--- conflicted
+++ resolved
@@ -8,12 +8,6 @@
 from __future__ import print_function
 
 from rdkit import RDConfig
-<<<<<<< HEAD
-from rdkit.utils import chemutils
-import os
-=======
-from rdkit.Dbase.DbConnection import DbConnect
->>>>>>> fe0e7fe4
 from rdkit.ML.Descriptors import Parser, Descriptors
 from rdkit.utils import chemutils
 
