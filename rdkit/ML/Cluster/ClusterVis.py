# $Id$
#
# Copyright (C) 2001-2006  greg Landrum and Rational Discovery LLC
#
#   @@ All Rights Reserved @@
#  This file is part of the RDKit.
#  The contents are covered by the terms of the BSD license
#  which is included in the file license.txt, found at the root
#  of the RDKit source tree.
#
"""Cluster tree visualization using Sping

"""

try:
  from rdkit.sping import pid
  piddle = pid
except ImportError:
  from rdkit.piddle import piddle
<<<<<<< HEAD
import ClusterUtils
from rdkit.six.moves import xrange

=======
>>>>>>> 0b173e58
import numpy

from . import ClusterUtils


class VisOpts(object):
  """ stores visualization options for cluster viewing

    **Instance variables**

      - x/yOffset: amount by which the drawing is offset from the edges of the canvas

      - lineColor: default color for drawing the cluster tree

      - lineWidth: the width of the lines used to draw the tree

  """
  xOffset = 20
  yOffset = 20
  lineColor = piddle.Color(0, 0, 0)
  hideColor = piddle.Color(.8, .8, .8)
  terminalColors = [piddle.Color(1, 0, 0), piddle.Color(0, 0, 1), piddle.Color(1, 1, 0),
                    piddle.Color(0, .5, .5), piddle.Color(0, .8, 0), piddle.Color(.5, .5, .5),
                    piddle.Color(.8, .3, .3), piddle.Color(.3, .3, .8), piddle.Color(.8, .8, .3),
                    piddle.Color(.3, .8, .8)]
  lineWidth = 2
  hideWidth = 1.1
  nodeRad = 15
  nodeColor = piddle.Color(1., .4, .4)
  highlightColor = piddle.Color(1., 1., .4)
  highlightRad = 10


def _scaleMetric(val, power=2, min=1e-4):  # @ReservedAssignment
  val = float(val)
  nval = pow(val, power)
  if nval < min:
    return 0.0
  else:
    return numpy.log(nval / min)


class ClusterRenderer(object):

  def __init__(self, canvas, size, ptColors=[], lineWidth=None, showIndices=0, showNodes=1,
               stopAtCentroids=0, logScale=0, tooClose=-1):
    self.canvas = canvas
    self.size = size
    self.ptColors = ptColors
    self.lineWidth = lineWidth
    self.showIndices = showIndices
    self.showNodes = showNodes
    self.stopAtCentroids = stopAtCentroids
    self.logScale = logScale
    self.tooClose = tooClose

  def _AssignPointLocations(self, cluster, terminalOffset=4):
    self.pts = cluster.GetPoints()
    self.nPts = len(self.pts)
    self.xSpace = float(self.size[0] - 2 * VisOpts.xOffset) / float(self.nPts - 1)
    ySize = self.size[1]
    for i in range(self.nPts):
      pt = self.pts[i]
      if self.logScale > 0:
        v = _scaleMetric(pt.GetMetric(), self.logScale)
      else:
        v = float(pt.GetMetric())
      pt._drawPos = (VisOpts.xOffset + i * self.xSpace,
                     ySize - (v * self.ySpace + VisOpts.yOffset) + terminalOffset)

  def _AssignClusterLocations(self, cluster):
    # first get the search order (top down)
    toDo = [cluster]
    examine = cluster.GetChildren()[:]
    while len(examine):
      node = examine.pop(0)
      children = node.GetChildren()
      if len(children):
        toDo.append(node)
        for child in children:
          if not child.IsTerminal():
            examine.append(child)
    # and reverse it (to run from bottom up)
    toDo.reverse()
    for node in toDo:
      if self.logScale > 0:
        v = _scaleMetric(node.GetMetric(), self.logScale)
      else:
        v = float(node.GetMetric())
      # average our children's x positions
      childLocs = [x._drawPos[0] for x in node.GetChildren()]
      if len(childLocs):
        xp = sum(childLocs) / float(len(childLocs))
        yp = self.size[1] - (v * self.ySpace + VisOpts.yOffset)
        node._drawPos = (xp, yp)

  def _DrawToLimit(self, cluster):
    """
      we assume that _drawPos settings have been done already
    """
    if self.lineWidth is None:
      lineWidth = VisOpts.lineWidth
    else:
      lineWidth = self.lineWidth

    examine = [cluster]
    while len(examine):
      node = examine.pop(0)
      xp, yp = node._drawPos
      children = node.GetChildren()
      if abs(children[1]._drawPos[0] - children[0]._drawPos[0]) > self.tooClose:
        # draw the horizontal line connecting things
        drawColor = VisOpts.lineColor
        self.canvas.drawLine(children[0]._drawPos[0], yp, children[-1]._drawPos[0], yp, drawColor,
                             lineWidth)
        # and draw the lines down to the children
        for child in children:
          if self.ptColors and child.GetData() is not None:
            drawColor = self.ptColors[child.GetData()]
          else:
            drawColor = VisOpts.lineColor
          cxp, cyp = child._drawPos
          self.canvas.drawLine(cxp, yp, cxp, cyp, drawColor, lineWidth)
          if not child.IsTerminal():
            examine.append(child)
          else:
            if self.showIndices and not self.stopAtCentroids:
              try:
                txt = str(child.GetName())
              except Exception:
                txt = str(child.GetIndex())
              self.canvas.drawString(txt, cxp - self.canvas.stringWidth(txt) / 2, cyp)

      else:
        # draw a "hidden" line to the bottom
        self.canvas.drawLine(xp, yp, xp, self.size[1] - VisOpts.yOffset, VisOpts.hideColor,
                             lineWidth)

  def DrawTree(self, cluster, minHeight=2.0):
    if self.logScale > 0:
      v = _scaleMetric(cluster.GetMetric(), self.logScale)
    else:
      v = float(cluster.GetMetric())
    if v <= 0:
      v = minHeight
    self.ySpace = float(self.size[1] - 2 * VisOpts.yOffset) / v

    self._AssignPointLocations(cluster)
    self._AssignClusterLocations(cluster)
    if not self.stopAtCentroids:
      self._DrawToLimit(cluster)
    else:
      raise NotImplementedError('stopAtCentroids drawing not yet implemented')


def DrawClusterTree(cluster, canvas, size, ptColors=[], lineWidth=None, showIndices=0, showNodes=1,
                    stopAtCentroids=0, logScale=0, tooClose=-1):
  """ handles the work of drawing a cluster tree on a Sping canvas

    **Arguments**

      - cluster: the cluster tree to be drawn

      - canvas:  the Sping canvas on which to draw

      - size: the size of _canvas_

      - ptColors: if this is specified, the _colors_ will be used to color
        the terminal nodes of the cluster tree.  (color == _pid.Color_)

      - lineWidth: if specified, it will be used for the widths of the lines
        used to draw the tree

   **Notes**

     - _Canvas_ is neither _save_d nor _flush_ed at the end of this

     - if _ptColors_ is the wrong length for the number of possible terminal
       node types, this will throw an IndexError

     - terminal node types are determined using their _GetData()_ methods

  """
  renderer = ClusterRenderer(canvas, size, ptColors, lineWidth, showIndices, showNodes,
                             stopAtCentroids, logScale, tooClose)
  renderer.DrawTree(cluster)


def _DrawClusterTree(cluster, canvas, size, ptColors=[], lineWidth=None, showIndices=0, showNodes=1,
                     stopAtCentroids=0, logScale=0, tooClose=-1):
  """ handles the work of drawing a cluster tree on a Sping canvas

    **Arguments**

      - cluster: the cluster tree to be drawn

      - canvas:  the Sping canvas on which to draw

      - size: the size of _canvas_

      - ptColors: if this is specified, the _colors_ will be used to color
        the terminal nodes of the cluster tree.  (color == _pid.Color_)

      - lineWidth: if specified, it will be used for the widths of the lines
        used to draw the tree

   **Notes**

     - _Canvas_ is neither _save_d nor _flush_ed at the end of this

     - if _ptColors_ is the wrong length for the number of possible terminal
       node types, this will throw an IndexError

     - terminal node types are determined using their _GetData()_ methods

  """
  if lineWidth is None:
    lineWidth = VisOpts.lineWidth
  pts = cluster.GetPoints()
  nPts = len(pts)
  if nPts <= 1:
    return
  xSpace = float(size[0] - 2 * VisOpts.xOffset) / float(nPts - 1)
  if logScale > 0:
    v = _scaleMetric(cluster.GetMetric(), logScale)
  else:
    v = float(cluster.GetMetric())
  ySpace = float(size[1] - 2 * VisOpts.yOffset) / v

  for i in range(nPts):
    pt = pts[i]
    if logScale > 0:
      v = _scaleMetric(pt.GetMetric(), logScale)
    else:
      v = float(pt.GetMetric())
    pt._drawPos = (VisOpts.xOffset + i * xSpace, size[1] - (v * ySpace + VisOpts.yOffset))
#     if not stopAtCentroids or not hasattr(pt, '_isCentroid'):
#       allNodes.remove(pt)  # allNodes not defined

  if not stopAtCentroids:
    allNodes = ClusterUtils.GetNodeList(cluster)
  else:
    allNodes = ClusterUtils.GetNodesDownToCentroids(cluster)

  while len(allNodes):
    node = allNodes.pop(0)
    children = node.GetChildren()
    if len(children):
      if logScale > 0:
        v = _scaleMetric(node.GetMetric(), logScale)
      else:
        v = float(node.GetMetric())
      yp = size[1] - (v * ySpace + VisOpts.yOffset)
      childLocs = [x._drawPos[0] for x in children]
      xp = sum(childLocs) / float(len(childLocs))
      node._drawPos = (xp, yp)
      if not stopAtCentroids or node._aboveCentroid > 0:
        for child in children:
          if ptColors != [] and child.GetData() is not None:
            drawColor = ptColors[child.GetData()]
          else:
            drawColor = VisOpts.lineColor
          if showNodes and hasattr(child, '_isCentroid'):
            canvas.drawLine(child._drawPos[0], child._drawPos[1] - VisOpts.nodeRad / 2,
                            child._drawPos[0], node._drawPos[1], drawColor, lineWidth)
          else:
            canvas.drawLine(child._drawPos[0], child._drawPos[1], child._drawPos[0],
                            node._drawPos[1], drawColor, lineWidth)
        canvas.drawLine(children[0]._drawPos[0], node._drawPos[1], children[-1]._drawPos[0],
                        node._drawPos[1], VisOpts.lineColor, lineWidth)
      else:
        for child in children:
          drawColor = VisOpts.hideColor
          canvas.drawLine(child._drawPos[0], child._drawPos[1], child._drawPos[0], node._drawPos[1],
                          drawColor, VisOpts.hideWidth)
        canvas.drawLine(children[0]._drawPos[0], node._drawPos[1], children[-1]._drawPos[0],
                        node._drawPos[1], VisOpts.hideColor, VisOpts.hideWidth)

    if showIndices and (not stopAtCentroids or node._aboveCentroid >= 0):
      txt = str(node.GetIndex())
      if hasattr(node, '_isCentroid'):
        txtColor = piddle.Color(1, .2, .2)
      else:
        txtColor = piddle.Color(0, 0, 0)

      canvas.drawString(txt, node._drawPos[0] - canvas.stringWidth(txt) / 2,
                        node._drawPos[1] + canvas.fontHeight() / 4, color=txtColor)

    if showNodes and hasattr(node, '_isCentroid'):
      rad = VisOpts.nodeRad
      canvas.drawEllipse(node._drawPos[0] - rad / 2, node._drawPos[1] - rad / 2,
                         node._drawPos[0] + rad / 2, node._drawPos[1] + rad / 2, piddle.transparent,
                         fillColor=VisOpts.nodeColor)
      txt = str(node._clustID)
      canvas.drawString(txt, node._drawPos[0] - canvas.stringWidth(txt) / 2,
                        node._drawPos[1] + canvas.fontHeight() / 4, color=piddle.Color(0, 0, 0))

  if showIndices and not stopAtCentroids:
    for pt in pts:
      txt = str(pt.GetIndex())
      canvas.drawString(
        str(pt.GetIndex()), pt._drawPos[0] - canvas.stringWidth(txt) / 2, pt._drawPos[1])


def ClusterToPDF(cluster, fileName, size=(300, 300), ptColors=[], lineWidth=None, showIndices=0,
                 stopAtCentroids=0, logScale=0):
  """ handles the work of drawing a cluster tree to an PDF file

    **Arguments**

      - cluster: the cluster tree to be drawn

      - fileName: the name of the file to be created

      - size: the size of output canvas

      - ptColors: if this is specified, the _colors_ will be used to color
        the terminal nodes of the cluster tree.  (color == _pid.Color_)

      - lineWidth: if specified, it will be used for the widths of the lines
        used to draw the tree

   **Notes**

     - if _ptColors_ is the wrong length for the number of possible terminal
       node types, this will throw an IndexError

     - terminal node types are determined using their _GetData()_ methods

  """
  try:
    from rdkit.sping.PDF import pidPDF
  except ImportError:
    from rdkit.piddle import piddlePDF
    pidPDF = piddlePDF

  canvas = pidPDF.PDFCanvas(size, fileName)
  if lineWidth is None:
    lineWidth = VisOpts.lineWidth
  DrawClusterTree(cluster, canvas, size, ptColors=ptColors, lineWidth=lineWidth,
                  showIndices=showIndices, stopAtCentroids=stopAtCentroids, logScale=logScale)
  if fileName:
    canvas.save()
  return canvas


def ClusterToSVG(cluster, fileName, size=(300, 300), ptColors=[], lineWidth=None, showIndices=0,
                 stopAtCentroids=0, logScale=0):
  """ handles the work of drawing a cluster tree to an SVG file

    **Arguments**

      - cluster: the cluster tree to be drawn

      - fileName: the name of the file to be created

      - size: the size of output canvas

      - ptColors: if this is specified, the _colors_ will be used to color
        the terminal nodes of the cluster tree.  (color == _pid.Color_)

      - lineWidth: if specified, it will be used for the widths of the lines
        used to draw the tree

   **Notes**

     - if _ptColors_ is the wrong length for the number of possible terminal
       node types, this will throw an IndexError

     - terminal node types are determined using their _GetData()_ methods

  """
  try:
    from rdkit.sping.SVG import pidSVG
  except ImportError:
    from rdkit.piddle.piddleSVG import piddleSVG
    pidSVG = piddleSVG

  canvas = pidSVG.SVGCanvas(size, fileName)

  if lineWidth is None:
    lineWidth = VisOpts.lineWidth
  DrawClusterTree(cluster, canvas, size, ptColors=ptColors, lineWidth=lineWidth,
                  showIndices=showIndices, stopAtCentroids=stopAtCentroids, logScale=logScale)
  if fileName:
    canvas.save()
  return canvas


def ClusterToImg(cluster, fileName, size=(300, 300), ptColors=[], lineWidth=None, showIndices=0,
                 stopAtCentroids=0, logScale=0):
  """ handles the work of drawing a cluster tree to an image file

    **Arguments**

      - cluster: the cluster tree to be drawn

      - fileName: the name of the file to be created

      - size: the size of output canvas

      - ptColors: if this is specified, the _colors_ will be used to color
        the terminal nodes of the cluster tree.  (color == _pid.Color_)

      - lineWidth: if specified, it will be used for the widths of the lines
        used to draw the tree

   **Notes**

     - The extension on  _fileName_ determines the type of image file created.
       All formats supported by PIL can be used.

     - if _ptColors_ is the wrong length for the number of possible terminal
       node types, this will throw an IndexError

     - terminal node types are determined using their _GetData()_ methods

  """
  try:
    from rdkit.sping.PIL import pidPIL
  except ImportError:
    from rdkit.piddle import piddlePIL
    pidPIL = piddlePIL
  canvas = pidPIL.PILCanvas(size, fileName)
  if lineWidth is None:
    lineWidth = VisOpts.lineWidth
  DrawClusterTree(cluster, canvas, size, ptColors=ptColors, lineWidth=lineWidth,
                  showIndices=showIndices, stopAtCentroids=stopAtCentroids, logScale=logScale)
  if fileName:
    canvas.save()
  return canvas<|MERGE_RESOLUTION|>--- conflicted
+++ resolved
@@ -17,12 +17,6 @@
   piddle = pid
 except ImportError:
   from rdkit.piddle import piddle
-<<<<<<< HEAD
-import ClusterUtils
-from rdkit.six.moves import xrange
-
-=======
->>>>>>> 0b173e58
 import numpy
 
 from . import ClusterUtils
