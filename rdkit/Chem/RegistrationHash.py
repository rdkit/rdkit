--- conflicted
+++ resolved
@@ -113,12 +113,8 @@
 
 
 def GetMolLayers(original_molecule: Chem.rdchem.Mol, data_field_names: Optional[Iterable] = None,
-<<<<<<< HEAD
-                 escape: Optional[str] = None, cxflag=DEFAULT_CXFLAG) -> set(HashLayer):
-=======
                  escape: Optional[str] = None, cxflag=DEFAULT_CXFLAG,
                  enable_tautomer_hash_v2=False) -> set(HashLayer):
->>>>>>> 58d135a8
   """
     Generate layers of data about that could be used to identify a molecule
 
@@ -189,17 +185,12 @@
   # setting useCxSmiles param value to always include enhanced stereo info
   useCxSmiles = True
   cx_flags_to_skip = Chem.CXSmilesFields.CX_ALL ^ cxflag
-<<<<<<< HEAD
-  hash_with_cxExtensions = rdMolHash.MolHash(no_h_mol, rdMolHash.HashFunction.HetAtomTautomer,
-                                             useCxSmiles, cx_flags_to_skip)
-=======
   if enable_tautomer_hash_v2:
     hash_func = rdMolHash.HashFunction.HetAtomTautomerv2
   else:
     hash_func = rdMolHash.HashFunction.HetAtomTautomer
 
   hash_with_cxExtensions = rdMolHash.MolHash(no_h_mol, hash_func, useCxSmiles, cx_flags_to_skip)
->>>>>>> 58d135a8
 
   return hash_with_cxExtensions
 
