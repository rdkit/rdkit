--- conflicted
+++ resolved
@@ -754,8 +754,6 @@
     mol.GetBondBetweenAtoms(4, 5).SetBondDir(Chem.BondDir.BEGINWEDGE)
     # this shouldn't throw an exception
     RegistrationHash.GetMolLayers(mol)
-<<<<<<< HEAD
-=======
 
   def test_tautomer_v2_hash(self):
     """
@@ -793,8 +791,6 @@
         enol_layers, hash_scheme=RegistrationHash.HashScheme.TAUTOMER_INSENSITIVE_LAYERS),
       RegistrationHash.GetMolHash(
         keto_layers, hash_scheme=RegistrationHash.HashScheme.TAUTOMER_INSENSITIVE_LAYERS))
->>>>>>> 58d135a8
-
 
 if __name__ == '__main__':  # pragma: nocover
   unittest.main()