--- conflicted
+++ resolved
@@ -83,9 +83,8 @@
         indices=[(j,x,y) for j,x,y in zip(range(len(mqns)),mqns,refData[i][1]) if x!=y]
         print(i, Chem.MolToSmiles(m),indices)
       self.assertEqual(mqns,refData[i][1])
-      
+
   def testMQN(self):
-<<<<<<< HEAD
     m = Chem.MolFromSmiles("CC(C)(C)c1cc(O)c(cc1O)C(C)(C)C")
     if Lipinski.NumRotatableBonds(m) == 2:
       tgt = np.array([42917, 274, 870, 621, 135, 1582,  29, 3147, 5463,
@@ -99,24 +98,16 @@
                       8314, 24146, 16076,  5560,  4262,   646,   746, 13725,  5430,
                       2629,   362, 24211, 15939,   292,    41,    20,  1852,  5642,
                       31,     9,     1,     2,  3060,  1750])
-      
-=======
-    tgt = np.array([42917,   274,   870,   621,   135,  1582,    29,  3147,  5463,
-        6999,   470,    62588, 19055,  4424,   309, 24061, 17820,     1,
-        8314, 24146, 16076,  5560,  4262,   646,   746, 13725,  5430,
-        2629,   362, 24211, 15939,   292,    41,    20,  1852,  5642,
-          31,     9,     1,     2,  3060,  1750])
->>>>>>> 6c415c44
     fn = os.path.join(RDConfig.RDCodeDir,'Chem','test_data','aromat_regress.txt')
     ms = [x for x in Chem.SmilesMolSupplier(fn,delimiter='\t')]
     vs = np.zeros((42,),np.int32)
     for m in ms:
       vs += rdMolDescriptors.MQNs_(m)
     self.assertFalse(False in (vs==tgt))
-    
-          
-      
-# - - - - - 
+
+
+
+# - - - - -
 if __name__ == '__main__':
   import sys,getopt,re
   doLong=0
@@ -131,5 +122,5 @@
       if re.match('_test',methName):
         newName = re.sub('_test','test',methName)
         exec('TestCase.%s = TestCase.%s'%(newName,methName))
-        
+
   unittest.main()