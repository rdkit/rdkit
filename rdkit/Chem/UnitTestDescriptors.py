--- conflicted
+++ resolved
@@ -11,7 +11,7 @@
 
 """
 from __future__ import print_function
-from rdkit import RDConfig, RDLogger
+from rdkit import RDConfig
 import unittest, os.path
 import io
 from rdkit.six.moves import cPickle
@@ -29,10 +29,6 @@
 
 class TestCase(unittest.TestCase):
 
-<<<<<<< HEAD
-  def tearDown(self):
-    RDLogger.EnableLog('rdApp.error')
-=======
   def testGithub1287(self):
     smis = ('CCC', )
     for smi in smis:
@@ -45,7 +41,6 @@
           import traceback
           traceback.print_exc()
           raise AssertionError('SMILES: %s; Descriptor: %s' % (smi, nm))
->>>>>>> 9e96d0ce
 
   def testBadAtomHandling(self):
     smis = ('CC[Pu]', 'CC[*]')
@@ -54,15 +49,11 @@
       self.assertTrue(m)
       for nm, fn in Descriptors._descList:
         try:
-          RDLogger.DisableLog('rdApp.error')
           v = fn(m)
         except Exception:
           import traceback
           traceback.print_exc()
           raise AssertionError('SMILES: %s; Descriptor: %s' % (smi, nm))
-        finally:
-          RDLogger.EnableLog('rdApp.error')
-
 
   def testMolFormula(self):
     for (smiles, expected) in (("[NH4+]", "H4N+"),
