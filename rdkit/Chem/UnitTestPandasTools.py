--- conflicted
+++ resolved
@@ -5,16 +5,13 @@
 import shutil
 import tempfile
 import unittest
-<<<<<<< HEAD
 import doctest
-=======
 
 from rdkit.six import PY3, StringIO, BytesIO
 from rdkit import RDConfig
 
 from rdkit.Chem import PandasTools
 gotPandas = PandasTools.pd is not None
->>>>>>> 89f900de
 
 import numpy
 
@@ -254,12 +251,7 @@
 class TestWriteSDF(unittest.TestCase):
 
   def setUp(self):
-<<<<<<< HEAD
     self.df = PandasTools.LoadSDF(getStreamIO(methane + peroxide))
-=======
-    sio = getStreamIO(methane + peroxide)
-    self.df = PandasTools.LoadSDF(sio)
->>>>>>> 89f900de
 
   def test_default_write_does_not_include_tags(self):
     sio = StringIO()
@@ -351,8 +343,6 @@
     sio = StringIO() if sdfString is None else StringIO(sdfString)
   return sio
 
-<<<<<<< HEAD
-
 def getTestFrame():
   rdBase.DisableLog('rdApp.error')
   sdfFile = os.path.join(RDConfig.RDCodeDir, 'Chem', 'test_data', 'pandas_load.sdf.gz')
@@ -396,10 +386,4 @@
 """
 
 if __name__ == '__main__':  # pragma: nocover
-=======
-if __name__ == '__main__':
-  if PandasTools.pd is None:
-    import sys
-    sys.exit(0)
->>>>>>> 89f900de
   unittest.main()