#
# Copyright (C) 2001-2017 greg Landrum and Rational Discovery LLC
#
#   @@ All Rights Reserved @@
#  This file is part of the RDKit.
#  The contents are covered by the terms of the BSD license
#  which is included in the file license.txt, found at the root
#  of the RDKit source tree.
#
from collections import abc  # this won't work in python2, but we don't support that any more

from rdkit import Chem
from rdkit.Chem import rdMolDescriptors as _rdMolDescriptors
from rdkit.Chem import rdPartialCharges, rdMolDescriptors
import rdkit.Chem.ChemUtils.DescriptorUtilities as _du
from rdkit.Chem.EState.EState import (MaxEStateIndex, MinEStateIndex, MaxAbsEStateIndex,
                                      MinAbsEStateIndex)
from rdkit.Chem.QED import qed


def _isCallable(thing):
    return isinstance(thing, abc.Callable) or \
                hasattr(thing, '__call__')


_descList = []


def _setupDescriptors(namespace):
    global _descList, descList
    from rdkit.Chem import GraphDescriptors, MolSurf, Lipinski, Fragments, Crippen, Descriptors3D
    from rdkit.Chem.EState import EState_VSA
    _descList.clear()
    
    mods = [GraphDescriptors, MolSurf, EState_VSA, Lipinski, Crippen, Fragments]

    otherMods = [Chem]

    for nm, thing in tuple(namespace.items()):
        if nm[0] != '_' and _isCallable(thing):
            _descList.append((nm, thing))

    others = []
    for mod in otherMods:
        tmp = dir(mod)
        for name in tmp:
            if name[0] != '_':
                thing = getattr(mod, name)
                if _isCallable(thing):
                    others.append(name)

    for mod in mods:
        tmp = dir(mod)

        for name in tmp:
            if name[0] != '_' and name[-1] != '_' and name not in others:
                # filter out python reference implementations:
                if name[:2] == 'py' and name[2:] in tmp:
                    continue
                if name == 'print_function':
                    continue
                thing = getattr(mod, name)
                if _isCallable(thing):
                    namespace[name] = thing
                    _descList.append((name, thing))
    descList = _descList


MolWt = lambda *x, **y: _rdMolDescriptors._CalcMolWt(*x, **y)
MolWt.version = _rdMolDescriptors._CalcMolWt_version
MolWt.__doc__ = """The average molecular weight of the molecule

  >>> MolWt(Chem.MolFromSmiles('CC'))
  30.07
  >>> MolWt(Chem.MolFromSmiles('[NH4+].[Cl-]'))
  53.49...

"""


def HeavyAtomMolWt(x): return MolWt(x, True)


HeavyAtomMolWt.__doc__ = """The average molecular weight of the molecule ignoring hydrogens

  >>> HeavyAtomMolWt(Chem.MolFromSmiles('CC'))
  24.02...
  >>> HeavyAtomMolWt(Chem.MolFromSmiles('[NH4+].[Cl-]'))
  49.46

"""
HeavyAtomMolWt.version = "1.0.0"

ExactMolWt = lambda *x, **y: _rdMolDescriptors.CalcExactMolWt(*x, **y)
ExactMolWt.version = _rdMolDescriptors._CalcExactMolWt_version
ExactMolWt.__doc__ = """The exact molecular weight of the molecule

  >>> ExactMolWt(Chem.MolFromSmiles('CC'))
  30.04...
  >>> ExactMolWt(Chem.MolFromSmiles('[13CH3]C'))
  31.05...

"""


def NumValenceElectrons(mol):
    """ The number of valence electrons the molecule has

    >>> NumValenceElectrons(Chem.MolFromSmiles('CC'))
    14
    >>> NumValenceElectrons(Chem.MolFromSmiles('C(=O)O'))
    18
    >>> NumValenceElectrons(Chem.MolFromSmiles('C(=O)[O-]'))
    18
    >>> NumValenceElectrons(Chem.MolFromSmiles('C(=O)'))
    12

    """
    tbl = Chem.GetPeriodicTable()
    return sum(
      tbl.GetNOuterElecs(atom.GetAtomicNum()) - atom.GetFormalCharge() + atom.GetTotalNumHs()
      for atom in mol.GetAtoms())


NumValenceElectrons.version = "1.1.0"


def NumRadicalElectrons(mol):
    """ The number of radical electrons the molecule has
      (says nothing about spin state)

    >>> NumRadicalElectrons(Chem.MolFromSmiles('CC'))
    0
    >>> NumRadicalElectrons(Chem.MolFromSmiles('C[CH3]'))
    0
    >>> NumRadicalElectrons(Chem.MolFromSmiles('C[CH2]'))
    1
    >>> NumRadicalElectrons(Chem.MolFromSmiles('C[CH]'))
    2
    >>> NumRadicalElectrons(Chem.MolFromSmiles('C[C]'))
    3

    """
    return sum(atom.GetNumRadicalElectrons() for atom in mol.GetAtoms())


NumRadicalElectrons.version = "1.1.0"


def _ChargeDescriptors(mol, force=False):
    if not force and hasattr(mol, '_chargeDescriptors'):
        return mol._chargeDescriptors
    chgs = rdPartialCharges.ComputeGasteigerCharges(mol)
    minChg = 500.
    maxChg = -500.
    for at in mol.GetAtoms():
        chg = float(at.GetProp('_GasteigerCharge'))
        minChg = min(chg, minChg)
        maxChg = max(chg, maxChg)
    res = (minChg, maxChg)
    mol._chargeDescriptors = res
    return res


def MaxPartialCharge(mol, force=False):
    _, res = _ChargeDescriptors(mol, force)
    return res


MaxPartialCharge.version = "1.0.0"


def MinPartialCharge(mol, force=False):
    res, _ = _ChargeDescriptors(mol, force)
    return res


MinPartialCharge.version = "1.0.0"


def MaxAbsPartialCharge(mol, force=False):
    v1, v2 = _ChargeDescriptors(mol, force)
    return max(abs(v1), abs(v2))


MaxAbsPartialCharge.version = "1.0.0"


def MinAbsPartialCharge(mol, force=False):
    v1, v2 = _ChargeDescriptors(mol, force)
    return min(abs(v1), abs(v2))


MinAbsPartialCharge.version = "1.0.0"


def _FingerprintDensity(mol, func, *args, **kwargs):
    fp = func(*((mol, ) + args), **kwargs)
    if hasattr(fp, 'GetNumOnBits'):
        val = fp.GetNumOnBits()
    else:
        val = len(fp.GetNonzeroElements())
    return float(val) / mol.GetNumHeavyAtoms()


def FpDensityMorgan1(x): return _FingerprintDensity(x, _rdMolDescriptors.GetMorganFingerprint, 1)


def FpDensityMorgan2(x): return _FingerprintDensity(x, _rdMolDescriptors.GetMorganFingerprint, 2)


def FpDensityMorgan3(x): return _FingerprintDensity(x, _rdMolDescriptors.GetMorganFingerprint, 3)


_du.setDescriptorVersion('1.0.0')(FpDensityMorgan1)
_du.setDescriptorVersion('1.0.0')(FpDensityMorgan2)
_du.setDescriptorVersion('1.0.0')(FpDensityMorgan3)


names = ["BCUT2D_%s"%s for s in ('MWHI',"MWLOW","CHGHI","CHGLO",
                                 "LOGPHI","LOGPLOW","MRHI","MRLOW")]
_du.VectorDescriptorWrapper(_rdMolDescriptors.BCUT2D, names=names, version="1.0.0", namespace=locals())

<<<<<<< HEAD
=======
names = ["AUTOCORR2D_%s"%str(i+1) for i in range(192)]
_du.VectorDescriptorWrapper(_rdMolDescriptors.CalcAUTOCORR2D, names=names, version="1.0.0", namespace=locals())


>>>>>>> baac1777
_setupDescriptors(locals())

names = ["AUTOCORR2D_%s"%str(i+1) for i in range(192)]
autocorr = _du.VectorDescriptorWrapper(_rdMolDescriptors.CalcAUTOCORR2D, names=names, version="1.0.0")

def setupAUTOCorrDescriptors():
    """Adds AUTOCORR descriptors to the default descriptor lists"""
    setupDescriptors(namespace=autocorr.namespace)
    
class PropertyFunctor(rdMolDescriptors.PythonPropertyFunctor):
    """Creates a python based property function that can be added to the
    global property list.  To use, subclass this class and override the
    __call__ method.  Then create an instance and add it to the
    registry.  The __call__ method should return a numeric value.

    Example:

      class NumAtoms(Descriptors.PropertyFunctor):
        def __init__(self):
          Descriptors.PropertyFunctor.__init__(self, "NumAtoms", "1.0.0")
        def __call__(self, mol):
          return mol.GetNumAtoms()

      numAtoms = NumAtoms()
      rdMolDescriptors.Properties.RegisterProperty(numAtoms)
    """

    def __init__(self, name, version):
        rdMolDescriptors.PythonPropertyFunctor.__init__(self, self, name, version)

    def __call__(self, mol):
        raise NotImplementedError("Please implement the __call__ method")


# ------------------------------------
#
#  doctest boilerplate
#
def _runDoctests(verbose=None):  # pragma: nocover
    import sys
    import doctest
    failed, _ = doctest.testmod(optionflags=doctest.ELLIPSIS, verbose=verbose)
    sys.exit(failed)


if __name__ == '__main__':  # pragma: nocover
    _runDoctests()<|MERGE_RESOLUTION|>--- conflicted
+++ resolved
@@ -221,17 +221,11 @@
                                  "LOGPHI","LOGPLOW","MRHI","MRLOW")]
 _du.VectorDescriptorWrapper(_rdMolDescriptors.BCUT2D, names=names, version="1.0.0", namespace=locals())
 
-<<<<<<< HEAD
-=======
+_setupDescriptors(locals())
+
 names = ["AUTOCORR2D_%s"%str(i+1) for i in range(192)]
-_du.VectorDescriptorWrapper(_rdMolDescriptors.CalcAUTOCORR2D, names=names, version="1.0.0", namespace=locals())
-
-
->>>>>>> baac1777
-_setupDescriptors(locals())
-
-names = ["AUTOCORR2D_%s"%str(i+1) for i in range(192)]
-autocorr = _du.VectorDescriptorWrapper(_rdMolDescriptors.CalcAUTOCORR2D, names=names, version="1.0.0")
+autocorr = _du.VectorDescriptorWrapper(_rdMolDescriptors.CalcAUTOCORR2D, names=names, version="1.0.0", 
+                                       namespace=locals())
 
 def setupAUTOCorrDescriptors():
     """Adds AUTOCORR descriptors to the default descriptor lists"""
