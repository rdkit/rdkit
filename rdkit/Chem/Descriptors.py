#
# Copyright (C) 2001-2017 greg Landrum and Rational Discovery LLC
#
#   @@ All Rights Reserved @@
#  This file is part of the RDKit.
#  The contents are covered by the terms of the BSD license
#  which is included in the file license.txt, found at the root
#  of the RDKit source tree.
#
from collections import abc  # this won't work in python2, but we don't support that any more

from rdkit import Chem
from rdkit.Chem import rdMolDescriptors as _rdMolDescriptors
from rdkit.Chem import rdPartialCharges, rdMolDescriptors
import rdkit.Chem.ChemUtils.DescriptorUtilities as _du
from rdkit.Chem.EState.EState import (MaxEStateIndex, MinEStateIndex, MaxAbsEStateIndex,
                                      MinAbsEStateIndex)
from rdkit.Chem.QED import qed


def _isCallable(thing):
    return isinstance(thing, abc.Callable) or \
                hasattr(thing, '__call__')


_descList = []


def _setupDescriptors(namespace):
<<<<<<< HEAD
  global _descList, descList
  from rdkit.Chem import GraphDescriptors, MolSurf, Lipinski, Fragments, Crippen, Descriptors3D
  from rdkit.Chem.EState import EState_VSA
  mods = [GraphDescriptors, MolSurf, EState_VSA, Lipinski, Crippen,Descriptors3D, Fragments]

  otherMods = [Chem]

  for nm, thing in namespace.items():
    if nm[0] != '_' and _isCallable(thing):
      _descList.append((nm, thing))

  others = []
  for mod in otherMods:
    tmp = dir(mod)
    for name in tmp:
      if name[0] != '_':
        thing = getattr(mod, name)
        if _isCallable(thing):
          others.append(name)

  for mod in mods:
    tmp = dir(mod)

    for name in tmp:
      if name[0] != '_' and name[-1] != '_' and name not in others:
        # filter out python reference implementations:
        if name[:2] == 'py' and name[2:] in tmp:
          continue
        if name == 'print_function':
          continue
        thing = getattr(mod, name)
        if _isCallable(thing):
          namespace[name] = thing
          _descList.append((name, thing))
  descList = _descList
=======
    global _descList, descList
    from rdkit.Chem import GraphDescriptors, MolSurf, Lipinski, Fragments, Crippen, Descriptors3D
    from rdkit.Chem.EState import EState_VSA
    mods = [GraphDescriptors, MolSurf, EState_VSA, Lipinski, Crippen, Fragments]

    otherMods = [Chem]

    for nm, thing in tuple(namespace.items()):
        if nm[0] != '_' and _isCallable(thing):
            _descList.append((nm, thing))

    others = []
    for mod in otherMods:
        tmp = dir(mod)
        for name in tmp:
            if name[0] != '_':
                thing = getattr(mod, name)
                if _isCallable(thing):
                    others.append(name)

    for mod in mods:
        tmp = dir(mod)

        for name in tmp:
            if name[0] != '_' and name[-1] != '_' and name not in others:
                # filter out python reference implementations:
                if name[:2] == 'py' and name[2:] in tmp:
                    continue
                if name == 'print_function':
                    continue
                thing = getattr(mod, name)
                if _isCallable(thing):
                    namespace[name] = thing
                    _descList.append((name, thing))
    descList = _descList
>>>>>>> ae8e2a11


MolWt = lambda *x, **y: _rdMolDescriptors._CalcMolWt(*x, **y)
MolWt.version = _rdMolDescriptors._CalcMolWt_version
MolWt.__doc__ = """The average molecular weight of the molecule

  >>> MolWt(Chem.MolFromSmiles('CC'))
  30.07
  >>> MolWt(Chem.MolFromSmiles('[NH4+].[Cl-]'))
  53.49...

"""


def HeavyAtomMolWt(x): return MolWt(x, True)


HeavyAtomMolWt.__doc__ = """The average molecular weight of the molecule ignoring hydrogens

  >>> HeavyAtomMolWt(Chem.MolFromSmiles('CC'))
  24.02...
  >>> HeavyAtomMolWt(Chem.MolFromSmiles('[NH4+].[Cl-]'))
  49.46

"""
HeavyAtomMolWt.version = "1.0.0"

ExactMolWt = lambda *x, **y: _rdMolDescriptors.CalcExactMolWt(*x, **y)
ExactMolWt.version = _rdMolDescriptors._CalcExactMolWt_version
ExactMolWt.__doc__ = """The exact molecular weight of the molecule

  >>> ExactMolWt(Chem.MolFromSmiles('CC'))
  30.04...
  >>> ExactMolWt(Chem.MolFromSmiles('[13CH3]C'))
  31.05...

"""


def NumValenceElectrons(mol):
    """ The number of valence electrons the molecule has

    >>> NumValenceElectrons(Chem.MolFromSmiles('CC'))
    14
    >>> NumValenceElectrons(Chem.MolFromSmiles('C(=O)O'))
    18
    >>> NumValenceElectrons(Chem.MolFromSmiles('C(=O)[O-]'))
    18
    >>> NumValenceElectrons(Chem.MolFromSmiles('C(=O)'))
    12

    """
    tbl = Chem.GetPeriodicTable()
    return sum(
      tbl.GetNOuterElecs(atom.GetAtomicNum()) - atom.GetFormalCharge() + atom.GetTotalNumHs()
      for atom in mol.GetAtoms())


NumValenceElectrons.version = "1.1.0"


def NumRadicalElectrons(mol):
    """ The number of radical electrons the molecule has
      (says nothing about spin state)

    >>> NumRadicalElectrons(Chem.MolFromSmiles('CC'))
    0
    >>> NumRadicalElectrons(Chem.MolFromSmiles('C[CH3]'))
    0
    >>> NumRadicalElectrons(Chem.MolFromSmiles('C[CH2]'))
    1
    >>> NumRadicalElectrons(Chem.MolFromSmiles('C[CH]'))
    2
    >>> NumRadicalElectrons(Chem.MolFromSmiles('C[C]'))
    3

    """
    return sum(atom.GetNumRadicalElectrons() for atom in mol.GetAtoms())


NumRadicalElectrons.version = "1.1.0"


def _ChargeDescriptors(mol, force=False):
    if not force and hasattr(mol, '_chargeDescriptors'):
        return mol._chargeDescriptors
    chgs = rdPartialCharges.ComputeGasteigerCharges(mol)
    minChg = 500.
    maxChg = -500.
    for at in mol.GetAtoms():
        chg = float(at.GetProp('_GasteigerCharge'))
        minChg = min(chg, minChg)
        maxChg = max(chg, maxChg)
    res = (minChg, maxChg)
    mol._chargeDescriptors = res
    return res


def MaxPartialCharge(mol, force=False):
    _, res = _ChargeDescriptors(mol, force)
    return res


MaxPartialCharge.version = "1.0.0"


def MinPartialCharge(mol, force=False):
    res, _ = _ChargeDescriptors(mol, force)
    return res


MinPartialCharge.version = "1.0.0"


def MaxAbsPartialCharge(mol, force=False):
    v1, v2 = _ChargeDescriptors(mol, force)
    return max(abs(v1), abs(v2))


MaxAbsPartialCharge.version = "1.0.0"


def MinAbsPartialCharge(mol, force=False):
    v1, v2 = _ChargeDescriptors(mol, force)
    return min(abs(v1), abs(v2))


MinAbsPartialCharge.version = "1.0.0"


def _FingerprintDensity(mol, func, *args, **kwargs):
    fp = func(*((mol, ) + args), **kwargs)
    if hasattr(fp, 'GetNumOnBits'):
        val = fp.GetNumOnBits()
    else:
        val = len(fp.GetNonzeroElements())
    return float(val) / mol.GetNumHeavyAtoms()


def FpDensityMorgan1(x): return _FingerprintDensity(x, _rdMolDescriptors.GetMorganFingerprint, 1)


def FpDensityMorgan2(x): return _FingerprintDensity(x, _rdMolDescriptors.GetMorganFingerprint, 2)


def FpDensityMorgan3(x): return _FingerprintDensity(x, _rdMolDescriptors.GetMorganFingerprint, 3)


_du.setDescriptorVersion('1.0.0')(FpDensityMorgan1)
_du.setDescriptorVersion('1.0.0')(FpDensityMorgan2)
_du.setDescriptorVersion('1.0.0')(FpDensityMorgan3)

_setupDescriptors(locals())


class PropertyFunctor(rdMolDescriptors.PythonPropertyFunctor):
    """Creates a python based property function that can be added to the
    global property list.  To use, subclass this class and override the
    __call__ method.  Then create an instance and add it to the
    registry.  The __call__ method should return a numeric value.

    Example:

      class NumAtoms(Descriptors.PropertyFunctor):
        def __init__(self):
          Descriptors.PropertyFunctor.__init__(self, "NumAtoms", "1.0.0")
        def __call__(self, mol):
          return mol.GetNumAtoms()

      numAtoms = NumAtoms()
      rdMolDescriptors.Properties.RegisterProperty(numAtoms)
    """

    def __init__(self, name, version):
        rdMolDescriptors.PythonPropertyFunctor.__init__(self, self, name, version)

    def __call__(self, mol):
        raise NotImplementedError("Please implement the __call__ method")


# ------------------------------------
#
#  doctest boilerplate
#
def _runDoctests(verbose=None):  # pragma: nocover
    import sys
    import doctest
    failed, _ = doctest.testmod(optionflags=doctest.ELLIPSIS, verbose=verbose)
    sys.exit(failed)


if __name__ == '__main__':  # pragma: nocover
    _runDoctests()<|MERGE_RESOLUTION|>--- conflicted
+++ resolved
@@ -27,7 +27,6 @@
 
 
 def _setupDescriptors(namespace):
-<<<<<<< HEAD
   global _descList, descList
   from rdkit.Chem import GraphDescriptors, MolSurf, Lipinski, Fragments, Crippen, Descriptors3D
   from rdkit.Chem.EState import EState_VSA
@@ -63,43 +62,6 @@
           namespace[name] = thing
           _descList.append((name, thing))
   descList = _descList
-=======
-    global _descList, descList
-    from rdkit.Chem import GraphDescriptors, MolSurf, Lipinski, Fragments, Crippen, Descriptors3D
-    from rdkit.Chem.EState import EState_VSA
-    mods = [GraphDescriptors, MolSurf, EState_VSA, Lipinski, Crippen, Fragments]
-
-    otherMods = [Chem]
-
-    for nm, thing in tuple(namespace.items()):
-        if nm[0] != '_' and _isCallable(thing):
-            _descList.append((nm, thing))
-
-    others = []
-    for mod in otherMods:
-        tmp = dir(mod)
-        for name in tmp:
-            if name[0] != '_':
-                thing = getattr(mod, name)
-                if _isCallable(thing):
-                    others.append(name)
-
-    for mod in mods:
-        tmp = dir(mod)
-
-        for name in tmp:
-            if name[0] != '_' and name[-1] != '_' and name not in others:
-                # filter out python reference implementations:
-                if name[:2] == 'py' and name[2:] in tmp:
-                    continue
-                if name == 'print_function':
-                    continue
-                thing = getattr(mod, name)
-                if _isCallable(thing):
-                    namespace[name] = thing
-                    _descList.append((name, thing))
-    descList = _descList
->>>>>>> ae8e2a11
 
 
 MolWt = lambda *x, **y: _rdMolDescriptors._CalcMolWt(*x, **y)
