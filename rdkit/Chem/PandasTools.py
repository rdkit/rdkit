--- conflicted
+++ resolved
@@ -98,20 +98,17 @@
 import sys
 import types
 
-<<<<<<< HEAD
 import numpy as np
-=======
-from rdkit.six import BytesIO, string_types, PY3
->>>>>>> 89f900de
 from rdkit import Chem
 from rdkit import DataStructs
 from rdkit.Chem import AllChem
 from rdkit.Chem import Draw
 from rdkit.Chem import SDWriter
+from rdkit.Chem import rdchem
 from rdkit.Chem.Scaffolds import MurckoScaffold
 from rdkit.six import BytesIO, string_types, PY3
 from rdkit.six.moves import cStringIO as StringIO  # @UnresolvedImport
-from rdkit.Chem import rdchem
+
 
 try:
   import pandas as pd
@@ -379,11 +376,7 @@
       import gzip
       if PY3:
         out = gzip.open(out, "wt")
-<<<<<<< HEAD
       else:  # pragma: nocover
-=======
-      else:
->>>>>>> 89f900de
         out = gzip.open(out, "wb")
       close = out.close
 
