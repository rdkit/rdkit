--- conflicted
+++ resolved
@@ -41,13 +41,9 @@
             f.__name__ = n
             f.__qualname__ = n
             f.version = version
-<<<<<<< HEAD
-            globals()[n] = f
             function_namespace[n] = f
-          self.namespace = VectorDescriptorNamespace(**function_namespace)
-=======
-            namespace[n] = f
->>>>>>> baac1777
+        self.namespace = VectorDescriptorNamespace(**function_namespace)            
+        namespace.update(function_namespace)
 
     def _get_key(self, index):
         return "%s%s"%(self.func_key, index)
