--- conflicted
+++ resolved
@@ -7,11 +7,6 @@
   ("python", "MurckoScaffold.py", {}),
   ]
 
-<<<<<<< HEAD
-
-
-=======
->>>>>>> 99efdd2b
 longTests = [
   ]
 
