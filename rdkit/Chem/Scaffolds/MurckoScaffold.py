# $Id: MurckoScaffold.py 3672 2010-06-14 17:10:00Z landrgr1 $
#
# Created by Peter Gedeck, September 2008
#
"""
  Generation of Murcko scaffolds from a molecule
"""


from rdkit import Chem
from rdkit.Chem import AllChem

murckoTransforms = [AllChem.ReactionFromSmarts('[*:1]-[!#1;D1]>>[*:1][H]'),
<<<<<<< HEAD
                  AllChem.ReactionFromSmarts('[*:1]-[!#1;D2]#[AD1]>>[*:1][H]'),
                  AllChem.ReactionFromSmarts('[*:1]-[!#1;D2]=[AD1]>>[*:1][H]'),
                  AllChem.ReactionFromSmarts('[*:1]-[!#1;D3](=[AD1])=[AD1]>>[*:1][H]')]
=======
                    AllChem.ReactionFromSmarts('[*:1]-[!#1;D2]#[AD1]>>[*:1][H]'),
                    AllChem.ReactionFromSmarts('[*:1]-[!#1;D2]=[AD1]>>[*:1][H]'),
                    AllChem.ReactionFromSmarts('[*:1]-[!#1;D3](=[AD1])=[AD1]>>[*:1][H]')]
>>>>>>> 99efdd2b


def MakeScaffoldGeneric(mol):
  """ Makes a Murcko scaffold generic (i.e. all atom types->C and all bonds ->single

  >>> Chem.MolToSmiles(MakeScaffoldGeneric(Chem.MolFromSmiles('c1ccccc1')))
  'C1CCCCC1'
  >>> Chem.MolToSmiles(MakeScaffoldGeneric(Chem.MolFromSmiles('c1ncccc1')))
  'C1CCCCC1'

  The following were associated with sf.net issue 246
  >>> Chem.MolToSmiles(MakeScaffoldGeneric(Chem.MolFromSmiles('c1[nH]ccc1')))
  'C1CCCC1'
  >>> Chem.MolToSmiles(MakeScaffoldGeneric(Chem.MolFromSmiles('C1[NH2+]C1')))
  'C1CC1'
  >>> Chem.MolToSmiles(MakeScaffoldGeneric(Chem.MolFromSmiles('C1[C@](Cl)(F)O1')))
  'CC1(C)CC1'

  """
  res = Chem.Mol(mol)
  for atom in res.GetAtoms():
    if atom.GetAtomicNum() != 1:
      atom.SetAtomicNum(6)
    atom.SetIsAromatic(False)
    atom.SetFormalCharge(0)
    atom.SetChiralTag(Chem.ChiralType.CHI_UNSPECIFIED)
    atom.SetNoImplicit(0)
    atom.SetNumExplicitHs(0)
  for bond in res.GetBonds():
    bond.SetBondType(Chem.BondType.SINGLE)
    bond.SetIsAromatic(False)
  return Chem.RemoveHs(res)


murckoPatts = ['[!#1;D3;$([D3]-[!#1])](=[AD1])=[AD1]',
<<<<<<< HEAD
         '[!#1;D2;$([D2]-[!#1])]=,#[AD1]',
         '[!#1;D1;$([D1]-[!#1;!n])]']
=======
               '[!#1;D2;$([D2]-[!#1])]=,#[AD1]',
               '[!#1;D1;$([D1]-[!#1;!n])]']
>>>>>>> 99efdd2b
murckoQ = '[' + ','.join(['$(%s)' % x for x in murckoPatts]) + ']'
murckoQ = Chem.MolFromSmarts(murckoQ)
murckoPatts = [Chem.MolFromSmarts(x) for x in murckoPatts]
aromaticNTransform = AllChem.ReactionFromSmarts('[n:1]-[D1]>>[nH:1]')

def GetScaffoldForMol(mol):
  """ Return molecule object containing scaffold of mol

  >>> m = Chem.MolFromSmiles('Cc1ccccc1')
  >>> GetScaffoldForMol(m)
  <rdkit.Chem.rdchem.Mol object at 0x...>
  >>> Chem.MolToSmiles(GetScaffoldForMol(m))
  'c1ccccc1'

  >>> m = Chem.MolFromSmiles('Cc1cc(Oc2nccc(CCC)c2)ccc1')
  >>> Chem.MolToSmiles(GetScaffoldForMol(m))
  'c1ccc(Oc2ccccn2)cc1'

  """
<<<<<<< HEAD
  if 1:
=======
  if 1:  # pylint: disable=using-constant-test
>>>>>>> 99efdd2b
    res = Chem.MurckoDecompose(mol)
    res.ClearComputedProps()
    res.UpdatePropertyCache()
    Chem.GetSymmSSSR(res)
  else:
    res = _pyGetScaffoldForMol(mol)
  return res

<<<<<<< HEAD
=======

>>>>>>> 99efdd2b
def _pyGetScaffoldForMol(mol):
  while mol.HasSubstructMatch(murckoQ):
    for patt in murckoPatts:
      mol = Chem.DeleteSubstructs(mol, patt)
  for atom in mol.GetAtoms():
    if atom.GetAtomicNum() == 6 and atom.GetNoImplicit() and atom.GetExplicitValence() < 4:
      atom.SetNoImplicit(False)
  h = Chem.MolFromSmiles('[H]')
<<<<<<< HEAD
  mol = Chem.ReplaceSubstructs(mol, Chem.MolFromSmarts('[D1;$([D1]-n)]'), h, True)[0];
  mol = Chem.RemoveHs(mol)
  # while 1:
  #  ps = aromaticNTransform.RunReactants([mol])
  #  if ps:
  #    mol = ps[0][0]
  #  else:
  #    break
  return mol

def MurckoScaffoldSmilesFromSmiles(smiles, includeChirality=False):
  """ Returns MurckScaffold Smiles from smiles
=======
  mol = Chem.ReplaceSubstructs(mol, Chem.MolFromSmarts('[D1;$([D1]-n)]'), h, True)[0]
  mol = Chem.RemoveHs(mol)
  return mol
>>>>>>> 99efdd2b


<<<<<<< HEAD
  """
  mol = Chem.MolFromSmiles(smiles)
  scaffold = GetScaffoldForMol(mol)
  if not scaffold:
    return None
  return Chem.MolToSmiles(scaffold, includeChirality)

=======
>>>>>>> 99efdd2b
def MurckoScaffoldSmiles(smiles=None, mol=None, includeChirality=False):
  """ Returns MurckScaffold Smiles from smiles

  >>> MurckoScaffoldSmiles('Cc1cc(Oc2nccc(CCC)c2)ccc1')
  'c1ccc(Oc2ccccn2)cc1'

  >>> MurckoScaffoldSmiles(mol=Chem.MolFromSmiles('Cc1cc(Oc2nccc(CCC)c2)ccc1'))
  'c1ccc(Oc2ccccn2)cc1'

  """
  if smiles:
    mol = Chem.MolFromSmiles(smiles)
  if mol is None:
    raise ValueError('No molecule provided')
  scaffold = GetScaffoldForMol(mol)
  if not scaffold:
<<<<<<< HEAD
    return None
  return Chem.MolToSmiles(scaffold, includeChirality)
=======
    return None  # pragma: nocover
  return Chem.MolToSmiles(scaffold, includeChirality)


def MurckoScaffoldSmilesFromSmiles(smiles, includeChirality=False):
  """ Returns MurckScaffold Smiles from smiles

  >>> MurckoScaffoldSmilesFromSmiles('Cc1cc(Oc2nccc(CCC)c2)ccc1')
  'c1ccc(Oc2ccccn2)cc1'

  """
  return MurckoScaffoldSmiles(smiles=smiles, includeChirality=includeChirality)

>>>>>>> 99efdd2b

#------------------------------------
#
#  doctest boilerplate
#
<<<<<<< HEAD
def _test():
  import doctest, sys
  return doctest.testmod(sys.modules["__main__"], optionflags=doctest.ELLIPSIS)

if __name__ == '__main__':
  import sys
  failed, tried = _test()
  sys.exit(failed)
=======
def _runDoctests(verbose=None):  # pragma: nocover
  import sys
  import doctest
  failed, _ = doctest.testmod(optionflags=doctest.ELLIPSIS, verbose=verbose)
  sys.exit(failed)


if __name__ == '__main__':  # pragma: nocover
  _runDoctests()
>>>>>>> 99efdd2b
<|MERGE_RESOLUTION|>--- conflicted
+++ resolved
@@ -11,15 +11,9 @@
 from rdkit.Chem import AllChem
 
 murckoTransforms = [AllChem.ReactionFromSmarts('[*:1]-[!#1;D1]>>[*:1][H]'),
-<<<<<<< HEAD
-                  AllChem.ReactionFromSmarts('[*:1]-[!#1;D2]#[AD1]>>[*:1][H]'),
-                  AllChem.ReactionFromSmarts('[*:1]-[!#1;D2]=[AD1]>>[*:1][H]'),
-                  AllChem.ReactionFromSmarts('[*:1]-[!#1;D3](=[AD1])=[AD1]>>[*:1][H]')]
-=======
                     AllChem.ReactionFromSmarts('[*:1]-[!#1;D2]#[AD1]>>[*:1][H]'),
                     AllChem.ReactionFromSmarts('[*:1]-[!#1;D2]=[AD1]>>[*:1][H]'),
                     AllChem.ReactionFromSmarts('[*:1]-[!#1;D3](=[AD1])=[AD1]>>[*:1][H]')]
->>>>>>> 99efdd2b
 
 
 def MakeScaffoldGeneric(mol):
@@ -55,13 +49,8 @@
 
 
 murckoPatts = ['[!#1;D3;$([D3]-[!#1])](=[AD1])=[AD1]',
-<<<<<<< HEAD
-         '[!#1;D2;$([D2]-[!#1])]=,#[AD1]',
-         '[!#1;D1;$([D1]-[!#1;!n])]']
-=======
                '[!#1;D2;$([D2]-[!#1])]=,#[AD1]',
                '[!#1;D1;$([D1]-[!#1;!n])]']
->>>>>>> 99efdd2b
 murckoQ = '[' + ','.join(['$(%s)' % x for x in murckoPatts]) + ']'
 murckoQ = Chem.MolFromSmarts(murckoQ)
 murckoPatts = [Chem.MolFromSmarts(x) for x in murckoPatts]
@@ -81,11 +70,7 @@
   'c1ccc(Oc2ccccn2)cc1'
 
   """
-<<<<<<< HEAD
-  if 1:
-=======
   if 1:  # pylint: disable=using-constant-test
->>>>>>> 99efdd2b
     res = Chem.MurckoDecompose(mol)
     res.ClearComputedProps()
     res.UpdatePropertyCache()
@@ -94,10 +79,7 @@
     res = _pyGetScaffoldForMol(mol)
   return res
 
-<<<<<<< HEAD
-=======
 
->>>>>>> 99efdd2b
 def _pyGetScaffoldForMol(mol):
   while mol.HasSubstructMatch(murckoQ):
     for patt in murckoPatts:
@@ -106,36 +88,11 @@
     if atom.GetAtomicNum() == 6 and atom.GetNoImplicit() and atom.GetExplicitValence() < 4:
       atom.SetNoImplicit(False)
   h = Chem.MolFromSmiles('[H]')
-<<<<<<< HEAD
-  mol = Chem.ReplaceSubstructs(mol, Chem.MolFromSmarts('[D1;$([D1]-n)]'), h, True)[0];
-  mol = Chem.RemoveHs(mol)
-  # while 1:
-  #  ps = aromaticNTransform.RunReactants([mol])
-  #  if ps:
-  #    mol = ps[0][0]
-  #  else:
-  #    break
-  return mol
-
-def MurckoScaffoldSmilesFromSmiles(smiles, includeChirality=False):
-  """ Returns MurckScaffold Smiles from smiles
-=======
   mol = Chem.ReplaceSubstructs(mol, Chem.MolFromSmarts('[D1;$([D1]-n)]'), h, True)[0]
   mol = Chem.RemoveHs(mol)
   return mol
->>>>>>> 99efdd2b
 
 
-<<<<<<< HEAD
-  """
-  mol = Chem.MolFromSmiles(smiles)
-  scaffold = GetScaffoldForMol(mol)
-  if not scaffold:
-    return None
-  return Chem.MolToSmiles(scaffold, includeChirality)
-
-=======
->>>>>>> 99efdd2b
 def MurckoScaffoldSmiles(smiles=None, mol=None, includeChirality=False):
   """ Returns MurckScaffold Smiles from smiles
 
@@ -152,10 +109,6 @@
     raise ValueError('No molecule provided')
   scaffold = GetScaffoldForMol(mol)
   if not scaffold:
-<<<<<<< HEAD
-    return None
-  return Chem.MolToSmiles(scaffold, includeChirality)
-=======
     return None  # pragma: nocover
   return Chem.MolToSmiles(scaffold, includeChirality)
 
@@ -169,22 +122,11 @@
   """
   return MurckoScaffoldSmiles(smiles=smiles, includeChirality=includeChirality)
 
->>>>>>> 99efdd2b
 
 #------------------------------------
 #
 #  doctest boilerplate
 #
-<<<<<<< HEAD
-def _test():
-  import doctest, sys
-  return doctest.testmod(sys.modules["__main__"], optionflags=doctest.ELLIPSIS)
-
-if __name__ == '__main__':
-  import sys
-  failed, tried = _test()
-  sys.exit(failed)
-=======
 def _runDoctests(verbose=None):  # pragma: nocover
   import sys
   import doctest
@@ -194,4 +136,3 @@
 
 if __name__ == '__main__':  # pragma: nocover
   _runDoctests()
->>>>>>> 99efdd2b
