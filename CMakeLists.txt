--- conflicted
+++ resolved
@@ -483,14 +483,9 @@
                            $<BUILD_INTERFACE:${RDKit_CodeDir}>
                            $<INSTALL_INTERFACE:${RDKit_HdrDir}>
                            )
-<<<<<<< HEAD
-set(CMAKE_CXX_IMPLICIT_INCLUDE_DIRECTORIES)			   
-target_link_libraries(rdkit_base INTERFACE ${BOOST_LIBRARIES})
-=======
 # linking against Boost::boost will add Boost to the include directories without
 # hard-coding Boost's path into the rdkit-targets.cmake that gets generated
 target_link_libraries(rdkit_base INTERFACE ${BOOST_LIBRARIES} Boost::boost)
->>>>>>> ccefda88
 
 
 if(RDK_BUILD_PGSQL)
