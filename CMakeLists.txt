cmake_minimum_required(VERSION 2.6)
if(CMAKE_MAJOR_VERSION EQUAL 2 AND ((CMAKE_MINOR_VERSION EQUAL 8 AND CMAKE_PATCH_VERSION GREATER 1) OR CMAKE_MINOR_VERSION GREATER 8))
  cmake_policy(SET CMP0015 OLD)
endif()

project (RDKit)

IF(NOT CMAKE_BUILD_TYPE)
  SET(CMAKE_BUILD_TYPE Release CACHE STRING
      "Choose the type of build, options are: None Debug Release RelWithDebInfo MinSizeRel."
      FORCE)
ENDIF(NOT CMAKE_BUILD_TYPE)

enable_testing()

set(CMAKE_MODULE_PATH
    ${CMAKE_MODULE_PATH} "${CMAKE_CURRENT_SOURCE_DIR}/Code/cmake/Modules/")

option(RDK_BUILD_SWIG_WRAPPERS "build the SWIG wrappers" OFF )
option(RDK_BUILD_PYTHON_WRAPPERS "build the standard python wrappers" ON )
option(RDK_BUILD_COMPRESSED_SUPPLIERS "build in support for compressed MolSuppliers" OFF )
option(RDK_BUILD_INCHI_SUPPORT "build the rdkit inchi wrapper" OFF )
option(RDK_BUILD_AVALON_SUPPORT "install support for the avalon toolkit. Use the variable AVALONTOOLS_DIR to set the location of the source." OFF )
option(RDK_BUILD_CONTRIB "build the Contrib directory" OFF )
option(RDK_INSTALL_INTREE "install the rdkit in the source tree (former behavior)" ON )
option(RDK_INSTALL_STATIC_LIBS "install the rdkit static libraries" ON )
option(RDK_BUILD_THREADSAFE_SSS "enable thread-safe substructure searching (requires boost.thread)" OFF )
option(RDK_BUILD_SLN_SUPPORT "include support for the SLN format" ON )
option(RDK_TEST_MULTITHREADED "run some tests of multithreading" OFF )
option(RDK_BUILD_SWIG_JAVA_WRAPPER "build the SWIG JAVA wrappers (does nothing if RDK_BUILD_SWIG_WRAPPERS is not set)" ON )
option(RDK_BUILD_SWIG_CSHARP_WRAPPER "build the experimental SWIG C# wrappers (does nothing if RDK_BUILD_SWIG_WRAPPERS is not set)" OFF )
option(RDK_TEST_MMFF_COMPLIANCE "run MMFF compliance tests (requires tar/gzip)" ON )
option(RDK_BUILD_CPP_TESTS "build the c++ tests (disabing can speed up builds" ON)
option(RDK_USE_FLEXBISON "use flex/bison, if available, to build the SMILES/SMARTS/SLN parsers" OFF)
option(RDK_TEST_COVERAGE "Use G(L)COV to compute test coverage" OFF)

if(RDK_BUILD_SWIG_WRAPPERS!=ON)
  set(RDK_BUILD_SWIG_JAVA_WRAPPER OFF)
  set(RDK_BUILD_SWIG_CSHARP_WRAPPER OFF)
endif()

if (EMSCRIPTEN)
  # Hard coded in the toolchain file.
else()
   include(TestBigEndian)
   TEST_BIG_ENDIAN(RDK_BIG_ENDIAN)
endif(EMSCRIPTEN)



# At build time put runtime binaries in the bin subdirectory
set(RDK_RUNTIME_OUTPUT_DIRECTORY "${CMAKE_CURRENT_BINARY_DIR}/bin")
set(RDK_LIBRARY_OUTPUT_DIRECTORY "${CMAKE_CURRENT_BINARY_DIR}/lib")
set(RDK_ARCHIVE_OUTPUT_DIRECTORY "${CMAKE_CURRENT_BINARY_DIR}/lib")
# Also place the python extension where the source tree would expect them
set(RDK_PYTHON_OUTPUT_DIRECTORY "${CMAKE_CURRENT_BINARY_DIR}/rdkit")

#-------
# Config variables:
set(RDKit_Year "2015")
set(RDKit_Month "03")
set(RDKit_Revision "1pre")
set(RDKit_ABI "1")

if (EMSCRIPTEN)
  # emscripten NEEDS the .so extension to know what to do
  #  linux is happy with RDGeneral.so.1.pre
  set(RDKit_Revision "${RDKit_Revision}.so")
endif()

set(RDKit_CodeDir "${CMAKE_SOURCE_DIR}/Code")
set(RDKit_ExternalDir "${CMAKE_SOURCE_DIR}/External")

if(RDK_INSTALL_INTREE)
  set(RDKit_BinDir "${CMAKE_SOURCE_DIR}/bin")
  set(RDKit_LibDir "${CMAKE_SOURCE_DIR}/lib")
  set(RDKit_HdrDir "Code") # used in rdkit-config.cmake, path prefix not needed.
else(RDK_INSTALL_INTREE)
  set(RDKit_BinDir "bin")
  set(RDKit_LibDir "lib${LIB_SUFFIX}")
  set(RDKit_HdrDir "include/rdkit")
  set(RDKit_ShareDir "share/RDKit")
endif(RDK_INSTALL_INTREE)

if(RDK_BUILD_SWIG_WRAPPERS)
  set(RDKit_JavaLibDir "${RDKit_ExternalDir}/java_lib")
endif(RDK_BUILD_SWIG_WRAPPERS)

if(CMAKE_SIZEOF_VOID_P MATCHES 4)
  ADD_DEFINITIONS("-DRDK_32BIT_BUILD")
else()
  ADD_DEFINITIONS("-DRDK_64BIT_BUILD")
endif()

# defines macros: rdkit_python_extension, rdkit_test
include(RDKitUtils)
install(EXPORT ${RDKit_EXPORTED_TARGETS} DESTINATION ${RDKit_LibDir})

# create and install package configuration and version files
configure_file (
    ${RDKit_SOURCE_DIR}/rdkit-config.cmake.in
    ${RDKit_BINARY_DIR}/rdkit-config.cmake @ONLY)

configure_file (
    ${RDKit_SOURCE_DIR}/rdkit-config-version.cmake.in
    ${RDKit_BINARY_DIR}/rdkit-config-version.cmake @ONLY)

install(FILES
    ${RDKit_BINARY_DIR}/rdkit-config.cmake
    ${RDKit_BINARY_DIR}/rdkit-config-version.cmake
    DESTINATION ${RDKit_LibDir})

# extra boost versions
if(MSVC)
  SET(Boost_ADDITIONAL_VERSIONS "1.48" "1.48.0" "1.45" "1.45.0" "1.44" "1.44.0" "1.43" "1.43.0" "1.42" "1.42.0" "1.41" "1.41.0" "1.40" "1.40.0")
endif(MSVC)

if(RDK_BUILD_PYTHON_WRAPPERS)
  #-------
  # pull in python:
  find_package(PythonInterp)
  if (PYTHONINTERP_FOUND AND NOT Python_ADDITIONAL_VERSIONS)
    set(Python_ADDITIONAL_VERSIONS "${PYTHON_VERSION_MAJOR}.${PYTHON_VERSION_MINOR}")
  endif (PYTHONINTERP_FOUND AND NOT Python_ADDITIONAL_VERSIONS)
  find_package(PythonLibs)
  if(CMAKE_MAJOR_VERSION EQUAL 2 AND CMAKE_MINOR_VERSION EQUAL 6)
    include_directories(${PYTHON_INCLUDE_PATH})
  else(CMAKE_MAJOR_VERSION EQUAL 2 AND CMAKE_MINOR_VERSION EQUAL 6)
    include_directories(${PYTHON_INCLUDE_DIR})
  endif(CMAKE_MAJOR_VERSION EQUAL 2 AND CMAKE_MINOR_VERSION EQUAL 6)
  find_package(NumPy REQUIRED)
  include_directories(${PYTHON_NUMPY_INCLUDE_PATH})

  if(PYTHON_VERSION_MAJOR EQUAL 3)
    # Find boost-python3 using name specified as command line option then fall back to commonly used names
    set(RDK_BOOST_PYTHON3_NAME "python3" CACHE STRING "Name of the boost python3 library. If installed as libboost_python-xxx.so, use python-xxx.")
    foreach(Boost_Python_Lib "${RDK_BOOST_PYTHON3_NAME}" "python-py3${PYTHON_VERSION_MINOR}" "python3")
      find_package(Boost 1.45.0 COMPONENTS "${Boost_Python_Lib}" QUIET)
      if(Boost_FOUND)
        break()
      endif()
    endforeach()
    # If boost-python3 not found, just find boost-python and hope that it is compatible with python3
    if(NOT Boost_FOUND)
      find_package(Boost 1.45.0 COMPONENTS python REQUIRED)
    endif()
  else(PYTHON_VERSION_MAJOR EQUAL 3)
     find_package(Boost 1.39.0 COMPONENTS python REQUIRED)
  endif(PYTHON_VERSION_MAJOR EQUAL 3)


  if(RDK_INSTALL_INTREE)
    set(RDKit_PythonDir "${CMAKE_SOURCE_DIR}/rdkit")
  else(RDK_INSTALL_INTREE)
    if (NOT PYTHON_INSTDIR)
      # Determine correct installation directory for Python bindings
      # From http://plplot.svn.sourceforge.net/viewvc/plplot/trunk/cmake/modules/python.cmake?revision=11014
      execute_process(
        COMMAND
        ${PYTHON_EXECUTABLE} -c "from __future__ import print_function; from distutils import sysconfig; print(sysconfig.get_python_lib(1,0,prefix='${CMAKE_INSTALL_PREFIX}'))"
        OUTPUT_VARIABLE PYTHON_INSTDIR
        OUTPUT_STRIP_TRAILING_WHITESPACE
      )
    endif (NOT PYTHON_INSTDIR)
    message("Python Install directory ${PYTHON_INSTDIR}")
    install(DIRECTORY rdkit DESTINATION ${PYTHON_INSTDIR}
      COMPONENT python
      PATTERN ".svn" EXCLUDE
      PATTERN "test_data" EXCLUDE
      PATTERN "testData" EXCLUDE
      PATTERN "test_list*" EXCLUDE
      PATTERN "CMake*" EXCLUDE
      PATTERN "Basement" EXCLUDE
      PATTERN "UnitTest*" EXCLUDE
      )
    set(RDKit_PythonDir "${PYTHON_INSTDIR}/rdkit")
  endif(RDK_INSTALL_INTREE)

else(RDK_BUILD_PYTHON_WRAPPERS)
  find_package(Boost 1.39.0 REQUIRED)
endif(RDK_BUILD_PYTHON_WRAPPERS)

include_directories(${Boost_INCLUDE_DIRS})
link_directories(${Boost_LIBRARY_DIRS})

include_directories(${RDKit_CodeDir})


# Detect clang, which masquerades as gcc.  CMake 2.6 doesn't know how to
# detect it.
string(REGEX MATCH "clang" CMAKE_COMPILER_IS_CLANG "${CMAKE_C_COMPILER}")

if(RDK_TEST_MULTITHREADED)
  ADD_DEFINITIONS("-DRDK_TEST_MULTITHREADED -DBOOST_ALL_NO_LIB")
endif()

<<<<<<< HEAD
if (EMSCRIPTEN)
  # No threading, nothing to do here.
=======
if(RDK_TEST_MULTITHREADED OR RDK_BUILD_THREADSAFE_SSS)
  ADD_DEFINITIONS("-DBOOST_ALL_NO_LIB")
endif()


find_package (Threads)
if(RDK_BUILD_THREADSAFE_SSS)
  set(T_LIBS ${Boost_LIBRARIES})
  find_package(Boost 1.39.0 COMPONENTS thread system REQUIRED)
  set(Boost_LIBRARIES ${T_LIBS} ${Boost_LIBRARIES})
  ADD_DEFINITIONS("-DRDK_THREADSAFE_SSS")
  set(RDKit_THREAD_LIBS ${Boost_THREAD_LIBRARY} ${Boost_SYSTEM_LIBRARY} ${CMAKE_THREAD_LIBS_INIT})
>>>>>>> 177e584a
else()
    find_package (Threads)
    if(RDK_BUILD_THREADSAFE_SSS)
       set(T_LIBS ${Boost_LIBRARIES})
       find_package(Boost 1.39.0 COMPONENTS thread system REQUIRED)
       set(Boost_LIBRARIES ${T_LIBS} ${Boost_LIBRARIES})
       ADD_DEFINITIONS("-DRDK_THREADSAFE_SSS")
       set(RDKit_THREAD_LIBS ${Boost_THREAD_LIBRARY} ${Boost_SYSTEM_LIBRARY} ${CMAKE_THREAD_LIBS_INIT})
    else()
      set(RDKit_THREAD_LIBS ${CMAKE_THREAD_LIBS_INIT})
    endif()
 endif()


# setup our compiler flags:
if (RDK_TEST_COVERAGE)
 if (NOT RDK_USE_FLEXBISON)
   message(FATAL_ERROR, "Test coverage doesn't current work unless FLEX and BISON are run.")
 endif(NOT RDK_USE_FLEXBISON)

 message("====== Installing test coverage support ======")
 message("  To run:")
 message("   make install")
 message("   make RDKit_coverage")
 message("")
 message(" open <build_dir>/coverage/index.html")
 message("")
 message(" If any of the RDKit tests fail, coverage will probably not be generated.")
 message("====== Installing test coverage support ======")
 message("")
 
 INCLUDE(CodeCoverage)
 SET(CMAKE_CXX_FLAGS "-g -O0 -fprofile-arcs -ftest-coverage")
 SET(CMAKE_C_FLAGS "-g -O0 -fprofile-arcs -ftest-coverage")
 message("== setup_target_for_coverage(${PROJECT_NAME}_coverage test coverage)")
 setup_target_for_coverage(${PROJECT_NAME}_coverage ctest coverage)

else(RDK_TEST_COVERAGE)
 if(CMAKE_COMPILER_IS_GNUCXX)
   ADD_DEFINITIONS("-Wno-deprecated -Wno-unused-function -fno-strict-aliasing -fPIC")
 endif()
 if(CMAKE_COMPILER_IS_CLANG)
   ADD_DEFINITIONS("-Wno-array-bounds -fPIC")
 endif()
endif(RDK_TEST_COVERAGE)

if(NOT RDK_INSTALL_INTREE)
  install(DIRECTORY Data DESTINATION
      ${RDKit_ShareDir}
      COMPONENT data
      PATTERN ".svn" EXCLUDE
      )
  install(DIRECTORY Docs DESTINATION
      ${RDKit_ShareDir}
      COMPONENT docs
      PATTERN ".svn" EXCLUDE
      PATTERN "_build" EXCLUDE
      )
  install(DIRECTORY Contrib DESTINATION
      ${RDKit_ShareDir}
      COMPONENT extras
      PATTERN ".svn" EXCLUDE
      )
  if(RDK_BUILD_PYTHON_WRAPPERS)
    install(DIRECTORY Projects DESTINATION
        ${RDKit_ShareDir}
        COMPONENT extras
        PATTERN ".svn" EXCLUDE
        PATTERN "test_list*" EXCLUDE
        PATTERN "CMake*" EXCLUDE
        )
  endif(RDK_BUILD_PYTHON_WRAPPERS)
  install(FILES README license.txt
          DESTINATION ${RDKit_ShareDir}
          COMPONENT base
          )
endif(NOT RDK_INSTALL_INTREE)

add_subdirectory(External)
add_subdirectory(Code)

if(RDK_BUILD_PYTHON_WRAPPERS)
  add_subdirectory(Projects)
  add_subdirectory(rdkit)
endif(RDK_BUILD_PYTHON_WRAPPERS)

if(RDK_BUILD_CONTRIB)
  add_subdirectory(Contrib)
endif(RDK_BUILD_CONTRIB)

# Packaging
SET(CPACK_GENERATOR "TGZ;DEB;RPM")
SET(CPACK_RPM_COMPONENT_INSTALL ON)
SET(CPACK_DEB_COMPONENT_INSTALL ON)
SET(CPACK_MONOLITHIC_INSTALL OFF)

SET(CPACK_COMPONENTS_ALL headers static_libs dynamic_libs python data docs extras base)
set(CPACK_COMPONENT_DYNAMIC_LIBS_GROUP "Runtime")
set(CPACK_COMPONENT_BASE_GROUP "Runtime")
set(CPACK_COMPONENT_DATA_GROUP "Runtime")
set(CPACK_COMPONENT_DOCS_GROUP "Runtime")
set(CPACK_COMPONENT_HEADERS_GROUP "Development")
set(CPACK_COMPONENT_STATIC_LIBS_GROUP "Development")
set(CPACK_COMPONENT_PYTHON_GROUP "Python")
set(CPACK_COMPONENT_EXTRAS_GROUP "Extras")


SET(CPACK_PACKAGE_DESCRIPTION_SUMMARY "RDKit")
SET(CPACK_PACKAGE_VENDOR "rdkit.org")
SET(CPACK_PACKAGE_CONTACT "greg.landrum@gmail.com")
SET(CPACK_PACKAGE_DESCRIPTION_FILE "${CMAKE_CURRENT_SOURCE_DIR}/README")
SET(CPACK_RESOURCE_FILE_LICENSE "${CMAKE_CURRENT_SOURCE_DIR}/license.txt")
SET(CPACK_PACKAGE_VERSION_MAJOR "2011")
SET(CPACK_PACKAGE_VERSION_MINOR "6")
SET(CPACK_PACKAGE_VERSION_PATCH "1")
SET(CPACK_PACKAGE_INSTALL_DIRECTORY "CMake ${CMake_VERSION_MAJOR}.${CMake_VERSION_MINOR}")
#IF(WIN32 AND NOT UNIX)
#  # There is a bug in NSI that does not handle full unix paths properly. Make
#  # sure there is at least one set of four (4) backlasshes.
#  SET(CPACK_PACKAGE_ICON "${CMake_SOURCE_DIR}/Utilities/Release\\\\InstallIcon.bmp")
#  SET(CPACK_NSIS_INSTALLED_ICON_NAME "bin\\\\MyExecutable.exe")
#  SET(CPACK_NSIS_DISPLAY_NAME "${CPACK_PACKAGE_INSTALL_DIRECTORY} My Famous Project")
#  SET(CPACK_NSIS_HELP_LINK "http:\\\\\\\\www.my-project-home-page.org")
#  SET(CPACK_NSIS_URL_INFO_ABOUT "http:\\\\\\\\www.my-personal-home-page.com")
#  SET(CPACK_NSIS_CONTACT "me@my-personal-home-page.com")
#  SET(CPACK_NSIS_MODIFY_PATH ON)
#ELSE(WIN32 AND NOT UNIX)
#  SET(CPACK_STRIP_FILES "bin/MyExecutable")
#  SET(CPACK_SOURCE_STRIP_FILES "")
#ENDIF(WIN32 AND NOT UNIX)
#SET(CPACK_PACKAGE_EXECUTABLES "MyExecutable" "My Executable")


SET(CPACK_SET_DESTDIR ON)

INCLUDE(CPack)<|MERGE_RESOLUTION|>--- conflicted
+++ resolved
@@ -190,40 +190,32 @@
 # detect it.
 string(REGEX MATCH "clang" CMAKE_COMPILER_IS_CLANG "${CMAKE_C_COMPILER}")
 
-if(RDK_TEST_MULTITHREADED)
-  ADD_DEFINITIONS("-DRDK_TEST_MULTITHREADED -DBOOST_ALL_NO_LIB")
-endif()
-
-<<<<<<< HEAD
-if (EMSCRIPTEN)
-  # No threading, nothing to do here.
-=======
-if(RDK_TEST_MULTITHREADED OR RDK_BUILD_THREADSAFE_SSS)
-  ADD_DEFINITIONS("-DBOOST_ALL_NO_LIB")
-endif()
-
-
-find_package (Threads)
-if(RDK_BUILD_THREADSAFE_SSS)
-  set(T_LIBS ${Boost_LIBRARIES})
-  find_package(Boost 1.39.0 COMPONENTS thread system REQUIRED)
-  set(Boost_LIBRARIES ${T_LIBS} ${Boost_LIBRARIES})
-  ADD_DEFINITIONS("-DRDK_THREADSAFE_SSS")
-  set(RDKit_THREAD_LIBS ${Boost_THREAD_LIBRARY} ${Boost_SYSTEM_LIBRARY} ${CMAKE_THREAD_LIBS_INIT})
->>>>>>> 177e584a
+if(EMSCRIPTEN)
+  # no threading, nothing to do here
+  # don't want to test for pthreads when cross
+  #  compiling since we can't really run the compiled
+  #  binary yet
 else()
+    if(RDK_TEST_MULTITHREADED)
+      ADD_DEFINITIONS("-DRDK_TEST_MULTITHREADED -DBOOST_ALL_NO_LIB")
+    endif()
+
+    if(RDK_TEST_MULTITHREADED OR RDK_BUILD_THREADSAFE_SSS)
+      ADD_DEFINITIONS("-DBOOST_ALL_NO_LIB")
+    endif()
+
+
     find_package (Threads)
     if(RDK_BUILD_THREADSAFE_SSS)
-       set(T_LIBS ${Boost_LIBRARIES})
-       find_package(Boost 1.39.0 COMPONENTS thread system REQUIRED)
-       set(Boost_LIBRARIES ${T_LIBS} ${Boost_LIBRARIES})
-       ADD_DEFINITIONS("-DRDK_THREADSAFE_SSS")
-       set(RDKit_THREAD_LIBS ${Boost_THREAD_LIBRARY} ${Boost_SYSTEM_LIBRARY} ${CMAKE_THREAD_LIBS_INIT})
+      set(T_LIBS ${Boost_LIBRARIES})
+      find_package(Boost 1.39.0 COMPONENTS thread system REQUIRED)
+      set(Boost_LIBRARIES ${T_LIBS} ${Boost_LIBRARIES})
+      ADD_DEFINITIONS("-DRDK_THREADSAFE_SSS")
+      set(RDKit_THREAD_LIBS ${Boost_THREAD_LIBRARY} ${Boost_SYSTEM_LIBRARY} ${CMAKE_THREAD_LIBS_INIT})
     else()
       set(RDKit_THREAD_LIBS ${CMAKE_THREAD_LIBS_INIT})
     endif()
- endif()
-
+endif()
 
 # setup our compiler flags:
 if (RDK_TEST_COVERAGE)
