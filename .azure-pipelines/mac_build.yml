--- conflicted
+++ resolved
@@ -17,18 +17,12 @@
     echo -e "backend: TkAgg\n" > $HOME/.matplotlib/matplotlibrc
     conda config --set always_yes yes --set changeps1 no
     conda update -q conda
-<<<<<<< HEAD
-    conda create --name rdkit_build $(compiler)=$(compiler_version) libcxx=$(compiler_version) cmake=3.19.5 \
-        boost-cpp=$(boost_version) boost=$(boost_version) \
-        py-boost=$(boost_version) libboost=$(boost_version) \
-=======
     conda config --set solver libmamba
     conda config --set channel_priority strict
     conda config --add channels conda-forge
     conda create --name rdkit_build $(python) $(compiler) libcxx cmake \
         libboost=$(boost_version) libboost-devel=$(boost_version) \
         libboost-python=$(boost_version) libboost-python-devel=$(boost_version) \
->>>>>>> 63c7e850
         qt \
         numpy matplotlib cairo pillow eigen pandas  \
         jupyter sphinx myst-parser pytest nbval
