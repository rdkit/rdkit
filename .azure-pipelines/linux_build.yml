steps:
- bash: |
    sudo apt-get install g++ wget make libgl1-mesa-dev mesa-common-dev
    source ${CONDA}/etc/profile.d/conda.sh
    sudo chown -R ${USER} ${CONDA}
    conda config --set always_yes yes --set changeps1 no
    conda update -q conda
    conda config --set channel_priority strict
    conda config --add channels conda-forge
    conda config --set solver libmamba
    conda info -a
    conda create --name rdkit_build -c conda-forge $(python) cmake \
        boost-cpp=$(boost_version) \
        boost=$(boost_version) \
<<<<<<< HEAD
        numpy pillow eigen pandas=2.0 matplotlib-base=3.8 \
=======
        numpy=1.24 pillow eigen pandas=2.0 matplotlib-base=3.7 \
>>>>>>> d3f75a11
        qt=5 cairo
    conda activate rdkit_build
    conda install -c conda-forge pytest nbval ipykernel>=6.0
  displayName: Setup build environment
- bash: |
    source ${CONDA}/etc/profile.d/conda.sh
    conda activate rdkit_build
    export CXXFLAGS="${CXXFLAGS} -Wall -Werror"
    mkdir build && cd build && \
    cmake .. \
    -DCMAKE_BUILD_TYPE=Release \
    -DRDK_INSTALL_INTREE=ON \
    -DRDK_INSTALL_STATIC_LIBS=OFF \
    -DRDK_BUILD_CPP_TESTS=ON \
    -DRDK_BUILD_PYTHON_WRAPPERS=ON \
    -DRDK_BUILD_COORDGEN_SUPPORT=ON \
    -DRDK_BUILD_MAEPARSER_SUPPORT=ON \
    -DRDK_OPTIMIZE_POPCNT=ON \
    -DRDK_BUILD_TEST_GZIP=ON \
    -DRDK_BUILD_FREESASA_SUPPORT=ON \
    -DRDK_BUILD_AVALON_SUPPORT=ON \
    -DRDK_BUILD_INCHI_SUPPORT=ON \
    -DRDK_BUILD_YAEHMOP_SUPPORT=ON \
    -DRDK_BUILD_XYZ2MOL_SUPPORT=ON \
    -DRDK_BUILD_CAIRO_SUPPORT=ON \
    -DRDK_BUILD_QT_SUPPORT=ON \
    -DQt5_DIR=/usr/lib/x86_64-linux-gnu/cmake/Qt5 \
    -DRDK_BUILD_SWIG_WRAPPERS=OFF \
    -DRDK_SWIG_STATIC=OFF \
    -DRDK_BUILD_THREADSAFE_SSS=ON \
    -DRDK_TEST_MULTITHREADED=ON \
    -DRDK_BUILD_CFFI_LIB=ON \
    -DBoost_NO_SYSTEM_PATHS=ON \
    -DRDK_BOOST_PYTHON3_NAME=$(python_name) \
    -DPYTHON_EXECUTABLE=${CONDA_PREFIX}/bin/python3 \
    -DCMAKE_INCLUDE_PATH="${CONDA_PREFIX}/include" \
    -DCMAKE_LIBRARY_PATH="${CONDA_PREFIX}/lib"
  displayName: Configure build (Run CMake)
- bash: |
    source ${CONDA}/etc/profile.d/conda.sh
    conda activate rdkit_build
    cd build
    make -j $( $(number_of_cores) ) install
  displayName: Build
- bash: |
    source ${CONDA}/etc/profile.d/conda.sh
    conda activate rdkit_build
    export RDBASE=`pwd`
    export PYTHONPATH=${RDBASE}:${PYTHONPATH}
    export LD_LIBRARY_PATH=${RDBASE}/lib:${CONDA_PREFIX}/lib:${LD_LIBRARY_PATH}
    echo "LD_LIBRARY_PATH: " $LD_LIBRARY_PATH
    export QT_QPA_PLATFORM='offscreen'
    cd build
    ctest -j $( $(number_of_cores) ) --output-on-failure -T Test
  displayName: Run tests
- bash: |
    source ${CONDA}/etc/profile.d/conda.sh
    conda activate rdkit_build
    conda install -c conda-forge ipython=8.12 sphinx myst-parser
    export RDBASE=`pwd`
    export PYTHONPATH=${RDBASE}:${PYTHONPATH}
    export LD_LIBRARY_PATH=${RDBASE}/lib:${LD_LIBRARY_PATH}
    export QT_QPA_PLATFORM='offscreen'
    cd Docs/Book
    make doctest
  displayName: Run documentation tests
- task: PublishTestResults@2
  inputs:
    testResultsFormat: 'CTest'
    testResultsFiles: 'build/Testing/*/Test.xml'
    testRunTitle: $(system.phasedisplayname) CTest Test Run<|MERGE_RESOLUTION|>--- conflicted
+++ resolved
@@ -12,11 +12,7 @@
     conda create --name rdkit_build -c conda-forge $(python) cmake \
         boost-cpp=$(boost_version) \
         boost=$(boost_version) \
-<<<<<<< HEAD
         numpy pillow eigen pandas=2.0 matplotlib-base=3.8 \
-=======
-        numpy=1.24 pillow eigen pandas=2.0 matplotlib-base=3.7 \
->>>>>>> d3f75a11
         qt=5 cairo
     conda activate rdkit_build
     conda install -c conda-forge pytest nbval ipykernel>=6.0
