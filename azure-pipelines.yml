trigger:
- master
- Release_*
- dev/*

jobs:
- job: Ubuntu_x64
  timeoutInMinutes: 90
  pool:
    vmImage: ubuntu-20.04
  variables:
    python: python=3.8
    boost_version: 1.71.0
    compiler: gxx_linux-64
    number_of_cores: nproc
    python_name: python38
  steps:
  - template: .azure-pipelines/linux_build.yml
- job: macOS_x64
  timeoutInMinutes: 90
  pool:
    vmImage: macos-latest
  variables:
    compiler: clangxx_osx-64
    boost_version: 1.71.0
    number_of_cores: sysctl -n hw.ncpu
    python_name: python39
    target_platform: 10.9
  steps:
  - template: .azure-pipelines/mac_build.yml
- job: Windows_VS2022_x64
  timeoutInMinutes: 90
  pool:
    vmImage: windows-2019
  variables:
    boost_version: 1.76.0
    number_of_cores: '%NUMBER_OF_PROCESSORS%'
    python_name: python38
  steps:
  - template: .azure-pipelines/vs_build.yml
- job: Windows_VS2022_x64_dll
  timeoutInMinutes: 90
  pool:
    vmImage: windows-2019
  variables:
<<<<<<< HEAD
    boost_version: 1.76.0
=======
    boost_version: 1.71.0
>>>>>>> bbc7c8c8
    number_of_cores: '%NUMBER_OF_PROCESSORS%'
    python_name: python38
  steps:
  - template: .azure-pipelines/vs_build_dll.yml
- job: Ubuntu_x64_java
  timeoutInMinutes: 90
  pool:
    vmImage: ubuntu-20.04
  variables:
    compiler: gxx_linux-64=9.3.0
    boost_version: 1.71.0
    number_of_cores: nproc
    python_name: python37
  steps:
  - template: .azure-pipelines/linux_build_java.yml
- job: macOS_x64_java
  timeoutInMinutes: 90
  pool:
    vmImage: macos-latest
  variables:
    compiler: clangxx_osx-64
    boost_version: 1.71.0
    number_of_cores: sysctl -n hw.ncpu
    python_name: python38
    target_platform: 10.9
  steps:
  - template: .azure-pipelines/mac_build_java.yml
- job: Ubuntu_x64_cartridge
  timeoutInMinutes: 90
  pool:
    vmImage: ubuntu-20.04
  variables:
    boost_version: 1.69.0
    number_of_cores: nproc
  steps:
  - template: .azure-pipelines/linux_build_cartridge.yml
- job: Ubuntu_x64_limitexternaldependencies
  timeoutInMinutes: 90
  pool:
    vmImage: ubuntu-20.04
  variables:
    python: python=3.8
    boost_version: 1.71.0
    compiler: gxx_linux-64
    number_of_cores: nproc
    python_name: python38
  steps:
  - template: .azure-pipelines/linux_build_limitexternal.yml
#
# - job: Ubuntu_18_04_x64_fuzzer
#  timeoutInMinutes: 90
#  pool:
#    vmImage: ubuntu-18.04
#  variables:
#    boost_version: 1.67.0
#    number_of_cores: nproc
#  steps:
#  - template: .azure-pipelines/linux_build_fuzzer.yml<|MERGE_RESOLUTION|>--- conflicted
+++ resolved
@@ -43,11 +43,7 @@
   pool:
     vmImage: windows-2019
   variables:
-<<<<<<< HEAD
     boost_version: 1.76.0
-=======
-    boost_version: 1.71.0
->>>>>>> bbc7c8c8
     number_of_cores: '%NUMBER_OF_PROCESSORS%'
     python_name: python38
   steps:
