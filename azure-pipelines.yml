--- conflicted
+++ resolved
@@ -26,13 +26,8 @@
     compiler: gxx_linux-64
     number_of_cores: nproc
     python_name: python39
-<<<<<<< HEAD
-    cc: gcc-10
-    cxx: g++-10
-=======
     cc: gcc-11
     cxx: g++-11
->>>>>>> d3f75a11
   steps:
   - template: .azure-pipelines/linux_build.yml
 - job: Ubuntu_x64_py311
@@ -99,11 +94,7 @@
   pool:
     vmImage: ubuntu-22.04
   variables:
-<<<<<<< HEAD
-    boost_version: 1.82.0
-=======
     boost_version: 1.82
->>>>>>> d3f75a11
     number_of_cores: nproc
     compiler: gxx_linux-64
     cc: gcc-11
