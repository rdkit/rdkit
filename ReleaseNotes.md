# Release_2025.03.1
(Changes relative to Release_2024.09.1)

## Backwards incompatible changes
- The order of combinations returned by Chem.Pharm2D.Utils.GetUniqueCombinations has changed to be in numerical order. The combinations themselves are unchanged.
- The MaeWriter class will now throw when attempting to write an empty Mol or when there are errors during the writing (e.g. kekulization errors). Previous behavior
was to log an error and return an empty string.
<<<<<<< HEAD
- When writing SMILES, organic subset atoms which are bonded to "metals" will always be written in square brackets, i.e. with their H count explicit. Here the definition of "metal" is any atom matching an "M" query (the corresponding SMARTS is `[!#0!#1!#2!#5!#6!#7!#8!#9!#10!#14!#15!#16!#17!#18!#33!#34!#35!#36!#52!#53!#54!#85!#86]`)
=======
- AdjustQueryProperties now no longer ignores additional atom adjustments when makeAtomsGeneric is enabled.

>>>>>>> b40f99ee

## Acknowledgements
(Note: I'm no longer attempting to manually curate names. If you would like to
see your contribution acknowledged with your name, please set your name in
GitHub)


## Highlights

## Backwards incompatible changes
- The functions getImplicitValence(), getNumImplicitHs(), getDegree(), and getTotalDegree(), now return 0 for atoms that are not associated with molecules (previously they threw exceptions)
- SMILES and RGroupDecomp JSON parsers were moved to their own translation units.
This will require C++ code using those JSON parsers to be added #include directives
for GraphMol/SmilesParse/SmilesJSONParsers.h and
GraphMol/RGroupDecomposition/RGroupDecompJSONParsers.h, respectively.
- Replaced enums in the signatures of MolToCXSmiles and updateCXSmilesFieldsFromJSON
with the underlying types. This may require existing C++ code using those
functions to be updated accordingly.
- HasPropWithValueQueryBase used RDKit::Dict::Pair to return data used for serializing object in a molecule  pickle.  This has been changed to RDKit::PairHolder which automatically manages memory.
- The colors of annotations on atoms and bonds are now controlled by the drawing options `atomNoteColour` and `bondNoteColour` instead of the general `annotationColour`.

## New Features and Enhancements:

## Bug Fixes:

## Cleanup work:
- Awful enum reflection macros were replaced with Better Enums

## Code removed in this release:
- AtomPairs.Utils.NumPiElectrons was removed, please use Chem.GetNumPiElectrons instead.
- The classes DistViolationContrib, ChiralViolationContrib, and FourthDimContrib were removed, please use DistViolationContribs, ChiralViolationContribs, and FourthDimContribs instead.
- The function `MMFF::setMMFFAromaticity()` was removed, please use `MolOps::setMMFFAromaticity()` instead.


## Deprecated code (to be removed in a future release):
- The functions Atom::getImplicitValence() and Atom::getExplicitValence() are deprecated, please use Atom::getValence(Atom::ValenceType::IMPLICIT) or Atom::getValence(Atom::ValenceType::EXPLICIT) instead

# Release_2024.09.1
(Changes relative to Release_2024.03.1)

## Acknowledgements
(Note: I'm no longer attempting to manually curate names. If you would like to
see your contribution acknowledged with your name, please set your name in
GitHub)

Jakub Adamczyk, François Bérenger, Christoph Berg, Jonathan Bisson, Anna
Brünisholz, David Cosgrove, Michael Cho, Peter Eastman, Hussein Faara, Eloy
Félix, Jacob Hucker, Tadd Hurst, Gareth Jones, Andrew Kane, Eisuke Kawashima,
Brian Kelley, Joos Kiener, Chris Kuenneth, Phong Lam, Juuso Lehtivarjo, Yuanyue
Li, Niels Maeder, Mark Mackey, Niels Kristian Kjærgård Madsen, Syed Zayyan
Masud, Josh A. Mitchell, Dan Nealschneider, Yakov Pechersky, Julianus Pfeuffer,
Rachael Pirie, Ricardo Rodriguez, Philippe Schwaller, Junior Sen, Ernst-Georg
Schmid, Matt Swain, Paolo Tosco, Chad Townsend, Philip Ullmann, Riccardo
Vianello, Jeff Wagner, Franz Waibl, Maciej Wójcikowski, Qiancheng Xia, Nic
Zonta, kekulai-fredchang, AaronsonJames, Xavier M, xiaohongniua2, jakirkham,
spparel, Amanda P, esiaero, hxu105

## Highlights
- A full molecular validation and standardization pipeline has been added to the rdMolStandardize library. This is extensible and suitable for incorporation in a broader compound registration pipeline.
- It's now possible to do shape-based alignment in the RDKit via integration with the newly open-sourced pubchem-align3d library 
- The new rdMolProcessing module introduces easy-to-use convenience functions for reading molecules from input files and carrying out standard calculations. Multiple threads can be used for both file parsing and the calculations, so this can be quite efficient. In this release we've included support for generating fingerprints, but additional functionality will be added in the future.

## Backwards incompatible changes
- The SMARTS for the unbranched alkanes in the fragment descriptors has been corrected. This descriptor will now frequently return different results.
- The SimilarityMap functions GetSimilarityMapFromWeights(), GetSimilarityMapForFingerprint(), and GetSimilarityMapForModel() all now require an rdMolDraw2D drawing object to be passed in.
- A bug fix in v2 of the tautomer and protomer hashes can lead to different results for these hashes. One less bond is now included in the tautomeric zone for systems like enamines/imines, so the v2 tautomer hash of the molecules CN=CC and CNC=C is now [C]:[C]:[N]-[CH3]_4_0 instead of [C]:[C]:[N]:[C]_7_0
- The way valences are checked and implicit valences are calculated has been changed. The results should generally be the same as before, but some previously allowed valence states have been removed. These include: five-valent [C+], valence state 6 for the elements Al and Si, and valence state 7 for the elements P, As, Sb, and Bi.
- The GeneralMolSupplier has been moved to use the v2 API. The only change that should be necessary to end-user code is that the resulting supplier now returns std::unique_ptr<ROMol> instead of ROMol *.

## New Features and Enhancements:
  - Added JSON parameters to MinimalLib get_(cx)?sm(ile|art)s() functions
 (github pull #7194 from ptosco)
  - Update MinimalLib for Function Exposure: runReactants
 (github pull #7210 from syedzayyan)
  - Include macrocycles in atropisomer calculation by not sanitizing them away
 (github pull #7291 from pechersky)
  - Enable RGD highlights as in blog post
 (github pull #7322 from ptosco)
  - C# Build Net6 library and tests using cmake
 (github pull #7326 from jones-gareth)
  - Add option for RASCAL to restrict atom matching to atoms of same degree
 (github pull #7344 from DavidACosgrove)
  - Add MolStandardize to C# wrappers
 (github pull #7351 from jones-gareth)
  - CDXML parser doesn't recognize any bonds
 (github issue #7357 from bp-kelley)
  - Expose replaceAtomWithQueryAtom to Python
 (github pull #7380 from DavidACosgrove)
  - Allow reapplyMolBlockWedging() to restore the original wedging regardless the bond type
 (github pull #7386 from rvianello)
  - C sharp rascal mcs wrapper
 (github pull #7390 from jones-gareth)
  - Add option for non-isomeric SMILES creation in the PostgreSQL cartridge
 (github pull #7395 from rvianello)
  - No coords atropisomers - fix smiles output of atrop wedges after reordering
 (github pull #7418 from tadhurst-cdd)
  - Handle query atoms and bonds in SWIG wrappers
 (github pull #7431 from jones-gareth)
  - Please consider exposing code for simplified enhanced stereo labels
 (github issue #7438 from ZontaNicola)
  - Expose a couple of additional functions to Python
 (github pull #7444 from greglandrum)
  - Expose the property pickle options to SWIG
 (github pull #7448 from greglandrum)
  - Add python Conformer.SetPositions wrapper
 (github pull #7449 from bp-kelley)
  - Favor nonwedged bonds in kekulization
 (github pull #7456 from greglandrum)
  - Optionally limit the MolStandardize::Uncharger to only alter the protonation state
 (github pull #7458 from rvianello)
  - Allow subsets of ring systems to match templates
 (github pull #7468 from ZontaNicola)
  - Support NumPy 2.0
 (github issue #7477 from jakirkham)
  - Switch to isoelectronic valence model
 (github pull #7491 from greglandrum)
  - Allow creation of an empty forcefield
 (github pull #7494 from nmaeder)
  - Allow wedged double and aromatic bonds
 (github pull #7495 from greglandrum)
  - Add getUIntVectProp to SubstanceGroups in SWIG wrappers
 (github pull #7507 from jones-gareth)
  - add MolToV2KMolBlock()
 (github pull #7511 from greglandrum)
  - GIST index improvements for @=
 (github pull #7547 from ergo70)
  - A collection of small improvements from Roger S
 (github pull #7566 from greglandrum)
  - Add atom map number to complex query atom symbol.
 (github pull #7571 from DavidACosgrove)
  - add findMesoCenters
 (github pull #7574 from greglandrum)
  - Add missing GetRow method and fix Python parameter names
 (github pull #7575 from ptosco)
  - Extend RDKit::MolStandardize with a validation and standardization Pipeline
 (github pull #7582 from rvianello)
  - Speed up GetPropsAsDict(), especially on Mac
 (github pull #7584 from d-b-w)
  - Update FindFLEX.cmake and FindBISON.cmake modules.
 (github issue #7590 from whosayn)
  - Optimizations of the DistanceGeometry forcefield
 (github pull #7600 from greglandrum)
  - Rascal atom and bond equivalences
 (github pull #7612 from DavidACosgrove)
  - Rascal match exact atom type
 (github pull #7673 from DavidACosgrove)
  - Adds HasPropWithValue Pickler
 (github pull #7692 from bp-kelley)
  - Add support for building the CFFI lib without InChI
 (github pull #7698 from ankane)
  - Move calculation of molecular weight, exact molecular weight, and moleuclar formula to MolOps
 (github issue #7701 from greglandrum)
  - Add more "contribs" classes for use in conformer generation
 (github pull #7711 from nmaeder)
  - Speed up boost vector iterators
 (github pull #7719 from bp-kelley)
  - Allow atom map numbers to be ignored when generating canonical SMILES
 (github pull #7732 from DavidACosgrove)
  - Expose two additional boolean flags for mol creation to MinimalLib
 (github pull #7743 from ptosco)
  - Complement JSMol with JSMolShared
 (github pull #7744 from ptosco)
  - Fix vectToString such that it outputs valid JSON
 (github pull #7749 from ptosco)
  - SaltRemover loses E/Z configuration
 (github issue #7750 from JuniorSen)
  - Expose MMFF aromaticity model for SetAromaticity
 (github pull #7765 from JLVarjo)
  - add mol processing API
 (github pull #7773 from greglandrum)
  - Expose multicolor highlights to MinimalLib
 (github pull #7787 from ptosco)
  - Provide an RDKit wrapper around pubchem-align3d
 (github pull #7798 from greglandrum)
  - Fix typo (Fingeprint -> Fingerprint)
 (github pull #7801 from ptosco)
  - [bot] Update molecular templates header file
 (github pull #7808 from github-actions[bot])
  - Add overloads of MolOps::getMolFrags and MolOps::getMolFragsWithQuery
 (github pull #7823 from DavidACosgrove)

## Bug Fixes:
  - Lower case symbols in SMILES for bracket atoms in aromatic rings
 (github issue #3697 from pschwllr)
  - Mistake in converting Phosphinic acid to InChI
 (github issue #5311 from YuanyueLi)
  - rdMolDescriptors.CalcNumAtomStereoCenters fails on Sanitized Molecule
 (github issue #6757 from C-Townsend)
  - Parasubstituted chiral cyclobutyl causes "zero final chiral volume" warnings depending on 2D coords
 (github issue #7070 from pechersky)
  - Rountripping through MaeWriter and MaeMolSupplier leaks stereo status property
 (github issue #7153 from ricrogz)
  - Correct unbranched alkane SMARTS to match the description given
 (github  #7255 from ghost)
  - Improve PDB formatting with incomplete Monomer info
 (github pull #7286 from fwaibl)
  - restrict the application of 1,3- 1,5- conjugated cation normalization
 (github pull #7287 from rvianello)
  - DetermineBondOrders() does not assign single bonds correctly
 (github issue #7299 from peastman)
  - incorrect chiral carbon perception in `Chem.FindMolChiralCenters` new implementation
 (github issue #7300 from eloyfelix)
  - The serialization of porphyrin to mol format introduces some double bonds with bond stereo 3/either
 (github issue #7306 from rvianello)
  - re-enable yaehmop support in DetermineBonds
 (github pull #7316 from greglandrum)
  - AtomPairs.Utils.NumPiElectrons fails on atoms with dative bonds
 (github issue #7318 from ricrogz)
  - Wedge bond from atrop error
 (github pull #7321 from tadhurst-cdd)
  - Remove misleading walrus operators
 (github pull #7323 from mcs07)
  - SaltRemover may clear computed properties even if no atoms are removed
 (github issue #7327 from ricrogz)
  - DetermineBondOrders() makes incorrect assumptions about valence
 (github issue #7331 from peastman)
  - remove some warnings with -Wextra
 (github pull #7339 from greglandrum)
  - Fixes problem from discussion 7317
 (github pull #7345 from DavidACosgrove)
  - Trigonal Pyramid Carbon may or not have a parity depending on atom ordering
 (github issue #7346 from ricrogz)
  - Wedge bond from atrop error
 (github pull #7355 from tadhurst-cdd)
  - Rascal exactConnectionsMatch bug
 (github pull #7359 from DavidACosgrove)
  - Pre-condition violations for BCUT descriptor calculations
 (github issue #7364 from paulsonak)
  - RegistrationHash.GetMolLayers does not distinguish atropisomers
 (github issue #7367 from ricrogz)
  - fixes bug with overly large count_bounds
 (github pull #7368 from greglandrum)
  - Atropisomeric bond wedging should favor ring bonds
 (github issue #7371 from greglandrum)
  - DetectChemistryProblems fails with traceback when run on mols coming from aromatic SMARTS
 (github issue #7375 from ricrogz)
  - Fix the Uncharger 'force' option w/ non-neutralizable negatively charged sites
 (github pull #7382 from rvianello)
  - Allow disabling output of dative bonds to SMILES
 (github pull #7384 from greglandrum)
  - 2023.9.6 duplicate "self" argument in `rdfiltercatalog/__init__.pyi`
 (github issue #7401 from JHucker)
  - Do not apply the normalization of conjugated cations to the oxime oxygen
 (github pull #7403 from rvianello)
  - fix a lifetime bug in the fingerprint generator
 (github pull #7408 from greglandrum)
  - drawing mol with a non zero confID results in bad confID error
 (github issue #7409 from kekulai-fredchang)
  - CXSmiles writer does not use default conformer ID
 (github issue #7414 from greglandrum)
  - allow static builds to work with clang and no coordgen
 (github pull #7416 from greglandrum)
  - fixStructureCheckerBuildError - fix location of MolFileSterechem.h
 (github pull #7420 from tadhurst-cdd)
  - Planar amide nitrogen incorrectly flagged as _ChiralityPossible
 (github issue #7434 from mark-mackey-cresset)
  - MaeWriter: handle the R group label property and update the Maestro property prefixing
 (github pull #7454 from ricrogz)
  - Memory leakage in CachedSmilesMolHolder
 (github issue #7457 from philipullmann)
  - PostgreSQL 17: ERROR:  commutator operator = is already the commutator of operator =
 (github issue #7459 from df7cb)
  - Remove unnecessary wrapped pointers
 (github pull #7465 from bp-kelley)
  - fix DCLV calculation for ligands
 (github pull #7480 from RPirie96)
  - Problem with ring stereo and atropisomers and new stereo perception
 (github pull #7486 from tadhurst-cdd)
  - Install the atropisomer header
 (github pull #7487 from ricrogz)
  - Index anomaly with mol @= mol operator on PostgreSQL. Exact match is extremely slow!
 (github issue #7493 from ergo70)
  - CDXML Parser doesn't recognize dative bonds
 (github issue #7501 from kienerj)
  - Shrink the tautomeric zone for the v2 hash of things like imines
 (github pull #7502 from greglandrum)
  - Avoid inconsistency between V2K and V3K MDL output wrt isotopic labelling of R groups
 (github pull #7504 from ptosco)
  - atomChiralTypeFromBondDirPseudo3D fails for poorly scaled molecular coordinates
 (github issue #7509 from d-b-w)
  - EnumerateStereoisomers cannot give enumeration on certain rings and nitrogens
 (github issue #7516 from qcxia20)
  - `rdkit-stubs/Chem/rdchem.pyi`: `Mol.GetAtoms` and `Mol.GetBonds` are wrong
 (github issue #7526 from e-kwsm)
  - CDXML Parsing Issue
 (github issue #7528 from bp-kelley)
  - IndexError with computing fingerprint
 (github issue #7533 from AaronsonJames)
  - Conformer generation fixes and enhancements
 (github pull #7535 from nmaeder)
  - Fix issues arising from useMolBlockWedging and the new atropisomer kekulization code
 (github pull #7540 from ptosco)
  - Restore mol writing functions in the RDKFuncs module
 (github pull #7544 from ptosco)
  - Avoid duplicate enhanced stereo labels in drawing
 (github pull #7546 from ptosco)
  - AllChem.EmbedMolecule returns -1
 (github issue #7552 from hxu105)
  - Handling of chiral sulfur in aromatic rings
 (github issue #7556 from spparel)
  - ConfGen: fix a logic error in one of the chiral volume tests
 (github pull #7560 from greglandrum)
  - fix one case of undesired 1-3 charge recombination
 (github pull #7561 from rvianello)
  - reject template if it doesn't match bond stereo
 (github pull #7567 from ZontaNicola)
  - Switch imp to importlib in nbtests
 (github pull #7573 from bjonnh-work)
  - PDBWriter offset bug
 (github issue #7579 from nezix)
  - Stub files contain duplicate argument names
 (github issue #7583 from nielskm)
  - Don't register FilterMatcherBase twice
 (github pull #7589 from bp-kelley)
  - Update commutator/negator settings for operator @=
 (github pull #7596 from rvianello)
  - FindPotentialStereo() missing some results if `cleanIt` is False
 (github issue #7598 from greglandrum)
  - `GetBPFingerprint` and `GetBTFingerprint` deprecation warning
 (github issue #7602 from j-adamczyk)
  - Fix an out of bounds access in ForwardMolSupplier
 (github pull #7607 from bp-kelley)
  - EnumerateStereoisomers Runtime error when enumerate guanidine derivatives on rdkit 2024.03.4
 (github issue #7608 from phonglam3103)
  - Loading SDF file works in RDKit 2024.03.3 but not 2024.03.4
 (github issue #7619 from j-wags)
  - Bad solid wedge to alkyne group
 (github issue #7620 from DavidACosgrove)
  - Deprecation warning from Descriptors.CalcMolDescriptors
 (github issue #7625 from kienerj)
  - Fix parsing RBCNT from mol files, and add exporting it
 (github pull #7638 from ricrogz)
  - EnumerateLibrary.GetPosition() surprisingly slow
 (github issue #7639 from jpfeuffer)
  - Multithreaded InPlace standardization functions seg fault if there's a duplicate molecule
 (github issue #7642 from greglandrum)
  - MinimalLib: fix misformatted molblock and make sure unit test is actually executed
 (github pull #7647 from ptosco)
  - Highlighted hetero atoms disappear
 (github issue #7654 from DavidACosgrove)
  - constrained minimization
 (github issue #7671 from xiaohongniua2)
  - Reaction pickling does not honor PicklePropertiesOptions
 (github issue #7674 from jpfeuffer)
  - RDKit cannot pickle QueryAtoms with HasPropQuery
 (github issue #7675 from jpfeuffer)
  - Make sure angleconstraints only take angles between 0 and 180 degrees.
 (github pull #7688 from nmaeder)
  - Determine bonds calls debugMol in certain cases
 (github issue #7691 from bp-kelley)
  - Double-bond geometry lost from CXSMILES?
 (github issue #7725 from greglandrum)
  - Ensure 13 bounds constraints are added to angles that are part of an improper torsion
 (github pull #7729 from nmaeder)
  - Python 3.13 support: _Py_IsFinalizing() has been removed from Python 3.13. 
 (github issue #7731 from kuelumbus)
  - Bad 2-colour wedge
 (github issue #7739 from DavidACosgrove)
  - Fix aliasing bug in MultithreadedSDMolSupplier and move GeneralFileReader to v2 API
 (github pull #7761 from greglandrum)
  - Add callbacks to the multithreaded mol suppliers
 (github pull #7763 from greglandrum)
  - Fix typo in 4.5.0--4.6.0 sql upgrade script
 (github pull #7775 from esiaero)
  - RDKit 2024.03.6 fails to build on Mac with certain options
 (github issue #7776 from ankane)
  - Fix issue in #7720
 (github pull #7778 from ricrogz)
  - Drop mol_hash for legacy databases to enable upgrade to recent versions
 (github pull #7804 from mwojcikowski)
  - A couple of fixes to the InteractiveRenderer Jupyter integration
 (github pull #7805 from ptosco)

## Cleanup work:
   - Code/PgSQL: Fix Pointer vs Datum (Compatibility with PG16)
 (github pull #6733 from df7cb)
  - `README.md`'s documentation badge is out of date.
 (github issue #7052 from Yoshanuikabundi)
  - switch to range-based for loops
 (github pull #7278 from AnnaBruenisholz)
  - Cleaner forloops, deleting of empty header file
 (github pull #7320 from AnnaBruenisholz)
  - Make ctest run installed tests if RDK_INSTALL_PYTHON_TESTS
 (github pull #7325 from mcs07)
  - cleanup RDKit::MolOps::detectBondStereochemistry
 (github pull #7329 from rvianello)
  - Cleanup of Code/DataStructs
 (github pull #7365 from AnnaBruenisholz)
  - Fixes #7378, raw docstring to escape null chars
 (github pull #7379 from pechersky)
  - Include header for boost::numeric_cast
 (github pull #7389 from cho-m)
  - deprecations for the 2024.09 release
 (github pull #7398 from greglandrum)
  - Cleanup: Force field
 (github pull #7406 from AnnaBruenisholz)
  - Geometry cleanups
 (github pull #7433 from AnnaBruenisholz)
  - Numpy 2 Support
 (github pull #7531 from AnnaBruenisholz)
  - Fix #7485 and #7530
 (github pull #7550 from ptosco)
  - fix(rdmolfiles): fix parameters and docstrings
 (github pull #7648 from e-kwsm)
  - Refactor distgeom minimizations
 (github pull #7652 from nmaeder)
  - Fix some missing headers when doing "make install"
 (github pull #7667 from greglandrum)
  - Remove Descriptors as a dependency of many other RDKit libraries
 (github pull #7700 from greglandrum)
  - Reduce code duplication in ff
 (github pull #7715 from nmaeder)
  - Some cmake cleanup work
 (github pull #7720 from greglandrum)
  - doc: fix -Wdocumentation-html
 (github pull #7721 from e-kwsm)
  - Code cleanup, minor refactoring and typos
 (github pull #7742 from ptosco)
  - Update SA score to use FingerprintGenerators
 (github pull #7795 from UnixJunkie)
  - massive simplification of README.md
 (github pull #7831 from greglandrum)

## Code removed in this release:
- The legacy Python code for drawing molecules was removed in this release. This includes the following modules in rdkit.Chem.Draw: aggCanvas, cairoCanvas, canvasbase, MolDrawing, mplCanvas, qtCanvas, spingCanvas; the functions Draw.MolToImageFile(), Draw.MolToMPL(), and Draw.MolToQPixmap(); the "canvas" argument to the function Draw.MolToImage(); and calling Draw.MolToFile() with imageTypes other than PNG or SVG, 

## Deprecated code (to be removed in a future release):
- AtomPairs.Utils.NumPiElectrons is deprecated in favor of Chem.GetNumPiElectrons.
AtomPairs.Utils.NumPiElectrons failed if the atom had outgoing dative bonds (see Issue #7318).
- The classes DistViolationContrib, ChiralViolationContrib, and FourthDimContrib have been deprecated. Please use DistViolationContribs, ChiralViolationContribs, and FourthDimContribs instead.
- The function `MMFF::setMMFFAromaticity()` has been moved to the namespace MolOps. Please use `MolOps::setMMFFAromaticity()` instead.

# Release_2024.03.1
(Changes relative to Release_2023.09.1)

## Acknowledgements
(Note: I'm no longer attempting to manually curate names. If you would like to
see your contribution acknowledged with your name, please set your name in
GitHub)

Mark Archibald, Armin Ariamajd, Chris Von Bargen, Jason Biggs, Jonathan Bisson,
Jan C. Brammer, Jessica Braun, Benoît Claveau, David Cosgrove, James Davidson,
Hussein Faara, Théophile Gaudin, Gareth Jones, Christoph Hillisch, Tad Hurst,
Kevin Keating, Brian Kelley, Joos Kiener, David Lounsbrough, Jeremy Monat, Dan
Nealschneider, Yoshinobu Ogura, Marta Pasquini, Yakov Pechersky, Patrick Penner,
Rachael Pirie, Ricardo Rodriguez-Schmidt, Nate Russell, Ivan Tubert-Brohman,
Matthew Seddon, Leonid Stolbov, Paolo Tosco, Riccardo Vianello, Franz Waibl,
Rachel Walker, sitanshubhunia, skystreet8, dehaenw, dhibbit, vslashg, nbehrnd,
MarioAndWario, levineds-meta

## Highlights
- An initial version of support for atropisomers has been added; this will be expanded in future releases.
- Support for using multiple threads has been added in a few more places: many operations in rdMolStandardize, the fingerprint generators, and GetBestRMS()/GetAllConformerBestRMS()
- The initial release of version 2 of the RDKit C++ API; we will continue to expand this in future releases. The new API makes it easier to write correct and memory safe code. The current API is still supported and will remain so for the forseeable future, but we encourage C++ developers to start using v2 of the API in their code.

## Backwards incompatible changes
- Two changes to improve the defaults for conformer generation: the functions EmbedMolecule() and EmbedMultipleConfis() now use ETKDGv3 by default (previously they were using ETKDGV1) and only consider heavy atoms when calculating RMSD for conformer pruning (previously Hs were alos considered).
- The way that the number of radical electrons is calculated for atoms coming from mol blocks has been changed. Systems like a `[CH]` marked as a `DOUBLET` will now have three radical electrons assigned. This is consistent with the value from SMILES.
- The validation classes in MolStandardize were refactored in order to offer a simpler and more consistent API. In the C++ implementation, the `MolVSValidations` base class was removed and consolidated into `ValidationMethod`. Consequently, the `validate` method replaced `run` in the subclasses related to MolVS (namely `NoAtomValidation`, `FragmentValidation`, `NeutralValidation`, and `IsotopeValidation`) and all subclasses of `ValidationMethod` are now required to implement a `copy` method. Moreover, `MolStandardize::ValidationErrorInfo` was redefined as an alias for `std::string`. The changes related to the MolVS validation methods were similarly implemented in the Python API.
- Metal atoms (really any atom which has a default valence of -1) now have their radical electron count set to zero if they form any bonds. Metal atoms/ions without bonds will continue to be assigned a radical count of either 1 or 0 if they do/do not have an odd number of valence electrons. It is not possible in a cheminformatics system to generally answer what the spin state of a metal atom should be, so we are taking a simple and easily explainable approach. If you know the spin state of your species, you can directly provide that information by calling SetNumRadicalElectrons().
- Chirality will now be perceived for three-coordinate atoms with a T-shaped coordination environment and the wedge in the stem of the T. If we are perceiving tetrahedral stereo, it's possible to interpret this unambiguously.
- The CFFI MinimalLib function get_qmol() returns NULL rather than the "Error!" const char[] string for consistency with get_mol() and get_rxn().
- Bug fixes in the v2 tautomer hash algorithm will change the output for some molecules. Look at PR #7200 for more details: https://github.com/rdkit/rdkit/pull/7200
- RMS pruning during conformer generation now symmetrizes conjugated terminal groups by default. This can be disabled with the parameter "symmetrizeConjugatedTerminalGroupsForPruning"

## New Features and Enhancements:
  - Support writing detailed SMARTS queries to CTABs using the SMARTSQ mechanism
 (github issue #5819 from greglandrum)
  - add more error checking to substance groups
 (github issue #5923 from greglandrum)
  - add maxRecursiveMatches to SubstructMatchParameters
 (github issue #6017 from greglandrum)
  - Removed some code duplication between Depictor.cpp and common.h
 (github pull #6799 from greglandrum)
  - Add support for writing chirality and stereo in MaeWriter
 (github pull #6810 from rachelnwalker)
  - Implement MinimalLib get_mcs() version that returns JSON
 (github pull #6812 from ptosco)
  - support generalized substructure search in the SubstructLibrary
 (github pull #6835 from greglandrum)
  - Support copying of GeneralizeQueryMolecules 
 (github issue #6851 from greglandrum)
  - Enable chemist-friendly depiction of R-groups
 (github pull #6866 from ptosco)
  - Allow building DetermineBonds without YAeHMOP support
 (github pull #6885 from greglandrum)
  - Add multithreading to getBestRMS and new getAllConformerBestRMS
 (github pull #6896 from greglandrum)
  - switch to catch2 v3
 (github pull #6898 from greglandrum)
  - minilib functions exposure: mmpa
 (github pull #6902 from StLeonidas)
  - atropisomer handling added
 (github pull #6903 from tadhurst-cdd)
  - Add multi-threaded versions of some MolStandardize operations
 (github pull #6909 from greglandrum)
  - Add (multithreaded) functions to the fingerprint generators for calculating multiple fingeprints in one call
 (github pull #6910 from greglandrum)
  - Add Python modules to generate stubs and automatically patch docstrings
 (github pull #6919 from ptosco)
  - Update molecular templates headers and drop bond-length tests
 (github pull #6960 from github-actions[bot])
  - Add in place and multithread support for more of the MolStandardize code
 (github pull #6970 from greglandrum)
  - Enable in-tree builds and improve overloaded constructor docstrings
 (github pull #6980 from ptosco)
  - Change the defaults for the conformer generation to be ETKDGv3
 (github pull #6985 from greglandrum)
  - Added fingerprints to GeneralizedSubstruct search and extended SWIG wrappers
 (github pull #6991 from jones-gareth)
  - Allow sanitization to be disabled in PandasTools.LoadSDF
 (github issue #7019 from christophhillisch)
  - Add Atom::hasValenceViolation (Take 2)
 (github pull #7030 from cdvonbargen)
  - Please consider exposing maxBondMatchPairs param in rdRascalMCES.RascalOptions()
 (github issue #7054 from nate-russell)
  - Copy stereo and substance groups during insertMol
 (github issue #7064 from cdvonbargen)
  - [v2 API] FileParsers 
 (github issue #7074 from greglandrum)
  - [v2 API] Reaction Parsers
 (github issue #7075 from greglandrum)
  - Rationalize attachment points
 (github issue #7078 from cdvonbargen)
  - refactoring of MolStandardize validation module
 (github pull #7085 from rvianello)
  - Add a 'force' option to MolStandardizer::Uncharger
 (github pull #7088 from rvianello)
  - support sanitization of reaction product templates
 (github pull #7095 from greglandrum)
  - Support atropisomers in the conformer generator
 (github pull #7098 from greglandrum)
  - Compatibility with pathlib.Path
 (github pull #7100 from PatrickPenner)
  - Add option to sanitize reaction components like molecules
 (github issue #7108 from MartaPasquini)
  - [v2 API] MRV parsers
 (github pull #7110 from greglandrum)
  - Add v2 API for the molecule CDXML parser
 (github pull #7113 from greglandrum)
  - Make addStereoAnnotation public
 (github issue #7140 from cdvonbargen)
  - optimize batch operations when editing molecules
 (github pull #7145 from bp-kelley)
  - V2 API for the MolSuppliers
 (github pull #7168 from greglandrum)
  - Improve output of debugMol
 (github pull #7172 from greglandrum)
  - update cookbook, draw molecule with atom indices
 (github pull #7173 from nbehrnd)
  - Colinear bonds in depiction cause stereo to be lost when converting to mol block 
 (github issue #7177 from mps-hlx)
  - Update MinimalLib Dockerfiles
 (github pull #7182 from ptosco)
  - allow perception of stereo from T-shaped structures
 (github pull #7183 from greglandrum)
  - switch the TFD code to use a fingerprint generator
 (github pull #7187 from greglandrum)
  - Don't reset computed properties if already empty
 (github pull #7188 from rachelnwalker)
   - Enhance molzip to properly handle RGroupDecompositions
 (github pull #7202 from bp-kelley)
  - Add some ExplicitBitVect operations to Swig
 (github pull #7204 from jones-gareth)
  - Some modernization of core GraphMol classes
 (github pull #7228 from greglandrum)
  - Custom decimal precision
 (github pull #7229 from PatrickPenner)
  - Add Double Cubic Lattice Volume (DCLV).
 (github pull #7234 from RPirie96)
  - feat(minilib): expose the options parameter in get_inchi
 (github pull #7240 from BenoitClaveau)
  - Postpone clearing computed properties until after all Hs removed
 (github pull #7241 from rachelnwalker)
  - Speed up cleanMolStereo
 (github pull #7244 from ricrogz)
  - add HetAtomProtomerv2
 (github pull #7253 from greglandrum)
  - Support zero order bonds in V3K CTABs
 (github pull #7269 from greglandrum)
  - add option to symmetrize conjugated terminal groups when RMS pruning conformers
 (github pull #7270 from greglandrum)

## Bug Fixes:
  - STEREOANY bonds lead to non-stable SMILES/SMARTS strings
 (github issue #5499 from ricrogz)
  - Chemical reactions with radicals cannot be pickled and unpickled.
 (github issue #5890 from sitanshubhunia)
  - Postgresql: exact search showing false with radicals from CXSMILES
 (github issue #6276 from sitanshubhunia)
  - CXSMILES: atom with labels should not also have `dummyLabel` property set
 (github issue #6309 from greglandrum)
  - Query Features: Different input format leads to a different molecule
 (github issue #6349 from kienerj)
  - non-physical radical counts being preserved
 (github issue #6370 from greglandrum)
  - MolEnumerator: use repeat counts for SRUs when present
 (github issue #6429 from greglandrum)
  - Unexpected non-matching ElementGraph hashes
 (github issue #6472 from jepdavidson)
  - Fixes for canonicalization, and stereochemistry
 (github pull #6743 from tadhurst-cdd)
  - MCS query incorrect when ringCompare=RingCompare.StrictRingFusion
 (github issue #6773 from d-b-w)
  - Fixes bug in get_sss_json()
 (github pull #6806 from ptosco)
  - SWIG builds failing on Windows
 (github pull #6808 from jones-gareth)
  - Double bonds should not be depicted as crossed bonds in the presence of wavy bonds
 (github issue #6816 from ptosco)
  - We should be able to run the tests without boost::iostreams
 (github issue #6818 from greglandrum)
  - Fix stereo bond corruption on RGD.
 (github pull #6832 from jones-gareth)
  - MurckoScaffold.MakeScaffoldGeneric() has issues with isotopes
 (github issue #6836 from dehaenw)
  - Fix unclosed resource in BuildFuncGroupHierarchy
 (github pull #6846 from ricrogz)
  - RGD: Fix doEnumeration true for cores that are not bundles
 (github pull #6857 from jones-gareth)
  - Fix build error when serialization is off.
 (github pull #6867 from vslashg)
  - Wavy bonds in mol blocks can't be stereo enumerated
 (github issue #6876 from bp-kelley)
  - CDXML read of AND1 group (specifying racemic center) gets associated into an OR1 group
 (github issue #6887 from pechersky)
  - Segfault in JSONToMols when "commonchem" is an int
 (github issue #6890 from i-tub)
  - reapplyMolBlockWedging() should retain ENDDOWNRIGHT, ENDUPRIGHT dirs
 (github issue #6893 from ptosco)
  - MMPA FragmentMol segfaults when new stereo perception is turned on
 (github issue #6900 from jasondbiggs)
  - PositionVariationOp::getVariationCounts() does unnecessary copies of vectors
 (github issue #6906 from whosayn)
  - Obtaining descriptors via Descriptors.descList results in duplication of SPS.
 (github issue #6928 from wsuzume)
  - Some Clang-specific build instructions skip some clang compilers on mac
 (github issue #6941 from whosayn)
  - With new stereo, removing H from an Imine double bond does not remove bond stereo
 (github issue #6944 from ricrogz)
  - FindMolChiralCenters should honor RDK_USE_LEGACY_STEREO_PERCEPTION
 (github issue #6945 from ricrogz)
  - generateDepictionMatching2DStructure does not optimally align when refPatt!=None, allowRGroups=False, alignOnly=True
 (github issue #6952 from ptosco)
  - SpacialScore ignores undefined bond stereo
 (github issue #6957 from jasondbiggs)
  - GetAtomPairFingerprint yields different rooted FP from generator 
 (github issue #6958 from ptosco)
  - DetermineBonds() for PH3 yields no bonding
 (github issue #6961 from dhibbit)
  - Highlights of triple bonds come out wrong
 (github issue #6968 from DavidACosgrove)
  - MaeMolSupplier cannot read dummy atoms from Maestro files
 (github issue #6973 from ricrogz)
  - Chem.FindMolChiralCenters function should not be sensitive to atom-map numbers
 (github issue #6975 from skystreet8)
  - Parsing a Mol leaks the "_needsDetectBondStereo" property
 (github issue #6981 from ricrogz)
  - SubstructMatch maxRecursiveMatches is not being honored
 (github issue #6983 from ricrogz)
  - HierarchicalClusterPicker::pick() randomly fails with Invariant Violation
 (github issue #7001 from ricrogz)
  - rdkit.Dbase doesn't work correctly with Python 3.12
 (github issue #7009 from rvianello)
  - "Inconsistent state" when manually sanitizing and assigning stereo when using the new stereo algorithm
 (github issue #7023 from ricrogz)
  - Spacing bug in compute2DCoordsForReaction
 (github issue #7028 from KevKeating)
  - Update distance bounds calculation for conjugated double bonds in macrocycles
 (github pull #7032 from fwaibl)
  - Middle line in triple bond drawn to incorrect point when a wedged bond is present
 (github issue #7036 from greglandrum)
  - fragmentation of mol loses any sgroups
 (github pull #7056 from tadhurst-cdd)
  - CSharp Wrapper ExtendedQueryMol  Read Access Violation
 (github issue #7069 from jones-gareth)
  - removing an atom should not remove all stereo groups involving that atom.
 (github issue #7071 from greglandrum)
  - Sanitizing and assigning stereo twice can change bond stereo with new stereo
 (github issue #7076 from ricrogz)
  - testConrec.cpp:130 fails on ARM64
 (github issue #7083 from bjonnh-work)
  - Wrong stereochemistry in embedded rings from stereospecific SMILES
 (github issue #7109 from brje01)
  - Quaternary nitrogens with hydrogens are not a candidate for stereo
 (github issue #7115 from bp-kelley)
  - Some metal centers get radical electrons
 (github issue #7122 from cdvonbargen)
  - AddHs sets "no implicit Hs" on the atoms were Hs are added
 (github issue #7123 from ricrogz)
  - ReplaceBond may cause valence issues in specific edge cases
 (github issue #7128 from ricrogz)
  - Adding Wedge/Dash bond neighboring a stereo double bond causes a Precondition Violation
 (github issue #7131 from ricrogz)
  - Stereo Annotation Appears Incorrect
 (github issue #7157 from lounsbrough)
  - Unexpected exact mass values are returned for radium and radon
 (github issue #7162 from markarchibald)
  - Adding missing headers in ReactionParser.h
 (github pull #7163 from tgaudin)
  - fix: add PandasTools support for pandas 2.2
 (github pull #7165 from AAriam)
  - Fix leaking Bonds on unmatched ring closures
 (github pull #7178 from ricrogz)
  - fix a problem with tautomeric systems being extended too far
 (github pull #7200 from greglandrum)
  - Fixes #7181
 (github pull #7206 from greglandrum)
  - Fix Uncharger applying to already neutralized perhalic groups
 (github pull #7211 from rvianello)
  - Fix `Chem.Randomize.py`
 (github pull #7232 from JanCBrammer)
  - SGroup fields without values cause weird properties
 (github issue #7246 from ricrogz)
  - Remove duplicate entry in fragment descriptors
 (github pull #7249 from levineds-meta)
  - RDKit fails to parse "M RAD" lines were radical is 0
 (github issue #7256 from ricrogz)
  - Writing StereoGroups to Mol files should break lines at 80 characters
 (github issue #7259 from ricrogz)
  - Update ring fusion cache when needed
 (github pull #7274 from ptosco)
  - Ring stereo in SMILES inverted after sanitization in molecule with fragments
 (github issue #7295 from greglandrum)
  
## Cleanup work:
  - Switch over to using pytest to run the python tests
 (github pull #5916 from greglandrum)
  - Redundant variable`hasCoreDummies` in R-group decomposition code
 (github issue #6779 from MarioAndWario)
  - cmake cleanup 
 (github pull #6814 from greglandrum)
  - Remove boost::regex support
 (github issue #6817 from greglandrum)
  - remove the deprecated python implementation of MolStandardize
 (github pull #6819 from greglandrum)
  - Update CI, remove some warnings
 (github pull #6882 from greglandrum)
  - Deprecate some of the ancient python-based ML code
 (github pull #6891 from greglandrum)
  - Remove boost::regex support #6817
 (github pull #6913 from whosayn)
  - Fix minimal build, allow building without boost::serialization
 (github pull #6932 from greglandrum)
  - Drop unrequired zlib include which may break the windows build
 (github pull #6966 from ricrogz)
  - Compile time and runtime deprecation warnings
 (github pull #7004 from greglandrum)
  - New tests for specical query atoms and atropisomers
 (github pull #7010 from tadhurst-cdd)
  - fix GCC 13.2 warnings about redundant move in return statement
 (github pull #7029 from rvianello)
  - fix check of python version when updating Filters.cpp
 (github pull #7035 from rvianello)
  - fix several warnings originating from the swig wrappers
 (github pull #7063 from rvianello)
  - lock the versions of a bunch of stuff used in the CI builds
 (github pull #7082 from greglandrum)
  - remove deprecated packages from rdkit.ML
 (github pull #7107 from greglandrum)
  - require SWIG 4.1+ at cmake config time
 (github pull #7139 from rvianello)
  - RGD code cleanup
 (github pull #7186 from ptosco)
  - remove the broken Dbase.DbReport module
 (github pull #7227 from greglandrum)
  - remove a bunch of std::endls
 (github pull #7233 from greglandrum)
  - Avoid rebuilding FreeSASA at every build for no good reason
 (github pull #7245 from ptosco)

## Code removed in this release:
- The python implementations of MolStandardize has been removed.
  Please use the implementation in `rdkit.Chem.MolStandardize.rdMolStandardize` instead.
- The rdkit.six module, a leftover from the days when we supported both python 2
  and python 3, has been removed
- The RDKit implementation of standard machine learning algorithms has been
  removed. The affected packages include: rdkit.ML.Composite, rdkit.ML.DecTree,
  rdkit.ML.KNN, rdkit.ML.ModelPackage, rdkit.ML.NaiveBayes, rdkit.ML.Neural
  rdkit.ML.{Analyze,Screen,Grow,Build}Composite, rdkit.ML.CompositeRun,
  rdkit.ML.EnrichPlot
- The Dbase.DbReport package was no longer working and has been removed.

## Deprecated code (to be removed in a future release):
- The PDBMolSupplier class has been deprecated and will be removed in the next release
- The legacy Python code for drawing molecules has been deprecated and will be removed in the next release. This includes the following modules in rdkit.Chem.Draw: aggCanvas, cairoCanvas, canvasbase, MolDrawing, mplCanvas, qtCanvas, spingCanvas; the functions Draw.MolToImageFile(), Draw.MolToMPL(), and Draw.MolToQPixmap(); the "canvas" argument to the function Draw.MolToImage(); and calling Draw.MolToFile() with imageTypes other than PNG or SVG, 

# Release_2023.09.1
(Changes relative to Release_2023.03.1)

## Acknowledgements
(Note: I'm no longer attempting to manually curate names. If you would like to
see your contribution acknowledged with your name, please set your name in
GitHub)

Jason Biggs, Jonathan Bisson, David Cosgrove, Andrew Dalke, Christian W.
Feldmann, Eloy Félix, Richard Gowers, Tadd Hurst, Gareth Jones, Eisuke
Kawashima, Brian Kelley, Joos Kiener, Juuso Lehtivarjo, John Mayfield, Vedran
Miletić, Jeremy Monat, Dan Nealschneider, Timothy Ngotiaoco, Axel Pahl, Rachael
Pirie, Ricardo Rodriguez-Schmidt, Ernst-Georg Schmid, Paolo Tosco, Ivan
Tubert-Brohman, Riccardo Vianello, Rachel Walker, Maciej Wójcikowski, pierred5,
lhyuen, paconius, BartlomiejF, thomp-j, wangyingxie, teltim, Meteor-han,
abefrandsen, 

## Highlights
- The new RascalMCES code adds a very fast maximum common substructure
  implementation for pairs of molecules.
- The RDKit core now supports "generalized substructure searching", making it
  easier to take link nodes, variable attachment points, and tautomer queries
  into account when doing substructure searches. This is now also supported in
  the PostgreSQL cartridge.
- The RDKit now has support for reading and writing MRV files.

## Backwards incompatible changes
- The CDXML parser now returns mols with reasonable coordinates and in
the same coordinate axes as the other RDKit file parsers. 
- All methods returning `JSMol` and `JSReaction` objects now return a
`nullptr` (`null` in JS) when faling to generate a valid object, while
previously they were returning objects whose `is_valid()` method would
return `false`. The new implementation avoids the overhead of having to
call `delete()` on invalid objects and was approved in a
[public discussion on the `rdkit-js` GitHub repository](
  https://github.com/rdkit/rdkit-js/discussions/336)
- In JS MinimalLib, `MolIterator` was renamed to `MolList`: since now it
includes `at()`, `append()`, `insert()` and `pop()` methods, `MolIterator`
felt inappropriate. This change should have minimal impact on existing
JS code since so far there was no constructor for this class.
The only place where JS code needs to be updated is when parsing the return
value of `JSMol::get_frags()`: the return value consists of an object with
two keys, `molIterator` and `mappings`. The `molIterator` key has now
been renamed to `molList`.
- The user-configurable `MCSParameters::FinalMatchChecker` function is now
called after the built-in `FinalMatchChecker` function, rather as
alternatively to the built-in `FinalMatchChecker` function. This was a
design flaw which is worth correcting.
- Setting `MCSParameters::Timeout` to 0 means no timeout, rather than 0s
timeout, which is rather pointless as it would cause MCS to be canceled
immediately.
- Result SMARTS strings generated by `FindMCS` when
`MCSParameters::MatchRingFusionStrict` is `true` now include ring membership
queries where appropriate in order to ensure more specific substructure
matches.
- In MCS Verbose statistics, `SingleBondExcluded` was renamed to
`IndividualBondExcluded` to avoid confusion, since single bond has a
different meaning in chemistry.
- The error messages from failed type conversions in calls to `GetProp()` now
differ slightly between compilers. Instead of always including "boost::bad_any
cast", they now need to be matched with the regex `[B,b]ad any[\ ,_]cast`
- The functions for determining connectivity in DetermineBonds now use a more
efficient method by default. To go back to the old behavior, set the useVdw argument
to True.
- The algorithm for perception of atomic stereochemistry from 2D structures has
been rewritten. The new algorithm is more accurate, which results in some
differences in perceived stereo between this release and the previous ones.
- Information about stereo groups is no longer used in the SMILES
canonicalization process if CXSMILES are not being generated.

## New Features and Enhancements:
  - Mols matrix to grid image
 (github pull #6080 from bertiewooster)
  - Reduce space overhead of enabling the inclusion of properties when serializing molecules
 (github issue #6312 from rvianello)
  - Add optional sortsupport methods to the PostgreSQL GiST indices
 (github pull #6313 from rvianello)
  - Add a new parameter to mol_adjust_query_properties for generic query parameters
 (github pull #6332 from bjonnh-work)
  - add DebugDraw() function
 (github pull #6340 from greglandrum)
  - Optimize GetPropsFromDict: use tags for conversion
 (github pull #6355 from bp-kelley)
  - Fix cleanupOrganometallics and reinstate to sanitisation
 (github pull #6357 from DavidACosgrove)
  - postgres cartridge: cleanup a few obsolete build options
 (github pull #6363 from rvianello)
  - Fixes some issues in the SubstructLibrary JS implementation
 (github pull #6385 from ptosco)
  - Support TautomerQuery and MolBundle queries in the cartridge
 (github pull #6393 from greglandrum)
  - JS: Implement in-place aromatisation/kekulisation and avoid undesired exception
 (github pull #6407 from ptosco)
  - Optionally expose MCS to JS and extend optional compilation to JSReaction and JSSubstructLibrary
 (github pull #6409 from ptosco)
  - Add a method "HasQuery()" to Mol class
 (github issue #6411 from kienerj)
  - Enable using JSSubstructLibrary without pattern fps
 (github pull #6431 from ptosco)
  - Add support for generalized substructure searching
 (github pull #6443 from greglandrum)
  - Add atom and bond property parameters to substruct matching
 (github pull #6453 from rachelnwalker)
  - Replace a try..catch block with an if clause
 (github pull #6488 from ptosco)
  - Add an in place version of most of the MolStandardize functionality
 (github pull #6491 from greglandrum)
  - Exposed partial sanitization options to MinimalLib (both JS and CFFI)
 (github pull #6519 from ptosco)
  - Optionally forward Enhanced Stereo Group ids
 (github pull #6560 from ricrogz)
  - Add support for dative bonds in MOL files
 (github pull #6566 from bjonnh-work)
  - RASCAL MCES
 (github pull #6568 from DavidACosgrove)
  - Support additional generic groups
 (github pull #6570 from bjonnh-work)
  - Add support for Marvin files
 (github pull #6575 from bjonnh-work)
  - Add a "rootedAtAtom" to MolToSmarts
 (github pull #6581 from ricrogz)
  - RGD to support tautomers of core
 (github issue #6609 from jones-gareth)
  - Fix some build warnings
 (github pull #6618 from ricrogz)
  - Exposed log capture functionality to MinimalLib
 (github pull #6628 from ptosco)
  - add option to use sequential random seeds in the conformer generator
 (github pull #6639 from greglandrum)
  - Major MCS refactoring: new features and bug fixes
 (github pull #6646 from ptosco)
  - Lasso highlights
 (github pull #6653 from DavidACosgrove)
  - extract continuous lines from the conrec code
 (github pull #6676 from greglandrum)
  - Allow some tolerance in flatness determination
 (github pull #6696 from ricrogz)
  - Do not trust the 2D/3D tag in ctab mol files
 (github pull #6697 from ricrogz)
  - expose the CDXML reaction parsers to python
 (github pull #6700 from greglandrum)
  - Add hasQueryHs
 (github pull #6702 from bp-kelley)
  - Exporting to mol marks imine bonds EITHERDOUBLE when imine H is implicit
 (github issue #6703 from ricrogz) 
  - Use the connect-the-dots algorithm by default in DetermineBonds
 (github pull #6740 from greglandrum)
  - Add function to calculate all 3D descriptors
 (github pull #6741 from RPirie96)
  - Add SpacialScore
 (github pull #6742 from apahl)
  - Extract the core matching logic into a separate function
 (github pull #6754 from ptosco)


## Bug Fixes:
  - rdFMCS.FindMCS uses huge amounts of memory for this pair of molecules when CompleteRingsOnly is True
 (github issue #3965 from i-tub)
  - PF6- still can not get Bad Conformer Id after the #510 issue fix 
 (github issue #5145 from wangyingxie)
  - Order dependence for rdFMCS.FindMCS with MatchFusedRingsStrict
 (github issue #5411 from pierred5)
  - Failed FMCS results with certain seed SMARTS and MatchFusedRings* parameters on
 (github issue #5440 from pierred5)
  - Seed SMARTS to FindMCS() produces incorrect MCS
 (github issue #5457 from pierred5)
  - FindMCS returns wrong result with monoatomic molecules
 (github issue #5510 from ptosco)
  - queryMol from FindMCS doesn't match mols used to generate MCS
 (github issue #6082 from paconius)
  - Crash when parsing InChI
 (github issue #6172 from eloyfelix)
  - Iteration over Python GetAtoms is 10-20x slower than need be
 (github issue #6208 from d-b-w)
  - refactor(python): replace deprecated unittest methods
 (github pull #6304 from e-kwsm)
  - generateDepictionMatching2DStructure: bonds to R groups should be generic when matching
 (github pull #6306 from ptosco)
  - MolToSmiles(canonical=False) creates the wrong _smilesBondOutputOrder property
 (github issue #6315 from adalke)
  - MolToMolBlock ignores unspecified information for double bonds in rings
 (github issue #6316 from mwojcikowski)
  - bump yaehmop version
 (github pull #6330 from greglandrum)
  - rdMolDraw2D.MolDraw2DCairo produces Pre-condition Violation: no draw context when SetColour, DrawRect or DrawLine was called.
 (github issue #6336 from lhyuen)
  - Added cstdint include
 (github pull #6338 from vedranmiletic)
  - remove the dependency from python distutils in the top CMakeLists.txt file
 (github pull #6339 from rvianello)
  - take drawOptions into account when exporting structure to xlsx format
 (github pull #6341 from ptosco)
  - Fix swig memory leak
 (github pull #6346 from jones-gareth)
  - Add inlines to ForceFieldHelpers header functions
 (github pull #6356 from JLVarjo)
  - Bug relating to this PF6- still can not get Bad Conformer Id
 (github issue #6365 from teltim)
  - straightenDepiction should not consider 0-degree rotations as multiples of 60
 (github pull #6367 from ptosco)
  - expose two missing EmbedFailureCauses tags to python
 (github pull #6372 from greglandrum)
  - Molfile Unsaturation Query Not Parsed Correctly
 (github issue #6395 from timothyngo)
  - MolDraw2D: chiral tag overlapping atom label
 (github issue #6397 from greglandrum)
  - MolDraw2D: increasing padding results in the legend not being displayed
 (github issue #6400 from greglandrum)
  - expose some missing CXSmiles flags to python
 (github pull #6415 from greglandrum)
  - V3000 structure segfaults when converting to SVG
 (github issue #6416 from ergo70)
  - WedgeMolBonds won't wedge/dash a 2nd bond when input already has a wedge/dash around the same chiral atom
 (github issue #6423 from ricrogz)
  - MolEnumerate should clear the reaction properties on its results
 (github issue #6432 from greglandrum)
  - RDKit hangs indefinitely when parsing not so big molblock
 (github issue #6434 from eloyfelix)
  - Removing Hs on a pyrrol-like structure throws kekulization error
 (github issue #6437 from ricrogz)
  - Molecules from CDXML Parser have inverted, unrealistic atomic coordinates
 (github issue #6461 from greglandrum)
  - CDXML Parser does not preserve information about bond wedging
 (github issue #6462 from greglandrum)
  - boost::bad_any_cast error when calling getProp<string> on properties set by applyMolListPropsToAtoms<int64_t>
 (github issue #6465 from rachelnwalker)
  - Allow systems like C/C=N/[H] to be stereogenic with the new chirality code
 (github pull #6473 from greglandrum)
  - Fix RWMol::addAtom docstring
 (github pull #6477 from d-b-w)
  - StereoGroup information should not impact canonicalization when CXSMILES isn't being generated
 (github issue #6479 from greglandrum)
  - Fix a few broken docstrings
 (github pull #6480 from ptosco)
  - pin numpy to 1.24.3
 (github pull #6483 from bp-kelley)
  - CMAKE_INSTALL_PREFIX not honored for Python files installation on Windows
 (github pull #6485 from ricrogz)
  - Fixed tests that weren't being run in testDepictor.py
 (github pull #6486 from rachelnwalker)
  - Get tests to work when building without exception support (i.e., legacy pure JS library)
 (github pull #6487 from ptosco)
  - Fixes rdkit-js/issues/347
 (github pull #6490 from ptosco)
  - Make sure that molecules are shown as images by PandasTools also when DataFrames are truncated horizontally
 (github pull #6496 from ptosco)
  - MolToMolBlock writes "either" stereo for double bonds which shouldn't be stereo
 (github issue #6502 from ricrogz)
  - Double bonds are not correctly drawn on sulfoximines
 (github issue #6504 from ptosco)
  - RegistrationHash.GetMolLayers() with v2 tautomer hash does not filter CX extensions
 (github issue #6505 from ricrogz)
  - Drop the s_m_color_rgb property from MaeWriter
 (github pull #6511 from ricrogz)
  - update avalontools version to incorporate bug fixes
 (github pull #6513 from ptosco)
  - update windows DLL CI build config
 (github pull #6535 from greglandrum)
  - Add MolEnumerator to C#
 (github pull #6542 from jones-gareth)
  - MolDraw2D: placement of bond or atom labels gets confused when atoms overlap
 (github issue #6569 from greglandrum)
  - partial MCS failure
 (github issue #6578 from greglandrum)
  - Fix vulnerabilities found by fuzzer.
 (github pull #6579 from thomp-j)
  - allow building the cartridge against PostgreSQL 16
 (github pull #6580 from ptosco)
  - SIGSEGV while calculating molecular descriptors after using salt remover.
 (github issue #6592 from BartlomiejF)
  - Add newline to ConstrainedEmbed docstring.
 (github pull #6596 from DavidACosgrove)
  - Avoid leaking memory in case exceptions are thrown while generating FPs
 (github pull #6630 from ptosco)
  - Pre-condition violation in canonicalization of dative bond adjacent to double bond
 (github issue #6633 from ricrogz)
  - Incorrect most abundant isotope for Vanadium
 (github issue #6638 from abefrandsen)
  - Simple imine-containing molecule causes an infinite loop in FindStereo.cpp
 (github issue #6640 from ptosco)
  - Mol file parser strips stereogenic H from imine bonds
 (github issue #6664 from ricrogz)
  - ROMol move constructor and assignment do not update SubstanceGroup ownership
 (github issue #6681 from ricrogz)
  - Flexicanvas cuts off bottom of reaction
 (github issue #6685 from DavidACosgrove)
  - make sure bond attachpt info is pickled
 (github pull #6698 from greglandrum)
  - Catch meanBondLen of 0.0
 (github pull #6699 from DavidACosgrove)
  - Add trans layout for double bonds in rings
 (github pull #6709 from d-b-w)
  - Segmentation fault in MMFF
 (github issue #6728 from Meteor-han)
  - Fix chirality handling when the chiral atom is the first one in a SMARTS
 (github pull #6730 from johnmay)
  - ConnectTheDots can segfault if all atoms do not have residue info
 (github issue #6756 from jasondbiggs)
  - _moltoimg() should honor drawOptions.prepareMolsBeforeDrawing
 (github issue #6792 from ptosco)

## Cleanup work:
 - adjustQueryProperties cleanup
 (github pull #6361 from ptosco)
  - Fix identical for-loop variable names
 (github pull #6391 from JLVarjo)
  - Deprecate JSMol::is_valid() and JSReaction::is_valid() and return nullptr instead
 (github pull #6392 from ptosco)
  - misc jswrapper.cpp cleanup
 (github pull #6449 from ptosco)
  - Deprecate the pure python MolStandardize implementations.
 (github pull #6548 from greglandrum)
  - clear up some compiler warnings
 (github pull #6627 from greglandrum)
  - switch from boost::any to std::any
 (github pull #6662 from greglandrum)
  - Fail CI builds on compiler warnings + some fixes
 (github pull #6675 from ricrogz)
  - fix some more leaks
 (github pull #6684 from ricrogz)
  - Some small cleanups from the UGM Hackathon
 (github pull #6744 from greglandrum)
  - some modernization of the memory handing in the canonicalization code
 (github pull #6763 from greglandrum)


## Code removed in this release:
- The `compare` and `callback` methods (deprecated since release 2021.01)
were removed from the `MCSProgress`, `MCSBondCompare` and `MCSAtomCompare`
Python classes of the `rdFMCS` module. Both `compare` and `callback` methods
were replaced by `__call__`.
- The `SetAtomTyper` and `SetBondTyper` methods (deprecated since release 2021.01)
were removed from the `MCSParameters` Python class of the `rdFMCS` module.
The methods were replace by read-write properties `AtomTyper` and `BondTyper`,
respectively.
## Deprecated code (to be removed in a future release):
- JSMol::is_valid() and JSReaction::is_valid() are now deprecated and always
return true, as invalid `JSMol` and `JSReaction` cannot exist anymore.
- The python implementations of MolStandardize will be removed in the next release.
Please use the implementation in `rdkit.Chem.MolStandardize.rdMolStandardize` instead.

# Release_2023.03.1
(Changes relative to Release_2022.09.1)

## Acknowledgements
(Note: I'm no longer attempting to manually curate names. If you would like to
see your contribution acknowledged with your name, please set your name in
GitHub)

Michael Banck, Christopher Von Bargen, Jason Biggs, Jonathan Bisson, Jacob
Bloom, shang chien, David Cosgrove, Iren Azra Azra Coskun, Andrew Dalke, Eloy
Félix, Peter Gedeck, Desmond Gilmour, Mosè Giordano, Emanuele Guidotti, Tad
Hurst, Gareth Jones, Calvin Josenhans, Maria Kadukova, Brian Kelley, Joos
Kiener, Chris Kuenneth, Martin Larralde, Krzysztof Maziarz, Jeremy Monat, Michel
Moreau, Rocco Moretti, Lucas Morin, Dan Nealschneider, Noel O'Boyle, Vladas
Oleinikovas, Rachael Pirie, Ricardo Rodriguez-Schmidt, Vincent F. Scalfani,
Gregor Simm, Marco Stenta, Georgi Stoychev, Paolo Tosco, Kazuya Ujihara,
Riccardo Vianello, Franz Waibl, Rachel Walker, Patrick Walters,
'dangthatsright', 'mihalyszabo88', 'Deltaus', 'radchenkods',
'josh-collaborationspharma', 'jkh', 'yamasakih'

## Highlights
- The 2D coordinate generation can now optionally use templates when working with complex ring systems. We will continue to improve this functionality in future releases.
- There's now a single function which allows you to calculate all available 2D descriptors for a molecule: Descriptors.CalcMolDescriptors() 
- Support for working with organometallic molecules has improved: drawings of these structures are now better and there's new code for switching back and forth between dative and multi-center views of the bonding in systems like ferrocene.
- The fingerprint generator code has been improved and expanded with the idea of allowing user to switch entirely to the new code for the supported fingerprint types: Morgan, RDKit, topological torsion, and atom pairs.

## Backwards incompatible changes

- The ring-finding functions will now run even if the molecule already has ring information. Older versions of the RDKit would return whatever ring information was present, even if it had been generated using a different algorithm.
- The ring-finding functions now no longer consider dative bonds as possible ring bonds by default. All of the ring-finding functions have a new optional argument `includeDativeBonds` which can be used to change this behavior
- Generating 2D coordinates no longer has the side effect of running ring finding on molecules.
- The canonical SMILES and CXSMILES generated for molecules with enhanced stereochemistry (stereo groups) is different than in previous releases. The enhanced stereochemistry information and the stereo groups themselves are now canonical. This does *not* affect molecules which do not have enhanced stereo and will not have any effect if you generate non-isomeric SMILES. This change also affects the output of the MolHash and RegistrationHash code when applied to molecules with enhanced stereo.
- The doIsomericSmiles parameter in Java and C# ROMol.MolToSmiles() now defaults to true (previously it was false), thus aligning to the C++ and Python behavior.
- Double bonds which are marked as crossed (i.e. `bond.GetBondDir() == Bond.BondDir.EITHERDOUBLE`) now have their BondStereo set to `Bond.BondStereo.STEREOANY` and the BondDir information removed by default when molecules are parsed or `AssignStereochemistry()` is called with the `cleanIt` argument set to True.
- The conformers generated for molecules with three-coordinate chiral centers will be somewhat different due to the fix for #5883.
- Molecules which come from Mol or SDF files will now always have the "_MolFileChiralFlag" property set to the value of the chiral flag in the CTAB. In previous versions the property was not set if the chiral flag was 0.


## Bug Fixes:
  - GetSubstructMatches uniquify and maxMatches don't work well together
 (github issue #888 from adalke)
  - DrawRDKBits raised RDKit error when it applied to the compounds that contains imidazole.
 (github issue #2164 from yamasakih) 
  - MolFromMol2File: O.co2 atom type correctness check ignores phosphate groups
 (github issue #3246 from chmnk)
  - Enhanced Stereo is lost when using GetMolFrags(m, asMols=True)
 (github issue #4845 from kienerj)
  - Segfault with coordgen v3.0.0
 (github issue #4845 from lucasmorin222)
  - Dative bond and alkali and alkaline earth metals
  (github issue #5120 from marcostenta)
  - RGD Stereochemistry in decomposed structure is not copied to the matching core
 (github issue #5613 from jones-gareth)
  - fp.ToList() fails for empty molecule
 (github issue #5677 from baoilleach)
  - SMILES and SMARTS parse bonds in a different order
 (github issue #5683 from ricrogz)
  - postgresql makefile needs to be updated to use c++17
 (github issue #5685 from mbanck)
  - Exception raised when reading very large SMILES file
 (github issue #5692 from DavidACosgrove)
  - Update warning message about aromaticity detection
 (github pull #5696 from d-b-w)
  - stop building catch_main when tests are disabled
 (github pull #5697 from greglandrum)
  - Make PandasTools.RGroupDecompositionToFrame re-entrant
 (github pull #5698 from greglandrum)
  - PandasTools.RGroupDecompositionToFrame() should call ChangeMoleculeRendering()
 (github issue #5702 from greglandrum)
  - MolDraw2D should automatically set bond highlight color when atom colors are changed
 (github issue #5704 from greglandrum)
  - Use correct `_WIN32` macro for checking Windows target
 (github pull #5710 from giordano)
  - Environment not set properly in chirality tests for MinGW builds
 (github pull #5711 from ptosco)
  - windows.h header should be lowercase
 (github pull #5712 from ptosco)
  - Fixes bond index parsing for w/c/t/ctu labels in CXSMILES/CXSMARTS
 (github pull #5722 from ricrogz)
  - Fix a deprecation warning in pythonTestDirRoot
 (github pull #5723 from ricrogz)
  - allowNontetrahedralChiralty should be honored when reading/writing SMILES
 (github pull #5728 from greglandrum)
  - CFFI/MinimalLib fixes
 (github pull #5729 from ptosco)
  - Allow setting custom FREETYPE_LIBRARY/FREETYPE_INCLUDE_DIRS through CMake
 (github pull #5730 from ptosco)
  - Missing update path for postgreSQL from 3.8 to 4.2
 (github issue #5734 from Deltaus)
  - Avoid passing a NULL pointer to CanSmiles()
 (github pull #5750 from ptosco)
  - CDXML reader incorrectly sets stereo on crossed double bonds
 (github issue #5752 from baoilleach)
  - `R` atom label information lost in molfile if not backed by a `M RGP` entry
 (github issue #5763 from eloyfelix)
  - Missing monomer labels when depicting `MON` SGroups
 (github issue #5767 from eloyfelix)
  - Wrongly oriented SGroup bracket
 (github issue #5768 from eloyfelix)
  - Adjust LocaleSwitcher on Windows when RDK_BUILD_THREADSAFE_SSS not set
 (github pull #5783 from roccomoretti)
  - KekulizationException in tautomer canonicalization
 (github issue #5784 from d-b-w)
  - ChemicalReactionToRxnBlock ignores separateAgents if forceV3000 is true
 (github issue #5785 from jacobbloom)
  - extend the allowed valences of the alkali earths
 (github pull #5786 from greglandrum)
  - Minimallib build (rdkit-js) not working for release 2022.09.2
 (github issue #5792 from MichelML)
  - Remove dependency on MSVC runtime DLL in MinGW builds
 (github pull #5800 from ptosco)
  - Update macOS target platform to 10.13
 (github pull #5802 from ptosco)
  - `R#` atom label information lost in molfile if not handled by the `RGP` spec
 (github issue #5810 from eloyfelix)
  - Stop using recommonmark in the documentation
 (github issue #5812 from greglandrum)
  - Properties with new lines can create invalid SDFiles
 (github issue #5827 from bp-kelley)
  - Allow building PgSQL RPM and DEB packages
 (github pull #5836 from ptosco)
  - Additional output is incorrect when FP count simulation is active
 (github issue #5838 from ptosco)
  - Explicit valence check SiPa13fails for certain SMILES
 (github issue #5849 from josh-collaborationspharma)
  - Set emsdk path for freetype in emscripten builds
 (github pull #5857 from ptosco)
  - DrawMorganBit fails by default 
 (github issue #5863 from eguidotti)
  - Fix #5810 in V2000 mol files.
 (github pull #5864 from eloyfelix)
  - Chemical drawings should be automatically enabled on Colab
 (github pull #5868 from kuelumbus)
  - use enhanced stereo when uniquifying in SimpleEnum
 (github pull #5874 from greglandrum)
  - Conformer Generation Fails for three-coordinate Ns with specified stereo
 (github issue #5883 from gncs)
  - Fix documentation example for KeyFromPropHolder
 (github pull #5886 from gedeck)
  - Allow unrecognized atom types when strictParsing=False
 (github pull #5891 from greglandrum)
  - DetermineBonds assigning methyl carbon as tetrahedral center
 (github issue #5894 from jasondbiggs)
  - numpy.float is no longer supported and causes exceptions 
 (github issue #5895 from PatWalters)
  - moldraw2DTest1 failure when building on aarch64
 (github issue #5899 from vfscalfani)
  - DetermineBondOrders running out of memory on medium-sized disconnected structure
 (github issue #5902 from jasondbiggs)
  - clear MDL Rgroup labels from core atoms when we aren't using them
 (github pull #5904 from greglandrum)
  - Conformer generator produces strange structure for substituted butadiene
 (github issue #5913 from gncs)
  - `MHFPEncoder::Distance` doesn't compute a (Jaccard) distance
 (github issue #5919 from althonos)
  - AvalonTools: Avoid that trailing garbage pollutes the fmemopen buffer
 (github pull #5928 from ptosco)
  - "not" queries in molfiles get inverted
 (github issue #5930 from d-b-w)
  - CalcTPSA() doesn't use options when caching
 (github issue #5941 from greglandrum)
  - Bad drawing of end points for dative bonds
 (github issue #5943 from DavidACosgrove)
  - Extremes of drawn ellipses not being calculated correctly.
 (github issue #5947 from DavidACosgrove)
  - Arrow heads of dative bonds are different sizes
 (github issue #5949 from DavidACosgrove)
  - stop caching ring-finding results
 (github pull #5955 from greglandrum)
  - Wrong bond endpoint when connecting to wedge bond in 2D image
 (github issue #5963 from stgeo)
  - Tiny change to get demo.html to load in legacy browsers
 (github pull #5964 from ptosco)
  - detect bad double bond stereo in conformer generation 
 (github pull #5967 from greglandrum)
  - drawing code should not generate kekulization errors
 (github issue #5974 from greglandrum)
  - Adjust expected test results for newer freetype versions
 (github pull #5979 from greglandrum)
  - CanonicalRankAtomsInFragment example in the documentation is not reproducible
 (github issue #5986 from chmnk)
  - Exception in RegistrationHash for molecules with bad bond directions
 (github pull #5987 from d-b-w)
  - Updated the GetMolHash docstring for accuracy
 (github pull #5988 from irenazra)
  - Fix a problem with pickling molecules with more than 255 rings
 (github pull #5992 from greglandrum)
  - Support Python 3.11
 (github pull #5994 from greglandrum)
  - Incorrect disconnection of CC(=O)O[Mg]OC(=O)C
 (github issue #5997 from DavidACosgrove)
  - PostgreSQL autovacuum stuck when molecules with query features are stored in mol columns
 (github issue #6002 from mihalyszabo88)
  - Remove `and` from C++ headers
 (github pull #6003 from d-b-w)
  - [PH3] incorrectly recognized as potential stereo center
 (github issue #6011 from greglandrum)
  - Potential nontetrahedral stereo is recognized when nontetrahedral stereo is disabled.
 (github issue #6012 from greglandrum)
  - MolEnumerator is not propagating query information to molecules
 (github issue #6014 from greglandrum)
  - Reactions do not propagate query information to products
 (github issue #6015 from greglandrum)
  - Error rendering to very small canvas
 (github issue #6025 from DavidACosgrove)
  - Bad double bond drawn for collinear atoms
 (github issue #6027 from DavidACosgrove)
  - Fix some minor leaks
 (github pull #6029 from ricrogz)
  - Cannot draw molecule which includes an atom with a `[!#X]` query (for any X)
 (github issue #6033 from ShangChien)
  - FragmentOnBonds may create unexpected radicals
 (github issue #6034 from ricrogz)
  - Calling MurckoScaffold on molecule causes bug in pickling
 (github issue #6036 from dangthatsright)
  - Bump maeparser and coordgen versions
 (github pull #6039 from ricrogz)
  - enhanced stereo is still included in CXSMILES if isomericSmiles=False
 (github issue #6040 from greglandrum)
  - Issues with ACS1996 drawing mode on a small canvas
 (github issue #6041 from DavidACosgrove)
  - Cyclobutyl group in a macrocycle triggers a stereo center
 (github issue #6049 from cdvonbargen)
  - stereogroups not combined when parsing CXSMILES
 (github issue #6050 from greglandrum)
  - Regression in depicting molecules with MDL query atoms
 (github issue #6054 from ptosco)
  - Do not include dative bonds in ring finding by default
 (github issue #6058 from DavidACosgrove)
  - Remove check for ring information from Atom::Match
 (github pull #6063 from fwaibl)
  - Correct docstring for minFontSize.
 (github pull #6066 from DavidACosgrove)
  - Minor code cleanup
 (github pull #6101 from ptosco)
  - Dummy atoms should not be considered to be metals for M and MH queries
 (github issue #6106 from greglandrum)
  - Drawing in ACS mode crops small images
 (github issue #6111 from DavidACosgrove)
  - Drawing in ACS1996 mode throws ValueError: Bad Conformer Id if molecule has no coords
 (github issue #6112 from DavidACosgrove)
  - Single atom or queries with hydrogens shouldn't trigger warning in mergeQueryHs
 (github issue #6119 from bp-kelley)
   - DetermineBonds fails for single H atom
 (github issue #6121 from gncs)
  - MinimalLib: avoid that assignStereochemistry() fails when removeHs=true
 (github pull #6134 from ptosco)
  - Round-tripping a reaction through pickle changes the outputs from RunReactants
 (github issue #6138 from kmaziarz)
  - RGD and enhanced stereochemistry
 (github issue #6146 from jones-gareth)
  - MaeMolSupplier requires bond block
 (github issue #6153 from cdvonbargen)
  - Incorrect doule bond drawing with MolDraw2DSVG
 (github issue #6160 from radchenkods)
  - BondDir not cleared from bonds that aren't stereoactive
 (github pull #6162 from greglandrum)
  - Crossed bond not correctly drawn
 (github issue #6170 from ptosco)
  - ReactionFromRxnBlock fails on bond with reacting center status set
 (github issue #6195 from jones-gareth)
  - Possible regression in the atom/bond highlighting code
 (github issue #6200 from ptosco)
  - Updated README to build the PostgreSQL cartridge + bug fix
 (github pull #6214 from ptosco)
  - Atoms may get flagged with non-tetrahedral stereo even when it is not allowed
 (github issue #6217 from ricrogz)
  - Fix TorsionFingerprints for 15 membered rings
 (github pull #6228 from kazuyaujihara)
  - Fix build warnings
 (github pull #6235 from ricrogz)
  - Tri-coordinate atom with implicit + neighbor H atom is found potentially chiral
 (github issue #6239 from ricrogz)
  - DativeBondsToHaptic doesn't set _MolFileBondEndPts correctly.
 (github issue #6252 from DavidACosgrove)
  - Round-tripping ferrocene through HapticBondsToDatives loses drawing highlights.
 (github issue #6253 from DavidACosgrove)
  - Using Chiral Tag instead of CIPCode to ensure preservation of chirality in addHs
 (github pull #6259 from HalflingHelper)
  - Update assignSubstructureFilters.py
 (github pull #6270 from OleinikovasV)
  - deal with deprecated DataFrame.append method
 (github pull #6272 from greglandrum)
  - compile-time error with GCC 12.2.1 on Fedora 36
 (github issue #6274 from rvianello)
  - Fix UnitTestPandasTools for running without pandas installed.
 (github pull #6299 from roccomoretti)
  - Aromatic dashes look bad
 (github pull #6303 from greglandrum)


## Cleanup work:
  - Do deprecations for the 2023.03 release
 (github pull #5675 from greglandrum)
  - run clang_format
 (github pull #5676 from greglandrum)
  - Cleanup work on documentation Makefile
 (github pull #5804 from greglandrum)
  - Refactor RGD moving function implementations from header to source files
 (github pull #5958 from jones-gareth)
  - Disable POPCNT on M1
 (github pull #6081 from bjonnh-work)
  - Remove spurious full stops from warnings.
 (github pull #6124 from DavidACosgrove)
  - Reformat Python code for 2023.03 release
 (github pull #6294 from ricrogz)
  - Reformat C/C++ code ahead of 2023.03 release
 (github pull #6295 from ricrogz)


## New Features and Enhancements:
  - mol V3000: multicenter dative bond
 (github issue #5121 from marcostenta)
  - add molecular filter examples
 (github pull #5647 from RPirie96)
   - Use templates in RDKit coordinate generation
 (github pull #5643 from rachelnwalker)
  - add MACCS fp to the MinimalLib
 (github pull #5707 from eloyfelix)
  - Enable additional parameters in prepareAndDrawMolecule() and expose them to CFFI/MinimalLib
 (github pull #5731 from ptosco)
  - add includeRedundantEnvironments support to GetMorganGenerator
 (github pull #5732 from greglandrum)
  - FingerprintGenerator refactoring
 (github pull #5748 from greglandrum)
  - Expose RDLog to SWIG wrappers
 (github pull #5749 from ptosco)
  - Add a timeout protection for CIP calculations
 (github pull #5772 from tadhurst-cdd)
  - Expose getMolFrags in CFFI and MinimalLib
 (github pull #5774 from ptosco)
  - Get the wrappers working with SWIG 4.0
 (github pull #5795 from greglandrum)
  - Update AvalonTools to version 2.0.4a
 (github pull #5796 from ptosco)
  - Add early example of drawing a molecule to Getting Started with the RDKit in Python
 (github pull #5803 from bertiewooster)
  - Enable get_molblock(details_json) from MinimalLib
 (github pull #5806 from ptosco)
  - Improvements to PandasTools.SaveXlsxFromFrame
 (github pull #5835 from ptosco)
  - swap boost::tuple to std::tuple
 (github pull #5851 from greglandrum)
  - Make it easy to calculate all 2D descriptors
 (github pull #5892 from greglandrum)
  - Introduces AvgIpc descriptor
 (github pull #5896 from greglandrum)
  - Add SMILES to each group abbreviation in Cookbook
 (github pull #5908 from bertiewooster)
  - Support SubstanceGroups and StereoGroups in JSON
 (github pull #5909 from greglandrum)
  - Add info about mergeHs to README.
 (github pull #5910 from DavidACosgrove)
  - Cookbook - update entry 1 and add entries 38 and 39
 (github pull #5918 from vfscalfani)
  - Allow the sources of conformer generation failures to be retrieved
 (github pull #5960 from greglandrum)
  - Create getExperimentalTorsions() function
 (github pull #5969 from greglandrum)
  - Molblock wedging improvements
 (github pull #5981 from ptosco)
  - MinimalLib JS functions to add/remove Hs in place
 (github pull #5984 from ptosco)
  - Adds Pat Walter's Chembl Filters extraction to the FilterCatalog
 (github pull #5991 from bp-kelley)
  - Add depiction coordinates to molzip
 (github pull #5993 from jones-gareth)
  - Enable using STL algorithms on ROMol atoms and bonds
 (github pull #5995 from ptosco)
  - Enable building MinimalLib as a plain JS file for usage in legacy/headless browsers
 (github pull #5999 from ptosco)
  - Allow WriteSDF to create v3000 SDF files
 (github pull #6004 from jkhales)
  - add maxRecursiveMatches to SubstructMatchParameters
 (github issue #6017 from greglandrum)
  - Expose fingerprint generator options to python
 (github pull #6024 from greglandrum)
  - Allow SMARTS of zero order bonds to match zero order bonds
 (github pull #6037 from d-b-w)
  - Change IUPAC metal->non-metal single bonds to dative
 (github pull #6038 from DavidACosgrove)
  - Add canonicalization of stereo groups (enhanced stereo)
 (github pull #6051 from greglandrum)
  - Improve MaeMolSupplier API
 (github pull #6053 from ricrogz)
  - Enable optional visualization of complex query atoms in a more compact form
 (github pull #6056 from ptosco)
  - Start a Maestro file (.mae) writer.
 (github pull #6069 from ricrogz)
  - Expose some stereochemistry-related functions to SWIG wrappers
 (github pull #6075 from ptosco)
  - Add option to only include shortest paths for topological torsion fingerprints
 (github pull #6090 from greglandrum)
  - Enable "smilesSymbol" substitution in SMARTS
 (github pull #6096 from ricrogz)
  - Add the option to wedge two bonds at chiral centers
 (github pull #6108 from greglandrum)
  - Another minor code cleanup
 (github pull #6109 from ptosco)
  - A few SWIG tweaks
 (github pull #6110 from ptosco)
  - Stereochemistry-related SWIG updates
 (github pull #6127 from ptosco)
  - SWIG pickling improvements (and other cleanup)
 (github pull #6133 from ptosco)
  - Improved handling of organometallics
 (github pull #6139 from DavidACosgrove)
  - expose two missing QueryAtom types to python
 (github pull #6158 from greglandrum)
  - Support Pseudoatoms like Pol and Mod in the RegistrationHash
 (github pull #6175 from irenazra)
  - Better name for areBondsLinear.
 (github pull #6196 from DavidACosgrove)
  - add features to allow drawing molecules in arbitrary positions on a large canvas
 (github pull #6210 from greglandrum)
  - Support chirality when determining if a molecule is a reaction reactant
 (github issue #6211 from jones-gareth)  
  - rdMolHash.MolHash function should allow customization of the CXSmiles via Chem.CXSmilesFields
 (github issue #6224 from irenazra)
  - Updated README for cartridge installation into conda PostgreSQL
 (github pull #6236 from ptosco)
  - Add a function to translate the MDL chiral flag into enhanced stereo groups
 (github issue #6241 from ricrogz)
  - Add support for generic matching in the PgSQL cartridge
 (github pull #6269 from bjonnh-work)
  - allowOptionalAttachments should also include terminal query atoms matching hydrogen
 (github pull #6280 from ptosco)
  - Exposed queryColour in MolDrawOptions
 (github pull #6282 from ptosco)
  - Add a new tautomer mol hash
 (github pull #6289 from glandrum)
  - has_coords() now reports whether coords are 2D or 3D if present
 (github pull #6297 from ptosco)
 - Improve the installation/testing instructions. 
 (github pull #6298 from roccomoretti)

## Code removed in this release:
- The `SmilesParserParams` option `useLegacyStereo` has been removed. Please use
  `SetUseLegacyStereoPerception()` instead. 
- The following JS methods:
  * generate_aligned_coords()
  * get_morgan_fp()
  * get_morgan_fp_as_uint8array()
  * get_pattern_fp()
  * get_pattern_fp_as_uint8array()
  which used to take several individual parameters have been removed. 
  Please use the versions which take a single JSON string parameter.
- The `PrintAsBase64PNGString` function in `PandasTools` has been removed.
  Please use `PrintAsImageString` instead.




## Deprecated code (to be removed in a future release):


# Release_2022.09.1
(Changes relative to Release_2022.03.1)

## Acknowledgements

Jonathan Bisson, Andy Cai, David Cosgrove, JP Ebejer, Aleš Erjavec, Peter
Gedeck, Mosè Giordano, Sreya Gogineni, Emanuele Guidotti, Hyeonki Hong, Gareth
Jones, Per Johnsson, Maria Kadukova, Eisuke Kawashima, Brian Kelley, Alan
Kerstjens, Michel Moreau, Dan Nealschneider, Santeri Puranen, Ricardo
Rodriguez-Schmidt, Guy Rosin Jeff van Santen, David Schaller, David W.H.
Swenson, Paolo Tosco, Antonio Trande, Ivan Tubert-Brohman, Alexandra Wahab,
Rachel Walker, balducci, GLPG-GT

## Highlights
- The new RegistrationHash module provides one of the last pieces required to
  build a registration system with the RDKit.
- This release includes an initial version of a C++ implementation of the
  xyz2mol algorithm for assigning bonds and bond orders based on atomic
  positions. This work was done as part of the 2022 Google Summer of Code.
- A collection of new functionality has been added to minimallib and is now
  accessible from JavaScript and other programming languages.

## Backwards incompatible changes
- Changes to the way atomic chirality is used in the canonicalization algorithm
  mean that canonical atom ranking and canonical SMILES generated with this
  RDKit version can be different from those generated with previous versions
- `GetBestRMS() and CalcRMS()` by default now treat terminal conjugated functional
  groups like carboxylate and nitro symmetrically. For example, the group
  `C(=[O:1])[O-:2]` can match in either orientation. The SMARTS pattern which is
  used to recognize affected groups is:
  `[{atomP};$([{atomP}]-[*]=[{atomP}]),$([{atomP}]=[*]-[{atomP}])]~[*]` where
  `{atomP}` is `O,N;D1`. The previous behavior can be restored using by setting
  the `symmetrizeConjugatedTerminalGroups` argument to false when calling
  `GetBestRMS() and CalcRMS()`
- The following `#defines` are no longer provided in/used by the C++ code or `RDConfig.h`:
  - `BUILD_COORDGEN_SUPPORT`: use `RDK_BUILD_COORDGEN_SUPPORT` instead
  - `RDK_THREADSAFE_SSS`: use `RDK_BUILD_THREADSAFE_SSS` instead
  - `USE_BUILTIN_POPCOUNT`: use `RDK_OPTIMIZE_POPCNT` instead
- The Python function `Chem.GetSSSR()` now returns the SSSR rings found instead
  of just returning the count of rings. This is consistent with
  `Chem.GetSymmSSSR()` and more useful.
- The SMILES parser will ignore the value of
  `SmilesParserParams.useLegacyStereo` unless it is set to `false`. See the
  deprecation note about `useLegacyStereo` below for more information.
- The CFFI function `set_2d_coords_aligned()` now takes an additional `char **match_json`
  parameter; if `match_json` is not not `NULL`, `*match_json` will point to a
  JSON string containing the atoms and bonds which are part of the match.
  It is up to the user to free this string.
- The aliphatic imine rule used in tautomer enumeration has been changed to more
  closely match the definition in the original paper.

## Bug Fixes:
  - H atoms in SGroups cause RDKit to clear SGroups after parsing
 (github issue #2716 from ricrogz)
  - RDKit misplaces stereochemistry/chirality information for small ring
 (github issue #2984 from d-b-w)
  - DrawMorganBit returns empty image for "isolated" fingerprints
 (github issue #4242 from eguidotti)
  - Cores with query atoms may fail to R-group-decompose molecules
 (github issue #4505 from ptosco)
  - Unable to serialize coordinates as floats in combination with *Props
 (github issue #4621 from santeripuranen)
  - Image Generation: Highlighting looks off when bondLineWidth is increased for PNG generation
 (github issue #5122 from rachelnwalker)
  - RDKit crashes on CIP label calculation
 (github issue #5142 from ricrogz)
  - Modified the JS tests to comply with older nodejs versions
 (github pull #5148 from ptosco)
  - Presence of exocyclic S/D, S/A or D/A query bonds prevents benzene from being recognized as aromatic
 (github issue #5152 from rachelnwalker)
  - Fix for RGD dummy atom bug in RDKit::replaceCore
 (github pull #5154 from jones-gareth)
  - KekulizeException of molecule from Smarts pattern with new RDKit release 
 (github issue #5156 from schallerdavid)
  - Very small fix to avoid an AttributeError
 (github pull #5163 from ptosco)
  - issue with V3000 SD files containing enhanced stereochemistry information
 (github issue #5165 from GLPG-GT)
  - Draw.MolToQPixmap raises a TypeError with Python 3.10
 (github issue #5166 from ales-erjavec)
  - Standardization via RDKit breaks molecules
 (github issue #5169 from malteseunderdog)
  - Multiple calls to BlockLogs() permanently disable logging
 (github issue #5172 from ricrogz)
  - Check architecture of the target system to optimise popcnt
 (github pull #5182 from giordano)
  - More consistently check for `WIN32` instead of `MSVC` in CMake files
 (github pull #5183 from giordano)
  - Atom indices inside double bond
 (github issue #5185 from DavidACosgrove)
  - Bug in IPython display after setting a molecule property
 (github issue #5192 from dwhswenson)
  - Zero & coordinate bonds are being taken into account for chirality
 (github issue #5196 from ricrogz)
  - FindPotentialStereo does not clean stereoflags from atoms which cannot be stereocenters
 (github issue #5200 from greglandrum)
  - Fixes array overflow in FMCS code
 (github pull #5205 from ricrogz)
  - PeriodicTable initialization is not thread safe
 (github issue #5207 from ricrogz)
  - Find and remove deprecated ifdefs
 (github issue #5210 from greglandrum)
  - Fix use of not thread safe function localtime() 
 (github pull #5211 from ricrogz)
  - Fix duplicate non thread safe check in VarianceDataForLabel
 (github pull #5212 from ricrogz)
  - RDKit::Utils::LocaleSwitcher is not thread safe
 (github issue #5214 from ricrogz)
  - Core with query atoms and no user definded attachment points may create poor decompostions
 (github issue #5222 from jones-gareth)
  - error: format not a string literal and no format arguments
 (github issue #5234 from sagitter)
  - Fix qt build under VS2019
 (github pull #5238 from ricrogz)
  - Precondition violation on chiral Atoms with zero order bonds
 (github issue #5239 from ricrogz)
  - pyForceFieldConstraints test failed
 (github issue #5252 from sagitter)
  - drawReaction() should not hit a PRECONDITION with prepareMolsBeforeDrawing=false
 (github issue #5259 from ptosco)
  - Atom annotations poorly placed on highlighted atoms
 (github issue #5269 from DavidACosgrove)
  - Make the aliphatic imine rule more closely match the definition in the paper
 (github pull #5270 from greglandrum)
  - rdMolDraw2D.PrepareMolForDrawing(None) causes segmentation fault
 (github issue #5298 from perjo)
  - MolStandardize: uncharger failing in molecules with zwitterionic sulfone
 (github issue #5317 from greglandrum)
  - MolStandardize: some operations throwing on non-standardized molecules
 (github issue #5318 from greglandrum)
  - MolStandardize: cleanup() function not correctly reassigning stereochemistry
 (github issue #5320 from greglandrum)
  - Runtime error when writing reaction with substance group to V3000 rxnblock
 (github issue #5324 from rachelnwalker)
  - MolFromMolBlock should correctly assign stereochemistry to 3D molecules
 (github issue #5327 from greglandrum)
  - assignChiralTypesFrom3D() ignores wiggly bonds
 (github issue #5328 from greglandrum)
  - Molzip segfaults instead of throwing an error when multiple bonds are formed to the same pairs of atoms
 (github issue #5334 from loluwot)
  - leftover debugging code makes build of 2022_03_3 tarball fail
 (github issue #5351 from balducci)
  - Prevent wedging ring bonds
 (github pull #5356 from greglandrum)
  - Class info info missing for for wavy bonds in SVGs.
 (github pull #5358 from DavidACosgrove)
  - MolToSmiles with doRandom=True raises errors with molecules containing fragments.
 (github issue #5372 from greglandrum)
  - Restore #5103 that was accidentally reverted in #5132
 (github pull #5381 from ptosco)
  - cairo error when using similarity maps
 (github issue #5383 from greglandrum)
  - MolDraw2DQt and MolDraw2DJS don't draw wavy bonds
 (github issue #5386 from greglandrum)
  - MolDraw2DQt draws brackets incorrectly
 (github issue #5389 from greglandrum)
  - PandasTools should not always bring in IPythonConsole
 (github pull #5392 from greglandrum)
  - Tautomer enumeration removes stereochemistry depending on how aromatic rings are defined in SMILES
 (github issue #5402 from greglandrum)
  - Incorrect perception of pseudoasymmetric centers on non-canonical molecules
 (github issue #5403 from ptosco)
  - Fix performance issue in RingUtils::checkFused
 (github pull #5410 from rachelnwalker)
  - Multi-coloured highlights go wrong with small fonts
 (github issue #5420 from DavidACosgrove)
  - Parsing a Mol block/file does not clear the "molTotValence" property from atoms
 (github issue #5423 from ricrogz)
  - Pre-condition Violation - Failed Expression: dir == Bond::ENDUPRIGHT || dir == Bond::ENDDOWNRIGHT
 (github issue #5433 from bjonnh-work)
  - MolZip doesn't preserve bond directions when zipping
 (github issue #5450 from bp-kelley)
  - Draw option noAtomLabels and explicit hydrogen works badly
 (github issue #5453 from DavidACosgrove)
  - Fix integer overflow in RGroupDecomposition strategy GA
 (github pull #5460 from bp-kelley)
  - Invalid number of radical electrons calculated for [Pr+4]
 (github issue #5462 from bjonnh-work)
  - CXSmiles isn't properly escaping floating point properties
 (github issue #5466 from bp-kelley)
  - Crossed trans bonds in rings
 (github issue #5486 from DavidACosgrove)
  - MolDraw2D::drawMolecules() should not crash on null molecules
 (github pull #5503 from ptosco)
  - Running kekulization on mols with query bonds will either fail or return incorrect results.
 (github issue #5505 from ricrogz)
  - Regression in the way aldehydes are drawn in current master
 (github issue #5511 from ptosco)
  - Drawing code gives segmentation fault.
 (github issue #5534 from DavidACosgrove)
  - RGD may yield poor depictions
 (github issue #5569 from jones-gareth)
  - Fix a problem when generating conformers for molecules with larger heteroatoms in conjugated 5-rings
 (github pull #5586 from greglandrum)
  - Avoid incurring into division by zero in normalizeDepiction
 (github pull #5619 from ptosco)
  - Allow properties to be displayed in jupyter when 3D rendering is enabled
 (github pull #5624 from greglandrum)
  - Checking whether double bond's controlling atoms are duplicate may cause an infinite loop.
 (github issue #5659 from ricrogz)

## Cleanup work:
  - update release notes, do deprecations
 (github pull #5161 from greglandrum)
  - Fix typo: quarternary --> quaternary
 (github pull #5243 from guyrosin)
  - fix doxygen comments
 (github pull #5254 from e-kwsm)
  - make the catch tests build faster
 (github pull #5284 from greglandrum)
  - make the logging tests more robust
 (github pull #5312 from greglandrum)
  - Update docs for ReplaceSubstructs
 (github pull #5343 from i-tub)
  - Minimallib NPM release fixes - wrong node bin command in Dockerfile and prepublish npm script command replacement
 (github pull #5349 from MichelML)
  - Update code formatting in GettingStartedInPython.rst
 (github pull #5350 from gedeck)
  - fix: rdkit.Chem.rdDistGeom.EmbedMultipleConfs docstring indentation
 (github pull #5404 from jvansan)
  - Remove obsolete files related to rdkit-js + write a rescoped README for MinimalLib
 (github pull #5432 from MichelML)
  - Fixes "DeprecationWarning: invalid escape sequence \C" when importing EnumerateStereoisomers
 (github pull #5478 from ricrogz)
  - Fix double to float downcasting warning
 (github pull #5479 from ricrogz)
  - Remove spurious doxygen tag
 (github pull #5488 from ptosco)
  - Add deprecation warning to docstring.
 (github pull #5498 from DavidACosgrove)
  - Remove unnecessary compiler flags that would be ignored anyway
 (github pull #5587 from ptosco)
  - Update AvalonTools to version 2.0.1
 (github pull #5591 from ptosco)

## New Features and Enhancements:
  - Initial support for non-tetrahedral stereochemistry
 (github pull #5084 from greglandrum)
  - Move to C++17
 (github pull #5155 from greglandrum)
  - Add multi-template isMoleculeXOfReaction overloads
 (github pull #5171 from AlanKerstjens)
  - Add support for Qt6
 (github pull #5203 from ricrogz)
  - Make atom, bond iterators usable in STL algorithms
 (github pull #5204 from ricrogz)
  - Make TautomerQuery serializable
 (github pull #5248 from greglandrum)
  - add boost::serialization support to ROMol
 (github pull #5249 from greglandrum)
  - Add support for Pol and Mod pseudoatoms
 (github pull #5264 from greglandrum)
  - Allow the compiler to generate default ChemicalReaction copy assignment operator
 (github pull #5265 from AlanKerstjens)
  - cdxml parser
 (github pull #5273 from bp-kelley)
  - Expose reaction drawing and additional FPs in MinimalLib
 (github pull #5277 from ptosco)
  - Expose mappings of atom/bond indices abbreviated mol->original mol
 (github pull #5300 from ptosco)
  - Start using string_views in the file parsers
 (github pull #5301 from greglandrum)
  - Add a global feature flag to enable the "new" stereo perception code
 (github pull #5309 from greglandrum)
  - Support conjugated terminal groups in GetBestRMS()
 (github pull #5322 from greglandrum)
  - Open sources Schrodinger's implementation of "molhash"
 (github pull #5360 from d-b-w)
  - Drop usage of CIP information from the canonicalization code
 (github pull #5385 from greglandrum)
  - GetSSSR should have same return type as GetSymmSSSR
 (github issue #5395 from chmnk)
  - Add prop related method into JSMol
 (github pull #5414 from hhk7734)
  - Add draw option to force use of wedge information in MolBlock if pres…
 (github pull #5417 from DavidACosgrove)
  - Add ACS1996 drawing style
 (github pull #5425 from DavidACosgrove)
  - Treat unspecified stereo as unknown
 (github issue #5436 from DavidACosgrove)
  - New version of AssignStereochemistry
 (github pull #5442 from greglandrum)
  - MolZip: add atom property labels for mol-zipping
 (github pull #5446 from bp-kelley)
  - Add atom property (int/unsigned int) to indicate which atoms to MolZip
 (github issue #5451 from bp-kelley)
  - Improved bond highlights
 (github pull #5484 from DavidACosgrove)
  - Include element name in atomic data
 (github pull #5524 from rachelnwalker)
  - Add Substance Groups and Stereo Groups to debugMol()
 (github pull #5526 from ricrogz)
  - make it easy to create DAT SGroups from Python
 (github pull #5544 from greglandrum)
  - Integrating xyz2mol Into The RDKit Core (GSoC 2022)
 (github pull #5557 from gosreya)
  - Switch yaehmop wrapper to basic cmake
 (github pull #5558 from greglandrum)
  - fix warnings ahead of 2022.09 release
 (github pull #5561 from ricrogz)
  - add mergeIsotopes option to mergeQueryHs
 (github pull #5563 from jones-gareth)
  - Add CXSMILES support for bond wedging and wiggly bonds
 (github pull #5575 from greglandrum)
  - Add GetBestTFDBetweenMolecules()
 (github pull #5577 from greglandrum)
  - Add ColorPalette_Vect to SWIG bindings
 (github pull #5580 from jones-gareth)
  - small changes to get the RDKit to build with C++20
 (github pull #5581 from greglandrum)
  - Improvements to 2D depiction and alignment/RMSD calculation
 (github pull #5598 from ptosco)
  - Expose additional functionality to SWIG wrappers
 (github pull #5614 from ptosco)
  - Add an RGroupDecomp aware  molzip to the FreeWilson Contribution
 (github pull #5615 from bp-kelley)
  - PandasTools and InteractiveRenderer improvements
 (github pull #5628 from ptosco)
  - Add updateMolDrawOptionsFromJSON()
 (github pull #5630 from ptosco)
  - InteractiveRenderer.setEnabled() improvements
 (github pull #5635 from ptosco)
  - Support stereo for double bonds in rings from CXSMILES
 (github pull #5636 from greglandrum)
  - add stop condition for arom calc of large ringysystems
 (github pull #5648 from alexwahab)
  - Speed up ring detection by reducing allocations
 (github pull #5654 from d-b-w)
  - Expose highlighAtomColors, highlighBondColors and highlightAtomRadii to CFFI and JS
 (github pull #5657 from ptosco)
  - Update obsolete SWIG definitions
 (github pull #5658 from ptosco)
  - Speed up ring detection by reducing count() calls
 (github pull #5663 from d-b-w)
  - Expose two SubstructUtils functions to SWIG wrappers
 (github pull #5666 from ptosco)
 

## Code removed in this release:
- The C++ class `RDLog::BlockLogs` has been removed. Please use the class `RDLog::LogStateSetter`. The Python class rdBase.BlockLogs() is still available and supported.
- Python function `rdkit.Chem.WrapLogs()` has been removed. Please use
  `rdkit.rdBase.LogToPythonStderr()`. `rdkit.rdBase.WrapLogs()` also exists, but
  unless you need the old teeing behavior, prefer the former.
- Python function `rdkit.Chem.LogWarningMsg()` has been removed. Please use
  `rdkit.rdBase.LogWarningMsg()`.
- Python function `rdkit.Chem.LogErrorMsg()` has been removed. Please use
  `rdkit.rdBase.LogErrorMsg()`.

## Deprecated code (to be removed in a future release):
- The `SmilesParserParams` option `useLegacyStereo` is deprecated and will be
  removed in the 2023.03 release. Please use `SetUseLegacyStereoPerception()`
  instead. In the meantime the SMILES parser will use only use the value of
  `SmilesParserParams.useLegacyStereo` if it is set to `false`, otherwise the
  value of the global `useLegacyStereoPerception` parameter will control the
  behavior of the SMILES parser.
- The following JS methods:
  * generate_aligned_coords()
  * get_morgan_fp()
  * get_morgan_fp_as_uint8array()
  * get_pattern_fp()
  * get_pattern_fp_as_uint8array()
  which used to take several individual parameters now take a single JSON string parameter.
  The overloads taking several individual parameters are now deprecated and will be
  removed in a future release.
- The `PrintAsBase64PNGString` function in `PandasTools` is deprecated and replaced
  by `PrintAsImageString`, which has a more appropriate name given it actually supports
  both PNG and SVG images.

# Release_2022.03.1
(Changes relative to Release_2021.09.1)

## Backwards incompatible changes
- When running in Jupyter Notebook, logs are now sent only to Python's
  standard error stream, and no longer include the `RDKit LEVEL` prefix.
- The Debug and Info logs are now disabled by default. If you would like to
  enable them within your code you can call `rdBase.EnableLog("rdApp.info")`
  and/or `rdBase.EnableLog("rdApp.debug")`.
- The MolHash functions now reassign stereochemistry after modifying the
  molecule and before calculating the hash. Previous versions would still
  include information about atom/bond stereochemistry in the output hash even if
  that no longer applies in the modified molecule.
- The rules for aromaticity in rings containing dummy atoms have been changed.
  The general intention of the new handling is that aromaticity will not be
  perceived for rings containing dummy atoms unless it's clear that the dummies
  should be aromatic. As an example: the SMILES `C1=C*2=CC=CC=*2C=C1` is
  perceived to be aromatic while the SMILES `C1=C*2C=CC=C*2C=C1` (which does not
  have any double bonds to the dummy atoms) is not; in previous RDKit releases
  both of these structures were aromatic. There's more information about this in
  the discussion of PR #4722 (https://github.com/rdkit/rdkit/pull/4722) and
  Issue #4721 (https://github.com/rdkit/rdkit/issues/4721).
- In the PostgreSQL cartridge the `mol_in()` function no longer performs full
  sanitization of the molecule. One consequence of this is that directly casting
  from strings to molecules also no longer does sanitization, so `select 'CN(=O)=O'::mol` 
  does not sanitize the molecule. If you want to convert a string to a molecule
  with full sanitization you can either cast to `text` first 
  (i.e. `select 'CN(=O)=O'::text::mol` or use the `mol_from_smiles()` function.
- The code to calculate bit vector topological torsion fingerprints for
  reactions no longer ignore the fingerprint size argument.
- The rules for tautomer enumeration in `MolStandardize` have been updated to
  more closely match the rules in the original publication. These changes
  primarily consist of making the rules more specific; the consequence is that
  less tautomers will be generated with this version. The previous rules can
  still be accessed via the function `GetV1TautomerEnumerator()` (Python) or
  `getV1TautomerEnumerator()` (C++)

## Highlights
- The RDKit can now integrate with the python logger: calling
  `rdBase.LogToPythonLogger()` enables this. All log messages are sent to a
  logger named "rdkit".
- The backend of the MolDraw2D code has been extensively refactored. This should
  be mostly invisible to RDKit users, but it makes supporting and extending that
  code much easier.
- Beilstein generics (i.e. things like "ARY", "ALK", or "CAL") are now supported
  when doing substructure queries. This is a first step towards enabling some
  really cool substructure search possibilities.

## Acknowledgements
Marcel Baltruschat, Jason Biggs, Kevin Burk, Cédric Bouysset, David Cosgrove,
Joel Duerksen, Jacob Gora, Gareth Jones, Toshiki Kataoka, Eisuke Kawashima,
Brian Kelley, Sonia Liggi, Niels Kristian Kjærgård Madsen, Hector
Martinez-Seara, Dan Nealschneider, Alex Rebert, Ricardo Rodriguez-Schmidt, Steve
Roughley, Roger Sayle, Nikolai Schapin, Ansgar Schuffenhauer, Kaushalesh Shukla,
Jon Sorenson, Ichiru Take, Paolo Tosco, Kazuya Ujihara, Fabio Urbina, Riccardo
Vianello Rachel Walker, Maciej Wójcikowski, SPKorhonen, yuri@FreeBSD,

## Code removed in this release:
- The `useCountSimulation` keyword argument for
  `rdFingerprintGenerator.GetMorganGenerator` and
  `rdFingerprintGenerator.GetAtomPairGenerator` has been removed. Please use the
  `countSimulation` keyword argument instead.
- The function `mol_from_smarts()` in the PostgreSQL cartridge has been removed.
  Please use the `qmol_from_smarts()` function instead.
- The `computeBalabanJ()` functions from the `MolOps` namespace were removed.
  These were not exposed to Python, so this will not affect any Python code.

## Bug Fixes:
  - Fix Flake8 erorrs
 (github pull #4252 from e-kwsm)
  - handle sqlalchemy deprecation
 (github pull #4625 from greglandrum)
  - Debug build of the postgres cartridge fails pg_regress tests for reaction.sql
 (github issue #4631 from rvianello)
  - fix parsing beyond the end of the input string in findMCSsmiles
 (github pull #4636 from rvianello)
  - Mem leak fixes
 (github pull #4637 from ricrogz)
  - Subsequent call to rdChemReactions.ChemicalReaction.RunReactants will block indefinitely.
 (github issue #4651 from goraj)
  - Fix docstring of ConstrainedEmbed
 (github pull #4666 from kazuyaujihara)
  - Postgres cartridge build fails under Ubuntu
 (github issue #4681 from SPKorhonen)
  - Molfile SDD records not properly displayed
 (github pull #4690 from jones-gareth)
  - RGD:  fix for cores with MOL  block atom lists
 (github pull #4695 from jones-gareth)
  - Wrong tautomers generated
 (github issue #4700 from sonial)
  - RGD align output core to input structure
 (github pull #4709 from jones-gareth)
  - TorsionFingerprints raises error with S(Cl)F4 group
 (github issue #4720 from kazuyaujihara)
  - Dummy atoms next to aromatic are always kekulized even when they should not
 (github issue #4721 from ptosco)
  - TautomerEnumerator will crash if copied with a callback set
 (github issue #4736 from ptosco)
  - Minor PandasTools cleanup
 (github pull #4744 from ptosco)
  - Reaction parser fails when CX extensions are present
 (github issue #4759 from greglandrum)
  - GetSimilarityMapFromWeights changes behavior of parameter "colorMap" depending on whether the parameter "draw2d" is provided or not
 (github issue #4763 from FabioUrbina)
  - Highlight bond width is different for different PNG image sizes
 (github issue #4764 from rachelnwalker)
  - Fixes crashing bug with finalSubstructChecks
 (github pull #4782 from greglandrum)
  - MDL query with aromatic bond sets aromatic flag on atoms even though they are not in an aromatic ring
 (github issue #4785 from ptosco)
  - [Cartridge]: qmol_from_ctab and qmol_from_smiles are sanitizing molecules
 (github issue #4787 from greglandrum)
  - AdjustQueryProperties() is inconsistent when adjustConjugatedFiveRings is set
 (github issue #4789 from greglandrum)
  - `Draw.MolToFile` to SVG raises "Can't kekulize" error
 (github issue #4792 from toslunar)
  - Ring double bonds written as crossed bonds after RGD
 (github issue #4809 from greglandrum)
  - Fix a number of crashing bugs in the python wrappers
 (github pull #4810 from greglandrum)
  - correctly tag unspecified branch-begin bonds in SMARTS
 (github pull #4811 from greglandrum)
  - AttributeError in PandasTools
 (github issue #4821 from greglandrum)
  - reloading PandasTools leads to infinite recursion
 (github issue #4823 from greglandrum)
  - ReplaceCore should set stereo on ring bonds when it breaks rings
 (github issue #4825 from greglandrum)
  - MolDraw2D::drawArc() starts at wrong angle
 (github issue #4836 from greglandrum)
  - MolDraw2D::drawArc() not exposed to Python
 (github issue #4837 from greglandrum)
  - align argument to MolDraw2D::DrawString() cannot be used from Python
 (github issue #4838 from greglandrum)
  - Fix RunFilterCatalog() thread counts.
 (github pull #4856 from xavierholt)
  - RGD: dummy atom in input structure is mishandled
 (github pull #4863 from jones-gareth)
  - Fix bug with wedges being drawn backwards
 (github pull #4868 from greglandrum)
  - Missing dependency on RDKit::RingDecomposerLib_static in RDKit::GraphMol_static
 (github issue #4875 from nielskm)
  - cannot parse coordinate bonds from CXSMARTS
 (github issue #4878 from greglandrum)
  - fix some leaks in the SWIG wrappers
 (github pull #4916 from greglandrum)
  - Fix some problems turned up by ossfuzz
 (github pull #4927 from greglandrum)
  - Fix i-files for RDK_USE_BOOST_IOSTREAMS=OFF
 (github pull #4933 from kazuyaujihara)
  - Fails on i386: non-constant-expression cannot be narrowed from type 'unsigned int' to 'npy_intp' (aka 'int') in initializer list
 (github issue #4934 from yurivict)
  - Fix SWIG wrappers for C#
 (github pull #4935 from kazuyaujihara)
  - Definition of eccentricity in documentation is wrong
 (github issue #4952 from drkeoni)
  - fix CMakeLists.txt extracting link line from python LDSHARED config var
 (github pull #4954 from rvianello)
  - add JavaGzStreamTests
 (github pull #4973 from kazuyaujihara)
  - Invalid SMARTS generated by MolToSmarts
 (github issue #4981 from nielskm)
  - Fix memory safety issues found by OSS-Fuzz
 (github pull #4983 from alpire)
  - AssignStereochemistry should remove nonchiral atoms from StereoGroups
 (github pull #4986 from greglandrum)
  - Transform3D#SetRotation() around arbitrary axis scales coordinates
 (github issue #4995 from sroughley)
  - Bad handling of dummy atoms in the CIP assignment code
 (github issue #4996 from greglandrum)
  - Bad handling of fragments in CIP code
 (github issue #4998 from greglandrum)
  - Drawing query atoms containing an AND query raises an exception
 (github issue #5006 from ptosco)
  - Bad tautomers produced for phosphorous compounds
 (github issue #5008 from NikSchap2107)
  - Fix warning when generating coordinates for ZOBs
 (github pull #5011 from d-b-w)
  - Code in the docstring for `FindMolChiralCenters()` doesn't work
 (github pull #5014 from greglandrum)
  - Mol images in DataFrames are drawn only once in Jupyter Lab
 (github issue #5017 from mrcblt)
  - Drop `gist_qmol_ops` in upgrade scripts in case it exists
 (github pull #5021 from mwojcikowski)
  - Remove extra newline from Kekulize error message.
 (github pull #5022 from xavierholt)
  - Neighboring Hs not taken into account in connectivity invariants
 (github issue #5036 from greglandrum)
  - smiles parsing error due to erroneous ring perception
 (github issue #5055 from AnsgarSchuffenhauer)
  - To INCHI conversion leaks on kekulization failure
 (github pull #5057 from ricrogz)
  - Add a CXSMILES option to the MolHash
 (github pull #5058 from greglandrum)
  - Make the RGD code work when `rgroupLabelling` is `Isotope`
 (github pull #5088 from greglandrum)
  - Compilation issue with catch.hpp
 (github issue #5089 from hseara)
  - pg_restore: error: COPY failed for table "mols": ERROR:  could not create molecule from SMILES
 (github issue #5095 from joelduerksen)
  - Removing H preserving only wedged ones strips all H
 (github issue #5099 from ricrogz)
 - fix a mistake in the enhanced stereochemistry substructure table
 (github issue #5101 from greglandrum)
  - NumRotatableBonds() incorrect for partially sanitized molecule
 (github issue #5104 from greglandrum)
  - Wiggly bonds don't override wedged bonds
 (github issue #5108 from greglandrum)

## Cleanup work:
  - Do the deprecations for the 2022.03  release
 (github pull #4626 from greglandrum)
  - clang-tidy: readability-simplify-boolean-expr
 (github pull #4639 from e-kwsm)
  - Clean-up Python 4815 - P1.1: Chem\AtomPairs
 (github pull #4859 from IchiruTake)
  - Clean-up Python #4815 - P1.2: Chem/ChemUtils
 (github pull #4860 from IchiruTake)
  - Clean-up Python #4815 - P1.3: Chem\Draw
 (github pull #4891 from IchiruTake)
  - Clean-up Python #4815 - P1.4: Chem\EState
 (github pull #4893 from IchiruTake)
  - Clean-up Python #4815 - P1.5: Chem\FeatMaps
 (github pull #4894 from IchiruTake)
  - Clean-up Python #4815 - P1.6: Chem\Features
 (github pull #4896 from IchiruTake)
  - Clean-up Python #4815 - P1.8: Chem\fmcs
 (github pull #4898 from IchiruTake)
  - Clean-up Python #4815 - P1.9: Chem\Fraggle
 (github pull #4906 from IchiruTake)
  - Clean-up Python #4815 - P1.10: Chem\MolDb
 (github pull #4907 from IchiruTake)
  - Clean-up Python #4815 - P1.11: Chem\MolKey
 (github pull #4910 from IchiruTake)
  - Clean-up Python #4815 - P1.12: Chem\MolStandardize
 (github pull #4911 from IchiruTake)
  - Clean-up Python #4815 - P1.13: Chem\Pharm2D & Chem\Pharm3D
 (github pull #4912 from IchiruTake)
  - Clean-up Python #4815 - P1.14: Chem\Scaffolds & Chem\SimpleEnum
 (github pull #4913 from IchiruTake)
  - Run clang-tidy (readability-braces-around-statements)
 (github pull #4977 from e-kwsm)
  - silence warnings in MSVC compliatons
 (github pull #5044 from bp-kelley)
  - Clean up the warning landscape
 (github pull #5048 from greglandrum)
  - Cleanup of python API documentation stubs
 (github pull #5105 from greglandrum)


## New Features and Enhancements:
  - Update coordgenlibs to v3.0.0
 (github pull #4638 from ricrogz)
  - Fix some compile-time warnings in the postgres cartridge code
 (github pull #4657 from rvianello)
  - Add some new color palettes to MolDraw2D
 (github pull #4668 from greglandrum)
  - Add support for Beilstein generics when doing substructure queries
 (github pull #4673 from greglandrum)
  - Remove unnecessary mutex in InChI wrapper
 (github pull #4680 from greglandrum)
  - Update mac CI builds
 (github pull #4738 from greglandrum)
  - Remove dead code
 (github pull #4739 from ptosco)
  - Refactor the memory management of the postgres cartridge cache module
 (github pull #4755 from rvianello)
  - Improve CMake integration of PgSQL build
 (github pull #4767 from ptosco)
  - Allow MolDraw2DCairo and MolDraw2DSVG to determine canvas size based on the molecule
 (github pull #4772 from greglandrum)
  - generate the sql update files in the binary (build) directory
 (github pull #4777 from rvianello)
  - Allow using heavy atoms only in the FragmentChooser
 (github pull #4791 from ptosco)
  - silence warnings in MSVC compilations
 (github pull #4796 from bp-kelley)
  - Support using the python logger
 (github issue #4840 from xavierholt)
  - Add support for quadruple bonds in SMILES
 (github issue #4842 from jasondbiggs)
  - Some refactoring of the depictor code
 (github pull #4865 from greglandrum)
  - Build documentation for 3 missing modules
 (github pull #4879 from ptosco)
  - Add access to query atom symbols from python or an option to render them in images
 (github issue #4880 from rachelnwalker)
   - Start adding move constructors and move-assignment operators
 (github pull #4909 from greglandrum)
  - Refactor mol draw2 d
 (github pull #4948 from DavidACosgrove)
  - [ENH]: Support greater use of `findAtomEnvironmentOfRadiusN()`
 (github pull #4970 from IchiruTake)
  - Move isEarlyAtom to a table to reduce lock contention in getPeriodicTable
 (github pull #4980 from bp-kelley)
  - Support writing V3000 reactions
 (github pull #4982 from greglandrum)
  - Make FMCS check bond stereo.
 (github pull #5009 from DavidACosgrove)
  - Improving atom colors for dark mode.
 (github pull #5038 from kaushaleshshukla)
  - enable the multithreaded LeaderPicker on linux
 (github pull #5043 from greglandrum)
  - Expose MolzipParams::atomSymbols to python
 (github pull #5054 from bp-kelley)
  - disable Info and Debug logs by default
 (github pull #5065 from greglandrum)
  - Add sanitize option to molzip
 (github pull #5069 from bp-kelley)
  - "Powered by RDKit" Badge
 (github pull #5085 from cbouy)
  - Add a couple of depiction helper functions and some JS bindings
 (github pull #5115 from ptosco)
  - Swig MolDraw2D cairo
 (github pull #5128 from jones-gareth)
  - Enables rdkit-structure-renderer.js in Jupyter Lab and Notebook
 (github pull #5132 from ptosco)

## Deprecated code (to be removed in a future release):
- Python function `rdkit.Chem.WrapLogs()` is deprecated in favor of
  `rdkit.rdBase.LogToPythonStderr()`.  `rdkit.rdBase.WrapLogs()` also exists,
  but unless you need the old teeing behavior, prefer the former.
- Python function `rdkit.Chem.LogWarning()` is deprecated in favor of
  `rdkit.rdBase.LogWarning()`.
- Python function `rdkit.Chem.LogError()` is deprecated in favor of
  `rdkit.rdBase.LogError()`.
- The C++ class `RDLog::BlockLogs` is deprecated in favor of the the class `RDLog::LogStateSetter`.

# Release_2021.09.1
(Changes relative to Release_2021.03.1)

## Backwards incompatible changes
- `RWMol.replaceAtom()` no longer removes `SubstanceGroups` which reference that atom.
- The `keepSGroups` argument to `RWMol.replaceBond()` now defaults to true.
- The SMARTS parser now by default accepts CXSMILES extensions and molecule
  names. SMARTS which previously failed to parse like `CCC fail` will now return
  valid molecules.
- Molecule names in SMILES and SMARTS are now parsed by default. Previously they
  were ignored.
- The `getParams()` function for retrieving UFF parameters now returns a const
  pointer instead of a standard pointer. This shouldn't affect the functionality
  of any code since the only method of the class is also const.

## Highlights
 - Single reactant/single product reactions can now be applied in-place. This
   really helps with the performance of these kinds of transformations.
 - The CFFI wrapper around MinimalLib greatly expands the number of possible
   places the RDKit can be used from.
 - A number of general enhancements and quality-of-life improvements were made
   to the PostgreSQL cartridge.

## Acknowledgements
Jason Biggs, Kit Choi, David Cosgrove, Eloy Félix, Harrison Green, Gareth Jones,
Eisuke Kawashima, Alan Kerstjens, Brian Kelley, John Konecny, Stephanie
Labouille, Rasmus Lundsgaard, Hadrien Mary, Michel Moreau, Dan Nealschneider,
Axel Pahl, Maximilian Peters, Alessio Ragno, Ricardo Rodriguez-Schmidt, Riccardo
Sabatini, Roger Sayle, Vincent F. Scalfani, Dan Skatov, David Slochower, Peter
St. John, Mihaly Szabo, Ichiru Take, Paolo Tosco, Ivan Tubert-Brohman, Kazuya
Ujihara, Alain Vaucher, Riccardo Vianello, Rachel Walker, Shuzhe Wang, Maciej
Wójcikowski, bzoracler, jungb-basf, charly828, yoer77,

## Code removed in this release:
- The minimizeOnly option for coordgen has been removed.

## Contrib updates:
 - Contribute FreeWilson analysis
 (github pull #4026 from bp-kelley)

## Bug Fixes:
  - cannot pass drawOptions to MolsToGridImage when using notebook
 (github issue #3101 from slochower)
  - Draw.MolToImage() cannot highlight with highlightMap (v > '2019.09.3' )
 (github issue #3616 from spideralessio)
  - EnumerateStereoisomers fail with STEREOANY bonds from molblock
 (github issue #3759 from TermeHansen)
  - Double bond stereo gets flipped by SMILES reader/writer
 (github issue #3967 from mwojcikowski)
  - SparseIntVect copy constructor and assignment operators not clearing existing data
 (github issue #3994 from AlanKerstjens)
  - MolFragmentToSmiles with kekuleSmiles=True raises AtomKekulizeException
 (github issue #3998 from kazuyaujihara)
  - update clang version for linux CI fuzzer builds
 (github pull #4012 from greglandrum)
  - Update coordgen to 2.0.3
 (github pull #4017 from d-b-w)
  - Get SWIG wrappers working with C# again
 (github pull #4020 from kazuyaujihara)
  - replaceSidechains creates aromatic dummy atoms
 (github pull #4022 from ptosco)
  - A set of fixes for problems caused by bad input
 (github pull #4033 from greglandrum)
  - Cleanup some problems found during an ASAN build
 (github pull #4054 from greglandrum)
  - Avoid that lone atoms which are part of a ring in one of the molecules become part of the MCS
 (github pull #4065 from ptosco)
  - StereoGroups not preserved by RenumberAtoms() 
 (github issue #4071 from greglandrum)
  - call to pyAvalonTools.Generate2DCoords results in an assert violation
 (github issue #4075 from rvianello)
  - Update boost download location in Dockerfile
 (github pull #4094 from greglandrum)
  - HCount field in v2000 Mol blocks ignored
 (github issue #4099 from riccardosabatini)
  - Reactions don't propagate bond properties
 (github issue #4114 from d-b-w)
  - RemoveStereochemistry should also remove stereogroups
 (github issue #4115 from greglandrum)
  - Avoid that MolStandardizer segfaults on empty mols
 (github pull #4119 from ptosco)
  - SEGV in RWMol::commitBatchEdit
 (github issue #4122 from hgarrereyn)
  - SEGV in ROMol::getAtomDegree if atom is not in graph
 (github issue #4127 from hgarrereyn)
  - SEGV from unsigned integer overflow in Conformer::setAtomPos
 (github issue #4128 from hgarrereyn)
  - HCOUNT from v3000 CTABS incorrectly interpreted
 (github issue #4131 from greglandrum)
  - Empty query produces empty match, but at the same time is considered non-matching
 (github issue #4138 from i-tub)
  - fixed AddBond documentation
 (github pull #4142 from Ashafix)
  - Possible bug with `EnumerateStereoisomers`
 (github issue #4144 from stephanielabouille)
  - Odd drawing behavior with radicals and MolsToGridImage
 (github issue #4156 from pstjohn)
  - pre-condition violation when sanitizing a de-pickled reaction
 (github issue #4162 from jasondbiggs)
  - Many of the PMI descriptors are not being recalculated for different conformers
 (github issue #4167 from greglandrum)
  - bug in MDLParser.cpp when reading a rxn file in v3000 format that contains agents
 (github issue #4183 from jungb-basf)
  - Potentially chiral bridgehead atoms not being identified.
 (github pull #4192 from greglandrum)
  - allow more recoverable V3000 parsing errors when strictParsing=false
 (github pull #4210 from greglandrum)
  - RGD: Fix memory leak with deleting array
 (github pull #4211 from bp-kelley)
  - UnfoldedRDKFingerprintCountBased returns a different fingerprint length for every molecule
 (github issue #4212 from greglandrum)
  - rdMolHash.MolHash fails on non-standard valences
 (github issue #4222 from ricrogz)
  - Fix a couple of problems with fingerprint count simulation
 (github pull #4228 from greglandrum)
  - Chem.MolFromSmiles using SmilesParserParams throws exceptions
 (github issue #4232 from greglandrum)
  - Parse failure for data groups in CXSMILES
 (github issue #4233 from greglandrum)
  - double bonds now have EITHER stereo if no coordinates are present
 (github pull #4239 from greglandrum)
  - Fix CMakeLists for FileParsers
 (github pull #4240 from kazuyaujihara)
  - Multiple ATTCHPT entries for one atom handled incorrectly
 (github issue #4256 from greglandrum)
  - Exception thrown by reionizer when dealing with Mg+2
 (github issue #4260 from greglandrum)
  - Fallback ring finding failing on molecules with multiple fragments
 (github issue #4266 from avaucher)
  - Make sure that ResonanceMolSupplier substructure matches are uniquified consistently
 (github pull #4274 from ptosco)
  - FindPotentialStereo() doesn't find *marked* ring stereo when flagPossible=False
 (github issue #4279 from greglandrum)
  - The normalization pattern for pyridine N-oxide is not specific enough
 (github issue #4281 from ptosco)
  - computeCanonicalTransform may generate non-canonical coords
 (github issue #4302 from ptosco)
  - Unreasonable calculation of implicit valence for atoms with query bonds
 (github issue #4311 from greglandrum)
  - call to AvalonTools::set2DCoords results in an assert violation
 (github issue #4330 from jasondbiggs)
  - MolBlock writer gives non-stereo double bonds "unspecified" parity
 (github issue #4345 from d-b-w)
  - Specified trans stereo being ignored during conformation generation in macrocycles
 (github issue #4346 from greglandrum)
  - Two MinGW build fixes and one MSVC build fix
 (github pull #4347 from ptosco)
  - Fixes RDK_BUILD_THREADSAFE_SSS=OFF build
 (github pull #4349 from ptosco)
  - clean up some leaks identified by an ASAN build
 (github pull #4354 from greglandrum)
  - Three more Windows build fixes
 (github pull #4356 from ptosco)
  - Specified grid spacing for ShapeTanimotoDistance is ignored.
 (github issue #4364 from greglandrum)
  - Need implicit H cleanup after rdMolEnumerator.Enumerate()
 (github issue #4381 from greglandrum)
  - rdMolEnumerator.Enumerate fails on variable attachment points with queries
 (github issue #4382 from greglandrum)
  - RDKit reaction produces wrong double bond stereochemistry
 (github issue #4410 from mwojcikowski)
  - "to-Python converter already registered; second conversion method ignored." warnings issued at import
 (github issue #4425 from ricrogz)
  - v2000 SGroups do not generate an "index" property
 (github issue #4434 from ricrogz)
  - pg_restore does not work with some mol type molecule
 (github issue #4442 from mihalyszabo88)
  - Building with static dependencies breaks CMake exports
 (github issue #4449 from ricrogz)
  - DataStruct vectors leak when iterating
 (github issue #4465 from bp-kelley)
  - SGroups: Additional SDT properties not decoded if FIELDNAME is empty
 (github issue #4476 from greglandrum)
  - Test failure in reaction.sql
 (github issue #4486 from yoer77)
  - Small rings can have STEREOANY/EITHERDOUBLE bonds
 (github issue #4494 from ricrogz)
  - OR queries involving aromatic atoms cannot be drawn
 (github issue #4496 from ptosco)
  - MolFromSmiles and MolFromSmarts incorrectly accepting input with spaces
 (github issue #4503 from greglandrum)
  - Native 2D layout engine may generate overlapping coordinates
 (github issue #4504 from ptosco)
  - SubstanceGroup labels sometimes overlap with atoms in image generation
 (github issue #4508 from rachelnwalker)
  - SGroups do not have a way of unsetting properties from Python
 (github issue #4514 from ricrogz)
  - operator<< is declared for AtomPDBResidueInfo but not defined
 (github issue #4535 from greglandrum)
  - Improve test coverage and some bug fixes
 (github pull #4536 from greglandrum)
  - Seg fault in MolDraw2D::drawMolecules()
 (github issue #4538 from greglandrum)
  - Salt removal forces sanitization
 (github issue #4550 from ricrogz)
  - fix a thread-safety bug in the UFF parameter loading
 (github pull #4553 from greglandrum)
  - GetSubstructMatches() loops at 43690 iterations.
 (github issue #4558 from ricrogz)
  - failure to parse CTAB with LINKNODE and SGROUP
 (github issue #4561 from greglandrum)
  - Requesting "density" fingerprint Hydrogen molecule fails with exception
 (github issue #4567 from ricrogz)
  - Incorrect double bond stereo in output SMILES around ring closures
 (github issue #4582 from greglandrum)
  - migrate the MHFP implementation to use boost::random
 (github pull #4603 from rvianello)
  - Fix EnumerateStereoisomers with tryEmbedding
 (github pull #4615 from kazuyaujihara)

## New Features and Enhancements:
  - Support Chemical Markup Language, CML, for writing
 (github pull #3024 from e-kwsm)
  - Add Eigen to ExternalProject and automatically download if RDK_BUILD_DESCRIPTORS3D
 (github pull #3075 from e-kwsm)
  - updates to postgreSQL cartridge
 (github pull #3976 from greglandrum)
  - Update Overview.md
 (github pull #3992 from charly828)
  - MinimalLib: add CFFI interface
 (github pull #4018 from greglandrum)
  - Contribute FreeWilson analysis
 (github pull #4026 from bp-kelley)
  - Allow partial deserialization of molecules
 (github pull #4040 from greglandrum)
  - Add datamol project
 (github pull #4046 from hadim)
  - Build BCUT when RDK_BUILD_DESCRIPTORS3D=OFF
 (github pull #4085 from kazuyaujihara)
  - Making RDKit minimallib (JS lib) available through the npm package manager
 (github pull #4086 from MichelML)
  - Normalize line endings in source code files
 (github pull #4104 from ptosco)
  - Allow MolToQPixmap to support PySide2
 (github pull #4110 from kitchoi)
  - update ChEMBL projects in Projects using RDKit
 (github pull #4116 from eloyfelix)
  - A collection of MolStandardize improvements
 (github pull #4118 from greglandrum)
  - Run clang-format against header files
 (github pull #4143 from e-kwsm)
  - Some miscellaneous MinimalLib enhancements
 (github pull #4169 from ptosco)
  - [MinimalLib] Add number of heavy atoms to descriptors
 (github issue #4184 from apahl)
  - Comments added to RGD core matching
 (github pull #4189 from jones-gareth)
  - Fix/rdprop integer conversions
 (github pull #4194 from bp-kelley)
  - RWMol cleanup
 (github pull #4198 from greglandrum)
  - Test comparing SVGs via hash code - ready for review
 (github pull #4199 from DavidACosgrove)
  - support getNumAtoms and getNumHeavyAtoms as Descriptors
 (github pull #4200 from greglandrum)
  - Canon.cpp canonicalizeDoubleBond function refactor
 (github pull #4204 from jfkonecn)
  - Add low level functions to bulk-update Substance Group atoms & bonds
 (github pull #4206 from ricrogz)
  - Run clang-tidy (modernize-pass-by-value)
 (github pull #4224 from e-kwsm)
  - Shift `Trajectory` and `Snapshot` constructors to methods on classes
 (github pull #4225 from bzoracler)
  - Allow depiction of "either" double bonds as "wiggly neighbors"
 (github issue #4238 from d-b-w)
  - Some cartridge enhancements
 (github pull #4271 from greglandrum)
  - [Enhancement]: Allow every bit-vect fixed-size fingerprints can be directly embedded || attached into the (Numpy) Array or return the Numpy Array
 (github issue #4273 from IchiruTake)
  - Turn MRV_COORDINATE_BOND_TYPE data Substance Groups into coordinate bonds
 (github pull #4299 from ricrogz)
  - Support using SubstructMatchParameters in RGD
 (github pull #4318 from greglandrum)
  - Add partial CXSMARTS support
 (github issue #4319 from greglandrum)
  - Support toggling components of CXSMILES output
 (github issue #4320 from greglandrum)
  - Switch to using InChI v1.06
 (github issue #4322 from greglandrum)
  - support using RGBA colors
 (github issue #4323 from greglandrum)
  - MinimalLib: return fingerprints as BitSets
 (github issue #4329 from dskatov)
  - Expose atomColourPalette as JSON drawOption
 (github pull #4337 from ptosco)
  - Improved sgroup output
 (github pull #4343 from greglandrum)
  - support get_json in the rdkitjs wrapper
 (github pull #4348 from greglandrum)
  - Enable using the URF library in Windows static builds
 (github pull #4357 from ptosco)
  - a few doxygen comment fixes
 (github pull #4368 from jasondbiggs)
  - Enable building Java wrappers with MinGW compilers
 (github pull #4384 from ptosco)
  - add exactmw to cartridge
 (github issue #4386 from greglandrum)
  - Some cartridge additions and fixes
 (github pull #4387 from greglandrum)
  - Remove SWIG kludge on Windows
 (github pull #4388 from ptosco)
  - CXSMILES improvements
 (github pull #4396 from greglandrum)
  - SubstructLibrary improvements
 (github pull #4403 from greglandrum)
  - Add 3 new examples to Cookbook.
 (github pull #4404 from vfscalfani)
  - cleanup the use of lambdas in the code
 (github pull #4432 from greglandrum)
  - Swap from RDUNUSED_PARAM to unnamed parameters
 (github pull #4433 from greglandrum)
  - Fix #4442 and other cartridge improvements
 (github pull #4448 from greglandrum)
  - RDKit Cartridge: qmol GiST support
 (github issue #4463 from mwojcikowski)
  - Add ToList method to Sparse/ExplicitBitVector
 (github pull #4467 from bp-kelley)
  - GiST support to qmol type
 (github pull #4470 from mwojcikowski)
  - be more tolerant when kekulizing
 (github pull #4492 from greglandrum)
  - Allow applying single-reactant/single-product reactions in place
 (github pull #4511 from greglandrum)
  - Add custom distance bounds parameter for ETKDG conformer generation
 (github pull #4516 from hjuinj)
  - cleanup some compiler warnings
 (github pull #4521 from greglandrum)
  - Improve test coverage and some bug fixes
 (github pull #4536 from greglandrum)
  - Additions to the jupyter integration
 (github pull #4541 from greglandrum)
  - another round of cartridge improvements
 (github pull #4543 from greglandrum)
  - Major speed-up of RGD scoring
 (github pull #4544 from ptosco)
  - Expose get_smarts to JS
 (github pull #4547 from ptosco)
  - Improve performance of removing substruct/tautomer duplicates
 (github pull #4560 from ricrogz)
  - Add support for SRUs to MolEnumerator
 (github pull #4563 from greglandrum)
  - Adds KeyFromPropHolder to hold user defined indices
 (github pull #4571 from bp-kelley)
  - add ROMol::atomNeighbors() and ROMol::atomBonds()
 (github pull #4573 from greglandrum)
  - Improvements to some constructors in python wrappers
 (github pull #4581 from greglandrum)
  - Add FreeSASA support to Windows builds
 (github pull #4584 from ptosco)
  - use V3K mol blocks in PNG metadata
 (github pull #4588 from greglandrum)
  - Prevent some loop variables from creating unnecessary copies
 (github pull #4610 from rvianello)
  - Rename the molLinkNode property to _molLinkNode
 (github pull #4614 from greglandrum)
  - Fix clang warning `-Wabsolute-value`
 (github pull #4616 from e-kwsm)

## Deprecated code (to be removed in a future release):
- The `useCountSimulation` keyword argument for
  `rdFingerprintGenerator.GetMorganGenerator` and
  `rdFingerprintGenerator.GetAtomPairGenerator` has been deprecated and will be
  removed in the next release. Please use the `countSimulation` keyword argument
  instead.
- The function `mol_from_smarts()` in the PostgreSQL cartridge has been
  deprecated and will be removed in the next release. Please use the
  `qmol_from_smarts()` function instead.
- The `computeBalabanJ()` functions from the `MolOps` namespace have been
  deprecated and will be removed in the next release. These have not been
  exposed to Python, so this will not affect any Python code.


# Release_2021.03.1
(Changes relative to Release_2020.09.1)

## Backwards incompatible changes
- The distance-geometry based conformer generation now by defaults generates
  trans(oid) conformations for amides, esters, and related structures. This can
  be toggled off with the `forceTransAmides` flag in EmbedParameters. Note that
  this change does not impact conformers created using one of the ET versions.
  (#3794)
- The conformer generator now uses symmetry by default when doing RMS pruning.
  This can be disabled using the `useSymmetryForPruning` flag in
  EmbedParameters. (#3813)
- Double bonds with unspecified stereochemistry in the products of chemical
  reactions now have their stereo set to STEREONONE instead of STEREOANY (#3078)
- The MolToSVG() function has been moved from rdkit.Chem to rdkit.Chem.Draw
  (#3696)
- There have been numerous changes to the RGroup Decomposition code which change
  the results. (#3767)
- In RGroup Decomposition, when onlyMatchAtRGroups is set to false, each molecule
  is now decomposed based on the first matching scaffold which adds/uses the
  least number of non-user-provided R labels, rather than simply the first
  matching scaffold.
  Among other things, this allows the code to provide the same results for both
  onlyMatchAtRGroups=true and onlyMatchAtRGroups=false when suitable scaffolds
  are provided without requiring the user to get overly concerned about the
  input ordering of the scaffolds. (#3969)
- There have been numerous changes to `GenerateDepictionMatching2DStructure()` (#3811)
- Setting the kekuleSmiles argument (doKekule in C++) to MolToSmiles will now
  cause the molecule to be kekulized before SMILES generation. Note that this
  can lead to an exception being thrown. Previously this argument would only
  write kekulized SMILES if the molecule had already been kekulized (#2788)
- Using the kekulize argument in the MHFP code will now cause the molecule to be
  kekulized before the fingerprint is generated. Note that becaues kekulization
  is not canonical, using this argument currently causes the results to depend
  on the input atom numbering. Note that this can lead to an exception being
  thrown. (#3942)
- Gradients for angle and torsional restraints in both UFF and MMFF were computed
  incorrectly, which could give rise to potential instability during minimization.
  As part of fixing this problem, force constants have been switched to using
  kcal/degree^2 units instead of kcal/rad^2 units, consistently with the fact that
  angle and dihedral restraints are specified in degrees. (#3975)

## Highlights
- MolDraw2D now does a much better job of handling query features like common
  query bond types, atom lists, variable attachment points, and link nodes. It
  also supports adding annotations at the molecule level, displaying brackets
  for Sgroups, rendering the ABS flag for stereochemistry, and a new "comic"
  mode.
- There are two new Contrib packages: NIBRStructureFilters and CalcLigRMSD
- There have been a number of improvements made to the R-Group Decomposition
  code which make it both more flexible and considerably faster

## Acknowledgements
Michael Banck, Christopher Von Bargen, Jason Biggs, Patrick Buder, Ivan
Chernyshov, Andrew Dalke, Xiaorui Dong, Carmen Esposito, Nicholas Firth, Enrico
Gandini, James Gayvert, Gareth Jones, Eisuke Kawashima, Steven Kearnes, Brian
Kelley, Mark Mackey, Niels Kristian Kjærgård Madsen, Luca Naef, Dan
Nealschneider, Jin Pan, Daniel Paoliello, António JM Ribeiro, Sereina Riniker,
Braxton Robbason, Jaime Rodríguez-Guerra, Ricardo Rodriguez-Schmidt, Steve
Roughley, Vincent F. Scalfani, Nadine Schneider, Philippe Schwaller, Dan Skatov,
Pascal Soveaux, Paolo Tosco, Kazuya Ujihara, Riccardo Vianello, Shuzhe Wang,
Piotr Wawrzyniak, Maciej Wójcikowski, Zhijiang Yang, Yutong Zhao
'driesvr', 'GintasKam', 'SPKorhonen', 'pkubaj', 'AnPallo', 'darintay',
'slchan3', 'Robins', 'sirbiscuit', 'amateurcat', 'noncomputable', 'yurivict',
'magattaca'

## Contrib updates:
  - Added NIBRStructureFilters: a set of substructure filters for hit-list triaging together with python code for applying them. The filters are described in the publication https://dx.doi.org/10.1021/acs.jmedchem.0c01332
   (github pull #3516 from NadineSchneider)
  - Added CalcLigRMSD: flexible python code for calculating RMSD between pre-aligned molecules
   (github pull #3812 from cespos)

## Bug Fixes:
  - Casting int to uint in MorganFingerprintHelper leads to unexpected behaviour.
 (github issue #1761 from SiPa13)
  - MolChemicalFeature.GetPos() returns value for molecule's default conformer
 (github issue #2530 from greglandrum)
  - Unable to catch RDKit exceptions in linked library when compiling with fvisibility=hidden
 (github issue #2753 from cdvonbargen)
  - Reaction rendering always shows molecules in aromatic form
 (github issue #2976 from greglandrum)
  - Reactions setting unspecified double-bond stereo to STEREOANY
 (github issue #3078 from ricrogz)
  - PDB output flavor&2 documentation change
 (github issue #3089 from adalke)
  - WedgeMolBonds() should prefer degree-1 atoms
 (github issue #3216 from greglandrum)
  - Error in ChemAxon SMILES "parsing"
 (github issue #3320 from IvanChernyshov)
  - Incorrect number of radical electrons calculated for metals
 (github issue #3330 from greglandrum)
  - Problem with lifetime linkage of mols and conformers
 (github issue #3492 from amateurcat)
  - Traceback when pickling ROMol after BCUT descriptors are calculated
 (github issue #3511 from d-b-w)
  - Fix AUTOCORR2D descriptors
 (github pull #3512 from ricrogz)
  - SDMolSupplier requires several attempts to load a SDF file in Python 3.6/3.7
 (github issue #3517 from jaimergp)
  - Remove accidentally included boost header
 (github pull #3518 from ricrogz)
  - legend_height_ should be preserved after drawing the molecule
 (github pull #3520 from greglandrum)
  - remove the include directive for unused <access/tuptoaster.h> header
 (github pull #3525 from rvianello)
  - C++ build fails when configured with RDKIT_USE_BOOST_SERIALIZATION=OFF
 (github issue #3529 from rvianello)
  - Newest RDKIT version allowing chemically invalid smiles
 (github issue #3531 from GintasKam)
  - Behaviour of generate_aligned_coords for erroneous inputs
 (github issue #3539 from dskatov)
  - Drawing artifacts in draw_to_canvas_with_offset
 (github issue #3540 from dskatov)
  - Error adding PNG metadata when kekulize=False
 (github issue #3543 from gayverjr)
  - Add missing methods to remove SubstanceGroup attributes
 (github pull #3547 from greglandrum)
  - Error writing SDF data containing UTF-8 to a StringIO object
 (github issue #3553 from greglandrum)
  - correct handling of amide distances for macrocycles
 (github pull #3559 from hjuinj)
  - rdMolDraw2D, problems during generation of pictures from SMARTS, differences between Cairo and SVG
 (github issue #3572 from wopozka)
  - Fix example of SmilesToMol
 (github pull #3575 from kazuyaujihara)
  - atom/bond notes handle capital letters incorrectly
 (github issue #3577 from greglandrum)
  - Get MolDraw2DQt working again
 (github pull #3592 from greglandrum)
  - Scientific notation in SDF V3000 files
 (github issue #3597 from mark-cresset)
  - Fix: add missing python wrappers for MolDraw2DQt
 (github pull #3613 from greglandrum)
  - V3K mol block parser not saving the chiral flag
 (github issue #3620 from greglandrum)
  - Inconsistent metal disconnectors
 (github issue #3625 from pschwllr)
  - Ring stereochemistry not properly removed from N atoms
 (github issue #3631 from greglandrum)
  - moldraw2djs should not close all polygonal paths
 (github pull #3634 from greglandrum)
  - Unidentifiable C++ Exception with FMCS
 (github issue #3635 from proteneer)
  - Bump catch2 version to allow builds on Apple M1
 (github pull #3641 from naefl)
  - Segmentation fault when parsing InChI
 (github issue #3645 from AnPallo)
  - RDK_BUILD_THREADSAFE_SSS does not work as expected
 (github issue #3646 from pascal-soveaux)
  - Disabling MaeParser and CoordGen Support Breaks the Build
 (github issue #3648 from proteneer)
  - BondStereo info lost in FragmentOnBonds()
 (github pull #3649 from bp-kelley)
  - memory leak when sanitization fails in InChIToMol() 
 (github issue #3655 from greglandrum)
  - Qt GUI libraries being linked into rdmolops.so when Qt support is enabled
 (github issue #3658 from ricrogz)
  - Documentation of Chem.rdmolops.GetMolFrags's frag argument is wrong
 (github issue #3670 from noncomputable)
  - fmcs() + bogus input causes engine crash
 (github issue #3687 from robins)
  - qmol_from_ctab() with NULL crashes engine
 (github issue #3688 from robins)
  - qmol_from_smiles() + bogus input causes engine crash
 (github issue #3689 from robins)
  - Check PIL support for tostring and fromstring
 (github pull #3690 from sirbiscuit)
  - Move MolToSVG() to rdkit.Chem.Draw (Addresses #3694)
 (github pull #3696 from ricrogz)
  - Pandas AttributeError when rendering Molecule in DataFrame
 (github issue #3701 from enricogandini)
  - Memory leak in EnumerateLibrary
 (github issue #3702 from jose-mr)
  - Fix to add ZLIB_INCLUDE_DIRS for Windows build
 (github pull #3714 from kazuyaujihara)
  - Docs/Book: Unexpected unicode character makes pdflatex build fail
 (github issue #3738 from mbanck)
  - Test suite failures if eigen3 is not available
 (github issue #3740 from mbanck)
  - Regression in depiction of double bonds in aromatic rings
 (github issue #3744 from ptosco)
  - RGD with RGroupMatching.GA leaks memory and takes too long
 (github issue #3746 from ptosco)
  - Fix comment to match the code in RemoveHsParameters
 (github pull #3747 from jasondbiggs)
  - Inconsistent canonical tautomer on repeated application
 (github issue #3755 from darintay)
  - bonds no longer highlighted in substruct matches in jupyter
 (github issue #3762 from greglandrum)
  - SubstanceGroup output doesn't correctly quote " symbols
 (github issue #3768 from greglandrum)
  - MolToSmarts inverts direction of dative bond
 (github issue #3774 from IvanChernyshov)
  - Regression in dihedral constraints
 (github issue #3781 from ptosco)
  - Fix pillow error in IPythonConsole.py
 (github pull #3783 from skearnes)
  - lock swig version in MacOS CI builds
 (github pull #3789 from greglandrum)
  - DrawMorganBit errors when useSVG is False
 (github issue #3796 from ncfirth)
  - SubstructLibrary Cached Smiles Holders have bad behavior with bad smiles
 (github issue #3797 from bp-kelley)
  - MolFromSmiles('[He]') produces a diradical helium atom
 (github issue #3805 from jasondbiggs)
  - NaNs from AUTOCORR2D descriptor
 (github issue #3806 from greglandrum)
  - MaeMolSupplier throws an invariant exception on parsing an "undefined" chirality label
 (github issue #3815 from ricrogz)
  - Sanitize molecules when SMILES needs to be produced in PandasTools
 (github pull #3818 from mwojcikowski)
  - Tautomer Query copy constructor is shallow not deep causing segfaults in destructor
 (github issue #3821 from bp-kelley)
  - OptimizeMolecule and OptimizeMoleculeConfs Argument Bug
 (github issue #3824 from xiaoruiDong)
  - rdMolEnumerator.Enumerate() fragile w.r.t. atom ordering
 (github issue #3844 from greglandrum)
  - MinimalLib: Bonds are parallel in SVG but not on an HTML5 Canvas
 (github issue #3852 from dskatov)
  - AddHs creates H atom with nan coordinates on edge case 2D structure
 (github issue #3854 from ricrogz)
  - Build error with static boost libraries (v1.73)
 (github issue #3865 from nielskm)
  - Make sure that added R-groups have non-zero coordinates
 (github pull #3877 from ptosco)
  - Bad H coordinates on fused ring
 (github issue #3879 from greglandrum)
  - SubstructLibrary needs to check bond ring queries as well
 (github issue #3881 from bp-kelley)
  - Fixes Amine.Tertiary.Aromatic definition
 (github pull #3883 from bp-kelley)
  - inconsistency in seedSmarts in FMCS between and GetSubstructureMatches
 (github issue #3886 from proteneer)
  - PandasTools.RGroupDecomposition throws an error when redraw_sidechains is set to True.
 (github pull #3888 from greglandrum)
  - Dev/update glare to py3
 (github pull #3892 from bp-kelley)
  - ConfGen: Macrocycle torsion terms not being used with fused macrocycles
 (github pull #3894 from greglandrum)
  - Broken KNIME link in README
 (github issue #3897 from yurivict)
  - Change class to struct for forward declaration
 (github pull #3906 from bp-kelley)
  - Fixes issues with unlabelled groups on aromatic nitrogens
 (github pull #3908 from ptosco)
  - Fix #3659 regression introduced in #3832
 (github pull #3909 from ricrogz)
  - Error rendering SMARTS queries with atom OR lists
 (github issue #3912 from greglandrum)
  - MoDraw2D: Get tests working without freetype
 (github pull #3923 from greglandrum)
  - RGD default scoring function does not always work as expected
 (github issue #3924 from jones-gareth)
  - MolDraw2D: relative font size changes with bond lengths in molecule
 (github issue #3929 from greglandrum)
  - MolDraw2D: coordinates for reactions not being used
 (github issue #3931 from greglandrum)
  - Follow-on patch for changes in #3899
 (github issue #3932 from greglandrum)
  - Fix MolDraw2DQt exports
 (github pull #3935 from ricrogz)
  - Fix building JavaWrappers on Windows, dynamic linking
 (github pull #3936 from ricrogz)
  - Boost header warnings when compiling
 (github issue #3956 from jasondbiggs)
  - Adds removeAllHydrogenRGroupsAndLabels and fixes kekulization issues
 (github pull #3944 from ptosco)
  - MolToJSONData fails when mol has a property that can't be stringified
 (github issue #3956 from jasondbiggs)
  - RWMol should reset(), not release(), dp_delAtoms and dp_delBonds
 (github pull #3970 from greglandrum)


## New Features and Enhancements:
  - add context managers for writers
 (github issue #2217 from greglandrum)
  - MolToSmiles(kekuleSmiles=True) gives SMILES with aromatic bonds
 (github issue #2788 from adalke)
  - allow specification of color map when drawing similarity maps
 (github issue #2904 from greglandrum)
  - Clean up CMake files
 (github pull #3417 from e-kwsm)
  - Speed up GraphMol/Chirality.cpp/iterateCIPRanks
 (github pull #3482 from jinpan)
  - Removes function which is an exact duplicate of another function
 (github pull #3524 from ptosco)
  - A couple of minor improvements to FindCairo
 (github pull #3535 from ptosco)
  - Give a bit more time to RGD test in debug builds
 (github pull #3536 from ptosco)
  - A couple of fixes to the build system
 (github pull #3538 from ptosco)
  - Modularized WASM module
 (github issue #3561 from dskatov)
  - A couple changes to speedup bulk similarity calculations from Python
 (github pull #3574 from greglandrum)
  - add documentation for the JS wrappers
 (github pull #3583 from greglandrum)
  - add a "comic mode" to MolDraw2D
 (github pull #3584 from greglandrum)
  - Add rendering of SGroup brackets to MolDraw2D
 (github pull #3586 from greglandrum)
  - Update Install.md
 (github pull #3589 from slchan3)
  - Add explicit support for remaining CTAB query bond types
 (github issue #3599 from greglandrum)
  - update Cookbook stereochemistry examples
 (github pull #3604 from vfscalfani)
  - Add support for rendering SGroup data fields to MolDraw2D
 (github pull #3619 from greglandrum)
  - Support rendering the "ABS" flag in MolDraw2D
 (github issue #3623 from greglandrum)
  - Support drawing some query bonds
 (github pull #3624 from greglandrum)
  - Support rendering variable attachment points
 (github pull #3626 from greglandrum)
  - add configuration option to disable atom symbols in the rendering
 (github pull #3630 from greglandrum)
  - Render link nodes in MolDraw2D
 (github issue #3637 from greglandrum)
  - First pass at MolZip (now with bond stereo!)
 (github pull #3644 from bp-kelley)
  - Add molecule annotations/notes to MolDraw2D
 (github pull #3651 from greglandrum)
  - support setting MolDraw2DOptions using JSON from Python
 (github pull #3660 from greglandrum)
  - Make the scope control for Qt more idiomatic
 (github pull #3663 from d-b-w)
  - Expanded MolEnumerator functionality
 (github pull #3664 from greglandrum)
  - add support for generating pattern fps for MolBundles
 (github pull #3665 from greglandrum)
  - Add a callback function to EmbedParameters struct
 (github issue #3667 from jasondbiggs)
  - update SequenceParsers.cpp
 (github pull #3683 from magattaca)
  - MCS: extend completeRingsOnly to cover atoms as well
 (github issue #3693 from driesvr)
  - Add Molbundle search to SWIG
 (github pull #3698 from jones-gareth)
  - Added getMessage method to exceptions
 (github pull #3700 from sroughley)
  - add context manager for MolSuppliers
 (github issue #3703 from greglandrum)
  - Make better use of strictParsing for SGroups
 (github pull #3705 from ptosco)
  - Allow using  POPCNT on big-endian ppc64
 (github pull #3727 from pkubaj)
  - Cleanup: remove fromstring and tostring from functions working with pillow
 (github issue #3730 from greglandrum)
  - Set strictParsing to false in MinimalLib
 (github pull #3737 from ptosco)
  - 3D MCS - Minimal version, no refactoring
 (github pull #3749 from robbason)
  - Include Winsock2.h instead of Windows.h in DebugTrace.h
 (github pull #3756 from dpaoliello)
  - R group match any issue
 (github pull #3767 from jones-gareth)
  - Support new coordgen option to not always make bonds to metals zero-order
 (github pull #3769 from greglandrum)
  - DistanceGeometry: add flag to enforce trans amides
 (github pull #3794 from greglandrum)
  - MolDraw2D: first pass at rendering atom lists
 (github pull #3804 from greglandrum)
  - Issue a warning when embedding a molecule with no Hs
 (github pull #3807 from greglandrum)
  - Add tautomer query to the substructlibrary
 (github pull #3808 from bp-kelley)
  - Enhanced generateDepictionMatching2DStructure functionality
 (github pull #3811 from ptosco)
  - Confgen: add option to use symmetry when doing RMS pruning 
 (github pull #3813 from greglandrum)
  - Remove boost::foreach from public headers
 (github pull #3820 from ricrogz)
  - Adds isotopeLabels and dummyIsotopeLabels MolDrawOptions
 (github pull #3825 from ptosco)
  - Added 2 Cookbook examples
 (github pull #3831 from vfscalfani)
  - Separate MolDraw2DQt into its own library
 (github pull #3832 from d-b-w)
  - Facilities for interactive modification of molecule drawing
 (github pull #3833 from SPKorhonen)
  - cleanup a bunch of compiler warnings
 (github pull #3849 from greglandrum)
  - add a new mol draw option to draw wedge bonds with a single color 
 (github pull #3860 from jasondbiggs)
  - Add Kier Phi descriptor
 (github pull #3864 from greglandrum)
  - Add basic support for hydrogen bonds
 (github pull #3871 from greglandrum)
  - Allow batch editing of molecules: removal only
 (github pull #3875 from greglandrum)
  - Allow retrieving the _ErGAtomTypes property from Python
 (github pull #3878 from ptosco)
  - Exposes InsertMol to python RWMol
 (github pull #3907 from bp-kelley)
  - Use https for Avalon and Inchi downloads
 (github pull #3915 from ptosco)
  - support empty/missing SDT lines for SGroup data
 (github pull #3916 from greglandrum)
  - Cookbook entries should be updated 
 (github issue #3917 from greglandrum)
  - MolDraw2D: support changing annotation colours
 (github pull #3919 from greglandrum)
  - include context managers for the multithreaded suppliers too
 (github pull #3920 from greglandrum)
  - Documentation cleanup and update
 (github pull #3922 from greglandrum)
  - remove an MSVC++ warning caused by #3849
 (github pull #3927 from greglandrum)
  - Adds removeAllHydrogenRGroupsAndLabels and fixes kekulization issues
 (github pull #3944 from ptosco)
  - Remove temporary labels from RGD results
 (github pull #3947 from ptosco)
  - appended a new project depend on RDKit
 (github pull #3955 from kotori-y)
  - Do not add unnecessary R-labels (and an optimization)
 (github pull #3969 from ptosco)
  - Add return codes and make RGroupDecomp less verbose 
 (github pull #3971 from bp-kelley)
  - update to coordgen 2.0.0
 (github pull #3974 from greglandrum)


## Deprecated code (to be removed in a future release):
- The "minimizeOnly" option for coordgen will be removed in the next RDKit release

# Release_2020.09.1
(Changes relative to Release_2020.03.1)


## Backwards incompatible changes
- We've added additional allowed valences for Cl (now 1, 3, 5), Br (now 1, 3,
  5), I (now 1, 3, 5), At (now 1, 3, 5), Xe (now 0, 2, 4, 6), and Po (now 2, 4,
  6). Molecules with atoms in the new valence states will no longer generate
  sanitization errors. Note that this has an impact on the chemistry of
  molecules containing 3-valent I and at least one implict H (present 24 times
  in ChEMBL 27): previously this was incorrectly assigned two implicit Hs, now
  it has no implicit Hs. 
- Aromaticity perception of molecules like `Cc1nnc2n1c1ccccc1n1c(C)nnc12` now
  correctly recognizes the full outer envelope, i.e. the bonds joining the rings
  are now also aromatic.
- FindMCS() may return single atom MCSs, whereas previously it returned an empty
  MCS unless there was at least one commond bond across the input structures.
  So the MCS between molecules `CC` and `CO` is now `[#6]` rather than being null.
- The fontSize()/setFontSize() (FontSize()/SetFontSize()) methods in MolDraw2D
  now work in units of pixels (more or less) instead of the molecule units.
- The Open3DAlign functionality is now in its own separate library - `O3AAlign`
  in cmake. If you are working in C++ and using O3A functionality, you'll need
  to link against this library as well now.
- Due to improvements in the tautomer enumeration code, the method
  `TautomerEnumerator::enumerate` now returns a `TautomerEnumeratorResult`
  object instead of a vector of molecules. Note that if you are iterating over
  the results of a call to `enumerate()` you shouldn't need to change your code.
  If you want to invoke the old (and deprecated, see below) form from C++, call
  `TautomerNumerator::enumerate(mol, nullptr)` or explicitly pass a
  `boost::dynamic_bitset*` to capture the modified atoms.
- The default precision setting for coordgen has been changed. The new default
  was selected to greatly reduce the number of molecules for which it takes a
  very long time to generate coordinates while still producing nice looking
  structures. We may continue to tweak this default value if/when problems
  with it are reported. If you would like to go back to the previous setting, set 
  CoordgenParams.minimizerPrecision to CoordgenParams.sketcherStandardPrecision 
  when you invoke rdCoordGen.AddCoords()
- Uncharger::uncharge() will now neutralize `[Cl,Br,I][O-], [Cl,Br,I](=O)[O-],
  [Cl,Br,I](=O)(=O)[O-], [Cl,Br,I](=O)(=O)(=O)[O-], [O-]N=N[O-], [N,P](=O)[O-],
  [N+](=O)([O-])[O-], P(=O)([O-])[O-], P(=O)([O-])([O-])[O-], S([O-])[O-],
  S(=O)([O-])[O-], S(=O)(=O)([O-])[O-], S(=O)(=O)([O-])OOS(=O)(=O)[O-]`.
  Previously not all of these inorganic acid counterions were consistently
  neutralized.
- The `None` value in the `RGroupCoreAlignment` enum was renamed to `NoAlignment`
  in both C++ and Python, in order to avoid issues when attempting to access it
  from Python.

## Highlights
- There's been another big improvement in the quality of molecule drawings:
  character and font handling is greatly improved thanks to the use of the
  FreeType library
- A new feature has been added to efficiently allow tautomer-insensitive
  substructure search.
- A new, much more accurate, algorithm is available for calculating CIP labels
  on atoms and bonds.
- There's a new rdDeprotect module to allow automatically deprotecting molecules
  before putting them into reactions
- Molecule and reaction metadata can now be added to PNG files generated by
  MolDraw2DCairo

## Acknowledgements
Shrey Aryan, Jinserk Baik, Francois Berenger, Cédric Bouysset, David Cosgrove,
Ivan Chernyshov, Guillaume Godin, Manan Goel, Jan H. Jensen, Gareth Jones, Maria
Kadukova, Eisuke Kawashima, Steven Kearnes, Brian Kelley, Joos Kiener, Kenneth
Lum, Joshua Meyers, Rocco Moretti, Paul R Moses, Dan Nealschneider, Jin Pan,
Joann Prescott-Roy, Matthew Robinson, Jaime Rodríguez-Guerra, Ricardo
Rodriguez-Schmidt, Jeff van Santen, Roger Sayle Vincent F. Scalfani Eric Taw,
Ansgar Schuffenhauer, Paolo Tosco, Ivan Tubert-Brohman, Riccardo Vianello,
Rachel Walker, Maciej Wójcikowski, Christopher Zou, daverona, hjuinj,
intrigus-lgtm, autodataming, paconius, sailfish009

## Bug Fixes:
  - Python tests fail when RDK_BUILD_COMPRESSED_SUPPLIERS is enabled
 (github issue #1888 from greglandrum)
  - ResonanceMolSupplier potentially stuck in infinite loop
 (github issue #2597 from tawe141)
  - ctest pythonTestDirChem failed
 (github issue #2757 from jinserk)
  - Issue with inversion/retention of stereochemistry
 (github issue #2891 from mc-robinson)
  - cannot parse reaction SMILES/SMARTS with dative bonds
 (github issue #2954 from greglandrum)
  - ResonanceMolSupplier can fail with small maxStructs values
 (github issue #3041 from greglandrum)
  - seg fault in ResonanceMolSupplier()
 (github issue #3048 from greglandrum)
  - Bug in image rendering of dative bonds
 (github issue #3056 from IvanChernyshov)
  - Coordinates from coordgen are not centered around the origin
 (github pull #3058 from DavidACosgrove)
  - fix a typo in ScaffoldNetwork/CMakeLists.txt
 (github pull #3060 from greglandrum)
  - Bad double bond placement in polycyclic aromatics
 (github issue #3061 from DavidACosgrove)
  - SGroups with more than one attachment point are now properly parsed
 (github pull #3072 from greglandrum)
  - Reactions should not use strict implicit valence calculations
 (github issue #3097 from mwojcikowski)
  - partial reacting atom detection
 (github issue #3119 from thegodone)
  - DrawMolecules does not center molecules
 (github issue #3126 from JoshuaMeyers)
  - results from coordgen are sometimes not centered
 (github issue #3131 from greglandrum)
  - GCC 10.0.1 compile error
 (github issue #3135 from rvianello)
  - Memory leak when parsing bad SMILES
 (github issue #3139 from intrigus-lgtm)
  - Error breaking StereoBonds in reactions
 (github issue #3147 from mc-robinson)
  - MolOps::removeHs() removes hydrides
 (github issue #3150 from jhjensen2)
  - Kekulization error from CreateScaffoldNetwork
 (github issue #3153 from greglandrum)
  - Fix drawing of N plus
 (github pull #3165 from DavidACosgrove)
  - RWMol::clear() does not explicitly clean up SubstanceGroups or StereoGroups
 (github issue #3167 from greglandrum)
  - Modifying a molecule should not automatically clear SubstanceGroups
 (github issue #3168 from greglandrum)
  - removeHs() should not remove atoms in SubstanceGroups
 (github issue #3169 from greglandrum)
  - fix a memory problem detected in malformed SMILES
 (github pull #3171 from greglandrum)
  - Python wrapper: SetQuery and ExpandQuery for bonds
 (github pull #3172 from i-tub)
  - S-groups: PARENT field should reference index
 (github issue #3175 from greglandrum)
  - rdScaffoldNetwork causes segmenation fault upon None molecule
 (github issue #3177 from AnsgarSchuffenhauer)
  - fix a small inconsistency in the name of the inchi package
 (github pull #3182 from rvianello)
  - Molecule constructed from CXSMILES cannot be translated to SMARTS
 (github issue #3197 from greglandrum)
  - Formatting fix of CalcRMS
 (github pull #3203 from chmnk)
  - fix the CompressedSDMolSupplier python iterator interface
 (github pull #3204 from rvianello)
  - Queries generated from PreprocessReaction cannot be translated to SMARTS
 (github issue #3206 from greglandrum)
  - Attachment point info not being read from V2000 mol blocks
 (github issue #3207 from greglandrum)
  - Memory Sanitizer fails on molFromPickle on empty file
 (github issue #3211 from intrigus-lgtm)
  - Throw exception when reading from stream fails.
 (github pull #3212 from intrigus-lgtm)
  - fix molstogridimage on certain fragments/smarts patterns
 (github pull #3217 from bp-kelley)
  - Lines in wedge bonds being drawn too closely together
 (github issue #3226 from paconius)
  - EnumerateStereochemistry should clear CIP labels
 (github issue #3231 from greglandrum)
  - lock CI cairo version to force an install from the rdkit repo
 (github pull #3240 from greglandrum)
  - XBCORR and XBHEAD in Sgroups no longer cause parse failures
 (github pull #3242 from greglandrum)
  - LINKNODEs are ignored by the CTAB parsers
 (github pull #3247 from greglandrum)
  - add GetStringVectProp() to SubstanceGroup class
 (github pull #3251 from greglandrum)
  - Envelope aromaticity not detected in complex fused system
 (github issue #3256 from greglandrum)
  - Draw.MolsToGridImage repeating atom indices
 (github issue #3258 from greglandrum)
  - Atom indices clash with atom symbols in small pictures.
 (github issue #3262 from DavidACosgrove)
  - MinimalLib Dockerfile is broken at HEAD
 (github issue #3267 from skearnes)
  - Fixes #2757
 (github pull #3268 from greglandrum)
  - RGroupDecomposition restructuring
 (github pull #3270 from bp-kelley)
  - Get PPC builds working
 (github pull #3285 from greglandrum)
  - ScaffoldNetwork not in C# wrappers
 (github pull #3289 from jones-gareth)
  - bonds with "either' stereo cannot be read from JSON
 (github pull #3290 from greglandrum)
  - Small bug fixes and cleanups from fuzz testing
 (github pull #3299 from greglandrum)
  - DrawOptions: bondLineWidth behaving differently since 2020 versions
 (github issue #3305 from kienerj)
  - Not possible to copy SubstanceGroups in Python
 (github issue #3312 from greglandrum)
  - Stereochemistry perception getting confused by a bad drawing.
 (github issue #3314 from greglandrum)
  - SubstanceGroups should not be written with quotes around missing fields
 (github issue #3315 from greglandrum)
  - SetDoubleBondNeighborDirections() not overwriting existing bond directions
 (github issue #3322 from greglandrum)
  - AdjustQueryParameters.adjustSingleBondsBetweenAromaticAtoms does not modify ring bonds
 (github issue #3325 from greglandrum)
  - Fixes for aromatic bond fuzzy queries
 (github pull #3328 from jones-gareth)
  - lock sphinx version in CI due to problem with v3.2.0
 (github pull #3332 from greglandrum)
  - Remove deprecated Sphinx options
 (github pull #3335 from greglandrum)
  - more bug fixes and cleanups from fuzz testing
 (github pull #3339 from greglandrum)
  - unspecified branch bonds in SMARTS don't have aromaticity set
 (github issue #3342 from greglandrum)
  - Incorrect resonance structures in presence of dative bonds
 (github issue #3349 from IvanChernyshov)
  - Converting atoms with high radical counts to InChI generates incorrect results
 (github issue #3365 from greglandrum)
  - Replace fill-opacity= with fill-opacity: in MolDraw2DSVG and tests
 (github pull #3368 from lummyk)
  - Fixes a bug in AddHs() involving sp2 centers with degree 1
 (github pull #3383 from ptosco)
  - Information about charges and isotopes lost when calling AdjustQueryProperties
 (github issue #3388 from greglandrum)
  - prepareMolForDrawing() incorrectly adds chiral Hs if no ring info is present
 (github issue #3392 from greglandrum)
  - CXSMILES parser should not set atom maps for attachment points
 (github issue #3393 from greglandrum)
  - Fixes a couple of query-related bugs
 (github pull #3398 from ptosco)
  - Doing a match of a recursive smarts leaves traces of the previous match
 (github issue #3403 from bp-kelley)
  - Recursive smarts cannot be used in the core for rgroup decomposition
 (github pull #3404 from bp-kelley)
  - Improvements to reaction chirality handling
 (github pull #3412 from greglandrum)
  - V3K mol blocks with no atoms fail to parse
 (github issue #3413 from greglandrum)
  - Problem parsing SGroup data comtaining `""`
 (github issue #3415 from greglandrum)
  - MolEnumerator::enumerate() should call updatePropertyCache()
 (github pull #3420 from greglandrum)
 - Fixed bad draw scale in drawMolecules. Github3391.  Take 2.
 (github pull #3424 from DavidACosgrove)
  - Replace fill-opacity= to fill-opacity: in reaction.out
 (github pull #3426 from daverona)
  - set the ChiralityPossible tag when using the new code with FindMolChiralCenters
 (github pull #3434 from greglandrum)
  - Silence deprecation warning
 (github pull #3439 from ptosco)
  - update minimallib python requirements to python3
 (github pull #3449 from greglandrum)
  - Fix dead links to inchi-trust
 (github pull #3451 from jvansan)
  - ringMatchesRingOnly=True produces a SMARTS query that return no substructure matches
 (github issue #3458 from jaimergp)
  - Normalization rule incorrectly matches sulfones
 (github issue #3460 from greglandrum)
  - BlockLogs was reenabling all logs, not just the ones that were disabled
 (github pull #3466 from bp-kelley)
  - Hydrogen is incorrectly identified as an "early" atom
 (github issue #3470 from greglandrum)
  - Fixes typo that causes the build to fail
 (github pull #3477 from ptosco)
  - Fix a crashing bug with None in rdMolStandardize
 (github pull #3481 from greglandrum)
  - zlib.h not found if not in system directories
 (github issue #3493 from ricrogz)
  - fix paths in ConformerParser tests
 (github pull #3504 from ricrogz)

## New Features and Enhancements:
  - Add GetBestRMS function
 (github issue #1820 from chmnk)
  - Add reorder tautomers function and accompanying tests
 (github pull #3043 from chriswzou)
  - Set RDK_BOOST_VERSION to pass minimum required version to FindBoost
 (github pull #3074 from e-kwsm)
  - bug: the MCS of the molecules CH4 and CH3OH is empty. how to return C? 
 (github issue #3095 from autodataming)
  - start using boost:stacktrace
 (github pull #3124 from greglandrum)
  - Add Fuzzing, fixes #2857
 (github pull #3128 from intrigus-lgtm)
  - Cookbook entry for ETKDG with rings
 (github pull #3129 from hjuinj)
  - Fixes #2795
 (github pull #3134 from manangoel99)
  - Bump Catch2 to v2.12.1
 (github pull #3136 from e-kwsm)
  - Modernize how legacy C headers are included
 (github pull #3137 from e-kwsm)
  - Avoid C preprocessor macros
 (github pull #3138 from e-kwsm)
  - Modernization: use nullptr
 (github pull #3143 from e-kwsm)
  - Update fuzzer dict
 (github pull #3162 from intrigus-lgtm)
  - Add BCUT2D and AUTOCORR2D to desclist
 (github pull #3178 from bp-kelley)
  - Remove usage of the deprecated random_shuffle() function
 (github pull #3187 from greglandrum)
  - clang-tidy modernize-use-default-member-init and modernize-use-emplace
 (github pull #3190 from greglandrum)
  - Tautomer search
 (github pull #3205 from jones-gareth)
  - Add optional timeout to RGroupDecomposition
 (github pull #3223 from greglandrum)
  - Allow symmetrization to be completely disabled in RGD code
 (github issue #3224 from greglandrum)
  - gitignore source and build files from the RingFamilies external lib
 (github pull #3228 from d-b-w)
  - Add new CIP labelling algorithm
 (github pull #3234 from ricrogz)
  - Adds more options to adjustQueryProperties
 (github pull #3235 from greglandrum)
  - Improve SSSR performance for large molecules
 (github pull #3236 from d-b-w)
  - Support using FreeType for text rendering
 (github pull #3237 from DavidACosgrove)
  - Cleanup warnings from clang-10
 (github pull #3238 from greglandrum)
  - DEB packaging: cairo support is needed to generate PNGs
 (github pull #3250 from UnixJunkie)
  - Added call to test legends.
 (github pull #3252 from DavidACosgrove)
  - Improve performance of aromaticity detection for large molecules
 (github pull #3253 from d-b-w)
  - Speed up ring finding by skipping nodes not in rings
 (github pull #3254 from d-b-w)
  - Support enumerating some mol file features into `MolBundles`
 (github pull #3257 from greglandrum)
  - Add cxsmiles query atoms to CTAB parsers and writers
 (github pull #3261 from greglandrum)
  - Update to Coordgen v1.4.1
 (github pull #3265 from ricrogz)
  - ScaffoldNetwork: add feature to count the number of molecules a scaffold originates from
 (github pull #3275 from greglandrum)
  - rgroup speedup
 (github pull #3279 from bp-kelley)
  - Stop trying to assign hybridization to actinides
 (github pull #3281 from greglandrum)
  - Decouple coordgen and maeparser integrations
 (github pull #3286 from greglandrum)
  - Avoid really slow Windows conda builds
 (github pull #3287 from ptosco)
  - Embed default truetype font
 (github pull #3288 from greglandrum)
  - Expanded support for CXSMILES features
 (github pull #3292 from greglandrum)
  - Deprotection Library
 (github pull #3294 from bp-kelley)
  - Use operator() and __call__() consistently across RDKit
 (github pull #3295 from ptosco)
  - Molecule metadata in PNGs
 (github pull #3316 from greglandrum)
  - Cleanup alignment dependencies
 (github pull #3317 from greglandrum)
  - Add the option to minimize structures with coordgen
 (github pull #3319 from greglandrum)
  - Updated code for chirality perception
 (github pull #3324 from greglandrum)
  - Some work on TautomerEnumerator
 (github pull #3327 from ptosco)
  - Add fragmentOnBonds to SWIG wrappers
 (github issue #3329 from greglandrum)
  - Sped up SSSR by not storing every path back to root
 (github pull #3333 from rachelnwalker)
  - Fix Cookbook formatting and added 4 new examples
 (github pull #3345 from vfscalfani)
  - switch to using target_compile_definitions instead of add_definitions
 (github pull #3350 from greglandrum)
  - [GSoC-2020] Generalized and Multithreaded File Reader
 (github pull #3363 from shrey183)
  - support new CIP code and StereoGroups in MolDraw2D_detail::addStereoAnnotation()
 (github issue #3369 from greglandrum)
  - expose additional SubstanceGroup data members to Python
 (github pull #3375 from greglandrum)
  - Add MolDraw2DJS
 (github pull #3376 from greglandrum)
  - Add APK package link for Alpine Linux distribution
 (github pull #3379 from daverona)
  - Add SubstanceGroups to the SWIG Wrappers
 (github pull #3390 from jones-gareth)
  - Add better support for isotopic Hs to removeHs() and addHs()
 (github pull #3396 from ptosco)
  - Add support for abbreviations
 (github pull #3406 from greglandrum)
  - Allow passing explicit removeHs, sanitize and strict flags to the MDL rxn parser
 (github pull #3411 from ptosco)
  - Improvements to reaction chirality handling
 (github pull #3412 from greglandrum)
  - RGD cleanup, optimization and a better fix for #1705
 (github pull #3428 from ptosco)
  - Tautomers with endocyclic double bonds should be preferred over exocyclic ones
 (github issue #3430 from ptosco)
  - RGD: Code modernization and an optimization
 (github pull #3437 from ptosco)
  - expose PNG metadata functions to python
 (github pull #3440 from greglandrum)
  - Replace basestring
 (github pull #3441 from iammosespaulr)
  - Get the Uncharger to deal with a larger set of acids correctly
 (github pull #3448 from ptosco)
  - expose templated coordinate generation to the JS Wrapper
 (github pull #3450 from greglandrum)
  - change default precision for coordgen
 (github pull #3452 from greglandrum)
  - add coordgen support to demo.html
 (github pull #3453 from greglandrum)
  - Two simple MolStandardizer code cleanups
 (github pull #3454 from ptosco)
  - A few improvements to MolStandardize::Normalizer
 (github pull #3455 from ptosco)
  - Add Cookbook entries 30-32
 (github pull #3459 from vfscalfani)
  - A few small tweaks to the drawing code
 (github pull #3464 from greglandrum)
  - Make MetalDisconnector more robust against metallorganics
 (github pull #3465 from greglandrum)
  - Add nocharge algorithm example to cookbook
 (github pull #3467 from vfscalfani)
  - ROMol: add inline impl for common getNumAtoms call
 (github pull #3469 from jinpan)
  - Improve sphinx formatting in rdSubstructLibrary
 (github issue #3471 from cbouy)
  - Cmake config improvements
 (github pull #3478 from rvianello)
  - allow fillColour to be changed from python
 (github pull #3480 from greglandrum)
  - Fix undefined behavior in testCoordGen test
 (github pull #3495 from roccomoretti)
  - Add a version for the pattern fingerprint
 (github pull #3496 from greglandrum)
  - Fixes a number of issues flagged by clang
 (github pull #3498 from ptosco)
  - Update to maeparser v1.2.4
 (github pull #3506 from sailfish009)
  - Fix python invalid escape sequences
 (github pull #3508 from ricrogz)

## Code removed in this release:
- To improve API consistency of the exceptions in RDKit with the default ones in
  the STL, the several `message()` methods and `Invariant::getMessage()` in RDKit's
  exceptions have been removed in favor of `what()`. 
- The old MolHash code has been removed from the C++ code, all wrappers, and the
  PostgreSQL cartridge.

## Deprecated code (to be removed in a future release):
- The function `FileParserUtils::replaceAtomWithQueryAtom()` has been moved to
  the namespace QueryOps. Please use `QueryOps::replaceAtomWithQueryAtom()`
  instead. The version in the `FileParserUtils` namespace will be removed in the
  next release.
- The method `std::vector<ROMOL_SPTR> TautomerEnumerator::enumerate(const ROMol &mol, boost::dynamic_bitset<> *modifiedAtoms, boost::dynamic_bitset<> *modifiedBonds = nullptr)` 
  is deprecated and will be removed in a future release. 
  Please use `TautomerEnumeratorResult TautomerEnumerator::enumerate(const ROMol &mol,bool reassignStereo = true)` 
  instead.
- The `MolDraw2DQt` class is no longer supported since we don't think anyone is
  using it. It will be removed in the 2021.03 release unless we learn otherwise.



# Release_2020.03.1
(Changes relative to Release_2019.09.1)

## Backwards incompatible changes
- Searches for equal molecules (i.e. `mol1 @= mol2`) in the PostgreSQL cartridge
  now use the `do_chiral_sss` option. So if `do_chiral_sss` is false (the
  default), the molecules `CC(F)Cl` and `C[C@H](F)Cl` will be considered to be equal.
  Previously these molecules were always considered to be different.
- Attempting to create a MolSupplier from a filename pointing to an empty file,
  a file that does not exist or sometihing that is not a standard file (i.e.
  something like a directory) now generates an exception.
- The cmake option `RDK_OPTIMIZE_NATIVE` has been renamed to `RDK_OPTIMIZE_POPCNT`

## Highlights:
- The drawings generated by the MolDraw2D objects are now significantly improved
  and can include simple atom and bond annotations (#2931 and #3010)
- An initial implementation of a modified scaffold network algorithm is now
  available (#2911)
- A few new descriptor/fingerprint types are available - BCUTs (#2957), Morse
  atom fingerprints (#1773), Coulomb matrices (#2993), and MHFP and SECFP
  fingerprints (#2643)
- There is a new, and greatly improved, version of the RDKit Cookbook (#2884)
- There is a new version (v3) of the ETKDG conformer generator along with
  optional new terms for handling small rings and macrocyles (http://doi.org/dqnh) (#2999)


## Acknowledgements:
Marcel Baltruschat, Jason Biggs, Eliane Briand, Ben Cornett, David Cosgrove,
Andrew Dalke, Tim Dudgeon, Zhenting Gao, Guillaume Godin, Manan Goel, Gareth
Jones, Zachary Kaplan, Eisuke Kawashima, Steven Kearnes, Brian Kelley, Maxim
Koltsov, Franziska Kruger, Mieszko Manijak, Dan Nealschneider, Daniil
Polykovskiy, Daniel Probst, Sereina Riniker, Matthew Robinson, Steve Roughley,
Kevin Ryan, Vincent F. Scalfani, Ricardo Rodriguez Schmidt, Rim Shayakhmetov,
Aryan Shrey, Nik Stiefl, Matt Swain, Paolo Tosco, Wiep van der Toorn, Riccardo
Vianello, Shuzhe Wang, Piotr Wawrzyniak, Hsiao Yi, 'jasad1', 'luancarvalhomartins'


## Bug Fixes:
  - Mol rendering within DataFrames in a Jupyter Notebook is broken with Pandas 0.25.1
 (github issue #2673 from mrcblt)
  - Removed RDKIT_SIMDIVPICKERS_EXPORT
 (github pull #2740 from ptosco)
  - - enable building RDKitRingDecomposerLib.dll under Windows
 (github pull #2742 from ptosco)
  - Do a windows DLL build as part of the Azure DevOps setup
 (github pull #2743 from greglandrum)
  - Fix data race in sascorer.py
 (github pull #2744 from skearnes)
  - Uncharger not properly setting explicit/implicit H count
 (github issue #2749 from greglandrum)
  - MSVC compile error: MolHash scoped enum cannot be redeclared as unscoped
 (github issue #2752 from mcs07)
  - Molecules whose Y size is very small won't display as SVG
 (github issue #2762 from ptosco)
  - Make the cartridge tests work with PostgreSQL 12
 (github pull #2767 from greglandrum)
  - Salt stripper should consider bond matches as well as atom matches
 (github pull #2768 from greglandrum)
  - Bismuth should count as an early element
 (github issue #2775 from greglandrum)
  - addHs() fails on atoms with "bad" valences
 (github issue #2782 from greglandrum)
  - Element symbol lookup for some transuranics returns incorrect results
 (github issue #2784 from LeanAndMean)
  - [cartridge] molecular equality should use do_chiral_sss setting
 (github issue #2790 from greglandrum)
  - uncharger removes Hs from carbocations instead of adding them
 (github issue #2792 from greglandrum)
  - Fix build without boost serialization library
 (github pull #2796 from maksbotan)
  - Using `SetBoundsMat` significantly slows down conformer generation process.
 (github issue #2800 from hjuinj)
  - rdkit.Ched.rdFMCS.FindMCS generates invalid smarts
 (github issue #2801 from luancarvalhomartins)
  - Remove confId from *FFOptimizeMoleculeConfs Python docs
 (github issue #2805 from ptosco)
  - Hybridization queries on dummy atoms not written properly to SMARTS
 (github issue #2814 from greglandrum)
  - Charge range queries not properly written to SMARTS
 (github issue #2815 from greglandrum)
  - RDKit segfaults in MMFFOptimizeMoleculeConfs()
 (github issue #2820 from ptosco)
  - Trusted Smiles holder doesn't handle ring queries
 (github issue #2830 from bp-kelley)
  - Fix windows substructure crash
 (github pull #2836 from greglandrum)
  - Fix YAeHMOP build
 (github pull #2838 from ptosco)
  - testGithub2245 in testPickers.cpp occasionally fails
 (github issue #2839 from ptosco)
  - add define for RDK_USE_BOOST_SERIALIZATION
 (github pull #2859 from greglandrum)
  - fix start/end atoms when wedging bonds
 (github pull #2861 from greglandrum)
  - Fixes the size of the reduced charge matrix from eHT calculations
 (github pull #2864 from greglandrum)
  - Dev/pvs studio cleanups2
 (github pull #2877 from greglandrum)
  - segfault in MaeMolSupplier
 (github issue #2881 from greglandrum)
  - update maven url in build system
 (github pull #2889 from greglandrum)
  - EnumerateStereoisomers cannot handle STEREOANY bonds
 (github issue #2890 from ricrogz)
  - Update one of the cartridge tests that got missed
 (github pull #2894 from greglandrum)
  - acepentalene aromaticity perception
 (github issue #2895 from adalke)
  - New Similarity Maps drawing code Java Wrappers non-functional
 (github issue #2896 from sroughley)
  - Fix to allow multistructure images in Java/C# and use MCS for c# wrapper
 (github pull #2898 from jones-gareth)
  - Remove bogus URFLib library
 (github pull #2900 from greglandrum)
  - java wrapper build cleanups
 (github pull #2901 from greglandrum)
  - SMARTS parser fails on high-numbered ring closures in branches
 (github issue #2909 from greglandrum)
  - patch to make PandasTools tests pass with pandas v0.22
 (github pull #2913 from greglandrum)
  - fix doctest problem with Pandas v1.0
 (github pull #2918 from greglandrum)
  - Build with -D RDK_BUILD_COORDGEN_SUPPORT=OFF includes a test case that depends on MaeMolSupplier
 (github issue #2929 from rvianello)
  - MinimalLib: get_stereo_tags() should also return unspecified centers
 (github issue #2936 from greglandrum)
  - Fix regression introduced by e245349c
 (github pull #2945 from cornett)
  - Avoid data race warning in SmilesParse.cpp
 (github pull #2946 from skearnes)
  - Empty molecule has non-zero LabuteASA
 (github issue #2948 from jasondbiggs)
  - Fix a problem with aromatic heteroatom tautomer enumeration
 (github pull #2952 from greglandrum)
  - Molecule properties not retained with MolStandardize.rdMolStandardize.Cleanup()
 (github issue #2965 from ZacharyKaplan)
  - Fix build without boost serialization.
 (github pull #2972 from ricrogz)
  - RDKFuncs.chargeParent() core dumps when standardization is skipped
 (bithub issue #2970 from tdudgeon)
  - fix a typo in the scaffold network wrappers and add some tests
 (github pull #2982 from greglandrum)
  - Tautomer enumeration should remove stereo in all tautomers 
 (github issue #2990 from greglandrum)
  - Segmentation fault on EmbedMolecule
 (github issue #3019 from shayakhmetov)
  - Removed dllexport from a function that lives in the anonymous namespace
 (github pull #3027 from ptosco)


## New Features and Enhancements:
  - Morse atom fingerprint
 (github pull #1773 from thegodone)
  - Allow serializing coordinates as doubles
 (github issue #2510 from danpol)
  - Rework MaeMolSupplier, fix #2617
 (github pull #2620 from ricrogz)
  - Implementation of MHFP and SECFP Fingerprints
 (github pull #2643 from daenuprobst)
  - MatchFusedRings does not imply CompleteRingsOnly anymore
 (github pull #2748 from ptosco)
  - Improvements to JS wrappers
 (github pull #2751 from greglandrum)
  - Fix installed header directory structure
 (github pull #2754 from ricrogz)
  - Add doRandom to the header docs
 (github pull #2756 from bp-kelley)
  - Add queryMol data member to MCSResult
 (github pull #2759 from ptosco)
  - Add functions to enable/disable the substructure matching monkey patching in IPythonConsole.py
 (github issue #2786 from greglandrum)
  - Add a function to assign chiral tags from sss atom parity
 (github issue #2823 from ptosco)
  - Support MRV_IMPLICIT_H S groups when reading Mol blocks
 (github issue #2829 from greglandrum)
  - Unset executable flag
 (github pull #2833 from e-kwsm)
  - Remove O(N) behavior of getNumBonds
 (github pull #2847 from bp-kelley)
  - Feature proposal: add remove_stereochemistry=False flag for RemoveHs()
 (github issue #2848 from shayakhmetov)
  - Expose SubstructLibrary serialization stream
 (github pull #2853 from bp-kelley)
  - Fix typo
 (github pull #2862 from e-kwsm)
  - Rename RDK_OPTIMIZE_NATIVE to RDK_OPTIMIZE_POPCNT
 (github pull #2865 from ElianeBriand)
  - Update Draw.MolToImage() and Draw.MolToFile() to use the new drawing code
 (github pull #2866 from greglandrum)
  - Improve PostgreSQL cartridge install documentation
 (github pull #2870 from yellowBirdy)
  - Fixes #2858
 (github pull #2871 from greglandrum)
  - Add a cartridge test to the azure devops config
 (github pull #2873 from greglandrum)
  - Add a new Cookbook v2 to the RDKit docs
 (github pull #2884 from vfscalfani)
  - Add MolVS tautomer canonicalization
 (github pull #2886 from greglandrum)
  - add a convenience function for RGD--Pandas integration
 (github pull #2887 from greglandrum)
  - run clang-tidy with readability-braces-around-statements
 (github pull #2899 from greglandrum)
  - Allow RDProps::clearProp to succeed even if the prop doesn't exist
 (github issue #2910 from greglandrum)
  - Add a scaffold network implementation
 (github pull #2911 from greglandrum)
  - cleanup of the SMILES/SMARTS parsing and writing code
 (github pull #2912 from greglandrum)
  - Add _ctab, _mol2, _pdb to allow direct mol construction from strings
 (github issue #2916 from greglandrum)
  - Parse and handle the stereoCare or STBOX flags in CTABs
 (github pull #2917 from greglandrum)
  - RDKit exceptions do not override the default `what()` method
 (github issue #2920 from ricrogz)
  - Allow custom post-match filters for substructure matching
 (github pull #2927 from greglandrum)
  - Proposed improvements to 2D Drawing Code
 (github issue #2931 from DavidACosgrove)
  - Include running the documentation tests as part of the CI runs
 (github pull #2932 from greglandrum)
  - Add support for phosphine and arsine chirality
 (github issue #2949 from wopozka)
  - A couple additions to the extended Hueckel integration
 (github pull #2955 from greglandrum)
  - Add BCUT 2D descriptors
 (github pull #2957 from bp-kelley)
  - Add multithreaded pattern/fp generator
 (github pull #2973 from bp-kelley)
  - Description for the data files.
 (github pull #2975 from zhentg)
  - Enable larger ring matches in SMARTS expressions
 (github pull #2981 from d-b-w)
  - ScaffoldNetwork rearrangements
 (github pull #2985 from greglandrum)
  - add add_hs() and remove_hs() to JS wrappers
 (github pull #2986 from greglandrum)
  - Add Atom Feature Vectors 
 (github pull #2988 from thegodone)
  - Add CoulombMat calculator
 (github pull #2993 from thegodone)
  - Update azure-pipelines.yml
 (github pull #2997 from greglandrum)
  - Improve Conformational Sampling of Small and Large Ring Molecules
 (github pull #2999 from hjuinj)
  - Fix atom highlighting in notebook PNGs
 (github pull #3000 from greglandrum)
  - adds a one-liner for getting a vector of random smiles for a molecule
 (github pull #3002 from greglandrum)
  - Allow enhanced stereo to be used in substructure search
 (github pull #3003 from d-b-w)
  - Add support for the rest of the v3000 atom properties
 (github pull #3007 from greglandrum)
  - Move jupyter extension logging to the python logger
 (github pull #3008 from bp-kelley)
  - Commit of 2D draw annotation.
 (github pull #3010 from DavidACosgrove)
  - Update Maeparser & Coordgen Dependencies
 (github pull #3011 from ricrogz)
  - Remove unnecessary files
 (github pull #3012 from e-kwsm)
  - allow retrieval of the atoms/bonds modified by the tautomerization
 (github pull #3013 from greglandrum)
  - Add 5 new recipes to Cookbook
 (github pull #3014 from vfscalfani)
  - Turns on cairo support (and testing) in the Azure DevOps CI builds
 (github pull #3022 from greglandrum)
  - Added support for Python FMCS functors
 (github pull #3023 from ptosco)
  - add random seed to docs to get reproducible conformations
 (github pull #3026 from greglandrum)
  - update docs for 2020.03
 (github pull #3028 from greglandrum)
  - update Getting Started in C++ document
 (github pull #3039 from DavidACosgrove)



## Deprecated code (to be removed in a future release):
- To improve API consistency of the exceptions in RDKit with the default ones in
  the STL, the several `message()` methods and `Invariant::getMessage()` in RDKit's
  exceptions are from now on deprecated in favor of `what()`. Both `message()` and
  `Invariant::getMessage()` will be removed in the next release.
- The old MolHash code should be considered deprecated. This release introduces
  a more flexible alternative. Specifically the following pieces will be removed in the next release:
  - The python functionality `rdkit.Chem.rdMolHash.GenerateMoleculeHashString()`
  - The C++ functionality directly present in the header file `GraphMol/MolHash/MolHash.h`

# Release_2019.09.1
(Changes relative to Release_2019.03.1)

## Important
- The atomic van der Waals radii used by the RDKit were corrected/updated in #2154.
  This leads to different results when generating conformations, molecular volumes,
  and molecular shapes. 

## Backwards incompatible changes
- See the note about atomic van der Waals radii above.
- As part of the enhancements to the MolDraw2D class, we changed the type of
  DrawColour from a tuple to be an actual struct. We also added a 4th element to
  capture alpha values. This should have no affect on Python code (the alpha
  value is optional when providing color tuples), but will require changes to C++
  and Java/C# code that is using DrawColour.
- When reading Mol blocks, atoms with the symbol "R" are now converted into
  queries that match any atom when doing a substructure search (analogous to "*"
  in SMARTS). The previous behavior was to only match other dummy atoms
- When loading SDF files using PandasTools.LoadSDF(), we now default to
  producing isomeric smiles in pandas tables.  To reproduce the original
  behavior, use isomericSmiles=False in the call to the function.
- The SMARTS generated by the RDKit no longer contains redundant wildcard
  queries. This means the SMARTS strings generated by this release will generally
  be different from that in previous releases, although the results produced by
  the queries should not change.
- The RGroupDecomposition code now removes Hs from output R groups by default.
  To restore the old behavior create an RGroupDecompositionParameters object and
  set removeHydrogensPostMatch to false.
- The default values for some of the new fingerprint generators have been changed so
  that they more closely resemble the original fingerprinting code. In
  particular most fingerprinters no longer do count simulation by default and
  the RDKit fingerprint now sets two bits per feature by default.
- The SMARTS generated for MCS results using the ringMatchesRingOnly or
  completeRingsOnly options now includes ring-membership queries.

## Highlights:
- The substructure matching code is now about 30% faster. This also improves the
  speed of reaction matching and the FMCS code. (#2500)
- A minimal JavaScript wrapper has been added as part of the core release. (#2444)
- It's now possible to get information about why molecule sanitization failed. (#2587)
- A flexible new molecular hashing scheme has been added. (#2636)

## Acknowledgements:
Patricia Bento, Francois Berenger, Jason Biggs, David Cosgrove, Andrew Dalke,
Thomas Duigou, Eloy Felix, Guillaume Godin, Lester Hedges, Anne Hersey,
Christoph Hillisch, Christopher Ing, Jan Holst Jensen, Gareth Jones, Eisuke
Kawashima, Brian Kelley, Alan Kerstjens, Karl Leswing, Pat Lorton, John
Mayfield, Mike Mazanetz, Dan Nealschneider, Noel O'Boyle, Stephen Roughley,
Roger Sayle, Ricardo Rodriguez Schmidt, Paula Schmiel, Peter St. John, Marvin
Steijaert, Matt Swain, Amol Thakkar Paolo Tosco, Yi-Shu Tu, Ricardo Vianello,
Marc Wittke, '7FeiW', 'c56pony', 'sirbiscuit' 


## Bug Fixes:
  - MCS returning partial rings with completeRingsOnly=True 
 (github issue #945 from greglandrum)
  - Alternating canonical SMILES for fused ring with N
 (github issue #1028 from greglandrum)
  - Atom index out of range error
 (github issue #1868 from A-Thakkar)
  - Incorrect cis/trans stereo symbol for conjugated ring
 (github issue #2023 from baoilleach)
  - Hardcoded max length of SMARTs string cut of input query for FragCatlog
 (github issue #2163 from 7FeiW)
  - VSA_EState {1, ..., 10} calculated by rdkit doesn't seem correct.
 (github issue #2372 from c56pony)
  - MolStandardize: FragmentRemover should not sanitize fragments
 (github issue #2411 from greglandrum)
  - MolStandardize: combinatorial explosion in Normalizer
 (github issue #2414 from greglandrum)
  - MCS code doesn't return envelope MCS if CompleteRingsOnly is true
 (github issue #2420 from greglandrum)
  - RemoveHs() does not remove all hydrogens.
 (github issue #2422 from paulaju)
  - Incorrect assignment of explicit Hs to Al+3 read from mol block
 (github issue #2423 from greglandrum)
  - Cannot set maxProducts > 1000 in RunReactants
 (github issue #2427 from tduigou)
  - Chem.MolStandardize.standardize.Standardizer drops molecular properties
 (github pull #2431 from lilleswing)
  - Canon::rankMolAtoms results in crossed double bonds in rings
 (github issue #2437 from greglandrum)
  - make boost::iostreams optional
 (github pull #2440 from greglandrum)
  - Fix/rgroup sdf isotope
 (github pull #2449 from bp-kelley)
  - Uncharger incorrectly removing charge from boron anions
 (github issue #2452 from greglandrum)
  - Add java builds to azure devops
 (github pull #2460 from greglandrum)
  - Cart fixes
 (github pull #2462 from jones-gareth)
  - Typo in UFF torsion terms for SP2-SP2
 (github issue #2463 from jasad1)
  - Negative atom map values cause depickling to fail
 (github issue #2465 from greglandrum)
  - Deserialization failures crash Java wrapper
 (github issue #2466 from greglandrum)
  - rdkit.six fix and cleanup
 (github pull #2469 from rvianello)
  - dummy atom queries are flagged as complex
 (github issue #2471 from greglandrum)
  - 3D structure display broken in jupyter notebook
 (github issue #2473 from greglandrum)
  - Inconsistent defaults for nonBondedThresh in MMFF optimization
 (github issue #2475 from greglandrum)
  - Fix/rgroup multiple labels
 (github pull #2481 from bp-kelley)
  - 2D Depiction clipped atom highlighting
 (github issue #2486 from DavidACosgrove)
  - BRICSBuild now passes scrambleReagents to children
 (github pull #2488 from greglandrum)
  - Pattern Fingerprint Issues
 (github issue #2501 from jones-gareth)
  - CMake Error: Wrap directories being used when python build is turned off
 (github issue #2516 from jasondbiggs)
  - - fixes ResonanceMolSupplier bug in perceiving conjugated groups
 (github pull #2517 from ptosco)
  - Fix/mmff threadsafety issues
 (github pull #2518 from bp-kelley)
  - update expected SVG output in cartridge tests
 (github pull #2520 from greglandrum)
  - fix to SDWriter docs
 (github pull #2521 from pstjohn)
  - Fix the azure pipelines builds
 (github pull #2522 from greglandrum)
  - Code cleanups from PVS/Studio
 (github pull #2531 from greglandrum)
  - getAtomNeighbors() and getAtomBonds() not in SWIG wrappers.
 (github issue #2532 from greglandrum)
  - Default sanitizerxn doesn't aromatize if possible
 (github issue #2547 from bp-kelley)
  - Add RDKIT_FILEPARSERS_EXPORT to finishMolProcessing
 (github pull #2551 from d-b-w)
  - Chem.rdFMCS.FindMCS hangs for certain ligand pairs
 (github issue #2581 from lohedges)
  - fix the inclusion path for the targets file (#2584)
 (github pull #2589 from rvianello)
  - Fix inocuous typo/bug in Dative bond matching
 (github pull #2593 from ricrogz)
  - E/Z and CIS/TRANS stereo bonds are incorrectly matched
 (github pull #2596 from ricrogz)
  - Uncharger ignores dications
 (github issue #2602 from greglandrum)
  - Possible Garbage Collection Bug in Pharmacophore Generation
 (github issue #2603 from cing)
  - Uncharger incorrectly neutralizes cations when non-neutralizable anions are present.
 (github issue #2605 from greglandrum)
  - Bad valence corrections on Pb, Sn
 (github issue #2606 from greglandrum)
  - Pb and Sn should support valence 2
 (github issue #2607 from greglandrum)
  - Uncharger incorrectly modifying a zwitterion
 (github issue #2610 from greglandrum)
  - CanonicalRankAtomsInFragment breakTies doesn't
 (github issue #2611 from bp-kelley)
  - Pattern fingerprint failing substructure condition in very large molecules
 (github issue #2614 from greglandrum)
  - Memory leak with Chem.Atom() constructor
 (github issue #2639 from AlanKerstjens)
  - Fixes: Atoms in non-standard valences not being properly written to mol blocks
 (github pull #2646 from greglandrum)
  - C++ MCS code returns a null MCS between methylcyclopentane and methylcyclohexane
 (github issue #2662 from ptosco)
  - CXSMILES writer has error if mol comes from v3000 molfile
 (github issue #2666 from d-b-w)
  - MolToCXSmiles generates error for empty molecule
 (github issue #2667 from greglandrum)
  - fix a problem with normalize, ringinfo, and fragments
 (github pull #2685 from greglandrum)
  - Error when a squiggle bond is in an aromatic ring
 (github issue #2695 from greglandrum)
  - Cannot combine multiple range queries on a single atom.
 (github issue #2709 from greglandrum)
  - setBondStereoFromDirections() returning incorrect results.
 (github issue #2712 from greglandrum)
  - update supplier documentation to reflect python 3 iterator syntax
 (github pull #2719 from greglandrum)
  - removeHs messing up double bond stereo in partially sanitized molecules
 (github issue #2721 from greglandrum)
  - seg fault in ReactionRunner
 (github issue #2722 from greglandrum)
  - Intermittent test failures for JavaDistanceGeometryTests
 (github issue #2727 from greglandrum)
  - Fixes a bug in TorsionConstraint
 (github pull #2732 from ptosco)
  - Apply fix for #1592 to _MolsToGridSVG
 (github pull #2737 from yishutu)

## New Features and Enhancements:
  - Added rankAtoms to ROMol wrapper and added Java test case
 (github pull #1540 from sroughley)
  - Use van der Waals radii from blue obelisk
 (github pull #2154 from UnixJunkie)
  - add generateDepictionMatching2DStructure() to SWIG wrappers
 (github issue #2239 from greglandrum)
  - Added OptimizeMoleculeConfs with pre-generated force-field
 (github pull #2401 from ptosco)
  - FreeSASA improvements
 (github pull #2402 from ptosco)
  - Speed up symmetrizeSSSR
 (github issue #2403 from d-b-w)
  - Trim whitespace from mol fragment SMARTS and check SMARTS presence
 (github pull #2406 from ricrogz)
  - Run clang-tidy over the entire codebase
 (github pull #2408 from greglandrum)
  - Enable Azure Pipelines builds for CI
 (github pull #2409 from ricrogz)
  - Add RDProps interface to Conformers
 (github issue #2441 from greglandrum)
  - Add minimal JavaScript wrapper
 (github pull #2444 from greglandrum)
  - Fixes annoying warnings on MSVC
 (github pull #2454 from ptosco)
  - add prepareMolsBeforeDrawing option for drawMols 
 (github pull #2455 from greglandrum)
  - computeGasteigerCharges quality of life improvement for python api
 (github issue #2480 from bp-kelley)
  - Preserve bond direction in fragmentOnBonds
 (github pull #2484 from greglandrum)
  - SanitizeRxn code and docstring cleanup
 (github pull #2491 from greglandrum)
  - Support XYZ format for output
 (github pull #2498 from e-kwsm)
  - vf2 optimisations
 (github pull #2500 from johnmay)
  - Python wrap enhanced stereo setters
 (github pull #2509 from d-b-w)
  - Fix the azure pipelines builds
 (github pull #2522 from greglandrum)
  - add a script for benchmarking fingerprint screenout and substructure performance
 (github pull #2523 from greglandrum)
  - make "R" in CTABs an AtomNull query
 (github pull #2528 from greglandrum)
  - Expose SDF loading options to LoadSDF
 (github pull #2534 from bp-kelley)
  - Remove unused ctest: testCanon
 (github pull #2541 from ricrogz)
  - Update maeparser and coordgen versions
 (github pull #2542 from ricrogz)
  - Improved handling of bond stereo in reactions
 (github pull #2553 from ricrogz)
  - Code simplification for fingerprints to np array
 (github pull #2557 from ChrisHill8)
  - Integrate Unique Ring Families from RingDecomposerLib 
 (github pull #2558 from greglandrum)
  - Allow providing a bounds matrix to EmbedMol
 (github pull #2560 from greglandrum)
  - Enable SimilarityMaps in C++
 (github pull #2562 from greglandrum)
  - Do not run UnitTestMCS.py::TestTimeout in debug builds
 (github pull #2569 from ricrogz)
  - Expose more drawing methods to Python
 (github issue #2571 from greglandrum)
  - Allow Point2D to be constructed from Point3D
 (github pull #2572 from greglandrum)
  - Allows dative bonds to be drawn
 (github pull #2573 from greglandrum)
  - Allow identification of chemistry problems
 (github pull #2587 from greglandrum)
  - Adds MolFragmentToSmarts to generate smarts for a subset of a Molecule
 (github pull #2594 from d-b-w)
  - Removal of redundant wildcards in SMARTS (Null Atom/Bond Query combination)
 (github pull #2595 from ricrogz)
  - Support range-based charge queries from SMARTS
 (github issue #2604 from greglandrum)
  - Keep PDB info from Maestro files if available
 (github pull #2619 from lorton)
  - optimization of the MolStandardize code
 (github pull #2621 from greglandrum)
  - Assign stereo bond labels in molecules read from SMARTS
 (github pull #2623 from ricrogz)
  - Automatically load the ipython extensions running in Jupyter
 (github pull #2626 from bp-kelley)
  - draw zero-order bonds
 (github pull #2630 from greglandrum)
  - Updated cartridge documentation
 (github pull #2635 from msteijaert)
  - Add new mol hashing code
 (github pull #2636 from greglandrum)
  - emolecules link updated
 (github pull #2638 from marcwittke)
  - Update maeparser to 1.2.1 and coorgen to 1.3.1
 (github pull #2652 from ricrogz)
  - Get numpy include dir programmatically
 (github pull #2653 from sirbiscuit)
 - Fix long columns pandas
 (github pull #2655 from sirbiscuit)
  - Added AtomComparator.AtomCompareAnyHeavyAtom and test cases to FMCS code
 (github pull #2656 from sroughley)
  - The C++ MCS code generates ambiguous SMARTS strings
 (github issue #2663 from ptosco)
  - add bond-selector info to SVGs
 (github pull #2664 from greglandrum)
  - support writing CXSMILES from the cartridge
 (github issue #2668 from greglandrum)
  - support the new hashing code in the cartridge
 (github pull #2671 from greglandrum)
  - Adds additional capabilities to the minimal JS wrapper
 (github pull #2676 from greglandrum)
  - Add MolHash to Java Wrappers
 (github issue #2677 from sroughley)
  - A bunch of changes to the new fingerprinter code
 (github pull #2679 from greglandrum)
  - Add viewBox to default SVG output
 (github issue #2680 from bp-kelley)
  - Allow Java to see RGroup labels in the std::map wrapper.
 (github pull #2681 from bp-kelley)
  - Update maeparser to v1.2.2.
 (github pull #2682 from ricrogz)
  - Update coordgen to v1.3.2
 (github pull #2686 from ricrogz)
  - Add a drawOptions object to IPythonConsole
 (github pull #2691 from greglandrum)
  - Make StructureGroups editable from Python
 (github pull #2692 from greglandrum)
  - Update documentation
 (github pull #2697 from greglandrum)
  - Make removeHydrogensPostMatch=true the default for RGD
 (github pull #2701 from greglandrum)
  - Eat our own dogfood, Clone is deprecated so use copy
 (github pull #2711 from bp-kelley)
  - The MCS smartsString may still be ambiguous
 (github issue #2714 from ptosco)
  - Add threaded runner for the filter catalog
 (github pull #2718 from bp-kelley)
  - Add Leader picker implementation
 (github pull #2724 from greglandrum)
  - Add consideration of ring fusion to the MCS algorithm
 (github pull #2731 from ptosco)


## Deprecated code (to be removed in a future release):

- The old MolHash code should be considered deprecated. This release introduces
  a more flexible alternative. Specifically the following pieces will be removed in a future release:
  - The python functionality `rdkit.Chem.rdMolHash.GenerateMoleculeHashString()`
  - The C++ functionality directly present in the header file `GraphMol/MolHash/MolHash.h`


# Release_2019.03.1
(Changes relative to Release_2018.09.1)

## REALLY IMPORTANT ANNOUNCEMENT
- As of this realease (2019.03.1) the RDKit no longer supports Python 2. Please
  read this rdkit-discuss post to learn what your options are if you need to
  keep using Python 2:
  https://www.mail-archive.com/rdkit-discuss@lists.sourceforge.net/msg08354.html

## Backwards incompatible changes
- The fix for github #2245 means that the default behavior of the MaxMinPicker
  is now truly random. If you would like to reproduce the previous behavior,
  provide a seed value of 42.
- The uncharging method in the MolStandardizer now attempts to generate
  canonical results for a given molecule. This may result in different output
  for some molecules.
  
## Highlights:
- There's now a Japanese translation of large parts of the RDKit documentation
- SGroup data can now be read from and written to Mol/SDF files
- The enhanced stereo handling has been improved: the information is now
  accessible from Python, EnumerateStereoisomers takes advantage of it, and it
  can be read from and written to CXSmiles

## Acknowledgements:
Michael Banck, Francois Berenger, Thomas Blaschke, Brian Cole, Andrew Dalke,
Bakary N'tji Diallo, Guillaume Godin, Anne Hersey, Jan Holst Jensen, Sunhwan Jo,
Brian Kelley, Petr Kubat, Karl Leswing, Susan Leung, John Mayfield, Adam Moyer,
Dan Nealschneider, Noel O'Boyle, Stephen Roughley, Takayuki Serizawa, Gianluca
Sforna, Ricardo Rodriguez Schmidt, Gianluca Sforna, Matt Swain, Paolo Tosco, 
Ricardo Vianello, 'John-Videogames', 'magattaca', 'msteijaert', 'paconius', 
'sirbiscuit' 

## Bug Fixes:
  - PgSQL: fix boolean definitions for Postgresql 11
 (github pull #2129 from pkubatrh)
  - update fingerprint tutorial notebook
 (github pull #2130 from greglandrum)
  - Fix typo in RecapHierarchyNode destructor
 (github pull #2137 from iwatobipen)
  - SMARTS roundtrip failure
 (github issue #2142 from mcs07)
  - Error thrown in rdMolStandardize.ChargeParent
 (github issue #2144 from paconius)
  - SMILES parsing inconsistency based on input order
 (github issue #2148 from coleb)
  - MolDraw2D: line width not in python wrapper
 (github issue #2149 from greglandrum)
  - Missing Python API Documentation
 (github issue #2158 from greglandrum)
  - PgSQL: mol_to_svg() changes input molecule.
 (github issue #2174 from janholstjensen)
  - Remove Unicode From AcidBasePair Name
 (github pull #2185 from lilleswing)
  - Inconsistent treatment of `[as]` in SMILES and SMARTS
 (github issue #2197 from greglandrum)
  - RGroupDecomposition fixes, keep userLabels more robust onlyMatchAtRGroups
 (github pull #2202 from bp-kelley)
  - Fix TautomerTransform in operator=
 (github pull #2203 from bp-kelley)
  - testEnumeration hangs/takes where long on 32bit architectures
 (github issue #2209 from mbanck)
  - Silencing some Python 3 warning messages
 (github pull #2223 from coleb)
  - removeHs shouldn't remove atom lists
 (github issue #2224 from rvianello)
  - failure round-tripping mol block with Q atom
 (github issue #2225 from rvianello)
  - problem round-tripping mol files that include bond topology info
 (github issue #2229 from rvianello)
  - aromatic main-group atoms written to SMARTS incorrectly
 (github issue #2237 from greglandrum)
  - findPotentialStereoBonds() stopping too early
 (github issue #2244 from greglandrum)
  - MinMax Diversity picker seeding shows deterministic / non-random behaviour
 (github issue #2245 from sroughley)
  - Fix to serialize binary strings
 (github pull #2264 from bp-kelley)
  - Recognize N in three-membered rings as potentially chiral
 (github issue #2268 from greglandrum)
  - Failure when parsing mol block with M  PXA
 (github issue #2277 from greglandrum)
  - query-query matching failing for atoms constructed from SMARTS
 (github issue #2299 from greglandrum)
  - SMILES parsing fails for dative ring closures
 (github issue #2303 from greglandrum)
  - Missing Dict.h overload: std::string Dict::getVal<std::string>
 (github issue #2308 from greglandrum)
  - fix a problem with the random pickers test
 (github pull #2310 from greglandrum)
  - Some tests still failing on less common platforms.
 (github issue #2311 from giallu)
  - AddHs() using 3D coordinates with 2D conformations
 (github pull #2328 from greglandrum)
  - change to make the SWIG builds work on windows
 (github pull #2340 from greglandrum)
  - uncharger behaves differently on molecules constructed from mol blocks and SMILES
 (github issue #2346 from greglandrum)
  - Memory Error When Writing ToBinary With "AllProps"
 (github issue #2352 from atom-moyer)
  - Seg fault on init if RDBASE is not set
 (github issue #2368 from greglandrum)
  - PandasTools.FrameToGridImage() fails with SVG output
 (github issue #2380 from greglandrum)
  - ClusterMols.GetDistanceMatrix throws a type error in Python 3
 (github issue #2387 from John-Videogames)
  - Uncharging logic reversed: protonate non-acids first 
 (github issue #2392 from Anne Hersey)

## New Features and Enhancements:
  - Allow access to Enhanced Stereochemistry information from Python
 (github issue #2108 from d-b-w)
  - Adopt EnumerateStereoisomers to use extended stereo
 (github issue #2109 from greglandrum)
  - Enable ctest -T memcheck
 (github pull #2113 from ricrogz)
  - Support for parsing/writing SGroups in SD Mol files
 (github pull #2138 from ricrogz)
   - Rename the #define _DEBUG to MMPA_DEBUG in mmpa.cpp
 (github pull #2140 from baoilleach)
  - MolDraw2D: line width should be controlled by MolDrawOptions
 (github issue #2151 from greglandrum)
  - Some refactoring of the distance geometry code
 (github pull #2153 from greglandrum)
  - Less warnings
 (github pull #2155 from UnixJunkie)
  - ShapeTverskyIndex python function
 (github pull #2156 from susanhleung)
  - Skip compound if smiles conversion fails
 (github pull #2168 from msteijaert)
  - Fix #2176: InChI functions should return NULL on un-InChI-able input molecules.
 (github pull #2177 from janholstjensen)
  - Update installation instructions for Linux
 (github pull #2181 from sirbiscuit)
  - Update CMake rules to find external coorgen & maeparser libs
 (github pull #2184 from ricrogz)
  - Update to use the travis Xenial environment
 (github pull #2200 from greglandrum)
  - Do not allow PandasTools to overwrite pandas settings
 (github pull #2206 from sirbiscuit)
  - re-enable (and update) the file parser tests
 (github pull #2208 from greglandrum)
  - Added documentation files written in Japanese into Book directory
 (github pull #2210 from magattaca)
  - Add C++ convenience function for drawing ROMols
 (github issue #2220 from greglandrum)
  - Change boost int types to std types
 (github pull #2233 from bp-kelley)
  - Added exports for SGroup functions
 (github pull #2242 from ricrogz)
  - Use coordMap when starting embedding from random coords
 (github issue #2246 from greglandrum)
  - Improve interactivity of output SVG
 (github pull #2253 from greglandrum)
  - Add options for substructure searching
 (github pull #2254 from greglandrum)
  - keep extra information about bonds from Mol files
 (github pull #2260 from greglandrum)
  - Allow converting mol blocks directly to InChI
 (github pull #2262 from greglandrum)
  - Patch/pains updates
 (github pull #2272 from johnmay)
  - add warning for 2D conformations flagged as 3D
 (github pull #2273 from greglandrum)
  - Store extra CXSMILES data as a property
 (github pull #2281 from ricrogz)
  - Parse enhanced stereo information from CXSMILES
 (github pull #2282 from ricrogz)
  - Robustify parsing of CTABs and SGROUPs
 (github pull #2283 from greglandrum)
  - Write enhanced stereo to cxsmiles
 (github pull #2290 from greglandrum)
  - Allow custom type-handlers in the RDProps interface
 (github pull #2293 from bp-kelley)
  - Add serialization to SubstructLibrary
 (github pull #2295 from bp-kelley)
  - support reading/writing atom props from SD files
 (github pull #2297 from greglandrum)
  - Add test for issue #2285, fix molbundle test
 (github pull #2301 from bp-kelley)
  - Update maeparser & coordgen libraries
 (github pull #2302 from ricrogz)
  - Mem errors clean up
 (github pull #2305 from ricrogz)
  - Add definition of MolFragmentToCXSmiles
 (github pull #2307 from greglandrum)
  - Doc update
 (github pull #2312 from greglandrum)
  - Adds gzstream stream, exposes to swig
 (github pull #2314 from bp-kelley)
  - Remove a bunch of Python2-related warts
 (github pull #2315 from greglandrum)
  - some much-needed optimization work on the new property lists
 (github pull #2317 from greglandrum)
  - Build warnings revisited
 (github pull #2318 from ricrogz)
  - change bogus "3D" to "2D" in a test file
 (github pull #2319 from greglandrum)
  - Allow copying atoms in Python
 (github pull #2322 from d-b-w)
  - fixes an r-group symmetrization problem
 (github pull #2324 from greglandrum)
  - simple docstring fix
 (github pull #2326 from sunhwan)
  - allow using system's catch2 for tests
 (github pull #2327 from giallu)
  - Python wrap DetectAtomStereoChemistry from MolFileStereochem.h
 (github issue #2329 from d-b-w)
  - switch to using cmake to handle the C++ spec
 (github pull #2334 from greglandrum)
  - WIP: optional integration with YAeHMOP
 (github pull #2335 from greglandrum)
  - Exposes substructlibrary to swig
 (github pull #2337 from bp-kelley)
  - Add a skip_all_if_match option to the FragmentRemover
 (github pull #2338 from greglandrum)
  - Dev/general csharp fixes
 (github pull #2341 from bp-kelley)
  - Add a read-only Python wrapper for SGroups
 (github pull #2343 from greglandrum)
  - Expose RGroupDecomposition to SWIG
 (github pull #2345 from greglandrum)
  - update debian build script to python3
 (github pull #2350 from UnixJunkie)
  - add GetStereoIsomerCount() function to EnumerateStereoisomers
 (github pull #2354 from greglandrum)
  - Update coordgenlibs to v1.2.2
 (github pull #2355 from ricrogz)
  - Small fixes to get DLLs to build on Windows
 (github pull #2356 from ptosco)
  - Boost deprecation warning
 (github pull #2357 from d-b-w)
  - Removes an extra debugging cerr statment
 (github pull #2360 from d-b-w)
  - Preserve enhanced stereo in reactions 
 (github pull #2366 from d-b-w)
  - improvements to the Uncharge functionality
 (github pull #2374 from greglandrum)
  - Add ExplicitBitVect prop and query
 (github pull #2384 from bp-kelley)
  - Allow components of the MolStandardize code to be initialized from streams
 (github pull #2385 from greglandrum)


# Release_2018.09.1
(Changes relative to Release_2018.03.1)

## Deprecations
- As part of the changes and cleaning up done for #1836 many of the `#defines`
  used in the RDKit have been renamed.
    - `USE_BUILTIN_POPCOUNT` -> `RDK_OPTIMIZE_NATIVE`
    - `RDK_THREADSAFE_SSS` -> `RDK_BUILD_THREADSAFE_SSS`
    - `BUILD_COORDGEN_SUPPORT` -> `RDK_BUILD_COORDGEN_SUPPORT`
    - `BUILD_AVALON_SUPPORT` -> `RDK_BUILD_AVALON_SUPPORT`
    - `BUILD_INCHI_SUPPORT` -> `RDK_BUILD_INCHI_SUPPORT`
    - `BUILD_SLN_SUPPORT` -> `RDK_BUILD_SLN_SUPPORT`
    - `RDK_CAIRO_BUILD` -> `RDK_BUILD_CAIRO_SUPPORT`

## Documentation updates
We have moved to using Sphinx's autodoc to create the Python API documentation.
`epydoc`, the tool we used to use, is no longer actively developed and only supports
Python2. There will undoubtedly be problems associated with the change; if you notice
anything missing in the documetation or something that's really badly formatted,
please either let us know or submit a PR with a fix.

## Backwards incompatible changes
This release includes a set of changes to make the default arguments to common
functions less error prone (github #1679).
- GetAtomSmiles() now generates isomeric SMILES by default.
- The ringMatchesRingOnly option to the FindMCS() function now applies to
  atom-atom matches as well as bond-bond matches.
- The Python functions EmbedMolecule() and EmbedMultipleConfs() now use the
  ETKDG algorithm by default instead of standard distance geometry.

## Highlights:
- This release includes two contributions from the Google Summer of Code:
   - A new generalized fingerprint generator.
   - An integration/port of MolVS to the core RDKit.
  The API on both of these may change a bit with future releases.
- The rdkit.Chem.Draw module now includes functions for depicting fingerprint
  bits. Morgan and RDKit fingerprints are currently supported.

## Acknowledgements:
Boran Adas, Francois Berenger, Thomas Blaschke,  Brian Cole, Andrew Dalke, Guillaume Godin,
Brice Hoff, Brian Kelley, Karl Leswing, Susan Leung, Pat Lorton, Josh Meyers, Hirotomo Moriwaki,
Dan Nealschneider, Noel O'Boyle, Pavel Raiskup, Sereina Riniker, Ricardo Rodriguez Schmidt,
Stephen Roughley, Roger Sayle, Takayuki Serizawa, Rim Shayakhmetov, Gregory Simm, Jon Sorenson,
Matt Swain, Kiran Telukunta, Paulo Tosco, Alain Vaucher, Maciej Wójcikowski, '0xDECAFC0FFEE',
'jaechanglim', 'paconius'

## Contrib updates:
- The FastCluster code has been updated.

## New Features and Enhancements:
  - expose MolChemicalFeature.{get,set}ActiveConformer()  to python
 (github issue #1636 from greglandrum)
  - added Scripts/create_deb_packages.sh
 (github pull #1655 from UnixJunkie)
  - Start to use Catch2 for new tests
 (github pull #1732 from greglandrum)
  - Switch DbCLI scripts from optparse to argparse
 (github issue #1778 from greglandrum)
  - Add EEM partial charges
 (github pull #1828 from greglandrum)
  - Add header file providing access to RDKit compile time flags
 (github issue #1836 from greglandrum)
  - add control over the coordinate precision to coordgen
 (github pull #1847 from greglandrum)
  - Add Properties interface to ChemicalReactions
 (github pull #1848 from greglandrum)
  - Switch Python API documentation generation over to Sphinx autodoc
 (github pull #1849 from greglandrum)
  - expose MolOps::assignStereochemistryFrom3D() to Python
 (github issue #1850 from greglandrum)
  - bivariate_normal deprecation in mlab.py of matplotlib
 (github issue #1851 from telukir)
  - Expose minAtomRingSize() and minBondRingSize() to Python wrappers
 (github pull #1859 from mwojcikowski)
  - enable building DLLs on Windows
 (github pull #1861 from ptosco)
  - Fix compatibility with Boost 1.67+
 (github pull #1864 from mcs07)
  - Don't manually set RDConfig paths in conda env
 (github pull #1865 from mcs07)
  - Make svg xmlns prefix use more consistent
 (github pull #1866 from mcs07)
  - Add custom 3D Descriptors
 (github pull #1867 from greglandrum)
  - Add initial Maestro format Supplier using maeparser library
 (github pull #1872 from lorton)
  - add queryAtomNonHydrogenDegree() query operation
 (github issue #1873 from greglandrum)
  - Add an auto-populated file with cmake config options
 (github pull #1874 from greglandrum)
  - Custom property VSA
 (github pull #1884 from sriniker)
  - Swap maeparser and coordgen dependencies to use releases
 (github issue #1887 from greglandrum)
  - expose MolDraw2DSVG.tagAtoms() to python
 (github pull #1897 from greglandrum)
  - allow the cleanup step of Mol2 parsing to be disabled
 (github pull #1898 from greglandrum)
  - Allow Atom.GetAtomSmarts() to return isomeric SMILES
 (github pull #1902 from greglandrum)
   - Allow coordgen and maeparser to be built as static libraries
 (github pull #1909 from ptosco)
  - Support reaction_to_svg() in cartridge
 (github issue #1916 from greglandrum)
  - Addresses several minor warning messages during the build
 (github pull #1935 from d-b-w)
  - Some optimization of the queries constructed from SMARTS
 (github pull #1940 from greglandrum)
  - Add ring/chain match constraints options to AdjustQueryParameters()
 (github issue #1943 from greglandrum)
  - roc calculation naming problem
 (github pull #1975 from 0xDECAFC0FFEE)
  - Fingerprinting functions should call assignStereochemistry() when necessary
 (github issue #1993 from bricehoff)
  - Dev/GSOC2018_MolVS_Integration
 (github pull #2002 from susanhleung)
  - GSoC 2018 - Fingerprints
 (github pull #2005 from Boranadas)
  - port fingerprint bit rendering code from CheTo
 (github pull #2008 from greglandrum)
  - PgSQL: add support for PostgreSQL_CONFIG cmake var
 (github pull #2014 from praiskup)
  - Add missing boost header for v1.64
 (github pull #2016 from gncs)
  - Enhanced stereo read/write support in SDF files.
 (github pull #2022 from d-b-w)
  - IPythonConsole hooks should copy the original docstring
 (github issue #2025 from adalke)
  - Allow dumping interchange information into SVG files
 (github pull #2030 from greglandrum)
  - MCS: add test for ring--non-ring matches at the atom level
 (github issue #2034 from greglandrum)
  - Ability to generate a list of possible smiles representation for a given molecule
 (github issue #2042 from thegodone)
  - add scoring test (relevant to #1975)
 (github pull #2064 from greglandrum)
  - actually run the SmilesWriterNoNames() test
 (github pull #2067 from greglandrum)
  - Add a default for maximum products generated by a reaction (maxProduc…
 (github pull #2069 from bp-kelley)
  - Add user-defined literals for parsing SMILES and SMARTS
 (github pull #2070 from greglandrum)
  - move rdInfoLog to stderr
 (github pull #2073 from greglandrum)
  - add confId argument to MolChemicalFeatureFactor::getFeaturesForMol()
 (github issue #2077 from greglandrum)
  - Expose a CMake flag to build RDKit with -rpath
 (github pull #2084 from coleb)
  - Dev/expose setquery to python
 (github pull #2088 from bp-kelley)
  - Updated .gitignore with files generated outside of build directory.
 (github pull #2095 from ricrogz)
  - Address compile warnings & trivial improvements
 (github pull #2097 from ricrogz)
  - Coordgen: stop printing Templates location
 (github pull #2102 from greglandrum)
  - Update Docs For CalcBEDROC
 (github pull #2103 from lilleswing)

## Bug Fixes:
  - Cannot find rings for ChEBI 50252
 (github issue #299 from greglandrum)
  - Feature request: #defines to test RDKit version
 (github issue #1454 from baoilleach)
  - Atoms in residue read from pdb lose their AtomPDBResidueInfo after reaction (Bug)
 (github issue #1632 from hjuinj)
  - SMARTS parse failure for some queries involving Hs
 (github issue #1719 from greglandrum)
  - Conformer indexing bug in RDFreeSASA.cpp?
 (github issue #1786 from paconius)
  - allow libs to not be installed
 (github pull #1832 from greglandrum)
  - RWMol::addAtom(Atom,bool) missing from Java wrappers
 (github issue #1837 from greglandrum)
  - RWMol::clear now calls ROMol::initMol
 (github pull #1844 from bp-kelley)
  - Allow types.h to be included in applications that use /D_USE_MATH_DEFINES
 (github pull #1846 from d-b-w)
  - Fixes failing Python tests on Windows
 (github pull #1855 from ptosco)
  - Allow building on cygwin using -std=c++11
 (github pull #1856 from greglandrum)
  - Stop using the cmake Boost:: targets
 (github pull #1858 from greglandrum)
  - R-group Decomposition: allow H replacements when matchOnlyAtRgroups is set
 (github pull #1871 from bp-kelley)
  - Mark cartridge functions as being parallel safe
 (github issue #1886 from greglandrum)
  - Fixes locale handling on Windows
 (github pull #1892 from ptosco)
  - get the pandas tests working with pandas 0.23
 (github pull #1896 from greglandrum)
  - "make install" appears to miss RDBoost/export.h
 (github issue #1903 from baoilleach)
  - Fix curl fallback for downloading files
 (github pull #1904 from d-b-w)
  - Bond stereo information not output to SMARTS
 (github issue #1906 from greglandrum)
  - Library .so names missing RDKit?
 (github issue #1913 from baoilleach)
  - Negated atom number queries in SMARTS should not set atomic number of query atom
 (github issue #1920 from greglandrum)
  - memory leak in Get3DDistanceMatrix
 (github issue #1924 from jaechanglim)
  - Atom with bond to itself is accepted by the SMILES parser.
 (github issue #1925 from tblaschke)
  - Possibly incorrect aromatic SMILES generated for structure
 (github issue #1928 from baoilleach)
  - Using the coordgen library seems to cause a seg fault
 (github issue #1929 from JoshuaMeyers)
  - Aromaticity failure in 7-ring with charged radical carbon
 (github issue #1936 from bp-kelley)
  - Fix embarassing bug, check the counter each iteration
 (github pull #1939 from bp-kelley)
  - RuntimeError when importing rdkit.Chem.Descriptors with Python 3.7
 (github issue #1948 from drkeoni)
  - Query features in products of rxn files not properly handled
 (github issue #1950 from greglandrum)
  - ReactionToSmarts broken for multi-component templates
 (github issue #1955 from bp-kelley)
  - update knime urls in overview.md
 (github pull #1966 from greglandrum)
  - CXN extended SMILES labels are not applied to the correct atom in SMILES with explicit H
 (github issue #1968 from baoilleach)
  - MolFromSmarts MolToSmarts fails to roundtrip on patterns with chirality
 (github issue #1985 from bp-kelley)
  - QueryAtoms with atom list queries should not have the atomic number set
 (github issue #1988 from greglandrum)
  - RemoveHs not properly updating double bond stereoatoms
 (github issue #1990 from shayakhmetov)
  - Error while parsing empty atom list in Mol files.
 (github issue #2000 from drkeoni)
  - Cleanup step of sanitization sometimes sets undesired formal charges
 (github issue #2020 from avaucher)
  - GetBondSmiles() returns nothing for wedged bonds when allBondsExplicit is true
 (github issue #2029 from greglandrum)
  - PMIs and NPRs return same value between different conformer
 (github issue #2037 from philopon)
  - Failure to parse V3K mol file with bonds to multi-center linkage points
 (github issue #2040 from greglandrum)
  - patch a memory allocation problem in the maeparser v1.0.0
 (github pull #2044 from greglandrum)
  - CIPRank values from JSONDataToMols are not unsigned
 (github issue #2046 from greglandrum)
  - switch to v1.0.1 of the maeparser
 (github pull #2048 from greglandrum)
  - Update fastcluster code
 (github pull #2051 from greglandrum)
  - Fix memory leak in Dict operator=
 (github pull #2061 from bp-kelley)
  - Atom mapping lost after call to MergeQueryHs()
 (github issue #2062 from greglandrum)
  - Drawing racemic bond stereo as crossed bonds should be the default
 (github issue #2063 from coleb)
  - Moved test.h from RDBoost to RDGeneral for consistency with export.h
 (github pull #2074 from ptosco)
  - CTABs behave differently than before regarding stereo
 (github issue #2082 from bp-kelley)
  - BitInfo not complete for RDKFingerprint
 (github issue #2115 from greglandrum)

## Removed code:
- Remove the deprecated MolDrawing code
 (github pull #2111 from greglandrum)


# Release_2018.03.1
(Changes relative to Release_2017.09.1)

## C++11 notes

Starting with this release, the RDKit core C++ code is written in modern C++;
for this release that means C++11. This means that the compilers used to build
it cannot be completely ancient. Here are the minimum tested versions:
- g++ v4.8: though note that the SLN parser code cannot be built with v4.8. It
  will automatically be disabled when this older compiler is used.
- clang v3.9: it may be that older versions of the compiler also work, but we
  haven't tested them.
- Visual Studio 2015: it may be that older versions of the compiler also work,
  but we haven't tested them.

## Backwards incompatible changes

This release includes a set of changes to make the default arguments to common
functions less error prone (github #1679).
- MolToSmiles() now generates isomeric SMILES by default.
- The embedding code now uses the ETKDG method by default.
- MolToMolBlock() will now by default generate a set of 2D coordinates for
  molecules when the includeStereo option is set to True. The changes are made
  to a copy of the molecule; the molecule itself will not be modified.
- The Mol file (and SDF) parser now determines atomic stereochemisty based on
  the 3D coordinates provided (if 3D coordinates are provided).
- The SMILES parser now supports CXSMILES by default (assuming that additional
  text that looks like CXSMILES extensions is there).

In every case the old behavior can be obtained by providing an optional argument
to the function(s) mentioned.

## Acknowledgements:
Boran Adas, José Emilio Sánchez Aparicio, Patrick Avery, Jason Biggs, Brian
Cole, Andrew Dalke, JW Feng, Peter Gedeck, Guillaume Godin, Richard Hall, Thomas
Heavy, Gareth Jones, Brian Kelley, Karl Leswing, Susan Leung, Chris Morris, Dan
Nealschneider, Noel O'Boyle, Axel Pahl, Pavel Polishchuk, Sereina Riniker, Jeff
van Santen, Roger Sayle, Martin Šícho, Matt Swain, Paolo Tosco, Sam Webb, Maciej
Wójcikowski, Nicola Zonta, 'clinntt', 'hjuinj', 'iwatobipen',

## Highlights:
  - An initial version of an integration with Schrodinger's coordgen library is
    included. This produces much better 2D coordinates for complex molecules.
  - Thanks to the move to modern C++ the RDKit is now faster and uses less
    memory
  - A number of improvements were made to the PDB reader
  - v2 of the ETKDG torsions and potentials is now available

## Contrib updates:
  - Implementation of Peter Ertl's IFG method for identifying functional groups
    from Guillaume Godin and Richard Hall
  (github pull #1813 from thegodone)

## New Features and Enhancements:
  - Support InChi 1.05
 (github issue #1533 from greglandrum)
  - Update CPack to create .deb files correctly
 (github pull #1580 from psavery)
  - Initial commit of EnumerateHeterocycles
 (github pull #1588 from coleb)
  - Version 2 of ETKDG
 (github pull #1597 from sriniker)
  - GetMolFrags now optionally returns atom indices along with mols
 (github pull #1602 from ptosco)
  - NP Likeness with confidence value
 (github pull #1608 from apahl)
  - Adding an option to EnumerateStereoisomers to only return unique isomers
 (github pull #1612 from coleb)
  - Add function wedgeBond()
  (github issue #1615 from greglandrum)  
  - Dev/substructlibrary docs
 (github pull #1620 from bp-kelley)
  - Turns off exception throwing for certain classes Rlabel sanitization.
 (github pull #1621 from bp-kelley)
  - Add an "MDL" aromaticity model
 (github issue #1622 from hjuinj)
  - Add support for %(NNN) notation for ring closures
 (github pull #1624 from baoilleach)
  - Enable windows build that uses cairo
 (github pull #1628 from greglandrum)
  - [MRG] Fix PDB reader + add argument to toggle proximity bonding
 (github pull #1629 from mwojcikowski)
  - Improve AddHs for molecules read from PDB
 (github pull #1647 from mwojcikowski)
  - Improved regression test for ETKDG version 2
 (github pull #1640 from sriniker)
  - RDKit interpretation of atom stereo SMILES is different from 4 other toolkits
 (github issue #1652 from coleb)
  - Treat bonds in PDB CONECT records explicitly, but make blacklisted ones zero-order.
 (github pull #1658 from mwojcikowski)
  - There is no need to enforce that (i, j) and (k, l) be bonded when setting a i, j, k, l dihedral
 (github pull #1673 from ptosco)
  - Make default arguments to common functions less error prone
 (github issue #1679 from greglandrum)
  - Add Fast cluster script
 (github pull #1683 from iwatobipen)
  - Update embedded InChI to v1.05
 (github pull #1684 from mcs07)
  - Add `AllChem.MMFFGetMoleculeForceField().CalcGradient()` to Python wrappers
 (github issue #1688 from theavey)
  - Play nice with naughty MOL blocks
 (github issue #1689 from jw-feng)
  - Make the defaults for some functions less error prone.
 (github pull #1690 from greglandrum)
  - implemented Python wrappers for computing PMI axes and moments
 (github pull #1700 from ptosco)
  - Enable range-based for loops for molecules
 (github pull #1701 from bp-kelley)
  - Support some cactvs extensions to SMARTS
 (github pull #1704 from greglandrum)
  - Integrate Coordgen
 (github pull #1708 from greglandrum)
  - Removes ATOM/BOND_SPTR in boost::graph in favor of raw pointers
 (github pull #1713 from greglandrum)
  - Set atomic properties from SMARTS
 (github pull #1716 from greglandrum)
  - Allow installation of Python tests to facilitate testing installations
 (github pull #1724 from greglandrum)
  - setAromaticity() should work even if there are aromatic atoms present
 (github issue #1730 from greglandrum)
  - Use uint32 atom and bond indices
 (github pull #1742 from greglandrum)
  - Switch from boost::thread to std::thread
 (github pull #1745 from greglandrum)
  - switch to using std::regex in the SLN parser
 (github pull #1746 from greglandrum)
  - replace the usage of rdk_auto_ptr with std::unique_ptr
 (github pull #1752 from greglandrum)
  - getMolBoundsMatrix() should do triangle bound smoothing by default
 (github issue #1763 from greglandrum)
  - Added Morgan feature fingerprints to Java API
 (github pull #1764 from jones-gareth)
  - Reaction fingerprints not exposed in Java wrapper
 (github issue #1776 from webbres)
  - add Tversky index calculation for shapes
 (github pull #1777 from susanhleung)
  - Add MolToInchiKey function()
 (github pull #1784 from greglandrum)
  - speedup the NumBitsInCommon operation
 (github pull #1785 from greglandrum)
  - Stop putting brackets around * atoms in SMILES
 (github pull #1788 from greglandrum)
  - Support for a JSON-based molecule interchange format
 (github pull #1798 from greglandrum)

## Bug Fixes:
  - Fixes Java wrapper build error with Boost 1.64
 (github pull #1613 from ptosco)
  - AssignStereochemistry cleanIt=True incorrectly removing new CIS/TRANS bond stereo
 (github issue #1614 from coleb)
  - switch to using a specific freesasa version
 (github pull #1619 from greglandrum)
  - Add support for %(NNN) notation for ring closures
 (github pull #1624 from baoilleach)
  - Draw._moltoSVG() raises an exception
 (github issue #1625 from greglandrum)
  - MolDrawCairo2D does not build on windows
 (github issue #1627 from greglandrum)
  - Enable windows build that uses cairo
 (github pull #1628 from greglandrum)
  - don't always download the FreeSASA source
 (github issue #1630 from greglandrum)
  - Make sure EmbedMultipleConfs is deterministic for very large seeds and a seed of 0
 (github pull #1635 from coleb)
  - from rdkit.Chem import AllChem has grown a six dependency
 (github issue #1637 from bp-kelley)
  - Fixing bug in IPythonConsole SVG rendering introduced in 1027d4469545653180fff9a38dc8224bd50e8b0d
 (github pull #1641 from coleb)
  - changes required to allow replacing the obsolete __conda_version__ in conda-rdkit
 (github pull #1644 from ptosco)
  - GetConformerRMSMatrix does not work if some conformers were removed
 (github issue #1650 from DrrDom)
  - EnumerateLibrary with initFromString called twice doesn't clear the reaction
 (github issue #1657 from bp-kelley)
  - Missed symmetrization in R-Group decomposition
 (github issue #1659 from greglandrum)
  - Use numpy not numeric for boost 1.65+ - fixes #1581
 (github pull #1664 from mcs07)
  - Support valence 7 for As, Sb, and Bi
 (github issue #1668 from greglandrum)
  - Fix: GetDonor2FeatVects heavy atoms confusion
 (github pull #1676 from josan82)
  - Acetylenic hydrogens not given appropriate 2D coordinates
 (github issue #1691 from jasondbiggs)
  - Warning on import of rgroup decomposition package
 (github issue #1695 from greglandrum)
  - AUTOCORR2D.h not installed unless RDK_BUILD_DESCRIPTORS3D but is required
 (github issue #1702 from baoilleach)
  - Dative bonds interfere with kekulization and the perception of aromaticity
 (github issue #1703 from greglandrum)
  - Fix/rgroup prefer matching nonhs over hs
 (github pull #1707 from bp-kelley)
  - bonds that are STEREOCIS or STEREOTRANS cannot be depickled
 (github issue #1710 from greglandrum)
  - Get queries from the new cactvs SMARTS extensions to pickle correctly
 (github pull #1712 from greglandrum)
  - fix an irritating cmake problem
 (github pull #1715 from greglandrum)
  - Added dependency from Boost headers to PgSQL CMakeLists.txt
 (github pull #1717 from ptosco)
  - Updates python test runner to always use sys.executable
 (github pull #1721 from bp-kelley)
  - - make bond stereo detection in rings consistent
 (github pull #1727 from ptosco)
  - xlocale.h not needed to compile with clang
 (github issue #1728 from adalke)
 - BreakBRICSBonds() not preserving stereochemistry
 (github issue #1734 from greglandrum)
  - rdmolfiles.CanonicalRankAtoms segfaults on 0 atom molecules
 (github issue #1735 from lilleswing)
  - deprecated apply() function causes GetRDKFingerprint to fail in Python 3
 (github issue #1747 from clinntt)
  - Stop dereferencing end() iterators
 (github pull #1748 from greglandrum)
  - out of range fromAtom causes GetMorganFingerprintAsBitVect to segfault
 (github issue #1749 from adalke)
  - Generated SMARTS does not contain atomic chiral tags
 (github issue #1756 from greglandrum)
  - make the build work even if boost::serialization is disabled
 (github pull #1767 from greglandrum)
  - Fix typo in GetBoolProp documentation
 (github pull #1770 from jvansan)
  - Fingerprint segfaults with branchedPaths=False and useHs=False
 (github issue #1793 from chrishmorris)
  - Fix python linkage (primarily for conda builds)
 (github pull #1808 from greglandrum)
  - removeHs() should not remove H atoms that are contributing to the definition of a stereo bond
 (github pull #1810 from d-b-w)
  - global EmbedParameters objects should not be writeable in SWIG wrappers
 (github issue #1826 from greglandrum)
  - RDKit crashes when MolsToGridImage function is called with an empty iterable.
 (github issue #1829 from martin-sicho)


# Release_2017.09.1
(Changes relative to Release_2017.03.1)

## Important
- The fix for bug #1567 changes the way fragment SMILES are canonicalized.
  MolFragmentToSmiles() and canonicalizeFragment() will now often return
  different results
- The fix for bug #1604 changes the behavior of QueryAtom::setQuery(), which
  now deletes the current query before setting the new value. If you are using
  QueryAtom::setQuery() from C++ (or possibly Java), be sure that you are not
  also deleting that memory.

## Acknowledgements:
Brian Cole, Peter Gedeck, Guillaume Godin, Jan Halborg Jensen, Malitha Kabir,
Tuomo Kalliokoski, Brian Kelley, Noel O'Boyle, Matthew O'Meara, Pavel
Polishchuk, Cameron Pye, Christian Ribeaud, Stephen Roughley, Patrick Savery,
Roger Sayle, Nadine Schneider, Gregor Simm, Matt Swain, Paolo Tosco, Alain
Vaucher, Sam Webb, 'phenethyl', 'xiaotaw'

## Highlights:
- The new R-Group decomposition code provides a flexible and powerful tool for
  building R-group tables or datasets look in $RDBASE/Docs/Notebooks for
  example notebooks showing how to use this.
- Drawing of chemical reactions has been greatly improved and is now done using
  the C++ rendering code.
- The MaxMinPicker is dramatically faster.
- New descriptors: the QED descriptor has been added as have a large collection
  of new 3D descriptors and implementations of the USR and USRCAT fingerprints.

## New Features and Enhancements:
  - Bring back USR and USRCAT descriptors
 (github pull #1417 from greglandrum)
  - Generate a warning for conflicting bond directions
 (github issue #1423 from greglandrum)
  - expose and test GetDrawCoords()
 (github pull #1427 from greglandrum)
  - Improvement suggestions for SaltRemover
 (github issue #1431 from ribeaud)
  - Remove obsolete scripts from Scripts dir
 (github pull #1440 from greglandrum)
  - Support drawing reactions from C++
 (github pull #1444 from greglandrum)
  - QED code with unit test file
 (github pull #1445 from gedeck)
  - Add support for other datatypes to  ConvertToNumpyArray
 (github issue #1447 from pyeguy)
  - - updated FindCairo.cmake
 (github pull #1455 from ptosco)
  - - fixes PgSQL CMakeLists.txt to enable conda build on Windows
 (github pull #1457 from ptosco)
  - Some cleanups to make Travis builds faster
 (github pull #1464 from greglandrum)
  - ExplainPairScore does not support includeChirality=True
 (github issue #1466 from xiaotaw)
  - Add a collection of new 3D descriptors
 (github pull #1467 from greglandrum)
  - Update cartridge documentation to use ChEMBL 23
 (github issue #1491 from greglandrum)
  - First entry of the SubstructLibrary module
 (github pull #1493 from bp-kelley)
  - assorted fixes to get the current master branch to build on Windows
 (github pull #1495 from ptosco)
  - Support assignment of stereochemistry tags to bonds from 3D structure  
 (github issue #1497 from gncs)
  - Support black and white molecule drawing
 (github issue #1510 from greglandrum)
  - Missing def_readwrite for backgroundColour in rdMolDraw2D.cpp
 (github issue #1519 from goraj)
  - Adds canonicalization of atom maps
 (github pull #1521 from bp-kelley)
  - Implement stereoisomer enumeration
 (github pull #1531 from greglandrum)
  - Add a MolBundle class
 (github pull #1537 from greglandrum)
  - Provide support for color palettes in MolDraw2D
 (github pull #1546 from greglandrum)
  - A few reaction drawing tweaks
 (github pull #1549 from greglandrum)
  - R group improvements
 (github pull #1552 from greglandrum)
  - Add a canned Atom query for heavy atom degree
 (github issue #1563 from greglandrum)
  - Adds FreeSASA adapter
 (github pull #1565 from bp-kelley)
  - Added C++ version of getBestRMS()
 (github pull #1568 from psavery)
  - SMILES lexer optimization/enhancement
 (github pull #1575 from greglandrum)
  - Update IPythonConsole and PandasTools to use new drawing code
 (github pull #1577 from greglandrum)
  - Squashes warnings on cygwin
 (github pull #1578 from bp-kelley)
  - Support continuous highlighting in drawMolecules().
 (github pull #1579 from greglandrum)
  - Enhanced Similarity Maps depiction
 (github pull #1594 from gerebtzoff)

## Bug Fixes:
  - RDKit gets stuck on PubChem CID 102128817
 (github issue #1281 from TuomoKalliokoski)
  - MMP code not including molecules with no cuts
 (github issue #1406 from greglandrum)
  - Fixes PandasTools to also work with pandas 0.20
 (github pull #1410 from bp-kelley)
  - csharp input files out of date
 (github issue #1413 from greglandrum)
  - Fix cxsmiles parse on VS2008
 (github pull #1415 from mcs07)
  - MaxMinPicker picking non-existent element
 (github issue #1421 from greglandrum)
  - _isCallable clashes with Celery
 (github issue #1434 from momeara)
  - Impossible to build the RDKit from source without Python installed
 (github issue #1435 from greglandrum)
  - RemoveHs() removes H atom attached to dummy if it came from AddHs()
 (github issue #1439 from DrrDom)
  - fix a couple failing windows tests related to temp file removal
 (github pull #1446 from greglandrum)
  - SanitizeRxn fails with a runtime exception when unused Rlabels are in product
 (github issue #1448 from bp-kelley)
  - String module conversion bug
 (github pull #1452 from coleb)
  - GetConformerRMS() documentation is misleading
 (github pull #1459 from greglandrum)
  - URANGE_CHECK not doing its job in RWMol::addBond
 (github issue #1461 from baoilleach)
  - ExplainPairScore does not support includeChirality=True
 (github issue #1466 from xiaotaw)
  - MolToSmarts does not include atom-map or isotope info for molecules built from SMILES
 (github issue #1472 from greglandrum)
  - AdjustQueryProperties() removing properties from dummy atoms
 (github issue #1474 from greglandrum)
  - Fixes lookup for HELM Monomer 'D'
 (github pull #1477 from bp-kelley)
  - Aromatic rings composed solely of dummy atoms should not be kekulized
 (github issue #1478 from bp-kelley)
  - Directly specify rotor model used in QED.
 (github pull #1483 from bp-kelley)
  - Unicode problem with pidPS tests on Mac
 (github issue #1490 from greglandrum)
  - Pattern fingerprint setting bad bits with degree zero atoms
 (github issue #1496 from greglandrum)
  - Remove xlocale header
 (github pull #1501 from greglandrum)
  - Fixes atom documentation
 (github pull #1505 from bp-kelley)
  - TypeError from PandasTools.SaveXlsxFromFrame
 (github issue #1507 from pyeguy)
  - Removes trailing spaces after \ to fix windows compilation errors
 (github pull #1516 from bp-kelley)
  - prepareMolForDrawing() not in SWIG wrappers
 (github issue #1522 from greglandrum)
  - Bond is missing IsInRing methods in Java wrapper
 (github issue #1535 from sroughley)
  - Fixes blanking of non-query atom data when QueryAtomData was being pi…
 (github pull #1541 from bp-kelley)
  - ChemicalReaction code not calling setNoImplicit() when H counts are set.
 (github issue #1544 from greglandrum)
  -  Fixes failing build with MSVC
 (github pull #1547 from ptosco)
  - Kekulization error with cores from R-Group Decomposition
 (github issue #1550 from greglandrum)
  - Fixes double free for Dict::update
 (github pull #1571 from bp-kelley)
  - QueryAtom::setQuery() should delete the old query first
 (github pull #1604 from greglandrum)


# Release_2017.03.1
(Changes relative to Release_2016.09.1)

## Important
- The fix for bug #879 changes the definition of the layered fingerprint.
  This means that all database columns using layered fingerprints as well as
  all substructure search indices should be rebuilt.
- All C++ library names now start with RDKit (see #1349).

## Acknowledgements:
Brian Cole, David Cosgrove, JW Feng, Berend Huisman, Peter Gedeck, 'i-tub',
Jan Holst Jensen, Brian Kelley, Rich Lewis, Brian Mack, Eloy Felix Manzanares,
Stephen Roughley, Roger Sayle, Nadine Schneider, Gregor Simm, Matt Swain,
Paolo Tosco, Riccardo Vianello, Hsiao Yi

## Highlights:
  - It's now possible (though not the default) to pickle molecule properties
  with the molecule
  - There's a new, and still in development, "Getting started in C++" document.
  - A lot of the Python code has been cleaned up

## New Features and Enhancements:
  - Add removeHs option to MolFromSmiles()
 (github issue #554 from greglandrum)
  - support a fixed bond length in the MolDraw2D code
 (github issue #565 from greglandrum)
  - Pattern fingerprint should set bits for single-atom fragments.
 (github issue #879 from greglandrum)
  - Reviewed unit tests of rdkit.ML - coverage now 63.1%
 (github pull #1148 from gedeck)
  - Reviewed unit tests of rdkit.VLib - coverage now 67.1%
 (github pull #1149 from gedeck)
  - Removes exponetial numBonds behavior
 (github pull #1154 from bp-kelley)
  - Exposes normalize option to GetFlattenedFunctionalGroupHierarchy
 (github pull #1165 from bp-kelley)
  - Expose RWMol.ReplaceBond to Python
 (github pull #1174 from coleb)
  - Review of rdkit.Chem.Fraggle code
 (github pull #1184 from gedeck)
  - Add support for dative bonds.
 (github pull #1190 from janholstjensen)
  - Python 3 compatibility (issue #398)
 (github pull #1192 from gedeck)
  - 1194: Review assignments of range in Python code
 (github pull #1195 from gedeck)
  - Moved GenerateDepictionMatching[23]DStructure from Allchem.py to C++
 (github pull #1197 from DavidACosgrove)
  - Review rdkit.Chem.pharm#D modules
 (github pull #1201 from gedeck)
  - Find potential stereo bonds should return any
 (github pull #1202 from coleb)
  - Gedeck coverage sim div filters
 (github pull #1208 from gedeck)
  - Gedeck review unit test inchi
 (github pull #1209 from gedeck)
  - Coverage rdkit.Dbase
 (github pull #1210 from gedeck)
  - Coverage rdkit.DataStructs
 (github pull #1211 from gedeck)
  - UnitTestPandas works on Python3
 (github pull #1213 from gedeck)
  - Cleanup and improvement to test coverage of PandasTools
 (github pull #1215 from gedeck)
  - Cleanup of rdkit.Chem.Fingerprints
 (github pull #1217 from gedeck)
  - Optimization of UFF and MMFF forcefields
 (github pull #1218 from ptosco)
  - Support for ChemAxon Extended SMILES/SMARTS
 (github issue #1226 from greglandrum)
  - Improved test coverage for rdkit.Chem.Fingerprints
 (github pull #1243 from gedeck)
  - Adding a few tests for coverage utils
 (github pull #1244 from gedeck)
  - Make Pandastools modifications to generic RDkit functionality more obvious
 (github pull #1245 from gedeck)
  - Rename test file and cleanup
 (github pull #1246 from gedeck)
  - Review of rdkit.Chem.MolKey
 (github pull #1247 from gedeck)
  - Review tests in rdkit.Chem.SimpleEnum
 (github pull #1248 from gedeck)
  - Move execution of DocTests in rdkit.Chem into a UnitTest file
 (github pull #1256 from gedeck)
  - Review code in rdkit.Chem.Suppliers
 (github pull #1258 from gedeck)
  - Add python wraps
 (github pull #1259 from eloyfelix)
  - Rename file UnitTestDocTests in rdkitChem
 (github pull #1263 from gedeck)
  - Gedeck rdkit chem unit test surf
 (github pull #1267 from gedeck)
  - cleanup rdkit.Chem.Lipinski and rdkit.Chem.GraphDescriptors
 (github pull #1268 from gedeck)
  - Address Issue #1214
 (github pull #1275 from gedeck)
  - Dev/pickle properties
 (github pull #1277 from bp-kelley)
  - Remove unused test boilerplate
 (github pull #1288 from gedeck)
  - Refactored the script SDFToCSV
 (github pull #1289 from gedeck)
  - Dev/rdmmpa api update
 (github pull #1291 from bp-kelley)
  - Fix/rogers fixes
 (github pull #1293 from bp-kelley)
  - Remove expected (error) output during unit tests
 (github pull #1298 from gedeck)
  - Refactor FeatFinderCLI and add unittests
 (github pull #1299 from gedeck)
  - Refactor BuildFragmentCatalog - 1
 (github pull #1300 from gedeck)
  - Review of rdkit.Chem code - 1
 (github pull #1301 from gedeck)
  - Minor cleanup in rdkit.Chem
 (github pull #1304 from gedeck)
  - Start using py3Dmol in the notebook
 (github pull #1308 from greglandrum)
  - Add the option to match formal charges to FMCS
 (github pull #1311 from greglandrum)
  - Review of rdkit.Chem.Subshape
 (github pull #1313 from gedeck)
  - Review rdkit.Chem.UnitTestSuppliers
 (github pull #1315 from gedeck)
  - Add cis/trans tags to double bonds
 (github pull #1316 from greglandrum)
  - MolDraw2D: make custom atom labels easier
 (github issue #1322 from greglandrum)
  - MolDraw2D: allow DrawMolecules() to put all molecules in one pane
 (github issue #1325 from greglandrum)
  - Refactoring rdkit.Chem.SATIS
 (github pull #1329 from gedeck)
  - Minor cleanup of rdkit.Chem.SaltRemover
 (github pull #1330 from gedeck)
  - Review rdkit.chem.FunctionalGroups and rdkit.Chem.UnitTestSuppliers
 (github pull #1331 from gedeck)
  - Get the tests working with python 3.6
 (github pull #1332 from greglandrum)
  - add "RDKit" to the beginning of all library names
 (github pull #1349 from greglandrum)
  - Fix/sanitizerxn merge hs
 (github pull #1367 from bp-kelley)
  - Update AllChem.py
 (github pull #1378 from BerendHuisman)

## New Java Wrapper Features:

## Bug Fixes:
  - python2 code in python3 install
 (github issue #1042 from kcamnairb)
  - Fixes #1162 (resMolSupplierTest failing with boost 1.62)
 (github pull #1166 from ptosco)
  - add missing $RDKLIBS to cartridge build
 (github pull #1167 from rvianello)
  - Include <boost/cstdint.hpp> for uint64_t
 (github pull #1168 from mcs07)
  - replace std::map::at with std::map::find
 (github pull #1169 from mcs07)
  - Fix Trajectory GetSnapshot behaviour after Clear
 (github pull #1172 from mcs07)
  - Add Contrib dir to RDPaths
 (github pull #1176 from mcs07)
  - RDThreads.h: No such file or directory
 (github issue #1177 from gncs)
  - this now builds with vs2008
 (github pull #1178 from greglandrum)
  - Add information on building RDkit on macOS using conda
 (github pull #1180 from gedeck)
  - new sequence capabilities not available from either Python or Java
 (github issue #1181 from greglandrum)
  - Gets the reaction sanitization code working correctly on 32bit systems
 (github pull #1187 from greglandrum)
  - Adds RDProps to c# wrapper
 (github pull #1188 from bp-kelley)
  - fix compatibility with PostgreSQL 9.2
 (github pull #1189 from greglandrum)
  - Fixes memory leak in closeCheckMolFiles, fixes valgrind read issue in…
 (github pull #1200 from bp-kelley)
  - Support valences of 4 and 6 for Te
 (github issue #1204 from hsiaoyi0504)
  - Stereochemistry not output to SMILES when allHsExplicit=True
 (github issue #1219 from greglandrum)
  - Remove deprecated string module functions
 (github pull #1223 from gedeck)
  - Turns on -fpermissive for gcc >= 6 and boost < 1.62
 (github pull #1225 from bp-kelley)
  - all-atom RMSD used to prune conformers in embedding code, docs say heavy-atom RMSD is used
 (github issue #1227 from greglandrum)
   - FindPotentialStereoBonds() failure
 (github issue #1230 from greglandrum)
  - make the Pandas version checking more robust
 (github pull #1239 from greglandrum)
  - Failure to embed larger aromatic rings
 (github issue #1240 from greglandrum)
   - fixed build failure on Windows due to missing link to library
 (github pull #1241 from ptosco)
  - fixed a test failure on Windows due to CR+LF encoding
 (github pull #1242 from ptosco)
  - MolFromMolBlock sanitizing when it should not be
 (github issue #1251 from greglandrum)
  - PMI descriptors incorrect
 (github issue #1262 from greglandrum)
  - Reactions don't modify isotope unless chemical element is specified for the product
 (github issue #1266 from i-tub)
  - Do not include the 3D descriptors in rdkit.Chem.Descriptors.descList
 (github issue #1287 from greglandrum)
  - ring stereochemistry perception failing for spiro centers
 (github issue #1294 from greglandrum)
  - Property pickling test failing on windows
 (github issue #1348 from greglandrum)
  - Fixes overflow error in boost when compiler chooses int for enum type
 (github pull #1351 from bp-kelley)
  - Hybridization type of group 1 metals
 (github issue #1352 from richlewis42)
  - bad python docs for some distance geometry functions
 (github issue #1385 from greglandrum)
  - Bond from reactant not added to product
 (github issue #1387 from greglandrum)
  - int32_t with no namespace in MolPickler.h
 (github issue #1388 from greglandrum)

## Contrib updates:
  - Chemical reaction role assignment code from Nadine Schneider
 (github pull #1185 from NadineSchneider)

## Deprecated code (to be removed in a future release):
- rdkit.Chem.MCS: please use rdkit.Chem.rdFMCS instead

# Release_2016.09.1
(Changes relative to Release_2016.03.1)

## Important
- The adjustQueryParameters structure has been rewritten. If you were using
  this in your code, you'll need to update your code.

## Acknowledgements:
Brian Cole, Piotr Dabrowski, Jan Domanski, Peter Gedeck, Richard Hall, Brian
Kelley, Joos Kiener, 'maddogcz', John Mayfield, 'michalsta', Michal Nowotka,
'philopon', Nico Pulver, Sereina Riniker, Stephen Roughley, Roger Sayle, Nadine
Schneider, Gianluca Sforna, Peter Shenkin, Paolo Tosco, David Turbert, Riccardo
Vianello, Maciek Wojcikowski  

## Highlights:
 - New AdjustQueryProperties() (adjustQueryProperties() in C++) for fine-tuning substructure queries.
 - ReactionEnum functionality adds significant new capabilities for doing library enumeration
 - Similarity searches with the PostgreSQL cartridge are substantially faster
 - New 3D descriptors (requires Eigen3 if you are building them yourself)

## New Features and Enhancements:
  - Trajectory/Snapshot objects
 (github pull #863 from ptosco)
  - Adds Avalon fingerprints to default set
 (github pull #871 from bp-kelley)
  - Adds the default index to the building block templates
 (github pull #873 from bp-kelley)
  - Pandas: Allow reading just the properties from SDF file
 (github pull #883 from mwojcikowski)
  - Dev/filtercatalog functional groups
 (github pull #885 from bp-kelley)
  - Dev/preprocessrxn cpp
 (github pull #892 from bp-kelley)
  - Rollup of warning squashing (with some tests diagnostics thrown in)
 (github pull #895 from bp-kelley)
  - Adds RDAny (smaller generic holder) Updates all used dictionaries
 (github pull #896 from bp-kelley)
  - expose FPS functions to SWIG
 (github pull #897 from greglandrum)
  - Add SaveFile method to the PyMol wrapper
 (github pull #898 from greglandrum)
  - Add a MultiFPBReader class
 (github pull #909 from greglandrum)
  - Improved Python doc strings for Trajectory/Snapshot objects
 (github pull #912 from ptosco)
  - Added support for building the gzip'd stream test
 (github pull #914 from ptosco)
  - Improved Trajectory Python doc strings
 (github pull #915 from ptosco)
  - improve error reporting for kekulization failures
 (github pull #919 from greglandrum)
  - Feat/github934
 (github pull #939 from greglandrum)
  - Add support for a simplified aromaticity model.
 (github pull #942 from greglandrum)
  - Dev/moldescriptors callables
 (github pull #944 from bp-kelley)
  - Dev/cleanup warnings
 (github pull #948 from greglandrum)
  - Modifications to enable building with MinGW compilers
 (github pull #960 from ptosco)
  - Made DistGeomHelpers test robust against small 3D coordinate variations
 (github pull #961 from ptosco)
  - Adds aromatization and reaction options to AdjustQuery
 (github pull #965 from bp-kelley)
  - Improved planarity for ETKDG
 (github pull #967 from sriniker)
  - Fixes built-in popcount in PgSQL cartridge on Windows
 (github pull #978 from ptosco)
  - A variety of drawing-related changes
 (github pull #986 from greglandrum)
  - Get pango 2D depiction to work with cairocffi
 (github pull #998 from ptosco)
  - Adds Atom atom map and rlabel apis
 (github pull #1004 from bp-kelley)
  - Dev/chemtransforms chirality
 (github pull #1006 from bp-kelley)
  - Added the option to label deuterium and tritium as D and T
 (github pull #1011 from ptosco)
  - Adds replaceCore function that takes a matchVect
 (github pull #1013 from bp-kelley)
  - Add an initial version of wavy bonds
 (github pull #1014 from greglandrum)
  - remove a compiler warning
 (github pull #1019 from greglandrum)
  - Make the Contrib directory available in RDConfig
 (github pull #1024 from NadineSchneider)
  - Adds some additional canned atom and bond query definitions
 (github pull #1047 from greglandrum)
  - Draw crossed bonds
 (github pull #1052 from greglandrum)
  - Alex/struct checker apr15
 (github pull #1054 from bp-kelley)
  - MolDraw2D: allow the amount of padding around atom labels to be adjusted.
 (github issue #1056 from greglandrum)
  - Add multiple molecule drawing to the C++ interface
 (github pull #1059 from greglandrum)
  - add pickle support to FilterCatalog
 (github pull #1063 from greglandrum)
  - Issue #1066: Improved .gitignore file
 (github pull #1068 from gedeck)
  - Cleanup of Scaffolds Python code
 (github pull #1069 from gedeck)
  - Consistent formatting of Python code
 (github issue #1071 from gedeck)
  - Improved test coverage of Python code
 (github pull #1081 from gedeck)
  - Improved test coverage of rdkit.DataStructs
 (github pull #1083 from gedeck)
  - Add some 3D molecular descriptors (requires Eigen3)
 (github pull #1084 from greglandrum)
  - Conformer GetPos returns a numpy array rather than a tuple of tuples
 (github pull #1087 from jandom)
  - make the 3D descriptors available in the Descriptors module
 (github pull #1097 from greglandrum)
  - Documentation update.
 (github pull #1100 from greglandrum)
  - Provide SVG output from the cartridge
 (github pull #1109 from greglandrum)
  - Allow the output of ROMol::debugMol() to show up in jupyter
 (github pull #1110 from greglandrum)
  - Dev/reaction enumeration
 (github pull #1111 from bp-kelley)
  - yapf formatting of recent changes to Python code in rdkit and Code
 (github pull #1120 from gedeck)
  - Add a parameters structure for controlling the embedding options.
 (github pull #1121 from greglandrum)
  - add more detailed error reporting when python tests fail in TestRunner.py
 (github pull #1122 from greglandrum)
  - add support for a default constructor to the python-exposed RWMol class
 (github pull #1129 from greglandrum)
  - The RunStruchk function is not exposed in pyAvalonTools
 (github issue #1130 from pulveni1)
  - SSSR performance improvements to support larger systems
 (github pull #1131 from coleb)
  - Script PythonFormat.py will test the RDkit python code for conformance with the agreed format using yapf
 (github pull #1133 from gedeck)
  - support additional trans-uranic elements
 (github pull #1134 from greglandrum)
  - Expanded sequence support
 (github pull #1140 from greglandrum)
  - add UGM link to documentation
 (github pull #1142 from David-Turbert)
  - Remove iPythonConsole configuration for normal Draw tests
 (github pull #1146 from gedeck)
  - Wrap DetectBondStereoChemistry in python
 (github pull #1156 from coleb)

## New Database Cartridge Features:
  - Provide SVG output from the cartridge
 (github pull #1109 from greglandrum)
  - Add cartridge support for adjustQueryProperties()
 (github pull #949 from greglandrum)
 - refactoring of the postgresql cartridge
(github pull #992 from rvianello)

## New Java Wrapper Features:
  - Expose filtermatch to swig
 (github pull #1117 from bp-kelley)
  - adjustQueryProperties()
  - Java wrappers for Trajectory/Snapshot objects
  (github pull #977 from ptosco)
  - Added getAlignmentTransform to ROMol.i to expose in Java SWIG wrapper
 (github pull #1155 from sroughley)

## Bug Fixes:
  - initialization of the PeriodicTable object should be made thread-safe
 (github issue #381 from greglandrum)
  - AssignAtomChiralTagsFromStructure() not recognizing chiral S
 (github issue #607 from greglandrum)
  - Fixed a few typos in Code/PgSQL/rdkit/CMakeLists.txt
 (github pull #867 from ptosco)
  - MergeQueryHs explicit H warning when no explicit Hs were actually used
 (github issue #868 from bp-kelley)
  - Fixes regression in python api CalcNumRotatableBonds
 (github pull #870 from bp-kelley)
  - Single atoms setting radius 1 bits in Morgan fingerprints
 (github issue #874 from greglandrum)
  - Providing subImgSize argument to MolsToGridImage() causes drawing failure
 (github issue #876 from greglandrum)
  - javadoc failure on CentOS 7
 (github pull #878 from ptosco)
  - adjust cartridge tests after the fix for #874
 (github pull #884 from greglandrum)
  - bugreport: invalid handling of negation of aromaticity when parsing SMARTS
 (github issue #893 from michalsta)
  - Fixes depictor problem with empty fragments
 (github pull #894 from greglandrum)
  - Fix building with G++ on Mac OS X
 (github pull #900 from johnmay)
  - linked additional libs to fix a build failure on Windows
 (github pull #901 from ptosco)
  - Rdkit 2016_03_1 generate SVG typo in Python bindings
 (github issue #903 from maddogcz)
  - PAINS filters update fails when old Python is installed
 (github issue #904 from greglandrum)
  - rdMolDraw2D.PrepareMolForDrawing() should not default to forceCoords=True
 (github issue #906 from greglandrum)
  - AddHs() using 3D coordinates with 2D conformations
 (github issue #908 from greglandrum)
  - ugly coordinates generated for peptide chains
 (github issue #910 from greglandrum)
  - Cartridge: makefile not using -O2 for C code.
 (github issue #920 from greglandrum)
  - Removes incorrect setting of hasNonPodData
 (github pull #923 from bp-kelley)
  - cleanups of RDLog's tee behavior
 (github pull #926 from greglandrum)
  - initialize boost::once_flag properly
 (github pull #927 from greglandrum)
  - sys not imported in IPythonConsole.py
 (github issue #928 from greglandrum)
  - AddTee is now SetTee
 (github pull #930 from bp-kelley)
  - mistake in SVG generated for wedged bonds
 (github issue #932 from greglandrum)
  - PandasTools AttributeError with pandas-0.18.1
 (github issue #933 from philopon)
  - Jupyter Notebooks: Issue with PyMol.MolViewer on Windows
 (github issue #936 from kienerj)
  - Subshape module: Not Python 3 compatible
 (github issue #937 from kienerj)
  - property dictionaries leaking memory
 (github issue #940 from greglandrum)
  - Bug when removing stereo info?
 (github pull #946 from mnowotka)
  - Distorted aromatic rings from ETKDG
 (github issue #952 from greglandrum)
  - MolDraw2D: default color should not be cyan
 (github issue #953 from greglandrum)
  - GetPropNames() no longer working on Atoms or Bonds
 (github issue #955 from greglandrum)
  - Kekulization issues post successful smiles parsing
 (github issue #962 from bp-kelley)
  - Fixes includes for older boost/gcc
 (github pull #966 from bp-kelley)
  - ugly conformations can be generated for highly constrained ring systems
 (github issue #971 from greglandrum)
  - Cleanup bad conformations
 (github pull #973 from greglandrum)
  - Unnecessary warnings in rxn.validate()
 (github issue #975 from greglandrum)
  - Minor fix to Code/GraphMol/Wrap/testTrajectory.py
 (github pull #979 from ptosco)
  - prepareMolForDrawing(): Do not add Hs to some three-coordinate Cs
 (github issue #982 from greglandrum)
  - MolDraw2D: wedged bonds between chiral centers drawn improperly
 (github issue #983 from greglandrum)
  - Fix format-security GCC warning
 (github pull #984 from giallu)
  - MolDraw2D scaling problems
 (github issue #985 from greglandrum)
  - RIght-justified elements in RCSB SDF files can now be parsed
 (github pull #994 from ptosco)
  - Right-justified elements in RCSB SDF files raise an exception
 (github issue #995 from ptosco)
  - ChemReactions: Bugfix in copy constructor
 (github pull #996 from NadineSchneider)
  - PgSQL README typos
 (github pull #997 from ptosco)
  - Fixes rounding errors in test
 (github pull #1001 from bp-kelley)
  - Fixes middle-justified symbols in sd files, adds M_CHG tests
 (github pull #1002 from bp-kelley)
  - fix compatibility issues with postgres < 9.5 (#1000)
 (github pull #1005 from rvianello)
  - Fixes MMFF94 aromaticity perception and ChemicalForceFields.MMFFHasAllMoleculeParams()
 (github pull #1007 from ptosco)
  - fixes typo which breaks the PostgreSQL cartridge build on Windows
 (github pull #1008 from ptosco)
  - Fix Inchi being hardcoded into PostgreSQL
 (github pull #1009 from ptosco)
  - Support ETKDG from within the SWIG wrappers
 (github pull #1010 from greglandrum)
  - move definition of computedPropName to namespace RDKit::detail
 (github issue #1017 from greglandrum)
  - fix non-inchi build
 (github pull #1018 from greglandrum)
  - Fixes #1018
 (github pull #1020 from ptosco)
  - GetSSSR interrupts by segmentation fault
 (github issue #1023 from PiotrDabr)
  - FMCS fix for Windows DLLs
 (github pull #1030 from ptosco)
  - Cause ImportError from failed dlopen of the rdBase.so shared library to propagate.
 (github pull #1032 from coleb)
  - typos in MMPA hash code
 (github issue #1044 from greglandrum)
  - MolOps::cleanUp() being called by CTAB parser even when sanitization isn't on
 (github issue #1049 from greglandrum)
  - Bond::BondDir::EITHERDOUBLE not exposed to python
 (github issue #1051 from greglandrum)
  - add python3 compatibility
 (github pull #1057 from greglandrum)
  - doc updates from Dave Cosgrove
 (github pull #1060 from greglandrum)
  - Fix leak with renumberAtoms() in the SWIG wrappers
 (github pull #1064 from greglandrum)
  - Timings on Windows with Python 3
 (github pull #1067 from ptosco)
  - computeInitialCoords() should call the SSSR code before it calls assignStereochemistry()
 (github issue #1073 from greglandrum)
  - Remove duplicates doesn't work on first column in rdkit.Dbase.DbUtils.GetData
 (github issue #1082 from gedeck)
  - clear up a bunch of windows warnings
 (github pull #1086 from greglandrum)
  - MolsToGridImage barfs on '&' in labels, at least with useSVG=True
 (github issue #1090 from shenkin)
  - Fixes csharp build for 64 bit systems
 (github pull #1098 from bp-kelley)
  - Cartridge: some C++ functions returning pointers to local storage
 (github issue #1106 from greglandrum)
  - Check for doubles after other integer types when reporting properties
 (github pull #1115 from bp-kelley)
  - Replace has_key use in Python (#issue1042)
 (github pull #1132 from gedeck)
  - fix moldraw2d headers installation path
 (github pull #1143 from giallu)
  - Remove iPythonConsole configuration for normal Draw tests
 (github pull #1146 from gedeck)
  - Adds SWIGWIN definition in WIN32 if not 32bit
 (github pull #1158 from bp-kelley)
  - Fix/java win64 memoryleak
 (github pull #1159 from bp-kelley)

## Deprecated code (to be removed in a future release):
  - rdkit.VLib python module
  - SanitizeRxn parameters "ChemDrawRxnAdjustParams" has been renamed to
    "MatchOnlyAtRgroupsAdjustParams".  These settings did not reflect
    how integrations with SciQuest or the Perkin Elmer ELN behaved and
    were confusing to users (especially since they were not explicit)

## Removed code:

## Contrib updates:
  - added an implementation of the Gobbi Atom-Atom-Path (AAP) similarity
 (github pull #1015 from Richard-Hall)

## Other:

# Release_2016.03.1
(Changes relative to Release_2015.09.2)

## Important
In order to build the RDKit, it is now necessary to have at least v1.7 of numpy installed.

## Acknowledgements:
Note: The RDKit has the wonderful "problem" that there are a lot of
contributors and it's tough for me to capture them all to put together release
notes. I don't even know many of the contributors (which is *awesome!*)
The names here come largely from what I pull in an automated way from github.
In cases where there's no real name listed in github, I either guessed
or used just the github alias in quotes. If I got it wrong, please let me know!

Josep Arus, Nik Bates-Haus, Andrew Dalke, 'DoliathGavid', 'elcaceres', Peter
Gedeck, James Jeffryes, Brian Kelley, Juuso Lehtivarjo, Rich Lewis, Daniel Lowe,
'maddogcz', Kozo Nishida, Michal Nowotka, Axel Pahl, Steven Roughley, Alexander
Savelyev, Nadine Schneider, Gianluca Sforna, Teague Sterling, Nik Stiefl, Matt
Swain, Eric Ting, Paolo Tosco, Samo Turk, Riccardo Vianello

## Highlights:
- Improvements to the build system: it's now much easier to build with InChI
  and/or Avalon support since cmake now knows how to fetch the appropriate
  source code for you. Building the PostgreSQL cartridge is now integrated into
  normal build process.
- Some improvements to molecule rendering and Jupyter notebook integration: The
  new `Draw.PrepareMolForDrawing()` function takes care of standard tasks like
  wedging bonds, kekulization, and adding chiral Hs. `Draw.MolsToGridImage()`
  can generate SVGs and uses the new molecular drawing code for PNGs when
  possible. The Jupyter notebook integration uses the new drawing code when
  possible.
- Error and warning messages from the C++ core can now be displayed in the
  Jupyter notebook

## Bug Fixes:
  - Sanitizer rejects higher valency halides
 (github issue #115 from dan2097)
  - Bad E/Z assignment from ctab
 (github issue #188 from greglandrum)
  - bad E/Z assignment from ctab
 (github issue #192 from greglandrum)
  - Documentation is still python2 specific.
 (github issue #374 from greglandrum)
  - SVG export - Python 3 support
 (github issue #398 from maddogcz)
  - FragmentOnBonds() producing incorrect chirality
 (github issue #511 from greglandrum)
  - Rings containing all dummy atoms with single bonds are flagged as aromatic
 (github issue #518 from greglandrum)
  - IPython integration broken with latest Jupyter
 (github issue #666 from samoturk)
  - Added missing include/forward declarations
 (github pull #668 from ptosco)
  - Fixes a memory leak in fragmentMol
 (github pull #669 from bp-kelley)
  - resetVect option being ignored by reaccsToFingerprint()
 (github issue #671 from greglandrum)
  - failure in AddHs when addCoords is true and coords are all zero
 (github issue #678 from greglandrum)
  - 404 error for the link to Installation instructions
 (github issue #679 from EricTing)
  - Fix java8 build
 (github pull #681 from greglandrum)
  - Smiles containing "[as]" do not parse.
 (github issue #682 from greglandrum)
  - SMARTS reaction triggers invariant violation on chiral compounds
 (github issue #685 from JamesJeffryes)
  - partially specified chiral substructure queries don't work properly
 (github issue #688 from bp-kelley)
  - ExactMolWt ignoring the mass of the electron
 (github issue #694 from greglandrum)
  - Bad 1-4 bounds matrix elements in highly constrained system
 (github issue #696 from greglandrum)
  - More ChEMBL molecules that fail bounds smoothing
 (github issue #697 from greglandrum)
  - Molecule serialization doesn't read/write atomic numbers above 128
 (github issue #713 from greglandrum)
  - AddHs cip rank is declared <int> should be unsigned int?
 (github issue #717 from bp-kelley)
  - ensure line endings are handled consistently for all users
 (github pull #729 from rvianello)
  - Fixes return type of operator[] (fails on later clangs)
 (github pull #733 from bp-kelley)
  - Fix/thread safe localeswitcher line endings
 (github pull #743 from bp-kelley)
  - Fixes Boost 1.46 issues with type traits
 (github pull #748 from bp-kelley)
  - PR #749 causes seg faults on windows
 (github issue #750 from greglandrum)
  - Fixes notebook problems with newer jupyter installs
 (github pull #753 from bp-kelley)
  - Double bond geometry loss on calling removeHs
 (github issue #754 from sroughley)
  - Bug fix to getShortestPath
 (github pull #757 from JLVarjo)
  - reversed stereochemistry with sulfoxides and ring closures
 (github issue #760 from greglandrum)
  - libRDBoost.so.1: undefined symbol
 (github issue #762 from kozo2)
  - Removed -Xdoclint:none flag when packing org.RDKitDoc.jar
 (github pull #763 from undeadpixel)
  - AnyBond specification treated as single when joining rings in SMARTS
 (github issue #766 from teaguesterling)
  - CanonicalRankAtomsInFragment() leaks when called from Python
 (github issue #769 from greglandrum)
  - MolCanvas2D drawing upside down
 (github issue #774 from greglandrum)
  - Drawing single-atom molecules hangs.
 (github issue #781 from greglandrum)
  - chiral lexical order for ring closure after branch
 (github issue #786 from adalke)
  - surface -> self.surface
 (github pull #787 from mnowotka)
  - Chem.MolToSmarts param misnomer
 (github issue #792 from elcaceres)
  - Fixes MolToSmarts python docs
 (github pull #793 from bp-kelley)
  - npscorer.py: Py3 compat and importable from other locations
 (github #801 from apahl)
  - Pre-condition Violation: bad bond type
 (github issue #805 from nbateshaus)
  - rooted atom fingerprint non identical for the same molecules
 (github issue #811 from nisti74)
  - test60RunSingleReactant() not being run
 (github issue #825 from greglandrum)
  - PostgreSQL bug fixes
 (github pull #835 from ptosco)
  - Crash while running testGithub497() on Windows
 (github pull #842 from ptosco)
  - Return value of NumRadicalElectrons and NumValenceElectrons should be integer
 (github issue #846 from gedeck)
  - Fixed a bug in getUFFAngleBendParams()
 (github pull #850 from ptosco)
  - Lines used to wedge bonds are too thick
 (github issue #852 from greglandrum)
  - Fix out of range dereference in MCS code.
 (github pull #857 from DoliathGavid)
  - Atom symbols in wrong order if bond comes from right
 (github issue #860 from greglandrum)

## New Features and Enhancements:
  - switch to using new version of avalon toolkit
 (github issue #382 from greglandrum)
  - MolDraw2D: Expand basic drawing api
 (github issue #417 from greglandrum)
  - MolDraw2D: add options
 (github issue #424 from greglandrum)
  - fixed FutureWarning in PeriodicTable.py
 (github pull #665 from richlewis42)
  - first pass, using google style
 (github pull #672 from greglandrum)
  - Use sets instead of and map. Minor comments cleanup.
 (github pull #675 from DoliathGavid)
  - Dev/squash msvc14 warnings
 (github pull #684 from bp-kelley)
  - Fix/stop unnecessary filtercatalog updates
 (github pull #690 from bp-kelley)
  - Add RDK_USE_BOOST_SERIALIZATION configure option (On by default)
 (github pull #691 from bp-kelley)
  - Minor optimizations of the force field minimization code, fix for issue 696
 (github pull #693 from greglandrum)
  - Include cis/trans stereochemistry when useChirality=true with the morgan fingerprints
 (github issue #695 from greglandrum)
  - Fixed a couple of compilation warnings in Resonance.cpp/Resonance.h
 (github pull #701 from ptosco)
  - Dev/run single reactant
 (github pull #705 from bp-kelley)
  - Updates CMAKE_SOURCE_DIR to CMAKE_CURRENT_SOURCE_DIR
 (github pull #707 from bp-kelley)
  - Make LocaleSwitcher threadsafe
 (github issue #710 from greglandrum)
  - Exposes Get/Set Double, Int, Uint and bool props to molecules
 (github pull #711 from bp-kelley)
  - Speed up molblock generation
 (github pull #712 from greglandrum)
  - Expose generateOneProductSet?
 (github issue #721 from DoliathGavid)
  - Add a reader for FPB files (still experimental)
 (github pull #724 from greglandrum)
  - replace std::map::at with std::map::operator[]
 (github pull #730 from rvianello)
  - Fix/get double prop get props asdict
 (github pull #734 from bp-kelley)
  - Add support for Tversky similarity to the FPB reader
 (github pull #735 from greglandrum)
  - Fix ConformerParser to use const std::string &
 (github pull #737 from mcs07)
  - Fix/expose invariant exception
 (github pull #740 from bp-kelley)
  - Support CTABs where the second letter in atom symbols is capitalized
 (github issue #741 from greglandrum)
  - Adds support for capturing RDLogs in Python StdErr streams
 (github pull #749 from bp-kelley)
  - Allow adding Hs only to atoms matching a query operator
 (github issue #758 from greglandrum)
  - Add argument to addHs allowing only certain Hs to be considered
 (github pull #759 from greglandrum)
  - avoid the multiple definition of rdkitVersion/boostVersion
 (github pull #761 from rvianello)
  - cleanup possible pythonObjectToVect leaks in python wrappers
 (github issue #764 from greglandrum)
  - Stop possible core leaks in pythonObjectToVect()
 (github pull #770 from greglandrum)
  - Add C++ function to prepare mol for rendering
 (github issue #771 from greglandrum)
  - Prefer wedging bonds to Hs
 (github issue #772 from greglandrum)
  - Add prepareMolForDrawing() function to C++
 (github pull #775 from greglandrum)
  - Support blanks in MolsToGridImage()
 (github issue #776 from greglandrum)
  - A number of small additions and features to the drawing code
 (github pull #802 from greglandrum)
  - Support larger isotope deltas in the chirality assignment
 (github issue #803 from greglandrum)
  - Adds option RDK_USE_COMPLEX_ROTOR_DEFINITION
 (github pull #810 from bp-kelley)
  - add Draw.MolsToSVGGrid()
 (github pull #817 from greglandrum)
  - make Hs black instead of gray
 (github pull #819 from greglandrum)
  - Fix alignMols so that it takes into account of QueryAtoms and QueryBonds
 (github pull #821 from DoliathGavid)
  - feat/github831: Add getText() static method.
 (github pull #832 from greglandrum)
  - Add an unfolded count-based version of the RDKFingerprint
 (github pull #838 from NadineSchneider)
  - Add some utils functions to ChemReactions
 (github pull #840 from NadineSchneider)
  - Autodetect boost c++ library and compile with matching one
 (github pull #845 from bp-kelley)
  - Add automatic downloads of junit.jar
 (github pull #859 from greglandrum)

## New Database Cartridge Features:
  - support providing InChI (or InChI key) generation options in cartridge
 (github pull #755 from greglandrum)
  - building the cartridge is now integrated with the cmake build system
 (github pull #785 from ptosco)

## New Java Wrapper Features:
  - Add a bit more control over the lazy MaxMin picker to the java layer
 (github pull #791 from greglandrum)
  - Ensure reduceProductToSideChains exposed in Java/Swig
 (github issue #744 from bp-kelley)

## Deprecated code (to be removed in next release):

## Removed code:

## Contrib updates:

## Other:

# Release_2015.09.2
(Changes relative to Release_2015.09.1)

## Acknowledgements:
Brian Kelley, Paolo Tosco, Riccardo Vianello

## Bug Fixes:
  - Fixed a post-decrement which causes a crash when compiling under Windows with MSVC 9
  (from ptosco)
  - Fixes a memory leak in fragmentMol
  (github #669 from bp-kelley)
  - MMPA compile error with Microsoft Visual C++ Compiler for Python 2.7
  (github #655 from rvianello)

# Release_2015.09.1
(Changes relative to Release_2015.03.1)

## Acknowledgements:

Pierre Bhoorasingh, Gungor Budak, Andrew Dalke, JP Ebejer, Peter Ertl,
Jan Holst Jensen, Brian Kelley, Joos Kiener, Noel O'Boyle, Axel Pahl,
Sereina Riniker, Alexander Savelyev, Roger Sayle, Nadine Schneider,
Andrew Stretton, Paolo Tosco, Samo Turk, JL Varjo, Riccardo Vanello,
Maciek Wojcikowski

## Highlights:

  - Addition of parsers/writers for sequence notation, FASTA, and basic HELM
  - Improved conformation generation based on experimental torsional parameters
  - Much better filtering of generated conformations to ensure they
    match the chirality of the input structure
  - New method for enumerating molecular resonance structures
  - Addition of a molecular FilterCatalog data structure

## Bug Fixes:
  - Draw.MolToImage(mol) does not work for Python 3, because cairo for Python 3 has not yet implemented Surface.create_for_data
 (github issue #460 from apahl)
  - SDWriter.close() fails when the underlying stream has an error
 (github issue #498 from greglandrum)
  - Hexafluorophosphate cannot be handled
 (github issue #510 from greglandrum)
  - Labels of highlighted atoms are invisible
 (github issue #519 from NadineSchneider)
  - MolDraw2D: Fix in highlighting atoms
 (github pull #521 from NadineSchneider)
  - Cartridge: index failing for molecular equality in some circumstances
 (github issue #525 from greglandrum)
  - Bad ring finding in a complex fused ring
 (github issue #526 from greglandrum)
  - Fixed crash upon closing a gzip/bzip2 stream opened in binary mode for use with SDWriter under Python3
 (github pull #531 from ptosco)
  - Regression: _smilesAtomOutputOrder incorrect for dot disconnected molecules
 (github issue #532 from baoilleach)
  - Fix #532 - smilesAtomOutputOrder incorrect
 (github pull #535 from baoilleach)
  - Fix Python3 encoding for FilterCatalog/Entry serialization
 (github pull #537 from bp-kelley)
  - Catalog::setCatalogParams needs to be virtual now
 (github pull #538 from bp-kelley)
  - Bonds in allyl cation are not conjugated
 (github issue #539 from greglandrum)
  - Fixes GitHub issue 539
 (github pull #540 from ptosco)
  - SaltBuilder._initPatterns incorrectly handles SMARTS errors
 (github issue #541 from adalke)
  - merging query Hs failing on recursive SMARTS
 (github issue #544 from greglandrum)
  - Crash in O3A alignment when running multi-threaded
 (github issue #546 from greglandrum)
  - PyMol.py: changed xmlrpc import to have Python2/Python3 compatibility
 (github pull #547 from apahl)
  - fix MMPA bugs for some tests
 (github pull #548 from AlexanderSavelyev)
  - TFD fix for single bonds adjacent to triple bonds
 (github pull #550 from sriniker)
  - Canonicalization paper Aug2015
 (github pull #552 from NadineSchneider)
  - Chirality not affected by atom-map index
 (github issue #553 from adalke)
  - Implicit Hs should not appear in depictions for query atoms.
 (github issue #556 from greglandrum)
  - Fix issue with invalid reactions throwing NameError
 (github pull #559 from bp-kelley)
  - InChI radicals not properly converted
 (github issue #562 from pierrelb)
  - MMPA code not python3 compatible
 (github issue #564 from greglandrum)
  - mmpa: fix bug with num_of_cuts > 2 case
 (github pull #566 from AlexanderSavelyev)
  - Incorrect stereochemistry after embedding
 (github issue #568 from greglandrum)
  - changed FrameToGridImage() so that the dataframe index can be used as legend
 (github pull #570 from apahl)
  - MolDraw2DCairo.GetDrawingText() doesn't work with Python3
 (github issue #571 from greglandrum)
  - addBond return value
 (github issue #572 from JLVarjo)
  - Process aborts during ForwardSDMolSupplier gc when the file object is closed
 (github issue #579 from adalke)
  - Fix/update pains filter catalog
 (github pull #581 from bp-kelley)
  - Importing PandasTools on Windows fails due to Salts.txt
 (github issue #583 from baoilleach)
  - renumberAtoms() not setting conformer dimensionality properly
 (github issue #584 from greglandrum)
  - stereo atoms property on double bonds not being updated properly with insertMol
 (github issue #608 from greglandrum)
  - UFF Atom type not properly assigned to lanthanides
 (github issue #613 from greglandrum)
  - segfault from MolToInchi when bad bond stereochem info is present
 (github issue #614 from greglandrum)
  - MQN12 (heavy atom count) seems to be always 0.
 (github issue #623 from kienerj)
  - fmcs: fix issue with initial seed for PR 580
 (github pull #624 from AlexanderSavelyev)
  - fmcs: fixes #631 with chiralirty
 (github pull #634 from AlexanderSavelyev)
  - Fixes sprintf not found on some gcc compiles
 (github pull #635 from bp-kelley)
  - Fix AppVeyor and Travis UnitTests
 (github pull #636 from bp-kelley)
  - Fixes #629 - python GetSubstructureMatch thread safety
 (github pull #637 from bp-kelley)
  - Fix regressions occurring when building with msvc9
 (github pull #638 from rvianello)
  - Fix/python gil release on rdkit threadsafe sss only
 (github pull #639 from bp-kelley)
  - ctest not running some of the python tests.
 (github issue #643 from greglandrum)
  - Issue643
 (github pull #646 from greglandrum)
  - Fix/various bug fixes filtercatalog and bad operator
 (github pull #648 from bp-kelley)
  - unlocking or destroying a locked mutex in the substructure matcher
 (github issue #653 from greglandrum)
  - MMPA compile error with Microsoft Visual C++ Compiler for Python 2.7
 (github issue #655 from rvianello)
  - new canon: fix in special symmetry invariant
 (github pull #663 from NadineSchneider)

## New Features and Enhancements:
  - enable popcount by default for cartridge
 (github issue #428 from greglandrum)
  - Added the RSMD calculation over N molecules in the cookbook.
 (github pull #495 from malteseunderdog)
  - Modified force field constraint tests to be more robust
 (github pull #503 from ptosco)
  - Fix mol drawing on Python3 (issue #460)
 (github pull #504 from apahl)
  - mmpa first version was added
 (github pull #505 from AlexanderSavelyev)
  - Forcefield tests now use RDKit::feq() instead of RDKit::round()
 (github pull #506 from ptosco)
  - SDMolSupplier(), setData() and strictParsing
 (github pull #507 from ptosco)
  - Improvements to LoadSDF and WriteSDF
 (github pull #513 from samoturk)
  - updates to mmpa. reduce number of smiles parsing
 (github pull #515 from AlexanderSavelyev)
  - Some enhancements for the new canonicalization
 (github pull #520 from NadineSchneider)
  - mmpa: remove boost_regex dependency at all. Add new test references
 (github pull #527 from AlexanderSavelyev)
  - Support getting atoms involved in Pharm2D bits
 (github issue #530 from greglandrum)
  - Optimized MMFF::MMFFOptimizeMoleculeConfs()
 (github pull #534 from ptosco)
  - RDKit learns how to filter PAINS/BRENK/ZINC/NIH via FilterCatalog
 (github pull #536 from bp-kelley)
  - Expose Conformer's copy constructor to Python
 (github issue #545 from greglandrum)
  - PyMol.py: changed xmlrpc import to have Python2/Python3 compatibility
 (github pull #547 from apahl)
  - Update PAINS smarts to validated set.  Always use mergeQueryHs when reading Smarts
 (github pull #549 from bp-kelley)
  - Add a curated set of PAINS filters to the RDKit
 (github issue #555 from greglandrum)
  - Update pains from wehi_pains.csv
 (github pull #560 from bp-kelley)
  - Change MMPA to use CanonicalRankAtoms instead of _CIPRank
 (github issue #561 from adalke)
  - Add adjustQuery() function to make substructure queries more specific.
 (github issue #567 from greglandrum)
  - changed sascorer.py to enable import from different location
 (github pull #569 from apahl)
  - add export_values() to enums in the python wrapper where it's sensible to do so
 (github issue #573 from greglandrum)
  - Support Sheridan's BT and BP fingerprints
 (github issue #574 from greglandrum)
  - Locale dependent float for _GasteigerCharge
 (github issue #577 from adalke)
  - fmcs: implement adding an initial seed structure
 (github pull #580 from AlexanderSavelyev)
  - Where possible convert docs from RST to MD
 (github issue #585 from greglandrum)
  - [UGM2015] Autodetection of numThreads
 (github issue #586 from mwojcikowski)
  - Generating SVG Images with Transparent Background
 (github issue #587 from gungorbudak)
  - updates to PandasTools.LoadSDF
 (github pull #599 from adalke)
  - Can control mol depiction size with PandasTools.molSize = (200,200).
 (github pull #600 from samoturk)
  - pandas performance and functionality improvements
 (github pull #601 from adalke)
  - Adding documentation for installation with conda.
 (github pull #602 from strets123)
  - Automatic atom reordering in TorsionFingerprints
 (github pull #603 from sriniker)
  - remove bare excepts
 (github pull #606 from adalke)
  - Added option to use SVG rendering in pandas data frames
 (github pull #609 from samoturk)
  - Handle inserting molecules with conformers into molecules without conformers
 (github issue #610 from greglandrum)
  - If wedged bonds are already present, write them to mol blocks
 (github issue #611 from greglandrum)
  - Dev/filter catalog java wrapper
 (github pull #612 from bp-kelley)
  - Support extended reduced graphs
 (github issue #615 from greglandrum)
  - port NumSpiroCenters and NumBridgeheadAtoms descriptors to C++
 (github issue #617 from greglandrum)
  - Add parser/writer for peptide sequences
 (github issue #620 from greglandrum)
  - Add parser/writer for FASTA
 (github issue #621 from greglandrum)
  - Add parser/writer for HELM
 (github issue #622 from greglandrum)
  - Migrate std::string APIs to const std::string &
 (github pull #627 from bp-kelley)
  - Chirality tests
 (github pull #628 from sriniker)
  - Improvements of TFD
 (github pull #630 from sriniker)
  - Added ResonanceMolSupplier
 (github pull #632 from ptosco)
  - Image tostring/fromstring methods replaced by tobytes/frombytes
 (github pull #644 from rvianello)
  - ET(K)DG implementation
 (github pull #647 from sriniker)
  - Build multithreading support by default when boost::threads is present
 (github issue #649 from greglandrum)
  - Minimal SWIG Java wrappers for ResonanceMolSupplier
 (github pull #657 from ptosco)

## New Database Cartridge Features:
  - Support for PostgreSQL v8.x has been removed
  - NumSpiroCenters and NumBridgeheadAtoms added

## New Java Wrapper Features:
  - Support for FilterCatalogs
  - Support for ResonanceMolSuppliers

## Deprecated code (to be removed in next release):

## Removed code:
  - rdkit/DataStructs/BitVect.py : a C++ version is used, this was only present for historical reasons
  - rdkit/DataStructs/SparseIntVect.py : a C++ version is used, this was only present for historical reasons

## Contrib updates:
  - Addition of Peter Ertl's Natural Product Likeness score.

## Other:
  - Much of the documentation has been translated from RST to MD

# Release_2015.03.1
(Changes relative to Release_2014.09.2)

## IMPORTANT

 - This release has a new algorithm for canonical atom ordering. This
   means that canonical SMILES generated with the new version will be
   different from those generated with previous versions.

## Acknowledgements:

David Cosgrove, Andrew Dalke, JP Ebejer, Niko Fechner, Igor Filippov,
Patrick Fuller, David Hall, J Bach Hardie, Jan Holst Jensen, Brian
Kelley, Rich Lewis, John May, Michael Reutlinger, Sereina Riniker,
Alexander Savelyev, Roger Sayle, Nadine Schneider, Gianluca Sforna,
Paolo Tosco, Samo Turk, JL Varjo, Riccardo Vianello

## Highlights:

  - A new algorithm for generating canonical atom orders. The new
    algorithm is faster and more robust than the old one.
  - C++-based molecule drawing code, allows consistent molecule
    renderings from C++, Java, and Python. This will become the
    default renderer in the next release.
  - General performance improvements and reduction of memory usage.
  - Torsion Fingerprints for comparing 3D conformations to each other
  - MCS code now available from the PostgreSQL cartridge

## Bug Fixes:

  - fmcs: use the zero bond type instead of other
    (github issue #368 from AlexanderSavelyev)
  - bug fixed in TorsionFingerprints.GetTFDMatrix
    (github issue #376 from sriniker)
  - rdkit.Chem.MolDb.Loader_sa does not work with python3.4
    (github issue #390)
  - ChemReactions: Bugfix/Memleak-fix in runReactants
    (github issue #394 from NadineSchneider)
  - TorsionConstraint bug fix
    (github issue #395 from ptosco)
  - Fixed LoadSDF to keep 3D info
    (github pull #401 from samoturk)
  - Incorrect expected absolute stereochemistries in a test
    (github issue #407)
  - GetSubstructMatches() consumes all available memory
    (github issue #409)
  - Bugfix in the chirality handling of chemical reactions
    (github pull #410 from NadineSchneider)
  - fixed two minor bugs in MMFF code
    (github issue #416 from ptosco)
  - Varied sanitise rejection with hydrogen representation
    (github issue #418)
  - Fixed two trivial bugs
    (github issue #419 from ptosco)
  - RDKit learns how to roundtrip MOLFile values.
    (github issue #420 from bp-kelley)
  - cairoCanvas.py python3 compatibility
    (github issue #426 from bach-hardie)
  - Chem.FragmentOnSomeBonds() should update implicit H count on aromatic heteroatoms when  addDummies is False
    (github issue #429)
  - Chem.FragmentOnSomeBonds() crashes if the bond list is empty
    (github issue #430)
  - Increase limit for smallest ring size
    (github issue #431 from cowsandmilk)
  - Problems caused by heteroatoms with radicals in aromatic rings.
    (github issue #432)
  - Conversion from mol to InChI getting ring stereo wrong
    (github issue #437)
  - Metals in mol2 blocks handled incorrectly
    (github issue #438)
  - Fixed a few tests failing when the Windows git client is used
    (github pull #439 from ptosco)
  - Fixed tests failing on Windows when retrieving sources through the  Windows git client
    (github pull #440 from ptosco)
  - Conformers not copied correctly in renumberAtoms
    (github issue #441)
  - Radicals are not correctly assigned when reading from SMILES
    (github issue #447)
  - moving RDBoost/Exceptions.h to RDGeneral
    (github pull #458 from rvianello)
  - Add code to accept blank SMILES input.
    (github issue #468 from janholstjensen)
  - Accept empty SMILES and SMARTS
    (github issue #470)
  - Fix MolFile Atom Line List Writer
    (github issue #471 from bp-kelley)
  - Moved 3D ipython renderer to dependency
    (github pull #472 from patrickfuller)
  - Windows build/test failure fixes
    (github issue #473 from ptosco)
  - install missing FMCS/Graph.h header file
    (github pull #478 from rvianello)
  - added const qualifiers to some methods of Atom/Bond iterator classes
    (github pull #479 from rvianello)
  - Bugfix in SmilesWrite and some additional tests for getMolFrags function
    (github issue #482 from NadineSchneider)
  - Removed a while(1) {} in BFGSOpt.h which might result in an infinite loop
    (github issue #484 from ptosco)
  - Gasteiger charge calculation fails with hexavalent sulfur #485
    (github issue #485)
  - SmilesWriter not creating automatic name values for molecules read from CTABs
    (github issue #488)
  - Fix StringType access, remove unused imports
    (github issue #494 from bp-kelley)

## New Features:

  - Isomeric fix in PandasTools
    (github issue #369 from samoturk)
  - added SaveXlsxFromFrame - first version
    (github issue #371 from samoturk)
  - New feature: Torsion fingerprints
    (github issue #372 from sriniker)
  - Add function to extract a molecule with a single (particular) conformer from a multiconf mol
    (github issue #384)
  - Added C++ and Python helpers to retrieve force-field parameters
    (github issue #387 from ptosco)
  - Support providing all options to SWIG-wrapped FMCS
    (github issue #397)
  - Add function to request if calling UpdatePropertyCache is necessary
    (github issue #399)
  - Add function to test if UpdatePropertyCache is necessary
    (github issue #400 from NadineSchneider)
  - Substructure highlighting in pandas dataframe (fixes #362)
    (github issue #403 from nhfechner)
  - Added SDF Export to PandasTools and adjusted SDF Import
    (github issue #404 from nhfechner)
  - support count-based avalon fingerprint
    (github issue #408)
  - New C++ drawing code
    (github issue #412 from greglandrum)
  - RDKit learns how to compute code coverage for tests
    (github issue #413 from bp-kelley)
  - Dictionary access is saniztized and optimized.
    (github issue #414 from bp-kelley)
  - expose MolOps::rankAtoms() and MolOps::rankAtomsInFragment() to python
    (github issue #421)
  - Dev/expose rank atoms to python
    (github issue #422 from bp-kelley)
  - rdkit learns how to wrap a proper RWMol in python
    (github issue #423 from bp-kelley)
  - Docs: document "magic" property values that are used throughout the code
    (github issue #425)
  - MolDraw2D: expose class to Python
    (github issue #433)
  - RDKit learns how to query properties on Atoms
    (github issue #442 from bp-kelley)
  - Issue445: provide helper functions for multithreaded evaluation of some expensive functions
    (github issue #448 from greglandrum)
  - RDKit learns how to release the GIL in python
    (github pull #449 from bp-kelley)
  - Dev/property queries
    (github pull #450 from bp-kelley)
  - Support a confId argument to the atom pair fingerprinting code
    (github issue #453)
  - Save the atom bookmarks so we can deconvolute reaction products.
    (github pull #454 from bp-kelley)
  - Cartridge: Support converting no structs to InChI
    (github issue #455)
  - RDKit learns how to expose ChemicalReaction copy constructor to python
    (github pull #456 from bp-kelley)
  - chirality flag was implemented for fmcs() function
    (github pull #466 from AlexanderSavelyev)
  - Support copy and deepcopy properly for at least Mol and RWMol
    (github issue #467)
  - Cartridge: add qmol_from_smiles() and qmol_from_ctab()
    (github issue #469)
  - restore java and python wrappers. New parameter (matchChiralTag)
    (github issue #477 from AlexanderSavelyev)
  - Added a Python wrapper for getShortestPath()
    (github issue #487 from ptosco)
  - Dev/merge query hs no unmapped atoms
    (github issue #490 from bp-kelley)

## New Database Cartridge Features:

  - The MCS code is now available within the cartridge
  - The functions qmol_from_smiles() and qmol_from_ctab()

## New Java Wrapper Features:

  - The new molecule rendering code is accessible from the SWIG wrappers.

## Deprecated code (to be removed in next release):

  - C++: The functionality in $RDBASE/Code/GraphMol/MolDrawing has been
    superseded by the new drawing code in $RDBASE/Code/GraphMol and will
    be removed in the next release.
  - Python:
     - rdkit/Dbase/Pubmed
     - rdkit/Chem/fmcs (this has been superseded by the C++ implementation)
  - Cartridge: support for v8.x of PostgreSQL (v8.4 is no longer
    supported by the PostgreSQL project team as of July 2014)

## Removed code:

  - the method Atom::setMass() has been removed. Please use setIsotope()
    instead.
  - the methods involving an atom's dativeFlag have been removed.

## Contrib updates:

## Other:
  - Python 2.6 support is deprecated. Starting with the next RDKit
release, we will only support python 2.7 and python 3.4 and
higher. Python 2.6 has not been supported since October 2013. If you
believe that you are stuck with python 2.6 because of the version of
RHEL you are running, please read this post to learn about your
options:
http://www.curiousefficiency.org/posts/2015/04/stop-supporting-python26.html
  - The RDKit molecule objects (ROMol and RWMol) now require about 15%
less memory to store


# Release_2014.09.2
(Changes relative to Release_2014.09.1)

## Acknowledgements:
Sereina Riniker, Nadine Schneider, Paolo Tosco

## Bug Fixes:
- SMILES parser doing the wrong thing for odd dot-disconnected construct
 (github issue #378)
- O3A code generating incorrect results for multiconformer molecules
 (github issue #385)
- Suppliers probably not safe to read really large files
 (github issue #392)
- Torsion constraints not worrking properly for negative torsions
 (github issue #393)
- Core leak in reactions
 (github issue #396)


# Release_2014.09.1
(Changes relative to Release_2014.03.1)

## Acknowledgements:
Andrew Dalke, James Davidson, Jan Domanski, Patrick Fuller, Seiji
Matsuoka, Noel O'Boyle, Sereina Riniker, Alexander Savelyev, Roger
Sayle, Nadine Schneider, Matt Swain, Paolo Tosco, Riccardo Vianello,
Richard West

## Bug Fixes:
- Bond query information not written to CTAB
 (github issue #266)
- Bond topology queries not written to CTABs
 (github issue #268)
- Combined bond query + topology query not correctly parsed from CTAB
 (github issue #269)
- SWIG wrapped suppliers leak memory on .next()
 (github issue #270)
- SWIG wrappers don't build with SWIG 3.0.x
 (github issue #277)
- core leak from DataStructs.ConvertToNumpyArray
 (github issue #281)
- MolTransforms not exposed to Java wrapper
 (github issue #285)
- Seg fault in ReactionFromRxnBlock
 (github issue #290)
- BitInfo from GetHashedMorganFingerprint() has non-folded values
 (github issue #295)
- bad inchi for chiral S when the molecule is sanitized
 (github issue #296)
- Cannot generate smiles for ChEBI 50252
 (github issue #298)
- Either molecule-molecule substruct matching is wrong *OR* the docs for Atom::Match incorrect
 (github issue #304)
- fluorine F-F  gives segmentation fault with MMFF forcefield
 (github issue #308)
- cartridge: MACCS similarity wrong when using the builtin popcount and the index
 (github issue #311)
- Substructure Search via SMARTS implicit hydrogens
 (github issue #313)
- SMARTS output for [x] is wrong
 (github issue #314)
- Bonds not being set up properly in renumberAtoms
 (github issue #317)
- Python 2 code in python 3 branch
 (github issue #326)
- Linking error with ICC 15.0 on Linux
 (github issue #327)
- Using explicit hydrogens in the SMILES lead to the same AP FP for two different molecules
 (github issue #334)
- memory leaks when smiles/smarts parsers fail
 (github issue #335)
- No double bond stereo perception from CTABs when sanitization is turned off
 (github issue #337)
- missing MACCS key 44 might be found
 (github issue #352)
- Hydrogens in mol blocks have a valence value set
 (github issue #357)
- Computed props on non-sanitized molecule interfering with substructure matching
 (github issue #360)
- Fixed a weakness in the angular restraint code
 (github pull #261 from ptosco)
- A few fixes to improve MMFF/UFF robustness
 (github pull #274 from ptosco)
- Static webGL rendering fix
 (github pull #287 from patrickfuller)
- Revert #include ordering in SmilesMolSupplier.cpp
 (github pull #297 from mcs07)
- Add missing include for RDDepict::compute2DCoords
 (github pull #301 from baoilleach)
- Herschbach-Laurie fallback implemented to fix GitHub 308
 (github pull #312 from ptosco)
- Issue #320 Making GetBestRMS more idiot-proof
 (github pull #322 from jandom)
- Update URLs to InChI API after inchi-trust.org website redesign.
 (github pull #341 from rwest)

## New Features:
- Should be able to do intramolecular bond breaking in reactions.
 (github issue #58)
- Support reactions in cartridge
 (github issue #223)
- Documentation of Inchi methods
 (github issue #240)
- add DescribeQuery() to Bond python wrapper
 (github issue #267)
- support avalon fingerprint in cartridge
 (github issue #286)
- support partial fragmentation with fragmentOnSomeBonds
 (github issue #288)
- Add calcNumHeterocycles() descriptor
 (github issue #351)
- C++ implementation of FMCS algorithm
- Reordering feature for Butina clustering
 (github pull #302 from sriniker)
- Changes and new functions for the calculation of RMS values between conformers of a molecule
 (github pull #306 from sriniker)
- Extended chemical reaction functionality and add chemical reactions to cartridge
 (github pull #315 from NadineSchneider)
- Custom color to highlight atoms in Mol2Image
 (github pull #316 from jandom)
- Several different fingerprint algorithms for chemical reactions are now available
- add Chem.Draw.MolToQPixmap
 (github pull #355 from mojaie)


## New Database Cartridge Features:
- *NOTE:* the configuration variable rdkit.ss_fp_size has been renamed to rdkit.sss_fp_size
- Chemical reactions and several operations on them are now supported
- Avalon fingerprints now supported (when support has been compiled in)


## New Java Wrapper Features:
- FMCS implementation exposed
- Fingerprints for chemical reactions
- Possible core leak in some of the MolSuppliers was fixed

Deprecated modules (to be removed in next release):
- Projects/SDView4
- rdkit/utils/
  - GUIDs.py
  - GenLicense.py
  - Licensing.py
  - PiddleTools.py
  - PilTools.py
  - REFile.py
  - SliceTools.py
- rdkit/Logger

Removed modules:

## Contrib updates:

## Other:
- The RDKit now supports both python3 and python2.
- There is now conda integration for the RDKit.
- SMILES generation is substantially faster


# Release_2014.03.1
(Changes relative to Release_2013.09.2)

## IMPORTANT
 - Due to a bug fix in the rotatable bonds definition, the default
   rotatable bond calculation returns different values than before.
   This also affects MQN descriptor #18.

## Acknowledgements:
Paul Czodrowski, James Davidson, Markus Elfring, Nikolas Fechner, Jan Holst Jensen, Christos Kannas, Sereina Riniker, Roger Sayle, Paolo Tosco, Samo Turk, Riccardo Vianello, Maciej Wójcikowski, Toby Wright

## Bug Fixes:
- Dict::DataType declaration causing problems with C++11 std::lib
 (github issue 144)
- Pre-condition Violation in AllChem.Compute2DCoords
 (github issue 146)
- GetSimilarityMapForFingerprint() fails when similarity is zero
 (github issue 148)
- PatternFingerprint failure for substructure matching
 (github issue 151)
- query atoms don't match ring queries
 (github issue 153)
- Incorrect SMILES generated after calling MMFF parameterization
 (github issue 162)
- Problems with Xe from SDF
 (github issue 164)
- Radicals not being used in atom--atom matches
 (github issue 165)
- Cannot skip sanitization while reading PDB
 (github issue 166)
- Distance Geometry embedding not thread safe
 (github issue 167)
- O3A::align() and O3A::trans() now return "true" RMSD value
 (github pull 173)
- RangeError when pre-incrementing or decrementing AtomIterators
 (github issue 180)
- ctabs do not contain wedged bonds for chiral s
 (github issue 186)
- ctabs do not contain "A" when appropriate
 (github issue 187)
- Problems round-tripping Al2Cl6 via CTAB
 (github issue 189)
- Don't merge Hs onto dummies
 (github issue 190)
- Wavy bonds to Hs in CTABs should affect the stereochemistry of attached double bonds
 (github issue 191)
- Rendering binary compounds as ClH, FH, BrH or IH rather than putting H first.
 (github issue 199)
- Fixed data race condition in Code/GraphMol/MolAlign/testMolAlign.cpp
 (github pull 202)
- Re-prepared SDF/SMILES files of the MMFF validation suite + a fix
 (github pull 205)
- Problems round-tripping P with non-default valence.
 (github issue 206)
- Added a stricter definition of rotatable bonds as a new function in the ...
 (github pull 211)
- Code/GraphMol/AddHs patch proposal
 (github pull 212)
- Fix: Changed getNumReactantTemplates to GetNumReactantTemplates.
 (github pull 219)
- aromatic B ("b") causes errors from SMARTS parser
 (github issue 220)
- Segmentation fault for MMFF optimization with dummy atoms
 (github issue 224)
- isMoleculeReactantOfReaction() and isMoleculeProductOfReaction() not useable from SWIG wrappers
 (github issue 228)
- cartridge: mol_from_ctab() ignores argument about keeping conformers
 (github issue 229)
- Reaction not correctly preserving chirality on unmapped atoms.
 (github issue 233)
- AllChem.AssignBondOrdersFromTemplate() fails with nitro groups
 (github issue 235)
- Fix molecule dataframe rendering in pandas 0.13.x
 (github pull 236)
- Dummy labels copied improperly into products
 (github issue 243)
- Two bugfixes in MMFF code
 (github pull 248)
- seg fault when trying to construct pharmacophore with no conformation
 (github issue 252)
- EmbedMolecule() should not create a conformer for molecules that have zero atoms
 (github issue 256)
- cartridge: dice similarity calculation does not use USE_BUILTIN_POPCOUNT flag
 (github issue 259)
- cartridge: similarity calculations wrong for maccs fps when USE_BUILTIN_POPCOUNT flag is set
 (github issue 260)

## New Features:
- Expose gasteiger charge calculation to SWIG
 (github issue 152)
- Added additional functionality to PandasTools
 (github pull 155)
- Add MMFFHasAllMoleculeParams() to SWIG interface
 (github issue 157)
- O3A code should throw an exception if the parameterization is not complete.
 (github issue 158)
- Support zero order bonds
 (github issue 168)
- Add attachmentPoint argument to ReplaceSubstructs
 (github issue 171)
- Forcefield constraints (distances, angles, torsions, positions)
 (github pull 172)
- Add kekulize flag to SDWriter
 (github issue 174)
- Support operator= for RWMol
 (github issue 175)
- Get GetAromaticAtoms() and GetQueryAtoms() working from python
 (github issue 181)
- Support richer QueryAtom options in Python
 (github issue 183)
- Support writing V3000 mol blocks
 (github issue 184)
- Allow disabling the building of tests
 (github issue 185)
- Expand DbCLI to allow updating databases
 (github issue 197)
- Code refactoring and enhancement to allow for O3A alignment according to atom-based Crippen logP contribs
 (github pull 201)
- call MolOps::assignStereochemistry() with flagPossibleStereoCenters true from within the molecule parsers.
 (github issue 210)
- Support passing of file-like PandasTools.LoadSDF
 (github pull 221)
- Reaction SMARTS parser should support agents
 (github issue 222)
- Add function to MolOps to allow a molecule to be split into fragments based on a query function
  This is useable from python as Chem.SplitMolByPDBResidues() and Chem.SplitMolByPDBChainId()
 (github issue 234)
- Adding option useCounts for Morgan fingerprints
 (github pull 238)
- support SimpleEnum functionality for adding recursive queries to reactions
 (github issue 242)
- Additional functions for bit vectors
 (github pull 244)
- Support of RDK fingerprints added to SimilarityMaps
 (github pull 246)
- add get3DDistance
- support 3D distances in the atom pair fingerprints
 (github issue 251)
- added MolOps::get3DDistanceMat() (Chem.Get3DDistanceMatrix() from python)


## New Database Cartridge Features:
- Support configuration of fingerprint sizes in cartridge.
 (github issue 216)
- Add mol_to_ctab(mol, bool default true) to Postgres cartridge.
 (github pull 230)
- Adds sum formula function to PG cartridge.
 (github pull 232)

## New Java Wrapper Features:

Deprecated modules (to be removed in next release):

Removed modules:
- The CMIM integration (previously available to python in the rdkit.ML.FeatureSelect package)
  has been removed due to license incompatibility.

## Contrib updates:
- Added Contribution to train ChEMBL-based models
 (github pull 213)
- ConformerParser functionality
 (github pull 245)

## Other:
- The Open3DAlign code is considerably faster.
- The SMILES parsing code is faster.
- Fix Bison 3.x incompabtility
 (github pull 226)
- Add Travis support
 (github pull 227)
- port of rdkit.ML  bindings from Python/C API to boost::python
 (github pull 237)
- The code now builds more easily using the Anaconda python distribution's
  conda package manager
 (github pull 247)

# Release_2013.09.2
(Changes relative to Release_2013.09.1)

## Acknowledgements:
Andrew Dalke, JP Ebejer, Daniel Moser, Sereina Riniker, Roger Sayle, Manuel Schwarze, Julia Weber

## Bug Fixes:
- cannot pickle unsanitized molecules
  (github issue 149)
- Problems reading PDB files when locale is DE
  (github issue 170)
- calling RWMol::clear() leaves property dict empty
  (github issue 176)
- zero atom molecule generates exception in MolToSmiles when
  rootedAtAtom is provided
  (github issue 182)
- bond orders not being set when PDB files are read
  (github issue 194)
- GenMACCSKeys() raises an exception with an empty molecule
  (github issue 195)
- left-justified SDF bond topology of "0" raises an unexpected
  exception
  (github issue 196)

# Release_2013.09.1
(Changes relative to Release_2013.06.1)

## Acknowledgements:
James Davidson, JP Ebejer, Nikolas Fechner, Grégori Gerebtzoff, Michal Nowotka, Sereina Riniker, Roger
Sayle, Gianluca Sforna, Matthew Szymkiewicz, Paolo Tosco, Dan Warner,

## IMPORTANT
 - Due to a bug fix in the parameter set, the MolLogP and MolMR
   descriptor calculators now return different values for molecules
   with pyrrole (or pyrrole-like) Ns.

## Bug Fixes:
 - The pymol ShowMol method can now handle molecules with more than
   999 atoms (they are sent via PDB)
 - Various stability improvements to the Pandas integration.
   (github issues 129 and 51)
 - Some RDKit methods require python lists and don't allow passing
   numpy arrays or pandas series directly
   (github issue 119)
 - mol2 parser not setting E/Z flags on double bonds
   (github issue 114)
 - Incorrect angle terms in UFF
   (github issue 105)
 - Problems with stereochemistry flags and PathToSubmol()
   (github issue 103)
 - Bad Crippen atom type for pyrrole H
   (github issue 92)
 - PandasTools tests fail with Pandas v0.12
   (github issue 91)
 - Isotope information not affecting chirality
   (github issue 90)
 - properties are not read from SDF files with V3000 mol blocks.
   (github issue 88)
 - assignStereochemistry does not remove bond wedging that shouldn't be there.
   (github issue 87)
 - Drawing code modifies wedge bonds in reactions
   (github issue 86)
 - Stereochemistry not perceived when parsing CTABs unless sanitization is done.
   (github issue 82)
 - 2D rendering issue for epoxide ( CAS  70951-83-6)
   (github issue 78)
 - PandasTools doctests should be failing, but are not
   (github issue 75)
 - Better handling of radicals to/from mol files
   (github issue 73)
 - Benzothiazolium structure can be parsed from ctab, but the SMILES generated cannot be processed.
   (github issue 72)
 - Chem.MolFromInch hangs on CID 23691477 and CID 23691480
   (github issue 68)
 - Chem.MolFromInchi on CHEMBL104337 leads to segmentation fault
   (github issue 67)
 - "Could not embed molecule." (The Anthony Conundrum)
   (github issue 55)

## New Features:
 - Add fragmentOnBonds() to python wrapper
   (github issue 142)
 - Allow renumbering atoms in a molecule.
   (github issue 140)
 - MMFF94 and MMFF94S support
 - implementation of the Open3DAlign rigid alignment algorithm
 - Support for reading and writing PDB files
 - The python function AllChem.AssignBondOrdersFromTemplate() can be
   used to assign bond orders from a reference molecule to the bonds
   in another molecule. This is helpful for getting bond orders
   correct for PDB ligands.
   (github issue 135)
 - Bond lengths, angles, and torsions can now be queries and adjusted.
   (github issue 132)
 - Implementation of similarity maps
   (github issue 94)
 - Python implementation of the Fraggle similarity algorithm.
   See Jameed Hussain's presentation from the 2013 UGM for details:
   https://github.com/rdkit/UGM_2013/blob/master/Presentations/Hussain.Fraggle.pdf?raw=true
 - SparseIntVects now support -=, +=, /=, and *= with ints from C++
   and Python
 - support \\ in SMILES
   (github issue 136)
 - Support a similarity threshold in DbCLI
   (github issue 134)
 - Support construction molecules from other molecules in the python wrapper
   (github issue 133)
 - support tversky similarity in DbCLI
   (github issue 130)
 - support tversky similarity in cartridge
   (github issue 121)
 - support reading and writing reactionComponentType and reactionComponentNumber from ctabs
   (github issue 118)
 - Add in-place forms of addHs(), removeHs(), and mergeQueryHs()
   (github issue 117)
 - modify MolOps::cleanUp() to support this azide formulation: C-N=N#N
   (github issue 116)
 - Dihedral rotation exposed in python
   (github issue 113)
 - Support for cairocffi (cairo drop-in replacement that plays nicely with virtualenv)
   (github issue 80)
 - Grey color for Hydrogens
   (github issue 97)
 - Improvements to the Dict interface in C++
   (github issue 74)
 - customizable drawing options
   (github issue 71)
 - Add method for setting the chiral flag in mol blocks
   (github issue 64)
 - New descriptors added (Python only for now):
   MaxPartialCharge(),MinPartialCharge(),MaxAbsPartialCharge(),MinAbsPartialCharge(),
   MaxEStateIndex(),MinEStateIndex(),MaxAbsEStateIndex(),MinAbsEStateIndex()

## New Database Cartridge Features:

## New Java Wrapper Features:
 - MMFF support
 - PDB reading and writing
 - Open3DAlign support


Deprecated modules (to be removed in next release):

Removed modules:

## Contrib updates:
 - The MMPA implementation has been updated
   See Jameed Hussain's tutorial from the 2013 UGM for details:
   https://github.com/rdkit/UGM_2013/tree/master/Tutorials/mmpa_tutorial
   [Jameed Hussain]
 - An implementation of Ertl and Schuffenhauer's Synthetic
   Accessibility score is available in Contrib/SA_Score
   [Peter Ertl, Greg Landrum]
 - Command line scripts for the Fraggle similarity algorithm
   See Jameed Hussain's presentation from the 2013 UGM for details:
   https://github.com/rdkit/UGM_2013/blob/master/Presentations/Hussain.Fraggle.pdf?raw=true
   [Jameed Hussain]

## Other:
 - Some of the changes to UFF deviate from the published force
   field. Specifics of the changes, and the reasoning behind them, are
   in Paolo Tosco's 2013 RDKit UGM presentation:
   https://github.com/rdkit/UGM_2013/blob/master/Presentations/Tosco.RDKit_UGM2013.pdf?raw=true
 - Reaction drawing has been improved. Support for reaction drawing
   has been added to the IPython notebook.


# Release_2013.06.1
(Changes relative to Release_2013.03.2)

Administrivia note:
In the course of this release cycle, development was moved over
entirely to github. The sourceforge svn repository no longer contains
an up-to-date version of the code.

## Acknowledgements:
Andrew Dalke, JP Ebejer, Nikolas Fechner, Roger Sayle, Riccardo Vianello,
Yingfeng Wang, Dan Warner

## Bug Fixes:
 - The docs for Descriptors.MolWt are now correct (GitHub #38)
 - Molecules coming from InChi now have the correct molecular
   weight. (GitHub #40)
 - RemoveAtoms() no longer leads to problems in canonical SMILES
   generation when chiral ring atoms are present. (GitHub #42)
 - Atom invariants higher than the number of atoms in the molecule can
   now be provided to the atom pairs and topological torsions
   fingerprinters. (GitHub #43)
 - A typo with the handling of log levels was fixed in the python
   wrapper code for InChI generation. (GitHub #44)
 - Stereochemistry no longer affects canonical SMILES generation if
   non-stereo SMILES is being generated. (GitHub #45)
 - The ExactMolWt of [H+] is no longer zero. (GitHub #56)
 - The MPL canvas now has an addCanvasDashedWedge() method. (GitHub
   #57)
 - RWMol::insertMol() now copies atom coordinates (if
   present). (GitHub #59)
 - The "h" primitive in SMARTS strings now uses the method
   getTotalNumHs(false) instead of getImplicitValence().
   (GitHub #60)
 - bzip2 files now work better with the SDWriter class. (GitHub #63)
 - a crashing bug in InChI generation was fixed. (GitHub #67)

## New Features:
 - Sanitization can now be disabled when calling GetMolFrags() from
   Python (GitHub #39)
 - Bond.GetBondTypeAsDouble() has been added to the python
   wrapper. (GitHub #48)
 - The fmcs code now includes a threshold argument allowing the MCS
   that hits a certain fraction of the input molecules (instead of all
   of them) to be found. The code has also been synced with the most
   recent version of Andrew Dalke's version.
 - Atoms now have a getTotalValence() (GetTotalValence() from Python)
   method. (GitHub #61)
 - R labels from Mol files now can go from 0-99
 - chiral flags in CTABs are now handled on both reading and writing.
   The property "_MolFileChiralFlag" is used.


## New Database Cartridge Features:

## New Java Wrapper Features:
 - {Get,Set}Prop() methods are now available for both Atoms and
   Bonds. (GitHub #32)


Deprecated modules (to be removed in next release):

Removed modules:
 - rdkit.utils.pydoc_local

## Other:
 - the handling of flex/bison output files as dependencies has been
   improved (GitHub #33)
 - the molecule drawing code should now also work with pillow (a fork of
   PIL)
 - the PANDAS integration has been improved.  


# Release_2013.03.2
(Changes relative to Release_2013.03.1)

## Acknowledgements:
Manuel Schwarze

## Bug Fixes:
 - The hashed topological torsion fingerprints generated are now the
   same as in previous rdkit versions. (GitHub issue 25)


# Release_2013.03.1
(Changes relative to Release_2012.12.1)

## IMPORTANT

 - The algorithm for hashing subgraphs used in the RDKit fingerprinter
   has changed. The new default behavior will return different
   fingerprints than previous RDKit versions. This affects usage from
   c++, python, and within the postgresql cartridge. See the "## Other"
   section below for more details.

## Acknowledgements:
Paul Czodrowski, Andrew Dalke, Jan Domanski, Jean-Paul Ebejer, Nikolas
Fechner, Jameed Hussain, Stephan Reiling, Sereina Riniker, Roger
Sayle, Riccardo Vianello

## Bug Fixes:
 - removeBond now updates bond indices (sf.net issue 284)
 - dummy labels are no longer lost when atoms are copied (sf.net issue
   285)
 - more specific BRICS queries now match before less specific ones
   (sf.net issue 287, github issue 1)
 - molAtomMapNumber can now be set from Python (sf.net issue 288)
 - the legend centering for molecular image grids has been improved
   (sf.net issue 289)
 - make install now includes all headers (github issue 2)
 - InChIs generaged after clearing computed properties are now correct
   (github issue 3)
 - Reacting atoms that don't change connectivity no longer lose
   stereochemistry (github issue 4)  
 - Aromatic Si is now accepted (github issue 5)  
 - removeAtom (and deleteSubstructs) now correctly updates stereoAtoms
   (github issue 8)  
 - [cartridge] pg_dump no longer fails when molecules cannot be
    converted to SMILES (github issue 9)  
 - a canonicalization bug in MolFragmentToSmiles was fixed (github issue 12)  
 - atom labels at the edge of the drawing are no longer cut off (github issue 13)  
 - a bug in query-atom -- query-atom matching was fixed (github issue 15)  
 - calling ChemicalReaction.RunReactants from Python with None
   molecules no longer leads to a seg fault. (github issue 16)  
 - AllChem.ReactionFromSmarts now generates an error message when called
   with an empty string.
 - Writing CTABs now includes information about atom aliases.
 - An error in the example fdef file
   $RDBASE/Contrib/M_Kossner/BaseFeatures_DIP2_NoMicrospecies.fdef
   has been fixed. (github issue 17)
 - Quantize.FindVarMultQuantBounds() no longer generates a seg fault
   when called with bad arguments. (github issue 18)
 - The length of SDMolSuppliers constructed from empty files is no
   longer reported as 1. (github issue 19)
 - Partial charge calculations now work for B, Si, Be, Mg, and Al.
   (github issue 20)
 - Two logging problems were fixed (github issues 21 and 24)
 - Molecules that have had kappa descriptors generated can now be
   written to SD files (github issue 23)

## New Features:
 - The handling of chirality in reactions has been reworked and
   improved. Please see the RDKit Book for an explanation.
 - Atom-pair and topological-torsion fingerprints now support the
   inclusion of chirality in the atom invariants.
 - A number of new compositional descriptors have been added:
   calcFractionCSP3, calcNum{Aromatic,Aliphatic,Saturated}Rings,
   calcNum{Aromatic,Aliphatic,Saturated}Heterocycles,
   calcNum{Aromatic,Aliphatic,Saturated}Carbocycles
 - An implementation of the molecular quantum number (MQN) descriptors
   has been added.
 - RDKFingerprintMol now takes an optional atomBits argument which is
   used to return information about which bits atoms are involved in.
 - LayeredFingerprintMol no longer takes the arguments tgtDensity and
   minSize. They were not being used.
 - LayeredFingerprintMol2 has been renamed to PatternFingerprintMol
 - The substructure matcher can now properly take stereochemistry into
   account if the useChirality flag is provided.
 - The module rdkit.Chem.Draw.mplCanvas has been added back to svn.
 - A new module integrating the RDKit with Pandas (rdkit.Chem.PandasTools)
   has been added.

## New Database Cartridge Features:
 - The new compositional descriptors are available:
   calcFractionCSP3, calcNum{Aromatic,Aliphatic,Saturated}Rings,
   calcNum{Aromatic,Aliphatic,Saturated}Heterocycles,
   calcNum{Aromatic,Aliphatic,Saturated}Carbocycles
 - MACCS fingerprints are available
 - the substruct_count function is now available
 - substructure indexing has improved. NOTE: indexes on molecule
    columns will need to be rebuilt.

## New Java Wrapper Features:
 - The new compositional descriptors are available:
   calcFractionCSP3, calcNum{Aromatic,Aliphatic,Saturated}Rings,
   calcNum{Aromatic,Aliphatic,Saturated}Heterocycles,
   calcNum{Aromatic,Aliphatic,Saturated}Carbocycles
 - The molecular quantum number (MQN) descriptors are available
 - MACCS fingerprints are available
 - BRICS decomposition is available.

Deprecated modules (to be removed in next release):

Removed modules:

## Other:
 - RDKit fingerprint generation is now faster. The hashing algorithm
   used in the RDKit fingerprinter has changed.
 - Force-field calculations are substantially faster (sf.net issue 290)
 - The core of the BRICS implementation has been moved into C++.
 - The MACCS fingerprint implementation has been moved into
   C++. (contribution from Roger Sayle)
 - New documentation has been added: Cartridge.rst, Overview.rst,
   Install.rst

# Release_2012.12.1
(Changes relative to Release_2012.09.1)

## IMPORTANT

## Acknowledgements:
Andrew Dalke, James Davidson, Robert Feinstein, Nikolas Fechner,
Nicholas Firth, Markus Hartenfeller, Jameed Hussain, Thorsten Meinl,
Sereina Riniker, Roger Sayle, Gianluca Sforna, Pat Walters, Bernd
Wiswedel

## Bug Fixes:
 - Using parentheses for zero-level grouping now works in reaction
   SMARTS. This allows intramolecular reactions to be expressed.
 - SMILES generated for molecules with ring stereochemistry
   (e.g. N[C@H]1CC[C@H](CC1)C(O)=O) are now canonical. (issue 40)
 - SKP lines in a CTAB property block are now properly handled. (issue
   255)
 - The molecular drawing code now shows dotted lines for Any bonds.
   (issue 260)
 - ROMol::debugMol() (ROMol.DebugMol() in Python) now reports isotope
   information. (issue 261)
 - The molecular drawing code now correctly highlights wedged bonds.
   (issue 262)
 - RWMol::addAtom() now adds atoms to conformers.
   (issue 264)
 - TDT files with atomic coordinates now have those coordinates in the
   correct order. (issue 265)
 - A ring-finding error/crash has been fixed. (issue 266)
 - Dummy atoms now have a default valence of 0 and no maximum
   valence. (issue 267)
 - The Python code no longer throws string exceptions. (issue 268)
 - Invalid/unrecognized atom symbols in CTABs are no longer
   accepted. (issue 269)
 - Chem.RDKFingerprint now accepts atom invariants with values larger
   than the number of atoms. (issue 270)
 - The code should now all work when the locale (LANG) is set to
   values other than "C" or one of the English locales. (issue 271)
 - Two-coordinate Hs are no longer removed by
   MolOps::removeHs(). (issue 272)
 - R groups read from CTABs are now marked using setIsotope() instead
   of setMass(). (issue 273)
 - Hs present in the molecule graph no longer incorrectly impact
   substructure matches. (issue 274)
 - Murcko decomposition of molecules with chiral ring atoms now
   works. (issue 275)  
 - Methane now shows up in molecular drawings. (issue 276)
 - '&' in SLN properties is now correctly handled. (issue 277)
 - Molecules with string-valued molAtomMapNumber atomic properties can
   now be serialized. (issue 280)
 - SMARTS strings containing a dot in a recursive piece are now
   properly parsed. (issue 281)
 - The SMILES and SLN parsers no longer leak memory when sanitization
   of the result molecule fails. (issue 282)
 - The cairo canvas drawing code now works with PIL v1.1.6 as well as
   more recent versions.

## New Features:
 - RDKit ExplicitBitVects and DiscreteValueVects can now be directly
   converted into numpy arrays.
 - Rogot-Goldberg similarity has been added.
 - C++: BitVects and SparseIntVects now support a size() method.
 - C++: DiscreteValueVects now support operator[].
 - An initial version of a SWIG wrapper for C# has been added.
 - Support for easily adding recursive queries to molecules and
   reactions has been added. More documentation is required for this
   feature.
 - To allow more control over the reaction, it is possible to flag reactant
   atoms as being protected by setting the "_protected" property on those
   atoms. Flagged atoms will not be altered in the reaction.
 - Atoms and Bonds now support a ClearProp() method from python.
 - The new Python module rdkit.ML.Scoring.Scoring includes a number of
   standard tools for evaluating virtual screening experiments: ROC
   curve generation, AUC, RIE, BEDROC, and Enrichment.
 - The function RDKit::Descriptors::getCrippenAtomContribs()
   (rdkit.Chem.rdMolDescriptors._CalcCrippenContribs() from Python)
   can now optionally return atom-type information as ints or text.


## New Database Cartridge Features:
- The Chi and Kappa descriptors are now available

## New Java Wrapper Features:
- The Chi and Kappa descriptors are now available

Deprecated modules (to be removed in next release):

Removed modules:
- The old SWIG wrapper code in $RDBASE/Code/Demos/SWIG has been
  removed. The SWIG wrappers are now in $RDBASE/Code/JavaWrappers

## Other:
- The C++ code for drawing molecules previously found in
  $RDBASE/Code/Demos/RDKit/Draw has been moved to
  $RDBASE/Code/GraphMol/MolDrawing
- Calculation of the Chi and Kappa descriptors has been moved into
  C++.
- To make builds easier, the thread-safety of the recursive-smarts
  matcher has been made optional. The build option is
  RDK_BUILD_THREADSAFE_SSS.
- There are two new entries in the Contrib directory:
  * Contrib/PBF : An implementation of the Plane of Best Fit
    contributed by Nicholas Firth.
  * Contrib/mmpa : An implementation of GSK's matched molecular pairs
    algorithm contributed by Jameed Hussain
- A new "Cookbook" has been added to the documentation to provide
  a collection of recipes for how to do useful tasks.


# Release_2012.09.1
(Changes relative to Release_2012.06.1)

## IMPORTANT
 - Some of the bug fixes affect the generation of SMILES. Canonical
   SMILES generated with this version of the RDKit will be different
   from previous versions.
 - The fix to Issue 252 (see below) will lead to changes in calculated
   logP and MR values for some compounds.
 - The fix to Issue 254 (see below) will lead to changes in some
   descriptors and geometries for sulfur-containing compounds.
 - The fix to Issue 256 (see below) has changed the name of the
   optional argument to mol.GetNumAtoms from onlyHeavy to
   onlyExplicit. For compatibility reasons, Python code that uses
   explicitly uses onlyHeavy will still work, but it will generate
   warnings. This compatibility will be removed in a future release.

## Acknowledgements:
Gianpaolo Bravi, David Cosgrove, Andrew Dalke, Fabian Dey, James
Davidson, JP Ebejer, Gabriele Menna, Stephan Reiling, Roger Sayle,
James Swetnam

## Bug Fixes:
- The molecules that come from mergeQueryHs() now reset the RingInfo
  structure. (issue 245)
- The output from MurckoScaffold.MakeScaffoldGeneric no longer
  includes stereochemistry or explicit Hs. (issue 246)
- D and T atoms in CTABs now have their isotope information
  set. (issue 247)
- Some problems with ring finding in large, complex molecules have
  been fixed. (issue 249)
- The "rootedAtAtom" argument for FindAllSubgraphsOfLengthN is now
  handled properly. (issue 250)
- Bonds now have a SetProp() method available in Python. (issue 251)
- A number of problems with the Crippen atom parameters have been
  fixed. (issue 252)
- Ring closure digits are no longer repeated on the same atom in
  SMILES generated by the RDKit. (issue 253)
- Non-ring sulfur atoms adjacent to aromatic atoms are no longer set
  to be SP2 hybridized. This allows them to be stereogenic. (issue
  254)
- The combineMols() function now clears computed properties on the
  result molecule.
- A couple of problems with the pickling functions on big endian
  hardware were fixed.
- The molecule drawing code now uses isotope information
- Superscript/Subscript handling in the agg canvas has been improved.
- SKP lines in CTABS are now propertly handled. (Issue 255)
- The name of the optional argument to mol.GetNumAtoms has been
  changed from onlyHeavy to onlyExplicit. The method counts the number
  of atoms in the molecular graph, not the number of heavy
  atoms. These numbers happen to usually be the same (which is why
  this has taken so long to show up), but there are exceptions if Hs
  or dummy atoms are in the graph. (Issue 256)
- Unknown bonds in SMILES are now output using '~' instead of '?'. The
  SMILES parser now recognizes '~' as an "any bond" query. (Issue 257)
- Lines containing only white space in SDF property blocks are no
  longer treated as field separators.
- Transition metals and lanthanides no longer have default valences
  assigned.

## New Features:
- The RDKit now has a maximum common substructure (MCS) implementation
  contributed by Andrew Dalke. This is currently implemented in Python
  and is available as: from rdkit.Chem import MCS Documentation is
  available as a docstring for the function MCS.FindMCS and in the
  GettingStarted document.
- A few new functions have been added to rdkit.Chem.Draw:
  MolsToImage(), MolsToGridImage(), ReactionToImage()
- CalcMolFormula() now provides the option to include isotope
  information.
- The RDKit and Layered fingerprinters both now accept "fromAtoms"
  arguments that can be used to limit which atoms contribute to the
  fingerprint.
- Version information is now available in the Java wrapper.
- The descriptor NumRadicalElectrons is now available.
- The PyMol interface now supports a GetPNG() method which returns the
  current contents of the viewer window as an PIL Image object.
- Molecules (ROMol in C++, rdkit.Chem.Mol in Python) now have a
  getNumHeavyAtoms() method.
- Component-level grouping (parens) can be used in reaction SMARTS.


## New Database Cartridge Features:
- support for molecule <-> pickle conversion via the functions
  mol_to_pkl, mol_from_pkl, and is_valid_mol_pkl.
- support for bit vector <-> binary text conversion via the functions
  bfp_to_binary_text, bfp_from_binary_text

## New Java Wrapper Features:

Deprecated modules (to be removed in next release):

Removed modules:

## Other:
- During this release cycle, the sourceforge project was updated to
  their new hosting system. This explains the change in bug/issue
  ids.
- the SMILES parser is now substantially faster.
- The molecular drawings generated by Code/Demo/RDKit/Draw/MolDrawing.h
  have been improved.
- There is now demo code availble for using the C++ drawing code
  within Qt applications. (contributed by David Cosgrove)
- The directory $RDBASE/Regress now contains sample data and
  scripts for benchmarking the database cartridge.
- Fused-ring aromaticity is now only considered in rings of up to size
  24.
- It is no longer necessary to have flex and bison installed in order
  to build the RDKit.


# Release_2012.06.1
(Changes relative to Release_2012.03.1)

## IMPORTANT
 - Some of the bug fixes affect the generation of SMILES. Canonical
   SMILES generated with this version of the RDKit will be different
   from previous versions.

## Acknowledgements:
Andrew Dalke, JP Ebejer, Igor Filippov, Peter Gedeck, Jan Holst
Jensen, Adrian Jasiński, George Papadatos, Andrey Paramonov, Adrian
Schreyer, James Swetnam

## Bug Fixes:
 - Radicals are now indicated in molecular depictions. (Issue 3516995)
 - Calling .next() on an SDMolSupplier at eof no longer results in an
   infinite loop. (Issue 3524949)
 - Chirality perception no longer fails in large molecules.
   (Issue 3524984)
 - problem creating molblock for atom with four chiral nbrs
   (Issue 3525000)
 - A second sanitization leads to a different molecule.
   (Issue 3525076)
 - can't parse Rf atom in SMILES
   (Issue 3525668)
 - generates [HH2-] but can't parse it
   (Issue 3525669)
 - improper (re)perception of 1H-phosphole
   (Issue 3525671)
 - ForwardSDMolSupplier not skipping forward on some errors
   (Issue 3525673)
 - SMILES/SMARTS parsers don't recognize 0 atom maps
   (Issue 3525776)
 - R group handling in SMILES
   (Issue 3525799)
 - Canonical smiles failure in symmetric heterocycles
   (Issue 3526810)
 - Canonical smiles failure with "extreme" isotopes
   (Issue 3526814)
 - Canonical smiles failure with many symmetric fragments
   (Issue 3526815)
 - Canonical smiles failure with dependent double bonds
   (Issue 3526831)
 - Build Fails Due to Missing include in Code/RDBoost/Wrap.h
   (Issue 3527061)
 - Incorrect template parameter use in std::make_pair
   (Issue 3528136)
 - Canonicalization failure in cycle
   (Issue 3528556)
 - incorrect values reported in ML analysis
   (Issue 3528817)
 - Cartridge does not work on 32bit ubuntu 12.04
   (Issue 3531232)
 - Murcko Decomposition generates unuseable molecule.
   (Issue 3537675)
 - A few memory leaks were fixed in the Java Wrappers
 - The exact mass of molecules with non-standard isotopes is now
   calculated correctly.
 - The default (Euclidean) distance metric should now work with Butina
   clustering.
 - Some bugs in the depictor were fixed.
 - AvalonTools bug with coordinate generation for mols with no
   conformers fixed.

## New Features:
 - ChemicalFeatures now support an optional id
 - Isotope handling has been greatly improved. Atoms now have a
   getIsotope() (GetIsotope() in Python) method that returns zero if
   no isotope has been set, the isotope number otherwise.
 - The function MolFragmentToSmiles can be used to generate canonical
   SMILES for pieces of molecules.
 - The function getHashedMorganFingerprint (GetHashedMorganFingerprint
   in Python) has been added.

## New Database Cartridge Features:
 - The functions mol_from_smiles(), mol_from_smarts(), and
   mol_from_ctab() now return a null value instead of generating an
   error when the molecule processing fails. This allows molecule
   tables to be constructed faster.
 - The functions mol_to_smiles() and mol_to_smarts() have been added.
 - Creating gist indices on bit-vector fingerprint columns is faster.
 - The indexing fingerprint for molecular substructures has been changed.
   The new fingerprint is a bit slower to generate, but is
   considerably better at screening. More information here:
   http://code.google.com/p/rdkit/wiki/ImprovingTheSubstructureFingerprint

## New Java Wrapper Features:

Deprecated modules (to be removed in next release):
 - Support for older (pre9.1) postgresql versions.

Removed modules:
 - rdkit.Excel
 - the code in $RDBASE/Code/PgSQL/RDLib
 - rdkit.Chem.AvailDescriptors : the same functionality is now available
   in a more useable manner from rdkit.Chem.Descriptors

## Other:
 - Similarity calculations on ExplicitBitVectors should now be much faster
 - Use of [Xa], [Xb], etc. for dummy atoms in SMILES is no longer
   possible. Use the "*" notation and either isotopes (i.e. [1*],
   [2*]) or atom maps (i.e. [*:1], [*:2]) instead.
 - Initial work was done towards make the RDKit work on big endian
   hardware (mainly changes to the way pickles are handled)
 - Canonical SMILES generation is now substantially faster.

# Release_2012.03.1
(Changes relative to Release_2011.12.1)

## IMPORTANT
 - The atom-atom match behavior for non-query atoms has been changed.
    This affects the results of doing substructure matches using
    query molecules that are not constructed from SMARTS.

## Acknowledgements:
JP Ebejer, Paul Emsley, Roger Sayle, Adrian Schreyer, Gianluca Sforna,
Riccardo Vianello

## Bug Fixes:
- the older form of group evaluations in Mol blocks is now correctly
  parsed. (Issue 3477283)
- some problems with handling aromatic boron were fixed. (Issue 3480481)
- the SD writer no longer adds an extra $$$$ when molecule parsing
  fails (Issue 3480790)
- molecules in SD files that don't contain atoms are now parsed
  without warnings and their properties are read in. (Issue 3482695)
- it's now possible to embed molecules despite failures in the triangle
  bounds checking (Issue 3483968)
- Isotope information in Mol blocks is now written to M ISO lines
  instead of going in the atom block. (Issue 3494552)
- Better 2D coordinates are now generated for neighbors of atoms with
  unspecified hybridization. (Issue 3487469)
- Dummy atoms and query atoms are now assigned UNSPECIFIED hybridization
  instead of SP. (Issue 3487473)
- Error reporting for SMARTS involving recursion has been improved.
  (Issue 3495296)
- Some problems of queries and generating SMARTS for queries were resolved.
  (Issues 3496759, 3496799, 3496800)
- It's now possible to do database queries with SMARTS that use the index.
  (Issue 3493156).
- A series of problems related to thread safety were fixed.
- Tracking the lifetime of owning molecules across the C++/Python
  border is now being handled better (Issue 3510149)
- A bug with ring-finding in some complex fused ring systems was fixed.
  (Issue 3514824)
- The AllChem module now imports successfully even if the SLN parser
hasn't been built.

## New Features:
- The molecular sanitization is now configurable using an optional
  command-line argument.
- It's now possible to get information from the sanitization routine
  about which operation failed.
- Suppliers support GetLastItemText()
- ComputeDihedralAngle() and ComputeSignedDihedralAngle() were added
  to the rdkit.Geometry module.
- computeSignedDihedralAngle() was added to the C++ API
- ChemicalReactions now support a GetReactingAtoms() method
- the Mol file and Mol block parsers, as well as the SD suppliers,
  now support an optional "strictParsing" argument.
  When this is set to False, problems in the structure of the
  input file are ignored when possible
- EditableMols return the index of the atom/bond added by AddAtom/AddBond
- rdkit.Chem.Draw.MolToImage() now supports an optional "legend" argument
- The MolToSmiles function now supports an optional "allBondsExplicit" argument.

## New Database Cartridge Features:
- the functions mol_from_smiles() and mol_from_smarts() were added

## New Java Wrapper Features:
- the diversity picker now supports an optional random-number seed

Deprecated modules (to be removed in next release):
- rdkit.Excel

Removed modules:
- rdkit.ML.Descriptors.DescriptorsCOM
- rdkit.ML.Composite.CompositeCOM

## Other:
- Assigning/cleaning up stereochemistry is now considerably
faster. This makes standard molecule construction faster.


# Release_2011.12.1
(Changes relative to Release_2011.09.1)

## IMPORTANT
 - The functions for creating bit vector fingerprints using atom pairs
   and topological torsions have been changed. The new default
   behavior will return different fingerprints than previous RDKit
   versions. This affects usage from c++, python, and within the
   postgresql cartridge. See the "## Other" section below for more
   details.
 - Due to a bug fix in the parameter set, the MolLogP and MolMR
   descriptor calculators now return different values for some
   molecules. See the "## Bug Fixes" section below for more details.
 - To make storage more efficient, the size of the fingerprint
   used to store morgan fingerprints in the database cartridge
   has been changed from 1024 bits to 512 bits. If you update
   the cartridge version all morgan and featmorgan fingerprints
   and indices will need to be re-generated.

## Acknowledgements:
Andrew Dalke, JP Ebejer, Roger Sayle, Adrian Schreyer, Gianluca
Sforna, Riccardo Vianello, Toby Wright

## Bug Fixes:
- molecules with polymeric S group information are now rejected by the
  Mol file parser. (Issue 3432136)
- A bad atom type definition and a bad smarts definition were fixed in
  $RDBASE/Data/Crippen.txt. This affects the values returned by the
  logp and MR calculators. (Issue 3433771)
- Unused atom-map numbers in reaction products now produce warnings
  instead of errors. (Issue 3434271)
- rdMolDescriptors.GetHashedAtomPairFingerprint() now works. (Issue
  3441641)
- ReplaceSubstructs() now copies input molecule conformations to the
  output molecule. (Issue 3453144)
- three-coordinate S and Se are now stereogenic (i.e. the
  stereochemistry of O=[S@](C)F is no longer ignored). (Issue 3453172)

## New Features:
- Integration with the new IPython graphical canvas has been
  added. For details see this wiki page:
http://code.google.com/p/rdkit/wiki/IPythonIntegration
- Input and output from Andrew Dalke's FPS format
  (http://code.google.com/p/chem-fingerprints/wiki/FPS) for
  fingerprints.
- The descriptor CalcNumAmideBonds() was added.

## New Database Cartridge Features:
- Support for PostgreSQL v9.1
- Integration with PostgreSQL's KNN-GIST functionality. (Thanks to
  Adrian Schreyer)
- the functions all_values_gt(sfp,N) and all_values_lt(sfp,N) were
  added.

## New Java Wrapper Features:
- A function for doing diversity picking using fingerprint similarity.
- support for the Avalon Toolkit (see below)

Deprecated modules (to be removed in next release):
- rdkit.Excel
- rdkit.ML.Descriptors.DescriptorsCOM
- rdkit.ML.Composite.CompositeCOM

Removed modules:
- rdkit.WebUtils
- rdkit.Reports
- rdkit.mixins

## Other:
- Improvements to the SMARTS parser (Roger Sayle)
- The atom-pair and topological-torsion fingerprinting functions that
  return bit vectors now simulate counts by setting multiple bits in
  the fingerprint per atom-pair/torsion. The number of bits used is
  controlled by the nBitsPerEntry argument, which now defaults to 4.
  The new default behavior does a much better job of reproducing the
  similarities calculated using count-based fingerprints: 95% of
  calculated similarities are within 0.09 of the count-based value
  compared with 0.22 or 0.17 for torsions and atom-pairs previously.
  To get the old behavior, set nBitsPerEntry to 1.
- Optional support has been added for the Avalon Toolkit
(https://sourceforge.net/projects/avalontoolkit/) to provide an
alternate smiles canonicalization, fingerprint, and 2D coordination
generation algorithm.
- The SLN support can now be switched off using the cmake variable
RDK_BUILD_SLN_SUPPORT.
- There are now instructions for building the RDKit and the SWIG
wrappers in 64bit mode on windows.

# Release_2011.09.1
(Changes relative to Release_2011.06.1)

## IMPORTANT
 - A bug in the definition of the Lipinski HBD descriptor was fixed in
   this release. The descriptor Lipinski.NHOHCount will return
   different values for molecules containing Ns or Os with more than
   one attached H.

## Acknowledgements:
Eddie Cao, Richard Cooper, Paul Czodrowski, James Davidson, George
Papadatos, Riccardo Vianello  

## Bug Fixes:
 - A problem with interpretation of stereochemistry from mol files was
   fixed (Issue 3374639)
 - Sterochemistry information for exocyclic double bonds in mol blocks
   is no longer lost. (Issue 3375647)
 - linear double bonds from mol files now have their stereochemistry
   set correctly(Issue 3375684)
 - Chirality for phosphates and sulfates is not longer automatically
   removed. (Issue 3376319)
 - A bug with the reading of query information from mol files was
   fixed. (Issue 3392107)
 - Sterochemistry is now cleaned up after processing mol2
   files. (Issue 3399798)
 - mergeQueryHs now correctly handles atoms with multiple Hs (Issue
   3415204)
 - mergeQueryHs now correctly handles atoms without initial query
   information (Issue 3415206)
 - the calcLipinskiHBD() (equivalent to Lipinski.NHOHCount) descriptor
   now correctly handles Ns or Os with multiple Hs. (Issue 3415534)
 - Morgan fingerprints generated using the fromAtoms argument now have
   all bits from those atoms set.(Issue 3415636)
 - A problem with the way MolSuppliers handle the EOF condition when
   built with the most recent versions of g++ was fixed.
 - Translation of RDKit stereochemistry information into InChI
   stereochemistry information is improved.

## New Features:

## New Database Cartridge Features:
 - molecules can now be built from mol blocks using the function
   mol_from_ctab(). The corresponding is_valid_ctab() function was
   also added.
 - the radius argument is now optional for the functions morganbv_fp,
   morgan_fp, featmorganbv_fp, and featmorgan_fp. The default radius
   for all four functions is 2.

Deprecated modules (to be removed in next release):

Removed modules:

## Other:
 - The documentation in $RDBASE/Docs/Book has been migrated to use
   Sphinx instead of OpenOffice.
 - The optional InChI support can now be built using a system
   installation of the InChI library.



# Release_2011.06.1
(Changes relative to Release_2011.03.2)

## Acknowledgements:
 - Eddie Cao, Andrew Dalke, James Davidson, JP Ebejer, Gianluca
   Sforna, Riccardo Vianello, Bernd Wiswedel

## Bug Fixes:
 - A problem with similarity values between SparseIntVects that
   contain negative values was fixed. (Issue 3295215)
 - An edge case in SmilesMolSupplier.GetItemText() was fixed. (Issue
   3299878)
 - The drawing code now uses dashed lines for aromatic bonds without
   kekulization. (Issue 3304375)
 - AllChem.ConstrainedEmbed works again. (Issue 3305420)  
 - atomic RGP values from mol files are accessible from python (Issue
   3313539)
 - M RGP blocks are now written to mol files. (Issue 3313540)
 - Atom.GetSymbol() for R atoms read from mol files is now
   correct. (Issue 3316600)
 - The handling of isotope specifications is more robust.
 - A thread-safety problem in SmilesWrite::GetAtomSmiles() was fixed.
 - some of the MACCS keys definitions have been corrected
 - Atoms with radical counts > 2 are no longer always written to CTABs
   with a RAD value of 3. (Issue 3359739)

## New Features:
 - The smiles, smarts, and reaction smarts parsers all now take an additional
   argument, "replacements", that carries out string substitutions pre-parsing.
 - There is now optional support for generating InChI codes and keys
   for molecules.
 - the atom pair and topological torsion fingerprint generators now
   take an optional "ignoreAtoms" argument
 - a function to calculate exact molecular weight was added.
 - new java wrappers are now available in $RDBASE/Code/JavaWrappers
 - the methods getMostCommonIsotope() and getMostCommonIsotopeMass()
   have been added to the PeriodicTable class.

## New Database Cartridge Features:
 - Support for generating InChIs and InChI keys
   (if the RDKit InChI support is enabled).

Deprecated modules (to be removed in next release):
 - The original SWIG wrappers in $RDBASE/Code/Demos/SWIG are deprecated

Removed modules:

## Other:
 - The quality of the drawings produced by both the python molecule drawing
   code and $RDBASE/Code/Demos/RDKit/Draw is better.
 - the python molecule drawing code will now use superscripts and
   subscripts appropriately when using the aggdraw or cairo canvases
   (cairo canvas requires pango for this to work).
 - $RDBASE/Code/Demos/RDKit/Draw now includes an example using cairo
 - A lot of compiler warnings were cleaned up.
 - The error reporting in the SMILES, SMARTS, and SLN parsers was improved.
 - the code for calculating molecular formula is now in C++
   (Descriptors::calcMolFormula())


# Release_2011.03.2
(Changes relative to Release_2011.03.1)

## Bug Fixes:
 - A problem in the refactored drawing code that caused the
   rdkit.Chem.Draw functionality to not work at all was fixed.


# Release_2011.03.1
(Changes relative to Release_2010.12.1)

## Acknowledgements:
 - Eddie Cao, James Davidson, Kirk DeLisle, Peter Gedeck, George
   Magoon, TJ O'Donnell, Gianluca Sforna, Nik Stiefl, Bernd Wiswedel

## Bug Fixes:
 - The performance of SSSR finding for molecules with multiple highly-fused
   ring systems has been improved. (Issue 3185548)
 - Isotope information is now correctly saved when molecules are
   serialized (pickled). (Issue 3205280)
 - Generating SMILES for a molecule no longer changes the
   molecule. This fixes a round-trip bug with certain highly symmetric
   molecules read from SD files. (Issue 3228150)
 - Another bounds-matrix generation bug for highly (con)strained
   systems was fixed. (Issue 3238580)
 - Conformation information is now better handled by deleteSubstructs(),
   replaceSubstructs(), and replaceCore().

## New Features:
 - the rdkit.Chem.Draw package has been significantly refactored.
 - Code for doing Murcko decomposition of molecules has been
   added. From Python this is in the module:
   rdkit.Chem.Scaffolds.MurckoScaffold
   It's available in C++ in the GraphMol/ChemTransforms area.
 - rdkit.Chem.AllChem.TransformMol() now takes optional arguments
   allowing the conformation to be transformed to be specified and
   other existing conformations to be preserved.
 - Calculations for most of the descriptors in rdkit.Chem.Lipinski and
   rdkit.Chem.MolSurf have been moved into C++. The python API is the
   same, but the calculations should be somewhat faster.
 - Extensive feature additions to the SWIG-based java wrapper.
 - The Chem.ReplaceCore() function is now better suited for use
   in R-group decomposition.
 - The Morgan fingerprinting code can now return information about
   which atoms set particular bits.
 - The function pathToSubmol() now copies coordinate information
   from conformations (if present). The function is also now available
   from Python
 - The path and subgraph finding code now takes an optional
   rootedAtAtom argument to allow only paths/subgraphs that start at a
   particular atom to be generated.
 - The function findAtomEnvironmentOfRadiusN has been added to allow
   circular atom environments to be located in molecules.
 - MolOps::assignStereochemistry now can also flag potential
   stereocenters that are not specified.

## New Database Cartridge Features:
 - the descriptor-calculation functions mol_numrotatablebonds(),
   mol_numheteroatoms(), mol_numrings(), and mol_tpsa() have been
   added.

Deprecated modules (to be removed in next release):

Removed modules:

## Other:
 - In C++, the functions CalcCrippenDescriptors and CalcAMW have been
   renamed calcCrippenDescriptors and calcAMW to make them consistent
   with the other descriptor calculators.
 - The molecule serialization (pickling) format has been changed. The
   new format is more compact.



# Release_2010.12.1
(Changes relative to Release_2010.09.1)

## IMPORTANT
 - Due to changes made to the fingerprinting code, RDKit and layered
   fingerprints generated with this release are not compatible with
   those from previous releases. For users of the database cartridge:
   you will need to re-generate RDKit fingerprint columns and any
   indices on molecule tables.

## Acknowledgements:
 - Eddie Cao, Andrew Dalke, James Davidson, Kirk DeLisle, Peter Gedeck,
   TJ O'Donnell, Gianluca Sforna, Nik Stiefl, Riccardo Vianello

## Bug Fixes:
 - The depiction code no longer crashes with single-atom templates
   (issue 3122141)
 - Aromatic bonds in the beginning of a SMILES branch are now
   correctly parsed (issue 3127883)
 - A crash when generating 2d constrained coordinates was fixed (issue
   3135833)
 - Stereochemistry no longer removed from double bonds in large
   rings. (issue 3139534)
 - Atom mapping information no longer in reaction products (issue
   3140490)  
 - Smiles parse failure with repeated ring labels and dot disconnects
   fixed (issue 3145697)
 - a bug causing the molecule drawing code to not use the cairo canvas
   when it's installed was fixed
 - the SMILES generated for charged, aromatic Se or Te has been fixed
   (issue 3152751)
 - PropertyMols constructed from pickles and then written to SD files
   will now include the properties in the SD file.
 - SMILES can now be generated correctly for very large molecules
   where more than 50 rings are open at once. (issue 3154028)

## New Features:
 - All molecular descriptor calculators are now pulled in by the
   rdkit.Chem.Descriptors module. So you can do things like:
   Descriptors.MolLogP(mol) or Descriptors.fr_amide(mol)
 - Atom-map numbers in SMILES are now supported. They can be accessed
   as the atomic "molAtomMapNumber" property. (issue 3140494)
 - It's now possible to tell the RDKit to generate non-canonical
   SMILES via an optional argument to MolToSmiles. This is faster than
   generating canonical SMILES, but is primarity intended for
   debugging/testing. (issue 3140495)
 - The function GenerateDepictionMatching2DStructure() has been added
   to the rdkit.Chem.AllChem module to make generating
   template-aligned depictions easier.
 - Generating FCFP-like fingerprints is now more straightforward via
   the useFeatures optional argument to GetMorganFingerprint()
 - Extensive changes were made to the layered fingerprinting code to
   allow better coverage of queries.
 - Functionality for stripping common salts from molecules has been
   added in rdkit.Chem.SaltRemover. The salts themselves are defined
   in $RDBASE/Data/Salts.txt
 - Functionality for recognizing common functional groups has been
   added in rdkit.Chem.FunctionalGroups. The functional groups
   themselves are defined in
   $RDBASE/Data/Functional_Group_Hierarchy.txt

## New Database Cartridge Features:
 - The cartridge now supports SMARTS queries.
 - The functions is_valid_{smiles,smarts}() are now available
   (issue 3097359).
 - The operator @= is now supported for testing molecule equality.
   (issue 3120707)
 - The functions featmorgan_fp() and featmorganbv_fp() are now
   available for generating FCFP-like fingerprints.

Deprecated modules (to be removed in next release):
 - rdkit.Chem.AvailDescriptors : the same functionality is now available
   in a more useable manner from rdkit.Chem.Descriptors (see above).

Removed modules:

## Other:
 - RDKit support has been added to the Knime data mining and reporting
   tool. More information is available from the knime.org community
   site: http://tech.knime.org/community/rdkit
   Thanks to Thorsten, Bernd, Michael, and the rest of the crew at
   knime.com for making this possible.
 - RPMs to allow easy installation of the RDKit on Fedora/CentOS/RHEL
   and similar systems are now available. Thanks to Gianluca Sforna
   for doing this work.
 - The database cartridge now statically links the RDKit libraries.
   This should make installation easier.
 - The RDKit fingerprinter now by default sets 2 bits per hashed
   subgraph instead of 4. The old behavior can be regained by setting
   nBitsPerHash to 4.

# Release_2010.09.1
(Changes relative to Release_Q22010_1)

## IMPORTANT
 - Due to changes made to the layered fingerprinting code,
   fingerprints generated with this release are not compatible with
   fingerprints from earlier releases.
 - The default arguments to the Morgan fingerprinting code will yield
   fingerprints that are not backwards compatible.

## Acknowledgements:
 - Andrew Dalke, James Davidson, Paul Emsley, Peter Gedeck,
   Uwe Hoffmann, Christian Kramer, Markus Kossner, TJ O'Donnell,
   Gianluca Sforna, Nik Stiefl, Riccardo Vianello

## Bug Fixes:
 - A typo in the parameters for the Crippen clogp calculator was
   fixed. (issue 3057201)
 - some problems in the layered fingerprinting code were fixed. (issue
   3030388)
 - a bug in the ring-finding code that could lead to incorrect results
   or crashes in large molecules was fixed.  
 - the Murtagh clustering code should now execute correctly on recent
   versions of the MacOS.
 - some problems with the cairo canvas were fixed
 - a problem with matching non-default isotope SSS queries for molecules
   read in from CTABs was fixed (issue 3073163).
 - a problem with calculating AMW for molecules with non-default isotopes
   was fixed.

## New Features:
 - a PostgreSQL cartridge for similarity and substructure searching
   has been added to the RDKit distribution.
 - The Morgan fingerprinting code accepts additional arguments that
   control whether or not bond order and chirality are taken into
   account. By default chirality is ignored and the bond order is
   used. Another change with the MorganFPs is that ring information is
   now included by default.
 - 2D coordinates can now be generated for chemical reactions.
 - The functions IsMoleculeReactantOfReaction and
   IsMoleculeProductOfReaction have been added to the C++
   interface. From python these are methods of the ChemicalReaction
   class:
   rxn.IsMoleculeReactant and rxn.IsMoleculeProduct
 - The default bond length for depiction can now be changed.
 - FCFP-like fingerprints can now be generated with the Morgan
   fingerprinting code by starting with feature invariants.
 - The close() method has been added to MolWriters.
 - Morgan, atom-pair, and topological-torsion fingerprints can now
   also be calculated as bit vectors.
 - RDKit and layered fingerprints can now be generated using only
   linear paths.
 - the function findAllPathsOfLengthMtoN() was added

Deprecated modules (to be removed in next release):

Removed modules:
 - rdkit/qtGui
 - rdkit/RDToDo
 - Projects/SDView

## Other:
 - As of this release a new version numbering scheme is being used:
   YYYY.MM.minor. An example, this release was done in Sept. of 2010
   so it's v2010.09.1.
 - the RDBASE environment variable is no longer required. It will be
   used if set, but the code should work without it
 - The directory Contrib/M_Kossner contains two new contributions from
   Markus Kossner.
 - A change was made to the subgraph matching code that speeds up
   substructure searches involving repeated recursive queries.
 - the deprecated registerQuery argument has been removed from the
   substructure matching functions.
 - the empty header files AtomProps.h and BondProps.h have been
   removed.
 - in order to simplify the build process the test databases are now
   in svn
 - some python functions to calculate descriptors (i.e. pyMolWt,
   pyMolLogP, etc.) that have C++ equivalents have been removed to
   clean up the interface
 - the PIL canvas should no longer generate warnings
 - Thanks to the help of Gianluca Sforna and Riccardo Vianello, it is
   now much easier to package and distribute the RDKit.
 - the bjam-based build system has been removed.

# Release_Q22010_1
(Changes relative to Release_Q12010_1)

## IMPORTANT
 - There are a couple of refactoring changes that affect people using
   the RDKit from C++. Please look in the ## Other section below for a list.
 - If you are building the RDKit yourself, changes made in this
   release require that you use a reasonably up-to-date version of
   flex to build it. Please look in the ## Other section below for more
   information.

## Acknowledgements:
 - Andrew Dalke, James Davidson, Kirk DeLisle, Thomas Heller, Peter Gedeck,
   Greg Magoon, Noel O'Boyle, Nik Stiefl,  

## Bug Fixes:
 - The depictor no longer generates NaNs for some molecules on
   windows (issue 2995724)
 - [X] query features work correctly with chiral atoms. (issue
   3000399)
 - mols will no longer be deleted by python when atoms/bonds returned
   from mol.Get{Atom,Bond}WithIdx() are still active. (issue 3007178)
 - a problem with force-field construction for five-coordinate atoms
   was fixed. (issue 3009337)
 - double bonds to terminal atoms are no longer marked as "any" bonds
   when writing mol blocks. (issue 3009756)
 - a problem with stereochemistry of double bonds linking rings was
   fixed. (issue 3009836)
 - a problem with R/S assignment was fixed. (issue 3009911)
 - error and warning messages are now properly displayed when cmake
   builds are used on windows.
 - a canonicalization problem with double bonds incident onto aromatic
   rings was fixed. (issue 3018558)
 - a problem with embedding fused small ring systems was fixed.
   (issue 3019283)

## New Features:
 - RXN files can now be written. (issue 3011399)
 - reaction smarts can now be written.
 - v3000 RXN files can now be read. (issue 3009807)
 - better support for query information in mol blocks is present.
   (issue 2942501)
 - Depictions of reactions can now be generated.
 - Morgan fingerprints can now be calculated as bit vectors (as
   opposed to count vectors.
 - the method GetFeatureDefs() has been added to
   MolChemicalFeatureFactory
 - repeated recursive SMARTS queries in a single SMARTS will now be
   recognized and matched much faster.
 - the SMILES and SMARTS parsers can now be run safely in
   multi-threaded code.

Deprecated modules (to be removed in next release):
 - rdkit/qtGui
 - Projects/SDView

Removed modules:
 - SVD code: External/svdlibc External/svdpackc rdkit/PySVD
 - rdkit/Chem/CDXMLWriter.py

## Other:
 - The large scale changes in the handling of stereochemistry were
   made for this release. These should make the code more robust.
 - If you are building the RDKit yourself, changes made in this
   release require that you use a reasonably up-to-date version of
   flex to build it. This is likely to be a problem on Redhat, and
   redhat-derived systems. Specifically: if your version of flex is
   something like 2.5.4 (as opposed to something like 2.5.33, 2.5.34,
   etc.), you will need to get a newer version from
   http://flex.sourceforge.net in order to build the RDKit.

 - Changes only affecting C++ programmers:
   - The code for calculating topological-torsion and atom-pair
     fingerprints has been moved from $RDBASE/Code/GraphMol/Descriptors
     to $RDBASE/Code/GraphMol/Fingerprints.
   - The naming convention for methods of ExplicitBitVect and
     SparseBitVect have been changed to make it more consistent with
     the rest of the RDKit.
   - the bjam-based build system should be considered
     deprecated. This is the last release it will be actively
     maintained.


# Release_Q12010_1
(Changes relative to Release_Q42009_1)

## Acknowledgements:
 - Andrew Dalke, Jean-Marc Nuzillard, Noel O'Boyle, Gianluca Sforna,
   Nik Stiefl, Anna Vulpetti

## Bug Fixes
 - Substantial improvements were made to the SLN parser
 - A bad depiction case was fixed. (issue 2948402)
 - Hs added to planar carbons are no longer in the same plane as the
   other atoms. (issue 2951221)
 - Elements early in the periodic table (e.g. Mg, Na, etc.) no longer
   have their radical counts incorrectly assigned. (issue 2952255)
 - Some improvements were made to the v3k mol file parser. (issue
   2952272)
 - Double bonds with unspecified stereochemistry are now correctly
   flagged when output to mol files. (issue 2963522)
 - A segmentation fault that occurred when kekulizing modified
   molecules has been fixed. (issue 2983794)

## New Features
 - The MaxMin diversity picker can now be given a seed for the random
   number generator to ensure reproducible results.

## Other
 - the vflib source, which is no longer used, was removed from the
   External source tree. It's still available in svn at rev1323 or via
   this tarball:
   http://rdkit.svn.sourceforge.net/viewvc/rdkit/trunk/External/vflib-2.0.tar.gz?view=tar&pathrev=1323
 - the directory Contrib has been added to the RDKit distribution to
   house contributions that don't necessarily fit anywhere else. The
   first contribution here is a collection of scripts required to
   implement local-environment fingerprints contributed by Anna
   Vulpetti.
 - Some optimization work was done on the molecule initialization code:
   reading in molecules is now somewhat faster.
 - Some optimization work was done on the RDK and Layered fingerprinting code.

# Release_Q42009_1
(Changes relative to Release_Q32009_1)

## IMPORTANT
  - A bug fix in the SMARTS parser has changed the way atom-map
    numbers in Reaction SMARTS are parsed.
      Earlier versions of the RDKit required that atom maps be
      specified at the beginning of a complex atom query:
        [CH3:1,NH2]>>[*:1]O
      The corrected version only accepts this form:
        [CH3,NH2:1]>>[*:1]O
    This change may break existing SMARTS patterns.
  - A switch to using cmake as the build system instead of bjam has
    made the RDKit much easier to build.

## Acknowledgements
  - Andrew Dalke, Kirk DeLisle, David Hall, Markus Kossner, Adrian
    Schreyer, Nikolaus Stiefl, Jeremy Yang

## Bug Fixes
  - the SMARTS parser now correctly requires tha atom-map numbers be
    at the end of a complex atom query.
    (issue 1804420)
  - a bug in the way SMARTS matches are uniquified has been fixed
    (issue 2884178)

## New Features
  - The new SMARTS atomic query feature "x" (number of ring bonds) is
    now supported.
  - The proof-of-concept for a SWIG-based wrapper around the RDKit has
    been expanded a bit in functionality. Samples are now included for
    Java, C#, and Python.
  - Information about the current RDKit and boost versions is now
    available from C++ (file RDGeneral/versions.h) and Python
    (rdBase.rdkitVersion and rdBase.boostVersion)
  - The KNN code now supports weighted nearest-neighbors calculations
    with a radius cutoff.

## Other
  - The lapack dependency has been completely removed from the RDKit.
  - The supported build system for the RDKit is now cmake
    (http://www.cmake.org) instead of bjam. See the file INSTALL for
    the new installation instructions. Files for bjam are still
    included in the distribution but are deprecated and will be
    removed in a future version.


# Release_Q32009_1
(Changes relative to Release_Q22009_1)

## IMPORTANT
  - Due to bug fixes in the boost random-number generator, RDK
    fingerprints generated with boost 1.40 are not backwards
    compatible with those from earlier versions.

## Acknowledgements
  - Uwe Hoffmann, Nik Stiefl, Greg Magoon, Ari Gold-Parker,
    Akihiro Yokota, Kei Taneishi, Riccardo Vianello, Markus Kossner

## Bug Fixes
  - the canonOrient argument to the depiction code now works
    (issue 2821647)
  - typo in the depictor 2D embedding code fixed  
    (issue 2822883)
  - single aromatic atoms in chains now (correctly) fail sanitization
    (issue 2830244)
  - problem with embedding and fused rings fixed
    (issue 2835784)
  - crash when reading some large molecules fixed
    (issue 2840217)
  - trailing newline in TemplateExpand.py fixed
    (issue 2867325)
  - fingerprint incompatibility on 64bit machines fixed
    (issue 2875658)
  - PropertyMol properties are now written to SD files
    (issue 2880943)

## New Features
  - to the extent possible, reactions now transfer coordinates from
    reactant molecules to product molecules (issue 2832951)
## Other
  - the function DaylightFingerprintMol() has been removed
  - the outdated support for Interbase has been removed
  - the Compute2DCoords() function in Python now canonicalizes the
    orientation of the molecule by default.
  - the distance-geometry code should now generate less bad amide
    conformations. (issue 2819563)
  - the quality of distance-geometry embeddings for substituted- and
    fused-ring systems should be better.  

# Release_Q22009_1
(Changes relative to Release_Q12009_2)

## Acknowledgements
  - Uwe Hoffmann, Marshall Levesque, Armin Widmer

## Bug Fixes
  - handling of crossed bonds in mol files fixed (issue 2804599)
  - serialization bug fixed (issue 2788233)
  - pi systems with 2 electrons now flagged as aromatic (issue 2787221)
  - Chirality swap on AddHs (issue 2762917)
  - core leak in UFFOptimizeMolecule fixed (issue 2757824)

## New Features
  - cairo support in the mol drawing code (from Uwe Hoffmann) (issue 2720611)
  - Tversky and Tanimoto similarities now supported for SparseIntVects
  - AllProbeBitsMatch supported for BitVect-BitVect comparisons
  - ChemicalReactions support serialization (pickling) (issue 2799770)
  - GetAtomPairFingerprint() supports minLength and maxLength arguments
  - GetHashedTopologicalTorsionFingerprint() added
  - preliminary support added for v3K mol files
  - ForwardSDMolSupplier added
  - CompressedSDMolSupplier added (not supported on windows)
  - UFFHasAllMoleculeParams() added
  - substructure searching code now uses an RDKit implementation of
    the vf2 algorithm. It's much faster.
  - Atom.GetPropNames() and Bond.GetPropNames() now available from
    python
  - BRICS code now supports FindBRICSBonds() and BreakBRICSBonds()
  - atom labels Q, A, and * in CTABs are more correctly supported
    (issue 2797708)
  - rdkit.Chem.PropertyMol added (issue 2742959)
  - support has been added for enabling and disabling logs
    (issue 2738020)

## Other
  - A demo has been added for using the MPI with the RDKit
    ($RDBASE/Code/Demos/RDKit/MPI).
  - Embedding code is now better at handling chiral structures and
    should produce results for molecules with atoms that don't have
    UFF parameters.
  - the UFF code is more robust w.r.t. missing parameters
  - GetHashedAtomPairFingerprint() returns SparseIntVect instead of
    ExplicitBitVect
  - the CTAB parser (used for mol files and SD files) is faster
  - extensive changes to the layered fingerprinting code;
    fingerprinting queries is now possible
  - molecule discriminator code moved into $RDBASE/Code/GraphMol/Subgraphs
  - the SDView4 prototype has been expanded
  - $RDBASE/Regress has been added to contain regression and
    benchmarking data and scripts.
  - support for sqlalchemy has been added to $RDBASE/rdkit/Chem/MolDb
  - $RDBASE/Projects/DbCLI/SDSearch.py has been removed; use the
    CreateDb.py and SearchDb.py scripts in the same directory instead.
  - the BRICS code has been refactored  

# Release_Q12009_2
(Changes relative to Release_Q42008_1)

## IMPORTANT

 - The directory structure of the distribution has been changed in
   order to make installation of the RDKit python modules more
   straightforward. Specifically the directory $RDBASE/Python has been
   renamed to $RDBASE/rdkit and the Python code now expects that
   $RDBASE is in your PYTHONPATH. When importing RDKit Python modules,
   one should now do: "from rdkit import Chem" instead of "import
   Chem". Old code will continue to work if you also add $RDBASE/rdkit
   to your PYTHONPATH, but it is strongly suggested that you update
   your scripts to reflect the new organization.
 - For C++ programmers: There is a non-backwards compatible change in
   the way atoms and bonds are stored on molecules. See the *## Other*
   section for details.

## Acknowledgements
 - Kirk DeLisle, Noel O'Boyle, Andrew Dalke, Peter Gedeck, Armin Widmer

## Bug Fixes
 - Incorrect coordinates from mol2 files (issue 2727976)
 - Incorrect handling of 0s as ring closure digits (issues 2525792,
 and 2690982)
 - Incorrect handling of atoms with explicit Hs in reactions (issue 2540021)
 - SmilesMolSupplier.GetItemText() crashes (issue 2632960)
 - Incorrect handling of dot separations in reaction SMARTS (issue 2690530)
 - Bad charge lines in mol blocks for large molecules (issue 2692246)
 - Order dependence in AssignAtomChiralTagsFromStructure (issue 2705543)
 - Order dependence in the 2D pharmacophore code
 - the LayeredFingerprints now handle non-aromatic single ring bonds
   between aromatic atoms correctly.


## New Features
 - BRICS implementation
 - Morgan/circular fingerprints implementation
 - The 2D pharmacophore code now uses standard RDKit fdef files.
 - Atom parity information in CTABs now written and read. If present
   on reading, atom parity flags are stored in the atomic property
   "molParity".
 - An optional "fromAtoms" argument has been added to the atom pairs
   and topological torsion fingerprints. If this is provided, only atom
   pairs including the specified atoms, or torsions that either start
   or end at the specified atoms, will be included in the fingerprint.
 - Kekulization is now optional when generating CTABs. Since the MDL
   spec suggests that aromatic bonds not be used, this is primarily
   intended for debugging purposes.
 - the removeStereochemistry() (RemoveStereoChemistry() from Python)
   function has been added to remove all stereochemical information
   from a molecule.

## Other
 - The Qt3-based GUI functionality in $RDBASE/rdkit/qtGui and
   $RDBASE/Projects/SDView is deprecated. It should still work, but it
   will be removed in a future release. Please do not build anything
   new on this (very old and creaky) framework.
 - The function DaylightFingerprintMol() is now deprecated, use
   RDKFingerprintMol() instead.
 - For C++ programmers: The ROMol methods getAtomPMap() and
   getBondPMap() have been removed. The molecules themselves now support
   an operator[]() method that can be used to convert graph iterators
   (e.g. ROMol:edge_iterator, ROMol::vertex_iterator,
   ROMol::adjacency_iterator) to the corresponding Atoms and Bonds.
   New API for looping over an atom's bonds:
        ... molPtr is a const ROMol * ...
        ... atomPtr is a const Atom * ...
        ROMol::OEDGE_ITER beg,end;
        boost::tie(beg,end) = molPtr->getAtomBonds(atomPtr);
        while(beg!=end){
          const BOND_SPTR bond=(*molPtr)[*beg];
          ... do something with the Bond ...
          ++beg;
        }
  New API for looping over a molecule's atoms:
        ... mol is an ROMol ...
        ROMol::VERTEX_ITER atBegin,atEnd;
        boost::tie(atBegin,atEnd) = mol.getVertices();  
        while(atBegin!=atEnd){
          ATOM_SPTR at2=mol[*atBegin];
          ... do something with the Atom ...
          ++atBegin;
        }

# Release_Q42008_1
(Changes relative to Release_Q32008_1)

## IMPORTANT
 - A fix in the handling of stereochemistry in rings means that the
   SMILES generated with this release are different from those in
   previous releases. Note that the canonicalization algorithm does
   not work in cases of pure ring stereochemistry : the SMILES should
   be correct, but it is not canonical. Rings containing chiral
   centers should be fine.

## Acknowledgements:
 - Kirk DeLisle, Markus Kossner, Greg Magoon, Nik Stiefl

## Bug Fixes
 - core leaks in learning code (issue 2152622)
 - H-bond acceptor definitions (issue 2183240)
 - handling of aromatic dummies (issue 2196817)
 - errors in variable quantization (issue 2202974)
 - errors in information theory functions on 64 bit machines (issue 2202977)
 - kekulization problems (issue 2202977)
 - infinite loop in getShortestPaths() for disconnected structures (issue 2219400)
 - error in depictor for double bonds with stereochemistry connected
   to rings (issue 2303566)
 - aromaticity flags not copied to null atoms in reaction products
   (issue 2308128)
 - aromaticity perception in large molecule hangs (issue 2313979)
 - invariant error in canonicalization (issue 2316677)
 - mol file parser handling of bogus bond orders (issue 2337369)
 - UFF optimization not terminating when atoms are on top of each
   other (issue 2378119)
 - incorrect valence errors with 4 coordinate B- (issue 2381580)
 - incorrect parsing of atom-list queries with high-numbered atoms
   (issue 2413431)
 - MolOps::mergeQueryHs() crashing with non-query molecules. (issue
   2414779)

## New Features
 - SLN parser (request 2136703).
 - Mol2 parser : Corina atom types (request 2136705).
 - Building under mingw (request 2292153).
 - Null bonds in reaction products are replaced with the corresponding
   bond from the reactants (request 2308123).

## Other
 - a bunch of deprecation warnings from numpy have been cleaned up
   (issue 2318431)
 - updated documentation
 - some optimization work on the fingerprinter

# Release_Q32008_1
(Changes relative to Release_May2008_1)

## Acknowledgements:
 - Noel O'Boyle, Igor Filippov, Evgueni Kolossov, Greg Magoon

## Bug Fixes
 - A memory leak in the ToBase64 and FromBase64 wrapper functions was
   fixed.
 - The UFF atom typer has been made more permissive: it now will pick
   "close" atom types for things it does not recognize. (issue
   2094445)
 - The handling of molecules containing radicals has been greatly
   improved (issues 2091839, 2091890, 2093420)
 - Iterative (or secondary, or dependent) chirality is now supported,
   see this page for more information:
   http://code.google.com/p/rdkit/wiki/IterativeChirality
   (issue 1931470)
 - Isotope handling has been changed, this allows correct matching of
   SMARTS with specified isotopes. (issue 1968930)
 - Some problems with the MACCS key definitions have been
   fixed. (issue 2027446)
 - Molecules with multiple fragments can now be correctly
   embedded. (issue 1989539)
 - Adding multiple bonds between the same atoms in a molecule now
   produces an error. (issue 1993296)
 - The chemical reaction code now handles chiral atoms correctly in
   when applying reactions with no stereochem information
   provided. (issue 2050085)
 - A problem with single-atom cores in TemplateExpand.py has been
   fixed. (issue 2091304)  
 - A problem causing bicyclobutane containing molecules to not be
   embeddable has been fixed. (issue 2091864)
 - The default parameters for embedding are now molecule-size
   dependent. This should help with the embedding of large, and
   crowded molecules. (issue 2091974)
 - The codebase can now be built with boost 1.36. (issue 2071168)
 - A problem with serialization of bond directions was fixed.
   (issue 2113433)

## New Features
 - The RDKit can now be built under Darwin (Mac OS/X).
 - Tversky similarity can now be calculated. (request 2015633)
 - Many of the core datastructures now support equality comparison
   (operator==). (request 1997439)
 - Chirality information can now be assigned based on the 3D
   coordinates of a molecule using
   MolOps::assignChiralTypesFrom3D(). (request 1973062)
 - MolOps::getMolFrags() can now return a list of split molecules
   instead of just a list of atom ids. (request 1992648)
 - ROMol::getPropNames() now supports the includePrivate and
   includeComputed options. (request 2047386)


## Other
 - the pointers returned from Base64Encode/Decode are now allocated
   using new instead of malloc or calloc. the memory should be
   released with delete[].
 - the generation of invariants for chirality testing is now quite a
   bit faster; this results in faster parsing of molecules.
 - The use of C include files instead of their C++ replacements has
   been dramatically reduced.
 - The new (as of May2008) hashing algorithm for fingerprints is now
   the default in the python fingerprinting code
   (Chem.Fingerprints.FingerprintMols).
 - The functions MolOps::assignAtomChiralCodes() and
   MolOps::assignBondStereoCodes() are deprecated. Use
   MolOps::assignStereochemistry() instead.
 - The RDKit no longer uses the old numeric python library. It now
   uses numpy, which is actively supported.
 - By default Lapack++ is no longer used. The replacement is the boost
   numeric bindings: http://mathema.tician.de/software/boost-bindings.


# Release_May2008_1
(Changes relative to Release_Jan2008_1)

## IMPORTANT
 - A fix to the values of the parameters for the Crippen LogP
   calculator means that the values calculated with this version are
   not backwards compatible. Old values should be recalculated.
 - topological fingerprints generated with this version *may* not be
   compatible with those from earlier versions. Please read the note
   below in the "## Other" section.
 - Please read the point about dummy atoms in the "## New Features"
   section. It explains a change that affects backwards compatibility
   when dealing with dummy atoms.


## Acknowledgements:
 - Some of the bugs fixed in this release were found and reported by
   Adrian Schreyer, Noel O'Boyle, and Markus Kossner.

## Bug Fixes
 - A core leak in MolAlign::getAlignmentTransform was fixed (issue
   1899787)
 - Mol suppliers now reset the EOF flag on their stream after they run
   off the end (issue 1904170)
 - A problem causing the string "Sc" to not parse correctly in
   recursive SMARTS was fixed (issue 1912895)
 - Combined recursive smarts queries are now output correctly.
   (issue 1914154)
 - A bug in the handling of chirality in reactions was fixed (issue
   1920627)
 - Looping directly over a supplier no longer causes a crash (issue
   1928819)
 - a core leak in the smiles parser was fixed (issue 1929199)
 - Se and Te are now potential aromatic atoms (per the proposed
   OpenSmiles standard). (issue 1932365)
 - isotope information (and other atomic modifiers) are now correctly
   propagated by chemical reactions (issue 1934052)
 - triple bonds no longer contribute 2 electrons to the count for
   aromaticity (issue 1940646)
 - Two bugs connected with square brackets in SMILES were fixed
   (issues 1942220 and 1942657)
 - atoms with coordination numbers higher than 4 now have tetrahedral
   stereochemistry removed (issue 1942656)
 - Bond.SetStereo() is no longer exposed to Python (issue 1944575)
 - A few typos in the parameter data for the Crippen logp calculator
   were fixed. Values calculated with this version should be assumed
   to not be backwards compatible with older versions (issue 1950302)
 - Isotope queries are now added correctly (if perhaps not optimally)
   to SMARTS.
 - some drawing-related bugs have been cleared up.
 - A bug in Chem.WedgeMolBonds (used in the drawing code) that was
   causing incorrect stereochemistry in drawn structures was
   fixed. (issue 1965035)
 - A bug causing errors or crashes on Windows with [r<n>] queries was
   fixed. (issue 1968930)
 - A bug in the calculation of TPSA values in molecules that have Hs
   in the graph was fixed. (issue 1969745)

## New Features
 - Support for supplying dummy atoms as "[Du]", "[X]", "[Xa]", etc. is
   now considered deprecated. In this release a warning will be
   generated for these forms and in the next release the old form will
   generate errors. Note that the output of dummy atoms has also
   changed: the default output format is now "*", this means that the
   canonical SMILES for molecules containing dummies are no longer
   compatible with the canonical SMILES from previous releases.
   (feature request 186217)
 - Atom and bond query information is now serializable; i.e. query
   molecules can now be pickled and not lose the query
   information. (feature request 1756596)
 - Query features from mol files are now fully supported. (feature
   request 1756962)
 - Conformations now support a dimensionality flag. Dimensionality
   information is now read from mol blocks and TDT files. (feature request
   1906758)
 - Bulk Dice similarity functions have been added for IntSparseIntVect
   and LongSparseIntVect (feature request 1936450)
 - Exceptions are no longer thrown during molecule parsing. Failure in
   molecule parsing is indicated by returning None. Failure to *open* a
   file when reading a molecule throws BadFileExceptions (feature
   requests 1932875 and 1938303)
 - The various similarity functions for BitVects and SparseIntVects
   now take an optional returnDistance argument. If this is provided,
   the functions return the corresponding distance instead of
   similarity.
 - Some additional query information from Mol files is now translated
   when generating SMARTS. Additional queries now translated:
     - number of ring bonds
     - unsaturation queries
     - atom lists are handled better as well
   (feature request 1902466)
 - A new algorithm for generating the bits for topological
   fingerprints has been added. The new approach is a bit quicker and
   more robust than the old, but is not backwards compatible.
   Similarity trends are more or less conserved.
 - The molecule drawing code in Chem.Draw.MolDrawing has been modified
   so that it creates better drawings. A new option for drawing that
   uses the aggdraw graphics library has been added.
 - The RingInfo class supports two new methods: AtomRings() and
   BondRings() that return tuples of tuples with indices of the atoms
   or bonds that make up the molecule's rings.

## Other
 - Changes in the underlying boost random-number generator in version
   1.35 of the boost library may have broken backwards compatibility
   of 2D fingerprints generated using the old fingerprinter. It is
   strongly suggested that you regenerate any stored fingerprints (and
   switch to the new fingerprinter if possible). There is an explicit
   test for this in $RDBASE/Code/GraphMol/Fingerprints/test1.cpp
 - The unofficial and very obsolete version of John Torjo's v1
   boost::logging library that was included with the RDKit
   distribution is no longer used. The logging library has been
   replaced with the much less powerful and flexible approach of just
   sending things to stdout or stderr. If and when the logging library
   is accepted into Boost, it will be integrated.
 - The DbCLI tools (in $RDBASE/Projects/DbCLI) generate topological
   fingerprints using both the old and new algorithms (unless the
   --noOldFingerprints option is provided). The default search
   uses the newer fingerprint.
 - The directory $RDBASE/Data/SmartsLib contains a library of sample
   SMARTS contributed by Richard Lewis.


# Release_Jan2008_1
(Changes relative to Release_Aug2007_1)

## IMPORTANT
 - Bug fixes in the canonicalization algorithm have made it so that
   the canonical SMILES from this version are not compatible with
   those from older versions of the RDKit.
 - Please read the point about dummy atoms in the "## New Features"
   section. It explains a forthcoming change that will affect
   backwards compatibility when dealing with dummy atoms.
 - The build system has been completely changed. Makefiles and Visual
   Studio project files have been removed. See the "## Other" section for
   more info.

## Acknowledgements:
 - Adrian Schreyer uncovered and reported a number of the bugs fixed
   in this release.

## Bug Fixes
 - the Recap code no longer generates illegal fragments for
   highly-branched atoms. (issue 1801871)
 - the Recap code no longer breaks cyclic bonds to N
   (issue 1804418)
 - A bug in the kekulization of aromatic nitrogens has been fixed
   (issue 1811276)
 - Bugs in the Atom Type definitions for polar carbons and positive
   nitrogens in BaseFeatures.fdef have been fixed. (issue 1836242)
 - A crash in the sanitization of molecules that only have degree 4
   atoms has been fixed; it now generates an exception. The underlying
   problem with ring-finding in these systems is still present. (issue
   1836576)
 - Mol files for molecules that have more than 99 atoms or bonds are
   no longer incorrectly generated. (issue 1836615)
 - Problems with the sping PIL and PDF canvases have been cleared
   up. The PIL canvas still generates a lot of warnings, but the
   output is correct.
 - The query "rN" is now properly interpreted to be "atom whose
   smallest ring is of size N" in SMARTS queries. It was previously
   interpreted as "atom is in a ring of size N". (issue 1811276)
   This change required that the default feature definitions for
   aromaticity and lumped hydrophobes be updated.
 - The MolSuppliers (SDMolSupplier, TDTMolSupplier, SmilesMolSupplier)
   no longer fail when reading the last element. (issue 1874882)
 - A memory leak in the constructor of RWMols was fixed.
 - A problem causing rapid memory growth with Recap analysis was fixed.
   (issue 1880161)
 - The Recap reactions are no longer applied to charged Ns or Os
   (issue 1881803)
 - Charges, H counts, and isotope information can now be set in
   reactions. (issue 1882749)
 - The stereo codes from double bonds (used for tracking cis/trans)
   are now corrected when MolOps::removeHs is called. (issue 1894348)
 - Various small code cleanups and edge case fixes were done as a
   result of things discovered while getting the VC8 build working.

## New Features
 - The SparseIntVect class (used by the atom pairs and topological
   torsions) is now implemented in C++.
 - The package $RDKit/Python/Chem/MolDb has been added to help deal
   with molecular databases. (this was intended for the August release
   and overlooked)
 - The module $RDKit/Python/Chem/FastSDMolSupplier has been added to
   provide a fast (at the expense of memory consumption) class for
   working with SD files. (this was intended for the August release
   and overlooked)
 - A new directory $RDKit/Projects has been created to hold things
   that don't really fit in the existing directory structure.
 - The new project $RDKit/Projects/DbCLI has been added. This contains
   command-line scripts for populating molecular database and
   searching them using substructure or similarity.
 - The code for calculating some descriptors has been moved into C++
   in the new module Chem.rdMolDescriptors. The C++ implementation is
   considerably faster than the Python one and should be 100%
   backwards compatible.
 - The MaxMinPicker (in Code/SimDivPickers) supports two new options:
   1) the user can provide a set of initial picks and the algorithm
      will pick new items that are diverse w.r.t. to those
   2) the user can provide a function to calculate the distance matrix
      instead of calculating it in advance. This saves the N^2 step of
      calculating the distance matrix.
 - A new piece of code demo'ing the use of the RDKit to add chemical
   functionality to SQLite is in Code/Demos/sqlite. This will
   eventually move from Demos into Code/sqlite once some more
   functionality has been added and more testing is done.
 - The distance geometry embedding code now supports using random
   initial coordinates for atoms instead of using the eigenvalues of
   the distance matrix. The default behavior is still to use the
   eigenvalues of the distance matrix.
 - The function Recap.RecapDecompose now takes an optional argument
   where the user can specify the minimum size (in number of atoms)
   of a legal fragment. (feature request 180196)
 - Dummy atoms can be expressed using asterixes, per the Daylight spec.
   Dummy atoms are also now legal members of aromatic systems (e.g.
   c1cccc*1 is a legal molecule). Support for supplying dummy atoms
   as "[Du]", "[X]", "[Xa]", etc. is now considered deprecated. In
   the next release a warning will be generated for these forms and
   in the release after that the old form will generate errors. Note
   that the output of dummy atoms will also change: in the next release
   the default output format will be "*".
   (feature request 186217)
 - A proof of concept for doing a SWIG wrapper of RDKit functionality
   has been added in: $RDBASE/Code/Demos/SWIG/java_example. This isn't
   even remotely production-quality; it's intended to demonstrate that
   the wrapping works and isn't overly difficult.

## Other
 - The full set of tests is now easier to setup and run on new
   machines. (issue 1757265)
 - A new build system, using Boost.Build, has been put into place on
   both the windows and linux sides. The new system does much better
   dependency checking and handles machine-specific stuff a lot
   better. The new system has been tested using Visual Studio 2003,
   Visual Studio Express 2005, Ubuntu 7.10, and RHEL5.
 - The "Getting Started in Python" document has been expanded.
 - There's now an epydoc config file for building the python
   documentation ($RDBASE/Python/epydoc.config).

# Release_Aug2007_1
(Changes relative to Release_April2007_1)

## Bug Fixes
 - operators and SparseIntVects. (issue 1716736)
 - the Mol file parser now calculates cis/trans labels for double
   bonds where the two ends had the same substituents. (issue 1718794)
 - iterator interface to DiscreteValueVects and UniformGrid3D. (issue
   1719831)
 - improper removal of stereochemistry from ring atoms (issue
   1719053)
 - stereochemistry specifications and ring bonds.  (issue 1725068)
 - handling of aromatic bonds in template molecules for chemical
   reactions. (issue 1748846)
 - handling of unrecognized atom types in the descriptor calculation
   code. (issue 1749494)
 - ChemicalReactionException now exposed to Python. (issue 1749513)
 - some small problems in topological torsions and atom pairs

## New Features
 - The Atom Pairs and Topological Torsions code can now provide
   "explanations" of the codes. See $RDBASE/Python/Chem/AtomPairs for
   details.
 - The PointND class has been exposed to Python
 - The "Butina" clustering algorithm [JCICS 39:747-50 (1999)] is now
   available in $RDBase/Python/Ml/Cluster/Butina.py
 - A preliminary implementation of the subshape alignment algorithm is
   available.
 - The free version of MS Visual C++ is now supported.   
 - There is better support for queries in MDL mol files. (issue 1756962)
   Specifically: ring and chain bond queries; the not modifier for
   atom lists; R group labels.
 - An EditableMol class is now exposed to Python to allow molecules to
   be easily edited. (issue 1764162)
 - The RingInfo class is now exposed to Python.
 - The replaceSidechains and replaceCore functions have been added
   in the ChemTransforms library and are exposed to Python as
   Chem.ReplaceSidechains and Chem.ReplaceCore.
 - pickle support added to classes: PointND
 - atoms and bonds now support the HasQuery() and GetSmarts() methods
   from Python.   

## Other
 - Similarity scores can now be calculated from Python in bulk
   (i.e. calculating the similarity between one vector and a list of
   others). This can be substantially faster than calling the
   individual routines multiple times. The relevant functions are
   BulkTanimotoSimilarity, BulkDiceSimilarity, etc.
 - The calculation of AtomPairs and TopologicalTorsions fingerprints
   is now a lot more efficient.
 - Optimization of the Dice metric implementation for SparseIntVects
 - The Visual Studio build files have been moved to the directories
   $RDBASE/Code/Build.VC71 and $RDBASE/Code/Build.VC80. This allows
   simultaneous support of both versions of the system and cleans up
   the source trees a bit.
 - Boost version 1.34 is now supported (testing has been done on 1.34 and 1.34.1).
 - Updates to the "Getting Started" documentation.

# Release_April2007_1
(Changes relative to Release_Jan2007_1)

## Bug Fixes
 - handing of isotope information in SMILES has been fixed
 - "implicit" hydrogens are now added to charged atoms explicitly when
   writing SMILES. (issue 1670149)
 - the 2D->3D code no longer generates non-planar conjugated 4-rings
   (e.g. C1=CC=C1). (issue 1653802)
 - removing explicit hydrogens no longer produces incorrect smiles
   (issue 1694023)
 - bit indices and signature lengths in the AtomPairs code no longer
   being calculated incorrectly. *NOTE* this changes the bits that are
   set, so if you have existing signatures, they will need to be
   regenerated.
 - Fixed a bug causing MolSuppliers to generate incorrect length
   information when a combination of random access and iterator
   interfaces are used. (issue 1702647)
 - Fixed a bug leading to incorrect line numbers in error messages
   from the SDMolSuppler. (issue 1695221)

## New Features
 - chemical reactions are now supported
 - there is a new entry point into the 2D depictor code,
   compute2DCoordsMimicDistMat(), that attempts to generate 2D
   depictions that are similar to the structure described by the
   distance matrix. There's also a shorthand approach for calling this
   to mimic a 3D structure available as:
   AllChem.GenerateDepictionMatching3DStructure()
 - DiscreteValueVect and UniformGrid3D now support the binary
   operators |, &, +, and -.
 - a reader/writer for TPL files has been added.
 - support has been added for MolCatalogs: hierarchical catalogs that
   can store complete molecules.
 - the protrude distance metric for shapes has been added
 - pickle support added to classes: UniformGrid, DiscreteValueVect,
   Point
 - added the class DataStructs/SparseIntVect to improve performance
   and clarity of the AtomPairs code

## Other
 - the non-GUI code now supports python2.5; the GUI code may work with
   python2.5, but that has not been tested
 - the Mol and SD file parsers have been sped up quite a bit.
 - the "Crippen" descriptors are now calculated somewhat faster.
 - in-code documentation updates
 - new documentation for beginners in $RDBASE/Docs/Book

# Release_Jan2007_1
(Changes relative to Release_Oct2006_1)

## Bug Fixes
  - zero-atom molecules now trigger an exception
  - dummy atoms are no longer labelled 'Xe'
  - core leak in the mol file writer fixed
  - mol files with multiple charge lines are now correctly parsed
  - a workaround was installed to prevent crashes in the regression
    tests on Windows when using the newest VC++ v7 series compiler.
    (http://sourceforge.net/tracker/index.php?func=detail&aid=1607290&group_id=160139&atid=814650)
  - chirality perception (which requires partial sanitization) is no
    longer done by the MolFileParser when sanitization is switched
    off.
  - Two potential memory corruption problems were fixed (rev's 150 and
    151).

## New Features
  - optional use of chirality in substructure searches
  - MolWriters can now all take a stream as an argument
  - Chiral terms can now be included in the DistanceGeometry
    embedding.

## Other
  - $RDBASE/Code/Demos/RDKit/BinaryIO is a demonstration of using
    boost IOStreams and the ROMol pickling mechanism to generate
    highly compressed, random-access files of molecules.
  - the Point code has been refactored<|MERGE_RESOLUTION|>--- conflicted
+++ resolved
@@ -5,12 +5,8 @@
 - The order of combinations returned by Chem.Pharm2D.Utils.GetUniqueCombinations has changed to be in numerical order. The combinations themselves are unchanged.
 - The MaeWriter class will now throw when attempting to write an empty Mol or when there are errors during the writing (e.g. kekulization errors). Previous behavior
 was to log an error and return an empty string.
-<<<<<<< HEAD
+- AdjustQueryProperties now no longer ignores additional atom adjustments when makeAtomsGeneric is enabled.
 - When writing SMILES, organic subset atoms which are bonded to "metals" will always be written in square brackets, i.e. with their H count explicit. Here the definition of "metal" is any atom matching an "M" query (the corresponding SMARTS is `[!#0!#1!#2!#5!#6!#7!#8!#9!#10!#14!#15!#16!#17!#18!#33!#34!#35!#36!#52!#53!#54!#85!#86]`)
-=======
-- AdjustQueryProperties now no longer ignores additional atom adjustments when makeAtomsGeneric is enabled.
-
->>>>>>> b40f99ee
 
 ## Acknowledgements
 (Note: I'm no longer attempting to manually curate names. If you would like to
