# Release_2024.09.1
(Changes relative to Release_2024.03.1)

## Acknowledgements
(Note: I'm no longer attempting to manually curate names. If you would like to
see your contribution acknowledged with your name, please set your name in
GitHub)


## Highlights

## Backwards incompatible changes

## New Features and Enhancements:

## Bug Fixes:
  
## Cleanup work:
 
## Code removed in this release:

## Deprecated code (to be removed in a future release):
<<<<<<< HEAD

=======
- AtomPairs.Utils.NumPiElectrons is deprecated in favor of Chem.GetNumPiElectrons.
AtomPairs.Utils.NumPiElectrons failed if the atom had outgoing dative bonds (see Issue #7318).
>>>>>>> 7412566a

# Release_2024.03.1
(Changes relative to Release_2023.09.1)

## Acknowledgements
(Note: I'm no longer attempting to manually curate names. If you would like to
see your contribution acknowledged with your name, please set your name in
GitHub)

Mark Archibald, Armin Ariamajd, Chris Von Bargen, Jason Biggs, Jonathan Bisson,
Jan C. Brammer, Jessica Braun, Benoît Claveau, David Cosgrove, James Davidson,
Hussein Faara, Théophile Gaudin, Gareth Jones, Christoph Hillisch, Tad Hurst,
Kevin Keating, Brian Kelley, Joos Kiener, David Lounsbrough, Jeremy Monat, Dan
Nealschneider, Yoshinobu Ogura, Marta Pasquini, Yakov Pechersky, Patrick Penner,
Rachael Pirie, Ricardo Rodriguez-Schmidt, Nate Russell, Ivan Tubert-Brohman,
Matthew Seddon, Leonid Stolbov, Paolo Tosco, Riccardo Vianello, Franz Waibl,
Rachel Walker, sitanshubhunia, skystreet8, dehaenw, dhibbit, vslashg, nbehrnd,
MarioAndWario, levineds-meta

## Highlights
- An initial version of support for atropisomers has been added; this will be expanded in future releases.
- Support for using multiple threads has been added in a few more places: many operations in rdMolStandardize, the fingerprint generators, and GetBestRMS()/GetAllConformerBestRMS()
- The initial release of version 2 of the RDKit C++ API; we will continue to expand this in future releases. The new API makes it easier to write correct and memory safe code. The current API is still supported and will remain so for the forseeable future, but we encourage C++ developers to start using v2 of the API in their code.

## Backwards incompatible changes
- Two changes to improve the defaults for conformer generation: the functions EmbedMolecule() and EmbedMultipleConfis() now use ETKDGv3 by default (previously they were using ETKDGV1) and only consider heavy atoms when calculating RMSD for conformer pruning (previously Hs were alos considered).
- The way that the number of radical electrons is calculated for atoms coming from mol blocks has been changed. Systems like a `[CH]` marked as a `DOUBLET` will now have three radical electrons assigned. This is consistent with the value from SMILES.
- The validation classes in MolStandardize were refactored in order to offer a simpler and more consistent API. In the C++ implementation, the `MolVSValidations` base class was removed and consolidated into `ValidationMethod`. Consequently, the `validate` method replaced `run` in the subclasses related to MolVS (namely `NoAtomValidation`, `FragmentValidation`, `NeutralValidation`, and `IsotopeValidation`) and all subclasses of `ValidationMethod` are now required to implement a `copy` method. Moreover, `MolStandardize::ValidationErrorInfo` was redefined as an alias for `std::string`. The changes related to the MolVS validation methods were similarly implemented in the Python API.
- Metal atoms (really any atom which has a default valence of -1) now have their radical electron count set to zero if they form any bonds. Metal atoms/ions without bonds will continue to be assigned a radical count of either 1 or 0 if they do/do not have an odd number of valence electrons. It is not possible in a cheminformatics system to generally answer what the spin state of a metal atom should be, so we are taking a simple and easily explainable approach. If you know the spin state of your species, you can directly provide that information by calling SetNumRadicalElectrons().
- Chirality will now be perceived for three-coordinate atoms with a T-shaped coordination environment and the wedge in the stem of the T. If we are perceiving tetrahedral stereo, it's possible to interpret this unambiguously.
- Bug fixes in the v2 tautomer hash algorithm will change the output for some molecules. Look at PR #7200 for more details: https://github.com/rdkit/rdkit/pull/7200
- RMS pruning during conformer generation now symmetrizes conjugated terminal groups by default. This can be disabled with the parameter "symmetrizeConjugatedTerminalGroupsForPruning"

## New Features and Enhancements:
  - Support writing detailed SMARTS queries to CTABs using the SMARTSQ mechanism
 (github issue #5819 from greglandrum)
  - add more error checking to substance groups
 (github issue #5923 from greglandrum)
  - add maxRecursiveMatches to SubstructMatchParameters
 (github issue #6017 from greglandrum)
  - Removed some code duplication between Depictor.cpp and common.h
 (github pull #6799 from greglandrum)
  - Add support for writing chirality and stereo in MaeWriter
 (github pull #6810 from rachelnwalker)
  - Implement MinimalLib get_mcs() version that returns JSON
 (github pull #6812 from ptosco)
  - support generalized substructure search in the SubstructLibrary
 (github pull #6835 from greglandrum)
  - Support copying of GeneralizeQueryMolecules 
 (github issue #6851 from greglandrum)
  - Enable chemist-friendly depiction of R-groups
 (github pull #6866 from ptosco)
  - Allow building DetermineBonds without YAeHMOP support
 (github pull #6885 from greglandrum)
  - Add multithreading to getBestRMS and new getAllConformerBestRMS
 (github pull #6896 from greglandrum)
  - switch to catch2 v3
 (github pull #6898 from greglandrum)
  - minilib functions exposure: mmpa
 (github pull #6902 from StLeonidas)
  - atropisomer handling added
 (github pull #6903 from tadhurst-cdd)
  - Add multi-threaded versions of some MolStandardize operations
 (github pull #6909 from greglandrum)
  - Add (multithreaded) functions to the fingerprint generators for calculating multiple fingeprints in one call
 (github pull #6910 from greglandrum)
  - Add Python modules to generate stubs and automatically patch docstrings
 (github pull #6919 from ptosco)
  - Update molecular templates headers and drop bond-length tests
 (github pull #6960 from github-actions[bot])
  - Add in place and multithread support for more of the MolStandardize code
 (github pull #6970 from greglandrum)
  - Enable in-tree builds and improve overloaded constructor docstrings
 (github pull #6980 from ptosco)
  - Change the defaults for the conformer generation to be ETKDGv3
 (github pull #6985 from greglandrum)
  - Added fingerprints to GeneralizedSubstruct search and extended SWIG wrappers
 (github pull #6991 from jones-gareth)
  - Allow sanitization to be disabled in PandasTools.LoadSDF
 (github issue #7019 from christophhillisch)
  - Add Atom::hasValenceViolation (Take 2)
 (github pull #7030 from cdvonbargen)
  - Please consider exposing maxBondMatchPairs param in rdRascalMCES.RascalOptions()
 (github issue #7054 from nate-russell)
  - Copy stereo and substance groups during insertMol
 (github issue #7064 from cdvonbargen)
  - [v2 API] FileParsers 
 (github issue #7074 from greglandrum)
  - [v2 API] Reaction Parsers
 (github issue #7075 from greglandrum)
  - Rationalize attachment points
 (github issue #7078 from cdvonbargen)
  - refactoring of MolStandardize validation module
 (github pull #7085 from rvianello)
  - Add a 'force' option to MolStandardizer::Uncharger
 (github pull #7088 from rvianello)
  - support sanitization of reaction product templates
 (github pull #7095 from greglandrum)
  - Support atropisomers in the conformer generator
 (github pull #7098 from greglandrum)
  - Compatibility with pathlib.Path
 (github pull #7100 from PatrickPenner)
  - Add option to sanitize reaction components like molecules
 (github issue #7108 from MartaPasquini)
  - [v2 API] MRV parsers
 (github pull #7110 from greglandrum)
  - Add v2 API for the molecule CDXML parser
 (github pull #7113 from greglandrum)
  - Make addStereoAnnotation public
 (github issue #7140 from cdvonbargen)
  - optimize batch operations when editing molecules
 (github pull #7145 from bp-kelley)
  - V2 API for the MolSuppliers
 (github pull #7168 from greglandrum)
  - Improve output of debugMol
 (github pull #7172 from greglandrum)
  - update cookbook, draw molecule with atom indices
 (github pull #7173 from nbehrnd)
  - Colinear bonds in depiction cause stereo to be lost when converting to mol block 
 (github issue #7177 from mps-hlx)
  - Update MinimalLib Dockerfiles
 (github pull #7182 from ptosco)
  - allow perception of stereo from T-shaped structures
 (github pull #7183 from greglandrum)
  - switch the TFD code to use a fingerprint generator
 (github pull #7187 from greglandrum)
  - Don't reset computed properties if already empty
 (github pull #7188 from rachelnwalker)
   - Enhance molzip to properly handle RGroupDecompositions
 (github pull #7202 from bp-kelley)
  - Add some ExplicitBitVect operations to Swig
 (github pull #7204 from jones-gareth)
  - Some modernization of core GraphMol classes
 (github pull #7228 from greglandrum)
  - Custom decimal precision
 (github pull #7229 from PatrickPenner)
  - Add Double Cubic Lattice Volume (DCLV).
 (github pull #7234 from RPirie96)
  - feat(minilib): expose the options parameter in get_inchi
 (github pull #7240 from BenoitClaveau)
  - Postpone clearing computed properties until after all Hs removed
 (github pull #7241 from rachelnwalker)
  - Speed up cleanMolStereo
 (github pull #7244 from ricrogz)
  - add HetAtomProtomerv2
 (github pull #7253 from greglandrum)
  - Support zero order bonds in V3K CTABs
 (github pull #7269 from greglandrum)
  - add option to symmetrize conjugated terminal groups when RMS pruning conformers
 (github pull #7270 from greglandrum)

## Bug Fixes:
  - STEREOANY bonds lead to non-stable SMILES/SMARTS strings
 (github issue #5499 from ricrogz)
  - Chemical reactions with radicals cannot be pickled and unpickled.
 (github issue #5890 from sitanshubhunia)
  - Postgresql: exact search showing false with radicals from CXSMILES
 (github issue #6276 from sitanshubhunia)
  - CXSMILES: atom with labels should not also have `dummyLabel` property set
 (github issue #6309 from greglandrum)
  - Query Features: Different input format leads to a different molecule
 (github issue #6349 from kienerj)
  - non-physical radical counts being preserved
 (github issue #6370 from greglandrum)
  - MolEnumerator: use repeat counts for SRUs when present
 (github issue #6429 from greglandrum)
  - Unexpected non-matching ElementGraph hashes
 (github issue #6472 from jepdavidson)
  - Fixes for canonicalization, and stereochemistry
 (github pull #6743 from tadhurst-cdd)
  - MCS query incorrect when ringCompare=RingCompare.StrictRingFusion
 (github issue #6773 from d-b-w)
  - Fixes bug in get_sss_json()
 (github pull #6806 from ptosco)
  - SWIG builds failing on Windows
 (github pull #6808 from jones-gareth)
  - Double bonds should not be depicted as crossed bonds in the presence of wavy bonds
 (github issue #6816 from ptosco)
  - We should be able to run the tests without boost::iostreams
 (github issue #6818 from greglandrum)
  - Fix stereo bond corruption on RGD.
 (github pull #6832 from jones-gareth)
  - MurckoScaffold.MakeScaffoldGeneric() has issues with isotopes
 (github issue #6836 from dehaenw)
  - Fix unclosed resource in BuildFuncGroupHierarchy
 (github pull #6846 from ricrogz)
  - RGD: Fix doEnumeration true for cores that are not bundles
 (github pull #6857 from jones-gareth)
  - Fix build error when serialization is off.
 (github pull #6867 from vslashg)
  - Wavy bonds in mol blocks can't be stereo enumerated
 (github issue #6876 from bp-kelley)
  - CDXML read of AND1 group (specifying racemic center) gets associated into an OR1 group
 (github issue #6887 from pechersky)
  - Segfault in JSONToMols when "commonchem" is an int
 (github issue #6890 from i-tub)
  - reapplyMolBlockWedging() should retain ENDDOWNRIGHT, ENDUPRIGHT dirs
 (github issue #6893 from ptosco)
  - MMPA FragmentMol segfaults when new stereo perception is turned on
 (github issue #6900 from jasondbiggs)
  - PositionVariationOp::getVariationCounts() does unnecessary copies of vectors
 (github issue #6906 from whosayn)
  - Obtaining descriptors via Descriptors.descList results in duplication of SPS.
 (github issue #6928 from wsuzume)
  - Some Clang-specific build instructions skip some clang compilers on mac
 (github issue #6941 from whosayn)
  - With new stereo, removing H from an Imine double bond does not remove bond stereo
 (github issue #6944 from ricrogz)
  - FindMolChiralCenters should honor RDK_USE_LEGACY_STEREO_PERCEPTION
 (github issue #6945 from ricrogz)
  - generateDepictionMatching2DStructure does not optimally align when refPatt!=None, allowRGroups=False, alignOnly=True
 (github issue #6952 from ptosco)
  - SpacialScore ignores undefined bond stereo
 (github issue #6957 from jasondbiggs)
  - GetAtomPairFingerprint yields different rooted FP from generator 
 (github issue #6958 from ptosco)
  - DetermineBonds() for PH3 yields no bonding
 (github issue #6961 from dhibbit)
  - Highlights of triple bonds come out wrong
 (github issue #6968 from DavidACosgrove)
  - MaeMolSupplier cannot read dummy atoms from Maestro files
 (github issue #6973 from ricrogz)
  - Chem.FindMolChiralCenters function should not be sensitive to atom-map numbers
 (github issue #6975 from skystreet8)
  - Parsing a Mol leaks the "_needsDetectBondStereo" property
 (github issue #6981 from ricrogz)
  - SubstructMatch maxRecursiveMatches is not being honored
 (github issue #6983 from ricrogz)
  - HierarchicalClusterPicker::pick() randomly fails with Invariant Violation
 (github issue #7001 from ricrogz)
  - rdkit.Dbase doesn't work correctly with Python 3.12
 (github issue #7009 from rvianello)
  - "Inconsistent state" when manually sanitizing and assigning stereo when using the new stereo algorithm
 (github issue #7023 from ricrogz)
  - Spacing bug in compute2DCoordsForReaction
 (github issue #7028 from KevKeating)
  - Update distance bounds calculation for conjugated double bonds in macrocycles
 (github pull #7032 from fwaibl)
  - Middle line in triple bond drawn to incorrect point when a wedged bond is present
 (github issue #7036 from greglandrum)
  - fragmentation of mol loses any sgroups
 (github pull #7056 from tadhurst-cdd)
  - CSharp Wrapper ExtendedQueryMol  Read Access Violation
 (github issue #7069 from jones-gareth)
  - removing an atom should not remove all stereo groups involving that atom.
 (github issue #7071 from greglandrum)
  - Sanitizing and assigning stereo twice can change bond stereo with new stereo
 (github issue #7076 from ricrogz)
  - testConrec.cpp:130 fails on ARM64
 (github issue #7083 from bjonnh-work)
  - Wrong stereochemistry in embedded rings from stereospecific SMILES
 (github issue #7109 from brje01)
  - Quaternary nitrogens with hydrogens are not a candidate for stereo
 (github issue #7115 from bp-kelley)
  - Some metal centers get radical electrons
 (github issue #7122 from cdvonbargen)
  - AddHs sets "no implicit Hs" on the atoms were Hs are added
 (github issue #7123 from ricrogz)
  - ReplaceBond may cause valence issues in specific edge cases
 (github issue #7128 from ricrogz)
  - Adding Wedge/Dash bond neighboring a stereo double bond causes a Precondition Violation
 (github issue #7131 from ricrogz)
  - Stereo Annotation Appears Incorrect
 (github issue #7157 from lounsbrough)
  - Unexpected exact mass values are returned for radium and radon
 (github issue #7162 from markarchibald)
  - Adding missing headers in ReactionParser.h
 (github pull #7163 from tgaudin)
  - fix: add PandasTools support for pandas 2.2
 (github pull #7165 from AAriam)
  - Fix leaking Bonds on unmatched ring closures
 (github pull #7178 from ricrogz)
  - fix a problem with tautomeric systems being extended too far
 (github pull #7200 from greglandrum)
  - Fixes #7181
 (github pull #7206 from greglandrum)
  - Fix Uncharger applying to already neutralized perhalic groups
 (github pull #7211 from rvianello)
  - Fix `Chem.Randomize.py`
 (github pull #7232 from JanCBrammer)
  - SGroup fields without values cause weird properties
 (github issue #7246 from ricrogz)
  - Remove duplicate entry in fragment descriptors
 (github pull #7249 from levineds-meta)
  - RDKit fails to parse "M RAD" lines were radical is 0
 (github issue #7256 from ricrogz)
  - Writing StereoGroups to Mol files should break lines at 80 characters
 (github issue #7259 from ricrogz)
  - Update ring fusion cache when needed
 (github pull #7274 from ptosco)
  - Ring stereo in SMILES inverted after sanitization in molecule with fragments
 (github issue #7295 from greglandrum)
  
## Cleanup work:
  - Switch over to using pytest to run the python tests
 (github pull #5916 from greglandrum)
  - Redundant variable`hasCoreDummies` in R-group decomposition code
 (github issue #6779 from MarioAndWario)
  - cmake cleanup 
 (github pull #6814 from greglandrum)
  - Remove boost::regex support
 (github issue #6817 from greglandrum)
  - remove the deprecated python implementation of MolStandardize
 (github pull #6819 from greglandrum)
  - Update CI, remove some warnings
 (github pull #6882 from greglandrum)
  - Deprecate some of the ancient python-based ML code
 (github pull #6891 from greglandrum)
  - Remove boost::regex support #6817
 (github pull #6913 from whosayn)
  - Fix minimal build, allow building without boost::serialization
 (github pull #6932 from greglandrum)
  - Drop unrequired zlib include which may break the windows build
 (github pull #6966 from ricrogz)
  - Compile time and runtime deprecation warnings
 (github pull #7004 from greglandrum)
  - New tests for specical query atoms and atropisomers
 (github pull #7010 from tadhurst-cdd)
  - fix GCC 13.2 warnings about redundant move in return statement
 (github pull #7029 from rvianello)
  - fix check of python version when updating Filters.cpp
 (github pull #7035 from rvianello)
  - fix several warnings originating from the swig wrappers
 (github pull #7063 from rvianello)
  - lock the versions of a bunch of stuff used in the CI builds
 (github pull #7082 from greglandrum)
  - remove deprecated packages from rdkit.ML
 (github pull #7107 from greglandrum)
  - require SWIG 4.1+ at cmake config time
 (github pull #7139 from rvianello)
  - RGD code cleanup
 (github pull #7186 from ptosco)
  - remove the broken Dbase.DbReport module
 (github pull #7227 from greglandrum)
  - remove a bunch of std::endls
 (github pull #7233 from greglandrum)
  - Avoid rebuilding FreeSASA at every build for no good reason
 (github pull #7245 from ptosco)

## Code removed in this release:
- The python implementations of MolStandardize has been removed.
  Please use the implementation in `rdkit.Chem.MolStandardize.rdMolStandardize` instead.
- The rdkit.six module, a leftover from the days when we supported both python 2
  and python 3, has been removed
- The RDKit implementation of standard machine learning algorithms has been
  removed. The affected packages include: rdkit.ML.Composite, rdkit.ML.DecTree,
  rdkit.ML.KNN, rdkit.ML.ModelPackage, rdkit.ML.NaiveBayes, rdkit.ML.Neural
  rdkit.ML.{Analyze,Screen,Grow,Build}Composite, rdkit.ML.CompositeRun,
  rdkit.ML.EnrichPlot
- The Dbase.DbReport package was no longer working and has been removed.

## Deprecated code (to be removed in a future release):
- The PDBMolSupplier class has been deprecated and will be removed in the next release
- The legacy Python code for drawing molecules has been deprecated and will be removed in the next release. This includes the following modules in rdkit.Chem.Draw: aggCanvas, cairoCanvas, canvasbase, MolDrawing, mplCanvas, qtCanvas, spingCanvas; the functions Draw.MolToImageFile(), Draw.MolToMPL(), and Draw.MolToQPixmap(); the "canvas" argument to the function Draw.MolToImage(); and calling Draw.MolToFile() with imageTypes other than PNG or SVG, 

# Release_2023.09.1
(Changes relative to Release_2023.03.1)

## Acknowledgements
(Note: I'm no longer attempting to manually curate names. If you would like to
see your contribution acknowledged with your name, please set your name in
GitHub)

Jason Biggs, Jonathan Bisson, David Cosgrove, Andrew Dalke, Christian W.
Feldmann, Eloy Félix, Richard Gowers, Tadd Hurst, Gareth Jones, Eisuke
Kawashima, Brian Kelley, Joos Kiener, Juuso Lehtivarjo, John Mayfield, Vedran
Miletić, Jeremy Monat, Dan Nealschneider, Timothy Ngotiaoco, Axel Pahl, Rachael
Pirie, Ricardo Rodriguez-Schmidt, Ernst-Georg Schmid, Paolo Tosco, Ivan
Tubert-Brohman, Riccardo Vianello, Rachel Walker, Maciej Wójcikowski, pierred5,
lhyuen, paconius, BartlomiejF, thomp-j, wangyingxie, teltim, Meteor-han,
abefrandsen, 

## Highlights
- The new RascalMCES code adds a very fast maximum common substructure
  implementation for pairs of molecules.
- The RDKit core now supports "generalized substructure searching", making it
  easier to take link nodes, variable attachment points, and tautomer queries
  into account when doing substructure searches. This is now also supported in
  the PostgreSQL cartridge.
- The RDKit now has support for reading and writing MRV files.

## Backwards incompatible changes
- The CDXML parser now returns mols with reasonable coordinates and in
the same coordinate axes as the other RDKit file parsers. 
- All methods returning `JSMol` and `JSReaction` objects now return a
`nullptr` (`null` in JS) when faling to generate a valid object, while
previously they were returning objects whose `is_valid()` method would
return `false`. The new implementation avoids the overhead of having to
call `delete()` on invalid objects and was approved in a
[public discussion on the `rdkit-js` GitHub repository](
  https://github.com/rdkit/rdkit-js/discussions/336)
- In JS MinimalLib, `MolIterator` was renamed to `MolList`: since now it
includes `at()`, `append()`, `insert()` and `pop()` methods, `MolIterator`
felt inappropriate. This change should have minimal impact on existing
JS code since so far there was no constructor for this class.
The only place where JS code needs to be updated is when parsing the return
value of `JSMol::get_frags()`: the return value consists of an object with
two keys, `molIterator` and `mappings`. The `molIterator` key has now
been renamed to `molList`.
- The user-configurable `MCSParameters::FinalMatchChecker` function is now
called after the built-in `FinalMatchChecker` function, rather as
alternatively to the built-in `FinalMatchChecker` function. This was a
design flaw which is worth correcting.
- Setting `MCSParameters::Timeout` to 0 means no timeout, rather than 0s
timeout, which is rather pointless as it would cause MCS to be canceled
immediately.
- Result SMARTS strings generated by `FindMCS` when
`MCSParameters::MatchRingFusionStrict` is `true` now include ring membership
queries where appropriate in order to ensure more specific substructure
matches.
- In MCS Verbose statistics, `SingleBondExcluded` was renamed to
`IndividualBondExcluded` to avoid confusion, since single bond has a
different meaning in chemistry.
- The error messages from failed type conversions in calls to `GetProp()` now
differ slightly between compilers. Instead of always including "boost::bad_any
cast", they now need to be matched with the regex `[B,b]ad any[\ ,_]cast`
- The functions for determining connectivity in DetermineBonds now use a more
efficient method by default. To go back to the old behavior, set the useVdw argument
to True.
- The algorithm for perception of atomic stereochemistry from 2D structures has
been rewritten. The new algorithm is more accurate, which results in some
differences in perceived stereo between this release and the previous ones.
- Information about stereo groups is no longer used in the SMILES
canonicalization process if CXSMILES are not being generated.

## New Features and Enhancements:
  - Mols matrix to grid image
 (github pull #6080 from bertiewooster)
  - Reduce space overhead of enabling the inclusion of properties when serializing molecules
 (github issue #6312 from rvianello)
  - Add optional sortsupport methods to the PostgreSQL GiST indices
 (github pull #6313 from rvianello)
  - Add a new parameter to mol_adjust_query_properties for generic query parameters
 (github pull #6332 from bjonnh-work)
  - add DebugDraw() function
 (github pull #6340 from greglandrum)
  - Optimize GetPropsFromDict: use tags for conversion
 (github pull #6355 from bp-kelley)
  - Fix cleanupOrganometallics and reinstate to sanitisation
 (github pull #6357 from DavidACosgrove)
  - postgres cartridge: cleanup a few obsolete build options
 (github pull #6363 from rvianello)
  - Fixes some issues in the SubstructLibrary JS implementation
 (github pull #6385 from ptosco)
  - Support TautomerQuery and MolBundle queries in the cartridge
 (github pull #6393 from greglandrum)
  - JS: Implement in-place aromatisation/kekulisation and avoid undesired exception
 (github pull #6407 from ptosco)
  - Optionally expose MCS to JS and extend optional compilation to JSReaction and JSSubstructLibrary
 (github pull #6409 from ptosco)
  - Add a method "HasQuery()" to Mol class
 (github issue #6411 from kienerj)
  - Enable using JSSubstructLibrary without pattern fps
 (github pull #6431 from ptosco)
  - Add support for generalized substructure searching
 (github pull #6443 from greglandrum)
  - Add atom and bond property parameters to substruct matching
 (github pull #6453 from rachelnwalker)
  - Replace a try..catch block with an if clause
 (github pull #6488 from ptosco)
  - Add an in place version of most of the MolStandardize functionality
 (github pull #6491 from greglandrum)
  - Exposed partial sanitization options to MinimalLib (both JS and CFFI)
 (github pull #6519 from ptosco)
  - Optionally forward Enhanced Stereo Group ids
 (github pull #6560 from ricrogz)
  - Add support for dative bonds in MOL files
 (github pull #6566 from bjonnh-work)
  - RASCAL MCES
 (github pull #6568 from DavidACosgrove)
  - Support additional generic groups
 (github pull #6570 from bjonnh-work)
  - Add support for Marvin files
 (github pull #6575 from bjonnh-work)
  - Add a "rootedAtAtom" to MolToSmarts
 (github pull #6581 from ricrogz)
  - RGD to support tautomers of core
 (github issue #6609 from jones-gareth)
  - Fix some build warnings
 (github pull #6618 from ricrogz)
  - Exposed log capture functionality to MinimalLib
 (github pull #6628 from ptosco)
  - add option to use sequential random seeds in the conformer generator
 (github pull #6639 from greglandrum)
  - Major MCS refactoring: new features and bug fixes
 (github pull #6646 from ptosco)
  - Lasso highlights
 (github pull #6653 from DavidACosgrove)
  - extract continuous lines from the conrec code
 (github pull #6676 from greglandrum)
  - Allow some tolerance in flatness determination
 (github pull #6696 from ricrogz)
  - Do not trust the 2D/3D tag in ctab mol files
 (github pull #6697 from ricrogz)
  - expose the CDXML reaction parsers to python
 (github pull #6700 from greglandrum)
  - Add hasQueryHs
 (github pull #6702 from bp-kelley)
  - Exporting to mol marks imine bonds EITHERDOUBLE when imine H is implicit
 (github issue #6703 from ricrogz) 
  - Use the connect-the-dots algorithm by default in DetermineBonds
 (github pull #6740 from greglandrum)
  - Add function to calculate all 3D descriptors
 (github pull #6741 from RPirie96)
  - Add SpacialScore
 (github pull #6742 from apahl)
  - Extract the core matching logic into a separate function
 (github pull #6754 from ptosco)


## Bug Fixes:
  - rdFMCS.FindMCS uses huge amounts of memory for this pair of molecules when CompleteRingsOnly is True
 (github issue #3965 from i-tub)
  - PF6- still can not get Bad Conformer Id after the #510 issue fix 
 (github issue #5145 from wangyingxie)
  - Order dependence for rdFMCS.FindMCS with MatchFusedRingsStrict
 (github issue #5411 from pierred5)
  - Failed FMCS results with certain seed SMARTS and MatchFusedRings* parameters on
 (github issue #5440 from pierred5)
  - Seed SMARTS to FindMCS() produces incorrect MCS
 (github issue #5457 from pierred5)
  - FindMCS returns wrong result with monoatomic molecules
 (github issue #5510 from ptosco)
  - queryMol from FindMCS doesn't match mols used to generate MCS
 (github issue #6082 from paconius)
  - Crash when parsing InChI
 (github issue #6172 from eloyfelix)
  - Iteration over Python GetAtoms is 10-20x slower than need be
 (github issue #6208 from d-b-w)
  - refactor(python): replace deprecated unittest methods
 (github pull #6304 from e-kwsm)
  - generateDepictionMatching2DStructure: bonds to R groups should be generic when matching
 (github pull #6306 from ptosco)
  - MolToSmiles(canonical=False) creates the wrong _smilesBondOutputOrder property
 (github issue #6315 from adalke)
  - MolToMolBlock ignores unspecified information for double bonds in rings
 (github issue #6316 from mwojcikowski)
  - bump yaehmop version
 (github pull #6330 from greglandrum)
  - rdMolDraw2D.MolDraw2DCairo produces Pre-condition Violation: no draw context when SetColour, DrawRect or DrawLine was called.
 (github issue #6336 from lhyuen)
  - Added cstdint include
 (github pull #6338 from vedranmiletic)
  - remove the dependency from python distutils in the top CMakeLists.txt file
 (github pull #6339 from rvianello)
  - take drawOptions into account when exporting structure to xlsx format
 (github pull #6341 from ptosco)
  - Fix swig memory leak
 (github pull #6346 from jones-gareth)
  - Add inlines to ForceFieldHelpers header functions
 (github pull #6356 from JLVarjo)
  - Bug relating to this PF6- still can not get Bad Conformer Id
 (github issue #6365 from teltim)
  - straightenDepiction should not consider 0-degree rotations as multiples of 60
 (github pull #6367 from ptosco)
  - expose two missing EmbedFailureCauses tags to python
 (github pull #6372 from greglandrum)
  - Molfile Unsaturation Query Not Parsed Correctly
 (github issue #6395 from timothyngo)
  - MolDraw2D: chiral tag overlapping atom label
 (github issue #6397 from greglandrum)
  - MolDraw2D: increasing padding results in the legend not being displayed
 (github issue #6400 from greglandrum)
  - expose some missing CXSmiles flags to python
 (github pull #6415 from greglandrum)
  - V3000 structure segfaults when converting to SVG
 (github issue #6416 from ergo70)
  - WedgeMolBonds won't wedge/dash a 2nd bond when input already has a wedge/dash around the same chiral atom
 (github issue #6423 from ricrogz)
  - MolEnumerate should clear the reaction properties on its results
 (github issue #6432 from greglandrum)
  - RDKit hangs indefinitely when parsing not so big molblock
 (github issue #6434 from eloyfelix)
  - Removing Hs on a pyrrol-like structure throws kekulization error
 (github issue #6437 from ricrogz)
  - Molecules from CDXML Parser have inverted, unrealistic atomic coordinates
 (github issue #6461 from greglandrum)
  - CDXML Parser does not preserve information about bond wedging
 (github issue #6462 from greglandrum)
  - boost::bad_any_cast error when calling getProp<string> on properties set by applyMolListPropsToAtoms<int64_t>
 (github issue #6465 from rachelnwalker)
  - Allow systems like C/C=N/[H] to be stereogenic with the new chirality code
 (github pull #6473 from greglandrum)
  - Fix RWMol::addAtom docstring
 (github pull #6477 from d-b-w)
  - StereoGroup information should not impact canonicalization when CXSMILES isn't being generated
 (github issue #6479 from greglandrum)
  - Fix a few broken docstrings
 (github pull #6480 from ptosco)
  - pin numpy to 1.24.3
 (github pull #6483 from bp-kelley)
  - CMAKE_INSTALL_PREFIX not honored for Python files installation on Windows
 (github pull #6485 from ricrogz)
  - Fixed tests that weren't being run in testDepictor.py
 (github pull #6486 from rachelnwalker)
  - Get tests to work when building without exception support (i.e., legacy pure JS library)
 (github pull #6487 from ptosco)
  - Fixes rdkit-js/issues/347
 (github pull #6490 from ptosco)
  - Make sure that molecules are shown as images by PandasTools also when DataFrames are truncated horizontally
 (github pull #6496 from ptosco)
  - MolToMolBlock writes "either" stereo for double bonds which shouldn't be stereo
 (github issue #6502 from ricrogz)
  - Double bonds are not correctly drawn on sulfoximines
 (github issue #6504 from ptosco)
  - RegistrationHash.GetMolLayers() with v2 tautomer hash does not filter CX extensions
 (github issue #6505 from ricrogz)
  - Drop the s_m_color_rgb property from MaeWriter
 (github pull #6511 from ricrogz)
  - update avalontools version to incorporate bug fixes
 (github pull #6513 from ptosco)
  - update windows DLL CI build config
 (github pull #6535 from greglandrum)
  - Add MolEnumerator to C#
 (github pull #6542 from jones-gareth)
  - MolDraw2D: placement of bond or atom labels gets confused when atoms overlap
 (github issue #6569 from greglandrum)
  - partial MCS failure
 (github issue #6578 from greglandrum)
  - Fix vulnerabilities found by fuzzer.
 (github pull #6579 from thomp-j)
  - allow building the cartridge against PostgreSQL 16
 (github pull #6580 from ptosco)
  - SIGSEGV while calculating molecular descriptors after using salt remover.
 (github issue #6592 from BartlomiejF)
  - Add newline to ConstrainedEmbed docstring.
 (github pull #6596 from DavidACosgrove)
  - Avoid leaking memory in case exceptions are thrown while generating FPs
 (github pull #6630 from ptosco)
  - Pre-condition violation in canonicalization of dative bond adjacent to double bond
 (github issue #6633 from ricrogz)
  - Incorrect most abundant isotope for Vanadium
 (github issue #6638 from abefrandsen)
  - Simple imine-containing molecule causes an infinite loop in FindStereo.cpp
 (github issue #6640 from ptosco)
  - Mol file parser strips stereogenic H from imine bonds
 (github issue #6664 from ricrogz)
  - ROMol move constructor and assignment do not update SubstanceGroup ownership
 (github issue #6681 from ricrogz)
  - Flexicanvas cuts off bottom of reaction
 (github issue #6685 from DavidACosgrove)
  - make sure bond attachpt info is pickled
 (github pull #6698 from greglandrum)
  - Catch meanBondLen of 0.0
 (github pull #6699 from DavidACosgrove)
  - Add trans layout for double bonds in rings
 (github pull #6709 from d-b-w)
  - Segmentation fault in MMFF
 (github issue #6728 from Meteor-han)
  - Fix chirality handling when the chiral atom is the first one in a SMARTS
 (github pull #6730 from johnmay)
  - ConnectTheDots can segfault if all atoms do not have residue info
 (github issue #6756 from jasondbiggs)
  - _moltoimg() should honor drawOptions.prepareMolsBeforeDrawing
 (github issue #6792 from ptosco)

## Cleanup work:
 - adjustQueryProperties cleanup
 (github pull #6361 from ptosco)
  - Fix identical for-loop variable names
 (github pull #6391 from JLVarjo)
  - Deprecate JSMol::is_valid() and JSReaction::is_valid() and return nullptr instead
 (github pull #6392 from ptosco)
  - misc jswrapper.cpp cleanup
 (github pull #6449 from ptosco)
  - Deprecate the pure python MolStandardize implementations.
 (github pull #6548 from greglandrum)
  - clear up some compiler warnings
 (github pull #6627 from greglandrum)
  - switch from boost::any to std::any
 (github pull #6662 from greglandrum)
  - Fail CI builds on compiler warnings + some fixes
 (github pull #6675 from ricrogz)
  - fix some more leaks
 (github pull #6684 from ricrogz)
  - Some small cleanups from the UGM Hackathon
 (github pull #6744 from greglandrum)
  - some modernization of the memory handing in the canonicalization code
 (github pull #6763 from greglandrum)


## Code removed in this release:
- The `compare` and `callback` methods (deprecated since release 2021.01)
were removed from the `MCSProgress`, `MCSBondCompare` and `MCSAtomCompare`
Python classes of the `rdFMCS` module. Both `compare` and `callback` methods
were replaced by `__call__`.
- The `SetAtomTyper` and `SetBondTyper` methods (deprecated since release 2021.01)
were removed from the `MCSParameters` Python class of the `rdFMCS` module.
The methods were replace by read-write properties `AtomTyper` and `BondTyper`,
respectively.
## Deprecated code (to be removed in a future release):
- JSMol::is_valid() and JSReaction::is_valid() are now deprecated and always
return true, as invalid `JSMol` and `JSReaction` cannot exist anymore.
- The python implementations of MolStandardize will be removed in the next release.
Please use the implementation in `rdkit.Chem.MolStandardize.rdMolStandardize` instead.

# Release_2023.03.1
(Changes relative to Release_2022.09.1)

## Acknowledgements
(Note: I'm no longer attempting to manually curate names. If you would like to
see your contribution acknowledged with your name, please set your name in
GitHub)

Michael Banck, Christopher Von Bargen, Jason Biggs, Jonathan Bisson, Jacob
Bloom, shang chien, David Cosgrove, Iren Azra Azra Coskun, Andrew Dalke, Eloy
Félix, Peter Gedeck, Desmond Gilmour, Mosè Giordano, Emanuele Guidotti, Tad
Hurst, Gareth Jones, Calvin Josenhans, Maria Kadukova, Brian Kelley, Joos
Kiener, Chris Kuenneth, Martin Larralde, Krzysztof Maziarz, Jeremy Monat, Michel
Moreau, Rocco Moretti, Lucas Morin, Dan Nealschneider, Noel O'Boyle, Vladas
Oleinikovas, Rachael Pirie, Ricardo Rodriguez-Schmidt, Vincent F. Scalfani,
Gregor Simm, Marco Stenta, Georgi Stoychev, Paolo Tosco, Kazuya Ujihara,
Riccardo Vianello, Franz Waibl, Rachel Walker, Patrick Walters,
'dangthatsright', 'mihalyszabo88', 'Deltaus', 'radchenkods',
'josh-collaborationspharma', 'jkh', 'yamasakih'

## Highlights
- The 2D coordinate generation can now optionally use templates when working with complex ring systems. We will continue to improve this functionality in future releases.
- There's now a single function which allows you to calculate all available 2D descriptors for a molecule: Descriptors.CalcMolDescriptors() 
- Support for working with organometallic molecules has improved: drawings of these structures are now better and there's new code for switching back and forth between dative and multi-center views of the bonding in systems like ferrocene.
- The fingerprint generator code has been improved and expanded with the idea of allowing user to switch entirely to the new code for the supported fingerprint types: Morgan, RDKit, topological torsion, and atom pairs.

## Backwards incompatible changes

- The ring-finding functions will now run even if the molecule already has ring information. Older versions of the RDKit would return whatever ring information was present, even if it had been generated using a different algorithm.
- The ring-finding functions now no longer consider dative bonds as possible ring bonds by default. All of the ring-finding functions have a new optional argument `includeDativeBonds` which can be used to change this behavior
- Generating 2D coordinates no longer has the side effect of running ring finding on molecules.
- The canonical SMILES and CXSMILES generated for molecules with enhanced stereochemistry (stereo groups) is different than in previous releases. The enhanced stereochemistry information and the stereo groups themselves are now canonical. This does *not* affect molecules which do not have enhanced stereo and will not have any effect if you generate non-isomeric SMILES. This change also affects the output of the MolHash and RegistrationHash code when applied to molecules with enhanced stereo.
- The doIsomericSmiles parameter in Java and C# ROMol.MolToSmiles() now defaults to true (previously it was false), thus aligning to the C++ and Python behavior.
- Double bonds which are marked as crossed (i.e. `bond.GetBondDir() == Bond.BondDir.EITHERDOUBLE`) now have their BondStereo set to `Bond.BondStereo.STEREOANY` and the BondDir information removed by default when molecules are parsed or `AssignStereochemistry()` is called with the `cleanIt` argument set to True.
- The conformers generated for molecules with three-coordinate chiral centers will be somewhat different due to the fix for #5883.
- Molecules which come from Mol or SDF files will now always have the "_MolFileChiralFlag" property set to the value of the chiral flag in the CTAB. In previous versions the property was not set if the chiral flag was 0.


## Bug Fixes:
  - GetSubstructMatches uniquify and maxMatches don't work well together
 (github issue #888 from adalke)
  - DrawRDKBits raised RDKit error when it applied to the compounds that contains imidazole.
 (github issue #2164 from yamasakih) 
  - MolFromMol2File: O.co2 atom type correctness check ignores phosphate groups
 (github issue #3246 from chmnk)
  - Enhanced Stereo is lost when using GetMolFrags(m, asMols=True)
 (github issue #4845 from kienerj)
  - Segfault with coordgen v3.0.0
 (github issue #4845 from lucasmorin222)
  - Dative bond and alkali and alkaline earth metals
  (github issue #5120 from marcostenta)
  - RGD Stereochemistry in decomposed structure is not copied to the matching core
 (github issue #5613 from jones-gareth)
  - fp.ToList() fails for empty molecule
 (github issue #5677 from baoilleach)
  - SMILES and SMARTS parse bonds in a different order
 (github issue #5683 from ricrogz)
  - postgresql makefile needs to be updated to use c++17
 (github issue #5685 from mbanck)
  - Exception raised when reading very large SMILES file
 (github issue #5692 from DavidACosgrove)
  - Update warning message about aromaticity detection
 (github pull #5696 from d-b-w)
  - stop building catch_main when tests are disabled
 (github pull #5697 from greglandrum)
  - Make PandasTools.RGroupDecompositionToFrame re-entrant
 (github pull #5698 from greglandrum)
  - PandasTools.RGroupDecompositionToFrame() should call ChangeMoleculeRendering()
 (github issue #5702 from greglandrum)
  - MolDraw2D should automatically set bond highlight color when atom colors are changed
 (github issue #5704 from greglandrum)
  - Use correct `_WIN32` macro for checking Windows target
 (github pull #5710 from giordano)
  - Environment not set properly in chirality tests for MinGW builds
 (github pull #5711 from ptosco)
  - windows.h header should be lowercase
 (github pull #5712 from ptosco)
  - Fixes bond index parsing for w/c/t/ctu labels in CXSMILES/CXSMARTS
 (github pull #5722 from ricrogz)
  - Fix a deprecation warning in pythonTestDirRoot
 (github pull #5723 from ricrogz)
  - allowNontetrahedralChiralty should be honored when reading/writing SMILES
 (github pull #5728 from greglandrum)
  - CFFI/MinimalLib fixes
 (github pull #5729 from ptosco)
  - Allow setting custom FREETYPE_LIBRARY/FREETYPE_INCLUDE_DIRS through CMake
 (github pull #5730 from ptosco)
  - Missing update path for postgreSQL from 3.8 to 4.2
 (github issue #5734 from Deltaus)
  - Avoid passing a NULL pointer to CanSmiles()
 (github pull #5750 from ptosco)
  - CDXML reader incorrectly sets stereo on crossed double bonds
 (github issue #5752 from baoilleach)
  - `R` atom label information lost in molfile if not backed by a `M RGP` entry
 (github issue #5763 from eloyfelix)
  - Missing monomer labels when depicting `MON` SGroups
 (github issue #5767 from eloyfelix)
  - Wrongly oriented SGroup bracket
 (github issue #5768 from eloyfelix)
  - Adjust LocaleSwitcher on Windows when RDK_BUILD_THREADSAFE_SSS not set
 (github pull #5783 from roccomoretti)
  - KekulizationException in tautomer canonicalization
 (github issue #5784 from d-b-w)
  - ChemicalReactionToRxnBlock ignores separateAgents if forceV3000 is true
 (github issue #5785 from jacobbloom)
  - extend the allowed valences of the alkali earths
 (github pull #5786 from greglandrum)
  - Minimallib build (rdkit-js) not working for release 2022.09.2
 (github issue #5792 from MichelML)
  - Remove dependency on MSVC runtime DLL in MinGW builds
 (github pull #5800 from ptosco)
  - Update macOS target platform to 10.13
 (github pull #5802 from ptosco)
  - `R#` atom label information lost in molfile if not handled by the `RGP` spec
 (github issue #5810 from eloyfelix)
  - Stop using recommonmark in the documentation
 (github issue #5812 from greglandrum)
  - Properties with new lines can create invalid SDFiles
 (github issue #5827 from bp-kelley)
  - Allow building PgSQL RPM and DEB packages
 (github pull #5836 from ptosco)
  - Additional output is incorrect when FP count simulation is active
 (github issue #5838 from ptosco)
  - Explicit valence check SiPa13fails for certain SMILES
 (github issue #5849 from josh-collaborationspharma)
  - Set emsdk path for freetype in emscripten builds
 (github pull #5857 from ptosco)
  - DrawMorganBit fails by default 
 (github issue #5863 from eguidotti)
  - Fix #5810 in V2000 mol files.
 (github pull #5864 from eloyfelix)
  - Chemical drawings should be automatically enabled on Colab
 (github pull #5868 from kuelumbus)
  - use enhanced stereo when uniquifying in SimpleEnum
 (github pull #5874 from greglandrum)
  - Conformer Generation Fails for three-coordinate Ns with specified stereo
 (github issue #5883 from gncs)
  - Fix documentation example for KeyFromPropHolder
 (github pull #5886 from gedeck)
  - Allow unrecognized atom types when strictParsing=False
 (github pull #5891 from greglandrum)
  - DetermineBonds assigning methyl carbon as tetrahedral center
 (github issue #5894 from jasondbiggs)
  - numpy.float is no longer supported and causes exceptions 
 (github issue #5895 from PatWalters)
  - moldraw2DTest1 failure when building on aarch64
 (github issue #5899 from vfscalfani)
  - DetermineBondOrders running out of memory on medium-sized disconnected structure
 (github issue #5902 from jasondbiggs)
  - clear MDL Rgroup labels from core atoms when we aren't using them
 (github pull #5904 from greglandrum)
  - Conformer generator produces strange structure for substituted butadiene
 (github issue #5913 from gncs)
  - `MHFPEncoder::Distance` doesn't compute a (Jaccard) distance
 (github issue #5919 from althonos)
  - AvalonTools: Avoid that trailing garbage pollutes the fmemopen buffer
 (github pull #5928 from ptosco)
  - "not" queries in molfiles get inverted
 (github issue #5930 from d-b-w)
  - CalcTPSA() doesn't use options when caching
 (github issue #5941 from greglandrum)
  - Bad drawing of end points for dative bonds
 (github issue #5943 from DavidACosgrove)
  - Extremes of drawn ellipses not being calculated correctly.
 (github issue #5947 from DavidACosgrove)
  - Arrow heads of dative bonds are different sizes
 (github issue #5949 from DavidACosgrove)
  - stop caching ring-finding results
 (github pull #5955 from greglandrum)
  - Wrong bond endpoint when connecting to wedge bond in 2D image
 (github issue #5963 from stgeo)
  - Tiny change to get demo.html to load in legacy browsers
 (github pull #5964 from ptosco)
  - detect bad double bond stereo in conformer generation 
 (github pull #5967 from greglandrum)
  - drawing code should not generate kekulization errors
 (github issue #5974 from greglandrum)
  - Adjust expected test results for newer freetype versions
 (github pull #5979 from greglandrum)
  - CanonicalRankAtomsInFragment example in the documentation is not reproducible
 (github issue #5986 from chmnk)
  - Exception in RegistrationHash for molecules with bad bond directions
 (github pull #5987 from d-b-w)
  - Updated the GetMolHash docstring for accuracy
 (github pull #5988 from irenazra)
  - Fix a problem with pickling molecules with more than 255 rings
 (github pull #5992 from greglandrum)
  - Support Python 3.11
 (github pull #5994 from greglandrum)
  - Incorrect disconnection of CC(=O)O[Mg]OC(=O)C
 (github issue #5997 from DavidACosgrove)
  - PostgreSQL autovacuum stuck when molecules with query features are stored in mol columns
 (github issue #6002 from mihalyszabo88)
  - Remove `and` from C++ headers
 (github pull #6003 from d-b-w)
  - [PH3] incorrectly recognized as potential stereo center
 (github issue #6011 from greglandrum)
  - Potential nontetrahedral stereo is recognized when nontetrahedral stereo is disabled.
 (github issue #6012 from greglandrum)
  - MolEnumerator is not propagating query information to molecules
 (github issue #6014 from greglandrum)
  - Reactions do not propagate query information to products
 (github issue #6015 from greglandrum)
  - Error rendering to very small canvas
 (github issue #6025 from DavidACosgrove)
  - Bad double bond drawn for collinear atoms
 (github issue #6027 from DavidACosgrove)
  - Fix some minor leaks
 (github pull #6029 from ricrogz)
  - Cannot draw molecule which includes an atom with a `[!#X]` query (for any X)
 (github issue #6033 from ShangChien)
  - FragmentOnBonds may create unexpected radicals
 (github issue #6034 from ricrogz)
  - Calling MurckoScaffold on molecule causes bug in pickling
 (github issue #6036 from dangthatsright)
  - Bump maeparser and coordgen versions
 (github pull #6039 from ricrogz)
  - enhanced stereo is still included in CXSMILES if isomericSmiles=False
 (github issue #6040 from greglandrum)
  - Issues with ACS1996 drawing mode on a small canvas
 (github issue #6041 from DavidACosgrove)
  - Cyclobutyl group in a macrocycle triggers a stereo center
 (github issue #6049 from cdvonbargen)
  - stereogroups not combined when parsing CXSMILES
 (github issue #6050 from greglandrum)
  - Regression in depicting molecules with MDL query atoms
 (github issue #6054 from ptosco)
  - Do not include dative bonds in ring finding by default
 (github issue #6058 from DavidACosgrove)
  - Remove check for ring information from Atom::Match
 (github pull #6063 from fwaibl)
  - Correct docstring for minFontSize.
 (github pull #6066 from DavidACosgrove)
  - Minor code cleanup
 (github pull #6101 from ptosco)
  - Dummy atoms should not be considered to be metals for M and MH queries
 (github issue #6106 from greglandrum)
  - Drawing in ACS mode crops small images
 (github issue #6111 from DavidACosgrove)
  - Drawing in ACS1996 mode throws ValueError: Bad Conformer Id if molecule has no coords
 (github issue #6112 from DavidACosgrove)
  - Single atom or queries with hydrogens shouldn't trigger warning in mergeQueryHs
 (github issue #6119 from bp-kelley)
   - DetermineBonds fails for single H atom
 (github issue #6121 from gncs)
  - MinimalLib: avoid that assignStereochemistry() fails when removeHs=true
 (github pull #6134 from ptosco)
  - Round-tripping a reaction through pickle changes the outputs from RunReactants
 (github issue #6138 from kmaziarz)
  - RGD and enhanced stereochemistry
 (github issue #6146 from jones-gareth)
  - MaeMolSupplier requires bond block
 (github issue #6153 from cdvonbargen)
  - Incorrect doule bond drawing with MolDraw2DSVG
 (github issue #6160 from radchenkods)
  - BondDir not cleared from bonds that aren't stereoactive
 (github pull #6162 from greglandrum)
  - Crossed bond not correctly drawn
 (github issue #6170 from ptosco)
  - ReactionFromRxnBlock fails on bond with reacting center status set
 (github issue #6195 from jones-gareth)
  - Possible regression in the atom/bond highlighting code
 (github issue #6200 from ptosco)
  - Updated README to build the PostgreSQL cartridge + bug fix
 (github pull #6214 from ptosco)
  - Atoms may get flagged with non-tetrahedral stereo even when it is not allowed
 (github issue #6217 from ricrogz)
  - Fix TorsionFingerprints for 15 membered rings
 (github pull #6228 from kazuyaujihara)
  - Fix build warnings
 (github pull #6235 from ricrogz)
  - Tri-coordinate atom with implicit + neighbor H atom is found potentially chiral
 (github issue #6239 from ricrogz)
  - DativeBondsToHaptic doesn't set _MolFileBondEndPts correctly.
 (github issue #6252 from DavidACosgrove)
  - Round-tripping ferrocene through HapticBondsToDatives loses drawing highlights.
 (github issue #6253 from DavidACosgrove)
  - Using Chiral Tag instead of CIPCode to ensure preservation of chirality in addHs
 (github pull #6259 from HalflingHelper)
  - Update assignSubstructureFilters.py
 (github pull #6270 from OleinikovasV)
  - deal with deprecated DataFrame.append method
 (github pull #6272 from greglandrum)
  - compile-time error with GCC 12.2.1 on Fedora 36
 (github issue #6274 from rvianello)
  - Fix UnitTestPandasTools for running without pandas installed.
 (github pull #6299 from roccomoretti)
  - Aromatic dashes look bad
 (github pull #6303 from greglandrum)


## Cleanup work:
  - Do deprecations for the 2023.03 release
 (github pull #5675 from greglandrum)
  - run clang_format
 (github pull #5676 from greglandrum)
  - Cleanup work on documentation Makefile
 (github pull #5804 from greglandrum)
  - Refactor RGD moving function implementations from header to source files
 (github pull #5958 from jones-gareth)
  - Disable POPCNT on M1
 (github pull #6081 from bjonnh-work)
  - Remove spurious full stops from warnings.
 (github pull #6124 from DavidACosgrove)
  - Reformat Python code for 2023.03 release
 (github pull #6294 from ricrogz)
  - Reformat C/C++ code ahead of 2023.03 release
 (github pull #6295 from ricrogz)


## New Features and Enhancements:
  - mol V3000: multicenter dative bond
 (github issue #5121 from marcostenta)
  - add molecular filter examples
 (github pull #5647 from RPirie96)
   - Use templates in RDKit coordinate generation
 (github pull #5643 from rachelnwalker)
  - add MACCS fp to the MinimalLib
 (github pull #5707 from eloyfelix)
  - Enable additional parameters in prepareAndDrawMolecule() and expose them to CFFI/MinimalLib
 (github pull #5731 from ptosco)
  - add includeRedundantEnvironments support to GetMorganGenerator
 (github pull #5732 from greglandrum)
  - FingerprintGenerator refactoring
 (github pull #5748 from greglandrum)
  - Expose RDLog to SWIG wrappers
 (github pull #5749 from ptosco)
  - Add a timeout protection for CIP calculations
 (github pull #5772 from tadhurst-cdd)
  - Expose getMolFrags in CFFI and MinimalLib
 (github pull #5774 from ptosco)
  - Get the wrappers working with SWIG 4.0
 (github pull #5795 from greglandrum)
  - Update AvalonTools to version 2.0.4a
 (github pull #5796 from ptosco)
  - Add early example of drawing a molecule to Getting Started with the RDKit in Python
 (github pull #5803 from bertiewooster)
  - Enable get_molblock(details_json) from MinimalLib
 (github pull #5806 from ptosco)
  - Improvements to PandasTools.SaveXlsxFromFrame
 (github pull #5835 from ptosco)
  - swap boost::tuple to std::tuple
 (github pull #5851 from greglandrum)
  - Make it easy to calculate all 2D descriptors
 (github pull #5892 from greglandrum)
  - Introduces AvgIpc descriptor
 (github pull #5896 from greglandrum)
  - Add SMILES to each group abbreviation in Cookbook
 (github pull #5908 from bertiewooster)
  - Support SubstanceGroups and StereoGroups in JSON
 (github pull #5909 from greglandrum)
  - Add info about mergeHs to README.
 (github pull #5910 from DavidACosgrove)
  - Cookbook - update entry 1 and add entries 38 and 39
 (github pull #5918 from vfscalfani)
  - Allow the sources of conformer generation failures to be retrieved
 (github pull #5960 from greglandrum)
  - Create getExperimentalTorsions() function
 (github pull #5969 from greglandrum)
  - Molblock wedging improvements
 (github pull #5981 from ptosco)
  - MinimalLib JS functions to add/remove Hs in place
 (github pull #5984 from ptosco)
  - Adds Pat Walter's Chembl Filters extraction to the FilterCatalog
 (github pull #5991 from bp-kelley)
  - Add depiction coordinates to molzip
 (github pull #5993 from jones-gareth)
  - Enable using STL algorithms on ROMol atoms and bonds
 (github pull #5995 from ptosco)
  - Enable building MinimalLib as a plain JS file for usage in legacy/headless browsers
 (github pull #5999 from ptosco)
  - Allow WriteSDF to create v3000 SDF files
 (github pull #6004 from jkhales)
  - add maxRecursiveMatches to SubstructMatchParameters
 (github issue #6017 from greglandrum)
  - Expose fingerprint generator options to python
 (github pull #6024 from greglandrum)
  - Allow SMARTS of zero order bonds to match zero order bonds
 (github pull #6037 from d-b-w)
  - Change IUPAC metal->non-metal single bonds to dative
 (github pull #6038 from DavidACosgrove)
  - Add canonicalization of stereo groups (enhanced stereo)
 (github pull #6051 from greglandrum)
  - Improve MaeMolSupplier API
 (github pull #6053 from ricrogz)
  - Enable optional visualization of complex query atoms in a more compact form
 (github pull #6056 from ptosco)
  - Start a Maestro file (.mae) writer.
 (github pull #6069 from ricrogz)
  - Expose some stereochemistry-related functions to SWIG wrappers
 (github pull #6075 from ptosco)
  - Add option to only include shortest paths for topological torsion fingerprints
 (github pull #6090 from greglandrum)
  - Enable "smilesSymbol" substitution in SMARTS
 (github pull #6096 from ricrogz)
  - Add the option to wedge two bonds at chiral centers
 (github pull #6108 from greglandrum)
  - Another minor code cleanup
 (github pull #6109 from ptosco)
  - A few SWIG tweaks
 (github pull #6110 from ptosco)
  - Stereochemistry-related SWIG updates
 (github pull #6127 from ptosco)
  - SWIG pickling improvements (and other cleanup)
 (github pull #6133 from ptosco)
  - Improved handling of organometallics
 (github pull #6139 from DavidACosgrove)
  - expose two missing QueryAtom types to python
 (github pull #6158 from greglandrum)
  - Support Pseudoatoms like Pol and Mod in the RegistrationHash
 (github pull #6175 from irenazra)
  - Better name for areBondsLinear.
 (github pull #6196 from DavidACosgrove)
  - add features to allow drawing molecules in arbitrary positions on a large canvas
 (github pull #6210 from greglandrum)
  - Support chirality when determining if a molecule is a reaction reactant
 (github issue #6211 from jones-gareth)  
  - rdMolHash.MolHash function should allow customization of the CXSmiles via Chem.CXSmilesFields
 (github issue #6224 from irenazra)
  - Updated README for cartridge installation into conda PostgreSQL
 (github pull #6236 from ptosco)
  - Add a function to translate the MDL chiral flag into enhanced stereo groups
 (github issue #6241 from ricrogz)
  - Add support for generic matching in the PgSQL cartridge
 (github pull #6269 from bjonnh-work)
  - allowOptionalAttachments should also include terminal query atoms matching hydrogen
 (github pull #6280 from ptosco)
  - Exposed queryColour in MolDrawOptions
 (github pull #6282 from ptosco)
  - Add a new tautomer mol hash
 (github pull #6289 from glandrum)
  - has_coords() now reports whether coords are 2D or 3D if present
 (github pull #6297 from ptosco)
 - Improve the installation/testing instructions. 
 (github pull #6298 from roccomoretti)

## Code removed in this release:
- The `SmilesParserParams` option `useLegacyStereo` has been removed. Please use
  `SetUseLegacyStereoPerception()` instead. 
- The following JS methods:
  * generate_aligned_coords()
  * get_morgan_fp()
  * get_morgan_fp_as_uint8array()
  * get_pattern_fp()
  * get_pattern_fp_as_uint8array()
  which used to take several individual parameters have been removed. 
  Please use the versions which take a single JSON string parameter.
- The `PrintAsBase64PNGString` function in `PandasTools` has been removed.
  Please use `PrintAsImageString` instead.




## Deprecated code (to be removed in a future release):


# Release_2022.09.1
(Changes relative to Release_2022.03.1)

## Acknowledgements

Jonathan Bisson, Andy Cai, David Cosgrove, JP Ebejer, Aleš Erjavec, Peter
Gedeck, Mosè Giordano, Sreya Gogineni, Emanuele Guidotti, Hyeonki Hong, Gareth
Jones, Per Johnsson, Maria Kadukova, Eisuke Kawashima, Brian Kelley, Alan
Kerstjens, Michel Moreau, Dan Nealschneider, Santeri Puranen, Ricardo
Rodriguez-Schmidt, Guy Rosin Jeff van Santen, David Schaller, David W.H.
Swenson, Paolo Tosco, Antonio Trande, Ivan Tubert-Brohman, Alexandra Wahab,
Rachel Walker, balducci, GLPG-GT

## Highlights
- The new RegistrationHash module provides one of the last pieces required to
  build a registration system with the RDKit.
- This release includes an initial version of a C++ implementation of the
  xyz2mol algorithm for assigning bonds and bond orders based on atomic
  positions. This work was done as part of the 2022 Google Summer of Code.
- A collection of new functionality has been added to minimallib and is now
  accessible from JavaScript and other programming languages.

## Backwards incompatible changes
- Changes to the way atomic chirality is used in the canonicalization algorithm
  mean that canonical atom ranking and canonical SMILES generated with this
  RDKit version can be different from those generated with previous versions
- `GetBestRMS() and CalcRMS()` by default now treat terminal conjugated functional
  groups like carboxylate and nitro symmetrically. For example, the group
  `C(=[O:1])[O-:2]` can match in either orientation. The SMARTS pattern which is
  used to recognize affected groups is:
  `[{atomP};$([{atomP}]-[*]=[{atomP}]),$([{atomP}]=[*]-[{atomP}])]~[*]` where
  `{atomP}` is `O,N;D1`. The previous behavior can be restored using by setting
  the `symmetrizeConjugatedTerminalGroups` argument to false when calling
  `GetBestRMS() and CalcRMS()`
- The following `#defines` are no longer provided in/used by the C++ code or `RDConfig.h`:
  - `BUILD_COORDGEN_SUPPORT`: use `RDK_BUILD_COORDGEN_SUPPORT` instead
  - `RDK_THREADSAFE_SSS`: use `RDK_BUILD_THREADSAFE_SSS` instead
  - `USE_BUILTIN_POPCOUNT`: use `RDK_OPTIMIZE_POPCNT` instead
- The Python function `Chem.GetSSSR()` now returns the SSSR rings found instead
  of just returning the count of rings. This is consistent with
  `Chem.GetSymmSSSR()` and more useful.
- The SMILES parser will ignore the value of
  `SmilesParserParams.useLegacyStereo` unless it is set to `false`. See the
  deprecation note about `useLegacyStereo` below for more information.
- The CFFI function `set_2d_coords_aligned()` now takes an additional `char **match_json`
  parameter; if `match_json` is not not `NULL`, `*match_json` will point to a
  JSON string containing the atoms and bonds which are part of the match.
  It is up to the user to free this string.
- The aliphatic imine rule used in tautomer enumeration has been changed to more
  closely match the definition in the original paper.

## Bug Fixes:
  - H atoms in SGroups cause RDKit to clear SGroups after parsing
 (github issue #2716 from ricrogz)
  - RDKit misplaces stereochemistry/chirality information for small ring
 (github issue #2984 from d-b-w)
  - DrawMorganBit returns empty image for "isolated" fingerprints
 (github issue #4242 from eguidotti)
  - Cores with query atoms may fail to R-group-decompose molecules
 (github issue #4505 from ptosco)
  - Unable to serialize coordinates as floats in combination with *Props
 (github issue #4621 from santeripuranen)
  - Image Generation: Highlighting looks off when bondLineWidth is increased for PNG generation
 (github issue #5122 from rachelnwalker)
  - RDKit crashes on CIP label calculation
 (github issue #5142 from ricrogz)
  - Modified the JS tests to comply with older nodejs versions
 (github pull #5148 from ptosco)
  - Presence of exocyclic S/D, S/A or D/A query bonds prevents benzene from being recognized as aromatic
 (github issue #5152 from rachelnwalker)
  - Fix for RGD dummy atom bug in RDKit::replaceCore
 (github pull #5154 from jones-gareth)
  - KekulizeException of molecule from Smarts pattern with new RDKit release 
 (github issue #5156 from schallerdavid)
  - Very small fix to avoid an AttributeError
 (github pull #5163 from ptosco)
  - issue with V3000 SD files containing enhanced stereochemistry information
 (github issue #5165 from GLPG-GT)
  - Draw.MolToQPixmap raises a TypeError with Python 3.10
 (github issue #5166 from ales-erjavec)
  - Standardization via RDKit breaks molecules
 (github issue #5169 from malteseunderdog)
  - Multiple calls to BlockLogs() permanently disable logging
 (github issue #5172 from ricrogz)
  - Check architecture of the target system to optimise popcnt
 (github pull #5182 from giordano)
  - More consistently check for `WIN32` instead of `MSVC` in CMake files
 (github pull #5183 from giordano)
  - Atom indices inside double bond
 (github issue #5185 from DavidACosgrove)
  - Bug in IPython display after setting a molecule property
 (github issue #5192 from dwhswenson)
  - Zero & coordinate bonds are being taken into account for chirality
 (github issue #5196 from ricrogz)
  - FindPotentialStereo does not clean stereoflags from atoms which cannot be stereocenters
 (github issue #5200 from greglandrum)
  - Fixes array overflow in FMCS code
 (github pull #5205 from ricrogz)
  - PeriodicTable initialization is not thread safe
 (github issue #5207 from ricrogz)
  - Find and remove deprecated ifdefs
 (github issue #5210 from greglandrum)
  - Fix use of not thread safe function localtime() 
 (github pull #5211 from ricrogz)
  - Fix duplicate non thread safe check in VarianceDataForLabel
 (github pull #5212 from ricrogz)
  - RDKit::Utils::LocaleSwitcher is not thread safe
 (github issue #5214 from ricrogz)
  - Core with query atoms and no user definded attachment points may create poor decompostions
 (github issue #5222 from jones-gareth)
  - error: format not a string literal and no format arguments
 (github issue #5234 from sagitter)
  - Fix qt build under VS2019
 (github pull #5238 from ricrogz)
  - Precondition violation on chiral Atoms with zero order bonds
 (github issue #5239 from ricrogz)
  - pyForceFieldConstraints test failed
 (github issue #5252 from sagitter)
  - drawReaction() should not hit a PRECONDITION with prepareMolsBeforeDrawing=false
 (github issue #5259 from ptosco)
  - Atom annotations poorly placed on highlighted atoms
 (github issue #5269 from DavidACosgrove)
  - Make the aliphatic imine rule more closely match the definition in the paper
 (github pull #5270 from greglandrum)
  - rdMolDraw2D.PrepareMolForDrawing(None) causes segmentation fault
 (github issue #5298 from perjo)
  - MolStandardize: uncharger failing in molecules with zwitterionic sulfone
 (github issue #5317 from greglandrum)
  - MolStandardize: some operations throwing on non-standardized molecules
 (github issue #5318 from greglandrum)
  - MolStandardize: cleanup() function not correctly reassigning stereochemistry
 (github issue #5320 from greglandrum)
  - Runtime error when writing reaction with substance group to V3000 rxnblock
 (github issue #5324 from rachelnwalker)
  - MolFromMolBlock should correctly assign stereochemistry to 3D molecules
 (github issue #5327 from greglandrum)
  - assignChiralTypesFrom3D() ignores wiggly bonds
 (github issue #5328 from greglandrum)
  - Molzip segfaults instead of throwing an error when multiple bonds are formed to the same pairs of atoms
 (github issue #5334 from loluwot)
  - leftover debugging code makes build of 2022_03_3 tarball fail
 (github issue #5351 from balducci)
  - Prevent wedging ring bonds
 (github pull #5356 from greglandrum)
  - Class info info missing for for wavy bonds in SVGs.
 (github pull #5358 from DavidACosgrove)
  - MolToSmiles with doRandom=True raises errors with molecules containing fragments.
 (github issue #5372 from greglandrum)
  - Restore #5103 that was accidentally reverted in #5132
 (github pull #5381 from ptosco)
  - cairo error when using similarity maps
 (github issue #5383 from greglandrum)
  - MolDraw2DQt and MolDraw2DJS don't draw wavy bonds
 (github issue #5386 from greglandrum)
  - MolDraw2DQt draws brackets incorrectly
 (github issue #5389 from greglandrum)
  - PandasTools should not always bring in IPythonConsole
 (github pull #5392 from greglandrum)
  - Tautomer enumeration removes stereochemistry depending on how aromatic rings are defined in SMILES
 (github issue #5402 from greglandrum)
  - Incorrect perception of pseudoasymmetric centers on non-canonical molecules
 (github issue #5403 from ptosco)
  - Fix performance issue in RingUtils::checkFused
 (github pull #5410 from rachelnwalker)
  - Multi-coloured highlights go wrong with small fonts
 (github issue #5420 from DavidACosgrove)
  - Parsing a Mol block/file does not clear the "molTotValence" property from atoms
 (github issue #5423 from ricrogz)
  - Pre-condition Violation - Failed Expression: dir == Bond::ENDUPRIGHT || dir == Bond::ENDDOWNRIGHT
 (github issue #5433 from bjonnh-work)
  - MolZip doesn't preserve bond directions when zipping
 (github issue #5450 from bp-kelley)
  - Draw option noAtomLabels and explicit hydrogen works badly
 (github issue #5453 from DavidACosgrove)
  - Fix integer overflow in RGroupDecomposition strategy GA
 (github pull #5460 from bp-kelley)
  - Invalid number of radical electrons calculated for [Pr+4]
 (github issue #5462 from bjonnh-work)
  - CXSmiles isn't properly escaping floating point properties
 (github issue #5466 from bp-kelley)
  - Crossed trans bonds in rings
 (github issue #5486 from DavidACosgrove)
  - MolDraw2D::drawMolecules() should not crash on null molecules
 (github pull #5503 from ptosco)
  - Running kekulization on mols with query bonds will either fail or return incorrect results.
 (github issue #5505 from ricrogz)
  - Regression in the way aldehydes are drawn in current master
 (github issue #5511 from ptosco)
  - Drawing code gives segmentation fault.
 (github issue #5534 from DavidACosgrove)
  - RGD may yield poor depictions
 (github issue #5569 from jones-gareth)
  - Fix a problem when generating conformers for molecules with larger heteroatoms in conjugated 5-rings
 (github pull #5586 from greglandrum)
  - Avoid incurring into division by zero in normalizeDepiction
 (github pull #5619 from ptosco)
  - Allow properties to be displayed in jupyter when 3D rendering is enabled
 (github pull #5624 from greglandrum)
  - Checking whether double bond's controlling atoms are duplicate may cause an infinite loop.
 (github issue #5659 from ricrogz)

## Cleanup work:
  - update release notes, do deprecations
 (github pull #5161 from greglandrum)
  - Fix typo: quarternary --> quaternary
 (github pull #5243 from guyrosin)
  - fix doxygen comments
 (github pull #5254 from e-kwsm)
  - make the catch tests build faster
 (github pull #5284 from greglandrum)
  - make the logging tests more robust
 (github pull #5312 from greglandrum)
  - Update docs for ReplaceSubstructs
 (github pull #5343 from i-tub)
  - Minimallib NPM release fixes - wrong node bin command in Dockerfile and prepublish npm script command replacement
 (github pull #5349 from MichelML)
  - Update code formatting in GettingStartedInPython.rst
 (github pull #5350 from gedeck)
  - fix: rdkit.Chem.rdDistGeom.EmbedMultipleConfs docstring indentation
 (github pull #5404 from jvansan)
  - Remove obsolete files related to rdkit-js + write a rescoped README for MinimalLib
 (github pull #5432 from MichelML)
  - Fixes "DeprecationWarning: invalid escape sequence \C" when importing EnumerateStereoisomers
 (github pull #5478 from ricrogz)
  - Fix double to float downcasting warning
 (github pull #5479 from ricrogz)
  - Remove spurious doxygen tag
 (github pull #5488 from ptosco)
  - Add deprecation warning to docstring.
 (github pull #5498 from DavidACosgrove)
  - Remove unnecessary compiler flags that would be ignored anyway
 (github pull #5587 from ptosco)
  - Update AvalonTools to version 2.0.1
 (github pull #5591 from ptosco)

## New Features and Enhancements:
  - Initial support for non-tetrahedral stereochemistry
 (github pull #5084 from greglandrum)
  - Move to C++17
 (github pull #5155 from greglandrum)
  - Add multi-template isMoleculeXOfReaction overloads
 (github pull #5171 from AlanKerstjens)
  - Add support for Qt6
 (github pull #5203 from ricrogz)
  - Make atom, bond iterators usable in STL algorithms
 (github pull #5204 from ricrogz)
  - Make TautomerQuery serializable
 (github pull #5248 from greglandrum)
  - add boost::serialization support to ROMol
 (github pull #5249 from greglandrum)
  - Add support for Pol and Mod pseudoatoms
 (github pull #5264 from greglandrum)
  - Allow the compiler to generate default ChemicalReaction copy assignment operator
 (github pull #5265 from AlanKerstjens)
  - cdxml parser
 (github pull #5273 from bp-kelley)
  - Expose reaction drawing and additional FPs in MinimalLib
 (github pull #5277 from ptosco)
  - Expose mappings of atom/bond indices abbreviated mol->original mol
 (github pull #5300 from ptosco)
  - Start using string_views in the file parsers
 (github pull #5301 from greglandrum)
  - Add a global feature flag to enable the "new" stereo perception code
 (github pull #5309 from greglandrum)
  - Support conjugated terminal groups in GetBestRMS()
 (github pull #5322 from greglandrum)
  - Open sources Schrodinger's implementation of "molhash"
 (github pull #5360 from d-b-w)
  - Drop usage of CIP information from the canonicalization code
 (github pull #5385 from greglandrum)
  - GetSSSR should have same return type as GetSymmSSSR
 (github issue #5395 from chmnk)
  - Add prop related method into JSMol
 (github pull #5414 from hhk7734)
  - Add draw option to force use of wedge information in MolBlock if pres…
 (github pull #5417 from DavidACosgrove)
  - Add ACS1996 drawing style
 (github pull #5425 from DavidACosgrove)
  - Treat unspecified stereo as unknown
 (github issue #5436 from DavidACosgrove)
  - New version of AssignStereochemistry
 (github pull #5442 from greglandrum)
  - MolZip: add atom property labels for mol-zipping
 (github pull #5446 from bp-kelley)
  - Add atom property (int/unsigned int) to indicate which atoms to MolZip
 (github issue #5451 from bp-kelley)
  - Improved bond highlights
 (github pull #5484 from DavidACosgrove)
  - Include element name in atomic data
 (github pull #5524 from rachelnwalker)
  - Add Substance Groups and Stereo Groups to debugMol()
 (github pull #5526 from ricrogz)
  - make it easy to create DAT SGroups from Python
 (github pull #5544 from greglandrum)
  - Integrating xyz2mol Into The RDKit Core (GSoC 2022)
 (github pull #5557 from gosreya)
  - Switch yaehmop wrapper to basic cmake
 (github pull #5558 from greglandrum)
  - fix warnings ahead of 2022.09 release
 (github pull #5561 from ricrogz)
  - add mergeIsotopes option to mergeQueryHs
 (github pull #5563 from jones-gareth)
  - Add CXSMILES support for bond wedging and wiggly bonds
 (github pull #5575 from greglandrum)
  - Add GetBestTFDBetweenMolecules()
 (github pull #5577 from greglandrum)
  - Add ColorPalette_Vect to SWIG bindings
 (github pull #5580 from jones-gareth)
  - small changes to get the RDKit to build with C++20
 (github pull #5581 from greglandrum)
  - Improvements to 2D depiction and alignment/RMSD calculation
 (github pull #5598 from ptosco)
  - Expose additional functionality to SWIG wrappers
 (github pull #5614 from ptosco)
  - Add an RGroupDecomp aware  molzip to the FreeWilson Contribution
 (github pull #5615 from bp-kelley)
  - PandasTools and InteractiveRenderer improvements
 (github pull #5628 from ptosco)
  - Add updateMolDrawOptionsFromJSON()
 (github pull #5630 from ptosco)
  - InteractiveRenderer.setEnabled() improvements
 (github pull #5635 from ptosco)
  - Support stereo for double bonds in rings from CXSMILES
 (github pull #5636 from greglandrum)
  - add stop condition for arom calc of large ringysystems
 (github pull #5648 from alexwahab)
  - Speed up ring detection by reducing allocations
 (github pull #5654 from d-b-w)
  - Expose highlighAtomColors, highlighBondColors and highlightAtomRadii to CFFI and JS
 (github pull #5657 from ptosco)
  - Update obsolete SWIG definitions
 (github pull #5658 from ptosco)
  - Speed up ring detection by reducing count() calls
 (github pull #5663 from d-b-w)
  - Expose two SubstructUtils functions to SWIG wrappers
 (github pull #5666 from ptosco)
 

## Code removed in this release:
- The C++ class `RDLog::BlockLogs` has been removed. Please use the class `RDLog::LogStateSetter`. The Python class rdBase.BlockLogs() is still available and supported.
- Python function `rdkit.Chem.WrapLogs()` has been removed. Please use
  `rdkit.rdBase.LogToPythonStderr()`. `rdkit.rdBase.WrapLogs()` also exists, but
  unless you need the old teeing behavior, prefer the former.
- Python function `rdkit.Chem.LogWarningMsg()` has been removed. Please use
  `rdkit.rdBase.LogWarningMsg()`.
- Python function `rdkit.Chem.LogErrorMsg()` has been removed. Please use
  `rdkit.rdBase.LogErrorMsg()`.

## Deprecated code (to be removed in a future release):
- The `SmilesParserParams` option `useLegacyStereo` is deprecated and will be
  removed in the 2023.03 release. Please use `SetUseLegacyStereoPerception()`
  instead. In the meantime the SMILES parser will use only use the value of
  `SmilesParserParams.useLegacyStereo` if it is set to `false`, otherwise the
  value of the global `useLegacyStereoPerception` parameter will control the
  behavior of the SMILES parser.
- The following JS methods:
  * generate_aligned_coords()
  * get_morgan_fp()
  * get_morgan_fp_as_uint8array()
  * get_pattern_fp()
  * get_pattern_fp_as_uint8array()
  which used to take several individual parameters now take a single JSON string parameter.
  The overloads taking several individual parameters are now deprecated and will be
  removed in a future release.
- The `PrintAsBase64PNGString` function in `PandasTools` is deprecated and replaced
  by `PrintAsImageString`, which has a more appropriate name given it actually supports
  both PNG and SVG images.

# Release_2022.03.1
(Changes relative to Release_2021.09.1)

## Backwards incompatible changes
- When running in Jupyter Notebook, logs are now sent only to Python's
  standard error stream, and no longer include the `RDKit LEVEL` prefix.
- The Debug and Info logs are now disabled by default. If you would like to
  enable them within your code you can call `rdBase.EnableLog("rdApp.info")`
  and/or `rdBase.EnableLog("rdApp.debug")`.
- The MolHash functions now reassign stereochemistry after modifying the
  molecule and before calculating the hash. Previous versions would still
  include information about atom/bond stereochemistry in the output hash even if
  that no longer applies in the modified molecule.
- The rules for aromaticity in rings containing dummy atoms have been changed.
  The general intention of the new handling is that aromaticity will not be
  perceived for rings containing dummy atoms unless it's clear that the dummies
  should be aromatic. As an example: the SMILES `C1=C*2=CC=CC=*2C=C1` is
  perceived to be aromatic while the SMILES `C1=C*2C=CC=C*2C=C1` (which does not
  have any double bonds to the dummy atoms) is not; in previous RDKit releases
  both of these structures were aromatic. There's more information about this in
  the discussion of PR #4722 (https://github.com/rdkit/rdkit/pull/4722) and
  Issue #4721 (https://github.com/rdkit/rdkit/issues/4721).
- In the PostgreSQL cartridge the `mol_in()` function no longer performs full
  sanitization of the molecule. One consequence of this is that directly casting
  from strings to molecules also no longer does sanitization, so `select 'CN(=O)=O'::mol` 
  does not sanitize the molecule. If you want to convert a string to a molecule
  with full sanitization you can either cast to `text` first 
  (i.e. `select 'CN(=O)=O'::text::mol` or use the `mol_from_smiles()` function.
- The code to calculate bit vector topological torsion fingerprints for
  reactions no longer ignore the fingerprint size argument.
- The rules for tautomer enumeration in `MolStandardize` have been updated to
  more closely match the rules in the original publication. These changes
  primarily consist of making the rules more specific; the consequence is that
  less tautomers will be generated with this version. The previous rules can
  still be accessed via the function `GetV1TautomerEnumerator()` (Python) or
  `getV1TautomerEnumerator()` (C++)

## Highlights
- The RDKit can now integrate with the python logger: calling
  `rdBase.LogToPythonLogger()` enables this. All log messages are sent to a
  logger named "rdkit".
- The backend of the MolDraw2D code has been extensively refactored. This should
  be mostly invisible to RDKit users, but it makes supporting and extending that
  code much easier.
- Beilstein generics (i.e. things like "ARY", "ALK", or "CAL") are now supported
  when doing substructure queries. This is a first step towards enabling some
  really cool substructure search possibilities.

## Acknowledgements
Marcel Baltruschat, Jason Biggs, Kevin Burk, Cédric Bouysset, David Cosgrove,
Joel Duerksen, Jacob Gora, Gareth Jones, Toshiki Kataoka, Eisuke Kawashima,
Brian Kelley, Sonia Liggi, Niels Kristian Kjærgård Madsen, Hector
Martinez-Seara, Dan Nealschneider, Alex Rebert, Ricardo Rodriguez-Schmidt, Steve
Roughley, Roger Sayle, Nikolai Schapin, Ansgar Schuffenhauer, Kaushalesh Shukla,
Jon Sorenson, Ichiru Take, Paolo Tosco, Kazuya Ujihara, Fabio Urbina, Riccardo
Vianello Rachel Walker, Maciej Wójcikowski, SPKorhonen, yuri@FreeBSD,

## Code removed in this release:
- The `useCountSimulation` keyword argument for
  `rdFingerprintGenerator.GetMorganGenerator` and
  `rdFingerprintGenerator.GetAtomPairGenerator` has been removed. Please use the
  `countSimulation` keyword argument instead.
- The function `mol_from_smarts()` in the PostgreSQL cartridge has been removed.
  Please use the `qmol_from_smarts()` function instead.
- The `computeBalabanJ()` functions from the `MolOps` namespace were removed.
  These were not exposed to Python, so this will not affect any Python code.

## Bug Fixes:
  - Fix Flake8 erorrs
 (github pull #4252 from e-kwsm)
  - handle sqlalchemy deprecation
 (github pull #4625 from greglandrum)
  - Debug build of the postgres cartridge fails pg_regress tests for reaction.sql
 (github issue #4631 from rvianello)
  - fix parsing beyond the end of the input string in findMCSsmiles
 (github pull #4636 from rvianello)
  - Mem leak fixes
 (github pull #4637 from ricrogz)
  - Subsequent call to rdChemReactions.ChemicalReaction.RunReactants will block indefinitely.
 (github issue #4651 from goraj)
  - Fix docstring of ConstrainedEmbed
 (github pull #4666 from kazuyaujihara)
  - Postgres cartridge build fails under Ubuntu
 (github issue #4681 from SPKorhonen)
  - Molfile SDD records not properly displayed
 (github pull #4690 from jones-gareth)
  - RGD:  fix for cores with MOL  block atom lists
 (github pull #4695 from jones-gareth)
  - Wrong tautomers generated
 (github issue #4700 from sonial)
  - RGD align output core to input structure
 (github pull #4709 from jones-gareth)
  - TorsionFingerprints raises error with S(Cl)F4 group
 (github issue #4720 from kazuyaujihara)
  - Dummy atoms next to aromatic are always kekulized even when they should not
 (github issue #4721 from ptosco)
  - TautomerEnumerator will crash if copied with a callback set
 (github issue #4736 from ptosco)
  - Minor PandasTools cleanup
 (github pull #4744 from ptosco)
  - Reaction parser fails when CX extensions are present
 (github issue #4759 from greglandrum)
  - GetSimilarityMapFromWeights changes behavior of parameter "colorMap" depending on whether the parameter "draw2d" is provided or not
 (github issue #4763 from FabioUrbina)
  - Highlight bond width is different for different PNG image sizes
 (github issue #4764 from rachelnwalker)
  - Fixes crashing bug with finalSubstructChecks
 (github pull #4782 from greglandrum)
  - MDL query with aromatic bond sets aromatic flag on atoms even though they are not in an aromatic ring
 (github issue #4785 from ptosco)
  - [Cartridge]: qmol_from_ctab and qmol_from_smiles are sanitizing molecules
 (github issue #4787 from greglandrum)
  - AdjustQueryProperties() is inconsistent when adjustConjugatedFiveRings is set
 (github issue #4789 from greglandrum)
  - `Draw.MolToFile` to SVG raises "Can't kekulize" error
 (github issue #4792 from toslunar)
  - Ring double bonds written as crossed bonds after RGD
 (github issue #4809 from greglandrum)
  - Fix a number of crashing bugs in the python wrappers
 (github pull #4810 from greglandrum)
  - correctly tag unspecified branch-begin bonds in SMARTS
 (github pull #4811 from greglandrum)
  - AttributeError in PandasTools
 (github issue #4821 from greglandrum)
  - reloading PandasTools leads to infinite recursion
 (github issue #4823 from greglandrum)
  - ReplaceCore should set stereo on ring bonds when it breaks rings
 (github issue #4825 from greglandrum)
  - MolDraw2D::drawArc() starts at wrong angle
 (github issue #4836 from greglandrum)
  - MolDraw2D::drawArc() not exposed to Python
 (github issue #4837 from greglandrum)
  - align argument to MolDraw2D::DrawString() cannot be used from Python
 (github issue #4838 from greglandrum)
  - Fix RunFilterCatalog() thread counts.
 (github pull #4856 from xavierholt)
  - RGD: dummy atom in input structure is mishandled
 (github pull #4863 from jones-gareth)
  - Fix bug with wedges being drawn backwards
 (github pull #4868 from greglandrum)
  - Missing dependency on RDKit::RingDecomposerLib_static in RDKit::GraphMol_static
 (github issue #4875 from nielskm)
  - cannot parse coordinate bonds from CXSMARTS
 (github issue #4878 from greglandrum)
  - fix some leaks in the SWIG wrappers
 (github pull #4916 from greglandrum)
  - Fix some problems turned up by ossfuzz
 (github pull #4927 from greglandrum)
  - Fix i-files for RDK_USE_BOOST_IOSTREAMS=OFF
 (github pull #4933 from kazuyaujihara)
  - Fails on i386: non-constant-expression cannot be narrowed from type 'unsigned int' to 'npy_intp' (aka 'int') in initializer list
 (github issue #4934 from yurivict)
  - Fix SWIG wrappers for C#
 (github pull #4935 from kazuyaujihara)
  - Definition of eccentricity in documentation is wrong
 (github issue #4952 from drkeoni)
  - fix CMakeLists.txt extracting link line from python LDSHARED config var
 (github pull #4954 from rvianello)
  - add JavaGzStreamTests
 (github pull #4973 from kazuyaujihara)
  - Invalid SMARTS generated by MolToSmarts
 (github issue #4981 from nielskm)
  - Fix memory safety issues found by OSS-Fuzz
 (github pull #4983 from alpire)
  - AssignStereochemistry should remove nonchiral atoms from StereoGroups
 (github pull #4986 from greglandrum)
  - Transform3D#SetRotation() around arbitrary axis scales coordinates
 (github issue #4995 from sroughley)
  - Bad handling of dummy atoms in the CIP assignment code
 (github issue #4996 from greglandrum)
  - Bad handling of fragments in CIP code
 (github issue #4998 from greglandrum)
  - Drawing query atoms containing an AND query raises an exception
 (github issue #5006 from ptosco)
  - Bad tautomers produced for phosphorous compounds
 (github issue #5008 from NikSchap2107)
  - Fix warning when generating coordinates for ZOBs
 (github pull #5011 from d-b-w)
  - Code in the docstring for `FindMolChiralCenters()` doesn't work
 (github pull #5014 from greglandrum)
  - Mol images in DataFrames are drawn only once in Jupyter Lab
 (github issue #5017 from mrcblt)
  - Drop `gist_qmol_ops` in upgrade scripts in case it exists
 (github pull #5021 from mwojcikowski)
  - Remove extra newline from Kekulize error message.
 (github pull #5022 from xavierholt)
  - Neighboring Hs not taken into account in connectivity invariants
 (github issue #5036 from greglandrum)
  - smiles parsing error due to erroneous ring perception
 (github issue #5055 from AnsgarSchuffenhauer)
  - To INCHI conversion leaks on kekulization failure
 (github pull #5057 from ricrogz)
  - Add a CXSMILES option to the MolHash
 (github pull #5058 from greglandrum)
  - Make the RGD code work when `rgroupLabelling` is `Isotope`
 (github pull #5088 from greglandrum)
  - Compilation issue with catch.hpp
 (github issue #5089 from hseara)
  - pg_restore: error: COPY failed for table "mols": ERROR:  could not create molecule from SMILES
 (github issue #5095 from joelduerksen)
  - Removing H preserving only wedged ones strips all H
 (github issue #5099 from ricrogz)
 - fix a mistake in the enhanced stereochemistry substructure table
 (github issue #5101 from greglandrum)
  - NumRotatableBonds() incorrect for partially sanitized molecule
 (github issue #5104 from greglandrum)
  - Wiggly bonds don't override wedged bonds
 (github issue #5108 from greglandrum)

## Cleanup work:
  - Do the deprecations for the 2022.03  release
 (github pull #4626 from greglandrum)
  - clang-tidy: readability-simplify-boolean-expr
 (github pull #4639 from e-kwsm)
  - Clean-up Python 4815 - P1.1: Chem\AtomPairs
 (github pull #4859 from IchiruTake)
  - Clean-up Python #4815 - P1.2: Chem/ChemUtils
 (github pull #4860 from IchiruTake)
  - Clean-up Python #4815 - P1.3: Chem\Draw
 (github pull #4891 from IchiruTake)
  - Clean-up Python #4815 - P1.4: Chem\EState
 (github pull #4893 from IchiruTake)
  - Clean-up Python #4815 - P1.5: Chem\FeatMaps
 (github pull #4894 from IchiruTake)
  - Clean-up Python #4815 - P1.6: Chem\Features
 (github pull #4896 from IchiruTake)
  - Clean-up Python #4815 - P1.8: Chem\fmcs
 (github pull #4898 from IchiruTake)
  - Clean-up Python #4815 - P1.9: Chem\Fraggle
 (github pull #4906 from IchiruTake)
  - Clean-up Python #4815 - P1.10: Chem\MolDb
 (github pull #4907 from IchiruTake)
  - Clean-up Python #4815 - P1.11: Chem\MolKey
 (github pull #4910 from IchiruTake)
  - Clean-up Python #4815 - P1.12: Chem\MolStandardize
 (github pull #4911 from IchiruTake)
  - Clean-up Python #4815 - P1.13: Chem\Pharm2D & Chem\Pharm3D
 (github pull #4912 from IchiruTake)
  - Clean-up Python #4815 - P1.14: Chem\Scaffolds & Chem\SimpleEnum
 (github pull #4913 from IchiruTake)
  - Run clang-tidy (readability-braces-around-statements)
 (github pull #4977 from e-kwsm)
  - silence warnings in MSVC compliatons
 (github pull #5044 from bp-kelley)
  - Clean up the warning landscape
 (github pull #5048 from greglandrum)
  - Cleanup of python API documentation stubs
 (github pull #5105 from greglandrum)


## New Features and Enhancements:
  - Update coordgenlibs to v3.0.0
 (github pull #4638 from ricrogz)
  - Fix some compile-time warnings in the postgres cartridge code
 (github pull #4657 from rvianello)
  - Add some new color palettes to MolDraw2D
 (github pull #4668 from greglandrum)
  - Add support for Beilstein generics when doing substructure queries
 (github pull #4673 from greglandrum)
  - Remove unnecessary mutex in InChI wrapper
 (github pull #4680 from greglandrum)
  - Update mac CI builds
 (github pull #4738 from greglandrum)
  - Remove dead code
 (github pull #4739 from ptosco)
  - Refactor the memory management of the postgres cartridge cache module
 (github pull #4755 from rvianello)
  - Improve CMake integration of PgSQL build
 (github pull #4767 from ptosco)
  - Allow MolDraw2DCairo and MolDraw2DSVG to determine canvas size based on the molecule
 (github pull #4772 from greglandrum)
  - generate the sql update files in the binary (build) directory
 (github pull #4777 from rvianello)
  - Allow using heavy atoms only in the FragmentChooser
 (github pull #4791 from ptosco)
  - silence warnings in MSVC compilations
 (github pull #4796 from bp-kelley)
  - Support using the python logger
 (github issue #4840 from xavierholt)
  - Add support for quadruple bonds in SMILES
 (github issue #4842 from jasondbiggs)
  - Some refactoring of the depictor code
 (github pull #4865 from greglandrum)
  - Build documentation for 3 missing modules
 (github pull #4879 from ptosco)
  - Add access to query atom symbols from python or an option to render them in images
 (github issue #4880 from rachelnwalker)
   - Start adding move constructors and move-assignment operators
 (github pull #4909 from greglandrum)
  - Refactor mol draw2 d
 (github pull #4948 from DavidACosgrove)
  - [ENH]: Support greater use of `findAtomEnvironmentOfRadiusN()`
 (github pull #4970 from IchiruTake)
  - Move isEarlyAtom to a table to reduce lock contention in getPeriodicTable
 (github pull #4980 from bp-kelley)
  - Support writing V3000 reactions
 (github pull #4982 from greglandrum)
  - Make FMCS check bond stereo.
 (github pull #5009 from DavidACosgrove)
  - Improving atom colors for dark mode.
 (github pull #5038 from kaushaleshshukla)
  - enable the multithreaded LeaderPicker on linux
 (github pull #5043 from greglandrum)
  - Expose MolzipParams::atomSymbols to python
 (github pull #5054 from bp-kelley)
  - disable Info and Debug logs by default
 (github pull #5065 from greglandrum)
  - Add sanitize option to molzip
 (github pull #5069 from bp-kelley)
  - "Powered by RDKit" Badge
 (github pull #5085 from cbouy)
  - Add a couple of depiction helper functions and some JS bindings
 (github pull #5115 from ptosco)
  - Swig MolDraw2D cairo
 (github pull #5128 from jones-gareth)
  - Enables rdkit-structure-renderer.js in Jupyter Lab and Notebook
 (github pull #5132 from ptosco)

## Deprecated code (to be removed in a future release):
- Python function `rdkit.Chem.WrapLogs()` is deprecated in favor of
  `rdkit.rdBase.LogToPythonStderr()`.  `rdkit.rdBase.WrapLogs()` also exists,
  but unless you need the old teeing behavior, prefer the former.
- Python function `rdkit.Chem.LogWarning()` is deprecated in favor of
  `rdkit.rdBase.LogWarning()`.
- Python function `rdkit.Chem.LogError()` is deprecated in favor of
  `rdkit.rdBase.LogError()`.
- The C++ class `RDLog::BlockLogs` is deprecated in favor of the the class `RDLog::LogStateSetter`.

# Release_2021.09.1
(Changes relative to Release_2021.03.1)

## Backwards incompatible changes
- `RWMol.replaceAtom()` no longer removes `SubstanceGroups` which reference that atom.
- The `keepSGroups` argument to `RWMol.replaceBond()` now defaults to true.
- The SMARTS parser now by default accepts CXSMILES extensions and molecule
  names. SMARTS which previously failed to parse like `CCC fail` will now return
  valid molecules.
- Molecule names in SMILES and SMARTS are now parsed by default. Previously they
  were ignored.
- The `getParams()` function for retrieving UFF parameters now returns a const
  pointer instead of a standard pointer. This shouldn't affect the functionality
  of any code since the only method of the class is also const.

## Highlights
 - Single reactant/single product reactions can now be applied in-place. This
   really helps with the performance of these kinds of transformations.
 - The CFFI wrapper around MinimalLib greatly expands the number of possible
   places the RDKit can be used from.
 - A number of general enhancements and quality-of-life improvements were made
   to the PostgreSQL cartridge.

## Acknowledgements
Jason Biggs, Kit Choi, David Cosgrove, Eloy Félix, Harrison Green, Gareth Jones,
Eisuke Kawashima, Alan Kerstjens, Brian Kelley, John Konecny, Stephanie
Labouille, Rasmus Lundsgaard, Hadrien Mary, Michel Moreau, Dan Nealschneider,
Axel Pahl, Maximilian Peters, Alessio Ragno, Ricardo Rodriguez-Schmidt, Riccardo
Sabatini, Roger Sayle, Vincent F. Scalfani, Dan Skatov, David Slochower, Peter
St. John, Mihaly Szabo, Ichiru Take, Paolo Tosco, Ivan Tubert-Brohman, Kazuya
Ujihara, Alain Vaucher, Riccardo Vianello, Rachel Walker, Shuzhe Wang, Maciej
Wójcikowski, bzoracler, jungb-basf, charly828, yoer77,

## Code removed in this release:
- The minimizeOnly option for coordgen has been removed.

## Contrib updates:
 - Contribute FreeWilson analysis
 (github pull #4026 from bp-kelley)

## Bug Fixes:
  - cannot pass drawOptions to MolsToGridImage when using notebook
 (github issue #3101 from slochower)
  - Draw.MolToImage() cannot highlight with highlightMap (v > '2019.09.3' )
 (github issue #3616 from spideralessio)
  - EnumerateStereoisomers fail with STEREOANY bonds from molblock
 (github issue #3759 from TermeHansen)
  - Double bond stereo gets flipped by SMILES reader/writer
 (github issue #3967 from mwojcikowski)
  - SparseIntVect copy constructor and assignment operators not clearing existing data
 (github issue #3994 from AlanKerstjens)
  - MolFragmentToSmiles with kekuleSmiles=True raises AtomKekulizeException
 (github issue #3998 from kazuyaujihara)
  - update clang version for linux CI fuzzer builds
 (github pull #4012 from greglandrum)
  - Update coordgen to 2.0.3
 (github pull #4017 from d-b-w)
  - Get SWIG wrappers working with C# again
 (github pull #4020 from kazuyaujihara)
  - replaceSidechains creates aromatic dummy atoms
 (github pull #4022 from ptosco)
  - A set of fixes for problems caused by bad input
 (github pull #4033 from greglandrum)
  - Cleanup some problems found during an ASAN build
 (github pull #4054 from greglandrum)
  - Avoid that lone atoms which are part of a ring in one of the molecules become part of the MCS
 (github pull #4065 from ptosco)
  - StereoGroups not preserved by RenumberAtoms() 
 (github issue #4071 from greglandrum)
  - call to pyAvalonTools.Generate2DCoords results in an assert violation
 (github issue #4075 from rvianello)
  - Update boost download location in Dockerfile
 (github pull #4094 from greglandrum)
  - HCount field in v2000 Mol blocks ignored
 (github issue #4099 from riccardosabatini)
  - Reactions don't propagate bond properties
 (github issue #4114 from d-b-w)
  - RemoveStereochemistry should also remove stereogroups
 (github issue #4115 from greglandrum)
  - Avoid that MolStandardizer segfaults on empty mols
 (github pull #4119 from ptosco)
  - SEGV in RWMol::commitBatchEdit
 (github issue #4122 from hgarrereyn)
  - SEGV in ROMol::getAtomDegree if atom is not in graph
 (github issue #4127 from hgarrereyn)
  - SEGV from unsigned integer overflow in Conformer::setAtomPos
 (github issue #4128 from hgarrereyn)
  - HCOUNT from v3000 CTABS incorrectly interpreted
 (github issue #4131 from greglandrum)
  - Empty query produces empty match, but at the same time is considered non-matching
 (github issue #4138 from i-tub)
  - fixed AddBond documentation
 (github pull #4142 from Ashafix)
  - Possible bug with `EnumerateStereoisomers`
 (github issue #4144 from stephanielabouille)
  - Odd drawing behavior with radicals and MolsToGridImage
 (github issue #4156 from pstjohn)
  - pre-condition violation when sanitizing a de-pickled reaction
 (github issue #4162 from jasondbiggs)
  - Many of the PMI descriptors are not being recalculated for different conformers
 (github issue #4167 from greglandrum)
  - bug in MDLParser.cpp when reading a rxn file in v3000 format that contains agents
 (github issue #4183 from jungb-basf)
  - Potentially chiral bridgehead atoms not being identified.
 (github pull #4192 from greglandrum)
  - allow more recoverable V3000 parsing errors when strictParsing=false
 (github pull #4210 from greglandrum)
  - RGD: Fix memory leak with deleting array
 (github pull #4211 from bp-kelley)
  - UnfoldedRDKFingerprintCountBased returns a different fingerprint length for every molecule
 (github issue #4212 from greglandrum)
  - rdMolHash.MolHash fails on non-standard valences
 (github issue #4222 from ricrogz)
  - Fix a couple of problems with fingerprint count simulation
 (github pull #4228 from greglandrum)
  - Chem.MolFromSmiles using SmilesParserParams throws exceptions
 (github issue #4232 from greglandrum)
  - Parse failure for data groups in CXSMILES
 (github issue #4233 from greglandrum)
  - double bonds now have EITHER stereo if no coordinates are present
 (github pull #4239 from greglandrum)
  - Fix CMakeLists for FileParsers
 (github pull #4240 from kazuyaujihara)
  - Multiple ATTCHPT entries for one atom handled incorrectly
 (github issue #4256 from greglandrum)
  - Exception thrown by reionizer when dealing with Mg+2
 (github issue #4260 from greglandrum)
  - Fallback ring finding failing on molecules with multiple fragments
 (github issue #4266 from avaucher)
  - Make sure that ResonanceMolSupplier substructure matches are uniquified consistently
 (github pull #4274 from ptosco)
  - FindPotentialStereo() doesn't find *marked* ring stereo when flagPossible=False
 (github issue #4279 from greglandrum)
  - The normalization pattern for pyridine N-oxide is not specific enough
 (github issue #4281 from ptosco)
  - computeCanonicalTransform may generate non-canonical coords
 (github issue #4302 from ptosco)
  - Unreasonable calculation of implicit valence for atoms with query bonds
 (github issue #4311 from greglandrum)
  - call to AvalonTools::set2DCoords results in an assert violation
 (github issue #4330 from jasondbiggs)
  - MolBlock writer gives non-stereo double bonds "unspecified" parity
 (github issue #4345 from d-b-w)
  - Specified trans stereo being ignored during conformation generation in macrocycles
 (github issue #4346 from greglandrum)
  - Two MinGW build fixes and one MSVC build fix
 (github pull #4347 from ptosco)
  - Fixes RDK_BUILD_THREADSAFE_SSS=OFF build
 (github pull #4349 from ptosco)
  - clean up some leaks identified by an ASAN build
 (github pull #4354 from greglandrum)
  - Three more Windows build fixes
 (github pull #4356 from ptosco)
  - Specified grid spacing for ShapeTanimotoDistance is ignored.
 (github issue #4364 from greglandrum)
  - Need implicit H cleanup after rdMolEnumerator.Enumerate()
 (github issue #4381 from greglandrum)
  - rdMolEnumerator.Enumerate fails on variable attachment points with queries
 (github issue #4382 from greglandrum)
  - RDKit reaction produces wrong double bond stereochemistry
 (github issue #4410 from mwojcikowski)
  - "to-Python converter already registered; second conversion method ignored." warnings issued at import
 (github issue #4425 from ricrogz)
  - v2000 SGroups do not generate an "index" property
 (github issue #4434 from ricrogz)
  - pg_restore does not work with some mol type molecule
 (github issue #4442 from mihalyszabo88)
  - Building with static dependencies breaks CMake exports
 (github issue #4449 from ricrogz)
  - DataStruct vectors leak when iterating
 (github issue #4465 from bp-kelley)
  - SGroups: Additional SDT properties not decoded if FIELDNAME is empty
 (github issue #4476 from greglandrum)
  - Test failure in reaction.sql
 (github issue #4486 from yoer77)
  - Small rings can have STEREOANY/EITHERDOUBLE bonds
 (github issue #4494 from ricrogz)
  - OR queries involving aromatic atoms cannot be drawn
 (github issue #4496 from ptosco)
  - MolFromSmiles and MolFromSmarts incorrectly accepting input with spaces
 (github issue #4503 from greglandrum)
  - Native 2D layout engine may generate overlapping coordinates
 (github issue #4504 from ptosco)
  - SubstanceGroup labels sometimes overlap with atoms in image generation
 (github issue #4508 from rachelnwalker)
  - SGroups do not have a way of unsetting properties from Python
 (github issue #4514 from ricrogz)
  - operator<< is declared for AtomPDBResidueInfo but not defined
 (github issue #4535 from greglandrum)
  - Improve test coverage and some bug fixes
 (github pull #4536 from greglandrum)
  - Seg fault in MolDraw2D::drawMolecules()
 (github issue #4538 from greglandrum)
  - Salt removal forces sanitization
 (github issue #4550 from ricrogz)
  - fix a thread-safety bug in the UFF parameter loading
 (github pull #4553 from greglandrum)
  - GetSubstructMatches() loops at 43690 iterations.
 (github issue #4558 from ricrogz)
  - failure to parse CTAB with LINKNODE and SGROUP
 (github issue #4561 from greglandrum)
  - Requesting "density" fingerprint Hydrogen molecule fails with exception
 (github issue #4567 from ricrogz)
  - Incorrect double bond stereo in output SMILES around ring closures
 (github issue #4582 from greglandrum)
  - migrate the MHFP implementation to use boost::random
 (github pull #4603 from rvianello)
  - Fix EnumerateStereoisomers with tryEmbedding
 (github pull #4615 from kazuyaujihara)

## New Features and Enhancements:
  - Support Chemical Markup Language, CML, for writing
 (github pull #3024 from e-kwsm)
  - Add Eigen to ExternalProject and automatically download if RDK_BUILD_DESCRIPTORS3D
 (github pull #3075 from e-kwsm)
  - updates to postgreSQL cartridge
 (github pull #3976 from greglandrum)
  - Update Overview.md
 (github pull #3992 from charly828)
  - MinimalLib: add CFFI interface
 (github pull #4018 from greglandrum)
  - Contribute FreeWilson analysis
 (github pull #4026 from bp-kelley)
  - Allow partial deserialization of molecules
 (github pull #4040 from greglandrum)
  - Add datamol project
 (github pull #4046 from hadim)
  - Build BCUT when RDK_BUILD_DESCRIPTORS3D=OFF
 (github pull #4085 from kazuyaujihara)
  - Making RDKit minimallib (JS lib) available through the npm package manager
 (github pull #4086 from MichelML)
  - Normalize line endings in source code files
 (github pull #4104 from ptosco)
  - Allow MolToQPixmap to support PySide2
 (github pull #4110 from kitchoi)
  - update ChEMBL projects in Projects using RDKit
 (github pull #4116 from eloyfelix)
  - A collection of MolStandardize improvements
 (github pull #4118 from greglandrum)
  - Run clang-format against header files
 (github pull #4143 from e-kwsm)
  - Some miscellaneous MinimalLib enhancements
 (github pull #4169 from ptosco)
  - [MinimalLib] Add number of heavy atoms to descriptors
 (github issue #4184 from apahl)
  - Comments added to RGD core matching
 (github pull #4189 from jones-gareth)
  - Fix/rdprop integer conversions
 (github pull #4194 from bp-kelley)
  - RWMol cleanup
 (github pull #4198 from greglandrum)
  - Test comparing SVGs via hash code - ready for review
 (github pull #4199 from DavidACosgrove)
  - support getNumAtoms and getNumHeavyAtoms as Descriptors
 (github pull #4200 from greglandrum)
  - Canon.cpp canonicalizeDoubleBond function refactor
 (github pull #4204 from jfkonecn)
  - Add low level functions to bulk-update Substance Group atoms & bonds
 (github pull #4206 from ricrogz)
  - Run clang-tidy (modernize-pass-by-value)
 (github pull #4224 from e-kwsm)
  - Shift `Trajectory` and `Snapshot` constructors to methods on classes
 (github pull #4225 from bzoracler)
  - Allow depiction of "either" double bonds as "wiggly neighbors"
 (github issue #4238 from d-b-w)
  - Some cartridge enhancements
 (github pull #4271 from greglandrum)
  - [Enhancement]: Allow every bit-vect fixed-size fingerprints can be directly embedded || attached into the (Numpy) Array or return the Numpy Array
 (github issue #4273 from IchiruTake)
  - Turn MRV_COORDINATE_BOND_TYPE data Substance Groups into coordinate bonds
 (github pull #4299 from ricrogz)
  - Support using SubstructMatchParameters in RGD
 (github pull #4318 from greglandrum)
  - Add partial CXSMARTS support
 (github issue #4319 from greglandrum)
  - Support toggling components of CXSMILES output
 (github issue #4320 from greglandrum)
  - Switch to using InChI v1.06
 (github issue #4322 from greglandrum)
  - support using RGBA colors
 (github issue #4323 from greglandrum)
  - MinimalLib: return fingerprints as BitSets
 (github issue #4329 from dskatov)
  - Expose atomColourPalette as JSON drawOption
 (github pull #4337 from ptosco)
  - Improved sgroup output
 (github pull #4343 from greglandrum)
  - support get_json in the rdkitjs wrapper
 (github pull #4348 from greglandrum)
  - Enable using the URF library in Windows static builds
 (github pull #4357 from ptosco)
  - a few doxygen comment fixes
 (github pull #4368 from jasondbiggs)
  - Enable building Java wrappers with MinGW compilers
 (github pull #4384 from ptosco)
  - add exactmw to cartridge
 (github issue #4386 from greglandrum)
  - Some cartridge additions and fixes
 (github pull #4387 from greglandrum)
  - Remove SWIG kludge on Windows
 (github pull #4388 from ptosco)
  - CXSMILES improvements
 (github pull #4396 from greglandrum)
  - SubstructLibrary improvements
 (github pull #4403 from greglandrum)
  - Add 3 new examples to Cookbook.
 (github pull #4404 from vfscalfani)
  - cleanup the use of lambdas in the code
 (github pull #4432 from greglandrum)
  - Swap from RDUNUSED_PARAM to unnamed parameters
 (github pull #4433 from greglandrum)
  - Fix #4442 and other cartridge improvements
 (github pull #4448 from greglandrum)
  - RDKit Cartridge: qmol GiST support
 (github issue #4463 from mwojcikowski)
  - Add ToList method to Sparse/ExplicitBitVector
 (github pull #4467 from bp-kelley)
  - GiST support to qmol type
 (github pull #4470 from mwojcikowski)
  - be more tolerant when kekulizing
 (github pull #4492 from greglandrum)
  - Allow applying single-reactant/single-product reactions in place
 (github pull #4511 from greglandrum)
  - Add custom distance bounds parameter for ETKDG conformer generation
 (github pull #4516 from hjuinj)
  - cleanup some compiler warnings
 (github pull #4521 from greglandrum)
  - Improve test coverage and some bug fixes
 (github pull #4536 from greglandrum)
  - Additions to the jupyter integration
 (github pull #4541 from greglandrum)
  - another round of cartridge improvements
 (github pull #4543 from greglandrum)
  - Major speed-up of RGD scoring
 (github pull #4544 from ptosco)
  - Expose get_smarts to JS
 (github pull #4547 from ptosco)
  - Improve performance of removing substruct/tautomer duplicates
 (github pull #4560 from ricrogz)
  - Add support for SRUs to MolEnumerator
 (github pull #4563 from greglandrum)
  - Adds KeyFromPropHolder to hold user defined indices
 (github pull #4571 from bp-kelley)
  - add ROMol::atomNeighbors() and ROMol::atomBonds()
 (github pull #4573 from greglandrum)
  - Improvements to some constructors in python wrappers
 (github pull #4581 from greglandrum)
  - Add FreeSASA support to Windows builds
 (github pull #4584 from ptosco)
  - use V3K mol blocks in PNG metadata
 (github pull #4588 from greglandrum)
  - Prevent some loop variables from creating unnecessary copies
 (github pull #4610 from rvianello)
  - Rename the molLinkNode property to _molLinkNode
 (github pull #4614 from greglandrum)
  - Fix clang warning `-Wabsolute-value`
 (github pull #4616 from e-kwsm)

## Deprecated code (to be removed in a future release):
- The `useCountSimulation` keyword argument for
  `rdFingerprintGenerator.GetMorganGenerator` and
  `rdFingerprintGenerator.GetAtomPairGenerator` has been deprecated and will be
  removed in the next release. Please use the `countSimulation` keyword argument
  instead.
- The function `mol_from_smarts()` in the PostgreSQL cartridge has been
  deprecated and will be removed in the next release. Please use the
  `qmol_from_smarts()` function instead.
- The `computeBalabanJ()` functions from the `MolOps` namespace have been
  deprecated and will be removed in the next release. These have not been
  exposed to Python, so this will not affect any Python code.


# Release_2021.03.1
(Changes relative to Release_2020.09.1)

## Backwards incompatible changes
- The distance-geometry based conformer generation now by defaults generates
  trans(oid) conformations for amides, esters, and related structures. This can
  be toggled off with the `forceTransAmides` flag in EmbedParameters. Note that
  this change does not impact conformers created using one of the ET versions.
  (#3794)
- The conformer generator now uses symmetry by default when doing RMS pruning.
  This can be disabled using the `useSymmetryForPruning` flag in
  EmbedParameters. (#3813)
- Double bonds with unspecified stereochemistry in the products of chemical
  reactions now have their stereo set to STEREONONE instead of STEREOANY (#3078)
- The MolToSVG() function has been moved from rdkit.Chem to rdkit.Chem.Draw
  (#3696)
- There have been numerous changes to the RGroup Decomposition code which change
  the results. (#3767)
- In RGroup Decomposition, when onlyMatchAtRGroups is set to false, each molecule
  is now decomposed based on the first matching scaffold which adds/uses the
  least number of non-user-provided R labels, rather than simply the first
  matching scaffold.
  Among other things, this allows the code to provide the same results for both
  onlyMatchAtRGroups=true and onlyMatchAtRGroups=false when suitable scaffolds
  are provided without requiring the user to get overly concerned about the
  input ordering of the scaffolds. (#3969)
- There have been numerous changes to `GenerateDepictionMatching2DStructure()` (#3811)
- Setting the kekuleSmiles argument (doKekule in C++) to MolToSmiles will now
  cause the molecule to be kekulized before SMILES generation. Note that this
  can lead to an exception being thrown. Previously this argument would only
  write kekulized SMILES if the molecule had already been kekulized (#2788)
- Using the kekulize argument in the MHFP code will now cause the molecule to be
  kekulized before the fingerprint is generated. Note that becaues kekulization
  is not canonical, using this argument currently causes the results to depend
  on the input atom numbering. Note that this can lead to an exception being
  thrown. (#3942)
- Gradients for angle and torsional restraints in both UFF and MMFF were computed
  incorrectly, which could give rise to potential instability during minimization.
  As part of fixing this problem, force constants have been switched to using
  kcal/degree^2 units instead of kcal/rad^2 units, consistently with the fact that
  angle and dihedral restraints are specified in degrees. (#3975)

## Highlights
- MolDraw2D now does a much better job of handling query features like common
  query bond types, atom lists, variable attachment points, and link nodes. It
  also supports adding annotations at the molecule level, displaying brackets
  for Sgroups, rendering the ABS flag for stereochemistry, and a new "comic"
  mode.
- There are two new Contrib packages: NIBRStructureFilters and CalcLigRMSD
- There have been a number of improvements made to the R-Group Decomposition
  code which make it both more flexible and considerably faster

## Acknowledgements
Michael Banck, Christopher Von Bargen, Jason Biggs, Patrick Buder, Ivan
Chernyshov, Andrew Dalke, Xiaorui Dong, Carmen Esposito, Nicholas Firth, Enrico
Gandini, James Gayvert, Gareth Jones, Eisuke Kawashima, Steven Kearnes, Brian
Kelley, Mark Mackey, Niels Kristian Kjærgård Madsen, Luca Naef, Dan
Nealschneider, Jin Pan, Daniel Paoliello, António JM Ribeiro, Sereina Riniker,
Braxton Robbason, Jaime Rodríguez-Guerra, Ricardo Rodriguez-Schmidt, Steve
Roughley, Vincent F. Scalfani, Nadine Schneider, Philippe Schwaller, Dan Skatov,
Pascal Soveaux, Paolo Tosco, Kazuya Ujihara, Riccardo Vianello, Shuzhe Wang,
Piotr Wawrzyniak, Maciej Wójcikowski, Zhijiang Yang, Yutong Zhao
'driesvr', 'GintasKam', 'SPKorhonen', 'pkubaj', 'AnPallo', 'darintay',
'slchan3', 'Robins', 'sirbiscuit', 'amateurcat', 'noncomputable', 'yurivict',
'magattaca'

## Contrib updates:
  - Added NIBRStructureFilters: a set of substructure filters for hit-list triaging together with python code for applying them. The filters are described in the publication https://dx.doi.org/10.1021/acs.jmedchem.0c01332
   (github pull #3516 from NadineSchneider)
  - Added CalcLigRMSD: flexible python code for calculating RMSD between pre-aligned molecules
   (github pull #3812 from cespos)

## Bug Fixes:
  - Casting int to uint in MorganFingerprintHelper leads to unexpected behaviour.
 (github issue #1761 from SiPa13)
  - MolChemicalFeature.GetPos() returns value for molecule's default conformer
 (github issue #2530 from greglandrum)
  - Unable to catch RDKit exceptions in linked library when compiling with fvisibility=hidden
 (github issue #2753 from cdvonbargen)
  - Reaction rendering always shows molecules in aromatic form
 (github issue #2976 from greglandrum)
  - Reactions setting unspecified double-bond stereo to STEREOANY
 (github issue #3078 from ricrogz)
  - PDB output flavor&2 documentation change
 (github issue #3089 from adalke)
  - WedgeMolBonds() should prefer degree-1 atoms
 (github issue #3216 from greglandrum)
  - Error in ChemAxon SMILES "parsing"
 (github issue #3320 from IvanChernyshov)
  - Incorrect number of radical electrons calculated for metals
 (github issue #3330 from greglandrum)
  - Problem with lifetime linkage of mols and conformers
 (github issue #3492 from amateurcat)
  - Traceback when pickling ROMol after BCUT descriptors are calculated
 (github issue #3511 from d-b-w)
  - Fix AUTOCORR2D descriptors
 (github pull #3512 from ricrogz)
  - SDMolSupplier requires several attempts to load a SDF file in Python 3.6/3.7
 (github issue #3517 from jaimergp)
  - Remove accidentally included boost header
 (github pull #3518 from ricrogz)
  - legend_height_ should be preserved after drawing the molecule
 (github pull #3520 from greglandrum)
  - remove the include directive for unused <access/tuptoaster.h> header
 (github pull #3525 from rvianello)
  - C++ build fails when configured with RDKIT_USE_BOOST_SERIALIZATION=OFF
 (github issue #3529 from rvianello)
  - Newest RDKIT version allowing chemically invalid smiles
 (github issue #3531 from GintasKam)
  - Behaviour of generate_aligned_coords for erroneous inputs
 (github issue #3539 from dskatov)
  - Drawing artifacts in draw_to_canvas_with_offset
 (github issue #3540 from dskatov)
  - Error adding PNG metadata when kekulize=False
 (github issue #3543 from gayverjr)
  - Add missing methods to remove SubstanceGroup attributes
 (github pull #3547 from greglandrum)
  - Error writing SDF data containing UTF-8 to a StringIO object
 (github issue #3553 from greglandrum)
  - correct handling of amide distances for macrocycles
 (github pull #3559 from hjuinj)
  - rdMolDraw2D, problems during generation of pictures from SMARTS, differences between Cairo and SVG
 (github issue #3572 from wopozka)
  - Fix example of SmilesToMol
 (github pull #3575 from kazuyaujihara)
  - atom/bond notes handle capital letters incorrectly
 (github issue #3577 from greglandrum)
  - Get MolDraw2DQt working again
 (github pull #3592 from greglandrum)
  - Scientific notation in SDF V3000 files
 (github issue #3597 from mark-cresset)
  - Fix: add missing python wrappers for MolDraw2DQt
 (github pull #3613 from greglandrum)
  - V3K mol block parser not saving the chiral flag
 (github issue #3620 from greglandrum)
  - Inconsistent metal disconnectors
 (github issue #3625 from pschwllr)
  - Ring stereochemistry not properly removed from N atoms
 (github issue #3631 from greglandrum)
  - moldraw2djs should not close all polygonal paths
 (github pull #3634 from greglandrum)
  - Unidentifiable C++ Exception with FMCS
 (github issue #3635 from proteneer)
  - Bump catch2 version to allow builds on Apple M1
 (github pull #3641 from naefl)
  - Segmentation fault when parsing InChI
 (github issue #3645 from AnPallo)
  - RDK_BUILD_THREADSAFE_SSS does not work as expected
 (github issue #3646 from pascal-soveaux)
  - Disabling MaeParser and CoordGen Support Breaks the Build
 (github issue #3648 from proteneer)
  - BondStereo info lost in FragmentOnBonds()
 (github pull #3649 from bp-kelley)
  - memory leak when sanitization fails in InChIToMol() 
 (github issue #3655 from greglandrum)
  - Qt GUI libraries being linked into rdmolops.so when Qt support is enabled
 (github issue #3658 from ricrogz)
  - Documentation of Chem.rdmolops.GetMolFrags's frag argument is wrong
 (github issue #3670 from noncomputable)
  - fmcs() + bogus input causes engine crash
 (github issue #3687 from robins)
  - qmol_from_ctab() with NULL crashes engine
 (github issue #3688 from robins)
  - qmol_from_smiles() + bogus input causes engine crash
 (github issue #3689 from robins)
  - Check PIL support for tostring and fromstring
 (github pull #3690 from sirbiscuit)
  - Move MolToSVG() to rdkit.Chem.Draw (Addresses #3694)
 (github pull #3696 from ricrogz)
  - Pandas AttributeError when rendering Molecule in DataFrame
 (github issue #3701 from enricogandini)
  - Memory leak in EnumerateLibrary
 (github issue #3702 from jose-mr)
  - Fix to add ZLIB_INCLUDE_DIRS for Windows build
 (github pull #3714 from kazuyaujihara)
  - Docs/Book: Unexpected unicode character makes pdflatex build fail
 (github issue #3738 from mbanck)
  - Test suite failures if eigen3 is not available
 (github issue #3740 from mbanck)
  - Regression in depiction of double bonds in aromatic rings
 (github issue #3744 from ptosco)
  - RGD with RGroupMatching.GA leaks memory and takes too long
 (github issue #3746 from ptosco)
  - Fix comment to match the code in RemoveHsParameters
 (github pull #3747 from jasondbiggs)
  - Inconsistent canonical tautomer on repeated application
 (github issue #3755 from darintay)
  - bonds no longer highlighted in substruct matches in jupyter
 (github issue #3762 from greglandrum)
  - SubstanceGroup output doesn't correctly quote " symbols
 (github issue #3768 from greglandrum)
  - MolToSmarts inverts direction of dative bond
 (github issue #3774 from IvanChernyshov)
  - Regression in dihedral constraints
 (github issue #3781 from ptosco)
  - Fix pillow error in IPythonConsole.py
 (github pull #3783 from skearnes)
  - lock swig version in MacOS CI builds
 (github pull #3789 from greglandrum)
  - DrawMorganBit errors when useSVG is False
 (github issue #3796 from ncfirth)
  - SubstructLibrary Cached Smiles Holders have bad behavior with bad smiles
 (github issue #3797 from bp-kelley)
  - MolFromSmiles('[He]') produces a diradical helium atom
 (github issue #3805 from jasondbiggs)
  - NaNs from AUTOCORR2D descriptor
 (github issue #3806 from greglandrum)
  - MaeMolSupplier throws an invariant exception on parsing an "undefined" chirality label
 (github issue #3815 from ricrogz)
  - Sanitize molecules when SMILES needs to be produced in PandasTools
 (github pull #3818 from mwojcikowski)
  - Tautomer Query copy constructor is shallow not deep causing segfaults in destructor
 (github issue #3821 from bp-kelley)
  - OptimizeMolecule and OptimizeMoleculeConfs Argument Bug
 (github issue #3824 from xiaoruiDong)
  - rdMolEnumerator.Enumerate() fragile w.r.t. atom ordering
 (github issue #3844 from greglandrum)
  - MinimalLib: Bonds are parallel in SVG but not on an HTML5 Canvas
 (github issue #3852 from dskatov)
  - AddHs creates H atom with nan coordinates on edge case 2D structure
 (github issue #3854 from ricrogz)
  - Build error with static boost libraries (v1.73)
 (github issue #3865 from nielskm)
  - Make sure that added R-groups have non-zero coordinates
 (github pull #3877 from ptosco)
  - Bad H coordinates on fused ring
 (github issue #3879 from greglandrum)
  - SubstructLibrary needs to check bond ring queries as well
 (github issue #3881 from bp-kelley)
  - Fixes Amine.Tertiary.Aromatic definition
 (github pull #3883 from bp-kelley)
  - inconsistency in seedSmarts in FMCS between and GetSubstructureMatches
 (github issue #3886 from proteneer)
  - PandasTools.RGroupDecomposition throws an error when redraw_sidechains is set to True.
 (github pull #3888 from greglandrum)
  - Dev/update glare to py3
 (github pull #3892 from bp-kelley)
  - ConfGen: Macrocycle torsion terms not being used with fused macrocycles
 (github pull #3894 from greglandrum)
  - Broken KNIME link in README
 (github issue #3897 from yurivict)
  - Change class to struct for forward declaration
 (github pull #3906 from bp-kelley)
  - Fixes issues with unlabelled groups on aromatic nitrogens
 (github pull #3908 from ptosco)
  - Fix #3659 regression introduced in #3832
 (github pull #3909 from ricrogz)
  - Error rendering SMARTS queries with atom OR lists
 (github issue #3912 from greglandrum)
  - MoDraw2D: Get tests working without freetype
 (github pull #3923 from greglandrum)
  - RGD default scoring function does not always work as expected
 (github issue #3924 from jones-gareth)
  - MolDraw2D: relative font size changes with bond lengths in molecule
 (github issue #3929 from greglandrum)
  - MolDraw2D: coordinates for reactions not being used
 (github issue #3931 from greglandrum)
  - Follow-on patch for changes in #3899
 (github issue #3932 from greglandrum)
  - Fix MolDraw2DQt exports
 (github pull #3935 from ricrogz)
  - Fix building JavaWrappers on Windows, dynamic linking
 (github pull #3936 from ricrogz)
  - Boost header warnings when compiling
 (github issue #3956 from jasondbiggs)
  - Adds removeAllHydrogenRGroupsAndLabels and fixes kekulization issues
 (github pull #3944 from ptosco)
  - MolToJSONData fails when mol has a property that can't be stringified
 (github issue #3956 from jasondbiggs)
  - RWMol should reset(), not release(), dp_delAtoms and dp_delBonds
 (github pull #3970 from greglandrum)


## New Features and Enhancements:
  - add context managers for writers
 (github issue #2217 from greglandrum)
  - MolToSmiles(kekuleSmiles=True) gives SMILES with aromatic bonds
 (github issue #2788 from adalke)
  - allow specification of color map when drawing similarity maps
 (github issue #2904 from greglandrum)
  - Clean up CMake files
 (github pull #3417 from e-kwsm)
  - Speed up GraphMol/Chirality.cpp/iterateCIPRanks
 (github pull #3482 from jinpan)
  - Removes function which is an exact duplicate of another function
 (github pull #3524 from ptosco)
  - A couple of minor improvements to FindCairo
 (github pull #3535 from ptosco)
  - Give a bit more time to RGD test in debug builds
 (github pull #3536 from ptosco)
  - A couple of fixes to the build system
 (github pull #3538 from ptosco)
  - Modularized WASM module
 (github issue #3561 from dskatov)
  - A couple changes to speedup bulk similarity calculations from Python
 (github pull #3574 from greglandrum)
  - add documentation for the JS wrappers
 (github pull #3583 from greglandrum)
  - add a "comic mode" to MolDraw2D
 (github pull #3584 from greglandrum)
  - Add rendering of SGroup brackets to MolDraw2D
 (github pull #3586 from greglandrum)
  - Update Install.md
 (github pull #3589 from slchan3)
  - Add explicit support for remaining CTAB query bond types
 (github issue #3599 from greglandrum)
  - update Cookbook stereochemistry examples
 (github pull #3604 from vfscalfani)
  - Add support for rendering SGroup data fields to MolDraw2D
 (github pull #3619 from greglandrum)
  - Support rendering the "ABS" flag in MolDraw2D
 (github issue #3623 from greglandrum)
  - Support drawing some query bonds
 (github pull #3624 from greglandrum)
  - Support rendering variable attachment points
 (github pull #3626 from greglandrum)
  - add configuration option to disable atom symbols in the rendering
 (github pull #3630 from greglandrum)
  - Render link nodes in MolDraw2D
 (github issue #3637 from greglandrum)
  - First pass at MolZip (now with bond stereo!)
 (github pull #3644 from bp-kelley)
  - Add molecule annotations/notes to MolDraw2D
 (github pull #3651 from greglandrum)
  - support setting MolDraw2DOptions using JSON from Python
 (github pull #3660 from greglandrum)
  - Make the scope control for Qt more idiomatic
 (github pull #3663 from d-b-w)
  - Expanded MolEnumerator functionality
 (github pull #3664 from greglandrum)
  - add support for generating pattern fps for MolBundles
 (github pull #3665 from greglandrum)
  - Add a callback function to EmbedParameters struct
 (github issue #3667 from jasondbiggs)
  - update SequenceParsers.cpp
 (github pull #3683 from magattaca)
  - MCS: extend completeRingsOnly to cover atoms as well
 (github issue #3693 from driesvr)
  - Add Molbundle search to SWIG
 (github pull #3698 from jones-gareth)
  - Added getMessage method to exceptions
 (github pull #3700 from sroughley)
  - add context manager for MolSuppliers
 (github issue #3703 from greglandrum)
  - Make better use of strictParsing for SGroups
 (github pull #3705 from ptosco)
  - Allow using  POPCNT on big-endian ppc64
 (github pull #3727 from pkubaj)
  - Cleanup: remove fromstring and tostring from functions working with pillow
 (github issue #3730 from greglandrum)
  - Set strictParsing to false in MinimalLib
 (github pull #3737 from ptosco)
  - 3D MCS - Minimal version, no refactoring
 (github pull #3749 from robbason)
  - Include Winsock2.h instead of Windows.h in DebugTrace.h
 (github pull #3756 from dpaoliello)
  - R group match any issue
 (github pull #3767 from jones-gareth)
  - Support new coordgen option to not always make bonds to metals zero-order
 (github pull #3769 from greglandrum)
  - DistanceGeometry: add flag to enforce trans amides
 (github pull #3794 from greglandrum)
  - MolDraw2D: first pass at rendering atom lists
 (github pull #3804 from greglandrum)
  - Issue a warning when embedding a molecule with no Hs
 (github pull #3807 from greglandrum)
  - Add tautomer query to the substructlibrary
 (github pull #3808 from bp-kelley)
  - Enhanced generateDepictionMatching2DStructure functionality
 (github pull #3811 from ptosco)
  - Confgen: add option to use symmetry when doing RMS pruning 
 (github pull #3813 from greglandrum)
  - Remove boost::foreach from public headers
 (github pull #3820 from ricrogz)
  - Adds isotopeLabels and dummyIsotopeLabels MolDrawOptions
 (github pull #3825 from ptosco)
  - Added 2 Cookbook examples
 (github pull #3831 from vfscalfani)
  - Separate MolDraw2DQt into its own library
 (github pull #3832 from d-b-w)
  - Facilities for interactive modification of molecule drawing
 (github pull #3833 from SPKorhonen)
  - cleanup a bunch of compiler warnings
 (github pull #3849 from greglandrum)
  - add a new mol draw option to draw wedge bonds with a single color 
 (github pull #3860 from jasondbiggs)
  - Add Kier Phi descriptor
 (github pull #3864 from greglandrum)
  - Add basic support for hydrogen bonds
 (github pull #3871 from greglandrum)
  - Allow batch editing of molecules: removal only
 (github pull #3875 from greglandrum)
  - Allow retrieving the _ErGAtomTypes property from Python
 (github pull #3878 from ptosco)
  - Exposes InsertMol to python RWMol
 (github pull #3907 from bp-kelley)
  - Use https for Avalon and Inchi downloads
 (github pull #3915 from ptosco)
  - support empty/missing SDT lines for SGroup data
 (github pull #3916 from greglandrum)
  - Cookbook entries should be updated 
 (github issue #3917 from greglandrum)
  - MolDraw2D: support changing annotation colours
 (github pull #3919 from greglandrum)
  - include context managers for the multithreaded suppliers too
 (github pull #3920 from greglandrum)
  - Documentation cleanup and update
 (github pull #3922 from greglandrum)
  - remove an MSVC++ warning caused by #3849
 (github pull #3927 from greglandrum)
  - Adds removeAllHydrogenRGroupsAndLabels and fixes kekulization issues
 (github pull #3944 from ptosco)
  - Remove temporary labels from RGD results
 (github pull #3947 from ptosco)
  - appended a new project depend on RDKit
 (github pull #3955 from kotori-y)
  - Do not add unnecessary R-labels (and an optimization)
 (github pull #3969 from ptosco)
  - Add return codes and make RGroupDecomp less verbose 
 (github pull #3971 from bp-kelley)
  - update to coordgen 2.0.0
 (github pull #3974 from greglandrum)


## Deprecated code (to be removed in a future release):
- The "minimizeOnly" option for coordgen will be removed in the next RDKit release

# Release_2020.09.1
(Changes relative to Release_2020.03.1)


## Backwards incompatible changes
- We've added additional allowed valences for Cl (now 1, 3, 5), Br (now 1, 3,
  5), I (now 1, 3, 5), At (now 1, 3, 5), Xe (now 0, 2, 4, 6), and Po (now 2, 4,
  6). Molecules with atoms in the new valence states will no longer generate
  sanitization errors. Note that this has an impact on the chemistry of
  molecules containing 3-valent I and at least one implict H (present 24 times
  in ChEMBL 27): previously this was incorrectly assigned two implicit Hs, now
  it has no implicit Hs. 
- Aromaticity perception of molecules like `Cc1nnc2n1c1ccccc1n1c(C)nnc12` now
  correctly recognizes the full outer envelope, i.e. the bonds joining the rings
  are now also aromatic.
- FindMCS() may return single atom MCSs, whereas previously it returned an empty
  MCS unless there was at least one commond bond across the input structures.
  So the MCS between molecules `CC` and `CO` is now `[#6]` rather than being null.
- The fontSize()/setFontSize() (FontSize()/SetFontSize()) methods in MolDraw2D
  now work in units of pixels (more or less) instead of the molecule units.
- The Open3DAlign functionality is now in its own separate library - `O3AAlign`
  in cmake. If you are working in C++ and using O3A functionality, you'll need
  to link against this library as well now.
- Due to improvements in the tautomer enumeration code, the method
  `TautomerEnumerator::enumerate` now returns a `TautomerEnumeratorResult`
  object instead of a vector of molecules. Note that if you are iterating over
  the results of a call to `enumerate()` you shouldn't need to change your code.
  If you want to invoke the old (and deprecated, see below) form from C++, call
  `TautomerNumerator::enumerate(mol, nullptr)` or explicitly pass a
  `boost::dynamic_bitset*` to capture the modified atoms.
- The default precision setting for coordgen has been changed. The new default
  was selected to greatly reduce the number of molecules for which it takes a
  very long time to generate coordinates while still producing nice looking
  structures. We may continue to tweak this default value if/when problems
  with it are reported. If you would like to go back to the previous setting, set 
  CoordgenParams.minimizerPrecision to CoordgenParams.sketcherStandardPrecision 
  when you invoke rdCoordGen.AddCoords()
- Uncharger::uncharge() will now neutralize `[Cl,Br,I][O-], [Cl,Br,I](=O)[O-],
  [Cl,Br,I](=O)(=O)[O-], [Cl,Br,I](=O)(=O)(=O)[O-], [O-]N=N[O-], [N,P](=O)[O-],
  [N+](=O)([O-])[O-], P(=O)([O-])[O-], P(=O)([O-])([O-])[O-], S([O-])[O-],
  S(=O)([O-])[O-], S(=O)(=O)([O-])[O-], S(=O)(=O)([O-])OOS(=O)(=O)[O-]`.
  Previously not all of these inorganic acid counterions were consistently
  neutralized.
- The `None` value in the `RGroupCoreAlignment` enum was renamed to `NoAlignment`
  in both C++ and Python, in order to avoid issues when attempting to access it
  from Python.

## Highlights
- There's been another big improvement in the quality of molecule drawings:
  character and font handling is greatly improved thanks to the use of the
  FreeType library
- A new feature has been added to efficiently allow tautomer-insensitive
  substructure search.
- A new, much more accurate, algorithm is available for calculating CIP labels
  on atoms and bonds.
- There's a new rdDeprotect module to allow automatically deprotecting molecules
  before putting them into reactions
- Molecule and reaction metadata can now be added to PNG files generated by
  MolDraw2DCairo

## Acknowledgements
Shrey Aryan, Jinserk Baik, Francois Berenger, Cédric Bouysset, David Cosgrove,
Ivan Chernyshov, Guillaume Godin, Manan Goel, Jan H. Jensen, Gareth Jones, Maria
Kadukova, Eisuke Kawashima, Steven Kearnes, Brian Kelley, Joos Kiener, Kenneth
Lum, Joshua Meyers, Rocco Moretti, Paul R Moses, Dan Nealschneider, Jin Pan,
Joann Prescott-Roy, Matthew Robinson, Jaime Rodríguez-Guerra, Ricardo
Rodriguez-Schmidt, Jeff van Santen, Roger Sayle Vincent F. Scalfani Eric Taw,
Ansgar Schuffenhauer, Paolo Tosco, Ivan Tubert-Brohman, Riccardo Vianello,
Rachel Walker, Maciej Wójcikowski, Christopher Zou, daverona, hjuinj,
intrigus-lgtm, autodataming, paconius, sailfish009

## Bug Fixes:
  - Python tests fail when RDK_BUILD_COMPRESSED_SUPPLIERS is enabled
 (github issue #1888 from greglandrum)
  - ResonanceMolSupplier potentially stuck in infinite loop
 (github issue #2597 from tawe141)
  - ctest pythonTestDirChem failed
 (github issue #2757 from jinserk)
  - Issue with inversion/retention of stereochemistry
 (github issue #2891 from mc-robinson)
  - cannot parse reaction SMILES/SMARTS with dative bonds
 (github issue #2954 from greglandrum)
  - ResonanceMolSupplier can fail with small maxStructs values
 (github issue #3041 from greglandrum)
  - seg fault in ResonanceMolSupplier()
 (github issue #3048 from greglandrum)
  - Bug in image rendering of dative bonds
 (github issue #3056 from IvanChernyshov)
  - Coordinates from coordgen are not centered around the origin
 (github pull #3058 from DavidACosgrove)
  - fix a typo in ScaffoldNetwork/CMakeLists.txt
 (github pull #3060 from greglandrum)
  - Bad double bond placement in polycyclic aromatics
 (github issue #3061 from DavidACosgrove)
  - SGroups with more than one attachment point are now properly parsed
 (github pull #3072 from greglandrum)
  - Reactions should not use strict implicit valence calculations
 (github issue #3097 from mwojcikowski)
  - partial reacting atom detection
 (github issue #3119 from thegodone)
  - DrawMolecules does not center molecules
 (github issue #3126 from JoshuaMeyers)
  - results from coordgen are sometimes not centered
 (github issue #3131 from greglandrum)
  - GCC 10.0.1 compile error
 (github issue #3135 from rvianello)
  - Memory leak when parsing bad SMILES
 (github issue #3139 from intrigus-lgtm)
  - Error breaking StereoBonds in reactions
 (github issue #3147 from mc-robinson)
  - MolOps::removeHs() removes hydrides
 (github issue #3150 from jhjensen2)
  - Kekulization error from CreateScaffoldNetwork
 (github issue #3153 from greglandrum)
  - Fix drawing of N plus
 (github pull #3165 from DavidACosgrove)
  - RWMol::clear() does not explicitly clean up SubstanceGroups or StereoGroups
 (github issue #3167 from greglandrum)
  - Modifying a molecule should not automatically clear SubstanceGroups
 (github issue #3168 from greglandrum)
  - removeHs() should not remove atoms in SubstanceGroups
 (github issue #3169 from greglandrum)
  - fix a memory problem detected in malformed SMILES
 (github pull #3171 from greglandrum)
  - Python wrapper: SetQuery and ExpandQuery for bonds
 (github pull #3172 from i-tub)
  - S-groups: PARENT field should reference index
 (github issue #3175 from greglandrum)
  - rdScaffoldNetwork causes segmenation fault upon None molecule
 (github issue #3177 from AnsgarSchuffenhauer)
  - fix a small inconsistency in the name of the inchi package
 (github pull #3182 from rvianello)
  - Molecule constructed from CXSMILES cannot be translated to SMARTS
 (github issue #3197 from greglandrum)
  - Formatting fix of CalcRMS
 (github pull #3203 from chmnk)
  - fix the CompressedSDMolSupplier python iterator interface
 (github pull #3204 from rvianello)
  - Queries generated from PreprocessReaction cannot be translated to SMARTS
 (github issue #3206 from greglandrum)
  - Attachment point info not being read from V2000 mol blocks
 (github issue #3207 from greglandrum)
  - Memory Sanitizer fails on molFromPickle on empty file
 (github issue #3211 from intrigus-lgtm)
  - Throw exception when reading from stream fails.
 (github pull #3212 from intrigus-lgtm)
  - fix molstogridimage on certain fragments/smarts patterns
 (github pull #3217 from bp-kelley)
  - Lines in wedge bonds being drawn too closely together
 (github issue #3226 from paconius)
  - EnumerateStereochemistry should clear CIP labels
 (github issue #3231 from greglandrum)
  - lock CI cairo version to force an install from the rdkit repo
 (github pull #3240 from greglandrum)
  - XBCORR and XBHEAD in Sgroups no longer cause parse failures
 (github pull #3242 from greglandrum)
  - LINKNODEs are ignored by the CTAB parsers
 (github pull #3247 from greglandrum)
  - add GetStringVectProp() to SubstanceGroup class
 (github pull #3251 from greglandrum)
  - Envelope aromaticity not detected in complex fused system
 (github issue #3256 from greglandrum)
  - Draw.MolsToGridImage repeating atom indices
 (github issue #3258 from greglandrum)
  - Atom indices clash with atom symbols in small pictures.
 (github issue #3262 from DavidACosgrove)
  - MinimalLib Dockerfile is broken at HEAD
 (github issue #3267 from skearnes)
  - Fixes #2757
 (github pull #3268 from greglandrum)
  - RGroupDecomposition restructuring
 (github pull #3270 from bp-kelley)
  - Get PPC builds working
 (github pull #3285 from greglandrum)
  - ScaffoldNetwork not in C# wrappers
 (github pull #3289 from jones-gareth)
  - bonds with "either' stereo cannot be read from JSON
 (github pull #3290 from greglandrum)
  - Small bug fixes and cleanups from fuzz testing
 (github pull #3299 from greglandrum)
  - DrawOptions: bondLineWidth behaving differently since 2020 versions
 (github issue #3305 from kienerj)
  - Not possible to copy SubstanceGroups in Python
 (github issue #3312 from greglandrum)
  - Stereochemistry perception getting confused by a bad drawing.
 (github issue #3314 from greglandrum)
  - SubstanceGroups should not be written with quotes around missing fields
 (github issue #3315 from greglandrum)
  - SetDoubleBondNeighborDirections() not overwriting existing bond directions
 (github issue #3322 from greglandrum)
  - AdjustQueryParameters.adjustSingleBondsBetweenAromaticAtoms does not modify ring bonds
 (github issue #3325 from greglandrum)
  - Fixes for aromatic bond fuzzy queries
 (github pull #3328 from jones-gareth)
  - lock sphinx version in CI due to problem with v3.2.0
 (github pull #3332 from greglandrum)
  - Remove deprecated Sphinx options
 (github pull #3335 from greglandrum)
  - more bug fixes and cleanups from fuzz testing
 (github pull #3339 from greglandrum)
  - unspecified branch bonds in SMARTS don't have aromaticity set
 (github issue #3342 from greglandrum)
  - Incorrect resonance structures in presence of dative bonds
 (github issue #3349 from IvanChernyshov)
  - Converting atoms with high radical counts to InChI generates incorrect results
 (github issue #3365 from greglandrum)
  - Replace fill-opacity= with fill-opacity: in MolDraw2DSVG and tests
 (github pull #3368 from lummyk)
  - Fixes a bug in AddHs() involving sp2 centers with degree 1
 (github pull #3383 from ptosco)
  - Information about charges and isotopes lost when calling AdjustQueryProperties
 (github issue #3388 from greglandrum)
  - prepareMolForDrawing() incorrectly adds chiral Hs if no ring info is present
 (github issue #3392 from greglandrum)
  - CXSMILES parser should not set atom maps for attachment points
 (github issue #3393 from greglandrum)
  - Fixes a couple of query-related bugs
 (github pull #3398 from ptosco)
  - Doing a match of a recursive smarts leaves traces of the previous match
 (github issue #3403 from bp-kelley)
  - Recursive smarts cannot be used in the core for rgroup decomposition
 (github pull #3404 from bp-kelley)
  - Improvements to reaction chirality handling
 (github pull #3412 from greglandrum)
  - V3K mol blocks with no atoms fail to parse
 (github issue #3413 from greglandrum)
  - Problem parsing SGroup data comtaining `""`
 (github issue #3415 from greglandrum)
  - MolEnumerator::enumerate() should call updatePropertyCache()
 (github pull #3420 from greglandrum)
 - Fixed bad draw scale in drawMolecules. Github3391.  Take 2.
 (github pull #3424 from DavidACosgrove)
  - Replace fill-opacity= to fill-opacity: in reaction.out
 (github pull #3426 from daverona)
  - set the ChiralityPossible tag when using the new code with FindMolChiralCenters
 (github pull #3434 from greglandrum)
  - Silence deprecation warning
 (github pull #3439 from ptosco)
  - update minimallib python requirements to python3
 (github pull #3449 from greglandrum)
  - Fix dead links to inchi-trust
 (github pull #3451 from jvansan)
  - ringMatchesRingOnly=True produces a SMARTS query that return no substructure matches
 (github issue #3458 from jaimergp)
  - Normalization rule incorrectly matches sulfones
 (github issue #3460 from greglandrum)
  - BlockLogs was reenabling all logs, not just the ones that were disabled
 (github pull #3466 from bp-kelley)
  - Hydrogen is incorrectly identified as an "early" atom
 (github issue #3470 from greglandrum)
  - Fixes typo that causes the build to fail
 (github pull #3477 from ptosco)
  - Fix a crashing bug with None in rdMolStandardize
 (github pull #3481 from greglandrum)
  - zlib.h not found if not in system directories
 (github issue #3493 from ricrogz)
  - fix paths in ConformerParser tests
 (github pull #3504 from ricrogz)

## New Features and Enhancements:
  - Add GetBestRMS function
 (github issue #1820 from chmnk)
  - Add reorder tautomers function and accompanying tests
 (github pull #3043 from chriswzou)
  - Set RDK_BOOST_VERSION to pass minimum required version to FindBoost
 (github pull #3074 from e-kwsm)
  - bug: the MCS of the molecules CH4 and CH3OH is empty. how to return C? 
 (github issue #3095 from autodataming)
  - start using boost:stacktrace
 (github pull #3124 from greglandrum)
  - Add Fuzzing, fixes #2857
 (github pull #3128 from intrigus-lgtm)
  - Cookbook entry for ETKDG with rings
 (github pull #3129 from hjuinj)
  - Fixes #2795
 (github pull #3134 from manangoel99)
  - Bump Catch2 to v2.12.1
 (github pull #3136 from e-kwsm)
  - Modernize how legacy C headers are included
 (github pull #3137 from e-kwsm)
  - Avoid C preprocessor macros
 (github pull #3138 from e-kwsm)
  - Modernization: use nullptr
 (github pull #3143 from e-kwsm)
  - Update fuzzer dict
 (github pull #3162 from intrigus-lgtm)
  - Add BCUT2D and AUTOCORR2D to desclist
 (github pull #3178 from bp-kelley)
  - Remove usage of the deprecated random_shuffle() function
 (github pull #3187 from greglandrum)
  - clang-tidy modernize-use-default-member-init and modernize-use-emplace
 (github pull #3190 from greglandrum)
  - Tautomer search
 (github pull #3205 from jones-gareth)
  - Add optional timeout to RGroupDecomposition
 (github pull #3223 from greglandrum)
  - Allow symmetrization to be completely disabled in RGD code
 (github issue #3224 from greglandrum)
  - gitignore source and build files from the RingFamilies external lib
 (github pull #3228 from d-b-w)
  - Add new CIP labelling algorithm
 (github pull #3234 from ricrogz)
  - Adds more options to adjustQueryProperties
 (github pull #3235 from greglandrum)
  - Improve SSSR performance for large molecules
 (github pull #3236 from d-b-w)
  - Support using FreeType for text rendering
 (github pull #3237 from DavidACosgrove)
  - Cleanup warnings from clang-10
 (github pull #3238 from greglandrum)
  - DEB packaging: cairo support is needed to generate PNGs
 (github pull #3250 from UnixJunkie)
  - Added call to test legends.
 (github pull #3252 from DavidACosgrove)
  - Improve performance of aromaticity detection for large molecules
 (github pull #3253 from d-b-w)
  - Speed up ring finding by skipping nodes not in rings
 (github pull #3254 from d-b-w)
  - Support enumerating some mol file features into `MolBundles`
 (github pull #3257 from greglandrum)
  - Add cxsmiles query atoms to CTAB parsers and writers
 (github pull #3261 from greglandrum)
  - Update to Coordgen v1.4.1
 (github pull #3265 from ricrogz)
  - ScaffoldNetwork: add feature to count the number of molecules a scaffold originates from
 (github pull #3275 from greglandrum)
  - rgroup speedup
 (github pull #3279 from bp-kelley)
  - Stop trying to assign hybridization to actinides
 (github pull #3281 from greglandrum)
  - Decouple coordgen and maeparser integrations
 (github pull #3286 from greglandrum)
  - Avoid really slow Windows conda builds
 (github pull #3287 from ptosco)
  - Embed default truetype font
 (github pull #3288 from greglandrum)
  - Expanded support for CXSMILES features
 (github pull #3292 from greglandrum)
  - Deprotection Library
 (github pull #3294 from bp-kelley)
  - Use operator() and __call__() consistently across RDKit
 (github pull #3295 from ptosco)
  - Molecule metadata in PNGs
 (github pull #3316 from greglandrum)
  - Cleanup alignment dependencies
 (github pull #3317 from greglandrum)
  - Add the option to minimize structures with coordgen
 (github pull #3319 from greglandrum)
  - Updated code for chirality perception
 (github pull #3324 from greglandrum)
  - Some work on TautomerEnumerator
 (github pull #3327 from ptosco)
  - Add fragmentOnBonds to SWIG wrappers
 (github issue #3329 from greglandrum)
  - Sped up SSSR by not storing every path back to root
 (github pull #3333 from rachelnwalker)
  - Fix Cookbook formatting and added 4 new examples
 (github pull #3345 from vfscalfani)
  - switch to using target_compile_definitions instead of add_definitions
 (github pull #3350 from greglandrum)
  - [GSoC-2020] Generalized and Multithreaded File Reader
 (github pull #3363 from shrey183)
  - support new CIP code and StereoGroups in MolDraw2D_detail::addStereoAnnotation()
 (github issue #3369 from greglandrum)
  - expose additional SubstanceGroup data members to Python
 (github pull #3375 from greglandrum)
  - Add MolDraw2DJS
 (github pull #3376 from greglandrum)
  - Add APK package link for Alpine Linux distribution
 (github pull #3379 from daverona)
  - Add SubstanceGroups to the SWIG Wrappers
 (github pull #3390 from jones-gareth)
  - Add better support for isotopic Hs to removeHs() and addHs()
 (github pull #3396 from ptosco)
  - Add support for abbreviations
 (github pull #3406 from greglandrum)
  - Allow passing explicit removeHs, sanitize and strict flags to the MDL rxn parser
 (github pull #3411 from ptosco)
  - Improvements to reaction chirality handling
 (github pull #3412 from greglandrum)
  - RGD cleanup, optimization and a better fix for #1705
 (github pull #3428 from ptosco)
  - Tautomers with endocyclic double bonds should be preferred over exocyclic ones
 (github issue #3430 from ptosco)
  - RGD: Code modernization and an optimization
 (github pull #3437 from ptosco)
  - expose PNG metadata functions to python
 (github pull #3440 from greglandrum)
  - Replace basestring
 (github pull #3441 from iammosespaulr)
  - Get the Uncharger to deal with a larger set of acids correctly
 (github pull #3448 from ptosco)
  - expose templated coordinate generation to the JS Wrapper
 (github pull #3450 from greglandrum)
  - change default precision for coordgen
 (github pull #3452 from greglandrum)
  - add coordgen support to demo.html
 (github pull #3453 from greglandrum)
  - Two simple MolStandardizer code cleanups
 (github pull #3454 from ptosco)
  - A few improvements to MolStandardize::Normalizer
 (github pull #3455 from ptosco)
  - Add Cookbook entries 30-32
 (github pull #3459 from vfscalfani)
  - A few small tweaks to the drawing code
 (github pull #3464 from greglandrum)
  - Make MetalDisconnector more robust against metallorganics
 (github pull #3465 from greglandrum)
  - Add nocharge algorithm example to cookbook
 (github pull #3467 from vfscalfani)
  - ROMol: add inline impl for common getNumAtoms call
 (github pull #3469 from jinpan)
  - Improve sphinx formatting in rdSubstructLibrary
 (github issue #3471 from cbouy)
  - Cmake config improvements
 (github pull #3478 from rvianello)
  - allow fillColour to be changed from python
 (github pull #3480 from greglandrum)
  - Fix undefined behavior in testCoordGen test
 (github pull #3495 from roccomoretti)
  - Add a version for the pattern fingerprint
 (github pull #3496 from greglandrum)
  - Fixes a number of issues flagged by clang
 (github pull #3498 from ptosco)
  - Update to maeparser v1.2.4
 (github pull #3506 from sailfish009)
  - Fix python invalid escape sequences
 (github pull #3508 from ricrogz)

## Code removed in this release:
- To improve API consistency of the exceptions in RDKit with the default ones in
  the STL, the several `message()` methods and `Invariant::getMessage()` in RDKit's
  exceptions have been removed in favor of `what()`. 
- The old MolHash code has been removed from the C++ code, all wrappers, and the
  PostgreSQL cartridge.

## Deprecated code (to be removed in a future release):
- The function `FileParserUtils::replaceAtomWithQueryAtom()` has been moved to
  the namespace QueryOps. Please use `QueryOps::replaceAtomWithQueryAtom()`
  instead. The version in the `FileParserUtils` namespace will be removed in the
  next release.
- The method `std::vector<ROMOL_SPTR> TautomerEnumerator::enumerate(const ROMol &mol, boost::dynamic_bitset<> *modifiedAtoms, boost::dynamic_bitset<> *modifiedBonds = nullptr)` 
  is deprecated and will be removed in a future release. 
  Please use `TautomerEnumeratorResult TautomerEnumerator::enumerate(const ROMol &mol,bool reassignStereo = true)` 
  instead.
- The `MolDraw2DQt` class is no longer supported since we don't think anyone is
  using it. It will be removed in the 2021.03 release unless we learn otherwise.



# Release_2020.03.1
(Changes relative to Release_2019.09.1)

## Backwards incompatible changes
- Searches for equal molecules (i.e. `mol1 @= mol2`) in the PostgreSQL cartridge
  now use the `do_chiral_sss` option. So if `do_chiral_sss` is false (the
  default), the molecules `CC(F)Cl` and `C[C@H](F)Cl` will be considered to be equal.
  Previously these molecules were always considered to be different.
- Attempting to create a MolSupplier from a filename pointing to an empty file,
  a file that does not exist or sometihing that is not a standard file (i.e.
  something like a directory) now generates an exception.
- The cmake option `RDK_OPTIMIZE_NATIVE` has been renamed to `RDK_OPTIMIZE_POPCNT`

## Highlights:
- The drawings generated by the MolDraw2D objects are now significantly improved
  and can include simple atom and bond annotations (#2931 and #3010)
- An initial implementation of a modified scaffold network algorithm is now
  available (#2911)
- A few new descriptor/fingerprint types are available - BCUTs (#2957), Morse
  atom fingerprints (#1773), Coulomb matrices (#2993), and MHFP and SECFP
  fingerprints (#2643)
- There is a new, and greatly improved, version of the RDKit Cookbook (#2884)
- There is a new version (v3) of the ETKDG conformer generator along with
  optional new terms for handling small rings and macrocyles (http://doi.org/dqnh) (#2999)


## Acknowledgements:
Marcel Baltruschat, Jason Biggs, Eliane Briand, Ben Cornett, David Cosgrove,
Andrew Dalke, Tim Dudgeon, Zhenting Gao, Guillaume Godin, Manan Goel, Gareth
Jones, Zachary Kaplan, Eisuke Kawashima, Steven Kearnes, Brian Kelley, Maxim
Koltsov, Franziska Kruger, Mieszko Manijak, Dan Nealschneider, Daniil
Polykovskiy, Daniel Probst, Sereina Riniker, Matthew Robinson, Steve Roughley,
Kevin Ryan, Vincent F. Scalfani, Ricardo Rodriguez Schmidt, Rim Shayakhmetov,
Aryan Shrey, Nik Stiefl, Matt Swain, Paolo Tosco, Wiep van der Toorn, Riccardo
Vianello, Shuzhe Wang, Piotr Wawrzyniak, Hsiao Yi, 'jasad1', 'luancarvalhomartins'


## Bug Fixes:
  - Mol rendering within DataFrames in a Jupyter Notebook is broken with Pandas 0.25.1
 (github issue #2673 from mrcblt)
  - Removed RDKIT_SIMDIVPICKERS_EXPORT
 (github pull #2740 from ptosco)
  - - enable building RDKitRingDecomposerLib.dll under Windows
 (github pull #2742 from ptosco)
  - Do a windows DLL build as part of the Azure DevOps setup
 (github pull #2743 from greglandrum)
  - Fix data race in sascorer.py
 (github pull #2744 from skearnes)
  - Uncharger not properly setting explicit/implicit H count
 (github issue #2749 from greglandrum)
  - MSVC compile error: MolHash scoped enum cannot be redeclared as unscoped
 (github issue #2752 from mcs07)
  - Molecules whose Y size is very small won't display as SVG
 (github issue #2762 from ptosco)
  - Make the cartridge tests work with PostgreSQL 12
 (github pull #2767 from greglandrum)
  - Salt stripper should consider bond matches as well as atom matches
 (github pull #2768 from greglandrum)
  - Bismuth should count as an early element
 (github issue #2775 from greglandrum)
  - addHs() fails on atoms with "bad" valences
 (github issue #2782 from greglandrum)
  - Element symbol lookup for some transuranics returns incorrect results
 (github issue #2784 from LeanAndMean)
  - [cartridge] molecular equality should use do_chiral_sss setting
 (github issue #2790 from greglandrum)
  - uncharger removes Hs from carbocations instead of adding them
 (github issue #2792 from greglandrum)
  - Fix build without boost serialization library
 (github pull #2796 from maksbotan)
  - Using `SetBoundsMat` significantly slows down conformer generation process.
 (github issue #2800 from hjuinj)
  - rdkit.Ched.rdFMCS.FindMCS generates invalid smarts
 (github issue #2801 from luancarvalhomartins)
  - Remove confId from *FFOptimizeMoleculeConfs Python docs
 (github issue #2805 from ptosco)
  - Hybridization queries on dummy atoms not written properly to SMARTS
 (github issue #2814 from greglandrum)
  - Charge range queries not properly written to SMARTS
 (github issue #2815 from greglandrum)
  - RDKit segfaults in MMFFOptimizeMoleculeConfs()
 (github issue #2820 from ptosco)
  - Trusted Smiles holder doesn't handle ring queries
 (github issue #2830 from bp-kelley)
  - Fix windows substructure crash
 (github pull #2836 from greglandrum)
  - Fix YAeHMOP build
 (github pull #2838 from ptosco)
  - testGithub2245 in testPickers.cpp occasionally fails
 (github issue #2839 from ptosco)
  - add define for RDK_USE_BOOST_SERIALIZATION
 (github pull #2859 from greglandrum)
  - fix start/end atoms when wedging bonds
 (github pull #2861 from greglandrum)
  - Fixes the size of the reduced charge matrix from eHT calculations
 (github pull #2864 from greglandrum)
  - Dev/pvs studio cleanups2
 (github pull #2877 from greglandrum)
  - segfault in MaeMolSupplier
 (github issue #2881 from greglandrum)
  - update maven url in build system
 (github pull #2889 from greglandrum)
  - EnumerateStereoisomers cannot handle STEREOANY bonds
 (github issue #2890 from ricrogz)
  - Update one of the cartridge tests that got missed
 (github pull #2894 from greglandrum)
  - acepentalene aromaticity perception
 (github issue #2895 from adalke)
  - New Similarity Maps drawing code Java Wrappers non-functional
 (github issue #2896 from sroughley)
  - Fix to allow multistructure images in Java/C# and use MCS for c# wrapper
 (github pull #2898 from jones-gareth)
  - Remove bogus URFLib library
 (github pull #2900 from greglandrum)
  - java wrapper build cleanups
 (github pull #2901 from greglandrum)
  - SMARTS parser fails on high-numbered ring closures in branches
 (github issue #2909 from greglandrum)
  - patch to make PandasTools tests pass with pandas v0.22
 (github pull #2913 from greglandrum)
  - fix doctest problem with Pandas v1.0
 (github pull #2918 from greglandrum)
  - Build with -D RDK_BUILD_COORDGEN_SUPPORT=OFF includes a test case that depends on MaeMolSupplier
 (github issue #2929 from rvianello)
  - MinimalLib: get_stereo_tags() should also return unspecified centers
 (github issue #2936 from greglandrum)
  - Fix regression introduced by e245349c
 (github pull #2945 from cornett)
  - Avoid data race warning in SmilesParse.cpp
 (github pull #2946 from skearnes)
  - Empty molecule has non-zero LabuteASA
 (github issue #2948 from jasondbiggs)
  - Fix a problem with aromatic heteroatom tautomer enumeration
 (github pull #2952 from greglandrum)
  - Molecule properties not retained with MolStandardize.rdMolStandardize.Cleanup()
 (github issue #2965 from ZacharyKaplan)
  - Fix build without boost serialization.
 (github pull #2972 from ricrogz)
  - RDKFuncs.chargeParent() core dumps when standardization is skipped
 (bithub issue #2970 from tdudgeon)
  - fix a typo in the scaffold network wrappers and add some tests
 (github pull #2982 from greglandrum)
  - Tautomer enumeration should remove stereo in all tautomers 
 (github issue #2990 from greglandrum)
  - Segmentation fault on EmbedMolecule
 (github issue #3019 from shayakhmetov)
  - Removed dllexport from a function that lives in the anonymous namespace
 (github pull #3027 from ptosco)


## New Features and Enhancements:
  - Morse atom fingerprint
 (github pull #1773 from thegodone)
  - Allow serializing coordinates as doubles
 (github issue #2510 from danpol)
  - Rework MaeMolSupplier, fix #2617
 (github pull #2620 from ricrogz)
  - Implementation of MHFP and SECFP Fingerprints
 (github pull #2643 from daenuprobst)
  - MatchFusedRings does not imply CompleteRingsOnly anymore
 (github pull #2748 from ptosco)
  - Improvements to JS wrappers
 (github pull #2751 from greglandrum)
  - Fix installed header directory structure
 (github pull #2754 from ricrogz)
  - Add doRandom to the header docs
 (github pull #2756 from bp-kelley)
  - Add queryMol data member to MCSResult
 (github pull #2759 from ptosco)
  - Add functions to enable/disable the substructure matching monkey patching in IPythonConsole.py
 (github issue #2786 from greglandrum)
  - Add a function to assign chiral tags from sss atom parity
 (github issue #2823 from ptosco)
  - Support MRV_IMPLICIT_H S groups when reading Mol blocks
 (github issue #2829 from greglandrum)
  - Unset executable flag
 (github pull #2833 from e-kwsm)
  - Remove O(N) behavior of getNumBonds
 (github pull #2847 from bp-kelley)
  - Feature proposal: add remove_stereochemistry=False flag for RemoveHs()
 (github issue #2848 from shayakhmetov)
  - Expose SubstructLibrary serialization stream
 (github pull #2853 from bp-kelley)
  - Fix typo
 (github pull #2862 from e-kwsm)
  - Rename RDK_OPTIMIZE_NATIVE to RDK_OPTIMIZE_POPCNT
 (github pull #2865 from ElianeBriand)
  - Update Draw.MolToImage() and Draw.MolToFile() to use the new drawing code
 (github pull #2866 from greglandrum)
  - Improve PostgreSQL cartridge install documentation
 (github pull #2870 from yellowBirdy)
  - Fixes #2858
 (github pull #2871 from greglandrum)
  - Add a cartridge test to the azure devops config
 (github pull #2873 from greglandrum)
  - Add a new Cookbook v2 to the RDKit docs
 (github pull #2884 from vfscalfani)
  - Add MolVS tautomer canonicalization
 (github pull #2886 from greglandrum)
  - add a convenience function for RGD--Pandas integration
 (github pull #2887 from greglandrum)
  - run clang-tidy with readability-braces-around-statements
 (github pull #2899 from greglandrum)
  - Allow RDProps::clearProp to succeed even if the prop doesn't exist
 (github issue #2910 from greglandrum)
  - Add a scaffold network implementation
 (github pull #2911 from greglandrum)
  - cleanup of the SMILES/SMARTS parsing and writing code
 (github pull #2912 from greglandrum)
  - Add _ctab, _mol2, _pdb to allow direct mol construction from strings
 (github issue #2916 from greglandrum)
  - Parse and handle the stereoCare or STBOX flags in CTABs
 (github pull #2917 from greglandrum)
  - RDKit exceptions do not override the default `what()` method
 (github issue #2920 from ricrogz)
  - Allow custom post-match filters for substructure matching
 (github pull #2927 from greglandrum)
  - Proposed improvements to 2D Drawing Code
 (github issue #2931 from DavidACosgrove)
  - Include running the documentation tests as part of the CI runs
 (github pull #2932 from greglandrum)
  - Add support for phosphine and arsine chirality
 (github issue #2949 from wopozka)
  - A couple additions to the extended Hueckel integration
 (github pull #2955 from greglandrum)
  - Add BCUT 2D descriptors
 (github pull #2957 from bp-kelley)
  - Add multithreaded pattern/fp generator
 (github pull #2973 from bp-kelley)
  - Description for the data files.
 (github pull #2975 from zhentg)
  - Enable larger ring matches in SMARTS expressions
 (github pull #2981 from d-b-w)
  - ScaffoldNetwork rearrangements
 (github pull #2985 from greglandrum)
  - add add_hs() and remove_hs() to JS wrappers
 (github pull #2986 from greglandrum)
  - Add Atom Feature Vectors 
 (github pull #2988 from thegodone)
  - Add CoulombMat calculator
 (github pull #2993 from thegodone)
  - Update azure-pipelines.yml
 (github pull #2997 from greglandrum)
  - Improve Conformational Sampling of Small and Large Ring Molecules
 (github pull #2999 from hjuinj)
  - Fix atom highlighting in notebook PNGs
 (github pull #3000 from greglandrum)
  - adds a one-liner for getting a vector of random smiles for a molecule
 (github pull #3002 from greglandrum)
  - Allow enhanced stereo to be used in substructure search
 (github pull #3003 from d-b-w)
  - Add support for the rest of the v3000 atom properties
 (github pull #3007 from greglandrum)
  - Move jupyter extension logging to the python logger
 (github pull #3008 from bp-kelley)
  - Commit of 2D draw annotation.
 (github pull #3010 from DavidACosgrove)
  - Update Maeparser & Coordgen Dependencies
 (github pull #3011 from ricrogz)
  - Remove unnecessary files
 (github pull #3012 from e-kwsm)
  - allow retrieval of the atoms/bonds modified by the tautomerization
 (github pull #3013 from greglandrum)
  - Add 5 new recipes to Cookbook
 (github pull #3014 from vfscalfani)
  - Turns on cairo support (and testing) in the Azure DevOps CI builds
 (github pull #3022 from greglandrum)
  - Added support for Python FMCS functors
 (github pull #3023 from ptosco)
  - add random seed to docs to get reproducible conformations
 (github pull #3026 from greglandrum)
  - update docs for 2020.03
 (github pull #3028 from greglandrum)
  - update Getting Started in C++ document
 (github pull #3039 from DavidACosgrove)



## Deprecated code (to be removed in a future release):
- To improve API consistency of the exceptions in RDKit with the default ones in
  the STL, the several `message()` methods and `Invariant::getMessage()` in RDKit's
  exceptions are from now on deprecated in favor of `what()`. Both `message()` and
  `Invariant::getMessage()` will be removed in the next release.
- The old MolHash code should be considered deprecated. This release introduces
  a more flexible alternative. Specifically the following pieces will be removed in the next release:
  - The python functionality `rdkit.Chem.rdMolHash.GenerateMoleculeHashString()`
  - The C++ functionality directly present in the header file `GraphMol/MolHash/MolHash.h`

# Release_2019.09.1
(Changes relative to Release_2019.03.1)

## Important
- The atomic van der Waals radii used by the RDKit were corrected/updated in #2154.
  This leads to different results when generating conformations, molecular volumes,
  and molecular shapes. 

## Backwards incompatible changes
- See the note about atomic van der Waals radii above.
- As part of the enhancements to the MolDraw2D class, we changed the type of
  DrawColour from a tuple to be an actual struct. We also added a 4th element to
  capture alpha values. This should have no affect on Python code (the alpha
  value is optional when providing color tuples), but will require changes to C++
  and Java/C# code that is using DrawColour.
- When reading Mol blocks, atoms with the symbol "R" are now converted into
  queries that match any atom when doing a substructure search (analogous to "*"
  in SMARTS). The previous behavior was to only match other dummy atoms
- When loading SDF files using PandasTools.LoadSDF(), we now default to
  producing isomeric smiles in pandas tables.  To reproduce the original
  behavior, use isomericSmiles=False in the call to the function.
- The SMARTS generated by the RDKit no longer contains redundant wildcard
  queries. This means the SMARTS strings generated by this release will generally
  be different from that in previous releases, although the results produced by
  the queries should not change.
- The RGroupDecomposition code now removes Hs from output R groups by default.
  To restore the old behavior create an RGroupDecompositionParameters object and
  set removeHydrogensPostMatch to false.
- The default values for some of the new fingerprint generators have been changed so
  that they more closely resemble the original fingerprinting code. In
  particular most fingerprinters no longer do count simulation by default and
  the RDKit fingerprint now sets two bits per feature by default.
- The SMARTS generated for MCS results using the ringMatchesRingOnly or
  completeRingsOnly options now includes ring-membership queries.

## Highlights:
- The substructure matching code is now about 30% faster. This also improves the
  speed of reaction matching and the FMCS code. (#2500)
- A minimal JavaScript wrapper has been added as part of the core release. (#2444)
- It's now possible to get information about why molecule sanitization failed. (#2587)
- A flexible new molecular hashing scheme has been added. (#2636)

## Acknowledgements:
Patricia Bento, Francois Berenger, Jason Biggs, David Cosgrove, Andrew Dalke,
Thomas Duigou, Eloy Felix, Guillaume Godin, Lester Hedges, Anne Hersey,
Christoph Hillisch, Christopher Ing, Jan Holst Jensen, Gareth Jones, Eisuke
Kawashima, Brian Kelley, Alan Kerstjens, Karl Leswing, Pat Lorton, John
Mayfield, Mike Mazanetz, Dan Nealschneider, Noel O'Boyle, Stephen Roughley,
Roger Sayle, Ricardo Rodriguez Schmidt, Paula Schmiel, Peter St. John, Marvin
Steijaert, Matt Swain, Amol Thakkar Paolo Tosco, Yi-Shu Tu, Ricardo Vianello,
Marc Wittke, '7FeiW', 'c56pony', 'sirbiscuit' 


## Bug Fixes:
  - MCS returning partial rings with completeRingsOnly=True 
 (github issue #945 from greglandrum)
  - Alternating canonical SMILES for fused ring with N
 (github issue #1028 from greglandrum)
  - Atom index out of range error
 (github issue #1868 from A-Thakkar)
  - Incorrect cis/trans stereo symbol for conjugated ring
 (github issue #2023 from baoilleach)
  - Hardcoded max length of SMARTs string cut of input query for FragCatlog
 (github issue #2163 from 7FeiW)
  - VSA_EState {1, ..., 10} calculated by rdkit doesn't seem correct.
 (github issue #2372 from c56pony)
  - MolStandardize: FragmentRemover should not sanitize fragments
 (github issue #2411 from greglandrum)
  - MolStandardize: combinatorial explosion in Normalizer
 (github issue #2414 from greglandrum)
  - MCS code doesn't return envelope MCS if CompleteRingsOnly is true
 (github issue #2420 from greglandrum)
  - RemoveHs() does not remove all hydrogens.
 (github issue #2422 from paulaju)
  - Incorrect assignment of explicit Hs to Al+3 read from mol block
 (github issue #2423 from greglandrum)
  - Cannot set maxProducts > 1000 in RunReactants
 (github issue #2427 from tduigou)
  - Chem.MolStandardize.standardize.Standardizer drops molecular properties
 (github pull #2431 from lilleswing)
  - Canon::rankMolAtoms results in crossed double bonds in rings
 (github issue #2437 from greglandrum)
  - make boost::iostreams optional
 (github pull #2440 from greglandrum)
  - Fix/rgroup sdf isotope
 (github pull #2449 from bp-kelley)
  - Uncharger incorrectly removing charge from boron anions
 (github issue #2452 from greglandrum)
  - Add java builds to azure devops
 (github pull #2460 from greglandrum)
  - Cart fixes
 (github pull #2462 from jones-gareth)
  - Typo in UFF torsion terms for SP2-SP2
 (github issue #2463 from jasad1)
  - Negative atom map values cause depickling to fail
 (github issue #2465 from greglandrum)
  - Deserialization failures crash Java wrapper
 (github issue #2466 from greglandrum)
  - rdkit.six fix and cleanup
 (github pull #2469 from rvianello)
  - dummy atom queries are flagged as complex
 (github issue #2471 from greglandrum)
  - 3D structure display broken in jupyter notebook
 (github issue #2473 from greglandrum)
  - Inconsistent defaults for nonBondedThresh in MMFF optimization
 (github issue #2475 from greglandrum)
  - Fix/rgroup multiple labels
 (github pull #2481 from bp-kelley)
  - 2D Depiction clipped atom highlighting
 (github issue #2486 from DavidACosgrove)
  - BRICSBuild now passes scrambleReagents to children
 (github pull #2488 from greglandrum)
  - Pattern Fingerprint Issues
 (github issue #2501 from jones-gareth)
  - CMake Error: Wrap directories being used when python build is turned off
 (github issue #2516 from jasondbiggs)
  - - fixes ResonanceMolSupplier bug in perceiving conjugated groups
 (github pull #2517 from ptosco)
  - Fix/mmff threadsafety issues
 (github pull #2518 from bp-kelley)
  - update expected SVG output in cartridge tests
 (github pull #2520 from greglandrum)
  - fix to SDWriter docs
 (github pull #2521 from pstjohn)
  - Fix the azure pipelines builds
 (github pull #2522 from greglandrum)
  - Code cleanups from PVS/Studio
 (github pull #2531 from greglandrum)
  - getAtomNeighbors() and getAtomBonds() not in SWIG wrappers.
 (github issue #2532 from greglandrum)
  - Default sanitizerxn doesn't aromatize if possible
 (github issue #2547 from bp-kelley)
  - Add RDKIT_FILEPARSERS_EXPORT to finishMolProcessing
 (github pull #2551 from d-b-w)
  - Chem.rdFMCS.FindMCS hangs for certain ligand pairs
 (github issue #2581 from lohedges)
  - fix the inclusion path for the targets file (#2584)
 (github pull #2589 from rvianello)
  - Fix inocuous typo/bug in Dative bond matching
 (github pull #2593 from ricrogz)
  - E/Z and CIS/TRANS stereo bonds are incorrectly matched
 (github pull #2596 from ricrogz)
  - Uncharger ignores dications
 (github issue #2602 from greglandrum)
  - Possible Garbage Collection Bug in Pharmacophore Generation
 (github issue #2603 from cing)
  - Uncharger incorrectly neutralizes cations when non-neutralizable anions are present.
 (github issue #2605 from greglandrum)
  - Bad valence corrections on Pb, Sn
 (github issue #2606 from greglandrum)
  - Pb and Sn should support valence 2
 (github issue #2607 from greglandrum)
  - Uncharger incorrectly modifying a zwitterion
 (github issue #2610 from greglandrum)
  - CanonicalRankAtomsInFragment breakTies doesn't
 (github issue #2611 from bp-kelley)
  - Pattern fingerprint failing substructure condition in very large molecules
 (github issue #2614 from greglandrum)
  - Memory leak with Chem.Atom() constructor
 (github issue #2639 from AlanKerstjens)
  - Fixes: Atoms in non-standard valences not being properly written to mol blocks
 (github pull #2646 from greglandrum)
  - C++ MCS code returns a null MCS between methylcyclopentane and methylcyclohexane
 (github issue #2662 from ptosco)
  - CXSMILES writer has error if mol comes from v3000 molfile
 (github issue #2666 from d-b-w)
  - MolToCXSmiles generates error for empty molecule
 (github issue #2667 from greglandrum)
  - fix a problem with normalize, ringinfo, and fragments
 (github pull #2685 from greglandrum)
  - Error when a squiggle bond is in an aromatic ring
 (github issue #2695 from greglandrum)
  - Cannot combine multiple range queries on a single atom.
 (github issue #2709 from greglandrum)
  - setBondStereoFromDirections() returning incorrect results.
 (github issue #2712 from greglandrum)
  - update supplier documentation to reflect python 3 iterator syntax
 (github pull #2719 from greglandrum)
  - removeHs messing up double bond stereo in partially sanitized molecules
 (github issue #2721 from greglandrum)
  - seg fault in ReactionRunner
 (github issue #2722 from greglandrum)
  - Intermittent test failures for JavaDistanceGeometryTests
 (github issue #2727 from greglandrum)
  - Fixes a bug in TorsionConstraint
 (github pull #2732 from ptosco)
  - Apply fix for #1592 to _MolsToGridSVG
 (github pull #2737 from yishutu)

## New Features and Enhancements:
  - Added rankAtoms to ROMol wrapper and added Java test case
 (github pull #1540 from sroughley)
  - Use van der Waals radii from blue obelisk
 (github pull #2154 from UnixJunkie)
  - add generateDepictionMatching2DStructure() to SWIG wrappers
 (github issue #2239 from greglandrum)
  - Added OptimizeMoleculeConfs with pre-generated force-field
 (github pull #2401 from ptosco)
  - FreeSASA improvements
 (github pull #2402 from ptosco)
  - Speed up symmetrizeSSSR
 (github issue #2403 from d-b-w)
  - Trim whitespace from mol fragment SMARTS and check SMARTS presence
 (github pull #2406 from ricrogz)
  - Run clang-tidy over the entire codebase
 (github pull #2408 from greglandrum)
  - Enable Azure Pipelines builds for CI
 (github pull #2409 from ricrogz)
  - Add RDProps interface to Conformers
 (github issue #2441 from greglandrum)
  - Add minimal JavaScript wrapper
 (github pull #2444 from greglandrum)
  - Fixes annoying warnings on MSVC
 (github pull #2454 from ptosco)
  - add prepareMolsBeforeDrawing option for drawMols 
 (github pull #2455 from greglandrum)
  - computeGasteigerCharges quality of life improvement for python api
 (github issue #2480 from bp-kelley)
  - Preserve bond direction in fragmentOnBonds
 (github pull #2484 from greglandrum)
  - SanitizeRxn code and docstring cleanup
 (github pull #2491 from greglandrum)
  - Support XYZ format for output
 (github pull #2498 from e-kwsm)
  - vf2 optimisations
 (github pull #2500 from johnmay)
  - Python wrap enhanced stereo setters
 (github pull #2509 from d-b-w)
  - Fix the azure pipelines builds
 (github pull #2522 from greglandrum)
  - add a script for benchmarking fingerprint screenout and substructure performance
 (github pull #2523 from greglandrum)
  - make "R" in CTABs an AtomNull query
 (github pull #2528 from greglandrum)
  - Expose SDF loading options to LoadSDF
 (github pull #2534 from bp-kelley)
  - Remove unused ctest: testCanon
 (github pull #2541 from ricrogz)
  - Update maeparser and coordgen versions
 (github pull #2542 from ricrogz)
  - Improved handling of bond stereo in reactions
 (github pull #2553 from ricrogz)
  - Code simplification for fingerprints to np array
 (github pull #2557 from ChrisHill8)
  - Integrate Unique Ring Families from RingDecomposerLib 
 (github pull #2558 from greglandrum)
  - Allow providing a bounds matrix to EmbedMol
 (github pull #2560 from greglandrum)
  - Enable SimilarityMaps in C++
 (github pull #2562 from greglandrum)
  - Do not run UnitTestMCS.py::TestTimeout in debug builds
 (github pull #2569 from ricrogz)
  - Expose more drawing methods to Python
 (github issue #2571 from greglandrum)
  - Allow Point2D to be constructed from Point3D
 (github pull #2572 from greglandrum)
  - Allows dative bonds to be drawn
 (github pull #2573 from greglandrum)
  - Allow identification of chemistry problems
 (github pull #2587 from greglandrum)
  - Adds MolFragmentToSmarts to generate smarts for a subset of a Molecule
 (github pull #2594 from d-b-w)
  - Removal of redundant wildcards in SMARTS (Null Atom/Bond Query combination)
 (github pull #2595 from ricrogz)
  - Support range-based charge queries from SMARTS
 (github issue #2604 from greglandrum)
  - Keep PDB info from Maestro files if available
 (github pull #2619 from lorton)
  - optimization of the MolStandardize code
 (github pull #2621 from greglandrum)
  - Assign stereo bond labels in molecules read from SMARTS
 (github pull #2623 from ricrogz)
  - Automatically load the ipython extensions running in Jupyter
 (github pull #2626 from bp-kelley)
  - draw zero-order bonds
 (github pull #2630 from greglandrum)
  - Updated cartridge documentation
 (github pull #2635 from msteijaert)
  - Add new mol hashing code
 (github pull #2636 from greglandrum)
  - emolecules link updated
 (github pull #2638 from marcwittke)
  - Update maeparser to 1.2.1 and coorgen to 1.3.1
 (github pull #2652 from ricrogz)
  - Get numpy include dir programmatically
 (github pull #2653 from sirbiscuit)
 - Fix long columns pandas
 (github pull #2655 from sirbiscuit)
  - Added AtomComparator.AtomCompareAnyHeavyAtom and test cases to FMCS code
 (github pull #2656 from sroughley)
  - The C++ MCS code generates ambiguous SMARTS strings
 (github issue #2663 from ptosco)
  - add bond-selector info to SVGs
 (github pull #2664 from greglandrum)
  - support writing CXSMILES from the cartridge
 (github issue #2668 from greglandrum)
  - support the new hashing code in the cartridge
 (github pull #2671 from greglandrum)
  - Adds additional capabilities to the minimal JS wrapper
 (github pull #2676 from greglandrum)
  - Add MolHash to Java Wrappers
 (github issue #2677 from sroughley)
  - A bunch of changes to the new fingerprinter code
 (github pull #2679 from greglandrum)
  - Add viewBox to default SVG output
 (github issue #2680 from bp-kelley)
  - Allow Java to see RGroup labels in the std::map wrapper.
 (github pull #2681 from bp-kelley)
  - Update maeparser to v1.2.2.
 (github pull #2682 from ricrogz)
  - Update coordgen to v1.3.2
 (github pull #2686 from ricrogz)
  - Add a drawOptions object to IPythonConsole
 (github pull #2691 from greglandrum)
  - Make StructureGroups editable from Python
 (github pull #2692 from greglandrum)
  - Update documentation
 (github pull #2697 from greglandrum)
  - Make removeHydrogensPostMatch=true the default for RGD
 (github pull #2701 from greglandrum)
  - Eat our own dogfood, Clone is deprecated so use copy
 (github pull #2711 from bp-kelley)
  - The MCS smartsString may still be ambiguous
 (github issue #2714 from ptosco)
  - Add threaded runner for the filter catalog
 (github pull #2718 from bp-kelley)
  - Add Leader picker implementation
 (github pull #2724 from greglandrum)
  - Add consideration of ring fusion to the MCS algorithm
 (github pull #2731 from ptosco)


## Deprecated code (to be removed in a future release):

- The old MolHash code should be considered deprecated. This release introduces
  a more flexible alternative. Specifically the following pieces will be removed in a future release:
  - The python functionality `rdkit.Chem.rdMolHash.GenerateMoleculeHashString()`
  - The C++ functionality directly present in the header file `GraphMol/MolHash/MolHash.h`


# Release_2019.03.1
(Changes relative to Release_2018.09.1)

## REALLY IMPORTANT ANNOUNCEMENT
- As of this realease (2019.03.1) the RDKit no longer supports Python 2. Please
  read this rdkit-discuss post to learn what your options are if you need to
  keep using Python 2:
  https://www.mail-archive.com/rdkit-discuss@lists.sourceforge.net/msg08354.html

## Backwards incompatible changes
- The fix for github #2245 means that the default behavior of the MaxMinPicker
  is now truly random. If you would like to reproduce the previous behavior,
  provide a seed value of 42.
- The uncharging method in the MolStandardizer now attempts to generate
  canonical results for a given molecule. This may result in different output
  for some molecules.
  
## Highlights:
- There's now a Japanese translation of large parts of the RDKit documentation
- SGroup data can now be read from and written to Mol/SDF files
- The enhanced stereo handling has been improved: the information is now
  accessible from Python, EnumerateStereoisomers takes advantage of it, and it
  can be read from and written to CXSmiles

## Acknowledgements:
Michael Banck, Francois Berenger, Thomas Blaschke, Brian Cole, Andrew Dalke,
Bakary N'tji Diallo, Guillaume Godin, Anne Hersey, Jan Holst Jensen, Sunhwan Jo,
Brian Kelley, Petr Kubat, Karl Leswing, Susan Leung, John Mayfield, Adam Moyer,
Dan Nealschneider, Noel O'Boyle, Stephen Roughley, Takayuki Serizawa, Gianluca
Sforna, Ricardo Rodriguez Schmidt, Gianluca Sforna, Matt Swain, Paolo Tosco, 
Ricardo Vianello, 'John-Videogames', 'magattaca', 'msteijaert', 'paconius', 
'sirbiscuit' 

## Bug Fixes:
  - PgSQL: fix boolean definitions for Postgresql 11
 (github pull #2129 from pkubatrh)
  - update fingerprint tutorial notebook
 (github pull #2130 from greglandrum)
  - Fix typo in RecapHierarchyNode destructor
 (github pull #2137 from iwatobipen)
  - SMARTS roundtrip failure
 (github issue #2142 from mcs07)
  - Error thrown in rdMolStandardize.ChargeParent
 (github issue #2144 from paconius)
  - SMILES parsing inconsistency based on input order
 (github issue #2148 from coleb)
  - MolDraw2D: line width not in python wrapper
 (github issue #2149 from greglandrum)
  - Missing Python API Documentation
 (github issue #2158 from greglandrum)
  - PgSQL: mol_to_svg() changes input molecule.
 (github issue #2174 from janholstjensen)
  - Remove Unicode From AcidBasePair Name
 (github pull #2185 from lilleswing)
  - Inconsistent treatment of `[as]` in SMILES and SMARTS
 (github issue #2197 from greglandrum)
  - RGroupDecomposition fixes, keep userLabels more robust onlyMatchAtRGroups
 (github pull #2202 from bp-kelley)
  - Fix TautomerTransform in operator=
 (github pull #2203 from bp-kelley)
  - testEnumeration hangs/takes where long on 32bit architectures
 (github issue #2209 from mbanck)
  - Silencing some Python 3 warning messages
 (github pull #2223 from coleb)
  - removeHs shouldn't remove atom lists
 (github issue #2224 from rvianello)
  - failure round-tripping mol block with Q atom
 (github issue #2225 from rvianello)
  - problem round-tripping mol files that include bond topology info
 (github issue #2229 from rvianello)
  - aromatic main-group atoms written to SMARTS incorrectly
 (github issue #2237 from greglandrum)
  - findPotentialStereoBonds() stopping too early
 (github issue #2244 from greglandrum)
  - MinMax Diversity picker seeding shows deterministic / non-random behaviour
 (github issue #2245 from sroughley)
  - Fix to serialize binary strings
 (github pull #2264 from bp-kelley)
  - Recognize N in three-membered rings as potentially chiral
 (github issue #2268 from greglandrum)
  - Failure when parsing mol block with M  PXA
 (github issue #2277 from greglandrum)
  - query-query matching failing for atoms constructed from SMARTS
 (github issue #2299 from greglandrum)
  - SMILES parsing fails for dative ring closures
 (github issue #2303 from greglandrum)
  - Missing Dict.h overload: std::string Dict::getVal<std::string>
 (github issue #2308 from greglandrum)
  - fix a problem with the random pickers test
 (github pull #2310 from greglandrum)
  - Some tests still failing on less common platforms.
 (github issue #2311 from giallu)
  - AddHs() using 3D coordinates with 2D conformations
 (github pull #2328 from greglandrum)
  - change to make the SWIG builds work on windows
 (github pull #2340 from greglandrum)
  - uncharger behaves differently on molecules constructed from mol blocks and SMILES
 (github issue #2346 from greglandrum)
  - Memory Error When Writing ToBinary With "AllProps"
 (github issue #2352 from atom-moyer)
  - Seg fault on init if RDBASE is not set
 (github issue #2368 from greglandrum)
  - PandasTools.FrameToGridImage() fails with SVG output
 (github issue #2380 from greglandrum)
  - ClusterMols.GetDistanceMatrix throws a type error in Python 3
 (github issue #2387 from John-Videogames)
  - Uncharging logic reversed: protonate non-acids first 
 (github issue #2392 from Anne Hersey)

## New Features and Enhancements:
  - Allow access to Enhanced Stereochemistry information from Python
 (github issue #2108 from d-b-w)
  - Adopt EnumerateStereoisomers to use extended stereo
 (github issue #2109 from greglandrum)
  - Enable ctest -T memcheck
 (github pull #2113 from ricrogz)
  - Support for parsing/writing SGroups in SD Mol files
 (github pull #2138 from ricrogz)
   - Rename the #define _DEBUG to MMPA_DEBUG in mmpa.cpp
 (github pull #2140 from baoilleach)
  - MolDraw2D: line width should be controlled by MolDrawOptions
 (github issue #2151 from greglandrum)
  - Some refactoring of the distance geometry code
 (github pull #2153 from greglandrum)
  - Less warnings
 (github pull #2155 from UnixJunkie)
  - ShapeTverskyIndex python function
 (github pull #2156 from susanhleung)
  - Skip compound if smiles conversion fails
 (github pull #2168 from msteijaert)
  - Fix #2176: InChI functions should return NULL on un-InChI-able input molecules.
 (github pull #2177 from janholstjensen)
  - Update installation instructions for Linux
 (github pull #2181 from sirbiscuit)
  - Update CMake rules to find external coorgen & maeparser libs
 (github pull #2184 from ricrogz)
  - Update to use the travis Xenial environment
 (github pull #2200 from greglandrum)
  - Do not allow PandasTools to overwrite pandas settings
 (github pull #2206 from sirbiscuit)
  - re-enable (and update) the file parser tests
 (github pull #2208 from greglandrum)
  - Added documentation files written in Japanese into Book directory
 (github pull #2210 from magattaca)
  - Add C++ convenience function for drawing ROMols
 (github issue #2220 from greglandrum)
  - Change boost int types to std types
 (github pull #2233 from bp-kelley)
  - Added exports for SGroup functions
 (github pull #2242 from ricrogz)
  - Use coordMap when starting embedding from random coords
 (github issue #2246 from greglandrum)
  - Improve interactivity of output SVG
 (github pull #2253 from greglandrum)
  - Add options for substructure searching
 (github pull #2254 from greglandrum)
  - keep extra information about bonds from Mol files
 (github pull #2260 from greglandrum)
  - Allow converting mol blocks directly to InChI
 (github pull #2262 from greglandrum)
  - Patch/pains updates
 (github pull #2272 from johnmay)
  - add warning for 2D conformations flagged as 3D
 (github pull #2273 from greglandrum)
  - Store extra CXSMILES data as a property
 (github pull #2281 from ricrogz)
  - Parse enhanced stereo information from CXSMILES
 (github pull #2282 from ricrogz)
  - Robustify parsing of CTABs and SGROUPs
 (github pull #2283 from greglandrum)
  - Write enhanced stereo to cxsmiles
 (github pull #2290 from greglandrum)
  - Allow custom type-handlers in the RDProps interface
 (github pull #2293 from bp-kelley)
  - Add serialization to SubstructLibrary
 (github pull #2295 from bp-kelley)
  - support reading/writing atom props from SD files
 (github pull #2297 from greglandrum)
  - Add test for issue #2285, fix molbundle test
 (github pull #2301 from bp-kelley)
  - Update maeparser & coordgen libraries
 (github pull #2302 from ricrogz)
  - Mem errors clean up
 (github pull #2305 from ricrogz)
  - Add definition of MolFragmentToCXSmiles
 (github pull #2307 from greglandrum)
  - Doc update
 (github pull #2312 from greglandrum)
  - Adds gzstream stream, exposes to swig
 (github pull #2314 from bp-kelley)
  - Remove a bunch of Python2-related warts
 (github pull #2315 from greglandrum)
  - some much-needed optimization work on the new property lists
 (github pull #2317 from greglandrum)
  - Build warnings revisited
 (github pull #2318 from ricrogz)
  - change bogus "3D" to "2D" in a test file
 (github pull #2319 from greglandrum)
  - Allow copying atoms in Python
 (github pull #2322 from d-b-w)
  - fixes an r-group symmetrization problem
 (github pull #2324 from greglandrum)
  - simple docstring fix
 (github pull #2326 from sunhwan)
  - allow using system's catch2 for tests
 (github pull #2327 from giallu)
  - Python wrap DetectAtomStereoChemistry from MolFileStereochem.h
 (github issue #2329 from d-b-w)
  - switch to using cmake to handle the C++ spec
 (github pull #2334 from greglandrum)
  - WIP: optional integration with YAeHMOP
 (github pull #2335 from greglandrum)
  - Exposes substructlibrary to swig
 (github pull #2337 from bp-kelley)
  - Add a skip_all_if_match option to the FragmentRemover
 (github pull #2338 from greglandrum)
  - Dev/general csharp fixes
 (github pull #2341 from bp-kelley)
  - Add a read-only Python wrapper for SGroups
 (github pull #2343 from greglandrum)
  - Expose RGroupDecomposition to SWIG
 (github pull #2345 from greglandrum)
  - update debian build script to python3
 (github pull #2350 from UnixJunkie)
  - add GetStereoIsomerCount() function to EnumerateStereoisomers
 (github pull #2354 from greglandrum)
  - Update coordgenlibs to v1.2.2
 (github pull #2355 from ricrogz)
  - Small fixes to get DLLs to build on Windows
 (github pull #2356 from ptosco)
  - Boost deprecation warning
 (github pull #2357 from d-b-w)
  - Removes an extra debugging cerr statment
 (github pull #2360 from d-b-w)
  - Preserve enhanced stereo in reactions 
 (github pull #2366 from d-b-w)
  - improvements to the Uncharge functionality
 (github pull #2374 from greglandrum)
  - Add ExplicitBitVect prop and query
 (github pull #2384 from bp-kelley)
  - Allow components of the MolStandardize code to be initialized from streams
 (github pull #2385 from greglandrum)


# Release_2018.09.1
(Changes relative to Release_2018.03.1)

## Deprecations
- As part of the changes and cleaning up done for #1836 many of the `#defines`
  used in the RDKit have been renamed.
    - `USE_BUILTIN_POPCOUNT` -> `RDK_OPTIMIZE_NATIVE`
    - `RDK_THREADSAFE_SSS` -> `RDK_BUILD_THREADSAFE_SSS`
    - `BUILD_COORDGEN_SUPPORT` -> `RDK_BUILD_COORDGEN_SUPPORT`
    - `BUILD_AVALON_SUPPORT` -> `RDK_BUILD_AVALON_SUPPORT`
    - `BUILD_INCHI_SUPPORT` -> `RDK_BUILD_INCHI_SUPPORT`
    - `BUILD_SLN_SUPPORT` -> `RDK_BUILD_SLN_SUPPORT`
    - `RDK_CAIRO_BUILD` -> `RDK_BUILD_CAIRO_SUPPORT`

## Documentation updates
We have moved to using Sphinx's autodoc to create the Python API documentation.
`epydoc`, the tool we used to use, is no longer actively developed and only supports
Python2. There will undoubtedly be problems associated with the change; if you notice
anything missing in the documetation or something that's really badly formatted,
please either let us know or submit a PR with a fix.

## Backwards incompatible changes
This release includes a set of changes to make the default arguments to common
functions less error prone (github #1679).
- GetAtomSmiles() now generates isomeric SMILES by default.
- The ringMatchesRingOnly option to the FindMCS() function now applies to
  atom-atom matches as well as bond-bond matches.
- The Python functions EmbedMolecule() and EmbedMultipleConfs() now use the
  ETKDG algorithm by default instead of standard distance geometry.

## Highlights:
- This release includes two contributions from the Google Summer of Code:
   - A new generalized fingerprint generator.
   - An integration/port of MolVS to the core RDKit.
  The API on both of these may change a bit with future releases.
- The rdkit.Chem.Draw module now includes functions for depicting fingerprint
  bits. Morgan and RDKit fingerprints are currently supported.

## Acknowledgements:
Boran Adas, Francois Berenger, Thomas Blaschke,  Brian Cole, Andrew Dalke, Guillaume Godin,
Brice Hoff, Brian Kelley, Karl Leswing, Susan Leung, Pat Lorton, Josh Meyers, Hirotomo Moriwaki,
Dan Nealschneider, Noel O'Boyle, Pavel Raiskup, Sereina Riniker, Ricardo Rodriguez Schmidt,
Stephen Roughley, Roger Sayle, Takayuki Serizawa, Rim Shayakhmetov, Gregory Simm, Jon Sorenson,
Matt Swain, Kiran Telukunta, Paulo Tosco, Alain Vaucher, Maciej Wójcikowski, '0xDECAFC0FFEE',
'jaechanglim', 'paconius'

## Contrib updates:
- The FastCluster code has been updated.

## New Features and Enhancements:
  - expose MolChemicalFeature.{get,set}ActiveConformer()  to python
 (github issue #1636 from greglandrum)
  - added Scripts/create_deb_packages.sh
 (github pull #1655 from UnixJunkie)
  - Start to use Catch2 for new tests
 (github pull #1732 from greglandrum)
  - Switch DbCLI scripts from optparse to argparse
 (github issue #1778 from greglandrum)
  - Add EEM partial charges
 (github pull #1828 from greglandrum)
  - Add header file providing access to RDKit compile time flags
 (github issue #1836 from greglandrum)
  - add control over the coordinate precision to coordgen
 (github pull #1847 from greglandrum)
  - Add Properties interface to ChemicalReactions
 (github pull #1848 from greglandrum)
  - Switch Python API documentation generation over to Sphinx autodoc
 (github pull #1849 from greglandrum)
  - expose MolOps::assignStereochemistryFrom3D() to Python
 (github issue #1850 from greglandrum)
  - bivariate_normal deprecation in mlab.py of matplotlib
 (github issue #1851 from telukir)
  - Expose minAtomRingSize() and minBondRingSize() to Python wrappers
 (github pull #1859 from mwojcikowski)
  - enable building DLLs on Windows
 (github pull #1861 from ptosco)
  - Fix compatibility with Boost 1.67+
 (github pull #1864 from mcs07)
  - Don't manually set RDConfig paths in conda env
 (github pull #1865 from mcs07)
  - Make svg xmlns prefix use more consistent
 (github pull #1866 from mcs07)
  - Add custom 3D Descriptors
 (github pull #1867 from greglandrum)
  - Add initial Maestro format Supplier using maeparser library
 (github pull #1872 from lorton)
  - add queryAtomNonHydrogenDegree() query operation
 (github issue #1873 from greglandrum)
  - Add an auto-populated file with cmake config options
 (github pull #1874 from greglandrum)
  - Custom property VSA
 (github pull #1884 from sriniker)
  - Swap maeparser and coordgen dependencies to use releases
 (github issue #1887 from greglandrum)
  - expose MolDraw2DSVG.tagAtoms() to python
 (github pull #1897 from greglandrum)
  - allow the cleanup step of Mol2 parsing to be disabled
 (github pull #1898 from greglandrum)
  - Allow Atom.GetAtomSmarts() to return isomeric SMILES
 (github pull #1902 from greglandrum)
   - Allow coordgen and maeparser to be built as static libraries
 (github pull #1909 from ptosco)
  - Support reaction_to_svg() in cartridge
 (github issue #1916 from greglandrum)
  - Addresses several minor warning messages during the build
 (github pull #1935 from d-b-w)
  - Some optimization of the queries constructed from SMARTS
 (github pull #1940 from greglandrum)
  - Add ring/chain match constraints options to AdjustQueryParameters()
 (github issue #1943 from greglandrum)
  - roc calculation naming problem
 (github pull #1975 from 0xDECAFC0FFEE)
  - Fingerprinting functions should call assignStereochemistry() when necessary
 (github issue #1993 from bricehoff)
  - Dev/GSOC2018_MolVS_Integration
 (github pull #2002 from susanhleung)
  - GSoC 2018 - Fingerprints
 (github pull #2005 from Boranadas)
  - port fingerprint bit rendering code from CheTo
 (github pull #2008 from greglandrum)
  - PgSQL: add support for PostgreSQL_CONFIG cmake var
 (github pull #2014 from praiskup)
  - Add missing boost header for v1.64
 (github pull #2016 from gncs)
  - Enhanced stereo read/write support in SDF files.
 (github pull #2022 from d-b-w)
  - IPythonConsole hooks should copy the original docstring
 (github issue #2025 from adalke)
  - Allow dumping interchange information into SVG files
 (github pull #2030 from greglandrum)
  - MCS: add test for ring--non-ring matches at the atom level
 (github issue #2034 from greglandrum)
  - Ability to generate a list of possible smiles representation for a given molecule
 (github issue #2042 from thegodone)
  - add scoring test (relevant to #1975)
 (github pull #2064 from greglandrum)
  - actually run the SmilesWriterNoNames() test
 (github pull #2067 from greglandrum)
  - Add a default for maximum products generated by a reaction (maxProduc…
 (github pull #2069 from bp-kelley)
  - Add user-defined literals for parsing SMILES and SMARTS
 (github pull #2070 from greglandrum)
  - move rdInfoLog to stderr
 (github pull #2073 from greglandrum)
  - add confId argument to MolChemicalFeatureFactor::getFeaturesForMol()
 (github issue #2077 from greglandrum)
  - Expose a CMake flag to build RDKit with -rpath
 (github pull #2084 from coleb)
  - Dev/expose setquery to python
 (github pull #2088 from bp-kelley)
  - Updated .gitignore with files generated outside of build directory.
 (github pull #2095 from ricrogz)
  - Address compile warnings & trivial improvements
 (github pull #2097 from ricrogz)
  - Coordgen: stop printing Templates location
 (github pull #2102 from greglandrum)
  - Update Docs For CalcBEDROC
 (github pull #2103 from lilleswing)

## Bug Fixes:
  - Cannot find rings for ChEBI 50252
 (github issue #299 from greglandrum)
  - Feature request: #defines to test RDKit version
 (github issue #1454 from baoilleach)
  - Atoms in residue read from pdb lose their AtomPDBResidueInfo after reaction (Bug)
 (github issue #1632 from hjuinj)
  - SMARTS parse failure for some queries involving Hs
 (github issue #1719 from greglandrum)
  - Conformer indexing bug in RDFreeSASA.cpp?
 (github issue #1786 from paconius)
  - allow libs to not be installed
 (github pull #1832 from greglandrum)
  - RWMol::addAtom(Atom,bool) missing from Java wrappers
 (github issue #1837 from greglandrum)
  - RWMol::clear now calls ROMol::initMol
 (github pull #1844 from bp-kelley)
  - Allow types.h to be included in applications that use /D_USE_MATH_DEFINES
 (github pull #1846 from d-b-w)
  - Fixes failing Python tests on Windows
 (github pull #1855 from ptosco)
  - Allow building on cygwin using -std=c++11
 (github pull #1856 from greglandrum)
  - Stop using the cmake Boost:: targets
 (github pull #1858 from greglandrum)
  - R-group Decomposition: allow H replacements when matchOnlyAtRgroups is set
 (github pull #1871 from bp-kelley)
  - Mark cartridge functions as being parallel safe
 (github issue #1886 from greglandrum)
  - Fixes locale handling on Windows
 (github pull #1892 from ptosco)
  - get the pandas tests working with pandas 0.23
 (github pull #1896 from greglandrum)
  - "make install" appears to miss RDBoost/export.h
 (github issue #1903 from baoilleach)
  - Fix curl fallback for downloading files
 (github pull #1904 from d-b-w)
  - Bond stereo information not output to SMARTS
 (github issue #1906 from greglandrum)
  - Library .so names missing RDKit?
 (github issue #1913 from baoilleach)
  - Negated atom number queries in SMARTS should not set atomic number of query atom
 (github issue #1920 from greglandrum)
  - memory leak in Get3DDistanceMatrix
 (github issue #1924 from jaechanglim)
  - Atom with bond to itself is accepted by the SMILES parser.
 (github issue #1925 from tblaschke)
  - Possibly incorrect aromatic SMILES generated for structure
 (github issue #1928 from baoilleach)
  - Using the coordgen library seems to cause a seg fault
 (github issue #1929 from JoshuaMeyers)
  - Aromaticity failure in 7-ring with charged radical carbon
 (github issue #1936 from bp-kelley)
  - Fix embarassing bug, check the counter each iteration
 (github pull #1939 from bp-kelley)
  - RuntimeError when importing rdkit.Chem.Descriptors with Python 3.7
 (github issue #1948 from drkeoni)
  - Query features in products of rxn files not properly handled
 (github issue #1950 from greglandrum)
  - ReactionToSmarts broken for multi-component templates
 (github issue #1955 from bp-kelley)
  - update knime urls in overview.md
 (github pull #1966 from greglandrum)
  - CXN extended SMILES labels are not applied to the correct atom in SMILES with explicit H
 (github issue #1968 from baoilleach)
  - MolFromSmarts MolToSmarts fails to roundtrip on patterns with chirality
 (github issue #1985 from bp-kelley)
  - QueryAtoms with atom list queries should not have the atomic number set
 (github issue #1988 from greglandrum)
  - RemoveHs not properly updating double bond stereoatoms
 (github issue #1990 from shayakhmetov)
  - Error while parsing empty atom list in Mol files.
 (github issue #2000 from drkeoni)
  - Cleanup step of sanitization sometimes sets undesired formal charges
 (github issue #2020 from avaucher)
  - GetBondSmiles() returns nothing for wedged bonds when allBondsExplicit is true
 (github issue #2029 from greglandrum)
  - PMIs and NPRs return same value between different conformer
 (github issue #2037 from philopon)
  - Failure to parse V3K mol file with bonds to multi-center linkage points
 (github issue #2040 from greglandrum)
  - patch a memory allocation problem in the maeparser v1.0.0
 (github pull #2044 from greglandrum)
  - CIPRank values from JSONDataToMols are not unsigned
 (github issue #2046 from greglandrum)
  - switch to v1.0.1 of the maeparser
 (github pull #2048 from greglandrum)
  - Update fastcluster code
 (github pull #2051 from greglandrum)
  - Fix memory leak in Dict operator=
 (github pull #2061 from bp-kelley)
  - Atom mapping lost after call to MergeQueryHs()
 (github issue #2062 from greglandrum)
  - Drawing racemic bond stereo as crossed bonds should be the default
 (github issue #2063 from coleb)
  - Moved test.h from RDBoost to RDGeneral for consistency with export.h
 (github pull #2074 from ptosco)
  - CTABs behave differently than before regarding stereo
 (github issue #2082 from bp-kelley)
  - BitInfo not complete for RDKFingerprint
 (github issue #2115 from greglandrum)

## Removed code:
- Remove the deprecated MolDrawing code
 (github pull #2111 from greglandrum)


# Release_2018.03.1
(Changes relative to Release_2017.09.1)

## C++11 notes

Starting with this release, the RDKit core C++ code is written in modern C++;
for this release that means C++11. This means that the compilers used to build
it cannot be completely ancient. Here are the minimum tested versions:
- g++ v4.8: though note that the SLN parser code cannot be built with v4.8. It
  will automatically be disabled when this older compiler is used.
- clang v3.9: it may be that older versions of the compiler also work, but we
  haven't tested them.
- Visual Studio 2015: it may be that older versions of the compiler also work,
  but we haven't tested them.

## Backwards incompatible changes

This release includes a set of changes to make the default arguments to common
functions less error prone (github #1679).
- MolToSmiles() now generates isomeric SMILES by default.
- The embedding code now uses the ETKDG method by default.
- MolToMolBlock() will now by default generate a set of 2D coordinates for
  molecules when the includeStereo option is set to True. The changes are made
  to a copy of the molecule; the molecule itself will not be modified.
- The Mol file (and SDF) parser now determines atomic stereochemisty based on
  the 3D coordinates provided (if 3D coordinates are provided).
- The SMILES parser now supports CXSMILES by default (assuming that additional
  text that looks like CXSMILES extensions is there).

In every case the old behavior can be obtained by providing an optional argument
to the function(s) mentioned.

## Acknowledgements:
Boran Adas, José Emilio Sánchez Aparicio, Patrick Avery, Jason Biggs, Brian
Cole, Andrew Dalke, JW Feng, Peter Gedeck, Guillaume Godin, Richard Hall, Thomas
Heavy, Gareth Jones, Brian Kelley, Karl Leswing, Susan Leung, Chris Morris, Dan
Nealschneider, Noel O'Boyle, Axel Pahl, Pavel Polishchuk, Sereina Riniker, Jeff
van Santen, Roger Sayle, Martin Šícho, Matt Swain, Paolo Tosco, Sam Webb, Maciej
Wójcikowski, Nicola Zonta, 'clinntt', 'hjuinj', 'iwatobipen',

## Highlights:
  - An initial version of an integration with Schrodinger's coordgen library is
    included. This produces much better 2D coordinates for complex molecules.
  - Thanks to the move to modern C++ the RDKit is now faster and uses less
    memory
  - A number of improvements were made to the PDB reader
  - v2 of the ETKDG torsions and potentials is now available

## Contrib updates:
  - Implementation of Peter Ertl's IFG method for identifying functional groups
    from Guillaume Godin and Richard Hall
  (github pull #1813 from thegodone)

## New Features and Enhancements:
  - Support InChi 1.05
 (github issue #1533 from greglandrum)
  - Update CPack to create .deb files correctly
 (github pull #1580 from psavery)
  - Initial commit of EnumerateHeterocycles
 (github pull #1588 from coleb)
  - Version 2 of ETKDG
 (github pull #1597 from sriniker)
  - GetMolFrags now optionally returns atom indices along with mols
 (github pull #1602 from ptosco)
  - NP Likeness with confidence value
 (github pull #1608 from apahl)
  - Adding an option to EnumerateStereoisomers to only return unique isomers
 (github pull #1612 from coleb)
  - Add function wedgeBond()
  (github issue #1615 from greglandrum)  
  - Dev/substructlibrary docs
 (github pull #1620 from bp-kelley)
  - Turns off exception throwing for certain classes Rlabel sanitization.
 (github pull #1621 from bp-kelley)
  - Add an "MDL" aromaticity model
 (github issue #1622 from hjuinj)
  - Add support for %(NNN) notation for ring closures
 (github pull #1624 from baoilleach)
  - Enable windows build that uses cairo
 (github pull #1628 from greglandrum)
  - [MRG] Fix PDB reader + add argument to toggle proximity bonding
 (github pull #1629 from mwojcikowski)
  - Improve AddHs for molecules read from PDB
 (github pull #1647 from mwojcikowski)
  - Improved regression test for ETKDG version 2
 (github pull #1640 from sriniker)
  - RDKit interpretation of atom stereo SMILES is different from 4 other toolkits
 (github issue #1652 from coleb)
  - Treat bonds in PDB CONECT records explicitly, but make blacklisted ones zero-order.
 (github pull #1658 from mwojcikowski)
  - There is no need to enforce that (i, j) and (k, l) be bonded when setting a i, j, k, l dihedral
 (github pull #1673 from ptosco)
  - Make default arguments to common functions less error prone
 (github issue #1679 from greglandrum)
  - Add Fast cluster script
 (github pull #1683 from iwatobipen)
  - Update embedded InChI to v1.05
 (github pull #1684 from mcs07)
  - Add `AllChem.MMFFGetMoleculeForceField().CalcGradient()` to Python wrappers
 (github issue #1688 from theavey)
  - Play nice with naughty MOL blocks
 (github issue #1689 from jw-feng)
  - Make the defaults for some functions less error prone.
 (github pull #1690 from greglandrum)
  - implemented Python wrappers for computing PMI axes and moments
 (github pull #1700 from ptosco)
  - Enable range-based for loops for molecules
 (github pull #1701 from bp-kelley)
  - Support some cactvs extensions to SMARTS
 (github pull #1704 from greglandrum)
  - Integrate Coordgen
 (github pull #1708 from greglandrum)
  - Removes ATOM/BOND_SPTR in boost::graph in favor of raw pointers
 (github pull #1713 from greglandrum)
  - Set atomic properties from SMARTS
 (github pull #1716 from greglandrum)
  - Allow installation of Python tests to facilitate testing installations
 (github pull #1724 from greglandrum)
  - setAromaticity() should work even if there are aromatic atoms present
 (github issue #1730 from greglandrum)
  - Use uint32 atom and bond indices
 (github pull #1742 from greglandrum)
  - Switch from boost::thread to std::thread
 (github pull #1745 from greglandrum)
  - switch to using std::regex in the SLN parser
 (github pull #1746 from greglandrum)
  - replace the usage of rdk_auto_ptr with std::unique_ptr
 (github pull #1752 from greglandrum)
  - getMolBoundsMatrix() should do triangle bound smoothing by default
 (github issue #1763 from greglandrum)
  - Added Morgan feature fingerprints to Java API
 (github pull #1764 from jones-gareth)
  - Reaction fingerprints not exposed in Java wrapper
 (github issue #1776 from webbres)
  - add Tversky index calculation for shapes
 (github pull #1777 from susanhleung)
  - Add MolToInchiKey function()
 (github pull #1784 from greglandrum)
  - speedup the NumBitsInCommon operation
 (github pull #1785 from greglandrum)
  - Stop putting brackets around * atoms in SMILES
 (github pull #1788 from greglandrum)
  - Support for a JSON-based molecule interchange format
 (github pull #1798 from greglandrum)

## Bug Fixes:
  - Fixes Java wrapper build error with Boost 1.64
 (github pull #1613 from ptosco)
  - AssignStereochemistry cleanIt=True incorrectly removing new CIS/TRANS bond stereo
 (github issue #1614 from coleb)
  - switch to using a specific freesasa version
 (github pull #1619 from greglandrum)
  - Add support for %(NNN) notation for ring closures
 (github pull #1624 from baoilleach)
  - Draw._moltoSVG() raises an exception
 (github issue #1625 from greglandrum)
  - MolDrawCairo2D does not build on windows
 (github issue #1627 from greglandrum)
  - Enable windows build that uses cairo
 (github pull #1628 from greglandrum)
  - don't always download the FreeSASA source
 (github issue #1630 from greglandrum)
  - Make sure EmbedMultipleConfs is deterministic for very large seeds and a seed of 0
 (github pull #1635 from coleb)
  - from rdkit.Chem import AllChem has grown a six dependency
 (github issue #1637 from bp-kelley)
  - Fixing bug in IPythonConsole SVG rendering introduced in 1027d4469545653180fff9a38dc8224bd50e8b0d
 (github pull #1641 from coleb)
  - changes required to allow replacing the obsolete __conda_version__ in conda-rdkit
 (github pull #1644 from ptosco)
  - GetConformerRMSMatrix does not work if some conformers were removed
 (github issue #1650 from DrrDom)
  - EnumerateLibrary with initFromString called twice doesn't clear the reaction
 (github issue #1657 from bp-kelley)
  - Missed symmetrization in R-Group decomposition
 (github issue #1659 from greglandrum)
  - Use numpy not numeric for boost 1.65+ - fixes #1581
 (github pull #1664 from mcs07)
  - Support valence 7 for As, Sb, and Bi
 (github issue #1668 from greglandrum)
  - Fix: GetDonor2FeatVects heavy atoms confusion
 (github pull #1676 from josan82)
  - Acetylenic hydrogens not given appropriate 2D coordinates
 (github issue #1691 from jasondbiggs)
  - Warning on import of rgroup decomposition package
 (github issue #1695 from greglandrum)
  - AUTOCORR2D.h not installed unless RDK_BUILD_DESCRIPTORS3D but is required
 (github issue #1702 from baoilleach)
  - Dative bonds interfere with kekulization and the perception of aromaticity
 (github issue #1703 from greglandrum)
  - Fix/rgroup prefer matching nonhs over hs
 (github pull #1707 from bp-kelley)
  - bonds that are STEREOCIS or STEREOTRANS cannot be depickled
 (github issue #1710 from greglandrum)
  - Get queries from the new cactvs SMARTS extensions to pickle correctly
 (github pull #1712 from greglandrum)
  - fix an irritating cmake problem
 (github pull #1715 from greglandrum)
  - Added dependency from Boost headers to PgSQL CMakeLists.txt
 (github pull #1717 from ptosco)
  - Updates python test runner to always use sys.executable
 (github pull #1721 from bp-kelley)
  - - make bond stereo detection in rings consistent
 (github pull #1727 from ptosco)
  - xlocale.h not needed to compile with clang
 (github issue #1728 from adalke)
 - BreakBRICSBonds() not preserving stereochemistry
 (github issue #1734 from greglandrum)
  - rdmolfiles.CanonicalRankAtoms segfaults on 0 atom molecules
 (github issue #1735 from lilleswing)
  - deprecated apply() function causes GetRDKFingerprint to fail in Python 3
 (github issue #1747 from clinntt)
  - Stop dereferencing end() iterators
 (github pull #1748 from greglandrum)
  - out of range fromAtom causes GetMorganFingerprintAsBitVect to segfault
 (github issue #1749 from adalke)
  - Generated SMARTS does not contain atomic chiral tags
 (github issue #1756 from greglandrum)
  - make the build work even if boost::serialization is disabled
 (github pull #1767 from greglandrum)
  - Fix typo in GetBoolProp documentation
 (github pull #1770 from jvansan)
  - Fingerprint segfaults with branchedPaths=False and useHs=False
 (github issue #1793 from chrishmorris)
  - Fix python linkage (primarily for conda builds)
 (github pull #1808 from greglandrum)
  - removeHs() should not remove H atoms that are contributing to the definition of a stereo bond
 (github pull #1810 from d-b-w)
  - global EmbedParameters objects should not be writeable in SWIG wrappers
 (github issue #1826 from greglandrum)
  - RDKit crashes when MolsToGridImage function is called with an empty iterable.
 (github issue #1829 from martin-sicho)


# Release_2017.09.1
(Changes relative to Release_2017.03.1)

## Important
- The fix for bug #1567 changes the way fragment SMILES are canonicalized.
  MolFragmentToSmiles() and canonicalizeFragment() will now often return
  different results
- The fix for bug #1604 changes the behavior of QueryAtom::setQuery(), which
  now deletes the current query before setting the new value. If you are using
  QueryAtom::setQuery() from C++ (or possibly Java), be sure that you are not
  also deleting that memory.

## Acknowledgements:
Brian Cole, Peter Gedeck, Guillaume Godin, Jan Halborg Jensen, Malitha Kabir,
Tuomo Kalliokoski, Brian Kelley, Noel O'Boyle, Matthew O'Meara, Pavel
Polishchuk, Cameron Pye, Christian Ribeaud, Stephen Roughley, Patrick Savery,
Roger Sayle, Nadine Schneider, Gregor Simm, Matt Swain, Paolo Tosco, Alain
Vaucher, Sam Webb, 'phenethyl', 'xiaotaw'

## Highlights:
- The new R-Group decomposition code provides a flexible and powerful tool for
  building R-group tables or datasets look in $RDBASE/Docs/Notebooks for
  example notebooks showing how to use this.
- Drawing of chemical reactions has been greatly improved and is now done using
  the C++ rendering code.
- The MaxMinPicker is dramatically faster.
- New descriptors: the QED descriptor has been added as have a large collection
  of new 3D descriptors and implementations of the USR and USRCAT fingerprints.

## New Features and Enhancements:
  - Bring back USR and USRCAT descriptors
 (github pull #1417 from greglandrum)
  - Generate a warning for conflicting bond directions
 (github issue #1423 from greglandrum)
  - expose and test GetDrawCoords()
 (github pull #1427 from greglandrum)
  - Improvement suggestions for SaltRemover
 (github issue #1431 from ribeaud)
  - Remove obsolete scripts from Scripts dir
 (github pull #1440 from greglandrum)
  - Support drawing reactions from C++
 (github pull #1444 from greglandrum)
  - QED code with unit test file
 (github pull #1445 from gedeck)
  - Add support for other datatypes to  ConvertToNumpyArray
 (github issue #1447 from pyeguy)
  - - updated FindCairo.cmake
 (github pull #1455 from ptosco)
  - - fixes PgSQL CMakeLists.txt to enable conda build on Windows
 (github pull #1457 from ptosco)
  - Some cleanups to make Travis builds faster
 (github pull #1464 from greglandrum)
  - ExplainPairScore does not support includeChirality=True
 (github issue #1466 from xiaotaw)
  - Add a collection of new 3D descriptors
 (github pull #1467 from greglandrum)
  - Update cartridge documentation to use ChEMBL 23
 (github issue #1491 from greglandrum)
  - First entry of the SubstructLibrary module
 (github pull #1493 from bp-kelley)
  - assorted fixes to get the current master branch to build on Windows
 (github pull #1495 from ptosco)
  - Support assignment of stereochemistry tags to bonds from 3D structure  
 (github issue #1497 from gncs)
  - Support black and white molecule drawing
 (github issue #1510 from greglandrum)
  - Missing def_readwrite for backgroundColour in rdMolDraw2D.cpp
 (github issue #1519 from goraj)
  - Adds canonicalization of atom maps
 (github pull #1521 from bp-kelley)
  - Implement stereoisomer enumeration
 (github pull #1531 from greglandrum)
  - Add a MolBundle class
 (github pull #1537 from greglandrum)
  - Provide support for color palettes in MolDraw2D
 (github pull #1546 from greglandrum)
  - A few reaction drawing tweaks
 (github pull #1549 from greglandrum)
  - R group improvements
 (github pull #1552 from greglandrum)
  - Add a canned Atom query for heavy atom degree
 (github issue #1563 from greglandrum)
  - Adds FreeSASA adapter
 (github pull #1565 from bp-kelley)
  - Added C++ version of getBestRMS()
 (github pull #1568 from psavery)
  - SMILES lexer optimization/enhancement
 (github pull #1575 from greglandrum)
  - Update IPythonConsole and PandasTools to use new drawing code
 (github pull #1577 from greglandrum)
  - Squashes warnings on cygwin
 (github pull #1578 from bp-kelley)
  - Support continuous highlighting in drawMolecules().
 (github pull #1579 from greglandrum)
  - Enhanced Similarity Maps depiction
 (github pull #1594 from gerebtzoff)

## Bug Fixes:
  - RDKit gets stuck on PubChem CID 102128817
 (github issue #1281 from TuomoKalliokoski)
  - MMP code not including molecules with no cuts
 (github issue #1406 from greglandrum)
  - Fixes PandasTools to also work with pandas 0.20
 (github pull #1410 from bp-kelley)
  - csharp input files out of date
 (github issue #1413 from greglandrum)
  - Fix cxsmiles parse on VS2008
 (github pull #1415 from mcs07)
  - MaxMinPicker picking non-existent element
 (github issue #1421 from greglandrum)
  - _isCallable clashes with Celery
 (github issue #1434 from momeara)
  - Impossible to build the RDKit from source without Python installed
 (github issue #1435 from greglandrum)
  - RemoveHs() removes H atom attached to dummy if it came from AddHs()
 (github issue #1439 from DrrDom)
  - fix a couple failing windows tests related to temp file removal
 (github pull #1446 from greglandrum)
  - SanitizeRxn fails with a runtime exception when unused Rlabels are in product
 (github issue #1448 from bp-kelley)
  - String module conversion bug
 (github pull #1452 from coleb)
  - GetConformerRMS() documentation is misleading
 (github pull #1459 from greglandrum)
  - URANGE_CHECK not doing its job in RWMol::addBond
 (github issue #1461 from baoilleach)
  - ExplainPairScore does not support includeChirality=True
 (github issue #1466 from xiaotaw)
  - MolToSmarts does not include atom-map or isotope info for molecules built from SMILES
 (github issue #1472 from greglandrum)
  - AdjustQueryProperties() removing properties from dummy atoms
 (github issue #1474 from greglandrum)
  - Fixes lookup for HELM Monomer 'D'
 (github pull #1477 from bp-kelley)
  - Aromatic rings composed solely of dummy atoms should not be kekulized
 (github issue #1478 from bp-kelley)
  - Directly specify rotor model used in QED.
 (github pull #1483 from bp-kelley)
  - Unicode problem with pidPS tests on Mac
 (github issue #1490 from greglandrum)
  - Pattern fingerprint setting bad bits with degree zero atoms
 (github issue #1496 from greglandrum)
  - Remove xlocale header
 (github pull #1501 from greglandrum)
  - Fixes atom documentation
 (github pull #1505 from bp-kelley)
  - TypeError from PandasTools.SaveXlsxFromFrame
 (github issue #1507 from pyeguy)
  - Removes trailing spaces after \ to fix windows compilation errors
 (github pull #1516 from bp-kelley)
  - prepareMolForDrawing() not in SWIG wrappers
 (github issue #1522 from greglandrum)
  - Bond is missing IsInRing methods in Java wrapper
 (github issue #1535 from sroughley)
  - Fixes blanking of non-query atom data when QueryAtomData was being pi…
 (github pull #1541 from bp-kelley)
  - ChemicalReaction code not calling setNoImplicit() when H counts are set.
 (github issue #1544 from greglandrum)
  -  Fixes failing build with MSVC
 (github pull #1547 from ptosco)
  - Kekulization error with cores from R-Group Decomposition
 (github issue #1550 from greglandrum)
  - Fixes double free for Dict::update
 (github pull #1571 from bp-kelley)
  - QueryAtom::setQuery() should delete the old query first
 (github pull #1604 from greglandrum)


# Release_2017.03.1
(Changes relative to Release_2016.09.1)

## Important
- The fix for bug #879 changes the definition of the layered fingerprint.
  This means that all database columns using layered fingerprints as well as
  all substructure search indices should be rebuilt.
- All C++ library names now start with RDKit (see #1349).

## Acknowledgements:
Brian Cole, David Cosgrove, JW Feng, Berend Huisman, Peter Gedeck, 'i-tub',
Jan Holst Jensen, Brian Kelley, Rich Lewis, Brian Mack, Eloy Felix Manzanares,
Stephen Roughley, Roger Sayle, Nadine Schneider, Gregor Simm, Matt Swain,
Paolo Tosco, Riccardo Vianello, Hsiao Yi

## Highlights:
  - It's now possible (though not the default) to pickle molecule properties
  with the molecule
  - There's a new, and still in development, "Getting started in C++" document.
  - A lot of the Python code has been cleaned up

## New Features and Enhancements:
  - Add removeHs option to MolFromSmiles()
 (github issue #554 from greglandrum)
  - support a fixed bond length in the MolDraw2D code
 (github issue #565 from greglandrum)
  - Pattern fingerprint should set bits for single-atom fragments.
 (github issue #879 from greglandrum)
  - Reviewed unit tests of rdkit.ML - coverage now 63.1%
 (github pull #1148 from gedeck)
  - Reviewed unit tests of rdkit.VLib - coverage now 67.1%
 (github pull #1149 from gedeck)
  - Removes exponetial numBonds behavior
 (github pull #1154 from bp-kelley)
  - Exposes normalize option to GetFlattenedFunctionalGroupHierarchy
 (github pull #1165 from bp-kelley)
  - Expose RWMol.ReplaceBond to Python
 (github pull #1174 from coleb)
  - Review of rdkit.Chem.Fraggle code
 (github pull #1184 from gedeck)
  - Add support for dative bonds.
 (github pull #1190 from janholstjensen)
  - Python 3 compatibility (issue #398)
 (github pull #1192 from gedeck)
  - 1194: Review assignments of range in Python code
 (github pull #1195 from gedeck)
  - Moved GenerateDepictionMatching[23]DStructure from Allchem.py to C++
 (github pull #1197 from DavidACosgrove)
  - Review rdkit.Chem.pharm#D modules
 (github pull #1201 from gedeck)
  - Find potential stereo bonds should return any
 (github pull #1202 from coleb)
  - Gedeck coverage sim div filters
 (github pull #1208 from gedeck)
  - Gedeck review unit test inchi
 (github pull #1209 from gedeck)
  - Coverage rdkit.Dbase
 (github pull #1210 from gedeck)
  - Coverage rdkit.DataStructs
 (github pull #1211 from gedeck)
  - UnitTestPandas works on Python3
 (github pull #1213 from gedeck)
  - Cleanup and improvement to test coverage of PandasTools
 (github pull #1215 from gedeck)
  - Cleanup of rdkit.Chem.Fingerprints
 (github pull #1217 from gedeck)
  - Optimization of UFF and MMFF forcefields
 (github pull #1218 from ptosco)
  - Support for ChemAxon Extended SMILES/SMARTS
 (github issue #1226 from greglandrum)
  - Improved test coverage for rdkit.Chem.Fingerprints
 (github pull #1243 from gedeck)
  - Adding a few tests for coverage utils
 (github pull #1244 from gedeck)
  - Make Pandastools modifications to generic RDkit functionality more obvious
 (github pull #1245 from gedeck)
  - Rename test file and cleanup
 (github pull #1246 from gedeck)
  - Review of rdkit.Chem.MolKey
 (github pull #1247 from gedeck)
  - Review tests in rdkit.Chem.SimpleEnum
 (github pull #1248 from gedeck)
  - Move execution of DocTests in rdkit.Chem into a UnitTest file
 (github pull #1256 from gedeck)
  - Review code in rdkit.Chem.Suppliers
 (github pull #1258 from gedeck)
  - Add python wraps
 (github pull #1259 from eloyfelix)
  - Rename file UnitTestDocTests in rdkitChem
 (github pull #1263 from gedeck)
  - Gedeck rdkit chem unit test surf
 (github pull #1267 from gedeck)
  - cleanup rdkit.Chem.Lipinski and rdkit.Chem.GraphDescriptors
 (github pull #1268 from gedeck)
  - Address Issue #1214
 (github pull #1275 from gedeck)
  - Dev/pickle properties
 (github pull #1277 from bp-kelley)
  - Remove unused test boilerplate
 (github pull #1288 from gedeck)
  - Refactored the script SDFToCSV
 (github pull #1289 from gedeck)
  - Dev/rdmmpa api update
 (github pull #1291 from bp-kelley)
  - Fix/rogers fixes
 (github pull #1293 from bp-kelley)
  - Remove expected (error) output during unit tests
 (github pull #1298 from gedeck)
  - Refactor FeatFinderCLI and add unittests
 (github pull #1299 from gedeck)
  - Refactor BuildFragmentCatalog - 1
 (github pull #1300 from gedeck)
  - Review of rdkit.Chem code - 1
 (github pull #1301 from gedeck)
  - Minor cleanup in rdkit.Chem
 (github pull #1304 from gedeck)
  - Start using py3Dmol in the notebook
 (github pull #1308 from greglandrum)
  - Add the option to match formal charges to FMCS
 (github pull #1311 from greglandrum)
  - Review of rdkit.Chem.Subshape
 (github pull #1313 from gedeck)
  - Review rdkit.Chem.UnitTestSuppliers
 (github pull #1315 from gedeck)
  - Add cis/trans tags to double bonds
 (github pull #1316 from greglandrum)
  - MolDraw2D: make custom atom labels easier
 (github issue #1322 from greglandrum)
  - MolDraw2D: allow DrawMolecules() to put all molecules in one pane
 (github issue #1325 from greglandrum)
  - Refactoring rdkit.Chem.SATIS
 (github pull #1329 from gedeck)
  - Minor cleanup of rdkit.Chem.SaltRemover
 (github pull #1330 from gedeck)
  - Review rdkit.chem.FunctionalGroups and rdkit.Chem.UnitTestSuppliers
 (github pull #1331 from gedeck)
  - Get the tests working with python 3.6
 (github pull #1332 from greglandrum)
  - add "RDKit" to the beginning of all library names
 (github pull #1349 from greglandrum)
  - Fix/sanitizerxn merge hs
 (github pull #1367 from bp-kelley)
  - Update AllChem.py
 (github pull #1378 from BerendHuisman)

## New Java Wrapper Features:

## Bug Fixes:
  - python2 code in python3 install
 (github issue #1042 from kcamnairb)
  - Fixes #1162 (resMolSupplierTest failing with boost 1.62)
 (github pull #1166 from ptosco)
  - add missing $RDKLIBS to cartridge build
 (github pull #1167 from rvianello)
  - Include <boost/cstdint.hpp> for uint64_t
 (github pull #1168 from mcs07)
  - replace std::map::at with std::map::find
 (github pull #1169 from mcs07)
  - Fix Trajectory GetSnapshot behaviour after Clear
 (github pull #1172 from mcs07)
  - Add Contrib dir to RDPaths
 (github pull #1176 from mcs07)
  - RDThreads.h: No such file or directory
 (github issue #1177 from gncs)
  - this now builds with vs2008
 (github pull #1178 from greglandrum)
  - Add information on building RDkit on macOS using conda
 (github pull #1180 from gedeck)
  - new sequence capabilities not available from either Python or Java
 (github issue #1181 from greglandrum)
  - Gets the reaction sanitization code working correctly on 32bit systems
 (github pull #1187 from greglandrum)
  - Adds RDProps to c# wrapper
 (github pull #1188 from bp-kelley)
  - fix compatibility with PostgreSQL 9.2
 (github pull #1189 from greglandrum)
  - Fixes memory leak in closeCheckMolFiles, fixes valgrind read issue in…
 (github pull #1200 from bp-kelley)
  - Support valences of 4 and 6 for Te
 (github issue #1204 from hsiaoyi0504)
  - Stereochemistry not output to SMILES when allHsExplicit=True
 (github issue #1219 from greglandrum)
  - Remove deprecated string module functions
 (github pull #1223 from gedeck)
  - Turns on -fpermissive for gcc >= 6 and boost < 1.62
 (github pull #1225 from bp-kelley)
  - all-atom RMSD used to prune conformers in embedding code, docs say heavy-atom RMSD is used
 (github issue #1227 from greglandrum)
   - FindPotentialStereoBonds() failure
 (github issue #1230 from greglandrum)
  - make the Pandas version checking more robust
 (github pull #1239 from greglandrum)
  - Failure to embed larger aromatic rings
 (github issue #1240 from greglandrum)
   - fixed build failure on Windows due to missing link to library
 (github pull #1241 from ptosco)
  - fixed a test failure on Windows due to CR+LF encoding
 (github pull #1242 from ptosco)
  - MolFromMolBlock sanitizing when it should not be
 (github issue #1251 from greglandrum)
  - PMI descriptors incorrect
 (github issue #1262 from greglandrum)
  - Reactions don't modify isotope unless chemical element is specified for the product
 (github issue #1266 from i-tub)
  - Do not include the 3D descriptors in rdkit.Chem.Descriptors.descList
 (github issue #1287 from greglandrum)
  - ring stereochemistry perception failing for spiro centers
 (github issue #1294 from greglandrum)
  - Property pickling test failing on windows
 (github issue #1348 from greglandrum)
  - Fixes overflow error in boost when compiler chooses int for enum type
 (github pull #1351 from bp-kelley)
  - Hybridization type of group 1 metals
 (github issue #1352 from richlewis42)
  - bad python docs for some distance geometry functions
 (github issue #1385 from greglandrum)
  - Bond from reactant not added to product
 (github issue #1387 from greglandrum)
  - int32_t with no namespace in MolPickler.h
 (github issue #1388 from greglandrum)

## Contrib updates:
  - Chemical reaction role assignment code from Nadine Schneider
 (github pull #1185 from NadineSchneider)

## Deprecated code (to be removed in a future release):
- rdkit.Chem.MCS: please use rdkit.Chem.rdFMCS instead

# Release_2016.09.1
(Changes relative to Release_2016.03.1)

## Important
- The adjustQueryParameters structure has been rewritten. If you were using
  this in your code, you'll need to update your code.

## Acknowledgements:
Brian Cole, Piotr Dabrowski, Jan Domanski, Peter Gedeck, Richard Hall, Brian
Kelley, Joos Kiener, 'maddogcz', John Mayfield, 'michalsta', Michal Nowotka,
'philopon', Nico Pulver, Sereina Riniker, Stephen Roughley, Roger Sayle, Nadine
Schneider, Gianluca Sforna, Peter Shenkin, Paolo Tosco, David Turbert, Riccardo
Vianello, Maciek Wojcikowski  

## Highlights:
 - New AdjustQueryProperties() (adjustQueryProperties() in C++) for fine-tuning substructure queries.
 - ReactionEnum functionality adds significant new capabilities for doing library enumeration
 - Similarity searches with the PostgreSQL cartridge are substantially faster
 - New 3D descriptors (requires Eigen3 if you are building them yourself)

## New Features and Enhancements:
  - Trajectory/Snapshot objects
 (github pull #863 from ptosco)
  - Adds Avalon fingerprints to default set
 (github pull #871 from bp-kelley)
  - Adds the default index to the building block templates
 (github pull #873 from bp-kelley)
  - Pandas: Allow reading just the properties from SDF file
 (github pull #883 from mwojcikowski)
  - Dev/filtercatalog functional groups
 (github pull #885 from bp-kelley)
  - Dev/preprocessrxn cpp
 (github pull #892 from bp-kelley)
  - Rollup of warning squashing (with some tests diagnostics thrown in)
 (github pull #895 from bp-kelley)
  - Adds RDAny (smaller generic holder) Updates all used dictionaries
 (github pull #896 from bp-kelley)
  - expose FPS functions to SWIG
 (github pull #897 from greglandrum)
  - Add SaveFile method to the PyMol wrapper
 (github pull #898 from greglandrum)
  - Add a MultiFPBReader class
 (github pull #909 from greglandrum)
  - Improved Python doc strings for Trajectory/Snapshot objects
 (github pull #912 from ptosco)
  - Added support for building the gzip'd stream test
 (github pull #914 from ptosco)
  - Improved Trajectory Python doc strings
 (github pull #915 from ptosco)
  - improve error reporting for kekulization failures
 (github pull #919 from greglandrum)
  - Feat/github934
 (github pull #939 from greglandrum)
  - Add support for a simplified aromaticity model.
 (github pull #942 from greglandrum)
  - Dev/moldescriptors callables
 (github pull #944 from bp-kelley)
  - Dev/cleanup warnings
 (github pull #948 from greglandrum)
  - Modifications to enable building with MinGW compilers
 (github pull #960 from ptosco)
  - Made DistGeomHelpers test robust against small 3D coordinate variations
 (github pull #961 from ptosco)
  - Adds aromatization and reaction options to AdjustQuery
 (github pull #965 from bp-kelley)
  - Improved planarity for ETKDG
 (github pull #967 from sriniker)
  - Fixes built-in popcount in PgSQL cartridge on Windows
 (github pull #978 from ptosco)
  - A variety of drawing-related changes
 (github pull #986 from greglandrum)
  - Get pango 2D depiction to work with cairocffi
 (github pull #998 from ptosco)
  - Adds Atom atom map and rlabel apis
 (github pull #1004 from bp-kelley)
  - Dev/chemtransforms chirality
 (github pull #1006 from bp-kelley)
  - Added the option to label deuterium and tritium as D and T
 (github pull #1011 from ptosco)
  - Adds replaceCore function that takes a matchVect
 (github pull #1013 from bp-kelley)
  - Add an initial version of wavy bonds
 (github pull #1014 from greglandrum)
  - remove a compiler warning
 (github pull #1019 from greglandrum)
  - Make the Contrib directory available in RDConfig
 (github pull #1024 from NadineSchneider)
  - Adds some additional canned atom and bond query definitions
 (github pull #1047 from greglandrum)
  - Draw crossed bonds
 (github pull #1052 from greglandrum)
  - Alex/struct checker apr15
 (github pull #1054 from bp-kelley)
  - MolDraw2D: allow the amount of padding around atom labels to be adjusted.
 (github issue #1056 from greglandrum)
  - Add multiple molecule drawing to the C++ interface
 (github pull #1059 from greglandrum)
  - add pickle support to FilterCatalog
 (github pull #1063 from greglandrum)
  - Issue #1066: Improved .gitignore file
 (github pull #1068 from gedeck)
  - Cleanup of Scaffolds Python code
 (github pull #1069 from gedeck)
  - Consistent formatting of Python code
 (github issue #1071 from gedeck)
  - Improved test coverage of Python code
 (github pull #1081 from gedeck)
  - Improved test coverage of rdkit.DataStructs
 (github pull #1083 from gedeck)
  - Add some 3D molecular descriptors (requires Eigen3)
 (github pull #1084 from greglandrum)
  - Conformer GetPos returns a numpy array rather than a tuple of tuples
 (github pull #1087 from jandom)
  - make the 3D descriptors available in the Descriptors module
 (github pull #1097 from greglandrum)
  - Documentation update.
 (github pull #1100 from greglandrum)
  - Provide SVG output from the cartridge
 (github pull #1109 from greglandrum)
  - Allow the output of ROMol::debugMol() to show up in jupyter
 (github pull #1110 from greglandrum)
  - Dev/reaction enumeration
 (github pull #1111 from bp-kelley)
  - yapf formatting of recent changes to Python code in rdkit and Code
 (github pull #1120 from gedeck)
  - Add a parameters structure for controlling the embedding options.
 (github pull #1121 from greglandrum)
  - add more detailed error reporting when python tests fail in TestRunner.py
 (github pull #1122 from greglandrum)
  - add support for a default constructor to the python-exposed RWMol class
 (github pull #1129 from greglandrum)
  - The RunStruchk function is not exposed in pyAvalonTools
 (github issue #1130 from pulveni1)
  - SSSR performance improvements to support larger systems
 (github pull #1131 from coleb)
  - Script PythonFormat.py will test the RDkit python code for conformance with the agreed format using yapf
 (github pull #1133 from gedeck)
  - support additional trans-uranic elements
 (github pull #1134 from greglandrum)
  - Expanded sequence support
 (github pull #1140 from greglandrum)
  - add UGM link to documentation
 (github pull #1142 from David-Turbert)
  - Remove iPythonConsole configuration for normal Draw tests
 (github pull #1146 from gedeck)
  - Wrap DetectBondStereoChemistry in python
 (github pull #1156 from coleb)

## New Database Cartridge Features:
  - Provide SVG output from the cartridge
 (github pull #1109 from greglandrum)
  - Add cartridge support for adjustQueryProperties()
 (github pull #949 from greglandrum)
 - refactoring of the postgresql cartridge
(github pull #992 from rvianello)

## New Java Wrapper Features:
  - Expose filtermatch to swig
 (github pull #1117 from bp-kelley)
  - adjustQueryProperties()
  - Java wrappers for Trajectory/Snapshot objects
  (github pull #977 from ptosco)
  - Added getAlignmentTransform to ROMol.i to expose in Java SWIG wrapper
 (github pull #1155 from sroughley)

## Bug Fixes:
  - initialization of the PeriodicTable object should be made thread-safe
 (github issue #381 from greglandrum)
  - AssignAtomChiralTagsFromStructure() not recognizing chiral S
 (github issue #607 from greglandrum)
  - Fixed a few typos in Code/PgSQL/rdkit/CMakeLists.txt
 (github pull #867 from ptosco)
  - MergeQueryHs explicit H warning when no explicit Hs were actually used
 (github issue #868 from bp-kelley)
  - Fixes regression in python api CalcNumRotatableBonds
 (github pull #870 from bp-kelley)
  - Single atoms setting radius 1 bits in Morgan fingerprints
 (github issue #874 from greglandrum)
  - Providing subImgSize argument to MolsToGridImage() causes drawing failure
 (github issue #876 from greglandrum)
  - javadoc failure on CentOS 7
 (github pull #878 from ptosco)
  - adjust cartridge tests after the fix for #874
 (github pull #884 from greglandrum)
  - bugreport: invalid handling of negation of aromaticity when parsing SMARTS
 (github issue #893 from michalsta)
  - Fixes depictor problem with empty fragments
 (github pull #894 from greglandrum)
  - Fix building with G++ on Mac OS X
 (github pull #900 from johnmay)
  - linked additional libs to fix a build failure on Windows
 (github pull #901 from ptosco)
  - Rdkit 2016_03_1 generate SVG typo in Python bindings
 (github issue #903 from maddogcz)
  - PAINS filters update fails when old Python is installed
 (github issue #904 from greglandrum)
  - rdMolDraw2D.PrepareMolForDrawing() should not default to forceCoords=True
 (github issue #906 from greglandrum)
  - AddHs() using 3D coordinates with 2D conformations
 (github issue #908 from greglandrum)
  - ugly coordinates generated for peptide chains
 (github issue #910 from greglandrum)
  - Cartridge: makefile not using -O2 for C code.
 (github issue #920 from greglandrum)
  - Removes incorrect setting of hasNonPodData
 (github pull #923 from bp-kelley)
  - cleanups of RDLog's tee behavior
 (github pull #926 from greglandrum)
  - initialize boost::once_flag properly
 (github pull #927 from greglandrum)
  - sys not imported in IPythonConsole.py
 (github issue #928 from greglandrum)
  - AddTee is now SetTee
 (github pull #930 from bp-kelley)
  - mistake in SVG generated for wedged bonds
 (github issue #932 from greglandrum)
  - PandasTools AttributeError with pandas-0.18.1
 (github issue #933 from philopon)
  - Jupyter Notebooks: Issue with PyMol.MolViewer on Windows
 (github issue #936 from kienerj)
  - Subshape module: Not Python 3 compatible
 (github issue #937 from kienerj)
  - property dictionaries leaking memory
 (github issue #940 from greglandrum)
  - Bug when removing stereo info?
 (github pull #946 from mnowotka)
  - Distorted aromatic rings from ETKDG
 (github issue #952 from greglandrum)
  - MolDraw2D: default color should not be cyan
 (github issue #953 from greglandrum)
  - GetPropNames() no longer working on Atoms or Bonds
 (github issue #955 from greglandrum)
  - Kekulization issues post successful smiles parsing
 (github issue #962 from bp-kelley)
  - Fixes includes for older boost/gcc
 (github pull #966 from bp-kelley)
  - ugly conformations can be generated for highly constrained ring systems
 (github issue #971 from greglandrum)
  - Cleanup bad conformations
 (github pull #973 from greglandrum)
  - Unnecessary warnings in rxn.validate()
 (github issue #975 from greglandrum)
  - Minor fix to Code/GraphMol/Wrap/testTrajectory.py
 (github pull #979 from ptosco)
  - prepareMolForDrawing(): Do not add Hs to some three-coordinate Cs
 (github issue #982 from greglandrum)
  - MolDraw2D: wedged bonds between chiral centers drawn improperly
 (github issue #983 from greglandrum)
  - Fix format-security GCC warning
 (github pull #984 from giallu)
  - MolDraw2D scaling problems
 (github issue #985 from greglandrum)
  - RIght-justified elements in RCSB SDF files can now be parsed
 (github pull #994 from ptosco)
  - Right-justified elements in RCSB SDF files raise an exception
 (github issue #995 from ptosco)
  - ChemReactions: Bugfix in copy constructor
 (github pull #996 from NadineSchneider)
  - PgSQL README typos
 (github pull #997 from ptosco)
  - Fixes rounding errors in test
 (github pull #1001 from bp-kelley)
  - Fixes middle-justified symbols in sd files, adds M_CHG tests
 (github pull #1002 from bp-kelley)
  - fix compatibility issues with postgres < 9.5 (#1000)
 (github pull #1005 from rvianello)
  - Fixes MMFF94 aromaticity perception and ChemicalForceFields.MMFFHasAllMoleculeParams()
 (github pull #1007 from ptosco)
  - fixes typo which breaks the PostgreSQL cartridge build on Windows
 (github pull #1008 from ptosco)
  - Fix Inchi being hardcoded into PostgreSQL
 (github pull #1009 from ptosco)
  - Support ETKDG from within the SWIG wrappers
 (github pull #1010 from greglandrum)
  - move definition of computedPropName to namespace RDKit::detail
 (github issue #1017 from greglandrum)
  - fix non-inchi build
 (github pull #1018 from greglandrum)
  - Fixes #1018
 (github pull #1020 from ptosco)
  - GetSSSR interrupts by segmentation fault
 (github issue #1023 from PiotrDabr)
  - FMCS fix for Windows DLLs
 (github pull #1030 from ptosco)
  - Cause ImportError from failed dlopen of the rdBase.so shared library to propagate.
 (github pull #1032 from coleb)
  - typos in MMPA hash code
 (github issue #1044 from greglandrum)
  - MolOps::cleanUp() being called by CTAB parser even when sanitization isn't on
 (github issue #1049 from greglandrum)
  - Bond::BondDir::EITHERDOUBLE not exposed to python
 (github issue #1051 from greglandrum)
  - add python3 compatibility
 (github pull #1057 from greglandrum)
  - doc updates from Dave Cosgrove
 (github pull #1060 from greglandrum)
  - Fix leak with renumberAtoms() in the SWIG wrappers
 (github pull #1064 from greglandrum)
  - Timings on Windows with Python 3
 (github pull #1067 from ptosco)
  - computeInitialCoords() should call the SSSR code before it calls assignStereochemistry()
 (github issue #1073 from greglandrum)
  - Remove duplicates doesn't work on first column in rdkit.Dbase.DbUtils.GetData
 (github issue #1082 from gedeck)
  - clear up a bunch of windows warnings
 (github pull #1086 from greglandrum)
  - MolsToGridImage barfs on '&' in labels, at least with useSVG=True
 (github issue #1090 from shenkin)
  - Fixes csharp build for 64 bit systems
 (github pull #1098 from bp-kelley)
  - Cartridge: some C++ functions returning pointers to local storage
 (github issue #1106 from greglandrum)
  - Check for doubles after other integer types when reporting properties
 (github pull #1115 from bp-kelley)
  - Replace has_key use in Python (#issue1042)
 (github pull #1132 from gedeck)
  - fix moldraw2d headers installation path
 (github pull #1143 from giallu)
  - Remove iPythonConsole configuration for normal Draw tests
 (github pull #1146 from gedeck)
  - Adds SWIGWIN definition in WIN32 if not 32bit
 (github pull #1158 from bp-kelley)
  - Fix/java win64 memoryleak
 (github pull #1159 from bp-kelley)

## Deprecated code (to be removed in a future release):
  - rdkit.VLib python module
  - SanitizeRxn parameters "ChemDrawRxnAdjustParams" has been renamed to
    "MatchOnlyAtRgroupsAdjustParams".  These settings did not reflect
    how integrations with SciQuest or the Perkin Elmer ELN behaved and
    were confusing to users (especially since they were not explicit)

## Removed code:

## Contrib updates:
  - added an implementation of the Gobbi Atom-Atom-Path (AAP) similarity
 (github pull #1015 from Richard-Hall)

## Other:

# Release_2016.03.1
(Changes relative to Release_2015.09.2)

## Important
In order to build the RDKit, it is now necessary to have at least v1.7 of numpy installed.

## Acknowledgements:
Note: The RDKit has the wonderful "problem" that there are a lot of
contributors and it's tough for me to capture them all to put together release
notes. I don't even know many of the contributors (which is *awesome!*)
The names here come largely from what I pull in an automated way from github.
In cases where there's no real name listed in github, I either guessed
or used just the github alias in quotes. If I got it wrong, please let me know!

Josep Arus, Nik Bates-Haus, Andrew Dalke, 'DoliathGavid', 'elcaceres', Peter
Gedeck, James Jeffryes, Brian Kelley, Juuso Lehtivarjo, Rich Lewis, Daniel Lowe,
'maddogcz', Kozo Nishida, Michal Nowotka, Axel Pahl, Steven Roughley, Alexander
Savelyev, Nadine Schneider, Gianluca Sforna, Teague Sterling, Nik Stiefl, Matt
Swain, Eric Ting, Paolo Tosco, Samo Turk, Riccardo Vianello

## Highlights:
- Improvements to the build system: it's now much easier to build with InChI
  and/or Avalon support since cmake now knows how to fetch the appropriate
  source code for you. Building the PostgreSQL cartridge is now integrated into
  normal build process.
- Some improvements to molecule rendering and Jupyter notebook integration: The
  new `Draw.PrepareMolForDrawing()` function takes care of standard tasks like
  wedging bonds, kekulization, and adding chiral Hs. `Draw.MolsToGridImage()`
  can generate SVGs and uses the new molecular drawing code for PNGs when
  possible. The Jupyter notebook integration uses the new drawing code when
  possible.
- Error and warning messages from the C++ core can now be displayed in the
  Jupyter notebook

## Bug Fixes:
  - Sanitizer rejects higher valency halides
 (github issue #115 from dan2097)
  - Bad E/Z assignment from ctab
 (github issue #188 from greglandrum)
  - bad E/Z assignment from ctab
 (github issue #192 from greglandrum)
  - Documentation is still python2 specific.
 (github issue #374 from greglandrum)
  - SVG export - Python 3 support
 (github issue #398 from maddogcz)
  - FragmentOnBonds() producing incorrect chirality
 (github issue #511 from greglandrum)
  - Rings containing all dummy atoms with single bonds are flagged as aromatic
 (github issue #518 from greglandrum)
  - IPython integration broken with latest Jupyter
 (github issue #666 from samoturk)
  - Added missing include/forward declarations
 (github pull #668 from ptosco)
  - Fixes a memory leak in fragmentMol
 (github pull #669 from bp-kelley)
  - resetVect option being ignored by reaccsToFingerprint()
 (github issue #671 from greglandrum)
  - failure in AddHs when addCoords is true and coords are all zero
 (github issue #678 from greglandrum)
  - 404 error for the link to Installation instructions
 (github issue #679 from EricTing)
  - Fix java8 build
 (github pull #681 from greglandrum)
  - Smiles containing "[as]" do not parse.
 (github issue #682 from greglandrum)
  - SMARTS reaction triggers invariant violation on chiral compounds
 (github issue #685 from JamesJeffryes)
  - partially specified chiral substructure queries don't work properly
 (github issue #688 from bp-kelley)
  - ExactMolWt ignoring the mass of the electron
 (github issue #694 from greglandrum)
  - Bad 1-4 bounds matrix elements in highly constrained system
 (github issue #696 from greglandrum)
  - More ChEMBL molecules that fail bounds smoothing
 (github issue #697 from greglandrum)
  - Molecule serialization doesn't read/write atomic numbers above 128
 (github issue #713 from greglandrum)
  - AddHs cip rank is declared <int> should be unsigned int?
 (github issue #717 from bp-kelley)
  - ensure line endings are handled consistently for all users
 (github pull #729 from rvianello)
  - Fixes return type of operator[] (fails on later clangs)
 (github pull #733 from bp-kelley)
  - Fix/thread safe localeswitcher line endings
 (github pull #743 from bp-kelley)
  - Fixes Boost 1.46 issues with type traits
 (github pull #748 from bp-kelley)
  - PR #749 causes seg faults on windows
 (github issue #750 from greglandrum)
  - Fixes notebook problems with newer jupyter installs
 (github pull #753 from bp-kelley)
  - Double bond geometry loss on calling removeHs
 (github issue #754 from sroughley)
  - Bug fix to getShortestPath
 (github pull #757 from JLVarjo)
  - reversed stereochemistry with sulfoxides and ring closures
 (github issue #760 from greglandrum)
  - libRDBoost.so.1: undefined symbol
 (github issue #762 from kozo2)
  - Removed -Xdoclint:none flag when packing org.RDKitDoc.jar
 (github pull #763 from undeadpixel)
  - AnyBond specification treated as single when joining rings in SMARTS
 (github issue #766 from teaguesterling)
  - CanonicalRankAtomsInFragment() leaks when called from Python
 (github issue #769 from greglandrum)
  - MolCanvas2D drawing upside down
 (github issue #774 from greglandrum)
  - Drawing single-atom molecules hangs.
 (github issue #781 from greglandrum)
  - chiral lexical order for ring closure after branch
 (github issue #786 from adalke)
  - surface -> self.surface
 (github pull #787 from mnowotka)
  - Chem.MolToSmarts param misnomer
 (github issue #792 from elcaceres)
  - Fixes MolToSmarts python docs
 (github pull #793 from bp-kelley)
  - npscorer.py: Py3 compat and importable from other locations
 (github #801 from apahl)
  - Pre-condition Violation: bad bond type
 (github issue #805 from nbateshaus)
  - rooted atom fingerprint non identical for the same molecules
 (github issue #811 from nisti74)
  - test60RunSingleReactant() not being run
 (github issue #825 from greglandrum)
  - PostgreSQL bug fixes
 (github pull #835 from ptosco)
  - Crash while running testGithub497() on Windows
 (github pull #842 from ptosco)
  - Return value of NumRadicalElectrons and NumValenceElectrons should be integer
 (github issue #846 from gedeck)
  - Fixed a bug in getUFFAngleBendParams()
 (github pull #850 from ptosco)
  - Lines used to wedge bonds are too thick
 (github issue #852 from greglandrum)
  - Fix out of range dereference in MCS code.
 (github pull #857 from DoliathGavid)
  - Atom symbols in wrong order if bond comes from right
 (github issue #860 from greglandrum)

## New Features and Enhancements:
  - switch to using new version of avalon toolkit
 (github issue #382 from greglandrum)
  - MolDraw2D: Expand basic drawing api
 (github issue #417 from greglandrum)
  - MolDraw2D: add options
 (github issue #424 from greglandrum)
  - fixed FutureWarning in PeriodicTable.py
 (github pull #665 from richlewis42)
  - first pass, using google style
 (github pull #672 from greglandrum)
  - Use sets instead of and map. Minor comments cleanup.
 (github pull #675 from DoliathGavid)
  - Dev/squash msvc14 warnings
 (github pull #684 from bp-kelley)
  - Fix/stop unnecessary filtercatalog updates
 (github pull #690 from bp-kelley)
  - Add RDK_USE_BOOST_SERIALIZATION configure option (On by default)
 (github pull #691 from bp-kelley)
  - Minor optimizations of the force field minimization code, fix for issue 696
 (github pull #693 from greglandrum)
  - Include cis/trans stereochemistry when useChirality=true with the morgan fingerprints
 (github issue #695 from greglandrum)
  - Fixed a couple of compilation warnings in Resonance.cpp/Resonance.h
 (github pull #701 from ptosco)
  - Dev/run single reactant
 (github pull #705 from bp-kelley)
  - Updates CMAKE_SOURCE_DIR to CMAKE_CURRENT_SOURCE_DIR
 (github pull #707 from bp-kelley)
  - Make LocaleSwitcher threadsafe
 (github issue #710 from greglandrum)
  - Exposes Get/Set Double, Int, Uint and bool props to molecules
 (github pull #711 from bp-kelley)
  - Speed up molblock generation
 (github pull #712 from greglandrum)
  - Expose generateOneProductSet?
 (github issue #721 from DoliathGavid)
  - Add a reader for FPB files (still experimental)
 (github pull #724 from greglandrum)
  - replace std::map::at with std::map::operator[]
 (github pull #730 from rvianello)
  - Fix/get double prop get props asdict
 (github pull #734 from bp-kelley)
  - Add support for Tversky similarity to the FPB reader
 (github pull #735 from greglandrum)
  - Fix ConformerParser to use const std::string &
 (github pull #737 from mcs07)
  - Fix/expose invariant exception
 (github pull #740 from bp-kelley)
  - Support CTABs where the second letter in atom symbols is capitalized
 (github issue #741 from greglandrum)
  - Adds support for capturing RDLogs in Python StdErr streams
 (github pull #749 from bp-kelley)
  - Allow adding Hs only to atoms matching a query operator
 (github issue #758 from greglandrum)
  - Add argument to addHs allowing only certain Hs to be considered
 (github pull #759 from greglandrum)
  - avoid the multiple definition of rdkitVersion/boostVersion
 (github pull #761 from rvianello)
  - cleanup possible pythonObjectToVect leaks in python wrappers
 (github issue #764 from greglandrum)
  - Stop possible core leaks in pythonObjectToVect()
 (github pull #770 from greglandrum)
  - Add C++ function to prepare mol for rendering
 (github issue #771 from greglandrum)
  - Prefer wedging bonds to Hs
 (github issue #772 from greglandrum)
  - Add prepareMolForDrawing() function to C++
 (github pull #775 from greglandrum)
  - Support blanks in MolsToGridImage()
 (github issue #776 from greglandrum)
  - A number of small additions and features to the drawing code
 (github pull #802 from greglandrum)
  - Support larger isotope deltas in the chirality assignment
 (github issue #803 from greglandrum)
  - Adds option RDK_USE_COMPLEX_ROTOR_DEFINITION
 (github pull #810 from bp-kelley)
  - add Draw.MolsToSVGGrid()
 (github pull #817 from greglandrum)
  - make Hs black instead of gray
 (github pull #819 from greglandrum)
  - Fix alignMols so that it takes into account of QueryAtoms and QueryBonds
 (github pull #821 from DoliathGavid)
  - feat/github831: Add getText() static method.
 (github pull #832 from greglandrum)
  - Add an unfolded count-based version of the RDKFingerprint
 (github pull #838 from NadineSchneider)
  - Add some utils functions to ChemReactions
 (github pull #840 from NadineSchneider)
  - Autodetect boost c++ library and compile with matching one
 (github pull #845 from bp-kelley)
  - Add automatic downloads of junit.jar
 (github pull #859 from greglandrum)

## New Database Cartridge Features:
  - support providing InChI (or InChI key) generation options in cartridge
 (github pull #755 from greglandrum)
  - building the cartridge is now integrated with the cmake build system
 (github pull #785 from ptosco)

## New Java Wrapper Features:
  - Add a bit more control over the lazy MaxMin picker to the java layer
 (github pull #791 from greglandrum)
  - Ensure reduceProductToSideChains exposed in Java/Swig
 (github issue #744 from bp-kelley)

## Deprecated code (to be removed in next release):

## Removed code:

## Contrib updates:

## Other:

# Release_2015.09.2
(Changes relative to Release_2015.09.1)

## Acknowledgements:
Brian Kelley, Paolo Tosco, Riccardo Vianello

## Bug Fixes:
  - Fixed a post-decrement which causes a crash when compiling under Windows with MSVC 9
  (from ptosco)
  - Fixes a memory leak in fragmentMol
  (github #669 from bp-kelley)
  - MMPA compile error with Microsoft Visual C++ Compiler for Python 2.7
  (github #655 from rvianello)

# Release_2015.09.1
(Changes relative to Release_2015.03.1)

## Acknowledgements:

Pierre Bhoorasingh, Gungor Budak, Andrew Dalke, JP Ebejer, Peter Ertl,
Jan Holst Jensen, Brian Kelley, Joos Kiener, Noel O'Boyle, Axel Pahl,
Sereina Riniker, Alexander Savelyev, Roger Sayle, Nadine Schneider,
Andrew Stretton, Paolo Tosco, Samo Turk, JL Varjo, Riccardo Vanello,
Maciek Wojcikowski

## Highlights:

  - Addition of parsers/writers for sequence notation, FASTA, and basic HELM
  - Improved conformation generation based on experimental torsional parameters
  - Much better filtering of generated conformations to ensure they
    match the chirality of the input structure
  - New method for enumerating molecular resonance structures
  - Addition of a molecular FilterCatalog data structure

## Bug Fixes:
  - Draw.MolToImage(mol) does not work for Python 3, because cairo for Python 3 has not yet implemented Surface.create_for_data
 (github issue #460 from apahl)
  - SDWriter.close() fails when the underlying stream has an error
 (github issue #498 from greglandrum)
  - Hexafluorophosphate cannot be handled
 (github issue #510 from greglandrum)
  - Labels of highlighted atoms are invisible
 (github issue #519 from NadineSchneider)
  - MolDraw2D: Fix in highlighting atoms
 (github pull #521 from NadineSchneider)
  - Cartridge: index failing for molecular equality in some circumstances
 (github issue #525 from greglandrum)
  - Bad ring finding in a complex fused ring
 (github issue #526 from greglandrum)
  - Fixed crash upon closing a gzip/bzip2 stream opened in binary mode for use with SDWriter under Python3
 (github pull #531 from ptosco)
  - Regression: _smilesAtomOutputOrder incorrect for dot disconnected molecules
 (github issue #532 from baoilleach)
  - Fix #532 - smilesAtomOutputOrder incorrect
 (github pull #535 from baoilleach)
  - Fix Python3 encoding for FilterCatalog/Entry serialization
 (github pull #537 from bp-kelley)
  - Catalog::setCatalogParams needs to be virtual now
 (github pull #538 from bp-kelley)
  - Bonds in allyl cation are not conjugated
 (github issue #539 from greglandrum)
  - Fixes GitHub issue 539
 (github pull #540 from ptosco)
  - SaltBuilder._initPatterns incorrectly handles SMARTS errors
 (github issue #541 from adalke)
  - merging query Hs failing on recursive SMARTS
 (github issue #544 from greglandrum)
  - Crash in O3A alignment when running multi-threaded
 (github issue #546 from greglandrum)
  - PyMol.py: changed xmlrpc import to have Python2/Python3 compatibility
 (github pull #547 from apahl)
  - fix MMPA bugs for some tests
 (github pull #548 from AlexanderSavelyev)
  - TFD fix for single bonds adjacent to triple bonds
 (github pull #550 from sriniker)
  - Canonicalization paper Aug2015
 (github pull #552 from NadineSchneider)
  - Chirality not affected by atom-map index
 (github issue #553 from adalke)
  - Implicit Hs should not appear in depictions for query atoms.
 (github issue #556 from greglandrum)
  - Fix issue with invalid reactions throwing NameError
 (github pull #559 from bp-kelley)
  - InChI radicals not properly converted
 (github issue #562 from pierrelb)
  - MMPA code not python3 compatible
 (github issue #564 from greglandrum)
  - mmpa: fix bug with num_of_cuts > 2 case
 (github pull #566 from AlexanderSavelyev)
  - Incorrect stereochemistry after embedding
 (github issue #568 from greglandrum)
  - changed FrameToGridImage() so that the dataframe index can be used as legend
 (github pull #570 from apahl)
  - MolDraw2DCairo.GetDrawingText() doesn't work with Python3
 (github issue #571 from greglandrum)
  - addBond return value
 (github issue #572 from JLVarjo)
  - Process aborts during ForwardSDMolSupplier gc when the file object is closed
 (github issue #579 from adalke)
  - Fix/update pains filter catalog
 (github pull #581 from bp-kelley)
  - Importing PandasTools on Windows fails due to Salts.txt
 (github issue #583 from baoilleach)
  - renumberAtoms() not setting conformer dimensionality properly
 (github issue #584 from greglandrum)
  - stereo atoms property on double bonds not being updated properly with insertMol
 (github issue #608 from greglandrum)
  - UFF Atom type not properly assigned to lanthanides
 (github issue #613 from greglandrum)
  - segfault from MolToInchi when bad bond stereochem info is present
 (github issue #614 from greglandrum)
  - MQN12 (heavy atom count) seems to be always 0.
 (github issue #623 from kienerj)
  - fmcs: fix issue with initial seed for PR 580
 (github pull #624 from AlexanderSavelyev)
  - fmcs: fixes #631 with chiralirty
 (github pull #634 from AlexanderSavelyev)
  - Fixes sprintf not found on some gcc compiles
 (github pull #635 from bp-kelley)
  - Fix AppVeyor and Travis UnitTests
 (github pull #636 from bp-kelley)
  - Fixes #629 - python GetSubstructureMatch thread safety
 (github pull #637 from bp-kelley)
  - Fix regressions occurring when building with msvc9
 (github pull #638 from rvianello)
  - Fix/python gil release on rdkit threadsafe sss only
 (github pull #639 from bp-kelley)
  - ctest not running some of the python tests.
 (github issue #643 from greglandrum)
  - Issue643
 (github pull #646 from greglandrum)
  - Fix/various bug fixes filtercatalog and bad operator
 (github pull #648 from bp-kelley)
  - unlocking or destroying a locked mutex in the substructure matcher
 (github issue #653 from greglandrum)
  - MMPA compile error with Microsoft Visual C++ Compiler for Python 2.7
 (github issue #655 from rvianello)
  - new canon: fix in special symmetry invariant
 (github pull #663 from NadineSchneider)

## New Features and Enhancements:
  - enable popcount by default for cartridge
 (github issue #428 from greglandrum)
  - Added the RSMD calculation over N molecules in the cookbook.
 (github pull #495 from malteseunderdog)
  - Modified force field constraint tests to be more robust
 (github pull #503 from ptosco)
  - Fix mol drawing on Python3 (issue #460)
 (github pull #504 from apahl)
  - mmpa first version was added
 (github pull #505 from AlexanderSavelyev)
  - Forcefield tests now use RDKit::feq() instead of RDKit::round()
 (github pull #506 from ptosco)
  - SDMolSupplier(), setData() and strictParsing
 (github pull #507 from ptosco)
  - Improvements to LoadSDF and WriteSDF
 (github pull #513 from samoturk)
  - updates to mmpa. reduce number of smiles parsing
 (github pull #515 from AlexanderSavelyev)
  - Some enhancements for the new canonicalization
 (github pull #520 from NadineSchneider)
  - mmpa: remove boost_regex dependency at all. Add new test references
 (github pull #527 from AlexanderSavelyev)
  - Support getting atoms involved in Pharm2D bits
 (github issue #530 from greglandrum)
  - Optimized MMFF::MMFFOptimizeMoleculeConfs()
 (github pull #534 from ptosco)
  - RDKit learns how to filter PAINS/BRENK/ZINC/NIH via FilterCatalog
 (github pull #536 from bp-kelley)
  - Expose Conformer's copy constructor to Python
 (github issue #545 from greglandrum)
  - PyMol.py: changed xmlrpc import to have Python2/Python3 compatibility
 (github pull #547 from apahl)
  - Update PAINS smarts to validated set.  Always use mergeQueryHs when reading Smarts
 (github pull #549 from bp-kelley)
  - Add a curated set of PAINS filters to the RDKit
 (github issue #555 from greglandrum)
  - Update pains from wehi_pains.csv
 (github pull #560 from bp-kelley)
  - Change MMPA to use CanonicalRankAtoms instead of _CIPRank
 (github issue #561 from adalke)
  - Add adjustQuery() function to make substructure queries more specific.
 (github issue #567 from greglandrum)
  - changed sascorer.py to enable import from different location
 (github pull #569 from apahl)
  - add export_values() to enums in the python wrapper where it's sensible to do so
 (github issue #573 from greglandrum)
  - Support Sheridan's BT and BP fingerprints
 (github issue #574 from greglandrum)
  - Locale dependent float for _GasteigerCharge
 (github issue #577 from adalke)
  - fmcs: implement adding an initial seed structure
 (github pull #580 from AlexanderSavelyev)
  - Where possible convert docs from RST to MD
 (github issue #585 from greglandrum)
  - [UGM2015] Autodetection of numThreads
 (github issue #586 from mwojcikowski)
  - Generating SVG Images with Transparent Background
 (github issue #587 from gungorbudak)
  - updates to PandasTools.LoadSDF
 (github pull #599 from adalke)
  - Can control mol depiction size with PandasTools.molSize = (200,200).
 (github pull #600 from samoturk)
  - pandas performance and functionality improvements
 (github pull #601 from adalke)
  - Adding documentation for installation with conda.
 (github pull #602 from strets123)
  - Automatic atom reordering in TorsionFingerprints
 (github pull #603 from sriniker)
  - remove bare excepts
 (github pull #606 from adalke)
  - Added option to use SVG rendering in pandas data frames
 (github pull #609 from samoturk)
  - Handle inserting molecules with conformers into molecules without conformers
 (github issue #610 from greglandrum)
  - If wedged bonds are already present, write them to mol blocks
 (github issue #611 from greglandrum)
  - Dev/filter catalog java wrapper
 (github pull #612 from bp-kelley)
  - Support extended reduced graphs
 (github issue #615 from greglandrum)
  - port NumSpiroCenters and NumBridgeheadAtoms descriptors to C++
 (github issue #617 from greglandrum)
  - Add parser/writer for peptide sequences
 (github issue #620 from greglandrum)
  - Add parser/writer for FASTA
 (github issue #621 from greglandrum)
  - Add parser/writer for HELM
 (github issue #622 from greglandrum)
  - Migrate std::string APIs to const std::string &
 (github pull #627 from bp-kelley)
  - Chirality tests
 (github pull #628 from sriniker)
  - Improvements of TFD
 (github pull #630 from sriniker)
  - Added ResonanceMolSupplier
 (github pull #632 from ptosco)
  - Image tostring/fromstring methods replaced by tobytes/frombytes
 (github pull #644 from rvianello)
  - ET(K)DG implementation
 (github pull #647 from sriniker)
  - Build multithreading support by default when boost::threads is present
 (github issue #649 from greglandrum)
  - Minimal SWIG Java wrappers for ResonanceMolSupplier
 (github pull #657 from ptosco)

## New Database Cartridge Features:
  - Support for PostgreSQL v8.x has been removed
  - NumSpiroCenters and NumBridgeheadAtoms added

## New Java Wrapper Features:
  - Support for FilterCatalogs
  - Support for ResonanceMolSuppliers

## Deprecated code (to be removed in next release):

## Removed code:
  - rdkit/DataStructs/BitVect.py : a C++ version is used, this was only present for historical reasons
  - rdkit/DataStructs/SparseIntVect.py : a C++ version is used, this was only present for historical reasons

## Contrib updates:
  - Addition of Peter Ertl's Natural Product Likeness score.

## Other:
  - Much of the documentation has been translated from RST to MD

# Release_2015.03.1
(Changes relative to Release_2014.09.2)

## IMPORTANT

 - This release has a new algorithm for canonical atom ordering. This
   means that canonical SMILES generated with the new version will be
   different from those generated with previous versions.

## Acknowledgements:

David Cosgrove, Andrew Dalke, JP Ebejer, Niko Fechner, Igor Filippov,
Patrick Fuller, David Hall, J Bach Hardie, Jan Holst Jensen, Brian
Kelley, Rich Lewis, John May, Michael Reutlinger, Sereina Riniker,
Alexander Savelyev, Roger Sayle, Nadine Schneider, Gianluca Sforna,
Paolo Tosco, Samo Turk, JL Varjo, Riccardo Vianello

## Highlights:

  - A new algorithm for generating canonical atom orders. The new
    algorithm is faster and more robust than the old one.
  - C++-based molecule drawing code, allows consistent molecule
    renderings from C++, Java, and Python. This will become the
    default renderer in the next release.
  - General performance improvements and reduction of memory usage.
  - Torsion Fingerprints for comparing 3D conformations to each other
  - MCS code now available from the PostgreSQL cartridge

## Bug Fixes:

  - fmcs: use the zero bond type instead of other
    (github issue #368 from AlexanderSavelyev)
  - bug fixed in TorsionFingerprints.GetTFDMatrix
    (github issue #376 from sriniker)
  - rdkit.Chem.MolDb.Loader_sa does not work with python3.4
    (github issue #390)
  - ChemReactions: Bugfix/Memleak-fix in runReactants
    (github issue #394 from NadineSchneider)
  - TorsionConstraint bug fix
    (github issue #395 from ptosco)
  - Fixed LoadSDF to keep 3D info
    (github pull #401 from samoturk)
  - Incorrect expected absolute stereochemistries in a test
    (github issue #407)
  - GetSubstructMatches() consumes all available memory
    (github issue #409)
  - Bugfix in the chirality handling of chemical reactions
    (github pull #410 from NadineSchneider)
  - fixed two minor bugs in MMFF code
    (github issue #416 from ptosco)
  - Varied sanitise rejection with hydrogen representation
    (github issue #418)
  - Fixed two trivial bugs
    (github issue #419 from ptosco)
  - RDKit learns how to roundtrip MOLFile values.
    (github issue #420 from bp-kelley)
  - cairoCanvas.py python3 compatibility
    (github issue #426 from bach-hardie)
  - Chem.FragmentOnSomeBonds() should update implicit H count on aromatic heteroatoms when  addDummies is False
    (github issue #429)
  - Chem.FragmentOnSomeBonds() crashes if the bond list is empty
    (github issue #430)
  - Increase limit for smallest ring size
    (github issue #431 from cowsandmilk)
  - Problems caused by heteroatoms with radicals in aromatic rings.
    (github issue #432)
  - Conversion from mol to InChI getting ring stereo wrong
    (github issue #437)
  - Metals in mol2 blocks handled incorrectly
    (github issue #438)
  - Fixed a few tests failing when the Windows git client is used
    (github pull #439 from ptosco)
  - Fixed tests failing on Windows when retrieving sources through the  Windows git client
    (github pull #440 from ptosco)
  - Conformers not copied correctly in renumberAtoms
    (github issue #441)
  - Radicals are not correctly assigned when reading from SMILES
    (github issue #447)
  - moving RDBoost/Exceptions.h to RDGeneral
    (github pull #458 from rvianello)
  - Add code to accept blank SMILES input.
    (github issue #468 from janholstjensen)
  - Accept empty SMILES and SMARTS
    (github issue #470)
  - Fix MolFile Atom Line List Writer
    (github issue #471 from bp-kelley)
  - Moved 3D ipython renderer to dependency
    (github pull #472 from patrickfuller)
  - Windows build/test failure fixes
    (github issue #473 from ptosco)
  - install missing FMCS/Graph.h header file
    (github pull #478 from rvianello)
  - added const qualifiers to some methods of Atom/Bond iterator classes
    (github pull #479 from rvianello)
  - Bugfix in SmilesWrite and some additional tests for getMolFrags function
    (github issue #482 from NadineSchneider)
  - Removed a while(1) {} in BFGSOpt.h which might result in an infinite loop
    (github issue #484 from ptosco)
  - Gasteiger charge calculation fails with hexavalent sulfur #485
    (github issue #485)
  - SmilesWriter not creating automatic name values for molecules read from CTABs
    (github issue #488)
  - Fix StringType access, remove unused imports
    (github issue #494 from bp-kelley)

## New Features:

  - Isomeric fix in PandasTools
    (github issue #369 from samoturk)
  - added SaveXlsxFromFrame - first version
    (github issue #371 from samoturk)
  - New feature: Torsion fingerprints
    (github issue #372 from sriniker)
  - Add function to extract a molecule with a single (particular) conformer from a multiconf mol
    (github issue #384)
  - Added C++ and Python helpers to retrieve force-field parameters
    (github issue #387 from ptosco)
  - Support providing all options to SWIG-wrapped FMCS
    (github issue #397)
  - Add function to request if calling UpdatePropertyCache is necessary
    (github issue #399)
  - Add function to test if UpdatePropertyCache is necessary
    (github issue #400 from NadineSchneider)
  - Substructure highlighting in pandas dataframe (fixes #362)
    (github issue #403 from nhfechner)
  - Added SDF Export to PandasTools and adjusted SDF Import
    (github issue #404 from nhfechner)
  - support count-based avalon fingerprint
    (github issue #408)
  - New C++ drawing code
    (github issue #412 from greglandrum)
  - RDKit learns how to compute code coverage for tests
    (github issue #413 from bp-kelley)
  - Dictionary access is saniztized and optimized.
    (github issue #414 from bp-kelley)
  - expose MolOps::rankAtoms() and MolOps::rankAtomsInFragment() to python
    (github issue #421)
  - Dev/expose rank atoms to python
    (github issue #422 from bp-kelley)
  - rdkit learns how to wrap a proper RWMol in python
    (github issue #423 from bp-kelley)
  - Docs: document "magic" property values that are used throughout the code
    (github issue #425)
  - MolDraw2D: expose class to Python
    (github issue #433)
  - RDKit learns how to query properties on Atoms
    (github issue #442 from bp-kelley)
  - Issue445: provide helper functions for multithreaded evaluation of some expensive functions
    (github issue #448 from greglandrum)
  - RDKit learns how to release the GIL in python
    (github pull #449 from bp-kelley)
  - Dev/property queries
    (github pull #450 from bp-kelley)
  - Support a confId argument to the atom pair fingerprinting code
    (github issue #453)
  - Save the atom bookmarks so we can deconvolute reaction products.
    (github pull #454 from bp-kelley)
  - Cartridge: Support converting no structs to InChI
    (github issue #455)
  - RDKit learns how to expose ChemicalReaction copy constructor to python
    (github pull #456 from bp-kelley)
  - chirality flag was implemented for fmcs() function
    (github pull #466 from AlexanderSavelyev)
  - Support copy and deepcopy properly for at least Mol and RWMol
    (github issue #467)
  - Cartridge: add qmol_from_smiles() and qmol_from_ctab()
    (github issue #469)
  - restore java and python wrappers. New parameter (matchChiralTag)
    (github issue #477 from AlexanderSavelyev)
  - Added a Python wrapper for getShortestPath()
    (github issue #487 from ptosco)
  - Dev/merge query hs no unmapped atoms
    (github issue #490 from bp-kelley)

## New Database Cartridge Features:

  - The MCS code is now available within the cartridge
  - The functions qmol_from_smiles() and qmol_from_ctab()

## New Java Wrapper Features:

  - The new molecule rendering code is accessible from the SWIG wrappers.

## Deprecated code (to be removed in next release):

  - C++: The functionality in $RDBASE/Code/GraphMol/MolDrawing has been
    superseded by the new drawing code in $RDBASE/Code/GraphMol and will
    be removed in the next release.
  - Python:
     - rdkit/Dbase/Pubmed
     - rdkit/Chem/fmcs (this has been superseded by the C++ implementation)
  - Cartridge: support for v8.x of PostgreSQL (v8.4 is no longer
    supported by the PostgreSQL project team as of July 2014)

## Removed code:

  - the method Atom::setMass() has been removed. Please use setIsotope()
    instead.
  - the methods involving an atom's dativeFlag have been removed.

## Contrib updates:

## Other:
  - Python 2.6 support is deprecated. Starting with the next RDKit
release, we will only support python 2.7 and python 3.4 and
higher. Python 2.6 has not been supported since October 2013. If you
believe that you are stuck with python 2.6 because of the version of
RHEL you are running, please read this post to learn about your
options:
http://www.curiousefficiency.org/posts/2015/04/stop-supporting-python26.html
  - The RDKit molecule objects (ROMol and RWMol) now require about 15%
less memory to store


# Release_2014.09.2
(Changes relative to Release_2014.09.1)

## Acknowledgements:
Sereina Riniker, Nadine Schneider, Paolo Tosco

## Bug Fixes:
- SMILES parser doing the wrong thing for odd dot-disconnected construct
 (github issue #378)
- O3A code generating incorrect results for multiconformer molecules
 (github issue #385)
- Suppliers probably not safe to read really large files
 (github issue #392)
- Torsion constraints not worrking properly for negative torsions
 (github issue #393)
- Core leak in reactions
 (github issue #396)


# Release_2014.09.1
(Changes relative to Release_2014.03.1)

## Acknowledgements:
Andrew Dalke, James Davidson, Jan Domanski, Patrick Fuller, Seiji
Matsuoka, Noel O'Boyle, Sereina Riniker, Alexander Savelyev, Roger
Sayle, Nadine Schneider, Matt Swain, Paolo Tosco, Riccardo Vianello,
Richard West

## Bug Fixes:
- Bond query information not written to CTAB
 (github issue #266)
- Bond topology queries not written to CTABs
 (github issue #268)
- Combined bond query + topology query not correctly parsed from CTAB
 (github issue #269)
- SWIG wrapped suppliers leak memory on .next()
 (github issue #270)
- SWIG wrappers don't build with SWIG 3.0.x
 (github issue #277)
- core leak from DataStructs.ConvertToNumpyArray
 (github issue #281)
- MolTransforms not exposed to Java wrapper
 (github issue #285)
- Seg fault in ReactionFromRxnBlock
 (github issue #290)
- BitInfo from GetHashedMorganFingerprint() has non-folded values
 (github issue #295)
- bad inchi for chiral S when the molecule is sanitized
 (github issue #296)
- Cannot generate smiles for ChEBI 50252
 (github issue #298)
- Either molecule-molecule substruct matching is wrong *OR* the docs for Atom::Match incorrect
 (github issue #304)
- fluorine F-F  gives segmentation fault with MMFF forcefield
 (github issue #308)
- cartridge: MACCS similarity wrong when using the builtin popcount and the index
 (github issue #311)
- Substructure Search via SMARTS implicit hydrogens
 (github issue #313)
- SMARTS output for [x] is wrong
 (github issue #314)
- Bonds not being set up properly in renumberAtoms
 (github issue #317)
- Python 2 code in python 3 branch
 (github issue #326)
- Linking error with ICC 15.0 on Linux
 (github issue #327)
- Using explicit hydrogens in the SMILES lead to the same AP FP for two different molecules
 (github issue #334)
- memory leaks when smiles/smarts parsers fail
 (github issue #335)
- No double bond stereo perception from CTABs when sanitization is turned off
 (github issue #337)
- missing MACCS key 44 might be found
 (github issue #352)
- Hydrogens in mol blocks have a valence value set
 (github issue #357)
- Computed props on non-sanitized molecule interfering with substructure matching
 (github issue #360)
- Fixed a weakness in the angular restraint code
 (github pull #261 from ptosco)
- A few fixes to improve MMFF/UFF robustness
 (github pull #274 from ptosco)
- Static webGL rendering fix
 (github pull #287 from patrickfuller)
- Revert #include ordering in SmilesMolSupplier.cpp
 (github pull #297 from mcs07)
- Add missing include for RDDepict::compute2DCoords
 (github pull #301 from baoilleach)
- Herschbach-Laurie fallback implemented to fix GitHub 308
 (github pull #312 from ptosco)
- Issue #320 Making GetBestRMS more idiot-proof
 (github pull #322 from jandom)
- Update URLs to InChI API after inchi-trust.org website redesign.
 (github pull #341 from rwest)

## New Features:
- Should be able to do intramolecular bond breaking in reactions.
 (github issue #58)
- Support reactions in cartridge
 (github issue #223)
- Documentation of Inchi methods
 (github issue #240)
- add DescribeQuery() to Bond python wrapper
 (github issue #267)
- support avalon fingerprint in cartridge
 (github issue #286)
- support partial fragmentation with fragmentOnSomeBonds
 (github issue #288)
- Add calcNumHeterocycles() descriptor
 (github issue #351)
- C++ implementation of FMCS algorithm
- Reordering feature for Butina clustering
 (github pull #302 from sriniker)
- Changes and new functions for the calculation of RMS values between conformers of a molecule
 (github pull #306 from sriniker)
- Extended chemical reaction functionality and add chemical reactions to cartridge
 (github pull #315 from NadineSchneider)
- Custom color to highlight atoms in Mol2Image
 (github pull #316 from jandom)
- Several different fingerprint algorithms for chemical reactions are now available
- add Chem.Draw.MolToQPixmap
 (github pull #355 from mojaie)


## New Database Cartridge Features:
- *NOTE:* the configuration variable rdkit.ss_fp_size has been renamed to rdkit.sss_fp_size
- Chemical reactions and several operations on them are now supported
- Avalon fingerprints now supported (when support has been compiled in)


## New Java Wrapper Features:
- FMCS implementation exposed
- Fingerprints for chemical reactions
- Possible core leak in some of the MolSuppliers was fixed

Deprecated modules (to be removed in next release):
- Projects/SDView4
- rdkit/utils/
  - GUIDs.py
  - GenLicense.py
  - Licensing.py
  - PiddleTools.py
  - PilTools.py
  - REFile.py
  - SliceTools.py
- rdkit/Logger

Removed modules:

## Contrib updates:

## Other:
- The RDKit now supports both python3 and python2.
- There is now conda integration for the RDKit.
- SMILES generation is substantially faster


# Release_2014.03.1
(Changes relative to Release_2013.09.2)

## IMPORTANT
 - Due to a bug fix in the rotatable bonds definition, the default
   rotatable bond calculation returns different values than before.
   This also affects MQN descriptor #18.

## Acknowledgements:
Paul Czodrowski, James Davidson, Markus Elfring, Nikolas Fechner, Jan Holst Jensen, Christos Kannas, Sereina Riniker, Roger Sayle, Paolo Tosco, Samo Turk, Riccardo Vianello, Maciej Wójcikowski, Toby Wright

## Bug Fixes:
- Dict::DataType declaration causing problems with C++11 std::lib
 (github issue 144)
- Pre-condition Violation in AllChem.Compute2DCoords
 (github issue 146)
- GetSimilarityMapForFingerprint() fails when similarity is zero
 (github issue 148)
- PatternFingerprint failure for substructure matching
 (github issue 151)
- query atoms don't match ring queries
 (github issue 153)
- Incorrect SMILES generated after calling MMFF parameterization
 (github issue 162)
- Problems with Xe from SDF
 (github issue 164)
- Radicals not being used in atom--atom matches
 (github issue 165)
- Cannot skip sanitization while reading PDB
 (github issue 166)
- Distance Geometry embedding not thread safe
 (github issue 167)
- O3A::align() and O3A::trans() now return "true" RMSD value
 (github pull 173)
- RangeError when pre-incrementing or decrementing AtomIterators
 (github issue 180)
- ctabs do not contain wedged bonds for chiral s
 (github issue 186)
- ctabs do not contain "A" when appropriate
 (github issue 187)
- Problems round-tripping Al2Cl6 via CTAB
 (github issue 189)
- Don't merge Hs onto dummies
 (github issue 190)
- Wavy bonds to Hs in CTABs should affect the stereochemistry of attached double bonds
 (github issue 191)
- Rendering binary compounds as ClH, FH, BrH or IH rather than putting H first.
 (github issue 199)
- Fixed data race condition in Code/GraphMol/MolAlign/testMolAlign.cpp
 (github pull 202)
- Re-prepared SDF/SMILES files of the MMFF validation suite + a fix
 (github pull 205)
- Problems round-tripping P with non-default valence.
 (github issue 206)
- Added a stricter definition of rotatable bonds as a new function in the ...
 (github pull 211)
- Code/GraphMol/AddHs patch proposal
 (github pull 212)
- Fix: Changed getNumReactantTemplates to GetNumReactantTemplates.
 (github pull 219)
- aromatic B ("b") causes errors from SMARTS parser
 (github issue 220)
- Segmentation fault for MMFF optimization with dummy atoms
 (github issue 224)
- isMoleculeReactantOfReaction() and isMoleculeProductOfReaction() not useable from SWIG wrappers
 (github issue 228)
- cartridge: mol_from_ctab() ignores argument about keeping conformers
 (github issue 229)
- Reaction not correctly preserving chirality on unmapped atoms.
 (github issue 233)
- AllChem.AssignBondOrdersFromTemplate() fails with nitro groups
 (github issue 235)
- Fix molecule dataframe rendering in pandas 0.13.x
 (github pull 236)
- Dummy labels copied improperly into products
 (github issue 243)
- Two bugfixes in MMFF code
 (github pull 248)
- seg fault when trying to construct pharmacophore with no conformation
 (github issue 252)
- EmbedMolecule() should not create a conformer for molecules that have zero atoms
 (github issue 256)
- cartridge: dice similarity calculation does not use USE_BUILTIN_POPCOUNT flag
 (github issue 259)
- cartridge: similarity calculations wrong for maccs fps when USE_BUILTIN_POPCOUNT flag is set
 (github issue 260)

## New Features:
- Expose gasteiger charge calculation to SWIG
 (github issue 152)
- Added additional functionality to PandasTools
 (github pull 155)
- Add MMFFHasAllMoleculeParams() to SWIG interface
 (github issue 157)
- O3A code should throw an exception if the parameterization is not complete.
 (github issue 158)
- Support zero order bonds
 (github issue 168)
- Add attachmentPoint argument to ReplaceSubstructs
 (github issue 171)
- Forcefield constraints (distances, angles, torsions, positions)
 (github pull 172)
- Add kekulize flag to SDWriter
 (github issue 174)
- Support operator= for RWMol
 (github issue 175)
- Get GetAromaticAtoms() and GetQueryAtoms() working from python
 (github issue 181)
- Support richer QueryAtom options in Python
 (github issue 183)
- Support writing V3000 mol blocks
 (github issue 184)
- Allow disabling the building of tests
 (github issue 185)
- Expand DbCLI to allow updating databases
 (github issue 197)
- Code refactoring and enhancement to allow for O3A alignment according to atom-based Crippen logP contribs
 (github pull 201)
- call MolOps::assignStereochemistry() with flagPossibleStereoCenters true from within the molecule parsers.
 (github issue 210)
- Support passing of file-like PandasTools.LoadSDF
 (github pull 221)
- Reaction SMARTS parser should support agents
 (github issue 222)
- Add function to MolOps to allow a molecule to be split into fragments based on a query function
  This is useable from python as Chem.SplitMolByPDBResidues() and Chem.SplitMolByPDBChainId()
 (github issue 234)
- Adding option useCounts for Morgan fingerprints
 (github pull 238)
- support SimpleEnum functionality for adding recursive queries to reactions
 (github issue 242)
- Additional functions for bit vectors
 (github pull 244)
- Support of RDK fingerprints added to SimilarityMaps
 (github pull 246)
- add get3DDistance
- support 3D distances in the atom pair fingerprints
 (github issue 251)
- added MolOps::get3DDistanceMat() (Chem.Get3DDistanceMatrix() from python)


## New Database Cartridge Features:
- Support configuration of fingerprint sizes in cartridge.
 (github issue 216)
- Add mol_to_ctab(mol, bool default true) to Postgres cartridge.
 (github pull 230)
- Adds sum formula function to PG cartridge.
 (github pull 232)

## New Java Wrapper Features:

Deprecated modules (to be removed in next release):

Removed modules:
- The CMIM integration (previously available to python in the rdkit.ML.FeatureSelect package)
  has been removed due to license incompatibility.

## Contrib updates:
- Added Contribution to train ChEMBL-based models
 (github pull 213)
- ConformerParser functionality
 (github pull 245)

## Other:
- The Open3DAlign code is considerably faster.
- The SMILES parsing code is faster.
- Fix Bison 3.x incompabtility
 (github pull 226)
- Add Travis support
 (github pull 227)
- port of rdkit.ML  bindings from Python/C API to boost::python
 (github pull 237)
- The code now builds more easily using the Anaconda python distribution's
  conda package manager
 (github pull 247)

# Release_2013.09.2
(Changes relative to Release_2013.09.1)

## Acknowledgements:
Andrew Dalke, JP Ebejer, Daniel Moser, Sereina Riniker, Roger Sayle, Manuel Schwarze, Julia Weber

## Bug Fixes:
- cannot pickle unsanitized molecules
  (github issue 149)
- Problems reading PDB files when locale is DE
  (github issue 170)
- calling RWMol::clear() leaves property dict empty
  (github issue 176)
- zero atom molecule generates exception in MolToSmiles when
  rootedAtAtom is provided
  (github issue 182)
- bond orders not being set when PDB files are read
  (github issue 194)
- GenMACCSKeys() raises an exception with an empty molecule
  (github issue 195)
- left-justified SDF bond topology of "0" raises an unexpected
  exception
  (github issue 196)

# Release_2013.09.1
(Changes relative to Release_2013.06.1)

## Acknowledgements:
James Davidson, JP Ebejer, Nikolas Fechner, Grégori Gerebtzoff, Michal Nowotka, Sereina Riniker, Roger
Sayle, Gianluca Sforna, Matthew Szymkiewicz, Paolo Tosco, Dan Warner,

## IMPORTANT
 - Due to a bug fix in the parameter set, the MolLogP and MolMR
   descriptor calculators now return different values for molecules
   with pyrrole (or pyrrole-like) Ns.

## Bug Fixes:
 - The pymol ShowMol method can now handle molecules with more than
   999 atoms (they are sent via PDB)
 - Various stability improvements to the Pandas integration.
   (github issues 129 and 51)
 - Some RDKit methods require python lists and don't allow passing
   numpy arrays or pandas series directly
   (github issue 119)
 - mol2 parser not setting E/Z flags on double bonds
   (github issue 114)
 - Incorrect angle terms in UFF
   (github issue 105)
 - Problems with stereochemistry flags and PathToSubmol()
   (github issue 103)
 - Bad Crippen atom type for pyrrole H
   (github issue 92)
 - PandasTools tests fail with Pandas v0.12
   (github issue 91)
 - Isotope information not affecting chirality
   (github issue 90)
 - properties are not read from SDF files with V3000 mol blocks.
   (github issue 88)
 - assignStereochemistry does not remove bond wedging that shouldn't be there.
   (github issue 87)
 - Drawing code modifies wedge bonds in reactions
   (github issue 86)
 - Stereochemistry not perceived when parsing CTABs unless sanitization is done.
   (github issue 82)
 - 2D rendering issue for epoxide ( CAS  70951-83-6)
   (github issue 78)
 - PandasTools doctests should be failing, but are not
   (github issue 75)
 - Better handling of radicals to/from mol files
   (github issue 73)
 - Benzothiazolium structure can be parsed from ctab, but the SMILES generated cannot be processed.
   (github issue 72)
 - Chem.MolFromInch hangs on CID 23691477 and CID 23691480
   (github issue 68)
 - Chem.MolFromInchi on CHEMBL104337 leads to segmentation fault
   (github issue 67)
 - "Could not embed molecule." (The Anthony Conundrum)
   (github issue 55)

## New Features:
 - Add fragmentOnBonds() to python wrapper
   (github issue 142)
 - Allow renumbering atoms in a molecule.
   (github issue 140)
 - MMFF94 and MMFF94S support
 - implementation of the Open3DAlign rigid alignment algorithm
 - Support for reading and writing PDB files
 - The python function AllChem.AssignBondOrdersFromTemplate() can be
   used to assign bond orders from a reference molecule to the bonds
   in another molecule. This is helpful for getting bond orders
   correct for PDB ligands.
   (github issue 135)
 - Bond lengths, angles, and torsions can now be queries and adjusted.
   (github issue 132)
 - Implementation of similarity maps
   (github issue 94)
 - Python implementation of the Fraggle similarity algorithm.
   See Jameed Hussain's presentation from the 2013 UGM for details:
   https://github.com/rdkit/UGM_2013/blob/master/Presentations/Hussain.Fraggle.pdf?raw=true
 - SparseIntVects now support -=, +=, /=, and *= with ints from C++
   and Python
 - support \\ in SMILES
   (github issue 136)
 - Support a similarity threshold in DbCLI
   (github issue 134)
 - Support construction molecules from other molecules in the python wrapper
   (github issue 133)
 - support tversky similarity in DbCLI
   (github issue 130)
 - support tversky similarity in cartridge
   (github issue 121)
 - support reading and writing reactionComponentType and reactionComponentNumber from ctabs
   (github issue 118)
 - Add in-place forms of addHs(), removeHs(), and mergeQueryHs()
   (github issue 117)
 - modify MolOps::cleanUp() to support this azide formulation: C-N=N#N
   (github issue 116)
 - Dihedral rotation exposed in python
   (github issue 113)
 - Support for cairocffi (cairo drop-in replacement that plays nicely with virtualenv)
   (github issue 80)
 - Grey color for Hydrogens
   (github issue 97)
 - Improvements to the Dict interface in C++
   (github issue 74)
 - customizable drawing options
   (github issue 71)
 - Add method for setting the chiral flag in mol blocks
   (github issue 64)
 - New descriptors added (Python only for now):
   MaxPartialCharge(),MinPartialCharge(),MaxAbsPartialCharge(),MinAbsPartialCharge(),
   MaxEStateIndex(),MinEStateIndex(),MaxAbsEStateIndex(),MinAbsEStateIndex()

## New Database Cartridge Features:

## New Java Wrapper Features:
 - MMFF support
 - PDB reading and writing
 - Open3DAlign support


Deprecated modules (to be removed in next release):

Removed modules:

## Contrib updates:
 - The MMPA implementation has been updated
   See Jameed Hussain's tutorial from the 2013 UGM for details:
   https://github.com/rdkit/UGM_2013/tree/master/Tutorials/mmpa_tutorial
   [Jameed Hussain]
 - An implementation of Ertl and Schuffenhauer's Synthetic
   Accessibility score is available in Contrib/SA_Score
   [Peter Ertl, Greg Landrum]
 - Command line scripts for the Fraggle similarity algorithm
   See Jameed Hussain's presentation from the 2013 UGM for details:
   https://github.com/rdkit/UGM_2013/blob/master/Presentations/Hussain.Fraggle.pdf?raw=true
   [Jameed Hussain]

## Other:
 - Some of the changes to UFF deviate from the published force
   field. Specifics of the changes, and the reasoning behind them, are
   in Paolo Tosco's 2013 RDKit UGM presentation:
   https://github.com/rdkit/UGM_2013/blob/master/Presentations/Tosco.RDKit_UGM2013.pdf?raw=true
 - Reaction drawing has been improved. Support for reaction drawing
   has been added to the IPython notebook.


# Release_2013.06.1
(Changes relative to Release_2013.03.2)

Administrivia note:
In the course of this release cycle, development was moved over
entirely to github. The sourceforge svn repository no longer contains
an up-to-date version of the code.

## Acknowledgements:
Andrew Dalke, JP Ebejer, Nikolas Fechner, Roger Sayle, Riccardo Vianello,
Yingfeng Wang, Dan Warner

## Bug Fixes:
 - The docs for Descriptors.MolWt are now correct (GitHub #38)
 - Molecules coming from InChi now have the correct molecular
   weight. (GitHub #40)
 - RemoveAtoms() no longer leads to problems in canonical SMILES
   generation when chiral ring atoms are present. (GitHub #42)
 - Atom invariants higher than the number of atoms in the molecule can
   now be provided to the atom pairs and topological torsions
   fingerprinters. (GitHub #43)
 - A typo with the handling of log levels was fixed in the python
   wrapper code for InChI generation. (GitHub #44)
 - Stereochemistry no longer affects canonical SMILES generation if
   non-stereo SMILES is being generated. (GitHub #45)
 - The ExactMolWt of [H+] is no longer zero. (GitHub #56)
 - The MPL canvas now has an addCanvasDashedWedge() method. (GitHub
   #57)
 - RWMol::insertMol() now copies atom coordinates (if
   present). (GitHub #59)
 - The "h" primitive in SMARTS strings now uses the method
   getTotalNumHs(false) instead of getImplicitValence().
   (GitHub #60)
 - bzip2 files now work better with the SDWriter class. (GitHub #63)
 - a crashing bug in InChI generation was fixed. (GitHub #67)

## New Features:
 - Sanitization can now be disabled when calling GetMolFrags() from
   Python (GitHub #39)
 - Bond.GetBondTypeAsDouble() has been added to the python
   wrapper. (GitHub #48)
 - The fmcs code now includes a threshold argument allowing the MCS
   that hits a certain fraction of the input molecules (instead of all
   of them) to be found. The code has also been synced with the most
   recent version of Andrew Dalke's version.
 - Atoms now have a getTotalValence() (GetTotalValence() from Python)
   method. (GitHub #61)
 - R labels from Mol files now can go from 0-99
 - chiral flags in CTABs are now handled on both reading and writing.
   The property "_MolFileChiralFlag" is used.


## New Database Cartridge Features:

## New Java Wrapper Features:
 - {Get,Set}Prop() methods are now available for both Atoms and
   Bonds. (GitHub #32)


Deprecated modules (to be removed in next release):

Removed modules:
 - rdkit.utils.pydoc_local

## Other:
 - the handling of flex/bison output files as dependencies has been
   improved (GitHub #33)
 - the molecule drawing code should now also work with pillow (a fork of
   PIL)
 - the PANDAS integration has been improved.  


# Release_2013.03.2
(Changes relative to Release_2013.03.1)

## Acknowledgements:
Manuel Schwarze

## Bug Fixes:
 - The hashed topological torsion fingerprints generated are now the
   same as in previous rdkit versions. (GitHub issue 25)


# Release_2013.03.1
(Changes relative to Release_2012.12.1)

## IMPORTANT

 - The algorithm for hashing subgraphs used in the RDKit fingerprinter
   has changed. The new default behavior will return different
   fingerprints than previous RDKit versions. This affects usage from
   c++, python, and within the postgresql cartridge. See the "## Other"
   section below for more details.

## Acknowledgements:
Paul Czodrowski, Andrew Dalke, Jan Domanski, Jean-Paul Ebejer, Nikolas
Fechner, Jameed Hussain, Stephan Reiling, Sereina Riniker, Roger
Sayle, Riccardo Vianello

## Bug Fixes:
 - removeBond now updates bond indices (sf.net issue 284)
 - dummy labels are no longer lost when atoms are copied (sf.net issue
   285)
 - more specific BRICS queries now match before less specific ones
   (sf.net issue 287, github issue 1)
 - molAtomMapNumber can now be set from Python (sf.net issue 288)
 - the legend centering for molecular image grids has been improved
   (sf.net issue 289)
 - make install now includes all headers (github issue 2)
 - InChIs generaged after clearing computed properties are now correct
   (github issue 3)
 - Reacting atoms that don't change connectivity no longer lose
   stereochemistry (github issue 4)  
 - Aromatic Si is now accepted (github issue 5)  
 - removeAtom (and deleteSubstructs) now correctly updates stereoAtoms
   (github issue 8)  
 - [cartridge] pg_dump no longer fails when molecules cannot be
    converted to SMILES (github issue 9)  
 - a canonicalization bug in MolFragmentToSmiles was fixed (github issue 12)  
 - atom labels at the edge of the drawing are no longer cut off (github issue 13)  
 - a bug in query-atom -- query-atom matching was fixed (github issue 15)  
 - calling ChemicalReaction.RunReactants from Python with None
   molecules no longer leads to a seg fault. (github issue 16)  
 - AllChem.ReactionFromSmarts now generates an error message when called
   with an empty string.
 - Writing CTABs now includes information about atom aliases.
 - An error in the example fdef file
   $RDBASE/Contrib/M_Kossner/BaseFeatures_DIP2_NoMicrospecies.fdef
   has been fixed. (github issue 17)
 - Quantize.FindVarMultQuantBounds() no longer generates a seg fault
   when called with bad arguments. (github issue 18)
 - The length of SDMolSuppliers constructed from empty files is no
   longer reported as 1. (github issue 19)
 - Partial charge calculations now work for B, Si, Be, Mg, and Al.
   (github issue 20)
 - Two logging problems were fixed (github issues 21 and 24)
 - Molecules that have had kappa descriptors generated can now be
   written to SD files (github issue 23)

## New Features:
 - The handling of chirality in reactions has been reworked and
   improved. Please see the RDKit Book for an explanation.
 - Atom-pair and topological-torsion fingerprints now support the
   inclusion of chirality in the atom invariants.
 - A number of new compositional descriptors have been added:
   calcFractionCSP3, calcNum{Aromatic,Aliphatic,Saturated}Rings,
   calcNum{Aromatic,Aliphatic,Saturated}Heterocycles,
   calcNum{Aromatic,Aliphatic,Saturated}Carbocycles
 - An implementation of the molecular quantum number (MQN) descriptors
   has been added.
 - RDKFingerprintMol now takes an optional atomBits argument which is
   used to return information about which bits atoms are involved in.
 - LayeredFingerprintMol no longer takes the arguments tgtDensity and
   minSize. They were not being used.
 - LayeredFingerprintMol2 has been renamed to PatternFingerprintMol
 - The substructure matcher can now properly take stereochemistry into
   account if the useChirality flag is provided.
 - The module rdkit.Chem.Draw.mplCanvas has been added back to svn.
 - A new module integrating the RDKit with Pandas (rdkit.Chem.PandasTools)
   has been added.

## New Database Cartridge Features:
 - The new compositional descriptors are available:
   calcFractionCSP3, calcNum{Aromatic,Aliphatic,Saturated}Rings,
   calcNum{Aromatic,Aliphatic,Saturated}Heterocycles,
   calcNum{Aromatic,Aliphatic,Saturated}Carbocycles
 - MACCS fingerprints are available
 - the substruct_count function is now available
 - substructure indexing has improved. NOTE: indexes on molecule
    columns will need to be rebuilt.

## New Java Wrapper Features:
 - The new compositional descriptors are available:
   calcFractionCSP3, calcNum{Aromatic,Aliphatic,Saturated}Rings,
   calcNum{Aromatic,Aliphatic,Saturated}Heterocycles,
   calcNum{Aromatic,Aliphatic,Saturated}Carbocycles
 - The molecular quantum number (MQN) descriptors are available
 - MACCS fingerprints are available
 - BRICS decomposition is available.

Deprecated modules (to be removed in next release):

Removed modules:

## Other:
 - RDKit fingerprint generation is now faster. The hashing algorithm
   used in the RDKit fingerprinter has changed.
 - Force-field calculations are substantially faster (sf.net issue 290)
 - The core of the BRICS implementation has been moved into C++.
 - The MACCS fingerprint implementation has been moved into
   C++. (contribution from Roger Sayle)
 - New documentation has been added: Cartridge.rst, Overview.rst,
   Install.rst

# Release_2012.12.1
(Changes relative to Release_2012.09.1)

## IMPORTANT

## Acknowledgements:
Andrew Dalke, James Davidson, Robert Feinstein, Nikolas Fechner,
Nicholas Firth, Markus Hartenfeller, Jameed Hussain, Thorsten Meinl,
Sereina Riniker, Roger Sayle, Gianluca Sforna, Pat Walters, Bernd
Wiswedel

## Bug Fixes:
 - Using parentheses for zero-level grouping now works in reaction
   SMARTS. This allows intramolecular reactions to be expressed.
 - SMILES generated for molecules with ring stereochemistry
   (e.g. N[C@H]1CC[C@H](CC1)C(O)=O) are now canonical. (issue 40)
 - SKP lines in a CTAB property block are now properly handled. (issue
   255)
 - The molecular drawing code now shows dotted lines for Any bonds.
   (issue 260)
 - ROMol::debugMol() (ROMol.DebugMol() in Python) now reports isotope
   information. (issue 261)
 - The molecular drawing code now correctly highlights wedged bonds.
   (issue 262)
 - RWMol::addAtom() now adds atoms to conformers.
   (issue 264)
 - TDT files with atomic coordinates now have those coordinates in the
   correct order. (issue 265)
 - A ring-finding error/crash has been fixed. (issue 266)
 - Dummy atoms now have a default valence of 0 and no maximum
   valence. (issue 267)
 - The Python code no longer throws string exceptions. (issue 268)
 - Invalid/unrecognized atom symbols in CTABs are no longer
   accepted. (issue 269)
 - Chem.RDKFingerprint now accepts atom invariants with values larger
   than the number of atoms. (issue 270)
 - The code should now all work when the locale (LANG) is set to
   values other than "C" or one of the English locales. (issue 271)
 - Two-coordinate Hs are no longer removed by
   MolOps::removeHs(). (issue 272)
 - R groups read from CTABs are now marked using setIsotope() instead
   of setMass(). (issue 273)
 - Hs present in the molecule graph no longer incorrectly impact
   substructure matches. (issue 274)
 - Murcko decomposition of molecules with chiral ring atoms now
   works. (issue 275)  
 - Methane now shows up in molecular drawings. (issue 276)
 - '&' in SLN properties is now correctly handled. (issue 277)
 - Molecules with string-valued molAtomMapNumber atomic properties can
   now be serialized. (issue 280)
 - SMARTS strings containing a dot in a recursive piece are now
   properly parsed. (issue 281)
 - The SMILES and SLN parsers no longer leak memory when sanitization
   of the result molecule fails. (issue 282)
 - The cairo canvas drawing code now works with PIL v1.1.6 as well as
   more recent versions.

## New Features:
 - RDKit ExplicitBitVects and DiscreteValueVects can now be directly
   converted into numpy arrays.
 - Rogot-Goldberg similarity has been added.
 - C++: BitVects and SparseIntVects now support a size() method.
 - C++: DiscreteValueVects now support operator[].
 - An initial version of a SWIG wrapper for C# has been added.
 - Support for easily adding recursive queries to molecules and
   reactions has been added. More documentation is required for this
   feature.
 - To allow more control over the reaction, it is possible to flag reactant
   atoms as being protected by setting the "_protected" property on those
   atoms. Flagged atoms will not be altered in the reaction.
 - Atoms and Bonds now support a ClearProp() method from python.
 - The new Python module rdkit.ML.Scoring.Scoring includes a number of
   standard tools for evaluating virtual screening experiments: ROC
   curve generation, AUC, RIE, BEDROC, and Enrichment.
 - The function RDKit::Descriptors::getCrippenAtomContribs()
   (rdkit.Chem.rdMolDescriptors._CalcCrippenContribs() from Python)
   can now optionally return atom-type information as ints or text.


## New Database Cartridge Features:
- The Chi and Kappa descriptors are now available

## New Java Wrapper Features:
- The Chi and Kappa descriptors are now available

Deprecated modules (to be removed in next release):

Removed modules:
- The old SWIG wrapper code in $RDBASE/Code/Demos/SWIG has been
  removed. The SWIG wrappers are now in $RDBASE/Code/JavaWrappers

## Other:
- The C++ code for drawing molecules previously found in
  $RDBASE/Code/Demos/RDKit/Draw has been moved to
  $RDBASE/Code/GraphMol/MolDrawing
- Calculation of the Chi and Kappa descriptors has been moved into
  C++.
- To make builds easier, the thread-safety of the recursive-smarts
  matcher has been made optional. The build option is
  RDK_BUILD_THREADSAFE_SSS.
- There are two new entries in the Contrib directory:
  * Contrib/PBF : An implementation of the Plane of Best Fit
    contributed by Nicholas Firth.
  * Contrib/mmpa : An implementation of GSK's matched molecular pairs
    algorithm contributed by Jameed Hussain
- A new "Cookbook" has been added to the documentation to provide
  a collection of recipes for how to do useful tasks.


# Release_2012.09.1
(Changes relative to Release_2012.06.1)

## IMPORTANT
 - Some of the bug fixes affect the generation of SMILES. Canonical
   SMILES generated with this version of the RDKit will be different
   from previous versions.
 - The fix to Issue 252 (see below) will lead to changes in calculated
   logP and MR values for some compounds.
 - The fix to Issue 254 (see below) will lead to changes in some
   descriptors and geometries for sulfur-containing compounds.
 - The fix to Issue 256 (see below) has changed the name of the
   optional argument to mol.GetNumAtoms from onlyHeavy to
   onlyExplicit. For compatibility reasons, Python code that uses
   explicitly uses onlyHeavy will still work, but it will generate
   warnings. This compatibility will be removed in a future release.

## Acknowledgements:
Gianpaolo Bravi, David Cosgrove, Andrew Dalke, Fabian Dey, James
Davidson, JP Ebejer, Gabriele Menna, Stephan Reiling, Roger Sayle,
James Swetnam

## Bug Fixes:
- The molecules that come from mergeQueryHs() now reset the RingInfo
  structure. (issue 245)
- The output from MurckoScaffold.MakeScaffoldGeneric no longer
  includes stereochemistry or explicit Hs. (issue 246)
- D and T atoms in CTABs now have their isotope information
  set. (issue 247)
- Some problems with ring finding in large, complex molecules have
  been fixed. (issue 249)
- The "rootedAtAtom" argument for FindAllSubgraphsOfLengthN is now
  handled properly. (issue 250)
- Bonds now have a SetProp() method available in Python. (issue 251)
- A number of problems with the Crippen atom parameters have been
  fixed. (issue 252)
- Ring closure digits are no longer repeated on the same atom in
  SMILES generated by the RDKit. (issue 253)
- Non-ring sulfur atoms adjacent to aromatic atoms are no longer set
  to be SP2 hybridized. This allows them to be stereogenic. (issue
  254)
- The combineMols() function now clears computed properties on the
  result molecule.
- A couple of problems with the pickling functions on big endian
  hardware were fixed.
- The molecule drawing code now uses isotope information
- Superscript/Subscript handling in the agg canvas has been improved.
- SKP lines in CTABS are now propertly handled. (Issue 255)
- The name of the optional argument to mol.GetNumAtoms has been
  changed from onlyHeavy to onlyExplicit. The method counts the number
  of atoms in the molecular graph, not the number of heavy
  atoms. These numbers happen to usually be the same (which is why
  this has taken so long to show up), but there are exceptions if Hs
  or dummy atoms are in the graph. (Issue 256)
- Unknown bonds in SMILES are now output using '~' instead of '?'. The
  SMILES parser now recognizes '~' as an "any bond" query. (Issue 257)
- Lines containing only white space in SDF property blocks are no
  longer treated as field separators.
- Transition metals and lanthanides no longer have default valences
  assigned.

## New Features:
- The RDKit now has a maximum common substructure (MCS) implementation
  contributed by Andrew Dalke. This is currently implemented in Python
  and is available as: from rdkit.Chem import MCS Documentation is
  available as a docstring for the function MCS.FindMCS and in the
  GettingStarted document.
- A few new functions have been added to rdkit.Chem.Draw:
  MolsToImage(), MolsToGridImage(), ReactionToImage()
- CalcMolFormula() now provides the option to include isotope
  information.
- The RDKit and Layered fingerprinters both now accept "fromAtoms"
  arguments that can be used to limit which atoms contribute to the
  fingerprint.
- Version information is now available in the Java wrapper.
- The descriptor NumRadicalElectrons is now available.
- The PyMol interface now supports a GetPNG() method which returns the
  current contents of the viewer window as an PIL Image object.
- Molecules (ROMol in C++, rdkit.Chem.Mol in Python) now have a
  getNumHeavyAtoms() method.
- Component-level grouping (parens) can be used in reaction SMARTS.


## New Database Cartridge Features:
- support for molecule <-> pickle conversion via the functions
  mol_to_pkl, mol_from_pkl, and is_valid_mol_pkl.
- support for bit vector <-> binary text conversion via the functions
  bfp_to_binary_text, bfp_from_binary_text

## New Java Wrapper Features:

Deprecated modules (to be removed in next release):

Removed modules:

## Other:
- During this release cycle, the sourceforge project was updated to
  their new hosting system. This explains the change in bug/issue
  ids.
- the SMILES parser is now substantially faster.
- The molecular drawings generated by Code/Demo/RDKit/Draw/MolDrawing.h
  have been improved.
- There is now demo code availble for using the C++ drawing code
  within Qt applications. (contributed by David Cosgrove)
- The directory $RDBASE/Regress now contains sample data and
  scripts for benchmarking the database cartridge.
- Fused-ring aromaticity is now only considered in rings of up to size
  24.
- It is no longer necessary to have flex and bison installed in order
  to build the RDKit.


# Release_2012.06.1
(Changes relative to Release_2012.03.1)

## IMPORTANT
 - Some of the bug fixes affect the generation of SMILES. Canonical
   SMILES generated with this version of the RDKit will be different
   from previous versions.

## Acknowledgements:
Andrew Dalke, JP Ebejer, Igor Filippov, Peter Gedeck, Jan Holst
Jensen, Adrian Jasiński, George Papadatos, Andrey Paramonov, Adrian
Schreyer, James Swetnam

## Bug Fixes:
 - Radicals are now indicated in molecular depictions. (Issue 3516995)
 - Calling .next() on an SDMolSupplier at eof no longer results in an
   infinite loop. (Issue 3524949)
 - Chirality perception no longer fails in large molecules.
   (Issue 3524984)
 - problem creating molblock for atom with four chiral nbrs
   (Issue 3525000)
 - A second sanitization leads to a different molecule.
   (Issue 3525076)
 - can't parse Rf atom in SMILES
   (Issue 3525668)
 - generates [HH2-] but can't parse it
   (Issue 3525669)
 - improper (re)perception of 1H-phosphole
   (Issue 3525671)
 - ForwardSDMolSupplier not skipping forward on some errors
   (Issue 3525673)
 - SMILES/SMARTS parsers don't recognize 0 atom maps
   (Issue 3525776)
 - R group handling in SMILES
   (Issue 3525799)
 - Canonical smiles failure in symmetric heterocycles
   (Issue 3526810)
 - Canonical smiles failure with "extreme" isotopes
   (Issue 3526814)
 - Canonical smiles failure with many symmetric fragments
   (Issue 3526815)
 - Canonical smiles failure with dependent double bonds
   (Issue 3526831)
 - Build Fails Due to Missing include in Code/RDBoost/Wrap.h
   (Issue 3527061)
 - Incorrect template parameter use in std::make_pair
   (Issue 3528136)
 - Canonicalization failure in cycle
   (Issue 3528556)
 - incorrect values reported in ML analysis
   (Issue 3528817)
 - Cartridge does not work on 32bit ubuntu 12.04
   (Issue 3531232)
 - Murcko Decomposition generates unuseable molecule.
   (Issue 3537675)
 - A few memory leaks were fixed in the Java Wrappers
 - The exact mass of molecules with non-standard isotopes is now
   calculated correctly.
 - The default (Euclidean) distance metric should now work with Butina
   clustering.
 - Some bugs in the depictor were fixed.
 - AvalonTools bug with coordinate generation for mols with no
   conformers fixed.

## New Features:
 - ChemicalFeatures now support an optional id
 - Isotope handling has been greatly improved. Atoms now have a
   getIsotope() (GetIsotope() in Python) method that returns zero if
   no isotope has been set, the isotope number otherwise.
 - The function MolFragmentToSmiles can be used to generate canonical
   SMILES for pieces of molecules.
 - The function getHashedMorganFingerprint (GetHashedMorganFingerprint
   in Python) has been added.

## New Database Cartridge Features:
 - The functions mol_from_smiles(), mol_from_smarts(), and
   mol_from_ctab() now return a null value instead of generating an
   error when the molecule processing fails. This allows molecule
   tables to be constructed faster.
 - The functions mol_to_smiles() and mol_to_smarts() have been added.
 - Creating gist indices on bit-vector fingerprint columns is faster.
 - The indexing fingerprint for molecular substructures has been changed.
   The new fingerprint is a bit slower to generate, but is
   considerably better at screening. More information here:
   http://code.google.com/p/rdkit/wiki/ImprovingTheSubstructureFingerprint

## New Java Wrapper Features:

Deprecated modules (to be removed in next release):
 - Support for older (pre9.1) postgresql versions.

Removed modules:
 - rdkit.Excel
 - the code in $RDBASE/Code/PgSQL/RDLib
 - rdkit.Chem.AvailDescriptors : the same functionality is now available
   in a more useable manner from rdkit.Chem.Descriptors

## Other:
 - Similarity calculations on ExplicitBitVectors should now be much faster
 - Use of [Xa], [Xb], etc. for dummy atoms in SMILES is no longer
   possible. Use the "*" notation and either isotopes (i.e. [1*],
   [2*]) or atom maps (i.e. [*:1], [*:2]) instead.
 - Initial work was done towards make the RDKit work on big endian
   hardware (mainly changes to the way pickles are handled)
 - Canonical SMILES generation is now substantially faster.

# Release_2012.03.1
(Changes relative to Release_2011.12.1)

## IMPORTANT
 - The atom-atom match behavior for non-query atoms has been changed.
    This affects the results of doing substructure matches using
    query molecules that are not constructed from SMARTS.

## Acknowledgements:
JP Ebejer, Paul Emsley, Roger Sayle, Adrian Schreyer, Gianluca Sforna,
Riccardo Vianello

## Bug Fixes:
- the older form of group evaluations in Mol blocks is now correctly
  parsed. (Issue 3477283)
- some problems with handling aromatic boron were fixed. (Issue 3480481)
- the SD writer no longer adds an extra $$$$ when molecule parsing
  fails (Issue 3480790)
- molecules in SD files that don't contain atoms are now parsed
  without warnings and their properties are read in. (Issue 3482695)
- it's now possible to embed molecules despite failures in the triangle
  bounds checking (Issue 3483968)
- Isotope information in Mol blocks is now written to M ISO lines
  instead of going in the atom block. (Issue 3494552)
- Better 2D coordinates are now generated for neighbors of atoms with
  unspecified hybridization. (Issue 3487469)
- Dummy atoms and query atoms are now assigned UNSPECIFIED hybridization
  instead of SP. (Issue 3487473)
- Error reporting for SMARTS involving recursion has been improved.
  (Issue 3495296)
- Some problems of queries and generating SMARTS for queries were resolved.
  (Issues 3496759, 3496799, 3496800)
- It's now possible to do database queries with SMARTS that use the index.
  (Issue 3493156).
- A series of problems related to thread safety were fixed.
- Tracking the lifetime of owning molecules across the C++/Python
  border is now being handled better (Issue 3510149)
- A bug with ring-finding in some complex fused ring systems was fixed.
  (Issue 3514824)
- The AllChem module now imports successfully even if the SLN parser
hasn't been built.

## New Features:
- The molecular sanitization is now configurable using an optional
  command-line argument.
- It's now possible to get information from the sanitization routine
  about which operation failed.
- Suppliers support GetLastItemText()
- ComputeDihedralAngle() and ComputeSignedDihedralAngle() were added
  to the rdkit.Geometry module.
- computeSignedDihedralAngle() was added to the C++ API
- ChemicalReactions now support a GetReactingAtoms() method
- the Mol file and Mol block parsers, as well as the SD suppliers,
  now support an optional "strictParsing" argument.
  When this is set to False, problems in the structure of the
  input file are ignored when possible
- EditableMols return the index of the atom/bond added by AddAtom/AddBond
- rdkit.Chem.Draw.MolToImage() now supports an optional "legend" argument
- The MolToSmiles function now supports an optional "allBondsExplicit" argument.

## New Database Cartridge Features:
- the functions mol_from_smiles() and mol_from_smarts() were added

## New Java Wrapper Features:
- the diversity picker now supports an optional random-number seed

Deprecated modules (to be removed in next release):
- rdkit.Excel

Removed modules:
- rdkit.ML.Descriptors.DescriptorsCOM
- rdkit.ML.Composite.CompositeCOM

## Other:
- Assigning/cleaning up stereochemistry is now considerably
faster. This makes standard molecule construction faster.


# Release_2011.12.1
(Changes relative to Release_2011.09.1)

## IMPORTANT
 - The functions for creating bit vector fingerprints using atom pairs
   and topological torsions have been changed. The new default
   behavior will return different fingerprints than previous RDKit
   versions. This affects usage from c++, python, and within the
   postgresql cartridge. See the "## Other" section below for more
   details.
 - Due to a bug fix in the parameter set, the MolLogP and MolMR
   descriptor calculators now return different values for some
   molecules. See the "## Bug Fixes" section below for more details.
 - To make storage more efficient, the size of the fingerprint
   used to store morgan fingerprints in the database cartridge
   has been changed from 1024 bits to 512 bits. If you update
   the cartridge version all morgan and featmorgan fingerprints
   and indices will need to be re-generated.

## Acknowledgements:
Andrew Dalke, JP Ebejer, Roger Sayle, Adrian Schreyer, Gianluca
Sforna, Riccardo Vianello, Toby Wright

## Bug Fixes:
- molecules with polymeric S group information are now rejected by the
  Mol file parser. (Issue 3432136)
- A bad atom type definition and a bad smarts definition were fixed in
  $RDBASE/Data/Crippen.txt. This affects the values returned by the
  logp and MR calculators. (Issue 3433771)
- Unused atom-map numbers in reaction products now produce warnings
  instead of errors. (Issue 3434271)
- rdMolDescriptors.GetHashedAtomPairFingerprint() now works. (Issue
  3441641)
- ReplaceSubstructs() now copies input molecule conformations to the
  output molecule. (Issue 3453144)
- three-coordinate S and Se are now stereogenic (i.e. the
  stereochemistry of O=[S@](C)F is no longer ignored). (Issue 3453172)

## New Features:
- Integration with the new IPython graphical canvas has been
  added. For details see this wiki page:
http://code.google.com/p/rdkit/wiki/IPythonIntegration
- Input and output from Andrew Dalke's FPS format
  (http://code.google.com/p/chem-fingerprints/wiki/FPS) for
  fingerprints.
- The descriptor CalcNumAmideBonds() was added.

## New Database Cartridge Features:
- Support for PostgreSQL v9.1
- Integration with PostgreSQL's KNN-GIST functionality. (Thanks to
  Adrian Schreyer)
- the functions all_values_gt(sfp,N) and all_values_lt(sfp,N) were
  added.

## New Java Wrapper Features:
- A function for doing diversity picking using fingerprint similarity.
- support for the Avalon Toolkit (see below)

Deprecated modules (to be removed in next release):
- rdkit.Excel
- rdkit.ML.Descriptors.DescriptorsCOM
- rdkit.ML.Composite.CompositeCOM

Removed modules:
- rdkit.WebUtils
- rdkit.Reports
- rdkit.mixins

## Other:
- Improvements to the SMARTS parser (Roger Sayle)
- The atom-pair and topological-torsion fingerprinting functions that
  return bit vectors now simulate counts by setting multiple bits in
  the fingerprint per atom-pair/torsion. The number of bits used is
  controlled by the nBitsPerEntry argument, which now defaults to 4.
  The new default behavior does a much better job of reproducing the
  similarities calculated using count-based fingerprints: 95% of
  calculated similarities are within 0.09 of the count-based value
  compared with 0.22 or 0.17 for torsions and atom-pairs previously.
  To get the old behavior, set nBitsPerEntry to 1.
- Optional support has been added for the Avalon Toolkit
(https://sourceforge.net/projects/avalontoolkit/) to provide an
alternate smiles canonicalization, fingerprint, and 2D coordination
generation algorithm.
- The SLN support can now be switched off using the cmake variable
RDK_BUILD_SLN_SUPPORT.
- There are now instructions for building the RDKit and the SWIG
wrappers in 64bit mode on windows.

# Release_2011.09.1
(Changes relative to Release_2011.06.1)

## IMPORTANT
 - A bug in the definition of the Lipinski HBD descriptor was fixed in
   this release. The descriptor Lipinski.NHOHCount will return
   different values for molecules containing Ns or Os with more than
   one attached H.

## Acknowledgements:
Eddie Cao, Richard Cooper, Paul Czodrowski, James Davidson, George
Papadatos, Riccardo Vianello  

## Bug Fixes:
 - A problem with interpretation of stereochemistry from mol files was
   fixed (Issue 3374639)
 - Sterochemistry information for exocyclic double bonds in mol blocks
   is no longer lost. (Issue 3375647)
 - linear double bonds from mol files now have their stereochemistry
   set correctly(Issue 3375684)
 - Chirality for phosphates and sulfates is not longer automatically
   removed. (Issue 3376319)
 - A bug with the reading of query information from mol files was
   fixed. (Issue 3392107)
 - Sterochemistry is now cleaned up after processing mol2
   files. (Issue 3399798)
 - mergeQueryHs now correctly handles atoms with multiple Hs (Issue
   3415204)
 - mergeQueryHs now correctly handles atoms without initial query
   information (Issue 3415206)
 - the calcLipinskiHBD() (equivalent to Lipinski.NHOHCount) descriptor
   now correctly handles Ns or Os with multiple Hs. (Issue 3415534)
 - Morgan fingerprints generated using the fromAtoms argument now have
   all bits from those atoms set.(Issue 3415636)
 - A problem with the way MolSuppliers handle the EOF condition when
   built with the most recent versions of g++ was fixed.
 - Translation of RDKit stereochemistry information into InChI
   stereochemistry information is improved.

## New Features:

## New Database Cartridge Features:
 - molecules can now be built from mol blocks using the function
   mol_from_ctab(). The corresponding is_valid_ctab() function was
   also added.
 - the radius argument is now optional for the functions morganbv_fp,
   morgan_fp, featmorganbv_fp, and featmorgan_fp. The default radius
   for all four functions is 2.

Deprecated modules (to be removed in next release):

Removed modules:

## Other:
 - The documentation in $RDBASE/Docs/Book has been migrated to use
   Sphinx instead of OpenOffice.
 - The optional InChI support can now be built using a system
   installation of the InChI library.



# Release_2011.06.1
(Changes relative to Release_2011.03.2)

## Acknowledgements:
 - Eddie Cao, Andrew Dalke, James Davidson, JP Ebejer, Gianluca
   Sforna, Riccardo Vianello, Bernd Wiswedel

## Bug Fixes:
 - A problem with similarity values between SparseIntVects that
   contain negative values was fixed. (Issue 3295215)
 - An edge case in SmilesMolSupplier.GetItemText() was fixed. (Issue
   3299878)
 - The drawing code now uses dashed lines for aromatic bonds without
   kekulization. (Issue 3304375)
 - AllChem.ConstrainedEmbed works again. (Issue 3305420)  
 - atomic RGP values from mol files are accessible from python (Issue
   3313539)
 - M RGP blocks are now written to mol files. (Issue 3313540)
 - Atom.GetSymbol() for R atoms read from mol files is now
   correct. (Issue 3316600)
 - The handling of isotope specifications is more robust.
 - A thread-safety problem in SmilesWrite::GetAtomSmiles() was fixed.
 - some of the MACCS keys definitions have been corrected
 - Atoms with radical counts > 2 are no longer always written to CTABs
   with a RAD value of 3. (Issue 3359739)

## New Features:
 - The smiles, smarts, and reaction smarts parsers all now take an additional
   argument, "replacements", that carries out string substitutions pre-parsing.
 - There is now optional support for generating InChI codes and keys
   for molecules.
 - the atom pair and topological torsion fingerprint generators now
   take an optional "ignoreAtoms" argument
 - a function to calculate exact molecular weight was added.
 - new java wrappers are now available in $RDBASE/Code/JavaWrappers
 - the methods getMostCommonIsotope() and getMostCommonIsotopeMass()
   have been added to the PeriodicTable class.

## New Database Cartridge Features:
 - Support for generating InChIs and InChI keys
   (if the RDKit InChI support is enabled).

Deprecated modules (to be removed in next release):
 - The original SWIG wrappers in $RDBASE/Code/Demos/SWIG are deprecated

Removed modules:

## Other:
 - The quality of the drawings produced by both the python molecule drawing
   code and $RDBASE/Code/Demos/RDKit/Draw is better.
 - the python molecule drawing code will now use superscripts and
   subscripts appropriately when using the aggdraw or cairo canvases
   (cairo canvas requires pango for this to work).
 - $RDBASE/Code/Demos/RDKit/Draw now includes an example using cairo
 - A lot of compiler warnings were cleaned up.
 - The error reporting in the SMILES, SMARTS, and SLN parsers was improved.
 - the code for calculating molecular formula is now in C++
   (Descriptors::calcMolFormula())


# Release_2011.03.2
(Changes relative to Release_2011.03.1)

## Bug Fixes:
 - A problem in the refactored drawing code that caused the
   rdkit.Chem.Draw functionality to not work at all was fixed.


# Release_2011.03.1
(Changes relative to Release_2010.12.1)

## Acknowledgements:
 - Eddie Cao, James Davidson, Kirk DeLisle, Peter Gedeck, George
   Magoon, TJ O'Donnell, Gianluca Sforna, Nik Stiefl, Bernd Wiswedel

## Bug Fixes:
 - The performance of SSSR finding for molecules with multiple highly-fused
   ring systems has been improved. (Issue 3185548)
 - Isotope information is now correctly saved when molecules are
   serialized (pickled). (Issue 3205280)
 - Generating SMILES for a molecule no longer changes the
   molecule. This fixes a round-trip bug with certain highly symmetric
   molecules read from SD files. (Issue 3228150)
 - Another bounds-matrix generation bug for highly (con)strained
   systems was fixed. (Issue 3238580)
 - Conformation information is now better handled by deleteSubstructs(),
   replaceSubstructs(), and replaceCore().

## New Features:
 - the rdkit.Chem.Draw package has been significantly refactored.
 - Code for doing Murcko decomposition of molecules has been
   added. From Python this is in the module:
   rdkit.Chem.Scaffolds.MurckoScaffold
   It's available in C++ in the GraphMol/ChemTransforms area.
 - rdkit.Chem.AllChem.TransformMol() now takes optional arguments
   allowing the conformation to be transformed to be specified and
   other existing conformations to be preserved.
 - Calculations for most of the descriptors in rdkit.Chem.Lipinski and
   rdkit.Chem.MolSurf have been moved into C++. The python API is the
   same, but the calculations should be somewhat faster.
 - Extensive feature additions to the SWIG-based java wrapper.
 - The Chem.ReplaceCore() function is now better suited for use
   in R-group decomposition.
 - The Morgan fingerprinting code can now return information about
   which atoms set particular bits.
 - The function pathToSubmol() now copies coordinate information
   from conformations (if present). The function is also now available
   from Python
 - The path and subgraph finding code now takes an optional
   rootedAtAtom argument to allow only paths/subgraphs that start at a
   particular atom to be generated.
 - The function findAtomEnvironmentOfRadiusN has been added to allow
   circular atom environments to be located in molecules.
 - MolOps::assignStereochemistry now can also flag potential
   stereocenters that are not specified.

## New Database Cartridge Features:
 - the descriptor-calculation functions mol_numrotatablebonds(),
   mol_numheteroatoms(), mol_numrings(), and mol_tpsa() have been
   added.

Deprecated modules (to be removed in next release):

Removed modules:

## Other:
 - In C++, the functions CalcCrippenDescriptors and CalcAMW have been
   renamed calcCrippenDescriptors and calcAMW to make them consistent
   with the other descriptor calculators.
 - The molecule serialization (pickling) format has been changed. The
   new format is more compact.



# Release_2010.12.1
(Changes relative to Release_2010.09.1)

## IMPORTANT
 - Due to changes made to the fingerprinting code, RDKit and layered
   fingerprints generated with this release are not compatible with
   those from previous releases. For users of the database cartridge:
   you will need to re-generate RDKit fingerprint columns and any
   indices on molecule tables.

## Acknowledgements:
 - Eddie Cao, Andrew Dalke, James Davidson, Kirk DeLisle, Peter Gedeck,
   TJ O'Donnell, Gianluca Sforna, Nik Stiefl, Riccardo Vianello

## Bug Fixes:
 - The depiction code no longer crashes with single-atom templates
   (issue 3122141)
 - Aromatic bonds in the beginning of a SMILES branch are now
   correctly parsed (issue 3127883)
 - A crash when generating 2d constrained coordinates was fixed (issue
   3135833)
 - Stereochemistry no longer removed from double bonds in large
   rings. (issue 3139534)
 - Atom mapping information no longer in reaction products (issue
   3140490)  
 - Smiles parse failure with repeated ring labels and dot disconnects
   fixed (issue 3145697)
 - a bug causing the molecule drawing code to not use the cairo canvas
   when it's installed was fixed
 - the SMILES generated for charged, aromatic Se or Te has been fixed
   (issue 3152751)
 - PropertyMols constructed from pickles and then written to SD files
   will now include the properties in the SD file.
 - SMILES can now be generated correctly for very large molecules
   where more than 50 rings are open at once. (issue 3154028)

## New Features:
 - All molecular descriptor calculators are now pulled in by the
   rdkit.Chem.Descriptors module. So you can do things like:
   Descriptors.MolLogP(mol) or Descriptors.fr_amide(mol)
 - Atom-map numbers in SMILES are now supported. They can be accessed
   as the atomic "molAtomMapNumber" property. (issue 3140494)
 - It's now possible to tell the RDKit to generate non-canonical
   SMILES via an optional argument to MolToSmiles. This is faster than
   generating canonical SMILES, but is primarity intended for
   debugging/testing. (issue 3140495)
 - The function GenerateDepictionMatching2DStructure() has been added
   to the rdkit.Chem.AllChem module to make generating
   template-aligned depictions easier.
 - Generating FCFP-like fingerprints is now more straightforward via
   the useFeatures optional argument to GetMorganFingerprint()
 - Extensive changes were made to the layered fingerprinting code to
   allow better coverage of queries.
 - Functionality for stripping common salts from molecules has been
   added in rdkit.Chem.SaltRemover. The salts themselves are defined
   in $RDBASE/Data/Salts.txt
 - Functionality for recognizing common functional groups has been
   added in rdkit.Chem.FunctionalGroups. The functional groups
   themselves are defined in
   $RDBASE/Data/Functional_Group_Hierarchy.txt

## New Database Cartridge Features:
 - The cartridge now supports SMARTS queries.
 - The functions is_valid_{smiles,smarts}() are now available
   (issue 3097359).
 - The operator @= is now supported for testing molecule equality.
   (issue 3120707)
 - The functions featmorgan_fp() and featmorganbv_fp() are now
   available for generating FCFP-like fingerprints.

Deprecated modules (to be removed in next release):
 - rdkit.Chem.AvailDescriptors : the same functionality is now available
   in a more useable manner from rdkit.Chem.Descriptors (see above).

Removed modules:

## Other:
 - RDKit support has been added to the Knime data mining and reporting
   tool. More information is available from the knime.org community
   site: http://tech.knime.org/community/rdkit
   Thanks to Thorsten, Bernd, Michael, and the rest of the crew at
   knime.com for making this possible.
 - RPMs to allow easy installation of the RDKit on Fedora/CentOS/RHEL
   and similar systems are now available. Thanks to Gianluca Sforna
   for doing this work.
 - The database cartridge now statically links the RDKit libraries.
   This should make installation easier.
 - The RDKit fingerprinter now by default sets 2 bits per hashed
   subgraph instead of 4. The old behavior can be regained by setting
   nBitsPerHash to 4.

# Release_2010.09.1
(Changes relative to Release_Q22010_1)

## IMPORTANT
 - Due to changes made to the layered fingerprinting code,
   fingerprints generated with this release are not compatible with
   fingerprints from earlier releases.
 - The default arguments to the Morgan fingerprinting code will yield
   fingerprints that are not backwards compatible.

## Acknowledgements:
 - Andrew Dalke, James Davidson, Paul Emsley, Peter Gedeck,
   Uwe Hoffmann, Christian Kramer, Markus Kossner, TJ O'Donnell,
   Gianluca Sforna, Nik Stiefl, Riccardo Vianello

## Bug Fixes:
 - A typo in the parameters for the Crippen clogp calculator was
   fixed. (issue 3057201)
 - some problems in the layered fingerprinting code were fixed. (issue
   3030388)
 - a bug in the ring-finding code that could lead to incorrect results
   or crashes in large molecules was fixed.  
 - the Murtagh clustering code should now execute correctly on recent
   versions of the MacOS.
 - some problems with the cairo canvas were fixed
 - a problem with matching non-default isotope SSS queries for molecules
   read in from CTABs was fixed (issue 3073163).
 - a problem with calculating AMW for molecules with non-default isotopes
   was fixed.

## New Features:
 - a PostgreSQL cartridge for similarity and substructure searching
   has been added to the RDKit distribution.
 - The Morgan fingerprinting code accepts additional arguments that
   control whether or not bond order and chirality are taken into
   account. By default chirality is ignored and the bond order is
   used. Another change with the MorganFPs is that ring information is
   now included by default.
 - 2D coordinates can now be generated for chemical reactions.
 - The functions IsMoleculeReactantOfReaction and
   IsMoleculeProductOfReaction have been added to the C++
   interface. From python these are methods of the ChemicalReaction
   class:
   rxn.IsMoleculeReactant and rxn.IsMoleculeProduct
 - The default bond length for depiction can now be changed.
 - FCFP-like fingerprints can now be generated with the Morgan
   fingerprinting code by starting with feature invariants.
 - The close() method has been added to MolWriters.
 - Morgan, atom-pair, and topological-torsion fingerprints can now
   also be calculated as bit vectors.
 - RDKit and layered fingerprints can now be generated using only
   linear paths.
 - the function findAllPathsOfLengthMtoN() was added

Deprecated modules (to be removed in next release):

Removed modules:
 - rdkit/qtGui
 - rdkit/RDToDo
 - Projects/SDView

## Other:
 - As of this release a new version numbering scheme is being used:
   YYYY.MM.minor. An example, this release was done in Sept. of 2010
   so it's v2010.09.1.
 - the RDBASE environment variable is no longer required. It will be
   used if set, but the code should work without it
 - The directory Contrib/M_Kossner contains two new contributions from
   Markus Kossner.
 - A change was made to the subgraph matching code that speeds up
   substructure searches involving repeated recursive queries.
 - the deprecated registerQuery argument has been removed from the
   substructure matching functions.
 - the empty header files AtomProps.h and BondProps.h have been
   removed.
 - in order to simplify the build process the test databases are now
   in svn
 - some python functions to calculate descriptors (i.e. pyMolWt,
   pyMolLogP, etc.) that have C++ equivalents have been removed to
   clean up the interface
 - the PIL canvas should no longer generate warnings
 - Thanks to the help of Gianluca Sforna and Riccardo Vianello, it is
   now much easier to package and distribute the RDKit.
 - the bjam-based build system has been removed.

# Release_Q22010_1
(Changes relative to Release_Q12010_1)

## IMPORTANT
 - There are a couple of refactoring changes that affect people using
   the RDKit from C++. Please look in the ## Other section below for a list.
 - If you are building the RDKit yourself, changes made in this
   release require that you use a reasonably up-to-date version of
   flex to build it. Please look in the ## Other section below for more
   information.

## Acknowledgements:
 - Andrew Dalke, James Davidson, Kirk DeLisle, Thomas Heller, Peter Gedeck,
   Greg Magoon, Noel O'Boyle, Nik Stiefl,  

## Bug Fixes:
 - The depictor no longer generates NaNs for some molecules on
   windows (issue 2995724)
 - [X] query features work correctly with chiral atoms. (issue
   3000399)
 - mols will no longer be deleted by python when atoms/bonds returned
   from mol.Get{Atom,Bond}WithIdx() are still active. (issue 3007178)
 - a problem with force-field construction for five-coordinate atoms
   was fixed. (issue 3009337)
 - double bonds to terminal atoms are no longer marked as "any" bonds
   when writing mol blocks. (issue 3009756)
 - a problem with stereochemistry of double bonds linking rings was
   fixed. (issue 3009836)
 - a problem with R/S assignment was fixed. (issue 3009911)
 - error and warning messages are now properly displayed when cmake
   builds are used on windows.
 - a canonicalization problem with double bonds incident onto aromatic
   rings was fixed. (issue 3018558)
 - a problem with embedding fused small ring systems was fixed.
   (issue 3019283)

## New Features:
 - RXN files can now be written. (issue 3011399)
 - reaction smarts can now be written.
 - v3000 RXN files can now be read. (issue 3009807)
 - better support for query information in mol blocks is present.
   (issue 2942501)
 - Depictions of reactions can now be generated.
 - Morgan fingerprints can now be calculated as bit vectors (as
   opposed to count vectors.
 - the method GetFeatureDefs() has been added to
   MolChemicalFeatureFactory
 - repeated recursive SMARTS queries in a single SMARTS will now be
   recognized and matched much faster.
 - the SMILES and SMARTS parsers can now be run safely in
   multi-threaded code.

Deprecated modules (to be removed in next release):
 - rdkit/qtGui
 - Projects/SDView

Removed modules:
 - SVD code: External/svdlibc External/svdpackc rdkit/PySVD
 - rdkit/Chem/CDXMLWriter.py

## Other:
 - The large scale changes in the handling of stereochemistry were
   made for this release. These should make the code more robust.
 - If you are building the RDKit yourself, changes made in this
   release require that you use a reasonably up-to-date version of
   flex to build it. This is likely to be a problem on Redhat, and
   redhat-derived systems. Specifically: if your version of flex is
   something like 2.5.4 (as opposed to something like 2.5.33, 2.5.34,
   etc.), you will need to get a newer version from
   http://flex.sourceforge.net in order to build the RDKit.

 - Changes only affecting C++ programmers:
   - The code for calculating topological-torsion and atom-pair
     fingerprints has been moved from $RDBASE/Code/GraphMol/Descriptors
     to $RDBASE/Code/GraphMol/Fingerprints.
   - The naming convention for methods of ExplicitBitVect and
     SparseBitVect have been changed to make it more consistent with
     the rest of the RDKit.
   - the bjam-based build system should be considered
     deprecated. This is the last release it will be actively
     maintained.


# Release_Q12010_1
(Changes relative to Release_Q42009_1)

## Acknowledgements:
 - Andrew Dalke, Jean-Marc Nuzillard, Noel O'Boyle, Gianluca Sforna,
   Nik Stiefl, Anna Vulpetti

## Bug Fixes
 - Substantial improvements were made to the SLN parser
 - A bad depiction case was fixed. (issue 2948402)
 - Hs added to planar carbons are no longer in the same plane as the
   other atoms. (issue 2951221)
 - Elements early in the periodic table (e.g. Mg, Na, etc.) no longer
   have their radical counts incorrectly assigned. (issue 2952255)
 - Some improvements were made to the v3k mol file parser. (issue
   2952272)
 - Double bonds with unspecified stereochemistry are now correctly
   flagged when output to mol files. (issue 2963522)
 - A segmentation fault that occurred when kekulizing modified
   molecules has been fixed. (issue 2983794)

## New Features
 - The MaxMin diversity picker can now be given a seed for the random
   number generator to ensure reproducible results.

## Other
 - the vflib source, which is no longer used, was removed from the
   External source tree. It's still available in svn at rev1323 or via
   this tarball:
   http://rdkit.svn.sourceforge.net/viewvc/rdkit/trunk/External/vflib-2.0.tar.gz?view=tar&pathrev=1323
 - the directory Contrib has been added to the RDKit distribution to
   house contributions that don't necessarily fit anywhere else. The
   first contribution here is a collection of scripts required to
   implement local-environment fingerprints contributed by Anna
   Vulpetti.
 - Some optimization work was done on the molecule initialization code:
   reading in molecules is now somewhat faster.
 - Some optimization work was done on the RDK and Layered fingerprinting code.

# Release_Q42009_1
(Changes relative to Release_Q32009_1)

## IMPORTANT
  - A bug fix in the SMARTS parser has changed the way atom-map
    numbers in Reaction SMARTS are parsed.
      Earlier versions of the RDKit required that atom maps be
      specified at the beginning of a complex atom query:
        [CH3:1,NH2]>>[*:1]O
      The corrected version only accepts this form:
        [CH3,NH2:1]>>[*:1]O
    This change may break existing SMARTS patterns.
  - A switch to using cmake as the build system instead of bjam has
    made the RDKit much easier to build.

## Acknowledgements
  - Andrew Dalke, Kirk DeLisle, David Hall, Markus Kossner, Adrian
    Schreyer, Nikolaus Stiefl, Jeremy Yang

## Bug Fixes
  - the SMARTS parser now correctly requires tha atom-map numbers be
    at the end of a complex atom query.
    (issue 1804420)
  - a bug in the way SMARTS matches are uniquified has been fixed
    (issue 2884178)

## New Features
  - The new SMARTS atomic query feature "x" (number of ring bonds) is
    now supported.
  - The proof-of-concept for a SWIG-based wrapper around the RDKit has
    been expanded a bit in functionality. Samples are now included for
    Java, C#, and Python.
  - Information about the current RDKit and boost versions is now
    available from C++ (file RDGeneral/versions.h) and Python
    (rdBase.rdkitVersion and rdBase.boostVersion)
  - The KNN code now supports weighted nearest-neighbors calculations
    with a radius cutoff.

## Other
  - The lapack dependency has been completely removed from the RDKit.
  - The supported build system for the RDKit is now cmake
    (http://www.cmake.org) instead of bjam. See the file INSTALL for
    the new installation instructions. Files for bjam are still
    included in the distribution but are deprecated and will be
    removed in a future version.


# Release_Q32009_1
(Changes relative to Release_Q22009_1)

## IMPORTANT
  - Due to bug fixes in the boost random-number generator, RDK
    fingerprints generated with boost 1.40 are not backwards
    compatible with those from earlier versions.

## Acknowledgements
  - Uwe Hoffmann, Nik Stiefl, Greg Magoon, Ari Gold-Parker,
    Akihiro Yokota, Kei Taneishi, Riccardo Vianello, Markus Kossner

## Bug Fixes
  - the canonOrient argument to the depiction code now works
    (issue 2821647)
  - typo in the depictor 2D embedding code fixed  
    (issue 2822883)
  - single aromatic atoms in chains now (correctly) fail sanitization
    (issue 2830244)
  - problem with embedding and fused rings fixed
    (issue 2835784)
  - crash when reading some large molecules fixed
    (issue 2840217)
  - trailing newline in TemplateExpand.py fixed
    (issue 2867325)
  - fingerprint incompatibility on 64bit machines fixed
    (issue 2875658)
  - PropertyMol properties are now written to SD files
    (issue 2880943)

## New Features
  - to the extent possible, reactions now transfer coordinates from
    reactant molecules to product molecules (issue 2832951)
## Other
  - the function DaylightFingerprintMol() has been removed
  - the outdated support for Interbase has been removed
  - the Compute2DCoords() function in Python now canonicalizes the
    orientation of the molecule by default.
  - the distance-geometry code should now generate less bad amide
    conformations. (issue 2819563)
  - the quality of distance-geometry embeddings for substituted- and
    fused-ring systems should be better.  

# Release_Q22009_1
(Changes relative to Release_Q12009_2)

## Acknowledgements
  - Uwe Hoffmann, Marshall Levesque, Armin Widmer

## Bug Fixes
  - handling of crossed bonds in mol files fixed (issue 2804599)
  - serialization bug fixed (issue 2788233)
  - pi systems with 2 electrons now flagged as aromatic (issue 2787221)
  - Chirality swap on AddHs (issue 2762917)
  - core leak in UFFOptimizeMolecule fixed (issue 2757824)

## New Features
  - cairo support in the mol drawing code (from Uwe Hoffmann) (issue 2720611)
  - Tversky and Tanimoto similarities now supported for SparseIntVects
  - AllProbeBitsMatch supported for BitVect-BitVect comparisons
  - ChemicalReactions support serialization (pickling) (issue 2799770)
  - GetAtomPairFingerprint() supports minLength and maxLength arguments
  - GetHashedTopologicalTorsionFingerprint() added
  - preliminary support added for v3K mol files
  - ForwardSDMolSupplier added
  - CompressedSDMolSupplier added (not supported on windows)
  - UFFHasAllMoleculeParams() added
  - substructure searching code now uses an RDKit implementation of
    the vf2 algorithm. It's much faster.
  - Atom.GetPropNames() and Bond.GetPropNames() now available from
    python
  - BRICS code now supports FindBRICSBonds() and BreakBRICSBonds()
  - atom labels Q, A, and * in CTABs are more correctly supported
    (issue 2797708)
  - rdkit.Chem.PropertyMol added (issue 2742959)
  - support has been added for enabling and disabling logs
    (issue 2738020)

## Other
  - A demo has been added for using the MPI with the RDKit
    ($RDBASE/Code/Demos/RDKit/MPI).
  - Embedding code is now better at handling chiral structures and
    should produce results for molecules with atoms that don't have
    UFF parameters.
  - the UFF code is more robust w.r.t. missing parameters
  - GetHashedAtomPairFingerprint() returns SparseIntVect instead of
    ExplicitBitVect
  - the CTAB parser (used for mol files and SD files) is faster
  - extensive changes to the layered fingerprinting code;
    fingerprinting queries is now possible
  - molecule discriminator code moved into $RDBASE/Code/GraphMol/Subgraphs
  - the SDView4 prototype has been expanded
  - $RDBASE/Regress has been added to contain regression and
    benchmarking data and scripts.
  - support for sqlalchemy has been added to $RDBASE/rdkit/Chem/MolDb
  - $RDBASE/Projects/DbCLI/SDSearch.py has been removed; use the
    CreateDb.py and SearchDb.py scripts in the same directory instead.
  - the BRICS code has been refactored  

# Release_Q12009_2
(Changes relative to Release_Q42008_1)

## IMPORTANT

 - The directory structure of the distribution has been changed in
   order to make installation of the RDKit python modules more
   straightforward. Specifically the directory $RDBASE/Python has been
   renamed to $RDBASE/rdkit and the Python code now expects that
   $RDBASE is in your PYTHONPATH. When importing RDKit Python modules,
   one should now do: "from rdkit import Chem" instead of "import
   Chem". Old code will continue to work if you also add $RDBASE/rdkit
   to your PYTHONPATH, but it is strongly suggested that you update
   your scripts to reflect the new organization.
 - For C++ programmers: There is a non-backwards compatible change in
   the way atoms and bonds are stored on molecules. See the *## Other*
   section for details.

## Acknowledgements
 - Kirk DeLisle, Noel O'Boyle, Andrew Dalke, Peter Gedeck, Armin Widmer

## Bug Fixes
 - Incorrect coordinates from mol2 files (issue 2727976)
 - Incorrect handling of 0s as ring closure digits (issues 2525792,
 and 2690982)
 - Incorrect handling of atoms with explicit Hs in reactions (issue 2540021)
 - SmilesMolSupplier.GetItemText() crashes (issue 2632960)
 - Incorrect handling of dot separations in reaction SMARTS (issue 2690530)
 - Bad charge lines in mol blocks for large molecules (issue 2692246)
 - Order dependence in AssignAtomChiralTagsFromStructure (issue 2705543)
 - Order dependence in the 2D pharmacophore code
 - the LayeredFingerprints now handle non-aromatic single ring bonds
   between aromatic atoms correctly.


## New Features
 - BRICS implementation
 - Morgan/circular fingerprints implementation
 - The 2D pharmacophore code now uses standard RDKit fdef files.
 - Atom parity information in CTABs now written and read. If present
   on reading, atom parity flags are stored in the atomic property
   "molParity".
 - An optional "fromAtoms" argument has been added to the atom pairs
   and topological torsion fingerprints. If this is provided, only atom
   pairs including the specified atoms, or torsions that either start
   or end at the specified atoms, will be included in the fingerprint.
 - Kekulization is now optional when generating CTABs. Since the MDL
   spec suggests that aromatic bonds not be used, this is primarily
   intended for debugging purposes.
 - the removeStereochemistry() (RemoveStereoChemistry() from Python)
   function has been added to remove all stereochemical information
   from a molecule.

## Other
 - The Qt3-based GUI functionality in $RDBASE/rdkit/qtGui and
   $RDBASE/Projects/SDView is deprecated. It should still work, but it
   will be removed in a future release. Please do not build anything
   new on this (very old and creaky) framework.
 - The function DaylightFingerprintMol() is now deprecated, use
   RDKFingerprintMol() instead.
 - For C++ programmers: The ROMol methods getAtomPMap() and
   getBondPMap() have been removed. The molecules themselves now support
   an operator[]() method that can be used to convert graph iterators
   (e.g. ROMol:edge_iterator, ROMol::vertex_iterator,
   ROMol::adjacency_iterator) to the corresponding Atoms and Bonds.
   New API for looping over an atom's bonds:
        ... molPtr is a const ROMol * ...
        ... atomPtr is a const Atom * ...
        ROMol::OEDGE_ITER beg,end;
        boost::tie(beg,end) = molPtr->getAtomBonds(atomPtr);
        while(beg!=end){
          const BOND_SPTR bond=(*molPtr)[*beg];
          ... do something with the Bond ...
          ++beg;
        }
  New API for looping over a molecule's atoms:
        ... mol is an ROMol ...
        ROMol::VERTEX_ITER atBegin,atEnd;
        boost::tie(atBegin,atEnd) = mol.getVertices();  
        while(atBegin!=atEnd){
          ATOM_SPTR at2=mol[*atBegin];
          ... do something with the Atom ...
          ++atBegin;
        }

# Release_Q42008_1
(Changes relative to Release_Q32008_1)

## IMPORTANT
 - A fix in the handling of stereochemistry in rings means that the
   SMILES generated with this release are different from those in
   previous releases. Note that the canonicalization algorithm does
   not work in cases of pure ring stereochemistry : the SMILES should
   be correct, but it is not canonical. Rings containing chiral
   centers should be fine.

## Acknowledgements:
 - Kirk DeLisle, Markus Kossner, Greg Magoon, Nik Stiefl

## Bug Fixes
 - core leaks in learning code (issue 2152622)
 - H-bond acceptor definitions (issue 2183240)
 - handling of aromatic dummies (issue 2196817)
 - errors in variable quantization (issue 2202974)
 - errors in information theory functions on 64 bit machines (issue 2202977)
 - kekulization problems (issue 2202977)
 - infinite loop in getShortestPaths() for disconnected structures (issue 2219400)
 - error in depictor for double bonds with stereochemistry connected
   to rings (issue 2303566)
 - aromaticity flags not copied to null atoms in reaction products
   (issue 2308128)
 - aromaticity perception in large molecule hangs (issue 2313979)
 - invariant error in canonicalization (issue 2316677)
 - mol file parser handling of bogus bond orders (issue 2337369)
 - UFF optimization not terminating when atoms are on top of each
   other (issue 2378119)
 - incorrect valence errors with 4 coordinate B- (issue 2381580)
 - incorrect parsing of atom-list queries with high-numbered atoms
   (issue 2413431)
 - MolOps::mergeQueryHs() crashing with non-query molecules. (issue
   2414779)

## New Features
 - SLN parser (request 2136703).
 - Mol2 parser : Corina atom types (request 2136705).
 - Building under mingw (request 2292153).
 - Null bonds in reaction products are replaced with the corresponding
   bond from the reactants (request 2308123).

## Other
 - a bunch of deprecation warnings from numpy have been cleaned up
   (issue 2318431)
 - updated documentation
 - some optimization work on the fingerprinter

# Release_Q32008_1
(Changes relative to Release_May2008_1)

## Acknowledgements:
 - Noel O'Boyle, Igor Filippov, Evgueni Kolossov, Greg Magoon

## Bug Fixes
 - A memory leak in the ToBase64 and FromBase64 wrapper functions was
   fixed.
 - The UFF atom typer has been made more permissive: it now will pick
   "close" atom types for things it does not recognize. (issue
   2094445)
 - The handling of molecules containing radicals has been greatly
   improved (issues 2091839, 2091890, 2093420)
 - Iterative (or secondary, or dependent) chirality is now supported,
   see this page for more information:
   http://code.google.com/p/rdkit/wiki/IterativeChirality
   (issue 1931470)
 - Isotope handling has been changed, this allows correct matching of
   SMARTS with specified isotopes. (issue 1968930)
 - Some problems with the MACCS key definitions have been
   fixed. (issue 2027446)
 - Molecules with multiple fragments can now be correctly
   embedded. (issue 1989539)
 - Adding multiple bonds between the same atoms in a molecule now
   produces an error. (issue 1993296)
 - The chemical reaction code now handles chiral atoms correctly in
   when applying reactions with no stereochem information
   provided. (issue 2050085)
 - A problem with single-atom cores in TemplateExpand.py has been
   fixed. (issue 2091304)  
 - A problem causing bicyclobutane containing molecules to not be
   embeddable has been fixed. (issue 2091864)
 - The default parameters for embedding are now molecule-size
   dependent. This should help with the embedding of large, and
   crowded molecules. (issue 2091974)
 - The codebase can now be built with boost 1.36. (issue 2071168)
 - A problem with serialization of bond directions was fixed.
   (issue 2113433)

## New Features
 - The RDKit can now be built under Darwin (Mac OS/X).
 - Tversky similarity can now be calculated. (request 2015633)
 - Many of the core datastructures now support equality comparison
   (operator==). (request 1997439)
 - Chirality information can now be assigned based on the 3D
   coordinates of a molecule using
   MolOps::assignChiralTypesFrom3D(). (request 1973062)
 - MolOps::getMolFrags() can now return a list of split molecules
   instead of just a list of atom ids. (request 1992648)
 - ROMol::getPropNames() now supports the includePrivate and
   includeComputed options. (request 2047386)


## Other
 - the pointers returned from Base64Encode/Decode are now allocated
   using new instead of malloc or calloc. the memory should be
   released with delete[].
 - the generation of invariants for chirality testing is now quite a
   bit faster; this results in faster parsing of molecules.
 - The use of C include files instead of their C++ replacements has
   been dramatically reduced.
 - The new (as of May2008) hashing algorithm for fingerprints is now
   the default in the python fingerprinting code
   (Chem.Fingerprints.FingerprintMols).
 - The functions MolOps::assignAtomChiralCodes() and
   MolOps::assignBondStereoCodes() are deprecated. Use
   MolOps::assignStereochemistry() instead.
 - The RDKit no longer uses the old numeric python library. It now
   uses numpy, which is actively supported.
 - By default Lapack++ is no longer used. The replacement is the boost
   numeric bindings: http://mathema.tician.de/software/boost-bindings.


# Release_May2008_1
(Changes relative to Release_Jan2008_1)

## IMPORTANT
 - A fix to the values of the parameters for the Crippen LogP
   calculator means that the values calculated with this version are
   not backwards compatible. Old values should be recalculated.
 - topological fingerprints generated with this version *may* not be
   compatible with those from earlier versions. Please read the note
   below in the "## Other" section.
 - Please read the point about dummy atoms in the "## New Features"
   section. It explains a change that affects backwards compatibility
   when dealing with dummy atoms.


## Acknowledgements:
 - Some of the bugs fixed in this release were found and reported by
   Adrian Schreyer, Noel O'Boyle, and Markus Kossner.

## Bug Fixes
 - A core leak in MolAlign::getAlignmentTransform was fixed (issue
   1899787)
 - Mol suppliers now reset the EOF flag on their stream after they run
   off the end (issue 1904170)
 - A problem causing the string "Sc" to not parse correctly in
   recursive SMARTS was fixed (issue 1912895)
 - Combined recursive smarts queries are now output correctly.
   (issue 1914154)
 - A bug in the handling of chirality in reactions was fixed (issue
   1920627)
 - Looping directly over a supplier no longer causes a crash (issue
   1928819)
 - a core leak in the smiles parser was fixed (issue 1929199)
 - Se and Te are now potential aromatic atoms (per the proposed
   OpenSmiles standard). (issue 1932365)
 - isotope information (and other atomic modifiers) are now correctly
   propagated by chemical reactions (issue 1934052)
 - triple bonds no longer contribute 2 electrons to the count for
   aromaticity (issue 1940646)
 - Two bugs connected with square brackets in SMILES were fixed
   (issues 1942220 and 1942657)
 - atoms with coordination numbers higher than 4 now have tetrahedral
   stereochemistry removed (issue 1942656)
 - Bond.SetStereo() is no longer exposed to Python (issue 1944575)
 - A few typos in the parameter data for the Crippen logp calculator
   were fixed. Values calculated with this version should be assumed
   to not be backwards compatible with older versions (issue 1950302)
 - Isotope queries are now added correctly (if perhaps not optimally)
   to SMARTS.
 - some drawing-related bugs have been cleared up.
 - A bug in Chem.WedgeMolBonds (used in the drawing code) that was
   causing incorrect stereochemistry in drawn structures was
   fixed. (issue 1965035)
 - A bug causing errors or crashes on Windows with [r<n>] queries was
   fixed. (issue 1968930)
 - A bug in the calculation of TPSA values in molecules that have Hs
   in the graph was fixed. (issue 1969745)

## New Features
 - Support for supplying dummy atoms as "[Du]", "[X]", "[Xa]", etc. is
   now considered deprecated. In this release a warning will be
   generated for these forms and in the next release the old form will
   generate errors. Note that the output of dummy atoms has also
   changed: the default output format is now "*", this means that the
   canonical SMILES for molecules containing dummies are no longer
   compatible with the canonical SMILES from previous releases.
   (feature request 186217)
 - Atom and bond query information is now serializable; i.e. query
   molecules can now be pickled and not lose the query
   information. (feature request 1756596)
 - Query features from mol files are now fully supported. (feature
   request 1756962)
 - Conformations now support a dimensionality flag. Dimensionality
   information is now read from mol blocks and TDT files. (feature request
   1906758)
 - Bulk Dice similarity functions have been added for IntSparseIntVect
   and LongSparseIntVect (feature request 1936450)
 - Exceptions are no longer thrown during molecule parsing. Failure in
   molecule parsing is indicated by returning None. Failure to *open* a
   file when reading a molecule throws BadFileExceptions (feature
   requests 1932875 and 1938303)
 - The various similarity functions for BitVects and SparseIntVects
   now take an optional returnDistance argument. If this is provided,
   the functions return the corresponding distance instead of
   similarity.
 - Some additional query information from Mol files is now translated
   when generating SMARTS. Additional queries now translated:
     - number of ring bonds
     - unsaturation queries
     - atom lists are handled better as well
   (feature request 1902466)
 - A new algorithm for generating the bits for topological
   fingerprints has been added. The new approach is a bit quicker and
   more robust than the old, but is not backwards compatible.
   Similarity trends are more or less conserved.
 - The molecule drawing code in Chem.Draw.MolDrawing has been modified
   so that it creates better drawings. A new option for drawing that
   uses the aggdraw graphics library has been added.
 - The RingInfo class supports two new methods: AtomRings() and
   BondRings() that return tuples of tuples with indices of the atoms
   or bonds that make up the molecule's rings.

## Other
 - Changes in the underlying boost random-number generator in version
   1.35 of the boost library may have broken backwards compatibility
   of 2D fingerprints generated using the old fingerprinter. It is
   strongly suggested that you regenerate any stored fingerprints (and
   switch to the new fingerprinter if possible). There is an explicit
   test for this in $RDBASE/Code/GraphMol/Fingerprints/test1.cpp
 - The unofficial and very obsolete version of John Torjo's v1
   boost::logging library that was included with the RDKit
   distribution is no longer used. The logging library has been
   replaced with the much less powerful and flexible approach of just
   sending things to stdout or stderr. If and when the logging library
   is accepted into Boost, it will be integrated.
 - The DbCLI tools (in $RDBASE/Projects/DbCLI) generate topological
   fingerprints using both the old and new algorithms (unless the
   --noOldFingerprints option is provided). The default search
   uses the newer fingerprint.
 - The directory $RDBASE/Data/SmartsLib contains a library of sample
   SMARTS contributed by Richard Lewis.


# Release_Jan2008_1
(Changes relative to Release_Aug2007_1)

## IMPORTANT
 - Bug fixes in the canonicalization algorithm have made it so that
   the canonical SMILES from this version are not compatible with
   those from older versions of the RDKit.
 - Please read the point about dummy atoms in the "## New Features"
   section. It explains a forthcoming change that will affect
   backwards compatibility when dealing with dummy atoms.
 - The build system has been completely changed. Makefiles and Visual
   Studio project files have been removed. See the "## Other" section for
   more info.

## Acknowledgements:
 - Adrian Schreyer uncovered and reported a number of the bugs fixed
   in this release.

## Bug Fixes
 - the Recap code no longer generates illegal fragments for
   highly-branched atoms. (issue 1801871)
 - the Recap code no longer breaks cyclic bonds to N
   (issue 1804418)
 - A bug in the kekulization of aromatic nitrogens has been fixed
   (issue 1811276)
 - Bugs in the Atom Type definitions for polar carbons and positive
   nitrogens in BaseFeatures.fdef have been fixed. (issue 1836242)
 - A crash in the sanitization of molecules that only have degree 4
   atoms has been fixed; it now generates an exception. The underlying
   problem with ring-finding in these systems is still present. (issue
   1836576)
 - Mol files for molecules that have more than 99 atoms or bonds are
   no longer incorrectly generated. (issue 1836615)
 - Problems with the sping PIL and PDF canvases have been cleared
   up. The PIL canvas still generates a lot of warnings, but the
   output is correct.
 - The query "rN" is now properly interpreted to be "atom whose
   smallest ring is of size N" in SMARTS queries. It was previously
   interpreted as "atom is in a ring of size N". (issue 1811276)
   This change required that the default feature definitions for
   aromaticity and lumped hydrophobes be updated.
 - The MolSuppliers (SDMolSupplier, TDTMolSupplier, SmilesMolSupplier)
   no longer fail when reading the last element. (issue 1874882)
 - A memory leak in the constructor of RWMols was fixed.
 - A problem causing rapid memory growth with Recap analysis was fixed.
   (issue 1880161)
 - The Recap reactions are no longer applied to charged Ns or Os
   (issue 1881803)
 - Charges, H counts, and isotope information can now be set in
   reactions. (issue 1882749)
 - The stereo codes from double bonds (used for tracking cis/trans)
   are now corrected when MolOps::removeHs is called. (issue 1894348)
 - Various small code cleanups and edge case fixes were done as a
   result of things discovered while getting the VC8 build working.

## New Features
 - The SparseIntVect class (used by the atom pairs and topological
   torsions) is now implemented in C++.
 - The package $RDKit/Python/Chem/MolDb has been added to help deal
   with molecular databases. (this was intended for the August release
   and overlooked)
 - The module $RDKit/Python/Chem/FastSDMolSupplier has been added to
   provide a fast (at the expense of memory consumption) class for
   working with SD files. (this was intended for the August release
   and overlooked)
 - A new directory $RDKit/Projects has been created to hold things
   that don't really fit in the existing directory structure.
 - The new project $RDKit/Projects/DbCLI has been added. This contains
   command-line scripts for populating molecular database and
   searching them using substructure or similarity.
 - The code for calculating some descriptors has been moved into C++
   in the new module Chem.rdMolDescriptors. The C++ implementation is
   considerably faster than the Python one and should be 100%
   backwards compatible.
 - The MaxMinPicker (in Code/SimDivPickers) supports two new options:
   1) the user can provide a set of initial picks and the algorithm
      will pick new items that are diverse w.r.t. to those
   2) the user can provide a function to calculate the distance matrix
      instead of calculating it in advance. This saves the N^2 step of
      calculating the distance matrix.
 - A new piece of code demo'ing the use of the RDKit to add chemical
   functionality to SQLite is in Code/Demos/sqlite. This will
   eventually move from Demos into Code/sqlite once some more
   functionality has been added and more testing is done.
 - The distance geometry embedding code now supports using random
   initial coordinates for atoms instead of using the eigenvalues of
   the distance matrix. The default behavior is still to use the
   eigenvalues of the distance matrix.
 - The function Recap.RecapDecompose now takes an optional argument
   where the user can specify the minimum size (in number of atoms)
   of a legal fragment. (feature request 180196)
 - Dummy atoms can be expressed using asterixes, per the Daylight spec.
   Dummy atoms are also now legal members of aromatic systems (e.g.
   c1cccc*1 is a legal molecule). Support for supplying dummy atoms
   as "[Du]", "[X]", "[Xa]", etc. is now considered deprecated. In
   the next release a warning will be generated for these forms and
   in the release after that the old form will generate errors. Note
   that the output of dummy atoms will also change: in the next release
   the default output format will be "*".
   (feature request 186217)
 - A proof of concept for doing a SWIG wrapper of RDKit functionality
   has been added in: $RDBASE/Code/Demos/SWIG/java_example. This isn't
   even remotely production-quality; it's intended to demonstrate that
   the wrapping works and isn't overly difficult.

## Other
 - The full set of tests is now easier to setup and run on new
   machines. (issue 1757265)
 - A new build system, using Boost.Build, has been put into place on
   both the windows and linux sides. The new system does much better
   dependency checking and handles machine-specific stuff a lot
   better. The new system has been tested using Visual Studio 2003,
   Visual Studio Express 2005, Ubuntu 7.10, and RHEL5.
 - The "Getting Started in Python" document has been expanded.
 - There's now an epydoc config file for building the python
   documentation ($RDBASE/Python/epydoc.config).

# Release_Aug2007_1
(Changes relative to Release_April2007_1)

## Bug Fixes
 - operators and SparseIntVects. (issue 1716736)
 - the Mol file parser now calculates cis/trans labels for double
   bonds where the two ends had the same substituents. (issue 1718794)
 - iterator interface to DiscreteValueVects and UniformGrid3D. (issue
   1719831)
 - improper removal of stereochemistry from ring atoms (issue
   1719053)
 - stereochemistry specifications and ring bonds.  (issue 1725068)
 - handling of aromatic bonds in template molecules for chemical
   reactions. (issue 1748846)
 - handling of unrecognized atom types in the descriptor calculation
   code. (issue 1749494)
 - ChemicalReactionException now exposed to Python. (issue 1749513)
 - some small problems in topological torsions and atom pairs

## New Features
 - The Atom Pairs and Topological Torsions code can now provide
   "explanations" of the codes. See $RDBASE/Python/Chem/AtomPairs for
   details.
 - The PointND class has been exposed to Python
 - The "Butina" clustering algorithm [JCICS 39:747-50 (1999)] is now
   available in $RDBase/Python/Ml/Cluster/Butina.py
 - A preliminary implementation of the subshape alignment algorithm is
   available.
 - The free version of MS Visual C++ is now supported.   
 - There is better support for queries in MDL mol files. (issue 1756962)
   Specifically: ring and chain bond queries; the not modifier for
   atom lists; R group labels.
 - An EditableMol class is now exposed to Python to allow molecules to
   be easily edited. (issue 1764162)
 - The RingInfo class is now exposed to Python.
 - The replaceSidechains and replaceCore functions have been added
   in the ChemTransforms library and are exposed to Python as
   Chem.ReplaceSidechains and Chem.ReplaceCore.
 - pickle support added to classes: PointND
 - atoms and bonds now support the HasQuery() and GetSmarts() methods
   from Python.   

## Other
 - Similarity scores can now be calculated from Python in bulk
   (i.e. calculating the similarity between one vector and a list of
   others). This can be substantially faster than calling the
   individual routines multiple times. The relevant functions are
   BulkTanimotoSimilarity, BulkDiceSimilarity, etc.
 - The calculation of AtomPairs and TopologicalTorsions fingerprints
   is now a lot more efficient.
 - Optimization of the Dice metric implementation for SparseIntVects
 - The Visual Studio build files have been moved to the directories
   $RDBASE/Code/Build.VC71 and $RDBASE/Code/Build.VC80. This allows
   simultaneous support of both versions of the system and cleans up
   the source trees a bit.
 - Boost version 1.34 is now supported (testing has been done on 1.34 and 1.34.1).
 - Updates to the "Getting Started" documentation.

# Release_April2007_1
(Changes relative to Release_Jan2007_1)

## Bug Fixes
 - handing of isotope information in SMILES has been fixed
 - "implicit" hydrogens are now added to charged atoms explicitly when
   writing SMILES. (issue 1670149)
 - the 2D->3D code no longer generates non-planar conjugated 4-rings
   (e.g. C1=CC=C1). (issue 1653802)
 - removing explicit hydrogens no longer produces incorrect smiles
   (issue 1694023)
 - bit indices and signature lengths in the AtomPairs code no longer
   being calculated incorrectly. *NOTE* this changes the bits that are
   set, so if you have existing signatures, they will need to be
   regenerated.
 - Fixed a bug causing MolSuppliers to generate incorrect length
   information when a combination of random access and iterator
   interfaces are used. (issue 1702647)
 - Fixed a bug leading to incorrect line numbers in error messages
   from the SDMolSuppler. (issue 1695221)

## New Features
 - chemical reactions are now supported
 - there is a new entry point into the 2D depictor code,
   compute2DCoordsMimicDistMat(), that attempts to generate 2D
   depictions that are similar to the structure described by the
   distance matrix. There's also a shorthand approach for calling this
   to mimic a 3D structure available as:
   AllChem.GenerateDepictionMatching3DStructure()
 - DiscreteValueVect and UniformGrid3D now support the binary
   operators |, &, +, and -.
 - a reader/writer for TPL files has been added.
 - support has been added for MolCatalogs: hierarchical catalogs that
   can store complete molecules.
 - the protrude distance metric for shapes has been added
 - pickle support added to classes: UniformGrid, DiscreteValueVect,
   Point
 - added the class DataStructs/SparseIntVect to improve performance
   and clarity of the AtomPairs code

## Other
 - the non-GUI code now supports python2.5; the GUI code may work with
   python2.5, but that has not been tested
 - the Mol and SD file parsers have been sped up quite a bit.
 - the "Crippen" descriptors are now calculated somewhat faster.
 - in-code documentation updates
 - new documentation for beginners in $RDBASE/Docs/Book

# Release_Jan2007_1
(Changes relative to Release_Oct2006_1)

## Bug Fixes
  - zero-atom molecules now trigger an exception
  - dummy atoms are no longer labelled 'Xe'
  - core leak in the mol file writer fixed
  - mol files with multiple charge lines are now correctly parsed
  - a workaround was installed to prevent crashes in the regression
    tests on Windows when using the newest VC++ v7 series compiler.
    (http://sourceforge.net/tracker/index.php?func=detail&aid=1607290&group_id=160139&atid=814650)
  - chirality perception (which requires partial sanitization) is no
    longer done by the MolFileParser when sanitization is switched
    off.
  - Two potential memory corruption problems were fixed (rev's 150 and
    151).

## New Features
  - optional use of chirality in substructure searches
  - MolWriters can now all take a stream as an argument
  - Chiral terms can now be included in the DistanceGeometry
    embedding.

## Other
  - $RDBASE/Code/Demos/RDKit/BinaryIO is a demonstration of using
    boost IOStreams and the ROMol pickling mechanism to generate
    highly compressed, random-access files of molecules.
  - the Point code has been refactored<|MERGE_RESOLUTION|>--- conflicted
+++ resolved
@@ -20,12 +20,9 @@
 ## Code removed in this release:
 
 ## Deprecated code (to be removed in a future release):
-<<<<<<< HEAD
-
-=======
+
 - AtomPairs.Utils.NumPiElectrons is deprecated in favor of Chem.GetNumPiElectrons.
 AtomPairs.Utils.NumPiElectrons failed if the atom had outgoing dative bonds (see Issue #7318).
->>>>>>> 7412566a
 
 # Release_2024.03.1
 (Changes relative to Release_2023.09.1)
