--- conflicted
+++ resolved
@@ -24,20 +24,12 @@
 
 ## Acknowledgements:
 Michael Banck, Francois Berenger, Thomas Blaschke, Brian Cole, Andrew Dalke,
-<<<<<<< HEAD
 Bakary N'tji Diallo, Guillaume Godin, Anne Hersey, Jan Holst Jensen, Sunhwan Jo,
 Brian Kelley, Petr Kubat, Karl Leswing, Susan Leung, John Mayfield, Adam Moyer,
 Dan Nealschneider, Noel O'Boyle, Stephen Roughley, Takayuki Serizawa, Gianluca
-Sforna, Ricardo Rodriguez Schmidt, Matt Swain, Paolo Tosco, Ricardo Vianello,
-'John-Videogames', 'magattaca', 'msteijaert', 'paconius', 'sirbiscuit' 
-=======
-Bakary N'tji Diallo, Guillaume Godin, Jan Holst Jensen, Sunhwan Jo, Brian
-Kelley, Petr Kubat, Karl Leswing, Susan Leung, John Mayfield, Adam Moyer, Dan
-Nealschneider, Noel O'Boyle, Stephen Roughley, Takayuki Serizawa, Gianluca
-Sforna, Ricardo Rodriguez Schmidt, Gianluca Sforna, Matt Swain, Paolo Tosco,
-Ricardo Vianello, 'John-Videogames', 'magattaca', 'msteijaert', 'paconius',
+Sforna, Ricardo Rodriguez Schmidt, Gianluca Sforna, Matt Swain, Paolo Tosco, 
+Ricardo Vianello, 'John-Videogames', 'magattaca', 'msteijaert', 'paconius', 
 'sirbiscuit' 
->>>>>>> 27f50e33
 
 ## Bug Fixes:
   - PgSQL: fix boolean definitions for Postgresql 11
