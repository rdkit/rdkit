# Release_2026.03.1
(Changes relative to Release_2025.09.1)

## Acknowledgements
(Note: I'm no longer attempting to manually curate names. If you would like to
see your contribution acknowledged with your name, please set your name in
GitHub)

## Highlights

## Backwards incompatible changes:
- The `Dict` class (and therefore all the properties interfaces) has been updated
  to `std::string_view` keys. This is transparent to the Python interfaces,
  but some C++ class might have to be updated.
- Simple AND queries are now merged into atoms. E.g. `[C&+]` now produces the
  the same result as `[C+]` when parsed as SMARTS.
<<<<<<< HEAD
- The behavior of H removal has changed slightly: hydrides will no longer removed
  by default, as this changes the global charge of the mol.
=======
- Molecules which do not have potential chiral centers or stereobonds will no longer have the "_CIPRank" atom property set by default. If you want to force the calculation of pseudo-CIP ranks, you can call `Chem.ComputeAtomCIPRanks()`. Note that if you just want a symmetry-aware canonical ranking of the atoms in a molecule, it is more efficient to use `Chem.CanonicalRankAtoms(mol, breakTies=False)`.
>>>>>>> 93d0f8bb

## New Features and Enhancements:

## Bug Fixes:

## Cleanup work:

## Code removed in this release:

## Deprecated code (to be removed in a future release):


# Release_2025.09.1
(Changes relative to Release_2025.03.1)

## Acknowledgements
(Note: I'm no longer attempting to manually curate names. If you would like to
see your contribution acknowledged with your name, please set your name in
GitHub)

Jakub Adamczyk, Chris Von Bargen, Jason Biggs, Joshua Black, J.B. Brown, Anna
Brünisholz, Kevin Boyd, Filip Chmielewski, Michael Cho, Brian Cole, David
Cosgrove, Nia Dickson, Maria Dolotova, Genevieve Evans, Hussein Faara, Eloy
Félix, Peter Gedeck, Noah Herrington, Tad Hurst, Eisuke Kawashima, Kevin
Keating, Brian Kelley, Jakub Klinkovský, Patrick Kunzmann, Niels Maeder, Mark
Mackey, Jeremy Monat, Dan Nealschneider, Axel Pahl, Yakov Pechersky, Rachael
Pirie, Shashir Reddy, Vandan Revanur, Ricardo Rodriguez, Eric Taw, Paul
Thiessen, Caleb Thomas, Paolo Tosco, Inwan Yoo, badisa, dehaenw, dpdoughe,
getuem, InvincibleZZH, jdavies-nurix, Kacper-Kozubowski, paconius, rwalroth,
Saul, Stephen, yuri@FreeBSD

## Highlights
- We have added a parser for the self-contained sequence representation (SCSR) file format.
- There is an updated parser for the CDXML file format and a new parser for CDX files
- Multiple improvements to the shape-based alignment code have been made.

## Backwards incompatible changes:
- atom maps on dummy atoms are now always used in the calculation of canonical
  atom ranks.
- 2D coordinate generation may produce different results for some molecules due
  to a change in the way the atom ordering is computed in the depiction code.
- The `includeRingMembership` argument to `GetMorganAtomInvGen()` is now mandatory.
  Previously, the default value was False.
- Default ET-version in `ForceFields::CrystalFF::getExperimentalTorsions()` is
  changed from 1 to 2.

## New Features and Enhancements:
  - switch to C++20
 (github pull #8039 from greglandrum)
  - Add SCSR parsing to RDKit
 (github pull #8147 from tadhurst-cdd)
  - support clearPropertyCache() on ROMol and Atom
 (github issue #8241 from greglandrum)
  - Speed up GetProp Python keyerrors
 (github pull #8372 from d-b-w)
  - Expose reading/writing PNG metadata to CFFI and MinimalLib
 (github pull #8381 from ptosco)
  - add property to indicate when a CIP calculation has been done
 (github issue #8396 from greglandrum)
  - Bump MaeParser version to 1.3.2
 (github pull #8404 from ptosco)
  - Moving towards getting all tests to pass when using the new stereo code
 (github pull #8409 from greglandrum)
  - Enable the chiral flag on enumerated isomers
 (github pull #8410 from ricrogz)
  - Change default ETversion.
 (github pull #8414 from DavidACosgrove)
  - Support pickling Shape inputs
 (github pull #8434 from DavidACosgrove)
  - add function to overwrite __setattr__ to only accept valid arguments
 (github pull #8448 from nmaeder)
  - ShapeInput from subset of atoms in molecule
 (github pull #8449 from DavidACosgrove)
  - add StereoGroup.getBonds() to Python wrapper
 (github pull #8451 from greglandrum)
  - add quick H-H bond removal to connectTheDots
 (github pull #8452 from greglandrum)
  - Protect Python DrawOptions from bad attributes.
 (github pull #8453 from DavidACosgrove)
  - Add a custom CXSMILES feature to indicate Zero Order Bonds
 (github pull #8454 from ricrogz)
  - Add the safeSetattr to the rdMolFiles param objects
 (github pull #8457 from nmaeder)
  - Method to remove enhanced stereo from an atom
 (github issue #8467 from jdavies-nurix)
  - Add Synthon space hit filters
 (github pull #8473 from DavidACosgrove)
  - Set default Eigen3 version to 3.4.0
 (github pull #8477 from pechersky)
  - A couple optimizations to when the ring finding code is called
 (github pull #8482 from greglandrum)
  - Allow single/double bonds to match aromatic in substructure search
 (github issue #8485 from PaulThiessen)
  - improve operator<< for stereogroups
 (github pull #8489 from greglandrum)
  - Print the version of InChI software being supported in RDKIt
 (github issue #8508 from glevans)
  - Explain DrawArrow and rawCoords=True
 (github pull #8517 from bertiewooster)
  - add support for allene- and cumulene-like structures to KDG
 (github pull #8518 from greglandrum)
  - allow limiting the  number of stereo groups to process
 (github pull #8541 from tadhurst-cdd)
  - Replace incorrect Freetype cmake flags with correct ones
 (github pull #8543 from ptosco)
  - Add missing default values to docker-compose configuration
 (github pull #8544 from ptosco)
  - Avoid a large number of warnings when building MinimalLib with emscripten
 (github pull #8545 from ptosco)
  - Add a "time out" to determineBondOrders
 (github pull #8548 from ricrogz)
  - rdkit-targets.cmake now uses cmake package names for external libraries instead of absolute paths
 (github pull #8552 from KevKeating)
  - Support Ctrl+C in determineBondOrders
 (github pull #8557 from ricrogz)
  - Cpp enumerate stereoisomers
 (github pull #8563 from DavidACosgrove)
  - Bump maeparser to 1.3.3 (fixes #8525)
 (github pull #8580 from ricrogz)
  - CIP labeler: attempt to resolve "easy" stereo centers first
 (github pull #8582 from ricrogz)
  - Allow creation of bond-only stereogroups from Python
 (github issue #8584 from paconius)
  - Make assignCIPLabels Ctrl+c interruptable
 (github pull #8589 from ricrogz)
  - Expose the onlyWedgeFlags parameter to SWIG ClearSingleBondDirFlags
 (github pull #8600 from ptosco)
  - Add option to draw all CIP codes in DrawMol.cpp
 (github pull #8609 from paconius)
  - Update SMARTS parsing syntax error to include bad token position
 (github issue #8612 from whosayn)
  - ChemDraw Document and read/write support for the RDKit
 (github pull #8620 from bp-kelley)
  - Expose CDX support to FileParsers and ChemDraw to SWIG
 (github pull #8681 from bp-kelley)
  - Add the useRingTemplates option to generateDepictionMatching2DStructure
 (github pull #8688 from ricrogz)
  - Assign COST=100 to PgSQL functions during CREATE FUNCTION rather than leaving unspecified
 (github issue #8711 from dpdoughe)
  - DCLV updates
 (github pull #8756 from RPirie96)
  - Document Options in RGroupDcompose and other minor docs fixes
 (github pull #8757 from badisa)
  - Fix non matchine if(x) end(x) statement
 (github pull #8769 from bp-kelley)
  - support bond property lists in SDF
 (github pull #8778 from greglandrum)
  - Implement new drawingExtentsInclude MolDrawOption
 (github pull #8783 from ptosco)
  - Render all ROMol objects as images during export using PandasTools.SaveXlsxFromFrame
 (github issue #8793 from NoahHerrington)
  - update default ET version to 2 in getExperimentalTorsions
 (github pull #8798 from nmaeder)
  - allow custom shape points
 (github pull #8799 from greglandrum)
  - Stop External/rapidjson-1.1.0 and Code/RDGeneral going to ${CMAKE_SOURCE_DIR}
 (github issue #8809 from jblack-mestre)
  - Return draw coords
 (github pull #8815 from ptosco)
  - Patch RapidJSON to make sure it builds on all platforms
 (github pull #8818 from ptosco)

## Bug Fixes:
  - MHFP package error: all Bulk functions fail to execute in Python
 (github issue #3102 from stewu5)
  - Can't roundtrip CHEMBL4080644 through SMILES
 (github issue #5078 from greglandrum)
  - SMILES canonicalization not idempotent
 (github issue #5124 from getuem)
  - GetAtomConjGrpIdx documentation indicates it returns a signed int, but actually returns unsigned int
 (github issue #7112 from rwalroth)
  - GETAWAY descriptors seem nondeterministic
 (github issue #7264 from j-adamczyk)
  - Possible Off-by-One Bug in the ERG Implementation
 (github issue #8201 from apahl)
  - order dependence in tautomer hash
 (github issue #8205 from greglandrum)
  - Multithreaded mol reader can hang when not iterating through the whole file
 (github issue #8284 from bp-kelley)
  - Chem.MolToSmiles: rootedAtAtom option not working properly with multiple fragments
 (github issue #8327 from iwyoo)
  - RWMol::insertMol does not update _ringStereoOtherAtom
 (github issue #8379 from greglandrum)
  - Fix SynthonSpace build when RDK_USE_BOOST_SERIALIZATION is not defined
 (github pull #8380 from ptosco)
  - add correct export to SynthonSpace.h
 (github pull #8399 from greglandrum)
  - Do not free sslib until patternFpArray is still needed by the test
 (github pull #8407 from ptosco)
  - Avoid a segfault in CoordGen when a double bond has stereo spec but no stereo atoms
 (github pull #8415 from ptosco)
  - Overwrite end of array in PubChemShape.cpp
 (github issue #8416 from DavidACosgrove)
  - PR #8366 triggers range errors on imines with new stereo perception
 (github issue #8420 from ricrogz)
  - Inconsistent SMARTS representation for stereochemical aromatic bonds
 (github issue #8424 from iwyoo)
  - update_pains.py script does not check for pains_c.in file existence
 (github issue #8430 from IridiumOxide)
  - fix a logic error in needsHs
 (github pull #8442 from greglandrum)
  - Pubchem Shape: make sure cutoff is set
 (github pull #8446 from DavidACosgrove)
  - MolToJSON doesn't handle atropisomers
 (github issue #8460 from paconius)
  - In pubchem-shape, overlaying onto a shape does an incorrect final translation
 (github issue #8462 from DavidACosgrove)
  - Postgres Cartridge Equality Shouldn't use coordinates
 (github issue #8465 from paconius)
  - MolFromSmiles and MolFromSmarts accept strings containing invalid characters if they start with a valid character
 (github issue #8471 from jasondbiggs)
  - Build failure with GCC 15
 (github issue #8491 from lahwaacz)
  - TautomerQuery drops queries for some atoms
 (github issue #8492 from ricrogz)
  - rdkit/rdkit/Chem/Features /ShowFeats.py TypeError: not all arguments converted during string formatting
 (github issue #8501 from InvincibleZZH)
  - Synthon space substructure search failing for simple search
 (github issue #8502 from greglandrum)
  - Fix arrowhead8500
 (github pull #8504 from DavidACosgrove)
  - Invalid read in moldraw2DTestCatch
 (github issue #8520 from ricrogz)
  - Issue reading .mae files
 (github issue #8525 from mark-mackey-cresset)
  - Chem.GetMolFrags Destroys Stereogroups containing only bonds
 (github issue #8527 from paconius)
  - Mol.GetDoubleProp() fails if any spaces in tag value
 (github issue #8546 from jbbrownlsi)
  - SynthonSpaceSearch bad chiral atom count
 (github issue #8549 from DavidACosgrove)
  - allow nested parentheses in tokens
 (github pull #8553 from tadhurst-cdd)
  - Explicitly wrap raw pointer into emscripten::val object with allow_raw_pointers() policy
 (github pull #8555 from ptosco)
  - Segmentation fault in AllChem.EmbedMolecule()
 (github issue #8559 from calebthomas259)
  - RDKit minilib loses stereochemistry when breaking molecules to fragments
 (github issue #8569 from MariaDolotova)
  - MolFromSmiles loses the information of "atom map number" property if cxsmiles is used
 (github issue #8586 from saultorre1995)
  - Fixes the problems with wiggly bonds and EnumerateStereoisomers from #8506
 (github pull #8598 from greglandrum)
  - Fixed out of bounds vector access in GetGeodesicMatrix
 (github pull #8601 from ndickson-nvidia)
  - Reading molecule from block gives None with no warning -- likely due to Cannot normalize a zero length vector in atropisomer code
 (github issue #8602 from pechersky)
  - fix mrv parsing for Rgroups to make smiles work
 (github pull #8617 from tadhurst-cdd)
  - Scsr sgroup error
 (github pull #8623 from tadhurst-cdd)
  - `ResonanceMolSupplier` raises an error if `Mol` has no bonds
 (github issue #8638 from padix-key)
  - Mem fixes
 (github pull #8640 from ricrogz)
  - `MultithreadedSDMolSupplier` occasionally returns extra `None` entries
 (github issue #8644 from Kacper-Kozubowski)
  - RascalMCES rapidly fills up memory on rdkit 2025.03 but not rdkit 2024.09
 (github issue #8645 from dehaenw)
  - Enhanced stereo synthons break SynthonSpace.ReadTextFile
 (github issue #8650 from coleb)
  - RegistrationHash produces 2 separate hashes for 2636640-50-9 depending on input
 (github issue #8654 from jdavies-nurix)
  - Incorrect canonicalization when generating CXSMILES without enhanced stereo
 (github issue #8655 from greglandrum)
  - Incorrect MolHash when generating CXSMILES without enhanced stereo
 (github issue #8656 from greglandrum)
  - Inconsistent default settings for Morgan atom invariant generator
 (github issue #8633 from gedeck)
  - No Python class registered for C++ class ForceFields::PyForceField
  - Canonical smiles can't be kekulized by MolFromSmiles
 (github issue #8670 from shashir)
  - Fix parse error messages for bad characters
 (github pull #8675 from whosayn)
  - DrawMoleculeWithHighlights doesn't use SetOffset
 (github issue #8679 from DavidACosgrove)
  - modern stereo: canonicalization depends on bond iteration order
 (github issue #8689 from d-b-w)
  - Fix build with Boost 1.89.0
 (github pull #8694 from cho-m)
  - Fix drawing of very short arcs in lasso.
 (github pull #8706 from DavidACosgrove)
  - Forcefield Gradient Scaling misses large negative gradients
 (github issue #8716 from scal444)
  - rdMolTransforms.CanonicalizeConformer inverts structure
 (github issue #8720 from DavidACosgrove)
  - Two small MinimalLib RGD bug fixes
 (github pull #8729 from ptosco)
  - Fixes a bug with bad H positions in output conformer
 (github pull #8731 from greglandrum)
  - patch a memory allocation problem in the pubchem shape code
 (github pull #8733 from greglandrum)
 (github issue #8754 from tawe141)
  - segmentation fault when parsing USPTO downloaded CDX file
 (github issue #8761 from eloyfelix)
  - Avoid code duplication through a templated function and improve JSON parsing of Boolean flags
 (github pull #8773 from ptosco)
  - Make InteractiveRenderer error reporting more robust and code cleanup
 (github pull #8774 from ptosco)
  - Integer-valued list properties are not available from Python
 (github issue #8777 from greglandrum)
  - EXCEEDED_TIMEOUT field in `EmbedFailureCauses` missing in Python
 (github issue #8806 from j-adamczyk)
  - Fix leaking a PyObject in MetadataFromPNG file / string
 (github pull #8829 from ricrogz)

## Cleanup work:
  - style: apply modernize-use-override
 (github pull #8137 from e-kwsm)
  - Consolidate MinimalLib Dockerfiles to avoid code duplication
 (github pull #8412 from ptosco)
  - find_package(better_enums) can never find better_enums
 (github issue #8438 from yurivict)
  - Modernization of some substructure code
 (github pull #8450 from greglandrum)
  - A few mem fixes in tests
 (github pull #8521 from ricrogz)
  - Fix irritating warning when DrawMolMCHLasso compiled.
 (github pull #8540 from DavidACosgrove)
  - Some cleanup of the xyz2mol code
 (github pull #8567 from greglandrum)
  - Small cleanups of the MMFF94 code
 (github pull #8593 from greglandrum)
  - Switch a bunch of C++ tests to use catch2
 (github pull #8625 from greglandrum)
  - Include <cstdint> for a couple of headers for windows compilation
 (github pull #8763 from cdvonbargen)

## Code removed in this release:

## Deprecated code (to be removed in a future release):
- The functions `FileParserUtils::applyMolListPropToAtoms()`, `FileParserUtils::applyMolListPropsToAtoms()`, and `FileParserUtils::getAtomPropertyList()` have been deprecated, please use `FileParserUtils::applyMolListProp()`, `FileParserUtils::applyMolListProps()`, and `FileParserUtils::getPropertyList()` instead.

# Release_2025.03.1
(Changes relative to Release_2024.09.1)

## Acknowledgements
(Note: I'm no longer attempting to manually curate names. If you would like to
see your contribution acknowledged with your name, please set your name in
GitHub)

Andrey Alekseenko, Marco Ballarotto, Chris Von Bargen, Kevin Boyd, Jessica
Braun, Christopher Brown, Martin Buttenschoen, Rubén Chaves, Michael Cho David
Cosgrove, Oleksii Dukhno, Hussein Faara, Jozef Fulop, Richard Gowers, Tad Hurst,
Gareth Jones, Eisuke Kawashima, Brian Kelley, Radics Laszlo, Zhen(Jack) Liu,
Niels Maeder, John Mayfield, Jeremy Monat, Dan Nealschneider, Jan Oboril, Yakov
Pechersky, Patrick Penner, Julianus Pfeuffer, Rachael Pirie, Yechen Qiao, Lauren
Reid, Ricardo Rodriguez, Nikitas Rontsis, Fio Ruggiu, Vincent F. Scalfani,
Ulrich Schatzschneider, Wonseok Shin, Anton Siomchen, Paolo Tosco, Kollin
Trujillo, Ivan Tubert-Brohman, Franz Waibl, Rachel Walker, Riccardo Vianello,
Marco Visani, QJ-Chen, UENO, M., heng-yin, EvaSnow, JP, Jess, knalice,
YOUNG-JAME, thomp-j, esiaero, bbu-imdea, bzoracler

## Highlights
- The RDKit now supports synthon-based substructure and similarity
  (fingerprint-based and RASCAL-based) searches in very large combinatorial
  spaces. This code should still be viewed as experimental: the API and results
  may change in future releases.

## Backwards incompatible changes
- The order of combinations returned by Chem.Pharm2D.Utils.GetUniqueCombinations
  has changed to be in numerical order. The combinations themselves are
  unchanged.
- The MaeWriter class will now throw when attempting to write an empty Mol or
  when there are errors during the writing (e.g. kekulization errors). Previous
  behavior was to log an error and return an empty string.
- AdjustQueryProperties now no longer ignores additional atom adjustments when
  makeAtomsGeneric is enabled.
- The functions getImplicitValence(), getNumImplicitHs(), getDegree(), and
  getTotalDegree(), now return 0 for atoms that are not associated with
  molecules (previously they threw exceptions)
- SMILES and RGroupDecomp JSON parsers were moved to their own translation
  units. This will require C++ code using those JSON parsers to be added
  #include directives for GraphMol/SmilesParse/SmilesJSONParsers.h and
  GraphMol/RGroupDecomposition/RGroupDecompJSONParsers.h, respectively.
- Replaced enums in the signatures of MolToCXSmiles and
  updateCXSmilesFieldsFromJSON with the underlying types. This may require
  existing C++ code using those functions to be updated accordingly.
- HasPropWithValueQueryBase used RDKit::Dict::Pair to return data used for
  serializing object in a molecule  pickle.  This has been changed to
  RDKit::PairHolder which automatically manages memory.
- The colors of annotations on atoms and bonds are now controlled by the drawing
  options `atomNoteColour` and `bondNoteColour` instead of the general
  `annotationColour`.
- When writing SMILES, organic subset atoms which are bonded to "metals" will 
  always be written in square brackets, i.e. with their H count explicit. Here 
  the definition of "metal" is any atom matching an "M" query (the corresponding 
  SMARTS is `[!#0!#1!#2!#5!#6!#7!#8!#9!#10!#14!#15!#16!#17!#18!#33!#34!#35!#36!#52!#53!#54!#85!#86]`)


## New Features and Enhancements:
  - NumAmideBonds descriptor missing
 (github issue #1670 from malteseunderdog)
  - Improved handling of SP/TB/OH reording in SMILES/SMARTS.
 (github pull #6777 from johnmay)
  - Fix canonicalization of stereogroups
 (github pull #7041 from tadhurst-cdd)
  - Update reaction fingerprints to use generators
 (github issue #7521 from vfscalfani)
  - Carry over enhanced stereochemistry groups from reaction product templates to products
 (github issue #7669 from jpfeuffer)
  - Simple speed up for CIPLabeler
 (github pull #7826 from d-b-w)
  - Additional compatibility updates for commutator/negator settings for …
 (github pull #7834 from esiaero)
  - Support Writing CX Extensions for Reactions
 (github pull #7838 from KollinRT)
  - Expose preset color palettes to MinimalLib through JSON
 (github pull #7853 from ptosco)
  - Another 2x performance improvement in CIP labelling
 (github pull #7854 from d-b-w)
  - Improve Morgan Fingerprint Performance
 (github pull #7862 from scal444)
  - [IterateCIPRanks] Precompute neighbor indices and counts, sort them together for each atom
 (github pull #7889 from scal444)
  - Optimize Butina Clustering for Performance and Expand API
 (github pull #7892 from evasnow1992)
  - Expose three ROMol methods which were not previously exposed to SWIG wrappers
 (github pull #7895 from ptosco)
  - Sort CIP entries in place using a lightweight wrapper, only sort tied entries
 (github pull #7911 from scal444)
  - export the targets with a python dependency to a different config file
 (github pull #7914 from rvianello)
  - Only save the most recent CIP rank for sorting
 (github pull #7932 from scal444)
  - Add to Cookbook "Include a Bond Index" recipe and image
 (github pull #7939 from bertiewooster)
  - Updates to the Docs/Book directory
 (github pull #7942 from greglandrum)
  - Allow inclusion of molecule names in ScaffoldNetwork
 (github pull #7956 from PatrickPenner)
  - Expose molzip functionality to MinimalLib
 (github pull #7959 from ptosco)
  - Expose propertyFlags to CFFI and MinimalLib
 (github pull #7960 from ptosco)
  - Make sure that loggers can be enabled, disabled, captured and tee'd from MinimalLib
 (github pull #7962 from ptosco)
  - SynthonSpace Search
 (github pull #7978 from DavidACosgrove)
  - Update SMILES parsing syntax error to include bad token position 
 (github pull #7979 from whosayn)
  - Update SMILES parsing syntax error to include bad token position
 (github issue #7980 from whosayn)
  - Add Molecular Interaction Fields
 (github pull #7993 from greglandrum)
  - Expose tautomer scoring functions to python
 (github pull #7994 from bp-kelley)
  - Implemented two more JSON parsers for CFFI and MinimalLib
 (github pull #8000 from ptosco)
  - Explicit valence for charged organic atoms when creating a MolBlock
 (github issue #8023 from greglandrum)
  - improve defaults for the shape-based alignment
 (github pull #8029 from greglandrum)
  - SynthonSpace search timeout
 (github pull #8070 from DavidACosgrove)
  - Resolve clashing atom labels in 2D drawing
 (github pull #8074 from DavidACosgrove)
  - Add drawMols3D() and improve documentation for IPythonConsole
 (github pull #8083 from greglandrum)
  - Allow fragments of aromatic rings to match in RascalMCES
 (github pull #8088 from DavidACosgrove)
  - SynthonSearch synth check
 (github pull #8109 from DavidACosgrove)
  - Conformer embedding timeout
 (github pull #8110 from nrontsis)
  - Avoid expensive matching in conformer generation if it's not needed.
 (github pull #8111 from nrontsis)
  - allow specified chiral features to SSS match unspecified features
 (github pull #8115 from greglandrum)
  - efgs code
 (github pull #8145 from bbu-imdea)
  - Optimisations to fingerprint search of Synthon Space
 (github pull #8152 from DavidACosgrove)
  - Making SynthonSearch respond to Ctrl-C
 (github pull #8153 from DavidACosgrove)
  - Condense MMFF Contribs into single contrib per type.
 (github pull #8175 from scal444)
  - bump the inchi version to 1.07.2
 (github pull #8176 from greglandrum)
  - some optimizations of triangle smoothing and the bounds matrix code
 (github pull #8190 from greglandrum)
  - support Ctrl-C in conformer generation
 (github pull #8197 from greglandrum)
  - DistViolationContribs optimization
 (github pull #8208 from evasnow1992)
  - Add option to omit brackets when drawing query atoms.
 (github pull #8212 from DavidACosgrove)
  - Option to put padding round elements of reaction.
 (github pull #8216 from DavidACosgrove)
  - Add property to track reactant index in reaction products
 (github issue #8222 from bp-kelley)
  - Optimisation of fingerprint Synthon Search
 (github pull #8223 from DavidACosgrove)
  - Rascal: Add option to specify minimum clique size directly.
 (github pull #8248 from DavidACosgrove)
  - MolDraw2D: add separate colors for atom and bond annotations
 (github pull #8249 from greglandrum)
  - Restore functionality of the MinimalLib Dockerfile and improve exception handling performance
 (github pull #8267 from ptosco)
  - Option to preserve default text colors when highlighting atoms.
 (github issue #8271 from JessJKitty)
  - Tweak mol fragmenter
 (github pull #8277 from DavidACosgrove)
  - Expose basinThresh to the python layer
 (github pull #8283 from nmaeder)
  - Make MaeWriter to throw on errors.
 (github pull #8297 from ricrogz)
  - bump InChI version to 1.07.3
 (github pull #8300 from greglandrum)
  - addHs should ignore queries
 (github issue #8304 from cdvonbargen)
  - Add RascalMCES option to require complete RingInfo rings
 (github pull #8305 from rachelnwalker)
  - Atoms bonded to metal atoms should always have their H counts explicit in SMILES
 (github pull #8318 from greglandrum)
 - cartridge: expose sanitize options to mol_from_ctab
 (github pull #8326 from greglandrum)
  - Feat/use draw color in drawString()
 (github pull #8334 from greglandrum)
  - Synthon Search Phase 2
 (github pull #8338 from DavidACosgrove)
  - bump yaehmop version
 (github issue #8395 from greglandrum)

## Bug Fixes:
  - Segmentation fault using None as property name in SetProp
 (github issue #4570 from bp-kelley)
  - Python SIGSEGV when calling `rdkit.Chem.rdmolops.SplitMolByPDBResidues` on some molecules
 (github issue #5599 from bzoracler)
  - Suspicious value for atom pair code calculation
 (github issue #6679 from QJ-Chen)
  - Tautomer canonicalizer invariant violation
 (github issue #7044 from fioruggiu)
  - Online Documentation: `Mol.GetAtoms` and `Mol.GetBonds` miss signatures
 (github issue #7527 from e-kwsm)
  - Chem.MolToSmiles(mol, rootedAtAtom=pos), when the parameter rootedAtAtom is greater than or equal to 20, the range error is reported.
 (github issue #7572 from YOUNG-JAME)
  - rdMolAlign.GetBestRMS gets stuck 
 (github issue #7685 from LiuCMU)
  - MergeQueryHs fails to detect explicit H involved in OR queries where there's more than 2 options in the query
 (github issue #7687 from ricrogz)
  - Fix 4.3.0--4.4.0 sql upgrade script
 (github pull #7774 from esiaero)
  - RWMol::insertMol should not add an empty ABSOLUTE_STEREO group unnecessarily
 (github issue #7782 from ptosco)
  - Catch exceptions in MultithreadedMolSupplier callbacks
 (github pull #7810 from i-tub)
  - HasPropWithValueQueryBase::getPair() may leak the value of RDValue.
 (github issue #7865 from ricrogz)
  - Use .dylib on macOS for PostgreSQL 16+
 (github pull #7869 from cho-m)
  - Setting an atom's pdb residue number with None segfaults
 (github issue #7873 from bp-kelley)
  - Restore "oops, exponential is a pain" code snippet in the RGD algorithm
 (github pull #7898 from ptosco)
  - Fix some more mem errors in 2024.09.1
 (github pull #7899 from ricrogz)
  - UFF optimization leads to overlapping atoms
 (github issue #7901 from oboril)
  - AssignStereochemistry(cleanIt=True) does not clean _CIPCode property on bonds
 (github issue #7929 from ricrogz)
  - rxn.RunReactants mismatch directional bonds in a heterocycle ring
 (github issue #7944 from m-hyin)
  - Fix for trimethylcyclohexane error
 (github pull #7949 from tadhurst-cdd)
  - Fix incorrect CIP values for some aromatic atropisomers
 (github pull #7957 from tadhurst-cdd)
  - Need to reserve space before assignment
 (github pull #7964 from bp-kelley)
  - Fixes a regression introduced in #7582 which made all SWIG enums become type-unsafe
 (github pull #7972 from ptosco)
  - Fix for removing bad stereo indications from Atropisomer parsing
 (github pull #7984 from tadhurst-cdd)
  - Morgan fingerprints with chirality distinguish chiral atoms too early
 (github issue #7986 from greglandrum)
  - Wrong SMARTS pattern in O-benzyl deprotection reaction
 (github issue #7989 from marcobICR)
  - Fix for kekuleAtrop wedge error
 (github pull #7992 from tadhurst-cdd)
  - RMS pruning in conformer generation misses conformers above the threshold
 (github issue #8001 from fwaibl)
  - Fix potential division by zero in UFF TorsionAngle
 (github pull #8007 from ricrogz)
  - Fix probe molecule transformation for ShapeAlign
 (github pull #8016 from greglandrum)
  - DistanceConstraintContrib is not exposed to SWIG wrappers anymore
 (github issue #8019 from ptosco)
  - MinimalLib and CFFI get_mol() will not remove Hs even when removeHs is set to true
 (github issue #8027 from ptosco)
  - segfault when parsing molecule with high coordination number
 (github issue #8060 from garaboncias)
  - Adding Hs to a linear molecule throws "Cannot normalize a zero length vector"
 (github issue #8065 from ricrogz)
  - Handle DOS files in SynthonSpaceSearch
 (github pull #8075 from DavidACosgrove)
  - reloading IPythonConsole breaks it
 (github issue #8082 from greglandrum)
  - Avoid that map::at() throws an exception in case atomColourPalette includes neither 6 nor -1
 (github pull #8085 from ptosco)
  - Synthon search fp bug
 (github pull #8086 from DavidACosgrove)
  - HetAtomTautomerv2 detects tautomerism at carboxylate
 (github issue #8090 from d-b-w)
  - rdDetermineBonds segfaults when called from readonly directory
 (github issue #8092 from bp-kelley)
  - Tanimoto score exceeds 1 for deuterium-containing molecules in rdShapeAlign.AlignMol()
 (github issue #8096 from fulopjoz)
  - Rascal returns empty results even when told not to
 (github issue #8098 from DavidACosgrove)
  - Use endian-aware read/write for length of string.
 (github pull #8105 from DavidACosgrove)
  - normalizeDepiction() should always center coordinates on the coordinate centroid, irrespective of the canonicalize parameter
 (github pull #8107 from ptosco)
  - Vulnerability fixes
 (github pull #8116 from thomp-j)
  - symmetric ring finding not returning correct results for molecules with fragments
 (github issue #8121 from greglandrum)
  - Fixes two out-of-bounds bugs in the InChI wrapper
 (github pull #8126 from greglandrum)
  - Two out-of-bounds bugs in inchi interface
 (github issue #8129 from chbrown)
  - Bad radical values are now ignored for MRV generation
 (github pull #8130 from tadhurst-cdd)
  - INCHI-API: `add_custom_command` signature problem
 (github issue #8138 from e-kwsm)
  - JavaWrappers: CMake `add_custom_command` has multiple comments
 (github issue #8139 from e-kwsm)
  - Fix leaks in MIF wrappers
 (github pull #8143 from ricrogz)
  - Fix division by zero in MIF descriptors
 (github pull #8144 from ricrogz)
  - fix SetPositions when using strided numpy array
 (github pull #8150 from richardjgowers)
  - Cyanamide incorrectly matches methyl-imidazole when aromaticMatchesConjugated is set
 (github issue #8162 from jones-gareth)
  - Unify Mol rendering in IPython
 (github pull #8166 from asiomchen)
  - improve handling of esters, amides, etc. in the v2 tautomer hash
 (github pull #8173 from greglandrum)
  - bad conformer ID errors when drawing with unspecifiedStereoIsUnknown and prepareMolsBeforeDrawing drawoptions both set to false
 (github issue #8177 from oleksii-dukhno-bayer)
  - Reaction Rendering Looks odd at small scales
 (github issue #8195 from bp-kelley)
  - Rascal MCES missing an atom when ignoreAtomAromaticity is True
 (github issue #8198 from DavidACosgrove)
  - RASCAL MCES gives duplicate results with singleLargestFrag = True
 (github issue #8200 from DavidACosgrove)
  - Reaction products not being drawn with smooth corners
 (github issue #8209 from DavidACosgrove)
  - Reaction drawing ignores panels, always draws across full canvas
 (github issue #8213 from DavidACosgrove)
  - Generating inchi for chiral phosphates raises a warning
 (github issue #8238 from pechersky)
  - Chiral phosphates no longer generate distinct inchi
 (github issue #8239 from pechersky)
  - RascalMCES.FindMCES Produces Incorrect SMARTS Output
 (github issue #8246 from gratus907)
  - Segmentation fault in EmbedMultipleConfs
 (github issue #8250 from maabuu)
  - Rascal - Missing atoms in MCESs
 (github issue #8255 from laurenreid1)
  - PR #8192 breaks AdjustQueryProperties / aromatizeIfPossible for some molecules.
 (github issue #8256 from ricrogz)
  - MolBlocks should fail to write when given coordinates that are too large
 (github issue #8265 from bp-kelley)
  - trimethylcyclohexane chirality error
 (github pull #8272 from tadhurst-cdd)
  - Some mem fixes.
 (github pull #8276 from ricrogz)
  - Fix buffer size in pickersCLI.cpp
 (github pull #8282 from al42and)
  - molzip doesn't handle linker style zipping
 (github issue #8288 from bp-kelley)
  - Another mem leak fix to the InChI conversion
 (github pull #8291 from ricrogz)
  - Fix memory leaks in MolStandardize SWIG Wrapper
 (github pull #8298 from jones-gareth)
  - Fix the way carbon is handed in cleanupOrganometallics()
 (github pull #8301 from greglandrum)
  - Fix potential build error under MSVC
 (github pull #8302 from ricrogz)
  - Explicit valence of carbon > 4 not permitted
 (github issue #8312 from schatzsc)
  - apply query adjustments when makeAtomsGeneric is enabled
 (github pull #8315 from greglandrum)
  - Ignore invalid chirality labels when reading MAE inputs
 (github issue #8346 from whosayn)
  - Unable to write wiggly bond information by default
 (github issue #8348 from whosayn)
  - Calling expandQuery on an empty QueryAtom crashes the program
 (github issue #8353 from DavidACosgrove)
  - stereo atoms not set for STEREOANY bonds when using the new stereo code
 (github issue #8364 from greglandrum)
  - cis/trans markers in CXSMILES being interpreted incorrectly
 (github issue #8365 from greglandrum)

## Cleanup work:
  - Fix some mem errors in 2024.09.1
 (github pull #7867 from ricrogz)
  - FindPython Development.Module instead of Development
 (github pull #7881 from pechersky)
  - Use smart pointer for buffer.
 (github pull #7883 from DavidACosgrove)
  - Modernise ExplicitBitVect.
 (github pull #7884 from DavidACosgrove)
  - Update `PUBCHEMSHAPE_URL` and remove patch code
 (github pull #7900 from eunos-1128)
  - Replace awful enum reflection macros with Better Enums
 (github pull #7913 from ptosco)
  - ... and more mem errors fixed
 (github pull #7924 from ricrogz)
  - Replace GetImplicitValence() and GetExplicitValence() with GetValence()
 (github pull #7926 from greglandrum)
  - SA Score updates
 (github pull #7928 from DavidACosgrove)
  - Remove deprecation warnings by switching MinimalLib to fingerprint generators
 (github pull #7938 from ptosco)
  - One final round of mem errors
 (github pull #7943 from ricrogz)
  - Fix misnamed test
 (github pull #7952 from ricrogz)
  - Make sure that FreeSASA can be built as DLL on Windows
 (github pull #7985 from ptosco)
  - Remove unused code from GraphMol/SmilesParse
 (github pull #7996 from whosayn)
  - Throw when attempting to normalize a Zero RDGeom::Point
 (github pull #8008 from ricrogz)
  - Avoid division by zero in DrawMol
 (github pull #8011 from ricrogz)
  - remove no-op macros and dead code (pt 1)
 (github pull #8012 from whosayn)
  - Avoid division by zero in AlignPoints
 (github pull #8013 from ricrogz)
  - Fix shifting of a potentially negative number
 (github pull #8014 from ricrogz)
  - Fix some minor issues reported by ubsan and the compiler
 (github pull #8015 from ricrogz)
  - remove no-op macros and dead code (pt 2)
 (github pull #8035 from whosayn)
  - remove no-op macros and dead code (pt 4)
 (github pull #8037 from whosayn)
  - Remove explicit default constructor from Compute2DCoordParameters
 (github pull #8046 from d-b-w)
  - Remove warnings from `npscorer.py`
 (github issue #8052 from mvisani)
  - Minor MinimalLib cleanup
 (github pull #8112 from ptosco)
  - fix: apply modernize-use-nullptr
 (github pull #8134 from e-kwsm)
  - relax two tolerances for ARM64 builds
 (github pull #8148 from tadhurst-cdd)
  - Fix build under gcc-14
 (github pull #8378 from ricrogz)

## Documentation:
  - The Python type hint for GetMolLayers in RegistrationHash.py appears incorrect
 (github issue #7650 from yechenqiao)
  - Getting Started with Contributing to RDKit
 (github pull #7813 from RPirie96)
  - Documentation updates
 (github pull #7933 from greglandrum)
  - expanded documentation in Chem and AllChem
 (github pull #8004 from greglandrum)
  - Mol to smiles docs
 (github pull #8005 from DavidACosgrove)
  - fixing the doc string in the shape alignment code
 (github pull #8040 from brje01)
  - Improve doc string for ParseAbbreviations in python wrapper.
 (github pull #8049 from DavidACosgrove)
  - Some documentation updates
 (github pull #8080 from greglandrum)
  - document H atoms in SMARTS
 (github pull #8081 from greglandrum)
  - Add section `How to Build RDKit Documentation Locally`
 (github pull #8120 from bertiewooster)
  - Expand on Explicit Valence Error - Partial Sanitization recipe
 (github pull #8131 from bertiewooster)
  - GetAtomsMatchingQuery: Tell where to find query options for
 (github pull #8132 from bertiewooster)
  - Explain how to run doctests locally
 (github pull #8135 from bertiewooster)
  - Update KNIME section in GettingStartedWithContributing 
 (github pull #8174 from knalice)
  - Update  InChi links
 (github pull #8187 from RubenChM)
  - Fix typo in documentation
 (github pull #8220 from nmaeder)


## Code removed in this release:
- AtomPairs.Utils.NumPiElectrons was removed, please use Chem.GetNumPiElectrons instead.
- The classes DistViolationContrib, ChiralViolationContrib, and FourthDimContrib were removed, please use DistViolationContribs, ChiralViolationContribs, and FourthDimContribs instead.
- The function `MMFF::setMMFFAromaticity()` was removed, please use `MolOps::setMMFFAromaticity()` instead.

## Deprecated code (to be removed in a future release):
- The functions Atom::getImplicitValence() and Atom::getExplicitValence() are deprecated, please use Atom::getValence(Atom::ValenceType::IMPLICIT) or Atom::getValence(Atom::ValenceType::EXPLICIT) instead

# Release_2024.09.1
(Changes relative to Release_2024.03.1)

## Acknowledgements
(Note: I'm no longer attempting to manually curate names. If you would like to
see your contribution acknowledged with your name, please set your name in
GitHub)

Jakub Adamczyk, François Bérenger, Christoph Berg, Jonathan Bisson, Anna
Brünisholz, David Cosgrove, Michael Cho, Peter Eastman, Hussein Faara, Eloy
Félix, Jacob Hucker, Tadd Hurst, Gareth Jones, Andrew Kane, Eisuke Kawashima,
Brian Kelley, Joos Kiener, Chris Kuenneth, Phong Lam, Juuso Lehtivarjo, Yuanyue
Li, Niels Maeder, Mark Mackey, Niels Kristian Kjærgård Madsen, Syed Zayyan
Masud, Josh A. Mitchell, Dan Nealschneider, Yakov Pechersky, Julianus Pfeuffer,
Rachael Pirie, Ricardo Rodriguez, Philippe Schwaller, Junior Sen, Ernst-Georg
Schmid, Matt Swain, Paolo Tosco, Chad Townsend, Philip Ullmann, Riccardo
Vianello, Jeff Wagner, Franz Waibl, Maciej Wójcikowski, Qiancheng Xia, Nic
Zonta, kekulai-fredchang, AaronsonJames, Xavier M, xiaohongniua2, jakirkham,
spparel, Amanda P, esiaero, hxu105

## Highlights
- A full molecular validation and standardization pipeline has been added to the rdMolStandardize library. This is extensible and suitable for incorporation in a broader compound registration pipeline.
- It's now possible to do shape-based alignment in the RDKit via integration with the newly open-sourced pubchem-align3d library 
- The new rdMolProcessing module introduces easy-to-use convenience functions for reading molecules from input files and carrying out standard calculations. Multiple threads can be used for both file parsing and the calculations, so this can be quite efficient. In this release we've included support for generating fingerprints, but additional functionality will be added in the future.

## Backwards incompatible changes
- The SMARTS for the unbranched alkanes in the fragment descriptors has been corrected. This descriptor will now frequently return different results.
- The SimilarityMap functions GetSimilarityMapFromWeights(), GetSimilarityMapForFingerprint(), and GetSimilarityMapForModel() all now require an rdMolDraw2D drawing object to be passed in.
- A bug fix in v2 of the tautomer and protomer hashes can lead to different results for these hashes. One less bond is now included in the tautomeric zone for systems like enamines/imines, so the v2 tautomer hash of the molecules CN=CC and CNC=C is now [C]:[C]:[N]-[CH3]_4_0 instead of [C]:[C]:[N]:[C]_7_0
- The way valences are checked and implicit valences are calculated has been changed. The results should generally be the same as before, but some previously allowed valence states have been removed. These include: five-valent [C+], valence state 6 for the elements Al and Si, and valence state 7 for the elements P, As, Sb, and Bi.
- The GeneralMolSupplier has been moved to use the v2 API. The only change that should be necessary to end-user code is that the resulting supplier now returns std::unique_ptr<ROMol> instead of ROMol *.

## New Features and Enhancements:
  - Added JSON parameters to MinimalLib get_(cx)?sm(ile|art)s() functions
 (github pull #7194 from ptosco)
  - Update MinimalLib for Function Exposure: runReactants
 (github pull #7210 from syedzayyan)
  - Include macrocycles in atropisomer calculation by not sanitizing them away
 (github pull #7291 from pechersky)
  - Enable RGD highlights as in blog post
 (github pull #7322 from ptosco)
  - C# Build Net6 library and tests using cmake
 (github pull #7326 from jones-gareth)
  - Add option for RASCAL to restrict atom matching to atoms of same degree
 (github pull #7344 from DavidACosgrove)
  - Add MolStandardize to C# wrappers
 (github pull #7351 from jones-gareth)
  - CDXML parser doesn't recognize any bonds
 (github issue #7357 from bp-kelley)
  - Expose replaceAtomWithQueryAtom to Python
 (github pull #7380 from DavidACosgrove)
  - Allow reapplyMolBlockWedging() to restore the original wedging regardless the bond type
 (github pull #7386 from rvianello)
  - C sharp rascal mcs wrapper
 (github pull #7390 from jones-gareth)
  - Add option for non-isomeric SMILES creation in the PostgreSQL cartridge
 (github pull #7395 from rvianello)
  - No coords atropisomers - fix smiles output of atrop wedges after reordering
 (github pull #7418 from tadhurst-cdd)
  - Handle query atoms and bonds in SWIG wrappers
 (github pull #7431 from jones-gareth)
  - Please consider exposing code for simplified enhanced stereo labels
 (github issue #7438 from ZontaNicola)
  - Expose a couple of additional functions to Python
 (github pull #7444 from greglandrum)
  - Expose the property pickle options to SWIG
 (github pull #7448 from greglandrum)
  - Add python Conformer.SetPositions wrapper
 (github pull #7449 from bp-kelley)
  - Favor nonwedged bonds in kekulization
 (github pull #7456 from greglandrum)
  - Optionally limit the MolStandardize::Uncharger to only alter the protonation state
 (github pull #7458 from rvianello)
  - Allow subsets of ring systems to match templates
 (github pull #7468 from ZontaNicola)
  - Support NumPy 2.0
 (github issue #7477 from jakirkham)
  - Switch to isoelectronic valence model
 (github pull #7491 from greglandrum)
  - Allow creation of an empty forcefield
 (github pull #7494 from nmaeder)
  - Allow wedged double and aromatic bonds
 (github pull #7495 from greglandrum)
  - Add getUIntVectProp to SubstanceGroups in SWIG wrappers
 (github pull #7507 from jones-gareth)
  - add MolToV2KMolBlock()
 (github pull #7511 from greglandrum)
  - GIST index improvements for @=
 (github pull #7547 from ergo70)
  - A collection of small improvements from Roger S
 (github pull #7566 from greglandrum)
  - Add atom map number to complex query atom symbol.
 (github pull #7571 from DavidACosgrove)
  - add findMesoCenters
 (github pull #7574 from greglandrum)
  - Add missing GetRow method and fix Python parameter names
 (github pull #7575 from ptosco)
  - Extend RDKit::MolStandardize with a validation and standardization Pipeline
 (github pull #7582 from rvianello)
  - Speed up GetPropsAsDict(), especially on Mac
 (github pull #7584 from d-b-w)
  - Update FindFLEX.cmake and FindBISON.cmake modules.
 (github issue #7590 from whosayn)
  - Optimizations of the DistanceGeometry forcefield
 (github pull #7600 from greglandrum)
  - Rascal atom and bond equivalences
 (github pull #7612 from DavidACosgrove)
  - Rascal match exact atom type
 (github pull #7673 from DavidACosgrove)
  - Adds HasPropWithValue Pickler
 (github pull #7692 from bp-kelley)
  - Add support for building the CFFI lib without InChI
 (github pull #7698 from ankane)
  - Move calculation of molecular weight, exact molecular weight, and moleuclar formula to MolOps
 (github issue #7701 from greglandrum)
  - Add more "contribs" classes for use in conformer generation
 (github pull #7711 from nmaeder)
  - Speed up boost vector iterators
 (github pull #7719 from bp-kelley)
  - Allow atom map numbers to be ignored when generating canonical SMILES
 (github pull #7732 from DavidACosgrove)
  - Expose two additional boolean flags for mol creation to MinimalLib
 (github pull #7743 from ptosco)
  - Complement JSMol with JSMolShared
 (github pull #7744 from ptosco)
  - Fix vectToString such that it outputs valid JSON
 (github pull #7749 from ptosco)
  - SaltRemover loses E/Z configuration
 (github issue #7750 from JuniorSen)
  - Expose MMFF aromaticity model for SetAromaticity
 (github pull #7765 from JLVarjo)
  - add mol processing API
 (github pull #7773 from greglandrum)
  - Expose multicolor highlights to MinimalLib
 (github pull #7787 from ptosco)
  - Provide an RDKit wrapper around pubchem-align3d
 (github pull #7798 from greglandrum)
  - Fix typo (Fingeprint -> Fingerprint)
 (github pull #7801 from ptosco)
  - [bot] Update molecular templates header file
 (github pull #7808 from github-actions[bot])
  - Add overloads of MolOps::getMolFrags and MolOps::getMolFragsWithQuery
 (github pull #7823 from DavidACosgrove)

## Bug Fixes:
  - Lower case symbols in SMILES for bracket atoms in aromatic rings
 (github issue #3697 from pschwllr)
  - Mistake in converting Phosphinic acid to InChI
 (github issue #5311 from YuanyueLi)
  - rdMolDescriptors.CalcNumAtomStereoCenters fails on Sanitized Molecule
 (github issue #6757 from C-Townsend)
  - Parasubstituted chiral cyclobutyl causes "zero final chiral volume" warnings depending on 2D coords
 (github issue #7070 from pechersky)
  - Rountripping through MaeWriter and MaeMolSupplier leaks stereo status property
 (github issue #7153 from ricrogz)
  - Correct unbranched alkane SMARTS to match the description given
 (github  #7255 from ghost)
  - Improve PDB formatting with incomplete Monomer info
 (github pull #7286 from fwaibl)
  - restrict the application of 1,3- 1,5- conjugated cation normalization
 (github pull #7287 from rvianello)
  - DetermineBondOrders() does not assign single bonds correctly
 (github issue #7299 from peastman)
  - incorrect chiral carbon perception in `Chem.FindMolChiralCenters` new implementation
 (github issue #7300 from eloyfelix)
  - The serialization of porphyrin to mol format introduces some double bonds with bond stereo 3/either
 (github issue #7306 from rvianello)
  - re-enable yaehmop support in DetermineBonds
 (github pull #7316 from greglandrum)
  - AtomPairs.Utils.NumPiElectrons fails on atoms with dative bonds
 (github issue #7318 from ricrogz)
  - Wedge bond from atrop error
 (github pull #7321 from tadhurst-cdd)
  - Remove misleading walrus operators
 (github pull #7323 from mcs07)
  - SaltRemover may clear computed properties even if no atoms are removed
 (github issue #7327 from ricrogz)
  - DetermineBondOrders() makes incorrect assumptions about valence
 (github issue #7331 from peastman)
  - remove some warnings with -Wextra
 (github pull #7339 from greglandrum)
  - Fixes problem from discussion 7317
 (github pull #7345 from DavidACosgrove)
  - Trigonal Pyramid Carbon may or not have a parity depending on atom ordering
 (github issue #7346 from ricrogz)
  - Wedge bond from atrop error
 (github pull #7355 from tadhurst-cdd)
  - Rascal exactConnectionsMatch bug
 (github pull #7359 from DavidACosgrove)
  - Pre-condition violations for BCUT descriptor calculations
 (github issue #7364 from paulsonak)
  - RegistrationHash.GetMolLayers does not distinguish atropisomers
 (github issue #7367 from ricrogz)
  - fixes bug with overly large count_bounds
 (github pull #7368 from greglandrum)
  - Atropisomeric bond wedging should favor ring bonds
 (github issue #7371 from greglandrum)
  - DetectChemistryProblems fails with traceback when run on mols coming from aromatic SMARTS
 (github issue #7375 from ricrogz)
  - Fix the Uncharger 'force' option w/ non-neutralizable negatively charged sites
 (github pull #7382 from rvianello)
  - Allow disabling output of dative bonds to SMILES
 (github pull #7384 from greglandrum)
  - 2023.9.6 duplicate "self" argument in `rdfiltercatalog/__init__.pyi`
 (github issue #7401 from JHucker)
  - Do not apply the normalization of conjugated cations to the oxime oxygen
 (github pull #7403 from rvianello)
  - fix a lifetime bug in the fingerprint generator
 (github pull #7408 from greglandrum)
  - drawing mol with a non zero confID results in bad confID error
 (github issue #7409 from kekulai-fredchang)
  - CXSmiles writer does not use default conformer ID
 (github issue #7414 from greglandrum)
  - allow static builds to work with clang and no coordgen
 (github pull #7416 from greglandrum)
  - fixStructureCheckerBuildError - fix location of MolFileSterechem.h
 (github pull #7420 from tadhurst-cdd)
  - Planar amide nitrogen incorrectly flagged as _ChiralityPossible
 (github issue #7434 from mark-mackey-cresset)
  - MaeWriter: handle the R group label property and update the Maestro property prefixing
 (github pull #7454 from ricrogz)
  - Memory leakage in CachedSmilesMolHolder
 (github issue #7457 from philipullmann)
  - PostgreSQL 17: ERROR:  commutator operator = is already the commutator of operator =
 (github issue #7459 from df7cb)
  - Remove unnecessary wrapped pointers
 (github pull #7465 from bp-kelley)
  - fix DCLV calculation for ligands
 (github pull #7480 from RPirie96)
  - Problem with ring stereo and atropisomers and new stereo perception
 (github pull #7486 from tadhurst-cdd)
  - Install the atropisomer header
 (github pull #7487 from ricrogz)
  - Index anomaly with mol @= mol operator on PostgreSQL. Exact match is extremely slow!
 (github issue #7493 from ergo70)
  - CDXML Parser doesn't recognize dative bonds
 (github issue #7501 from kienerj)
  - Shrink the tautomeric zone for the v2 hash of things like imines
 (github pull #7502 from greglandrum)
  - Avoid inconsistency between V2K and V3K MDL output wrt isotopic labelling of R groups
 (github pull #7504 from ptosco)
  - atomChiralTypeFromBondDirPseudo3D fails for poorly scaled molecular coordinates
 (github issue #7509 from d-b-w)
  - EnumerateStereoisomers cannot give enumeration on certain rings and nitrogens
 (github issue #7516 from qcxia20)
  - `rdkit-stubs/Chem/rdchem.pyi`: `Mol.GetAtoms` and `Mol.GetBonds` are wrong
 (github issue #7526 from e-kwsm)
  - CDXML Parsing Issue
 (github issue #7528 from bp-kelley)
  - IndexError with computing fingerprint
 (github issue #7533 from AaronsonJames)
  - Conformer generation fixes and enhancements
 (github pull #7535 from nmaeder)
  - Fix issues arising from useMolBlockWedging and the new atropisomer kekulization code
 (github pull #7540 from ptosco)
  - Restore mol writing functions in the RDKFuncs module
 (github pull #7544 from ptosco)
  - Avoid duplicate enhanced stereo labels in drawing
 (github pull #7546 from ptosco)
  - AllChem.EmbedMolecule returns -1
 (github issue #7552 from hxu105)
  - Handling of chiral sulfur in aromatic rings
 (github issue #7556 from spparel)
  - ConfGen: fix a logic error in one of the chiral volume tests
 (github pull #7560 from greglandrum)
  - fix one case of undesired 1-3 charge recombination
 (github pull #7561 from rvianello)
  - reject template if it doesn't match bond stereo
 (github pull #7567 from ZontaNicola)
  - Switch imp to importlib in nbtests
 (github pull #7573 from bjonnh-work)
  - PDBWriter offset bug
 (github issue #7579 from nezix)
  - Stub files contain duplicate argument names
 (github issue #7583 from nielskm)
  - Don't register FilterMatcherBase twice
 (github pull #7589 from bp-kelley)
  - Update commutator/negator settings for operator @=
 (github pull #7596 from rvianello)
  - FindPotentialStereo() missing some results if `cleanIt` is False
 (github issue #7598 from greglandrum)
  - `GetBPFingerprint` and `GetBTFingerprint` deprecation warning
 (github issue #7602 from j-adamczyk)
  - Fix an out of bounds access in ForwardMolSupplier
 (github pull #7607 from bp-kelley)
  - EnumerateStereoisomers Runtime error when enumerate guanidine derivatives on rdkit 2024.03.4
 (github issue #7608 from phonglam3103)
  - Loading SDF file works in RDKit 2024.03.3 but not 2024.03.4
 (github issue #7619 from j-wags)
  - Bad solid wedge to alkyne group
 (github issue #7620 from DavidACosgrove)
  - Deprecation warning from Descriptors.CalcMolDescriptors
 (github issue #7625 from kienerj)
  - Fix parsing RBCNT from mol files, and add exporting it
 (github pull #7638 from ricrogz)
  - EnumerateLibrary.GetPosition() surprisingly slow
 (github issue #7639 from jpfeuffer)
  - Multithreaded InPlace standardization functions seg fault if there's a duplicate molecule
 (github issue #7642 from greglandrum)
  - MinimalLib: fix misformatted molblock and make sure unit test is actually executed
 (github pull #7647 from ptosco)
  - Highlighted hetero atoms disappear
 (github issue #7654 from DavidACosgrove)
  - constrained minimization
 (github issue #7671 from xiaohongniua2)
  - Reaction pickling does not honor PicklePropertiesOptions
 (github issue #7674 from jpfeuffer)
  - RDKit cannot pickle QueryAtoms with HasPropQuery
 (github issue #7675 from jpfeuffer)
  - Make sure angleconstraints only take angles between 0 and 180 degrees.
 (github pull #7688 from nmaeder)
  - Determine bonds calls debugMol in certain cases
 (github issue #7691 from bp-kelley)
  - Double-bond geometry lost from CXSMILES?
 (github issue #7725 from greglandrum)
  - Ensure 13 bounds constraints are added to angles that are part of an improper torsion
 (github pull #7729 from nmaeder)
  - Python 3.13 support: _Py_IsFinalizing() has been removed from Python 3.13. 
 (github issue #7731 from kuelumbus)
  - Bad 2-colour wedge
 (github issue #7739 from DavidACosgrove)
  - Fix aliasing bug in MultithreadedSDMolSupplier and move GeneralFileReader to v2 API
 (github pull #7761 from greglandrum)
  - Add callbacks to the multithreaded mol suppliers
 (github pull #7763 from greglandrum)
  - Fix typo in 4.5.0--4.6.0 sql upgrade script
 (github pull #7775 from esiaero)
  - RDKit 2024.03.6 fails to build on Mac with certain options
 (github issue #7776 from ankane)
  - Fix issue in #7720
 (github pull #7778 from ricrogz)
  - Drop mol_hash for legacy databases to enable upgrade to recent versions
 (github pull #7804 from mwojcikowski)
  - A couple of fixes to the InteractiveRenderer Jupyter integration
 (github pull #7805 from ptosco)

## Cleanup work:
   - Code/PgSQL: Fix Pointer vs Datum (Compatibility with PG16)
 (github pull #6733 from df7cb)
  - `README.md`'s documentation badge is out of date.
 (github issue #7052 from Yoshanuikabundi)
  - switch to range-based for loops
 (github pull #7278 from AnnaBruenisholz)
  - Cleaner forloops, deleting of empty header file
 (github pull #7320 from AnnaBruenisholz)
  - Make ctest run installed tests if RDK_INSTALL_PYTHON_TESTS
 (github pull #7325 from mcs07)
  - cleanup RDKit::MolOps::detectBondStereochemistry
 (github pull #7329 from rvianello)
  - Cleanup of Code/DataStructs
 (github pull #7365 from AnnaBruenisholz)
  - Fixes #7378, raw docstring to escape null chars
 (github pull #7379 from pechersky)
  - Include header for boost::numeric_cast
 (github pull #7389 from cho-m)
  - deprecations for the 2024.09 release
 (github pull #7398 from greglandrum)
  - Cleanup: Force field
 (github pull #7406 from AnnaBruenisholz)
  - Geometry cleanups
 (github pull #7433 from AnnaBruenisholz)
  - Numpy 2 Support
 (github pull #7531 from AnnaBruenisholz)
  - Fix #7485 and #7530
 (github pull #7550 from ptosco)
  - fix(rdmolfiles): fix parameters and docstrings
 (github pull #7648 from e-kwsm)
  - Refactor distgeom minimizations
 (github pull #7652 from nmaeder)
  - Fix some missing headers when doing "make install"
 (github pull #7667 from greglandrum)
  - Remove Descriptors as a dependency of many other RDKit libraries
 (github pull #7700 from greglandrum)
  - Reduce code duplication in ff
 (github pull #7715 from nmaeder)
  - Some cmake cleanup work
 (github pull #7720 from greglandrum)
  - doc: fix -Wdocumentation-html
 (github pull #7721 from e-kwsm)
  - Code cleanup, minor refactoring and typos
 (github pull #7742 from ptosco)
  - Update SA score to use FingerprintGenerators
 (github pull #7795 from UnixJunkie)
  - massive simplification of README.md
 (github pull #7831 from greglandrum)

## Code removed in this release:
- The legacy Python code for drawing molecules was removed in this release. This includes the following modules in rdkit.Chem.Draw: aggCanvas, cairoCanvas, canvasbase, MolDrawing, mplCanvas, qtCanvas, spingCanvas; the functions Draw.MolToImageFile(), Draw.MolToMPL(), and Draw.MolToQPixmap(); the "canvas" argument to the function Draw.MolToImage(); and calling Draw.MolToFile() with imageTypes other than PNG or SVG, 

## Deprecated code (to be removed in a future release):
- AtomPairs.Utils.NumPiElectrons is deprecated in favor of Chem.GetNumPiElectrons.
AtomPairs.Utils.NumPiElectrons failed if the atom had outgoing dative bonds (see Issue #7318).
- The classes DistViolationContrib, ChiralViolationContrib, and FourthDimContrib have been deprecated. Please use DistViolationContribs, ChiralViolationContribs, and FourthDimContribs instead.
- The function `MMFF::setMMFFAromaticity()` has been moved to the namespace MolOps. Please use `MolOps::setMMFFAromaticity()` instead.

# Release_2024.03.1
(Changes relative to Release_2023.09.1)

## Acknowledgements
(Note: I'm no longer attempting to manually curate names. If you would like to
see your contribution acknowledged with your name, please set your name in
GitHub)

Mark Archibald, Armin Ariamajd, Chris Von Bargen, Jason Biggs, Jonathan Bisson,
Jan C. Brammer, Jessica Braun, Benoît Claveau, David Cosgrove, James Davidson,
Hussein Faara, Théophile Gaudin, Gareth Jones, Christoph Hillisch, Tad Hurst,
Kevin Keating, Brian Kelley, Joos Kiener, David Lounsbrough, Jeremy Monat, Dan
Nealschneider, Yoshinobu Ogura, Marta Pasquini, Yakov Pechersky, Patrick Penner,
Rachael Pirie, Ricardo Rodriguez-Schmidt, Nate Russell, Ivan Tubert-Brohman,
Matthew Seddon, Leonid Stolbov, Paolo Tosco, Riccardo Vianello, Franz Waibl,
Rachel Walker, sitanshubhunia, skystreet8, dehaenw, dhibbit, vslashg, nbehrnd,
MarioAndWario, levineds-meta

## Highlights
- An initial version of support for atropisomers has been added; this will be expanded in future releases.
- Support for using multiple threads has been added in a few more places: many operations in rdMolStandardize, the fingerprint generators, and GetBestRMS()/GetAllConformerBestRMS()
- The initial release of version 2 of the RDKit C++ API; we will continue to expand this in future releases. The new API makes it easier to write correct and memory safe code. The current API is still supported and will remain so for the forseeable future, but we encourage C++ developers to start using v2 of the API in their code.

## Backwards incompatible changes
- Two changes to improve the defaults for conformer generation: the functions EmbedMolecule() and EmbedMultipleConfis() now use ETKDGv3 by default (previously they were using ETKDGV1) and only consider heavy atoms when calculating RMSD for conformer pruning (previously Hs were alos considered).
- The way that the number of radical electrons is calculated for atoms coming from mol blocks has been changed. Systems like a `[CH]` marked as a `DOUBLET` will now have three radical electrons assigned. This is consistent with the value from SMILES.
- The validation classes in MolStandardize were refactored in order to offer a simpler and more consistent API. In the C++ implementation, the `MolVSValidations` base class was removed and consolidated into `ValidationMethod`. Consequently, the `validate` method replaced `run` in the subclasses related to MolVS (namely `NoAtomValidation`, `FragmentValidation`, `NeutralValidation`, and `IsotopeValidation`) and all subclasses of `ValidationMethod` are now required to implement a `copy` method. Moreover, `MolStandardize::ValidationErrorInfo` was redefined as an alias for `std::string`. The changes related to the MolVS validation methods were similarly implemented in the Python API.
- Metal atoms (really any atom which has a default valence of -1) now have their radical electron count set to zero if they form any bonds. Metal atoms/ions without bonds will continue to be assigned a radical count of either 1 or 0 if they do/do not have an odd number of valence electrons. It is not possible in a cheminformatics system to generally answer what the spin state of a metal atom should be, so we are taking a simple and easily explainable approach. If you know the spin state of your species, you can directly provide that information by calling SetNumRadicalElectrons().
- Chirality will now be perceived for three-coordinate atoms with a T-shaped coordination environment and the wedge in the stem of the T. If we are perceiving tetrahedral stereo, it's possible to interpret this unambiguously.
- The CFFI MinimalLib function get_qmol() returns NULL rather than the "Error!" const char[] string for consistency with get_mol() and get_rxn().
- Bug fixes in the v2 tautomer hash algorithm will change the output for some molecules. Look at PR #7200 for more details: https://github.com/rdkit/rdkit/pull/7200
- RMS pruning during conformer generation now symmetrizes conjugated terminal groups by default. This can be disabled with the parameter "symmetrizeConjugatedTerminalGroupsForPruning"

## New Features and Enhancements:
  - Support writing detailed SMARTS queries to CTABs using the SMARTSQ mechanism
 (github issue #5819 from greglandrum)
  - add more error checking to substance groups
 (github issue #5923 from greglandrum)
  - add maxRecursiveMatches to SubstructMatchParameters
 (github issue #6017 from greglandrum)
  - Removed some code duplication between Depictor.cpp and common.h
 (github pull #6799 from greglandrum)
  - Add support for writing chirality and stereo in MaeWriter
 (github pull #6810 from rachelnwalker)
  - Implement MinimalLib get_mcs() version that returns JSON
 (github pull #6812 from ptosco)
  - support generalized substructure search in the SubstructLibrary
 (github pull #6835 from greglandrum)
  - Support copying of GeneralizeQueryMolecules 
 (github issue #6851 from greglandrum)
  - Enable chemist-friendly depiction of R-groups
 (github pull #6866 from ptosco)
  - Allow building DetermineBonds without YAeHMOP support
 (github pull #6885 from greglandrum)
  - Add multithreading to getBestRMS and new getAllConformerBestRMS
 (github pull #6896 from greglandrum)
  - switch to catch2 v3
 (github pull #6898 from greglandrum)
  - minilib functions exposure: mmpa
 (github pull #6902 from StLeonidas)
  - atropisomer handling added
 (github pull #6903 from tadhurst-cdd)
  - Add multi-threaded versions of some MolStandardize operations
 (github pull #6909 from greglandrum)
  - Add (multithreaded) functions to the fingerprint generators for calculating multiple fingeprints in one call
 (github pull #6910 from greglandrum)
  - Add Python modules to generate stubs and automatically patch docstrings
 (github pull #6919 from ptosco)
  - Update molecular templates headers and drop bond-length tests
 (github pull #6960 from github-actions[bot])
  - Add in place and multithread support for more of the MolStandardize code
 (github pull #6970 from greglandrum)
  - Enable in-tree builds and improve overloaded constructor docstrings
 (github pull #6980 from ptosco)
  - Change the defaults for the conformer generation to be ETKDGv3
 (github pull #6985 from greglandrum)
  - Added fingerprints to GeneralizedSubstruct search and extended SWIG wrappers
 (github pull #6991 from jones-gareth)
  - Allow sanitization to be disabled in PandasTools.LoadSDF
 (github issue #7019 from christophhillisch)
  - Add Atom::hasValenceViolation (Take 2)
 (github pull #7030 from cdvonbargen)
  - Please consider exposing maxBondMatchPairs param in rdRascalMCES.RascalOptions()
 (github issue #7054 from nate-russell)
  - Copy stereo and substance groups during insertMol
 (github issue #7064 from cdvonbargen)
  - [v2 API] FileParsers 
 (github issue #7074 from greglandrum)
  - [v2 API] Reaction Parsers
 (github issue #7075 from greglandrum)
  - Rationalize attachment points
 (github issue #7078 from cdvonbargen)
  - refactoring of MolStandardize validation module
 (github pull #7085 from rvianello)
  - Add a 'force' option to MolStandardizer::Uncharger
 (github pull #7088 from rvianello)
  - support sanitization of reaction product templates
 (github pull #7095 from greglandrum)
  - Support atropisomers in the conformer generator
 (github pull #7098 from greglandrum)
  - Compatibility with pathlib.Path
 (github pull #7100 from PatrickPenner)
  - Add option to sanitize reaction components like molecules
 (github issue #7108 from MartaPasquini)
  - [v2 API] MRV parsers
 (github pull #7110 from greglandrum)
  - Add v2 API for the molecule CDXML parser
 (github pull #7113 from greglandrum)
  - Make addStereoAnnotation public
 (github issue #7140 from cdvonbargen)
  - optimize batch operations when editing molecules
 (github pull #7145 from bp-kelley)
  - V2 API for the MolSuppliers
 (github pull #7168 from greglandrum)
  - Improve output of debugMol
 (github pull #7172 from greglandrum)
  - update cookbook, draw molecule with atom indices
 (github pull #7173 from nbehrnd)
  - Colinear bonds in depiction cause stereo to be lost when converting to mol block 
 (github issue #7177 from mps-hlx)
  - Update MinimalLib Dockerfiles
 (github pull #7182 from ptosco)
  - allow perception of stereo from T-shaped structures
 (github pull #7183 from greglandrum)
  - switch the TFD code to use a fingerprint generator
 (github pull #7187 from greglandrum)
  - Don't reset computed properties if already empty
 (github pull #7188 from rachelnwalker)
   - Enhance molzip to properly handle RGroupDecompositions
 (github pull #7202 from bp-kelley)
  - Add some ExplicitBitVect operations to Swig
 (github pull #7204 from jones-gareth)
  - Some modernization of core GraphMol classes
 (github pull #7228 from greglandrum)
  - Custom decimal precision
 (github pull #7229 from PatrickPenner)
  - Add Double Cubic Lattice Volume (DCLV).
 (github pull #7234 from RPirie96)
  - feat(minilib): expose the options parameter in get_inchi
 (github pull #7240 from BenoitClaveau)
  - Postpone clearing computed properties until after all Hs removed
 (github pull #7241 from rachelnwalker)
  - Speed up cleanMolStereo
 (github pull #7244 from ricrogz)
  - add HetAtomProtomerv2
 (github pull #7253 from greglandrum)
  - Support zero order bonds in V3K CTABs
 (github pull #7269 from greglandrum)
  - add option to symmetrize conjugated terminal groups when RMS pruning conformers
 (github pull #7270 from greglandrum)

## Bug Fixes:
  - STEREOANY bonds lead to non-stable SMILES/SMARTS strings
 (github issue #5499 from ricrogz)
  - Chemical reactions with radicals cannot be pickled and unpickled.
 (github issue #5890 from sitanshubhunia)
  - Postgresql: exact search showing false with radicals from CXSMILES
 (github issue #6276 from sitanshubhunia)
  - CXSMILES: atom with labels should not also have `dummyLabel` property set
 (github issue #6309 from greglandrum)
  - Query Features: Different input format leads to a different molecule
 (github issue #6349 from kienerj)
  - non-physical radical counts being preserved
 (github issue #6370 from greglandrum)
  - MolEnumerator: use repeat counts for SRUs when present
 (github issue #6429 from greglandrum)
  - Unexpected non-matching ElementGraph hashes
 (github issue #6472 from jepdavidson)
  - Fixes for canonicalization, and stereochemistry
 (github pull #6743 from tadhurst-cdd)
  - MCS query incorrect when ringCompare=RingCompare.StrictRingFusion
 (github issue #6773 from d-b-w)
  - Fixes bug in get_sss_json()
 (github pull #6806 from ptosco)
  - SWIG builds failing on Windows
 (github pull #6808 from jones-gareth)
  - Double bonds should not be depicted as crossed bonds in the presence of wavy bonds
 (github issue #6816 from ptosco)
  - We should be able to run the tests without boost::iostreams
 (github issue #6818 from greglandrum)
  - Fix stereo bond corruption on RGD.
 (github pull #6832 from jones-gareth)
  - MurckoScaffold.MakeScaffoldGeneric() has issues with isotopes
 (github issue #6836 from dehaenw)
  - Fix unclosed resource in BuildFuncGroupHierarchy
 (github pull #6846 from ricrogz)
  - RGD: Fix doEnumeration true for cores that are not bundles
 (github pull #6857 from jones-gareth)
  - Fix build error when serialization is off.
 (github pull #6867 from vslashg)
  - Wavy bonds in mol blocks can't be stereo enumerated
 (github issue #6876 from bp-kelley)
  - CDXML read of AND1 group (specifying racemic center) gets associated into an OR1 group
 (github issue #6887 from pechersky)
  - Segfault in JSONToMols when "commonchem" is an int
 (github issue #6890 from i-tub)
  - reapplyMolBlockWedging() should retain ENDDOWNRIGHT, ENDUPRIGHT dirs
 (github issue #6893 from ptosco)
  - MMPA FragmentMol segfaults when new stereo perception is turned on
 (github issue #6900 from jasondbiggs)
  - PositionVariationOp::getVariationCounts() does unnecessary copies of vectors
 (github issue #6906 from whosayn)
  - Obtaining descriptors via Descriptors.descList results in duplication of SPS.
 (github issue #6928 from wsuzume)
  - Some Clang-specific build instructions skip some clang compilers on mac
 (github issue #6941 from whosayn)
  - With new stereo, removing H from an Imine double bond does not remove bond stereo
 (github issue #6944 from ricrogz)
  - FindMolChiralCenters should honor RDK_USE_LEGACY_STEREO_PERCEPTION
 (github issue #6945 from ricrogz)
  - generateDepictionMatching2DStructure does not optimally align when refPatt!=None, allowRGroups=False, alignOnly=True
 (github issue #6952 from ptosco)
  - SpacialScore ignores undefined bond stereo
 (github issue #6957 from jasondbiggs)
  - GetAtomPairFingerprint yields different rooted FP from generator 
 (github issue #6958 from ptosco)
  - DetermineBonds() for PH3 yields no bonding
 (github issue #6961 from dhibbit)
  - Highlights of triple bonds come out wrong
 (github issue #6968 from DavidACosgrove)
  - MaeMolSupplier cannot read dummy atoms from Maestro files
 (github issue #6973 from ricrogz)
  - Chem.FindMolChiralCenters function should not be sensitive to atom-map numbers
 (github issue #6975 from skystreet8)
  - Parsing a Mol leaks the "_needsDetectBondStereo" property
 (github issue #6981 from ricrogz)
  - SubstructMatch maxRecursiveMatches is not being honored
 (github issue #6983 from ricrogz)
  - HierarchicalClusterPicker::pick() randomly fails with Invariant Violation
 (github issue #7001 from ricrogz)
  - rdkit.Dbase doesn't work correctly with Python 3.12
 (github issue #7009 from rvianello)
  - "Inconsistent state" when manually sanitizing and assigning stereo when using the new stereo algorithm
 (github issue #7023 from ricrogz)
  - Spacing bug in compute2DCoordsForReaction
 (github issue #7028 from KevKeating)
  - Update distance bounds calculation for conjugated double bonds in macrocycles
 (github pull #7032 from fwaibl)
  - Middle line in triple bond drawn to incorrect point when a wedged bond is present
 (github issue #7036 from greglandrum)
  - fragmentation of mol loses any sgroups
 (github pull #7056 from tadhurst-cdd)
  - CSharp Wrapper ExtendedQueryMol  Read Access Violation
 (github issue #7069 from jones-gareth)
  - removing an atom should not remove all stereo groups involving that atom.
 (github issue #7071 from greglandrum)
  - Sanitizing and assigning stereo twice can change bond stereo with new stereo
 (github issue #7076 from ricrogz)
  - testConrec.cpp:130 fails on ARM64
 (github issue #7083 from bjonnh-work)
  - Wrong stereochemistry in embedded rings from stereospecific SMILES
 (github issue #7109 from brje01)
  - Quaternary nitrogens with hydrogens are not a candidate for stereo
 (github issue #7115 from bp-kelley)
  - Some metal centers get radical electrons
 (github issue #7122 from cdvonbargen)
  - AddHs sets "no implicit Hs" on the atoms were Hs are added
 (github issue #7123 from ricrogz)
  - ReplaceBond may cause valence issues in specific edge cases
 (github issue #7128 from ricrogz)
  - Adding Wedge/Dash bond neighboring a stereo double bond causes a Precondition Violation
 (github issue #7131 from ricrogz)
  - Stereo Annotation Appears Incorrect
 (github issue #7157 from lounsbrough)
  - Unexpected exact mass values are returned for radium and radon
 (github issue #7162 from markarchibald)
  - Adding missing headers in ReactionParser.h
 (github pull #7163 from tgaudin)
  - fix: add PandasTools support for pandas 2.2
 (github pull #7165 from AAriam)
  - Fix leaking Bonds on unmatched ring closures
 (github pull #7178 from ricrogz)
  - fix a problem with tautomeric systems being extended too far
 (github pull #7200 from greglandrum)
  - Fixes #7181
 (github pull #7206 from greglandrum)
  - Fix Uncharger applying to already neutralized perhalic groups
 (github pull #7211 from rvianello)
  - Fix `Chem.Randomize.py`
 (github pull #7232 from JanCBrammer)
  - SGroup fields without values cause weird properties
 (github issue #7246 from ricrogz)
  - Remove duplicate entry in fragment descriptors
 (github pull #7249 from levineds-meta)
  - RDKit fails to parse "M RAD" lines were radical is 0
 (github issue #7256 from ricrogz)
  - Writing StereoGroups to Mol files should break lines at 80 characters
 (github issue #7259 from ricrogz)
  - Update ring fusion cache when needed
 (github pull #7274 from ptosco)
  - Ring stereo in SMILES inverted after sanitization in molecule with fragments
 (github issue #7295 from greglandrum)
  
## Cleanup work:
  - Switch over to using pytest to run the python tests
 (github pull #5916 from greglandrum)
  - Redundant variable`hasCoreDummies` in R-group decomposition code
 (github issue #6779 from MarioAndWario)
  - cmake cleanup 
 (github pull #6814 from greglandrum)
  - Remove boost::regex support
 (github issue #6817 from greglandrum)
  - remove the deprecated python implementation of MolStandardize
 (github pull #6819 from greglandrum)
  - Update CI, remove some warnings
 (github pull #6882 from greglandrum)
  - Deprecate some of the ancient python-based ML code
 (github pull #6891 from greglandrum)
  - Remove boost::regex support #6817
 (github pull #6913 from whosayn)
  - Fix minimal build, allow building without boost::serialization
 (github pull #6932 from greglandrum)
  - Drop unrequired zlib include which may break the windows build
 (github pull #6966 from ricrogz)
  - Compile time and runtime deprecation warnings
 (github pull #7004 from greglandrum)
  - New tests for specical query atoms and atropisomers
 (github pull #7010 from tadhurst-cdd)
  - fix GCC 13.2 warnings about redundant move in return statement
 (github pull #7029 from rvianello)
  - fix check of python version when updating Filters.cpp
 (github pull #7035 from rvianello)
  - fix several warnings originating from the swig wrappers
 (github pull #7063 from rvianello)
  - lock the versions of a bunch of stuff used in the CI builds
 (github pull #7082 from greglandrum)
  - remove deprecated packages from rdkit.ML
 (github pull #7107 from greglandrum)
  - require SWIG 4.1+ at cmake config time
 (github pull #7139 from rvianello)
  - RGD code cleanup
 (github pull #7186 from ptosco)
  - remove the broken Dbase.DbReport module
 (github pull #7227 from greglandrum)
  - remove a bunch of std::endls
 (github pull #7233 from greglandrum)
  - Avoid rebuilding FreeSASA at every build for no good reason
 (github pull #7245 from ptosco)

## Code removed in this release:
- The python implementations of MolStandardize has been removed.
  Please use the implementation in `rdkit.Chem.MolStandardize.rdMolStandardize` instead.
- The rdkit.six module, a leftover from the days when we supported both python 2
  and python 3, has been removed
- The RDKit implementation of standard machine learning algorithms has been
  removed. The affected packages include: rdkit.ML.Composite, rdkit.ML.DecTree,
  rdkit.ML.KNN, rdkit.ML.ModelPackage, rdkit.ML.NaiveBayes, rdkit.ML.Neural
  rdkit.ML.{Analyze,Screen,Grow,Build}Composite, rdkit.ML.CompositeRun,
  rdkit.ML.EnrichPlot
- The Dbase.DbReport package was no longer working and has been removed.

## Deprecated code (to be removed in a future release):
- The PDBMolSupplier class has been deprecated and will be removed in the next release
- The legacy Python code for drawing molecules has been deprecated and will be removed in the next release. This includes the following modules in rdkit.Chem.Draw: aggCanvas, cairoCanvas, canvasbase, MolDrawing, mplCanvas, qtCanvas, spingCanvas; the functions Draw.MolToImageFile(), Draw.MolToMPL(), and Draw.MolToQPixmap(); the "canvas" argument to the function Draw.MolToImage(); and calling Draw.MolToFile() with imageTypes other than PNG or SVG, 

# Release_2023.09.1
(Changes relative to Release_2023.03.1)

## Acknowledgements
(Note: I'm no longer attempting to manually curate names. If you would like to
see your contribution acknowledged with your name, please set your name in
GitHub)

Jason Biggs, Jonathan Bisson, David Cosgrove, Andrew Dalke, Christian W.
Feldmann, Eloy Félix, Richard Gowers, Tadd Hurst, Gareth Jones, Eisuke
Kawashima, Brian Kelley, Joos Kiener, Juuso Lehtivarjo, John Mayfield, Vedran
Miletić, Jeremy Monat, Dan Nealschneider, Timothy Ngotiaoco, Axel Pahl, Rachael
Pirie, Ricardo Rodriguez-Schmidt, Ernst-Georg Schmid, Paolo Tosco, Ivan
Tubert-Brohman, Riccardo Vianello, Rachel Walker, Maciej Wójcikowski, pierred5,
lhyuen, paconius, BartlomiejF, thomp-j, wangyingxie, teltim, Meteor-han,
abefrandsen, 

## Highlights
- The new RascalMCES code adds a very fast maximum common substructure
  implementation for pairs of molecules.
- The RDKit core now supports "generalized substructure searching", making it
  easier to take link nodes, variable attachment points, and tautomer queries
  into account when doing substructure searches. This is now also supported in
  the PostgreSQL cartridge.
- The RDKit now has support for reading and writing MRV files.

## Backwards incompatible changes
- The CDXML parser now returns mols with reasonable coordinates and in
the same coordinate axes as the other RDKit file parsers. 
- All methods returning `JSMol` and `JSReaction` objects now return a
`nullptr` (`null` in JS) when faling to generate a valid object, while
previously they were returning objects whose `is_valid()` method would
return `false`. The new implementation avoids the overhead of having to
call `delete()` on invalid objects and was approved in a
[public discussion on the `rdkit-js` GitHub repository](
  https://github.com/rdkit/rdkit-js/discussions/336)
- In JS MinimalLib, `MolIterator` was renamed to `MolList`: since now it
includes `at()`, `append()`, `insert()` and `pop()` methods, `MolIterator`
felt inappropriate. This change should have minimal impact on existing
JS code since so far there was no constructor for this class.
The only place where JS code needs to be updated is when parsing the return
value of `JSMol::get_frags()`: the return value consists of an object with
two keys, `molIterator` and `mappings`. The `molIterator` key has now
been renamed to `molList`.
- The user-configurable `MCSParameters::FinalMatchChecker` function is now
called after the built-in `FinalMatchChecker` function, rather as
alternatively to the built-in `FinalMatchChecker` function. This was a
design flaw which is worth correcting.
- Setting `MCSParameters::Timeout` to 0 means no timeout, rather than 0s
timeout, which is rather pointless as it would cause MCS to be canceled
immediately.
- Result SMARTS strings generated by `FindMCS` when
`MCSParameters::MatchRingFusionStrict` is `true` now include ring membership
queries where appropriate in order to ensure more specific substructure
matches.
- In MCS Verbose statistics, `SingleBondExcluded` was renamed to
`IndividualBondExcluded` to avoid confusion, since single bond has a
different meaning in chemistry.
- The error messages from failed type conversions in calls to `GetProp()` now
differ slightly between compilers. Instead of always including "boost::bad_any
cast", they now need to be matched with the regex `[B,b]ad any[\ ,_]cast`
- The functions for determining connectivity in DetermineBonds now use a more
efficient method by default. To go back to the old behavior, set the useVdw argument
to True.
- The algorithm for perception of atomic stereochemistry from 2D structures has
been rewritten. The new algorithm is more accurate, which results in some
differences in perceived stereo between this release and the previous ones.
- Information about stereo groups is no longer used in the SMILES
canonicalization process if CXSMILES are not being generated.

## New Features and Enhancements:
  - Mols matrix to grid image
 (github pull #6080 from bertiewooster)
  - Reduce space overhead of enabling the inclusion of properties when serializing molecules
 (github issue #6312 from rvianello)
  - Add optional sortsupport methods to the PostgreSQL GiST indices
 (github pull #6313 from rvianello)
  - Add a new parameter to mol_adjust_query_properties for generic query parameters
 (github pull #6332 from bjonnh-work)
  - add DebugDraw() function
 (github pull #6340 from greglandrum)
  - Optimize GetPropsFromDict: use tags for conversion
 (github pull #6355 from bp-kelley)
  - Fix cleanupOrganometallics and reinstate to sanitisation
 (github pull #6357 from DavidACosgrove)
  - postgres cartridge: cleanup a few obsolete build options
 (github pull #6363 from rvianello)
  - Fixes some issues in the SubstructLibrary JS implementation
 (github pull #6385 from ptosco)
  - Support TautomerQuery and MolBundle queries in the cartridge
 (github pull #6393 from greglandrum)
  - JS: Implement in-place aromatisation/kekulisation and avoid undesired exception
 (github pull #6407 from ptosco)
  - Optionally expose MCS to JS and extend optional compilation to JSReaction and JSSubstructLibrary
 (github pull #6409 from ptosco)
  - Add a method "HasQuery()" to Mol class
 (github issue #6411 from kienerj)
  - Enable using JSSubstructLibrary without pattern fps
 (github pull #6431 from ptosco)
  - Add support for generalized substructure searching
 (github pull #6443 from greglandrum)
  - Add atom and bond property parameters to substruct matching
 (github pull #6453 from rachelnwalker)
  - Replace a try..catch block with an if clause
 (github pull #6488 from ptosco)
  - Add an in place version of most of the MolStandardize functionality
 (github pull #6491 from greglandrum)
  - Exposed partial sanitization options to MinimalLib (both JS and CFFI)
 (github pull #6519 from ptosco)
  - Optionally forward Enhanced Stereo Group ids
 (github pull #6560 from ricrogz)
  - Add support for dative bonds in MOL files
 (github pull #6566 from bjonnh-work)
  - RASCAL MCES
 (github pull #6568 from DavidACosgrove)
  - Support additional generic groups
 (github pull #6570 from bjonnh-work)
  - Add support for Marvin files
 (github pull #6575 from bjonnh-work)
  - Add a "rootedAtAtom" to MolToSmarts
 (github pull #6581 from ricrogz)
  - RGD to support tautomers of core
 (github issue #6609 from jones-gareth)
  - Fix some build warnings
 (github pull #6618 from ricrogz)
  - Exposed log capture functionality to MinimalLib
 (github pull #6628 from ptosco)
  - add option to use sequential random seeds in the conformer generator
 (github pull #6639 from greglandrum)
  - Major MCS refactoring: new features and bug fixes
 (github pull #6646 from ptosco)
  - Lasso highlights
 (github pull #6653 from DavidACosgrove)
  - extract continuous lines from the conrec code
 (github pull #6676 from greglandrum)
  - Allow some tolerance in flatness determination
 (github pull #6696 from ricrogz)
  - Do not trust the 2D/3D tag in ctab mol files
 (github pull #6697 from ricrogz)
  - expose the CDXML reaction parsers to python
 (github pull #6700 from greglandrum)
  - Add hasQueryHs
 (github pull #6702 from bp-kelley)
  - Exporting to mol marks imine bonds EITHERDOUBLE when imine H is implicit
 (github issue #6703 from ricrogz) 
  - Use the connect-the-dots algorithm by default in DetermineBonds
 (github pull #6740 from greglandrum)
  - Add function to calculate all 3D descriptors
 (github pull #6741 from RPirie96)
  - Add SpacialScore
 (github pull #6742 from apahl)
  - Extract the core matching logic into a separate function
 (github pull #6754 from ptosco)


## Bug Fixes:
  - rdFMCS.FindMCS uses huge amounts of memory for this pair of molecules when CompleteRingsOnly is True
 (github issue #3965 from i-tub)
  - PF6- still can not get Bad Conformer Id after the #510 issue fix 
 (github issue #5145 from wangyingxie)
  - Order dependence for rdFMCS.FindMCS with MatchFusedRingsStrict
 (github issue #5411 from pierred5)
  - Failed FMCS results with certain seed SMARTS and MatchFusedRings* parameters on
 (github issue #5440 from pierred5)
  - Seed SMARTS to FindMCS() produces incorrect MCS
 (github issue #5457 from pierred5)
  - FindMCS returns wrong result with monoatomic molecules
 (github issue #5510 from ptosco)
  - queryMol from FindMCS doesn't match mols used to generate MCS
 (github issue #6082 from paconius)
  - Crash when parsing InChI
 (github issue #6172 from eloyfelix)
  - Iteration over Python GetAtoms is 10-20x slower than need be
 (github issue #6208 from d-b-w)
  - refactor(python): replace deprecated unittest methods
 (github pull #6304 from e-kwsm)
  - generateDepictionMatching2DStructure: bonds to R groups should be generic when matching
 (github pull #6306 from ptosco)
  - MolToSmiles(canonical=False) creates the wrong _smilesBondOutputOrder property
 (github issue #6315 from adalke)
  - MolToMolBlock ignores unspecified information for double bonds in rings
 (github issue #6316 from mwojcikowski)
  - bump yaehmop version
 (github pull #6330 from greglandrum)
  - rdMolDraw2D.MolDraw2DCairo produces Pre-condition Violation: no draw context when SetColour, DrawRect or DrawLine was called.
 (github issue #6336 from lhyuen)
  - Added cstdint include
 (github pull #6338 from vedranmiletic)
  - remove the dependency from python distutils in the top CMakeLists.txt file
 (github pull #6339 from rvianello)
  - take drawOptions into account when exporting structure to xlsx format
 (github pull #6341 from ptosco)
  - Fix swig memory leak
 (github pull #6346 from jones-gareth)
  - Add inlines to ForceFieldHelpers header functions
 (github pull #6356 from JLVarjo)
  - Bug relating to this PF6- still can not get Bad Conformer Id
 (github issue #6365 from teltim)
  - straightenDepiction should not consider 0-degree rotations as multiples of 60
 (github pull #6367 from ptosco)
  - expose two missing EmbedFailureCauses tags to python
 (github pull #6372 from greglandrum)
  - Molfile Unsaturation Query Not Parsed Correctly
 (github issue #6395 from timothyngo)
  - MolDraw2D: chiral tag overlapping atom label
 (github issue #6397 from greglandrum)
  - MolDraw2D: increasing padding results in the legend not being displayed
 (github issue #6400 from greglandrum)
  - expose some missing CXSmiles flags to python
 (github pull #6415 from greglandrum)
  - V3000 structure segfaults when converting to SVG
 (github issue #6416 from ergo70)
  - WedgeMolBonds won't wedge/dash a 2nd bond when input already has a wedge/dash around the same chiral atom
 (github issue #6423 from ricrogz)
  - MolEnumerate should clear the reaction properties on its results
 (github issue #6432 from greglandrum)
  - RDKit hangs indefinitely when parsing not so big molblock
 (github issue #6434 from eloyfelix)
  - Removing Hs on a pyrrol-like structure throws kekulization error
 (github issue #6437 from ricrogz)
  - Molecules from CDXML Parser have inverted, unrealistic atomic coordinates
 (github issue #6461 from greglandrum)
  - CDXML Parser does not preserve information about bond wedging
 (github issue #6462 from greglandrum)
  - boost::bad_any_cast error when calling getProp<string> on properties set by applyMolListPropsToAtoms<int64_t>
 (github issue #6465 from rachelnwalker)
  - Allow systems like C/C=N/[H] to be stereogenic with the new chirality code
 (github pull #6473 from greglandrum)
  - Fix RWMol::addAtom docstring
 (github pull #6477 from d-b-w)
  - StereoGroup information should not impact canonicalization when CXSMILES isn't being generated
 (github issue #6479 from greglandrum)
  - Fix a few broken docstrings
 (github pull #6480 from ptosco)
  - pin numpy to 1.24.3
 (github pull #6483 from bp-kelley)
  - CMAKE_INSTALL_PREFIX not honored for Python files installation on Windows
 (github pull #6485 from ricrogz)
  - Fixed tests that weren't being run in testDepictor.py
 (github pull #6486 from rachelnwalker)
  - Get tests to work when building without exception support (i.e., legacy pure JS library)
 (github pull #6487 from ptosco)
  - Fixes rdkit-js/issues/347
 (github pull #6490 from ptosco)
  - Make sure that molecules are shown as images by PandasTools also when DataFrames are truncated horizontally
 (github pull #6496 from ptosco)
  - MolToMolBlock writes "either" stereo for double bonds which shouldn't be stereo
 (github issue #6502 from ricrogz)
  - Double bonds are not correctly drawn on sulfoximines
 (github issue #6504 from ptosco)
  - RegistrationHash.GetMolLayers() with v2 tautomer hash does not filter CX extensions
 (github issue #6505 from ricrogz)
  - Drop the s_m_color_rgb property from MaeWriter
 (github pull #6511 from ricrogz)
  - update avalontools version to incorporate bug fixes
 (github pull #6513 from ptosco)
  - update windows DLL CI build config
 (github pull #6535 from greglandrum)
  - Add MolEnumerator to C#
 (github pull #6542 from jones-gareth)
  - MolDraw2D: placement of bond or atom labels gets confused when atoms overlap
 (github issue #6569 from greglandrum)
  - partial MCS failure
 (github issue #6578 from greglandrum)
  - Fix vulnerabilities found by fuzzer.
 (github pull #6579 from thomp-j)
  - allow building the cartridge against PostgreSQL 16
 (github pull #6580 from ptosco)
  - SIGSEGV while calculating molecular descriptors after using salt remover.
 (github issue #6592 from BartlomiejF)
  - Add newline to ConstrainedEmbed docstring.
 (github pull #6596 from DavidACosgrove)
  - Avoid leaking memory in case exceptions are thrown while generating FPs
 (github pull #6630 from ptosco)
  - Pre-condition violation in canonicalization of dative bond adjacent to double bond
 (github issue #6633 from ricrogz)
  - Incorrect most abundant isotope for Vanadium
 (github issue #6638 from abefrandsen)
  - Simple imine-containing molecule causes an infinite loop in FindStereo.cpp
 (github issue #6640 from ptosco)
  - Mol file parser strips stereogenic H from imine bonds
 (github issue #6664 from ricrogz)
  - ROMol move constructor and assignment do not update SubstanceGroup ownership
 (github issue #6681 from ricrogz)
  - Flexicanvas cuts off bottom of reaction
 (github issue #6685 from DavidACosgrove)
  - make sure bond attachpt info is pickled
 (github pull #6698 from greglandrum)
  - Catch meanBondLen of 0.0
 (github pull #6699 from DavidACosgrove)
  - Add trans layout for double bonds in rings
 (github pull #6709 from d-b-w)
  - Segmentation fault in MMFF
 (github issue #6728 from Meteor-han)
  - Fix chirality handling when the chiral atom is the first one in a SMARTS
 (github pull #6730 from johnmay)
  - ConnectTheDots can segfault if all atoms do not have residue info
 (github issue #6756 from jasondbiggs)
  - _moltoimg() should honor drawOptions.prepareMolsBeforeDrawing
 (github issue #6792 from ptosco)

## Cleanup work:
 - adjustQueryProperties cleanup
 (github pull #6361 from ptosco)
  - Fix identical for-loop variable names
 (github pull #6391 from JLVarjo)
  - Deprecate JSMol::is_valid() and JSReaction::is_valid() and return nullptr instead
 (github pull #6392 from ptosco)
  - misc jswrapper.cpp cleanup
 (github pull #6449 from ptosco)
  - Deprecate the pure python MolStandardize implementations.
 (github pull #6548 from greglandrum)
  - clear up some compiler warnings
 (github pull #6627 from greglandrum)
  - switch from boost::any to std::any
 (github pull #6662 from greglandrum)
  - Fail CI builds on compiler warnings + some fixes
 (github pull #6675 from ricrogz)
  - fix some more leaks
 (github pull #6684 from ricrogz)
  - Some small cleanups from the UGM Hackathon
 (github pull #6744 from greglandrum)
  - some modernization of the memory handing in the canonicalization code
 (github pull #6763 from greglandrum)


## Code removed in this release:
- The `compare` and `callback` methods (deprecated since release 2021.01)
were removed from the `MCSProgress`, `MCSBondCompare` and `MCSAtomCompare`
Python classes of the `rdFMCS` module. Both `compare` and `callback` methods
were replaced by `__call__`.
- The `SetAtomTyper` and `SetBondTyper` methods (deprecated since release 2021.01)
were removed from the `MCSParameters` Python class of the `rdFMCS` module.
The methods were replace by read-write properties `AtomTyper` and `BondTyper`,
respectively.
## Deprecated code (to be removed in a future release):
- JSMol::is_valid() and JSReaction::is_valid() are now deprecated and always
return true, as invalid `JSMol` and `JSReaction` cannot exist anymore.
- The python implementations of MolStandardize will be removed in the next release.
Please use the implementation in `rdkit.Chem.MolStandardize.rdMolStandardize` instead.

# Release_2023.03.1
(Changes relative to Release_2022.09.1)

## Acknowledgements
(Note: I'm no longer attempting to manually curate names. If you would like to
see your contribution acknowledged with your name, please set your name in
GitHub)

Michael Banck, Christopher Von Bargen, Jason Biggs, Jonathan Bisson, Jacob
Bloom, shang chien, David Cosgrove, Iren Azra Azra Coskun, Andrew Dalke, Eloy
Félix, Peter Gedeck, Desmond Gilmour, Mosè Giordano, Emanuele Guidotti, Tad
Hurst, Gareth Jones, Calvin Josenhans, Maria Kadukova, Brian Kelley, Joos
Kiener, Chris Kuenneth, Martin Larralde, Krzysztof Maziarz, Jeremy Monat, Michel
Moreau, Rocco Moretti, Lucas Morin, Dan Nealschneider, Noel O'Boyle, Vladas
Oleinikovas, Rachael Pirie, Ricardo Rodriguez-Schmidt, Vincent F. Scalfani,
Gregor Simm, Marco Stenta, Georgi Stoychev, Paolo Tosco, Kazuya Ujihara,
Riccardo Vianello, Franz Waibl, Rachel Walker, Patrick Walters,
'dangthatsright', 'mihalyszabo88', 'Deltaus', 'radchenkods',
'josh-collaborationspharma', 'jkh', 'yamasakih'

## Highlights
- The 2D coordinate generation can now optionally use templates when working with complex ring systems. We will continue to improve this functionality in future releases.
- There's now a single function which allows you to calculate all available 2D descriptors for a molecule: Descriptors.CalcMolDescriptors() 
- Support for working with organometallic molecules has improved: drawings of these structures are now better and there's new code for switching back and forth between dative and multi-center views of the bonding in systems like ferrocene.
- The fingerprint generator code has been improved and expanded with the idea of allowing user to switch entirely to the new code for the supported fingerprint types: Morgan, RDKit, topological torsion, and atom pairs.

## Backwards incompatible changes

- The ring-finding functions will now run even if the molecule already has ring information. Older versions of the RDKit would return whatever ring information was present, even if it had been generated using a different algorithm.
- The ring-finding functions now no longer consider dative bonds as possible ring bonds by default. All of the ring-finding functions have a new optional argument `includeDativeBonds` which can be used to change this behavior
- Generating 2D coordinates no longer has the side effect of running ring finding on molecules.
- The canonical SMILES and CXSMILES generated for molecules with enhanced stereochemistry (stereo groups) is different than in previous releases. The enhanced stereochemistry information and the stereo groups themselves are now canonical. This does *not* affect molecules which do not have enhanced stereo and will not have any effect if you generate non-isomeric SMILES. This change also affects the output of the MolHash and RegistrationHash code when applied to molecules with enhanced stereo.
- The doIsomericSmiles parameter in Java and C# ROMol.MolToSmiles() now defaults to true (previously it was false), thus aligning to the C++ and Python behavior.
- Double bonds which are marked as crossed (i.e. `bond.GetBondDir() == Bond.BondDir.EITHERDOUBLE`) now have their BondStereo set to `Bond.BondStereo.STEREOANY` and the BondDir information removed by default when molecules are parsed or `AssignStereochemistry()` is called with the `cleanIt` argument set to True.
- The conformers generated for molecules with three-coordinate chiral centers will be somewhat different due to the fix for #5883.
- Molecules which come from Mol or SDF files will now always have the "_MolFileChiralFlag" property set to the value of the chiral flag in the CTAB. In previous versions the property was not set if the chiral flag was 0.


## Bug Fixes:
  - GetSubstructMatches uniquify and maxMatches don't work well together
 (github issue #888 from adalke)
  - DrawRDKBits raised RDKit error when it applied to the compounds that contains imidazole.
 (github issue #2164 from yamasakih) 
  - MolFromMol2File: O.co2 atom type correctness check ignores phosphate groups
 (github issue #3246 from chmnk)
  - Enhanced Stereo is lost when using GetMolFrags(m, asMols=True)
 (github issue #4845 from kienerj)
  - Segfault with coordgen v3.0.0
 (github issue #4845 from lucasmorin222)
  - Dative bond and alkali and alkaline earth metals
  (github issue #5120 from marcostenta)
  - RGD Stereochemistry in decomposed structure is not copied to the matching core
 (github issue #5613 from jones-gareth)
  - fp.ToList() fails for empty molecule
 (github issue #5677 from baoilleach)
  - SMILES and SMARTS parse bonds in a different order
 (github issue #5683 from ricrogz)
  - postgresql makefile needs to be updated to use c++17
 (github issue #5685 from mbanck)
  - Exception raised when reading very large SMILES file
 (github issue #5692 from DavidACosgrove)
  - Update warning message about aromaticity detection
 (github pull #5696 from d-b-w)
  - stop building catch_main when tests are disabled
 (github pull #5697 from greglandrum)
  - Make PandasTools.RGroupDecompositionToFrame re-entrant
 (github pull #5698 from greglandrum)
  - PandasTools.RGroupDecompositionToFrame() should call ChangeMoleculeRendering()
 (github issue #5702 from greglandrum)
  - MolDraw2D should automatically set bond highlight color when atom colors are changed
 (github issue #5704 from greglandrum)
  - Use correct `_WIN32` macro for checking Windows target
 (github pull #5710 from giordano)
  - Environment not set properly in chirality tests for MinGW builds
 (github pull #5711 from ptosco)
  - windows.h header should be lowercase
 (github pull #5712 from ptosco)
  - Fixes bond index parsing for w/c/t/ctu labels in CXSMILES/CXSMARTS
 (github pull #5722 from ricrogz)
  - Fix a deprecation warning in pythonTestDirRoot
 (github pull #5723 from ricrogz)
  - allowNontetrahedralChiralty should be honored when reading/writing SMILES
 (github pull #5728 from greglandrum)
  - CFFI/MinimalLib fixes
 (github pull #5729 from ptosco)
  - Allow setting custom FREETYPE_LIBRARY/FREETYPE_INCLUDE_DIRS through CMake
 (github pull #5730 from ptosco)
  - Missing update path for postgreSQL from 3.8 to 4.2
 (github issue #5734 from Deltaus)
  - Avoid passing a NULL pointer to CanSmiles()
 (github pull #5750 from ptosco)
  - CDXML reader incorrectly sets stereo on crossed double bonds
 (github issue #5752 from baoilleach)
  - `R` atom label information lost in molfile if not backed by a `M RGP` entry
 (github issue #5763 from eloyfelix)
  - Missing monomer labels when depicting `MON` SGroups
 (github issue #5767 from eloyfelix)
  - Wrongly oriented SGroup bracket
 (github issue #5768 from eloyfelix)
  - Adjust LocaleSwitcher on Windows when RDK_BUILD_THREADSAFE_SSS not set
 (github pull #5783 from roccomoretti)
  - KekulizationException in tautomer canonicalization
 (github issue #5784 from d-b-w)
  - ChemicalReactionToRxnBlock ignores separateAgents if forceV3000 is true
 (github issue #5785 from jacobbloom)
  - extend the allowed valences of the alkali earths
 (github pull #5786 from greglandrum)
  - Minimallib build (rdkit-js) not working for release 2022.09.2
 (github issue #5792 from MichelML)
  - Remove dependency on MSVC runtime DLL in MinGW builds
 (github pull #5800 from ptosco)
  - Update macOS target platform to 10.13
 (github pull #5802 from ptosco)
  - `R#` atom label information lost in molfile if not handled by the `RGP` spec
 (github issue #5810 from eloyfelix)
  - Stop using recommonmark in the documentation
 (github issue #5812 from greglandrum)
  - Properties with new lines can create invalid SDFiles
 (github issue #5827 from bp-kelley)
  - Allow building PgSQL RPM and DEB packages
 (github pull #5836 from ptosco)
  - Additional output is incorrect when FP count simulation is active
 (github issue #5838 from ptosco)
  - Explicit valence check SiPa13fails for certain SMILES
 (github issue #5849 from josh-collaborationspharma)
  - Set emsdk path for freetype in emscripten builds
 (github pull #5857 from ptosco)
  - DrawMorganBit fails by default 
 (github issue #5863 from eguidotti)
  - Fix #5810 in V2000 mol files.
 (github pull #5864 from eloyfelix)
  - Chemical drawings should be automatically enabled on Colab
 (github pull #5868 from kuelumbus)
  - use enhanced stereo when uniquifying in SimpleEnum
 (github pull #5874 from greglandrum)
  - Conformer Generation Fails for three-coordinate Ns with specified stereo
 (github issue #5883 from gncs)
  - Fix documentation example for KeyFromPropHolder
 (github pull #5886 from gedeck)
  - Allow unrecognized atom types when strictParsing=False
 (github pull #5891 from greglandrum)
  - DetermineBonds assigning methyl carbon as tetrahedral center
 (github issue #5894 from jasondbiggs)
  - numpy.float is no longer supported and causes exceptions 
 (github issue #5895 from PatWalters)
  - moldraw2DTest1 failure when building on aarch64
 (github issue #5899 from vfscalfani)
  - DetermineBondOrders running out of memory on medium-sized disconnected structure
 (github issue #5902 from jasondbiggs)
  - clear MDL Rgroup labels from core atoms when we aren't using them
 (github pull #5904 from greglandrum)
  - Conformer generator produces strange structure for substituted butadiene
 (github issue #5913 from gncs)
  - `MHFPEncoder::Distance` doesn't compute a (Jaccard) distance
 (github issue #5919 from althonos)
  - AvalonTools: Avoid that trailing garbage pollutes the fmemopen buffer
 (github pull #5928 from ptosco)
  - "not" queries in molfiles get inverted
 (github issue #5930 from d-b-w)
  - CalcTPSA() doesn't use options when caching
 (github issue #5941 from greglandrum)
  - Bad drawing of end points for dative bonds
 (github issue #5943 from DavidACosgrove)
  - Extremes of drawn ellipses not being calculated correctly.
 (github issue #5947 from DavidACosgrove)
  - Arrow heads of dative bonds are different sizes
 (github issue #5949 from DavidACosgrove)
  - stop caching ring-finding results
 (github pull #5955 from greglandrum)
  - Wrong bond endpoint when connecting to wedge bond in 2D image
 (github issue #5963 from stgeo)
  - Tiny change to get demo.html to load in legacy browsers
 (github pull #5964 from ptosco)
  - detect bad double bond stereo in conformer generation 
 (github pull #5967 from greglandrum)
  - drawing code should not generate kekulization errors
 (github issue #5974 from greglandrum)
  - Adjust expected test results for newer freetype versions
 (github pull #5979 from greglandrum)
  - CanonicalRankAtomsInFragment example in the documentation is not reproducible
 (github issue #5986 from chmnk)
  - Exception in RegistrationHash for molecules with bad bond directions
 (github pull #5987 from d-b-w)
  - Updated the GetMolHash docstring for accuracy
 (github pull #5988 from irenazra)
  - Fix a problem with pickling molecules with more than 255 rings
 (github pull #5992 from greglandrum)
  - Support Python 3.11
 (github pull #5994 from greglandrum)
  - Incorrect disconnection of CC(=O)O[Mg]OC(=O)C
 (github issue #5997 from DavidACosgrove)
  - PostgreSQL autovacuum stuck when molecules with query features are stored in mol columns
 (github issue #6002 from mihalyszabo88)
  - Remove `and` from C++ headers
 (github pull #6003 from d-b-w)
  - [PH3] incorrectly recognized as potential stereo center
 (github issue #6011 from greglandrum)
  - Potential nontetrahedral stereo is recognized when nontetrahedral stereo is disabled.
 (github issue #6012 from greglandrum)
  - MolEnumerator is not propagating query information to molecules
 (github issue #6014 from greglandrum)
  - Reactions do not propagate query information to products
 (github issue #6015 from greglandrum)
  - Error rendering to very small canvas
 (github issue #6025 from DavidACosgrove)
  - Bad double bond drawn for collinear atoms
 (github issue #6027 from DavidACosgrove)
  - Fix some minor leaks
 (github pull #6029 from ricrogz)
  - Cannot draw molecule which includes an atom with a `[!#X]` query (for any X)
 (github issue #6033 from ShangChien)
  - FragmentOnBonds may create unexpected radicals
 (github issue #6034 from ricrogz)
  - Calling MurckoScaffold on molecule causes bug in pickling
 (github issue #6036 from dangthatsright)
  - Bump maeparser and coordgen versions
 (github pull #6039 from ricrogz)
  - enhanced stereo is still included in CXSMILES if isomericSmiles=False
 (github issue #6040 from greglandrum)
  - Issues with ACS1996 drawing mode on a small canvas
 (github issue #6041 from DavidACosgrove)
  - Cyclobutyl group in a macrocycle triggers a stereo center
 (github issue #6049 from cdvonbargen)
  - stereogroups not combined when parsing CXSMILES
 (github issue #6050 from greglandrum)
  - Regression in depicting molecules with MDL query atoms
 (github issue #6054 from ptosco)
  - Do not include dative bonds in ring finding by default
 (github issue #6058 from DavidACosgrove)
  - Remove check for ring information from Atom::Match
 (github pull #6063 from fwaibl)
  - Correct docstring for minFontSize.
 (github pull #6066 from DavidACosgrove)
  - Minor code cleanup
 (github pull #6101 from ptosco)
  - Dummy atoms should not be considered to be metals for M and MH queries
 (github issue #6106 from greglandrum)
  - Drawing in ACS mode crops small images
 (github issue #6111 from DavidACosgrove)
  - Drawing in ACS1996 mode throws ValueError: Bad Conformer Id if molecule has no coords
 (github issue #6112 from DavidACosgrove)
  - Single atom or queries with hydrogens shouldn't trigger warning in mergeQueryHs
 (github issue #6119 from bp-kelley)
   - DetermineBonds fails for single H atom
 (github issue #6121 from gncs)
  - MinimalLib: avoid that assignStereochemistry() fails when removeHs=true
 (github pull #6134 from ptosco)
  - Round-tripping a reaction through pickle changes the outputs from RunReactants
 (github issue #6138 from kmaziarz)
  - RGD and enhanced stereochemistry
 (github issue #6146 from jones-gareth)
  - MaeMolSupplier requires bond block
 (github issue #6153 from cdvonbargen)
  - Incorrect doule bond drawing with MolDraw2DSVG
 (github issue #6160 from radchenkods)
  - BondDir not cleared from bonds that aren't stereoactive
 (github pull #6162 from greglandrum)
  - Crossed bond not correctly drawn
 (github issue #6170 from ptosco)
  - ReactionFromRxnBlock fails on bond with reacting center status set
 (github issue #6195 from jones-gareth)
  - Possible regression in the atom/bond highlighting code
 (github issue #6200 from ptosco)
  - Updated README to build the PostgreSQL cartridge + bug fix
 (github pull #6214 from ptosco)
  - Atoms may get flagged with non-tetrahedral stereo even when it is not allowed
 (github issue #6217 from ricrogz)
  - Fix TorsionFingerprints for 15 membered rings
 (github pull #6228 from kazuyaujihara)
  - Fix build warnings
 (github pull #6235 from ricrogz)
  - Tri-coordinate atom with implicit + neighbor H atom is found potentially chiral
 (github issue #6239 from ricrogz)
  - DativeBondsToHaptic doesn't set _MolFileBondEndPts correctly.
 (github issue #6252 from DavidACosgrove)
  - Round-tripping ferrocene through HapticBondsToDatives loses drawing highlights.
 (github issue #6253 from DavidACosgrove)
  - Using Chiral Tag instead of CIPCode to ensure preservation of chirality in addHs
 (github pull #6259 from HalflingHelper)
  - Update assignSubstructureFilters.py
 (github pull #6270 from OleinikovasV)
  - deal with deprecated DataFrame.append method
 (github pull #6272 from greglandrum)
  - compile-time error with GCC 12.2.1 on Fedora 36
 (github issue #6274 from rvianello)
  - Fix UnitTestPandasTools for running without pandas installed.
 (github pull #6299 from roccomoretti)
  - Aromatic dashes look bad
 (github pull #6303 from greglandrum)


## Cleanup work:
  - Do deprecations for the 2023.03 release
 (github pull #5675 from greglandrum)
  - run clang_format
 (github pull #5676 from greglandrum)
  - Cleanup work on documentation Makefile
 (github pull #5804 from greglandrum)
  - Refactor RGD moving function implementations from header to source files
 (github pull #5958 from jones-gareth)
  - Disable POPCNT on M1
 (github pull #6081 from bjonnh-work)
  - Remove spurious full stops from warnings.
 (github pull #6124 from DavidACosgrove)
  - Reformat Python code for 2023.03 release
 (github pull #6294 from ricrogz)
  - Reformat C/C++ code ahead of 2023.03 release
 (github pull #6295 from ricrogz)


## New Features and Enhancements:
  - mol V3000: multicenter dative bond
 (github issue #5121 from marcostenta)
  - add molecular filter examples
 (github pull #5647 from RPirie96)
   - Use templates in RDKit coordinate generation
 (github pull #5643 from rachelnwalker)
  - add MACCS fp to the MinimalLib
 (github pull #5707 from eloyfelix)
  - Enable additional parameters in prepareAndDrawMolecule() and expose them to CFFI/MinimalLib
 (github pull #5731 from ptosco)
  - add includeRedundantEnvironments support to GetMorganGenerator
 (github pull #5732 from greglandrum)
  - FingerprintGenerator refactoring
 (github pull #5748 from greglandrum)
  - Expose RDLog to SWIG wrappers
 (github pull #5749 from ptosco)
  - Add a timeout protection for CIP calculations
 (github pull #5772 from tadhurst-cdd)
  - Expose getMolFrags in CFFI and MinimalLib
 (github pull #5774 from ptosco)
  - Get the wrappers working with SWIG 4.0
 (github pull #5795 from greglandrum)
  - Update AvalonTools to version 2.0.4a
 (github pull #5796 from ptosco)
  - Add early example of drawing a molecule to Getting Started with the RDKit in Python
 (github pull #5803 from bertiewooster)
  - Enable get_molblock(details_json) from MinimalLib
 (github pull #5806 from ptosco)
  - Improvements to PandasTools.SaveXlsxFromFrame
 (github pull #5835 from ptosco)
  - swap boost::tuple to std::tuple
 (github pull #5851 from greglandrum)
  - Make it easy to calculate all 2D descriptors
 (github pull #5892 from greglandrum)
  - Introduces AvgIpc descriptor
 (github pull #5896 from greglandrum)
  - Add SMILES to each group abbreviation in Cookbook
 (github pull #5908 from bertiewooster)
  - Support SubstanceGroups and StereoGroups in JSON
 (github pull #5909 from greglandrum)
  - Add info about mergeHs to README.
 (github pull #5910 from DavidACosgrove)
  - Cookbook - update entry 1 and add entries 38 and 39
 (github pull #5918 from vfscalfani)
  - Allow the sources of conformer generation failures to be retrieved
 (github pull #5960 from greglandrum)
  - Create getExperimentalTorsions() function
 (github pull #5969 from greglandrum)
  - Molblock wedging improvements
 (github pull #5981 from ptosco)
  - MinimalLib JS functions to add/remove Hs in place
 (github pull #5984 from ptosco)
  - Adds Pat Walter's Chembl Filters extraction to the FilterCatalog
 (github pull #5991 from bp-kelley)
  - Add depiction coordinates to molzip
 (github pull #5993 from jones-gareth)
  - Enable using STL algorithms on ROMol atoms and bonds
 (github pull #5995 from ptosco)
  - Enable building MinimalLib as a plain JS file for usage in legacy/headless browsers
 (github pull #5999 from ptosco)
  - Allow WriteSDF to create v3000 SDF files
 (github pull #6004 from jkhales)
  - add maxRecursiveMatches to SubstructMatchParameters
 (github issue #6017 from greglandrum)
  - Expose fingerprint generator options to python
 (github pull #6024 from greglandrum)
  - Allow SMARTS of zero order bonds to match zero order bonds
 (github pull #6037 from d-b-w)
  - Change IUPAC metal->non-metal single bonds to dative
 (github pull #6038 from DavidACosgrove)
  - Add canonicalization of stereo groups (enhanced stereo)
 (github pull #6051 from greglandrum)
  - Improve MaeMolSupplier API
 (github pull #6053 from ricrogz)
  - Enable optional visualization of complex query atoms in a more compact form
 (github pull #6056 from ptosco)
  - Start a Maestro file (.mae) writer.
 (github pull #6069 from ricrogz)
  - Expose some stereochemistry-related functions to SWIG wrappers
 (github pull #6075 from ptosco)
  - Add option to only include shortest paths for topological torsion fingerprints
 (github pull #6090 from greglandrum)
  - Enable "smilesSymbol" substitution in SMARTS
 (github pull #6096 from ricrogz)
  - Add the option to wedge two bonds at chiral centers
 (github pull #6108 from greglandrum)
  - Another minor code cleanup
 (github pull #6109 from ptosco)
  - A few SWIG tweaks
 (github pull #6110 from ptosco)
  - Stereochemistry-related SWIG updates
 (github pull #6127 from ptosco)
  - SWIG pickling improvements (and other cleanup)
 (github pull #6133 from ptosco)
  - Improved handling of organometallics
 (github pull #6139 from DavidACosgrove)
  - expose two missing QueryAtom types to python
 (github pull #6158 from greglandrum)
  - Support Pseudoatoms like Pol and Mod in the RegistrationHash
 (github pull #6175 from irenazra)
  - Better name for areBondsLinear.
 (github pull #6196 from DavidACosgrove)
  - add features to allow drawing molecules in arbitrary positions on a large canvas
 (github pull #6210 from greglandrum)
  - Support chirality when determining if a molecule is a reaction reactant
 (github issue #6211 from jones-gareth)  
  - rdMolHash.MolHash function should allow customization of the CXSmiles via Chem.CXSmilesFields
 (github issue #6224 from irenazra)
  - Updated README for cartridge installation into conda PostgreSQL
 (github pull #6236 from ptosco)
  - Add a function to translate the MDL chiral flag into enhanced stereo groups
 (github issue #6241 from ricrogz)
  - Add support for generic matching in the PgSQL cartridge
 (github pull #6269 from bjonnh-work)
  - allowOptionalAttachments should also include terminal query atoms matching hydrogen
 (github pull #6280 from ptosco)
  - Exposed queryColour in MolDrawOptions
 (github pull #6282 from ptosco)
  - Add a new tautomer mol hash
 (github pull #6289 from glandrum)
  - has_coords() now reports whether coords are 2D or 3D if present
 (github pull #6297 from ptosco)
 - Improve the installation/testing instructions. 
 (github pull #6298 from roccomoretti)

## Code removed in this release:
- The `SmilesParserParams` option `useLegacyStereo` has been removed. Please use
  `SetUseLegacyStereoPerception()` instead. 
- The following JS methods:
  * generate_aligned_coords()
  * get_morgan_fp()
  * get_morgan_fp_as_uint8array()
  * get_pattern_fp()
  * get_pattern_fp_as_uint8array()
  which used to take several individual parameters have been removed. 
  Please use the versions which take a single JSON string parameter.
- The `PrintAsBase64PNGString` function in `PandasTools` has been removed.
  Please use `PrintAsImageString` instead.




## Deprecated code (to be removed in a future release):


# Release_2022.09.1
(Changes relative to Release_2022.03.1)

## Acknowledgements

Jonathan Bisson, Andy Cai, David Cosgrove, JP Ebejer, Aleš Erjavec, Peter
Gedeck, Mosè Giordano, Sreya Gogineni, Emanuele Guidotti, Hyeonki Hong, Gareth
Jones, Per Johnsson, Maria Kadukova, Eisuke Kawashima, Brian Kelley, Alan
Kerstjens, Michel Moreau, Dan Nealschneider, Santeri Puranen, Ricardo
Rodriguez-Schmidt, Guy Rosin Jeff van Santen, David Schaller, David W.H.
Swenson, Paolo Tosco, Antonio Trande, Ivan Tubert-Brohman, Alexandra Wahab,
Rachel Walker, balducci, GLPG-GT

## Highlights
- The new RegistrationHash module provides one of the last pieces required to
  build a registration system with the RDKit.
- This release includes an initial version of a C++ implementation of the
  xyz2mol algorithm for assigning bonds and bond orders based on atomic
  positions. This work was done as part of the 2022 Google Summer of Code.
- A collection of new functionality has been added to minimallib and is now
  accessible from JavaScript and other programming languages.

## Backwards incompatible changes
- Changes to the way atomic chirality is used in the canonicalization algorithm
  mean that canonical atom ranking and canonical SMILES generated with this
  RDKit version can be different from those generated with previous versions
- `GetBestRMS() and CalcRMS()` by default now treat terminal conjugated functional
  groups like carboxylate and nitro symmetrically. For example, the group
  `C(=[O:1])[O-:2]` can match in either orientation. The SMARTS pattern which is
  used to recognize affected groups is:
  `[{atomP};$([{atomP}]-[*]=[{atomP}]),$([{atomP}]=[*]-[{atomP}])]~[*]` where
  `{atomP}` is `O,N;D1`. The previous behavior can be restored using by setting
  the `symmetrizeConjugatedTerminalGroups` argument to false when calling
  `GetBestRMS() and CalcRMS()`
- The following `#defines` are no longer provided in/used by the C++ code or `RDConfig.h`:
  - `BUILD_COORDGEN_SUPPORT`: use `RDK_BUILD_COORDGEN_SUPPORT` instead
  - `RDK_THREADSAFE_SSS`: use `RDK_BUILD_THREADSAFE_SSS` instead
  - `USE_BUILTIN_POPCOUNT`: use `RDK_OPTIMIZE_POPCNT` instead
- The Python function `Chem.GetSSSR()` now returns the SSSR rings found instead
  of just returning the count of rings. This is consistent with
  `Chem.GetSymmSSSR()` and more useful.
- The SMILES parser will ignore the value of
  `SmilesParserParams.useLegacyStereo` unless it is set to `false`. See the
  deprecation note about `useLegacyStereo` below for more information.
- The CFFI function `set_2d_coords_aligned()` now takes an additional `char **match_json`
  parameter; if `match_json` is not not `NULL`, `*match_json` will point to a
  JSON string containing the atoms and bonds which are part of the match.
  It is up to the user to free this string.
- The aliphatic imine rule used in tautomer enumeration has been changed to more
  closely match the definition in the original paper.

## Bug Fixes:
  - H atoms in SGroups cause RDKit to clear SGroups after parsing
 (github issue #2716 from ricrogz)
  - RDKit misplaces stereochemistry/chirality information for small ring
 (github issue #2984 from d-b-w)
  - DrawMorganBit returns empty image for "isolated" fingerprints
 (github issue #4242 from eguidotti)
  - Cores with query atoms may fail to R-group-decompose molecules
 (github issue #4505 from ptosco)
  - Unable to serialize coordinates as floats in combination with *Props
 (github issue #4621 from santeripuranen)
  - Image Generation: Highlighting looks off when bondLineWidth is increased for PNG generation
 (github issue #5122 from rachelnwalker)
  - RDKit crashes on CIP label calculation
 (github issue #5142 from ricrogz)
  - Modified the JS tests to comply with older nodejs versions
 (github pull #5148 from ptosco)
  - Presence of exocyclic S/D, S/A or D/A query bonds prevents benzene from being recognized as aromatic
 (github issue #5152 from rachelnwalker)
  - Fix for RGD dummy atom bug in RDKit::replaceCore
 (github pull #5154 from jones-gareth)
  - KekulizeException of molecule from Smarts pattern with new RDKit release 
 (github issue #5156 from schallerdavid)
  - Very small fix to avoid an AttributeError
 (github pull #5163 from ptosco)
  - issue with V3000 SD files containing enhanced stereochemistry information
 (github issue #5165 from GLPG-GT)
  - Draw.MolToQPixmap raises a TypeError with Python 3.10
 (github issue #5166 from ales-erjavec)
  - Standardization via RDKit breaks molecules
 (github issue #5169 from malteseunderdog)
  - Multiple calls to BlockLogs() permanently disable logging
 (github issue #5172 from ricrogz)
  - Check architecture of the target system to optimise popcnt
 (github pull #5182 from giordano)
  - More consistently check for `WIN32` instead of `MSVC` in CMake files
 (github pull #5183 from giordano)
  - Atom indices inside double bond
 (github issue #5185 from DavidACosgrove)
  - Bug in IPython display after setting a molecule property
 (github issue #5192 from dwhswenson)
  - Zero & coordinate bonds are being taken into account for chirality
 (github issue #5196 from ricrogz)
  - FindPotentialStereo does not clean stereoflags from atoms which cannot be stereocenters
 (github issue #5200 from greglandrum)
  - Fixes array overflow in FMCS code
 (github pull #5205 from ricrogz)
  - PeriodicTable initialization is not thread safe
 (github issue #5207 from ricrogz)
  - Find and remove deprecated ifdefs
 (github issue #5210 from greglandrum)
  - Fix use of not thread safe function localtime() 
 (github pull #5211 from ricrogz)
  - Fix duplicate non thread safe check in VarianceDataForLabel
 (github pull #5212 from ricrogz)
  - RDKit::Utils::LocaleSwitcher is not thread safe
 (github issue #5214 from ricrogz)
  - Core with query atoms and no user definded attachment points may create poor decompostions
 (github issue #5222 from jones-gareth)
  - error: format not a string literal and no format arguments
 (github issue #5234 from sagitter)
  - Fix qt build under VS2019
 (github pull #5238 from ricrogz)
  - Precondition violation on chiral Atoms with zero order bonds
 (github issue #5239 from ricrogz)
  - pyForceFieldConstraints test failed
 (github issue #5252 from sagitter)
  - drawReaction() should not hit a PRECONDITION with prepareMolsBeforeDrawing=false
 (github issue #5259 from ptosco)
  - Atom annotations poorly placed on highlighted atoms
 (github issue #5269 from DavidACosgrove)
  - Make the aliphatic imine rule more closely match the definition in the paper
 (github pull #5270 from greglandrum)
  - rdMolDraw2D.PrepareMolForDrawing(None) causes segmentation fault
 (github issue #5298 from perjo)
  - MolStandardize: uncharger failing in molecules with zwitterionic sulfone
 (github issue #5317 from greglandrum)
  - MolStandardize: some operations throwing on non-standardized molecules
 (github issue #5318 from greglandrum)
  - MolStandardize: cleanup() function not correctly reassigning stereochemistry
 (github issue #5320 from greglandrum)
  - Runtime error when writing reaction with substance group to V3000 rxnblock
 (github issue #5324 from rachelnwalker)
  - MolFromMolBlock should correctly assign stereochemistry to 3D molecules
 (github issue #5327 from greglandrum)
  - assignChiralTypesFrom3D() ignores wiggly bonds
 (github issue #5328 from greglandrum)
  - Molzip segfaults instead of throwing an error when multiple bonds are formed to the same pairs of atoms
 (github issue #5334 from loluwot)
  - leftover debugging code makes build of 2022_03_3 tarball fail
 (github issue #5351 from balducci)
  - Prevent wedging ring bonds
 (github pull #5356 from greglandrum)
  - Class info info missing for for wavy bonds in SVGs.
 (github pull #5358 from DavidACosgrove)
  - MolToSmiles with doRandom=True raises errors with molecules containing fragments.
 (github issue #5372 from greglandrum)
  - Restore #5103 that was accidentally reverted in #5132
 (github pull #5381 from ptosco)
  - cairo error when using similarity maps
 (github issue #5383 from greglandrum)
  - MolDraw2DQt and MolDraw2DJS don't draw wavy bonds
 (github issue #5386 from greglandrum)
  - MolDraw2DQt draws brackets incorrectly
 (github issue #5389 from greglandrum)
  - PandasTools should not always bring in IPythonConsole
 (github pull #5392 from greglandrum)
  - Tautomer enumeration removes stereochemistry depending on how aromatic rings are defined in SMILES
 (github issue #5402 from greglandrum)
  - Incorrect perception of pseudoasymmetric centers on non-canonical molecules
 (github issue #5403 from ptosco)
  - Fix performance issue in RingUtils::checkFused
 (github pull #5410 from rachelnwalker)
  - Multi-coloured highlights go wrong with small fonts
 (github issue #5420 from DavidACosgrove)
  - Parsing a Mol block/file does not clear the "molTotValence" property from atoms
 (github issue #5423 from ricrogz)
  - Pre-condition Violation - Failed Expression: dir == Bond::ENDUPRIGHT || dir == Bond::ENDDOWNRIGHT
 (github issue #5433 from bjonnh-work)
  - MolZip doesn't preserve bond directions when zipping
 (github issue #5450 from bp-kelley)
  - Draw option noAtomLabels and explicit hydrogen works badly
 (github issue #5453 from DavidACosgrove)
  - Fix integer overflow in RGroupDecomposition strategy GA
 (github pull #5460 from bp-kelley)
  - Invalid number of radical electrons calculated for [Pr+4]
 (github issue #5462 from bjonnh-work)
  - CXSmiles isn't properly escaping floating point properties
 (github issue #5466 from bp-kelley)
  - Crossed trans bonds in rings
 (github issue #5486 from DavidACosgrove)
  - MolDraw2D::drawMolecules() should not crash on null molecules
 (github pull #5503 from ptosco)
  - Running kekulization on mols with query bonds will either fail or return incorrect results.
 (github issue #5505 from ricrogz)
  - Regression in the way aldehydes are drawn in current master
 (github issue #5511 from ptosco)
  - Drawing code gives segmentation fault.
 (github issue #5534 from DavidACosgrove)
  - RGD may yield poor depictions
 (github issue #5569 from jones-gareth)
  - Fix a problem when generating conformers for molecules with larger heteroatoms in conjugated 5-rings
 (github pull #5586 from greglandrum)
  - Avoid incurring into division by zero in normalizeDepiction
 (github pull #5619 from ptosco)
  - Allow properties to be displayed in jupyter when 3D rendering is enabled
 (github pull #5624 from greglandrum)
  - Checking whether double bond's controlling atoms are duplicate may cause an infinite loop.
 (github issue #5659 from ricrogz)

## Cleanup work:
  - update release notes, do deprecations
 (github pull #5161 from greglandrum)
  - Fix typo: quarternary --> quaternary
 (github pull #5243 from guyrosin)
  - fix doxygen comments
 (github pull #5254 from e-kwsm)
  - make the catch tests build faster
 (github pull #5284 from greglandrum)
  - make the logging tests more robust
 (github pull #5312 from greglandrum)
  - Update docs for ReplaceSubstructs
 (github pull #5343 from i-tub)
  - Minimallib NPM release fixes - wrong node bin command in Dockerfile and prepublish npm script command replacement
 (github pull #5349 from MichelML)
  - Update code formatting in GettingStartedInPython.rst
 (github pull #5350 from gedeck)
  - fix: rdkit.Chem.rdDistGeom.EmbedMultipleConfs docstring indentation
 (github pull #5404 from jvansan)
  - Remove obsolete files related to rdkit-js + write a rescoped README for MinimalLib
 (github pull #5432 from MichelML)
  - Fixes "DeprecationWarning: invalid escape sequence \C" when importing EnumerateStereoisomers
 (github pull #5478 from ricrogz)
  - Fix double to float downcasting warning
 (github pull #5479 from ricrogz)
  - Remove spurious doxygen tag
 (github pull #5488 from ptosco)
  - Add deprecation warning to docstring.
 (github pull #5498 from DavidACosgrove)
  - Remove unnecessary compiler flags that would be ignored anyway
 (github pull #5587 from ptosco)
  - Update AvalonTools to version 2.0.1
 (github pull #5591 from ptosco)

## New Features and Enhancements:
  - Initial support for non-tetrahedral stereochemistry
 (github pull #5084 from greglandrum)
  - Move to C++17
 (github pull #5155 from greglandrum)
  - Add multi-template isMoleculeXOfReaction overloads
 (github pull #5171 from AlanKerstjens)
  - Add support for Qt6
 (github pull #5203 from ricrogz)
  - Make atom, bond iterators usable in STL algorithms
 (github pull #5204 from ricrogz)
  - Make TautomerQuery serializable
 (github pull #5248 from greglandrum)
  - add boost::serialization support to ROMol
 (github pull #5249 from greglandrum)
  - Add support for Pol and Mod pseudoatoms
 (github pull #5264 from greglandrum)
  - Allow the compiler to generate default ChemicalReaction copy assignment operator
 (github pull #5265 from AlanKerstjens)
  - cdxml parser
 (github pull #5273 from bp-kelley)
  - Expose reaction drawing and additional FPs in MinimalLib
 (github pull #5277 from ptosco)
  - Expose mappings of atom/bond indices abbreviated mol->original mol
 (github pull #5300 from ptosco)
  - Start using string_views in the file parsers
 (github pull #5301 from greglandrum)
  - Add a global feature flag to enable the "new" stereo perception code
 (github pull #5309 from greglandrum)
  - Support conjugated terminal groups in GetBestRMS()
 (github pull #5322 from greglandrum)
  - Open sources Schrodinger's implementation of "molhash"
 (github pull #5360 from d-b-w)
  - Drop usage of CIP information from the canonicalization code
 (github pull #5385 from greglandrum)
  - GetSSSR should have same return type as GetSymmSSSR
 (github issue #5395 from chmnk)
  - Add prop related method into JSMol
 (github pull #5414 from hhk7734)
  - Add draw option to force use of wedge information in MolBlock if pres…
 (github pull #5417 from DavidACosgrove)
  - Add ACS1996 drawing style
 (github pull #5425 from DavidACosgrove)
  - Treat unspecified stereo as unknown
 (github issue #5436 from DavidACosgrove)
  - New version of AssignStereochemistry
 (github pull #5442 from greglandrum)
  - MolZip: add atom property labels for mol-zipping
 (github pull #5446 from bp-kelley)
  - Add atom property (int/unsigned int) to indicate which atoms to MolZip
 (github issue #5451 from bp-kelley)
  - Improved bond highlights
 (github pull #5484 from DavidACosgrove)
  - Include element name in atomic data
 (github pull #5524 from rachelnwalker)
  - Add Substance Groups and Stereo Groups to debugMol()
 (github pull #5526 from ricrogz)
  - make it easy to create DAT SGroups from Python
 (github pull #5544 from greglandrum)
  - Integrating xyz2mol Into The RDKit Core (GSoC 2022)
 (github pull #5557 from gosreya)
  - Switch yaehmop wrapper to basic cmake
 (github pull #5558 from greglandrum)
  - fix warnings ahead of 2022.09 release
 (github pull #5561 from ricrogz)
  - add mergeIsotopes option to mergeQueryHs
 (github pull #5563 from jones-gareth)
  - Add CXSMILES support for bond wedging and wiggly bonds
 (github pull #5575 from greglandrum)
  - Add GetBestTFDBetweenMolecules()
 (github pull #5577 from greglandrum)
  - Add ColorPalette_Vect to SWIG bindings
 (github pull #5580 from jones-gareth)
  - small changes to get the RDKit to build with C++20
 (github pull #5581 from greglandrum)
  - Improvements to 2D depiction and alignment/RMSD calculation
 (github pull #5598 from ptosco)
  - Expose additional functionality to SWIG wrappers
 (github pull #5614 from ptosco)
  - Add an RGroupDecomp aware  molzip to the FreeWilson Contribution
 (github pull #5615 from bp-kelley)
  - PandasTools and InteractiveRenderer improvements
 (github pull #5628 from ptosco)
  - Add updateMolDrawOptionsFromJSON()
 (github pull #5630 from ptosco)
  - InteractiveRenderer.setEnabled() improvements
 (github pull #5635 from ptosco)
  - Support stereo for double bonds in rings from CXSMILES
 (github pull #5636 from greglandrum)
  - add stop condition for arom calc of large ringysystems
 (github pull #5648 from alexwahab)
  - Speed up ring detection by reducing allocations
 (github pull #5654 from d-b-w)
  - Expose highlighAtomColors, highlighBondColors and highlightAtomRadii to CFFI and JS
 (github pull #5657 from ptosco)
  - Update obsolete SWIG definitions
 (github pull #5658 from ptosco)
  - Speed up ring detection by reducing count() calls
 (github pull #5663 from d-b-w)
  - Expose two SubstructUtils functions to SWIG wrappers
 (github pull #5666 from ptosco)
 

## Code removed in this release:
- The C++ class `RDLog::BlockLogs` has been removed. Please use the class `RDLog::LogStateSetter`. The Python class rdBase.BlockLogs() is still available and supported.
- Python function `rdkit.Chem.WrapLogs()` has been removed. Please use
  `rdkit.rdBase.LogToPythonStderr()`. `rdkit.rdBase.WrapLogs()` also exists, but
  unless you need the old teeing behavior, prefer the former.
- Python function `rdkit.Chem.LogWarningMsg()` has been removed. Please use
  `rdkit.rdBase.LogWarningMsg()`.
- Python function `rdkit.Chem.LogErrorMsg()` has been removed. Please use
  `rdkit.rdBase.LogErrorMsg()`.

## Deprecated code (to be removed in a future release):
- The `SmilesParserParams` option `useLegacyStereo` is deprecated and will be
  removed in the 2023.03 release. Please use `SetUseLegacyStereoPerception()`
  instead. In the meantime the SMILES parser will use only use the value of
  `SmilesParserParams.useLegacyStereo` if it is set to `false`, otherwise the
  value of the global `useLegacyStereoPerception` parameter will control the
  behavior of the SMILES parser.
- The following JS methods:
  * generate_aligned_coords()
  * get_morgan_fp()
  * get_morgan_fp_as_uint8array()
  * get_pattern_fp()
  * get_pattern_fp_as_uint8array()
  which used to take several individual parameters now take a single JSON string parameter.
  The overloads taking several individual parameters are now deprecated and will be
  removed in a future release.
- The `PrintAsBase64PNGString` function in `PandasTools` is deprecated and replaced
  by `PrintAsImageString`, which has a more appropriate name given it actually supports
  both PNG and SVG images.

# Release_2022.03.1
(Changes relative to Release_2021.09.1)

## Backwards incompatible changes
- When running in Jupyter Notebook, logs are now sent only to Python's
  standard error stream, and no longer include the `RDKit LEVEL` prefix.
- The Debug and Info logs are now disabled by default. If you would like to
  enable them within your code you can call `rdBase.EnableLog("rdApp.info")`
  and/or `rdBase.EnableLog("rdApp.debug")`.
- The MolHash functions now reassign stereochemistry after modifying the
  molecule and before calculating the hash. Previous versions would still
  include information about atom/bond stereochemistry in the output hash even if
  that no longer applies in the modified molecule.
- The rules for aromaticity in rings containing dummy atoms have been changed.
  The general intention of the new handling is that aromaticity will not be
  perceived for rings containing dummy atoms unless it's clear that the dummies
  should be aromatic. As an example: the SMILES `C1=C*2=CC=CC=*2C=C1` is
  perceived to be aromatic while the SMILES `C1=C*2C=CC=C*2C=C1` (which does not
  have any double bonds to the dummy atoms) is not; in previous RDKit releases
  both of these structures were aromatic. There's more information about this in
  the discussion of PR #4722 (https://github.com/rdkit/rdkit/pull/4722) and
  Issue #4721 (https://github.com/rdkit/rdkit/issues/4721).
- In the PostgreSQL cartridge the `mol_in()` function no longer performs full
  sanitization of the molecule. One consequence of this is that directly casting
  from strings to molecules also no longer does sanitization, so `select 'CN(=O)=O'::mol` 
  does not sanitize the molecule. If you want to convert a string to a molecule
  with full sanitization you can either cast to `text` first 
  (i.e. `select 'CN(=O)=O'::text::mol` or use the `mol_from_smiles()` function.
- The code to calculate bit vector topological torsion fingerprints for
  reactions no longer ignore the fingerprint size argument.
- The rules for tautomer enumeration in `MolStandardize` have been updated to
  more closely match the rules in the original publication. These changes
  primarily consist of making the rules more specific; the consequence is that
  less tautomers will be generated with this version. The previous rules can
  still be accessed via the function `GetV1TautomerEnumerator()` (Python) or
  `getV1TautomerEnumerator()` (C++)

## Highlights
- The RDKit can now integrate with the python logger: calling
  `rdBase.LogToPythonLogger()` enables this. All log messages are sent to a
  logger named "rdkit".
- The backend of the MolDraw2D code has been extensively refactored. This should
  be mostly invisible to RDKit users, but it makes supporting and extending that
  code much easier.
- Beilstein generics (i.e. things like "ARY", "ALK", or "CAL") are now supported
  when doing substructure queries. This is a first step towards enabling some
  really cool substructure search possibilities.

## Acknowledgements
Marcel Baltruschat, Jason Biggs, Kevin Burk, Cédric Bouysset, David Cosgrove,
Joel Duerksen, Jacob Gora, Gareth Jones, Toshiki Kataoka, Eisuke Kawashima,
Brian Kelley, Sonia Liggi, Niels Kristian Kjærgård Madsen, Hector
Martinez-Seara, Dan Nealschneider, Alex Rebert, Ricardo Rodriguez-Schmidt, Steve
Roughley, Roger Sayle, Nikolai Schapin, Ansgar Schuffenhauer, Kaushalesh Shukla,
Jon Sorenson, Ichiru Take, Paolo Tosco, Kazuya Ujihara, Fabio Urbina, Riccardo
Vianello Rachel Walker, Maciej Wójcikowski, SPKorhonen, yuri@FreeBSD,

## Code removed in this release:
- The `useCountSimulation` keyword argument for
  `rdFingerprintGenerator.GetMorganGenerator` and
  `rdFingerprintGenerator.GetAtomPairGenerator` has been removed. Please use the
  `countSimulation` keyword argument instead.
- The function `mol_from_smarts()` in the PostgreSQL cartridge has been removed.
  Please use the `qmol_from_smarts()` function instead.
- The `computeBalabanJ()` functions from the `MolOps` namespace were removed.
  These were not exposed to Python, so this will not affect any Python code.

## Bug Fixes:
  - Fix Flake8 erorrs
 (github pull #4252 from e-kwsm)
  - handle sqlalchemy deprecation
 (github pull #4625 from greglandrum)
  - Debug build of the postgres cartridge fails pg_regress tests for reaction.sql
 (github issue #4631 from rvianello)
  - fix parsing beyond the end of the input string in findMCSsmiles
 (github pull #4636 from rvianello)
  - Mem leak fixes
 (github pull #4637 from ricrogz)
  - Subsequent call to rdChemReactions.ChemicalReaction.RunReactants will block indefinitely.
 (github issue #4651 from goraj)
  - Fix docstring of ConstrainedEmbed
 (github pull #4666 from kazuyaujihara)
  - Postgres cartridge build fails under Ubuntu
 (github issue #4681 from SPKorhonen)
  - Molfile SDD records not properly displayed
 (github pull #4690 from jones-gareth)
  - RGD:  fix for cores with MOL  block atom lists
 (github pull #4695 from jones-gareth)
  - Wrong tautomers generated
 (github issue #4700 from sonial)
  - RGD align output core to input structure
 (github pull #4709 from jones-gareth)
  - TorsionFingerprints raises error with S(Cl)F4 group
 (github issue #4720 from kazuyaujihara)
  - Dummy atoms next to aromatic are always kekulized even when they should not
 (github issue #4721 from ptosco)
  - TautomerEnumerator will crash if copied with a callback set
 (github issue #4736 from ptosco)
  - Minor PandasTools cleanup
 (github pull #4744 from ptosco)
  - Reaction parser fails when CX extensions are present
 (github issue #4759 from greglandrum)
  - GetSimilarityMapFromWeights changes behavior of parameter "colorMap" depending on whether the parameter "draw2d" is provided or not
 (github issue #4763 from FabioUrbina)
  - Highlight bond width is different for different PNG image sizes
 (github issue #4764 from rachelnwalker)
  - Fixes crashing bug with finalSubstructChecks
 (github pull #4782 from greglandrum)
  - MDL query with aromatic bond sets aromatic flag on atoms even though they are not in an aromatic ring
 (github issue #4785 from ptosco)
  - [Cartridge]: qmol_from_ctab and qmol_from_smiles are sanitizing molecules
 (github issue #4787 from greglandrum)
  - AdjustQueryProperties() is inconsistent when adjustConjugatedFiveRings is set
 (github issue #4789 from greglandrum)
  - `Draw.MolToFile` to SVG raises "Can't kekulize" error
 (github issue #4792 from toslunar)
  - Ring double bonds written as crossed bonds after RGD
 (github issue #4809 from greglandrum)
  - Fix a number of crashing bugs in the python wrappers
 (github pull #4810 from greglandrum)
  - correctly tag unspecified branch-begin bonds in SMARTS
 (github pull #4811 from greglandrum)
  - AttributeError in PandasTools
 (github issue #4821 from greglandrum)
  - reloading PandasTools leads to infinite recursion
 (github issue #4823 from greglandrum)
  - ReplaceCore should set stereo on ring bonds when it breaks rings
 (github issue #4825 from greglandrum)
  - MolDraw2D::drawArc() starts at wrong angle
 (github issue #4836 from greglandrum)
  - MolDraw2D::drawArc() not exposed to Python
 (github issue #4837 from greglandrum)
  - align argument to MolDraw2D::DrawString() cannot be used from Python
 (github issue #4838 from greglandrum)
  - Fix RunFilterCatalog() thread counts.
 (github pull #4856 from xavierholt)
  - RGD: dummy atom in input structure is mishandled
 (github pull #4863 from jones-gareth)
  - Fix bug with wedges being drawn backwards
 (github pull #4868 from greglandrum)
  - Missing dependency on RDKit::RingDecomposerLib_static in RDKit::GraphMol_static
 (github issue #4875 from nielskm)
  - cannot parse coordinate bonds from CXSMARTS
 (github issue #4878 from greglandrum)
  - fix some leaks in the SWIG wrappers
 (github pull #4916 from greglandrum)
  - Fix some problems turned up by ossfuzz
 (github pull #4927 from greglandrum)
  - Fix i-files for RDK_USE_BOOST_IOSTREAMS=OFF
 (github pull #4933 from kazuyaujihara)
  - Fails on i386: non-constant-expression cannot be narrowed from type 'unsigned int' to 'npy_intp' (aka 'int') in initializer list
 (github issue #4934 from yurivict)
  - Fix SWIG wrappers for C#
 (github pull #4935 from kazuyaujihara)
  - Definition of eccentricity in documentation is wrong
 (github issue #4952 from drkeoni)
  - fix CMakeLists.txt extracting link line from python LDSHARED config var
 (github pull #4954 from rvianello)
  - add JavaGzStreamTests
 (github pull #4973 from kazuyaujihara)
  - Invalid SMARTS generated by MolToSmarts
 (github issue #4981 from nielskm)
  - Fix memory safety issues found by OSS-Fuzz
 (github pull #4983 from alpire)
  - AssignStereochemistry should remove nonchiral atoms from StereoGroups
 (github pull #4986 from greglandrum)
  - Transform3D#SetRotation() around arbitrary axis scales coordinates
 (github issue #4995 from sroughley)
  - Bad handling of dummy atoms in the CIP assignment code
 (github issue #4996 from greglandrum)
  - Bad handling of fragments in CIP code
 (github issue #4998 from greglandrum)
  - Drawing query atoms containing an AND query raises an exception
 (github issue #5006 from ptosco)
  - Bad tautomers produced for phosphorous compounds
 (github issue #5008 from NikSchap2107)
  - Fix warning when generating coordinates for ZOBs
 (github pull #5011 from d-b-w)
  - Code in the docstring for `FindMolChiralCenters()` doesn't work
 (github pull #5014 from greglandrum)
  - Mol images in DataFrames are drawn only once in Jupyter Lab
 (github issue #5017 from mrcblt)
  - Drop `gist_qmol_ops` in upgrade scripts in case it exists
 (github pull #5021 from mwojcikowski)
  - Remove extra newline from Kekulize error message.
 (github pull #5022 from xavierholt)
  - Neighboring Hs not taken into account in connectivity invariants
 (github issue #5036 from greglandrum)
  - smiles parsing error due to erroneous ring perception
 (github issue #5055 from AnsgarSchuffenhauer)
  - To INCHI conversion leaks on kekulization failure
 (github pull #5057 from ricrogz)
  - Add a CXSMILES option to the MolHash
 (github pull #5058 from greglandrum)
  - Make the RGD code work when `rgroupLabelling` is `Isotope`
 (github pull #5088 from greglandrum)
  - Compilation issue with catch.hpp
 (github issue #5089 from hseara)
  - pg_restore: error: COPY failed for table "mols": ERROR:  could not create molecule from SMILES
 (github issue #5095 from joelduerksen)
  - Removing H preserving only wedged ones strips all H
 (github issue #5099 from ricrogz)
 - fix a mistake in the enhanced stereochemistry substructure table
 (github issue #5101 from greglandrum)
  - NumRotatableBonds() incorrect for partially sanitized molecule
 (github issue #5104 from greglandrum)
  - Wiggly bonds don't override wedged bonds
 (github issue #5108 from greglandrum)

## Cleanup work:
  - Do the deprecations for the 2022.03  release
 (github pull #4626 from greglandrum)
  - clang-tidy: readability-simplify-boolean-expr
 (github pull #4639 from e-kwsm)
  - Clean-up Python 4815 - P1.1: Chem\AtomPairs
 (github pull #4859 from IchiruTake)
  - Clean-up Python #4815 - P1.2: Chem/ChemUtils
 (github pull #4860 from IchiruTake)
  - Clean-up Python #4815 - P1.3: Chem\Draw
 (github pull #4891 from IchiruTake)
  - Clean-up Python #4815 - P1.4: Chem\EState
 (github pull #4893 from IchiruTake)
  - Clean-up Python #4815 - P1.5: Chem\FeatMaps
 (github pull #4894 from IchiruTake)
  - Clean-up Python #4815 - P1.6: Chem\Features
 (github pull #4896 from IchiruTake)
  - Clean-up Python #4815 - P1.8: Chem\fmcs
 (github pull #4898 from IchiruTake)
  - Clean-up Python #4815 - P1.9: Chem\Fraggle
 (github pull #4906 from IchiruTake)
  - Clean-up Python #4815 - P1.10: Chem\MolDb
 (github pull #4907 from IchiruTake)
  - Clean-up Python #4815 - P1.11: Chem\MolKey
 (github pull #4910 from IchiruTake)
  - Clean-up Python #4815 - P1.12: Chem\MolStandardize
 (github pull #4911 from IchiruTake)
  - Clean-up Python #4815 - P1.13: Chem\Pharm2D & Chem\Pharm3D
 (github pull #4912 from IchiruTake)
  - Clean-up Python #4815 - P1.14: Chem\Scaffolds & Chem\SimpleEnum
 (github pull #4913 from IchiruTake)
  - Run clang-tidy (readability-braces-around-statements)
 (github pull #4977 from e-kwsm)
  - silence warnings in MSVC compliatons
 (github pull #5044 from bp-kelley)
  - Clean up the warning landscape
 (github pull #5048 from greglandrum)
  - Cleanup of python API documentation stubs
 (github pull #5105 from greglandrum)


## New Features and Enhancements:
  - Update coordgenlibs to v3.0.0
 (github pull #4638 from ricrogz)
  - Fix some compile-time warnings in the postgres cartridge code
 (github pull #4657 from rvianello)
  - Add some new color palettes to MolDraw2D
 (github pull #4668 from greglandrum)
  - Add support for Beilstein generics when doing substructure queries
 (github pull #4673 from greglandrum)
  - Remove unnecessary mutex in InChI wrapper
 (github pull #4680 from greglandrum)
  - Update mac CI builds
 (github pull #4738 from greglandrum)
  - Remove dead code
 (github pull #4739 from ptosco)
  - Refactor the memory management of the postgres cartridge cache module
 (github pull #4755 from rvianello)
  - Improve CMake integration of PgSQL build
 (github pull #4767 from ptosco)
  - Allow MolDraw2DCairo and MolDraw2DSVG to determine canvas size based on the molecule
 (github pull #4772 from greglandrum)
  - generate the sql update files in the binary (build) directory
 (github pull #4777 from rvianello)
  - Allow using heavy atoms only in the FragmentChooser
 (github pull #4791 from ptosco)
  - silence warnings in MSVC compilations
 (github pull #4796 from bp-kelley)
  - Support using the python logger
 (github issue #4840 from xavierholt)
  - Add support for quadruple bonds in SMILES
 (github issue #4842 from jasondbiggs)
  - Some refactoring of the depictor code
 (github pull #4865 from greglandrum)
  - Build documentation for 3 missing modules
 (github pull #4879 from ptosco)
  - Add access to query atom symbols from python or an option to render them in images
 (github issue #4880 from rachelnwalker)
   - Start adding move constructors and move-assignment operators
 (github pull #4909 from greglandrum)
  - Refactor mol draw2 d
 (github pull #4948 from DavidACosgrove)
  - [ENH]: Support greater use of `findAtomEnvironmentOfRadiusN()`
 (github pull #4970 from IchiruTake)
  - Move isEarlyAtom to a table to reduce lock contention in getPeriodicTable
 (github pull #4980 from bp-kelley)
  - Support writing V3000 reactions
 (github pull #4982 from greglandrum)
  - Make FMCS check bond stereo.
 (github pull #5009 from DavidACosgrove)
  - Improving atom colors for dark mode.
 (github pull #5038 from kaushaleshshukla)
  - enable the multithreaded LeaderPicker on linux
 (github pull #5043 from greglandrum)
  - Expose MolzipParams::atomSymbols to python
 (github pull #5054 from bp-kelley)
  - disable Info and Debug logs by default
 (github pull #5065 from greglandrum)
  - Add sanitize option to molzip
 (github pull #5069 from bp-kelley)
  - "Powered by RDKit" Badge
 (github pull #5085 from cbouy)
  - Add a couple of depiction helper functions and some JS bindings
 (github pull #5115 from ptosco)
  - Swig MolDraw2D cairo
 (github pull #5128 from jones-gareth)
  - Enables rdkit-structure-renderer.js in Jupyter Lab and Notebook
 (github pull #5132 from ptosco)

## Deprecated code (to be removed in a future release):
- Python function `rdkit.Chem.WrapLogs()` is deprecated in favor of
  `rdkit.rdBase.LogToPythonStderr()`.  `rdkit.rdBase.WrapLogs()` also exists,
  but unless you need the old teeing behavior, prefer the former.
- Python function `rdkit.Chem.LogWarning()` is deprecated in favor of
  `rdkit.rdBase.LogWarning()`.
- Python function `rdkit.Chem.LogError()` is deprecated in favor of
  `rdkit.rdBase.LogError()`.
- The C++ class `RDLog::BlockLogs` is deprecated in favor of the the class `RDLog::LogStateSetter`.

# Release_2021.09.1
(Changes relative to Release_2021.03.1)

## Backwards incompatible changes
- `RWMol.replaceAtom()` no longer removes `SubstanceGroups` which reference that atom.
- The `keepSGroups` argument to `RWMol.replaceBond()` now defaults to true.
- The SMARTS parser now by default accepts CXSMILES extensions and molecule
  names. SMARTS which previously failed to parse like `CCC fail` will now return
  valid molecules.
- Molecule names in SMILES and SMARTS are now parsed by default. Previously they
  were ignored.
- The `getParams()` function for retrieving UFF parameters now returns a const
  pointer instead of a standard pointer. This shouldn't affect the functionality
  of any code since the only method of the class is also const.

## Highlights
 - Single reactant/single product reactions can now be applied in-place. This
   really helps with the performance of these kinds of transformations.
 - The CFFI wrapper around MinimalLib greatly expands the number of possible
   places the RDKit can be used from.
 - A number of general enhancements and quality-of-life improvements were made
   to the PostgreSQL cartridge.

## Acknowledgements
Jason Biggs, Kit Choi, David Cosgrove, Eloy Félix, Harrison Green, Gareth Jones,
Eisuke Kawashima, Alan Kerstjens, Brian Kelley, John Konecny, Stephanie
Labouille, Rasmus Lundsgaard, Hadrien Mary, Michel Moreau, Dan Nealschneider,
Axel Pahl, Maximilian Peters, Alessio Ragno, Ricardo Rodriguez-Schmidt, Riccardo
Sabatini, Roger Sayle, Vincent F. Scalfani, Dan Skatov, David Slochower, Peter
St. John, Mihaly Szabo, Ichiru Take, Paolo Tosco, Ivan Tubert-Brohman, Kazuya
Ujihara, Alain Vaucher, Riccardo Vianello, Rachel Walker, Shuzhe Wang, Maciej
Wójcikowski, bzoracler, jungb-basf, charly828, yoer77,

## Code removed in this release:
- The minimizeOnly option for coordgen has been removed.

## Contrib updates:
 - Contribute FreeWilson analysis
 (github pull #4026 from bp-kelley)

## Bug Fixes:
  - cannot pass drawOptions to MolsToGridImage when using notebook
 (github issue #3101 from slochower)
  - Draw.MolToImage() cannot highlight with highlightMap (v > '2019.09.3' )
 (github issue #3616 from spideralessio)
  - EnumerateStereoisomers fail with STEREOANY bonds from molblock
 (github issue #3759 from TermeHansen)
  - Double bond stereo gets flipped by SMILES reader/writer
 (github issue #3967 from mwojcikowski)
  - SparseIntVect copy constructor and assignment operators not clearing existing data
 (github issue #3994 from AlanKerstjens)
  - MolFragmentToSmiles with kekuleSmiles=True raises AtomKekulizeException
 (github issue #3998 from kazuyaujihara)
  - update clang version for linux CI fuzzer builds
 (github pull #4012 from greglandrum)
  - Update coordgen to 2.0.3
 (github pull #4017 from d-b-w)
  - Get SWIG wrappers working with C# again
 (github pull #4020 from kazuyaujihara)
  - replaceSidechains creates aromatic dummy atoms
 (github pull #4022 from ptosco)
  - A set of fixes for problems caused by bad input
 (github pull #4033 from greglandrum)
  - Cleanup some problems found during an ASAN build
 (github pull #4054 from greglandrum)
  - Avoid that lone atoms which are part of a ring in one of the molecules become part of the MCS
 (github pull #4065 from ptosco)
  - StereoGroups not preserved by RenumberAtoms() 
 (github issue #4071 from greglandrum)
  - call to pyAvalonTools.Generate2DCoords results in an assert violation
 (github issue #4075 from rvianello)
  - Update boost download location in Dockerfile
 (github pull #4094 from greglandrum)
  - HCount field in v2000 Mol blocks ignored
 (github issue #4099 from riccardosabatini)
  - Reactions don't propagate bond properties
 (github issue #4114 from d-b-w)
  - RemoveStereochemistry should also remove stereogroups
 (github issue #4115 from greglandrum)
  - Avoid that MolStandardizer segfaults on empty mols
 (github pull #4119 from ptosco)
  - SEGV in RWMol::commitBatchEdit
 (github issue #4122 from hgarrereyn)
  - SEGV in ROMol::getAtomDegree if atom is not in graph
 (github issue #4127 from hgarrereyn)
  - SEGV from unsigned integer overflow in Conformer::setAtomPos
 (github issue #4128 from hgarrereyn)
  - HCOUNT from v3000 CTABS incorrectly interpreted
 (github issue #4131 from greglandrum)
  - Empty query produces empty match, but at the same time is considered non-matching
 (github issue #4138 from i-tub)
  - fixed AddBond documentation
 (github pull #4142 from Ashafix)
  - Possible bug with `EnumerateStereoisomers`
 (github issue #4144 from stephanielabouille)
  - Odd drawing behavior with radicals and MolsToGridImage
 (github issue #4156 from pstjohn)
  - pre-condition violation when sanitizing a de-pickled reaction
 (github issue #4162 from jasondbiggs)
  - Many of the PMI descriptors are not being recalculated for different conformers
 (github issue #4167 from greglandrum)
  - bug in MDLParser.cpp when reading a rxn file in v3000 format that contains agents
 (github issue #4183 from jungb-basf)
  - Potentially chiral bridgehead atoms not being identified.
 (github pull #4192 from greglandrum)
  - allow more recoverable V3000 parsing errors when strictParsing=false
 (github pull #4210 from greglandrum)
  - RGD: Fix memory leak with deleting array
 (github pull #4211 from bp-kelley)
  - UnfoldedRDKFingerprintCountBased returns a different fingerprint length for every molecule
 (github issue #4212 from greglandrum)
  - rdMolHash.MolHash fails on non-standard valences
 (github issue #4222 from ricrogz)
  - Fix a couple of problems with fingerprint count simulation
 (github pull #4228 from greglandrum)
  - Chem.MolFromSmiles using SmilesParserParams throws exceptions
 (github issue #4232 from greglandrum)
  - Parse failure for data groups in CXSMILES
 (github issue #4233 from greglandrum)
  - double bonds now have EITHER stereo if no coordinates are present
 (github pull #4239 from greglandrum)
  - Fix CMakeLists for FileParsers
 (github pull #4240 from kazuyaujihara)
  - Multiple ATTCHPT entries for one atom handled incorrectly
 (github issue #4256 from greglandrum)
  - Exception thrown by reionizer when dealing with Mg+2
 (github issue #4260 from greglandrum)
  - Fallback ring finding failing on molecules with multiple fragments
 (github issue #4266 from avaucher)
  - Make sure that ResonanceMolSupplier substructure matches are uniquified consistently
 (github pull #4274 from ptosco)
  - FindPotentialStereo() doesn't find *marked* ring stereo when flagPossible=False
 (github issue #4279 from greglandrum)
  - The normalization pattern for pyridine N-oxide is not specific enough
 (github issue #4281 from ptosco)
  - computeCanonicalTransform may generate non-canonical coords
 (github issue #4302 from ptosco)
  - Unreasonable calculation of implicit valence for atoms with query bonds
 (github issue #4311 from greglandrum)
  - call to AvalonTools::set2DCoords results in an assert violation
 (github issue #4330 from jasondbiggs)
  - MolBlock writer gives non-stereo double bonds "unspecified" parity
 (github issue #4345 from d-b-w)
  - Specified trans stereo being ignored during conformation generation in macrocycles
 (github issue #4346 from greglandrum)
  - Two MinGW build fixes and one MSVC build fix
 (github pull #4347 from ptosco)
  - Fixes RDK_BUILD_THREADSAFE_SSS=OFF build
 (github pull #4349 from ptosco)
  - clean up some leaks identified by an ASAN build
 (github pull #4354 from greglandrum)
  - Three more Windows build fixes
 (github pull #4356 from ptosco)
  - Specified grid spacing for ShapeTanimotoDistance is ignored.
 (github issue #4364 from greglandrum)
  - Need implicit H cleanup after rdMolEnumerator.Enumerate()
 (github issue #4381 from greglandrum)
  - rdMolEnumerator.Enumerate fails on variable attachment points with queries
 (github issue #4382 from greglandrum)
  - RDKit reaction produces wrong double bond stereochemistry
 (github issue #4410 from mwojcikowski)
  - "to-Python converter already registered; second conversion method ignored." warnings issued at import
 (github issue #4425 from ricrogz)
  - v2000 SGroups do not generate an "index" property
 (github issue #4434 from ricrogz)
  - pg_restore does not work with some mol type molecule
 (github issue #4442 from mihalyszabo88)
  - Building with static dependencies breaks CMake exports
 (github issue #4449 from ricrogz)
  - DataStruct vectors leak when iterating
 (github issue #4465 from bp-kelley)
  - SGroups: Additional SDT properties not decoded if FIELDNAME is empty
 (github issue #4476 from greglandrum)
  - Test failure in reaction.sql
 (github issue #4486 from yoer77)
  - Small rings can have STEREOANY/EITHERDOUBLE bonds
 (github issue #4494 from ricrogz)
  - OR queries involving aromatic atoms cannot be drawn
 (github issue #4496 from ptosco)
  - MolFromSmiles and MolFromSmarts incorrectly accepting input with spaces
 (github issue #4503 from greglandrum)
  - Native 2D layout engine may generate overlapping coordinates
 (github issue #4504 from ptosco)
  - SubstanceGroup labels sometimes overlap with atoms in image generation
 (github issue #4508 from rachelnwalker)
  - SGroups do not have a way of unsetting properties from Python
 (github issue #4514 from ricrogz)
  - operator<< is declared for AtomPDBResidueInfo but not defined
 (github issue #4535 from greglandrum)
  - Improve test coverage and some bug fixes
 (github pull #4536 from greglandrum)
  - Seg fault in MolDraw2D::drawMolecules()
 (github issue #4538 from greglandrum)
  - Salt removal forces sanitization
 (github issue #4550 from ricrogz)
  - fix a thread-safety bug in the UFF parameter loading
 (github pull #4553 from greglandrum)
  - GetSubstructMatches() loops at 43690 iterations.
 (github issue #4558 from ricrogz)
  - failure to parse CTAB with LINKNODE and SGROUP
 (github issue #4561 from greglandrum)
  - Requesting "density" fingerprint Hydrogen molecule fails with exception
 (github issue #4567 from ricrogz)
  - Incorrect double bond stereo in output SMILES around ring closures
 (github issue #4582 from greglandrum)
  - migrate the MHFP implementation to use boost::random
 (github pull #4603 from rvianello)
  - Fix EnumerateStereoisomers with tryEmbedding
 (github pull #4615 from kazuyaujihara)

## New Features and Enhancements:
  - Support Chemical Markup Language, CML, for writing
 (github pull #3024 from e-kwsm)
  - Add Eigen to ExternalProject and automatically download if RDK_BUILD_DESCRIPTORS3D
 (github pull #3075 from e-kwsm)
  - updates to postgreSQL cartridge
 (github pull #3976 from greglandrum)
  - Update Overview.md
 (github pull #3992 from charly828)
  - MinimalLib: add CFFI interface
 (github pull #4018 from greglandrum)
  - Contribute FreeWilson analysis
 (github pull #4026 from bp-kelley)
  - Allow partial deserialization of molecules
 (github pull #4040 from greglandrum)
  - Add datamol project
 (github pull #4046 from hadim)
  - Build BCUT when RDK_BUILD_DESCRIPTORS3D=OFF
 (github pull #4085 from kazuyaujihara)
  - Making RDKit minimallib (JS lib) available through the npm package manager
 (github pull #4086 from MichelML)
  - Normalize line endings in source code files
 (github pull #4104 from ptosco)
  - Allow MolToQPixmap to support PySide2
 (github pull #4110 from kitchoi)
  - update ChEMBL projects in Projects using RDKit
 (github pull #4116 from eloyfelix)
  - A collection of MolStandardize improvements
 (github pull #4118 from greglandrum)
  - Run clang-format against header files
 (github pull #4143 from e-kwsm)
  - Some miscellaneous MinimalLib enhancements
 (github pull #4169 from ptosco)
  - [MinimalLib] Add number of heavy atoms to descriptors
 (github issue #4184 from apahl)
  - Comments added to RGD core matching
 (github pull #4189 from jones-gareth)
  - Fix/rdprop integer conversions
 (github pull #4194 from bp-kelley)
  - RWMol cleanup
 (github pull #4198 from greglandrum)
  - Test comparing SVGs via hash code - ready for review
 (github pull #4199 from DavidACosgrove)
  - support getNumAtoms and getNumHeavyAtoms as Descriptors
 (github pull #4200 from greglandrum)
  - Canon.cpp canonicalizeDoubleBond function refactor
 (github pull #4204 from jfkonecn)
  - Add low level functions to bulk-update Substance Group atoms & bonds
 (github pull #4206 from ricrogz)
  - Run clang-tidy (modernize-pass-by-value)
 (github pull #4224 from e-kwsm)
  - Shift `Trajectory` and `Snapshot` constructors to methods on classes
 (github pull #4225 from bzoracler)
  - Allow depiction of "either" double bonds as "wiggly neighbors"
 (github issue #4238 from d-b-w)
  - Some cartridge enhancements
 (github pull #4271 from greglandrum)
  - [Enhancement]: Allow every bit-vect fixed-size fingerprints can be directly embedded || attached into the (Numpy) Array or return the Numpy Array
 (github issue #4273 from IchiruTake)
  - Turn MRV_COORDINATE_BOND_TYPE data Substance Groups into coordinate bonds
 (github pull #4299 from ricrogz)
  - Support using SubstructMatchParameters in RGD
 (github pull #4318 from greglandrum)
  - Add partial CXSMARTS support
 (github issue #4319 from greglandrum)
  - Support toggling components of CXSMILES output
 (github issue #4320 from greglandrum)
  - Switch to using InChI v1.06
 (github issue #4322 from greglandrum)
  - support using RGBA colors
 (github issue #4323 from greglandrum)
  - MinimalLib: return fingerprints as BitSets
 (github issue #4329 from dskatov)
  - Expose atomColourPalette as JSON drawOption
 (github pull #4337 from ptosco)
  - Improved sgroup output
 (github pull #4343 from greglandrum)
  - support get_json in the rdkitjs wrapper
 (github pull #4348 from greglandrum)
  - Enable using the URF library in Windows static builds
 (github pull #4357 from ptosco)
  - a few doxygen comment fixes
 (github pull #4368 from jasondbiggs)
  - Enable building Java wrappers with MinGW compilers
 (github pull #4384 from ptosco)
  - add exactmw to cartridge
 (github issue #4386 from greglandrum)
  - Some cartridge additions and fixes
 (github pull #4387 from greglandrum)
  - Remove SWIG kludge on Windows
 (github pull #4388 from ptosco)
  - CXSMILES improvements
 (github pull #4396 from greglandrum)
  - SubstructLibrary improvements
 (github pull #4403 from greglandrum)
  - Add 3 new examples to Cookbook.
 (github pull #4404 from vfscalfani)
  - cleanup the use of lambdas in the code
 (github pull #4432 from greglandrum)
  - Swap from RDUNUSED_PARAM to unnamed parameters
 (github pull #4433 from greglandrum)
  - Fix #4442 and other cartridge improvements
 (github pull #4448 from greglandrum)
  - RDKit Cartridge: qmol GiST support
 (github issue #4463 from mwojcikowski)
  - Add ToList method to Sparse/ExplicitBitVector
 (github pull #4467 from bp-kelley)
  - GiST support to qmol type
 (github pull #4470 from mwojcikowski)
  - be more tolerant when kekulizing
 (github pull #4492 from greglandrum)
  - Allow applying single-reactant/single-product reactions in place
 (github pull #4511 from greglandrum)
  - Add custom distance bounds parameter for ETKDG conformer generation
 (github pull #4516 from hjuinj)
  - cleanup some compiler warnings
 (github pull #4521 from greglandrum)
  - Improve test coverage and some bug fixes
 (github pull #4536 from greglandrum)
  - Additions to the jupyter integration
 (github pull #4541 from greglandrum)
  - another round of cartridge improvements
 (github pull #4543 from greglandrum)
  - Major speed-up of RGD scoring
 (github pull #4544 from ptosco)
  - Expose get_smarts to JS
 (github pull #4547 from ptosco)
  - Improve performance of removing substruct/tautomer duplicates
 (github pull #4560 from ricrogz)
  - Add support for SRUs to MolEnumerator
 (github pull #4563 from greglandrum)
  - Adds KeyFromPropHolder to hold user defined indices
 (github pull #4571 from bp-kelley)
  - add ROMol::atomNeighbors() and ROMol::atomBonds()
 (github pull #4573 from greglandrum)
  - Improvements to some constructors in python wrappers
 (github pull #4581 from greglandrum)
  - Add FreeSASA support to Windows builds
 (github pull #4584 from ptosco)
  - use V3K mol blocks in PNG metadata
 (github pull #4588 from greglandrum)
  - Prevent some loop variables from creating unnecessary copies
 (github pull #4610 from rvianello)
  - Rename the molLinkNode property to _molLinkNode
 (github pull #4614 from greglandrum)
  - Fix clang warning `-Wabsolute-value`
 (github pull #4616 from e-kwsm)

## Deprecated code (to be removed in a future release):
- The `useCountSimulation` keyword argument for
  `rdFingerprintGenerator.GetMorganGenerator` and
  `rdFingerprintGenerator.GetAtomPairGenerator` has been deprecated and will be
  removed in the next release. Please use the `countSimulation` keyword argument
  instead.
- The function `mol_from_smarts()` in the PostgreSQL cartridge has been
  deprecated and will be removed in the next release. Please use the
  `qmol_from_smarts()` function instead.
- The `computeBalabanJ()` functions from the `MolOps` namespace have been
  deprecated and will be removed in the next release. These have not been
  exposed to Python, so this will not affect any Python code.


# Release_2021.03.1
(Changes relative to Release_2020.09.1)

## Backwards incompatible changes
- The distance-geometry based conformer generation now by defaults generates
  trans(oid) conformations for amides, esters, and related structures. This can
  be toggled off with the `forceTransAmides` flag in EmbedParameters. Note that
  this change does not impact conformers created using one of the ET versions.
  (#3794)
- The conformer generator now uses symmetry by default when doing RMS pruning.
  This can be disabled using the `useSymmetryForPruning` flag in
  EmbedParameters. (#3813)
- Double bonds with unspecified stereochemistry in the products of chemical
  reactions now have their stereo set to STEREONONE instead of STEREOANY (#3078)
- The MolToSVG() function has been moved from rdkit.Chem to rdkit.Chem.Draw
  (#3696)
- There have been numerous changes to the RGroup Decomposition code which change
  the results. (#3767)
- In RGroup Decomposition, when onlyMatchAtRGroups is set to false, each molecule
  is now decomposed based on the first matching scaffold which adds/uses the
  least number of non-user-provided R labels, rather than simply the first
  matching scaffold.
  Among other things, this allows the code to provide the same results for both
  onlyMatchAtRGroups=true and onlyMatchAtRGroups=false when suitable scaffolds
  are provided without requiring the user to get overly concerned about the
  input ordering of the scaffolds. (#3969)
- There have been numerous changes to `GenerateDepictionMatching2DStructure()` (#3811)
- Setting the kekuleSmiles argument (doKekule in C++) to MolToSmiles will now
  cause the molecule to be kekulized before SMILES generation. Note that this
  can lead to an exception being thrown. Previously this argument would only
  write kekulized SMILES if the molecule had already been kekulized (#2788)
- Using the kekulize argument in the MHFP code will now cause the molecule to be
  kekulized before the fingerprint is generated. Note that becaues kekulization
  is not canonical, using this argument currently causes the results to depend
  on the input atom numbering. Note that this can lead to an exception being
  thrown. (#3942)
- Gradients for angle and torsional restraints in both UFF and MMFF were computed
  incorrectly, which could give rise to potential instability during minimization.
  As part of fixing this problem, force constants have been switched to using
  kcal/degree^2 units instead of kcal/rad^2 units, consistently with the fact that
  angle and dihedral restraints are specified in degrees. (#3975)

## Highlights
- MolDraw2D now does a much better job of handling query features like common
  query bond types, atom lists, variable attachment points, and link nodes. It
  also supports adding annotations at the molecule level, displaying brackets
  for Sgroups, rendering the ABS flag for stereochemistry, and a new "comic"
  mode.
- There are two new Contrib packages: NIBRStructureFilters and CalcLigRMSD
- There have been a number of improvements made to the R-Group Decomposition
  code which make it both more flexible and considerably faster

## Acknowledgements
Michael Banck, Christopher Von Bargen, Jason Biggs, Patrick Buder, Ivan
Chernyshov, Andrew Dalke, Xiaorui Dong, Carmen Esposito, Nicholas Firth, Enrico
Gandini, James Gayvert, Gareth Jones, Eisuke Kawashima, Steven Kearnes, Brian
Kelley, Mark Mackey, Niels Kristian Kjærgård Madsen, Luca Naef, Dan
Nealschneider, Jin Pan, Daniel Paoliello, António JM Ribeiro, Sereina Riniker,
Braxton Robbason, Jaime Rodríguez-Guerra, Ricardo Rodriguez-Schmidt, Steve
Roughley, Vincent F. Scalfani, Nadine Schneider, Philippe Schwaller, Dan Skatov,
Pascal Soveaux, Paolo Tosco, Kazuya Ujihara, Riccardo Vianello, Shuzhe Wang,
Piotr Wawrzyniak, Maciej Wójcikowski, Zhijiang Yang, Yutong Zhao
'driesvr', 'GintasKam', 'SPKorhonen', 'pkubaj', 'AnPallo', 'darintay',
'slchan3', 'Robins', 'sirbiscuit', 'amateurcat', 'noncomputable', 'yurivict',
'magattaca'

## Contrib updates:
  - Added NIBRStructureFilters: a set of substructure filters for hit-list triaging together with python code for applying them. The filters are described in the publication https://dx.doi.org/10.1021/acs.jmedchem.0c01332
   (github pull #3516 from NadineSchneider)
  - Added CalcLigRMSD: flexible python code for calculating RMSD between pre-aligned molecules
   (github pull #3812 from cespos)

## Bug Fixes:
  - Casting int to uint in MorganFingerprintHelper leads to unexpected behaviour.
 (github issue #1761 from SiPa13)
  - MolChemicalFeature.GetPos() returns value for molecule's default conformer
 (github issue #2530 from greglandrum)
  - Unable to catch RDKit exceptions in linked library when compiling with fvisibility=hidden
 (github issue #2753 from cdvonbargen)
  - Reaction rendering always shows molecules in aromatic form
 (github issue #2976 from greglandrum)
  - Reactions setting unspecified double-bond stereo to STEREOANY
 (github issue #3078 from ricrogz)
  - PDB output flavor&2 documentation change
 (github issue #3089 from adalke)
  - WedgeMolBonds() should prefer degree-1 atoms
 (github issue #3216 from greglandrum)
  - Error in ChemAxon SMILES "parsing"
 (github issue #3320 from IvanChernyshov)
  - Incorrect number of radical electrons calculated for metals
 (github issue #3330 from greglandrum)
  - Problem with lifetime linkage of mols and conformers
 (github issue #3492 from amateurcat)
  - Traceback when pickling ROMol after BCUT descriptors are calculated
 (github issue #3511 from d-b-w)
  - Fix AUTOCORR2D descriptors
 (github pull #3512 from ricrogz)
  - SDMolSupplier requires several attempts to load a SDF file in Python 3.6/3.7
 (github issue #3517 from jaimergp)
  - Remove accidentally included boost header
 (github pull #3518 from ricrogz)
  - legend_height_ should be preserved after drawing the molecule
 (github pull #3520 from greglandrum)
  - remove the include directive for unused <access/tuptoaster.h> header
 (github pull #3525 from rvianello)
  - C++ build fails when configured with RDKIT_USE_BOOST_SERIALIZATION=OFF
 (github issue #3529 from rvianello)
  - Newest RDKIT version allowing chemically invalid smiles
 (github issue #3531 from GintasKam)
  - Behaviour of generate_aligned_coords for erroneous inputs
 (github issue #3539 from dskatov)
  - Drawing artifacts in draw_to_canvas_with_offset
 (github issue #3540 from dskatov)
  - Error adding PNG metadata when kekulize=False
 (github issue #3543 from gayverjr)
  - Add missing methods to remove SubstanceGroup attributes
 (github pull #3547 from greglandrum)
  - Error writing SDF data containing UTF-8 to a StringIO object
 (github issue #3553 from greglandrum)
  - correct handling of amide distances for macrocycles
 (github pull #3559 from hjuinj)
  - rdMolDraw2D, problems during generation of pictures from SMARTS, differences between Cairo and SVG
 (github issue #3572 from wopozka)
  - Fix example of SmilesToMol
 (github pull #3575 from kazuyaujihara)
  - atom/bond notes handle capital letters incorrectly
 (github issue #3577 from greglandrum)
  - Get MolDraw2DQt working again
 (github pull #3592 from greglandrum)
  - Scientific notation in SDF V3000 files
 (github issue #3597 from mark-cresset)
  - Fix: add missing python wrappers for MolDraw2DQt
 (github pull #3613 from greglandrum)
  - V3K mol block parser not saving the chiral flag
 (github issue #3620 from greglandrum)
  - Inconsistent metal disconnectors
 (github issue #3625 from pschwllr)
  - Ring stereochemistry not properly removed from N atoms
 (github issue #3631 from greglandrum)
  - moldraw2djs should not close all polygonal paths
 (github pull #3634 from greglandrum)
  - Unidentifiable C++ Exception with FMCS
 (github issue #3635 from proteneer)
  - Bump catch2 version to allow builds on Apple M1
 (github pull #3641 from naefl)
  - Segmentation fault when parsing InChI
 (github issue #3645 from AnPallo)
  - RDK_BUILD_THREADSAFE_SSS does not work as expected
 (github issue #3646 from pascal-soveaux)
  - Disabling MaeParser and CoordGen Support Breaks the Build
 (github issue #3648 from proteneer)
  - BondStereo info lost in FragmentOnBonds()
 (github pull #3649 from bp-kelley)
  - memory leak when sanitization fails in InChIToMol() 
 (github issue #3655 from greglandrum)
  - Qt GUI libraries being linked into rdmolops.so when Qt support is enabled
 (github issue #3658 from ricrogz)
  - Documentation of Chem.rdmolops.GetMolFrags's frag argument is wrong
 (github issue #3670 from noncomputable)
  - fmcs() + bogus input causes engine crash
 (github issue #3687 from robins)
  - qmol_from_ctab() with NULL crashes engine
 (github issue #3688 from robins)
  - qmol_from_smiles() + bogus input causes engine crash
 (github issue #3689 from robins)
  - Check PIL support for tostring and fromstring
 (github pull #3690 from sirbiscuit)
  - Move MolToSVG() to rdkit.Chem.Draw (Addresses #3694)
 (github pull #3696 from ricrogz)
  - Pandas AttributeError when rendering Molecule in DataFrame
 (github issue #3701 from enricogandini)
  - Memory leak in EnumerateLibrary
 (github issue #3702 from jose-mr)
  - Fix to add ZLIB_INCLUDE_DIRS for Windows build
 (github pull #3714 from kazuyaujihara)
  - Docs/Book: Unexpected unicode character makes pdflatex build fail
 (github issue #3738 from mbanck)
  - Test suite failures if eigen3 is not available
 (github issue #3740 from mbanck)
  - Regression in depiction of double bonds in aromatic rings
 (github issue #3744 from ptosco)
  - RGD with RGroupMatching.GA leaks memory and takes too long
 (github issue #3746 from ptosco)
  - Fix comment to match the code in RemoveHsParameters
 (github pull #3747 from jasondbiggs)
  - Inconsistent canonical tautomer on repeated application
 (github issue #3755 from darintay)
  - bonds no longer highlighted in substruct matches in jupyter
 (github issue #3762 from greglandrum)
  - SubstanceGroup output doesn't correctly quote " symbols
 (github issue #3768 from greglandrum)
  - MolToSmarts inverts direction of dative bond
 (github issue #3774 from IvanChernyshov)
  - Regression in dihedral constraints
 (github issue #3781 from ptosco)
  - Fix pillow error in IPythonConsole.py
 (github pull #3783 from skearnes)
  - lock swig version in MacOS CI builds
 (github pull #3789 from greglandrum)
  - DrawMorganBit errors when useSVG is False
 (github issue #3796 from ncfirth)
  - SubstructLibrary Cached Smiles Holders have bad behavior with bad smiles
 (github issue #3797 from bp-kelley)
  - MolFromSmiles('[He]') produces a diradical helium atom
 (github issue #3805 from jasondbiggs)
  - NaNs from AUTOCORR2D descriptor
 (github issue #3806 from greglandrum)
  - MaeMolSupplier throws an invariant exception on parsing an "undefined" chirality label
 (github issue #3815 from ricrogz)
  - Sanitize molecules when SMILES needs to be produced in PandasTools
 (github pull #3818 from mwojcikowski)
  - Tautomer Query copy constructor is shallow not deep causing segfaults in destructor
 (github issue #3821 from bp-kelley)
  - OptimizeMolecule and OptimizeMoleculeConfs Argument Bug
 (github issue #3824 from xiaoruiDong)
  - rdMolEnumerator.Enumerate() fragile w.r.t. atom ordering
 (github issue #3844 from greglandrum)
  - MinimalLib: Bonds are parallel in SVG but not on an HTML5 Canvas
 (github issue #3852 from dskatov)
  - AddHs creates H atom with nan coordinates on edge case 2D structure
 (github issue #3854 from ricrogz)
  - Build error with static boost libraries (v1.73)
 (github issue #3865 from nielskm)
  - Make sure that added R-groups have non-zero coordinates
 (github pull #3877 from ptosco)
  - Bad H coordinates on fused ring
 (github issue #3879 from greglandrum)
  - SubstructLibrary needs to check bond ring queries as well
 (github issue #3881 from bp-kelley)
  - Fixes Amine.Tertiary.Aromatic definition
 (github pull #3883 from bp-kelley)
  - inconsistency in seedSmarts in FMCS between and GetSubstructureMatches
 (github issue #3886 from proteneer)
  - PandasTools.RGroupDecomposition throws an error when redraw_sidechains is set to True.
 (github pull #3888 from greglandrum)
  - Dev/update glare to py3
 (github pull #3892 from bp-kelley)
  - ConfGen: Macrocycle torsion terms not being used with fused macrocycles
 (github pull #3894 from greglandrum)
  - Broken KNIME link in README
 (github issue #3897 from yurivict)
  - Change class to struct for forward declaration
 (github pull #3906 from bp-kelley)
  - Fixes issues with unlabelled groups on aromatic nitrogens
 (github pull #3908 from ptosco)
  - Fix #3659 regression introduced in #3832
 (github pull #3909 from ricrogz)
  - Error rendering SMARTS queries with atom OR lists
 (github issue #3912 from greglandrum)
  - MoDraw2D: Get tests working without freetype
 (github pull #3923 from greglandrum)
  - RGD default scoring function does not always work as expected
 (github issue #3924 from jones-gareth)
  - MolDraw2D: relative font size changes with bond lengths in molecule
 (github issue #3929 from greglandrum)
  - MolDraw2D: coordinates for reactions not being used
 (github issue #3931 from greglandrum)
  - Follow-on patch for changes in #3899
 (github issue #3932 from greglandrum)
  - Fix MolDraw2DQt exports
 (github pull #3935 from ricrogz)
  - Fix building JavaWrappers on Windows, dynamic linking
 (github pull #3936 from ricrogz)
  - Boost header warnings when compiling
 (github issue #3956 from jasondbiggs)
  - Adds removeAllHydrogenRGroupsAndLabels and fixes kekulization issues
 (github pull #3944 from ptosco)
  - MolToJSONData fails when mol has a property that can't be stringified
 (github issue #3956 from jasondbiggs)
  - RWMol should reset(), not release(), dp_delAtoms and dp_delBonds
 (github pull #3970 from greglandrum)


## New Features and Enhancements:
  - add context managers for writers
 (github issue #2217 from greglandrum)
  - MolToSmiles(kekuleSmiles=True) gives SMILES with aromatic bonds
 (github issue #2788 from adalke)
  - allow specification of color map when drawing similarity maps
 (github issue #2904 from greglandrum)
  - Clean up CMake files
 (github pull #3417 from e-kwsm)
  - Speed up GraphMol/Chirality.cpp/iterateCIPRanks
 (github pull #3482 from jinpan)
  - Removes function which is an exact duplicate of another function
 (github pull #3524 from ptosco)
  - A couple of minor improvements to FindCairo
 (github pull #3535 from ptosco)
  - Give a bit more time to RGD test in debug builds
 (github pull #3536 from ptosco)
  - A couple of fixes to the build system
 (github pull #3538 from ptosco)
  - Modularized WASM module
 (github issue #3561 from dskatov)
  - A couple changes to speedup bulk similarity calculations from Python
 (github pull #3574 from greglandrum)
  - add documentation for the JS wrappers
 (github pull #3583 from greglandrum)
  - add a "comic mode" to MolDraw2D
 (github pull #3584 from greglandrum)
  - Add rendering of SGroup brackets to MolDraw2D
 (github pull #3586 from greglandrum)
  - Update Install.md
 (github pull #3589 from slchan3)
  - Add explicit support for remaining CTAB query bond types
 (github issue #3599 from greglandrum)
  - update Cookbook stereochemistry examples
 (github pull #3604 from vfscalfani)
  - Add support for rendering SGroup data fields to MolDraw2D
 (github pull #3619 from greglandrum)
  - Support rendering the "ABS" flag in MolDraw2D
 (github issue #3623 from greglandrum)
  - Support drawing some query bonds
 (github pull #3624 from greglandrum)
  - Support rendering variable attachment points
 (github pull #3626 from greglandrum)
  - add configuration option to disable atom symbols in the rendering
 (github pull #3630 from greglandrum)
  - Render link nodes in MolDraw2D
 (github issue #3637 from greglandrum)
  - First pass at MolZip (now with bond stereo!)
 (github pull #3644 from bp-kelley)
  - Add molecule annotations/notes to MolDraw2D
 (github pull #3651 from greglandrum)
  - support setting MolDraw2DOptions using JSON from Python
 (github pull #3660 from greglandrum)
  - Make the scope control for Qt more idiomatic
 (github pull #3663 from d-b-w)
  - Expanded MolEnumerator functionality
 (github pull #3664 from greglandrum)
  - add support for generating pattern fps for MolBundles
 (github pull #3665 from greglandrum)
  - Add a callback function to EmbedParameters struct
 (github issue #3667 from jasondbiggs)
  - update SequenceParsers.cpp
 (github pull #3683 from magattaca)
  - MCS: extend completeRingsOnly to cover atoms as well
 (github issue #3693 from driesvr)
  - Add Molbundle search to SWIG
 (github pull #3698 from jones-gareth)
  - Added getMessage method to exceptions
 (github pull #3700 from sroughley)
  - add context manager for MolSuppliers
 (github issue #3703 from greglandrum)
  - Make better use of strictParsing for SGroups
 (github pull #3705 from ptosco)
  - Allow using  POPCNT on big-endian ppc64
 (github pull #3727 from pkubaj)
  - Cleanup: remove fromstring and tostring from functions working with pillow
 (github issue #3730 from greglandrum)
  - Set strictParsing to false in MinimalLib
 (github pull #3737 from ptosco)
  - 3D MCS - Minimal version, no refactoring
 (github pull #3749 from robbason)
  - Include Winsock2.h instead of Windows.h in DebugTrace.h
 (github pull #3756 from dpaoliello)
  - R group match any issue
 (github pull #3767 from jones-gareth)
  - Support new coordgen option to not always make bonds to metals zero-order
 (github pull #3769 from greglandrum)
  - DistanceGeometry: add flag to enforce trans amides
 (github pull #3794 from greglandrum)
  - MolDraw2D: first pass at rendering atom lists
 (github pull #3804 from greglandrum)
  - Issue a warning when embedding a molecule with no Hs
 (github pull #3807 from greglandrum)
  - Add tautomer query to the substructlibrary
 (github pull #3808 from bp-kelley)
  - Enhanced generateDepictionMatching2DStructure functionality
 (github pull #3811 from ptosco)
  - Confgen: add option to use symmetry when doing RMS pruning 
 (github pull #3813 from greglandrum)
  - Remove boost::foreach from public headers
 (github pull #3820 from ricrogz)
  - Adds isotopeLabels and dummyIsotopeLabels MolDrawOptions
 (github pull #3825 from ptosco)
  - Added 2 Cookbook examples
 (github pull #3831 from vfscalfani)
  - Separate MolDraw2DQt into its own library
 (github pull #3832 from d-b-w)
  - Facilities for interactive modification of molecule drawing
 (github pull #3833 from SPKorhonen)
  - cleanup a bunch of compiler warnings
 (github pull #3849 from greglandrum)
  - add a new mol draw option to draw wedge bonds with a single color 
 (github pull #3860 from jasondbiggs)
  - Add Kier Phi descriptor
 (github pull #3864 from greglandrum)
  - Add basic support for hydrogen bonds
 (github pull #3871 from greglandrum)
  - Allow batch editing of molecules: removal only
 (github pull #3875 from greglandrum)
  - Allow retrieving the _ErGAtomTypes property from Python
 (github pull #3878 from ptosco)
  - Exposes InsertMol to python RWMol
 (github pull #3907 from bp-kelley)
  - Use https for Avalon and Inchi downloads
 (github pull #3915 from ptosco)
  - support empty/missing SDT lines for SGroup data
 (github pull #3916 from greglandrum)
  - Cookbook entries should be updated 
 (github issue #3917 from greglandrum)
  - MolDraw2D: support changing annotation colours
 (github pull #3919 from greglandrum)
  - include context managers for the multithreaded suppliers too
 (github pull #3920 from greglandrum)
  - Documentation cleanup and update
 (github pull #3922 from greglandrum)
  - remove an MSVC++ warning caused by #3849
 (github pull #3927 from greglandrum)
  - Adds removeAllHydrogenRGroupsAndLabels and fixes kekulization issues
 (github pull #3944 from ptosco)
  - Remove temporary labels from RGD results
 (github pull #3947 from ptosco)
  - appended a new project depend on RDKit
 (github pull #3955 from kotori-y)
  - Do not add unnecessary R-labels (and an optimization)
 (github pull #3969 from ptosco)
  - Add return codes and make RGroupDecomp less verbose 
 (github pull #3971 from bp-kelley)
  - update to coordgen 2.0.0
 (github pull #3974 from greglandrum)


## Deprecated code (to be removed in a future release):
- The "minimizeOnly" option for coordgen will be removed in the next RDKit release

# Release_2020.09.1
(Changes relative to Release_2020.03.1)


## Backwards incompatible changes
- We've added additional allowed valences for Cl (now 1, 3, 5), Br (now 1, 3,
  5), I (now 1, 3, 5), At (now 1, 3, 5), Xe (now 0, 2, 4, 6), and Po (now 2, 4,
  6). Molecules with atoms in the new valence states will no longer generate
  sanitization errors. Note that this has an impact on the chemistry of
  molecules containing 3-valent I and at least one implict H (present 24 times
  in ChEMBL 27): previously this was incorrectly assigned two implicit Hs, now
  it has no implicit Hs. 
- Aromaticity perception of molecules like `Cc1nnc2n1c1ccccc1n1c(C)nnc12` now
  correctly recognizes the full outer envelope, i.e. the bonds joining the rings
  are now also aromatic.
- FindMCS() may return single atom MCSs, whereas previously it returned an empty
  MCS unless there was at least one commond bond across the input structures.
  So the MCS between molecules `CC` and `CO` is now `[#6]` rather than being null.
- The fontSize()/setFontSize() (FontSize()/SetFontSize()) methods in MolDraw2D
  now work in units of pixels (more or less) instead of the molecule units.
- The Open3DAlign functionality is now in its own separate library - `O3AAlign`
  in cmake. If you are working in C++ and using O3A functionality, you'll need
  to link against this library as well now.
- Due to improvements in the tautomer enumeration code, the method
  `TautomerEnumerator::enumerate` now returns a `TautomerEnumeratorResult`
  object instead of a vector of molecules. Note that if you are iterating over
  the results of a call to `enumerate()` you shouldn't need to change your code.
  If you want to invoke the old (and deprecated, see below) form from C++, call
  `TautomerNumerator::enumerate(mol, nullptr)` or explicitly pass a
  `boost::dynamic_bitset*` to capture the modified atoms.
- The default precision setting for coordgen has been changed. The new default
  was selected to greatly reduce the number of molecules for which it takes a
  very long time to generate coordinates while still producing nice looking
  structures. We may continue to tweak this default value if/when problems
  with it are reported. If you would like to go back to the previous setting, set 
  CoordgenParams.minimizerPrecision to CoordgenParams.sketcherStandardPrecision 
  when you invoke rdCoordGen.AddCoords()
- Uncharger::uncharge() will now neutralize `[Cl,Br,I][O-], [Cl,Br,I](=O)[O-],
  [Cl,Br,I](=O)(=O)[O-], [Cl,Br,I](=O)(=O)(=O)[O-], [O-]N=N[O-], [N,P](=O)[O-],
  [N+](=O)([O-])[O-], P(=O)([O-])[O-], P(=O)([O-])([O-])[O-], S([O-])[O-],
  S(=O)([O-])[O-], S(=O)(=O)([O-])[O-], S(=O)(=O)([O-])OOS(=O)(=O)[O-]`.
  Previously not all of these inorganic acid counterions were consistently
  neutralized.
- The `None` value in the `RGroupCoreAlignment` enum was renamed to `NoAlignment`
  in both C++ and Python, in order to avoid issues when attempting to access it
  from Python.

## Highlights
- There's been another big improvement in the quality of molecule drawings:
  character and font handling is greatly improved thanks to the use of the
  FreeType library
- A new feature has been added to efficiently allow tautomer-insensitive
  substructure search.
- A new, much more accurate, algorithm is available for calculating CIP labels
  on atoms and bonds.
- There's a new rdDeprotect module to allow automatically deprotecting molecules
  before putting them into reactions
- Molecule and reaction metadata can now be added to PNG files generated by
  MolDraw2DCairo

## Acknowledgements
Shrey Aryan, Jinserk Baik, Francois Berenger, Cédric Bouysset, David Cosgrove,
Ivan Chernyshov, Guillaume Godin, Manan Goel, Jan H. Jensen, Gareth Jones, Maria
Kadukova, Eisuke Kawashima, Steven Kearnes, Brian Kelley, Joos Kiener, Kenneth
Lum, Joshua Meyers, Rocco Moretti, Paul R Moses, Dan Nealschneider, Jin Pan,
Joann Prescott-Roy, Matthew Robinson, Jaime Rodríguez-Guerra, Ricardo
Rodriguez-Schmidt, Jeff van Santen, Roger Sayle Vincent F. Scalfani Eric Taw,
Ansgar Schuffenhauer, Paolo Tosco, Ivan Tubert-Brohman, Riccardo Vianello,
Rachel Walker, Maciej Wójcikowski, Christopher Zou, daverona, hjuinj,
intrigus-lgtm, autodataming, paconius, sailfish009

## Bug Fixes:
  - Python tests fail when RDK_BUILD_COMPRESSED_SUPPLIERS is enabled
 (github issue #1888 from greglandrum)
  - ResonanceMolSupplier potentially stuck in infinite loop
 (github issue #2597 from tawe141)
  - ctest pythonTestDirChem failed
 (github issue #2757 from jinserk)
  - Issue with inversion/retention of stereochemistry
 (github issue #2891 from mc-robinson)
  - cannot parse reaction SMILES/SMARTS with dative bonds
 (github issue #2954 from greglandrum)
  - ResonanceMolSupplier can fail with small maxStructs values
 (github issue #3041 from greglandrum)
  - seg fault in ResonanceMolSupplier()
 (github issue #3048 from greglandrum)
  - Bug in image rendering of dative bonds
 (github issue #3056 from IvanChernyshov)
  - Coordinates from coordgen are not centered around the origin
 (github pull #3058 from DavidACosgrove)
  - fix a typo in ScaffoldNetwork/CMakeLists.txt
 (github pull #3060 from greglandrum)
  - Bad double bond placement in polycyclic aromatics
 (github issue #3061 from DavidACosgrove)
  - SGroups with more than one attachment point are now properly parsed
 (github pull #3072 from greglandrum)
  - Reactions should not use strict implicit valence calculations
 (github issue #3097 from mwojcikowski)
  - partial reacting atom detection
 (github issue #3119 from thegodone)
  - DrawMolecules does not center molecules
 (github issue #3126 from JoshuaMeyers)
  - results from coordgen are sometimes not centered
 (github issue #3131 from greglandrum)
  - GCC 10.0.1 compile error
 (github issue #3135 from rvianello)
  - Memory leak when parsing bad SMILES
 (github issue #3139 from intrigus-lgtm)
  - Error breaking StereoBonds in reactions
 (github issue #3147 from mc-robinson)
  - MolOps::removeHs() removes hydrides
 (github issue #3150 from jhjensen2)
  - Kekulization error from CreateScaffoldNetwork
 (github issue #3153 from greglandrum)
  - Fix drawing of N plus
 (github pull #3165 from DavidACosgrove)
  - RWMol::clear() does not explicitly clean up SubstanceGroups or StereoGroups
 (github issue #3167 from greglandrum)
  - Modifying a molecule should not automatically clear SubstanceGroups
 (github issue #3168 from greglandrum)
  - removeHs() should not remove atoms in SubstanceGroups
 (github issue #3169 from greglandrum)
  - fix a memory problem detected in malformed SMILES
 (github pull #3171 from greglandrum)
  - Python wrapper: SetQuery and ExpandQuery for bonds
 (github pull #3172 from i-tub)
  - S-groups: PARENT field should reference index
 (github issue #3175 from greglandrum)
  - rdScaffoldNetwork causes segmenation fault upon None molecule
 (github issue #3177 from AnsgarSchuffenhauer)
  - fix a small inconsistency in the name of the inchi package
 (github pull #3182 from rvianello)
  - Molecule constructed from CXSMILES cannot be translated to SMARTS
 (github issue #3197 from greglandrum)
  - Formatting fix of CalcRMS
 (github pull #3203 from chmnk)
  - fix the CompressedSDMolSupplier python iterator interface
 (github pull #3204 from rvianello)
  - Queries generated from PreprocessReaction cannot be translated to SMARTS
 (github issue #3206 from greglandrum)
  - Attachment point info not being read from V2000 mol blocks
 (github issue #3207 from greglandrum)
  - Memory Sanitizer fails on molFromPickle on empty file
 (github issue #3211 from intrigus-lgtm)
  - Throw exception when reading from stream fails.
 (github pull #3212 from intrigus-lgtm)
  - fix molstogridimage on certain fragments/smarts patterns
 (github pull #3217 from bp-kelley)
  - Lines in wedge bonds being drawn too closely together
 (github issue #3226 from paconius)
  - EnumerateStereochemistry should clear CIP labels
 (github issue #3231 from greglandrum)
  - lock CI cairo version to force an install from the rdkit repo
 (github pull #3240 from greglandrum)
  - XBCORR and XBHEAD in Sgroups no longer cause parse failures
 (github pull #3242 from greglandrum)
  - LINKNODEs are ignored by the CTAB parsers
 (github pull #3247 from greglandrum)
  - add GetStringVectProp() to SubstanceGroup class
 (github pull #3251 from greglandrum)
  - Envelope aromaticity not detected in complex fused system
 (github issue #3256 from greglandrum)
  - Draw.MolsToGridImage repeating atom indices
 (github issue #3258 from greglandrum)
  - Atom indices clash with atom symbols in small pictures.
 (github issue #3262 from DavidACosgrove)
  - MinimalLib Dockerfile is broken at HEAD
 (github issue #3267 from skearnes)
  - Fixes #2757
 (github pull #3268 from greglandrum)
  - RGroupDecomposition restructuring
 (github pull #3270 from bp-kelley)
  - Get PPC builds working
 (github pull #3285 from greglandrum)
  - ScaffoldNetwork not in C# wrappers
 (github pull #3289 from jones-gareth)
  - bonds with "either' stereo cannot be read from JSON
 (github pull #3290 from greglandrum)
  - Small bug fixes and cleanups from fuzz testing
 (github pull #3299 from greglandrum)
  - DrawOptions: bondLineWidth behaving differently since 2020 versions
 (github issue #3305 from kienerj)
  - Not possible to copy SubstanceGroups in Python
 (github issue #3312 from greglandrum)
  - Stereochemistry perception getting confused by a bad drawing.
 (github issue #3314 from greglandrum)
  - SubstanceGroups should not be written with quotes around missing fields
 (github issue #3315 from greglandrum)
  - SetDoubleBondNeighborDirections() not overwriting existing bond directions
 (github issue #3322 from greglandrum)
  - AdjustQueryParameters.adjustSingleBondsBetweenAromaticAtoms does not modify ring bonds
 (github issue #3325 from greglandrum)
  - Fixes for aromatic bond fuzzy queries
 (github pull #3328 from jones-gareth)
  - lock sphinx version in CI due to problem with v3.2.0
 (github pull #3332 from greglandrum)
  - Remove deprecated Sphinx options
 (github pull #3335 from greglandrum)
  - more bug fixes and cleanups from fuzz testing
 (github pull #3339 from greglandrum)
  - unspecified branch bonds in SMARTS don't have aromaticity set
 (github issue #3342 from greglandrum)
  - Incorrect resonance structures in presence of dative bonds
 (github issue #3349 from IvanChernyshov)
  - Converting atoms with high radical counts to InChI generates incorrect results
 (github issue #3365 from greglandrum)
  - Replace fill-opacity= with fill-opacity: in MolDraw2DSVG and tests
 (github pull #3368 from lummyk)
  - Fixes a bug in AddHs() involving sp2 centers with degree 1
 (github pull #3383 from ptosco)
  - Information about charges and isotopes lost when calling AdjustQueryProperties
 (github issue #3388 from greglandrum)
  - prepareMolForDrawing() incorrectly adds chiral Hs if no ring info is present
 (github issue #3392 from greglandrum)
  - CXSMILES parser should not set atom maps for attachment points
 (github issue #3393 from greglandrum)
  - Fixes a couple of query-related bugs
 (github pull #3398 from ptosco)
  - Doing a match of a recursive smarts leaves traces of the previous match
 (github issue #3403 from bp-kelley)
  - Recursive smarts cannot be used in the core for rgroup decomposition
 (github pull #3404 from bp-kelley)
  - Improvements to reaction chirality handling
 (github pull #3412 from greglandrum)
  - V3K mol blocks with no atoms fail to parse
 (github issue #3413 from greglandrum)
  - Problem parsing SGroup data comtaining `""`
 (github issue #3415 from greglandrum)
  - MolEnumerator::enumerate() should call updatePropertyCache()
 (github pull #3420 from greglandrum)
 - Fixed bad draw scale in drawMolecules. Github3391.  Take 2.
 (github pull #3424 from DavidACosgrove)
  - Replace fill-opacity= to fill-opacity: in reaction.out
 (github pull #3426 from daverona)
  - set the ChiralityPossible tag when using the new code with FindMolChiralCenters
 (github pull #3434 from greglandrum)
  - Silence deprecation warning
 (github pull #3439 from ptosco)
  - update minimallib python requirements to python3
 (github pull #3449 from greglandrum)
  - Fix dead links to inchi-trust
 (github pull #3451 from jvansan)
  - ringMatchesRingOnly=True produces a SMARTS query that return no substructure matches
 (github issue #3458 from jaimergp)
  - Normalization rule incorrectly matches sulfones
 (github issue #3460 from greglandrum)
  - BlockLogs was reenabling all logs, not just the ones that were disabled
 (github pull #3466 from bp-kelley)
  - Hydrogen is incorrectly identified as an "early" atom
 (github issue #3470 from greglandrum)
  - Fixes typo that causes the build to fail
 (github pull #3477 from ptosco)
  - Fix a crashing bug with None in rdMolStandardize
 (github pull #3481 from greglandrum)
  - zlib.h not found if not in system directories
 (github issue #3493 from ricrogz)
  - fix paths in ConformerParser tests
 (github pull #3504 from ricrogz)

## New Features and Enhancements:
  - Add GetBestRMS function
 (github issue #1820 from chmnk)
  - Add reorder tautomers function and accompanying tests
 (github pull #3043 from chriswzou)
  - Set RDK_BOOST_VERSION to pass minimum required version to FindBoost
 (github pull #3074 from e-kwsm)
  - bug: the MCS of the molecules CH4 and CH3OH is empty. how to return C? 
 (github issue #3095 from autodataming)
  - start using boost:stacktrace
 (github pull #3124 from greglandrum)
  - Add Fuzzing, fixes #2857
 (github pull #3128 from intrigus-lgtm)
  - Cookbook entry for ETKDG with rings
 (github pull #3129 from hjuinj)
  - Fixes #2795
 (github pull #3134 from manangoel99)
  - Bump Catch2 to v2.12.1
 (github pull #3136 from e-kwsm)
  - Modernize how legacy C headers are included
 (github pull #3137 from e-kwsm)
  - Avoid C preprocessor macros
 (github pull #3138 from e-kwsm)
  - Modernization: use nullptr
 (github pull #3143 from e-kwsm)
  - Update fuzzer dict
 (github pull #3162 from intrigus-lgtm)
  - Add BCUT2D and AUTOCORR2D to desclist
 (github pull #3178 from bp-kelley)
  - Remove usage of the deprecated random_shuffle() function
 (github pull #3187 from greglandrum)
  - clang-tidy modernize-use-default-member-init and modernize-use-emplace
 (github pull #3190 from greglandrum)
  - Tautomer search
 (github pull #3205 from jones-gareth)
  - Add optional timeout to RGroupDecomposition
 (github pull #3223 from greglandrum)
  - Allow symmetrization to be completely disabled in RGD code
 (github issue #3224 from greglandrum)
  - gitignore source and build files from the RingFamilies external lib
 (github pull #3228 from d-b-w)
  - Add new CIP labelling algorithm
 (github pull #3234 from ricrogz)
  - Adds more options to adjustQueryProperties
 (github pull #3235 from greglandrum)
  - Improve SSSR performance for large molecules
 (github pull #3236 from d-b-w)
  - Support using FreeType for text rendering
 (github pull #3237 from DavidACosgrove)
  - Cleanup warnings from clang-10
 (github pull #3238 from greglandrum)
  - DEB packaging: cairo support is needed to generate PNGs
 (github pull #3250 from UnixJunkie)
  - Added call to test legends.
 (github pull #3252 from DavidACosgrove)
  - Improve performance of aromaticity detection for large molecules
 (github pull #3253 from d-b-w)
  - Speed up ring finding by skipping nodes not in rings
 (github pull #3254 from d-b-w)
  - Support enumerating some mol file features into `MolBundles`
 (github pull #3257 from greglandrum)
  - Add cxsmiles query atoms to CTAB parsers and writers
 (github pull #3261 from greglandrum)
  - Update to Coordgen v1.4.1
 (github pull #3265 from ricrogz)
  - ScaffoldNetwork: add feature to count the number of molecules a scaffold originates from
 (github pull #3275 from greglandrum)
  - rgroup speedup
 (github pull #3279 from bp-kelley)
  - Stop trying to assign hybridization to actinides
 (github pull #3281 from greglandrum)
  - Decouple coordgen and maeparser integrations
 (github pull #3286 from greglandrum)
  - Avoid really slow Windows conda builds
 (github pull #3287 from ptosco)
  - Embed default truetype font
 (github pull #3288 from greglandrum)
  - Expanded support for CXSMILES features
 (github pull #3292 from greglandrum)
  - Deprotection Library
 (github pull #3294 from bp-kelley)
  - Use operator() and __call__() consistently across RDKit
 (github pull #3295 from ptosco)
  - Molecule metadata in PNGs
 (github pull #3316 from greglandrum)
  - Cleanup alignment dependencies
 (github pull #3317 from greglandrum)
  - Add the option to minimize structures with coordgen
 (github pull #3319 from greglandrum)
  - Updated code for chirality perception
 (github pull #3324 from greglandrum)
  - Some work on TautomerEnumerator
 (github pull #3327 from ptosco)
  - Add fragmentOnBonds to SWIG wrappers
 (github issue #3329 from greglandrum)
  - Sped up SSSR by not storing every path back to root
 (github pull #3333 from rachelnwalker)
  - Fix Cookbook formatting and added 4 new examples
 (github pull #3345 from vfscalfani)
  - switch to using target_compile_definitions instead of add_definitions
 (github pull #3350 from greglandrum)
  - [GSoC-2020] Generalized and Multithreaded File Reader
 (github pull #3363 from shrey183)
  - support new CIP code and StereoGroups in MolDraw2D_detail::addStereoAnnotation()
 (github issue #3369 from greglandrum)
  - expose additional SubstanceGroup data members to Python
 (github pull #3375 from greglandrum)
  - Add MolDraw2DJS
 (github pull #3376 from greglandrum)
  - Add APK package link for Alpine Linux distribution
 (github pull #3379 from daverona)
  - Add SubstanceGroups to the SWIG Wrappers
 (github pull #3390 from jones-gareth)
  - Add better support for isotopic Hs to removeHs() and addHs()
 (github pull #3396 from ptosco)
  - Add support for abbreviations
 (github pull #3406 from greglandrum)
  - Allow passing explicit removeHs, sanitize and strict flags to the MDL rxn parser
 (github pull #3411 from ptosco)
  - Improvements to reaction chirality handling
 (github pull #3412 from greglandrum)
  - RGD cleanup, optimization and a better fix for #1705
 (github pull #3428 from ptosco)
  - Tautomers with endocyclic double bonds should be preferred over exocyclic ones
 (github issue #3430 from ptosco)
  - RGD: Code modernization and an optimization
 (github pull #3437 from ptosco)
  - expose PNG metadata functions to python
 (github pull #3440 from greglandrum)
  - Replace basestring
 (github pull #3441 from iammosespaulr)
  - Get the Uncharger to deal with a larger set of acids correctly
 (github pull #3448 from ptosco)
  - expose templated coordinate generation to the JS Wrapper
 (github pull #3450 from greglandrum)
  - change default precision for coordgen
 (github pull #3452 from greglandrum)
  - add coordgen support to demo.html
 (github pull #3453 from greglandrum)
  - Two simple MolStandardizer code cleanups
 (github pull #3454 from ptosco)
  - A few improvements to MolStandardize::Normalizer
 (github pull #3455 from ptosco)
  - Add Cookbook entries 30-32
 (github pull #3459 from vfscalfani)
  - A few small tweaks to the drawing code
 (github pull #3464 from greglandrum)
  - Make MetalDisconnector more robust against metallorganics
 (github pull #3465 from greglandrum)
  - Add nocharge algorithm example to cookbook
 (github pull #3467 from vfscalfani)
  - ROMol: add inline impl for common getNumAtoms call
 (github pull #3469 from jinpan)
  - Improve sphinx formatting in rdSubstructLibrary
 (github issue #3471 from cbouy)
  - Cmake config improvements
 (github pull #3478 from rvianello)
  - allow fillColour to be changed from python
 (github pull #3480 from greglandrum)
  - Fix undefined behavior in testCoordGen test
 (github pull #3495 from roccomoretti)
  - Add a version for the pattern fingerprint
 (github pull #3496 from greglandrum)
  - Fixes a number of issues flagged by clang
 (github pull #3498 from ptosco)
  - Update to maeparser v1.2.4
 (github pull #3506 from sailfish009)
  - Fix python invalid escape sequences
 (github pull #3508 from ricrogz)

## Code removed in this release:
- To improve API consistency of the exceptions in RDKit with the default ones in
  the STL, the several `message()` methods and `Invariant::getMessage()` in RDKit's
  exceptions have been removed in favor of `what()`. 
- The old MolHash code has been removed from the C++ code, all wrappers, and the
  PostgreSQL cartridge.

## Deprecated code (to be removed in a future release):
- The function `FileParserUtils::replaceAtomWithQueryAtom()` has been moved to
  the namespace QueryOps. Please use `QueryOps::replaceAtomWithQueryAtom()`
  instead. The version in the `FileParserUtils` namespace will be removed in the
  next release.
- The method `std::vector<ROMOL_SPTR> TautomerEnumerator::enumerate(const ROMol &mol, boost::dynamic_bitset<> *modifiedAtoms, boost::dynamic_bitset<> *modifiedBonds = nullptr)` 
  is deprecated and will be removed in a future release. 
  Please use `TautomerEnumeratorResult TautomerEnumerator::enumerate(const ROMol &mol,bool reassignStereo = true)` 
  instead.
- The `MolDraw2DQt` class is no longer supported since we don't think anyone is
  using it. It will be removed in the 2021.03 release unless we learn otherwise.



# Release_2020.03.1
(Changes relative to Release_2019.09.1)

## Backwards incompatible changes
- Searches for equal molecules (i.e. `mol1 @= mol2`) in the PostgreSQL cartridge
  now use the `do_chiral_sss` option. So if `do_chiral_sss` is false (the
  default), the molecules `CC(F)Cl` and `C[C@H](F)Cl` will be considered to be equal.
  Previously these molecules were always considered to be different.
- Attempting to create a MolSupplier from a filename pointing to an empty file,
  a file that does not exist or sometihing that is not a standard file (i.e.
  something like a directory) now generates an exception.
- The cmake option `RDK_OPTIMIZE_NATIVE` has been renamed to `RDK_OPTIMIZE_POPCNT`

## Highlights:
- The drawings generated by the MolDraw2D objects are now significantly improved
  and can include simple atom and bond annotations (#2931 and #3010)
- An initial implementation of a modified scaffold network algorithm is now
  available (#2911)
- A few new descriptor/fingerprint types are available - BCUTs (#2957), Morse
  atom fingerprints (#1773), Coulomb matrices (#2993), and MHFP and SECFP
  fingerprints (#2643)
- There is a new, and greatly improved, version of the RDKit Cookbook (#2884)
- There is a new version (v3) of the ETKDG conformer generator along with
  optional new terms for handling small rings and macrocyles (http://doi.org/dqnh) (#2999)


## Acknowledgements:
Marcel Baltruschat, Jason Biggs, Eliane Briand, Ben Cornett, David Cosgrove,
Andrew Dalke, Tim Dudgeon, Zhenting Gao, Guillaume Godin, Manan Goel, Gareth
Jones, Zachary Kaplan, Eisuke Kawashima, Steven Kearnes, Brian Kelley, Maxim
Koltsov, Franziska Kruger, Mieszko Manijak, Dan Nealschneider, Daniil
Polykovskiy, Daniel Probst, Sereina Riniker, Matthew Robinson, Steve Roughley,
Kevin Ryan, Vincent F. Scalfani, Ricardo Rodriguez Schmidt, Rim Shayakhmetov,
Aryan Shrey, Nik Stiefl, Matt Swain, Paolo Tosco, Wiep van der Toorn, Riccardo
Vianello, Shuzhe Wang, Piotr Wawrzyniak, Hsiao Yi, 'jasad1', 'luancarvalhomartins'


## Bug Fixes:
  - Mol rendering within DataFrames in a Jupyter Notebook is broken with Pandas 0.25.1
 (github issue #2673 from mrcblt)
  - Removed RDKIT_SIMDIVPICKERS_EXPORT
 (github pull #2740 from ptosco)
  - - enable building RDKitRingDecomposerLib.dll under Windows
 (github pull #2742 from ptosco)
  - Do a windows DLL build as part of the Azure DevOps setup
 (github pull #2743 from greglandrum)
  - Fix data race in sascorer.py
 (github pull #2744 from skearnes)
  - Uncharger not properly setting explicit/implicit H count
 (github issue #2749 from greglandrum)
  - MSVC compile error: MolHash scoped enum cannot be redeclared as unscoped
 (github issue #2752 from mcs07)
  - Molecules whose Y size is very small won't display as SVG
 (github issue #2762 from ptosco)
  - Make the cartridge tests work with PostgreSQL 12
 (github pull #2767 from greglandrum)
  - Salt stripper should consider bond matches as well as atom matches
 (github pull #2768 from greglandrum)
  - Bismuth should count as an early element
 (github issue #2775 from greglandrum)
  - addHs() fails on atoms with "bad" valences
 (github issue #2782 from greglandrum)
  - Element symbol lookup for some transuranics returns incorrect results
 (github issue #2784 from LeanAndMean)
  - [cartridge] molecular equality should use do_chiral_sss setting
 (github issue #2790 from greglandrum)
  - uncharger removes Hs from carbocations instead of adding them
 (github issue #2792 from greglandrum)
  - Fix build without boost serialization library
 (github pull #2796 from maksbotan)
  - Using `SetBoundsMat` significantly slows down conformer generation process.
 (github issue #2800 from hjuinj)
  - rdkit.Ched.rdFMCS.FindMCS generates invalid smarts
 (github issue #2801 from luancarvalhomartins)
  - Remove confId from *FFOptimizeMoleculeConfs Python docs
 (github issue #2805 from ptosco)
  - Hybridization queries on dummy atoms not written properly to SMARTS
 (github issue #2814 from greglandrum)
  - Charge range queries not properly written to SMARTS
 (github issue #2815 from greglandrum)
  - RDKit segfaults in MMFFOptimizeMoleculeConfs()
 (github issue #2820 from ptosco)
  - Trusted Smiles holder doesn't handle ring queries
 (github issue #2830 from bp-kelley)
  - Fix windows substructure crash
 (github pull #2836 from greglandrum)
  - Fix YAeHMOP build
 (github pull #2838 from ptosco)
  - testGithub2245 in testPickers.cpp occasionally fails
 (github issue #2839 from ptosco)
  - add define for RDK_USE_BOOST_SERIALIZATION
 (github pull #2859 from greglandrum)
  - fix start/end atoms when wedging bonds
 (github pull #2861 from greglandrum)
  - Fixes the size of the reduced charge matrix from eHT calculations
 (github pull #2864 from greglandrum)
  - Dev/pvs studio cleanups2
 (github pull #2877 from greglandrum)
  - segfault in MaeMolSupplier
 (github issue #2881 from greglandrum)
  - update maven url in build system
 (github pull #2889 from greglandrum)
  - EnumerateStereoisomers cannot handle STEREOANY bonds
 (github issue #2890 from ricrogz)
  - Update one of the cartridge tests that got missed
 (github pull #2894 from greglandrum)
  - acepentalene aromaticity perception
 (github issue #2895 from adalke)
  - New Similarity Maps drawing code Java Wrappers non-functional
 (github issue #2896 from sroughley)
  - Fix to allow multistructure images in Java/C# and use MCS for c# wrapper
 (github pull #2898 from jones-gareth)
  - Remove bogus URFLib library
 (github pull #2900 from greglandrum)
  - java wrapper build cleanups
 (github pull #2901 from greglandrum)
  - SMARTS parser fails on high-numbered ring closures in branches
 (github issue #2909 from greglandrum)
  - patch to make PandasTools tests pass with pandas v0.22
 (github pull #2913 from greglandrum)
  - fix doctest problem with Pandas v1.0
 (github pull #2918 from greglandrum)
  - Build with -D RDK_BUILD_COORDGEN_SUPPORT=OFF includes a test case that depends on MaeMolSupplier
 (github issue #2929 from rvianello)
  - MinimalLib: get_stereo_tags() should also return unspecified centers
 (github issue #2936 from greglandrum)
  - Fix regression introduced by e245349c
 (github pull #2945 from cornett)
  - Avoid data race warning in SmilesParse.cpp
 (github pull #2946 from skearnes)
  - Empty molecule has non-zero LabuteASA
 (github issue #2948 from jasondbiggs)
  - Fix a problem with aromatic heteroatom tautomer enumeration
 (github pull #2952 from greglandrum)
  - Molecule properties not retained with MolStandardize.rdMolStandardize.Cleanup()
 (github issue #2965 from ZacharyKaplan)
  - Fix build without boost serialization.
 (github pull #2972 from ricrogz)
  - RDKFuncs.chargeParent() core dumps when standardization is skipped
 (bithub issue #2970 from tdudgeon)
  - fix a typo in the scaffold network wrappers and add some tests
 (github pull #2982 from greglandrum)
  - Tautomer enumeration should remove stereo in all tautomers 
 (github issue #2990 from greglandrum)
  - Segmentation fault on EmbedMolecule
 (github issue #3019 from shayakhmetov)
  - Removed dllexport from a function that lives in the anonymous namespace
 (github pull #3027 from ptosco)


## New Features and Enhancements:
  - Morse atom fingerprint
 (github pull #1773 from thegodone)
  - Allow serializing coordinates as doubles
 (github issue #2510 from danpol)
  - Rework MaeMolSupplier, fix #2617
 (github pull #2620 from ricrogz)
  - Implementation of MHFP and SECFP Fingerprints
 (github pull #2643 from daenuprobst)
  - MatchFusedRings does not imply CompleteRingsOnly anymore
 (github pull #2748 from ptosco)
  - Improvements to JS wrappers
 (github pull #2751 from greglandrum)
  - Fix installed header directory structure
 (github pull #2754 from ricrogz)
  - Add doRandom to the header docs
 (github pull #2756 from bp-kelley)
  - Add queryMol data member to MCSResult
 (github pull #2759 from ptosco)
  - Add functions to enable/disable the substructure matching monkey patching in IPythonConsole.py
 (github issue #2786 from greglandrum)
  - Add a function to assign chiral tags from sss atom parity
 (github issue #2823 from ptosco)
  - Support MRV_IMPLICIT_H S groups when reading Mol blocks
 (github issue #2829 from greglandrum)
  - Unset executable flag
 (github pull #2833 from e-kwsm)
  - Remove O(N) behavior of getNumBonds
 (github pull #2847 from bp-kelley)
  - Feature proposal: add remove_stereochemistry=False flag for RemoveHs()
 (github issue #2848 from shayakhmetov)
  - Expose SubstructLibrary serialization stream
 (github pull #2853 from bp-kelley)
  - Fix typo
 (github pull #2862 from e-kwsm)
  - Rename RDK_OPTIMIZE_NATIVE to RDK_OPTIMIZE_POPCNT
 (github pull #2865 from ElianeBriand)
  - Update Draw.MolToImage() and Draw.MolToFile() to use the new drawing code
 (github pull #2866 from greglandrum)
  - Improve PostgreSQL cartridge install documentation
 (github pull #2870 from yellowBirdy)
  - Fixes #2858
 (github pull #2871 from greglandrum)
  - Add a cartridge test to the azure devops config
 (github pull #2873 from greglandrum)
  - Add a new Cookbook v2 to the RDKit docs
 (github pull #2884 from vfscalfani)
  - Add MolVS tautomer canonicalization
 (github pull #2886 from greglandrum)
  - add a convenience function for RGD--Pandas integration
 (github pull #2887 from greglandrum)
  - run clang-tidy with readability-braces-around-statements
 (github pull #2899 from greglandrum)
  - Allow RDProps::clearProp to succeed even if the prop doesn't exist
 (github issue #2910 from greglandrum)
  - Add a scaffold network implementation
 (github pull #2911 from greglandrum)
  - cleanup of the SMILES/SMARTS parsing and writing code
 (github pull #2912 from greglandrum)
  - Add _ctab, _mol2, _pdb to allow direct mol construction from strings
 (github issue #2916 from greglandrum)
  - Parse and handle the stereoCare or STBOX flags in CTABs
 (github pull #2917 from greglandrum)
  - RDKit exceptions do not override the default `what()` method
 (github issue #2920 from ricrogz)
  - Allow custom post-match filters for substructure matching
 (github pull #2927 from greglandrum)
  - Proposed improvements to 2D Drawing Code
 (github issue #2931 from DavidACosgrove)
  - Include running the documentation tests as part of the CI runs
 (github pull #2932 from greglandrum)
  - Add support for phosphine and arsine chirality
 (github issue #2949 from wopozka)
  - A couple additions to the extended Hueckel integration
 (github pull #2955 from greglandrum)
  - Add BCUT 2D descriptors
 (github pull #2957 from bp-kelley)
  - Add multithreaded pattern/fp generator
 (github pull #2973 from bp-kelley)
  - Description for the data files.
 (github pull #2975 from zhentg)
  - Enable larger ring matches in SMARTS expressions
 (github pull #2981 from d-b-w)
  - ScaffoldNetwork rearrangements
 (github pull #2985 from greglandrum)
  - add add_hs() and remove_hs() to JS wrappers
 (github pull #2986 from greglandrum)
  - Add Atom Feature Vectors 
 (github pull #2988 from thegodone)
  - Add CoulombMat calculator
 (github pull #2993 from thegodone)
  - Update azure-pipelines.yml
 (github pull #2997 from greglandrum)
  - Improve Conformational Sampling of Small and Large Ring Molecules
 (github pull #2999 from hjuinj)
  - Fix atom highlighting in notebook PNGs
 (github pull #3000 from greglandrum)
  - adds a one-liner for getting a vector of random smiles for a molecule
 (github pull #3002 from greglandrum)
  - Allow enhanced stereo to be used in substructure search
 (github pull #3003 from d-b-w)
  - Add support for the rest of the v3000 atom properties
 (github pull #3007 from greglandrum)
  - Move jupyter extension logging to the python logger
 (github pull #3008 from bp-kelley)
  - Commit of 2D draw annotation.
 (github pull #3010 from DavidACosgrove)
  - Update Maeparser & Coordgen Dependencies
 (github pull #3011 from ricrogz)
  - Remove unnecessary files
 (github pull #3012 from e-kwsm)
  - allow retrieval of the atoms/bonds modified by the tautomerization
 (github pull #3013 from greglandrum)
  - Add 5 new recipes to Cookbook
 (github pull #3014 from vfscalfani)
  - Turns on cairo support (and testing) in the Azure DevOps CI builds
 (github pull #3022 from greglandrum)
  - Added support for Python FMCS functors
 (github pull #3023 from ptosco)
  - add random seed to docs to get reproducible conformations
 (github pull #3026 from greglandrum)
  - update docs for 2020.03
 (github pull #3028 from greglandrum)
  - update Getting Started in C++ document
 (github pull #3039 from DavidACosgrove)



## Deprecated code (to be removed in a future release):
- To improve API consistency of the exceptions in RDKit with the default ones in
  the STL, the several `message()` methods and `Invariant::getMessage()` in RDKit's
  exceptions are from now on deprecated in favor of `what()`. Both `message()` and
  `Invariant::getMessage()` will be removed in the next release.
- The old MolHash code should be considered deprecated. This release introduces
  a more flexible alternative. Specifically the following pieces will be removed in the next release:
  - The python functionality `rdkit.Chem.rdMolHash.GenerateMoleculeHashString()`
  - The C++ functionality directly present in the header file `GraphMol/MolHash/MolHash.h`

# Release_2019.09.1
(Changes relative to Release_2019.03.1)

## Important
- The atomic van der Waals radii used by the RDKit were corrected/updated in #2154.
  This leads to different results when generating conformations, molecular volumes,
  and molecular shapes. 

## Backwards incompatible changes
- See the note about atomic van der Waals radii above.
- As part of the enhancements to the MolDraw2D class, we changed the type of
  DrawColour from a tuple to be an actual struct. We also added a 4th element to
  capture alpha values. This should have no affect on Python code (the alpha
  value is optional when providing color tuples), but will require changes to C++
  and Java/C# code that is using DrawColour.
- When reading Mol blocks, atoms with the symbol "R" are now converted into
  queries that match any atom when doing a substructure search (analogous to "*"
  in SMARTS). The previous behavior was to only match other dummy atoms
- When loading SDF files using PandasTools.LoadSDF(), we now default to
  producing isomeric smiles in pandas tables.  To reproduce the original
  behavior, use isomericSmiles=False in the call to the function.
- The SMARTS generated by the RDKit no longer contains redundant wildcard
  queries. This means the SMARTS strings generated by this release will generally
  be different from that in previous releases, although the results produced by
  the queries should not change.
- The RGroupDecomposition code now removes Hs from output R groups by default.
  To restore the old behavior create an RGroupDecompositionParameters object and
  set removeHydrogensPostMatch to false.
- The default values for some of the new fingerprint generators have been changed so
  that they more closely resemble the original fingerprinting code. In
  particular most fingerprinters no longer do count simulation by default and
  the RDKit fingerprint now sets two bits per feature by default.
- The SMARTS generated for MCS results using the ringMatchesRingOnly or
  completeRingsOnly options now includes ring-membership queries.

## Highlights:
- The substructure matching code is now about 30% faster. This also improves the
  speed of reaction matching and the FMCS code. (#2500)
- A minimal JavaScript wrapper has been added as part of the core release. (#2444)
- It's now possible to get information about why molecule sanitization failed. (#2587)
- A flexible new molecular hashing scheme has been added. (#2636)

## Acknowledgements:
Patricia Bento, Francois Berenger, Jason Biggs, David Cosgrove, Andrew Dalke,
Thomas Duigou, Eloy Felix, Guillaume Godin, Lester Hedges, Anne Hersey,
Christoph Hillisch, Christopher Ing, Jan Holst Jensen, Gareth Jones, Eisuke
Kawashima, Brian Kelley, Alan Kerstjens, Karl Leswing, Pat Lorton, John
Mayfield, Mike Mazanetz, Dan Nealschneider, Noel O'Boyle, Stephen Roughley,
Roger Sayle, Ricardo Rodriguez Schmidt, Paula Schmiel, Peter St. John, Marvin
Steijaert, Matt Swain, Amol Thakkar Paolo Tosco, Yi-Shu Tu, Ricardo Vianello,
Marc Wittke, '7FeiW', 'c56pony', 'sirbiscuit' 


## Bug Fixes:
  - MCS returning partial rings with completeRingsOnly=True 
 (github issue #945 from greglandrum)
  - Alternating canonical SMILES for fused ring with N
 (github issue #1028 from greglandrum)
  - Atom index out of range error
 (github issue #1868 from A-Thakkar)
  - Incorrect cis/trans stereo symbol for conjugated ring
 (github issue #2023 from baoilleach)
  - Hardcoded max length of SMARTs string cut of input query for FragCatlog
 (github issue #2163 from 7FeiW)
  - VSA_EState {1, ..., 10} calculated by rdkit doesn't seem correct.
 (github issue #2372 from c56pony)
  - MolStandardize: FragmentRemover should not sanitize fragments
 (github issue #2411 from greglandrum)
  - MolStandardize: combinatorial explosion in Normalizer
 (github issue #2414 from greglandrum)
  - MCS code doesn't return envelope MCS if CompleteRingsOnly is true
 (github issue #2420 from greglandrum)
  - RemoveHs() does not remove all hydrogens.
 (github issue #2422 from paulaju)
  - Incorrect assignment of explicit Hs to Al+3 read from mol block
 (github issue #2423 from greglandrum)
  - Cannot set maxProducts > 1000 in RunReactants
 (github issue #2427 from tduigou)
  - Chem.MolStandardize.standardize.Standardizer drops molecular properties
 (github pull #2431 from lilleswing)
  - Canon::rankMolAtoms results in crossed double bonds in rings
 (github issue #2437 from greglandrum)
  - make boost::iostreams optional
 (github pull #2440 from greglandrum)
  - Fix/rgroup sdf isotope
 (github pull #2449 from bp-kelley)
  - Uncharger incorrectly removing charge from boron anions
 (github issue #2452 from greglandrum)
  - Add java builds to azure devops
 (github pull #2460 from greglandrum)
  - Cart fixes
 (github pull #2462 from jones-gareth)
  - Typo in UFF torsion terms for SP2-SP2
 (github issue #2463 from jasad1)
  - Negative atom map values cause depickling to fail
 (github issue #2465 from greglandrum)
  - Deserialization failures crash Java wrapper
 (github issue #2466 from greglandrum)
  - rdkit.six fix and cleanup
 (github pull #2469 from rvianello)
  - dummy atom queries are flagged as complex
 (github issue #2471 from greglandrum)
  - 3D structure display broken in jupyter notebook
 (github issue #2473 from greglandrum)
  - Inconsistent defaults for nonBondedThresh in MMFF optimization
 (github issue #2475 from greglandrum)
  - Fix/rgroup multiple labels
 (github pull #2481 from bp-kelley)
  - 2D Depiction clipped atom highlighting
 (github issue #2486 from DavidACosgrove)
  - BRICSBuild now passes scrambleReagents to children
 (github pull #2488 from greglandrum)
  - Pattern Fingerprint Issues
 (github issue #2501 from jones-gareth)
  - CMake Error: Wrap directories being used when python build is turned off
 (github issue #2516 from jasondbiggs)
  - - fixes ResonanceMolSupplier bug in perceiving conjugated groups
 (github pull #2517 from ptosco)
  - Fix/mmff threadsafety issues
 (github pull #2518 from bp-kelley)
  - update expected SVG output in cartridge tests
 (github pull #2520 from greglandrum)
  - fix to SDWriter docs
 (github pull #2521 from pstjohn)
  - Fix the azure pipelines builds
 (github pull #2522 from greglandrum)
  - Code cleanups from PVS/Studio
 (github pull #2531 from greglandrum)
  - getAtomNeighbors() and getAtomBonds() not in SWIG wrappers.
 (github issue #2532 from greglandrum)
  - Default sanitizerxn doesn't aromatize if possible
 (github issue #2547 from bp-kelley)
  - Add RDKIT_FILEPARSERS_EXPORT to finishMolProcessing
 (github pull #2551 from d-b-w)
  - Chem.rdFMCS.FindMCS hangs for certain ligand pairs
 (github issue #2581 from lohedges)
  - fix the inclusion path for the targets file (#2584)
 (github pull #2589 from rvianello)
  - Fix inocuous typo/bug in Dative bond matching
 (github pull #2593 from ricrogz)
  - E/Z and CIS/TRANS stereo bonds are incorrectly matched
 (github pull #2596 from ricrogz)
  - Uncharger ignores dications
 (github issue #2602 from greglandrum)
  - Possible Garbage Collection Bug in Pharmacophore Generation
 (github issue #2603 from cing)
  - Uncharger incorrectly neutralizes cations when non-neutralizable anions are present.
 (github issue #2605 from greglandrum)
  - Bad valence corrections on Pb, Sn
 (github issue #2606 from greglandrum)
  - Pb and Sn should support valence 2
 (github issue #2607 from greglandrum)
  - Uncharger incorrectly modifying a zwitterion
 (github issue #2610 from greglandrum)
  - CanonicalRankAtomsInFragment breakTies doesn't
 (github issue #2611 from bp-kelley)
  - Pattern fingerprint failing substructure condition in very large molecules
 (github issue #2614 from greglandrum)
  - Memory leak with Chem.Atom() constructor
 (github issue #2639 from AlanKerstjens)
  - Fixes: Atoms in non-standard valences not being properly written to mol blocks
 (github pull #2646 from greglandrum)
  - C++ MCS code returns a null MCS between methylcyclopentane and methylcyclohexane
 (github issue #2662 from ptosco)
  - CXSMILES writer has error if mol comes from v3000 molfile
 (github issue #2666 from d-b-w)
  - MolToCXSmiles generates error for empty molecule
 (github issue #2667 from greglandrum)
  - fix a problem with normalize, ringinfo, and fragments
 (github pull #2685 from greglandrum)
  - Error when a squiggle bond is in an aromatic ring
 (github issue #2695 from greglandrum)
  - Cannot combine multiple range queries on a single atom.
 (github issue #2709 from greglandrum)
  - setBondStereoFromDirections() returning incorrect results.
 (github issue #2712 from greglandrum)
  - update supplier documentation to reflect python 3 iterator syntax
 (github pull #2719 from greglandrum)
  - removeHs messing up double bond stereo in partially sanitized molecules
 (github issue #2721 from greglandrum)
  - seg fault in ReactionRunner
 (github issue #2722 from greglandrum)
  - Intermittent test failures for JavaDistanceGeometryTests
 (github issue #2727 from greglandrum)
  - Fixes a bug in TorsionConstraint
 (github pull #2732 from ptosco)
  - Apply fix for #1592 to _MolsToGridSVG
 (github pull #2737 from yishutu)

## New Features and Enhancements:
  - Added rankAtoms to ROMol wrapper and added Java test case
 (github pull #1540 from sroughley)
  - Use van der Waals radii from blue obelisk
 (github pull #2154 from UnixJunkie)
  - add generateDepictionMatching2DStructure() to SWIG wrappers
 (github issue #2239 from greglandrum)
  - Added OptimizeMoleculeConfs with pre-generated force-field
 (github pull #2401 from ptosco)
  - FreeSASA improvements
 (github pull #2402 from ptosco)
  - Speed up symmetrizeSSSR
 (github issue #2403 from d-b-w)
  - Trim whitespace from mol fragment SMARTS and check SMARTS presence
 (github pull #2406 from ricrogz)
  - Run clang-tidy over the entire codebase
 (github pull #2408 from greglandrum)
  - Enable Azure Pipelines builds for CI
 (github pull #2409 from ricrogz)
  - Add RDProps interface to Conformers
 (github issue #2441 from greglandrum)
  - Add minimal JavaScript wrapper
 (github pull #2444 from greglandrum)
  - Fixes annoying warnings on MSVC
 (github pull #2454 from ptosco)
  - add prepareMolsBeforeDrawing option for drawMols 
 (github pull #2455 from greglandrum)
  - computeGasteigerCharges quality of life improvement for python api
 (github issue #2480 from bp-kelley)
  - Preserve bond direction in fragmentOnBonds
 (github pull #2484 from greglandrum)
  - SanitizeRxn code and docstring cleanup
 (github pull #2491 from greglandrum)
  - Support XYZ format for output
 (github pull #2498 from e-kwsm)
  - vf2 optimisations
 (github pull #2500 from johnmay)
  - Python wrap enhanced stereo setters
 (github pull #2509 from d-b-w)
  - Fix the azure pipelines builds
 (github pull #2522 from greglandrum)
  - add a script for benchmarking fingerprint screenout and substructure performance
 (github pull #2523 from greglandrum)
  - make "R" in CTABs an AtomNull query
 (github pull #2528 from greglandrum)
  - Expose SDF loading options to LoadSDF
 (github pull #2534 from bp-kelley)
  - Remove unused ctest: testCanon
 (github pull #2541 from ricrogz)
  - Update maeparser and coordgen versions
 (github pull #2542 from ricrogz)
  - Improved handling of bond stereo in reactions
 (github pull #2553 from ricrogz)
  - Code simplification for fingerprints to np array
 (github pull #2557 from ChrisHill8)
  - Integrate Unique Ring Families from RingDecomposerLib 
 (github pull #2558 from greglandrum)
  - Allow providing a bounds matrix to EmbedMol
 (github pull #2560 from greglandrum)
  - Enable SimilarityMaps in C++
 (github pull #2562 from greglandrum)
  - Do not run UnitTestMCS.py::TestTimeout in debug builds
 (github pull #2569 from ricrogz)
  - Expose more drawing methods to Python
 (github issue #2571 from greglandrum)
  - Allow Point2D to be constructed from Point3D
 (github pull #2572 from greglandrum)
  - Allows dative bonds to be drawn
 (github pull #2573 from greglandrum)
  - Allow identification of chemistry problems
 (github pull #2587 from greglandrum)
  - Adds MolFragmentToSmarts to generate smarts for a subset of a Molecule
 (github pull #2594 from d-b-w)
  - Removal of redundant wildcards in SMARTS (Null Atom/Bond Query combination)
 (github pull #2595 from ricrogz)
  - Support range-based charge queries from SMARTS
 (github issue #2604 from greglandrum)
  - Keep PDB info from Maestro files if available
 (github pull #2619 from lorton)
  - optimization of the MolStandardize code
 (github pull #2621 from greglandrum)
  - Assign stereo bond labels in molecules read from SMARTS
 (github pull #2623 from ricrogz)
  - Automatically load the ipython extensions running in Jupyter
 (github pull #2626 from bp-kelley)
  - draw zero-order bonds
 (github pull #2630 from greglandrum)
  - Updated cartridge documentation
 (github pull #2635 from msteijaert)
  - Add new mol hashing code
 (github pull #2636 from greglandrum)
  - emolecules link updated
 (github pull #2638 from marcwittke)
  - Update maeparser to 1.2.1 and coorgen to 1.3.1
 (github pull #2652 from ricrogz)
  - Get numpy include dir programmatically
 (github pull #2653 from sirbiscuit)
 - Fix long columns pandas
 (github pull #2655 from sirbiscuit)
  - Added AtomComparator.AtomCompareAnyHeavyAtom and test cases to FMCS code
 (github pull #2656 from sroughley)
  - The C++ MCS code generates ambiguous SMARTS strings
 (github issue #2663 from ptosco)
  - add bond-selector info to SVGs
 (github pull #2664 from greglandrum)
  - support writing CXSMILES from the cartridge
 (github issue #2668 from greglandrum)
  - support the new hashing code in the cartridge
 (github pull #2671 from greglandrum)
  - Adds additional capabilities to the minimal JS wrapper
 (github pull #2676 from greglandrum)
  - Add MolHash to Java Wrappers
 (github issue #2677 from sroughley)
  - A bunch of changes to the new fingerprinter code
 (github pull #2679 from greglandrum)
  - Add viewBox to default SVG output
 (github issue #2680 from bp-kelley)
  - Allow Java to see RGroup labels in the std::map wrapper.
 (github pull #2681 from bp-kelley)
  - Update maeparser to v1.2.2.
 (github pull #2682 from ricrogz)
  - Update coordgen to v1.3.2
 (github pull #2686 from ricrogz)
  - Add a drawOptions object to IPythonConsole
 (github pull #2691 from greglandrum)
  - Make StructureGroups editable from Python
 (github pull #2692 from greglandrum)
  - Update documentation
 (github pull #2697 from greglandrum)
  - Make removeHydrogensPostMatch=true the default for RGD
 (github pull #2701 from greglandrum)
  - Eat our own dogfood, Clone is deprecated so use copy
 (github pull #2711 from bp-kelley)
  - The MCS smartsString may still be ambiguous
 (github issue #2714 from ptosco)
  - Add threaded runner for the filter catalog
 (github pull #2718 from bp-kelley)
  - Add Leader picker implementation
 (github pull #2724 from greglandrum)
  - Add consideration of ring fusion to the MCS algorithm
 (github pull #2731 from ptosco)


## Deprecated code (to be removed in a future release):

- The old MolHash code should be considered deprecated. This release introduces
  a more flexible alternative. Specifically the following pieces will be removed in a future release:
  - The python functionality `rdkit.Chem.rdMolHash.GenerateMoleculeHashString()`
  - The C++ functionality directly present in the header file `GraphMol/MolHash/MolHash.h`


# Release_2019.03.1
(Changes relative to Release_2018.09.1)

## REALLY IMPORTANT ANNOUNCEMENT
- As of this realease (2019.03.1) the RDKit no longer supports Python 2. Please
  read this rdkit-discuss post to learn what your options are if you need to
  keep using Python 2:
  https://www.mail-archive.com/rdkit-discuss@lists.sourceforge.net/msg08354.html

## Backwards incompatible changes
- The fix for github #2245 means that the default behavior of the MaxMinPicker
  is now truly random. If you would like to reproduce the previous behavior,
  provide a seed value of 42.
- The uncharging method in the MolStandardizer now attempts to generate
  canonical results for a given molecule. This may result in different output
  for some molecules.
  
## Highlights:
- There's now a Japanese translation of large parts of the RDKit documentation
- SGroup data can now be read from and written to Mol/SDF files
- The enhanced stereo handling has been improved: the information is now
  accessible from Python, EnumerateStereoisomers takes advantage of it, and it
  can be read from and written to CXSmiles

## Acknowledgements:
Michael Banck, Francois Berenger, Thomas Blaschke, Brian Cole, Andrew Dalke,
Bakary N'tji Diallo, Guillaume Godin, Anne Hersey, Jan Holst Jensen, Sunhwan Jo,
Brian Kelley, Petr Kubat, Karl Leswing, Susan Leung, John Mayfield, Adam Moyer,
Dan Nealschneider, Noel O'Boyle, Stephen Roughley, Takayuki Serizawa, Gianluca
Sforna, Ricardo Rodriguez Schmidt, Gianluca Sforna, Matt Swain, Paolo Tosco, 
Ricardo Vianello, 'John-Videogames', 'magattaca', 'msteijaert', 'paconius', 
'sirbiscuit' 

## Bug Fixes:
  - PgSQL: fix boolean definitions for Postgresql 11
 (github pull #2129 from pkubatrh)
  - update fingerprint tutorial notebook
 (github pull #2130 from greglandrum)
  - Fix typo in RecapHierarchyNode destructor
 (github pull #2137 from iwatobipen)
  - SMARTS roundtrip failure
 (github issue #2142 from mcs07)
  - Error thrown in rdMolStandardize.ChargeParent
 (github issue #2144 from paconius)
  - SMILES parsing inconsistency based on input order
 (github issue #2148 from coleb)
  - MolDraw2D: line width not in python wrapper
 (github issue #2149 from greglandrum)
  - Missing Python API Documentation
 (github issue #2158 from greglandrum)
  - PgSQL: mol_to_svg() changes input molecule.
 (github issue #2174 from janholstjensen)
  - Remove Unicode From AcidBasePair Name
 (github pull #2185 from lilleswing)
  - Inconsistent treatment of `[as]` in SMILES and SMARTS
 (github issue #2197 from greglandrum)
  - RGroupDecomposition fixes, keep userLabels more robust onlyMatchAtRGroups
 (github pull #2202 from bp-kelley)
  - Fix TautomerTransform in operator=
 (github pull #2203 from bp-kelley)
  - testEnumeration hangs/takes where long on 32bit architectures
 (github issue #2209 from mbanck)
  - Silencing some Python 3 warning messages
 (github pull #2223 from coleb)
  - removeHs shouldn't remove atom lists
 (github issue #2224 from rvianello)
  - failure round-tripping mol block with Q atom
 (github issue #2225 from rvianello)
  - problem round-tripping mol files that include bond topology info
 (github issue #2229 from rvianello)
  - aromatic main-group atoms written to SMARTS incorrectly
 (github issue #2237 from greglandrum)
  - findPotentialStereoBonds() stopping too early
 (github issue #2244 from greglandrum)
  - MinMax Diversity picker seeding shows deterministic / non-random behaviour
 (github issue #2245 from sroughley)
  - Fix to serialize binary strings
 (github pull #2264 from bp-kelley)
  - Recognize N in three-membered rings as potentially chiral
 (github issue #2268 from greglandrum)
  - Failure when parsing mol block with M  PXA
 (github issue #2277 from greglandrum)
  - query-query matching failing for atoms constructed from SMARTS
 (github issue #2299 from greglandrum)
  - SMILES parsing fails for dative ring closures
 (github issue #2303 from greglandrum)
  - Missing Dict.h overload: std::string Dict::getVal<std::string>
 (github issue #2308 from greglandrum)
  - fix a problem with the random pickers test
 (github pull #2310 from greglandrum)
  - Some tests still failing on less common platforms.
 (github issue #2311 from giallu)
  - AddHs() using 3D coordinates with 2D conformations
 (github pull #2328 from greglandrum)
  - change to make the SWIG builds work on windows
 (github pull #2340 from greglandrum)
  - uncharger behaves differently on molecules constructed from mol blocks and SMILES
 (github issue #2346 from greglandrum)
  - Memory Error When Writing ToBinary With "AllProps"
 (github issue #2352 from atom-moyer)
  - Seg fault on init if RDBASE is not set
 (github issue #2368 from greglandrum)
  - PandasTools.FrameToGridImage() fails with SVG output
 (github issue #2380 from greglandrum)
  - ClusterMols.GetDistanceMatrix throws a type error in Python 3
 (github issue #2387 from John-Videogames)
  - Uncharging logic reversed: protonate non-acids first 
 (github issue #2392 from Anne Hersey)

## New Features and Enhancements:
  - Allow access to Enhanced Stereochemistry information from Python
 (github issue #2108 from d-b-w)
  - Adopt EnumerateStereoisomers to use extended stereo
 (github issue #2109 from greglandrum)
  - Enable ctest -T memcheck
 (github pull #2113 from ricrogz)
  - Support for parsing/writing SGroups in SD Mol files
 (github pull #2138 from ricrogz)
   - Rename the #define _DEBUG to MMPA_DEBUG in mmpa.cpp
 (github pull #2140 from baoilleach)
  - MolDraw2D: line width should be controlled by MolDrawOptions
 (github issue #2151 from greglandrum)
  - Some refactoring of the distance geometry code
 (github pull #2153 from greglandrum)
  - Less warnings
 (github pull #2155 from UnixJunkie)
  - ShapeTverskyIndex python function
 (github pull #2156 from susanhleung)
  - Skip compound if smiles conversion fails
 (github pull #2168 from msteijaert)
  - Fix #2176: InChI functions should return NULL on un-InChI-able input molecules.
 (github pull #2177 from janholstjensen)
  - Update installation instructions for Linux
 (github pull #2181 from sirbiscuit)
  - Update CMake rules to find external coorgen & maeparser libs
 (github pull #2184 from ricrogz)
  - Update to use the travis Xenial environment
 (github pull #2200 from greglandrum)
  - Do not allow PandasTools to overwrite pandas settings
 (github pull #2206 from sirbiscuit)
  - re-enable (and update) the file parser tests
 (github pull #2208 from greglandrum)
  - Added documentation files written in Japanese into Book directory
 (github pull #2210 from magattaca)
  - Add C++ convenience function for drawing ROMols
 (github issue #2220 from greglandrum)
  - Change boost int types to std types
 (github pull #2233 from bp-kelley)
  - Added exports for SGroup functions
 (github pull #2242 from ricrogz)
  - Use coordMap when starting embedding from random coords
 (github issue #2246 from greglandrum)
  - Improve interactivity of output SVG
 (github pull #2253 from greglandrum)
  - Add options for substructure searching
 (github pull #2254 from greglandrum)
  - keep extra information about bonds from Mol files
 (github pull #2260 from greglandrum)
  - Allow converting mol blocks directly to InChI
 (github pull #2262 from greglandrum)
  - Patch/pains updates
 (github pull #2272 from johnmay)
  - add warning for 2D conformations flagged as 3D
 (github pull #2273 from greglandrum)
  - Store extra CXSMILES data as a property
 (github pull #2281 from ricrogz)
  - Parse enhanced stereo information from CXSMILES
 (github pull #2282 from ricrogz)
  - Robustify parsing of CTABs and SGROUPs
 (github pull #2283 from greglandrum)
  - Write enhanced stereo to cxsmiles
 (github pull #2290 from greglandrum)
  - Allow custom type-handlers in the RDProps interface
 (github pull #2293 from bp-kelley)
  - Add serialization to SubstructLibrary
 (github pull #2295 from bp-kelley)
  - support reading/writing atom props from SD files
 (github pull #2297 from greglandrum)
  - Add test for issue #2285, fix molbundle test
 (github pull #2301 from bp-kelley)
  - Update maeparser & coordgen libraries
 (github pull #2302 from ricrogz)
  - Mem errors clean up
 (github pull #2305 from ricrogz)
  - Add definition of MolFragmentToCXSmiles
 (github pull #2307 from greglandrum)
  - Doc update
 (github pull #2312 from greglandrum)
  - Adds gzstream stream, exposes to swig
 (github pull #2314 from bp-kelley)
  - Remove a bunch of Python2-related warts
 (github pull #2315 from greglandrum)
  - some much-needed optimization work on the new property lists
 (github pull #2317 from greglandrum)
  - Build warnings revisited
 (github pull #2318 from ricrogz)
  - change bogus "3D" to "2D" in a test file
 (github pull #2319 from greglandrum)
  - Allow copying atoms in Python
 (github pull #2322 from d-b-w)
  - fixes an r-group symmetrization problem
 (github pull #2324 from greglandrum)
  - simple docstring fix
 (github pull #2326 from sunhwan)
  - allow using system's catch2 for tests
 (github pull #2327 from giallu)
  - Python wrap DetectAtomStereoChemistry from MolFileStereochem.h
 (github issue #2329 from d-b-w)
  - switch to using cmake to handle the C++ spec
 (github pull #2334 from greglandrum)
  - WIP: optional integration with YAeHMOP
 (github pull #2335 from greglandrum)
  - Exposes substructlibrary to swig
 (github pull #2337 from bp-kelley)
  - Add a skip_all_if_match option to the FragmentRemover
 (github pull #2338 from greglandrum)
  - Dev/general csharp fixes
 (github pull #2341 from bp-kelley)
  - Add a read-only Python wrapper for SGroups
 (github pull #2343 from greglandrum)
  - Expose RGroupDecomposition to SWIG
 (github pull #2345 from greglandrum)
  - update debian build script to python3
 (github pull #2350 from UnixJunkie)
  - add GetStereoIsomerCount() function to EnumerateStereoisomers
 (github pull #2354 from greglandrum)
  - Update coordgenlibs to v1.2.2
 (github pull #2355 from ricrogz)
  - Small fixes to get DLLs to build on Windows
 (github pull #2356 from ptosco)
  - Boost deprecation warning
 (github pull #2357 from d-b-w)
  - Removes an extra debugging cerr statment
 (github pull #2360 from d-b-w)
  - Preserve enhanced stereo in reactions 
 (github pull #2366 from d-b-w)
  - improvements to the Uncharge functionality
 (github pull #2374 from greglandrum)
  - Add ExplicitBitVect prop and query
 (github pull #2384 from bp-kelley)
  - Allow components of the MolStandardize code to be initialized from streams
 (github pull #2385 from greglandrum)


# Release_2018.09.1
(Changes relative to Release_2018.03.1)

## Deprecations
- As part of the changes and cleaning up done for #1836 many of the `#defines`
  used in the RDKit have been renamed.
    - `USE_BUILTIN_POPCOUNT` -> `RDK_OPTIMIZE_NATIVE`
    - `RDK_THREADSAFE_SSS` -> `RDK_BUILD_THREADSAFE_SSS`
    - `BUILD_COORDGEN_SUPPORT` -> `RDK_BUILD_COORDGEN_SUPPORT`
    - `BUILD_AVALON_SUPPORT` -> `RDK_BUILD_AVALON_SUPPORT`
    - `BUILD_INCHI_SUPPORT` -> `RDK_BUILD_INCHI_SUPPORT`
    - `BUILD_SLN_SUPPORT` -> `RDK_BUILD_SLN_SUPPORT`
    - `RDK_CAIRO_BUILD` -> `RDK_BUILD_CAIRO_SUPPORT`

## Documentation updates
We have moved to using Sphinx's autodoc to create the Python API documentation.
`epydoc`, the tool we used to use, is no longer actively developed and only supports
Python2. There will undoubtedly be problems associated with the change; if you notice
anything missing in the documetation or something that's really badly formatted,
please either let us know or submit a PR with a fix.

## Backwards incompatible changes
This release includes a set of changes to make the default arguments to common
functions less error prone (github #1679).
- GetAtomSmiles() now generates isomeric SMILES by default.
- The ringMatchesRingOnly option to the FindMCS() function now applies to
  atom-atom matches as well as bond-bond matches.
- The Python functions EmbedMolecule() and EmbedMultipleConfs() now use the
  ETKDG algorithm by default instead of standard distance geometry.

## Highlights:
- This release includes two contributions from the Google Summer of Code:
   - A new generalized fingerprint generator.
   - An integration/port of MolVS to the core RDKit.
  The API on both of these may change a bit with future releases.
- The rdkit.Chem.Draw module now includes functions for depicting fingerprint
  bits. Morgan and RDKit fingerprints are currently supported.

## Acknowledgements:
Boran Adas, Francois Berenger, Thomas Blaschke,  Brian Cole, Andrew Dalke, Guillaume Godin,
Brice Hoff, Brian Kelley, Karl Leswing, Susan Leung, Pat Lorton, Josh Meyers, Hirotomo Moriwaki,
Dan Nealschneider, Noel O'Boyle, Pavel Raiskup, Sereina Riniker, Ricardo Rodriguez Schmidt,
Stephen Roughley, Roger Sayle, Takayuki Serizawa, Rim Shayakhmetov, Gregory Simm, Jon Sorenson,
Matt Swain, Kiran Telukunta, Paulo Tosco, Alain Vaucher, Maciej Wójcikowski, '0xDECAFC0FFEE',
'jaechanglim', 'paconius'

## Contrib updates:
- The FastCluster code has been updated.

## New Features and Enhancements:
  - expose MolChemicalFeature.{get,set}ActiveConformer()  to python
 (github issue #1636 from greglandrum)
  - added Scripts/create_deb_packages.sh
 (github pull #1655 from UnixJunkie)
  - Start to use Catch2 for new tests
 (github pull #1732 from greglandrum)
  - Switch DbCLI scripts from optparse to argparse
 (github issue #1778 from greglandrum)
  - Add EEM partial charges
 (github pull #1828 from greglandrum)
  - Add header file providing access to RDKit compile time flags
 (github issue #1836 from greglandrum)
  - add control over the coordinate precision to coordgen
 (github pull #1847 from greglandrum)
  - Add Properties interface to ChemicalReactions
 (github pull #1848 from greglandrum)
  - Switch Python API documentation generation over to Sphinx autodoc
 (github pull #1849 from greglandrum)
  - expose MolOps::assignStereochemistryFrom3D() to Python
 (github issue #1850 from greglandrum)
  - bivariate_normal deprecation in mlab.py of matplotlib
 (github issue #1851 from telukir)
  - Expose minAtomRingSize() and minBondRingSize() to Python wrappers
 (github pull #1859 from mwojcikowski)
  - enable building DLLs on Windows
 (github pull #1861 from ptosco)
  - Fix compatibility with Boost 1.67+
 (github pull #1864 from mcs07)
  - Don't manually set RDConfig paths in conda env
 (github pull #1865 from mcs07)
  - Make svg xmlns prefix use more consistent
 (github pull #1866 from mcs07)
  - Add custom 3D Descriptors
 (github pull #1867 from greglandrum)
  - Add initial Maestro format Supplier using maeparser library
 (github pull #1872 from lorton)
  - add queryAtomNonHydrogenDegree() query operation
 (github issue #1873 from greglandrum)
  - Add an auto-populated file with cmake config options
 (github pull #1874 from greglandrum)
  - Custom property VSA
 (github pull #1884 from sriniker)
  - Swap maeparser and coordgen dependencies to use releases
 (github issue #1887 from greglandrum)
  - expose MolDraw2DSVG.tagAtoms() to python
 (github pull #1897 from greglandrum)
  - allow the cleanup step of Mol2 parsing to be disabled
 (github pull #1898 from greglandrum)
  - Allow Atom.GetAtomSmarts() to return isomeric SMILES
 (github pull #1902 from greglandrum)
   - Allow coordgen and maeparser to be built as static libraries
 (github pull #1909 from ptosco)
  - Support reaction_to_svg() in cartridge
 (github issue #1916 from greglandrum)
  - Addresses several minor warning messages during the build
 (github pull #1935 from d-b-w)
  - Some optimization of the queries constructed from SMARTS
 (github pull #1940 from greglandrum)
  - Add ring/chain match constraints options to AdjustQueryParameters()
 (github issue #1943 from greglandrum)
  - roc calculation naming problem
 (github pull #1975 from 0xDECAFC0FFEE)
  - Fingerprinting functions should call assignStereochemistry() when necessary
 (github issue #1993 from bricehoff)
  - Dev/GSOC2018_MolVS_Integration
 (github pull #2002 from susanhleung)
  - GSoC 2018 - Fingerprints
 (github pull #2005 from Boranadas)
  - port fingerprint bit rendering code from CheTo
 (github pull #2008 from greglandrum)
  - PgSQL: add support for PostgreSQL_CONFIG cmake var
 (github pull #2014 from praiskup)
  - Add missing boost header for v1.64
 (github pull #2016 from gncs)
  - Enhanced stereo read/write support in SDF files.
 (github pull #2022 from d-b-w)
  - IPythonConsole hooks should copy the original docstring
 (github issue #2025 from adalke)
  - Allow dumping interchange information into SVG files
 (github pull #2030 from greglandrum)
  - MCS: add test for ring--non-ring matches at the atom level
 (github issue #2034 from greglandrum)
  - Ability to generate a list of possible smiles representation for a given molecule
 (github issue #2042 from thegodone)
  - add scoring test (relevant to #1975)
 (github pull #2064 from greglandrum)
  - actually run the SmilesWriterNoNames() test
 (github pull #2067 from greglandrum)
  - Add a default for maximum products generated by a reaction (maxProduc…
 (github pull #2069 from bp-kelley)
  - Add user-defined literals for parsing SMILES and SMARTS
 (github pull #2070 from greglandrum)
  - move rdInfoLog to stderr
 (github pull #2073 from greglandrum)
  - add confId argument to MolChemicalFeatureFactor::getFeaturesForMol()
 (github issue #2077 from greglandrum)
  - Expose a CMake flag to build RDKit with -rpath
 (github pull #2084 from coleb)
  - Dev/expose setquery to python
 (github pull #2088 from bp-kelley)
  - Updated .gitignore with files generated outside of build directory.
 (github pull #2095 from ricrogz)
  - Address compile warnings & trivial improvements
 (github pull #2097 from ricrogz)
  - Coordgen: stop printing Templates location
 (github pull #2102 from greglandrum)
  - Update Docs For CalcBEDROC
 (github pull #2103 from lilleswing)

## Bug Fixes:
  - Cannot find rings for ChEBI 50252
 (github issue #299 from greglandrum)
  - Feature request: #defines to test RDKit version
 (github issue #1454 from baoilleach)
  - Atoms in residue read from pdb lose their AtomPDBResidueInfo after reaction (Bug)
 (github issue #1632 from hjuinj)
  - SMARTS parse failure for some queries involving Hs
 (github issue #1719 from greglandrum)
  - Conformer indexing bug in RDFreeSASA.cpp?
 (github issue #1786 from paconius)
  - allow libs to not be installed
 (github pull #1832 from greglandrum)
  - RWMol::addAtom(Atom,bool) missing from Java wrappers
 (github issue #1837 from greglandrum)
  - RWMol::clear now calls ROMol::initMol
 (github pull #1844 from bp-kelley)
  - Allow types.h to be included in applications that use /D_USE_MATH_DEFINES
 (github pull #1846 from d-b-w)
  - Fixes failing Python tests on Windows
 (github pull #1855 from ptosco)
  - Allow building on cygwin using -std=c++11
 (github pull #1856 from greglandrum)
  - Stop using the cmake Boost:: targets
 (github pull #1858 from greglandrum)
  - R-group Decomposition: allow H replacements when matchOnlyAtRgroups is set
 (github pull #1871 from bp-kelley)
  - Mark cartridge functions as being parallel safe
 (github issue #1886 from greglandrum)
  - Fixes locale handling on Windows
 (github pull #1892 from ptosco)
  - get the pandas tests working with pandas 0.23
 (github pull #1896 from greglandrum)
  - "make install" appears to miss RDBoost/export.h
 (github issue #1903 from baoilleach)
  - Fix curl fallback for downloading files
 (github pull #1904 from d-b-w)
  - Bond stereo information not output to SMARTS
 (github issue #1906 from greglandrum)
  - Library .so names missing RDKit?
 (github issue #1913 from baoilleach)
  - Negated atom number queries in SMARTS should not set atomic number of query atom
 (github issue #1920 from greglandrum)
  - memory leak in Get3DDistanceMatrix
 (github issue #1924 from jaechanglim)
  - Atom with bond to itself is accepted by the SMILES parser.
 (github issue #1925 from tblaschke)
  - Possibly incorrect aromatic SMILES generated for structure
 (github issue #1928 from baoilleach)
  - Using the coordgen library seems to cause a seg fault
 (github issue #1929 from JoshuaMeyers)
  - Aromaticity failure in 7-ring with charged radical carbon
 (github issue #1936 from bp-kelley)
  - Fix embarassing bug, check the counter each iteration
 (github pull #1939 from bp-kelley)
  - RuntimeError when importing rdkit.Chem.Descriptors with Python 3.7
 (github issue #1948 from drkeoni)
  - Query features in products of rxn files not properly handled
 (github issue #1950 from greglandrum)
  - ReactionToSmarts broken for multi-component templates
 (github issue #1955 from bp-kelley)
  - update knime urls in overview.md
 (github pull #1966 from greglandrum)
  - CXN extended SMILES labels are not applied to the correct atom in SMILES with explicit H
 (github issue #1968 from baoilleach)
  - MolFromSmarts MolToSmarts fails to roundtrip on patterns with chirality
 (github issue #1985 from bp-kelley)
  - QueryAtoms with atom list queries should not have the atomic number set
 (github issue #1988 from greglandrum)
  - RemoveHs not properly updating double bond stereoatoms
 (github issue #1990 from shayakhmetov)
  - Error while parsing empty atom list in Mol files.
 (github issue #2000 from drkeoni)
  - Cleanup step of sanitization sometimes sets undesired formal charges
 (github issue #2020 from avaucher)
  - GetBondSmiles() returns nothing for wedged bonds when allBondsExplicit is true
 (github issue #2029 from greglandrum)
  - PMIs and NPRs return same value between different conformer
 (github issue #2037 from philopon)
  - Failure to parse V3K mol file with bonds to multi-center linkage points
 (github issue #2040 from greglandrum)
  - patch a memory allocation problem in the maeparser v1.0.0
 (github pull #2044 from greglandrum)
  - CIPRank values from JSONDataToMols are not unsigned
 (github issue #2046 from greglandrum)
  - switch to v1.0.1 of the maeparser
 (github pull #2048 from greglandrum)
  - Update fastcluster code
 (github pull #2051 from greglandrum)
  - Fix memory leak in Dict operator=
 (github pull #2061 from bp-kelley)
  - Atom mapping lost after call to MergeQueryHs()
 (github issue #2062 from greglandrum)
  - Drawing racemic bond stereo as crossed bonds should be the default
 (github issue #2063 from coleb)
  - Moved test.h from RDBoost to RDGeneral for consistency with export.h
 (github pull #2074 from ptosco)
  - CTABs behave differently than before regarding stereo
 (github issue #2082 from bp-kelley)
  - BitInfo not complete for RDKFingerprint
 (github issue #2115 from greglandrum)

## Removed code:
- Remove the deprecated MolDrawing code
 (github pull #2111 from greglandrum)


# Release_2018.03.1
(Changes relative to Release_2017.09.1)

## C++11 notes

Starting with this release, the RDKit core C++ code is written in modern C++;
for this release that means C++11. This means that the compilers used to build
it cannot be completely ancient. Here are the minimum tested versions:
- g++ v4.8: though note that the SLN parser code cannot be built with v4.8. It
  will automatically be disabled when this older compiler is used.
- clang v3.9: it may be that older versions of the compiler also work, but we
  haven't tested them.
- Visual Studio 2015: it may be that older versions of the compiler also work,
  but we haven't tested them.

## Backwards incompatible changes

This release includes a set of changes to make the default arguments to common
functions less error prone (github #1679).
- MolToSmiles() now generates isomeric SMILES by default.
- The embedding code now uses the ETKDG method by default.
- MolToMolBlock() will now by default generate a set of 2D coordinates for
  molecules when the includeStereo option is set to True. The changes are made
  to a copy of the molecule; the molecule itself will not be modified.
- The Mol file (and SDF) parser now determines atomic stereochemisty based on
  the 3D coordinates provided (if 3D coordinates are provided).
- The SMILES parser now supports CXSMILES by default (assuming that additional
  text that looks like CXSMILES extensions is there).

In every case the old behavior can be obtained by providing an optional argument
to the function(s) mentioned.

## Acknowledgements:
Boran Adas, José Emilio Sánchez Aparicio, Patrick Avery, Jason Biggs, Brian
Cole, Andrew Dalke, JW Feng, Peter Gedeck, Guillaume Godin, Richard Hall, Thomas
Heavy, Gareth Jones, Brian Kelley, Karl Leswing, Susan Leung, Chris Morris, Dan
Nealschneider, Noel O'Boyle, Axel Pahl, Pavel Polishchuk, Sereina Riniker, Jeff
van Santen, Roger Sayle, Martin Šícho, Matt Swain, Paolo Tosco, Sam Webb, Maciej
Wójcikowski, Nicola Zonta, 'clinntt', 'hjuinj', 'iwatobipen',

## Highlights:
  - An initial version of an integration with Schrodinger's coordgen library is
    included. This produces much better 2D coordinates for complex molecules.
  - Thanks to the move to modern C++ the RDKit is now faster and uses less
    memory
  - A number of improvements were made to the PDB reader
  - v2 of the ETKDG torsions and potentials is now available

## Contrib updates:
  - Implementation of Peter Ertl's IFG method for identifying functional groups
    from Guillaume Godin and Richard Hall
  (github pull #1813 from thegodone)

## New Features and Enhancements:
  - Support InChi 1.05
 (github issue #1533 from greglandrum)
  - Update CPack to create .deb files correctly
 (github pull #1580 from psavery)
  - Initial commit of EnumerateHeterocycles
 (github pull #1588 from coleb)
  - Version 2 of ETKDG
 (github pull #1597 from sriniker)
  - GetMolFrags now optionally returns atom indices along with mols
 (github pull #1602 from ptosco)
  - NP Likeness with confidence value
 (github pull #1608 from apahl)
  - Adding an option to EnumerateStereoisomers to only return unique isomers
 (github pull #1612 from coleb)
  - Add function wedgeBond()
  (github issue #1615 from greglandrum)  
  - Dev/substructlibrary docs
 (github pull #1620 from bp-kelley)
  - Turns off exception throwing for certain classes Rlabel sanitization.
 (github pull #1621 from bp-kelley)
  - Add an "MDL" aromaticity model
 (github issue #1622 from hjuinj)
  - Add support for %(NNN) notation for ring closures
 (github pull #1624 from baoilleach)
  - Enable windows build that uses cairo
 (github pull #1628 from greglandrum)
  - [MRG] Fix PDB reader + add argument to toggle proximity bonding
 (github pull #1629 from mwojcikowski)
  - Improve AddHs for molecules read from PDB
 (github pull #1647 from mwojcikowski)
  - Improved regression test for ETKDG version 2
 (github pull #1640 from sriniker)
  - RDKit interpretation of atom stereo SMILES is different from 4 other toolkits
 (github issue #1652 from coleb)
  - Treat bonds in PDB CONECT records explicitly, but make blacklisted ones zero-order.
 (github pull #1658 from mwojcikowski)
  - There is no need to enforce that (i, j) and (k, l) be bonded when setting a i, j, k, l dihedral
 (github pull #1673 from ptosco)
  - Make default arguments to common functions less error prone
 (github issue #1679 from greglandrum)
  - Add Fast cluster script
 (github pull #1683 from iwatobipen)
  - Update embedded InChI to v1.05
 (github pull #1684 from mcs07)
  - Add `AllChem.MMFFGetMoleculeForceField().CalcGradient()` to Python wrappers
 (github issue #1688 from theavey)
  - Play nice with naughty MOL blocks
 (github issue #1689 from jw-feng)
  - Make the defaults for some functions less error prone.
 (github pull #1690 from greglandrum)
  - implemented Python wrappers for computing PMI axes and moments
 (github pull #1700 from ptosco)
  - Enable range-based for loops for molecules
 (github pull #1701 from bp-kelley)
  - Support some cactvs extensions to SMARTS
 (github pull #1704 from greglandrum)
  - Integrate Coordgen
 (github pull #1708 from greglandrum)
  - Removes ATOM/BOND_SPTR in boost::graph in favor of raw pointers
 (github pull #1713 from greglandrum)
  - Set atomic properties from SMARTS
 (github pull #1716 from greglandrum)
  - Allow installation of Python tests to facilitate testing installations
 (github pull #1724 from greglandrum)
  - setAromaticity() should work even if there are aromatic atoms present
 (github issue #1730 from greglandrum)
  - Use uint32 atom and bond indices
 (github pull #1742 from greglandrum)
  - Switch from boost::thread to std::thread
 (github pull #1745 from greglandrum)
  - switch to using std::regex in the SLN parser
 (github pull #1746 from greglandrum)
  - replace the usage of rdk_auto_ptr with std::unique_ptr
 (github pull #1752 from greglandrum)
  - getMolBoundsMatrix() should do triangle bound smoothing by default
 (github issue #1763 from greglandrum)
  - Added Morgan feature fingerprints to Java API
 (github pull #1764 from jones-gareth)
  - Reaction fingerprints not exposed in Java wrapper
 (github issue #1776 from webbres)
  - add Tversky index calculation for shapes
 (github pull #1777 from susanhleung)
  - Add MolToInchiKey function()
 (github pull #1784 from greglandrum)
  - speedup the NumBitsInCommon operation
 (github pull #1785 from greglandrum)
  - Stop putting brackets around * atoms in SMILES
 (github pull #1788 from greglandrum)
  - Support for a JSON-based molecule interchange format
 (github pull #1798 from greglandrum)

## Bug Fixes:
  - Fixes Java wrapper build error with Boost 1.64
 (github pull #1613 from ptosco)
  - AssignStereochemistry cleanIt=True incorrectly removing new CIS/TRANS bond stereo
 (github issue #1614 from coleb)
  - switch to using a specific freesasa version
 (github pull #1619 from greglandrum)
  - Add support for %(NNN) notation for ring closures
 (github pull #1624 from baoilleach)
  - Draw._moltoSVG() raises an exception
 (github issue #1625 from greglandrum)
  - MolDrawCairo2D does not build on windows
 (github issue #1627 from greglandrum)
  - Enable windows build that uses cairo
 (github pull #1628 from greglandrum)
  - don't always download the FreeSASA source
 (github issue #1630 from greglandrum)
  - Make sure EmbedMultipleConfs is deterministic for very large seeds and a seed of 0
 (github pull #1635 from coleb)
  - from rdkit.Chem import AllChem has grown a six dependency
 (github issue #1637 from bp-kelley)
  - Fixing bug in IPythonConsole SVG rendering introduced in 1027d4469545653180fff9a38dc8224bd50e8b0d
 (github pull #1641 from coleb)
  - changes required to allow replacing the obsolete __conda_version__ in conda-rdkit
 (github pull #1644 from ptosco)
  - GetConformerRMSMatrix does not work if some conformers were removed
 (github issue #1650 from DrrDom)
  - EnumerateLibrary with initFromString called twice doesn't clear the reaction
 (github issue #1657 from bp-kelley)
  - Missed symmetrization in R-Group decomposition
 (github issue #1659 from greglandrum)
  - Use numpy not numeric for boost 1.65+ - fixes #1581
 (github pull #1664 from mcs07)
  - Support valence 7 for As, Sb, and Bi
 (github issue #1668 from greglandrum)
  - Fix: GetDonor2FeatVects heavy atoms confusion
 (github pull #1676 from josan82)
  - Acetylenic hydrogens not given appropriate 2D coordinates
 (github issue #1691 from jasondbiggs)
  - Warning on import of rgroup decomposition package
 (github issue #1695 from greglandrum)
  - AUTOCORR2D.h not installed unless RDK_BUILD_DESCRIPTORS3D but is required
 (github issue #1702 from baoilleach)
  - Dative bonds interfere with kekulization and the perception of aromaticity
 (github issue #1703 from greglandrum)
  - Fix/rgroup prefer matching nonhs over hs
 (github pull #1707 from bp-kelley)
  - bonds that are STEREOCIS or STEREOTRANS cannot be depickled
 (github issue #1710 from greglandrum)
  - Get queries from the new cactvs SMARTS extensions to pickle correctly
 (github pull #1712 from greglandrum)
  - fix an irritating cmake problem
 (github pull #1715 from greglandrum)
  - Added dependency from Boost headers to PgSQL CMakeLists.txt
 (github pull #1717 from ptosco)
  - Updates python test runner to always use sys.executable
 (github pull #1721 from bp-kelley)
  - - make bond stereo detection in rings consistent
 (github pull #1727 from ptosco)
  - xlocale.h not needed to compile with clang
 (github issue #1728 from adalke)
 - BreakBRICSBonds() not preserving stereochemistry
 (github issue #1734 from greglandrum)
  - rdmolfiles.CanonicalRankAtoms segfaults on 0 atom molecules
 (github issue #1735 from lilleswing)
  - deprecated apply() function causes GetRDKFingerprint to fail in Python 3
 (github issue #1747 from clinntt)
  - Stop dereferencing end() iterators
 (github pull #1748 from greglandrum)
  - out of range fromAtom causes GetMorganFingerprintAsBitVect to segfault
 (github issue #1749 from adalke)
  - Generated SMARTS does not contain atomic chiral tags
 (github issue #1756 from greglandrum)
  - make the build work even if boost::serialization is disabled
 (github pull #1767 from greglandrum)
  - Fix typo in GetBoolProp documentation
 (github pull #1770 from jvansan)
  - Fingerprint segfaults with branchedPaths=False and useHs=False
 (github issue #1793 from chrishmorris)
  - Fix python linkage (primarily for conda builds)
 (github pull #1808 from greglandrum)
  - removeHs() should not remove H atoms that are contributing to the definition of a stereo bond
 (github pull #1810 from d-b-w)
  - global EmbedParameters objects should not be writeable in SWIG wrappers
 (github issue #1826 from greglandrum)
  - RDKit crashes when MolsToGridImage function is called with an empty iterable.
 (github issue #1829 from martin-sicho)


# Release_2017.09.1
(Changes relative to Release_2017.03.1)

## Important
- The fix for bug #1567 changes the way fragment SMILES are canonicalized.
  MolFragmentToSmiles() and canonicalizeFragment() will now often return
  different results
- The fix for bug #1604 changes the behavior of QueryAtom::setQuery(), which
  now deletes the current query before setting the new value. If you are using
  QueryAtom::setQuery() from C++ (or possibly Java), be sure that you are not
  also deleting that memory.

## Acknowledgements:
Brian Cole, Peter Gedeck, Guillaume Godin, Jan Halborg Jensen, Malitha Kabir,
Tuomo Kalliokoski, Brian Kelley, Noel O'Boyle, Matthew O'Meara, Pavel
Polishchuk, Cameron Pye, Christian Ribeaud, Stephen Roughley, Patrick Savery,
Roger Sayle, Nadine Schneider, Gregor Simm, Matt Swain, Paolo Tosco, Alain
Vaucher, Sam Webb, 'phenethyl', 'xiaotaw'

## Highlights:
- The new R-Group decomposition code provides a flexible and powerful tool for
  building R-group tables or datasets look in $RDBASE/Docs/Notebooks for
  example notebooks showing how to use this.
- Drawing of chemical reactions has been greatly improved and is now done using
  the C++ rendering code.
- The MaxMinPicker is dramatically faster.
- New descriptors: the QED descriptor has been added as have a large collection
  of new 3D descriptors and implementations of the USR and USRCAT fingerprints.

## New Features and Enhancements:
  - Bring back USR and USRCAT descriptors
 (github pull #1417 from greglandrum)
  - Generate a warning for conflicting bond directions
 (github issue #1423 from greglandrum)
  - expose and test GetDrawCoords()
 (github pull #1427 from greglandrum)
  - Improvement suggestions for SaltRemover
 (github issue #1431 from ribeaud)
  - Remove obsolete scripts from Scripts dir
 (github pull #1440 from greglandrum)
  - Support drawing reactions from C++
 (github pull #1444 from greglandrum)
  - QED code with unit test file
 (github pull #1445 from gedeck)
  - Add support for other datatypes to  ConvertToNumpyArray
 (github issue #1447 from pyeguy)
  - - updated FindCairo.cmake
 (github pull #1455 from ptosco)
  - - fixes PgSQL CMakeLists.txt to enable conda build on Windows
 (github pull #1457 from ptosco)
  - Some cleanups to make Travis builds faster
 (github pull #1464 from greglandrum)
  - ExplainPairScore does not support includeChirality=True
 (github issue #1466 from xiaotaw)
  - Add a collection of new 3D descriptors
 (github pull #1467 from greglandrum)
  - Update cartridge documentation to use ChEMBL 23
 (github issue #1491 from greglandrum)
  - First entry of the SubstructLibrary module
 (github pull #1493 from bp-kelley)
  - assorted fixes to get the current master branch to build on Windows
 (github pull #1495 from ptosco)
  - Support assignment of stereochemistry tags to bonds from 3D structure  
 (github issue #1497 from gncs)
  - Support black and white molecule drawing
 (github issue #1510 from greglandrum)
  - Missing def_readwrite for backgroundColour in rdMolDraw2D.cpp
 (github issue #1519 from goraj)
  - Adds canonicalization of atom maps
 (github pull #1521 from bp-kelley)
  - Implement stereoisomer enumeration
 (github pull #1531 from greglandrum)
  - Add a MolBundle class
 (github pull #1537 from greglandrum)
  - Provide support for color palettes in MolDraw2D
 (github pull #1546 from greglandrum)
  - A few reaction drawing tweaks
 (github pull #1549 from greglandrum)
  - R group improvements
 (github pull #1552 from greglandrum)
  - Add a canned Atom query for heavy atom degree
 (github issue #1563 from greglandrum)
  - Adds FreeSASA adapter
 (github pull #1565 from bp-kelley)
  - Added C++ version of getBestRMS()
 (github pull #1568 from psavery)
  - SMILES lexer optimization/enhancement
 (github pull #1575 from greglandrum)
  - Update IPythonConsole and PandasTools to use new drawing code
 (github pull #1577 from greglandrum)
  - Squashes warnings on cygwin
 (github pull #1578 from bp-kelley)
  - Support continuous highlighting in drawMolecules().
 (github pull #1579 from greglandrum)
  - Enhanced Similarity Maps depiction
 (github pull #1594 from gerebtzoff)

## Bug Fixes:
  - RDKit gets stuck on PubChem CID 102128817
 (github issue #1281 from TuomoKalliokoski)
  - MMP code not including molecules with no cuts
 (github issue #1406 from greglandrum)
  - Fixes PandasTools to also work with pandas 0.20
 (github pull #1410 from bp-kelley)
  - csharp input files out of date
 (github issue #1413 from greglandrum)
  - Fix cxsmiles parse on VS2008
 (github pull #1415 from mcs07)
  - MaxMinPicker picking non-existent element
 (github issue #1421 from greglandrum)
  - _isCallable clashes with Celery
 (github issue #1434 from momeara)
  - Impossible to build the RDKit from source without Python installed
 (github issue #1435 from greglandrum)
  - RemoveHs() removes H atom attached to dummy if it came from AddHs()
 (github issue #1439 from DrrDom)
  - fix a couple failing windows tests related to temp file removal
 (github pull #1446 from greglandrum)
  - SanitizeRxn fails with a runtime exception when unused Rlabels are in product
 (github issue #1448 from bp-kelley)
  - String module conversion bug
 (github pull #1452 from coleb)
  - GetConformerRMS() documentation is misleading
 (github pull #1459 from greglandrum)
  - URANGE_CHECK not doing its job in RWMol::addBond
 (github issue #1461 from baoilleach)
  - ExplainPairScore does not support includeChirality=True
 (github issue #1466 from xiaotaw)
  - MolToSmarts does not include atom-map or isotope info for molecules built from SMILES
 (github issue #1472 from greglandrum)
  - AdjustQueryProperties() removing properties from dummy atoms
 (github issue #1474 from greglandrum)
  - Fixes lookup for HELM Monomer 'D'
 (github pull #1477 from bp-kelley)
  - Aromatic rings composed solely of dummy atoms should not be kekulized
 (github issue #1478 from bp-kelley)
  - Directly specify rotor model used in QED.
 (github pull #1483 from bp-kelley)
  - Unicode problem with pidPS tests on Mac
 (github issue #1490 from greglandrum)
  - Pattern fingerprint setting bad bits with degree zero atoms
 (github issue #1496 from greglandrum)
  - Remove xlocale header
 (github pull #1501 from greglandrum)
  - Fixes atom documentation
 (github pull #1505 from bp-kelley)
  - TypeError from PandasTools.SaveXlsxFromFrame
 (github issue #1507 from pyeguy)
  - Removes trailing spaces after \ to fix windows compilation errors
 (github pull #1516 from bp-kelley)
  - prepareMolForDrawing() not in SWIG wrappers
 (github issue #1522 from greglandrum)
  - Bond is missing IsInRing methods in Java wrapper
 (github issue #1535 from sroughley)
  - Fixes blanking of non-query atom data when QueryAtomData was being pi…
 (github pull #1541 from bp-kelley)
  - ChemicalReaction code not calling setNoImplicit() when H counts are set.
 (github issue #1544 from greglandrum)
  -  Fixes failing build with MSVC
 (github pull #1547 from ptosco)
  - Kekulization error with cores from R-Group Decomposition
 (github issue #1550 from greglandrum)
  - Fixes double free for Dict::update
 (github pull #1571 from bp-kelley)
  - QueryAtom::setQuery() should delete the old query first
 (github pull #1604 from greglandrum)


# Release_2017.03.1
(Changes relative to Release_2016.09.1)

## Important
- The fix for bug #879 changes the definition of the layered fingerprint.
  This means that all database columns using layered fingerprints as well as
  all substructure search indices should be rebuilt.
- All C++ library names now start with RDKit (see #1349).

## Acknowledgements:
Brian Cole, David Cosgrove, JW Feng, Berend Huisman, Peter Gedeck, 'i-tub',
Jan Holst Jensen, Brian Kelley, Rich Lewis, Brian Mack, Eloy Felix Manzanares,
Stephen Roughley, Roger Sayle, Nadine Schneider, Gregor Simm, Matt Swain,
Paolo Tosco, Riccardo Vianello, Hsiao Yi

## Highlights:
  - It's now possible (though not the default) to pickle molecule properties
  with the molecule
  - There's a new, and still in development, "Getting started in C++" document.
  - A lot of the Python code has been cleaned up

## New Features and Enhancements:
  - Add removeHs option to MolFromSmiles()
 (github issue #554 from greglandrum)
  - support a fixed bond length in the MolDraw2D code
 (github issue #565 from greglandrum)
  - Pattern fingerprint should set bits for single-atom fragments.
 (github issue #879 from greglandrum)
  - Reviewed unit tests of rdkit.ML - coverage now 63.1%
 (github pull #1148 from gedeck)
  - Reviewed unit tests of rdkit.VLib - coverage now 67.1%
 (github pull #1149 from gedeck)
  - Removes exponetial numBonds behavior
 (github pull #1154 from bp-kelley)
  - Exposes normalize option to GetFlattenedFunctionalGroupHierarchy
 (github pull #1165 from bp-kelley)
  - Expose RWMol.ReplaceBond to Python
 (github pull #1174 from coleb)
  - Review of rdkit.Chem.Fraggle code
 (github pull #1184 from gedeck)
  - Add support for dative bonds.
 (github pull #1190 from janholstjensen)
  - Python 3 compatibility (issue #398)
 (github pull #1192 from gedeck)
  - 1194: Review assignments of range in Python code
 (github pull #1195 from gedeck)
  - Moved GenerateDepictionMatching[23]DStructure from Allchem.py to C++
 (github pull #1197 from DavidACosgrove)
  - Review rdkit.Chem.pharm#D modules
 (github pull #1201 from gedeck)
  - Find potential stereo bonds should return any
 (github pull #1202 from coleb)
  - Gedeck coverage sim div filters
 (github pull #1208 from gedeck)
  - Gedeck review unit test inchi
 (github pull #1209 from gedeck)
  - Coverage rdkit.Dbase
 (github pull #1210 from gedeck)
  - Coverage rdkit.DataStructs
 (github pull #1211 from gedeck)
  - UnitTestPandas works on Python3
 (github pull #1213 from gedeck)
  - Cleanup and improvement to test coverage of PandasTools
 (github pull #1215 from gedeck)
  - Cleanup of rdkit.Chem.Fingerprints
 (github pull #1217 from gedeck)
  - Optimization of UFF and MMFF forcefields
 (github pull #1218 from ptosco)
  - Support for ChemAxon Extended SMILES/SMARTS
 (github issue #1226 from greglandrum)
  - Improved test coverage for rdkit.Chem.Fingerprints
 (github pull #1243 from gedeck)
  - Adding a few tests for coverage utils
 (github pull #1244 from gedeck)
  - Make Pandastools modifications to generic RDkit functionality more obvious
 (github pull #1245 from gedeck)
  - Rename test file and cleanup
 (github pull #1246 from gedeck)
  - Review of rdkit.Chem.MolKey
 (github pull #1247 from gedeck)
  - Review tests in rdkit.Chem.SimpleEnum
 (github pull #1248 from gedeck)
  - Move execution of DocTests in rdkit.Chem into a UnitTest file
 (github pull #1256 from gedeck)
  - Review code in rdkit.Chem.Suppliers
 (github pull #1258 from gedeck)
  - Add python wraps
 (github pull #1259 from eloyfelix)
  - Rename file UnitTestDocTests in rdkitChem
 (github pull #1263 from gedeck)
  - Gedeck rdkit chem unit test surf
 (github pull #1267 from gedeck)
  - cleanup rdkit.Chem.Lipinski and rdkit.Chem.GraphDescriptors
 (github pull #1268 from gedeck)
  - Address Issue #1214
 (github pull #1275 from gedeck)
  - Dev/pickle properties
 (github pull #1277 from bp-kelley)
  - Remove unused test boilerplate
 (github pull #1288 from gedeck)
  - Refactored the script SDFToCSV
 (github pull #1289 from gedeck)
  - Dev/rdmmpa api update
 (github pull #1291 from bp-kelley)
  - Fix/rogers fixes
 (github pull #1293 from bp-kelley)
  - Remove expected (error) output during unit tests
 (github pull #1298 from gedeck)
  - Refactor FeatFinderCLI and add unittests
 (github pull #1299 from gedeck)
  - Refactor BuildFragmentCatalog - 1
 (github pull #1300 from gedeck)
  - Review of rdkit.Chem code - 1
 (github pull #1301 from gedeck)
  - Minor cleanup in rdkit.Chem
 (github pull #1304 from gedeck)
  - Start using py3Dmol in the notebook
 (github pull #1308 from greglandrum)
  - Add the option to match formal charges to FMCS
 (github pull #1311 from greglandrum)
  - Review of rdkit.Chem.Subshape
 (github pull #1313 from gedeck)
  - Review rdkit.Chem.UnitTestSuppliers
 (github pull #1315 from gedeck)
  - Add cis/trans tags to double bonds
 (github pull #1316 from greglandrum)
  - MolDraw2D: make custom atom labels easier
 (github issue #1322 from greglandrum)
  - MolDraw2D: allow DrawMolecules() to put all molecules in one pane
 (github issue #1325 from greglandrum)
  - Refactoring rdkit.Chem.SATIS
 (github pull #1329 from gedeck)
  - Minor cleanup of rdkit.Chem.SaltRemover
 (github pull #1330 from gedeck)
  - Review rdkit.chem.FunctionalGroups and rdkit.Chem.UnitTestSuppliers
 (github pull #1331 from gedeck)
  - Get the tests working with python 3.6
 (github pull #1332 from greglandrum)
  - add "RDKit" to the beginning of all library names
 (github pull #1349 from greglandrum)
  - Fix/sanitizerxn merge hs
 (github pull #1367 from bp-kelley)
  - Update AllChem.py
 (github pull #1378 from BerendHuisman)

## New Java Wrapper Features:

## Bug Fixes:
  - python2 code in python3 install
 (github issue #1042 from kcamnairb)
  - Fixes #1162 (resMolSupplierTest failing with boost 1.62)
 (github pull #1166 from ptosco)
  - add missing $RDKLIBS to cartridge build
 (github pull #1167 from rvianello)
  - Include <boost/cstdint.hpp> for uint64_t
 (github pull #1168 from mcs07)
  - replace std::map::at with std::map::find
 (github pull #1169 from mcs07)
  - Fix Trajectory GetSnapshot behaviour after Clear
 (github pull #1172 from mcs07)
  - Add Contrib dir to RDPaths
 (github pull #1176 from mcs07)
  - RDThreads.h: No such file or directory
 (github issue #1177 from gncs)
  - this now builds with vs2008
 (github pull #1178 from greglandrum)
  - Add information on building RDkit on macOS using conda
 (github pull #1180 from gedeck)
  - new sequence capabilities not available from either Python or Java
 (github issue #1181 from greglandrum)
  - Gets the reaction sanitization code working correctly on 32bit systems
 (github pull #1187 from greglandrum)
  - Adds RDProps to c# wrapper
 (github pull #1188 from bp-kelley)
  - fix compatibility with PostgreSQL 9.2
 (github pull #1189 from greglandrum)
  - Fixes memory leak in closeCheckMolFiles, fixes valgrind read issue in…
 (github pull #1200 from bp-kelley)
  - Support valences of 4 and 6 for Te
 (github issue #1204 from hsiaoyi0504)
  - Stereochemistry not output to SMILES when allHsExplicit=True
 (github issue #1219 from greglandrum)
  - Remove deprecated string module functions
 (github pull #1223 from gedeck)
  - Turns on -fpermissive for gcc >= 6 and boost < 1.62
 (github pull #1225 from bp-kelley)
  - all-atom RMSD used to prune conformers in embedding code, docs say heavy-atom RMSD is used
 (github issue #1227 from greglandrum)
   - FindPotentialStereoBonds() failure
 (github issue #1230 from greglandrum)
  - make the Pandas version checking more robust
 (github pull #1239 from greglandrum)
  - Failure to embed larger aromatic rings
 (github issue #1240 from greglandrum)
   - fixed build failure on Windows due to missing link to library
 (github pull #1241 from ptosco)
  - fixed a test failure on Windows due to CR+LF encoding
 (github pull #1242 from ptosco)
  - MolFromMolBlock sanitizing when it should not be
 (github issue #1251 from greglandrum)
  - PMI descriptors incorrect
 (github issue #1262 from greglandrum)
  - Reactions don't modify isotope unless chemical element is specified for the product
 (github issue #1266 from i-tub)
  - Do not include the 3D descriptors in rdkit.Chem.Descriptors.descList
 (github issue #1287 from greglandrum)
  - ring stereochemistry perception failing for spiro centers
 (github issue #1294 from greglandrum)
  - Property pickling test failing on windows
 (github issue #1348 from greglandrum)
  - Fixes overflow error in boost when compiler chooses int for enum type
 (github pull #1351 from bp-kelley)
  - Hybridization type of group 1 metals
 (github issue #1352 from richlewis42)
  - bad python docs for some distance geometry functions
 (github issue #1385 from greglandrum)
  - Bond from reactant not added to product
 (github issue #1387 from greglandrum)
  - int32_t with no namespace in MolPickler.h
 (github issue #1388 from greglandrum)

## Contrib updates:
  - Chemical reaction role assignment code from Nadine Schneider
 (github pull #1185 from NadineSchneider)

## Deprecated code (to be removed in a future release):
- rdkit.Chem.MCS: please use rdkit.Chem.rdFMCS instead

# Release_2016.09.1
(Changes relative to Release_2016.03.1)

## Important
- The adjustQueryParameters structure has been rewritten. If you were using
  this in your code, you'll need to update your code.

## Acknowledgements:
Brian Cole, Piotr Dabrowski, Jan Domanski, Peter Gedeck, Richard Hall, Brian
Kelley, Joos Kiener, 'maddogcz', John Mayfield, 'michalsta', Michal Nowotka,
'philopon', Nico Pulver, Sereina Riniker, Stephen Roughley, Roger Sayle, Nadine
Schneider, Gianluca Sforna, Peter Shenkin, Paolo Tosco, David Turbert, Riccardo
Vianello, Maciek Wojcikowski  

## Highlights:
 - New AdjustQueryProperties() (adjustQueryProperties() in C++) for fine-tuning substructure queries.
 - ReactionEnum functionality adds significant new capabilities for doing library enumeration
 - Similarity searches with the PostgreSQL cartridge are substantially faster
 - New 3D descriptors (requires Eigen3 if you are building them yourself)

## New Features and Enhancements:
  - Trajectory/Snapshot objects
 (github pull #863 from ptosco)
  - Adds Avalon fingerprints to default set
 (github pull #871 from bp-kelley)
  - Adds the default index to the building block templates
 (github pull #873 from bp-kelley)
  - Pandas: Allow reading just the properties from SDF file
 (github pull #883 from mwojcikowski)
  - Dev/filtercatalog functional groups
 (github pull #885 from bp-kelley)
  - Dev/preprocessrxn cpp
 (github pull #892 from bp-kelley)
  - Rollup of warning squashing (with some tests diagnostics thrown in)
 (github pull #895 from bp-kelley)
  - Adds RDAny (smaller generic holder) Updates all used dictionaries
 (github pull #896 from bp-kelley)
  - expose FPS functions to SWIG
 (github pull #897 from greglandrum)
  - Add SaveFile method to the PyMol wrapper
 (github pull #898 from greglandrum)
  - Add a MultiFPBReader class
 (github pull #909 from greglandrum)
  - Improved Python doc strings for Trajectory/Snapshot objects
 (github pull #912 from ptosco)
  - Added support for building the gzip'd stream test
 (github pull #914 from ptosco)
  - Improved Trajectory Python doc strings
 (github pull #915 from ptosco)
  - improve error reporting for kekulization failures
 (github pull #919 from greglandrum)
  - Feat/github934
 (github pull #939 from greglandrum)
  - Add support for a simplified aromaticity model.
 (github pull #942 from greglandrum)
  - Dev/moldescriptors callables
 (github pull #944 from bp-kelley)
  - Dev/cleanup warnings
 (github pull #948 from greglandrum)
  - Modifications to enable building with MinGW compilers
 (github pull #960 from ptosco)
  - Made DistGeomHelpers test robust against small 3D coordinate variations
 (github pull #961 from ptosco)
  - Adds aromatization and reaction options to AdjustQuery
 (github pull #965 from bp-kelley)
  - Improved planarity for ETKDG
 (github pull #967 from sriniker)
  - Fixes built-in popcount in PgSQL cartridge on Windows
 (github pull #978 from ptosco)
  - A variety of drawing-related changes
 (github pull #986 from greglandrum)
  - Get pango 2D depiction to work with cairocffi
 (github pull #998 from ptosco)
  - Adds Atom atom map and rlabel apis
 (github pull #1004 from bp-kelley)
  - Dev/chemtransforms chirality
 (github pull #1006 from bp-kelley)
  - Added the option to label deuterium and tritium as D and T
 (github pull #1011 from ptosco)
  - Adds replaceCore function that takes a matchVect
 (github pull #1013 from bp-kelley)
  - Add an initial version of wavy bonds
 (github pull #1014 from greglandrum)
  - remove a compiler warning
 (github pull #1019 from greglandrum)
  - Make the Contrib directory available in RDConfig
 (github pull #1024 from NadineSchneider)
  - Adds some additional canned atom and bond query definitions
 (github pull #1047 from greglandrum)
  - Draw crossed bonds
 (github pull #1052 from greglandrum)
  - Alex/struct checker apr15
 (github pull #1054 from bp-kelley)
  - MolDraw2D: allow the amount of padding around atom labels to be adjusted.
 (github issue #1056 from greglandrum)
  - Add multiple molecule drawing to the C++ interface
 (github pull #1059 from greglandrum)
  - add pickle support to FilterCatalog
 (github pull #1063 from greglandrum)
  - Issue #1066: Improved .gitignore file
 (github pull #1068 from gedeck)
  - Cleanup of Scaffolds Python code
 (github pull #1069 from gedeck)
  - Consistent formatting of Python code
 (github issue #1071 from gedeck)
  - Improved test coverage of Python code
 (github pull #1081 from gedeck)
  - Improved test coverage of rdkit.DataStructs
 (github pull #1083 from gedeck)
  - Add some 3D molecular descriptors (requires Eigen3)
 (github pull #1084 from greglandrum)
  - Conformer GetPos returns a numpy array rather than a tuple of tuples
 (github pull #1087 from jandom)
  - make the 3D descriptors available in the Descriptors module
 (github pull #1097 from greglandrum)
  - Documentation update.
 (github pull #1100 from greglandrum)
  - Provide SVG output from the cartridge
 (github pull #1109 from greglandrum)
  - Allow the output of ROMol::debugMol() to show up in jupyter
 (github pull #1110 from greglandrum)
  - Dev/reaction enumeration
 (github pull #1111 from bp-kelley)
  - yapf formatting of recent changes to Python code in rdkit and Code
 (github pull #1120 from gedeck)
  - Add a parameters structure for controlling the embedding options.
 (github pull #1121 from greglandrum)
  - add more detailed error reporting when python tests fail in TestRunner.py
 (github pull #1122 from greglandrum)
  - add support for a default constructor to the python-exposed RWMol class
 (github pull #1129 from greglandrum)
  - The RunStruchk function is not exposed in pyAvalonTools
 (github issue #1130 from pulveni1)
  - SSSR performance improvements to support larger systems
 (github pull #1131 from coleb)
  - Script PythonFormat.py will test the RDkit python code for conformance with the agreed format using yapf
 (github pull #1133 from gedeck)
  - support additional trans-uranic elements
 (github pull #1134 from greglandrum)
  - Expanded sequence support
 (github pull #1140 from greglandrum)
  - add UGM link to documentation
 (github pull #1142 from David-Turbert)
  - Remove iPythonConsole configuration for normal Draw tests
 (github pull #1146 from gedeck)
  - Wrap DetectBondStereoChemistry in python
 (github pull #1156 from coleb)

## New Database Cartridge Features:
  - Provide SVG output from the cartridge
 (github pull #1109 from greglandrum)
  - Add cartridge support for adjustQueryProperties()
 (github pull #949 from greglandrum)
 - refactoring of the postgresql cartridge
(github pull #992 from rvianello)

## New Java Wrapper Features:
  - Expose filtermatch to swig
 (github pull #1117 from bp-kelley)
  - adjustQueryProperties()
  - Java wrappers for Trajectory/Snapshot objects
  (github pull #977 from ptosco)
  - Added getAlignmentTransform to ROMol.i to expose in Java SWIG wrapper
 (github pull #1155 from sroughley)

## Bug Fixes:
  - initialization of the PeriodicTable object should be made thread-safe
 (github issue #381 from greglandrum)
  - AssignAtomChiralTagsFromStructure() not recognizing chiral S
 (github issue #607 from greglandrum)
  - Fixed a few typos in Code/PgSQL/rdkit/CMakeLists.txt
 (github pull #867 from ptosco)
  - MergeQueryHs explicit H warning when no explicit Hs were actually used
 (github issue #868 from bp-kelley)
  - Fixes regression in python api CalcNumRotatableBonds
 (github pull #870 from bp-kelley)
  - Single atoms setting radius 1 bits in Morgan fingerprints
 (github issue #874 from greglandrum)
  - Providing subImgSize argument to MolsToGridImage() causes drawing failure
 (github issue #876 from greglandrum)
  - javadoc failure on CentOS 7
 (github pull #878 from ptosco)
  - adjust cartridge tests after the fix for #874
 (github pull #884 from greglandrum)
  - bugreport: invalid handling of negation of aromaticity when parsing SMARTS
 (github issue #893 from michalsta)
  - Fixes depictor problem with empty fragments
 (github pull #894 from greglandrum)
  - Fix building with G++ on Mac OS X
 (github pull #900 from johnmay)
  - linked additional libs to fix a build failure on Windows
 (github pull #901 from ptosco)
  - Rdkit 2016_03_1 generate SVG typo in Python bindings
 (github issue #903 from maddogcz)
  - PAINS filters update fails when old Python is installed
 (github issue #904 from greglandrum)
  - rdMolDraw2D.PrepareMolForDrawing() should not default to forceCoords=True
 (github issue #906 from greglandrum)
  - AddHs() using 3D coordinates with 2D conformations
 (github issue #908 from greglandrum)
  - ugly coordinates generated for peptide chains
 (github issue #910 from greglandrum)
  - Cartridge: makefile not using -O2 for C code.
 (github issue #920 from greglandrum)
  - Removes incorrect setting of hasNonPodData
 (github pull #923 from bp-kelley)
  - cleanups of RDLog's tee behavior
 (github pull #926 from greglandrum)
  - initialize boost::once_flag properly
 (github pull #927 from greglandrum)
  - sys not imported in IPythonConsole.py
 (github issue #928 from greglandrum)
  - AddTee is now SetTee
 (github pull #930 from bp-kelley)
  - mistake in SVG generated for wedged bonds
 (github issue #932 from greglandrum)
  - PandasTools AttributeError with pandas-0.18.1
 (github issue #933 from philopon)
  - Jupyter Notebooks: Issue with PyMol.MolViewer on Windows
 (github issue #936 from kienerj)
  - Subshape module: Not Python 3 compatible
 (github issue #937 from kienerj)
  - property dictionaries leaking memory
 (github issue #940 from greglandrum)
  - Bug when removing stereo info?
 (github pull #946 from mnowotka)
  - Distorted aromatic rings from ETKDG
 (github issue #952 from greglandrum)
  - MolDraw2D: default color should not be cyan
 (github issue #953 from greglandrum)
  - GetPropNames() no longer working on Atoms or Bonds
 (github issue #955 from greglandrum)
  - Kekulization issues post successful smiles parsing
 (github issue #962 from bp-kelley)
  - Fixes includes for older boost/gcc
 (github pull #966 from bp-kelley)
  - ugly conformations can be generated for highly constrained ring systems
 (github issue #971 from greglandrum)
  - Cleanup bad conformations
 (github pull #973 from greglandrum)
  - Unnecessary warnings in rxn.validate()
 (github issue #975 from greglandrum)
  - Minor fix to Code/GraphMol/Wrap/testTrajectory.py
 (github pull #979 from ptosco)
  - prepareMolForDrawing(): Do not add Hs to some three-coordinate Cs
 (github issue #982 from greglandrum)
  - MolDraw2D: wedged bonds between chiral centers drawn improperly
 (github issue #983 from greglandrum)
  - Fix format-security GCC warning
 (github pull #984 from giallu)
  - MolDraw2D scaling problems
 (github issue #985 from greglandrum)
  - RIght-justified elements in RCSB SDF files can now be parsed
 (github pull #994 from ptosco)
  - Right-justified elements in RCSB SDF files raise an exception
 (github issue #995 from ptosco)
  - ChemReactions: Bugfix in copy constructor
 (github pull #996 from NadineSchneider)
  - PgSQL README typos
 (github pull #997 from ptosco)
  - Fixes rounding errors in test
 (github pull #1001 from bp-kelley)
  - Fixes middle-justified symbols in sd files, adds M_CHG tests
 (github pull #1002 from bp-kelley)
  - fix compatibility issues with postgres < 9.5 (#1000)
 (github pull #1005 from rvianello)
  - Fixes MMFF94 aromaticity perception and ChemicalForceFields.MMFFHasAllMoleculeParams()
 (github pull #1007 from ptosco)
  - fixes typo which breaks the PostgreSQL cartridge build on Windows
 (github pull #1008 from ptosco)
  - Fix Inchi being hardcoded into PostgreSQL
 (github pull #1009 from ptosco)
  - Support ETKDG from within the SWIG wrappers
 (github pull #1010 from greglandrum)
  - move definition of computedPropName to namespace RDKit::detail
 (github issue #1017 from greglandrum)
  - fix non-inchi build
 (github pull #1018 from greglandrum)
  - Fixes #1018
 (github pull #1020 from ptosco)
  - GetSSSR interrupts by segmentation fault
 (github issue #1023 from PiotrDabr)
  - FMCS fix for Windows DLLs
 (github pull #1030 from ptosco)
  - Cause ImportError from failed dlopen of the rdBase.so shared library to propagate.
 (github pull #1032 from coleb)
  - typos in MMPA hash code
 (github issue #1044 from greglandrum)
  - MolOps::cleanUp() being called by CTAB parser even when sanitization isn't on
 (github issue #1049 from greglandrum)
  - Bond::BondDir::EITHERDOUBLE not exposed to python
 (github issue #1051 from greglandrum)
  - add python3 compatibility
 (github pull #1057 from greglandrum)
  - doc updates from Dave Cosgrove
 (github pull #1060 from greglandrum)
  - Fix leak with renumberAtoms() in the SWIG wrappers
 (github pull #1064 from greglandrum)
  - Timings on Windows with Python 3
 (github pull #1067 from ptosco)
  - computeInitialCoords() should call the SSSR code before it calls assignStereochemistry()
 (github issue #1073 from greglandrum)
  - Remove duplicates doesn't work on first column in rdkit.Dbase.DbUtils.GetData
 (github issue #1082 from gedeck)
  - clear up a bunch of windows warnings
 (github pull #1086 from greglandrum)
  - MolsToGridImage barfs on '&' in labels, at least with useSVG=True
 (github issue #1090 from shenkin)
  - Fixes csharp build for 64 bit systems
 (github pull #1098 from bp-kelley)
  - Cartridge: some C++ functions returning pointers to local storage
 (github issue #1106 from greglandrum)
  - Check for doubles after other integer types when reporting properties
 (github pull #1115 from bp-kelley)
  - Replace has_key use in Python (#issue1042)
 (github pull #1132 from gedeck)
  - fix moldraw2d headers installation path
 (github pull #1143 from giallu)
  - Remove iPythonConsole configuration for normal Draw tests
 (github pull #1146 from gedeck)
  - Adds SWIGWIN definition in WIN32 if not 32bit
 (github pull #1158 from bp-kelley)
  - Fix/java win64 memoryleak
 (github pull #1159 from bp-kelley)

## Deprecated code (to be removed in a future release):
  - rdkit.VLib python module
  - SanitizeRxn parameters "ChemDrawRxnAdjustParams" has been renamed to
    "MatchOnlyAtRgroupsAdjustParams".  These settings did not reflect
    how integrations with SciQuest or the Perkin Elmer ELN behaved and
    were confusing to users (especially since they were not explicit)

## Removed code:

## Contrib updates:
  - added an implementation of the Gobbi Atom-Atom-Path (AAP) similarity
 (github pull #1015 from Richard-Hall)

## Other:

# Release_2016.03.1
(Changes relative to Release_2015.09.2)

## Important
In order to build the RDKit, it is now necessary to have at least v1.7 of numpy installed.

## Acknowledgements:
Note: The RDKit has the wonderful "problem" that there are a lot of
contributors and it's tough for me to capture them all to put together release
notes. I don't even know many of the contributors (which is *awesome!*)
The names here come largely from what I pull in an automated way from github.
In cases where there's no real name listed in github, I either guessed
or used just the github alias in quotes. If I got it wrong, please let me know!

Josep Arus, Nik Bates-Haus, Andrew Dalke, 'DoliathGavid', 'elcaceres', Peter
Gedeck, James Jeffryes, Brian Kelley, Juuso Lehtivarjo, Rich Lewis, Daniel Lowe,
'maddogcz', Kozo Nishida, Michal Nowotka, Axel Pahl, Steven Roughley, Alexander
Savelyev, Nadine Schneider, Gianluca Sforna, Teague Sterling, Nik Stiefl, Matt
Swain, Eric Ting, Paolo Tosco, Samo Turk, Riccardo Vianello

## Highlights:
- Improvements to the build system: it's now much easier to build with InChI
  and/or Avalon support since cmake now knows how to fetch the appropriate
  source code for you. Building the PostgreSQL cartridge is now integrated into
  normal build process.
- Some improvements to molecule rendering and Jupyter notebook integration: The
  new `Draw.PrepareMolForDrawing()` function takes care of standard tasks like
  wedging bonds, kekulization, and adding chiral Hs. `Draw.MolsToGridImage()`
  can generate SVGs and uses the new molecular drawing code for PNGs when
  possible. The Jupyter notebook integration uses the new drawing code when
  possible.
- Error and warning messages from the C++ core can now be displayed in the
  Jupyter notebook

## Bug Fixes:
  - Sanitizer rejects higher valency halides
 (github issue #115 from dan2097)
  - Bad E/Z assignment from ctab
 (github issue #188 from greglandrum)
  - bad E/Z assignment from ctab
 (github issue #192 from greglandrum)
  - Documentation is still python2 specific.
 (github issue #374 from greglandrum)
  - SVG export - Python 3 support
 (github issue #398 from maddogcz)
  - FragmentOnBonds() producing incorrect chirality
 (github issue #511 from greglandrum)
  - Rings containing all dummy atoms with single bonds are flagged as aromatic
 (github issue #518 from greglandrum)
  - IPython integration broken with latest Jupyter
 (github issue #666 from samoturk)
  - Added missing include/forward declarations
 (github pull #668 from ptosco)
  - Fixes a memory leak in fragmentMol
 (github pull #669 from bp-kelley)
  - resetVect option being ignored by reaccsToFingerprint()
 (github issue #671 from greglandrum)
  - failure in AddHs when addCoords is true and coords are all zero
 (github issue #678 from greglandrum)
  - 404 error for the link to Installation instructions
 (github issue #679 from EricTing)
  - Fix java8 build
 (github pull #681 from greglandrum)
  - Smiles containing "[as]" do not parse.
 (github issue #682 from greglandrum)
  - SMARTS reaction triggers invariant violation on chiral compounds
 (github issue #685 from JamesJeffryes)
  - partially specified chiral substructure queries don't work properly
 (github issue #688 from bp-kelley)
  - ExactMolWt ignoring the mass of the electron
 (github issue #694 from greglandrum)
  - Bad 1-4 bounds matrix elements in highly constrained system
 (github issue #696 from greglandrum)
  - More ChEMBL molecules that fail bounds smoothing
 (github issue #697 from greglandrum)
  - Molecule serialization doesn't read/write atomic numbers above 128
 (github issue #713 from greglandrum)
  - AddHs cip rank is declared <int> should be unsigned int?
 (github issue #717 from bp-kelley)
  - ensure line endings are handled consistently for all users
 (github pull #729 from rvianello)
  - Fixes return type of operator[] (fails on later clangs)
 (github pull #733 from bp-kelley)
  - Fix/thread safe localeswitcher line endings
 (github pull #743 from bp-kelley)
  - Fixes Boost 1.46 issues with type traits
 (github pull #748 from bp-kelley)
  - PR #749 causes seg faults on windows
 (github issue #750 from greglandrum)
  - Fixes notebook problems with newer jupyter installs
 (github pull #753 from bp-kelley)
  - Double bond geometry loss on calling removeHs
 (github issue #754 from sroughley)
  - Bug fix to getShortestPath
 (github pull #757 from JLVarjo)
  - reversed stereochemistry with sulfoxides and ring closures
 (github issue #760 from greglandrum)
  - libRDBoost.so.1: undefined symbol
 (github issue #762 from kozo2)
  - Removed -Xdoclint:none flag when packing org.RDKitDoc.jar
 (github pull #763 from undeadpixel)
  - AnyBond specification treated as single when joining rings in SMARTS
 (github issue #766 from teaguesterling)
  - CanonicalRankAtomsInFragment() leaks when called from Python
 (github issue #769 from greglandrum)
  - MolCanvas2D drawing upside down
 (github issue #774 from greglandrum)
  - Drawing single-atom molecules hangs.
 (github issue #781 from greglandrum)
  - chiral lexical order for ring closure after branch
 (github issue #786 from adalke)
  - surface -> self.surface
 (github pull #787 from mnowotka)
  - Chem.MolToSmarts param misnomer
 (github issue #792 from elcaceres)
  - Fixes MolToSmarts python docs
 (github pull #793 from bp-kelley)
  - npscorer.py: Py3 compat and importable from other locations
 (github #801 from apahl)
  - Pre-condition Violation: bad bond type
 (github issue #805 from nbateshaus)
  - rooted atom fingerprint non identical for the same molecules
 (github issue #811 from nisti74)
  - test60RunSingleReactant() not being run
 (github issue #825 from greglandrum)
  - PostgreSQL bug fixes
 (github pull #835 from ptosco)
  - Crash while running testGithub497() on Windows
 (github pull #842 from ptosco)
  - Return value of NumRadicalElectrons and NumValenceElectrons should be integer
 (github issue #846 from gedeck)
  - Fixed a bug in getUFFAngleBendParams()
 (github pull #850 from ptosco)
  - Lines used to wedge bonds are too thick
 (github issue #852 from greglandrum)
  - Fix out of range dereference in MCS code.
 (github pull #857 from DoliathGavid)
  - Atom symbols in wrong order if bond comes from right
 (github issue #860 from greglandrum)

## New Features and Enhancements:
  - switch to using new version of avalon toolkit
 (github issue #382 from greglandrum)
  - MolDraw2D: Expand basic drawing api
 (github issue #417 from greglandrum)
  - MolDraw2D: add options
 (github issue #424 from greglandrum)
  - fixed FutureWarning in PeriodicTable.py
 (github pull #665 from richlewis42)
  - first pass, using google style
 (github pull #672 from greglandrum)
  - Use sets instead of and map. Minor comments cleanup.
 (github pull #675 from DoliathGavid)
  - Dev/squash msvc14 warnings
 (github pull #684 from bp-kelley)
  - Fix/stop unnecessary filtercatalog updates
 (github pull #690 from bp-kelley)
  - Add RDK_USE_BOOST_SERIALIZATION configure option (On by default)
 (github pull #691 from bp-kelley)
  - Minor optimizations of the force field minimization code, fix for issue 696
 (github pull #693 from greglandrum)
  - Include cis/trans stereochemistry when useChirality=true with the morgan fingerprints
 (github issue #695 from greglandrum)
  - Fixed a couple of compilation warnings in Resonance.cpp/Resonance.h
 (github pull #701 from ptosco)
  - Dev/run single reactant
 (github pull #705 from bp-kelley)
  - Updates CMAKE_SOURCE_DIR to CMAKE_CURRENT_SOURCE_DIR
 (github pull #707 from bp-kelley)
  - Make LocaleSwitcher threadsafe
 (github issue #710 from greglandrum)
  - Exposes Get/Set Double, Int, Uint and bool props to molecules
 (github pull #711 from bp-kelley)
  - Speed up molblock generation
 (github pull #712 from greglandrum)
  - Expose generateOneProductSet?
 (github issue #721 from DoliathGavid)
  - Add a reader for FPB files (still experimental)
 (github pull #724 from greglandrum)
  - replace std::map::at with std::map::operator[]
 (github pull #730 from rvianello)
  - Fix/get double prop get props asdict
 (github pull #734 from bp-kelley)
  - Add support for Tversky similarity to the FPB reader
 (github pull #735 from greglandrum)
  - Fix ConformerParser to use const std::string &
 (github pull #737 from mcs07)
  - Fix/expose invariant exception
 (github pull #740 from bp-kelley)
  - Support CTABs where the second letter in atom symbols is capitalized
 (github issue #741 from greglandrum)
  - Adds support for capturing RDLogs in Python StdErr streams
 (github pull #749 from bp-kelley)
  - Allow adding Hs only to atoms matching a query operator
 (github issue #758 from greglandrum)
  - Add argument to addHs allowing only certain Hs to be considered
 (github pull #759 from greglandrum)
  - avoid the multiple definition of rdkitVersion/boostVersion
 (github pull #761 from rvianello)
  - cleanup possible pythonObjectToVect leaks in python wrappers
 (github issue #764 from greglandrum)
  - Stop possible core leaks in pythonObjectToVect()
 (github pull #770 from greglandrum)
  - Add C++ function to prepare mol for rendering
 (github issue #771 from greglandrum)
  - Prefer wedging bonds to Hs
 (github issue #772 from greglandrum)
  - Add prepareMolForDrawing() function to C++
 (github pull #775 from greglandrum)
  - Support blanks in MolsToGridImage()
 (github issue #776 from greglandrum)
  - A number of small additions and features to the drawing code
 (github pull #802 from greglandrum)
  - Support larger isotope deltas in the chirality assignment
 (github issue #803 from greglandrum)
  - Adds option RDK_USE_COMPLEX_ROTOR_DEFINITION
 (github pull #810 from bp-kelley)
  - add Draw.MolsToSVGGrid()
 (github pull #817 from greglandrum)
  - make Hs black instead of gray
 (github pull #819 from greglandrum)
  - Fix alignMols so that it takes into account of QueryAtoms and QueryBonds
 (github pull #821 from DoliathGavid)
  - feat/github831: Add getText() static method.
 (github pull #832 from greglandrum)
  - Add an unfolded count-based version of the RDKFingerprint
 (github pull #838 from NadineSchneider)
  - Add some utils functions to ChemReactions
 (github pull #840 from NadineSchneider)
  - Autodetect boost c++ library and compile with matching one
 (github pull #845 from bp-kelley)
  - Add automatic downloads of junit.jar
 (github pull #859 from greglandrum)

## New Database Cartridge Features:
  - support providing InChI (or InChI key) generation options in cartridge
 (github pull #755 from greglandrum)
  - building the cartridge is now integrated with the cmake build system
 (github pull #785 from ptosco)

## New Java Wrapper Features:
  - Add a bit more control over the lazy MaxMin picker to the java layer
 (github pull #791 from greglandrum)
  - Ensure reduceProductToSideChains exposed in Java/Swig
 (github issue #744 from bp-kelley)

## Deprecated code (to be removed in next release):

## Removed code:

## Contrib updates:

## Other:

# Release_2015.09.2
(Changes relative to Release_2015.09.1)

## Acknowledgements:
Brian Kelley, Paolo Tosco, Riccardo Vianello

## Bug Fixes:
  - Fixed a post-decrement which causes a crash when compiling under Windows with MSVC 9
  (from ptosco)
  - Fixes a memory leak in fragmentMol
  (github #669 from bp-kelley)
  - MMPA compile error with Microsoft Visual C++ Compiler for Python 2.7
  (github #655 from rvianello)

# Release_2015.09.1
(Changes relative to Release_2015.03.1)

## Acknowledgements:

Pierre Bhoorasingh, Gungor Budak, Andrew Dalke, JP Ebejer, Peter Ertl,
Jan Holst Jensen, Brian Kelley, Joos Kiener, Noel O'Boyle, Axel Pahl,
Sereina Riniker, Alexander Savelyev, Roger Sayle, Nadine Schneider,
Andrew Stretton, Paolo Tosco, Samo Turk, JL Varjo, Riccardo Vanello,
Maciek Wojcikowski

## Highlights:

  - Addition of parsers/writers for sequence notation, FASTA, and basic HELM
  - Improved conformation generation based on experimental torsional parameters
  - Much better filtering of generated conformations to ensure they
    match the chirality of the input structure
  - New method for enumerating molecular resonance structures
  - Addition of a molecular FilterCatalog data structure

## Bug Fixes:
  - Draw.MolToImage(mol) does not work for Python 3, because cairo for Python 3 has not yet implemented Surface.create_for_data
 (github issue #460 from apahl)
  - SDWriter.close() fails when the underlying stream has an error
 (github issue #498 from greglandrum)
  - Hexafluorophosphate cannot be handled
 (github issue #510 from greglandrum)
  - Labels of highlighted atoms are invisible
 (github issue #519 from NadineSchneider)
  - MolDraw2D: Fix in highlighting atoms
 (github pull #521 from NadineSchneider)
  - Cartridge: index failing for molecular equality in some circumstances
 (github issue #525 from greglandrum)
  - Bad ring finding in a complex fused ring
 (github issue #526 from greglandrum)
  - Fixed crash upon closing a gzip/bzip2 stream opened in binary mode for use with SDWriter under Python3
 (github pull #531 from ptosco)
  - Regression: _smilesAtomOutputOrder incorrect for dot disconnected molecules
 (github issue #532 from baoilleach)
  - Fix #532 - smilesAtomOutputOrder incorrect
 (github pull #535 from baoilleach)
  - Fix Python3 encoding for FilterCatalog/Entry serialization
 (github pull #537 from bp-kelley)
  - Catalog::setCatalogParams needs to be virtual now
 (github pull #538 from bp-kelley)
  - Bonds in allyl cation are not conjugated
 (github issue #539 from greglandrum)
  - Fixes GitHub issue 539
 (github pull #540 from ptosco)
  - SaltBuilder._initPatterns incorrectly handles SMARTS errors
 (github issue #541 from adalke)
  - merging query Hs failing on recursive SMARTS
 (github issue #544 from greglandrum)
  - Crash in O3A alignment when running multi-threaded
 (github issue #546 from greglandrum)
  - PyMol.py: changed xmlrpc import to have Python2/Python3 compatibility
 (github pull #547 from apahl)
  - fix MMPA bugs for some tests
 (github pull #548 from AlexanderSavelyev)
  - TFD fix for single bonds adjacent to triple bonds
 (github pull #550 from sriniker)
  - Canonicalization paper Aug2015
 (github pull #552 from NadineSchneider)
  - Chirality not affected by atom-map index
 (github issue #553 from adalke)
  - Implicit Hs should not appear in depictions for query atoms.
 (github issue #556 from greglandrum)
  - Fix issue with invalid reactions throwing NameError
 (github pull #559 from bp-kelley)
  - InChI radicals not properly converted
 (github issue #562 from pierrelb)
  - MMPA code not python3 compatible
 (github issue #564 from greglandrum)
  - mmpa: fix bug with num_of_cuts > 2 case
 (github pull #566 from AlexanderSavelyev)
  - Incorrect stereochemistry after embedding
 (github issue #568 from greglandrum)
  - changed FrameToGridImage() so that the dataframe index can be used as legend
 (github pull #570 from apahl)
  - MolDraw2DCairo.GetDrawingText() doesn't work with Python3
 (github issue #571 from greglandrum)
  - addBond return value
 (github issue #572 from JLVarjo)
  - Process aborts during ForwardSDMolSupplier gc when the file object is closed
 (github issue #579 from adalke)
  - Fix/update pains filter catalog
 (github pull #581 from bp-kelley)
  - Importing PandasTools on Windows fails due to Salts.txt
 (github issue #583 from baoilleach)
  - renumberAtoms() not setting conformer dimensionality properly
 (github issue #584 from greglandrum)
  - stereo atoms property on double bonds not being updated properly with insertMol
 (github issue #608 from greglandrum)
  - UFF Atom type not properly assigned to lanthanides
 (github issue #613 from greglandrum)
  - segfault from MolToInchi when bad bond stereochem info is present
 (github issue #614 from greglandrum)
  - MQN12 (heavy atom count) seems to be always 0.
 (github issue #623 from kienerj)
  - fmcs: fix issue with initial seed for PR 580
 (github pull #624 from AlexanderSavelyev)
  - fmcs: fixes #631 with chiralirty
 (github pull #634 from AlexanderSavelyev)
  - Fixes sprintf not found on some gcc compiles
 (github pull #635 from bp-kelley)
  - Fix AppVeyor and Travis UnitTests
 (github pull #636 from bp-kelley)
  - Fixes #629 - python GetSubstructureMatch thread safety
 (github pull #637 from bp-kelley)
  - Fix regressions occurring when building with msvc9
 (github pull #638 from rvianello)
  - Fix/python gil release on rdkit threadsafe sss only
 (github pull #639 from bp-kelley)
  - ctest not running some of the python tests.
 (github issue #643 from greglandrum)
  - Issue643
 (github pull #646 from greglandrum)
  - Fix/various bug fixes filtercatalog and bad operator
 (github pull #648 from bp-kelley)
  - unlocking or destroying a locked mutex in the substructure matcher
 (github issue #653 from greglandrum)
  - MMPA compile error with Microsoft Visual C++ Compiler for Python 2.7
 (github issue #655 from rvianello)
  - new canon: fix in special symmetry invariant
 (github pull #663 from NadineSchneider)

## New Features and Enhancements:
  - enable popcount by default for cartridge
 (github issue #428 from greglandrum)
  - Added the RSMD calculation over N molecules in the cookbook.
 (github pull #495 from malteseunderdog)
  - Modified force field constraint tests to be more robust
 (github pull #503 from ptosco)
  - Fix mol drawing on Python3 (issue #460)
 (github pull #504 from apahl)
  - mmpa first version was added
 (github pull #505 from AlexanderSavelyev)
  - Forcefield tests now use RDKit::feq() instead of RDKit::round()
 (github pull #506 from ptosco)
  - SDMolSupplier(), setData() and strictParsing
 (github pull #507 from ptosco)
  - Improvements to LoadSDF and WriteSDF
 (github pull #513 from samoturk)
  - updates to mmpa. reduce number of smiles parsing
 (github pull #515 from AlexanderSavelyev)
  - Some enhancements for the new canonicalization
 (github pull #520 from NadineSchneider)
  - mmpa: remove boost_regex dependency at all. Add new test references
 (github pull #527 from AlexanderSavelyev)
  - Support getting atoms involved in Pharm2D bits
 (github issue #530 from greglandrum)
  - Optimized MMFF::MMFFOptimizeMoleculeConfs()
 (github pull #534 from ptosco)
  - RDKit learns how to filter PAINS/BRENK/ZINC/NIH via FilterCatalog
 (github pull #536 from bp-kelley)
  - Expose Conformer's copy constructor to Python
 (github issue #545 from greglandrum)
  - PyMol.py: changed xmlrpc import to have Python2/Python3 compatibility
 (github pull #547 from apahl)
  - Update PAINS smarts to validated set.  Always use mergeQueryHs when reading Smarts
 (github pull #549 from bp-kelley)
  - Add a curated set of PAINS filters to the RDKit
 (github issue #555 from greglandrum)
  - Update pains from wehi_pains.csv
 (github pull #560 from bp-kelley)
  - Change MMPA to use CanonicalRankAtoms instead of _CIPRank
 (github issue #561 from adalke)
  - Add adjustQuery() function to make substructure queries more specific.
 (github issue #567 from greglandrum)
  - changed sascorer.py to enable import from different location
 (github pull #569 from apahl)
  - add export_values() to enums in the python wrapper where it's sensible to do so
 (github issue #573 from greglandrum)
  - Support Sheridan's BT and BP fingerprints
 (github issue #574 from greglandrum)
  - Locale dependent float for _GasteigerCharge
 (github issue #577 from adalke)
  - fmcs: implement adding an initial seed structure
 (github pull #580 from AlexanderSavelyev)
  - Where possible convert docs from RST to MD
 (github issue #585 from greglandrum)
  - [UGM2015] Autodetection of numThreads
 (github issue #586 from mwojcikowski)
  - Generating SVG Images with Transparent Background
 (github issue #587 from gungorbudak)
  - updates to PandasTools.LoadSDF
 (github pull #599 from adalke)
  - Can control mol depiction size with PandasTools.molSize = (200,200).
 (github pull #600 from samoturk)
  - pandas performance and functionality improvements
 (github pull #601 from adalke)
  - Adding documentation for installation with conda.
 (github pull #602 from strets123)
  - Automatic atom reordering in TorsionFingerprints
 (github pull #603 from sriniker)
  - remove bare excepts
 (github pull #606 from adalke)
  - Added option to use SVG rendering in pandas data frames
 (github pull #609 from samoturk)
  - Handle inserting molecules with conformers into molecules without conformers
 (github issue #610 from greglandrum)
  - If wedged bonds are already present, write them to mol blocks
 (github issue #611 from greglandrum)
  - Dev/filter catalog java wrapper
 (github pull #612 from bp-kelley)
  - Support extended reduced graphs
 (github issue #615 from greglandrum)
  - port NumSpiroCenters and NumBridgeheadAtoms descriptors to C++
 (github issue #617 from greglandrum)
  - Add parser/writer for peptide sequences
 (github issue #620 from greglandrum)
  - Add parser/writer for FASTA
 (github issue #621 from greglandrum)
  - Add parser/writer for HELM
 (github issue #622 from greglandrum)
  - Migrate std::string APIs to const std::string &
 (github pull #627 from bp-kelley)
  - Chirality tests
 (github pull #628 from sriniker)
  - Improvements of TFD
 (github pull #630 from sriniker)
  - Added ResonanceMolSupplier
 (github pull #632 from ptosco)
  - Image tostring/fromstring methods replaced by tobytes/frombytes
 (github pull #644 from rvianello)
  - ET(K)DG implementation
 (github pull #647 from sriniker)
  - Build multithreading support by default when boost::threads is present
 (github issue #649 from greglandrum)
  - Minimal SWIG Java wrappers for ResonanceMolSupplier
 (github pull #657 from ptosco)

## New Database Cartridge Features:
  - Support for PostgreSQL v8.x has been removed
  - NumSpiroCenters and NumBridgeheadAtoms added

## New Java Wrapper Features:
  - Support for FilterCatalogs
  - Support for ResonanceMolSuppliers

## Deprecated code (to be removed in next release):

## Removed code:
  - rdkit/DataStructs/BitVect.py : a C++ version is used, this was only present for historical reasons
  - rdkit/DataStructs/SparseIntVect.py : a C++ version is used, this was only present for historical reasons

## Contrib updates:
  - Addition of Peter Ertl's Natural Product Likeness score.

## Other:
  - Much of the documentation has been translated from RST to MD

# Release_2015.03.1
(Changes relative to Release_2014.09.2)

## IMPORTANT

 - This release has a new algorithm for canonical atom ordering. This
   means that canonical SMILES generated with the new version will be
   different from those generated with previous versions.

## Acknowledgements:

David Cosgrove, Andrew Dalke, JP Ebejer, Niko Fechner, Igor Filippov,
Patrick Fuller, David Hall, J Bach Hardie, Jan Holst Jensen, Brian
Kelley, Rich Lewis, John May, Michael Reutlinger, Sereina Riniker,
Alexander Savelyev, Roger Sayle, Nadine Schneider, Gianluca Sforna,
Paolo Tosco, Samo Turk, JL Varjo, Riccardo Vianello

## Highlights:

  - A new algorithm for generating canonical atom orders. The new
    algorithm is faster and more robust than the old one.
  - C++-based molecule drawing code, allows consistent molecule
    renderings from C++, Java, and Python. This will become the
    default renderer in the next release.
  - General performance improvements and reduction of memory usage.
  - Torsion Fingerprints for comparing 3D conformations to each other
  - MCS code now available from the PostgreSQL cartridge

## Bug Fixes:

  - fmcs: use the zero bond type instead of other
    (github issue #368 from AlexanderSavelyev)
  - bug fixed in TorsionFingerprints.GetTFDMatrix
    (github issue #376 from sriniker)
  - rdkit.Chem.MolDb.Loader_sa does not work with python3.4
    (github issue #390)
  - ChemReactions: Bugfix/Memleak-fix in runReactants
    (github issue #394 from NadineSchneider)
  - TorsionConstraint bug fix
    (github issue #395 from ptosco)
  - Fixed LoadSDF to keep 3D info
    (github pull #401 from samoturk)
  - Incorrect expected absolute stereochemistries in a test
    (github issue #407)
  - GetSubstructMatches() consumes all available memory
    (github issue #409)
  - Bugfix in the chirality handling of chemical reactions
    (github pull #410 from NadineSchneider)
  - fixed two minor bugs in MMFF code
    (github issue #416 from ptosco)
  - Varied sanitise rejection with hydrogen representation
    (github issue #418)
  - Fixed two trivial bugs
    (github issue #419 from ptosco)
  - RDKit learns how to roundtrip MOLFile values.
    (github issue #420 from bp-kelley)
  - cairoCanvas.py python3 compatibility
    (github issue #426 from bach-hardie)
  - Chem.FragmentOnSomeBonds() should update implicit H count on aromatic heteroatoms when  addDummies is False
    (github issue #429)
  - Chem.FragmentOnSomeBonds() crashes if the bond list is empty
    (github issue #430)
  - Increase limit for smallest ring size
    (github issue #431 from cowsandmilk)
  - Problems caused by heteroatoms with radicals in aromatic rings.
    (github issue #432)
  - Conversion from mol to InChI getting ring stereo wrong
    (github issue #437)
  - Metals in mol2 blocks handled incorrectly
    (github issue #438)
  - Fixed a few tests failing when the Windows git client is used
    (github pull #439 from ptosco)
  - Fixed tests failing on Windows when retrieving sources through the  Windows git client
    (github pull #440 from ptosco)
  - Conformers not copied correctly in renumberAtoms
    (github issue #441)
  - Radicals are not correctly assigned when reading from SMILES
    (github issue #447)
  - moving RDBoost/Exceptions.h to RDGeneral
    (github pull #458 from rvianello)
  - Add code to accept blank SMILES input.
    (github issue #468 from janholstjensen)
  - Accept empty SMILES and SMARTS
    (github issue #470)
  - Fix MolFile Atom Line List Writer
    (github issue #471 from bp-kelley)
  - Moved 3D ipython renderer to dependency
    (github pull #472 from patrickfuller)
  - Windows build/test failure fixes
    (github issue #473 from ptosco)
  - install missing FMCS/Graph.h header file
    (github pull #478 from rvianello)
  - added const qualifiers to some methods of Atom/Bond iterator classes
    (github pull #479 from rvianello)
  - Bugfix in SmilesWrite and some additional tests for getMolFrags function
    (github issue #482 from NadineSchneider)
  - Removed a while(1) {} in BFGSOpt.h which might result in an infinite loop
    (github issue #484 from ptosco)
  - Gasteiger charge calculation fails with hexavalent sulfur #485
    (github issue #485)
  - SmilesWriter not creating automatic name values for molecules read from CTABs
    (github issue #488)
  - Fix StringType access, remove unused imports
    (github issue #494 from bp-kelley)

## New Features:

  - Isomeric fix in PandasTools
    (github issue #369 from samoturk)
  - added SaveXlsxFromFrame - first version
    (github issue #371 from samoturk)
  - New feature: Torsion fingerprints
    (github issue #372 from sriniker)
  - Add function to extract a molecule with a single (particular) conformer from a multiconf mol
    (github issue #384)
  - Added C++ and Python helpers to retrieve force-field parameters
    (github issue #387 from ptosco)
  - Support providing all options to SWIG-wrapped FMCS
    (github issue #397)
  - Add function to request if calling UpdatePropertyCache is necessary
    (github issue #399)
  - Add function to test if UpdatePropertyCache is necessary
    (github issue #400 from NadineSchneider)
  - Substructure highlighting in pandas dataframe (fixes #362)
    (github issue #403 from nhfechner)
  - Added SDF Export to PandasTools and adjusted SDF Import
    (github issue #404 from nhfechner)
  - support count-based avalon fingerprint
    (github issue #408)
  - New C++ drawing code
    (github issue #412 from greglandrum)
  - RDKit learns how to compute code coverage for tests
    (github issue #413 from bp-kelley)
  - Dictionary access is saniztized and optimized.
    (github issue #414 from bp-kelley)
  - expose MolOps::rankAtoms() and MolOps::rankAtomsInFragment() to python
    (github issue #421)
  - Dev/expose rank atoms to python
    (github issue #422 from bp-kelley)
  - rdkit learns how to wrap a proper RWMol in python
    (github issue #423 from bp-kelley)
  - Docs: document "magic" property values that are used throughout the code
    (github issue #425)
  - MolDraw2D: expose class to Python
    (github issue #433)
  - RDKit learns how to query properties on Atoms
    (github issue #442 from bp-kelley)
  - Issue445: provide helper functions for multithreaded evaluation of some expensive functions
    (github issue #448 from greglandrum)
  - RDKit learns how to release the GIL in python
    (github pull #449 from bp-kelley)
  - Dev/property queries
    (github pull #450 from bp-kelley)
  - Support a confId argument to the atom pair fingerprinting code
    (github issue #453)
  - Save the atom bookmarks so we can deconvolute reaction products.
    (github pull #454 from bp-kelley)
  - Cartridge: Support converting no structs to InChI
    (github issue #455)
  - RDKit learns how to expose ChemicalReaction copy constructor to python
    (github pull #456 from bp-kelley)
  - chirality flag was implemented for fmcs() function
    (github pull #466 from AlexanderSavelyev)
  - Support copy and deepcopy properly for at least Mol and RWMol
    (github issue #467)
  - Cartridge: add qmol_from_smiles() and qmol_from_ctab()
    (github issue #469)
  - restore java and python wrappers. New parameter (matchChiralTag)
    (github issue #477 from AlexanderSavelyev)
  - Added a Python wrapper for getShortestPath()
    (github issue #487 from ptosco)
  - Dev/merge query hs no unmapped atoms
    (github issue #490 from bp-kelley)

## New Database Cartridge Features:

  - The MCS code is now available within the cartridge
  - The functions qmol_from_smiles() and qmol_from_ctab()

## New Java Wrapper Features:

  - The new molecule rendering code is accessible from the SWIG wrappers.

## Deprecated code (to be removed in next release):

  - C++: The functionality in $RDBASE/Code/GraphMol/MolDrawing has been
    superseded by the new drawing code in $RDBASE/Code/GraphMol and will
    be removed in the next release.
  - Python:
     - rdkit/Dbase/Pubmed
     - rdkit/Chem/fmcs (this has been superseded by the C++ implementation)
  - Cartridge: support for v8.x of PostgreSQL (v8.4 is no longer
    supported by the PostgreSQL project team as of July 2014)

## Removed code:

  - the method Atom::setMass() has been removed. Please use setIsotope()
    instead.
  - the methods involving an atom's dativeFlag have been removed.

## Contrib updates:

## Other:
  - Python 2.6 support is deprecated. Starting with the next RDKit
release, we will only support python 2.7 and python 3.4 and
higher. Python 2.6 has not been supported since October 2013. If you
believe that you are stuck with python 2.6 because of the version of
RHEL you are running, please read this post to learn about your
options:
http://www.curiousefficiency.org/posts/2015/04/stop-supporting-python26.html
  - The RDKit molecule objects (ROMol and RWMol) now require about 15%
less memory to store


# Release_2014.09.2
(Changes relative to Release_2014.09.1)

## Acknowledgements:
Sereina Riniker, Nadine Schneider, Paolo Tosco

## Bug Fixes:
- SMILES parser doing the wrong thing for odd dot-disconnected construct
 (github issue #378)
- O3A code generating incorrect results for multiconformer molecules
 (github issue #385)
- Suppliers probably not safe to read really large files
 (github issue #392)
- Torsion constraints not worrking properly for negative torsions
 (github issue #393)
- Core leak in reactions
 (github issue #396)


# Release_2014.09.1
(Changes relative to Release_2014.03.1)

## Acknowledgements:
Andrew Dalke, James Davidson, Jan Domanski, Patrick Fuller, Seiji
Matsuoka, Noel O'Boyle, Sereina Riniker, Alexander Savelyev, Roger
Sayle, Nadine Schneider, Matt Swain, Paolo Tosco, Riccardo Vianello,
Richard West

## Bug Fixes:
- Bond query information not written to CTAB
 (github issue #266)
- Bond topology queries not written to CTABs
 (github issue #268)
- Combined bond query + topology query not correctly parsed from CTAB
 (github issue #269)
- SWIG wrapped suppliers leak memory on .next()
 (github issue #270)
- SWIG wrappers don't build with SWIG 3.0.x
 (github issue #277)
- core leak from DataStructs.ConvertToNumpyArray
 (github issue #281)
- MolTransforms not exposed to Java wrapper
 (github issue #285)
- Seg fault in ReactionFromRxnBlock
 (github issue #290)
- BitInfo from GetHashedMorganFingerprint() has non-folded values
 (github issue #295)
- bad inchi for chiral S when the molecule is sanitized
 (github issue #296)
- Cannot generate smiles for ChEBI 50252
 (github issue #298)
- Either molecule-molecule substruct matching is wrong *OR* the docs for Atom::Match incorrect
 (github issue #304)
- fluorine F-F  gives segmentation fault with MMFF forcefield
 (github issue #308)
- cartridge: MACCS similarity wrong when using the builtin popcount and the index
 (github issue #311)
- Substructure Search via SMARTS implicit hydrogens
 (github issue #313)
- SMARTS output for [x] is wrong
 (github issue #314)
- Bonds not being set up properly in renumberAtoms
 (github issue #317)
- Python 2 code in python 3 branch
 (github issue #326)
- Linking error with ICC 15.0 on Linux
 (github issue #327)
- Using explicit hydrogens in the SMILES lead to the same AP FP for two different molecules
 (github issue #334)
- memory leaks when smiles/smarts parsers fail
 (github issue #335)
- No double bond stereo perception from CTABs when sanitization is turned off
 (github issue #337)
- missing MACCS key 44 might be found
 (github issue #352)
- Hydrogens in mol blocks have a valence value set
 (github issue #357)
- Computed props on non-sanitized molecule interfering with substructure matching
 (github issue #360)
- Fixed a weakness in the angular restraint code
 (github pull #261 from ptosco)
- A few fixes to improve MMFF/UFF robustness
 (github pull #274 from ptosco)
- Static webGL rendering fix
 (github pull #287 from patrickfuller)
- Revert #include ordering in SmilesMolSupplier.cpp
 (github pull #297 from mcs07)
- Add missing include for RDDepict::compute2DCoords
 (github pull #301 from baoilleach)
- Herschbach-Laurie fallback implemented to fix GitHub 308
 (github pull #312 from ptosco)
- Issue #320 Making GetBestRMS more idiot-proof
 (github pull #322 from jandom)
- Update URLs to InChI API after inchi-trust.org website redesign.
 (github pull #341 from rwest)

## New Features:
- Should be able to do intramolecular bond breaking in reactions.
 (github issue #58)
- Support reactions in cartridge
 (github issue #223)
- Documentation of Inchi methods
 (github issue #240)
- add DescribeQuery() to Bond python wrapper
 (github issue #267)
- support avalon fingerprint in cartridge
 (github issue #286)
- support partial fragmentation with fragmentOnSomeBonds
 (github issue #288)
- Add calcNumHeterocycles() descriptor
 (github issue #351)
- C++ implementation of FMCS algorithm
- Reordering feature for Butina clustering
 (github pull #302 from sriniker)
- Changes and new functions for the calculation of RMS values between conformers of a molecule
 (github pull #306 from sriniker)
- Extended chemical reaction functionality and add chemical reactions to cartridge
 (github pull #315 from NadineSchneider)
- Custom color to highlight atoms in Mol2Image
 (github pull #316 from jandom)
- Several different fingerprint algorithms for chemical reactions are now available
- add Chem.Draw.MolToQPixmap
 (github pull #355 from mojaie)


## New Database Cartridge Features:
- *NOTE:* the configuration variable rdkit.ss_fp_size has been renamed to rdkit.sss_fp_size
- Chemical reactions and several operations on them are now supported
- Avalon fingerprints now supported (when support has been compiled in)


## New Java Wrapper Features:
- FMCS implementation exposed
- Fingerprints for chemical reactions
- Possible core leak in some of the MolSuppliers was fixed

Deprecated modules (to be removed in next release):
- Projects/SDView4
- rdkit/utils/
  - GUIDs.py
  - GenLicense.py
  - Licensing.py
  - PiddleTools.py
  - PilTools.py
  - REFile.py
  - SliceTools.py
- rdkit/Logger

Removed modules:

## Contrib updates:

## Other:
- The RDKit now supports both python3 and python2.
- There is now conda integration for the RDKit.
- SMILES generation is substantially faster


# Release_2014.03.1
(Changes relative to Release_2013.09.2)

## IMPORTANT
 - Due to a bug fix in the rotatable bonds definition, the default
   rotatable bond calculation returns different values than before.
   This also affects MQN descriptor #18.

## Acknowledgements:
Paul Czodrowski, James Davidson, Markus Elfring, Nikolas Fechner, Jan Holst Jensen, Christos Kannas, Sereina Riniker, Roger Sayle, Paolo Tosco, Samo Turk, Riccardo Vianello, Maciej Wójcikowski, Toby Wright

## Bug Fixes:
- Dict::DataType declaration causing problems with C++11 std::lib
 (github issue 144)
- Pre-condition Violation in AllChem.Compute2DCoords
 (github issue 146)
- GetSimilarityMapForFingerprint() fails when similarity is zero
 (github issue 148)
- PatternFingerprint failure for substructure matching
 (github issue 151)
- query atoms don't match ring queries
 (github issue 153)
- Incorrect SMILES generated after calling MMFF parameterization
 (github issue 162)
- Problems with Xe from SDF
 (github issue 164)
- Radicals not being used in atom--atom matches
 (github issue 165)
- Cannot skip sanitization while reading PDB
 (github issue 166)
- Distance Geometry embedding not thread safe
 (github issue 167)
- O3A::align() and O3A::trans() now return "true" RMSD value
 (github pull 173)
- RangeError when pre-incrementing or decrementing AtomIterators
 (github issue 180)
- ctabs do not contain wedged bonds for chiral s
 (github issue 186)
- ctabs do not contain "A" when appropriate
 (github issue 187)
- Problems round-tripping Al2Cl6 via CTAB
 (github issue 189)
- Don't merge Hs onto dummies
 (github issue 190)
- Wavy bonds to Hs in CTABs should affect the stereochemistry of attached double bonds
 (github issue 191)
- Rendering binary compounds as ClH, FH, BrH or IH rather than putting H first.
 (github issue 199)
- Fixed data race condition in Code/GraphMol/MolAlign/testMolAlign.cpp
 (github pull 202)
- Re-prepared SDF/SMILES files of the MMFF validation suite + a fix
 (github pull 205)
- Problems round-tripping P with non-default valence.
 (github issue 206)
- Added a stricter definition of rotatable bonds as a new function in the ...
 (github pull 211)
- Code/GraphMol/AddHs patch proposal
 (github pull 212)
- Fix: Changed getNumReactantTemplates to GetNumReactantTemplates.
 (github pull 219)
- aromatic B ("b") causes errors from SMARTS parser
 (github issue 220)
- Segmentation fault for MMFF optimization with dummy atoms
 (github issue 224)
- isMoleculeReactantOfReaction() and isMoleculeProductOfReaction() not useable from SWIG wrappers
 (github issue 228)
- cartridge: mol_from_ctab() ignores argument about keeping conformers
 (github issue 229)
- Reaction not correctly preserving chirality on unmapped atoms.
 (github issue 233)
- AllChem.AssignBondOrdersFromTemplate() fails with nitro groups
 (github issue 235)
- Fix molecule dataframe rendering in pandas 0.13.x
 (github pull 236)
- Dummy labels copied improperly into products
 (github issue 243)
- Two bugfixes in MMFF code
 (github pull 248)
- seg fault when trying to construct pharmacophore with no conformation
 (github issue 252)
- EmbedMolecule() should not create a conformer for molecules that have zero atoms
 (github issue 256)
- cartridge: dice similarity calculation does not use USE_BUILTIN_POPCOUNT flag
 (github issue 259)
- cartridge: similarity calculations wrong for maccs fps when USE_BUILTIN_POPCOUNT flag is set
 (github issue 260)

## New Features:
- Expose gasteiger charge calculation to SWIG
 (github issue 152)
- Added additional functionality to PandasTools
 (github pull 155)
- Add MMFFHasAllMoleculeParams() to SWIG interface
 (github issue 157)
- O3A code should throw an exception if the parameterization is not complete.
 (github issue 158)
- Support zero order bonds
 (github issue 168)
- Add attachmentPoint argument to ReplaceSubstructs
 (github issue 171)
- Forcefield constraints (distances, angles, torsions, positions)
 (github pull 172)
- Add kekulize flag to SDWriter
 (github issue 174)
- Support operator= for RWMol
 (github issue 175)
- Get GetAromaticAtoms() and GetQueryAtoms() working from python
 (github issue 181)
- Support richer QueryAtom options in Python
 (github issue 183)
- Support writing V3000 mol blocks
 (github issue 184)
- Allow disabling the building of tests
 (github issue 185)
- Expand DbCLI to allow updating databases
 (github issue 197)
- Code refactoring and enhancement to allow for O3A alignment according to atom-based Crippen logP contribs
 (github pull 201)
- call MolOps::assignStereochemistry() with flagPossibleStereoCenters true from within the molecule parsers.
 (github issue 210)
- Support passing of file-like PandasTools.LoadSDF
 (github pull 221)
- Reaction SMARTS parser should support agents
 (github issue 222)
- Add function to MolOps to allow a molecule to be split into fragments based on a query function
  This is useable from python as Chem.SplitMolByPDBResidues() and Chem.SplitMolByPDBChainId()
 (github issue 234)
- Adding option useCounts for Morgan fingerprints
 (github pull 238)
- support SimpleEnum functionality for adding recursive queries to reactions
 (github issue 242)
- Additional functions for bit vectors
 (github pull 244)
- Support of RDK fingerprints added to SimilarityMaps
 (github pull 246)
- add get3DDistance
- support 3D distances in the atom pair fingerprints
 (github issue 251)
- added MolOps::get3DDistanceMat() (Chem.Get3DDistanceMatrix() from python)


## New Database Cartridge Features:
- Support configuration of fingerprint sizes in cartridge.
 (github issue 216)
- Add mol_to_ctab(mol, bool default true) to Postgres cartridge.
 (github pull 230)
- Adds sum formula function to PG cartridge.
 (github pull 232)

## New Java Wrapper Features:

Deprecated modules (to be removed in next release):

Removed modules:
- The CMIM integration (previously available to python in the rdkit.ML.FeatureSelect package)
  has been removed due to license incompatibility.

## Contrib updates:
- Added Contribution to train ChEMBL-based models
 (github pull 213)
- ConformerParser functionality
 (github pull 245)

## Other:
- The Open3DAlign code is considerably faster.
- The SMILES parsing code is faster.
- Fix Bison 3.x incompabtility
 (github pull 226)
- Add Travis support
 (github pull 227)
- port of rdkit.ML  bindings from Python/C API to boost::python
 (github pull 237)
- The code now builds more easily using the Anaconda python distribution's
  conda package manager
 (github pull 247)

# Release_2013.09.2
(Changes relative to Release_2013.09.1)

## Acknowledgements:
Andrew Dalke, JP Ebejer, Daniel Moser, Sereina Riniker, Roger Sayle, Manuel Schwarze, Julia Weber

## Bug Fixes:
- cannot pickle unsanitized molecules
  (github issue 149)
- Problems reading PDB files when locale is DE
  (github issue 170)
- calling RWMol::clear() leaves property dict empty
  (github issue 176)
- zero atom molecule generates exception in MolToSmiles when
  rootedAtAtom is provided
  (github issue 182)
- bond orders not being set when PDB files are read
  (github issue 194)
- GenMACCSKeys() raises an exception with an empty molecule
  (github issue 195)
- left-justified SDF bond topology of "0" raises an unexpected
  exception
  (github issue 196)

# Release_2013.09.1
(Changes relative to Release_2013.06.1)

## Acknowledgements:
James Davidson, JP Ebejer, Nikolas Fechner, Grégori Gerebtzoff, Michal Nowotka, Sereina Riniker, Roger
Sayle, Gianluca Sforna, Matthew Szymkiewicz, Paolo Tosco, Dan Warner,

## IMPORTANT
 - Due to a bug fix in the parameter set, the MolLogP and MolMR
   descriptor calculators now return different values for molecules
   with pyrrole (or pyrrole-like) Ns.

## Bug Fixes:
 - The pymol ShowMol method can now handle molecules with more than
   999 atoms (they are sent via PDB)
 - Various stability improvements to the Pandas integration.
   (github issues 129 and 51)
 - Some RDKit methods require python lists and don't allow passing
   numpy arrays or pandas series directly
   (github issue 119)
 - mol2 parser not setting E/Z flags on double bonds
   (github issue 114)
 - Incorrect angle terms in UFF
   (github issue 105)
 - Problems with stereochemistry flags and PathToSubmol()
   (github issue 103)
 - Bad Crippen atom type for pyrrole H
   (github issue 92)
 - PandasTools tests fail with Pandas v0.12
   (github issue 91)
 - Isotope information not affecting chirality
   (github issue 90)
 - properties are not read from SDF files with V3000 mol blocks.
   (github issue 88)
 - assignStereochemistry does not remove bond wedging that shouldn't be there.
   (github issue 87)
 - Drawing code modifies wedge bonds in reactions
   (github issue 86)
 - Stereochemistry not perceived when parsing CTABs unless sanitization is done.
   (github issue 82)
 - 2D rendering issue for epoxide ( CAS  70951-83-6)
   (github issue 78)
 - PandasTools doctests should be failing, but are not
   (github issue 75)
 - Better handling of radicals to/from mol files
   (github issue 73)
 - Benzothiazolium structure can be parsed from ctab, but the SMILES generated cannot be processed.
   (github issue 72)
 - Chem.MolFromInch hangs on CID 23691477 and CID 23691480
   (github issue 68)
 - Chem.MolFromInchi on CHEMBL104337 leads to segmentation fault
   (github issue 67)
 - "Could not embed molecule." (The Anthony Conundrum)
   (github issue 55)

## New Features:
 - Add fragmentOnBonds() to python wrapper
   (github issue 142)
 - Allow renumbering atoms in a molecule.
   (github issue 140)
 - MMFF94 and MMFF94S support
 - implementation of the Open3DAlign rigid alignment algorithm
 - Support for reading and writing PDB files
 - The python function AllChem.AssignBondOrdersFromTemplate() can be
   used to assign bond orders from a reference molecule to the bonds
   in another molecule. This is helpful for getting bond orders
   correct for PDB ligands.
   (github issue 135)
 - Bond lengths, angles, and torsions can now be queries and adjusted.
   (github issue 132)
 - Implementation of similarity maps
   (github issue 94)
 - Python implementation of the Fraggle similarity algorithm.
   See Jameed Hussain's presentation from the 2013 UGM for details:
   https://github.com/rdkit/UGM_2013/blob/master/Presentations/Hussain.Fraggle.pdf?raw=true
 - SparseIntVects now support -=, +=, /=, and *= with ints from C++
   and Python
 - support \\ in SMILES
   (github issue 136)
 - Support a similarity threshold in DbCLI
   (github issue 134)
 - Support construction molecules from other molecules in the python wrapper
   (github issue 133)
 - support tversky similarity in DbCLI
   (github issue 130)
 - support tversky similarity in cartridge
   (github issue 121)
 - support reading and writing reactionComponentType and reactionComponentNumber from ctabs
   (github issue 118)
 - Add in-place forms of addHs(), removeHs(), and mergeQueryHs()
   (github issue 117)
 - modify MolOps::cleanUp() to support this azide formulation: C-N=N#N
   (github issue 116)
 - Dihedral rotation exposed in python
   (github issue 113)
 - Support for cairocffi (cairo drop-in replacement that plays nicely with virtualenv)
   (github issue 80)
 - Grey color for Hydrogens
   (github issue 97)
 - Improvements to the Dict interface in C++
   (github issue 74)
 - customizable drawing options
   (github issue 71)
 - Add method for setting the chiral flag in mol blocks
   (github issue 64)
 - New descriptors added (Python only for now):
   MaxPartialCharge(),MinPartialCharge(),MaxAbsPartialCharge(),MinAbsPartialCharge(),
   MaxEStateIndex(),MinEStateIndex(),MaxAbsEStateIndex(),MinAbsEStateIndex()

## New Database Cartridge Features:

## New Java Wrapper Features:
 - MMFF support
 - PDB reading and writing
 - Open3DAlign support


Deprecated modules (to be removed in next release):

Removed modules:

## Contrib updates:
 - The MMPA implementation has been updated
   See Jameed Hussain's tutorial from the 2013 UGM for details:
   https://github.com/rdkit/UGM_2013/tree/master/Tutorials/mmpa_tutorial
   [Jameed Hussain]
 - An implementation of Ertl and Schuffenhauer's Synthetic
   Accessibility score is available in Contrib/SA_Score
   [Peter Ertl, Greg Landrum]
 - Command line scripts for the Fraggle similarity algorithm
   See Jameed Hussain's presentation from the 2013 UGM for details:
   https://github.com/rdkit/UGM_2013/blob/master/Presentations/Hussain.Fraggle.pdf?raw=true
   [Jameed Hussain]

## Other:
 - Some of the changes to UFF deviate from the published force
   field. Specifics of the changes, and the reasoning behind them, are
   in Paolo Tosco's 2013 RDKit UGM presentation:
   https://github.com/rdkit/UGM_2013/blob/master/Presentations/Tosco.RDKit_UGM2013.pdf?raw=true
 - Reaction drawing has been improved. Support for reaction drawing
   has been added to the IPython notebook.


# Release_2013.06.1
(Changes relative to Release_2013.03.2)

Administrivia note:
In the course of this release cycle, development was moved over
entirely to github. The sourceforge svn repository no longer contains
an up-to-date version of the code.

## Acknowledgements:
Andrew Dalke, JP Ebejer, Nikolas Fechner, Roger Sayle, Riccardo Vianello,
Yingfeng Wang, Dan Warner

## Bug Fixes:
 - The docs for Descriptors.MolWt are now correct (GitHub #38)
 - Molecules coming from InChi now have the correct molecular
   weight. (GitHub #40)
 - RemoveAtoms() no longer leads to problems in canonical SMILES
   generation when chiral ring atoms are present. (GitHub #42)
 - Atom invariants higher than the number of atoms in the molecule can
   now be provided to the atom pairs and topological torsions
   fingerprinters. (GitHub #43)
 - A typo with the handling of log levels was fixed in the python
   wrapper code for InChI generation. (GitHub #44)
 - Stereochemistry no longer affects canonical SMILES generation if
   non-stereo SMILES is being generated. (GitHub #45)
 - The ExactMolWt of [H+] is no longer zero. (GitHub #56)
 - The MPL canvas now has an addCanvasDashedWedge() method. (GitHub
   #57)
 - RWMol::insertMol() now copies atom coordinates (if
   present). (GitHub #59)
 - The "h" primitive in SMARTS strings now uses the method
   getTotalNumHs(false) instead of getImplicitValence().
   (GitHub #60)
 - bzip2 files now work better with the SDWriter class. (GitHub #63)
 - a crashing bug in InChI generation was fixed. (GitHub #67)

## New Features:
 - Sanitization can now be disabled when calling GetMolFrags() from
   Python (GitHub #39)
 - Bond.GetBondTypeAsDouble() has been added to the python
   wrapper. (GitHub #48)
 - The fmcs code now includes a threshold argument allowing the MCS
   that hits a certain fraction of the input molecules (instead of all
   of them) to be found. The code has also been synced with the most
   recent version of Andrew Dalke's version.
 - Atoms now have a getTotalValence() (GetTotalValence() from Python)
   method. (GitHub #61)
 - R labels from Mol files now can go from 0-99
 - chiral flags in CTABs are now handled on both reading and writing.
   The property "_MolFileChiralFlag" is used.


## New Database Cartridge Features:

## New Java Wrapper Features:
 - {Get,Set}Prop() methods are now available for both Atoms and
   Bonds. (GitHub #32)


Deprecated modules (to be removed in next release):

Removed modules:
 - rdkit.utils.pydoc_local

## Other:
 - the handling of flex/bison output files as dependencies has been
   improved (GitHub #33)
 - the molecule drawing code should now also work with pillow (a fork of
   PIL)
 - the PANDAS integration has been improved.  


# Release_2013.03.2
(Changes relative to Release_2013.03.1)

## Acknowledgements:
Manuel Schwarze

## Bug Fixes:
 - The hashed topological torsion fingerprints generated are now the
   same as in previous rdkit versions. (GitHub issue 25)


# Release_2013.03.1
(Changes relative to Release_2012.12.1)

## IMPORTANT

 - The algorithm for hashing subgraphs used in the RDKit fingerprinter
   has changed. The new default behavior will return different
   fingerprints than previous RDKit versions. This affects usage from
   c++, python, and within the postgresql cartridge. See the "## Other"
   section below for more details.

## Acknowledgements:
Paul Czodrowski, Andrew Dalke, Jan Domanski, Jean-Paul Ebejer, Nikolas
Fechner, Jameed Hussain, Stephan Reiling, Sereina Riniker, Roger
Sayle, Riccardo Vianello

## Bug Fixes:
 - removeBond now updates bond indices (sf.net issue 284)
 - dummy labels are no longer lost when atoms are copied (sf.net issue
   285)
 - more specific BRICS queries now match before less specific ones
   (sf.net issue 287, github issue 1)
 - molAtomMapNumber can now be set from Python (sf.net issue 288)
 - the legend centering for molecular image grids has been improved
   (sf.net issue 289)
 - make install now includes all headers (github issue 2)
 - InChIs generaged after clearing computed properties are now correct
   (github issue 3)
 - Reacting atoms that don't change connectivity no longer lose
   stereochemistry (github issue 4)  
 - Aromatic Si is now accepted (github issue 5)  
 - removeAtom (and deleteSubstructs) now correctly updates stereoAtoms
   (github issue 8)  
 - [cartridge] pg_dump no longer fails when molecules cannot be
    converted to SMILES (github issue 9)  
 - a canonicalization bug in MolFragmentToSmiles was fixed (github issue 12)  
 - atom labels at the edge of the drawing are no longer cut off (github issue 13)  
 - a bug in query-atom -- query-atom matching was fixed (github issue 15)  
 - calling ChemicalReaction.RunReactants from Python with None
   molecules no longer leads to a seg fault. (github issue 16)  
 - AllChem.ReactionFromSmarts now generates an error message when called
   with an empty string.
 - Writing CTABs now includes information about atom aliases.
 - An error in the example fdef file
   $RDBASE/Contrib/M_Kossner/BaseFeatures_DIP2_NoMicrospecies.fdef
   has been fixed. (github issue 17)
 - Quantize.FindVarMultQuantBounds() no longer generates a seg fault
   when called with bad arguments. (github issue 18)
 - The length of SDMolSuppliers constructed from empty files is no
   longer reported as 1. (github issue 19)
 - Partial charge calculations now work for B, Si, Be, Mg, and Al.
   (github issue 20)
 - Two logging problems were fixed (github issues 21 and 24)
 - Molecules that have had kappa descriptors generated can now be
   written to SD files (github issue 23)

## New Features:
 - The handling of chirality in reactions has been reworked and
   improved. Please see the RDKit Book for an explanation.
 - Atom-pair and topological-torsion fingerprints now support the
   inclusion of chirality in the atom invariants.
 - A number of new compositional descriptors have been added:
   calcFractionCSP3, calcNum{Aromatic,Aliphatic,Saturated}Rings,
   calcNum{Aromatic,Aliphatic,Saturated}Heterocycles,
   calcNum{Aromatic,Aliphatic,Saturated}Carbocycles
 - An implementation of the molecular quantum number (MQN) descriptors
   has been added.
 - RDKFingerprintMol now takes an optional atomBits argument which is
   used to return information about which bits atoms are involved in.
 - LayeredFingerprintMol no longer takes the arguments tgtDensity and
   minSize. They were not being used.
 - LayeredFingerprintMol2 has been renamed to PatternFingerprintMol
 - The substructure matcher can now properly take stereochemistry into
   account if the useChirality flag is provided.
 - The module rdkit.Chem.Draw.mplCanvas has been added back to svn.
 - A new module integrating the RDKit with Pandas (rdkit.Chem.PandasTools)
   has been added.

## New Database Cartridge Features:
 - The new compositional descriptors are available:
   calcFractionCSP3, calcNum{Aromatic,Aliphatic,Saturated}Rings,
   calcNum{Aromatic,Aliphatic,Saturated}Heterocycles,
   calcNum{Aromatic,Aliphatic,Saturated}Carbocycles
 - MACCS fingerprints are available
 - the substruct_count function is now available
 - substructure indexing has improved. NOTE: indexes on molecule
    columns will need to be rebuilt.

## New Java Wrapper Features:
 - The new compositional descriptors are available:
   calcFractionCSP3, calcNum{Aromatic,Aliphatic,Saturated}Rings,
   calcNum{Aromatic,Aliphatic,Saturated}Heterocycles,
   calcNum{Aromatic,Aliphatic,Saturated}Carbocycles
 - The molecular quantum number (MQN) descriptors are available
 - MACCS fingerprints are available
 - BRICS decomposition is available.

Deprecated modules (to be removed in next release):

Removed modules:

## Other:
 - RDKit fingerprint generation is now faster. The hashing algorithm
   used in the RDKit fingerprinter has changed.
 - Force-field calculations are substantially faster (sf.net issue 290)
 - The core of the BRICS implementation has been moved into C++.
 - The MACCS fingerprint implementation has been moved into
   C++. (contribution from Roger Sayle)
 - New documentation has been added: Cartridge.rst, Overview.rst,
   Install.rst

# Release_2012.12.1
(Changes relative to Release_2012.09.1)

## IMPORTANT

## Acknowledgements:
Andrew Dalke, James Davidson, Robert Feinstein, Nikolas Fechner,
Nicholas Firth, Markus Hartenfeller, Jameed Hussain, Thorsten Meinl,
Sereina Riniker, Roger Sayle, Gianluca Sforna, Pat Walters, Bernd
Wiswedel

## Bug Fixes:
 - Using parentheses for zero-level grouping now works in reaction
   SMARTS. This allows intramolecular reactions to be expressed.
 - SMILES generated for molecules with ring stereochemistry
   (e.g. N[C@H]1CC[C@H](CC1)C(O)=O) are now canonical. (issue 40)
 - SKP lines in a CTAB property block are now properly handled. (issue
   255)
 - The molecular drawing code now shows dotted lines for Any bonds.
   (issue 260)
 - ROMol::debugMol() (ROMol.DebugMol() in Python) now reports isotope
   information. (issue 261)
 - The molecular drawing code now correctly highlights wedged bonds.
   (issue 262)
 - RWMol::addAtom() now adds atoms to conformers.
   (issue 264)
 - TDT files with atomic coordinates now have those coordinates in the
   correct order. (issue 265)
 - A ring-finding error/crash has been fixed. (issue 266)
 - Dummy atoms now have a default valence of 0 and no maximum
   valence. (issue 267)
 - The Python code no longer throws string exceptions. (issue 268)
 - Invalid/unrecognized atom symbols in CTABs are no longer
   accepted. (issue 269)
 - Chem.RDKFingerprint now accepts atom invariants with values larger
   than the number of atoms. (issue 270)
 - The code should now all work when the locale (LANG) is set to
   values other than "C" or one of the English locales. (issue 271)
 - Two-coordinate Hs are no longer removed by
   MolOps::removeHs(). (issue 272)
 - R groups read from CTABs are now marked using setIsotope() instead
   of setMass(). (issue 273)
 - Hs present in the molecule graph no longer incorrectly impact
   substructure matches. (issue 274)
 - Murcko decomposition of molecules with chiral ring atoms now
   works. (issue 275)  
 - Methane now shows up in molecular drawings. (issue 276)
 - '&' in SLN properties is now correctly handled. (issue 277)
 - Molecules with string-valued molAtomMapNumber atomic properties can
   now be serialized. (issue 280)
 - SMARTS strings containing a dot in a recursive piece are now
   properly parsed. (issue 281)
 - The SMILES and SLN parsers no longer leak memory when sanitization
   of the result molecule fails. (issue 282)
 - The cairo canvas drawing code now works with PIL v1.1.6 as well as
   more recent versions.

## New Features:
 - RDKit ExplicitBitVects and DiscreteValueVects can now be directly
   converted into numpy arrays.
 - Rogot-Goldberg similarity has been added.
 - C++: BitVects and SparseIntVects now support a size() method.
 - C++: DiscreteValueVects now support operator[].
 - An initial version of a SWIG wrapper for C# has been added.
 - Support for easily adding recursive queries to molecules and
   reactions has been added. More documentation is required for this
   feature.
 - To allow more control over the reaction, it is possible to flag reactant
   atoms as being protected by setting the "_protected" property on those
   atoms. Flagged atoms will not be altered in the reaction.
 - Atoms and Bonds now support a ClearProp() method from python.
 - The new Python module rdkit.ML.Scoring.Scoring includes a number of
   standard tools for evaluating virtual screening experiments: ROC
   curve generation, AUC, RIE, BEDROC, and Enrichment.
 - The function RDKit::Descriptors::getCrippenAtomContribs()
   (rdkit.Chem.rdMolDescriptors._CalcCrippenContribs() from Python)
   can now optionally return atom-type information as ints or text.


## New Database Cartridge Features:
- The Chi and Kappa descriptors are now available

## New Java Wrapper Features:
- The Chi and Kappa descriptors are now available

Deprecated modules (to be removed in next release):

Removed modules:
- The old SWIG wrapper code in $RDBASE/Code/Demos/SWIG has been
  removed. The SWIG wrappers are now in $RDBASE/Code/JavaWrappers

## Other:
- The C++ code for drawing molecules previously found in
  $RDBASE/Code/Demos/RDKit/Draw has been moved to
  $RDBASE/Code/GraphMol/MolDrawing
- Calculation of the Chi and Kappa descriptors has been moved into
  C++.
- To make builds easier, the thread-safety of the recursive-smarts
  matcher has been made optional. The build option is
  RDK_BUILD_THREADSAFE_SSS.
- There are two new entries in the Contrib directory:
  * Contrib/PBF : An implementation of the Plane of Best Fit
    contributed by Nicholas Firth.
  * Contrib/mmpa : An implementation of GSK's matched molecular pairs
    algorithm contributed by Jameed Hussain
- A new "Cookbook" has been added to the documentation to provide
  a collection of recipes for how to do useful tasks.


# Release_2012.09.1
(Changes relative to Release_2012.06.1)

## IMPORTANT
 - Some of the bug fixes affect the generation of SMILES. Canonical
   SMILES generated with this version of the RDKit will be different
   from previous versions.
 - The fix to Issue 252 (see below) will lead to changes in calculated
   logP and MR values for some compounds.
 - The fix to Issue 254 (see below) will lead to changes in some
   descriptors and geometries for sulfur-containing compounds.
 - The fix to Issue 256 (see below) has changed the name of the
   optional argument to mol.GetNumAtoms from onlyHeavy to
   onlyExplicit. For compatibility reasons, Python code that uses
   explicitly uses onlyHeavy will still work, but it will generate
   warnings. This compatibility will be removed in a future release.

## Acknowledgements:
Gianpaolo Bravi, David Cosgrove, Andrew Dalke, Fabian Dey, James
Davidson, JP Ebejer, Gabriele Menna, Stephan Reiling, Roger Sayle,
James Swetnam

## Bug Fixes:
- The molecules that come from mergeQueryHs() now reset the RingInfo
  structure. (issue 245)
- The output from MurckoScaffold.MakeScaffoldGeneric no longer
  includes stereochemistry or explicit Hs. (issue 246)
- D and T atoms in CTABs now have their isotope information
  set. (issue 247)
- Some problems with ring finding in large, complex molecules have
  been fixed. (issue 249)
- The "rootedAtAtom" argument for FindAllSubgraphsOfLengthN is now
  handled properly. (issue 250)
- Bonds now have a SetProp() method available in Python. (issue 251)
- A number of problems with the Crippen atom parameters have been
  fixed. (issue 252)
- Ring closure digits are no longer repeated on the same atom in
  SMILES generated by the RDKit. (issue 253)
- Non-ring sulfur atoms adjacent to aromatic atoms are no longer set
  to be SP2 hybridized. This allows them to be stereogenic. (issue
  254)
- The combineMols() function now clears computed properties on the
  result molecule.
- A couple of problems with the pickling functions on big endian
  hardware were fixed.
- The molecule drawing code now uses isotope information
- Superscript/Subscript handling in the agg canvas has been improved.
- SKP lines in CTABS are now propertly handled. (Issue 255)
- The name of the optional argument to mol.GetNumAtoms has been
  changed from onlyHeavy to onlyExplicit. The method counts the number
  of atoms in the molecular graph, not the number of heavy
  atoms. These numbers happen to usually be the same (which is why
  this has taken so long to show up), but there are exceptions if Hs
  or dummy atoms are in the graph. (Issue 256)
- Unknown bonds in SMILES are now output using '~' instead of '?'. The
  SMILES parser now recognizes '~' as an "any bond" query. (Issue 257)
- Lines containing only white space in SDF property blocks are no
  longer treated as field separators.
- Transition metals and lanthanides no longer have default valences
  assigned.

## New Features:
- The RDKit now has a maximum common substructure (MCS) implementation
  contributed by Andrew Dalke. This is currently implemented in Python
  and is available as: from rdkit.Chem import MCS Documentation is
  available as a docstring for the function MCS.FindMCS and in the
  GettingStarted document.
- A few new functions have been added to rdkit.Chem.Draw:
  MolsToImage(), MolsToGridImage(), ReactionToImage()
- CalcMolFormula() now provides the option to include isotope
  information.
- The RDKit and Layered fingerprinters both now accept "fromAtoms"
  arguments that can be used to limit which atoms contribute to the
  fingerprint.
- Version information is now available in the Java wrapper.
- The descriptor NumRadicalElectrons is now available.
- The PyMol interface now supports a GetPNG() method which returns the
  current contents of the viewer window as an PIL Image object.
- Molecules (ROMol in C++, rdkit.Chem.Mol in Python) now have a
  getNumHeavyAtoms() method.
- Component-level grouping (parens) can be used in reaction SMARTS.


## New Database Cartridge Features:
- support for molecule <-> pickle conversion via the functions
  mol_to_pkl, mol_from_pkl, and is_valid_mol_pkl.
- support for bit vector <-> binary text conversion via the functions
  bfp_to_binary_text, bfp_from_binary_text

## New Java Wrapper Features:

Deprecated modules (to be removed in next release):

Removed modules:

## Other:
- During this release cycle, the sourceforge project was updated to
  their new hosting system. This explains the change in bug/issue
  ids.
- the SMILES parser is now substantially faster.
- The molecular drawings generated by Code/Demo/RDKit/Draw/MolDrawing.h
  have been improved.
- There is now demo code availble for using the C++ drawing code
  within Qt applications. (contributed by David Cosgrove)
- The directory $RDBASE/Regress now contains sample data and
  scripts for benchmarking the database cartridge.
- Fused-ring aromaticity is now only considered in rings of up to size
  24.
- It is no longer necessary to have flex and bison installed in order
  to build the RDKit.


# Release_2012.06.1
(Changes relative to Release_2012.03.1)

## IMPORTANT
 - Some of the bug fixes affect the generation of SMILES. Canonical
   SMILES generated with this version of the RDKit will be different
   from previous versions.

## Acknowledgements:
Andrew Dalke, JP Ebejer, Igor Filippov, Peter Gedeck, Jan Holst
Jensen, Adrian Jasiński, George Papadatos, Andrey Paramonov, Adrian
Schreyer, James Swetnam

## Bug Fixes:
 - Radicals are now indicated in molecular depictions. (Issue 3516995)
 - Calling .next() on an SDMolSupplier at eof no longer results in an
   infinite loop. (Issue 3524949)
 - Chirality perception no longer fails in large molecules.
   (Issue 3524984)
 - problem creating molblock for atom with four chiral nbrs
   (Issue 3525000)
 - A second sanitization leads to a different molecule.
   (Issue 3525076)
 - can't parse Rf atom in SMILES
   (Issue 3525668)
 - generates [HH2-] but can't parse it
   (Issue 3525669)
 - improper (re)perception of 1H-phosphole
   (Issue 3525671)
 - ForwardSDMolSupplier not skipping forward on some errors
   (Issue 3525673)
 - SMILES/SMARTS parsers don't recognize 0 atom maps
   (Issue 3525776)
 - R group handling in SMILES
   (Issue 3525799)
 - Canonical smiles failure in symmetric heterocycles
   (Issue 3526810)
 - Canonical smiles failure with "extreme" isotopes
   (Issue 3526814)
 - Canonical smiles failure with many symmetric fragments
   (Issue 3526815)
 - Canonical smiles failure with dependent double bonds
   (Issue 3526831)
 - Build Fails Due to Missing include in Code/RDBoost/Wrap.h
   (Issue 3527061)
 - Incorrect template parameter use in std::make_pair
   (Issue 3528136)
 - Canonicalization failure in cycle
   (Issue 3528556)
 - incorrect values reported in ML analysis
   (Issue 3528817)
 - Cartridge does not work on 32bit ubuntu 12.04
   (Issue 3531232)
 - Murcko Decomposition generates unuseable molecule.
   (Issue 3537675)
 - A few memory leaks were fixed in the Java Wrappers
 - The exact mass of molecules with non-standard isotopes is now
   calculated correctly.
 - The default (Euclidean) distance metric should now work with Butina
   clustering.
 - Some bugs in the depictor were fixed.
 - AvalonTools bug with coordinate generation for mols with no
   conformers fixed.

## New Features:
 - ChemicalFeatures now support an optional id
 - Isotope handling has been greatly improved. Atoms now have a
   getIsotope() (GetIsotope() in Python) method that returns zero if
   no isotope has been set, the isotope number otherwise.
 - The function MolFragmentToSmiles can be used to generate canonical
   SMILES for pieces of molecules.
 - The function getHashedMorganFingerprint (GetHashedMorganFingerprint
   in Python) has been added.

## New Database Cartridge Features:
 - The functions mol_from_smiles(), mol_from_smarts(), and
   mol_from_ctab() now return a null value instead of generating an
   error when the molecule processing fails. This allows molecule
   tables to be constructed faster.
 - The functions mol_to_smiles() and mol_to_smarts() have been added.
 - Creating gist indices on bit-vector fingerprint columns is faster.
 - The indexing fingerprint for molecular substructures has been changed.
   The new fingerprint is a bit slower to generate, but is
   considerably better at screening. More information here:
   http://code.google.com/p/rdkit/wiki/ImprovingTheSubstructureFingerprint

## New Java Wrapper Features:

Deprecated modules (to be removed in next release):
 - Support for older (pre9.1) postgresql versions.

Removed modules:
 - rdkit.Excel
 - the code in $RDBASE/Code/PgSQL/RDLib
 - rdkit.Chem.AvailDescriptors : the same functionality is now available
   in a more useable manner from rdkit.Chem.Descriptors

## Other:
 - Similarity calculations on ExplicitBitVectors should now be much faster
 - Use of [Xa], [Xb], etc. for dummy atoms in SMILES is no longer
   possible. Use the "*" notation and either isotopes (i.e. [1*],
   [2*]) or atom maps (i.e. [*:1], [*:2]) instead.
 - Initial work was done towards make the RDKit work on big endian
   hardware (mainly changes to the way pickles are handled)
 - Canonical SMILES generation is now substantially faster.

# Release_2012.03.1
(Changes relative to Release_2011.12.1)

## IMPORTANT
 - The atom-atom match behavior for non-query atoms has been changed.
    This affects the results of doing substructure matches using
    query molecules that are not constructed from SMARTS.

## Acknowledgements:
JP Ebejer, Paul Emsley, Roger Sayle, Adrian Schreyer, Gianluca Sforna,
Riccardo Vianello

## Bug Fixes:
- the older form of group evaluations in Mol blocks is now correctly
  parsed. (Issue 3477283)
- some problems with handling aromatic boron were fixed. (Issue 3480481)
- the SD writer no longer adds an extra $$$$ when molecule parsing
  fails (Issue 3480790)
- molecules in SD files that don't contain atoms are now parsed
  without warnings and their properties are read in. (Issue 3482695)
- it's now possible to embed molecules despite failures in the triangle
  bounds checking (Issue 3483968)
- Isotope information in Mol blocks is now written to M ISO lines
  instead of going in the atom block. (Issue 3494552)
- Better 2D coordinates are now generated for neighbors of atoms with
  unspecified hybridization. (Issue 3487469)
- Dummy atoms and query atoms are now assigned UNSPECIFIED hybridization
  instead of SP. (Issue 3487473)
- Error reporting for SMARTS involving recursion has been improved.
  (Issue 3495296)
- Some problems of queries and generating SMARTS for queries were resolved.
  (Issues 3496759, 3496799, 3496800)
- It's now possible to do database queries with SMARTS that use the index.
  (Issue 3493156).
- A series of problems related to thread safety were fixed.
- Tracking the lifetime of owning molecules across the C++/Python
  border is now being handled better (Issue 3510149)
- A bug with ring-finding in some complex fused ring systems was fixed.
  (Issue 3514824)
- The AllChem module now imports successfully even if the SLN parser
hasn't been built.

## New Features:
- The molecular sanitization is now configurable using an optional
  command-line argument.
- It's now possible to get information from the sanitization routine
  about which operation failed.
- Suppliers support GetLastItemText()
- ComputeDihedralAngle() and ComputeSignedDihedralAngle() were added
  to the rdkit.Geometry module.
- computeSignedDihedralAngle() was added to the C++ API
- ChemicalReactions now support a GetReactingAtoms() method
- the Mol file and Mol block parsers, as well as the SD suppliers,
  now support an optional "strictParsing" argument.
  When this is set to False, problems in the structure of the
  input file are ignored when possible
- EditableMols return the index of the atom/bond added by AddAtom/AddBond
- rdkit.Chem.Draw.MolToImage() now supports an optional "legend" argument
- The MolToSmiles function now supports an optional "allBondsExplicit" argument.

## New Database Cartridge Features:
- the functions mol_from_smiles() and mol_from_smarts() were added

## New Java Wrapper Features:
- the diversity picker now supports an optional random-number seed

Deprecated modules (to be removed in next release):
- rdkit.Excel

Removed modules:
- rdkit.ML.Descriptors.DescriptorsCOM
- rdkit.ML.Composite.CompositeCOM

## Other:
- Assigning/cleaning up stereochemistry is now considerably
faster. This makes standard molecule construction faster.


# Release_2011.12.1
(Changes relative to Release_2011.09.1)

## IMPORTANT
 - The functions for creating bit vector fingerprints using atom pairs
   and topological torsions have been changed. The new default
   behavior will return different fingerprints than previous RDKit
   versions. This affects usage from c++, python, and within the
   postgresql cartridge. See the "## Other" section below for more
   details.
 - Due to a bug fix in the parameter set, the MolLogP and MolMR
   descriptor calculators now return different values for some
   molecules. See the "## Bug Fixes" section below for more details.
 - To make storage more efficient, the size of the fingerprint
   used to store morgan fingerprints in the database cartridge
   has been changed from 1024 bits to 512 bits. If you update
   the cartridge version all morgan and featmorgan fingerprints
   and indices will need to be re-generated.

## Acknowledgements:
Andrew Dalke, JP Ebejer, Roger Sayle, Adrian Schreyer, Gianluca
Sforna, Riccardo Vianello, Toby Wright

## Bug Fixes:
- molecules with polymeric S group information are now rejected by the
  Mol file parser. (Issue 3432136)
- A bad atom type definition and a bad smarts definition were fixed in
  $RDBASE/Data/Crippen.txt. This affects the values returned by the
  logp and MR calculators. (Issue 3433771)
- Unused atom-map numbers in reaction products now produce warnings
  instead of errors. (Issue 3434271)
- rdMolDescriptors.GetHashedAtomPairFingerprint() now works. (Issue
  3441641)
- ReplaceSubstructs() now copies input molecule conformations to the
  output molecule. (Issue 3453144)
- three-coordinate S and Se are now stereogenic (i.e. the
  stereochemistry of O=[S@](C)F is no longer ignored). (Issue 3453172)

## New Features:
- Integration with the new IPython graphical canvas has been
  added. For details see this wiki page:
http://code.google.com/p/rdkit/wiki/IPythonIntegration
- Input and output from Andrew Dalke's FPS format
  (http://code.google.com/p/chem-fingerprints/wiki/FPS) for
  fingerprints.
- The descriptor CalcNumAmideBonds() was added.

## New Database Cartridge Features:
- Support for PostgreSQL v9.1
- Integration with PostgreSQL's KNN-GIST functionality. (Thanks to
  Adrian Schreyer)
- the functions all_values_gt(sfp,N) and all_values_lt(sfp,N) were
  added.

## New Java Wrapper Features:
- A function for doing diversity picking using fingerprint similarity.
- support for the Avalon Toolkit (see below)

Deprecated modules (to be removed in next release):
- rdkit.Excel
- rdkit.ML.Descriptors.DescriptorsCOM
- rdkit.ML.Composite.CompositeCOM

Removed modules:
- rdkit.WebUtils
- rdkit.Reports
- rdkit.mixins

## Other:
- Improvements to the SMARTS parser (Roger Sayle)
- The atom-pair and topological-torsion fingerprinting functions that
  return bit vectors now simulate counts by setting multiple bits in
  the fingerprint per atom-pair/torsion. The number of bits used is
  controlled by the nBitsPerEntry argument, which now defaults to 4.
  The new default behavior does a much better job of reproducing the
  similarities calculated using count-based fingerprints: 95% of
  calculated similarities are within 0.09 of the count-based value
  compared with 0.22 or 0.17 for torsions and atom-pairs previously.
  To get the old behavior, set nBitsPerEntry to 1.
- Optional support has been added for the Avalon Toolkit
(https://sourceforge.net/projects/avalontoolkit/) to provide an
alternate smiles canonicalization, fingerprint, and 2D coordination
generation algorithm.
- The SLN support can now be switched off using the cmake variable
RDK_BUILD_SLN_SUPPORT.
- There are now instructions for building the RDKit and the SWIG
wrappers in 64bit mode on windows.

# Release_2011.09.1
(Changes relative to Release_2011.06.1)

## IMPORTANT
 - A bug in the definition of the Lipinski HBD descriptor was fixed in
   this release. The descriptor Lipinski.NHOHCount will return
   different values for molecules containing Ns or Os with more than
   one attached H.

## Acknowledgements:
Eddie Cao, Richard Cooper, Paul Czodrowski, James Davidson, George
Papadatos, Riccardo Vianello  

## Bug Fixes:
 - A problem with interpretation of stereochemistry from mol files was
   fixed (Issue 3374639)
 - Sterochemistry information for exocyclic double bonds in mol blocks
   is no longer lost. (Issue 3375647)
 - linear double bonds from mol files now have their stereochemistry
   set correctly(Issue 3375684)
 - Chirality for phosphates and sulfates is not longer automatically
   removed. (Issue 3376319)
 - A bug with the reading of query information from mol files was
   fixed. (Issue 3392107)
 - Sterochemistry is now cleaned up after processing mol2
   files. (Issue 3399798)
 - mergeQueryHs now correctly handles atoms with multiple Hs (Issue
   3415204)
 - mergeQueryHs now correctly handles atoms without initial query
   information (Issue 3415206)
 - the calcLipinskiHBD() (equivalent to Lipinski.NHOHCount) descriptor
   now correctly handles Ns or Os with multiple Hs. (Issue 3415534)
 - Morgan fingerprints generated using the fromAtoms argument now have
   all bits from those atoms set.(Issue 3415636)
 - A problem with the way MolSuppliers handle the EOF condition when
   built with the most recent versions of g++ was fixed.
 - Translation of RDKit stereochemistry information into InChI
   stereochemistry information is improved.

## New Features:

## New Database Cartridge Features:
 - molecules can now be built from mol blocks using the function
   mol_from_ctab(). The corresponding is_valid_ctab() function was
   also added.
 - the radius argument is now optional for the functions morganbv_fp,
   morgan_fp, featmorganbv_fp, and featmorgan_fp. The default radius
   for all four functions is 2.

Deprecated modules (to be removed in next release):

Removed modules:

## Other:
 - The documentation in $RDBASE/Docs/Book has been migrated to use
   Sphinx instead of OpenOffice.
 - The optional InChI support can now be built using a system
   installation of the InChI library.



# Release_2011.06.1
(Changes relative to Release_2011.03.2)

## Acknowledgements:
 - Eddie Cao, Andrew Dalke, James Davidson, JP Ebejer, Gianluca
   Sforna, Riccardo Vianello, Bernd Wiswedel

## Bug Fixes:
 - A problem with similarity values between SparseIntVects that
   contain negative values was fixed. (Issue 3295215)
 - An edge case in SmilesMolSupplier.GetItemText() was fixed. (Issue
   3299878)
 - The drawing code now uses dashed lines for aromatic bonds without
   kekulization. (Issue 3304375)
 - AllChem.ConstrainedEmbed works again. (Issue 3305420)  
 - atomic RGP values from mol files are accessible from python (Issue
   3313539)
 - M RGP blocks are now written to mol files. (Issue 3313540)
 - Atom.GetSymbol() for R atoms read from mol files is now
   correct. (Issue 3316600)
 - The handling of isotope specifications is more robust.
 - A thread-safety problem in SmilesWrite::GetAtomSmiles() was fixed.
 - some of the MACCS keys definitions have been corrected
 - Atoms with radical counts > 2 are no longer always written to CTABs
   with a RAD value of 3. (Issue 3359739)

## New Features:
 - The smiles, smarts, and reaction smarts parsers all now take an additional
   argument, "replacements", that carries out string substitutions pre-parsing.
 - There is now optional support for generating InChI codes and keys
   for molecules.
 - the atom pair and topological torsion fingerprint generators now
   take an optional "ignoreAtoms" argument
 - a function to calculate exact molecular weight was added.
 - new java wrappers are now available in $RDBASE/Code/JavaWrappers
 - the methods getMostCommonIsotope() and getMostCommonIsotopeMass()
   have been added to the PeriodicTable class.

## New Database Cartridge Features:
 - Support for generating InChIs and InChI keys
   (if the RDKit InChI support is enabled).

Deprecated modules (to be removed in next release):
 - The original SWIG wrappers in $RDBASE/Code/Demos/SWIG are deprecated

Removed modules:

## Other:
 - The quality of the drawings produced by both the python molecule drawing
   code and $RDBASE/Code/Demos/RDKit/Draw is better.
 - the python molecule drawing code will now use superscripts and
   subscripts appropriately when using the aggdraw or cairo canvases
   (cairo canvas requires pango for this to work).
 - $RDBASE/Code/Demos/RDKit/Draw now includes an example using cairo
 - A lot of compiler warnings were cleaned up.
 - The error reporting in the SMILES, SMARTS, and SLN parsers was improved.
 - the code for calculating molecular formula is now in C++
   (Descriptors::calcMolFormula())


# Release_2011.03.2
(Changes relative to Release_2011.03.1)

## Bug Fixes:
 - A problem in the refactored drawing code that caused the
   rdkit.Chem.Draw functionality to not work at all was fixed.


# Release_2011.03.1
(Changes relative to Release_2010.12.1)

## Acknowledgements:
 - Eddie Cao, James Davidson, Kirk DeLisle, Peter Gedeck, George
   Magoon, TJ O'Donnell, Gianluca Sforna, Nik Stiefl, Bernd Wiswedel

## Bug Fixes:
 - The performance of SSSR finding for molecules with multiple highly-fused
   ring systems has been improved. (Issue 3185548)
 - Isotope information is now correctly saved when molecules are
   serialized (pickled). (Issue 3205280)
 - Generating SMILES for a molecule no longer changes the
   molecule. This fixes a round-trip bug with certain highly symmetric
   molecules read from SD files. (Issue 3228150)
 - Another bounds-matrix generation bug for highly (con)strained
   systems was fixed. (Issue 3238580)
 - Conformation information is now better handled by deleteSubstructs(),
   replaceSubstructs(), and replaceCore().

## New Features:
 - the rdkit.Chem.Draw package has been significantly refactored.
 - Code for doing Murcko decomposition of molecules has been
   added. From Python this is in the module:
   rdkit.Chem.Scaffolds.MurckoScaffold
   It's available in C++ in the GraphMol/ChemTransforms area.
 - rdkit.Chem.AllChem.TransformMol() now takes optional arguments
   allowing the conformation to be transformed to be specified and
   other existing conformations to be preserved.
 - Calculations for most of the descriptors in rdkit.Chem.Lipinski and
   rdkit.Chem.MolSurf have been moved into C++. The python API is the
   same, but the calculations should be somewhat faster.
 - Extensive feature additions to the SWIG-based java wrapper.
 - The Chem.ReplaceCore() function is now better suited for use
   in R-group decomposition.
 - The Morgan fingerprinting code can now return information about
   which atoms set particular bits.
 - The function pathToSubmol() now copies coordinate information
   from conformations (if present). The function is also now available
   from Python
 - The path and subgraph finding code now takes an optional
   rootedAtAtom argument to allow only paths/subgraphs that start at a
   particular atom to be generated.
 - The function findAtomEnvironmentOfRadiusN has been added to allow
   circular atom environments to be located in molecules.
 - MolOps::assignStereochemistry now can also flag potential
   stereocenters that are not specified.

## New Database Cartridge Features:
 - the descriptor-calculation functions mol_numrotatablebonds(),
   mol_numheteroatoms(), mol_numrings(), and mol_tpsa() have been
   added.

Deprecated modules (to be removed in next release):

Removed modules:

## Other:
 - In C++, the functions CalcCrippenDescriptors and CalcAMW have been
   renamed calcCrippenDescriptors and calcAMW to make them consistent
   with the other descriptor calculators.
 - The molecule serialization (pickling) format has been changed. The
   new format is more compact.



# Release_2010.12.1
(Changes relative to Release_2010.09.1)

## IMPORTANT
 - Due to changes made to the fingerprinting code, RDKit and layered
   fingerprints generated with this release are not compatible with
   those from previous releases. For users of the database cartridge:
   you will need to re-generate RDKit fingerprint columns and any
   indices on molecule tables.

## Acknowledgements:
 - Eddie Cao, Andrew Dalke, James Davidson, Kirk DeLisle, Peter Gedeck,
   TJ O'Donnell, Gianluca Sforna, Nik Stiefl, Riccardo Vianello

## Bug Fixes:
 - The depiction code no longer crashes with single-atom templates
   (issue 3122141)
 - Aromatic bonds in the beginning of a SMILES branch are now
   correctly parsed (issue 3127883)
 - A crash when generating 2d constrained coordinates was fixed (issue
   3135833)
 - Stereochemistry no longer removed from double bonds in large
   rings. (issue 3139534)
 - Atom mapping information no longer in reaction products (issue
   3140490)  
 - Smiles parse failure with repeated ring labels and dot disconnects
   fixed (issue 3145697)
 - a bug causing the molecule drawing code to not use the cairo canvas
   when it's installed was fixed
 - the SMILES generated for charged, aromatic Se or Te has been fixed
   (issue 3152751)
 - PropertyMols constructed from pickles and then written to SD files
   will now include the properties in the SD file.
 - SMILES can now be generated correctly for very large molecules
   where more than 50 rings are open at once. (issue 3154028)

## New Features:
 - All molecular descriptor calculators are now pulled in by the
   rdkit.Chem.Descriptors module. So you can do things like:
   Descriptors.MolLogP(mol) or Descriptors.fr_amide(mol)
 - Atom-map numbers in SMILES are now supported. They can be accessed
   as the atomic "molAtomMapNumber" property. (issue 3140494)
 - It's now possible to tell the RDKit to generate non-canonical
   SMILES via an optional argument to MolToSmiles. This is faster than
   generating canonical SMILES, but is primarity intended for
   debugging/testing. (issue 3140495)
 - The function GenerateDepictionMatching2DStructure() has been added
   to the rdkit.Chem.AllChem module to make generating
   template-aligned depictions easier.
 - Generating FCFP-like fingerprints is now more straightforward via
   the useFeatures optional argument to GetMorganFingerprint()
 - Extensive changes were made to the layered fingerprinting code to
   allow better coverage of queries.
 - Functionality for stripping common salts from molecules has been
   added in rdkit.Chem.SaltRemover. The salts themselves are defined
   in $RDBASE/Data/Salts.txt
 - Functionality for recognizing common functional groups has been
   added in rdkit.Chem.FunctionalGroups. The functional groups
   themselves are defined in
   $RDBASE/Data/Functional_Group_Hierarchy.txt

## New Database Cartridge Features:
 - The cartridge now supports SMARTS queries.
 - The functions is_valid_{smiles,smarts}() are now available
   (issue 3097359).
 - The operator @= is now supported for testing molecule equality.
   (issue 3120707)
 - The functions featmorgan_fp() and featmorganbv_fp() are now
   available for generating FCFP-like fingerprints.

Deprecated modules (to be removed in next release):
 - rdkit.Chem.AvailDescriptors : the same functionality is now available
   in a more useable manner from rdkit.Chem.Descriptors (see above).

Removed modules:

## Other:
 - RDKit support has been added to the Knime data mining and reporting
   tool. More information is available from the knime.org community
   site: http://tech.knime.org/community/rdkit
   Thanks to Thorsten, Bernd, Michael, and the rest of the crew at
   knime.com for making this possible.
 - RPMs to allow easy installation of the RDKit on Fedora/CentOS/RHEL
   and similar systems are now available. Thanks to Gianluca Sforna
   for doing this work.
 - The database cartridge now statically links the RDKit libraries.
   This should make installation easier.
 - The RDKit fingerprinter now by default sets 2 bits per hashed
   subgraph instead of 4. The old behavior can be regained by setting
   nBitsPerHash to 4.

# Release_2010.09.1
(Changes relative to Release_Q22010_1)

## IMPORTANT
 - Due to changes made to the layered fingerprinting code,
   fingerprints generated with this release are not compatible with
   fingerprints from earlier releases.
 - The default arguments to the Morgan fingerprinting code will yield
   fingerprints that are not backwards compatible.

## Acknowledgements:
 - Andrew Dalke, James Davidson, Paul Emsley, Peter Gedeck,
   Uwe Hoffmann, Christian Kramer, Markus Kossner, TJ O'Donnell,
   Gianluca Sforna, Nik Stiefl, Riccardo Vianello

## Bug Fixes:
 - A typo in the parameters for the Crippen clogp calculator was
   fixed. (issue 3057201)
 - some problems in the layered fingerprinting code were fixed. (issue
   3030388)
 - a bug in the ring-finding code that could lead to incorrect results
   or crashes in large molecules was fixed.  
 - the Murtagh clustering code should now execute correctly on recent
   versions of the MacOS.
 - some problems with the cairo canvas were fixed
 - a problem with matching non-default isotope SSS queries for molecules
   read in from CTABs was fixed (issue 3073163).
 - a problem with calculating AMW for molecules with non-default isotopes
   was fixed.

## New Features:
 - a PostgreSQL cartridge for similarity and substructure searching
   has been added to the RDKit distribution.
 - The Morgan fingerprinting code accepts additional arguments that
   control whether or not bond order and chirality are taken into
   account. By default chirality is ignored and the bond order is
   used. Another change with the MorganFPs is that ring information is
   now included by default.
 - 2D coordinates can now be generated for chemical reactions.
 - The functions IsMoleculeReactantOfReaction and
   IsMoleculeProductOfReaction have been added to the C++
   interface. From python these are methods of the ChemicalReaction
   class:
   rxn.IsMoleculeReactant and rxn.IsMoleculeProduct
 - The default bond length for depiction can now be changed.
 - FCFP-like fingerprints can now be generated with the Morgan
   fingerprinting code by starting with feature invariants.
 - The close() method has been added to MolWriters.
 - Morgan, atom-pair, and topological-torsion fingerprints can now
   also be calculated as bit vectors.
 - RDKit and layered fingerprints can now be generated using only
   linear paths.
 - the function findAllPathsOfLengthMtoN() was added

Deprecated modules (to be removed in next release):

Removed modules:
 - rdkit/qtGui
 - rdkit/RDToDo
 - Projects/SDView

## Other:
 - As of this release a new version numbering scheme is being used:
   YYYY.MM.minor. An example, this release was done in Sept. of 2010
   so it's v2010.09.1.
 - the RDBASE environment variable is no longer required. It will be
   used if set, but the code should work without it
 - The directory Contrib/M_Kossner contains two new contributions from
   Markus Kossner.
 - A change was made to the subgraph matching code that speeds up
   substructure searches involving repeated recursive queries.
 - the deprecated registerQuery argument has been removed from the
   substructure matching functions.
 - the empty header files AtomProps.h and BondProps.h have been
   removed.
 - in order to simplify the build process the test databases are now
   in svn
 - some python functions to calculate descriptors (i.e. pyMolWt,
   pyMolLogP, etc.) that have C++ equivalents have been removed to
   clean up the interface
 - the PIL canvas should no longer generate warnings
 - Thanks to the help of Gianluca Sforna and Riccardo Vianello, it is
   now much easier to package and distribute the RDKit.
 - the bjam-based build system has been removed.

# Release_Q22010_1
(Changes relative to Release_Q12010_1)

## IMPORTANT
 - There are a couple of refactoring changes that affect people using
   the RDKit from C++. Please look in the ## Other section below for a list.
 - If you are building the RDKit yourself, changes made in this
   release require that you use a reasonably up-to-date version of
   flex to build it. Please look in the ## Other section below for more
   information.

## Acknowledgements:
 - Andrew Dalke, James Davidson, Kirk DeLisle, Thomas Heller, Peter Gedeck,
   Greg Magoon, Noel O'Boyle, Nik Stiefl,  

## Bug Fixes:
 - The depictor no longer generates NaNs for some molecules on
   windows (issue 2995724)
 - [X] query features work correctly with chiral atoms. (issue
   3000399)
 - mols will no longer be deleted by python when atoms/bonds returned
   from mol.Get{Atom,Bond}WithIdx() are still active. (issue 3007178)
 - a problem with force-field construction for five-coordinate atoms
   was fixed. (issue 3009337)
 - double bonds to terminal atoms are no longer marked as "any" bonds
   when writing mol blocks. (issue 3009756)
 - a problem with stereochemistry of double bonds linking rings was
   fixed. (issue 3009836)
 - a problem with R/S assignment was fixed. (issue 3009911)
 - error and warning messages are now properly displayed when cmake
   builds are used on windows.
 - a canonicalization problem with double bonds incident onto aromatic
   rings was fixed. (issue 3018558)
 - a problem with embedding fused small ring systems was fixed.
   (issue 3019283)

## New Features:
 - RXN files can now be written. (issue 3011399)
 - reaction smarts can now be written.
 - v3000 RXN files can now be read. (issue 3009807)
 - better support for query information in mol blocks is present.
   (issue 2942501)
 - Depictions of reactions can now be generated.
 - Morgan fingerprints can now be calculated as bit vectors (as
   opposed to count vectors.
 - the method GetFeatureDefs() has been added to
   MolChemicalFeatureFactory
 - repeated recursive SMARTS queries in a single SMARTS will now be
   recognized and matched much faster.
 - the SMILES and SMARTS parsers can now be run safely in
   multi-threaded code.

Deprecated modules (to be removed in next release):
 - rdkit/qtGui
 - Projects/SDView

Removed modules:
 - SVD code: External/svdlibc External/svdpackc rdkit/PySVD
 - rdkit/Chem/CDXMLWriter.py

## Other:
 - The large scale changes in the handling of stereochemistry were
   made for this release. These should make the code more robust.
 - If you are building the RDKit yourself, changes made in this
   release require that you use a reasonably up-to-date version of
   flex to build it. This is likely to be a problem on Redhat, and
   redhat-derived systems. Specifically: if your version of flex is
   something like 2.5.4 (as opposed to something like 2.5.33, 2.5.34,
   etc.), you will need to get a newer version from
   http://flex.sourceforge.net in order to build the RDKit.

 - Changes only affecting C++ programmers:
   - The code for calculating topological-torsion and atom-pair
     fingerprints has been moved from $RDBASE/Code/GraphMol/Descriptors
     to $RDBASE/Code/GraphMol/Fingerprints.
   - The naming convention for methods of ExplicitBitVect and
     SparseBitVect have been changed to make it more consistent with
     the rest of the RDKit.
   - the bjam-based build system should be considered
     deprecated. This is the last release it will be actively
     maintained.


# Release_Q12010_1
(Changes relative to Release_Q42009_1)

## Acknowledgements:
 - Andrew Dalke, Jean-Marc Nuzillard, Noel O'Boyle, Gianluca Sforna,
   Nik Stiefl, Anna Vulpetti

## Bug Fixes
 - Substantial improvements were made to the SLN parser
 - A bad depiction case was fixed. (issue 2948402)
 - Hs added to planar carbons are no longer in the same plane as the
   other atoms. (issue 2951221)
 - Elements early in the periodic table (e.g. Mg, Na, etc.) no longer
   have their radical counts incorrectly assigned. (issue 2952255)
 - Some improvements were made to the v3k mol file parser. (issue
   2952272)
 - Double bonds with unspecified stereochemistry are now correctly
   flagged when output to mol files. (issue 2963522)
 - A segmentation fault that occurred when kekulizing modified
   molecules has been fixed. (issue 2983794)

## New Features
 - The MaxMin diversity picker can now be given a seed for the random
   number generator to ensure reproducible results.

## Other
 - the vflib source, which is no longer used, was removed from the
   External source tree. It's still available in svn at rev1323 or via
   this tarball:
   http://rdkit.svn.sourceforge.net/viewvc/rdkit/trunk/External/vflib-2.0.tar.gz?view=tar&pathrev=1323
 - the directory Contrib has been added to the RDKit distribution to
   house contributions that don't necessarily fit anywhere else. The
   first contribution here is a collection of scripts required to
   implement local-environment fingerprints contributed by Anna
   Vulpetti.
 - Some optimization work was done on the molecule initialization code:
   reading in molecules is now somewhat faster.
 - Some optimization work was done on the RDK and Layered fingerprinting code.

# Release_Q42009_1
(Changes relative to Release_Q32009_1)

## IMPORTANT
  - A bug fix in the SMARTS parser has changed the way atom-map
    numbers in Reaction SMARTS are parsed.
      Earlier versions of the RDKit required that atom maps be
      specified at the beginning of a complex atom query:
        [CH3:1,NH2]>>[*:1]O
      The corrected version only accepts this form:
        [CH3,NH2:1]>>[*:1]O
    This change may break existing SMARTS patterns.
  - A switch to using cmake as the build system instead of bjam has
    made the RDKit much easier to build.

## Acknowledgements
  - Andrew Dalke, Kirk DeLisle, David Hall, Markus Kossner, Adrian
    Schreyer, Nikolaus Stiefl, Jeremy Yang

## Bug Fixes
  - the SMARTS parser now correctly requires tha atom-map numbers be
    at the end of a complex atom query.
    (issue 1804420)
  - a bug in the way SMARTS matches are uniquified has been fixed
    (issue 2884178)

## New Features
  - The new SMARTS atomic query feature "x" (number of ring bonds) is
    now supported.
  - The proof-of-concept for a SWIG-based wrapper around the RDKit has
    been expanded a bit in functionality. Samples are now included for
    Java, C#, and Python.
  - Information about the current RDKit and boost versions is now
    available from C++ (file RDGeneral/versions.h) and Python
    (rdBase.rdkitVersion and rdBase.boostVersion)
  - The KNN code now supports weighted nearest-neighbors calculations
    with a radius cutoff.

## Other
  - The lapack dependency has been completely removed from the RDKit.
  - The supported build system for the RDKit is now cmake
    (http://www.cmake.org) instead of bjam. See the file INSTALL for
    the new installation instructions. Files for bjam are still
    included in the distribution but are deprecated and will be
    removed in a future version.


# Release_Q32009_1
(Changes relative to Release_Q22009_1)

## IMPORTANT
  - Due to bug fixes in the boost random-number generator, RDK
    fingerprints generated with boost 1.40 are not backwards
    compatible with those from earlier versions.

## Acknowledgements
  - Uwe Hoffmann, Nik Stiefl, Greg Magoon, Ari Gold-Parker,
    Akihiro Yokota, Kei Taneishi, Riccardo Vianello, Markus Kossner

## Bug Fixes
  - the canonOrient argument to the depiction code now works
    (issue 2821647)
  - typo in the depictor 2D embedding code fixed  
    (issue 2822883)
  - single aromatic atoms in chains now (correctly) fail sanitization
    (issue 2830244)
  - problem with embedding and fused rings fixed
    (issue 2835784)
  - crash when reading some large molecules fixed
    (issue 2840217)
  - trailing newline in TemplateExpand.py fixed
    (issue 2867325)
  - fingerprint incompatibility on 64bit machines fixed
    (issue 2875658)
  - PropertyMol properties are now written to SD files
    (issue 2880943)

## New Features
  - to the extent possible, reactions now transfer coordinates from
    reactant molecules to product molecules (issue 2832951)
## Other
  - the function DaylightFingerprintMol() has been removed
  - the outdated support for Interbase has been removed
  - the Compute2DCoords() function in Python now canonicalizes the
    orientation of the molecule by default.
  - the distance-geometry code should now generate less bad amide
    conformations. (issue 2819563)
  - the quality of distance-geometry embeddings for substituted- and
    fused-ring systems should be better.  

# Release_Q22009_1
(Changes relative to Release_Q12009_2)

## Acknowledgements
  - Uwe Hoffmann, Marshall Levesque, Armin Widmer

## Bug Fixes
  - handling of crossed bonds in mol files fixed (issue 2804599)
  - serialization bug fixed (issue 2788233)
  - pi systems with 2 electrons now flagged as aromatic (issue 2787221)
  - Chirality swap on AddHs (issue 2762917)
  - core leak in UFFOptimizeMolecule fixed (issue 2757824)

## New Features
  - cairo support in the mol drawing code (from Uwe Hoffmann) (issue 2720611)
  - Tversky and Tanimoto similarities now supported for SparseIntVects
  - AllProbeBitsMatch supported for BitVect-BitVect comparisons
  - ChemicalReactions support serialization (pickling) (issue 2799770)
  - GetAtomPairFingerprint() supports minLength and maxLength arguments
  - GetHashedTopologicalTorsionFingerprint() added
  - preliminary support added for v3K mol files
  - ForwardSDMolSupplier added
  - CompressedSDMolSupplier added (not supported on windows)
  - UFFHasAllMoleculeParams() added
  - substructure searching code now uses an RDKit implementation of
    the vf2 algorithm. It's much faster.
  - Atom.GetPropNames() and Bond.GetPropNames() now available from
    python
  - BRICS code now supports FindBRICSBonds() and BreakBRICSBonds()
  - atom labels Q, A, and * in CTABs are more correctly supported
    (issue 2797708)
  - rdkit.Chem.PropertyMol added (issue 2742959)
  - support has been added for enabling and disabling logs
    (issue 2738020)

## Other
  - A demo has been added for using the MPI with the RDKit
    ($RDBASE/Code/Demos/RDKit/MPI).
  - Embedding code is now better at handling chiral structures and
    should produce results for molecules with atoms that don't have
    UFF parameters.
  - the UFF code is more robust w.r.t. missing parameters
  - GetHashedAtomPairFingerprint() returns SparseIntVect instead of
    ExplicitBitVect
  - the CTAB parser (used for mol files and SD files) is faster
  - extensive changes to the layered fingerprinting code;
    fingerprinting queries is now possible
  - molecule discriminator code moved into $RDBASE/Code/GraphMol/Subgraphs
  - the SDView4 prototype has been expanded
  - $RDBASE/Regress has been added to contain regression and
    benchmarking data and scripts.
  - support for sqlalchemy has been added to $RDBASE/rdkit/Chem/MolDb
  - $RDBASE/Projects/DbCLI/SDSearch.py has been removed; use the
    CreateDb.py and SearchDb.py scripts in the same directory instead.
  - the BRICS code has been refactored  

# Release_Q12009_2
(Changes relative to Release_Q42008_1)

## IMPORTANT

 - The directory structure of the distribution has been changed in
   order to make installation of the RDKit python modules more
   straightforward. Specifically the directory $RDBASE/Python has been
   renamed to $RDBASE/rdkit and the Python code now expects that
   $RDBASE is in your PYTHONPATH. When importing RDKit Python modules,
   one should now do: "from rdkit import Chem" instead of "import
   Chem". Old code will continue to work if you also add $RDBASE/rdkit
   to your PYTHONPATH, but it is strongly suggested that you update
   your scripts to reflect the new organization.
 - For C++ programmers: There is a non-backwards compatible change in
   the way atoms and bonds are stored on molecules. See the *## Other*
   section for details.

## Acknowledgements
 - Kirk DeLisle, Noel O'Boyle, Andrew Dalke, Peter Gedeck, Armin Widmer

## Bug Fixes
 - Incorrect coordinates from mol2 files (issue 2727976)
 - Incorrect handling of 0s as ring closure digits (issues 2525792,
 and 2690982)
 - Incorrect handling of atoms with explicit Hs in reactions (issue 2540021)
 - SmilesMolSupplier.GetItemText() crashes (issue 2632960)
 - Incorrect handling of dot separations in reaction SMARTS (issue 2690530)
 - Bad charge lines in mol blocks for large molecules (issue 2692246)
 - Order dependence in AssignAtomChiralTagsFromStructure (issue 2705543)
 - Order dependence in the 2D pharmacophore code
 - the LayeredFingerprints now handle non-aromatic single ring bonds
   between aromatic atoms correctly.


## New Features
 - BRICS implementation
 - Morgan/circular fingerprints implementation
 - The 2D pharmacophore code now uses standard RDKit fdef files.
 - Atom parity information in CTABs now written and read. If present
   on reading, atom parity flags are stored in the atomic property
   "molParity".
 - An optional "fromAtoms" argument has been added to the atom pairs
   and topological torsion fingerprints. If this is provided, only atom
   pairs including the specified atoms, or torsions that either start
   or end at the specified atoms, will be included in the fingerprint.
 - Kekulization is now optional when generating CTABs. Since the MDL
   spec suggests that aromatic bonds not be used, this is primarily
   intended for debugging purposes.
 - the removeStereochemistry() (RemoveStereoChemistry() from Python)
   function has been added to remove all stereochemical information
   from a molecule.

## Other
 - The Qt3-based GUI functionality in $RDBASE/rdkit/qtGui and
   $RDBASE/Projects/SDView is deprecated. It should still work, but it
   will be removed in a future release. Please do not build anything
   new on this (very old and creaky) framework.
 - The function DaylightFingerprintMol() is now deprecated, use
   RDKFingerprintMol() instead.
 - For C++ programmers: The ROMol methods getAtomPMap() and
   getBondPMap() have been removed. The molecules themselves now support
   an operator[]() method that can be used to convert graph iterators
   (e.g. ROMol:edge_iterator, ROMol::vertex_iterator,
   ROMol::adjacency_iterator) to the corresponding Atoms and Bonds.
   New API for looping over an atom's bonds:
        ... molPtr is a const ROMol * ...
        ... atomPtr is a const Atom * ...
        ROMol::OEDGE_ITER beg,end;
        boost::tie(beg,end) = molPtr->getAtomBonds(atomPtr);
        while(beg!=end){
          const BOND_SPTR bond=(*molPtr)[*beg];
          ... do something with the Bond ...
          ++beg;
        }
  New API for looping over a molecule's atoms:
        ... mol is an ROMol ...
        ROMol::VERTEX_ITER atBegin,atEnd;
        boost::tie(atBegin,atEnd) = mol.getVertices();  
        while(atBegin!=atEnd){
          ATOM_SPTR at2=mol[*atBegin];
          ... do something with the Atom ...
          ++atBegin;
        }

# Release_Q42008_1
(Changes relative to Release_Q32008_1)

## IMPORTANT
 - A fix in the handling of stereochemistry in rings means that the
   SMILES generated with this release are different from those in
   previous releases. Note that the canonicalization algorithm does
   not work in cases of pure ring stereochemistry : the SMILES should
   be correct, but it is not canonical. Rings containing chiral
   centers should be fine.

## Acknowledgements:
 - Kirk DeLisle, Markus Kossner, Greg Magoon, Nik Stiefl

## Bug Fixes
 - core leaks in learning code (issue 2152622)
 - H-bond acceptor definitions (issue 2183240)
 - handling of aromatic dummies (issue 2196817)
 - errors in variable quantization (issue 2202974)
 - errors in information theory functions on 64 bit machines (issue 2202977)
 - kekulization problems (issue 2202977)
 - infinite loop in getShortestPaths() for disconnected structures (issue 2219400)
 - error in depictor for double bonds with stereochemistry connected
   to rings (issue 2303566)
 - aromaticity flags not copied to null atoms in reaction products
   (issue 2308128)
 - aromaticity perception in large molecule hangs (issue 2313979)
 - invariant error in canonicalization (issue 2316677)
 - mol file parser handling of bogus bond orders (issue 2337369)
 - UFF optimization not terminating when atoms are on top of each
   other (issue 2378119)
 - incorrect valence errors with 4 coordinate B- (issue 2381580)
 - incorrect parsing of atom-list queries with high-numbered atoms
   (issue 2413431)
 - MolOps::mergeQueryHs() crashing with non-query molecules. (issue
   2414779)

## New Features
 - SLN parser (request 2136703).
 - Mol2 parser : Corina atom types (request 2136705).
 - Building under mingw (request 2292153).
 - Null bonds in reaction products are replaced with the corresponding
   bond from the reactants (request 2308123).

## Other
 - a bunch of deprecation warnings from numpy have been cleaned up
   (issue 2318431)
 - updated documentation
 - some optimization work on the fingerprinter

# Release_Q32008_1
(Changes relative to Release_May2008_1)

## Acknowledgements:
 - Noel O'Boyle, Igor Filippov, Evgueni Kolossov, Greg Magoon

## Bug Fixes
 - A memory leak in the ToBase64 and FromBase64 wrapper functions was
   fixed.
 - The UFF atom typer has been made more permissive: it now will pick
   "close" atom types for things it does not recognize. (issue
   2094445)
 - The handling of molecules containing radicals has been greatly
   improved (issues 2091839, 2091890, 2093420)
 - Iterative (or secondary, or dependent) chirality is now supported,
   see this page for more information:
   http://code.google.com/p/rdkit/wiki/IterativeChirality
   (issue 1931470)
 - Isotope handling has been changed, this allows correct matching of
   SMARTS with specified isotopes. (issue 1968930)
 - Some problems with the MACCS key definitions have been
   fixed. (issue 2027446)
 - Molecules with multiple fragments can now be correctly
   embedded. (issue 1989539)
 - Adding multiple bonds between the same atoms in a molecule now
   produces an error. (issue 1993296)
 - The chemical reaction code now handles chiral atoms correctly in
   when applying reactions with no stereochem information
   provided. (issue 2050085)
 - A problem with single-atom cores in TemplateExpand.py has been
   fixed. (issue 2091304)  
 - A problem causing bicyclobutane containing molecules to not be
   embeddable has been fixed. (issue 2091864)
 - The default parameters for embedding are now molecule-size
   dependent. This should help with the embedding of large, and
   crowded molecules. (issue 2091974)
 - The codebase can now be built with boost 1.36. (issue 2071168)
 - A problem with serialization of bond directions was fixed.
   (issue 2113433)

## New Features
 - The RDKit can now be built under Darwin (Mac OS/X).
 - Tversky similarity can now be calculated. (request 2015633)
 - Many of the core datastructures now support equality comparison
   (operator==). (request 1997439)
 - Chirality information can now be assigned based on the 3D
   coordinates of a molecule using
   MolOps::assignChiralTypesFrom3D(). (request 1973062)
 - MolOps::getMolFrags() can now return a list of split molecules
   instead of just a list of atom ids. (request 1992648)
 - ROMol::getPropNames() now supports the includePrivate and
   includeComputed options. (request 2047386)


## Other
 - the pointers returned from Base64Encode/Decode are now allocated
   using new instead of malloc or calloc. the memory should be
   released with delete[].
 - the generation of invariants for chirality testing is now quite a
   bit faster; this results in faster parsing of molecules.
 - The use of C include files instead of their C++ replacements has
   been dramatically reduced.
 - The new (as of May2008) hashing algorithm for fingerprints is now
   the default in the python fingerprinting code
   (Chem.Fingerprints.FingerprintMols).
 - The functions MolOps::assignAtomChiralCodes() and
   MolOps::assignBondStereoCodes() are deprecated. Use
   MolOps::assignStereochemistry() instead.
 - The RDKit no longer uses the old numeric python library. It now
   uses numpy, which is actively supported.
 - By default Lapack++ is no longer used. The replacement is the boost
   numeric bindings: http://mathema.tician.de/software/boost-bindings.


# Release_May2008_1
(Changes relative to Release_Jan2008_1)

## IMPORTANT
 - A fix to the values of the parameters for the Crippen LogP
   calculator means that the values calculated with this version are
   not backwards compatible. Old values should be recalculated.
 - topological fingerprints generated with this version *may* not be
   compatible with those from earlier versions. Please read the note
   below in the "## Other" section.
 - Please read the point about dummy atoms in the "## New Features"
   section. It explains a change that affects backwards compatibility
   when dealing with dummy atoms.


## Acknowledgements:
 - Some of the bugs fixed in this release were found and reported by
   Adrian Schreyer, Noel O'Boyle, and Markus Kossner.

## Bug Fixes
 - A core leak in MolAlign::getAlignmentTransform was fixed (issue
   1899787)
 - Mol suppliers now reset the EOF flag on their stream after they run
   off the end (issue 1904170)
 - A problem causing the string "Sc" to not parse correctly in
   recursive SMARTS was fixed (issue 1912895)
 - Combined recursive smarts queries are now output correctly.
   (issue 1914154)
 - A bug in the handling of chirality in reactions was fixed (issue
   1920627)
 - Looping directly over a supplier no longer causes a crash (issue
   1928819)
 - a core leak in the smiles parser was fixed (issue 1929199)
 - Se and Te are now potential aromatic atoms (per the proposed
   OpenSmiles standard). (issue 1932365)
 - isotope information (and other atomic modifiers) are now correctly
   propagated by chemical reactions (issue 1934052)
 - triple bonds no longer contribute 2 electrons to the count for
   aromaticity (issue 1940646)
 - Two bugs connected with square brackets in SMILES were fixed
   (issues 1942220 and 1942657)
 - atoms with coordination numbers higher than 4 now have tetrahedral
   stereochemistry removed (issue 1942656)
 - Bond.SetStereo() is no longer exposed to Python (issue 1944575)
 - A few typos in the parameter data for the Crippen logp calculator
   were fixed. Values calculated with this version should be assumed
   to not be backwards compatible with older versions (issue 1950302)
 - Isotope queries are now added correctly (if perhaps not optimally)
   to SMARTS.
 - some drawing-related bugs have been cleared up.
 - A bug in Chem.WedgeMolBonds (used in the drawing code) that was
   causing incorrect stereochemistry in drawn structures was
   fixed. (issue 1965035)
 - A bug causing errors or crashes on Windows with [r<n>] queries was
   fixed. (issue 1968930)
 - A bug in the calculation of TPSA values in molecules that have Hs
   in the graph was fixed. (issue 1969745)

## New Features
 - Support for supplying dummy atoms as "[Du]", "[X]", "[Xa]", etc. is
   now considered deprecated. In this release a warning will be
   generated for these forms and in the next release the old form will
   generate errors. Note that the output of dummy atoms has also
   changed: the default output format is now "*", this means that the
   canonical SMILES for molecules containing dummies are no longer
   compatible with the canonical SMILES from previous releases.
   (feature request 186217)
 - Atom and bond query information is now serializable; i.e. query
   molecules can now be pickled and not lose the query
   information. (feature request 1756596)
 - Query features from mol files are now fully supported. (feature
   request 1756962)
 - Conformations now support a dimensionality flag. Dimensionality
   information is now read from mol blocks and TDT files. (feature request
   1906758)
 - Bulk Dice similarity functions have been added for IntSparseIntVect
   and LongSparseIntVect (feature request 1936450)
 - Exceptions are no longer thrown during molecule parsing. Failure in
   molecule parsing is indicated by returning None. Failure to *open* a
   file when reading a molecule throws BadFileExceptions (feature
   requests 1932875 and 1938303)
 - The various similarity functions for BitVects and SparseIntVects
   now take an optional returnDistance argument. If this is provided,
   the functions return the corresponding distance instead of
   similarity.
 - Some additional query information from Mol files is now translated
   when generating SMARTS. Additional queries now translated:
     - number of ring bonds
     - unsaturation queries
     - atom lists are handled better as well
   (feature request 1902466)
 - A new algorithm for generating the bits for topological
   fingerprints has been added. The new approach is a bit quicker and
   more robust than the old, but is not backwards compatible.
   Similarity trends are more or less conserved.
 - The molecule drawing code in Chem.Draw.MolDrawing has been modified
   so that it creates better drawings. A new option for drawing that
   uses the aggdraw graphics library has been added.
 - The RingInfo class supports two new methods: AtomRings() and
   BondRings() that return tuples of tuples with indices of the atoms
   or bonds that make up the molecule's rings.

## Other
 - Changes in the underlying boost random-number generator in version
   1.35 of the boost library may have broken backwards compatibility
   of 2D fingerprints generated using the old fingerprinter. It is
   strongly suggested that you regenerate any stored fingerprints (and
   switch to the new fingerprinter if possible). There is an explicit
   test for this in $RDBASE/Code/GraphMol/Fingerprints/test1.cpp
 - The unofficial and very obsolete version of John Torjo's v1
   boost::logging library that was included with the RDKit
   distribution is no longer used. The logging library has been
   replaced with the much less powerful and flexible approach of just
   sending things to stdout or stderr. If and when the logging library
   is accepted into Boost, it will be integrated.
 - The DbCLI tools (in $RDBASE/Projects/DbCLI) generate topological
   fingerprints using both the old and new algorithms (unless the
   --noOldFingerprints option is provided). The default search
   uses the newer fingerprint.
 - The directory $RDBASE/Data/SmartsLib contains a library of sample
   SMARTS contributed by Richard Lewis.


# Release_Jan2008_1
(Changes relative to Release_Aug2007_1)

## IMPORTANT
 - Bug fixes in the canonicalization algorithm have made it so that
   the canonical SMILES from this version are not compatible with
   those from older versions of the RDKit.
 - Please read the point about dummy atoms in the "## New Features"
   section. It explains a forthcoming change that will affect
   backwards compatibility when dealing with dummy atoms.
 - The build system has been completely changed. Makefiles and Visual
   Studio project files have been removed. See the "## Other" section for
   more info.

## Acknowledgements:
 - Adrian Schreyer uncovered and reported a number of the bugs fixed
   in this release.

## Bug Fixes
 - the Recap code no longer generates illegal fragments for
   highly-branched atoms. (issue 1801871)
 - the Recap code no longer breaks cyclic bonds to N
   (issue 1804418)
 - A bug in the kekulization of aromatic nitrogens has been fixed
   (issue 1811276)
 - Bugs in the Atom Type definitions for polar carbons and positive
   nitrogens in BaseFeatures.fdef have been fixed. (issue 1836242)
 - A crash in the sanitization of molecules that only have degree 4
   atoms has been fixed; it now generates an exception. The underlying
   problem with ring-finding in these systems is still present. (issue
   1836576)
 - Mol files for molecules that have more than 99 atoms or bonds are
   no longer incorrectly generated. (issue 1836615)
 - Problems with the sping PIL and PDF canvases have been cleared
   up. The PIL canvas still generates a lot of warnings, but the
   output is correct.
 - The query "rN" is now properly interpreted to be "atom whose
   smallest ring is of size N" in SMARTS queries. It was previously
   interpreted as "atom is in a ring of size N". (issue 1811276)
   This change required that the default feature definitions for
   aromaticity and lumped hydrophobes be updated.
 - The MolSuppliers (SDMolSupplier, TDTMolSupplier, SmilesMolSupplier)
   no longer fail when reading the last element. (issue 1874882)
 - A memory leak in the constructor of RWMols was fixed.
 - A problem causing rapid memory growth with Recap analysis was fixed.
   (issue 1880161)
 - The Recap reactions are no longer applied to charged Ns or Os
   (issue 1881803)
 - Charges, H counts, and isotope information can now be set in
   reactions. (issue 1882749)
 - The stereo codes from double bonds (used for tracking cis/trans)
   are now corrected when MolOps::removeHs is called. (issue 1894348)
 - Various small code cleanups and edge case fixes were done as a
   result of things discovered while getting the VC8 build working.

## New Features
 - The SparseIntVect class (used by the atom pairs and topological
   torsions) is now implemented in C++.
 - The package $RDKit/Python/Chem/MolDb has been added to help deal
   with molecular databases. (this was intended for the August release
   and overlooked)
 - The module $RDKit/Python/Chem/FastSDMolSupplier has been added to
   provide a fast (at the expense of memory consumption) class for
   working with SD files. (this was intended for the August release
   and overlooked)
 - A new directory $RDKit/Projects has been created to hold things
   that don't really fit in the existing directory structure.
 - The new project $RDKit/Projects/DbCLI has been added. This contains
   command-line scripts for populating molecular database and
   searching them using substructure or similarity.
 - The code for calculating some descriptors has been moved into C++
   in the new module Chem.rdMolDescriptors. The C++ implementation is
   considerably faster than the Python one and should be 100%
   backwards compatible.
 - The MaxMinPicker (in Code/SimDivPickers) supports two new options:
   1) the user can provide a set of initial picks and the algorithm
      will pick new items that are diverse w.r.t. to those
   2) the user can provide a function to calculate the distance matrix
      instead of calculating it in advance. This saves the N^2 step of
      calculating the distance matrix.
 - A new piece of code demo'ing the use of the RDKit to add chemical
   functionality to SQLite is in Code/Demos/sqlite. This will
   eventually move from Demos into Code/sqlite once some more
   functionality has been added and more testing is done.
 - The distance geometry embedding code now supports using random
   initial coordinates for atoms instead of using the eigenvalues of
   the distance matrix. The default behavior is still to use the
   eigenvalues of the distance matrix.
 - The function Recap.RecapDecompose now takes an optional argument
   where the user can specify the minimum size (in number of atoms)
   of a legal fragment. (feature request 180196)
 - Dummy atoms can be expressed using asterixes, per the Daylight spec.
   Dummy atoms are also now legal members of aromatic systems (e.g.
   c1cccc*1 is a legal molecule). Support for supplying dummy atoms
   as "[Du]", "[X]", "[Xa]", etc. is now considered deprecated. In
   the next release a warning will be generated for these forms and
   in the release after that the old form will generate errors. Note
   that the output of dummy atoms will also change: in the next release
   the default output format will be "*".
   (feature request 186217)
 - A proof of concept for doing a SWIG wrapper of RDKit functionality
   has been added in: $RDBASE/Code/Demos/SWIG/java_example. This isn't
   even remotely production-quality; it's intended to demonstrate that
   the wrapping works and isn't overly difficult.

## Other
 - The full set of tests is now easier to setup and run on new
   machines. (issue 1757265)
 - A new build system, using Boost.Build, has been put into place on
   both the windows and linux sides. The new system does much better
   dependency checking and handles machine-specific stuff a lot
   better. The new system has been tested using Visual Studio 2003,
   Visual Studio Express 2005, Ubuntu 7.10, and RHEL5.
 - The "Getting Started in Python" document has been expanded.
 - There's now an epydoc config file for building the python
   documentation ($RDBASE/Python/epydoc.config).

# Release_Aug2007_1
(Changes relative to Release_April2007_1)

## Bug Fixes
 - operators and SparseIntVects. (issue 1716736)
 - the Mol file parser now calculates cis/trans labels for double
   bonds where the two ends had the same substituents. (issue 1718794)
 - iterator interface to DiscreteValueVects and UniformGrid3D. (issue
   1719831)
 - improper removal of stereochemistry from ring atoms (issue
   1719053)
 - stereochemistry specifications and ring bonds.  (issue 1725068)
 - handling of aromatic bonds in template molecules for chemical
   reactions. (issue 1748846)
 - handling of unrecognized atom types in the descriptor calculation
   code. (issue 1749494)
 - ChemicalReactionException now exposed to Python. (issue 1749513)
 - some small problems in topological torsions and atom pairs

## New Features
 - The Atom Pairs and Topological Torsions code can now provide
   "explanations" of the codes. See $RDBASE/Python/Chem/AtomPairs for
   details.
 - The PointND class has been exposed to Python
 - The "Butina" clustering algorithm [JCICS 39:747-50 (1999)] is now
   available in $RDBase/Python/Ml/Cluster/Butina.py
 - A preliminary implementation of the subshape alignment algorithm is
   available.
 - The free version of MS Visual C++ is now supported.   
 - There is better support for queries in MDL mol files. (issue 1756962)
   Specifically: ring and chain bond queries; the not modifier for
   atom lists; R group labels.
 - An EditableMol class is now exposed to Python to allow molecules to
   be easily edited. (issue 1764162)
 - The RingInfo class is now exposed to Python.
 - The replaceSidechains and replaceCore functions have been added
   in the ChemTransforms library and are exposed to Python as
   Chem.ReplaceSidechains and Chem.ReplaceCore.
 - pickle support added to classes: PointND
 - atoms and bonds now support the HasQuery() and GetSmarts() methods
   from Python.   

## Other
 - Similarity scores can now be calculated from Python in bulk
   (i.e. calculating the similarity between one vector and a list of
   others). This can be substantially faster than calling the
   individual routines multiple times. The relevant functions are
   BulkTanimotoSimilarity, BulkDiceSimilarity, etc.
 - The calculation of AtomPairs and TopologicalTorsions fingerprints
   is now a lot more efficient.
 - Optimization of the Dice metric implementation for SparseIntVects
 - The Visual Studio build files have been moved to the directories
   $RDBASE/Code/Build.VC71 and $RDBASE/Code/Build.VC80. This allows
   simultaneous support of both versions of the system and cleans up
   the source trees a bit.
 - Boost version 1.34 is now supported (testing has been done on 1.34 and 1.34.1).
 - Updates to the "Getting Started" documentation.

# Release_April2007_1
(Changes relative to Release_Jan2007_1)

## Bug Fixes
 - handing of isotope information in SMILES has been fixed
 - "implicit" hydrogens are now added to charged atoms explicitly when
   writing SMILES. (issue 1670149)
 - the 2D->3D code no longer generates non-planar conjugated 4-rings
   (e.g. C1=CC=C1). (issue 1653802)
 - removing explicit hydrogens no longer produces incorrect smiles
   (issue 1694023)
 - bit indices and signature lengths in the AtomPairs code no longer
   being calculated incorrectly. *NOTE* this changes the bits that are
   set, so if you have existing signatures, they will need to be
   regenerated.
 - Fixed a bug causing MolSuppliers to generate incorrect length
   information when a combination of random access and iterator
   interfaces are used. (issue 1702647)
 - Fixed a bug leading to incorrect line numbers in error messages
   from the SDMolSuppler. (issue 1695221)

## New Features
 - chemical reactions are now supported
 - there is a new entry point into the 2D depictor code,
   compute2DCoordsMimicDistMat(), that attempts to generate 2D
   depictions that are similar to the structure described by the
   distance matrix. There's also a shorthand approach for calling this
   to mimic a 3D structure available as:
   AllChem.GenerateDepictionMatching3DStructure()
 - DiscreteValueVect and UniformGrid3D now support the binary
   operators |, &, +, and -.
 - a reader/writer for TPL files has been added.
 - support has been added for MolCatalogs: hierarchical catalogs that
   can store complete molecules.
 - the protrude distance metric for shapes has been added
 - pickle support added to classes: UniformGrid, DiscreteValueVect,
   Point
 - added the class DataStructs/SparseIntVect to improve performance
   and clarity of the AtomPairs code

## Other
 - the non-GUI code now supports python2.5; the GUI code may work with
   python2.5, but that has not been tested
 - the Mol and SD file parsers have been sped up quite a bit.
 - the "Crippen" descriptors are now calculated somewhat faster.
 - in-code documentation updates
 - new documentation for beginners in $RDBASE/Docs/Book

# Release_Jan2007_1
(Changes relative to Release_Oct2006_1)

## Bug Fixes
  - zero-atom molecules now trigger an exception
  - dummy atoms are no longer labelled 'Xe'
  - core leak in the mol file writer fixed
  - mol files with multiple charge lines are now correctly parsed
  - a workaround was installed to prevent crashes in the regression
    tests on Windows when using the newest VC++ v7 series compiler.
    (http://sourceforge.net/tracker/index.php?func=detail&aid=1607290&group_id=160139&atid=814650)
  - chirality perception (which requires partial sanitization) is no
    longer done by the MolFileParser when sanitization is switched
    off.
  - Two potential memory corruption problems were fixed (rev's 150 and
    151).

## New Features
  - optional use of chirality in substructure searches
  - MolWriters can now all take a stream as an argument
  - Chiral terms can now be included in the DistanceGeometry
    embedding.

## Other
  - $RDBASE/Code/Demos/RDKit/BinaryIO is a demonstration of using
    boost IOStreams and the ROMol pickling mechanism to generate
    highly compressed, random-access files of molecules.
  - the Point code has been refactored<|MERGE_RESOLUTION|>--- conflicted
+++ resolved
@@ -14,12 +14,14 @@
   but some C++ class might have to be updated.
 - Simple AND queries are now merged into atoms. E.g. `[C&+]` now produces the
   the same result as `[C+]` when parsed as SMARTS.
-<<<<<<< HEAD
+- Molecules which do not have potential chiral centers or stereobonds will no
+  longer have the "_CIPRank" atom property set by default. If you want to
+  force the calculation of pseudo-CIP ranks, you can call
+  `Chem.ComputeAtomCIPRanks()`. Note that if you just want a symmetry-aware
+  canonical ranking of the atoms in a molecule, it is more efficient to use
+  `Chem.CanonicalRankAtoms(mol, breakTies=False)`.
 - The behavior of H removal has changed slightly: hydrides will no longer removed
   by default, as this changes the global charge of the mol.
-=======
-- Molecules which do not have potential chiral centers or stereobonds will no longer have the "_CIPRank" atom property set by default. If you want to force the calculation of pseudo-CIP ranks, you can call `Chem.ComputeAtomCIPRanks()`. Note that if you just want a symmetry-aware canonical ranking of the atoms in a molecule, it is more efficient to use `Chem.CanonicalRankAtoms(mol, breakTies=False)`.
->>>>>>> 93d0f8bb
 
 ## New Features and Enhancements:
 
