--- conflicted
+++ resolved
@@ -25,18 +25,14 @@
 - `MolToSmarts()` no longer adds implicit hydrogens to atoms without queries. The 
   one exception to this is for chiral atoms, which will still have an implicit H 
   added if present.
-<<<<<<< HEAD
 - Molecules no longer have a `__computedProps` property by default. The property
   is added whenever it's needed. The property is considered private (as
   indicated by the leading underscores) and shouldn't be used in client code,
   but if your code relies on its presence in molecules, you may need to check
   for it and add it yourself.
-
-=======
 - `RWMol::addBond()` no longer removes RingInfo from the molecule, but it does
   clear the property cache of the begin and end atoms. This does not affect the
   general rule that molecules should be sanitized after adding/removing bonds.
->>>>>>> 20aeb386
 
 ## New Features and Enhancements:
 
