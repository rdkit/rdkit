# Release_2024.03.1
(Changes relative to Release_2023.09.1)

## Acknowledgements
(Note: I'm no longer attempting to manually curate names. If you would like to
see your contribution acknowledged with your name, please set your name in
GitHub)

## Highlights

## Backwards incompatible changes
- Two changes to improve the defaults for conformer generation: the functions EmbedMolecule() and EmbedMultipleConfis() now use ETKDGv3 by default (previously they were using ETKDGV1) and only consider heavy atoms when calculating RMSD for conformer pruning (previously Hs were alos considered).
- The way that the number of radical electrons is calculated for atoms coming from mol blocks has been changed. Systems like a `[CH]` marked as a `DOUBLET` will now have three radical electrons assigned. This is consistent with the value from SMILES.
- The validation classes in MolStandardize were refactored in order to offer a simpler and more consistent API. In the C++ implementation, the `MolVSValidations` base class was removed and consolidated into `ValidationMethod`. Consequently, the `validate` method replaced `run` in the subclasses related to MolVS (namely `NoAtomValidation`, `FragmentValidation`, `NeutralValidation`, and `IsotopeValidation`) and all subclasses of `ValidationMethod` are now required to implement a `copy` method. Moreover, `MolStandardize::ValidationErrorInfo` was redefined as an alias for `std::string`. The changes related to the MolVS validation methods were similarly implemented in the Python API.
- Metal atoms (really any atom which has a default valence of -1) now have their radical electron count set to zero if they form any bonds. Metal atoms/ions without bonds will continue to be assigned a radical count of either 1 or 0 if they do/do not have an odd number of valence electrons. It is not possible in a cheminformatics system to generally answer what the spin state of a metal atom should be, so we are taking a simple and easily explainable approach. If you know the spin state of your species, you can directly provide that information by calling SetNumRadicalElectrons().
<<<<<<< HEAD
- The CFFI MinimalLib function get_qmol() returns NULL rather than the "Error!" const char[] string for consistency with get_mol() and get_rxn().
=======
- Chirality will now be perceived for three-coordinate atoms with a T-shaped coordination environment and the wedge in the stem of the T. If we are perceiving tetrahedral stereo, it's possible to interpret this unambiguously.
>>>>>>> 462ed8fa

## New Features and Enhancements:

## Bug Fixes:

## Cleanup work:

## Code removed in this release:
- The python implementations of MolStandardize has been removed.
  Please use the implementation in `rdkit.Chem.MolStandardize.rdMolStandardize` instead.
- The rdkit.six module, a leftover from the days when we supported both python 2
  and python 3, has been removed
- The RDKit implementation of standard machine learning algorithms has been
  removed. The affected packages include: rdkit.ML.Composite, rdkit.ML.DecTree,
  rdkit.ML.KNN, rdkit.ML.ModelPackage, rdkit.ML.NaiveBayes, rdkit.ML.Neural
  rdkit.ML.{Analyze,Screen,Grow,Build}Composite, rdkit.ML.CompositeRun,
  rdkit.ML.EnrichPlot

## Deprecated code (to be removed in a future release):
- The PDBMolSupplier class has been deprecated and will be removed in the next release

# Release_2023.09.1
(Changes relative to Release_2023.03.1)

## Acknowledgements
(Note: I'm no longer attempting to manually curate names. If you would like to
see your contribution acknowledged with your name, please set your name in
GitHub)

Jason Biggs, Jonathan Bisson, David Cosgrove, Andrew Dalke, Christian W.
Feldmann, Eloy Félix, Richard Gowers, Tadd Hurst, Gareth Jones, Eisuke
Kawashima, Brian Kelley, Joos Kiener, Juuso Lehtivarjo, John Mayfield, Vedran
Miletić, Jeremy Monat, Dan Nealschneider, Timothy Ngotiaoco, Axel Pahl, Rachael
Pirie, Ricardo Rodriguez-Schmidt, Ernst-Georg Schmid, Paolo Tosco, Ivan
Tubert-Brohman, Riccardo Vianello, Rachel Walker, Maciej Wójcikowski, pierred5,
lhyuen, paconius, BartlomiejF, thomp-j, wangyingxie, teltim, Meteor-han,
abefrandsen, 

## Highlights
- The new RascalMCES code adds a very fast maximum common substructure
  implementation for pairs of molecules.
- The RDKit core now supports "generalized substructure searching", making it
  easier to take link nodes, variable attachment points, and tautomer queries
  into account when doing substructure searches. This is now also supported in
  the PostgreSQL cartridge.
- The RDKit now has support for reading and writing MRV files.

## Backwards incompatible changes
- The CDXML parser now returns mols with reasonable coordinates and in
the same coordinate axes as the other RDKit file parsers. 
- All methods returning `JSMol` and `JSReaction` objects now return a
`nullptr` (`null` in JS) when faling to generate a valid object, while
previously they were returning objects whose `is_valid()` method would
return `false`. The new implementation avoids the overhead of having to
call `delete()` on invalid objects and was approved in a
[public discussion on the `rdkit-js` GitHub repository](
  https://github.com/rdkit/rdkit-js/discussions/336)
- In JS MinimalLib, `MolIterator` was renamed to `MolList`: since now it
includes `at()`, `append()`, `insert()` and `pop()` methods, `MolIterator`
felt inappropriate. This change should have minimal impact on existing
JS code since so far there was no constructor for this class.
The only place where JS code needs to be updated is when parsing the return
value of `JSMol::get_frags()`: the return value consists of an object with
two keys, `molIterator` and `mappings`. The `molIterator` key has now
been renamed to `molList`.
- The user-configurable `MCSParameters::FinalMatchChecker` function is now
called after the built-in `FinalMatchChecker` function, rather as
alternatively to the built-in `FinalMatchChecker` function. This was a
design flaw which is worth correcting.
- Setting `MCSParameters::Timeout` to 0 means no timeout, rather than 0s
timeout, which is rather pointless as it would cause MCS to be canceled
immediately.
- Result SMARTS strings generated by `FindMCS` when
`MCSParameters::MatchRingFusionStrict` is `true` now include ring membership
queries where appropriate in order to ensure more specific substructure
matches.
- In MCS Verbose statistics, `SingleBondExcluded` was renamed to
`IndividualBondExcluded` to avoid confusion, since single bond has a
different meaning in chemistry.
- The error messages from failed type conversions in calls to `GetProp()` now
differ slightly between compilers. Instead of always including "boost::bad_any
cast", they now need to be matched with the regex `[B,b]ad any[\ ,_]cast`
- The functions for determining connectivity in DetermineBonds now use a more
efficient method by default. To go back to the old behavior, set the useVdw argument
to True.
- The algorithm for perception of atomic stereochemistry from 2D structures has
been rewritten. The new algorithm is more accurate, which results in some
differences in perceived stereo between this release and the previous ones.
- Information about stereo groups is no longer used in the SMILES
canonicalization process if CXSMILES are not being generated.

## New Features and Enhancements:
  - Mols matrix to grid image
 (github pull #6080 from bertiewooster)
  - Reduce space overhead of enabling the inclusion of properties when serializing molecules
 (github issue #6312 from rvianello)
  - Add optional sortsupport methods to the PostgreSQL GiST indices
 (github pull #6313 from rvianello)
  - Add a new parameter to mol_adjust_query_properties for generic query parameters
 (github pull #6332 from bjonnh-work)
  - add DebugDraw() function
 (github pull #6340 from greglandrum)
  - Optimize GetPropsFromDict: use tags for conversion
 (github pull #6355 from bp-kelley)
  - Fix cleanupOrganometallics and reinstate to sanitisation
 (github pull #6357 from DavidACosgrove)
  - postgres cartridge: cleanup a few obsolete build options
 (github pull #6363 from rvianello)
  - Fixes some issues in the SubstructLibrary JS implementation
 (github pull #6385 from ptosco)
  - Support TautomerQuery and MolBundle queries in the cartridge
 (github pull #6393 from greglandrum)
  - JS: Implement in-place aromatisation/kekulisation and avoid undesired exception
 (github pull #6407 from ptosco)
  - Optionally expose MCS to JS and extend optional compilation to JSReaction and JSSubstructLibrary
 (github pull #6409 from ptosco)
  - Add a method "HasQuery()" to Mol class
 (github issue #6411 from kienerj)
  - Enable using JSSubstructLibrary without pattern fps
 (github pull #6431 from ptosco)
  - Add support for generalized substructure searching
 (github pull #6443 from greglandrum)
  - Add atom and bond property parameters to substruct matching
 (github pull #6453 from rachelnwalker)
  - Replace a try..catch block with an if clause
 (github pull #6488 from ptosco)
  - Add an in place version of most of the MolStandardize functionality
 (github pull #6491 from greglandrum)
  - Exposed partial sanitization options to MinimalLib (both JS and CFFI)
 (github pull #6519 from ptosco)
  - Optionally forward Enhanced Stereo Group ids
 (github pull #6560 from ricrogz)
  - Add support for dative bonds in MOL files
 (github pull #6566 from bjonnh-work)
  - RASCAL MCES
 (github pull #6568 from DavidACosgrove)
  - Support additional generic groups
 (github pull #6570 from bjonnh-work)
  - Add support for Marvin files
 (github pull #6575 from bjonnh-work)
  - Add a "rootedAtAtom" to MolToSmarts
 (github pull #6581 from ricrogz)
  - RGD to support tautomers of core
 (github issue #6609 from jones-gareth)
  - Fix some build warnings
 (github pull #6618 from ricrogz)
  - Exposed log capture functionality to MinimalLib
 (github pull #6628 from ptosco)
  - add option to use sequential random seeds in the conformer generator
 (github pull #6639 from greglandrum)
  - Major MCS refactoring: new features and bug fixes
 (github pull #6646 from ptosco)
  - Lasso highlights
 (github pull #6653 from DavidACosgrove)
  - extract continuous lines from the conrec code
 (github pull #6676 from greglandrum)
  - Allow some tolerance in flatness determination
 (github pull #6696 from ricrogz)
  - Do not trust the 2D/3D tag in ctab mol files
 (github pull #6697 from ricrogz)
  - expose the CDXML reaction parsers to python
 (github pull #6700 from greglandrum)
  - Add hasQueryHs
 (github pull #6702 from bp-kelley)
  - Exporting to mol marks imine bonds EITHERDOUBLE when imine H is implicit
 (github issue #6703 from ricrogz) 
  - Use the connect-the-dots algorithm by default in DetermineBonds
 (github pull #6740 from greglandrum)
  - Add function to calculate all 3D descriptors
 (github pull #6741 from RPirie96)
  - Add SpacialScore
 (github pull #6742 from apahl)
  - Extract the core matching logic into a separate function
 (github pull #6754 from ptosco)


## Bug Fixes:
  - rdFMCS.FindMCS uses huge amounts of memory for this pair of molecules when CompleteRingsOnly is True
 (github issue #3965 from i-tub)
  - PF6- still can not get Bad Conformer Id after the #510 issue fix 
 (github issue #5145 from wangyingxie)
  - Order dependence for rdFMCS.FindMCS with MatchFusedRingsStrict
 (github issue #5411 from pierred5)
  - Failed FMCS results with certain seed SMARTS and MatchFusedRings* parameters on
 (github issue #5440 from pierred5)
  - Seed SMARTS to FindMCS() produces incorrect MCS
 (github issue #5457 from pierred5)
  - FindMCS returns wrong result with monoatomic molecules
 (github issue #5510 from ptosco)
  - queryMol from FindMCS doesn't match mols used to generate MCS
 (github issue #6082 from paconius)
  - Crash when parsing InChI
 (github issue #6172 from eloyfelix)
  - Iteration over Python GetAtoms is 10-20x slower than need be
 (github issue #6208 from d-b-w)
  - refactor(python): replace deprecated unittest methods
 (github pull #6304 from e-kwsm)
  - generateDepictionMatching2DStructure: bonds to R groups should be generic when matching
 (github pull #6306 from ptosco)
  - MolToSmiles(canonical=False) creates the wrong _smilesBondOutputOrder property
 (github issue #6315 from adalke)
  - MolToMolBlock ignores unspecified information for double bonds in rings
 (github issue #6316 from mwojcikowski)
  - bump yaehmop version
 (github pull #6330 from greglandrum)
  - rdMolDraw2D.MolDraw2DCairo produces Pre-condition Violation: no draw context when SetColour, DrawRect or DrawLine was called.
 (github issue #6336 from lhyuen)
  - Added cstdint include
 (github pull #6338 from vedranmiletic)
  - remove the dependency from python distutils in the top CMakeLists.txt file
 (github pull #6339 from rvianello)
  - take drawOptions into account when exporting structure to xlsx format
 (github pull #6341 from ptosco)
  - Fix swig memory leak
 (github pull #6346 from jones-gareth)
  - Add inlines to ForceFieldHelpers header functions
 (github pull #6356 from JLVarjo)
  - Bug relating to this PF6- still can not get Bad Conformer Id
 (github issue #6365 from teltim)
  - straightenDepiction should not consider 0-degree rotations as multiples of 60
 (github pull #6367 from ptosco)
  - expose two missing EmbedFailureCauses tags to python
 (github pull #6372 from greglandrum)
  - Molfile Unsaturation Query Not Parsed Correctly
 (github issue #6395 from timothyngo)
  - MolDraw2D: chiral tag overlapping atom label
 (github issue #6397 from greglandrum)
  - MolDraw2D: increasing padding results in the legend not being displayed
 (github issue #6400 from greglandrum)
  - expose some missing CXSmiles flags to python
 (github pull #6415 from greglandrum)
  - V3000 structure segfaults when converting to SVG
 (github issue #6416 from ergo70)
  - WedgeMolBonds won't wedge/dash a 2nd bond when input already has a wedge/dash around the same chiral atom
 (github issue #6423 from ricrogz)
  - MolEnumerate should clear the reaction properties on its results
 (github issue #6432 from greglandrum)
  - RDKit hangs indefinitely when parsing not so big molblock
 (github issue #6434 from eloyfelix)
  - Removing Hs on a pyrrol-like structure throws kekulization error
 (github issue #6437 from ricrogz)
  - Molecules from CDXML Parser have inverted, unrealistic atomic coordinates
 (github issue #6461 from greglandrum)
  - CDXML Parser does not preserve information about bond wedging
 (github issue #6462 from greglandrum)
  - boost::bad_any_cast error when calling getProp<string> on properties set by applyMolListPropsToAtoms<int64_t>
 (github issue #6465 from rachelnwalker)
  - Allow systems like C/C=N/[H] to be stereogenic with the new chirality code
 (github pull #6473 from greglandrum)
  - Fix RWMol::addAtom docstring
 (github pull #6477 from d-b-w)
  - StereoGroup information should not impact canonicalization when CXSMILES isn't being generated
 (github issue #6479 from greglandrum)
  - Fix a few broken docstrings
 (github pull #6480 from ptosco)
  - pin numpy to 1.24.3
 (github pull #6483 from bp-kelley)
  - CMAKE_INSTALL_PREFIX not honored for Python files installation on Windows
 (github pull #6485 from ricrogz)
  - Fixed tests that weren't being run in testDepictor.py
 (github pull #6486 from rachelnwalker)
  - Get tests to work when building without exception support (i.e., legacy pure JS library)
 (github pull #6487 from ptosco)
  - Fixes rdkit-js/issues/347
 (github pull #6490 from ptosco)
  - Make sure that molecules are shown as images by PandasTools also when DataFrames are truncated horizontally
 (github pull #6496 from ptosco)
  - MolToMolBlock writes "either" stereo for double bonds which shouldn't be stereo
 (github issue #6502 from ricrogz)
  - Double bonds are not correctly drawn on sulfoximines
 (github issue #6504 from ptosco)
  - RegistrationHash.GetMolLayers() with v2 tautomer hash does not filter CX extensions
 (github issue #6505 from ricrogz)
  - Drop the s_m_color_rgb property from MaeWriter
 (github pull #6511 from ricrogz)
  - update avalontools version to incorporate bug fixes
 (github pull #6513 from ptosco)
  - update windows DLL CI build config
 (github pull #6535 from greglandrum)
  - Add MolEnumerator to C#
 (github pull #6542 from jones-gareth)
  - MolDraw2D: placement of bond or atom labels gets confused when atoms overlap
 (github issue #6569 from greglandrum)
  - partial MCS failure
 (github issue #6578 from greglandrum)
  - Fix vulnerabilities found by fuzzer.
 (github pull #6579 from thomp-j)
  - allow building the cartridge against PostgreSQL 16
 (github pull #6580 from ptosco)
  - SIGSEGV while calculating molecular descriptors after using salt remover.
 (github issue #6592 from BartlomiejF)
  - Add newline to ConstrainedEmbed docstring.
 (github pull #6596 from DavidACosgrove)
  - Avoid leaking memory in case exceptions are thrown while generating FPs
 (github pull #6630 from ptosco)
  - Pre-condition violation in canonicalization of dative bond adjacent to double bond
 (github issue #6633 from ricrogz)
  - Incorrect most abundant isotope for Vanadium
 (github issue #6638 from abefrandsen)
  - Simple imine-containing molecule causes an infinite loop in FindStereo.cpp
 (github issue #6640 from ptosco)
  - Mol file parser strips stereogenic H from imine bonds
 (github issue #6664 from ricrogz)
  - ROMol move constructor and assignment do not update SubstanceGroup ownership
 (github issue #6681 from ricrogz)
  - Flexicanvas cuts off bottom of reaction
 (github issue #6685 from DavidACosgrove)
  - make sure bond attachpt info is pickled
 (github pull #6698 from greglandrum)
  - Catch meanBondLen of 0.0
 (github pull #6699 from DavidACosgrove)
  - Add trans layout for double bonds in rings
 (github pull #6709 from d-b-w)
  - Segmentation fault in MMFF
 (github issue #6728 from Meteor-han)
  - Fix chirality handling when the chiral atom is the first one in a SMARTS
 (github pull #6730 from johnmay)
  - ConnectTheDots can segfault if all atoms do not have residue info
 (github issue #6756 from jasondbiggs)
  - _moltoimg() should honor drawOptions.prepareMolsBeforeDrawing
 (github issue #6792 from ptosco)

## Cleanup work:
 - adjustQueryProperties cleanup
 (github pull #6361 from ptosco)
  - Fix identical for-loop variable names
 (github pull #6391 from JLVarjo)
  - Deprecate JSMol::is_valid() and JSReaction::is_valid() and return nullptr instead
 (github pull #6392 from ptosco)
  - misc jswrapper.cpp cleanup
 (github pull #6449 from ptosco)
  - Deprecate the pure python MolStandardize implementations.
 (github pull #6548 from greglandrum)
  - clear up some compiler warnings
 (github pull #6627 from greglandrum)
  - switch from boost::any to std::any
 (github pull #6662 from greglandrum)
  - Fail CI builds on compiler warnings + some fixes
 (github pull #6675 from ricrogz)
  - fix some more leaks
 (github pull #6684 from ricrogz)
  - Some small cleanups from the UGM Hackathon
 (github pull #6744 from greglandrum)
  - some modernization of the memory handing in the canonicalization code
 (github pull #6763 from greglandrum)


## Code removed in this release:
- The `compare` and `callback` methods (deprecated since release 2021.01)
were removed from the `MCSProgress`, `MCSBondCompare` and `MCSAtomCompare`
Python classes of the `rdFMCS` module. Both `compare` and `callback` methods
were replaced by `__call__`.
- The `SetAtomTyper` and `SetBondTyper` methods (deprecated since release 2021.01)
were removed from the `MCSParameters` Python class of the `rdFMCS` module.
The methods were replace by read-write properties `AtomTyper` and `BondTyper`,
respectively.
## Deprecated code (to be removed in a future release):
- JSMol::is_valid() and JSReaction::is_valid() are now deprecated and always
return true, as invalid `JSMol` and `JSReaction` cannot exist anymore.
- The python implementations of MolStandardize will be removed in the next release.
Please use the implementation in `rdkit.Chem.MolStandardize.rdMolStandardize` instead.

# Release_2023.03.1
(Changes relative to Release_2022.09.1)

## Acknowledgements
(Note: I'm no longer attempting to manually curate names. If you would like to
see your contribution acknowledged with your name, please set your name in
GitHub)

Michael Banck, Christopher Von Bargen, Jason Biggs, Jonathan Bisson, Jacob
Bloom, shang chien, David Cosgrove, Iren Azra Azra Coskun, Andrew Dalke, Eloy
Félix, Peter Gedeck, Desmond Gilmour, Mosè Giordano, Emanuele Guidotti, Tad
Hurst, Gareth Jones, Calvin Josenhans, Maria Kadukova, Brian Kelley, Joos
Kiener, Chris Kuenneth, Martin Larralde, Krzysztof Maziarz, Jeremy Monat, Michel
Moreau, Rocco Moretti, Lucas Morin, Dan Nealschneider, Noel O'Boyle, Vladas
Oleinikovas, Rachael Pirie, Ricardo Rodriguez-Schmidt, Vincent F. Scalfani,
Gregor Simm, Marco Stenta, Georgi Stoychev, Paolo Tosco, Kazuya Ujihara,
Riccardo Vianello, Franz Waibl, Rachel Walker, Patrick Walters,
'dangthatsright', 'mihalyszabo88', 'Deltaus', 'radchenkods',
'josh-collaborationspharma', 'jkh', 'yamasakih'

## Highlights
- The 2D coordinate generation can now optionally use templates when working with complex ring systems. We will continue to improve this functionality in future releases.
- There's now a single function which allows you to calculate all available 2D descriptors for a molecule: Descriptors.CalcMolDescriptors() 
- Support for working with organometallic molecules has improved: drawings of these structures are now better and there's new code for switching back and forth between dative and multi-center views of the bonding in systems like ferrocene.
- The fingerprint generator code has been improved and expanded with the idea of allowing user to switch entirely to the new code for the supported fingerprint types: Morgan, RDKit, topological torsion, and atom pairs.

## Backwards incompatible changes

- The ring-finding functions will now run even if the molecule already has ring information. Older versions of the RDKit would return whatever ring information was present, even if it had been generated using a different algorithm.
- The ring-finding functions now no longer consider dative bonds as possible ring bonds by default. All of the ring-finding functions have a new optional argument `includeDativeBonds` which can be used to change this behavior
- Generating 2D coordinates no longer has the side effect of running ring finding on molecules.
- The canonical SMILES and CXSMILES generated for molecules with enhanced stereochemistry (stereo groups) is different than in previous releases. The enhanced stereochemistry information and the stereo groups themselves are now canonical. This does *not* affect molecules which do not have enhanced stereo and will not have any effect if you generate non-isomeric SMILES. This change also affects the output of the MolHash and RegistrationHash code when applied to molecules with enhanced stereo.
- The doIsomericSmiles parameter in Java and C# ROMol.MolToSmiles() now defaults to true (previously it was false), thus aligning to the C++ and Python behavior.
- Double bonds which are marked as crossed (i.e. `bond.GetBondDir() == Bond.BondDir.EITHERDOUBLE`) now have their BondStereo set to `Bond.BondStereo.STEREOANY` and the BondDir information removed by default when molecules are parsed or `AssignStereochemistry()` is called with the `cleanIt` argument set to True.
- The conformers generated for molecules with three-coordinate chiral centers will be somewhat different due to the fix for #5883.
- Molecules which come from Mol or SDF files will now always have the "_MolFileChiralFlag" property set to the value of the chiral flag in the CTAB. In previous versions the property was not set if the chiral flag was 0.


## Bug Fixes:
  - GetSubstructMatches uniquify and maxMatches don't work well together
 (github issue #888 from adalke)
  - DrawRDKBits raised RDKit error when it applied to the compounds that contains imidazole.
 (github issue #2164 from yamasakih) 
  - MolFromMol2File: O.co2 atom type correctness check ignores phosphate groups
 (github issue #3246 from chmnk)
  - Enhanced Stereo is lost when using GetMolFrags(m, asMols=True)
 (github issue #4845 from kienerj)
  - Segfault with coordgen v3.0.0
 (github issue #4845 from lucasmorin222)
  - Dative bond and alkali and alkaline earth metals
  (github issue #5120 from marcostenta)
  - RGD Stereochemistry in decomposed structure is not copied to the matching core
 (github issue #5613 from jones-gareth)
  - fp.ToList() fails for empty molecule
 (github issue #5677 from baoilleach)
  - SMILES and SMARTS parse bonds in a different order
 (github issue #5683 from ricrogz)
  - postgresql makefile needs to be updated to use c++17
 (github issue #5685 from mbanck)
  - Exception raised when reading very large SMILES file
 (github issue #5692 from DavidACosgrove)
  - Update warning message about aromaticity detection
 (github pull #5696 from d-b-w)
  - stop building catch_main when tests are disabled
 (github pull #5697 from greglandrum)
  - Make PandasTools.RGroupDecompositionToFrame re-entrant
 (github pull #5698 from greglandrum)
  - PandasTools.RGroupDecompositionToFrame() should call ChangeMoleculeRendering()
 (github issue #5702 from greglandrum)
  - MolDraw2D should automatically set bond highlight color when atom colors are changed
 (github issue #5704 from greglandrum)
  - Use correct `_WIN32` macro for checking Windows target
 (github pull #5710 from giordano)
  - Environment not set properly in chirality tests for MinGW builds
 (github pull #5711 from ptosco)
  - windows.h header should be lowercase
 (github pull #5712 from ptosco)
  - Fixes bond index parsing for w/c/t/ctu labels in CXSMILES/CXSMARTS
 (github pull #5722 from ricrogz)
  - Fix a deprecation warning in pythonTestDirRoot
 (github pull #5723 from ricrogz)
  - allowNontetrahedralChiralty should be honored when reading/writing SMILES
 (github pull #5728 from greglandrum)
  - CFFI/MinimalLib fixes
 (github pull #5729 from ptosco)
  - Allow setting custom FREETYPE_LIBRARY/FREETYPE_INCLUDE_DIRS through CMake
 (github pull #5730 from ptosco)
  - Missing update path for postgreSQL from 3.8 to 4.2
 (github issue #5734 from Deltaus)
  - Avoid passing a NULL pointer to CanSmiles()
 (github pull #5750 from ptosco)
  - CDXML reader incorrectly sets stereo on crossed double bonds
 (github issue #5752 from baoilleach)
  - `R` atom label information lost in molfile if not backed by a `M RGP` entry
 (github issue #5763 from eloyfelix)
  - Missing monomer labels when depicting `MON` SGroups
 (github issue #5767 from eloyfelix)
  - Wrongly oriented SGroup bracket
 (github issue #5768 from eloyfelix)
  - Adjust LocaleSwitcher on Windows when RDK_BUILD_THREADSAFE_SSS not set
 (github pull #5783 from roccomoretti)
  - KekulizationException in tautomer canonicalization
 (github issue #5784 from d-b-w)
  - ChemicalReactionToRxnBlock ignores separateAgents if forceV3000 is true
 (github issue #5785 from jacobbloom)
  - extend the allowed valences of the alkali earths
 (github pull #5786 from greglandrum)
  - Minimallib build (rdkit-js) not working for release 2022.09.2
 (github issue #5792 from MichelML)
  - Remove dependency on MSVC runtime DLL in MinGW builds
 (github pull #5800 from ptosco)
  - Update macOS target platform to 10.13
 (github pull #5802 from ptosco)
  - `R#` atom label information lost in molfile if not handled by the `RGP` spec
 (github issue #5810 from eloyfelix)
  - Stop using recommonmark in the documentation
 (github issue #5812 from greglandrum)
  - Properties with new lines can create invalid SDFiles
 (github issue #5827 from bp-kelley)
  - Allow building PgSQL RPM and DEB packages
 (github pull #5836 from ptosco)
  - Additional output is incorrect when FP count simulation is active
 (github issue #5838 from ptosco)
  - Explicit valence check SiPa13fails for certain SMILES
 (github issue #5849 from josh-collaborationspharma)
  - Set emsdk path for freetype in emscripten builds
 (github pull #5857 from ptosco)
  - DrawMorganBit fails by default 
 (github issue #5863 from eguidotti)
  - Fix #5810 in V2000 mol files.
 (github pull #5864 from eloyfelix)
  - Chemical drawings should be automatically enabled on Colab
 (github pull #5868 from kuelumbus)
  - use enhanced stereo when uniquifying in SimpleEnum
 (github pull #5874 from greglandrum)
  - Conformer Generation Fails for three-coordinate Ns with specified stereo
 (github issue #5883 from gncs)
  - Fix documentation example for KeyFromPropHolder
 (github pull #5886 from gedeck)
  - Allow unrecognized atom types when strictParsing=False
 (github pull #5891 from greglandrum)
  - DetermineBonds assigning methyl carbon as tetrahedral center
 (github issue #5894 from jasondbiggs)
  - numpy.float is no longer supported and causes exceptions 
 (github issue #5895 from PatWalters)
  - moldraw2DTest1 failure when building on aarch64
 (github issue #5899 from vfscalfani)
  - DetermineBondOrders running out of memory on medium-sized disconnected structure
 (github issue #5902 from jasondbiggs)
  - clear MDL Rgroup labels from core atoms when we aren't using them
 (github pull #5904 from greglandrum)
  - Conformer generator produces strange structure for substituted butadiene
 (github issue #5913 from gncs)
  - `MHFPEncoder::Distance` doesn't compute a (Jaccard) distance
 (github issue #5919 from althonos)
  - AvalonTools: Avoid that trailing garbage pollutes the fmemopen buffer
 (github pull #5928 from ptosco)
  - "not" queries in molfiles get inverted
 (github issue #5930 from d-b-w)
  - CalcTPSA() doesn't use options when caching
 (github issue #5941 from greglandrum)
  - Bad drawing of end points for dative bonds
 (github issue #5943 from DavidACosgrove)
  - Extremes of drawn ellipses not being calculated correctly.
 (github issue #5947 from DavidACosgrove)
  - Arrow heads of dative bonds are different sizes
 (github issue #5949 from DavidACosgrove)
  - stop caching ring-finding results
 (github pull #5955 from greglandrum)
  - Wrong bond endpoint when connecting to wedge bond in 2D image
 (github issue #5963 from stgeo)
  - Tiny change to get demo.html to load in legacy browsers
 (github pull #5964 from ptosco)
  - detect bad double bond stereo in conformer generation 
 (github pull #5967 from greglandrum)
  - drawing code should not generate kekulization errors
 (github issue #5974 from greglandrum)
  - Adjust expected test results for newer freetype versions
 (github pull #5979 from greglandrum)
  - CanonicalRankAtomsInFragment example in the documentation is not reproducible
 (github issue #5986 from chmnk)
  - Exception in RegistrationHash for molecules with bad bond directions
 (github pull #5987 from d-b-w)
  - Updated the GetMolHash docstring for accuracy
 (github pull #5988 from irenazra)
  - Fix a problem with pickling molecules with more than 255 rings
 (github pull #5992 from greglandrum)
  - Support Python 3.11
 (github pull #5994 from greglandrum)
  - Incorrect disconnection of CC(=O)O[Mg]OC(=O)C
 (github issue #5997 from DavidACosgrove)
  - PostgreSQL autovacuum stuck when molecules with query features are stored in mol columns
 (github issue #6002 from mihalyszabo88)
  - Remove `and` from C++ headers
 (github pull #6003 from d-b-w)
  - [PH3] incorrectly recognized as potential stereo center
 (github issue #6011 from greglandrum)
  - Potential nontetrahedral stereo is recognized when nontetrahedral stereo is disabled.
 (github issue #6012 from greglandrum)
  - MolEnumerator is not propagating query information to molecules
 (github issue #6014 from greglandrum)
  - Reactions do not propagate query information to products
 (github issue #6015 from greglandrum)
  - Error rendering to very small canvas
 (github issue #6025 from DavidACosgrove)
  - Bad double bond drawn for collinear atoms
 (github issue #6027 from DavidACosgrove)
  - Fix some minor leaks
 (github pull #6029 from ricrogz)
  - Cannot draw molecule which includes an atom with a `[!#X]` query (for any X)
 (github issue #6033 from ShangChien)
  - FragmentOnBonds may create unexpected radicals
 (github issue #6034 from ricrogz)
  - Calling MurckoScaffold on molecule causes bug in pickling
 (github issue #6036 from dangthatsright)
  - Bump maeparser and coordgen versions
 (github pull #6039 from ricrogz)
  - enhanced stereo is still included in CXSMILES if isomericSmiles=False
 (github issue #6040 from greglandrum)
  - Issues with ACS1996 drawing mode on a small canvas
 (github issue #6041 from DavidACosgrove)
  - Cyclobutyl group in a macrocycle triggers a stereo center
 (github issue #6049 from cdvonbargen)
  - stereogroups not combined when parsing CXSMILES
 (github issue #6050 from greglandrum)
  - Regression in depicting molecules with MDL query atoms
 (github issue #6054 from ptosco)
  - Do not include dative bonds in ring finding by default
 (github issue #6058 from DavidACosgrove)
  - Remove check for ring information from Atom::Match
 (github pull #6063 from fwaibl)
  - Correct docstring for minFontSize.
 (github pull #6066 from DavidACosgrove)
  - Minor code cleanup
 (github pull #6101 from ptosco)
  - Dummy atoms should not be considered to be metals for M and MH queries
 (github issue #6106 from greglandrum)
  - Drawing in ACS mode crops small images
 (github issue #6111 from DavidACosgrove)
  - Drawing in ACS1996 mode throws ValueError: Bad Conformer Id if molecule has no coords
 (github issue #6112 from DavidACosgrove)
  - Single atom or queries with hydrogens shouldn't trigger warning in mergeQueryHs
 (github issue #6119 from bp-kelley)
   - DetermineBonds fails for single H atom
 (github issue #6121 from gncs)
  - MinimalLib: avoid that assignStereochemistry() fails when removeHs=true
 (github pull #6134 from ptosco)
  - Round-tripping a reaction through pickle changes the outputs from RunReactants
 (github issue #6138 from kmaziarz)
  - RGD and enhanced stereochemistry
 (github issue #6146 from jones-gareth)
  - MaeMolSupplier requires bond block
 (github issue #6153 from cdvonbargen)
  - Incorrect doule bond drawing with MolDraw2DSVG
 (github issue #6160 from radchenkods)
  - BondDir not cleared from bonds that aren't stereoactive
 (github pull #6162 from greglandrum)
  - Crossed bond not correctly drawn
 (github issue #6170 from ptosco)
  - ReactionFromRxnBlock fails on bond with reacting center status set
 (github issue #6195 from jones-gareth)
  - Possible regression in the atom/bond highlighting code
 (github issue #6200 from ptosco)
  - Updated README to build the PostgreSQL cartridge + bug fix
 (github pull #6214 from ptosco)
  - Atoms may get flagged with non-tetrahedral stereo even when it is not allowed
 (github issue #6217 from ricrogz)
  - Fix TorsionFingerprints for 15 membered rings
 (github pull #6228 from kazuyaujihara)
  - Fix build warnings
 (github pull #6235 from ricrogz)
  - Tri-coordinate atom with implicit + neighbor H atom is found potentially chiral
 (github issue #6239 from ricrogz)
  - DativeBondsToHaptic doesn't set _MolFileBondEndPts correctly.
 (github issue #6252 from DavidACosgrove)
  - Round-tripping ferrocene through HapticBondsToDatives loses drawing highlights.
 (github issue #6253 from DavidACosgrove)
  - Using Chiral Tag instead of CIPCode to ensure preservation of chirality in addHs
 (github pull #6259 from HalflingHelper)
  - Update assignSubstructureFilters.py
 (github pull #6270 from OleinikovasV)
  - deal with deprecated DataFrame.append method
 (github pull #6272 from greglandrum)
  - compile-time error with GCC 12.2.1 on Fedora 36
 (github issue #6274 from rvianello)
  - Fix UnitTestPandasTools for running without pandas installed.
 (github pull #6299 from roccomoretti)
  - Aromatic dashes look bad
 (github pull #6303 from greglandrum)


## Cleanup work:
  - Do deprecations for the 2023.03 release
 (github pull #5675 from greglandrum)
  - run clang_format
 (github pull #5676 from greglandrum)
  - Cleanup work on documentation Makefile
 (github pull #5804 from greglandrum)
  - Refactor RGD moving function implementations from header to source files
 (github pull #5958 from jones-gareth)
  - Disable POPCNT on M1
 (github pull #6081 from bjonnh-work)
  - Remove spurious full stops from warnings.
 (github pull #6124 from DavidACosgrove)
  - Reformat Python code for 2023.03 release
 (github pull #6294 from ricrogz)
  - Reformat C/C++ code ahead of 2023.03 release
 (github pull #6295 from ricrogz)


## New Features and Enhancements:
  - mol V3000: multicenter dative bond
 (github issue #5121 from marcostenta)
  - add molecular filter examples
 (github pull #5647 from RPirie96)
   - Use templates in RDKit coordinate generation
 (github pull #5643 from rachelnwalker)
  - add MACCS fp to the MinimalLib
 (github pull #5707 from eloyfelix)
  - Enable additional parameters in prepareAndDrawMolecule() and expose them to CFFI/MinimalLib
 (github pull #5731 from ptosco)
  - add includeRedundantEnvironments support to GetMorganGenerator
 (github pull #5732 from greglandrum)
  - FingerprintGenerator refactoring
 (github pull #5748 from greglandrum)
  - Expose RDLog to SWIG wrappers
 (github pull #5749 from ptosco)
  - Add a timeout protection for CIP calculations
 (github pull #5772 from tadhurst-cdd)
  - Expose getMolFrags in CFFI and MinimalLib
 (github pull #5774 from ptosco)
  - Get the wrappers working with SWIG 4.0
 (github pull #5795 from greglandrum)
  - Update AvalonTools to version 2.0.4a
 (github pull #5796 from ptosco)
  - Add early example of drawing a molecule to Getting Started with the RDKit in Python
 (github pull #5803 from bertiewooster)
  - Enable get_molblock(details_json) from MinimalLib
 (github pull #5806 from ptosco)
  - Improvements to PandasTools.SaveXlsxFromFrame
 (github pull #5835 from ptosco)
  - swap boost::tuple to std::tuple
 (github pull #5851 from greglandrum)
  - Make it easy to calculate all 2D descriptors
 (github pull #5892 from greglandrum)
  - Introduces AvgIpc descriptor
 (github pull #5896 from greglandrum)
  - Add SMILES to each group abbreviation in Cookbook
 (github pull #5908 from bertiewooster)
  - Support SubstanceGroups and StereoGroups in JSON
 (github pull #5909 from greglandrum)
  - Add info about mergeHs to README.
 (github pull #5910 from DavidACosgrove)
  - Cookbook - update entry 1 and add entries 38 and 39
 (github pull #5918 from vfscalfani)
  - Allow the sources of conformer generation failures to be retrieved
 (github pull #5960 from greglandrum)
  - Create getExperimentalTorsions() function
 (github pull #5969 from greglandrum)
  - Molblock wedging improvements
 (github pull #5981 from ptosco)
  - MinimalLib JS functions to add/remove Hs in place
 (github pull #5984 from ptosco)
  - Adds Pat Walter's Chembl Filters extraction to the FilterCatalog
 (github pull #5991 from bp-kelley)
  - Add depiction coordinates to molzip
 (github pull #5993 from jones-gareth)
  - Enable using STL algorithms on ROMol atoms and bonds
 (github pull #5995 from ptosco)
  - Enable building MinimalLib as a plain JS file for usage in legacy/headless browsers
 (github pull #5999 from ptosco)
  - Allow WriteSDF to create v3000 SDF files
 (github pull #6004 from jkhales)
  - add maxRecursiveMatches to SubstructMatchParameters
 (github issue #6017 from greglandrum)
  - Expose fingerprint generator options to python
 (github pull #6024 from greglandrum)
  - Allow SMARTS of zero order bonds to match zero order bonds
 (github pull #6037 from d-b-w)
  - Change IUPAC metal->non-metal single bonds to dative
 (github pull #6038 from DavidACosgrove)
  - Add canonicalization of stereo groups (enhanced stereo)
 (github pull #6051 from greglandrum)
  - Improve MaeMolSupplier API
 (github pull #6053 from ricrogz)
  - Enable optional visualization of complex query atoms in a more compact form
 (github pull #6056 from ptosco)
  - Start a Maestro file (.mae) writer.
 (github pull #6069 from ricrogz)
  - Expose some stereochemistry-related functions to SWIG wrappers
 (github pull #6075 from ptosco)
  - Add option to only include shortest paths for topological torsion fingerprints
 (github pull #6090 from greglandrum)
  - Enable "smilesSymbol" substitution in SMARTS
 (github pull #6096 from ricrogz)
  - Add the option to wedge two bonds at chiral centers
 (github pull #6108 from greglandrum)
  - Another minor code cleanup
 (github pull #6109 from ptosco)
  - A few SWIG tweaks
 (github pull #6110 from ptosco)
  - Stereochemistry-related SWIG updates
 (github pull #6127 from ptosco)
  - SWIG pickling improvements (and other cleanup)
 (github pull #6133 from ptosco)
  - Improved handling of organometallics
 (github pull #6139 from DavidACosgrove)
  - expose two missing QueryAtom types to python
 (github pull #6158 from greglandrum)
  - Support Pseudoatoms like Pol and Mod in the RegistrationHash
 (github pull #6175 from irenazra)
  - Better name for areBondsLinear.
 (github pull #6196 from DavidACosgrove)
  - add features to allow drawing molecules in arbitrary positions on a large canvas
 (github pull #6210 from greglandrum)
  - Support chirality when determining if a molecule is a reaction reactant
 (github issue #6211 from jones-gareth)  
  - rdMolHash.MolHash function should allow customization of the CXSmiles via Chem.CXSmilesFields
 (github issue #6224 from irenazra)
  - Updated README for cartridge installation into conda PostgreSQL
 (github pull #6236 from ptosco)
  - Add a function to translate the MDL chiral flag into enhanced stereo groups
 (github issue #6241 from ricrogz)
  - Add support for generic matching in the PgSQL cartridge
 (github pull #6269 from bjonnh-work)
  - allowOptionalAttachments should also include terminal query atoms matching hydrogen
 (github pull #6280 from ptosco)
  - Exposed queryColour in MolDrawOptions
 (github pull #6282 from ptosco)
  - Add a new tautomer mol hash
 (github pull #6289 from glandrum)
  - has_coords() now reports whether coords are 2D or 3D if present
 (github pull #6297 from ptosco)
 - Improve the installation/testing instructions. 
 (github pull #6298 from roccomoretti)

## Code removed in this release:
- The `SmilesParserParams` option `useLegacyStereo` has been removed. Please use
  `SetUseLegacyStereoPerception()` instead. 
- The following JS methods:
  * generate_aligned_coords()
  * get_morgan_fp()
  * get_morgan_fp_as_uint8array()
  * get_pattern_fp()
  * get_pattern_fp_as_uint8array()
  which used to take several individual parameters have been removed. 
  Please use the versions which take a single JSON string parameter.
- The `PrintAsBase64PNGString` function in `PandasTools` has been removed.
  Please use `PrintAsImageString` instead.




## Deprecated code (to be removed in a future release):


# Release_2022.09.1
(Changes relative to Release_2022.03.1)

## Acknowledgements

Jonathan Bisson, Andy Cai, David Cosgrove, JP Ebejer, Aleš Erjavec, Peter
Gedeck, Mosè Giordano, Sreya Gogineni, Emanuele Guidotti, Hyeonki Hong, Gareth
Jones, Per Johnsson, Maria Kadukova, Eisuke Kawashima, Brian Kelley, Alan
Kerstjens, Michel Moreau, Dan Nealschneider, Santeri Puranen, Ricardo
Rodriguez-Schmidt, Guy Rosin Jeff van Santen, David Schaller, David W.H.
Swenson, Paolo Tosco, Antonio Trande, Ivan Tubert-Brohman, Alexandra Wahab,
Rachel Walker, balducci, GLPG-GT

## Highlights
- The new RegistrationHash module provides one of the last pieces required to
  build a registration system with the RDKit.
- This release includes an initial version of a C++ implementation of the
  xyz2mol algorithm for assigning bonds and bond orders based on atomic
  positions. This work was done as part of the 2022 Google Summer of Code.
- A collection of new functionality has been added to minimallib and is now
  accessible from JavaScript and other programming languages.

## Backwards incompatible changes
- Changes to the way atomic chirality is used in the canonicalization algorithm
  mean that canonical atom ranking and canonical SMILES generated with this
  RDKit version can be different from those generated with previous versions
- `GetBestRMS() and CalcRMS()` by default now treat terminal conjugated functional
  groups like carboxylate and nitro symmetrically. For example, the group
  `C(=[O:1])[O-:2]` can match in either orientation. The SMARTS pattern which is
  used to recognize affected groups is:
  `[{atomP};$([{atomP}]-[*]=[{atomP}]),$([{atomP}]=[*]-[{atomP}])]~[*]` where
  `{atomP}` is `O,N;D1`. The previous behavior can be restored using by setting
  the `symmetrizeConjugatedTerminalGroups` argument to false when calling
  `GetBestRMS() and CalcRMS()`
- The following `#defines` are no longer provided in/used by the C++ code or `RDConfig.h`:
  - `BUILD_COORDGEN_SUPPORT`: use `RDK_BUILD_COORDGEN_SUPPORT` instead
  - `RDK_THREADSAFE_SSS`: use `RDK_BUILD_THREADSAFE_SSS` instead
  - `USE_BUILTIN_POPCOUNT`: use `RDK_OPTIMIZE_POPCNT` instead
- The Python function `Chem.GetSSSR()` now returns the SSSR rings found instead
  of just returning the count of rings. This is consistent with
  `Chem.GetSymmSSSR()` and more useful.
- The SMILES parser will ignore the value of
  `SmilesParserParams.useLegacyStereo` unless it is set to `false`. See the
  deprecation note about `useLegacyStereo` below for more information.
- The CFFI function `set_2d_coords_aligned()` now takes an additional `char **match_json`
  parameter; if `match_json` is not not `NULL`, `*match_json` will point to a
  JSON string containing the atoms and bonds which are part of the match.
  It is up to the user to free this string.
- The aliphatic imine rule used in tautomer enumeration has been changed to more
  closely match the definition in the original paper.

## Bug Fixes:
  - H atoms in SGroups cause RDKit to clear SGroups after parsing
 (github issue #2716 from ricrogz)
  - RDKit misplaces stereochemistry/chirality information for small ring
 (github issue #2984 from d-b-w)
  - DrawMorganBit returns empty image for "isolated" fingerprints
 (github issue #4242 from eguidotti)
  - Cores with query atoms may fail to R-group-decompose molecules
 (github issue #4505 from ptosco)
  - Unable to serialize coordinates as floats in combination with *Props
 (github issue #4621 from santeripuranen)
  - Image Generation: Highlighting looks off when bondLineWidth is increased for PNG generation
 (github issue #5122 from rachelnwalker)
  - RDKit crashes on CIP label calculation
 (github issue #5142 from ricrogz)
  - Modified the JS tests to comply with older nodejs versions
 (github pull #5148 from ptosco)
  - Presence of exocyclic S/D, S/A or D/A query bonds prevents benzene from being recognized as aromatic
 (github issue #5152 from rachelnwalker)
  - Fix for RGD dummy atom bug in RDKit::replaceCore
 (github pull #5154 from jones-gareth)
  - KekulizeException of molecule from Smarts pattern with new RDKit release 
 (github issue #5156 from schallerdavid)
  - Very small fix to avoid an AttributeError
 (github pull #5163 from ptosco)
  - issue with V3000 SD files containing enhanced stereochemistry information
 (github issue #5165 from GLPG-GT)
  - Draw.MolToQPixmap raises a TypeError with Python 3.10
 (github issue #5166 from ales-erjavec)
  - Standardization via RDKit breaks molecules
 (github issue #5169 from malteseunderdog)
  - Multiple calls to BlockLogs() permanently disable logging
 (github issue #5172 from ricrogz)
  - Check architecture of the target system to optimise popcnt
 (github pull #5182 from giordano)
  - More consistently check for `WIN32` instead of `MSVC` in CMake files
 (github pull #5183 from giordano)
  - Atom indices inside double bond
 (github issue #5185 from DavidACosgrove)
  - Bug in IPython display after setting a molecule property
 (github issue #5192 from dwhswenson)
  - Zero & coordinate bonds are being taken into account for chirality
 (github issue #5196 from ricrogz)
  - FindPotentialStereo does not clean stereoflags from atoms which cannot be stereocenters
 (github issue #5200 from greglandrum)
  - Fixes array overflow in FMCS code
 (github pull #5205 from ricrogz)
  - PeriodicTable initialization is not thread safe
 (github issue #5207 from ricrogz)
  - Find and remove deprecated ifdefs
 (github issue #5210 from greglandrum)
  - Fix use of not thread safe function localtime() 
 (github pull #5211 from ricrogz)
  - Fix duplicate non thread safe check in VarianceDataForLabel
 (github pull #5212 from ricrogz)
  - RDKit::Utils::LocaleSwitcher is not thread safe
 (github issue #5214 from ricrogz)
  - Core with query atoms and no user definded attachment points may create poor decompostions
 (github issue #5222 from jones-gareth)
  - error: format not a string literal and no format arguments
 (github issue #5234 from sagitter)
  - Fix qt build under VS2019
 (github pull #5238 from ricrogz)
  - Precondition violation on chiral Atoms with zero order bonds
 (github issue #5239 from ricrogz)
  - pyForceFieldConstraints test failed
 (github issue #5252 from sagitter)
  - drawReaction() should not hit a PRECONDITION with prepareMolsBeforeDrawing=false
 (github issue #5259 from ptosco)
  - Atom annotations poorly placed on highlighted atoms
 (github issue #5269 from DavidACosgrove)
  - Make the aliphatic imine rule more closely match the definition in the paper
 (github pull #5270 from greglandrum)
  - rdMolDraw2D.PrepareMolForDrawing(None) causes segmentation fault
 (github issue #5298 from perjo)
  - MolStandardize: uncharger failing in molecules with zwitterionic sulfone
 (github issue #5317 from greglandrum)
  - MolStandardize: some operations throwing on non-standardized molecules
 (github issue #5318 from greglandrum)
  - MolStandardize: cleanup() function not correctly reassigning stereochemistry
 (github issue #5320 from greglandrum)
  - Runtime error when writing reaction with substance group to V3000 rxnblock
 (github issue #5324 from rachelnwalker)
  - MolFromMolBlock should correctly assign stereochemistry to 3D molecules
 (github issue #5327 from greglandrum)
  - assignChiralTypesFrom3D() ignores wiggly bonds
 (github issue #5328 from greglandrum)
  - Molzip segfaults instead of throwing an error when multiple bonds are formed to the same pairs of atoms
 (github issue #5334 from loluwot)
  - leftover debugging code makes build of 2022_03_3 tarball fail
 (github issue #5351 from balducci)
  - Prevent wedging ring bonds
 (github pull #5356 from greglandrum)
  - Class info info missing for for wavy bonds in SVGs.
 (github pull #5358 from DavidACosgrove)
  - MolToSmiles with doRandom=True raises errors with molecules containing fragments.
 (github issue #5372 from greglandrum)
  - Restore #5103 that was accidentally reverted in #5132
 (github pull #5381 from ptosco)
  - cairo error when using similarity maps
 (github issue #5383 from greglandrum)
  - MolDraw2DQt and MolDraw2DJS don't draw wavy bonds
 (github issue #5386 from greglandrum)
  - MolDraw2DQt draws brackets incorrectly
 (github issue #5389 from greglandrum)
  - PandasTools should not always bring in IPythonConsole
 (github pull #5392 from greglandrum)
  - Tautomer enumeration removes stereochemistry depending on how aromatic rings are defined in SMILES
 (github issue #5402 from greglandrum)
  - Incorrect perception of pseudoasymmetric centers on non-canonical molecules
 (github issue #5403 from ptosco)
  - Fix performance issue in RingUtils::checkFused
 (github pull #5410 from rachelnwalker)
  - Multi-coloured highlights go wrong with small fonts
 (github issue #5420 from DavidACosgrove)
  - Parsing a Mol block/file does not clear the "molTotValence" property from atoms
 (github issue #5423 from ricrogz)
  - Pre-condition Violation - Failed Expression: dir == Bond::ENDUPRIGHT || dir == Bond::ENDDOWNRIGHT
 (github issue #5433 from bjonnh-work)
  - MolZip doesn't preserve bond directions when zipping
 (github issue #5450 from bp-kelley)
  - Draw option noAtomLabels and explicit hydrogen works badly
 (github issue #5453 from DavidACosgrove)
  - Fix integer overflow in RGroupDecomposition strategy GA
 (github pull #5460 from bp-kelley)
  - Invalid number of radical electrons calculated for [Pr+4]
 (github issue #5462 from bjonnh-work)
  - CXSmiles isn't properly escaping floating point properties
 (github issue #5466 from bp-kelley)
  - Crossed trans bonds in rings
 (github issue #5486 from DavidACosgrove)
  - MolDraw2D::drawMolecules() should not crash on null molecules
 (github pull #5503 from ptosco)
  - Running kekulization on mols with query bonds will either fail or return incorrect results.
 (github issue #5505 from ricrogz)
  - Regression in the way aldehydes are drawn in current master
 (github issue #5511 from ptosco)
  - Drawing code gives segmentation fault.
 (github issue #5534 from DavidACosgrove)
  - RGD may yield poor depictions
 (github issue #5569 from jones-gareth)
  - Fix a problem when generating conformers for molecules with larger heteroatoms in conjugated 5-rings
 (github pull #5586 from greglandrum)
  - Avoid incurring into division by zero in normalizeDepiction
 (github pull #5619 from ptosco)
  - Allow properties to be displayed in jupyter when 3D rendering is enabled
 (github pull #5624 from greglandrum)
  - Checking whether double bond's controlling atoms are duplicate may cause an infinite loop.
 (github issue #5659 from ricrogz)

## Cleanup work:
  - update release notes, do deprecations
 (github pull #5161 from greglandrum)
  - Fix typo: quarternary --> quaternary
 (github pull #5243 from guyrosin)
  - fix doxygen comments
 (github pull #5254 from e-kwsm)
  - make the catch tests build faster
 (github pull #5284 from greglandrum)
  - make the logging tests more robust
 (github pull #5312 from greglandrum)
  - Update docs for ReplaceSubstructs
 (github pull #5343 from i-tub)
  - Minimallib NPM release fixes - wrong node bin command in Dockerfile and prepublish npm script command replacement
 (github pull #5349 from MichelML)
  - Update code formatting in GettingStartedInPython.rst
 (github pull #5350 from gedeck)
  - fix: rdkit.Chem.rdDistGeom.EmbedMultipleConfs docstring indentation
 (github pull #5404 from jvansan)
  - Remove obsolete files related to rdkit-js + write a rescoped README for MinimalLib
 (github pull #5432 from MichelML)
  - Fixes "DeprecationWarning: invalid escape sequence \C" when importing EnumerateStereoisomers
 (github pull #5478 from ricrogz)
  - Fix double to float downcasting warning
 (github pull #5479 from ricrogz)
  - Remove spurious doxygen tag
 (github pull #5488 from ptosco)
  - Add deprecation warning to docstring.
 (github pull #5498 from DavidACosgrove)
  - Remove unnecessary compiler flags that would be ignored anyway
 (github pull #5587 from ptosco)
  - Update AvalonTools to version 2.0.1
 (github pull #5591 from ptosco)

## New Features and Enhancements:
  - Initial support for non-tetrahedral stereochemistry
 (github pull #5084 from greglandrum)
  - Move to C++17
 (github pull #5155 from greglandrum)
  - Add multi-template isMoleculeXOfReaction overloads
 (github pull #5171 from AlanKerstjens)
  - Add support for Qt6
 (github pull #5203 from ricrogz)
  - Make atom, bond iterators usable in STL algorithms
 (github pull #5204 from ricrogz)
  - Make TautomerQuery serializable
 (github pull #5248 from greglandrum)
  - add boost::serialization support to ROMol
 (github pull #5249 from greglandrum)
  - Add support for Pol and Mod pseudoatoms
 (github pull #5264 from greglandrum)
  - Allow the compiler to generate default ChemicalReaction copy assignment operator
 (github pull #5265 from AlanKerstjens)
  - cdxml parser
 (github pull #5273 from bp-kelley)
  - Expose reaction drawing and additional FPs in MinimalLib
 (github pull #5277 from ptosco)
  - Expose mappings of atom/bond indices abbreviated mol->original mol
 (github pull #5300 from ptosco)
  - Start using string_views in the file parsers
 (github pull #5301 from greglandrum)
  - Add a global feature flag to enable the "new" stereo perception code
 (github pull #5309 from greglandrum)
  - Support conjugated terminal groups in GetBestRMS()
 (github pull #5322 from greglandrum)
  - Open sources Schrodinger's implementation of "molhash"
 (github pull #5360 from d-b-w)
  - Drop usage of CIP information from the canonicalization code
 (github pull #5385 from greglandrum)
  - GetSSSR should have same return type as GetSymmSSSR
 (github issue #5395 from chmnk)
  - Add prop related method into JSMol
 (github pull #5414 from hhk7734)
  - Add draw option to force use of wedge information in MolBlock if pres…
 (github pull #5417 from DavidACosgrove)
  - Add ACS1996 drawing style
 (github pull #5425 from DavidACosgrove)
  - Treat unspecified stereo as unknown
 (github issue #5436 from DavidACosgrove)
  - New version of AssignStereochemistry
 (github pull #5442 from greglandrum)
  - MolZip: add atom property labels for mol-zipping
 (github pull #5446 from bp-kelley)
  - Add atom property (int/unsigned int) to indicate which atoms to MolZip
 (github issue #5451 from bp-kelley)
  - Improved bond highlights
 (github pull #5484 from DavidACosgrove)
  - Include element name in atomic data
 (github pull #5524 from rachelnwalker)
  - Add Substance Groups and Stereo Groups to debugMol()
 (github pull #5526 from ricrogz)
  - make it easy to create DAT SGroups from Python
 (github pull #5544 from greglandrum)
  - Integrating xyz2mol Into The RDKit Core (GSoC 2022)
 (github pull #5557 from gosreya)
  - Switch yaehmop wrapper to basic cmake
 (github pull #5558 from greglandrum)
  - fix warnings ahead of 2022.09 release
 (github pull #5561 from ricrogz)
  - add mergeIsotopes option to mergeQueryHs
 (github pull #5563 from jones-gareth)
  - Add CXSMILES support for bond wedging and wiggly bonds
 (github pull #5575 from greglandrum)
  - Add GetBestTFDBetweenMolecules()
 (github pull #5577 from greglandrum)
  - Add ColorPalette_Vect to SWIG bindings
 (github pull #5580 from jones-gareth)
  - small changes to get the RDKit to build with C++20
 (github pull #5581 from greglandrum)
  - Improvements to 2D depiction and alignment/RMSD calculation
 (github pull #5598 from ptosco)
  - Expose additional functionality to SWIG wrappers
 (github pull #5614 from ptosco)
  - Add an RGroupDecomp aware  molzip to the FreeWilson Contribution
 (github pull #5615 from bp-kelley)
  - PandasTools and InteractiveRenderer improvements
 (github pull #5628 from ptosco)
  - Add updateMolDrawOptionsFromJSON()
 (github pull #5630 from ptosco)
  - InteractiveRenderer.setEnabled() improvements
 (github pull #5635 from ptosco)
  - Support stereo for double bonds in rings from CXSMILES
 (github pull #5636 from greglandrum)
  - add stop condition for arom calc of large ringysystems
 (github pull #5648 from alexwahab)
  - Speed up ring detection by reducing allocations
 (github pull #5654 from d-b-w)
  - Expose highlighAtomColors, highlighBondColors and highlightAtomRadii to CFFI and JS
 (github pull #5657 from ptosco)
  - Update obsolete SWIG definitions
 (github pull #5658 from ptosco)
  - Speed up ring detection by reducing count() calls
 (github pull #5663 from d-b-w)
  - Expose two SubstructUtils functions to SWIG wrappers
 (github pull #5666 from ptosco)
 

## Code removed in this release:
- The C++ class `RDLog::BlockLogs` has been removed. Please use the class `RDLog::LogStateSetter`. The Python class rdBase.BlockLogs() is still available and supported.
- Python function `rdkit.Chem.WrapLogs()` has been removed. Please use
  `rdkit.rdBase.LogToPythonStderr()`. `rdkit.rdBase.WrapLogs()` also exists, but
  unless you need the old teeing behavior, prefer the former.
- Python function `rdkit.Chem.LogWarningMsg()` has been removed. Please use
  `rdkit.rdBase.LogWarningMsg()`.
- Python function `rdkit.Chem.LogErrorMsg()` has been removed. Please use
  `rdkit.rdBase.LogErrorMsg()`.

## Deprecated code (to be removed in a future release):
- The `SmilesParserParams` option `useLegacyStereo` is deprecated and will be
  removed in the 2023.03 release. Please use `SetUseLegacyStereoPerception()`
  instead. In the meantime the SMILES parser will use only use the value of
  `SmilesParserParams.useLegacyStereo` if it is set to `false`, otherwise the
  value of the global `useLegacyStereoPerception` parameter will control the
  behavior of the SMILES parser.
- The following JS methods:
  * generate_aligned_coords()
  * get_morgan_fp()
  * get_morgan_fp_as_uint8array()
  * get_pattern_fp()
  * get_pattern_fp_as_uint8array()
  which used to take several individual parameters now take a single JSON string parameter.
  The overloads taking several individual parameters are now deprecated and will be
  removed in a future release.
- The `PrintAsBase64PNGString` function in `PandasTools` is deprecated and replaced
  by `PrintAsImageString`, which has a more appropriate name given it actually supports
  both PNG and SVG images.

# Release_2022.03.1
(Changes relative to Release_2021.09.1)

## Backwards incompatible changes
- When running in Jupyter Notebook, logs are now sent only to Python's
  standard error stream, and no longer include the `RDKit LEVEL` prefix.
- The Debug and Info logs are now disabled by default. If you would like to
  enable them within your code you can call `rdBase.EnableLog("rdApp.info")`
  and/or `rdBase.EnableLog("rdApp.debug")`.
- The MolHash functions now reassign stereochemistry after modifying the
  molecule and before calculating the hash. Previous versions would still
  include information about atom/bond stereochemistry in the output hash even if
  that no longer applies in the modified molecule.
- The rules for aromaticity in rings containing dummy atoms have been changed.
  The general intention of the new handling is that aromaticity will not be
  perceived for rings containing dummy atoms unless it's clear that the dummies
  should be aromatic. As an example: the SMILES `C1=C*2=CC=CC=*2C=C1` is
  perceived to be aromatic while the SMILES `C1=C*2C=CC=C*2C=C1` (which does not
  have any double bonds to the dummy atoms) is not; in previous RDKit releases
  both of these structures were aromatic. There's more information about this in
  the discussion of PR #4722 (https://github.com/rdkit/rdkit/pull/4722) and
  Issue #4721 (https://github.com/rdkit/rdkit/issues/4721).
- In the PostgreSQL cartridge the `mol_in()` function no longer performs full
  sanitization of the molecule. One consequence of this is that directly casting
  from strings to molecules also no longer does sanitization, so `select 'CN(=O)=O'::mol` 
  does not sanitize the molecule. If you want to convert a string to a molecule
  with full sanitization you can either cast to `text` first 
  (i.e. `select 'CN(=O)=O'::text::mol` or use the `mol_from_smiles()` function.
- The code to calculate bit vector topological torsion fingerprints for
  reactions no longer ignore the fingerprint size argument.
- The rules for tautomer enumeration in `MolStandardize` have been updated to
  more closely match the rules in the original publication. These changes
  primarily consist of making the rules more specific; the consequence is that
  less tautomers will be generated with this version. The previous rules can
  still be accessed via the function `GetV1TautomerEnumerator()` (Python) or
  `getV1TautomerEnumerator()` (C++)

## Highlights
- The RDKit can now integrate with the python logger: calling
  `rdBase.LogToPythonLogger()` enables this. All log messages are sent to a
  logger named "rdkit".
- The backend of the MolDraw2D code has been extensively refactored. This should
  be mostly invisible to RDKit users, but it makes supporting and extending that
  code much easier.
- Beilstein generics (i.e. things like "ARY", "ALK", or "CAL") are now supported
  when doing substructure queries. This is a first step towards enabling some
  really cool substructure search possibilities.

## Acknowledgements
Marcel Baltruschat, Jason Biggs, Kevin Burk, Cédric Bouysset, David Cosgrove,
Joel Duerksen, Jacob Gora, Gareth Jones, Toshiki Kataoka, Eisuke Kawashima,
Brian Kelley, Sonia Liggi, Niels Kristian Kjærgård Madsen, Hector
Martinez-Seara, Dan Nealschneider, Alex Rebert, Ricardo Rodriguez-Schmidt, Steve
Roughley, Roger Sayle, Nikolai Schapin, Ansgar Schuffenhauer, Kaushalesh Shukla,
Jon Sorenson, Ichiru Take, Paolo Tosco, Kazuya Ujihara, Fabio Urbina, Riccardo
Vianello Rachel Walker, Maciej Wójcikowski, SPKorhonen, yuri@FreeBSD,

## Code removed in this release:
- The `useCountSimulation` keyword argument for
  `rdFingerprintGenerator.GetMorganGenerator` and
  `rdFingerprintGenerator.GetAtomPairGenerator` has been removed. Please use the
  `countSimulation` keyword argument instead.
- The function `mol_from_smarts()` in the PostgreSQL cartridge has been removed.
  Please use the `qmol_from_smarts()` function instead.
- The `computeBalabanJ()` functions from the `MolOps` namespace were removed.
  These were not exposed to Python, so this will not affect any Python code.

## Bug Fixes:
  - Fix Flake8 erorrs
 (github pull #4252 from e-kwsm)
  - handle sqlalchemy deprecation
 (github pull #4625 from greglandrum)
  - Debug build of the postgres cartridge fails pg_regress tests for reaction.sql
 (github issue #4631 from rvianello)
  - fix parsing beyond the end of the input string in findMCSsmiles
 (github pull #4636 from rvianello)
  - Mem leak fixes
 (github pull #4637 from ricrogz)
  - Subsequent call to rdChemReactions.ChemicalReaction.RunReactants will block indefinitely.
 (github issue #4651 from goraj)
  - Fix docstring of ConstrainedEmbed
 (github pull #4666 from kazuyaujihara)
  - Postgres cartridge build fails under Ubuntu
 (github issue #4681 from SPKorhonen)
  - Molfile SDD records not properly displayed
 (github pull #4690 from jones-gareth)
  - RGD:  fix for cores with MOL  block atom lists
 (github pull #4695 from jones-gareth)
  - Wrong tautomers generated
 (github issue #4700 from sonial)
  - RGD align output core to input structure
 (github pull #4709 from jones-gareth)
  - TorsionFingerprints raises error with S(Cl)F4 group
 (github issue #4720 from kazuyaujihara)
  - Dummy atoms next to aromatic are always kekulized even when they should not
 (github issue #4721 from ptosco)
  - TautomerEnumerator will crash if copied with a callback set
 (github issue #4736 from ptosco)
  - Minor PandasTools cleanup
 (github pull #4744 from ptosco)
  - Reaction parser fails when CX extensions are present
 (github issue #4759 from greglandrum)
  - GetSimilarityMapFromWeights changes behavior of parameter "colorMap" depending on whether the parameter "draw2d" is provided or not
 (github issue #4763 from FabioUrbina)
  - Highlight bond width is different for different PNG image sizes
 (github issue #4764 from rachelnwalker)
  - Fixes crashing bug with finalSubstructChecks
 (github pull #4782 from greglandrum)
  - MDL query with aromatic bond sets aromatic flag on atoms even though they are not in an aromatic ring
 (github issue #4785 from ptosco)
  - [Cartridge]: qmol_from_ctab and qmol_from_smiles are sanitizing molecules
 (github issue #4787 from greglandrum)
  - AdjustQueryProperties() is inconsistent when adjustConjugatedFiveRings is set
 (github issue #4789 from greglandrum)
  - `Draw.MolToFile` to SVG raises "Can't kekulize" error
 (github issue #4792 from toslunar)
  - Ring double bonds written as crossed bonds after RGD
 (github issue #4809 from greglandrum)
  - Fix a number of crashing bugs in the python wrappers
 (github pull #4810 from greglandrum)
  - correctly tag unspecified branch-begin bonds in SMARTS
 (github pull #4811 from greglandrum)
  - AttributeError in PandasTools
 (github issue #4821 from greglandrum)
  - reloading PandasTools leads to infinite recursion
 (github issue #4823 from greglandrum)
  - ReplaceCore should set stereo on ring bonds when it breaks rings
 (github issue #4825 from greglandrum)
  - MolDraw2D::drawArc() starts at wrong angle
 (github issue #4836 from greglandrum)
  - MolDraw2D::drawArc() not exposed to Python
 (github issue #4837 from greglandrum)
  - align argument to MolDraw2D::DrawString() cannot be used from Python
 (github issue #4838 from greglandrum)
  - Fix RunFilterCatalog() thread counts.
 (github pull #4856 from xavierholt)
  - RGD: dummy atom in input structure is mishandled
 (github pull #4863 from jones-gareth)
  - Fix bug with wedges being drawn backwards
 (github pull #4868 from greglandrum)
  - Missing dependency on RDKit::RingDecomposerLib_static in RDKit::GraphMol_static
 (github issue #4875 from nielskm)
  - cannot parse coordinate bonds from CXSMARTS
 (github issue #4878 from greglandrum)
  - fix some leaks in the SWIG wrappers
 (github pull #4916 from greglandrum)
  - Fix some problems turned up by ossfuzz
 (github pull #4927 from greglandrum)
  - Fix i-files for RDK_USE_BOOST_IOSTREAMS=OFF
 (github pull #4933 from kazuyaujihara)
  - Fails on i386: non-constant-expression cannot be narrowed from type 'unsigned int' to 'npy_intp' (aka 'int') in initializer list
 (github issue #4934 from yurivict)
  - Fix SWIG wrappers for C#
 (github pull #4935 from kazuyaujihara)
  - Definition of eccentricity in documentation is wrong
 (github issue #4952 from drkeoni)
  - fix CMakeLists.txt extracting link line from python LDSHARED config var
 (github pull #4954 from rvianello)
  - add JavaGzStreamTests
 (github pull #4973 from kazuyaujihara)
  - Invalid SMARTS generated by MolToSmarts
 (github issue #4981 from nielskm)
  - Fix memory safety issues found by OSS-Fuzz
 (github pull #4983 from alpire)
  - AssignStereochemistry should remove nonchiral atoms from StereoGroups
 (github pull #4986 from greglandrum)
  - Transform3D#SetRotation() around arbitrary axis scales coordinates
 (github issue #4995 from sroughley)
  - Bad handling of dummy atoms in the CIP assignment code
 (github issue #4996 from greglandrum)
  - Bad handling of fragments in CIP code
 (github issue #4998 from greglandrum)
  - Drawing query atoms containing an AND query raises an exception
 (github issue #5006 from ptosco)
  - Bad tautomers produced for phosphorous compounds
 (github issue #5008 from NikSchap2107)
  - Fix warning when generating coordinates for ZOBs
 (github pull #5011 from d-b-w)
  - Code in the docstring for `FindMolChiralCenters()` doesn't work
 (github pull #5014 from greglandrum)
  - Mol images in DataFrames are drawn only once in Jupyter Lab
 (github issue #5017 from mrcblt)
  - Drop `gist_qmol_ops` in upgrade scripts in case it exists
 (github pull #5021 from mwojcikowski)
  - Remove extra newline from Kekulize error message.
 (github pull #5022 from xavierholt)
  - Neighboring Hs not taken into account in connectivity invariants
 (github issue #5036 from greglandrum)
  - smiles parsing error due to erroneous ring perception
 (github issue #5055 from AnsgarSchuffenhauer)
  - To INCHI conversion leaks on kekulization failure
 (github pull #5057 from ricrogz)
  - Add a CXSMILES option to the MolHash
 (github pull #5058 from greglandrum)
  - Make the RGD code work when `rgroupLabelling` is `Isotope`
 (github pull #5088 from greglandrum)
  - Compilation issue with catch.hpp
 (github issue #5089 from hseara)
  - pg_restore: error: COPY failed for table "mols": ERROR:  could not create molecule from SMILES
 (github issue #5095 from joelduerksen)
  - Removing H preserving only wedged ones strips all H
 (github issue #5099 from ricrogz)
 - fix a mistake in the enhanced stereochemistry substructure table
 (github issue #5101 from greglandrum)
  - NumRotatableBonds() incorrect for partially sanitized molecule
 (github issue #5104 from greglandrum)
  - Wiggly bonds don't override wedged bonds
 (github issue #5108 from greglandrum)

## Cleanup work:
  - Do the deprecations for the 2022.03  release
 (github pull #4626 from greglandrum)
  - clang-tidy: readability-simplify-boolean-expr
 (github pull #4639 from e-kwsm)
  - Clean-up Python 4815 - P1.1: Chem\AtomPairs
 (github pull #4859 from IchiruTake)
  - Clean-up Python #4815 - P1.2: Chem/ChemUtils
 (github pull #4860 from IchiruTake)
  - Clean-up Python #4815 - P1.3: Chem\Draw
 (github pull #4891 from IchiruTake)
  - Clean-up Python #4815 - P1.4: Chem\EState
 (github pull #4893 from IchiruTake)
  - Clean-up Python #4815 - P1.5: Chem\FeatMaps
 (github pull #4894 from IchiruTake)
  - Clean-up Python #4815 - P1.6: Chem\Features
 (github pull #4896 from IchiruTake)
  - Clean-up Python #4815 - P1.8: Chem\fmcs
 (github pull #4898 from IchiruTake)
  - Clean-up Python #4815 - P1.9: Chem\Fraggle
 (github pull #4906 from IchiruTake)
  - Clean-up Python #4815 - P1.10: Chem\MolDb
 (github pull #4907 from IchiruTake)
  - Clean-up Python #4815 - P1.11: Chem\MolKey
 (github pull #4910 from IchiruTake)
  - Clean-up Python #4815 - P1.12: Chem\MolStandardize
 (github pull #4911 from IchiruTake)
  - Clean-up Python #4815 - P1.13: Chem\Pharm2D & Chem\Pharm3D
 (github pull #4912 from IchiruTake)
  - Clean-up Python #4815 - P1.14: Chem\Scaffolds & Chem\SimpleEnum
 (github pull #4913 from IchiruTake)
  - Run clang-tidy (readability-braces-around-statements)
 (github pull #4977 from e-kwsm)
  - silence warnings in MSVC compliatons
 (github pull #5044 from bp-kelley)
  - Clean up the warning landscape
 (github pull #5048 from greglandrum)
  - Cleanup of python API documentation stubs
 (github pull #5105 from greglandrum)


## New Features and Enhancements:
  - Update coordgenlibs to v3.0.0
 (github pull #4638 from ricrogz)
  - Fix some compile-time warnings in the postgres cartridge code
 (github pull #4657 from rvianello)
  - Add some new color palettes to MolDraw2D
 (github pull #4668 from greglandrum)
  - Add support for Beilstein generics when doing substructure queries
 (github pull #4673 from greglandrum)
  - Remove unnecessary mutex in InChI wrapper
 (github pull #4680 from greglandrum)
  - Update mac CI builds
 (github pull #4738 from greglandrum)
  - Remove dead code
 (github pull #4739 from ptosco)
  - Refactor the memory management of the postgres cartridge cache module
 (github pull #4755 from rvianello)
  - Improve CMake integration of PgSQL build
 (github pull #4767 from ptosco)
  - Allow MolDraw2DCairo and MolDraw2DSVG to determine canvas size based on the molecule
 (github pull #4772 from greglandrum)
  - generate the sql update files in the binary (build) directory
 (github pull #4777 from rvianello)
  - Allow using heavy atoms only in the FragmentChooser
 (github pull #4791 from ptosco)
  - silence warnings in MSVC compilations
 (github pull #4796 from bp-kelley)
  - Support using the python logger
 (github issue #4840 from xavierholt)
  - Add support for quadruple bonds in SMILES
 (github issue #4842 from jasondbiggs)
  - Some refactoring of the depictor code
 (github pull #4865 from greglandrum)
  - Build documentation for 3 missing modules
 (github pull #4879 from ptosco)
  - Add access to query atom symbols from python or an option to render them in images
 (github issue #4880 from rachelnwalker)
   - Start adding move constructors and move-assignment operators
 (github pull #4909 from greglandrum)
  - Refactor mol draw2 d
 (github pull #4948 from DavidACosgrove)
  - [ENH]: Support greater use of `findAtomEnvironmentOfRadiusN()`
 (github pull #4970 from IchiruTake)
  - Move isEarlyAtom to a table to reduce lock contention in getPeriodicTable
 (github pull #4980 from bp-kelley)
  - Support writing V3000 reactions
 (github pull #4982 from greglandrum)
  - Make FMCS check bond stereo.
 (github pull #5009 from DavidACosgrove)
  - Improving atom colors for dark mode.
 (github pull #5038 from kaushaleshshukla)
  - enable the multithreaded LeaderPicker on linux
 (github pull #5043 from greglandrum)
  - Expose MolzipParams::atomSymbols to python
 (github pull #5054 from bp-kelley)
  - disable Info and Debug logs by default
 (github pull #5065 from greglandrum)
  - Add sanitize option to molzip
 (github pull #5069 from bp-kelley)
  - "Powered by RDKit" Badge
 (github pull #5085 from cbouy)
  - Add a couple of depiction helper functions and some JS bindings
 (github pull #5115 from ptosco)
  - Swig MolDraw2D cairo
 (github pull #5128 from jones-gareth)
  - Enables rdkit-structure-renderer.js in Jupyter Lab and Notebook
 (github pull #5132 from ptosco)

## Deprecated code (to be removed in a future release):
- Python function `rdkit.Chem.WrapLogs()` is deprecated in favor of
  `rdkit.rdBase.LogToPythonStderr()`.  `rdkit.rdBase.WrapLogs()` also exists,
  but unless you need the old teeing behavior, prefer the former.
- Python function `rdkit.Chem.LogWarning()` is deprecated in favor of
  `rdkit.rdBase.LogWarning()`.
- Python function `rdkit.Chem.LogError()` is deprecated in favor of
  `rdkit.rdBase.LogError()`.
- The C++ class `RDLog::BlockLogs` is deprecated in favor of the the class `RDLog::LogStateSetter`.

# Release_2021.09.1
(Changes relative to Release_2021.03.1)

## Backwards incompatible changes
- `RWMol.replaceAtom()` no longer removes `SubstanceGroups` which reference that atom.
- The `keepSGroups` argument to `RWMol.replaceBond()` now defaults to true.
- The SMARTS parser now by default accepts CXSMILES extensions and molecule
  names. SMARTS which previously failed to parse like `CCC fail` will now return
  valid molecules.
- Molecule names in SMILES and SMARTS are now parsed by default. Previously they
  were ignored.
- The `getParams()` function for retrieving UFF parameters now returns a const
  pointer instead of a standard pointer. This shouldn't affect the functionality
  of any code since the only method of the class is also const.

## Highlights
 - Single reactant/single product reactions can now be applied in-place. This
   really helps with the performance of these kinds of transformations.
 - The CFFI wrapper around MinimalLib greatly expands the number of possible
   places the RDKit can be used from.
 - A number of general enhancements and quality-of-life improvements were made
   to the PostgreSQL cartridge.

## Acknowledgements
Jason Biggs, Kit Choi, David Cosgrove, Eloy Félix, Harrison Green, Gareth Jones,
Eisuke Kawashima, Alan Kerstjens, Brian Kelley, John Konecny, Stephanie
Labouille, Rasmus Lundsgaard, Hadrien Mary, Michel Moreau, Dan Nealschneider,
Axel Pahl, Maximilian Peters, Alessio Ragno, Ricardo Rodriguez-Schmidt, Riccardo
Sabatini, Roger Sayle, Vincent F. Scalfani, Dan Skatov, David Slochower, Peter
St. John, Mihaly Szabo, Ichiru Take, Paolo Tosco, Ivan Tubert-Brohman, Kazuya
Ujihara, Alain Vaucher, Riccardo Vianello, Rachel Walker, Shuzhe Wang, Maciej
Wójcikowski, bzoracler, jungb-basf, charly828, yoer77,

## Code removed in this release:
- The minimizeOnly option for coordgen has been removed.

## Contrib updates:
 - Contribute FreeWilson analysis
 (github pull #4026 from bp-kelley)

## Bug Fixes:
  - cannot pass drawOptions to MolsToGridImage when using notebook
 (github issue #3101 from slochower)
  - Draw.MolToImage() cannot highlight with highlightMap (v > '2019.09.3' )
 (github issue #3616 from spideralessio)
  - EnumerateStereoisomers fail with STEREOANY bonds from molblock
 (github issue #3759 from TermeHansen)
  - Double bond stereo gets flipped by SMILES reader/writer
 (github issue #3967 from mwojcikowski)
  - SparseIntVect copy constructor and assignment operators not clearing existing data
 (github issue #3994 from AlanKerstjens)
  - MolFragmentToSmiles with kekuleSmiles=True raises AtomKekulizeException
 (github issue #3998 from kazuyaujihara)
  - update clang version for linux CI fuzzer builds
 (github pull #4012 from greglandrum)
  - Update coordgen to 2.0.3
 (github pull #4017 from d-b-w)
  - Get SWIG wrappers working with C# again
 (github pull #4020 from kazuyaujihara)
  - replaceSidechains creates aromatic dummy atoms
 (github pull #4022 from ptosco)
  - A set of fixes for problems caused by bad input
 (github pull #4033 from greglandrum)
  - Cleanup some problems found during an ASAN build
 (github pull #4054 from greglandrum)
  - Avoid that lone atoms which are part of a ring in one of the molecules become part of the MCS
 (github pull #4065 from ptosco)
  - StereoGroups not preserved by RenumberAtoms() 
 (github issue #4071 from greglandrum)
  - call to pyAvalonTools.Generate2DCoords results in an assert violation
 (github issue #4075 from rvianello)
  - Update boost download location in Dockerfile
 (github pull #4094 from greglandrum)
  - HCount field in v2000 Mol blocks ignored
 (github issue #4099 from riccardosabatini)
  - Reactions don't propagate bond properties
 (github issue #4114 from d-b-w)
  - RemoveStereochemistry should also remove stereogroups
 (github issue #4115 from greglandrum)
  - Avoid that MolStandardizer segfaults on empty mols
 (github pull #4119 from ptosco)
  - SEGV in RWMol::commitBatchEdit
 (github issue #4122 from hgarrereyn)
  - SEGV in ROMol::getAtomDegree if atom is not in graph
 (github issue #4127 from hgarrereyn)
  - SEGV from unsigned integer overflow in Conformer::setAtomPos
 (github issue #4128 from hgarrereyn)
  - HCOUNT from v3000 CTABS incorrectly interpreted
 (github issue #4131 from greglandrum)
  - Empty query produces empty match, but at the same time is considered non-matching
 (github issue #4138 from i-tub)
  - fixed AddBond documentation
 (github pull #4142 from Ashafix)
  - Possible bug with `EnumerateStereoisomers`
 (github issue #4144 from stephanielabouille)
  - Odd drawing behavior with radicals and MolsToGridImage
 (github issue #4156 from pstjohn)
  - pre-condition violation when sanitizing a de-pickled reaction
 (github issue #4162 from jasondbiggs)
  - Many of the PMI descriptors are not being recalculated for different conformers
 (github issue #4167 from greglandrum)
  - bug in MDLParser.cpp when reading a rxn file in v3000 format that contains agents
 (github issue #4183 from jungb-basf)
  - Potentially chiral bridgehead atoms not being identified.
 (github pull #4192 from greglandrum)
  - allow more recoverable V3000 parsing errors when strictParsing=false
 (github pull #4210 from greglandrum)
  - RGD: Fix memory leak with deleting array
 (github pull #4211 from bp-kelley)
  - UnfoldedRDKFingerprintCountBased returns a different fingerprint length for every molecule
 (github issue #4212 from greglandrum)
  - rdMolHash.MolHash fails on non-standard valences
 (github issue #4222 from ricrogz)
  - Fix a couple of problems with fingerprint count simulation
 (github pull #4228 from greglandrum)
  - Chem.MolFromSmiles using SmilesParserParams throws exceptions
 (github issue #4232 from greglandrum)
  - Parse failure for data groups in CXSMILES
 (github issue #4233 from greglandrum)
  - double bonds now have EITHER stereo if no coordinates are present
 (github pull #4239 from greglandrum)
  - Fix CMakeLists for FileParsers
 (github pull #4240 from kazuyaujihara)
  - Multiple ATTCHPT entries for one atom handled incorrectly
 (github issue #4256 from greglandrum)
  - Exception thrown by reionizer when dealing with Mg+2
 (github issue #4260 from greglandrum)
  - Fallback ring finding failing on molecules with multiple fragments
 (github issue #4266 from avaucher)
  - Make sure that ResonanceMolSupplier substructure matches are uniquified consistently
 (github pull #4274 from ptosco)
  - FindPotentialStereo() doesn't find *marked* ring stereo when flagPossible=False
 (github issue #4279 from greglandrum)
  - The normalization pattern for pyridine N-oxide is not specific enough
 (github issue #4281 from ptosco)
  - computeCanonicalTransform may generate non-canonical coords
 (github issue #4302 from ptosco)
  - Unreasonable calculation of implicit valence for atoms with query bonds
 (github issue #4311 from greglandrum)
  - call to AvalonTools::set2DCoords results in an assert violation
 (github issue #4330 from jasondbiggs)
  - MolBlock writer gives non-stereo double bonds "unspecified" parity
 (github issue #4345 from d-b-w)
  - Specified trans stereo being ignored during conformation generation in macrocycles
 (github issue #4346 from greglandrum)
  - Two MinGW build fixes and one MSVC build fix
 (github pull #4347 from ptosco)
  - Fixes RDK_BUILD_THREADSAFE_SSS=OFF build
 (github pull #4349 from ptosco)
  - clean up some leaks identified by an ASAN build
 (github pull #4354 from greglandrum)
  - Three more Windows build fixes
 (github pull #4356 from ptosco)
  - Specified grid spacing for ShapeTanimotoDistance is ignored.
 (github issue #4364 from greglandrum)
  - Need implicit H cleanup after rdMolEnumerator.Enumerate()
 (github issue #4381 from greglandrum)
  - rdMolEnumerator.Enumerate fails on variable attachment points with queries
 (github issue #4382 from greglandrum)
  - RDKit reaction produces wrong double bond stereochemistry
 (github issue #4410 from mwojcikowski)
  - "to-Python converter already registered; second conversion method ignored." warnings issued at import
 (github issue #4425 from ricrogz)
  - v2000 SGroups do not generate an "index" property
 (github issue #4434 from ricrogz)
  - pg_restore does not work with some mol type molecule
 (github issue #4442 from mihalyszabo88)
  - Building with static dependencies breaks CMake exports
 (github issue #4449 from ricrogz)
  - DataStruct vectors leak when iterating
 (github issue #4465 from bp-kelley)
  - SGroups: Additional SDT properties not decoded if FIELDNAME is empty
 (github issue #4476 from greglandrum)
  - Test failure in reaction.sql
 (github issue #4486 from yoer77)
  - Small rings can have STEREOANY/EITHERDOUBLE bonds
 (github issue #4494 from ricrogz)
  - OR queries involving aromatic atoms cannot be drawn
 (github issue #4496 from ptosco)
  - MolFromSmiles and MolFromSmarts incorrectly accepting input with spaces
 (github issue #4503 from greglandrum)
  - Native 2D layout engine may generate overlapping coordinates
 (github issue #4504 from ptosco)
  - SubstanceGroup labels sometimes overlap with atoms in image generation
 (github issue #4508 from rachelnwalker)
  - SGroups do not have a way of unsetting properties from Python
 (github issue #4514 from ricrogz)
  - operator<< is declared for AtomPDBResidueInfo but not defined
 (github issue #4535 from greglandrum)
  - Improve test coverage and some bug fixes
 (github pull #4536 from greglandrum)
  - Seg fault in MolDraw2D::drawMolecules()
 (github issue #4538 from greglandrum)
  - Salt removal forces sanitization
 (github issue #4550 from ricrogz)
  - fix a thread-safety bug in the UFF parameter loading
 (github pull #4553 from greglandrum)
  - GetSubstructMatches() loops at 43690 iterations.
 (github issue #4558 from ricrogz)
  - failure to parse CTAB with LINKNODE and SGROUP
 (github issue #4561 from greglandrum)
  - Requesting "density" fingerprint Hydrogen molecule fails with exception
 (github issue #4567 from ricrogz)
  - Incorrect double bond stereo in output SMILES around ring closures
 (github issue #4582 from greglandrum)
  - migrate the MHFP implementation to use boost::random
 (github pull #4603 from rvianello)
  - Fix EnumerateStereoisomers with tryEmbedding
 (github pull #4615 from kazuyaujihara)

## New Features and Enhancements:
  - Support Chemical Markup Language, CML, for writing
 (github pull #3024 from e-kwsm)
  - Add Eigen to ExternalProject and automatically download if RDK_BUILD_DESCRIPTORS3D
 (github pull #3075 from e-kwsm)
  - updates to postgreSQL cartridge
 (github pull #3976 from greglandrum)
  - Update Overview.md
 (github pull #3992 from charly828)
  - MinimalLib: add CFFI interface
 (github pull #4018 from greglandrum)
  - Contribute FreeWilson analysis
 (github pull #4026 from bp-kelley)
  - Allow partial deserialization of molecules
 (github pull #4040 from greglandrum)
  - Add datamol project
 (github pull #4046 from hadim)
  - Build BCUT when RDK_BUILD_DESCRIPTORS3D=OFF
 (github pull #4085 from kazuyaujihara)
  - Making RDKit minimallib (JS lib) available through the npm package manager
 (github pull #4086 from MichelML)
  - Normalize line endings in source code files
 (github pull #4104 from ptosco)
  - Allow MolToQPixmap to support PySide2
 (github pull #4110 from kitchoi)
  - update ChEMBL projects in Projects using RDKit
 (github pull #4116 from eloyfelix)
  - A collection of MolStandardize improvements
 (github pull #4118 from greglandrum)
  - Run clang-format against header files
 (github pull #4143 from e-kwsm)
  - Some miscellaneous MinimalLib enhancements
 (github pull #4169 from ptosco)
  - [MinimalLib] Add number of heavy atoms to descriptors
 (github issue #4184 from apahl)
  - Comments added to RGD core matching
 (github pull #4189 from jones-gareth)
  - Fix/rdprop integer conversions
 (github pull #4194 from bp-kelley)
  - RWMol cleanup
 (github pull #4198 from greglandrum)
  - Test comparing SVGs via hash code - ready for review
 (github pull #4199 from DavidACosgrove)
  - support getNumAtoms and getNumHeavyAtoms as Descriptors
 (github pull #4200 from greglandrum)
  - Canon.cpp canonicalizeDoubleBond function refactor
 (github pull #4204 from jfkonecn)
  - Add low level functions to bulk-update Substance Group atoms & bonds
 (github pull #4206 from ricrogz)
  - Run clang-tidy (modernize-pass-by-value)
 (github pull #4224 from e-kwsm)
  - Shift `Trajectory` and `Snapshot` constructors to methods on classes
 (github pull #4225 from bzoracler)
  - Allow depiction of "either" double bonds as "wiggly neighbors"
 (github issue #4238 from d-b-w)
  - Some cartridge enhancements
 (github pull #4271 from greglandrum)
  - [Enhancement]: Allow every bit-vect fixed-size fingerprints can be directly embedded || attached into the (Numpy) Array or return the Numpy Array
 (github issue #4273 from IchiruTake)
  - Turn MRV_COORDINATE_BOND_TYPE data Substance Groups into coordinate bonds
 (github pull #4299 from ricrogz)
  - Support using SubstructMatchParameters in RGD
 (github pull #4318 from greglandrum)
  - Add partial CXSMARTS support
 (github issue #4319 from greglandrum)
  - Support toggling components of CXSMILES output
 (github issue #4320 from greglandrum)
  - Switch to using InChI v1.06
 (github issue #4322 from greglandrum)
  - support using RGBA colors
 (github issue #4323 from greglandrum)
  - MinimalLib: return fingerprints as BitSets
 (github issue #4329 from dskatov)
  - Expose atomColourPalette as JSON drawOption
 (github pull #4337 from ptosco)
  - Improved sgroup output
 (github pull #4343 from greglandrum)
  - support get_json in the rdkitjs wrapper
 (github pull #4348 from greglandrum)
  - Enable using the URF library in Windows static builds
 (github pull #4357 from ptosco)
  - a few doxygen comment fixes
 (github pull #4368 from jasondbiggs)
  - Enable building Java wrappers with MinGW compilers
 (github pull #4384 from ptosco)
  - add exactmw to cartridge
 (github issue #4386 from greglandrum)
  - Some cartridge additions and fixes
 (github pull #4387 from greglandrum)
  - Remove SWIG kludge on Windows
 (github pull #4388 from ptosco)
  - CXSMILES improvements
 (github pull #4396 from greglandrum)
  - SubstructLibrary improvements
 (github pull #4403 from greglandrum)
  - Add 3 new examples to Cookbook.
 (github pull #4404 from vfscalfani)
  - cleanup the use of lambdas in the code
 (github pull #4432 from greglandrum)
  - Swap from RDUNUSED_PARAM to unnamed parameters
 (github pull #4433 from greglandrum)
  - Fix #4442 and other cartridge improvements
 (github pull #4448 from greglandrum)
  - RDKit Cartridge: qmol GiST support
 (github issue #4463 from mwojcikowski)
  - Add ToList method to Sparse/ExplicitBitVector
 (github pull #4467 from bp-kelley)
  - GiST support to qmol type
 (github pull #4470 from mwojcikowski)
  - be more tolerant when kekulizing
 (github pull #4492 from greglandrum)
  - Allow applying single-reactant/single-product reactions in place
 (github pull #4511 from greglandrum)
  - Add custom distance bounds parameter for ETKDG conformer generation
 (github pull #4516 from hjuinj)
  - cleanup some compiler warnings
 (github pull #4521 from greglandrum)
  - Improve test coverage and some bug fixes
 (github pull #4536 from greglandrum)
  - Additions to the jupyter integration
 (github pull #4541 from greglandrum)
  - another round of cartridge improvements
 (github pull #4543 from greglandrum)
  - Major speed-up of RGD scoring
 (github pull #4544 from ptosco)
  - Expose get_smarts to JS
 (github pull #4547 from ptosco)
  - Improve performance of removing substruct/tautomer duplicates
 (github pull #4560 from ricrogz)
  - Add support for SRUs to MolEnumerator
 (github pull #4563 from greglandrum)
  - Adds KeyFromPropHolder to hold user defined indices
 (github pull #4571 from bp-kelley)
  - add ROMol::atomNeighbors() and ROMol::atomBonds()
 (github pull #4573 from greglandrum)
  - Improvements to some constructors in python wrappers
 (github pull #4581 from greglandrum)
  - Add FreeSASA support to Windows builds
 (github pull #4584 from ptosco)
  - use V3K mol blocks in PNG metadata
 (github pull #4588 from greglandrum)
  - Prevent some loop variables from creating unnecessary copies
 (github pull #4610 from rvianello)
  - Rename the molLinkNode property to _molLinkNode
 (github pull #4614 from greglandrum)
  - Fix clang warning `-Wabsolute-value`
 (github pull #4616 from e-kwsm)

## Deprecated code (to be removed in a future release):
- The `useCountSimulation` keyword argument for
  `rdFingerprintGenerator.GetMorganGenerator` and
  `rdFingerprintGenerator.GetAtomPairGenerator` has been deprecated and will be
  removed in the next release. Please use the `countSimulation` keyword argument
  instead.
- The function `mol_from_smarts()` in the PostgreSQL cartridge has been
  deprecated and will be removed in the next release. Please use the
  `qmol_from_smarts()` function instead.
- The `computeBalabanJ()` functions from the `MolOps` namespace have been
  deprecated and will be removed in the next release. These have not been
  exposed to Python, so this will not affect any Python code.


# Release_2021.03.1
(Changes relative to Release_2020.09.1)

## Backwards incompatible changes
- The distance-geometry based conformer generation now by defaults generates
  trans(oid) conformations for amides, esters, and related structures. This can
  be toggled off with the `forceTransAmides` flag in EmbedParameters. Note that
  this change does not impact conformers created using one of the ET versions.
  (#3794)
- The conformer generator now uses symmetry by default when doing RMS pruning.
  This can be disabled using the `useSymmetryForPruning` flag in
  EmbedParameters. (#3813)
- Double bonds with unspecified stereochemistry in the products of chemical
  reactions now have their stereo set to STEREONONE instead of STEREOANY (#3078)
- The MolToSVG() function has been moved from rdkit.Chem to rdkit.Chem.Draw
  (#3696)
- There have been numerous changes to the RGroup Decomposition code which change
  the results. (#3767)
- In RGroup Decomposition, when onlyMatchAtRGroups is set to false, each molecule
  is now decomposed based on the first matching scaffold which adds/uses the
  least number of non-user-provided R labels, rather than simply the first
  matching scaffold.
  Among other things, this allows the code to provide the same results for both
  onlyMatchAtRGroups=true and onlyMatchAtRGroups=false when suitable scaffolds
  are provided without requiring the user to get overly concerned about the
  input ordering of the scaffolds. (#3969)
- There have been numerous changes to `GenerateDepictionMatching2DStructure()` (#3811)
- Setting the kekuleSmiles argument (doKekule in C++) to MolToSmiles will now
  cause the molecule to be kekulized before SMILES generation. Note that this
  can lead to an exception being thrown. Previously this argument would only
  write kekulized SMILES if the molecule had already been kekulized (#2788)
- Using the kekulize argument in the MHFP code will now cause the molecule to be
  kekulized before the fingerprint is generated. Note that becaues kekulization
  is not canonical, using this argument currently causes the results to depend
  on the input atom numbering. Note that this can lead to an exception being
  thrown. (#3942)
- Gradients for angle and torsional restraints in both UFF and MMFF were computed
  incorrectly, which could give rise to potential instability during minimization.
  As part of fixing this problem, force constants have been switched to using
  kcal/degree^2 units instead of kcal/rad^2 units, consistently with the fact that
  angle and dihedral restraints are specified in degrees. (#3975)

## Highlights
- MolDraw2D now does a much better job of handling query features like common
  query bond types, atom lists, variable attachment points, and link nodes. It
  also supports adding annotations at the molecule level, displaying brackets
  for Sgroups, rendering the ABS flag for stereochemistry, and a new "comic"
  mode.
- There are two new Contrib packages: NIBRStructureFilters and CalcLigRMSD
- There have been a number of improvements made to the R-Group Decomposition
  code which make it both more flexible and considerably faster

## Acknowledgements
Michael Banck, Christopher Von Bargen, Jason Biggs, Patrick Buder, Ivan
Chernyshov, Andrew Dalke, Xiaorui Dong, Carmen Esposito, Nicholas Firth, Enrico
Gandini, James Gayvert, Gareth Jones, Eisuke Kawashima, Steven Kearnes, Brian
Kelley, Mark Mackey, Niels Kristian Kjærgård Madsen, Luca Naef, Dan
Nealschneider, Jin Pan, Daniel Paoliello, António JM Ribeiro, Sereina Riniker,
Braxton Robbason, Jaime Rodríguez-Guerra, Ricardo Rodriguez-Schmidt, Steve
Roughley, Vincent F. Scalfani, Nadine Schneider, Philippe Schwaller, Dan Skatov,
Pascal Soveaux, Paolo Tosco, Kazuya Ujihara, Riccardo Vianello, Shuzhe Wang,
Piotr Wawrzyniak, Maciej Wójcikowski, Zhijiang Yang, Yutong Zhao
'driesvr', 'GintasKam', 'SPKorhonen', 'pkubaj', 'AnPallo', 'darintay',
'slchan3', 'Robins', 'sirbiscuit', 'amateurcat', 'noncomputable', 'yurivict',
'magattaca'

## Contrib updates:
  - Added NIBRStructureFilters: a set of substructure filters for hit-list triaging together with python code for applying them. The filters are described in the publication https://dx.doi.org/10.1021/acs.jmedchem.0c01332
   (github pull #3516 from NadineSchneider)
  - Added CalcLigRMSD: flexible python code for calculating RMSD between pre-aligned molecules
   (github pull #3812 from cespos)

## Bug Fixes:
  - Casting int to uint in MorganFingerprintHelper leads to unexpected behaviour.
 (github issue #1761 from SiPa13)
  - MolChemicalFeature.GetPos() returns value for molecule's default conformer
 (github issue #2530 from greglandrum)
  - Unable to catch RDKit exceptions in linked library when compiling with fvisibility=hidden
 (github issue #2753 from cdvonbargen)
  - Reaction rendering always shows molecules in aromatic form
 (github issue #2976 from greglandrum)
  - Reactions setting unspecified double-bond stereo to STEREOANY
 (github issue #3078 from ricrogz)
  - PDB output flavor&2 documentation change
 (github issue #3089 from adalke)
  - WedgeMolBonds() should prefer degree-1 atoms
 (github issue #3216 from greglandrum)
  - Error in ChemAxon SMILES "parsing"
 (github issue #3320 from IvanChernyshov)
  - Incorrect number of radical electrons calculated for metals
 (github issue #3330 from greglandrum)
  - Problem with lifetime linkage of mols and conformers
 (github issue #3492 from amateurcat)
  - Traceback when pickling ROMol after BCUT descriptors are calculated
 (github issue #3511 from d-b-w)
  - Fix AUTOCORR2D descriptors
 (github pull #3512 from ricrogz)
  - SDMolSupplier requires several attempts to load a SDF file in Python 3.6/3.7
 (github issue #3517 from jaimergp)
  - Remove accidentally included boost header
 (github pull #3518 from ricrogz)
  - legend_height_ should be preserved after drawing the molecule
 (github pull #3520 from greglandrum)
  - remove the include directive for unused <access/tuptoaster.h> header
 (github pull #3525 from rvianello)
  - C++ build fails when configured with RDKIT_USE_BOOST_SERIALIZATION=OFF
 (github issue #3529 from rvianello)
  - Newest RDKIT version allowing chemically invalid smiles
 (github issue #3531 from GintasKam)
  - Behaviour of generate_aligned_coords for erroneous inputs
 (github issue #3539 from dskatov)
  - Drawing artifacts in draw_to_canvas_with_offset
 (github issue #3540 from dskatov)
  - Error adding PNG metadata when kekulize=False
 (github issue #3543 from gayverjr)
  - Add missing methods to remove SubstanceGroup attributes
 (github pull #3547 from greglandrum)
  - Error writing SDF data containing UTF-8 to a StringIO object
 (github issue #3553 from greglandrum)
  - correct handling of amide distances for macrocycles
 (github pull #3559 from hjuinj)
  - rdMolDraw2D, problems during generation of pictures from SMARTS, differences between Cairo and SVG
 (github issue #3572 from wopozka)
  - Fix example of SmilesToMol
 (github pull #3575 from kazuyaujihara)
  - atom/bond notes handle capital letters incorrectly
 (github issue #3577 from greglandrum)
  - Get MolDraw2DQt working again
 (github pull #3592 from greglandrum)
  - Scientific notation in SDF V3000 files
 (github issue #3597 from mark-cresset)
  - Fix: add missing python wrappers for MolDraw2DQt
 (github pull #3613 from greglandrum)
  - V3K mol block parser not saving the chiral flag
 (github issue #3620 from greglandrum)
  - Inconsistent metal disconnectors
 (github issue #3625 from pschwllr)
  - Ring stereochemistry not properly removed from N atoms
 (github issue #3631 from greglandrum)
  - moldraw2djs should not close all polygonal paths
 (github pull #3634 from greglandrum)
  - Unidentifiable C++ Exception with FMCS
 (github issue #3635 from proteneer)
  - Bump catch2 version to allow builds on Apple M1
 (github pull #3641 from naefl)
  - Segmentation fault when parsing InChI
 (github issue #3645 from AnPallo)
  - RDK_BUILD_THREADSAFE_SSS does not work as expected
 (github issue #3646 from pascal-soveaux)
  - Disabling MaeParser and CoordGen Support Breaks the Build
 (github issue #3648 from proteneer)
  - BondStereo info lost in FragmentOnBonds()
 (github pull #3649 from bp-kelley)
  - memory leak when sanitization fails in InChIToMol() 
 (github issue #3655 from greglandrum)
  - Qt GUI libraries being linked into rdmolops.so when Qt support is enabled
 (github issue #3658 from ricrogz)
  - Documentation of Chem.rdmolops.GetMolFrags's frag argument is wrong
 (github issue #3670 from noncomputable)
  - fmcs() + bogus input causes engine crash
 (github issue #3687 from robins)
  - qmol_from_ctab() with NULL crashes engine
 (github issue #3688 from robins)
  - qmol_from_smiles() + bogus input causes engine crash
 (github issue #3689 from robins)
  - Check PIL support for tostring and fromstring
 (github pull #3690 from sirbiscuit)
  - Move MolToSVG() to rdkit.Chem.Draw (Addresses #3694)
 (github pull #3696 from ricrogz)
  - Pandas AttributeError when rendering Molecule in DataFrame
 (github issue #3701 from enricogandini)
  - Memory leak in EnumerateLibrary
 (github issue #3702 from jose-mr)
  - Fix to add ZLIB_INCLUDE_DIRS for Windows build
 (github pull #3714 from kazuyaujihara)
  - Docs/Book: Unexpected unicode character makes pdflatex build fail
 (github issue #3738 from mbanck)
  - Test suite failures if eigen3 is not available
 (github issue #3740 from mbanck)
  - Regression in depiction of double bonds in aromatic rings
 (github issue #3744 from ptosco)
  - RGD with RGroupMatching.GA leaks memory and takes too long
 (github issue #3746 from ptosco)
  - Fix comment to match the code in RemoveHsParameters
 (github pull #3747 from jasondbiggs)
  - Inconsistent canonical tautomer on repeated application
 (github issue #3755 from darintay)
  - bonds no longer highlighted in substruct matches in jupyter
 (github issue #3762 from greglandrum)
  - SubstanceGroup output doesn't correctly quote " symbols
 (github issue #3768 from greglandrum)
  - MolToSmarts inverts direction of dative bond
 (github issue #3774 from IvanChernyshov)
  - Regression in dihedral constraints
 (github issue #3781 from ptosco)
  - Fix pillow error in IPythonConsole.py
 (github pull #3783 from skearnes)
  - lock swig version in MacOS CI builds
 (github pull #3789 from greglandrum)
  - DrawMorganBit errors when useSVG is False
 (github issue #3796 from ncfirth)
  - SubstructLibrary Cached Smiles Holders have bad behavior with bad smiles
 (github issue #3797 from bp-kelley)
  - MolFromSmiles('[He]') produces a diradical helium atom
 (github issue #3805 from jasondbiggs)
  - NaNs from AUTOCORR2D descriptor
 (github issue #3806 from greglandrum)
  - MaeMolSupplier throws an invariant exception on parsing an "undefined" chirality label
 (github issue #3815 from ricrogz)
  - Sanitize molecules when SMILES needs to be produced in PandasTools
 (github pull #3818 from mwojcikowski)
  - Tautomer Query copy constructor is shallow not deep causing segfaults in destructor
 (github issue #3821 from bp-kelley)
  - OptimizeMolecule and OptimizeMoleculeConfs Argument Bug
 (github issue #3824 from xiaoruiDong)
  - rdMolEnumerator.Enumerate() fragile w.r.t. atom ordering
 (github issue #3844 from greglandrum)
  - MinimalLib: Bonds are parallel in SVG but not on an HTML5 Canvas
 (github issue #3852 from dskatov)
  - AddHs creates H atom with nan coordinates on edge case 2D structure
 (github issue #3854 from ricrogz)
  - Build error with static boost libraries (v1.73)
 (github issue #3865 from nielskm)
  - Make sure that added R-groups have non-zero coordinates
 (github pull #3877 from ptosco)
  - Bad H coordinates on fused ring
 (github issue #3879 from greglandrum)
  - SubstructLibrary needs to check bond ring queries as well
 (github issue #3881 from bp-kelley)
  - Fixes Amine.Tertiary.Aromatic definition
 (github pull #3883 from bp-kelley)
  - inconsistency in seedSmarts in FMCS between and GetSubstructureMatches
 (github issue #3886 from proteneer)
  - PandasTools.RGroupDecomposition throws an error when redraw_sidechains is set to True.
 (github pull #3888 from greglandrum)
  - Dev/update glare to py3
 (github pull #3892 from bp-kelley)
  - ConfGen: Macrocycle torsion terms not being used with fused macrocycles
 (github pull #3894 from greglandrum)
  - Broken KNIME link in README
 (github issue #3897 from yurivict)
  - Change class to struct for forward declaration
 (github pull #3906 from bp-kelley)
  - Fixes issues with unlabelled groups on aromatic nitrogens
 (github pull #3908 from ptosco)
  - Fix #3659 regression introduced in #3832
 (github pull #3909 from ricrogz)
  - Error rendering SMARTS queries with atom OR lists
 (github issue #3912 from greglandrum)
  - MoDraw2D: Get tests working without freetype
 (github pull #3923 from greglandrum)
  - RGD default scoring function does not always work as expected
 (github issue #3924 from jones-gareth)
  - MolDraw2D: relative font size changes with bond lengths in molecule
 (github issue #3929 from greglandrum)
  - MolDraw2D: coordinates for reactions not being used
 (github issue #3931 from greglandrum)
  - Follow-on patch for changes in #3899
 (github issue #3932 from greglandrum)
  - Fix MolDraw2DQt exports
 (github pull #3935 from ricrogz)
  - Fix building JavaWrappers on Windows, dynamic linking
 (github pull #3936 from ricrogz)
  - Boost header warnings when compiling
 (github issue #3956 from jasondbiggs)
  - Adds removeAllHydrogenRGroupsAndLabels and fixes kekulization issues
 (github pull #3944 from ptosco)
  - MolToJSONData fails when mol has a property that can't be stringified
 (github issue #3956 from jasondbiggs)
  - RWMol should reset(), not release(), dp_delAtoms and dp_delBonds
 (github pull #3970 from greglandrum)


## New Features and Enhancements:
  - add context managers for writers
 (github issue #2217 from greglandrum)
  - MolToSmiles(kekuleSmiles=True) gives SMILES with aromatic bonds
 (github issue #2788 from adalke)
  - allow specification of color map when drawing similarity maps
 (github issue #2904 from greglandrum)
  - Clean up CMake files
 (github pull #3417 from e-kwsm)
  - Speed up GraphMol/Chirality.cpp/iterateCIPRanks
 (github pull #3482 from jinpan)
  - Removes function which is an exact duplicate of another function
 (github pull #3524 from ptosco)
  - A couple of minor improvements to FindCairo
 (github pull #3535 from ptosco)
  - Give a bit more time to RGD test in debug builds
 (github pull #3536 from ptosco)
  - A couple of fixes to the build system
 (github pull #3538 from ptosco)
  - Modularized WASM module
 (github issue #3561 from dskatov)
  - A couple changes to speedup bulk similarity calculations from Python
 (github pull #3574 from greglandrum)
  - add documentation for the JS wrappers
 (github pull #3583 from greglandrum)
  - add a "comic mode" to MolDraw2D
 (github pull #3584 from greglandrum)
  - Add rendering of SGroup brackets to MolDraw2D
 (github pull #3586 from greglandrum)
  - Update Install.md
 (github pull #3589 from slchan3)
  - Add explicit support for remaining CTAB query bond types
 (github issue #3599 from greglandrum)
  - update Cookbook stereochemistry examples
 (github pull #3604 from vfscalfani)
  - Add support for rendering SGroup data fields to MolDraw2D
 (github pull #3619 from greglandrum)
  - Support rendering the "ABS" flag in MolDraw2D
 (github issue #3623 from greglandrum)
  - Support drawing some query bonds
 (github pull #3624 from greglandrum)
  - Support rendering variable attachment points
 (github pull #3626 from greglandrum)
  - add configuration option to disable atom symbols in the rendering
 (github pull #3630 from greglandrum)
  - Render link nodes in MolDraw2D
 (github issue #3637 from greglandrum)
  - First pass at MolZip (now with bond stereo!)
 (github pull #3644 from bp-kelley)
  - Add molecule annotations/notes to MolDraw2D
 (github pull #3651 from greglandrum)
  - support setting MolDraw2DOptions using JSON from Python
 (github pull #3660 from greglandrum)
  - Make the scope control for Qt more idiomatic
 (github pull #3663 from d-b-w)
  - Expanded MolEnumerator functionality
 (github pull #3664 from greglandrum)
  - add support for generating pattern fps for MolBundles
 (github pull #3665 from greglandrum)
  - Add a callback function to EmbedParameters struct
 (github issue #3667 from jasondbiggs)
  - update SequenceParsers.cpp
 (github pull #3683 from magattaca)
  - MCS: extend completeRingsOnly to cover atoms as well
 (github issue #3693 from driesvr)
  - Add Molbundle search to SWIG
 (github pull #3698 from jones-gareth)
  - Added getMessage method to exceptions
 (github pull #3700 from sroughley)
  - add context manager for MolSuppliers
 (github issue #3703 from greglandrum)
  - Make better use of strictParsing for SGroups
 (github pull #3705 from ptosco)
  - Allow using  POPCNT on big-endian ppc64
 (github pull #3727 from pkubaj)
  - Cleanup: remove fromstring and tostring from functions working with pillow
 (github issue #3730 from greglandrum)
  - Set strictParsing to false in MinimalLib
 (github pull #3737 from ptosco)
  - 3D MCS - Minimal version, no refactoring
 (github pull #3749 from robbason)
  - Include Winsock2.h instead of Windows.h in DebugTrace.h
 (github pull #3756 from dpaoliello)
  - R group match any issue
 (github pull #3767 from jones-gareth)
  - Support new coordgen option to not always make bonds to metals zero-order
 (github pull #3769 from greglandrum)
  - DistanceGeometry: add flag to enforce trans amides
 (github pull #3794 from greglandrum)
  - MolDraw2D: first pass at rendering atom lists
 (github pull #3804 from greglandrum)
  - Issue a warning when embedding a molecule with no Hs
 (github pull #3807 from greglandrum)
  - Add tautomer query to the substructlibrary
 (github pull #3808 from bp-kelley)
  - Enhanced generateDepictionMatching2DStructure functionality
 (github pull #3811 from ptosco)
  - Confgen: add option to use symmetry when doing RMS pruning 
 (github pull #3813 from greglandrum)
  - Remove boost::foreach from public headers
 (github pull #3820 from ricrogz)
  - Adds isotopeLabels and dummyIsotopeLabels MolDrawOptions
 (github pull #3825 from ptosco)
  - Added 2 Cookbook examples
 (github pull #3831 from vfscalfani)
  - Separate MolDraw2DQt into its own library
 (github pull #3832 from d-b-w)
  - Facilities for interactive modification of molecule drawing
 (github pull #3833 from SPKorhonen)
  - cleanup a bunch of compiler warnings
 (github pull #3849 from greglandrum)
  - add a new mol draw option to draw wedge bonds with a single color 
 (github pull #3860 from jasondbiggs)
  - Add Kier Phi descriptor
 (github pull #3864 from greglandrum)
  - Add basic support for hydrogen bonds
 (github pull #3871 from greglandrum)
  - Allow batch editing of molecules: removal only
 (github pull #3875 from greglandrum)
  - Allow retrieving the _ErGAtomTypes property from Python
 (github pull #3878 from ptosco)
  - Exposes InsertMol to python RWMol
 (github pull #3907 from bp-kelley)
  - Use https for Avalon and Inchi downloads
 (github pull #3915 from ptosco)
  - support empty/missing SDT lines for SGroup data
 (github pull #3916 from greglandrum)
  - Cookbook entries should be updated 
 (github issue #3917 from greglandrum)
  - MolDraw2D: support changing annotation colours
 (github pull #3919 from greglandrum)
  - include context managers for the multithreaded suppliers too
 (github pull #3920 from greglandrum)
  - Documentation cleanup and update
 (github pull #3922 from greglandrum)
  - remove an MSVC++ warning caused by #3849
 (github pull #3927 from greglandrum)
  - Adds removeAllHydrogenRGroupsAndLabels and fixes kekulization issues
 (github pull #3944 from ptosco)
  - Remove temporary labels from RGD results
 (github pull #3947 from ptosco)
  - appended a new project depend on RDKit
 (github pull #3955 from kotori-y)
  - Do not add unnecessary R-labels (and an optimization)
 (github pull #3969 from ptosco)
  - Add return codes and make RGroupDecomp less verbose 
 (github pull #3971 from bp-kelley)
  - update to coordgen 2.0.0
 (github pull #3974 from greglandrum)


## Deprecated code (to be removed in a future release):
- The "minimizeOnly" option for coordgen will be removed in the next RDKit release

# Release_2020.09.1
(Changes relative to Release_2020.03.1)


## Backwards incompatible changes
- We've added additional allowed valences for Cl (now 1, 3, 5), Br (now 1, 3,
  5), I (now 1, 3, 5), At (now 1, 3, 5), Xe (now 0, 2, 4, 6), and Po (now 2, 4,
  6). Molecules with atoms in the new valence states will no longer generate
  sanitization errors. Note that this has an impact on the chemistry of
  molecules containing 3-valent I and at least one implict H (present 24 times
  in ChEMBL 27): previously this was incorrectly assigned two implicit Hs, now
  it has no implicit Hs. 
- Aromaticity perception of molecules like `Cc1nnc2n1c1ccccc1n1c(C)nnc12` now
  correctly recognizes the full outer envelope, i.e. the bonds joining the rings
  are now also aromatic.
- FindMCS() may return single atom MCSs, whereas previously it returned an empty
  MCS unless there was at least one commond bond across the input structures.
  So the MCS between molecules `CC` and `CO` is now `[#6]` rather than being null.
- The fontSize()/setFontSize() (FontSize()/SetFontSize()) methods in MolDraw2D
  now work in units of pixels (more or less) instead of the molecule units.
- The Open3DAlign functionality is now in its own separate library - `O3AAlign`
  in cmake. If you are working in C++ and using O3A functionality, you'll need
  to link against this library as well now.
- Due to improvements in the tautomer enumeration code, the method
  `TautomerEnumerator::enumerate` now returns a `TautomerEnumeratorResult`
  object instead of a vector of molecules. Note that if you are iterating over
  the results of a call to `enumerate()` you shouldn't need to change your code.
  If you want to invoke the old (and deprecated, see below) form from C++, call
  `TautomerNumerator::enumerate(mol, nullptr)` or explicitly pass a
  `boost::dynamic_bitset*` to capture the modified atoms.
- The default precision setting for coordgen has been changed. The new default
  was selected to greatly reduce the number of molecules for which it takes a
  very long time to generate coordinates while still producing nice looking
  structures. We may continue to tweak this default value if/when problems
  with it are reported. If you would like to go back to the previous setting, set 
  CoordgenParams.minimizerPrecision to CoordgenParams.sketcherStandardPrecision 
  when you invoke rdCoordGen.AddCoords()
- Uncharger::uncharge() will now neutralize `[Cl,Br,I][O-], [Cl,Br,I](=O)[O-],
  [Cl,Br,I](=O)(=O)[O-], [Cl,Br,I](=O)(=O)(=O)[O-], [O-]N=N[O-], [N,P](=O)[O-],
  [N+](=O)([O-])[O-], P(=O)([O-])[O-], P(=O)([O-])([O-])[O-], S([O-])[O-],
  S(=O)([O-])[O-], S(=O)(=O)([O-])[O-], S(=O)(=O)([O-])OOS(=O)(=O)[O-]`.
  Previously not all of these inorganic acid counterions were consistently
  neutralized.
- The `None` value in the `RGroupCoreAlignment` enum was renamed to `NoAlignment`
  in both C++ and Python, in order to avoid issues when attempting to access it
  from Python.

## Highlights
- There's been another big improvement in the quality of molecule drawings:
  character and font handling is greatly improved thanks to the use of the
  FreeType library
- A new feature has been added to efficiently allow tautomer-insensitive
  substructure search.
- A new, much more accurate, algorithm is available for calculating CIP labels
  on atoms and bonds.
- There's a new rdDeprotect module to allow automatically deprotecting molecules
  before putting them into reactions
- Molecule and reaction metadata can now be added to PNG files generated by
  MolDraw2DCairo

## Acknowledgements
Shrey Aryan, Jinserk Baik, Francois Berenger, Cédric Bouysset, David Cosgrove,
Ivan Chernyshov, Guillaume Godin, Manan Goel, Jan H. Jensen, Gareth Jones, Maria
Kadukova, Eisuke Kawashima, Steven Kearnes, Brian Kelley, Joos Kiener, Kenneth
Lum, Joshua Meyers, Rocco Moretti, Paul R Moses, Dan Nealschneider, Jin Pan,
Joann Prescott-Roy, Matthew Robinson, Jaime Rodríguez-Guerra, Ricardo
Rodriguez-Schmidt, Jeff van Santen, Roger Sayle Vincent F. Scalfani Eric Taw,
Ansgar Schuffenhauer, Paolo Tosco, Ivan Tubert-Brohman, Riccardo Vianello,
Rachel Walker, Maciej Wójcikowski, Christopher Zou, daverona, hjuinj,
intrigus-lgtm, autodataming, paconius, sailfish009

## Bug Fixes:
  - Python tests fail when RDK_BUILD_COMPRESSED_SUPPLIERS is enabled
 (github issue #1888 from greglandrum)
  - ResonanceMolSupplier potentially stuck in infinite loop
 (github issue #2597 from tawe141)
  - ctest pythonTestDirChem failed
 (github issue #2757 from jinserk)
  - Issue with inversion/retention of stereochemistry
 (github issue #2891 from mc-robinson)
  - cannot parse reaction SMILES/SMARTS with dative bonds
 (github issue #2954 from greglandrum)
  - ResonanceMolSupplier can fail with small maxStructs values
 (github issue #3041 from greglandrum)
  - seg fault in ResonanceMolSupplier()
 (github issue #3048 from greglandrum)
  - Bug in image rendering of dative bonds
 (github issue #3056 from IvanChernyshov)
  - Coordinates from coordgen are not centered around the origin
 (github pull #3058 from DavidACosgrove)
  - fix a typo in ScaffoldNetwork/CMakeLists.txt
 (github pull #3060 from greglandrum)
  - Bad double bond placement in polycyclic aromatics
 (github issue #3061 from DavidACosgrove)
  - SGroups with more than one attachment point are now properly parsed
 (github pull #3072 from greglandrum)
  - Reactions should not use strict implicit valence calculations
 (github issue #3097 from mwojcikowski)
  - partial reacting atom detection
 (github issue #3119 from thegodone)
  - DrawMolecules does not center molecules
 (github issue #3126 from JoshuaMeyers)
  - results from coordgen are sometimes not centered
 (github issue #3131 from greglandrum)
  - GCC 10.0.1 compile error
 (github issue #3135 from rvianello)
  - Memory leak when parsing bad SMILES
 (github issue #3139 from intrigus-lgtm)
  - Error breaking StereoBonds in reactions
 (github issue #3147 from mc-robinson)
  - MolOps::removeHs() removes hydrides
 (github issue #3150 from jhjensen2)
  - Kekulization error from CreateScaffoldNetwork
 (github issue #3153 from greglandrum)
  - Fix drawing of N plus
 (github pull #3165 from DavidACosgrove)
  - RWMol::clear() does not explicitly clean up SubstanceGroups or StereoGroups
 (github issue #3167 from greglandrum)
  - Modifying a molecule should not automatically clear SubstanceGroups
 (github issue #3168 from greglandrum)
  - removeHs() should not remove atoms in SubstanceGroups
 (github issue #3169 from greglandrum)
  - fix a memory problem detected in malformed SMILES
 (github pull #3171 from greglandrum)
  - Python wrapper: SetQuery and ExpandQuery for bonds
 (github pull #3172 from i-tub)
  - S-groups: PARENT field should reference index
 (github issue #3175 from greglandrum)
  - rdScaffoldNetwork causes segmenation fault upon None molecule
 (github issue #3177 from AnsgarSchuffenhauer)
  - fix a small inconsistency in the name of the inchi package
 (github pull #3182 from rvianello)
  - Molecule constructed from CXSMILES cannot be translated to SMARTS
 (github issue #3197 from greglandrum)
  - Formatting fix of CalcRMS
 (github pull #3203 from chmnk)
  - fix the CompressedSDMolSupplier python iterator interface
 (github pull #3204 from rvianello)
  - Queries generated from PreprocessReaction cannot be translated to SMARTS
 (github issue #3206 from greglandrum)
  - Attachment point info not being read from V2000 mol blocks
 (github issue #3207 from greglandrum)
  - Memory Sanitizer fails on molFromPickle on empty file
 (github issue #3211 from intrigus-lgtm)
  - Throw exception when reading from stream fails.
 (github pull #3212 from intrigus-lgtm)
  - fix molstogridimage on certain fragments/smarts patterns
 (github pull #3217 from bp-kelley)
  - Lines in wedge bonds being drawn too closely together
 (github issue #3226 from paconius)
  - EnumerateStereochemistry should clear CIP labels
 (github issue #3231 from greglandrum)
  - lock CI cairo version to force an install from the rdkit repo
 (github pull #3240 from greglandrum)
  - XBCORR and XBHEAD in Sgroups no longer cause parse failures
 (github pull #3242 from greglandrum)
  - LINKNODEs are ignored by the CTAB parsers
 (github pull #3247 from greglandrum)
  - add GetStringVectProp() to SubstanceGroup class
 (github pull #3251 from greglandrum)
  - Envelope aromaticity not detected in complex fused system
 (github issue #3256 from greglandrum)
  - Draw.MolsToGridImage repeating atom indices
 (github issue #3258 from greglandrum)
  - Atom indices clash with atom symbols in small pictures.
 (github issue #3262 from DavidACosgrove)
  - MinimalLib Dockerfile is broken at HEAD
 (github issue #3267 from skearnes)
  - Fixes #2757
 (github pull #3268 from greglandrum)
  - RGroupDecomposition restructuring
 (github pull #3270 from bp-kelley)
  - Get PPC builds working
 (github pull #3285 from greglandrum)
  - ScaffoldNetwork not in C# wrappers
 (github pull #3289 from jones-gareth)
  - bonds with "either' stereo cannot be read from JSON
 (github pull #3290 from greglandrum)
  - Small bug fixes and cleanups from fuzz testing
 (github pull #3299 from greglandrum)
  - DrawOptions: bondLineWidth behaving differently since 2020 versions
 (github issue #3305 from kienerj)
  - Not possible to copy SubstanceGroups in Python
 (github issue #3312 from greglandrum)
  - Stereochemistry perception getting confused by a bad drawing.
 (github issue #3314 from greglandrum)
  - SubstanceGroups should not be written with quotes around missing fields
 (github issue #3315 from greglandrum)
  - SetDoubleBondNeighborDirections() not overwriting existing bond directions
 (github issue #3322 from greglandrum)
  - AdjustQueryParameters.adjustSingleBondsBetweenAromaticAtoms does not modify ring bonds
 (github issue #3325 from greglandrum)
  - Fixes for aromatic bond fuzzy queries
 (github pull #3328 from jones-gareth)
  - lock sphinx version in CI due to problem with v3.2.0
 (github pull #3332 from greglandrum)
  - Remove deprecated Sphinx options
 (github pull #3335 from greglandrum)
  - more bug fixes and cleanups from fuzz testing
 (github pull #3339 from greglandrum)
  - unspecified branch bonds in SMARTS don't have aromaticity set
 (github issue #3342 from greglandrum)
  - Incorrect resonance structures in presence of dative bonds
 (github issue #3349 from IvanChernyshov)
  - Converting atoms with high radical counts to InChI generates incorrect results
 (github issue #3365 from greglandrum)
  - Replace fill-opacity= with fill-opacity: in MolDraw2DSVG and tests
 (github pull #3368 from lummyk)
  - Fixes a bug in AddHs() involving sp2 centers with degree 1
 (github pull #3383 from ptosco)
  - Information about charges and isotopes lost when calling AdjustQueryProperties
 (github issue #3388 from greglandrum)
  - prepareMolForDrawing() incorrectly adds chiral Hs if no ring info is present
 (github issue #3392 from greglandrum)
  - CXSMILES parser should not set atom maps for attachment points
 (github issue #3393 from greglandrum)
  - Fixes a couple of query-related bugs
 (github pull #3398 from ptosco)
  - Doing a match of a recursive smarts leaves traces of the previous match
 (github issue #3403 from bp-kelley)
  - Recursive smarts cannot be used in the core for rgroup decomposition
 (github pull #3404 from bp-kelley)
  - Improvements to reaction chirality handling
 (github pull #3412 from greglandrum)
  - V3K mol blocks with no atoms fail to parse
 (github issue #3413 from greglandrum)
  - Problem parsing SGroup data comtaining `""`
 (github issue #3415 from greglandrum)
  - MolEnumerator::enumerate() should call updatePropertyCache()
 (github pull #3420 from greglandrum)
 - Fixed bad draw scale in drawMolecules. Github3391.  Take 2.
 (github pull #3424 from DavidACosgrove)
  - Replace fill-opacity= to fill-opacity: in reaction.out
 (github pull #3426 from daverona)
  - set the ChiralityPossible tag when using the new code with FindMolChiralCenters
 (github pull #3434 from greglandrum)
  - Silence deprecation warning
 (github pull #3439 from ptosco)
  - update minimallib python requirements to python3
 (github pull #3449 from greglandrum)
  - Fix dead links to inchi-trust
 (github pull #3451 from jvansan)
  - ringMatchesRingOnly=True produces a SMARTS query that return no substructure matches
 (github issue #3458 from jaimergp)
  - Normalization rule incorrectly matches sulfones
 (github issue #3460 from greglandrum)
  - BlockLogs was reenabling all logs, not just the ones that were disabled
 (github pull #3466 from bp-kelley)
  - Hydrogen is incorrectly identified as an "early" atom
 (github issue #3470 from greglandrum)
  - Fixes typo that causes the build to fail
 (github pull #3477 from ptosco)
  - Fix a crashing bug with None in rdMolStandardize
 (github pull #3481 from greglandrum)
  - zlib.h not found if not in system directories
 (github issue #3493 from ricrogz)
  - fix paths in ConformerParser tests
 (github pull #3504 from ricrogz)

## New Features and Enhancements:
  - Add GetBestRMS function
 (github issue #1820 from chmnk)
  - Add reorder tautomers function and accompanying tests
 (github pull #3043 from chriswzou)
  - Set RDK_BOOST_VERSION to pass minimum required version to FindBoost
 (github pull #3074 from e-kwsm)
  - bug: the MCS of the molecules CH4 and CH3OH is empty. how to return C? 
 (github issue #3095 from autodataming)
  - start using boost:stacktrace
 (github pull #3124 from greglandrum)
  - Add Fuzzing, fixes #2857
 (github pull #3128 from intrigus-lgtm)
  - Cookbook entry for ETKDG with rings
 (github pull #3129 from hjuinj)
  - Fixes #2795
 (github pull #3134 from manangoel99)
  - Bump Catch2 to v2.12.1
 (github pull #3136 from e-kwsm)
  - Modernize how legacy C headers are included
 (github pull #3137 from e-kwsm)
  - Avoid C preprocessor macros
 (github pull #3138 from e-kwsm)
  - Modernization: use nullptr
 (github pull #3143 from e-kwsm)
  - Update fuzzer dict
 (github pull #3162 from intrigus-lgtm)
  - Add BCUT2D and AUTOCORR2D to desclist
 (github pull #3178 from bp-kelley)
  - Remove usage of the deprecated random_shuffle() function
 (github pull #3187 from greglandrum)
  - clang-tidy modernize-use-default-member-init and modernize-use-emplace
 (github pull #3190 from greglandrum)
  - Tautomer search
 (github pull #3205 from jones-gareth)
  - Add optional timeout to RGroupDecomposition
 (github pull #3223 from greglandrum)
  - Allow symmetrization to be completely disabled in RGD code
 (github issue #3224 from greglandrum)
  - gitignore source and build files from the RingFamilies external lib
 (github pull #3228 from d-b-w)
  - Add new CIP labelling algorithm
 (github pull #3234 from ricrogz)
  - Adds more options to adjustQueryProperties
 (github pull #3235 from greglandrum)
  - Improve SSSR performance for large molecules
 (github pull #3236 from d-b-w)
  - Support using FreeType for text rendering
 (github pull #3237 from DavidACosgrove)
  - Cleanup warnings from clang-10
 (github pull #3238 from greglandrum)
  - DEB packaging: cairo support is needed to generate PNGs
 (github pull #3250 from UnixJunkie)
  - Added call to test legends.
 (github pull #3252 from DavidACosgrove)
  - Improve performance of aromaticity detection for large molecules
 (github pull #3253 from d-b-w)
  - Speed up ring finding by skipping nodes not in rings
 (github pull #3254 from d-b-w)
  - Support enumerating some mol file features into `MolBundles`
 (github pull #3257 from greglandrum)
  - Add cxsmiles query atoms to CTAB parsers and writers
 (github pull #3261 from greglandrum)
  - Update to Coordgen v1.4.1
 (github pull #3265 from ricrogz)
  - ScaffoldNetwork: add feature to count the number of molecules a scaffold originates from
 (github pull #3275 from greglandrum)
  - rgroup speedup
 (github pull #3279 from bp-kelley)
  - Stop trying to assign hybridization to actinides
 (github pull #3281 from greglandrum)
  - Decouple coordgen and maeparser integrations
 (github pull #3286 from greglandrum)
  - Avoid really slow Windows conda builds
 (github pull #3287 from ptosco)
  - Embed default truetype font
 (github pull #3288 from greglandrum)
  - Expanded support for CXSMILES features
 (github pull #3292 from greglandrum)
  - Deprotection Library
 (github pull #3294 from bp-kelley)
  - Use operator() and __call__() consistently across RDKit
 (github pull #3295 from ptosco)
  - Molecule metadata in PNGs
 (github pull #3316 from greglandrum)
  - Cleanup alignment dependencies
 (github pull #3317 from greglandrum)
  - Add the option to minimize structures with coordgen
 (github pull #3319 from greglandrum)
  - Updated code for chirality perception
 (github pull #3324 from greglandrum)
  - Some work on TautomerEnumerator
 (github pull #3327 from ptosco)
  - Add fragmentOnBonds to SWIG wrappers
 (github issue #3329 from greglandrum)
  - Sped up SSSR by not storing every path back to root
 (github pull #3333 from rachelnwalker)
  - Fix Cookbook formatting and added 4 new examples
 (github pull #3345 from vfscalfani)
  - switch to using target_compile_definitions instead of add_definitions
 (github pull #3350 from greglandrum)
  - [GSoC-2020] Generalized and Multithreaded File Reader
 (github pull #3363 from shrey183)
  - support new CIP code and StereoGroups in MolDraw2D_detail::addStereoAnnotation()
 (github issue #3369 from greglandrum)
  - expose additional SubstanceGroup data members to Python
 (github pull #3375 from greglandrum)
  - Add MolDraw2DJS
 (github pull #3376 from greglandrum)
  - Add APK package link for Alpine Linux distribution
 (github pull #3379 from daverona)
  - Add SubstanceGroups to the SWIG Wrappers
 (github pull #3390 from jones-gareth)
  - Add better support for isotopic Hs to removeHs() and addHs()
 (github pull #3396 from ptosco)
  - Add support for abbreviations
 (github pull #3406 from greglandrum)
  - Allow passing explicit removeHs, sanitize and strict flags to the MDL rxn parser
 (github pull #3411 from ptosco)
  - Improvements to reaction chirality handling
 (github pull #3412 from greglandrum)
  - RGD cleanup, optimization and a better fix for #1705
 (github pull #3428 from ptosco)
  - Tautomers with endocyclic double bonds should be preferred over exocyclic ones
 (github issue #3430 from ptosco)
  - RGD: Code modernization and an optimization
 (github pull #3437 from ptosco)
  - expose PNG metadata functions to python
 (github pull #3440 from greglandrum)
  - Replace basestring
 (github pull #3441 from iammosespaulr)
  - Get the Uncharger to deal with a larger set of acids correctly
 (github pull #3448 from ptosco)
  - expose templated coordinate generation to the JS Wrapper
 (github pull #3450 from greglandrum)
  - change default precision for coordgen
 (github pull #3452 from greglandrum)
  - add coordgen support to demo.html
 (github pull #3453 from greglandrum)
  - Two simple MolStandardizer code cleanups
 (github pull #3454 from ptosco)
  - A few improvements to MolStandardize::Normalizer
 (github pull #3455 from ptosco)
  - Add Cookbook entries 30-32
 (github pull #3459 from vfscalfani)
  - A few small tweaks to the drawing code
 (github pull #3464 from greglandrum)
  - Make MetalDisconnector more robust against metallorganics
 (github pull #3465 from greglandrum)
  - Add nocharge algorithm example to cookbook
 (github pull #3467 from vfscalfani)
  - ROMol: add inline impl for common getNumAtoms call
 (github pull #3469 from jinpan)
  - Improve sphinx formatting in rdSubstructLibrary
 (github issue #3471 from cbouy)
  - Cmake config improvements
 (github pull #3478 from rvianello)
  - allow fillColour to be changed from python
 (github pull #3480 from greglandrum)
  - Fix undefined behavior in testCoordGen test
 (github pull #3495 from roccomoretti)
  - Add a version for the pattern fingerprint
 (github pull #3496 from greglandrum)
  - Fixes a number of issues flagged by clang
 (github pull #3498 from ptosco)
  - Update to maeparser v1.2.4
 (github pull #3506 from sailfish009)
  - Fix python invalid escape sequences
 (github pull #3508 from ricrogz)

## Code removed in this release:
- To improve API consistency of the exceptions in RDKit with the default ones in
  the STL, the several `message()` methods and `Invariant::getMessage()` in RDKit's
  exceptions have been removed in favor of `what()`. 
- The old MolHash code has been removed from the C++ code, all wrappers, and the
  PostgreSQL cartridge.

## Deprecated code (to be removed in a future release):
- The function `FileParserUtils::replaceAtomWithQueryAtom()` has been moved to
  the namespace QueryOps. Please use `QueryOps::replaceAtomWithQueryAtom()`
  instead. The version in the `FileParserUtils` namespace will be removed in the
  next release.
- The method `std::vector<ROMOL_SPTR> TautomerEnumerator::enumerate(const ROMol &mol, boost::dynamic_bitset<> *modifiedAtoms, boost::dynamic_bitset<> *modifiedBonds = nullptr)` 
  is deprecated and will be removed in a future release. 
  Please use `TautomerEnumeratorResult TautomerEnumerator::enumerate(const ROMol &mol,bool reassignStereo = true)` 
  instead.
- The `MolDraw2DQt` class is no longer supported since we don't think anyone is
  using it. It will be removed in the 2021.03 release unless we learn otherwise.



# Release_2020.03.1
(Changes relative to Release_2019.09.1)

## Backwards incompatible changes
- Searches for equal molecules (i.e. `mol1 @= mol2`) in the PostgreSQL cartridge
  now use the `do_chiral_sss` option. So if `do_chiral_sss` is false (the
  default), the molecules `CC(F)Cl` and `C[C@H](F)Cl` will be considered to be equal.
  Previously these molecules were always considered to be different.
- Attempting to create a MolSupplier from a filename pointing to an empty file,
  a file that does not exist or sometihing that is not a standard file (i.e.
  something like a directory) now generates an exception.
- The cmake option `RDK_OPTIMIZE_NATIVE` has been renamed to `RDK_OPTIMIZE_POPCNT`

## Highlights:
- The drawings generated by the MolDraw2D objects are now significantly improved
  and can include simple atom and bond annotations (#2931 and #3010)
- An initial implementation of a modified scaffold network algorithm is now
  available (#2911)
- A few new descriptor/fingerprint types are available - BCUTs (#2957), Morse
  atom fingerprints (#1773), Coulomb matrices (#2993), and MHFP and SECFP
  fingerprints (#2643)
- There is a new, and greatly improved, version of the RDKit Cookbook (#2884)
- There is a new version (v3) of the ETKDG conformer generator along with
  optional new terms for handling small rings and macrocyles (http://doi.org/dqnh) (#2999)


## Acknowledgements:
Marcel Baltruschat, Jason Biggs, Eliane Briand, Ben Cornett, David Cosgrove,
Andrew Dalke, Tim Dudgeon, Zhenting Gao, Guillaume Godin, Manan Goel, Gareth
Jones, Zachary Kaplan, Eisuke Kawashima, Steven Kearnes, Brian Kelley, Maxim
Koltsov, Franziska Kruger, Mieszko Manijak, Dan Nealschneider, Daniil
Polykovskiy, Daniel Probst, Sereina Riniker, Matthew Robinson, Steve Roughley,
Kevin Ryan, Vincent F. Scalfani, Ricardo Rodriguez Schmidt, Rim Shayakhmetov,
Aryan Shrey, Nik Stiefl, Matt Swain, Paolo Tosco, Wiep van der Toorn, Riccardo
Vianello, Shuzhe Wang, Piotr Wawrzyniak, Hsiao Yi, 'jasad1', 'luancarvalhomartins'


## Bug Fixes:
  - Mol rendering within DataFrames in a Jupyter Notebook is broken with Pandas 0.25.1
 (github issue #2673 from mrcblt)
  - Removed RDKIT_SIMDIVPICKERS_EXPORT
 (github pull #2740 from ptosco)
  - - enable building RDKitRingDecomposerLib.dll under Windows
 (github pull #2742 from ptosco)
  - Do a windows DLL build as part of the Azure DevOps setup
 (github pull #2743 from greglandrum)
  - Fix data race in sascorer.py
 (github pull #2744 from skearnes)
  - Uncharger not properly setting explicit/implicit H count
 (github issue #2749 from greglandrum)
  - MSVC compile error: MolHash scoped enum cannot be redeclared as unscoped
 (github issue #2752 from mcs07)
  - Molecules whose Y size is very small won't display as SVG
 (github issue #2762 from ptosco)
  - Make the cartridge tests work with PostgreSQL 12
 (github pull #2767 from greglandrum)
  - Salt stripper should consider bond matches as well as atom matches
 (github pull #2768 from greglandrum)
  - Bismuth should count as an early element
 (github issue #2775 from greglandrum)
  - addHs() fails on atoms with "bad" valences
 (github issue #2782 from greglandrum)
  - Element symbol lookup for some transuranics returns incorrect results
 (github issue #2784 from LeanAndMean)
  - [cartridge] molecular equality should use do_chiral_sss setting
 (github issue #2790 from greglandrum)
  - uncharger removes Hs from carbocations instead of adding them
 (github issue #2792 from greglandrum)
  - Fix build without boost serialization library
 (github pull #2796 from maksbotan)
  - Using `SetBoundsMat` significantly slows down conformer generation process.
 (github issue #2800 from hjuinj)
  - rdkit.Ched.rdFMCS.FindMCS generates invalid smarts
 (github issue #2801 from luancarvalhomartins)
  - Remove confId from *FFOptimizeMoleculeConfs Python docs
 (github issue #2805 from ptosco)
  - Hybridization queries on dummy atoms not written properly to SMARTS
 (github issue #2814 from greglandrum)
  - Charge range queries not properly written to SMARTS
 (github issue #2815 from greglandrum)
  - RDKit segfaults in MMFFOptimizeMoleculeConfs()
 (github issue #2820 from ptosco)
  - Trusted Smiles holder doesn't handle ring queries
 (github issue #2830 from bp-kelley)
  - Fix windows substructure crash
 (github pull #2836 from greglandrum)
  - Fix YAeHMOP build
 (github pull #2838 from ptosco)
  - testGithub2245 in testPickers.cpp occasionally fails
 (github issue #2839 from ptosco)
  - add define for RDK_USE_BOOST_SERIALIZATION
 (github pull #2859 from greglandrum)
  - fix start/end atoms when wedging bonds
 (github pull #2861 from greglandrum)
  - Fixes the size of the reduced charge matrix from eHT calculations
 (github pull #2864 from greglandrum)
  - Dev/pvs studio cleanups2
 (github pull #2877 from greglandrum)
  - segfault in MaeMolSupplier
 (github issue #2881 from greglandrum)
  - update maven url in build system
 (github pull #2889 from greglandrum)
  - EnumerateStereoisomers cannot handle STEREOANY bonds
 (github issue #2890 from ricrogz)
  - Update one of the cartridge tests that got missed
 (github pull #2894 from greglandrum)
  - acepentalene aromaticity perception
 (github issue #2895 from adalke)
  - New Similarity Maps drawing code Java Wrappers non-functional
 (github issue #2896 from sroughley)
  - Fix to allow multistructure images in Java/C# and use MCS for c# wrapper
 (github pull #2898 from jones-gareth)
  - Remove bogus URFLib library
 (github pull #2900 from greglandrum)
  - java wrapper build cleanups
 (github pull #2901 from greglandrum)
  - SMARTS parser fails on high-numbered ring closures in branches
 (github issue #2909 from greglandrum)
  - patch to make PandasTools tests pass with pandas v0.22
 (github pull #2913 from greglandrum)
  - fix doctest problem with Pandas v1.0
 (github pull #2918 from greglandrum)
  - Build with -D RDK_BUILD_COORDGEN_SUPPORT=OFF includes a test case that depends on MaeMolSupplier
 (github issue #2929 from rvianello)
  - MinimalLib: get_stereo_tags() should also return unspecified centers
 (github issue #2936 from greglandrum)
  - Fix regression introduced by e245349c
 (github pull #2945 from cornett)
  - Avoid data race warning in SmilesParse.cpp
 (github pull #2946 from skearnes)
  - Empty molecule has non-zero LabuteASA
 (github issue #2948 from jasondbiggs)
  - Fix a problem with aromatic heteroatom tautomer enumeration
 (github pull #2952 from greglandrum)
  - Molecule properties not retained with MolStandardize.rdMolStandardize.Cleanup()
 (github issue #2965 from ZacharyKaplan)
  - Fix build without boost serialization.
 (github pull #2972 from ricrogz)
  - RDKFuncs.chargeParent() core dumps when standardization is skipped
 (bithub issue #2970 from tdudgeon)
  - fix a typo in the scaffold network wrappers and add some tests
 (github pull #2982 from greglandrum)
  - Tautomer enumeration should remove stereo in all tautomers 
 (github issue #2990 from greglandrum)
  - Segmentation fault on EmbedMolecule
 (github issue #3019 from shayakhmetov)
  - Removed dllexport from a function that lives in the anonymous namespace
 (github pull #3027 from ptosco)


## New Features and Enhancements:
  - Morse atom fingerprint
 (github pull #1773 from thegodone)
  - Allow serializing coordinates as doubles
 (github issue #2510 from danpol)
  - Rework MaeMolSupplier, fix #2617
 (github pull #2620 from ricrogz)
  - Implementation of MHFP and SECFP Fingerprints
 (github pull #2643 from daenuprobst)
  - MatchFusedRings does not imply CompleteRingsOnly anymore
 (github pull #2748 from ptosco)
  - Improvements to JS wrappers
 (github pull #2751 from greglandrum)
  - Fix installed header directory structure
 (github pull #2754 from ricrogz)
  - Add doRandom to the header docs
 (github pull #2756 from bp-kelley)
  - Add queryMol data member to MCSResult
 (github pull #2759 from ptosco)
  - Add functions to enable/disable the substructure matching monkey patching in IPythonConsole.py
 (github issue #2786 from greglandrum)
  - Add a function to assign chiral tags from sss atom parity
 (github issue #2823 from ptosco)
  - Support MRV_IMPLICIT_H S groups when reading Mol blocks
 (github issue #2829 from greglandrum)
  - Unset executable flag
 (github pull #2833 from e-kwsm)
  - Remove O(N) behavior of getNumBonds
 (github pull #2847 from bp-kelley)
  - Feature proposal: add remove_stereochemistry=False flag for RemoveHs()
 (github issue #2848 from shayakhmetov)
  - Expose SubstructLibrary serialization stream
 (github pull #2853 from bp-kelley)
  - Fix typo
 (github pull #2862 from e-kwsm)
  - Rename RDK_OPTIMIZE_NATIVE to RDK_OPTIMIZE_POPCNT
 (github pull #2865 from ElianeBriand)
  - Update Draw.MolToImage() and Draw.MolToFile() to use the new drawing code
 (github pull #2866 from greglandrum)
  - Improve PostgreSQL cartridge install documentation
 (github pull #2870 from yellowBirdy)
  - Fixes #2858
 (github pull #2871 from greglandrum)
  - Add a cartridge test to the azure devops config
 (github pull #2873 from greglandrum)
  - Add a new Cookbook v2 to the RDKit docs
 (github pull #2884 from vfscalfani)
  - Add MolVS tautomer canonicalization
 (github pull #2886 from greglandrum)
  - add a convenience function for RGD--Pandas integration
 (github pull #2887 from greglandrum)
  - run clang-tidy with readability-braces-around-statements
 (github pull #2899 from greglandrum)
  - Allow RDProps::clearProp to succeed even if the prop doesn't exist
 (github issue #2910 from greglandrum)
  - Add a scaffold network implementation
 (github pull #2911 from greglandrum)
  - cleanup of the SMILES/SMARTS parsing and writing code
 (github pull #2912 from greglandrum)
  - Add _ctab, _mol2, _pdb to allow direct mol construction from strings
 (github issue #2916 from greglandrum)
  - Parse and handle the stereoCare or STBOX flags in CTABs
 (github pull #2917 from greglandrum)
  - RDKit exceptions do not override the default `what()` method
 (github issue #2920 from ricrogz)
  - Allow custom post-match filters for substructure matching
 (github pull #2927 from greglandrum)
  - Proposed improvements to 2D Drawing Code
 (github issue #2931 from DavidACosgrove)
  - Include running the documentation tests as part of the CI runs
 (github pull #2932 from greglandrum)
  - Add support for phosphine and arsine chirality
 (github issue #2949 from wopozka)
  - A couple additions to the extended Hueckel integration
 (github pull #2955 from greglandrum)
  - Add BCUT 2D descriptors
 (github pull #2957 from bp-kelley)
  - Add multithreaded pattern/fp generator
 (github pull #2973 from bp-kelley)
  - Description for the data files.
 (github pull #2975 from zhentg)
  - Enable larger ring matches in SMARTS expressions
 (github pull #2981 from d-b-w)
  - ScaffoldNetwork rearrangements
 (github pull #2985 from greglandrum)
  - add add_hs() and remove_hs() to JS wrappers
 (github pull #2986 from greglandrum)
  - Add Atom Feature Vectors 
 (github pull #2988 from thegodone)
  - Add CoulombMat calculator
 (github pull #2993 from thegodone)
  - Update azure-pipelines.yml
 (github pull #2997 from greglandrum)
  - Improve Conformational Sampling of Small and Large Ring Molecules
 (github pull #2999 from hjuinj)
  - Fix atom highlighting in notebook PNGs
 (github pull #3000 from greglandrum)
  - adds a one-liner for getting a vector of random smiles for a molecule
 (github pull #3002 from greglandrum)
  - Allow enhanced stereo to be used in substructure search
 (github pull #3003 from d-b-w)
  - Add support for the rest of the v3000 atom properties
 (github pull #3007 from greglandrum)
  - Move jupyter extension logging to the python logger
 (github pull #3008 from bp-kelley)
  - Commit of 2D draw annotation.
 (github pull #3010 from DavidACosgrove)
  - Update Maeparser & Coordgen Dependencies
 (github pull #3011 from ricrogz)
  - Remove unnecessary files
 (github pull #3012 from e-kwsm)
  - allow retrieval of the atoms/bonds modified by the tautomerization
 (github pull #3013 from greglandrum)
  - Add 5 new recipes to Cookbook
 (github pull #3014 from vfscalfani)
  - Turns on cairo support (and testing) in the Azure DevOps CI builds
 (github pull #3022 from greglandrum)
  - Added support for Python FMCS functors
 (github pull #3023 from ptosco)
  - add random seed to docs to get reproducible conformations
 (github pull #3026 from greglandrum)
  - update docs for 2020.03
 (github pull #3028 from greglandrum)
  - update Getting Started in C++ document
 (github pull #3039 from DavidACosgrove)



## Deprecated code (to be removed in a future release):
- To improve API consistency of the exceptions in RDKit with the default ones in
  the STL, the several `message()` methods and `Invariant::getMessage()` in RDKit's
  exceptions are from now on deprecated in favor of `what()`. Both `message()` and
  `Invariant::getMessage()` will be removed in the next release.
- The old MolHash code should be considered deprecated. This release introduces
  a more flexible alternative. Specifically the following pieces will be removed in the next release:
  - The python functionality `rdkit.Chem.rdMolHash.GenerateMoleculeHashString()`
  - The C++ functionality directly present in the header file `GraphMol/MolHash/MolHash.h`

# Release_2019.09.1
(Changes relative to Release_2019.03.1)

## Important
- The atomic van der Waals radii used by the RDKit were corrected/updated in #2154.
  This leads to different results when generating conformations, molecular volumes,
  and molecular shapes. 

## Backwards incompatible changes
- See the note about atomic van der Waals radii above.
- As part of the enhancements to the MolDraw2D class, we changed the type of
  DrawColour from a tuple to be an actual struct. We also added a 4th element to
  capture alpha values. This should have no affect on Python code (the alpha
  value is optional when providing color tuples), but will require changes to C++
  and Java/C# code that is using DrawColour.
- When reading Mol blocks, atoms with the symbol "R" are now converted into
  queries that match any atom when doing a substructure search (analogous to "*"
  in SMARTS). The previous behavior was to only match other dummy atoms
- When loading SDF files using PandasTools.LoadSDF(), we now default to
  producing isomeric smiles in pandas tables.  To reproduce the original
  behavior, use isomericSmiles=False in the call to the function.
- The SMARTS generated by the RDKit no longer contains redundant wildcard
  queries. This means the SMARTS strings generated by this release will generally
  be different from that in previous releases, although the results produced by
  the queries should not change.
- The RGroupDecomposition code now removes Hs from output R groups by default.
  To restore the old behavior create an RGroupDecompositionParameters object and
  set removeHydrogensPostMatch to false.
- The default values for some of the new fingerprint generators have been changed so
  that they more closely resemble the original fingerprinting code. In
  particular most fingerprinters no longer do count simulation by default and
  the RDKit fingerprint now sets two bits per feature by default.
- The SMARTS generated for MCS results using the ringMatchesRingOnly or
  completeRingsOnly options now includes ring-membership queries.

## Highlights:
- The substructure matching code is now about 30% faster. This also improves the
  speed of reaction matching and the FMCS code. (#2500)
- A minimal JavaScript wrapper has been added as part of the core release. (#2444)
- It's now possible to get information about why molecule sanitization failed. (#2587)
- A flexible new molecular hashing scheme has been added. (#2636)

## Acknowledgements:
Patricia Bento, Francois Berenger, Jason Biggs, David Cosgrove, Andrew Dalke,
Thomas Duigou, Eloy Felix, Guillaume Godin, Lester Hedges, Anne Hersey,
Christoph Hillisch, Christopher Ing, Jan Holst Jensen, Gareth Jones, Eisuke
Kawashima, Brian Kelley, Alan Kerstjens, Karl Leswing, Pat Lorton, John
Mayfield, Mike Mazanetz, Dan Nealschneider, Noel O'Boyle, Stephen Roughley,
Roger Sayle, Ricardo Rodriguez Schmidt, Paula Schmiel, Peter St. John, Marvin
Steijaert, Matt Swain, Amol Thakkar Paolo Tosco, Yi-Shu Tu, Ricardo Vianello,
Marc Wittke, '7FeiW', 'c56pony', 'sirbiscuit' 


## Bug Fixes:
  - MCS returning partial rings with completeRingsOnly=True 
 (github issue #945 from greglandrum)
  - Alternating canonical SMILES for fused ring with N
 (github issue #1028 from greglandrum)
  - Atom index out of range error
 (github issue #1868 from A-Thakkar)
  - Incorrect cis/trans stereo symbol for conjugated ring
 (github issue #2023 from baoilleach)
  - Hardcoded max length of SMARTs string cut of input query for FragCatlog
 (github issue #2163 from 7FeiW)
  - VSA_EState {1, ..., 10} calculated by rdkit doesn't seem correct.
 (github issue #2372 from c56pony)
  - MolStandardize: FragmentRemover should not sanitize fragments
 (github issue #2411 from greglandrum)
  - MolStandardize: combinatorial explosion in Normalizer
 (github issue #2414 from greglandrum)
  - MCS code doesn't return envelope MCS if CompleteRingsOnly is true
 (github issue #2420 from greglandrum)
  - RemoveHs() does not remove all hydrogens.
 (github issue #2422 from paulaju)
  - Incorrect assignment of explicit Hs to Al+3 read from mol block
 (github issue #2423 from greglandrum)
  - Cannot set maxProducts > 1000 in RunReactants
 (github issue #2427 from tduigou)
  - Chem.MolStandardize.standardize.Standardizer drops molecular properties
 (github pull #2431 from lilleswing)
  - Canon::rankMolAtoms results in crossed double bonds in rings
 (github issue #2437 from greglandrum)
  - make boost::iostreams optional
 (github pull #2440 from greglandrum)
  - Fix/rgroup sdf isotope
 (github pull #2449 from bp-kelley)
  - Uncharger incorrectly removing charge from boron anions
 (github issue #2452 from greglandrum)
  - Add java builds to azure devops
 (github pull #2460 from greglandrum)
  - Cart fixes
 (github pull #2462 from jones-gareth)
  - Typo in UFF torsion terms for SP2-SP2
 (github issue #2463 from jasad1)
  - Negative atom map values cause depickling to fail
 (github issue #2465 from greglandrum)
  - Deserialization failures crash Java wrapper
 (github issue #2466 from greglandrum)
  - rdkit.six fix and cleanup
 (github pull #2469 from rvianello)
  - dummy atom queries are flagged as complex
 (github issue #2471 from greglandrum)
  - 3D structure display broken in jupyter notebook
 (github issue #2473 from greglandrum)
  - Inconsistent defaults for nonBondedThresh in MMFF optimization
 (github issue #2475 from greglandrum)
  - Fix/rgroup multiple labels
 (github pull #2481 from bp-kelley)
  - 2D Depiction clipped atom highlighting
 (github issue #2486 from DavidACosgrove)
  - BRICSBuild now passes scrambleReagents to children
 (github pull #2488 from greglandrum)
  - Pattern Fingerprint Issues
 (github issue #2501 from jones-gareth)
  - CMake Error: Wrap directories being used when python build is turned off
 (github issue #2516 from jasondbiggs)
  - - fixes ResonanceMolSupplier bug in perceiving conjugated groups
 (github pull #2517 from ptosco)
  - Fix/mmff threadsafety issues
 (github pull #2518 from bp-kelley)
  - update expected SVG output in cartridge tests
 (github pull #2520 from greglandrum)
  - fix to SDWriter docs
 (github pull #2521 from pstjohn)
  - Fix the azure pipelines builds
 (github pull #2522 from greglandrum)
  - Code cleanups from PVS/Studio
 (github pull #2531 from greglandrum)
  - getAtomNeighbors() and getAtomBonds() not in SWIG wrappers.
 (github issue #2532 from greglandrum)
  - Default sanitizerxn doesn't aromatize if possible
 (github issue #2547 from bp-kelley)
  - Add RDKIT_FILEPARSERS_EXPORT to finishMolProcessing
 (github pull #2551 from d-b-w)
  - Chem.rdFMCS.FindMCS hangs for certain ligand pairs
 (github issue #2581 from lohedges)
  - fix the inclusion path for the targets file (#2584)
 (github pull #2589 from rvianello)
  - Fix inocuous typo/bug in Dative bond matching
 (github pull #2593 from ricrogz)
  - E/Z and CIS/TRANS stereo bonds are incorrectly matched
 (github pull #2596 from ricrogz)
  - Uncharger ignores dications
 (github issue #2602 from greglandrum)
  - Possible Garbage Collection Bug in Pharmacophore Generation
 (github issue #2603 from cing)
  - Uncharger incorrectly neutralizes cations when non-neutralizable anions are present.
 (github issue #2605 from greglandrum)
  - Bad valence corrections on Pb, Sn
 (github issue #2606 from greglandrum)
  - Pb and Sn should support valence 2
 (github issue #2607 from greglandrum)
  - Uncharger incorrectly modifying a zwitterion
 (github issue #2610 from greglandrum)
  - CanonicalRankAtomsInFragment breakTies doesn't
 (github issue #2611 from bp-kelley)
  - Pattern fingerprint failing substructure condition in very large molecules
 (github issue #2614 from greglandrum)
  - Memory leak with Chem.Atom() constructor
 (github issue #2639 from AlanKerstjens)
  - Fixes: Atoms in non-standard valences not being properly written to mol blocks
 (github pull #2646 from greglandrum)
  - C++ MCS code returns a null MCS between methylcyclopentane and methylcyclohexane
 (github issue #2662 from ptosco)
  - CXSMILES writer has error if mol comes from v3000 molfile
 (github issue #2666 from d-b-w)
  - MolToCXSmiles generates error for empty molecule
 (github issue #2667 from greglandrum)
  - fix a problem with normalize, ringinfo, and fragments
 (github pull #2685 from greglandrum)
  - Error when a squiggle bond is in an aromatic ring
 (github issue #2695 from greglandrum)
  - Cannot combine multiple range queries on a single atom.
 (github issue #2709 from greglandrum)
  - setBondStereoFromDirections() returning incorrect results.
 (github issue #2712 from greglandrum)
  - update supplier documentation to reflect python 3 iterator syntax
 (github pull #2719 from greglandrum)
  - removeHs messing up double bond stereo in partially sanitized molecules
 (github issue #2721 from greglandrum)
  - seg fault in ReactionRunner
 (github issue #2722 from greglandrum)
  - Intermittent test failures for JavaDistanceGeometryTests
 (github issue #2727 from greglandrum)
  - Fixes a bug in TorsionConstraint
 (github pull #2732 from ptosco)
  - Apply fix for #1592 to _MolsToGridSVG
 (github pull #2737 from yishutu)

## New Features and Enhancements:
  - Added rankAtoms to ROMol wrapper and added Java test case
 (github pull #1540 from sroughley)
  - Use van der Waals radii from blue obelisk
 (github pull #2154 from UnixJunkie)
  - add generateDepictionMatching2DStructure() to SWIG wrappers
 (github issue #2239 from greglandrum)
  - Added OptimizeMoleculeConfs with pre-generated force-field
 (github pull #2401 from ptosco)
  - FreeSASA improvements
 (github pull #2402 from ptosco)
  - Speed up symmetrizeSSSR
 (github issue #2403 from d-b-w)
  - Trim whitespace from mol fragment SMARTS and check SMARTS presence
 (github pull #2406 from ricrogz)
  - Run clang-tidy over the entire codebase
 (github pull #2408 from greglandrum)
  - Enable Azure Pipelines builds for CI
 (github pull #2409 from ricrogz)
  - Add RDProps interface to Conformers
 (github issue #2441 from greglandrum)
  - Add minimal JavaScript wrapper
 (github pull #2444 from greglandrum)
  - Fixes annoying warnings on MSVC
 (github pull #2454 from ptosco)
  - add prepareMolsBeforeDrawing option for drawMols 
 (github pull #2455 from greglandrum)
  - computeGasteigerCharges quality of life improvement for python api
 (github issue #2480 from bp-kelley)
  - Preserve bond direction in fragmentOnBonds
 (github pull #2484 from greglandrum)
  - SanitizeRxn code and docstring cleanup
 (github pull #2491 from greglandrum)
  - Support XYZ format for output
 (github pull #2498 from e-kwsm)
  - vf2 optimisations
 (github pull #2500 from johnmay)
  - Python wrap enhanced stereo setters
 (github pull #2509 from d-b-w)
  - Fix the azure pipelines builds
 (github pull #2522 from greglandrum)
  - add a script for benchmarking fingerprint screenout and substructure performance
 (github pull #2523 from greglandrum)
  - make "R" in CTABs an AtomNull query
 (github pull #2528 from greglandrum)
  - Expose SDF loading options to LoadSDF
 (github pull #2534 from bp-kelley)
  - Remove unused ctest: testCanon
 (github pull #2541 from ricrogz)
  - Update maeparser and coordgen versions
 (github pull #2542 from ricrogz)
  - Improved handling of bond stereo in reactions
 (github pull #2553 from ricrogz)
  - Code simplification for fingerprints to np array
 (github pull #2557 from ChrisHill8)
  - Integrate Unique Ring Families from RingDecomposerLib 
 (github pull #2558 from greglandrum)
  - Allow providing a bounds matrix to EmbedMol
 (github pull #2560 from greglandrum)
  - Enable SimilarityMaps in C++
 (github pull #2562 from greglandrum)
  - Do not run UnitTestMCS.py::TestTimeout in debug builds
 (github pull #2569 from ricrogz)
  - Expose more drawing methods to Python
 (github issue #2571 from greglandrum)
  - Allow Point2D to be constructed from Point3D
 (github pull #2572 from greglandrum)
  - Allows dative bonds to be drawn
 (github pull #2573 from greglandrum)
  - Allow identification of chemistry problems
 (github pull #2587 from greglandrum)
  - Adds MolFragmentToSmarts to generate smarts for a subset of a Molecule
 (github pull #2594 from d-b-w)
  - Removal of redundant wildcards in SMARTS (Null Atom/Bond Query combination)
 (github pull #2595 from ricrogz)
  - Support range-based charge queries from SMARTS
 (github issue #2604 from greglandrum)
  - Keep PDB info from Maestro files if available
 (github pull #2619 from lorton)
  - optimization of the MolStandardize code
 (github pull #2621 from greglandrum)
  - Assign stereo bond labels in molecules read from SMARTS
 (github pull #2623 from ricrogz)
  - Automatically load the ipython extensions running in Jupyter
 (github pull #2626 from bp-kelley)
  - draw zero-order bonds
 (github pull #2630 from greglandrum)
  - Updated cartridge documentation
 (github pull #2635 from msteijaert)
  - Add new mol hashing code
 (github pull #2636 from greglandrum)
  - emolecules link updated
 (github pull #2638 from marcwittke)
  - Update maeparser to 1.2.1 and coorgen to 1.3.1
 (github pull #2652 from ricrogz)
  - Get numpy include dir programmatically
 (github pull #2653 from sirbiscuit)
 - Fix long columns pandas
 (github pull #2655 from sirbiscuit)
  - Added AtomComparator.AtomCompareAnyHeavyAtom and test cases to FMCS code
 (github pull #2656 from sroughley)
  - The C++ MCS code generates ambiguous SMARTS strings
 (github issue #2663 from ptosco)
  - add bond-selector info to SVGs
 (github pull #2664 from greglandrum)
  - support writing CXSMILES from the cartridge
 (github issue #2668 from greglandrum)
  - support the new hashing code in the cartridge
 (github pull #2671 from greglandrum)
  - Adds additional capabilities to the minimal JS wrapper
 (github pull #2676 from greglandrum)
  - Add MolHash to Java Wrappers
 (github issue #2677 from sroughley)
  - A bunch of changes to the new fingerprinter code
 (github pull #2679 from greglandrum)
  - Add viewBox to default SVG output
 (github issue #2680 from bp-kelley)
  - Allow Java to see RGroup labels in the std::map wrapper.
 (github pull #2681 from bp-kelley)
  - Update maeparser to v1.2.2.
 (github pull #2682 from ricrogz)
  - Update coordgen to v1.3.2
 (github pull #2686 from ricrogz)
  - Add a drawOptions object to IPythonConsole
 (github pull #2691 from greglandrum)
  - Make StructureGroups editable from Python
 (github pull #2692 from greglandrum)
  - Update documentation
 (github pull #2697 from greglandrum)
  - Make removeHydrogensPostMatch=true the default for RGD
 (github pull #2701 from greglandrum)
  - Eat our own dogfood, Clone is deprecated so use copy
 (github pull #2711 from bp-kelley)
  - The MCS smartsString may still be ambiguous
 (github issue #2714 from ptosco)
  - Add threaded runner for the filter catalog
 (github pull #2718 from bp-kelley)
  - Add Leader picker implementation
 (github pull #2724 from greglandrum)
  - Add consideration of ring fusion to the MCS algorithm
 (github pull #2731 from ptosco)


## Deprecated code (to be removed in a future release):

- The old MolHash code should be considered deprecated. This release introduces
  a more flexible alternative. Specifically the following pieces will be removed in a future release:
  - The python functionality `rdkit.Chem.rdMolHash.GenerateMoleculeHashString()`
  - The C++ functionality directly present in the header file `GraphMol/MolHash/MolHash.h`


# Release_2019.03.1
(Changes relative to Release_2018.09.1)

## REALLY IMPORTANT ANNOUNCEMENT
- As of this realease (2019.03.1) the RDKit no longer supports Python 2. Please
  read this rdkit-discuss post to learn what your options are if you need to
  keep using Python 2:
  https://www.mail-archive.com/rdkit-discuss@lists.sourceforge.net/msg08354.html

## Backwards incompatible changes
- The fix for github #2245 means that the default behavior of the MaxMinPicker
  is now truly random. If you would like to reproduce the previous behavior,
  provide a seed value of 42.
- The uncharging method in the MolStandardizer now attempts to generate
  canonical results for a given molecule. This may result in different output
  for some molecules.
  
## Highlights:
- There's now a Japanese translation of large parts of the RDKit documentation
- SGroup data can now be read from and written to Mol/SDF files
- The enhanced stereo handling has been improved: the information is now
  accessible from Python, EnumerateStereoisomers takes advantage of it, and it
  can be read from and written to CXSmiles

## Acknowledgements:
Michael Banck, Francois Berenger, Thomas Blaschke, Brian Cole, Andrew Dalke,
Bakary N'tji Diallo, Guillaume Godin, Anne Hersey, Jan Holst Jensen, Sunhwan Jo,
Brian Kelley, Petr Kubat, Karl Leswing, Susan Leung, John Mayfield, Adam Moyer,
Dan Nealschneider, Noel O'Boyle, Stephen Roughley, Takayuki Serizawa, Gianluca
Sforna, Ricardo Rodriguez Schmidt, Gianluca Sforna, Matt Swain, Paolo Tosco, 
Ricardo Vianello, 'John-Videogames', 'magattaca', 'msteijaert', 'paconius', 
'sirbiscuit' 

## Bug Fixes:
  - PgSQL: fix boolean definitions for Postgresql 11
 (github pull #2129 from pkubatrh)
  - update fingerprint tutorial notebook
 (github pull #2130 from greglandrum)
  - Fix typo in RecapHierarchyNode destructor
 (github pull #2137 from iwatobipen)
  - SMARTS roundtrip failure
 (github issue #2142 from mcs07)
  - Error thrown in rdMolStandardize.ChargeParent
 (github issue #2144 from paconius)
  - SMILES parsing inconsistency based on input order
 (github issue #2148 from coleb)
  - MolDraw2D: line width not in python wrapper
 (github issue #2149 from greglandrum)
  - Missing Python API Documentation
 (github issue #2158 from greglandrum)
  - PgSQL: mol_to_svg() changes input molecule.
 (github issue #2174 from janholstjensen)
  - Remove Unicode From AcidBasePair Name
 (github pull #2185 from lilleswing)
  - Inconsistent treatment of `[as]` in SMILES and SMARTS
 (github issue #2197 from greglandrum)
  - RGroupDecomposition fixes, keep userLabels more robust onlyMatchAtRGroups
 (github pull #2202 from bp-kelley)
  - Fix TautomerTransform in operator=
 (github pull #2203 from bp-kelley)
  - testEnumeration hangs/takes where long on 32bit architectures
 (github issue #2209 from mbanck)
  - Silencing some Python 3 warning messages
 (github pull #2223 from coleb)
  - removeHs shouldn't remove atom lists
 (github issue #2224 from rvianello)
  - failure round-tripping mol block with Q atom
 (github issue #2225 from rvianello)
  - problem round-tripping mol files that include bond topology info
 (github issue #2229 from rvianello)
  - aromatic main-group atoms written to SMARTS incorrectly
 (github issue #2237 from greglandrum)
  - findPotentialStereoBonds() stopping too early
 (github issue #2244 from greglandrum)
  - MinMax Diversity picker seeding shows deterministic / non-random behaviour
 (github issue #2245 from sroughley)
  - Fix to serialize binary strings
 (github pull #2264 from bp-kelley)
  - Recognize N in three-membered rings as potentially chiral
 (github issue #2268 from greglandrum)
  - Failure when parsing mol block with M  PXA
 (github issue #2277 from greglandrum)
  - query-query matching failing for atoms constructed from SMARTS
 (github issue #2299 from greglandrum)
  - SMILES parsing fails for dative ring closures
 (github issue #2303 from greglandrum)
  - Missing Dict.h overload: std::string Dict::getVal<std::string>
 (github issue #2308 from greglandrum)
  - fix a problem with the random pickers test
 (github pull #2310 from greglandrum)
  - Some tests still failing on less common platforms.
 (github issue #2311 from giallu)
  - AddHs() using 3D coordinates with 2D conformations
 (github pull #2328 from greglandrum)
  - change to make the SWIG builds work on windows
 (github pull #2340 from greglandrum)
  - uncharger behaves differently on molecules constructed from mol blocks and SMILES
 (github issue #2346 from greglandrum)
  - Memory Error When Writing ToBinary With "AllProps"
 (github issue #2352 from atom-moyer)
  - Seg fault on init if RDBASE is not set
 (github issue #2368 from greglandrum)
  - PandasTools.FrameToGridImage() fails with SVG output
 (github issue #2380 from greglandrum)
  - ClusterMols.GetDistanceMatrix throws a type error in Python 3
 (github issue #2387 from John-Videogames)
  - Uncharging logic reversed: protonate non-acids first 
 (github issue #2392 from Anne Hersey)

## New Features and Enhancements:
  - Allow access to Enhanced Stereochemistry information from Python
 (github issue #2108 from d-b-w)
  - Adopt EnumerateStereoisomers to use extended stereo
 (github issue #2109 from greglandrum)
  - Enable ctest -T memcheck
 (github pull #2113 from ricrogz)
  - Support for parsing/writing SGroups in SD Mol files
 (github pull #2138 from ricrogz)
   - Rename the #define _DEBUG to MMPA_DEBUG in mmpa.cpp
 (github pull #2140 from baoilleach)
  - MolDraw2D: line width should be controlled by MolDrawOptions
 (github issue #2151 from greglandrum)
  - Some refactoring of the distance geometry code
 (github pull #2153 from greglandrum)
  - Less warnings
 (github pull #2155 from UnixJunkie)
  - ShapeTverskyIndex python function
 (github pull #2156 from susanhleung)
  - Skip compound if smiles conversion fails
 (github pull #2168 from msteijaert)
  - Fix #2176: InChI functions should return NULL on un-InChI-able input molecules.
 (github pull #2177 from janholstjensen)
  - Update installation instructions for Linux
 (github pull #2181 from sirbiscuit)
  - Update CMake rules to find external coorgen & maeparser libs
 (github pull #2184 from ricrogz)
  - Update to use the travis Xenial environment
 (github pull #2200 from greglandrum)
  - Do not allow PandasTools to overwrite pandas settings
 (github pull #2206 from sirbiscuit)
  - re-enable (and update) the file parser tests
 (github pull #2208 from greglandrum)
  - Added documentation files written in Japanese into Book directory
 (github pull #2210 from magattaca)
  - Add C++ convenience function for drawing ROMols
 (github issue #2220 from greglandrum)
  - Change boost int types to std types
 (github pull #2233 from bp-kelley)
  - Added exports for SGroup functions
 (github pull #2242 from ricrogz)
  - Use coordMap when starting embedding from random coords
 (github issue #2246 from greglandrum)
  - Improve interactivity of output SVG
 (github pull #2253 from greglandrum)
  - Add options for substructure searching
 (github pull #2254 from greglandrum)
  - keep extra information about bonds from Mol files
 (github pull #2260 from greglandrum)
  - Allow converting mol blocks directly to InChI
 (github pull #2262 from greglandrum)
  - Patch/pains updates
 (github pull #2272 from johnmay)
  - add warning for 2D conformations flagged as 3D
 (github pull #2273 from greglandrum)
  - Store extra CXSMILES data as a property
 (github pull #2281 from ricrogz)
  - Parse enhanced stereo information from CXSMILES
 (github pull #2282 from ricrogz)
  - Robustify parsing of CTABs and SGROUPs
 (github pull #2283 from greglandrum)
  - Write enhanced stereo to cxsmiles
 (github pull #2290 from greglandrum)
  - Allow custom type-handlers in the RDProps interface
 (github pull #2293 from bp-kelley)
  - Add serialization to SubstructLibrary
 (github pull #2295 from bp-kelley)
  - support reading/writing atom props from SD files
 (github pull #2297 from greglandrum)
  - Add test for issue #2285, fix molbundle test
 (github pull #2301 from bp-kelley)
  - Update maeparser & coordgen libraries
 (github pull #2302 from ricrogz)
  - Mem errors clean up
 (github pull #2305 from ricrogz)
  - Add definition of MolFragmentToCXSmiles
 (github pull #2307 from greglandrum)
  - Doc update
 (github pull #2312 from greglandrum)
  - Adds gzstream stream, exposes to swig
 (github pull #2314 from bp-kelley)
  - Remove a bunch of Python2-related warts
 (github pull #2315 from greglandrum)
  - some much-needed optimization work on the new property lists
 (github pull #2317 from greglandrum)
  - Build warnings revisited
 (github pull #2318 from ricrogz)
  - change bogus "3D" to "2D" in a test file
 (github pull #2319 from greglandrum)
  - Allow copying atoms in Python
 (github pull #2322 from d-b-w)
  - fixes an r-group symmetrization problem
 (github pull #2324 from greglandrum)
  - simple docstring fix
 (github pull #2326 from sunhwan)
  - allow using system's catch2 for tests
 (github pull #2327 from giallu)
  - Python wrap DetectAtomStereoChemistry from MolFileStereochem.h
 (github issue #2329 from d-b-w)
  - switch to using cmake to handle the C++ spec
 (github pull #2334 from greglandrum)
  - WIP: optional integration with YAeHMOP
 (github pull #2335 from greglandrum)
  - Exposes substructlibrary to swig
 (github pull #2337 from bp-kelley)
  - Add a skip_all_if_match option to the FragmentRemover
 (github pull #2338 from greglandrum)
  - Dev/general csharp fixes
 (github pull #2341 from bp-kelley)
  - Add a read-only Python wrapper for SGroups
 (github pull #2343 from greglandrum)
  - Expose RGroupDecomposition to SWIG
 (github pull #2345 from greglandrum)
  - update debian build script to python3
 (github pull #2350 from UnixJunkie)
  - add GetStereoIsomerCount() function to EnumerateStereoisomers
 (github pull #2354 from greglandrum)
  - Update coordgenlibs to v1.2.2
 (github pull #2355 from ricrogz)
  - Small fixes to get DLLs to build on Windows
 (github pull #2356 from ptosco)
  - Boost deprecation warning
 (github pull #2357 from d-b-w)
  - Removes an extra debugging cerr statment
 (github pull #2360 from d-b-w)
  - Preserve enhanced stereo in reactions 
 (github pull #2366 from d-b-w)
  - improvements to the Uncharge functionality
 (github pull #2374 from greglandrum)
  - Add ExplicitBitVect prop and query
 (github pull #2384 from bp-kelley)
  - Allow components of the MolStandardize code to be initialized from streams
 (github pull #2385 from greglandrum)


# Release_2018.09.1
(Changes relative to Release_2018.03.1)

## Deprecations
- As part of the changes and cleaning up done for #1836 many of the `#defines`
  used in the RDKit have been renamed.
    - `USE_BUILTIN_POPCOUNT` -> `RDK_OPTIMIZE_NATIVE`
    - `RDK_THREADSAFE_SSS` -> `RDK_BUILD_THREADSAFE_SSS`
    - `BUILD_COORDGEN_SUPPORT` -> `RDK_BUILD_COORDGEN_SUPPORT`
    - `BUILD_AVALON_SUPPORT` -> `RDK_BUILD_AVALON_SUPPORT`
    - `BUILD_INCHI_SUPPORT` -> `RDK_BUILD_INCHI_SUPPORT`
    - `BUILD_SLN_SUPPORT` -> `RDK_BUILD_SLN_SUPPORT`
    - `RDK_CAIRO_BUILD` -> `RDK_BUILD_CAIRO_SUPPORT`

## Documentation updates
We have moved to using Sphinx's autodoc to create the Python API documentation.
`epydoc`, the tool we used to use, is no longer actively developed and only supports
Python2. There will undoubtedly be problems associated with the change; if you notice
anything missing in the documetation or something that's really badly formatted,
please either let us know or submit a PR with a fix.

## Backwards incompatible changes
This release includes a set of changes to make the default arguments to common
functions less error prone (github #1679).
- GetAtomSmiles() now generates isomeric SMILES by default.
- The ringMatchesRingOnly option to the FindMCS() function now applies to
  atom-atom matches as well as bond-bond matches.
- The Python functions EmbedMolecule() and EmbedMultipleConfs() now use the
  ETKDG algorithm by default instead of standard distance geometry.

## Highlights:
- This release includes two contributions from the Google Summer of Code:
   - A new generalized fingerprint generator.
   - An integration/port of MolVS to the core RDKit.
  The API on both of these may change a bit with future releases.
- The rdkit.Chem.Draw module now includes functions for depicting fingerprint
  bits. Morgan and RDKit fingerprints are currently supported.

## Acknowledgements:
Boran Adas, Francois Berenger, Thomas Blaschke,  Brian Cole, Andrew Dalke, Guillaume Godin,
Brice Hoff, Brian Kelley, Karl Leswing, Susan Leung, Pat Lorton, Josh Meyers, Hirotomo Moriwaki,
Dan Nealschneider, Noel O'Boyle, Pavel Raiskup, Sereina Riniker, Ricardo Rodriguez Schmidt,
Stephen Roughley, Roger Sayle, Takayuki Serizawa, Rim Shayakhmetov, Gregory Simm, Jon Sorenson,
Matt Swain, Kiran Telukunta, Paulo Tosco, Alain Vaucher, Maciej Wójcikowski, '0xDECAFC0FFEE',
'jaechanglim', 'paconius'

## Contrib updates:
- The FastCluster code has been updated.

## New Features and Enhancements:
  - expose MolChemicalFeature.{get,set}ActiveConformer()  to python
 (github issue #1636 from greglandrum)
  - added Scripts/create_deb_packages.sh
 (github pull #1655 from UnixJunkie)
  - Start to use Catch2 for new tests
 (github pull #1732 from greglandrum)
  - Switch DbCLI scripts from optparse to argparse
 (github issue #1778 from greglandrum)
  - Add EEM partial charges
 (github pull #1828 from greglandrum)
  - Add header file providing access to RDKit compile time flags
 (github issue #1836 from greglandrum)
  - add control over the coordinate precision to coordgen
 (github pull #1847 from greglandrum)
  - Add Properties interface to ChemicalReactions
 (github pull #1848 from greglandrum)
  - Switch Python API documentation generation over to Sphinx autodoc
 (github pull #1849 from greglandrum)
  - expose MolOps::assignStereochemistryFrom3D() to Python
 (github issue #1850 from greglandrum)
  - bivariate_normal deprecation in mlab.py of matplotlib
 (github issue #1851 from telukir)
  - Expose minAtomRingSize() and minBondRingSize() to Python wrappers
 (github pull #1859 from mwojcikowski)
  - enable building DLLs on Windows
 (github pull #1861 from ptosco)
  - Fix compatibility with Boost 1.67+
 (github pull #1864 from mcs07)
  - Don't manually set RDConfig paths in conda env
 (github pull #1865 from mcs07)
  - Make svg xmlns prefix use more consistent
 (github pull #1866 from mcs07)
  - Add custom 3D Descriptors
 (github pull #1867 from greglandrum)
  - Add initial Maestro format Supplier using maeparser library
 (github pull #1872 from lorton)
  - add queryAtomNonHydrogenDegree() query operation
 (github issue #1873 from greglandrum)
  - Add an auto-populated file with cmake config options
 (github pull #1874 from greglandrum)
  - Custom property VSA
 (github pull #1884 from sriniker)
  - Swap maeparser and coordgen dependencies to use releases
 (github issue #1887 from greglandrum)
  - expose MolDraw2DSVG.tagAtoms() to python
 (github pull #1897 from greglandrum)
  - allow the cleanup step of Mol2 parsing to be disabled
 (github pull #1898 from greglandrum)
  - Allow Atom.GetAtomSmarts() to return isomeric SMILES
 (github pull #1902 from greglandrum)
   - Allow coordgen and maeparser to be built as static libraries
 (github pull #1909 from ptosco)
  - Support reaction_to_svg() in cartridge
 (github issue #1916 from greglandrum)
  - Addresses several minor warning messages during the build
 (github pull #1935 from d-b-w)
  - Some optimization of the queries constructed from SMARTS
 (github pull #1940 from greglandrum)
  - Add ring/chain match constraints options to AdjustQueryParameters()
 (github issue #1943 from greglandrum)
  - roc calculation naming problem
 (github pull #1975 from 0xDECAFC0FFEE)
  - Fingerprinting functions should call assignStereochemistry() when necessary
 (github issue #1993 from bricehoff)
  - Dev/GSOC2018_MolVS_Integration
 (github pull #2002 from susanhleung)
  - GSoC 2018 - Fingerprints
 (github pull #2005 from Boranadas)
  - port fingerprint bit rendering code from CheTo
 (github pull #2008 from greglandrum)
  - PgSQL: add support for PostgreSQL_CONFIG cmake var
 (github pull #2014 from praiskup)
  - Add missing boost header for v1.64
 (github pull #2016 from gncs)
  - Enhanced stereo read/write support in SDF files.
 (github pull #2022 from d-b-w)
  - IPythonConsole hooks should copy the original docstring
 (github issue #2025 from adalke)
  - Allow dumping interchange information into SVG files
 (github pull #2030 from greglandrum)
  - MCS: add test for ring--non-ring matches at the atom level
 (github issue #2034 from greglandrum)
  - Ability to generate a list of possible smiles representation for a given molecule
 (github issue #2042 from thegodone)
  - add scoring test (relevant to #1975)
 (github pull #2064 from greglandrum)
  - actually run the SmilesWriterNoNames() test
 (github pull #2067 from greglandrum)
  - Add a default for maximum products generated by a reaction (maxProduc…
 (github pull #2069 from bp-kelley)
  - Add user-defined literals for parsing SMILES and SMARTS
 (github pull #2070 from greglandrum)
  - move rdInfoLog to stderr
 (github pull #2073 from greglandrum)
  - add confId argument to MolChemicalFeatureFactor::getFeaturesForMol()
 (github issue #2077 from greglandrum)
  - Expose a CMake flag to build RDKit with -rpath
 (github pull #2084 from coleb)
  - Dev/expose setquery to python
 (github pull #2088 from bp-kelley)
  - Updated .gitignore with files generated outside of build directory.
 (github pull #2095 from ricrogz)
  - Address compile warnings & trivial improvements
 (github pull #2097 from ricrogz)
  - Coordgen: stop printing Templates location
 (github pull #2102 from greglandrum)
  - Update Docs For CalcBEDROC
 (github pull #2103 from lilleswing)

## Bug Fixes:
  - Cannot find rings for ChEBI 50252
 (github issue #299 from greglandrum)
  - Feature request: #defines to test RDKit version
 (github issue #1454 from baoilleach)
  - Atoms in residue read from pdb lose their AtomPDBResidueInfo after reaction (Bug)
 (github issue #1632 from hjuinj)
  - SMARTS parse failure for some queries involving Hs
 (github issue #1719 from greglandrum)
  - Conformer indexing bug in RDFreeSASA.cpp?
 (github issue #1786 from paconius)
  - allow libs to not be installed
 (github pull #1832 from greglandrum)
  - RWMol::addAtom(Atom,bool) missing from Java wrappers
 (github issue #1837 from greglandrum)
  - RWMol::clear now calls ROMol::initMol
 (github pull #1844 from bp-kelley)
  - Allow types.h to be included in applications that use /D_USE_MATH_DEFINES
 (github pull #1846 from d-b-w)
  - Fixes failing Python tests on Windows
 (github pull #1855 from ptosco)
  - Allow building on cygwin using -std=c++11
 (github pull #1856 from greglandrum)
  - Stop using the cmake Boost:: targets
 (github pull #1858 from greglandrum)
  - R-group Decomposition: allow H replacements when matchOnlyAtRgroups is set
 (github pull #1871 from bp-kelley)
  - Mark cartridge functions as being parallel safe
 (github issue #1886 from greglandrum)
  - Fixes locale handling on Windows
 (github pull #1892 from ptosco)
  - get the pandas tests working with pandas 0.23
 (github pull #1896 from greglandrum)
  - "make install" appears to miss RDBoost/export.h
 (github issue #1903 from baoilleach)
  - Fix curl fallback for downloading files
 (github pull #1904 from d-b-w)
  - Bond stereo information not output to SMARTS
 (github issue #1906 from greglandrum)
  - Library .so names missing RDKit?
 (github issue #1913 from baoilleach)
  - Negated atom number queries in SMARTS should not set atomic number of query atom
 (github issue #1920 from greglandrum)
  - memory leak in Get3DDistanceMatrix
 (github issue #1924 from jaechanglim)
  - Atom with bond to itself is accepted by the SMILES parser.
 (github issue #1925 from tblaschke)
  - Possibly incorrect aromatic SMILES generated for structure
 (github issue #1928 from baoilleach)
  - Using the coordgen library seems to cause a seg fault
 (github issue #1929 from JoshuaMeyers)
  - Aromaticity failure in 7-ring with charged radical carbon
 (github issue #1936 from bp-kelley)
  - Fix embarassing bug, check the counter each iteration
 (github pull #1939 from bp-kelley)
  - RuntimeError when importing rdkit.Chem.Descriptors with Python 3.7
 (github issue #1948 from drkeoni)
  - Query features in products of rxn files not properly handled
 (github issue #1950 from greglandrum)
  - ReactionToSmarts broken for multi-component templates
 (github issue #1955 from bp-kelley)
  - update knime urls in overview.md
 (github pull #1966 from greglandrum)
  - CXN extended SMILES labels are not applied to the correct atom in SMILES with explicit H
 (github issue #1968 from baoilleach)
  - MolFromSmarts MolToSmarts fails to roundtrip on patterns with chirality
 (github issue #1985 from bp-kelley)
  - QueryAtoms with atom list queries should not have the atomic number set
 (github issue #1988 from greglandrum)
  - RemoveHs not properly updating double bond stereoatoms
 (github issue #1990 from shayakhmetov)
  - Error while parsing empty atom list in Mol files.
 (github issue #2000 from drkeoni)
  - Cleanup step of sanitization sometimes sets undesired formal charges
 (github issue #2020 from avaucher)
  - GetBondSmiles() returns nothing for wedged bonds when allBondsExplicit is true
 (github issue #2029 from greglandrum)
  - PMIs and NPRs return same value between different conformer
 (github issue #2037 from philopon)
  - Failure to parse V3K mol file with bonds to multi-center linkage points
 (github issue #2040 from greglandrum)
  - patch a memory allocation problem in the maeparser v1.0.0
 (github pull #2044 from greglandrum)
  - CIPRank values from JSONDataToMols are not unsigned
 (github issue #2046 from greglandrum)
  - switch to v1.0.1 of the maeparser
 (github pull #2048 from greglandrum)
  - Update fastcluster code
 (github pull #2051 from greglandrum)
  - Fix memory leak in Dict operator=
 (github pull #2061 from bp-kelley)
  - Atom mapping lost after call to MergeQueryHs()
 (github issue #2062 from greglandrum)
  - Drawing racemic bond stereo as crossed bonds should be the default
 (github issue #2063 from coleb)
  - Moved test.h from RDBoost to RDGeneral for consistency with export.h
 (github pull #2074 from ptosco)
  - CTABs behave differently than before regarding stereo
 (github issue #2082 from bp-kelley)
  - BitInfo not complete for RDKFingerprint
 (github issue #2115 from greglandrum)

## Removed code:
- Remove the deprecated MolDrawing code
 (github pull #2111 from greglandrum)


# Release_2018.03.1
(Changes relative to Release_2017.09.1)

## C++11 notes

Starting with this release, the RDKit core C++ code is written in modern C++;
for this release that means C++11. This means that the compilers used to build
it cannot be completely ancient. Here are the minimum tested versions:
- g++ v4.8: though note that the SLN parser code cannot be built with v4.8. It
  will automatically be disabled when this older compiler is used.
- clang v3.9: it may be that older versions of the compiler also work, but we
  haven't tested them.
- Visual Studio 2015: it may be that older versions of the compiler also work,
  but we haven't tested them.

## Backwards incompatible changes

This release includes a set of changes to make the default arguments to common
functions less error prone (github #1679).
- MolToSmiles() now generates isomeric SMILES by default.
- The embedding code now uses the ETKDG method by default.
- MolToMolBlock() will now by default generate a set of 2D coordinates for
  molecules when the includeStereo option is set to True. The changes are made
  to a copy of the molecule; the molecule itself will not be modified.
- The Mol file (and SDF) parser now determines atomic stereochemisty based on
  the 3D coordinates provided (if 3D coordinates are provided).
- The SMILES parser now supports CXSMILES by default (assuming that additional
  text that looks like CXSMILES extensions is there).

In every case the old behavior can be obtained by providing an optional argument
to the function(s) mentioned.

## Acknowledgements:
Boran Adas, José Emilio Sánchez Aparicio, Patrick Avery, Jason Biggs, Brian
Cole, Andrew Dalke, JW Feng, Peter Gedeck, Guillaume Godin, Richard Hall, Thomas
Heavy, Gareth Jones, Brian Kelley, Karl Leswing, Susan Leung, Chris Morris, Dan
Nealschneider, Noel O'Boyle, Axel Pahl, Pavel Polishchuk, Sereina Riniker, Jeff
van Santen, Roger Sayle, Martin Šícho, Matt Swain, Paolo Tosco, Sam Webb, Maciej
Wójcikowski, Nicola Zonta, 'clinntt', 'hjuinj', 'iwatobipen',

## Highlights:
  - An initial version of an integration with Schrodinger's coordgen library is
    included. This produces much better 2D coordinates for complex molecules.
  - Thanks to the move to modern C++ the RDKit is now faster and uses less
    memory
  - A number of improvements were made to the PDB reader
  - v2 of the ETKDG torsions and potentials is now available

## Contrib updates:
  - Implementation of Peter Ertl's IFG method for identifying functional groups
    from Guillaume Godin and Richard Hall
  (github pull #1813 from thegodone)

## New Features and Enhancements:
  - Support InChi 1.05
 (github issue #1533 from greglandrum)
  - Update CPack to create .deb files correctly
 (github pull #1580 from psavery)
  - Initial commit of EnumerateHeterocycles
 (github pull #1588 from coleb)
  - Version 2 of ETKDG
 (github pull #1597 from sriniker)
  - GetMolFrags now optionally returns atom indices along with mols
 (github pull #1602 from ptosco)
  - NP Likeness with confidence value
 (github pull #1608 from apahl)
  - Adding an option to EnumerateStereoisomers to only return unique isomers
 (github pull #1612 from coleb)
  - Add function wedgeBond()
  (github issue #1615 from greglandrum)  
  - Dev/substructlibrary docs
 (github pull #1620 from bp-kelley)
  - Turns off exception throwing for certain classes Rlabel sanitization.
 (github pull #1621 from bp-kelley)
  - Add an "MDL" aromaticity model
 (github issue #1622 from hjuinj)
  - Add support for %(NNN) notation for ring closures
 (github pull #1624 from baoilleach)
  - Enable windows build that uses cairo
 (github pull #1628 from greglandrum)
  - [MRG] Fix PDB reader + add argument to toggle proximity bonding
 (github pull #1629 from mwojcikowski)
  - Improve AddHs for molecules read from PDB
 (github pull #1647 from mwojcikowski)
  - Improved regression test for ETKDG version 2
 (github pull #1640 from sriniker)
  - RDKit interpretation of atom stereo SMILES is different from 4 other toolkits
 (github issue #1652 from coleb)
  - Treat bonds in PDB CONECT records explicitly, but make blacklisted ones zero-order.
 (github pull #1658 from mwojcikowski)
  - There is no need to enforce that (i, j) and (k, l) be bonded when setting a i, j, k, l dihedral
 (github pull #1673 from ptosco)
  - Make default arguments to common functions less error prone
 (github issue #1679 from greglandrum)
  - Add Fast cluster script
 (github pull #1683 from iwatobipen)
  - Update embedded InChI to v1.05
 (github pull #1684 from mcs07)
  - Add `AllChem.MMFFGetMoleculeForceField().CalcGradient()` to Python wrappers
 (github issue #1688 from theavey)
  - Play nice with naughty MOL blocks
 (github issue #1689 from jw-feng)
  - Make the defaults for some functions less error prone.
 (github pull #1690 from greglandrum)
  - implemented Python wrappers for computing PMI axes and moments
 (github pull #1700 from ptosco)
  - Enable range-based for loops for molecules
 (github pull #1701 from bp-kelley)
  - Support some cactvs extensions to SMARTS
 (github pull #1704 from greglandrum)
  - Integrate Coordgen
 (github pull #1708 from greglandrum)
  - Removes ATOM/BOND_SPTR in boost::graph in favor of raw pointers
 (github pull #1713 from greglandrum)
  - Set atomic properties from SMARTS
 (github pull #1716 from greglandrum)
  - Allow installation of Python tests to facilitate testing installations
 (github pull #1724 from greglandrum)
  - setAromaticity() should work even if there are aromatic atoms present
 (github issue #1730 from greglandrum)
  - Use uint32 atom and bond indices
 (github pull #1742 from greglandrum)
  - Switch from boost::thread to std::thread
 (github pull #1745 from greglandrum)
  - switch to using std::regex in the SLN parser
 (github pull #1746 from greglandrum)
  - replace the usage of rdk_auto_ptr with std::unique_ptr
 (github pull #1752 from greglandrum)
  - getMolBoundsMatrix() should do triangle bound smoothing by default
 (github issue #1763 from greglandrum)
  - Added Morgan feature fingerprints to Java API
 (github pull #1764 from jones-gareth)
  - Reaction fingerprints not exposed in Java wrapper
 (github issue #1776 from webbres)
  - add Tversky index calculation for shapes
 (github pull #1777 from susanhleung)
  - Add MolToInchiKey function()
 (github pull #1784 from greglandrum)
  - speedup the NumBitsInCommon operation
 (github pull #1785 from greglandrum)
  - Stop putting brackets around * atoms in SMILES
 (github pull #1788 from greglandrum)
  - Support for a JSON-based molecule interchange format
 (github pull #1798 from greglandrum)

## Bug Fixes:
  - Fixes Java wrapper build error with Boost 1.64
 (github pull #1613 from ptosco)
  - AssignStereochemistry cleanIt=True incorrectly removing new CIS/TRANS bond stereo
 (github issue #1614 from coleb)
  - switch to using a specific freesasa version
 (github pull #1619 from greglandrum)
  - Add support for %(NNN) notation for ring closures
 (github pull #1624 from baoilleach)
  - Draw._moltoSVG() raises an exception
 (github issue #1625 from greglandrum)
  - MolDrawCairo2D does not build on windows
 (github issue #1627 from greglandrum)
  - Enable windows build that uses cairo
 (github pull #1628 from greglandrum)
  - don't always download the FreeSASA source
 (github issue #1630 from greglandrum)
  - Make sure EmbedMultipleConfs is deterministic for very large seeds and a seed of 0
 (github pull #1635 from coleb)
  - from rdkit.Chem import AllChem has grown a six dependency
 (github issue #1637 from bp-kelley)
  - Fixing bug in IPythonConsole SVG rendering introduced in 1027d4469545653180fff9a38dc8224bd50e8b0d
 (github pull #1641 from coleb)
  - changes required to allow replacing the obsolete __conda_version__ in conda-rdkit
 (github pull #1644 from ptosco)
  - GetConformerRMSMatrix does not work if some conformers were removed
 (github issue #1650 from DrrDom)
  - EnumerateLibrary with initFromString called twice doesn't clear the reaction
 (github issue #1657 from bp-kelley)
  - Missed symmetrization in R-Group decomposition
 (github issue #1659 from greglandrum)
  - Use numpy not numeric for boost 1.65+ - fixes #1581
 (github pull #1664 from mcs07)
  - Support valence 7 for As, Sb, and Bi
 (github issue #1668 from greglandrum)
  - Fix: GetDonor2FeatVects heavy atoms confusion
 (github pull #1676 from josan82)
  - Acetylenic hydrogens not given appropriate 2D coordinates
 (github issue #1691 from jasondbiggs)
  - Warning on import of rgroup decomposition package
 (github issue #1695 from greglandrum)
  - AUTOCORR2D.h not installed unless RDK_BUILD_DESCRIPTORS3D but is required
 (github issue #1702 from baoilleach)
  - Dative bonds interfere with kekulization and the perception of aromaticity
 (github issue #1703 from greglandrum)
  - Fix/rgroup prefer matching nonhs over hs
 (github pull #1707 from bp-kelley)
  - bonds that are STEREOCIS or STEREOTRANS cannot be depickled
 (github issue #1710 from greglandrum)
  - Get queries from the new cactvs SMARTS extensions to pickle correctly
 (github pull #1712 from greglandrum)
  - fix an irritating cmake problem
 (github pull #1715 from greglandrum)
  - Added dependency from Boost headers to PgSQL CMakeLists.txt
 (github pull #1717 from ptosco)
  - Updates python test runner to always use sys.executable
 (github pull #1721 from bp-kelley)
  - - make bond stereo detection in rings consistent
 (github pull #1727 from ptosco)
  - xlocale.h not needed to compile with clang
 (github issue #1728 from adalke)
 - BreakBRICSBonds() not preserving stereochemistry
 (github issue #1734 from greglandrum)
  - rdmolfiles.CanonicalRankAtoms segfaults on 0 atom molecules
 (github issue #1735 from lilleswing)
  - deprecated apply() function causes GetRDKFingerprint to fail in Python 3
 (github issue #1747 from clinntt)
  - Stop dereferencing end() iterators
 (github pull #1748 from greglandrum)
  - out of range fromAtom causes GetMorganFingerprintAsBitVect to segfault
 (github issue #1749 from adalke)
  - Generated SMARTS does not contain atomic chiral tags
 (github issue #1756 from greglandrum)
  - make the build work even if boost::serialization is disabled
 (github pull #1767 from greglandrum)
  - Fix typo in GetBoolProp documentation
 (github pull #1770 from jvansan)
  - Fingerprint segfaults with branchedPaths=False and useHs=False
 (github issue #1793 from chrishmorris)
  - Fix python linkage (primarily for conda builds)
 (github pull #1808 from greglandrum)
  - removeHs() should not remove H atoms that are contributing to the definition of a stereo bond
 (github pull #1810 from d-b-w)
  - global EmbedParameters objects should not be writeable in SWIG wrappers
 (github issue #1826 from greglandrum)
  - RDKit crashes when MolsToGridImage function is called with an empty iterable.
 (github issue #1829 from martin-sicho)


# Release_2017.09.1
(Changes relative to Release_2017.03.1)

## Important
- The fix for bug #1567 changes the way fragment SMILES are canonicalized.
  MolFragmentToSmiles() and canonicalizeFragment() will now often return
  different results
- The fix for bug #1604 changes the behavior of QueryAtom::setQuery(), which
  now deletes the current query before setting the new value. If you are using
  QueryAtom::setQuery() from C++ (or possibly Java), be sure that you are not
  also deleting that memory.

## Acknowledgements:
Brian Cole, Peter Gedeck, Guillaume Godin, Jan Halborg Jensen, Malitha Kabir,
Tuomo Kalliokoski, Brian Kelley, Noel O'Boyle, Matthew O'Meara, Pavel
Polishchuk, Cameron Pye, Christian Ribeaud, Stephen Roughley, Patrick Savery,
Roger Sayle, Nadine Schneider, Gregor Simm, Matt Swain, Paolo Tosco, Alain
Vaucher, Sam Webb, 'phenethyl', 'xiaotaw'

## Highlights:
- The new R-Group decomposition code provides a flexible and powerful tool for
  building R-group tables or datasets look in $RDBASE/Docs/Notebooks for
  example notebooks showing how to use this.
- Drawing of chemical reactions has been greatly improved and is now done using
  the C++ rendering code.
- The MaxMinPicker is dramatically faster.
- New descriptors: the QED descriptor has been added as have a large collection
  of new 3D descriptors and implementations of the USR and USRCAT fingerprints.

## New Features and Enhancements:
  - Bring back USR and USRCAT descriptors
 (github pull #1417 from greglandrum)
  - Generate a warning for conflicting bond directions
 (github issue #1423 from greglandrum)
  - expose and test GetDrawCoords()
 (github pull #1427 from greglandrum)
  - Improvement suggestions for SaltRemover
 (github issue #1431 from ribeaud)
  - Remove obsolete scripts from Scripts dir
 (github pull #1440 from greglandrum)
  - Support drawing reactions from C++
 (github pull #1444 from greglandrum)
  - QED code with unit test file
 (github pull #1445 from gedeck)
  - Add support for other datatypes to  ConvertToNumpyArray
 (github issue #1447 from pyeguy)
  - - updated FindCairo.cmake
 (github pull #1455 from ptosco)
  - - fixes PgSQL CMakeLists.txt to enable conda build on Windows
 (github pull #1457 from ptosco)
  - Some cleanups to make Travis builds faster
 (github pull #1464 from greglandrum)
  - ExplainPairScore does not support includeChirality=True
 (github issue #1466 from xiaotaw)
  - Add a collection of new 3D descriptors
 (github pull #1467 from greglandrum)
  - Update cartridge documentation to use ChEMBL 23
 (github issue #1491 from greglandrum)
  - First entry of the SubstructLibrary module
 (github pull #1493 from bp-kelley)
  - assorted fixes to get the current master branch to build on Windows
 (github pull #1495 from ptosco)
  - Support assignment of stereochemistry tags to bonds from 3D structure  
 (github issue #1497 from gncs)
  - Support black and white molecule drawing
 (github issue #1510 from greglandrum)
  - Missing def_readwrite for backgroundColour in rdMolDraw2D.cpp
 (github issue #1519 from goraj)
  - Adds canonicalization of atom maps
 (github pull #1521 from bp-kelley)
  - Implement stereoisomer enumeration
 (github pull #1531 from greglandrum)
  - Add a MolBundle class
 (github pull #1537 from greglandrum)
  - Provide support for color palettes in MolDraw2D
 (github pull #1546 from greglandrum)
  - A few reaction drawing tweaks
 (github pull #1549 from greglandrum)
  - R group improvements
 (github pull #1552 from greglandrum)
  - Add a canned Atom query for heavy atom degree
 (github issue #1563 from greglandrum)
  - Adds FreeSASA adapter
 (github pull #1565 from bp-kelley)
  - Added C++ version of getBestRMS()
 (github pull #1568 from psavery)
  - SMILES lexer optimization/enhancement
 (github pull #1575 from greglandrum)
  - Update IPythonConsole and PandasTools to use new drawing code
 (github pull #1577 from greglandrum)
  - Squashes warnings on cygwin
 (github pull #1578 from bp-kelley)
  - Support continuous highlighting in drawMolecules().
 (github pull #1579 from greglandrum)
  - Enhanced Similarity Maps depiction
 (github pull #1594 from gerebtzoff)

## Bug Fixes:
  - RDKit gets stuck on PubChem CID 102128817
 (github issue #1281 from TuomoKalliokoski)
  - MMP code not including molecules with no cuts
 (github issue #1406 from greglandrum)
  - Fixes PandasTools to also work with pandas 0.20
 (github pull #1410 from bp-kelley)
  - csharp input files out of date
 (github issue #1413 from greglandrum)
  - Fix cxsmiles parse on VS2008
 (github pull #1415 from mcs07)
  - MaxMinPicker picking non-existent element
 (github issue #1421 from greglandrum)
  - _isCallable clashes with Celery
 (github issue #1434 from momeara)
  - Impossible to build the RDKit from source without Python installed
 (github issue #1435 from greglandrum)
  - RemoveHs() removes H atom attached to dummy if it came from AddHs()
 (github issue #1439 from DrrDom)
  - fix a couple failing windows tests related to temp file removal
 (github pull #1446 from greglandrum)
  - SanitizeRxn fails with a runtime exception when unused Rlabels are in product
 (github issue #1448 from bp-kelley)
  - String module conversion bug
 (github pull #1452 from coleb)
  - GetConformerRMS() documentation is misleading
 (github pull #1459 from greglandrum)
  - URANGE_CHECK not doing its job in RWMol::addBond
 (github issue #1461 from baoilleach)
  - ExplainPairScore does not support includeChirality=True
 (github issue #1466 from xiaotaw)
  - MolToSmarts does not include atom-map or isotope info for molecules built from SMILES
 (github issue #1472 from greglandrum)
  - AdjustQueryProperties() removing properties from dummy atoms
 (github issue #1474 from greglandrum)
  - Fixes lookup for HELM Monomer 'D'
 (github pull #1477 from bp-kelley)
  - Aromatic rings composed solely of dummy atoms should not be kekulized
 (github issue #1478 from bp-kelley)
  - Directly specify rotor model used in QED.
 (github pull #1483 from bp-kelley)
  - Unicode problem with pidPS tests on Mac
 (github issue #1490 from greglandrum)
  - Pattern fingerprint setting bad bits with degree zero atoms
 (github issue #1496 from greglandrum)
  - Remove xlocale header
 (github pull #1501 from greglandrum)
  - Fixes atom documentation
 (github pull #1505 from bp-kelley)
  - TypeError from PandasTools.SaveXlsxFromFrame
 (github issue #1507 from pyeguy)
  - Removes trailing spaces after \ to fix windows compilation errors
 (github pull #1516 from bp-kelley)
  - prepareMolForDrawing() not in SWIG wrappers
 (github issue #1522 from greglandrum)
  - Bond is missing IsInRing methods in Java wrapper
 (github issue #1535 from sroughley)
  - Fixes blanking of non-query atom data when QueryAtomData was being pi…
 (github pull #1541 from bp-kelley)
  - ChemicalReaction code not calling setNoImplicit() when H counts are set.
 (github issue #1544 from greglandrum)
  -  Fixes failing build with MSVC
 (github pull #1547 from ptosco)
  - Kekulization error with cores from R-Group Decomposition
 (github issue #1550 from greglandrum)
  - Fixes double free for Dict::update
 (github pull #1571 from bp-kelley)
  - QueryAtom::setQuery() should delete the old query first
 (github pull #1604 from greglandrum)


# Release_2017.03.1
(Changes relative to Release_2016.09.1)

## Important
- The fix for bug #879 changes the definition of the layered fingerprint.
  This means that all database columns using layered fingerprints as well as
  all substructure search indices should be rebuilt.
- All C++ library names now start with RDKit (see #1349).

## Acknowledgements:
Brian Cole, David Cosgrove, JW Feng, Berend Huisman, Peter Gedeck, 'i-tub',
Jan Holst Jensen, Brian Kelley, Rich Lewis, Brian Mack, Eloy Felix Manzanares,
Stephen Roughley, Roger Sayle, Nadine Schneider, Gregor Simm, Matt Swain,
Paolo Tosco, Riccardo Vianello, Hsiao Yi

## Highlights:
  - It's now possible (though not the default) to pickle molecule properties
  with the molecule
  - There's a new, and still in development, "Getting started in C++" document.
  - A lot of the Python code has been cleaned up

## New Features and Enhancements:
  - Add removeHs option to MolFromSmiles()
 (github issue #554 from greglandrum)
  - support a fixed bond length in the MolDraw2D code
 (github issue #565 from greglandrum)
  - Pattern fingerprint should set bits for single-atom fragments.
 (github issue #879 from greglandrum)
  - Reviewed unit tests of rdkit.ML - coverage now 63.1%
 (github pull #1148 from gedeck)
  - Reviewed unit tests of rdkit.VLib - coverage now 67.1%
 (github pull #1149 from gedeck)
  - Removes exponetial numBonds behavior
 (github pull #1154 from bp-kelley)
  - Exposes normalize option to GetFlattenedFunctionalGroupHierarchy
 (github pull #1165 from bp-kelley)
  - Expose RWMol.ReplaceBond to Python
 (github pull #1174 from coleb)
  - Review of rdkit.Chem.Fraggle code
 (github pull #1184 from gedeck)
  - Add support for dative bonds.
 (github pull #1190 from janholstjensen)
  - Python 3 compatibility (issue #398)
 (github pull #1192 from gedeck)
  - 1194: Review assignments of range in Python code
 (github pull #1195 from gedeck)
  - Moved GenerateDepictionMatching[23]DStructure from Allchem.py to C++
 (github pull #1197 from DavidACosgrove)
  - Review rdkit.Chem.pharm#D modules
 (github pull #1201 from gedeck)
  - Find potential stereo bonds should return any
 (github pull #1202 from coleb)
  - Gedeck coverage sim div filters
 (github pull #1208 from gedeck)
  - Gedeck review unit test inchi
 (github pull #1209 from gedeck)
  - Coverage rdkit.Dbase
 (github pull #1210 from gedeck)
  - Coverage rdkit.DataStructs
 (github pull #1211 from gedeck)
  - UnitTestPandas works on Python3
 (github pull #1213 from gedeck)
  - Cleanup and improvement to test coverage of PandasTools
 (github pull #1215 from gedeck)
  - Cleanup of rdkit.Chem.Fingerprints
 (github pull #1217 from gedeck)
  - Optimization of UFF and MMFF forcefields
 (github pull #1218 from ptosco)
  - Support for ChemAxon Extended SMILES/SMARTS
 (github issue #1226 from greglandrum)
  - Improved test coverage for rdkit.Chem.Fingerprints
 (github pull #1243 from gedeck)
  - Adding a few tests for coverage utils
 (github pull #1244 from gedeck)
  - Make Pandastools modifications to generic RDkit functionality more obvious
 (github pull #1245 from gedeck)
  - Rename test file and cleanup
 (github pull #1246 from gedeck)
  - Review of rdkit.Chem.MolKey
 (github pull #1247 from gedeck)
  - Review tests in rdkit.Chem.SimpleEnum
 (github pull #1248 from gedeck)
  - Move execution of DocTests in rdkit.Chem into a UnitTest file
 (github pull #1256 from gedeck)
  - Review code in rdkit.Chem.Suppliers
 (github pull #1258 from gedeck)
  - Add python wraps
 (github pull #1259 from eloyfelix)
  - Rename file UnitTestDocTests in rdkitChem
 (github pull #1263 from gedeck)
  - Gedeck rdkit chem unit test surf
 (github pull #1267 from gedeck)
  - cleanup rdkit.Chem.Lipinski and rdkit.Chem.GraphDescriptors
 (github pull #1268 from gedeck)
  - Address Issue #1214
 (github pull #1275 from gedeck)
  - Dev/pickle properties
 (github pull #1277 from bp-kelley)
  - Remove unused test boilerplate
 (github pull #1288 from gedeck)
  - Refactored the script SDFToCSV
 (github pull #1289 from gedeck)
  - Dev/rdmmpa api update
 (github pull #1291 from bp-kelley)
  - Fix/rogers fixes
 (github pull #1293 from bp-kelley)
  - Remove expected (error) output during unit tests
 (github pull #1298 from gedeck)
  - Refactor FeatFinderCLI and add unittests
 (github pull #1299 from gedeck)
  - Refactor BuildFragmentCatalog - 1
 (github pull #1300 from gedeck)
  - Review of rdkit.Chem code - 1
 (github pull #1301 from gedeck)
  - Minor cleanup in rdkit.Chem
 (github pull #1304 from gedeck)
  - Start using py3Dmol in the notebook
 (github pull #1308 from greglandrum)
  - Add the option to match formal charges to FMCS
 (github pull #1311 from greglandrum)
  - Review of rdkit.Chem.Subshape
 (github pull #1313 from gedeck)
  - Review rdkit.Chem.UnitTestSuppliers
 (github pull #1315 from gedeck)
  - Add cis/trans tags to double bonds
 (github pull #1316 from greglandrum)
  - MolDraw2D: make custom atom labels easier
 (github issue #1322 from greglandrum)
  - MolDraw2D: allow DrawMolecules() to put all molecules in one pane
 (github issue #1325 from greglandrum)
  - Refactoring rdkit.Chem.SATIS
 (github pull #1329 from gedeck)
  - Minor cleanup of rdkit.Chem.SaltRemover
 (github pull #1330 from gedeck)
  - Review rdkit.chem.FunctionalGroups and rdkit.Chem.UnitTestSuppliers
 (github pull #1331 from gedeck)
  - Get the tests working with python 3.6
 (github pull #1332 from greglandrum)
  - add "RDKit" to the beginning of all library names
 (github pull #1349 from greglandrum)
  - Fix/sanitizerxn merge hs
 (github pull #1367 from bp-kelley)
  - Update AllChem.py
 (github pull #1378 from BerendHuisman)

## New Java Wrapper Features:

## Bug Fixes:
  - python2 code in python3 install
 (github issue #1042 from kcamnairb)
  - Fixes #1162 (resMolSupplierTest failing with boost 1.62)
 (github pull #1166 from ptosco)
  - add missing $RDKLIBS to cartridge build
 (github pull #1167 from rvianello)
  - Include <boost/cstdint.hpp> for uint64_t
 (github pull #1168 from mcs07)
  - replace std::map::at with std::map::find
 (github pull #1169 from mcs07)
  - Fix Trajectory GetSnapshot behaviour after Clear
 (github pull #1172 from mcs07)
  - Add Contrib dir to RDPaths
 (github pull #1176 from mcs07)
  - RDThreads.h: No such file or directory
 (github issue #1177 from gncs)
  - this now builds with vs2008
 (github pull #1178 from greglandrum)
  - Add information on building RDkit on macOS using conda
 (github pull #1180 from gedeck)
  - new sequence capabilities not available from either Python or Java
 (github issue #1181 from greglandrum)
  - Gets the reaction sanitization code working correctly on 32bit systems
 (github pull #1187 from greglandrum)
  - Adds RDProps to c# wrapper
 (github pull #1188 from bp-kelley)
  - fix compatibility with PostgreSQL 9.2
 (github pull #1189 from greglandrum)
  - Fixes memory leak in closeCheckMolFiles, fixes valgrind read issue in…
 (github pull #1200 from bp-kelley)
  - Support valences of 4 and 6 for Te
 (github issue #1204 from hsiaoyi0504)
  - Stereochemistry not output to SMILES when allHsExplicit=True
 (github issue #1219 from greglandrum)
  - Remove deprecated string module functions
 (github pull #1223 from gedeck)
  - Turns on -fpermissive for gcc >= 6 and boost < 1.62
 (github pull #1225 from bp-kelley)
  - all-atom RMSD used to prune conformers in embedding code, docs say heavy-atom RMSD is used
 (github issue #1227 from greglandrum)
   - FindPotentialStereoBonds() failure
 (github issue #1230 from greglandrum)
  - make the Pandas version checking more robust
 (github pull #1239 from greglandrum)
  - Failure to embed larger aromatic rings
 (github issue #1240 from greglandrum)
   - fixed build failure on Windows due to missing link to library
 (github pull #1241 from ptosco)
  - fixed a test failure on Windows due to CR+LF encoding
 (github pull #1242 from ptosco)
  - MolFromMolBlock sanitizing when it should not be
 (github issue #1251 from greglandrum)
  - PMI descriptors incorrect
 (github issue #1262 from greglandrum)
  - Reactions don't modify isotope unless chemical element is specified for the product
 (github issue #1266 from i-tub)
  - Do not include the 3D descriptors in rdkit.Chem.Descriptors.descList
 (github issue #1287 from greglandrum)
  - ring stereochemistry perception failing for spiro centers
 (github issue #1294 from greglandrum)
  - Property pickling test failing on windows
 (github issue #1348 from greglandrum)
  - Fixes overflow error in boost when compiler chooses int for enum type
 (github pull #1351 from bp-kelley)
  - Hybridization type of group 1 metals
 (github issue #1352 from richlewis42)
  - bad python docs for some distance geometry functions
 (github issue #1385 from greglandrum)
  - Bond from reactant not added to product
 (github issue #1387 from greglandrum)
  - int32_t with no namespace in MolPickler.h
 (github issue #1388 from greglandrum)

## Contrib updates:
  - Chemical reaction role assignment code from Nadine Schneider
 (github pull #1185 from NadineSchneider)

## Deprecated code (to be removed in a future release):
- rdkit.Chem.MCS: please use rdkit.Chem.rdFMCS instead

# Release_2016.09.1
(Changes relative to Release_2016.03.1)

## Important
- The adjustQueryParameters structure has been rewritten. If you were using
  this in your code, you'll need to update your code.

## Acknowledgements:
Brian Cole, Piotr Dabrowski, Jan Domanski, Peter Gedeck, Richard Hall, Brian
Kelley, Joos Kiener, 'maddogcz', John Mayfield, 'michalsta', Michal Nowotka,
'philopon', Nico Pulver, Sereina Riniker, Stephen Roughley, Roger Sayle, Nadine
Schneider, Gianluca Sforna, Peter Shenkin, Paolo Tosco, David Turbert, Riccardo
Vianello, Maciek Wojcikowski  

## Highlights:
 - New AdjustQueryProperties() (adjustQueryProperties() in C++) for fine-tuning substructure queries.
 - ReactionEnum functionality adds significant new capabilities for doing library enumeration
 - Similarity searches with the PostgreSQL cartridge are substantially faster
 - New 3D descriptors (requires Eigen3 if you are building them yourself)

## New Features and Enhancements:
  - Trajectory/Snapshot objects
 (github pull #863 from ptosco)
  - Adds Avalon fingerprints to default set
 (github pull #871 from bp-kelley)
  - Adds the default index to the building block templates
 (github pull #873 from bp-kelley)
  - Pandas: Allow reading just the properties from SDF file
 (github pull #883 from mwojcikowski)
  - Dev/filtercatalog functional groups
 (github pull #885 from bp-kelley)
  - Dev/preprocessrxn cpp
 (github pull #892 from bp-kelley)
  - Rollup of warning squashing (with some tests diagnostics thrown in)
 (github pull #895 from bp-kelley)
  - Adds RDAny (smaller generic holder) Updates all used dictionaries
 (github pull #896 from bp-kelley)
  - expose FPS functions to SWIG
 (github pull #897 from greglandrum)
  - Add SaveFile method to the PyMol wrapper
 (github pull #898 from greglandrum)
  - Add a MultiFPBReader class
 (github pull #909 from greglandrum)
  - Improved Python doc strings for Trajectory/Snapshot objects
 (github pull #912 from ptosco)
  - Added support for building the gzip'd stream test
 (github pull #914 from ptosco)
  - Improved Trajectory Python doc strings
 (github pull #915 from ptosco)
  - improve error reporting for kekulization failures
 (github pull #919 from greglandrum)
  - Feat/github934
 (github pull #939 from greglandrum)
  - Add support for a simplified aromaticity model.
 (github pull #942 from greglandrum)
  - Dev/moldescriptors callables
 (github pull #944 from bp-kelley)
  - Dev/cleanup warnings
 (github pull #948 from greglandrum)
  - Modifications to enable building with MinGW compilers
 (github pull #960 from ptosco)
  - Made DistGeomHelpers test robust against small 3D coordinate variations
 (github pull #961 from ptosco)
  - Adds aromatization and reaction options to AdjustQuery
 (github pull #965 from bp-kelley)
  - Improved planarity for ETKDG
 (github pull #967 from sriniker)
  - Fixes built-in popcount in PgSQL cartridge on Windows
 (github pull #978 from ptosco)
  - A variety of drawing-related changes
 (github pull #986 from greglandrum)
  - Get pango 2D depiction to work with cairocffi
 (github pull #998 from ptosco)
  - Adds Atom atom map and rlabel apis
 (github pull #1004 from bp-kelley)
  - Dev/chemtransforms chirality
 (github pull #1006 from bp-kelley)
  - Added the option to label deuterium and tritium as D and T
 (github pull #1011 from ptosco)
  - Adds replaceCore function that takes a matchVect
 (github pull #1013 from bp-kelley)
  - Add an initial version of wavy bonds
 (github pull #1014 from greglandrum)
  - remove a compiler warning
 (github pull #1019 from greglandrum)
  - Make the Contrib directory available in RDConfig
 (github pull #1024 from NadineSchneider)
  - Adds some additional canned atom and bond query definitions
 (github pull #1047 from greglandrum)
  - Draw crossed bonds
 (github pull #1052 from greglandrum)
  - Alex/struct checker apr15
 (github pull #1054 from bp-kelley)
  - MolDraw2D: allow the amount of padding around atom labels to be adjusted.
 (github issue #1056 from greglandrum)
  - Add multiple molecule drawing to the C++ interface
 (github pull #1059 from greglandrum)
  - add pickle support to FilterCatalog
 (github pull #1063 from greglandrum)
  - Issue #1066: Improved .gitignore file
 (github pull #1068 from gedeck)
  - Cleanup of Scaffolds Python code
 (github pull #1069 from gedeck)
  - Consistent formatting of Python code
 (github issue #1071 from gedeck)
  - Improved test coverage of Python code
 (github pull #1081 from gedeck)
  - Improved test coverage of rdkit.DataStructs
 (github pull #1083 from gedeck)
  - Add some 3D molecular descriptors (requires Eigen3)
 (github pull #1084 from greglandrum)
  - Conformer GetPos returns a numpy array rather than a tuple of tuples
 (github pull #1087 from jandom)
  - make the 3D descriptors available in the Descriptors module
 (github pull #1097 from greglandrum)
  - Documentation update.
 (github pull #1100 from greglandrum)
  - Provide SVG output from the cartridge
 (github pull #1109 from greglandrum)
  - Allow the output of ROMol::debugMol() to show up in jupyter
 (github pull #1110 from greglandrum)
  - Dev/reaction enumeration
 (github pull #1111 from bp-kelley)
  - yapf formatting of recent changes to Python code in rdkit and Code
 (github pull #1120 from gedeck)
  - Add a parameters structure for controlling the embedding options.
 (github pull #1121 from greglandrum)
  - add more detailed error reporting when python tests fail in TestRunner.py
 (github pull #1122 from greglandrum)
  - add support for a default constructor to the python-exposed RWMol class
 (github pull #1129 from greglandrum)
  - The RunStruchk function is not exposed in pyAvalonTools
 (github issue #1130 from pulveni1)
  - SSSR performance improvements to support larger systems
 (github pull #1131 from coleb)
  - Script PythonFormat.py will test the RDkit python code for conformance with the agreed format using yapf
 (github pull #1133 from gedeck)
  - support additional trans-uranic elements
 (github pull #1134 from greglandrum)
  - Expanded sequence support
 (github pull #1140 from greglandrum)
  - add UGM link to documentation
 (github pull #1142 from David-Turbert)
  - Remove iPythonConsole configuration for normal Draw tests
 (github pull #1146 from gedeck)
  - Wrap DetectBondStereoChemistry in python
 (github pull #1156 from coleb)

## New Database Cartridge Features:
  - Provide SVG output from the cartridge
 (github pull #1109 from greglandrum)
  - Add cartridge support for adjustQueryProperties()
 (github pull #949 from greglandrum)
 - refactoring of the postgresql cartridge
(github pull #992 from rvianello)

## New Java Wrapper Features:
  - Expose filtermatch to swig
 (github pull #1117 from bp-kelley)
  - adjustQueryProperties()
  - Java wrappers for Trajectory/Snapshot objects
  (github pull #977 from ptosco)
  - Added getAlignmentTransform to ROMol.i to expose in Java SWIG wrapper
 (github pull #1155 from sroughley)

## Bug Fixes:
  - initialization of the PeriodicTable object should be made thread-safe
 (github issue #381 from greglandrum)
  - AssignAtomChiralTagsFromStructure() not recognizing chiral S
 (github issue #607 from greglandrum)
  - Fixed a few typos in Code/PgSQL/rdkit/CMakeLists.txt
 (github pull #867 from ptosco)
  - MergeQueryHs explicit H warning when no explicit Hs were actually used
 (github issue #868 from bp-kelley)
  - Fixes regression in python api CalcNumRotatableBonds
 (github pull #870 from bp-kelley)
  - Single atoms setting radius 1 bits in Morgan fingerprints
 (github issue #874 from greglandrum)
  - Providing subImgSize argument to MolsToGridImage() causes drawing failure
 (github issue #876 from greglandrum)
  - javadoc failure on CentOS 7
 (github pull #878 from ptosco)
  - adjust cartridge tests after the fix for #874
 (github pull #884 from greglandrum)
  - bugreport: invalid handling of negation of aromaticity when parsing SMARTS
 (github issue #893 from michalsta)
  - Fixes depictor problem with empty fragments
 (github pull #894 from greglandrum)
  - Fix building with G++ on Mac OS X
 (github pull #900 from johnmay)
  - linked additional libs to fix a build failure on Windows
 (github pull #901 from ptosco)
  - Rdkit 2016_03_1 generate SVG typo in Python bindings
 (github issue #903 from maddogcz)
  - PAINS filters update fails when old Python is installed
 (github issue #904 from greglandrum)
  - rdMolDraw2D.PrepareMolForDrawing() should not default to forceCoords=True
 (github issue #906 from greglandrum)
  - AddHs() using 3D coordinates with 2D conformations
 (github issue #908 from greglandrum)
  - ugly coordinates generated for peptide chains
 (github issue #910 from greglandrum)
  - Cartridge: makefile not using -O2 for C code.
 (github issue #920 from greglandrum)
  - Removes incorrect setting of hasNonPodData
 (github pull #923 from bp-kelley)
  - cleanups of RDLog's tee behavior
 (github pull #926 from greglandrum)
  - initialize boost::once_flag properly
 (github pull #927 from greglandrum)
  - sys not imported in IPythonConsole.py
 (github issue #928 from greglandrum)
  - AddTee is now SetTee
 (github pull #930 from bp-kelley)
  - mistake in SVG generated for wedged bonds
 (github issue #932 from greglandrum)
  - PandasTools AttributeError with pandas-0.18.1
 (github issue #933 from philopon)
  - Jupyter Notebooks: Issue with PyMol.MolViewer on Windows
 (github issue #936 from kienerj)
  - Subshape module: Not Python 3 compatible
 (github issue #937 from kienerj)
  - property dictionaries leaking memory
 (github issue #940 from greglandrum)
  - Bug when removing stereo info?
 (github pull #946 from mnowotka)
  - Distorted aromatic rings from ETKDG
 (github issue #952 from greglandrum)
  - MolDraw2D: default color should not be cyan
 (github issue #953 from greglandrum)
  - GetPropNames() no longer working on Atoms or Bonds
 (github issue #955 from greglandrum)
  - Kekulization issues post successful smiles parsing
 (github issue #962 from bp-kelley)
  - Fixes includes for older boost/gcc
 (github pull #966 from bp-kelley)
  - ugly conformations can be generated for highly constrained ring systems
 (github issue #971 from greglandrum)
  - Cleanup bad conformations
 (github pull #973 from greglandrum)
  - Unnecessary warnings in rxn.validate()
 (github issue #975 from greglandrum)
  - Minor fix to Code/GraphMol/Wrap/testTrajectory.py
 (github pull #979 from ptosco)
  - prepareMolForDrawing(): Do not add Hs to some three-coordinate Cs
 (github issue #982 from greglandrum)
  - MolDraw2D: wedged bonds between chiral centers drawn improperly
 (github issue #983 from greglandrum)
  - Fix format-security GCC warning
 (github pull #984 from giallu)
  - MolDraw2D scaling problems
 (github issue #985 from greglandrum)
  - RIght-justified elements in RCSB SDF files can now be parsed
 (github pull #994 from ptosco)
  - Right-justified elements in RCSB SDF files raise an exception
 (github issue #995 from ptosco)
  - ChemReactions: Bugfix in copy constructor
 (github pull #996 from NadineSchneider)
  - PgSQL README typos
 (github pull #997 from ptosco)
  - Fixes rounding errors in test
 (github pull #1001 from bp-kelley)
  - Fixes middle-justified symbols in sd files, adds M_CHG tests
 (github pull #1002 from bp-kelley)
  - fix compatibility issues with postgres < 9.5 (#1000)
 (github pull #1005 from rvianello)
  - Fixes MMFF94 aromaticity perception and ChemicalForceFields.MMFFHasAllMoleculeParams()
 (github pull #1007 from ptosco)
  - fixes typo which breaks the PostgreSQL cartridge build on Windows
 (github pull #1008 from ptosco)
  - Fix Inchi being hardcoded into PostgreSQL
 (github pull #1009 from ptosco)
  - Support ETKDG from within the SWIG wrappers
 (github pull #1010 from greglandrum)
  - move definition of computedPropName to namespace RDKit::detail
 (github issue #1017 from greglandrum)
  - fix non-inchi build
 (github pull #1018 from greglandrum)
  - Fixes #1018
 (github pull #1020 from ptosco)
  - GetSSSR interrupts by segmentation fault
 (github issue #1023 from PiotrDabr)
  - FMCS fix for Windows DLLs
 (github pull #1030 from ptosco)
  - Cause ImportError from failed dlopen of the rdBase.so shared library to propagate.
 (github pull #1032 from coleb)
  - typos in MMPA hash code
 (github issue #1044 from greglandrum)
  - MolOps::cleanUp() being called by CTAB parser even when sanitization isn't on
 (github issue #1049 from greglandrum)
  - Bond::BondDir::EITHERDOUBLE not exposed to python
 (github issue #1051 from greglandrum)
  - add python3 compatibility
 (github pull #1057 from greglandrum)
  - doc updates from Dave Cosgrove
 (github pull #1060 from greglandrum)
  - Fix leak with renumberAtoms() in the SWIG wrappers
 (github pull #1064 from greglandrum)
  - Timings on Windows with Python 3
 (github pull #1067 from ptosco)
  - computeInitialCoords() should call the SSSR code before it calls assignStereochemistry()
 (github issue #1073 from greglandrum)
  - Remove duplicates doesn't work on first column in rdkit.Dbase.DbUtils.GetData
 (github issue #1082 from gedeck)
  - clear up a bunch of windows warnings
 (github pull #1086 from greglandrum)
  - MolsToGridImage barfs on '&' in labels, at least with useSVG=True
 (github issue #1090 from shenkin)
  - Fixes csharp build for 64 bit systems
 (github pull #1098 from bp-kelley)
  - Cartridge: some C++ functions returning pointers to local storage
 (github issue #1106 from greglandrum)
  - Check for doubles after other integer types when reporting properties
 (github pull #1115 from bp-kelley)
  - Replace has_key use in Python (#issue1042)
 (github pull #1132 from gedeck)
  - fix moldraw2d headers installation path
 (github pull #1143 from giallu)
  - Remove iPythonConsole configuration for normal Draw tests
 (github pull #1146 from gedeck)
  - Adds SWIGWIN definition in WIN32 if not 32bit
 (github pull #1158 from bp-kelley)
  - Fix/java win64 memoryleak
 (github pull #1159 from bp-kelley)

## Deprecated code (to be removed in a future release):
  - rdkit.VLib python module
  - SanitizeRxn parameters "ChemDrawRxnAdjustParams" has been renamed to
    "MatchOnlyAtRgroupsAdjustParams".  These settings did not reflect
    how integrations with SciQuest or the Perkin Elmer ELN behaved and
    were confusing to users (especially since they were not explicit)

## Removed code:

## Contrib updates:
  - added an implementation of the Gobbi Atom-Atom-Path (AAP) similarity
 (github pull #1015 from Richard-Hall)

## Other:

# Release_2016.03.1
(Changes relative to Release_2015.09.2)

## Important
In order to build the RDKit, it is now necessary to have at least v1.7 of numpy installed.

## Acknowledgements:
Note: The RDKit has the wonderful "problem" that there are a lot of
contributors and it's tough for me to capture them all to put together release
notes. I don't even know many of the contributors (which is *awesome!*)
The names here come largely from what I pull in an automated way from github.
In cases where there's no real name listed in github, I either guessed
or used just the github alias in quotes. If I got it wrong, please let me know!

Josep Arus, Nik Bates-Haus, Andrew Dalke, 'DoliathGavid', 'elcaceres', Peter
Gedeck, James Jeffryes, Brian Kelley, Juuso Lehtivarjo, Rich Lewis, Daniel Lowe,
'maddogcz', Kozo Nishida, Michal Nowotka, Axel Pahl, Steven Roughley, Alexander
Savelyev, Nadine Schneider, Gianluca Sforna, Teague Sterling, Nik Stiefl, Matt
Swain, Eric Ting, Paolo Tosco, Samo Turk, Riccardo Vianello

## Highlights:
- Improvements to the build system: it's now much easier to build with InChI
  and/or Avalon support since cmake now knows how to fetch the appropriate
  source code for you. Building the PostgreSQL cartridge is now integrated into
  normal build process.
- Some improvements to molecule rendering and Jupyter notebook integration: The
  new `Draw.PrepareMolForDrawing()` function takes care of standard tasks like
  wedging bonds, kekulization, and adding chiral Hs. `Draw.MolsToGridImage()`
  can generate SVGs and uses the new molecular drawing code for PNGs when
  possible. The Jupyter notebook integration uses the new drawing code when
  possible.
- Error and warning messages from the C++ core can now be displayed in the
  Jupyter notebook

## Bug Fixes:
  - Sanitizer rejects higher valency halides
 (github issue #115 from dan2097)
  - Bad E/Z assignment from ctab
 (github issue #188 from greglandrum)
  - bad E/Z assignment from ctab
 (github issue #192 from greglandrum)
  - Documentation is still python2 specific.
 (github issue #374 from greglandrum)
  - SVG export - Python 3 support
 (github issue #398 from maddogcz)
  - FragmentOnBonds() producing incorrect chirality
 (github issue #511 from greglandrum)
  - Rings containing all dummy atoms with single bonds are flagged as aromatic
 (github issue #518 from greglandrum)
  - IPython integration broken with latest Jupyter
 (github issue #666 from samoturk)
  - Added missing include/forward declarations
 (github pull #668 from ptosco)
  - Fixes a memory leak in fragmentMol
 (github pull #669 from bp-kelley)
  - resetVect option being ignored by reaccsToFingerprint()
 (github issue #671 from greglandrum)
  - failure in AddHs when addCoords is true and coords are all zero
 (github issue #678 from greglandrum)
  - 404 error for the link to Installation instructions
 (github issue #679 from EricTing)
  - Fix java8 build
 (github pull #681 from greglandrum)
  - Smiles containing "[as]" do not parse.
 (github issue #682 from greglandrum)
  - SMARTS reaction triggers invariant violation on chiral compounds
 (github issue #685 from JamesJeffryes)
  - partially specified chiral substructure queries don't work properly
 (github issue #688 from bp-kelley)
  - ExactMolWt ignoring the mass of the electron
 (github issue #694 from greglandrum)
  - Bad 1-4 bounds matrix elements in highly constrained system
 (github issue #696 from greglandrum)
  - More ChEMBL molecules that fail bounds smoothing
 (github issue #697 from greglandrum)
  - Molecule serialization doesn't read/write atomic numbers above 128
 (github issue #713 from greglandrum)
  - AddHs cip rank is declared <int> should be unsigned int?
 (github issue #717 from bp-kelley)
  - ensure line endings are handled consistently for all users
 (github pull #729 from rvianello)
  - Fixes return type of operator[] (fails on later clangs)
 (github pull #733 from bp-kelley)
  - Fix/thread safe localeswitcher line endings
 (github pull #743 from bp-kelley)
  - Fixes Boost 1.46 issues with type traits
 (github pull #748 from bp-kelley)
  - PR #749 causes seg faults on windows
 (github issue #750 from greglandrum)
  - Fixes notebook problems with newer jupyter installs
 (github pull #753 from bp-kelley)
  - Double bond geometry loss on calling removeHs
 (github issue #754 from sroughley)
  - Bug fix to getShortestPath
 (github pull #757 from JLVarjo)
  - reversed stereochemistry with sulfoxides and ring closures
 (github issue #760 from greglandrum)
  - libRDBoost.so.1: undefined symbol
 (github issue #762 from kozo2)
  - Removed -Xdoclint:none flag when packing org.RDKitDoc.jar
 (github pull #763 from undeadpixel)
  - AnyBond specification treated as single when joining rings in SMARTS
 (github issue #766 from teaguesterling)
  - CanonicalRankAtomsInFragment() leaks when called from Python
 (github issue #769 from greglandrum)
  - MolCanvas2D drawing upside down
 (github issue #774 from greglandrum)
  - Drawing single-atom molecules hangs.
 (github issue #781 from greglandrum)
  - chiral lexical order for ring closure after branch
 (github issue #786 from adalke)
  - surface -> self.surface
 (github pull #787 from mnowotka)
  - Chem.MolToSmarts param misnomer
 (github issue #792 from elcaceres)
  - Fixes MolToSmarts python docs
 (github pull #793 from bp-kelley)
  - npscorer.py: Py3 compat and importable from other locations
 (github #801 from apahl)
  - Pre-condition Violation: bad bond type
 (github issue #805 from nbateshaus)
  - rooted atom fingerprint non identical for the same molecules
 (github issue #811 from nisti74)
  - test60RunSingleReactant() not being run
 (github issue #825 from greglandrum)
  - PostgreSQL bug fixes
 (github pull #835 from ptosco)
  - Crash while running testGithub497() on Windows
 (github pull #842 from ptosco)
  - Return value of NumRadicalElectrons and NumValenceElectrons should be integer
 (github issue #846 from gedeck)
  - Fixed a bug in getUFFAngleBendParams()
 (github pull #850 from ptosco)
  - Lines used to wedge bonds are too thick
 (github issue #852 from greglandrum)
  - Fix out of range dereference in MCS code.
 (github pull #857 from DoliathGavid)
  - Atom symbols in wrong order if bond comes from right
 (github issue #860 from greglandrum)

## New Features and Enhancements:
  - switch to using new version of avalon toolkit
 (github issue #382 from greglandrum)
  - MolDraw2D: Expand basic drawing api
 (github issue #417 from greglandrum)
  - MolDraw2D: add options
 (github issue #424 from greglandrum)
  - fixed FutureWarning in PeriodicTable.py
 (github pull #665 from richlewis42)
  - first pass, using google style
 (github pull #672 from greglandrum)
  - Use sets instead of and map. Minor comments cleanup.
 (github pull #675 from DoliathGavid)
  - Dev/squash msvc14 warnings
 (github pull #684 from bp-kelley)
  - Fix/stop unnecessary filtercatalog updates
 (github pull #690 from bp-kelley)
  - Add RDK_USE_BOOST_SERIALIZATION configure option (On by default)
 (github pull #691 from bp-kelley)
  - Minor optimizations of the force field minimization code, fix for issue 696
 (github pull #693 from greglandrum)
  - Include cis/trans stereochemistry when useChirality=true with the morgan fingerprints
 (github issue #695 from greglandrum)
  - Fixed a couple of compilation warnings in Resonance.cpp/Resonance.h
 (github pull #701 from ptosco)
  - Dev/run single reactant
 (github pull #705 from bp-kelley)
  - Updates CMAKE_SOURCE_DIR to CMAKE_CURRENT_SOURCE_DIR
 (github pull #707 from bp-kelley)
  - Make LocaleSwitcher threadsafe
 (github issue #710 from greglandrum)
  - Exposes Get/Set Double, Int, Uint and bool props to molecules
 (github pull #711 from bp-kelley)
  - Speed up molblock generation
 (github pull #712 from greglandrum)
  - Expose generateOneProductSet?
 (github issue #721 from DoliathGavid)
  - Add a reader for FPB files (still experimental)
 (github pull #724 from greglandrum)
  - replace std::map::at with std::map::operator[]
 (github pull #730 from rvianello)
  - Fix/get double prop get props asdict
 (github pull #734 from bp-kelley)
  - Add support for Tversky similarity to the FPB reader
 (github pull #735 from greglandrum)
  - Fix ConformerParser to use const std::string &
 (github pull #737 from mcs07)
  - Fix/expose invariant exception
 (github pull #740 from bp-kelley)
  - Support CTABs where the second letter in atom symbols is capitalized
 (github issue #741 from greglandrum)
  - Adds support for capturing RDLogs in Python StdErr streams
 (github pull #749 from bp-kelley)
  - Allow adding Hs only to atoms matching a query operator
 (github issue #758 from greglandrum)
  - Add argument to addHs allowing only certain Hs to be considered
 (github pull #759 from greglandrum)
  - avoid the multiple definition of rdkitVersion/boostVersion
 (github pull #761 from rvianello)
  - cleanup possible pythonObjectToVect leaks in python wrappers
 (github issue #764 from greglandrum)
  - Stop possible core leaks in pythonObjectToVect()
 (github pull #770 from greglandrum)
  - Add C++ function to prepare mol for rendering
 (github issue #771 from greglandrum)
  - Prefer wedging bonds to Hs
 (github issue #772 from greglandrum)
  - Add prepareMolForDrawing() function to C++
 (github pull #775 from greglandrum)
  - Support blanks in MolsToGridImage()
 (github issue #776 from greglandrum)
  - A number of small additions and features to the drawing code
 (github pull #802 from greglandrum)
  - Support larger isotope deltas in the chirality assignment
 (github issue #803 from greglandrum)
  - Adds option RDK_USE_COMPLEX_ROTOR_DEFINITION
 (github pull #810 from bp-kelley)
  - add Draw.MolsToSVGGrid()
 (github pull #817 from greglandrum)
  - make Hs black instead of gray
 (github pull #819 from greglandrum)
  - Fix alignMols so that it takes into account of QueryAtoms and QueryBonds
 (github pull #821 from DoliathGavid)
  - feat/github831: Add getText() static method.
 (github pull #832 from greglandrum)
  - Add an unfolded count-based version of the RDKFingerprint
 (github pull #838 from NadineSchneider)
  - Add some utils functions to ChemReactions
 (github pull #840 from NadineSchneider)
  - Autodetect boost c++ library and compile with matching one
 (github pull #845 from bp-kelley)
  - Add automatic downloads of junit.jar
 (github pull #859 from greglandrum)

## New Database Cartridge Features:
  - support providing InChI (or InChI key) generation options in cartridge
 (github pull #755 from greglandrum)
  - building the cartridge is now integrated with the cmake build system
 (github pull #785 from ptosco)

## New Java Wrapper Features:
  - Add a bit more control over the lazy MaxMin picker to the java layer
 (github pull #791 from greglandrum)
  - Ensure reduceProductToSideChains exposed in Java/Swig
 (github issue #744 from bp-kelley)

## Deprecated code (to be removed in next release):

## Removed code:

## Contrib updates:

## Other:

# Release_2015.09.2
(Changes relative to Release_2015.09.1)

## Acknowledgements:
Brian Kelley, Paolo Tosco, Riccardo Vianello

## Bug Fixes:
  - Fixed a post-decrement which causes a crash when compiling under Windows with MSVC 9
  (from ptosco)
  - Fixes a memory leak in fragmentMol
  (github #669 from bp-kelley)
  - MMPA compile error with Microsoft Visual C++ Compiler for Python 2.7
  (github #655 from rvianello)

# Release_2015.09.1
(Changes relative to Release_2015.03.1)

## Acknowledgements:

Pierre Bhoorasingh, Gungor Budak, Andrew Dalke, JP Ebejer, Peter Ertl,
Jan Holst Jensen, Brian Kelley, Joos Kiener, Noel O'Boyle, Axel Pahl,
Sereina Riniker, Alexander Savelyev, Roger Sayle, Nadine Schneider,
Andrew Stretton, Paolo Tosco, Samo Turk, JL Varjo, Riccardo Vanello,
Maciek Wojcikowski

## Highlights:

  - Addition of parsers/writers for sequence notation, FASTA, and basic HELM
  - Improved conformation generation based on experimental torsional parameters
  - Much better filtering of generated conformations to ensure they
    match the chirality of the input structure
  - New method for enumerating molecular resonance structures
  - Addition of a molecular FilterCatalog data structure

## Bug Fixes:
  - Draw.MolToImage(mol) does not work for Python 3, because cairo for Python 3 has not yet implemented Surface.create_for_data
 (github issue #460 from apahl)
  - SDWriter.close() fails when the underlying stream has an error
 (github issue #498 from greglandrum)
  - Hexafluorophosphate cannot be handled
 (github issue #510 from greglandrum)
  - Labels of highlighted atoms are invisible
 (github issue #519 from NadineSchneider)
  - MolDraw2D: Fix in highlighting atoms
 (github pull #521 from NadineSchneider)
  - Cartridge: index failing for molecular equality in some circumstances
 (github issue #525 from greglandrum)
  - Bad ring finding in a complex fused ring
 (github issue #526 from greglandrum)
  - Fixed crash upon closing a gzip/bzip2 stream opened in binary mode for use with SDWriter under Python3
 (github pull #531 from ptosco)
  - Regression: _smilesAtomOutputOrder incorrect for dot disconnected molecules
 (github issue #532 from baoilleach)
  - Fix #532 - smilesAtomOutputOrder incorrect
 (github pull #535 from baoilleach)
  - Fix Python3 encoding for FilterCatalog/Entry serialization
 (github pull #537 from bp-kelley)
  - Catalog::setCatalogParams needs to be virtual now
 (github pull #538 from bp-kelley)
  - Bonds in allyl cation are not conjugated
 (github issue #539 from greglandrum)
  - Fixes GitHub issue 539
 (github pull #540 from ptosco)
  - SaltBuilder._initPatterns incorrectly handles SMARTS errors
 (github issue #541 from adalke)
  - merging query Hs failing on recursive SMARTS
 (github issue #544 from greglandrum)
  - Crash in O3A alignment when running multi-threaded
 (github issue #546 from greglandrum)
  - PyMol.py: changed xmlrpc import to have Python2/Python3 compatibility
 (github pull #547 from apahl)
  - fix MMPA bugs for some tests
 (github pull #548 from AlexanderSavelyev)
  - TFD fix for single bonds adjacent to triple bonds
 (github pull #550 from sriniker)
  - Canonicalization paper Aug2015
 (github pull #552 from NadineSchneider)
  - Chirality not affected by atom-map index
 (github issue #553 from adalke)
  - Implicit Hs should not appear in depictions for query atoms.
 (github issue #556 from greglandrum)
  - Fix issue with invalid reactions throwing NameError
 (github pull #559 from bp-kelley)
  - InChI radicals not properly converted
 (github issue #562 from pierrelb)
  - MMPA code not python3 compatible
 (github issue #564 from greglandrum)
  - mmpa: fix bug with num_of_cuts > 2 case
 (github pull #566 from AlexanderSavelyev)
  - Incorrect stereochemistry after embedding
 (github issue #568 from greglandrum)
  - changed FrameToGridImage() so that the dataframe index can be used as legend
 (github pull #570 from apahl)
  - MolDraw2DCairo.GetDrawingText() doesn't work with Python3
 (github issue #571 from greglandrum)
  - addBond return value
 (github issue #572 from JLVarjo)
  - Process aborts during ForwardSDMolSupplier gc when the file object is closed
 (github issue #579 from adalke)
  - Fix/update pains filter catalog
 (github pull #581 from bp-kelley)
  - Importing PandasTools on Windows fails due to Salts.txt
 (github issue #583 from baoilleach)
  - renumberAtoms() not setting conformer dimensionality properly
 (github issue #584 from greglandrum)
  - stereo atoms property on double bonds not being updated properly with insertMol
 (github issue #608 from greglandrum)
  - UFF Atom type not properly assigned to lanthanides
 (github issue #613 from greglandrum)
  - segfault from MolToInchi when bad bond stereochem info is present
 (github issue #614 from greglandrum)
  - MQN12 (heavy atom count) seems to be always 0.
 (github issue #623 from kienerj)
  - fmcs: fix issue with initial seed for PR 580
 (github pull #624 from AlexanderSavelyev)
  - fmcs: fixes #631 with chiralirty
 (github pull #634 from AlexanderSavelyev)
  - Fixes sprintf not found on some gcc compiles
 (github pull #635 from bp-kelley)
  - Fix AppVeyor and Travis UnitTests
 (github pull #636 from bp-kelley)
  - Fixes #629 - python GetSubstructureMatch thread safety
 (github pull #637 from bp-kelley)
  - Fix regressions occurring when building with msvc9
 (github pull #638 from rvianello)
  - Fix/python gil release on rdkit threadsafe sss only
 (github pull #639 from bp-kelley)
  - ctest not running some of the python tests.
 (github issue #643 from greglandrum)
  - Issue643
 (github pull #646 from greglandrum)
  - Fix/various bug fixes filtercatalog and bad operator
 (github pull #648 from bp-kelley)
  - unlocking or destroying a locked mutex in the substructure matcher
 (github issue #653 from greglandrum)
  - MMPA compile error with Microsoft Visual C++ Compiler for Python 2.7
 (github issue #655 from rvianello)
  - new canon: fix in special symmetry invariant
 (github pull #663 from NadineSchneider)

## New Features and Enhancements:
  - enable popcount by default for cartridge
 (github issue #428 from greglandrum)
  - Added the RSMD calculation over N molecules in the cookbook.
 (github pull #495 from malteseunderdog)
  - Modified force field constraint tests to be more robust
 (github pull #503 from ptosco)
  - Fix mol drawing on Python3 (issue #460)
 (github pull #504 from apahl)
  - mmpa first version was added
 (github pull #505 from AlexanderSavelyev)
  - Forcefield tests now use RDKit::feq() instead of RDKit::round()
 (github pull #506 from ptosco)
  - SDMolSupplier(), setData() and strictParsing
 (github pull #507 from ptosco)
  - Improvements to LoadSDF and WriteSDF
 (github pull #513 from samoturk)
  - updates to mmpa. reduce number of smiles parsing
 (github pull #515 from AlexanderSavelyev)
  - Some enhancements for the new canonicalization
 (github pull #520 from NadineSchneider)
  - mmpa: remove boost_regex dependency at all. Add new test references
 (github pull #527 from AlexanderSavelyev)
  - Support getting atoms involved in Pharm2D bits
 (github issue #530 from greglandrum)
  - Optimized MMFF::MMFFOptimizeMoleculeConfs()
 (github pull #534 from ptosco)
  - RDKit learns how to filter PAINS/BRENK/ZINC/NIH via FilterCatalog
 (github pull #536 from bp-kelley)
  - Expose Conformer's copy constructor to Python
 (github issue #545 from greglandrum)
  - PyMol.py: changed xmlrpc import to have Python2/Python3 compatibility
 (github pull #547 from apahl)
  - Update PAINS smarts to validated set.  Always use mergeQueryHs when reading Smarts
 (github pull #549 from bp-kelley)
  - Add a curated set of PAINS filters to the RDKit
 (github issue #555 from greglandrum)
  - Update pains from wehi_pains.csv
 (github pull #560 from bp-kelley)
  - Change MMPA to use CanonicalRankAtoms instead of _CIPRank
 (github issue #561 from adalke)
  - Add adjustQuery() function to make substructure queries more specific.
 (github issue #567 from greglandrum)
  - changed sascorer.py to enable import from different location
 (github pull #569 from apahl)
  - add export_values() to enums in the python wrapper where it's sensible to do so
 (github issue #573 from greglandrum)
  - Support Sheridan's BT and BP fingerprints
 (github issue #574 from greglandrum)
  - Locale dependent float for _GasteigerCharge
 (github issue #577 from adalke)
  - fmcs: implement adding an initial seed structure
 (github pull #580 from AlexanderSavelyev)
  - Where possible convert docs from RST to MD
 (github issue #585 from greglandrum)
  - [UGM2015] Autodetection of numThreads
 (github issue #586 from mwojcikowski)
  - Generating SVG Images with Transparent Background
 (github issue #587 from gungorbudak)
  - updates to PandasTools.LoadSDF
 (github pull #599 from adalke)
  - Can control mol depiction size with PandasTools.molSize = (200,200).
 (github pull #600 from samoturk)
  - pandas performance and functionality improvements
 (github pull #601 from adalke)
  - Adding documentation for installation with conda.
 (github pull #602 from strets123)
  - Automatic atom reordering in TorsionFingerprints
 (github pull #603 from sriniker)
  - remove bare excepts
 (github pull #606 from adalke)
  - Added option to use SVG rendering in pandas data frames
 (github pull #609 from samoturk)
  - Handle inserting molecules with conformers into molecules without conformers
 (github issue #610 from greglandrum)
  - If wedged bonds are already present, write them to mol blocks
 (github issue #611 from greglandrum)
  - Dev/filter catalog java wrapper
 (github pull #612 from bp-kelley)
  - Support extended reduced graphs
 (github issue #615 from greglandrum)
  - port NumSpiroCenters and NumBridgeheadAtoms descriptors to C++
 (github issue #617 from greglandrum)
  - Add parser/writer for peptide sequences
 (github issue #620 from greglandrum)
  - Add parser/writer for FASTA
 (github issue #621 from greglandrum)
  - Add parser/writer for HELM
 (github issue #622 from greglandrum)
  - Migrate std::string APIs to const std::string &
 (github pull #627 from bp-kelley)
  - Chirality tests
 (github pull #628 from sriniker)
  - Improvements of TFD
 (github pull #630 from sriniker)
  - Added ResonanceMolSupplier
 (github pull #632 from ptosco)
  - Image tostring/fromstring methods replaced by tobytes/frombytes
 (github pull #644 from rvianello)
  - ET(K)DG implementation
 (github pull #647 from sriniker)
  - Build multithreading support by default when boost::threads is present
 (github issue #649 from greglandrum)
  - Minimal SWIG Java wrappers for ResonanceMolSupplier
 (github pull #657 from ptosco)

## New Database Cartridge Features:
  - Support for PostgreSQL v8.x has been removed
  - NumSpiroCenters and NumBridgeheadAtoms added

## New Java Wrapper Features:
  - Support for FilterCatalogs
  - Support for ResonanceMolSuppliers

## Deprecated code (to be removed in next release):

## Removed code:
  - rdkit/DataStructs/BitVect.py : a C++ version is used, this was only present for historical reasons
  - rdkit/DataStructs/SparseIntVect.py : a C++ version is used, this was only present for historical reasons

## Contrib updates:
  - Addition of Peter Ertl's Natural Product Likeness score.

## Other:
  - Much of the documentation has been translated from RST to MD

# Release_2015.03.1
(Changes relative to Release_2014.09.2)

## IMPORTANT

 - This release has a new algorithm for canonical atom ordering. This
   means that canonical SMILES generated with the new version will be
   different from those generated with previous versions.

## Acknowledgements:

David Cosgrove, Andrew Dalke, JP Ebejer, Niko Fechner, Igor Filippov,
Patrick Fuller, David Hall, J Bach Hardie, Jan Holst Jensen, Brian
Kelley, Rich Lewis, John May, Michael Reutlinger, Sereina Riniker,
Alexander Savelyev, Roger Sayle, Nadine Schneider, Gianluca Sforna,
Paolo Tosco, Samo Turk, JL Varjo, Riccardo Vianello

## Highlights:

  - A new algorithm for generating canonical atom orders. The new
    algorithm is faster and more robust than the old one.
  - C++-based molecule drawing code, allows consistent molecule
    renderings from C++, Java, and Python. This will become the
    default renderer in the next release.
  - General performance improvements and reduction of memory usage.
  - Torsion Fingerprints for comparing 3D conformations to each other
  - MCS code now available from the PostgreSQL cartridge

## Bug Fixes:

  - fmcs: use the zero bond type instead of other
    (github issue #368 from AlexanderSavelyev)
  - bug fixed in TorsionFingerprints.GetTFDMatrix
    (github issue #376 from sriniker)
  - rdkit.Chem.MolDb.Loader_sa does not work with python3.4
    (github issue #390)
  - ChemReactions: Bugfix/Memleak-fix in runReactants
    (github issue #394 from NadineSchneider)
  - TorsionConstraint bug fix
    (github issue #395 from ptosco)
  - Fixed LoadSDF to keep 3D info
    (github pull #401 from samoturk)
  - Incorrect expected absolute stereochemistries in a test
    (github issue #407)
  - GetSubstructMatches() consumes all available memory
    (github issue #409)
  - Bugfix in the chirality handling of chemical reactions
    (github pull #410 from NadineSchneider)
  - fixed two minor bugs in MMFF code
    (github issue #416 from ptosco)
  - Varied sanitise rejection with hydrogen representation
    (github issue #418)
  - Fixed two trivial bugs
    (github issue #419 from ptosco)
  - RDKit learns how to roundtrip MOLFile values.
    (github issue #420 from bp-kelley)
  - cairoCanvas.py python3 compatibility
    (github issue #426 from bach-hardie)
  - Chem.FragmentOnSomeBonds() should update implicit H count on aromatic heteroatoms when  addDummies is False
    (github issue #429)
  - Chem.FragmentOnSomeBonds() crashes if the bond list is empty
    (github issue #430)
  - Increase limit for smallest ring size
    (github issue #431 from cowsandmilk)
  - Problems caused by heteroatoms with radicals in aromatic rings.
    (github issue #432)
  - Conversion from mol to InChI getting ring stereo wrong
    (github issue #437)
  - Metals in mol2 blocks handled incorrectly
    (github issue #438)
  - Fixed a few tests failing when the Windows git client is used
    (github pull #439 from ptosco)
  - Fixed tests failing on Windows when retrieving sources through the  Windows git client
    (github pull #440 from ptosco)
  - Conformers not copied correctly in renumberAtoms
    (github issue #441)
  - Radicals are not correctly assigned when reading from SMILES
    (github issue #447)
  - moving RDBoost/Exceptions.h to RDGeneral
    (github pull #458 from rvianello)
  - Add code to accept blank SMILES input.
    (github issue #468 from janholstjensen)
  - Accept empty SMILES and SMARTS
    (github issue #470)
  - Fix MolFile Atom Line List Writer
    (github issue #471 from bp-kelley)
  - Moved 3D ipython renderer to dependency
    (github pull #472 from patrickfuller)
  - Windows build/test failure fixes
    (github issue #473 from ptosco)
  - install missing FMCS/Graph.h header file
    (github pull #478 from rvianello)
  - added const qualifiers to some methods of Atom/Bond iterator classes
    (github pull #479 from rvianello)
  - Bugfix in SmilesWrite and some additional tests for getMolFrags function
    (github issue #482 from NadineSchneider)
  - Removed a while(1) {} in BFGSOpt.h which might result in an infinite loop
    (github issue #484 from ptosco)
  - Gasteiger charge calculation fails with hexavalent sulfur #485
    (github issue #485)
  - SmilesWriter not creating automatic name values for molecules read from CTABs
    (github issue #488)
  - Fix StringType access, remove unused imports
    (github issue #494 from bp-kelley)

## New Features:

  - Isomeric fix in PandasTools
    (github issue #369 from samoturk)
  - added SaveXlsxFromFrame - first version
    (github issue #371 from samoturk)
  - New feature: Torsion fingerprints
    (github issue #372 from sriniker)
  - Add function to extract a molecule with a single (particular) conformer from a multiconf mol
    (github issue #384)
  - Added C++ and Python helpers to retrieve force-field parameters
    (github issue #387 from ptosco)
  - Support providing all options to SWIG-wrapped FMCS
    (github issue #397)
  - Add function to request if calling UpdatePropertyCache is necessary
    (github issue #399)
  - Add function to test if UpdatePropertyCache is necessary
    (github issue #400 from NadineSchneider)
  - Substructure highlighting in pandas dataframe (fixes #362)
    (github issue #403 from nhfechner)
  - Added SDF Export to PandasTools and adjusted SDF Import
    (github issue #404 from nhfechner)
  - support count-based avalon fingerprint
    (github issue #408)
  - New C++ drawing code
    (github issue #412 from greglandrum)
  - RDKit learns how to compute code coverage for tests
    (github issue #413 from bp-kelley)
  - Dictionary access is saniztized and optimized.
    (github issue #414 from bp-kelley)
  - expose MolOps::rankAtoms() and MolOps::rankAtomsInFragment() to python
    (github issue #421)
  - Dev/expose rank atoms to python
    (github issue #422 from bp-kelley)
  - rdkit learns how to wrap a proper RWMol in python
    (github issue #423 from bp-kelley)
  - Docs: document "magic" property values that are used throughout the code
    (github issue #425)
  - MolDraw2D: expose class to Python
    (github issue #433)
  - RDKit learns how to query properties on Atoms
    (github issue #442 from bp-kelley)
  - Issue445: provide helper functions for multithreaded evaluation of some expensive functions
    (github issue #448 from greglandrum)
  - RDKit learns how to release the GIL in python
    (github pull #449 from bp-kelley)
  - Dev/property queries
    (github pull #450 from bp-kelley)
  - Support a confId argument to the atom pair fingerprinting code
    (github issue #453)
  - Save the atom bookmarks so we can deconvolute reaction products.
    (github pull #454 from bp-kelley)
  - Cartridge: Support converting no structs to InChI
    (github issue #455)
  - RDKit learns how to expose ChemicalReaction copy constructor to python
    (github pull #456 from bp-kelley)
  - chirality flag was implemented for fmcs() function
    (github pull #466 from AlexanderSavelyev)
  - Support copy and deepcopy properly for at least Mol and RWMol
    (github issue #467)
  - Cartridge: add qmol_from_smiles() and qmol_from_ctab()
    (github issue #469)
  - restore java and python wrappers. New parameter (matchChiralTag)
    (github issue #477 from AlexanderSavelyev)
  - Added a Python wrapper for getShortestPath()
    (github issue #487 from ptosco)
  - Dev/merge query hs no unmapped atoms
    (github issue #490 from bp-kelley)

## New Database Cartridge Features:

  - The MCS code is now available within the cartridge
  - The functions qmol_from_smiles() and qmol_from_ctab()

## New Java Wrapper Features:

  - The new molecule rendering code is accessible from the SWIG wrappers.

## Deprecated code (to be removed in next release):

  - C++: The functionality in $RDBASE/Code/GraphMol/MolDrawing has been
    superseded by the new drawing code in $RDBASE/Code/GraphMol and will
    be removed in the next release.
  - Python:
     - rdkit/Dbase/Pubmed
     - rdkit/Chem/fmcs (this has been superseded by the C++ implementation)
  - Cartridge: support for v8.x of PostgreSQL (v8.4 is no longer
    supported by the PostgreSQL project team as of July 2014)

## Removed code:

  - the method Atom::setMass() has been removed. Please use setIsotope()
    instead.
  - the methods involving an atom's dativeFlag have been removed.

## Contrib updates:

## Other:
  - Python 2.6 support is deprecated. Starting with the next RDKit
release, we will only support python 2.7 and python 3.4 and
higher. Python 2.6 has not been supported since October 2013. If you
believe that you are stuck with python 2.6 because of the version of
RHEL you are running, please read this post to learn about your
options:
http://www.curiousefficiency.org/posts/2015/04/stop-supporting-python26.html
  - The RDKit molecule objects (ROMol and RWMol) now require about 15%
less memory to store


# Release_2014.09.2
(Changes relative to Release_2014.09.1)

## Acknowledgements:
Sereina Riniker, Nadine Schneider, Paolo Tosco

## Bug Fixes:
- SMILES parser doing the wrong thing for odd dot-disconnected construct
 (github issue #378)
- O3A code generating incorrect results for multiconformer molecules
 (github issue #385)
- Suppliers probably not safe to read really large files
 (github issue #392)
- Torsion constraints not worrking properly for negative torsions
 (github issue #393)
- Core leak in reactions
 (github issue #396)


# Release_2014.09.1
(Changes relative to Release_2014.03.1)

## Acknowledgements:
Andrew Dalke, James Davidson, Jan Domanski, Patrick Fuller, Seiji
Matsuoka, Noel O'Boyle, Sereina Riniker, Alexander Savelyev, Roger
Sayle, Nadine Schneider, Matt Swain, Paolo Tosco, Riccardo Vianello,
Richard West

## Bug Fixes:
- Bond query information not written to CTAB
 (github issue #266)
- Bond topology queries not written to CTABs
 (github issue #268)
- Combined bond query + topology query not correctly parsed from CTAB
 (github issue #269)
- SWIG wrapped suppliers leak memory on .next()
 (github issue #270)
- SWIG wrappers don't build with SWIG 3.0.x
 (github issue #277)
- core leak from DataStructs.ConvertToNumpyArray
 (github issue #281)
- MolTransforms not exposed to Java wrapper
 (github issue #285)
- Seg fault in ReactionFromRxnBlock
 (github issue #290)
- BitInfo from GetHashedMorganFingerprint() has non-folded values
 (github issue #295)
- bad inchi for chiral S when the molecule is sanitized
 (github issue #296)
- Cannot generate smiles for ChEBI 50252
 (github issue #298)
- Either molecule-molecule substruct matching is wrong *OR* the docs for Atom::Match incorrect
 (github issue #304)
- fluorine F-F  gives segmentation fault with MMFF forcefield
 (github issue #308)
- cartridge: MACCS similarity wrong when using the builtin popcount and the index
 (github issue #311)
- Substructure Search via SMARTS implicit hydrogens
 (github issue #313)
- SMARTS output for [x] is wrong
 (github issue #314)
- Bonds not being set up properly in renumberAtoms
 (github issue #317)
- Python 2 code in python 3 branch
 (github issue #326)
- Linking error with ICC 15.0 on Linux
 (github issue #327)
- Using explicit hydrogens in the SMILES lead to the same AP FP for two different molecules
 (github issue #334)
- memory leaks when smiles/smarts parsers fail
 (github issue #335)
- No double bond stereo perception from CTABs when sanitization is turned off
 (github issue #337)
- missing MACCS key 44 might be found
 (github issue #352)
- Hydrogens in mol blocks have a valence value set
 (github issue #357)
- Computed props on non-sanitized molecule interfering with substructure matching
 (github issue #360)
- Fixed a weakness in the angular restraint code
 (github pull #261 from ptosco)
- A few fixes to improve MMFF/UFF robustness
 (github pull #274 from ptosco)
- Static webGL rendering fix
 (github pull #287 from patrickfuller)
- Revert #include ordering in SmilesMolSupplier.cpp
 (github pull #297 from mcs07)
- Add missing include for RDDepict::compute2DCoords
 (github pull #301 from baoilleach)
- Herschbach-Laurie fallback implemented to fix GitHub 308
 (github pull #312 from ptosco)
- Issue #320 Making GetBestRMS more idiot-proof
 (github pull #322 from jandom)
- Update URLs to InChI API after inchi-trust.org website redesign.
 (github pull #341 from rwest)

## New Features:
- Should be able to do intramolecular bond breaking in reactions.
 (github issue #58)
- Support reactions in cartridge
 (github issue #223)
- Documentation of Inchi methods
 (github issue #240)
- add DescribeQuery() to Bond python wrapper
 (github issue #267)
- support avalon fingerprint in cartridge
 (github issue #286)
- support partial fragmentation with fragmentOnSomeBonds
 (github issue #288)
- Add calcNumHeterocycles() descriptor
 (github issue #351)
- C++ implementation of FMCS algorithm
- Reordering feature for Butina clustering
 (github pull #302 from sriniker)
- Changes and new functions for the calculation of RMS values between conformers of a molecule
 (github pull #306 from sriniker)
- Extended chemical reaction functionality and add chemical reactions to cartridge
 (github pull #315 from NadineSchneider)
- Custom color to highlight atoms in Mol2Image
 (github pull #316 from jandom)
- Several different fingerprint algorithms for chemical reactions are now available
- add Chem.Draw.MolToQPixmap
 (github pull #355 from mojaie)


## New Database Cartridge Features:
- *NOTE:* the configuration variable rdkit.ss_fp_size has been renamed to rdkit.sss_fp_size
- Chemical reactions and several operations on them are now supported
- Avalon fingerprints now supported (when support has been compiled in)


## New Java Wrapper Features:
- FMCS implementation exposed
- Fingerprints for chemical reactions
- Possible core leak in some of the MolSuppliers was fixed

Deprecated modules (to be removed in next release):
- Projects/SDView4
- rdkit/utils/
  - GUIDs.py
  - GenLicense.py
  - Licensing.py
  - PiddleTools.py
  - PilTools.py
  - REFile.py
  - SliceTools.py
- rdkit/Logger

Removed modules:

## Contrib updates:

## Other:
- The RDKit now supports both python3 and python2.
- There is now conda integration for the RDKit.
- SMILES generation is substantially faster


# Release_2014.03.1
(Changes relative to Release_2013.09.2)

## IMPORTANT
 - Due to a bug fix in the rotatable bonds definition, the default
   rotatable bond calculation returns different values than before.
   This also affects MQN descriptor #18.

## Acknowledgements:
Paul Czodrowski, James Davidson, Markus Elfring, Nikolas Fechner, Jan Holst Jensen, Christos Kannas, Sereina Riniker, Roger Sayle, Paolo Tosco, Samo Turk, Riccardo Vianello, Maciej Wójcikowski, Toby Wright

## Bug Fixes:
- Dict::DataType declaration causing problems with C++11 std::lib
 (github issue 144)
- Pre-condition Violation in AllChem.Compute2DCoords
 (github issue 146)
- GetSimilarityMapForFingerprint() fails when similarity is zero
 (github issue 148)
- PatternFingerprint failure for substructure matching
 (github issue 151)
- query atoms don't match ring queries
 (github issue 153)
- Incorrect SMILES generated after calling MMFF parameterization
 (github issue 162)
- Problems with Xe from SDF
 (github issue 164)
- Radicals not being used in atom--atom matches
 (github issue 165)
- Cannot skip sanitization while reading PDB
 (github issue 166)
- Distance Geometry embedding not thread safe
 (github issue 167)
- O3A::align() and O3A::trans() now return "true" RMSD value
 (github pull 173)
- RangeError when pre-incrementing or decrementing AtomIterators
 (github issue 180)
- ctabs do not contain wedged bonds for chiral s
 (github issue 186)
- ctabs do not contain "A" when appropriate
 (github issue 187)
- Problems round-tripping Al2Cl6 via CTAB
 (github issue 189)
- Don't merge Hs onto dummies
 (github issue 190)
- Wavy bonds to Hs in CTABs should affect the stereochemistry of attached double bonds
 (github issue 191)
- Rendering binary compounds as ClH, FH, BrH or IH rather than putting H first.
 (github issue 199)
- Fixed data race condition in Code/GraphMol/MolAlign/testMolAlign.cpp
 (github pull 202)
- Re-prepared SDF/SMILES files of the MMFF validation suite + a fix
 (github pull 205)
- Problems round-tripping P with non-default valence.
 (github issue 206)
- Added a stricter definition of rotatable bonds as a new function in the ...
 (github pull 211)
- Code/GraphMol/AddHs patch proposal
 (github pull 212)
- Fix: Changed getNumReactantTemplates to GetNumReactantTemplates.
 (github pull 219)
- aromatic B ("b") causes errors from SMARTS parser
 (github issue 220)
- Segmentation fault for MMFF optimization with dummy atoms
 (github issue 224)
- isMoleculeReactantOfReaction() and isMoleculeProductOfReaction() not useable from SWIG wrappers
 (github issue 228)
- cartridge: mol_from_ctab() ignores argument about keeping conformers
 (github issue 229)
- Reaction not correctly preserving chirality on unmapped atoms.
 (github issue 233)
- AllChem.AssignBondOrdersFromTemplate() fails with nitro groups
 (github issue 235)
- Fix molecule dataframe rendering in pandas 0.13.x
 (github pull 236)
- Dummy labels copied improperly into products
 (github issue 243)
- Two bugfixes in MMFF code
 (github pull 248)
- seg fault when trying to construct pharmacophore with no conformation
 (github issue 252)
- EmbedMolecule() should not create a conformer for molecules that have zero atoms
 (github issue 256)
- cartridge: dice similarity calculation does not use USE_BUILTIN_POPCOUNT flag
 (github issue 259)
- cartridge: similarity calculations wrong for maccs fps when USE_BUILTIN_POPCOUNT flag is set
 (github issue 260)

## New Features:
- Expose gasteiger charge calculation to SWIG
 (github issue 152)
- Added additional functionality to PandasTools
 (github pull 155)
- Add MMFFHasAllMoleculeParams() to SWIG interface
 (github issue 157)
- O3A code should throw an exception if the parameterization is not complete.
 (github issue 158)
- Support zero order bonds
 (github issue 168)
- Add attachmentPoint argument to ReplaceSubstructs
 (github issue 171)
- Forcefield constraints (distances, angles, torsions, positions)
 (github pull 172)
- Add kekulize flag to SDWriter
 (github issue 174)
- Support operator= for RWMol
 (github issue 175)
- Get GetAromaticAtoms() and GetQueryAtoms() working from python
 (github issue 181)
- Support richer QueryAtom options in Python
 (github issue 183)
- Support writing V3000 mol blocks
 (github issue 184)
- Allow disabling the building of tests
 (github issue 185)
- Expand DbCLI to allow updating databases
 (github issue 197)
- Code refactoring and enhancement to allow for O3A alignment according to atom-based Crippen logP contribs
 (github pull 201)
- call MolOps::assignStereochemistry() with flagPossibleStereoCenters true from within the molecule parsers.
 (github issue 210)
- Support passing of file-like PandasTools.LoadSDF
 (github pull 221)
- Reaction SMARTS parser should support agents
 (github issue 222)
- Add function to MolOps to allow a molecule to be split into fragments based on a query function
  This is useable from python as Chem.SplitMolByPDBResidues() and Chem.SplitMolByPDBChainId()
 (github issue 234)
- Adding option useCounts for Morgan fingerprints
 (github pull 238)
- support SimpleEnum functionality for adding recursive queries to reactions
 (github issue 242)
- Additional functions for bit vectors
 (github pull 244)
- Support of RDK fingerprints added to SimilarityMaps
 (github pull 246)
- add get3DDistance
- support 3D distances in the atom pair fingerprints
 (github issue 251)
- added MolOps::get3DDistanceMat() (Chem.Get3DDistanceMatrix() from python)


## New Database Cartridge Features:
- Support configuration of fingerprint sizes in cartridge.
 (github issue 216)
- Add mol_to_ctab(mol, bool default true) to Postgres cartridge.
 (github pull 230)
- Adds sum formula function to PG cartridge.
 (github pull 232)

## New Java Wrapper Features:

Deprecated modules (to be removed in next release):

Removed modules:
- The CMIM integration (previously available to python in the rdkit.ML.FeatureSelect package)
  has been removed due to license incompatibility.

## Contrib updates:
- Added Contribution to train ChEMBL-based models
 (github pull 213)
- ConformerParser functionality
 (github pull 245)

## Other:
- The Open3DAlign code is considerably faster.
- The SMILES parsing code is faster.
- Fix Bison 3.x incompabtility
 (github pull 226)
- Add Travis support
 (github pull 227)
- port of rdkit.ML  bindings from Python/C API to boost::python
 (github pull 237)
- The code now builds more easily using the Anaconda python distribution's
  conda package manager
 (github pull 247)

# Release_2013.09.2
(Changes relative to Release_2013.09.1)

## Acknowledgements:
Andrew Dalke, JP Ebejer, Daniel Moser, Sereina Riniker, Roger Sayle, Manuel Schwarze, Julia Weber

## Bug Fixes:
- cannot pickle unsanitized molecules
  (github issue 149)
- Problems reading PDB files when locale is DE
  (github issue 170)
- calling RWMol::clear() leaves property dict empty
  (github issue 176)
- zero atom molecule generates exception in MolToSmiles when
  rootedAtAtom is provided
  (github issue 182)
- bond orders not being set when PDB files are read
  (github issue 194)
- GenMACCSKeys() raises an exception with an empty molecule
  (github issue 195)
- left-justified SDF bond topology of "0" raises an unexpected
  exception
  (github issue 196)

# Release_2013.09.1
(Changes relative to Release_2013.06.1)

## Acknowledgements:
James Davidson, JP Ebejer, Nikolas Fechner, Grégori Gerebtzoff, Michal Nowotka, Sereina Riniker, Roger
Sayle, Gianluca Sforna, Matthew Szymkiewicz, Paolo Tosco, Dan Warner,

## IMPORTANT
 - Due to a bug fix in the parameter set, the MolLogP and MolMR
   descriptor calculators now return different values for molecules
   with pyrrole (or pyrrole-like) Ns.

## Bug Fixes:
 - The pymol ShowMol method can now handle molecules with more than
   999 atoms (they are sent via PDB)
 - Various stability improvements to the Pandas integration.
   (github issues 129 and 51)
 - Some RDKit methods require python lists and don't allow passing
   numpy arrays or pandas series directly
   (github issue 119)
 - mol2 parser not setting E/Z flags on double bonds
   (github issue 114)
 - Incorrect angle terms in UFF
   (github issue 105)
 - Problems with stereochemistry flags and PathToSubmol()
   (github issue 103)
 - Bad Crippen atom type for pyrrole H
   (github issue 92)
 - PandasTools tests fail with Pandas v0.12
   (github issue 91)
 - Isotope information not affecting chirality
   (github issue 90)
 - properties are not read from SDF files with V3000 mol blocks.
   (github issue 88)
 - assignStereochemistry does not remove bond wedging that shouldn't be there.
   (github issue 87)
 - Drawing code modifies wedge bonds in reactions
   (github issue 86)
 - Stereochemistry not perceived when parsing CTABs unless sanitization is done.
   (github issue 82)
 - 2D rendering issue for epoxide ( CAS  70951-83-6)
   (github issue 78)
 - PandasTools doctests should be failing, but are not
   (github issue 75)
 - Better handling of radicals to/from mol files
   (github issue 73)
 - Benzothiazolium structure can be parsed from ctab, but the SMILES generated cannot be processed.
   (github issue 72)
 - Chem.MolFromInch hangs on CID 23691477 and CID 23691480
   (github issue 68)
 - Chem.MolFromInchi on CHEMBL104337 leads to segmentation fault
   (github issue 67)
 - "Could not embed molecule." (The Anthony Conundrum)
   (github issue 55)

## New Features:
 - Add fragmentOnBonds() to python wrapper
   (github issue 142)
 - Allow renumbering atoms in a molecule.
   (github issue 140)
 - MMFF94 and MMFF94S support
 - implementation of the Open3DAlign rigid alignment algorithm
 - Support for reading and writing PDB files
 - The python function AllChem.AssignBondOrdersFromTemplate() can be
   used to assign bond orders from a reference molecule to the bonds
   in another molecule. This is helpful for getting bond orders
   correct for PDB ligands.
   (github issue 135)
 - Bond lengths, angles, and torsions can now be queries and adjusted.
   (github issue 132)
 - Implementation of similarity maps
   (github issue 94)
 - Python implementation of the Fraggle similarity algorithm.
   See Jameed Hussain's presentation from the 2013 UGM for details:
   https://github.com/rdkit/UGM_2013/blob/master/Presentations/Hussain.Fraggle.pdf?raw=true
 - SparseIntVects now support -=, +=, /=, and *= with ints from C++
   and Python
 - support \\ in SMILES
   (github issue 136)
 - Support a similarity threshold in DbCLI
   (github issue 134)
 - Support construction molecules from other molecules in the python wrapper
   (github issue 133)
 - support tversky similarity in DbCLI
   (github issue 130)
 - support tversky similarity in cartridge
   (github issue 121)
 - support reading and writing reactionComponentType and reactionComponentNumber from ctabs
   (github issue 118)
 - Add in-place forms of addHs(), removeHs(), and mergeQueryHs()
   (github issue 117)
 - modify MolOps::cleanUp() to support this azide formulation: C-N=N#N
   (github issue 116)
 - Dihedral rotation exposed in python
   (github issue 113)
 - Support for cairocffi (cairo drop-in replacement that plays nicely with virtualenv)
   (github issue 80)
 - Grey color for Hydrogens
   (github issue 97)
 - Improvements to the Dict interface in C++
   (github issue 74)
 - customizable drawing options
   (github issue 71)
 - Add method for setting the chiral flag in mol blocks
   (github issue 64)
 - New descriptors added (Python only for now):
   MaxPartialCharge(),MinPartialCharge(),MaxAbsPartialCharge(),MinAbsPartialCharge(),
   MaxEStateIndex(),MinEStateIndex(),MaxAbsEStateIndex(),MinAbsEStateIndex()

## New Database Cartridge Features:

## New Java Wrapper Features:
 - MMFF support
 - PDB reading and writing
 - Open3DAlign support


Deprecated modules (to be removed in next release):

Removed modules:

## Contrib updates:
 - The MMPA implementation has been updated
   See Jameed Hussain's tutorial from the 2013 UGM for details:
   https://github.com/rdkit/UGM_2013/tree/master/Tutorials/mmpa_tutorial
   [Jameed Hussain]
 - An implementation of Ertl and Schuffenhauer's Synthetic
   Accessibility score is available in Contrib/SA_Score
   [Peter Ertl, Greg Landrum]
 - Command line scripts for the Fraggle similarity algorithm
   See Jameed Hussain's presentation from the 2013 UGM for details:
   https://github.com/rdkit/UGM_2013/blob/master/Presentations/Hussain.Fraggle.pdf?raw=true
   [Jameed Hussain]

## Other:
 - Some of the changes to UFF deviate from the published force
   field. Specifics of the changes, and the reasoning behind them, are
   in Paolo Tosco's 2013 RDKit UGM presentation:
   https://github.com/rdkit/UGM_2013/blob/master/Presentations/Tosco.RDKit_UGM2013.pdf?raw=true
 - Reaction drawing has been improved. Support for reaction drawing
   has been added to the IPython notebook.


# Release_2013.06.1
(Changes relative to Release_2013.03.2)

Administrivia note:
In the course of this release cycle, development was moved over
entirely to github. The sourceforge svn repository no longer contains
an up-to-date version of the code.

## Acknowledgements:
Andrew Dalke, JP Ebejer, Nikolas Fechner, Roger Sayle, Riccardo Vianello,
Yingfeng Wang, Dan Warner

## Bug Fixes:
 - The docs for Descriptors.MolWt are now correct (GitHub #38)
 - Molecules coming from InChi now have the correct molecular
   weight. (GitHub #40)
 - RemoveAtoms() no longer leads to problems in canonical SMILES
   generation when chiral ring atoms are present. (GitHub #42)
 - Atom invariants higher than the number of atoms in the molecule can
   now be provided to the atom pairs and topological torsions
   fingerprinters. (GitHub #43)
 - A typo with the handling of log levels was fixed in the python
   wrapper code for InChI generation. (GitHub #44)
 - Stereochemistry no longer affects canonical SMILES generation if
   non-stereo SMILES is being generated. (GitHub #45)
 - The ExactMolWt of [H+] is no longer zero. (GitHub #56)
 - The MPL canvas now has an addCanvasDashedWedge() method. (GitHub
   #57)
 - RWMol::insertMol() now copies atom coordinates (if
   present). (GitHub #59)
 - The "h" primitive in SMARTS strings now uses the method
   getTotalNumHs(false) instead of getImplicitValence().
   (GitHub #60)
 - bzip2 files now work better with the SDWriter class. (GitHub #63)
 - a crashing bug in InChI generation was fixed. (GitHub #67)

## New Features:
 - Sanitization can now be disabled when calling GetMolFrags() from
   Python (GitHub #39)
 - Bond.GetBondTypeAsDouble() has been added to the python
   wrapper. (GitHub #48)
 - The fmcs code now includes a threshold argument allowing the MCS
   that hits a certain fraction of the input molecules (instead of all
   of them) to be found. The code has also been synced with the most
   recent version of Andrew Dalke's version.
 - Atoms now have a getTotalValence() (GetTotalValence() from Python)
   method. (GitHub #61)
 - R labels from Mol files now can go from 0-99
 - chiral flags in CTABs are now handled on both reading and writing.
   The property "_MolFileChiralFlag" is used.


## New Database Cartridge Features:

## New Java Wrapper Features:
 - {Get,Set}Prop() methods are now available for both Atoms and
   Bonds. (GitHub #32)


Deprecated modules (to be removed in next release):

Removed modules:
 - rdkit.utils.pydoc_local

## Other:
 - the handling of flex/bison output files as dependencies has been
   improved (GitHub #33)
 - the molecule drawing code should now also work with pillow (a fork of
   PIL)
 - the PANDAS integration has been improved.  


# Release_2013.03.2
(Changes relative to Release_2013.03.1)

## Acknowledgements:
Manuel Schwarze

## Bug Fixes:
 - The hashed topological torsion fingerprints generated are now the
   same as in previous rdkit versions. (GitHub issue 25)


# Release_2013.03.1
(Changes relative to Release_2012.12.1)

## IMPORTANT

 - The algorithm for hashing subgraphs used in the RDKit fingerprinter
   has changed. The new default behavior will return different
   fingerprints than previous RDKit versions. This affects usage from
   c++, python, and within the postgresql cartridge. See the "## Other"
   section below for more details.

## Acknowledgements:
Paul Czodrowski, Andrew Dalke, Jan Domanski, Jean-Paul Ebejer, Nikolas
Fechner, Jameed Hussain, Stephan Reiling, Sereina Riniker, Roger
Sayle, Riccardo Vianello

## Bug Fixes:
 - removeBond now updates bond indices (sf.net issue 284)
 - dummy labels are no longer lost when atoms are copied (sf.net issue
   285)
 - more specific BRICS queries now match before less specific ones
   (sf.net issue 287, github issue 1)
 - molAtomMapNumber can now be set from Python (sf.net issue 288)
 - the legend centering for molecular image grids has been improved
   (sf.net issue 289)
 - make install now includes all headers (github issue 2)
 - InChIs generaged after clearing computed properties are now correct
   (github issue 3)
 - Reacting atoms that don't change connectivity no longer lose
   stereochemistry (github issue 4)  
 - Aromatic Si is now accepted (github issue 5)  
 - removeAtom (and deleteSubstructs) now correctly updates stereoAtoms
   (github issue 8)  
 - [cartridge] pg_dump no longer fails when molecules cannot be
    converted to SMILES (github issue 9)  
 - a canonicalization bug in MolFragmentToSmiles was fixed (github issue 12)  
 - atom labels at the edge of the drawing are no longer cut off (github issue 13)  
 - a bug in query-atom -- query-atom matching was fixed (github issue 15)  
 - calling ChemicalReaction.RunReactants from Python with None
   molecules no longer leads to a seg fault. (github issue 16)  
 - AllChem.ReactionFromSmarts now generates an error message when called
   with an empty string.
 - Writing CTABs now includes information about atom aliases.
 - An error in the example fdef file
   $RDBASE/Contrib/M_Kossner/BaseFeatures_DIP2_NoMicrospecies.fdef
   has been fixed. (github issue 17)
 - Quantize.FindVarMultQuantBounds() no longer generates a seg fault
   when called with bad arguments. (github issue 18)
 - The length of SDMolSuppliers constructed from empty files is no
   longer reported as 1. (github issue 19)
 - Partial charge calculations now work for B, Si, Be, Mg, and Al.
   (github issue 20)
 - Two logging problems were fixed (github issues 21 and 24)
 - Molecules that have had kappa descriptors generated can now be
   written to SD files (github issue 23)

## New Features:
 - The handling of chirality in reactions has been reworked and
   improved. Please see the RDKit Book for an explanation.
 - Atom-pair and topological-torsion fingerprints now support the
   inclusion of chirality in the atom invariants.
 - A number of new compositional descriptors have been added:
   calcFractionCSP3, calcNum{Aromatic,Aliphatic,Saturated}Rings,
   calcNum{Aromatic,Aliphatic,Saturated}Heterocycles,
   calcNum{Aromatic,Aliphatic,Saturated}Carbocycles
 - An implementation of the molecular quantum number (MQN) descriptors
   has been added.
 - RDKFingerprintMol now takes an optional atomBits argument which is
   used to return information about which bits atoms are involved in.
 - LayeredFingerprintMol no longer takes the arguments tgtDensity and
   minSize. They were not being used.
 - LayeredFingerprintMol2 has been renamed to PatternFingerprintMol
 - The substructure matcher can now properly take stereochemistry into
   account if the useChirality flag is provided.
 - The module rdkit.Chem.Draw.mplCanvas has been added back to svn.
 - A new module integrating the RDKit with Pandas (rdkit.Chem.PandasTools)
   has been added.

## New Database Cartridge Features:
 - The new compositional descriptors are available:
   calcFractionCSP3, calcNum{Aromatic,Aliphatic,Saturated}Rings,
   calcNum{Aromatic,Aliphatic,Saturated}Heterocycles,
   calcNum{Aromatic,Aliphatic,Saturated}Carbocycles
 - MACCS fingerprints are available
 - the substruct_count function is now available
 - substructure indexing has improved. NOTE: indexes on molecule
    columns will need to be rebuilt.

## New Java Wrapper Features:
 - The new compositional descriptors are available:
   calcFractionCSP3, calcNum{Aromatic,Aliphatic,Saturated}Rings,
   calcNum{Aromatic,Aliphatic,Saturated}Heterocycles,
   calcNum{Aromatic,Aliphatic,Saturated}Carbocycles
 - The molecular quantum number (MQN) descriptors are available
 - MACCS fingerprints are available
 - BRICS decomposition is available.

Deprecated modules (to be removed in next release):

Removed modules:

## Other:
 - RDKit fingerprint generation is now faster. The hashing algorithm
   used in the RDKit fingerprinter has changed.
 - Force-field calculations are substantially faster (sf.net issue 290)
 - The core of the BRICS implementation has been moved into C++.
 - The MACCS fingerprint implementation has been moved into
   C++. (contribution from Roger Sayle)
 - New documentation has been added: Cartridge.rst, Overview.rst,
   Install.rst

# Release_2012.12.1
(Changes relative to Release_2012.09.1)

## IMPORTANT

## Acknowledgements:
Andrew Dalke, James Davidson, Robert Feinstein, Nikolas Fechner,
Nicholas Firth, Markus Hartenfeller, Jameed Hussain, Thorsten Meinl,
Sereina Riniker, Roger Sayle, Gianluca Sforna, Pat Walters, Bernd
Wiswedel

## Bug Fixes:
 - Using parentheses for zero-level grouping now works in reaction
   SMARTS. This allows intramolecular reactions to be expressed.
 - SMILES generated for molecules with ring stereochemistry
   (e.g. N[C@H]1CC[C@H](CC1)C(O)=O) are now canonical. (issue 40)
 - SKP lines in a CTAB property block are now properly handled. (issue
   255)
 - The molecular drawing code now shows dotted lines for Any bonds.
   (issue 260)
 - ROMol::debugMol() (ROMol.DebugMol() in Python) now reports isotope
   information. (issue 261)
 - The molecular drawing code now correctly highlights wedged bonds.
   (issue 262)
 - RWMol::addAtom() now adds atoms to conformers.
   (issue 264)
 - TDT files with atomic coordinates now have those coordinates in the
   correct order. (issue 265)
 - A ring-finding error/crash has been fixed. (issue 266)
 - Dummy atoms now have a default valence of 0 and no maximum
   valence. (issue 267)
 - The Python code no longer throws string exceptions. (issue 268)
 - Invalid/unrecognized atom symbols in CTABs are no longer
   accepted. (issue 269)
 - Chem.RDKFingerprint now accepts atom invariants with values larger
   than the number of atoms. (issue 270)
 - The code should now all work when the locale (LANG) is set to
   values other than "C" or one of the English locales. (issue 271)
 - Two-coordinate Hs are no longer removed by
   MolOps::removeHs(). (issue 272)
 - R groups read from CTABs are now marked using setIsotope() instead
   of setMass(). (issue 273)
 - Hs present in the molecule graph no longer incorrectly impact
   substructure matches. (issue 274)
 - Murcko decomposition of molecules with chiral ring atoms now
   works. (issue 275)  
 - Methane now shows up in molecular drawings. (issue 276)
 - '&' in SLN properties is now correctly handled. (issue 277)
 - Molecules with string-valued molAtomMapNumber atomic properties can
   now be serialized. (issue 280)
 - SMARTS strings containing a dot in a recursive piece are now
   properly parsed. (issue 281)
 - The SMILES and SLN parsers no longer leak memory when sanitization
   of the result molecule fails. (issue 282)
 - The cairo canvas drawing code now works with PIL v1.1.6 as well as
   more recent versions.

## New Features:
 - RDKit ExplicitBitVects and DiscreteValueVects can now be directly
   converted into numpy arrays.
 - Rogot-Goldberg similarity has been added.
 - C++: BitVects and SparseIntVects now support a size() method.
 - C++: DiscreteValueVects now support operator[].
 - An initial version of a SWIG wrapper for C# has been added.
 - Support for easily adding recursive queries to molecules and
   reactions has been added. More documentation is required for this
   feature.
 - To allow more control over the reaction, it is possible to flag reactant
   atoms as being protected by setting the "_protected" property on those
   atoms. Flagged atoms will not be altered in the reaction.
 - Atoms and Bonds now support a ClearProp() method from python.
 - The new Python module rdkit.ML.Scoring.Scoring includes a number of
   standard tools for evaluating virtual screening experiments: ROC
   curve generation, AUC, RIE, BEDROC, and Enrichment.
 - The function RDKit::Descriptors::getCrippenAtomContribs()
   (rdkit.Chem.rdMolDescriptors._CalcCrippenContribs() from Python)
   can now optionally return atom-type information as ints or text.


## New Database Cartridge Features:
- The Chi and Kappa descriptors are now available

## New Java Wrapper Features:
- The Chi and Kappa descriptors are now available

Deprecated modules (to be removed in next release):

Removed modules:
- The old SWIG wrapper code in $RDBASE/Code/Demos/SWIG has been
  removed. The SWIG wrappers are now in $RDBASE/Code/JavaWrappers

## Other:
- The C++ code for drawing molecules previously found in
  $RDBASE/Code/Demos/RDKit/Draw has been moved to
  $RDBASE/Code/GraphMol/MolDrawing
- Calculation of the Chi and Kappa descriptors has been moved into
  C++.
- To make builds easier, the thread-safety of the recursive-smarts
  matcher has been made optional. The build option is
  RDK_BUILD_THREADSAFE_SSS.
- There are two new entries in the Contrib directory:
  * Contrib/PBF : An implementation of the Plane of Best Fit
    contributed by Nicholas Firth.
  * Contrib/mmpa : An implementation of GSK's matched molecular pairs
    algorithm contributed by Jameed Hussain
- A new "Cookbook" has been added to the documentation to provide
  a collection of recipes for how to do useful tasks.


# Release_2012.09.1
(Changes relative to Release_2012.06.1)

## IMPORTANT
 - Some of the bug fixes affect the generation of SMILES. Canonical
   SMILES generated with this version of the RDKit will be different
   from previous versions.
 - The fix to Issue 252 (see below) will lead to changes in calculated
   logP and MR values for some compounds.
 - The fix to Issue 254 (see below) will lead to changes in some
   descriptors and geometries for sulfur-containing compounds.
 - The fix to Issue 256 (see below) has changed the name of the
   optional argument to mol.GetNumAtoms from onlyHeavy to
   onlyExplicit. For compatibility reasons, Python code that uses
   explicitly uses onlyHeavy will still work, but it will generate
   warnings. This compatibility will be removed in a future release.

## Acknowledgements:
Gianpaolo Bravi, David Cosgrove, Andrew Dalke, Fabian Dey, James
Davidson, JP Ebejer, Gabriele Menna, Stephan Reiling, Roger Sayle,
James Swetnam

## Bug Fixes:
- The molecules that come from mergeQueryHs() now reset the RingInfo
  structure. (issue 245)
- The output from MurckoScaffold.MakeScaffoldGeneric no longer
  includes stereochemistry or explicit Hs. (issue 246)
- D and T atoms in CTABs now have their isotope information
  set. (issue 247)
- Some problems with ring finding in large, complex molecules have
  been fixed. (issue 249)
- The "rootedAtAtom" argument for FindAllSubgraphsOfLengthN is now
  handled properly. (issue 250)
- Bonds now have a SetProp() method available in Python. (issue 251)
- A number of problems with the Crippen atom parameters have been
  fixed. (issue 252)
- Ring closure digits are no longer repeated on the same atom in
  SMILES generated by the RDKit. (issue 253)
- Non-ring sulfur atoms adjacent to aromatic atoms are no longer set
  to be SP2 hybridized. This allows them to be stereogenic. (issue
  254)
- The combineMols() function now clears computed properties on the
  result molecule.
- A couple of problems with the pickling functions on big endian
  hardware were fixed.
- The molecule drawing code now uses isotope information
- Superscript/Subscript handling in the agg canvas has been improved.
- SKP lines in CTABS are now propertly handled. (Issue 255)
- The name of the optional argument to mol.GetNumAtoms has been
  changed from onlyHeavy to onlyExplicit. The method counts the number
  of atoms in the molecular graph, not the number of heavy
  atoms. These numbers happen to usually be the same (which is why
  this has taken so long to show up), but there are exceptions if Hs
  or dummy atoms are in the graph. (Issue 256)
- Unknown bonds in SMILES are now output using '~' instead of '?'. The
  SMILES parser now recognizes '~' as an "any bond" query. (Issue 257)
- Lines containing only white space in SDF property blocks are no
  longer treated as field separators.
- Transition metals and lanthanides no longer have default valences
  assigned.

## New Features:
- The RDKit now has a maximum common substructure (MCS) implementation
  contributed by Andrew Dalke. This is currently implemented in Python
  and is available as: from rdkit.Chem import MCS Documentation is
  available as a docstring for the function MCS.FindMCS and in the
  GettingStarted document.
- A few new functions have been added to rdkit.Chem.Draw:
  MolsToImage(), MolsToGridImage(), ReactionToImage()
- CalcMolFormula() now provides the option to include isotope
  information.
- The RDKit and Layered fingerprinters both now accept "fromAtoms"
  arguments that can be used to limit which atoms contribute to the
  fingerprint.
- Version information is now available in the Java wrapper.
- The descriptor NumRadicalElectrons is now available.
- The PyMol interface now supports a GetPNG() method which returns the
  current contents of the viewer window as an PIL Image object.
- Molecules (ROMol in C++, rdkit.Chem.Mol in Python) now have a
  getNumHeavyAtoms() method.
- Component-level grouping (parens) can be used in reaction SMARTS.


## New Database Cartridge Features:
- support for molecule <-> pickle conversion via the functions
  mol_to_pkl, mol_from_pkl, and is_valid_mol_pkl.
- support for bit vector <-> binary text conversion via the functions
  bfp_to_binary_text, bfp_from_binary_text

## New Java Wrapper Features:

Deprecated modules (to be removed in next release):

Removed modules:

## Other:
- During this release cycle, the sourceforge project was updated to
  their new hosting system. This explains the change in bug/issue
  ids.
- the SMILES parser is now substantially faster.
- The molecular drawings generated by Code/Demo/RDKit/Draw/MolDrawing.h
  have been improved.
- There is now demo code availble for using the C++ drawing code
  within Qt applications. (contributed by David Cosgrove)
- The directory $RDBASE/Regress now contains sample data and
  scripts for benchmarking the database cartridge.
- Fused-ring aromaticity is now only considered in rings of up to size
  24.
- It is no longer necessary to have flex and bison installed in order
  to build the RDKit.


# Release_2012.06.1
(Changes relative to Release_2012.03.1)

## IMPORTANT
 - Some of the bug fixes affect the generation of SMILES. Canonical
   SMILES generated with this version of the RDKit will be different
   from previous versions.

## Acknowledgements:
Andrew Dalke, JP Ebejer, Igor Filippov, Peter Gedeck, Jan Holst
Jensen, Adrian Jasiński, George Papadatos, Andrey Paramonov, Adrian
Schreyer, James Swetnam

## Bug Fixes:
 - Radicals are now indicated in molecular depictions. (Issue 3516995)
 - Calling .next() on an SDMolSupplier at eof no longer results in an
   infinite loop. (Issue 3524949)
 - Chirality perception no longer fails in large molecules.
   (Issue 3524984)
 - problem creating molblock for atom with four chiral nbrs
   (Issue 3525000)
 - A second sanitization leads to a different molecule.
   (Issue 3525076)
 - can't parse Rf atom in SMILES
   (Issue 3525668)
 - generates [HH2-] but can't parse it
   (Issue 3525669)
 - improper (re)perception of 1H-phosphole
   (Issue 3525671)
 - ForwardSDMolSupplier not skipping forward on some errors
   (Issue 3525673)
 - SMILES/SMARTS parsers don't recognize 0 atom maps
   (Issue 3525776)
 - R group handling in SMILES
   (Issue 3525799)
 - Canonical smiles failure in symmetric heterocycles
   (Issue 3526810)
 - Canonical smiles failure with "extreme" isotopes
   (Issue 3526814)
 - Canonical smiles failure with many symmetric fragments
   (Issue 3526815)
 - Canonical smiles failure with dependent double bonds
   (Issue 3526831)
 - Build Fails Due to Missing include in Code/RDBoost/Wrap.h
   (Issue 3527061)
 - Incorrect template parameter use in std::make_pair
   (Issue 3528136)
 - Canonicalization failure in cycle
   (Issue 3528556)
 - incorrect values reported in ML analysis
   (Issue 3528817)
 - Cartridge does not work on 32bit ubuntu 12.04
   (Issue 3531232)
 - Murcko Decomposition generates unuseable molecule.
   (Issue 3537675)
 - A few memory leaks were fixed in the Java Wrappers
 - The exact mass of molecules with non-standard isotopes is now
   calculated correctly.
 - The default (Euclidean) distance metric should now work with Butina
   clustering.
 - Some bugs in the depictor were fixed.
 - AvalonTools bug with coordinate generation for mols with no
   conformers fixed.

## New Features:
 - ChemicalFeatures now support an optional id
 - Isotope handling has been greatly improved. Atoms now have a
   getIsotope() (GetIsotope() in Python) method that returns zero if
   no isotope has been set, the isotope number otherwise.
 - The function MolFragmentToSmiles can be used to generate canonical
   SMILES for pieces of molecules.
 - The function getHashedMorganFingerprint (GetHashedMorganFingerprint
   in Python) has been added.

## New Database Cartridge Features:
 - The functions mol_from_smiles(), mol_from_smarts(), and
   mol_from_ctab() now return a null value instead of generating an
   error when the molecule processing fails. This allows molecule
   tables to be constructed faster.
 - The functions mol_to_smiles() and mol_to_smarts() have been added.
 - Creating gist indices on bit-vector fingerprint columns is faster.
 - The indexing fingerprint for molecular substructures has been changed.
   The new fingerprint is a bit slower to generate, but is
   considerably better at screening. More information here:
   http://code.google.com/p/rdkit/wiki/ImprovingTheSubstructureFingerprint

## New Java Wrapper Features:

Deprecated modules (to be removed in next release):
 - Support for older (pre9.1) postgresql versions.

Removed modules:
 - rdkit.Excel
 - the code in $RDBASE/Code/PgSQL/RDLib
 - rdkit.Chem.AvailDescriptors : the same functionality is now available
   in a more useable manner from rdkit.Chem.Descriptors

## Other:
 - Similarity calculations on ExplicitBitVectors should now be much faster
 - Use of [Xa], [Xb], etc. for dummy atoms in SMILES is no longer
   possible. Use the "*" notation and either isotopes (i.e. [1*],
   [2*]) or atom maps (i.e. [*:1], [*:2]) instead.
 - Initial work was done towards make the RDKit work on big endian
   hardware (mainly changes to the way pickles are handled)
 - Canonical SMILES generation is now substantially faster.

# Release_2012.03.1
(Changes relative to Release_2011.12.1)

## IMPORTANT
 - The atom-atom match behavior for non-query atoms has been changed.
    This affects the results of doing substructure matches using
    query molecules that are not constructed from SMARTS.

## Acknowledgements:
JP Ebejer, Paul Emsley, Roger Sayle, Adrian Schreyer, Gianluca Sforna,
Riccardo Vianello

## Bug Fixes:
- the older form of group evaluations in Mol blocks is now correctly
  parsed. (Issue 3477283)
- some problems with handling aromatic boron were fixed. (Issue 3480481)
- the SD writer no longer adds an extra $$$$ when molecule parsing
  fails (Issue 3480790)
- molecules in SD files that don't contain atoms are now parsed
  without warnings and their properties are read in. (Issue 3482695)
- it's now possible to embed molecules despite failures in the triangle
  bounds checking (Issue 3483968)
- Isotope information in Mol blocks is now written to M ISO lines
  instead of going in the atom block. (Issue 3494552)
- Better 2D coordinates are now generated for neighbors of atoms with
  unspecified hybridization. (Issue 3487469)
- Dummy atoms and query atoms are now assigned UNSPECIFIED hybridization
  instead of SP. (Issue 3487473)
- Error reporting for SMARTS involving recursion has been improved.
  (Issue 3495296)
- Some problems of queries and generating SMARTS for queries were resolved.
  (Issues 3496759, 3496799, 3496800)
- It's now possible to do database queries with SMARTS that use the index.
  (Issue 3493156).
- A series of problems related to thread safety were fixed.
- Tracking the lifetime of owning molecules across the C++/Python
  border is now being handled better (Issue 3510149)
- A bug with ring-finding in some complex fused ring systems was fixed.
  (Issue 3514824)
- The AllChem module now imports successfully even if the SLN parser
hasn't been built.

## New Features:
- The molecular sanitization is now configurable using an optional
  command-line argument.
- It's now possible to get information from the sanitization routine
  about which operation failed.
- Suppliers support GetLastItemText()
- ComputeDihedralAngle() and ComputeSignedDihedralAngle() were added
  to the rdkit.Geometry module.
- computeSignedDihedralAngle() was added to the C++ API
- ChemicalReactions now support a GetReactingAtoms() method
- the Mol file and Mol block parsers, as well as the SD suppliers,
  now support an optional "strictParsing" argument.
  When this is set to False, problems in the structure of the
  input file are ignored when possible
- EditableMols return the index of the atom/bond added by AddAtom/AddBond
- rdkit.Chem.Draw.MolToImage() now supports an optional "legend" argument
- The MolToSmiles function now supports an optional "allBondsExplicit" argument.

## New Database Cartridge Features:
- the functions mol_from_smiles() and mol_from_smarts() were added

## New Java Wrapper Features:
- the diversity picker now supports an optional random-number seed

Deprecated modules (to be removed in next release):
- rdkit.Excel

Removed modules:
- rdkit.ML.Descriptors.DescriptorsCOM
- rdkit.ML.Composite.CompositeCOM

## Other:
- Assigning/cleaning up stereochemistry is now considerably
faster. This makes standard molecule construction faster.


# Release_2011.12.1
(Changes relative to Release_2011.09.1)

## IMPORTANT
 - The functions for creating bit vector fingerprints using atom pairs
   and topological torsions have been changed. The new default
   behavior will return different fingerprints than previous RDKit
   versions. This affects usage from c++, python, and within the
   postgresql cartridge. See the "## Other" section below for more
   details.
 - Due to a bug fix in the parameter set, the MolLogP and MolMR
   descriptor calculators now return different values for some
   molecules. See the "## Bug Fixes" section below for more details.
 - To make storage more efficient, the size of the fingerprint
   used to store morgan fingerprints in the database cartridge
   has been changed from 1024 bits to 512 bits. If you update
   the cartridge version all morgan and featmorgan fingerprints
   and indices will need to be re-generated.

## Acknowledgements:
Andrew Dalke, JP Ebejer, Roger Sayle, Adrian Schreyer, Gianluca
Sforna, Riccardo Vianello, Toby Wright

## Bug Fixes:
- molecules with polymeric S group information are now rejected by the
  Mol file parser. (Issue 3432136)
- A bad atom type definition and a bad smarts definition were fixed in
  $RDBASE/Data/Crippen.txt. This affects the values returned by the
  logp and MR calculators. (Issue 3433771)
- Unused atom-map numbers in reaction products now produce warnings
  instead of errors. (Issue 3434271)
- rdMolDescriptors.GetHashedAtomPairFingerprint() now works. (Issue
  3441641)
- ReplaceSubstructs() now copies input molecule conformations to the
  output molecule. (Issue 3453144)
- three-coordinate S and Se are now stereogenic (i.e. the
  stereochemistry of O=[S@](C)F is no longer ignored). (Issue 3453172)

## New Features:
- Integration with the new IPython graphical canvas has been
  added. For details see this wiki page:
http://code.google.com/p/rdkit/wiki/IPythonIntegration
- Input and output from Andrew Dalke's FPS format
  (http://code.google.com/p/chem-fingerprints/wiki/FPS) for
  fingerprints.
- The descriptor CalcNumAmideBonds() was added.

## New Database Cartridge Features:
- Support for PostgreSQL v9.1
- Integration with PostgreSQL's KNN-GIST functionality. (Thanks to
  Adrian Schreyer)
- the functions all_values_gt(sfp,N) and all_values_lt(sfp,N) were
  added.

## New Java Wrapper Features:
- A function for doing diversity picking using fingerprint similarity.
- support for the Avalon Toolkit (see below)

Deprecated modules (to be removed in next release):
- rdkit.Excel
- rdkit.ML.Descriptors.DescriptorsCOM
- rdkit.ML.Composite.CompositeCOM

Removed modules:
- rdkit.WebUtils
- rdkit.Reports
- rdkit.mixins

## Other:
- Improvements to the SMARTS parser (Roger Sayle)
- The atom-pair and topological-torsion fingerprinting functions that
  return bit vectors now simulate counts by setting multiple bits in
  the fingerprint per atom-pair/torsion. The number of bits used is
  controlled by the nBitsPerEntry argument, which now defaults to 4.
  The new default behavior does a much better job of reproducing the
  similarities calculated using count-based fingerprints: 95% of
  calculated similarities are within 0.09 of the count-based value
  compared with 0.22 or 0.17 for torsions and atom-pairs previously.
  To get the old behavior, set nBitsPerEntry to 1.
- Optional support has been added for the Avalon Toolkit
(https://sourceforge.net/projects/avalontoolkit/) to provide an
alternate smiles canonicalization, fingerprint, and 2D coordination
generation algorithm.
- The SLN support can now be switched off using the cmake variable
RDK_BUILD_SLN_SUPPORT.
- There are now instructions for building the RDKit and the SWIG
wrappers in 64bit mode on windows.

# Release_2011.09.1
(Changes relative to Release_2011.06.1)

## IMPORTANT
 - A bug in the definition of the Lipinski HBD descriptor was fixed in
   this release. The descriptor Lipinski.NHOHCount will return
   different values for molecules containing Ns or Os with more than
   one attached H.

## Acknowledgements:
Eddie Cao, Richard Cooper, Paul Czodrowski, James Davidson, George
Papadatos, Riccardo Vianello  

## Bug Fixes:
 - A problem with interpretation of stereochemistry from mol files was
   fixed (Issue 3374639)
 - Sterochemistry information for exocyclic double bonds in mol blocks
   is no longer lost. (Issue 3375647)
 - linear double bonds from mol files now have their stereochemistry
   set correctly(Issue 3375684)
 - Chirality for phosphates and sulfates is not longer automatically
   removed. (Issue 3376319)
 - A bug with the reading of query information from mol files was
   fixed. (Issue 3392107)
 - Sterochemistry is now cleaned up after processing mol2
   files. (Issue 3399798)
 - mergeQueryHs now correctly handles atoms with multiple Hs (Issue
   3415204)
 - mergeQueryHs now correctly handles atoms without initial query
   information (Issue 3415206)
 - the calcLipinskiHBD() (equivalent to Lipinski.NHOHCount) descriptor
   now correctly handles Ns or Os with multiple Hs. (Issue 3415534)
 - Morgan fingerprints generated using the fromAtoms argument now have
   all bits from those atoms set.(Issue 3415636)
 - A problem with the way MolSuppliers handle the EOF condition when
   built with the most recent versions of g++ was fixed.
 - Translation of RDKit stereochemistry information into InChI
   stereochemistry information is improved.

## New Features:

## New Database Cartridge Features:
 - molecules can now be built from mol blocks using the function
   mol_from_ctab(). The corresponding is_valid_ctab() function was
   also added.
 - the radius argument is now optional for the functions morganbv_fp,
   morgan_fp, featmorganbv_fp, and featmorgan_fp. The default radius
   for all four functions is 2.

Deprecated modules (to be removed in next release):

Removed modules:

## Other:
 - The documentation in $RDBASE/Docs/Book has been migrated to use
   Sphinx instead of OpenOffice.
 - The optional InChI support can now be built using a system
   installation of the InChI library.



# Release_2011.06.1
(Changes relative to Release_2011.03.2)

## Acknowledgements:
 - Eddie Cao, Andrew Dalke, James Davidson, JP Ebejer, Gianluca
   Sforna, Riccardo Vianello, Bernd Wiswedel

## Bug Fixes:
 - A problem with similarity values between SparseIntVects that
   contain negative values was fixed. (Issue 3295215)
 - An edge case in SmilesMolSupplier.GetItemText() was fixed. (Issue
   3299878)
 - The drawing code now uses dashed lines for aromatic bonds without
   kekulization. (Issue 3304375)
 - AllChem.ConstrainedEmbed works again. (Issue 3305420)  
 - atomic RGP values from mol files are accessible from python (Issue
   3313539)
 - M RGP blocks are now written to mol files. (Issue 3313540)
 - Atom.GetSymbol() for R atoms read from mol files is now
   correct. (Issue 3316600)
 - The handling of isotope specifications is more robust.
 - A thread-safety problem in SmilesWrite::GetAtomSmiles() was fixed.
 - some of the MACCS keys definitions have been corrected
 - Atoms with radical counts > 2 are no longer always written to CTABs
   with a RAD value of 3. (Issue 3359739)

## New Features:
 - The smiles, smarts, and reaction smarts parsers all now take an additional
   argument, "replacements", that carries out string substitutions pre-parsing.
 - There is now optional support for generating InChI codes and keys
   for molecules.
 - the atom pair and topological torsion fingerprint generators now
   take an optional "ignoreAtoms" argument
 - a function to calculate exact molecular weight was added.
 - new java wrappers are now available in $RDBASE/Code/JavaWrappers
 - the methods getMostCommonIsotope() and getMostCommonIsotopeMass()
   have been added to the PeriodicTable class.

## New Database Cartridge Features:
 - Support for generating InChIs and InChI keys
   (if the RDKit InChI support is enabled).

Deprecated modules (to be removed in next release):
 - The original SWIG wrappers in $RDBASE/Code/Demos/SWIG are deprecated

Removed modules:

## Other:
 - The quality of the drawings produced by both the python molecule drawing
   code and $RDBASE/Code/Demos/RDKit/Draw is better.
 - the python molecule drawing code will now use superscripts and
   subscripts appropriately when using the aggdraw or cairo canvases
   (cairo canvas requires pango for this to work).
 - $RDBASE/Code/Demos/RDKit/Draw now includes an example using cairo
 - A lot of compiler warnings were cleaned up.
 - The error reporting in the SMILES, SMARTS, and SLN parsers was improved.
 - the code for calculating molecular formula is now in C++
   (Descriptors::calcMolFormula())


# Release_2011.03.2
(Changes relative to Release_2011.03.1)

## Bug Fixes:
 - A problem in the refactored drawing code that caused the
   rdkit.Chem.Draw functionality to not work at all was fixed.


# Release_2011.03.1
(Changes relative to Release_2010.12.1)

## Acknowledgements:
 - Eddie Cao, James Davidson, Kirk DeLisle, Peter Gedeck, George
   Magoon, TJ O'Donnell, Gianluca Sforna, Nik Stiefl, Bernd Wiswedel

## Bug Fixes:
 - The performance of SSSR finding for molecules with multiple highly-fused
   ring systems has been improved. (Issue 3185548)
 - Isotope information is now correctly saved when molecules are
   serialized (pickled). (Issue 3205280)
 - Generating SMILES for a molecule no longer changes the
   molecule. This fixes a round-trip bug with certain highly symmetric
   molecules read from SD files. (Issue 3228150)
 - Another bounds-matrix generation bug for highly (con)strained
   systems was fixed. (Issue 3238580)
 - Conformation information is now better handled by deleteSubstructs(),
   replaceSubstructs(), and replaceCore().

## New Features:
 - the rdkit.Chem.Draw package has been significantly refactored.
 - Code for doing Murcko decomposition of molecules has been
   added. From Python this is in the module:
   rdkit.Chem.Scaffolds.MurckoScaffold
   It's available in C++ in the GraphMol/ChemTransforms area.
 - rdkit.Chem.AllChem.TransformMol() now takes optional arguments
   allowing the conformation to be transformed to be specified and
   other existing conformations to be preserved.
 - Calculations for most of the descriptors in rdkit.Chem.Lipinski and
   rdkit.Chem.MolSurf have been moved into C++. The python API is the
   same, but the calculations should be somewhat faster.
 - Extensive feature additions to the SWIG-based java wrapper.
 - The Chem.ReplaceCore() function is now better suited for use
   in R-group decomposition.
 - The Morgan fingerprinting code can now return information about
   which atoms set particular bits.
 - The function pathToSubmol() now copies coordinate information
   from conformations (if present). The function is also now available
   from Python
 - The path and subgraph finding code now takes an optional
   rootedAtAtom argument to allow only paths/subgraphs that start at a
   particular atom to be generated.
 - The function findAtomEnvironmentOfRadiusN has been added to allow
   circular atom environments to be located in molecules.
 - MolOps::assignStereochemistry now can also flag potential
   stereocenters that are not specified.

## New Database Cartridge Features:
 - the descriptor-calculation functions mol_numrotatablebonds(),
   mol_numheteroatoms(), mol_numrings(), and mol_tpsa() have been
   added.

Deprecated modules (to be removed in next release):

Removed modules:

## Other:
 - In C++, the functions CalcCrippenDescriptors and CalcAMW have been
   renamed calcCrippenDescriptors and calcAMW to make them consistent
   with the other descriptor calculators.
 - The molecule serialization (pickling) format has been changed. The
   new format is more compact.



# Release_2010.12.1
(Changes relative to Release_2010.09.1)

## IMPORTANT
 - Due to changes made to the fingerprinting code, RDKit and layered
   fingerprints generated with this release are not compatible with
   those from previous releases. For users of the database cartridge:
   you will need to re-generate RDKit fingerprint columns and any
   indices on molecule tables.

## Acknowledgements:
 - Eddie Cao, Andrew Dalke, James Davidson, Kirk DeLisle, Peter Gedeck,
   TJ O'Donnell, Gianluca Sforna, Nik Stiefl, Riccardo Vianello

## Bug Fixes:
 - The depiction code no longer crashes with single-atom templates
   (issue 3122141)
 - Aromatic bonds in the beginning of a SMILES branch are now
   correctly parsed (issue 3127883)
 - A crash when generating 2d constrained coordinates was fixed (issue
   3135833)
 - Stereochemistry no longer removed from double bonds in large
   rings. (issue 3139534)
 - Atom mapping information no longer in reaction products (issue
   3140490)  
 - Smiles parse failure with repeated ring labels and dot disconnects
   fixed (issue 3145697)
 - a bug causing the molecule drawing code to not use the cairo canvas
   when it's installed was fixed
 - the SMILES generated for charged, aromatic Se or Te has been fixed
   (issue 3152751)
 - PropertyMols constructed from pickles and then written to SD files
   will now include the properties in the SD file.
 - SMILES can now be generated correctly for very large molecules
   where more than 50 rings are open at once. (issue 3154028)

## New Features:
 - All molecular descriptor calculators are now pulled in by the
   rdkit.Chem.Descriptors module. So you can do things like:
   Descriptors.MolLogP(mol) or Descriptors.fr_amide(mol)
 - Atom-map numbers in SMILES are now supported. They can be accessed
   as the atomic "molAtomMapNumber" property. (issue 3140494)
 - It's now possible to tell the RDKit to generate non-canonical
   SMILES via an optional argument to MolToSmiles. This is faster than
   generating canonical SMILES, but is primarity intended for
   debugging/testing. (issue 3140495)
 - The function GenerateDepictionMatching2DStructure() has been added
   to the rdkit.Chem.AllChem module to make generating
   template-aligned depictions easier.
 - Generating FCFP-like fingerprints is now more straightforward via
   the useFeatures optional argument to GetMorganFingerprint()
 - Extensive changes were made to the layered fingerprinting code to
   allow better coverage of queries.
 - Functionality for stripping common salts from molecules has been
   added in rdkit.Chem.SaltRemover. The salts themselves are defined
   in $RDBASE/Data/Salts.txt
 - Functionality for recognizing common functional groups has been
   added in rdkit.Chem.FunctionalGroups. The functional groups
   themselves are defined in
   $RDBASE/Data/Functional_Group_Hierarchy.txt

## New Database Cartridge Features:
 - The cartridge now supports SMARTS queries.
 - The functions is_valid_{smiles,smarts}() are now available
   (issue 3097359).
 - The operator @= is now supported for testing molecule equality.
   (issue 3120707)
 - The functions featmorgan_fp() and featmorganbv_fp() are now
   available for generating FCFP-like fingerprints.

Deprecated modules (to be removed in next release):
 - rdkit.Chem.AvailDescriptors : the same functionality is now available
   in a more useable manner from rdkit.Chem.Descriptors (see above).

Removed modules:

## Other:
 - RDKit support has been added to the Knime data mining and reporting
   tool. More information is available from the knime.org community
   site: http://tech.knime.org/community/rdkit
   Thanks to Thorsten, Bernd, Michael, and the rest of the crew at
   knime.com for making this possible.
 - RPMs to allow easy installation of the RDKit on Fedora/CentOS/RHEL
   and similar systems are now available. Thanks to Gianluca Sforna
   for doing this work.
 - The database cartridge now statically links the RDKit libraries.
   This should make installation easier.
 - The RDKit fingerprinter now by default sets 2 bits per hashed
   subgraph instead of 4. The old behavior can be regained by setting
   nBitsPerHash to 4.

# Release_2010.09.1
(Changes relative to Release_Q22010_1)

## IMPORTANT
 - Due to changes made to the layered fingerprinting code,
   fingerprints generated with this release are not compatible with
   fingerprints from earlier releases.
 - The default arguments to the Morgan fingerprinting code will yield
   fingerprints that are not backwards compatible.

## Acknowledgements:
 - Andrew Dalke, James Davidson, Paul Emsley, Peter Gedeck,
   Uwe Hoffmann, Christian Kramer, Markus Kossner, TJ O'Donnell,
   Gianluca Sforna, Nik Stiefl, Riccardo Vianello

## Bug Fixes:
 - A typo in the parameters for the Crippen clogp calculator was
   fixed. (issue 3057201)
 - some problems in the layered fingerprinting code were fixed. (issue
   3030388)
 - a bug in the ring-finding code that could lead to incorrect results
   or crashes in large molecules was fixed.  
 - the Murtagh clustering code should now execute correctly on recent
   versions of the MacOS.
 - some problems with the cairo canvas were fixed
 - a problem with matching non-default isotope SSS queries for molecules
   read in from CTABs was fixed (issue 3073163).
 - a problem with calculating AMW for molecules with non-default isotopes
   was fixed.

## New Features:
 - a PostgreSQL cartridge for similarity and substructure searching
   has been added to the RDKit distribution.
 - The Morgan fingerprinting code accepts additional arguments that
   control whether or not bond order and chirality are taken into
   account. By default chirality is ignored and the bond order is
   used. Another change with the MorganFPs is that ring information is
   now included by default.
 - 2D coordinates can now be generated for chemical reactions.
 - The functions IsMoleculeReactantOfReaction and
   IsMoleculeProductOfReaction have been added to the C++
   interface. From python these are methods of the ChemicalReaction
   class:
   rxn.IsMoleculeReactant and rxn.IsMoleculeProduct
 - The default bond length for depiction can now be changed.
 - FCFP-like fingerprints can now be generated with the Morgan
   fingerprinting code by starting with feature invariants.
 - The close() method has been added to MolWriters.
 - Morgan, atom-pair, and topological-torsion fingerprints can now
   also be calculated as bit vectors.
 - RDKit and layered fingerprints can now be generated using only
   linear paths.
 - the function findAllPathsOfLengthMtoN() was added

Deprecated modules (to be removed in next release):

Removed modules:
 - rdkit/qtGui
 - rdkit/RDToDo
 - Projects/SDView

## Other:
 - As of this release a new version numbering scheme is being used:
   YYYY.MM.minor. An example, this release was done in Sept. of 2010
   so it's v2010.09.1.
 - the RDBASE environment variable is no longer required. It will be
   used if set, but the code should work without it
 - The directory Contrib/M_Kossner contains two new contributions from
   Markus Kossner.
 - A change was made to the subgraph matching code that speeds up
   substructure searches involving repeated recursive queries.
 - the deprecated registerQuery argument has been removed from the
   substructure matching functions.
 - the empty header files AtomProps.h and BondProps.h have been
   removed.
 - in order to simplify the build process the test databases are now
   in svn
 - some python functions to calculate descriptors (i.e. pyMolWt,
   pyMolLogP, etc.) that have C++ equivalents have been removed to
   clean up the interface
 - the PIL canvas should no longer generate warnings
 - Thanks to the help of Gianluca Sforna and Riccardo Vianello, it is
   now much easier to package and distribute the RDKit.
 - the bjam-based build system has been removed.

# Release_Q22010_1
(Changes relative to Release_Q12010_1)

## IMPORTANT
 - There are a couple of refactoring changes that affect people using
   the RDKit from C++. Please look in the ## Other section below for a list.
 - If you are building the RDKit yourself, changes made in this
   release require that you use a reasonably up-to-date version of
   flex to build it. Please look in the ## Other section below for more
   information.

## Acknowledgements:
 - Andrew Dalke, James Davidson, Kirk DeLisle, Thomas Heller, Peter Gedeck,
   Greg Magoon, Noel O'Boyle, Nik Stiefl,  

## Bug Fixes:
 - The depictor no longer generates NaNs for some molecules on
   windows (issue 2995724)
 - [X] query features work correctly with chiral atoms. (issue
   3000399)
 - mols will no longer be deleted by python when atoms/bonds returned
   from mol.Get{Atom,Bond}WithIdx() are still active. (issue 3007178)
 - a problem with force-field construction for five-coordinate atoms
   was fixed. (issue 3009337)
 - double bonds to terminal atoms are no longer marked as "any" bonds
   when writing mol blocks. (issue 3009756)
 - a problem with stereochemistry of double bonds linking rings was
   fixed. (issue 3009836)
 - a problem with R/S assignment was fixed. (issue 3009911)
 - error and warning messages are now properly displayed when cmake
   builds are used on windows.
 - a canonicalization problem with double bonds incident onto aromatic
   rings was fixed. (issue 3018558)
 - a problem with embedding fused small ring systems was fixed.
   (issue 3019283)

## New Features:
 - RXN files can now be written. (issue 3011399)
 - reaction smarts can now be written.
 - v3000 RXN files can now be read. (issue 3009807)
 - better support for query information in mol blocks is present.
   (issue 2942501)
 - Depictions of reactions can now be generated.
 - Morgan fingerprints can now be calculated as bit vectors (as
   opposed to count vectors.
 - the method GetFeatureDefs() has been added to
   MolChemicalFeatureFactory
 - repeated recursive SMARTS queries in a single SMARTS will now be
   recognized and matched much faster.
 - the SMILES and SMARTS parsers can now be run safely in
   multi-threaded code.

Deprecated modules (to be removed in next release):
 - rdkit/qtGui
 - Projects/SDView

Removed modules:
 - SVD code: External/svdlibc External/svdpackc rdkit/PySVD
 - rdkit/Chem/CDXMLWriter.py

## Other:
 - The large scale changes in the handling of stereochemistry were
   made for this release. These should make the code more robust.
 - If you are building the RDKit yourself, changes made in this
   release require that you use a reasonably up-to-date version of
   flex to build it. This is likely to be a problem on Redhat, and
   redhat-derived systems. Specifically: if your version of flex is
   something like 2.5.4 (as opposed to something like 2.5.33, 2.5.34,
   etc.), you will need to get a newer version from
   http://flex.sourceforge.net in order to build the RDKit.

 - Changes only affecting C++ programmers:
   - The code for calculating topological-torsion and atom-pair
     fingerprints has been moved from $RDBASE/Code/GraphMol/Descriptors
     to $RDBASE/Code/GraphMol/Fingerprints.
   - The naming convention for methods of ExplicitBitVect and
     SparseBitVect have been changed to make it more consistent with
     the rest of the RDKit.
   - the bjam-based build system should be considered
     deprecated. This is the last release it will be actively
     maintained.


# Release_Q12010_1
(Changes relative to Release_Q42009_1)

## Acknowledgements:
 - Andrew Dalke, Jean-Marc Nuzillard, Noel O'Boyle, Gianluca Sforna,
   Nik Stiefl, Anna Vulpetti

## Bug Fixes
 - Substantial improvements were made to the SLN parser
 - A bad depiction case was fixed. (issue 2948402)
 - Hs added to planar carbons are no longer in the same plane as the
   other atoms. (issue 2951221)
 - Elements early in the periodic table (e.g. Mg, Na, etc.) no longer
   have their radical counts incorrectly assigned. (issue 2952255)
 - Some improvements were made to the v3k mol file parser. (issue
   2952272)
 - Double bonds with unspecified stereochemistry are now correctly
   flagged when output to mol files. (issue 2963522)
 - A segmentation fault that occurred when kekulizing modified
   molecules has been fixed. (issue 2983794)

## New Features
 - The MaxMin diversity picker can now be given a seed for the random
   number generator to ensure reproducible results.

## Other
 - the vflib source, which is no longer used, was removed from the
   External source tree. It's still available in svn at rev1323 or via
   this tarball:
   http://rdkit.svn.sourceforge.net/viewvc/rdkit/trunk/External/vflib-2.0.tar.gz?view=tar&pathrev=1323
 - the directory Contrib has been added to the RDKit distribution to
   house contributions that don't necessarily fit anywhere else. The
   first contribution here is a collection of scripts required to
   implement local-environment fingerprints contributed by Anna
   Vulpetti.
 - Some optimization work was done on the molecule initialization code:
   reading in molecules is now somewhat faster.
 - Some optimization work was done on the RDK and Layered fingerprinting code.

# Release_Q42009_1
(Changes relative to Release_Q32009_1)

## IMPORTANT
  - A bug fix in the SMARTS parser has changed the way atom-map
    numbers in Reaction SMARTS are parsed.
      Earlier versions of the RDKit required that atom maps be
      specified at the beginning of a complex atom query:
        [CH3:1,NH2]>>[*:1]O
      The corrected version only accepts this form:
        [CH3,NH2:1]>>[*:1]O
    This change may break existing SMARTS patterns.
  - A switch to using cmake as the build system instead of bjam has
    made the RDKit much easier to build.

## Acknowledgements
  - Andrew Dalke, Kirk DeLisle, David Hall, Markus Kossner, Adrian
    Schreyer, Nikolaus Stiefl, Jeremy Yang

## Bug Fixes
  - the SMARTS parser now correctly requires tha atom-map numbers be
    at the end of a complex atom query.
    (issue 1804420)
  - a bug in the way SMARTS matches are uniquified has been fixed
    (issue 2884178)

## New Features
  - The new SMARTS atomic query feature "x" (number of ring bonds) is
    now supported.
  - The proof-of-concept for a SWIG-based wrapper around the RDKit has
    been expanded a bit in functionality. Samples are now included for
    Java, C#, and Python.
  - Information about the current RDKit and boost versions is now
    available from C++ (file RDGeneral/versions.h) and Python
    (rdBase.rdkitVersion and rdBase.boostVersion)
  - The KNN code now supports weighted nearest-neighbors calculations
    with a radius cutoff.

## Other
  - The lapack dependency has been completely removed from the RDKit.
  - The supported build system for the RDKit is now cmake
    (http://www.cmake.org) instead of bjam. See the file INSTALL for
    the new installation instructions. Files for bjam are still
    included in the distribution but are deprecated and will be
    removed in a future version.


# Release_Q32009_1
(Changes relative to Release_Q22009_1)

## IMPORTANT
  - Due to bug fixes in the boost random-number generator, RDK
    fingerprints generated with boost 1.40 are not backwards
    compatible with those from earlier versions.

## Acknowledgements
  - Uwe Hoffmann, Nik Stiefl, Greg Magoon, Ari Gold-Parker,
    Akihiro Yokota, Kei Taneishi, Riccardo Vianello, Markus Kossner

## Bug Fixes
  - the canonOrient argument to the depiction code now works
    (issue 2821647)
  - typo in the depictor 2D embedding code fixed  
    (issue 2822883)
  - single aromatic atoms in chains now (correctly) fail sanitization
    (issue 2830244)
  - problem with embedding and fused rings fixed
    (issue 2835784)
  - crash when reading some large molecules fixed
    (issue 2840217)
  - trailing newline in TemplateExpand.py fixed
    (issue 2867325)
  - fingerprint incompatibility on 64bit machines fixed
    (issue 2875658)
  - PropertyMol properties are now written to SD files
    (issue 2880943)

## New Features
  - to the extent possible, reactions now transfer coordinates from
    reactant molecules to product molecules (issue 2832951)
## Other
  - the function DaylightFingerprintMol() has been removed
  - the outdated support for Interbase has been removed
  - the Compute2DCoords() function in Python now canonicalizes the
    orientation of the molecule by default.
  - the distance-geometry code should now generate less bad amide
    conformations. (issue 2819563)
  - the quality of distance-geometry embeddings for substituted- and
    fused-ring systems should be better.  

# Release_Q22009_1
(Changes relative to Release_Q12009_2)

## Acknowledgements
  - Uwe Hoffmann, Marshall Levesque, Armin Widmer

## Bug Fixes
  - handling of crossed bonds in mol files fixed (issue 2804599)
  - serialization bug fixed (issue 2788233)
  - pi systems with 2 electrons now flagged as aromatic (issue 2787221)
  - Chirality swap on AddHs (issue 2762917)
  - core leak in UFFOptimizeMolecule fixed (issue 2757824)

## New Features
  - cairo support in the mol drawing code (from Uwe Hoffmann) (issue 2720611)
  - Tversky and Tanimoto similarities now supported for SparseIntVects
  - AllProbeBitsMatch supported for BitVect-BitVect comparisons
  - ChemicalReactions support serialization (pickling) (issue 2799770)
  - GetAtomPairFingerprint() supports minLength and maxLength arguments
  - GetHashedTopologicalTorsionFingerprint() added
  - preliminary support added for v3K mol files
  - ForwardSDMolSupplier added
  - CompressedSDMolSupplier added (not supported on windows)
  - UFFHasAllMoleculeParams() added
  - substructure searching code now uses an RDKit implementation of
    the vf2 algorithm. It's much faster.
  - Atom.GetPropNames() and Bond.GetPropNames() now available from
    python
  - BRICS code now supports FindBRICSBonds() and BreakBRICSBonds()
  - atom labels Q, A, and * in CTABs are more correctly supported
    (issue 2797708)
  - rdkit.Chem.PropertyMol added (issue 2742959)
  - support has been added for enabling and disabling logs
    (issue 2738020)

## Other
  - A demo has been added for using the MPI with the RDKit
    ($RDBASE/Code/Demos/RDKit/MPI).
  - Embedding code is now better at handling chiral structures and
    should produce results for molecules with atoms that don't have
    UFF parameters.
  - the UFF code is more robust w.r.t. missing parameters
  - GetHashedAtomPairFingerprint() returns SparseIntVect instead of
    ExplicitBitVect
  - the CTAB parser (used for mol files and SD files) is faster
  - extensive changes to the layered fingerprinting code;
    fingerprinting queries is now possible
  - molecule discriminator code moved into $RDBASE/Code/GraphMol/Subgraphs
  - the SDView4 prototype has been expanded
  - $RDBASE/Regress has been added to contain regression and
    benchmarking data and scripts.
  - support for sqlalchemy has been added to $RDBASE/rdkit/Chem/MolDb
  - $RDBASE/Projects/DbCLI/SDSearch.py has been removed; use the
    CreateDb.py and SearchDb.py scripts in the same directory instead.
  - the BRICS code has been refactored  

# Release_Q12009_2
(Changes relative to Release_Q42008_1)

## IMPORTANT

 - The directory structure of the distribution has been changed in
   order to make installation of the RDKit python modules more
   straightforward. Specifically the directory $RDBASE/Python has been
   renamed to $RDBASE/rdkit and the Python code now expects that
   $RDBASE is in your PYTHONPATH. When importing RDKit Python modules,
   one should now do: "from rdkit import Chem" instead of "import
   Chem". Old code will continue to work if you also add $RDBASE/rdkit
   to your PYTHONPATH, but it is strongly suggested that you update
   your scripts to reflect the new organization.
 - For C++ programmers: There is a non-backwards compatible change in
   the way atoms and bonds are stored on molecules. See the *## Other*
   section for details.

## Acknowledgements
 - Kirk DeLisle, Noel O'Boyle, Andrew Dalke, Peter Gedeck, Armin Widmer

## Bug Fixes
 - Incorrect coordinates from mol2 files (issue 2727976)
 - Incorrect handling of 0s as ring closure digits (issues 2525792,
 and 2690982)
 - Incorrect handling of atoms with explicit Hs in reactions (issue 2540021)
 - SmilesMolSupplier.GetItemText() crashes (issue 2632960)
 - Incorrect handling of dot separations in reaction SMARTS (issue 2690530)
 - Bad charge lines in mol blocks for large molecules (issue 2692246)
 - Order dependence in AssignAtomChiralTagsFromStructure (issue 2705543)
 - Order dependence in the 2D pharmacophore code
 - the LayeredFingerprints now handle non-aromatic single ring bonds
   between aromatic atoms correctly.


## New Features
 - BRICS implementation
 - Morgan/circular fingerprints implementation
 - The 2D pharmacophore code now uses standard RDKit fdef files.
 - Atom parity information in CTABs now written and read. If present
   on reading, atom parity flags are stored in the atomic property
   "molParity".
 - An optional "fromAtoms" argument has been added to the atom pairs
   and topological torsion fingerprints. If this is provided, only atom
   pairs including the specified atoms, or torsions that either start
   or end at the specified atoms, will be included in the fingerprint.
 - Kekulization is now optional when generating CTABs. Since the MDL
   spec suggests that aromatic bonds not be used, this is primarily
   intended for debugging purposes.
 - the removeStereochemistry() (RemoveStereoChemistry() from Python)
   function has been added to remove all stereochemical information
   from a molecule.

## Other
 - The Qt3-based GUI functionality in $RDBASE/rdkit/qtGui and
   $RDBASE/Projects/SDView is deprecated. It should still work, but it
   will be removed in a future release. Please do not build anything
   new on this (very old and creaky) framework.
 - The function DaylightFingerprintMol() is now deprecated, use
   RDKFingerprintMol() instead.
 - For C++ programmers: The ROMol methods getAtomPMap() and
   getBondPMap() have been removed. The molecules themselves now support
   an operator[]() method that can be used to convert graph iterators
   (e.g. ROMol:edge_iterator, ROMol::vertex_iterator,
   ROMol::adjacency_iterator) to the corresponding Atoms and Bonds.
   New API for looping over an atom's bonds:
        ... molPtr is a const ROMol * ...
        ... atomPtr is a const Atom * ...
        ROMol::OEDGE_ITER beg,end;
        boost::tie(beg,end) = molPtr->getAtomBonds(atomPtr);
        while(beg!=end){
          const BOND_SPTR bond=(*molPtr)[*beg];
          ... do something with the Bond ...
          ++beg;
        }
  New API for looping over a molecule's atoms:
        ... mol is an ROMol ...
        ROMol::VERTEX_ITER atBegin,atEnd;
        boost::tie(atBegin,atEnd) = mol.getVertices();  
        while(atBegin!=atEnd){
          ATOM_SPTR at2=mol[*atBegin];
          ... do something with the Atom ...
          ++atBegin;
        }

# Release_Q42008_1
(Changes relative to Release_Q32008_1)

## IMPORTANT
 - A fix in the handling of stereochemistry in rings means that the
   SMILES generated with this release are different from those in
   previous releases. Note that the canonicalization algorithm does
   not work in cases of pure ring stereochemistry : the SMILES should
   be correct, but it is not canonical. Rings containing chiral
   centers should be fine.

## Acknowledgements:
 - Kirk DeLisle, Markus Kossner, Greg Magoon, Nik Stiefl

## Bug Fixes
 - core leaks in learning code (issue 2152622)
 - H-bond acceptor definitions (issue 2183240)
 - handling of aromatic dummies (issue 2196817)
 - errors in variable quantization (issue 2202974)
 - errors in information theory functions on 64 bit machines (issue 2202977)
 - kekulization problems (issue 2202977)
 - infinite loop in getShortestPaths() for disconnected structures (issue 2219400)
 - error in depictor for double bonds with stereochemistry connected
   to rings (issue 2303566)
 - aromaticity flags not copied to null atoms in reaction products
   (issue 2308128)
 - aromaticity perception in large molecule hangs (issue 2313979)
 - invariant error in canonicalization (issue 2316677)
 - mol file parser handling of bogus bond orders (issue 2337369)
 - UFF optimization not terminating when atoms are on top of each
   other (issue 2378119)
 - incorrect valence errors with 4 coordinate B- (issue 2381580)
 - incorrect parsing of atom-list queries with high-numbered atoms
   (issue 2413431)
 - MolOps::mergeQueryHs() crashing with non-query molecules. (issue
   2414779)

## New Features
 - SLN parser (request 2136703).
 - Mol2 parser : Corina atom types (request 2136705).
 - Building under mingw (request 2292153).
 - Null bonds in reaction products are replaced with the corresponding
   bond from the reactants (request 2308123).

## Other
 - a bunch of deprecation warnings from numpy have been cleaned up
   (issue 2318431)
 - updated documentation
 - some optimization work on the fingerprinter

# Release_Q32008_1
(Changes relative to Release_May2008_1)

## Acknowledgements:
 - Noel O'Boyle, Igor Filippov, Evgueni Kolossov, Greg Magoon

## Bug Fixes
 - A memory leak in the ToBase64 and FromBase64 wrapper functions was
   fixed.
 - The UFF atom typer has been made more permissive: it now will pick
   "close" atom types for things it does not recognize. (issue
   2094445)
 - The handling of molecules containing radicals has been greatly
   improved (issues 2091839, 2091890, 2093420)
 - Iterative (or secondary, or dependent) chirality is now supported,
   see this page for more information:
   http://code.google.com/p/rdkit/wiki/IterativeChirality
   (issue 1931470)
 - Isotope handling has been changed, this allows correct matching of
   SMARTS with specified isotopes. (issue 1968930)
 - Some problems with the MACCS key definitions have been
   fixed. (issue 2027446)
 - Molecules with multiple fragments can now be correctly
   embedded. (issue 1989539)
 - Adding multiple bonds between the same atoms in a molecule now
   produces an error. (issue 1993296)
 - The chemical reaction code now handles chiral atoms correctly in
   when applying reactions with no stereochem information
   provided. (issue 2050085)
 - A problem with single-atom cores in TemplateExpand.py has been
   fixed. (issue 2091304)  
 - A problem causing bicyclobutane containing molecules to not be
   embeddable has been fixed. (issue 2091864)
 - The default parameters for embedding are now molecule-size
   dependent. This should help with the embedding of large, and
   crowded molecules. (issue 2091974)
 - The codebase can now be built with boost 1.36. (issue 2071168)
 - A problem with serialization of bond directions was fixed.
   (issue 2113433)

## New Features
 - The RDKit can now be built under Darwin (Mac OS/X).
 - Tversky similarity can now be calculated. (request 2015633)
 - Many of the core datastructures now support equality comparison
   (operator==). (request 1997439)
 - Chirality information can now be assigned based on the 3D
   coordinates of a molecule using
   MolOps::assignChiralTypesFrom3D(). (request 1973062)
 - MolOps::getMolFrags() can now return a list of split molecules
   instead of just a list of atom ids. (request 1992648)
 - ROMol::getPropNames() now supports the includePrivate and
   includeComputed options. (request 2047386)


## Other
 - the pointers returned from Base64Encode/Decode are now allocated
   using new instead of malloc or calloc. the memory should be
   released with delete[].
 - the generation of invariants for chirality testing is now quite a
   bit faster; this results in faster parsing of molecules.
 - The use of C include files instead of their C++ replacements has
   been dramatically reduced.
 - The new (as of May2008) hashing algorithm for fingerprints is now
   the default in the python fingerprinting code
   (Chem.Fingerprints.FingerprintMols).
 - The functions MolOps::assignAtomChiralCodes() and
   MolOps::assignBondStereoCodes() are deprecated. Use
   MolOps::assignStereochemistry() instead.
 - The RDKit no longer uses the old numeric python library. It now
   uses numpy, which is actively supported.
 - By default Lapack++ is no longer used. The replacement is the boost
   numeric bindings: http://mathema.tician.de/software/boost-bindings.


# Release_May2008_1
(Changes relative to Release_Jan2008_1)

## IMPORTANT
 - A fix to the values of the parameters for the Crippen LogP
   calculator means that the values calculated with this version are
   not backwards compatible. Old values should be recalculated.
 - topological fingerprints generated with this version *may* not be
   compatible with those from earlier versions. Please read the note
   below in the "## Other" section.
 - Please read the point about dummy atoms in the "## New Features"
   section. It explains a change that affects backwards compatibility
   when dealing with dummy atoms.


## Acknowledgements:
 - Some of the bugs fixed in this release were found and reported by
   Adrian Schreyer, Noel O'Boyle, and Markus Kossner.

## Bug Fixes
 - A core leak in MolAlign::getAlignmentTransform was fixed (issue
   1899787)
 - Mol suppliers now reset the EOF flag on their stream after they run
   off the end (issue 1904170)
 - A problem causing the string "Sc" to not parse correctly in
   recursive SMARTS was fixed (issue 1912895)
 - Combined recursive smarts queries are now output correctly.
   (issue 1914154)
 - A bug in the handling of chirality in reactions was fixed (issue
   1920627)
 - Looping directly over a supplier no longer causes a crash (issue
   1928819)
 - a core leak in the smiles parser was fixed (issue 1929199)
 - Se and Te are now potential aromatic atoms (per the proposed
   OpenSmiles standard). (issue 1932365)
 - isotope information (and other atomic modifiers) are now correctly
   propagated by chemical reactions (issue 1934052)
 - triple bonds no longer contribute 2 electrons to the count for
   aromaticity (issue 1940646)
 - Two bugs connected with square brackets in SMILES were fixed
   (issues 1942220 and 1942657)
 - atoms with coordination numbers higher than 4 now have tetrahedral
   stereochemistry removed (issue 1942656)
 - Bond.SetStereo() is no longer exposed to Python (issue 1944575)
 - A few typos in the parameter data for the Crippen logp calculator
   were fixed. Values calculated with this version should be assumed
   to not be backwards compatible with older versions (issue 1950302)
 - Isotope queries are now added correctly (if perhaps not optimally)
   to SMARTS.
 - some drawing-related bugs have been cleared up.
 - A bug in Chem.WedgeMolBonds (used in the drawing code) that was
   causing incorrect stereochemistry in drawn structures was
   fixed. (issue 1965035)
 - A bug causing errors or crashes on Windows with [r<n>] queries was
   fixed. (issue 1968930)
 - A bug in the calculation of TPSA values in molecules that have Hs
   in the graph was fixed. (issue 1969745)

## New Features
 - Support for supplying dummy atoms as "[Du]", "[X]", "[Xa]", etc. is
   now considered deprecated. In this release a warning will be
   generated for these forms and in the next release the old form will
   generate errors. Note that the output of dummy atoms has also
   changed: the default output format is now "*", this means that the
   canonical SMILES for molecules containing dummies are no longer
   compatible with the canonical SMILES from previous releases.
   (feature request 186217)
 - Atom and bond query information is now serializable; i.e. query
   molecules can now be pickled and not lose the query
   information. (feature request 1756596)
 - Query features from mol files are now fully supported. (feature
   request 1756962)
 - Conformations now support a dimensionality flag. Dimensionality
   information is now read from mol blocks and TDT files. (feature request
   1906758)
 - Bulk Dice similarity functions have been added for IntSparseIntVect
   and LongSparseIntVect (feature request 1936450)
 - Exceptions are no longer thrown during molecule parsing. Failure in
   molecule parsing is indicated by returning None. Failure to *open* a
   file when reading a molecule throws BadFileExceptions (feature
   requests 1932875 and 1938303)
 - The various similarity functions for BitVects and SparseIntVects
   now take an optional returnDistance argument. If this is provided,
   the functions return the corresponding distance instead of
   similarity.
 - Some additional query information from Mol files is now translated
   when generating SMARTS. Additional queries now translated:
     - number of ring bonds
     - unsaturation queries
     - atom lists are handled better as well
   (feature request 1902466)
 - A new algorithm for generating the bits for topological
   fingerprints has been added. The new approach is a bit quicker and
   more robust than the old, but is not backwards compatible.
   Similarity trends are more or less conserved.
 - The molecule drawing code in Chem.Draw.MolDrawing has been modified
   so that it creates better drawings. A new option for drawing that
   uses the aggdraw graphics library has been added.
 - The RingInfo class supports two new methods: AtomRings() and
   BondRings() that return tuples of tuples with indices of the atoms
   or bonds that make up the molecule's rings.

## Other
 - Changes in the underlying boost random-number generator in version
   1.35 of the boost library may have broken backwards compatibility
   of 2D fingerprints generated using the old fingerprinter. It is
   strongly suggested that you regenerate any stored fingerprints (and
   switch to the new fingerprinter if possible). There is an explicit
   test for this in $RDBASE/Code/GraphMol/Fingerprints/test1.cpp
 - The unofficial and very obsolete version of John Torjo's v1
   boost::logging library that was included with the RDKit
   distribution is no longer used. The logging library has been
   replaced with the much less powerful and flexible approach of just
   sending things to stdout or stderr. If and when the logging library
   is accepted into Boost, it will be integrated.
 - The DbCLI tools (in $RDBASE/Projects/DbCLI) generate topological
   fingerprints using both the old and new algorithms (unless the
   --noOldFingerprints option is provided). The default search
   uses the newer fingerprint.
 - The directory $RDBASE/Data/SmartsLib contains a library of sample
   SMARTS contributed by Richard Lewis.


# Release_Jan2008_1
(Changes relative to Release_Aug2007_1)

## IMPORTANT
 - Bug fixes in the canonicalization algorithm have made it so that
   the canonical SMILES from this version are not compatible with
   those from older versions of the RDKit.
 - Please read the point about dummy atoms in the "## New Features"
   section. It explains a forthcoming change that will affect
   backwards compatibility when dealing with dummy atoms.
 - The build system has been completely changed. Makefiles and Visual
   Studio project files have been removed. See the "## Other" section for
   more info.

## Acknowledgements:
 - Adrian Schreyer uncovered and reported a number of the bugs fixed
   in this release.

## Bug Fixes
 - the Recap code no longer generates illegal fragments for
   highly-branched atoms. (issue 1801871)
 - the Recap code no longer breaks cyclic bonds to N
   (issue 1804418)
 - A bug in the kekulization of aromatic nitrogens has been fixed
   (issue 1811276)
 - Bugs in the Atom Type definitions for polar carbons and positive
   nitrogens in BaseFeatures.fdef have been fixed. (issue 1836242)
 - A crash in the sanitization of molecules that only have degree 4
   atoms has been fixed; it now generates an exception. The underlying
   problem with ring-finding in these systems is still present. (issue
   1836576)
 - Mol files for molecules that have more than 99 atoms or bonds are
   no longer incorrectly generated. (issue 1836615)
 - Problems with the sping PIL and PDF canvases have been cleared
   up. The PIL canvas still generates a lot of warnings, but the
   output is correct.
 - The query "rN" is now properly interpreted to be "atom whose
   smallest ring is of size N" in SMARTS queries. It was previously
   interpreted as "atom is in a ring of size N". (issue 1811276)
   This change required that the default feature definitions for
   aromaticity and lumped hydrophobes be updated.
 - The MolSuppliers (SDMolSupplier, TDTMolSupplier, SmilesMolSupplier)
   no longer fail when reading the last element. (issue 1874882)
 - A memory leak in the constructor of RWMols was fixed.
 - A problem causing rapid memory growth with Recap analysis was fixed.
   (issue 1880161)
 - The Recap reactions are no longer applied to charged Ns or Os
   (issue 1881803)
 - Charges, H counts, and isotope information can now be set in
   reactions. (issue 1882749)
 - The stereo codes from double bonds (used for tracking cis/trans)
   are now corrected when MolOps::removeHs is called. (issue 1894348)
 - Various small code cleanups and edge case fixes were done as a
   result of things discovered while getting the VC8 build working.

## New Features
 - The SparseIntVect class (used by the atom pairs and topological
   torsions) is now implemented in C++.
 - The package $RDKit/Python/Chem/MolDb has been added to help deal
   with molecular databases. (this was intended for the August release
   and overlooked)
 - The module $RDKit/Python/Chem/FastSDMolSupplier has been added to
   provide a fast (at the expense of memory consumption) class for
   working with SD files. (this was intended for the August release
   and overlooked)
 - A new directory $RDKit/Projects has been created to hold things
   that don't really fit in the existing directory structure.
 - The new project $RDKit/Projects/DbCLI has been added. This contains
   command-line scripts for populating molecular database and
   searching them using substructure or similarity.
 - The code for calculating some descriptors has been moved into C++
   in the new module Chem.rdMolDescriptors. The C++ implementation is
   considerably faster than the Python one and should be 100%
   backwards compatible.
 - The MaxMinPicker (in Code/SimDivPickers) supports two new options:
   1) the user can provide a set of initial picks and the algorithm
      will pick new items that are diverse w.r.t. to those
   2) the user can provide a function to calculate the distance matrix
      instead of calculating it in advance. This saves the N^2 step of
      calculating the distance matrix.
 - A new piece of code demo'ing the use of the RDKit to add chemical
   functionality to SQLite is in Code/Demos/sqlite. This will
   eventually move from Demos into Code/sqlite once some more
   functionality has been added and more testing is done.
 - The distance geometry embedding code now supports using random
   initial coordinates for atoms instead of using the eigenvalues of
   the distance matrix. The default behavior is still to use the
   eigenvalues of the distance matrix.
 - The function Recap.RecapDecompose now takes an optional argument
   where the user can specify the minimum size (in number of atoms)
   of a legal fragment. (feature request 180196)
 - Dummy atoms can be expressed using asterixes, per the Daylight spec.
   Dummy atoms are also now legal members of aromatic systems (e.g.
   c1cccc*1 is a legal molecule). Support for supplying dummy atoms
   as "[Du]", "[X]", "[Xa]", etc. is now considered deprecated. In
   the next release a warning will be generated for these forms and
   in the release after that the old form will generate errors. Note
   that the output of dummy atoms will also change: in the next release
   the default output format will be "*".
   (feature request 186217)
 - A proof of concept for doing a SWIG wrapper of RDKit functionality
   has been added in: $RDBASE/Code/Demos/SWIG/java_example. This isn't
   even remotely production-quality; it's intended to demonstrate that
   the wrapping works and isn't overly difficult.

## Other
 - The full set of tests is now easier to setup and run on new
   machines. (issue 1757265)
 - A new build system, using Boost.Build, has been put into place on
   both the windows and linux sides. The new system does much better
   dependency checking and handles machine-specific stuff a lot
   better. The new system has been tested using Visual Studio 2003,
   Visual Studio Express 2005, Ubuntu 7.10, and RHEL5.
 - The "Getting Started in Python" document has been expanded.
 - There's now an epydoc config file for building the python
   documentation ($RDBASE/Python/epydoc.config).

# Release_Aug2007_1
(Changes relative to Release_April2007_1)

## Bug Fixes
 - operators and SparseIntVects. (issue 1716736)
 - the Mol file parser now calculates cis/trans labels for double
   bonds where the two ends had the same substituents. (issue 1718794)
 - iterator interface to DiscreteValueVects and UniformGrid3D. (issue
   1719831)
 - improper removal of stereochemistry from ring atoms (issue
   1719053)
 - stereochemistry specifications and ring bonds.  (issue 1725068)
 - handling of aromatic bonds in template molecules for chemical
   reactions. (issue 1748846)
 - handling of unrecognized atom types in the descriptor calculation
   code. (issue 1749494)
 - ChemicalReactionException now exposed to Python. (issue 1749513)
 - some small problems in topological torsions and atom pairs

## New Features
 - The Atom Pairs and Topological Torsions code can now provide
   "explanations" of the codes. See $RDBASE/Python/Chem/AtomPairs for
   details.
 - The PointND class has been exposed to Python
 - The "Butina" clustering algorithm [JCICS 39:747-50 (1999)] is now
   available in $RDBase/Python/Ml/Cluster/Butina.py
 - A preliminary implementation of the subshape alignment algorithm is
   available.
 - The free version of MS Visual C++ is now supported.   
 - There is better support for queries in MDL mol files. (issue 1756962)
   Specifically: ring and chain bond queries; the not modifier for
   atom lists; R group labels.
 - An EditableMol class is now exposed to Python to allow molecules to
   be easily edited. (issue 1764162)
 - The RingInfo class is now exposed to Python.
 - The replaceSidechains and replaceCore functions have been added
   in the ChemTransforms library and are exposed to Python as
   Chem.ReplaceSidechains and Chem.ReplaceCore.
 - pickle support added to classes: PointND
 - atoms and bonds now support the HasQuery() and GetSmarts() methods
   from Python.   

## Other
 - Similarity scores can now be calculated from Python in bulk
   (i.e. calculating the similarity between one vector and a list of
   others). This can be substantially faster than calling the
   individual routines multiple times. The relevant functions are
   BulkTanimotoSimilarity, BulkDiceSimilarity, etc.
 - The calculation of AtomPairs and TopologicalTorsions fingerprints
   is now a lot more efficient.
 - Optimization of the Dice metric implementation for SparseIntVects
 - The Visual Studio build files have been moved to the directories
   $RDBASE/Code/Build.VC71 and $RDBASE/Code/Build.VC80. This allows
   simultaneous support of both versions of the system and cleans up
   the source trees a bit.
 - Boost version 1.34 is now supported (testing has been done on 1.34 and 1.34.1).
 - Updates to the "Getting Started" documentation.

# Release_April2007_1
(Changes relative to Release_Jan2007_1)

## Bug Fixes
 - handing of isotope information in SMILES has been fixed
 - "implicit" hydrogens are now added to charged atoms explicitly when
   writing SMILES. (issue 1670149)
 - the 2D->3D code no longer generates non-planar conjugated 4-rings
   (e.g. C1=CC=C1). (issue 1653802)
 - removing explicit hydrogens no longer produces incorrect smiles
   (issue 1694023)
 - bit indices and signature lengths in the AtomPairs code no longer
   being calculated incorrectly. *NOTE* this changes the bits that are
   set, so if you have existing signatures, they will need to be
   regenerated.
 - Fixed a bug causing MolSuppliers to generate incorrect length
   information when a combination of random access and iterator
   interfaces are used. (issue 1702647)
 - Fixed a bug leading to incorrect line numbers in error messages
   from the SDMolSuppler. (issue 1695221)

## New Features
 - chemical reactions are now supported
 - there is a new entry point into the 2D depictor code,
   compute2DCoordsMimicDistMat(), that attempts to generate 2D
   depictions that are similar to the structure described by the
   distance matrix. There's also a shorthand approach for calling this
   to mimic a 3D structure available as:
   AllChem.GenerateDepictionMatching3DStructure()
 - DiscreteValueVect and UniformGrid3D now support the binary
   operators |, &, +, and -.
 - a reader/writer for TPL files has been added.
 - support has been added for MolCatalogs: hierarchical catalogs that
   can store complete molecules.
 - the protrude distance metric for shapes has been added
 - pickle support added to classes: UniformGrid, DiscreteValueVect,
   Point
 - added the class DataStructs/SparseIntVect to improve performance
   and clarity of the AtomPairs code

## Other
 - the non-GUI code now supports python2.5; the GUI code may work with
   python2.5, but that has not been tested
 - the Mol and SD file parsers have been sped up quite a bit.
 - the "Crippen" descriptors are now calculated somewhat faster.
 - in-code documentation updates
 - new documentation for beginners in $RDBASE/Docs/Book

# Release_Jan2007_1
(Changes relative to Release_Oct2006_1)

## Bug Fixes
  - zero-atom molecules now trigger an exception
  - dummy atoms are no longer labelled 'Xe'
  - core leak in the mol file writer fixed
  - mol files with multiple charge lines are now correctly parsed
  - a workaround was installed to prevent crashes in the regression
    tests on Windows when using the newest VC++ v7 series compiler.
    (http://sourceforge.net/tracker/index.php?func=detail&aid=1607290&group_id=160139&atid=814650)
  - chirality perception (which requires partial sanitization) is no
    longer done by the MolFileParser when sanitization is switched
    off.
  - Two potential memory corruption problems were fixed (rev's 150 and
    151).

## New Features
  - optional use of chirality in substructure searches
  - MolWriters can now all take a stream as an argument
  - Chiral terms can now be included in the DistanceGeometry
    embedding.

## Other
  - $RDBASE/Code/Demos/RDKit/BinaryIO is a demonstration of using
    boost IOStreams and the ROMol pickling mechanism to generate
    highly compressed, random-access files of molecules.
  - the Point code has been refactored<|MERGE_RESOLUTION|>--- conflicted
+++ resolved
@@ -13,11 +13,8 @@
 - The way that the number of radical electrons is calculated for atoms coming from mol blocks has been changed. Systems like a `[CH]` marked as a `DOUBLET` will now have three radical electrons assigned. This is consistent with the value from SMILES.
 - The validation classes in MolStandardize were refactored in order to offer a simpler and more consistent API. In the C++ implementation, the `MolVSValidations` base class was removed and consolidated into `ValidationMethod`. Consequently, the `validate` method replaced `run` in the subclasses related to MolVS (namely `NoAtomValidation`, `FragmentValidation`, `NeutralValidation`, and `IsotopeValidation`) and all subclasses of `ValidationMethod` are now required to implement a `copy` method. Moreover, `MolStandardize::ValidationErrorInfo` was redefined as an alias for `std::string`. The changes related to the MolVS validation methods were similarly implemented in the Python API.
 - Metal atoms (really any atom which has a default valence of -1) now have their radical electron count set to zero if they form any bonds. Metal atoms/ions without bonds will continue to be assigned a radical count of either 1 or 0 if they do/do not have an odd number of valence electrons. It is not possible in a cheminformatics system to generally answer what the spin state of a metal atom should be, so we are taking a simple and easily explainable approach. If you know the spin state of your species, you can directly provide that information by calling SetNumRadicalElectrons().
-<<<<<<< HEAD
+- Chirality will now be perceived for three-coordinate atoms with a T-shaped coordination environment and the wedge in the stem of the T. If we are perceiving tetrahedral stereo, it's possible to interpret this unambiguously.
 - The CFFI MinimalLib function get_qmol() returns NULL rather than the "Error!" const char[] string for consistency with get_mol() and get_rxn().
-=======
-- Chirality will now be perceived for three-coordinate atoms with a T-shaped coordination environment and the wedge in the stem of the T. If we are perceiving tetrahedral stereo, it's possible to interpret this unambiguously.
->>>>>>> 462ed8fa
 
 ## New Features and Enhancements:
 
