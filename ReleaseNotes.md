--- conflicted
+++ resolved
@@ -17,18 +17,13 @@
 - The Python function `Chem.GetSSSR()` now returns the SSSR rings found instead
   of just returning the count of rings. This is consistent with
   `Chem.GetSymmSSSR()` and more useful.
-<<<<<<< HEAD
 - The SMILES parser will ignore the value of
   `SmilesParserParams.useLegacyStereo` unless it is set to `false`. See the
   deprecation note about `useLegacyStereo` below for more information.
-
-
-=======
 - The CFFI function `set_2d_coords_aligned()` now takes an additional `char **match_json`
   parameter; if `match_json` is not not `NULL`, `*match_json` will point to a
   JSON string containing the atoms and bonds which are part of the match.
   It is up to the user to free this string.
->>>>>>> a6e38e2a
 
 ## Code removed in this release:
 - The C++ class `RDLog::BlockLogs` has been removed. Please use the class `RDLog::LogStateSetter`. The Python class rdBase.BlockLogs() is still available and supported.
@@ -41,15 +36,12 @@
   `rdkit.rdBase.LogErrorMsg()`.
 
 ## Deprecated code (to be removed in a future release):
-<<<<<<< HEAD
 - The `SmilesParserParams` option `useLegacyStereo` is deprecated and will be
   removed in the 2023.03 release. Please use `SetUseLegacyStereoPerception()`
   instead. In the meantime the SMILES parser will use only use the value of
   `SmilesParserParams.useLegacyStereo` if it is set to `false`, otherwise the
   value of the global `useLegacyStereoPerception` parameter will control the
   behavior of the SMILES parser.
-
-=======
 - The following JS methods:
   * generate_aligned_coords()
   * get_morgan_fp()
@@ -59,7 +51,6 @@
   which used to take several individual parameters now take a single JSON string parameter.
   The overloads taking several individual parameters are now deprecated and will be
   removed in a future release.
->>>>>>> a6e38e2a
 
 # Release_2022.03.1
 (Changes relative to Release_2021.09.1)
