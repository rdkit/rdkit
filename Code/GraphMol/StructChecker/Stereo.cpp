--- conflicted
+++ resolved
@@ -367,11 +367,8 @@
         reference = i;
       else {
         // stereo_error = "three attachments with more than 2 stereobonds";
-<<<<<<< HEAD
-=======
         std::cerr << "three attachments with more than 2 stereobonds"
                   << std::endl;
->>>>>>> 1d5778ef
         return (ILLEGAL_REPRESENTATION);
       }
 
@@ -392,11 +389,8 @@
 
   if (angle < ANGLE_EPSILON || fabs(PI - angle) < ANGLE_EPSILON) {
     // stereo_error = "three attachments: colinearity violation";
-<<<<<<< HEAD
-=======
     std::cerr << "three attachments colinearity violation" << std::endl;
 
->>>>>>> 1d5778ef
     return (ILLEGAL_REPRESENTATION);
   }
 
@@ -415,10 +409,7 @@
       tetrahedron[i + 1].z = 0.0;
     else {
       // stereo_error = "three attachments: illegal bond symbol";
-<<<<<<< HEAD
-=======
       std::cerr << "three attachments illegal bond symbol" << std::endl;
->>>>>>> 1d5778ef
       return (ILLEGAL_REPRESENTATION);
     }
     tetrahedron[i + 1].number = ligands[i].number;
@@ -459,11 +450,8 @@
       tetrahedron[i].z = (-1.0);
     } else if (ligands[i].symbol != RDKit::Bond::STEREONONE) {
       // stereo_error = "illegal bond symbol";
-<<<<<<< HEAD
-=======
       std::cerr << "illegal bond symbol" << std::endl;
 
->>>>>>> 1d5778ef
       return (ILLEGAL_REPRESENTATION);
     }
   }
@@ -472,10 +460,7 @@
 
   if (nup > 2 || ndown > 2) {
     // stereo_error = "too many stereobonds";
-<<<<<<< HEAD
-=======
     std::cerr << "too many stereobonds" << std::endl;
->>>>>>> 1d5778ef
     return (ILLEGAL_REPRESENTATION);
   }
 
@@ -495,10 +480,7 @@
     if (nopposite > 2) {
       // stereo_error = "UMBRELLA: all non-stereo bonds opposite to single
       // stereo bond";
-<<<<<<< HEAD
-=======
       std::cerr << "umbrella" << std::endl;
->>>>>>> 1d5778ef
       return (ILLEGAL_REPRESENTATION);
     }
   }
@@ -509,10 +491,7 @@
         (ligands[i].symbol == RDKit::Bond::STEREOE &&
          ligands[i + 2].symbol == RDKit::Bond::STEREOZ)) {
       // stereo_error = "UP/DOWN opposition";
-<<<<<<< HEAD
-=======
       std::cerr << "up/down" << std::endl;
->>>>>>> 1d5778ef
       return (ILLEGAL_REPRESENTATION);
     }
 
@@ -522,10 +501,7 @@
         || (ligands[i].symbol == RDKit::Bond::STEREOE          // DOWN
             && ligands[(i + 1) % 4].symbol == RDKit::Bond::STEREOE)) {
       // stereo_error = "Adjacent like stereobonds";
-<<<<<<< HEAD
-=======
       std::cerr << "adjacent like" << std::endl;
->>>>>>> 1d5778ef
       return (ILLEGAL_REPRESENTATION);
     }
 
@@ -539,10 +515,7 @@
                     ligands[(i + 2) % 4].y - ligands[(i + 1) % 4].y);
       if (angle < (185 * PI / 180)) {
         // stereo_error = "colinearity or triangle rule violation";
-<<<<<<< HEAD
-=======
         std::cerr << "colinearity or triangle rule" << std::endl;
->>>>>>> 1d5778ef
         return (ILLEGAL_REPRESENTATION);
       }
     }
@@ -607,10 +580,7 @@
       return (ALLENE_PARITY);
     else {
       // stereo_error = "AtomParity: Stereobond at unsaturated atom";
-<<<<<<< HEAD
-=======
       std::cerr << "stereobond at unsaturated atom" << std::endl;
->>>>>>> 1d5778ef
       return (ILLEGAL_REPRESENTATION);
     }
   } else if (multiple && 16 != element)  // "S"
@@ -666,36 +636,6 @@
         for (unsigned j = 0; j < nbp.Bonds.size(); j++) {
           const Bond &bond = *mol.getBondWithIdx(j);
           if (bond.getBeginAtomIdx() == i + 1 &&
-<<<<<<< HEAD
-              (RDKit::Bond::STEREOZ == bond.getStereo()       // == UP
-               || RDKit::Bond::STEREOE == bond.getStereo()))  // == DOWN))
-            // stereobond to non-stereogenic atom
-            result = false;
-        }
-      }
-    }
-  }
-  // TODO: Is it correct check ?
-  if (!center_defined) {  // no stereocenter defined
-    unsigned int chiralFlag = 0;
-    if (mol.getPropIfPresent(RDKit::common_properties::_MolFileChiralFlag,
-                             chiralFlag) ||
-        mol.getPropIfPresent(RDKit::common_properties::_ChiralityPossible,
-                             chiralFlag))
-      ;
-    else
-      for (unsigned j = 0; j < mol.getNumBonds(); j++) {
-        const Bond *bond = mol.getBondWithIdx(j);
-        if (bond->getBondDir() != RDKit::Bond::NONE &&
-            bond->getBondDir() != RDKit::Bond::UNKNOWN) {
-          chiralFlag = 1;
-          break;
-        }
-      }
-    if (chiralFlag != 0)  // chiral flag set but no stereocenter defined
-      result = false;
-  }
-=======
               (RDKit::Bond::STEREOZ == bond.getStereo()         // == UP
                || RDKit::Bond::STEREOE == bond.getStereo())) {  // == DOWN))
             // stereobond to non-stereogenic atom
@@ -726,7 +666,6 @@
       result = false;
     }
   }
->>>>>>> 1d5778ef
   return result;
 }
 
@@ -776,11 +715,8 @@
               (atomPoint[i].x - atomPoint[j].x) +
           (atomPoint[i].y - atomPoint[j].y) * (atomPoint[i].y - atomPoint[j].y);
       if (dist < clash_limit * clash_limit * bond_square_median) {
-<<<<<<< HEAD
-=======
         std::cerr << "clash 1" << std::endl;
 
->>>>>>> 1d5778ef
         return true;
       }
       if (dist < min_dist) min_dist = dist;
@@ -809,10 +745,7 @@
           rb <= bb &&  // projection of r onto b does not exceed b
           (rr * bb - rb * rb) / (bb + EPS) <  // distance from bond < limit
               clash_limit * clash_limit * bond_square_median) {
-<<<<<<< HEAD
-=======
         std::cerr << "clash 2" << std::endl;
->>>>>>> 1d5778ef
         return true;
       }
     }
