--- conflicted
+++ resolved
@@ -36,27 +36,16 @@
     return template_mols;
   }
 
-<<<<<<< HEAD
-  bool hasTemplateOfSize(unsigned int atom_count) {
-    if (m_templates.find(atom_count) != m_templates.end()) {
-      return true;
-=======
   bool hasTemplateOfSize(unsigned int atomCount) {
     if (m_templates.find(atomCount) != m_templates.end()) {
-        return true;
->>>>>>> d1ac37e8
+      return true;
     }
     return false;
   }
 
-<<<<<<< HEAD
   const std::vector<std::shared_ptr<RDKit::ROMol>>& getMatchingTemplates(
-      unsigned int atom_count) {
-    return m_templates[atom_count];
-=======
-  const std::vector<std::shared_ptr<RDKit::ROMol>>& getMatchingTemplates(unsigned int atomCount) {
+      unsigned int atomCount) {
     return m_templates[atomCount];
->>>>>>> d1ac37e8
   }
 
   void setRingSystemTemplates(const std::string& templatePath);
@@ -86,36 +75,25 @@
   }
 
  private:
-  CoordinateTemplates() {
-    loadDefaultTemplates();
-  }
+  CoordinateTemplates() { loadDefaultTemplates(); }
   CoordinateTemplates(const CoordinateTemplates&) = delete;
-<<<<<<< HEAD
   CoordinateTemplates& operator=(const CoordinateTemplates&) = delete;
-  ~CoordinateTemplates() {
-=======
-  CoordinateTemplates& operator= (const CoordinateTemplates&) = delete;
 
   void clearTemplates() {
->>>>>>> d1ac37e8
     for (auto& [atom_cout, romols] : m_templates) {
       romols.clear();
     }
     m_templates.clear();
   }
 
-<<<<<<< HEAD
+  ~CoordinateTemplates() { clearTemplates(); }
+
+  void loadTemplatesFromPath(
+      const std::string& templatePath,
+      std::unordered_map<
+          unsigned int, std::vector<std::shared_ptr<RDKit::ROMol>>>& templates);
+
   std::unordered_map<unsigned int, std::vector<std::shared_ptr<RDKit::ROMol>>>
       m_templates;
 };
-=======
-  ~CoordinateTemplates() {
-    clearTemplates();
-  }
-
-  void loadTemplatesFromPath(const std::string& templatePath, std::unordered_map<unsigned int, std::vector<std::shared_ptr<RDKit::ROMol>>>& templates);
-
-  std::unordered_map<unsigned int, std::vector<std::shared_ptr<RDKit::ROMol>>> m_templates;
-};
-} // namespace RDDepict
->>>>>>> d1ac37e8
+}  // namespace RDDepict