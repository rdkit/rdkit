//
//  Copyright (C) 2004-2022 Greg Landrum and other RDKit contributors
//
//   @@ All Rights Reserved @@
//  This file is part of the RDKit.
//  The contents are covered by the terms of the BSD license
//  which is included in the file license.txt, found at the root
//  of the RDKit source tree.
//
#include <RDGeneral/types.h>
#include <RDGeneral/utils.h>
#include <GraphMol/RWMol.h>
#include <cmath>
#include <GraphMol/MolOps.h>
#include <Geometry/point.h>
#include <Geometry/Transform2D.h>
#include "EmbeddedFrag.h"
#include "DepictUtils.h"
#include "Templates.h"
#include <iostream>
#include <GraphMol/ROMol.h>
#include <GraphMol/Bond.h>
#include "RDDepictor.h"
#include <list>
#include <algorithm>
#include <boost/range/adaptor/reversed.hpp>
#include <boost/dynamic_bitset.hpp>
#include <GraphMol/Substruct/SubstructMatch.h>
constexpr double NEIGH_RADIUS = 2.5;

namespace RDDepict {
namespace {
// returns the atomic degree to be used for coordinate generation
unsigned int getDepictDegree(const RDKit::Atom *atom) {
  PRECONDITION(atom, "no atom");
  return atom->getDegree();
}
}  // end of anonymous namespace

EmbeddedFrag::EmbeddedFrag(unsigned int aid, const RDKit::ROMol *mol) {
  PRECONDITION(mol, "");
  PRECONDITION(aid < mol->getNumAtoms(), "");

  EmbeddedAtom eatm;
  eatm.aid = aid;
  RDGeom::Point2D org(0.0, 0.0);
  RDGeom::Point2D normal(1.0, 0.0);
  eatm.loc = org;
  eatm.normal = normal;
  eatm.angle = -1.0;
  eatm.ccw = true;
  eatm.neighs.clear();
  d_eatoms.clear();
  d_attachPts.clear();
  d_eatoms[aid] = eatm;
  d_done = false;
  dp_mol = mol;
  this->updateNewNeighs(aid);
}

EmbeddedFrag::EmbeddedFrag(const RDKit::ROMol *mol,
                           const RDKit::VECT_INT_VECT &fusedRings,
                           bool useRingTemplates) {
  PRECONDITION(mol, "");
  dp_mol = mol;
  d_eatoms.clear();
  d_attachPts.clear();
  this->embedFusedRings(fusedRings, useRingTemplates);
  d_done = false;
}

EmbeddedFrag::EmbeddedFrag(const RDKit::ROMol *mol,
                           const RDGeom::INT_POINT2D_MAP &coordMap) {
  // constructor of a case where the user specifies the coordinates for a
  // portion of the atoms in the molecule - we will use these coordinates
  // blindly without testing for any kind of correctness - user is GOD :)

  // we are not going to do much here simply add the atoms we have coordinates
  // for to this fragment; as a result this fragment may not be as ready to add
  // new neighbors etc. for the following reason.
  // - the user may have specified coords for only a part of the atoms in a
  //   fused ring systems
  // - once we use these coordinates we need to set up the atoms properly so
  //   that new neighbors can be added to them
  PRECONDITION(mol, "");
  dp_mol = mol;
  d_eatoms.clear();
  d_attachPts.clear();
  unsigned int na = mol->getNumAtoms();
  for (const auto &cri : coordMap) {
    unsigned int aid = cri.first;
    CHECK_INVARIANT(aid < na, "");
    EmbeddedAtom eatom(aid, cri.second);
    eatom.neighs.clear();
    eatom.df_fixed = true;
    d_eatoms[aid] = eatom;
    d_done = false;
  }
  this->setupNewNeighs();
  this->setupAttachmentPoints();
}

void EmbeddedFrag::computeNbrsAndAng(unsigned int aid,
                                     const RDKit::INT_VECT &doneNbrs) {
  //                                     const RDKit::ROMol *mol) {
  PRECONDITION(dp_mol, "");
  PRECONDITION(aid < dp_mol->getNumAtoms(), "");

  PRECONDITION(doneNbrs.size() >= 3, "");
  // we will find all the inter nbr angles, pick the one with the largest angle
  // make those neighbors the nbr1 and nbr2 of aid
  std::list<DOUBLE_INT_PAIR> anglePairs;
  double ang;
  for (auto nbi1 = doneNbrs.begin(); nbi1 != doneNbrs.end(); ++nbi1) {
    auto nbi3 = nbi1;
    for (auto nbi2 = nbi3++; nbi2 != doneNbrs.end(); ++nbi2) {
      ang = computeAngle(d_eatoms[aid].loc, d_eatoms[*nbi1].loc,
                         d_eatoms[*nbi2].loc);
      auto nbrPair = std::make_pair((*nbi1), (*nbi2));
      anglePairs.emplace_back(ang, nbrPair);
    }
  }
  anglePairs.sort([](auto pr1, auto pr2) { return pr1.first < pr2.first; });

  // more pain, more pain we unfortunately cannot right away pick the largest
  // angle - it is possible that we pick an angle that is in a fused ring - see
  // if I can explain this with a diagram
  //        _     _
  //       / B   C \                                this space
  //      /   \ /   \                               intentionally left blank
  //     |     A     |
  //     |     |     |
  //      \    D    /
  //       \_/   \_/
  //
  //  Let's say we are sitting on A with nbrs B, C, D - it is possible that we
  //  find ang(BAD) to be largest, but a new neighbor in this case will be added
  //  inside the ring We want to find ang(BAC) instead - which we will this do
  //  by checking that both our neighbors are not involved in more than one
  //  ring. Bridged systems - don't even go there
  auto winner = anglePairs.back();
  for (auto pr : boost::adaptors::reverse(anglePairs)) {
    if ((dp_mol->getRingInfo()->numAtomRings(pr.second.first) <= 1) &&
        (dp_mol->getRingInfo()->numAtomRings(pr.second.second) <= 1)) {
      winner = pr;
      break;
    }
  }

  auto winPair = winner.second;
  auto wnb1 = winPair.first;
  auto wnb2 = winPair.second;

  // now find the smallest angle that contains one of these nbrs
  int nb2 = -1, nb1 = -1;
  for (auto anglePair : anglePairs) {
    auto nbrPair = anglePair.second;
    if (wnb1 == nbrPair.first) {
      nb2 = wnb1;
      nb1 = nbrPair.second;
      break;
    } else if (wnb1 == nbrPair.second) {
      nb2 = wnb1;
      nb1 = nbrPair.first;
      break;
    } else if (wnb2 == nbrPair.first) {
      nb2 = wnb2;
      nb1 = nbrPair.second;
      break;
    } else if (wnb2 == nbrPair.second) {
      nb2 = wnb2;
      nb1 = nbrPair.first;
      break;
    }
  }

  // now find the rotation between nb1 and nb2
  auto wAng = winner.first;
  d_eatoms[aid].rotDir = rotationDir(d_eatoms[aid].loc, d_eatoms[nb1].loc,
                                     d_eatoms[nb2].loc, wAng);
  d_eatoms[aid].nbr1 = nb1;
  d_eatoms[aid].nbr2 = nb2;
  d_eatoms[aid].angle = 2 * M_PI - wAng;
}

// constructor to embed a cis/trans system
EmbeddedFrag::EmbeddedFrag(const RDKit::Bond *dblBond) {
  // Earlier embedding a cis/trans system meant to assign coordinates to the
  // atoms on the double bond as well as the neighboring atoms connected by the
  // single bond for which the cis/trans code has been specified. this causes
  // some ugliness in cases where these neighboring atoms are either part of a
  // different cis/trans system or a ring system. The function "merge" used to
  // deal with this ugliness. Now we will just embed the atoms on the double
  // bonds and mark at these atoms the direction in which the incoming single
  // bonds should go. Makes the merge function easier and address issue 171
  // simultaneously.
  PRECONDITION(dblBond, "");
  PRECONDITION(dblBond->getBondType() == RDKit::Bond::DOUBLE, "");
  auto stype = dblBond->getStereo();
  PRECONDITION(stype > RDKit::Bond::STEREOANY, "");
  const auto &nbrAtms = dblBond->getStereoAtoms();
  PRECONDITION(nbrAtms.size() == 2, "");
  dp_mol = &(dblBond->getOwningMol());

  auto begAtm = dblBond->getBeginAtomIdx();
  auto endAtm = dblBond->getEndAtomIdx();

  // the begin atom goes at the origin and the normal goes along -ve y-axis
  // to be rotate clock to add the cis/trans single bond
  EmbeddedAtom beatm;
  beatm.aid = begAtm;
  beatm.loc = RDGeom::Point2D(0.0, 0.0);
  beatm.nbr1 = endAtm;

  beatm.normal = RDGeom::Point2D(0.0, -1.0);
  beatm.ccw = false;
  beatm.CisTransNbr = nbrAtms[0];
  d_eatoms[begAtm] = beatm;

  // the end atom goes on the x-axis
  EmbeddedAtom eeatm;
  eeatm.aid = endAtm;
  eeatm.loc = RDGeom::Point2D(BOND_LEN, 0.0);
  eeatm.nbr1 = begAtm;
  eeatm.CisTransNbr = nbrAtms[1];
  if (stype == RDKit::Bond::STEREOZ || stype == RDKit::Bond::STEREOCIS) {
    eeatm.normal = RDGeom::Point2D(0.0, -1.0);
    eeatm.ccw = true;
  } else {
    eeatm.normal = RDGeom::Point2D(0.0, 1.0);
    eeatm.ccw = false;
  }
  d_eatoms[endAtm] = eeatm;

  d_done = false;
}

int EmbeddedFrag::findNumNeigh(const RDGeom::Point2D &pt, double radius) {
  // find the number of atoms in the current embedded system that are within
  // 'radius' of the specified point
  int res = 0;
  for (const auto &efi : d_eatoms) {
    const auto &rloc = efi.second.loc;
    if ((rloc - pt).length() < radius) {
      ++res;
    }
  }
  return res;
}

void EmbeddedFrag::updateNewNeighs(
    unsigned int aid) {  //, const RDKit::ROMol *mol) {
  PRECONDITION(dp_mol, "");

  d_eatoms[aid].neighs.clear();
  RDKit::INT_VECT hIndices;
  for (const auto nbr : dp_mol->atomNeighbors(dp_mol->getAtomWithIdx(aid))) {
    if (d_eatoms.find(nbr->getIdx()) == d_eatoms.end()) {
      if (dp_mol->getAtomWithIdx(nbr->getIdx())->getAtomicNum() != 1) {
        d_eatoms[aid].neighs.push_back(nbr->getIdx());
      } else {
        hIndices.push_back(nbr->getIdx());
      }
    }
  }
  d_eatoms[aid].neighs.insert(d_eatoms[aid].neighs.end(), hIndices.begin(),
                              hIndices.end());

  auto deg = getDepictDegree(dp_mol->getAtomWithIdx(aid));
  // order the neighbors by their CIPranks, if the number is between > 0 but
  // less than 3
  if ((d_eatoms[aid].neighs.size() > 0) &&
      ((deg < 4) || (d_eatoms[aid].neighs.size() < 3))) {
    d_eatoms[aid].neighs = rankAtomsByRank(*dp_mol, d_eatoms[aid].neighs);
  } else if ((deg >= 4) && (d_eatoms[aid].neighs.size() >= 3)) {
    // now if we have more more than 2 neighbors change the order so that atoms
    // with the highest rank fall on opposite sides of each other
    d_eatoms[aid].neighs = setNbrOrder(aid, d_eatoms[aid].neighs, *dp_mol);
  }

  if (d_eatoms[aid].neighs.size() > 0) {
    if (std::find(d_attachPts.begin(), d_attachPts.end(),
                  static_cast<int>(aid)) == d_attachPts.end()) {
      d_attachPts.push_back(aid);
    }
  }
}

void EmbeddedFrag::setupNewNeighs() {  // const RDKit::ROMol *mol) {
  PRECONDITION(dp_mol, "");

  d_attachPts.clear();
  for (const auto &eci : d_eatoms) {
    this->updateNewNeighs(eci.first);
  }
  // arrange the d_attachPts so that they are traversed in the order of CIPRanks
  d_attachPts = rankAtomsByRank(*dp_mol, d_attachPts);
}

int EmbeddedFrag::findNeighbor(
    unsigned int aid) {  //, const RDKit::ROMol *mol) {
  PRECONDITION(dp_mol, "");

  for (const auto nbr : dp_mol->atomNeighbors(dp_mol->getAtomWithIdx(aid))) {
    if (d_eatoms.find(nbr->getIdx()) != d_eatoms.end()) {
      return nbr->getIdx();
    }
  }
  return -1;
}

void EmbeddedFrag::setupAttachmentPoints() {
  // now for points that new atoms will be added to later on we need to do some
  // setup
  for (auto dai : d_attachPts) {
    // find the neighbors that are already embedded for each of these atoms
    RDKit::INT_VECT doneNbrs;
    const auto &enbrs = d_eatoms[dai].neighs;
    for (const auto nbrAtom :
         dp_mol->atomNeighbors(dp_mol->getAtomWithIdx(dai))) {
      if (std::find(enbrs.begin(), enbrs.end(),
                    static_cast<int>(nbrAtom->getIdx())) == enbrs.end()) {
        // we found a neighbor that is part of this embedded system
        doneNbrs.push_back(nbrAtom->getIdx());
      }
    }
    if (doneNbrs.empty()) {
      d_eatoms[dai].normal = RDGeom::Point2D(1., 0.);
      d_eatoms[dai].angle = -1.;
    } else if (doneNbrs.size() == 1) {
      auto nbid = doneNbrs.front();
      d_eatoms[dai].nbr1 = nbid;
      d_eatoms[dai].normal =
          computeNormal(d_eatoms[dai].loc, d_eatoms[nbid].loc);
    } else if (doneNbrs.size() == 2) {
      auto nb1 = doneNbrs[0];
      auto nb2 = doneNbrs[1];
      d_eatoms[dai].nbr1 = nb1;
      d_eatoms[dai].nbr2 = nb2;
      d_eatoms[dai].angle =
          computeAngle(d_eatoms[dai].loc, d_eatoms[nb1].loc, d_eatoms[nb2].loc);
    } else if (doneNbrs.size() >= 3) {
      // this is a pain - delegate it to a utility function
      this->computeNbrsAndAng(dai, doneNbrs);
    }
  }
}

bool crossing(const RDGeom::Point2D &v1pt1, const RDGeom::Point2D &v1pt2,
              const RDGeom::Point2D &v2pt1, const RDGeom::Point2D &v2pt2) {
  // adapted from:
  // https://stackoverflow.com/questions/217578/how-can-i-determine-whether-a-2d-point-is-within-a-polygon
  float d1, d2;
  float a1, a2, b1, b2, c1, c2;
  auto v1x1 = v1pt1.x;
  auto v1y1 = v1pt1.y;
  auto v1x2 = v1pt2.x;
  auto v1y2 = v1pt2.y;
  auto v2x1 = v2pt1.x;
  auto v2y1 = v2pt1.y;
  auto v2x2 = v2pt2.x;
  auto v2y2 = v2pt2.y;

  // Convert vector 1 to a line (line 1) of infinite length.
  // We want the line in linear equation standard form: A*x + B*y + C = 0
  // See: http://en.wikipedia.org/wiki/Linear_equation
  a1 = v1y2 - v1y1;
  b1 = v1x1 - v1x2;
  c1 = (v1x2 * v1y1) - (v1x1 * v1y2);

  // Every point (x,y), that solves the equation above, is on the line,
  // every point that does not solve it, is not. The equation will have a
  // positive result if it is on one side of the line and a negative one
  // if is on the other side of it. We insert (x1,y1) and (x2,y2) of vector
  // 2 into the equation above.
  d1 = (a1 * v2x1) + (b1 * v2y1) + c1;
  d2 = (a1 * v2x2) + (b1 * v2y2) + c1;

  // If d1 and d2 both have the same sign, they are both on the same side
  // of our line 1 and in that case no intersection is possible. Careful,
  // 0 is a special case, that's why we don't test ">=" and "<=",
  // but "<" and ">".
  if (d1 > 0 && d2 > 0) return false;
  if (d1 < 0 && d2 < 0) return false;

  // The fact that vector 2 intersected the infinite line 1 above doesn't
  // mean it also intersects the vector 1. Vector 1 is only a subset of that
  // infinite line 1, so it may have intersected that line before the vector
  // started or after it ended. To know for sure, we have to repeat the
  // the same test the other way round. We start by calculating the
  // infinite line 2 in linear equation standard form.
  a2 = v2y2 - v2y1;
  b2 = v2x1 - v2x2;
  c2 = (v2x2 * v2y1) - (v2x1 * v2y2);

  // Calculate d1 and d2 again, this time using points of vector 1.
  d1 = (a2 * v1x1) + (b2 * v1y1) + c2;
  d2 = (a2 * v1x2) + (b2 * v1y2) + c2;

  // Again, if both have the same sign (and neither one is 0),
  // no intersection is possible.
  if (d1 > 0 && d2 > 0) return false;
  if (d1 < 0 && d2 < 0) return false;

  // If they are not collinear, they must intersect in exactly one point.
  return true;
}

static bool pointInsideRing(const RDGeom::Point2D &pt,
                            const RDGeom::INT_POINT2D_MAP &coords,
                            const RDKit::INT_VECT &ring) {
  // check if a point is inside a ring
  // bounding box check
  RDGeom::Point2D minPt(1e8, 1e8);
  RDGeom::Point2D maxPt(-1e8, -1e8);
  for (auto atom : ring) {
    const auto &loc = coords.at(atom);
    minPt.x = std::min(minPt.x, loc.x);
    minPt.y = std::min(minPt.y, loc.y);
    maxPt.x = std::max(maxPt.x, loc.x);
    maxPt.y = std::max(maxPt.y, loc.y);
  }
  if (pt.x < minPt.x || pt.x > maxPt.x || pt.y < minPt.y || pt.y > maxPt.y) {
    return false;
  }
  // ray casting : check how many times a ray to the point crosses the ring. If
  // it crosses an odd number of times, the point is inside the ring
  float outsideX = minPt.x - 0.1;
  int intersections = 0;
  for (size_t i = 0; i < ring.size(); ++i) {
    RDGeom::Point2D p1 = coords.at(ring[(i)]);
    RDGeom::Point2D p2 = coords.at(ring[(i + 1) % ring.size()]);
    if (crossing(p1, p2, pt, RDGeom::Point2D(outsideX, pt.y))) {
      ++intersections;
    }
  }
  return (intersections % 2) == 1;
}

static float scoreMatch(const RDKit::VECT_INT_VECT &fusedRings,
                        const RDKit::INT_VECT &ringSystemAtoms,
                        const RDGeom::INT_POINT2D_MAP &ringSystemAtomsCoords,
                        const RDKit::ROMol *mol) {
  // for each atom in rs_mol that has neighbors that are not in the match, add a
  // penalty if the corresponding atom in the template points inside a ring.
  int result = 0;
  for (auto index : ringSystemAtoms) {
    auto neighbors = mol->atomNeighbors(mol->getAtomWithIdx(index));
    int neighborsOutsideTemplate = 0;
    RDKit::INT_VECT neighborsInsideTemplate;
    for (auto neighbor : neighbors) {
      if (std::find(ringSystemAtoms.begin(), ringSystemAtoms.end(),
                    neighbor->getIdx()) == ringSystemAtoms.end()) {
        neighborsOutsideTemplate++;
      } else {
        neighborsInsideTemplate.push_back(neighbor->getIdx());
      }
    }
    // if the atom has more than one neighbor outside the template and exactly
    // two matched by it, there's a chance it's a substitution point, so we
    // should check if it's pointing inside a ring
    if (neighborsOutsideTemplate >= 1 && neighborsInsideTemplate.size() == 2) {
      auto coords = ringSystemAtomsCoords.at(index);
      auto averageCoords = [ringSystemAtomsCoords](const RDKit::INT_VECT &vec) {
        RDGeom::Point2D average(0, 0);
        for (auto atom : vec) {
          average += ringSystemAtomsCoords.at(atom);
        }
        average /= vec.size();
        return average;
      };
      auto averageNeighborCoords = averageCoords(neighborsInsideTemplate);
      auto substitutionV = (averageNeighborCoords - coords);
      substitutionV.normalize();
      substitutionV *= -0.4;
      for (auto ring : fusedRings) {
        if (pointInsideRing(coords + substitutionV, ringSystemAtomsCoords,
                            ring)) {
          result += neighborsOutsideTemplate;
          break;
        }
      }
    }
  }
  return result;
}

bool EmbeddedFrag::matchToTemplate(const RDKit::VECT_INT_VECT &fusedRings,
                                   const RDKit::INT_VECT &ringSystemAtoms,
                                   unsigned int ring_count) {
  CoordinateTemplates &coordinate_templates =
      CoordinateTemplates::getRingSystemTemplates();

  if (!coordinate_templates.hasTemplateOfSize(ringSystemAtoms.size())) {
    return false;
  }

  // make a mol out of the induced subgraph using the ring system atoms
  RDKit::RWMol rs_mol(*dp_mol, true);

  boost::dynamic_bitset<> rs_atoms(dp_mol->getNumAtoms());
  for (auto aidx : ringSystemAtoms) {
    rs_atoms.set(aidx);
  }

  constexpr int DUMMY_ATOMIC_NUM = 200;
  for (auto &at : rs_mol.atoms()) {
    if (!rs_atoms.test(at->getIdx())) {
      at->setAtomicNum(DUMMY_ATOMIC_NUM);
    }
  }
  auto numBonds = rs_mol.getNumBonds();
  for (auto bnd : rs_mol.bonds()) {
    if (!rs_atoms.test(bnd->getBeginAtomIdx()) ||
        !rs_atoms.test(bnd->getEndAtomIdx())) {
      --numBonds;
    }
  }

  // find template that this mol matches to, if any
  RDKit::MatchVectType match;
  std::shared_ptr<RDKit::ROMol> template_mol(nullptr);
  int best_score = -1;
  for (const auto &mol :
       coordinate_templates.getMatchingTemplates(ringSystemAtoms.size())) {
    // To reduce how often we have to do substructure matches, check ring info
    // and bond count first
    if (mol->getNumBonds() != numBonds) {
      continue;
    } else if (mol->getRingInfo()->numRings() != ring_count) {
      continue;
    }
    // also check if the mol atoms have the same connectivity as the template
    auto degreeCounts = [](const RDKit::ROMol &mol) {
      std::array<int, 4> degrees_count({0, 0, 0, 0});
      for (auto atom : mol.atoms()) {
        if (atom->getAtomicNum() == DUMMY_ATOMIC_NUM) {
          continue;
        }
        auto degree = 0u;
        for (auto nbr : mol.atomNeighbors(atom)) {
          if (nbr->getAtomicNum() != DUMMY_ATOMIC_NUM) {
            ++degree;
            if (degree == 4) {
              break;
            }
          }
        }
        degrees_count[degree]++;
      }
      return degrees_count;
    };
    if (degreeCounts(rs_mol) != degreeCounts(*mol)) {
      continue;
    }
    RDKit::SubstructMatchParameters params;
    params.maxMatches = 1;
    auto matches = RDKit::SubstructMatch(rs_mol, *mol, params);
    if (!matches.empty()) {
      match = matches[0];

      RDGeom::INT_POINT2D_MAP ringSystemAtomsCoords;
      for (auto &[template_aidx, rs_aidx] : match) {
        auto coords = mol->getConformer().getAtomPos(template_aidx);
        auto mol_aidx = rs_mol.getAtomWithIdx(rs_aidx)->getAtomMapNum();
        ringSystemAtomsCoords[mol_aidx] = coords;
      }
      // score the match. The score is the number of atoms in the ring system
      // that would connect to the template in a bad way (inside a ring), so we
      // want it to be 0 or as low as possible
      auto score = scoreMatch(fusedRings, ringSystemAtoms,
                              ringSystemAtomsCoords, dp_mol);
      if (best_score == -1 || score < best_score) {
        best_score = score;
        template_mol = mol;
      }
      if (best_score == 0) {
        break;
      }
    }
  }
  if (!template_mol) {
    return false;
  }

  // copy over new coordinates
  const auto &conf = template_mol->getConformer();
  for (auto &[template_aidx, rs_aidx] : match) {
    EmbeddedAtom new_at(rs_aidx, conf.getAtomPos(template_aidx));
    new_at.df_fixed = true;
    d_eatoms.emplace(rs_aidx, new_at);
  }
  this->setupNewNeighs();
  this->setupAttachmentPoints();
  return true;
}

// find any atoms in the ring that are in trans double bonds and mirror them
// into the ring
static void mirrorTransRingAtoms(const RDKit::ROMol &mol,
                                 const RDKit::INT_VECT &ring,
                                 RDGeom::INT_POINT2D_MAP &coords) {
  // a nice place for C++23 generator coroutines...
  RDKit::INT_VECT transRingAtoms;
  for (size_t i = 0; i < ring.size(); ++i) {
    const auto atom1 = ring[i];
    const auto atom2 = ring[(i + 1) % ring.size()];
    const auto bond = mol.getBondBetweenAtoms(atom1, atom2);
    if (bond->getBondType() != RDKit::Bond::DOUBLE) {
      continue;
    }
    const auto stype = bond->getStereo();
    if (stype <= RDKit::Bond::STEREOANY) {
      continue;
    }

    // We care about bonds that are trans with respect to this ring
    const auto &neighbors = bond->getStereoAtoms();
    if (neighbors.size() != 2) {
      continue;
    }
    const auto leftIsIn =
        std::find(ring.begin(), ring.end(), neighbors[0]) != ring.end();
    const auto rightIsIn =
        std::find(ring.begin(), ring.end(), neighbors[1]) != ring.end();
    bool isTrans = false;
    if (stype == RDKit::Bond::STEREOTRANS || stype == RDKit::Bond::STEREOE) {
      if (leftIsIn == rightIsIn) {
        // trans, both neighbors in the ring (or both out)
        isTrans = true;
      }
    } else if (leftIsIn != rightIsIn) {
      // cis, but one of the neighbors is outside the ring
      isTrans = true;
    }
    if (!isTrans) {
      continue;
    }

    // Mirror one atom in each trans bond across the line defined by its two
    // neighbors. This bumps it into the ring
    const auto left = ring[(i + ring.size() - 1) % ring.size()];
    const auto right = atom2;

    const auto last = coords[left];
    const auto ref = coords[right];
    const auto interest = coords[atom1];
    const auto d = last - ref;
    const double a = (d.x * d.x - d.y * d.y) / d.dotProduct(d);
    const double b = 2 * d.x * d.y / d.dotProduct(d);
    const double x =
        a * (interest.x - ref.x) + b * (interest.y - ref.y) + ref.x;
    const double y =
        b * (interest.x - ref.x) - a * (interest.y - ref.y) + ref.y;
    coords[atom1] = RDGeom::Point2D(x, y);
  }
}

//
// NOTE: the individual rings in fusedRings must appear in traversal order.
//    This is what is provided by the current ring-finding code.
//
void EmbeddedFrag::embedFusedRings(const RDKit::VECT_INT_VECT &fusedRings,
                                   bool useRingTemplates) {
  PRECONDITION(dp_mol, "");
  // Look for a template for the whole system. Failing that simplify the
  // system to a set of core atoms and  look for a template for those. If that
  // fails, start from a single ring. Then add rings one by one

  RDKit::INT_VECT funion;
  // look for a template that matches the entire fused ring system
  if (useRingTemplates && fusedRings.size() > 1) {
    RDKit::Union(fusedRings, funion);
    bool found_template =
        matchToTemplate(fusedRings, funion, fusedRings.size());
    if (found_template) {
      // we are done
      return;
    }
  }
  std::vector<RDGeom::INT_POINT2D_MAP> coords;
  coords.reserve(fusedRings.size());

  for (const auto &ring : fusedRings) {
    auto ring_coords = embedRing(ring);
    mirrorTransRingAtoms(*dp_mol, ring, ring_coords);
    coords.push_back(ring_coords);
  }
  RDKit::INT_VECT doneRings;

<<<<<<< HEAD
  // embed the core rings. Try first with a template if available
  RDKit::INT_VECT coreRingsIds;
  auto coreRings = findCoreRings(fusedRings, coreRingsIds);
  if (useRingTemplates && coreRings.size() > 1) {
    RDKit::Union(coreRings, funion);
    bool found_template = matchToTemplate(coreRings, funion, coreRings.size());
    if (found_template) {
      doneRings = coreRingsIds;
=======
  if (useRingTemplates) {
    RDKit::INT_VECT coreRingsIds;
    auto coreRings = findCoreRings(fusedRings, coreRingsIds, *dp_mol);
    if (coreRings.size() > 1 && coreRings.size() < fusedRings.size()) {
      // look for a template that matches the core ring system
      RDKit::Union(coreRings, funion);
      bool found_template = matchToTemplate(funion, coreRings.size());
      if (found_template) {
        doneRings = coreRingsIds;
      }
>>>>>>> ae9f5ac5
    }
  }

  // if not embed find a ring as a starting point
  if (doneRings.empty()) {
    // FIX for issue 197
    // find the ring with the max substituents
    // If there are multiple pick the largest
    auto firstRingId = pickFirstRingToEmbed(*dp_mol, fusedRings);

    this->initFromRingCoords(fusedRings[firstRingId], coords[firstRingId]);
    doneRings.push_back(firstRingId);
  }
  RDKit::Union(fusedRings, funion);
  // now loop over the remaining rings and attach them one at a time the order
  // is determined by how many atoms a ring has in common with the atoms
  // already embedded
  while (d_eatoms.size() < funion.size()) {  // ) {
    int nextId;
    // we will take the ring with maximum number of common atoms with  atoms
    // already done
    auto commonAtomIds = findNextRingToEmbed(doneRings, fusedRings, nextId);

    RDGeom::Transform2D trans;
    EmbeddedFrag embRing;
    embRing.initFromRingCoords(fusedRings[nextId], coords[nextId]);
    RDKit::INT_VECT pinAtoms;
    // REVIEW: using the average position of the shared atoms and the centroid
    // vector, we can make this a single case.
    if (commonAtomIds.size() == 1) {
      trans.assign(this->computeOneAtomTrans(commonAtomIds[0], embRing));
      embRing.Transform(trans);
      pinAtoms.push_back(commonAtomIds.front());
    } else {
      // if the common atoms form a chain they are going to be in order - we
      // try to do that in findNextRingToEmbed we will therefore try to use
      // the last and the first atoms in the chain to fuse the rings - will
      // hopefully fix issue 177
      auto aid1 = commonAtomIds.front();
      auto aid2 = commonAtomIds.back();
      pinAtoms.push_back(aid1);
      pinAtoms.push_back(aid2);
      trans.assign(this->computeTwoAtomTrans(aid1, aid2, coords[nextId]));
      embRing.Transform(trans);
      reflectIfNecessaryDensity(embRing, aid1, aid2);
    }
    this->mergeRing(embRing, commonAtomIds.size(), pinAtoms);
    doneRings.push_back(nextId);
  }
}

RDGeom::Transform2D EmbeddedFrag::computeOneAtomTrans(
    unsigned int commAid, const EmbeddedFrag &other) {
  // find the coordinates for the same atom in the embedded system
  auto rcr = d_eatoms[commAid].loc;

  // find the coordinate for the same atom in the other system
  const auto &oeatm = other.GetEmbeddedAtom(commAid);
  auto ccr = oeatm.loc;
  auto onb1 = oeatm.nbr1;
  auto onb2 = oeatm.nbr2;
  CHECK_INVARIANT((onb1 >= 0) && (onb2 >= 0), "");
  auto midPt = other.GetEmbeddedAtom(onb1).loc;
  midPt += other.GetEmbeddedAtom(onb2).loc;
  midPt *= 0.5;

  // get the coordinates for the neighboring atoms
  auto nb1 = d_eatoms[commAid].nbr1;
  auto nb2 = d_eatoms[commAid].nbr2;
  auto nbp1 = d_eatoms[nb1].loc;
  auto nbp2 = d_eatoms[nb2].loc;

  auto ang = d_eatoms[commAid].angle;
  auto largestAngle = 2 * M_PI - ang;

  auto bpt = computeBisectPoint(rcr, largestAngle, nbp1, nbp2);

  // now that we have the bisect point compute the transform that will take
  // ccr to coincide with rcr and the mid point between the neighbors of ccr
  // to fall on the line from rcr to bpt
  RDGeom::Transform2D trans;
  trans.SetTransform(rcr, bpt, ccr, midPt);
  return trans;
}

RDGeom::Transform2D EmbeddedFrag::computeTwoAtomTrans(
    unsigned int aid1, unsigned int aid2,
    const RDGeom::INT_POINT2D_MAP &nringCor) {
  CHECK_INVARIANT(d_eatoms.find(aid1) != d_eatoms.end(), "");
  CHECK_INVARIANT(d_eatoms.find(aid2) != d_eatoms.end(), "");

  // this is an easier thing to do than computeOneAtomTrans
  // we know that there are at least two atoms in common between the new ring
  // and the rings that have already been embedded.
  //
  // we are going to simply use the first two atoms on the commIds list and
  // use those to compute a transforms
  const auto &loc1 = nringCor.at(aid1);
  const auto &loc2 = nringCor.at(aid2);

  // get the coordinates for the same atoms in the already embedded ring
  // system
  const auto &ref1 = d_eatoms.at(aid1).loc;
  const auto &ref2 = d_eatoms.at(aid2).loc;
  RDGeom::Transform2D trans;
  trans.SetTransform(ref1, ref2, loc1, loc2);
  return trans;
}

void EmbeddedFrag::Reflect(const RDGeom::Point2D &loc1,
                           const RDGeom::Point2D &loc2) {
  for (auto &ei : d_eatoms) {
    ei.second.Reflect(loc1, loc2);
  }
}

void EmbeddedFrag::reflectIfNecessaryCisTrans(EmbeddedFrag &embFrag,
                                              unsigned int ctCase,
                                              unsigned int aid1,
                                              unsigned int aid2) {
  // ok this is a cis/trans case - we may have violated the cis/trans
  // specification
  // so lets try to correct it with a reflection
  const auto &p1Loc = d_eatoms[aid1].loc;
  RDGeom::Point2D rAtmLoc, p1norm;
  if (ctCase == 1) {
    // embObj is the cis/trans case - find the normal at aid1 - this should
    // tell us where the ring single bond in the cis/trans system should
    // have gone
    p1norm = embFrag.d_eatoms[aid1].normal;
    auto ringAtm = embFrag.d_eatoms[aid1].CisTransNbr;
    if (d_eatoms.find(ringAtm) != d_eatoms.end()) {
      rAtmLoc = d_eatoms[ringAtm].loc;
    } else {
      // FIX: this is a work-around arising from issue 3135833
      BOOST_LOG(rdWarningLog) << "Warning: stereochemistry around double bond "
                                 "may be incorrect in depiction."
                              << std::endl;
      return;
    }
  } else {
    // this is the cis/trans object
    p1norm = d_eatoms[aid1].normal;
    auto ringAtm = d_eatoms[aid1].CisTransNbr;
    rAtmLoc = embFrag.d_eatoms[ringAtm].loc;
  }
  rAtmLoc -= p1Loc;
  auto dot = rAtmLoc.dotProduct(p1norm);
  auto p2Loc = d_eatoms[aid2].loc;
  if (dot < 0.0) {
    embFrag.Reflect(p1Loc, p2Loc);
  }
}

void EmbeddedFrag::reflectIfNecessaryThirdPt(EmbeddedFrag &embFrag,
                                             unsigned int aid1,
                                             unsigned int aid2,
                                             unsigned int aid3) {
  const auto &pt1 = d_eatoms[aid1].loc;
  const auto &pt2 = d_eatoms[aid2].loc;

  auto normal = pt2;
  normal -= pt1;
  normal.rotate90();

  const auto oth3 = embFrag.GetEmbeddedAtom(aid3).loc - pt1;
  const auto pt3 = d_eatoms[aid3].loc - pt1;

  auto dot1 = normal.dotProduct(pt3);
  auto dot2 = normal.dotProduct(oth3);
  if (dot1 * dot2 < 0.0) {
    // the third atom is on either sides of the line between aid1 and aid2
    // in the two fragment - let us reflect to correct it
    embFrag.Reflect(pt1, pt2);
  }
}

void EmbeddedFrag::reflectIfNecessaryDensity(EmbeddedFrag &embFrag,
                                             unsigned int aid1,
                                             unsigned int aid2) {
  // ok we will do this the new way by measuring a density function
  const auto &pin1 = d_eatoms[aid1].loc;
  const auto &pin2 = d_eatoms[aid2].loc;
  double densityNormal = 0.0;
  double densityReflect = 0.0;
  for (const auto &oci : embFrag.GetEmbeddedAtoms()) {
    if (d_eatoms.find(oci.first) == d_eatoms.end()) {
      auto loc1 = oci.second.loc;
      auto rloc1 = reflectPoint(loc1, pin1, pin2);
      for (const auto &tci : d_eatoms) {
        auto t1 = tci.second.loc;
        t1 -= loc1;
        auto td = t1.length();
        auto rt1 = tci.second.loc;
        rt1 -= rloc1;
        auto rtd = rt1.length();
        if (td > 1.0e-3) {
          densityNormal += (1.0 / td);
        } else {
          densityNormal += 1000.0;
        }
        if (rtd > 1.0e-3) {
          densityReflect += (1.0 / rtd);
        } else {
          densityReflect += 1000.0;
        }
      }
    }
  }
  if (densityNormal - densityReflect > 1.0e-4) {
    embFrag.Reflect(pin1, pin2);
  }
}

void EmbeddedFrag::initFromRingCoords(const RDKit::INT_VECT &ring,
                                      const RDGeom::INT_POINT2D_MAP &nringMap) {
  double largestAngle = M_PI * (1 - (2.0 / ring.size()));
  auto prev = ring.back();
  unsigned int cnt = 0;
  for (auto ai : ring) {
    EmbeddedAtom eatm;
    eatm.loc = nringMap.at(ai);
    eatm.aid = ai;
    eatm.angle = largestAngle;
    eatm.nbr1 = prev;
    if (cnt) {
      d_eatoms[prev].nbr2 = ai;
    }
    d_eatoms[ai] = eatm;
    prev = ai;
    cnt++;
  }
  d_eatoms[prev].nbr2 = ring.front();
}

void EmbeddedFrag::mergeRing(const EmbeddedFrag &embRing, unsigned int nCommon,
                             const RDKit::INT_VECT &pinAtoms) {
  const auto &oatoms = embRing.GetEmbeddedAtoms();
  for (const auto &ori : oatoms) {
    auto aid = ori.first;
    if (d_eatoms.find(aid) == d_eatoms.end()) {
      d_eatoms[aid] = ori.second;
    } else {
      // update the neighbor only on atoms that were used to compute the
      // transform to merge the and only if the two are the only common
      // atoms i.e. we are doing bridged systems we will leave the nbrs
      // untouched
      if (nCommon <= 2) {
        if (std::find(pinAtoms.begin(), pinAtoms.end(), aid) !=
            pinAtoms.end()) {
          d_eatoms[aid].angle += ori.second.angle;
          if (d_eatoms[aid].nbr1 == ori.second.nbr1) {
            d_eatoms[aid].nbr1 = ori.second.nbr2;
          } else if (d_eatoms[aid].nbr1 == ori.second.nbr2) {
            d_eatoms[aid].nbr1 = ori.second.nbr1;
          } else if (d_eatoms[aid].nbr2 == ori.second.nbr1) {
            d_eatoms[aid].nbr2 = ori.second.nbr2;
          } else if (d_eatoms[aid].nbr2 == ori.second.nbr2) {
            d_eatoms[aid].nbr2 = ori.second.nbr1;
          }
        }
      }
    }
  }
}

void EmbeddedFrag::addNonRingAtom(unsigned int aid, unsigned int toAid) {
  // const RDKit::ROMol *mol) {
  PRECONDITION(dp_mol, "");
  // check that aid does not belong the embedded fragment yet
  PRECONDITION(d_eatoms.find(aid) == d_eatoms.end(), "");
  // and that toAid is already in the embedded system
  PRECONDITION(d_eatoms.find(toAid) != d_eatoms.end(), "");
  if (d_eatoms[toAid].angle > 0.0) {
    addAtomToAtomWithAng(aid, toAid);
  } else {
    addAtomToAtomWithNoAng(aid, toAid);
  }
  // remove aid from the neighbor list of toAid
  d_eatoms[toAid].neighs.erase(std::remove(d_eatoms[toAid].neighs.begin(),
                                           d_eatoms[toAid].neighs.end(),
                                           static_cast<int>(aid)));
  this->updateNewNeighs(aid);
}

void EmbeddedFrag::addAtomToAtomWithAng(unsigned int aid, unsigned int toAid) {
  const auto &refAtom = d_eatoms[toAid];
  auto refLoc = refAtom.loc;
  RDGeom::Point2D origin(0.0, 0.0);
  PRECONDITION(refAtom.angle > 0.0, "");

  // we are adding to either to a ring atom or an atom to which we added at
  // least one substituent previously

  // determine the angle at which we want to add the new atom based on the
  // number of remaining substituents
  auto nnbr = refAtom.neighs.size();
  double remAngle = 2 * M_PI - refAtom.angle;
  auto currAngle = remAngle / (1 + nnbr);
  d_eatoms[toAid].angle += currAngle;

  const auto &nb1 = d_eatoms.at(refAtom.nbr1).loc;
  const auto &nb2 = d_eatoms.at(refAtom.nbr2).loc;
  if (d_eatoms[toAid].rotDir == 0) {
    d_eatoms[toAid].rotDir = rotationDir(refLoc, nb1, nb2, remAngle);
  }

  currAngle *= d_eatoms[toAid].rotDir;

  RDGeom::Transform2D rtrans;
  rtrans.SetTransform(refLoc, currAngle);
  auto currLoc = nb2;
  rtrans.TransformPoint(currLoc);
  if (fabs(remAngle) - M_PI < 1e-3) {
    auto currLoc2 = nb2;
    rtrans.SetTransform(refLoc, -currAngle);
    rtrans.TransformPoint(currLoc2);
    if (findNumNeigh(currLoc, 0.5) > findNumNeigh(currLoc2, 0.5)) {
      currLoc = currLoc2;
      currAngle *= -1;
    } else {
      rtrans.SetTransform(refLoc, currAngle);
    }
  }

  // set the neighbors for the current point
  d_eatoms[toAid].nbr2 = aid;

  EmbeddedAtom eatm;
  eatm.aid = aid;
  eatm.loc = currLoc;
  eatm.nbr1 = toAid;
  eatm.angle = -1.0;

  // now compute the normal at this atom - which gives the direction in
  // which we want to add the next atom. We will go in the direction that
  // seem to be least explored
  auto tpt = currLoc - refLoc;
  RDGeom::Point2D norm(-tpt.y, tpt.x);
  auto tp1 = currLoc + norm;
  auto tp2 = currLoc - norm;

  auto nccw = findNumNeigh(
      tp1, NEIGH_RADIUS);  // number of neighbors if we go counter-clockwise
  auto ncw = findNumNeigh(
      tp2, NEIGH_RADIUS);  // number of neighbors if we go clockwise

  norm.normalize();
  if (nccw < ncw) {
    eatm.normal = norm;
    eatm.ccw = false;
  } else {
    eatm.normal = (-norm);
    eatm.ccw = true;
  }

  d_eatoms[aid] = eatm;
}

void EmbeddedFrag::addAtomToAtomWithNoAng(unsigned int aid,
                                          unsigned int toAid) {
  PRECONDITION(dp_mol, "");
  const auto &refAtom = d_eatoms.at(toAid);
  PRECONDITION(refAtom.angle <= 0.0, "");
  const auto &refLoc = refAtom.loc;
  RDGeom::Point2D origin(0.0, 0.0);
  auto refAtomCCW = refAtom.ccw;

  // -----------------------------------------------------------------------
  // we are adding to a non-ring atom,
  // the direction in which we add the new atom matters here
  auto currLoc = refAtom.normal;
  if (refAtom.CisTransNbr >= 0) {
    // ok this atom is part of a cis/trans dbl bond
    if (static_cast<unsigned int>(refAtom.CisTransNbr) != aid) {
      // but we are note adding the single bond atom to which the cis/trans
      // specification was made, in this case reverse the normal and the ccw
      refAtomCCW = !refAtomCCW;
      currLoc *= -1.0;
    }
  }

  CHECK_INVARIANT(currLoc.lengthSq() > 1.0e-8, "");

  // find out what angle we want to add bond at
  const auto atm = dp_mol->getAtomWithIdx(toAid);
  auto deg = getDepictDegree(atm);

  auto angle = computeSubAngle(deg, atm->getHybridization());

  // update the current atom we already have a nbr1 set on the current atom
  // update the angle etc d_eatoms[toAid].nbr2 = aid;
  bool flipNorm = false;
  if (d_eatoms[toAid].nbr1 >= 0) {
    d_eatoms[toAid].angle = angle;

    d_eatoms[toAid].nbr2 = aid;
  } else {
    // ------------------
    // We'll be here for the first atom in a system with no rings, we have
    // nothing
    // else set up, so we will deal with this case carefully.
    //  - if the angle is 120 deg we will add the first atom at 30 deg angle
    //  to the x-axis
    //  - for any other angle we will use the x-axis to add the new atom
    //  - we will set the normal perpendicular to this first bond in the
    //  counter clockwise direction
    //
    // RDGeom::Point2D norm;

    auto norm = d_eatoms.at(toAid).normal;
    RDGeom::Transform2D rtrans;
    rtrans.SetTransform(origin, angle);
    rtrans.TransformPoint(norm);
    d_eatoms[toAid].normal = norm;
    d_eatoms[toAid].nbr1 = aid;
    flipNorm = true;
  }

  angle -= M_PI / 2;
  if (!refAtomCCW) {
    // we want to rotate clockwise
    angle *= -1.0;
  }

  RDGeom::Transform2D trans;
  trans.SetTransform(origin, angle);
  trans.TransformPoint(currLoc);
  currLoc *= BOND_LEN;
  currLoc += refLoc;

  // now compute the normal at this new point for the next addition
  auto tpt = refLoc - currLoc;
  // This is the lazy man's rotation by 90 degrees about the origin:
  RDGeom::Point2D norm(-tpt.y, tpt.x);
  if (refAtomCCW ^ flipNorm) {
    norm *= -1.0;
  }
  norm.normalize();
  EmbeddedAtom eatm;
  eatm.loc = currLoc;
  eatm.normal = norm;
  eatm.nbr1 = toAid;

  eatm.angle = -1.0;

  eatm.ccw = (!refAtomCCW) ^ flipNorm;
  d_eatoms[aid] = eatm;
}

RDKit::INT_VECT EmbeddedFrag::findCommonAtoms(const EmbeddedFrag &efrag2) {
  RDKit::INT_VECT res;
  for (auto eri1 : this->GetEmbeddedAtoms()) {
    for (auto eri2 : efrag2.GetEmbeddedAtoms()) {
      if (eri1.first == eri2.first) {
        res.push_back(eri1.first);
      }
    }
  }
  return res;
}

void EmbeddedFrag::mergeNoCommon(EmbeddedFrag &embObj, unsigned int toAid,
                                 unsigned int nbrAid) {
  // merge embObj to this fragment when there are no common atoms between
  // the two fragments
  PRECONDITION(dp_mol, "");
  // check that both this fragment and the one we are merging with belong to
  // the same molecule
  PRECONDITION(dp_mol == embObj.getMol(), "Molecule mismatch");
  RDKit::INT_VECT commAtms;
  this->addNonRingAtom(nbrAid, toAid);
  embObj.addNonRingAtom(toAid, nbrAid);
  commAtms.push_back(toAid);
  commAtms.push_back(nbrAid);
  this->mergeWithCommon(embObj, commAtms);
}

void EmbeddedFrag::mergeWithCommon(EmbeddedFrag &embObj,
                                   RDKit::INT_VECT &commAtms) {
  PRECONDITION(dp_mol, "");
  PRECONDITION(dp_mol == embObj.getMol(), "Molecule mismatch");
  PRECONDITION(commAtms.size() >= 1, "");

  // we already have one or more common atoms between this fragment One atom
  // in common can happen (look at issue 173)
  // - for cases where a cis/trans double bond is being merged with a ring
  //   system that shares one of atoms on the double bond.
  // - or if 'this' fragment was created by user specified coordinates -
  // where
  //   only part of a fused ring system or cis/trans system was specified

  // if we have one atom in common, we have to deal with it carefully -
  unsigned int ctCase = 0;  // book-keeper - if we have to merge a ring with
                            // a cis/trans dbl bond
  // what kind is it
  //    0 - if we are doing a cis/trans merge,
  //    1 - cis/trans and embObj is the dblBond,
  //    2 - cis/trans merge and 'this' is the dblBond

  if (commAtms.size() == 1) {
    // couple of possibilities here
    // 1. we are merging a ring system with a cis/trans dbl bond
    // 2. We are merging with a fused ring system out of which one of the
    // atoms
    //    has already been embedded because the user specified its
    //    coordinates
    // First deal with the cis/trans case
    auto commAid = commAtms.front();
    int otherAtom = -1;
    if (d_eatoms[commAid].CisTransNbr >= 0) {
      ctCase = 2;
      // this fragment is the cis/trans dbl bond
      otherAtom =
          d_eatoms[commAid].nbr1;  // this is the other atom on the double bnd
      // now add this atom to the other fragment
      embObj.addNonRingAtom(otherAtom, commAid);  //, mol);
    } else if (embObj.d_eatoms[commAid].CisTransNbr >= 0) {
      ctCase = 1;
      // otherwise embObj is the cis/trans dbl bond
      otherAtom = embObj.d_eatoms[commAid].nbr1;
      this->addNonRingAtom(otherAtom, commAid);  //, mol);
    } else {
      otherAtom = d_eatoms[commAid].nbr1;
      if (otherAtom >= 0) {
        embObj.addNonRingAtom(otherAtom, commAid);  //, mol);
      }
    }
    if (otherAtom >= 0) {
      commAtms.push_back(otherAtom);
    }
  }

  RDGeom::Transform2D rtrans;
  if (commAtms.size() == 1) {
    // if we have only one atom in common we will use a one atom transform
    rtrans.assign(this->computeOneAtomTrans(commAtms.front(), embObj));
  } else {
    // if we have more than one we will use a two point transform
    auto cid1 = commAtms[0];
    auto cid2 = commAtms[1];
    const auto &ref1 = d_eatoms.at(cid1).loc;
    const auto &ref2 = d_eatoms.at(cid2).loc;
    const auto &oth1 = embObj.GetEmbeddedAtom(cid1).loc;
    const auto &oth2 = embObj.GetEmbeddedAtom(cid2).loc;
    // now compute the transform
    rtrans.SetTransform(ref1, ref2, oth1, oth2);
  }

  // transform the second fragment
  embObj.Transform(rtrans);

  // check to see if this transform screws up any cis/trans specifications
  if (commAtms.size() >= 2) {
    if (ctCase > 0) {
      // we have a cis/trans case we may have violated the specification
      // check and correct it with a reflection
      reflectIfNecessaryCisTrans(embObj, ctCase, commAtms[0], commAtms[1]);
    } else if (commAtms.size() == 2) {
      // we have just two atoms in common but we may a simply overcrowed one
      // side check for crowding and reflect
      reflectIfNecessaryDensity(embObj, commAtms[0], commAtms[1]);
    } else {
      // finally if we have more than two atoms in common - we will use the
      // third atom to figure out if we need a reflection12
      reflectIfNecessaryThirdPt(embObj, commAtms[0], commAtms[1], commAtms[2]);
    }
  }

  // finally merge the fragment by copying the non common atoms
  const auto &oatoms = embObj.GetEmbeddedAtoms();
  // copy the eatoms in embObj to this fragment
  for (const auto &ori : oatoms) {
    auto aid = ori.first;
    if (std::find(commAtms.begin(), commAtms.end(), aid) == commAtms.end()) {
      d_eatoms[aid] = ori.second;
      // also if any of these atoms have unattached neighbors add them to
      // the queue
      if (!ori.second.neighs.empty()) {
        if (std::find(d_attachPts.begin(), d_attachPts.end(), aid) ==
            d_attachPts.end()) {
          d_attachPts.push_back(aid);
        }
      }
    } else {
      if (ori.second.CisTransNbr >= 0) {
        d_eatoms[aid].CisTransNbr = ori.second.CisTransNbr;
        d_eatoms[aid].normal = ori.second.normal;
        d_eatoms[aid].ccw = ori.second.ccw;
      }
      if (ori.second.angle > 0.0) {
        d_eatoms[aid].angle = ori.second.angle;

        d_eatoms[aid].nbr1 = ori.second.nbr1;
        d_eatoms[aid].nbr2 = ori.second.nbr2;
      }
    }
  }

  // remember to update the not yet done neighbor of nbrAid
  for (auto cai : commAtms) {
    this->updateNewNeighs(cai);
  }
}

void EmbeddedFrag::mergeFragsWithComm(std::list<EmbeddedFrag> &efrags) {
  PRECONDITION(dp_mol, "");
  // first merge any fragments what share atoms in common
  auto nfri = efrags.end();
  while (1) {
    RDKit::INT_VECT commAtms;
    for (auto efri = efrags.begin(); efri != efrags.end(); ++efri) {
      if (!efri->isDone()) {
        commAtms = this->findCommonAtoms(*efri);
        if (commAtms.size() > 0) {
          nfri = efri;
          break;
        }
      }
    }
    if (commAtms.empty()) {
      break;
    }

    CHECK_INVARIANT(nfri != efrags.end(), "iterator not initialized");
    this->mergeWithCommon((*nfri), commAtms);  //, mol);
    for (auto cai : commAtms) {
      if (d_eatoms.at(cai).neighs.empty() &&
          (std::find(d_attachPts.begin(), d_attachPts.end(), cai) !=
           d_attachPts.end())) {
        d_attachPts.erase(
            std::remove(d_attachPts.begin(), d_attachPts.end(), cai));
      }
    }
    efrags.erase(nfri);
  }
}

void EmbeddedFrag::expandEfrag(RDKit::INT_LIST &nratms,
                               std::list<EmbeddedFrag> &efrags) {
  PRECONDITION(dp_mol, "");

  // first merge any fragments that share atoms in common

  this->mergeFragsWithComm(efrags);  //, dp_mol);

  while (d_attachPts.size() > 0) {
    auto aid = d_attachPts.front();
    auto nbrs = d_eatoms[aid].neighs;
    CHECK_INVARIANT(!nbrs.empty(), "");
    for (auto nbri : nbrs) {
      auto nratmi = std::find(nratms.begin(), nratms.end(), nbri);
      if (nratmi != nratms.end()) {
        // the neighbor we have to add is a non ring atoms
        this->addNonRingAtom(nbri, aid);  //, mol);
        // remove this atom we just added from the nnratms list
        nratms.erase(nratmi);
      } else {
        // the neighbor atom must be part of a different embedded fragment -
        // merge that fragment with this one
        auto nfri = efrags.end();
        for (auto efri = efrags.begin(); efri != efrags.end(); ++efri) {
          // don't search fragments that are done
          if (!efri->isDone()) {
            const auto &eatoms = efri->GetEmbeddedAtoms();
            if (eatoms.find(nbri) != eatoms.end()) {
              nfri = efri;
              break;
            }
          }
        }
        if (nfri != efrags.end()) {
          this->mergeNoCommon((*nfri), aid, nbri);  //, mol);
          if (d_eatoms.at(nbri).neighs.empty() &&
              (std::find(d_attachPts.begin(), d_attachPts.end(), nbri) !=
               d_attachPts.end())) {
            d_attachPts.erase(
                std::remove(d_attachPts.begin(), d_attachPts.end(), nbri));
          }
          // remove this fragment from the list of embedded fragments
          efrags.erase(nfri);
        }
      }
    }

    // ok we are done with this atom forever
    d_attachPts.pop_front();
    d_eatoms[aid].neighs.clear();
    // now that we added new atoms to the this fragments - check if there
    // are new fragment we have common atoms with and merge with them
    this->mergeFragsWithComm(efrags);  //, mol);
  }
}

void EmbeddedFrag::Transform(const RDGeom::Transform2D &trans) {
  for (auto &eri : d_eatoms) {
    eri.second.Transform(trans);
  }
}

void EmbeddedFrag::computeBox() {
  d_px = -1.0e8;
  d_nx = 1.0e8;
  d_py = -1.0e8;
  d_ny = 1.0e8;

  for (const auto &eri : d_eatoms) {
    const auto &loc = eri.second.loc;
    d_px = std::max(d_px, loc.x);
    d_nx = std::min(d_nx, loc.x);
    d_py = std::max(d_py, loc.y);
    d_ny = std::min(d_ny, loc.y);
  }
  d_nx *= -1.0;
  d_ny *= -1.0;
}

void EmbeddedFrag::canonicalizeOrientation() {
  // fix for issue 198
  // no need to canonicalize if we are dealing with a single atm
  if (d_eatoms.size() <= 1) {
    return;
  }

  RDGeom::Point2D cent(0.0, 0.0);
  for (const auto &elem : d_eatoms) {
    cent += elem.second.loc;
  }
  cent *= (1.0 / d_eatoms.size());

  double xx = 0.0;
  double xy = 0.0;
  double yy = 0.0;

  // shift the center of the fragment to the origin and compute the
  // covariance matrix
  for (auto &elem : d_eatoms) {
    elem.second.loc -= cent;
    xx += (elem.second.loc.x) * (elem.second.loc.x);
    xy += (elem.second.loc.x) * (elem.second.loc.y);
    yy += (elem.second.loc.y) * (elem.second.loc.y);
  }

  RDGeom::Point2D eig1, eig2;
  // the eigen vectors are given by
  //   (2*xy, (yy - xx) + d) and (2*xy, (yy - xx) - d)
  // where d = sqrt((xx - yy)^2 + 4*xy^2)
  auto d = (xx - yy) * (xx - yy) + 4 * xy * xy;
  d = sqrt(d);
  eig1.x = 2 * xy;
  eig1.y = (yy - xx) + d;
  if (eig1.length() <= 1e-4) {
    return;
  }
  auto eVal1 = (xx + yy + d) / 2;
  eig1.normalize();

  eig2.x = 2 * xy;
  eig2.y = (yy - xx) - d;
  auto eVal2 = (xx + yy - d) / 2;

  if (eig2.length() > 1e-4) {
    eig2.normalize();

    // make sure eig1 corresponds to the larger eigenvalue:
    if (eVal2 > eVal1) {
      std::swap(eig1, eig2);
    }
  }
  // now rotate eig1 onto the X axis:
  RDGeom::Transform2D trans;
  trans.setVal(0, 0, eig1.x);
  trans.setVal(1, 0, -eig1.y);
  trans.setVal(0, 1, eig1.y);
  trans.setVal(1, 1, eig1.x);
  this->Transform(trans);
}

void _recurseAtomOneSide(unsigned int endAid, unsigned int begAid,
                         const RDKit::ROMol *mol, RDKit::INT_VECT &flipAids) {
  PRECONDITION(mol, "");
  flipAids.push_back(endAid);
  for (auto nbr : mol->atomNeighbors(mol->getAtomWithIdx(endAid))) {
    if (nbr->getIdx() != begAid &&
        (std::find(flipAids.begin(), flipAids.end(),
                   static_cast<int>(nbr->getIdx())) == flipAids.end())) {
      _recurseAtomOneSide(nbr->getIdx(), begAid, mol, flipAids);
    }
  }
  return;
}

double _crossVal(const RDGeom::Point2D &v1, const RDGeom::Point2D &v2) {
  return v1.x * v2.y - v2.x * v1.y;
}

int _pairDIICompAscending(const PAIR_D_I_I &arg1, const PAIR_D_I_I &arg2) {
  return (arg1.first < arg2.first);
}

PAIR_I_I _findClosestPair(unsigned int beg1, unsigned int end1,
                          unsigned int beg2, unsigned int end2,
                          const RDKit::ROMol &mol, const double *dmat) {
  auto na = mol.getNumAtoms();
  auto d1 = dmat[beg1 * na + beg2];
  auto d2 = dmat[beg1 * na + end2];
  auto d3 = dmat[end1 * na + beg2];
  auto d4 = dmat[end1 * na + end2];
  auto minPr =
      std::min(PAIR_D_I_I(d1, PAIR_I_I(beg1, beg2)),
               PAIR_D_I_I(d2, PAIR_I_I(beg1, end2)), _pairDIICompAscending);
  minPr = std::min(minPr, PAIR_D_I_I(d3, PAIR_I_I(end1, beg2)),
                   _pairDIICompAscending);
  minPr = std::min(minPr, PAIR_D_I_I(d4, PAIR_I_I(end1, end2)),
                   _pairDIICompAscending);
  return minPr.second;
}

void EmbeddedFrag::computeDistMat(DOUBLE_SMART_PTR &dmat) {
  auto dmatPtr = dmat.get();
  for (auto efi = d_eatoms.begin(); efi != d_eatoms.end(); ++efi) {
    auto pti = efi->second.loc;
    auto ai = efi->first;
    for (auto efj = d_eatoms.begin(); efj != efi; ++efj) {
      auto ptj = efj->second.loc;
      auto aj = efj->first;
      ptj -= pti;
      if (ai < aj) {
        std::swap(ai, aj);
      }
      dmatPtr[(ai * (ai - 1) / 2) + aj] = ptj.length();
    }
  }
}

double EmbeddedFrag::mimicDistMatAndDensityCostFunc(
    const DOUBLE_SMART_PTR *dmat, double mimicDmatWt) {
  const double *ddata;
  if (dmat) {
    ddata = dmat->get();
  } else {
    ddata = nullptr;
  }
  auto na = dp_mol->getNumAtoms();
  if (na < 2) {
    return 0;
  }
  auto dsize = na * (na - 1) / 2;
  auto *ddata2D = new double[dsize];
  DOUBLE_SMART_PTR dmat2D(ddata2D);
  this->computeDistMat(dmat2D);
  double res1 = 0.0;
  double res2 = 0.0;
  for (auto i = 0u; i < dsize; ++i) {
    auto d = ddata2D[i];
    auto d2 = d * d;
    if (d2 > 1.e-3) {
      res1 += 1.0 / d2;
    } else {
      res1 += 1000.0;
    }
    if (ddata && (ddata[i] >= 0.0)) {
      auto dd = d - ddata[i];
      res2 += dd * dd;
    }
  }

  auto wt = mimicDmatWt;
  if (wt > 1.0) {
    wt = 1.0;
  } else if (wt < 0.0) {
    wt = 0.0;
  }

  return ((1.0 - wt) * res1) + (wt * res2);
}

// Permute the bonds at a degree 4 node
//
//      A                    B
//      |                    |
//   B--C--D     to       A--C--D
//      |                    |
//      E                    E
//
// Note that everything attached to B and A are also effected. This is what
// happens here
// 1. Find the line "l" bisecting the angle BCA
// 2. Find the atoms in the fragment generated by breaking the bond between
// C
//    and A that includes A. Lets call is Fa
// 3. Similarly find the fragment Fb that includes B by breaking the bond CB
// 4. Reflect Fb and Fa through "l"
void EmbeddedFrag::permuteBonds(unsigned int aid, unsigned int aid1,
                                unsigned int aid2) {
  PRECONDITION(dp_mol, "");
  auto rl1 = d_eatoms.at(aid).loc;
  auto rl2 = d_eatoms.at(aid1).loc + d_eatoms.at(aid2).loc;
  rl2 *= 0.5;

  RDKit::INT_VECT fragA, fragB;

  // now find the fragment that contains aid1 but not aid
  _recurseAtomOneSide(aid1, aid, dp_mol, fragA);

  // now find the fragment that contains aid2 but not aid
  _recurseAtomOneSide(aid2, aid, dp_mol, fragB);

  // now just loop through these atoms and reflect them
  for (auto fi : fragA) {
    d_eatoms[fi].Reflect(rl1, rl2);
  }

  for (auto fi : fragB) {
    d_eatoms[fi].Reflect(rl1, rl2);
  }
}

void EmbeddedFrag::randomSampleFlipsAndPermutations(
    unsigned int nBondsPerSample, unsigned int nSamples, int seed,
    const DOUBLE_SMART_PTR *dmat, double mimicDmatWt, bool permuteDeg4Nodes) {
  PRECONDITION(dp_mol, "");

  const auto &rotBonds = getAllRotatableBonds(*dp_mol);
  auto nb = rotBonds.size();  // number of rotatable bonds that can be flipped

  // if we also want to permute deg 4 nodes, find out how many of these are
  // around and can be permuted
  unsigned int nd4 = 0;
  RDKit::INT_VECT deg4nodes;
  RDKit::VECT_INT_VECT deg4NbrBids, deg4NbrAids;

  if (permuteDeg4Nodes) {
    for (const auto atom : dp_mol->atoms()) {
      auto caid = atom->getIdx();
      if ((getDepictDegree(atom) == 4) &&
          (!(dp_mol->getRingInfo()->numAtomRings(caid)))) {
        RDKit::INT_VECT aids, bids;
        getNbrAtomAndBondIds(caid, dp_mol, aids, bids);
        // make sure all the atoms in aids are in this embeddedfrag and can
        // be perturbed
        bool allin = true;
        for (auto aid : aids) {
          auto nbrIter = d_eatoms.find(aid);
          if (nbrIter == d_eatoms.end() || nbrIter->second.df_fixed) {
            allin = false;
            break;
          }
        }
        if (allin) {
          deg4nodes.push_back(caid);
          deg4NbrBids.push_back(bids);
          deg4NbrAids.push_back(aids);
        }
      }
    }
    nd4 = deg4nodes.size();
  }

  unsigned int nt = nb + nd4;

  unsigned int nPerSample = std::min(nt, nBondsPerSample);

  auto &generator = RDKit::getRandomGenerator();
  if (seed > 0) {
    generator.seed(seed);
  }
  RDKit::uniform_int dist(0, nt - 1);
  RDKit::int_source_type intRandomSrc(generator, dist);

  RDGeom::INT_POINT2D_MAP bestCrdMap;
  auto bestDens = this->mimicDistMatAndDensityCostFunc(dmat, mimicDmatWt);
  for (const auto &efi : d_eatoms) {
    bestCrdMap[efi.first] = efi.second.loc;
  }
  for (auto si = 0u; si < nSamples; ++si) {
    // randomly pick nPerSample bonds and flip them
    for (auto fi = 0u; fi < nPerSample; ++fi) {
      unsigned int ri = intRandomSrc();
      // if ri is less than the number of rotatable bonds (nb), we will flip
      // a rot bond
      if (ri < nb) {
        this->flipAboutBond(rotBonds.at(ri));
      } else {  // ri is >= nb we permute the bonds at a deg 4 node
        unsigned int d4i =
            ri - nb;  // so we will permute at the 'di'th degree 4 node
        auto ai = deg4nodes.at(d4i);
        // collect the locations for the neighbors
        VECT_C_POINT nbrLocs;
        for (auto aci : deg4NbrAids[d4i]) {
          nbrLocs.push_back(&(d_eatoms.at(aci).loc));
        }
        auto bndPairs = findBondsPairsToPermuteDeg4(
            d_eatoms.at(ai).loc, deg4NbrBids.at(d4i), nbrLocs);

        auto rval = RDKit::getRandomVal();
        unsigned int fbi = 0;
        if (rval > 0.5) {
          fbi = 1;
        }
        auto aid1 =
            dp_mol->getBondWithIdx(bndPairs.at(fbi).first)->getOtherAtomIdx(ai);
        auto aid2 = dp_mol->getBondWithIdx(bndPairs.at(fbi).second)
                        ->getOtherAtomIdx(ai);
        this->permuteBonds(ai, aid1, aid2);
      }
    }

    // compute the density of the structure and check if it improved
    auto density = this->mimicDistMatAndDensityCostFunc(dmat, mimicDmatWt);
    // if (density < bestDens) {
    if (bestDens - density > 1e-4) {
      bestDens = density;
      for (const auto &efi : d_eatoms) {
        bestCrdMap[efi.first] = efi.second.loc;
      }
    }
  }
  // now copy the best coordinates to the fragment
  for (auto &efi : d_eatoms) {
    efi.second.loc = bestCrdMap.at(efi.first);
  }
}

std::vector<PAIR_I_I> EmbeddedFrag::findCollisions(const double *dmat,
                                                   bool includeBonds) {
  // find a pair of atoms that are too close to each other
  std::vector<PAIR_I_I> res;
  for (auto &d_eatom : d_eatoms) {
    d_eatom.second.d_density = 0.0;
  }

  auto colThres2 = COLLISION_THRES * COLLISION_THRES;
  // if we a re dealing with non carbon atoms we will increase the collision
  // threshold. This is because only hetero atoms are typically drawn in a
  // depiction.
  double atomTypeFactor1, atomTypeFactor2;
  for (auto efi = d_eatoms.begin(); efi != d_eatoms.end(); ++efi) {
    atomTypeFactor1 = 1.0;
    if (dp_mol->getAtomWithIdx(efi->first)->getAtomicNum() != 6) {
      atomTypeFactor1 = HETEROATOM_COLL_SCALE;
    }
    for (auto efj = d_eatoms.begin(); efj != efi; ++efj) {
      atomTypeFactor2 = 1.0;
      if (dp_mol->getAtomWithIdx(efj->first)->getAtomicNum() != 6) {
        atomTypeFactor2 = HETEROATOM_COLL_SCALE;
      }
      auto ptj = efj->second.loc;
      ptj -= efi->second.loc;
      auto d2 = ptj.lengthSq();
      if (d2 > 1.0e-3) {
        efi->second.d_density += (1 / d2);
        efj->second.d_density += (1 / d2);
      } else {
        efi->second.d_density += 1000.0;
        efj->second.d_density += 1000.0;
      }
      d2 /= (atomTypeFactor1 * atomTypeFactor2);
      if (d2 < colThres2) {
        PAIR_I_I cAids(efi->first, efj->first);
        res.push_back(cAids);
      }
    }
  }
  if (includeBonds) {
    // now find bond collisions
    double BOND_THRES2 = BOND_THRES * BOND_THRES;
    for (const auto b1 : dp_mol->bonds()) {
      auto bid1 = b1->getIdx();
      auto beg1 = b1->getBeginAtomIdx();
      auto end1 = b1->getEndAtomIdx();
      if ((d_eatoms.find(beg1) != d_eatoms.end()) &&
          (d_eatoms.find(end1) != d_eatoms.end())) {
        auto v1 = d_eatoms[end1].loc - d_eatoms[beg1].loc;
        auto avg1 = d_eatoms[end1].loc + d_eatoms[beg1].loc;
        avg1 *= 0.5;
        for (const auto b2 : dp_mol->bonds()) {
          if (b2->getIdx() <= bid1) {
            continue;
          }

          auto beg2 = b2->getBeginAtomIdx();
          auto end2 = b2->getEndAtomIdx();
          if ((d_eatoms.find(beg2) != d_eatoms.end()) &&
              (d_eatoms.find(end2) != d_eatoms.end())) {
            auto avg2 = d_eatoms[end2].loc + d_eatoms[beg2].loc;
            avg2 *= 0.5;
            avg2 -= avg1;
            if (avg2.lengthSq() < 0.5 && avg2.lengthSq() < BOND_THRES2) {
              auto v2 = d_eatoms[beg2].loc - d_eatoms[beg1].loc;
              auto v3 = d_eatoms[end2].loc - d_eatoms[beg1].loc;
              auto valProd = _crossVal(v1, v2) * _crossVal(v1, v3);
              if (valProd < -1e-6) {
                // we have a collision, find the closest two atoms
                auto cAids =
                    _findClosestPair(beg1, end1, beg2, end2, *dp_mol, dmat);
                res.push_back(cAids);
              }
            }
          }
        }
      }
    }
  }
  return res;
}

double EmbeddedFrag::totalDensity() {
  return std::accumulate(
      d_eatoms.begin(), d_eatoms.end(), 0.0,
      [](double accum, auto &dea) { return dea.second.d_density + accum; });
}

void _recurseDegTwoRingAtoms(unsigned int aid, const RDKit::ROMol *mol,
                             RDKit::INT_VECT &rPath,
                             RDKit::INT_INT_VECT_MAP &nbrMap) {
  PRECONDITION(mol, "");
  // find all atoms along a path that have two ring atoms on them
  // aid is where will start looking and then we will recurse
  RDKit::INT_VECT nbrs;
  for (const auto bnd : mol->atomBonds(mol->getAtomWithIdx(aid))) {
    if (mol->getRingInfo()->numBondRings(bnd->getIdx())) {
      nbrs.push_back(bnd->getOtherAtomIdx(aid));
    }
  }
  if (nbrs.size() != 2) {
    return;
  } else {
    rPath.push_back(aid);
    nbrMap[aid] = nbrs;
    for (auto nbr : nbrs) {
      if (std::find(rPath.begin(), rPath.end(), nbr) == rPath.end()) {
        _recurseDegTwoRingAtoms(nbr, mol, rPath, nbrMap);
      }
    }
  }
}

unsigned int _anyNonRingBonds(unsigned int aid, RDKit::INT_LIST path,
                              const RDKit::ROMol *mol) {
  PRECONDITION(mol, "");
  // check if there are any non-ring bonds on the path starting at aid
  auto prev = aid;
  auto nOpen = 0u;
  for (auto pi : path) {
    const auto bond = mol->getBondBetweenAtoms(prev, pi);
    CHECK_INVARIANT(bond, "no bond found");
    if (!mol->getRingInfo()->numBondRings(bond->getIdx())) {
      ++nOpen;
    }
    prev = pi;
  }
  return nOpen;
}

void EmbeddedFrag::flipAboutBond(unsigned int bondId, bool flipEnd) {
  PRECONDITION(dp_mol, "");
  PRECONDITION(bondId < dp_mol->getNumBonds(), "");
  // reflect all the atoms on one side of a bond using the bond as the
  // mirror
  const auto bond = dp_mol->getBondWithIdx(bondId);

  // we should not be flip things around a ring bond
  CHECK_INVARIANT(!(dp_mol->getRingInfo()->numBondRings(bondId)), "");

  auto begAid = bond->getBeginAtomIdx();
  auto endAid = bond->getEndAtomIdx();

  if (!flipEnd) {
    std::swap(begAid, endAid);
  }

  const auto &begLoc = d_eatoms.at(begAid).loc;
  const auto &endLoc = d_eatoms.at(endAid).loc;

  // arbitrary choice here - find all atoms on one side of the bond
  // endAtom side - we will do this recursively
  RDKit::INT_VECT endSideAids;
  _recurseAtomOneSide(endAid, begAid, dp_mol, endSideAids);

  // look for fixed atoms in the fragment:
  unsigned int nAtomsFixed = 0;
  for (auto &d_eatom : d_eatoms) {
    if (d_eatom.second.df_fixed) {
      ++nAtomsFixed;
    }
  }
  // if there are fixed atoms, look at the atoms on the "end side"
  unsigned int nEndAtomsFixed = 0;
  if (nAtomsFixed) {
    for (auto endAtomId : endSideAids) {
      if (d_eatoms[endAtomId].df_fixed) {
        ++nEndAtomsFixed;
      }
    }
  }
  // now we have the molecule split into two groups of atoms
  // atom on the side of endAid and the rest.
  // we will flip the side that is smaller, assuming that there
  // are no fixed atoms there
  bool endSideFlip = true;
  if (nEndAtomsFixed) {
    endSideFlip = false;
    // there are fixed atoms on both sides, just return
    return;
  } else {
    auto nats = d_eatoms.size();
    auto nEndSide = endSideAids.size();
    if ((nats - nEndSide) < nEndSide) {
      endSideFlip = false;
    }
  }
  for (auto &d_eatom : d_eatoms) {
    const auto fii = std::find(endSideAids.begin(), endSideAids.end(),
                               static_cast<int>(d_eatom.first));
    if (endSideFlip ^ (fii == endSideAids.end())) {
      d_eatom.second.Reflect(begLoc, endLoc);
    }
  }
}

unsigned int _findDeg1Neighbor(const RDKit::ROMol *mol, unsigned int aid) {
  PRECONDITION(mol, "");
  auto deg = getDepictDegree(mol->getAtomWithIdx(aid));
  CHECK_INVARIANT(deg == 1, "");
  return *mol->getAtomNeighbors(mol->getAtomWithIdx(aid)).first;
}

unsigned int _findClosestNeighbor(const RDKit::ROMol *mol, const double *dmat,
                                  unsigned int aid1, unsigned int aid2) {
  PRECONDITION(mol, "");
  unsigned int res = 0;
  double mdist = 1.e8;
  auto naid = aid1 * (mol->getNumAtoms());
  for (const auto nbr : mol->atomNeighbors(mol->getAtomWithIdx(aid2))) {
    auto d = dmat[naid + nbr->getIdx()];
    if (d < mdist) {
      mdist = d;
      res = nbr->getIdx();
    }
  }
  return res;
}

void EmbeddedFrag::openAngles(const double *dmat, unsigned int aid1,
                              unsigned int aid2) {
  // Assuming that either aid1, and/or aid2 are degree 1 atoms, we will open
  // up the angles
  //
  //     1 2
  //    /   \                                                   this space
  //   /     \                                       intentionally left
  //   blank
  //  a-------b
  //
  // If 1 and 2 are too close to each other we open up angle(1ab) if 1 is a
  // degree 1 node and
  // angle(2ba) if 2 is a degree 1 node. Say 1 is a degree 1 node but 2 is
  // not. Then from the neighbors of 2 we need to choose which one should be
  // b. Also keep in mind that a need not be a neighbor of b. In this case
  // we will pick b to be the closest neighbor of a

  PRECONDITION(dp_mol, "");
  PRECONDITION(dmat, "");
  auto deg1 = getDepictDegree(dp_mol->getAtomWithIdx(aid1));
  auto deg2 = getDepictDegree(dp_mol->getAtomWithIdx(aid2));
  auto fixed1 = d_eatoms.at(aid1).df_fixed;
  auto fixed2 = d_eatoms.at(aid2).df_fixed;
  if ((deg1 > 1 || fixed1) && (deg2 > 1 || fixed2)) {
    return;
  }
  unsigned int aidA;
  unsigned int aidB;
  int type = 0;
  if ((deg1 == 1 && !fixed1) && (deg2 == 1 && !fixed2)) {
    aidA = _findDeg1Neighbor(dp_mol, aid1);
    aidB = _findDeg1Neighbor(dp_mol, aid2);
    type = 1;
  } else if ((deg1 == 1 && !fixed1) && (deg2 > 1 || fixed2)) {
    aidA = _findDeg1Neighbor(dp_mol, aid1);
    aidB = _findClosestNeighbor(dp_mol, dmat, aidA, aid2);
    type = 2;
  } else {
    aidB = _findDeg1Neighbor(dp_mol, aid2);
    aidA = _findClosestNeighbor(dp_mol, dmat, aidB, aid1);
    type = 3;
  }

  auto v2 = d_eatoms.at(aid1).loc - d_eatoms.at(aidA).loc;
  auto v1 = d_eatoms.at(aidB).loc - d_eatoms.at(aidA).loc;
  auto cross = (v1.x) * (v2.y) - (v1.y) * (v2.x);
  double angle;
  RDGeom::Transform2D trans1, trans2;
  switch (type) {
    case 1:
      angle = ANGLE_OPEN;
      if (cross < 0) {
        angle *= -1.0;
      }
      trans1.SetTransform(d_eatoms[aidA].loc, angle);
      trans2.SetTransform(d_eatoms[aidB].loc, -1.0 * angle);
      trans1.TransformPoint(d_eatoms[aid1].loc);
      trans2.TransformPoint(d_eatoms[aid2].loc);
      break;
    case 2:
      angle = 2.0 * ANGLE_OPEN;
      if (cross < 0) {
        angle *= -1.0;
      }
      trans1.SetTransform(d_eatoms[aidA].loc, angle);
      trans1.TransformPoint(d_eatoms[aid1].loc);
      break;
    case 3:
      angle = -2.0 * ANGLE_OPEN;
      if (cross < 0) {
        angle *= -1.0;
      }
      trans2.SetTransform(d_eatoms[aidB].loc, angle);
      trans2.TransformPoint(d_eatoms[aid2].loc);
      break;
    default:
      break;
  }
}

void EmbeddedFrag::removeCollisionsBondFlip() {
  // try to remove collisions in a structure by flipping rotatable bonds
  // along the shortest path between the colliding atoms. we will limit the
  // number of times we are going to do this since we may fall into spiral
  // where removing a collision may create a new one
  auto dmat = RDKit::MolOps::getDistanceMat(*dp_mol);
  auto colls = this->findCollisions(dmat);
  std::map<int, unsigned int> doneBonds;
  unsigned int iter = 0;
  while (iter < MAX_COLL_ITERS && colls.size()) {
    auto ncols = colls.size();
    if (ncols > 0) {
      // we have a collision
      auto cAids = colls[0];
      auto rotBonds = getRotatableBonds(*dp_mol, cAids.first, cAids.second);
      auto prevDensity = this->totalDensity();
      for (auto ri : rotBonds) {
        auto doneBondsRiIt = doneBonds.find(ri);
        if ((doneBondsRiIt == doneBonds.end()) ||
            (doneBondsRiIt->second < NUM_BONDS_FLIPS)) {
          if (doneBondsRiIt == doneBonds.end()) {
            doneBonds[ri] = 1;
          } else {
            doneBondsRiIt->second += 1;
          }

          flipAboutBond(ri);
          colls = this->findCollisions(dmat);
          auto newDensity = this->totalDensity();
          if (colls.size() < ncols) {
            doneBonds[ri] = NUM_BONDS_FLIPS;  // lock this rotatable bond
            break;
          } else if (colls.size() == ncols && newDensity < prevDensity) {
            break;
          } else {
            // we made the wrong move earlier - reject the flip move it back
            flipAboutBond(ri);
            colls = this->findCollisions(dmat);
            // and try the other end:
            flipAboutBond(ri, false);
            colls = this->findCollisions(dmat);
            newDensity = this->totalDensity();
            if (colls.size() < ncols) {
              doneBonds[ri] = NUM_BONDS_FLIPS;  // lock this rotatable bond
              break;
            } else if (colls.size() == ncols && newDensity < prevDensity) {
              break;
            } else {
              flipAboutBond(ri, false);
              colls = this->findCollisions(dmat);
            }
          }
        }
      }
    }
    ++iter;
  }
}

void EmbeddedFrag::removeCollisionsOpenAngles() {
  auto dmat = RDKit::MolOps::getDistanceMat(*dp_mol);
  // try opening up angles
  for (const auto &cpi : this->findCollisions(dmat, 0)) {
    // find out which of the two offending atoms we want to move
    // we will use the one with the smallest degree
    this->openAngles(dmat, cpi.first, cpi.second);
  }
}

void EmbeddedFrag::removeCollisionsShortenBonds() {
  auto dmat = RDKit::MolOps::getDistanceMat(*dp_mol);
  // if there are still some collision points left - flipping rotatable
  // bonds and opening angles is not doing it - we will try two last things
  //  - if all the bonds between the colliding atoms are rings bonds,
  //    we most likely have a collision within a bridged system (Issue 199).
  //    In this case we will try to find a path of colliding atoms (in one
  //    of the rings) and shorten all the bond in the path
  //  - on the other hand if we have non-ring bonds as well in the path
  //    between the colliding atoms we will simply shorten each one of
  //    them by a little bit.
  auto colls = this->findCollisions(dmat, 0);
  auto ncols = colls.size();
  auto iter = 0u;
  while (ncols && iter < MAX_COLL_ITERS) {
    const auto cAids = colls.front();
    // find out which of the two offending atoms we want to move
    // we will use the one with the smallest degree
    auto aid1 = cAids.first;
    auto aid2 = cAids.second;
    auto fixed1 = d_eatoms.at(aid1).df_fixed;
    auto fixed2 = d_eatoms.at(aid2).df_fixed;
    if (fixed1 && fixed2) {
      // both atoms are fixed, so there's nothing
      // we can do about this collision.
      colls.erase(colls.begin());
      ncols = colls.size();
      ++iter;
      continue;
    }
    auto deg1 = dp_mol->getAtomWithIdx(aid1)->getDegree();
    auto deg2 = dp_mol->getAtomWithIdx(aid2)->getDegree();
    if (fixed1 || (deg2 > deg1 && !fixed2)) {
      // reverse the order
      std::swap(deg1, deg2);
      std::swap(aid1, aid2);
      std::swap(fixed1, fixed2);
    }
    // now find the path between the two ends
    auto path = RDKit::MolOps::getShortestPath(*dp_mol, aid1, aid2);
    if (!path.size()) {
      // there's no path between the ends, so there's nothing
      // we can really do about this collision.
      colls.erase(colls.begin());
    } else {
      // aid1 is on the front of the path, pop it off:
      CHECK_INVARIANT(path.front() == aid1, "bad path head");
      path.pop_front();

      auto nOpen = _anyNonRingBonds(aid1, path, dp_mol);
      if (nOpen > 0) {
        if (deg1 == 1) {
          auto loc = d_eatoms.at(aid1).loc;
          auto aidA = _findDeg1Neighbor(dp_mol, aid1);
          loc -= d_eatoms[aidA].loc;
          loc *= .9;
          if (loc.length() > .75) {
            loc += d_eatoms[aidA].loc;
            d_eatoms[aid1].loc = loc;
          }
        }
        if (deg2 == 1 && !fixed2) {
          auto loc = d_eatoms.at(aid2).loc;
          auto aidA = _findDeg1Neighbor(dp_mol, aid2);
          loc -= d_eatoms[aidA].loc;
          loc *= .9;
          if (loc.length() > .75) {
            loc += d_eatoms[aidA].loc;
            d_eatoms[aid2].loc = loc;
          }
        }
      } else {
        // we probably have a bridged system
        // lets hope that aids has only two ring bond on it
        RDKit::INT_VECT rPath;
        RDKit::INT_INT_VECT_MAP nbrMap;
        _recurseDegTwoRingAtoms(aid1, dp_mol, rPath, nbrMap);
        if (rPath.size() == 0) {
          _recurseDegTwoRingAtoms(aid2, dp_mol, rPath, nbrMap);
        }
        // now we will take each of the atoms in rPath and
        // "move them in" a little bit this is what "move them
        //  in" means (what we need is hand drawn picture in the comments)
        // - let r1 and r2 be the ring neighbor of the current atom r0
        // - we will find the vector that bisects angle(r1, r0, r2)
        // - we will move r0 along this vector
        RDGeom::INT_POINT2D_MAP moveMap;
        for (auto rpi : rPath) {
          if (d_eatoms.at(rpi).df_fixed) {
            continue;
          }
          auto mv = d_eatoms[nbrMap[rpi][0]].loc;
          mv += d_eatoms[nbrMap.at(rpi)[1]].loc;
          mv *= 0.5;
          mv -= d_eatoms.at(rpi).loc;
          mv.normalize();
          mv *= COLLISION_THRES;
          moveMap[rpi] = mv;
        }
        for (auto rpi : rPath) {
          d_eatoms[rpi].loc += moveMap[rpi];
        }
      }
      colls = this->findCollisions(dmat, 0);
    }
    ncols = colls.size();
    ++iter;
  }
}
}  // namespace RDDepict<|MERGE_RESOLUTION|>--- conflicted
+++ resolved
@@ -688,27 +688,15 @@
   }
   RDKit::INT_VECT doneRings;
 
-<<<<<<< HEAD
   // embed the core rings. Try first with a template if available
   RDKit::INT_VECT coreRingsIds;
-  auto coreRings = findCoreRings(fusedRings, coreRingsIds);
-  if (useRingTemplates && coreRings.size() > 1) {
+  auto coreRings = findCoreRings(fusedRings, coreRingsIds, *dp_mol);
+  if (useRingTemplates && coreRings.size() > 1 &&
+      coreRings.size() < fusedRings.size()) {
     RDKit::Union(coreRings, funion);
     bool found_template = matchToTemplate(coreRings, funion, coreRings.size());
     if (found_template) {
       doneRings = coreRingsIds;
-=======
-  if (useRingTemplates) {
-    RDKit::INT_VECT coreRingsIds;
-    auto coreRings = findCoreRings(fusedRings, coreRingsIds, *dp_mol);
-    if (coreRings.size() > 1 && coreRings.size() < fusedRings.size()) {
-      // look for a template that matches the core ring system
-      RDKit::Union(coreRings, funion);
-      bool found_template = matchToTemplate(funion, coreRings.size());
-      if (found_template) {
-        doneRings = coreRingsIds;
-      }
->>>>>>> ae9f5ac5
     }
   }
 
