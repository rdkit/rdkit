// $Id$
//
//  Copyright (C) 2003-2014 Rational Discovery LLC
//
//   @@ All Rights Reserved @@
//  This file is part of the RDKit.
//  The contents are covered by the terms of the BSD license
//  which is included in the file license.txt, found at the root
//  of the RDKit source tree.
//

#define NO_IMPORT_ARRAY
#include <RDBoost/python.h>
#include <string>
#include "props.hpp"

#include <GraphMol/RDKitBase.h>
#include <GraphMol/QueryBond.h>
#include <GraphMol/SmilesParse/SmilesWrite.h>
#include <GraphMol/SmilesParse/SmartsWrite.h>
#include <RDGeneral/types.h>

namespace python = boost::python;
namespace RDKit {

namespace {
std::string qhelper(Bond::QUERYBOND_QUERY *q, unsigned int depth) {
  std::ostringstream res;

  if (q) {
    for (unsigned int i = 0; i < depth; ++i) res << "  ";
    res << q->getFullDescription();
    if (q->getNegation()) res << " ! ";

    res << "\n";
    for (Bond::QUERYBOND_QUERY::CHILD_VECT_CI ci = q->beginChildren();
         ci != q->endChildren(); ++ci) {
      res << qhelper((*ci).get(), depth + 1);
    }
  }
  return res.str();
}
}  // end of local namespace
std::string describeQuery(const Bond *bond) {
  std::string res = "";
  if (bond->hasQuery()) {
    res = qhelper(bond->getQuery(), 0);
  }
  return res;
}

void expandQuery(QueryBond *self, const QueryBond *other,
                 Queries::CompositeQueryType how, bool maintainOrder) {
  if (other->hasQuery()) {
    const QueryBond::QUERYBOND_QUERY *qry = other->getQuery();
    self->expandQuery(qry->copy(), how, maintainOrder);
  }
}

int BondHasProp(const Bond *bond, const char *key) {
  int res = bond->hasProp(key);
  return res;
}

template <class T>
void BondSetProp(const Bond *bond, const char *key, const T &val) {
  bond->setProp<T>(key, val);
}
void BondClearProp(const Bond *bond, const char *key) {
  if (!bond->hasProp(key)) {
    return;
  }
  bond->clearProp(key);
}

bool BondIsInRing(const Bond *bond) {
  if (!bond->getOwningMol().getRingInfo()->isInitialized()) {
    MolOps::findSSSR(bond->getOwningMol());
  }
  return bond->getOwningMol().getRingInfo()->numBondRings(bond->getIdx()) != 0;
}

bool BondIsInRingSize(const Bond *bond, int size) {
  if (!bond->getOwningMol().getRingInfo()->isInitialized()) {
    MolOps::findSSSR(bond->getOwningMol());
  }
  return bond->getOwningMol().getRingInfo()->isBondInRingOfSize(bond->getIdx(),
                                                                size);
  return false;
}

INT_VECT getBondStereoAtoms(const Bond *bond) { return bond->getStereoAtoms(); }

std::string BondGetSmarts(const Bond *bond, bool allBondsExplicit) {
  std::string res;
  if (bond->hasQuery()) {
    res = SmartsWrite::GetBondSmarts(static_cast<const QueryBond *>(bond));
  } else {
    res = SmilesWrite::GetBondSmiles(bond, -1, false, allBondsExplicit);
  }
  return res;
}

std::string bondClassDoc =
    "The class to store Bonds.\n\
Note: unlike Atoms, is it currently impossible to construct Bonds from\n\
Python.\n";
struct bond_wrapper {
  static void wrap() {
    python::class_<Bond>("Bond", bondClassDoc.c_str(), python::no_init)

        .def("GetOwningMol", &Bond::getOwningMol,
             "Returns the Mol that owns this bond.\n",
             python::return_value_policy<python::reference_existing_object>())

        .def("GetBondType", &Bond::getBondType,
             "Returns the type of the bond as a BondType\n")
        .def("SetBondType", &Bond::setBondType,
             "Set the type of the bond as a BondType\n")
        .def("GetBondTypeAsDouble", &Bond::getBondTypeAsDouble,
             "Returns the type of the bond as a double (i.e. 1.0 for SINGLE, "
             "1.5 for AROMATIC, 2.0 for DOUBLE)\n")

        .def("GetBondDir", &Bond::getBondDir,
             "Returns the type of the bond as a BondDir\n")
        .def("SetBondDir", &Bond::setBondDir,
             "Set the type of the bond as a BondDir\n")

        .def("GetStereo", &Bond::getStereo,
             "Returns the stereo configuration of the bond as a BondStereo\n")
        .def("SetStereo", &Bond::setStereo,
             "Set the stereo configuration of the bond as a BondStereo\n")
        .def("GetStereoAtoms", getBondStereoAtoms,
             "Returns the indices of the atoms setting this bond's "
<<<<<<< HEAD
             "stereochemistry.\n")
        .def("SetStereoAtoms", &Bond::setStereoAtoms,
             "Set the indices of the atoms setting this bond's "
             "stereochemistry.\n")
=======
             "stereochemistry.")

>>>>>>> 4c701060
        .def("GetValenceContrib",
             (double (Bond::*)(const Atom *) const) & Bond::getValenceContrib,
             "Returns the contribution of the bond to the valence of an "
             "Atom.\n\n"
             "  ARGUMENTS:\n\n"
             "    - atom: the Atom to consider.\n")

        .def("GetIsAromatic", &Bond::getIsAromatic)
        .def("SetIsAromatic", &Bond::setIsAromatic)

        .def("GetIsConjugated", &Bond::getIsConjugated,
             "Returns whether or not the bond is considered to be conjugated.")
        .def("SetIsConjugated", &Bond::setIsConjugated)

        .def("GetIdx", &Bond::getIdx,
             "Returns the bond's index (ordering in the molecule)\n")

        .def("GetBeginAtomIdx", &Bond::getBeginAtomIdx,
             "Returns the index of the bond's first atom.\n")
        .def("GetEndAtomIdx", &Bond::getEndAtomIdx,
             "Returns the index of the bond's first atom.\n")
        .def("GetOtherAtomIdx", &Bond::getOtherAtomIdx,
             "Given the index of one of the bond's atoms, returns the\n"
             "index of the other.\n")

        .def("GetBeginAtom", &Bond::getBeginAtom,
             python::return_value_policy<python::reference_existing_object>(),
             "Returns the bond's first atom.\n")
        .def("GetEndAtom", &Bond::getEndAtom,
             python::return_value_policy<python::reference_existing_object>(),
             "Returns the bond's second atom.\n")
        .def("GetOtherAtom", &Bond::getOtherAtom,
             python::return_value_policy<python::reference_existing_object>(),
             "Given one of the bond's atoms, returns the other one.\n")

        // FIX: query stuff
        .def("Match", (bool (Bond::*)(const Bond *) const) & Bond::Match,
             "Returns whether or not this bond matches another Bond.\n\n"
             "  Each Bond (or query Bond) has a query function which is\n"
             "  used for this type of matching.\n\n"
             "  ARGUMENTS:\n"
             "    - other: the other Bond to which to compare\n")

        .def("IsInRingSize", BondIsInRingSize,
             "Returns whether or not the bond is in a ring of a particular "
             "size.\n\n"
             "  ARGUMENTS:\n"
             "    - size: the ring size to look for\n")
        .def("IsInRing", BondIsInRing,
             "Returns whether or not the bond is in a ring of any size.\n\n")

        .def("HasQuery", &Bond::hasQuery,
             "Returns whether or not the bond has an associated query\n\n")

        .def("DescribeQuery", describeQuery,
             "returns a text description of the query. Primarily intended for "
             "debugging purposes.\n\n")

        .def("GetSmarts", BondGetSmarts,
             (python::arg("bond"), python::arg("allBondsExplicit") = false),
             "returns the SMARTS (or SMILES) string for a Bond")

        // properties
        .def("SetProp", BondSetProp<std::string>,
             (python::arg("self"), python::arg("key"), python::arg("val")),
             "Sets a bond property\n\n"
             "  ARGUMENTS:\n"
             "    - key: the name of the property to be set (a string).\n"
             "    - value: the property value (a string).\n\n")

        .def("GetProp", GetProp<Bond, std::string>,
             "Returns the value of the property.\n\n"
             "  ARGUMENTS:\n"
             "    - key: the name of the property to return (a string).\n\n"
             "  RETURNS: a string\n\n"
             "  NOTE:\n"
             "    - If the property has not been set, a KeyError exception "
             "will be raised.\n")

        .def("SetIntProp", BondSetProp<int>,
             (python::arg("self"), python::arg("key"), python::arg("val")),
             "Sets a bond property\n\n"
             "  ARGUMENTS:\n"
             "    - key: the name of the property to be set (a string).\n"
             "    - value: the property value (an int).\n\n")

        .def("SetUnsignedProp", BondSetProp<unsigned int>,
             (python::arg("self"), python::arg("key"), python::arg("val")),
             "Sets a bond property\n\n"
             "  ARGUMENTS:\n"
             "    - key: the name of the property to be set (a string).\n"
             "    - value: the property value (an int >= 0).\n\n")

        .def("GetIntProp", GetProp<Bond, int>,
             "Returns the value of the property.\n\n"
             "  ARGUMENTS:\n"
             "    - key: the name of the property to return (an int).\n\n"
             "  RETURNS: an int\n\n"
             "  NOTE:\n"
             "    - If the property has not been set, a KeyError exception "
             "will be raised.\n")

        .def("GetUnsignedProp", GetProp<Bond, unsigned int>,
             "Returns the value of the property.\n\n"
             "  ARGUMENTS:\n"
             "    - key: the name of the property to return (an unsigned "
             "integer).\n\n"
             "  RETURNS: an int (Python has no unsigned type)\n\n"
             "  NOTE:\n"
             "    - If the property has not been set, a KeyError exception "
             "will be raised.\n")

        .def("SetDoubleProp", BondSetProp<double>,
             (python::arg("self"), python::arg("key"), python::arg("val")),
             "Sets a bond property\n\n"
             "  ARGUMENTS:\n"
             "    - key: the name of the property to be set (a string).\n"
             "    - value: the property value (a double).\n\n")

        .def("GetDoubleProp", GetProp<Bond, double>,
             "Returns the value of the property.\n\n"
             "  ARGUMENTS:\n"
             "    - key: the name of the property to return (a double).\n\n"
             "  RETURNS: a double\n\n"
             "  NOTE:\n"
             "    - If the property has not been set, a KeyError exception "
             "will be raised.\n")

        .def("SetBoolProp", BondSetProp<bool>,
             (python::arg("self"), python::arg("key"), python::arg("val")),
             "Sets a bond property\n\n"
             "  ARGUMENTS:\n"
             "    - key: the name of the property to be set (a string).\n"
             "    - value: the property value (a boolean).\n\n")

        .def("GetBoolProp", GetProp<Bond, bool>,
             "Returns the value of the property.\n\n"
             "  ARGUMENTS:\n"
             "    - key: the name of the property to return (a boolean).\n\n"
             "  RETURNS: a boolean\n\n"
             "  NOTE:\n"
             "    - If the property has not been set, a KeyError exception "
             "will be raised.\n")

        .def("HasProp", BondHasProp,
             "Queries a Bond to see if a particular property has been "
             "assigned.\n\n"
             "  ARGUMENTS:\n"
             "    - key: the name of the property to check for (a string).\n")

        .def("ClearProp", BondClearProp,
             "Removes a particular property from an Bond (does nothing if not "
             "already set).\n\n"
             "  ARGUMENTS:\n"
             "    - key: the name of the property to be removed.\n")

        .def("GetPropNames", &Bond::getPropList,
             (python::arg("self"), python::arg("includePrivate") = false,
              python::arg("includeComputed") = false),
             "Returns a list of the properties set on the Bond.\n\n")

        .def("GetPropsAsDict", GetPropsAsDict<Bond>,
             (python::arg("self"), python::arg("includePrivate") = true,
              python::arg("includeComputed") = true),
             "Returns a dictionary of the properties set on the Bond.\n"
             " n.b. some properties cannot be converted to python types.\n")

        ;

    python::enum_<Bond::BondType>("BondType")
        .value("UNSPECIFIED", Bond::UNSPECIFIED)
        .value("SINGLE", Bond::SINGLE)
        .value("DOUBLE", Bond::DOUBLE)
        .value("TRIPLE", Bond::TRIPLE)
        .value("QUADRUPLE", Bond::QUADRUPLE)
        .value("QUINTUPLE", Bond::QUINTUPLE)
        .value("HEXTUPLE", Bond::HEXTUPLE)
        .value("ONEANDAHALF", Bond::ONEANDAHALF)
        .value("TWOANDAHALF", Bond::TWOANDAHALF)
        .value("THREEANDAHALF", Bond::THREEANDAHALF)
        .value("FOURANDAHALF", Bond::FOURANDAHALF)
        .value("FIVEANDAHALF", Bond::FIVEANDAHALF)
        .value("AROMATIC", Bond::AROMATIC)
        .value("IONIC", Bond::IONIC)
        .value("HYDROGEN", Bond::HYDROGEN)
        .value("THREECENTER", Bond::THREECENTER)
        .value("DATIVEONE", Bond::DATIVEONE)
        .value("DATIVE", Bond::DATIVE)
        .value("DATIVEL", Bond::DATIVEL)
        .value("DATIVER", Bond::DATIVER)
        .value("OTHER", Bond::OTHER)
        .value("ZERO", Bond::ZERO);
    python::enum_<Bond::BondDir>("BondDir")
        .value("NONE", Bond::NONE)
        .value("BEGINWEDGE", Bond::BEGINWEDGE)
        .value("BEGINDASH", Bond::BEGINDASH)
        .value("ENDDOWNRIGHT", Bond::ENDDOWNRIGHT)
        .value("ENDUPRIGHT", Bond::ENDUPRIGHT)
        .value("EITHERDOUBLE", Bond::EITHERDOUBLE)
        .value("UNKNOWN", Bond::UNKNOWN);
    python::enum_<Bond::BondStereo>("BondStereo")
        .value("STEREONONE", Bond::STEREONONE)
        .value("STEREOANY", Bond::STEREOANY)
        .value("STEREOZ", Bond::STEREOZ)
        .value("STEREOE", Bond::STEREOE)
        .value("STEREOCIS", Bond::STEREOCIS)
        .value("STEREOTRANS", Bond::STEREOTRANS);

    bondClassDoc =
        "The class to store QueryBonds.\n\
These cannot currently be constructed directly from Python\n";
    python::class_<QueryBond, python::bases<Bond> >(
        "QueryBond", bondClassDoc.c_str(), python::no_init);
  };
};
}  // end of namespace
void wrap_bond() { RDKit::bond_wrapper::wrap(); }<|MERGE_RESOLUTION|>--- conflicted
+++ resolved
@@ -132,15 +132,11 @@
              "Set the stereo configuration of the bond as a BondStereo\n")
         .def("GetStereoAtoms", getBondStereoAtoms,
              "Returns the indices of the atoms setting this bond's "
-<<<<<<< HEAD
              "stereochemistry.\n")
         .def("SetStereoAtoms", &Bond::setStereoAtoms,
              "Set the indices of the atoms setting this bond's "
              "stereochemistry.\n")
-=======
-             "stereochemistry.")
-
->>>>>>> 4c701060
+
         .def("GetValenceContrib",
              (double (Bond::*)(const Atom *) const) & Bond::getValenceContrib,
              "Returns the contribution of the bond to the valence of an "
