--- conflicted
+++ resolved
@@ -200,16 +200,6 @@
             "GetProp", GetPyProp<Bond>,
             (python::arg("self"), python::arg("key"),
              python::arg("autoConvert") = false),
-<<<<<<< HEAD
-             "Returns the value of the property.\n\n"
-             "  ARGUMENTS:\n"
-             "    - key: the name of the property to return (a string).\n\n"
-             "    - autoConvert: if True attempt to convert the property into a python object\n\n"
-             "  RETURNS: a string\n\n"
-             "  NOTE:\n"
-             "    - If the property has not been set, a KeyError exception "
-             "will be raised.\n")
-=======
             "Returns the value of the property.\n\n"
             "  ARGUMENTS:\n"
             "    - key: the name of the property to return (a string).\n\n"
@@ -218,7 +208,6 @@
             "  NOTE:\n"
             "    - If the property has not been set, a KeyError exception "
             "will be raised.\n")
->>>>>>> d86d30ed
         .def("SetIntProp", BondSetProp<int>,
              (python::arg("self"), python::arg("key"), python::arg("val")),
              "Sets a bond property\n\n"
