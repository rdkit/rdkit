--- conflicted
+++ resolved
@@ -433,122 +433,6 @@
                   (python::arg("mol"),python::arg("confId")=-1,python::arg("replaceExistingTags")=true),
                   docString.c_str());
 
-<<<<<<< HEAD
-
-      // ------------------------------------------------------------------------
-      docString="DEPRECATED: use AssignStereochemistry() instead\n";
-      python::def("AssignBondStereoCodes", MolOps::assignBondStereoCodes,
-                  (python::arg("mol"),python::arg("cleanIt")=false,python::arg("force")=false),
-                  docString.c_str());
-=======
-      // ------------------------------------------------------------------------
-      docString="Returns an RDKit topological fingerprint for a molecule\n\
-\n\
-  Explanation of the algorithm below.\n\
-\n\
-  ARGUMENTS:\n\
-\n\
-    - mol: the molecule to use\n\
-\n\
-    - minPath: (optional) minimum number of bonds to include in the subgraphs\n\
-      Defaults to 1.\n\
-\n\
-    - maxPath: (optional) maximum number of bonds to include in the subgraphs\n\
-      Defaults to 7.\n\
-\n\
-    - fpSize: (optional) number of bits in the fingerprint\n\
-      Defaults to 2048.\n\
-\n\
-    - nBitsPerPath: (optional) number of bits to set per path\n\
-      Defaults to 4.\n\
-\n\
-    - useHs: (optional) include information about number of Hs on each\n\
-      atom when calculating path hashes.\n\
-      Defaults to 1.\n\
-\n\
-    - tgtDensity: (optional) fold the fingerprint until this minimum density has\n\
-      been reached\n\
-      Defaults to 0.\n\
-\n\
-    - minSize: (optional) the minimum size the fingerprint will be folded to when\n\
-      trying to reach tgtDensity\n\
-      Defaults to 128.\n\
-\n\
-  RETURNS: a DataStructs.ExplicitBitVect with _fpSize_ bits\n\
-\n\
-  ALGORITHM:\n\
-\n\
-   This algorithm functions by find all paths between minPath and maxPath in\n \
-   length.  For each path:\n\
-\n\
-     1) A hash is calculated.\n\
-\n\
-     2) The hash is used to seed a random-number generator\n\
-\n\
-     3) _nBitsPerPath_ random numbers are generated and used to set the corresponding\n\
-        bits in the fingerprint\n\
-\n\
-\n";
-      python::def("RDKFingerprint", RDKFingerprintMol,
-                  (python::arg("mol"),python::arg("minPath")=1,
-                   python::arg("maxPath")=7,python::arg("fpSize")=2048,
-                   python::arg("nBitsPerHash")=4,python::arg("useHs")=true,
-                   python::arg("tgtDensity")=0.0,python::arg("minSize")=128),
-                  docString.c_str(),python::return_value_policy<python::manage_new_object>());
-
-      // ------------------------------------------------------------------------
-      docString="Returns a layered fingerprint for a molecule\n\
-\n\
-  NOTE: This function is experimental. The API or results may change from\n\
-    release to release.\n\
-\n\
-  Explanation of the algorithm below.\n\
-\n\
-  ARGUMENTS:\n\
-\n\
-    - mol: the molecule to use\n\
-\n\
-    - layerFlags: (optional) which layers to include in the fingerprint\n\
-      See below for definitions. Defaults to all.\n\
-\n\
-    - minPath: (optional) minimum number of bonds to include in the subgraphs\n\
-      Defaults to 1.\n\
-\n\
-    - maxPath: (optional) maximum number of bonds to include in the subgraphs\n\
-      Defaults to 7.\n\
-\n\
-    - fpSize: (optional) number of bits in the fingerprint\n\
-      Defaults to 2048.\n\
-\n\
-    - tgtDensity: (optional) fold the fingerprint until this minimum density has\n\
-      been reached\n\
-      Defaults to 0.\n\
-\n\
-    - minSize: (optional) the minimum size the fingerprint will be folded to when\n\
-      trying to reach tgtDensity\n\
-      Defaults to 128.\n\
-\n\
-  RETURNS: a DataStructs.ExplicitBitVect with _fpSize_ bits\n\
-\n\
-  Layer definitions:\n\
-     - 0x01: pure topology\n\
-     - 0x02: bond order\n\
-     - 0x04: atom types\n\
-     - 0x08: presence of rings\n\
-     - 0x10: ring sizes\n\
-\n\
-\n";
-      python::def("LayeredFingerprint", wrapLayeredFingerprint,
-                  (python::arg("mol"),
-                   python::arg("layerFlags")=0xFFFFFFFF,
-                   python::arg("minPath")=1,
-                   python::arg("maxPath")=7,python::arg("fpSize")=2048,
-                   python::arg("tgtDensity")=0.0,python::arg("minSize")=128,
-                   python::arg("atomCounts")=python::list(),
-                   python::arg("setOnlyBits")=(ExplicitBitVect *)0),
-                  docString.c_str(),python::return_value_policy<python::manage_new_object>());
->>>>>>> d7b01a14
-
       docString="Set the wedging on single bonds in a molecule.\n \
    The wedging scheme used is that from Mol files.\n \
 \n\
