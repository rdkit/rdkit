// $Id$
//
//  Copyright (C) 2003-2014 Greg Landrum and Rational Discovery LLC
//
//   @@ All Rights Reserved @@
//  This file is part of the RDKit.
//  The contents are covered by the terms of the BSD license
//  which is included in the file license.txt, found at the root
//  of the RDKit source tree.
//
#define NO_IMPORT_ARRAY
#include "rdmolops.h"
#include <RDBoost/python.h>
#define NPY_NO_DEPRECATED_API NPY_1_7_API_VERSION
#include <numpy/arrayobject.h>

#include <string>
#include <math.h>

#include <DataStructs/ExplicitBitVect.h>
#include <GraphMol/RDKitBase.h>
#include <GraphMol/RDKitQueries.h>
#include <GraphMol/MonomerInfo.h>
#include <GraphMol/Substruct/SubstructMatch.h>
#include <GraphMol/Subgraphs/Subgraphs.h>
#include <GraphMol/Subgraphs/SubgraphUtils.h>
#include <GraphMol/Fingerprints/Fingerprints.h>
#include <GraphMol/FileParsers/MolFileStereochem.h>
#include <GraphMol/ChemTransforms/ChemTransforms.h>
#include <RDBoost/Wrap.h>
#include <RDBoost/python_streambuf.h>

#include <sstream>
#include <GraphMol/MolDraw2D/MolDraw2DSVG.h>
namespace python = boost::python;
using boost_adaptbx::python::streambuf;

namespace RDKit {
std::string molToSVG(const ROMol &mol, unsigned int width, unsigned int height,
                     python::object pyHighlightAtoms, bool kekulize,
                     unsigned int lineWidthMult, unsigned int fontSize,
                     bool includeAtomCircles, int confId) {
  RDUNUSED_PARAM(kekulize);
  rdk_auto_ptr<std::vector<int> > highlightAtoms =
      pythonObjectToVect(pyHighlightAtoms, static_cast<int>(mol.getNumAtoms()));
  std::stringstream outs;
  MolDraw2DSVG drawer(width, height, outs);
  drawer.setFontSize(fontSize / 24.);
  drawer.setLineWidth(drawer.lineWidth() * lineWidthMult);
  drawer.drawOptions().circleAtoms = includeAtomCircles;
  drawer.drawMolecule(mol, highlightAtoms.get(), NULL, NULL, confId);
  drawer.finishDrawing();
  return outs.str();
}
python::tuple fragmentOnSomeBondsHelper(const ROMol &mol,
                                        python::object pyBondIndices,
                                        unsigned int nToBreak, bool addDummies,
                                        python::object pyDummyLabels,
                                        python::object pyBondTypes,
                                        bool returnCutsPerAtom) {
  rdk_auto_ptr<std::vector<unsigned int> > bondIndices =
      pythonObjectToVect(pyBondIndices, mol.getNumBonds());
  if (!bondIndices.get()) throw_value_error("empty bond indices");

  std::vector<std::pair<unsigned int, unsigned int> > *dummyLabels = 0;
  if (pyDummyLabels) {
    unsigned int nVs =
        python::extract<unsigned int>(pyDummyLabels.attr("__len__")());
    dummyLabels = new std::vector<std::pair<unsigned int, unsigned int> >(nVs);
    for (unsigned int i = 0; i < nVs; ++i) {
      unsigned int v1 = python::extract<unsigned int>(pyDummyLabels[i][0]);
      unsigned int v2 = python::extract<unsigned int>(pyDummyLabels[i][1]);
      (*dummyLabels)[i] = std::make_pair(v1, v2);
    }
  }
  std::vector<Bond::BondType> *bondTypes = 0;
  if (pyBondTypes) {
    unsigned int nVs =
        python::extract<unsigned int>(pyBondTypes.attr("__len__")());
    if (nVs != bondIndices->size()) {
      throw_value_error("bondTypes shorter than bondIndices");
    }
    bondTypes = new std::vector<Bond::BondType>(nVs);
    for (unsigned int i = 0; i < nVs; ++i) {
      (*bondTypes)[i] = python::extract<Bond::BondType>(pyBondTypes[i]);
    }
  }
  std::vector<std::vector<unsigned int> > *cutsPerAtom = 0;
  if (returnCutsPerAtom) {
    cutsPerAtom = new std::vector<std::vector<unsigned int> >;
  }

  std::vector<ROMOL_SPTR> frags;
  MolFragmenter::fragmentOnSomeBonds(mol, *bondIndices, frags, nToBreak,
                                     addDummies, dummyLabels, bondTypes,
                                     cutsPerAtom);
  python::list res;
  for (unsigned int i = 0; i < frags.size(); ++i) {
    res.append(frags[i]);
  }
  delete dummyLabels;
  delete bondTypes;
  if (cutsPerAtom) {
    python::list pyCutsPerAtom;
    for (unsigned int i = 0; i < cutsPerAtom->size(); ++i) {
      python::list localL;
      for (unsigned int j = 0; j < mol.getNumAtoms(); ++j) {
        localL.append((*cutsPerAtom)[i][j]);
      }
      pyCutsPerAtom.append(python::tuple(localL));
    }
    delete cutsPerAtom;
    python::list tres;
    tres.append(python::tuple(res));
    tres.append(python::tuple(pyCutsPerAtom));
    return python::tuple(tres);
  } else {
    return python::tuple(res);
  }
}

python::tuple getShortestPathHelper(const ROMol &mol, int aid1, int aid2) {
  if (aid1 < 0 || aid1 >= rdcast<int>(mol.getNumAtoms()) || aid2 < 0 ||
      aid2 >= rdcast<int>(mol.getNumAtoms())) {
    throw_value_error("bad atom index");
  }
  return static_cast<python::tuple>(MolOps::getShortestPath(mol, aid1, aid2));
}

ROMol *fragmentOnBondsHelper(const ROMol &mol, python::object pyBondIndices,
                             bool addDummies, python::object pyDummyLabels,
                             python::object pyBondTypes,
                             python::list pyCutsPerAtom) {
  rdk_auto_ptr<std::vector<unsigned int> > bondIndices =
      pythonObjectToVect(pyBondIndices, mol.getNumBonds());
  if (!bondIndices.get()) throw_value_error("empty bond indices");
  std::vector<std::pair<unsigned int, unsigned int> > *dummyLabels = 0;
  if (pyDummyLabels) {
    unsigned int nVs =
        python::extract<unsigned int>(pyDummyLabels.attr("__len__")());
    dummyLabels = new std::vector<std::pair<unsigned int, unsigned int> >(nVs);
    for (unsigned int i = 0; i < nVs; ++i) {
      unsigned int v1 = python::extract<unsigned int>(pyDummyLabels[i][0]);
      unsigned int v2 = python::extract<unsigned int>(pyDummyLabels[i][1]);
      (*dummyLabels)[i] = std::make_pair(v1, v2);
    }
  }
  std::vector<Bond::BondType> *bondTypes = 0;
  if (pyBondTypes) {
    unsigned int nVs =
        python::extract<unsigned int>(pyBondTypes.attr("__len__")());
    if (nVs != bondIndices->size()) {
      throw_value_error("bondTypes shorter than bondIndices");
    }
    bondTypes = new std::vector<Bond::BondType>(nVs);
    for (unsigned int i = 0; i < nVs; ++i) {
      (*bondTypes)[i] = python::extract<Bond::BondType>(pyBondTypes[i]);
    }
  }
  std::vector<unsigned int> *cutsPerAtom = 0;
  if (pyCutsPerAtom) {
    cutsPerAtom = new std::vector<unsigned int>;
    unsigned int nAts =
        python::extract<unsigned int>(pyCutsPerAtom.attr("__len__")());
    if (nAts < mol.getNumAtoms()) {
      throw_value_error("cutsPerAtom shorter than the number of atoms");
    }
    cutsPerAtom->resize(nAts);
  }

  ROMol *res = MolFragmenter::fragmentOnBonds(
      mol, *bondIndices, addDummies, dummyLabels, bondTypes, cutsPerAtom);
  if (cutsPerAtom) {
    for (unsigned int i = 0; i < mol.getNumAtoms(); ++i) {
      pyCutsPerAtom[i] = (*cutsPerAtom)[i];
    }
    delete cutsPerAtom;
  }

  delete dummyLabels;
  delete bondTypes;
  return res;
}

ROMol *renumberAtomsHelper(const ROMol &mol, python::object &pyNewOrder) {
  if (python::extract<unsigned int>(pyNewOrder.attr("__len__")()) <
      mol.getNumAtoms()) {
    throw_value_error("atomCounts shorter than the number of atoms");
  }
  rdk_auto_ptr<std::vector<unsigned int> > newOrder =
      pythonObjectToVect(pyNewOrder, mol.getNumAtoms());
  ROMol *res = MolOps::renumberAtoms(mol, *newOrder);
  return res;
}

namespace {
std::string getResidue(const ROMol &m, const Atom *at) {
  RDUNUSED_PARAM(m);
  if (at->getMonomerInfo()->getMonomerType() != AtomMonomerInfo::PDBRESIDUE)
    return "";
  return static_cast<const AtomPDBResidueInfo *>(at->getMonomerInfo())
      ->getResidueName();
}
std::string getChainId(const ROMol &m, const Atom *at) {
  RDUNUSED_PARAM(m);
  if (at->getMonomerInfo()->getMonomerType() != AtomMonomerInfo::PDBRESIDUE)
    return "";
  return static_cast<const AtomPDBResidueInfo *>(at->getMonomerInfo())
      ->getChainId();
}
}
python::dict splitMolByPDBResidues(const ROMol &mol, python::object pyWhiteList,
                                   bool negateList) {
  std::vector<std::string> *whiteList = NULL;
  if (pyWhiteList) {
    unsigned int nVs =
        python::extract<unsigned int>(pyWhiteList.attr("__len__")());
    whiteList = new std::vector<std::string>(nVs);
    for (unsigned int i = 0; i < nVs; ++i) {
      (*whiteList)[i] = python::extract<std::string>(pyWhiteList[i]);
    }
  }
  std::map<std::string, boost::shared_ptr<ROMol> > res =
      MolOps::getMolFragsWithQuery(mol, getResidue, false, whiteList,
                                   negateList);
  delete whiteList;

  python::dict pyres;
  for (std::map<std::string, boost::shared_ptr<ROMol> >::const_iterator iter =
           res.begin();
       iter != res.end(); ++iter) {
    pyres[iter->first] = iter->second;
  }
  return pyres;
}
python::dict splitMolByPDBChainId(const ROMol &mol, python::object pyWhiteList,
                                  bool negateList) {
  std::vector<std::string> *whiteList = NULL;
  if (pyWhiteList) {
    unsigned int nVs =
        python::extract<unsigned int>(pyWhiteList.attr("__len__")());
    whiteList = new std::vector<std::string>(nVs);
    for (unsigned int i = 0; i < nVs; ++i) {
      (*whiteList)[i] = python::extract<std::string>(pyWhiteList[i]);
    }
  }
  std::map<std::string, boost::shared_ptr<ROMol> > res =
      MolOps::getMolFragsWithQuery(mol, getChainId, false, whiteList,
                                   negateList);
  delete whiteList;

  python::dict pyres;
  for (std::map<std::string, boost::shared_ptr<ROMol> >::const_iterator iter =
           res.begin();
       iter != res.end(); ++iter) {
    pyres[iter->first] = iter->second;
  }
  return pyres;
}

python::dict parseQueryDefFileHelper(python::object &input, bool standardize,
                                     std::string delimiter, std::string comment,
                                     unsigned int nameColumn,
                                     unsigned int smartsColumn) {
  python::extract<std::string> get_filename(input);
  std::map<std::string, ROMOL_SPTR> queryDefs;

  if (get_filename.check()) {
    parseQueryDefFile(get_filename(), queryDefs, standardize, delimiter,
                      comment, nameColumn, smartsColumn);
  } else {
    streambuf *sb = new streambuf(input);
    std::istream *istr = new streambuf::istream(*sb);
    parseQueryDefFile(istr, queryDefs, standardize, delimiter, comment,
                      nameColumn, smartsColumn);
    delete istr;
    delete sb;
  }

  python::dict res;
  for (std::map<std::string, ROMOL_SPTR>::const_iterator iter =
           queryDefs.begin();
       iter != queryDefs.end(); ++iter) {
    res[iter->first] = iter->second;
  }

  return res;
}

void addRecursiveQueriesHelper(ROMol &mol, python::dict replDict,
                               std::string propName) {
  std::map<std::string, ROMOL_SPTR> replacements;
  for (unsigned int i = 0;
       i < python::extract<unsigned int>(replDict.keys().attr("__len__")());
       ++i) {
    ROMol *m = python::extract<ROMol *>(replDict.values()[i]);
    ROMOL_SPTR nm(new ROMol(*m));
    std::string k = python::extract<std::string>(replDict.keys()[i]);
    replacements[k] = nm;
  }
  addRecursiveQueries(mol, replacements, propName);
}

ROMol *addHs(const ROMol &orig, bool explicitOnly, bool addCoords,
             python::object onlyOnAtoms) {
  rdk_auto_ptr<std::vector<unsigned int> > onlyOn;
  if (onlyOnAtoms) {
    onlyOn = pythonObjectToVect(onlyOnAtoms, orig.getNumAtoms());
  }
  ROMol *res = MolOps::addHs(orig, explicitOnly, addCoords, onlyOn.get());
  return res;
}
int getSSSR(ROMol &mol) {
  VECT_INT_VECT rings;
  int nr = MolOps::findSSSR(mol, rings);
  return nr;
}

PyObject *replaceSubstructures(const ROMol &orig, const ROMol &query,
                               const ROMol &replacement,
                               bool replaceAll = false,
                               unsigned int replacementConnectionPoint = 0) {
  std::vector<ROMOL_SPTR> v = replaceSubstructs(
      orig, query, replacement, replaceAll, replacementConnectionPoint);
  PyObject *res = PyTuple_New(v.size());
  for (unsigned int i = 0; i < v.size(); ++i) {
    PyTuple_SetItem(res, i, python::converter::shared_ptr_to_python(v[i]));
  }
  return res;
}

void addRecursiveQuery(ROMol &mol, const ROMol &query, unsigned int atomIdx,
                       bool preserveExistingQuery) {
  if (atomIdx >= mol.getNumAtoms()) {
    throw_value_error("atom index exceeds mol.GetNumAtoms()");
  }
  RecursiveStructureQuery *q = new RecursiveStructureQuery(new ROMol(query));

  Atom *oAt = mol.getAtomWithIdx(atomIdx);
  if (!oAt->hasQuery()) {
    QueryAtom qAt(*oAt);
    static_cast<RWMol &>(mol).replaceAtom(atomIdx, &qAt);
    oAt = mol.getAtomWithIdx(atomIdx);
  }

  if (!preserveExistingQuery) {
    delete oAt->getQuery();
    oAt->setQuery(q);
  } else {
    oAt->expandQuery(q, Queries::COMPOSITE_AND);
  }
}
#ifdef RDK_32BIT_BUILD
MolOps::SanitizeFlags sanitizeMol(ROMol &mol, int sanitizeOps,
                                  bool catchErrors) {
#else
MolOps::SanitizeFlags sanitizeMol(ROMol &mol, unsigned int sanitizeOps,
                                  bool catchErrors) {
#endif
  RWMol &wmol = static_cast<RWMol &>(mol);
  unsigned int operationThatFailed;
  if (catchErrors) {
    try {
      MolOps::sanitizeMol(wmol, operationThatFailed, sanitizeOps);
    } catch (...) {
    }
  } else {
    MolOps::sanitizeMol(wmol, operationThatFailed, sanitizeOps);
  }
  return static_cast<MolOps::SanitizeFlags>(operationThatFailed);
}

RWMol *getEditable(const ROMol &mol) {
  RWMol *res = static_cast<RWMol *>(new ROMol(mol, false));
  return res;
}

ROMol *getNormal(const RWMol &mol) {
  ROMol *res = static_cast<ROMol *>(new RWMol(mol));
  return res;
}

void kekulizeMol(ROMol &mol, bool clearAromaticFlags = false) {
  RWMol &wmol = static_cast<RWMol &>(mol);
  MolOps::Kekulize(wmol, clearAromaticFlags);
}

void cleanupMol(ROMol &mol) {
  RWMol &rwmol = static_cast<RWMol &>(mol);
  MolOps::cleanUp(rwmol);
}

void setAromaticityMol(ROMol &mol) {
  RWMol &wmol = static_cast<RWMol &>(mol);
  MolOps::setAromaticity(wmol);
}

<<<<<<< HEAD
void setConjugationMol(ROMol &mol) {
  RWMol &wmol = static_cast<RWMol &>(mol);
  MolOps::setConjugation(wmol);
}
=======
  void setSimpleAromaticityMol(ROMol &mol){
    RWMol &wmol = static_cast<RWMol &>(mol);
    MolOps::setSimpleAromaticity(wmol);
  }

  void setConjugationMol(ROMol &mol) {
    RWMol &wmol = static_cast<RWMol &>(mol);
    MolOps::setConjugation(wmol);
  }
>>>>>>> 6c415c44

void assignRadicalsMol(ROMol &mol) {
  RWMol &wmol = static_cast<RWMol &>(mol);
  MolOps::assignRadicals(wmol);
}

void setHybridizationMol(ROMol &mol) {
  RWMol &wmol = static_cast<RWMol &>(mol);
  MolOps::setHybridization(wmol);
}

VECT_INT_VECT getSymmSSSR(ROMol &mol) {
  VECT_INT_VECT rings;
  MolOps::symmetrizeSSSR(mol, rings);
  return rings;
}
PyObject *getDistanceMatrix(ROMol &mol, bool useBO = false,
                            bool useAtomWts = false, bool force = false,
                            const char *prefix = 0) {
  int nats = mol.getNumAtoms();
  npy_intp dims[2];
  dims[0] = nats;
  dims[1] = nats;
  double *distMat;

  distMat = MolOps::getDistanceMat(mol, useBO, useAtomWts, force, prefix);

  PyArrayObject *res = (PyArrayObject *)PyArray_SimpleNew(2, dims, NPY_DOUBLE);

  memcpy(PyArray_DATA(res), static_cast<void *>(distMat),
         nats * nats * sizeof(double));

  return PyArray_Return(res);
}
PyObject *get3DDistanceMatrix(ROMol &mol, int confId = -1,
                              bool useAtomWts = false, bool force = false,
                              const char *prefix = 0) {
  int nats = mol.getNumAtoms();
  npy_intp dims[2];
  dims[0] = nats;
  dims[1] = nats;
  double *distMat;

  distMat = MolOps::get3DDistanceMat(mol, confId, useAtomWts, force, prefix);

  PyArrayObject *res = (PyArrayObject *)PyArray_SimpleNew(2, dims, NPY_DOUBLE);

  memcpy(PyArray_DATA(res), static_cast<void *>(distMat),
         nats * nats * sizeof(double));

  return PyArray_Return(res);
}

PyObject *getAdjacencyMatrix(ROMol &mol, bool useBO = false, int emptyVal = 0,
                             bool force = false, const char *prefix = 0) {
  int nats = mol.getNumAtoms();
  npy_intp dims[2];
  dims[0] = nats;
  dims[1] = nats;

  double *tmpMat =
      MolOps::getAdjacencyMatrix(mol, useBO, emptyVal, force, prefix);

  PyArrayObject *res;
  if (useBO) {
    // if we're using valence, the results matrix is made up of doubles
    res = (PyArrayObject *)PyArray_SimpleNew(2, dims, NPY_DOUBLE);
    memcpy(PyArray_DATA(res), static_cast<void *>(tmpMat),
           nats * nats * sizeof(double));
  } else {
    res = (PyArrayObject *)PyArray_SimpleNew(2, dims, NPY_INT);
    int *data = static_cast<int *>(PyArray_DATA(res));
    for (int i = 0; i < nats; i++) {
      for (int j = 0; j < nats; j++) {
        data[i * nats + j] = (int)round(tmpMat[i * nats + j]);
      }
    }
  }
  return PyArray_Return(res);
}

python::tuple GetMolFrags(const ROMol &mol, bool asMols, bool sanitizeFrags) {
  python::list res;

  if (!asMols) {
    VECT_INT_VECT frags;
    MolOps::getMolFrags(mol, frags);

    for (unsigned int i = 0; i < frags.size(); ++i) {
      python::list tpl;
      for (unsigned int j = 0; j < frags[i].size(); ++j) {
        tpl.append(frags[i][j]);
      }
      res.append(python::tuple(tpl));
    }
  } else {
    std::vector<boost::shared_ptr<ROMol> > frags;
    frags = MolOps::getMolFrags(mol, sanitizeFrags);
    for (unsigned int i = 0; i < frags.size(); ++i) {
      res.append(frags[i]);
    }
  }
  return python::tuple(res);
}

ExplicitBitVect *wrapLayeredFingerprint(
    const ROMol &mol, unsigned int layerFlags, unsigned int minPath,
    unsigned int maxPath, unsigned int fpSize, python::list atomCounts,
    ExplicitBitVect *includeOnlyBits, bool branchedPaths,
    python::object fromAtoms) {
  rdk_auto_ptr<std::vector<unsigned int> > lFromAtoms =
      pythonObjectToVect(fromAtoms, mol.getNumAtoms());
  std::vector<unsigned int> *atomCountsV = 0;
  if (atomCounts) {
    atomCountsV = new std::vector<unsigned int>;
    unsigned int nAts =
        python::extract<unsigned int>(atomCounts.attr("__len__")());
    if (nAts < mol.getNumAtoms()) {
      throw_value_error("atomCounts shorter than the number of atoms");
    }
    atomCountsV->resize(nAts);
    for (unsigned int i = 0; i < nAts; ++i) {
      (*atomCountsV)[i] = python::extract<unsigned int>(atomCounts[i]);
    }
  }

  ExplicitBitVect *res;
  res = RDKit::LayeredFingerprintMol(mol, layerFlags, minPath, maxPath, fpSize,
                                     atomCountsV, includeOnlyBits,
                                     branchedPaths, lFromAtoms.get());

  if (atomCountsV) {
    for (unsigned int i = 0; i < atomCountsV->size(); ++i) {
      atomCounts[i] = (*atomCountsV)[i];
    }
    delete atomCountsV;
  }

  return res;
}
ExplicitBitVect *wrapPatternFingerprint(const ROMol &mol, unsigned int fpSize,
                                        python::list atomCounts,
                                        ExplicitBitVect *includeOnlyBits) {
  std::vector<unsigned int> *atomCountsV = 0;
  if (atomCounts) {
    atomCountsV = new std::vector<unsigned int>;
    unsigned int nAts =
        python::extract<unsigned int>(atomCounts.attr("__len__")());
    if (nAts < mol.getNumAtoms()) {
      throw_value_error("atomCounts shorter than the number of atoms");
    }
    atomCountsV->resize(nAts);
    for (unsigned int i = 0; i < nAts; ++i) {
      (*atomCountsV)[i] = python::extract<unsigned int>(atomCounts[i]);
    }
  }

  ExplicitBitVect *res;
  res = RDKit::PatternFingerprintMol(mol, fpSize, atomCountsV, includeOnlyBits);

  if (atomCountsV) {
    for (unsigned int i = 0; i < atomCountsV->size(); ++i) {
      atomCounts[i] = (*atomCountsV)[i];
    }
    delete atomCountsV;
  }

  return res;
}

ExplicitBitVect *wrapRDKFingerprintMol(
    const ROMol &mol, unsigned int minPath, unsigned int maxPath,
    unsigned int fpSize, unsigned int nBitsPerHash, bool useHs,
    double tgtDensity, unsigned int minSize, bool branchedPaths,
    bool useBondOrder, python::object atomInvariants, python::object fromAtoms,
    python::object atomBits, python::object bitInfo) {
  rdk_auto_ptr<std::vector<unsigned int> > lAtomInvariants =
      pythonObjectToVect<unsigned int>(atomInvariants);
  rdk_auto_ptr<std::vector<unsigned int> > lFromAtoms =
      pythonObjectToVect(fromAtoms, mol.getNumAtoms());
  std::vector<std::vector<boost::uint32_t> > *lAtomBits = 0;
  std::map<boost::uint32_t,std::vector<std::vector<int> > > *lBitInfo=0;
  // if(!(atomBits.is_none())){
  if (atomBits != python::object()) {
    lAtomBits =
        new std::vector<std::vector<boost::uint32_t> >(mol.getNumAtoms());
  }
  if(bitInfo!=python::object()){
    lBitInfo = new std::map<boost::uint32_t,std::vector<std::vector<int> > >;
  }
  ExplicitBitVect *res;
  res = RDKit::RDKFingerprintMol(mol, minPath, maxPath, fpSize, nBitsPerHash,
                                 useHs, tgtDensity, minSize, branchedPaths,
                                 useBondOrder, lAtomInvariants.get(),
                                 lFromAtoms.get(), lAtomBits, lBitInfo);

  if (lAtomBits) {
    python::list &pyl = static_cast<python::list &>(atomBits);
    for (unsigned int i = 0; i < mol.getNumAtoms(); ++i) {
      python::list tmp;
      BOOST_FOREACH (boost::uint32_t v, (*lAtomBits)[i]) { tmp.append(v); }
      pyl.append(tmp);
    }
    delete lAtomBits;
  }
  if(lBitInfo){
    python::dict &pyd=static_cast<python::dict &>(bitInfo);
    typedef std::map<boost::uint32_t,std::vector<std::vector<int> > >::iterator it_type;
    for(it_type it = (*lBitInfo).begin(); it != (*lBitInfo).end(); ++it) {
      python::list temp;
      std::vector<std::vector<int> >::iterator itset;
      for (itset = it->second.begin(); itset != it->second.end(); ++itset){
        python::list temp2;
        for(unsigned int i=0; i<itset->size(); ++i){
          temp2.append(itset->at(i));
        }
        temp.append(temp2);
      }
      if(!pyd.has_key(it->first)){
        pyd[it->first]=temp;
      }
    }
    delete lBitInfo;
  }

  return res;
}


SparseIntVect<boost::uint64_t> *wrapUnfoldedRDKFingerprintMol(const ROMol &mol,
                                       unsigned int minPath,
                                       unsigned int maxPath,
                                       bool useHs,
                                       bool branchedPaths,
                                       bool useBondOrder,
                                       python::object atomInvariants,
                                       python::object fromAtoms,
                                       python::object atomBits,
                                       python::object bitInfo
                                       ){
  rdk_auto_ptr<std::vector<unsigned int> > lAtomInvariants=pythonObjectToVect<unsigned int>(atomInvariants);
  rdk_auto_ptr<std::vector<unsigned int> > lFromAtoms=pythonObjectToVect(fromAtoms,mol.getNumAtoms());
  std::vector<std::vector<boost::uint64_t> > *lAtomBits=0;
  std::map<boost::uint64_t,std::vector<std::vector<int> > > *lBitInfo=0;

  //if(!(atomBits.is_none())){
  if(atomBits!=python::object()){
    lAtomBits = new std::vector<std::vector<boost::uint64_t> >(mol.getNumAtoms());
  }
  if(bitInfo!=python::object()){
    lBitInfo = new std::map<boost::uint64_t,std::vector<std::vector<int> > >;
  }

  SparseIntVect<boost::uint64_t> *res;
  res = getUnfoldedRDKFingerprintMol(mol,minPath,maxPath,useHs,branchedPaths,
      useBondOrder,lAtomInvariants.get(),lFromAtoms.get(),lAtomBits,lBitInfo);

  if(lAtomBits){
    python::list &pyl=static_cast<python::list &>(atomBits);
    for(unsigned int i=0;i<mol.getNumAtoms();++i){
      python::list tmp;
      BOOST_FOREACH(boost::uint64_t v,(*lAtomBits)[i]){
        tmp.append(v);
      }
      pyl.append(tmp);
    }
    delete lAtomBits;
  }
  if(lBitInfo){
    python::dict &pyd=static_cast<python::dict &>(bitInfo);
    typedef std::map<boost::uint64_t,std::vector<std::vector<int> > >::iterator it_type;
    for(it_type it = (*lBitInfo).begin(); it != (*lBitInfo).end(); ++it) {
      python::list temp;
      std::vector<std::vector<int> >::iterator itset;
      for (itset = it->second.begin(); itset != it->second.end(); ++itset){
        python::list temp2;
        for(unsigned int i=0; i<itset->size(); ++i){
          temp2.append(itset->at(i));
        }
        temp.append(temp2);
      }
      if(!pyd.has_key(it->first)){
        pyd[it->first]=temp;
      }
    }
    delete lBitInfo;
  }

  return res;
}


python::object findAllSubgraphsOfLengthsMtoNHelper(const ROMol &mol,
                                                   unsigned int lowerLen,
                                                   unsigned int upperLen,
                                                   bool useHs = false,
                                                   int rootedAtAtom = -1) {
  if (lowerLen > upperLen) {
    throw_value_error("lowerLen > upperLen");
  }

  INT_PATH_LIST_MAP oMap = findAllSubgraphsOfLengthsMtoN(
      mol, lowerLen, upperLen, useHs, rootedAtAtom);
  python::list res;
  for (unsigned int i = lowerLen; i <= upperLen; ++i) {
    python::list tmp;
    const PATH_LIST &pth = oMap[i];
    for (PATH_LIST_CI pthit = pth.begin(); pthit != pth.end(); ++pthit) {
      tmp.append(python::tuple(*pthit));
    }
    res.append(tmp);
  }
  return python::tuple(res);
};

ROMol *pathToSubmolHelper(const ROMol &mol, python::object &path, bool useQuery,
                          python::object atomMap) {
  ROMol *result;
  PATH_TYPE pth;
  for (unsigned int i = 0;
       i < python::extract<unsigned int>(path.attr("__len__")()); ++i) {
    pth.push_back(python::extract<unsigned int>(path[i]));
  }
  std::map<int, int> mapping;
  result = Subgraphs::pathToSubmol(mol, pth, useQuery, mapping);
  if (atomMap != python::object()) {
    // make sure the optional argument actually was a dictionary
    python::dict typecheck = python::extract<python::dict>(atomMap);
    atomMap.attr("clear")();
    for (std::map<int, int>::const_iterator mIt = mapping.begin();
         mIt != mapping.end(); ++mIt) {
      atomMap[mIt->first] = mIt->second;
    }
  }
  return result;
}

ROMol *adjustQueryPropertiesHelper(const ROMol &mol, python::object pyparams) {
  MolOps::AdjustQueryParameters params;
  if (pyparams != python::object()) {
    params = python::extract<MolOps::AdjustQueryParameters>(pyparams);
  }
  return MolOps::adjustQueryProperties(mol, &params);
}

struct molops_wrapper {
  static void wrap() {
    std::string docString;
    python::enum_<MolOps::SanitizeFlags>("SanitizeFlags")
        .value("SANITIZE_NONE", MolOps::SANITIZE_NONE)
        .value("SANITIZE_CLEANUP", MolOps::SANITIZE_CLEANUP)
        .value("SANITIZE_PROPERTIES", MolOps::SANITIZE_PROPERTIES)
        .value("SANITIZE_SYMMRINGS", MolOps::SANITIZE_SYMMRINGS)
        .value("SANITIZE_KEKULIZE", MolOps::SANITIZE_KEKULIZE)
        .value("SANITIZE_FINDRADICALS", MolOps::SANITIZE_FINDRADICALS)
        .value("SANITIZE_SETAROMATICITY", MolOps::SANITIZE_SETAROMATICITY)
        .value("SANITIZE_SETCONJUGATION", MolOps::SANITIZE_SETCONJUGATION)
        .value("SANITIZE_SETHYBRIDIZATION", MolOps::SANITIZE_SETHYBRIDIZATION)
        .value("SANITIZE_CLEANUPCHIRALITY", MolOps::SANITIZE_CLEANUPCHIRALITY)
        .value("SANITIZE_ADJUSTHS", MolOps::SANITIZE_ADJUSTHS)
        .value("SANITIZE_ALL", MolOps::SANITIZE_ALL)
        .export_values();
    ;

    // ------------------------------------------------------------------------
    docString =
        "Kekulize, check valencies, set aromaticity, conjugation and hybridization\n\
\n\
    - The molecule is modified in place.\n\
\n\
    - If sanitization fails, an exception will be thrown unless catchErrors is set\n\
\n\
  ARGUMENTS:\n\
\n\
    - mol: the molecule to be modified\n\
    - sanitizeOps: (optional) sanitization operations to be carried out\n\
                   these should be constructed by or'ing together the\n\
                   operations in rdkit.Chem.SanitizeFlags\n\
    - catchErrors: (optional) if provided, instead of raising an exception\n\
                   when sanitization fails (the default behavior), the \n\
                   first operation that failed (as defined in rdkit.Chem.SanitizeFlags)\n\
                   is returned. Zero is returned on success.\n\
\n";
    python::def(
        "SanitizeMol", sanitizeMol,
        (python::arg("mol"), python::arg("sanitizeOps") = MolOps::SANITIZE_ALL,
         python::arg("catchErrors") = false),
        docString.c_str());

    // ------------------------------------------------------------------------
    docString =
        "Get the smallest set of simple rings for a molecule.\n\
\n\
  ARGUMENTS:\n\
\n\
    - mol: the molecule to use.\n\
\n\
  RETURNS: a sequence of sequences containing the rings found as atom ids\n\
         The length of this will be equal to NumBonds-NumAtoms+1 for single-fragment molecules.\n\
\n";
    python::def("GetSSSR", getSSSR, docString.c_str());

    // ------------------------------------------------------------------------
    docString =
        "Get a symmetrized SSSR for a molecule.\n\
\n\
  The symmetrized SSSR is at least as large as the SSSR for a molecule.\n\
  In certain highly-symmetric cases (e.g. cubane), the symmetrized SSSR can be\n\
  a bit larger (i.e. the number of symmetrized rings is >= NumBonds-NumAtoms+1).\n\
\n\
  ARGUMENTS:\n\
\n\
    - mol: the molecule to use.\n\
\n\
  RETURNS: a sequence of sequences containing the rings found as atom ids\n\
\n";
    python::def("GetSymmSSSR", getSymmSSSR, docString.c_str());

    // ------------------------------------------------------------------------
    docString =
        "Does a non-SSSR ring finding for a molecule.\n\
\n\
  ARGUMENTS:\n\
\n\
    - mol: the molecule to use.\n\
\n\
  RETURNS: Nothing\n\
\n";
    python::def("FastFindRings", MolOps::fastFindRings, docString.c_str());

    // ------------------------------------------------------------------------
    docString =
        "Adds hydrogens to the graph of a molecule.\n\
\n\
  ARGUMENTS:\n\
\n\
    - mol: the molecule to be modified\n\
\n\
    - explicitOnly: (optional) if this toggle is set, only explicit Hs will\n\
      be added to the molecule.  Default value is 0 (add implicit and explicit Hs).\n\
\n\
    - addCoords: (optional) if this toggle is set, The Hs will have 3D coordinates\n\
      set.  Default value is 0 (no 3D coords).\n\
\n\
    - onlyOnHs: (optional) if this sequence is provided, only these atoms will be\n\
      considered to have Hs added to them\n\
\n\
  RETURNS: a new molecule with added Hs\n\
\n\
  NOTES:\n\
\n\
    - The original molecule is *not* modified.\n\
\n\
    - Much of the code assumes that Hs are not included in the molecular\n\
      topology, so be *very* careful with the molecule that comes back from\n\
      this function.\n\
\n";
    python::def("AddHs", addHs,
                (python::arg("mol"), python::arg("explicitOnly") = false,
                 python::arg("addCoords") = false,
                 python::arg("onlyOnAtoms") = python::object()),
                docString.c_str(),
                python::return_value_policy<python::manage_new_object>());

    // ------------------------------------------------------------------------
    docString =
        "Removes any hydrogens from the graph of a molecule.\n\
\n\
  ARGUMENTS:\n\
\n\
    - mol: the molecule to be modified\n\
\n\
    - implicitOnly: (optional) if this toggle is set, only implicit Hs will\n\
      be removed from the graph.  Default value is 0 (remove implicit and explicit Hs).\n\
\n\
    - updateExplicitCount: (optional) if this toggle is set, the explicit H count on atoms with \n\
      Hs will be updated. Default value is 0 (do not update explicit H count).\n\
\n\
    - sanitize: (optional) if this toggle is set, the molecule will be sanitized after the Hs\n\
      are removed. Default value is 1 (do sanitize).\n\
\n\
  RETURNS: a new molecule with the Hs removed\n\
\n\
  NOTES:\n\
\n\
    - The original molecule is *not* modified.\n\
\n";
    python::def("RemoveHs",
                (ROMol * (*)(const ROMol &, bool, bool, bool))MolOps::removeHs,
                (python::arg("mol"), python::arg("implicitOnly") = false,
                 python::arg("updateExplicitCount") = false,
                 python::arg("sanitize") = true),
                docString.c_str(),
                python::return_value_policy<python::manage_new_object>());

    python::def("MergeQueryHs",
                (ROMol * (*)(const ROMol &, bool)) & MolOps::mergeQueryHs,
                (python::arg("mol"), python::arg("mergeUnmappedOnly") = false),
                "merges hydrogens into their neighboring atoms as queries",
                python::return_value_policy<python::manage_new_object>());

    // ------------------------------------------------------------------------
    docString =
        "Removes atoms matching a substructure query from a molecule\n\
\n\
  ARGUMENTS:\n\
\n\
    - mol: the molecule to be modified\n\
\n\
    - query: the molecule to be used as a substructure query\n\
\n\
    - onlyFrags: (optional) if this toggle is set, atoms will only be removed if\n\
      the entire fragment in which they are found is matched by the query.\n\
      See below for examples.\n\
      Default value is 0 (remove the atoms whether or not the entire fragment matches)\n\
\n\
  RETURNS: a new molecule with the substructure removed\n\
\n\
  NOTES:\n\
\n\
    - The original molecule is *not* modified.\n\
\n\
  EXAMPLES:\n\
\n\
   The following examples substitute SMILES/SMARTS strings for molecules, you'd have\n\
   to actually use molecules:\n\
\n\
    - DeleteSubstructs('CCOC','OC') -> 'CC'\n\
\n\
    - DeleteSubstructs('CCOC','OC',1) -> 'CCOC'\n\
\n\
    - DeleteSubstructs('CCOCCl.Cl','Cl',1) -> 'CCOCCl'\n\
\n\
    - DeleteSubstructs('CCOCCl.Cl','Cl') -> 'CCOC'\n\
\n";
    python::def("DeleteSubstructs", deleteSubstructs,
                (python::arg("mol"), python::arg("query"),
                 python::arg("onlyFrags") = false),
                docString.c_str(),
                python::return_value_policy<python::manage_new_object>());
    docString = "Do a Murcko decomposition and return the scaffold";
    python::def("MurckoDecompose", MurckoDecompose, (python::arg("mol")),
                docString.c_str(),
                python::return_value_policy<python::manage_new_object>());
    docString = "Combine the atoms from two molecules to produce a third";
    python::def("CombineMols", combineMols,
                (python::arg("mol1"), python::arg("mol2"),
                 python::arg("offset") = RDGeom::Point3D(0, 0, 0)),
                docString.c_str(),
                python::return_value_policy<python::manage_new_object>());

    // ------------------------------------------------------------------------
    docString =
        "Replaces atoms matching a substructure query in a molecule\n\
\n\
  ARGUMENTS:\n\
\n\
    - mol: the molecule to be modified\n\
\n\
    - query: the molecule to be used as a substructure query\n\
\n\
    - replacement: the molecule to be used as the replacement\n\
\n\
    - replaceAll: (optional) if this toggle is set, all substructures matching\n\
      the query will be replaced in a single result, otherwise each result will\n\
      contain a separate replacement.\n\
      Default value is False (return multiple replacements)\n\
    - replacementConnectionPoint: (optional) index of the atom in the replacement that\n\
      the bond should be made to.\n\
\n\
  RETURNS: a tuple of new molecules with the substructures replaced removed\n\
\n\
  NOTES:\n\
\n\
    - The original molecule is *not* modified.\n\
\n\
  EXAMPLES:\n\
\n\
   The following examples substitute SMILES/SMARTS strings for molecules, you'd have\n\
   to actually use molecules:\n\
\n\
    - ReplaceSubstructs('CCOC','OC','NC') -> ('CCNC',)\n\
\n\
    - ReplaceSubstructs('COCCOC','OC','NC') -> ('COCCNC','CNCCOC')\n\
\n\
    - ReplaceSubstructs('COCCOC','OC','NC',True) -> ('CNCCNC',)\n\
\n\
    - ReplaceSubstructs('COCCOC','OC','CN',True,1) -> ('CNCCNC',)\n\
\n";
    python::def("ReplaceSubstructs", replaceSubstructures,
                (python::arg("mol"), python::arg("query"),
                 python::arg("replacement"), python::arg("replaceAll") = false,
                 python::arg("replacementConnectionPoint") = 0),
                docString.c_str());

    // ------------------------------------------------------------------------
    docString = "Adds named recursive queries to atoms\n";
    python::def(
        "MolAddRecursiveQueries", addRecursiveQueriesHelper,
        (python::arg("mol"), python::arg("queries"), python::arg("propName")),
        docString.c_str());

    docString = "reads query definitions from a simply formatted file\n";
    python::def(
        "ParseMolQueryDefFile", parseQueryDefFileHelper,
        (python::arg("fileobj"), python::arg("standardize") = true,
         python::arg("delimiter") = "\t", python::arg("comment") = "//",
         python::arg("nameColumn") = 0, python::arg("smartsColumn") = 1),
        docString.c_str());

    // ------------------------------------------------------------------------
    docString =
        "Returns the molecule's topological distance matrix.\n\
\n\
  ARGUMENTS:\n\
\n\
    - mol: the molecule to use\n\
\n\
    - useBO: (optional) toggles use of bond orders in calculating the distance matrix.\n\
      Default value is 0.\n\
\n\
    - useAtomWts: (optional) toggles using atom weights for the diagonal elements of the\n\
      matrix (to return a \"Balaban\" distance matrix).\n\
      Default value is 0.\n\
\n\
    - force: (optional) forces the calculation to proceed, even if there is a cached value.\n\
      Default value is 0.\n\
\n\
    - prefix: (optional, internal use) sets the prefix used in the property cache\n\
      Default value is "
        ".\n\
\n\
  RETURNS: a Numeric array of floats with the distance matrix\n\
\n";
    python::def("GetDistanceMatrix", getDistanceMatrix,
                (python::arg("mol"), python::arg("useBO") = false,
                 python::arg("useAtomWts") = false,
                 python::arg("force") = false, python::arg("prefix") = ""),
                docString.c_str());
    // ------------------------------------------------------------------------
    docString =
        "Returns the molecule's 3D distance matrix.\n\
\n\
  ARGUMENTS:\n\
\n\
    - mol: the molecule to use\n\
\n\
    - confId: (optional) chooses the conformer Id to use\n\
      Default value is -1.\n\
\n\
    - useAtomWts: (optional) toggles using atom weights for the diagonal elements of the\n\
      matrix (to return a \"Balaban\" distance matrix).\n\
      Default value is 0.\n\
\n\
    - force: (optional) forces the calculation to proceed, even if there is a cached value.\n\
      Default value is 0.\n\
\n\
    - prefix: (optional, internal use) sets the prefix used in the property cache\n\
      Default value is "
        ".\n\
\n\
  RETURNS: a Numeric array of floats with the distance matrix\n\
\n";
    python::def("Get3DDistanceMatrix", get3DDistanceMatrix,
                (python::arg("mol"), python::arg("confId") = -1,
                 python::arg("useAtomWts") = false,
                 python::arg("force") = false, python::arg("prefix") = ""),
                docString.c_str());
    // ------------------------------------------------------------------------
    docString =
        "Returns the molecule's adjacency matrix.\n\
\n\
  ARGUMENTS:\n\
\n\
    - mol: the molecule to use\n\
\n\
    - useBO: (optional) toggles use of bond orders in calculating the matrix.\n\
      Default value is 0.\n\
\n\
    - emptyVal: (optional) sets the elements of the matrix between non-adjacent atoms\n\
      Default value is 0.\n\
\n\
    - force: (optional) forces the calculation to proceed, even if there is a cached value.\n\
      Default value is 0.\n\
\n\
    - prefix: (optional, internal use) sets the prefix used in the property cache\n\
      Default value is "
        ".\n\
\n\
  RETURNS: a Numeric array of floats containing the adjacency matrix\n\
\n";
    python::def("GetAdjacencyMatrix", getAdjacencyMatrix,
                (python::arg("mol"), python::arg("useBO") = false,
                 python::arg("emptyVal") = 0, python::arg("force") = false,
                 python::arg("prefix") = ""),
                docString.c_str());

    // ------------------------------------------------------------------------
    docString =
        "Kekulizes the molecule\n\
\n\
  ARGUMENTS:\n\
\n\
    - mol: the molecule to use\n\
\n\
    - clearAromaticFlags: (optional) if this toggle is set, all atoms and bonds in the \n\
      molecule will be marked non-aromatic following the kekulization.\n\
      Default value is 0.\n\
\n\
  NOTES:\n\
\n\
    - The molecule is modified in place.\n\
\n";
    python::def("Kekulize", kekulizeMol,
                (python::arg("mol"), python::arg("clearAromaticFlags") = false),
                docString.c_str());

    // ------------------------------------------------------------------------
    docString =
        "cleans up certain common bad functionalities in the molecule\n\
\n\
  ARGUMENTS:\n\
\n\
    - mol: the molecule to use\n\
\n\
  NOTES:\n\
\n\
    - The molecule is modified in place.\n\
\n";
    python::def("Cleanup", cleanupMol, (python::arg("mol")), docString.c_str());

    // ------------------------------------------------------------------------
    docString =
        "does aromaticity perception\n\
\n\
  ARGUMENTS:\n\
\n\
    - mol: the molecule to use\n\
\n\
  NOTES:\n\
\n\
    - The molecule is modified in place.\n\
\n";
<<<<<<< HEAD
    python::def("SetAromaticity", setAromaticityMol, (python::arg("mol")),
                docString.c_str());
    docString =
        "finds conjugated bonds\n\
=======
      python::def("SetAromaticity", setAromaticityMol,
                  (python::arg("mol")),
                  docString.c_str());
      // ------------------------------------------------------------------------
      docString="does aromaticity perception using a simplified model\n\
\n\
  ARGUMENTS:\n\
\n\
    - mol: the molecule to use\n\
\n\
  NOTES:\n\
\n\
    - The molecule is modified in place.\n\
\n";
      python::def("SetSimpleAromaticity", setSimpleAromaticityMol,
                  (python::arg("mol")),
                  docString.c_str());
      docString="finds conjugated bonds\n\
>>>>>>> 6c415c44
\n\
  ARGUMENTS:\n\
\n\
    - mol: the molecule to use\n\
\n\
  NOTES:\n\
\n\
    - The molecule is modified in place.\n\
\n";
    python::def("SetConjugation", setConjugationMol, (python::arg("mol")),
                docString.c_str());
    docString =
        "Assigns hybridization states to atoms\n\
\n\
  ARGUMENTS:\n\
\n\
    - mol: the molecule to use\n\
\n\
  NOTES:\n\
\n\
    - The molecule is modified in place.\n\
\n";
    python::def("SetHybridization", setHybridizationMol, (python::arg("mol")),
                docString.c_str());
    docString =
        "Assigns radical counts to atoms\n\
\n\
  ARGUMENTS:\n\
\n\
    - mol: the molecule to use\n\
\n\
  NOTES:\n\
\n\
    - The molecule is modified in place.\n\
\n";
    python::def("AssignRadicals", assignRadicalsMol, (python::arg("mol")),
                docString.c_str());

    // ------------------------------------------------------------------------
    docString =
        "Finds all subgraphs of a particular length in a molecule\n\
\n\
  ARGUMENTS:\n\
\n\
    - mol: the molecule to use\n\
\n\
    - length: an integer with the target number of bonds for the subgraphs.\n\
\n\
    - useHs: (optional) toggles whether or not bonds to Hs that are part of the graph\n\
      should be included in the results.\n\
      Defaults to 0.\n\
\n\
    - rootedAtAtom: (optional) if nonzero, only subgraphs from the specified\n\
      atom will be returned.\n\
\n\
  RETURNS: a tuple of 2-tuples with bond IDs\n\
\n\
  NOTES: \n\
\n\
   - Difference between _subgraphs_ and _paths_ :: \n\
\n\
       Subgraphs are potentially branched, whereas paths (in our \n\
       terminology at least) cannot be.  So, the following graph: \n\
\n\
            C--0--C--1--C--3--C\n\
                  |\n\
                  2\n\
                  |\n\
                  C\n\
  has 3 _subgraphs_ of length 3: (0,1,2),(0,1,3),(2,1,3)\n\
  but only 2 _paths_ of length 3: (0,1,3),(2,1,3)\n\
\n";
    python::def(
        "FindAllSubgraphsOfLengthN", &findAllSubgraphsOfLengthN,
        (python::arg("mol"), python::arg("length"),
         python::arg("useHs") = false, python::arg("rootedAtAtom") = -1),
        docString.c_str());
    // ------------------------------------------------------------------------
    docString =
        "Finds all subgraphs of a particular length in a molecule\n\
  See documentation for FindAllSubgraphsOfLengthN for definitions\n\
\n";
    python::def(
        "FindAllSubgraphsOfLengthMToN", &findAllSubgraphsOfLengthsMtoNHelper,
        (python::arg("mol"), python::arg("min"), python::arg("max"),
         python::arg("useHs") = false, python::arg("rootedAtAtom") = -1),
        docString.c_str());
    // ------------------------------------------------------------------------
    docString =
        "Finds unique subgraphs of a particular length in a molecule\n\
\n\
  ARGUMENTS:\n\
\n\
    - mol: the molecule to use\n\
\n\
    - length: an integer with the target number of bonds for the subgraphs.\n\
\n\
    - useHs: (optional) toggles whether or not bonds to Hs that are part of the graph\n\
      should be included in the results.\n\
      Defaults to 0.\n\
\n\
    - useBO: (optional) Toggles use of bond orders in distinguishing one subgraph from\n\
      another.\n\
      Defaults to 1.\n\
\n\
    - rootedAtAtom: (optional) if nonzero, only subgraphs from the specified\n\
      atom will be returned.\n\
\n\
  RETURNS: a tuple of tuples with bond IDs\n\
\n\
\n";
    python::def("FindUniqueSubgraphsOfLengthN", &findUniqueSubgraphsOfLengthN,
                (python::arg("mol"), python::arg("length"),
                 python::arg("useHs") = false, python::arg("useBO") = true,
                 python::arg("rootedAtAtom") = -1),
                docString.c_str());

    // ------------------------------------------------------------------------
    docString =
        "Finds all paths of a particular length in a molecule\n\
\n\
  ARGUMENTS:\n\
\n\
    - mol: the molecule to use\n\
\n\
    - length: an integer with the target length for the paths.\n\
\n\
    - useBonds: (optional) toggles the use of bond indices in the paths.\n\
      Otherwise atom indices are used.  *Note* this behavior is different\n\
      from that for subgraphs.\n\
      Defaults to 1.\n\
\n\
    - rootedAtAtom: (optional) if nonzero, only paths from the specified\n\
      atom will be returned.\n\
\n\
  RETURNS: a tuple of tuples with IDs for the bonds.\n\
\n\
  NOTES: \n\
\n\
   - Difference between _subgraphs_ and _paths_ :: \n\
\n\
       Subgraphs are potentially branched, whereas paths (in our \n\
       terminology at least) cannot be.  So, the following graph: \n\
\n\
            C--0--C--1--C--3--C\n\
                  |\n\
                  2\n\
                  |\n\
                  C\n\
\n\
       has 3 _subgraphs_ of length 3: (0,1,2),(0,1,3),(2,1,3)\n\
       but only 2 _paths_ of length 3: (0,1,3),(2,1,3)\n\
\n";
    python::def("FindAllPathsOfLengthN", &findAllPathsOfLengthN,
                (python::arg("mol"), python::arg("length"),
                 python::arg("useBonds") = true, python::arg("useHs") = false,
                 python::arg("rootedAtAtom") = -1),
                docString.c_str());

    // ------------------------------------------------------------------------
    docString =
        "Finds the bonds within a certain radius of an atom in a molecule\n\
\n\
  ARGUMENTS:\n\
\n\
    - mol: the molecule to use\n\
\n\
    - radius: an integer with the target radius for the environment.\n\
\n\
    - rootedAtAtom: the atom to consider\n\
\n\
    - useHs: (optional) toggles whether or not bonds to Hs that are part of the graph\n\
      should be included in the results.\n\
      Defaults to 0.\n\
\n\
  RETURNS: a vector of bond IDs\n\
\n\
\n";
    python::def("FindAtomEnvironmentOfRadiusN", &findAtomEnvironmentOfRadiusN,
                (python::arg("mol"), python::arg("radius"),
                 python::arg("rootedAtAtom"), python::arg("useHs") = false),
                docString.c_str());

    python::def("PathToSubmol", pathToSubmolHelper,
                (python::arg("mol"), python::arg("path"),
                 python::arg("useQuery") = false,
                 python::arg("atomMap") = python::object()),
                "", python::return_value_policy<python::manage_new_object>());

    // ------------------------------------------------------------------------
    docString =
        "Finds the disconnected fragments from a molecule.\n\
\n\
  For example, for the molecule 'CC(=O)[O-].[NH3+]C' GetMolFrags() returns\n\
  ((0, 1, 2, 3), (4, 5))\n\
\n\
  ARGUMENTS:\n\
\n\
    - mol: the molecule to use\n\
    - asMols: (optional) if this is provided and true, the fragments\n\
      will be returned as molecules instead of atom ids.\n\
    - sanitizeFrags: (optional) if this is provided and true, the fragments\n\
      molecules will be sanitized before returning them.\n\
\n\
  RETURNS: a tuple of tuples with IDs for the atoms in each fragment\n\
           or a tuple of molecules.\n\
\n";
    python::def("GetMolFrags", &GetMolFrags,
                (python::arg("mol"), python::arg("asMols") = false,
                 python::arg("sanitizeFrags") = true),
                docString.c_str());

    // ------------------------------------------------------------------------
    docString =
        "Splits a molecule into pieces based on PDB residue information.\n\
\n\
  ARGUMENTS:\n\
\n\
    - mol: the molecule to use\n\
    - whiteList: only residues in this list will be returned\n\
    - negateList: if set, negates the white list inclusion logic\n\
\n\
  RETURNS: a dictionary keyed by residue name with molecules as the values\n\
\n";
    python::def(
        "SplitMolByPDBResidues", &splitMolByPDBResidues,
        (python::arg("mol"), python::arg("whiteList") = python::object(),
         python::arg("negateList") = false),
        docString.c_str());
    // ------------------------------------------------------------------------
    docString =
        "Splits a molecule into pieces based on PDB chain information.\n\
\n\
  ARGUMENTS:\n\
\n\
    - mol: the molecule to use\n\
    - whiteList: only residues in this list will be returned\n\
    - negateList: if set, negates the white list inclusion logic\n\
\n\
  RETURNS: a dictionary keyed by chain id with molecules as the values\n\
\n";
    python::def(
        "SplitMolByPDBChainId", &splitMolByPDBChainId,
        (python::arg("mol"), python::arg("whiteList") = python::object(),
         python::arg("negateList") = false),
        docString.c_str());

    // ------------------------------------------------------------------------
    docString =
        "Returns the formal charge for the molecule.\n\
\n\
  ARGUMENTS:\n\
\n\
    - mol: the molecule to use\n\
\n";
    python::def("GetFormalCharge", &MolOps::getFormalCharge, docString.c_str());

    // ------------------------------------------------------------------------
    docString =
        "Find the shortest path between two atoms using the Bellman-Ford algorithm.\n\
\n\
  ARGUMENTS:\n\
\n\
    - mol: the molecule to use\n\
    - idx1: index of the first atom\n\
    - idx2: index of the second atom\n\
\n";
    python::def("GetShortestPath", getShortestPathHelper, docString.c_str());

    // ------------------------------------------------------------------------
    docString =
        "Does the CIP stereochemistry assignment \n\
  for the molecule's atoms (R/S) and double bond (Z/E).\n\
  Chiral atoms will have a property '_CIPCode' indicating\n\
  their chiral code.\n\
\n\
  ARGUMENTS:\n\
\n\
    - mol: the molecule to use\n\
    - cleanIt: (optional) if provided, atoms with a chiral specifier that aren't\n\
      actually chiral (e.g. atoms with duplicate substituents or only 2 substituents,\n\
      etc.) will have their chiral code set to CHI_UNSPECIFIED\n\
    - force: (optional) causes the calculation to be repeated, even if it has already\n\
      been done\n\
    - flagPossibleStereoCenters (optional)   set the _ChiralityPossible property on\n\
      atoms that are possible stereocenters\n\
\n";
    python::def("AssignStereochemistry", MolOps::assignStereochemistry,
                (python::arg("mol"), python::arg("cleanIt") = false,
                 python::arg("force") = false,
                 python::arg("flagPossibleStereoCenters") = false),
                docString.c_str());

    // ------------------------------------------------------------------------
    docString =
        "Removes all stereochemistry info from the molecule.\n\
\n";
    python::def("RemoveStereochemistry", MolOps::removeStereochemistry,
                (python::arg("mol")), docString.c_str());

    // ------------------------------------------------------------------------
    docString =
        "Sets the chiral tags on a molecule's atoms based on \n\
  a 3D conformation.\n\
\n\
  ARGUMENTS:\n\
\n\
    - mol: the molecule to use\n\
    - confId: the conformer id to use, -1 for the default \n\
    - replaceExistingTags: if True, existing stereochemistry information will be cleared \n\
                           before running the calculation. \n\
\n";
    python::def("AssignAtomChiralTagsFromStructure",
                MolOps::assignChiralTypesFrom3D,
                (python::arg("mol"), python::arg("confId") = -1,
                 python::arg("replaceExistingTags") = true),
                docString.c_str());

    // ------------------------------------------------------------------------
    docString =
        "Returns an RDKit topological fingerprint for a molecule\n\
\n\
  Explanation of the algorithm below.\n\
\n\
  ARGUMENTS:\n\
\n\
    - mol: the molecule to use\n\
\n\
    - minPath: (optional) minimum number of bonds to include in the subgraphs\n\
      Defaults to 1.\n\
\n\
    - maxPath: (optional) maximum number of bonds to include in the subgraphs\n\
      Defaults to 7.\n\
\n\
    - fpSize: (optional) number of bits in the fingerprint\n\
      Defaults to 2048.\n\
\n\
    - nBitsPerHash: (optional) number of bits to set per path\n\
      Defaults to 2.\n\
\n\
    - useHs: (optional) include paths involving Hs in the fingerprint if the molecule\n\
      has explicit Hs.\n\
      Defaults to True.\n\
\n\
    - tgtDensity: (optional) fold the fingerprint until this minimum density has\n\
      been reached\n\
      Defaults to 0.\n\
\n\
    - minSize: (optional) the minimum size the fingerprint will be folded to when\n\
      trying to reach tgtDensity\n\
      Defaults to 128.\n\
\n\
    - branchedPaths: (optional) if set both branched and unbranched paths will be\n\
      used in the fingerprint.\n\
      Defaults to True.\n\
\n\
    - useBondOrder: (optional) if set both bond orders will be used in the path hashes\n\
      Defaults to True.\n\
\n\
    - atomInvariants: (optional) a sequence of atom invariants to use in the path hashes\n\
      Defaults to empty.\n\
\n\
    - fromAtoms: (optional) a sequence of atom indices. If provided, only paths/subgraphs \n\
      starting from these atoms will be used.\n\
      Defaults to empty.\n\
\n\
    - atomBits: (optional) an empty list. If provided, the result will contain a list \n\
      containing the bits each atom sets.\n\
      Defaults to empty.\n\
\n\
   - bitInfo: (optional) an empty dict. If provided, the result will contain a dict \n\
     with bits as keys and corresponding bond paths as values.\n\
     Defaults to empty.\n\
\n\
  RETURNS: a DataStructs.ExplicitBitVect with _fpSize_ bits\n\
\n\
  ALGORITHM:\n\
\n\
   This algorithm functions by find all subgraphs between minPath and maxPath in\n \
   length.  For each subgraph:\n\
\n\
     1) A hash is calculated.\n\
\n\
     2) The hash is used to seed a random-number generator\n\
\n\
     3) _nBitsPerHash_ random numbers are generated and used to set the corresponding\n\
        bits in the fingerprint\n\
\n\
\n";
    python::def(
        "RDKFingerprint", wrapRDKFingerprintMol,
        (python::arg("mol"), python::arg("minPath") = 1,
         python::arg("maxPath") = 7, python::arg("fpSize") = 2048,
         python::arg("nBitsPerHash") = 2, python::arg("useHs") = true,
         python::arg("tgtDensity") = 0.0, python::arg("minSize") = 128,
         python::arg("branchedPaths") = true,
         python::arg("useBondOrder") = true, python::arg("atomInvariants") = 0,
         python::arg("fromAtoms") = 0,
         python::arg("atomBits") = python::object(),
         python::arg("bitInfo")=python::object()),
        docString.c_str(),
        python::return_value_policy<python::manage_new_object>());
    python::scope().attr("_RDKFingerprint_version") =
        RDKit::RDKFingerprintMolVersion;

docString =
    "Returns an unfolded count-based version of the RDKit fingerprint for a molecule\n\
\n\
ARGUMENTS:\n\
    \n\
        - mol: the molecule to use\n\
    \n\
        - minPath: (optional) minimum number of bonds to include in the subgraphs\n\
          Defaults to 1.\n\
    \n\
        - maxPath: (optional) maximum number of bonds to include in the subgraphs\n\
          Defaults to 7.\n\
    \n\
        - useHs: (optional) include paths involving Hs in the fingerprint if the molecule\n\
          has explicit Hs.\n\
          Defaults to True.\n\
    \n\
        - branchedPaths: (optional) if set both branched and unbranched paths will be\n\
          used in the fingerprint.\n\
          Defaults to True.\n\
    \n\
        - useBondOrder: (optional) if set both bond orders will be used in the path hashes\n\
          Defaults to True.\n\
    \n\
        - atomInvariants: (optional) a sequence of atom invariants to use in the path hashes\n\
          Defaults to empty.\n\
    \n\
        - fromAtoms: (optional) a sequence of atom indices. If provided, only paths/subgraphs \n\
          starting from these atoms will be used.\n\
          Defaults to empty.\n\
    \n\
        - atomBits: (optional) an empty list. If provided, the result will contain a list \n\
          containing the bits each atom sets.\n\
          Defaults to empty.\n\
    \n\
       - bitInfo: (optional) an empty dict. If provided, the result will contain a dict \n\
         with bits as keys and corresponding bond paths as values.\n\
         Defaults to empty.\n\
     \n\
     \n";

    python::def(
        "UnfoldedRDKFingerprintCountBased", wrapUnfoldedRDKFingerprintMol,
        (python::arg("mol"),python::arg("minPath")=1,
         python::arg("maxPath")=7,python::arg("useHs")=true,
         python::arg("branchedPaths")=true,
         python::arg("useBondOrder")=true,
         python::arg("atomInvariants")=0,
         python::arg("fromAtoms")=0,
         python::arg("atomBits")=python::object(),
         python::arg("bitInfo")=python::object()),
         docString.c_str(),
         python::return_value_policy<python::manage_new_object>());


    // ------------------------------------------------------------------------
    docString =
        "Returns a layered fingerprint for a molecule\n\
\n\
  NOTE: This function is experimental. The API or results may change from\n\
    release to release.\n\
\n\
  Explanation of the algorithm below.\n\
\n\
  ARGUMENTS:\n\
\n\
    - mol: the molecule to use\n\
\n\
    - layerFlags: (optional) which layers to include in the fingerprint\n\
      See below for definitions. Defaults to all.\n\
\n\
    - minPath: (optional) minimum number of bonds to include in the subgraphs\n\
      Defaults to 1.\n\
\n\
    - maxPath: (optional) maximum number of bonds to include in the subgraphs\n\
      Defaults to 7.\n\
\n\
    - fpSize: (optional) number of bits in the fingerprint\n\
      Defaults to 2048.\n\
\n\
    - atomCounts: (optional) \n\
        if provided, this should be a list at least as long as the number of atoms\n\
        in the molecule. It will be used to provide the count of the number \n                      \
        of paths that set bits each atom is involved in.\n\
        NOTE: the list is not zeroed out here.\n\
\n\
    - setOnlyBits: (optional) \n\
        if provided, only bits that are set in this bit vector will be set\n\
        in the result. This is essentially the same as doing:\n\
           res &= setOnlyBits\n\
        but also has an impact on the atomCounts (if being used)\n\
\n\
    - branchedPaths: (optional) if set both branched and unbranched paths will be\n\
      used in the fingerprint.\n\
      Defaults to True.\n\
\n\
    - fromAtoms: (optional) a sequence of atom indices. If provided, only paths/subgraphs \n\
      starting from these atoms will be used.\n\
      Defaults to empty.\n\
\n\
  RETURNS: a DataStructs.ExplicitBitVect with _fpSize_ bits\n\
\n\
  Layer definitions:\n\
     - 0x01: pure topology\n\
     - 0x02: bond order\n\
     - 0x04: atom types\n\
     - 0x08: presence of rings\n\
     - 0x10: ring sizes\n\
     - 0x20: aromaticity\n\
\n\
\n";
    python::def(
        "LayeredFingerprint", wrapLayeredFingerprint,
        (python::arg("mol"), python::arg("layerFlags") = 0xFFFFFFFF,
         python::arg("minPath") = 1, python::arg("maxPath") = 7,
         python::arg("fpSize") = 2048,
         python::arg("atomCounts") = python::list(),
         python::arg("setOnlyBits") = (ExplicitBitVect *)0,
         python::arg("branchedPaths") = true, python::arg("fromAtoms") = 0),
        docString.c_str(),
        python::return_value_policy<python::manage_new_object>());
    python::scope().attr("_LayeredFingerprint_version") =
        RDKit::LayeredFingerprintMolVersion;
    python::scope().attr("LayeredFingerprint_substructLayers") =
        RDKit::substructLayers;

    // ------------------------------------------------------------------------
    docString =
        "A fingerprint using SMARTS patterns \n\
\n\
  NOTE: This function is experimental. The API or results may change from\n\
    release to release.\n";
    python::def("PatternFingerprint", wrapPatternFingerprint,
                (python::arg("mol"), python::arg("fpSize") = 2048,
                 python::arg("atomCounts") = python::list(),
                 python::arg("setOnlyBits") = (ExplicitBitVect *)0),
                docString.c_str(),
                python::return_value_policy<python::manage_new_object>());

    docString =
        "Set the wedging on single bonds in a molecule.\n \
   The wedging scheme used is that from Mol files.\n \
\n\
  ARGUMENTS:\n\
\n\
    - molecule: the molecule to update\n \
\n\
\n";
    python::def("WedgeMolBonds", WedgeMolBonds, docString.c_str());

    // ------------------------------------------------------------------------
    docString =
        "Replaces sidechains in a molecule with dummy atoms for their attachment points.\n\
\n\
  ARGUMENTS:\n\
\n\
    - mol: the molecule to be modified\n\
\n\
    - coreQuery: the molecule to be used as a substructure query for recognizing the core\n\
\n\
  RETURNS: a new molecule with the sidechains removed\n\
\n\
  NOTES:\n\
\n\
    - The original molecule is *not* modified.\n\
\n\
  EXAMPLES:\n\
\n\
   The following examples substitute SMILES/SMARTS strings for molecules, you'd have\n\
   to actually use molecules:\n\
\n\
    - ReplaceSidechains('CCC1CCC1','C1CCC1') -> '[Xa]C1CCC1'\n\
\n\
    - ReplaceSidechains('CCC1CC1','C1CCC1') -> ''\n\
\n\
    - ReplaceSidechains('C1CC2C1CCC2','C1CCC1') -> '[Xa]C1CCC1[Xb]'\n\
\n";
    python::def("ReplaceSidechains", replaceSidechains,
                (python::arg("mol"), python::arg("coreQuery")),
                docString.c_str(),
                python::return_value_policy<python::manage_new_object>());

    // ------------------------------------------------------------------------
    docString =
        "Removes the core of a molecule and labels the sidechains with dummy atoms.\n\
\n\
  ARGUMENTS:\n\
\n\
    - mol: the molecule to be modified\n\
\n\
    - coreQuery: the molecule to be used as a substructure query for recognizing the core\n\
\n\
    - replaceDummies: toggles replacement of atoms that match dummies in the query\n\
\n\
    - labelByIndex: toggles labeling the attachment point dummy atoms with \n\
                    the index of the core atom they're attached to.\n\
\n\
    - requireDummyMatch: if the molecule has side chains that attach at points not\n\
                         flagged with a dummy, it will be rejected (None is returned)\n\
\n\
  RETURNS: a new molecule with the core removed\n\
\n\
  NOTES:\n\
\n\
    - The original molecule is *not* modified.\n\
\n\
  EXAMPLES:\n\
\n\
   The following examples substitute SMILES/SMARTS strings for molecules, you'd have\n\
   to actually use molecules:\n\
\n\
    - ReplaceCore('CCC1CCC1','C1CCC1') -> 'CC[1*]'\n\
\n\
    - ReplaceCore('CCC1CC1','C1CCC1') -> ''\n\
\n\
    - ReplaceCore('C1CC2C1CCC2','C1CCC1') -> '[1*]C1CCC1[2*]'\n\
\n\
    - ReplaceCore('C1CNCC1','N') -> '[1*]CCCC[2*]'\n\
\n\
    - ReplaceCore('C1CCC1CN','C1CCC1[*]',False) -> '[1*]CN'\n\
\n";
    python::def("ReplaceCore", replaceCore,
                (python::arg("mol"), python::arg("coreQuery"),
                 python::arg("replaceDummies") = true,
                 python::arg("labelByIndex") = false,
                 python::arg("requireDummyMatch") = false),
                docString.c_str(),
                python::return_value_policy<python::manage_new_object>());

    docString = "Return a new molecule with all BRICS bonds broken";
    python::def("FragmentOnBRICSBonds", MolFragmenter::fragmentOnBRICSBonds,
                (python::arg("mol")), docString.c_str(),
                python::return_value_policy<python::manage_new_object>());

    docString =
        "Return a new molecule with all specified bonds broken\n\
\n\
  ARGUMENTS:\n\
\n\
      - mol            - the molecule to be modified\n\
      - bondIndices    - indices of the bonds to be broken\n\
      - addDummies  - toggles addition of dummy atoms to indicate where \n\
          bonds were broken\n\
      - dummyLabels - used to provide the labels to be used for the dummies.\n\
          the first element in each pair is the label for the dummy\n\
          that replaces the bond's beginAtom, the second is for the \n\
          dummy that replaces the bond's endAtom. If not provided, the\n\
          dummies are labeled with atom indices.\n\
      - bondTypes - used to provide the bond type to use between the\n\
          fragments and the dummy atoms. If not provided, defaults to single. \n\
      - cutsPerAtom - used to return the number of cuts made at each atom. \n\
\n\
  RETURNS:\n\
      a new Mol with the modifications\n\
";
    python::def("FragmentOnBonds", fragmentOnBondsHelper,
                (python::arg("mol"), python::arg("bondIndices"),
                 python::arg("addDummies") = true,
                 python::arg("dummyLabels") = python::object(),
                 python::arg("bondTypes") = python::object(),
                 python::arg("cutsPerAtom") = python::list()),
                docString.c_str(),
                python::return_value_policy<python::manage_new_object>());
    docString = "fragment on some bonds";
    python::def(
        "FragmentOnSomeBonds", fragmentOnSomeBondsHelper,
        (python::arg("mol"), python::arg("bondIndices"),
         python::arg("numToBreak") = 1, python::arg("addDummies") = true,
         python::arg("dummyLabels") = python::object(),
         python::arg("bondTypes") = python::object(),
         python::arg("returnCutsPerAtom") = false),
        docString.c_str());

    // ------------------------------------------------------------------------
    docString =
        "Adds a recursive query to an atom\n\
\n\
  ARGUMENTS:\n\
\n\
    - mol: the molecule to be modified\n\
\n\
    - query: the molecule to be used as the recursive query (this will be copied)\n\
\n\
    - atomIdx: the atom to modify\n\
\n\
    - preserveExistingQuery: (optional) if this is set, existing query information on the atom will be preserved\n\
\n\
  RETURNS: None\n\
\n";
    python::def(
        "AddRecursiveQuery", addRecursiveQuery,
        (python::arg("mol"), python::arg("query"), python::arg("atomIdx"),
         python::arg("preserveExistingQuery") = true),
        docString.c_str());

    // ------------------------------------------------------------------------
    docString =
        "Returns a copy of a molecule with renumbered atoms\n\
\n\
  ARGUMENTS:\n\
\n\
    - mol: the molecule to be modified\n\
\n\
    - newOrder: the new ordering the atoms (should be numAtoms long)\n\
         for example: if newOrder is [3,2,0,1], then atom 3 in the original \n\
         molecule will be atom 0 in the new one\n\
\n\
\n";
    python::def("RenumberAtoms", renumberAtomsHelper,
                (python::arg("mol"), python::arg("newOrder")),
                docString.c_str(),
                python::return_value_policy<python::manage_new_object>());

    // ------------------------------------------------------------------------
    docString = "Returns svg for a molecule";
    python::def("MolToSVG", molToSVG,
                (python::arg("mol"), python::arg("width") = 300,
                 python::arg("height") = 300,
                 python::arg("highlightAtoms") = python::object(),
                 python::arg("kekulize") = true,
                 python::arg("lineWidthMult") = 1, python::arg("fontSize") = 12,
                 python::arg("includeAtomCircles") = true),
                docString.c_str());

    python::enum_<MolOps::AdjustQueryWhichFlags>("AdjustQueryWhichFlags")
        .value("ADJUST_EMPTY", MolOps::ADJUST_EMPTY)
        .value("ADJUST_RINGSONLY", MolOps::ADJUST_RINGSONLY)
        .value("ADJUST_IGNOREDUMMIES", MolOps::ADJUST_IGNOREDUMMIES)
        .value("ADJUST_SETALL", MolOps::ADJUST_SETALL)
        .export_values();

    docString =
        "Parameters controlling which components of the query atoms are adjusted.\n\
\n\
Attributes:\n\
  - adjustDegree: \n\
      modified atoms have an explicit-degree query added based on their degree in the query \n\
  - adjustDegreeFlags: \n\
      controls which atoms have a degree query added \n\
  - adjustRingCount: \n\
      modified atoms have a ring-count query added based on their ring count in the query \n\
  - adjustRingCountFlags: \n\
      controls which atoms have a ring-cout query added \n\
  - makeDummiesQueries: \n\
      dummy atoms that do not have a specified isotope are converted to any-atom queries \n\
\n\
A note on the flags controlling which atoms are modified: \n\
   These generally limit the set of atoms to be modified.\n\
   For example if ADJUST_RINGSONLY is set, then only atoms in rings will be modified.\n\
       ADJUST_EMPTY causes all atoms to be modified\n\
       ADJUST_SETALL sets all of the ADJUST flags\n\
";
    python::class_<MolOps::AdjustQueryParameters>("AdjustQueryParameters",
                                                  docString.c_str())
        .def_readwrite("adjustDegree",
                       &MolOps::AdjustQueryParameters::adjustDegree)
        .def_readwrite("adjustDegreeFlags",
                       &MolOps::AdjustQueryParameters::adjustDegreeFlags)
        .def_readwrite("adjustRingCount",
                       &MolOps::AdjustQueryParameters::adjustRingCount)
        .def_readwrite("adjustRingCountFlags",
                       &MolOps::AdjustQueryParameters::adjustRingCountFlags)
        .def_readwrite("makeDummiesQueries",
                       &MolOps::AdjustQueryParameters::makeDummiesQueries);

    docString =
        "Returns a new molecule where the query properties of atoms have been "
        "modified.";
    python::def("AdjustQueryProperties", adjustQueryPropertiesHelper,
                (python::arg("mol"), python::arg("params") = python::object()),
                docString.c_str(),
                python::return_value_policy<python::manage_new_object>());
  };
};
}

void wrap_molops() { RDKit::molops_wrapper::wrap(); }<|MERGE_RESOLUTION|>--- conflicted
+++ resolved
@@ -395,22 +395,15 @@
   MolOps::setAromaticity(wmol);
 }
 
-<<<<<<< HEAD
+void setSimpleAromaticityMol(ROMol &mol) {
+  RWMol &wmol = static_cast<RWMol &>(mol);
+  MolOps::setSimpleAromaticity(wmol);
+}
+
 void setConjugationMol(ROMol &mol) {
   RWMol &wmol = static_cast<RWMol &>(mol);
   MolOps::setConjugation(wmol);
 }
-=======
-  void setSimpleAromaticityMol(ROMol &mol){
-    RWMol &wmol = static_cast<RWMol &>(mol);
-    MolOps::setSimpleAromaticity(wmol);
-  }
-
-  void setConjugationMol(ROMol &mol) {
-    RWMol &wmol = static_cast<RWMol &>(mol);
-    MolOps::setConjugation(wmol);
-  }
->>>>>>> 6c415c44
 
 void assignRadicalsMol(ROMol &mol) {
   RWMol &wmol = static_cast<RWMol &>(mol);
@@ -592,14 +585,14 @@
   rdk_auto_ptr<std::vector<unsigned int> > lFromAtoms =
       pythonObjectToVect(fromAtoms, mol.getNumAtoms());
   std::vector<std::vector<boost::uint32_t> > *lAtomBits = 0;
-  std::map<boost::uint32_t,std::vector<std::vector<int> > > *lBitInfo=0;
+  std::map<boost::uint32_t, std::vector<std::vector<int> > > *lBitInfo = 0;
   // if(!(atomBits.is_none())){
   if (atomBits != python::object()) {
     lAtomBits =
         new std::vector<std::vector<boost::uint32_t> >(mol.getNumAtoms());
   }
-  if(bitInfo!=python::object()){
-    lBitInfo = new std::map<boost::uint32_t,std::vector<std::vector<int> > >;
+  if (bitInfo != python::object()) {
+    lBitInfo = new std::map<boost::uint32_t, std::vector<std::vector<int> > >;
   }
   ExplicitBitVect *res;
   res = RDKit::RDKFingerprintMol(mol, minPath, maxPath, fpSize, nBitsPerHash,
@@ -616,21 +609,22 @@
     }
     delete lAtomBits;
   }
-  if(lBitInfo){
-    python::dict &pyd=static_cast<python::dict &>(bitInfo);
-    typedef std::map<boost::uint32_t,std::vector<std::vector<int> > >::iterator it_type;
-    for(it_type it = (*lBitInfo).begin(); it != (*lBitInfo).end(); ++it) {
+  if (lBitInfo) {
+    python::dict &pyd = static_cast<python::dict &>(bitInfo);
+    typedef std::map<boost::uint32_t, std::vector<std::vector<int> > >::iterator
+        it_type;
+    for (it_type it = (*lBitInfo).begin(); it != (*lBitInfo).end(); ++it) {
       python::list temp;
       std::vector<std::vector<int> >::iterator itset;
-      for (itset = it->second.begin(); itset != it->second.end(); ++itset){
+      for (itset = it->second.begin(); itset != it->second.end(); ++itset) {
         python::list temp2;
-        for(unsigned int i=0; i<itset->size(); ++i){
+        for (unsigned int i = 0; i < itset->size(); ++i) {
           temp2.append(itset->at(i));
         }
         temp.append(temp2);
       }
-      if(!pyd.has_key(it->first)){
-        pyd[it->first]=temp;
+      if (!pyd.has_key(it->first)) {
+        pyd[it->first] = temp;
       }
     }
     delete lBitInfo;
@@ -639,61 +633,56 @@
   return res;
 }
 
-
-SparseIntVect<boost::uint64_t> *wrapUnfoldedRDKFingerprintMol(const ROMol &mol,
-                                       unsigned int minPath,
-                                       unsigned int maxPath,
-                                       bool useHs,
-                                       bool branchedPaths,
-                                       bool useBondOrder,
-                                       python::object atomInvariants,
-                                       python::object fromAtoms,
-                                       python::object atomBits,
-                                       python::object bitInfo
-                                       ){
-  rdk_auto_ptr<std::vector<unsigned int> > lAtomInvariants=pythonObjectToVect<unsigned int>(atomInvariants);
-  rdk_auto_ptr<std::vector<unsigned int> > lFromAtoms=pythonObjectToVect(fromAtoms,mol.getNumAtoms());
-  std::vector<std::vector<boost::uint64_t> > *lAtomBits=0;
-  std::map<boost::uint64_t,std::vector<std::vector<int> > > *lBitInfo=0;
-
-  //if(!(atomBits.is_none())){
-  if(atomBits!=python::object()){
-    lAtomBits = new std::vector<std::vector<boost::uint64_t> >(mol.getNumAtoms());
-  }
-  if(bitInfo!=python::object()){
-    lBitInfo = new std::map<boost::uint64_t,std::vector<std::vector<int> > >;
+SparseIntVect<boost::uint64_t> *wrapUnfoldedRDKFingerprintMol(
+    const ROMol &mol, unsigned int minPath, unsigned int maxPath, bool useHs,
+    bool branchedPaths, bool useBondOrder, python::object atomInvariants,
+    python::object fromAtoms, python::object atomBits, python::object bitInfo) {
+  rdk_auto_ptr<std::vector<unsigned int> > lAtomInvariants =
+      pythonObjectToVect<unsigned int>(atomInvariants);
+  rdk_auto_ptr<std::vector<unsigned int> > lFromAtoms =
+      pythonObjectToVect(fromAtoms, mol.getNumAtoms());
+  std::vector<std::vector<boost::uint64_t> > *lAtomBits = 0;
+  std::map<boost::uint64_t, std::vector<std::vector<int> > > *lBitInfo = 0;
+
+  // if(!(atomBits.is_none())){
+  if (atomBits != python::object()) {
+    lAtomBits =
+        new std::vector<std::vector<boost::uint64_t> >(mol.getNumAtoms());
+  }
+  if (bitInfo != python::object()) {
+    lBitInfo = new std::map<boost::uint64_t, std::vector<std::vector<int> > >;
   }
 
   SparseIntVect<boost::uint64_t> *res;
-  res = getUnfoldedRDKFingerprintMol(mol,minPath,maxPath,useHs,branchedPaths,
-      useBondOrder,lAtomInvariants.get(),lFromAtoms.get(),lAtomBits,lBitInfo);
-
-  if(lAtomBits){
-    python::list &pyl=static_cast<python::list &>(atomBits);
-    for(unsigned int i=0;i<mol.getNumAtoms();++i){
+  res = getUnfoldedRDKFingerprintMol(
+      mol, minPath, maxPath, useHs, branchedPaths, useBondOrder,
+      lAtomInvariants.get(), lFromAtoms.get(), lAtomBits, lBitInfo);
+
+  if (lAtomBits) {
+    python::list &pyl = static_cast<python::list &>(atomBits);
+    for (unsigned int i = 0; i < mol.getNumAtoms(); ++i) {
       python::list tmp;
-      BOOST_FOREACH(boost::uint64_t v,(*lAtomBits)[i]){
-        tmp.append(v);
-      }
+      BOOST_FOREACH (boost::uint64_t v, (*lAtomBits)[i]) { tmp.append(v); }
       pyl.append(tmp);
     }
     delete lAtomBits;
   }
-  if(lBitInfo){
-    python::dict &pyd=static_cast<python::dict &>(bitInfo);
-    typedef std::map<boost::uint64_t,std::vector<std::vector<int> > >::iterator it_type;
-    for(it_type it = (*lBitInfo).begin(); it != (*lBitInfo).end(); ++it) {
+  if (lBitInfo) {
+    python::dict &pyd = static_cast<python::dict &>(bitInfo);
+    typedef std::map<boost::uint64_t, std::vector<std::vector<int> > >::iterator
+        it_type;
+    for (it_type it = (*lBitInfo).begin(); it != (*lBitInfo).end(); ++it) {
       python::list temp;
       std::vector<std::vector<int> >::iterator itset;
-      for (itset = it->second.begin(); itset != it->second.end(); ++itset){
+      for (itset = it->second.begin(); itset != it->second.end(); ++itset) {
         python::list temp2;
-        for(unsigned int i=0; i<itset->size(); ++i){
+        for (unsigned int i = 0; i < itset->size(); ++i) {
           temp2.append(itset->at(i));
         }
         temp.append(temp2);
       }
-      if(!pyd.has_key(it->first)){
-        pyd[it->first]=temp;
+      if (!pyd.has_key(it->first)) {
+        pyd[it->first] = temp;
       }
     }
     delete lBitInfo;
@@ -701,7 +690,6 @@
 
   return res;
 }
-
 
 python::object findAllSubgraphsOfLengthsMtoNHelper(const ROMol &mol,
                                                    unsigned int lowerLen,
@@ -1154,31 +1142,24 @@
 \n\
     - The molecule is modified in place.\n\
 \n";
-<<<<<<< HEAD
     python::def("SetAromaticity", setAromaticityMol, (python::arg("mol")),
                 docString.c_str());
+    // ------------------------------------------------------------------------
+    docString =
+        "does aromaticity perception using a simplified model\n\
+\n\
+  ARGUMENTS:\n\
+\n\
+    - mol: the molecule to use\n\
+\n\
+  NOTES:\n\
+\n\
+    - The molecule is modified in place.\n\
+\n";
+    python::def("SetSimpleAromaticity", setSimpleAromaticityMol,
+                (python::arg("mol")), docString.c_str());
     docString =
         "finds conjugated bonds\n\
-=======
-      python::def("SetAromaticity", setAromaticityMol,
-                  (python::arg("mol")),
-                  docString.c_str());
-      // ------------------------------------------------------------------------
-      docString="does aromaticity perception using a simplified model\n\
-\n\
-  ARGUMENTS:\n\
-\n\
-    - mol: the molecule to use\n\
-\n\
-  NOTES:\n\
-\n\
-    - The molecule is modified in place.\n\
-\n";
-      python::def("SetSimpleAromaticity", setSimpleAromaticityMol,
-                  (python::arg("mol")),
-                  docString.c_str());
-      docString="finds conjugated bonds\n\
->>>>>>> 6c415c44
 \n\
   ARGUMENTS:\n\
 \n\
@@ -1578,14 +1559,14 @@
          python::arg("useBondOrder") = true, python::arg("atomInvariants") = 0,
          python::arg("fromAtoms") = 0,
          python::arg("atomBits") = python::object(),
-         python::arg("bitInfo")=python::object()),
+         python::arg("bitInfo") = python::object()),
         docString.c_str(),
         python::return_value_policy<python::manage_new_object>());
     python::scope().attr("_RDKFingerprint_version") =
         RDKit::RDKFingerprintMolVersion;
 
-docString =
-    "Returns an unfolded count-based version of the RDKit fingerprint for a molecule\n\
+    docString =
+        "Returns an unfolded count-based version of the RDKit fingerprint for a molecule\n\
 \n\
 ARGUMENTS:\n\
     \n\
@@ -1627,17 +1608,15 @@
 
     python::def(
         "UnfoldedRDKFingerprintCountBased", wrapUnfoldedRDKFingerprintMol,
-        (python::arg("mol"),python::arg("minPath")=1,
-         python::arg("maxPath")=7,python::arg("useHs")=true,
-         python::arg("branchedPaths")=true,
-         python::arg("useBondOrder")=true,
-         python::arg("atomInvariants")=0,
-         python::arg("fromAtoms")=0,
-         python::arg("atomBits")=python::object(),
-         python::arg("bitInfo")=python::object()),
-         docString.c_str(),
-         python::return_value_policy<python::manage_new_object>());
-
+        (python::arg("mol"), python::arg("minPath") = 1,
+         python::arg("maxPath") = 7, python::arg("useHs") = true,
+         python::arg("branchedPaths") = true,
+         python::arg("useBondOrder") = true, python::arg("atomInvariants") = 0,
+         python::arg("fromAtoms") = 0,
+         python::arg("atomBits") = python::object(),
+         python::arg("bitInfo") = python::object()),
+        docString.c_str(),
+        python::return_value_policy<python::manage_new_object>());
 
     // ------------------------------------------------------------------------
     docString =
