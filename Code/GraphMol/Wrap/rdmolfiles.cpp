//
//  Copyright (C) 2003-2022 Greg Landrum and other RDKit contributors
//
//   @@ All Rights Reserved @@
//  This file is part of the RDKit.
//  The contents are covered by the terms of the BSD license
//  which is included in the file license.txt, found at the root
//  of the RDKit source tree.
//
#include "rdmolops.h"

#include <RDGeneral/BoostStartInclude.h>
#include <RDBoost/python.h>
#include <boost/dynamic_bitset.hpp>
#include <RDGeneral/BoostStartInclude.h>

#include <RDGeneral/types.h>
#include <GraphMol/RDKitBase.h>
#include <GraphMol/MolOps.h>
#include <GraphMol/new_canon.h>
#include <GraphMol/Canon.h>
#include <GraphMol/SmilesParse/SmilesParse.h>
#include <GraphMol/SmilesParse/SmilesWrite.h>
#include <GraphMol/SmilesParse/SmartsWrite.h>
#include <GraphMol/FileParsers/FileParsers.h>
#include <GraphMol/FileParsers/FileParserUtils.h>
#include <GraphMol/FileParsers/SequenceParsers.h>
#include <GraphMol/FileParsers/SequenceWriters.h>
#include <GraphMol/FileParsers/PNGParser.h>
#include <GraphMol/MarvinParse/MarvinParser.h>
#include <RDGeneral/BadFileException.h>
#include <RDGeneral/FileParseException.h>

#include <RDBoost/Wrap.h>
#include <RDGeneral/Exceptions.h>
#include <RDGeneral/BadFileException.h>
#include <GraphMol/SanitException.h>
#include <string.h>

namespace python = boost::python;
using namespace RDKit;

void rdBadFileExceptionTranslator(RDKit::BadFileException const &x) {
  std::ostringstream ss;
  ss << "File error: " << x.what();
  PyErr_SetString(PyExc_IOError, ss.str().c_str());
}
void rdFileParseExceptionTranslator(RDKit::FileParseException const &x) {
  std::ostringstream ss;
  ss << "File parsing error: " << x.what();
  PyErr_SetString(PyExc_RuntimeError, ss.str().c_str());
}

namespace RDKit {
std::string pyObjectToString(python::object input) {
  python::extract<std::string> ex(input);
  if (ex.check()) {
    return ex();
  }
  std::wstring ws = python::extract<std::wstring>(input);
  return std::string(ws.begin(), ws.end());
}

ROMol *MolFromSmiles(python::object ismiles, bool sanitize,
                     python::dict replDict) {
  std::map<std::string, std::string> replacements;
  for (unsigned int i = 0;
       i < python::extract<unsigned int>(replDict.keys().attr("__len__")());
       ++i) {
    replacements[python::extract<std::string>(replDict.keys()[i])] =
        python::extract<std::string>(replDict.values()[i]);
  }
  RWMol *newM;
  std::string smiles = pyObjectToString(ismiles);
  try {
    newM = SmilesToMol(smiles, 0, sanitize, &replacements);
  } catch (...) {
    newM = nullptr;
  }
  return static_cast<ROMol *>(newM);
}

ROMol *MolFromSmarts(python::object ismarts, bool mergeHs,
                     python::dict replDict) {
  std::map<std::string, std::string> replacements;
  for (unsigned int i = 0;
       i < python::extract<unsigned int>(replDict.keys().attr("__len__")());
       ++i) {
    replacements[python::extract<std::string>(replDict.keys()[i])] =
        python::extract<std::string>(replDict.values()[i]);
  }
  std::string smarts = pyObjectToString(ismarts);

  RWMol *newM;
  try {
    newM = SmartsToMol(smarts, 0, mergeHs, &replacements);
  } catch (...) {
    newM = nullptr;
  }
  return static_cast<ROMol *>(newM);
}
ROMol *MolFromTPLFile(const std::string &filename, bool sanitize = true,
                      bool skipFirstConf = false) {
  RWMol *newM;
  try {
    newM = TPLFileToMol(filename, sanitize, skipFirstConf);
  } catch (RDKit::BadFileException &e) {
    PyErr_SetString(PyExc_IOError, e.what());
    throw python::error_already_set();
  } catch (...) {
    newM = nullptr;
  }
  return static_cast<ROMol *>(newM);
}

ROMol *MolFromTPLBlock(python::object itplBlock, bool sanitize = true,
                       bool skipFirstConf = false) {
  std::istringstream inStream(pyObjectToString(itplBlock));
  unsigned int line = 0;
  RWMol *newM;
  try {
    newM = TPLDataStreamToMol(&inStream, line, sanitize, skipFirstConf);
  } catch (...) {
    newM = nullptr;
  }
  return static_cast<ROMol *>(newM);
}

ROMol *MolFromMolFileHelper(const std::string &molFilename, bool sanitize,
                            bool removeHs, bool strictParsing) {
  RWMol *newM = nullptr;
  try {
    newM = MolFileToMol(molFilename, sanitize, removeHs, strictParsing);
  } catch (RDKit::BadFileException &e) {
    PyErr_SetString(PyExc_IOError, e.what());
    throw python::error_already_set();
  } catch (RDKit::FileParseException &e) {
    BOOST_LOG(rdWarningLog) << e.what() << std::endl;
  } catch (...) {
  }
  return static_cast<ROMol *>(newM);
}

ROMol *MolFromMolBlock(python::object imolBlock, bool sanitize, bool removeHs,
                       bool strictParsing) {
  std::istringstream inStream(pyObjectToString(imolBlock));
  unsigned int line = 0;
  RWMol *newM = nullptr;
  try {
    newM =
        MolDataStreamToMol(inStream, line, sanitize, removeHs, strictParsing);
  } catch (RDKit::FileParseException &e) {
    BOOST_LOG(rdWarningLog) << e.what() << std::endl;
  } catch (...) {
  }
  return static_cast<ROMol *>(newM);
}

ROMol *MolFromMolFile(const std::string &molFilename, bool sanitize,
                      bool removeHs, bool strictParsing) {
  RWMol *newM = nullptr;
  try {
    newM = MolFileToMol(molFilename, sanitize, removeHs, strictParsing);
  } catch (RDKit::BadFileException &e) {
    PyErr_SetString(PyExc_IOError, e.what());
    throw python::error_already_set();
  } catch (RDKit::FileParseException &e) {
    BOOST_LOG(rdWarningLog) << e.what() << std::endl;
  } catch (...) {
  }
  return static_cast<ROMol *>(newM);
}

<<<<<<< HEAD
RDKit::SCSRMol *ScsrFromScsrBlock(python::object imolBlock, bool sanitize,
=======
RDKit::SCSRMol *SCSRFromSCSRBlock(python::object imolBlock, bool sanitize,
>>>>>>> 83f12b2a
                                  bool removeHs) {
  std::istringstream inStream(pyObjectToString(imolBlock));
  unsigned int line = 0;
  RDKit::SCSRMol *scsrMol = nullptr;
  try {
    RDKit::v2::FileParsers::MolFileParserParams params;
    params.sanitize = sanitize;
    params.removeHs = removeHs;
    params.strictParsing = false;
<<<<<<< HEAD
    scsrMol = SCSRMolFromScsrDataStream(inStream, line, params).release();
=======
    scsrMol = SCSRMolFromSCSRDataStream(inStream, line, params).release();
>>>>>>> 83f12b2a
  } catch (RDKit::FileParseException &e) {
    BOOST_LOG(rdWarningLog) << e.what() << std::endl;
  } catch (...) {
  }
  return static_cast<RDKit::SCSRMol *>(scsrMol);
}

<<<<<<< HEAD
RDKit::SCSRMol *ScsrFromScsrFile(const std::string &molFilename, bool sanitize,
=======
RDKit::SCSRMol *SCSRFromSCSRFile(const std::string &molFilename, bool sanitize,
>>>>>>> 83f12b2a
                                 bool removeHs) {
  RDKit::SCSRMol *scsrMol = nullptr;
  try {
    RDKit::v2::FileParsers::MolFileParserParams params;
    params.sanitize = sanitize;
    params.removeHs = removeHs;
    params.strictParsing = false;
<<<<<<< HEAD
    scsrMol = SCSRMolFromScsrFile(molFilename, params).release();
=======
    scsrMol = SCSRMolFromSCSRFile(molFilename, params).release();
>>>>>>> 83f12b2a
  } catch (RDKit::BadFileException &e) {
    PyErr_SetString(PyExc_IOError, e.what());
    throw python::error_already_set();
  } catch (RDKit::FileParseException &e) {
    BOOST_LOG(rdWarningLog) << e.what() << std::endl;
  } catch (...) {
  }
  return static_cast<RDKit::SCSRMol *>(scsrMol);
}

<<<<<<< HEAD
ROMol *ScsrToMol(const RDKit::SCSRMol &scsrMol,
                 RDKit::v2::FileParsers::MolFromScsrParams &molFromScsrParams) {
  ROMol *mol = nullptr;
  try {
    mol = RDKit::v2::FileParsers::MolFromSCSRMol(&scsrMol, molFromScsrParams)
=======
ROMol *SCSRToMol(const RDKit::SCSRMol &scsrMol,
                 RDKit::v2::FileParsers::MolFromSCSRParams &molFromSCSRParams) {
  ROMol *mol = nullptr;
  try {
    mol = RDKit::v2::FileParsers::MolFromSCSRMol(&scsrMol, molFromSCSRParams)
>>>>>>> 83f12b2a
              .release();

  } catch (...) {
  }

  return static_cast<ROMol *>(mol);
}

ROMol *MolFromMrvFile(const std::string &molFilename, bool sanitize,
                      bool removeHs) {
  RWMol *newM = nullptr;
  try {
    newM = MrvFileToMol(molFilename, sanitize, removeHs);
  } catch (RDKit::BadFileException &e) {
    PyErr_SetString(PyExc_IOError, e.what());
    throw python::error_already_set();
  } catch (RDKit::FileParseException &e) {
    BOOST_LOG(rdWarningLog) << e.what() << std::endl;
  } catch (...) {
  }
  return static_cast<ROMol *>(newM);
}

ROMol *MolFromMrvBlock(python::object imolBlock, bool sanitize, bool removeHs) {
  std::istringstream inStream(pyObjectToString(imolBlock));
  RWMol *newM = nullptr;
  try {
    newM = MrvDataStreamToMol(inStream, sanitize, removeHs);
  } catch (RDKit::FileParseException &e) {
    BOOST_LOG(rdWarningLog) << e.what() << std::endl;
  } catch (...) {
  }
  return static_cast<ROMol *>(newM);
}

ROMol *MolFromXYZFile(const char *xyzFilename) {
  RWMol *newM = nullptr;
  try {
    newM = XYZFileToMol(xyzFilename);
  } catch (RDKit::FileParseException &e) {
    BOOST_LOG(rdWarningLog) << e.what() << std::endl;
  } catch (...) {
  }
  return static_cast<ROMol *>(newM);
}

ROMol *MolFromXYZBlock(python::object ixyzBlock) {
  std::istringstream inStream(pyObjectToString(ixyzBlock));
  RWMol *newM = nullptr;
  try {
    newM = XYZDataStreamToMol(inStream);
  } catch (RDKit::FileParseException &e) {
    BOOST_LOG(rdWarningLog) << e.what() << std::endl;
  } catch (...) {
  }
  return static_cast<ROMol *>(newM);
}

ROMol *MolFromSVG(python::object imolBlock, bool sanitize, bool removeHs) {
  RWMol *res = nullptr;
  res = RDKitSVGToMol(pyObjectToString(imolBlock), sanitize, removeHs);
  return static_cast<ROMol *>(res);
}

ROMol *MolFromMol2File(const std::string &molFilename, bool sanitize = true,
                       bool removeHs = true, bool cleanupSubstructures = true) {
  RWMol *newM;
  try {
    newM = Mol2FileToMol(molFilename, sanitize, removeHs, Mol2Type::CORINA,
                         cleanupSubstructures);
  } catch (RDKit::BadFileException &e) {
    PyErr_SetString(PyExc_IOError, e.what());
    throw python::error_already_set();
  } catch (...) {
    newM = nullptr;
  }
  return static_cast<ROMol *>(newM);
}

ROMol *MolFromMol2Block(std::string mol2Block, bool sanitize = true,
                        bool removeHs = true,
                        bool cleanupSubstructures = true) {
  std::istringstream inStream(mol2Block);
  RWMol *newM;
  try {
    newM = Mol2DataStreamToMol(inStream, sanitize, removeHs, Mol2Type::CORINA,
                               cleanupSubstructures);
  } catch (...) {
    newM = nullptr;
  }
  return static_cast<ROMol *>(newM);
}

ROMol *MolFromPDBFile(const std::string &filename, bool sanitize, bool removeHs,
                      unsigned int flavor, bool proximityBonding) {
  RWMol *newM = nullptr;
  try {
    newM = PDBFileToMol(filename, sanitize, removeHs, flavor, proximityBonding);
  } catch (RDKit::BadFileException &e) {
    PyErr_SetString(PyExc_IOError, e.what());
    throw python::error_already_set();
  } catch (RDKit::FileParseException &e) {
    BOOST_LOG(rdWarningLog) << e.what() << std::endl;
  } catch (...) {
  }
  return static_cast<ROMol *>(newM);
}

ROMol *MolFromPDBBlock(python::object molBlock, bool sanitize, bool removeHs,
                       unsigned int flavor, bool proximityBonding) {
  std::istringstream inStream(pyObjectToString(molBlock));
  RWMol *newM = nullptr;
  try {
    newM = PDBDataStreamToMol(inStream, sanitize, removeHs, flavor,
                              proximityBonding);
  } catch (RDKit::FileParseException &e) {
    BOOST_LOG(rdWarningLog) << e.what() << std::endl;
  } catch (...) {
  }
  return static_cast<ROMol *>(newM);
}

ROMol *MolFromSequence(python::object seq, bool sanitize, int flavor) {
  RWMol *newM = nullptr;
  try {
    newM = SequenceToMol(pyObjectToString(seq), sanitize, flavor);
  } catch (RDKit::FileParseException &e) {
    BOOST_LOG(rdWarningLog) << e.what() << std::endl;
  } catch (...) {
  }
  return static_cast<ROMol *>(newM);
}
ROMol *MolFromFASTA(python::object seq, bool sanitize, int flavor) {
  RWMol *newM = nullptr;
  try {
    newM = FASTAToMol(pyObjectToString(seq), sanitize, flavor);
  } catch (RDKit::FileParseException &e) {
    BOOST_LOG(rdWarningLog) << e.what() << std::endl;
  } catch (...) {
  }
  return static_cast<ROMol *>(newM);
}
ROMol *MolFromHELM(python::object seq, bool sanitize) {
  RWMol *newM = nullptr;
  try {
    newM = HELMToMol(pyObjectToString(seq), sanitize);
  } catch (RDKit::FileParseException &e) {
    BOOST_LOG(rdWarningLog) << e.what() << std::endl;
  } catch (...) {
  }
  return static_cast<ROMol *>(newM);
}

std::string molFragmentToSmarts(const ROMol &mol, python::object atomsToUse,
                                python::object bondsToUse,
                                bool doIsomericSmarts = true) {
  auto atomIndices =
      pythonObjectToVect(atomsToUse, static_cast<int>(mol.getNumAtoms()));
  if (!atomIndices) {
    throw_value_error("atomsToUse argument must be non-empty");
  }
  auto bondIndices =
      pythonObjectToVect(bondsToUse, static_cast<int>(mol.getNumBonds()));
  return RDKit::MolFragmentToSmarts(mol, *atomIndices, bondIndices.get(),
                                    doIsomericSmarts);
}

std::string molFragmentToCXSmarts(const ROMol &mol, python::object atomsToUse,
                                  python::object bondsToUse,
                                  bool doIsomericSmarts = true) {
  auto atomIndices =
      pythonObjectToVect(atomsToUse, static_cast<int>(mol.getNumAtoms()));
  if (!atomIndices) {
    throw_value_error("atomsToUse argument must be non-empty");
  }
  auto bondIndices =
      pythonObjectToVect(bondsToUse, static_cast<int>(mol.getNumBonds()));
  return RDKit::MolFragmentToCXSmarts(mol, *atomIndices, bondIndices.get(),
                                      doIsomericSmarts);
}

struct smilesfrag_gen {
  std::string operator()(const ROMol &mol, const SmilesWriteParams &ps,
                         const std::vector<int> &atomsToUse,
                         const std::vector<int> *bondsToUse,
                         const std::vector<std::string> *atomSymbols,
                         const std::vector<std::string> *bondSymbols) {
    return MolFragmentToSmiles(mol, ps, atomsToUse, bondsToUse, atomSymbols,
                               bondSymbols);
  }
};
struct cxsmilesfrag_gen {
  std::string operator()(const ROMol &mol, const SmilesWriteParams &ps,
                         const std::vector<int> &atomsToUse,
                         const std::vector<int> *bondsToUse,
                         const std::vector<std::string> *atomSymbols,
                         const std::vector<std::string> *bondSymbols) {
    return MolFragmentToCXSmiles(mol, ps, atomsToUse, bondsToUse, atomSymbols,
                                 bondSymbols);
  }
};

template <typename F>
std::string MolFragmentToSmilesHelper1(const ROMol &mol,
                                       const SmilesWriteParams &params,
                                       python::object atomsToUse,
                                       python::object bondsToUse,
                                       python::object atomSymbols,
                                       python::object bondSymbols) {
  auto avect =
      pythonObjectToVect(atomsToUse, static_cast<int>(mol.getNumAtoms()));
  if (!avect.get() || !(avect->size())) {
    throw_value_error("atomsToUse must not be empty");
  }
  auto bvect =
      pythonObjectToVect(bondsToUse, static_cast<int>(mol.getNumBonds()));
  std::unique_ptr<std::vector<std::string>> asymbols =
      pythonObjectToVect<std::string>(atomSymbols);
  std::unique_ptr<std::vector<std::string>> bsymbols =
      pythonObjectToVect<std::string>(bondSymbols);
  if (asymbols.get() && asymbols->size() != mol.getNumAtoms()) {
    throw_value_error("length of atom symbol list != number of atoms");
  }
  if (bsymbols.get() && bsymbols->size() != mol.getNumBonds()) {
    throw_value_error("length of bond symbol list != number of bonds");
  }

  std::string res = F()(mol, params, *avect.get(), bvect.get(), asymbols.get(),
                        bsymbols.get());
  return res;
}

template <typename F>
std::string MolFragmentToSmilesHelper2(
    const ROMol &mol, python::object atomsToUse, python::object bondsToUse,
    python::object atomSymbols, python::object bondSymbols,
    bool doIsomericSmiles, bool doKekule, int rootedAtAtom, bool canonical,
    bool allBondsExplicit, bool allHsExplicit) {
  SmilesWriteParams ps;
  ps.doIsomericSmiles = doIsomericSmiles;
  ps.doKekule = doKekule;
  ps.rootedAtAtom = rootedAtAtom;
  ps.canonical = canonical;
  ps.allBondsExplicit = allBondsExplicit;
  ps.allHsExplicit = allHsExplicit;
  return MolFragmentToSmilesHelper1<F>(mol, ps, atomsToUse, bondsToUse,
                                       atomSymbols, bondSymbols);
}
std::vector<unsigned int> CanonicalRankAtoms(
    const ROMol &mol, bool breakTies = true, bool includeChirality = true,
    bool includeIsotopes = true, bool includeAtomMaps = true,
    bool includeChiralPresence = false) {
  std::vector<unsigned int> ranks(mol.getNumAtoms());
  const bool includeStereoGroups = true;
  const bool useNonStereoRanks = false;

  Canon::rankMolAtoms(mol, ranks, breakTies, includeChirality, includeIsotopes,
                      includeAtomMaps, includeChiralPresence,
                      includeStereoGroups, useNonStereoRanks);
  return ranks;
}

std::vector<int> CanonicalRankAtomsInFragment(
    const ROMol &mol, python::object atomsToUse, python::object bondsToUse,
    python::object atomSymbols, bool breakTies = true,
    bool includeChirality = true, bool includeIsotopes = true,
    bool includeAtomMaps = true, bool includeChiralPresence = false) {
  std::unique_ptr<std::vector<int>> avect =
      pythonObjectToVect(atomsToUse, static_cast<int>(mol.getNumAtoms()));
  if (!avect.get() || !(avect->size())) {
    throw_value_error("atomsToUse must not be empty");
  }
  std::unique_ptr<std::vector<int>> bvect =
      pythonObjectToVect(bondsToUse, static_cast<int>(mol.getNumBonds()));
  std::unique_ptr<std::vector<std::string>> asymbols =
      pythonObjectToVect<std::string>(atomSymbols);
  if (asymbols.get() && asymbols->size() != mol.getNumAtoms()) {
    throw_value_error("length of atom symbol list != number of atoms");
  }

  boost::dynamic_bitset<> atoms(mol.getNumAtoms());
  for (size_t i = 0; i < avect->size(); ++i) {
    atoms[(*avect)[i]] = true;
  }

  boost::dynamic_bitset<> bonds(mol.getNumBonds());
  for (size_t i = 0; bvect.get() && i < bvect->size(); ++i) {
    bonds[(*bvect)[i]] = true;
  }

  std::vector<unsigned int> ranks(mol.getNumAtoms());
  Canon::rankFragmentAtoms(mol, ranks, atoms, bonds, asymbols.get(), breakTies,
                           includeChirality, includeIsotopes,
                           includeChiralPresence);

  std::vector<int> resRanks(mol.getNumAtoms());
  // set unused ranks to -1 for the Python interface
  for (size_t i = 0; i < atoms.size(); ++i) {
    if (!atoms[i]) {
      resRanks[i] = -1;
    } else {
      resRanks[i] = static_cast<int>(ranks[i]);
    }
  }

  return resRanks;
}

ROMol *MolFromSmilesHelper(python::object ismiles,
                           const SmilesParserParams &params) {
  std::string smiles = pyObjectToString(ismiles);

  try {
    return SmilesToMol(smiles, params);
  } catch (...) {
    return nullptr;
  }
}

ROMol *MolFromSmartsHelper(python::object ismiles,
                           const SmartsParserParams &params) {
  std::string smiles = pyObjectToString(ismiles);

  try {
    return SmartsToMol(smiles, params);
  } catch (...) {
    return nullptr;
  }
}

python::list MolToRandomSmilesHelper(const ROMol &mol, unsigned int numSmiles,
                                     unsigned int randomSeed,
                                     bool doIsomericSmiles, bool doKekule,
                                     bool allBondsExplicit,
                                     bool allHsExplicit) {
  auto res = MolToRandomSmilesVect(mol, numSmiles, randomSeed, doIsomericSmiles,
                                   doKekule, allBondsExplicit, allHsExplicit);
  python::list pyres;
  for (auto smi : res) {
    pyres.append(smi);
  }
  return pyres;
}

ROMol *MolFromPNGFile(const std::string &filename, python::object pyParams) {
  SmilesParserParams params;
  if (pyParams) {
    params = python::extract<SmilesParserParams>(pyParams);
  }
  ROMol *newM = nullptr;
  try {
    newM = PNGFileToMol(filename, params);
  } catch (RDKit::BadFileException &e) {
    PyErr_SetString(PyExc_IOError, e.what());
    throw python::error_already_set();
  } catch (RDKit::FileParseException &e) {
    BOOST_LOG(rdWarningLog) << e.what() << std::endl;
  } catch (...) {
  }
  return newM;
}

ROMol *MolFromPNGString(python::object png, python::object pyParams) {
  SmilesParserParams params;
  if (pyParams) {
    params = python::extract<SmilesParserParams>(pyParams);
  }
  ROMol *newM = nullptr;
  try {
    newM = PNGStringToMol(pyObjectToString(png), params);
  } catch (RDKit::FileParseException &e) {
    BOOST_LOG(rdWarningLog) << e.what() << std::endl;
  } catch (...) {
  }
  return newM;
}

python::object addMolToPNGFileHelper(const ROMol &mol, python::object fname,
                                     bool includePkl, bool includeSmiles,
                                     bool includeMol) {
  std::string cstr = python::extract<std::string>(fname);

  auto res = addMolToPNGFile(mol, cstr, includePkl, includeSmiles, includeMol);

  python::object retval = python::object(
      python::handle<>(PyBytes_FromStringAndSize(res.c_str(), res.length())));
  return retval;
}

python::object addMolToPNGStringHelper(const ROMol &mol, python::object png,
                                       bool includePkl, bool includeSmiles,
                                       bool includeMol) {
  std::string cstr = python::extract<std::string>(png);

  auto res =
      addMolToPNGString(mol, cstr, includePkl, includeSmiles, includeMol);

  python::object retval = python::object(
      python::handle<>(PyBytes_FromStringAndSize(res.c_str(), res.length())));
  return retval;
}

python::object addMetadataToPNGFileHelper(python::dict pymetadata,
                                          python::object fname) {
  std::string cstr = python::extract<std::string>(fname);

  std::vector<std::pair<std::string, std::string>> metadata;
  for (unsigned int i = 0;
       i < python::extract<unsigned int>(pymetadata.keys().attr("__len__")());
       ++i) {
    std::string key = python::extract<std::string>(pymetadata.keys()[i]);
    std::string val = python::extract<std::string>(pymetadata.values()[i]);
    metadata.push_back(std::make_pair(key, val));
  }

  auto res = addMetadataToPNGFile(cstr, metadata);

  python::object retval = python::object(
      python::handle<>(PyBytes_FromStringAndSize(res.c_str(), res.length())));
  return retval;
}

python::object addMetadataToPNGStringHelper(python::dict pymetadata,
                                            python::object png) {
  std::string cstr = python::extract<std::string>(png);

  std::vector<std::pair<std::string, std::string>> metadata;
  for (unsigned int i = 0;
       i < python::extract<unsigned int>(pymetadata.keys().attr("__len__")());
       ++i) {
    std::string key = python::extract<std::string>(pymetadata.keys()[i]);
    std::string val = python::extract<std::string>(pymetadata.values()[i]);
    metadata.push_back(std::make_pair(key, val));
  }

  auto res = addMetadataToPNGString(cstr, metadata);

  python::object retval = python::object(
      python::handle<>(PyBytes_FromStringAndSize(res.c_str(), res.length())));
  return retval;
}

python::object MolsFromPNGFile(const std::string &filename,
                               const std::string &tag,
                               python::object pyParams) {
  SmilesParserParams params;
  if (pyParams) {
    params = python::extract<SmilesParserParams>(pyParams);
  }
  std::vector<std::unique_ptr<ROMol>> mols;
  try {
    mols = PNGFileToMols(filename, tag, params);
  } catch (RDKit::BadFileException &e) {
    PyErr_SetString(PyExc_IOError, e.what());
    throw python::error_already_set();
  } catch (RDKit::FileParseException &e) {
    BOOST_LOG(rdWarningLog) << e.what() << std::endl;
  } catch (...) {
  }
  python::list res;
  for (auto &mol : mols) {
    // take ownership of the data from the unique_ptr
    ROMOL_SPTR sptr(mol.release());
    res.append(sptr);
  }
  return python::tuple(res);
}

python::tuple MolsFromPNGString(python::object png, const std::string &tag,
                                python::object pyParams) {
  SmilesParserParams params;
  if (pyParams) {
    params = python::extract<SmilesParserParams>(pyParams);
  }
  auto mols = PNGStringToMols(pyObjectToString(png), tag, params);
  python::list res;
  for (auto &mol : mols) {
    // take ownership of the data from the unique_ptr
    ROMOL_SPTR sptr(mol.release());
    res.append(sptr);
  }
  return python::tuple(res);
}

python::object MolsFromCDXMLFile(const std::string &filename, bool sanitize,
                                 bool removeHs) {
  std::vector<std::unique_ptr<RWMol>> mols;
  try {
    mols = CDXMLFileToMols(filename, sanitize, removeHs);
  } catch (RDKit::BadFileException &e) {
    PyErr_SetString(PyExc_IOError, e.what());
    throw python::error_already_set();
  } catch (RDKit::FileParseException &e) {
    BOOST_LOG(rdWarningLog) << e.what() << std::endl;
  } catch (...) {
  }
  python::list res;
  for (auto &mol : mols) {
    // take ownership of the data from the unique_ptr
    ROMOL_SPTR sptr(static_cast<ROMol *>(mol.release()));
    res.append(sptr);
  }
  return python::tuple(res);
}

python::tuple MolsFromCDXML(python::object cdxml, bool sanitize,
                            bool removeHs) {
  auto mols = CDXMLToMols(pyObjectToString(cdxml), sanitize, removeHs);
  python::list res;
  for (auto &mol : mols) {
    // take ownership of the data from the unique_ptr
    ROMOL_SPTR sptr(static_cast<ROMol *>(mol.release()));
    res.append(sptr);
  }
  return python::tuple(res);
}

namespace {
python::dict translateMetadata(
    const std::vector<std::pair<std::string, std::string>> &metadata) {
  python::dict res;
  for (const auto &pr : metadata) {
    // keys are safe to extract:
    std::string key = pr.first;
    // but values may include binary, so we convert them directly to bytes:
    python::object val = python::object(python::handle<>(
        PyBytes_FromStringAndSize(pr.second.c_str(), pr.second.length())));
    res[key] = val;
  }
  return res;
}

}  // namespace
python::dict MetadataFromPNGFile(python::object fname) {
  std::string cstr = python::extract<std::string>(fname);
  auto metadata = PNGFileToMetadata(cstr);
  return translateMetadata(metadata);
}

python::dict MetadataFromPNGString(python::object png) {
  std::string cstr = python::extract<std::string>(png);
  auto metadata = PNGStringToMetadata(cstr);
  return translateMetadata(metadata);
}

void CanonicalizeEnhancedStereo(ROMol &mol) {
  Canon::canonicalizeEnhancedStereo(mol);
}

std::string MolToV2KMolBlockHelper(const ROMol &mol, python::object pyParams,
                                   int confId) {
  MolWriterParams params;
  if (pyParams) {
    params = python::extract<MolWriterParams>(pyParams);
  }
  return MolToV2KMolBlock(mol, params, confId);
}

}  // namespace RDKit

// MolSupplier stuff
#ifdef SUPPORT_COMPRESSED_SUPPLIERS
void wrap_compressedsdsupplier();
#endif
void wrap_sdsupplier();
void wrap_forwardsdsupplier();
void wrap_tdtsupplier();
void wrap_smisupplier();
#ifdef RDK_BUILD_MAEPARSER_SUPPORT
void wrap_maesupplier();
#endif

// mol writer stuff
void wrap_smiwriter();
void wrap_sdwriter();
void wrap_tdtwriter();
void wrap_pdbwriter();
#ifdef RDK_BUILD_MAEPARSER_SUPPORT
void wrap_maewriter();
#endif

// MultithreadedMolSupplier stuff
void wrap_multiSmiSupplier();
void wrap_multiSDSupplier();

BOOST_PYTHON_MODULE(rdmolfiles) {
  std::string docString;

  python::scope().attr("__doc__") =
      "Module containing RDKit functionality for working with molecular file "
      "formats.";
  python::register_exception_translator<RDKit::BadFileException>(
      &rdBadFileExceptionTranslator);

  python::register_exception_translator<RDKit::FileParseException>(
      &rdFileParseExceptionTranslator);

  docString =
      "Construct a molecule from a TPL file.\n\n\
  ARGUMENTS:\n\
\n\
    - fileName: name of the file to read\n\
\n\
    - sanitize: (optional) toggles sanitization of the molecule.\n\
      Defaults to True.\n\
\n\
    - skipFirstConf: (optional) skips reading the first conformer.\n\
      Defaults to False.\n\
      This should be set to True when reading TPLs written by \n\
      the CombiCode.\n\
\n\
  RETURNS:\n\
\n\
    a Mol object, None on failure.\n\
\n";
  python::def("MolFromTPLFile", RDKit::MolFromTPLFile,
              (python::arg("fileName"), python::arg("sanitize") = true,
               python::arg("skipFirstConf") = false),
              docString.c_str(),
              python::return_value_policy<python::manage_new_object>());

  docString =
      "Construct a molecule from a TPL block.\n\n\
  ARGUMENTS:\n\
\n\
    - tplBlock: string containing the TPL block\n\
\n\
    - sanitize: (optional) toggles sanitization of the molecule.\n\
      Defaults to True.\n\
\n\
    - skipFirstConf: (optional) skips reading the first conformer.\n\
      Defaults to False.\n\
      This should be set to True when reading TPLs written by \n\
      the CombiCode.\n\
\n\
  RETURNS:\n\
\n\
    a Mol object, None on failure.\n\
\n";
  python::def("MolFromTPLBlock", RDKit::MolFromTPLBlock,
              (python::arg("tplBlock"), python::arg("sanitize") = true,
               python::arg("skipFirstConf") = false),
              docString.c_str(),
              python::return_value_policy<python::manage_new_object>());

  docString =
      "Construct a molecule from a Mol file.\n\n\
  ARGUMENTS:\n\
\n\
    - fileName: name of the file to read\n\
\n\
    - sanitize: (optional) toggles sanitization of the molecule.\n\
      Defaults to true.\n\
\n\
    - removeHs: (optional) toggles removing hydrogens from the molecule.\n\
      This only make sense when sanitization is done.\n\
      Defaults to true.\n\
\n\
    - strictParsing: (optional) if this is false, the parser is more lax about.\n\
      correctness of the content.\n\
      Defaults to true.\n\
\n\
  RETURNS:\n\
\n\
    a Mol object, None on failure.\n\
\n";
  python::def(
      "MolFromMolFile", RDKit::MolFromMolFileHelper,
      (python::arg("molFileName"), python::arg("sanitize") = true,
       python::arg("removeHs") = true, python::arg("strictParsing") = true),
      docString.c_str(),
      python::return_value_policy<python::manage_new_object>());

  docString =
      "Construct a molecule from a Mol block.\n\n\
  ARGUMENTS:\n\
\n\
    - molBlock: string containing the Mol block\n\
\n\
    - sanitize: (optional) toggles sanitization of the molecule.\n\
      Defaults to True.\n\
\n\
    - removeHs: (optional) toggles removing hydrogens from the molecule.\n\
      This only make sense when sanitization is done.\n\
      Defaults to true.\n\
\n\
    - strictParsing: (optional) if this is false, the parser is more lax about.\n\
      correctness of the content.\n\
      Defaults to true.\n\
\n\
  RETURNS:\n\
\n\
    a Mol object, None on failure.\n\
\n";
  python::def(
      "MolFromMolBlock", RDKit::MolFromMolBlock,
      (python::arg("molBlock"), python::arg("sanitize") = true,
       python::arg("removeHs") = true, python::arg("strictParsing") = true),
      docString.c_str(),
      python::return_value_policy<python::manage_new_object>());

  docString =
      "Construct a molecule from a Marvin (Mrv) file.\n\n\
  ARGUMENTS:\n\
\n\
    - fileName: name of the file to read\n\
\n\
    - sanitize: (optional) toggles sanitization of the molecule.\n\
      Defaults to true.\n\
\n\
    - removeHs: (optional) toggles removing hydrogens from the molecule.\n\
      This only make sense when sanitization is done.\n\
      Defaults to true.\n\
\n\
  RETURNS:\n\
\n\
    a Mol object, None on failure.\n\
\n";
  python::def("MolFromMrvFile", RDKit::MolFromMrvFile,
              (python::arg("molFileName"), python::arg("sanitize") = true,
               python::arg("removeHs") = true),
              docString.c_str(),
              python::return_value_policy<python::manage_new_object>());

  docString =
      "Construct a molecule from a Marvin (mrv) block.\n\n\
  ARGUMENTS:\n\
\n\
    - molBlock: string containing the Marvin block\n\
\n\
    - sanitize: (optional) toggles sanitization of the molecule.\n\
      Defaults to True.\n\
\n\
    - removeHs: (optional) toggles removing hydrogens from the molecule.\n\
      This only make sense when sanitization is done.\n\
      Defaults to true.\n\
\n\
  RETURNS:\n\
\n\
    a Mol object, None on failure.\n\
\n";
  python::def("MolFromMrvBlock", RDKit::MolFromMrvBlock,
              (python::arg("mrvBlock"), python::arg("sanitize") = true,
               python::arg("removeHs") = true),
              docString.c_str(),
              python::return_value_policy<python::manage_new_object>());

  docString =
      "Construct a molecule from an XYZ file.\n\n\
  ARGUMENTS:\n\
\n\
    - xyzFileName: name of the file to read\n\
\n\
  RETURNS:\n\
\n\
    a Mol object, None on failure.\n\
\n";
  python::def("MolFromXYZFile", RDKit::MolFromXYZFile,
              (python::arg("xyzFileName")), docString.c_str(),
              python::return_value_policy<python::manage_new_object>());

  docString =
      "Construct a molecule from an XYZ string.\n\n\
  ARGUMENTS:\n\
\n\
    - xyzBlock: the XYZ data to read\n\
\n\
  RETURNS:\n\
\n\
    a Mol object, None on failure.\n\
\n";
  python::def("MolFromXYZBlock", RDKit::MolFromXYZBlock,
              (python::arg("xyzBlock")), docString.c_str(),
              python::return_value_policy<python::manage_new_object>());

  docString =
      "Construct a molecule from an RDKit-generate SVG string.\n\n\
  ARGUMENTS:\n\
\n\
    - svg: string containing the SVG data (must include molecule metadata)\n\
\n\
    - sanitize: (optional) toggles sanitization of the molecule.\n\
      Defaults to True.\n\
\n\
    - removeHs: (optional) toggles removing hydrogens from the molecule.\n\
      This only make sense when sanitization is done.\n\
      Defaults to true.\n\
\n\
  RETURNS:\n\
\n\
    a Mol object, None on failure.\n\
\n\
  NOTE: this functionality should be considered beta.\n\
\n";
  python::def("MolFromRDKitSVG", RDKit::MolFromSVG,
              (python::arg("svg"), python::arg("sanitize") = true,
               python::arg("removeHs") = true),
              docString.c_str(),
              python::return_value_policy<python::manage_new_object>());

  docString =
      "Construct a molecule from a Tripos Mol2 file.\n\n\
  NOTE:\n\
    The parser expects the atom-typing scheme used by Corina.\n\
    Atom types from Tripos' dbtranslate are less supported.\n\
    Other atom typing schemes are unlikely to work.\n\
\n\
  ARGUMENTS:\n                                  \
\n\
    - mol2FileName: name of the file to read\n\
\n\
    - sanitize: (optional) toggles sanitization of the molecule.\n\
      Defaults to true.\n\
\n\
    - removeHs: (optional) toggles removing hydrogens from the molecule.\n\
      This only make sense when sanitization is done.\n\
      Defaults to true.\n\
\n\
    - cleanupSubstructures: (optional) toggles standardizing some \n\
      substructures found in mol2 files.\n\
      Defaults to true.\n\
\n\
  RETURNS:\n\
\n\
    a Mol object, None on failure.\n\
\n";
  python::def("MolFromMol2File", RDKit::MolFromMol2File,
              (python::arg("mol2FileName"), python::arg("sanitize") = true,
               python::arg("removeHs") = true,
               python::arg("cleanupSubstructures") = true),
              docString.c_str(),
              python::return_value_policy<python::manage_new_object>());

  docString =
      "Construct a molecule from a Tripos Mol2 block.\n\n\
  NOTE:\n\
    The parser expects the atom-typing scheme used by Corina.\n\
    Atom types from Tripos' dbtranslate are less supported.\n\
    Other atom typing schemes are unlikely to work.\n\
\n\
  ARGUMENTS:\n\
\n\
    - mol2Block: string containing the Mol2 block\n\
\n\
    - sanitize: (optional) toggles sanitization of the molecule.\n\
      Defaults to True.\n\
\n\
    - removeHs: (optional) toggles removing hydrogens from the molecule.\n\
      This only make sense when sanitization is done.\n\
      Defaults to true.\n\
\n\
    - cleanupSubstructures: (optional) toggles standardizing some \n\
      substructures found in mol2 files.\n\
      Defaults to true.\n\
\n\
  RETURNS:\n\
\n\
    a Mol object, None on failure.\n\
\n";
  python::def("MolFromMol2Block", RDKit::MolFromMol2Block,
              (python::arg("mol2Block"), python::arg("sanitize") = true,
               python::arg("removeHs") = true,
               python::arg("cleanupSubstructures") = true),
              docString.c_str(),
              python::return_value_policy<python::manage_new_object>());

  docString =
      "Construct a molecule from a Mol file.\n\n\
  ARGUMENTS:\n\
\n\
    - molFileName: name of the file to read\n\
\n\
    - sanitize: (optional) toggles sanitization of the molecule.\n\
      Defaults to true.\n\
\n\
    - removeHs: (optional) toggles removing hydrogens from the molecule.\n\
      This only make sense when sanitization is done.\n\
      Defaults to true.\n\
\n\
    - strictParsing: (optional) if this is false, the parser is more lax about.\n\
      correctness of the content.\n\
      Defaults to true.\n\
\n\
  RETURNS:\n\
\n\
    a Mol object, None on failure.\n\
\n";
  python::def(
      "MolFromMolFile", RDKit::MolFromMolFile,
      (python::arg("molFileName"), python::arg("sanitize") = true,
       python::arg("removeHs") = true, python::arg("strictParsing") = true),
      docString.c_str(),
      python::return_value_policy<python::manage_new_object>());

  docString =
      "Construct a molecule from a Mol block.\n\n\
  ARGUMENTS:\n\
\n\
    - molBlock: string containing the Mol block\n\
\n\
    - sanitize: (optional) toggles sanitization of the molecule.\n\
      Defaults to True.\n\
\n\
    - removeHs: (optional) toggles removing hydrogens from the molecule.\n\
      This only make sense when sanitization is done.\n\
      Defaults to true.\n\
\n\
    - strictParsing: (optional) if this is false, the parser is more lax about.\n\
      correctness of the content.\n\
      Defaults to true.\n\
\n\
  RETURNS:\n\
\n\
    a Mol object, None on failure.\n\
\n";
  python::def(
      "MolFromMolBlock", RDKit::MolFromMolBlock,
      (python::arg("molBlock"), python::arg("sanitize") = true,
       python::arg("removeHs") = true, python::arg("strictParsing") = true),
      docString.c_str(),
      python::return_value_policy<python::manage_new_object>());

  python::class_<RDKit::MolWriterParams, boost::noncopyable>(
      "MolWriterParams", "Parameters controlling Mol writing")
      .def_readwrite(
          "includeStereo", &RDKit::MolWriterParams::includeStereo,
          "toggles inclusion of stereochemistry information (default=True)")
      .def_readwrite(
          "kekulize", &RDKit::MolWriterParams::kekulize,
          "triggers kekulization of the molecule before it is written (default=True)")
      .def_readwrite(
          "forceV3000", &RDKit::MolWriterParams::forceV3000,
          "force generation a V3000 mol block (happens automatically with more than 999 atoms or bonds)(default=False)")
      .def_readwrite(
          "precision", &RDKit::MolWriterParams::precision,
          "precision of coordinates (only available in V3000)(default=false)");

  docString =
      "Construct a SCSR Mol from a SCSR Mol file.\n\n\
  ARGUMENTS:\n\
\n\
    - molFileName: name of the file to read\n\
\n\
    - sanitize: (optional) toggles sanitization of the molecule.\n\
      Defaults to true.\n\
\n\
    - removeHs: (optional) toggles removing hydrogens from the molecule.\n\
      This only make sense when sanitization is done.\n\
      Defaults to true.\n\
\n\
  RETURNS:\n\
\n\
    a Mol object, None on failure.\n\
\n";
<<<<<<< HEAD
  python::def("ScsrFromScsrFile", RDKit::ScsrFromScsrFile,
=======
  python::def("SCSRFromSCSRFile", RDKit::SCSRFromSCSRFile,
>>>>>>> 83f12b2a
              (python::arg("molFileName"), python::arg("sanitize") = true,
               python::arg("removeHs") = true),
              docString.c_str(),
              python::return_value_policy<python::manage_new_object>());

  docString =
      "Construct a SCSR molecule from an SCSR Mol block.\n\n\
  ARGUMENTS:\n\
\n\
    - molBlock: string containing the SCSR Mol block\n\
\n\
    - sanitize: (optional) toggles sanitization of the molecule.\n\
      Defaults to True.\n\
\n\
    - removeHs: (optional) toggles removing hydrogens from the molecule.\n\
      This only make sense when sanitization is done.\n\
      Defaults to true.\n\
\n RETURNS :\n\
\n a Mol object, None on failure.\n\
\n ";
<<<<<<< HEAD
  python::def("ScsrFromScsrBlock", RDKit::ScsrFromScsrBlock,
=======
  python::def("SCSRFromSCSRBlock", RDKit::SCSRFromSCSRBlock,
>>>>>>> 83f12b2a
              (python::arg("molBlock"), python::arg("sanitize") = true,
               python::arg("removeHs") = true),
              docString.c_str(),
              python::return_value_policy<python::manage_new_object>());

<<<<<<< HEAD
  python::class_<RDKit::v2::FileParsers::MolFromScsrParams, boost::noncopyable>(
      "MolFromScsrParams",
      "Parameters controlling conversion of an SCSRMol to a Mol")
      .def_readwrite(
          "includeLeavingGroups",
          &RDKit::v2::FileParsers::MolFromScsrParams::includeLeavingGroups,
          "include leaving groups atoms if not substited at that position")
      .def_readwrite(
          "scsrTemplateNames",
          &RDKit::v2::FileParsers::MolFromScsrParams::scsrTemplateNames,
          "If True, the first template name in the Sgroup is used as the Sgroup label")
      .def_readwrite(
          "scsrBaseHbondOptions",
          &RDKit::v2::FileParsers::MolFromScsrParams::scsrBaseHbondOptions,
          "One of ScsrBaseHbondOptionsIgnore, ScsrBaseHbondOptionsUseSapAll(default) , ScsrBaseHbondOptionsUseSapOne, ScsrBaseHbondOptionsAuto");
=======
  python::class_<RDKit::v2::FileParsers::MolFromSCSRParams, boost::noncopyable>(
      "MolFromSCSRParams",
      "Parameters controlling conversion of an SCSRMol to a Mol")
      .def_readwrite(
          "includeLeavingGroups",
          &RDKit::v2::FileParsers::MolFromSCSRParams::includeLeavingGroups,
          "include leaving groups atoms if not substited at that position")
      .def_readwrite(
          "scsrTemplateNames",
          &RDKit::v2::FileParsers::MolFromSCSRParams::scsrTemplateNames,
          "If True, the first template name in the Sgroup is used as the Sgroup label")
      .def_readwrite(
          "scsrBaseHbondOptions",
          &RDKit::v2::FileParsers::MolFromSCSRParams::scsrBaseHbondOptions,
          "One of Ignore, UseSapAll(default) , UseSapOne, Auto");
>>>>>>> 83f12b2a

  docString =
      "Construct a molecule (mol) from an SCSR Mol.  The templates are represented by\n\
      SUP SGROUPS\n\n ARGUMENTS :\n\
\n - scsrMol : SCSRMol to be converted.\n\
<<<<<<< HEAD
\n - molFromScsrParams : MolFromScsrParams to control conversion\n\
\n RETURNS :\n\
\n a Mol object, None on failure.\n\
\n ";
  python::def("ScsrToMol", ScsrToMol,
              (python::arg("scsrMol"), python::arg("molFromScsrParams")),
=======
\n - molFromSCSRParams : MolFromSCSRParams to control conversion\n\
\n RETURNS :\n\
\n a Mol object, None on failure.\n\
\n ";
  python::def("SCSRToMol", SCSRToMol,
              (python::arg("scsrMol"), python::arg("molFromSCSRParams")),
>>>>>>> 83f12b2a
              docString.c_str(),
              python::return_value_policy<python::manage_new_object>());

  docString =
      "Returns a Mol block for a molecule\n\
  Arguments:\n\
    - mol: the molecule\n\
    - params: the MolWriterParams\n\
    - confId: (optional) selects which conformation to output (-1 = default)\n\
\n\
  RETURNS:\n\
\n\
    a string\n\
\n";
  python::def(
      "MolToMolBlock",
      (std::string(*)(const ROMol &, const MolWriterParams &,
                      int))RDKit::MolToMolBlock,
      (python::arg("mol"), python::arg("params"), python::arg("confId") = -1),
      docString.c_str());

  docString =
      "Returns a Mol block for a molecule\n\
  ARGUMENTS:\n\
\n\
    - mol: the molecule\n\
    - includeStereo: (optional) toggles inclusion of stereochemical\n\
      information in the output\n\
    - confId: (optional) selects which conformation to output (-1 = default)\n\
    - kekulize: (optional) triggers kekulization of the molecule before it's written,\n\
      as suggested by the MDL spec.\n\
    - forceV3000 (optional) force generation a V3000 mol block (happens automatically with \n\
      more than 999 atoms or bonds)\n\
\n\
  RETURNS:\n\
\n\
    a string\n\
\n";
  python::def("MolToMolBlock",
              (std::string(*)(const ROMol &, bool, int, bool,
                              bool))RDKit::MolToMolBlock,
              (python::arg("mol"), python::arg("includeStereo") = true,
               python::arg("confId") = -1, python::arg("kekulize") = true,
               python::arg("forceV3000") = false),
              docString.c_str());

  docString =
      "Returns a V3000 Mol block for a molecule\n\
   ARGUMENTS:\n\
\n \
     - mol: the molecule\n\
     - params: the MolWriterParams\n\
     - confId: (optional) selects which conformation to output (-1 = default)\n\
\n \
   RETURNS:\n\
\n \
     a string\n\
\n ";
  python::def(
      "MolToV3KMolBlock",
      (std::string(*)(const ROMol &, const MolWriterParams &,
                      int))RDKit::MolToV3KMolBlock,
      (python::arg("mol"), python::arg("params"), python::arg("confId") = -1),
      docString.c_str());

  docString =
      "Returns a V3000 Mol block for a molecule\n\
   ARGUMENTS:\n\
\n \
     - mol: the molecule\n\
     - includeStereo: (optional) toggles inclusion of stereochemical\n\
       information in the output\n\
     - confId: (optional) selects which conformation to output (-1 = default)\n\
     - kekulize: (optional) triggers kekulization of the molecule before it's written,\n\
       as suggested by the MDL spec.\n\
\n \
   RETURNS:\n\
\n \
     a string\n\
\n ";

  python::def(
      "MolToV3KMolBlock",
      (std::string(*)(const ROMol &, bool, int, bool))RDKit::MolToV3KMolBlock,
      (python::arg("mol"), python::arg("includeStereo") = true,
       python::arg("confId") = -1, python::arg("kekulize") = true),
      docString.c_str());

  docString =
      R"DOC(Returns a V2000 Mol block for a molecule
   ARGUMENTS:

     - mol: the molecule
     - params: the MolWriterParams
     - confId: (optional) selects which conformation to output (-1 = default)

   RETURNS:

     a string

   NOTE: this function throws a ValueError if the molecule has more than 999 atoms, bonds, or SGroups
)DOC";
  python::def("MolToV2KMolBlock", MolToV2KMolBlockHelper,
              (python::arg("mol"), python::arg("params") = python::object(),
               python::arg("confId") = -1),
              docString.c_str());

  docString =
      "Writes a Mol file for a molecule\n\
  ARGUMENTS:\n\
\n\
    - mol: the molecule\n\
    - filename: the file to write to\n\
    - params: the MolWriterParams\n\
    - confId: (optional) selects which conformation to output (-1 = default)\n\
\n";
  python::def("MolToMolFile",
              (void (*)(const ROMol &, const std::string &,
                        const MolWriterParams &, int))RDKit::MolToMolFile,
              (python::arg("mol"), python::arg("filename"),
               python::arg("params"), python::arg("confId") = -1),
              docString.c_str());

  docString =
      "Writes a Mol file for a molecule\n\
  ARGUMENTS:\n\
\n\
    - mol: the molecule\n\
    - filename: the file to write to\n\
    - includeStereo: (optional) toggles inclusion of stereochemical\n\
      information in the output\n\
    - confId: (optional) selects which conformation to output (-1 = default)\n\
    - kekulize: (optional) triggers kekulization of the molecule before it's written,\n\
      as suggested by the MDL spec.\n\
    - forceV3000 (optional) force generation a V3000 mol block (happens automatically with \n\
      more than 999 atoms or bonds)\n\
\n";
  python::def(
      "MolToMolFile",
      (void (*)(const ROMol &, const std::string &, bool, int, bool,
                bool))RDKit::MolToMolFile,
      (python::arg("mol"), python::arg("filename"),
       python::arg("includeStereo") = true, python::arg("confId") = -1,
       python::arg("kekulize") = true, python::arg("forceV3000") = false),
      docString.c_str());

  docString =
      "Writes a V3000 Mol file for a molecule\n\
  ARGUMENTS:\n\
\n\
    - mol: the molecule\n\
    - filename: the file to write to\n\
    - params: the MolWriterParams\n\
    - confId: (optional) selects which conformation to output (-1 = default)\n\
\n";
  python::def("MolToV3KMolFile",
              (void (*)(const ROMol &, const std::string &,
                        const MolWriterParams &, int))RDKit::MolToV3KMolFile,
              (python::arg("mol"), python::arg("filename"),
               python::arg("params") = true, python::arg("confId") = -1),
              docString.c_str());

  docString =
      "Writes a V3000 Mol file for a molecule\n\
  ARGUMENTS:\n\
\n\
    - mol: the molecule\n\
    - filename: the file to write to\n\
    - includeStereo: (optional) toggles inclusion of stereochemical\n\
      information in the output\n\
    - confId: (optional) selects which conformation to output (-1 = default)\n\
    - kekulize: (optional) triggers kekulization of the molecule before it's written,\n\
      as suggested by the MDL spec.\n\
\n";
  python::def("MolToV3KMolFile",
              (void (*)(const ROMol &, const std::string &, bool, int,
                        bool))RDKit::MolToV3KMolFile,
              (python::arg("mol"), python::arg("filename"),
               python::arg("includeStereo") = true, python::arg("confId") = -1,
               python::arg("kekulize") = true),
              docString.c_str());
  //

  docString =
      "Returns a Marvin (Mrv) Mol block for a molecule\n\
  ARGUMENTS:\n\
\n\
    - mol: the molecule\n\
    - includeStereo: (optional) toggles inclusion of stereochemical\n\
      information in the output\n\
    - confId: (optional) selects which conformation to output (-1 = default)\n\
    - kekulize: (optional) triggers kekulization of the molecule before it's written.\n\
    - prettyPrint: (optional) makes the output more human readable.\n\
\n\
  RETURNS:\n\
\n\
    a string\n\
\n";
  python::def("MolToMrvBlock",
              (std::string(*)(const ROMol &, bool, int, bool,
                              bool))RDKit::MolToMrvBlock,
              (python::arg("mol"), python::arg("includeStereo") = true,
               python::arg("confId") = -1, python::arg("kekulize") = true,
               python::arg("prettyPrint") = false),
              docString.c_str());

  docString =
      "Returns a Marvin (Mrv) Mol block for a molecule\n\
  ARGUMENTS:\n\
\n\
    - mol: the molecule\n\
    - params: marvin write params\n\
    - confId: (optional) selects which conformation to output (-1 = default)\n\
\n\
  RETURNS:\n\
\n\
    a string\n\
\n";
  python::def(
      "MolToMrvBlock",
      (std::string(*)(const ROMol &, const MrvWriterParams &,
                      int))RDKit::MolToMrvBlock,
      (python::arg("mol"), python::arg("params"), python::arg("confId") = -1),
      docString.c_str());

  docString =
      "Writes a Marvin (MRV) file for a molecule\n\
   ARGUMENTS:\n\
\n\
     - mol: the molecule\n\
     - filename: the file to write to\n\
     - includeStereo: (optional) toggles inclusion of stereochemical\n\
       information in the output\n\
     - confId: (optional) selects which conformation to output (-1 = default)\n\
     - kekulize: (optional) triggers kekulization of the molecule before it's written.\n\
     - prettyPrint: (optional) makes the output more human readable.\n\
\n";
  python::def(
      "MolToMrvFile",
      (void (*)(const ROMol &, const std::string &, bool, int, bool,
                bool))RDKit::MolToMrvFile,
      (python::arg("mol"), python::arg("filename"),
       python::arg("includeStereo") = true, python::arg("confId") = -1,
       python::arg("kekulize") = true, python::arg("prettyPrint") = false),
      docString.c_str());

  docString =
      "Writes a Marvin (MRV) file for a molecule\n\
  ARGUMENTS:\n\
\n\
    - mol: the molecule\n\
    - filename: the file to write to\n\
    - params: marvin write params\n\
    - confId: (optional) selects which conformation to output (-1 = default)\n\
\n";
  python::def("MolToMrvFile",
              (void (*)(const ROMol &, const std::string &,
                        const MrvWriterParams &, int))RDKit::MolToMrvFile,
              (python::arg("mol"), python::arg("filename"),
               python::arg("params"), python::arg("confId") = -1),
              docString.c_str());

  docString =
      "Writes a CML block for a molecule\n\
  ARGUMENTS:\n\
\n\
    - mol: the molecule\n\
    - confId: (optional) selects which conformation to output\n\
    - kekulize: (optional) triggers kekulization of the molecule before it's written\n\
\n";
  python::def("MolToCMLBlock", RDKit::MolToCMLBlock,
              (python::arg{"mol"}, python::arg{"confId"} = -1,
               python::arg{"kekulize"} = true),
              docString.c_str());

  docString =
      "Writes a CML file for a molecule\n\
  ARGUMENTS:\n\
\n\
    - mol: the molecule\n\
    - filename: the file to write to\n\
    - confId: (optional) selects which conformation to output\n\
    - kekulize: (optional) triggers kekulization of the molecule before it's written\n\
\n";
  python::def("MolToCMLFile", RDKit::MolToCMLFile,
              (python::arg{"mol"}, python::arg{"filename"},
               python::arg{"confId"} = -1, python::arg{"kekulize"} = true),
              docString.c_str());

  docString =
      "Returns a XYZ block for a molecule\n\
  ARGUMENTS:\n\
\n\
    - mol: the molecule\n\
    - confId: (optional) selects which conformation to output (-1 = default)\n\
    - precision: precision of the coordinates\n\
\n\
  RETURNS:\n\
\n\
    a string\n\
\n";
  python::def("MolToXYZBlock", RDKit::MolToXYZBlock,
              (python::arg("mol"), python::arg("confId") = -1,
               python::arg("precision") = 6),
              docString.c_str());

  docString =
      "Writes a XYZ file for a molecule\n\
  ARGUMENTS:\n\
\n\
    - mol: the molecule\n\
    - filename: the file to write to\n\
    - confId: (optional) selects which conformation to output (-1 = default)\n\
    - precision: precision of the coordinates\n\
\n";
  python::def("MolToXYZFile", RDKit::MolToXYZFile,
              (python::arg("mol"), python::arg("filename"),
               python::arg("confId") = -1, python::arg("precision") = 6),
              docString.c_str());

  //

  python::class_<RDKit::SmilesParserParams, boost::noncopyable>(
      "SmilesParserParams", "Parameters controlling SMILES Parsing")
      .def_readwrite("debugParse", &RDKit::SmilesParserParams::debugParse,
                     "controls the amount of debugging information produced")
      .def_readwrite("parseName", &RDKit::SmilesParserParams::parseName,
                     "controls whether or not the molecule name is also parsed")
      .def_readwrite(
          "allowCXSMILES", &RDKit::SmilesParserParams::allowCXSMILES,
          "controls whether or not the CXSMILES extensions are parsed")
      .def_readwrite("strictCXSMILES",
                     &RDKit::SmilesParserParams::strictCXSMILES,
                     "controls whether or not problems in CXSMILES parsing "
                     "causes molecule parsing to fail")
      .def_readwrite("sanitize", &RDKit::SmilesParserParams::sanitize,
                     "controls whether or not the molecule is sanitized before "
                     "being returned")
      .def_readwrite("removeHs", &RDKit::SmilesParserParams::removeHs,
                     "controls whether or not Hs are removed before the "
                     "molecule is returned");
  python::class_<RDKit::SmartsParserParams, boost::noncopyable>(
      "SmartsParserParams", "Parameters controlling SMARTS Parsing")
      .def_readwrite("debugParse", &RDKit::SmartsParserParams::debugParse,
                     "controls the amount of debugging information produced")
      .def_readwrite("parseName", &RDKit::SmartsParserParams::parseName,
                     "controls whether or not the molecule name is also parsed")
      .def_readwrite(
          "allowCXSMILES", &RDKit::SmartsParserParams::allowCXSMILES,
          "controls whether or not the CXSMILES extensions are parsed")
      .def_readwrite("strictCXSMILES",
                     &RDKit::SmartsParserParams::strictCXSMILES,
                     "controls whether or not problems in CXSMILES parsing "
                     "causes molecule parsing to fail")
      .def_readwrite(
          "mergeHs", &RDKit::SmartsParserParams::mergeHs,
          "toggles merging H atoms in the SMARTS into neighboring atoms");

  docString =
      "Construct a molecule from a SMILES string.\n\n\
     ARGUMENTS:\n\
\n\
       - SMILES: the smiles string\n\
\n\
       - params: used to provide optional parameters for the SMILES parsing\n\
\n\
     RETURNS:\n\
\n\
       a Mol object, None on failure.\n\
\n";
  python::def("MolFromSmiles", MolFromSmilesHelper,
              (python::arg("SMILES"), python::arg("params")), docString.c_str(),
              python::return_value_policy<python::manage_new_object>());

  docString =
      "Construct a molecule from a SMILES string.\n\n\
  ARGUMENTS:\n\
\n\
    - SMILES: the smiles string\n\
\n\
    - sanitize: (optional) toggles sanitization of the molecule.\n\
      Defaults to True.\n\
\n\
    - replacements: (optional) a dictionary of replacement strings (see below)\n\
      Defaults to {}.\n\
\n\
  RETURNS:\n\
\n\
    a Mol object, None on failure.\n\
\n\
   The optional replacements dict can be used to do string substitution of abbreviations \n\
   in the input SMILES. The set of substitutions is repeatedly looped through until \n\
   the string no longer changes. It is the responsibility of the caller to make sure \n\
   that substitutions results in legal and sensible SMILES. \n\
\n\
   Examples of replacements: \n\
\n\
     CC{Q}C with {'{Q}':'OCCO'} -> CCOCCOC  \n\n\
     C{A}C{Q}C with {'{Q}':'OCCO', '{A}':'C1(CC1)'} -> CC1(CC1)COCCOC  \n\n\
     C{A}C{Q}C with {'{Q}':'{X}CC{X}', '{A}':'C1CC1', '{X}':'N'} -> CC1CC1CNCCNC  \n\n\
\n";
  python::def("MolFromSmiles", RDKit::MolFromSmiles,
              (python::arg("SMILES"), python::arg("sanitize") = true,
               python::arg("replacements") = python::dict()),
              docString.c_str(),
              python::return_value_policy<python::manage_new_object>());

  docString = "Construct an atom from a SMILES string";
  python::def("AtomFromSmiles", SmilesToAtom, python::arg("SMILES"),
              docString.c_str(),
              python::return_value_policy<python::manage_new_object>());

  docString = "Construct a bond from a SMILES string";
  python::def("BondFromSmiles", SmilesToBond, python::arg("SMILES"),
              docString.c_str(),
              python::return_value_policy<python::manage_new_object>());

  docString =
      "Construct a molecule from a SMARTS string.\n\n\
  ARGUMENTS:\n\
\n\
    - SMARTS: the smarts string\n\
\n\
    - mergeHs: (optional) toggles the merging of explicit Hs in the query into the attached\n\
      atoms.  So, for example, 'C[H]' becomes '[C;!H0]'.\n\
      Defaults to 0.\n\
\n\
    - replacements: (optional) a dictionary of replacement strings (see below)\n\
      Defaults to {}. See the documentation for MolFromSmiles for an explanation.\n\
\n\
  RETURNS:\n\
\n\
    a Mol object, None on failure.\n\
\n";
  python::def("MolFromSmarts", RDKit::MolFromSmarts,
              (python::arg("SMARTS"), python::arg("mergeHs") = false,
               python::arg("replacements") = python::dict()),
              docString.c_str(),
              python::return_value_policy<python::manage_new_object>());

  docString = "Construct an atom from a SMARTS string";
  python::def("AtomFromSmarts", SmartsToAtom, python::arg("SMARTS"),
              docString.c_str(),
              python::return_value_policy<python::manage_new_object>());

  docString = "Construct a bond from a SMARTS string";
  python::def("BondFromSmarts", SmartsToBond, python::arg("SMILES"),
              docString.c_str(),
              python::return_value_policy<python::manage_new_object>());

  docString =
      "Construct a molecule from a SMARTS string.\n\n\
     ARGUMENTS:\n\
\n\
       - SMARTS: the smarts string\n\
\n\
       - params: used to provide optional parameters for the SMARTS parsing\n\
\n\
     RETURNS:\n\
\n\
       a Mol object, None on failure.\n\
\n";
  python::def("MolFromSmarts", MolFromSmartsHelper,
              (python::arg("SMARTS"), python::arg("params")), docString.c_str(),
              python::return_value_policy<python::manage_new_object>());

  python::class_<RDKit::SmilesWriteParams, boost::noncopyable>(
      "SmilesWriteParams", "Parameters controlling SMILES writing")
      .def_readwrite("doIsomericSmiles",
                     &RDKit::SmilesWriteParams::doIsomericSmiles,
                     "include stereochemistry and isotope information")
      .def_readwrite(
          "doKekule", &RDKit::SmilesWriteParams::doKekule,
          "kekulize the molecule before generating the SMILES and output "
          "single/double bonds. NOTE that the output is not canonical and that "
          "this will thrown an exception if the molecule cannot be kekulized")
      .def_readwrite("canonical", &RDKit::SmilesWriteParams::canonical,
                     "generate canonical SMILES")
      .def_readwrite(
          "cleanStereo", &RDKit::SmilesWriteParams::cleanStereo,
          "chiral centers are removed if they have duplicate sidechains")
      .def_readwrite("allBondsExplicit",
                     &RDKit::SmilesWriteParams::allBondsExplicit,
                     "include symbols for all bonds")
      .def_readwrite("allHsExplicit", &RDKit::SmilesWriteParams::allHsExplicit,
                     "provide hydrogen counts for every atom")
      .def_readwrite(
          "doRandom", &RDKit::SmilesWriteParams::doRandom,
          "randomize the output order. The resulting SMILES is not canonical")
      .def_readwrite("rootedAtAtom", &RDKit::SmilesWriteParams::rootedAtAtom,
                     "make sure the SMILES starts at the specified atom. The "
                     "resulting SMILES is not canonical")
      .def_readwrite(
          "includeDativeBonds", &RDKit::SmilesWriteParams::includeDativeBonds,
          "include the RDKit extension for dative bonds. Otherwise dative bonds will be written as single bonds")
      .def_readwrite(
          "ignoreAtomMapNumbers",
          &RDKit::SmilesWriteParams::ignoreAtomMapNumbers,
          "ignore atom map numbers when canonicalizing the molecule");

  python::def("MolToSmiles",
              (std::string(*)(const ROMol &,
                              const SmilesWriteParams &))RDKit::MolToSmiles,
              (python::arg("mol"), python::arg("params")),
              "Returns the canonical SMILES string for a molecule");

  docString =
      "Returns the canonical SMILES string for a molecule\n\
  ARGUMENTS:\n\
\n\
    - mol: the molecule\n\
    - isomericSmiles: (optional) include information about stereochemistry in\n\
      the SMILES.  Defaults to true.\n\
    - kekuleSmiles: (optional) use the Kekule form (no aromatic bonds) in\n\
      the SMILES.  Defaults to false.\n\
    - rootedAtAtom: (optional) if non-negative, this forces the SMILES \n\
      to start at a particular atom. Defaults to -1.  If not -1, overrides\n\
      canonical setting.\n\
    - canonical: (optional) if false no attempt will be made to canonicalize\n\
      the molecule. Defaults to true.\n\
    - allBondsExplicit: (optional) if true, all bond orders will be explicitly indicated\n\
      in the output SMILES. Defaults to false.\n\
    - allHsExplicit: (optional) if true, all H counts will be explicitly indicated\n\
      in the output SMILES. Defaults to false.\n\
    - doRandom: (optional) if true, randomize the traversal of the molecule graph,\n\
      so we can generate random smiles. Defaults to false.  If true, overrides\n\
      canonical setting.\n\
    - ignoreAtomMapNumbers (optional) if true, ignores any atom map numbers when\n\
      canonicalizing the molecule \n\
\n\
  RETURNS:\n\
\n\
    a string\n\
\n";
  python::def(
      "MolToSmiles",
      (std::string(*)(const ROMol &, bool, bool, int, bool, bool, bool, bool,
                      bool))RDKit::MolToSmiles,
      (python::arg("mol"), python::arg("isomericSmiles") = true,
       python::arg("kekuleSmiles") = false, python::arg("rootedAtAtom") = -1,
       python::arg("canonical") = true, python::arg("allBondsExplicit") = false,
       python::arg("allHsExplicit") = false, python::arg("doRandom") = false,
       python::arg("ignoreAtomMapNumbers") = false),
      docString.c_str());

  docString =
      "Returns the canonical SMILES string for a fragment of a molecule\n\
  ARGUMENTS:\n\
\n\
    - mol: the molecule\n\
    - params: the SmilesWriteParams \n\
    - atomsToUse : a list of atoms to include in the fragment\n\
    - bondsToUse : (optional) a list of bonds to include in the fragment\n\
      if not provided, all bonds between the atoms provided\n\
      will be included.\n\
    - atomSymbols : (optional) a list with the symbols to use for the atoms\n\
      in the SMILES. This should have be mol.GetNumAtoms() long.\n\
    - bondSymbols : (optional) a list with the symbols to use for the bonds\n\
      in the SMILES. This should have be mol.GetNumBonds() long.\n\
\n\
  RETURNS:\n\
\n\
    a string\n\
\n";
  python::def("MolFragmentToSmiles", MolFragmentToSmilesHelper1<smilesfrag_gen>,
              (python::arg("mol"), python::arg("params"),
               python::arg("atomsToUse"), python::arg("bondsToUse") = 0,
               python::arg("atomSymbols") = 0, python::arg("bondSymbols") = 0),
              docString.c_str());

  docString =
      "Returns the canonical SMILES string for a fragment of a molecule\n\
  ARGUMENTS:\n\
\n\
    - mol: the molecule\n\
    - atomsToUse : a list of atoms to include in the fragment\n\
    - bondsToUse : (optional) a list of bonds to include in the fragment\n\
      if not provided, all bonds between the atoms provided\n\
      will be included.\n\
    - atomSymbols : (optional) a list with the symbols to use for the atoms\n\
      in the SMILES. This should have be mol.GetNumAtoms() long.\n\
    - bondSymbols : (optional) a list with the symbols to use for the bonds\n\
      in the SMILES. This should have be mol.GetNumBonds() long.\n\
    - isomericSmiles: (optional) include information about stereochemistry in\n\
      the SMILES.  Defaults to true.\n\
    - kekuleSmiles: (optional) use the Kekule form (no aromatic bonds) in\n\
      the SMILES.  Defaults to false.\n\
    - rootedAtAtom: (optional) if non-negative, this forces the SMILES \n\
      to start at a particular atom. Defaults to -1.  If not -1, over-rides\n\
      setting for canonical.\n\
    - canonical: (optional) if false no attempt will be made to canonicalize\n\
      the molecule. Defaults to true.\n\
    - allBondsExplicit: (optional) if true, all bond orders will be explicitly indicated\n\
      in the output SMILES. Defaults to false.\n\
    - allHsExplicit: (optional) if true, all H counts will be explicitly indicated\n\
      in the output SMILES. Defaults to false.\n\
\n\
  RETURNS:\n\
\n\
    a string\n\
\n";
  python::def(
      "MolFragmentToSmiles", MolFragmentToSmilesHelper2<smilesfrag_gen>,
      (python::arg("mol"), python::arg("atomsToUse"),
       python::arg("bondsToUse") = 0, python::arg("atomSymbols") = 0,
       python::arg("bondSymbols") = 0, python::arg("isomericSmiles") = true,
       python::arg("kekuleSmiles") = false, python::arg("rootedAtAtom") = -1,
       python::arg("canonical") = true, python::arg("allBondsExplicit") = false,
       python::arg("allHsExplicit") = false),
      docString.c_str());

  python::enum_<RDKit::SmilesWrite::CXSmilesFields>("CXSmilesFields")
      .value("CX_NONE", RDKit::SmilesWrite::CXSmilesFields::CX_NONE)
      .value("CX_ATOM_LABELS",
             RDKit::SmilesWrite::CXSmilesFields::CX_ATOM_LABELS)
      .value("CX_MOLFILE_VALUES",
             RDKit::SmilesWrite::CXSmilesFields::CX_MOLFILE_VALUES)
      .value("CX_COORDS", RDKit::SmilesWrite::CXSmilesFields::CX_COORDS)
      .value("CX_RADICALS", RDKit::SmilesWrite::CXSmilesFields::CX_RADICALS)
      .value("CX_ATOM_PROPS", RDKit::SmilesWrite::CXSmilesFields::CX_ATOM_PROPS)
      .value("CX_LINKNODES", RDKit::SmilesWrite::CXSmilesFields::CX_LINKNODES)
      .value("CX_ENHANCEDSTEREO",
             RDKit::SmilesWrite::CXSmilesFields::CX_ENHANCEDSTEREO)
      .value("CX_SGROUPS", RDKit::SmilesWrite::CXSmilesFields::CX_SGROUPS)
      .value("CX_POLYMER", RDKit::SmilesWrite::CXSmilesFields::CX_POLYMER)
      .value("CX_BOND_CFG", RDKit::SmilesWrite::CXSmilesFields::CX_BOND_CFG)
      .value("CX_BOND_ATROPISOMER",
             RDKit::SmilesWrite::CXSmilesFields::CX_BOND_ATROPISOMER)
      .value("CX_COORDINATE_BONDS",
             RDKit::SmilesWrite::CXSmilesFields::CX_COORDINATE_BONDS)
      .value("CX_ALL", RDKit::SmilesWrite::CXSmilesFields::CX_ALL)
      .value("CX_ALL_BUT_COORDS",
             RDKit::SmilesWrite::CXSmilesFields::CX_ALL_BUT_COORDS);

<<<<<<< HEAD
  python::enum_<RDKit::v2::FileParsers::ScsrBaseHbondOptions>(
      "ScsrBaseHbondOptionsVal")
      .value("ScsrBaseHbondOptionsIgnore",
             RDKit::v2::FileParsers::ScsrBaseHbondOptionsIgnore)
      .value("ScsrBaseHbondOptionsUseSapAll",
             RDKit::v2::FileParsers::ScsrBaseHbondOptionsUseSapAll)
      .value("ScsrBaseHbondOptionsUseSapOne",
             RDKit::v2::FileParsers::ScsrBaseHbondOptionsUseSapOne)
      .value("ScsrBaseHbondOptionsAuto",
             RDKit::v2::FileParsers::ScsrBaseHbondOptionsAuto);

  python::enum_<RDKit::v2::FileParsers::ScsrTemplateNames>(
      "ScsrTemplateNamesVal")
      .value("ScsrTemplateNamesUseFirstName",
             RDKit::v2::FileParsers::ScsrTemplateNamesUseFirstName)
      .value("ScsrTemplateNamesUseLastName",
             RDKit::v2::FileParsers::ScsrTemplateNamesUseSecondName)
      .value("ScsrTemplateNamesAsEntered",
             RDKit::v2::FileParsers::ScsrTemplateNamesAsEntered);
=======
  python::enum_<RDKit::v2::FileParsers::SCSRBaseHbondOptions>(
      "SCSRBaseHbondOptions")
      .value("Ignore", RDKit::v2::FileParsers::SCSRBaseHbondOptions::Ignore)
      .value("UseSapAll",
             RDKit::v2::FileParsers::SCSRBaseHbondOptions::UseSapAll)
      .value("UseSapOne",
             RDKit::v2::FileParsers::SCSRBaseHbondOptions::UseSapOne)
      .value("Auto", RDKit::v2::FileParsers::SCSRBaseHbondOptions::Auto);

  python::enum_<RDKit::v2::FileParsers::SCSRTemplateNames>("SCSRTemplateNames")
      .value("UseFirstName",
             RDKit::v2::FileParsers::SCSRTemplateNames::UseFirstName)
      .value("UseSecondName",
             RDKit::v2::FileParsers::SCSRTemplateNames::UseSecondName)
      .value("AsEntered", RDKit::v2::FileParsers::SCSRTemplateNames::AsEntered);
>>>>>>> 83f12b2a

  python::enum_<RDKit::RestoreBondDirOption>("RestoreBondDirOption")
      .value("RestoreBondDirOptionClear",
             RDKit::RestoreBondDirOption::RestoreBondDirOptionClear)
      .value("RestoreBondDirOptionTrue",
             RDKit::RestoreBondDirOption::RestoreBondDirOptionTrue);

  python::def(
      "MolToCXSmiles",
      (std::string(*)(const ROMol &, const SmilesWriteParams &, std::uint32_t,
                      RestoreBondDirOption))RDKit::MolToCXSmiles,
      (python::arg("mol"), python::arg("params"),
       python::arg("flags") = RDKit::SmilesWrite::CXSmilesFields::CX_ALL,
       python::arg("restoreBondDirs") =
           RDKit::RestoreBondDirOption::RestoreBondDirOptionClear),
      "Returns the CXSMILES string for a molecule");

  docString =
      "Returns the CXSMILES string for a molecule\n\
  ARGUMENTS:\n\
\n\
    - mol: the molecule\n\
    - isomericSmiles: (optional) include information about stereochemistry in\n\
      the SMILES.  Defaults to true.\n\
    - kekuleSmiles: (optional) use the Kekule form (no aromatic bonds) in\n\
      the SMILES.  Defaults to false.\n\
    - rootedAtAtom: (optional) if non-negative, this forces the SMILES \n\
      to start at a particular atom. Defaults to -1.\n\
    - canonical: (optional) if false no attempt will be made to canonicalize\n\
      the molecule. Defaults to true.\n\
    - allBondsExplicit: (optional) if true, all bond orders will be explicitly indicated\n\
      in the output SMILES. Defaults to false.\n\
    - allHsExplicit: (optional) if true, all H counts will be explicitly indicated\n\
      in the output SMILES. Defaults to false.\n\
    - doRandom: (optional) if true, randomizes the traversal of the molecule graph,\n\
      so we can generate random smiles. Defaults to false.  If true, overrides\n\
      canonical setting.\n\
\n\
  RETURNS:\n\
\n\
    a string\n\
\n";
  python::def(
      "MolToCXSmiles",
      (std::string(*)(const ROMol &, bool, bool, int, bool, bool, bool,
                      bool))RDKit::MolToCXSmiles,
      (python::arg("mol"), python::arg("isomericSmiles") = true,
       python::arg("kekuleSmiles") = false, python::arg("rootedAtAtom") = -1,
       python::arg("canonical") = true, python::arg("allBondsExplicit") = false,
       python::arg("allHsExplicit") = false, python::arg("doRandom") = false),
      docString.c_str());

  docString =
      "Returns the CXSMILES string for a fragment of a molecule\n\
  ARGUMENTS:\n\
\n\
    - mol: the molecule\n\
    - params: the SmilesWriteParams \n\
    - atomsToUse : a list of atoms to include in the fragment\n\
    - bondsToUse : (optional) a list of bonds to include in the fragment\n\
      if not provided, all bonds between the atoms provided\n\
      will be included.\n\
    - atomSymbols : (optional) a list with the symbols to use for the atoms\n\
      in the SMILES. This should have be mol.GetNumAtoms() long.\n\
    - bondSymbols : (optional) a list with the symbols to use for the bonds\n\
      in the SMILES. This should have be mol.GetNumBonds() long.\n\
\n\
  RETURNS:\n\
\n\
    a string\n\
\n";
  python::def("MolFragmentToCXSmiles",
              MolFragmentToSmilesHelper1<cxsmilesfrag_gen>,
              (python::arg("mol"), python::arg("params"),
               python::arg("atomsToUse"), python::arg("bondsToUse") = 0,
               python::arg("atomSymbols") = 0, python::arg("bondSymbols") = 0),
              docString.c_str());

  docString =
      "Returns the CXSMILES string for a fragment of a molecule\n\
  ARGUMENTS:\n\
\n\
    - mol: the molecule\n\
    - atomsToUse : a list of atoms to include in the fragment\n\
    - bondsToUse : (optional) a list of bonds to include in the fragment\n\
      if not provided, all bonds between the atoms provided\n\
      will be included.\n\
    - atomSymbols : (optional) a list with the symbols to use for the atoms\n\
      in the SMILES. This should have be mol.GetNumAtoms() long.\n\
    - bondSymbols : (optional) a list with the symbols to use for the bonds\n\
      in the SMILES. This should have be mol.GetNumBonds() long.\n\
    - isomericSmiles: (optional) include information about stereochemistry in\n\
      the SMILES.  Defaults to true.\n\
    - kekuleSmiles: (optional) use the Kekule form (no aromatic bonds) in\n\
      the SMILES.  Defaults to false.\n\
    - rootedAtAtom: (optional) if non-negative, this forces the SMILES \n\
      to start at a particular atom. Defaults to -1.  If not -1, overrides\n\
      canonical setting.\n\
    - canonical: (optional) if false no attempt will be made to canonicalize\n\
      the molecule. Defaults to true.\n\
    - allBondsExplicit: (optional) if true, all bond orders will be explicitly indicated\n\
      in the output SMILES. Defaults to false.\n\
    - allHsExplicit: (optional) if true, all H counts will be explicitly indicated\n\
      in the output SMILES. Defaults to false.\n\
\n\
  RETURNS:\n\
\n\
    a string\n\
\n";
  python::def(
      "MolFragmentToCXSmiles", MolFragmentToSmilesHelper2<cxsmilesfrag_gen>,
      (python::arg("mol"), python::arg("atomsToUse"),
       python::arg("bondsToUse") = 0, python::arg("atomSymbols") = 0,
       python::arg("bondSymbols") = 0, python::arg("isomericSmiles") = true,
       python::arg("kekuleSmiles") = false, python::arg("rootedAtAtom") = -1,
       python::arg("canonical") = true, python::arg("allBondsExplicit") = false,
       python::arg("allHsExplicit") = false),
      docString.c_str());

  docString =
      "Returns a SMARTS string for a molecule\n\
  ARGUMENTS:\n\
\n\
    - mol: the molecule\n\
    - isomericSmiles: (optional) include information about stereochemistry in\n\
      the SMARTS.  Defaults to true.\n\
    - rootedAtomAtom: (optional) the atom index to start the SMARTS from.\n\
\n\
  RETURNS:\n\
\n\
    a string\n\
\n";
  python::def("MolToSmarts",
              (std::string(*)(const ROMol &, bool, int))RDKit::MolToSmarts,
              (python::arg("mol"), python::arg("isomericSmiles") = true,
               python::arg("rootedAtAtom") = -1),
              docString.c_str());

  docString =
      "Returns a SMARTS string for a molecule\n\
  ARGUMENTS:\n\
\n\
    - mol: the molecule\n\
    - params: SmilesWriteParams controlling the SMARTS generation\n\
\n\
  RETURNS:\n\
\n\
    a string\n\
\n";
  python::def("MolToSmarts",
              (std::string(*)(const ROMol &,
                              const SmilesWriteParams &))RDKit::MolToSmarts,
              (python::arg("mol"), python::arg("params")), docString.c_str());

  docString =
      "Returns a SMARTS string for a fragment of a molecule\n\
  ARGUMENTS:\n\
\n\
    - mol: the molecule\n\
    - atomsToUse: indices of atoms to include in the SMARTS string\n\
    - bondsToUse: indices of bonds to include in the SMARTS string (optional)\n\
    - isomericSmarts: (optional) include information about stereochemistry in\n\
      the SMARTS.  Defaults to true.\n\
\n\
  RETURNS:\n\
\n\
    a string\n\
\n";
  python::def(
      "MolFragmentToSmarts", molFragmentToSmarts,
      (python::arg("mol"), python::arg("atomsToUse"),
       python::arg("bondsToUse") = 0, python::arg("isomericSmarts") = true),
      docString.c_str());

  docString =
      "Returns a SMARTS string for a molecule\n\
  ARGUMENTS:\n\
\n\
    - mol: the molecule\n\
    - isomericSmiles: (optional) include information about stereochemistry in\n\
      the SMARTS.  Defaults to true.\n\
\n\
  RETURNS:\n\
\n\
    a string\n\
\n";
  python::def("MolToCXSmarts",
              (std::string(*)(const ROMol &, bool))RDKit::MolToCXSmarts,
              (python::arg("mol"), python::arg("isomericSmiles") = true),
              docString.c_str());

  docString =
      "Returns a SMARTS string for a fragment of a molecule\n\
  ARGUMENTS:\n\
\n\
    - mol: the molecule\n\
    - atomsToUse: indices of atoms to include in the SMARTS string\n\
    - bondsToUse: indices of bonds to include in the SMARTS string (optional)\n\
    - isomericSmarts: (optional) include information about stereochemistry in\n\
      the SMARTS.  Defaults to true.\n\
\n\
  RETURNS:\n\
\n\
    a string\n\
\n";
  python::def(
      "MolFragmentToCXSmarts", molFragmentToCXSmarts,
      (python::arg("mol"), python::arg("atomsToUse"),
       python::arg("bondsToUse") = 0, python::arg("isomericSmarts") = true),
      docString.c_str());

  docString =
      "Writes a molecule to a TPL file.\n\n\
  ARGUMENTS:\n\
\n\
    - mol: the molecule\n\
    - fileName: name of the file to write\n\
    - partialChargeProp: name of the property to use for partial charges\n\
      Defaults to '_GasteigerCharge'.\n\
    - writeFirstConfTwice: Defaults to False.\n\
      This should be set to True when writing TPLs to be read by \n\
      the CombiCode.\n\
\n";
  python::def("MolToTPLFile", RDKit::MolToTPLFile,
              (python::arg("mol"), python::arg("fileName"),
               python::arg("partialChargeProp") = "_GasteigerCharge",
               python::arg("writeFirstConfTwice") = false),
              docString.c_str());

  docString =
      "Returns the Tpl block for a molecule.\n\n\
  ARGUMENTS:\n\
\n\
    - mol: the molecule\n\
    - partialChargeProp: name of the property to use for partial charges\n\
      Defaults to '_GasteigerCharge'.\n\
    - writeFirstConfTwice: Defaults to False.\n\
      This should be set to True when writing TPLs to be read by \n\
      the CombiCode.\n\
\n\
  RETURNS:\n\
\n\
    a string\n\
\n";
  python::def("MolToTPLBlock", RDKit::MolToTPLText,
              (python::arg("mol"),
               python::arg("partialChargeProp") = "_GasteigerCharge",
               python::arg("writeFirstConfTwice") = false),
              docString.c_str());

  docString =
      "Construct a molecule from a PDB file.\n\n\
  ARGUMENTS:\n\
\n\
    - pdbFileName: name of the file to read\n\
\n\
    - sanitize: (optional) toggles sanitization of the molecule.\n\
      Defaults to true.\n\
\n\
    - removeHs: (optional) toggles removing hydrogens from the molecule.\n\
      This only make sense when sanitization is done.\n\
      Defaults to true.\n\
\n\
    - flavor: (optional) \n\
\n\
    - proximityBonding: (optional) toggles automatic proximity bonding\n\
\n\
  RETURNS:\n\
\n\
    a Mol object, None on failure.\n\
\n";
  python::def("MolFromPDBFile", RDKit::MolFromPDBFile,
              (python::arg("pdbFileName"), python::arg("sanitize") = true,
               python::arg("removeHs") = true, python::arg("flavor") = 0,
               python::arg("proximityBonding") = true),
              docString.c_str(),
              python::return_value_policy<python::manage_new_object>());

  docString =
      "Construct a molecule from a PDB block.\n\n\
  ARGUMENTS:\n\
\n\
    - molBlock: string containing the PDB block\n\
\n\
    - sanitize: (optional) toggles sanitization of the molecule.\n\
      Defaults to True.\n\
\n\
    - removeHs: (optional) toggles removing hydrogens from the molecule.\n\
      This only make sense when sanitization is done.\n\
      Defaults to true.\n\
\n\
    - flavor: (optional) \n\
\n\
    - proximityBonding: (optional) toggles automatic proximity bonding\n\
\n\
  RETURNS:\n\
\n\
    a Mol object, None on failure.\n\
\n";
  python::def("MolFromPDBBlock", RDKit::MolFromPDBBlock,
              (python::arg("molBlock"), python::arg("sanitize") = true,
               python::arg("removeHs") = true, python::arg("flavor") = 0,
               python::arg("proximityBonding") = true),
              docString.c_str(),
              python::return_value_policy<python::manage_new_object>());

  docString =
      "Returns a PDB block for a molecule\n\
  ARGUMENTS:\n\
\n\
    - mol: the molecule\n\
    - confId: (optional) selects which conformation to output (-1 = default)\n\
    - flavor: (optional) \n\
            - flavor & 1 : Write MODEL/ENDMDL lines around each record \n\
            - flavor & 2 : Don't write any CONECT records \n\
            - flavor & 4 : Write CONECT records in both directions \n\
            - flavor & 8 : Don't use multiple CONECTs to encode bond order \n\
            - flavor & 16 : Write MASTER record \n\
            - flavor & 32 : Write TER record \n\
\n\
  RETURNS:\n\
\n\
    a string\n\
\n";
  python::def("MolToPDBBlock", RDKit::MolToPDBBlock,
              (python::arg("mol"), python::arg("confId") = -1,
               python::arg("flavor") = 0),
              docString.c_str());

  docString =
      "Writes a PDB file for a molecule\n\
  ARGUMENTS:\n\
\n\
    - mol: the molecule\n\
    - filename: name of the file to write\n\
    - confId: (optional) selects which conformation to output (-1 = default)\n\
    - flavor: (optional) \n\
            - flavor & 1 : Write MODEL/ENDMDL lines around each record \n\
            - flavor & 2 : Don't write any CONECT records \n\
            - flavor & 4 : Write CONECT records in both directions \n\
            - flavor & 8 : Don't use multiple CONECTs to encode bond order \n\
            - flavor & 16 : Write MASTER record \n\
            - flavor & 32 : Write TER record \n\
\n";
  python::def("MolToPDBFile", RDKit::MolToPDBFile,
              (python::arg("mol"), python::arg("filename"),
               python::arg("confId") = -1, python::arg("flavor") = 0),
              docString.c_str());

  docString =
      "Construct a molecule from a sequence string (currently only supports peptides).\n\n\
  ARGUMENTS:\n\
\n\
    - text: string containing the sequence\n\
\n\
    - sanitize: (optional) toggles sanitization of the molecule.\n\
      Defaults to True.\n\
\n\
    - flavor: (optional)\n\
        - 0 Protein, L amino acids (default)\n\
        - 1 Protein, D amino acids\n\
        - 2 RNA, no cap\n\
        - 3 RNA, 5' cap\n\
        - 4 RNA, 3' cap\n\
        - 5 RNA, both caps\n\
        - 6 DNA, no cap\n\
        - 7 DNA, 5' cap\n\
        - 8 DNA, 3' cap\n\
        - 9 DNA, both caps\n\
\n\
  RETURNS:\n\
\n\
    a Mol object, None on failure.\n\
\n";
  python::def("MolFromSequence", RDKit::MolFromSequence,
              (python::arg("text"), python::arg("sanitize") = true,
               python::arg("flavor") = 0),
              docString.c_str(),
              python::return_value_policy<python::manage_new_object>());

  docString =
      "Returns the sequence string for a molecule\n\
  ARGUMENTS:\n\
\n\
    - mol: the molecule\n\
\n\
  NOTE: the molecule should contain monomer information in AtomMonomerInfo structures \n\
\n\
  RETURNS:\n\
\n\
    a string\n\
\n";
  python::def("MolToSequence", RDKit::MolToSequence, (python::arg("mol")),
              docString.c_str());

  docString =
      "Construct a molecule from a FASTA string (currently only supports peptides).\n\n\
  ARGUMENTS:\n\
\n\
    - text: string containing the FASTA\n\
\n\
    - sanitize: (optional) toggles sanitization of the molecule.\n\
      Defaults to True.\n\
\n\
- flavor: (optional)\n\
    - 0 Protein, L amino acids (default)\n\
    - 1 Protein, D amino acids\n\
    - 2 RNA, no cap\n\
    - 3 RNA, 5' cap\n\
    - 4 RNA, 3' cap\n\
    - 5 RNA, both caps\n\
    - 6 DNA, no cap\n\
    - 7 DNA, 5' cap\n\
    - 8 DNA, 3' cap\n\
    - 9 DNA, both caps\n\
  RETURNS:\n\
\n\
    a Mol object, None on failure.\n\
\n";
  python::def("MolFromFASTA", RDKit::MolFromFASTA,
              (python::arg("text"), python::arg("sanitize") = true,
               python::arg("flavor") = 0),
              docString.c_str(),
              python::return_value_policy<python::manage_new_object>());

  docString =
      "Returns the FASTA string for a molecule\n\
  ARGUMENTS:\n\
\n\
    - mol: the molecule\n\
\n\
  NOTE: the molecule should contain monomer information in AtomMonomerInfo structures \n\
\n\
  RETURNS:\n\
\n\
    a string\n\
\n";
  python::def("MolToFASTA", RDKit::MolToFASTA, (python::arg("mol")),
              docString.c_str());

  docString =
      "Construct a molecule from a HELM string (currently only supports peptides).\n\n\
  ARGUMENTS:\n\
\n\
    - text: string containing the HELM\n\
\n\
    - sanitize: (optional) toggles sanitization of the molecule.\n\
      Defaults to true.\n\
\n\
  RETURNS:\n\
\n\
    a Mol object, None on failure.\n\
\n";
  python::def("MolFromHELM", RDKit::MolFromHELM,
              (python::arg("text"), python::arg("sanitize") = true),
              docString.c_str(),
              python::return_value_policy<python::manage_new_object>());

  docString =
      "Returns the HELM string for a molecule\n\
  ARGUMENTS:\n\
\n\
    - mol: the molecule\n\
\n\
  NOTE: the molecule should contain monomer information in AtomMonomerInfo structures \n\
\n\
  RETURNS:\n\
\n\
    a string\n\
\n";
  python::def("MolToHELM", RDKit::MolToHELM, (python::arg("mol")),
              docString.c_str());

  docString =
      "Returns the canonical atom ranking for each atom of a molecule fragment.\n\
  If breakTies is False, this returns the symmetry class for each atom.  The symmetry\n\
  class is used by the canonicalization routines to type each atom based on the whole\n\
  chemistry of the molecular graph.  Any atom with the same rank (symmetry class) is\n\
  indistinguishable.  For example:\n\
\n\
    >>> mol = MolFromSmiles('C1NCN1')\n\
    >>> list(CanonicalRankAtoms(mol, breakTies=False))\n\
    [0,1,0,1]\n\
\n\
  In this case the carbons have the same symmetry class and the nitrogens have the same\n\
  symmetry class.  From the perspective of the Molecular Graph, they are identical.\n\
\n\
  ARGUMENTS:\n\
\n\
    - mol: the molecule\n\
    - breakTies: (optional) force breaking of ranked ties [default=True]\n\
    - includeChirality: (optional) use chiral information when computing rank [default=True]\n\
    - includeIsotopes: (optional) use isotope information when computing rank [default=True]\n\
    - includeAtomMaps: (optional) use atom map information when computing rank [default=True]\n\
    - includeChiralPresence: (optional) use information about whether or not chirality is specified when computing rank [default=False]\n\
\n\
  RETURNS:\n\
\n\
    a string\n\
\n";
  python::def("CanonicalRankAtoms", CanonicalRankAtoms,
              (python::arg("mol"), python::arg("breakTies") = true,
               python::arg("includeChirality") = true,
               python::arg("includeIsotopes") = true,
               python::arg("includeAtomMaps") = true,
               python::arg("includeChiralPresence") = false),
              docString.c_str());

  docString =
      "Returns the canonical atom ranking for each atom of a molecule fragment\n\
  See help(CanonicalRankAtoms) for more information.\n\
\n\
   >>> mol = MolFromSmiles('C1NCN1.C1NCN1')\n\
   >>> list(CanonicalRankAtomsInFragment(mol, atomsToUse=range(0,4), breakTies=False))\n\
   [4,6,4,6,-1,-1,-1,-1]\n\
   >>> list(CanonicalRankAtomsInFragment(mol, atomsToUse=range(4,8), breakTies=False))\n\
   [-1,-1,-1,-1,4,6,4,6]\n\
\n\
  ARGUMENTS:\n\
\n\
    - mol: the molecule\n\
    - atomsToUse : a list of atoms to include in the fragment\n\
    - bondsToUse : (optional) a list of bonds to include in the fragment\n\
      if not provided, all bonds between the atoms provided\n\
      will be included.\n\
    - atomSymbols : (optional) a list with the symbols to use for the atoms\n\
      in the SMILES. This should have be mol.GetNumAtoms() long.\n\
    - breakTies: (optional) force breaking of ranked ties\n\
    - includeChirality: (optional) use chiral information when computing rank [default=True]\n\
    - includeIsotopes: (optional) use isotope information when computing rank [default=True]\n\
    - includeAtomMaps: (optional) use atom map information when computing rank [default=True]\n\
    - includeChiralPresence: (optional) use information about whether or not chirality is specified when computing rank [default=False]\n\
\n\
  RETURNS:\n\
\n\
    a string\n\
\n";
  python::def(
      "CanonicalRankAtomsInFragment", CanonicalRankAtomsInFragment,
      (python::arg("mol"), python::arg("atomsToUse"),
       python::arg("bondsToUse") = 0, python::arg("atomSymbols") = 0,
       python::arg("breakTies") = true, python::arg("includeChirality") = true,
       python::arg("includeIsotopes") = true,
       python::arg("includeAtomMaps") = true,
       python::arg("includeChiralPresence") = false),
      docString.c_str());

  python::def("CanonicalizeEnhancedStereo", CanonicalizeEnhancedStereo,
              (python::arg("mol")));

  python::def(
      "CreateAtomIntPropertyList", FileParserUtils::createAtomIntPropertyList,
      (python::arg("mol"), python::arg("propName"),
       python::arg("missingValueMarker") = "", python::arg("lineSize") = 190),
      "creates a list property on the molecule from individual atom property "
      "values");
  python::def(
      "CreateAtomDoublePropertyList",
      FileParserUtils::createAtomDoublePropertyList,
      (python::arg("mol"), python::arg("propName"),
       python::arg("missingValueMarker") = "", python::arg("lineSize") = 190),
      "creates a list property on the molecule from individual atom property "
      "values");
  python::def(
      "CreateAtomBoolPropertyList", FileParserUtils::createAtomBoolPropertyList,
      (python::arg("mol"), python::arg("propName"),
       python::arg("missingValueMarker") = "", python::arg("lineSize") = 190),
      "creates a list property on the molecule from individual atom property "
      "values");
  python::def(
      "CreateAtomStringPropertyList",
      FileParserUtils::createAtomStringPropertyList,
      (python::arg("mol"), python::arg("propName"),
       python::arg("missingValueMarker") = "", python::arg("lineSize") = 190),
      "creates a list property on the molecule from individual atom property "
      "values");

  python::def(
      "MolToRandomSmilesVect", RDKit::MolToRandomSmilesHelper,
      (python::arg("mol"), python::arg("numSmiles"),
       python::arg("randomSeed") = 0, python::arg("isomericSmiles") = true,
       python::arg("kekuleSmiles") = false,
       python::arg("allBondsExplicit") = false,
       python::arg("allHsExplicit") = false),
      "returns a list of SMILES generated using the randomSmiles algorithm");

#ifdef RDK_USE_BOOST_IOSTREAMS
  docString =
      R"DOC(Construct a molecule from metadata in a PNG string.

     ARGUMENTS:

       - png: the PNG string

       - params: used to provide optional parameters for the metadata parsing

     RETURNS:
       a Mol object, None on failure.
  )DOC";
  python::def("MolFromPNGString", MolFromPNGString,
              (python::arg("png"), python::arg("params") = python::object()),
              docString.c_str(),
              python::return_value_policy<python::manage_new_object>());

  docString =
      R"DOC(Construct a molecule from metadata in a PNG file.

     ARGUMENTS:

       - filename: the PNG filename

       - params: used to provide optional parameters for the metadata parsing

     RETURNS:
       a Mol object, None on failure.)DOC";

  std::string cdxml_notes = R"DOC()DOC";

  python::def(
      "MolFromPNGFile", MolFromPNGFile,
      (python::arg("filename"), python::arg("params") = python::object()),
      docString.c_str(),
      python::return_value_policy<python::manage_new_object>());

  python::def("MolsFromPNGString", MolsFromPNGString,
              (python::arg("png"), python::arg("tag") = PNGData::pklTag,
               python::arg("params") = python::object()),
              "returns a tuple of molecules constructed from the PNG string");
  python::def("MolsFromPNGFile", MolsFromPNGFile,
              (python::arg("filename"), python::arg("tag") = PNGData::pklTag,
               python::arg("params") = python::object()),
              "returns a tuple of molecules constructed from the PNG file");
#endif

  docString =
      R"DOC(Construct a molecule from a cdxml file.

     Note that the CDXML format is large and complex, the RDKit doesn't support
     full functionality, just the base ones required for molecule and
     reaction parsing.

     ARGUMENTS:

       - filename: the cdxml filename

       - sanitize: if True, sanitize the molecules [default True]

       - removeHs: if True, convert explicit Hs into implicit Hs. [default True]

     RETURNS:
       an iterator of parsed Mol objects.)DOC";

  python::def("MolsFromCDXMLFile", MolsFromCDXMLFile,
              (python::arg("filename"), python::arg("sanitize") = true,
               python::arg("removeHs") = true),
              docString.c_str());

  docString =
      R"DOC(Construct a molecule from a cdxml string.

     Note that the CDXML format is large and complex, the RDKit doesn't support
     full functionality, just the base ones required for molecule and
     reaction parsing.

     ARGUMENTS:

       - cdxml: the cdxml string

       - sanitize: if True, sanitize the molecules [default True]

       - removeHs: if True, convert explicit Hs into implicit Hs. [default True]

     RETURNS:
       an iterator of parsed Mol objects.)DOC";

  python::def("MolsFromCDXML", MolsFromCDXML,
              (python::arg("cdxml"), python::arg("sanitize") = true,
               python::arg("removeHs") = true),
              docString.c_str());

#ifdef RDK_USE_BOOST_IOSTREAMS
  docString =
      R"DOC(Adds molecular metadata to PNG data read from a file.

     ARGUMENTS:

       - mol: the molecule

       - filename: the PNG filename

       - includePkl: include the RDKit's internal binary format in the output

       - includeSmiles: include CXSmiles in the output

       - includeMol: include CTAB (Mol) in the output

     RETURNS:
       the updated PNG data)DOC";
  python::def(
      "MolMetadataToPNGFile", addMolToPNGFileHelper,
      (python::arg("mol"), python::arg("filename"),
       python::arg("includePkl") = true, python::arg("includeSmiles") = true,
       python::arg("includeMol") = false),
      docString.c_str());

  docString =
      R"DOC(Adds molecular metadata to a PNG string.

     ARGUMENTS:

       - mol: the molecule

       - png: the PNG string

       - includePkl: include the RDKit's internal binary format in the output

       - includeSmiles: include CXSmiles in the output

       - includeMol: include CTAB (Mol) in the output

     RETURNS:
       the updated PNG data)DOC";
  python::def(
      "MolMetadataToPNGString", addMolToPNGStringHelper,
      (python::arg("mol"), python::arg("png"), python::arg("includePkl") = true,
       python::arg("includeSmiles") = true, python::arg("includeMol") = false),
      docString.c_str());

  docString =
      R"DOC(Adds metadata to PNG data read from a file.

     ARGUMENTS:

       - metadata: dict with the metadata to be written
                   (keys and values should be strings)

       - filename: the PNG filename

     RETURNS:
       the updated PNG data)DOC";
  python::def("AddMetadataToPNGFile", addMetadataToPNGFileHelper,
              (python::arg("metadata"), python::arg("filename")),
              docString.c_str());

  docString =
      R"DOC(Adds metadata to a PNG string.

     ARGUMENTS:

       - metadata: dict with the metadata to be written
                   (keys and values should be strings)

       - png: the PNG string

     RETURNS:
       the updated PNG data)DOC";
  python::def("AddMetadataToPNGString", addMetadataToPNGStringHelper,
              (python::arg("metadata"), python::arg("png")), docString.c_str());

  python::def("MetadataFromPNGFile", MetadataFromPNGFile,
              (python::arg("filename")),
              "Returns a dict with all metadata from the PNG file. Keys are "
              "strings, values are bytes.");

  python::def("MetadataFromPNGString", MetadataFromPNGString,
              (python::arg("png")),
              "Returns a dict with all metadata from the PNG string. Keys are "
              "strings, values are bytes.");
#endif
/********************************************************
 * MolSupplier stuff
 *******************************************************/
#ifdef SUPPORT_COMPRESSED_SUPPLIERS
  wrap_compressedsdsupplier();
#endif
  wrap_sdsupplier();
  wrap_forwardsdsupplier();
  wrap_tdtsupplier();
  wrap_smisupplier();
#ifdef RDK_BUILD_MAEPARSER_SUPPORT
  wrap_maesupplier();
#endif
  // wrap_pdbsupplier();

  /********************************************************
   * MolWriter stuff
   *******************************************************/
  wrap_smiwriter();
  wrap_sdwriter();
  wrap_tdtwriter();
  wrap_pdbwriter();
#ifdef RDK_BUILD_MAEPARSER_SUPPORT
  wrap_maewriter();
#endif

#ifdef RDK_BUILD_THREADSAFE_SSS
  /********************************************************
   * MultithreadedMolWriter stuff
   *******************************************************/
  wrap_multiSmiSupplier();
  wrap_multiSDSupplier();
#endif
}<|MERGE_RESOLUTION|>--- conflicted
+++ resolved
@@ -171,11 +171,7 @@
   return static_cast<ROMol *>(newM);
 }
 
-<<<<<<< HEAD
-RDKit::SCSRMol *ScsrFromScsrBlock(python::object imolBlock, bool sanitize,
-=======
 RDKit::SCSRMol *SCSRFromSCSRBlock(python::object imolBlock, bool sanitize,
->>>>>>> 83f12b2a
                                   bool removeHs) {
   std::istringstream inStream(pyObjectToString(imolBlock));
   unsigned int line = 0;
@@ -185,11 +181,7 @@
     params.sanitize = sanitize;
     params.removeHs = removeHs;
     params.strictParsing = false;
-<<<<<<< HEAD
-    scsrMol = SCSRMolFromScsrDataStream(inStream, line, params).release();
-=======
     scsrMol = SCSRMolFromSCSRDataStream(inStream, line, params).release();
->>>>>>> 83f12b2a
   } catch (RDKit::FileParseException &e) {
     BOOST_LOG(rdWarningLog) << e.what() << std::endl;
   } catch (...) {
@@ -197,11 +189,7 @@
   return static_cast<RDKit::SCSRMol *>(scsrMol);
 }
 
-<<<<<<< HEAD
-RDKit::SCSRMol *ScsrFromScsrFile(const std::string &molFilename, bool sanitize,
-=======
 RDKit::SCSRMol *SCSRFromSCSRFile(const std::string &molFilename, bool sanitize,
->>>>>>> 83f12b2a
                                  bool removeHs) {
   RDKit::SCSRMol *scsrMol = nullptr;
   try {
@@ -209,11 +197,7 @@
     params.sanitize = sanitize;
     params.removeHs = removeHs;
     params.strictParsing = false;
-<<<<<<< HEAD
-    scsrMol = SCSRMolFromScsrFile(molFilename, params).release();
-=======
     scsrMol = SCSRMolFromSCSRFile(molFilename, params).release();
->>>>>>> 83f12b2a
   } catch (RDKit::BadFileException &e) {
     PyErr_SetString(PyExc_IOError, e.what());
     throw python::error_already_set();
@@ -224,19 +208,11 @@
   return static_cast<RDKit::SCSRMol *>(scsrMol);
 }
 
-<<<<<<< HEAD
-ROMol *ScsrToMol(const RDKit::SCSRMol &scsrMol,
-                 RDKit::v2::FileParsers::MolFromScsrParams &molFromScsrParams) {
-  ROMol *mol = nullptr;
-  try {
-    mol = RDKit::v2::FileParsers::MolFromSCSRMol(&scsrMol, molFromScsrParams)
-=======
 ROMol *SCSRToMol(const RDKit::SCSRMol &scsrMol,
                  RDKit::v2::FileParsers::MolFromSCSRParams &molFromSCSRParams) {
   ROMol *mol = nullptr;
   try {
     mol = RDKit::v2::FileParsers::MolFromSCSRMol(&scsrMol, molFromSCSRParams)
->>>>>>> 83f12b2a
               .release();
 
   } catch (...) {
@@ -1191,11 +1167,7 @@
 \n\
     a Mol object, None on failure.\n\
 \n";
-<<<<<<< HEAD
-  python::def("ScsrFromScsrFile", RDKit::ScsrFromScsrFile,
-=======
   python::def("SCSRFromSCSRFile", RDKit::SCSRFromSCSRFile,
->>>>>>> 83f12b2a
               (python::arg("molFileName"), python::arg("sanitize") = true,
                python::arg("removeHs") = true),
               docString.c_str(),
@@ -1216,33 +1188,12 @@
 \n RETURNS :\n\
 \n a Mol object, None on failure.\n\
 \n ";
-<<<<<<< HEAD
-  python::def("ScsrFromScsrBlock", RDKit::ScsrFromScsrBlock,
-=======
   python::def("SCSRFromSCSRBlock", RDKit::SCSRFromSCSRBlock,
->>>>>>> 83f12b2a
               (python::arg("molBlock"), python::arg("sanitize") = true,
                python::arg("removeHs") = true),
               docString.c_str(),
               python::return_value_policy<python::manage_new_object>());
 
-<<<<<<< HEAD
-  python::class_<RDKit::v2::FileParsers::MolFromScsrParams, boost::noncopyable>(
-      "MolFromScsrParams",
-      "Parameters controlling conversion of an SCSRMol to a Mol")
-      .def_readwrite(
-          "includeLeavingGroups",
-          &RDKit::v2::FileParsers::MolFromScsrParams::includeLeavingGroups,
-          "include leaving groups atoms if not substited at that position")
-      .def_readwrite(
-          "scsrTemplateNames",
-          &RDKit::v2::FileParsers::MolFromScsrParams::scsrTemplateNames,
-          "If True, the first template name in the Sgroup is used as the Sgroup label")
-      .def_readwrite(
-          "scsrBaseHbondOptions",
-          &RDKit::v2::FileParsers::MolFromScsrParams::scsrBaseHbondOptions,
-          "One of ScsrBaseHbondOptionsIgnore, ScsrBaseHbondOptionsUseSapAll(default) , ScsrBaseHbondOptionsUseSapOne, ScsrBaseHbondOptionsAuto");
-=======
   python::class_<RDKit::v2::FileParsers::MolFromSCSRParams, boost::noncopyable>(
       "MolFromSCSRParams",
       "Parameters controlling conversion of an SCSRMol to a Mol")
@@ -1258,27 +1209,17 @@
           "scsrBaseHbondOptions",
           &RDKit::v2::FileParsers::MolFromSCSRParams::scsrBaseHbondOptions,
           "One of Ignore, UseSapAll(default) , UseSapOne, Auto");
->>>>>>> 83f12b2a
 
   docString =
       "Construct a molecule (mol) from an SCSR Mol.  The templates are represented by\n\
       SUP SGROUPS\n\n ARGUMENTS :\n\
 \n - scsrMol : SCSRMol to be converted.\n\
-<<<<<<< HEAD
-\n - molFromScsrParams : MolFromScsrParams to control conversion\n\
-\n RETURNS :\n\
-\n a Mol object, None on failure.\n\
-\n ";
-  python::def("ScsrToMol", ScsrToMol,
-              (python::arg("scsrMol"), python::arg("molFromScsrParams")),
-=======
 \n - molFromSCSRParams : MolFromSCSRParams to control conversion\n\
 \n RETURNS :\n\
 \n a Mol object, None on failure.\n\
 \n ";
   python::def("SCSRToMol", SCSRToMol,
               (python::arg("scsrMol"), python::arg("molFromSCSRParams")),
->>>>>>> 83f12b2a
               docString.c_str(),
               python::return_value_policy<python::manage_new_object>());
 
@@ -1913,27 +1854,6 @@
       .value("CX_ALL_BUT_COORDS",
              RDKit::SmilesWrite::CXSmilesFields::CX_ALL_BUT_COORDS);
 
-<<<<<<< HEAD
-  python::enum_<RDKit::v2::FileParsers::ScsrBaseHbondOptions>(
-      "ScsrBaseHbondOptionsVal")
-      .value("ScsrBaseHbondOptionsIgnore",
-             RDKit::v2::FileParsers::ScsrBaseHbondOptionsIgnore)
-      .value("ScsrBaseHbondOptionsUseSapAll",
-             RDKit::v2::FileParsers::ScsrBaseHbondOptionsUseSapAll)
-      .value("ScsrBaseHbondOptionsUseSapOne",
-             RDKit::v2::FileParsers::ScsrBaseHbondOptionsUseSapOne)
-      .value("ScsrBaseHbondOptionsAuto",
-             RDKit::v2::FileParsers::ScsrBaseHbondOptionsAuto);
-
-  python::enum_<RDKit::v2::FileParsers::ScsrTemplateNames>(
-      "ScsrTemplateNamesVal")
-      .value("ScsrTemplateNamesUseFirstName",
-             RDKit::v2::FileParsers::ScsrTemplateNamesUseFirstName)
-      .value("ScsrTemplateNamesUseLastName",
-             RDKit::v2::FileParsers::ScsrTemplateNamesUseSecondName)
-      .value("ScsrTemplateNamesAsEntered",
-             RDKit::v2::FileParsers::ScsrTemplateNamesAsEntered);
-=======
   python::enum_<RDKit::v2::FileParsers::SCSRBaseHbondOptions>(
       "SCSRBaseHbondOptions")
       .value("Ignore", RDKit::v2::FileParsers::SCSRBaseHbondOptions::Ignore)
@@ -1949,7 +1869,6 @@
       .value("UseSecondName",
              RDKit::v2::FileParsers::SCSRTemplateNames::UseSecondName)
       .value("AsEntered", RDKit::v2::FileParsers::SCSRTemplateNames::AsEntered);
->>>>>>> 83f12b2a
 
   python::enum_<RDKit::RestoreBondDirOption>("RestoreBondDirOption")
       .value("RestoreBondDirOptionClear",
