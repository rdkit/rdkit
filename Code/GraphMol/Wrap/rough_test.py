#
#  Copyright (C) 2003-2017  Greg Landrum and Rational Discovery LLC
#         All Rights Reserved
#
""" This is a rough coverage test of the python wrapper

it's intended to be shallow, but broad

"""
from __future__ import print_function
import os, sys, tempfile, gzip
import unittest, doctest
from rdkit import RDConfig, rdBase
from rdkit import DataStructs
from rdkit import Chem
from rdkit import six
from rdkit.six import exec_

from rdkit import __version__

# Boost functions are NOT found by doctest, this "fixes" them
#  by adding the doctests to a fake module
import imp
TestReplaceCore = imp.new_module("TestReplaceCore")
code = """
from rdkit.Chem import ReplaceCore
def ReplaceCore(*a, **kw):
    '''%s
    '''
    return Chem.ReplaceCore(*a, **kw)
""" % "\n".join([x.lstrip() for x in Chem.ReplaceCore.__doc__.split("\n")])
exec_(code, TestReplaceCore.__dict__)


def load_tests(loader, tests, ignore):
  tests.addTests(doctest.DocTestSuite(TestReplaceCore))
  return tests


def feq(v1, v2, tol2=1e-4):
  return abs(v1 - v2) <= tol2


def getTotalFormalCharge(mol):
  totalFormalCharge = 0
  for atom in mol.GetAtoms():
    totalFormalCharge += atom.GetFormalCharge()
  return totalFormalCharge


def cmpFormalChargeBondOrder(self, mol1, mol2):
  self.assertEqual(mol1.GetNumAtoms(), mol2.GetNumAtoms())
  self.assertEqual(mol1.GetNumBonds(), mol2.GetNumBonds())
  for i in range(mol1.GetNumAtoms()):
    self.assertEqual(
      mol1.GetAtomWithIdx(i).GetFormalCharge(),
      mol2.GetAtomWithIdx(i).GetFormalCharge())
  for i in range(mol1.GetNumBonds()):
    self.assertEqual(mol1.GetBondWithIdx(i).GetBondType(), mol2.GetBondWithIdx(i).GetBondType())


def setResidueFormalCharge(mol, res, fc):
  for query in res:
    matches = mol.GetSubstructMatches(query)
    for match in matches:
      mol.GetAtomWithIdx(match[-1]).SetFormalCharge(fc)


def getBtList2(resMolSuppl):
  btList2 = []
  while (not resMolSuppl.atEnd()):
    resMol = next(resMolSuppl)
    bt = []
    for bond in resMol.GetBonds():
      bt.append(int(bond.GetBondTypeAsDouble()))
    btList2.append(bt)
  for i in range(len(btList2)):
    same = True
    for j in range(len(btList2[i])):
      if (not i):
        continue
      if (same):
        same = (btList2[i][j] == btList2[i - 1][j])
    if (i and same):
      return None
  return btList2


class TestCase(unittest.TestCase):

  def setUp(self):
    pass

  def test0Except(self):

    try:
      Chem.tossit()
    except IndexError:
      ok = 1
    else:
      ok = 0
    assert ok

  def test1Table(self):

    tbl = Chem.GetPeriodicTable()
    self.assertTrue(tbl)

    self.assertTrue(feq(tbl.GetAtomicWeight(6), 12.011))
    self.assertTrue(feq(tbl.GetAtomicWeight("C"), 12.011))
    self.assertTrue(tbl.GetAtomicNumber('C') == 6)
    self.assertTrue(feq(tbl.GetRvdw(6), 1.950))
    self.assertTrue(feq(tbl.GetRvdw("C"), 1.950))
    self.assertTrue(feq(tbl.GetRcovalent(6), 0.680))
    self.assertTrue(feq(tbl.GetRcovalent("C"), 0.680))
    self.assertTrue(tbl.GetDefaultValence(6) == 4)
    self.assertTrue(tbl.GetDefaultValence("C") == 4)
    self.assertTrue(tuple(tbl.GetValenceList(6)) == (4, ))
    self.assertTrue(tuple(tbl.GetValenceList("C")) == (4, ))
    self.assertTrue(tuple(tbl.GetValenceList(16)) == (2, 4, 6))
    self.assertTrue(tuple(tbl.GetValenceList("S")) == (2, 4, 6))
    self.assertTrue(tbl.GetNOuterElecs(6) == 4)
    self.assertTrue(tbl.GetNOuterElecs("C") == 4)
    self.assertTrue(tbl.GetMostCommonIsotope(6) == 12)
    self.assertTrue(tbl.GetMostCommonIsotope('C') == 12)
    self.assertTrue(tbl.GetMostCommonIsotopeMass(6) == 12.0)
    self.assertTrue(tbl.GetMostCommonIsotopeMass('C') == 12.0)
    self.assertTrue(tbl.GetAbundanceForIsotope(6, 12) == 98.93)
    self.assertTrue(tbl.GetAbundanceForIsotope('C', 12) == 98.93)
    self.assertTrue(feq(tbl.GetRb0(6), 0.77))
    self.assertTrue(feq(tbl.GetRb0("C"), 0.77))
    self.assertTrue(tbl.GetElementSymbol(6) == 'C')

  def test2Atom(self):
    atom = Chem.Atom(6)
    self.assertTrue(atom)
    self.assertTrue(atom.GetAtomicNum() == 6)
    atom.SetAtomicNum(8)
    self.assertTrue(atom.GetAtomicNum() == 8)

    atom = Chem.Atom("C")
    self.assertTrue(atom)
    self.assertTrue(atom.GetAtomicNum() == 6)

  def test3Bond(self):
    # No longer relevant, bonds are not constructible from Python
    pass

  def test4Mol(self):
    mol = Chem.Mol()
    self.assertTrue(mol)

  def test5Smiles(self):
    mol = Chem.MolFromSmiles('n1ccccc1')
    self.assertTrue(mol)
    self.assertTrue(mol.GetNumAtoms() == 6)
    self.assertTrue(mol.GetNumAtoms(1) == 6)
    self.assertTrue(mol.GetNumAtoms(0) == 11)
    at = mol.GetAtomWithIdx(2)
    self.assertTrue(at.GetAtomicNum() == 6)
    at = mol.GetAtomWithIdx(0)
    self.assertTrue(at.GetAtomicNum() == 7)

  def _test6Bookmarks(self):
    mol = Chem.MolFromSmiles('n1ccccc1')
    self.assertTrue(mol)

    self.assertTrue(not mol.HasAtomBookmark(0))
    mol.SetAtomBookmark(mol.GetAtomWithIdx(0), 0)
    mol.SetAtomBookmark(mol.GetAtomWithIdx(1), 1)
    self.assertTrue(mol.HasAtomBookmark(0))
    self.assertTrue(mol.HasAtomBookmark(1))

    if 1:
      self.assertTrue(not mol.HasBondBookmark(0))
      self.assertTrue(not mol.HasBondBookmark(1))
      mol.SetBondBookmark(mol.GetBondWithIdx(0), 0)
      mol.SetBondBookmark(mol.GetBondWithIdx(1), 1)
      self.assertTrue(mol.HasBondBookmark(0))
      self.assertTrue(mol.HasBondBookmark(1))

    at = mol.GetAtomWithBookmark(0)
    self.assertTrue(at)
    self.assertTrue(at.GetAtomicNum() == 7)
    mol.ClearAtomBookmark(0)
    self.assertTrue(not mol.HasAtomBookmark(0))
    self.assertTrue(mol.HasAtomBookmark(1))
    mol.ClearAllAtomBookmarks()
    self.assertTrue(not mol.HasAtomBookmark(0))
    self.assertTrue(not mol.HasAtomBookmark(1))

    mol.SetAtomBookmark(mol.GetAtomWithIdx(1), 1)

    if 1:
      self.assertTrue(mol.HasBondBookmark(0))
      self.assertTrue(mol.HasBondBookmark(1))
      bond = mol.GetBondWithBookmark(0)
      self.assertTrue(bond)
      mol.ClearBondBookmark(0)
      self.assertTrue(not mol.HasBondBookmark(0))
      self.assertTrue(mol.HasBondBookmark(1))
      mol.ClearAllBondBookmarks()
      self.assertTrue(not mol.HasBondBookmark(0))
      self.assertTrue(not mol.HasBondBookmark(1))

      self.assertTrue(mol.HasAtomBookmark(1))

  def test7Atom(self):
    mol = Chem.MolFromSmiles('n1ccccc1C[CH2-]')
    self.assertTrue(mol)
    Chem.SanitizeMol(mol)
    a0 = mol.GetAtomWithIdx(0)
    a1 = mol.GetAtomWithIdx(1)
    a6 = mol.GetAtomWithIdx(6)
    a7 = mol.GetAtomWithIdx(7)

    self.assertTrue(a0.GetAtomicNum() == 7)
    self.assertTrue(a0.GetSymbol() == 'N')
    self.assertTrue(a0.GetIdx() == 0)

    aList = [a0, a1, a6, a7]
    self.assertTrue(a0.GetDegree() == 2)
    self.assertTrue(a1.GetDegree() == 2)
    self.assertTrue(a6.GetDegree() == 2)
    self.assertTrue(a7.GetDegree() == 1)
    self.assertTrue([x.GetDegree() for x in aList] == [2, 2, 2, 1])

    self.assertTrue([x.GetTotalNumHs() for x in aList] == [0, 1, 2, 2])
    self.assertTrue([x.GetNumImplicitHs() for x in aList] == [0, 1, 2, 0])
    self.assertTrue([x.GetExplicitValence() for x in aList] == [3, 3, 2, 3])
    self.assertTrue([x.GetImplicitValence() for x in aList] == [0, 1, 2, 0])
    self.assertTrue([x.GetFormalCharge() for x in aList] == [0, 0, 0, -1])
    self.assertTrue([x.GetNoImplicit() for x in aList] == [0, 0, 0, 1])
    self.assertTrue([x.GetNumExplicitHs() for x in aList] == [0, 0, 0, 2])
    self.assertTrue([x.GetIsAromatic() for x in aList] == [1, 1, 0, 0])
    self.assertTrue([x.GetHybridization() for x in aList]==[Chem.HybridizationType.SP2,Chem.HybridizationType.SP2,
                                                   Chem.HybridizationType.SP3,Chem.HybridizationType.SP3],\
                                                   [x.GetHybridization() for x in aList])

  def test8Bond(self):
    mol = Chem.MolFromSmiles('n1ccccc1CC(=O)O')
    self.assertTrue(mol)
    Chem.SanitizeMol(mol)
    # note bond numbering is funny because of ring closure
    b0 = mol.GetBondWithIdx(0)
    b6 = mol.GetBondWithIdx(6)
    b7 = mol.GetBondWithIdx(7)
    b8 = mol.GetBondWithIdx(8)

    bList = [b0, b6, b7, b8]
    self.assertTrue(
      [x.GetBondType() for x in bList] ==
      [Chem.BondType.AROMATIC, Chem.BondType.SINGLE, Chem.BondType.DOUBLE, Chem.BondType.SINGLE])
    self.assertTrue([x.GetIsAromatic() for x in bList] == [1, 0, 0, 0])
    self.assertEqual(bList[0].GetBondTypeAsDouble(), 1.5)
    self.assertEqual(bList[1].GetBondTypeAsDouble(), 1.0)
    self.assertEqual(bList[2].GetBondTypeAsDouble(), 2.0)

    self.assertTrue([x.GetIsConjugated() != 0 for x in bList] == [1, 0, 1, 1],
                    [x.GetIsConjugated() != 0 for x in bList])
    self.assertTrue([x.GetBeginAtomIdx() for x in bList] == [0, 6, 7, 7],
                    [x.GetBeginAtomIdx() for x in bList])
    self.assertTrue([x.GetBeginAtom().GetIdx() for x in bList] == [0, 6, 7, 7])
    self.assertTrue([x.GetEndAtomIdx() for x in bList] == [1, 7, 8, 9])
    self.assertTrue([x.GetEndAtom().GetIdx() for x in bList] == [1, 7, 8, 9])

  def test9Smarts(self):
    query1 = Chem.MolFromSmarts('C(=O)O')
    self.assertTrue(query1)
    query2 = Chem.MolFromSmarts('C(=O)[O,N]')
    self.assertTrue(query2)
    query3 = Chem.MolFromSmarts('[$(C(=O)O)]')
    self.assertTrue(query3)

    mol = Chem.MolFromSmiles('CCC(=O)O')
    self.assertTrue(mol)

    self.assertTrue(mol.HasSubstructMatch(query1))
    self.assertTrue(mol.HasSubstructMatch(query2))
    self.assertTrue(mol.HasSubstructMatch(query3))

    mol = Chem.MolFromSmiles('CCC(=O)N')
    self.assertTrue(mol)

    self.assertTrue(not mol.HasSubstructMatch(query1))
    self.assertTrue(mol.HasSubstructMatch(query2))
    self.assertTrue(not mol.HasSubstructMatch(query3))

  def test10Iterators(self):
    mol = Chem.MolFromSmiles('CCOC')
    self.assertTrue(mol)

    for atom in mol.GetAtoms():
      self.assertTrue(atom)
    ats = mol.GetAtoms()
    ats[1]
    with self.assertRaisesRegexp(IndexError, ""):
      ats[12]

    for bond in mol.GetBonds():
      self.assertTrue(bond)
    bonds = mol.GetBonds()
    bonds[1]
    with self.assertRaisesRegexp(IndexError, ""):
      bonds[12]

  def test11MolOps(self):
    mol = Chem.MolFromSmiles('C1=CC=C(C=C1)P(C2=CC=CC=C2)C3=CC=CC=C3')
    self.assertTrue(mol)
    smi = Chem.MolToSmiles(mol)
    Chem.SanitizeMol(mol)
    nr = Chem.GetSymmSSSR(mol)

    self.assertTrue((len(nr) == 3))

  def test12Smarts(self):
    query1 = Chem.MolFromSmarts('C(=O)O')
    self.assertTrue(query1)
    query2 = Chem.MolFromSmarts('C(=O)[O,N]')
    self.assertTrue(query2)
    query3 = Chem.MolFromSmarts('[$(C(=O)O)]')
    self.assertTrue(query3)

    mol = Chem.MolFromSmiles('CCC(=O)O')
    self.assertTrue(mol)

    self.assertTrue(mol.HasSubstructMatch(query1))
    self.assertTrue(mol.GetSubstructMatch(query1) == (2, 3, 4))
    self.assertTrue(mol.HasSubstructMatch(query2))
    self.assertTrue(mol.GetSubstructMatch(query2) == (2, 3, 4))
    self.assertTrue(mol.HasSubstructMatch(query3))
    self.assertTrue(mol.GetSubstructMatch(query3) == (2, ))

    mol = Chem.MolFromSmiles('CCC(=O)N')
    self.assertTrue(mol)

    self.assertTrue(not mol.HasSubstructMatch(query1))
    self.assertTrue(not mol.GetSubstructMatch(query1))
    self.assertTrue(mol.HasSubstructMatch(query2))
    self.assertTrue(mol.GetSubstructMatch(query2) == (2, 3, 4))
    self.assertTrue(not mol.HasSubstructMatch(query3))

    mol = Chem.MolFromSmiles('OC(=O)CC(=O)O')
    self.assertTrue(mol)
    self.assertTrue(mol.HasSubstructMatch(query1))
    self.assertTrue(mol.GetSubstructMatch(query1) == (1, 2, 0))
    self.assertTrue(mol.GetSubstructMatches(query1) == ((1, 2, 0), (4, 5, 6)))
    self.assertTrue(mol.HasSubstructMatch(query2))
    self.assertTrue(mol.GetSubstructMatch(query2) == (1, 2, 0))
    self.assertTrue(mol.GetSubstructMatches(query2) == ((1, 2, 0), (4, 5, 6)))
    self.assertTrue(mol.HasSubstructMatch(query3))
    self.assertTrue(mol.GetSubstructMatches(query3) == ((1, ), (4, )))

  def test13Smarts(self):
    # previous smarts problems:
    query = Chem.MolFromSmarts('N(=,-C)')
    self.assertTrue(query)
    mol = Chem.MolFromSmiles('N#C')
    self.assertTrue(not mol.HasSubstructMatch(query))
    mol = Chem.MolFromSmiles('N=C')
    self.assertTrue(mol.HasSubstructMatch(query))
    mol = Chem.MolFromSmiles('NC')
    self.assertTrue(mol.HasSubstructMatch(query))

    query = Chem.MolFromSmarts('[Cl,$(O)]')
    mol = Chem.MolFromSmiles('C(=O)O')
    self.assertTrue(len(mol.GetSubstructMatches(query)) == 2)
    mol = Chem.MolFromSmiles('C(=N)N')
    self.assertTrue(len(mol.GetSubstructMatches(query)) == 0)

    query = Chem.MolFromSmarts('[$([O,S]-[!$(*=O)])]')
    mol = Chem.MolFromSmiles('CC(S)C(=O)O')
    self.assertTrue(len(mol.GetSubstructMatches(query)) == 1)
    mol = Chem.MolFromSmiles('C(=O)O')
    self.assertTrue(len(mol.GetSubstructMatches(query)) == 0)

  def test14Hs(self):
    m = Chem.MolFromSmiles('CC(=O)[OH]')
    self.assertEqual(m.GetNumAtoms(), 4)
    m2 = Chem.AddHs(m)
    self.assertEqual(m2.GetNumAtoms(), 8)
    m2 = Chem.RemoveHs(m2)
    self.assertEqual(m2.GetNumAtoms(), 4)

    m = Chem.MolFromSmiles('CC[H]', False)
    self.assertEqual(m.GetNumAtoms(), 3)
    m2 = Chem.MergeQueryHs(m)
    self.assertEqual(m2.GetNumAtoms(), 2)
    self.assertTrue(m2.GetAtomWithIdx(1).HasQuery())

    m = Chem.MolFromSmiles('CC[H]', False)
    self.assertEqual(m.GetNumAtoms(), 3)
    m1 = Chem.RemoveHs(m)
    self.assertEqual(m1.GetNumAtoms(), 2)
    self.assertEqual(m1.GetAtomWithIdx(1).GetNumExplicitHs(), 0)
    m1 = Chem.RemoveHs(m, updateExplicitCount=True)
    self.assertEqual(m1.GetNumAtoms(), 2)
    self.assertEqual(m1.GetAtomWithIdx(1).GetNumExplicitHs(), 1)

    # test merging of mapped hydrogens
    m = Chem.MolFromSmiles('CC[H]', False)
    m.GetAtomWithIdx(2).SetProp("molAtomMapNumber", "1")
    self.assertEqual(m.GetNumAtoms(), 3)
    m2 = Chem.MergeQueryHs(m, mergeUnmappedOnly=True)
    self.assertTrue(m2 is not None)
    self.assertEqual(m2.GetNumAtoms(), 3)
    self.assertFalse(m2.GetAtomWithIdx(1).HasQuery())

    # here the hydrogen is unmapped
    #  should be the same as merging all hydrogens
    m = Chem.MolFromSmiles('CC[H]', False)
    m.GetAtomWithIdx(1).SetProp("molAtomMapNumber", "1")
    self.assertEqual(m.GetNumAtoms(), 3)
    m2 = Chem.MergeQueryHs(m, mergeUnmappedOnly=True)
    self.assertTrue(m2 is not None)
    self.assertEqual(m2.GetNumAtoms(), 2)
    self.assertTrue(m2.GetAtomWithIdx(1).HasQuery())

    # test github758
    m = Chem.MolFromSmiles('CCC')
    self.assertEqual(m.GetNumAtoms(), 3)
    m = Chem.AddHs(m, onlyOnAtoms=(0, 2))
    self.assertEqual(m.GetNumAtoms(), 9)
    self.assertEqual(m.GetAtomWithIdx(0).GetDegree(), 4)
    self.assertEqual(m.GetAtomWithIdx(2).GetDegree(), 4)
    self.assertEqual(m.GetAtomWithIdx(1).GetDegree(), 2)

  def test15Neighbors(self):
    m = Chem.MolFromSmiles('CC(=O)[OH]')
    self.assertTrue(m.GetNumAtoms() == 4)

    a = m.GetAtomWithIdx(1)
    ns = a.GetNeighbors()
    self.assertTrue(len(ns) == 3)

    bs = a.GetBonds()
    self.assertTrue(len(bs) == 3)

    for b in bs:
      try:
        a2 = b.GetOtherAtom(a)
      except Exception:
        a2 = None
      self.assertTrue(a2)
    self.assertTrue(len(bs) == 3)

  def test16Pickle(self):
    from rdkit.six.moves import cPickle
    m = Chem.MolFromSmiles('C1=CN=CC=C1')
    pkl = cPickle.dumps(m)
    m2 = cPickle.loads(pkl)
    smi1 = Chem.MolToSmiles(m)
    smi2 = Chem.MolToSmiles(m2)
    self.assertTrue(smi1 == smi2)

  def test16Props(self):
    m = Chem.MolFromSmiles('C1=CN=CC=C1')
    self.assertTrue(not m.HasProp('prop1'))
    self.assertTrue(not m.HasProp('prop2'))
    self.assertTrue(not m.HasProp('prop2'))
    m.SetProp('prop1', 'foob')
    self.assertTrue(not m.HasProp('prop2'))
    self.assertTrue(m.HasProp('prop1'))
    self.assertTrue(m.GetProp('prop1') == 'foob')
    self.assertTrue(not m.HasProp('propo'))
    try:
      m.GetProp('prop2')
    except KeyError:
      ok = 1
    else:
      ok = 0
    self.assertTrue(ok)

    # test computed properties
    m.SetProp('cprop1', 'foo', 1)
    m.SetProp('cprop2', 'foo2', 1)

    m.ClearComputedProps()
    self.assertTrue(not m.HasProp('cprop1'))
    self.assertTrue(not m.HasProp('cprop2'))

    m.SetDoubleProp("a", 2.0)
    self.assertTrue(m.GetDoubleProp("a") == 2.0)

    try:
      self.assertTrue(m.GetIntProp("a") == 2.0)
      raise Exception("Expected runtime exception")
    except ValueError:
      pass

    try:
      self.assertTrue(m.GetUnsignedProp("a") == 2.0)
      raise Exception("Expected runtime exception")
    except ValueError:
      pass

    m.SetDoubleProp("a", -2)
    self.assertTrue(m.GetDoubleProp("a") == -2.0)
    m.SetIntProp("a", -2)
    self.assertTrue(m.GetIntProp("a") == -2)

    try:
      m.SetUnsignedProp("a", -2)
      raise Exception("Expected failure with negative unsigned number")
    except OverflowError:
      pass

    m.SetBoolProp("a", False)
    self.assertTrue(m.GetBoolProp("a") == False)

    self.assertEquals(m.GetPropsAsDict(), {'a': False, 'prop1': 'foob'})
    m.SetDoubleProp("b", 1000.0)
    m.SetUnsignedProp("c", 2000)
    m.SetIntProp("d", -2)
    m.SetUnsignedProp("e", 2, True)
    self.assertEquals(
      m.GetPropsAsDict(False, True), {
        'a': False,
        'c': 2000,
        'b': 1000.0,
        'e': 2,
        'd': -2,
        'prop1': 'foob'
      })
    m = Chem.MolFromSmiles('C1=CN=CC=C1')
    m.SetProp("int", "1000")
    m.SetProp("double", "10000.123")
    print(m.GetPropsAsDict())
    self.assertEquals(m.GetPropsAsDict(), {"int": 1000, "double": 10000.123})

    self.assertEquals(type(m.GetPropsAsDict()['int']), int)
    self.assertEquals(type(m.GetPropsAsDict()['double']), float)

  def test17Kekulize(self):
    m = Chem.MolFromSmiles('c1ccccc1')
    smi = Chem.MolToSmiles(m)
    self.assertTrue(smi == 'c1ccccc1')

    Chem.Kekulize(m)
    smi = Chem.MolToSmiles(m)
    self.assertTrue(smi == 'c1ccccc1')

    m = Chem.MolFromSmiles('c1ccccc1')
    smi = Chem.MolToSmiles(m)
    self.assertTrue(smi == 'c1ccccc1')

    Chem.Kekulize(m, 1)
    smi = Chem.MolToSmiles(m)
    self.assertTrue(smi == 'C1=CC=CC=C1', smi)

  def test18Paths(self):

    m = Chem.MolFromSmiles("C1CC2C1CC2")
    #self.assertTrue(len(Chem.FindAllPathsOfLengthN(m,1,useBonds=1))==7)
    #print(Chem.FindAllPathsOfLengthN(m,3,useBonds=0))
    self.assertTrue(
      len(Chem.FindAllPathsOfLengthN(m, 2, useBonds=1)) == 10,
      Chem.FindAllPathsOfLengthN(m, 2, useBonds=1))
    self.assertTrue(len(Chem.FindAllPathsOfLengthN(m, 3, useBonds=1)) == 14)

    m = Chem.MolFromSmiles('C1CC1C')
    self.assertTrue(m)
    self.assertTrue(len(Chem.FindAllPathsOfLengthN(m, 1, useBonds=1)) == 4)
    self.assertTrue(len(Chem.FindAllPathsOfLengthN(m, 2, useBonds=1)) == 5)
    self.assertTrue(
      len(Chem.FindAllPathsOfLengthN(m, 3, useBonds=1)) == 3,
      Chem.FindAllPathsOfLengthN(m, 3, useBonds=1))
    self.assertTrue(
      len(Chem.FindAllPathsOfLengthN(m, 4, useBonds=1)) == 1,
      Chem.FindAllPathsOfLengthN(m, 4, useBonds=1))
    self.assertTrue(
      len(Chem.FindAllPathsOfLengthN(m, 5, useBonds=1)) == 0,
      Chem.FindAllPathsOfLengthN(m, 5, useBonds=1))

    #
    #  Hexane example from Hall-Kier Rev.Comp.Chem. paper
    #  Rev. Comp. Chem. vol 2, 367-422, (1991)
    #
    m = Chem.MolFromSmiles("CCCCCC")
    self.assertTrue(len(Chem.FindAllPathsOfLengthN(m, 1, useBonds=1)) == 5)
    self.assertTrue(len(Chem.FindAllPathsOfLengthN(m, 2, useBonds=1)) == 4)
    self.assertTrue(len(Chem.FindAllPathsOfLengthN(m, 3, useBonds=1)) == 3)

    m = Chem.MolFromSmiles("CCC(C)CC")
    self.assertTrue(len(Chem.FindAllPathsOfLengthN(m, 1, useBonds=1)) == 5)
    self.assertTrue(len(Chem.FindAllPathsOfLengthN(m, 2, useBonds=1)) == 5)
    self.assertTrue(
      len(Chem.FindAllPathsOfLengthN(m, 3, useBonds=1)) == 4,
      Chem.FindAllPathsOfLengthN(m, 3, useBonds=1))

    m = Chem.MolFromSmiles("CCCC(C)C")
    self.assertTrue(len(Chem.FindAllPathsOfLengthN(m, 1, useBonds=1)) == 5)
    self.assertTrue(len(Chem.FindAllPathsOfLengthN(m, 2, useBonds=1)) == 5)
    self.assertTrue(len(Chem.FindAllPathsOfLengthN(m, 3, useBonds=1)) == 3)

    m = Chem.MolFromSmiles("CC(C)C(C)C")
    self.assertTrue(len(Chem.FindAllPathsOfLengthN(m, 1, useBonds=1)) == 5)
    self.assertTrue(len(Chem.FindAllPathsOfLengthN(m, 2, useBonds=1)) == 6)
    self.assertTrue(len(Chem.FindAllPathsOfLengthN(m, 3, useBonds=1)) == 4)

    m = Chem.MolFromSmiles("CC(C)(C)CC")
    self.assertTrue(len(Chem.FindAllPathsOfLengthN(m, 1, useBonds=1)) == 5)
    self.assertTrue(len(Chem.FindAllPathsOfLengthN(m, 2, useBonds=1)) == 7)
    self.assertTrue(
      len(Chem.FindAllPathsOfLengthN(m, 3, useBonds=1)) == 3,
      Chem.FindAllPathsOfLengthN(m, 3, useBonds=1))

    m = Chem.MolFromSmiles("C1CCCCC1")
    self.assertTrue(len(Chem.FindAllPathsOfLengthN(m, 1, useBonds=1)) == 6)
    self.assertTrue(len(Chem.FindAllPathsOfLengthN(m, 2, useBonds=1)) == 6)
    self.assertTrue(len(Chem.FindAllPathsOfLengthN(m, 3, useBonds=1)) == 6)

    m = Chem.MolFromSmiles("C1CC2C1CC2")
    self.assertTrue(len(Chem.FindAllPathsOfLengthN(m, 1, useBonds=1)) == 7)
    self.assertTrue(
      len(Chem.FindAllPathsOfLengthN(m, 2, useBonds=1)) == 10,
      Chem.FindAllPathsOfLengthN(m, 2, useBonds=1))
    self.assertTrue(len(Chem.FindAllPathsOfLengthN(m, 3, useBonds=1)) == 14)

    m = Chem.MolFromSmiles("CC2C1CCC12")
    self.assertTrue(len(Chem.FindAllPathsOfLengthN(m, 1, useBonds=1)) == 7)
    self.assertTrue(len(Chem.FindAllPathsOfLengthN(m, 2, useBonds=1)) == 11)
    # FIX: this result disagrees with the paper (which says 13),
    #   but it seems right
    self.assertTrue(
      len(Chem.FindAllPathsOfLengthN(m, 3, useBonds=1)) == 15,
      Chem.FindAllPathsOfLengthN(m, 3, useBonds=1))

  def test19Subgraphs(self):
    m = Chem.MolFromSmiles('C1CC1C')
    self.assertTrue(m)
    self.assertTrue(len(Chem.FindAllSubgraphsOfLengthN(m, 1, 0)) == 4)
    self.assertTrue(len(Chem.FindAllSubgraphsOfLengthN(m, 2)) == 5)
    self.assertTrue(len(Chem.FindAllSubgraphsOfLengthN(m, 3)) == 4)
    self.assertTrue(len(Chem.FindAllSubgraphsOfLengthN(m, 4)) == 1)
    self.assertTrue(len(Chem.FindAllSubgraphsOfLengthN(m, 5)) == 0)

    #
    #  Hexane example from Hall-Kier Rev.Comp.Chem. paper
    #  Rev. Comp. Chem. vol 2, 367-422, (1991)
    #
    m = Chem.MolFromSmiles("CCCCCC")
    self.assertTrue(len(Chem.FindAllSubgraphsOfLengthN(m, 1)) == 5)
    self.assertTrue(len(Chem.FindAllSubgraphsOfLengthN(m, 2)) == 4)
    self.assertTrue(len(Chem.FindAllSubgraphsOfLengthN(m, 3)) == 3)

    l = Chem.FindAllSubgraphsOfLengthMToN(m, 1, 3)
    self.assertEqual(len(l), 3)
    self.assertEqual(len(l[0]), 5)
    self.assertEqual(len(l[1]), 4)
    self.assertEqual(len(l[2]), 3)
    self.assertRaises(ValueError, lambda: Chem.FindAllSubgraphsOfLengthMToN(m, 4, 3))

    m = Chem.MolFromSmiles("CCC(C)CC")
    self.assertTrue(len(Chem.FindAllSubgraphsOfLengthN(m, 1)) == 5)
    self.assertTrue(len(Chem.FindAllSubgraphsOfLengthN(m, 2)) == 5)
    self.assertTrue(len(Chem.FindAllSubgraphsOfLengthN(m, 3)) == 5)

    m = Chem.MolFromSmiles("CCCC(C)C")
    self.assertTrue(len(Chem.FindAllSubgraphsOfLengthN(m, 1)) == 5)
    self.assertTrue(len(Chem.FindAllSubgraphsOfLengthN(m, 2)) == 5)
    self.assertTrue(len(Chem.FindAllSubgraphsOfLengthN(m, 3)) == 4)

    m = Chem.MolFromSmiles("CC(C)C(C)C")
    self.assertTrue(len(Chem.FindAllSubgraphsOfLengthN(m, 1)) == 5)
    self.assertTrue(len(Chem.FindAllSubgraphsOfLengthN(m, 2)) == 6)
    self.assertTrue(len(Chem.FindAllSubgraphsOfLengthN(m, 3)) == 6)

    m = Chem.MolFromSmiles("CC(C)(C)CC")
    self.assertTrue(len(Chem.FindAllSubgraphsOfLengthN(m, 1)) == 5)
    self.assertTrue(len(Chem.FindAllSubgraphsOfLengthN(m, 2)) == 7)
    self.assertTrue(
      len(Chem.FindAllSubgraphsOfLengthN(m, 3)) == 7, Chem.FindAllSubgraphsOfLengthN(m, 3))

    m = Chem.MolFromSmiles("C1CCCCC1")
    self.assertTrue(len(Chem.FindAllSubgraphsOfLengthN(m, 1)) == 6)
    self.assertTrue(len(Chem.FindAllSubgraphsOfLengthN(m, 2)) == 6)
    self.assertTrue(len(Chem.FindAllSubgraphsOfLengthN(m, 3)) == 6)
    #self.assertTrue(len(Chem.FindUniqueSubgraphsOfLengthN(m,1))==1)
    self.assertTrue(len(Chem.FindUniqueSubgraphsOfLengthN(m, 2)) == 1)
    self.assertTrue(len(Chem.FindUniqueSubgraphsOfLengthN(m, 3)) == 1)

    m = Chem.MolFromSmiles("C1CC2C1CC2")
    self.assertTrue(len(Chem.FindAllSubgraphsOfLengthN(m, 1)) == 7)
    self.assertTrue(len(Chem.FindAllSubgraphsOfLengthN(m, 2)) == 10)
    self.assertTrue(len(Chem.FindAllSubgraphsOfLengthN(m, 3)) == 16)

    m = Chem.MolFromSmiles("CC2C1CCC12")
    self.assertTrue(len(Chem.FindAllSubgraphsOfLengthN(m, 1)) == 7)
    self.assertTrue(len(Chem.FindAllSubgraphsOfLengthN(m, 2)) == 11)
    self.assertTrue(
      len(Chem.FindAllSubgraphsOfLengthN(m, 3)) == 18, len(Chem.FindAllSubgraphsOfLengthN(m, 3)))

  def test20IsInRing(self):
    m = Chem.MolFromSmiles('C1CCC1C')
    self.assertTrue(m)
    self.assertTrue(m.GetAtomWithIdx(0).IsInRingSize(4))
    self.assertTrue(m.GetAtomWithIdx(1).IsInRingSize(4))
    self.assertTrue(m.GetAtomWithIdx(2).IsInRingSize(4))
    self.assertTrue(m.GetAtomWithIdx(3).IsInRingSize(4))
    self.assertTrue(not m.GetAtomWithIdx(4).IsInRingSize(4))

    self.assertTrue(not m.GetAtomWithIdx(0).IsInRingSize(3))
    self.assertTrue(not m.GetAtomWithIdx(1).IsInRingSize(3))
    self.assertTrue(not m.GetAtomWithIdx(2).IsInRingSize(3))
    self.assertTrue(not m.GetAtomWithIdx(3).IsInRingSize(3))
    self.assertTrue(not m.GetAtomWithIdx(4).IsInRingSize(3))

    self.assertTrue(m.GetBondWithIdx(0).IsInRingSize(4))
    self.assertTrue(not m.GetBondWithIdx(3).IsInRingSize(4))
    self.assertTrue(not m.GetBondWithIdx(0).IsInRingSize(3))
    self.assertTrue(not m.GetBondWithIdx(3).IsInRingSize(3))

  def test21Robustification(self):
    ok = False
    # FIX: at the moment I can't figure out how to catch the
    # actual exception that BPL is throwinng when it gets
    # invalid arguments (Boost.Python.ArgumentError)
    try:
      Chem.MolFromSmiles('C=O').HasSubstructMatch(Chem.MolFromSmarts('fiib'))
    #except ValueError:
    #  ok=True
    except Exception:
      ok = True
    self.assertTrue(ok)

  def test22DeleteSubstruct(self):
    query = Chem.MolFromSmarts('C(=O)O')
    mol = Chem.MolFromSmiles('CCC(=O)O')
    nmol = Chem.DeleteSubstructs(mol, query)

    self.assertTrue(Chem.MolToSmiles(nmol) == 'CC')

    mol = Chem.MolFromSmiles('CCC(=O)O.O=CO')
    # now delete only fragments
    nmol = Chem.DeleteSubstructs(mol, query, 1)
    self.assertTrue(Chem.MolToSmiles(nmol) == 'CCC(=O)O', Chem.MolToSmiles(nmol))

    mol = Chem.MolFromSmiles('CCC(=O)O.O=CO')
    nmol = Chem.DeleteSubstructs(mol, query, 0)
    self.assertTrue(Chem.MolToSmiles(nmol) == 'CC')

    mol = Chem.MolFromSmiles('CCCO')
    nmol = Chem.DeleteSubstructs(mol, query, 0)
    self.assertTrue(Chem.MolToSmiles(nmol) == 'CCCO')

    # Issue 96 prevented this from working:
    mol = Chem.MolFromSmiles('CCC(=O)O.O=CO')
    nmol = Chem.DeleteSubstructs(mol, query, 1)
    self.assertTrue(Chem.MolToSmiles(nmol) == 'CCC(=O)O')
    nmol = Chem.DeleteSubstructs(nmol, query, 1)
    self.assertTrue(Chem.MolToSmiles(nmol) == 'CCC(=O)O')
    nmol = Chem.DeleteSubstructs(nmol, query, 0)
    self.assertTrue(Chem.MolToSmiles(nmol) == 'CC')

  def test23MolFileParsing(self):
    fileN = os.path.join(RDConfig.RDBaseDir, 'Code', 'GraphMol', 'FileParsers', 'test_data',
                         'triazine.mol')
    #fileN = "../FileParsers/test_data/triazine.mol"
    with open(fileN, 'r') as inF:
      inD = inF.read()
    m1 = Chem.MolFromMolBlock(inD)
    self.assertTrue(m1 is not None)
    self.assertTrue(m1.GetNumAtoms() == 9)

    m1 = Chem.MolFromMolFile(fileN)
    self.assertTrue(m1 is not None)
    self.assertTrue(m1.GetNumAtoms() == 9)

    fileN = os.path.join(RDConfig.RDBaseDir, 'Code', 'GraphMol', 'FileParsers', 'test_data',
                         'triazine.mof')
    self.assertRaises(IOError, lambda: Chem.MolFromMolFile(fileN))

    fileN = os.path.join(RDConfig.RDBaseDir, 'Code', 'GraphMol', 'FileParsers', 'test_data',
                         'list-query.mol')
    query = Chem.MolFromMolFile(fileN)
    smi = Chem.MolToSmiles(query)
    self.assertEqual(smi, 'c1ccccc1')
    smi = Chem.MolToSmarts(query)
    self.assertEqual(smi, '[#6]1:[#6]:[#6]:[#6]:[#6]:[#6,#7,#15]:1', smi)

    query = Chem.MolFromMolFile(fileN, sanitize=False)
    smi = Chem.MolToSmiles(query)
    self.assertEqual(smi, 'C1=CC=CC=C1')
    query.UpdatePropertyCache()
    smi = Chem.MolToSmarts(query)
    self.assertEqual(smi, '[#6]1=[#6]-[#6]=[#6]-[#6]=[#6,#7,#15]-1')
    smi = "C1=CC=CC=C1"
    mol = Chem.MolFromSmiles(smi, 0)
    self.assertTrue(mol.HasSubstructMatch(query))
    Chem.SanitizeMol(mol)
    self.assertTrue(not mol.HasSubstructMatch(query))

    mol = Chem.MolFromSmiles('N1=CC=CC=C1', 0)
    self.assertTrue(mol.HasSubstructMatch(query))
    mol = Chem.MolFromSmiles('S1=CC=CC=C1', 0)
    self.assertTrue(not mol.HasSubstructMatch(query))
    mol = Chem.MolFromSmiles('P1=CC=CC=C1', 0)
    self.assertTrue(mol.HasSubstructMatch(query))

    fileN = os.path.join(RDConfig.RDBaseDir, 'Code', 'GraphMol', 'FileParsers', 'test_data',
                         'issue123.mol')
    mol = Chem.MolFromMolFile(fileN)
    self.assertTrue(mol)
    self.assertEqual(mol.GetNumAtoms(), 23)
    mol = Chem.MolFromMolFile(fileN, removeHs=False)
    self.assertTrue(mol)
    self.assertEqual(mol.GetNumAtoms(), 39)

  # test23 was for Chem.DaylightFingerprint, which is deprecated

  def test24RDKFingerprint(self):
    from rdkit import DataStructs
    m1 = Chem.MolFromSmiles('C1=CC=CC=C1')
    fp1 = Chem.RDKFingerprint(m1)
    self.assertTrue(len(fp1) == 2048)
    m2 = Chem.MolFromSmiles('C1=CC=CC=C1')
    fp2 = Chem.RDKFingerprint(m2)

    tmp = DataStructs.TanimotoSimilarity(fp1, fp2)
    self.assertTrue(tmp == 1.0, tmp)

    m2 = Chem.MolFromSmiles('C1=CC=CC=N1')
    fp2 = Chem.RDKFingerprint(m2)
    self.assertTrue(len(fp2) == 2048)
    tmp = DataStructs.TanimotoSimilarity(fp1, fp2)
    self.assertTrue(tmp < 1.0, tmp)
    self.assertTrue(tmp > 0.0, tmp)

    fp3 = Chem.RDKFingerprint(m1, tgtDensity=0.3)
    self.assertTrue(len(fp3) < 2048)

    m1 = Chem.MolFromSmiles('C1=CC=CC=C1')
    fp1 = Chem.RDKFingerprint(m1)
    m2 = Chem.MolFromSmiles('C1=CC=CC=N1')
    fp2 = Chem.RDKFingerprint(m2)
    self.assertNotEqual(fp1, fp2)

    atomInvariants = [1] * 6
    fp1 = Chem.RDKFingerprint(m1, atomInvariants=atomInvariants)
    fp2 = Chem.RDKFingerprint(m2, atomInvariants=atomInvariants)
    self.assertEqual(fp1, fp2)

    m2 = Chem.MolFromSmiles('C1CCCCN1')
    fp1 = Chem.RDKFingerprint(m1, atomInvariants=atomInvariants, useBondOrder=False)
    fp2 = Chem.RDKFingerprint(m2, atomInvariants=atomInvariants, useBondOrder=False)
    self.assertEqual(fp1, fp2)

    # rooted at atom
    m1 = Chem.MolFromSmiles('CCCCCO')
    fp1 = Chem.RDKFingerprint(m1, 1, 4, nBitsPerHash=1, fromAtoms=[0])
    self.assertEqual(fp1.GetNumOnBits(), 4)
    m1 = Chem.MolFromSmiles('CCCCCO')
    fp1 = Chem.RDKFingerprint(m1, 1, 4, nBitsPerHash=1, fromAtoms=[0, 5])
    self.assertEqual(fp1.GetNumOnBits(), 8)

    # test sf.net issue 270:
    fp1 = Chem.RDKFingerprint(m1, atomInvariants=[x.GetAtomicNum() + 10 for x in m1.GetAtoms()])

    # atomBits
    m1 = Chem.MolFromSmiles('CCCO')
    l = []
    fp1 = Chem.RDKFingerprint(m1, minPath=1, maxPath=2, nBitsPerHash=1, atomBits=l)
    self.assertEqual(fp1.GetNumOnBits(), 4)
    self.assertEqual(len(l), m1.GetNumAtoms())
    self.assertEqual(len(l[0]), 2)
    self.assertEqual(len(l[1]), 3)
    self.assertEqual(len(l[2]), 4)
    self.assertEqual(len(l[3]), 2)

  def test25SDMolSupplier(self):
    fileN = os.path.join(RDConfig.RDBaseDir, 'Code', 'GraphMol', 'FileParsers', 'test_data',
                         'NCI_aids_few.sdf')
    #fileN = "../FileParsers/test_data/NCI_aids_few.sdf"
    sdSup = Chem.SDMolSupplier(fileN)
    molNames = [
      "48", "78", "128", "163", "164", "170", "180", "186", "192", "203", "210", "211", "213",
      "220", "229", "256"
    ]

    chgs192 = {8: 1, 11: 1, 15: -1, 18: -1, 20: 1, 21: 1, 23: -1, 25: -1}
    i = 0
    for mol in sdSup:
      self.assertTrue(mol)
      self.assertTrue(mol.GetProp("_Name") == molNames[i])
      i += 1
      if (mol.GetProp("_Name") == "192"):
        # test parsed charges on one of the molecules
        for id in chgs192.keys():
          self.assertTrue(mol.GetAtomWithIdx(id).GetFormalCharge() == chgs192[id])
    self.assertRaises(StopIteration, lambda: six.next(sdSup))
    sdSup.reset()

    ns = [mol.GetProp("_Name") for mol in sdSup]
    self.assertTrue(ns == molNames)

    sdSup = Chem.SDMolSupplier(fileN, 0)
    for mol in sdSup:
      self.assertTrue(not mol.HasProp("numArom"))

    sdSup = Chem.SDMolSupplier(fileN)
    self.assertTrue(len(sdSup) == 16)
    mol = sdSup[5]
    self.assertTrue(mol.GetProp("_Name") == "170")

    # test handling of H removal:
    fileN = os.path.join(RDConfig.RDBaseDir, 'Code', 'GraphMol', 'FileParsers', 'test_data',
                         'withHs.sdf')
    sdSup = Chem.SDMolSupplier(fileN)
    m = six.next(sdSup)
    self.assertTrue(m)
    self.assertTrue(m.GetNumAtoms() == 23)
    m = six.next(sdSup)
    self.assertTrue(m)
    self.assertTrue(m.GetNumAtoms() == 28)

    sdSup = Chem.SDMolSupplier(fileN, removeHs=False)
    m = six.next(sdSup)
    self.assertTrue(m)
    self.assertTrue(m.GetNumAtoms() == 39)
    m = six.next(sdSup)
    self.assertTrue(m)
    self.assertTrue(m.GetNumAtoms() == 30)

    with open(fileN, 'rb') as dFile:
      d = dFile.read()
    sdSup.SetData(d)
    m = six.next(sdSup)
    self.assertTrue(m)
    self.assertTrue(m.GetNumAtoms() == 23)
    m = six.next(sdSup)
    self.assertTrue(m)
    self.assertTrue(m.GetNumAtoms() == 28)

    sdSup.SetData(d, removeHs=False)
    m = six.next(sdSup)
    self.assertTrue(m)
    self.assertTrue(m.GetNumAtoms() == 39)
    m = six.next(sdSup)
    self.assertTrue(m)
    self.assertTrue(m.GetNumAtoms() == 30)

    # test strictParsing1:
    fileN = os.path.join(RDConfig.RDBaseDir, 'Code', 'GraphMol', 'FileParsers', 'test_data',
                         'strictLax1.sdf')
    #strict from file
    sdSup = Chem.SDMolSupplier(fileN, strictParsing=True)

    i = 0
    for mol in sdSup:
      self.assertTrue(mol.HasProp("_Name"))
      if (i == 0):
        self.assertTrue(not mol.HasProp("ID"))
      self.assertTrue(not mol.HasProp("ANOTHER_PROPERTY"))
      i += 1
    self.assertTrue(i == 2)

    #lax from file
    sdSup = Chem.SDMolSupplier(fileN, strictParsing=False)

    i = 0
    for mol in sdSup:
      self.assertTrue(mol.HasProp("_Name"))
      self.assertTrue(mol.HasProp("ID"))
      self.assertTrue(mol.HasProp("ANOTHER_PROPERTY"))
      i += 1
    self.assertTrue(i == 2)

    #strict from text
    with open(fileN, 'rb') as dFile:
      d = dFile.read()
    sdSup = Chem.SDMolSupplier()
    sdSup.SetData(d, strictParsing=True)

    i = 0
    for mol in sdSup:
      self.assertTrue(mol.HasProp("_Name"))
      if (i == 0):
        self.assertTrue(not mol.HasProp("ID"))
      self.assertTrue(not mol.HasProp("ANOTHER_PROPERTY"))
      i += 1
    self.assertTrue(i == 2)

    #lax from text
    sdSup = Chem.SDMolSupplier()
    sdSup.SetData(d, strictParsing=False)

    i = 0
    for mol in sdSup:
      self.assertTrue(mol.HasProp("_Name"))
      self.assertTrue(mol.HasProp("ID"))
      self.assertTrue(mol.HasProp("ANOTHER_PROPERTY"))
      i += 1
    self.assertTrue(i == 2)

    # test strictParsing2:
    fileN = os.path.join(RDConfig.RDBaseDir, 'Code', 'GraphMol', 'FileParsers', 'test_data',
                         'strictLax2.sdf')
    #strict from file
    sdSup = Chem.SDMolSupplier(fileN, strictParsing=True)

    i = 0
    for mol in sdSup:
      self.assertTrue(mol.HasProp("_Name"))
      self.assertTrue(mol.HasProp("ID"))
      self.assertTrue(mol.GetProp("ID") == "Lig1")
      self.assertTrue(mol.HasProp("ANOTHER_PROPERTY"))
      self.assertTrue(mol.GetProp("ANOTHER_PROPERTY") == \
        "No blank line before dollars\n" \
        "$$$$\n" \
        "Structure1\n" \
        "csChFnd70/05230312262D")
      i += 1
    self.assertTrue(i == 1)

    #lax from file
    sdSup = Chem.SDMolSupplier(fileN, strictParsing=False)

    i = 0
    for mol in sdSup:
      self.assertTrue(mol.HasProp("_Name"))
      self.assertTrue(mol.HasProp("ID"))
      self.assertTrue(mol.GetProp("ID") == "Lig2")
      self.assertTrue(mol.HasProp("ANOTHER_PROPERTY"))
      self.assertTrue(mol.GetProp("ANOTHER_PROPERTY") == "Value2")
      i += 1
    self.assertTrue(i == 1)

    #strict from text
    with open(fileN, 'rb') as dFile:
      d = dFile.read()
    sdSup = Chem.SDMolSupplier()
    sdSup.SetData(d, strictParsing=True)

    i = 0
    for mol in sdSup:
      self.assertTrue(mol.HasProp("_Name"))
      self.assertTrue(mol.HasProp("ID"))
      self.assertTrue(mol.GetProp("ID") == "Lig1")
      self.assertTrue(mol.HasProp("ANOTHER_PROPERTY"))
      self.assertTrue(mol.GetProp("ANOTHER_PROPERTY") == \
        "No blank line before dollars\n" \
        "$$$$\n" \
        "Structure1\n" \
        "csChFnd70/05230312262D")
      i += 1
    self.assertTrue(i == 1)

    #lax from text
    sdSup = Chem.SDMolSupplier()
    sdSup.SetData(d, strictParsing=False)

    i = 0
    for mol in sdSup:
      self.assertTrue(mol.HasProp("_Name"))
      self.assertTrue(mol.HasProp("ID"))
      self.assertTrue(mol.GetProp("ID") == "Lig2")
      self.assertTrue(mol.HasProp("ANOTHER_PROPERTY"))
      self.assertTrue(mol.GetProp("ANOTHER_PROPERTY") == "Value2")
      i += 1
    self.assertTrue(i == 1)

  def test26SmiMolSupplier(self):
    fileN = os.path.join(RDConfig.RDBaseDir, 'Code', 'GraphMol', 'FileParsers', 'test_data',
                         'first_200.tpsa.csv')
    #fileN = "../FileParsers/test_data/first_200.tpsa.csv"
    smiSup = Chem.SmilesMolSupplier(fileN, ",", 0, -1)
    mol = smiSup[16]
    self.assertTrue(mol.GetProp("TPSA") == "46.25")

    mol = smiSup[8]
    self.assertTrue(mol.GetProp("TPSA") == "65.18")

    self.assertTrue(len(smiSup) == 200)

    fileN = os.path.join(RDConfig.RDBaseDir, 'Code', 'GraphMol', 'FileParsers', 'test_data',
                         'fewSmi.csv')
    #fileN = "../FileParsers/test_data/fewSmi.csv"
    smiSup = Chem.SmilesMolSupplier(fileN, delimiter=",", smilesColumn=1, nameColumn=0, titleLine=0)
    names = ["1", "2", "3", "4", "5", "6", "7", "8", "9", "10"]
    i = 0
    for mol in smiSup:
      self.assertTrue(mol.GetProp("_Name") == names[i])
      i += 1

    mol = smiSup[3]

    self.assertTrue(mol.GetProp("_Name") == "4")
    self.assertTrue(mol.GetProp("Column_2") == "82.78")

    # and test doing a supplier from text:
    with open(fileN, 'r') as inF:
      inD = inF.read()
    smiSup.SetData(inD, delimiter=",", smilesColumn=1, nameColumn=0, titleLine=0)
    names = ["1", "2", "3", "4", "5", "6", "7", "8", "9", "10"]
    i = 0
    # iteration interface:
    for mol in smiSup:
      self.assertTrue(mol.GetProp("_Name") == names[i])
      i += 1
    self.assertTrue(i == 10)
    # random access:
    mol = smiSup[3]
    self.assertTrue(len(smiSup) == 10)
    self.assertTrue(mol.GetProp("_Name") == "4")
    self.assertTrue(mol.GetProp("Column_2") == "82.78")

    # issue 113:
    smiSup.SetData(inD, delimiter=",", smilesColumn=1, nameColumn=0, titleLine=0)
    self.assertTrue(len(smiSup) == 10)

    # and test failure handling:
    inD = """mol-1,CCC
mol-2,CCCC
mol-3,fail
mol-4,CCOC
    """
    smiSup.SetData(inD, delimiter=",", smilesColumn=1, nameColumn=0, titleLine=0)
    # there are 4 entries in the supplier:
    self.assertTrue(len(smiSup) == 4)
    # but the 3rd is a None:
    self.assertTrue(smiSup[2] is None)


    text="Id SMILES Column_2\n"+\
    "mol-1 C 1.0\n"+\
    "mol-2 CC 4.0\n"+\
    "mol-4 CCCC 16.0"
    smiSup.SetData(text, delimiter=" ", smilesColumn=1, nameColumn=0, titleLine=1)
    self.assertTrue(len(smiSup) == 3)
    self.assertTrue(smiSup[0])
    self.assertTrue(smiSup[1])
    self.assertTrue(smiSup[2])
    m = [x for x in smiSup]
    self.assertTrue(smiSup[2])
    self.assertTrue(len(m) == 3)
    self.assertTrue(m[0].GetProp("Column_2") == "1.0")

    # test simple parsing and Issue 114:
    smis = ['CC', 'CCC', 'CCOC', 'CCCOCC', 'CCCOCCC']
    inD = '\n'.join(smis)
    smiSup.SetData(inD, delimiter=",", smilesColumn=0, nameColumn=-1, titleLine=0)
    self.assertTrue(len(smiSup) == 5)
    m = [x for x in smiSup]
    self.assertTrue(smiSup[4])
    self.assertTrue(len(m) == 5)

    # order dependance:
    smiSup.SetData(inD, delimiter=",", smilesColumn=0, nameColumn=-1, titleLine=0)
    self.assertTrue(smiSup[4])
    self.assertTrue(len(smiSup) == 5)

    # this was a nasty BC:
    # asking for a particular entry with a higher index than what we've
    # already seen resulted in a duplicate:
    smis = ['CC', 'CCC', 'CCOC', 'CCCCOC']
    inD = '\n'.join(smis)
    smiSup.SetData(inD, delimiter=",", smilesColumn=0, nameColumn=-1, titleLine=0)
    m = six.next(smiSup)
    m = smiSup[3]
    self.assertTrue(len(smiSup) == 4)

    with self.assertRaisesRegexp(Exception, ""):
      smiSup[4]

    smiSup.SetData(inD, delimiter=",", smilesColumn=0, nameColumn=-1, titleLine=0)
    with self.assertRaisesRegexp(Exception, ""):
      smiSup[4]

    sys.stderr.write(
      '>>> This may result in an infinite loop.  It should finish almost instantly\n')
    self.assertEqual(len(smiSup), 4)
    sys.stderr.write('<<< OK, it finished.\n')

  def test27SmilesWriter(self):
    fileN = os.path.join(RDConfig.RDBaseDir, 'Code', 'GraphMol', 'FileParsers', 'test_data',
                         'fewSmi.csv')
    #fileN = "../FileParsers/test_data/fewSmi.csv"

    smiSup = Chem.SmilesMolSupplier(fileN, delimiter=",", smilesColumn=1, nameColumn=0, titleLine=0)
    propNames = []
    propNames.append("Column_2")
    ofile = os.path.join(RDConfig.RDBaseDir, 'Code', 'GraphMol', 'Wrap', 'test_data',
                         'outSmiles.txt')
    writer = Chem.SmilesWriter(ofile)
    writer.SetProps(propNames)
    for mol in smiSup:
      writer.write(mol)
    writer.flush()

  def test28SmilesReverse(self):
    names = ["1", "2", "3", "4", "5", "6", "7", "8", "9", "10"]
    props = [
      "34.14", "25.78", "106.51", "82.78", "60.16", "87.74", "37.38", "77.28", "65.18", "0.00"
    ]
    ofile = os.path.join(RDConfig.RDBaseDir, 'Code', 'GraphMol', 'Wrap', 'test_data',
                         'outSmiles.txt')
    #ofile = "test_data/outSmiles.csv"
    smiSup = Chem.SmilesMolSupplier(ofile)
    i = 0
    for mol in smiSup:
      #print([repr(x) for x in mol.GetPropNames()])
      self.assertTrue(mol.GetProp("_Name") == names[i])
      self.assertTrue(mol.GetProp("Column_2") == props[i])
      i += 1

  def writerSDFile(self):
    fileN = os.path.join(RDConfig.RDBaseDir, 'Code', 'GraphMol', 'FileParsers', 'test_data',
                         'NCI_aids_few.sdf')
    #fileN = "../FileParsers/test_data/NCI_aids_few.sdf"
    ofile = os.path.join(RDConfig.RDBaseDir, 'Code', 'GraphMol', 'Wrap', 'test_data',
                         'outNCI_few.sdf')
    writer = Chem.SDWriter(ofile)
    sdSup = Chem.SDMolSupplier(fileN)
    for mol in sdSup:
      writer.write(mol)
    writer.flush()

  def test29SDWriterLoop(self):
    self.writerSDFile()
    fileN = os.path.join(RDConfig.RDBaseDir, 'Code', 'GraphMol', 'Wrap', 'test_data',
                         'outNCI_few.sdf')
    sdSup = Chem.SDMolSupplier(fileN)
    molNames = [
      "48", "78", "128", "163", "164", "170", "180", "186", "192", "203", "210", "211", "213",
      "220", "229", "256"
    ]
    chgs192 = {8: 1, 11: 1, 15: -1, 18: -1, 20: 1, 21: 1, 23: -1, 25: -1}
    i = 0

    for mol in sdSup:
      #print('mol:',mol)
      #print('\t',molNames[i])
      self.assertTrue(mol.GetProp("_Name") == molNames[i])
      i += 1
      if (mol.GetProp("_Name") == "192"):
        # test parsed charges on one of the molecules
        for id in chgs192.keys():
          self.assertTrue(mol.GetAtomWithIdx(id).GetFormalCharge() == chgs192[id])

  def test30Issues109and110(self):
    """ issues 110 and 109 were both related to handling of explicit Hs in
       SMILES input.

    """
    m1 = Chem.MolFromSmiles('N12[CH](SC(C)(C)[CH]1C(O)=O)[CH](C2=O)NC(=O)[CH](N)c3ccccc3')
    self.assertTrue(m1.GetNumAtoms() == 24)
    m2 = Chem.MolFromSmiles(
      'C1C=C([CH](N)C(=O)N[C]2([H])[C]3([H])SC(C)(C)[CH](C(=O)O)N3C(=O)2)C=CC=1')
    self.assertTrue(m2.GetNumAtoms() == 24)

    smi1 = Chem.MolToSmiles(m1)
    smi2 = Chem.MolToSmiles(m2)
    self.assertTrue(smi1 == smi2)

    m1 = Chem.MolFromSmiles('[H]CCl')
    self.assertTrue(m1.GetNumAtoms() == 2)
    self.assertTrue(m1.GetAtomWithIdx(0).GetNumExplicitHs() == 1)
    m1 = Chem.MolFromSmiles('[H][CH2]Cl')
    self.assertTrue(m1.GetNumAtoms() == 2)
    self.assertTrue(m1.GetAtomWithIdx(0).GetNumExplicitHs() == 3)
    m2 = Chem.AddHs(m1)
    self.assertTrue(m2.GetNumAtoms() == 5)
    m2 = Chem.RemoveHs(m2)
    self.assertTrue(m2.GetNumAtoms() == 2)

  def test31ChiralitySmiles(self):
    m1 = Chem.MolFromSmiles('F[C@](Br)(I)Cl')
    self.assertTrue(m1 is not None)
    self.assertTrue(m1.GetNumAtoms() == 5)
    self.assertTrue(Chem.MolToSmiles(m1, 1) == 'F[C@](Cl)(Br)I', Chem.MolToSmiles(m1, 1))

    m1 = Chem.MolFromSmiles('CC1C[C@@]1(Cl)F')
    self.assertTrue(m1 is not None)
    self.assertTrue(m1.GetNumAtoms() == 6)
    self.assertTrue(Chem.MolToSmiles(m1, 1) == 'CC1C[C@]1(F)Cl', Chem.MolToSmiles(m1, 1))

    m1 = Chem.MolFromSmiles('CC1C[C@]1(Cl)F')
    self.assertTrue(m1 is not None)
    self.assertTrue(m1.GetNumAtoms() == 6)
    self.assertTrue(Chem.MolToSmiles(m1, 1) == 'CC1C[C@@]1(F)Cl', Chem.MolToSmiles(m1, 1))

  def test31aChiralitySubstructs(self):
    m1 = Chem.MolFromSmiles('CC1C[C@@]1(Cl)F')
    self.assertTrue(m1 is not None)
    self.assertTrue(m1.GetNumAtoms() == 6)
    self.assertTrue(Chem.MolToSmiles(m1, 1) == 'CC1C[C@]1(F)Cl', Chem.MolToSmiles(m1, 1))

    m2 = Chem.MolFromSmiles('CC1C[C@]1(Cl)F')
    self.assertTrue(m2 is not None)
    self.assertTrue(m2.GetNumAtoms() == 6)
    self.assertTrue(Chem.MolToSmiles(m2, 1) == 'CC1C[C@@]1(F)Cl', Chem.MolToSmiles(m2, 1))

    self.assertTrue(m1.HasSubstructMatch(m1))
    self.assertTrue(m1.HasSubstructMatch(m2))
    self.assertTrue(m1.HasSubstructMatch(m1, useChirality=True))
    self.assertTrue(not m1.HasSubstructMatch(m2, useChirality=True))

  def _test32MolFilesWithChirality(self):
    inD = """chiral1.mol
  ChemDraw10160313232D

  5  4  0  0  0  0  0  0  0  0999 V2000
    0.0553    0.6188    0.0000 F   0  0  0  0  0  0  0  0  0  0  0  0
    0.0553   -0.2062    0.0000 C   0  0  0  0  0  0  0  0  0  0  0  0
    0.7697   -0.6188    0.0000 I   0  0  0  0  0  0  0  0  0  0  0  0
   -0.6592   -0.6188    0.0000 Br  0  0  0  0  0  0  0  0  0  0  0  0
   -0.7697   -0.2062    0.0000 Cl  0  0  0  0  0  0  0  0  0  0  0  0
  1  2  1  0
  2  3  1  0
  2  4  1  1
  2  5  1  0
M  END
"""
    m1 = Chem.MolFromMolBlock(inD)
    self.assertTrue(m1 is not None)
    self.assertTrue(m1.GetNumAtoms() == 5)
    self.assertTrue(smi == 'F[C@](Cl)(Br)I', smi)

    inD = """chiral2.cdxml
  ChemDraw10160314052D

  5  4  0  0  0  0  0  0  0  0999 V2000
    0.0553    0.6188    0.0000 F   0  0  0  0  0  0  0  0  0  0  0  0
    0.0553   -0.2062    0.0000 C   0  0  0  0  0  0  0  0  0  0  0  0
    0.7697   -0.6188    0.0000 I   0  0  0  0  0  0  0  0  0  0  0  0
   -0.6592   -0.6188    0.0000 Br  0  0  0  0  0  0  0  0  0  0  0  0
   -0.7697   -0.2062    0.0000 Cl  0  0  0  0  0  0  0  0  0  0  0  0
  1  2  1  0
  2  3  1  0
  2  4  1  6
  2  5  1  0
M  END
"""
    m1 = Chem.MolFromMolBlock(inD)
    self.assertTrue(m1 is not None)
    self.assertTrue(m1.GetNumAtoms() == 5)
    self.assertTrue(Chem.MolToSmiles(m1, 1) == 'F[C@@](Cl)(Br)I')

    inD = """chiral1.mol
  ChemDraw10160313232D

  5  4  0  0  0  0  0  0  0  0999 V2000
    0.0553    0.6188    0.0000 F   0  0  0  0  0  0  0  0  0  0  0  0
    0.0553   -0.2062    0.0000 C   0  0  0  0  0  0  0  0  0  0  0  0
   -0.7697   -0.2062    0.0000 Cl  0  0  0  0  0  0  0  0  0  0  0  0
   -0.6592   -0.6188    0.0000 Br  0  0  0  0  0  0  0  0  0  0  0  0
    0.7697   -0.6188    0.0000 I   0  0  0  0  0  0  0  0  0  0  0  0
  1  2  1  0
  2  3  1  0
  2  4  1  1
  2  5  1  0
M  END
"""
    m1 = Chem.MolFromMolBlock(inD)
    self.assertTrue(m1 is not None)
    self.assertTrue(m1.GetNumAtoms() == 5)
    self.assertTrue(Chem.MolToSmiles(m1, 1) == 'F[C@](Cl)(Br)I')

    inD = """chiral1.mol
  ChemDraw10160313232D

  5  4  0  0  0  0  0  0  0  0999 V2000
    0.0553   -0.2062    0.0000 C   0  0  0  0  0  0  0  0  0  0  0  0
   -0.7697   -0.2062    0.0000 Cl  0  0  0  0  0  0  0  0  0  0  0  0
   -0.6592   -0.6188    0.0000 Br  0  0  0  0  0  0  0  0  0  0  0  0
    0.7697   -0.6188    0.0000 I   0  0  0  0  0  0  0  0  0  0  0  0
    0.0553    0.6188    0.0000 F   0  0  0  0  0  0  0  0  0  0  0  0
  1  2  1  0
  1  3  1  1
  1  4  1  0
  1  5  1  0
M  END
"""
    m1 = Chem.MolFromMolBlock(inD)
    self.assertTrue(m1 is not None)
    self.assertTrue(m1.GetNumAtoms() == 5)
    self.assertTrue(Chem.MolToSmiles(m1, 1) == 'F[C@](Cl)(Br)I')

    inD = """chiral3.mol
  ChemDraw10160314362D

  4  3  0  0  0  0  0  0  0  0999 V2000
    0.4125    0.6188    0.0000 F   0  0  0  0  0  0  0  0  0  0  0  0
    0.4125   -0.2062    0.0000 C   0  0  0  0  0  0  0  0  0  0  0  0
   -0.3020   -0.6188    0.0000 Br  0  0  0  0  0  0  0  0  0  0  0  0
   -0.4125   -0.2062    0.0000 Cl  0  0  0  0  0  0  0  0  0  0  0  0
  1  2  1  0
  2  3  1  1
  2  4  1  0
M  END

"""
    m1 = Chem.MolFromMolBlock(inD)
    self.assertTrue(m1 is not None)
    self.assertTrue(m1.GetNumAtoms() == 4)
    self.assertTrue(Chem.MolToSmiles(m1, 1) == 'F[C@H](Cl)Br')

    inD = """chiral4.mol
  ChemDraw10160314362D

  4  3  0  0  0  0  0  0  0  0999 V2000
    0.4125    0.6188    0.0000 F   0  0  0  0  0  0  0  0  0  0  0  0
    0.4125   -0.2062    0.0000 N   0  0  0  0  0  0  0  0  0  0  0  0
   -0.3020   -0.6188    0.0000 Br  0  0  0  0  0  0  0  0  0  0  0  0
   -0.4125   -0.2062    0.0000 Cl  0  0  0  0  0  0  0  0  0  0  0  0
  1  2  1  0
  2  3  1  1
  2  4  1  0
M  END

"""
    m1 = Chem.MolFromMolBlock(inD)
    self.assertTrue(m1 is not None)
    self.assertTrue(m1.GetNumAtoms() == 4)
    self.assertTrue(Chem.MolToSmiles(m1, 1) == 'FN(Cl)Br')

    inD = """chiral5.mol
  ChemDraw10160314362D

  4  3  0  0  0  0  0  0  0  0999 V2000
    0.4125    0.6188    0.0000 F   0  0  0  0  0  0  0  0  0  0  0  0
    0.4125   -0.2062    0.0000 N   0  0  0  0  0  0  0  0  0  0  0  0
   -0.3020   -0.6188    0.0000 Br  0  0  0  0  0  0  0  0  0  0  0  0
   -0.4125   -0.2062    0.0000 Cl  0  0  0  0  0  0  0  0  0  0  0  0
  1  2  1  0
  2  3  1  1
  2  4  1  0
M  CHG  1   2   1
M  END

"""
    m1 = Chem.MolFromMolBlock(inD)
    self.assertTrue(m1 is not None)
    self.assertTrue(m1.GetNumAtoms() == 4)
    self.assertTrue(Chem.MolToSmiles(m1, 1) == 'F[N@H+](Cl)Br')

    inD = """Case 10-14-3
  ChemDraw10140308512D

  4  3  0  0  0  0  0  0  0  0999 V2000
   -0.8250   -0.4125    0.0000 F   0  0  0  0  0  0  0  0  0  0  0  0
    0.0000   -0.4125    0.0000 C   0  0  0  0  0  0  0  0  0  0  0  0
    0.8250   -0.4125    0.0000 Cl  0  0  0  0  0  0  0  0  0  0  0  0
    0.0000    0.4125    0.0000 Br  0  0  0  0  0  0  0  0  0  0  0  0
  1  2  1  0
  2  3  1  0
  2  4  1  1
M  END
"""
    m1 = Chem.MolFromMolBlock(inD)
    self.assertTrue(m1 is not None)
    self.assertTrue(m1.GetNumAtoms() == 4)
    self.assertTrue(Chem.MolToSmiles(m1, 1) == 'F[C@H](Cl)Br')

    inD = """Case 10-14-4
  ChemDraw10140308512D

  4  3  0  0  0  0  0  0  0  0999 V2000
   -0.8250   -0.4125    0.0000 F   0  0  0  0  0  0  0  0  0  0  0  0
    0.0000   -0.4125    0.0000 C   0  0  0  0  0  0  0  0  0  0  0  0
    0.8250   -0.4125    0.0000 Cl  0  0  0  0  0  0  0  0  0  0  0  0
    0.0000    0.4125    0.0000 Br  0  0  0  0  0  0  0  0  0  0  0  0
  1  2  1  0
  2  3  1  1
  2  4  1  0
M  END

"""
    m1 = Chem.MolFromMolBlock(inD)
    self.assertTrue(m1 is not None)
    self.assertTrue(m1.GetNumAtoms() == 4)
    self.assertTrue(Chem.MolToSmiles(m1, 1) == 'F[C@H](Cl)Br')

    inD = """chiral4.mol
  ChemDraw10160315172D

  6  6  0  0  0  0  0  0  0  0999 V2000
   -0.4422    0.1402    0.0000 C   0  0  0  0  0  0  0  0  0  0  0  0
   -0.4422   -0.6848    0.0000 C   0  0  0  0  0  0  0  0  0  0  0  0
    0.2723   -0.2723    0.0000 C   0  0  0  0  0  0  0  0  0  0  0  0
   -0.8547    0.8547    0.0000 C   0  0  0  0  0  0  0  0  0  0  0  0
    0.6848    0.4422    0.0000 F   0  0  0  0  0  0  0  0  0  0  0  0
    0.8547   -0.8547    0.0000 Cl  0  0  0  0  0  0  0  0  0  0  0  0
  1  2  1  0
  2  3  1  0
  3  1  1  0
  1  4  1  0
  3  5  1  1
  3  6  1  0
M  END
"""
    m1 = Chem.MolFromMolBlock(inD)
    self.assertTrue(m1 is not None)
    self.assertTrue(m1.GetNumAtoms() == 6)
    self.assertTrue(Chem.MolToSmiles(m1, 1) == 'CC1C[C@@]1(F)Cl', Chem.MolToSmiles(m1, 1))

    inD = """chiral4.mol
  ChemDraw10160315172D

  6  6  0  0  0  0  0  0  0  0999 V2000
   -0.4422    0.1402    0.0000 C   0  0  0  0  0  0  0  0  0  0  0  0
   -0.4422   -0.6848    0.0000 C   0  0  0  0  0  0  0  0  0  0  0  0
    0.2723   -0.2723    0.0000 C   0  0  0  0  0  0  0  0  0  0  0  0
   -0.8547    0.8547    0.0000 C   0  0  0  0  0  0  0  0  0  0  0  0
    0.6848    0.4422    0.0000 F   0  0  0  0  0  0  0  0  0  0  0  0
    0.8547   -0.8547    0.0000 Cl  0  0  0  0  0  0  0  0  0  0  0  0
  1  2  1  0
  2  3  1  0
  3  1  1  0
  1  4  1  0
  3  5  1  6
  3  6  1  0
M  END
"""
    m1 = Chem.MolFromMolBlock(inD)
    self.assertTrue(m1 is not None)
    self.assertTrue(m1.GetNumAtoms() == 6)
    self.assertTrue(Chem.MolToSmiles(m1, 1) == 'CC1C[C@]1(F)Cl', Chem.MolToSmiles(m1, 1))

  def test33Issue65(self):
    """ issue 65 relates to handling of [H] in SMARTS

    """
    m1 = Chem.MolFromSmiles('OC(O)(O)O')
    m2 = Chem.MolFromSmiles('OC(O)O')
    m3 = Chem.MolFromSmiles('OCO')
    q1 = Chem.MolFromSmarts('OC[H]', 1)
    q2 = Chem.MolFromSmarts('O[C;H1]', 1)
    q3 = Chem.MolFromSmarts('O[C;H1][H]', 1)

    self.assertTrue(not m1.HasSubstructMatch(q1))
    self.assertTrue(not m1.HasSubstructMatch(q2))
    self.assertTrue(not m1.HasSubstructMatch(q3))

    self.assertTrue(m2.HasSubstructMatch(q1))
    self.assertTrue(m2.HasSubstructMatch(q2))
    self.assertTrue(m2.HasSubstructMatch(q3))

    self.assertTrue(m3.HasSubstructMatch(q1))
    self.assertTrue(not m3.HasSubstructMatch(q2))
    self.assertTrue(not m3.HasSubstructMatch(q3))

    m1H = Chem.AddHs(m1)
    m2H = Chem.AddHs(m2)
    m3H = Chem.AddHs(m3)
    q1 = Chem.MolFromSmarts('OC[H]')
    q2 = Chem.MolFromSmarts('O[C;H1]')
    q3 = Chem.MolFromSmarts('O[C;H1][H]')

    self.assertTrue(not m1H.HasSubstructMatch(q1))
    self.assertTrue(not m1H.HasSubstructMatch(q2))
    self.assertTrue(not m1H.HasSubstructMatch(q3))

    #m2H.Debug()
    self.assertTrue(m2H.HasSubstructMatch(q1))
    self.assertTrue(m2H.HasSubstructMatch(q2))
    self.assertTrue(m2H.HasSubstructMatch(q3))

    self.assertTrue(m3H.HasSubstructMatch(q1))
    self.assertTrue(not m3H.HasSubstructMatch(q2))
    self.assertTrue(not m3H.HasSubstructMatch(q3))

  def test34Issue124(self):
    """ issue 124 relates to calculation of the distance matrix

    """
    m = Chem.MolFromSmiles('CC=C')
    d = Chem.GetDistanceMatrix(m, 0)
    self.assertTrue(feq(d[0, 1], 1.0))
    self.assertTrue(feq(d[0, 2], 2.0))
    # force an update:
    d = Chem.GetDistanceMatrix(m, 1, 0, 1)
    self.assertTrue(feq(d[0, 1], 1.0))
    self.assertTrue(feq(d[0, 2], 1.5))

  def test35ChiralityPerception(self):
    """ Test perception of chirality and CIP encoding
    """
    m = Chem.MolFromSmiles('F[C@]([C@])(Cl)Br')
    Chem.AssignStereochemistry(m, 1)
    self.assertTrue(m.GetAtomWithIdx(1).HasProp('_CIPCode'))
    self.assertFalse(m.GetAtomWithIdx(2).HasProp('_CIPCode'))
    Chem.RemoveStereochemistry(m)
    self.assertFalse(m.GetAtomWithIdx(1).HasProp('_CIPCode'))

    m = Chem.MolFromSmiles('F[C@H](C)C')
    Chem.AssignStereochemistry(m, 1)
    self.assertTrue(m.GetAtomWithIdx(1).GetChiralTag() == Chem.ChiralType.CHI_UNSPECIFIED)
    self.assertFalse(m.GetAtomWithIdx(1).HasProp('_CIPCode'))

    m = Chem.MolFromSmiles('F\\C=C/Cl')
    self.assertTrue(m.GetBondWithIdx(0).GetStereo() == Chem.BondStereo.STEREONONE)
    self.assertTrue(m.GetBondWithIdx(1).GetStereo() == Chem.BondStereo.STEREOZ)
    atoms = m.GetBondWithIdx(1).GetStereoAtoms()
    self.assertTrue(0 in atoms)
    self.assertTrue(3 in atoms)
    self.assertTrue(m.GetBondWithIdx(2).GetStereo() == Chem.BondStereo.STEREONONE)
    Chem.RemoveStereochemistry(m)
    self.assertTrue(m.GetBondWithIdx(1).GetStereo() == Chem.BondStereo.STEREONONE)

    m = Chem.MolFromSmiles('F\\C=CCl')
    self.assertTrue(m.GetBondWithIdx(1).GetStereo() == Chem.BondStereo.STEREONONE)

  def checkDefaultBondProperties(self, m):
    for bond in m.GetBonds():
      self.assertIn(bond.GetBondType(), [Chem.BondType.SINGLE, Chem.BondType.DOUBLE])
      self.assertEquals(bond.GetBondDir(), Chem.BondDir.NONE)
      self.assertEquals(list(bond.GetStereoAtoms()), [])
      self.assertEquals(bond.GetStereo(), Chem.BondStereo.STEREONONE)

  def assertHasDoubleBondStereo(self, smi):
    m = Chem.MolFromSmiles(smi)

    self.checkDefaultBondProperties(m)

    Chem.FindPotentialStereoBonds(m)

    for bond in m.GetBonds():
      self.assertIn(bond.GetBondType(), [Chem.BondType.SINGLE, Chem.BondType.DOUBLE])
      self.assertEquals(bond.GetBondDir(), Chem.BondDir.NONE)

      if bond.GetBondType() == Chem.BondType.DOUBLE:
        self.assertEquals(bond.GetStereo(), Chem.BondStereo.STEREOANY)
        self.assertEquals(len(list(bond.GetStereoAtoms())), 2)
      else:
        self.assertEquals(list(bond.GetStereoAtoms()), [])
        self.assertEquals(bond.GetStereo(), Chem.BondStereo.STEREONONE)

  def testFindPotentialStereoBonds(self):
    self.assertHasDoubleBondStereo("FC=CF")
    self.assertHasDoubleBondStereo("FC(Cl)=C(Br)I")
    self.assertHasDoubleBondStereo("FC=CC=CC=CCl")
    self.assertHasDoubleBondStereo("C1CCCCC1C=CC1CCCCC1")

  def assertDoesNotHaveDoubleBondStereo(self, smi):
    m = Chem.MolFromSmiles(smi)
    self.checkDefaultBondProperties(m)
    Chem.FindPotentialStereoBonds(m)
    self.checkDefaultBondProperties(m)

  def testFindPotentialStereoBondsShouldNotFindThisDoubleBondAsStereo(self):
    self.assertDoesNotHaveDoubleBondStereo("FC(F)=CF")
    self.assertDoesNotHaveDoubleBondStereo("C=C")
    self.assertDoesNotHaveDoubleBondStereo("C1CCCCC1C(C1CCCCC1)=CC1CCCCC1")

  def assertDoubleBondStereo(self, smi, stereo):
    mol = Chem.MolFromSmiles(smi)

    bond = mol.GetBondWithIdx(1)
    self.assertEquals(bond.GetBondType(), Chem.BondType.DOUBLE)
    self.assertEquals(bond.GetStereo(), stereo)
    self.assertEquals(list(bond.GetStereoAtoms()), [0, 3])

  def allStereoBonds(self, bonds):
    for bond in bonds:
      self.assertEquals(len(list(bond.GetStereoAtoms())), 2)

  def testBondSetStereo(self):
    for testAssignStereo in [False, True]:
      mol = Chem.MolFromSmiles("FC=CF")
      Chem.FindPotentialStereoBonds(mol)

      for bond in mol.GetBonds():
        if (bond.GetBondType() == Chem.BondType.DOUBLE
            and bond.GetStereo() == Chem.BondStereo.STEREOANY):
          break
      self.assertEquals(bond.GetBondType(), Chem.BondType.DOUBLE)
      self.assertEquals(bond.GetStereo(), Chem.BondStereo.STEREOANY)
      self.assertEquals(list(bond.GetStereoAtoms()), [0, 3])

      bond.SetStereo(Chem.BondStereo.STEREOTRANS)
      self.assertEquals(bond.GetStereo(), Chem.BondStereo.STEREOTRANS)
      if testAssignStereo:  # should be invariant of Chem.AssignStereochemistry being called
        Chem.AssignStereochemistry(mol, force=True)
      smi = Chem.MolToSmiles(mol, isomericSmiles=True)
      self.allStereoBonds([bond])
      self.assertEquals(smi, "F/C=C/F")
      self.assertDoubleBondStereo(smi, Chem.BondStereo.STEREOE)

      bond.SetStereo(Chem.BondStereo.STEREOCIS)
      self.assertEquals(bond.GetStereo(), Chem.BondStereo.STEREOCIS)
      if testAssignStereo:
        Chem.AssignStereochemistry(mol, force=True)
      smi = Chem.MolToSmiles(mol, isomericSmiles=True)
      self.allStereoBonds([bond])
      self.assertEquals(smi, "F/C=C\F")
      self.assertDoubleBondStereo(smi, Chem.BondStereo.STEREOZ)

  def recursive_enumerate_stereo_bonds(self, mol, done_bonds, bonds):
    if not bonds:
      yield done_bonds, Chem.Mol(mol)
      return

    bond = bonds[0]
    child_bonds = bonds[1:]
    self.assertEquals(len(list(bond.GetStereoAtoms())), 2)
    bond.SetStereo(Chem.BondStereo.STEREOTRANS)
    for isomer in self.recursive_enumerate_stereo_bonds(mol, done_bonds + [Chem.BondStereo.STEREOE],
                                                        child_bonds):
      yield isomer

    self.assertEquals(len(list(bond.GetStereoAtoms())), 2)
    bond.SetStereo(Chem.BondStereo.STEREOCIS)
    for isomer in self.recursive_enumerate_stereo_bonds(mol, done_bonds + [Chem.BondStereo.STEREOZ],
                                                        child_bonds):
      yield isomer

  def testBondSetStereoDifficultCase(self):
    unspec_smiles = "CCC=CC(CO)=C(C)CC"
    mol = Chem.MolFromSmiles(unspec_smiles)
    Chem.FindPotentialStereoBonds(mol)

    stereo_bonds = []
    for bond in mol.GetBonds():
      if bond.GetStereo() == Chem.BondStereo.STEREOANY:
        stereo_bonds.append(bond)

    isomers = set()
    for bond_stereo, isomer in self.recursive_enumerate_stereo_bonds(mol, [], stereo_bonds):
      self.allStereoBonds(stereo_bonds)
      isosmi = Chem.MolToSmiles(isomer, isomericSmiles=True)
      self.allStereoBonds(stereo_bonds)

      self.assertNotIn(isosmi, isomers)
      isomers.add(isosmi)

      isomol = Chem.MolFromSmiles(isosmi)
      round_trip_stereo = [
        b.GetStereo() for b in isomol.GetBonds() if b.GetStereo() != Chem.BondStereo.STEREONONE
      ]

      self.assertEquals(bond_stereo, round_trip_stereo)

    self.assertEqual(len(isomers), 4)

  def getNumUnspecifiedBondStereo(self, smi):
    mol = Chem.MolFromSmiles(smi)
    Chem.FindPotentialStereoBonds(mol)

    count = 0
    for bond in mol.GetBonds():
      if bond.GetStereo() == Chem.BondStereo.STEREOANY:
        count += 1

    return count

  def testBondSetStereoReallyDifficultCase(self):
    # this one is much trickier because a double bond can gain and
    # lose it's stereochemistry based upon whether 2 other double
    # bonds have the same or different stereo chemistry.

    unspec_smiles = "CCC=CC(C=CCC)=C(CO)CC"
    mol = Chem.MolFromSmiles(unspec_smiles)
    Chem.FindPotentialStereoBonds(mol)

    stereo_bonds = []
    for bond in mol.GetBonds():
      if bond.GetStereo() == Chem.BondStereo.STEREOANY:
        stereo_bonds.append(bond)

    self.assertEquals(len(stereo_bonds), 2)

    isomers = set()
    for bond_stereo, isomer in self.recursive_enumerate_stereo_bonds(mol, [], stereo_bonds):
      isosmi = Chem.MolToSmiles(isomer, isomericSmiles=True)
      isomers.add(isosmi)

    self.assertEquals(len(isomers), 3)

    # one of these then gains a new stereo bond due to the
    # introduction of a new symmetry
    counts = {}
    for isosmi in isomers:
      num_unspecified = self.getNumUnspecifiedBondStereo(isosmi)
      counts[num_unspecified] = counts.get(num_unspecified, 0) + 1

    # 2 of the isomers don't have any unspecified bond stereo centers
    # left, 1 does
    self.assertEquals(counts, {0: 2, 1: 1})

  def assertBondSetStereoIsAlwaysEquivalent(self, all_smiles, desired_stereo, bond_idx):
    refSmiles = None
    for smi in all_smiles:
      mol = Chem.MolFromSmiles(smi)

      doubleBond = None
      for bond in mol.GetBonds():
        if bond.GetBondType() == Chem.BondType.DOUBLE:
          doubleBond = bond

      self.assertTrue(doubleBond is not None)

      Chem.FindPotentialStereoBonds(mol)
      doubleBond.SetStereo(desired_stereo)

      isosmi = Chem.MolToSmiles(mol, isomericSmiles=True)

      if refSmiles is None:
        refSmiles = isosmi

      self.assertEquals(refSmiles, isosmi)

  def testBondSetStereoAllHalogens(self):
    # can't get much more brutal than this test
    from itertools import combinations, permutations
    halogens = ['F', 'Cl', 'Br', 'I']

    # binary double bond stereo
    for unique_set in combinations(halogens, 2):
      all_smiles = []
      for fmt in ['%sC=C%s', 'C(%s)=C%s']:
        for ordering in permutations(unique_set):
          all_smiles.append(fmt % ordering)

      #print(fmt, all_smiles)
      for desired_stereo in [Chem.BondStereo.STEREOTRANS, Chem.BondStereo.STEREOCIS]:
        self.assertBondSetStereoIsAlwaysEquivalent(all_smiles, desired_stereo, 1)

    # tertiary double bond stereo
    for unique_set in combinations(halogens, 3):
      for mono_side in unique_set:
        halogens_left = list(unique_set)
        halogens_left.remove(mono_side)
        for binary_side in combinations(halogens_left, 2):
          all_smiles = []

          for binary_side_permutation in permutations(binary_side):
            all_smiles.append('%sC=C(%s)%s' % ((mono_side, ) + binary_side_permutation))
            all_smiles.append('C(%s)=C(%s)%s' % ((mono_side, ) + binary_side_permutation))

            all_smiles.append('%sC(%s)=C%s' % (binary_side_permutation + (mono_side, )))
            all_smiles.append('C(%s)(%s)=C%s' % (binary_side_permutation + (mono_side, )))

          #print(all_smiles)
          for desired_stereo in [Chem.BondStereo.STEREOTRANS, Chem.BondStereo.STEREOCIS]:
            self.assertBondSetStereoIsAlwaysEquivalent(all_smiles, desired_stereo, 1)

    # quaternary double bond stereo
    for unique_ordering in permutations(halogens):
      left_side = unique_ordering[:2]
      rght_side = unique_ordering[2:]

      all_smiles = []
      for left_side_permutation in permutations(left_side):
        for rght_side_permutation in permutations(rght_side):
          for smifmt in ['%sC(%s)=C(%s)%s', 'C(%s)(%s)=C(%s)%s']:
            all_smiles.append(smifmt % (left_side_permutation + rght_side_permutation))

      #print(all_smiles)
      for desired_stereo in [Chem.BondStereo.STEREOTRANS, Chem.BondStereo.STEREOCIS]:
        self.assertBondSetStereoIsAlwaysEquivalent(all_smiles, desired_stereo, 1)

  def testBondSetStereoAtoms(self):
    # use this difficult molecule that only generates 4 isomers, but
    # assume all double bonds are stereo!
    unspec_smiles = "CCC=CC(C=CCC)=C(CO)CC"
    mol = Chem.MolFromSmiles(unspec_smiles)

    def getNbr(atom, exclude):
      for nbr in atom.GetNeighbors():
        if nbr.GetIdx() not in exclude:
          return nbr
      raise ValueError("No neighbor found!")

    double_bonds = []
    for bond in mol.GetBonds():
      if bond.GetBondType() == 2:
        double_bonds.append(bond)

        exclude = {bond.GetBeginAtomIdx(), bond.GetEndAtomIdx()}
        bgnNbr = getNbr(bond.GetBeginAtom(), exclude)
        endNbr = getNbr(bond.GetEndAtom(), exclude)

        bond.SetStereoAtoms(bgnNbr.GetIdx(), endNbr.GetIdx())

    self.assertEquals(len(double_bonds), 3)

    import itertools
    stereos = [Chem.BondStereo.STEREOE, Chem.BondStereo.STEREOZ]
    isomers = set()
    for stereo_config in itertools.product(stereos, repeat=len(double_bonds)):
      for bond, stereo in zip(double_bonds, stereo_config):
        bond.SetStereo(stereo)
      smi = Chem.MolToSmiles(mol, True)
      isomers.add(smi)

    # the dependent double bond stereo isn't picked up by this, should it?
    self.assertEquals(len(isomers), 6)

    # round tripping them through one more time does pick up the dependency, so meh?
    round_trip_isomers = set()
    for smi in isomers:
      isosmi = Chem.MolToSmiles(Chem.MolFromSmiles(smi), True)
      round_trip_isomers.add(isosmi)

    self.assertEquals(len(round_trip_isomers), 4)

  def test36SubstructMatchStr(self):
    """ test the _SubstructMatchStr function """
    query = Chem.MolFromSmarts('[n,p]1ccccc1')
    self.assertTrue(query)
    mol = Chem.MolFromSmiles('N1=CC=CC=C1')
    self.assertTrue(mol.HasSubstructMatch(query))
    self.assertTrue(Chem._HasSubstructMatchStr(mol.ToBinary(), query))
    mol = Chem.MolFromSmiles('S1=CC=CC=C1')
    self.assertTrue(not Chem._HasSubstructMatchStr(mol.ToBinary(), query))
    self.assertTrue(not mol.HasSubstructMatch(query))
    mol = Chem.MolFromSmiles('P1=CC=CC=C1')
    self.assertTrue(mol.HasSubstructMatch(query))
    self.assertTrue(Chem._HasSubstructMatchStr(mol.ToBinary(), query))

  def test37SanitException(self):
    mol = Chem.MolFromSmiles('CC(C)(C)(C)C', 0)
    self.assertTrue(mol)
    self.assertRaises(ValueError, lambda: Chem.SanitizeMol(mol))

  def test38TDTSuppliers(self):
    data = """$SMI<Cc1nnc(N)nc1C>
CAS<17584-12-2>
|
$SMI<Cc1n[nH]c(=O)nc1N>
CAS<~>
|
$SMI<Cc1n[nH]c(=O)[nH]c1=O>
CAS<932-53-6>
|
$SMI<Cc1nnc(NN)nc1O>
CAS<~>
|"""
    suppl = Chem.TDTMolSupplier()
    suppl.SetData(data, "CAS")
    i = 0
    for mol in suppl:
      self.assertTrue(mol)
      self.assertTrue(mol.GetNumAtoms())
      self.assertTrue(mol.HasProp("CAS"))
      self.assertTrue(mol.HasProp("_Name"))
      self.assertTrue(mol.GetProp("CAS") == mol.GetProp("_Name"))
      self.assertTrue(mol.GetNumConformers() == 0)
      i += 1
    self.assertTrue(i == 4)
    self.assertTrue(len(suppl) == 4)

  def test38Issue266(self):
    """ test issue 266: generation of kekulized smiles"""
    mol = Chem.MolFromSmiles('c1ccccc1')
    Chem.Kekulize(mol)
    smi = Chem.MolToSmiles(mol)
    self.assertTrue(smi == 'c1ccccc1')
    smi = Chem.MolToSmiles(mol, kekuleSmiles=True)
    self.assertTrue(smi == 'C1=CC=CC=C1')

  def test39Issue273(self):
    """ test issue 273: MolFileComments and MolFileInfo props ending up in SD files

    """
    fileN = os.path.join(RDConfig.RDBaseDir, 'Code', 'GraphMol', 'Wrap', 'test_data',
                         'outNCI_few.sdf')
    suppl = Chem.SDMolSupplier(fileN)
    ms = [x for x in suppl]
    for m in ms:
      self.assertTrue(m.HasProp('_MolFileInfo'))
      self.assertTrue(m.HasProp('_MolFileComments'))
    fName = tempfile.mktemp('.sdf')
    w = Chem.SDWriter(fName)
    w.SetProps(ms[0].GetPropNames())
    for m in ms:
      w.write(m)
    w = None

    with open(fName, 'r') as txtFile:
      txt = txtFile.read()
    os.unlink(fName)
    self.assertTrue(txt.find('MolFileInfo') == -1)
    self.assertTrue(txt.find('MolFileComments') == -1)

  def test40SmilesRootedAtAtom(self):
    """ test the rootAtAtom functionality

    """
    smi = 'CN(C)C'
    m = Chem.MolFromSmiles(smi)

    self.assertTrue(Chem.MolToSmiles(m) == 'CN(C)C')
    self.assertTrue(Chem.MolToSmiles(m, rootedAtAtom=1) == 'N(C)(C)C')

  def test41SetStreamIndices(self):
    fileN = os.path.join(RDConfig.RDBaseDir, 'Code', 'GraphMol', 'FileParsers', 'test_data',
                         'NCI_aids_few.sdf')
    allIndices = []
    ifs = open(fileN, 'rb')
    addIndex = True
    line = True
    pos = 0
    while (line):
      if (addIndex):
        pos = ifs.tell()
      line = ifs.readline().decode('utf-8')
      if (line):
        if (addIndex):
          allIndices.append(pos)
        addIndex = (line[:4] == '$$$$')
    ifs.close()
    indices = allIndices
    sdSup = Chem.SDMolSupplier(fileN)
    molNames = [
      "48", "78", "128", "163", "164", "170", "180", "186", "192", "203", "210", "211", "213",
      "220", "229", "256"
    ]

    sdSup._SetStreamIndices(indices)
    self.assertTrue(len(sdSup) == 16)
    mol = sdSup[5]
    self.assertTrue(mol.GetProp("_Name") == "170")

    i = 0
    for mol in sdSup:
      self.assertTrue(mol)
      self.assertTrue(mol.GetProp("_Name") == molNames[i])
      i += 1

    ns = [mol.GetProp("_Name") for mol in sdSup]
    self.assertTrue(ns == molNames)

    # this can also be used to skip molecules in the file:
    indices = [allIndices[0], allIndices[2], allIndices[5]]
    sdSup._SetStreamIndices(indices)
    self.assertTrue(len(sdSup) == 3)
    mol = sdSup[2]
    self.assertTrue(mol.GetProp("_Name") == "170")

    # or to reorder them:
    indices = [allIndices[0], allIndices[5], allIndices[2]]
    sdSup._SetStreamIndices(indices)
    self.assertTrue(len(sdSup) == 3)
    mol = sdSup[1]
    self.assertTrue(mol.GetProp("_Name") == "170")

  def test42LifeTheUniverseAndEverything(self):
    self.assertTrue(True)

  def test43TplFileParsing(self):
    fileN = os.path.join(RDConfig.RDBaseDir, 'Code', 'GraphMol', 'FileParsers', 'test_data',
                         'cmpd2.tpl')
    m1 = Chem.MolFromTPLFile(fileN)
    self.assertTrue(m1 is not None)
    self.assertTrue(m1.GetNumAtoms() == 12)
    self.assertTrue(m1.GetNumConformers() == 2)

    m1 = Chem.MolFromTPLFile(fileN, skipFirstConf=True)
    self.assertTrue(m1 is not None)
    self.assertTrue(m1.GetNumAtoms() == 12)
    self.assertTrue(m1.GetNumConformers() == 1)

    with open(fileN, 'r') as blockFile:
      block = blockFile.read()
    m1 = Chem.MolFromTPLBlock(block)
    self.assertTrue(m1 is not None)
    self.assertTrue(m1.GetNumAtoms() == 12)
    self.assertTrue(m1.GetNumConformers() == 2)

  def test44TplFileWriting(self):
    fileN = os.path.join(RDConfig.RDBaseDir, 'Code', 'GraphMol', 'FileParsers', 'test_data',
                         'cmpd2.tpl')
    m1 = Chem.MolFromTPLFile(fileN)
    self.assertTrue(m1 is not None)
    self.assertTrue(m1.GetNumAtoms() == 12)
    self.assertTrue(m1.GetNumConformers() == 2)

    block = Chem.MolToTPLBlock(m1)
    m1 = Chem.MolFromTPLBlock(block)
    self.assertTrue(m1 is not None)
    self.assertTrue(m1.GetNumAtoms() == 12)
    self.assertTrue(m1.GetNumConformers() == 2)

  def test45RingInfo(self):
    """ test the RingInfo class

    """
    smi = 'CNC'
    m = Chem.MolFromSmiles(smi)
    ri = m.GetRingInfo()
    self.assertTrue(ri)
    self.assertTrue(ri.NumRings() == 0)
    self.assertFalse(ri.IsAtomInRingOfSize(0, 3))
    self.assertFalse(ri.IsAtomInRingOfSize(1, 3))
    self.assertFalse(ri.IsAtomInRingOfSize(2, 3))
    self.assertFalse(ri.IsBondInRingOfSize(1, 3))
    self.assertFalse(ri.IsBondInRingOfSize(2, 3))

    smi = 'C1CC2C1C2'
    m = Chem.MolFromSmiles(smi)
    ri = m.GetRingInfo()
    self.assertTrue(ri)
    self.assertTrue(ri.NumRings() == 2)
    self.assertFalse(ri.IsAtomInRingOfSize(0, 3))
    self.assertTrue(ri.IsAtomInRingOfSize(0, 4))
    self.assertFalse(ri.IsBondInRingOfSize(0, 3))
    self.assertTrue(ri.IsBondInRingOfSize(0, 4))
    self.assertTrue(ri.IsAtomInRingOfSize(2, 4))
    self.assertTrue(ri.IsAtomInRingOfSize(2, 3))
    self.assertTrue(ri.IsBondInRingOfSize(2, 3))
    self.assertTrue(ri.IsBondInRingOfSize(2, 4))

  def test46ReplaceCore(self):
    """ test the ReplaceCore functionality

    """

    core = Chem.MolFromSmiles('C=O')

    smi = 'CCC=O'
    m = Chem.MolFromSmiles(smi)
    r = Chem.ReplaceCore(m, core)
    self.assertTrue(r)
    self.assertEqual(Chem.MolToSmiles(r, True), '[1*]CC')

    smi = 'C1CC(=O)CC1'
    m = Chem.MolFromSmiles(smi)
    r = Chem.ReplaceCore(m, core)
    self.assertTrue(r)
    self.assertEqual(Chem.MolToSmiles(r, True), '[1*]CCCC[2*]')

    smi = 'C1CC(=N)CC1'
    m = Chem.MolFromSmiles(smi)
    r = Chem.ReplaceCore(m, core)
    self.assertFalse(r)

    # smiles, smarts, replaceDummies, labelByIndex, useChirality
    expected = {
      ('C1O[C@@]1(OC)NC', 'C1O[C@]1(*)*', False, False, False): '[1*]OC.[2*]NC',
      ('C1O[C@@]1(OC)NC', 'C1O[C@]1(*)*', False, False, True): '[1*]NC.[2*]OC',
      ('C1O[C@@]1(OC)NC', 'C1O[C@]1(*)*', False, True, False): '[3*]OC.[4*]NC',
      ('C1O[C@@]1(OC)NC', 'C1O[C@]1(*)*', False, True, True): '[3*]NC.[4*]OC',
      ('C1O[C@@]1(OC)NC', 'C1O[C@]1(*)*', True, False, False): '[1*]C.[2*]C',
      ('C1O[C@@]1(OC)NC', 'C1O[C@]1(*)*', True, False, True): '[1*]C.[2*]C',
      ('C1O[C@@]1(OC)NC', 'C1O[C@]1(*)*', True, True, False): '[3*]C.[4*]C',
      ('C1O[C@@]1(OC)NC', 'C1O[C@]1(*)*', True, True, True): '[3*]C.[4*]C',
      ('C1O[C@]1(OC)NC', 'C1O[C@]1(*)*', False, False, False): '[1*]OC.[2*]NC',
      ('C1O[C@]1(OC)NC', 'C1O[C@]1(*)*', False, False, True): '[1*]OC.[2*]NC',
      ('C1O[C@]1(OC)NC', 'C1O[C@]1(*)*', False, True, False): '[3*]OC.[4*]NC',
      ('C1O[C@]1(OC)NC', 'C1O[C@]1(*)*', False, True, True): '[3*]OC.[4*]NC',
      ('C1O[C@]1(OC)NC', 'C1O[C@]1(*)*', True, False, False): '[1*]C.[2*]C',
      ('C1O[C@]1(OC)NC', 'C1O[C@]1(*)*', True, False, True): '[1*]C.[2*]C',
      ('C1O[C@]1(OC)NC', 'C1O[C@]1(*)*', True, True, False): '[3*]C.[4*]C',
      ('C1O[C@]1(OC)NC', 'C1O[C@]1(*)*', True, True, True): '[3*]C.[4*]C',
    }

    for (smiles, smarts, replaceDummies, labelByIndex,
         useChirality), expected_smiles in expected.items():
      mol = Chem.MolFromSmiles(smiles)
      core = Chem.MolFromSmarts(smarts)
      nm = Chem.ReplaceCore(mol, core, replaceDummies=replaceDummies, labelByIndex=labelByIndex,
                            useChirality=useChirality)

      if Chem.MolToSmiles(nm, True) != expected_smiles:
        print(
          "ReplaceCore(%r, %r, replaceDummies=%r, labelByIndex=%r, useChirality=%r" %
          (smiles, smarts, replaceDummies, labelByIndex, useChirality), file=sys.stderr)
        print("expected: %s\ngot: %s" % (expected_smiles, Chem.MolToSmiles(nm, True)),
              file=sys.stderr)
        self.assertEquals(expected_smiles, Chem.MolToSmiles(nm, True))

      matchVect = mol.GetSubstructMatch(core, useChirality=useChirality)
      nm = Chem.ReplaceCore(mol, core, matchVect, replaceDummies=replaceDummies,
                            labelByIndex=labelByIndex)
      if Chem.MolToSmiles(nm, True) != expected_smiles:
        print(
          "ReplaceCore(%r, %r, %r, replaceDummies=%r, labelByIndex=%rr" %
          (smiles, smarts, matchVect, replaceDummies, labelByIndex), file=sys.stderr)
        print("expected: %s\ngot: %s" % (expected_smiles, Chem.MolToSmiles(nm, True)),
              file=sys.stderr)
        self.assertEquals(expected_smiles, Chem.MolToSmiles(nm, True))

    mol = Chem.MolFromSmiles("C")
    smarts = Chem.MolFromSmarts("C")
    try:
      Chem.ReplaceCore(mol, smarts, (3, ))
      self.asssertFalse(True)
    except:
      pass

    mol = Chem.MolFromSmiles("C")
    smarts = Chem.MolFromSmarts("C")
    try:
      Chem.ReplaceCore(mol, smarts, (0, 0))
      self.asssertFalse(True)
    except:
      pass

  def test47RWMols(self):
    """ test the RWMol class

    """
    mol = Chem.MolFromSmiles('C1CCC1')
    self.assertTrue(type(mol) == Chem.Mol)

    for rwmol in [Chem.EditableMol(mol), Chem.RWMol(mol)]:
      self.assertTrue(type(rwmol) in [Chem.EditableMol, Chem.RWMol])
      newAt = Chem.Atom(8)
      rwmol.ReplaceAtom(0, newAt)
      self.assertTrue(Chem.MolToSmiles(rwmol.GetMol()) == 'C1COC1')

      rwmol.RemoveBond(0, 1)
      self.assertTrue(Chem.MolToSmiles(rwmol.GetMol()) == 'CCCO')
      a = Chem.Atom(7)
      idx = rwmol.AddAtom(a)
      self.assertEqual(rwmol.GetMol().GetNumAtoms(), 5)
      self.assertEqual(idx, 4)

      idx = rwmol.AddBond(0, 4, order=Chem.BondType.SINGLE)
      self.assertEqual(idx, 4)

      self.assertTrue(Chem.MolToSmiles(rwmol.GetMol()) == 'CCCON')
      rwmol.AddBond(4, 1, order=Chem.BondType.SINGLE)
      self.assertTrue(Chem.MolToSmiles(rwmol.GetMol()) == 'C1CNOC1')

      rwmol.RemoveAtom(3)
      self.assertTrue(Chem.MolToSmiles(rwmol.GetMol()) == 'CCNO')

      # practice shooting ourselves in the foot:
      m = Chem.MolFromSmiles('c1ccccc1')
      em = Chem.EditableMol(m)
      em.RemoveAtom(0)
      m2 = em.GetMol()
      self.assertRaises(ValueError, lambda: Chem.SanitizeMol(m2))
      m = Chem.MolFromSmiles('c1ccccc1')
      em = Chem.EditableMol(m)
      em.RemoveBond(0, 1)
      m2 = em.GetMol()
      self.assertRaises(ValueError, lambda: Chem.SanitizeMol(m2))

      # boundary cases:

      # removing non-existent bonds:
      m = Chem.MolFromSmiles('c1ccccc1')
      em = Chem.EditableMol(m)
      em.RemoveBond(0, 2)
      m2 = em.GetMol()
      Chem.SanitizeMol(m2)
      self.assertTrue(Chem.MolToSmiles(m2) == 'c1ccccc1')

      # removing non-existent atoms:
      m = Chem.MolFromSmiles('c1ccccc1')
      em = Chem.EditableMol(m)
      self.assertRaises(RuntimeError, lambda: em.RemoveAtom(12))

      # confirm that an RWMol can be constructed without arguments
      m = Chem.RWMol()

    # test replaceAtom/Bond preserving properties
    mol = Chem.MolFromSmiles('C1CCC1')
    mol2 = Chem.MolFromSmiles('C1CCC1')
    mol.GetAtomWithIdx(0).SetProp("foo", "bar")
    mol.GetBondWithIdx(0).SetProp("foo", "bar")
    newBond = mol2.GetBondWithIdx(0)
    self.assertTrue(type(mol) == Chem.Mol)

    for rwmol in [Chem.EditableMol(mol), Chem.RWMol(mol)]:
      newAt = Chem.Atom(8)
      rwmol.ReplaceAtom(0, newAt)
      self.assertTrue(Chem.MolToSmiles(rwmol.GetMol()) == 'C1COC1')
      self.assertFalse(rwmol.GetMol().GetAtomWithIdx(0).HasProp("foo"))

    for rwmol in [Chem.EditableMol(mol), Chem.RWMol(mol)]:
      newAt = Chem.Atom(8)
      rwmol.ReplaceAtom(0, newAt, preserveProps=True)
      self.assertTrue(Chem.MolToSmiles(rwmol.GetMol()) == 'C1COC1')
      self.assertTrue(rwmol.GetMol().GetAtomWithIdx(0).HasProp("foo"))
      self.assertEqual(rwmol.GetMol().GetAtomWithIdx(0).GetProp("foo"), "bar")

    for rwmol in [Chem.EditableMol(mol), Chem.RWMol(mol)]:
      rwmol.ReplaceBond(0, newBond)
      self.assertTrue(Chem.MolToSmiles(rwmol.GetMol()) == 'C1CCC1')
      self.assertFalse(rwmol.GetMol().GetBondWithIdx(0).HasProp("foo"))

    for rwmol in [Chem.EditableMol(mol), Chem.RWMol(mol)]:
      rwmol.ReplaceBond(0, newBond, preserveProps=True)
      self.assertTrue(Chem.MolToSmiles(rwmol.GetMol()) == 'C1CCC1')
      self.assertTrue(rwmol.GetMol().GetBondWithIdx(0).HasProp("foo"))
      self.assertEqual(rwmol.GetMol().GetBondWithIdx(0).GetProp("foo"), "bar")

  def test47SmartsPieces(self):
    """ test the GetAtomSmarts and GetBondSmarts functions

    """
    m = Chem.MolFromSmarts("[C,N]C")
    self.assertTrue(m.GetAtomWithIdx(0).GetSmarts() == '[C,N]')
    self.assertTrue(m.GetAtomWithIdx(1).GetSmarts() == 'C')
    self.assertEqual(m.GetBondBetweenAtoms(0, 1).GetSmarts(), '')

    m = Chem.MolFromSmarts("[$(C=O)]-O")
    self.assertTrue(m.GetAtomWithIdx(0).GetSmarts() == '[$(C=O)]')
    self.assertTrue(m.GetAtomWithIdx(1).GetSmarts() == 'O')
    self.assertTrue(m.GetBondBetweenAtoms(0, 1).GetSmarts() == '-')

    m = Chem.MolFromSmiles("CO")
    self.assertTrue(m.GetAtomWithIdx(0).GetSmarts() == 'C')
    self.assertTrue(m.GetAtomWithIdx(1).GetSmarts() == 'O')
    self.assertTrue(m.GetBondBetweenAtoms(0, 1).GetSmarts() == '')
    self.assertTrue(m.GetBondBetweenAtoms(0, 1).GetSmarts(allBondsExplicit=True) == '-')

    m = Chem.MolFromSmiles("C=O")
    self.assertTrue(m.GetAtomWithIdx(0).GetSmarts() == 'C')
    self.assertTrue(m.GetAtomWithIdx(1).GetSmarts() == 'O')
    self.assertTrue(m.GetBondBetweenAtoms(0, 1).GetSmarts() == '=')

    m = Chem.MolFromSmiles('C[C@H](F)[15NH3+]')
    self.assertEqual(m.GetAtomWithIdx(0).GetSmarts(), 'C')
    self.assertEqual(m.GetAtomWithIdx(0).GetSmarts(allHsExplicit=True), '[CH3]')
    self.assertEqual(m.GetAtomWithIdx(3).GetSmarts(), '[15NH3+]')
    self.assertEqual(m.GetAtomWithIdx(3).GetSmarts(allHsExplicit=True), '[15NH3+]')

  def test48Issue1928819(self):
    """ test a crash involving looping directly over mol suppliers
    """
    fileN = os.path.join(RDConfig.RDBaseDir, 'Code', 'GraphMol', 'FileParsers', 'test_data',
                         'NCI_aids_few.sdf')
    ms = [x for x in Chem.SDMolSupplier(fileN)]
    self.assertEqual(len(ms), 16)
    count = 0
    for m in Chem.SDMolSupplier(fileN):
      count += 1
    self.assertEqual(count, 16)

    fileN = os.path.join(RDConfig.RDBaseDir, 'Code', 'GraphMol', 'FileParsers', 'test_data',
                         'fewSmi.csv')
    count = 0
    for m in Chem.SmilesMolSupplier(fileN, titleLine=False, smilesColumn=1, delimiter=','):
      count += 1
    self.assertEqual(count, 10)

    fileN = os.path.join(RDConfig.RDBaseDir, 'Code', 'GraphMol', 'FileParsers', 'test_data',
                         'acd_few.tdt')
    count = 0
    for m in Chem.TDTMolSupplier(fileN):
      count += 1
    self.assertEqual(count, 10)

  def test49Issue1932365(self):
    """ test aromatic Se and Te from smiles/smarts
    """
    m = Chem.MolFromSmiles('c1ccc[se]1')
    self.assertTrue(m)
    self.assertTrue(m.GetAtomWithIdx(0).GetIsAromatic())
    self.assertTrue(m.GetAtomWithIdx(4).GetIsAromatic())
    m = Chem.MolFromSmiles('c1ccc[te]1')
    self.assertTrue(m)
    self.assertTrue(m.GetAtomWithIdx(0).GetIsAromatic())
    self.assertTrue(m.GetAtomWithIdx(4).GetIsAromatic())
    m = Chem.MolFromSmiles('C1=C[Se]C=C1')
    self.assertTrue(m)
    self.assertTrue(m.GetAtomWithIdx(0).GetIsAromatic())
    self.assertTrue(m.GetAtomWithIdx(2).GetIsAromatic())
    m = Chem.MolFromSmiles('C1=C[Te]C=C1')
    self.assertTrue(m)
    self.assertTrue(m.GetAtomWithIdx(0).GetIsAromatic())
    self.assertTrue(m.GetAtomWithIdx(2).GetIsAromatic())

    p = Chem.MolFromSmarts('[se]')
    self.assertTrue(Chem.MolFromSmiles('c1ccc[se]1').HasSubstructMatch(p))
    self.assertFalse(Chem.MolFromSmiles('C1=CCC[Se]1').HasSubstructMatch(p))

    p = Chem.MolFromSmarts('[te]')
    self.assertTrue(Chem.MolFromSmiles('c1ccc[te]1').HasSubstructMatch(p))
    self.assertFalse(Chem.MolFromSmiles('C1=CCC[Te]1').HasSubstructMatch(p))

  def test50Issue1968608(self):
    """ test sf.net issue 1968608
    """
    smarts = Chem.MolFromSmarts("[r5]")
    mol = Chem.MolFromSmiles("N12CCC36C1CC(C(C2)=CCOC4CC5=O)C4C3N5c7ccccc76")
    count = len(mol.GetSubstructMatches(smarts, uniquify=0))
    self.assertTrue(count == 9)

  def test51RadicalHandling(self):
    """ test handling of atoms with radicals
    """
    mol = Chem.MolFromSmiles("[C]C")
    self.assertTrue(mol)
    atom = mol.GetAtomWithIdx(0)
    self.assertTrue(atom.GetNumRadicalElectrons() == 3)
    self.assertTrue(atom.GetNoImplicit())
    atom.SetNoImplicit(False)
    atom.SetNumRadicalElectrons(1)
    mol.UpdatePropertyCache()
    self.assertTrue(atom.GetNumRadicalElectrons() == 1)
    self.assertTrue(atom.GetNumImplicitHs() == 2)

    mol = Chem.MolFromSmiles("[c]1ccccc1")
    self.assertTrue(mol)
    atom = mol.GetAtomWithIdx(0)
    self.assertTrue(atom.GetNumRadicalElectrons() == 1)
    self.assertTrue(atom.GetNoImplicit())

    mol = Chem.MolFromSmiles("[n]1ccccc1")
    self.assertTrue(mol)
    atom = mol.GetAtomWithIdx(0)
    self.assertTrue(atom.GetNumRadicalElectrons() == 0)
    self.assertTrue(atom.GetNoImplicit())

  def test52MolFrags(self):
    """ test GetMolFrags functionality
    """
    mol = Chem.MolFromSmiles("C.CC")
    self.assertTrue(mol)
    fs = Chem.GetMolFrags(mol)
    self.assertTrue(len(fs) == 2)
    self.assertTrue(len(fs[0]) == 1)
    self.assertTrue(tuple(fs[0]) == (0, ))
    self.assertTrue(len(fs[1]) == 2)
    self.assertTrue(tuple(fs[1]) == (1, 2))

    fs = Chem.GetMolFrags(mol, True)
    self.assertTrue(len(fs) == 2)
    self.assertTrue(fs[0].GetNumAtoms() == 1)
    self.assertTrue(fs[1].GetNumAtoms() == 2)

    mol = Chem.MolFromSmiles("CCC")
    self.assertTrue(mol)
    fs = Chem.GetMolFrags(mol)
    self.assertTrue(len(fs) == 1)
    self.assertTrue(len(fs[0]) == 3)
    self.assertTrue(tuple(fs[0]) == (0, 1, 2))
    fs = Chem.GetMolFrags(mol, True)
    self.assertTrue(len(fs) == 1)
    self.assertTrue(fs[0].GetNumAtoms() == 3)

    mol = Chem.MolFromSmiles("CO")
    em = Chem.EditableMol(mol)
    em.RemoveBond(0, 1)
    nm = em.GetMol()
    fs = Chem.GetMolFrags(nm, asMols=True)
    self.assertEqual([x.GetNumAtoms(onlyExplicit=False) for x in fs], [5, 3])
    fs = Chem.GetMolFrags(nm, asMols=True, sanitizeFrags=False)
    self.assertEqual([x.GetNumAtoms(onlyExplicit=False) for x in fs], [4, 2])

    mol = Chem.MolFromSmiles("CC.CCC")
    fs = Chem.GetMolFrags(mol, asMols=True)
    self.assertEqual([x.GetNumAtoms() for x in fs], [2, 3])
    frags = []
    fragsMolAtomMapping = []
    fs = Chem.GetMolFrags(mol, asMols=True, frags=frags, fragsMolAtomMapping=fragsMolAtomMapping)
    self.assertEqual(mol.GetNumAtoms(onlyExplicit=True), len(frags))
    fragsCheck = []
    for i, f in enumerate(fs):
      fragsCheck.extend([i] * f.GetNumAtoms(onlyExplicit=True))
    self.assertEqual(frags, fragsCheck)
    fragsMolAtomMappingCheck = []
    i = 0
    for f in fs:
      n = f.GetNumAtoms(onlyExplicit=True)
      fragsMolAtomMappingCheck.append(tuple(range(i, i + n)))
      i += n
    self.assertEqual(fragsMolAtomMapping, fragsMolAtomMappingCheck)

  def test53Matrices(self):
    """ test adjacency and distance matrices

    """
    m = Chem.MolFromSmiles('CC=C')
    d = Chem.GetDistanceMatrix(m, 0)
    self.assertTrue(feq(d[0, 1], 1.0))
    self.assertTrue(feq(d[0, 2], 2.0))
    self.assertTrue(feq(d[1, 0], 1.0))
    self.assertTrue(feq(d[2, 0], 2.0))
    a = Chem.GetAdjacencyMatrix(m, 0)
    self.assertTrue(a[0, 1] == 1)
    self.assertTrue(a[0, 2] == 0)
    self.assertTrue(a[1, 2] == 1)
    self.assertTrue(a[1, 0] == 1)
    self.assertTrue(a[2, 0] == 0)

    m = Chem.MolFromSmiles('C1CC1')
    d = Chem.GetDistanceMatrix(m, 0)
    self.assertTrue(feq(d[0, 1], 1.0))
    self.assertTrue(feq(d[0, 2], 1.0))
    a = Chem.GetAdjacencyMatrix(m, 0)
    self.assertTrue(a[0, 1] == 1)
    self.assertTrue(a[0, 2] == 1)
    self.assertTrue(a[1, 2] == 1)

    m = Chem.MolFromSmiles('CC.C')
    d = Chem.GetDistanceMatrix(m, 0)
    self.assertTrue(feq(d[0, 1], 1.0))
    self.assertTrue(d[0, 2] > 1000)
    self.assertTrue(d[1, 2] > 1000)
    a = Chem.GetAdjacencyMatrix(m, 0)
    self.assertTrue(a[0, 1] == 1)
    self.assertTrue(a[0, 2] == 0)
    self.assertTrue(a[1, 2] == 0)

  def test54Mol2Parser(self):
    """ test the mol2 parser
    """
    fileN = os.path.join(RDConfig.RDBaseDir, 'Code', 'GraphMol', 'FileParsers', 'test_data',
                         'pyrazole_pyridine.mol2')
    m = Chem.MolFromMol2File(fileN)
    self.assertTrue(m.GetNumAtoms() == 5)
    self.assertTrue(Chem.MolToSmiles(m) == 'c1cn[nH]c1', Chem.MolToSmiles(m))

    fileN = os.path.join(RDConfig.RDBaseDir, 'Code', 'GraphMol', 'FileParsers', 'test_data',
                         '3505.mol2')
    m = Chem.MolFromMol2File(fileN)
    self.assertTrue(m.GetBondBetweenAtoms(3, 12) is not None)
    self.assertEqual(m.GetBondBetweenAtoms(3, 12).GetBondType(), Chem.BondType.SINGLE)
    self.assertEqual(m.GetAtomWithIdx(12).GetFormalCharge(), 0)

    m = Chem.MolFromMol2File(fileN, cleanupSubstructures=False)
    self.assertTrue(m.GetBondBetweenAtoms(3, 12) is not None)
    self.assertEqual(m.GetBondBetweenAtoms(3, 12).GetBondType(), Chem.BondType.DOUBLE)
    self.assertEqual(m.GetAtomWithIdx(12).GetFormalCharge(), 1)

  def test55LayeredFingerprint(self):
    m1 = Chem.MolFromSmiles('CC(C)C')
    fp1 = Chem.LayeredFingerprint(m1)
    self.assertEqual(len(fp1), 2048)
    atomCounts = [0] * m1.GetNumAtoms()
    fp2 = Chem.LayeredFingerprint(m1, atomCounts=atomCounts)
    self.assertEqual(fp1, fp2)
    self.assertEqual(atomCounts, [4, 7, 4, 4])

    fp2 = Chem.LayeredFingerprint(m1, atomCounts=atomCounts)
    self.assertEqual(fp1, fp2)
    self.assertEqual(atomCounts, [8, 14, 8, 8])

    pbv = DataStructs.ExplicitBitVect(2048)
    fp3 = Chem.LayeredFingerprint(m1, setOnlyBits=pbv)
    self.assertEqual(fp3.GetNumOnBits(), 0)

    fp3 = Chem.LayeredFingerprint(m1, setOnlyBits=fp2)
    self.assertEqual(fp3, fp2)

    m2 = Chem.MolFromSmiles('CC')
    fp4 = Chem.LayeredFingerprint(m2)
    atomCounts = [0] * m1.GetNumAtoms()
    fp3 = Chem.LayeredFingerprint(m1, setOnlyBits=fp4, atomCounts=atomCounts)
    self.assertEqual(atomCounts, [1, 3, 1, 1])

    m2 = Chem.MolFromSmiles('CCC')
    fp4 = Chem.LayeredFingerprint(m2)
    atomCounts = [0] * m1.GetNumAtoms()
    fp3 = Chem.LayeredFingerprint(m1, setOnlyBits=fp4, atomCounts=atomCounts)
    self.assertEqual(atomCounts, [3, 6, 3, 3])

  def test56LazySDMolSupplier(self):
    if not hasattr(Chem, 'CompressedSDMolSupplier'):
      return

    self.assertRaises(ValueError, lambda: Chem.CompressedSDMolSupplier('nosuchfile.sdf.gz'))

    fileN = os.path.join(RDConfig.RDBaseDir, 'Code', 'GraphMol', 'FileParsers', 'test_data',
                         'NCI_aids_few.sdf.gz')
    sdSup = Chem.CompressedSDMolSupplier(fileN)
    molNames = [
      "48", "78", "128", "163", "164", "170", "180", "186", "192", "203", "210", "211", "213",
      "220", "229", "256"
    ]

    chgs192 = {8: 1, 11: 1, 15: -1, 18: -1, 20: 1, 21: 1, 23: -1, 25: -1}
    i = 0
    for mol in sdSup:
      self.assertTrue(mol)
      self.assertTrue(mol.GetProp("_Name") == molNames[i])
      i += 1
      if (mol.GetProp("_Name") == "192"):
        # test parsed charges on one of the molecules
        for id in chgs192.keys():
          self.assertTrue(mol.GetAtomWithIdx(id).GetFormalCharge() == chgs192[id])
    self.assertEqual(i, 16)

    sdSup = Chem.CompressedSDMolSupplier(fileN)
    ns = [mol.GetProp("_Name") for mol in sdSup]
    self.assertTrue(ns == molNames)

    sdSup = Chem.CompressedSDMolSupplier(fileN, 0)
    for mol in sdSup:
      self.assertTrue(not mol.HasProp("numArom"))

  def test57AddRecursiveQuery(self):
    q1 = Chem.MolFromSmiles('CC')
    q2 = Chem.MolFromSmiles('CO')
    Chem.AddRecursiveQuery(q1, q2, 1)

    m1 = Chem.MolFromSmiles('OCC')
    self.assertTrue(m1.HasSubstructMatch(q2))
    self.assertTrue(m1.HasSubstructMatch(q1))
    self.assertTrue(m1.HasSubstructMatch(q1))
    self.assertTrue(m1.GetSubstructMatch(q1) == (2, 1))

    q3 = Chem.MolFromSmiles('CS')
    Chem.AddRecursiveQuery(q1, q3, 1)

    self.assertFalse(m1.HasSubstructMatch(q3))
    self.assertFalse(m1.HasSubstructMatch(q1))

    m2 = Chem.MolFromSmiles('OC(S)C')
    self.assertTrue(m2.HasSubstructMatch(q1))
    self.assertTrue(m2.GetSubstructMatch(q1) == (3, 1))

    m3 = Chem.MolFromSmiles('SCC')
    self.assertTrue(m3.HasSubstructMatch(q3))
    self.assertFalse(m3.HasSubstructMatch(q1))

    q1 = Chem.MolFromSmiles('CC')
    Chem.AddRecursiveQuery(q1, q2, 1)
    Chem.AddRecursiveQuery(q1, q3, 1, False)
    self.assertTrue(m3.HasSubstructMatch(q1))
    self.assertTrue(m3.GetSubstructMatch(q1) == (2, 1))

  def test58Issue2983794(self):
    fileN = os.path.join(RDConfig.RDBaseDir, 'Code', 'GraphMol', 'Wrap', 'test_data',
                         'issue2983794.sdf')
    m1 = Chem.MolFromMolFile(fileN)
    self.assertTrue(m1)
    em = Chem.EditableMol(m1)
    em.RemoveAtom(0)
    m2 = em.GetMol()
    Chem.Kekulize(m2)

  def test59Issue3007178(self):
    m = Chem.MolFromSmiles('CCC')
    a = m.GetAtomWithIdx(0)
    m = None
    self.assertEqual(Chem.MolToSmiles(a.GetOwningMol()), 'CCC')
    a = None
    m = Chem.MolFromSmiles('CCC')
    b = m.GetBondWithIdx(0)
    m = None
    self.assertEqual(Chem.MolToSmiles(b.GetOwningMol()), 'CCC')

  def test60SmilesWriterClose(self):
    fileN = os.path.join(RDConfig.RDBaseDir, 'Code', 'GraphMol', 'FileParsers', 'test_data',
                         'fewSmi.csv')
    smiSup = Chem.SmilesMolSupplier(fileN, delimiter=",", smilesColumn=1, nameColumn=0, titleLine=0)
    ms = [x for x in smiSup]

    ofile = os.path.join(RDConfig.RDBaseDir, 'Code', 'GraphMol', 'Wrap', 'test_data',
                         'outSmiles.txt')
    writer = Chem.SmilesWriter(ofile)
    for mol in ms:
      writer.write(mol)
    writer.close()

    newsup = Chem.SmilesMolSupplier(ofile)
    newms = [x for x in newsup]
    self.assertEqual(len(ms), len(newms))

  def test61PathToSubmol(self):
    m = Chem.MolFromSmiles('CCCCCC1C(O)CC(O)N1C=CCO')
    env = Chem.FindAtomEnvironmentOfRadiusN(m, 2, 11)
    self.assertEqual(len(env), 8)
    amap = {}
    submol = Chem.PathToSubmol(m, env, atomMap=amap)
    self.assertEqual(submol.GetNumAtoms(), len(amap.keys()))
    self.assertEqual(submol.GetNumAtoms(), 9)
    smi = Chem.MolToSmiles(submol, rootedAtAtom=amap[11])
    self.assertEqual(smi[0], 'N')
    refsmi = Chem.MolToSmiles(Chem.MolFromSmiles('N(C=C)(C(C)C)C(O)C'))
    csmi = Chem.MolToSmiles(Chem.MolFromSmiles(smi))
    self.assertEqual(refsmi, csmi)

  def test62SmilesAndSmartsReplacements(self):
    mol = Chem.MolFromSmiles('C{branch}C', replacements={'{branch}': 'C1(CC1)'})
    self.assertEqual(mol.GetNumAtoms(), 5)
    mol = Chem.MolFromSmarts('C{branch}C', replacements={'{branch}': 'C1(CC1)'})
    self.assertEqual(mol.GetNumAtoms(), 5)
    mol = Chem.MolFromSmiles('C{branch}C{acid}', replacements={
      '{branch}': 'C1(CC1)',
      '{acid}': "C(=O)O"
    })
    self.assertEqual(mol.GetNumAtoms(), 8)

  def test63Issue3313539(self):
    fileN = os.path.join(RDConfig.RDBaseDir, 'Code', 'GraphMol', 'FileParsers', 'test_data',
                         'rgroups1.mol')
    m = Chem.MolFromMolFile(fileN)
    self.assertTrue(m is not None)
    at = m.GetAtomWithIdx(3)
    self.assertTrue(at is not None)
    self.assertTrue(at.HasProp('_MolFileRLabel'))
    p = at.GetProp('_MolFileRLabel')
    self.assertEqual(p, '2')
    self.assertEqual(Chem.GetAtomRLabel(at), 2)

    at = m.GetAtomWithIdx(4)
    self.assertTrue(at is not None)
    self.assertTrue(at.HasProp('_MolFileRLabel'))
    p = at.GetProp('_MolFileRLabel')
    self.assertEqual(p, '1')
    self.assertEqual(Chem.GetAtomRLabel(at), 1)

  def test64MoleculeCleanup(self):
    m = Chem.MolFromSmiles('CN(=O)=O', False)
    self.assertTrue(m)
    self.assertTrue(m.GetAtomWithIdx(1).GetFormalCharge()==0 and \
                      m.GetAtomWithIdx(2).GetFormalCharge()==0 and \
                      m.GetAtomWithIdx(3).GetFormalCharge()==0)
    self.assertTrue(m.GetBondBetweenAtoms(1,3).GetBondType()==Chem.BondType.DOUBLE and \
                      m.GetBondBetweenAtoms(1,2).GetBondType()==Chem.BondType.DOUBLE )
    Chem.Cleanup(m)
    m.UpdatePropertyCache()
    self.assertTrue(m.GetAtomWithIdx(1).GetFormalCharge()==1 and \
                      (m.GetAtomWithIdx(2).GetFormalCharge()==-1 or \
                         m.GetAtomWithIdx(3).GetFormalCharge()==-1))
    self.assertTrue(m.GetBondBetweenAtoms(1,3).GetBondType()==Chem.BondType.SINGLE or \
                      m.GetBondBetweenAtoms(1,2).GetBondType()==Chem.BondType.SINGLE )

  def test65StreamSupplier(self):
    fileN = os.path.join(RDConfig.RDBaseDir, 'Code', 'GraphMol', 'FileParsers', 'test_data',
                         'NCI_aids_few.sdf.gz')
    molNames = [
      "48", "78", "128", "163", "164", "170", "180", "186", "192", "203", "210", "211", "213",
      "220", "229", "256"
    ]
    inf = gzip.open(fileN)
    if 0:
      sb = Chem.streambuf(inf)
      suppl = Chem.ForwardSDMolSupplier(sb)
    else:
      suppl = Chem.ForwardSDMolSupplier(inf)

    i = 0
    while not suppl.atEnd():
      mol = six.next(suppl)
      self.assertTrue(mol)
      self.assertTrue(mol.GetProp("_Name") == molNames[i])
      i += 1
    self.assertEqual(i, 16)

    # make sure we have object ownership preserved
    inf = gzip.open(fileN)
    suppl = Chem.ForwardSDMolSupplier(inf)
    inf = None
    i = 0
    while not suppl.atEnd():
      mol = six.next(suppl)
      self.assertTrue(mol)
      self.assertTrue(mol.GetProp("_Name") == molNames[i])
      i += 1
    self.assertEqual(i, 16)

  def testMaeStreamSupplier(self):
    try:
      MaeMolSupplier = Chem.MaeMolSupplier
    except AttributeError:  # Built without Maestro support, return w/o testing
      return

    fileN = os.path.join(RDConfig.RDBaseDir, 'Code', 'GraphMol', 'FileParsers', 'test_data',
                         'NCI_aids_few.maegz')
    molNames = [
      "48", "78", "128", "163", "164", "170", "180", "186", "192", "203", "210", "211", "213",
      "220", "229", "256"
    ]
    inf = gzip.open(fileN)
    suppl = MaeMolSupplier(inf)

    i = 0
    while not suppl.atEnd():
      mol = six.next(suppl)
      self.assertTrue(mol)
      self.assertTrue(mol.GetProp("_Name") == molNames[i])
      i += 1
    self.assertEqual(i, 16)

    # make sure we have object ownership preserved
    inf = gzip.open(fileN)
    suppl = MaeMolSupplier(inf)
    inf = None
    i = 0
    while not suppl.atEnd():
      mol = six.next(suppl)
      self.assertTrue(mol)
      self.assertTrue(mol.GetProp("_Name") == molNames[i])
      i += 1
    self.assertEqual(i, 16)

  def testMaeFileSupplier(self):
    try:
      MaeMolSupplier = Chem.MaeMolSupplier
    except AttributeError:  # Built without Maestro support, return w/o testing
      return

    fileN = os.path.join(RDConfig.RDBaseDir, 'Code', 'GraphMol', 'FileParsers', 'test_data',
                         'NCI_aids_few.mae')
    molNames = [
      "48", "78", "128", "163", "164", "170", "180", "186", "192", "203", "210", "211", "213",
      "220", "229", "256"
    ]
    suppl = MaeMolSupplier(fileN)

    i = 0
    while not suppl.atEnd():
      mol = six.next(suppl)
      self.assertTrue(mol)
      self.assertTrue(mol.GetProp("_Name") == molNames[i])
      i += 1
    self.assertEqual(i, 16)

  def test66StreamSupplierIter(self):
    fileN = os.path.join(RDConfig.RDBaseDir, 'Code', 'GraphMol', 'FileParsers', 'test_data',
                         'NCI_aids_few.sdf.gz')
    inf = gzip.open(fileN)
    if 0:
      sb = Chem.streambuf(inf)
      suppl = Chem.ForwardSDMolSupplier(sb)
    else:
      suppl = Chem.ForwardSDMolSupplier(inf)

    molNames = [
      "48", "78", "128", "163", "164", "170", "180", "186", "192", "203", "210", "211", "213",
      "220", "229", "256"
    ]
    i = 0
    for mol in suppl:
      self.assertTrue(mol)
      self.assertTrue(mol.GetProp("_Name") == molNames[i])
      i += 1
    self.assertEqual(i, 16)

  def test67StreamSupplierStringIO(self):
    fileN = os.path.join(RDConfig.RDBaseDir, 'Code', 'GraphMol', 'FileParsers', 'test_data',
                         'NCI_aids_few.sdf.gz')
    if six.PY3:
      from io import BytesIO
      sio = BytesIO(gzip.open(fileN).read())
    else:
      import StringIO
      sio = StringIO.StringIO(gzip.open(fileN).read())
    suppl = Chem.ForwardSDMolSupplier(sio)

    molNames = [
      "48", "78", "128", "163", "164", "170", "180", "186", "192", "203", "210", "211", "213",
      "220", "229", "256"
    ]
    i = 0
    for mol in suppl:
      self.assertTrue(mol)
      self.assertTrue(mol.GetProp("_Name") == molNames[i])
      i += 1
    self.assertEqual(i, 16)

  def test68ForwardSupplierUsingFilename(self):
    fileN = os.path.join(RDConfig.RDBaseDir, 'Code', 'GraphMol', 'FileParsers', 'test_data',
                         'NCI_aids_few.sdf')
    suppl = Chem.ForwardSDMolSupplier(fileN)
    molNames = [
      "48", "78", "128", "163", "164", "170", "180", "186", "192", "203", "210", "211", "213",
      "220", "229", "256"
    ]
    i = 0
    for mol in suppl:
      self.assertTrue(mol)
      self.assertTrue(mol.GetProp("_Name") == molNames[i])
      i += 1
    self.assertEqual(i, 16)

    self.assertRaises(IOError, lambda: Chem.ForwardSDMolSupplier('nosuchfile.sdf'))

  def test69StreamSupplierStreambuf(self):
    fileN = os.path.join(RDConfig.RDBaseDir, 'Code', 'GraphMol', 'FileParsers', 'test_data',
                         'NCI_aids_few.sdf.gz')
    sb = rdBase.streambuf(gzip.open(fileN))
    suppl = Chem.ForwardSDMolSupplier(sb)

    molNames = [
      "48", "78", "128", "163", "164", "170", "180", "186", "192", "203", "210", "211", "213",
      "220", "229", "256"
    ]
    i = 0
    for mol in suppl:
      self.assertTrue(mol)
      self.assertTrue(mol.GetProp("_Name") == molNames[i])
      i += 1
    self.assertEqual(i, 16)

  def test70StreamSDWriter(self):
    if six.PY3:
      from io import BytesIO, StringIO
    else:
      from StringIO import StringIO

    fileN = os.path.join(RDConfig.RDBaseDir, 'Code', 'GraphMol', 'FileParsers', 'test_data',
                         'NCI_aids_few.sdf.gz')
    inf = gzip.open(fileN)
    suppl = Chem.ForwardSDMolSupplier(inf)
    osio = StringIO()
    w = Chem.SDWriter(osio)
    molNames = [
      "48", "78", "128", "163", "164", "170", "180", "186", "192", "203", "210", "211", "213",
      "220", "229", "256"
    ]
    i = 0
    for mol in suppl:
      self.assertTrue(mol)
      self.assertTrue(mol.GetProp("_Name") == molNames[i])
      w.write(mol)
      i += 1
    self.assertEqual(i, 16)
    w.flush()
    w = None
    if six.PY3:
      txt = osio.getvalue().encode()
      isio = BytesIO(txt)
    else:
      isio = StringIO(osio.getvalue())
    suppl = Chem.ForwardSDMolSupplier(isio)
    i = 0
    for mol in suppl:
      self.assertTrue(mol)
      self.assertTrue(mol.GetProp("_Name") == molNames[i])
      i += 1
    self.assertEqual(i, 16)

  def test71StreamSmilesWriter(self):
    from rdkit.six.moves import StringIO
    fileN = os.path.join(RDConfig.RDBaseDir, 'Code', 'GraphMol', 'FileParsers', 'test_data',
                         'esters.sdf')
    suppl = Chem.ForwardSDMolSupplier(fileN)
    osio = StringIO()
    w = Chem.SmilesWriter(osio)
    ms = [x for x in suppl]
    w.SetProps(ms[0].GetPropNames())
    i = 0
    for mol in ms:
      self.assertTrue(mol)
      w.write(mol)
      i += 1
    self.assertEqual(i, 6)
    w.flush()
    w = None
    txt = osio.getvalue()
    self.assertEqual(txt.count('ID'), 1)
    self.assertEqual(txt.count('\n'), 7)

  def test72StreamTDTWriter(self):
    from rdkit.six.moves import StringIO
    fileN = os.path.join(RDConfig.RDBaseDir, 'Code', 'GraphMol', 'FileParsers', 'test_data',
                         'esters.sdf')
    suppl = Chem.ForwardSDMolSupplier(fileN)
    osio = StringIO()
    w = Chem.TDTWriter(osio)
    ms = [x for x in suppl]
    w.SetProps(ms[0].GetPropNames())
    i = 0
    for mol in ms:
      self.assertTrue(mol)
      w.write(mol)
      i += 1
    self.assertEqual(i, 6)
    w.flush()
    w = None
    txt = osio.getvalue()
    self.assertEqual(txt.count('ID'), 6)
    self.assertEqual(txt.count('NAME'), 6)

  def test73SanitizationOptions(self):
    m = Chem.MolFromSmiles('c1ccccc1', sanitize=False)
    res = Chem.SanitizeMol(m, catchErrors=True)
    self.assertEqual(res, 0)

    m = Chem.MolFromSmiles('c1cccc1', sanitize=False)
    res = Chem.SanitizeMol(m, catchErrors=True)
    self.assertEqual(res, Chem.SanitizeFlags.SANITIZE_KEKULIZE)

    m = Chem.MolFromSmiles('CC(C)(C)(C)C', sanitize=False)
    res = Chem.SanitizeMol(m, catchErrors=True)
    self.assertEqual(res, Chem.SanitizeFlags.SANITIZE_PROPERTIES)

    m = Chem.MolFromSmiles('c1cccc1', sanitize=False)
    res = Chem.SanitizeMol(
      m, sanitizeOps=Chem.SanitizeFlags.SANITIZE_ALL ^ Chem.SanitizeFlags.SANITIZE_KEKULIZE,
      catchErrors=True)
    self.assertEqual(res, Chem.SanitizeFlags.SANITIZE_NONE)

  def test74Issue3510149(self):
    mol = Chem.MolFromSmiles("CCC1CNCC1CC")
    atoms = mol.GetAtoms()
    mol = None
    for atom in atoms:
      idx = atom.GetIdx()
      p = atom.GetOwningMol().GetNumAtoms()

    mol = Chem.MolFromSmiles("CCC1CNCC1CC")
    bonds = mol.GetBonds()
    mol = None
    for bond in bonds:
      idx = bond.GetIdx()
      p = atom.GetOwningMol().GetNumAtoms()

    mol = Chem.MolFromSmiles("CCC1CNCC1CC")
    bond = mol.GetBondBetweenAtoms(0, 1)
    mol = None
    idx = bond.GetBeginAtomIdx()
    p = bond.GetOwningMol().GetNumAtoms()

    fileN = os.path.join(RDConfig.RDBaseDir, 'Code', 'GraphMol', 'FileParsers', 'test_data',
                         'NCI_aids_few.sdf')
    sdSup = Chem.SDMolSupplier(fileN)
    mol = six.next(sdSup)
    nats = mol.GetNumAtoms()
    conf = mol.GetConformer()
    mol = None
    self.assertEqual(nats, conf.GetNumAtoms())
    conf.GetOwningMol().GetProp("_Name")

  def test75AllBondsExplicit(self):
    m = Chem.MolFromSmiles("CCC")
    smi = Chem.MolToSmiles(m)
    self.assertEqual(smi, "CCC")
    smi = Chem.MolToSmiles(m, allBondsExplicit=True)
    self.assertEqual(smi, "C-C-C")

    m = Chem.MolFromSmiles("c1ccccc1")
    smi = Chem.MolToSmiles(m)
    self.assertEqual(smi, "c1ccccc1")
    smi = Chem.MolToSmiles(m, allBondsExplicit=True)
    self.assertEqual(smi, "c1:c:c:c:c:c:1")

  def test76VeryLargeMolecule(self):
    # this is sf.net issue 3524984
    smi = '[C@H](F)(Cl)' + 'c1cc[nH]c1' * 500 + '[C@H](F)(Cl)'
    m = Chem.MolFromSmiles(smi)
    self.assertTrue(m)
    self.assertEqual(m.GetNumAtoms(), 2506)
    scs = Chem.FindMolChiralCenters(m)
    self.assertEqual(len(scs), 2)

  def test77MolFragmentToSmiles(self):
    smi = "OC1CC1CC"
    m = Chem.MolFromSmiles(smi)
    fsmi = Chem.MolFragmentToSmiles(m, [1, 2, 3])
    self.assertEqual(fsmi, "C1CC1")
    fsmi = Chem.MolFragmentToSmiles(m, [1, 2, 3], bondsToUse=[1, 2, 5])
    self.assertEqual(fsmi, "C1CC1")
    fsmi = Chem.MolFragmentToSmiles(m, [1, 2, 3], bondsToUse=[1, 2])
    self.assertEqual(fsmi, "CCC")
    fsmi = Chem.MolFragmentToSmiles(m, [1, 2, 3], atomSymbols=["", "[A]", "[C]", "[B]", "", ""])
    self.assertEqual(fsmi, "[A]1[B][C]1")
    fsmi = Chem.MolFragmentToSmiles(m, [1, 2, 3], bondSymbols=["", "%", "%", "", "", "%"])
    self.assertEqual(fsmi, "C1%C%C%1")

    smi = "c1ccccc1C"
    m = Chem.MolFromSmiles(smi)
    fsmi = Chem.MolFragmentToSmiles(m, range(6))
    self.assertEqual(fsmi, "c1ccccc1")
    Chem.Kekulize(m)
    fsmi = Chem.MolFragmentToSmiles(m, range(6), kekuleSmiles=True)
    self.assertEqual(fsmi, "C1=CC=CC=C1")
    fsmi = Chem.MolFragmentToSmiles(m, range(6), atomSymbols=["[C]"] * 7, kekuleSmiles=True)
    self.assertEqual(fsmi, "[C]1=[C][C]=[C][C]=[C]1")

    self.assertRaises(ValueError, lambda: Chem.MolFragmentToSmiles(m, []))

  def test78AtomAndBondProps(self):
    m = Chem.MolFromSmiles('c1ccccc1')
    at = m.GetAtomWithIdx(0)
    self.assertFalse(at.HasProp('foo'))
    at.SetProp('foo', 'bar')
    self.assertTrue(at.HasProp('foo'))
    self.assertEqual(at.GetProp('foo'), 'bar')
    bond = m.GetBondWithIdx(0)
    self.assertFalse(bond.HasProp('foo'))
    bond.SetProp('foo', 'bar')
    self.assertTrue(bond.HasProp('foo'))
    self.assertEqual(bond.GetProp('foo'), 'bar')

  def test79AddRecursiveStructureQueries(self):
    qs = {'carbonyl': Chem.MolFromSmiles('CO'), 'amine': Chem.MolFromSmiles('CN')}
    q = Chem.MolFromSmiles('CCC')
    q.GetAtomWithIdx(0).SetProp('query', 'carbonyl,amine')
    Chem.MolAddRecursiveQueries(q, qs, 'query')
    m = Chem.MolFromSmiles('CCCO')
    self.assertTrue(m.HasSubstructMatch(q))
    m = Chem.MolFromSmiles('CCCN')
    self.assertTrue(m.HasSubstructMatch(q))
    m = Chem.MolFromSmiles('CCCC')
    self.assertFalse(m.HasSubstructMatch(q))

  def test80ParseMolQueryDefFile(self):
    fileN = os.path.join(RDConfig.RDBaseDir, 'Code', 'GraphMol', 'ChemTransforms', 'testData',
                         'query_file1.txt')
    d = Chem.ParseMolQueryDefFile(fileN, standardize=False)
    self.assertTrue('CarboxylicAcid' in d)
    m = Chem.MolFromSmiles('CC(=O)O')
    self.assertTrue(m.HasSubstructMatch(d['CarboxylicAcid']))
    self.assertFalse(m.HasSubstructMatch(d['CarboxylicAcid.Aromatic']))

    d = Chem.ParseMolQueryDefFile(fileN)
    self.assertTrue('carboxylicacid' in d)
    self.assertFalse('CarboxylicAcid' in d)

  def test81Issue275(self):
    smi = Chem.MolToSmiles(
      Chem.MurckoDecompose(Chem.MolFromSmiles('CCCCC[C@H]1CC[C@H](C(=O)O)CC1')))
    self.assertEqual(smi, 'C1CCCCC1')

  def test82Issue288(self):
    m = Chem.MolFromSmiles('CC*')
    m.GetAtomWithIdx(2).SetProp('molAtomMapNumber', '30')

    smi = Chem.MolToSmiles(m)
    self.assertEqual(smi, 'CC[*:30]')
    # try newer api
    m = Chem.MolFromSmiles('CC*')
    m.GetAtomWithIdx(2).SetAtomMapNum(30)
    smi = Chem.MolToSmiles(m)
    self.assertEqual(smi, 'CC[*:30]')

  def test83GitHubIssue19(self):
    fileN = os.path.join(RDConfig.RDBaseDir, 'Code', 'GraphMol', 'FileParsers', 'test_data',
                         'empty2.sdf')
    sdSup = Chem.SDMolSupplier(fileN)
    self.assertTrue(sdSup.atEnd())
    self.assertRaises(IndexError, lambda: sdSup[0])

    sdSup.SetData('')
    self.assertTrue(sdSup.atEnd())
    self.assertRaises(IndexError, lambda: sdSup[0])

    sdSup = Chem.SDMolSupplier(fileN)
    self.assertRaises(IndexError, lambda: sdSup[0])

    sdSup.SetData('')
    self.assertRaises(IndexError, lambda: sdSup[0])

    sdSup = Chem.SDMolSupplier(fileN)
    self.assertEqual(len(sdSup), 0)

    sdSup.SetData('')
    self.assertEqual(len(sdSup), 0)

  def test84PDBBasics(self):
    fileN = os.path.join(RDConfig.RDBaseDir, 'Code', 'GraphMol', 'FileParsers', 'test_data',
                         '1CRN.pdb')
    m = Chem.MolFromPDBFile(fileN, proximityBonding=False)
    self.assertEqual(m.GetNumAtoms(), 327)
    self.assertEqual(m.GetNumBonds(), 3)
    m = Chem.MolFromPDBFile(fileN)
    self.assertTrue(m is not None)
    self.assertEqual(m.GetNumAtoms(), 327)
    self.assertEqual(m.GetNumBonds(), 337)
    self.assertTrue(m.GetAtomWithIdx(0).GetPDBResidueInfo())
    self.assertEqual(m.GetAtomWithIdx(0).GetPDBResidueInfo().GetName(), " N  ")
    self.assertEqual(m.GetAtomWithIdx(0).GetPDBResidueInfo().GetResidueName(), "THR")
    self.assertAlmostEqual(m.GetAtomWithIdx(0).GetPDBResidueInfo().GetTempFactor(), 13.79, 2)
    m = Chem.MolFromPDBBlock(Chem.MolToPDBBlock(m))
    self.assertEqual(m.GetNumAtoms(), 327)
    self.assertEqual(m.GetNumBonds(), 337)
    self.assertTrue(m.GetAtomWithIdx(0).GetPDBResidueInfo())
    self.assertEqual(m.GetAtomWithIdx(0).GetPDBResidueInfo().GetName(), " N  ")
    self.assertEqual(m.GetAtomWithIdx(0).GetPDBResidueInfo().GetResidueName(), "THR")
    self.assertAlmostEqual(m.GetAtomWithIdx(0).GetPDBResidueInfo().GetTempFactor(), 13.79, 2)
    # test multivalent Hs
    fileN = os.path.join(RDConfig.RDBaseDir, 'Code', 'GraphMol', 'FileParsers', 'test_data',
                         '2c92_hypervalentH.pdb')
    mol = Chem.MolFromPDBFile(fileN, sanitize=False, removeHs=False)
    atom = mol.GetAtomWithIdx(84)
    self.assertEqual(atom.GetAtomicNum(), 1)  # is it H
    self.assertEqual(atom.GetDegree(), 1)  # H should have 1 bond
    for n in atom.GetNeighbors():  # Check if neighbor is from the same residue
      self.assertEqual(atom.GetPDBResidueInfo().GetResidueName(),
                       n.GetPDBResidueInfo().GetResidueName())
    # test unbinding metals (ZN)
    fileN = os.path.join(RDConfig.RDBaseDir, 'Code', 'GraphMol', 'FileParsers', 'test_data',
                         '1ps3_zn.pdb')
    mol = Chem.MolFromPDBFile(fileN, sanitize=False, removeHs=False)
    atom = mol.GetAtomWithIdx(40)
    self.assertEqual(atom.GetAtomicNum(), 30)  # is it Zn
    self.assertEqual(atom.GetDegree(), 4)  # Zn should have 4 zero-order bonds
    self.assertEqual(atom.GetExplicitValence(), 0)
    bonds_order = [bond.GetBondType() for bond in atom.GetBonds()]
    self.assertEqual(bonds_order, [Chem.BondType.ZERO] * atom.GetDegree())

    # test metal bonds without proximity bonding
    mol = Chem.MolFromPDBFile(fileN, sanitize=False, removeHs=False, proximityBonding=False)
    atom = mol.GetAtomWithIdx(40)
    self.assertEqual(atom.GetAtomicNum(), 30)  # is it Zn
    self.assertEqual(atom.GetDegree(), 4)  # Zn should have 4 zero-order bonds
    self.assertEqual(atom.GetExplicitValence(), 0)
    bonds_order = [bond.GetBondType() for bond in atom.GetBonds()]
    self.assertEqual(bonds_order, [Chem.BondType.ZERO] * atom.GetDegree())
    # test unbinding HOHs
    fileN = os.path.join(RDConfig.RDBaseDir, 'Code', 'GraphMol', 'FileParsers', 'test_data',
                         '2vnf_bindedHOH.pdb')
    mol = Chem.MolFromPDBFile(fileN, sanitize=False, removeHs=False)
    atom = mol.GetAtomWithIdx(10)
    self.assertEqual(atom.GetPDBResidueInfo().GetResidueName(), 'HOH')
    self.assertEqual(atom.GetDegree(), 0)  # HOH should have no bonds
    # test metal bonding in ligand
    fileN = os.path.join(RDConfig.RDBaseDir, 'Code', 'GraphMol', 'FileParsers', 'test_data',
                         '2dej_APW.pdb')
    mol = Chem.MolFromPDBFile(fileN, sanitize=False, removeHs=False)
    atom = mol.GetAtomWithIdx(6)
    self.assertEqual(atom.GetAtomicNum(), 12)
    self.assertEqual(atom.GetDegree(), 2)
    atom = mol.GetAtomWithIdx(35)
    self.assertEqual(atom.GetPDBResidueInfo().GetResidueName(), 'HOH')
    self.assertEqual(atom.GetDegree(), 0)

  def test85MolCopying(self):
    m = Chem.MolFromSmiles('C1CC1[C@H](F)Cl')
    m.SetProp('foo', 'bar')
    m2 = Chem.Mol(m)
    self.assertEqual(Chem.MolToSmiles(m, True), Chem.MolToSmiles(m2, True))
    self.assertTrue(m2.HasProp('foo'))
    self.assertEqual(m2.GetProp('foo'), 'bar')
    ri = m2.GetRingInfo()
    self.assertTrue(ri)
    self.assertEqual(ri.NumRings(), 1)

  def test85MolCopying2(self):
    import copy
    m1 = Chem.MolFromSmiles('CC')
    m1.SetProp('Foo', 'bar')
    m1.foo = [1]
    m2 = copy.copy(m1)
    m3 = copy.copy(m2)
    m4 = copy.deepcopy(m1)
    m5 = copy.deepcopy(m2)
    m6 = copy.deepcopy(m4)

    self.assertEquals(m1.GetProp('Foo'), 'bar')
    self.assertEquals(m2.GetProp('Foo'), 'bar')
    self.assertEquals(m3.GetProp('Foo'), 'bar')
    self.assertEquals(m4.GetProp('Foo'), 'bar')
    self.assertEquals(m5.GetProp('Foo'), 'bar')
    self.assertEquals(m6.GetProp('Foo'), 'bar')

    m2.foo.append(4)
    self.assertEquals(m1.foo, [1, 4])
    self.assertEquals(m2.foo, [1, 4])
    self.assertEquals(m3.foo, [1, 4])
    self.assertEquals(m4.foo, [1])
    self.assertEquals(m5.foo, [1])
    self.assertEquals(m6.foo, [1])

    m7 = Chem.RWMol(m1)
    self.failIf(hasattr(m7, 'foo'))
    m7.foo = [1]
    m8 = copy.copy(m7)
    m9 = copy.deepcopy(m7)
    m8.foo.append(4)
    self.assertEquals(m7.GetProp('Foo'), 'bar')
    self.assertEquals(m8.GetProp('Foo'), 'bar')
    self.assertEquals(m9.GetProp('Foo'), 'bar')
    self.assertEquals(m8.foo, [1, 4])
    self.assertEquals(m9.foo, [1])

  def test86MolRenumbering(self):
    import random
    m = Chem.MolFromSmiles('C[C@H]1CC[C@H](C/C=C/[C@H](F)Cl)CC1')
    cSmi = Chem.MolToSmiles(m, True)
    for i in range(m.GetNumAtoms()):
      ans = list(range(m.GetNumAtoms()))
      random.shuffle(ans)
      m2 = Chem.RenumberAtoms(m, ans)
      nSmi = Chem.MolToSmiles(m2, True)
      self.assertEqual(cSmi, nSmi)

  def test87FragmentOnBonds(self):
    m = Chem.MolFromSmiles('CC1CC(O)C1CCC1CC1')
    bis = m.GetSubstructMatches(Chem.MolFromSmarts('[!R][R]'))
    bs = []
    labels = []
    for bi in bis:
      b = m.GetBondBetweenAtoms(bi[0], bi[1])
      if b.GetBeginAtomIdx() == bi[0]:
        labels.append((10, 1))
      else:
        labels.append((1, 10))
      bs.append(b.GetIdx())
    nm = Chem.FragmentOnBonds(m, bs)
    frags = Chem.GetMolFrags(nm)
    self.assertEqual(len(frags), 5)
    self.assertEqual(frags, ((0, 12), (1, 2, 3, 5, 11, 14, 16), (4, 13), (6, 7, 15, 18),
                             (8, 9, 10, 17)))
    smi = Chem.MolToSmiles(nm, True)
    self.assertEqual(smi, '*C1CC([4*])C1[6*].[1*]C.[3*]O.[5*]CC[8*].[7*]C1CC1')

    nm = Chem.FragmentOnBonds(m, bs, dummyLabels=labels)
    frags = Chem.GetMolFrags(nm)
    self.assertEqual(len(frags), 5)
    self.assertEqual(frags, ((0, 12), (1, 2, 3, 5, 11, 14, 16), (4, 13), (6, 7, 15, 18),
                             (8, 9, 10, 17)))
    smi = Chem.MolToSmiles(nm, True)
    self.assertEqual(smi, '[1*]C.[1*]CC[1*].[1*]O.[10*]C1CC([10*])C1[10*].[10*]C1CC1')

    m = Chem.MolFromSmiles('CCC(=O)CC(=O)C')
    bis = m.GetSubstructMatches(Chem.MolFromSmarts('C=O'))
    bs = []
    for bi in bis:
      b = m.GetBondBetweenAtoms(bi[0], bi[1])
      bs.append(b.GetIdx())
    bts = [Chem.BondType.DOUBLE] * len(bs)
    nm = Chem.FragmentOnBonds(m, bs, bondTypes=bts)
    frags = Chem.GetMolFrags(nm)
    self.assertEqual(len(frags), 3)
    smi = Chem.MolToSmiles(nm, True)
    self.assertEqual(smi, '[2*]=O.[3*]=C(CC)CC(=[6*])C.[5*]=O')

    # github issue 430:
    m = Chem.MolFromSmiles('OCCCCN')
    self.assertRaises(ValueError, lambda: Chem.FragmentOnBonds(m, ()))

  def test88QueryAtoms(self):
    from rdkit.Chem import rdqueries
    m = Chem.MolFromSmiles('c1nc(C)n(CC)c1')

    qa = rdqueries.ExplicitDegreeEqualsQueryAtom(3)
    l = tuple([x.GetIdx() for x in m.GetAtomsMatchingQuery(qa)])
    self.assertEqual(l, (2, 4))

    qa.ExpandQuery(rdqueries.AtomNumEqualsQueryAtom(6, negate=True))
    l = tuple([x.GetIdx() for x in m.GetAtomsMatchingQuery(qa)])
    self.assertEqual(l, (4, ))

    qa = rdqueries.ExplicitDegreeEqualsQueryAtom(3)
    qa.ExpandQuery(
      rdqueries.AtomNumEqualsQueryAtom(6, negate=True), how=Chem.CompositeQueryType.COMPOSITE_OR)
    l = tuple([x.GetIdx() for x in m.GetAtomsMatchingQuery(qa)])
    self.assertEqual(l, (1, 2, 4))

    qa = rdqueries.ExplicitDegreeEqualsQueryAtom(3)
    qa.ExpandQuery(
      rdqueries.AtomNumEqualsQueryAtom(6, negate=True), how=Chem.CompositeQueryType.COMPOSITE_XOR)
    l = tuple([x.GetIdx() for x in m.GetAtomsMatchingQuery(qa)])
    self.assertEqual(l, (1, 2))

    qa = rdqueries.ExplicitDegreeGreaterQueryAtom(2)
    l = tuple([x.GetIdx() for x in m.GetAtomsMatchingQuery(qa)])
    self.assertEqual(l, (2, 4))

    qa = rdqueries.ExplicitDegreeLessQueryAtom(2)
    l = tuple([x.GetIdx() for x in m.GetAtomsMatchingQuery(qa)])
    self.assertEqual(l, (3, 6))

    m = Chem.MolFromSmiles('N[CH][CH]')
    qa = rdqueries.NumRadicalElectronsGreaterQueryAtom(0)
    l = tuple([x.GetIdx() for x in m.GetAtomsMatchingQuery(qa)])
    self.assertEqual(l, (1, 2))
    qa = rdqueries.NumRadicalElectronsGreaterQueryAtom(1)
    l = tuple([x.GetIdx() for x in m.GetAtomsMatchingQuery(qa)])
    self.assertEqual(l, (2, ))

    m = Chem.MolFromSmiles('F[C@H](Cl)C')
    qa = rdqueries.HasChiralTagQueryAtom()
    l = tuple([x.GetIdx() for x in m.GetAtomsMatchingQuery(qa)])
    self.assertEqual(l, (1, ))
    qa = rdqueries.MissingChiralTagQueryAtom()
    l = tuple([x.GetIdx() for x in m.GetAtomsMatchingQuery(qa)])
    self.assertEqual(l, ())

    m = Chem.MolFromSmiles('F[CH](Cl)C')
    qa = rdqueries.HasChiralTagQueryAtom()
    l = tuple([x.GetIdx() for x in m.GetAtomsMatchingQuery(qa)])
    self.assertEqual(l, ())
    qa = rdqueries.MissingChiralTagQueryAtom()
    l = tuple([x.GetIdx() for x in m.GetAtomsMatchingQuery(qa)])
    self.assertEqual(l, (1, ))

    m = Chem.MolFromSmiles('CNCON')
    qa = rdqueries.NumHeteroatomNeighborsEqualsQueryAtom(2)
    l = tuple([x.GetIdx() for x in m.GetAtomsMatchingQuery(qa)])
    self.assertEqual(l, (2, ))
    qa = rdqueries.NumHeteroatomNeighborsGreaterQueryAtom(0)
    l = tuple([x.GetIdx() for x in m.GetAtomsMatchingQuery(qa)])
    self.assertEqual(l, (0, 2, 3, 4))

  def test89UnicodeInput(self):
    m = Chem.MolFromSmiles(u'c1ccccc1')
    self.assertTrue(m is not None)
    self.assertEqual(m.GetNumAtoms(), 6)
    m = Chem.MolFromSmarts(u'c1ccccc1')
    self.assertTrue(m is not None)
    self.assertEqual(m.GetNumAtoms(), 6)

  def test90FragmentOnSomeBonds(self):
    m = Chem.MolFromSmiles('OCCCCN')
    pieces = Chem.FragmentOnSomeBonds(m, (0, 2, 4), 2)
    self.assertEqual(len(pieces), 3)

    frags = Chem.GetMolFrags(pieces[0])
    self.assertEqual(len(frags), 3)
    self.assertEqual(len(frags[0]), 2)
    self.assertEqual(len(frags[1]), 4)
    self.assertEqual(len(frags[2]), 4)

    frags = Chem.GetMolFrags(pieces[1])
    self.assertEqual(len(frags), 3)
    self.assertEqual(len(frags[0]), 2)
    self.assertEqual(len(frags[1]), 6)
    self.assertEqual(len(frags[2]), 2)

    frags = Chem.GetMolFrags(pieces[2])
    self.assertEqual(len(frags), 3)
    self.assertEqual(len(frags[0]), 4)
    self.assertEqual(len(frags[1]), 4)
    self.assertEqual(len(frags[2]), 2)

    pieces, cpa = Chem.FragmentOnSomeBonds(m, (0, 2, 4), 2, returnCutsPerAtom=True)
    self.assertEqual(len(pieces), 3)
    self.assertEqual(len(cpa), 3)
    self.assertEqual(len(cpa[0]), m.GetNumAtoms())

    # github issue 430:
    m = Chem.MolFromSmiles('OCCCCN')
    self.assertRaises(ValueError, lambda: Chem.FragmentOnSomeBonds(m, ()))

    pieces = Chem.FragmentOnSomeBonds(m, (0, 2, 4), 0)
    self.assertEqual(len(pieces), 0)

  def test91RankAtoms(self):
    m = Chem.MolFromSmiles('ONCS.ONCS')
    ranks = Chem.CanonicalRankAtoms(m, breakTies=False)
    self.assertEqual(list(ranks[0:4]), list(ranks[4:]))

    m = Chem.MolFromSmiles("c1ccccc1")
    ranks = Chem.CanonicalRankAtoms(m, breakTies=False)
    for x in ranks:
      self.assertEqual(x, 0)

    m = Chem.MolFromSmiles("C1NCN1")
    ranks = Chem.CanonicalRankAtoms(m, breakTies=False)
    self.assertEqual(ranks[0], ranks[2])
    self.assertEqual(ranks[1], ranks[3])

  def test92RankAtomsInFragment(self):
    m = Chem.MolFromSmiles('ONCS.ONCS')
    ranks = Chem.CanonicalRankAtomsInFragment(m, [0, 1, 2, 3], [0, 1, 2])

    ranks2 = Chem.CanonicalRankAtomsInFragment(m, [4, 5, 6, 7], [3, 4, 5])
    self.assertEquals(list(ranks[0:4]), list(ranks2[4:]))
    self.assertEquals(list(ranks[4:]), [-1] * 4)
    self.assertEquals(list(ranks2[0:4]), [-1] * 4)

    # doc tests
    mol = Chem.MolFromSmiles('C1NCN1.C1NCN1')
    self.assertEquals(
      list(Chem.CanonicalRankAtomsInFragment(mol, atomsToUse=range(0, 4), breakTies=False)),
      [4, 6, 4, 6, -1, -1, -1, -1])
    self.assertEquals(
      list(Chem.CanonicalRankAtomsInFragment(mol, atomsToUse=range(4, 8), breakTies=False)),
      [-1, -1, -1, -1, 4, 6, 4, 6])

  def test93RWMolsAsROMol(self):
    """ test the RWMol class as a proper ROMol

    """
    mol = Chem.MolFromSmiles('C1CCC1')
    self.assertTrue(type(mol) == Chem.Mol)
    rwmol = Chem.RWMol(mol)
    self.assertEqual(Chem.MolToSmiles(rwmol, True), Chem.MolToSmiles(rwmol.GetMol()))
    newAt = Chem.Atom(8)
    rwmol.ReplaceAtom(0, newAt)
    self.assertEqual(Chem.MolToSmiles(rwmol, True), Chem.MolToSmiles(rwmol.GetMol()))

  def test94CopyWithConfs(self):
    """ test copying Mols with some conformers

    """
    fileN = os.path.join(RDConfig.RDBaseDir, 'Code', 'GraphMol', 'FileParsers', 'test_data',
                         'cmpd2.tpl')
    m1 = Chem.MolFromTPLFile(fileN)
    self.assertTrue(m1 is not None)
    self.assertEquals(m1.GetNumAtoms(), 12)
    self.assertEquals(m1.GetNumConformers(), 2)
    self.assertEquals(m1.GetConformer(0).GetNumAtoms(), 12)
    self.assertEquals(m1.GetConformer(1).GetNumAtoms(), 12)

    m2 = Chem.Mol(m1)
    self.assertEquals(m2.GetNumAtoms(), 12)
    self.assertEquals(m2.GetNumConformers(), 2)
    self.assertEquals(m2.GetConformer(0).GetNumAtoms(), 12)
    self.assertEquals(m2.GetConformer(1).GetNumAtoms(), 12)

    m2 = Chem.Mol(m1, False, 0)
    self.assertEquals(m2.GetNumAtoms(), 12)
    self.assertEquals(m2.GetNumConformers(), 1)
    self.assertEquals(m2.GetConformer(0).GetNumAtoms(), 12)

    m2 = Chem.Mol(m1, False, 1)
    self.assertEquals(m2.GetNumAtoms(), 12)
    self.assertEquals(m2.GetNumConformers(), 1)
    self.assertEquals(m2.GetConformer(1).GetNumAtoms(), 12)

    m2 = Chem.Mol(m1, True)
    self.assertTrue(m2.GetNumAtoms() == 12)
    self.assertTrue(m2.GetNumConformers() == 0)

    m2 = Chem.RWMol(m1)
    self.assertEquals(m2.GetNumAtoms(), 12)
    self.assertEquals(m2.GetNumConformers(), 2)
    self.assertEquals(m2.GetConformer(0).GetNumAtoms(), 12)
    self.assertEquals(m2.GetConformer(1).GetNumAtoms(), 12)

    m2 = Chem.RWMol(m1, False, 0)
    self.assertEquals(m2.GetNumAtoms(), 12)
    self.assertEquals(m2.GetNumConformers(), 1)
    self.assertEquals(m2.GetConformer(0).GetNumAtoms(), 12)

    m2 = Chem.RWMol(m1, False, 1)
    self.assertEquals(m2.GetNumAtoms(), 12)
    self.assertEquals(m2.GetNumConformers(), 1)
    self.assertEquals(m2.GetConformer(1).GetNumAtoms(), 12)

    m2 = Chem.RWMol(m1, True)
    self.assertTrue(m2.GetNumAtoms() == 12)
    self.assertTrue(m2.GetNumConformers() == 0)

  def testAtomPropQueries(self):
    """ test the property queries
    """
    from rdkit.Chem import rdqueries

    m = Chem.MolFromSmiles("C" * 14)
    atoms = m.GetAtoms()
    atoms[0].SetProp("hah", "hah")
    atoms[1].SetIntProp("bar", 1)
    atoms[2].SetIntProp("bar", 2)
    atoms[3].SetBoolProp("baz", True)
    atoms[4].SetBoolProp("baz", False)
    atoms[5].SetProp("boo", "hoo")
    atoms[6].SetProp("boo", "-urns")
    atoms[7].SetDoubleProp("boot", 1.0)
    atoms[8].SetDoubleProp("boot", 4.0)
    atoms[9].SetDoubleProp("number", 4.0)
    atoms[10].SetIntProp("number", 4)

    tests = ((rdqueries.HasIntPropWithValueQueryAtom, "bar", {
      1: [1],
      2: [2]
    }), (rdqueries.HasBoolPropWithValueQueryAtom, "baz", {
      True: [3],
      False: [4]
    }), (rdqueries.HasStringPropWithValueQueryAtom, "boo", {
      "hoo": [5],
      "-urns": [6]
    }), (rdqueries.HasDoublePropWithValueQueryAtom, "boot", {
      1.0: [7],
      4.0: [8]
    }))

    for query, name, lookups in tests:
      for t, v in lookups.items():
        q = query(name, t)
        self.assertEqual(v, [x.GetIdx() for x in m.GetAtomsMatchingQuery(q)])
        q = query(name, t, negate=True)
        self.assertEqual(
          sorted(set(range(14)) - set(v)), [x.GetIdx() for x in m.GetAtomsMatchingQuery(q)])

    # check tolerances
    self.assertEqual([
      x.GetIdx() for x in m.GetAtomsMatchingQuery(
        rdqueries.HasDoublePropWithValueQueryAtom("boot", 1.0, tolerance=3.))
    ], [7, 8])

    # numbers are numbers?, i.e. int!=double
    self.assertEqual([
      x.GetIdx()
      for x in m.GetAtomsMatchingQuery(rdqueries.HasIntPropWithValueQueryAtom("number", 4))
    ], [10])

  def testBondPropQueries(self):
    """ test the property queries
    """
    from rdkit.Chem import rdqueries

    m = Chem.MolFromSmiles("C" * 14)
    bonds = m.GetBonds()
    bonds[0].SetProp("hah", "hah")
    bonds[1].SetIntProp("bar", 1)
    bonds[2].SetIntProp("bar", 2)
    bonds[3].SetBoolProp("baz", True)
    bonds[4].SetBoolProp("baz", False)
    bonds[5].SetProp("boo", "hoo")
    bonds[6].SetProp("boo", "-urns")
    bonds[7].SetDoubleProp("boot", 1.0)
    bonds[8].SetDoubleProp("boot", 4.0)
    bonds[9].SetDoubleProp("number", 4.0)
    bonds[10].SetIntProp("number", 4)

    tests = ((rdqueries.HasIntPropWithValueQueryBond, "bar", {
      1: [1],
      2: [2]
    }), (rdqueries.HasBoolPropWithValueQueryBond, "baz", {
      True: [3],
      False: [4]
    }), (rdqueries.HasStringPropWithValueQueryBond, "boo", {
      "hoo": [5],
      "-urns": [6]
    }), (rdqueries.HasDoublePropWithValueQueryBond, "boot", {
      1.0: [7],
      4.0: [8]
    }))

    for query, name, lookups in tests:
      for t, v in lookups.items():
        q = query(name, t)
        self.assertEqual(v, [x.GetIdx() for x in m.GetBonds() if q.Match(x)])
        q = query(name, t, negate=True)
        self.assertEqual(
          sorted(set(range(13)) - set(v)), [x.GetIdx() for x in m.GetBonds() if q.Match(x)])

    # check tolerances
    q = rdqueries.HasDoublePropWithValueQueryBond("boot", 1.0, tolerance=3.)
    self.assertEqual([x.GetIdx() for x in m.GetBonds() if q.Match(x)], [7, 8])

    # numbers are numbers?, i.e. int!=double
    q = rdqueries.HasIntPropWithValueQueryBond("number", 4)
    self.assertEqual([x.GetIdx() for x in m.GetBonds() if q.Match(x)], [10])

  def testGetShortestPath(self):
    """ test the GetShortestPath() wrapper
    """
    smi = "CC(OC1C(CCCC3)C3C(CCCC2)C2C1OC(C)=O)=O"
    m = Chem.MolFromSmiles(smi)
    path = Chem.GetShortestPath(m, 1, 20)
    self.assertEqual(path, (1, 2, 3, 16, 17, 18, 20))

  def testGithub497(self):
    outf = gzip.open(tempfile.mktemp(), 'wb+')
    m = Chem.MolFromSmiles('C')
    w = Chem.SDWriter(outf)
    e = False
    try:
      w.write(m)
    except Exception:
      sys.stderr.write('Opening gzip as binary fails on Python3 ' \
        'upon writing to SDWriter without crashing the RDKit\n')
      e = True
    else:
      e = (sys.version_info < (3, 0))
    try:
      w.close()
    except Exception:
      sys.stderr.write('Opening gzip as binary fails on Python3 ' \
        'upon closing SDWriter without crashing the RDKit\n')
      e = True
    else:
      if (not e):
        e = (sys.version_info < (3, 0))
    w = None
    try:
      outf.close()
    except Exception:
      sys.stderr.write('Opening gzip as binary fails on Python3 ' \
        'upon closing the stream without crashing the RDKit\n')
      e = True
    else:
      if (not e):
        e = (sys.version_info < (3, 0))
    self.assertTrue(e)

  def testGithub498(self):
    if (sys.version_info < (3, 0)):
      mode = 'w+'
    else:
      mode = 'wt+'
    outf = gzip.open(tempfile.mktemp(), mode)
    m = Chem.MolFromSmiles('C')
    w = Chem.SDWriter(outf)
    w.write(m)
    w.close()
    w = None
    outf.close()

  def testReplaceBond(self):
    origmol = Chem.RWMol(Chem.MolFromSmiles("CC"))
    bonds = list(origmol.GetBonds())
    self.assertEqual(len(bonds), 1)
    singlebond = bonds[0]
    self.assertEqual(singlebond.GetBondType(), Chem.BondType.SINGLE)

    # this is the only way we create a bond, is take it from another molecule
    doublebonded = Chem.MolFromSmiles("C=C")
    doublebond = list(doublebonded.GetBonds())[0]

    # make sure replacing the bond changes the smiles
    self.assertEquals(Chem.MolToSmiles(origmol), "CC")
    origmol.ReplaceBond(singlebond.GetIdx(), doublebond)
    Chem.SanitizeMol(origmol)

    self.assertEquals(Chem.MolToSmiles(origmol), "C=C")

  def testAdjustQueryProperties(self):
    m = Chem.MolFromSmarts('C1CCC1*')
    am = Chem.AdjustQueryProperties(m)
    self.assertTrue(Chem.MolFromSmiles('C1CCC1C').HasSubstructMatch(m))
    self.assertTrue(Chem.MolFromSmiles('C1CCC1C').HasSubstructMatch(am))
    self.assertTrue(Chem.MolFromSmiles('C1CC(C)C1C').HasSubstructMatch(m))
    self.assertFalse(Chem.MolFromSmiles('C1CC(C)C1C').HasSubstructMatch(am))

    m = Chem.MolFromSmiles('C1CCC1*')
    am = Chem.AdjustQueryProperties(m)
    self.assertFalse(Chem.MolFromSmiles('C1CCC1C').HasSubstructMatch(m))
    self.assertTrue(Chem.MolFromSmiles('C1CCC1C').HasSubstructMatch(am))
    qps = Chem.AdjustQueryParameters()
    qps.makeDummiesQueries = False
    am = Chem.AdjustQueryProperties(m, qps)
    self.assertFalse(Chem.MolFromSmiles('C1CCC1C').HasSubstructMatch(am))

    m = Chem.MolFromSmiles('C1=CC=CC=C1', sanitize=False)
    am = Chem.AdjustQueryProperties(m)
    self.assertTrue(Chem.MolFromSmiles('c1ccccc1').HasSubstructMatch(am))
    qp = Chem.AdjustQueryParameters()
    qp.aromatizeIfPossible = False
    am = Chem.AdjustQueryProperties(m, qp)
    self.assertFalse(Chem.MolFromSmiles('c1ccccc1').HasSubstructMatch(am))

    m = Chem.MolFromSmiles('C1CCC1OC')
    qps = Chem.AdjustQueryParameters()
    qps.makeAtomsGeneric = True
    am = Chem.AdjustQueryProperties(m, qps)
    self.assertEqual(Chem.MolToSmarts(am), '*1-*-*-*-1-*-*')
    qps.makeAtomsGenericFlags = Chem.ADJUST_IGNORERINGS
    am = Chem.AdjustQueryProperties(m, qps)
    self.assertEqual(Chem.MolToSmarts(am), '[#6&D2]1-[#6&D2]-[#6&D2]-[#6&D3]-1-*-*')

    qps = Chem.AdjustQueryParameters()
    qps.makeBondsGeneric = True
    am = Chem.AdjustQueryProperties(m, qps)
    self.assertEqual(Chem.MolToSmarts(am), '[#6&D2]1~[#6&D2]~[#6&D2]~[#6&D3]~1~[#8]~[#6]')
    qps.makeBondsGenericFlags = Chem.ADJUST_IGNORERINGS
    am = Chem.AdjustQueryProperties(m, qps)
    self.assertEqual(Chem.MolToSmarts(am), '[#6&D2]1-[#6&D2]-[#6&D2]-[#6&D3]-1~[#8]~[#6]')

  def testAdjustQueryPropertiesgithubIssue1474(self):
    core = Chem.MolFromSmiles('[*:1]C1N([*:2])C([*:3])O1')
    core.GetAtomWithIdx(0).SetProp('foo', 'bar')
    core.GetAtomWithIdx(1).SetProp('foo', 'bar')

    ap = Chem.AdjustQueryProperties(core)
    self.assertEqual(ap.GetAtomWithIdx(0).GetPropsAsDict()["foo"], "bar")
    self.assertEqual(ap.GetAtomWithIdx(1).GetPropsAsDict()["foo"], "bar")

  def testGithubIssue579(self):
    fileN = os.path.join(RDConfig.RDBaseDir, 'Code', 'GraphMol', 'FileParsers', 'test_data',
                         'NCI_aids_few.sdf.gz')
    inf = gzip.open(fileN)
    suppl = Chem.ForwardSDMolSupplier(inf)
    m0 = next(suppl)
    self.assertIsNot(m0, None)
    inf.close()
    del suppl

  def testSequenceBasics(self):
    " very basic round-tripping of the sequence reader/writer support "
    helm = 'PEPTIDE1{C.Y.I.Q.N.C.P.L.G}$$$$'
    seq = 'CYIQNCPLG'
    fasta = '>\nCYIQNCPLG\n'
    smi = 'CC[C@H](C)[C@H](NC(=O)[C@H](Cc1ccc(O)cc1)NC(=O)[C@@H](N)CS)C(=O)N[C@@H](CCC(N)=O)C(=O)N[C@@H](CC(N)=O)C(=O)N[C@@H](CS)C(=O)N1CCC[C@H]1C(=O)N[C@@H](CC(C)C)C(=O)NCC(=O)O'

    m = Chem.MolFromSequence(seq)
    self.assertTrue(m is not None)
    self.assertEqual(Chem.MolToSequence(m), seq)
    self.assertEqual(Chem.MolToHELM(m), helm)
    self.assertEqual(Chem.MolToFASTA(m), fasta)
    self.assertEqual(Chem.MolToSmiles(m, isomericSmiles=True), smi)

    m = Chem.MolFromHELM(helm)
    self.assertTrue(m is not None)
    self.assertEqual(Chem.MolToSequence(m), seq)
    self.assertEqual(Chem.MolToHELM(m), helm)
    self.assertEqual(Chem.MolToFASTA(m), fasta)
    self.assertEqual(Chem.MolToSmiles(m, isomericSmiles=True), smi)

    m = Chem.MolFromFASTA(fasta)
    self.assertTrue(m is not None)
    self.assertEqual(Chem.MolToSequence(m), seq)
    self.assertEqual(Chem.MolToHELM(m), helm)
    self.assertEqual(Chem.MolToFASTA(m), fasta)
    self.assertEqual(Chem.MolToSmiles(m, isomericSmiles=True), smi)

    seq = "CGCGAATTACCGCG"
    m = Chem.MolFromSequence(seq, flavor=6)  # DNA
    self.assertEqual(Chem.MolToSequence(m), 'CGCGAATTACCGCG')
    self.assertEqual(
      Chem.MolToHELM(m),
      'RNA1{[dR](C)P.[dR](G)P.[dR](C)P.[dR](G)P.[dR](A)P.[dR](A)P.[dR](T)P.[dR](T)P.[dR](A)P.[dR](C)P.[dR](C)P.[dR](G)P.[dR](C)P.[dR](G)}$$$$'
    )
    seq = "CGCGAAUUACCGCG"
    m = Chem.MolFromSequence(seq, flavor=2)  # RNA
    self.assertEqual(Chem.MolToSequence(m), 'CGCGAAUUACCGCG')
    self.assertEqual(
      Chem.MolToHELM(m),
      'RNA1{R(C)P.R(G)P.R(C)P.R(G)P.R(A)P.R(A)P.R(U)P.R(U)P.R(A)P.R(C)P.R(C)P.R(G)P.R(C)P.R(G)}$$$$'
    )
    m = Chem.MolFromSequence(seq, flavor=3)  # RNA - 5' cap
    self.assertEqual(Chem.MolToSequence(m), 'CGCGAAUUACCGCG')
    self.assertEqual(
      Chem.MolToHELM(m),
      'RNA1{P.R(C)P.R(G)P.R(C)P.R(G)P.R(A)P.R(A)P.R(U)P.R(U)P.R(A)P.R(C)P.R(C)P.R(G)P.R(C)P.R(G)}$$$$'
    )

  def testResMolSupplier(self):
    mol = Chem.MolFromSmiles('CC')
    resMolSuppl = Chem.ResonanceMolSupplier(mol)
    del resMolSuppl
    resMolSuppl = Chem.ResonanceMolSupplier(mol)
    self.assertEqual(resMolSuppl.GetNumConjGrps(), 0)
    self.assertEqual(len(resMolSuppl), 1)
    self.assertEqual(resMolSuppl.GetNumConjGrps(), 0)

    mol = Chem.MolFromSmiles('NC(=[NH2+])c1ccc(cc1)C(=O)[O-]')
    totalFormalCharge = getTotalFormalCharge(mol)

    resMolSuppl = Chem.ResonanceMolSupplier(mol)
    self.assertFalse(resMolSuppl.GetIsEnumerated())
    self.assertEqual(len(resMolSuppl), 4)
    self.assertTrue(resMolSuppl.GetIsEnumerated())

    resMolSuppl = Chem.ResonanceMolSupplier(mol)
    self.assertFalse(resMolSuppl.GetIsEnumerated())
    resMolSuppl.Enumerate()
    self.assertTrue(resMolSuppl.GetIsEnumerated())
    self.assertTrue((resMolSuppl[0].GetBondBetweenAtoms(0, 1).GetBondType() \
      != resMolSuppl[1].GetBondBetweenAtoms(0, 1).GetBondType())
      or (resMolSuppl[0].GetBondBetweenAtoms(9, 10).GetBondType() \
      != resMolSuppl[1].GetBondBetweenAtoms(9, 10).GetBondType()))

    resMolSuppl = Chem.ResonanceMolSupplier(mol, Chem.KEKULE_ALL)
    self.assertEqual(len(resMolSuppl), 8)
    bondTypeSet = set()
    # check that we actually have two alternate Kekule structures
    bondTypeSet.add(resMolSuppl[0].GetBondBetweenAtoms(3, 4).GetBondType())
    bondTypeSet.add(resMolSuppl[1].GetBondBetweenAtoms(3, 4).GetBondType())
    self.assertEqual(len(bondTypeSet), 2)

    bondTypeDict = {}
    resMolSuppl = Chem.ResonanceMolSupplier(mol,
      Chem.ALLOW_INCOMPLETE_OCTETS \
      | Chem.UNCONSTRAINED_CATIONS \
      | Chem.UNCONSTRAINED_ANIONS)
    self.assertEqual(len(resMolSuppl), 32)
    for i in range(len(resMolSuppl)):
      resMol = resMolSuppl[i]
      self.assertEqual(getTotalFormalCharge(resMol), totalFormalCharge)
    while (not resMolSuppl.atEnd()):
      resMol = six.next(resMolSuppl)
      self.assertEqual(getTotalFormalCharge(resMol), totalFormalCharge)
    resMolSuppl.reset()
    cmpFormalChargeBondOrder(self, resMolSuppl[0], six.next(resMolSuppl))

    resMolSuppl = Chem.ResonanceMolSupplier(mol,
      Chem.ALLOW_INCOMPLETE_OCTETS \
      | Chem.UNCONSTRAINED_CATIONS \
      | Chem.UNCONSTRAINED_ANIONS, 10)
    self.assertEqual(len(resMolSuppl), 10)

    crambinPdb = os.path.join(RDConfig.RDBaseDir, 'Code', 'GraphMol', 'FileParsers', 'test_data',
                              '1CRN.pdb')
    mol = Chem.MolFromPDBFile(crambinPdb)
    resMolSuppl = Chem.ResonanceMolSupplier(mol)
    self.assertEqual(len(resMolSuppl), 1)
    resMolSuppl = Chem.ResonanceMolSupplier(mol, Chem.KEKULE_ALL)
    self.assertEqual(len(resMolSuppl), 8)

  def testSubstructMatchAcetate(self):
    mol = Chem.MolFromSmiles('CC(=O)[O-]')
    query = Chem.MolFromSmarts('C(=O)[O-]')

    resMolSuppl = Chem.ResonanceMolSupplier(mol)
    matches = mol.GetSubstructMatches(query)
    self.assertEqual(len(matches), 1)
    self.assertEqual(matches, ((1, 2, 3), ))
    matches = mol.GetSubstructMatches(query, uniquify=True)
    self.assertEqual(len(matches), 1)
    self.assertEqual(matches, ((1, 2, 3), ))
    matches = mol.GetSubstructMatches(query, uniquify=False)
    self.assertEqual(len(matches), 1)
    self.assertEqual(matches, ((1, 2, 3), ))
    matches = resMolSuppl.GetSubstructMatches(query)
    self.assertEqual(len(matches), 2)
    self.assertEqual(matches, ((1, 2, 3), (1, 3, 2)))
    matches = resMolSuppl.GetSubstructMatches(query, uniquify=True)
    self.assertEqual(len(matches), 1)
    self.assertEqual(matches, ((1, 2, 3), ))
    matches = resMolSuppl.GetSubstructMatches(query, uniquify=False)
    self.assertEqual(len(matches), 2)
    self.assertEqual(matches, ((1, 2, 3), (1, 3, 2)))
    query = Chem.MolFromSmarts('C(~O)~O')
    matches = mol.GetSubstructMatches(query, uniquify=False)
    self.assertEqual(len(matches), 2)
    self.assertEqual(matches, ((1, 2, 3), (1, 3, 2)))
    matches = mol.GetSubstructMatches(query, uniquify=True)
    self.assertEqual(len(matches), 1)
    self.assertEqual(matches, ((1, 2, 3), ))
    matches = resMolSuppl.GetSubstructMatches(query, uniquify=False)
    self.assertEqual(len(matches), 2)
    self.assertEqual(matches, ((1, 2, 3), (1, 3, 2)))
    matches = resMolSuppl.GetSubstructMatches(query, uniquify=True)
    self.assertEqual(len(matches), 1)
    self.assertEqual(matches, ((1, 2, 3), ))

  def testSubstructMatchDMAP(self):
    mol = Chem.MolFromSmiles('C(C)Nc1cc[nH+]cc1')
    query = Chem.MolFromSmarts('[#7+]')

    resMolSuppl = Chem.ResonanceMolSupplier(mol)
    matches = mol.GetSubstructMatches(query, False, False, False)
    self.assertEqual(len(matches), 1)
    p = matches[0]
    self.assertEqual(p[0], 6)
    matches = resMolSuppl.GetSubstructMatches(query, False, False, False)
    self.assertEqual(len(matches), 2)
    v = []
    p = matches[0]
    v.append(p[0])
    p = matches[1]
    v.append(p[0])
    v.sort()
    self.assertEqual(v[0], 2)
    self.assertEqual(v[1], 6)

  def testCrambin(self):
    crambinPdb = os.path.join(RDConfig.RDBaseDir, 'Code', 'GraphMol', 'FileParsers', 'test_data',
                              '1CRN.pdb')
    crambin = Chem.MolFromPDBFile(crambinPdb)
    res = []
    # protonate NH2
    res.append(Chem.MolFromSmarts('[Nh2][Ch;Ch2]'))
    # protonate Arg
    res.append(Chem.MolFromSmarts('[Nh][C]([Nh2])=[Nh]'))
    setResidueFormalCharge(crambin, res, 1)
    res = []
    # deprotonate COOH
    res.append(Chem.MolFromSmarts('C(=O)[Oh]'))
    setResidueFormalCharge(crambin, res, -1)
    res = []
    resMolSupplST = Chem.ResonanceMolSupplier(crambin)
    # crambin has 2 Arg (3 resonance structures each); 1 Asp, 1 Glu
    # and 1 terminal COO- (2 resonance structures each)
    # so possible resonance structures are 3^2 * 2^3 = 72
    self.assertEqual(len(resMolSupplST), 72)
    self.assertEqual(resMolSupplST.GetNumConjGrps(), 56)
    carboxylateQuery = Chem.MolFromSmarts('C(=O)[O-]')
    guanidiniumQuery = Chem.MolFromSmarts('NC(=[NH2+])N')
    matches = crambin.GetSubstructMatches(carboxylateQuery)
    self.assertEqual(len(matches), 3)
    matches = crambin.GetSubstructMatches(carboxylateQuery, uniquify=False)
    self.assertEqual(len(matches), 3)
    matches = crambin.GetSubstructMatches(guanidiniumQuery)
    self.assertEqual(len(matches), 0)
    matches = crambin.GetSubstructMatches(guanidiniumQuery, uniquify=False)
    self.assertEqual(len(matches), 0)
    matches = resMolSupplST.GetSubstructMatches(carboxylateQuery)
    self.assertEqual(len(matches), 6)
    self.assertEqual(matches, ((166, 167, 168), (166, 168, 167), (298, 299, 300), (298, 300, 299),
                               (320, 321, 326), (320, 326, 321)))
    matches = resMolSupplST.GetSubstructMatches(carboxylateQuery, uniquify=True)
    self.assertEqual(len(matches), 3)
    self.assertEqual(matches, ((166, 167, 168), (298, 299, 300), (320, 321, 326)))
    matches = resMolSupplST.GetSubstructMatches(guanidiniumQuery)
    self.assertEqual(len(matches), 8)
    self.assertEqual(matches, ((66, 67, 68, 69), (66, 67, 69, 68), (68, 67, 69, 66),
                               (69, 67, 68, 66), (123, 124, 125, 126), (123, 124, 126, 125),
                               (125, 124, 126, 123), (126, 124, 125, 123)))
    matches = resMolSupplST.GetSubstructMatches(guanidiniumQuery, uniquify=True)
    self.assertEqual(len(matches), 2)
    self.assertEqual(matches, ((66, 67, 69, 68), (123, 124, 126, 125)))
    btList2ST = getBtList2(resMolSupplST)
    self.assertTrue(btList2ST)
    resMolSupplMT = Chem.ResonanceMolSupplier(crambin)
    resMolSupplMT.SetNumThreads(0)
    self.assertEqual(len(resMolSupplST), len(resMolSupplMT))
    btList2MT = getBtList2(resMolSupplMT)
    self.assertTrue(btList2MT)
    self.assertEqual(len(btList2ST), len(btList2MT))
    for i in range(len(btList2ST)):
      for j in range(len(btList2ST)):
        self.assertEqual(btList2ST[i][j], btList2MT[i][j])
    for suppl in [resMolSupplST, resMolSupplMT]:
      matches = suppl.GetSubstructMatches(carboxylateQuery, numThreads=0)
      self.assertEqual(len(matches), 6)
      self.assertEqual(matches, ((166, 167, 168), (166, 168, 167), (298, 299, 300), (298, 300, 299),
                                 (320, 321, 326), (320, 326, 321)))
      matches = suppl.GetSubstructMatches(carboxylateQuery, uniquify=True, numThreads=0)
      self.assertEqual(len(matches), 3)
      self.assertEqual(matches, ((166, 167, 168), (298, 299, 300), (320, 321, 326)))
      matches = suppl.GetSubstructMatches(guanidiniumQuery, numThreads=0)
      self.assertEqual(len(matches), 8)
      self.assertEqual(matches, ((66, 67, 68, 69), (66, 67, 69, 68), (68, 67, 69, 66),
                                 (69, 67, 68, 66), (123, 124, 125, 126), (123, 124, 126, 125),
                                 (125, 124, 126, 123), (126, 124, 125, 123)))
      matches = suppl.GetSubstructMatches(guanidiniumQuery, uniquify=True, numThreads=0)
      self.assertEqual(len(matches), 2)
      self.assertEqual(matches, ((66, 67, 69, 68), (123, 124, 126, 125)))

  def testGitHUb1166(self):
    mol = Chem.MolFromSmiles('NC(=[NH2+])c1ccc(cc1)C(=O)[O-]')
    resMolSuppl = Chem.ResonanceMolSupplier(mol, Chem.KEKULE_ALL)
    self.assertEqual(len(resMolSuppl), 8)
    # check that formal charges on odd indices are in the same position
    # as on even indices
    for i in range(0, len(resMolSuppl), 2):
      self.assertEqual(resMolSuppl[i].GetNumAtoms(), resMolSuppl[i + 1].GetNumAtoms())
      for atomIdx in range(resMolSuppl[i].GetNumAtoms()):
        self.assertEqual(resMolSuppl[i].GetAtomWithIdx(atomIdx).GetFormalCharge(),
                         resMolSuppl[i + 1].GetAtomWithIdx(atomIdx).GetFormalCharge())
      # check that bond orders are alternate on aromatic bonds between
      # structures on odd indices and structures on even indices
      self.assertEqual(resMolSuppl[i].GetNumBonds(), resMolSuppl[i + 1].GetNumBonds())
      for bondIdx in range(resMolSuppl[i].GetNumBonds()):
        self.assertTrue(
          ((not resMolSuppl[i].GetBondWithIdx(bondIdx).GetIsAromatic()) and
           (not resMolSuppl[i + 1].GetBondWithIdx(bondIdx).GetIsAromatic()) and
           (resMolSuppl[i].GetBondWithIdx(bondIdx).GetBondType() == resMolSuppl[i + 1]
            .GetBondWithIdx(bondIdx).GetBondType()))
          or (resMolSuppl[i].GetBondWithIdx(bondIdx).GetIsAromatic()
              and resMolSuppl[i + 1].GetBondWithIdx(bondIdx).GetIsAromatic() and (int(
                round(resMolSuppl[i].GetBondWithIdx(bondIdx).GetBondTypeAsDouble() +
                      resMolSuppl[i + 1].GetBondWithIdx(bondIdx).GetBondTypeAsDouble())) == 3)))

  def testAtomBondProps(self):
    m = Chem.MolFromSmiles('c1ccccc1')
    for atom in m.GetAtoms():
      d = atom.GetPropsAsDict()
      self.assertEquals(set(d.keys()), set(['_CIPRank', '__computedProps']))
      self.assertEquals(d['_CIPRank'], 0)
      self.assertEquals(list(d['__computedProps']), ['_CIPRank'])

    for bond in m.GetBonds():
      self.assertEquals(bond.GetPropsAsDict(), {})

  def testSDProps(self):
    fileN = os.path.join(RDConfig.RDBaseDir, 'Code', 'GraphMol', 'FileParsers', 'test_data',
                         'NCI_aids_few.sdf')
    #fileN = "../FileParsers/test_data/NCI_aids_few.sdf"
    sddata = [
      {
        '_MolFileInfo': 'BBtclserve11129916382D 0   0.00000     0.00000    48',
        'NSC': 48,
        'NCI_AIDS_Antiviral_Screen_IC50': '2.00E-04\tM\t=\t2.46E-05\t3',
        '_Name': 48,
        'CAS_RN': '15716-70-8',
        '_MolFileComments': '15716-70-8',
        'NCI_AIDS_Antiviral_Screen_EC50': '2.00E-04\tM\t>\t2.00E-04\t3',
        'NCI_AIDS_Antiviral_Screen_Conclusion': 'CI'
      },
      {
        '_MolFileInfo': 'BBtclserve11129916382D 0   0.00000     0.00000    78',
        'NSC': 78,
        'NCI_AIDS_Antiviral_Screen_IC50': '2.00E-04\tM\t=\t9.80E-05\t3',
        '_Name': 78,
        'CAS_RN': '6290-84-2',
        '_MolFileComments': '6290-84-2',
        'NCI_AIDS_Antiviral_Screen_EC50': '2.00E-04\tM\t>\t2.00E-04\t3',
        'NCI_AIDS_Antiviral_Screen_Conclusion': 'CI'
      },
      {
        '_MolFileInfo': 'BBtclserve11129916382D 0   0.00000     0.00000   128',
        'NSC': 128,
        'NCI_AIDS_Antiviral_Screen_IC50': '2.00E-04\tM\t=\t4.60E-05\t4',
        '_Name': 128,
        'CAS_RN': '5395-10-8',
        '_MolFileComments': '5395-10-8',
        'NCI_AIDS_Antiviral_Screen_EC50': '2.00E-04\tM\t>\t2.00E-04\t4',
        'NCI_AIDS_Antiviral_Screen_Conclusion': 'CI'
      },
      {
        '_MolFileInfo': 'BBtclserve11129916382D 0   0.00000     0.00000   163',
        'NSC': 163,
        'NCI_AIDS_Antiviral_Screen_IC50': '6.75E-04\tM\t>\t6.75E-04\t2',
        '_Name': 163,
        'CAS_RN': '81-11-8',
        '_MolFileComments': '81-11-8',
        'NCI_AIDS_Antiviral_Screen_EC50': '6.75E-04\tM\t>\t6.75E-04\t2',
        'NCI_AIDS_Antiviral_Screen_Conclusion': 'CI'
      },
      {
        '_MolFileInfo': 'BBtclserve11129916382D 0   0.00000     0.00000   164',
        'NSC': 164,
        'NCI_AIDS_Antiviral_Screen_IC50': '2.00E-04\tM\t>\t2.00E-04\t2',
        '_Name': 164,
        'CAS_RN': '5325-43-9',
        '_MolFileComments': '5325-43-9',
        'NCI_AIDS_Antiviral_Screen_EC50': '2.00E-04\tM\t>\t2.00E-04\t2',
        'NCI_AIDS_Antiviral_Screen_Conclusion': 'CI'
      },
      {
        '_MolFileInfo': 'BBtclserve11129916382D 0   0.00000     0.00000   170',
        'NSC': 170,
        '_Name': 170,
        'CAS_RN': '999-99-9',
        '_MolFileComments': '999-99-9',
        'NCI_AIDS_Antiviral_Screen_EC50': '9.47E-04\tM\t>\t9.47E-04\t1',
        'NCI_AIDS_Antiviral_Screen_Conclusion': 'CI'
      },
      {
        '_MolFileInfo': 'BBtclserve11129916382D 0   0.00000     0.00000   180',
        'NSC': 180,
        'NCI_AIDS_Antiviral_Screen_IC50':
        '6.46E-04\tM\t=\t5.80E-04\t2\n1.81E-03\tM\t=\t6.90E-04\t2',
        '_Name': 180,
        'CAS_RN': '69-72-7',
        '_MolFileComments': '69-72-7',
        'NCI_AIDS_Antiviral_Screen_EC50':
        '6.46E-04\tM\t>\t6.46E-04\t2\n1.81E-03\tM\t>\t1.81E-03\t2',
        'NCI_AIDS_Antiviral_Screen_Conclusion': 'CI'
      },
      {
        '_MolFileInfo': 'BBtclserve11129916382D 0   0.00000     0.00000   186',
        'NSC': 186,
        'NCI_AIDS_Antiviral_Screen_IC50': '1.44E-04\tM\t=\t2.49E-05\t2',
        '_Name': 186,
        'CAS_RN': '518-75-2',
        '_MolFileComments': '518-75-2',
        'NCI_AIDS_Antiviral_Screen_EC50': '1.44E-04\tM\t>\t1.44E-04\t2',
        'NCI_AIDS_Antiviral_Screen_Conclusion': 'CI'
      },
      {
        '_MolFileInfo': 'BBtclserve11129916382D 0   0.00000     0.00000   192',
        'NSC': 192,
        'NCI_AIDS_Antiviral_Screen_IC50': '2.00E-04\tM\t=\t3.38E-06\t2',
        '_Name': 192,
        'CAS_RN': '2217-55-2',
        '_MolFileComments': '2217-55-2',
        'NCI_AIDS_Antiviral_Screen_EC50': '2.00E-04\tM\t>\t2.00E-04\t2',
        'NCI_AIDS_Antiviral_Screen_Conclusion': 'CI'
      },
      {
        '_MolFileInfo': 'BBtclserve11129916382D 0   0.00000     0.00000   203',
        'NSC': 203,
        '_Name': 203,
        'CAS_RN': '1155-00-6',
        '_MolFileComments': '1155-00-6',
        'NCI_AIDS_Antiviral_Screen_Conclusion': 'CI'
      },
      {
        '_MolFileInfo': 'BBtclserve11129916382D 0   0.00000     0.00000   210',
        'NSC': 210,
        'NCI_AIDS_Antiviral_Screen_IC50': '1.33E-03\tM\t>\t1.33E-03\t2',
        '_Name': 210,
        'CAS_RN': '5325-75-7',
        '_MolFileComments': '5325-75-7',
        'NCI_AIDS_Antiviral_Screen_EC50': '1.33E-03\tM\t>\t1.33E-03\t2',
        'NCI_AIDS_Antiviral_Screen_Conclusion': 'CI'
      },
      {
        '_MolFileInfo': 'BBtclserve11129916382D 0   0.00000     0.00000   211',
        'NSC': 211,
        'NCI_AIDS_Antiviral_Screen_IC50':
        '2.00E-04\tM\t>\t2.00E-04\t8\n2.00E-03\tM\t=\t1.12E-03\t2',
        '_Name': 211,
        'CAS_RN': '5325-76-8',
        '_MolFileComments': '5325-76-8',
        'NCI_AIDS_Antiviral_Screen_EC50':
        '2.00E-04\tM\t>\t7.42E-05\t8\n2.00E-03\tM\t=\t6.35E-05\t2',
        'NCI_AIDS_Antiviral_Screen_Conclusion': 'CM'
      },
      {
        '_MolFileInfo': 'BBtclserve11129916382D 0   0.00000     0.00000   213',
        'NSC': 213,
        'NCI_AIDS_Antiviral_Screen_IC50': '2.00E-04\tM\t>\t2.00E-04\t4',
        '_Name': 213,
        'CAS_RN': '119-80-2',
        '_MolFileComments': '119-80-2',
        'NCI_AIDS_Antiviral_Screen_EC50': '2.00E-04\tM\t>\t2.00E-04\t4',
        'NCI_AIDS_Antiviral_Screen_Conclusion': 'CI'
      },
      {
        '_MolFileInfo': 'BBtclserve11129916382D 0   0.00000     0.00000   220',
        'NSC': 220,
        'NCI_AIDS_Antiviral_Screen_IC50': '2.00E-04\tM\t>\t2.00E-04\t4',
        '_Name': 220,
        'CAS_RN': '5325-83-7',
        '_MolFileComments': '5325-83-7',
        'NCI_AIDS_Antiviral_Screen_EC50': '2.00E-04\tM\t>\t2.00E-04\t4',
        'NCI_AIDS_Antiviral_Screen_Conclusion': 'CI'
      },
      {
        '_MolFileInfo': 'BBtclserve11129916382D 0   0.00000     0.00000   229',
        'NSC': 229,
        'NCI_AIDS_Antiviral_Screen_IC50': '2.00E-04\tM\t>\t2.00E-04\t2',
        '_Name': 229,
        'CAS_RN': '5325-88-2',
        '_MolFileComments': '5325-88-2',
        'NCI_AIDS_Antiviral_Screen_EC50': '2.00E-04\tM\t>\t2.00E-04\t2',
        'NCI_AIDS_Antiviral_Screen_Conclusion': 'CI'
      },
      {
        '_MolFileInfo': 'BBtclserve11129916382D 0   0.00000     0.00000   256',
        'NSC': 256,
        'NCI_AIDS_Antiviral_Screen_IC50': '2.00E-04\tM\t>\t2.00E-04\t4',
        '_Name': 256,
        'CAS_RN': '5326-06-7',
        '_MolFileComments': '5326-06-7',
        'NCI_AIDS_Antiviral_Screen_EC50': '2.00E-04\tM\t>\t2.00E-04\t4',
        'NCI_AIDS_Antiviral_Screen_Conclusion': 'CI'
      },
    ]
    sdSup = Chem.SDMolSupplier(fileN)
    for i, mol in enumerate(sdSup):
      self.assertEquals(mol.GetPropsAsDict(includePrivate=True), sddata[i])

  def testGetSetProps(self):
    m = Chem.MolFromSmiles("CC")
    errors = {
      "int": "key `foo` exists but does not result in an integer value",
      "double": "key `foo` exists but does not result in a double value",
      "bool": "key `foo` exists but does not result in a True or False value"
    }

    for ob in [m, list(m.GetAtoms())[0], list(m.GetBonds())[0]]:
      ob.SetDoubleProp("foo", 2.0)
      with self.assertRaises(ValueError) as e:
        ob.GetBoolProp("foo")
      self.assertEquals(str(e.exception), errors["bool"])

      with self.assertRaises(ValueError) as e:
        ob.GetIntProp("foo")
      self.assertEquals(str(e.exception), errors["int"])

      ob.SetBoolProp("foo", True)
      with self.assertRaises(ValueError) as e:
        ob.GetDoubleProp("foo")
      self.assertEquals(str(e.exception), errors["double"])

      with self.assertRaises(ValueError) as e:
        ob.GetIntProp("foo")
      self.assertEquals(str(e.exception), errors["int"])

  def testInvariantException(self):
    m = Chem.MolFromSmiles("C")
    try:
      m.GetAtomWithIdx(3)
    except RuntimeError as e:
      import platform
      details = str(e)
      if platform.system() == 'Windows':
        details = details.replace('\\', '/')
      self.assertTrue("Code/GraphMol/ROMol.cpp".lower() in details.lower())
      self.assertTrue("Failed Expression: 3 < 1" in details)
      self.assertTrue("RDKIT:" in details)
      self.assertTrue(__version__ in details)

  # this test should probably always be last since it wraps
  #  the logging stream
  def testLogging(self):
    err = sys.stderr
    try:
      loggers = [("RDKit ERROR", "1", Chem.LogErrorMsg), ("RDKit WARNING", "2", Chem.LogWarningMsg)]
      for msg, v, log in loggers:
        sys.stderr = six.StringIO()
        log(v)
        self.assertEquals(sys.stderr.getvalue(), "")

      Chem.WrapLogs()
      for msg, v, log in loggers:
        sys.stderr = six.StringIO()
        log(v)
        s = sys.stderr.getvalue()
        self.assertTrue(msg in s)
    finally:
      sys.stderr = err

  def testGetSDText(self):
    fileN = os.path.join(RDConfig.RDBaseDir, 'Code', 'GraphMol', 'FileParsers', 'test_data',
                         'NCI_aids_few.sdf')
    #fileN = "../FileParsers/test_data/NCI_aids_few.sdf"
    sdSup = Chem.SDMolSupplier(fileN)
    for m in sdSup:
      sdt = Chem.SDWriter.GetText(m)
      ts = Chem.SDMolSupplier()
      ts.SetData(sdt)
      nm = next(ts)
      self.assertEqual(Chem.MolToSmiles(m, True), Chem.MolToSmiles(nm, True))
      for pn in m.GetPropNames():
        self.assertTrue(nm.HasProp(pn))
        self.assertEqual(m.GetProp(pn), nm.GetProp(pn))

  def testUnfoldedRDKFingerprint(self):
    from rdkit.Chem import AllChem

    m = Chem.MolFromSmiles('c1ccccc1N')
    fp = AllChem.UnfoldedRDKFingerprintCountBased(m)
    fpDict = fp.GetNonzeroElements()
    self.assertEquals(len(fpDict.items()), 19)
    self.assertTrue(374073638 in fpDict)
    self.assertEquals(fpDict[374073638], 6)
    self.assertTrue(464351883 in fpDict)
    self.assertEquals(fpDict[464351883], 2)
    self.assertTrue(1949583554 in fpDict)
    self.assertEquals(fpDict[1949583554], 6)
    self.assertTrue(4105342207 in fpDict)
    self.assertEquals(fpDict[4105342207], 1)
    self.assertTrue(794080973 in fpDict)
    self.assertEquals(fpDict[794080973], 1)
    self.assertTrue(3826517238 in fpDict)
    self.assertEquals(fpDict[3826517238], 2)

    m = Chem.MolFromSmiles('Cl')
    fp = AllChem.UnfoldedRDKFingerprintCountBased(m)
    fpDict = fp.GetNonzeroElements()
    self.assertEquals(len(fpDict.items()), 0)

    m = Chem.MolFromSmiles('CCCO')
    aBits = {}
    fp = AllChem.UnfoldedRDKFingerprintCountBased(m, bitInfo=aBits)
    fpDict = fp.GetNonzeroElements()
    self.assertEquals(len(fpDict.items()), 5)
    self.assertTrue(1524090560 in fpDict)
    self.assertEquals(fpDict[1524090560], 1)
    self.assertTrue(1940446997 in fpDict)
    self.assertEquals(fpDict[1940446997], 1)
    self.assertTrue(3977409745 in fpDict)
    self.assertEquals(fpDict[3977409745], 1)
    self.assertTrue(4274652475 in fpDict)
    self.assertEquals(fpDict[4274652475], 1)
    self.assertTrue(4275705116 in fpDict)
    self.assertEquals(fpDict[4275705116], 2)

    self.assertTrue(1524090560 in aBits)
    self.assertEquals(aBits[1524090560], [[1, 2]])
    self.assertTrue(1940446997 in aBits)
    self.assertEquals(aBits[1940446997], [[0, 1]])
    self.assertTrue(3977409745 in aBits)
    self.assertEquals(aBits[3977409745], [[0, 1, 2]])
    self.assertTrue(4274652475 in aBits)
    self.assertEquals(aBits[4274652475], [[2]])
    self.assertTrue(4275705116 in aBits)
    self.assertEquals(aBits[4275705116], [[0], [1]])

  def testRDKFingerprintBitInfo(self):

    m = Chem.MolFromSmiles('CCCO')
    aBits = {}
    fp1 = Chem.RDKFingerprint(m, bitInfo=aBits)
    self.assertTrue(1183 in aBits)
    self.assertEquals(aBits[1183], [[1, 2]])
    self.assertTrue(709 in aBits)
    self.assertEquals(aBits[709], [[0, 1]])
    self.assertTrue(1118 in aBits)
    self.assertEquals(aBits[1118], [[0, 1, 2]])
    self.assertTrue(562 in aBits)
    self.assertEquals(aBits[562], [[2]])
    self.assertTrue(1772 in aBits)
    self.assertEquals(aBits[1772], [[0], [1]])

  def testSimpleAromaticity(self):
    m = Chem.MolFromSmiles('c1ccccc1')
    self.assertTrue(m.GetBondWithIdx(0).GetIsAromatic())
    self.assertTrue(m.GetAtomWithIdx(0).GetIsAromatic())
    Chem.Kekulize(m, True)
    self.assertFalse(m.GetBondWithIdx(0).GetIsAromatic())
    self.assertFalse(m.GetAtomWithIdx(0).GetIsAromatic())
    Chem.SetAromaticity(m, Chem.AROMATICITY_SIMPLE)
    self.assertTrue(m.GetBondWithIdx(0).GetIsAromatic())
    self.assertTrue(m.GetAtomWithIdx(0).GetIsAromatic())

    m = Chem.MolFromSmiles('c1c[nH]cc1')
    self.assertTrue(m.GetBondWithIdx(0).GetIsAromatic())
    self.assertTrue(m.GetAtomWithIdx(0).GetIsAromatic())
    Chem.Kekulize(m, True)
    self.assertFalse(m.GetBondWithIdx(0).GetIsAromatic())
    self.assertFalse(m.GetAtomWithIdx(0).GetIsAromatic())
    Chem.SetAromaticity(m, Chem.AROMATICITY_SIMPLE)
    self.assertTrue(m.GetBondWithIdx(0).GetIsAromatic())
    self.assertTrue(m.GetAtomWithIdx(0).GetIsAromatic())

    m = Chem.MolFromSmiles('c1cccoocc1')
    self.assertTrue(m.GetBondWithIdx(0).GetIsAromatic())
    self.assertTrue(m.GetAtomWithIdx(0).GetIsAromatic())
    Chem.Kekulize(m, True)
    self.assertFalse(m.GetBondWithIdx(0).GetIsAromatic())
    self.assertFalse(m.GetAtomWithIdx(0).GetIsAromatic())
    Chem.SetAromaticity(m, Chem.AROMATICITY_SIMPLE)
    self.assertFalse(m.GetBondWithIdx(0).GetIsAromatic())
    self.assertFalse(m.GetAtomWithIdx(0).GetIsAromatic())

    m = Chem.MolFromSmiles('c1ooc1')
    self.assertTrue(m.GetBondWithIdx(0).GetIsAromatic())
    self.assertTrue(m.GetAtomWithIdx(0).GetIsAromatic())
    Chem.Kekulize(m, True)
    self.assertFalse(m.GetBondWithIdx(0).GetIsAromatic())
    self.assertFalse(m.GetAtomWithIdx(0).GetIsAromatic())
    Chem.SetAromaticity(m, Chem.AROMATICITY_SIMPLE)
    self.assertFalse(m.GetBondWithIdx(0).GetIsAromatic())
    self.assertFalse(m.GetAtomWithIdx(0).GetIsAromatic())

    m = Chem.MolFromSmiles('C1=CC2=CC=CC=CC2=C1')
    self.assertTrue(m.GetBondWithIdx(0).GetIsAromatic())
    self.assertTrue(m.GetAtomWithIdx(0).GetIsAromatic())
    Chem.Kekulize(m, True)
    self.assertFalse(m.GetBondWithIdx(0).GetIsAromatic())
    self.assertFalse(m.GetAtomWithIdx(0).GetIsAromatic())
    Chem.SetAromaticity(m, Chem.AROMATICITY_SIMPLE)
    self.assertFalse(m.GetBondWithIdx(0).GetIsAromatic())
    self.assertFalse(m.GetAtomWithIdx(0).GetIsAromatic())

  def testGithub955(self):
    m = Chem.MolFromSmiles("CCC")
    m.GetAtomWithIdx(0).SetProp("foo", "1")
    self.assertEqual(list(m.GetAtomWithIdx(0).GetPropNames()), ["foo"])
    m.GetBondWithIdx(0).SetProp("foo", "1")
    self.assertEqual(list(m.GetBondWithIdx(0).GetPropNames()), ["foo"])

  def testMDLProps(self):
    m = Chem.MolFromSmiles("CCC")
    m.GetAtomWithIdx(0).SetAtomMapNum(1)
    Chem.SetAtomAlias(m.GetAtomWithIdx(1), "foo")
    Chem.SetAtomValue(m.GetAtomWithIdx(1), "bar")

    m = Chem.MolFromMolBlock(Chem.MolToMolBlock(m))
    self.assertEquals(m.GetAtomWithIdx(0).GetAtomMapNum(), 1)
    self.assertEquals(Chem.GetAtomAlias(m.GetAtomWithIdx(1)), "foo")
    self.assertEquals(Chem.GetAtomValue(m.GetAtomWithIdx(1)), "bar")

  def testSmilesProps(self):
    m = Chem.MolFromSmiles("C")
    Chem.SetSupplementalSmilesLabel(m.GetAtomWithIdx(0), 'xxx')
    self.assertEquals(Chem.MolToSmiles(m), "Cxxx")

  def testGithub1051(self):
    # just need to test that this exists:
    self.assertTrue(Chem.BondDir.EITHERDOUBLE)

  def testGithub1041(self):
    a = Chem.Atom(6)
    self.assertRaises(RuntimeError, lambda: a.GetOwningMol())
    self.assertRaises(RuntimeError, lambda: a.GetNeighbors())
    self.assertRaises(RuntimeError, lambda: a.GetBonds())
    self.assertRaises(RuntimeError, lambda: a.IsInRing())
    self.assertRaises(RuntimeError, lambda: a.IsInRingSize(4))

  def testSmilesParseParams(self):
    smi = "CCC |$foo;;bar$| ourname"
    m = Chem.MolFromSmiles(smi)
    self.assertTrue(m is not None)
    ps = Chem.SmilesParserParams()
    ps.allowCXSMILES = False
    m = Chem.MolFromSmiles(smi, ps)
    self.assertTrue(m is None)
    ps.allowCXSMILES = True
    ps.parseName = True
    m = Chem.MolFromSmiles(smi, ps)
    self.assertTrue(m is not None)
    self.assertTrue(m.GetAtomWithIdx(0).HasProp('atomLabel'))
    self.assertEquals(m.GetAtomWithIdx(0).GetProp('atomLabel'), "foo")
    self.assertTrue(m.HasProp('_Name'))
    self.assertEquals(m.GetProp('_Name'), "ourname")

  def testPickleProps(self):
    from rdkit.six.moves import cPickle
    m = Chem.MolFromSmiles('C1=CN=CC=C1')
    m.SetProp("_Name", "Name")
    for atom in m.GetAtoms():
      atom.SetProp("_foo", "bar" + str(atom.GetIdx()))
      atom.SetProp("foo", "baz" + str(atom.GetIdx()))

    Chem.SetDefaultPickleProperties(Chem.PropertyPickleOptions.AllProps)
    pkl = cPickle.dumps(m)
    m2 = cPickle.loads(pkl)
    smi1 = Chem.MolToSmiles(m)
    smi2 = Chem.MolToSmiles(m2)
    self.assertTrue(smi1 == smi2)
    self.assertEqual(m2.GetProp("_Name"), "Name")
    for atom in m2.GetAtoms():
      self.assertEqual(atom.GetProp("_foo"), "bar" + str(atom.GetIdx()))
      self.assertEqual(atom.GetProp("foo"), "baz" + str(atom.GetIdx()))

    Chem.SetDefaultPickleProperties(Chem.PropertyPickleOptions.AtomProps)
    pkl = cPickle.dumps(m)
    m2 = cPickle.loads(pkl)
    smi1 = Chem.MolToSmiles(m)
    smi2 = Chem.MolToSmiles(m2)
    self.assertTrue(smi1 == smi2)
    self.assertFalse(m2.HasProp("_Name"))
    for atom in m2.GetAtoms():
      self.assertFalse(atom.HasProp("_foo"))
      self.assertEqual(atom.GetProp("foo"), "baz" + str(atom.GetIdx()))

    Chem.SetDefaultPickleProperties(Chem.PropertyPickleOptions.NoProps)
    pkl = cPickle.dumps(m)
    m2 = cPickle.loads(pkl)
    smi1 = Chem.MolToSmiles(m)
    smi2 = Chem.MolToSmiles(m2)
    self.assertTrue(smi1 == smi2)
    self.assertFalse(m2.HasProp("_Name"))
    for atom in m2.GetAtoms():
      self.assertFalse(atom.HasProp("_foo"))
      self.assertFalse(atom.HasProp("foo"))

    Chem.SetDefaultPickleProperties(Chem.PropertyPickleOptions.MolProps
                                    | Chem.PropertyPickleOptions.PrivateProps)
    pkl = cPickle.dumps(m)
    m2 = cPickle.loads(pkl)
    smi1 = Chem.MolToSmiles(m)
    smi2 = Chem.MolToSmiles(m2)
    self.assertTrue(smi1 == smi2)
    self.assertEqual(m2.GetProp("_Name"), "Name")
    for atom in m2.GetAtoms():
      self.assertFalse(atom.HasProp("_foo"))
      self.assertFalse(atom.HasProp("foo"))

  def testGithub1352(self):
    self.assertTrue('SP' in Chem.HybridizationType.names)
    self.assertTrue('S' in Chem.HybridizationType.names)
    m = Chem.MolFromSmiles('CC(=O)O.[Na]')
    self.assertEqual(m.GetAtomWithIdx(0).GetHybridization().name, 'SP3')
    self.assertEqual(m.GetAtomWithIdx(4).GetHybridization().name, 'S')

  def testGithub1366(self):
    mol = Chem.MolFromSmiles('*C*')
    mol = Chem.RWMol(mol)
    ats = iter(mol.GetAtoms())
    atom = next(ats)
    mol.RemoveAtom(atom.GetIdx())
    self.assertRaises(RuntimeError, next, ats)

    mol = Chem.MolFromSmiles('*C*')
    mol = Chem.RWMol(mol)
    bonds = iter(mol.GetBonds())
    bond = next(bonds)
    mol.RemoveBond(bond.GetBeginAtomIdx(), bond.GetEndAtomIdx())
    self.assertRaises(RuntimeError, next, bonds)

  def testGithub1478(self):
    data = """
  MJ150720

  8  8  0  0  0  0  0  0  0  0999 V2000
   -0.4242   -1.4883    0.0000 O   0  0  0  0  0  0  0  0  0  0  0  0
    0.2901   -1.0758    0.0000 C   0  0  0  0  0  0  0  0  0  0  0  0
    1.0046    0.9865    0.0000 A   0  0  0  0  0  0  0  0  0  0  0  0
    1.0046    0.1614    0.0000 A   0  0  0  0  0  0  0  0  0  0  0  0
    0.2901   -0.2508    0.0000 A   0  0  0  0  0  0  0  0  0  0  0  0
   -0.4243    0.1614    0.0000 A   0  0  0  0  0  0  0  0  0  0  0  0
   -0.4243    0.9865    0.0000 A   0  0  0  0  0  0  0  0  0  0  0  0
    0.2901    1.3990    0.0000 A   0  0  0  0  0  0  0  0  0  0  0  0
  7  6  4  0  0  0  0
  8  7  4  0  0  0  0
  6  5  4  0  0  0  0
  5  4  4  0  0  0  0
  5  2  1  0  0  0  0
  4  3  4  0  0  0  0
  8  3  4  0  0  0  0
  2  1  2  0  0  0  0
M  END
"""
    pattern = Chem.MolFromMolBlock(data)
    m = Chem.MolFromSmiles("c1ccccc1C=O")
    self.assertTrue(m.HasSubstructMatch(pattern))

  def testGithub1320(self):
    import pickle
    mol = Chem.MolFromSmiles('N[C@@H](C)O')
    mol2 = pickle.loads(pickle.dumps(mol))
    self.assertEqual(
      Chem.MolToSmiles(mol, isomericSmiles=True), Chem.MolToSmiles(mol2, isomericSmiles=True))
    Chem.SetDefaultPickleProperties(Chem.PropertyPickleOptions.AtomProps
                                    | Chem.PropertyPickleOptions.BondProps
                                    | Chem.PropertyPickleOptions.MolProps
                                    | Chem.PropertyPickleOptions.PrivateProps
                                    | Chem.PropertyPickleOptions.ComputedProps)
    mol3 = pickle.loads(pickle.dumps(mol))

    for a1, a2 in zip(mol.GetAtoms(), mol3.GetAtoms()):
      d1 = a1.GetPropsAsDict()
      d2 = a2.GetPropsAsDict()
      if "__computedProps" in d1:
        c1 = list(d1["__computedProps"])
        c2 = list(d2["__computedProps"])
        del d1["__computedProps"]
        del d2["__computedProps"]
        self.assertEqual(c1, c2)

      assert d1 == d2

    for a1, a2 in zip(mol.GetBonds(), mol3.GetBonds()):
      d1 = a1.GetPropsAsDict()
      d2 = a2.GetPropsAsDict()
      if "__computedProps" in d1:
        c1 = list(d1["__computedProps"])
        c2 = list(d2["__computedProps"])
        del d1["__computedProps"]
        del d2["__computedProps"]
        self.assertEqual(c1, c2)

      assert d1 == d2

    self.assertEqual(
      Chem.MolToSmiles(mol, isomericSmiles=True), Chem.MolToSmiles(mol3, isomericSmiles=True))

  def testOldPropPickles(self):
    data = 'crdkit.Chem.rdchem\nMol\np0\n(S\'\\xef\\xbe\\xad\\xde\\x00\\x00\\x00\\x00\\x08\\x00\\x00\\x00\\x00\\x00\\x00\\x00\\x00\\x00\\x00\\x00)\\x00\\x00\\x00-\\x00\\x00\\x00\\x80\\x01\\x06\\x00`\\x00\\x00\\x00\\x01\\x03\\x07\\x00`\\x00\\x00\\x00\\x02\\x01\\x06 4\\x00\\x00\\x00\\x01\\x01\\x04\\x06\\x00`\\x00\\x00\\x00\\x01\\x03\\x06\\x00(\\x00\\x00\\x00\\x03\\x04\\x08\\x00(\\x00\\x00\\x00\\x03\\x02\\x07\\x00h\\x00\\x00\\x00\\x03\\x02\\x01\\x06 4\\x00\\x00\\x00\\x02\\x01\\x04\\x06\\x00(\\x00\\x00\\x00\\x03\\x04\\x08\\x00(\\x00\\x00\\x00\\x03\\x02\\x07\\x00(\\x00\\x00\\x00\\x03\\x03\\x06\\x00`\\x00\\x00\\x00\\x02\\x02\\x06 4\\x00\\x00\\x00\\x01\\x01\\x04\\x08\\x00(\\x00\\x00\\x00\\x03\\x02\\x06@(\\x00\\x00\\x00\\x03\\x04\\x06@h\\x00\\x00\\x00\\x03\\x03\\x01\\x06@h\\x00\\x00\\x00\\x03\\x03\\x01\\x06@h\\x00\\x00\\x00\\x03\\x03\\x01\\x06@h\\x00\\x00\\x00\\x03\\x03\\x01\\x06@h\\x00\\x00\\x00\\x03\\x03\\x01\\x06\\x00`\\x00\\x00\\x00\\x02\\x02\\x06 4\\x00\\x00\\x00\\x01\\x01\\x04\\x06\\x00(\\x00\\x00\\x00\\x03\\x04\\x08\\x00(\\x00\\x00\\x00\\x03\\x02\\x07\\x00h\\x00\\x00\\x00\\x03\\x02\\x01\\x06 4\\x00\\x00\\x00\\x02\\x01\\x04\\x06\\x00`\\x00\\x00\\x00\\x02\\x02\\x06\\x00`\\x00\\x00\\x00\\x02\\x02\\x06\\x00`\\x00\\x00\\x00\\x02\\x02\\x06@(\\x00\\x00\\x00\\x03\\x04\\x06@h\\x00\\x00\\x00\\x03\\x03\\x01\\x06@h\\x00\\x00\\x00\\x03\\x03\\x01\\x06@h\\x00\\x00\\x00\\x03\\x03\\x01\\x06@h\\x00\\x00\\x00\\x03\\x03\\x01\\x06@(\\x00\\x00\\x00\\x03\\x04\\x06\\x00`\\x00\\x00\\x00\\x03\\x01\\x06\\x00`\\x00\\x00\\x00\\x02\\x02\\x06\\x00`\\x00\\x00\\x00\\x02\\x02\\x06\\x00`\\x00\\x00\\x00\\x02\\x02\\x06\\x00`\\x00\\x00\\x00\\x02\\x02\\x06\\x00`\\x00\\x00\\x00\\x02\\x02\\x0b\\x00\\x01\\x00\\x01\\x02\\x00\\x02\\x03\\x00\\x02\\x04\\x00\\x04\\x05(\\x02\\x04\\x06 \\x06\\x07\\x00\\x07\\x08\\x00\\x08\\t(\\x02\\x08\\n \\n\\x0b\\x00\\x0b\\x0c\\x00\\x0c\\r\\x00\\r\\x0e \\x0e\\x0fh\\x0c\\x0f\\x10h\\x0c\\x10\\x11h\\x0c\\x11\\x12h\\x0c\\x12\\x13h\\x0c\\x0c\\x14\\x00\\x14\\x15\\x00\\x15\\x16\\x00\\x16\\x17(\\x02\\x16\\x18 \\x18\\x19\\x00\\x19\\x1a\\x00\\x1a\\x1b\\x00\\x1b\\x1c\\x00\\x1c\\x1d\\x00\\x1d\\x1eh\\x0c\\x1e\\x1fh\\x0c\\x1f h\\x0c !h\\x0c!"h\\x0c\\x07#\\x00#$\\x00$%\\x00%&\\x00&\\\'\\x00\\\'(\\x00\\x15\\n\\x00"\\x19\\x00(#\\x00\\x13\\x0eh\\x0c"\\x1dh\\x0c\\x14\\x05\\x05\\x0b\\n\\x15\\x14\\x0c\\x06\\x0f\\x10\\x11\\x12\\x13\\x0e\\x06\\x1a\\x1b\\x1c\\x1d"\\x19\\x06\\x1e\\x1f !"\\x1d\\x06$%&\\\'(#\\x17\\x00\\x00\\x00\\x00\\x12\\x03\\x00\\x00\\x00\\x07\\x00\\x00\\x00numArom\\x01\\x02\\x00\\x00\\x00\\x0f\\x00\\x00\\x00_StereochemDone\\x01\\x01\\x00\\x00\\x00\\x03\\x00\\x00\\x00foo\\x00\\x03\\x00\\x00\\x00bar\\x13:\\x02\\x00\\x00\\x00\\x08\\x00\\x00\\x00_CIPRank\\x02\\x12\\x00\\x00\\x00\\x05\\x00\\x00\\x00myidx\\x00\\x01\\x00\\x00\\x000\\x02\\x00\\x00\\x00\\x08\\x00\\x00\\x00_CIPRank\\x02\\x1d\\x00\\x00\\x00\\x05\\x00\\x00\\x00myidx\\x00\\x01\\x00\\x00\\x001\\x04\\x00\\x00\\x00\\x08\\x00\\x00\\x00_CIPRank\\x02\\x15\\x00\\x00\\x00\\x12\\x00\\x00\\x00_ChiralityPossible\\x01\\x01\\x00\\x00\\x00\\x08\\x00\\x00\\x00_CIPCode\\x00\\x01\\x00\\x00\\x00S\\x05\\x00\\x00\\x00myidx\\x00\\x01\\x00\\x00\\x002\\x02\\x00\\x00\\x00\\x08\\x00\\x00\\x00_CIPRank\\x02\\x00\\x00\\x00\\x00\\x05\\x00\\x00\\x00myidx\\x00\\x01\\x00\\x00\\x003\\x02\\x00\\x00\\x00\\x08\\x00\\x00\\x00_CIPRank\\x02\\x1a\\x00\\x00\\x00\\x05\\x00\\x00\\x00myidx\\x00\\x01\\x00\\x00\\x004\\x02\\x00\\x00\\x00\\x08\\x00\\x00\\x00_CIPRank\\x02"\\x00\\x00\\x00\\x05\\x00\\x00\\x00myidx\\x00\\x01\\x00\\x00\\x005\\x02\\x00\\x00\\x00\\x08\\x00\\x00\\x00_CIPRank\\x02\\x1f\\x00\\x00\\x00\\x05\\x00\\x00\\x00myidx\\x00\\x01\\x00\\x00\\x006\\x04\\x00\\x00\\x00\\x08\\x00\\x00\\x00_CIPRank\\x02\\x16\\x00\\x00\\x00\\x12\\x00\\x00\\x00_ChiralityPossible\\x01\\x01\\x00\\x00\\x00\\x08\\x00\\x00\\x00_CIPCode\\x00\\x01\\x00\\x00\\x00S\\x05\\x00\\x00\\x00myidx\\x00\\x01\\x00\\x00\\x007\\x02\\x00\\x00\\x00\\x08\\x00\\x00\\x00_CIPRank\\x02\\x1c\\x00\\x00\\x00\\x05\\x00\\x00\\x00myidx\\x00\\x01\\x00\\x00\\x008\\x02\\x00\\x00\\x00\\x08\\x00\\x00\\x00_CIPRank\\x02$\\x00\\x00\\x00\\x05\\x00\\x00\\x00myidx\\x00\\x01\\x00\\x00\\x009\\x02\\x00\\x00\\x00\\x08\\x00\\x00\\x00_CIPRank\\x02 \\x00\\x00\\x00\\x05\\x00\\x00\\x00myidx\\x00\\x02\\x00\\x00\\x0010\\x02\\x00\\x00\\x00\\x08\\x00\\x00\\x00_CIPRank\\x02\\x13\\x00\\x00\\x00\\x05\\x00\\x00\\x00myidx\\x00\\x02\\x00\\x00\\x0011\\x04\\x00\\x00\\x00\\x08\\x00\\x00\\x00_CIPRank\\x02\\x18\\x00\\x00\\x00\\x12\\x00\\x00\\x00_ChiralityPossible\\x01\\x01\\x00\\x00\\x00\\x08\\x00\\x00\\x00_CIPCode\\x00\\x01\\x00\\x00\\x00S\\x05\\x00\\x00\\x00myidx\\x00\\x02\\x00\\x00\\x0012\\x02\\x00\\x00\\x00\\x08\\x00\\x00\\x00_CIPRank\\x02!\\x00\\x00\\x00\\x05\\x00\\x00\\x00myidx\\x00\\x02\\x00\\x00\\x0013\\x02\\x00\\x00\\x00\\x08\\x00\\x00\\x00_CIPRank\\x02\\x19\\x00\\x00\\x00\\x05\\x00\\x00\\x00myidx\\x00\\x02\\x00\\x00\\x0014\\x02\\x00\\x00\\x00\\x08\\x00\\x00\\x00_CIPRank\\x02\\x0f\\x00\\x00\\x00\\x05\\x00\\x00\\x00myidx\\x00\\x02\\x00\\x00\\x0015\\x02\\x00\\x00\\x00\\x08\\x00\\x00\\x00_CIPRank\\x02\\x0b\\x00\\x00\\x00\\x05\\x00\\x00\\x00myidx\\x00\\x02\\x00\\x00\\x0016\\x02\\x00\\x00\\x00\\x08\\x00\\x00\\x00_CIPRank\\x02\\x08\\x00\\x00\\x00\\x05\\x00\\x00\\x00myidx\\x00\\x02\\x00\\x00\\x0017\\x02\\x00\\x00\\x00\\x08\\x00\\x00\\x00_CIPRank\\x02\\x0b\\x00\\x00\\x00\\x05\\x00\\x00\\x00myidx\\x00\\x02\\x00\\x00\\x0018\\x02\\x00\\x00\\x00\\x08\\x00\\x00\\x00_CIPRank\\x02\\x0f\\x00\\x00\\x00\\x05\\x00\\x00\\x00myidx\\x00\\x02\\x00\\x00\\x0019\\x02\\x00\\x00\\x00\\x08\\x00\\x00\\x00_CIPRank\\x02\\x07\\x00\\x00\\x00\\x05\\x00\\x00\\x00myidx\\x00\\x02\\x00\\x00\\x0020\\x04\\x00\\x00\\x00\\x08\\x00\\x00\\x00_CIPRank\\x02\\x17\\x00\\x00\\x00\\x12\\x00\\x00\\x00_ChiralityPossible\\x01\\x01\\x00\\x00\\x00\\x08\\x00\\x00\\x00_CIPCode\\x00\\x01\\x00\\x00\\x00S\\x05\\x00\\x00\\x00myidx\\x00\\x02\\x00\\x00\\x0021\\x02\\x00\\x00\\x00\\x08\\x00\\x00\\x00_CIPRank\\x02\\x1b\\x00\\x00\\x00\\x05\\x00\\x00\\x00myidx\\x00\\x02\\x00\\x00\\x0022\\x02\\x00\\x00\\x00\\x08\\x00\\x00\\x00_CIPRank\\x02#\\x00\\x00\\x00\\x05\\x00\\x00\\x00myidx\\x00\\x02\\x00\\x00\\x0023\\x02\\x00\\x00\\x00\\x08\\x00\\x00\\x00_CIPRank\\x02\\x1e\\x00\\x00\\x00\\x05\\x00\\x00\\x00myidx\\x00\\x02\\x00\\x00\\x0024\\x04\\x00\\x00\\x00\\x08\\x00\\x00\\x00_CIPRank\\x02\\x14\\x00\\x00\\x00\\x12\\x00\\x00\\x00_ChiralityPossible\\x01\\x01\\x00\\x00\\x00\\x08\\x00\\x00\\x00_CIPCode\\x00\\x01\\x00\\x00\\x00R\\x05\\x00\\x00\\x00myidx\\x00\\x02\\x00\\x00\\x0025\\x02\\x00\\x00\\x00\\x08\\x00\\x00\\x00_CIPRank\\x02\\x06\\x00\\x00\\x00\\x05\\x00\\x00\\x00myidx\\x00\\x02\\x00\\x00\\x0026\\x02\\x00\\x00\\x00\\x08\\x00\\x00\\x00_CIPRank\\x02\\x03\\x00\\x00\\x00\\x05\\x00\\x00\\x00myidx\\x00\\x02\\x00\\x00\\x0027\\x02\\x00\\x00\\x00\\x08\\x00\\x00\\x00_CIPRank\\x02\\x05\\x00\\x00\\x00\\x05\\x00\\x00\\x00myidx\\x00\\x02\\x00\\x00\\x0028\\x02\\x00\\x00\\x00\\x08\\x00\\x00\\x00_CIPRank\\x02\\x10\\x00\\x00\\x00\\x05\\x00\\x00\\x00myidx\\x00\\x02\\x00\\x00\\x0029\\x02\\x00\\x00\\x00\\x08\\x00\\x00\\x00_CIPRank\\x02\\x0c\\x00\\x00\\x00\\x05\\x00\\x00\\x00myidx\\x00\\x02\\x00\\x00\\x0030\\x02\\x00\\x00\\x00\\x08\\x00\\x00\\x00_CIPRank\\x02\\t\\x00\\x00\\x00\\x05\\x00\\x00\\x00myidx\\x00\\x02\\x00\\x00\\x0031\\x02\\x00\\x00\\x00\\x08\\x00\\x00\\x00_CIPRank\\x02\\n\\x00\\x00\\x00\\x05\\x00\\x00\\x00myidx\\x00\\x02\\x00\\x00\\x0032\\x02\\x00\\x00\\x00\\x08\\x00\\x00\\x00_CIPRank\\x02\\r\\x00\\x00\\x00\\x05\\x00\\x00\\x00myidx\\x00\\x02\\x00\\x00\\x0033\\x02\\x00\\x00\\x00\\x08\\x00\\x00\\x00_CIPRank\\x02\\x11\\x00\\x00\\x00\\x05\\x00\\x00\\x00myidx\\x00\\x02\\x00\\x00\\x0034\\x02\\x00\\x00\\x00\\x08\\x00\\x00\\x00_CIPRank\\x02\\x0e\\x00\\x00\\x00\\x05\\x00\\x00\\x00myidx\\x00\\x02\\x00\\x00\\x0035\\x02\\x00\\x00\\x00\\x08\\x00\\x00\\x00_CIPRank\\x02\\x04\\x00\\x00\\x00\\x05\\x00\\x00\\x00myidx\\x00\\x02\\x00\\x00\\x0036\\x02\\x00\\x00\\x00\\x08\\x00\\x00\\x00_CIPRank\\x02\\x02\\x00\\x00\\x00\\x05\\x00\\x00\\x00myidx\\x00\\x02\\x00\\x00\\x0037\\x02\\x00\\x00\\x00\\x08\\x00\\x00\\x00_CIPRank\\x02\\x01\\x00\\x00\\x00\\x05\\x00\\x00\\x00myidx\\x00\\x02\\x00\\x00\\x0038\\x02\\x00\\x00\\x00\\x08\\x00\\x00\\x00_CIPRank\\x02\\x02\\x00\\x00\\x00\\x05\\x00\\x00\\x00myidx\\x00\\x02\\x00\\x00\\x0039\\x02\\x00\\x00\\x00\\x08\\x00\\x00\\x00_CIPRank\\x02\\x04\\x00\\x00\\x00\\x05\\x00\\x00\\x00myidx\\x00\\x02\\x00\\x00\\x0040\\x13\\x16\'\np1\ntp2\nRp3\n.'
    from rdkit.six.moves import cPickle
    # bonds were broken in v1
    m2 = cPickle.loads(data.encode("utf-8"), encoding='bytes')

    self.assertEqual(m2.GetProp("foo"), "bar")
    for atom in m2.GetAtoms():
      self.assertEqual(atom.GetProp("myidx"), str(atom.GetIdx()))

    self.assertEqual(
      Chem.MolToSmiles(m2, True),
      Chem.MolToSmiles(
        Chem.MolFromSmiles(
          "CN[C@@H](C)C(=O)N[C@H](C(=O)N1C[C@@H](Oc2ccccc2)C[C@H]1C(=O)N[C@@H]1CCCc2ccccc21)C1CCCCC1"
        ), True))

  def testGithub1461(self):
    # this is simple, it should throw a precondition and not seg fault
    m = Chem.RWMol()
    try:
      m.AddBond(0, 1, Chem.BondType.SINGLE)
      self.assertFalse(True)  # shouldn't get here
    except RuntimeError:
      pass

  def testMolBundles1(self):
    b = Chem.MolBundle()
    smis = ('CC(Cl)(F)CC(F)(Br)', 'C[C@](Cl)(F)C[C@H](F)(Br)', 'C[C@](Cl)(F)C[C@@H](F)(Br)')
    for smi in smis:
      b.AddMol(Chem.MolFromSmiles(smi))
    self.assertEqual(len(b), 3)
    self.assertEqual(b.Size(), 3)
    self.assertRaises(IndexError, lambda: b[4])
    self.assertEqual(
      Chem.MolToSmiles(b[1], isomericSmiles=True),
      Chem.MolToSmiles(Chem.MolFromSmiles(smis[1]), isomericSmiles=True))
    self.failUnless(
      b.HasSubstructMatch(Chem.MolFromSmiles('CC(Cl)(F)CC(F)(Br)'), useChirality=True))
    self.failUnless(
      b.HasSubstructMatch(Chem.MolFromSmiles('C[C@](Cl)(F)C[C@@H](F)(Br)'), useChirality=True))
    self.failUnless(
      b.HasSubstructMatch(Chem.MolFromSmiles('C[C@@](Cl)(F)C[C@@H](F)(Br)'), useChirality=False))
    self.failIf(
      b.HasSubstructMatch(Chem.MolFromSmiles('C[C@@](Cl)(F)C[C@@H](F)(Br)'), useChirality=True))

    self.assertEqual(
      len(b.GetSubstructMatch(Chem.MolFromSmiles('CC(Cl)(F)CC(F)(Br)'), useChirality=True)), 8)
    self.assertEqual(
      len(b.GetSubstructMatch(Chem.MolFromSmiles('C[C@](Cl)(F)C[C@@H](F)(Br)'), useChirality=True)),
      8)
    self.assertEqual(
      len(
        b.GetSubstructMatch(Chem.MolFromSmiles('C[C@@](Cl)(F)C[C@@H](F)(Br)'), useChirality=False)),
      8)
    self.assertEqual(
      len(
        b.GetSubstructMatch(Chem.MolFromSmiles('C[C@@](Cl)(F)C[C@@H](F)(Br)'), useChirality=True)),
      0)

    self.assertEqual(
      len(b.GetSubstructMatches(Chem.MolFromSmiles('CC(Cl)(F)CC(F)(Br)'), useChirality=True)), 1)
    self.assertEqual(
      len(
        b.GetSubstructMatches(Chem.MolFromSmiles('C[C@](Cl)(F)C[C@@H](F)(Br)'), useChirality=True)),
      1)
    self.assertEqual(
      len(
        b.GetSubstructMatches(
          Chem.MolFromSmiles('C[C@@](Cl)(F)C[C@@H](F)(Br)'), useChirality=False)), 1)
    self.assertEqual(
      len(
        b.GetSubstructMatches(Chem.MolFromSmiles('C[C@@](Cl)(F)C[C@@H](F)(Br)'),
                              useChirality=True)), 0)
    self.assertEqual(
      len(b.GetSubstructMatches(Chem.MolFromSmiles('CC(Cl)(F)CC(F)(Br)'), useChirality=True)[0]), 8)
    self.assertEqual(
      len(
        b.GetSubstructMatches(Chem.MolFromSmiles('C[C@](Cl)(F)C[C@@H](F)(Br)'),
                              useChirality=True)[0]), 8)
    self.assertEqual(
      len(
        b.GetSubstructMatches(
          Chem.MolFromSmiles('C[C@@](Cl)(F)C[C@@H](F)(Br)'), useChirality=False)[0]), 8)

  def testMolBundles2(self):
    b = Chem.MolBundle()
    smis = ('Fc1c(Cl)cccc1', 'Fc1cc(Cl)ccc1', 'Fc1ccc(Cl)cc1')
    for smi in smis:
      b.AddMol(Chem.MolFromSmiles(smi))
    self.assertEqual(len(b), 3)
    self.assertEqual(b.Size(), 3)
    self.failUnless(Chem.MolFromSmiles('Fc1c(Cl)cccc1').HasSubstructMatch(b))
    self.failUnless(Chem.MolFromSmiles('Fc1cc(Cl)ccc1').HasSubstructMatch(b))
    self.failUnless(Chem.MolFromSmiles('Fc1c(Cl)cccc1C').HasSubstructMatch(b))
    self.failUnless(Chem.MolFromSmiles('Fc1cc(Cl)ccc1C').HasSubstructMatch(b))
    self.failIf(Chem.MolFromSmiles('Fc1c(Br)cccc1').HasSubstructMatch(b))

    self.assertEqual(len(Chem.MolFromSmiles('Fc1c(Cl)cccc1').GetSubstructMatch(b)), 8)
    self.assertEqual(len(Chem.MolFromSmiles('Fc1c(Cl)cccc1').GetSubstructMatches(b)), 1)
    self.assertEqual(len(Chem.MolFromSmiles('Fc1c(Cl)cccc1').GetSubstructMatches(b)[0]), 8)
    self.assertEqual(len(Chem.MolFromSmiles('Fc1ccc(Cl)cc1').GetSubstructMatches(b)), 1)
    self.assertEqual(
      len(Chem.MolFromSmiles('Fc1ccc(Cl)cc1').GetSubstructMatches(b, uniquify=False)), 2)

    self.assertEqual(len(Chem.MolFromSmiles('Fc1c(C)cccc1').GetSubstructMatch(b)), 0)
    self.assertEqual(len(Chem.MolFromSmiles('Fc1c(C)cccc1').GetSubstructMatches(b)), 0)

  def testGithub1622(self):
    nonaromatics = (
      "C1=C[N]C=C1",  # radicals are not two electron donors
      "O=C1C=CNC=C1",  # exocyclic double bonds don't steal electrons
      "C1=CS(=O)C=C1",  # not sure how to classify this example from the
      # OEChem docs
      "C1#CC=CC=C1"  # benzyne
      # 5-membered heterocycles
      "C1=COC=C1",  # furan
      "C1=CSC=C1",  # thiophene
      "C1=CNC=C1",  #pyrrole
      "C1=COC=N1",  # oxazole
      "C1=CSC=N1",  # thiazole
      "C1=CNC=N1",  # imidzole
      "C1=CNN=C1",  # pyrazole
      "C1=CON=C1",  # isoxazole
      "C1=CSN=C1",  # isothiazole
      "C1=CON=N1",  # 1,2,3-oxadiazole
      "C1=CNN=N1",  # 1,2,3-triazole
      "N1=CSC=N1",  # 1,3,4-thiadiazole
      # not outside the second rows
      "C1=CC=C[Si]=C1",
      "C1=CC=CC=P1",
      # 5-membered heterocycles outside the second row
      "C1=C[Se]C=C1",
      'C1=C[Te]C=C1')
    for smi in nonaromatics:
      m = Chem.MolFromSmiles(smi, sanitize=False)
      Chem.SanitizeMol(m, Chem.SANITIZE_ALL ^ Chem.SANITIZE_SETAROMATICITY)
      Chem.SetAromaticity(m, Chem.AROMATICITY_MDL)
      self.assertFalse(m.GetAtomWithIdx(0).GetIsAromatic())
    aromatics = (
      "C1=CC=CC=C1",  # benzene, of course
      # hetrocyclics
      "N1=CC=CC=C1",  # pyridine
      "N1=CC=CC=N1",  # pyridazine
      "N1=CC=CN=C1",  # pyrimidine
      "N1=CC=NC=C1",  # pyrazine
      "N1=CN=CN=C1",  # 1,3,5-triazine
      # polycyclic aromatics
      "C1=CC2=CC=CC=CC2=C1",  # azulene
      "C1=CC=CC2=CC=CC=C12",
      "C1=CC2=CC=CC=CC=C12",
      "C1=CC=C2C(=C1)N=CC=N2",
      "C1=CN=CC2C=CC=CC1=2",
      "C1=CC=C2C(=C1)N=C3C=CC=CC3=N2",
      "C1=CN=NC2C=CC=CC1=2",
      # macrocycle aromatics
      "C1=CC=CC=CC=CC=C1",
      "C1=CC=CC=CC=CC=CC=CC=CC=CC=C1",
      "N1=CN=NC=CC=CC=CC=CC=CC=CC=CC=CC=CC=CC=CC=CC=C1")
    for smi in aromatics:
      m = Chem.MolFromSmiles(smi, sanitize=False)
      Chem.SanitizeMol(m, Chem.SANITIZE_ALL ^ Chem.SANITIZE_SETAROMATICITY)
      Chem.SetAromaticity(m, Chem.AROMATICITY_MDL)
      self.assertTrue(m.GetAtomWithIdx(0).GetIsAromatic())

  def testMolBlockChirality(self):
    m = Chem.MolFromSmiles('C[C@H](Cl)Br')
    mb = Chem.MolToMolBlock(m)
    m2 = Chem.MolFromMolBlock(mb)
    csmi1 = Chem.MolToSmiles(m, isomericSmiles=True)
    csmi2 = Chem.MolToSmiles(m2, isomericSmiles=True)
    self.assertEqual(csmi1, csmi2)

  def testIssue1735(self):
    # this shouldn't seg fault...
    m = Chem.RWMol()
    ranks = Chem.CanonicalRankAtoms(m, breakTies=False)
    ranks = Chem.CanonicalRankAtoms(m, breakTies=True)

  def testGithub1615(self):
    mb = """Issue399a.mol
  ChemDraw04050615582D

  4  4  0  0  0  0  0  0  0  0999 V2000
   -0.7697    0.0000    0.0000 C   0  0  0  0  0  0  0  0  0  0  0  0
    0.0553    0.0000    0.0000 C   0  0  0  0  0  0  0  0  0  0  0  0
    0.7697    0.4125    0.0000 C   0  0  0  0  0  0  0  0  0  0  0  0
    0.7697   -0.4125    0.0000 O   0  0  0  0  0  0  0  0  0  0  0  0
  2  1  1  0
  2  3  1  0
  3  4  1  0
  2  4  1  0
M  END"""
    m = Chem.MolFromMolBlock(mb)
    self.assertFalse(m.GetAtomWithIdx(1).HasProp("_CIPCode"))
    self.assertEqual(m.GetBondWithIdx(0).GetBondDir(), Chem.BondDir.NONE)
    self.assertEqual(m.GetAtomWithIdx(1).GetChiralTag(), Chem.ChiralType.CHI_UNSPECIFIED)
    m.GetAtomWithIdx(1).SetChiralTag(Chem.ChiralType.CHI_TETRAHEDRAL_CW)
    Chem.AssignStereochemistry(m, force=True)
    self.assertTrue(m.GetAtomWithIdx(1).HasProp("_CIPCode"))
    self.assertEqual(m.GetAtomWithIdx(1).GetProp("_CIPCode"), "S")
    self.assertEqual(m.GetBondWithIdx(0).GetBondDir(), Chem.BondDir.NONE)
    Chem.WedgeBond(m.GetBondWithIdx(0), 1, m.GetConformer())
    self.assertEqual(m.GetBondWithIdx(0).GetBondDir(), Chem.BondDir.BEGINWEDGE)

  def testSmilesToAtom(self):
    a = Chem.AtomFromSmiles("C")
    self.assertEqual(a.GetAtomicNum(), 6)
    b = Chem.BondFromSmiles("=")
    self.assertEqual(b.GetBondType(), Chem.BondType.DOUBLE)
    a = Chem.AtomFromSmiles("error")
    self.assertIs(a, None)
    b = Chem.BondFromSmiles("d")
    self.assertIs(b, None)

    a = Chem.AtomFromSmarts("C")
    self.assertEqual(a.GetAtomicNum(), 6)
    b = Chem.BondFromSmarts("=")
    self.assertEqual(b.GetBondType(), Chem.BondType.DOUBLE)
    a = Chem.AtomFromSmarts("error")
    self.assertIs(a, None)
    b = Chem.BondFromSmarts("d")
    self.assertIs(b, None)

  def testSVGParsing(self):
    svg = """<?xml version='1.0' encoding='iso-8859-1'?>
<svg version='1.1' baseProfile='full'
              xmlns='http://www.w3.org/2000/svg'
                      xmlns:rdkit='http://www.rdkit.org/xml'
                      xmlns:xlink='http://www.w3.org/1999/xlink'
                  xml:space='preserve'
width='200px' height='200px' >
<rect style='opacity:1.0;fill:#FFFFFF;stroke:none' width='200' height='200' x='0' y='0'> </rect>
<path d='M 9.09091,89.4974 24.2916,84.7462' style='fill:none;fill-rule:evenodd;stroke:#000000;stroke-width:2px;stroke-linecap:butt;stroke-linejoin:miter;stroke-opacity:1' />
<path d='M 24.2916,84.7462 39.4923,79.9949' style='fill:none;fill-rule:evenodd;stroke:#0000FF;stroke-width:2px;stroke-linecap:butt;stroke-linejoin:miter;stroke-opacity:1' />
<path d='M 86.2908,106.814 75.1709,93.4683 72.0765,96.8285 86.2908,106.814' style='fill:#000000;fill-rule:evenodd;stroke:#000000;stroke-width:2px;stroke-linecap:butt;stroke-linejoin:miter;stroke-opacity:1' />
<path d='M 75.1709,93.4683 57.8622,86.8431 64.051,80.1229 75.1709,93.4683' style='fill:#0000FF;fill-rule:evenodd;stroke:#0000FF;stroke-width:2px;stroke-linecap:butt;stroke-linejoin:miter;stroke-opacity:1' />
<path d='M 75.1709,93.4683 72.0765,96.8285 57.8622,86.8431 75.1709,93.4683' style='fill:#0000FF;fill-rule:evenodd;stroke:#0000FF;stroke-width:2px;stroke-linecap:butt;stroke-linejoin:miter;stroke-opacity:1' />
<path d='M 86.2908,106.814 82.1459,125.293' style='fill:none;fill-rule:evenodd;stroke:#000000;stroke-width:2px;stroke-linecap:butt;stroke-linejoin:miter;stroke-opacity:1' />
<path d='M 82.1459,125.293 78.0009,143.772' style='fill:none;fill-rule:evenodd;stroke:#00CC00;stroke-width:2px;stroke-linecap:butt;stroke-linejoin:miter;stroke-opacity:1' />
<path d='M 86.2908,106.814 129.89,93.1862' style='fill:none;fill-rule:evenodd;stroke:#000000;stroke-width:2px;stroke-linecap:butt;stroke-linejoin:miter;stroke-opacity:1' />
<path d='M 134.347,94.186 138.492,75.7069' style='fill:none;fill-rule:evenodd;stroke:#000000;stroke-width:2px;stroke-linecap:butt;stroke-linejoin:miter;stroke-opacity:1' />
<path d='M 138.492,75.7069 142.637,57.2277' style='fill:none;fill-rule:evenodd;stroke:#FF0000;stroke-width:2px;stroke-linecap:butt;stroke-linejoin:miter;stroke-opacity:1' />
<path d='M 125.432,92.1865 129.577,73.7074' style='fill:none;fill-rule:evenodd;stroke:#000000;stroke-width:2px;stroke-linecap:butt;stroke-linejoin:miter;stroke-opacity:1' />
<path d='M 129.577,73.7074 133.722,55.2282' style='fill:none;fill-rule:evenodd;stroke:#FF0000;stroke-width:2px;stroke-linecap:butt;stroke-linejoin:miter;stroke-opacity:1' />
<path d='M 129.89,93.1862 142.557,104.852' style='fill:none;fill-rule:evenodd;stroke:#000000;stroke-width:2px;stroke-linecap:butt;stroke-linejoin:miter;stroke-opacity:1' />
<path d='M 142.557,104.852 155.224,116.517' style='fill:none;fill-rule:evenodd;stroke:#FF0000;stroke-width:2px;stroke-linecap:butt;stroke-linejoin:miter;stroke-opacity:1' />
<text x='39.4923' y='83.483' style='font-size:15px;font-style:normal;font-weight:normal;fill-opacity:1;stroke:none;font-family:sans-serif;text-anchor:start;fill:#0000FF' ><tspan>NH</tspan></text>
<text x='67.6656' y='158.998' style='font-size:15px;font-style:normal;font-weight:normal;fill-opacity:1;stroke:none;font-family:sans-serif;text-anchor:start;fill:#00CC00' ><tspan>Cl</tspan></text>
<text x='132.777' y='56.228' style='font-size:15px;font-style:normal;font-weight:normal;fill-opacity:1;stroke:none;font-family:sans-serif;text-anchor:start;fill:#FF0000' ><tspan>O</tspan></text>
<text x='149.782' y='131.743' style='font-size:15px;font-style:normal;font-weight:normal;fill-opacity:1;stroke:none;font-family:sans-serif;text-anchor:start;fill:#FF0000' ><tspan>OH</tspan></text>
<text x='89.9952' y='194' style='font-size:12px;font-style:normal;font-weight:normal;fill-opacity:1;stroke:none;font-family:sans-serif;text-anchor:start;fill:#000000' ><tspan>m1</tspan></text>
<metadata>
<rdkit:mol xmlns:rdkit = "http://www.rdkit.org/xml" version="0.9">
<rdkit:atom idx="1" atom-smiles="[CH3]" drawing-x="9.09091" drawing-y="89.4974" x="-2.78651" y="0.295614" z="0" />
<rdkit:atom idx="2" atom-smiles="[NH]" drawing-x="52.6897" drawing-y="75.8699" x="-1.35482" y="0.743114" z="0" />
<rdkit:atom idx="3" atom-smiles="[C@H]" drawing-x="86.2908" drawing-y="106.814" x="-0.251428" y="-0.273019" z="0" />
<rdkit:atom idx="4" atom-smiles="[Cl]" drawing-x="76.2932" drawing-y="151.385" x="-0.579728" y="-1.73665" z="0" />
<rdkit:atom idx="5" atom-smiles="[C]" drawing-x="129.89" drawing-y="93.1862" x="1.18027" y="0.174481" z="0" />
<rdkit:atom idx="6" atom-smiles="[O]" drawing-x="139.887" drawing-y="48.6148" x="1.50857" y="1.63811" z="0" />
<rdkit:atom idx="7" atom-smiles="[OH]" drawing-x="163.491" drawing-y="124.13" x="2.28366" y="-0.841652" z="0" />
<rdkit:bond idx="1" begin-atom-idx="1" end-atom-idx="2" bond-smiles="-" />
<rdkit:bond idx="2" begin-atom-idx="2" end-atom-idx="3" bond-smiles="-" />
<rdkit:bond idx="3" begin-atom-idx="3" end-atom-idx="4" bond-smiles="-" />
<rdkit:bond idx="4" begin-atom-idx="3" end-atom-idx="5" bond-smiles="-" />
<rdkit:bond idx="5" begin-atom-idx="5" end-atom-idx="6" bond-smiles="=" />
<rdkit:bond idx="6" begin-atom-idx="5" end-atom-idx="7" bond-smiles="-" />
</rdkit:mol></metadata>
</svg>"""
    mol = Chem.MolFromRDKitSVG(svg)
    self.failUnlessEqual(mol.GetNumAtoms(), 7)
    self.failUnlessEqual(Chem.MolToSmiles(mol), 'CN[C@H](Cl)C(=O)O')

    svg2 = """<?xml version='1.0' encoding='iso-8859-1'?>
<svg version='1.1' baseProfile='full'
          xmlns='http://www.w3.org/2000/svg'
                  xmlns:rdkit='http://www.rdkit.org/xml'
                  xmlns:xlink='http://www.w3.org/1999/xlink'
              xml:space='preserve'
width='200px' height='200px' >
<rect style='opacity:1.0;fill:#FFFFFF;stroke:none' width='200' height='200' x='0' y='0'> </rect>
<path d='M 9.09091,89.4974 24.2916,84.7462' style='fill:none;fill-rule:evenodd;stroke:#000000;stroke-width:2px;stroke-linecap:butt;stroke-linejoin:miter;stroke-opacity:1' />
<path d='M 24.2916,84.7462 39.4923,79.9949' style='fill:none;fill-rule:evenodd;stroke:#0000FF;stroke-width:2px;stroke-linecap:butt;stroke-linejoin:miter;stroke-opacity:1' />
<path d='M 86.2908,106.814 75.1709,93.4683 72.0765,96.8285 86.2908,106.814' style='fill:#000000;fill-rule:evenodd;stroke:#000000;stroke-width:2px;stroke-linecap:butt;stroke-linejoin:miter;stroke-opacity:1' />
<path d='M 75.1709,93.4683 57.8622,86.8431 64.051,80.1229 75.1709,93.4683' style='fill:#0000FF;fill-rule:evenodd;stroke:#0000FF;stroke-width:2px;stroke-linecap:butt;stroke-linejoin:miter;stroke-opacity:1' />
<path d='M 75.1709,93.4683 72.0765,96.8285 57.8622,86.8431 75.1709,93.4683' style='fill:#0000FF;fill-rule:evenodd;stroke:#0000FF;stroke-width:2px;stroke-linecap:butt;stroke-linejoin:miter;stroke-opacity:1' />
<path d='M 86.2908,106.814 82.1459,125.293' style='fill:none;fill-rule:evenodd;stroke:#000000;stroke-width:2px;stroke-linecap:butt;stroke-linejoin:miter;stroke-opacity:1' />
<path d='M 82.1459,125.293 78.0009,143.772' style='fill:none;fill-rule:evenodd;stroke:#00CC00;stroke-width:2px;stroke-linecap:butt;stroke-linejoin:miter;stroke-opacity:1' />
<path d='M 86.2908,106.814 129.89,93.1862' style='fill:none;fill-rule:evenodd;stroke:#000000;stroke-width:2px;stroke-linecap:butt;stroke-linejoin:miter;stroke-opacity:1' />
<path d='M 134.347,94.186 138.492,75.7069' style='fill:none;fill-rule:evenodd;stroke:#000000;stroke-width:2px;stroke-linecap:butt;stroke-linejoin:miter;stroke-opacity:1' />
<path d='M 138.492,75.7069 142.637,57.2277' style='fill:none;fill-rule:evenodd;stroke:#FF0000;stroke-width:2px;stroke-linecap:butt;stroke-linejoin:miter;stroke-opacity:1' />
<path d='M 125.432,92.1865 129.577,73.7074' style='fill:none;fill-rule:evenodd;stroke:#000000;stroke-width:2px;stroke-linecap:butt;stroke-linejoin:miter;stroke-opacity:1' />
<path d='M 129.577,73.7074 133.722,55.2282' style='fill:none;fill-rule:evenodd;stroke:#FF0000;stroke-width:2px;stroke-linecap:butt;stroke-linejoin:miter;stroke-opacity:1' />
<path d='M 129.89,93.1862 142.557,104.852' style='fill:none;fill-rule:evenodd;stroke:#000000;stroke-width:2px;stroke-linecap:butt;stroke-linejoin:miter;stroke-opacity:1' />
<path d='M 142.557,104.852 155.224,116.517' style='fill:none;fill-rule:evenodd;stroke:#FF0000;stroke-width:2px;stroke-linecap:butt;stroke-linejoin:miter;stroke-opacity:1' />
<text x='39.4923' y='83.483' style='font-size:15px;font-style:normal;font-weight:normal;fill-opacity:1;stroke:none;font-family:sans-serif;text-anchor:start;fill:#0000FF' ><tspan>NH</tspan></text>
<text x='67.6656' y='158.998' style='font-size:15px;font-style:normal;font-weight:normal;fill-opacity:1;stroke:none;font-family:sans-serif;text-anchor:start;fill:#00CC00' ><tspan>Cl</tspan></text>
<text x='132.777' y='56.228' style='font-size:15px;font-style:normal;font-weight:normal;fill-opacity:1;stroke:none;font-family:sans-serif;text-anchor:start;fill:#FF0000' ><tspan>O</tspan></text>
<text x='149.782' y='131.743' style='font-size:15px;font-style:normal;font-weight:normal;fill-opacity:1;stroke:none;font-family:sans-serif;text-anchor:start;fill:#FF0000' ><tspan>OH</tspan></text>
<text x='89.9952' y='194' style='font-size:12px;font-style:normal;font-weight:normal;fill-opacity:1;stroke:none;font-family:sans-serif;text-anchor:start;fill:#000000' ><tspan>m1</tspan></text>
</svg>"""
    mol = Chem.MolFromRDKitSVG(svg2)
    self.failUnless(mol is None)

    with self.assertRaises(RuntimeError):
      mol = Chem.MolFromRDKitSVG("bad svg")

<<<<<<< HEAD
  def testAssignStereochemistryFrom3D(self):
    def _stereoTester(mol,expectedCIP,expectedStereo):
        mol.UpdatePropertyCache()
        self.assertEqual(mol.GetNumAtoms(),9)
        self.assertFalse(mol.GetAtomWithIdx(1).HasProp("_CIPCode"))
        self.assertEqual(mol.GetBondWithIdx(3).GetStereo(),Chem.BondStereo.STEREONONE)
        for bond in mol.GetBonds():
            bond.SetBondDir(Chem.BondDir.NONE)
        Chem.AssignStereochemistryFrom3D(mol)
        self.assertTrue(mol.GetAtomWithIdx(1).HasProp("_CIPCode"))
        self.assertEqual(mol.GetAtomWithIdx(1).GetProp("_CIPCode"),expectedCIP)
        self.assertEqual(mol.GetBondWithIdx(3).GetStereo(),expectedStereo)

    fileN = os.path.join(RDConfig.RDBaseDir, 'Code', 'GraphMol', 'test_data',
                       'stereochem.sdf')
    suppl = Chem.SDMolSupplier(fileN, sanitize=False)
    expected = (
    ("R",Chem.BondStereo.STEREOZ),
    ("R",Chem.BondStereo.STEREOE),
    ("S",Chem.BondStereo.STEREOZ),
    ("S",Chem.BondStereo.STEREOE),
    )
    for i,mol in enumerate(suppl):
        cip,stereo = expected[i]
        _stereoTester(mol,cip,stereo)



=======
  def testGitHub2082(self):
    ctab="""
  MJ150720
>>>>>>> 0454492e

  9  9  0  0  0  0  0  0  0  0999 V2000
    2.5687   -0.7144    0.0000 C   0  0  0  0  0  0  0  0  0  0  0  0
    2.1562    0.0000    0.0000 C   0  0  0  0  0  0  0  0  0  0  0  0
    2.5687    0.7144    0.0000 O   0  0  0  0  0  0  0  0  0  0  0  0
    1.3312    0.0000    0.0000 C   0  0  0  0  0  0  0  0  0  0  0  0
    0.9187   -0.7144    0.0000 C   0  0  0  0  0  0  0  0  0  0  0  0
    0.0937   -0.7144    0.0000 C   0  0  0  0  0  0  0  0  0  0  0  0
   -0.3187    0.0000    0.0000 C   0  0  0  0  0  0  0  0  0  0  0  0
    0.0937    0.7144    0.0000 C   0  0  0  0  0  0  0  0  0  0  0  0
    0.9187    0.7144    0.0000 C   0  0  0  0  0  0  0  0  0  0  0  0
  2  1  1  6
  2  3  1  0
  2  4  1  0
  4  5  2  0
  5  6  1  0
  6  7  2  0
  7  8  1  0
  8  9  2  0
  9  4  1  0
M  END
"""
    mol = Chem.MolFromMolBlock(ctab)
    self.assertFalse(mol.GetConformer().Is3D())
    self.assertTrue("@" in Chem.MolToSmiles(mol,True))

  def testGitHub2082_2(self):
    # test a mol block that lies is 3D but labelled 2D
    ofile = os.path.join(RDConfig.RDBaseDir, 'Code', 'GraphMol', 'Wrap', 'test_data',
                         'issue2082.mol')
    ctab = open(ofile).read()
    m = Chem.MolFromMolBlock(ctab)
    self.assertTrue(m.GetConformer().Is3D())
    
if __name__ == '__main__':
  if "RDTESTCASE" in os.environ:
    suite = unittest.TestSuite()
    testcases = os.environ["RDTESTCASE"]
    for name in testcases.split(':'):
      suite.addTest(TestCase(name))

    runner = unittest.TextTestRunner()
    runner.run(suite)
  else:
    unittest.main()<|MERGE_RESOLUTION|>--- conflicted
+++ resolved
@@ -4891,7 +4891,6 @@
     with self.assertRaises(RuntimeError):
       mol = Chem.MolFromRDKitSVG("bad svg")
 
-<<<<<<< HEAD
   def testAssignStereochemistryFrom3D(self):
     def _stereoTester(mol,expectedCIP,expectedStereo):
         mol.UpdatePropertyCache()
@@ -4918,13 +4917,9 @@
         cip,stereo = expected[i]
         _stereoTester(mol,cip,stereo)
 
-
-
-=======
   def testGitHub2082(self):
     ctab="""
   MJ150720
->>>>>>> 0454492e
 
   9  9  0  0  0  0  0  0  0  0999 V2000
     2.5687   -0.7144    0.0000 C   0  0  0  0  0  0  0  0  0  0  0  0
