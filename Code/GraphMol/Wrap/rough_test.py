#
#  Copyright (C) 2003-2021  Greg Landrum and Rational Discovery LLC
#         All Rights Reserved
#
""" This is a rough coverage test of the python wrapper

it's intended to be shallow, but broad

"""

import os, sys, tempfile, gzip, gc
import unittest, doctest
from datetime import datetime, timedelta
from rdkit import RDConfig, rdBase
from rdkit import DataStructs
from rdkit import Chem
import rdkit.Chem.rdDepictor
from rdkit.Chem import rdqueries
import tempfile
from rdkit import __version__

# Boost functions are NOT found by doctest, this "fixes" them
#  by adding the doctests to a fake module
import importlib.util
spec = importlib.util.spec_from_loader("TestReplaceCore", loader=None)
TestReplaceCore = importlib.util.module_from_spec(spec)
code = """
from rdkit.Chem import ReplaceCore
def ReplaceCore(*a, **kw):
    '''%s
    '''
    return Chem.ReplaceCore(*a, **kw)
""" % "\n".join([x.lstrip() for x in Chem.ReplaceCore.__doc__.split("\n")])
exec(code, TestReplaceCore.__dict__)


def load_tests(loader, tests, ignore):
  tests.addTests(doctest.DocTestSuite(TestReplaceCore))
  return tests


def feq(v1, v2, tol2=1e-4):
  return abs(v1 - v2) <= tol2


def getTotalFormalCharge(mol):
  totalFormalCharge = 0
  for atom in mol.GetAtoms():
    totalFormalCharge += atom.GetFormalCharge()
  return totalFormalCharge


def cmpFormalChargeBondOrder(self, mol1, mol2):
  self.assertEqual(mol1.GetNumAtoms(), mol2.GetNumAtoms())
  self.assertEqual(mol1.GetNumBonds(), mol2.GetNumBonds())
  for i in range(mol1.GetNumAtoms()):
    self.assertEqual(
      mol1.GetAtomWithIdx(i).GetFormalCharge(),
      mol2.GetAtomWithIdx(i).GetFormalCharge())
  for i in range(mol1.GetNumBonds()):
    self.assertEqual(mol1.GetBondWithIdx(i).GetBondType(), mol2.GetBondWithIdx(i).GetBondType())


def setResidueFormalCharge(mol, res, fc):
  for query in res:
    matches = mol.GetSubstructMatches(query)
    for match in matches:
      mol.GetAtomWithIdx(match[-1]).SetFormalCharge(fc)


def getBtList2(resMolSuppl):
  btList2 = []
  while (not resMolSuppl.atEnd()):
    resMol = next(resMolSuppl)
    bt = []
    for bond in resMol.GetBonds():
      bt.append(int(bond.GetBondTypeAsDouble()))
    btList2.append(bt)
  for i in range(len(btList2)):
    same = True
    for j in range(len(btList2[i])):
      if (not i):
        continue
      if (same):
        same = (btList2[i][j] == btList2[i - 1][j])
    if (i and same):
      return None
  return btList2


class TestCase(unittest.TestCase):

  def test0Except(self):

    with self.assertRaises(IndexError):
      Chem.tossit()

  def test1Table(self):

    tbl = Chem.GetPeriodicTable()
    self.assertTrue(tbl)

    self.assertTrue(feq(tbl.GetAtomicWeight(6), 12.011))
    self.assertTrue(feq(tbl.GetAtomicWeight("C"), 12.011))
    self.assertTrue(tbl.GetAtomicNumber('C') == 6)
    self.assertTrue(feq(tbl.GetRvdw(6), 1.7))
    self.assertTrue(feq(tbl.GetRvdw("C"), 1.7))
    self.assertTrue(feq(tbl.GetRcovalent(6), 0.680))
    self.assertTrue(feq(tbl.GetRcovalent("C"), 0.680))
    self.assertTrue(tbl.GetDefaultValence(6) == 4)
    self.assertTrue(tbl.GetDefaultValence("C") == 4)
    self.assertTrue(tuple(tbl.GetValenceList(6)) == (4, ))
    self.assertTrue(tuple(tbl.GetValenceList("C")) == (4, ))
    self.assertTrue(tuple(tbl.GetValenceList(16)) == (2, 4, 6))
    self.assertTrue(tuple(tbl.GetValenceList("S")) == (2, 4, 6))
    self.assertTrue(tbl.GetNOuterElecs(6) == 4)
    self.assertTrue(tbl.GetNOuterElecs("C") == 4)
    self.assertTrue(tbl.GetMostCommonIsotope(6) == 12)
    self.assertTrue(tbl.GetMostCommonIsotope('C') == 12)
    self.assertTrue(tbl.GetMostCommonIsotopeMass(6) == 12.0)
    self.assertTrue(tbl.GetMostCommonIsotopeMass('C') == 12.0)
    self.assertTrue(tbl.GetAbundanceForIsotope(6, 12) == 98.93)
    self.assertTrue(tbl.GetAbundanceForIsotope('C', 12) == 98.93)
    self.assertTrue(feq(tbl.GetRb0(6), 0.77))
    self.assertTrue(feq(tbl.GetRb0("C"), 0.77))
    self.assertTrue(tbl.GetElementSymbol(6) == 'C')

  def test2Atom(self):
    atom = Chem.Atom(6)
    self.assertTrue(atom)
    self.assertTrue(atom.GetAtomicNum() == 6)
    atom.SetAtomicNum(8)
    self.assertTrue(atom.GetAtomicNum() == 8)

    atom = Chem.Atom("C")
    self.assertTrue(atom)
    self.assertTrue(atom.GetAtomicNum() == 6)

  def test3Bond(self):
    # No longer relevant, bonds are not constructible from Python
    pass

  def test4Mol(self):
    mol = Chem.Mol()
    self.assertTrue(mol)

  def test5Smiles(self):
    mol = Chem.MolFromSmiles('n1ccccc1')
    self.assertTrue(mol)
    self.assertTrue(mol.GetNumAtoms() == 6)
    self.assertTrue(mol.GetNumAtoms(1) == 6)
    self.assertTrue(mol.GetNumAtoms(0) == 11)
    at = mol.GetAtomWithIdx(2)
    self.assertTrue(at.GetAtomicNum() == 6)
    at = mol.GetAtomWithIdx(0)
    self.assertTrue(at.GetAtomicNum() == 7)

  def _test6Bookmarks(self):
    mol = Chem.MolFromSmiles('n1ccccc1')
    self.assertTrue(mol)

    self.assertTrue(not mol.HasAtomBookmark(0))
    mol.SetAtomBookmark(mol.GetAtomWithIdx(0), 0)
    mol.SetAtomBookmark(mol.GetAtomWithIdx(1), 1)
    self.assertTrue(mol.HasAtomBookmark(0))
    self.assertTrue(mol.HasAtomBookmark(1))

    if 1:
      self.assertTrue(not mol.HasBondBookmark(0))
      self.assertTrue(not mol.HasBondBookmark(1))
      mol.SetBondBookmark(mol.GetBondWithIdx(0), 0)
      mol.SetBondBookmark(mol.GetBondWithIdx(1), 1)
      self.assertTrue(mol.HasBondBookmark(0))
      self.assertTrue(mol.HasBondBookmark(1))

    at = mol.GetAtomWithBookmark(0)
    self.assertTrue(at)
    self.assertTrue(at.GetAtomicNum() == 7)
    mol.ClearAtomBookmark(0)
    self.assertTrue(not mol.HasAtomBookmark(0))
    self.assertTrue(mol.HasAtomBookmark(1))
    mol.ClearAllAtomBookmarks()
    self.assertTrue(not mol.HasAtomBookmark(0))
    self.assertTrue(not mol.HasAtomBookmark(1))

    mol.SetAtomBookmark(mol.GetAtomWithIdx(1), 1)

    if 1:
      self.assertTrue(mol.HasBondBookmark(0))
      self.assertTrue(mol.HasBondBookmark(1))
      bond = mol.GetBondWithBookmark(0)
      self.assertTrue(bond)
      mol.ClearBondBookmark(0)
      self.assertTrue(not mol.HasBondBookmark(0))
      self.assertTrue(mol.HasBondBookmark(1))
      mol.ClearAllBondBookmarks()
      self.assertTrue(not mol.HasBondBookmark(0))
      self.assertTrue(not mol.HasBondBookmark(1))

      self.assertTrue(mol.HasAtomBookmark(1))

  def test7Atom(self):
    mol = Chem.MolFromSmiles('n1ccccc1C[CH2-]')
    self.assertTrue(mol)
    Chem.SanitizeMol(mol)
    a0 = mol.GetAtomWithIdx(0)
    a1 = mol.GetAtomWithIdx(1)
    a6 = mol.GetAtomWithIdx(6)
    a7 = mol.GetAtomWithIdx(7)

    self.assertTrue(a0.GetAtomicNum() == 7)
    self.assertTrue(a0.GetSymbol() == 'N')
    self.assertTrue(a0.GetIdx() == 0)

    aList = [a0, a1, a6, a7]
    self.assertTrue(a0.GetDegree() == 2)
    self.assertTrue(a1.GetDegree() == 2)
    self.assertTrue(a6.GetDegree() == 2)
    self.assertTrue(a7.GetDegree() == 1)
    self.assertTrue([x.GetDegree() for x in aList] == [2, 2, 2, 1])

    self.assertTrue([x.GetTotalNumHs() for x in aList] == [0, 1, 2, 2])
    self.assertTrue([x.GetNumImplicitHs() for x in aList] == [0, 1, 2, 0])
    self.assertTrue([x.GetExplicitValence() for x in aList] == [3, 3, 2, 3])
    self.assertTrue([x.GetImplicitValence() for x in aList] == [0, 1, 2, 0])
    self.assertTrue([x.GetFormalCharge() for x in aList] == [0, 0, 0, -1])
    self.assertTrue([x.GetNoImplicit() for x in aList] == [0, 0, 0, 1])
    self.assertTrue([x.GetNumExplicitHs() for x in aList] == [0, 0, 0, 2])
    self.assertTrue([x.GetIsAromatic() for x in aList] == [1, 1, 0, 0])
    self.assertTrue([x.GetHybridization() for x in aList]==[Chem.HybridizationType.SP2,Chem.HybridizationType.SP2,
                                                   Chem.HybridizationType.SP3,Chem.HybridizationType.SP3],\
                                                   [x.GetHybridization() for x in aList])

  def test8Bond(self):
    mol = Chem.MolFromSmiles('n1ccccc1CC(=O)O')
    self.assertTrue(mol)
    Chem.SanitizeMol(mol)
    # note bond numbering is funny because of ring closure
    b0 = mol.GetBondWithIdx(0)
    b6 = mol.GetBondWithIdx(6)
    b7 = mol.GetBondWithIdx(7)
    b8 = mol.GetBondWithIdx(8)

    bList = [b0, b6, b7, b8]
    self.assertTrue(
      [x.GetBondType() for x in bList] ==
      [Chem.BondType.AROMATIC, Chem.BondType.SINGLE, Chem.BondType.DOUBLE, Chem.BondType.SINGLE])
    self.assertTrue([x.GetIsAromatic() for x in bList] == [1, 0, 0, 0])
    self.assertEqual(bList[0].GetBondTypeAsDouble(), 1.5)
    self.assertEqual(bList[1].GetBondTypeAsDouble(), 1.0)
    self.assertEqual(bList[2].GetBondTypeAsDouble(), 2.0)

    self.assertTrue([x.GetIsConjugated() != 0 for x in bList] == [1, 0, 1, 1],
                    [x.GetIsConjugated() != 0 for x in bList])
    self.assertTrue([x.GetBeginAtomIdx() for x in bList] == [0, 6, 7, 7],
                    [x.GetBeginAtomIdx() for x in bList])
    self.assertTrue([x.GetBeginAtom().GetIdx() for x in bList] == [0, 6, 7, 7])
    self.assertTrue([x.GetEndAtomIdx() for x in bList] == [1, 7, 8, 9])
    self.assertTrue([x.GetEndAtom().GetIdx() for x in bList] == [1, 7, 8, 9])

  def test9Smarts(self):
    query1 = Chem.MolFromSmarts('C(=O)O')
    self.assertTrue(query1)
    query2 = Chem.MolFromSmarts('C(=O)[O,N]')
    self.assertTrue(query2)
    query3 = Chem.MolFromSmarts('[$(C(=O)O)]')
    self.assertTrue(query3)

    mol = Chem.MolFromSmiles('CCC(=O)O')
    self.assertTrue(mol)

    self.assertTrue(mol.HasSubstructMatch(query1))
    self.assertTrue(mol.HasSubstructMatch(query2))
    self.assertTrue(mol.HasSubstructMatch(query3))

    mol = Chem.MolFromSmiles('CCC(=O)N')
    self.assertTrue(mol)

    self.assertTrue(not mol.HasSubstructMatch(query1))
    self.assertTrue(mol.HasSubstructMatch(query2))
    self.assertTrue(not mol.HasSubstructMatch(query3))

  def test10Iterators(self):
    mol = Chem.MolFromSmiles('CCOC')
    self.assertTrue(mol)

    for atom in mol.GetAtoms():
      self.assertTrue(atom)
    ats = mol.GetAtoms()
    ats[1]
    with self.assertRaisesRegex(IndexError, ""):
      ats[12]

    for bond in mol.GetBonds():
      self.assertTrue(bond)
    bonds = mol.GetBonds()
    bonds[1]
    with self.assertRaisesRegex(IndexError, ""):
      bonds[12]

  def test11MolOps(self):
    mol = Chem.MolFromSmiles('C1=CC=C(C=C1)P(C2=CC=CC=C2)C3=CC=CC=C3')
    self.assertTrue(mol)
    smi = Chem.MolToSmiles(mol)
    Chem.SanitizeMol(mol)
    nr = Chem.GetSymmSSSR(mol)

    self.assertTrue((len(nr) == 3))

  def test12Smarts(self):
    query1 = Chem.MolFromSmarts('C(=O)O')
    self.assertTrue(query1)
    query2 = Chem.MolFromSmarts('C(=O)[O,N]')
    self.assertTrue(query2)
    query3 = Chem.MolFromSmarts('[$(C(=O)O)]')
    self.assertTrue(query3)

    mol = Chem.MolFromSmiles('CCC(=O)O')
    self.assertTrue(mol)

    self.assertTrue(mol.HasSubstructMatch(query1))
    self.assertTrue(mol.GetSubstructMatch(query1) == (2, 3, 4))
    self.assertTrue(mol.HasSubstructMatch(query2))
    self.assertTrue(mol.GetSubstructMatch(query2) == (2, 3, 4))
    self.assertTrue(mol.HasSubstructMatch(query3))
    self.assertTrue(mol.GetSubstructMatch(query3) == (2, ))

    mol = Chem.MolFromSmiles('CCC(=O)N')
    self.assertTrue(mol)

    self.assertTrue(not mol.HasSubstructMatch(query1))
    self.assertTrue(not mol.GetSubstructMatch(query1))
    self.assertTrue(mol.HasSubstructMatch(query2))
    self.assertTrue(mol.GetSubstructMatch(query2) == (2, 3, 4))
    self.assertTrue(not mol.HasSubstructMatch(query3))

    mol = Chem.MolFromSmiles('OC(=O)CC(=O)O')
    self.assertTrue(mol)
    self.assertTrue(mol.HasSubstructMatch(query1))
    self.assertTrue(mol.GetSubstructMatch(query1) == (1, 2, 0))
    self.assertTrue(mol.GetSubstructMatches(query1) == ((1, 2, 0), (4, 5, 6)))
    self.assertTrue(mol.HasSubstructMatch(query2))
    self.assertTrue(mol.GetSubstructMatch(query2) == (1, 2, 0))
    self.assertTrue(mol.GetSubstructMatches(query2) == ((1, 2, 0), (4, 5, 6)))
    self.assertTrue(mol.HasSubstructMatch(query3))
    self.assertTrue(mol.GetSubstructMatches(query3) == ((1, ), (4, )))

  def test13Smarts(self):
    # previous smarts problems:
    query = Chem.MolFromSmarts('N(=,-C)')
    self.assertTrue(query)
    mol = Chem.MolFromSmiles('N#C')
    self.assertTrue(not mol.HasSubstructMatch(query))
    mol = Chem.MolFromSmiles('N=C')
    self.assertTrue(mol.HasSubstructMatch(query))
    mol = Chem.MolFromSmiles('NC')
    self.assertTrue(mol.HasSubstructMatch(query))

    query = Chem.MolFromSmarts('[Cl,$(O)]')
    mol = Chem.MolFromSmiles('C(=O)O')
    self.assertTrue(len(mol.GetSubstructMatches(query)) == 2)
    mol = Chem.MolFromSmiles('C(=N)N')
    self.assertTrue(len(mol.GetSubstructMatches(query)) == 0)

    query = Chem.MolFromSmarts('[$([O,S]-[!$(*=O)])]')
    mol = Chem.MolFromSmiles('CC(S)C(=O)O')
    self.assertTrue(len(mol.GetSubstructMatches(query)) == 1)
    mol = Chem.MolFromSmiles('C(=O)O')
    self.assertTrue(len(mol.GetSubstructMatches(query)) == 0)

  def test14Hs(self):
    m = Chem.MolFromSmiles('CC(=O)[OH]')
    self.assertEqual(m.GetNumAtoms(), 4)
    m2 = Chem.AddHs(m)
    self.assertEqual(m2.GetNumAtoms(), 8)
    m2 = Chem.RemoveHs(m2)
    self.assertEqual(m2.GetNumAtoms(), 4)

    m = Chem.MolFromSmiles('CC[H]', False)
    self.assertEqual(m.GetNumAtoms(), 3)
    m2 = Chem.MergeQueryHs(m)
    self.assertEqual(m2.GetNumAtoms(), 2)
    self.assertTrue(m2.GetAtomWithIdx(1).HasQuery())

    m = Chem.MolFromSmiles('CC[H]', False)
    self.assertEqual(m.GetNumAtoms(), 3)
    m1 = Chem.RemoveHs(m)
    self.assertEqual(m1.GetNumAtoms(), 2)
    self.assertEqual(m1.GetAtomWithIdx(1).GetNumExplicitHs(), 0)
    m1 = Chem.RemoveHs(m, updateExplicitCount=True)
    self.assertEqual(m1.GetNumAtoms(), 2)
    self.assertEqual(m1.GetAtomWithIdx(1).GetNumExplicitHs(), 1)

    # test merging of mapped hydrogens
    m = Chem.MolFromSmiles('CC[H]', False)
    m.GetAtomWithIdx(2).SetProp("molAtomMapNumber", "1")
    self.assertEqual(m.GetNumAtoms(), 3)
    m2 = Chem.MergeQueryHs(m, mergeUnmappedOnly=True)
    self.assertTrue(m2 is not None)
    self.assertEqual(m2.GetNumAtoms(), 3)
    self.assertFalse(m2.GetAtomWithIdx(1).HasQuery())

    # here the hydrogen is unmapped
    #  should be the same as merging all hydrogens
    m = Chem.MolFromSmiles('CC[H]', False)
    m.GetAtomWithIdx(1).SetProp("molAtomMapNumber", "1")
    self.assertEqual(m.GetNumAtoms(), 3)
    m2 = Chem.MergeQueryHs(m, mergeUnmappedOnly=True)
    self.assertTrue(m2 is not None)
    self.assertEqual(m2.GetNumAtoms(), 2)
    self.assertTrue(m2.GetAtomWithIdx(1).HasQuery())

    # test github758
    m = Chem.MolFromSmiles('CCC')
    self.assertEqual(m.GetNumAtoms(), 3)
    m = Chem.AddHs(m, onlyOnAtoms=(0, 2))
    self.assertEqual(m.GetNumAtoms(), 9)
    self.assertEqual(m.GetAtomWithIdx(0).GetDegree(), 4)
    self.assertEqual(m.GetAtomWithIdx(2).GetDegree(), 4)
    self.assertEqual(m.GetAtomWithIdx(1).GetDegree(), 2)

  def test15Neighbors(self):
    m = Chem.MolFromSmiles('CC(=O)[OH]')
    self.assertTrue(m.GetNumAtoms() == 4)

    a = m.GetAtomWithIdx(1)
    ns = a.GetNeighbors()
    self.assertTrue(len(ns) == 3)

    bs = a.GetBonds()
    self.assertTrue(len(bs) == 3)

    for b in bs:
      try:
        a2 = b.GetOtherAtom(a)
      except Exception:
        a2 = None
      self.assertTrue(a2)
    self.assertTrue(len(bs) == 3)

  def test16Pickle(self):
    import pickle
    m = Chem.MolFromSmiles('C1=CN=CC=C1')
    pkl = pickle.dumps(m)
    m2 = pickle.loads(pkl)
    self.assertTrue(type(m2) == Chem.Mol)
    smi1 = Chem.MolToSmiles(m)
    smi2 = Chem.MolToSmiles(m2)
    self.assertTrue(smi1 == smi2)

    pkl = pickle.dumps(Chem.RWMol(m))
    m2 = pickle.loads(pkl)
    self.assertTrue(type(m2) == Chem.RWMol)
    smi1 = Chem.MolToSmiles(m)
    smi2 = Chem.MolToSmiles(m2)
    self.assertTrue(smi1 == smi2)

  def test16Props(self):
    m = Chem.MolFromSmiles('C1=CN=CC=C1')
    self.assertTrue(not m.HasProp('prop1'))
    self.assertTrue(not m.HasProp('prop2'))
    self.assertTrue(not m.HasProp('prop2'))
    m.SetProp('prop1', 'foob')
    self.assertTrue(not m.HasProp('prop2'))
    self.assertTrue(m.HasProp('prop1'))
    self.assertTrue(m.GetProp('prop1') == 'foob')
    self.assertTrue(not m.HasProp('propo'))
    try:
      m.GetProp('prop2')
    except KeyError:
      ok = 1
    else:
      ok = 0
    self.assertTrue(ok)

    # test computed properties
    m.SetProp('cprop1', 'foo', 1)
    m.SetProp('cprop2', 'foo2', 1)

    m.ClearComputedProps()
    self.assertTrue(not m.HasProp('cprop1'))
    self.assertTrue(not m.HasProp('cprop2'))

    m.SetDoubleProp("a", 2.0)
    self.assertTrue(m.GetDoubleProp("a") == 2.0)

    try:
      self.assertTrue(m.GetIntProp("a") == 2.0)
      raise Exception("Expected runtime exception")
    except ValueError:
      pass

    try:
      self.assertTrue(m.GetUnsignedProp("a") == 2.0)
      raise Exception("Expected runtime exception")
    except ValueError:
      pass

    m.SetDoubleProp("a", -2)
    self.assertTrue(m.GetDoubleProp("a") == -2.0)
    m.SetIntProp("a", -2)
    self.assertTrue(m.GetIntProp("a") == -2)

    try:
      m.SetUnsignedProp("a", -2)
      raise Exception("Expected failure with negative unsigned number")
    except OverflowError:
      pass

    m.SetBoolProp("a", False)
    self.assertTrue(m.GetBoolProp("a") == False)

    self.assertEqual(m.GetPropsAsDict(), {'a': False, 'prop1': 'foob'})
    m.SetDoubleProp("b", 1000.0)
    m.SetUnsignedProp("c", 2000)
    m.SetIntProp("d", -2)
    m.SetUnsignedProp("e", 2, True)
    self.assertEqual(m.GetPropsAsDict(False, True), {
      'a': False,
      'c': 2000,
      'b': 1000.0,
      'e': 2,
      'd': -2,
      'prop1': 'foob'
    })
    m = Chem.MolFromSmiles('C1=CN=CC=C1')
    m.SetProp("int", "1000")
    m.SetProp("double", "10000.123")
    self.assertEqual(m.GetPropsAsDict(), {"int": 1000, "double": 10000.123})

    self.assertEqual(type(m.GetPropsAsDict()['int']), int)
    self.assertEqual(type(m.GetPropsAsDict()['double']), float)

  def test17Kekulize(self):
    m = Chem.MolFromSmiles('c1ccccc1')
    smi = Chem.MolToSmiles(m)
    self.assertTrue(smi == 'c1ccccc1')

    Chem.Kekulize(m)
    smi = Chem.MolToSmiles(m)
    self.assertTrue(smi == 'c1ccccc1')

    m = Chem.MolFromSmiles('c1ccccc1')
    smi = Chem.MolToSmiles(m)
    self.assertTrue(smi == 'c1ccccc1')

    Chem.Kekulize(m, 1)
    smi = Chem.MolToSmiles(m)
    self.assertTrue(smi == 'C1=CC=CC=C1', smi)

  def test18Paths(self):

    m = Chem.MolFromSmiles("C1CC2C1CC2")
    #self.assertTrue(len(Chem.FindAllPathsOfLengthN(m,1,useBonds=1))==7)
    #print(Chem.FindAllPathsOfLengthN(m,3,useBonds=0))
    self.assertTrue(
      len(Chem.FindAllPathsOfLengthN(m, 2, useBonds=1)) == 10,
      Chem.FindAllPathsOfLengthN(m, 2, useBonds=1))
    self.assertTrue(len(Chem.FindAllPathsOfLengthN(m, 3, useBonds=1)) == 14)

    m = Chem.MolFromSmiles('C1CC1C')
    self.assertTrue(m)
    self.assertTrue(len(Chem.FindAllPathsOfLengthN(m, 1, useBonds=1)) == 4)
    self.assertTrue(len(Chem.FindAllPathsOfLengthN(m, 2, useBonds=1)) == 5)
    self.assertTrue(
      len(Chem.FindAllPathsOfLengthN(m, 3, useBonds=1)) == 3,
      Chem.FindAllPathsOfLengthN(m, 3, useBonds=1))
    self.assertTrue(
      len(Chem.FindAllPathsOfLengthN(m, 4, useBonds=1)) == 1,
      Chem.FindAllPathsOfLengthN(m, 4, useBonds=1))
    self.assertTrue(
      len(Chem.FindAllPathsOfLengthN(m, 5, useBonds=1)) == 0,
      Chem.FindAllPathsOfLengthN(m, 5, useBonds=1))

    #
    #  Hexane example from Hall-Kier Rev.Comp.Chem. paper
    #  Rev. Comp. Chem. vol 2, 367-422, (1991)
    #
    m = Chem.MolFromSmiles("CCCCCC")
    self.assertTrue(len(Chem.FindAllPathsOfLengthN(m, 1, useBonds=1)) == 5)
    self.assertTrue(len(Chem.FindAllPathsOfLengthN(m, 2, useBonds=1)) == 4)
    self.assertTrue(len(Chem.FindAllPathsOfLengthN(m, 3, useBonds=1)) == 3)

    m = Chem.MolFromSmiles("CCC(C)CC")
    self.assertTrue(len(Chem.FindAllPathsOfLengthN(m, 1, useBonds=1)) == 5)
    self.assertTrue(len(Chem.FindAllPathsOfLengthN(m, 2, useBonds=1)) == 5)
    self.assertTrue(
      len(Chem.FindAllPathsOfLengthN(m, 3, useBonds=1)) == 4,
      Chem.FindAllPathsOfLengthN(m, 3, useBonds=1))

    m = Chem.MolFromSmiles("CCCC(C)C")
    self.assertTrue(len(Chem.FindAllPathsOfLengthN(m, 1, useBonds=1)) == 5)
    self.assertTrue(len(Chem.FindAllPathsOfLengthN(m, 2, useBonds=1)) == 5)
    self.assertTrue(len(Chem.FindAllPathsOfLengthN(m, 3, useBonds=1)) == 3)

    m = Chem.MolFromSmiles("CC(C)C(C)C")
    self.assertTrue(len(Chem.FindAllPathsOfLengthN(m, 1, useBonds=1)) == 5)
    self.assertTrue(len(Chem.FindAllPathsOfLengthN(m, 2, useBonds=1)) == 6)
    self.assertTrue(len(Chem.FindAllPathsOfLengthN(m, 3, useBonds=1)) == 4)

    m = Chem.MolFromSmiles("CC(C)(C)CC")
    self.assertTrue(len(Chem.FindAllPathsOfLengthN(m, 1, useBonds=1)) == 5)
    self.assertTrue(len(Chem.FindAllPathsOfLengthN(m, 2, useBonds=1)) == 7)
    self.assertTrue(
      len(Chem.FindAllPathsOfLengthN(m, 3, useBonds=1)) == 3,
      Chem.FindAllPathsOfLengthN(m, 3, useBonds=1))

    m = Chem.MolFromSmiles("C1CCCCC1")
    self.assertTrue(len(Chem.FindAllPathsOfLengthN(m, 1, useBonds=1)) == 6)
    self.assertTrue(len(Chem.FindAllPathsOfLengthN(m, 2, useBonds=1)) == 6)
    self.assertTrue(len(Chem.FindAllPathsOfLengthN(m, 3, useBonds=1)) == 6)

    m = Chem.MolFromSmiles("C1CC2C1CC2")
    self.assertTrue(len(Chem.FindAllPathsOfLengthN(m, 1, useBonds=1)) == 7)
    self.assertTrue(
      len(Chem.FindAllPathsOfLengthN(m, 2, useBonds=1)) == 10,
      Chem.FindAllPathsOfLengthN(m, 2, useBonds=1))
    self.assertTrue(len(Chem.FindAllPathsOfLengthN(m, 3, useBonds=1)) == 14)

    m = Chem.MolFromSmiles("CC2C1CCC12")
    self.assertTrue(len(Chem.FindAllPathsOfLengthN(m, 1, useBonds=1)) == 7)
    self.assertTrue(len(Chem.FindAllPathsOfLengthN(m, 2, useBonds=1)) == 11)
    # FIX: this result disagrees with the paper (which says 13),
    #   but it seems right
    self.assertTrue(
      len(Chem.FindAllPathsOfLengthN(m, 3, useBonds=1)) == 15,
      Chem.FindAllPathsOfLengthN(m, 3, useBonds=1))

  def test19Subgraphs(self):
    m = Chem.MolFromSmiles('C1CC1C')
    self.assertTrue(m)
    self.assertTrue(len(Chem.FindAllSubgraphsOfLengthN(m, 1, 0)) == 4)
    self.assertTrue(len(Chem.FindAllSubgraphsOfLengthN(m, 2)) == 5)
    self.assertTrue(len(Chem.FindAllSubgraphsOfLengthN(m, 3)) == 4)
    self.assertTrue(len(Chem.FindAllSubgraphsOfLengthN(m, 4)) == 1)
    self.assertTrue(len(Chem.FindAllSubgraphsOfLengthN(m, 5)) == 0)

    #
    #  Hexane example from Hall-Kier Rev.Comp.Chem. paper
    #  Rev. Comp. Chem. vol 2, 367-422, (1991)
    #
    m = Chem.MolFromSmiles("CCCCCC")
    self.assertTrue(len(Chem.FindAllSubgraphsOfLengthN(m, 1)) == 5)
    self.assertTrue(len(Chem.FindAllSubgraphsOfLengthN(m, 2)) == 4)
    self.assertTrue(len(Chem.FindAllSubgraphsOfLengthN(m, 3)) == 3)

    l = Chem.FindAllSubgraphsOfLengthMToN(m, 1, 3)
    self.assertEqual(len(l), 3)
    self.assertEqual(len(l[0]), 5)
    self.assertEqual(len(l[1]), 4)
    self.assertEqual(len(l[2]), 3)
    self.assertRaises(ValueError, lambda: Chem.FindAllSubgraphsOfLengthMToN(m, 4, 3))

    m = Chem.MolFromSmiles("CCC(C)CC")
    self.assertTrue(len(Chem.FindAllSubgraphsOfLengthN(m, 1)) == 5)
    self.assertTrue(len(Chem.FindAllSubgraphsOfLengthN(m, 2)) == 5)
    self.assertTrue(len(Chem.FindAllSubgraphsOfLengthN(m, 3)) == 5)

    m = Chem.MolFromSmiles("CCCC(C)C")
    self.assertTrue(len(Chem.FindAllSubgraphsOfLengthN(m, 1)) == 5)
    self.assertTrue(len(Chem.FindAllSubgraphsOfLengthN(m, 2)) == 5)
    self.assertTrue(len(Chem.FindAllSubgraphsOfLengthN(m, 3)) == 4)

    m = Chem.MolFromSmiles("CC(C)C(C)C")
    self.assertTrue(len(Chem.FindAllSubgraphsOfLengthN(m, 1)) == 5)
    self.assertTrue(len(Chem.FindAllSubgraphsOfLengthN(m, 2)) == 6)
    self.assertTrue(len(Chem.FindAllSubgraphsOfLengthN(m, 3)) == 6)

    m = Chem.MolFromSmiles("CC(C)(C)CC")
    self.assertTrue(len(Chem.FindAllSubgraphsOfLengthN(m, 1)) == 5)
    self.assertTrue(len(Chem.FindAllSubgraphsOfLengthN(m, 2)) == 7)
    self.assertTrue(
      len(Chem.FindAllSubgraphsOfLengthN(m, 3)) == 7, Chem.FindAllSubgraphsOfLengthN(m, 3))

    m = Chem.MolFromSmiles("C1CCCCC1")
    self.assertTrue(len(Chem.FindAllSubgraphsOfLengthN(m, 1)) == 6)
    self.assertTrue(len(Chem.FindAllSubgraphsOfLengthN(m, 2)) == 6)
    self.assertTrue(len(Chem.FindAllSubgraphsOfLengthN(m, 3)) == 6)
    #self.assertTrue(len(Chem.FindUniqueSubgraphsOfLengthN(m,1))==1)
    self.assertTrue(len(Chem.FindUniqueSubgraphsOfLengthN(m, 2)) == 1)
    self.assertTrue(len(Chem.FindUniqueSubgraphsOfLengthN(m, 3)) == 1)

    m = Chem.MolFromSmiles("C1CC2C1CC2")
    self.assertTrue(len(Chem.FindAllSubgraphsOfLengthN(m, 1)) == 7)
    self.assertTrue(len(Chem.FindAllSubgraphsOfLengthN(m, 2)) == 10)
    self.assertTrue(len(Chem.FindAllSubgraphsOfLengthN(m, 3)) == 16)

    m = Chem.MolFromSmiles("CC2C1CCC12")
    self.assertTrue(len(Chem.FindAllSubgraphsOfLengthN(m, 1)) == 7)
    self.assertTrue(len(Chem.FindAllSubgraphsOfLengthN(m, 2)) == 11)
    self.assertTrue(
      len(Chem.FindAllSubgraphsOfLengthN(m, 3)) == 18, len(Chem.FindAllSubgraphsOfLengthN(m, 3)))

  def test20IsInRing(self):
    m = Chem.MolFromSmiles('C1CCC1C')
    self.assertTrue(m)
    self.assertTrue(m.GetAtomWithIdx(0).IsInRingSize(4))
    self.assertTrue(m.GetAtomWithIdx(1).IsInRingSize(4))
    self.assertTrue(m.GetAtomWithIdx(2).IsInRingSize(4))
    self.assertTrue(m.GetAtomWithIdx(3).IsInRingSize(4))
    self.assertTrue(not m.GetAtomWithIdx(4).IsInRingSize(4))

    self.assertTrue(not m.GetAtomWithIdx(0).IsInRingSize(3))
    self.assertTrue(not m.GetAtomWithIdx(1).IsInRingSize(3))
    self.assertTrue(not m.GetAtomWithIdx(2).IsInRingSize(3))
    self.assertTrue(not m.GetAtomWithIdx(3).IsInRingSize(3))
    self.assertTrue(not m.GetAtomWithIdx(4).IsInRingSize(3))

    self.assertTrue(m.GetBondWithIdx(0).IsInRingSize(4))
    self.assertTrue(not m.GetBondWithIdx(3).IsInRingSize(4))
    self.assertTrue(not m.GetBondWithIdx(0).IsInRingSize(3))
    self.assertTrue(not m.GetBondWithIdx(3).IsInRingSize(3))

  def test21Robustification(self):
    ok = False
    # FIX: at the moment I can't figure out how to catch the
    # actual exception that BPL is throwing when it gets
    # invalid arguments (Boost.Python.ArgumentError)
    try:
      Chem.MolFromSmiles('C=O').HasSubstructMatch(Chem.MolFromSmarts('fiib'))
    #except ValueError:
    #  ok=True
    except Exception:
      ok = True
    self.assertTrue(ok)

  def test22DeleteSubstruct(self):
    query = Chem.MolFromSmarts('C(=O)O')
    mol = Chem.MolFromSmiles('CCC(=O)O')
    nmol = Chem.DeleteSubstructs(mol, query)

    self.assertTrue(Chem.MolToSmiles(nmol) == 'CC')

    mol = Chem.MolFromSmiles('CCC(=O)O.O=CO')
    # now delete only fragments
    nmol = Chem.DeleteSubstructs(mol, query, 1)
    self.assertTrue(Chem.MolToSmiles(nmol) == 'CCC(=O)O', Chem.MolToSmiles(nmol))

    mol = Chem.MolFromSmiles('CCC(=O)O.O=CO')
    nmol = Chem.DeleteSubstructs(mol, query, 0)
    self.assertTrue(Chem.MolToSmiles(nmol) == 'CC')

    mol = Chem.MolFromSmiles('CCCO')
    nmol = Chem.DeleteSubstructs(mol, query, 0)
    self.assertTrue(Chem.MolToSmiles(nmol) == 'CCCO')

    # Issue 96 prevented this from working:
    mol = Chem.MolFromSmiles('CCC(=O)O.O=CO')
    nmol = Chem.DeleteSubstructs(mol, query, 1)
    self.assertTrue(Chem.MolToSmiles(nmol) == 'CCC(=O)O')
    nmol = Chem.DeleteSubstructs(nmol, query, 1)
    self.assertTrue(Chem.MolToSmiles(nmol) == 'CCC(=O)O')
    nmol = Chem.DeleteSubstructs(nmol, query, 0)
    self.assertTrue(Chem.MolToSmiles(nmol) == 'CC')

  def test23MolFileParsing(self):
    fileN = os.path.join(RDConfig.RDBaseDir, 'Code', 'GraphMol', 'FileParsers', 'test_data',
                         'triazine.mol')
    #fileN = "../FileParsers/test_data/triazine.mol"
    with open(fileN, 'r') as inF:
      inD = inF.read()
    m1 = Chem.MolFromMolBlock(inD)
    self.assertTrue(m1 is not None)
    self.assertTrue(m1.GetNumAtoms() == 9)

    m1 = Chem.MolFromMolFile(fileN)
    self.assertTrue(m1 is not None)
    self.assertTrue(m1.GetNumAtoms() == 9)

    fileN = os.path.join(RDConfig.RDBaseDir, 'Code', 'GraphMol', 'FileParsers', 'test_data',
                         'triazine.mof')
    self.assertRaises(IOError, lambda: Chem.MolFromMolFile(fileN))

    fileN = os.path.join(RDConfig.RDBaseDir, 'Code', 'GraphMol', 'FileParsers', 'test_data',
                         'list-query.mol')
    query = Chem.MolFromMolFile(fileN)
    smi = Chem.MolToSmiles(query)
    self.assertEqual(smi, 'c1ccccc1')
    smi = Chem.MolToSmarts(query)
    self.assertEqual(smi, '[#6]1:[#6]:[#6]:[#6]:[#6]:[#6,#7,#15]:1', smi)

    query = Chem.MolFromMolFile(fileN, sanitize=False)
    smi = Chem.MolToSmiles(query)
    self.assertEqual(smi, 'C1=CC=CC=C1')
    query.UpdatePropertyCache()
    smi = Chem.MolToSmarts(query)
    self.assertEqual(smi, '[#6]1=[#6]-[#6]=[#6]-[#6]=[#6,#7,#15]-1')
    smi = "C1=CC=CC=C1"
    mol = Chem.MolFromSmiles(smi, 0)
    self.assertTrue(mol.HasSubstructMatch(query))
    Chem.SanitizeMol(mol)
    self.assertTrue(not mol.HasSubstructMatch(query))

    mol = Chem.MolFromSmiles('N1=CC=CC=C1', 0)
    self.assertTrue(mol.HasSubstructMatch(query))
    mol = Chem.MolFromSmiles('S1=CC=CC=C1', 0)
    self.assertTrue(not mol.HasSubstructMatch(query))
    mol = Chem.MolFromSmiles('P1=CC=CC=C1', 0)
    self.assertTrue(mol.HasSubstructMatch(query))

    fileN = os.path.join(RDConfig.RDBaseDir, 'Code', 'GraphMol', 'FileParsers', 'test_data',
                         'issue123.mol')
    mol = Chem.MolFromMolFile(fileN)
    self.assertTrue(mol)
    self.assertEqual(mol.GetNumAtoms(), 23)
    mol = Chem.MolFromMolFile(fileN, removeHs=False)
    self.assertTrue(mol)
    self.assertEqual(mol.GetNumAtoms(), 39)

  # test23 was for Chem.DaylightFingerprint, which is deprecated

  def test24RDKFingerprint(self):
    from rdkit import DataStructs
    m1 = Chem.MolFromSmiles('C1=CC=CC=C1')
    fp1 = Chem.RDKFingerprint(m1)
    self.assertTrue(len(fp1) == 2048)
    m2 = Chem.MolFromSmiles('C1=CC=CC=C1')
    fp2 = Chem.RDKFingerprint(m2)

    tmp = DataStructs.TanimotoSimilarity(fp1, fp2)
    self.assertTrue(tmp == 1.0, tmp)

    m2 = Chem.MolFromSmiles('C1=CC=CC=N1')
    fp2 = Chem.RDKFingerprint(m2)
    self.assertTrue(len(fp2) == 2048)
    tmp = DataStructs.TanimotoSimilarity(fp1, fp2)
    self.assertTrue(tmp < 1.0, tmp)
    self.assertTrue(tmp > 0.0, tmp)

    fp3 = Chem.RDKFingerprint(m1, tgtDensity=0.3)
    self.assertTrue(len(fp3) < 2048)

    m1 = Chem.MolFromSmiles('C1=CC=CC=C1')
    fp1 = Chem.RDKFingerprint(m1)
    m2 = Chem.MolFromSmiles('C1=CC=CC=N1')
    fp2 = Chem.RDKFingerprint(m2)
    self.assertNotEqual(fp1, fp2)

    atomInvariants = [1] * 6
    fp1 = Chem.RDKFingerprint(m1, atomInvariants=atomInvariants)
    fp2 = Chem.RDKFingerprint(m2, atomInvariants=atomInvariants)
    self.assertEqual(fp1, fp2)

    m2 = Chem.MolFromSmiles('C1CCCCN1')
    fp1 = Chem.RDKFingerprint(m1, atomInvariants=atomInvariants, useBondOrder=False)
    fp2 = Chem.RDKFingerprint(m2, atomInvariants=atomInvariants, useBondOrder=False)
    self.assertEqual(fp1, fp2)

    # rooted at atom
    m1 = Chem.MolFromSmiles('CCCCCO')
    fp1 = Chem.RDKFingerprint(m1, 1, 4, nBitsPerHash=1, fromAtoms=[0])
    self.assertEqual(fp1.GetNumOnBits(), 4)
    m1 = Chem.MolFromSmiles('CCCCCO')
    fp1 = Chem.RDKFingerprint(m1, 1, 4, nBitsPerHash=1, fromAtoms=[0, 5])
    self.assertEqual(fp1.GetNumOnBits(), 8)

    # test sf.net issue 270:
    fp1 = Chem.RDKFingerprint(m1, atomInvariants=[x.GetAtomicNum() + 10 for x in m1.GetAtoms()])

    # atomBits
    m1 = Chem.MolFromSmiles('CCCO')
    l = []
    fp1 = Chem.RDKFingerprint(m1, minPath=1, maxPath=2, nBitsPerHash=1, atomBits=l)
    self.assertEqual(fp1.GetNumOnBits(), 4)
    self.assertEqual(len(l), m1.GetNumAtoms())
    self.assertEqual(len(l[0]), 2)
    self.assertEqual(len(l[1]), 3)
    self.assertEqual(len(l[2]), 4)
    self.assertEqual(len(l[3]), 2)

  def test25SDMolSupplier(self):
    fileN = os.path.join(RDConfig.RDBaseDir, 'Code', 'GraphMol', 'FileParsers', 'test_data',
                         'NCI_aids_few.sdf')
    #fileN = "../FileParsers/test_data/NCI_aids_few.sdf"
    sdSup = Chem.SDMolSupplier(fileN)
    molNames = [
      "48", "78", "128", "163", "164", "170", "180", "186", "192", "203", "210", "211", "213",
      "220", "229", "256"
    ]

    chgs192 = {8: 1, 11: 1, 15: -1, 18: -1, 20: 1, 21: 1, 23: -1, 25: -1}
    i = 0
    for mol in sdSup:
      self.assertTrue(mol)
      self.assertTrue(mol.GetProp("_Name") == molNames[i])
      i += 1
      if (mol.GetProp("_Name") == "192"):
        # test parsed charges on one of the molecules
        for id in chgs192.keys():
          self.assertTrue(mol.GetAtomWithIdx(id).GetFormalCharge() == chgs192[id])
    self.assertRaises(StopIteration, lambda: next(sdSup))
    sdSup.reset()

    ns = [mol.GetProp("_Name") for mol in sdSup]
    self.assertTrue(ns == molNames)

    sdSup = Chem.SDMolSupplier(fileN, 0)
    for mol in sdSup:
      self.assertTrue(not mol.HasProp("numArom"))

    sdSup = Chem.SDMolSupplier(fileN)
    self.assertTrue(len(sdSup) == 16)
    mol = sdSup[5]
    self.assertTrue(mol.GetProp("_Name") == "170")

    # test handling of H removal:
    fileN = os.path.join(RDConfig.RDBaseDir, 'Code', 'GraphMol', 'FileParsers', 'test_data',
                         'withHs.sdf')
    sdSup = Chem.SDMolSupplier(fileN)
    m = next(sdSup)
    self.assertTrue(m)
    self.assertTrue(m.GetNumAtoms() == 23)
    m = next(sdSup)
    self.assertTrue(m)
    self.assertTrue(m.GetNumAtoms() == 28)

    sdSup = Chem.SDMolSupplier(fileN, removeHs=False)
    m = next(sdSup)
    self.assertTrue(m)
    self.assertTrue(m.GetNumAtoms() == 39)
    m = next(sdSup)
    self.assertTrue(m)
    self.assertTrue(m.GetNumAtoms() == 30)

    with open(fileN, 'rb') as dFile:
      d = dFile.read()
    sdSup.SetData(d)
    m = next(sdSup)
    self.assertTrue(m)
    self.assertTrue(m.GetNumAtoms() == 23)
    m = next(sdSup)
    self.assertTrue(m)
    self.assertTrue(m.GetNumAtoms() == 28)

    sdSup.SetData(d, removeHs=False)
    m = next(sdSup)
    self.assertTrue(m)
    self.assertTrue(m.GetNumAtoms() == 39)
    m = next(sdSup)
    self.assertTrue(m)
    self.assertTrue(m.GetNumAtoms() == 30)

    # test strictParsing1:
    fileN = os.path.join(RDConfig.RDBaseDir, 'Code', 'GraphMol', 'FileParsers', 'test_data',
                         'strictLax1.sdf')
    #strict from file
    sdSup = Chem.SDMolSupplier(fileN, strictParsing=True)

    i = 0
    for mol in sdSup:
      self.assertTrue(mol.HasProp("_Name"))
      if (i == 0):
        self.assertTrue(not mol.HasProp("ID"))
      self.assertTrue(not mol.HasProp("ANOTHER_PROPERTY"))
      i += 1
    self.assertTrue(i == 2)

    #lax from file
    sdSup = Chem.SDMolSupplier(fileN, strictParsing=False)

    i = 0
    for mol in sdSup:
      self.assertTrue(mol.HasProp("_Name"))
      self.assertTrue(mol.HasProp("ID"))
      self.assertTrue(mol.HasProp("ANOTHER_PROPERTY"))
      i += 1
    self.assertTrue(i == 2)

    #strict from text
    with open(fileN, 'rb') as dFile:
      d = dFile.read()
    sdSup = Chem.SDMolSupplier()
    sdSup.SetData(d, strictParsing=True)

    i = 0
    for mol in sdSup:
      self.assertTrue(mol.HasProp("_Name"))
      if (i == 0):
        self.assertTrue(not mol.HasProp("ID"))
      self.assertTrue(not mol.HasProp("ANOTHER_PROPERTY"))
      i += 1
    self.assertTrue(i == 2)

    #lax from text
    sdSup = Chem.SDMolSupplier()
    sdSup.SetData(d, strictParsing=False)

    i = 0
    for mol in sdSup:
      self.assertTrue(mol.HasProp("_Name"))
      self.assertTrue(mol.HasProp("ID"))
      self.assertTrue(mol.HasProp("ANOTHER_PROPERTY"))
      i += 1
    self.assertTrue(i == 2)

    # test strictParsing2:
    fileN = os.path.join(RDConfig.RDBaseDir, 'Code', 'GraphMol', 'FileParsers', 'test_data',
                         'strictLax2.sdf')
    #strict from file
    sdSup = Chem.SDMolSupplier(fileN, strictParsing=True)

    i = 0
    for mol in sdSup:
      self.assertTrue(mol.HasProp("_Name"))
      self.assertTrue(mol.HasProp("ID"))
      self.assertTrue(mol.GetProp("ID") == "Lig1")
      self.assertTrue(mol.HasProp("ANOTHER_PROPERTY"))
      self.assertTrue(mol.GetProp("ANOTHER_PROPERTY") == \
        "No blank line before dollars\n" \
        "$$$$\n" \
        "Structure1\n" \
        "csChFnd70/05230312262D")
      i += 1
    self.assertTrue(i == 1)

    #lax from file
    sdSup = Chem.SDMolSupplier(fileN, strictParsing=False)

    i = 0
    for mol in sdSup:
      self.assertTrue(mol.HasProp("_Name"))
      self.assertTrue(mol.HasProp("ID"))
      self.assertTrue(mol.GetProp("ID") == "Lig2")
      self.assertTrue(mol.HasProp("ANOTHER_PROPERTY"))
      self.assertTrue(mol.GetProp("ANOTHER_PROPERTY") == "Value2")
      i += 1
    self.assertTrue(i == 1)

    #strict from text
    with open(fileN, 'rb') as dFile:
      d = dFile.read()
    sdSup = Chem.SDMolSupplier()
    sdSup.SetData(d, strictParsing=True)

    i = 0
    for mol in sdSup:
      self.assertTrue(mol.HasProp("_Name"))
      self.assertTrue(mol.HasProp("ID"))
      self.assertTrue(mol.GetProp("ID") == "Lig1")
      self.assertTrue(mol.HasProp("ANOTHER_PROPERTY"))
      self.assertTrue(mol.GetProp("ANOTHER_PROPERTY") == \
        "No blank line before dollars\n" \
        "$$$$\n" \
        "Structure1\n" \
        "csChFnd70/05230312262D")
      i += 1
    self.assertTrue(i == 1)

    #lax from text
    sdSup = Chem.SDMolSupplier()
    sdSup.SetData(d, strictParsing=False)

    i = 0
    for mol in sdSup:
      self.assertTrue(mol.HasProp("_Name"))
      self.assertTrue(mol.HasProp("ID"))
      self.assertTrue(mol.GetProp("ID") == "Lig2")
      self.assertTrue(mol.HasProp("ANOTHER_PROPERTY"))
      self.assertTrue(mol.GetProp("ANOTHER_PROPERTY") == "Value2")
      i += 1
    self.assertTrue(i == 1)

  def test26SmiMolSupplier(self):
    fileN = os.path.join(RDConfig.RDBaseDir, 'Code', 'GraphMol', 'FileParsers', 'test_data',
                         'first_200.tpsa.csv')
    #fileN = "../FileParsers/test_data/first_200.tpsa.csv"
    smiSup = Chem.SmilesMolSupplier(fileN, ",", 0, -1)
    mol = smiSup[16]
    self.assertTrue(mol.GetProp("TPSA") == "46.25")

    mol = smiSup[8]
    self.assertTrue(mol.GetProp("TPSA") == "65.18")

    self.assertTrue(len(smiSup) == 200)

    fileN = os.path.join(RDConfig.RDBaseDir, 'Code', 'GraphMol', 'FileParsers', 'test_data',
                         'fewSmi.csv')
    #fileN = "../FileParsers/test_data/fewSmi.csv"
    smiSup = Chem.SmilesMolSupplier(fileN, delimiter=",", smilesColumn=1, nameColumn=0, titleLine=0)
    names = ["1", "2", "3", "4", "5", "6", "7", "8", "9", "10"]
    i = 0
    for mol in smiSup:
      self.assertTrue(mol.GetProp("_Name") == names[i])
      i += 1

    mol = smiSup[3]

    self.assertTrue(mol.GetProp("_Name") == "4")
    self.assertTrue(mol.GetProp("Column_2") == "82.78")

    # and test doing a supplier from text:
    with open(fileN, 'r') as inF:
      inD = inF.read()
    smiSup.SetData(inD, delimiter=",", smilesColumn=1, nameColumn=0, titleLine=0)
    names = ["1", "2", "3", "4", "5", "6", "7", "8", "9", "10"]
    i = 0
    # iteration interface:
    for mol in smiSup:
      self.assertTrue(mol.GetProp("_Name") == names[i])
      i += 1
    self.assertTrue(i == 10)
    # random access:
    mol = smiSup[3]
    self.assertTrue(len(smiSup) == 10)
    self.assertTrue(mol.GetProp("_Name") == "4")
    self.assertTrue(mol.GetProp("Column_2") == "82.78")

    # issue 113:
    smiSup.SetData(inD, delimiter=",", smilesColumn=1, nameColumn=0, titleLine=0)
    self.assertTrue(len(smiSup) == 10)

    # and test failure handling:
    inD = """mol-1,CCC
mol-2,CCCC
mol-3,fail
mol-4,CCOC
    """
    smiSup.SetData(inD, delimiter=",", smilesColumn=1, nameColumn=0, titleLine=0)
    # there are 4 entries in the supplier:
    self.assertTrue(len(smiSup) == 4)
    # but the 3rd is a None:
    self.assertTrue(smiSup[2] is None)


    text="Id SMILES Column_2\n"+\
    "mol-1 C 1.0\n"+\
    "mol-2 CC 4.0\n"+\
    "mol-4 CCCC 16.0"
    smiSup.SetData(text, delimiter=" ", smilesColumn=1, nameColumn=0, titleLine=1)
    self.assertTrue(len(smiSup) == 3)
    self.assertTrue(smiSup[0])
    self.assertTrue(smiSup[1])
    self.assertTrue(smiSup[2])
    m = [x for x in smiSup]
    self.assertTrue(smiSup[2])
    self.assertTrue(len(m) == 3)
    self.assertTrue(m[0].GetProp("Column_2") == "1.0")

    # test simple parsing and Issue 114:
    smis = ['CC', 'CCC', 'CCOC', 'CCCOCC', 'CCCOCCC']
    inD = '\n'.join(smis)
    smiSup.SetData(inD, delimiter=",", smilesColumn=0, nameColumn=-1, titleLine=0)
    self.assertTrue(len(smiSup) == 5)
    m = [x for x in smiSup]
    self.assertTrue(smiSup[4])
    self.assertTrue(len(m) == 5)

    # order dependence:
    smiSup.SetData(inD, delimiter=",", smilesColumn=0, nameColumn=-1, titleLine=0)
    self.assertTrue(smiSup[4])
    self.assertTrue(len(smiSup) == 5)

    # this was a nasty BC:
    # asking for a particular entry with a higher index than what we've
    # already seen resulted in a duplicate:
    smis = ['CC', 'CCC', 'CCOC', 'CCCCOC']
    inD = '\n'.join(smis)
    smiSup.SetData(inD, delimiter=",", smilesColumn=0, nameColumn=-1, titleLine=0)
    m = next(smiSup)
    m = smiSup[3]
    self.assertTrue(len(smiSup) == 4)

    with self.assertRaisesRegex(Exception, ""):
      smiSup[4]

    smiSup.SetData(inD, delimiter=",", smilesColumn=0, nameColumn=-1, titleLine=0)
    with self.assertRaisesRegex(Exception, ""):
      smiSup[4]

    sys.stderr.write(
      '>>> This may result in an infinite loop.  It should finish almost instantly\n')
    self.assertEqual(len(smiSup), 4)
    sys.stderr.write('<<< OK, it finished.\n')

  def test27SmilesWriter(self):
    fileN = os.path.join(RDConfig.RDBaseDir, 'Code', 'GraphMol', 'FileParsers', 'test_data',
                         'fewSmi.csv')
    #fileN = "../FileParsers/test_data/fewSmi.csv"

    smiSup = Chem.SmilesMolSupplier(fileN, delimiter=",", smilesColumn=1, nameColumn=0, titleLine=0)
    propNames = []
    propNames.append("Column_2")
    ofile = os.path.join(RDConfig.RDBaseDir, 'Code', 'GraphMol', 'Wrap', 'test_data',
                         'outSmiles.txt')
    writer = Chem.SmilesWriter(ofile)
    writer.SetProps(propNames)
    for mol in smiSup:
      writer.write(mol)
    writer.flush()

  def test28SmilesReverse(self):
    names = ["1", "2", "3", "4", "5", "6", "7", "8", "9", "10"]
    props = [
      "34.14", "25.78", "106.51", "82.78", "60.16", "87.74", "37.38", "77.28", "65.18", "0.00"
    ]
    ofile = os.path.join(RDConfig.RDBaseDir, 'Code', 'GraphMol', 'Wrap', 'test_data',
                         'outSmiles.txt')
    #ofile = "test_data/outSmiles.csv"
    smiSup = Chem.SmilesMolSupplier(ofile)
    i = 0
    for mol in smiSup:
      #print([repr(x) for x in mol.GetPropNames()])
      self.assertTrue(mol.GetProp("_Name") == names[i])
      self.assertTrue(mol.GetProp("Column_2") == props[i])
      i += 1

  def writerSDFile(self):
    fileN = os.path.join(RDConfig.RDBaseDir, 'Code', 'GraphMol', 'FileParsers', 'test_data',
                         'NCI_aids_few.sdf')
    #fileN = "../FileParsers/test_data/NCI_aids_few.sdf"
    ofile = os.path.join(RDConfig.RDBaseDir, 'Code', 'GraphMol', 'Wrap', 'test_data',
                         'outNCI_few.sdf')
    writer = Chem.SDWriter(ofile)
    sdSup = Chem.SDMolSupplier(fileN)
    for mol in sdSup:
      writer.write(mol)
    writer.flush()

  def test29SDWriterLoop(self):
    self.writerSDFile()
    fileN = os.path.join(RDConfig.RDBaseDir, 'Code', 'GraphMol', 'Wrap', 'test_data',
                         'outNCI_few.sdf')
    sdSup = Chem.SDMolSupplier(fileN)
    molNames = [
      "48", "78", "128", "163", "164", "170", "180", "186", "192", "203", "210", "211", "213",
      "220", "229", "256"
    ]
    chgs192 = {8: 1, 11: 1, 15: -1, 18: -1, 20: 1, 21: 1, 23: -1, 25: -1}
    i = 0

    for mol in sdSup:
      #print('mol:',mol)
      #print('\t',molNames[i])
      self.assertTrue(mol.GetProp("_Name") == molNames[i])
      i += 1
      if (mol.GetProp("_Name") == "192"):
        # test parsed charges on one of the molecules
        for id in chgs192.keys():
          self.assertTrue(mol.GetAtomWithIdx(id).GetFormalCharge() == chgs192[id])

  def test30Issues109and110(self):
    """ issues 110 and 109 were both related to handling of explicit Hs in
       SMILES input.

    """
    m1 = Chem.MolFromSmiles('N12[CH](SC(C)(C)[CH]1C(O)=O)[CH](C2=O)NC(=O)[CH](N)c3ccccc3')
    self.assertTrue(m1.GetNumAtoms() == 24)
    m2 = Chem.MolFromSmiles(
      'C1C=C([CH](N)C(=O)N[C]2([H])[C]3([H])SC(C)(C)[CH](C(=O)O)N3C(=O)2)C=CC=1')
    self.assertTrue(m2.GetNumAtoms() == 24)

    smi1 = Chem.MolToSmiles(m1)
    smi2 = Chem.MolToSmiles(m2)
    self.assertTrue(smi1 == smi2)

    m1 = Chem.MolFromSmiles('[H]CCl')
    self.assertTrue(m1.GetNumAtoms() == 2)
    self.assertTrue(m1.GetAtomWithIdx(0).GetNumExplicitHs() == 1)
    m1 = Chem.MolFromSmiles('[H][CH2]Cl')
    self.assertTrue(m1.GetNumAtoms() == 2)
    self.assertTrue(m1.GetAtomWithIdx(0).GetNumExplicitHs() == 3)
    m2 = Chem.AddHs(m1)
    self.assertTrue(m2.GetNumAtoms() == 5)
    m2 = Chem.RemoveHs(m2)
    self.assertTrue(m2.GetNumAtoms() == 2)

  def test31ChiralitySmiles(self):
    m1 = Chem.MolFromSmiles('F[C@](Br)(I)Cl')
    self.assertTrue(m1 is not None)
    self.assertTrue(m1.GetNumAtoms() == 5)
    self.assertTrue(Chem.MolToSmiles(m1, 1) == 'F[C@](Cl)(Br)I', Chem.MolToSmiles(m1, 1))

    m1 = Chem.MolFromSmiles('CC1C[C@@]1(Cl)F')
    self.assertTrue(m1 is not None)
    self.assertTrue(m1.GetNumAtoms() == 6)
    self.assertTrue(Chem.MolToSmiles(m1, 1) == 'CC1C[C@]1(F)Cl', Chem.MolToSmiles(m1, 1))

    m1 = Chem.MolFromSmiles('CC1C[C@]1(Cl)F')
    self.assertTrue(m1 is not None)
    self.assertTrue(m1.GetNumAtoms() == 6)
    self.assertTrue(Chem.MolToSmiles(m1, 1) == 'CC1C[C@@]1(F)Cl', Chem.MolToSmiles(m1, 1))

  def test31aChiralitySubstructs(self):
    m1 = Chem.MolFromSmiles('CC1C[C@@]1(Cl)F')
    self.assertTrue(m1 is not None)
    self.assertTrue(m1.GetNumAtoms() == 6)
    self.assertTrue(Chem.MolToSmiles(m1, 1) == 'CC1C[C@]1(F)Cl', Chem.MolToSmiles(m1, 1))

    m2 = Chem.MolFromSmiles('CC1C[C@]1(Cl)F')
    self.assertTrue(m2 is not None)
    self.assertTrue(m2.GetNumAtoms() == 6)
    self.assertTrue(Chem.MolToSmiles(m2, 1) == 'CC1C[C@@]1(F)Cl', Chem.MolToSmiles(m2, 1))

    self.assertTrue(m1.HasSubstructMatch(m1))
    self.assertTrue(m1.HasSubstructMatch(m2))
    self.assertTrue(m1.HasSubstructMatch(m1, useChirality=True))
    self.assertTrue(not m1.HasSubstructMatch(m2, useChirality=True))

  def _test32MolFilesWithChirality(self):
    inD = """chiral1.mol
  ChemDraw10160313232D

  5  4  0  0  0  0  0  0  0  0999 V2000
    0.0553    0.6188    0.0000 F   0  0  0  0  0  0  0  0  0  0  0  0
    0.0553   -0.2062    0.0000 C   0  0  0  0  0  0  0  0  0  0  0  0
    0.7697   -0.6188    0.0000 I   0  0  0  0  0  0  0  0  0  0  0  0
   -0.6592   -0.6188    0.0000 Br  0  0  0  0  0  0  0  0  0  0  0  0
   -0.7697   -0.2062    0.0000 Cl  0  0  0  0  0  0  0  0  0  0  0  0
  1  2  1  0
  2  3  1  0
  2  4  1  1
  2  5  1  0
M  END
"""
    m1 = Chem.MolFromMolBlock(inD)
    self.assertTrue(m1 is not None)
    self.assertTrue(m1.GetNumAtoms() == 5)
    self.assertTrue(smi == 'F[C@](Cl)(Br)I', smi)

    inD = """chiral2.cdxml
  ChemDraw10160314052D

  5  4  0  0  0  0  0  0  0  0999 V2000
    0.0553    0.6188    0.0000 F   0  0  0  0  0  0  0  0  0  0  0  0
    0.0553   -0.2062    0.0000 C   0  0  0  0  0  0  0  0  0  0  0  0
    0.7697   -0.6188    0.0000 I   0  0  0  0  0  0  0  0  0  0  0  0
   -0.6592   -0.6188    0.0000 Br  0  0  0  0  0  0  0  0  0  0  0  0
   -0.7697   -0.2062    0.0000 Cl  0  0  0  0  0  0  0  0  0  0  0  0
  1  2  1  0
  2  3  1  0
  2  4  1  6
  2  5  1  0
M  END
"""
    m1 = Chem.MolFromMolBlock(inD)
    self.assertTrue(m1 is not None)
    self.assertTrue(m1.GetNumAtoms() == 5)
    self.assertTrue(Chem.MolToSmiles(m1, 1) == 'F[C@@](Cl)(Br)I')

    inD = """chiral1.mol
  ChemDraw10160313232D

  5  4  0  0  0  0  0  0  0  0999 V2000
    0.0553    0.6188    0.0000 F   0  0  0  0  0  0  0  0  0  0  0  0
    0.0553   -0.2062    0.0000 C   0  0  0  0  0  0  0  0  0  0  0  0
   -0.7697   -0.2062    0.0000 Cl  0  0  0  0  0  0  0  0  0  0  0  0
   -0.6592   -0.6188    0.0000 Br  0  0  0  0  0  0  0  0  0  0  0  0
    0.7697   -0.6188    0.0000 I   0  0  0  0  0  0  0  0  0  0  0  0
  1  2  1  0
  2  3  1  0
  2  4  1  1
  2  5  1  0
M  END
"""
    m1 = Chem.MolFromMolBlock(inD)
    self.assertTrue(m1 is not None)
    self.assertTrue(m1.GetNumAtoms() == 5)
    self.assertTrue(Chem.MolToSmiles(m1, 1) == 'F[C@](Cl)(Br)I')

    inD = """chiral1.mol
  ChemDraw10160313232D

  5  4  0  0  0  0  0  0  0  0999 V2000
    0.0553   -0.2062    0.0000 C   0  0  0  0  0  0  0  0  0  0  0  0
   -0.7697   -0.2062    0.0000 Cl  0  0  0  0  0  0  0  0  0  0  0  0
   -0.6592   -0.6188    0.0000 Br  0  0  0  0  0  0  0  0  0  0  0  0
    0.7697   -0.6188    0.0000 I   0  0  0  0  0  0  0  0  0  0  0  0
    0.0553    0.6188    0.0000 F   0  0  0  0  0  0  0  0  0  0  0  0
  1  2  1  0
  1  3  1  1
  1  4  1  0
  1  5  1  0
M  END
"""
    m1 = Chem.MolFromMolBlock(inD)
    self.assertTrue(m1 is not None)
    self.assertTrue(m1.GetNumAtoms() == 5)
    self.assertTrue(Chem.MolToSmiles(m1, 1) == 'F[C@](Cl)(Br)I')

    inD = """chiral3.mol
  ChemDraw10160314362D

  4  3  0  0  0  0  0  0  0  0999 V2000
    0.4125    0.6188    0.0000 F   0  0  0  0  0  0  0  0  0  0  0  0
    0.4125   -0.2062    0.0000 C   0  0  0  0  0  0  0  0  0  0  0  0
   -0.3020   -0.6188    0.0000 Br  0  0  0  0  0  0  0  0  0  0  0  0
   -0.4125   -0.2062    0.0000 Cl  0  0  0  0  0  0  0  0  0  0  0  0
  1  2  1  0
  2  3  1  1
  2  4  1  0
M  END

"""
    m1 = Chem.MolFromMolBlock(inD)
    self.assertTrue(m1 is not None)
    self.assertTrue(m1.GetNumAtoms() == 4)
    self.assertTrue(Chem.MolToSmiles(m1, 1) == 'F[C@H](Cl)Br')

    inD = """chiral4.mol
  ChemDraw10160314362D

  4  3  0  0  0  0  0  0  0  0999 V2000
    0.4125    0.6188    0.0000 F   0  0  0  0  0  0  0  0  0  0  0  0
    0.4125   -0.2062    0.0000 N   0  0  0  0  0  0  0  0  0  0  0  0
   -0.3020   -0.6188    0.0000 Br  0  0  0  0  0  0  0  0  0  0  0  0
   -0.4125   -0.2062    0.0000 Cl  0  0  0  0  0  0  0  0  0  0  0  0
  1  2  1  0
  2  3  1  1
  2  4  1  0
M  END

"""
    m1 = Chem.MolFromMolBlock(inD)
    self.assertTrue(m1 is not None)
    self.assertTrue(m1.GetNumAtoms() == 4)
    self.assertTrue(Chem.MolToSmiles(m1, 1) == 'FN(Cl)Br')

    inD = """chiral5.mol
  ChemDraw10160314362D

  4  3  0  0  0  0  0  0  0  0999 V2000
    0.4125    0.6188    0.0000 F   0  0  0  0  0  0  0  0  0  0  0  0
    0.4125   -0.2062    0.0000 N   0  0  0  0  0  0  0  0  0  0  0  0
   -0.3020   -0.6188    0.0000 Br  0  0  0  0  0  0  0  0  0  0  0  0
   -0.4125   -0.2062    0.0000 Cl  0  0  0  0  0  0  0  0  0  0  0  0
  1  2  1  0
  2  3  1  1
  2  4  1  0
M  CHG  1   2   1
M  END

"""
    m1 = Chem.MolFromMolBlock(inD)
    self.assertTrue(m1 is not None)
    self.assertTrue(m1.GetNumAtoms() == 4)
    self.assertTrue(Chem.MolToSmiles(m1, 1) == 'F[N@H+](Cl)Br')

    inD = """Case 10-14-3
  ChemDraw10140308512D

  4  3  0  0  0  0  0  0  0  0999 V2000
   -0.8250   -0.4125    0.0000 F   0  0  0  0  0  0  0  0  0  0  0  0
    0.0000   -0.4125    0.0000 C   0  0  0  0  0  0  0  0  0  0  0  0
    0.8250   -0.4125    0.0000 Cl  0  0  0  0  0  0  0  0  0  0  0  0
    0.0000    0.4125    0.0000 Br  0  0  0  0  0  0  0  0  0  0  0  0
  1  2  1  0
  2  3  1  0
  2  4  1  1
M  END
"""
    m1 = Chem.MolFromMolBlock(inD)
    self.assertTrue(m1 is not None)
    self.assertTrue(m1.GetNumAtoms() == 4)
    self.assertTrue(Chem.MolToSmiles(m1, 1) == 'F[C@H](Cl)Br')

    inD = """Case 10-14-4
  ChemDraw10140308512D

  4  3  0  0  0  0  0  0  0  0999 V2000
   -0.8250   -0.4125    0.0000 F   0  0  0  0  0  0  0  0  0  0  0  0
    0.0000   -0.4125    0.0000 C   0  0  0  0  0  0  0  0  0  0  0  0
    0.8250   -0.4125    0.0000 Cl  0  0  0  0  0  0  0  0  0  0  0  0
    0.0000    0.4125    0.0000 Br  0  0  0  0  0  0  0  0  0  0  0  0
  1  2  1  0
  2  3  1  1
  2  4  1  0
M  END

"""
    m1 = Chem.MolFromMolBlock(inD)
    self.assertTrue(m1 is not None)
    self.assertTrue(m1.GetNumAtoms() == 4)
    self.assertTrue(Chem.MolToSmiles(m1, 1) == 'F[C@H](Cl)Br')

    inD = """chiral4.mol
  ChemDraw10160315172D

  6  6  0  0  0  0  0  0  0  0999 V2000
   -0.4422    0.1402    0.0000 C   0  0  0  0  0  0  0  0  0  0  0  0
   -0.4422   -0.6848    0.0000 C   0  0  0  0  0  0  0  0  0  0  0  0
    0.2723   -0.2723    0.0000 C   0  0  0  0  0  0  0  0  0  0  0  0
   -0.8547    0.8547    0.0000 C   0  0  0  0  0  0  0  0  0  0  0  0
    0.6848    0.4422    0.0000 F   0  0  0  0  0  0  0  0  0  0  0  0
    0.8547   -0.8547    0.0000 Cl  0  0  0  0  0  0  0  0  0  0  0  0
  1  2  1  0
  2  3  1  0
  3  1  1  0
  1  4  1  0
  3  5  1  1
  3  6  1  0
M  END
"""
    m1 = Chem.MolFromMolBlock(inD)
    self.assertTrue(m1 is not None)
    self.assertTrue(m1.GetNumAtoms() == 6)
    self.assertTrue(Chem.MolToSmiles(m1, 1) == 'CC1C[C@@]1(F)Cl', Chem.MolToSmiles(m1, 1))

    inD = """chiral4.mol
  ChemDraw10160315172D

  6  6  0  0  0  0  0  0  0  0999 V2000
   -0.4422    0.1402    0.0000 C   0  0  0  0  0  0  0  0  0  0  0  0
   -0.4422   -0.6848    0.0000 C   0  0  0  0  0  0  0  0  0  0  0  0
    0.2723   -0.2723    0.0000 C   0  0  0  0  0  0  0  0  0  0  0  0
   -0.8547    0.8547    0.0000 C   0  0  0  0  0  0  0  0  0  0  0  0
    0.6848    0.4422    0.0000 F   0  0  0  0  0  0  0  0  0  0  0  0
    0.8547   -0.8547    0.0000 Cl  0  0  0  0  0  0  0  0  0  0  0  0
  1  2  1  0
  2  3  1  0
  3  1  1  0
  1  4  1  0
  3  5  1  6
  3  6  1  0
M  END
"""
    m1 = Chem.MolFromMolBlock(inD)
    self.assertTrue(m1 is not None)
    self.assertTrue(m1.GetNumAtoms() == 6)
    self.assertTrue(Chem.MolToSmiles(m1, 1) == 'CC1C[C@]1(F)Cl', Chem.MolToSmiles(m1, 1))

  def test33Issue65(self):
    """ issue 65 relates to handling of [H] in SMARTS

    """
    m1 = Chem.MolFromSmiles('OC(O)(O)O')
    m2 = Chem.MolFromSmiles('OC(O)O')
    m3 = Chem.MolFromSmiles('OCO')
    q1 = Chem.MolFromSmarts('OC[H]', 1)
    q2 = Chem.MolFromSmarts('O[C;H1]', 1)
    q3 = Chem.MolFromSmarts('O[C;H1][H]', 1)

    self.assertTrue(not m1.HasSubstructMatch(q1))
    self.assertTrue(not m1.HasSubstructMatch(q2))
    self.assertTrue(not m1.HasSubstructMatch(q3))

    self.assertTrue(m2.HasSubstructMatch(q1))
    self.assertTrue(m2.HasSubstructMatch(q2))
    self.assertTrue(m2.HasSubstructMatch(q3))

    self.assertTrue(m3.HasSubstructMatch(q1))
    self.assertTrue(not m3.HasSubstructMatch(q2))
    self.assertTrue(not m3.HasSubstructMatch(q3))

    m1H = Chem.AddHs(m1)
    m2H = Chem.AddHs(m2)
    m3H = Chem.AddHs(m3)
    q1 = Chem.MolFromSmarts('OC[H]')
    q2 = Chem.MolFromSmarts('O[C;H1]')
    q3 = Chem.MolFromSmarts('O[C;H1][H]')

    self.assertTrue(not m1H.HasSubstructMatch(q1))
    self.assertTrue(not m1H.HasSubstructMatch(q2))
    self.assertTrue(not m1H.HasSubstructMatch(q3))

    #m2H.Debug()
    self.assertTrue(m2H.HasSubstructMatch(q1))
    self.assertTrue(m2H.HasSubstructMatch(q2))
    self.assertTrue(m2H.HasSubstructMatch(q3))

    self.assertTrue(m3H.HasSubstructMatch(q1))
    self.assertTrue(not m3H.HasSubstructMatch(q2))
    self.assertTrue(not m3H.HasSubstructMatch(q3))

  def test34Issue124(self):
    """ issue 124 relates to calculation of the distance matrix

    """
    m = Chem.MolFromSmiles('CC=C')
    d = Chem.GetDistanceMatrix(m, 0)
    self.assertTrue(feq(d[0, 1], 1.0))
    self.assertTrue(feq(d[0, 2], 2.0))
    # force an update:
    d = Chem.GetDistanceMatrix(m, 1, 0, 1)
    self.assertTrue(feq(d[0, 1], 1.0))
    self.assertTrue(feq(d[0, 2], 1.5))

  def test35ChiralityPerception(self):
    """ Test perception of chirality and CIP encoding
    """
    m = Chem.MolFromSmiles('F[C@]([C@])(Cl)Br')
    Chem.AssignStereochemistry(m, 1)
    self.assertTrue(m.GetAtomWithIdx(1).HasProp('_CIPCode'))
    self.assertFalse(m.GetAtomWithIdx(2).HasProp('_CIPCode'))
    Chem.RemoveStereochemistry(m)
    self.assertFalse(m.GetAtomWithIdx(1).HasProp('_CIPCode'))

    m = Chem.MolFromSmiles('F[C@H](C)C')
    Chem.AssignStereochemistry(m, 1)
    self.assertTrue(m.GetAtomWithIdx(1).GetChiralTag() == Chem.ChiralType.CHI_UNSPECIFIED)
    self.assertFalse(m.GetAtomWithIdx(1).HasProp('_CIPCode'))

    m = Chem.MolFromSmiles('F\\C=C/Cl')
    self.assertTrue(m.GetBondWithIdx(0).GetStereo() == Chem.BondStereo.STEREONONE)
    self.assertTrue(m.GetBondWithIdx(1).GetStereo() == Chem.BondStereo.STEREOZ)
    atoms = m.GetBondWithIdx(1).GetStereoAtoms()
    self.assertTrue(0 in atoms)
    self.assertTrue(3 in atoms)
    self.assertTrue(m.GetBondWithIdx(2).GetStereo() == Chem.BondStereo.STEREONONE)
    Chem.RemoveStereochemistry(m)
    self.assertTrue(m.GetBondWithIdx(1).GetStereo() == Chem.BondStereo.STEREONONE)

    m = Chem.MolFromSmiles('F\\C=CCl')
    self.assertTrue(m.GetBondWithIdx(1).GetStereo() == Chem.BondStereo.STEREONONE)

  def checkDefaultBondProperties(self, m):
    for bond in m.GetBonds():
      self.assertIn(bond.GetBondType(), [Chem.BondType.SINGLE, Chem.BondType.DOUBLE])
      self.assertEqual(bond.GetBondDir(), Chem.BondDir.NONE)
      self.assertEqual(list(bond.GetStereoAtoms()), [])
      self.assertEqual(bond.GetStereo(), Chem.BondStereo.STEREONONE)

  def assertHasDoubleBondStereo(self, smi):
    m = Chem.MolFromSmiles(smi)

    self.checkDefaultBondProperties(m)

    Chem.FindPotentialStereoBonds(m)

    for bond in m.GetBonds():
      self.assertIn(bond.GetBondType(), [Chem.BondType.SINGLE, Chem.BondType.DOUBLE])
      self.assertEqual(bond.GetBondDir(), Chem.BondDir.NONE)

      if bond.GetBondType() == Chem.BondType.DOUBLE:
        self.assertEqual(bond.GetStereo(), Chem.BondStereo.STEREOANY)
        self.assertEqual(len(list(bond.GetStereoAtoms())), 2)
      else:
        self.assertEqual(list(bond.GetStereoAtoms()), [])
        self.assertEqual(bond.GetStereo(), Chem.BondStereo.STEREONONE)

  def testFindPotentialStereoBonds(self):
    self.assertHasDoubleBondStereo("FC=CF")
    self.assertHasDoubleBondStereo("FC(Cl)=C(Br)I")
    self.assertHasDoubleBondStereo("FC=CC=CC=CCl")
    self.assertHasDoubleBondStereo("C1CCCCC1C=CC1CCCCC1")

  def assertDoesNotHaveDoubleBondStereo(self, smi):
    m = Chem.MolFromSmiles(smi)
    self.checkDefaultBondProperties(m)
    Chem.FindPotentialStereoBonds(m)
    self.checkDefaultBondProperties(m)

  def testFindPotentialStereoBondsShouldNotFindThisDoubleBondAsStereo(self):
    self.assertDoesNotHaveDoubleBondStereo("FC(F)=CF")
    self.assertDoesNotHaveDoubleBondStereo("C=C")
    self.assertDoesNotHaveDoubleBondStereo("C1CCCCC1C(C1CCCCC1)=CC1CCCCC1")

  def assertDoubleBondStereo(self, smi, stereo):
    mol = Chem.MolFromSmiles(smi)

    bond = mol.GetBondWithIdx(1)
    self.assertEqual(bond.GetBondType(), Chem.BondType.DOUBLE)
    self.assertEqual(bond.GetStereo(), stereo)
    self.assertEqual(list(bond.GetStereoAtoms()), [0, 3])

  def allStereoBonds(self, bonds):
    for bond in bonds:
      self.assertEqual(len(list(bond.GetStereoAtoms())), 2)

  def testBondSetStereo(self):
    for testAssignStereo in [False, True]:
      mol = Chem.MolFromSmiles("FC=CF")
      Chem.FindPotentialStereoBonds(mol)

      for bond in mol.GetBonds():
        if (bond.GetBondType() == Chem.BondType.DOUBLE
            and bond.GetStereo() == Chem.BondStereo.STEREOANY):
          break
      self.assertEqual(bond.GetBondType(), Chem.BondType.DOUBLE)
      self.assertEqual(bond.GetStereo(), Chem.BondStereo.STEREOANY)
      self.assertEqual(list(bond.GetStereoAtoms()), [0, 3])

      bond.SetStereo(Chem.BondStereo.STEREOTRANS)
      self.assertEqual(bond.GetStereo(), Chem.BondStereo.STEREOTRANS)
      if testAssignStereo:  # should be invariant of Chem.AssignStereochemistry being called
        Chem.AssignStereochemistry(mol, force=True)
      smi = Chem.MolToSmiles(mol, isomericSmiles=True)
      self.allStereoBonds([bond])
      self.assertEqual(smi, "F/C=C/F")
      self.assertDoubleBondStereo(smi, Chem.BondStereo.STEREOE)

      bond.SetStereo(Chem.BondStereo.STEREOCIS)
      self.assertEqual(bond.GetStereo(), Chem.BondStereo.STEREOCIS)
      if testAssignStereo:
        Chem.AssignStereochemistry(mol, force=True)
      smi = Chem.MolToSmiles(mol, isomericSmiles=True)
      self.allStereoBonds([bond])
      self.assertEqual(smi, r"F/C=C\F")
      self.assertDoubleBondStereo(smi, Chem.BondStereo.STEREOZ)

  def recursive_enumerate_stereo_bonds(self, mol, done_bonds, bonds):
    if not bonds:
      yield done_bonds, Chem.Mol(mol)
      return

    bond = bonds[0]
    child_bonds = bonds[1:]
    self.assertEqual(len(list(bond.GetStereoAtoms())), 2)
    bond.SetStereo(Chem.BondStereo.STEREOTRANS)
    for isomer in self.recursive_enumerate_stereo_bonds(mol, done_bonds + [Chem.BondStereo.STEREOE],
                                                        child_bonds):
      yield isomer

    self.assertEqual(len(list(bond.GetStereoAtoms())), 2)
    bond.SetStereo(Chem.BondStereo.STEREOCIS)
    for isomer in self.recursive_enumerate_stereo_bonds(mol, done_bonds + [Chem.BondStereo.STEREOZ],
                                                        child_bonds):
      yield isomer

  def testBondSetStereoDifficultCase(self):
    unspec_smiles = "CCC=CC(CO)=C(C)CC"
    mol = Chem.MolFromSmiles(unspec_smiles)
    Chem.FindPotentialStereoBonds(mol)

    stereo_bonds = []
    for bond in mol.GetBonds():
      if bond.GetStereo() == Chem.BondStereo.STEREOANY:
        stereo_bonds.append(bond)

    isomers = set()
    for bond_stereo, isomer in self.recursive_enumerate_stereo_bonds(mol, [], stereo_bonds):
      self.allStereoBonds(stereo_bonds)
      isosmi = Chem.MolToSmiles(isomer, isomericSmiles=True)
      self.allStereoBonds(stereo_bonds)

      self.assertNotIn(isosmi, isomers)
      isomers.add(isosmi)

      isomol = Chem.MolFromSmiles(isosmi)
      round_trip_stereo = [
        b.GetStereo() for b in isomol.GetBonds() if b.GetStereo() != Chem.BondStereo.STEREONONE
      ]

      self.assertEqual(bond_stereo, round_trip_stereo)

    self.assertEqual(len(isomers), 4)

  def getNumUnspecifiedBondStereo(self, smi):
    mol = Chem.MolFromSmiles(smi)
    Chem.FindPotentialStereoBonds(mol)

    count = 0
    for bond in mol.GetBonds():
      if bond.GetStereo() == Chem.BondStereo.STEREOANY:
        count += 1

    return count

  def testBondSetStereoReallyDifficultCase(self):
    # this one is much trickier because a double bond can gain and
    # lose it's stereochemistry based upon whether 2 other double
    # bonds have the same or different stereo chemistry.

    unspec_smiles = "CCC=CC(C=CCC)=C(CO)CC"
    mol = Chem.MolFromSmiles(unspec_smiles)
    Chem.FindPotentialStereoBonds(mol)

    stereo_bonds = []
    for bond in mol.GetBonds():
      if bond.GetStereo() == Chem.BondStereo.STEREOANY:
        stereo_bonds.append(bond)

    self.assertEqual(len(stereo_bonds), 2)

    isomers = set()
    for bond_stereo, isomer in self.recursive_enumerate_stereo_bonds(mol, [], stereo_bonds):
      isosmi = Chem.MolToSmiles(isomer, isomericSmiles=True)
      isomers.add(isosmi)

    self.assertEqual(len(isomers), 3)

    # one of these then gains a new stereo bond due to the
    # introduction of a new symmetry
    counts = {}
    for isosmi in isomers:
      num_unspecified = self.getNumUnspecifiedBondStereo(isosmi)
      counts[num_unspecified] = counts.get(num_unspecified, 0) + 1

    # 2 of the isomers don't have any unspecified bond stereo centers
    # left, 1 does
    self.assertEqual(counts, {0: 2, 1: 1})

  def assertBondSetStereoIsAlwaysEquivalent(self, all_smiles, desired_stereo, bond_idx):
    refSmiles = None
    for smi in all_smiles:
      mol = Chem.MolFromSmiles(smi)

      doubleBond = None
      for bond in mol.GetBonds():
        if bond.GetBondType() == Chem.BondType.DOUBLE:
          doubleBond = bond

      self.assertTrue(doubleBond is not None)

      Chem.FindPotentialStereoBonds(mol)
      doubleBond.SetStereo(desired_stereo)

      isosmi = Chem.MolToSmiles(mol, isomericSmiles=True)

      if refSmiles is None:
        refSmiles = isosmi

      self.assertEqual(refSmiles, isosmi)

  def testBondSetStereoAllHalogens(self):
    # can't get much more brutal than this test
    from itertools import combinations, permutations
    halogens = ['F', 'Cl', 'Br', 'I']

    # binary double bond stereo
    for unique_set in combinations(halogens, 2):
      all_smiles = []
      for fmt in ['%sC=C%s', 'C(%s)=C%s']:
        for ordering in permutations(unique_set):
          all_smiles.append(fmt % ordering)

      #print(fmt, all_smiles)
      for desired_stereo in [Chem.BondStereo.STEREOTRANS, Chem.BondStereo.STEREOCIS]:
        self.assertBondSetStereoIsAlwaysEquivalent(all_smiles, desired_stereo, 1)

    # tertiary double bond stereo
    for unique_set in combinations(halogens, 3):
      for mono_side in unique_set:
        halogens_left = list(unique_set)
        halogens_left.remove(mono_side)
        for binary_side in combinations(halogens_left, 2):
          all_smiles = []

          for binary_side_permutation in permutations(binary_side):
            all_smiles.append('%sC=C(%s)%s' % ((mono_side, ) + binary_side_permutation))
            all_smiles.append('C(%s)=C(%s)%s' % ((mono_side, ) + binary_side_permutation))

            all_smiles.append('%sC(%s)=C%s' % (binary_side_permutation + (mono_side, )))
            all_smiles.append('C(%s)(%s)=C%s' % (binary_side_permutation + (mono_side, )))

          #print(all_smiles)
          for desired_stereo in [Chem.BondStereo.STEREOTRANS, Chem.BondStereo.STEREOCIS]:
            self.assertBondSetStereoIsAlwaysEquivalent(all_smiles, desired_stereo, 1)

    # quaternary double bond stereo
    for unique_ordering in permutations(halogens):
      left_side = unique_ordering[:2]
      rght_side = unique_ordering[2:]

      all_smiles = []
      for left_side_permutation in permutations(left_side):
        for rght_side_permutation in permutations(rght_side):
          for smifmt in ['%sC(%s)=C(%s)%s', 'C(%s)(%s)=C(%s)%s']:
            all_smiles.append(smifmt % (left_side_permutation + rght_side_permutation))

      #print(all_smiles)
      for desired_stereo in [Chem.BondStereo.STEREOTRANS, Chem.BondStereo.STEREOCIS]:
        self.assertBondSetStereoIsAlwaysEquivalent(all_smiles, desired_stereo, 1)

  def testBondSetStereoAtoms(self):
    # use this difficult molecule that only generates 4 isomers, but
    # assume all double bonds are stereo!
    unspec_smiles = "CCC=CC(C=CCC)=C(CO)CC"
    mol = Chem.MolFromSmiles(unspec_smiles)

    def getNbr(atom, exclude):
      for nbr in atom.GetNeighbors():
        if nbr.GetIdx() not in exclude:
          return nbr
      raise ValueError("No neighbor found!")

    double_bonds = []
    for bond in mol.GetBonds():
      if bond.GetBondType() == 2:
        double_bonds.append(bond)

        exclude = {bond.GetBeginAtomIdx(), bond.GetEndAtomIdx()}
        bgnNbr = getNbr(bond.GetBeginAtom(), exclude)
        endNbr = getNbr(bond.GetEndAtom(), exclude)

        bond.SetStereoAtoms(bgnNbr.GetIdx(), endNbr.GetIdx())

    self.assertEqual(len(double_bonds), 3)

    import itertools
    stereos = [Chem.BondStereo.STEREOE, Chem.BondStereo.STEREOZ]
    isomers = set()
    for stereo_config in itertools.product(stereos, repeat=len(double_bonds)):
      for bond, stereo in zip(double_bonds, stereo_config):
        bond.SetStereo(stereo)
      smi = Chem.MolToSmiles(mol, True)
      isomers.add(smi)

    # the dependent double bond stereo isn't picked up by this, should it?
    self.assertEqual(len(isomers), 6)

    # round tripping them through one more time does pick up the dependency, so meh?
    round_trip_isomers = set()
    for smi in isomers:
      isosmi = Chem.MolToSmiles(Chem.MolFromSmiles(smi), True)
      round_trip_isomers.add(isosmi)

    self.assertEqual(len(round_trip_isomers), 4)

  def test36SubstructMatchStr(self):
    """ test the _SubstructMatchStr function """
    query = Chem.MolFromSmarts('[n,p]1ccccc1')
    self.assertTrue(query)
    mol = Chem.MolFromSmiles('N1=CC=CC=C1')
    self.assertTrue(mol.HasSubstructMatch(query))
    self.assertTrue(Chem._HasSubstructMatchStr(mol.ToBinary(), query))
    mol = Chem.MolFromSmiles('S1=CC=CC=C1')
    self.assertTrue(not Chem._HasSubstructMatchStr(mol.ToBinary(), query))
    self.assertTrue(not mol.HasSubstructMatch(query))
    mol = Chem.MolFromSmiles('P1=CC=CC=C1')
    self.assertTrue(mol.HasSubstructMatch(query))
    self.assertTrue(Chem._HasSubstructMatchStr(mol.ToBinary(), query))

  def test37SanitException(self):
    mol = Chem.MolFromSmiles('CC(C)(C)(C)C', 0)
    self.assertTrue(mol)
    self.assertRaises(ValueError, lambda: Chem.SanitizeMol(mol))

  def test38TDTSuppliers(self):
    data = """$SMI<Cc1nnc(N)nc1C>
CAS<17584-12-2>
|
$SMI<Cc1n[nH]c(=O)nc1N>
CAS<~>
|
$SMI<Cc1n[nH]c(=O)[nH]c1=O>
CAS<932-53-6>
|
$SMI<Cc1nnc(NN)nc1O>
CAS<~>
|"""
    suppl = Chem.TDTMolSupplier()
    suppl.SetData(data, "CAS")
    i = 0
    for mol in suppl:
      self.assertTrue(mol)
      self.assertTrue(mol.GetNumAtoms())
      self.assertTrue(mol.HasProp("CAS"))
      self.assertTrue(mol.HasProp("_Name"))
      self.assertTrue(mol.GetProp("CAS") == mol.GetProp("_Name"))
      self.assertTrue(mol.GetNumConformers() == 0)
      i += 1
    self.assertTrue(i == 4)
    self.assertTrue(len(suppl) == 4)

  def test38Issue266(self):
    """ test issue 266: generation of kekulized smiles"""
    mol = Chem.MolFromSmiles('c1ccccc1')
    Chem.Kekulize(mol)
    smi = Chem.MolToSmiles(mol)
    self.assertTrue(smi == 'c1ccccc1')
    smi = Chem.MolToSmiles(mol, kekuleSmiles=True)
    self.assertTrue(smi == 'C1=CC=CC=C1')

  def test39Issue273(self):
    """ test issue 273: MolFileComments and MolFileInfo props ending up in SD files

    """
    fileN = os.path.join(RDConfig.RDBaseDir, 'Code', 'GraphMol', 'Wrap', 'test_data',
                         'outNCI_few.sdf')
    suppl = Chem.SDMolSupplier(fileN)
    ms = [x for x in suppl]
    for m in ms:
      self.assertTrue(m.HasProp('_MolFileInfo'))
      self.assertTrue(m.HasProp('_MolFileComments'))
    fName = tempfile.NamedTemporaryFile(suffix='.sdf', delete=False).name
    w = Chem.SDWriter(fName)
    w.SetProps(ms[0].GetPropNames())
    for m in ms:
      w.write(m)
    w = None

    with open(fName, 'r') as txtFile:
      txt = txtFile.read()
    os.unlink(fName)
    self.assertTrue(txt.find('MolFileInfo') == -1)
    self.assertTrue(txt.find('MolFileComments') == -1)

  def test40SmilesRootedAtAtom(self):
    """ test the rootAtAtom functionality

    """
    smi = 'CN(C)C'
    m = Chem.MolFromSmiles(smi)

    self.assertTrue(Chem.MolToSmiles(m) == 'CN(C)C')
    self.assertTrue(Chem.MolToSmiles(m, rootedAtAtom=1) == 'N(C)(C)C')

  def test41SetStreamIndices(self):
    fileN = os.path.join(RDConfig.RDBaseDir, 'Code', 'GraphMol', 'FileParsers', 'test_data',
                         'NCI_aids_few.sdf')
    allIndices = []
    ifs = open(fileN, 'rb')
    addIndex = True
    line = True
    pos = 0
    while (line):
      if (addIndex):
        pos = ifs.tell()
      line = ifs.readline().decode('utf-8')
      if (line):
        if (addIndex):
          allIndices.append(pos)
        addIndex = (line[:4] == '$$$$')
    ifs.close()
    indices = allIndices
    sdSup = Chem.SDMolSupplier(fileN)
    molNames = [
      "48", "78", "128", "163", "164", "170", "180", "186", "192", "203", "210", "211", "213",
      "220", "229", "256"
    ]

    sdSup._SetStreamIndices(indices)
    self.assertTrue(len(sdSup) == 16)
    mol = sdSup[5]
    self.assertTrue(mol.GetProp("_Name") == "170")

    i = 0
    for mol in sdSup:
      self.assertTrue(mol)
      self.assertTrue(mol.GetProp("_Name") == molNames[i])
      i += 1

    ns = [mol.GetProp("_Name") for mol in sdSup]
    self.assertTrue(ns == molNames)

    # this can also be used to skip molecules in the file:
    indices = [allIndices[0], allIndices[2], allIndices[5]]
    sdSup._SetStreamIndices(indices)
    self.assertTrue(len(sdSup) == 3)
    mol = sdSup[2]
    self.assertTrue(mol.GetProp("_Name") == "170")

    # or to reorder them:
    indices = [allIndices[0], allIndices[5], allIndices[2]]
    sdSup._SetStreamIndices(indices)
    self.assertTrue(len(sdSup) == 3)
    mol = sdSup[1]
    self.assertTrue(mol.GetProp("_Name") == "170")

  def test42LifeTheUniverseAndEverything(self):
    self.assertTrue(True)

  def test43TplFileParsing(self):
    fileN = os.path.join(RDConfig.RDBaseDir, 'Code', 'GraphMol', 'FileParsers', 'test_data',
                         'cmpd2.tpl')
    m1 = Chem.MolFromTPLFile(fileN)
    self.assertTrue(m1 is not None)
    self.assertTrue(m1.GetNumAtoms() == 12)
    self.assertTrue(m1.GetNumConformers() == 2)

    m1 = Chem.MolFromTPLFile(fileN, skipFirstConf=True)
    self.assertTrue(m1 is not None)
    self.assertTrue(m1.GetNumAtoms() == 12)
    self.assertTrue(m1.GetNumConformers() == 1)

    with open(fileN, 'r') as blockFile:
      block = blockFile.read()
    m1 = Chem.MolFromTPLBlock(block)
    self.assertTrue(m1 is not None)
    self.assertTrue(m1.GetNumAtoms() == 12)
    self.assertTrue(m1.GetNumConformers() == 2)

  def test44TplFileWriting(self):
    fileN = os.path.join(RDConfig.RDBaseDir, 'Code', 'GraphMol', 'FileParsers', 'test_data',
                         'cmpd2.tpl')
    m1 = Chem.MolFromTPLFile(fileN)
    self.assertTrue(m1 is not None)
    self.assertTrue(m1.GetNumAtoms() == 12)
    self.assertTrue(m1.GetNumConformers() == 2)

    block = Chem.MolToTPLBlock(m1)
    m1 = Chem.MolFromTPLBlock(block)
    self.assertTrue(m1 is not None)
    self.assertTrue(m1.GetNumAtoms() == 12)
    self.assertTrue(m1.GetNumConformers() == 2)

  def test45RingInfo(self):
    """ test the RingInfo class

    """
    smi = 'CNC'
    m = Chem.MolFromSmiles(smi)
    ri = m.GetRingInfo()
    self.assertTrue(ri)
    self.assertTrue(ri.NumRings() == 0)
    self.assertFalse(ri.IsAtomInRingOfSize(0, 3))
    self.assertFalse(ri.IsAtomInRingOfSize(1, 3))
    self.assertFalse(ri.IsAtomInRingOfSize(2, 3))
    self.assertFalse(ri.IsBondInRingOfSize(1, 3))
    self.assertFalse(ri.IsBondInRingOfSize(2, 3))
    if hasattr(Chem, 'FindRingFamilies'):
      self.assertEquals(ri.AtomRingFamilies(), ())
    if hasattr(Chem, 'FindRingFamilies'):
      self.assertEquals(ri.BondRingFamilies(), ())

    smi = 'C1CC2C1C2'
    m = Chem.MolFromSmiles(smi)
    ri = m.GetRingInfo()
    self.assertTrue(ri)
    self.assertEquals(ri.NumRings(), 2)
    self.assertFalse(ri.IsAtomInRingOfSize(0, 3))
    self.assertTrue(ri.IsAtomInRingOfSize(0, 4))
    self.assertFalse(ri.IsBondInRingOfSize(0, 3))
    self.assertTrue(ri.IsBondInRingOfSize(0, 4))
    self.assertTrue(ri.IsAtomInRingOfSize(2, 4))
    self.assertTrue(ri.IsAtomInRingOfSize(2, 3))
    self.assertTrue(ri.IsBondInRingOfSize(2, 3))
    self.assertTrue(ri.IsBondInRingOfSize(2, 4))

    if hasattr(Chem, 'FindRingFamilies'):
      ri = m.GetRingInfo()
      self.assertFalse(ri.AreRingFamiliesInitialized())
      Chem.FindRingFamilies(m)
      ri = m.GetRingInfo()
      self.assertTrue(ri.AreRingFamiliesInitialized())
      self.assertEquals(ri.NumRingFamilies(), 2)
      self.assertEquals(sorted(ri.AtomRingFamilies()), [(0, 1, 2, 3), (2, 3, 4)])
      self.assertEquals(sorted(ri.BondRingFamilies()), [(0, 1, 2, 4), (2, 3, 5)])

  def test46ReplaceCore(self):
    """ test the ReplaceCore functionality

    """

    core = Chem.MolFromSmiles('C=O')

    smi = 'CCC=O'
    m = Chem.MolFromSmiles(smi)
    r = Chem.ReplaceCore(m, core)
    self.assertTrue(r)
    self.assertEqual(Chem.MolToSmiles(r, True), '[1*]CC')

    smi = 'C1CC(=O)CC1'
    m = Chem.MolFromSmiles(smi)
    r = Chem.ReplaceCore(m, core)
    self.assertTrue(r)
    self.assertEqual(Chem.MolToSmiles(r, True), '[1*]CCCC[2*]')

    smi = 'C1CC(=N)CC1'
    m = Chem.MolFromSmiles(smi)
    r = Chem.ReplaceCore(m, core)
    self.assertFalse(r)

    # smiles, smarts, replaceDummies, labelByIndex, useChirality
    expected = {
      ('C1O[C@@]1(OC)NC', 'C1O[C@]1(*)*', False, False, False): '[1*]OC.[2*]NC',
      ('C1O[C@@]1(OC)NC', 'C1O[C@]1(*)*', False, False, True): '[1*]NC.[2*]OC',
      ('C1O[C@@]1(OC)NC', 'C1O[C@]1(*)*', False, True, False): '[3*]OC.[4*]NC',
      ('C1O[C@@]1(OC)NC', 'C1O[C@]1(*)*', False, True, True): '[3*]NC.[4*]OC',
      ('C1O[C@@]1(OC)NC', 'C1O[C@]1(*)*', True, False, False): '[1*]C.[2*]C',
      ('C1O[C@@]1(OC)NC', 'C1O[C@]1(*)*', True, False, True): '[1*]C.[2*]C',
      ('C1O[C@@]1(OC)NC', 'C1O[C@]1(*)*', True, True, False): '[3*]C.[4*]C',
      ('C1O[C@@]1(OC)NC', 'C1O[C@]1(*)*', True, True, True): '[3*]C.[4*]C',
      ('C1O[C@]1(OC)NC', 'C1O[C@]1(*)*', False, False, False): '[1*]OC.[2*]NC',
      ('C1O[C@]1(OC)NC', 'C1O[C@]1(*)*', False, False, True): '[1*]OC.[2*]NC',
      ('C1O[C@]1(OC)NC', 'C1O[C@]1(*)*', False, True, False): '[3*]OC.[4*]NC',
      ('C1O[C@]1(OC)NC', 'C1O[C@]1(*)*', False, True, True): '[3*]OC.[4*]NC',
      ('C1O[C@]1(OC)NC', 'C1O[C@]1(*)*', True, False, False): '[1*]C.[2*]C',
      ('C1O[C@]1(OC)NC', 'C1O[C@]1(*)*', True, False, True): '[1*]C.[2*]C',
      ('C1O[C@]1(OC)NC', 'C1O[C@]1(*)*', True, True, False): '[3*]C.[4*]C',
      ('C1O[C@]1(OC)NC', 'C1O[C@]1(*)*', True, True, True): '[3*]C.[4*]C',
    }

    for (smiles, smarts, replaceDummies, labelByIndex,
         useChirality), expected_smiles in expected.items():
      mol = Chem.MolFromSmiles(smiles)
      core = Chem.MolFromSmarts(smarts)
      nm = Chem.ReplaceCore(mol, core, replaceDummies=replaceDummies, labelByIndex=labelByIndex,
                            useChirality=useChirality)

      if Chem.MolToSmiles(nm, True) != expected_smiles:
        print(
          "ReplaceCore(%r, %r, replaceDummies=%r, labelByIndex=%r, useChirality=%r" %
          (smiles, smarts, replaceDummies, labelByIndex, useChirality), file=sys.stderr)
        print("expected: %s\ngot: %s" % (expected_smiles, Chem.MolToSmiles(nm, True)),
              file=sys.stderr)
        self.assertEqual(expected_smiles, Chem.MolToSmiles(nm, True))

      matchVect = mol.GetSubstructMatch(core, useChirality=useChirality)
      nm = Chem.ReplaceCore(mol, core, matchVect, replaceDummies=replaceDummies,
                            labelByIndex=labelByIndex)
      if Chem.MolToSmiles(nm, True) != expected_smiles:
        print(
          "ReplaceCore(%r, %r, %r, replaceDummies=%r, labelByIndex=%rr" %
          (smiles, smarts, matchVect, replaceDummies, labelByIndex), file=sys.stderr)
        print("expected: %s\ngot: %s" % (expected_smiles, Chem.MolToSmiles(nm, True)),
              file=sys.stderr)
        self.assertEqual(expected_smiles, Chem.MolToSmiles(nm, True))

    mol = Chem.MolFromSmiles("C")
    smarts = Chem.MolFromSmarts("C")
    try:
      Chem.ReplaceCore(mol, smarts, (3, ))
      self.asssertFalse(True)
    except:
      pass

    mol = Chem.MolFromSmiles("C")
    smarts = Chem.MolFromSmarts("C")
    try:
      Chem.ReplaceCore(mol, smarts, (0, 0))
      self.asssertFalse(True)
    except:
      pass

  def test47RWMols(self):
    """ test the RWMol class

    """
    mol = Chem.MolFromSmiles('C1CCC1')
    self.assertTrue(type(mol) == Chem.Mol)

    for rwmol in [Chem.EditableMol(mol), Chem.RWMol(mol)]:
      self.assertTrue(type(rwmol) in [Chem.EditableMol, Chem.RWMol])
      newAt = Chem.Atom(8)
      rwmol.ReplaceAtom(0, newAt)
      self.assertTrue(Chem.MolToSmiles(rwmol.GetMol()) == 'C1COC1')

      rwmol.RemoveBond(0, 1)
      self.assertTrue(Chem.MolToSmiles(rwmol.GetMol()) == 'CCCO')
      a = Chem.Atom(7)
      idx = rwmol.AddAtom(a)
      self.assertEqual(rwmol.GetMol().GetNumAtoms(), 5)
      self.assertEqual(idx, 4)

      idx = rwmol.AddBond(0, 4, order=Chem.BondType.SINGLE)
      self.assertEqual(idx, 4)

      self.assertTrue(Chem.MolToSmiles(rwmol.GetMol()) == 'CCCON')
      rwmol.AddBond(4, 1, order=Chem.BondType.SINGLE)
      self.assertTrue(Chem.MolToSmiles(rwmol.GetMol()) == 'C1CNOC1')

      rwmol.RemoveAtom(3)
      self.assertTrue(Chem.MolToSmiles(rwmol.GetMol()) == 'CCNO')

      # practice shooting ourselves in the foot:
      m = Chem.MolFromSmiles('c1ccccc1')
      em = Chem.EditableMol(m)
      em.RemoveAtom(0)
      m2 = em.GetMol()
      self.assertRaises(ValueError, lambda: Chem.SanitizeMol(m2))
      m = Chem.MolFromSmiles('c1ccccc1')
      em = Chem.EditableMol(m)
      em.RemoveBond(0, 1)
      m2 = em.GetMol()
      self.assertRaises(ValueError, lambda: Chem.SanitizeMol(m2))

      # boundary cases:

      # removing non-existent bonds:
      m = Chem.MolFromSmiles('c1ccccc1')
      em = Chem.EditableMol(m)
      em.RemoveBond(0, 2)
      m2 = em.GetMol()
      Chem.SanitizeMol(m2)
      self.assertTrue(Chem.MolToSmiles(m2) == 'c1ccccc1')

      # removing non-existent atoms:
      m = Chem.MolFromSmiles('c1ccccc1')
      em = Chem.EditableMol(m)
      self.assertRaises(RuntimeError, lambda: em.RemoveAtom(12))

      # confirm that an RWMol can be constructed without arguments
      m = Chem.RWMol()

    # test replaceAtom/Bond preserving properties
    mol = Chem.MolFromSmiles('C1CCC1')
    mol2 = Chem.MolFromSmiles('C1CCC1')
    mol.GetAtomWithIdx(0).SetProp("foo", "bar")
    mol.GetBondWithIdx(0).SetProp("foo", "bar")
    newBond = mol2.GetBondWithIdx(0)
    self.assertTrue(type(mol) == Chem.Mol)

    for rwmol in [Chem.EditableMol(mol), Chem.RWMol(mol)]:
      newAt = Chem.Atom(8)
      rwmol.ReplaceAtom(0, newAt)
      self.assertTrue(Chem.MolToSmiles(rwmol.GetMol()) == 'C1COC1')
      self.assertFalse(rwmol.GetMol().GetAtomWithIdx(0).HasProp("foo"))

    for rwmol in [Chem.EditableMol(mol), Chem.RWMol(mol)]:
      newAt = Chem.Atom(8)
      rwmol.ReplaceAtom(0, newAt, preserveProps=True)
      self.assertTrue(Chem.MolToSmiles(rwmol.GetMol()) == 'C1COC1')
      self.assertTrue(rwmol.GetMol().GetAtomWithIdx(0).HasProp("foo"))
      self.assertEqual(rwmol.GetMol().GetAtomWithIdx(0).GetProp("foo"), "bar")

    for rwmol in [Chem.EditableMol(mol), Chem.RWMol(mol)]:
      rwmol.ReplaceBond(0, newBond)
      self.assertTrue(Chem.MolToSmiles(rwmol.GetMol()) == 'C1CCC1')
      self.assertFalse(rwmol.GetMol().GetBondWithIdx(0).HasProp("foo"))

    for rwmol in [Chem.EditableMol(mol), Chem.RWMol(mol)]:
      rwmol.ReplaceBond(0, newBond, preserveProps=True)
      self.assertTrue(Chem.MolToSmiles(rwmol.GetMol()) == 'C1CCC1')
      self.assertTrue(rwmol.GetMol().GetBondWithIdx(0).HasProp("foo"))
      self.assertEqual(rwmol.GetMol().GetBondWithIdx(0).GetProp("foo"), "bar")

  def test47SmartsPieces(self):
    """ test the GetAtomSmarts and GetBondSmarts functions

    """
    m = Chem.MolFromSmarts("[C,N]C")
    self.assertTrue(m.GetAtomWithIdx(0).GetSmarts() == '[C,N]')
    self.assertTrue(m.GetAtomWithIdx(1).GetSmarts() == 'C')
    self.assertEqual(m.GetBondBetweenAtoms(0, 1).GetSmarts(), '')

    m = Chem.MolFromSmarts("[$(C=O)]-O")
    self.assertTrue(m.GetAtomWithIdx(0).GetSmarts() == '[$(C=O)]')
    self.assertTrue(m.GetAtomWithIdx(1).GetSmarts() == 'O')
    self.assertTrue(m.GetBondBetweenAtoms(0, 1).GetSmarts() == '-')

    m = Chem.MolFromSmiles("CO")
    self.assertTrue(m.GetAtomWithIdx(0).GetSmarts() == 'C')
    self.assertTrue(m.GetAtomWithIdx(1).GetSmarts() == 'O')
    self.assertTrue(m.GetBondBetweenAtoms(0, 1).GetSmarts() == '')
    self.assertTrue(m.GetBondBetweenAtoms(0, 1).GetSmarts(allBondsExplicit=True) == '-')

    m = Chem.MolFromSmiles("C=O")
    self.assertTrue(m.GetAtomWithIdx(0).GetSmarts() == 'C')
    self.assertTrue(m.GetAtomWithIdx(1).GetSmarts() == 'O')
    self.assertTrue(m.GetBondBetweenAtoms(0, 1).GetSmarts() == '=')

    m = Chem.MolFromSmiles('C[C@H](F)[15NH3+]')
    self.assertEqual(m.GetAtomWithIdx(0).GetSmarts(), 'C')
    self.assertEqual(m.GetAtomWithIdx(0).GetSmarts(allHsExplicit=True), '[CH3]')
    self.assertEqual(m.GetAtomWithIdx(3).GetSmarts(), '[15NH3+]')
    self.assertEqual(m.GetAtomWithIdx(3).GetSmarts(allHsExplicit=True), '[15NH3+]')

  def test48Issue1928819(self):
    """ test a crash involving looping directly over mol suppliers
    """
    fileN = os.path.join(RDConfig.RDBaseDir, 'Code', 'GraphMol', 'FileParsers', 'test_data',
                         'NCI_aids_few.sdf')
    ms = [x for x in Chem.SDMolSupplier(fileN)]
    self.assertEqual(len(ms), 16)
    count = 0
    for m in Chem.SDMolSupplier(fileN):
      count += 1
    self.assertEqual(count, 16)

    fileN = os.path.join(RDConfig.RDBaseDir, 'Code', 'GraphMol', 'FileParsers', 'test_data',
                         'fewSmi.csv')
    count = 0
    for m in Chem.SmilesMolSupplier(fileN, titleLine=False, smilesColumn=1, delimiter=','):
      count += 1
    self.assertEqual(count, 10)

    fileN = os.path.join(RDConfig.RDBaseDir, 'Code', 'GraphMol', 'FileParsers', 'test_data',
                         'acd_few.tdt')
    count = 0
    for m in Chem.TDTMolSupplier(fileN):
      count += 1
    self.assertEqual(count, 10)

  def test49Issue1932365(self):
    """ test aromatic Se and Te from smiles/smarts
    """
    m = Chem.MolFromSmiles('c1ccc[se]1')
    self.assertTrue(m)
    self.assertTrue(m.GetAtomWithIdx(0).GetIsAromatic())
    self.assertTrue(m.GetAtomWithIdx(4).GetIsAromatic())
    m = Chem.MolFromSmiles('c1ccc[te]1')
    self.assertTrue(m)
    self.assertTrue(m.GetAtomWithIdx(0).GetIsAromatic())
    self.assertTrue(m.GetAtomWithIdx(4).GetIsAromatic())
    m = Chem.MolFromSmiles('C1=C[Se]C=C1')
    self.assertTrue(m)
    self.assertTrue(m.GetAtomWithIdx(0).GetIsAromatic())
    self.assertTrue(m.GetAtomWithIdx(2).GetIsAromatic())
    m = Chem.MolFromSmiles('C1=C[Te]C=C1')
    self.assertTrue(m)
    self.assertTrue(m.GetAtomWithIdx(0).GetIsAromatic())
    self.assertTrue(m.GetAtomWithIdx(2).GetIsAromatic())

    p = Chem.MolFromSmarts('[se]')
    self.assertTrue(Chem.MolFromSmiles('c1ccc[se]1').HasSubstructMatch(p))
    self.assertFalse(Chem.MolFromSmiles('C1=CCC[Se]1').HasSubstructMatch(p))

    p = Chem.MolFromSmarts('[te]')
    self.assertTrue(Chem.MolFromSmiles('c1ccc[te]1').HasSubstructMatch(p))
    self.assertFalse(Chem.MolFromSmiles('C1=CCC[Te]1').HasSubstructMatch(p))

  def test50Issue1968608(self):
    """ test sf.net issue 1968608
    """
    smarts = Chem.MolFromSmarts("[r5]")
    mol = Chem.MolFromSmiles("N12CCC36C1CC(C(C2)=CCOC4CC5=O)C4C3N5c7ccccc76")
    count = len(mol.GetSubstructMatches(smarts, uniquify=0))
    self.assertTrue(count == 9)

  def test51RadicalHandling(self):
    """ test handling of atoms with radicals
    """
    mol = Chem.MolFromSmiles("[C]C")
    self.assertTrue(mol)
    atom = mol.GetAtomWithIdx(0)
    self.assertTrue(atom.GetNumRadicalElectrons() == 3)
    self.assertTrue(atom.GetNoImplicit())
    atom.SetNoImplicit(False)
    atom.SetNumRadicalElectrons(1)
    mol.UpdatePropertyCache()
    self.assertTrue(atom.GetNumRadicalElectrons() == 1)
    self.assertTrue(atom.GetNumImplicitHs() == 2)

    mol = Chem.MolFromSmiles("[c]1ccccc1")
    self.assertTrue(mol)
    atom = mol.GetAtomWithIdx(0)
    self.assertTrue(atom.GetNumRadicalElectrons() == 1)
    self.assertTrue(atom.GetNoImplicit())

    mol = Chem.MolFromSmiles("[n]1ccccc1")
    self.assertTrue(mol)
    atom = mol.GetAtomWithIdx(0)
    self.assertTrue(atom.GetNumRadicalElectrons() == 0)
    self.assertTrue(atom.GetNoImplicit())

  def test52MolFrags(self):
    """ test GetMolFrags functionality
    """
    mol = Chem.MolFromSmiles("C.CC")
    self.assertTrue(mol)
    fs = Chem.GetMolFrags(mol)
    self.assertTrue(len(fs) == 2)
    self.assertTrue(len(fs[0]) == 1)
    self.assertTrue(tuple(fs[0]) == (0, ))
    self.assertTrue(len(fs[1]) == 2)
    self.assertTrue(tuple(fs[1]) == (1, 2))

    fs = Chem.GetMolFrags(mol, True)
    self.assertTrue(len(fs) == 2)
    self.assertTrue(fs[0].GetNumAtoms() == 1)
    self.assertTrue(fs[1].GetNumAtoms() == 2)

    mol = Chem.MolFromSmiles("CCC")
    self.assertTrue(mol)
    fs = Chem.GetMolFrags(mol)
    self.assertTrue(len(fs) == 1)
    self.assertTrue(len(fs[0]) == 3)
    self.assertTrue(tuple(fs[0]) == (0, 1, 2))
    fs = Chem.GetMolFrags(mol, True)
    self.assertTrue(len(fs) == 1)
    self.assertTrue(fs[0].GetNumAtoms() == 3)

    mol = Chem.MolFromSmiles("CO")
    em = Chem.EditableMol(mol)
    em.RemoveBond(0, 1)
    nm = em.GetMol()
    fs = Chem.GetMolFrags(nm, asMols=True)
    self.assertEqual([x.GetNumAtoms(onlyExplicit=False) for x in fs], [5, 3])
    fs = Chem.GetMolFrags(nm, asMols=True, sanitizeFrags=False)
    self.assertEqual([x.GetNumAtoms(onlyExplicit=False) for x in fs], [4, 2])

    mol = Chem.MolFromSmiles("CC.CCC")
    fs = Chem.GetMolFrags(mol, asMols=True)
    self.assertEqual([x.GetNumAtoms() for x in fs], [2, 3])
    frags = []
    fragsMolAtomMapping = []
    fs = Chem.GetMolFrags(mol, asMols=True, frags=frags, fragsMolAtomMapping=fragsMolAtomMapping)
    self.assertEqual(mol.GetNumAtoms(onlyExplicit=True), len(frags))
    fragsCheck = []
    for i, f in enumerate(fs):
      fragsCheck.extend([i] * f.GetNumAtoms(onlyExplicit=True))
    self.assertEqual(frags, fragsCheck)
    fragsMolAtomMappingCheck = []
    i = 0
    for f in fs:
      n = f.GetNumAtoms(onlyExplicit=True)
      fragsMolAtomMappingCheck.append(tuple(range(i, i + n)))
      i += n
    self.assertEqual(fragsMolAtomMapping, fragsMolAtomMappingCheck)

  def test53Matrices(self):
    """ test adjacency and distance matrices

    """
    m = Chem.MolFromSmiles('CC=C')
    d = Chem.GetDistanceMatrix(m, 0)
    self.assertTrue(feq(d[0, 1], 1.0))
    self.assertTrue(feq(d[0, 2], 2.0))
    self.assertTrue(feq(d[1, 0], 1.0))
    self.assertTrue(feq(d[2, 0], 2.0))
    a = Chem.GetAdjacencyMatrix(m, 0)
    self.assertTrue(a[0, 1] == 1)
    self.assertTrue(a[0, 2] == 0)
    self.assertTrue(a[1, 2] == 1)
    self.assertTrue(a[1, 0] == 1)
    self.assertTrue(a[2, 0] == 0)

    m = Chem.MolFromSmiles('C1CC1')
    d = Chem.GetDistanceMatrix(m, 0)
    self.assertTrue(feq(d[0, 1], 1.0))
    self.assertTrue(feq(d[0, 2], 1.0))
    a = Chem.GetAdjacencyMatrix(m, 0)
    self.assertTrue(a[0, 1] == 1)
    self.assertTrue(a[0, 2] == 1)
    self.assertTrue(a[1, 2] == 1)

    m = Chem.MolFromSmiles('CC.C')
    d = Chem.GetDistanceMatrix(m, 0)
    self.assertTrue(feq(d[0, 1], 1.0))
    self.assertTrue(d[0, 2] > 1000)
    self.assertTrue(d[1, 2] > 1000)
    a = Chem.GetAdjacencyMatrix(m, 0)
    self.assertTrue(a[0, 1] == 1)
    self.assertTrue(a[0, 2] == 0)
    self.assertTrue(a[1, 2] == 0)

  def test54Mol2Parser(self):
    """ test the mol2 parser
    """
    fileN = os.path.join(RDConfig.RDBaseDir, 'Code', 'GraphMol', 'FileParsers', 'test_data',
                         'pyrazole_pyridine.mol2')
    m = Chem.MolFromMol2File(fileN)
    self.assertTrue(m.GetNumAtoms() == 5)
    self.assertTrue(Chem.MolToSmiles(m) == 'c1cn[nH]c1', Chem.MolToSmiles(m))

    fileN = os.path.join(RDConfig.RDBaseDir, 'Code', 'GraphMol', 'FileParsers', 'test_data',
                         '3505.mol2')
    m = Chem.MolFromMol2File(fileN)
    self.assertTrue(m.GetBondBetweenAtoms(3, 12) is not None)
    self.assertEqual(m.GetBondBetweenAtoms(3, 12).GetBondType(), Chem.BondType.SINGLE)
    self.assertEqual(m.GetAtomWithIdx(12).GetFormalCharge(), 0)

    m = Chem.MolFromMol2File(fileN, cleanupSubstructures=False)
    self.assertTrue(m.GetBondBetweenAtoms(3, 12) is not None)
    self.assertEqual(m.GetBondBetweenAtoms(3, 12).GetBondType(), Chem.BondType.DOUBLE)
    self.assertEqual(m.GetAtomWithIdx(12).GetFormalCharge(), 1)

  def test55LayeredFingerprint(self):
    m1 = Chem.MolFromSmiles('CC(C)C')
    fp1 = Chem.LayeredFingerprint(m1)
    self.assertEqual(len(fp1), 2048)
    atomCounts = [0] * m1.GetNumAtoms()
    fp2 = Chem.LayeredFingerprint(m1, atomCounts=atomCounts)
    self.assertEqual(fp1, fp2)
    self.assertEqual(atomCounts, [4, 7, 4, 4])

    fp2 = Chem.LayeredFingerprint(m1, atomCounts=atomCounts)
    self.assertEqual(fp1, fp2)
    self.assertEqual(atomCounts, [8, 14, 8, 8])

    pbv = DataStructs.ExplicitBitVect(2048)
    fp3 = Chem.LayeredFingerprint(m1, setOnlyBits=pbv)
    self.assertEqual(fp3.GetNumOnBits(), 0)

    fp3 = Chem.LayeredFingerprint(m1, setOnlyBits=fp2)
    self.assertEqual(fp3, fp2)

    m2 = Chem.MolFromSmiles('CC')
    fp4 = Chem.LayeredFingerprint(m2)
    atomCounts = [0] * m1.GetNumAtoms()
    fp3 = Chem.LayeredFingerprint(m1, setOnlyBits=fp4, atomCounts=atomCounts)
    self.assertEqual(atomCounts, [1, 3, 1, 1])

    m2 = Chem.MolFromSmiles('CCC')
    fp4 = Chem.LayeredFingerprint(m2)
    atomCounts = [0] * m1.GetNumAtoms()
    fp3 = Chem.LayeredFingerprint(m1, setOnlyBits=fp4, atomCounts=atomCounts)
    self.assertEqual(atomCounts, [3, 6, 3, 3])

  def test56LazySDMolSupplier(self):
    if not hasattr(Chem, 'CompressedSDMolSupplier'):
      return

    self.assertRaises(ValueError, lambda: Chem.CompressedSDMolSupplier('nosuchfile.sdf.gz'))

    fileN = os.path.join(RDConfig.RDBaseDir, 'Code', 'GraphMol', 'FileParsers', 'test_data',
                         'NCI_aids_few.sdf.gz')
    sdSup = Chem.CompressedSDMolSupplier(fileN)
    molNames = [
      "48", "78", "128", "163", "164", "170", "180", "186", "192", "203", "210", "211", "213",
      "220", "229", "256"
    ]

    chgs192 = {8: 1, 11: 1, 15: -1, 18: -1, 20: 1, 21: 1, 23: -1, 25: -1}
    i = 0
    for mol in sdSup:
      self.assertTrue(mol)
      self.assertTrue(mol.GetProp("_Name") == molNames[i])
      i += 1
      if (mol.GetProp("_Name") == "192"):
        # test parsed charges on one of the molecules
        for id in chgs192.keys():
          self.assertTrue(mol.GetAtomWithIdx(id).GetFormalCharge() == chgs192[id])
    self.assertEqual(i, 16)

    sdSup = Chem.CompressedSDMolSupplier(fileN)
    ns = [mol.GetProp("_Name") for mol in sdSup]
    self.assertTrue(ns == molNames)

    sdSup = Chem.CompressedSDMolSupplier(fileN, 0)
    for mol in sdSup:
      self.assertTrue(not mol.HasProp("numArom"))

  def test57AddRecursiveQuery(self):
    q1 = Chem.MolFromSmiles('CC')
    q2 = Chem.MolFromSmiles('CO')
    Chem.AddRecursiveQuery(q1, q2, 1)

    m1 = Chem.MolFromSmiles('OCC')
    self.assertTrue(m1.HasSubstructMatch(q2))
    self.assertTrue(m1.HasSubstructMatch(q1))
    self.assertTrue(m1.HasSubstructMatch(q1))
    self.assertTrue(m1.GetSubstructMatch(q1) == (2, 1))

    q3 = Chem.MolFromSmiles('CS')
    Chem.AddRecursiveQuery(q1, q3, 1)

    self.assertFalse(m1.HasSubstructMatch(q3))
    self.assertFalse(m1.HasSubstructMatch(q1))

    m2 = Chem.MolFromSmiles('OC(S)C')
    self.assertTrue(m2.HasSubstructMatch(q1))
    self.assertTrue(m2.GetSubstructMatch(q1) == (3, 1))

    m3 = Chem.MolFromSmiles('SCC')
    self.assertTrue(m3.HasSubstructMatch(q3))
    self.assertFalse(m3.HasSubstructMatch(q1))

    q1 = Chem.MolFromSmiles('CC')
    Chem.AddRecursiveQuery(q1, q2, 1)
    Chem.AddRecursiveQuery(q1, q3, 1, False)
    self.assertTrue(m3.HasSubstructMatch(q1))
    self.assertTrue(m3.GetSubstructMatch(q1) == (2, 1))

  def test58Issue2983794(self):
    fileN = os.path.join(RDConfig.RDBaseDir, 'Code', 'GraphMol', 'Wrap', 'test_data',
                         'issue2983794.sdf')
    m1 = Chem.MolFromMolFile(fileN)
    self.assertTrue(m1)
    em = Chem.EditableMol(m1)
    em.RemoveAtom(0)
    m2 = em.GetMol()
    Chem.Kekulize(m2)

  def test59Issue3007178(self):
    m = Chem.MolFromSmiles('CCC')
    a = m.GetAtomWithIdx(0)
    m = None
    self.assertEqual(Chem.MolToSmiles(a.GetOwningMol()), 'CCC')
    a = None
    m = Chem.MolFromSmiles('CCC')
    b = m.GetBondWithIdx(0)
    m = None
    self.assertEqual(Chem.MolToSmiles(b.GetOwningMol()), 'CCC')

  def test60SmilesWriterClose(self):
    fileN = os.path.join(RDConfig.RDBaseDir, 'Code', 'GraphMol', 'FileParsers', 'test_data',
                         'fewSmi.csv')
    smiSup = Chem.SmilesMolSupplier(fileN, delimiter=",", smilesColumn=1, nameColumn=0, titleLine=0)
    ms = [x for x in smiSup]

    ofile = os.path.join(RDConfig.RDBaseDir, 'Code', 'GraphMol', 'Wrap', 'test_data',
                         'outSmiles.txt')
    writer = Chem.SmilesWriter(ofile)
    for mol in ms:
      writer.write(mol)
    writer.close()

    newsup = Chem.SmilesMolSupplier(ofile)
    newms = [x for x in newsup]
    self.assertEqual(len(ms), len(newms))

  def test61PathToSubmol(self):
    m = Chem.MolFromSmiles('CCCCCC1C(O)CC(O)N1C=CCO')
    env = Chem.FindAtomEnvironmentOfRadiusN(m, 2, 11)
    self.assertEqual(len(env), 8)
    amap = {}
    submol = Chem.PathToSubmol(m, env, atomMap=amap)
    self.assertEqual(submol.GetNumAtoms(), len(amap.keys()))
    self.assertEqual(submol.GetNumAtoms(), 9)
    smi = Chem.MolToSmiles(submol, rootedAtAtom=amap[11])
    self.assertEqual(smi[0], 'N')
    refsmi = Chem.MolToSmiles(Chem.MolFromSmiles('N(C=C)(C(C)C)C(O)C'))
    csmi = Chem.MolToSmiles(Chem.MolFromSmiles(smi))
    self.assertEqual(refsmi, csmi)

  def test62SmilesAndSmartsReplacements(self):
    mol = Chem.MolFromSmiles('C{branch}C', replacements={'{branch}': 'C1(CC1)'})
    self.assertEqual(mol.GetNumAtoms(), 5)
    mol = Chem.MolFromSmarts('C{branch}C', replacements={'{branch}': 'C1(CC1)'})
    self.assertEqual(mol.GetNumAtoms(), 5)
    mol = Chem.MolFromSmiles('C{branch}C{acid}', replacements={
      '{branch}': 'C1(CC1)',
      '{acid}': "C(=O)O"
    })
    self.assertEqual(mol.GetNumAtoms(), 8)

  def test63Issue3313539(self):
    fileN = os.path.join(RDConfig.RDBaseDir, 'Code', 'GraphMol', 'FileParsers', 'test_data',
                         'rgroups1.mol')
    m = Chem.MolFromMolFile(fileN)
    self.assertTrue(m is not None)
    at = m.GetAtomWithIdx(3)
    self.assertTrue(at is not None)
    self.assertTrue(at.HasProp('_MolFileRLabel'))
    p = at.GetProp('_MolFileRLabel')
    self.assertEqual(p, '2')
    self.assertEqual(Chem.GetAtomRLabel(at), 2)

    at = m.GetAtomWithIdx(4)
    self.assertTrue(at is not None)
    self.assertTrue(at.HasProp('_MolFileRLabel'))
    p = at.GetProp('_MolFileRLabel')
    self.assertEqual(p, '1')
    self.assertEqual(Chem.GetAtomRLabel(at), 1)

  def test64MoleculeCleanup(self):
    m = Chem.MolFromSmiles('CN(=O)=O', False)
    self.assertTrue(m)
    self.assertTrue(m.GetAtomWithIdx(1).GetFormalCharge()==0 and \
                      m.GetAtomWithIdx(2).GetFormalCharge()==0 and \
                      m.GetAtomWithIdx(3).GetFormalCharge()==0)
    self.assertTrue(m.GetBondBetweenAtoms(1,3).GetBondType()==Chem.BondType.DOUBLE and \
                      m.GetBondBetweenAtoms(1,2).GetBondType()==Chem.BondType.DOUBLE )
    Chem.Cleanup(m)
    m.UpdatePropertyCache()
    self.assertTrue(m.GetAtomWithIdx(1).GetFormalCharge()==1 and \
                      (m.GetAtomWithIdx(2).GetFormalCharge()==-1 or \
                         m.GetAtomWithIdx(3).GetFormalCharge()==-1))
    self.assertTrue(m.GetBondBetweenAtoms(1,3).GetBondType()==Chem.BondType.SINGLE or \
                      m.GetBondBetweenAtoms(1,2).GetBondType()==Chem.BondType.SINGLE )

  def test65StreamSupplier(self):
    fileN = os.path.join(RDConfig.RDBaseDir, 'Code', 'GraphMol', 'FileParsers', 'test_data',
                         'NCI_aids_few.sdf.gz')
    molNames = [
      "48", "78", "128", "163", "164", "170", "180", "186", "192", "203", "210", "211", "213",
      "220", "229", "256"
    ]
    inf = gzip.open(fileN)
    if 0:
      sb = Chem.streambuf(inf)
      suppl = Chem.ForwardSDMolSupplier(sb)
    else:
      suppl = Chem.ForwardSDMolSupplier(inf)

    i = 0
    while not suppl.atEnd():
      mol = next(suppl)
      self.assertTrue(mol)
      self.assertTrue(mol.GetProp("_Name") == molNames[i])
      i += 1
    self.assertEqual(i, 16)

    # make sure we have object ownership preserved
    inf = gzip.open(fileN)
    suppl = Chem.ForwardSDMolSupplier(inf)
    inf = None
    i = 0
    while not suppl.atEnd():
      mol = next(suppl)
      self.assertTrue(mol)
      self.assertTrue(mol.GetProp("_Name") == molNames[i])
      i += 1
    self.assertEqual(i, 16)

  @unittest.skipIf(not hasattr(Chem, 'MaeMolSupplier'), "not build with MAEParser support")
  def testMaeStreamSupplier(self):
    fileN = os.path.join(RDConfig.RDBaseDir, 'Code', 'GraphMol', 'FileParsers', 'test_data',
                         'NCI_aids_few.maegz')
    molNames = [
      "48", "78", "128", "163", "164", "170", "180", "186", "192", "203", "210", "211", "213",
      "220", "229", "256"
    ]
    inf = gzip.open(fileN)
    suppl = Chem.MaeMolSupplier(inf)

    i = 0
    while not suppl.atEnd():
      mol = next(suppl)
      self.assertTrue(mol)
      self.assertTrue(mol.GetProp("_Name") == molNames[i])
      i += 1
    self.assertEqual(i, 16)

    # make sure we have object ownership preserved
    inf = gzip.open(fileN)
    suppl = Chem.MaeMolSupplier(inf)
    inf = None
    i = 0
    while not suppl.atEnd():
      mol = next(suppl)
      self.assertTrue(mol)
      self.assertTrue(mol.GetProp("_Name") == molNames[i])
      i += 1
    self.assertEqual(i, 16)

  @unittest.skipIf(not hasattr(Chem, 'MaeMolSupplier'), "not build with MAEParser support")
  def testMaeFileSupplier(self):
    fileN = os.path.join(RDConfig.RDBaseDir, 'Code', 'GraphMol', 'FileParsers', 'test_data',
                         'NCI_aids_few.mae')
    molNames = [
      "48", "78", "128", "163", "164", "170", "180", "186", "192", "203", "210", "211", "213",
      "220", "229", "256"
    ]
    suppl = Chem.MaeMolSupplier(fileN)

    i = 0
    while not suppl.atEnd():
      mol = next(suppl)
      self.assertTrue(mol)
      self.assertTrue(mol.GetProp("_Name") == molNames[i])
      i += 1
    self.assertEqual(i, 16)

  @unittest.skipIf(not hasattr(Chem, 'MaeMolSupplier'), "not build with MAEParser support")
  def testMaeFileSupplierException(self):
    fileN = os.path.join(RDConfig.RDBaseDir, 'Code', 'GraphMol', 'FileParsers', 'test_data',
                         'bad_ppty.mae')
    err_msg_substr = "Bad format for property"

    ok = False
    suppl = Chem.MaeMolSupplier(fileN)
    for i in range(5):
      try:
        mol = next(suppl)
      except RuntimeError as e:
        self.assertEqual(i, 1)
        self.assertTrue(err_msg_substr in str(e))
        ok = True
        break
      else:
        self.assertTrue(mol)
        self.assertTrue(mol.HasProp("_Name"))
        self.assertTrue(mol.GetNumAtoms() == 1)

    self.assertFalse(suppl.atEnd())
    self.assertTrue(ok)

  def test66StreamSupplierIter(self):
    fileN = os.path.join(RDConfig.RDBaseDir, 'Code', 'GraphMol', 'FileParsers', 'test_data',
                         'NCI_aids_few.sdf.gz')
    inf = gzip.open(fileN)
    if 0:
      sb = Chem.streambuf(inf)
      suppl = Chem.ForwardSDMolSupplier(sb)
    else:
      suppl = Chem.ForwardSDMolSupplier(inf)

    molNames = [
      "48", "78", "128", "163", "164", "170", "180", "186", "192", "203", "210", "211", "213",
      "220", "229", "256"
    ]
    i = 0
    for mol in suppl:
      self.assertTrue(mol)
      self.assertTrue(mol.GetProp("_Name") == molNames[i])
      i += 1
    self.assertEqual(i, 16)

  def test67StreamSupplierStringIO(self):
    fileN = os.path.join(RDConfig.RDBaseDir, 'Code', 'GraphMol', 'FileParsers', 'test_data',
                         'NCI_aids_few.sdf.gz')
    from io import BytesIO
    sio = BytesIO(gzip.open(fileN).read())
    suppl = Chem.ForwardSDMolSupplier(sio)
    molNames = [
      "48", "78", "128", "163", "164", "170", "180", "186", "192", "203", "210", "211", "213",
      "220", "229", "256"
    ]
    i = 0
    for mol in suppl:
      self.assertTrue(mol)
      self.assertTrue(mol.GetProp("_Name") == molNames[i])
      i += 1
    self.assertEqual(i, 16)

  def test68ForwardSupplierUsingFilename(self):
    fileN = os.path.join(RDConfig.RDBaseDir, 'Code', 'GraphMol', 'FileParsers', 'test_data',
                         'NCI_aids_few.sdf')
    suppl = Chem.ForwardSDMolSupplier(fileN)
    molNames = [
      "48", "78", "128", "163", "164", "170", "180", "186", "192", "203", "210", "211", "213",
      "220", "229", "256"
    ]
    i = 0
    for mol in suppl:
      self.assertTrue(mol)
      self.assertTrue(mol.GetProp("_Name") == molNames[i])
      i += 1
    self.assertEqual(i, 16)

    self.assertRaises(IOError, lambda: Chem.ForwardSDMolSupplier('nosuchfile.sdf'))

  def test69StreamSupplierStreambuf(self):
    fileN = os.path.join(RDConfig.RDBaseDir, 'Code', 'GraphMol', 'FileParsers', 'test_data',
                         'NCI_aids_few.sdf.gz')
    sb = rdBase.streambuf(gzip.open(fileN))
    suppl = Chem.ForwardSDMolSupplier(sb)

    molNames = [
      "48", "78", "128", "163", "164", "170", "180", "186", "192", "203", "210", "211", "213",
      "220", "229", "256"
    ]
    i = 0
    for mol in suppl:
      self.assertTrue(mol)
      self.assertTrue(mol.GetProp("_Name") == molNames[i])
      i += 1
    self.assertEqual(i, 16)

  def test70StreamSDWriter(self):
    from io import BytesIO, StringIO

    fileN = os.path.join(RDConfig.RDBaseDir, 'Code', 'GraphMol', 'FileParsers', 'test_data',
                         'NCI_aids_few.sdf.gz')
    inf = gzip.open(fileN)
    suppl = Chem.ForwardSDMolSupplier(inf)
    osio = StringIO()
    w = Chem.SDWriter(osio)
    molNames = [
      "48", "78", "128", "163", "164", "170", "180", "186", "192", "203", "210", "211", "213",
      "220", "229", "256"
    ]
    i = 0
    for mol in suppl:
      self.assertTrue(mol)
      self.assertTrue(mol.GetProp("_Name") == molNames[i])
      w.write(mol)
      i += 1
    self.assertEqual(i, 16)
    w.flush()
    w = None
    txt = osio.getvalue().encode()
    isio = BytesIO(txt)
    suppl = Chem.ForwardSDMolSupplier(isio)
    i = 0
    for mol in suppl:
      self.assertTrue(mol)
      self.assertTrue(mol.GetProp("_Name") == molNames[i])
      i += 1
    self.assertEqual(i, 16)

  def test71StreamSmilesWriter(self):
    from io import StringIO
    fileN = os.path.join(RDConfig.RDBaseDir, 'Code', 'GraphMol', 'FileParsers', 'test_data',
                         'esters.sdf')
    suppl = Chem.ForwardSDMolSupplier(fileN)
    osio = StringIO()
    w = Chem.SmilesWriter(osio)
    ms = [x for x in suppl]
    w.SetProps(ms[0].GetPropNames())
    i = 0
    for mol in ms:
      self.assertTrue(mol)
      w.write(mol)
      i += 1
    self.assertEqual(i, 6)
    w.flush()
    w = None
    txt = osio.getvalue()
    self.assertEqual(txt.count('ID'), 1)
    self.assertEqual(txt.count('\n'), 7)

  def test72StreamTDTWriter(self):
    from io import StringIO
    fileN = os.path.join(RDConfig.RDBaseDir, 'Code', 'GraphMol', 'FileParsers', 'test_data',
                         'esters.sdf')
    suppl = Chem.ForwardSDMolSupplier(fileN)
    osio = StringIO()
    w = Chem.TDTWriter(osio)
    ms = [x for x in suppl]
    w.SetProps(ms[0].GetPropNames())
    i = 0
    for mol in ms:
      self.assertTrue(mol)
      w.write(mol)
      i += 1
    self.assertEqual(i, 6)
    w.flush()
    w = None
    txt = osio.getvalue()
    self.assertEqual(txt.count('ID'), 6)
    self.assertEqual(txt.count('NAME'), 6)

  def test73SanitizationOptions(self):
    m = Chem.MolFromSmiles('c1ccccc1', sanitize=False)
    res = Chem.SanitizeMol(m, catchErrors=True)
    self.assertEqual(res, 0)

    m = Chem.MolFromSmiles('c1cccc1', sanitize=False)
    res = Chem.SanitizeMol(m, catchErrors=True)
    self.assertEqual(res, Chem.SanitizeFlags.SANITIZE_KEKULIZE)

    m = Chem.MolFromSmiles('CC(C)(C)(C)C', sanitize=False)
    res = Chem.SanitizeMol(m, catchErrors=True)
    self.assertEqual(res, Chem.SanitizeFlags.SANITIZE_PROPERTIES)

    m = Chem.MolFromSmiles('c1cccc1', sanitize=False)
    res = Chem.SanitizeMol(
      m, sanitizeOps=Chem.SanitizeFlags.SANITIZE_ALL ^ Chem.SanitizeFlags.SANITIZE_KEKULIZE,
      catchErrors=True)
    self.assertEqual(res, Chem.SanitizeFlags.SANITIZE_NONE)

  def test74Issue3510149(self):
    mol = Chem.MolFromSmiles("CCC1CNCC1CC")
    atoms = mol.GetAtoms()
    mol = None
    for atom in atoms:
      idx = atom.GetIdx()
      p = atom.GetOwningMol().GetNumAtoms()

    mol = Chem.MolFromSmiles("CCC1CNCC1CC")
    bonds = mol.GetBonds()
    mol = None
    for bond in bonds:
      idx = bond.GetIdx()
      p = atom.GetOwningMol().GetNumAtoms()

    mol = Chem.MolFromSmiles("CCC1CNCC1CC")
    bond = mol.GetBondBetweenAtoms(0, 1)
    mol = None
    idx = bond.GetBeginAtomIdx()
    p = bond.GetOwningMol().GetNumAtoms()

    fileN = os.path.join(RDConfig.RDBaseDir, 'Code', 'GraphMol', 'FileParsers', 'test_data',
                         'NCI_aids_few.sdf')
    sdSup = Chem.SDMolSupplier(fileN)
    mol = next(sdSup)
    nats = mol.GetNumAtoms()
    conf = mol.GetConformer()
    mol = None
    self.assertEqual(nats, conf.GetNumAtoms())
    conf.GetOwningMol().GetProp("_Name")

  def test75AllBondsExplicit(self):
    m = Chem.MolFromSmiles("CCC")
    smi = Chem.MolToSmiles(m)
    self.assertEqual(smi, "CCC")
    smi = Chem.MolToSmiles(m, allBondsExplicit=True)
    self.assertEqual(smi, "C-C-C")

    m = Chem.MolFromSmiles("c1ccccc1")
    smi = Chem.MolToSmiles(m)
    self.assertEqual(smi, "c1ccccc1")
    smi = Chem.MolToSmiles(m, allBondsExplicit=True)
    self.assertEqual(smi, "c1:c:c:c:c:c:1")

  def test76VeryLargeMolecule(self):
    # this is sf.net issue 3524984
    smi = '[C@H](F)(Cl)' + 'c1cc[nH]c1' * 500 + '[C@H](F)(Cl)'
    m = Chem.MolFromSmiles(smi)
    self.assertTrue(m)
    self.assertEqual(m.GetNumAtoms(), 2506)
    scs = Chem.FindMolChiralCenters(m)
    self.assertEqual(len(scs), 2)

  def test77MolFragmentToSmiles(self):
    smi = "OC1CC1CC"
    m = Chem.MolFromSmiles(smi)
    fsmi = Chem.MolFragmentToSmiles(m, [1, 2, 3])
    self.assertEqual(fsmi, "C1CC1")
    fsmi = Chem.MolFragmentToSmiles(m, [1, 2, 3], bondsToUse=[1, 2, 5])
    self.assertEqual(fsmi, "C1CC1")
    fsmi = Chem.MolFragmentToSmiles(m, [1, 2, 3], bondsToUse=[1, 2])
    self.assertEqual(fsmi, "CCC")
    fsmi = Chem.MolFragmentToSmiles(m, [1, 2, 3], atomSymbols=["", "[A]", "[C]", "[B]", "", ""])
    self.assertEqual(fsmi, "[A]1[B][C]1")
    fsmi = Chem.MolFragmentToSmiles(m, [1, 2, 3], bondSymbols=["", "%", "%", "", "", "%"])
    self.assertEqual(fsmi, "C1%C%C%1")

    smi = "c1ccccc1C"
    m = Chem.MolFromSmiles(smi)
    fsmi = Chem.MolFragmentToSmiles(m, range(6))
    self.assertEqual(fsmi, "c1ccccc1")
    Chem.Kekulize(m)
    fsmi = Chem.MolFragmentToSmiles(m, range(6), kekuleSmiles=True)
    self.assertEqual(fsmi, "C1=CC=CC=C1")
    fsmi = Chem.MolFragmentToSmiles(m, range(6), atomSymbols=["[C]"] * 7, kekuleSmiles=True)
    self.assertEqual(fsmi, "[C]1=[C][C]=[C][C]=[C]1")

    self.assertRaises(ValueError, lambda: Chem.MolFragmentToSmiles(m, []))

  def test78AtomAndBondProps(self):
    m = Chem.MolFromSmiles('c1ccccc1')
    at = m.GetAtomWithIdx(0)
    self.assertFalse(at.HasProp('foo'))
    at.SetProp('foo', 'bar')
    self.assertTrue(at.HasProp('foo'))
    self.assertEqual(at.GetProp('foo'), 'bar')
    bond = m.GetBondWithIdx(0)
    self.assertFalse(bond.HasProp('foo'))
    bond.SetProp('foo', 'bar')
    self.assertTrue(bond.HasProp('foo'))
    self.assertEqual(bond.GetProp('foo'), 'bar')

  def test79AddRecursiveStructureQueries(self):
    qs = {'carbonyl': Chem.MolFromSmiles('CO'), 'amine': Chem.MolFromSmiles('CN')}
    q = Chem.MolFromSmiles('CCC')
    q.GetAtomWithIdx(0).SetProp('query', 'carbonyl,amine')
    Chem.MolAddRecursiveQueries(q, qs, 'query')
    m = Chem.MolFromSmiles('CCCO')
    self.assertTrue(m.HasSubstructMatch(q))
    m = Chem.MolFromSmiles('CCCN')
    self.assertTrue(m.HasSubstructMatch(q))
    m = Chem.MolFromSmiles('CCCC')
    self.assertFalse(m.HasSubstructMatch(q))

  def test80ParseMolQueryDefFile(self):
    fileN = os.path.join(RDConfig.RDBaseDir, 'Code', 'GraphMol', 'ChemTransforms', 'testData',
                         'query_file1.txt')
    d = Chem.ParseMolQueryDefFile(fileN, standardize=False)
    self.assertTrue('CarboxylicAcid' in d)
    m = Chem.MolFromSmiles('CC(=O)O')
    self.assertTrue(m.HasSubstructMatch(d['CarboxylicAcid']))
    self.assertFalse(m.HasSubstructMatch(d['CarboxylicAcid.Aromatic']))

    d = Chem.ParseMolQueryDefFile(fileN)
    self.assertTrue('carboxylicacid' in d)
    self.assertFalse('CarboxylicAcid' in d)

  def test81Issue275(self):
    smi = Chem.MolToSmiles(Chem.MurckoDecompose(
      Chem.MolFromSmiles('CCCCC[C@H]1CC[C@H](C(=O)O)CC1')))
    self.assertEqual(smi, 'C1CCCCC1')

  def test82Issue288(self):
    m = Chem.MolFromSmiles('CC*')
    m.GetAtomWithIdx(2).SetProp('molAtomMapNumber', '30')

    smi = Chem.MolToSmiles(m)
    self.assertEqual(smi, 'CC[*:30]')
    # try newer api
    m = Chem.MolFromSmiles('CC*')
    m.GetAtomWithIdx(2).SetAtomMapNum(30)
    smi = Chem.MolToSmiles(m)
    self.assertEqual(smi, 'CC[*:30]')

  def test83GitHubIssue19(self):
    fileN = os.path.join(RDConfig.RDBaseDir, 'Code', 'GraphMol', 'FileParsers', 'test_data',
                         'empty2.sdf')
    with self.assertRaises(OSError):
      sdSup = Chem.SDMolSupplier(fileN)

    sdSup = Chem.SDMolSupplier()
    sdSup.SetData('')
    self.assertTrue(sdSup.atEnd())
    self.assertRaises(IndexError, lambda: sdSup[0])

    sdSup.SetData('')
    self.assertRaises(IndexError, lambda: sdSup[0])
    self.assertEqual(len(sdSup), 0)

  def test84PDBBasics(self):
    fileN = os.path.join(RDConfig.RDBaseDir, 'Code', 'GraphMol', 'FileParsers', 'test_data',
                         '1CRN.pdb')
    m = Chem.MolFromPDBFile(fileN, proximityBonding=False)
    self.assertEqual(m.GetNumAtoms(), 327)
    self.assertEqual(m.GetNumBonds(), 3)
    m = Chem.MolFromPDBFile(fileN)
    self.assertTrue(m is not None)
    self.assertEqual(m.GetNumAtoms(), 327)
    self.assertEqual(m.GetNumBonds(), 337)
    self.assertTrue(m.GetAtomWithIdx(0).GetPDBResidueInfo())
    self.assertEqual(m.GetAtomWithIdx(0).GetPDBResidueInfo().GetName(), " N  ")
    self.assertEqual(m.GetAtomWithIdx(0).GetPDBResidueInfo().GetResidueName(), "THR")
    self.assertAlmostEqual(m.GetAtomWithIdx(0).GetPDBResidueInfo().GetTempFactor(), 13.79, 2)
    m = Chem.MolFromPDBBlock(Chem.MolToPDBBlock(m))
    self.assertEqual(m.GetNumAtoms(), 327)
    self.assertEqual(m.GetNumBonds(), 337)
    self.assertTrue(m.GetAtomWithIdx(0).GetPDBResidueInfo())
    self.assertEqual(m.GetAtomWithIdx(0).GetPDBResidueInfo().GetName(), " N  ")
    self.assertEqual(m.GetAtomWithIdx(0).GetPDBResidueInfo().GetResidueName(), "THR")
    self.assertAlmostEqual(m.GetAtomWithIdx(0).GetPDBResidueInfo().GetTempFactor(), 13.79, 2)
    # test multivalent Hs
    fileN = os.path.join(RDConfig.RDBaseDir, 'Code', 'GraphMol', 'FileParsers', 'test_data',
                         '2c92_hypervalentH.pdb')
    mol = Chem.MolFromPDBFile(fileN, sanitize=False, removeHs=False)
    atom = mol.GetAtomWithIdx(84)
    self.assertEqual(atom.GetAtomicNum(), 1)  # is it H
    self.assertEqual(atom.GetDegree(), 1)  # H should have 1 bond
    for n in atom.GetNeighbors():  # Check if neighbor is from the same residue
      self.assertEqual(atom.GetPDBResidueInfo().GetResidueName(),
                       n.GetPDBResidueInfo().GetResidueName())
    # test unbinding metals (ZN)
    fileN = os.path.join(RDConfig.RDBaseDir, 'Code', 'GraphMol', 'FileParsers', 'test_data',
                         '1ps3_zn.pdb')
    mol = Chem.MolFromPDBFile(fileN, sanitize=False, removeHs=False)
    atom = mol.GetAtomWithIdx(40)
    self.assertEqual(atom.GetAtomicNum(), 30)  # is it Zn
    self.assertEqual(atom.GetDegree(), 4)  # Zn should have 4 zero-order bonds
    self.assertEqual(atom.GetExplicitValence(), 0)
    bonds_order = [bond.GetBondType() for bond in atom.GetBonds()]
    self.assertEqual(bonds_order, [Chem.BondType.ZERO] * atom.GetDegree())

    # test metal bonds without proximity bonding
    mol = Chem.MolFromPDBFile(fileN, sanitize=False, removeHs=False, proximityBonding=False)
    atom = mol.GetAtomWithIdx(40)
    self.assertEqual(atom.GetAtomicNum(), 30)  # is it Zn
    self.assertEqual(atom.GetDegree(), 4)  # Zn should have 4 zero-order bonds
    self.assertEqual(atom.GetExplicitValence(), 0)
    bonds_order = [bond.GetBondType() for bond in atom.GetBonds()]
    self.assertEqual(bonds_order, [Chem.BondType.ZERO] * atom.GetDegree())
    # test unbinding HOHs
    fileN = os.path.join(RDConfig.RDBaseDir, 'Code', 'GraphMol', 'FileParsers', 'test_data',
                         '2vnf_bindedHOH.pdb')
    mol = Chem.MolFromPDBFile(fileN, sanitize=False, removeHs=False)
    atom = mol.GetAtomWithIdx(10)
    self.assertEqual(atom.GetPDBResidueInfo().GetResidueName(), 'HOH')
    self.assertEqual(atom.GetDegree(), 0)  # HOH should have no bonds
    # test metal bonding in ligand
    fileN = os.path.join(RDConfig.RDBaseDir, 'Code', 'GraphMol', 'FileParsers', 'test_data',
                         '2dej_APW.pdb')
    mol = Chem.MolFromPDBFile(fileN, sanitize=False, removeHs=False)
    atom = mol.GetAtomWithIdx(6)
    self.assertEqual(atom.GetAtomicNum(), 12)
    self.assertEqual(atom.GetDegree(), 2)
    atom = mol.GetAtomWithIdx(35)
    self.assertEqual(atom.GetPDBResidueInfo().GetResidueName(), 'HOH')
    self.assertEqual(atom.GetDegree(), 0)

  def test85AtomCopying(self):
    """Can a copied atom be added to a molecule?"""
    import copy
    m = Chem.MolFromSmiles('C1CC1')
    a = m.GetAtomWithIdx(0)
    a_copy1 = copy.copy(a)
    a_copy2 = Chem.Atom(a)
    m = None
    a = None

    def assert_is_valid_atom(a):
      new_m = Chem.RWMol()
      new_m.AddAtom(a)
      # This will not match if the owning mol is unset for a_copy,
      # or if there has been a clean up.
      self.assertEqual(new_m.GetAtomWithIdx(0).GetIdx(), 0)

    assert_is_valid_atom(a_copy1)
    assert_is_valid_atom(a_copy2)

  def test85MolCopying(self):
    m = Chem.MolFromSmiles('C1CC1[C@H](F)Cl')
    m.SetProp('foo', 'bar')
    m2 = Chem.Mol(m)
    self.assertEqual(Chem.MolToSmiles(m, True), Chem.MolToSmiles(m2, True))
    self.assertTrue(m2.HasProp('foo'))
    self.assertEqual(m2.GetProp('foo'), 'bar')
    ri = m2.GetRingInfo()
    self.assertTrue(ri)
    self.assertEqual(ri.NumRings(), 1)

  def test85MolCopying2(self):
    import copy
    m1 = Chem.MolFromSmiles('CC')
    m1.SetProp('Foo', 'bar')
    m1.foo = [1]
    m2 = copy.copy(m1)
    m3 = copy.copy(m2)
    m4 = copy.deepcopy(m1)
    m5 = copy.deepcopy(m2)
    m6 = copy.deepcopy(m4)

    self.assertEqual(m1.GetProp('Foo'), 'bar')
    self.assertEqual(m2.GetProp('Foo'), 'bar')
    self.assertEqual(m3.GetProp('Foo'), 'bar')
    self.assertEqual(m4.GetProp('Foo'), 'bar')
    self.assertEqual(m5.GetProp('Foo'), 'bar')
    self.assertEqual(m6.GetProp('Foo'), 'bar')

    m2.foo.append(4)
    self.assertEqual(m1.foo, [1, 4])
    self.assertEqual(m2.foo, [1, 4])
    self.assertEqual(m3.foo, [1, 4])
    self.assertEqual(m4.foo, [1])
    self.assertEqual(m5.foo, [1])
    self.assertEqual(m6.foo, [1])

    m7 = Chem.RWMol(m1)
    self.assertFalse(hasattr(m7, 'foo'))
    m7.foo = [1]
    m8 = copy.copy(m7)
    m9 = copy.deepcopy(m7)
    m8.foo.append(4)
    self.assertEqual(m7.GetProp('Foo'), 'bar')
    self.assertEqual(m8.GetProp('Foo'), 'bar')
    self.assertEqual(m9.GetProp('Foo'), 'bar')
    self.assertEqual(m8.foo, [1, 4])
    self.assertEqual(m9.foo, [1])

  def test86MolRenumbering(self):
    import random
    m = Chem.MolFromSmiles('C[C@H]1CC[C@H](C/C=C/[C@H](F)Cl)CC1')
    cSmi = Chem.MolToSmiles(m, True)
    for i in range(m.GetNumAtoms()):
      ans = list(range(m.GetNumAtoms()))
      random.shuffle(ans)
      m2 = Chem.RenumberAtoms(m, ans)
      nSmi = Chem.MolToSmiles(m2, True)
      self.assertEqual(cSmi, nSmi)

  def test87FragmentOnBonds(self):
    m = Chem.MolFromSmiles('CC1CC(O)C1CCC1CC1')
    bis = m.GetSubstructMatches(Chem.MolFromSmarts('[!R][R]'))
    bs = []
    labels = []
    for bi in bis:
      b = m.GetBondBetweenAtoms(bi[0], bi[1])
      if b.GetBeginAtomIdx() == bi[0]:
        labels.append((10, 1))
      else:
        labels.append((1, 10))
      bs.append(b.GetIdx())
    nm = Chem.FragmentOnBonds(m, bs)
    frags = Chem.GetMolFrags(nm)
    self.assertEqual(len(frags), 5)
    self.assertEqual(frags,
                     ((0, 12), (1, 2, 3, 5, 11, 14, 16), (4, 13), (6, 7, 15, 18), (8, 9, 10, 17)))
    smi = Chem.MolToSmiles(nm, True)
    self.assertEqual(smi, '*C1CC([4*])C1[6*].[1*]C.[3*]O.[5*]CC[8*].[7*]C1CC1')

    nm = Chem.FragmentOnBonds(m, bs, dummyLabels=labels)
    frags = Chem.GetMolFrags(nm)
    self.assertEqual(len(frags), 5)
    self.assertEqual(frags,
                     ((0, 12), (1, 2, 3, 5, 11, 14, 16), (4, 13), (6, 7, 15, 18), (8, 9, 10, 17)))
    smi = Chem.MolToSmiles(nm, True)
    self.assertEqual(smi, '[1*]C.[1*]CC[1*].[1*]O.[10*]C1CC([10*])C1[10*].[10*]C1CC1')

    m = Chem.MolFromSmiles('CCC(=O)CC(=O)C')
    bis = m.GetSubstructMatches(Chem.MolFromSmarts('C=O'))
    bs = []
    for bi in bis:
      b = m.GetBondBetweenAtoms(bi[0], bi[1])
      bs.append(b.GetIdx())
    bts = [Chem.BondType.DOUBLE] * len(bs)
    nm = Chem.FragmentOnBonds(m, bs, bondTypes=bts)
    frags = Chem.GetMolFrags(nm)
    self.assertEqual(len(frags), 3)
    smi = Chem.MolToSmiles(nm, True)
    self.assertEqual(smi, '[2*]=O.[3*]=C(CC)CC(=[6*])C.[5*]=O')

    # github issue 430:
    m = Chem.MolFromSmiles('OCCCCN')
    self.assertRaises(ValueError, lambda: Chem.FragmentOnBonds(m, ()))

  def test88QueryAtoms(self):
    from rdkit.Chem import rdqueries
    m = Chem.MolFromSmiles('c1nc(C)n(CC)c1')

    qa = rdqueries.ExplicitDegreeEqualsQueryAtom(3)
    l = tuple([x.GetIdx() for x in m.GetAtomsMatchingQuery(qa)])
    self.assertEqual(l, (2, 4))

    qa.ExpandQuery(rdqueries.AtomNumEqualsQueryAtom(6, negate=True))
    l = tuple([x.GetIdx() for x in m.GetAtomsMatchingQuery(qa)])
    self.assertEqual(l, (4, ))

    qa = rdqueries.ExplicitDegreeEqualsQueryAtom(3)
    qa.ExpandQuery(rdqueries.AtomNumEqualsQueryAtom(6, negate=True),
                   how=Chem.CompositeQueryType.COMPOSITE_OR)
    l = tuple([x.GetIdx() for x in m.GetAtomsMatchingQuery(qa)])
    self.assertEqual(l, (1, 2, 4))

    qa = rdqueries.ExplicitDegreeEqualsQueryAtom(3)
    qa.ExpandQuery(rdqueries.AtomNumEqualsQueryAtom(6, negate=True),
                   how=Chem.CompositeQueryType.COMPOSITE_XOR)
    l = tuple([x.GetIdx() for x in m.GetAtomsMatchingQuery(qa)])
    self.assertEqual(l, (1, 2))

    qa = rdqueries.ExplicitDegreeGreaterQueryAtom(2)
    l = tuple([x.GetIdx() for x in m.GetAtomsMatchingQuery(qa)])
    self.assertEqual(l, (2, 4))

    qa = rdqueries.ExplicitDegreeLessQueryAtom(2)
    l = tuple([x.GetIdx() for x in m.GetAtomsMatchingQuery(qa)])
    self.assertEqual(l, (3, 6))

    m = Chem.MolFromSmiles('N[CH][CH]')
    qa = rdqueries.NumRadicalElectronsGreaterQueryAtom(0)
    l = tuple([x.GetIdx() for x in m.GetAtomsMatchingQuery(qa)])
    self.assertEqual(l, (1, 2))
    qa = rdqueries.NumRadicalElectronsGreaterQueryAtom(1)
    l = tuple([x.GetIdx() for x in m.GetAtomsMatchingQuery(qa)])
    self.assertEqual(l, (2, ))

    m = Chem.MolFromSmiles('F[C@H](Cl)C')
    qa = rdqueries.HasChiralTagQueryAtom()
    l = tuple([x.GetIdx() for x in m.GetAtomsMatchingQuery(qa)])
    self.assertEqual(l, (1, ))
    qa = rdqueries.MissingChiralTagQueryAtom()
    l = tuple([x.GetIdx() for x in m.GetAtomsMatchingQuery(qa)])
    self.assertEqual(l, ())

    m = Chem.MolFromSmiles('F[CH](Cl)C')
    qa = rdqueries.HasChiralTagQueryAtom()
    l = tuple([x.GetIdx() for x in m.GetAtomsMatchingQuery(qa)])
    self.assertEqual(l, ())
    qa = rdqueries.MissingChiralTagQueryAtom()
    l = tuple([x.GetIdx() for x in m.GetAtomsMatchingQuery(qa)])
    self.assertEqual(l, (1, ))

    m = Chem.MolFromSmiles('CNCON')
    qa = rdqueries.NumHeteroatomNeighborsEqualsQueryAtom(2)
    l = tuple([x.GetIdx() for x in m.GetAtomsMatchingQuery(qa)])
    self.assertEqual(l, (2, ))
    qa = rdqueries.NumHeteroatomNeighborsGreaterQueryAtom(0)
    l = tuple([x.GetIdx() for x in m.GetAtomsMatchingQuery(qa)])
    self.assertEqual(l, (0, 2, 3, 4))

  def test89UnicodeInput(self):
    m = Chem.MolFromSmiles(u'c1ccccc1')
    self.assertTrue(m is not None)
    self.assertEqual(m.GetNumAtoms(), 6)
    m = Chem.MolFromSmarts(u'c1ccccc1')
    self.assertTrue(m is not None)
    self.assertEqual(m.GetNumAtoms(), 6)

  def test90FragmentOnSomeBonds(self):
    m = Chem.MolFromSmiles('OCCCCN')
    pieces = Chem.FragmentOnSomeBonds(m, (0, 2, 4), 2)
    self.assertEqual(len(pieces), 3)

    frags = Chem.GetMolFrags(pieces[0])
    self.assertEqual(len(frags), 3)
    self.assertEqual(len(frags[0]), 2)
    self.assertEqual(len(frags[1]), 4)
    self.assertEqual(len(frags[2]), 4)

    frags = Chem.GetMolFrags(pieces[1])
    self.assertEqual(len(frags), 3)
    self.assertEqual(len(frags[0]), 2)
    self.assertEqual(len(frags[1]), 6)
    self.assertEqual(len(frags[2]), 2)

    frags = Chem.GetMolFrags(pieces[2])
    self.assertEqual(len(frags), 3)
    self.assertEqual(len(frags[0]), 4)
    self.assertEqual(len(frags[1]), 4)
    self.assertEqual(len(frags[2]), 2)

    pieces, cpa = Chem.FragmentOnSomeBonds(m, (0, 2, 4), 2, returnCutsPerAtom=True)
    self.assertEqual(len(pieces), 3)
    self.assertEqual(len(cpa), 3)
    self.assertEqual(len(cpa[0]), m.GetNumAtoms())

    # github issue 430:
    m = Chem.MolFromSmiles('OCCCCN')
    self.assertRaises(ValueError, lambda: Chem.FragmentOnSomeBonds(m, ()))

    pieces = Chem.FragmentOnSomeBonds(m, (0, 2, 4), 0)
    self.assertEqual(len(pieces), 0)

  def test91RankAtoms(self):
    m = Chem.MolFromSmiles('ONCS.ONCS')
    ranks = Chem.CanonicalRankAtoms(m, breakTies=False)
    self.assertEqual(list(ranks[0:4]), list(ranks[4:]))

    m = Chem.MolFromSmiles("c1ccccc1")
    ranks = Chem.CanonicalRankAtoms(m, breakTies=False)
    for x in ranks:
      self.assertEqual(x, 0)

    m = Chem.MolFromSmiles("C1NCN1")
    ranks = Chem.CanonicalRankAtoms(m, breakTies=False)
    self.assertEqual(ranks[0], ranks[2])
    self.assertEqual(ranks[1], ranks[3])

  def test92RankAtomsInFragment(self):
    m = Chem.MolFromSmiles('ONCS.ONCS')
    ranks = Chem.CanonicalRankAtomsInFragment(m, [0, 1, 2, 3], [0, 1, 2])

    ranks2 = Chem.CanonicalRankAtomsInFragment(m, [4, 5, 6, 7], [3, 4, 5])
    self.assertEqual(list(ranks[0:4]), list(ranks2[4:]))
    self.assertEqual(list(ranks[4:]), [-1] * 4)
    self.assertEqual(list(ranks2[0:4]), [-1] * 4)

    # doc tests
    mol = Chem.MolFromSmiles('C1NCN1.C1NCN1')
    self.assertEqual(
      list(Chem.CanonicalRankAtomsInFragment(mol, atomsToUse=range(0, 4), breakTies=False)),
      [4, 6, 4, 6, -1, -1, -1, -1])
    self.assertNotEqual(
      list(Chem.CanonicalRankAtomsInFragment(mol, atomsToUse=range(0, 4), breakTies=True)),
      [4, 6, 4, 6, -1, -1, -1, -1])
    self.assertEqual(
      list(Chem.CanonicalRankAtomsInFragment(mol, atomsToUse=range(4, 8), breakTies=False)),
      [-1, -1, -1, -1, 4, 6, 4, 6])
    self.assertNotEqual(
      list(Chem.CanonicalRankAtomsInFragment(mol, atomsToUse=range(4, 8), breakTies=True)),
      [-1, -1, -1, -1, 4, 6, 4, 6])

  def test93RWMolsAsROMol(self):
    """ test the RWMol class as a proper ROMol

    """
    mol = Chem.MolFromSmiles('C1CCC1')
    self.assertTrue(type(mol) == Chem.Mol)
    rwmol = Chem.RWMol(mol)
    self.assertEqual(Chem.MolToSmiles(rwmol, True), Chem.MolToSmiles(rwmol.GetMol()))
    newAt = Chem.Atom(8)
    rwmol.ReplaceAtom(0, newAt)
    self.assertEqual(Chem.MolToSmiles(rwmol, True), Chem.MolToSmiles(rwmol.GetMol()))

  def test94CopyWithConfs(self):
    """ test copying Mols with some conformers

    """
    fileN = os.path.join(RDConfig.RDBaseDir, 'Code', 'GraphMol', 'FileParsers', 'test_data',
                         'cmpd2.tpl')
    m1 = Chem.MolFromTPLFile(fileN)
    self.assertTrue(m1 is not None)
    self.assertEqual(m1.GetNumAtoms(), 12)
    self.assertEqual(m1.GetNumConformers(), 2)
    self.assertEqual(m1.GetConformer(0).GetNumAtoms(), 12)
    self.assertEqual(m1.GetConformer(1).GetNumAtoms(), 12)

    m2 = Chem.Mol(m1)
    self.assertEqual(m2.GetNumAtoms(), 12)
    self.assertEqual(m2.GetNumConformers(), 2)
    self.assertEqual(m2.GetConformer(0).GetNumAtoms(), 12)
    self.assertEqual(m2.GetConformer(1).GetNumAtoms(), 12)

    m2 = Chem.Mol(m1, False, 0)
    self.assertEqual(m2.GetNumAtoms(), 12)
    self.assertEqual(m2.GetNumConformers(), 1)
    self.assertEqual(m2.GetConformer(0).GetNumAtoms(), 12)

    m2 = Chem.Mol(m1, False, 1)
    self.assertEqual(m2.GetNumAtoms(), 12)
    self.assertEqual(m2.GetNumConformers(), 1)
    self.assertEqual(m2.GetConformer(1).GetNumAtoms(), 12)

    m2 = Chem.Mol(m1, True)
    self.assertTrue(m2.GetNumAtoms() == 12)
    self.assertTrue(m2.GetNumConformers() == 0)

    m2 = Chem.RWMol(m1)
    self.assertEqual(m2.GetNumAtoms(), 12)
    self.assertEqual(m2.GetNumConformers(), 2)
    self.assertEqual(m2.GetConformer(0).GetNumAtoms(), 12)
    self.assertEqual(m2.GetConformer(1).GetNumAtoms(), 12)

    m2 = Chem.RWMol(m1, False, 0)
    self.assertEqual(m2.GetNumAtoms(), 12)
    self.assertEqual(m2.GetNumConformers(), 1)
    self.assertEqual(m2.GetConformer(0).GetNumAtoms(), 12)

    m2 = Chem.RWMol(m1, False, 1)
    self.assertEqual(m2.GetNumAtoms(), 12)
    self.assertEqual(m2.GetNumConformers(), 1)
    self.assertEqual(m2.GetConformer(1).GetNumAtoms(), 12)

    m2 = Chem.RWMol(m1, True)
    self.assertTrue(m2.GetNumAtoms() == 12)
    self.assertTrue(m2.GetNumConformers() == 0)

  def testAtomPropQueries(self):
    """ test the property queries
    """
    from rdkit.Chem import rdqueries

    m = Chem.MolFromSmiles("C" * 14)
    atoms = m.GetAtoms()
    atoms[0].SetProp("hah", "hah")
    atoms[1].SetIntProp("bar", 1)
    atoms[2].SetIntProp("bar", 2)
    atoms[3].SetBoolProp("baz", True)
    atoms[4].SetBoolProp("baz", False)
    atoms[5].SetProp("boo", "hoo")
    atoms[6].SetProp("boo", "-urns")
    atoms[7].SetDoubleProp("boot", 1.0)
    atoms[8].SetDoubleProp("boot", 4.0)
    atoms[9].SetDoubleProp("number", 4.0)
    atoms[10].SetIntProp("number", 4)

    tests = ((rdqueries.HasIntPropWithValueQueryAtom, "bar", {
      1: [1],
      2: [2]
    }), (rdqueries.HasBoolPropWithValueQueryAtom, "baz", {
      True: [3],
      False: [4]
    }), (rdqueries.HasStringPropWithValueQueryAtom, "boo", {
      "hoo": [5],
      "-urns": [6]
    }), (rdqueries.HasDoublePropWithValueQueryAtom, "boot", {
      1.0: [7],
      4.0: [8]
    }))

    for query, name, lookups in tests:
      for t, v in lookups.items():
        q = query(name, t)
        self.assertEqual(v, [x.GetIdx() for x in m.GetAtomsMatchingQuery(q)])
        q = query(name, t, negate=True)
        self.assertEqual(sorted(set(range(14)) - set(v)),
                         [x.GetIdx() for x in m.GetAtomsMatchingQuery(q)])

    # check tolerances
    self.assertEqual([
      x.GetIdx() for x in m.GetAtomsMatchingQuery(
        rdqueries.HasDoublePropWithValueQueryAtom("boot", 1.0, tolerance=3.))
    ], [7, 8])

    # numbers are numbers?, i.e. int!=double
    self.assertEqual([
      x.GetIdx()
      for x in m.GetAtomsMatchingQuery(rdqueries.HasIntPropWithValueQueryAtom("number", 4))
    ], [10])

  def testBondPropQueries(self):
    """ test the property queries
    """
    from rdkit.Chem import rdqueries

    m = Chem.MolFromSmiles("C" * 14)
    bonds = m.GetBonds()
    bonds[0].SetProp("hah", "hah")
    bonds[1].SetIntProp("bar", 1)
    bonds[2].SetIntProp("bar", 2)
    bonds[3].SetBoolProp("baz", True)
    bonds[4].SetBoolProp("baz", False)
    bonds[5].SetProp("boo", "hoo")
    bonds[6].SetProp("boo", "-urns")
    bonds[7].SetDoubleProp("boot", 1.0)
    bonds[8].SetDoubleProp("boot", 4.0)
    bonds[9].SetDoubleProp("number", 4.0)
    bonds[10].SetIntProp("number", 4)

    tests = ((rdqueries.HasIntPropWithValueQueryBond, "bar", {
      1: [1],
      2: [2]
    }), (rdqueries.HasBoolPropWithValueQueryBond, "baz", {
      True: [3],
      False: [4]
    }), (rdqueries.HasStringPropWithValueQueryBond, "boo", {
      "hoo": [5],
      "-urns": [6]
    }), (rdqueries.HasDoublePropWithValueQueryBond, "boot", {
      1.0: [7],
      4.0: [8]
    }))

    for query, name, lookups in tests:
      for t, v in lookups.items():
        q = query(name, t)
        self.assertEqual(v, [x.GetIdx() for x in m.GetBonds() if q.Match(x)])
        q = query(name, t, negate=True)
        self.assertEqual(sorted(set(range(13)) - set(v)),
                         [x.GetIdx() for x in m.GetBonds() if q.Match(x)])

    # check tolerances
    q = rdqueries.HasDoublePropWithValueQueryBond("boot", 1.0, tolerance=3.)
    self.assertEqual([x.GetIdx() for x in m.GetBonds() if q.Match(x)], [7, 8])

    # numbers are numbers?, i.e. int!=double
    q = rdqueries.HasIntPropWithValueQueryBond("number", 4)
    self.assertEqual([x.GetIdx() for x in m.GetBonds() if q.Match(x)], [10])

  def testGetShortestPath(self):
    """ test the GetShortestPath() wrapper
    """
    smi = "CC(OC1C(CCCC3)C3C(CCCC2)C2C1OC(C)=O)=O"
    m = Chem.MolFromSmiles(smi)
    path = Chem.GetShortestPath(m, 1, 20)
    self.assertEqual(path, (1, 2, 3, 16, 17, 18, 20))

  def testGithub497(self):
    with tempfile.TemporaryFile() as tmp, gzip.open(tmp) as outf:
      with self.assertRaises(ValueError):
        w = Chem.SDWriter(outf)

  def testGithub498(self):
    if (sys.version_info < (3, 0)):
      mode = 'w+'
    else:
      mode = 'wt+'
    m = Chem.MolFromSmiles('C')
    with tempfile.NamedTemporaryFile() as tmp, gzip.open(tmp, mode) as outf:
      w = Chem.SDWriter(outf)
      w.write(m)
      w.close()

  def testReplaceBond(self):
    origmol = Chem.RWMol(Chem.MolFromSmiles("CC"))
    bonds = list(origmol.GetBonds())
    self.assertEqual(len(bonds), 1)
    singlebond = bonds[0]
    self.assertEqual(singlebond.GetBondType(), Chem.BondType.SINGLE)

    # this is the only way we create a bond, is take it from another molecule
    doublebonded = Chem.MolFromSmiles("C=C")
    doublebond = list(doublebonded.GetBonds())[0]

    # make sure replacing the bond changes the smiles
    self.assertEqual(Chem.MolToSmiles(origmol), "CC")
    origmol.ReplaceBond(singlebond.GetIdx(), doublebond)
    Chem.SanitizeMol(origmol)

    self.assertEqual(Chem.MolToSmiles(origmol), "C=C")

  def testAdjustQueryProperties(self):
    m = Chem.MolFromSmarts('C1CCC1*')
    am = Chem.AdjustQueryProperties(m)
    self.assertTrue(Chem.MolFromSmiles('C1CCC1C').HasSubstructMatch(m))
    self.assertTrue(Chem.MolFromSmiles('C1CCC1C').HasSubstructMatch(am))
    self.assertTrue(Chem.MolFromSmiles('C1CC(C)C1C').HasSubstructMatch(m))
    self.assertFalse(Chem.MolFromSmiles('C1CC(C)C1C').HasSubstructMatch(am))

    m = Chem.MolFromSmiles('C1CCC1*')
    am = Chem.AdjustQueryProperties(m)
    self.assertFalse(Chem.MolFromSmiles('C1CCC1C').HasSubstructMatch(m))
    self.assertTrue(Chem.MolFromSmiles('C1CCC1C').HasSubstructMatch(am))
    qps = Chem.AdjustQueryParameters()
    qps.makeDummiesQueries = False
    am = Chem.AdjustQueryProperties(m, qps)
    self.assertFalse(Chem.MolFromSmiles('C1CCC1C').HasSubstructMatch(am))

    m = Chem.MolFromSmiles('C1=CC=CC=C1', sanitize=False)
    am = Chem.AdjustQueryProperties(m)
    self.assertTrue(Chem.MolFromSmiles('c1ccccc1').HasSubstructMatch(am))
    qp = Chem.AdjustQueryParameters()
    qp.aromatizeIfPossible = False
    am = Chem.AdjustQueryProperties(m, qp)
    self.assertFalse(Chem.MolFromSmiles('c1ccccc1').HasSubstructMatch(am))

    m = Chem.MolFromSmiles('C1CCC1OC')
    qps = Chem.AdjustQueryParameters()
    qps.makeAtomsGeneric = True
    am = Chem.AdjustQueryProperties(m, qps)
    self.assertEqual(Chem.MolToSmarts(am), '*1-*-*-*-1-*-*')
    qps.makeAtomsGenericFlags = Chem.ADJUST_IGNORERINGS
    am = Chem.AdjustQueryProperties(m, qps)
    self.assertEqual(Chem.MolToSmarts(am), '[#6&D2]1-[#6&D2]-[#6&D2]-[#6&D3]-1-*-*')

    qps = Chem.AdjustQueryParameters()
    qps.makeBondsGeneric = True
    am = Chem.AdjustQueryProperties(m, qps)
    self.assertEqual(Chem.MolToSmarts(am), '[#6&D2]1~[#6&D2]~[#6&D2]~[#6&D3]~1~[#8]~[#6]')
    qps.makeBondsGenericFlags = Chem.ADJUST_IGNORERINGS
    am = Chem.AdjustQueryProperties(m, qps)
    self.assertEqual(Chem.MolToSmarts(am), '[#6&D2]1-[#6&D2]-[#6&D2]-[#6&D3]-1~[#8]~[#6]')

  def testMolFragmentSmarts(self):
    m = Chem.MolFromSmiles('C1CCC1OC')
    self.assertEqual(Chem.MolFragmentToSmarts(m, [0, 1, 2]), '[#6]-[#6]-[#6]')
    # if bondsToUse is honored, the ring won't show up
    self.assertEqual(Chem.MolFragmentToSmarts(m, [0, 1, 2, 3], bondsToUse=[0, 1, 2, 3]),
                     '[#6]-[#6]-[#6]-[#6]')

    # Does MolFragmentToSmarts accept output of AdjustQueryProperties?
    qps = Chem.AdjustQueryParameters()
    qps.makeAtomsGeneric = True
    am = Chem.AdjustQueryProperties(m, qps)
    self.assertEqual(Chem.MolFragmentToSmarts(am, [0, 1, 2]), '*-*-*')

  def testAdjustQueryPropertiesgithubIssue1474(self):
    core = Chem.MolFromSmiles('[*:1]C1N([*:2])C([*:3])O1')
    core.GetAtomWithIdx(0).SetProp('foo', 'bar')
    core.GetAtomWithIdx(1).SetProp('foo', 'bar')

    ap = Chem.AdjustQueryProperties(core)
    self.assertEqual(ap.GetAtomWithIdx(0).GetPropsAsDict()["foo"], "bar")
    self.assertEqual(ap.GetAtomWithIdx(1).GetPropsAsDict()["foo"], "bar")

  def testGithubIssue579(self):
    fileN = os.path.join(RDConfig.RDBaseDir, 'Code', 'GraphMol', 'FileParsers', 'test_data',
                         'NCI_aids_few.sdf.gz')
    inf = gzip.open(fileN)
    suppl = Chem.ForwardSDMolSupplier(inf)
    m0 = next(suppl)
    self.assertIsNot(m0, None)
    inf.close()
    del suppl

  def testSequenceBasics(self):
    " very basic round-tripping of the sequence reader/writer support "
    helm = 'PEPTIDE1{C.Y.I.Q.N.C.P.L.G}$$$$'
    seq = 'CYIQNCPLG'
    fasta = '>\nCYIQNCPLG\n'
    smi = 'CC[C@H](C)[C@H](NC(=O)[C@H](Cc1ccc(O)cc1)NC(=O)[C@@H](N)CS)C(=O)N[C@@H](CCC(N)=O)C(=O)N[C@@H](CC(N)=O)C(=O)N[C@@H](CS)C(=O)N1CCC[C@H]1C(=O)N[C@@H](CC(C)C)C(=O)NCC(=O)O'

    m = Chem.MolFromSequence(seq)
    self.assertTrue(m is not None)
    self.assertEqual(Chem.MolToSequence(m), seq)
    self.assertEqual(Chem.MolToHELM(m), helm)
    self.assertEqual(Chem.MolToFASTA(m), fasta)
    self.assertEqual(Chem.MolToSmiles(m, isomericSmiles=True), smi)

    m = Chem.MolFromHELM(helm)
    self.assertTrue(m is not None)
    self.assertEqual(Chem.MolToSequence(m), seq)
    self.assertEqual(Chem.MolToHELM(m), helm)
    self.assertEqual(Chem.MolToFASTA(m), fasta)
    self.assertEqual(Chem.MolToSmiles(m, isomericSmiles=True), smi)

    m = Chem.MolFromFASTA(fasta)
    self.assertTrue(m is not None)
    self.assertEqual(Chem.MolToSequence(m), seq)
    self.assertEqual(Chem.MolToHELM(m), helm)
    self.assertEqual(Chem.MolToFASTA(m), fasta)
    self.assertEqual(Chem.MolToSmiles(m, isomericSmiles=True), smi)

    seq = "CGCGAATTACCGCG"
    m = Chem.MolFromSequence(seq, flavor=6)  # DNA
    self.assertEqual(Chem.MolToSequence(m), 'CGCGAATTACCGCG')
    self.assertEqual(
      Chem.MolToHELM(m),
      'RNA1{[dR](C)P.[dR](G)P.[dR](C)P.[dR](G)P.[dR](A)P.[dR](A)P.[dR](T)P.[dR](T)P.[dR](A)P.[dR](C)P.[dR](C)P.[dR](G)P.[dR](C)P.[dR](G)}$$$$'
    )
    seq = "CGCGAAUUACCGCG"
    m = Chem.MolFromSequence(seq, flavor=2)  # RNA
    self.assertEqual(Chem.MolToSequence(m), 'CGCGAAUUACCGCG')
    self.assertEqual(
      Chem.MolToHELM(m),
      'RNA1{R(C)P.R(G)P.R(C)P.R(G)P.R(A)P.R(A)P.R(U)P.R(U)P.R(A)P.R(C)P.R(C)P.R(G)P.R(C)P.R(G)}$$$$'
    )
    m = Chem.MolFromSequence(seq, flavor=3)  # RNA - 5' cap
    self.assertEqual(Chem.MolToSequence(m), 'CGCGAAUUACCGCG')
    self.assertEqual(
      Chem.MolToHELM(m),
      'RNA1{P.R(C)P.R(G)P.R(C)P.R(G)P.R(A)P.R(A)P.R(U)P.R(U)P.R(A)P.R(C)P.R(C)P.R(G)P.R(C)P.R(G)}$$$$'
    )

  def testResMolSupplier(self):
    mol = Chem.MolFromSmiles('CC')
    resMolSuppl = Chem.ResonanceMolSupplier(mol)
    del resMolSuppl
    resMolSuppl = Chem.ResonanceMolSupplier(mol)
    self.assertEqual(resMolSuppl.GetNumConjGrps(), 0)
    self.assertEqual(len(resMolSuppl), 1)
    self.assertEqual(resMolSuppl.GetNumConjGrps(), 0)

    mol = Chem.MolFromSmiles('NC(=[NH2+])c1ccc(cc1)C(=O)[O-]')
    totalFormalCharge = getTotalFormalCharge(mol)

    resMolSuppl = Chem.ResonanceMolSupplier(mol)
    self.assertFalse(resMolSuppl.GetIsEnumerated())
    self.assertEqual(len(resMolSuppl), 4)
    self.assertTrue(resMolSuppl.GetIsEnumerated())

    resMolSuppl = Chem.ResonanceMolSupplier(mol)
    self.assertFalse(resMolSuppl.GetIsEnumerated())
    resMolSuppl.Enumerate()
    self.assertTrue(resMolSuppl.GetIsEnumerated())
    self.assertTrue((resMolSuppl[0].GetBondBetweenAtoms(0, 1).GetBondType() \
      != resMolSuppl[1].GetBondBetweenAtoms(0, 1).GetBondType())
      or (resMolSuppl[0].GetBondBetweenAtoms(9, 10).GetBondType() \
      != resMolSuppl[1].GetBondBetweenAtoms(9, 10).GetBondType()))

    resMolSuppl = Chem.ResonanceMolSupplier(mol, Chem.KEKULE_ALL)
    self.assertEqual(len(resMolSuppl), 8)
    bondTypeSet = set()
    # check that we actually have two alternate Kekule structures
    bondTypeSet.add(resMolSuppl[0].GetBondBetweenAtoms(3, 4).GetBondType())
    bondTypeSet.add(resMolSuppl[1].GetBondBetweenAtoms(3, 4).GetBondType())
    self.assertEqual(len(bondTypeSet), 2)

    bondTypeDict = {}
    resMolSuppl = Chem.ResonanceMolSupplier(mol,
      Chem.ALLOW_INCOMPLETE_OCTETS \
      | Chem.UNCONSTRAINED_CATIONS \
      | Chem.UNCONSTRAINED_ANIONS)
    self.assertEqual(len(resMolSuppl), 32)
    for i in range(len(resMolSuppl)):
      resMol = resMolSuppl[i]
      self.assertEqual(getTotalFormalCharge(resMol), totalFormalCharge)
    while (not resMolSuppl.atEnd()):
      resMol = next(resMolSuppl)
      self.assertEqual(getTotalFormalCharge(resMol), totalFormalCharge)
    resMolSuppl.reset()
    cmpFormalChargeBondOrder(self, resMolSuppl[0], next(resMolSuppl))

    resMolSuppl = Chem.ResonanceMolSupplier(mol,
      Chem.ALLOW_INCOMPLETE_OCTETS \
      | Chem.UNCONSTRAINED_CATIONS \
      | Chem.UNCONSTRAINED_ANIONS, 10)
    self.assertEqual(len(resMolSuppl), 10)

    crambinPdb = os.path.join(RDConfig.RDBaseDir, 'Code', 'GraphMol', 'FileParsers', 'test_data',
                              '1CRN.pdb')
    mol = Chem.MolFromPDBFile(crambinPdb)
    resMolSuppl = Chem.ResonanceMolSupplier(mol)
    self.assertEqual(len(resMolSuppl), 1)
    resMolSuppl = Chem.ResonanceMolSupplier(mol, Chem.KEKULE_ALL)
    self.assertEqual(len(resMolSuppl), 8)

  def testSubstructMatchAcetate(self):
    mol = Chem.MolFromSmiles('CC(=O)[O-]')
    query = Chem.MolFromSmarts('C(=O)[O-]')

    resMolSuppl = Chem.ResonanceMolSupplier(mol)
    matches = mol.GetSubstructMatches(query)
    self.assertEqual(len(matches), 1)
    self.assertEqual(matches, ((1, 2, 3), ))
    matches = mol.GetSubstructMatches(query, uniquify=True)
    self.assertEqual(len(matches), 1)
    self.assertEqual(matches, ((1, 2, 3), ))
    matches = mol.GetSubstructMatches(query, uniquify=False)
    self.assertEqual(len(matches), 1)
    self.assertEqual(matches, ((1, 2, 3), ))
    matches = resMolSuppl.GetSubstructMatches(query)
    self.assertEqual(len(matches), 2)
    self.assertEqual(matches, ((1, 2, 3), (1, 3, 2)))
    matches = resMolSuppl.GetSubstructMatches(query, uniquify=True)
    self.assertEqual(len(matches), 1)
    self.assertEqual(matches, ((1, 2, 3), ))
    matches = resMolSuppl.GetSubstructMatches(query, uniquify=False)
    self.assertEqual(len(matches), 2)
    self.assertEqual(matches, ((1, 2, 3), (1, 3, 2)))
    query = Chem.MolFromSmarts('C(~O)~O')
    matches = mol.GetSubstructMatches(query, uniquify=False)
    self.assertEqual(len(matches), 2)
    self.assertEqual(matches, ((1, 2, 3), (1, 3, 2)))
    matches = mol.GetSubstructMatches(query, uniquify=True)
    self.assertEqual(len(matches), 1)
    self.assertEqual(matches, ((1, 2, 3), ))
    matches = resMolSuppl.GetSubstructMatches(query, uniquify=False)
    self.assertEqual(len(matches), 2)
    self.assertEqual(matches, ((1, 2, 3), (1, 3, 2)))
    matches = resMolSuppl.GetSubstructMatches(query, uniquify=True)
    self.assertEqual(len(matches), 1)
    self.assertEqual(matches, ((1, 2, 3), ))

  def testSubstructMatchDMAP(self):
    mol = Chem.MolFromSmiles('C(C)Nc1cc[nH+]cc1')
    query = Chem.MolFromSmarts('[#7+]')

    resMolSuppl = Chem.ResonanceMolSupplier(mol)
    matches = mol.GetSubstructMatches(query, False, False, False)
    self.assertEqual(len(matches), 1)
    p = matches[0]
    self.assertEqual(p[0], 6)
    matches = resMolSuppl.GetSubstructMatches(query, False, False, False)
    self.assertEqual(len(matches), 2)
    v = []
    p = matches[0]
    v.append(p[0])
    p = matches[1]
    v.append(p[0])
    v.sort()
    self.assertEqual(v[0], 2)
    self.assertEqual(v[1], 6)

  def testCrambin(self):
    crambinPdb = os.path.join(RDConfig.RDBaseDir, 'Code', 'GraphMol', 'FileParsers', 'test_data',
                              '1CRN.pdb')
    crambin = Chem.MolFromPDBFile(crambinPdb)
    res = []
    # protonate NH2
    res.append(Chem.MolFromSmarts('[Nh2][Ch;Ch2]'))
    # protonate Arg
    res.append(Chem.MolFromSmarts('[Nh][C]([Nh2])=[Nh]'))
    setResidueFormalCharge(crambin, res, 1)
    res = []
    # deprotonate COOH
    res.append(Chem.MolFromSmarts('C(=O)[Oh]'))
    setResidueFormalCharge(crambin, res, -1)
    res = []
    resMolSupplST = Chem.ResonanceMolSupplier(crambin)
    # crambin has 2 Arg (3 resonance structures each); 1 Asp, 1 Glu
    # and 1 terminal COO- (2 resonance structures each)
    # so possible resonance structures are 3^2 * 2^3 = 72
    self.assertEqual(len(resMolSupplST), 72)
    self.assertEqual(resMolSupplST.GetNumConjGrps(), 56)
    carboxylateQuery = Chem.MolFromSmarts('C(=O)[O-]')
    guanidiniumQuery = Chem.MolFromSmarts('NC(=[NH2+])N')
    matches = crambin.GetSubstructMatches(carboxylateQuery)
    self.assertEqual(len(matches), 3)
    matches = crambin.GetSubstructMatches(carboxylateQuery, uniquify=False)
    self.assertEqual(len(matches), 3)
    matches = crambin.GetSubstructMatches(guanidiniumQuery)
    self.assertEqual(len(matches), 0)
    matches = crambin.GetSubstructMatches(guanidiniumQuery, uniquify=False)
    self.assertEqual(len(matches), 0)
    matches = resMolSupplST.GetSubstructMatches(carboxylateQuery)
    self.assertEqual(len(matches), 6)
    self.assertEqual(matches, ((166, 167, 168), (166, 168, 167), (298, 299, 300), (298, 300, 299),
                               (320, 321, 326), (320, 326, 321)))
    matches = resMolSupplST.GetSubstructMatches(carboxylateQuery, uniquify=True)
    self.assertEqual(len(matches), 3)
    self.assertEqual(matches, ((166, 167, 168), (298, 299, 300), (320, 321, 326)))
    matches = resMolSupplST.GetSubstructMatches(guanidiniumQuery)
    self.assertEqual(len(matches), 8)
    self.assertEqual(matches, ((66, 67, 68, 69), (66, 67, 69, 68), (68, 67, 69, 66),
                               (69, 67, 68, 66), (123, 124, 125, 126), (123, 124, 126, 125),
                               (125, 124, 126, 123), (126, 124, 125, 123)))
    matches = resMolSupplST.GetSubstructMatches(guanidiniumQuery, uniquify=True)
    self.assertEqual(len(matches), 2)
    self.assertEqual(matches, ((66, 67, 69, 68), (123, 124, 126, 125)))
    btList2ST = getBtList2(resMolSupplST)
    self.assertTrue(btList2ST)
    resMolSupplMT = Chem.ResonanceMolSupplier(crambin)
    resMolSupplMT.SetNumThreads(0)
    self.assertEqual(len(resMolSupplST), len(resMolSupplMT))
    btList2MT = getBtList2(resMolSupplMT)
    self.assertTrue(btList2MT)
    self.assertEqual(len(btList2ST), len(btList2MT))
    for i in range(len(btList2ST)):
      for j in range(len(btList2ST)):
        self.assertEqual(btList2ST[i][j], btList2MT[i][j])
    for suppl in [resMolSupplST, resMolSupplMT]:
      matches = suppl.GetSubstructMatches(carboxylateQuery, numThreads=0)
      self.assertEqual(len(matches), 6)
      self.assertEqual(matches, ((166, 167, 168), (166, 168, 167), (298, 299, 300), (298, 300, 299),
                                 (320, 321, 326), (320, 326, 321)))
      matches = suppl.GetSubstructMatches(carboxylateQuery, uniquify=True, numThreads=0)
      self.assertEqual(len(matches), 3)
      self.assertEqual(matches, ((166, 167, 168), (298, 299, 300), (320, 321, 326)))
      matches = suppl.GetSubstructMatches(guanidiniumQuery, numThreads=0)
      self.assertEqual(len(matches), 8)
      self.assertEqual(matches, ((66, 67, 68, 69), (66, 67, 69, 68), (68, 67, 69, 66),
                                 (69, 67, 68, 66), (123, 124, 125, 126), (123, 124, 126, 125),
                                 (125, 124, 126, 123), (126, 124, 125, 123)))
      matches = suppl.GetSubstructMatches(guanidiniumQuery, uniquify=True, numThreads=0)
      self.assertEqual(len(matches), 2)
      self.assertEqual(matches, ((66, 67, 69, 68), (123, 124, 126, 125)))

  def testGitHub1166(self):
    mol = Chem.MolFromSmiles('NC(=[NH2+])c1ccc(cc1)C(=O)[O-]')
    resMolSuppl = Chem.ResonanceMolSupplier(mol, Chem.KEKULE_ALL)
    self.assertEqual(len(resMolSuppl), 8)
    # check that formal charges on odd indices are in the same position
    # as on even indices
    for i in range(0, len(resMolSuppl), 2):
      self.assertEqual(resMolSuppl[i].GetNumAtoms(), resMolSuppl[i + 1].GetNumAtoms())
      for atomIdx in range(resMolSuppl[i].GetNumAtoms()):
        self.assertEqual(resMolSuppl[i].GetAtomWithIdx(atomIdx).GetFormalCharge(),
                         resMolSuppl[i + 1].GetAtomWithIdx(atomIdx).GetFormalCharge())
      # check that bond orders are alternate on aromatic bonds between
      # structures on odd indices and structures on even indices
      self.assertEqual(resMolSuppl[i].GetNumBonds(), resMolSuppl[i + 1].GetNumBonds())
      for bondIdx in range(resMolSuppl[i].GetNumBonds()):
        self.assertTrue(
          ((not resMolSuppl[i].GetBondWithIdx(bondIdx).GetIsAromatic()) and
           (not resMolSuppl[i + 1].GetBondWithIdx(bondIdx).GetIsAromatic()) and
           (resMolSuppl[i].GetBondWithIdx(bondIdx).GetBondType()
            == resMolSuppl[i + 1].GetBondWithIdx(bondIdx).GetBondType()))
          or (resMolSuppl[i].GetBondWithIdx(bondIdx).GetIsAromatic()
              and resMolSuppl[i + 1].GetBondWithIdx(bondIdx).GetIsAromatic() and (int(
                round(resMolSuppl[i].GetBondWithIdx(bondIdx).GetBondTypeAsDouble() +
                      resMolSuppl[i + 1].GetBondWithIdx(bondIdx).GetBondTypeAsDouble())) == 3)))

  def testConjGrpPerception(self):
    mol1 = Chem.MolFromMolBlock("""\

     RDKit          2D

 14 15  0  0  0  0  0  0  0  0999 V2000
    3.7539   -1.2744    0.0000 C   0  0  0  0  0  0  0  0  0  0  0  0
    2.4317   -0.5660    0.0000 C   0  0  0  0  0  0  0  0  0  0  0  0
    1.1571   -1.3568    0.0000 C   0  0  0  0  0  0  0  0  0  0  0  0
   -0.1651   -0.6484    0.0000 C   0  0  0  0  0  0  0  0  0  0  0  0
   -1.4397   -1.4393    0.0000 C   0  0  0  0  0  0  0  0  0  0  0  0
   -1.3921   -2.9385    0.0000 F   0  0  0  0  0  0  0  0  0  0  0  0
   -2.7619   -0.7309    0.0000 C   0  0  0  0  0  0  0  0  0  0  0  0
   -2.8095    0.7684    0.0000 C   0  0  0  0  0  0  0  0  0  0  0  0
   -4.1316    1.4768    0.0000 F   0  0  0  0  0  0  0  0  0  0  0  0
   -1.5349    1.5592    0.0000 C   0  0  0  0  0  0  0  0  0  0  0  0
   -0.2127    0.8508    0.0000 C   0  0  0  0  0  0  0  0  0  0  0  0
    1.0619    1.6417    0.0000 N   0  0  0  0  0  0  0  0  0  0  0  0
    2.3841    0.9333    0.0000 C   0  0  0  0  0  0  0  0  0  0  0  0
    3.6587    1.7241    0.0000 C   0  0  0  0  0  0  0  0  0  0  0  0
  1  2  1  0
  2  3  4  0
  3  4  4  0
  4  5  4  0
  5  6  1  0
  5  7  4  0
  7  8  4  0
  8  9  1  0
  8 10  4  0
 10 11  4  0
 11 12  4  0
 12 13  4  0
 13 14  1  0
 13  2  4  0
 11  4  4  0
M  END
$$$$
""")
    mol2 = Chem.MolFromMolBlock("""\

     RDKit          2D

 14 15  0  0  0  0  0  0  0  0999 V2000
    1.0619   -1.6417    0.0000 N   0  0  0  0  0  0  0  0  0  0  0  0
   -0.2127   -0.8508    0.0000 C   0  0  0  0  0  0  0  0  0  0  0  0
   -1.5349   -1.5592    0.0000 C   0  0  0  0  0  0  0  0  0  0  0  0
   -2.8095   -0.7684    0.0000 C   0  0  0  0  0  0  0  0  0  0  0  0
   -2.7619    0.7309    0.0000 C   0  0  0  0  0  0  0  0  0  0  0  0
   -1.4397    1.4393    0.0000 C   0  0  0  0  0  0  0  0  0  0  0  0
   -0.1651    0.6484    0.0000 C   0  0  0  0  0  0  0  0  0  0  0  0
    1.1571    1.3568    0.0000 C   0  0  0  0  0  0  0  0  0  0  0  0
    2.4317    0.5660    0.0000 C   0  0  0  0  0  0  0  0  0  0  0  0
    3.7539    1.2744    0.0000 C   0  0  0  0  0  0  0  0  0  0  0  0
    2.3841   -0.9333    0.0000 C   0  0  0  0  0  0  0  0  0  0  0  0
    3.6587   -1.7241    0.0000 C   0  0  0  0  0  0  0  0  0  0  0  0
   -4.1316   -1.4768    0.0000 F   0  0  0  0  0  0  0  0  0  0  0  0
   -1.3921    2.9385    0.0000 F   0  0  0  0  0  0  0  0  0  0  0  0
  1  2  4  0
  3  4  4  0
  4  5  4  0
  5  6  4  0
  2  3  4  0
  2  7  4  0
  7  8  4  0
  8  9  4  0
  9 10  1  0
  9 11  4  0
 11 12  1  0
 11  1  4  0
  6  7  4  0
  4 13  1  0
  6 14  1  0
M  END
$$$$
""")
    resMolSuppl1 = Chem.ResonanceMolSupplier(mol1, Chem.KEKULE_ALL)
    self.assertEqual(len(resMolSuppl1), 3)
    resMolSuppl2 = Chem.ResonanceMolSupplier(mol2, Chem.KEKULE_ALL)
    self.assertEqual(len(resMolSuppl2), 3)

  def testGitHub2597(self):

    class MyBrokenCallBack(Chem.ResonanceMolSupplier):

      def __call__(self):
        return True

    class MyBrokenCallBack2(Chem.ResonanceMolSupplierCallback):
      pass

    class ExceedNumStructures(Chem.ResonanceMolSupplierCallback):

      def __init__(self, parent):
        super().__init__()
        self._parent = parent

      def __call__(self):
        self._parent.assertEqual(self.GetNumConjGrps(), 1)
        return (self.GetNumStructures(0) < 12)

    class ExceedNumDiverseStructures(Chem.ResonanceMolSupplierCallback):

      def __init__(self, parent):
        super().__init__()
        self._parent = parent

      def __call__(self):
        self._parent.assertEqual(self.GetNumConjGrps(), 1)
        return (self.GetNumDiverseStructures(0) < 8)

    class ExceedTimeout(Chem.ResonanceMolSupplierCallback):

      def __init__(self, parent):
        super().__init__()
        self.start_time = None
        self.timeout = timedelta(seconds=3)
        self._parent = parent

      def __call__(self):
        if (self.start_time is None):
          self.start_time = datetime.now()
        return (datetime.now() - self.start_time < self.timeout)

    mol = Chem.MolFromSmiles(
      "ClC1=NC(NC2=CC=CC3=C2C(=O)C2=CC=CC=C2C3=O)=NC(NC2=CC=CC3=C2C(=O)C2=CC=CC=C2C3=O)=N1")
    resMolSuppl = Chem.ResonanceMolSupplier(mol)
    self.assertEqual(len(resMolSuppl), 1)
    resMolSuppl = Chem.ResonanceMolSupplier(mol, Chem.KEKULE_ALL)

    self.assertEqual(len(resMolSuppl), 32)
    resMolSuppl = Chem.ResonanceMolSupplier(mol, Chem.ALLOW_CHARGE_SEPARATION, 10)
    self.assertEqual(len(resMolSuppl), 10)
    self.assertFalse(resMolSuppl.WasCanceled())
    resMolSuppl = Chem.ResonanceMolSupplier(mol, Chem.ALLOW_CHARGE_SEPARATION)
    callback = resMolSuppl.GetProgressCallback()
    self.assertIsNone(callback)
    resMolSuppl.SetProgressCallback(ExceedNumStructures(self))
    callback = resMolSuppl.GetProgressCallback()
    self.assertTrue(isinstance(callback, ExceedNumStructures))
    resMolSuppl.SetProgressCallback(None)
    callback = resMolSuppl.GetProgressCallback()
    self.assertIsNone(callback)
    resMolSuppl.SetProgressCallback(ExceedNumStructures(self))
    self.assertEqual(len(resMolSuppl), 12)
    self.assertTrue(resMolSuppl.WasCanceled())
    resMolSuppl = Chem.ResonanceMolSupplier(mol, Chem.ALLOW_CHARGE_SEPARATION)
    with self.assertRaises(TypeError):
      resMolSuppl.SetProgressCallback(MyBrokenCallBack())
    with self.assertRaises(AttributeError):
      resMolSuppl.SetProgressCallback(MyBrokenCallBack2())
    resMolSuppl.SetProgressCallback(ExceedNumDiverseStructures(self))
    self.assertEqual(len(resMolSuppl), 9)
    self.assertTrue(resMolSuppl.WasCanceled())
    resMolSuppl = Chem.ResonanceMolSupplier(
      mol, Chem.UNCONSTRAINED_CATIONS | Chem.UNCONSTRAINED_ANIONS | Chem.KEKULE_ALL)
    resMolSuppl.SetProgressCallback(ExceedTimeout(self))
    resMolSuppl.Enumerate()
    print(len(resMolSuppl))
    self.assertTrue(resMolSuppl.WasCanceled())

  def testAtomBondProps(self):
    m = Chem.MolFromSmiles('c1ccccc1')
    for atom in m.GetAtoms():
      d = atom.GetPropsAsDict()
      self.assertEqual(set(d.keys()), set(['_CIPRank', '__computedProps']))
      self.assertEqual(d['_CIPRank'], 0)
      self.assertEqual(list(d['__computedProps']), ['_CIPRank'])

    for bond in m.GetBonds():
      self.assertEqual(bond.GetPropsAsDict(), {})

  def testSDProps(self):
    fileN = os.path.join(RDConfig.RDBaseDir, 'Code', 'GraphMol', 'FileParsers', 'test_data',
                         'NCI_aids_few.sdf')
    #fileN = "../FileParsers/test_data/NCI_aids_few.sdf"
    sddata = [
      {
        '_MolFileInfo': 'BBtclserve11129916382D 0   0.00000     0.00000    48',
        'NSC': 48,
        'NCI_AIDS_Antiviral_Screen_IC50': '2.00E-04\tM\t=\t2.46E-05\t3',
        '_Name': 48,
        'CAS_RN': '15716-70-8',
        '_MolFileComments': '15716-70-8',
        'NCI_AIDS_Antiviral_Screen_EC50': '2.00E-04\tM\t>\t2.00E-04\t3',
        'NCI_AIDS_Antiviral_Screen_Conclusion': 'CI'
      },
      {
        '_MolFileInfo': 'BBtclserve11129916382D 0   0.00000     0.00000    78',
        'NSC': 78,
        'NCI_AIDS_Antiviral_Screen_IC50': '2.00E-04\tM\t=\t9.80E-05\t3',
        '_Name': 78,
        'CAS_RN': '6290-84-2',
        '_MolFileComments': '6290-84-2',
        'NCI_AIDS_Antiviral_Screen_EC50': '2.00E-04\tM\t>\t2.00E-04\t3',
        'NCI_AIDS_Antiviral_Screen_Conclusion': 'CI'
      },
      {
        '_MolFileInfo': 'BBtclserve11129916382D 0   0.00000     0.00000   128',
        'NSC': 128,
        'NCI_AIDS_Antiviral_Screen_IC50': '2.00E-04\tM\t=\t4.60E-05\t4',
        '_Name': 128,
        'CAS_RN': '5395-10-8',
        '_MolFileComments': '5395-10-8',
        'NCI_AIDS_Antiviral_Screen_EC50': '2.00E-04\tM\t>\t2.00E-04\t4',
        'NCI_AIDS_Antiviral_Screen_Conclusion': 'CI'
      },
      {
        '_MolFileInfo': 'BBtclserve11129916382D 0   0.00000     0.00000   163',
        'NSC': 163,
        'NCI_AIDS_Antiviral_Screen_IC50': '6.75E-04\tM\t>\t6.75E-04\t2',
        '_Name': 163,
        'CAS_RN': '81-11-8',
        '_MolFileComments': '81-11-8',
        'NCI_AIDS_Antiviral_Screen_EC50': '6.75E-04\tM\t>\t6.75E-04\t2',
        'NCI_AIDS_Antiviral_Screen_Conclusion': 'CI'
      },
      {
        '_MolFileInfo': 'BBtclserve11129916382D 0   0.00000     0.00000   164',
        'NSC': 164,
        'NCI_AIDS_Antiviral_Screen_IC50': '2.00E-04\tM\t>\t2.00E-04\t2',
        '_Name': 164,
        'CAS_RN': '5325-43-9',
        '_MolFileComments': '5325-43-9',
        'NCI_AIDS_Antiviral_Screen_EC50': '2.00E-04\tM\t>\t2.00E-04\t2',
        'NCI_AIDS_Antiviral_Screen_Conclusion': 'CI'
      },
      {
        '_MolFileInfo': 'BBtclserve11129916382D 0   0.00000     0.00000   170',
        'NSC': 170,
        '_Name': 170,
        'CAS_RN': '999-99-9',
        '_MolFileComments': '999-99-9',
        'NCI_AIDS_Antiviral_Screen_EC50': '9.47E-04\tM\t>\t9.47E-04\t1',
        'NCI_AIDS_Antiviral_Screen_Conclusion': 'CI'
      },
      {
        '_MolFileInfo': 'BBtclserve11129916382D 0   0.00000     0.00000   180',
        'NSC': 180,
        'NCI_AIDS_Antiviral_Screen_IC50':
        '6.46E-04\tM\t=\t5.80E-04\t2\n1.81E-03\tM\t=\t6.90E-04\t2',
        '_Name': 180,
        'CAS_RN': '69-72-7',
        '_MolFileComments': '69-72-7',
        'NCI_AIDS_Antiviral_Screen_EC50':
        '6.46E-04\tM\t>\t6.46E-04\t2\n1.81E-03\tM\t>\t1.81E-03\t2',
        'NCI_AIDS_Antiviral_Screen_Conclusion': 'CI'
      },
      {
        '_MolFileInfo': 'BBtclserve11129916382D 0   0.00000     0.00000   186',
        'NSC': 186,
        'NCI_AIDS_Antiviral_Screen_IC50': '1.44E-04\tM\t=\t2.49E-05\t2',
        '_Name': 186,
        'CAS_RN': '518-75-2',
        '_MolFileComments': '518-75-2',
        'NCI_AIDS_Antiviral_Screen_EC50': '1.44E-04\tM\t>\t1.44E-04\t2',
        'NCI_AIDS_Antiviral_Screen_Conclusion': 'CI'
      },
      {
        '_MolFileInfo': 'BBtclserve11129916382D 0   0.00000     0.00000   192',
        'NSC': 192,
        'NCI_AIDS_Antiviral_Screen_IC50': '2.00E-04\tM\t=\t3.38E-06\t2',
        '_Name': 192,
        'CAS_RN': '2217-55-2',
        '_MolFileComments': '2217-55-2',
        'NCI_AIDS_Antiviral_Screen_EC50': '2.00E-04\tM\t>\t2.00E-04\t2',
        'NCI_AIDS_Antiviral_Screen_Conclusion': 'CI'
      },
      {
        '_MolFileInfo': 'BBtclserve11129916382D 0   0.00000     0.00000   203',
        'NSC': 203,
        '_Name': 203,
        'CAS_RN': '1155-00-6',
        '_MolFileComments': '1155-00-6',
        'NCI_AIDS_Antiviral_Screen_Conclusion': 'CI'
      },
      {
        '_MolFileInfo': 'BBtclserve11129916382D 0   0.00000     0.00000   210',
        'NSC': 210,
        'NCI_AIDS_Antiviral_Screen_IC50': '1.33E-03\tM\t>\t1.33E-03\t2',
        '_Name': 210,
        'CAS_RN': '5325-75-7',
        '_MolFileComments': '5325-75-7',
        'NCI_AIDS_Antiviral_Screen_EC50': '1.33E-03\tM\t>\t1.33E-03\t2',
        'NCI_AIDS_Antiviral_Screen_Conclusion': 'CI'
      },
      {
        '_MolFileInfo': 'BBtclserve11129916382D 0   0.00000     0.00000   211',
        'NSC': 211,
        'NCI_AIDS_Antiviral_Screen_IC50':
        '2.00E-04\tM\t>\t2.00E-04\t8\n2.00E-03\tM\t=\t1.12E-03\t2',
        '_Name': 211,
        'CAS_RN': '5325-76-8',
        '_MolFileComments': '5325-76-8',
        'NCI_AIDS_Antiviral_Screen_EC50':
        '2.00E-04\tM\t>\t7.42E-05\t8\n2.00E-03\tM\t=\t6.35E-05\t2',
        'NCI_AIDS_Antiviral_Screen_Conclusion': 'CM'
      },
      {
        '_MolFileInfo': 'BBtclserve11129916382D 0   0.00000     0.00000   213',
        'NSC': 213,
        'NCI_AIDS_Antiviral_Screen_IC50': '2.00E-04\tM\t>\t2.00E-04\t4',
        '_Name': 213,
        'CAS_RN': '119-80-2',
        '_MolFileComments': '119-80-2',
        'NCI_AIDS_Antiviral_Screen_EC50': '2.00E-04\tM\t>\t2.00E-04\t4',
        'NCI_AIDS_Antiviral_Screen_Conclusion': 'CI'
      },
      {
        '_MolFileInfo': 'BBtclserve11129916382D 0   0.00000     0.00000   220',
        'NSC': 220,
        'NCI_AIDS_Antiviral_Screen_IC50': '2.00E-04\tM\t>\t2.00E-04\t4',
        '_Name': 220,
        'CAS_RN': '5325-83-7',
        '_MolFileComments': '5325-83-7',
        'NCI_AIDS_Antiviral_Screen_EC50': '2.00E-04\tM\t>\t2.00E-04\t4',
        'NCI_AIDS_Antiviral_Screen_Conclusion': 'CI'
      },
      {
        '_MolFileInfo': 'BBtclserve11129916382D 0   0.00000     0.00000   229',
        'NSC': 229,
        'NCI_AIDS_Antiviral_Screen_IC50': '2.00E-04\tM\t>\t2.00E-04\t2',
        '_Name': 229,
        'CAS_RN': '5325-88-2',
        '_MolFileComments': '5325-88-2',
        'NCI_AIDS_Antiviral_Screen_EC50': '2.00E-04\tM\t>\t2.00E-04\t2',
        'NCI_AIDS_Antiviral_Screen_Conclusion': 'CI'
      },
      {
        '_MolFileInfo': 'BBtclserve11129916382D 0   0.00000     0.00000   256',
        'NSC': 256,
        'NCI_AIDS_Antiviral_Screen_IC50': '2.00E-04\tM\t>\t2.00E-04\t4',
        '_Name': 256,
        'CAS_RN': '5326-06-7',
        '_MolFileComments': '5326-06-7',
        'NCI_AIDS_Antiviral_Screen_EC50': '2.00E-04\tM\t>\t2.00E-04\t4',
        'NCI_AIDS_Antiviral_Screen_Conclusion': 'CI'
      },
    ]
    sdSup = Chem.SDMolSupplier(fileN)
    for i, mol in enumerate(sdSup):
      self.assertEqual(mol.GetPropsAsDict(includePrivate=True), sddata[i])

  def testGetSetProps(self):
    m = Chem.MolFromSmiles("CC")
    errors = {
      "int": "key `foo` exists but does not result in an integer value",
      "double": "key `foo` exists but does not result in a double value",
      "bool": "key `foo` exists but does not result in a True or False value"
    }

    for ob in [m, list(m.GetAtoms())[0], list(m.GetBonds())[0]]:
      ob.SetDoubleProp("foo", 2.0)
      with self.assertRaises(ValueError) as e:
        ob.GetBoolProp("foo")
      self.assertEqual(str(e.exception), errors["bool"])

      with self.assertRaises(ValueError) as e:
        ob.GetIntProp("foo")
      self.assertEqual(str(e.exception), errors["int"])

      ob.SetBoolProp("foo", True)
      with self.assertRaises(ValueError) as e:
        ob.GetDoubleProp("foo")
      self.assertEqual(str(e.exception), errors["double"])

      with self.assertRaises(ValueError) as e:
        ob.GetIntProp("foo")
      self.assertEqual(str(e.exception), errors["int"])

  def testInvariantException(self):
    m = Chem.MolFromSmiles("C")
    try:
      m.GetAtomWithIdx(3)
    except RuntimeError as e:
      import platform
      details = str(e)
      if platform.system() == 'Windows':
        details = details.replace('\\', '/')
      self.assertTrue("Code/GraphMol/ROMol.cpp".lower() in details.lower())
      self.assertTrue("Failed Expression: 3 < 1" in details)
      self.assertTrue("RDKIT:" in details)
      self.assertTrue(__version__ in details)

  # this test should probably always be last since it wraps
  #  the logging stream
  def testLogging(self):
    from io import StringIO
    err = sys.stderr
    try:
      loggers = [("RDKit ERROR", "1", Chem.LogErrorMsg), ("RDKit WARNING", "2", Chem.LogWarningMsg)]
      for msg, v, log in loggers:
        sys.stderr = StringIO()
        log(v)
        self.assertEqual(sys.stderr.getvalue(), "")

      Chem.WrapLogs()
      for msg, v, log in loggers:
        sys.stderr = StringIO()
        log(v)
        s = sys.stderr.getvalue()
        self.assertTrue(msg in s)
    finally:
      sys.stderr = err

  def testGetSDText(self):
    fileN = os.path.join(RDConfig.RDBaseDir, 'Code', 'GraphMol', 'FileParsers', 'test_data',
                         'NCI_aids_few.sdf')
    #fileN = "../FileParsers/test_data/NCI_aids_few.sdf"
    sdSup = Chem.SDMolSupplier(fileN)
    for m in sdSup:
      sdt = Chem.SDWriter.GetText(m)
      ts = Chem.SDMolSupplier()
      ts.SetData(sdt)
      nm = next(ts)
      self.assertEqual(Chem.MolToSmiles(m, True), Chem.MolToSmiles(nm, True))
      for pn in m.GetPropNames():
        self.assertTrue(nm.HasProp(pn))
        self.assertEqual(m.GetProp(pn), nm.GetProp(pn))

  def testUnfoldedRDKFingerprint(self):
    from rdkit.Chem import AllChem

    m = Chem.MolFromSmiles('c1ccccc1N')
    fp = AllChem.UnfoldedRDKFingerprintCountBased(m)
    fpDict = fp.GetNonzeroElements()
    self.assertEqual(len(fpDict.items()), 19)
    self.assertTrue(374073638 in fpDict)
    self.assertEqual(fpDict[374073638], 6)
    self.assertTrue(464351883 in fpDict)
    self.assertEqual(fpDict[464351883], 2)
    self.assertTrue(1949583554 in fpDict)
    self.assertEqual(fpDict[1949583554], 6)
    self.assertTrue(4105342207 in fpDict)
    self.assertEqual(fpDict[4105342207], 1)
    self.assertTrue(794080973 in fpDict)
    self.assertEqual(fpDict[794080973], 1)
    self.assertTrue(3826517238 in fpDict)
    self.assertEqual(fpDict[3826517238], 2)

    m = Chem.MolFromSmiles('Cl')
    fp = AllChem.UnfoldedRDKFingerprintCountBased(m)
    fpDict = fp.GetNonzeroElements()
    self.assertEqual(len(fpDict.items()), 0)

    m = Chem.MolFromSmiles('CCCO')
    aBits = {}
    fp = AllChem.UnfoldedRDKFingerprintCountBased(m, bitInfo=aBits)
    fpDict = fp.GetNonzeroElements()
    self.assertEqual(len(fpDict.items()), 5)
    self.assertTrue(1524090560 in fpDict)
    self.assertEqual(fpDict[1524090560], 1)
    self.assertTrue(1940446997 in fpDict)
    self.assertEqual(fpDict[1940446997], 1)
    self.assertTrue(3977409745 in fpDict)
    self.assertEqual(fpDict[3977409745], 1)
    self.assertTrue(4274652475 in fpDict)
    self.assertEqual(fpDict[4274652475], 1)
    self.assertTrue(4275705116 in fpDict)
    self.assertEqual(fpDict[4275705116], 2)

    self.assertTrue(1524090560 in aBits)
    self.assertEqual(aBits[1524090560], [[1, 2]])
    self.assertTrue(1940446997 in aBits)
    self.assertEqual(aBits[1940446997], [[0, 1]])
    self.assertTrue(3977409745 in aBits)
    self.assertEqual(aBits[3977409745], [[0, 1, 2]])
    self.assertTrue(4274652475 in aBits)
    self.assertEqual(aBits[4274652475], [[2]])
    self.assertTrue(4275705116 in aBits)
    self.assertEqual(aBits[4275705116], [[0], [1]])

  def testRDKFingerprintBitInfo(self):

    m = Chem.MolFromSmiles('CCCO')
    aBits = {}
    fp1 = Chem.RDKFingerprint(m, bitInfo=aBits)
    self.assertTrue(1183 in aBits)
    self.assertEqual(aBits[1183], [[1, 2]])
    self.assertTrue(709 in aBits)
    self.assertEqual(aBits[709], [[0, 1]])
    self.assertTrue(1118 in aBits)
    self.assertEqual(aBits[1118], [[0, 1, 2]])
    self.assertTrue(562 in aBits)
    self.assertEqual(aBits[562], [[2]])
    self.assertTrue(1772 in aBits)
    self.assertEqual(aBits[1772], [[0], [1]])

  def testSimpleAromaticity(self):
    m = Chem.MolFromSmiles('c1ccccc1')
    self.assertTrue(m.GetBondWithIdx(0).GetIsAromatic())
    self.assertTrue(m.GetAtomWithIdx(0).GetIsAromatic())
    Chem.Kekulize(m, True)
    self.assertFalse(m.GetBondWithIdx(0).GetIsAromatic())
    self.assertFalse(m.GetAtomWithIdx(0).GetIsAromatic())
    Chem.SetAromaticity(m, Chem.AROMATICITY_SIMPLE)
    self.assertTrue(m.GetBondWithIdx(0).GetIsAromatic())
    self.assertTrue(m.GetAtomWithIdx(0).GetIsAromatic())

    m = Chem.MolFromSmiles('c1c[nH]cc1')
    self.assertTrue(m.GetBondWithIdx(0).GetIsAromatic())
    self.assertTrue(m.GetAtomWithIdx(0).GetIsAromatic())
    Chem.Kekulize(m, True)
    self.assertFalse(m.GetBondWithIdx(0).GetIsAromatic())
    self.assertFalse(m.GetAtomWithIdx(0).GetIsAromatic())
    Chem.SetAromaticity(m, Chem.AROMATICITY_SIMPLE)
    self.assertTrue(m.GetBondWithIdx(0).GetIsAromatic())
    self.assertTrue(m.GetAtomWithIdx(0).GetIsAromatic())

    m = Chem.MolFromSmiles('c1cccoocc1')
    self.assertTrue(m.GetBondWithIdx(0).GetIsAromatic())
    self.assertTrue(m.GetAtomWithIdx(0).GetIsAromatic())
    Chem.Kekulize(m, True)
    self.assertFalse(m.GetBondWithIdx(0).GetIsAromatic())
    self.assertFalse(m.GetAtomWithIdx(0).GetIsAromatic())
    Chem.SetAromaticity(m, Chem.AROMATICITY_SIMPLE)
    self.assertFalse(m.GetBondWithIdx(0).GetIsAromatic())
    self.assertFalse(m.GetAtomWithIdx(0).GetIsAromatic())

    m = Chem.MolFromSmiles('c1ooc1')
    self.assertTrue(m.GetBondWithIdx(0).GetIsAromatic())
    self.assertTrue(m.GetAtomWithIdx(0).GetIsAromatic())
    Chem.Kekulize(m, True)
    self.assertFalse(m.GetBondWithIdx(0).GetIsAromatic())
    self.assertFalse(m.GetAtomWithIdx(0).GetIsAromatic())
    Chem.SetAromaticity(m, Chem.AROMATICITY_SIMPLE)
    self.assertFalse(m.GetBondWithIdx(0).GetIsAromatic())
    self.assertFalse(m.GetAtomWithIdx(0).GetIsAromatic())

    m = Chem.MolFromSmiles('C1=CC2=CC=CC=CC2=C1')
    self.assertTrue(m.GetBondWithIdx(0).GetIsAromatic())
    self.assertTrue(m.GetAtomWithIdx(0).GetIsAromatic())
    Chem.Kekulize(m, True)
    self.assertFalse(m.GetBondWithIdx(0).GetIsAromatic())
    self.assertFalse(m.GetAtomWithIdx(0).GetIsAromatic())
    Chem.SetAromaticity(m, Chem.AROMATICITY_SIMPLE)
    self.assertFalse(m.GetBondWithIdx(0).GetIsAromatic())
    self.assertFalse(m.GetAtomWithIdx(0).GetIsAromatic())

  def testGithub955(self):
    m = Chem.MolFromSmiles("CCC")
    m.GetAtomWithIdx(0).SetProp("foo", "1")
    self.assertEqual(list(m.GetAtomWithIdx(0).GetPropNames()), ["foo"])
    m.GetBondWithIdx(0).SetProp("foo", "1")
    self.assertEqual(list(m.GetBondWithIdx(0).GetPropNames()), ["foo"])

  def testMDLProps(self):
    m = Chem.MolFromSmiles("CCC")
    m.GetAtomWithIdx(0).SetAtomMapNum(1)
    Chem.SetAtomAlias(m.GetAtomWithIdx(1), "foo")
    Chem.SetAtomValue(m.GetAtomWithIdx(1), "bar")

    m = Chem.MolFromMolBlock(Chem.MolToMolBlock(m))
    self.assertEqual(m.GetAtomWithIdx(0).GetAtomMapNum(), 1)
    self.assertEqual(Chem.GetAtomAlias(m.GetAtomWithIdx(1)), "foo")
    self.assertEqual(Chem.GetAtomValue(m.GetAtomWithIdx(1)), "bar")

  def testSmilesProps(self):
    m = Chem.MolFromSmiles("C")
    Chem.SetSupplementalSmilesLabel(m.GetAtomWithIdx(0), 'xxx')
    self.assertEqual(Chem.MolToSmiles(m), "Cxxx")

  def testGithub1051(self):
    # just need to test that this exists:
    self.assertTrue(Chem.BondDir.EITHERDOUBLE)

  def testGithub1041(self):
    a = Chem.Atom(6)
    self.assertRaises(RuntimeError, lambda: a.GetOwningMol())
    self.assertRaises(RuntimeError, lambda: a.GetNeighbors())
    self.assertRaises(RuntimeError, lambda: a.GetBonds())
    self.assertRaises(RuntimeError, lambda: a.IsInRing())
    self.assertRaises(RuntimeError, lambda: a.IsInRingSize(4))

  def testSmilesParseParams(self):
    smi = "CCC |$foo;;bar$| ourname"
    m = Chem.MolFromSmiles(smi)
    self.assertTrue(m is not None)
    ps = Chem.SmilesParserParams()
    ps.allowCXSMILES = False
    m = Chem.MolFromSmiles(smi, ps)
    self.assertTrue(m is None)
    ps.allowCXSMILES = True
    ps.parseName = True
    m = Chem.MolFromSmiles(smi, ps)
    self.assertTrue(m is not None)
    self.assertTrue(m.GetAtomWithIdx(0).HasProp('atomLabel'))
    self.assertEqual(m.GetAtomWithIdx(0).GetProp('atomLabel'), "foo")
    self.assertTrue(m.HasProp('_Name'))
    self.assertEqual(m.GetProp('_Name'), "ourname")
    self.assertEqual(m.GetProp("_CXSMILES_Data"), "|$foo;;bar$|")

  def testWriteCXSmiles(self):
    smi = "CCC |$foo;;bar$|"
    ps = Chem.SmilesParserParams()
    ps.allowCXSMILES = True
    m = Chem.MolFromSmiles(smi, ps)
    self.assertTrue(m is not None)
    self.assertTrue(m.GetAtomWithIdx(0).HasProp('atomLabel'))
    self.assertEqual(m.GetAtomWithIdx(0).GetProp('atomLabel'), "foo")
    self.assertEqual(Chem.MolToCXSmiles(m), 'CCC |$foo;;bar$|')

    smi = "Cl.CCC |$;foo;;bar$|"
    m = Chem.MolFromSmiles(smi, ps)
    self.assertTrue(m is not None)
    self.assertTrue(m.GetAtomWithIdx(1).HasProp('atomLabel'))
    self.assertEqual(m.GetAtomWithIdx(1).GetProp('atomLabel'), "foo")
    self.assertEqual(Chem.MolFragmentToCXSmiles(m, atomsToUse=(1, 2, 3)), 'CCC |$foo;;bar$|')

  def testPickleProps(self):
    import pickle
    m = Chem.MolFromSmiles('C1=CN=CC=C1')
    m.SetProp("_Name", "Name")
    for atom in m.GetAtoms():
      atom.SetProp("_foo", "bar" + str(atom.GetIdx()))
      atom.SetProp("foo", "baz" + str(atom.GetIdx()))

    Chem.SetDefaultPickleProperties(Chem.PropertyPickleOptions.AllProps)
    pkl = pickle.dumps(m)
    m2 = pickle.loads(pkl)
    smi1 = Chem.MolToSmiles(m)
    smi2 = Chem.MolToSmiles(m2)
    self.assertTrue(smi1 == smi2)
    self.assertEqual(m2.GetProp("_Name"), "Name")
    for atom in m2.GetAtoms():
      self.assertEqual(atom.GetProp("_foo"), "bar" + str(atom.GetIdx()))
      self.assertEqual(atom.GetProp("foo"), "baz" + str(atom.GetIdx()))

    Chem.SetDefaultPickleProperties(Chem.PropertyPickleOptions.AtomProps)
    pkl = pickle.dumps(m)
    m2 = pickle.loads(pkl)
    smi1 = Chem.MolToSmiles(m)
    smi2 = Chem.MolToSmiles(m2)
    self.assertTrue(smi1 == smi2)
    self.assertFalse(m2.HasProp("_Name"))
    for atom in m2.GetAtoms():
      self.assertFalse(atom.HasProp("_foo"))
      self.assertEqual(atom.GetProp("foo"), "baz" + str(atom.GetIdx()))

    Chem.SetDefaultPickleProperties(Chem.PropertyPickleOptions.NoProps)
    pkl = pickle.dumps(m)
    m2 = pickle.loads(pkl)
    smi1 = Chem.MolToSmiles(m)
    smi2 = Chem.MolToSmiles(m2)
    self.assertTrue(smi1 == smi2)
    self.assertFalse(m2.HasProp("_Name"))
    for atom in m2.GetAtoms():
      self.assertFalse(atom.HasProp("_foo"))
      self.assertFalse(atom.HasProp("foo"))

    Chem.SetDefaultPickleProperties(Chem.PropertyPickleOptions.MolProps
                                    | Chem.PropertyPickleOptions.PrivateProps)
    pkl = pickle.dumps(m)
    m2 = pickle.loads(pkl)
    smi1 = Chem.MolToSmiles(m)
    smi2 = Chem.MolToSmiles(m2)
    self.assertTrue(smi1 == smi2)
    self.assertEqual(m2.GetProp("_Name"), "Name")
    for atom in m2.GetAtoms():
      self.assertFalse(atom.HasProp("_foo"))
      self.assertFalse(atom.HasProp("foo"))

  def testGithub1352(self):
    self.assertTrue('SP' in Chem.HybridizationType.names)
    self.assertTrue('S' in Chem.HybridizationType.names)
    m = Chem.MolFromSmiles('CC(=O)O.[Na]')
    self.assertEqual(m.GetAtomWithIdx(0).GetHybridization().name, 'SP3')
    self.assertEqual(m.GetAtomWithIdx(4).GetHybridization().name, 'S')

  def testGithub1366(self):
    mol = Chem.MolFromSmiles('*C*')
    mol = Chem.RWMol(mol)
    ats = iter(mol.GetAtoms())
    atom = next(ats)
    mol.RemoveAtom(atom.GetIdx())
    self.assertRaises(RuntimeError, next, ats)

    mol = Chem.MolFromSmiles('*C*')
    mol = Chem.RWMol(mol)
    bonds = iter(mol.GetBonds())
    bond = next(bonds)
    mol.RemoveBond(bond.GetBeginAtomIdx(), bond.GetEndAtomIdx())
    self.assertRaises(RuntimeError, next, bonds)

  def testGithub1478(self):
    data = """
  MJ150720

  8  8  0  0  0  0  0  0  0  0999 V2000
   -0.4242   -1.4883    0.0000 O   0  0  0  0  0  0  0  0  0  0  0  0
    0.2901   -1.0758    0.0000 C   0  0  0  0  0  0  0  0  0  0  0  0
    1.0046    0.9865    0.0000 A   0  0  0  0  0  0  0  0  0  0  0  0
    1.0046    0.1614    0.0000 A   0  0  0  0  0  0  0  0  0  0  0  0
    0.2901   -0.2508    0.0000 A   0  0  0  0  0  0  0  0  0  0  0  0
   -0.4243    0.1614    0.0000 A   0  0  0  0  0  0  0  0  0  0  0  0
   -0.4243    0.9865    0.0000 A   0  0  0  0  0  0  0  0  0  0  0  0
    0.2901    1.3990    0.0000 A   0  0  0  0  0  0  0  0  0  0  0  0
  7  6  4  0  0  0  0
  8  7  4  0  0  0  0
  6  5  4  0  0  0  0
  5  4  4  0  0  0  0
  5  2  1  0  0  0  0
  4  3  4  0  0  0  0
  8  3  4  0  0  0  0
  2  1  2  0  0  0  0
M  END
"""
    pattern = Chem.MolFromMolBlock(data)
    m = Chem.MolFromSmiles("c1ccccc1C=O")
    self.assertTrue(m.HasSubstructMatch(pattern))

  def testGithub1320(self):
    import pickle
    mol = Chem.MolFromSmiles('N[C@@H](C)O')
    mol2 = pickle.loads(pickle.dumps(mol))
    self.assertEqual(Chem.MolToSmiles(mol, isomericSmiles=True),
                     Chem.MolToSmiles(mol2, isomericSmiles=True))
    Chem.SetDefaultPickleProperties(Chem.PropertyPickleOptions.AtomProps
                                    | Chem.PropertyPickleOptions.BondProps
                                    | Chem.PropertyPickleOptions.MolProps
                                    | Chem.PropertyPickleOptions.PrivateProps
                                    | Chem.PropertyPickleOptions.ComputedProps)
    mol3 = pickle.loads(pickle.dumps(mol))

    for a1, a2 in zip(mol.GetAtoms(), mol3.GetAtoms()):
      d1 = a1.GetPropsAsDict()
      d2 = a2.GetPropsAsDict()
      if "__computedProps" in d1:
        c1 = list(d1["__computedProps"])
        c2 = list(d2["__computedProps"])
        del d1["__computedProps"]
        del d2["__computedProps"]
        self.assertEqual(c1, c2)

      assert d1 == d2

    for a1, a2 in zip(mol.GetBonds(), mol3.GetBonds()):
      d1 = a1.GetPropsAsDict()
      d2 = a2.GetPropsAsDict()
      if "__computedProps" in d1:
        c1 = list(d1["__computedProps"])
        c2 = list(d2["__computedProps"])
        del d1["__computedProps"]
        del d2["__computedProps"]
        self.assertEqual(c1, c2)

      assert d1 == d2

    self.assertEqual(Chem.MolToSmiles(mol, isomericSmiles=True),
                     Chem.MolToSmiles(mol3, isomericSmiles=True))

  def testOldPropPickles(self):
    data = 'crdkit.Chem.rdchem\nMol\np0\n(S\'\\xef\\xbe\\xad\\xde\\x00\\x00\\x00\\x00\\x08\\x00\\x00\\x00\\x00\\x00\\x00\\x00\\x00\\x00\\x00\\x00)\\x00\\x00\\x00-\\x00\\x00\\x00\\x80\\x01\\x06\\x00`\\x00\\x00\\x00\\x01\\x03\\x07\\x00`\\x00\\x00\\x00\\x02\\x01\\x06 4\\x00\\x00\\x00\\x01\\x01\\x04\\x06\\x00`\\x00\\x00\\x00\\x01\\x03\\x06\\x00(\\x00\\x00\\x00\\x03\\x04\\x08\\x00(\\x00\\x00\\x00\\x03\\x02\\x07\\x00h\\x00\\x00\\x00\\x03\\x02\\x01\\x06 4\\x00\\x00\\x00\\x02\\x01\\x04\\x06\\x00(\\x00\\x00\\x00\\x03\\x04\\x08\\x00(\\x00\\x00\\x00\\x03\\x02\\x07\\x00(\\x00\\x00\\x00\\x03\\x03\\x06\\x00`\\x00\\x00\\x00\\x02\\x02\\x06 4\\x00\\x00\\x00\\x01\\x01\\x04\\x08\\x00(\\x00\\x00\\x00\\x03\\x02\\x06@(\\x00\\x00\\x00\\x03\\x04\\x06@h\\x00\\x00\\x00\\x03\\x03\\x01\\x06@h\\x00\\x00\\x00\\x03\\x03\\x01\\x06@h\\x00\\x00\\x00\\x03\\x03\\x01\\x06@h\\x00\\x00\\x00\\x03\\x03\\x01\\x06@h\\x00\\x00\\x00\\x03\\x03\\x01\\x06\\x00`\\x00\\x00\\x00\\x02\\x02\\x06 4\\x00\\x00\\x00\\x01\\x01\\x04\\x06\\x00(\\x00\\x00\\x00\\x03\\x04\\x08\\x00(\\x00\\x00\\x00\\x03\\x02\\x07\\x00h\\x00\\x00\\x00\\x03\\x02\\x01\\x06 4\\x00\\x00\\x00\\x02\\x01\\x04\\x06\\x00`\\x00\\x00\\x00\\x02\\x02\\x06\\x00`\\x00\\x00\\x00\\x02\\x02\\x06\\x00`\\x00\\x00\\x00\\x02\\x02\\x06@(\\x00\\x00\\x00\\x03\\x04\\x06@h\\x00\\x00\\x00\\x03\\x03\\x01\\x06@h\\x00\\x00\\x00\\x03\\x03\\x01\\x06@h\\x00\\x00\\x00\\x03\\x03\\x01\\x06@h\\x00\\x00\\x00\\x03\\x03\\x01\\x06@(\\x00\\x00\\x00\\x03\\x04\\x06\\x00`\\x00\\x00\\x00\\x03\\x01\\x06\\x00`\\x00\\x00\\x00\\x02\\x02\\x06\\x00`\\x00\\x00\\x00\\x02\\x02\\x06\\x00`\\x00\\x00\\x00\\x02\\x02\\x06\\x00`\\x00\\x00\\x00\\x02\\x02\\x06\\x00`\\x00\\x00\\x00\\x02\\x02\\x0b\\x00\\x01\\x00\\x01\\x02\\x00\\x02\\x03\\x00\\x02\\x04\\x00\\x04\\x05(\\x02\\x04\\x06 \\x06\\x07\\x00\\x07\\x08\\x00\\x08\\t(\\x02\\x08\\n \\n\\x0b\\x00\\x0b\\x0c\\x00\\x0c\\r\\x00\\r\\x0e \\x0e\\x0fh\\x0c\\x0f\\x10h\\x0c\\x10\\x11h\\x0c\\x11\\x12h\\x0c\\x12\\x13h\\x0c\\x0c\\x14\\x00\\x14\\x15\\x00\\x15\\x16\\x00\\x16\\x17(\\x02\\x16\\x18 \\x18\\x19\\x00\\x19\\x1a\\x00\\x1a\\x1b\\x00\\x1b\\x1c\\x00\\x1c\\x1d\\x00\\x1d\\x1eh\\x0c\\x1e\\x1fh\\x0c\\x1f h\\x0c !h\\x0c!"h\\x0c\\x07#\\x00#$\\x00$%\\x00%&\\x00&\\\'\\x00\\\'(\\x00\\x15\\n\\x00"\\x19\\x00(#\\x00\\x13\\x0eh\\x0c"\\x1dh\\x0c\\x14\\x05\\x05\\x0b\\n\\x15\\x14\\x0c\\x06\\x0f\\x10\\x11\\x12\\x13\\x0e\\x06\\x1a\\x1b\\x1c\\x1d"\\x19\\x06\\x1e\\x1f !"\\x1d\\x06$%&\\\'(#\\x17\\x00\\x00\\x00\\x00\\x12\\x03\\x00\\x00\\x00\\x07\\x00\\x00\\x00numArom\\x01\\x02\\x00\\x00\\x00\\x0f\\x00\\x00\\x00_StereochemDone\\x01\\x01\\x00\\x00\\x00\\x03\\x00\\x00\\x00foo\\x00\\x03\\x00\\x00\\x00bar\\x13:\\x02\\x00\\x00\\x00\\x08\\x00\\x00\\x00_CIPRank\\x02\\x12\\x00\\x00\\x00\\x05\\x00\\x00\\x00myidx\\x00\\x01\\x00\\x00\\x000\\x02\\x00\\x00\\x00\\x08\\x00\\x00\\x00_CIPRank\\x02\\x1d\\x00\\x00\\x00\\x05\\x00\\x00\\x00myidx\\x00\\x01\\x00\\x00\\x001\\x04\\x00\\x00\\x00\\x08\\x00\\x00\\x00_CIPRank\\x02\\x15\\x00\\x00\\x00\\x12\\x00\\x00\\x00_ChiralityPossible\\x01\\x01\\x00\\x00\\x00\\x08\\x00\\x00\\x00_CIPCode\\x00\\x01\\x00\\x00\\x00S\\x05\\x00\\x00\\x00myidx\\x00\\x01\\x00\\x00\\x002\\x02\\x00\\x00\\x00\\x08\\x00\\x00\\x00_CIPRank\\x02\\x00\\x00\\x00\\x00\\x05\\x00\\x00\\x00myidx\\x00\\x01\\x00\\x00\\x003\\x02\\x00\\x00\\x00\\x08\\x00\\x00\\x00_CIPRank\\x02\\x1a\\x00\\x00\\x00\\x05\\x00\\x00\\x00myidx\\x00\\x01\\x00\\x00\\x004\\x02\\x00\\x00\\x00\\x08\\x00\\x00\\x00_CIPRank\\x02"\\x00\\x00\\x00\\x05\\x00\\x00\\x00myidx\\x00\\x01\\x00\\x00\\x005\\x02\\x00\\x00\\x00\\x08\\x00\\x00\\x00_CIPRank\\x02\\x1f\\x00\\x00\\x00\\x05\\x00\\x00\\x00myidx\\x00\\x01\\x00\\x00\\x006\\x04\\x00\\x00\\x00\\x08\\x00\\x00\\x00_CIPRank\\x02\\x16\\x00\\x00\\x00\\x12\\x00\\x00\\x00_ChiralityPossible\\x01\\x01\\x00\\x00\\x00\\x08\\x00\\x00\\x00_CIPCode\\x00\\x01\\x00\\x00\\x00S\\x05\\x00\\x00\\x00myidx\\x00\\x01\\x00\\x00\\x007\\x02\\x00\\x00\\x00\\x08\\x00\\x00\\x00_CIPRank\\x02\\x1c\\x00\\x00\\x00\\x05\\x00\\x00\\x00myidx\\x00\\x01\\x00\\x00\\x008\\x02\\x00\\x00\\x00\\x08\\x00\\x00\\x00_CIPRank\\x02$\\x00\\x00\\x00\\x05\\x00\\x00\\x00myidx\\x00\\x01\\x00\\x00\\x009\\x02\\x00\\x00\\x00\\x08\\x00\\x00\\x00_CIPRank\\x02 \\x00\\x00\\x00\\x05\\x00\\x00\\x00myidx\\x00\\x02\\x00\\x00\\x0010\\x02\\x00\\x00\\x00\\x08\\x00\\x00\\x00_CIPRank\\x02\\x13\\x00\\x00\\x00\\x05\\x00\\x00\\x00myidx\\x00\\x02\\x00\\x00\\x0011\\x04\\x00\\x00\\x00\\x08\\x00\\x00\\x00_CIPRank\\x02\\x18\\x00\\x00\\x00\\x12\\x00\\x00\\x00_ChiralityPossible\\x01\\x01\\x00\\x00\\x00\\x08\\x00\\x00\\x00_CIPCode\\x00\\x01\\x00\\x00\\x00S\\x05\\x00\\x00\\x00myidx\\x00\\x02\\x00\\x00\\x0012\\x02\\x00\\x00\\x00\\x08\\x00\\x00\\x00_CIPRank\\x02!\\x00\\x00\\x00\\x05\\x00\\x00\\x00myidx\\x00\\x02\\x00\\x00\\x0013\\x02\\x00\\x00\\x00\\x08\\x00\\x00\\x00_CIPRank\\x02\\x19\\x00\\x00\\x00\\x05\\x00\\x00\\x00myidx\\x00\\x02\\x00\\x00\\x0014\\x02\\x00\\x00\\x00\\x08\\x00\\x00\\x00_CIPRank\\x02\\x0f\\x00\\x00\\x00\\x05\\x00\\x00\\x00myidx\\x00\\x02\\x00\\x00\\x0015\\x02\\x00\\x00\\x00\\x08\\x00\\x00\\x00_CIPRank\\x02\\x0b\\x00\\x00\\x00\\x05\\x00\\x00\\x00myidx\\x00\\x02\\x00\\x00\\x0016\\x02\\x00\\x00\\x00\\x08\\x00\\x00\\x00_CIPRank\\x02\\x08\\x00\\x00\\x00\\x05\\x00\\x00\\x00myidx\\x00\\x02\\x00\\x00\\x0017\\x02\\x00\\x00\\x00\\x08\\x00\\x00\\x00_CIPRank\\x02\\x0b\\x00\\x00\\x00\\x05\\x00\\x00\\x00myidx\\x00\\x02\\x00\\x00\\x0018\\x02\\x00\\x00\\x00\\x08\\x00\\x00\\x00_CIPRank\\x02\\x0f\\x00\\x00\\x00\\x05\\x00\\x00\\x00myidx\\x00\\x02\\x00\\x00\\x0019\\x02\\x00\\x00\\x00\\x08\\x00\\x00\\x00_CIPRank\\x02\\x07\\x00\\x00\\x00\\x05\\x00\\x00\\x00myidx\\x00\\x02\\x00\\x00\\x0020\\x04\\x00\\x00\\x00\\x08\\x00\\x00\\x00_CIPRank\\x02\\x17\\x00\\x00\\x00\\x12\\x00\\x00\\x00_ChiralityPossible\\x01\\x01\\x00\\x00\\x00\\x08\\x00\\x00\\x00_CIPCode\\x00\\x01\\x00\\x00\\x00S\\x05\\x00\\x00\\x00myidx\\x00\\x02\\x00\\x00\\x0021\\x02\\x00\\x00\\x00\\x08\\x00\\x00\\x00_CIPRank\\x02\\x1b\\x00\\x00\\x00\\x05\\x00\\x00\\x00myidx\\x00\\x02\\x00\\x00\\x0022\\x02\\x00\\x00\\x00\\x08\\x00\\x00\\x00_CIPRank\\x02#\\x00\\x00\\x00\\x05\\x00\\x00\\x00myidx\\x00\\x02\\x00\\x00\\x0023\\x02\\x00\\x00\\x00\\x08\\x00\\x00\\x00_CIPRank\\x02\\x1e\\x00\\x00\\x00\\x05\\x00\\x00\\x00myidx\\x00\\x02\\x00\\x00\\x0024\\x04\\x00\\x00\\x00\\x08\\x00\\x00\\x00_CIPRank\\x02\\x14\\x00\\x00\\x00\\x12\\x00\\x00\\x00_ChiralityPossible\\x01\\x01\\x00\\x00\\x00\\x08\\x00\\x00\\x00_CIPCode\\x00\\x01\\x00\\x00\\x00R\\x05\\x00\\x00\\x00myidx\\x00\\x02\\x00\\x00\\x0025\\x02\\x00\\x00\\x00\\x08\\x00\\x00\\x00_CIPRank\\x02\\x06\\x00\\x00\\x00\\x05\\x00\\x00\\x00myidx\\x00\\x02\\x00\\x00\\x0026\\x02\\x00\\x00\\x00\\x08\\x00\\x00\\x00_CIPRank\\x02\\x03\\x00\\x00\\x00\\x05\\x00\\x00\\x00myidx\\x00\\x02\\x00\\x00\\x0027\\x02\\x00\\x00\\x00\\x08\\x00\\x00\\x00_CIPRank\\x02\\x05\\x00\\x00\\x00\\x05\\x00\\x00\\x00myidx\\x00\\x02\\x00\\x00\\x0028\\x02\\x00\\x00\\x00\\x08\\x00\\x00\\x00_CIPRank\\x02\\x10\\x00\\x00\\x00\\x05\\x00\\x00\\x00myidx\\x00\\x02\\x00\\x00\\x0029\\x02\\x00\\x00\\x00\\x08\\x00\\x00\\x00_CIPRank\\x02\\x0c\\x00\\x00\\x00\\x05\\x00\\x00\\x00myidx\\x00\\x02\\x00\\x00\\x0030\\x02\\x00\\x00\\x00\\x08\\x00\\x00\\x00_CIPRank\\x02\\t\\x00\\x00\\x00\\x05\\x00\\x00\\x00myidx\\x00\\x02\\x00\\x00\\x0031\\x02\\x00\\x00\\x00\\x08\\x00\\x00\\x00_CIPRank\\x02\\n\\x00\\x00\\x00\\x05\\x00\\x00\\x00myidx\\x00\\x02\\x00\\x00\\x0032\\x02\\x00\\x00\\x00\\x08\\x00\\x00\\x00_CIPRank\\x02\\r\\x00\\x00\\x00\\x05\\x00\\x00\\x00myidx\\x00\\x02\\x00\\x00\\x0033\\x02\\x00\\x00\\x00\\x08\\x00\\x00\\x00_CIPRank\\x02\\x11\\x00\\x00\\x00\\x05\\x00\\x00\\x00myidx\\x00\\x02\\x00\\x00\\x0034\\x02\\x00\\x00\\x00\\x08\\x00\\x00\\x00_CIPRank\\x02\\x0e\\x00\\x00\\x00\\x05\\x00\\x00\\x00myidx\\x00\\x02\\x00\\x00\\x0035\\x02\\x00\\x00\\x00\\x08\\x00\\x00\\x00_CIPRank\\x02\\x04\\x00\\x00\\x00\\x05\\x00\\x00\\x00myidx\\x00\\x02\\x00\\x00\\x0036\\x02\\x00\\x00\\x00\\x08\\x00\\x00\\x00_CIPRank\\x02\\x02\\x00\\x00\\x00\\x05\\x00\\x00\\x00myidx\\x00\\x02\\x00\\x00\\x0037\\x02\\x00\\x00\\x00\\x08\\x00\\x00\\x00_CIPRank\\x02\\x01\\x00\\x00\\x00\\x05\\x00\\x00\\x00myidx\\x00\\x02\\x00\\x00\\x0038\\x02\\x00\\x00\\x00\\x08\\x00\\x00\\x00_CIPRank\\x02\\x02\\x00\\x00\\x00\\x05\\x00\\x00\\x00myidx\\x00\\x02\\x00\\x00\\x0039\\x02\\x00\\x00\\x00\\x08\\x00\\x00\\x00_CIPRank\\x02\\x04\\x00\\x00\\x00\\x05\\x00\\x00\\x00myidx\\x00\\x02\\x00\\x00\\x0040\\x13\\x16\'\np1\ntp2\nRp3\n.'
    import pickle
    # bonds were broken in v1
    m2 = pickle.loads(data.encode("utf-8"), encoding='bytes')

    self.assertEqual(m2.GetProp("foo"), "bar")
    for atom in m2.GetAtoms():
      self.assertEqual(atom.GetProp("myidx"), str(atom.GetIdx()))

    self.assertEqual(
      Chem.MolToSmiles(m2, True),
      Chem.MolToSmiles(
        Chem.MolFromSmiles(
          "CN[C@@H](C)C(=O)N[C@H](C(=O)N1C[C@@H](Oc2ccccc2)C[C@H]1C(=O)N[C@@H]1CCCc2ccccc21)C1CCCCC1"
        ), True))

  def testGithub1461(self):
    # this is simple, it should throw a precondition and not seg fault
    m = Chem.RWMol()
    try:
      m.AddBond(0, 1, Chem.BondType.SINGLE)
      self.assertFalse(True)  # shouldn't get here
    except RuntimeError:
      pass

  def testMolBundles1(self):
    b = Chem.MolBundle()
    smis = ('CC(Cl)(F)CC(F)(Br)', 'C[C@](Cl)(F)C[C@H](F)(Br)', 'C[C@](Cl)(F)C[C@@H](F)(Br)')
    for smi in smis:
      b.AddMol(Chem.MolFromSmiles(smi))
    self.assertEqual(len(b), 3)
    self.assertEqual(b.Size(), 3)
    self.assertRaises(IndexError, lambda: b[4])
    self.assertEqual(Chem.MolToSmiles(b[1], isomericSmiles=True),
                     Chem.MolToSmiles(Chem.MolFromSmiles(smis[1]), isomericSmiles=True))
    self.assertTrue(b.HasSubstructMatch(Chem.MolFromSmiles('CC(Cl)(F)CC(F)(Br)'),
                                        useChirality=True))
    self.assertTrue(
      b.HasSubstructMatch(Chem.MolFromSmiles('C[C@](Cl)(F)C[C@@H](F)(Br)'), useChirality=True))
    self.assertTrue(
      b.HasSubstructMatch(Chem.MolFromSmiles('C[C@@](Cl)(F)C[C@@H](F)(Br)'), useChirality=False))
    self.assertFalse(
      b.HasSubstructMatch(Chem.MolFromSmiles('C[C@@](Cl)(F)C[C@@H](F)(Br)'), useChirality=True))

    self.assertEqual(
      len(b.GetSubstructMatch(Chem.MolFromSmiles('CC(Cl)(F)CC(F)(Br)'), useChirality=True)), 8)
    self.assertEqual(
      len(b.GetSubstructMatch(Chem.MolFromSmiles('C[C@](Cl)(F)C[C@@H](F)(Br)'), useChirality=True)),
      8)
    self.assertEqual(
      len(b.GetSubstructMatch(Chem.MolFromSmiles('C[C@@](Cl)(F)C[C@@H](F)(Br)'),
                              useChirality=False)), 8)
    self.assertEqual(
      len(b.GetSubstructMatch(Chem.MolFromSmiles('C[C@@](Cl)(F)C[C@@H](F)(Br)'),
                              useChirality=True)), 0)

    self.assertEqual(
      len(b.GetSubstructMatches(Chem.MolFromSmiles('CC(Cl)(F)CC(F)(Br)'), useChirality=True)), 1)
    self.assertEqual(
      len(b.GetSubstructMatches(Chem.MolFromSmiles('C[C@](Cl)(F)C[C@@H](F)(Br)'),
                                useChirality=True)), 1)
    self.assertEqual(
      len(
        b.GetSubstructMatches(Chem.MolFromSmiles('C[C@@](Cl)(F)C[C@@H](F)(Br)'),
                              useChirality=False)), 1)
    self.assertEqual(
      len(
        b.GetSubstructMatches(Chem.MolFromSmiles('C[C@@](Cl)(F)C[C@@H](F)(Br)'),
                              useChirality=True)), 0)
    self.assertEqual(
      len(b.GetSubstructMatches(Chem.MolFromSmiles('CC(Cl)(F)CC(F)(Br)'), useChirality=True)[0]), 8)
    self.assertEqual(
      len(
        b.GetSubstructMatches(Chem.MolFromSmiles('C[C@](Cl)(F)C[C@@H](F)(Br)'),
                              useChirality=True)[0]), 8)
    self.assertEqual(
      len(
        b.GetSubstructMatches(Chem.MolFromSmiles('C[C@@](Cl)(F)C[C@@H](F)(Br)'),
                              useChirality=False)[0]), 8)

  def testMolBundles2(self):
    b = Chem.MolBundle()
    smis = ('Fc1c(Cl)cccc1', 'Fc1cc(Cl)ccc1', 'Fc1ccc(Cl)cc1')
    for smi in smis:
      b.AddMol(Chem.MolFromSmiles(smi))
    self.assertEqual(len(b), 3)
    self.assertEqual(b.Size(), 3)
    self.assertTrue(Chem.MolFromSmiles('Fc1c(Cl)cccc1').HasSubstructMatch(b))
    self.assertTrue(Chem.MolFromSmiles('Fc1cc(Cl)ccc1').HasSubstructMatch(b))
    self.assertTrue(Chem.MolFromSmiles('Fc1c(Cl)cccc1C').HasSubstructMatch(b))
    self.assertTrue(Chem.MolFromSmiles('Fc1cc(Cl)ccc1C').HasSubstructMatch(b))
    self.assertFalse(Chem.MolFromSmiles('Fc1c(Br)cccc1').HasSubstructMatch(b))

    self.assertEqual(len(Chem.MolFromSmiles('Fc1c(Cl)cccc1').GetSubstructMatch(b)), 8)
    self.assertEqual(len(Chem.MolFromSmiles('Fc1c(Cl)cccc1').GetSubstructMatches(b)), 1)
    self.assertEqual(len(Chem.MolFromSmiles('Fc1c(Cl)cccc1').GetSubstructMatches(b)[0]), 8)
    self.assertEqual(len(Chem.MolFromSmiles('Fc1ccc(Cl)cc1').GetSubstructMatches(b)), 1)
    self.assertEqual(
      len(Chem.MolFromSmiles('Fc1ccc(Cl)cc1').GetSubstructMatches(b, uniquify=False)), 2)

    self.assertEqual(len(Chem.MolFromSmiles('Fc1c(C)cccc1').GetSubstructMatch(b)), 0)
    self.assertEqual(len(Chem.MolFromSmiles('Fc1c(C)cccc1').GetSubstructMatches(b)), 0)

  def testMolBundles3(self):
    smis = ('CCC', 'CCO', 'CCN')
    b = Chem.FixedMolSizeMolBundle()
    for smi in smis:
      b.AddMol(Chem.MolFromSmiles(smi))
    self.assertEqual(len(b), 3)
    self.assertEqual(b.Size(), 3)
    with self.assertRaises(ValueError):
      b.AddMol(Chem.MolFromSmiles('CCCC'))

    b = Chem.MolBundle()
    for smi in smis:
      b.AddMol(Chem.MolFromSmiles(smi))
    self.assertEqual(len(b), 3)
    self.assertEqual(b.Size(), 3)
    b.AddMol(Chem.MolFromSmiles('CCCC'))
    self.assertEqual(b.Size(), 4)

  def testGithub1622(self):
    nonaromatics = (
      "C1=C[N]C=C1",  # radicals are not two electron donors
      "O=C1C=CNC=C1",  # exocyclic double bonds don't steal electrons
      "C1=CS(=O)C=C1",  # not sure how to classify this example from the
      # OEChem docs
      "C1#CC=CC=C1"  # benzyne
      # 5-membered heterocycles
      "C1=COC=C1",  # furan
      "C1=CSC=C1",  # thiophene
      "C1=CNC=C1",  #pyrrole
      "C1=COC=N1",  # oxazole
      "C1=CSC=N1",  # thiazole
      "C1=CNC=N1",  # imidazole
      "C1=CNN=C1",  # pyrazole
      "C1=CON=C1",  # isoxazole
      "C1=CSN=C1",  # isothiazole
      "C1=CON=N1",  # 1,2,3-oxadiazole
      "C1=CNN=N1",  # 1,2,3-triazole
      "N1=CSC=N1",  # 1,3,4-thiadiazole
      # not outside the second rows
      "C1=CC=C[Si]=C1",
      "C1=CC=CC=P1",
      # 5-membered heterocycles outside the second row
      "C1=C[Se]C=C1",
      'C1=C[Te]C=C1')
    for smi in nonaromatics:
      m = Chem.MolFromSmiles(smi, sanitize=False)
      Chem.SanitizeMol(m, Chem.SANITIZE_ALL ^ Chem.SANITIZE_SETAROMATICITY)
      Chem.SetAromaticity(m, Chem.AROMATICITY_MDL)
      self.assertFalse(m.GetAtomWithIdx(0).GetIsAromatic())
    aromatics = (
      "C1=CC=CC=C1",  # benzene, of course
      # hetrocyclics
      "N1=CC=CC=C1",  # pyridine
      "N1=CC=CC=N1",  # pyridazine
      "N1=CC=CN=C1",  # pyrimidine
      "N1=CC=NC=C1",  # pyrazine
      "N1=CN=CN=C1",  # 1,3,5-triazine
      # polycyclic aromatics
      "C1=CC2=CC=CC=CC2=C1",  # azulene
      "C1=CC=CC2=CC=CC=C12",
      "C1=CC2=CC=CC=CC=C12",
      "C1=CC=C2C(=C1)N=CC=N2",
      "C1=CN=CC2C=CC=CC1=2",
      "C1=CC=C2C(=C1)N=C3C=CC=CC3=N2",
      "C1=CN=NC2C=CC=CC1=2",
      # macrocycle aromatics
      "C1=CC=CC=CC=CC=C1",
      "C1=CC=CC=CC=CC=CC=CC=CC=CC=C1",
      "N1=CN=NC=CC=CC=CC=CC=CC=CC=CC=CC=CC=CC=CC=CC=C1")
    for smi in aromatics:
      m = Chem.MolFromSmiles(smi, sanitize=False)
      Chem.SanitizeMol(m, Chem.SANITIZE_ALL ^ Chem.SANITIZE_SETAROMATICITY)
      Chem.SetAromaticity(m, Chem.AROMATICITY_MDL)
      self.assertTrue(m.GetAtomWithIdx(0).GetIsAromatic())

  def testMolBlockChirality(self):
    m = Chem.MolFromSmiles('C[C@H](Cl)Br')
    mb = Chem.MolToMolBlock(m)
    m2 = Chem.MolFromMolBlock(mb)
    csmi1 = Chem.MolToSmiles(m, isomericSmiles=True)
    csmi2 = Chem.MolToSmiles(m2, isomericSmiles=True)
    self.assertEqual(csmi1, csmi2)

  def testIssue1735(self):
    # this shouldn't seg fault...
    m = Chem.RWMol()
    ranks = Chem.CanonicalRankAtoms(m, breakTies=False)
    ranks = Chem.CanonicalRankAtoms(m, breakTies=True)

  def testGithub1615(self):
    mb = """Issue399a.mol
  ChemDraw04050615582D

  4  4  0  0  0  0  0  0  0  0999 V2000
   -0.7697    0.0000    0.0000 C   0  0  0  0  0  0  0  0  0  0  0  0
    0.0553    0.0000    0.0000 C   0  0  0  0  0  0  0  0  0  0  0  0
    0.7697    0.4125    0.0000 C   0  0  0  0  0  0  0  0  0  0  0  0
    0.7697   -0.4125    0.0000 O   0  0  0  0  0  0  0  0  0  0  0  0
  2  1  1  0
  2  3  1  0
  3  4  1  0
  2  4  1  0
M  END"""
    m = Chem.MolFromMolBlock(mb)
    self.assertFalse(m.GetAtomWithIdx(1).HasProp("_CIPCode"))
    self.assertEqual(m.GetBondWithIdx(0).GetBondDir(), Chem.BondDir.NONE)
    self.assertEqual(m.GetAtomWithIdx(1).GetChiralTag(), Chem.ChiralType.CHI_UNSPECIFIED)
    m.GetAtomWithIdx(1).SetChiralTag(Chem.ChiralType.CHI_TETRAHEDRAL_CW)
    Chem.AssignStereochemistry(m, force=True)
    self.assertTrue(m.GetAtomWithIdx(1).HasProp("_CIPCode"))
    self.assertEqual(m.GetAtomWithIdx(1).GetProp("_CIPCode"), "S")
    self.assertEqual(m.GetBondWithIdx(0).GetBondDir(), Chem.BondDir.NONE)
    Chem.WedgeBond(m.GetBondWithIdx(0), 1, m.GetConformer())
    self.assertEqual(m.GetBondWithIdx(0).GetBondDir(), Chem.BondDir.BEGINWEDGE)

  def testSmilesToAtom(self):
    a = Chem.AtomFromSmiles("C")
    self.assertEqual(a.GetAtomicNum(), 6)
    b = Chem.BondFromSmiles("=")
    self.assertEqual(b.GetBondType(), Chem.BondType.DOUBLE)
    a = Chem.AtomFromSmiles("error")
    self.assertIs(a, None)
    b = Chem.BondFromSmiles("d")
    self.assertIs(b, None)

    a = Chem.AtomFromSmarts("C")
    self.assertEqual(a.GetAtomicNum(), 6)
    b = Chem.BondFromSmarts("=")
    self.assertEqual(b.GetBondType(), Chem.BondType.DOUBLE)
    a = Chem.AtomFromSmarts("error")
    self.assertIs(a, None)
    b = Chem.BondFromSmarts("d")
    self.assertIs(b, None)

  def testSVGParsing(self):
    svg = """<?xml version='1.0' encoding='iso-8859-1'?>
<svg version='1.1' baseProfile='full'
              xmlns='http://www.w3.org/2000/svg'
                      xmlns:rdkit='http://www.rdkit.org/xml'
                      xmlns:xlink='http://www.w3.org/1999/xlink'
                  xml:space='preserve'
width='200px' height='200px' >
<rect style='opacity:1.0;fill:#FFFFFF;stroke:none' width='200' height='200' x='0' y='0'> </rect>
<path d='M 9.09091,89.4974 24.2916,84.7462' style='fill:none;fill-rule:evenodd;stroke:#000000;stroke-width:2px;stroke-linecap:butt;stroke-linejoin:miter;stroke-opacity:1' />
<path d='M 24.2916,84.7462 39.4923,79.9949' style='fill:none;fill-rule:evenodd;stroke:#0000FF;stroke-width:2px;stroke-linecap:butt;stroke-linejoin:miter;stroke-opacity:1' />
<path d='M 86.2908,106.814 75.1709,93.4683 72.0765,96.8285 86.2908,106.814' style='fill:#000000;fill-rule:evenodd;stroke:#000000;stroke-width:2px;stroke-linecap:butt;stroke-linejoin:miter;stroke-opacity:1' />
<path d='M 75.1709,93.4683 57.8622,86.8431 64.051,80.1229 75.1709,93.4683' style='fill:#0000FF;fill-rule:evenodd;stroke:#0000FF;stroke-width:2px;stroke-linecap:butt;stroke-linejoin:miter;stroke-opacity:1' />
<path d='M 75.1709,93.4683 72.0765,96.8285 57.8622,86.8431 75.1709,93.4683' style='fill:#0000FF;fill-rule:evenodd;stroke:#0000FF;stroke-width:2px;stroke-linecap:butt;stroke-linejoin:miter;stroke-opacity:1' />
<path d='M 86.2908,106.814 82.1459,125.293' style='fill:none;fill-rule:evenodd;stroke:#000000;stroke-width:2px;stroke-linecap:butt;stroke-linejoin:miter;stroke-opacity:1' />
<path d='M 82.1459,125.293 78.0009,143.772' style='fill:none;fill-rule:evenodd;stroke:#00CC00;stroke-width:2px;stroke-linecap:butt;stroke-linejoin:miter;stroke-opacity:1' />
<path d='M 86.2908,106.814 129.89,93.1862' style='fill:none;fill-rule:evenodd;stroke:#000000;stroke-width:2px;stroke-linecap:butt;stroke-linejoin:miter;stroke-opacity:1' />
<path d='M 134.347,94.186 138.492,75.7069' style='fill:none;fill-rule:evenodd;stroke:#000000;stroke-width:2px;stroke-linecap:butt;stroke-linejoin:miter;stroke-opacity:1' />
<path d='M 138.492,75.7069 142.637,57.2277' style='fill:none;fill-rule:evenodd;stroke:#FF0000;stroke-width:2px;stroke-linecap:butt;stroke-linejoin:miter;stroke-opacity:1' />
<path d='M 125.432,92.1865 129.577,73.7074' style='fill:none;fill-rule:evenodd;stroke:#000000;stroke-width:2px;stroke-linecap:butt;stroke-linejoin:miter;stroke-opacity:1' />
<path d='M 129.577,73.7074 133.722,55.2282' style='fill:none;fill-rule:evenodd;stroke:#FF0000;stroke-width:2px;stroke-linecap:butt;stroke-linejoin:miter;stroke-opacity:1' />
<path d='M 129.89,93.1862 142.557,104.852' style='fill:none;fill-rule:evenodd;stroke:#000000;stroke-width:2px;stroke-linecap:butt;stroke-linejoin:miter;stroke-opacity:1' />
<path d='M 142.557,104.852 155.224,116.517' style='fill:none;fill-rule:evenodd;stroke:#FF0000;stroke-width:2px;stroke-linecap:butt;stroke-linejoin:miter;stroke-opacity:1' />
<text x='39.4923' y='83.483' style='font-size:15px;font-style:normal;font-weight:normal;fill-opacity:1;stroke:none;font-family:sans-serif;text-anchor:start;fill:#0000FF' ><tspan>NH</tspan></text>
<text x='67.6656' y='158.998' style='font-size:15px;font-style:normal;font-weight:normal;fill-opacity:1;stroke:none;font-family:sans-serif;text-anchor:start;fill:#00CC00' ><tspan>Cl</tspan></text>
<text x='132.777' y='56.228' style='font-size:15px;font-style:normal;font-weight:normal;fill-opacity:1;stroke:none;font-family:sans-serif;text-anchor:start;fill:#FF0000' ><tspan>O</tspan></text>
<text x='149.782' y='131.743' style='font-size:15px;font-style:normal;font-weight:normal;fill-opacity:1;stroke:none;font-family:sans-serif;text-anchor:start;fill:#FF0000' ><tspan>OH</tspan></text>
<text x='89.9952' y='194' style='font-size:12px;font-style:normal;font-weight:normal;fill-opacity:1;stroke:none;font-family:sans-serif;text-anchor:start;fill:#000000' ><tspan>m1</tspan></text>
<metadata>
<rdkit:mol xmlns:rdkit = "http://www.rdkit.org/xml" version="0.9">
<rdkit:atom idx="1" atom-smiles="[CH3]" drawing-x="9.09091" drawing-y="89.4974" x="-2.78651" y="0.295614" z="0" />
<rdkit:atom idx="2" atom-smiles="[NH]" drawing-x="52.6897" drawing-y="75.8699" x="-1.35482" y="0.743114" z="0" />
<rdkit:atom idx="3" atom-smiles="[C@H]" drawing-x="86.2908" drawing-y="106.814" x="-0.251428" y="-0.273019" z="0" />
<rdkit:atom idx="4" atom-smiles="[Cl]" drawing-x="76.2932" drawing-y="151.385" x="-0.579728" y="-1.73665" z="0" />
<rdkit:atom idx="5" atom-smiles="[C]" drawing-x="129.89" drawing-y="93.1862" x="1.18027" y="0.174481" z="0" />
<rdkit:atom idx="6" atom-smiles="[O]" drawing-x="139.887" drawing-y="48.6148" x="1.50857" y="1.63811" z="0" />
<rdkit:atom idx="7" atom-smiles="[OH]" drawing-x="163.491" drawing-y="124.13" x="2.28366" y="-0.841652" z="0" />
<rdkit:bond idx="1" begin-atom-idx="1" end-atom-idx="2" bond-smiles="-" />
<rdkit:bond idx="2" begin-atom-idx="2" end-atom-idx="3" bond-smiles="-" />
<rdkit:bond idx="3" begin-atom-idx="3" end-atom-idx="4" bond-smiles="-" />
<rdkit:bond idx="4" begin-atom-idx="3" end-atom-idx="5" bond-smiles="-" />
<rdkit:bond idx="5" begin-atom-idx="5" end-atom-idx="6" bond-smiles="=" />
<rdkit:bond idx="6" begin-atom-idx="5" end-atom-idx="7" bond-smiles="-" />
</rdkit:mol></metadata>
</svg>"""
    mol = Chem.MolFromRDKitSVG(svg)
    self.assertEqual(mol.GetNumAtoms(), 7)
    self.assertEqual(Chem.MolToSmiles(mol), 'CN[C@H](Cl)C(=O)O')

    svg2 = """<?xml version='1.0' encoding='iso-8859-1'?>
<svg version='1.1' baseProfile='full'
          xmlns='http://www.w3.org/2000/svg'
                  xmlns:rdkit='http://www.rdkit.org/xml'
                  xmlns:xlink='http://www.w3.org/1999/xlink'
              xml:space='preserve'
width='200px' height='200px' >
<rect style='opacity:1.0;fill:#FFFFFF;stroke:none' width='200' height='200' x='0' y='0'> </rect>
<path d='M 9.09091,89.4974 24.2916,84.7462' style='fill:none;fill-rule:evenodd;stroke:#000000;stroke-width:2px;stroke-linecap:butt;stroke-linejoin:miter;stroke-opacity:1' />
<path d='M 24.2916,84.7462 39.4923,79.9949' style='fill:none;fill-rule:evenodd;stroke:#0000FF;stroke-width:2px;stroke-linecap:butt;stroke-linejoin:miter;stroke-opacity:1' />
<path d='M 86.2908,106.814 75.1709,93.4683 72.0765,96.8285 86.2908,106.814' style='fill:#000000;fill-rule:evenodd;stroke:#000000;stroke-width:2px;stroke-linecap:butt;stroke-linejoin:miter;stroke-opacity:1' />
<path d='M 75.1709,93.4683 57.8622,86.8431 64.051,80.1229 75.1709,93.4683' style='fill:#0000FF;fill-rule:evenodd;stroke:#0000FF;stroke-width:2px;stroke-linecap:butt;stroke-linejoin:miter;stroke-opacity:1' />
<path d='M 75.1709,93.4683 72.0765,96.8285 57.8622,86.8431 75.1709,93.4683' style='fill:#0000FF;fill-rule:evenodd;stroke:#0000FF;stroke-width:2px;stroke-linecap:butt;stroke-linejoin:miter;stroke-opacity:1' />
<path d='M 86.2908,106.814 82.1459,125.293' style='fill:none;fill-rule:evenodd;stroke:#000000;stroke-width:2px;stroke-linecap:butt;stroke-linejoin:miter;stroke-opacity:1' />
<path d='M 82.1459,125.293 78.0009,143.772' style='fill:none;fill-rule:evenodd;stroke:#00CC00;stroke-width:2px;stroke-linecap:butt;stroke-linejoin:miter;stroke-opacity:1' />
<path d='M 86.2908,106.814 129.89,93.1862' style='fill:none;fill-rule:evenodd;stroke:#000000;stroke-width:2px;stroke-linecap:butt;stroke-linejoin:miter;stroke-opacity:1' />
<path d='M 134.347,94.186 138.492,75.7069' style='fill:none;fill-rule:evenodd;stroke:#000000;stroke-width:2px;stroke-linecap:butt;stroke-linejoin:miter;stroke-opacity:1' />
<path d='M 138.492,75.7069 142.637,57.2277' style='fill:none;fill-rule:evenodd;stroke:#FF0000;stroke-width:2px;stroke-linecap:butt;stroke-linejoin:miter;stroke-opacity:1' />
<path d='M 125.432,92.1865 129.577,73.7074' style='fill:none;fill-rule:evenodd;stroke:#000000;stroke-width:2px;stroke-linecap:butt;stroke-linejoin:miter;stroke-opacity:1' />
<path d='M 129.577,73.7074 133.722,55.2282' style='fill:none;fill-rule:evenodd;stroke:#FF0000;stroke-width:2px;stroke-linecap:butt;stroke-linejoin:miter;stroke-opacity:1' />
<path d='M 129.89,93.1862 142.557,104.852' style='fill:none;fill-rule:evenodd;stroke:#000000;stroke-width:2px;stroke-linecap:butt;stroke-linejoin:miter;stroke-opacity:1' />
<path d='M 142.557,104.852 155.224,116.517' style='fill:none;fill-rule:evenodd;stroke:#FF0000;stroke-width:2px;stroke-linecap:butt;stroke-linejoin:miter;stroke-opacity:1' />
<text x='39.4923' y='83.483' style='font-size:15px;font-style:normal;font-weight:normal;fill-opacity:1;stroke:none;font-family:sans-serif;text-anchor:start;fill:#0000FF' ><tspan>NH</tspan></text>
<text x='67.6656' y='158.998' style='font-size:15px;font-style:normal;font-weight:normal;fill-opacity:1;stroke:none;font-family:sans-serif;text-anchor:start;fill:#00CC00' ><tspan>Cl</tspan></text>
<text x='132.777' y='56.228' style='font-size:15px;font-style:normal;font-weight:normal;fill-opacity:1;stroke:none;font-family:sans-serif;text-anchor:start;fill:#FF0000' ><tspan>O</tspan></text>
<text x='149.782' y='131.743' style='font-size:15px;font-style:normal;font-weight:normal;fill-opacity:1;stroke:none;font-family:sans-serif;text-anchor:start;fill:#FF0000' ><tspan>OH</tspan></text>
<text x='89.9952' y='194' style='font-size:12px;font-style:normal;font-weight:normal;fill-opacity:1;stroke:none;font-family:sans-serif;text-anchor:start;fill:#000000' ><tspan>m1</tspan></text>
</svg>"""
    mol = Chem.MolFromRDKitSVG(svg2)
    self.assertTrue(mol is None)

    with self.assertRaises(RuntimeError):
      mol = Chem.MolFromRDKitSVG("bad svg")

  def testAssignChiralTypesFromBondDirs(self):
    """
    Just check to see that AssignChiralTypesFromBondDirs is wrapped.
    Critical tests of the underlying C++ function already exist
    in SD file reader tests.
    """
    mol = Chem.MolFromSmiles('C(F)(Cl)Br')
    rdkit.Chem.rdDepictor.Compute2DCoords(mol)
    atom0 = mol.GetAtomWithIdx(0)
    self.assertEqual(atom0.GetChiralTag(), Chem.rdchem.ChiralType.CHI_UNSPECIFIED)
    bond = mol.GetBondBetweenAtoms(0, 1)
    bond.SetBondDir(Chem.rdchem.BondDir.BEGINWEDGE)
    Chem.AssignChiralTypesFromBondDirs(mol)
    self.assertEqual(atom0.GetChiralTag(), Chem.rdchem.ChiralType.CHI_TETRAHEDRAL_CCW)

  def testAssignStereochemistryFrom3D(self):

    def _stereoTester(mol, expectedCIP, expectedStereo):
      mol.UpdatePropertyCache()
      self.assertEqual(mol.GetNumAtoms(), 9)
      self.assertFalse(mol.GetAtomWithIdx(1).HasProp("_CIPCode"))
      self.assertEqual(mol.GetBondWithIdx(3).GetStereo(), Chem.BondStereo.STEREONONE)
      for bond in mol.GetBonds():
        bond.SetBondDir(Chem.BondDir.NONE)
      Chem.AssignStereochemistryFrom3D(mol)
      self.assertTrue(mol.GetAtomWithIdx(1).HasProp("_CIPCode"))
      self.assertEqual(mol.GetAtomWithIdx(1).GetProp("_CIPCode"), expectedCIP)
      self.assertEqual(mol.GetBondWithIdx(3).GetStereo(), expectedStereo)

    fileN = os.path.join(RDConfig.RDBaseDir, 'Code', 'GraphMol', 'test_data', 'stereochem.sdf')
    suppl = Chem.SDMolSupplier(fileN, sanitize=False)
    expected = (
      ("R", Chem.BondStereo.STEREOZ),
      ("R", Chem.BondStereo.STEREOE),
      ("S", Chem.BondStereo.STEREOZ),
      ("S", Chem.BondStereo.STEREOE),
    )
    for i, mol in enumerate(suppl):
      cip, stereo = expected[i]
      _stereoTester(mol, cip, stereo)

  def testGitHub2082(self):
    ctab = """
  MJ150720

  9  9  0  0  0  0  0  0  0  0999 V2000
    2.5687   -0.7144    0.0000 C   0  0  0  0  0  0  0  0  0  0  0  0
    2.1562    0.0000    0.0000 C   0  0  0  0  0  0  0  0  0  0  0  0
    2.5687    0.7144    0.0000 O   0  0  0  0  0  0  0  0  0  0  0  0
    1.3312    0.0000    0.0000 C   0  0  0  0  0  0  0  0  0  0  0  0
    0.9187   -0.7144    0.0000 C   0  0  0  0  0  0  0  0  0  0  0  0
    0.0937   -0.7144    0.0000 C   0  0  0  0  0  0  0  0  0  0  0  0
   -0.3187    0.0000    0.0000 C   0  0  0  0  0  0  0  0  0  0  0  0
    0.0937    0.7144    0.0000 C   0  0  0  0  0  0  0  0  0  0  0  0
    0.9187    0.7144    0.0000 C   0  0  0  0  0  0  0  0  0  0  0  0
  2  1  1  6
  2  3  1  0
  2  4  1  0
  4  5  2  0
  5  6  1  0
  6  7  2  0
  7  8  1  0
  8  9  2  0
  9  4  1  0
M  END
"""
    mol = Chem.MolFromMolBlock(ctab)
    self.assertFalse(mol.GetConformer().Is3D())
    self.assertTrue("@" in Chem.MolToSmiles(mol, True))

  def testGitHub2082_2(self):
    # test a mol block that lies is 3D but labelled 2D
    ofile = os.path.join(RDConfig.RDBaseDir, 'Code', 'GraphMol', 'Wrap', 'test_data',
                         'issue2082.mol')
    with open(ofile) as inf:
      ctab = inf.read()
    m = Chem.MolFromMolBlock(ctab)
    self.assertTrue(m.GetConformer().Is3D())

  def testSetQuery(self):
    from rdkit.Chem import rdqueries
    pat = Chem.MolFromSmarts("[C]")
    self.assertFalse(Chem.MolFromSmiles("c1ccccc1").HasSubstructMatch(pat))

    q = rdqueries.AtomNumEqualsQueryAtom(6)
    for atom in pat.GetAtoms():
      atom.SetQuery(q)

    self.assertTrue(Chem.MolFromSmiles("c1ccccc1").HasSubstructMatch(pat))

  def testBondSetQuery(self):
    pat = Chem.MolFromSmarts('[#6]=[#6]')
    mol = Chem.MolFromSmiles("c1ccccc1")
    self.assertFalse(mol.HasSubstructMatch(pat))
    pat2 = Chem.MolFromSmarts('C:C')
    for bond in pat.GetBonds():
      bond.SetQuery(pat2.GetBondWithIdx(0))
    self.assertTrue(mol.HasSubstructMatch(pat))

  def testBondExpandQuery(self):
    pat = Chem.MolFromSmarts('C-C')
    mol = Chem.MolFromSmiles("C=C-C")
    self.assertEqual(len(mol.GetSubstructMatches(pat)), 1)
    pat2 = Chem.MolFromSmarts('C=C')
    for bond in pat.GetBonds():
      bond.ExpandQuery(pat2.GetBondWithIdx(0), Chem.CompositeQueryType.COMPOSITE_OR)
    self.assertEqual(len(mol.GetSubstructMatches(pat)), 2)

  def testGitHub1985(self):
    # simple check, this used to throw an exception
    try:
      Chem.MolToSmarts(Chem.MolFromSmarts("[C@]"))
    except:
      self.fail("[C@] caused an exception when roundtripping smarts")

  def testGetEnhancedStereo(self):

    rdbase = os.environ['RDBASE']
    filename = os.path.join(rdbase, 'Code/GraphMol/FileParsers/test_data/two_centers_or.mol')
    m = Chem.MolFromMolFile(filename)

    sg = m.GetStereoGroups()
    self.assertEqual(len(sg), 2)
    group1 = sg[1]
    self.assertEqual(group1.GetGroupType(), Chem.StereoGroupType.STEREO_OR)
    stereo_atoms = group1.GetAtoms()
    self.assertEqual(len(stereo_atoms), 2)
    # file is 1 indexed and says 5
    self.assertEqual(stereo_atoms[1].GetIdx(), 4)

    # make sure the atoms are connected to the parent molecule
    stereo_atoms[1].SetProp("foo", "bar")
    self.assertTrue(m.GetAtomWithIdx(4).HasProp("foo"))

    # make sure that we can iterate over the atoms:
    for at in stereo_atoms:
      at.SetProp("foo2", "bar2")
      self.assertTrue(m.GetAtomWithIdx(at.GetIdx()).HasProp("foo2"))

  def testEnhancedStereoPreservesMol(self):
    """
    Check that the stereo group (and the atoms therein) preserve the lifetime
    of the associated mol.
    """
    rdbase = os.environ['RDBASE']
    filename = os.path.join(rdbase, 'Code/GraphMol/FileParsers/test_data/two_centers_or.mol')
    m = Chem.MolFromMolFile(filename)

    sg = m.GetStereoGroups()
    m = None
    gc.collect()
    self.assertEqual(len(sg), 2)
    group1 = sg[1]
    stereo_atoms = group1.GetAtoms()
    sg = None
    gc.collect()
    self.assertEqual(stereo_atoms[1].GetIdx(), 4)
    self.assertEqual(stereo_atoms[1].GetOwningMol().GetNumAtoms(), 8)

  def testSetEnhancedStereoGroup(self):
    m = Chem.MolFromSmiles('F[C@@H](Br)[C@H](F)Cl |o1:1|')
    m2 = Chem.RWMol(m)

    groups = m2.GetStereoGroups()
    self.assertEqual(len(groups), 1)
    # Can clear the StereoGroups by setting to an empty list
    m2.SetStereoGroups([])
    self.assertEqual(len(m2.GetStereoGroups()), 0)

    # Can add new StereoGroups
    group1 = Chem.rdchem.CreateStereoGroup(Chem.rdchem.StereoGroupType.STEREO_OR, m2, [1])
    m2.SetStereoGroups([group1])
    self.assertEqual(len(m2.GetStereoGroups()), 1)

  def testSetEnhancedStereoGroupOwnershipCheck(self):
    # make sure that the object returned by CreateStereoGroup()
    # preserves the owning molecule:
    m = Chem.RWMol(Chem.MolFromSmiles('F[C@@H](Br)[C@H](F)Cl'))
    group1 = Chem.rdchem.CreateStereoGroup(Chem.rdchem.StereoGroupType.STEREO_OR, m, [1])
    m.SetStereoGroups([group1])
    self.assertEqual(len(m.GetStereoGroups()), 1)

    m = None
    gc.collect()
    stereo_atoms = group1.GetAtoms()
    self.assertEqual(stereo_atoms[0].GetIdx(), 1)
    return
    self.assertEqual(stereo_atoms[0].GetOwningMol().GetNumAtoms(), 6)

    # make sure we can't add StereoGroups constructed from one molecule
    # to a different one:
    m2 = Chem.RWMol(Chem.MolFromSmiles('F[C@@H](Br)[C@H](F)Cl'))
    with self.assertRaises(ValueError):
      m2.SetStereoGroups([group1])

  def testSetEnhancedStereoTypeChecking(self):
    m = Chem.RWMol(Chem.MolFromSmiles('F[C@@H](Br)[C@H](F)Cl'))

    # List or tuple should be allowed:
    group = Chem.rdchem.CreateStereoGroup(Chem.rdchem.StereoGroupType.STEREO_OR, m, [1, 3])
    group = Chem.rdchem.CreateStereoGroup(Chem.rdchem.StereoGroupType.STEREO_OR, m, (1, 3))

    # Python ValueError (range error) with index past the end
    with self.assertRaises(ValueError):
      group = Chem.rdchem.CreateStereoGroup(Chem.rdchem.StereoGroupType.STEREO_OR, m, [100])

    # Mol is None
    with self.assertRaises(TypeError):
      group = Chem.rdchem.CreateStereoGroup(Chem.rdchem.StereoGroupType.STEREO_OR, None, [1])

    # Atom indices must be numbers
    with self.assertRaises(TypeError):
      group = Chem.rdchem.CreateStereoGroup(Chem.rdchem.StereoGroupType.STEREO_OR, m, [1, 'text'])

  def testSubstructParameters(self):
    m = Chem.MolFromSmiles('C[C@](F)(Cl)OCC')
    p1 = Chem.MolFromSmiles('C[C@](F)(Cl)O')
    p2 = Chem.MolFromSmiles('C[C@@](F)(Cl)O')
    p3 = Chem.MolFromSmiles('CC(F)(Cl)O')

    ps = Chem.SubstructMatchParameters()
    self.assertTrue(m.HasSubstructMatch(p1, ps))
    self.assertTrue(m.HasSubstructMatch(p2, ps))
    self.assertTrue(m.HasSubstructMatch(p3, ps))
    self.assertEqual(m.GetSubstructMatch(p1, ps), (0, 1, 2, 3, 4))
    self.assertEqual(m.GetSubstructMatch(p2, ps), (0, 1, 2, 3, 4))
    self.assertEqual(m.GetSubstructMatch(p3, ps), (0, 1, 2, 3, 4))
    self.assertEqual(m.GetSubstructMatches(p1, ps), ((0, 1, 2, 3, 4), ))
    self.assertEqual(m.GetSubstructMatches(p2, ps), ((0, 1, 2, 3, 4), ))
    self.assertEqual(m.GetSubstructMatches(p3, ps), ((0, 1, 2, 3, 4), ))
    ps.useChirality = True
    self.assertTrue(m.HasSubstructMatch(p1, ps))
    self.assertFalse(m.HasSubstructMatch(p2, ps))
    self.assertTrue(m.HasSubstructMatch(p3, ps))
    self.assertEqual(m.GetSubstructMatch(p1, ps), (0, 1, 2, 3, 4))
    self.assertEqual(m.GetSubstructMatch(p2, ps), ())
    self.assertEqual(m.GetSubstructMatch(p3, ps), (0, 1, 2, 3, 4))
    self.assertEqual(m.GetSubstructMatches(p1, ps), ((0, 1, 2, 3, 4), ))
    self.assertEqual(m.GetSubstructMatches(p2, ps), ())
    self.assertEqual(m.GetSubstructMatches(p3, ps), ((0, 1, 2, 3, 4), ))

  def testSubstructParametersBundles(self):
    b = Chem.MolBundle()
    smis = ('C[C@](F)(Cl)O', 'C[C@](Br)(Cl)O', 'C[C@](I)(Cl)O')
    for smi in smis:
      b.AddMol(Chem.MolFromSmiles(smi))
    self.assertEqual(len(b), 3)
    self.assertEqual(b.Size(), 3)
    ps = Chem.SubstructMatchParameters()
    ps.useChirality = True
    self.assertTrue(Chem.MolFromSmiles('C[C@](F)(Cl)OCC').HasSubstructMatch(b, ps))
    self.assertFalse(Chem.MolFromSmiles('C[C@@](F)(Cl)OCC').HasSubstructMatch(b, ps))
    self.assertTrue(Chem.MolFromSmiles('C[C@](I)(Cl)OCC').HasSubstructMatch(b, ps))
    self.assertFalse(Chem.MolFromSmiles('C[C@@](I)(Cl)OCC').HasSubstructMatch(b, ps))

    self.assertEqual(
      Chem.MolFromSmiles('C[C@](F)(Cl)OCC').GetSubstructMatch(b, ps), (0, 1, 2, 3, 4))
    self.assertEqual(Chem.MolFromSmiles('C[C@@](F)(Cl)OCC').GetSubstructMatch(b, ps), ())
    self.assertEqual(
      Chem.MolFromSmiles('C[C@](I)(Cl)OCC').GetSubstructMatch(b, ps), (0, 1, 2, 3, 4))
    self.assertEqual(Chem.MolFromSmiles('C[C@@](I)(Cl)OCC').GetSubstructMatch(b, ps), ())

    self.assertEqual(
      Chem.MolFromSmiles('C[C@](F)(Cl)OCC').GetSubstructMatches(b, ps), ((0, 1, 2, 3, 4), ))
    self.assertEqual(Chem.MolFromSmiles('C[C@@](F)(Cl)OCC').GetSubstructMatches(b, ps), ())
    self.assertEqual(
      Chem.MolFromSmiles('C[C@](I)(Cl)OCC').GetSubstructMatches(b, ps), ((0, 1, 2, 3, 4), ))
    self.assertEqual(Chem.MolFromSmiles('C[C@@](I)(Cl)OCC').GetSubstructMatches(b, ps), ())

  def testSubstructParametersBundles2(self):
    b = Chem.MolBundle()
    smis = ('C[C@](F)(Cl)O', 'C[C@](Br)(Cl)O', 'C[C@](I)(Cl)O')
    for smi in smis:
      b.AddMol(Chem.MolFromSmiles(smi))
    self.assertEqual(len(b), 3)
    b2 = Chem.MolBundle()
    smis = ('C[C@@](F)(Cl)O', 'C[C@@](Br)(Cl)O', 'C[C@@](I)(Cl)O')
    for smi in smis:
      b2.AddMol(Chem.MolFromSmiles(smi))
    self.assertEqual(len(b2), 3)
    ps = Chem.SubstructMatchParameters()
    ps.useChirality = True
    self.assertTrue(b.HasSubstructMatch(b, ps))
    self.assertFalse(b.HasSubstructMatch(b2, ps))
    self.assertFalse(b2.HasSubstructMatch(b, ps))

    self.assertEqual(b.GetSubstructMatch(b, ps), (0, 1, 2, 3, 4))
    self.assertEqual(b.GetSubstructMatch(b2, ps), ())
    self.assertEqual(b2.GetSubstructMatch(b, ps), ())

    self.assertEqual(b.GetSubstructMatches(b, ps), ((0, 1, 2, 3, 4), ))
    self.assertEqual(b.GetSubstructMatches(b2, ps), ())
    self.assertEqual(b2.GetSubstructMatches(b, ps), ())

  def testGithub2285(self):
    fileN = os.path.join(RDConfig.RDBaseDir, 'Code', 'GraphMol', 'FileParsers', 'test_data',
                         'github2285.sdf')

    supp = Chem.ForwardSDMolSupplier(fileN, removeHs=False)
    if hasattr(supp, "__next__"):
      self.assertTrue(supp.__next__() is not None)
    else:
      self.assertTrue(supp.next() is not None)

  def testBitVectProp(self):
    bv = DataStructs.ExplicitBitVect(100)
    m = Chem.MolFromSmiles("CC")
    for atom in m.GetAtoms():
      bv.SetBit(atom.GetIdx())
      atom.SetExplicitBitVectProp("prop", bv)

    for atom in m.GetAtoms():
      bv = atom.GetExplicitBitVectProp("prop")
      self.assertTrue(bv.GetBit(atom.GetIdx()))

  def testBitVectQuery(self):
    bv = DataStructs.ExplicitBitVect(4)
    bv.SetBit(0)
    bv.SetBit(2)

    # wow, what a mouthfull..
    qa = rdqueries.HasBitVectPropWithValueQueryAtom("prop", bv, tolerance=0.0)

    m = Chem.MolFromSmiles("CC")
    for atom in m.GetAtoms():
      if atom.GetIdx() == 0:
        atom.SetExplicitBitVectProp("prop", bv)

    l = tuple([x.GetIdx() for x in m.GetAtomsMatchingQuery(qa)])
    self.assertEqual(l, (0, ))

    m = Chem.MolFromSmiles("CC")
    for atom in m.GetAtoms():
      bv = DataStructs.ExplicitBitVect(4)
      bv.SetBit(atom.GetIdx())
      atom.SetExplicitBitVectProp("prop", bv)

    sma = Chem.MolFromSmarts("C")
    for atom in sma.GetAtoms():
      bv = DataStructs.ExplicitBitVect(4)
      bv.SetBit(1)
      qa = rdqueries.HasBitVectPropWithValueQueryAtom("prop", bv, tolerance=0.0)
      atom.ExpandQuery(qa)

    res = m.GetSubstructMatches(sma)
    self.assertEqual(res, ((1, ), ))

    sma = Chem.MolFromSmarts("C")
    for atom in sma.GetAtoms():
      bv = DataStructs.ExplicitBitVect(4)
      bv.SetBit(0)
      qa = rdqueries.HasBitVectPropWithValueQueryAtom("prop", bv, tolerance=0.0)
      atom.ExpandQuery(qa)

    res = m.GetSubstructMatches(sma)
    self.assertEqual(res, ((0, ), ))

    sma = Chem.MolFromSmarts("C")
    for atom in sma.GetAtoms():
      bv = DataStructs.ExplicitBitVect(4)
      bv.SetBit(0)
      qa = rdqueries.HasBitVectPropWithValueQueryAtom("prop", bv, tolerance=1.0)
      atom.ExpandQuery(qa)

    res = m.GetSubstructMatches(sma)
    self.assertEqual(res, ((0, ), (1, )))

  def testGithub2441(self):
    m = Chem.MolFromSmiles("CC")
    conf = Chem.Conformer(2)
    m.AddConformer(conf, assignId=False)
    m.GetConformer().SetIntProp("foo", 1)
    m.GetConformer().SetProp("bar", "foo")
    self.assertTrue(m.GetConformer().HasProp("foo"))
    self.assertFalse(m.GetConformer().HasProp("food"))
    d = m.GetConformer().GetPropsAsDict()
    self.assertTrue('foo' in d)
    self.assertTrue('bar' in d)
    self.assertEqual(d['bar'], 'foo')
    self.assertEqual(m.GetConformer().GetProp("bar"), "foo")
    self.assertEqual(m.GetConformer().GetIntProp("foo"), 1)

  def testGithub2479(self):
    # Chemistry failure in last entry
    smi2 = '''c1ccccc  duff
c1ccccc1 ok
c1ccncc1 pyridine
C(C garbage
C1CC1 ok2
C1C(Cl)C1 ok3
CC(C)(C)(C)C duff2
'''
    suppl2 = Chem.SmilesMolSupplier()
    suppl2.SetData(smi2, titleLine=False, nameColumn=1)
    l = [x for x in suppl2]
    self.assertEqual(len(l), 7)
    self.assertTrue(l[6] is None)

    # SMILES failure in last entry
    smi2 = '''c1ccccc  duff
c1ccccc1 ok
c1ccncc1 pyridine
C(C garbage
C1CC1 ok2
C1C(Cl)C1 ok3
C1C(Cl)CCCC duff2
'''
    suppl2 = Chem.SmilesMolSupplier()
    suppl2.SetData(smi2, titleLine=False, nameColumn=1)
    l = [x for x in suppl2]
    self.assertEqual(len(l), 7)
    self.assertTrue(l[6] is None)

    sdf = b"""
  Mrv1810 06051911332D          

  3  2  0  0  0  0            999 V2000
  -13.3985    4.9850    0.0000 C   0  0  0  0  0  0  0  0  0  0  0  0
  -12.7066    5.4343    0.0000 O   0  0  0  0  0  0  0  0  0  0  0  0
  -12.0654    4.9151    0.0000 C   0  0  0  0  0  0  0  0  0  0  0  0
  1  2  1  0  0  0  0
  2  3  1  0  0  0  0
M  END
$$$$

  Mrv1810 06051911332D          

  3  2  0  0  0  0            999 V2000
  -10.3083    4.8496    0.0000 C   0  0  0  0  0  0  0  0  0  0  0  0
   -9.6408    5.3345    0.0000 F   0  0  0  0  0  0  0  0  0  0  0  0
   -9.0277    4.7825    0.0000 C   0  0  0  0  0  0  0  0  0  0  0  0
  1  2  1  0  0  0  0
  2  3  1  0  0  0  0
M  END
$$$$

  Mrv1810 06051911332D          

  3  2  0  0  0  0            999 V2000
  -10.3083    4.8496    0.0000 C   0  0  0  0  0  0  0  0  0  0  0  0
   -9.6"""
    suppl3 = Chem.SDMolSupplier()
    suppl3.SetData(sdf)
    l = [x for x in suppl3]
    self.assertEqual(len(l), 3)
    self.assertTrue(l[1] is None)
    self.assertTrue(l[2] is None)

    from io import BytesIO
    sio = BytesIO(sdf)
    suppl3 = Chem.ForwardSDMolSupplier(sio)
    l = [x for x in suppl3]
    self.assertEqual(len(l), 3)
    self.assertTrue(l[1] is None)
    self.assertTrue(l[2] is None)

    sdf = b"""
  Mrv1810 06051911332D          

  3  2  0  0  0  0            999 V2000
  -13.3985    4.9850    0.0000 C   0  0  0  0  0  0  0  0  0  0  0  0
  -12.7066    5.4343    0.0000 O   0  0  0  0  0  0  0  0  0  0  0  0
  -12.0654    4.9151    0.0000 C   0  0  0  0  0  0  0  0  0  0  0  0
  1  2  1  0  0  0  0
  2  3  1  0  0  0  0
M  END
>  <pval>  (1) 
[1,2,]

$$$$

  Mrv1810 06051911332D          

  3  2  0  0  0  0            999 V2000
  -10.3083    4.8496    0.0000 C   0  0  0  0  0  0  0  0  0  0  0  0
   -9.6408    5.3345    0.0000 O   0  0  0  0  0  0  0  0  0  0  0  0
   -9.0277    4.7825    0.0000 C   0  0  0  0  0  0  0  0  0  0  0  0
  1  2  1  0  0  0  0
  2  3  1  0  0  0  0
M  END
>  <pval>  (1) 
[1,2,]
"""
    suppl3 = Chem.SDMolSupplier()
    suppl3.SetData(sdf)
    l = [x for x in suppl3]
    self.assertEqual(len(l), 2)
    self.assertTrue(l[0] is not None)
    self.assertTrue(l[1] is not None)

    from io import BytesIO
    sio = BytesIO(sdf)
    suppl3 = Chem.ForwardSDMolSupplier(sio)
    l = [x for x in suppl3]
    self.assertEqual(len(l), 2)
    self.assertTrue(l[0] is not None)
    self.assertTrue(l[1] is not None)

  def testXYZ(self):
    conf = Chem.Conformer(5)
    conf.SetAtomPosition(0, [0.000, 0.000, 0.000])
    conf.SetAtomPosition(1, [-0.635, -0.635, 0.635])
    conf.SetAtomPosition(2, [-0.635, 0.635, -0.635])
    conf.SetAtomPosition(3, [0.635, -0.635, -0.635])
    conf.SetAtomPosition(4, [0.635, 0.635, 0.635])

    emol = Chem.EditableMol(Chem.Mol())
    for z in [6, 1, 1, 1, 1]:
      emol.AddAtom(Chem.Atom(z))
    mol = emol.GetMol()
    mol.SetProp('_Name', 'methane\nthis part should not be output')
    mol.AddConformer(conf)

    xyzblock_expected = """5
methane
C      0.000000    0.000000    0.000000
H     -0.635000   -0.635000    0.635000
H     -0.635000    0.635000   -0.635000
H      0.635000   -0.635000   -0.635000
H      0.635000    0.635000    0.635000
"""

    self.assertEqual(Chem.MolToXYZBlock(mol), xyzblock_expected)

  def testSanitizationExceptionBasics(self):
    try:
      Chem.SanitizeMol(Chem.MolFromSmiles('CFC', sanitize=False))
    except Chem.AtomValenceException as exc:
      self.assertEqual(exc.cause.GetAtomIdx(), 1)
    else:
      self.assertFalse(True)

    try:
      Chem.SanitizeMol(Chem.MolFromSmiles('c1cc1', sanitize=False))
    except Chem.KekulizeException as exc:
      self.assertEqual(exc.cause.GetAtomIndices(), (0, 1, 2))
    else:
      self.assertFalse(True)

  def testSanitizationExceptionHierarchy(self):
    with self.assertRaises(Chem.AtomValenceException):
      Chem.SanitizeMol(Chem.MolFromSmiles('CFC', sanitize=False))
    with self.assertRaises(Chem.AtomSanitizeException):
      Chem.SanitizeMol(Chem.MolFromSmiles('CFC', sanitize=False))
    with self.assertRaises(Chem.MolSanitizeException):
      Chem.SanitizeMol(Chem.MolFromSmiles('CFC', sanitize=False))
    with self.assertRaises(ValueError):
      Chem.SanitizeMol(Chem.MolFromSmiles('CFC', sanitize=False))

    with self.assertRaises(Chem.KekulizeException):
      Chem.SanitizeMol(Chem.MolFromSmiles('c1cc1', sanitize=False))
    with self.assertRaises(Chem.MolSanitizeException):
      Chem.SanitizeMol(Chem.MolFromSmiles('c1cc1', sanitize=False))
    with self.assertRaises(ValueError):
      Chem.SanitizeMol(Chem.MolFromSmiles('c1cc1', sanitize=False))

  def testDetectChemistryProblems(self):
    m = Chem.MolFromSmiles('CFCc1cc1FC', sanitize=False)
    ps = Chem.DetectChemistryProblems(m)
    self.assertEqual(len(ps), 3)
    self.assertEqual([x.GetType() for x in ps],
                     ['AtomValenceException', 'AtomValenceException', 'KekulizeException'])
    self.assertEqual(ps[0].GetAtomIdx(), 1)
    self.assertEqual(ps[1].GetAtomIdx(), 6)
    self.assertEqual(ps[2].GetAtomIndices(), (3, 4, 5))

  def testGithub2611(self):
    mol = Chem.MolFromSmiles('ONCS.ONCS')
    for atom in mol.GetAtoms():
      atom.SetIsotope(atom.GetIdx())

    order1 = list(
      Chem.CanonicalRankAtomsInFragment(mol, atomsToUse=range(0, 4), breakTies=False,
                                        includeIsotopes=True))
    order2 = list(
      Chem.CanonicalRankAtomsInFragment(mol, atomsToUse=range(0, 8), breakTies=False,
                                        includeIsotopes=False))
    self.assertNotEqual(order1[:4], order2[4:])
    # ensure that the orders are ignored in the second batch
    self.assertEqual(order2[:4], order2[4:])

    for smi in ['ONCS.ONCS', 'F[C@@H](Br)[C@H](F)Cl']:
      mol = Chem.MolFromSmiles(smi)
      for atom in mol.GetAtoms():
        atom.SetIsotope(atom.GetIdx())

        for iso, chiral in [(True, True), (True, False), (False, True), (False, False)]:
          order1 = list(
            Chem.CanonicalRankAtomsInFragment(mol, atomsToUse=range(0, mol.GetNumAtoms()),
                                              bondsToUse=range(0,
                                                               mol.GetNumBonds()), breakTies=False,
                                              includeIsotopes=iso, includeChirality=chiral))
          order2 = list(
            Chem.CanonicalRankAtomsInFragment(mol, atomsToUse=range(0, mol.GetNumAtoms()),
                                              bondsToUse=range(0,
                                                               mol.GetNumBonds()), breakTies=True,
                                              includeIsotopes=iso, includeChirality=chiral))
          order3 = list(
            Chem.CanonicalRankAtoms(mol, breakTies=False, includeIsotopes=iso,
                                    includeChirality=chiral))
          order4 = list(
            Chem.CanonicalRankAtoms(mol, breakTies=True, includeIsotopes=iso,
                                    includeChirality=chiral))
          self.assertEqual(order1, order3)
          self.assertEqual(order2, order4)

  def testSetBondStereoFromDirections(self):
    m1 = Chem.MolFromMolBlock(
      '''
  Mrv1810 10141909482D          

  4  3  0  0  0  0            999 V2000
    3.3412   -2.9968    0.0000 C   0  0  0  0  0  0  0  0  0  0  0  0
    2.5162   -2.9968    0.0000 C   0  0  0  0  0  0  0  0  0  0  0  0
    2.1037   -3.7112    0.0000 C   0  0  0  0  0  0  0  0  0  0  0  0
    3.7537   -2.2823    0.0000 C   0  0  0  0  0  0  0  0  0  0  0  0
  1  2  2  0  0  0  0
  2  3  1  0  0  0  0
  1  4  1  0  0  0  0
M  END
''', sanitize=False)
    self.assertEqual(m1.GetBondBetweenAtoms(0, 1).GetBondType(), Chem.BondType.DOUBLE)
    self.assertEqual(m1.GetBondBetweenAtoms(0, 1).GetStereo(), Chem.BondStereo.STEREONONE)
    Chem.SetBondStereoFromDirections(m1)
    self.assertEqual(m1.GetBondBetweenAtoms(0, 1).GetStereo(), Chem.BondStereo.STEREOTRANS)

    m2 = Chem.MolFromMolBlock(
      '''
  Mrv1810 10141909542D          

  4  3  0  0  0  0            999 V2000
    3.4745   -5.2424    0.0000 C   0  0  0  0  0  0  0  0  0  0  0  0
    2.6495   -5.2424    0.0000 C   0  0  0  0  0  0  0  0  0  0  0  0
    2.2370   -5.9569    0.0000 C   0  0  0  0  0  0  0  0  0  0  0  0
    3.8870   -5.9569    0.0000 C   0  0  0  0  0  0  0  0  0  0  0  0
  1  2  2  0  0  0  0
  2  3  1  0  0  0  0
  1  4  1  0  0  0  0
M  END
''', sanitize=False)
    self.assertEqual(m2.GetBondBetweenAtoms(0, 1).GetBondType(), Chem.BondType.DOUBLE)
    self.assertEqual(m2.GetBondBetweenAtoms(0, 1).GetStereo(), Chem.BondStereo.STEREONONE)
    Chem.SetBondStereoFromDirections(m2)
    self.assertEqual(m2.GetBondBetweenAtoms(0, 1).GetStereo(), Chem.BondStereo.STEREOCIS)

  def testSetBondDirFromStereo(self):
    m1 = Chem.MolFromSmiles('CC=CC')
    m1.GetBondWithIdx(1).SetStereoAtoms(0, 3)
    m1.GetBondWithIdx(1).SetStereo(Chem.BondStereo.STEREOCIS)
    Chem.SetDoubleBondNeighborDirections(m1)
    self.assertEqual(Chem.MolToSmiles(m1), r"C/C=C\C")
    self.assertEqual(m1.GetBondWithIdx(0).GetBondDir(), Chem.BondDir.ENDUPRIGHT)
    self.assertEqual(m1.GetBondWithIdx(2).GetBondDir(), Chem.BondDir.ENDDOWNRIGHT)

  def testAssignChiralTypesFromMolParity(self):

    class TestAssignChiralTypesFromMolParity:

      class BondDef:

        def __init__(self, bi, ei, t):
          self.beginIdx = bi
          self.endIdx = ei
          self.type = t

      def __init__(self, mol, parent):
        self.parent = parent
        self.parityMap = {
          Chem.ChiralType.CHI_TETRAHEDRAL_CW: 1,
          Chem.ChiralType.CHI_TETRAHEDRAL_CCW: 2,
          Chem.ChiralType.CHI_UNSPECIFIED: 0,
          Chem.ChiralType.CHI_OTHER: 0
        }
        self.d_rwMol = Chem.RWMol(mol)
        self.assignMolParity()
        self.fillBondDefVect()
        Chem.AssignAtomChiralTagsFromMolParity(self.d_rwMol)
        self.d_refSmiles = Chem.MolToSmiles(self.d_rwMol)
        self.heapPermutation()

      def assignMolParity(self):
        Chem.AssignAtomChiralTagsFromStructure(self.d_rwMol)
        for a in self.d_rwMol.GetAtoms():
          parity = self.parityMap[a.GetChiralTag()]
          a.SetIntProp("molParity", parity)
          a.SetChiralTag(Chem.ChiralType.CHI_UNSPECIFIED)

      def fillBondDefVect(self):
        self.d_bondDefVect = [
          self.BondDef(b.GetBeginAtomIdx(), b.GetEndAtomIdx(), b.GetBondType())
          for b in self.d_rwMol.GetBonds()
        ]

      def stripBonds(self):
        for i in reversed(range(self.d_rwMol.GetNumBonds())):
          b = self.d_rwMol.GetBondWithIdx(i)
          self.d_rwMol.RemoveBond(b.GetBeginAtomIdx(), b.GetEndAtomIdx())

      def addBonds(self):
        [
          self.d_rwMol.AddBond(bondDef.beginIdx, bondDef.endIdx, bondDef.type)
          for bondDef in self.d_bondDefVect
        ]

      def checkBondPermutation(self):
        self.stripBonds()
        self.addBonds()
        Chem.SanitizeMol(self.d_rwMol)
        Chem.AssignAtomChiralTagsFromMolParity(self.d_rwMol)
        self.parent.assertEqual(Chem.MolToSmiles(self.d_rwMol), self.d_refSmiles)

      def heapPermutation(self, s=0):
        # if size becomes 1 the permutation is ready to use
        if (s == 0):
          s = len(self.d_bondDefVect)
        if (s == 1):
          self.checkBondPermutation()
          return
        for i in range(s):
          self.heapPermutation(s - 1)
          # if size is odd, swap first and last element
          j = 0 if (s % 2 == 1) else i
          self.d_bondDefVect[j], self.d_bondDefVect[s - 1] = \
            self.d_bondDefVect[s - 1], self.d_bondDefVect[j]

    molb = """
     RDKit          3D

  6  5  0  0  1  0  0  0  0  0999 V2000
   -2.9747    1.7234    0.0753 C   0  0  0  0  0  0  0  0  0  0  0  0
   -1.4586    1.4435    0.1253 C   0  0  0  0  0  0  0  0  0  0  0  0
   -3.5885    2.6215    1.4893 Cl  0  0  0  0  0  0  0  0  0  0  0  0
   -3.7306    0.3885   -0.0148 C   0  0  0  0  0  0  0  0  0  0  0  0
   -0.3395    3.0471    0.1580 Br  0  0  0  0  0  0  0  0  0  0  0  0
   -1.1574    0.7125    1.2684 F   0  0  0  0  0  0  0  0  0  0  0  0
  1  2  1  0
  1  3  1  0
  1  4  1  0
  2  5  1  0
  2  6  1  0
M  END
"""
    m = Chem.RWMol(Chem.MolFromMolBlock(molb, sanitize=True, removeHs=False))
    self.assertIsNotNone(m)
    TestAssignChiralTypesFromMolParity(m, self)

  def testCXSMILESErrors(self):
    smi = "CCC |FAILURE|"
    ps = Chem.SmilesParserParams()
    ps.strictCXSMILES = False
    m = Chem.MolFromSmiles(smi, ps)
    self.assertTrue(m is not None)
    self.assertEqual(m.GetNumAtoms(), 3)

  def testRemoveHsParams(self):
    smips = Chem.SmilesParserParams()
    smips.removeHs = False

    m = Chem.MolFromSmiles('F.[H]', smips)
    ps = Chem.RemoveHsParameters()
    m = Chem.RemoveHs(m, ps)
    self.assertEqual(m.GetNumAtoms(), 2)
    ps.removeDegreeZero = True
    m = Chem.RemoveHs(m, ps)
    self.assertEqual(m.GetNumAtoms(), 1)

    m = Chem.MolFromSmiles('F[H-]F', smips)
    ps = Chem.RemoveHsParameters()
    m = Chem.RemoveHs(m, ps)
    self.assertEqual(m.GetNumAtoms(), 3)
    m = Chem.MolFromSmiles('F[H-]F', smips)
    ps.removeHigherDegrees = True
    m = Chem.RemoveHs(m, ps)
    self.assertEqual(m.GetNumAtoms(), 2)

    m = Chem.MolFromSmiles('[H][H]', smips)
    ps = Chem.RemoveHsParameters()
    m = Chem.RemoveHs(m, ps)
    self.assertEqual(m.GetNumAtoms(), 2)
    m = Chem.MolFromSmiles('[H][H]', smips)
    ps.removeOnlyHNeighbors = True
    m = Chem.RemoveHs(m, ps)
    self.assertEqual(m.GetNumAtoms(), 0)

    m = Chem.MolFromSmiles('F[2H]', smips)
    ps = Chem.RemoveHsParameters()
    m = Chem.RemoveHs(m, ps)
    self.assertEqual(m.GetNumAtoms(), 2)
    m = Chem.MolFromSmiles('F[2H]', smips)
    ps.removeIsotopes = True
    m = Chem.RemoveHs(m, ps)
    self.assertEqual(m.GetNumAtoms(), 1)

    m = Chem.MolFromSmiles('c1c(C([2H])([2H])F)cccc1', smips)
    ps = Chem.RemoveHsParameters()
    m_noh = Chem.RemoveHs(m, ps)
    self.assertEqual(m_noh.GetNumAtoms(), m.GetNumAtoms())
    ps.removeAndTrackIsotopes = True
    m_noh = Chem.RemoveHs(m, ps)
    self.assertEqual(m_noh.GetNumAtoms(), m.GetNumAtoms() - 2)
    self.assertTrue(m_noh.GetAtomWithIdx(2).HasProp("_isotopicHs"))
    self.assertEqual(tuple(m_noh.GetAtomWithIdx(2).GetPropsAsDict().get("_isotopicHs")), (2, 2))
    m_h = Chem.AddHs(m_noh)
    self.assertFalse(m_h.GetAtomWithIdx(2).HasProp("_isotopicHs"))
    self.assertEqual(
      sum([
        1 for nbr in m_h.GetAtomWithIdx(2).GetNeighbors()
        if (nbr.GetAtomicNum() == 1 and nbr.GetIsotope())
      ]), 2)

    m = Chem.MolFromSmiles('*[H]', smips)
    ps = Chem.RemoveHsParameters()
    m = Chem.RemoveHs(m, ps)
    self.assertEqual(m.GetNumAtoms(), 2)
    m = Chem.MolFromSmiles('*[H]', smips)
    ps.removeDummyNeighbors = True
    m = Chem.RemoveHs(m, ps)
    self.assertEqual(m.GetNumAtoms(), 1)

    m = Chem.MolFromSmiles('F/C=N/[H]', smips)
    ps = Chem.RemoveHsParameters()
    m = Chem.RemoveHs(m, ps)
    self.assertEqual(m.GetNumAtoms(), 4)
    m = Chem.MolFromSmiles('F/C=N/[H]', smips)
    ps.removeDefiningBondStereo = True
    m = Chem.RemoveHs(m, ps)
    self.assertEqual(m.GetNumAtoms(), 3)

    m = Chem.MolFromSmiles('FC([H])(O)Cl', smips)
    m.GetBondBetweenAtoms(1, 2).SetBondDir(Chem.BondDir.BEGINWEDGE)
    ps = Chem.RemoveHsParameters()
    m = Chem.RemoveHs(m, ps)
    self.assertEqual(m.GetNumAtoms(), 4)
    m = Chem.MolFromSmiles('FC([H])(O)Cl', smips)
    m.GetBondBetweenAtoms(1, 2).SetBondDir(Chem.BondDir.BEGINWEDGE)
    ps.removeWithWedgedBond = False
    m = Chem.RemoveHs(m, ps)
    self.assertEqual(m.GetNumAtoms(), 5)

    m = Chem.MolFromSmarts('F[#1]')
    ps = Chem.RemoveHsParameters()
    m = Chem.RemoveHs(m, ps)
    self.assertEqual(m.GetNumAtoms(), 2)
    m = Chem.MolFromSmarts('F[#1]')
    ps.removeWithQuery = True
    m = Chem.RemoveHs(m, ps)
    self.assertEqual(m.GetNumAtoms(), 1)

    m = Chem.MolFromSmiles('[C@]12([H])CCC1CO2.[H+].F[H-]F.[H][H].[H]*.F/C=C/[H]')
    m = Chem.RemoveAllHs(m)
    for at in m.GetAtoms():
      self.assertNotEqual(at.GetAtomicNum(), 1)

  def testPickleCoordsAsDouble(self):
    import pickle
    m = Chem.MolFromSmiles('C')
    test_num = 1e50
    conf = Chem.Conformer(1)
    conf.SetAtomPosition(0, (test_num, 0.0, 0.0))
    m.AddConformer(conf)

    opts = Chem.GetDefaultPickleProperties()
    Chem.SetDefaultPickleProperties(Chem.PropertyPickleOptions.NoProps)
    self.assertNotEqual(pickle.loads(pickle.dumps(m)).GetConformer().GetAtomPosition(0).x, test_num)

    try:
      Chem.SetDefaultPickleProperties(Chem.PropertyPickleOptions.CoordsAsDouble)
      self.assertEqual(pickle.loads(pickle.dumps(m)).GetConformer().GetAtomPosition(0).x, test_num)
    finally:
      Chem.SetDefaultPickleProperties(opts)

  def testCustomSubstructMatchCheck(self):

    def accept_none(mol, vect):
      return False

    def accept_all(mol, vect):
      return True

    def accept_large(mol, vect):
      return sum(vect) > 5

    m = Chem.MolFromSmiles('CCOCC')
    p = Chem.MolFromSmiles('CCO')
    ps = Chem.SubstructMatchParameters()
    self.assertEqual(len(m.GetSubstructMatches(p, ps)), 2)

    ps.setExtraFinalCheck(accept_none)
    self.assertEqual(len(m.GetSubstructMatches(p, ps)), 0)
    ps.setExtraFinalCheck(accept_all)
    self.assertEqual(len(m.GetSubstructMatches(p, ps)), 2)
    ps.setExtraFinalCheck(accept_large)
    self.assertEqual(len(m.GetSubstructMatches(p, ps)), 1)

  def testMostSubstitutedCoreMatch(self):
    core = Chem.MolFromSmarts("[*:1]c1cc([*:2])ccc1[*:3]")
    orthoMeta = Chem.MolFromSmiles("c1ccc(-c2ccc(-c3ccccc3)c(-c3ccccc3)c2)cc1")
    ortho = Chem.MolFromSmiles("c1ccc(-c2ccccc2-c2ccccc2)cc1")
    meta = Chem.MolFromSmiles("c1ccc(-c2cccc(-c3ccccc3)c2)cc1")
    biphenyl = Chem.MolFromSmiles("c1ccccc1-c1ccccc1")
    phenyl = Chem.MolFromSmiles("c1ccccc1")

    def numHsMatchingDummies(mol, core, match):
      return sum([
        1 for qi, ai in enumerate(match) if core.GetAtomWithIdx(qi).GetAtomicNum() == 0
        and mol.GetAtomWithIdx(ai).GetAtomicNum() == 1
      ])

    for mol, res in ((orthoMeta, 0), (ortho, 1), (meta, 1), (biphenyl, 2), (phenyl, 3)):
      mol = Chem.AddHs(mol)
      matches = mol.GetSubstructMatches(core)
      bestMatch = Chem.GetMostSubstitutedCoreMatch(mol, core, matches)
      self.assertEqual(numHsMatchingDummies(mol, core, bestMatch), res)
      ctrlCounts = sorted([numHsMatchingDummies(mol, core, match) for match in matches])
      sortedCounts = [
        numHsMatchingDummies(mol, core, match)
        for match in Chem.SortMatchesByDegreeOfCoreSubstitution(mol, core, matches)
      ]
      self.assertEqual(len(ctrlCounts), len(sortedCounts))
      self.assertTrue(all(ctrl == sortedCounts[i] for i, ctrl in enumerate(ctrlCounts)))
    with self.assertRaises(ValueError):
      Chem.GetMostSubstitutedCoreMatch(orthoMeta, core, [])
    with self.assertRaises(ValueError):
      Chem.SortMatchesByDegreeOfCoreSubstitution(orthoMeta, core, [])

  def testSuppliersReadingDirectories(self):
    # this is an odd one, basically we need to check that we don't hang
    #  which is pretty much a bad test in my opinion, but YMMV
    d = tempfile.mkdtemp()
    self.assertTrue(os.path.exists(d))

    for supplier in [
        Chem.SmilesMolSupplier,
        Chem.SDMolSupplier,
        Chem.TDTMolSupplier,
        #Chem.CompressedSDMolSupplier,
    ]:
      print("supplier:", supplier)
      with self.assertRaises(OSError):
        suppl = supplier(d)
    if hasattr(Chem, 'MaeMolSupplier'):
      with self.assertRaises(OSError):
        suppl = Chem.MaeMolSupplier(d)
    os.rmdir(d)

  def testRandomSmilesVect(self):
    m = Chem.MolFromSmiles("C1OCC1N(CO)(Cc1ccccc1NCCl)")
    v = Chem.MolToRandomSmilesVect(m, 5, randomSeed=0xf00d)
    self.assertEqual(v, [
      "c1cc(CN(C2COC2)CO)c(cc1)NCCl", "N(CCl)c1c(CN(C2COC2)CO)cccc1", "N(CCl)c1ccccc1CN(C1COC1)CO",
      "OCN(Cc1ccccc1NCCl)C1COC1", "C(N(C1COC1)Cc1c(cccc1)NCCl)O"
    ])

    v = Chem.MolToRandomSmilesVect(m, 5, randomSeed=0xf00d, allHsExplicit=True)
    self.assertEqual(v, [
      "[cH]1[cH][c]([CH2][N]([CH]2[CH2][O][CH2]2)[CH2][OH])[c]([cH][cH]1)[NH][CH2][Cl]",
      "[NH]([CH2][Cl])[c]1[c]([CH2][N]([CH]2[CH2][O][CH2]2)[CH2][OH])[cH][cH][cH][cH]1",
      "[NH]([CH2][Cl])[c]1[cH][cH][cH][cH][c]1[CH2][N]([CH]1[CH2][O][CH2]1)[CH2][OH]",
      "[OH][CH2][N]([CH2][c]1[cH][cH][cH][cH][c]1[NH][CH2][Cl])[CH]1[CH2][O][CH2]1",
      "[CH2]([N]([CH]1[CH2][O][CH2]1)[CH2][c]1[c]([cH][cH][cH][cH]1)[NH][CH2][Cl])[OH]"
    ])

  def testGithub3198(self):

    ps = Chem.SmilesParserParams()
    ps.removeHs = False
    m = Chem.MolFromSmiles('[H]OC(F).[Na]', ps)

    qa = rdqueries.AAtomQueryAtom()
    self.assertEqual(tuple(x.GetIdx() for x in m.GetAtomsMatchingQuery(qa)), (1, 2, 3, 4))

    qa = rdqueries.AHAtomQueryAtom()
    self.assertEqual(tuple(x.GetIdx() for x in m.GetAtomsMatchingQuery(qa)), (0, 1, 2, 3, 4))

    qa = rdqueries.QAtomQueryAtom()
    self.assertEqual(tuple(x.GetIdx() for x in m.GetAtomsMatchingQuery(qa)), (1, 3, 4))

    qa = rdqueries.QHAtomQueryAtom()
    self.assertEqual(tuple(x.GetIdx() for x in m.GetAtomsMatchingQuery(qa)), (0, 1, 3, 4))

    qa = rdqueries.XAtomQueryAtom()
    self.assertEqual(tuple(x.GetIdx() for x in m.GetAtomsMatchingQuery(qa)), (3, ))

    qa = rdqueries.XHAtomQueryAtom()
    self.assertEqual(tuple(x.GetIdx() for x in m.GetAtomsMatchingQuery(qa)), (0, 3))

    qa = rdqueries.MAtomQueryAtom()
    self.assertEqual(tuple(x.GetIdx() for x in m.GetAtomsMatchingQuery(qa)), (4, ))

    qa = rdqueries.MHAtomQueryAtom()
    self.assertEqual(tuple(x.GetIdx() for x in m.GetAtomsMatchingQuery(qa)), (0, 4))

  def testAdjustQueryPropertiesFiveRings(self):
    mol = Chem.MolFromSmiles('c1cc[nH]c1')
    nops = Chem.AdjustQueryParameters.NoAdjustments()
    nmol = Chem.AdjustQueryProperties(mol, nops)
    self.assertEqual(Chem.MolToSmarts(nmol), "[#6]1:[#6]:[#6]:[#7H]:[#6]:1")

    nops.adjustConjugatedFiveRings = True
    nmol = Chem.AdjustQueryProperties(mol, nops)
    self.assertEqual(Chem.MolToSmarts(nmol), "[#6]1-,=,:[#6]-,=,:[#6]-,=,:[#7H]-,=,:[#6]-,=,:1")

  def testFindPotentialStereo(self):
    mol = Chem.MolFromSmiles('C[C@H](F)C=CC')
    si = Chem.FindPotentialStereo(mol)
    self.assertEqual(len(si), 2)
    self.assertEqual(si[0].type, Chem.StereoType.Atom_Tetrahedral)
    self.assertEqual(si[0].specified, Chem.StereoSpecified.Specified)
    self.assertEqual(si[0].centeredOn, 1)
    self.assertEqual(si[0].descriptor, Chem.StereoDescriptor.Tet_CCW)
    self.assertEqual(list(si[0].controllingAtoms), [0, 2, 3])
    self.assertEqual(si[1].type, Chem.StereoType.Bond_Double)
    self.assertEqual(si[1].specified, Chem.StereoSpecified.Unspecified)
    self.assertEqual(si[1].centeredOn, 3)
    self.assertEqual(si[1].descriptor, Chem.StereoDescriptor.NoValue)
    self.assertEqual(list(si[1].controllingAtoms),
                     [1, Chem.StereoInfo.NOATOM, 5, Chem.StereoInfo.NOATOM])

  def testNewFindMolChiralCenters(self):
    mol = Chem.MolFromSmiles('C[C@H](F)C=CC(F)Cl')
    ctrs = Chem.FindMolChiralCenters(mol, useLegacyImplementation=False)
    self.assertEqual(len(ctrs), 1)
    self.assertEqual(ctrs, [(1, 'S')])
    ctrs = Chem.FindMolChiralCenters(mol, useLegacyImplementation=False, includeCIP=False)
    self.assertEqual(len(ctrs), 1)
    self.assertEqual(ctrs, [(1, 'Tet_CCW')])
    ctrs = Chem.FindMolChiralCenters(mol, useLegacyImplementation=False, includeUnassigned=True,
                                     includeCIP=False)
    self.assertEqual(len(ctrs), 2)
    self.assertEqual(ctrs, [(1, 'Tet_CCW'), (5, '?')])
    ctrs = Chem.FindMolChiralCenters(mol, useLegacyImplementation=False, includeUnassigned=True,
                                     includeCIP=True)
    self.assertEqual(len(ctrs), 2)
    self.assertEqual(ctrs, [(1, 'S'), (5, '?')])

  def testMolFromPNG(self):
    fileN = os.path.join(RDConfig.RDBaseDir, 'Code', 'GraphMol', 'FileParsers', 'test_data',
                         'colchicine.png')
    mol = Chem.MolFromPNGFile(fileN)
    self.assertIsNotNone(mol)
    self.assertEqual(mol.GetNumAtoms(), 29)

    with open(fileN, 'rb') as inf:
      d = inf.read()
    mol = Chem.MolFromPNGString(d)
    self.assertIsNotNone(mol)
    self.assertEqual(mol.GetNumAtoms(), 29)

  def testMolToPNG(self):
    fileN = os.path.join(RDConfig.RDBaseDir, 'Code', 'GraphMol', 'FileParsers', 'test_data',
                         'colchicine.no_metadata.png')

    with open(fileN, 'rb') as inf:
      d = inf.read()
    mol = Chem.MolFromSmiles("COc1cc2c(c(OC)c1OC)-c1ccc(OC)c(=O)cc1[C@@H](NC(C)=O)CC2")
    self.assertIsNotNone(mol)
    self.assertEqual(mol.GetNumAtoms(), 29)

    nd = Chem.MolMetadataToPNGString(mol, d)
    mol = Chem.MolFromPNGString(nd)
    self.assertIsNotNone(mol)
    self.assertEqual(mol.GetNumAtoms(), 29)

    nd = Chem.MolMetadataToPNGFile(mol, fileN)
    mol = Chem.MolFromPNGString(nd)
    self.assertIsNotNone(mol)
    self.assertEqual(mol.GetNumAtoms(), 29)

  def testMolsFromPNG(self):
    refMols = [Chem.MolFromSmiles(x) for x in ('c1ccccc1', 'CCO', 'CC(=O)O', 'c1ccccn1')]
    fileN = os.path.join(RDConfig.RDBaseDir, 'Code', 'GraphMol', 'FileParsers', 'test_data',
                         'multiple_mols.png')
    mols = Chem.MolsFromPNGFile(fileN)
    self.assertEqual(len(mols), len(refMols))
    for mol, refMol in zip(mols, refMols):
      self.assertEqual(Chem.MolToSmiles(mol), Chem.MolToSmiles(refMol))

  def testMetadataToPNG(self):
    fileN = os.path.join(RDConfig.RDBaseDir, 'Code', 'GraphMol', 'FileParsers', 'test_data',
                         'colchicine.png')

    with open(fileN, 'rb') as inf:
      d = inf.read()
    mol = Chem.MolFromPNGString(d)
    nd = Chem.MolMetadataToPNGString(mol, d)
    vals = {'foo': '1', 'bar': '2'}
    nd = Chem.AddMetadataToPNGString(vals, nd)
    nvals = Chem.MetadataFromPNGString(nd)
    self.assertTrue('foo' in nvals)
    self.assertEqual(nvals['foo'], b'1')
    self.assertTrue('bar' in nvals)
    self.assertEqual(nvals['bar'], b'2')

    nd = Chem.AddMetadataToPNGFile(vals, fileN)
    nvals = Chem.MetadataFromPNGString(nd)
    self.assertTrue('foo' in nvals)
    self.assertEqual(nvals['foo'], b'1')
    self.assertTrue('bar' in nvals)
    self.assertEqual(nvals['bar'], b'2')

    vals = {'foo': 1, 'bar': '2'}
    with self.assertRaises(TypeError):
      nd = Chem.AddMetadataToPNGString(vals, d)

  def test_github3403(self):
    core1 = "[$(C-!@[a])](=O)(Cl)"
    sma = Chem.MolFromSmarts(core1)

    m = Chem.MolFromSmiles("c1ccccc1C(=O)Cl")
    self.assertFalse(m.HasSubstructMatch(sma, recursionPossible=False))

    m = Chem.MolFromSmiles("c1ccccc1C(=O)Cl")
    self.assertTrue(m.HasSubstructMatch(sma))

    m = Chem.MolFromSmiles("c1ccccc1C(=O)Cl")
    self.assertFalse(m.HasSubstructMatch(sma, recursionPossible=False))

  def test_github3517(self):
    fileN = os.path.join(RDConfig.RDBaseDir, 'Code', 'GraphMol', 'FileParsers', 'test_data',
                         'NCI_aids_few.sdf')
    sdSup = Chem.SDMolSupplier(fileN)
    mols_list = list(sdSup)
    mols_list_compr = [m for m in sdSup]
    self.assertEqual(len(mols_list), len(mols_list_compr))

  def test_github3492(self):

    def read_smile(s):
      m = Chem.MolFromSmiles(s)
      rdkit.Chem.rdDepictor.Compute2DCoords(m)
      return m

    def sq_dist(a, b):
      ab = [a[i] - b[i] for i, _ in enumerate(a)]
      return sum([d * d for d in ab])

    self.assertIsNotNone(Chem.MolFromSmiles("OCCN").GetAtoms()[0].GetOwningMol())
    self.assertEqual([Chem.MolFromSmiles("OCCN").GetAtoms()[i].GetAtomicNum() for i in range(4)],
                     [8, 6, 6, 7])
    self.assertIsNotNone(Chem.MolFromSmiles("O=CCC=N").GetBonds()[0].GetOwningMol())
    self.assertEqual(
      [Chem.MolFromSmiles("O=CCC=N").GetBonds()[i].GetBondType() for i in range(4)],
      [Chem.BondType.DOUBLE, Chem.BondType.SINGLE, Chem.BondType.SINGLE, Chem.BondType.DOUBLE])
    self.assertIsNotNone(read_smile("CCC").GetConformers()[0].GetOwningMol())
    pos = read_smile("CCC").GetConformers()[0].GetPositions()
    self.assertAlmostEqual(sq_dist(pos[0], pos[1]), sq_dist(pos[1], pos[2]))

  def test_github3553(self):
    from io import StringIO
    fileN = os.path.join(RDConfig.RDBaseDir, 'Code', 'GraphMol', 'Wrap', 'test_data',
                         'github3553.sdf')
    sdSup = Chem.SDMolSupplier(fileN)
    for mol in sdSup:
      pval = mol.GetProp('boiling.point.predicted')
      sio = StringIO()
      w = Chem.SDWriter(sio)
      w.SetKekulize(True)
      w.SetForceV3000(True)
      w.write(mol)
      w.flush()
      txt = sio.getvalue()
      self.assertTrue(pval in txt)

  def test_github1631(self):
    fileN = os.path.join(RDConfig.RDBaseDir, 'Code', 'GraphMol', 'FileParsers', 'test_data',
                         '1CRN.pdb')

    m = Chem.MolFromPDBFile(fileN)
    info = m.GetAtomWithIdx(0).GetPDBResidueInfo()
    self.assertEqual(info.GetName(), " N  ")
    self.assertEqual(info.GetResidueName(), "THR")
    self.assertAlmostEqual(info.GetTempFactor(), 13.79, 2)

    m2 = Chem.MolFromSmiles('CC(C(C(=O)O)N)O')
    self.assertTrue(m2.GetAtomWithIdx(6).GetPDBResidueInfo() is None)
    m2.GetAtomWithIdx(6).SetPDBResidueInfo(info)
    info2 = m2.GetAtomWithIdx(6).GetPDBResidueInfo()
    self.assertEqual(info2.GetName(), " N  ")
    self.assertEqual(info2.GetResidueName(), "THR")
    self.assertAlmostEqual(info2.GetTempFactor(), 13.79, 2)

  def testMolzip(self):
    tests = [["C[*:1]", "N[*:1]", "CN", Chem.MolzipParams()]]
    for a, b, res, params in tests:
      self.assertEqual(
        Chem.CanonSmiles(res),
        Chem.MolToSmiles(Chem.molzip(Chem.MolFromSmiles(a), Chem.MolFromSmiles(b), params)))

    # multiple arg test
    a = Chem.MolFromSmiles('C=C[1*]')
    b = Chem.MolFromSmiles('O/C=N/[1*]')
    p = Chem.MolzipParams()
    p.label = Chem.MolzipLabel.Isotope
    c = Chem.molzip(a, b, p)
    self.assertEqual(Chem.MolToSmiles(c), 'C=C/N=C/O')

    # single argument test
    a = Chem.MolFromSmiles('C=C[1*].O/C=N/[1*]')
    p = Chem.MolzipParams()
    p.label = Chem.MolzipLabel.Isotope
    c = Chem.molzip(a, p)
    self.assertEqual(Chem.MolToSmiles(c), 'C=C/N=C/O')

  def testContextManagers(self):
    from rdkit import RDLogger
    RDLogger.DisableLog('rdApp.*')
    from io import StringIO
    fileN = os.path.join(RDConfig.RDBaseDir, 'Code', 'GraphMol', 'Wrap', 'test_data',
                         'github3553.sdf')
    with Chem.SDMolSupplier(fileN) as suppl:
      mols = [x for x in suppl if x is not None]
    sio = StringIO()
    with Chem.SDWriter(sio) as w:
      for m in mols:
        w.write(m)
    txt = sio.getvalue()
    self.assertEqual(txt.count('$$$$'), len(mols))
    with self.assertRaises(RuntimeError):
      w.write(mols[0])

    with Chem.ForwardSDMolSupplier(fileN) as suppl:
      mols = [x for x in suppl if x is not None]

    fileN = os.path.join(RDConfig.RDBaseDir, 'Code', 'GraphMol', 'FileParsers', 'test_data',
                         'first_200.tpsa.csv')
    with Chem.SmilesMolSupplier(fileN, ",", 0, -1) as suppl:
      ms = [x for x in suppl if x is not None]

    sio = StringIO()
    with Chem.SmilesWriter(sio) as w:
      for m in mols:
        w.write(m)
    txt = sio.getvalue()
    self.assertEqual(txt.count('\n'), len(mols) + 1)
    with self.assertRaises(RuntimeError):
      w.write(mols[0])

    data = """$SMI<Cc1nnc(N)nc1C>
CAS<17584-12-2>
|
$SMI<Cc1n[nH]c(=O)nc1N>
CAS<~>
|
$SMI<Cc1n[nH]c(=O)[nH]c1=O>
CAS<932-53-6>
|
$SMI<Cc1nnc(NN)nc1O>
CAS<~>
|"""
    with Chem.TDTMolSupplier() as suppl:
      suppl.SetData(data, "CAS")
      ms = [x for x in suppl if x is not None]
    sio = StringIO()
    with Chem.TDTWriter(sio) as w:
      for m in mols:
        w.write(m)
    txt = sio.getvalue()
    self.assertEqual(txt.count('$SMI'), len(mols))
    with self.assertRaises(RuntimeError):
      w.write(mols[0])

    fileN = os.path.join(RDConfig.RDBaseDir, 'Code', 'GraphMol', 'FileParsers', 'test_data',
                         '1CRN.pdb')
    m = Chem.MolFromPDBFile(fileN)
    mols = [m, m]
    sio = StringIO()
    with Chem.PDBWriter(sio) as w:
      for m in mols:
        w.write(m)
    txt = sio.getvalue()
    self.assertEqual(txt.count('COMPND    CRAMBIN'), len(mols))
    with self.assertRaises(RuntimeError):
      w.write(mols[0])

    if hasattr(Chem, 'MaeMolSupplier'):
      fileN = os.path.join(RDConfig.RDBaseDir, 'Code', 'GraphMol', 'FileParsers', 'test_data',
                           'NCI_aids_few.mae')
      with Chem.MaeMolSupplier(fileN) as suppl:
        ms = [x for x in suppl if x is not None]

    RDLogger.EnableLog('rdApp.*')

<<<<<<< HEAD
  def testInsertMol(self):
    m = Chem.MolFromSmiles("CNO")
    m2 = Chem.MolFromSmiles("c1ccccc1")
    m3 = Chem.MolFromSmiles("C1CC1")

    rwmol = Chem.RWMol(m)
    rwmol.InsertMol(m2)
    rwmol.InsertMol(m3)
    self.assertEqual(Chem.MolToSmiles(rwmol),
                     Chem.CanonSmiles("CNO.c1ccccc1.C1CC1"))
    
=======
  def testBatchEdits(self):
    mol = Chem.MolFromSmiles("C1CCCO1")

    for rwmol in [Chem.EditableMol(mol), Chem.RWMol(mol)]:
      rwmol.BeginBatchEdit()
      rwmol.RemoveAtom(2)
      rwmol.RemoveAtom(3)
      rwmol.CommitBatchEdit()
      nmol = rwmol.GetMol()
      self.assertEqual(Chem.MolToSmiles(nmol), "CCO")

    for rwmol in [Chem.EditableMol(mol), Chem.RWMol(mol)]:
      rwmol = Chem.EditableMol(mol)
      rwmol.BeginBatchEdit()
      rwmol.RemoveAtom(3)
      rwmol.RemoveBond(4, 0)
      rwmol.CommitBatchEdit()
      nmol = rwmol.GetMol()
      self.assertEqual(Chem.MolToSmiles(nmol), "CCC.O")

    for rwmol in [Chem.EditableMol(mol), Chem.RWMol(mol)]:
      rwmol.BeginBatchEdit()
      rwmol.RemoveAtom(2)
      rwmol.RemoveAtom(3)
      rwmol.RollbackBatchEdit()
      nmol = rwmol.GetMol()
      self.assertEqual(Chem.MolToSmiles(nmol), "C1CCOC1")

  def testBatchEditContextManager(self):
    mol = Chem.MolFromSmiles("C1CCCO1")
    with Chem.RWMol(mol) as rwmol:
      rwmol.RemoveAtom(2)
      rwmol.RemoveAtom(3)
      # make sure we haven't actually changed anything yet:
      self.assertEqual(rwmol.GetNumAtoms(), mol.GetNumAtoms())
    self.assertEqual(rwmol.GetNumAtoms(), mol.GetNumAtoms() - 2)

    # make sure no changes get made if we throw an exception
    try:
      with Chem.RWMol(mol) as rwmol:
        rwmol.RemoveAtom(2)
        rwmol.RemoveAtom(6)
    except:
      pass
    self.assertEqual(rwmol.GetNumAtoms(), mol.GetNumAtoms())


>>>>>>> a93dc215
if __name__ == '__main__':
  if "RDTESTCASE" in os.environ:
    suite = unittest.TestSuite()
    testcases = os.environ["RDTESTCASE"]
    for name in testcases.split(':'):
      suite.addTest(TestCase(name))

    runner = unittest.TextTestRunner()
    runner.run(suite)
  else:
    unittest.main()<|MERGE_RESOLUTION|>--- conflicted
+++ resolved
@@ -6385,7 +6385,6 @@
 
     RDLogger.EnableLog('rdApp.*')
 
-<<<<<<< HEAD
   def testInsertMol(self):
     m = Chem.MolFromSmiles("CNO")
     m2 = Chem.MolFromSmiles("c1ccccc1")
@@ -6397,7 +6396,6 @@
     self.assertEqual(Chem.MolToSmiles(rwmol),
                      Chem.CanonSmiles("CNO.c1ccccc1.C1CC1"))
     
-=======
   def testBatchEdits(self):
     mol = Chem.MolFromSmiles("C1CCCO1")
 
@@ -6444,8 +6442,6 @@
       pass
     self.assertEqual(rwmol.GetNumAtoms(), mol.GetNumAtoms())
 
-
->>>>>>> a93dc215
 if __name__ == '__main__':
   if "RDTESTCASE" in os.environ:
     suite = unittest.TestSuite()
