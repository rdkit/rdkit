#
#  Copyright (C) 2003-2019  Greg Landrum and Rational Discovery LLC
#         All Rights Reserved
#
""" This is a rough coverage test of the python wrapper

it's intended to be shallow, but broad

"""

import os, sys, tempfile, gzip, gc
import unittest, doctest
from rdkit import RDConfig, rdBase
from rdkit import DataStructs
from rdkit import Chem
import rdkit.Chem.rdDepictor
from rdkit.Chem import rdqueries
import tempfile
from rdkit import __version__

# Boost functions are NOT found by doctest, this "fixes" them
#  by adding the doctests to a fake module
import importlib.util
spec = importlib.util.spec_from_loader("TestReplaceCore", loader=None)
TestReplaceCore = importlib.util.module_from_spec(spec)
code = """
from rdkit.Chem import ReplaceCore
def ReplaceCore(*a, **kw):
    '''%s
    '''
    return Chem.ReplaceCore(*a, **kw)
""" % "\n".join([x.lstrip() for x in Chem.ReplaceCore.__doc__.split("\n")])
exec(code, TestReplaceCore.__dict__)


def load_tests(loader, tests, ignore):
  tests.addTests(doctest.DocTestSuite(TestReplaceCore))
  return tests


def feq(v1, v2, tol2=1e-4):
  return abs(v1 - v2) <= tol2


def getTotalFormalCharge(mol):
  totalFormalCharge = 0
  for atom in mol.GetAtoms():
    totalFormalCharge += atom.GetFormalCharge()
  return totalFormalCharge


def cmpFormalChargeBondOrder(self, mol1, mol2):
  self.assertEqual(mol1.GetNumAtoms(), mol2.GetNumAtoms())
  self.assertEqual(mol1.GetNumBonds(), mol2.GetNumBonds())
  for i in range(mol1.GetNumAtoms()):
    self.assertEqual(
      mol1.GetAtomWithIdx(i).GetFormalCharge(),
      mol2.GetAtomWithIdx(i).GetFormalCharge())
  for i in range(mol1.GetNumBonds()):
    self.assertEqual(mol1.GetBondWithIdx(i).GetBondType(), mol2.GetBondWithIdx(i).GetBondType())


def setResidueFormalCharge(mol, res, fc):
  for query in res:
    matches = mol.GetSubstructMatches(query)
    for match in matches:
      mol.GetAtomWithIdx(match[-1]).SetFormalCharge(fc)


def getBtList2(resMolSuppl):
  btList2 = []
  while (not resMolSuppl.atEnd()):
    resMol = next(resMolSuppl)
    bt = []
    for bond in resMol.GetBonds():
      bt.append(int(bond.GetBondTypeAsDouble()))
    btList2.append(bt)
  for i in range(len(btList2)):
    same = True
    for j in range(len(btList2[i])):
      if (not i):
        continue
      if (same):
        same = (btList2[i][j] == btList2[i - 1][j])
    if (i and same):
      return None
  return btList2


class TestCase(unittest.TestCase):

  def test0Except(self):

    with self.assertRaises(IndexError):
      Chem.tossit()

  def test1Table(self):

    tbl = Chem.GetPeriodicTable()
    self.assertTrue(tbl)

    self.assertTrue(feq(tbl.GetAtomicWeight(6), 12.011))
    self.assertTrue(feq(tbl.GetAtomicWeight("C"), 12.011))
    self.assertTrue(tbl.GetAtomicNumber('C') == 6)
    self.assertTrue(feq(tbl.GetRvdw(6), 1.7))
    self.assertTrue(feq(tbl.GetRvdw("C"), 1.7))
    self.assertTrue(feq(tbl.GetRcovalent(6), 0.680))
    self.assertTrue(feq(tbl.GetRcovalent("C"), 0.680))
    self.assertTrue(tbl.GetDefaultValence(6) == 4)
    self.assertTrue(tbl.GetDefaultValence("C") == 4)
    self.assertTrue(tuple(tbl.GetValenceList(6)) == (4, ))
    self.assertTrue(tuple(tbl.GetValenceList("C")) == (4, ))
    self.assertTrue(tuple(tbl.GetValenceList(16)) == (2, 4, 6))
    self.assertTrue(tuple(tbl.GetValenceList("S")) == (2, 4, 6))
    self.assertTrue(tbl.GetNOuterElecs(6) == 4)
    self.assertTrue(tbl.GetNOuterElecs("C") == 4)
    self.assertTrue(tbl.GetMostCommonIsotope(6) == 12)
    self.assertTrue(tbl.GetMostCommonIsotope('C') == 12)
    self.assertTrue(tbl.GetMostCommonIsotopeMass(6) == 12.0)
    self.assertTrue(tbl.GetMostCommonIsotopeMass('C') == 12.0)
    self.assertTrue(tbl.GetAbundanceForIsotope(6, 12) == 98.93)
    self.assertTrue(tbl.GetAbundanceForIsotope('C', 12) == 98.93)
    self.assertTrue(feq(tbl.GetRb0(6), 0.77))
    self.assertTrue(feq(tbl.GetRb0("C"), 0.77))
    self.assertTrue(tbl.GetElementSymbol(6) == 'C')

  def test2Atom(self):
    atom = Chem.Atom(6)
    self.assertTrue(atom)
    self.assertTrue(atom.GetAtomicNum() == 6)
    atom.SetAtomicNum(8)
    self.assertTrue(atom.GetAtomicNum() == 8)

    atom = Chem.Atom("C")
    self.assertTrue(atom)
    self.assertTrue(atom.GetAtomicNum() == 6)

  def test3Bond(self):
    # No longer relevant, bonds are not constructible from Python
    pass

  def test4Mol(self):
    mol = Chem.Mol()
    self.assertTrue(mol)

  def test5Smiles(self):
    mol = Chem.MolFromSmiles('n1ccccc1')
    self.assertTrue(mol)
    self.assertTrue(mol.GetNumAtoms() == 6)
    self.assertTrue(mol.GetNumAtoms(1) == 6)
    self.assertTrue(mol.GetNumAtoms(0) == 11)
    at = mol.GetAtomWithIdx(2)
    self.assertTrue(at.GetAtomicNum() == 6)
    at = mol.GetAtomWithIdx(0)
    self.assertTrue(at.GetAtomicNum() == 7)

  def _test6Bookmarks(self):
    mol = Chem.MolFromSmiles('n1ccccc1')
    self.assertTrue(mol)

    self.assertTrue(not mol.HasAtomBookmark(0))
    mol.SetAtomBookmark(mol.GetAtomWithIdx(0), 0)
    mol.SetAtomBookmark(mol.GetAtomWithIdx(1), 1)
    self.assertTrue(mol.HasAtomBookmark(0))
    self.assertTrue(mol.HasAtomBookmark(1))

    if 1:
      self.assertTrue(not mol.HasBondBookmark(0))
      self.assertTrue(not mol.HasBondBookmark(1))
      mol.SetBondBookmark(mol.GetBondWithIdx(0), 0)
      mol.SetBondBookmark(mol.GetBondWithIdx(1), 1)
      self.assertTrue(mol.HasBondBookmark(0))
      self.assertTrue(mol.HasBondBookmark(1))

    at = mol.GetAtomWithBookmark(0)
    self.assertTrue(at)
    self.assertTrue(at.GetAtomicNum() == 7)
    mol.ClearAtomBookmark(0)
    self.assertTrue(not mol.HasAtomBookmark(0))
    self.assertTrue(mol.HasAtomBookmark(1))
    mol.ClearAllAtomBookmarks()
    self.assertTrue(not mol.HasAtomBookmark(0))
    self.assertTrue(not mol.HasAtomBookmark(1))

    mol.SetAtomBookmark(mol.GetAtomWithIdx(1), 1)

    if 1:
      self.assertTrue(mol.HasBondBookmark(0))
      self.assertTrue(mol.HasBondBookmark(1))
      bond = mol.GetBondWithBookmark(0)
      self.assertTrue(bond)
      mol.ClearBondBookmark(0)
      self.assertTrue(not mol.HasBondBookmark(0))
      self.assertTrue(mol.HasBondBookmark(1))
      mol.ClearAllBondBookmarks()
      self.assertTrue(not mol.HasBondBookmark(0))
      self.assertTrue(not mol.HasBondBookmark(1))

      self.assertTrue(mol.HasAtomBookmark(1))

  def test7Atom(self):
    mol = Chem.MolFromSmiles('n1ccccc1C[CH2-]')
    self.assertTrue(mol)
    Chem.SanitizeMol(mol)
    a0 = mol.GetAtomWithIdx(0)
    a1 = mol.GetAtomWithIdx(1)
    a6 = mol.GetAtomWithIdx(6)
    a7 = mol.GetAtomWithIdx(7)

    self.assertTrue(a0.GetAtomicNum() == 7)
    self.assertTrue(a0.GetSymbol() == 'N')
    self.assertTrue(a0.GetIdx() == 0)

    aList = [a0, a1, a6, a7]
    self.assertTrue(a0.GetDegree() == 2)
    self.assertTrue(a1.GetDegree() == 2)
    self.assertTrue(a6.GetDegree() == 2)
    self.assertTrue(a7.GetDegree() == 1)
    self.assertTrue([x.GetDegree() for x in aList] == [2, 2, 2, 1])

    self.assertTrue([x.GetTotalNumHs() for x in aList] == [0, 1, 2, 2])
    self.assertTrue([x.GetNumImplicitHs() for x in aList] == [0, 1, 2, 0])
    self.assertTrue([x.GetExplicitValence() for x in aList] == [3, 3, 2, 3])
    self.assertTrue([x.GetImplicitValence() for x in aList] == [0, 1, 2, 0])
    self.assertTrue([x.GetFormalCharge() for x in aList] == [0, 0, 0, -1])
    self.assertTrue([x.GetNoImplicit() for x in aList] == [0, 0, 0, 1])
    self.assertTrue([x.GetNumExplicitHs() for x in aList] == [0, 0, 0, 2])
    self.assertTrue([x.GetIsAromatic() for x in aList] == [1, 1, 0, 0])
    self.assertTrue([x.GetHybridization() for x in aList]==[Chem.HybridizationType.SP2,Chem.HybridizationType.SP2,
                                                   Chem.HybridizationType.SP3,Chem.HybridizationType.SP3],\
                                                   [x.GetHybridization() for x in aList])

  def test8Bond(self):
    mol = Chem.MolFromSmiles('n1ccccc1CC(=O)O')
    self.assertTrue(mol)
    Chem.SanitizeMol(mol)
    # note bond numbering is funny because of ring closure
    b0 = mol.GetBondWithIdx(0)
    b6 = mol.GetBondWithIdx(6)
    b7 = mol.GetBondWithIdx(7)
    b8 = mol.GetBondWithIdx(8)

    bList = [b0, b6, b7, b8]
    self.assertTrue(
      [x.GetBondType() for x in bList] ==
      [Chem.BondType.AROMATIC, Chem.BondType.SINGLE, Chem.BondType.DOUBLE, Chem.BondType.SINGLE])
    self.assertTrue([x.GetIsAromatic() for x in bList] == [1, 0, 0, 0])
    self.assertEqual(bList[0].GetBondTypeAsDouble(), 1.5)
    self.assertEqual(bList[1].GetBondTypeAsDouble(), 1.0)
    self.assertEqual(bList[2].GetBondTypeAsDouble(), 2.0)

    self.assertTrue([x.GetIsConjugated() != 0 for x in bList] == [1, 0, 1, 1],
                    [x.GetIsConjugated() != 0 for x in bList])
    self.assertTrue([x.GetBeginAtomIdx() for x in bList] == [0, 6, 7, 7],
                    [x.GetBeginAtomIdx() for x in bList])
    self.assertTrue([x.GetBeginAtom().GetIdx() for x in bList] == [0, 6, 7, 7])
    self.assertTrue([x.GetEndAtomIdx() for x in bList] == [1, 7, 8, 9])
    self.assertTrue([x.GetEndAtom().GetIdx() for x in bList] == [1, 7, 8, 9])

  def test9Smarts(self):
    query1 = Chem.MolFromSmarts('C(=O)O')
    self.assertTrue(query1)
    query2 = Chem.MolFromSmarts('C(=O)[O,N]')
    self.assertTrue(query2)
    query3 = Chem.MolFromSmarts('[$(C(=O)O)]')
    self.assertTrue(query3)

    mol = Chem.MolFromSmiles('CCC(=O)O')
    self.assertTrue(mol)

    self.assertTrue(mol.HasSubstructMatch(query1))
    self.assertTrue(mol.HasSubstructMatch(query2))
    self.assertTrue(mol.HasSubstructMatch(query3))

    mol = Chem.MolFromSmiles('CCC(=O)N')
    self.assertTrue(mol)

    self.assertTrue(not mol.HasSubstructMatch(query1))
    self.assertTrue(mol.HasSubstructMatch(query2))
    self.assertTrue(not mol.HasSubstructMatch(query3))

  def test10Iterators(self):
    mol = Chem.MolFromSmiles('CCOC')
    self.assertTrue(mol)

    for atom in mol.GetAtoms():
      self.assertTrue(atom)
    ats = mol.GetAtoms()
    ats[1]
    with self.assertRaisesRegex(IndexError, ""):
      ats[12]

    for bond in mol.GetBonds():
      self.assertTrue(bond)
    bonds = mol.GetBonds()
    bonds[1]
    with self.assertRaisesRegex(IndexError, ""):
      bonds[12]

  def test11MolOps(self):
    mol = Chem.MolFromSmiles('C1=CC=C(C=C1)P(C2=CC=CC=C2)C3=CC=CC=C3')
    self.assertTrue(mol)
    smi = Chem.MolToSmiles(mol)
    Chem.SanitizeMol(mol)
    nr = Chem.GetSymmSSSR(mol)

    self.assertTrue((len(nr) == 3))

  def test12Smarts(self):
    query1 = Chem.MolFromSmarts('C(=O)O')
    self.assertTrue(query1)
    query2 = Chem.MolFromSmarts('C(=O)[O,N]')
    self.assertTrue(query2)
    query3 = Chem.MolFromSmarts('[$(C(=O)O)]')
    self.assertTrue(query3)

    mol = Chem.MolFromSmiles('CCC(=O)O')
    self.assertTrue(mol)

    self.assertTrue(mol.HasSubstructMatch(query1))
    self.assertTrue(mol.GetSubstructMatch(query1) == (2, 3, 4))
    self.assertTrue(mol.HasSubstructMatch(query2))
    self.assertTrue(mol.GetSubstructMatch(query2) == (2, 3, 4))
    self.assertTrue(mol.HasSubstructMatch(query3))
    self.assertTrue(mol.GetSubstructMatch(query3) == (2, ))

    mol = Chem.MolFromSmiles('CCC(=O)N')
    self.assertTrue(mol)

    self.assertTrue(not mol.HasSubstructMatch(query1))
    self.assertTrue(not mol.GetSubstructMatch(query1))
    self.assertTrue(mol.HasSubstructMatch(query2))
    self.assertTrue(mol.GetSubstructMatch(query2) == (2, 3, 4))
    self.assertTrue(not mol.HasSubstructMatch(query3))

    mol = Chem.MolFromSmiles('OC(=O)CC(=O)O')
    self.assertTrue(mol)
    self.assertTrue(mol.HasSubstructMatch(query1))
    self.assertTrue(mol.GetSubstructMatch(query1) == (1, 2, 0))
    self.assertTrue(mol.GetSubstructMatches(query1) == ((1, 2, 0), (4, 5, 6)))
    self.assertTrue(mol.HasSubstructMatch(query2))
    self.assertTrue(mol.GetSubstructMatch(query2) == (1, 2, 0))
    self.assertTrue(mol.GetSubstructMatches(query2) == ((1, 2, 0), (4, 5, 6)))
    self.assertTrue(mol.HasSubstructMatch(query3))
    self.assertTrue(mol.GetSubstructMatches(query3) == ((1, ), (4, )))

  def test13Smarts(self):
    # previous smarts problems:
    query = Chem.MolFromSmarts('N(=,-C)')
    self.assertTrue(query)
    mol = Chem.MolFromSmiles('N#C')
    self.assertTrue(not mol.HasSubstructMatch(query))
    mol = Chem.MolFromSmiles('N=C')
    self.assertTrue(mol.HasSubstructMatch(query))
    mol = Chem.MolFromSmiles('NC')
    self.assertTrue(mol.HasSubstructMatch(query))

    query = Chem.MolFromSmarts('[Cl,$(O)]')
    mol = Chem.MolFromSmiles('C(=O)O')
    self.assertTrue(len(mol.GetSubstructMatches(query)) == 2)
    mol = Chem.MolFromSmiles('C(=N)N')
    self.assertTrue(len(mol.GetSubstructMatches(query)) == 0)

    query = Chem.MolFromSmarts('[$([O,S]-[!$(*=O)])]')
    mol = Chem.MolFromSmiles('CC(S)C(=O)O')
    self.assertTrue(len(mol.GetSubstructMatches(query)) == 1)
    mol = Chem.MolFromSmiles('C(=O)O')
    self.assertTrue(len(mol.GetSubstructMatches(query)) == 0)

  def test14Hs(self):
    m = Chem.MolFromSmiles('CC(=O)[OH]')
    self.assertEqual(m.GetNumAtoms(), 4)
    m2 = Chem.AddHs(m)
    self.assertEqual(m2.GetNumAtoms(), 8)
    m2 = Chem.RemoveHs(m2)
    self.assertEqual(m2.GetNumAtoms(), 4)

    m = Chem.MolFromSmiles('CC[H]', False)
    self.assertEqual(m.GetNumAtoms(), 3)
    m2 = Chem.MergeQueryHs(m)
    self.assertEqual(m2.GetNumAtoms(), 2)
    self.assertTrue(m2.GetAtomWithIdx(1).HasQuery())

    m = Chem.MolFromSmiles('CC[H]', False)
    self.assertEqual(m.GetNumAtoms(), 3)
    m1 = Chem.RemoveHs(m)
    self.assertEqual(m1.GetNumAtoms(), 2)
    self.assertEqual(m1.GetAtomWithIdx(1).GetNumExplicitHs(), 0)
    m1 = Chem.RemoveHs(m, updateExplicitCount=True)
    self.assertEqual(m1.GetNumAtoms(), 2)
    self.assertEqual(m1.GetAtomWithIdx(1).GetNumExplicitHs(), 1)

    # test merging of mapped hydrogens
    m = Chem.MolFromSmiles('CC[H]', False)
    m.GetAtomWithIdx(2).SetProp("molAtomMapNumber", "1")
    self.assertEqual(m.GetNumAtoms(), 3)
    m2 = Chem.MergeQueryHs(m, mergeUnmappedOnly=True)
    self.assertTrue(m2 is not None)
    self.assertEqual(m2.GetNumAtoms(), 3)
    self.assertFalse(m2.GetAtomWithIdx(1).HasQuery())

    # here the hydrogen is unmapped
    #  should be the same as merging all hydrogens
    m = Chem.MolFromSmiles('CC[H]', False)
    m.GetAtomWithIdx(1).SetProp("molAtomMapNumber", "1")
    self.assertEqual(m.GetNumAtoms(), 3)
    m2 = Chem.MergeQueryHs(m, mergeUnmappedOnly=True)
    self.assertTrue(m2 is not None)
    self.assertEqual(m2.GetNumAtoms(), 2)
    self.assertTrue(m2.GetAtomWithIdx(1).HasQuery())

    # test github758
    m = Chem.MolFromSmiles('CCC')
    self.assertEqual(m.GetNumAtoms(), 3)
    m = Chem.AddHs(m, onlyOnAtoms=(0, 2))
    self.assertEqual(m.GetNumAtoms(), 9)
    self.assertEqual(m.GetAtomWithIdx(0).GetDegree(), 4)
    self.assertEqual(m.GetAtomWithIdx(2).GetDegree(), 4)
    self.assertEqual(m.GetAtomWithIdx(1).GetDegree(), 2)

  def test15Neighbors(self):
    m = Chem.MolFromSmiles('CC(=O)[OH]')
    self.assertTrue(m.GetNumAtoms() == 4)

    a = m.GetAtomWithIdx(1)
    ns = a.GetNeighbors()
    self.assertTrue(len(ns) == 3)

    bs = a.GetBonds()
    self.assertTrue(len(bs) == 3)

    for b in bs:
      try:
        a2 = b.GetOtherAtom(a)
      except Exception:
        a2 = None
      self.assertTrue(a2)
    self.assertTrue(len(bs) == 3)

  def test16Pickle(self):
    import pickle
    m = Chem.MolFromSmiles('C1=CN=CC=C1')
    pkl = pickle.dumps(m)
    m2 = pickle.loads(pkl)
    self.assertTrue(type(m2) == Chem.Mol)
    smi1 = Chem.MolToSmiles(m)
    smi2 = Chem.MolToSmiles(m2)
    self.assertTrue(smi1 == smi2)

    pkl = pickle.dumps(Chem.RWMol(m))
    m2 = pickle.loads(pkl)
    self.assertTrue(type(m2) == Chem.RWMol)
    smi1 = Chem.MolToSmiles(m)
    smi2 = Chem.MolToSmiles(m2)
    self.assertTrue(smi1 == smi2)

  def test16Props(self):
    m = Chem.MolFromSmiles('C1=CN=CC=C1')
    self.assertTrue(not m.HasProp('prop1'))
    self.assertTrue(not m.HasProp('prop2'))
    self.assertTrue(not m.HasProp('prop2'))
    m.SetProp('prop1', 'foob')
    self.assertTrue(not m.HasProp('prop2'))
    self.assertTrue(m.HasProp('prop1'))
    self.assertTrue(m.GetProp('prop1') == 'foob')
    self.assertTrue(not m.HasProp('propo'))
    try:
      m.GetProp('prop2')
    except KeyError:
      ok = 1
    else:
      ok = 0
    self.assertTrue(ok)

    # test computed properties
    m.SetProp('cprop1', 'foo', 1)
    m.SetProp('cprop2', 'foo2', 1)

    m.ClearComputedProps()
    self.assertTrue(not m.HasProp('cprop1'))
    self.assertTrue(not m.HasProp('cprop2'))

    m.SetDoubleProp("a", 2.0)
    self.assertTrue(m.GetDoubleProp("a") == 2.0)

    try:
      self.assertTrue(m.GetIntProp("a") == 2.0)
      raise Exception("Expected runtime exception")
    except ValueError:
      pass

    try:
      self.assertTrue(m.GetUnsignedProp("a") == 2.0)
      raise Exception("Expected runtime exception")
    except ValueError:
      pass

    m.SetDoubleProp("a", -2)
    self.assertTrue(m.GetDoubleProp("a") == -2.0)
    m.SetIntProp("a", -2)
    self.assertTrue(m.GetIntProp("a") == -2)

    try:
      m.SetUnsignedProp("a", -2)
      raise Exception("Expected failure with negative unsigned number")
    except OverflowError:
      pass

    m.SetBoolProp("a", False)
    self.assertTrue(m.GetBoolProp("a") == False)

    self.assertEqual(m.GetPropsAsDict(), {'a': False, 'prop1': 'foob'})
    m.SetDoubleProp("b", 1000.0)
    m.SetUnsignedProp("c", 2000)
    m.SetIntProp("d", -2)
    m.SetUnsignedProp("e", 2, True)
    self.assertEqual(m.GetPropsAsDict(False, True), {
      'a': False,
      'c': 2000,
      'b': 1000.0,
      'e': 2,
      'd': -2,
      'prop1': 'foob'
    })
    m = Chem.MolFromSmiles('C1=CN=CC=C1')
    m.SetProp("int", "1000")
    m.SetProp("double", "10000.123")
    self.assertEqual(m.GetPropsAsDict(), {"int": 1000, "double": 10000.123})

    self.assertEqual(type(m.GetPropsAsDict()['int']), int)
    self.assertEqual(type(m.GetPropsAsDict()['double']), float)

  def test17Kekulize(self):
    m = Chem.MolFromSmiles('c1ccccc1')
    smi = Chem.MolToSmiles(m)
    self.assertTrue(smi == 'c1ccccc1')

    Chem.Kekulize(m)
    smi = Chem.MolToSmiles(m)
    self.assertTrue(smi == 'c1ccccc1')

    m = Chem.MolFromSmiles('c1ccccc1')
    smi = Chem.MolToSmiles(m)
    self.assertTrue(smi == 'c1ccccc1')

    Chem.Kekulize(m, 1)
    smi = Chem.MolToSmiles(m)
    self.assertTrue(smi == 'C1=CC=CC=C1', smi)

  def test18Paths(self):

    m = Chem.MolFromSmiles("C1CC2C1CC2")
    #self.assertTrue(len(Chem.FindAllPathsOfLengthN(m,1,useBonds=1))==7)
    #print(Chem.FindAllPathsOfLengthN(m,3,useBonds=0))
    self.assertTrue(
      len(Chem.FindAllPathsOfLengthN(m, 2, useBonds=1)) == 10,
      Chem.FindAllPathsOfLengthN(m, 2, useBonds=1))
    self.assertTrue(len(Chem.FindAllPathsOfLengthN(m, 3, useBonds=1)) == 14)

    m = Chem.MolFromSmiles('C1CC1C')
    self.assertTrue(m)
    self.assertTrue(len(Chem.FindAllPathsOfLengthN(m, 1, useBonds=1)) == 4)
    self.assertTrue(len(Chem.FindAllPathsOfLengthN(m, 2, useBonds=1)) == 5)
    self.assertTrue(
      len(Chem.FindAllPathsOfLengthN(m, 3, useBonds=1)) == 3,
      Chem.FindAllPathsOfLengthN(m, 3, useBonds=1))
    self.assertTrue(
      len(Chem.FindAllPathsOfLengthN(m, 4, useBonds=1)) == 1,
      Chem.FindAllPathsOfLengthN(m, 4, useBonds=1))
    self.assertTrue(
      len(Chem.FindAllPathsOfLengthN(m, 5, useBonds=1)) == 0,
      Chem.FindAllPathsOfLengthN(m, 5, useBonds=1))

    #
    #  Hexane example from Hall-Kier Rev.Comp.Chem. paper
    #  Rev. Comp. Chem. vol 2, 367-422, (1991)
    #
    m = Chem.MolFromSmiles("CCCCCC")
    self.assertTrue(len(Chem.FindAllPathsOfLengthN(m, 1, useBonds=1)) == 5)
    self.assertTrue(len(Chem.FindAllPathsOfLengthN(m, 2, useBonds=1)) == 4)
    self.assertTrue(len(Chem.FindAllPathsOfLengthN(m, 3, useBonds=1)) == 3)

    m = Chem.MolFromSmiles("CCC(C)CC")
    self.assertTrue(len(Chem.FindAllPathsOfLengthN(m, 1, useBonds=1)) == 5)
    self.assertTrue(len(Chem.FindAllPathsOfLengthN(m, 2, useBonds=1)) == 5)
    self.assertTrue(
      len(Chem.FindAllPathsOfLengthN(m, 3, useBonds=1)) == 4,
      Chem.FindAllPathsOfLengthN(m, 3, useBonds=1))

    m = Chem.MolFromSmiles("CCCC(C)C")
    self.assertTrue(len(Chem.FindAllPathsOfLengthN(m, 1, useBonds=1)) == 5)
    self.assertTrue(len(Chem.FindAllPathsOfLengthN(m, 2, useBonds=1)) == 5)
    self.assertTrue(len(Chem.FindAllPathsOfLengthN(m, 3, useBonds=1)) == 3)

    m = Chem.MolFromSmiles("CC(C)C(C)C")
    self.assertTrue(len(Chem.FindAllPathsOfLengthN(m, 1, useBonds=1)) == 5)
    self.assertTrue(len(Chem.FindAllPathsOfLengthN(m, 2, useBonds=1)) == 6)
    self.assertTrue(len(Chem.FindAllPathsOfLengthN(m, 3, useBonds=1)) == 4)

    m = Chem.MolFromSmiles("CC(C)(C)CC")
    self.assertTrue(len(Chem.FindAllPathsOfLengthN(m, 1, useBonds=1)) == 5)
    self.assertTrue(len(Chem.FindAllPathsOfLengthN(m, 2, useBonds=1)) == 7)
    self.assertTrue(
      len(Chem.FindAllPathsOfLengthN(m, 3, useBonds=1)) == 3,
      Chem.FindAllPathsOfLengthN(m, 3, useBonds=1))

    m = Chem.MolFromSmiles("C1CCCCC1")
    self.assertTrue(len(Chem.FindAllPathsOfLengthN(m, 1, useBonds=1)) == 6)
    self.assertTrue(len(Chem.FindAllPathsOfLengthN(m, 2, useBonds=1)) == 6)
    self.assertTrue(len(Chem.FindAllPathsOfLengthN(m, 3, useBonds=1)) == 6)

    m = Chem.MolFromSmiles("C1CC2C1CC2")
    self.assertTrue(len(Chem.FindAllPathsOfLengthN(m, 1, useBonds=1)) == 7)
    self.assertTrue(
      len(Chem.FindAllPathsOfLengthN(m, 2, useBonds=1)) == 10,
      Chem.FindAllPathsOfLengthN(m, 2, useBonds=1))
    self.assertTrue(len(Chem.FindAllPathsOfLengthN(m, 3, useBonds=1)) == 14)

    m = Chem.MolFromSmiles("CC2C1CCC12")
    self.assertTrue(len(Chem.FindAllPathsOfLengthN(m, 1, useBonds=1)) == 7)
    self.assertTrue(len(Chem.FindAllPathsOfLengthN(m, 2, useBonds=1)) == 11)
    # FIX: this result disagrees with the paper (which says 13),
    #   but it seems right
    self.assertTrue(
      len(Chem.FindAllPathsOfLengthN(m, 3, useBonds=1)) == 15,
      Chem.FindAllPathsOfLengthN(m, 3, useBonds=1))

  def test19Subgraphs(self):
    m = Chem.MolFromSmiles('C1CC1C')
    self.assertTrue(m)
    self.assertTrue(len(Chem.FindAllSubgraphsOfLengthN(m, 1, 0)) == 4)
    self.assertTrue(len(Chem.FindAllSubgraphsOfLengthN(m, 2)) == 5)
    self.assertTrue(len(Chem.FindAllSubgraphsOfLengthN(m, 3)) == 4)
    self.assertTrue(len(Chem.FindAllSubgraphsOfLengthN(m, 4)) == 1)
    self.assertTrue(len(Chem.FindAllSubgraphsOfLengthN(m, 5)) == 0)

    #
    #  Hexane example from Hall-Kier Rev.Comp.Chem. paper
    #  Rev. Comp. Chem. vol 2, 367-422, (1991)
    #
    m = Chem.MolFromSmiles("CCCCCC")
    self.assertTrue(len(Chem.FindAllSubgraphsOfLengthN(m, 1)) == 5)
    self.assertTrue(len(Chem.FindAllSubgraphsOfLengthN(m, 2)) == 4)
    self.assertTrue(len(Chem.FindAllSubgraphsOfLengthN(m, 3)) == 3)

    l = Chem.FindAllSubgraphsOfLengthMToN(m, 1, 3)
    self.assertEqual(len(l), 3)
    self.assertEqual(len(l[0]), 5)
    self.assertEqual(len(l[1]), 4)
    self.assertEqual(len(l[2]), 3)
    self.assertRaises(ValueError, lambda: Chem.FindAllSubgraphsOfLengthMToN(m, 4, 3))

    m = Chem.MolFromSmiles("CCC(C)CC")
    self.assertTrue(len(Chem.FindAllSubgraphsOfLengthN(m, 1)) == 5)
    self.assertTrue(len(Chem.FindAllSubgraphsOfLengthN(m, 2)) == 5)
    self.assertTrue(len(Chem.FindAllSubgraphsOfLengthN(m, 3)) == 5)

    m = Chem.MolFromSmiles("CCCC(C)C")
    self.assertTrue(len(Chem.FindAllSubgraphsOfLengthN(m, 1)) == 5)
    self.assertTrue(len(Chem.FindAllSubgraphsOfLengthN(m, 2)) == 5)
    self.assertTrue(len(Chem.FindAllSubgraphsOfLengthN(m, 3)) == 4)

    m = Chem.MolFromSmiles("CC(C)C(C)C")
    self.assertTrue(len(Chem.FindAllSubgraphsOfLengthN(m, 1)) == 5)
    self.assertTrue(len(Chem.FindAllSubgraphsOfLengthN(m, 2)) == 6)
    self.assertTrue(len(Chem.FindAllSubgraphsOfLengthN(m, 3)) == 6)

    m = Chem.MolFromSmiles("CC(C)(C)CC")
    self.assertTrue(len(Chem.FindAllSubgraphsOfLengthN(m, 1)) == 5)
    self.assertTrue(len(Chem.FindAllSubgraphsOfLengthN(m, 2)) == 7)
    self.assertTrue(
      len(Chem.FindAllSubgraphsOfLengthN(m, 3)) == 7, Chem.FindAllSubgraphsOfLengthN(m, 3))

    m = Chem.MolFromSmiles("C1CCCCC1")
    self.assertTrue(len(Chem.FindAllSubgraphsOfLengthN(m, 1)) == 6)
    self.assertTrue(len(Chem.FindAllSubgraphsOfLengthN(m, 2)) == 6)
    self.assertTrue(len(Chem.FindAllSubgraphsOfLengthN(m, 3)) == 6)
    #self.assertTrue(len(Chem.FindUniqueSubgraphsOfLengthN(m,1))==1)
    self.assertTrue(len(Chem.FindUniqueSubgraphsOfLengthN(m, 2)) == 1)
    self.assertTrue(len(Chem.FindUniqueSubgraphsOfLengthN(m, 3)) == 1)

    m = Chem.MolFromSmiles("C1CC2C1CC2")
    self.assertTrue(len(Chem.FindAllSubgraphsOfLengthN(m, 1)) == 7)
    self.assertTrue(len(Chem.FindAllSubgraphsOfLengthN(m, 2)) == 10)
    self.assertTrue(len(Chem.FindAllSubgraphsOfLengthN(m, 3)) == 16)

    m = Chem.MolFromSmiles("CC2C1CCC12")
    self.assertTrue(len(Chem.FindAllSubgraphsOfLengthN(m, 1)) == 7)
    self.assertTrue(len(Chem.FindAllSubgraphsOfLengthN(m, 2)) == 11)
    self.assertTrue(
      len(Chem.FindAllSubgraphsOfLengthN(m, 3)) == 18, len(Chem.FindAllSubgraphsOfLengthN(m, 3)))

  def test20IsInRing(self):
    m = Chem.MolFromSmiles('C1CCC1C')
    self.assertTrue(m)
    self.assertTrue(m.GetAtomWithIdx(0).IsInRingSize(4))
    self.assertTrue(m.GetAtomWithIdx(1).IsInRingSize(4))
    self.assertTrue(m.GetAtomWithIdx(2).IsInRingSize(4))
    self.assertTrue(m.GetAtomWithIdx(3).IsInRingSize(4))
    self.assertTrue(not m.GetAtomWithIdx(4).IsInRingSize(4))

    self.assertTrue(not m.GetAtomWithIdx(0).IsInRingSize(3))
    self.assertTrue(not m.GetAtomWithIdx(1).IsInRingSize(3))
    self.assertTrue(not m.GetAtomWithIdx(2).IsInRingSize(3))
    self.assertTrue(not m.GetAtomWithIdx(3).IsInRingSize(3))
    self.assertTrue(not m.GetAtomWithIdx(4).IsInRingSize(3))

    self.assertTrue(m.GetBondWithIdx(0).IsInRingSize(4))
    self.assertTrue(not m.GetBondWithIdx(3).IsInRingSize(4))
    self.assertTrue(not m.GetBondWithIdx(0).IsInRingSize(3))
    self.assertTrue(not m.GetBondWithIdx(3).IsInRingSize(3))

  def test21Robustification(self):
    ok = False
    # FIX: at the moment I can't figure out how to catch the
    # actual exception that BPL is throwing when it gets
    # invalid arguments (Boost.Python.ArgumentError)
    try:
      Chem.MolFromSmiles('C=O').HasSubstructMatch(Chem.MolFromSmarts('fiib'))
    #except ValueError:
    #  ok=True
    except Exception:
      ok = True
    self.assertTrue(ok)

  def test22DeleteSubstruct(self):
    query = Chem.MolFromSmarts('C(=O)O')
    mol = Chem.MolFromSmiles('CCC(=O)O')
    nmol = Chem.DeleteSubstructs(mol, query)

    self.assertTrue(Chem.MolToSmiles(nmol) == 'CC')

    mol = Chem.MolFromSmiles('CCC(=O)O.O=CO')
    # now delete only fragments
    nmol = Chem.DeleteSubstructs(mol, query, 1)
    self.assertTrue(Chem.MolToSmiles(nmol) == 'CCC(=O)O', Chem.MolToSmiles(nmol))

    mol = Chem.MolFromSmiles('CCC(=O)O.O=CO')
    nmol = Chem.DeleteSubstructs(mol, query, 0)
    self.assertTrue(Chem.MolToSmiles(nmol) == 'CC')

    mol = Chem.MolFromSmiles('CCCO')
    nmol = Chem.DeleteSubstructs(mol, query, 0)
    self.assertTrue(Chem.MolToSmiles(nmol) == 'CCCO')

    # Issue 96 prevented this from working:
    mol = Chem.MolFromSmiles('CCC(=O)O.O=CO')
    nmol = Chem.DeleteSubstructs(mol, query, 1)
    self.assertTrue(Chem.MolToSmiles(nmol) == 'CCC(=O)O')
    nmol = Chem.DeleteSubstructs(nmol, query, 1)
    self.assertTrue(Chem.MolToSmiles(nmol) == 'CCC(=O)O')
    nmol = Chem.DeleteSubstructs(nmol, query, 0)
    self.assertTrue(Chem.MolToSmiles(nmol) == 'CC')

  def test23MolFileParsing(self):
    fileN = os.path.join(RDConfig.RDBaseDir, 'Code', 'GraphMol', 'FileParsers', 'test_data',
                         'triazine.mol')
    #fileN = "../FileParsers/test_data/triazine.mol"
    with open(fileN, 'r') as inF:
      inD = inF.read()
    m1 = Chem.MolFromMolBlock(inD)
    self.assertTrue(m1 is not None)
    self.assertTrue(m1.GetNumAtoms() == 9)

    m1 = Chem.MolFromMolFile(fileN)
    self.assertTrue(m1 is not None)
    self.assertTrue(m1.GetNumAtoms() == 9)

    fileN = os.path.join(RDConfig.RDBaseDir, 'Code', 'GraphMol', 'FileParsers', 'test_data',
                         'triazine.mof')
    self.assertRaises(IOError, lambda: Chem.MolFromMolFile(fileN))

    fileN = os.path.join(RDConfig.RDBaseDir, 'Code', 'GraphMol', 'FileParsers', 'test_data',
                         'list-query.mol')
    query = Chem.MolFromMolFile(fileN)
    smi = Chem.MolToSmiles(query)
    self.assertEqual(smi, 'c1ccccc1')
    smi = Chem.MolToSmarts(query)
    self.assertEqual(smi, '[#6]1:[#6]:[#6]:[#6]:[#6]:[#6,#7,#15]:1', smi)

    query = Chem.MolFromMolFile(fileN, sanitize=False)
    smi = Chem.MolToSmiles(query)
    self.assertEqual(smi, 'C1=CC=CC=C1')
    query.UpdatePropertyCache()
    smi = Chem.MolToSmarts(query)
    self.assertEqual(smi, '[#6]1=[#6]-[#6]=[#6]-[#6]=[#6,#7,#15]-1')
    smi = "C1=CC=CC=C1"
    mol = Chem.MolFromSmiles(smi, 0)
    self.assertTrue(mol.HasSubstructMatch(query))
    Chem.SanitizeMol(mol)
    self.assertTrue(not mol.HasSubstructMatch(query))

    mol = Chem.MolFromSmiles('N1=CC=CC=C1', 0)
    self.assertTrue(mol.HasSubstructMatch(query))
    mol = Chem.MolFromSmiles('S1=CC=CC=C1', 0)
    self.assertTrue(not mol.HasSubstructMatch(query))
    mol = Chem.MolFromSmiles('P1=CC=CC=C1', 0)
    self.assertTrue(mol.HasSubstructMatch(query))

    fileN = os.path.join(RDConfig.RDBaseDir, 'Code', 'GraphMol', 'FileParsers', 'test_data',
                         'issue123.mol')
    mol = Chem.MolFromMolFile(fileN)
    self.assertTrue(mol)
    self.assertEqual(mol.GetNumAtoms(), 23)
    mol = Chem.MolFromMolFile(fileN, removeHs=False)
    self.assertTrue(mol)
    self.assertEqual(mol.GetNumAtoms(), 39)

  # test23 was for Chem.DaylightFingerprint, which is deprecated

  def test24RDKFingerprint(self):
    from rdkit import DataStructs
    m1 = Chem.MolFromSmiles('C1=CC=CC=C1')
    fp1 = Chem.RDKFingerprint(m1)
    self.assertTrue(len(fp1) == 2048)
    m2 = Chem.MolFromSmiles('C1=CC=CC=C1')
    fp2 = Chem.RDKFingerprint(m2)

    tmp = DataStructs.TanimotoSimilarity(fp1, fp2)
    self.assertTrue(tmp == 1.0, tmp)

    m2 = Chem.MolFromSmiles('C1=CC=CC=N1')
    fp2 = Chem.RDKFingerprint(m2)
    self.assertTrue(len(fp2) == 2048)
    tmp = DataStructs.TanimotoSimilarity(fp1, fp2)
    self.assertTrue(tmp < 1.0, tmp)
    self.assertTrue(tmp > 0.0, tmp)

    fp3 = Chem.RDKFingerprint(m1, tgtDensity=0.3)
    self.assertTrue(len(fp3) < 2048)

    m1 = Chem.MolFromSmiles('C1=CC=CC=C1')
    fp1 = Chem.RDKFingerprint(m1)
    m2 = Chem.MolFromSmiles('C1=CC=CC=N1')
    fp2 = Chem.RDKFingerprint(m2)
    self.assertNotEqual(fp1, fp2)

    atomInvariants = [1] * 6
    fp1 = Chem.RDKFingerprint(m1, atomInvariants=atomInvariants)
    fp2 = Chem.RDKFingerprint(m2, atomInvariants=atomInvariants)
    self.assertEqual(fp1, fp2)

    m2 = Chem.MolFromSmiles('C1CCCCN1')
    fp1 = Chem.RDKFingerprint(m1, atomInvariants=atomInvariants, useBondOrder=False)
    fp2 = Chem.RDKFingerprint(m2, atomInvariants=atomInvariants, useBondOrder=False)
    self.assertEqual(fp1, fp2)

    # rooted at atom
    m1 = Chem.MolFromSmiles('CCCCCO')
    fp1 = Chem.RDKFingerprint(m1, 1, 4, nBitsPerHash=1, fromAtoms=[0])
    self.assertEqual(fp1.GetNumOnBits(), 4)
    m1 = Chem.MolFromSmiles('CCCCCO')
    fp1 = Chem.RDKFingerprint(m1, 1, 4, nBitsPerHash=1, fromAtoms=[0, 5])
    self.assertEqual(fp1.GetNumOnBits(), 8)

    # test sf.net issue 270:
    fp1 = Chem.RDKFingerprint(m1, atomInvariants=[x.GetAtomicNum() + 10 for x in m1.GetAtoms()])

    # atomBits
    m1 = Chem.MolFromSmiles('CCCO')
    l = []
    fp1 = Chem.RDKFingerprint(m1, minPath=1, maxPath=2, nBitsPerHash=1, atomBits=l)
    self.assertEqual(fp1.GetNumOnBits(), 4)
    self.assertEqual(len(l), m1.GetNumAtoms())
    self.assertEqual(len(l[0]), 2)
    self.assertEqual(len(l[1]), 3)
    self.assertEqual(len(l[2]), 4)
    self.assertEqual(len(l[3]), 2)

  def test25SDMolSupplier(self):
    fileN = os.path.join(RDConfig.RDBaseDir, 'Code', 'GraphMol', 'FileParsers', 'test_data',
                         'NCI_aids_few.sdf')
    #fileN = "../FileParsers/test_data/NCI_aids_few.sdf"
    sdSup = Chem.SDMolSupplier(fileN)
    molNames = [
      "48", "78", "128", "163", "164", "170", "180", "186", "192", "203", "210", "211", "213",
      "220", "229", "256"
    ]

    chgs192 = {8: 1, 11: 1, 15: -1, 18: -1, 20: 1, 21: 1, 23: -1, 25: -1}
    i = 0
    for mol in sdSup:
      self.assertTrue(mol)
      self.assertTrue(mol.GetProp("_Name") == molNames[i])
      i += 1
      if (mol.GetProp("_Name") == "192"):
        # test parsed charges on one of the molecules
        for id in chgs192.keys():
          self.assertTrue(mol.GetAtomWithIdx(id).GetFormalCharge() == chgs192[id])
    self.assertRaises(StopIteration, lambda: next(sdSup))
    sdSup.reset()

    ns = [mol.GetProp("_Name") for mol in sdSup]
    self.assertTrue(ns == molNames)

    sdSup = Chem.SDMolSupplier(fileN, 0)
    for mol in sdSup:
      self.assertTrue(not mol.HasProp("numArom"))

    sdSup = Chem.SDMolSupplier(fileN)
    self.assertTrue(len(sdSup) == 16)
    mol = sdSup[5]
    self.assertTrue(mol.GetProp("_Name") == "170")

    # test handling of H removal:
    fileN = os.path.join(RDConfig.RDBaseDir, 'Code', 'GraphMol', 'FileParsers', 'test_data',
                         'withHs.sdf')
    sdSup = Chem.SDMolSupplier(fileN)
    m = next(sdSup)
    self.assertTrue(m)
    self.assertTrue(m.GetNumAtoms() == 23)
    m = next(sdSup)
    self.assertTrue(m)
    self.assertTrue(m.GetNumAtoms() == 28)

    sdSup = Chem.SDMolSupplier(fileN, removeHs=False)
    m = next(sdSup)
    self.assertTrue(m)
    self.assertTrue(m.GetNumAtoms() == 39)
    m = next(sdSup)
    self.assertTrue(m)
    self.assertTrue(m.GetNumAtoms() == 30)

    with open(fileN, 'rb') as dFile:
      d = dFile.read()
    sdSup.SetData(d)
    m = next(sdSup)
    self.assertTrue(m)
    self.assertTrue(m.GetNumAtoms() == 23)
    m = next(sdSup)
    self.assertTrue(m)
    self.assertTrue(m.GetNumAtoms() == 28)

    sdSup.SetData(d, removeHs=False)
    m = next(sdSup)
    self.assertTrue(m)
    self.assertTrue(m.GetNumAtoms() == 39)
    m = next(sdSup)
    self.assertTrue(m)
    self.assertTrue(m.GetNumAtoms() == 30)

    # test strictParsing1:
    fileN = os.path.join(RDConfig.RDBaseDir, 'Code', 'GraphMol', 'FileParsers', 'test_data',
                         'strictLax1.sdf')
    #strict from file
    sdSup = Chem.SDMolSupplier(fileN, strictParsing=True)

    i = 0
    for mol in sdSup:
      self.assertTrue(mol.HasProp("_Name"))
      if (i == 0):
        self.assertTrue(not mol.HasProp("ID"))
      self.assertTrue(not mol.HasProp("ANOTHER_PROPERTY"))
      i += 1
    self.assertTrue(i == 2)

    #lax from file
    sdSup = Chem.SDMolSupplier(fileN, strictParsing=False)

    i = 0
    for mol in sdSup:
      self.assertTrue(mol.HasProp("_Name"))
      self.assertTrue(mol.HasProp("ID"))
      self.assertTrue(mol.HasProp("ANOTHER_PROPERTY"))
      i += 1
    self.assertTrue(i == 2)

    #strict from text
    with open(fileN, 'rb') as dFile:
      d = dFile.read()
    sdSup = Chem.SDMolSupplier()
    sdSup.SetData(d, strictParsing=True)

    i = 0
    for mol in sdSup:
      self.assertTrue(mol.HasProp("_Name"))
      if (i == 0):
        self.assertTrue(not mol.HasProp("ID"))
      self.assertTrue(not mol.HasProp("ANOTHER_PROPERTY"))
      i += 1
    self.assertTrue(i == 2)

    #lax from text
    sdSup = Chem.SDMolSupplier()
    sdSup.SetData(d, strictParsing=False)

    i = 0
    for mol in sdSup:
      self.assertTrue(mol.HasProp("_Name"))
      self.assertTrue(mol.HasProp("ID"))
      self.assertTrue(mol.HasProp("ANOTHER_PROPERTY"))
      i += 1
    self.assertTrue(i == 2)

    # test strictParsing2:
    fileN = os.path.join(RDConfig.RDBaseDir, 'Code', 'GraphMol', 'FileParsers', 'test_data',
                         'strictLax2.sdf')
    #strict from file
    sdSup = Chem.SDMolSupplier(fileN, strictParsing=True)

    i = 0
    for mol in sdSup:
      self.assertTrue(mol.HasProp("_Name"))
      self.assertTrue(mol.HasProp("ID"))
      self.assertTrue(mol.GetProp("ID") == "Lig1")
      self.assertTrue(mol.HasProp("ANOTHER_PROPERTY"))
      self.assertTrue(mol.GetProp("ANOTHER_PROPERTY") == \
        "No blank line before dollars\n" \
        "$$$$\n" \
        "Structure1\n" \
        "csChFnd70/05230312262D")
      i += 1
    self.assertTrue(i == 1)

    #lax from file
    sdSup = Chem.SDMolSupplier(fileN, strictParsing=False)

    i = 0
    for mol in sdSup:
      self.assertTrue(mol.HasProp("_Name"))
      self.assertTrue(mol.HasProp("ID"))
      self.assertTrue(mol.GetProp("ID") == "Lig2")
      self.assertTrue(mol.HasProp("ANOTHER_PROPERTY"))
      self.assertTrue(mol.GetProp("ANOTHER_PROPERTY") == "Value2")
      i += 1
    self.assertTrue(i == 1)

    #strict from text
    with open(fileN, 'rb') as dFile:
      d = dFile.read()
    sdSup = Chem.SDMolSupplier()
    sdSup.SetData(d, strictParsing=True)

    i = 0
    for mol in sdSup:
      self.assertTrue(mol.HasProp("_Name"))
      self.assertTrue(mol.HasProp("ID"))
      self.assertTrue(mol.GetProp("ID") == "Lig1")
      self.assertTrue(mol.HasProp("ANOTHER_PROPERTY"))
      self.assertTrue(mol.GetProp("ANOTHER_PROPERTY") == \
        "No blank line before dollars\n" \
        "$$$$\n" \
        "Structure1\n" \
        "csChFnd70/05230312262D")
      i += 1
    self.assertTrue(i == 1)

    #lax from text
    sdSup = Chem.SDMolSupplier()
    sdSup.SetData(d, strictParsing=False)

    i = 0
    for mol in sdSup:
      self.assertTrue(mol.HasProp("_Name"))
      self.assertTrue(mol.HasProp("ID"))
      self.assertTrue(mol.GetProp("ID") == "Lig2")
      self.assertTrue(mol.HasProp("ANOTHER_PROPERTY"))
      self.assertTrue(mol.GetProp("ANOTHER_PROPERTY") == "Value2")
      i += 1
    self.assertTrue(i == 1)

  def test26SmiMolSupplier(self):
    fileN = os.path.join(RDConfig.RDBaseDir, 'Code', 'GraphMol', 'FileParsers', 'test_data',
                         'first_200.tpsa.csv')
    #fileN = "../FileParsers/test_data/first_200.tpsa.csv"
    smiSup = Chem.SmilesMolSupplier(fileN, ",", 0, -1)
    mol = smiSup[16]
    self.assertTrue(mol.GetProp("TPSA") == "46.25")

    mol = smiSup[8]
    self.assertTrue(mol.GetProp("TPSA") == "65.18")

    self.assertTrue(len(smiSup) == 200)

    fileN = os.path.join(RDConfig.RDBaseDir, 'Code', 'GraphMol', 'FileParsers', 'test_data',
                         'fewSmi.csv')
    #fileN = "../FileParsers/test_data/fewSmi.csv"
    smiSup = Chem.SmilesMolSupplier(fileN, delimiter=",", smilesColumn=1, nameColumn=0, titleLine=0)
    names = ["1", "2", "3", "4", "5", "6", "7", "8", "9", "10"]
    i = 0
    for mol in smiSup:
      self.assertTrue(mol.GetProp("_Name") == names[i])
      i += 1

    mol = smiSup[3]

    self.assertTrue(mol.GetProp("_Name") == "4")
    self.assertTrue(mol.GetProp("Column_2") == "82.78")

    # and test doing a supplier from text:
    with open(fileN, 'r') as inF:
      inD = inF.read()
    smiSup.SetData(inD, delimiter=",", smilesColumn=1, nameColumn=0, titleLine=0)
    names = ["1", "2", "3", "4", "5", "6", "7", "8", "9", "10"]
    i = 0
    # iteration interface:
    for mol in smiSup:
      self.assertTrue(mol.GetProp("_Name") == names[i])
      i += 1
    self.assertTrue(i == 10)
    # random access:
    mol = smiSup[3]
    self.assertTrue(len(smiSup) == 10)
    self.assertTrue(mol.GetProp("_Name") == "4")
    self.assertTrue(mol.GetProp("Column_2") == "82.78")

    # issue 113:
    smiSup.SetData(inD, delimiter=",", smilesColumn=1, nameColumn=0, titleLine=0)
    self.assertTrue(len(smiSup) == 10)

    # and test failure handling:
    inD = """mol-1,CCC
mol-2,CCCC
mol-3,fail
mol-4,CCOC
    """
    smiSup.SetData(inD, delimiter=",", smilesColumn=1, nameColumn=0, titleLine=0)
    # there are 4 entries in the supplier:
    self.assertTrue(len(smiSup) == 4)
    # but the 3rd is a None:
    self.assertTrue(smiSup[2] is None)


    text="Id SMILES Column_2\n"+\
    "mol-1 C 1.0\n"+\
    "mol-2 CC 4.0\n"+\
    "mol-4 CCCC 16.0"
    smiSup.SetData(text, delimiter=" ", smilesColumn=1, nameColumn=0, titleLine=1)
    self.assertTrue(len(smiSup) == 3)
    self.assertTrue(smiSup[0])
    self.assertTrue(smiSup[1])
    self.assertTrue(smiSup[2])
    m = [x for x in smiSup]
    self.assertTrue(smiSup[2])
    self.assertTrue(len(m) == 3)
    self.assertTrue(m[0].GetProp("Column_2") == "1.0")

    # test simple parsing and Issue 114:
    smis = ['CC', 'CCC', 'CCOC', 'CCCOCC', 'CCCOCCC']
    inD = '\n'.join(smis)
    smiSup.SetData(inD, delimiter=",", smilesColumn=0, nameColumn=-1, titleLine=0)
    self.assertTrue(len(smiSup) == 5)
    m = [x for x in smiSup]
    self.assertTrue(smiSup[4])
    self.assertTrue(len(m) == 5)

    # order dependence:
    smiSup.SetData(inD, delimiter=",", smilesColumn=0, nameColumn=-1, titleLine=0)
    self.assertTrue(smiSup[4])
    self.assertTrue(len(smiSup) == 5)

    # this was a nasty BC:
    # asking for a particular entry with a higher index than what we've
    # already seen resulted in a duplicate:
    smis = ['CC', 'CCC', 'CCOC', 'CCCCOC']
    inD = '\n'.join(smis)
    smiSup.SetData(inD, delimiter=",", smilesColumn=0, nameColumn=-1, titleLine=0)
    m = next(smiSup)
    m = smiSup[3]
    self.assertTrue(len(smiSup) == 4)

    with self.assertRaisesRegex(Exception, ""):
      smiSup[4]

    smiSup.SetData(inD, delimiter=",", smilesColumn=0, nameColumn=-1, titleLine=0)
    with self.assertRaisesRegex(Exception, ""):
      smiSup[4]

    sys.stderr.write(
      '>>> This may result in an infinite loop.  It should finish almost instantly\n')
    self.assertEqual(len(smiSup), 4)
    sys.stderr.write('<<< OK, it finished.\n')

  def test27SmilesWriter(self):
    fileN = os.path.join(RDConfig.RDBaseDir, 'Code', 'GraphMol', 'FileParsers', 'test_data',
                         'fewSmi.csv')
    #fileN = "../FileParsers/test_data/fewSmi.csv"

    smiSup = Chem.SmilesMolSupplier(fileN, delimiter=",", smilesColumn=1, nameColumn=0, titleLine=0)
    propNames = []
    propNames.append("Column_2")
    ofile = os.path.join(RDConfig.RDBaseDir, 'Code', 'GraphMol', 'Wrap', 'test_data',
                         'outSmiles.txt')
    writer = Chem.SmilesWriter(ofile)
    writer.SetProps(propNames)
    for mol in smiSup:
      writer.write(mol)
    writer.flush()

  def test28SmilesReverse(self):
    names = ["1", "2", "3", "4", "5", "6", "7", "8", "9", "10"]
    props = [
      "34.14", "25.78", "106.51", "82.78", "60.16", "87.74", "37.38", "77.28", "65.18", "0.00"
    ]
    ofile = os.path.join(RDConfig.RDBaseDir, 'Code', 'GraphMol', 'Wrap', 'test_data',
                         'outSmiles.txt')
    #ofile = "test_data/outSmiles.csv"
    smiSup = Chem.SmilesMolSupplier(ofile)
    i = 0
    for mol in smiSup:
      #print([repr(x) for x in mol.GetPropNames()])
      self.assertTrue(mol.GetProp("_Name") == names[i])
      self.assertTrue(mol.GetProp("Column_2") == props[i])
      i += 1

  def writerSDFile(self):
    fileN = os.path.join(RDConfig.RDBaseDir, 'Code', 'GraphMol', 'FileParsers', 'test_data',
                         'NCI_aids_few.sdf')
    #fileN = "../FileParsers/test_data/NCI_aids_few.sdf"
    ofile = os.path.join(RDConfig.RDBaseDir, 'Code', 'GraphMol', 'Wrap', 'test_data',
                         'outNCI_few.sdf')
    writer = Chem.SDWriter(ofile)
    sdSup = Chem.SDMolSupplier(fileN)
    for mol in sdSup:
      writer.write(mol)
    writer.flush()

  def test29SDWriterLoop(self):
    self.writerSDFile()
    fileN = os.path.join(RDConfig.RDBaseDir, 'Code', 'GraphMol', 'Wrap', 'test_data',
                         'outNCI_few.sdf')
    sdSup = Chem.SDMolSupplier(fileN)
    molNames = [
      "48", "78", "128", "163", "164", "170", "180", "186", "192", "203", "210", "211", "213",
      "220", "229", "256"
    ]
    chgs192 = {8: 1, 11: 1, 15: -1, 18: -1, 20: 1, 21: 1, 23: -1, 25: -1}
    i = 0

    for mol in sdSup:
      #print('mol:',mol)
      #print('\t',molNames[i])
      self.assertTrue(mol.GetProp("_Name") == molNames[i])
      i += 1
      if (mol.GetProp("_Name") == "192"):
        # test parsed charges on one of the molecules
        for id in chgs192.keys():
          self.assertTrue(mol.GetAtomWithIdx(id).GetFormalCharge() == chgs192[id])

  def test30Issues109and110(self):
    """ issues 110 and 109 were both related to handling of explicit Hs in
       SMILES input.

    """
    m1 = Chem.MolFromSmiles('N12[CH](SC(C)(C)[CH]1C(O)=O)[CH](C2=O)NC(=O)[CH](N)c3ccccc3')
    self.assertTrue(m1.GetNumAtoms() == 24)
    m2 = Chem.MolFromSmiles(
      'C1C=C([CH](N)C(=O)N[C]2([H])[C]3([H])SC(C)(C)[CH](C(=O)O)N3C(=O)2)C=CC=1')
    self.assertTrue(m2.GetNumAtoms() == 24)

    smi1 = Chem.MolToSmiles(m1)
    smi2 = Chem.MolToSmiles(m2)
    self.assertTrue(smi1 == smi2)

    m1 = Chem.MolFromSmiles('[H]CCl')
    self.assertTrue(m1.GetNumAtoms() == 2)
    self.assertTrue(m1.GetAtomWithIdx(0).GetNumExplicitHs() == 1)
    m1 = Chem.MolFromSmiles('[H][CH2]Cl')
    self.assertTrue(m1.GetNumAtoms() == 2)
    self.assertTrue(m1.GetAtomWithIdx(0).GetNumExplicitHs() == 3)
    m2 = Chem.AddHs(m1)
    self.assertTrue(m2.GetNumAtoms() == 5)
    m2 = Chem.RemoveHs(m2)
    self.assertTrue(m2.GetNumAtoms() == 2)

  def test31ChiralitySmiles(self):
    m1 = Chem.MolFromSmiles('F[C@](Br)(I)Cl')
    self.assertTrue(m1 is not None)
    self.assertTrue(m1.GetNumAtoms() == 5)
    self.assertTrue(Chem.MolToSmiles(m1, 1) == 'F[C@](Cl)(Br)I', Chem.MolToSmiles(m1, 1))

    m1 = Chem.MolFromSmiles('CC1C[C@@]1(Cl)F')
    self.assertTrue(m1 is not None)
    self.assertTrue(m1.GetNumAtoms() == 6)
    self.assertTrue(Chem.MolToSmiles(m1, 1) == 'CC1C[C@]1(F)Cl', Chem.MolToSmiles(m1, 1))

    m1 = Chem.MolFromSmiles('CC1C[C@]1(Cl)F')
    self.assertTrue(m1 is not None)
    self.assertTrue(m1.GetNumAtoms() == 6)
    self.assertTrue(Chem.MolToSmiles(m1, 1) == 'CC1C[C@@]1(F)Cl', Chem.MolToSmiles(m1, 1))

  def test31aChiralitySubstructs(self):
    m1 = Chem.MolFromSmiles('CC1C[C@@]1(Cl)F')
    self.assertTrue(m1 is not None)
    self.assertTrue(m1.GetNumAtoms() == 6)
    self.assertTrue(Chem.MolToSmiles(m1, 1) == 'CC1C[C@]1(F)Cl', Chem.MolToSmiles(m1, 1))

    m2 = Chem.MolFromSmiles('CC1C[C@]1(Cl)F')
    self.assertTrue(m2 is not None)
    self.assertTrue(m2.GetNumAtoms() == 6)
    self.assertTrue(Chem.MolToSmiles(m2, 1) == 'CC1C[C@@]1(F)Cl', Chem.MolToSmiles(m2, 1))

    self.assertTrue(m1.HasSubstructMatch(m1))
    self.assertTrue(m1.HasSubstructMatch(m2))
    self.assertTrue(m1.HasSubstructMatch(m1, useChirality=True))
    self.assertTrue(not m1.HasSubstructMatch(m2, useChirality=True))

  def _test32MolFilesWithChirality(self):
    inD = """chiral1.mol
  ChemDraw10160313232D

  5  4  0  0  0  0  0  0  0  0999 V2000
    0.0553    0.6188    0.0000 F   0  0  0  0  0  0  0  0  0  0  0  0
    0.0553   -0.2062    0.0000 C   0  0  0  0  0  0  0  0  0  0  0  0
    0.7697   -0.6188    0.0000 I   0  0  0  0  0  0  0  0  0  0  0  0
   -0.6592   -0.6188    0.0000 Br  0  0  0  0  0  0  0  0  0  0  0  0
   -0.7697   -0.2062    0.0000 Cl  0  0  0  0  0  0  0  0  0  0  0  0
  1  2  1  0
  2  3  1  0
  2  4  1  1
  2  5  1  0
M  END
"""
    m1 = Chem.MolFromMolBlock(inD)
    self.assertTrue(m1 is not None)
    self.assertTrue(m1.GetNumAtoms() == 5)
    self.assertTrue(smi == 'F[C@](Cl)(Br)I', smi)

    inD = """chiral2.cdxml
  ChemDraw10160314052D

  5  4  0  0  0  0  0  0  0  0999 V2000
    0.0553    0.6188    0.0000 F   0  0  0  0  0  0  0  0  0  0  0  0
    0.0553   -0.2062    0.0000 C   0  0  0  0  0  0  0  0  0  0  0  0
    0.7697   -0.6188    0.0000 I   0  0  0  0  0  0  0  0  0  0  0  0
   -0.6592   -0.6188    0.0000 Br  0  0  0  0  0  0  0  0  0  0  0  0
   -0.7697   -0.2062    0.0000 Cl  0  0  0  0  0  0  0  0  0  0  0  0
  1  2  1  0
  2  3  1  0
  2  4  1  6
  2  5  1  0
M  END
"""
    m1 = Chem.MolFromMolBlock(inD)
    self.assertTrue(m1 is not None)
    self.assertTrue(m1.GetNumAtoms() == 5)
    self.assertTrue(Chem.MolToSmiles(m1, 1) == 'F[C@@](Cl)(Br)I')

    inD = """chiral1.mol
  ChemDraw10160313232D

  5  4  0  0  0  0  0  0  0  0999 V2000
    0.0553    0.6188    0.0000 F   0  0  0  0  0  0  0  0  0  0  0  0
    0.0553   -0.2062    0.0000 C   0  0  0  0  0  0  0  0  0  0  0  0
   -0.7697   -0.2062    0.0000 Cl  0  0  0  0  0  0  0  0  0  0  0  0
   -0.6592   -0.6188    0.0000 Br  0  0  0  0  0  0  0  0  0  0  0  0
    0.7697   -0.6188    0.0000 I   0  0  0  0  0  0  0  0  0  0  0  0
  1  2  1  0
  2  3  1  0
  2  4  1  1
  2  5  1  0
M  END
"""
    m1 = Chem.MolFromMolBlock(inD)
    self.assertTrue(m1 is not None)
    self.assertTrue(m1.GetNumAtoms() == 5)
    self.assertTrue(Chem.MolToSmiles(m1, 1) == 'F[C@](Cl)(Br)I')

    inD = """chiral1.mol
  ChemDraw10160313232D

  5  4  0  0  0  0  0  0  0  0999 V2000
    0.0553   -0.2062    0.0000 C   0  0  0  0  0  0  0  0  0  0  0  0
   -0.7697   -0.2062    0.0000 Cl  0  0  0  0  0  0  0  0  0  0  0  0
   -0.6592   -0.6188    0.0000 Br  0  0  0  0  0  0  0  0  0  0  0  0
    0.7697   -0.6188    0.0000 I   0  0  0  0  0  0  0  0  0  0  0  0
    0.0553    0.6188    0.0000 F   0  0  0  0  0  0  0  0  0  0  0  0
  1  2  1  0
  1  3  1  1
  1  4  1  0
  1  5  1  0
M  END
"""
    m1 = Chem.MolFromMolBlock(inD)
    self.assertTrue(m1 is not None)
    self.assertTrue(m1.GetNumAtoms() == 5)
    self.assertTrue(Chem.MolToSmiles(m1, 1) == 'F[C@](Cl)(Br)I')

    inD = """chiral3.mol
  ChemDraw10160314362D

  4  3  0  0  0  0  0  0  0  0999 V2000
    0.4125    0.6188    0.0000 F   0  0  0  0  0  0  0  0  0  0  0  0
    0.4125   -0.2062    0.0000 C   0  0  0  0  0  0  0  0  0  0  0  0
   -0.3020   -0.6188    0.0000 Br  0  0  0  0  0  0  0  0  0  0  0  0
   -0.4125   -0.2062    0.0000 Cl  0  0  0  0  0  0  0  0  0  0  0  0
  1  2  1  0
  2  3  1  1
  2  4  1  0
M  END

"""
    m1 = Chem.MolFromMolBlock(inD)
    self.assertTrue(m1 is not None)
    self.assertTrue(m1.GetNumAtoms() == 4)
    self.assertTrue(Chem.MolToSmiles(m1, 1) == 'F[C@H](Cl)Br')

    inD = """chiral4.mol
  ChemDraw10160314362D

  4  3  0  0  0  0  0  0  0  0999 V2000
    0.4125    0.6188    0.0000 F   0  0  0  0  0  0  0  0  0  0  0  0
    0.4125   -0.2062    0.0000 N   0  0  0  0  0  0  0  0  0  0  0  0
   -0.3020   -0.6188    0.0000 Br  0  0  0  0  0  0  0  0  0  0  0  0
   -0.4125   -0.2062    0.0000 Cl  0  0  0  0  0  0  0  0  0  0  0  0
  1  2  1  0
  2  3  1  1
  2  4  1  0
M  END

"""
    m1 = Chem.MolFromMolBlock(inD)
    self.assertTrue(m1 is not None)
    self.assertTrue(m1.GetNumAtoms() == 4)
    self.assertTrue(Chem.MolToSmiles(m1, 1) == 'FN(Cl)Br')

    inD = """chiral5.mol
  ChemDraw10160314362D

  4  3  0  0  0  0  0  0  0  0999 V2000
    0.4125    0.6188    0.0000 F   0  0  0  0  0  0  0  0  0  0  0  0
    0.4125   -0.2062    0.0000 N   0  0  0  0  0  0  0  0  0  0  0  0
   -0.3020   -0.6188    0.0000 Br  0  0  0  0  0  0  0  0  0  0  0  0
   -0.4125   -0.2062    0.0000 Cl  0  0  0  0  0  0  0  0  0  0  0  0
  1  2  1  0
  2  3  1  1
  2  4  1  0
M  CHG  1   2   1
M  END

"""
    m1 = Chem.MolFromMolBlock(inD)
    self.assertTrue(m1 is not None)
    self.assertTrue(m1.GetNumAtoms() == 4)
    self.assertTrue(Chem.MolToSmiles(m1, 1) == 'F[N@H+](Cl)Br')

    inD = """Case 10-14-3
  ChemDraw10140308512D

  4  3  0  0  0  0  0  0  0  0999 V2000
   -0.8250   -0.4125    0.0000 F   0  0  0  0  0  0  0  0  0  0  0  0
    0.0000   -0.4125    0.0000 C   0  0  0  0  0  0  0  0  0  0  0  0
    0.8250   -0.4125    0.0000 Cl  0  0  0  0  0  0  0  0  0  0  0  0
    0.0000    0.4125    0.0000 Br  0  0  0  0  0  0  0  0  0  0  0  0
  1  2  1  0
  2  3  1  0
  2  4  1  1
M  END
"""
    m1 = Chem.MolFromMolBlock(inD)
    self.assertTrue(m1 is not None)
    self.assertTrue(m1.GetNumAtoms() == 4)
    self.assertTrue(Chem.MolToSmiles(m1, 1) == 'F[C@H](Cl)Br')

    inD = """Case 10-14-4
  ChemDraw10140308512D

  4  3  0  0  0  0  0  0  0  0999 V2000
   -0.8250   -0.4125    0.0000 F   0  0  0  0  0  0  0  0  0  0  0  0
    0.0000   -0.4125    0.0000 C   0  0  0  0  0  0  0  0  0  0  0  0
    0.8250   -0.4125    0.0000 Cl  0  0  0  0  0  0  0  0  0  0  0  0
    0.0000    0.4125    0.0000 Br  0  0  0  0  0  0  0  0  0  0  0  0
  1  2  1  0
  2  3  1  1
  2  4  1  0
M  END

"""
    m1 = Chem.MolFromMolBlock(inD)
    self.assertTrue(m1 is not None)
    self.assertTrue(m1.GetNumAtoms() == 4)
    self.assertTrue(Chem.MolToSmiles(m1, 1) == 'F[C@H](Cl)Br')

    inD = """chiral4.mol
  ChemDraw10160315172D

  6  6  0  0  0  0  0  0  0  0999 V2000
   -0.4422    0.1402    0.0000 C   0  0  0  0  0  0  0  0  0  0  0  0
   -0.4422   -0.6848    0.0000 C   0  0  0  0  0  0  0  0  0  0  0  0
    0.2723   -0.2723    0.0000 C   0  0  0  0  0  0  0  0  0  0  0  0
   -0.8547    0.8547    0.0000 C   0  0  0  0  0  0  0  0  0  0  0  0
    0.6848    0.4422    0.0000 F   0  0  0  0  0  0  0  0  0  0  0  0
    0.8547   -0.8547    0.0000 Cl  0  0  0  0  0  0  0  0  0  0  0  0
  1  2  1  0
  2  3  1  0
  3  1  1  0
  1  4  1  0
  3  5  1  1
  3  6  1  0
M  END
"""
    m1 = Chem.MolFromMolBlock(inD)
    self.assertTrue(m1 is not None)
    self.assertTrue(m1.GetNumAtoms() == 6)
    self.assertTrue(Chem.MolToSmiles(m1, 1) == 'CC1C[C@@]1(F)Cl', Chem.MolToSmiles(m1, 1))

    inD = """chiral4.mol
  ChemDraw10160315172D

  6  6  0  0  0  0  0  0  0  0999 V2000
   -0.4422    0.1402    0.0000 C   0  0  0  0  0  0  0  0  0  0  0  0
   -0.4422   -0.6848    0.0000 C   0  0  0  0  0  0  0  0  0  0  0  0
    0.2723   -0.2723    0.0000 C   0  0  0  0  0  0  0  0  0  0  0  0
   -0.8547    0.8547    0.0000 C   0  0  0  0  0  0  0  0  0  0  0  0
    0.6848    0.4422    0.0000 F   0  0  0  0  0  0  0  0  0  0  0  0
    0.8547   -0.8547    0.0000 Cl  0  0  0  0  0  0  0  0  0  0  0  0
  1  2  1  0
  2  3  1  0
  3  1  1  0
  1  4  1  0
  3  5  1  6
  3  6  1  0
M  END
"""
    m1 = Chem.MolFromMolBlock(inD)
    self.assertTrue(m1 is not None)
    self.assertTrue(m1.GetNumAtoms() == 6)
    self.assertTrue(Chem.MolToSmiles(m1, 1) == 'CC1C[C@]1(F)Cl', Chem.MolToSmiles(m1, 1))

  def test33Issue65(self):
    """ issue 65 relates to handling of [H] in SMARTS

    """
    m1 = Chem.MolFromSmiles('OC(O)(O)O')
    m2 = Chem.MolFromSmiles('OC(O)O')
    m3 = Chem.MolFromSmiles('OCO')
    q1 = Chem.MolFromSmarts('OC[H]', 1)
    q2 = Chem.MolFromSmarts('O[C;H1]', 1)
    q3 = Chem.MolFromSmarts('O[C;H1][H]', 1)

    self.assertTrue(not m1.HasSubstructMatch(q1))
    self.assertTrue(not m1.HasSubstructMatch(q2))
    self.assertTrue(not m1.HasSubstructMatch(q3))

    self.assertTrue(m2.HasSubstructMatch(q1))
    self.assertTrue(m2.HasSubstructMatch(q2))
    self.assertTrue(m2.HasSubstructMatch(q3))

    self.assertTrue(m3.HasSubstructMatch(q1))
    self.assertTrue(not m3.HasSubstructMatch(q2))
    self.assertTrue(not m3.HasSubstructMatch(q3))

    m1H = Chem.AddHs(m1)
    m2H = Chem.AddHs(m2)
    m3H = Chem.AddHs(m3)
    q1 = Chem.MolFromSmarts('OC[H]')
    q2 = Chem.MolFromSmarts('O[C;H1]')
    q3 = Chem.MolFromSmarts('O[C;H1][H]')

    self.assertTrue(not m1H.HasSubstructMatch(q1))
    self.assertTrue(not m1H.HasSubstructMatch(q2))
    self.assertTrue(not m1H.HasSubstructMatch(q3))

    #m2H.Debug()
    self.assertTrue(m2H.HasSubstructMatch(q1))
    self.assertTrue(m2H.HasSubstructMatch(q2))
    self.assertTrue(m2H.HasSubstructMatch(q3))

    self.assertTrue(m3H.HasSubstructMatch(q1))
    self.assertTrue(not m3H.HasSubstructMatch(q2))
    self.assertTrue(not m3H.HasSubstructMatch(q3))

  def test34Issue124(self):
    """ issue 124 relates to calculation of the distance matrix

    """
    m = Chem.MolFromSmiles('CC=C')
    d = Chem.GetDistanceMatrix(m, 0)
    self.assertTrue(feq(d[0, 1], 1.0))
    self.assertTrue(feq(d[0, 2], 2.0))
    # force an update:
    d = Chem.GetDistanceMatrix(m, 1, 0, 1)
    self.assertTrue(feq(d[0, 1], 1.0))
    self.assertTrue(feq(d[0, 2], 1.5))

  def test35ChiralityPerception(self):
    """ Test perception of chirality and CIP encoding
    """
    m = Chem.MolFromSmiles('F[C@]([C@])(Cl)Br')
    Chem.AssignStereochemistry(m, 1)
    self.assertTrue(m.GetAtomWithIdx(1).HasProp('_CIPCode'))
    self.assertFalse(m.GetAtomWithIdx(2).HasProp('_CIPCode'))
    Chem.RemoveStereochemistry(m)
    self.assertFalse(m.GetAtomWithIdx(1).HasProp('_CIPCode'))

    m = Chem.MolFromSmiles('F[C@H](C)C')
    Chem.AssignStereochemistry(m, 1)
    self.assertTrue(m.GetAtomWithIdx(1).GetChiralTag() == Chem.ChiralType.CHI_UNSPECIFIED)
    self.assertFalse(m.GetAtomWithIdx(1).HasProp('_CIPCode'))

    m = Chem.MolFromSmiles('F\\C=C/Cl')
    self.assertTrue(m.GetBondWithIdx(0).GetStereo() == Chem.BondStereo.STEREONONE)
    self.assertTrue(m.GetBondWithIdx(1).GetStereo() == Chem.BondStereo.STEREOZ)
    atoms = m.GetBondWithIdx(1).GetStereoAtoms()
    self.assertTrue(0 in atoms)
    self.assertTrue(3 in atoms)
    self.assertTrue(m.GetBondWithIdx(2).GetStereo() == Chem.BondStereo.STEREONONE)
    Chem.RemoveStereochemistry(m)
    self.assertTrue(m.GetBondWithIdx(1).GetStereo() == Chem.BondStereo.STEREONONE)

    m = Chem.MolFromSmiles('F\\C=CCl')
    self.assertTrue(m.GetBondWithIdx(1).GetStereo() == Chem.BondStereo.STEREONONE)

  def checkDefaultBondProperties(self, m):
    for bond in m.GetBonds():
      self.assertIn(bond.GetBondType(), [Chem.BondType.SINGLE, Chem.BondType.DOUBLE])
      self.assertEqual(bond.GetBondDir(), Chem.BondDir.NONE)
      self.assertEqual(list(bond.GetStereoAtoms()), [])
      self.assertEqual(bond.GetStereo(), Chem.BondStereo.STEREONONE)

  def assertHasDoubleBondStereo(self, smi):
    m = Chem.MolFromSmiles(smi)

    self.checkDefaultBondProperties(m)

    Chem.FindPotentialStereoBonds(m)

    for bond in m.GetBonds():
      self.assertIn(bond.GetBondType(), [Chem.BondType.SINGLE, Chem.BondType.DOUBLE])
      self.assertEqual(bond.GetBondDir(), Chem.BondDir.NONE)

      if bond.GetBondType() == Chem.BondType.DOUBLE:
        self.assertEqual(bond.GetStereo(), Chem.BondStereo.STEREOANY)
        self.assertEqual(len(list(bond.GetStereoAtoms())), 2)
      else:
        self.assertEqual(list(bond.GetStereoAtoms()), [])
        self.assertEqual(bond.GetStereo(), Chem.BondStereo.STEREONONE)

  def testFindPotentialStereoBonds(self):
    self.assertHasDoubleBondStereo("FC=CF")
    self.assertHasDoubleBondStereo("FC(Cl)=C(Br)I")
    self.assertHasDoubleBondStereo("FC=CC=CC=CCl")
    self.assertHasDoubleBondStereo("C1CCCCC1C=CC1CCCCC1")

  def assertDoesNotHaveDoubleBondStereo(self, smi):
    m = Chem.MolFromSmiles(smi)
    self.checkDefaultBondProperties(m)
    Chem.FindPotentialStereoBonds(m)
    self.checkDefaultBondProperties(m)

  def testFindPotentialStereoBondsShouldNotFindThisDoubleBondAsStereo(self):
    self.assertDoesNotHaveDoubleBondStereo("FC(F)=CF")
    self.assertDoesNotHaveDoubleBondStereo("C=C")
    self.assertDoesNotHaveDoubleBondStereo("C1CCCCC1C(C1CCCCC1)=CC1CCCCC1")

  def assertDoubleBondStereo(self, smi, stereo):
    mol = Chem.MolFromSmiles(smi)

    bond = mol.GetBondWithIdx(1)
    self.assertEqual(bond.GetBondType(), Chem.BondType.DOUBLE)
    self.assertEqual(bond.GetStereo(), stereo)
    self.assertEqual(list(bond.GetStereoAtoms()), [0, 3])

  def allStereoBonds(self, bonds):
    for bond in bonds:
      self.assertEqual(len(list(bond.GetStereoAtoms())), 2)

  def testBondSetStereo(self):
    for testAssignStereo in [False, True]:
      mol = Chem.MolFromSmiles("FC=CF")
      Chem.FindPotentialStereoBonds(mol)

      for bond in mol.GetBonds():
        if (bond.GetBondType() == Chem.BondType.DOUBLE
            and bond.GetStereo() == Chem.BondStereo.STEREOANY):
          break
      self.assertEqual(bond.GetBondType(), Chem.BondType.DOUBLE)
      self.assertEqual(bond.GetStereo(), Chem.BondStereo.STEREOANY)
      self.assertEqual(list(bond.GetStereoAtoms()), [0, 3])

      bond.SetStereo(Chem.BondStereo.STEREOTRANS)
      self.assertEqual(bond.GetStereo(), Chem.BondStereo.STEREOTRANS)
      if testAssignStereo:  # should be invariant of Chem.AssignStereochemistry being called
        Chem.AssignStereochemistry(mol, force=True)
      smi = Chem.MolToSmiles(mol, isomericSmiles=True)
      self.allStereoBonds([bond])
      self.assertEqual(smi, "F/C=C/F")
      self.assertDoubleBondStereo(smi, Chem.BondStereo.STEREOE)

      bond.SetStereo(Chem.BondStereo.STEREOCIS)
      self.assertEqual(bond.GetStereo(), Chem.BondStereo.STEREOCIS)
      if testAssignStereo:
        Chem.AssignStereochemistry(mol, force=True)
      smi = Chem.MolToSmiles(mol, isomericSmiles=True)
      self.allStereoBonds([bond])
      self.assertEqual(smi, r"F/C=C\F")
      self.assertDoubleBondStereo(smi, Chem.BondStereo.STEREOZ)

  def recursive_enumerate_stereo_bonds(self, mol, done_bonds, bonds):
    if not bonds:
      yield done_bonds, Chem.Mol(mol)
      return

    bond = bonds[0]
    child_bonds = bonds[1:]
    self.assertEqual(len(list(bond.GetStereoAtoms())), 2)
    bond.SetStereo(Chem.BondStereo.STEREOTRANS)
    for isomer in self.recursive_enumerate_stereo_bonds(mol, done_bonds + [Chem.BondStereo.STEREOE],
                                                        child_bonds):
      yield isomer

    self.assertEqual(len(list(bond.GetStereoAtoms())), 2)
    bond.SetStereo(Chem.BondStereo.STEREOCIS)
    for isomer in self.recursive_enumerate_stereo_bonds(mol, done_bonds + [Chem.BondStereo.STEREOZ],
                                                        child_bonds):
      yield isomer

  def testBondSetStereoDifficultCase(self):
    unspec_smiles = "CCC=CC(CO)=C(C)CC"
    mol = Chem.MolFromSmiles(unspec_smiles)
    Chem.FindPotentialStereoBonds(mol)

    stereo_bonds = []
    for bond in mol.GetBonds():
      if bond.GetStereo() == Chem.BondStereo.STEREOANY:
        stereo_bonds.append(bond)

    isomers = set()
    for bond_stereo, isomer in self.recursive_enumerate_stereo_bonds(mol, [], stereo_bonds):
      self.allStereoBonds(stereo_bonds)
      isosmi = Chem.MolToSmiles(isomer, isomericSmiles=True)
      self.allStereoBonds(stereo_bonds)

      self.assertNotIn(isosmi, isomers)
      isomers.add(isosmi)

      isomol = Chem.MolFromSmiles(isosmi)
      round_trip_stereo = [
        b.GetStereo() for b in isomol.GetBonds() if b.GetStereo() != Chem.BondStereo.STEREONONE
      ]

      self.assertEqual(bond_stereo, round_trip_stereo)

    self.assertEqual(len(isomers), 4)

  def getNumUnspecifiedBondStereo(self, smi):
    mol = Chem.MolFromSmiles(smi)
    Chem.FindPotentialStereoBonds(mol)

    count = 0
    for bond in mol.GetBonds():
      if bond.GetStereo() == Chem.BondStereo.STEREOANY:
        count += 1

    return count

  def testBondSetStereoReallyDifficultCase(self):
    # this one is much trickier because a double bond can gain and
    # lose it's stereochemistry based upon whether 2 other double
    # bonds have the same or different stereo chemistry.

    unspec_smiles = "CCC=CC(C=CCC)=C(CO)CC"
    mol = Chem.MolFromSmiles(unspec_smiles)
    Chem.FindPotentialStereoBonds(mol)

    stereo_bonds = []
    for bond in mol.GetBonds():
      if bond.GetStereo() == Chem.BondStereo.STEREOANY:
        stereo_bonds.append(bond)

    self.assertEqual(len(stereo_bonds), 2)

    isomers = set()
    for bond_stereo, isomer in self.recursive_enumerate_stereo_bonds(mol, [], stereo_bonds):
      isosmi = Chem.MolToSmiles(isomer, isomericSmiles=True)
      isomers.add(isosmi)

    self.assertEqual(len(isomers), 3)

    # one of these then gains a new stereo bond due to the
    # introduction of a new symmetry
    counts = {}
    for isosmi in isomers:
      num_unspecified = self.getNumUnspecifiedBondStereo(isosmi)
      counts[num_unspecified] = counts.get(num_unspecified, 0) + 1

    # 2 of the isomers don't have any unspecified bond stereo centers
    # left, 1 does
    self.assertEqual(counts, {0: 2, 1: 1})

  def assertBondSetStereoIsAlwaysEquivalent(self, all_smiles, desired_stereo, bond_idx):
    refSmiles = None
    for smi in all_smiles:
      mol = Chem.MolFromSmiles(smi)

      doubleBond = None
      for bond in mol.GetBonds():
        if bond.GetBondType() == Chem.BondType.DOUBLE:
          doubleBond = bond

      self.assertTrue(doubleBond is not None)

      Chem.FindPotentialStereoBonds(mol)
      doubleBond.SetStereo(desired_stereo)

      isosmi = Chem.MolToSmiles(mol, isomericSmiles=True)

      if refSmiles is None:
        refSmiles = isosmi

      self.assertEqual(refSmiles, isosmi)

  def testBondSetStereoAllHalogens(self):
    # can't get much more brutal than this test
    from itertools import combinations, permutations
    halogens = ['F', 'Cl', 'Br', 'I']

    # binary double bond stereo
    for unique_set in combinations(halogens, 2):
      all_smiles = []
      for fmt in ['%sC=C%s', 'C(%s)=C%s']:
        for ordering in permutations(unique_set):
          all_smiles.append(fmt % ordering)

      #print(fmt, all_smiles)
      for desired_stereo in [Chem.BondStereo.STEREOTRANS, Chem.BondStereo.STEREOCIS]:
        self.assertBondSetStereoIsAlwaysEquivalent(all_smiles, desired_stereo, 1)

    # tertiary double bond stereo
    for unique_set in combinations(halogens, 3):
      for mono_side in unique_set:
        halogens_left = list(unique_set)
        halogens_left.remove(mono_side)
        for binary_side in combinations(halogens_left, 2):
          all_smiles = []

          for binary_side_permutation in permutations(binary_side):
            all_smiles.append('%sC=C(%s)%s' % ((mono_side, ) + binary_side_permutation))
            all_smiles.append('C(%s)=C(%s)%s' % ((mono_side, ) + binary_side_permutation))

            all_smiles.append('%sC(%s)=C%s' % (binary_side_permutation + (mono_side, )))
            all_smiles.append('C(%s)(%s)=C%s' % (binary_side_permutation + (mono_side, )))

          #print(all_smiles)
          for desired_stereo in [Chem.BondStereo.STEREOTRANS, Chem.BondStereo.STEREOCIS]:
            self.assertBondSetStereoIsAlwaysEquivalent(all_smiles, desired_stereo, 1)

    # quaternary double bond stereo
    for unique_ordering in permutations(halogens):
      left_side = unique_ordering[:2]
      rght_side = unique_ordering[2:]

      all_smiles = []
      for left_side_permutation in permutations(left_side):
        for rght_side_permutation in permutations(rght_side):
          for smifmt in ['%sC(%s)=C(%s)%s', 'C(%s)(%s)=C(%s)%s']:
            all_smiles.append(smifmt % (left_side_permutation + rght_side_permutation))

      #print(all_smiles)
      for desired_stereo in [Chem.BondStereo.STEREOTRANS, Chem.BondStereo.STEREOCIS]:
        self.assertBondSetStereoIsAlwaysEquivalent(all_smiles, desired_stereo, 1)

  def testBondSetStereoAtoms(self):
    # use this difficult molecule that only generates 4 isomers, but
    # assume all double bonds are stereo!
    unspec_smiles = "CCC=CC(C=CCC)=C(CO)CC"
    mol = Chem.MolFromSmiles(unspec_smiles)

    def getNbr(atom, exclude):
      for nbr in atom.GetNeighbors():
        if nbr.GetIdx() not in exclude:
          return nbr
      raise ValueError("No neighbor found!")

    double_bonds = []
    for bond in mol.GetBonds():
      if bond.GetBondType() == 2:
        double_bonds.append(bond)

        exclude = {bond.GetBeginAtomIdx(), bond.GetEndAtomIdx()}
        bgnNbr = getNbr(bond.GetBeginAtom(), exclude)
        endNbr = getNbr(bond.GetEndAtom(), exclude)

        bond.SetStereoAtoms(bgnNbr.GetIdx(), endNbr.GetIdx())

    self.assertEqual(len(double_bonds), 3)

    import itertools
    stereos = [Chem.BondStereo.STEREOE, Chem.BondStereo.STEREOZ]
    isomers = set()
    for stereo_config in itertools.product(stereos, repeat=len(double_bonds)):
      for bond, stereo in zip(double_bonds, stereo_config):
        bond.SetStereo(stereo)
      smi = Chem.MolToSmiles(mol, True)
      isomers.add(smi)

    # the dependent double bond stereo isn't picked up by this, should it?
    self.assertEqual(len(isomers), 6)

    # round tripping them through one more time does pick up the dependency, so meh?
    round_trip_isomers = set()
    for smi in isomers:
      isosmi = Chem.MolToSmiles(Chem.MolFromSmiles(smi), True)
      round_trip_isomers.add(isosmi)

    self.assertEqual(len(round_trip_isomers), 4)

  def test36SubstructMatchStr(self):
    """ test the _SubstructMatchStr function """
    query = Chem.MolFromSmarts('[n,p]1ccccc1')
    self.assertTrue(query)
    mol = Chem.MolFromSmiles('N1=CC=CC=C1')
    self.assertTrue(mol.HasSubstructMatch(query))
    self.assertTrue(Chem._HasSubstructMatchStr(mol.ToBinary(), query))
    mol = Chem.MolFromSmiles('S1=CC=CC=C1')
    self.assertTrue(not Chem._HasSubstructMatchStr(mol.ToBinary(), query))
    self.assertTrue(not mol.HasSubstructMatch(query))
    mol = Chem.MolFromSmiles('P1=CC=CC=C1')
    self.assertTrue(mol.HasSubstructMatch(query))
    self.assertTrue(Chem._HasSubstructMatchStr(mol.ToBinary(), query))

  def test37SanitException(self):
    mol = Chem.MolFromSmiles('CC(C)(C)(C)C', 0)
    self.assertTrue(mol)
    self.assertRaises(ValueError, lambda: Chem.SanitizeMol(mol))

  def test38TDTSuppliers(self):
    data = """$SMI<Cc1nnc(N)nc1C>
CAS<17584-12-2>
|
$SMI<Cc1n[nH]c(=O)nc1N>
CAS<~>
|
$SMI<Cc1n[nH]c(=O)[nH]c1=O>
CAS<932-53-6>
|
$SMI<Cc1nnc(NN)nc1O>
CAS<~>
|"""
    suppl = Chem.TDTMolSupplier()
    suppl.SetData(data, "CAS")
    i = 0
    for mol in suppl:
      self.assertTrue(mol)
      self.assertTrue(mol.GetNumAtoms())
      self.assertTrue(mol.HasProp("CAS"))
      self.assertTrue(mol.HasProp("_Name"))
      self.assertTrue(mol.GetProp("CAS") == mol.GetProp("_Name"))
      self.assertTrue(mol.GetNumConformers() == 0)
      i += 1
    self.assertTrue(i == 4)
    self.assertTrue(len(suppl) == 4)

  def test38Issue266(self):
    """ test issue 266: generation of kekulized smiles"""
    mol = Chem.MolFromSmiles('c1ccccc1')
    Chem.Kekulize(mol)
    smi = Chem.MolToSmiles(mol)
    self.assertTrue(smi == 'c1ccccc1')
    smi = Chem.MolToSmiles(mol, kekuleSmiles=True)
    self.assertTrue(smi == 'C1=CC=CC=C1')

  def test39Issue273(self):
    """ test issue 273: MolFileComments and MolFileInfo props ending up in SD files

    """
    fileN = os.path.join(RDConfig.RDBaseDir, 'Code', 'GraphMol', 'Wrap', 'test_data',
                         'outNCI_few.sdf')
    suppl = Chem.SDMolSupplier(fileN)
    ms = [x for x in suppl]
    for m in ms:
      self.assertTrue(m.HasProp('_MolFileInfo'))
      self.assertTrue(m.HasProp('_MolFileComments'))
    fName = tempfile.NamedTemporaryFile(suffix='.sdf', delete=False).name
    w = Chem.SDWriter(fName)
    w.SetProps(ms[0].GetPropNames())
    for m in ms:
      w.write(m)
    w = None

    with open(fName, 'r') as txtFile:
      txt = txtFile.read()
    os.unlink(fName)
    self.assertTrue(txt.find('MolFileInfo') == -1)
    self.assertTrue(txt.find('MolFileComments') == -1)

  def test40SmilesRootedAtAtom(self):
    """ test the rootAtAtom functionality

    """
    smi = 'CN(C)C'
    m = Chem.MolFromSmiles(smi)

    self.assertTrue(Chem.MolToSmiles(m) == 'CN(C)C')
    self.assertTrue(Chem.MolToSmiles(m, rootedAtAtom=1) == 'N(C)(C)C')

  def test41SetStreamIndices(self):
    fileN = os.path.join(RDConfig.RDBaseDir, 'Code', 'GraphMol', 'FileParsers', 'test_data',
                         'NCI_aids_few.sdf')
    allIndices = []
    ifs = open(fileN, 'rb')
    addIndex = True
    line = True
    pos = 0
    while (line):
      if (addIndex):
        pos = ifs.tell()
      line = ifs.readline().decode('utf-8')
      if (line):
        if (addIndex):
          allIndices.append(pos)
        addIndex = (line[:4] == '$$$$')
    ifs.close()
    indices = allIndices
    sdSup = Chem.SDMolSupplier(fileN)
    molNames = [
      "48", "78", "128", "163", "164", "170", "180", "186", "192", "203", "210", "211", "213",
      "220", "229", "256"
    ]

    sdSup._SetStreamIndices(indices)
    self.assertTrue(len(sdSup) == 16)
    mol = sdSup[5]
    self.assertTrue(mol.GetProp("_Name") == "170")

    i = 0
    for mol in sdSup:
      self.assertTrue(mol)
      self.assertTrue(mol.GetProp("_Name") == molNames[i])
      i += 1

    ns = [mol.GetProp("_Name") for mol in sdSup]
    self.assertTrue(ns == molNames)

    # this can also be used to skip molecules in the file:
    indices = [allIndices[0], allIndices[2], allIndices[5]]
    sdSup._SetStreamIndices(indices)
    self.assertTrue(len(sdSup) == 3)
    mol = sdSup[2]
    self.assertTrue(mol.GetProp("_Name") == "170")

    # or to reorder them:
    indices = [allIndices[0], allIndices[5], allIndices[2]]
    sdSup._SetStreamIndices(indices)
    self.assertTrue(len(sdSup) == 3)
    mol = sdSup[1]
    self.assertTrue(mol.GetProp("_Name") == "170")

  def test42LifeTheUniverseAndEverything(self):
    self.assertTrue(True)

  def test43TplFileParsing(self):
    fileN = os.path.join(RDConfig.RDBaseDir, 'Code', 'GraphMol', 'FileParsers', 'test_data',
                         'cmpd2.tpl')
    m1 = Chem.MolFromTPLFile(fileN)
    self.assertTrue(m1 is not None)
    self.assertTrue(m1.GetNumAtoms() == 12)
    self.assertTrue(m1.GetNumConformers() == 2)

    m1 = Chem.MolFromTPLFile(fileN, skipFirstConf=True)
    self.assertTrue(m1 is not None)
    self.assertTrue(m1.GetNumAtoms() == 12)
    self.assertTrue(m1.GetNumConformers() == 1)

    with open(fileN, 'r') as blockFile:
      block = blockFile.read()
    m1 = Chem.MolFromTPLBlock(block)
    self.assertTrue(m1 is not None)
    self.assertTrue(m1.GetNumAtoms() == 12)
    self.assertTrue(m1.GetNumConformers() == 2)

  def test44TplFileWriting(self):
    fileN = os.path.join(RDConfig.RDBaseDir, 'Code', 'GraphMol', 'FileParsers', 'test_data',
                         'cmpd2.tpl')
    m1 = Chem.MolFromTPLFile(fileN)
    self.assertTrue(m1 is not None)
    self.assertTrue(m1.GetNumAtoms() == 12)
    self.assertTrue(m1.GetNumConformers() == 2)

    block = Chem.MolToTPLBlock(m1)
    m1 = Chem.MolFromTPLBlock(block)
    self.assertTrue(m1 is not None)
    self.assertTrue(m1.GetNumAtoms() == 12)
    self.assertTrue(m1.GetNumConformers() == 2)

  def test45RingInfo(self):
    """ test the RingInfo class

    """
    smi = 'CNC'
    m = Chem.MolFromSmiles(smi)
    ri = m.GetRingInfo()
    self.assertTrue(ri)
    self.assertTrue(ri.NumRings() == 0)
    self.assertFalse(ri.IsAtomInRingOfSize(0, 3))
    self.assertFalse(ri.IsAtomInRingOfSize(1, 3))
    self.assertFalse(ri.IsAtomInRingOfSize(2, 3))
    self.assertFalse(ri.IsBondInRingOfSize(1, 3))
    self.assertFalse(ri.IsBondInRingOfSize(2, 3))
    if hasattr(Chem, 'FindRingFamilies'):
      self.assertEquals(ri.AtomRingFamilies(), ())
    if hasattr(Chem, 'FindRingFamilies'):
      self.assertEquals(ri.BondRingFamilies(), ())

    smi = 'C1CC2C1C2'
    m = Chem.MolFromSmiles(smi)
    ri = m.GetRingInfo()
    self.assertTrue(ri)
    self.assertEquals(ri.NumRings(), 2)
    self.assertFalse(ri.IsAtomInRingOfSize(0, 3))
    self.assertTrue(ri.IsAtomInRingOfSize(0, 4))
    self.assertFalse(ri.IsBondInRingOfSize(0, 3))
    self.assertTrue(ri.IsBondInRingOfSize(0, 4))
    self.assertTrue(ri.IsAtomInRingOfSize(2, 4))
    self.assertTrue(ri.IsAtomInRingOfSize(2, 3))
    self.assertTrue(ri.IsBondInRingOfSize(2, 3))
    self.assertTrue(ri.IsBondInRingOfSize(2, 4))

    if hasattr(Chem, 'FindRingFamilies'):
      ri = m.GetRingInfo()
      self.assertFalse(ri.AreRingFamiliesInitialized())
      Chem.FindRingFamilies(m)
      ri = m.GetRingInfo()
      self.assertTrue(ri.AreRingFamiliesInitialized())
      self.assertEquals(ri.NumRingFamilies(), 2)
      self.assertEquals(sorted(ri.AtomRingFamilies()), [(0, 1, 2, 3), (2, 3, 4)])
      self.assertEquals(sorted(ri.BondRingFamilies()), [(0, 1, 2, 4), (2, 3, 5)])

  def test46ReplaceCore(self):
    """ test the ReplaceCore functionality

    """

    core = Chem.MolFromSmiles('C=O')

    smi = 'CCC=O'
    m = Chem.MolFromSmiles(smi)
    r = Chem.ReplaceCore(m, core)
    self.assertTrue(r)
    self.assertEqual(Chem.MolToSmiles(r, True), '[1*]CC')

    smi = 'C1CC(=O)CC1'
    m = Chem.MolFromSmiles(smi)
    r = Chem.ReplaceCore(m, core)
    self.assertTrue(r)
    self.assertEqual(Chem.MolToSmiles(r, True), '[1*]CCCC[2*]')

    smi = 'C1CC(=N)CC1'
    m = Chem.MolFromSmiles(smi)
    r = Chem.ReplaceCore(m, core)
    self.assertFalse(r)

    # smiles, smarts, replaceDummies, labelByIndex, useChirality
    expected = {
      ('C1O[C@@]1(OC)NC', 'C1O[C@]1(*)*', False, False, False): '[1*]OC.[2*]NC',
      ('C1O[C@@]1(OC)NC', 'C1O[C@]1(*)*', False, False, True): '[1*]NC.[2*]OC',
      ('C1O[C@@]1(OC)NC', 'C1O[C@]1(*)*', False, True, False): '[3*]OC.[4*]NC',
      ('C1O[C@@]1(OC)NC', 'C1O[C@]1(*)*', False, True, True): '[3*]NC.[4*]OC',
      ('C1O[C@@]1(OC)NC', 'C1O[C@]1(*)*', True, False, False): '[1*]C.[2*]C',
      ('C1O[C@@]1(OC)NC', 'C1O[C@]1(*)*', True, False, True): '[1*]C.[2*]C',
      ('C1O[C@@]1(OC)NC', 'C1O[C@]1(*)*', True, True, False): '[3*]C.[4*]C',
      ('C1O[C@@]1(OC)NC', 'C1O[C@]1(*)*', True, True, True): '[3*]C.[4*]C',
      ('C1O[C@]1(OC)NC', 'C1O[C@]1(*)*', False, False, False): '[1*]OC.[2*]NC',
      ('C1O[C@]1(OC)NC', 'C1O[C@]1(*)*', False, False, True): '[1*]OC.[2*]NC',
      ('C1O[C@]1(OC)NC', 'C1O[C@]1(*)*', False, True, False): '[3*]OC.[4*]NC',
      ('C1O[C@]1(OC)NC', 'C1O[C@]1(*)*', False, True, True): '[3*]OC.[4*]NC',
      ('C1O[C@]1(OC)NC', 'C1O[C@]1(*)*', True, False, False): '[1*]C.[2*]C',
      ('C1O[C@]1(OC)NC', 'C1O[C@]1(*)*', True, False, True): '[1*]C.[2*]C',
      ('C1O[C@]1(OC)NC', 'C1O[C@]1(*)*', True, True, False): '[3*]C.[4*]C',
      ('C1O[C@]1(OC)NC', 'C1O[C@]1(*)*', True, True, True): '[3*]C.[4*]C',
    }

    for (smiles, smarts, replaceDummies, labelByIndex,
         useChirality), expected_smiles in expected.items():
      mol = Chem.MolFromSmiles(smiles)
      core = Chem.MolFromSmarts(smarts)
      nm = Chem.ReplaceCore(mol, core, replaceDummies=replaceDummies, labelByIndex=labelByIndex,
                            useChirality=useChirality)

      if Chem.MolToSmiles(nm, True) != expected_smiles:
        print(
          "ReplaceCore(%r, %r, replaceDummies=%r, labelByIndex=%r, useChirality=%r" %
          (smiles, smarts, replaceDummies, labelByIndex, useChirality), file=sys.stderr)
        print("expected: %s\ngot: %s" % (expected_smiles, Chem.MolToSmiles(nm, True)),
              file=sys.stderr)
        self.assertEqual(expected_smiles, Chem.MolToSmiles(nm, True))

      matchVect = mol.GetSubstructMatch(core, useChirality=useChirality)
      nm = Chem.ReplaceCore(mol, core, matchVect, replaceDummies=replaceDummies,
                            labelByIndex=labelByIndex)
      if Chem.MolToSmiles(nm, True) != expected_smiles:
        print(
          "ReplaceCore(%r, %r, %r, replaceDummies=%r, labelByIndex=%rr" %
          (smiles, smarts, matchVect, replaceDummies, labelByIndex), file=sys.stderr)
        print("expected: %s\ngot: %s" % (expected_smiles, Chem.MolToSmiles(nm, True)),
              file=sys.stderr)
        self.assertEqual(expected_smiles, Chem.MolToSmiles(nm, True))

    mol = Chem.MolFromSmiles("C")
    smarts = Chem.MolFromSmarts("C")
    try:
      Chem.ReplaceCore(mol, smarts, (3, ))
      self.asssertFalse(True)
    except:
      pass

    mol = Chem.MolFromSmiles("C")
    smarts = Chem.MolFromSmarts("C")
    try:
      Chem.ReplaceCore(mol, smarts, (0, 0))
      self.asssertFalse(True)
    except:
      pass

  def test47RWMols(self):
    """ test the RWMol class

    """
    mol = Chem.MolFromSmiles('C1CCC1')
    self.assertTrue(type(mol) == Chem.Mol)

    for rwmol in [Chem.EditableMol(mol), Chem.RWMol(mol)]:
      self.assertTrue(type(rwmol) in [Chem.EditableMol, Chem.RWMol])
      newAt = Chem.Atom(8)
      rwmol.ReplaceAtom(0, newAt)
      self.assertTrue(Chem.MolToSmiles(rwmol.GetMol()) == 'C1COC1')

      rwmol.RemoveBond(0, 1)
      self.assertTrue(Chem.MolToSmiles(rwmol.GetMol()) == 'CCCO')
      a = Chem.Atom(7)
      idx = rwmol.AddAtom(a)
      self.assertEqual(rwmol.GetMol().GetNumAtoms(), 5)
      self.assertEqual(idx, 4)

      idx = rwmol.AddBond(0, 4, order=Chem.BondType.SINGLE)
      self.assertEqual(idx, 4)

      self.assertTrue(Chem.MolToSmiles(rwmol.GetMol()) == 'CCCON')
      rwmol.AddBond(4, 1, order=Chem.BondType.SINGLE)
      self.assertTrue(Chem.MolToSmiles(rwmol.GetMol()) == 'C1CNOC1')

      rwmol.RemoveAtom(3)
      self.assertTrue(Chem.MolToSmiles(rwmol.GetMol()) == 'CCNO')

      # practice shooting ourselves in the foot:
      m = Chem.MolFromSmiles('c1ccccc1')
      em = Chem.EditableMol(m)
      em.RemoveAtom(0)
      m2 = em.GetMol()
      self.assertRaises(ValueError, lambda: Chem.SanitizeMol(m2))
      m = Chem.MolFromSmiles('c1ccccc1')
      em = Chem.EditableMol(m)
      em.RemoveBond(0, 1)
      m2 = em.GetMol()
      self.assertRaises(ValueError, lambda: Chem.SanitizeMol(m2))

      # boundary cases:

      # removing non-existent bonds:
      m = Chem.MolFromSmiles('c1ccccc1')
      em = Chem.EditableMol(m)
      em.RemoveBond(0, 2)
      m2 = em.GetMol()
      Chem.SanitizeMol(m2)
      self.assertTrue(Chem.MolToSmiles(m2) == 'c1ccccc1')

      # removing non-existent atoms:
      m = Chem.MolFromSmiles('c1ccccc1')
      em = Chem.EditableMol(m)
      self.assertRaises(RuntimeError, lambda: em.RemoveAtom(12))

      # confirm that an RWMol can be constructed without arguments
      m = Chem.RWMol()

    # test replaceAtom/Bond preserving properties
    mol = Chem.MolFromSmiles('C1CCC1')
    mol2 = Chem.MolFromSmiles('C1CCC1')
    mol.GetAtomWithIdx(0).SetProp("foo", "bar")
    mol.GetBondWithIdx(0).SetProp("foo", "bar")
    newBond = mol2.GetBondWithIdx(0)
    self.assertTrue(type(mol) == Chem.Mol)

    for rwmol in [Chem.EditableMol(mol), Chem.RWMol(mol)]:
      newAt = Chem.Atom(8)
      rwmol.ReplaceAtom(0, newAt)
      self.assertTrue(Chem.MolToSmiles(rwmol.GetMol()) == 'C1COC1')
      self.assertFalse(rwmol.GetMol().GetAtomWithIdx(0).HasProp("foo"))

    for rwmol in [Chem.EditableMol(mol), Chem.RWMol(mol)]:
      newAt = Chem.Atom(8)
      rwmol.ReplaceAtom(0, newAt, preserveProps=True)
      self.assertTrue(Chem.MolToSmiles(rwmol.GetMol()) == 'C1COC1')
      self.assertTrue(rwmol.GetMol().GetAtomWithIdx(0).HasProp("foo"))
      self.assertEqual(rwmol.GetMol().GetAtomWithIdx(0).GetProp("foo"), "bar")

    for rwmol in [Chem.EditableMol(mol), Chem.RWMol(mol)]:
      rwmol.ReplaceBond(0, newBond)
      self.assertTrue(Chem.MolToSmiles(rwmol.GetMol()) == 'C1CCC1')
      self.assertFalse(rwmol.GetMol().GetBondWithIdx(0).HasProp("foo"))

    for rwmol in [Chem.EditableMol(mol), Chem.RWMol(mol)]:
      rwmol.ReplaceBond(0, newBond, preserveProps=True)
      self.assertTrue(Chem.MolToSmiles(rwmol.GetMol()) == 'C1CCC1')
      self.assertTrue(rwmol.GetMol().GetBondWithIdx(0).HasProp("foo"))
      self.assertEqual(rwmol.GetMol().GetBondWithIdx(0).GetProp("foo"), "bar")

  def test47SmartsPieces(self):
    """ test the GetAtomSmarts and GetBondSmarts functions

    """
    m = Chem.MolFromSmarts("[C,N]C")
    self.assertTrue(m.GetAtomWithIdx(0).GetSmarts() == '[C,N]')
    self.assertTrue(m.GetAtomWithIdx(1).GetSmarts() == 'C')
    self.assertEqual(m.GetBondBetweenAtoms(0, 1).GetSmarts(), '')

    m = Chem.MolFromSmarts("[$(C=O)]-O")
    self.assertTrue(m.GetAtomWithIdx(0).GetSmarts() == '[$(C=O)]')
    self.assertTrue(m.GetAtomWithIdx(1).GetSmarts() == 'O')
    self.assertTrue(m.GetBondBetweenAtoms(0, 1).GetSmarts() == '-')

    m = Chem.MolFromSmiles("CO")
    self.assertTrue(m.GetAtomWithIdx(0).GetSmarts() == 'C')
    self.assertTrue(m.GetAtomWithIdx(1).GetSmarts() == 'O')
    self.assertTrue(m.GetBondBetweenAtoms(0, 1).GetSmarts() == '')
    self.assertTrue(m.GetBondBetweenAtoms(0, 1).GetSmarts(allBondsExplicit=True) == '-')

    m = Chem.MolFromSmiles("C=O")
    self.assertTrue(m.GetAtomWithIdx(0).GetSmarts() == 'C')
    self.assertTrue(m.GetAtomWithIdx(1).GetSmarts() == 'O')
    self.assertTrue(m.GetBondBetweenAtoms(0, 1).GetSmarts() == '=')

    m = Chem.MolFromSmiles('C[C@H](F)[15NH3+]')
    self.assertEqual(m.GetAtomWithIdx(0).GetSmarts(), 'C')
    self.assertEqual(m.GetAtomWithIdx(0).GetSmarts(allHsExplicit=True), '[CH3]')
    self.assertEqual(m.GetAtomWithIdx(3).GetSmarts(), '[15NH3+]')
    self.assertEqual(m.GetAtomWithIdx(3).GetSmarts(allHsExplicit=True), '[15NH3+]')

  def test48Issue1928819(self):
    """ test a crash involving looping directly over mol suppliers
    """
    fileN = os.path.join(RDConfig.RDBaseDir, 'Code', 'GraphMol', 'FileParsers', 'test_data',
                         'NCI_aids_few.sdf')
    ms = [x for x in Chem.SDMolSupplier(fileN)]
    self.assertEqual(len(ms), 16)
    count = 0
    for m in Chem.SDMolSupplier(fileN):
      count += 1
    self.assertEqual(count, 16)

    fileN = os.path.join(RDConfig.RDBaseDir, 'Code', 'GraphMol', 'FileParsers', 'test_data',
                         'fewSmi.csv')
    count = 0
    for m in Chem.SmilesMolSupplier(fileN, titleLine=False, smilesColumn=1, delimiter=','):
      count += 1
    self.assertEqual(count, 10)

    fileN = os.path.join(RDConfig.RDBaseDir, 'Code', 'GraphMol', 'FileParsers', 'test_data',
                         'acd_few.tdt')
    count = 0
    for m in Chem.TDTMolSupplier(fileN):
      count += 1
    self.assertEqual(count, 10)

  def test49Issue1932365(self):
    """ test aromatic Se and Te from smiles/smarts
    """
    m = Chem.MolFromSmiles('c1ccc[se]1')
    self.assertTrue(m)
    self.assertTrue(m.GetAtomWithIdx(0).GetIsAromatic())
    self.assertTrue(m.GetAtomWithIdx(4).GetIsAromatic())
    m = Chem.MolFromSmiles('c1ccc[te]1')
    self.assertTrue(m)
    self.assertTrue(m.GetAtomWithIdx(0).GetIsAromatic())
    self.assertTrue(m.GetAtomWithIdx(4).GetIsAromatic())
    m = Chem.MolFromSmiles('C1=C[Se]C=C1')
    self.assertTrue(m)
    self.assertTrue(m.GetAtomWithIdx(0).GetIsAromatic())
    self.assertTrue(m.GetAtomWithIdx(2).GetIsAromatic())
    m = Chem.MolFromSmiles('C1=C[Te]C=C1')
    self.assertTrue(m)
    self.assertTrue(m.GetAtomWithIdx(0).GetIsAromatic())
    self.assertTrue(m.GetAtomWithIdx(2).GetIsAromatic())

    p = Chem.MolFromSmarts('[se]')
    self.assertTrue(Chem.MolFromSmiles('c1ccc[se]1').HasSubstructMatch(p))
    self.assertFalse(Chem.MolFromSmiles('C1=CCC[Se]1').HasSubstructMatch(p))

    p = Chem.MolFromSmarts('[te]')
    self.assertTrue(Chem.MolFromSmiles('c1ccc[te]1').HasSubstructMatch(p))
    self.assertFalse(Chem.MolFromSmiles('C1=CCC[Te]1').HasSubstructMatch(p))

  def test50Issue1968608(self):
    """ test sf.net issue 1968608
    """
    smarts = Chem.MolFromSmarts("[r5]")
    mol = Chem.MolFromSmiles("N12CCC36C1CC(C(C2)=CCOC4CC5=O)C4C3N5c7ccccc76")
    count = len(mol.GetSubstructMatches(smarts, uniquify=0))
    self.assertTrue(count == 9)

  def test51RadicalHandling(self):
    """ test handling of atoms with radicals
    """
    mol = Chem.MolFromSmiles("[C]C")
    self.assertTrue(mol)
    atom = mol.GetAtomWithIdx(0)
    self.assertTrue(atom.GetNumRadicalElectrons() == 3)
    self.assertTrue(atom.GetNoImplicit())
    atom.SetNoImplicit(False)
    atom.SetNumRadicalElectrons(1)
    mol.UpdatePropertyCache()
    self.assertTrue(atom.GetNumRadicalElectrons() == 1)
    self.assertTrue(atom.GetNumImplicitHs() == 2)

    mol = Chem.MolFromSmiles("[c]1ccccc1")
    self.assertTrue(mol)
    atom = mol.GetAtomWithIdx(0)
    self.assertTrue(atom.GetNumRadicalElectrons() == 1)
    self.assertTrue(atom.GetNoImplicit())

    mol = Chem.MolFromSmiles("[n]1ccccc1")
    self.assertTrue(mol)
    atom = mol.GetAtomWithIdx(0)
    self.assertTrue(atom.GetNumRadicalElectrons() == 0)
    self.assertTrue(atom.GetNoImplicit())

  def test52MolFrags(self):
    """ test GetMolFrags functionality
    """
    mol = Chem.MolFromSmiles("C.CC")
    self.assertTrue(mol)
    fs = Chem.GetMolFrags(mol)
    self.assertTrue(len(fs) == 2)
    self.assertTrue(len(fs[0]) == 1)
    self.assertTrue(tuple(fs[0]) == (0, ))
    self.assertTrue(len(fs[1]) == 2)
    self.assertTrue(tuple(fs[1]) == (1, 2))

    fs = Chem.GetMolFrags(mol, True)
    self.assertTrue(len(fs) == 2)
    self.assertTrue(fs[0].GetNumAtoms() == 1)
    self.assertTrue(fs[1].GetNumAtoms() == 2)

    mol = Chem.MolFromSmiles("CCC")
    self.assertTrue(mol)
    fs = Chem.GetMolFrags(mol)
    self.assertTrue(len(fs) == 1)
    self.assertTrue(len(fs[0]) == 3)
    self.assertTrue(tuple(fs[0]) == (0, 1, 2))
    fs = Chem.GetMolFrags(mol, True)
    self.assertTrue(len(fs) == 1)
    self.assertTrue(fs[0].GetNumAtoms() == 3)

    mol = Chem.MolFromSmiles("CO")
    em = Chem.EditableMol(mol)
    em.RemoveBond(0, 1)
    nm = em.GetMol()
    fs = Chem.GetMolFrags(nm, asMols=True)
    self.assertEqual([x.GetNumAtoms(onlyExplicit=False) for x in fs], [5, 3])
    fs = Chem.GetMolFrags(nm, asMols=True, sanitizeFrags=False)
    self.assertEqual([x.GetNumAtoms(onlyExplicit=False) for x in fs], [4, 2])

    mol = Chem.MolFromSmiles("CC.CCC")
    fs = Chem.GetMolFrags(mol, asMols=True)
    self.assertEqual([x.GetNumAtoms() for x in fs], [2, 3])
    frags = []
    fragsMolAtomMapping = []
    fs = Chem.GetMolFrags(mol, asMols=True, frags=frags, fragsMolAtomMapping=fragsMolAtomMapping)
    self.assertEqual(mol.GetNumAtoms(onlyExplicit=True), len(frags))
    fragsCheck = []
    for i, f in enumerate(fs):
      fragsCheck.extend([i] * f.GetNumAtoms(onlyExplicit=True))
    self.assertEqual(frags, fragsCheck)
    fragsMolAtomMappingCheck = []
    i = 0
    for f in fs:
      n = f.GetNumAtoms(onlyExplicit=True)
      fragsMolAtomMappingCheck.append(tuple(range(i, i + n)))
      i += n
    self.assertEqual(fragsMolAtomMapping, fragsMolAtomMappingCheck)

  def test53Matrices(self):
    """ test adjacency and distance matrices

    """
    m = Chem.MolFromSmiles('CC=C')
    d = Chem.GetDistanceMatrix(m, 0)
    self.assertTrue(feq(d[0, 1], 1.0))
    self.assertTrue(feq(d[0, 2], 2.0))
    self.assertTrue(feq(d[1, 0], 1.0))
    self.assertTrue(feq(d[2, 0], 2.0))
    a = Chem.GetAdjacencyMatrix(m, 0)
    self.assertTrue(a[0, 1] == 1)
    self.assertTrue(a[0, 2] == 0)
    self.assertTrue(a[1, 2] == 1)
    self.assertTrue(a[1, 0] == 1)
    self.assertTrue(a[2, 0] == 0)

    m = Chem.MolFromSmiles('C1CC1')
    d = Chem.GetDistanceMatrix(m, 0)
    self.assertTrue(feq(d[0, 1], 1.0))
    self.assertTrue(feq(d[0, 2], 1.0))
    a = Chem.GetAdjacencyMatrix(m, 0)
    self.assertTrue(a[0, 1] == 1)
    self.assertTrue(a[0, 2] == 1)
    self.assertTrue(a[1, 2] == 1)

    m = Chem.MolFromSmiles('CC.C')
    d = Chem.GetDistanceMatrix(m, 0)
    self.assertTrue(feq(d[0, 1], 1.0))
    self.assertTrue(d[0, 2] > 1000)
    self.assertTrue(d[1, 2] > 1000)
    a = Chem.GetAdjacencyMatrix(m, 0)
    self.assertTrue(a[0, 1] == 1)
    self.assertTrue(a[0, 2] == 0)
    self.assertTrue(a[1, 2] == 0)

  def test54Mol2Parser(self):
    """ test the mol2 parser
    """
    fileN = os.path.join(RDConfig.RDBaseDir, 'Code', 'GraphMol', 'FileParsers', 'test_data',
                         'pyrazole_pyridine.mol2')
    m = Chem.MolFromMol2File(fileN)
    self.assertTrue(m.GetNumAtoms() == 5)
    self.assertTrue(Chem.MolToSmiles(m) == 'c1cn[nH]c1', Chem.MolToSmiles(m))

    fileN = os.path.join(RDConfig.RDBaseDir, 'Code', 'GraphMol', 'FileParsers', 'test_data',
                         '3505.mol2')
    m = Chem.MolFromMol2File(fileN)
    self.assertTrue(m.GetBondBetweenAtoms(3, 12) is not None)
    self.assertEqual(m.GetBondBetweenAtoms(3, 12).GetBondType(), Chem.BondType.SINGLE)
    self.assertEqual(m.GetAtomWithIdx(12).GetFormalCharge(), 0)

    m = Chem.MolFromMol2File(fileN, cleanupSubstructures=False)
    self.assertTrue(m.GetBondBetweenAtoms(3, 12) is not None)
    self.assertEqual(m.GetBondBetweenAtoms(3, 12).GetBondType(), Chem.BondType.DOUBLE)
    self.assertEqual(m.GetAtomWithIdx(12).GetFormalCharge(), 1)

  def test55LayeredFingerprint(self):
    m1 = Chem.MolFromSmiles('CC(C)C')
    fp1 = Chem.LayeredFingerprint(m1)
    self.assertEqual(len(fp1), 2048)
    atomCounts = [0] * m1.GetNumAtoms()
    fp2 = Chem.LayeredFingerprint(m1, atomCounts=atomCounts)
    self.assertEqual(fp1, fp2)
    self.assertEqual(atomCounts, [4, 7, 4, 4])

    fp2 = Chem.LayeredFingerprint(m1, atomCounts=atomCounts)
    self.assertEqual(fp1, fp2)
    self.assertEqual(atomCounts, [8, 14, 8, 8])

    pbv = DataStructs.ExplicitBitVect(2048)
    fp3 = Chem.LayeredFingerprint(m1, setOnlyBits=pbv)
    self.assertEqual(fp3.GetNumOnBits(), 0)

    fp3 = Chem.LayeredFingerprint(m1, setOnlyBits=fp2)
    self.assertEqual(fp3, fp2)

    m2 = Chem.MolFromSmiles('CC')
    fp4 = Chem.LayeredFingerprint(m2)
    atomCounts = [0] * m1.GetNumAtoms()
    fp3 = Chem.LayeredFingerprint(m1, setOnlyBits=fp4, atomCounts=atomCounts)
    self.assertEqual(atomCounts, [1, 3, 1, 1])

    m2 = Chem.MolFromSmiles('CCC')
    fp4 = Chem.LayeredFingerprint(m2)
    atomCounts = [0] * m1.GetNumAtoms()
    fp3 = Chem.LayeredFingerprint(m1, setOnlyBits=fp4, atomCounts=atomCounts)
    self.assertEqual(atomCounts, [3, 6, 3, 3])

  def test56LazySDMolSupplier(self):
    if not hasattr(Chem, 'CompressedSDMolSupplier'):
      return

    self.assertRaises(ValueError, lambda: Chem.CompressedSDMolSupplier('nosuchfile.sdf.gz'))

    fileN = os.path.join(RDConfig.RDBaseDir, 'Code', 'GraphMol', 'FileParsers', 'test_data',
                         'NCI_aids_few.sdf.gz')
    sdSup = Chem.CompressedSDMolSupplier(fileN)
    molNames = [
      "48", "78", "128", "163", "164", "170", "180", "186", "192", "203", "210", "211", "213",
      "220", "229", "256"
    ]

    chgs192 = {8: 1, 11: 1, 15: -1, 18: -1, 20: 1, 21: 1, 23: -1, 25: -1}
    i = 0
    for mol in sdSup:
      self.assertTrue(mol)
      self.assertTrue(mol.GetProp("_Name") == molNames[i])
      i += 1
      if (mol.GetProp("_Name") == "192"):
        # test parsed charges on one of the molecules
        for id in chgs192.keys():
          self.assertTrue(mol.GetAtomWithIdx(id).GetFormalCharge() == chgs192[id])
    self.assertEqual(i, 16)

    sdSup = Chem.CompressedSDMolSupplier(fileN)
    ns = [mol.GetProp("_Name") for mol in sdSup]
    self.assertTrue(ns == molNames)

    sdSup = Chem.CompressedSDMolSupplier(fileN, 0)
    for mol in sdSup:
      self.assertTrue(not mol.HasProp("numArom"))

  def test57AddRecursiveQuery(self):
    q1 = Chem.MolFromSmiles('CC')
    q2 = Chem.MolFromSmiles('CO')
    Chem.AddRecursiveQuery(q1, q2, 1)

    m1 = Chem.MolFromSmiles('OCC')
    self.assertTrue(m1.HasSubstructMatch(q2))
    self.assertTrue(m1.HasSubstructMatch(q1))
    self.assertTrue(m1.HasSubstructMatch(q1))
    self.assertTrue(m1.GetSubstructMatch(q1) == (2, 1))

    q3 = Chem.MolFromSmiles('CS')
    Chem.AddRecursiveQuery(q1, q3, 1)

    self.assertFalse(m1.HasSubstructMatch(q3))
    self.assertFalse(m1.HasSubstructMatch(q1))

    m2 = Chem.MolFromSmiles('OC(S)C')
    self.assertTrue(m2.HasSubstructMatch(q1))
    self.assertTrue(m2.GetSubstructMatch(q1) == (3, 1))

    m3 = Chem.MolFromSmiles('SCC')
    self.assertTrue(m3.HasSubstructMatch(q3))
    self.assertFalse(m3.HasSubstructMatch(q1))

    q1 = Chem.MolFromSmiles('CC')
    Chem.AddRecursiveQuery(q1, q2, 1)
    Chem.AddRecursiveQuery(q1, q3, 1, False)
    self.assertTrue(m3.HasSubstructMatch(q1))
    self.assertTrue(m3.GetSubstructMatch(q1) == (2, 1))

  def test58Issue2983794(self):
    fileN = os.path.join(RDConfig.RDBaseDir, 'Code', 'GraphMol', 'Wrap', 'test_data',
                         'issue2983794.sdf')
    m1 = Chem.MolFromMolFile(fileN)
    self.assertTrue(m1)
    em = Chem.EditableMol(m1)
    em.RemoveAtom(0)
    m2 = em.GetMol()
    Chem.Kekulize(m2)

  def test59Issue3007178(self):
    m = Chem.MolFromSmiles('CCC')
    a = m.GetAtomWithIdx(0)
    m = None
    self.assertEqual(Chem.MolToSmiles(a.GetOwningMol()), 'CCC')
    a = None
    m = Chem.MolFromSmiles('CCC')
    b = m.GetBondWithIdx(0)
    m = None
    self.assertEqual(Chem.MolToSmiles(b.GetOwningMol()), 'CCC')

  def test60SmilesWriterClose(self):
    fileN = os.path.join(RDConfig.RDBaseDir, 'Code', 'GraphMol', 'FileParsers', 'test_data',
                         'fewSmi.csv')
    smiSup = Chem.SmilesMolSupplier(fileN, delimiter=",", smilesColumn=1, nameColumn=0, titleLine=0)
    ms = [x for x in smiSup]

    ofile = os.path.join(RDConfig.RDBaseDir, 'Code', 'GraphMol', 'Wrap', 'test_data',
                         'outSmiles.txt')
    writer = Chem.SmilesWriter(ofile)
    for mol in ms:
      writer.write(mol)
    writer.close()

    newsup = Chem.SmilesMolSupplier(ofile)
    newms = [x for x in newsup]
    self.assertEqual(len(ms), len(newms))

  def test61PathToSubmol(self):
    m = Chem.MolFromSmiles('CCCCCC1C(O)CC(O)N1C=CCO')
    env = Chem.FindAtomEnvironmentOfRadiusN(m, 2, 11)
    self.assertEqual(len(env), 8)
    amap = {}
    submol = Chem.PathToSubmol(m, env, atomMap=amap)
    self.assertEqual(submol.GetNumAtoms(), len(amap.keys()))
    self.assertEqual(submol.GetNumAtoms(), 9)
    smi = Chem.MolToSmiles(submol, rootedAtAtom=amap[11])
    self.assertEqual(smi[0], 'N')
    refsmi = Chem.MolToSmiles(Chem.MolFromSmiles('N(C=C)(C(C)C)C(O)C'))
    csmi = Chem.MolToSmiles(Chem.MolFromSmiles(smi))
    self.assertEqual(refsmi, csmi)

  def test62SmilesAndSmartsReplacements(self):
    mol = Chem.MolFromSmiles('C{branch}C', replacements={'{branch}': 'C1(CC1)'})
    self.assertEqual(mol.GetNumAtoms(), 5)
    mol = Chem.MolFromSmarts('C{branch}C', replacements={'{branch}': 'C1(CC1)'})
    self.assertEqual(mol.GetNumAtoms(), 5)
    mol = Chem.MolFromSmiles('C{branch}C{acid}', replacements={
      '{branch}': 'C1(CC1)',
      '{acid}': "C(=O)O"
    })
    self.assertEqual(mol.GetNumAtoms(), 8)

  def test63Issue3313539(self):
    fileN = os.path.join(RDConfig.RDBaseDir, 'Code', 'GraphMol', 'FileParsers', 'test_data',
                         'rgroups1.mol')
    m = Chem.MolFromMolFile(fileN)
    self.assertTrue(m is not None)
    at = m.GetAtomWithIdx(3)
    self.assertTrue(at is not None)
    self.assertTrue(at.HasProp('_MolFileRLabel'))
    p = at.GetProp('_MolFileRLabel')
    self.assertEqual(p, '2')
    self.assertEqual(Chem.GetAtomRLabel(at), 2)

    at = m.GetAtomWithIdx(4)
    self.assertTrue(at is not None)
    self.assertTrue(at.HasProp('_MolFileRLabel'))
    p = at.GetProp('_MolFileRLabel')
    self.assertEqual(p, '1')
    self.assertEqual(Chem.GetAtomRLabel(at), 1)

  def test64MoleculeCleanup(self):
    m = Chem.MolFromSmiles('CN(=O)=O', False)
    self.assertTrue(m)
    self.assertTrue(m.GetAtomWithIdx(1).GetFormalCharge()==0 and \
                      m.GetAtomWithIdx(2).GetFormalCharge()==0 and \
                      m.GetAtomWithIdx(3).GetFormalCharge()==0)
    self.assertTrue(m.GetBondBetweenAtoms(1,3).GetBondType()==Chem.BondType.DOUBLE and \
                      m.GetBondBetweenAtoms(1,2).GetBondType()==Chem.BondType.DOUBLE )
    Chem.Cleanup(m)
    m.UpdatePropertyCache()
    self.assertTrue(m.GetAtomWithIdx(1).GetFormalCharge()==1 and \
                      (m.GetAtomWithIdx(2).GetFormalCharge()==-1 or \
                         m.GetAtomWithIdx(3).GetFormalCharge()==-1))
    self.assertTrue(m.GetBondBetweenAtoms(1,3).GetBondType()==Chem.BondType.SINGLE or \
                      m.GetBondBetweenAtoms(1,2).GetBondType()==Chem.BondType.SINGLE )

  def test65StreamSupplier(self):
    fileN = os.path.join(RDConfig.RDBaseDir, 'Code', 'GraphMol', 'FileParsers', 'test_data',
                         'NCI_aids_few.sdf.gz')
    molNames = [
      "48", "78", "128", "163", "164", "170", "180", "186", "192", "203", "210", "211", "213",
      "220", "229", "256"
    ]
    inf = gzip.open(fileN)
    if 0:
      sb = Chem.streambuf(inf)
      suppl = Chem.ForwardSDMolSupplier(sb)
    else:
      suppl = Chem.ForwardSDMolSupplier(inf)

    i = 0
    while not suppl.atEnd():
      mol = next(suppl)
      self.assertTrue(mol)
      self.assertTrue(mol.GetProp("_Name") == molNames[i])
      i += 1
    self.assertEqual(i, 16)

    # make sure we have object ownership preserved
    inf = gzip.open(fileN)
    suppl = Chem.ForwardSDMolSupplier(inf)
    inf = None
    i = 0
    while not suppl.atEnd():
      mol = next(suppl)
      self.assertTrue(mol)
      self.assertTrue(mol.GetProp("_Name") == molNames[i])
      i += 1
    self.assertEqual(i, 16)

  def testMaeStreamSupplier(self):
    try:
      MaeMolSupplier = Chem.MaeMolSupplier
    except AttributeError:  # Built without Maestro support, return w/o testing
      return

    fileN = os.path.join(RDConfig.RDBaseDir, 'Code', 'GraphMol', 'FileParsers', 'test_data',
                         'NCI_aids_few.maegz')
    molNames = [
      "48", "78", "128", "163", "164", "170", "180", "186", "192", "203", "210", "211", "213",
      "220", "229", "256"
    ]
    inf = gzip.open(fileN)
    suppl = MaeMolSupplier(inf)

    i = 0
    while not suppl.atEnd():
      mol = next(suppl)
      self.assertTrue(mol)
      self.assertTrue(mol.GetProp("_Name") == molNames[i])
      i += 1
    self.assertEqual(i, 16)

    # make sure we have object ownership preserved
    inf = gzip.open(fileN)
    suppl = MaeMolSupplier(inf)
    inf = None
    i = 0
    while not suppl.atEnd():
      mol = next(suppl)
      self.assertTrue(mol)
      self.assertTrue(mol.GetProp("_Name") == molNames[i])
      i += 1
    self.assertEqual(i, 16)

  def testMaeFileSupplier(self):
    try:
      MaeMolSupplier = Chem.MaeMolSupplier
    except AttributeError:  # Built without Maestro support, return w/o testing
      return

    fileN = os.path.join(RDConfig.RDBaseDir, 'Code', 'GraphMol', 'FileParsers', 'test_data',
                         'NCI_aids_few.mae')
    molNames = [
      "48", "78", "128", "163", "164", "170", "180", "186", "192", "203", "210", "211", "213",
      "220", "229", "256"
    ]
    suppl = MaeMolSupplier(fileN)

    i = 0
    while not suppl.atEnd():
      mol = next(suppl)
      self.assertTrue(mol)
      self.assertTrue(mol.GetProp("_Name") == molNames[i])
      i += 1
    self.assertEqual(i, 16)

  def testMaeFileSupplierException(self):
    try:
      MaeMolSupplier = Chem.MaeMolSupplier
    except AttributeError:  # Built without Maestro support, return w/o testing
      return

    fileN = os.path.join(RDConfig.RDBaseDir, 'Code', 'GraphMol', 'FileParsers', 'test_data',
                         'bad_ppty.mae')
    err_msg_substr = "Bad format for property"

    ok = False
    suppl = MaeMolSupplier(fileN)
    for i in range(5):
      try:
        mol = next(suppl)
      except RuntimeError as e:
        self.assertEqual(i, 1)
        self.assertTrue(err_msg_substr in str(e))
        ok = True
        break
      else:
        self.assertTrue(mol)
        self.assertTrue(mol.HasProp("_Name"))
        self.assertTrue(mol.GetNumAtoms() == 1)

    self.assertFalse(suppl.atEnd())
    self.assertTrue(ok)

  def test66StreamSupplierIter(self):
    fileN = os.path.join(RDConfig.RDBaseDir, 'Code', 'GraphMol', 'FileParsers', 'test_data',
                         'NCI_aids_few.sdf.gz')
    inf = gzip.open(fileN)
    if 0:
      sb = Chem.streambuf(inf)
      suppl = Chem.ForwardSDMolSupplier(sb)
    else:
      suppl = Chem.ForwardSDMolSupplier(inf)

    molNames = [
      "48", "78", "128", "163", "164", "170", "180", "186", "192", "203", "210", "211", "213",
      "220", "229", "256"
    ]
    i = 0
    for mol in suppl:
      self.assertTrue(mol)
      self.assertTrue(mol.GetProp("_Name") == molNames[i])
      i += 1
    self.assertEqual(i, 16)

  def test67StreamSupplierStringIO(self):
    fileN = os.path.join(RDConfig.RDBaseDir, 'Code', 'GraphMol', 'FileParsers', 'test_data',
                         'NCI_aids_few.sdf.gz')
    from io import BytesIO
    sio = BytesIO(gzip.open(fileN).read())
    suppl = Chem.ForwardSDMolSupplier(sio)
    molNames = [
      "48", "78", "128", "163", "164", "170", "180", "186", "192", "203", "210", "211", "213",
      "220", "229", "256"
    ]
    i = 0
    for mol in suppl:
      self.assertTrue(mol)
      self.assertTrue(mol.GetProp("_Name") == molNames[i])
      i += 1
    self.assertEqual(i, 16)

  def test68ForwardSupplierUsingFilename(self):
    fileN = os.path.join(RDConfig.RDBaseDir, 'Code', 'GraphMol', 'FileParsers', 'test_data',
                         'NCI_aids_few.sdf')
    suppl = Chem.ForwardSDMolSupplier(fileN)
    molNames = [
      "48", "78", "128", "163", "164", "170", "180", "186", "192", "203", "210", "211", "213",
      "220", "229", "256"
    ]
    i = 0
    for mol in suppl:
      self.assertTrue(mol)
      self.assertTrue(mol.GetProp("_Name") == molNames[i])
      i += 1
    self.assertEqual(i, 16)

    self.assertRaises(IOError, lambda: Chem.ForwardSDMolSupplier('nosuchfile.sdf'))

  def test69StreamSupplierStreambuf(self):
    fileN = os.path.join(RDConfig.RDBaseDir, 'Code', 'GraphMol', 'FileParsers', 'test_data',
                         'NCI_aids_few.sdf.gz')
    sb = rdBase.streambuf(gzip.open(fileN))
    suppl = Chem.ForwardSDMolSupplier(sb)

    molNames = [
      "48", "78", "128", "163", "164", "170", "180", "186", "192", "203", "210", "211", "213",
      "220", "229", "256"
    ]
    i = 0
    for mol in suppl:
      self.assertTrue(mol)
      self.assertTrue(mol.GetProp("_Name") == molNames[i])
      i += 1
    self.assertEqual(i, 16)

  def test70StreamSDWriter(self):
    from io import BytesIO, StringIO

    fileN = os.path.join(RDConfig.RDBaseDir, 'Code', 'GraphMol', 'FileParsers', 'test_data',
                         'NCI_aids_few.sdf.gz')
    inf = gzip.open(fileN)
    suppl = Chem.ForwardSDMolSupplier(inf)
    osio = StringIO()
    w = Chem.SDWriter(osio)
    molNames = [
      "48", "78", "128", "163", "164", "170", "180", "186", "192", "203", "210", "211", "213",
      "220", "229", "256"
    ]
    i = 0
    for mol in suppl:
      self.assertTrue(mol)
      self.assertTrue(mol.GetProp("_Name") == molNames[i])
      w.write(mol)
      i += 1
    self.assertEqual(i, 16)
    w.flush()
    w = None
    txt = osio.getvalue().encode()
    isio = BytesIO(txt)
    suppl = Chem.ForwardSDMolSupplier(isio)
    i = 0
    for mol in suppl:
      self.assertTrue(mol)
      self.assertTrue(mol.GetProp("_Name") == molNames[i])
      i += 1
    self.assertEqual(i, 16)

  def test71StreamSmilesWriter(self):
    from io import StringIO
    fileN = os.path.join(RDConfig.RDBaseDir, 'Code', 'GraphMol', 'FileParsers', 'test_data',
                         'esters.sdf')
    suppl = Chem.ForwardSDMolSupplier(fileN)
    osio = StringIO()
    w = Chem.SmilesWriter(osio)
    ms = [x for x in suppl]
    w.SetProps(ms[0].GetPropNames())
    i = 0
    for mol in ms:
      self.assertTrue(mol)
      w.write(mol)
      i += 1
    self.assertEqual(i, 6)
    w.flush()
    w = None
    txt = osio.getvalue()
    self.assertEqual(txt.count('ID'), 1)
    self.assertEqual(txt.count('\n'), 7)

  def test72StreamTDTWriter(self):
    from io import StringIO
    fileN = os.path.join(RDConfig.RDBaseDir, 'Code', 'GraphMol', 'FileParsers', 'test_data',
                         'esters.sdf')
    suppl = Chem.ForwardSDMolSupplier(fileN)
    osio = StringIO()
    w = Chem.TDTWriter(osio)
    ms = [x for x in suppl]
    w.SetProps(ms[0].GetPropNames())
    i = 0
    for mol in ms:
      self.assertTrue(mol)
      w.write(mol)
      i += 1
    self.assertEqual(i, 6)
    w.flush()
    w = None
    txt = osio.getvalue()
    self.assertEqual(txt.count('ID'), 6)
    self.assertEqual(txt.count('NAME'), 6)

  def test73SanitizationOptions(self):
    m = Chem.MolFromSmiles('c1ccccc1', sanitize=False)
    res = Chem.SanitizeMol(m, catchErrors=True)
    self.assertEqual(res, 0)

    m = Chem.MolFromSmiles('c1cccc1', sanitize=False)
    res = Chem.SanitizeMol(m, catchErrors=True)
    self.assertEqual(res, Chem.SanitizeFlags.SANITIZE_KEKULIZE)

    m = Chem.MolFromSmiles('CC(C)(C)(C)C', sanitize=False)
    res = Chem.SanitizeMol(m, catchErrors=True)
    self.assertEqual(res, Chem.SanitizeFlags.SANITIZE_PROPERTIES)

    m = Chem.MolFromSmiles('c1cccc1', sanitize=False)
    res = Chem.SanitizeMol(
      m, sanitizeOps=Chem.SanitizeFlags.SANITIZE_ALL ^ Chem.SanitizeFlags.SANITIZE_KEKULIZE,
      catchErrors=True)
    self.assertEqual(res, Chem.SanitizeFlags.SANITIZE_NONE)

  def test74Issue3510149(self):
    mol = Chem.MolFromSmiles("CCC1CNCC1CC")
    atoms = mol.GetAtoms()
    mol = None
    for atom in atoms:
      idx = atom.GetIdx()
      p = atom.GetOwningMol().GetNumAtoms()

    mol = Chem.MolFromSmiles("CCC1CNCC1CC")
    bonds = mol.GetBonds()
    mol = None
    for bond in bonds:
      idx = bond.GetIdx()
      p = atom.GetOwningMol().GetNumAtoms()

    mol = Chem.MolFromSmiles("CCC1CNCC1CC")
    bond = mol.GetBondBetweenAtoms(0, 1)
    mol = None
    idx = bond.GetBeginAtomIdx()
    p = bond.GetOwningMol().GetNumAtoms()

    fileN = os.path.join(RDConfig.RDBaseDir, 'Code', 'GraphMol', 'FileParsers', 'test_data',
                         'NCI_aids_few.sdf')
    sdSup = Chem.SDMolSupplier(fileN)
    mol = next(sdSup)
    nats = mol.GetNumAtoms()
    conf = mol.GetConformer()
    mol = None
    self.assertEqual(nats, conf.GetNumAtoms())
    conf.GetOwningMol().GetProp("_Name")

  def test75AllBondsExplicit(self):
    m = Chem.MolFromSmiles("CCC")
    smi = Chem.MolToSmiles(m)
    self.assertEqual(smi, "CCC")
    smi = Chem.MolToSmiles(m, allBondsExplicit=True)
    self.assertEqual(smi, "C-C-C")

    m = Chem.MolFromSmiles("c1ccccc1")
    smi = Chem.MolToSmiles(m)
    self.assertEqual(smi, "c1ccccc1")
    smi = Chem.MolToSmiles(m, allBondsExplicit=True)
    self.assertEqual(smi, "c1:c:c:c:c:c:1")

  def test76VeryLargeMolecule(self):
    # this is sf.net issue 3524984
    smi = '[C@H](F)(Cl)' + 'c1cc[nH]c1' * 500 + '[C@H](F)(Cl)'
    m = Chem.MolFromSmiles(smi)
    self.assertTrue(m)
    self.assertEqual(m.GetNumAtoms(), 2506)
    scs = Chem.FindMolChiralCenters(m)
    self.assertEqual(len(scs), 2)

  def test77MolFragmentToSmiles(self):
    smi = "OC1CC1CC"
    m = Chem.MolFromSmiles(smi)
    fsmi = Chem.MolFragmentToSmiles(m, [1, 2, 3])
    self.assertEqual(fsmi, "C1CC1")
    fsmi = Chem.MolFragmentToSmiles(m, [1, 2, 3], bondsToUse=[1, 2, 5])
    self.assertEqual(fsmi, "C1CC1")
    fsmi = Chem.MolFragmentToSmiles(m, [1, 2, 3], bondsToUse=[1, 2])
    self.assertEqual(fsmi, "CCC")
    fsmi = Chem.MolFragmentToSmiles(m, [1, 2, 3], atomSymbols=["", "[A]", "[C]", "[B]", "", ""])
    self.assertEqual(fsmi, "[A]1[B][C]1")
    fsmi = Chem.MolFragmentToSmiles(m, [1, 2, 3], bondSymbols=["", "%", "%", "", "", "%"])
    self.assertEqual(fsmi, "C1%C%C%1")

    smi = "c1ccccc1C"
    m = Chem.MolFromSmiles(smi)
    fsmi = Chem.MolFragmentToSmiles(m, range(6))
    self.assertEqual(fsmi, "c1ccccc1")
    Chem.Kekulize(m)
    fsmi = Chem.MolFragmentToSmiles(m, range(6), kekuleSmiles=True)
    self.assertEqual(fsmi, "C1=CC=CC=C1")
    fsmi = Chem.MolFragmentToSmiles(m, range(6), atomSymbols=["[C]"] * 7, kekuleSmiles=True)
    self.assertEqual(fsmi, "[C]1=[C][C]=[C][C]=[C]1")

    self.assertRaises(ValueError, lambda: Chem.MolFragmentToSmiles(m, []))

  def test78AtomAndBondProps(self):
    m = Chem.MolFromSmiles('c1ccccc1')
    at = m.GetAtomWithIdx(0)
    self.assertFalse(at.HasProp('foo'))
    at.SetProp('foo', 'bar')
    self.assertTrue(at.HasProp('foo'))
    self.assertEqual(at.GetProp('foo'), 'bar')
    bond = m.GetBondWithIdx(0)
    self.assertFalse(bond.HasProp('foo'))
    bond.SetProp('foo', 'bar')
    self.assertTrue(bond.HasProp('foo'))
    self.assertEqual(bond.GetProp('foo'), 'bar')

  def test79AddRecursiveStructureQueries(self):
    qs = {'carbonyl': Chem.MolFromSmiles('CO'), 'amine': Chem.MolFromSmiles('CN')}
    q = Chem.MolFromSmiles('CCC')
    q.GetAtomWithIdx(0).SetProp('query', 'carbonyl,amine')
    Chem.MolAddRecursiveQueries(q, qs, 'query')
    m = Chem.MolFromSmiles('CCCO')
    self.assertTrue(m.HasSubstructMatch(q))
    m = Chem.MolFromSmiles('CCCN')
    self.assertTrue(m.HasSubstructMatch(q))
    m = Chem.MolFromSmiles('CCCC')
    self.assertFalse(m.HasSubstructMatch(q))

  def test80ParseMolQueryDefFile(self):
    fileN = os.path.join(RDConfig.RDBaseDir, 'Code', 'GraphMol', 'ChemTransforms', 'testData',
                         'query_file1.txt')
    d = Chem.ParseMolQueryDefFile(fileN, standardize=False)
    self.assertTrue('CarboxylicAcid' in d)
    m = Chem.MolFromSmiles('CC(=O)O')
    self.assertTrue(m.HasSubstructMatch(d['CarboxylicAcid']))
    self.assertFalse(m.HasSubstructMatch(d['CarboxylicAcid.Aromatic']))

    d = Chem.ParseMolQueryDefFile(fileN)
    self.assertTrue('carboxylicacid' in d)
    self.assertFalse('CarboxylicAcid' in d)

  def test81Issue275(self):
    smi = Chem.MolToSmiles(Chem.MurckoDecompose(
      Chem.MolFromSmiles('CCCCC[C@H]1CC[C@H](C(=O)O)CC1')))
    self.assertEqual(smi, 'C1CCCCC1')

  def test82Issue288(self):
    m = Chem.MolFromSmiles('CC*')
    m.GetAtomWithIdx(2).SetProp('molAtomMapNumber', '30')

    smi = Chem.MolToSmiles(m)
    self.assertEqual(smi, 'CC[*:30]')
    # try newer api
    m = Chem.MolFromSmiles('CC*')
    m.GetAtomWithIdx(2).SetAtomMapNum(30)
    smi = Chem.MolToSmiles(m)
    self.assertEqual(smi, 'CC[*:30]')

  def test83GitHubIssue19(self):
    fileN = os.path.join(RDConfig.RDBaseDir, 'Code', 'GraphMol', 'FileParsers', 'test_data',
                         'empty2.sdf')
    with self.assertRaises(OSError):
      sdSup = Chem.SDMolSupplier(fileN)

    sdSup = Chem.SDMolSupplier()
    sdSup.SetData('')
    self.assertTrue(sdSup.atEnd())
    self.assertRaises(IndexError, lambda: sdSup[0])

    sdSup.SetData('')
    self.assertRaises(IndexError, lambda: sdSup[0])
    self.assertEqual(len(sdSup), 0)

  def test84PDBBasics(self):
    fileN = os.path.join(RDConfig.RDBaseDir, 'Code', 'GraphMol', 'FileParsers', 'test_data',
                         '1CRN.pdb')
    m = Chem.MolFromPDBFile(fileN, proximityBonding=False)
    self.assertEqual(m.GetNumAtoms(), 327)
    self.assertEqual(m.GetNumBonds(), 3)
    m = Chem.MolFromPDBFile(fileN)
    self.assertTrue(m is not None)
    self.assertEqual(m.GetNumAtoms(), 327)
    self.assertEqual(m.GetNumBonds(), 337)
    self.assertTrue(m.GetAtomWithIdx(0).GetPDBResidueInfo())
    self.assertEqual(m.GetAtomWithIdx(0).GetPDBResidueInfo().GetName(), " N  ")
    self.assertEqual(m.GetAtomWithIdx(0).GetPDBResidueInfo().GetResidueName(), "THR")
    self.assertAlmostEqual(m.GetAtomWithIdx(0).GetPDBResidueInfo().GetTempFactor(), 13.79, 2)
    m = Chem.MolFromPDBBlock(Chem.MolToPDBBlock(m))
    self.assertEqual(m.GetNumAtoms(), 327)
    self.assertEqual(m.GetNumBonds(), 337)
    self.assertTrue(m.GetAtomWithIdx(0).GetPDBResidueInfo())
    self.assertEqual(m.GetAtomWithIdx(0).GetPDBResidueInfo().GetName(), " N  ")
    self.assertEqual(m.GetAtomWithIdx(0).GetPDBResidueInfo().GetResidueName(), "THR")
    self.assertAlmostEqual(m.GetAtomWithIdx(0).GetPDBResidueInfo().GetTempFactor(), 13.79, 2)
    # test multivalent Hs
    fileN = os.path.join(RDConfig.RDBaseDir, 'Code', 'GraphMol', 'FileParsers', 'test_data',
                         '2c92_hypervalentH.pdb')
    mol = Chem.MolFromPDBFile(fileN, sanitize=False, removeHs=False)
    atom = mol.GetAtomWithIdx(84)
    self.assertEqual(atom.GetAtomicNum(), 1)  # is it H
    self.assertEqual(atom.GetDegree(), 1)  # H should have 1 bond
    for n in atom.GetNeighbors():  # Check if neighbor is from the same residue
      self.assertEqual(atom.GetPDBResidueInfo().GetResidueName(),
                       n.GetPDBResidueInfo().GetResidueName())
    # test unbinding metals (ZN)
    fileN = os.path.join(RDConfig.RDBaseDir, 'Code', 'GraphMol', 'FileParsers', 'test_data',
                         '1ps3_zn.pdb')
    mol = Chem.MolFromPDBFile(fileN, sanitize=False, removeHs=False)
    atom = mol.GetAtomWithIdx(40)
    self.assertEqual(atom.GetAtomicNum(), 30)  # is it Zn
    self.assertEqual(atom.GetDegree(), 4)  # Zn should have 4 zero-order bonds
    self.assertEqual(atom.GetExplicitValence(), 0)
    bonds_order = [bond.GetBondType() for bond in atom.GetBonds()]
    self.assertEqual(bonds_order, [Chem.BondType.ZERO] * atom.GetDegree())

    # test metal bonds without proximity bonding
    mol = Chem.MolFromPDBFile(fileN, sanitize=False, removeHs=False, proximityBonding=False)
    atom = mol.GetAtomWithIdx(40)
    self.assertEqual(atom.GetAtomicNum(), 30)  # is it Zn
    self.assertEqual(atom.GetDegree(), 4)  # Zn should have 4 zero-order bonds
    self.assertEqual(atom.GetExplicitValence(), 0)
    bonds_order = [bond.GetBondType() for bond in atom.GetBonds()]
    self.assertEqual(bonds_order, [Chem.BondType.ZERO] * atom.GetDegree())
    # test unbinding HOHs
    fileN = os.path.join(RDConfig.RDBaseDir, 'Code', 'GraphMol', 'FileParsers', 'test_data',
                         '2vnf_bindedHOH.pdb')
    mol = Chem.MolFromPDBFile(fileN, sanitize=False, removeHs=False)
    atom = mol.GetAtomWithIdx(10)
    self.assertEqual(atom.GetPDBResidueInfo().GetResidueName(), 'HOH')
    self.assertEqual(atom.GetDegree(), 0)  # HOH should have no bonds
    # test metal bonding in ligand
    fileN = os.path.join(RDConfig.RDBaseDir, 'Code', 'GraphMol', 'FileParsers', 'test_data',
                         '2dej_APW.pdb')
    mol = Chem.MolFromPDBFile(fileN, sanitize=False, removeHs=False)
    atom = mol.GetAtomWithIdx(6)
    self.assertEqual(atom.GetAtomicNum(), 12)
    self.assertEqual(atom.GetDegree(), 2)
    atom = mol.GetAtomWithIdx(35)
    self.assertEqual(atom.GetPDBResidueInfo().GetResidueName(), 'HOH')
    self.assertEqual(atom.GetDegree(), 0)

  def test85AtomCopying(self):
    """Can a copied atom be added to a molecule?"""
    import copy
    m = Chem.MolFromSmiles('C1CC1')
    a = m.GetAtomWithIdx(0)
    a_copy1 = copy.copy(a)
    a_copy2 = Chem.Atom(a)
    m = None
    a = None

    def assert_is_valid_atom(a):
      new_m = Chem.RWMol()
      new_m.AddAtom(a)
      # This will not match if the owning mol is unset for a_copy,
      # or if there has been a clean up.
      self.assertEqual(new_m.GetAtomWithIdx(0).GetIdx(), 0)

    assert_is_valid_atom(a_copy1)
    assert_is_valid_atom(a_copy2)

  def test85MolCopying(self):
    m = Chem.MolFromSmiles('C1CC1[C@H](F)Cl')
    m.SetProp('foo', 'bar')
    m2 = Chem.Mol(m)
    self.assertEqual(Chem.MolToSmiles(m, True), Chem.MolToSmiles(m2, True))
    self.assertTrue(m2.HasProp('foo'))
    self.assertEqual(m2.GetProp('foo'), 'bar')
    ri = m2.GetRingInfo()
    self.assertTrue(ri)
    self.assertEqual(ri.NumRings(), 1)

  def test85MolCopying2(self):
    import copy
    m1 = Chem.MolFromSmiles('CC')
    m1.SetProp('Foo', 'bar')
    m1.foo = [1]
    m2 = copy.copy(m1)
    m3 = copy.copy(m2)
    m4 = copy.deepcopy(m1)
    m5 = copy.deepcopy(m2)
    m6 = copy.deepcopy(m4)

    self.assertEqual(m1.GetProp('Foo'), 'bar')
    self.assertEqual(m2.GetProp('Foo'), 'bar')
    self.assertEqual(m3.GetProp('Foo'), 'bar')
    self.assertEqual(m4.GetProp('Foo'), 'bar')
    self.assertEqual(m5.GetProp('Foo'), 'bar')
    self.assertEqual(m6.GetProp('Foo'), 'bar')

    m2.foo.append(4)
    self.assertEqual(m1.foo, [1, 4])
    self.assertEqual(m2.foo, [1, 4])
    self.assertEqual(m3.foo, [1, 4])
    self.assertEqual(m4.foo, [1])
    self.assertEqual(m5.foo, [1])
    self.assertEqual(m6.foo, [1])

    m7 = Chem.RWMol(m1)
    self.assertFalse(hasattr(m7, 'foo'))
    m7.foo = [1]
    m8 = copy.copy(m7)
    m9 = copy.deepcopy(m7)
    m8.foo.append(4)
    self.assertEqual(m7.GetProp('Foo'), 'bar')
    self.assertEqual(m8.GetProp('Foo'), 'bar')
    self.assertEqual(m9.GetProp('Foo'), 'bar')
    self.assertEqual(m8.foo, [1, 4])
    self.assertEqual(m9.foo, [1])

  def test86MolRenumbering(self):
    import random
    m = Chem.MolFromSmiles('C[C@H]1CC[C@H](C/C=C/[C@H](F)Cl)CC1')
    cSmi = Chem.MolToSmiles(m, True)
    for i in range(m.GetNumAtoms()):
      ans = list(range(m.GetNumAtoms()))
      random.shuffle(ans)
      m2 = Chem.RenumberAtoms(m, ans)
      nSmi = Chem.MolToSmiles(m2, True)
      self.assertEqual(cSmi, nSmi)

  def test87FragmentOnBonds(self):
    m = Chem.MolFromSmiles('CC1CC(O)C1CCC1CC1')
    bis = m.GetSubstructMatches(Chem.MolFromSmarts('[!R][R]'))
    bs = []
    labels = []
    for bi in bis:
      b = m.GetBondBetweenAtoms(bi[0], bi[1])
      if b.GetBeginAtomIdx() == bi[0]:
        labels.append((10, 1))
      else:
        labels.append((1, 10))
      bs.append(b.GetIdx())
    nm = Chem.FragmentOnBonds(m, bs)
    frags = Chem.GetMolFrags(nm)
    self.assertEqual(len(frags), 5)
    self.assertEqual(frags,
                     ((0, 12), (1, 2, 3, 5, 11, 14, 16), (4, 13), (6, 7, 15, 18), (8, 9, 10, 17)))
    smi = Chem.MolToSmiles(nm, True)
    self.assertEqual(smi, '*C1CC([4*])C1[6*].[1*]C.[3*]O.[5*]CC[8*].[7*]C1CC1')

    nm = Chem.FragmentOnBonds(m, bs, dummyLabels=labels)
    frags = Chem.GetMolFrags(nm)
    self.assertEqual(len(frags), 5)
    self.assertEqual(frags,
                     ((0, 12), (1, 2, 3, 5, 11, 14, 16), (4, 13), (6, 7, 15, 18), (8, 9, 10, 17)))
    smi = Chem.MolToSmiles(nm, True)
    self.assertEqual(smi, '[1*]C.[1*]CC[1*].[1*]O.[10*]C1CC([10*])C1[10*].[10*]C1CC1')

    m = Chem.MolFromSmiles('CCC(=O)CC(=O)C')
    bis = m.GetSubstructMatches(Chem.MolFromSmarts('C=O'))
    bs = []
    for bi in bis:
      b = m.GetBondBetweenAtoms(bi[0], bi[1])
      bs.append(b.GetIdx())
    bts = [Chem.BondType.DOUBLE] * len(bs)
    nm = Chem.FragmentOnBonds(m, bs, bondTypes=bts)
    frags = Chem.GetMolFrags(nm)
    self.assertEqual(len(frags), 3)
    smi = Chem.MolToSmiles(nm, True)
    self.assertEqual(smi, '[2*]=O.[3*]=C(CC)CC(=[6*])C.[5*]=O')

    # github issue 430:
    m = Chem.MolFromSmiles('OCCCCN')
    self.assertRaises(ValueError, lambda: Chem.FragmentOnBonds(m, ()))

  def test88QueryAtoms(self):
    from rdkit.Chem import rdqueries
    m = Chem.MolFromSmiles('c1nc(C)n(CC)c1')

    qa = rdqueries.ExplicitDegreeEqualsQueryAtom(3)
    l = tuple([x.GetIdx() for x in m.GetAtomsMatchingQuery(qa)])
    self.assertEqual(l, (2, 4))

    qa.ExpandQuery(rdqueries.AtomNumEqualsQueryAtom(6, negate=True))
    l = tuple([x.GetIdx() for x in m.GetAtomsMatchingQuery(qa)])
    self.assertEqual(l, (4, ))

    qa = rdqueries.ExplicitDegreeEqualsQueryAtom(3)
    qa.ExpandQuery(rdqueries.AtomNumEqualsQueryAtom(6, negate=True),
                   how=Chem.CompositeQueryType.COMPOSITE_OR)
    l = tuple([x.GetIdx() for x in m.GetAtomsMatchingQuery(qa)])
    self.assertEqual(l, (1, 2, 4))

    qa = rdqueries.ExplicitDegreeEqualsQueryAtom(3)
    qa.ExpandQuery(rdqueries.AtomNumEqualsQueryAtom(6, negate=True),
                   how=Chem.CompositeQueryType.COMPOSITE_XOR)
    l = tuple([x.GetIdx() for x in m.GetAtomsMatchingQuery(qa)])
    self.assertEqual(l, (1, 2))

    qa = rdqueries.ExplicitDegreeGreaterQueryAtom(2)
    l = tuple([x.GetIdx() for x in m.GetAtomsMatchingQuery(qa)])
    self.assertEqual(l, (2, 4))

    qa = rdqueries.ExplicitDegreeLessQueryAtom(2)
    l = tuple([x.GetIdx() for x in m.GetAtomsMatchingQuery(qa)])
    self.assertEqual(l, (3, 6))

    m = Chem.MolFromSmiles('N[CH][CH]')
    qa = rdqueries.NumRadicalElectronsGreaterQueryAtom(0)
    l = tuple([x.GetIdx() for x in m.GetAtomsMatchingQuery(qa)])
    self.assertEqual(l, (1, 2))
    qa = rdqueries.NumRadicalElectronsGreaterQueryAtom(1)
    l = tuple([x.GetIdx() for x in m.GetAtomsMatchingQuery(qa)])
    self.assertEqual(l, (2, ))

    m = Chem.MolFromSmiles('F[C@H](Cl)C')
    qa = rdqueries.HasChiralTagQueryAtom()
    l = tuple([x.GetIdx() for x in m.GetAtomsMatchingQuery(qa)])
    self.assertEqual(l, (1, ))
    qa = rdqueries.MissingChiralTagQueryAtom()
    l = tuple([x.GetIdx() for x in m.GetAtomsMatchingQuery(qa)])
    self.assertEqual(l, ())

    m = Chem.MolFromSmiles('F[CH](Cl)C')
    qa = rdqueries.HasChiralTagQueryAtom()
    l = tuple([x.GetIdx() for x in m.GetAtomsMatchingQuery(qa)])
    self.assertEqual(l, ())
    qa = rdqueries.MissingChiralTagQueryAtom()
    l = tuple([x.GetIdx() for x in m.GetAtomsMatchingQuery(qa)])
    self.assertEqual(l, (1, ))

    m = Chem.MolFromSmiles('CNCON')
    qa = rdqueries.NumHeteroatomNeighborsEqualsQueryAtom(2)
    l = tuple([x.GetIdx() for x in m.GetAtomsMatchingQuery(qa)])
    self.assertEqual(l, (2, ))
    qa = rdqueries.NumHeteroatomNeighborsGreaterQueryAtom(0)
    l = tuple([x.GetIdx() for x in m.GetAtomsMatchingQuery(qa)])
    self.assertEqual(l, (0, 2, 3, 4))

  def test89UnicodeInput(self):
    m = Chem.MolFromSmiles(u'c1ccccc1')
    self.assertTrue(m is not None)
    self.assertEqual(m.GetNumAtoms(), 6)
    m = Chem.MolFromSmarts(u'c1ccccc1')
    self.assertTrue(m is not None)
    self.assertEqual(m.GetNumAtoms(), 6)

  def test90FragmentOnSomeBonds(self):
    m = Chem.MolFromSmiles('OCCCCN')
    pieces = Chem.FragmentOnSomeBonds(m, (0, 2, 4), 2)
    self.assertEqual(len(pieces), 3)

    frags = Chem.GetMolFrags(pieces[0])
    self.assertEqual(len(frags), 3)
    self.assertEqual(len(frags[0]), 2)
    self.assertEqual(len(frags[1]), 4)
    self.assertEqual(len(frags[2]), 4)

    frags = Chem.GetMolFrags(pieces[1])
    self.assertEqual(len(frags), 3)
    self.assertEqual(len(frags[0]), 2)
    self.assertEqual(len(frags[1]), 6)
    self.assertEqual(len(frags[2]), 2)

    frags = Chem.GetMolFrags(pieces[2])
    self.assertEqual(len(frags), 3)
    self.assertEqual(len(frags[0]), 4)
    self.assertEqual(len(frags[1]), 4)
    self.assertEqual(len(frags[2]), 2)

    pieces, cpa = Chem.FragmentOnSomeBonds(m, (0, 2, 4), 2, returnCutsPerAtom=True)
    self.assertEqual(len(pieces), 3)
    self.assertEqual(len(cpa), 3)
    self.assertEqual(len(cpa[0]), m.GetNumAtoms())

    # github issue 430:
    m = Chem.MolFromSmiles('OCCCCN')
    self.assertRaises(ValueError, lambda: Chem.FragmentOnSomeBonds(m, ()))

    pieces = Chem.FragmentOnSomeBonds(m, (0, 2, 4), 0)
    self.assertEqual(len(pieces), 0)

  def test91RankAtoms(self):
    m = Chem.MolFromSmiles('ONCS.ONCS')
    ranks = Chem.CanonicalRankAtoms(m, breakTies=False)
    self.assertEqual(list(ranks[0:4]), list(ranks[4:]))

    m = Chem.MolFromSmiles("c1ccccc1")
    ranks = Chem.CanonicalRankAtoms(m, breakTies=False)
    for x in ranks:
      self.assertEqual(x, 0)

    m = Chem.MolFromSmiles("C1NCN1")
    ranks = Chem.CanonicalRankAtoms(m, breakTies=False)
    self.assertEqual(ranks[0], ranks[2])
    self.assertEqual(ranks[1], ranks[3])

  def test92RankAtomsInFragment(self):
    m = Chem.MolFromSmiles('ONCS.ONCS')
    ranks = Chem.CanonicalRankAtomsInFragment(m, [0, 1, 2, 3], [0, 1, 2])

    ranks2 = Chem.CanonicalRankAtomsInFragment(m, [4, 5, 6, 7], [3, 4, 5])
    self.assertEqual(list(ranks[0:4]), list(ranks2[4:]))
    self.assertEqual(list(ranks[4:]), [-1] * 4)
    self.assertEqual(list(ranks2[0:4]), [-1] * 4)

    # doc tests
    mol = Chem.MolFromSmiles('C1NCN1.C1NCN1')
    self.assertEqual(
      list(Chem.CanonicalRankAtomsInFragment(mol, atomsToUse=range(0, 4), breakTies=False)),
      [4, 6, 4, 6, -1, -1, -1, -1])
    self.assertNotEqual(
      list(Chem.CanonicalRankAtomsInFragment(mol, atomsToUse=range(0, 4), breakTies=True)),
      [4, 6, 4, 6, -1, -1, -1, -1])
    self.assertEqual(
      list(Chem.CanonicalRankAtomsInFragment(mol, atomsToUse=range(4, 8), breakTies=False)),
      [-1, -1, -1, -1, 4, 6, 4, 6])
    self.assertNotEqual(
      list(Chem.CanonicalRankAtomsInFragment(mol, atomsToUse=range(4, 8), breakTies=True)),
      [-1, -1, -1, -1, 4, 6, 4, 6])

  def test93RWMolsAsROMol(self):
    """ test the RWMol class as a proper ROMol

    """
    mol = Chem.MolFromSmiles('C1CCC1')
    self.assertTrue(type(mol) == Chem.Mol)
    rwmol = Chem.RWMol(mol)
    self.assertEqual(Chem.MolToSmiles(rwmol, True), Chem.MolToSmiles(rwmol.GetMol()))
    newAt = Chem.Atom(8)
    rwmol.ReplaceAtom(0, newAt)
    self.assertEqual(Chem.MolToSmiles(rwmol, True), Chem.MolToSmiles(rwmol.GetMol()))

  def test94CopyWithConfs(self):
    """ test copying Mols with some conformers

    """
    fileN = os.path.join(RDConfig.RDBaseDir, 'Code', 'GraphMol', 'FileParsers', 'test_data',
                         'cmpd2.tpl')
    m1 = Chem.MolFromTPLFile(fileN)
    self.assertTrue(m1 is not None)
    self.assertEqual(m1.GetNumAtoms(), 12)
    self.assertEqual(m1.GetNumConformers(), 2)
    self.assertEqual(m1.GetConformer(0).GetNumAtoms(), 12)
    self.assertEqual(m1.GetConformer(1).GetNumAtoms(), 12)

    m2 = Chem.Mol(m1)
    self.assertEqual(m2.GetNumAtoms(), 12)
    self.assertEqual(m2.GetNumConformers(), 2)
    self.assertEqual(m2.GetConformer(0).GetNumAtoms(), 12)
    self.assertEqual(m2.GetConformer(1).GetNumAtoms(), 12)

    m2 = Chem.Mol(m1, False, 0)
    self.assertEqual(m2.GetNumAtoms(), 12)
    self.assertEqual(m2.GetNumConformers(), 1)
    self.assertEqual(m2.GetConformer(0).GetNumAtoms(), 12)

    m2 = Chem.Mol(m1, False, 1)
    self.assertEqual(m2.GetNumAtoms(), 12)
    self.assertEqual(m2.GetNumConformers(), 1)
    self.assertEqual(m2.GetConformer(1).GetNumAtoms(), 12)

    m2 = Chem.Mol(m1, True)
    self.assertTrue(m2.GetNumAtoms() == 12)
    self.assertTrue(m2.GetNumConformers() == 0)

    m2 = Chem.RWMol(m1)
    self.assertEqual(m2.GetNumAtoms(), 12)
    self.assertEqual(m2.GetNumConformers(), 2)
    self.assertEqual(m2.GetConformer(0).GetNumAtoms(), 12)
    self.assertEqual(m2.GetConformer(1).GetNumAtoms(), 12)

    m2 = Chem.RWMol(m1, False, 0)
    self.assertEqual(m2.GetNumAtoms(), 12)
    self.assertEqual(m2.GetNumConformers(), 1)
    self.assertEqual(m2.GetConformer(0).GetNumAtoms(), 12)

    m2 = Chem.RWMol(m1, False, 1)
    self.assertEqual(m2.GetNumAtoms(), 12)
    self.assertEqual(m2.GetNumConformers(), 1)
    self.assertEqual(m2.GetConformer(1).GetNumAtoms(), 12)

    m2 = Chem.RWMol(m1, True)
    self.assertTrue(m2.GetNumAtoms() == 12)
    self.assertTrue(m2.GetNumConformers() == 0)

  def testAtomPropQueries(self):
    """ test the property queries
    """
    from rdkit.Chem import rdqueries

    m = Chem.MolFromSmiles("C" * 14)
    atoms = m.GetAtoms()
    atoms[0].SetProp("hah", "hah")
    atoms[1].SetIntProp("bar", 1)
    atoms[2].SetIntProp("bar", 2)
    atoms[3].SetBoolProp("baz", True)
    atoms[4].SetBoolProp("baz", False)
    atoms[5].SetProp("boo", "hoo")
    atoms[6].SetProp("boo", "-urns")
    atoms[7].SetDoubleProp("boot", 1.0)
    atoms[8].SetDoubleProp("boot", 4.0)
    atoms[9].SetDoubleProp("number", 4.0)
    atoms[10].SetIntProp("number", 4)

    tests = ((rdqueries.HasIntPropWithValueQueryAtom, "bar", {
      1: [1],
      2: [2]
    }), (rdqueries.HasBoolPropWithValueQueryAtom, "baz", {
      True: [3],
      False: [4]
    }), (rdqueries.HasStringPropWithValueQueryAtom, "boo", {
      "hoo": [5],
      "-urns": [6]
    }), (rdqueries.HasDoublePropWithValueQueryAtom, "boot", {
      1.0: [7],
      4.0: [8]
    }))

    for query, name, lookups in tests:
      for t, v in lookups.items():
        q = query(name, t)
        self.assertEqual(v, [x.GetIdx() for x in m.GetAtomsMatchingQuery(q)])
        q = query(name, t, negate=True)
        self.assertEqual(sorted(set(range(14)) - set(v)),
                         [x.GetIdx() for x in m.GetAtomsMatchingQuery(q)])

    # check tolerances
    self.assertEqual([
      x.GetIdx() for x in m.GetAtomsMatchingQuery(
        rdqueries.HasDoublePropWithValueQueryAtom("boot", 1.0, tolerance=3.))
    ], [7, 8])

    # numbers are numbers?, i.e. int!=double
    self.assertEqual([
      x.GetIdx()
      for x in m.GetAtomsMatchingQuery(rdqueries.HasIntPropWithValueQueryAtom("number", 4))
    ], [10])

  def testBondPropQueries(self):
    """ test the property queries
    """
    from rdkit.Chem import rdqueries

    m = Chem.MolFromSmiles("C" * 14)
    bonds = m.GetBonds()
    bonds[0].SetProp("hah", "hah")
    bonds[1].SetIntProp("bar", 1)
    bonds[2].SetIntProp("bar", 2)
    bonds[3].SetBoolProp("baz", True)
    bonds[4].SetBoolProp("baz", False)
    bonds[5].SetProp("boo", "hoo")
    bonds[6].SetProp("boo", "-urns")
    bonds[7].SetDoubleProp("boot", 1.0)
    bonds[8].SetDoubleProp("boot", 4.0)
    bonds[9].SetDoubleProp("number", 4.0)
    bonds[10].SetIntProp("number", 4)

    tests = ((rdqueries.HasIntPropWithValueQueryBond, "bar", {
      1: [1],
      2: [2]
    }), (rdqueries.HasBoolPropWithValueQueryBond, "baz", {
      True: [3],
      False: [4]
    }), (rdqueries.HasStringPropWithValueQueryBond, "boo", {
      "hoo": [5],
      "-urns": [6]
    }), (rdqueries.HasDoublePropWithValueQueryBond, "boot", {
      1.0: [7],
      4.0: [8]
    }))

    for query, name, lookups in tests:
      for t, v in lookups.items():
        q = query(name, t)
        self.assertEqual(v, [x.GetIdx() for x in m.GetBonds() if q.Match(x)])
        q = query(name, t, negate=True)
        self.assertEqual(sorted(set(range(13)) - set(v)),
                         [x.GetIdx() for x in m.GetBonds() if q.Match(x)])

    # check tolerances
    q = rdqueries.HasDoublePropWithValueQueryBond("boot", 1.0, tolerance=3.)
    self.assertEqual([x.GetIdx() for x in m.GetBonds() if q.Match(x)], [7, 8])

    # numbers are numbers?, i.e. int!=double
    q = rdqueries.HasIntPropWithValueQueryBond("number", 4)
    self.assertEqual([x.GetIdx() for x in m.GetBonds() if q.Match(x)], [10])

  def testGetShortestPath(self):
    """ test the GetShortestPath() wrapper
    """
    smi = "CC(OC1C(CCCC3)C3C(CCCC2)C2C1OC(C)=O)=O"
    m = Chem.MolFromSmiles(smi)
    path = Chem.GetShortestPath(m, 1, 20)
    self.assertEqual(path, (1, 2, 3, 16, 17, 18, 20))

  def testGithub497(self):
    with tempfile.TemporaryFile() as tmp, gzip.open(tmp) as outf:
      with self.assertRaises(ValueError):
        w = Chem.SDWriter(outf)

  def testGithub498(self):
    if (sys.version_info < (3, 0)):
      mode = 'w+'
    else:
      mode = 'wt+'
    m = Chem.MolFromSmiles('C')
    with tempfile.NamedTemporaryFile() as tmp, gzip.open(tmp, mode) as outf:
      w = Chem.SDWriter(outf)
      w.write(m)
      w.close()

  def testReplaceBond(self):
    origmol = Chem.RWMol(Chem.MolFromSmiles("CC"))
    bonds = list(origmol.GetBonds())
    self.assertEqual(len(bonds), 1)
    singlebond = bonds[0]
    self.assertEqual(singlebond.GetBondType(), Chem.BondType.SINGLE)

    # this is the only way we create a bond, is take it from another molecule
    doublebonded = Chem.MolFromSmiles("C=C")
    doublebond = list(doublebonded.GetBonds())[0]

    # make sure replacing the bond changes the smiles
    self.assertEqual(Chem.MolToSmiles(origmol), "CC")
    origmol.ReplaceBond(singlebond.GetIdx(), doublebond)
    Chem.SanitizeMol(origmol)

    self.assertEqual(Chem.MolToSmiles(origmol), "C=C")

  def testAdjustQueryProperties(self):
    m = Chem.MolFromSmarts('C1CCC1*')
    am = Chem.AdjustQueryProperties(m)
    self.assertTrue(Chem.MolFromSmiles('C1CCC1C').HasSubstructMatch(m))
    self.assertTrue(Chem.MolFromSmiles('C1CCC1C').HasSubstructMatch(am))
    self.assertTrue(Chem.MolFromSmiles('C1CC(C)C1C').HasSubstructMatch(m))
    self.assertFalse(Chem.MolFromSmiles('C1CC(C)C1C').HasSubstructMatch(am))

    m = Chem.MolFromSmiles('C1CCC1*')
    am = Chem.AdjustQueryProperties(m)
    self.assertFalse(Chem.MolFromSmiles('C1CCC1C').HasSubstructMatch(m))
    self.assertTrue(Chem.MolFromSmiles('C1CCC1C').HasSubstructMatch(am))
    qps = Chem.AdjustQueryParameters()
    qps.makeDummiesQueries = False
    am = Chem.AdjustQueryProperties(m, qps)
    self.assertFalse(Chem.MolFromSmiles('C1CCC1C').HasSubstructMatch(am))

    m = Chem.MolFromSmiles('C1=CC=CC=C1', sanitize=False)
    am = Chem.AdjustQueryProperties(m)
    self.assertTrue(Chem.MolFromSmiles('c1ccccc1').HasSubstructMatch(am))
    qp = Chem.AdjustQueryParameters()
    qp.aromatizeIfPossible = False
    am = Chem.AdjustQueryProperties(m, qp)
    self.assertFalse(Chem.MolFromSmiles('c1ccccc1').HasSubstructMatch(am))

    m = Chem.MolFromSmiles('C1CCC1OC')
    qps = Chem.AdjustQueryParameters()
    qps.makeAtomsGeneric = True
    am = Chem.AdjustQueryProperties(m, qps)
    self.assertEqual(Chem.MolToSmarts(am), '*1-*-*-*-1-*-*')
    qps.makeAtomsGenericFlags = Chem.ADJUST_IGNORERINGS
    am = Chem.AdjustQueryProperties(m, qps)
    self.assertEqual(Chem.MolToSmarts(am), '[#6&D2]1-[#6&D2]-[#6&D2]-[#6&D3]-1-*-*')

    qps = Chem.AdjustQueryParameters()
    qps.makeBondsGeneric = True
    am = Chem.AdjustQueryProperties(m, qps)
    self.assertEqual(Chem.MolToSmarts(am), '[#6&D2]1~[#6&D2]~[#6&D2]~[#6&D3]~1~[#8]~[#6]')
    qps.makeBondsGenericFlags = Chem.ADJUST_IGNORERINGS
    am = Chem.AdjustQueryProperties(m, qps)
    self.assertEqual(Chem.MolToSmarts(am), '[#6&D2]1-[#6&D2]-[#6&D2]-[#6&D3]-1~[#8]~[#6]')

  def testMolFragmentSmarts(self):
    m = Chem.MolFromSmiles('C1CCC1OC')
    self.assertEqual(Chem.MolFragmentToSmarts(m, [0, 1, 2]), '[#6]-[#6]-[#6]')
    # if bondsToUse is honored, the ring won't show up
    self.assertEqual(Chem.MolFragmentToSmarts(m, [0, 1, 2, 3], bondsToUse=[0, 1, 2, 3]),
                     '[#6]-[#6]-[#6]-[#6]')

    # Does MolFragmentToSmarts accept output of AdjustQueryProperties?
    qps = Chem.AdjustQueryParameters()
    qps.makeAtomsGeneric = True
    am = Chem.AdjustQueryProperties(m, qps)
    self.assertEqual(Chem.MolFragmentToSmarts(am, [0, 1, 2]), '*-*-*')

  def testAdjustQueryPropertiesgithubIssue1474(self):
    core = Chem.MolFromSmiles('[*:1]C1N([*:2])C([*:3])O1')
    core.GetAtomWithIdx(0).SetProp('foo', 'bar')
    core.GetAtomWithIdx(1).SetProp('foo', 'bar')

    ap = Chem.AdjustQueryProperties(core)
    self.assertEqual(ap.GetAtomWithIdx(0).GetPropsAsDict()["foo"], "bar")
    self.assertEqual(ap.GetAtomWithIdx(1).GetPropsAsDict()["foo"], "bar")

  def testGithubIssue579(self):
    fileN = os.path.join(RDConfig.RDBaseDir, 'Code', 'GraphMol', 'FileParsers', 'test_data',
                         'NCI_aids_few.sdf.gz')
    inf = gzip.open(fileN)
    suppl = Chem.ForwardSDMolSupplier(inf)
    m0 = next(suppl)
    self.assertIsNot(m0, None)
    inf.close()
    del suppl

  def testSequenceBasics(self):
    " very basic round-tripping of the sequence reader/writer support "
    helm = 'PEPTIDE1{C.Y.I.Q.N.C.P.L.G}$$$$'
    seq = 'CYIQNCPLG'
    fasta = '>\nCYIQNCPLG\n'
    smi = 'CC[C@H](C)[C@H](NC(=O)[C@H](Cc1ccc(O)cc1)NC(=O)[C@@H](N)CS)C(=O)N[C@@H](CCC(N)=O)C(=O)N[C@@H](CC(N)=O)C(=O)N[C@@H](CS)C(=O)N1CCC[C@H]1C(=O)N[C@@H](CC(C)C)C(=O)NCC(=O)O'

    m = Chem.MolFromSequence(seq)
    self.assertTrue(m is not None)
    self.assertEqual(Chem.MolToSequence(m), seq)
    self.assertEqual(Chem.MolToHELM(m), helm)
    self.assertEqual(Chem.MolToFASTA(m), fasta)
    self.assertEqual(Chem.MolToSmiles(m, isomericSmiles=True), smi)

    m = Chem.MolFromHELM(helm)
    self.assertTrue(m is not None)
    self.assertEqual(Chem.MolToSequence(m), seq)
    self.assertEqual(Chem.MolToHELM(m), helm)
    self.assertEqual(Chem.MolToFASTA(m), fasta)
    self.assertEqual(Chem.MolToSmiles(m, isomericSmiles=True), smi)

    m = Chem.MolFromFASTA(fasta)
    self.assertTrue(m is not None)
    self.assertEqual(Chem.MolToSequence(m), seq)
    self.assertEqual(Chem.MolToHELM(m), helm)
    self.assertEqual(Chem.MolToFASTA(m), fasta)
    self.assertEqual(Chem.MolToSmiles(m, isomericSmiles=True), smi)

    seq = "CGCGAATTACCGCG"
    m = Chem.MolFromSequence(seq, flavor=6)  # DNA
    self.assertEqual(Chem.MolToSequence(m), 'CGCGAATTACCGCG')
    self.assertEqual(
      Chem.MolToHELM(m),
      'RNA1{[dR](C)P.[dR](G)P.[dR](C)P.[dR](G)P.[dR](A)P.[dR](A)P.[dR](T)P.[dR](T)P.[dR](A)P.[dR](C)P.[dR](C)P.[dR](G)P.[dR](C)P.[dR](G)}$$$$'
    )
    seq = "CGCGAAUUACCGCG"
    m = Chem.MolFromSequence(seq, flavor=2)  # RNA
    self.assertEqual(Chem.MolToSequence(m), 'CGCGAAUUACCGCG')
    self.assertEqual(
      Chem.MolToHELM(m),
      'RNA1{R(C)P.R(G)P.R(C)P.R(G)P.R(A)P.R(A)P.R(U)P.R(U)P.R(A)P.R(C)P.R(C)P.R(G)P.R(C)P.R(G)}$$$$'
    )
    m = Chem.MolFromSequence(seq, flavor=3)  # RNA - 5' cap
    self.assertEqual(Chem.MolToSequence(m), 'CGCGAAUUACCGCG')
    self.assertEqual(
      Chem.MolToHELM(m),
      'RNA1{P.R(C)P.R(G)P.R(C)P.R(G)P.R(A)P.R(A)P.R(U)P.R(U)P.R(A)P.R(C)P.R(C)P.R(G)P.R(C)P.R(G)}$$$$'
    )

  def testResMolSupplier(self):
    mol = Chem.MolFromSmiles('CC')
    resMolSuppl = Chem.ResonanceMolSupplier(mol)
    del resMolSuppl
    resMolSuppl = Chem.ResonanceMolSupplier(mol)
    self.assertEqual(resMolSuppl.GetNumConjGrps(), 0)
    self.assertEqual(len(resMolSuppl), 1)
    self.assertEqual(resMolSuppl.GetNumConjGrps(), 0)

    mol = Chem.MolFromSmiles('NC(=[NH2+])c1ccc(cc1)C(=O)[O-]')
    totalFormalCharge = getTotalFormalCharge(mol)

    resMolSuppl = Chem.ResonanceMolSupplier(mol)
    self.assertFalse(resMolSuppl.GetIsEnumerated())
    self.assertEqual(len(resMolSuppl), 4)
    self.assertTrue(resMolSuppl.GetIsEnumerated())

    resMolSuppl = Chem.ResonanceMolSupplier(mol)
    self.assertFalse(resMolSuppl.GetIsEnumerated())
    resMolSuppl.Enumerate()
    self.assertTrue(resMolSuppl.GetIsEnumerated())
    self.assertTrue((resMolSuppl[0].GetBondBetweenAtoms(0, 1).GetBondType() \
      != resMolSuppl[1].GetBondBetweenAtoms(0, 1).GetBondType())
      or (resMolSuppl[0].GetBondBetweenAtoms(9, 10).GetBondType() \
      != resMolSuppl[1].GetBondBetweenAtoms(9, 10).GetBondType()))

    resMolSuppl = Chem.ResonanceMolSupplier(mol, Chem.KEKULE_ALL)
    self.assertEqual(len(resMolSuppl), 8)
    bondTypeSet = set()
    # check that we actually have two alternate Kekule structures
    bondTypeSet.add(resMolSuppl[0].GetBondBetweenAtoms(3, 4).GetBondType())
    bondTypeSet.add(resMolSuppl[1].GetBondBetweenAtoms(3, 4).GetBondType())
    self.assertEqual(len(bondTypeSet), 2)

    bondTypeDict = {}
    resMolSuppl = Chem.ResonanceMolSupplier(mol,
      Chem.ALLOW_INCOMPLETE_OCTETS \
      | Chem.UNCONSTRAINED_CATIONS \
      | Chem.UNCONSTRAINED_ANIONS)
    self.assertEqual(len(resMolSuppl), 32)
    for i in range(len(resMolSuppl)):
      resMol = resMolSuppl[i]
      self.assertEqual(getTotalFormalCharge(resMol), totalFormalCharge)
    while (not resMolSuppl.atEnd()):
      resMol = next(resMolSuppl)
      self.assertEqual(getTotalFormalCharge(resMol), totalFormalCharge)
    resMolSuppl.reset()
    cmpFormalChargeBondOrder(self, resMolSuppl[0], next(resMolSuppl))

    resMolSuppl = Chem.ResonanceMolSupplier(mol,
      Chem.ALLOW_INCOMPLETE_OCTETS \
      | Chem.UNCONSTRAINED_CATIONS \
      | Chem.UNCONSTRAINED_ANIONS, 10)
    self.assertEqual(len(resMolSuppl), 10)

    crambinPdb = os.path.join(RDConfig.RDBaseDir, 'Code', 'GraphMol', 'FileParsers', 'test_data',
                              '1CRN.pdb')
    mol = Chem.MolFromPDBFile(crambinPdb)
    resMolSuppl = Chem.ResonanceMolSupplier(mol)
    self.assertEqual(len(resMolSuppl), 1)
    resMolSuppl = Chem.ResonanceMolSupplier(mol, Chem.KEKULE_ALL)
    self.assertEqual(len(resMolSuppl), 8)

  def testSubstructMatchAcetate(self):
    mol = Chem.MolFromSmiles('CC(=O)[O-]')
    query = Chem.MolFromSmarts('C(=O)[O-]')

    resMolSuppl = Chem.ResonanceMolSupplier(mol)
    matches = mol.GetSubstructMatches(query)
    self.assertEqual(len(matches), 1)
    self.assertEqual(matches, ((1, 2, 3), ))
    matches = mol.GetSubstructMatches(query, uniquify=True)
    self.assertEqual(len(matches), 1)
    self.assertEqual(matches, ((1, 2, 3), ))
    matches = mol.GetSubstructMatches(query, uniquify=False)
    self.assertEqual(len(matches), 1)
    self.assertEqual(matches, ((1, 2, 3), ))
    matches = resMolSuppl.GetSubstructMatches(query)
    self.assertEqual(len(matches), 2)
    self.assertEqual(matches, ((1, 2, 3), (1, 3, 2)))
    matches = resMolSuppl.GetSubstructMatches(query, uniquify=True)
    self.assertEqual(len(matches), 1)
    self.assertEqual(matches, ((1, 2, 3), ))
    matches = resMolSuppl.GetSubstructMatches(query, uniquify=False)
    self.assertEqual(len(matches), 2)
    self.assertEqual(matches, ((1, 2, 3), (1, 3, 2)))
    query = Chem.MolFromSmarts('C(~O)~O')
    matches = mol.GetSubstructMatches(query, uniquify=False)
    self.assertEqual(len(matches), 2)
    self.assertEqual(matches, ((1, 2, 3), (1, 3, 2)))
    matches = mol.GetSubstructMatches(query, uniquify=True)
    self.assertEqual(len(matches), 1)
    self.assertEqual(matches, ((1, 2, 3), ))
    matches = resMolSuppl.GetSubstructMatches(query, uniquify=False)
    self.assertEqual(len(matches), 2)
    self.assertEqual(matches, ((1, 2, 3), (1, 3, 2)))
    matches = resMolSuppl.GetSubstructMatches(query, uniquify=True)
    self.assertEqual(len(matches), 1)
    self.assertEqual(matches, ((1, 2, 3), ))

  def testSubstructMatchDMAP(self):
    mol = Chem.MolFromSmiles('C(C)Nc1cc[nH+]cc1')
    query = Chem.MolFromSmarts('[#7+]')

    resMolSuppl = Chem.ResonanceMolSupplier(mol)
    matches = mol.GetSubstructMatches(query, False, False, False)
    self.assertEqual(len(matches), 1)
    p = matches[0]
    self.assertEqual(p[0], 6)
    matches = resMolSuppl.GetSubstructMatches(query, False, False, False)
    self.assertEqual(len(matches), 2)
    v = []
    p = matches[0]
    v.append(p[0])
    p = matches[1]
    v.append(p[0])
    v.sort()
    self.assertEqual(v[0], 2)
    self.assertEqual(v[1], 6)

  def testCrambin(self):
    crambinPdb = os.path.join(RDConfig.RDBaseDir, 'Code', 'GraphMol', 'FileParsers', 'test_data',
                              '1CRN.pdb')
    crambin = Chem.MolFromPDBFile(crambinPdb)
    res = []
    # protonate NH2
    res.append(Chem.MolFromSmarts('[Nh2][Ch;Ch2]'))
    # protonate Arg
    res.append(Chem.MolFromSmarts('[Nh][C]([Nh2])=[Nh]'))
    setResidueFormalCharge(crambin, res, 1)
    res = []
    # deprotonate COOH
    res.append(Chem.MolFromSmarts('C(=O)[Oh]'))
    setResidueFormalCharge(crambin, res, -1)
    res = []
    resMolSupplST = Chem.ResonanceMolSupplier(crambin)
    # crambin has 2 Arg (3 resonance structures each); 1 Asp, 1 Glu
    # and 1 terminal COO- (2 resonance structures each)
    # so possible resonance structures are 3^2 * 2^3 = 72
    self.assertEqual(len(resMolSupplST), 72)
    self.assertEqual(resMolSupplST.GetNumConjGrps(), 56)
    carboxylateQuery = Chem.MolFromSmarts('C(=O)[O-]')
    guanidiniumQuery = Chem.MolFromSmarts('NC(=[NH2+])N')
    matches = crambin.GetSubstructMatches(carboxylateQuery)
    self.assertEqual(len(matches), 3)
    matches = crambin.GetSubstructMatches(carboxylateQuery, uniquify=False)
    self.assertEqual(len(matches), 3)
    matches = crambin.GetSubstructMatches(guanidiniumQuery)
    self.assertEqual(len(matches), 0)
    matches = crambin.GetSubstructMatches(guanidiniumQuery, uniquify=False)
    self.assertEqual(len(matches), 0)
    matches = resMolSupplST.GetSubstructMatches(carboxylateQuery)
    self.assertEqual(len(matches), 6)
    self.assertEqual(matches, ((166, 167, 168), (166, 168, 167), (298, 299, 300), (298, 300, 299),
                               (320, 321, 326), (320, 326, 321)))
    matches = resMolSupplST.GetSubstructMatches(carboxylateQuery, uniquify=True)
    self.assertEqual(len(matches), 3)
    self.assertEqual(matches, ((166, 167, 168), (298, 299, 300), (320, 321, 326)))
    matches = resMolSupplST.GetSubstructMatches(guanidiniumQuery)
    self.assertEqual(len(matches), 8)
    self.assertEqual(matches, ((66, 67, 68, 69), (66, 67, 69, 68), (68, 67, 69, 66),
                               (69, 67, 68, 66), (123, 124, 125, 126), (123, 124, 126, 125),
                               (125, 124, 126, 123), (126, 124, 125, 123)))
    matches = resMolSupplST.GetSubstructMatches(guanidiniumQuery, uniquify=True)
    self.assertEqual(len(matches), 2)
    self.assertEqual(matches, ((66, 67, 69, 68), (123, 124, 126, 125)))
    btList2ST = getBtList2(resMolSupplST)
    self.assertTrue(btList2ST)
    resMolSupplMT = Chem.ResonanceMolSupplier(crambin)
    resMolSupplMT.SetNumThreads(0)
    self.assertEqual(len(resMolSupplST), len(resMolSupplMT))
    btList2MT = getBtList2(resMolSupplMT)
    self.assertTrue(btList2MT)
    self.assertEqual(len(btList2ST), len(btList2MT))
    for i in range(len(btList2ST)):
      for j in range(len(btList2ST)):
        self.assertEqual(btList2ST[i][j], btList2MT[i][j])
    for suppl in [resMolSupplST, resMolSupplMT]:
      matches = suppl.GetSubstructMatches(carboxylateQuery, numThreads=0)
      self.assertEqual(len(matches), 6)
      self.assertEqual(matches, ((166, 167, 168), (166, 168, 167), (298, 299, 300), (298, 300, 299),
                                 (320, 321, 326), (320, 326, 321)))
      matches = suppl.GetSubstructMatches(carboxylateQuery, uniquify=True, numThreads=0)
      self.assertEqual(len(matches), 3)
      self.assertEqual(matches, ((166, 167, 168), (298, 299, 300), (320, 321, 326)))
      matches = suppl.GetSubstructMatches(guanidiniumQuery, numThreads=0)
      self.assertEqual(len(matches), 8)
      self.assertEqual(matches, ((66, 67, 68, 69), (66, 67, 69, 68), (68, 67, 69, 66),
                                 (69, 67, 68, 66), (123, 124, 125, 126), (123, 124, 126, 125),
                                 (125, 124, 126, 123), (126, 124, 125, 123)))
      matches = suppl.GetSubstructMatches(guanidiniumQuery, uniquify=True, numThreads=0)
      self.assertEqual(len(matches), 2)
      self.assertEqual(matches, ((66, 67, 69, 68), (123, 124, 126, 125)))

  def testGitHUb1166(self):
    mol = Chem.MolFromSmiles('NC(=[NH2+])c1ccc(cc1)C(=O)[O-]')
    resMolSuppl = Chem.ResonanceMolSupplier(mol, Chem.KEKULE_ALL)
    self.assertEqual(len(resMolSuppl), 8)
    # check that formal charges on odd indices are in the same position
    # as on even indices
    for i in range(0, len(resMolSuppl), 2):
      self.assertEqual(resMolSuppl[i].GetNumAtoms(), resMolSuppl[i + 1].GetNumAtoms())
      for atomIdx in range(resMolSuppl[i].GetNumAtoms()):
        self.assertEqual(resMolSuppl[i].GetAtomWithIdx(atomIdx).GetFormalCharge(),
                         resMolSuppl[i + 1].GetAtomWithIdx(atomIdx).GetFormalCharge())
      # check that bond orders are alternate on aromatic bonds between
      # structures on odd indices and structures on even indices
      self.assertEqual(resMolSuppl[i].GetNumBonds(), resMolSuppl[i + 1].GetNumBonds())
      for bondIdx in range(resMolSuppl[i].GetNumBonds()):
        self.assertTrue(
          ((not resMolSuppl[i].GetBondWithIdx(bondIdx).GetIsAromatic()) and
           (not resMolSuppl[i + 1].GetBondWithIdx(bondIdx).GetIsAromatic()) and
           (resMolSuppl[i].GetBondWithIdx(bondIdx).GetBondType() == resMolSuppl[
             i + 1].GetBondWithIdx(bondIdx).GetBondType()))
          or (resMolSuppl[i].GetBondWithIdx(bondIdx).GetIsAromatic()
              and resMolSuppl[i + 1].GetBondWithIdx(bondIdx).GetIsAromatic() and (int(
                round(resMolSuppl[i].GetBondWithIdx(bondIdx).GetBondTypeAsDouble() +
                      resMolSuppl[i + 1].GetBondWithIdx(bondIdx).GetBondTypeAsDouble())) == 3)))

  def testConjGrpPerception(self):
    mol1 = Chem.MolFromMolBlock("""\

     RDKit          2D

 14 15  0  0  0  0  0  0  0  0999 V2000
    3.7539   -1.2744    0.0000 C   0  0  0  0  0  0  0  0  0  0  0  0
    2.4317   -0.5660    0.0000 C   0  0  0  0  0  0  0  0  0  0  0  0
    1.1571   -1.3568    0.0000 C   0  0  0  0  0  0  0  0  0  0  0  0
   -0.1651   -0.6484    0.0000 C   0  0  0  0  0  0  0  0  0  0  0  0
   -1.4397   -1.4393    0.0000 C   0  0  0  0  0  0  0  0  0  0  0  0
   -1.3921   -2.9385    0.0000 F   0  0  0  0  0  0  0  0  0  0  0  0
   -2.7619   -0.7309    0.0000 C   0  0  0  0  0  0  0  0  0  0  0  0
   -2.8095    0.7684    0.0000 C   0  0  0  0  0  0  0  0  0  0  0  0
   -4.1316    1.4768    0.0000 F   0  0  0  0  0  0  0  0  0  0  0  0
   -1.5349    1.5592    0.0000 C   0  0  0  0  0  0  0  0  0  0  0  0
   -0.2127    0.8508    0.0000 C   0  0  0  0  0  0  0  0  0  0  0  0
    1.0619    1.6417    0.0000 N   0  0  0  0  0  0  0  0  0  0  0  0
    2.3841    0.9333    0.0000 C   0  0  0  0  0  0  0  0  0  0  0  0
    3.6587    1.7241    0.0000 C   0  0  0  0  0  0  0  0  0  0  0  0
  1  2  1  0
  2  3  4  0
  3  4  4  0
  4  5  4  0
  5  6  1  0
  5  7  4  0
  7  8  4  0
  8  9  1  0
  8 10  4  0
 10 11  4  0
 11 12  4  0
 12 13  4  0
 13 14  1  0
 13  2  4  0
 11  4  4  0
M  END
$$$$
""")
    mol2 = Chem.MolFromMolBlock("""\

     RDKit          2D

 14 15  0  0  0  0  0  0  0  0999 V2000
    1.0619   -1.6417    0.0000 N   0  0  0  0  0  0  0  0  0  0  0  0
   -0.2127   -0.8508    0.0000 C   0  0  0  0  0  0  0  0  0  0  0  0
   -1.5349   -1.5592    0.0000 C   0  0  0  0  0  0  0  0  0  0  0  0
   -2.8095   -0.7684    0.0000 C   0  0  0  0  0  0  0  0  0  0  0  0
   -2.7619    0.7309    0.0000 C   0  0  0  0  0  0  0  0  0  0  0  0
   -1.4397    1.4393    0.0000 C   0  0  0  0  0  0  0  0  0  0  0  0
   -0.1651    0.6484    0.0000 C   0  0  0  0  0  0  0  0  0  0  0  0
    1.1571    1.3568    0.0000 C   0  0  0  0  0  0  0  0  0  0  0  0
    2.4317    0.5660    0.0000 C   0  0  0  0  0  0  0  0  0  0  0  0
    3.7539    1.2744    0.0000 C   0  0  0  0  0  0  0  0  0  0  0  0
    2.3841   -0.9333    0.0000 C   0  0  0  0  0  0  0  0  0  0  0  0
    3.6587   -1.7241    0.0000 C   0  0  0  0  0  0  0  0  0  0  0  0
   -4.1316   -1.4768    0.0000 F   0  0  0  0  0  0  0  0  0  0  0  0
   -1.3921    2.9385    0.0000 F   0  0  0  0  0  0  0  0  0  0  0  0
  1  2  4  0
  3  4  4  0
  4  5  4  0
  5  6  4  0
  2  3  4  0
  2  7  4  0
  7  8  4  0
  8  9  4  0
  9 10  1  0
  9 11  4  0
 11 12  1  0
 11  1  4  0
  6  7  4  0
  4 13  1  0
  6 14  1  0
M  END
$$$$
""")
    resMolSuppl1 = Chem.ResonanceMolSupplier(mol1, Chem.KEKULE_ALL)
    self.assertEqual(len(resMolSuppl1), 3)
    resMolSuppl2 = Chem.ResonanceMolSupplier(mol2, Chem.KEKULE_ALL)
    self.assertEqual(len(resMolSuppl2), 3)

  def testAtomBondProps(self):
    m = Chem.MolFromSmiles('c1ccccc1')
    for atom in m.GetAtoms():
      d = atom.GetPropsAsDict()
      self.assertEqual(set(d.keys()), set(['_CIPRank', '__computedProps']))
      self.assertEqual(d['_CIPRank'], 0)
      self.assertEqual(list(d['__computedProps']), ['_CIPRank'])

    for bond in m.GetBonds():
      self.assertEqual(bond.GetPropsAsDict(), {})

  def testSDProps(self):
    fileN = os.path.join(RDConfig.RDBaseDir, 'Code', 'GraphMol', 'FileParsers', 'test_data',
                         'NCI_aids_few.sdf')
    #fileN = "../FileParsers/test_data/NCI_aids_few.sdf"
    sddata = [
      {
        '_MolFileInfo': 'BBtclserve11129916382D 0   0.00000     0.00000    48',
        'NSC': 48,
        'NCI_AIDS_Antiviral_Screen_IC50': '2.00E-04\tM\t=\t2.46E-05\t3',
        '_Name': 48,
        'CAS_RN': '15716-70-8',
        '_MolFileComments': '15716-70-8',
        'NCI_AIDS_Antiviral_Screen_EC50': '2.00E-04\tM\t>\t2.00E-04\t3',
        'NCI_AIDS_Antiviral_Screen_Conclusion': 'CI'
      },
      {
        '_MolFileInfo': 'BBtclserve11129916382D 0   0.00000     0.00000    78',
        'NSC': 78,
        'NCI_AIDS_Antiviral_Screen_IC50': '2.00E-04\tM\t=\t9.80E-05\t3',
        '_Name': 78,
        'CAS_RN': '6290-84-2',
        '_MolFileComments': '6290-84-2',
        'NCI_AIDS_Antiviral_Screen_EC50': '2.00E-04\tM\t>\t2.00E-04\t3',
        'NCI_AIDS_Antiviral_Screen_Conclusion': 'CI'
      },
      {
        '_MolFileInfo': 'BBtclserve11129916382D 0   0.00000     0.00000   128',
        'NSC': 128,
        'NCI_AIDS_Antiviral_Screen_IC50': '2.00E-04\tM\t=\t4.60E-05\t4',
        '_Name': 128,
        'CAS_RN': '5395-10-8',
        '_MolFileComments': '5395-10-8',
        'NCI_AIDS_Antiviral_Screen_EC50': '2.00E-04\tM\t>\t2.00E-04\t4',
        'NCI_AIDS_Antiviral_Screen_Conclusion': 'CI'
      },
      {
        '_MolFileInfo': 'BBtclserve11129916382D 0   0.00000     0.00000   163',
        'NSC': 163,
        'NCI_AIDS_Antiviral_Screen_IC50': '6.75E-04\tM\t>\t6.75E-04\t2',
        '_Name': 163,
        'CAS_RN': '81-11-8',
        '_MolFileComments': '81-11-8',
        'NCI_AIDS_Antiviral_Screen_EC50': '6.75E-04\tM\t>\t6.75E-04\t2',
        'NCI_AIDS_Antiviral_Screen_Conclusion': 'CI'
      },
      {
        '_MolFileInfo': 'BBtclserve11129916382D 0   0.00000     0.00000   164',
        'NSC': 164,
        'NCI_AIDS_Antiviral_Screen_IC50': '2.00E-04\tM\t>\t2.00E-04\t2',
        '_Name': 164,
        'CAS_RN': '5325-43-9',
        '_MolFileComments': '5325-43-9',
        'NCI_AIDS_Antiviral_Screen_EC50': '2.00E-04\tM\t>\t2.00E-04\t2',
        'NCI_AIDS_Antiviral_Screen_Conclusion': 'CI'
      },
      {
        '_MolFileInfo': 'BBtclserve11129916382D 0   0.00000     0.00000   170',
        'NSC': 170,
        '_Name': 170,
        'CAS_RN': '999-99-9',
        '_MolFileComments': '999-99-9',
        'NCI_AIDS_Antiviral_Screen_EC50': '9.47E-04\tM\t>\t9.47E-04\t1',
        'NCI_AIDS_Antiviral_Screen_Conclusion': 'CI'
      },
      {
        '_MolFileInfo': 'BBtclserve11129916382D 0   0.00000     0.00000   180',
        'NSC': 180,
        'NCI_AIDS_Antiviral_Screen_IC50':
        '6.46E-04\tM\t=\t5.80E-04\t2\n1.81E-03\tM\t=\t6.90E-04\t2',
        '_Name': 180,
        'CAS_RN': '69-72-7',
        '_MolFileComments': '69-72-7',
        'NCI_AIDS_Antiviral_Screen_EC50':
        '6.46E-04\tM\t>\t6.46E-04\t2\n1.81E-03\tM\t>\t1.81E-03\t2',
        'NCI_AIDS_Antiviral_Screen_Conclusion': 'CI'
      },
      {
        '_MolFileInfo': 'BBtclserve11129916382D 0   0.00000     0.00000   186',
        'NSC': 186,
        'NCI_AIDS_Antiviral_Screen_IC50': '1.44E-04\tM\t=\t2.49E-05\t2',
        '_Name': 186,
        'CAS_RN': '518-75-2',
        '_MolFileComments': '518-75-2',
        'NCI_AIDS_Antiviral_Screen_EC50': '1.44E-04\tM\t>\t1.44E-04\t2',
        'NCI_AIDS_Antiviral_Screen_Conclusion': 'CI'
      },
      {
        '_MolFileInfo': 'BBtclserve11129916382D 0   0.00000     0.00000   192',
        'NSC': 192,
        'NCI_AIDS_Antiviral_Screen_IC50': '2.00E-04\tM\t=\t3.38E-06\t2',
        '_Name': 192,
        'CAS_RN': '2217-55-2',
        '_MolFileComments': '2217-55-2',
        'NCI_AIDS_Antiviral_Screen_EC50': '2.00E-04\tM\t>\t2.00E-04\t2',
        'NCI_AIDS_Antiviral_Screen_Conclusion': 'CI'
      },
      {
        '_MolFileInfo': 'BBtclserve11129916382D 0   0.00000     0.00000   203',
        'NSC': 203,
        '_Name': 203,
        'CAS_RN': '1155-00-6',
        '_MolFileComments': '1155-00-6',
        'NCI_AIDS_Antiviral_Screen_Conclusion': 'CI'
      },
      {
        '_MolFileInfo': 'BBtclserve11129916382D 0   0.00000     0.00000   210',
        'NSC': 210,
        'NCI_AIDS_Antiviral_Screen_IC50': '1.33E-03\tM\t>\t1.33E-03\t2',
        '_Name': 210,
        'CAS_RN': '5325-75-7',
        '_MolFileComments': '5325-75-7',
        'NCI_AIDS_Antiviral_Screen_EC50': '1.33E-03\tM\t>\t1.33E-03\t2',
        'NCI_AIDS_Antiviral_Screen_Conclusion': 'CI'
      },
      {
        '_MolFileInfo': 'BBtclserve11129916382D 0   0.00000     0.00000   211',
        'NSC': 211,
        'NCI_AIDS_Antiviral_Screen_IC50':
        '2.00E-04\tM\t>\t2.00E-04\t8\n2.00E-03\tM\t=\t1.12E-03\t2',
        '_Name': 211,
        'CAS_RN': '5325-76-8',
        '_MolFileComments': '5325-76-8',
        'NCI_AIDS_Antiviral_Screen_EC50':
        '2.00E-04\tM\t>\t7.42E-05\t8\n2.00E-03\tM\t=\t6.35E-05\t2',
        'NCI_AIDS_Antiviral_Screen_Conclusion': 'CM'
      },
      {
        '_MolFileInfo': 'BBtclserve11129916382D 0   0.00000     0.00000   213',
        'NSC': 213,
        'NCI_AIDS_Antiviral_Screen_IC50': '2.00E-04\tM\t>\t2.00E-04\t4',
        '_Name': 213,
        'CAS_RN': '119-80-2',
        '_MolFileComments': '119-80-2',
        'NCI_AIDS_Antiviral_Screen_EC50': '2.00E-04\tM\t>\t2.00E-04\t4',
        'NCI_AIDS_Antiviral_Screen_Conclusion': 'CI'
      },
      {
        '_MolFileInfo': 'BBtclserve11129916382D 0   0.00000     0.00000   220',
        'NSC': 220,
        'NCI_AIDS_Antiviral_Screen_IC50': '2.00E-04\tM\t>\t2.00E-04\t4',
        '_Name': 220,
        'CAS_RN': '5325-83-7',
        '_MolFileComments': '5325-83-7',
        'NCI_AIDS_Antiviral_Screen_EC50': '2.00E-04\tM\t>\t2.00E-04\t4',
        'NCI_AIDS_Antiviral_Screen_Conclusion': 'CI'
      },
      {
        '_MolFileInfo': 'BBtclserve11129916382D 0   0.00000     0.00000   229',
        'NSC': 229,
        'NCI_AIDS_Antiviral_Screen_IC50': '2.00E-04\tM\t>\t2.00E-04\t2',
        '_Name': 229,
        'CAS_RN': '5325-88-2',
        '_MolFileComments': '5325-88-2',
        'NCI_AIDS_Antiviral_Screen_EC50': '2.00E-04\tM\t>\t2.00E-04\t2',
        'NCI_AIDS_Antiviral_Screen_Conclusion': 'CI'
      },
      {
        '_MolFileInfo': 'BBtclserve11129916382D 0   0.00000     0.00000   256',
        'NSC': 256,
        'NCI_AIDS_Antiviral_Screen_IC50': '2.00E-04\tM\t>\t2.00E-04\t4',
        '_Name': 256,
        'CAS_RN': '5326-06-7',
        '_MolFileComments': '5326-06-7',
        'NCI_AIDS_Antiviral_Screen_EC50': '2.00E-04\tM\t>\t2.00E-04\t4',
        'NCI_AIDS_Antiviral_Screen_Conclusion': 'CI'
      },
    ]
    sdSup = Chem.SDMolSupplier(fileN)
    for i, mol in enumerate(sdSup):
      self.assertEqual(mol.GetPropsAsDict(includePrivate=True), sddata[i])

  def testGetSetProps(self):
    m = Chem.MolFromSmiles("CC")
    errors = {
      "int": "key `foo` exists but does not result in an integer value",
      "double": "key `foo` exists but does not result in a double value",
      "bool": "key `foo` exists but does not result in a True or False value"
    }

    for ob in [m, list(m.GetAtoms())[0], list(m.GetBonds())[0]]:
      ob.SetDoubleProp("foo", 2.0)
      with self.assertRaises(ValueError) as e:
        ob.GetBoolProp("foo")
      self.assertEqual(str(e.exception), errors["bool"])

      with self.assertRaises(ValueError) as e:
        ob.GetIntProp("foo")
      self.assertEqual(str(e.exception), errors["int"])

      ob.SetBoolProp("foo", True)
      with self.assertRaises(ValueError) as e:
        ob.GetDoubleProp("foo")
      self.assertEqual(str(e.exception), errors["double"])

      with self.assertRaises(ValueError) as e:
        ob.GetIntProp("foo")
      self.assertEqual(str(e.exception), errors["int"])

  def testInvariantException(self):
    m = Chem.MolFromSmiles("C")
    try:
      m.GetAtomWithIdx(3)
    except RuntimeError as e:
      import platform
      details = str(e)
      if platform.system() == 'Windows':
        details = details.replace('\\', '/')
      self.assertTrue("Code/GraphMol/ROMol.cpp".lower() in details.lower())
      self.assertTrue("Failed Expression: 3 < 1" in details)
      self.assertTrue("RDKIT:" in details)
      self.assertTrue(__version__ in details)

  # this test should probably always be last since it wraps
  #  the logging stream
  def testLogging(self):
    from io import StringIO
    err = sys.stderr
    try:
      loggers = [("RDKit ERROR", "1", Chem.LogErrorMsg), ("RDKit WARNING", "2", Chem.LogWarningMsg)]
      for msg, v, log in loggers:
        sys.stderr = StringIO()
        log(v)
        self.assertEqual(sys.stderr.getvalue(), "")

      Chem.WrapLogs()
      for msg, v, log in loggers:
        sys.stderr = StringIO()
        log(v)
        s = sys.stderr.getvalue()
        self.assertTrue(msg in s)
    finally:
      sys.stderr = err

  def testGetSDText(self):
    fileN = os.path.join(RDConfig.RDBaseDir, 'Code', 'GraphMol', 'FileParsers', 'test_data',
                         'NCI_aids_few.sdf')
    #fileN = "../FileParsers/test_data/NCI_aids_few.sdf"
    sdSup = Chem.SDMolSupplier(fileN)
    for m in sdSup:
      sdt = Chem.SDWriter.GetText(m)
      ts = Chem.SDMolSupplier()
      ts.SetData(sdt)
      nm = next(ts)
      self.assertEqual(Chem.MolToSmiles(m, True), Chem.MolToSmiles(nm, True))
      for pn in m.GetPropNames():
        self.assertTrue(nm.HasProp(pn))
        self.assertEqual(m.GetProp(pn), nm.GetProp(pn))

  def testUnfoldedRDKFingerprint(self):
    from rdkit.Chem import AllChem

    m = Chem.MolFromSmiles('c1ccccc1N')
    fp = AllChem.UnfoldedRDKFingerprintCountBased(m)
    fpDict = fp.GetNonzeroElements()
    self.assertEqual(len(fpDict.items()), 19)
    self.assertTrue(374073638 in fpDict)
    self.assertEqual(fpDict[374073638], 6)
    self.assertTrue(464351883 in fpDict)
    self.assertEqual(fpDict[464351883], 2)
    self.assertTrue(1949583554 in fpDict)
    self.assertEqual(fpDict[1949583554], 6)
    self.assertTrue(4105342207 in fpDict)
    self.assertEqual(fpDict[4105342207], 1)
    self.assertTrue(794080973 in fpDict)
    self.assertEqual(fpDict[794080973], 1)
    self.assertTrue(3826517238 in fpDict)
    self.assertEqual(fpDict[3826517238], 2)

    m = Chem.MolFromSmiles('Cl')
    fp = AllChem.UnfoldedRDKFingerprintCountBased(m)
    fpDict = fp.GetNonzeroElements()
    self.assertEqual(len(fpDict.items()), 0)

    m = Chem.MolFromSmiles('CCCO')
    aBits = {}
    fp = AllChem.UnfoldedRDKFingerprintCountBased(m, bitInfo=aBits)
    fpDict = fp.GetNonzeroElements()
    self.assertEqual(len(fpDict.items()), 5)
    self.assertTrue(1524090560 in fpDict)
    self.assertEqual(fpDict[1524090560], 1)
    self.assertTrue(1940446997 in fpDict)
    self.assertEqual(fpDict[1940446997], 1)
    self.assertTrue(3977409745 in fpDict)
    self.assertEqual(fpDict[3977409745], 1)
    self.assertTrue(4274652475 in fpDict)
    self.assertEqual(fpDict[4274652475], 1)
    self.assertTrue(4275705116 in fpDict)
    self.assertEqual(fpDict[4275705116], 2)

    self.assertTrue(1524090560 in aBits)
    self.assertEqual(aBits[1524090560], [[1, 2]])
    self.assertTrue(1940446997 in aBits)
    self.assertEqual(aBits[1940446997], [[0, 1]])
    self.assertTrue(3977409745 in aBits)
    self.assertEqual(aBits[3977409745], [[0, 1, 2]])
    self.assertTrue(4274652475 in aBits)
    self.assertEqual(aBits[4274652475], [[2]])
    self.assertTrue(4275705116 in aBits)
    self.assertEqual(aBits[4275705116], [[0], [1]])

  def testRDKFingerprintBitInfo(self):

    m = Chem.MolFromSmiles('CCCO')
    aBits = {}
    fp1 = Chem.RDKFingerprint(m, bitInfo=aBits)
    self.assertTrue(1183 in aBits)
    self.assertEqual(aBits[1183], [[1, 2]])
    self.assertTrue(709 in aBits)
    self.assertEqual(aBits[709], [[0, 1]])
    self.assertTrue(1118 in aBits)
    self.assertEqual(aBits[1118], [[0, 1, 2]])
    self.assertTrue(562 in aBits)
    self.assertEqual(aBits[562], [[2]])
    self.assertTrue(1772 in aBits)
    self.assertEqual(aBits[1772], [[0], [1]])

  def testSimpleAromaticity(self):
    m = Chem.MolFromSmiles('c1ccccc1')
    self.assertTrue(m.GetBondWithIdx(0).GetIsAromatic())
    self.assertTrue(m.GetAtomWithIdx(0).GetIsAromatic())
    Chem.Kekulize(m, True)
    self.assertFalse(m.GetBondWithIdx(0).GetIsAromatic())
    self.assertFalse(m.GetAtomWithIdx(0).GetIsAromatic())
    Chem.SetAromaticity(m, Chem.AROMATICITY_SIMPLE)
    self.assertTrue(m.GetBondWithIdx(0).GetIsAromatic())
    self.assertTrue(m.GetAtomWithIdx(0).GetIsAromatic())

    m = Chem.MolFromSmiles('c1c[nH]cc1')
    self.assertTrue(m.GetBondWithIdx(0).GetIsAromatic())
    self.assertTrue(m.GetAtomWithIdx(0).GetIsAromatic())
    Chem.Kekulize(m, True)
    self.assertFalse(m.GetBondWithIdx(0).GetIsAromatic())
    self.assertFalse(m.GetAtomWithIdx(0).GetIsAromatic())
    Chem.SetAromaticity(m, Chem.AROMATICITY_SIMPLE)
    self.assertTrue(m.GetBondWithIdx(0).GetIsAromatic())
    self.assertTrue(m.GetAtomWithIdx(0).GetIsAromatic())

    m = Chem.MolFromSmiles('c1cccoocc1')
    self.assertTrue(m.GetBondWithIdx(0).GetIsAromatic())
    self.assertTrue(m.GetAtomWithIdx(0).GetIsAromatic())
    Chem.Kekulize(m, True)
    self.assertFalse(m.GetBondWithIdx(0).GetIsAromatic())
    self.assertFalse(m.GetAtomWithIdx(0).GetIsAromatic())
    Chem.SetAromaticity(m, Chem.AROMATICITY_SIMPLE)
    self.assertFalse(m.GetBondWithIdx(0).GetIsAromatic())
    self.assertFalse(m.GetAtomWithIdx(0).GetIsAromatic())

    m = Chem.MolFromSmiles('c1ooc1')
    self.assertTrue(m.GetBondWithIdx(0).GetIsAromatic())
    self.assertTrue(m.GetAtomWithIdx(0).GetIsAromatic())
    Chem.Kekulize(m, True)
    self.assertFalse(m.GetBondWithIdx(0).GetIsAromatic())
    self.assertFalse(m.GetAtomWithIdx(0).GetIsAromatic())
    Chem.SetAromaticity(m, Chem.AROMATICITY_SIMPLE)
    self.assertFalse(m.GetBondWithIdx(0).GetIsAromatic())
    self.assertFalse(m.GetAtomWithIdx(0).GetIsAromatic())

    m = Chem.MolFromSmiles('C1=CC2=CC=CC=CC2=C1')
    self.assertTrue(m.GetBondWithIdx(0).GetIsAromatic())
    self.assertTrue(m.GetAtomWithIdx(0).GetIsAromatic())
    Chem.Kekulize(m, True)
    self.assertFalse(m.GetBondWithIdx(0).GetIsAromatic())
    self.assertFalse(m.GetAtomWithIdx(0).GetIsAromatic())
    Chem.SetAromaticity(m, Chem.AROMATICITY_SIMPLE)
    self.assertFalse(m.GetBondWithIdx(0).GetIsAromatic())
    self.assertFalse(m.GetAtomWithIdx(0).GetIsAromatic())

  def testGithub955(self):
    m = Chem.MolFromSmiles("CCC")
    m.GetAtomWithIdx(0).SetProp("foo", "1")
    self.assertEqual(list(m.GetAtomWithIdx(0).GetPropNames()), ["foo"])
    m.GetBondWithIdx(0).SetProp("foo", "1")
    self.assertEqual(list(m.GetBondWithIdx(0).GetPropNames()), ["foo"])

  def testMDLProps(self):
    m = Chem.MolFromSmiles("CCC")
    m.GetAtomWithIdx(0).SetAtomMapNum(1)
    Chem.SetAtomAlias(m.GetAtomWithIdx(1), "foo")
    Chem.SetAtomValue(m.GetAtomWithIdx(1), "bar")

    m = Chem.MolFromMolBlock(Chem.MolToMolBlock(m))
    self.assertEqual(m.GetAtomWithIdx(0).GetAtomMapNum(), 1)
    self.assertEqual(Chem.GetAtomAlias(m.GetAtomWithIdx(1)), "foo")
    self.assertEqual(Chem.GetAtomValue(m.GetAtomWithIdx(1)), "bar")

  def testSmilesProps(self):
    m = Chem.MolFromSmiles("C")
    Chem.SetSupplementalSmilesLabel(m.GetAtomWithIdx(0), 'xxx')
    self.assertEqual(Chem.MolToSmiles(m), "Cxxx")

  def testGithub1051(self):
    # just need to test that this exists:
    self.assertTrue(Chem.BondDir.EITHERDOUBLE)

  def testGithub1041(self):
    a = Chem.Atom(6)
    self.assertRaises(RuntimeError, lambda: a.GetOwningMol())
    self.assertRaises(RuntimeError, lambda: a.GetNeighbors())
    self.assertRaises(RuntimeError, lambda: a.GetBonds())
    self.assertRaises(RuntimeError, lambda: a.IsInRing())
    self.assertRaises(RuntimeError, lambda: a.IsInRingSize(4))

  def testSmilesParseParams(self):
    smi = "CCC |$foo;;bar$| ourname"
    m = Chem.MolFromSmiles(smi)
    self.assertTrue(m is not None)
    ps = Chem.SmilesParserParams()
    ps.allowCXSMILES = False
    m = Chem.MolFromSmiles(smi, ps)
    self.assertTrue(m is None)
    ps.allowCXSMILES = True
    ps.parseName = True
    m = Chem.MolFromSmiles(smi, ps)
    self.assertTrue(m is not None)
    self.assertTrue(m.GetAtomWithIdx(0).HasProp('atomLabel'))
    self.assertEqual(m.GetAtomWithIdx(0).GetProp('atomLabel'), "foo")
    self.assertTrue(m.HasProp('_Name'))
    self.assertEqual(m.GetProp('_Name'), "ourname")
    self.assertEqual(m.GetProp("_CXSMILES_Data"), "|$foo;;bar$|")

  def testWriteCXSmiles(self):
    smi = "CCC |$foo;;bar$|"
    ps = Chem.SmilesParserParams()
    ps.allowCXSMILES = True
    m = Chem.MolFromSmiles(smi, ps)
    self.assertTrue(m is not None)
    self.assertTrue(m.GetAtomWithIdx(0).HasProp('atomLabel'))
    self.assertEqual(m.GetAtomWithIdx(0).GetProp('atomLabel'), "foo")
    self.assertEqual(Chem.MolToCXSmiles(m), 'CCC |$foo;;bar$|')

    smi = "Cl.CCC |$;foo;;bar$|"
    m = Chem.MolFromSmiles(smi, ps)
    self.assertTrue(m is not None)
    self.assertTrue(m.GetAtomWithIdx(1).HasProp('atomLabel'))
    self.assertEqual(m.GetAtomWithIdx(1).GetProp('atomLabel'), "foo")
    self.assertEqual(Chem.MolFragmentToCXSmiles(m, atomsToUse=(1, 2, 3)), 'CCC |$foo;;bar$|')

  def testPickleProps(self):
    import pickle
    m = Chem.MolFromSmiles('C1=CN=CC=C1')
    m.SetProp("_Name", "Name")
    for atom in m.GetAtoms():
      atom.SetProp("_foo", "bar" + str(atom.GetIdx()))
      atom.SetProp("foo", "baz" + str(atom.GetIdx()))

    Chem.SetDefaultPickleProperties(Chem.PropertyPickleOptions.AllProps)
    pkl = pickle.dumps(m)
    m2 = pickle.loads(pkl)
    smi1 = Chem.MolToSmiles(m)
    smi2 = Chem.MolToSmiles(m2)
    self.assertTrue(smi1 == smi2)
    self.assertEqual(m2.GetProp("_Name"), "Name")
    for atom in m2.GetAtoms():
      self.assertEqual(atom.GetProp("_foo"), "bar" + str(atom.GetIdx()))
      self.assertEqual(atom.GetProp("foo"), "baz" + str(atom.GetIdx()))

    Chem.SetDefaultPickleProperties(Chem.PropertyPickleOptions.AtomProps)
    pkl = pickle.dumps(m)
    m2 = pickle.loads(pkl)
    smi1 = Chem.MolToSmiles(m)
    smi2 = Chem.MolToSmiles(m2)
    self.assertTrue(smi1 == smi2)
    self.assertFalse(m2.HasProp("_Name"))
    for atom in m2.GetAtoms():
      self.assertFalse(atom.HasProp("_foo"))
      self.assertEqual(atom.GetProp("foo"), "baz" + str(atom.GetIdx()))

    Chem.SetDefaultPickleProperties(Chem.PropertyPickleOptions.NoProps)
    pkl = pickle.dumps(m)
    m2 = pickle.loads(pkl)
    smi1 = Chem.MolToSmiles(m)
    smi2 = Chem.MolToSmiles(m2)
    self.assertTrue(smi1 == smi2)
    self.assertFalse(m2.HasProp("_Name"))
    for atom in m2.GetAtoms():
      self.assertFalse(atom.HasProp("_foo"))
      self.assertFalse(atom.HasProp("foo"))

    Chem.SetDefaultPickleProperties(Chem.PropertyPickleOptions.MolProps
                                    | Chem.PropertyPickleOptions.PrivateProps)
    pkl = pickle.dumps(m)
    m2 = pickle.loads(pkl)
    smi1 = Chem.MolToSmiles(m)
    smi2 = Chem.MolToSmiles(m2)
    self.assertTrue(smi1 == smi2)
    self.assertEqual(m2.GetProp("_Name"), "Name")
    for atom in m2.GetAtoms():
      self.assertFalse(atom.HasProp("_foo"))
      self.assertFalse(atom.HasProp("foo"))

  def testGithub1352(self):
    self.assertTrue('SP' in Chem.HybridizationType.names)
    self.assertTrue('S' in Chem.HybridizationType.names)
    m = Chem.MolFromSmiles('CC(=O)O.[Na]')
    self.assertEqual(m.GetAtomWithIdx(0).GetHybridization().name, 'SP3')
    self.assertEqual(m.GetAtomWithIdx(4).GetHybridization().name, 'S')

  def testGithub1366(self):
    mol = Chem.MolFromSmiles('*C*')
    mol = Chem.RWMol(mol)
    ats = iter(mol.GetAtoms())
    atom = next(ats)
    mol.RemoveAtom(atom.GetIdx())
    self.assertRaises(RuntimeError, next, ats)

    mol = Chem.MolFromSmiles('*C*')
    mol = Chem.RWMol(mol)
    bonds = iter(mol.GetBonds())
    bond = next(bonds)
    mol.RemoveBond(bond.GetBeginAtomIdx(), bond.GetEndAtomIdx())
    self.assertRaises(RuntimeError, next, bonds)

  def testGithub1478(self):
    data = """
  MJ150720

  8  8  0  0  0  0  0  0  0  0999 V2000
   -0.4242   -1.4883    0.0000 O   0  0  0  0  0  0  0  0  0  0  0  0
    0.2901   -1.0758    0.0000 C   0  0  0  0  0  0  0  0  0  0  0  0
    1.0046    0.9865    0.0000 A   0  0  0  0  0  0  0  0  0  0  0  0
    1.0046    0.1614    0.0000 A   0  0  0  0  0  0  0  0  0  0  0  0
    0.2901   -0.2508    0.0000 A   0  0  0  0  0  0  0  0  0  0  0  0
   -0.4243    0.1614    0.0000 A   0  0  0  0  0  0  0  0  0  0  0  0
   -0.4243    0.9865    0.0000 A   0  0  0  0  0  0  0  0  0  0  0  0
    0.2901    1.3990    0.0000 A   0  0  0  0  0  0  0  0  0  0  0  0
  7  6  4  0  0  0  0
  8  7  4  0  0  0  0
  6  5  4  0  0  0  0
  5  4  4  0  0  0  0
  5  2  1  0  0  0  0
  4  3  4  0  0  0  0
  8  3  4  0  0  0  0
  2  1  2  0  0  0  0
M  END
"""
    pattern = Chem.MolFromMolBlock(data)
    m = Chem.MolFromSmiles("c1ccccc1C=O")
    self.assertTrue(m.HasSubstructMatch(pattern))

  def testGithub1320(self):
    import pickle
    mol = Chem.MolFromSmiles('N[C@@H](C)O')
    mol2 = pickle.loads(pickle.dumps(mol))
    self.assertEqual(Chem.MolToSmiles(mol, isomericSmiles=True),
                     Chem.MolToSmiles(mol2, isomericSmiles=True))
    Chem.SetDefaultPickleProperties(Chem.PropertyPickleOptions.AtomProps
                                    | Chem.PropertyPickleOptions.BondProps
                                    | Chem.PropertyPickleOptions.MolProps
                                    | Chem.PropertyPickleOptions.PrivateProps
                                    | Chem.PropertyPickleOptions.ComputedProps)
    mol3 = pickle.loads(pickle.dumps(mol))

    for a1, a2 in zip(mol.GetAtoms(), mol3.GetAtoms()):
      d1 = a1.GetPropsAsDict()
      d2 = a2.GetPropsAsDict()
      if "__computedProps" in d1:
        c1 = list(d1["__computedProps"])
        c2 = list(d2["__computedProps"])
        del d1["__computedProps"]
        del d2["__computedProps"]
        self.assertEqual(c1, c2)

      assert d1 == d2

    for a1, a2 in zip(mol.GetBonds(), mol3.GetBonds()):
      d1 = a1.GetPropsAsDict()
      d2 = a2.GetPropsAsDict()
      if "__computedProps" in d1:
        c1 = list(d1["__computedProps"])
        c2 = list(d2["__computedProps"])
        del d1["__computedProps"]
        del d2["__computedProps"]
        self.assertEqual(c1, c2)

      assert d1 == d2

    self.assertEqual(Chem.MolToSmiles(mol, isomericSmiles=True),
                     Chem.MolToSmiles(mol3, isomericSmiles=True))

  def testOldPropPickles(self):
    data = 'crdkit.Chem.rdchem\nMol\np0\n(S\'\\xef\\xbe\\xad\\xde\\x00\\x00\\x00\\x00\\x08\\x00\\x00\\x00\\x00\\x00\\x00\\x00\\x00\\x00\\x00\\x00)\\x00\\x00\\x00-\\x00\\x00\\x00\\x80\\x01\\x06\\x00`\\x00\\x00\\x00\\x01\\x03\\x07\\x00`\\x00\\x00\\x00\\x02\\x01\\x06 4\\x00\\x00\\x00\\x01\\x01\\x04\\x06\\x00`\\x00\\x00\\x00\\x01\\x03\\x06\\x00(\\x00\\x00\\x00\\x03\\x04\\x08\\x00(\\x00\\x00\\x00\\x03\\x02\\x07\\x00h\\x00\\x00\\x00\\x03\\x02\\x01\\x06 4\\x00\\x00\\x00\\x02\\x01\\x04\\x06\\x00(\\x00\\x00\\x00\\x03\\x04\\x08\\x00(\\x00\\x00\\x00\\x03\\x02\\x07\\x00(\\x00\\x00\\x00\\x03\\x03\\x06\\x00`\\x00\\x00\\x00\\x02\\x02\\x06 4\\x00\\x00\\x00\\x01\\x01\\x04\\x08\\x00(\\x00\\x00\\x00\\x03\\x02\\x06@(\\x00\\x00\\x00\\x03\\x04\\x06@h\\x00\\x00\\x00\\x03\\x03\\x01\\x06@h\\x00\\x00\\x00\\x03\\x03\\x01\\x06@h\\x00\\x00\\x00\\x03\\x03\\x01\\x06@h\\x00\\x00\\x00\\x03\\x03\\x01\\x06@h\\x00\\x00\\x00\\x03\\x03\\x01\\x06\\x00`\\x00\\x00\\x00\\x02\\x02\\x06 4\\x00\\x00\\x00\\x01\\x01\\x04\\x06\\x00(\\x00\\x00\\x00\\x03\\x04\\x08\\x00(\\x00\\x00\\x00\\x03\\x02\\x07\\x00h\\x00\\x00\\x00\\x03\\x02\\x01\\x06 4\\x00\\x00\\x00\\x02\\x01\\x04\\x06\\x00`\\x00\\x00\\x00\\x02\\x02\\x06\\x00`\\x00\\x00\\x00\\x02\\x02\\x06\\x00`\\x00\\x00\\x00\\x02\\x02\\x06@(\\x00\\x00\\x00\\x03\\x04\\x06@h\\x00\\x00\\x00\\x03\\x03\\x01\\x06@h\\x00\\x00\\x00\\x03\\x03\\x01\\x06@h\\x00\\x00\\x00\\x03\\x03\\x01\\x06@h\\x00\\x00\\x00\\x03\\x03\\x01\\x06@(\\x00\\x00\\x00\\x03\\x04\\x06\\x00`\\x00\\x00\\x00\\x03\\x01\\x06\\x00`\\x00\\x00\\x00\\x02\\x02\\x06\\x00`\\x00\\x00\\x00\\x02\\x02\\x06\\x00`\\x00\\x00\\x00\\x02\\x02\\x06\\x00`\\x00\\x00\\x00\\x02\\x02\\x06\\x00`\\x00\\x00\\x00\\x02\\x02\\x0b\\x00\\x01\\x00\\x01\\x02\\x00\\x02\\x03\\x00\\x02\\x04\\x00\\x04\\x05(\\x02\\x04\\x06 \\x06\\x07\\x00\\x07\\x08\\x00\\x08\\t(\\x02\\x08\\n \\n\\x0b\\x00\\x0b\\x0c\\x00\\x0c\\r\\x00\\r\\x0e \\x0e\\x0fh\\x0c\\x0f\\x10h\\x0c\\x10\\x11h\\x0c\\x11\\x12h\\x0c\\x12\\x13h\\x0c\\x0c\\x14\\x00\\x14\\x15\\x00\\x15\\x16\\x00\\x16\\x17(\\x02\\x16\\x18 \\x18\\x19\\x00\\x19\\x1a\\x00\\x1a\\x1b\\x00\\x1b\\x1c\\x00\\x1c\\x1d\\x00\\x1d\\x1eh\\x0c\\x1e\\x1fh\\x0c\\x1f h\\x0c !h\\x0c!"h\\x0c\\x07#\\x00#$\\x00$%\\x00%&\\x00&\\\'\\x00\\\'(\\x00\\x15\\n\\x00"\\x19\\x00(#\\x00\\x13\\x0eh\\x0c"\\x1dh\\x0c\\x14\\x05\\x05\\x0b\\n\\x15\\x14\\x0c\\x06\\x0f\\x10\\x11\\x12\\x13\\x0e\\x06\\x1a\\x1b\\x1c\\x1d"\\x19\\x06\\x1e\\x1f !"\\x1d\\x06$%&\\\'(#\\x17\\x00\\x00\\x00\\x00\\x12\\x03\\x00\\x00\\x00\\x07\\x00\\x00\\x00numArom\\x01\\x02\\x00\\x00\\x00\\x0f\\x00\\x00\\x00_StereochemDone\\x01\\x01\\x00\\x00\\x00\\x03\\x00\\x00\\x00foo\\x00\\x03\\x00\\x00\\x00bar\\x13:\\x02\\x00\\x00\\x00\\x08\\x00\\x00\\x00_CIPRank\\x02\\x12\\x00\\x00\\x00\\x05\\x00\\x00\\x00myidx\\x00\\x01\\x00\\x00\\x000\\x02\\x00\\x00\\x00\\x08\\x00\\x00\\x00_CIPRank\\x02\\x1d\\x00\\x00\\x00\\x05\\x00\\x00\\x00myidx\\x00\\x01\\x00\\x00\\x001\\x04\\x00\\x00\\x00\\x08\\x00\\x00\\x00_CIPRank\\x02\\x15\\x00\\x00\\x00\\x12\\x00\\x00\\x00_ChiralityPossible\\x01\\x01\\x00\\x00\\x00\\x08\\x00\\x00\\x00_CIPCode\\x00\\x01\\x00\\x00\\x00S\\x05\\x00\\x00\\x00myidx\\x00\\x01\\x00\\x00\\x002\\x02\\x00\\x00\\x00\\x08\\x00\\x00\\x00_CIPRank\\x02\\x00\\x00\\x00\\x00\\x05\\x00\\x00\\x00myidx\\x00\\x01\\x00\\x00\\x003\\x02\\x00\\x00\\x00\\x08\\x00\\x00\\x00_CIPRank\\x02\\x1a\\x00\\x00\\x00\\x05\\x00\\x00\\x00myidx\\x00\\x01\\x00\\x00\\x004\\x02\\x00\\x00\\x00\\x08\\x00\\x00\\x00_CIPRank\\x02"\\x00\\x00\\x00\\x05\\x00\\x00\\x00myidx\\x00\\x01\\x00\\x00\\x005\\x02\\x00\\x00\\x00\\x08\\x00\\x00\\x00_CIPRank\\x02\\x1f\\x00\\x00\\x00\\x05\\x00\\x00\\x00myidx\\x00\\x01\\x00\\x00\\x006\\x04\\x00\\x00\\x00\\x08\\x00\\x00\\x00_CIPRank\\x02\\x16\\x00\\x00\\x00\\x12\\x00\\x00\\x00_ChiralityPossible\\x01\\x01\\x00\\x00\\x00\\x08\\x00\\x00\\x00_CIPCode\\x00\\x01\\x00\\x00\\x00S\\x05\\x00\\x00\\x00myidx\\x00\\x01\\x00\\x00\\x007\\x02\\x00\\x00\\x00\\x08\\x00\\x00\\x00_CIPRank\\x02\\x1c\\x00\\x00\\x00\\x05\\x00\\x00\\x00myidx\\x00\\x01\\x00\\x00\\x008\\x02\\x00\\x00\\x00\\x08\\x00\\x00\\x00_CIPRank\\x02$\\x00\\x00\\x00\\x05\\x00\\x00\\x00myidx\\x00\\x01\\x00\\x00\\x009\\x02\\x00\\x00\\x00\\x08\\x00\\x00\\x00_CIPRank\\x02 \\x00\\x00\\x00\\x05\\x00\\x00\\x00myidx\\x00\\x02\\x00\\x00\\x0010\\x02\\x00\\x00\\x00\\x08\\x00\\x00\\x00_CIPRank\\x02\\x13\\x00\\x00\\x00\\x05\\x00\\x00\\x00myidx\\x00\\x02\\x00\\x00\\x0011\\x04\\x00\\x00\\x00\\x08\\x00\\x00\\x00_CIPRank\\x02\\x18\\x00\\x00\\x00\\x12\\x00\\x00\\x00_ChiralityPossible\\x01\\x01\\x00\\x00\\x00\\x08\\x00\\x00\\x00_CIPCode\\x00\\x01\\x00\\x00\\x00S\\x05\\x00\\x00\\x00myidx\\x00\\x02\\x00\\x00\\x0012\\x02\\x00\\x00\\x00\\x08\\x00\\x00\\x00_CIPRank\\x02!\\x00\\x00\\x00\\x05\\x00\\x00\\x00myidx\\x00\\x02\\x00\\x00\\x0013\\x02\\x00\\x00\\x00\\x08\\x00\\x00\\x00_CIPRank\\x02\\x19\\x00\\x00\\x00\\x05\\x00\\x00\\x00myidx\\x00\\x02\\x00\\x00\\x0014\\x02\\x00\\x00\\x00\\x08\\x00\\x00\\x00_CIPRank\\x02\\x0f\\x00\\x00\\x00\\x05\\x00\\x00\\x00myidx\\x00\\x02\\x00\\x00\\x0015\\x02\\x00\\x00\\x00\\x08\\x00\\x00\\x00_CIPRank\\x02\\x0b\\x00\\x00\\x00\\x05\\x00\\x00\\x00myidx\\x00\\x02\\x00\\x00\\x0016\\x02\\x00\\x00\\x00\\x08\\x00\\x00\\x00_CIPRank\\x02\\x08\\x00\\x00\\x00\\x05\\x00\\x00\\x00myidx\\x00\\x02\\x00\\x00\\x0017\\x02\\x00\\x00\\x00\\x08\\x00\\x00\\x00_CIPRank\\x02\\x0b\\x00\\x00\\x00\\x05\\x00\\x00\\x00myidx\\x00\\x02\\x00\\x00\\x0018\\x02\\x00\\x00\\x00\\x08\\x00\\x00\\x00_CIPRank\\x02\\x0f\\x00\\x00\\x00\\x05\\x00\\x00\\x00myidx\\x00\\x02\\x00\\x00\\x0019\\x02\\x00\\x00\\x00\\x08\\x00\\x00\\x00_CIPRank\\x02\\x07\\x00\\x00\\x00\\x05\\x00\\x00\\x00myidx\\x00\\x02\\x00\\x00\\x0020\\x04\\x00\\x00\\x00\\x08\\x00\\x00\\x00_CIPRank\\x02\\x17\\x00\\x00\\x00\\x12\\x00\\x00\\x00_ChiralityPossible\\x01\\x01\\x00\\x00\\x00\\x08\\x00\\x00\\x00_CIPCode\\x00\\x01\\x00\\x00\\x00S\\x05\\x00\\x00\\x00myidx\\x00\\x02\\x00\\x00\\x0021\\x02\\x00\\x00\\x00\\x08\\x00\\x00\\x00_CIPRank\\x02\\x1b\\x00\\x00\\x00\\x05\\x00\\x00\\x00myidx\\x00\\x02\\x00\\x00\\x0022\\x02\\x00\\x00\\x00\\x08\\x00\\x00\\x00_CIPRank\\x02#\\x00\\x00\\x00\\x05\\x00\\x00\\x00myidx\\x00\\x02\\x00\\x00\\x0023\\x02\\x00\\x00\\x00\\x08\\x00\\x00\\x00_CIPRank\\x02\\x1e\\x00\\x00\\x00\\x05\\x00\\x00\\x00myidx\\x00\\x02\\x00\\x00\\x0024\\x04\\x00\\x00\\x00\\x08\\x00\\x00\\x00_CIPRank\\x02\\x14\\x00\\x00\\x00\\x12\\x00\\x00\\x00_ChiralityPossible\\x01\\x01\\x00\\x00\\x00\\x08\\x00\\x00\\x00_CIPCode\\x00\\x01\\x00\\x00\\x00R\\x05\\x00\\x00\\x00myidx\\x00\\x02\\x00\\x00\\x0025\\x02\\x00\\x00\\x00\\x08\\x00\\x00\\x00_CIPRank\\x02\\x06\\x00\\x00\\x00\\x05\\x00\\x00\\x00myidx\\x00\\x02\\x00\\x00\\x0026\\x02\\x00\\x00\\x00\\x08\\x00\\x00\\x00_CIPRank\\x02\\x03\\x00\\x00\\x00\\x05\\x00\\x00\\x00myidx\\x00\\x02\\x00\\x00\\x0027\\x02\\x00\\x00\\x00\\x08\\x00\\x00\\x00_CIPRank\\x02\\x05\\x00\\x00\\x00\\x05\\x00\\x00\\x00myidx\\x00\\x02\\x00\\x00\\x0028\\x02\\x00\\x00\\x00\\x08\\x00\\x00\\x00_CIPRank\\x02\\x10\\x00\\x00\\x00\\x05\\x00\\x00\\x00myidx\\x00\\x02\\x00\\x00\\x0029\\x02\\x00\\x00\\x00\\x08\\x00\\x00\\x00_CIPRank\\x02\\x0c\\x00\\x00\\x00\\x05\\x00\\x00\\x00myidx\\x00\\x02\\x00\\x00\\x0030\\x02\\x00\\x00\\x00\\x08\\x00\\x00\\x00_CIPRank\\x02\\t\\x00\\x00\\x00\\x05\\x00\\x00\\x00myidx\\x00\\x02\\x00\\x00\\x0031\\x02\\x00\\x00\\x00\\x08\\x00\\x00\\x00_CIPRank\\x02\\n\\x00\\x00\\x00\\x05\\x00\\x00\\x00myidx\\x00\\x02\\x00\\x00\\x0032\\x02\\x00\\x00\\x00\\x08\\x00\\x00\\x00_CIPRank\\x02\\r\\x00\\x00\\x00\\x05\\x00\\x00\\x00myidx\\x00\\x02\\x00\\x00\\x0033\\x02\\x00\\x00\\x00\\x08\\x00\\x00\\x00_CIPRank\\x02\\x11\\x00\\x00\\x00\\x05\\x00\\x00\\x00myidx\\x00\\x02\\x00\\x00\\x0034\\x02\\x00\\x00\\x00\\x08\\x00\\x00\\x00_CIPRank\\x02\\x0e\\x00\\x00\\x00\\x05\\x00\\x00\\x00myidx\\x00\\x02\\x00\\x00\\x0035\\x02\\x00\\x00\\x00\\x08\\x00\\x00\\x00_CIPRank\\x02\\x04\\x00\\x00\\x00\\x05\\x00\\x00\\x00myidx\\x00\\x02\\x00\\x00\\x0036\\x02\\x00\\x00\\x00\\x08\\x00\\x00\\x00_CIPRank\\x02\\x02\\x00\\x00\\x00\\x05\\x00\\x00\\x00myidx\\x00\\x02\\x00\\x00\\x0037\\x02\\x00\\x00\\x00\\x08\\x00\\x00\\x00_CIPRank\\x02\\x01\\x00\\x00\\x00\\x05\\x00\\x00\\x00myidx\\x00\\x02\\x00\\x00\\x0038\\x02\\x00\\x00\\x00\\x08\\x00\\x00\\x00_CIPRank\\x02\\x02\\x00\\x00\\x00\\x05\\x00\\x00\\x00myidx\\x00\\x02\\x00\\x00\\x0039\\x02\\x00\\x00\\x00\\x08\\x00\\x00\\x00_CIPRank\\x02\\x04\\x00\\x00\\x00\\x05\\x00\\x00\\x00myidx\\x00\\x02\\x00\\x00\\x0040\\x13\\x16\'\np1\ntp2\nRp3\n.'
    import pickle
    # bonds were broken in v1
    m2 = pickle.loads(data.encode("utf-8"), encoding='bytes')

    self.assertEqual(m2.GetProp("foo"), "bar")
    for atom in m2.GetAtoms():
      self.assertEqual(atom.GetProp("myidx"), str(atom.GetIdx()))

    self.assertEqual(
      Chem.MolToSmiles(m2, True),
      Chem.MolToSmiles(
        Chem.MolFromSmiles(
          "CN[C@@H](C)C(=O)N[C@H](C(=O)N1C[C@@H](Oc2ccccc2)C[C@H]1C(=O)N[C@@H]1CCCc2ccccc21)C1CCCCC1"
        ), True))

  def testGithub1461(self):
    # this is simple, it should throw a precondition and not seg fault
    m = Chem.RWMol()
    try:
      m.AddBond(0, 1, Chem.BondType.SINGLE)
      self.assertFalse(True)  # shouldn't get here
    except RuntimeError:
      pass

  def testMolBundles1(self):
    b = Chem.MolBundle()
    smis = ('CC(Cl)(F)CC(F)(Br)', 'C[C@](Cl)(F)C[C@H](F)(Br)', 'C[C@](Cl)(F)C[C@@H](F)(Br)')
    for smi in smis:
      b.AddMol(Chem.MolFromSmiles(smi))
    self.assertEqual(len(b), 3)
    self.assertEqual(b.Size(), 3)
    self.assertRaises(IndexError, lambda: b[4])
    self.assertEqual(Chem.MolToSmiles(b[1], isomericSmiles=True),
                     Chem.MolToSmiles(Chem.MolFromSmiles(smis[1]), isomericSmiles=True))
    self.assertTrue(b.HasSubstructMatch(Chem.MolFromSmiles('CC(Cl)(F)CC(F)(Br)'),
                                        useChirality=True))
    self.assertTrue(
      b.HasSubstructMatch(Chem.MolFromSmiles('C[C@](Cl)(F)C[C@@H](F)(Br)'), useChirality=True))
    self.assertTrue(
      b.HasSubstructMatch(Chem.MolFromSmiles('C[C@@](Cl)(F)C[C@@H](F)(Br)'), useChirality=False))
    self.assertFalse(
      b.HasSubstructMatch(Chem.MolFromSmiles('C[C@@](Cl)(F)C[C@@H](F)(Br)'), useChirality=True))

    self.assertEqual(
      len(b.GetSubstructMatch(Chem.MolFromSmiles('CC(Cl)(F)CC(F)(Br)'), useChirality=True)), 8)
    self.assertEqual(
      len(b.GetSubstructMatch(Chem.MolFromSmiles('C[C@](Cl)(F)C[C@@H](F)(Br)'), useChirality=True)),
      8)
    self.assertEqual(
      len(b.GetSubstructMatch(Chem.MolFromSmiles('C[C@@](Cl)(F)C[C@@H](F)(Br)'),
                              useChirality=False)), 8)
    self.assertEqual(
      len(b.GetSubstructMatch(Chem.MolFromSmiles('C[C@@](Cl)(F)C[C@@H](F)(Br)'),
                              useChirality=True)), 0)

    self.assertEqual(
      len(b.GetSubstructMatches(Chem.MolFromSmiles('CC(Cl)(F)CC(F)(Br)'), useChirality=True)), 1)
    self.assertEqual(
      len(b.GetSubstructMatches(Chem.MolFromSmiles('C[C@](Cl)(F)C[C@@H](F)(Br)'),
                                useChirality=True)), 1)
    self.assertEqual(
      len(
        b.GetSubstructMatches(Chem.MolFromSmiles('C[C@@](Cl)(F)C[C@@H](F)(Br)'),
                              useChirality=False)), 1)
    self.assertEqual(
      len(
        b.GetSubstructMatches(Chem.MolFromSmiles('C[C@@](Cl)(F)C[C@@H](F)(Br)'),
                              useChirality=True)), 0)
    self.assertEqual(
      len(b.GetSubstructMatches(Chem.MolFromSmiles('CC(Cl)(F)CC(F)(Br)'), useChirality=True)[0]), 8)
    self.assertEqual(
      len(
        b.GetSubstructMatches(Chem.MolFromSmiles('C[C@](Cl)(F)C[C@@H](F)(Br)'),
                              useChirality=True)[0]), 8)
    self.assertEqual(
      len(
        b.GetSubstructMatches(Chem.MolFromSmiles('C[C@@](Cl)(F)C[C@@H](F)(Br)'),
                              useChirality=False)[0]), 8)

  def testMolBundles2(self):
    b = Chem.MolBundle()
    smis = ('Fc1c(Cl)cccc1', 'Fc1cc(Cl)ccc1', 'Fc1ccc(Cl)cc1')
    for smi in smis:
      b.AddMol(Chem.MolFromSmiles(smi))
    self.assertEqual(len(b), 3)
    self.assertEqual(b.Size(), 3)
    self.assertTrue(Chem.MolFromSmiles('Fc1c(Cl)cccc1').HasSubstructMatch(b))
    self.assertTrue(Chem.MolFromSmiles('Fc1cc(Cl)ccc1').HasSubstructMatch(b))
    self.assertTrue(Chem.MolFromSmiles('Fc1c(Cl)cccc1C').HasSubstructMatch(b))
    self.assertTrue(Chem.MolFromSmiles('Fc1cc(Cl)ccc1C').HasSubstructMatch(b))
    self.assertFalse(Chem.MolFromSmiles('Fc1c(Br)cccc1').HasSubstructMatch(b))

    self.assertEqual(len(Chem.MolFromSmiles('Fc1c(Cl)cccc1').GetSubstructMatch(b)), 8)
    self.assertEqual(len(Chem.MolFromSmiles('Fc1c(Cl)cccc1').GetSubstructMatches(b)), 1)
    self.assertEqual(len(Chem.MolFromSmiles('Fc1c(Cl)cccc1').GetSubstructMatches(b)[0]), 8)
    self.assertEqual(len(Chem.MolFromSmiles('Fc1ccc(Cl)cc1').GetSubstructMatches(b)), 1)
    self.assertEqual(
      len(Chem.MolFromSmiles('Fc1ccc(Cl)cc1').GetSubstructMatches(b, uniquify=False)), 2)

    self.assertEqual(len(Chem.MolFromSmiles('Fc1c(C)cccc1').GetSubstructMatch(b)), 0)
    self.assertEqual(len(Chem.MolFromSmiles('Fc1c(C)cccc1').GetSubstructMatches(b)), 0)

  def testGithub1622(self):
    nonaromatics = (
      "C1=C[N]C=C1",  # radicals are not two electron donors
      "O=C1C=CNC=C1",  # exocyclic double bonds don't steal electrons
      "C1=CS(=O)C=C1",  # not sure how to classify this example from the
      # OEChem docs
      "C1#CC=CC=C1"  # benzyne
      # 5-membered heterocycles
      "C1=COC=C1",  # furan
      "C1=CSC=C1",  # thiophene
      "C1=CNC=C1",  #pyrrole
      "C1=COC=N1",  # oxazole
      "C1=CSC=N1",  # thiazole
      "C1=CNC=N1",  # imidazole
      "C1=CNN=C1",  # pyrazole
      "C1=CON=C1",  # isoxazole
      "C1=CSN=C1",  # isothiazole
      "C1=CON=N1",  # 1,2,3-oxadiazole
      "C1=CNN=N1",  # 1,2,3-triazole
      "N1=CSC=N1",  # 1,3,4-thiadiazole
      # not outside the second rows
      "C1=CC=C[Si]=C1",
      "C1=CC=CC=P1",
      # 5-membered heterocycles outside the second row
      "C1=C[Se]C=C1",
      'C1=C[Te]C=C1')
    for smi in nonaromatics:
      m = Chem.MolFromSmiles(smi, sanitize=False)
      Chem.SanitizeMol(m, Chem.SANITIZE_ALL ^ Chem.SANITIZE_SETAROMATICITY)
      Chem.SetAromaticity(m, Chem.AROMATICITY_MDL)
      self.assertFalse(m.GetAtomWithIdx(0).GetIsAromatic())
    aromatics = (
      "C1=CC=CC=C1",  # benzene, of course
      # hetrocyclics
      "N1=CC=CC=C1",  # pyridine
      "N1=CC=CC=N1",  # pyridazine
      "N1=CC=CN=C1",  # pyrimidine
      "N1=CC=NC=C1",  # pyrazine
      "N1=CN=CN=C1",  # 1,3,5-triazine
      # polycyclic aromatics
      "C1=CC2=CC=CC=CC2=C1",  # azulene
      "C1=CC=CC2=CC=CC=C12",
      "C1=CC2=CC=CC=CC=C12",
      "C1=CC=C2C(=C1)N=CC=N2",
      "C1=CN=CC2C=CC=CC1=2",
      "C1=CC=C2C(=C1)N=C3C=CC=CC3=N2",
      "C1=CN=NC2C=CC=CC1=2",
      # macrocycle aromatics
      "C1=CC=CC=CC=CC=C1",
      "C1=CC=CC=CC=CC=CC=CC=CC=CC=C1",
      "N1=CN=NC=CC=CC=CC=CC=CC=CC=CC=CC=CC=CC=CC=CC=C1")
    for smi in aromatics:
      m = Chem.MolFromSmiles(smi, sanitize=False)
      Chem.SanitizeMol(m, Chem.SANITIZE_ALL ^ Chem.SANITIZE_SETAROMATICITY)
      Chem.SetAromaticity(m, Chem.AROMATICITY_MDL)
      self.assertTrue(m.GetAtomWithIdx(0).GetIsAromatic())

  def testMolBlockChirality(self):
    m = Chem.MolFromSmiles('C[C@H](Cl)Br')
    mb = Chem.MolToMolBlock(m)
    m2 = Chem.MolFromMolBlock(mb)
    csmi1 = Chem.MolToSmiles(m, isomericSmiles=True)
    csmi2 = Chem.MolToSmiles(m2, isomericSmiles=True)
    self.assertEqual(csmi1, csmi2)

  def testIssue1735(self):
    # this shouldn't seg fault...
    m = Chem.RWMol()
    ranks = Chem.CanonicalRankAtoms(m, breakTies=False)
    ranks = Chem.CanonicalRankAtoms(m, breakTies=True)

  def testGithub1615(self):
    mb = """Issue399a.mol
  ChemDraw04050615582D

  4  4  0  0  0  0  0  0  0  0999 V2000
   -0.7697    0.0000    0.0000 C   0  0  0  0  0  0  0  0  0  0  0  0
    0.0553    0.0000    0.0000 C   0  0  0  0  0  0  0  0  0  0  0  0
    0.7697    0.4125    0.0000 C   0  0  0  0  0  0  0  0  0  0  0  0
    0.7697   -0.4125    0.0000 O   0  0  0  0  0  0  0  0  0  0  0  0
  2  1  1  0
  2  3  1  0
  3  4  1  0
  2  4  1  0
M  END"""
    m = Chem.MolFromMolBlock(mb)
    self.assertFalse(m.GetAtomWithIdx(1).HasProp("_CIPCode"))
    self.assertEqual(m.GetBondWithIdx(0).GetBondDir(), Chem.BondDir.NONE)
    self.assertEqual(m.GetAtomWithIdx(1).GetChiralTag(), Chem.ChiralType.CHI_UNSPECIFIED)
    m.GetAtomWithIdx(1).SetChiralTag(Chem.ChiralType.CHI_TETRAHEDRAL_CW)
    Chem.AssignStereochemistry(m, force=True)
    self.assertTrue(m.GetAtomWithIdx(1).HasProp("_CIPCode"))
    self.assertEqual(m.GetAtomWithIdx(1).GetProp("_CIPCode"), "S")
    self.assertEqual(m.GetBondWithIdx(0).GetBondDir(), Chem.BondDir.NONE)
    Chem.WedgeBond(m.GetBondWithIdx(0), 1, m.GetConformer())
    self.assertEqual(m.GetBondWithIdx(0).GetBondDir(), Chem.BondDir.BEGINWEDGE)

  def testSmilesToAtom(self):
    a = Chem.AtomFromSmiles("C")
    self.assertEqual(a.GetAtomicNum(), 6)
    b = Chem.BondFromSmiles("=")
    self.assertEqual(b.GetBondType(), Chem.BondType.DOUBLE)
    a = Chem.AtomFromSmiles("error")
    self.assertIs(a, None)
    b = Chem.BondFromSmiles("d")
    self.assertIs(b, None)

    a = Chem.AtomFromSmarts("C")
    self.assertEqual(a.GetAtomicNum(), 6)
    b = Chem.BondFromSmarts("=")
    self.assertEqual(b.GetBondType(), Chem.BondType.DOUBLE)
    a = Chem.AtomFromSmarts("error")
    self.assertIs(a, None)
    b = Chem.BondFromSmarts("d")
    self.assertIs(b, None)

  def testSVGParsing(self):
    svg = """<?xml version='1.0' encoding='iso-8859-1'?>
<svg version='1.1' baseProfile='full'
              xmlns='http://www.w3.org/2000/svg'
                      xmlns:rdkit='http://www.rdkit.org/xml'
                      xmlns:xlink='http://www.w3.org/1999/xlink'
                  xml:space='preserve'
width='200px' height='200px' >
<rect style='opacity:1.0;fill:#FFFFFF;stroke:none' width='200' height='200' x='0' y='0'> </rect>
<path d='M 9.09091,89.4974 24.2916,84.7462' style='fill:none;fill-rule:evenodd;stroke:#000000;stroke-width:2px;stroke-linecap:butt;stroke-linejoin:miter;stroke-opacity:1' />
<path d='M 24.2916,84.7462 39.4923,79.9949' style='fill:none;fill-rule:evenodd;stroke:#0000FF;stroke-width:2px;stroke-linecap:butt;stroke-linejoin:miter;stroke-opacity:1' />
<path d='M 86.2908,106.814 75.1709,93.4683 72.0765,96.8285 86.2908,106.814' style='fill:#000000;fill-rule:evenodd;stroke:#000000;stroke-width:2px;stroke-linecap:butt;stroke-linejoin:miter;stroke-opacity:1' />
<path d='M 75.1709,93.4683 57.8622,86.8431 64.051,80.1229 75.1709,93.4683' style='fill:#0000FF;fill-rule:evenodd;stroke:#0000FF;stroke-width:2px;stroke-linecap:butt;stroke-linejoin:miter;stroke-opacity:1' />
<path d='M 75.1709,93.4683 72.0765,96.8285 57.8622,86.8431 75.1709,93.4683' style='fill:#0000FF;fill-rule:evenodd;stroke:#0000FF;stroke-width:2px;stroke-linecap:butt;stroke-linejoin:miter;stroke-opacity:1' />
<path d='M 86.2908,106.814 82.1459,125.293' style='fill:none;fill-rule:evenodd;stroke:#000000;stroke-width:2px;stroke-linecap:butt;stroke-linejoin:miter;stroke-opacity:1' />
<path d='M 82.1459,125.293 78.0009,143.772' style='fill:none;fill-rule:evenodd;stroke:#00CC00;stroke-width:2px;stroke-linecap:butt;stroke-linejoin:miter;stroke-opacity:1' />
<path d='M 86.2908,106.814 129.89,93.1862' style='fill:none;fill-rule:evenodd;stroke:#000000;stroke-width:2px;stroke-linecap:butt;stroke-linejoin:miter;stroke-opacity:1' />
<path d='M 134.347,94.186 138.492,75.7069' style='fill:none;fill-rule:evenodd;stroke:#000000;stroke-width:2px;stroke-linecap:butt;stroke-linejoin:miter;stroke-opacity:1' />
<path d='M 138.492,75.7069 142.637,57.2277' style='fill:none;fill-rule:evenodd;stroke:#FF0000;stroke-width:2px;stroke-linecap:butt;stroke-linejoin:miter;stroke-opacity:1' />
<path d='M 125.432,92.1865 129.577,73.7074' style='fill:none;fill-rule:evenodd;stroke:#000000;stroke-width:2px;stroke-linecap:butt;stroke-linejoin:miter;stroke-opacity:1' />
<path d='M 129.577,73.7074 133.722,55.2282' style='fill:none;fill-rule:evenodd;stroke:#FF0000;stroke-width:2px;stroke-linecap:butt;stroke-linejoin:miter;stroke-opacity:1' />
<path d='M 129.89,93.1862 142.557,104.852' style='fill:none;fill-rule:evenodd;stroke:#000000;stroke-width:2px;stroke-linecap:butt;stroke-linejoin:miter;stroke-opacity:1' />
<path d='M 142.557,104.852 155.224,116.517' style='fill:none;fill-rule:evenodd;stroke:#FF0000;stroke-width:2px;stroke-linecap:butt;stroke-linejoin:miter;stroke-opacity:1' />
<text x='39.4923' y='83.483' style='font-size:15px;font-style:normal;font-weight:normal;fill-opacity:1;stroke:none;font-family:sans-serif;text-anchor:start;fill:#0000FF' ><tspan>NH</tspan></text>
<text x='67.6656' y='158.998' style='font-size:15px;font-style:normal;font-weight:normal;fill-opacity:1;stroke:none;font-family:sans-serif;text-anchor:start;fill:#00CC00' ><tspan>Cl</tspan></text>
<text x='132.777' y='56.228' style='font-size:15px;font-style:normal;font-weight:normal;fill-opacity:1;stroke:none;font-family:sans-serif;text-anchor:start;fill:#FF0000' ><tspan>O</tspan></text>
<text x='149.782' y='131.743' style='font-size:15px;font-style:normal;font-weight:normal;fill-opacity:1;stroke:none;font-family:sans-serif;text-anchor:start;fill:#FF0000' ><tspan>OH</tspan></text>
<text x='89.9952' y='194' style='font-size:12px;font-style:normal;font-weight:normal;fill-opacity:1;stroke:none;font-family:sans-serif;text-anchor:start;fill:#000000' ><tspan>m1</tspan></text>
<metadata>
<rdkit:mol xmlns:rdkit = "http://www.rdkit.org/xml" version="0.9">
<rdkit:atom idx="1" atom-smiles="[CH3]" drawing-x="9.09091" drawing-y="89.4974" x="-2.78651" y="0.295614" z="0" />
<rdkit:atom idx="2" atom-smiles="[NH]" drawing-x="52.6897" drawing-y="75.8699" x="-1.35482" y="0.743114" z="0" />
<rdkit:atom idx="3" atom-smiles="[C@H]" drawing-x="86.2908" drawing-y="106.814" x="-0.251428" y="-0.273019" z="0" />
<rdkit:atom idx="4" atom-smiles="[Cl]" drawing-x="76.2932" drawing-y="151.385" x="-0.579728" y="-1.73665" z="0" />
<rdkit:atom idx="5" atom-smiles="[C]" drawing-x="129.89" drawing-y="93.1862" x="1.18027" y="0.174481" z="0" />
<rdkit:atom idx="6" atom-smiles="[O]" drawing-x="139.887" drawing-y="48.6148" x="1.50857" y="1.63811" z="0" />
<rdkit:atom idx="7" atom-smiles="[OH]" drawing-x="163.491" drawing-y="124.13" x="2.28366" y="-0.841652" z="0" />
<rdkit:bond idx="1" begin-atom-idx="1" end-atom-idx="2" bond-smiles="-" />
<rdkit:bond idx="2" begin-atom-idx="2" end-atom-idx="3" bond-smiles="-" />
<rdkit:bond idx="3" begin-atom-idx="3" end-atom-idx="4" bond-smiles="-" />
<rdkit:bond idx="4" begin-atom-idx="3" end-atom-idx="5" bond-smiles="-" />
<rdkit:bond idx="5" begin-atom-idx="5" end-atom-idx="6" bond-smiles="=" />
<rdkit:bond idx="6" begin-atom-idx="5" end-atom-idx="7" bond-smiles="-" />
</rdkit:mol></metadata>
</svg>"""
    mol = Chem.MolFromRDKitSVG(svg)
    self.assertEqual(mol.GetNumAtoms(), 7)
    self.assertEqual(Chem.MolToSmiles(mol), 'CN[C@H](Cl)C(=O)O')

    svg2 = """<?xml version='1.0' encoding='iso-8859-1'?>
<svg version='1.1' baseProfile='full'
          xmlns='http://www.w3.org/2000/svg'
                  xmlns:rdkit='http://www.rdkit.org/xml'
                  xmlns:xlink='http://www.w3.org/1999/xlink'
              xml:space='preserve'
width='200px' height='200px' >
<rect style='opacity:1.0;fill:#FFFFFF;stroke:none' width='200' height='200' x='0' y='0'> </rect>
<path d='M 9.09091,89.4974 24.2916,84.7462' style='fill:none;fill-rule:evenodd;stroke:#000000;stroke-width:2px;stroke-linecap:butt;stroke-linejoin:miter;stroke-opacity:1' />
<path d='M 24.2916,84.7462 39.4923,79.9949' style='fill:none;fill-rule:evenodd;stroke:#0000FF;stroke-width:2px;stroke-linecap:butt;stroke-linejoin:miter;stroke-opacity:1' />
<path d='M 86.2908,106.814 75.1709,93.4683 72.0765,96.8285 86.2908,106.814' style='fill:#000000;fill-rule:evenodd;stroke:#000000;stroke-width:2px;stroke-linecap:butt;stroke-linejoin:miter;stroke-opacity:1' />
<path d='M 75.1709,93.4683 57.8622,86.8431 64.051,80.1229 75.1709,93.4683' style='fill:#0000FF;fill-rule:evenodd;stroke:#0000FF;stroke-width:2px;stroke-linecap:butt;stroke-linejoin:miter;stroke-opacity:1' />
<path d='M 75.1709,93.4683 72.0765,96.8285 57.8622,86.8431 75.1709,93.4683' style='fill:#0000FF;fill-rule:evenodd;stroke:#0000FF;stroke-width:2px;stroke-linecap:butt;stroke-linejoin:miter;stroke-opacity:1' />
<path d='M 86.2908,106.814 82.1459,125.293' style='fill:none;fill-rule:evenodd;stroke:#000000;stroke-width:2px;stroke-linecap:butt;stroke-linejoin:miter;stroke-opacity:1' />
<path d='M 82.1459,125.293 78.0009,143.772' style='fill:none;fill-rule:evenodd;stroke:#00CC00;stroke-width:2px;stroke-linecap:butt;stroke-linejoin:miter;stroke-opacity:1' />
<path d='M 86.2908,106.814 129.89,93.1862' style='fill:none;fill-rule:evenodd;stroke:#000000;stroke-width:2px;stroke-linecap:butt;stroke-linejoin:miter;stroke-opacity:1' />
<path d='M 134.347,94.186 138.492,75.7069' style='fill:none;fill-rule:evenodd;stroke:#000000;stroke-width:2px;stroke-linecap:butt;stroke-linejoin:miter;stroke-opacity:1' />
<path d='M 138.492,75.7069 142.637,57.2277' style='fill:none;fill-rule:evenodd;stroke:#FF0000;stroke-width:2px;stroke-linecap:butt;stroke-linejoin:miter;stroke-opacity:1' />
<path d='M 125.432,92.1865 129.577,73.7074' style='fill:none;fill-rule:evenodd;stroke:#000000;stroke-width:2px;stroke-linecap:butt;stroke-linejoin:miter;stroke-opacity:1' />
<path d='M 129.577,73.7074 133.722,55.2282' style='fill:none;fill-rule:evenodd;stroke:#FF0000;stroke-width:2px;stroke-linecap:butt;stroke-linejoin:miter;stroke-opacity:1' />
<path d='M 129.89,93.1862 142.557,104.852' style='fill:none;fill-rule:evenodd;stroke:#000000;stroke-width:2px;stroke-linecap:butt;stroke-linejoin:miter;stroke-opacity:1' />
<path d='M 142.557,104.852 155.224,116.517' style='fill:none;fill-rule:evenodd;stroke:#FF0000;stroke-width:2px;stroke-linecap:butt;stroke-linejoin:miter;stroke-opacity:1' />
<text x='39.4923' y='83.483' style='font-size:15px;font-style:normal;font-weight:normal;fill-opacity:1;stroke:none;font-family:sans-serif;text-anchor:start;fill:#0000FF' ><tspan>NH</tspan></text>
<text x='67.6656' y='158.998' style='font-size:15px;font-style:normal;font-weight:normal;fill-opacity:1;stroke:none;font-family:sans-serif;text-anchor:start;fill:#00CC00' ><tspan>Cl</tspan></text>
<text x='132.777' y='56.228' style='font-size:15px;font-style:normal;font-weight:normal;fill-opacity:1;stroke:none;font-family:sans-serif;text-anchor:start;fill:#FF0000' ><tspan>O</tspan></text>
<text x='149.782' y='131.743' style='font-size:15px;font-style:normal;font-weight:normal;fill-opacity:1;stroke:none;font-family:sans-serif;text-anchor:start;fill:#FF0000' ><tspan>OH</tspan></text>
<text x='89.9952' y='194' style='font-size:12px;font-style:normal;font-weight:normal;fill-opacity:1;stroke:none;font-family:sans-serif;text-anchor:start;fill:#000000' ><tspan>m1</tspan></text>
</svg>"""
    mol = Chem.MolFromRDKitSVG(svg2)
    self.assertTrue(mol is None)

    with self.assertRaises(RuntimeError):
      mol = Chem.MolFromRDKitSVG("bad svg")

  def testAssignChiralTypesFromBondDirs(self):
    """
    Just check to see that AssignChiralTypesFromBondDirs is wrapped.
    Critical tests of the underlying C++ function already exist
    in SD file reader tests.
    """
    mol = Chem.MolFromSmiles('C(F)(Cl)Br')
    rdkit.Chem.rdDepictor.Compute2DCoords(mol)
    atom0 = mol.GetAtomWithIdx(0)
    self.assertEqual(atom0.GetChiralTag(), Chem.rdchem.ChiralType.CHI_UNSPECIFIED)
    bond = mol.GetBondBetweenAtoms(0, 1)
    bond.SetBondDir(Chem.rdchem.BondDir.BEGINWEDGE)
    Chem.AssignChiralTypesFromBondDirs(mol)
    self.assertEqual(atom0.GetChiralTag(), Chem.rdchem.ChiralType.CHI_TETRAHEDRAL_CCW)

  def testAssignStereochemistryFrom3D(self):

    def _stereoTester(mol, expectedCIP, expectedStereo):
      mol.UpdatePropertyCache()
      self.assertEqual(mol.GetNumAtoms(), 9)
      self.assertFalse(mol.GetAtomWithIdx(1).HasProp("_CIPCode"))
      self.assertEqual(mol.GetBondWithIdx(3).GetStereo(), Chem.BondStereo.STEREONONE)
      for bond in mol.GetBonds():
        bond.SetBondDir(Chem.BondDir.NONE)
      Chem.AssignStereochemistryFrom3D(mol)
      self.assertTrue(mol.GetAtomWithIdx(1).HasProp("_CIPCode"))
      self.assertEqual(mol.GetAtomWithIdx(1).GetProp("_CIPCode"), expectedCIP)
      self.assertEqual(mol.GetBondWithIdx(3).GetStereo(), expectedStereo)

    fileN = os.path.join(RDConfig.RDBaseDir, 'Code', 'GraphMol', 'test_data', 'stereochem.sdf')
    suppl = Chem.SDMolSupplier(fileN, sanitize=False)
    expected = (
      ("R", Chem.BondStereo.STEREOZ),
      ("R", Chem.BondStereo.STEREOE),
      ("S", Chem.BondStereo.STEREOZ),
      ("S", Chem.BondStereo.STEREOE),
    )
    for i, mol in enumerate(suppl):
      cip, stereo = expected[i]
      _stereoTester(mol, cip, stereo)

  def testGitHub2082(self):
    ctab = """
  MJ150720

  9  9  0  0  0  0  0  0  0  0999 V2000
    2.5687   -0.7144    0.0000 C   0  0  0  0  0  0  0  0  0  0  0  0
    2.1562    0.0000    0.0000 C   0  0  0  0  0  0  0  0  0  0  0  0
    2.5687    0.7144    0.0000 O   0  0  0  0  0  0  0  0  0  0  0  0
    1.3312    0.0000    0.0000 C   0  0  0  0  0  0  0  0  0  0  0  0
    0.9187   -0.7144    0.0000 C   0  0  0  0  0  0  0  0  0  0  0  0
    0.0937   -0.7144    0.0000 C   0  0  0  0  0  0  0  0  0  0  0  0
   -0.3187    0.0000    0.0000 C   0  0  0  0  0  0  0  0  0  0  0  0
    0.0937    0.7144    0.0000 C   0  0  0  0  0  0  0  0  0  0  0  0
    0.9187    0.7144    0.0000 C   0  0  0  0  0  0  0  0  0  0  0  0
  2  1  1  6
  2  3  1  0
  2  4  1  0
  4  5  2  0
  5  6  1  0
  6  7  2  0
  7  8  1  0
  8  9  2  0
  9  4  1  0
M  END
"""
    mol = Chem.MolFromMolBlock(ctab)
    self.assertFalse(mol.GetConformer().Is3D())
    self.assertTrue("@" in Chem.MolToSmiles(mol, True))

  def testGitHub2082_2(self):
    # test a mol block that lies is 3D but labelled 2D
    ofile = os.path.join(RDConfig.RDBaseDir, 'Code', 'GraphMol', 'Wrap', 'test_data',
                         'issue2082.mol')
    with open(ofile) as inf:
      ctab = inf.read()
    m = Chem.MolFromMolBlock(ctab)
    self.assertTrue(m.GetConformer().Is3D())

  def testSetQuery(self):
    from rdkit.Chem import rdqueries
    pat = Chem.MolFromSmarts("[C]")
    self.assertFalse(Chem.MolFromSmiles("c1ccccc1").HasSubstructMatch(pat))

    q = rdqueries.AtomNumEqualsQueryAtom(6)
    for atom in pat.GetAtoms():
      atom.SetQuery(q)

    self.assertTrue(Chem.MolFromSmiles("c1ccccc1").HasSubstructMatch(pat))

  def testGitHub1985(self):
    # simple check, this used to throw an exception
    try:
      Chem.MolToSmarts(Chem.MolFromSmarts("[C@]"))
    except:
      self.fail("[C@] caused an exception when roundtripping smarts")

  def testGetEnhancedStereo(self):

    rdbase = os.environ['RDBASE']
    filename = os.path.join(rdbase, 'Code/GraphMol/FileParsers/test_data/two_centers_or.mol')
    m = Chem.MolFromMolFile(filename)

    sg = m.GetStereoGroups()
    self.assertEqual(len(sg), 2)
    group1 = sg[1]
    self.assertEqual(group1.GetGroupType(), Chem.StereoGroupType.STEREO_OR)
    stereo_atoms = group1.GetAtoms()
    self.assertEqual(len(stereo_atoms), 2)
    # file is 1 indexed and says 5
    self.assertEqual(stereo_atoms[1].GetIdx(), 4)

    # make sure the atoms are connected to the parent molecule
    stereo_atoms[1].SetProp("foo", "bar")
    self.assertTrue(m.GetAtomWithIdx(4).HasProp("foo"))

    # make sure that we can iterate over the atoms:
    for at in stereo_atoms:
      at.SetProp("foo2", "bar2")
      self.assertTrue(m.GetAtomWithIdx(at.GetIdx()).HasProp("foo2"))

  def testEnhancedStereoPreservesMol(self):
    """
    Check that the stereo group (and the atoms therein) preserve the lifetime
    of the associated mol.
    """
    rdbase = os.environ['RDBASE']
    filename = os.path.join(rdbase, 'Code/GraphMol/FileParsers/test_data/two_centers_or.mol')
    m = Chem.MolFromMolFile(filename)

    sg = m.GetStereoGroups()
    m = None
    gc.collect()
    self.assertEqual(len(sg), 2)
    group1 = sg[1]
    stereo_atoms = group1.GetAtoms()
    sg = None
    gc.collect()
    self.assertEqual(stereo_atoms[1].GetIdx(), 4)
    self.assertEqual(stereo_atoms[1].GetOwningMol().GetNumAtoms(), 8)

  def testSetEnhancedStereoGroup(self):
    m = Chem.MolFromSmiles('F[C@@H](Br)[C@H](F)Cl |o1:1|')
    m2 = Chem.RWMol(m)

    groups = m2.GetStereoGroups()
    self.assertEqual(len(groups), 1)
    # Can clear the StereoGroups by setting to an empty list
    m2.SetStereoGroups([])
    self.assertEqual(len(m2.GetStereoGroups()), 0)

    # Can add new StereoGroups
    group1 = Chem.rdchem.CreateStereoGroup(Chem.rdchem.StereoGroupType.STEREO_OR, m2, [1])
    m2.SetStereoGroups([group1])
    self.assertEqual(len(m2.GetStereoGroups()), 1)

  def testSetEnhancedStereoGroupOwnershipCheck(self):
    # make sure that the object returned by CreateStereoGroup()
    # preserves the owning molecule:
    m = Chem.RWMol(Chem.MolFromSmiles('F[C@@H](Br)[C@H](F)Cl'))
    group1 = Chem.rdchem.CreateStereoGroup(Chem.rdchem.StereoGroupType.STEREO_OR, m, [1])
    m.SetStereoGroups([group1])
    self.assertEqual(len(m.GetStereoGroups()), 1)

    m = None
    gc.collect()
    stereo_atoms = group1.GetAtoms()
    self.assertEqual(stereo_atoms[0].GetIdx(), 1)
    return
    self.assertEqual(stereo_atoms[0].GetOwningMol().GetNumAtoms(), 6)

    # make sure we can't add StereoGroups constructed from one molecule
    # to a different one:
    m2 = Chem.RWMol(Chem.MolFromSmiles('F[C@@H](Br)[C@H](F)Cl'))
    with self.assertRaises(ValueError):
      m2.SetStereoGroups([group1])

  def testSetEnhancedStereoTypeChecking(self):
    m = Chem.RWMol(Chem.MolFromSmiles('F[C@@H](Br)[C@H](F)Cl'))

    # List or tuple should be allowed:
    group = Chem.rdchem.CreateStereoGroup(Chem.rdchem.StereoGroupType.STEREO_OR, m, [1, 3])
    group = Chem.rdchem.CreateStereoGroup(Chem.rdchem.StereoGroupType.STEREO_OR, m, (1, 3))

    # Python ValueError (range error) with index past the end
    with self.assertRaises(ValueError):
      group = Chem.rdchem.CreateStereoGroup(Chem.rdchem.StereoGroupType.STEREO_OR, m, [100])

    # Mol is None
    with self.assertRaises(TypeError):
      group = Chem.rdchem.CreateStereoGroup(Chem.rdchem.StereoGroupType.STEREO_OR, None, [1])

    # Atom indices must be numbers
    with self.assertRaises(TypeError):
      group = Chem.rdchem.CreateStereoGroup(Chem.rdchem.StereoGroupType.STEREO_OR, m, [1, 'text'])

  def testSubstructParameters(self):
    m = Chem.MolFromSmiles('C[C@](F)(Cl)OCC')
    p1 = Chem.MolFromSmiles('C[C@](F)(Cl)O')
    p2 = Chem.MolFromSmiles('C[C@@](F)(Cl)O')
    p3 = Chem.MolFromSmiles('CC(F)(Cl)O')

    ps = Chem.SubstructMatchParameters()
    self.assertTrue(m.HasSubstructMatch(p1, ps))
    self.assertTrue(m.HasSubstructMatch(p2, ps))
    self.assertTrue(m.HasSubstructMatch(p3, ps))
    self.assertEqual(m.GetSubstructMatch(p1, ps), (0, 1, 2, 3, 4))
    self.assertEqual(m.GetSubstructMatch(p2, ps), (0, 1, 2, 3, 4))
    self.assertEqual(m.GetSubstructMatch(p3, ps), (0, 1, 2, 3, 4))
    self.assertEqual(m.GetSubstructMatches(p1, ps), ((0, 1, 2, 3, 4), ))
    self.assertEqual(m.GetSubstructMatches(p2, ps), ((0, 1, 2, 3, 4), ))
    self.assertEqual(m.GetSubstructMatches(p3, ps), ((0, 1, 2, 3, 4), ))
    ps.useChirality = True
    self.assertTrue(m.HasSubstructMatch(p1, ps))
    self.assertFalse(m.HasSubstructMatch(p2, ps))
    self.assertTrue(m.HasSubstructMatch(p3, ps))
    self.assertEqual(m.GetSubstructMatch(p1, ps), (0, 1, 2, 3, 4))
    self.assertEqual(m.GetSubstructMatch(p2, ps), ())
    self.assertEqual(m.GetSubstructMatch(p3, ps), (0, 1, 2, 3, 4))
    self.assertEqual(m.GetSubstructMatches(p1, ps), ((0, 1, 2, 3, 4), ))
    self.assertEqual(m.GetSubstructMatches(p2, ps), ())
    self.assertEqual(m.GetSubstructMatches(p3, ps), ((0, 1, 2, 3, 4), ))

  def testSubstructParametersBundles(self):
    b = Chem.MolBundle()
    smis = ('C[C@](F)(Cl)O', 'C[C@](Br)(Cl)O', 'C[C@](I)(Cl)O')
    for smi in smis:
      b.AddMol(Chem.MolFromSmiles(smi))
    self.assertEqual(len(b), 3)
    self.assertEqual(b.Size(), 3)
    ps = Chem.SubstructMatchParameters()
    ps.useChirality = True
    self.assertTrue(Chem.MolFromSmiles('C[C@](F)(Cl)OCC').HasSubstructMatch(b, ps))
    self.assertFalse(Chem.MolFromSmiles('C[C@@](F)(Cl)OCC').HasSubstructMatch(b, ps))
    self.assertTrue(Chem.MolFromSmiles('C[C@](I)(Cl)OCC').HasSubstructMatch(b, ps))
    self.assertFalse(Chem.MolFromSmiles('C[C@@](I)(Cl)OCC').HasSubstructMatch(b, ps))

    self.assertEqual(
      Chem.MolFromSmiles('C[C@](F)(Cl)OCC').GetSubstructMatch(b, ps), (0, 1, 2, 3, 4))
    self.assertEqual(Chem.MolFromSmiles('C[C@@](F)(Cl)OCC').GetSubstructMatch(b, ps), ())
    self.assertEqual(
      Chem.MolFromSmiles('C[C@](I)(Cl)OCC').GetSubstructMatch(b, ps), (0, 1, 2, 3, 4))
    self.assertEqual(Chem.MolFromSmiles('C[C@@](I)(Cl)OCC').GetSubstructMatch(b, ps), ())

    self.assertEqual(
      Chem.MolFromSmiles('C[C@](F)(Cl)OCC').GetSubstructMatches(b, ps), ((0, 1, 2, 3, 4), ))
    self.assertEqual(Chem.MolFromSmiles('C[C@@](F)(Cl)OCC').GetSubstructMatches(b, ps), ())
    self.assertEqual(
      Chem.MolFromSmiles('C[C@](I)(Cl)OCC').GetSubstructMatches(b, ps), ((0, 1, 2, 3, 4), ))
    self.assertEqual(Chem.MolFromSmiles('C[C@@](I)(Cl)OCC').GetSubstructMatches(b, ps), ())

  def testSubstructParametersBundles2(self):
    b = Chem.MolBundle()
    smis = ('C[C@](F)(Cl)O', 'C[C@](Br)(Cl)O', 'C[C@](I)(Cl)O')
    for smi in smis:
      b.AddMol(Chem.MolFromSmiles(smi))
    self.assertEqual(len(b), 3)
    b2 = Chem.MolBundle()
    smis = ('C[C@@](F)(Cl)O', 'C[C@@](Br)(Cl)O', 'C[C@@](I)(Cl)O')
    for smi in smis:
      b2.AddMol(Chem.MolFromSmiles(smi))
    self.assertEqual(len(b2), 3)
    ps = Chem.SubstructMatchParameters()
    ps.useChirality = True
    self.assertTrue(b.HasSubstructMatch(b, ps))
    self.assertFalse(b.HasSubstructMatch(b2, ps))
    self.assertFalse(b2.HasSubstructMatch(b, ps))

    self.assertEqual(b.GetSubstructMatch(b, ps), (0, 1, 2, 3, 4))
    self.assertEqual(b.GetSubstructMatch(b2, ps), ())
    self.assertEqual(b2.GetSubstructMatch(b, ps), ())

    self.assertEqual(b.GetSubstructMatches(b, ps), ((0, 1, 2, 3, 4), ))
    self.assertEqual(b.GetSubstructMatches(b2, ps), ())
    self.assertEqual(b2.GetSubstructMatches(b, ps), ())

  def testGithub2285(self):
    fileN = os.path.join(RDConfig.RDBaseDir, 'Code', 'GraphMol', 'FileParsers', 'test_data',
                         'github2285.sdf')

    supp = Chem.ForwardSDMolSupplier(fileN, removeHs=False)
    if hasattr(supp, "__next__"):
      self.assertTrue(supp.__next__() is not None)
    else:
      self.assertTrue(supp.next() is not None)

  def testBitVectProp(self):
    bv = DataStructs.ExplicitBitVect(100)
    m = Chem.MolFromSmiles("CC")
    for atom in m.GetAtoms():
      bv.SetBit(atom.GetIdx())
      atom.SetExplicitBitVectProp("prop", bv)

    for atom in m.GetAtoms():
      bv = atom.GetExplicitBitVectProp("prop")
      self.assertTrue(bv.GetBit(atom.GetIdx()))

  def testBitVectQuery(self):
    bv = DataStructs.ExplicitBitVect(4)
    bv.SetBit(0)
    bv.SetBit(2)

    # wow, what a mouthfull..
    qa = rdqueries.HasBitVectPropWithValueQueryAtom("prop", bv, tolerance=0.0)

    m = Chem.MolFromSmiles("CC")
    for atom in m.GetAtoms():
      if atom.GetIdx() == 0:
        atom.SetExplicitBitVectProp("prop", bv)

    l = tuple([x.GetIdx() for x in m.GetAtomsMatchingQuery(qa)])
    self.assertEqual(l, (0, ))

    m = Chem.MolFromSmiles("CC")
    for atom in m.GetAtoms():
      bv = DataStructs.ExplicitBitVect(4)
      bv.SetBit(atom.GetIdx())
      atom.SetExplicitBitVectProp("prop", bv)

    sma = Chem.MolFromSmarts("C")
    for atom in sma.GetAtoms():
      bv = DataStructs.ExplicitBitVect(4)
      bv.SetBit(1)
      qa = rdqueries.HasBitVectPropWithValueQueryAtom("prop", bv, tolerance=0.0)
      atom.ExpandQuery(qa)

    res = m.GetSubstructMatches(sma)
    self.assertEqual(res, ((1, ), ))

    sma = Chem.MolFromSmarts("C")
    for atom in sma.GetAtoms():
      bv = DataStructs.ExplicitBitVect(4)
      bv.SetBit(0)
      qa = rdqueries.HasBitVectPropWithValueQueryAtom("prop", bv, tolerance=0.0)
      atom.ExpandQuery(qa)

    res = m.GetSubstructMatches(sma)
    self.assertEqual(res, ((0, ), ))

    sma = Chem.MolFromSmarts("C")
    for atom in sma.GetAtoms():
      bv = DataStructs.ExplicitBitVect(4)
      bv.SetBit(0)
      qa = rdqueries.HasBitVectPropWithValueQueryAtom("prop", bv, tolerance=1.0)
      atom.ExpandQuery(qa)

    res = m.GetSubstructMatches(sma)
    self.assertEqual(res, ((0, ), (1, )))

  def testGithub2441(self):
    m = Chem.MolFromSmiles("CC")
    conf = Chem.Conformer(2)
    m.AddConformer(conf, assignId=False)
    m.GetConformer().SetIntProp("foo", 1)
    m.GetConformer().SetProp("bar", "foo")
    self.assertTrue(m.GetConformer().HasProp("foo"))
    self.assertFalse(m.GetConformer().HasProp("food"))
    d = m.GetConformer().GetPropsAsDict()
    self.assertTrue('foo' in d)
    self.assertTrue('bar' in d)
    self.assertEqual(d['bar'], 'foo')
    self.assertEqual(m.GetConformer().GetProp("bar"), "foo")
    self.assertEqual(m.GetConformer().GetIntProp("foo"), 1)

  def testGithub2479(self):
    # Chemistry failure in last entry
    smi2 = '''c1ccccc  duff
c1ccccc1 ok
c1ccncc1 pyridine
C(C garbage
C1CC1 ok2
C1C(Cl)C1 ok3
CC(C)(C)(C)C duff2
'''
    suppl2 = Chem.SmilesMolSupplier()
    suppl2.SetData(smi2, titleLine=False, nameColumn=1)
    l = [x for x in suppl2]
    self.assertEqual(len(l), 7)
    self.assertTrue(l[6] is None)

    # SMILES failure in last entry
    smi2 = '''c1ccccc  duff
c1ccccc1 ok
c1ccncc1 pyridine
C(C garbage
C1CC1 ok2
C1C(Cl)C1 ok3
C1C(Cl)CCCC duff2
'''
    suppl2 = Chem.SmilesMolSupplier()
    suppl2.SetData(smi2, titleLine=False, nameColumn=1)
    l = [x for x in suppl2]
    self.assertEqual(len(l), 7)
    self.assertTrue(l[6] is None)

    sdf = b"""
  Mrv1810 06051911332D          

  3  2  0  0  0  0            999 V2000
  -13.3985    4.9850    0.0000 C   0  0  0  0  0  0  0  0  0  0  0  0
  -12.7066    5.4343    0.0000 O   0  0  0  0  0  0  0  0  0  0  0  0
  -12.0654    4.9151    0.0000 C   0  0  0  0  0  0  0  0  0  0  0  0
  1  2  1  0  0  0  0
  2  3  1  0  0  0  0
M  END
$$$$

  Mrv1810 06051911332D          

  3  2  0  0  0  0            999 V2000
  -10.3083    4.8496    0.0000 C   0  0  0  0  0  0  0  0  0  0  0  0
   -9.6408    5.3345    0.0000 F   0  0  0  0  0  0  0  0  0  0  0  0
   -9.0277    4.7825    0.0000 C   0  0  0  0  0  0  0  0  0  0  0  0
  1  2  1  0  0  0  0
  2  3  1  0  0  0  0
M  END
$$$$

  Mrv1810 06051911332D          

  3  2  0  0  0  0            999 V2000
  -10.3083    4.8496    0.0000 C   0  0  0  0  0  0  0  0  0  0  0  0
   -9.6"""
    suppl3 = Chem.SDMolSupplier()
    suppl3.SetData(sdf)
    l = [x for x in suppl3]
    self.assertEqual(len(l), 3)
    self.assertTrue(l[1] is None)
    self.assertTrue(l[2] is None)

    from io import BytesIO
    sio = BytesIO(sdf)
    suppl3 = Chem.ForwardSDMolSupplier(sio)
    l = [x for x in suppl3]
    self.assertEqual(len(l), 3)
    self.assertTrue(l[1] is None)
    self.assertTrue(l[2] is None)

    sdf = b"""
  Mrv1810 06051911332D          

  3  2  0  0  0  0            999 V2000
  -13.3985    4.9850    0.0000 C   0  0  0  0  0  0  0  0  0  0  0  0
  -12.7066    5.4343    0.0000 O   0  0  0  0  0  0  0  0  0  0  0  0
  -12.0654    4.9151    0.0000 C   0  0  0  0  0  0  0  0  0  0  0  0
  1  2  1  0  0  0  0
  2  3  1  0  0  0  0
M  END
>  <pval>  (1) 
[1,2,]

$$$$

  Mrv1810 06051911332D          

  3  2  0  0  0  0            999 V2000
  -10.3083    4.8496    0.0000 C   0  0  0  0  0  0  0  0  0  0  0  0
   -9.6408    5.3345    0.0000 O   0  0  0  0  0  0  0  0  0  0  0  0
   -9.0277    4.7825    0.0000 C   0  0  0  0  0  0  0  0  0  0  0  0
  1  2  1  0  0  0  0
  2  3  1  0  0  0  0
M  END
>  <pval>  (1) 
[1,2,]
"""
    suppl3 = Chem.SDMolSupplier()
    suppl3.SetData(sdf)
    l = [x for x in suppl3]
    self.assertEqual(len(l), 2)
    self.assertTrue(l[0] is not None)
    self.assertTrue(l[1] is not None)

    from io import BytesIO
    sio = BytesIO(sdf)
    suppl3 = Chem.ForwardSDMolSupplier(sio)
    l = [x for x in suppl3]
    self.assertEqual(len(l), 2)
    self.assertTrue(l[0] is not None)
    self.assertTrue(l[1] is not None)

  def testXYZ(self):
    conf = Chem.Conformer(5)
    conf.SetAtomPosition(0, [0.000, 0.000, 0.000])
    conf.SetAtomPosition(1, [-0.635, -0.635, 0.635])
    conf.SetAtomPosition(2, [-0.635, 0.635, -0.635])
    conf.SetAtomPosition(3, [0.635, -0.635, -0.635])
    conf.SetAtomPosition(4, [0.635, 0.635, 0.635])

    emol = Chem.EditableMol(Chem.Mol())
    for z in [6, 1, 1, 1, 1]:
      emol.AddAtom(Chem.Atom(z))
    mol = emol.GetMol()
    mol.SetProp('_Name', 'methane\nthis part should not be output')
    mol.AddConformer(conf)

    xyzblock_expected = """5
methane
C      0.000000    0.000000    0.000000
H     -0.635000   -0.635000    0.635000
H     -0.635000    0.635000   -0.635000
H      0.635000   -0.635000   -0.635000
H      0.635000    0.635000    0.635000
"""

    self.assertEqual(Chem.MolToXYZBlock(mol), xyzblock_expected)

  def testSanitizationExceptionBasics(self):
    try:
      Chem.SanitizeMol(Chem.MolFromSmiles('CFC', sanitize=False))
    except Chem.AtomValenceException as exc:
      self.assertEqual(exc.cause.GetAtomIdx(), 1)
    else:
      self.assertFalse(True)

    try:
      Chem.SanitizeMol(Chem.MolFromSmiles('c1cc1', sanitize=False))
    except Chem.KekulizeException as exc:
      self.assertEqual(exc.cause.GetAtomIndices(), (0, 1, 2))
    else:
      self.assertFalse(True)

  def testSanitizationExceptionHierarchy(self):
    with self.assertRaises(Chem.AtomValenceException):
      Chem.SanitizeMol(Chem.MolFromSmiles('CFC', sanitize=False))
    with self.assertRaises(Chem.AtomSanitizeException):
      Chem.SanitizeMol(Chem.MolFromSmiles('CFC', sanitize=False))
    with self.assertRaises(Chem.MolSanitizeException):
      Chem.SanitizeMol(Chem.MolFromSmiles('CFC', sanitize=False))
    with self.assertRaises(ValueError):
      Chem.SanitizeMol(Chem.MolFromSmiles('CFC', sanitize=False))

    with self.assertRaises(Chem.KekulizeException):
      Chem.SanitizeMol(Chem.MolFromSmiles('c1cc1', sanitize=False))
    with self.assertRaises(Chem.MolSanitizeException):
      Chem.SanitizeMol(Chem.MolFromSmiles('c1cc1', sanitize=False))
    with self.assertRaises(ValueError):
      Chem.SanitizeMol(Chem.MolFromSmiles('c1cc1', sanitize=False))

  def testDetectChemistryProblems(self):
    m = Chem.MolFromSmiles('CFCc1cc1ClC', sanitize=False)
    ps = Chem.DetectChemistryProblems(m)
    self.assertEqual(len(ps), 3)
    self.assertEqual([x.GetType() for x in ps],
                     ['AtomValenceException', 'AtomValenceException', 'KekulizeException'])
    self.assertEqual(ps[0].GetAtomIdx(), 1)
    self.assertEqual(ps[1].GetAtomIdx(), 6)
    self.assertEqual(ps[2].GetAtomIndices(), (3, 4, 5))

  def testGithub2611(self):
    mol = Chem.MolFromSmiles('ONCS.ONCS')
    for atom in mol.GetAtoms():
      atom.SetIsotope(atom.GetIdx())

    order1 = list(
      Chem.CanonicalRankAtomsInFragment(mol, atomsToUse=range(0, 4), breakTies=False,
                                        includeIsotopes=True))
    order2 = list(
      Chem.CanonicalRankAtomsInFragment(mol, atomsToUse=range(0, 8), breakTies=False,
                                        includeIsotopes=False))
    self.assertNotEqual(order1[:4], order2[4:])
    # ensure that the orders are ignored in the second batch
    self.assertEqual(order2[:4], order2[4:])

    for smi in ['ONCS.ONCS', 'F[C@@H](Br)[C@H](F)Cl']:
      mol = Chem.MolFromSmiles(smi)
      for atom in mol.GetAtoms():
        atom.SetIsotope(atom.GetIdx())

        for iso, chiral in [(True, True), (True, False), (False, True), (False, False)]:
          order1 = list(
            Chem.CanonicalRankAtomsInFragment(mol, atomsToUse=range(0, mol.GetNumAtoms()),
                                              bondsToUse=range(0,
                                                               mol.GetNumBonds()), breakTies=False,
                                              includeIsotopes=iso, includeChirality=chiral))
          order2 = list(
            Chem.CanonicalRankAtomsInFragment(mol, atomsToUse=range(0, mol.GetNumAtoms()),
                                              bondsToUse=range(0,
                                                               mol.GetNumBonds()), breakTies=True,
                                              includeIsotopes=iso, includeChirality=chiral))
          order3 = list(
            Chem.CanonicalRankAtoms(mol, breakTies=False, includeIsotopes=iso,
                                    includeChirality=chiral))
          order4 = list(
            Chem.CanonicalRankAtoms(mol, breakTies=True, includeIsotopes=iso,
                                    includeChirality=chiral))
          self.assertEqual(order1, order3)
          self.assertEqual(order2, order4)

  def testSetBondStereoFromDirections(self):
    m1 = Chem.MolFromMolBlock(
      '''
  Mrv1810 10141909482D          

  4  3  0  0  0  0            999 V2000
    3.3412   -2.9968    0.0000 C   0  0  0  0  0  0  0  0  0  0  0  0
    2.5162   -2.9968    0.0000 C   0  0  0  0  0  0  0  0  0  0  0  0
    2.1037   -3.7112    0.0000 C   0  0  0  0  0  0  0  0  0  0  0  0
    3.7537   -2.2823    0.0000 C   0  0  0  0  0  0  0  0  0  0  0  0
  1  2  2  0  0  0  0
  2  3  1  0  0  0  0
  1  4  1  0  0  0  0
M  END
''', sanitize=False)
    self.assertEqual(m1.GetBondBetweenAtoms(0, 1).GetBondType(), Chem.BondType.DOUBLE)
    self.assertEqual(m1.GetBondBetweenAtoms(0, 1).GetStereo(), Chem.BondStereo.STEREONONE)
    Chem.SetBondStereoFromDirections(m1)
    self.assertEqual(m1.GetBondBetweenAtoms(0, 1).GetStereo(), Chem.BondStereo.STEREOTRANS)

    m2 = Chem.MolFromMolBlock(
      '''
  Mrv1810 10141909542D          

  4  3  0  0  0  0            999 V2000
    3.4745   -5.2424    0.0000 C   0  0  0  0  0  0  0  0  0  0  0  0
    2.6495   -5.2424    0.0000 C   0  0  0  0  0  0  0  0  0  0  0  0
    2.2370   -5.9569    0.0000 C   0  0  0  0  0  0  0  0  0  0  0  0
    3.8870   -5.9569    0.0000 C   0  0  0  0  0  0  0  0  0  0  0  0
  1  2  2  0  0  0  0
  2  3  1  0  0  0  0
  1  4  1  0  0  0  0
M  END
''', sanitize=False)
    self.assertEqual(m2.GetBondBetweenAtoms(0, 1).GetBondType(), Chem.BondType.DOUBLE)
    self.assertEqual(m2.GetBondBetweenAtoms(0, 1).GetStereo(), Chem.BondStereo.STEREONONE)
    Chem.SetBondStereoFromDirections(m2)
    self.assertEqual(m2.GetBondBetweenAtoms(0, 1).GetStereo(), Chem.BondStereo.STEREOCIS)

  def testSetBondDirFromStereo(self):
    m1 = Chem.MolFromSmiles('CC=CC')
    m1.GetBondWithIdx(1).SetStereoAtoms(0, 3)
    m1.GetBondWithIdx(1).SetStereo(Chem.BondStereo.STEREOCIS)
    Chem.SetDoubleBondNeighborDirections(m1)
    self.assertEqual(Chem.MolToSmiles(m1), r"C/C=C\C")
    self.assertEqual(m1.GetBondWithIdx(0).GetBondDir(), Chem.BondDir.ENDUPRIGHT)
    self.assertEqual(m1.GetBondWithIdx(2).GetBondDir(), Chem.BondDir.ENDDOWNRIGHT)

  def testAssignChiralTypesFromMolParity(self):

    class TestAssignChiralTypesFromMolParity:

      class BondDef:

        def __init__(self, bi, ei, t):
          self.beginIdx = bi
          self.endIdx = ei
          self.type = t

      def __init__(self, mol, parent):
        self.parent = parent
        self.parityMap = {
          Chem.ChiralType.CHI_TETRAHEDRAL_CW: 1,
          Chem.ChiralType.CHI_TETRAHEDRAL_CCW: 2,
          Chem.ChiralType.CHI_UNSPECIFIED: 0,
          Chem.ChiralType.CHI_OTHER: 0
        }
        self.d_rwMol = Chem.RWMol(mol)
        self.assignMolParity()
        self.fillBondDefVect()
        Chem.AssignAtomChiralTagsFromMolParity(self.d_rwMol)
        self.d_refSmiles = Chem.MolToSmiles(self.d_rwMol)
        self.heapPermutation()

      def assignMolParity(self):
        Chem.AssignAtomChiralTagsFromStructure(self.d_rwMol)
        for a in self.d_rwMol.GetAtoms():
          parity = self.parityMap[a.GetChiralTag()]
          a.SetIntProp("molParity", parity)
          a.SetChiralTag(Chem.ChiralType.CHI_UNSPECIFIED)

      def fillBondDefVect(self):
        self.d_bondDefVect = [
          self.BondDef(b.GetBeginAtomIdx(), b.GetEndAtomIdx(), b.GetBondType())
          for b in self.d_rwMol.GetBonds()
        ]

      def stripBonds(self):
        for i in reversed(range(self.d_rwMol.GetNumBonds())):
          b = self.d_rwMol.GetBondWithIdx(i)
          self.d_rwMol.RemoveBond(b.GetBeginAtomIdx(), b.GetEndAtomIdx())

      def addBonds(self):
        [
          self.d_rwMol.AddBond(bondDef.beginIdx, bondDef.endIdx, bondDef.type)
          for bondDef in self.d_bondDefVect
        ]

      def checkBondPermutation(self):
        self.stripBonds()
        self.addBonds()
        Chem.SanitizeMol(self.d_rwMol)
        Chem.AssignAtomChiralTagsFromMolParity(self.d_rwMol)
        self.parent.assertEqual(Chem.MolToSmiles(self.d_rwMol), self.d_refSmiles)

      def heapPermutation(self, s=0):
        # if size becomes 1 the permutation is ready to use
        if (s == 0):
          s = len(self.d_bondDefVect)
        if (s == 1):
          self.checkBondPermutation()
          return
        for i in range(s):
          self.heapPermutation(s - 1)
          # if size is odd, swap first and last element
          j = 0 if (s % 2 == 1) else i
          self.d_bondDefVect[j], self.d_bondDefVect[s - 1] = \
            self.d_bondDefVect[s - 1], self.d_bondDefVect[j]

    molb = """
     RDKit          3D

  6  5  0  0  1  0  0  0  0  0999 V2000
   -2.9747    1.7234    0.0753 C   0  0  0  0  0  0  0  0  0  0  0  0
   -1.4586    1.4435    0.1253 C   0  0  0  0  0  0  0  0  0  0  0  0
   -3.5885    2.6215    1.4893 Cl  0  0  0  0  0  0  0  0  0  0  0  0
   -3.7306    0.3885   -0.0148 C   0  0  0  0  0  0  0  0  0  0  0  0
   -0.3395    3.0471    0.1580 Br  0  0  0  0  0  0  0  0  0  0  0  0
   -1.1574    0.7125    1.2684 F   0  0  0  0  0  0  0  0  0  0  0  0
  1  2  1  0
  1  3  1  0
  1  4  1  0
  2  5  1  0
  2  6  1  0
M  END
"""
    m = Chem.RWMol(Chem.MolFromMolBlock(molb, sanitize=True, removeHs=False))
    self.assertIsNotNone(m)
    TestAssignChiralTypesFromMolParity(m, self)

  def testCXSMILESErrors(self):
    smi = "CCC |FAILURE|"
    ps = Chem.SmilesParserParams()
    ps.strictCXSMILES = False
    m = Chem.MolFromSmiles(smi, ps)
    self.assertTrue(m is not None)
    self.assertEqual(m.GetNumAtoms(), 3)

  def testRemoveHsParams(self):
    smips = Chem.SmilesParserParams()
    smips.removeHs = False

    m = Chem.MolFromSmiles('F.[H]', smips)
    ps = Chem.RemoveHsParameters()
    m = Chem.RemoveHs(m, ps)
    self.assertEqual(m.GetNumAtoms(), 2)
    ps.removeDegreeZero = True
    m = Chem.RemoveHs(m, ps)
    self.assertEqual(m.GetNumAtoms(), 1)

    m = Chem.MolFromSmiles('F[H-]F', smips)
    ps = Chem.RemoveHsParameters()
    m = Chem.RemoveHs(m, ps)
    self.assertEqual(m.GetNumAtoms(), 3)
    m = Chem.MolFromSmiles('F[H-]F', smips)
    ps.removeHigherDegrees = True
    m = Chem.RemoveHs(m, ps)
    self.assertEqual(m.GetNumAtoms(), 2)

    m = Chem.MolFromSmiles('[H][H]', smips)
    ps = Chem.RemoveHsParameters()
    m = Chem.RemoveHs(m, ps)
    self.assertEqual(m.GetNumAtoms(), 2)
    m = Chem.MolFromSmiles('[H][H]', smips)
    ps.removeOnlyHNeighbors = True
    m = Chem.RemoveHs(m, ps)
    self.assertEqual(m.GetNumAtoms(), 0)

    m = Chem.MolFromSmiles('F[2H]', smips)
    ps = Chem.RemoveHsParameters()
    m = Chem.RemoveHs(m, ps)
    self.assertEqual(m.GetNumAtoms(), 2)
    m = Chem.MolFromSmiles('F[2H]', smips)
    ps.removeIsotopes = True
    m = Chem.RemoveHs(m, ps)
    self.assertEqual(m.GetNumAtoms(), 1)

    m = Chem.MolFromSmiles('*[H]', smips)
    ps = Chem.RemoveHsParameters()
    m = Chem.RemoveHs(m, ps)
    self.assertEqual(m.GetNumAtoms(), 2)
    m = Chem.MolFromSmiles('*[H]', smips)
    ps.removeDummyNeighbors = True
    m = Chem.RemoveHs(m, ps)
    self.assertEqual(m.GetNumAtoms(), 1)

    m = Chem.MolFromSmiles('F/C=N/[H]', smips)
    ps = Chem.RemoveHsParameters()
    m = Chem.RemoveHs(m, ps)
    self.assertEqual(m.GetNumAtoms(), 4)
    m = Chem.MolFromSmiles('F/C=N/[H]', smips)
    ps.removeDefiningBondStereo = True
    m = Chem.RemoveHs(m, ps)
    self.assertEqual(m.GetNumAtoms(), 3)

    m = Chem.MolFromSmiles('FC([H])(O)Cl', smips)
    m.GetBondBetweenAtoms(1, 2).SetBondDir(Chem.BondDir.BEGINWEDGE)
    ps = Chem.RemoveHsParameters()
    m = Chem.RemoveHs(m, ps)
    self.assertEqual(m.GetNumAtoms(), 4)
    m = Chem.MolFromSmiles('FC([H])(O)Cl', smips)
    m.GetBondBetweenAtoms(1, 2).SetBondDir(Chem.BondDir.BEGINWEDGE)
    ps.removeWithWedgedBond = False
    m = Chem.RemoveHs(m, ps)
    self.assertEqual(m.GetNumAtoms(), 5)

    m = Chem.MolFromSmarts('F[#1]')
    ps = Chem.RemoveHsParameters()
    m = Chem.RemoveHs(m, ps)
    self.assertEqual(m.GetNumAtoms(), 2)
    m = Chem.MolFromSmarts('F[#1]')
    ps.removeWithQuery = True
    m = Chem.RemoveHs(m, ps)
    self.assertEqual(m.GetNumAtoms(), 1)

    m = Chem.MolFromSmiles('[C@]12([H])CCC1CO2.[H+].F[H-]F.[H][H].[H]*.F/C=C/[H]')
    m = Chem.RemoveAllHs(m)
    for at in m.GetAtoms():
      self.assertNotEqual(at.GetAtomicNum(), 1)

  def testPickleCoordsAsDouble(self):
    import pickle
    m = Chem.MolFromSmiles('C')
    test_num = 1e50
    conf = Chem.Conformer(1)
    conf.SetAtomPosition(0, (test_num, 0.0, 0.0))
    m.AddConformer(conf)

    opts = Chem.GetDefaultPickleProperties()
    Chem.SetDefaultPickleProperties(Chem.PropertyPickleOptions.NoProps)
    self.assertNotEqual(pickle.loads(pickle.dumps(m)).GetConformer().GetAtomPosition(0).x, test_num)

    try:
      Chem.SetDefaultPickleProperties(Chem.PropertyPickleOptions.CoordsAsDouble)
      self.assertEqual(pickle.loads(pickle.dumps(m)).GetConformer().GetAtomPosition(0).x, test_num)
    finally:
      Chem.SetDefaultPickleProperties(opts)

  def testCustomSubstructMatchCheck(self):

    def accept_none(mol, vect):
      return False

    def accept_all(mol, vect):
      return True

    def accept_large(mol, vect):
      return sum(vect) > 5

    m = Chem.MolFromSmiles('CCOCC')
    p = Chem.MolFromSmiles('CCO')
    ps = Chem.SubstructMatchParameters()
    self.assertEqual(len(m.GetSubstructMatches(p, ps)), 2)

    ps.setExtraFinalCheck(accept_none)
    self.assertEqual(len(m.GetSubstructMatches(p, ps)), 0)
    ps.setExtraFinalCheck(accept_all)
    self.assertEqual(len(m.GetSubstructMatches(p, ps)), 2)
    ps.setExtraFinalCheck(accept_large)
<<<<<<< HEAD
    self.assertEqual(len(m.GetSubstructMatches(p,ps)),1)

  def testRandomSmilesVect(self):
    m = Chem.MolFromSmiles("C1OCC1N(CO)(Cc1ccccc1NCCl)")
    v = Chem.MolToRandomSmilesVect(m,5,randomSeed=0xf00d)
    self.assertEqual(v,["OCN(Cc1c(cccc1)NCCl)C1COC1", "c1ccc(CN(C2COC2)CO)c(c1)NCCl",
        "c1(NCCl)c(cccc1)CN(C1COC1)CO", "c1(NCCl)c(CN(CO)C2COC2)cccc1",
        "C(c1ccccc1NCCl)N(C1COC1)CO"])
    
    v = Chem.MolToRandomSmilesVect(m,5,randomSeed=0xf00d,allHsExplicit=True)
    self.assertEqual(v,["[OH][CH2][N]([CH2][c]1[c]([cH][cH][cH][cH]1)[NH][CH2][Cl])[CH]1[CH2][O][CH2]1",
        "[cH]1[cH][cH][c]([CH2][N]([CH]2[CH2][O][CH2]2)[CH2][OH])[c]([cH]1)[NH][CH2][Cl]",
        "[c]1([NH][CH2][Cl])[c]([cH][cH][cH][cH]1)[CH2][N]([CH]1[CH2][O][CH2]1)[CH2][OH]",
        "[c]1([NH][CH2][Cl])[c]([CH2][N]([CH2][OH])[CH]2[CH2][O][CH2]2)[cH][cH][cH][cH]1",
        "[CH2]([c]1[cH][cH][cH][cH][c]1[NH][CH2][Cl])[N]([CH]1[CH2][O][CH2]1)[CH2][OH]"])
    
    
=======
    self.assertEqual(len(m.GetSubstructMatches(p, ps)), 1)

  def testSuppliersReadingDirectories(self):
    # this is an odd one, basically we need to check that we don't hang
    #  which is pretty much a bad test in my opinion, but YMMV
    d = tempfile.mkdtemp()
    self.assertTrue(os.path.exists(d))

    for supplier in [
        Chem.SmilesMolSupplier,
        Chem.SDMolSupplier,
        Chem.TDTMolSupplier,
        #Chem.CompressedSDMolSupplier,
        Chem.MaeMolSupplier
    ]:
      print("supplier:", supplier)
      with self.assertRaises(OSError):
        suppl = supplier(d)

    os.rmdir(d)

>>>>>>> 3d28ded2

if __name__ == '__main__':
  if "RDTESTCASE" in os.environ:
    suite = unittest.TestSuite()
    testcases = os.environ["RDTESTCASE"]
    for name in testcases.split(':'):
      suite.addTest(TestCase(name))

    runner = unittest.TextTestRunner()
    runner.run(suite)
  else:
    unittest.main()<|MERGE_RESOLUTION|>--- conflicted
+++ resolved
@@ -5873,8 +5873,27 @@
     ps.setExtraFinalCheck(accept_all)
     self.assertEqual(len(m.GetSubstructMatches(p, ps)), 2)
     ps.setExtraFinalCheck(accept_large)
-<<<<<<< HEAD
     self.assertEqual(len(m.GetSubstructMatches(p,ps)),1)
+
+
+  def testSuppliersReadingDirectories(self):
+    # this is an odd one, basically we need to check that we don't hang
+    #  which is pretty much a bad test in my opinion, but YMMV
+    d = tempfile.mkdtemp()
+    self.assertTrue(os.path.exists(d))
+
+    for supplier in [
+        Chem.SmilesMolSupplier,
+        Chem.SDMolSupplier,
+        Chem.TDTMolSupplier,
+        #Chem.CompressedSDMolSupplier,
+        Chem.MaeMolSupplier
+    ]:
+      print("supplier:", supplier)
+      with self.assertRaises(OSError):
+        suppl = supplier(d)
+
+    os.rmdir(d)
 
   def testRandomSmilesVect(self):
     m = Chem.MolFromSmiles("C1OCC1N(CO)(Cc1ccccc1NCCl)")
@@ -5889,31 +5908,6 @@
         "[c]1([NH][CH2][Cl])[c]([cH][cH][cH][cH]1)[CH2][N]([CH]1[CH2][O][CH2]1)[CH2][OH]",
         "[c]1([NH][CH2][Cl])[c]([CH2][N]([CH2][OH])[CH]2[CH2][O][CH2]2)[cH][cH][cH][cH]1",
         "[CH2]([c]1[cH][cH][cH][cH][c]1[NH][CH2][Cl])[N]([CH]1[CH2][O][CH2]1)[CH2][OH]"])
-    
-    
-=======
-    self.assertEqual(len(m.GetSubstructMatches(p, ps)), 1)
-
-  def testSuppliersReadingDirectories(self):
-    # this is an odd one, basically we need to check that we don't hang
-    #  which is pretty much a bad test in my opinion, but YMMV
-    d = tempfile.mkdtemp()
-    self.assertTrue(os.path.exists(d))
-
-    for supplier in [
-        Chem.SmilesMolSupplier,
-        Chem.SDMolSupplier,
-        Chem.TDTMolSupplier,
-        #Chem.CompressedSDMolSupplier,
-        Chem.MaeMolSupplier
-    ]:
-      print("supplier:", supplier)
-      with self.assertRaises(OSError):
-        suppl = supplier(d)
-
-    os.rmdir(d)
-
->>>>>>> 3d28ded2
 
 if __name__ == '__main__':
   if "RDTESTCASE" in os.environ:
