#
#  Copyright (C) 2003-2023  Greg Landrum and other RDKit contributors
#         All Rights Reserved
#
""" This is a rough coverage test of the python wrapper

it's intended to be shallow, but broad

"""

import doctest
import gc
import gzip
import importlib.util
import logging
import os
import pickle
import sys
import tempfile
import unittest
from contextlib import contextmanager
from datetime import datetime, timedelta
from io import BytesIO, StringIO

import rdkit.Chem.rdDepictor
from rdkit import Chem, DataStructs, RDConfig, __version__, rdBase
from rdkit.Chem import rdqueries
from rdkit.Chem import AllChem
from rdkit.Chem.Scaffolds import MurckoScaffold

# Boost functions are NOT found by doctest, this "fixes" them
#  by adding the doctests to a fake module
spec = importlib.util.spec_from_loader("TestReplaceCore", loader=None)
TestReplaceCore = importlib.util.module_from_spec(spec)
code = """
from rdkit.Chem import ReplaceCore
def ReplaceCore(*a, **kw):
    '''%s
    '''
    return Chem.ReplaceCore(*a, **kw)
""" % "\n".join([x.lstrip() for x in Chem.ReplaceCore.__doc__.split("\n")])
exec(code, TestReplaceCore.__dict__)


@contextmanager
def log_to_python(level=None):
  """
    Temporarily redirect logging to Python streams, optionally
    setting a specific log level.
  """
  rdBase.LogToPythonLogger()
  pylog = logging.getLogger("rdkit")
  if level is not None:
    original_level = pylog.level
    pylog.setLevel(level)

  yield pylog

  if level is not None:
    pylog.setLevel(original_level)
  rdBase.LogToCppStreams()


@contextmanager
def capture_logging(level=None):
  """
    Temporarily redirect logging to a Python StringIO, optionally
    setting a specific log level.
  """
  log_stream = StringIO()
  stream_handler = logging.StreamHandler(stream=log_stream)

  with log_to_python(level) as pylog:
    pylog.addHandler(stream_handler)

    yield log_stream

    pylog.removeHandler(stream_handler)


def load_tests(loader, tests, ignore):
  tests.addTests(doctest.DocTestSuite(TestReplaceCore))
  return tests


def feq(v1, v2, tol2=1e-4):
  return abs(v1 - v2) <= tol2


def getTotalFormalCharge(mol):
  totalFormalCharge = 0
  for atom in mol.GetAtoms():
    totalFormalCharge += atom.GetFormalCharge()
  return totalFormalCharge


def cmpFormalChargeBondOrder(self, mol1, mol2):
  self.assertEqual(mol1.GetNumAtoms(), mol2.GetNumAtoms())
  self.assertEqual(mol1.GetNumBonds(), mol2.GetNumBonds())
  for i in range(mol1.GetNumAtoms()):
    self.assertEqual(
      mol1.GetAtomWithIdx(i).GetFormalCharge(),
      mol2.GetAtomWithIdx(i).GetFormalCharge())
  for i in range(mol1.GetNumBonds()):
    self.assertEqual(mol1.GetBondWithIdx(i).GetBondType(), mol2.GetBondWithIdx(i).GetBondType())


def setResidueFormalCharge(mol, res, fc):
  for query in res:
    matches = mol.GetSubstructMatches(query)
    for match in matches:
      mol.GetAtomWithIdx(match[-1]).SetFormalCharge(fc)


def getBtList2(resMolSuppl):
  btList2 = []
  while (not resMolSuppl.atEnd()):
    resMol = next(resMolSuppl)
    bt = []
    for bond in resMol.GetBonds():
      bt.append(int(bond.GetBondTypeAsDouble()))
    btList2.append(bt)
  for i in range(len(btList2)):
    same = True
    for j in range(len(btList2[i])):
      if (not i):
        continue
      if (same):
        same = (btList2[i][j] == btList2[i - 1][j])
    if (i and same):
      return None
  return btList2


class TestCase(unittest.TestCase):

  def test0Except(self):

    with self.assertRaises(IndexError):
      Chem.tossit()

  def test1Table(self):

    tbl = Chem.GetPeriodicTable()
    self.assertTrue(tbl)

    self.assertTrue(feq(tbl.GetAtomicWeight(6), 12.011))
    self.assertTrue(feq(tbl.GetAtomicWeight("C"), 12.011))
    self.assertTrue(tbl.GetAtomicNumber('C') == 6)
    self.assertTrue(feq(tbl.GetRvdw(6), 1.7))
    self.assertTrue(feq(tbl.GetRvdw("C"), 1.7))
    self.assertTrue(feq(tbl.GetRcovalent(6), 0.76))
    self.assertTrue(feq(tbl.GetRcovalent("C"), 0.76))
    self.assertTrue(tbl.GetDefaultValence(6) == 4)
    self.assertTrue(tbl.GetDefaultValence("C") == 4)
    self.assertTrue(tuple(tbl.GetValenceList(6)) == (4, ))
    self.assertTrue(tuple(tbl.GetValenceList("C")) == (4, ))
    self.assertTrue(tuple(tbl.GetValenceList(16)) == (2, 4, 6))
    self.assertTrue(tuple(tbl.GetValenceList("S")) == (2, 4, 6))
    self.assertTrue(tbl.GetNOuterElecs(6) == 4)
    self.assertTrue(tbl.GetNOuterElecs("C") == 4)
    self.assertTrue(tbl.GetMostCommonIsotope(6) == 12)
    self.assertTrue(tbl.GetMostCommonIsotope('C') == 12)
    self.assertTrue(tbl.GetMostCommonIsotopeMass(6) == 12.0)
    self.assertTrue(tbl.GetMostCommonIsotopeMass('C') == 12.0)
    self.assertTrue(tbl.GetAbundanceForIsotope(6, 12) == 98.93)
    self.assertTrue(tbl.GetAbundanceForIsotope('C', 12) == 98.93)
    self.assertTrue(feq(tbl.GetRb0(6), 0.77))
    self.assertTrue(feq(tbl.GetRb0("C"), 0.77))
    self.assertTrue(tbl.GetElementSymbol(6) == 'C')
    self.assertTrue(tbl.GetElementName(6) == 'Carbon')

  def test2Atom(self):
    atom = Chem.Atom(6)
    self.assertTrue(atom)
    self.assertTrue(atom.GetAtomicNum() == 6)
    atom.SetAtomicNum(8)
    self.assertTrue(atom.GetAtomicNum() == 8)

    atom = Chem.Atom("C")
    self.assertTrue(atom)
    self.assertTrue(atom.GetAtomicNum() == 6)

  def test3Bond(self):
    # No longer relevant, bonds are not constructible from Python
    pass

  def test4Mol(self):
    mol = Chem.Mol()
    self.assertTrue(mol)

  def test5Smiles(self):
    mol = Chem.MolFromSmiles('n1ccccc1')
    self.assertTrue(mol)
    self.assertTrue(mol.GetNumAtoms() == 6)
    self.assertTrue(mol.GetNumAtoms(1) == 6)
    self.assertTrue(mol.GetNumAtoms(0) == 11)
    at = mol.GetAtomWithIdx(2)
    self.assertTrue(at.GetAtomicNum() == 6)
    at = mol.GetAtomWithIdx(0)
    self.assertTrue(at.GetAtomicNum() == 7)

  def _test6Bookmarks(self):
    mol = Chem.MolFromSmiles('n1ccccc1')
    self.assertTrue(mol)

    self.assertTrue(not mol.HasAtomBookmark(0))
    mol.SetAtomBookmark(mol.GetAtomWithIdx(0), 0)
    mol.SetAtomBookmark(mol.GetAtomWithIdx(1), 1)
    self.assertTrue(mol.HasAtomBookmark(0))
    self.assertTrue(mol.HasAtomBookmark(1))

    if 1:
      self.assertTrue(not mol.HasBondBookmark(0))
      self.assertTrue(not mol.HasBondBookmark(1))
      mol.SetBondBookmark(mol.GetBondWithIdx(0), 0)
      mol.SetBondBookmark(mol.GetBondWithIdx(1), 1)
      self.assertTrue(mol.HasBondBookmark(0))
      self.assertTrue(mol.HasBondBookmark(1))

    at = mol.GetAtomWithBookmark(0)
    self.assertTrue(at)
    self.assertTrue(at.GetAtomicNum() == 7)
    mol.ClearAtomBookmark(0)
    self.assertTrue(not mol.HasAtomBookmark(0))
    self.assertTrue(mol.HasAtomBookmark(1))
    mol.ClearAllAtomBookmarks()
    self.assertTrue(not mol.HasAtomBookmark(0))
    self.assertTrue(not mol.HasAtomBookmark(1))

    mol.SetAtomBookmark(mol.GetAtomWithIdx(1), 1)

    if 1:
      self.assertTrue(mol.HasBondBookmark(0))
      self.assertTrue(mol.HasBondBookmark(1))
      bond = mol.GetBondWithBookmark(0)
      self.assertTrue(bond)
      mol.ClearBondBookmark(0)
      self.assertTrue(not mol.HasBondBookmark(0))
      self.assertTrue(mol.HasBondBookmark(1))
      mol.ClearAllBondBookmarks()
      self.assertTrue(not mol.HasBondBookmark(0))
      self.assertTrue(not mol.HasBondBookmark(1))

      self.assertTrue(mol.HasAtomBookmark(1))

  def test7Atom(self):
    mol = Chem.MolFromSmiles('n1ccccc1C[CH2-]')
    self.assertTrue(mol)
    Chem.SanitizeMol(mol)
    a0 = mol.GetAtomWithIdx(0)
    a1 = mol.GetAtomWithIdx(1)
    a6 = mol.GetAtomWithIdx(6)
    a7 = mol.GetAtomWithIdx(7)

    self.assertTrue(a0.GetAtomicNum() == 7)
    self.assertTrue(a0.GetSymbol() == 'N')
    self.assertTrue(a0.GetIdx() == 0)

    aList = [a0, a1, a6, a7]
    self.assertTrue(a0.GetDegree() == 2)
    self.assertTrue(a1.GetDegree() == 2)
    self.assertTrue(a6.GetDegree() == 2)
    self.assertTrue(a7.GetDegree() == 1)
    self.assertTrue([x.GetDegree() for x in aList] == [2, 2, 2, 1])

    self.assertTrue([x.GetTotalNumHs() for x in aList] == [0, 1, 2, 2])
    self.assertTrue([x.GetNumImplicitHs() for x in aList] == [0, 1, 2, 0])
    self.assertTrue([x.GetExplicitValence() for x in aList] == [3, 3, 2, 3])
    self.assertTrue([x.GetImplicitValence() for x in aList] == [0, 1, 2, 0])
    self.assertTrue([x.GetFormalCharge() for x in aList] == [0, 0, 0, -1])
    self.assertTrue([x.GetNoImplicit() for x in aList] == [0, 0, 0, 1])
    self.assertTrue([x.GetNumExplicitHs() for x in aList] == [0, 0, 0, 2])
    self.assertTrue([x.GetIsAromatic() for x in aList] == [1, 1, 0, 0])
    self.assertTrue([x.GetHybridization() for x in aList] == [
      Chem.HybridizationType.SP2, Chem.HybridizationType.SP2, Chem.HybridizationType.SP3,
      Chem.HybridizationType.SP3
    ], [x.GetHybridization() for x in aList])

  def test8Bond(self):
    mol = Chem.MolFromSmiles('n1ccccc1CC(=O)O')
    self.assertTrue(mol)
    Chem.SanitizeMol(mol)
    # note bond numbering is funny because of ring closure
    b0 = mol.GetBondWithIdx(0)
    b6 = mol.GetBondWithIdx(6)
    b7 = mol.GetBondWithIdx(7)
    b8 = mol.GetBondWithIdx(8)

    bList = [b0, b6, b7, b8]
    self.assertTrue(
      [x.GetBondType() for x in bList] ==
      [Chem.BondType.AROMATIC, Chem.BondType.SINGLE, Chem.BondType.DOUBLE, Chem.BondType.SINGLE])
    self.assertTrue([x.GetIsAromatic() for x in bList] == [1, 0, 0, 0])
    self.assertEqual(bList[0].GetBondTypeAsDouble(), 1.5)
    self.assertEqual(bList[1].GetBondTypeAsDouble(), 1.0)
    self.assertEqual(bList[2].GetBondTypeAsDouble(), 2.0)

    self.assertTrue([x.GetIsConjugated() != 0 for x in bList] == [1, 0, 1, 1],
                    [x.GetIsConjugated() != 0 for x in bList])
    self.assertTrue([x.GetBeginAtomIdx() for x in bList] == [0, 6, 7, 7],
                    [x.GetBeginAtomIdx() for x in bList])
    self.assertTrue([x.GetBeginAtom().GetIdx() for x in bList] == [0, 6, 7, 7])
    self.assertTrue([x.GetEndAtomIdx() for x in bList] == [1, 7, 8, 9])
    self.assertTrue([x.GetEndAtom().GetIdx() for x in bList] == [1, 7, 8, 9])

  def test9Smarts(self):
    query1 = Chem.MolFromSmarts('C(=O)O')
    self.assertTrue(query1)
    query2 = Chem.MolFromSmarts('C(=O)[O,N]')
    self.assertTrue(query2)
    query3 = Chem.MolFromSmarts('[$(C(=O)O)]')
    self.assertTrue(query3)

    mol = Chem.MolFromSmiles('CCC(=O)O')
    self.assertTrue(mol)

    self.assertTrue(mol.HasSubstructMatch(query1))
    self.assertTrue(mol.HasSubstructMatch(query2))
    self.assertTrue(mol.HasSubstructMatch(query3))

    mol = Chem.MolFromSmiles('CCC(=O)N')
    self.assertTrue(mol)

    self.assertTrue(not mol.HasSubstructMatch(query1))
    self.assertTrue(mol.HasSubstructMatch(query2))
    self.assertTrue(not mol.HasSubstructMatch(query3))

  def test10Iterators(self):
    mol = Chem.MolFromSmiles('CCOC')
    self.assertTrue(mol)

    for atom in mol.GetAtoms():
      self.assertTrue(atom)
    ats = mol.GetAtoms()
    ats[1]
    with self.assertRaisesRegex(IndexError, ""):
      ats[12]

    for bond in mol.GetBonds():
      self.assertTrue(bond)
    bonds = mol.GetBonds()
    bonds[1]
    with self.assertRaisesRegex(IndexError, ""):
      bonds[12]

  def test11MolOps(self):
    mol = Chem.MolFromSmiles('C1=CC=C(C=C1)P(C2=CC=CC=C2)C3=CC=CC=C3')
    self.assertTrue(mol)
    smi = Chem.MolToSmiles(mol)
    Chem.SanitizeMol(mol)
    nr = Chem.GetSymmSSSR(mol)
    self.assertTrue((len(nr) == 3))
    nr = Chem.GetSSSR(mol)
    self.assertTrue((len(nr) == 3))

  def test12Smarts(self):
    query1 = Chem.MolFromSmarts('C(=O)O')
    self.assertTrue(query1)
    query2 = Chem.MolFromSmarts('C(=O)[O,N]')
    self.assertTrue(query2)
    query3 = Chem.MolFromSmarts('[$(C(=O)O)]')
    self.assertTrue(query3)

    mol = Chem.MolFromSmiles('CCC(=O)O')
    self.assertTrue(mol)

    self.assertTrue(mol.HasSubstructMatch(query1))
    self.assertTrue(mol.GetSubstructMatch(query1) == (2, 3, 4))
    self.assertTrue(mol.HasSubstructMatch(query2))
    self.assertTrue(mol.GetSubstructMatch(query2) == (2, 3, 4))
    self.assertTrue(mol.HasSubstructMatch(query3))
    self.assertTrue(mol.GetSubstructMatch(query3) == (2, ))

    mol = Chem.MolFromSmiles('CCC(=O)N')
    self.assertTrue(mol)

    self.assertTrue(not mol.HasSubstructMatch(query1))
    self.assertTrue(not mol.GetSubstructMatch(query1))
    self.assertTrue(mol.HasSubstructMatch(query2))
    self.assertTrue(mol.GetSubstructMatch(query2) == (2, 3, 4))
    self.assertTrue(not mol.HasSubstructMatch(query3))

    mol = Chem.MolFromSmiles('OC(=O)CC(=O)O')
    self.assertTrue(mol)
    self.assertTrue(mol.HasSubstructMatch(query1))
    self.assertTrue(mol.GetSubstructMatch(query1) == (1, 2, 0))
    self.assertTrue(mol.GetSubstructMatches(query1) == ((1, 2, 0), (4, 5, 6)))
    self.assertTrue(mol.HasSubstructMatch(query2))
    self.assertTrue(mol.GetSubstructMatch(query2) == (1, 2, 0))
    self.assertTrue(mol.GetSubstructMatches(query2) == ((1, 2, 0), (4, 5, 6)))
    self.assertTrue(mol.HasSubstructMatch(query3))
    self.assertTrue(mol.GetSubstructMatches(query3) == ((1, ), (4, )))

  def test13Smarts(self):
    # previous smarts problems:
    query = Chem.MolFromSmarts('N(=,-C)')
    self.assertTrue(query)
    mol = Chem.MolFromSmiles('N#C')
    self.assertTrue(not mol.HasSubstructMatch(query))
    mol = Chem.MolFromSmiles('N=C')
    self.assertTrue(mol.HasSubstructMatch(query))
    mol = Chem.MolFromSmiles('NC')
    self.assertTrue(mol.HasSubstructMatch(query))

    query = Chem.MolFromSmarts('[Cl,$(O)]')
    mol = Chem.MolFromSmiles('C(=O)O')
    self.assertTrue(len(mol.GetSubstructMatches(query)) == 2)
    mol = Chem.MolFromSmiles('C(=N)N')
    self.assertTrue(len(mol.GetSubstructMatches(query)) == 0)

    query = Chem.MolFromSmarts('[$([O,S]-[!$(*=O)])]')
    mol = Chem.MolFromSmiles('CC(S)C(=O)O')
    self.assertTrue(len(mol.GetSubstructMatches(query)) == 1)
    mol = Chem.MolFromSmiles('C(=O)O')
    self.assertTrue(len(mol.GetSubstructMatches(query)) == 0)

  def test14Hs(self):
    m = Chem.MolFromSmiles('CC(=O)[OH]')
    self.assertEqual(m.GetNumAtoms(), 4)
    m2 = Chem.AddHs(m)
    self.assertEqual(m2.GetNumAtoms(), 8)
    m2 = Chem.RemoveHs(m2)
    self.assertEqual(m2.GetNumAtoms(), 4)

    m = Chem.MolFromSmiles('CC[H]', False)
    self.assertEqual(m.GetNumAtoms(), 3)
    m2 = Chem.MergeQueryHs(m)
    self.assertEqual(m2.GetNumAtoms(), 2)
    self.assertTrue(m2.GetAtomWithIdx(1).HasQuery())

    m = Chem.MolFromSmiles('CC[H]', False)
    self.assertEqual(m.GetNumAtoms(), 3)
    m1 = Chem.RemoveHs(m)
    self.assertEqual(m1.GetNumAtoms(), 2)
    self.assertEqual(m1.GetAtomWithIdx(1).GetNumExplicitHs(), 0)
    m1 = Chem.RemoveHs(m, updateExplicitCount=True)
    self.assertEqual(m1.GetNumAtoms(), 2)
    self.assertEqual(m1.GetAtomWithIdx(1).GetNumExplicitHs(), 1)

    # test merging of mapped hydrogens
    m = Chem.MolFromSmiles('CC[H]', False)
    m.GetAtomWithIdx(2).SetProp("molAtomMapNumber", "1")
    self.assertEqual(m.GetNumAtoms(), 3)
    m2 = Chem.MergeQueryHs(m, mergeUnmappedOnly=True)
    self.assertTrue(m2 is not None)
    self.assertEqual(m2.GetNumAtoms(), 3)
    self.assertFalse(m2.GetAtomWithIdx(1).HasQuery())

    # here the hydrogen is unmapped
    #  should be the same as merging all hydrogens
    m = Chem.MolFromSmiles('CC[H]', False)
    m.GetAtomWithIdx(1).SetProp("molAtomMapNumber", "1")
    self.assertEqual(m.GetNumAtoms(), 3)
    m2 = Chem.MergeQueryHs(m, mergeUnmappedOnly=True)
    self.assertTrue(m2 is not None)
    self.assertEqual(m2.GetNumAtoms(), 2)
    self.assertTrue(m2.GetAtomWithIdx(1).HasQuery())

    # test merging of isotopes, by default deuterium will not be merged
    m = Chem.MolFromSmiles('CC[2H]', False)
    self.assertEqual(m.GetNumAtoms(), 3)
    m2 = Chem.MergeQueryHs(m)
    self.assertTrue(m2 is not None)
    self.assertEqual(m2.GetNumAtoms(), 3)
    self.assertFalse(m2.GetAtomWithIdx(1).HasQuery())

    # here deuterium is merged
    # should be the same as merging all hydrogens
    m = Chem.MolFromSmiles('CC[2H]', False)
    self.assertEqual(m.GetNumAtoms(), 3)
    m2 = Chem.MergeQueryHs(m, mergeIsotopes=True)
    self.assertTrue(m2 is not None)
    self.assertEqual(m2.GetNumAtoms(), 2)
    self.assertTrue(m2.GetAtomWithIdx(1).HasQuery())

    # test github758
    m = Chem.MolFromSmiles('CCC')
    self.assertEqual(m.GetNumAtoms(), 3)
    m = Chem.AddHs(m, onlyOnAtoms=(0, 2))
    self.assertEqual(m.GetNumAtoms(), 9)
    self.assertEqual(m.GetAtomWithIdx(0).GetDegree(), 4)
    self.assertEqual(m.GetAtomWithIdx(2).GetDegree(), 4)
    self.assertEqual(m.GetAtomWithIdx(1).GetDegree(), 2)

  def test15Neighbors(self):
    m = Chem.MolFromSmiles('CC(=O)[OH]')
    self.assertTrue(m.GetNumAtoms() == 4)

    a = m.GetAtomWithIdx(1)
    ns = a.GetNeighbors()
    self.assertTrue(len(ns) == 3)

    bs = a.GetBonds()
    self.assertTrue(len(bs) == 3)

    for b in bs:
      try:
        a2 = b.GetOtherAtom(a)
      except Exception:
        a2 = None
      self.assertTrue(a2)
    self.assertTrue(len(bs) == 3)

  def test16Pickle(self):
    import pickle
    m = Chem.MolFromSmiles('C1=CN=CC=C1')
    pkl = pickle.dumps(m)
    m2 = pickle.loads(pkl)
    self.assertTrue(type(m2) == Chem.Mol)
    smi1 = Chem.MolToSmiles(m)
    smi2 = Chem.MolToSmiles(m2)
    self.assertTrue(smi1 == smi2)

    pkl = pickle.dumps(Chem.RWMol(m))
    m2 = pickle.loads(pkl)
    self.assertTrue(type(m2) == Chem.RWMol)
    smi1 = Chem.MolToSmiles(m)
    smi2 = Chem.MolToSmiles(m2)
    self.assertTrue(smi1 == smi2)

  def test16Props(self):
    m = Chem.MolFromSmiles('C1=CN=CC=C1')
    self.assertTrue(not m.HasProp('prop1'))
    self.assertTrue(not m.HasProp('prop2'))
    self.assertTrue(not m.HasProp('prop2'))
    m.SetProp('prop1', 'foob')
    self.assertTrue(not m.HasProp('prop2'))
    self.assertTrue(m.HasProp('prop1'))
    self.assertTrue(m.GetProp('prop1') == 'foob')
    self.assertTrue(not m.HasProp('propo'))
    try:
      m.GetProp('prop2')
    except KeyError:
      ok = 1
    else:
      ok = 0
    self.assertTrue(ok)

    # test computed properties
    m.SetProp('cprop1', 'foo', 1)
    m.SetProp('cprop2', 'foo2', 1)

    m.ClearComputedProps()
    self.assertTrue(not m.HasProp('cprop1'))
    self.assertTrue(not m.HasProp('cprop2'))

    m.SetDoubleProp("a", 2.0)
    self.assertTrue(m.GetDoubleProp("a") == 2.0)

    try:
      self.assertTrue(m.GetIntProp("a") == 2.0)
      raise Exception("Expected runtime exception")
    except ValueError:
      pass

    try:
      self.assertTrue(m.GetUnsignedProp("a") == 2.0)
      raise Exception("Expected runtime exception")
    except ValueError:
      pass

    m.SetDoubleProp("a", -2)
    self.assertTrue(m.GetDoubleProp("a") == -2.0)
    m.SetIntProp("a", -2)
    self.assertTrue(m.GetIntProp("a") == -2)

    try:
      m.SetUnsignedProp("a", -2)
      raise Exception("Expected failure with negative unsigned number")
    except OverflowError:
      pass

    m.SetBoolProp("a", False)
    self.assertFalse(m.GetBoolProp("a"))

    self.assertEqual(m.GetPropsAsDict(), {'a': False, 'prop1': 'foob'})
    m.SetDoubleProp("b", 1000.0)
    m.SetUnsignedProp("c", 2000)
    m.SetIntProp("d", -2)
    m.SetUnsignedProp("e", 2, True)
    self.assertEqual(m.GetPropsAsDict(False, True), {
      'a': False,
      'c': 2000,
      'b': 1000.0,
      'e': 2,
      'd': -2,
      'prop1': 'foob'
    })
    m = Chem.MolFromSmiles('C1=CN=CC=C1')
    m.SetProp("int", "1000")
    m.SetProp("double", "10000.123")
    self.assertEqual(m.GetPropsAsDict(), {"int": 1000, "double": 10000.123})

    self.assertEqual(type(m.GetPropsAsDict()['int']), int)
    self.assertEqual(type(m.GetPropsAsDict()['double']), float)

  def test17Kekulize(self):
    m = Chem.MolFromSmiles('c1ccccc1')
    smi = Chem.MolToSmiles(m)
    self.assertTrue(smi == 'c1ccccc1')

    Chem.Kekulize(m)
    smi = Chem.MolToSmiles(m)
    self.assertTrue(smi == 'c1ccccc1')

    m = Chem.MolFromSmiles('c1ccccc1')
    smi = Chem.MolToSmiles(m)
    self.assertTrue(smi == 'c1ccccc1')

    Chem.Kekulize(m, 1)
    smi = Chem.MolToSmiles(m)
    self.assertTrue(smi == 'C1=CC=CC=C1', smi)

  def test18Paths(self):

    m = Chem.MolFromSmiles("C1CC2C1CC2")
    #self.assertTrue(len(Chem.FindAllPathsOfLengthN(m,1,useBonds=1))==7)
    #print(Chem.FindAllPathsOfLengthN(m,3,useBonds=0))
    self.assertTrue(
      len(Chem.FindAllPathsOfLengthN(m, 2, useBonds=1)) == 10,
      Chem.FindAllPathsOfLengthN(m, 2, useBonds=1))
    self.assertTrue(len(Chem.FindAllPathsOfLengthN(m, 3, useBonds=1)) == 14)

    m = Chem.MolFromSmiles('C1CC1C')
    self.assertTrue(m)
    self.assertTrue(len(Chem.FindAllPathsOfLengthN(m, 1, useBonds=1)) == 4)
    self.assertTrue(len(Chem.FindAllPathsOfLengthN(m, 2, useBonds=1)) == 5)
    self.assertTrue(
      len(Chem.FindAllPathsOfLengthN(m, 3, useBonds=1)) == 3,
      Chem.FindAllPathsOfLengthN(m, 3, useBonds=1))
    self.assertTrue(
      len(Chem.FindAllPathsOfLengthN(m, 4, useBonds=1)) == 1,
      Chem.FindAllPathsOfLengthN(m, 4, useBonds=1))
    self.assertTrue(
      len(Chem.FindAllPathsOfLengthN(m, 5, useBonds=1)) == 0,
      Chem.FindAllPathsOfLengthN(m, 5, useBonds=1))

    #
    #  Hexane example from Hall-Kier Rev.Comp.Chem. paper
    #  Rev. Comp. Chem. vol 2, 367-422, (1991)
    #
    m = Chem.MolFromSmiles("CCCCCC")
    self.assertTrue(len(Chem.FindAllPathsOfLengthN(m, 1, useBonds=1)) == 5)
    self.assertTrue(len(Chem.FindAllPathsOfLengthN(m, 2, useBonds=1)) == 4)
    self.assertTrue(len(Chem.FindAllPathsOfLengthN(m, 3, useBonds=1)) == 3)

    m = Chem.MolFromSmiles("CCC(C)CC")
    self.assertTrue(len(Chem.FindAllPathsOfLengthN(m, 1, useBonds=1)) == 5)
    self.assertTrue(len(Chem.FindAllPathsOfLengthN(m, 2, useBonds=1)) == 5)
    self.assertTrue(
      len(Chem.FindAllPathsOfLengthN(m, 3, useBonds=1)) == 4,
      Chem.FindAllPathsOfLengthN(m, 3, useBonds=1))

    m = Chem.MolFromSmiles("CCCC(C)C")
    self.assertTrue(len(Chem.FindAllPathsOfLengthN(m, 1, useBonds=1)) == 5)
    self.assertTrue(len(Chem.FindAllPathsOfLengthN(m, 2, useBonds=1)) == 5)
    self.assertTrue(len(Chem.FindAllPathsOfLengthN(m, 3, useBonds=1)) == 3)

    m = Chem.MolFromSmiles("CC(C)C(C)C")
    self.assertTrue(len(Chem.FindAllPathsOfLengthN(m, 1, useBonds=1)) == 5)
    self.assertTrue(len(Chem.FindAllPathsOfLengthN(m, 2, useBonds=1)) == 6)
    self.assertTrue(len(Chem.FindAllPathsOfLengthN(m, 3, useBonds=1)) == 4)

    m = Chem.MolFromSmiles("CC(C)(C)CC")
    self.assertTrue(len(Chem.FindAllPathsOfLengthN(m, 1, useBonds=1)) == 5)
    self.assertTrue(len(Chem.FindAllPathsOfLengthN(m, 2, useBonds=1)) == 7)
    self.assertTrue(
      len(Chem.FindAllPathsOfLengthN(m, 3, useBonds=1)) == 3,
      Chem.FindAllPathsOfLengthN(m, 3, useBonds=1))

    m = Chem.MolFromSmiles("C1CCCCC1")
    self.assertTrue(len(Chem.FindAllPathsOfLengthN(m, 1, useBonds=1)) == 6)
    self.assertTrue(len(Chem.FindAllPathsOfLengthN(m, 2, useBonds=1)) == 6)
    self.assertTrue(len(Chem.FindAllPathsOfLengthN(m, 3, useBonds=1)) == 6)

    m = Chem.MolFromSmiles("C1CC2C1CC2")
    self.assertTrue(len(Chem.FindAllPathsOfLengthN(m, 1, useBonds=1)) == 7)
    self.assertTrue(
      len(Chem.FindAllPathsOfLengthN(m, 2, useBonds=1)) == 10,
      Chem.FindAllPathsOfLengthN(m, 2, useBonds=1))
    self.assertTrue(len(Chem.FindAllPathsOfLengthN(m, 3, useBonds=1)) == 14)

    m = Chem.MolFromSmiles("CC2C1CCC12")
    self.assertTrue(len(Chem.FindAllPathsOfLengthN(m, 1, useBonds=1)) == 7)
    self.assertTrue(len(Chem.FindAllPathsOfLengthN(m, 2, useBonds=1)) == 11)
    # FIX: this result disagrees with the paper (which says 13),
    #   but it seems right
    self.assertTrue(
      len(Chem.FindAllPathsOfLengthN(m, 3, useBonds=1)) == 15,
      Chem.FindAllPathsOfLengthN(m, 3, useBonds=1))

  def test19Subgraphs(self):
    m = Chem.MolFromSmiles('C1CC1C')
    self.assertTrue(m)
    self.assertTrue(len(Chem.FindAllSubgraphsOfLengthN(m, 1, 0)) == 4)
    self.assertTrue(len(Chem.FindAllSubgraphsOfLengthN(m, 2)) == 5)
    self.assertTrue(len(Chem.FindAllSubgraphsOfLengthN(m, 3)) == 4)
    self.assertTrue(len(Chem.FindAllSubgraphsOfLengthN(m, 4)) == 1)
    self.assertTrue(len(Chem.FindAllSubgraphsOfLengthN(m, 5)) == 0)

    #
    #  Hexane example from Hall-Kier Rev.Comp.Chem. paper
    #  Rev. Comp. Chem. vol 2, 367-422, (1991)
    #
    m = Chem.MolFromSmiles("CCCCCC")
    self.assertTrue(len(Chem.FindAllSubgraphsOfLengthN(m, 1)) == 5)
    self.assertTrue(len(Chem.FindAllSubgraphsOfLengthN(m, 2)) == 4)
    self.assertTrue(len(Chem.FindAllSubgraphsOfLengthN(m, 3)) == 3)

    l = Chem.FindAllSubgraphsOfLengthMToN(m, 1, 3)
    self.assertEqual(len(l), 3)
    self.assertEqual(len(l[0]), 5)
    self.assertEqual(len(l[1]), 4)
    self.assertEqual(len(l[2]), 3)
    self.assertRaises(ValueError, lambda: Chem.FindAllSubgraphsOfLengthMToN(m, 4, 3))

    m = Chem.MolFromSmiles("CCC(C)CC")
    self.assertTrue(len(Chem.FindAllSubgraphsOfLengthN(m, 1)) == 5)
    self.assertTrue(len(Chem.FindAllSubgraphsOfLengthN(m, 2)) == 5)
    self.assertTrue(len(Chem.FindAllSubgraphsOfLengthN(m, 3)) == 5)

    m = Chem.MolFromSmiles("CCCC(C)C")
    self.assertTrue(len(Chem.FindAllSubgraphsOfLengthN(m, 1)) == 5)
    self.assertTrue(len(Chem.FindAllSubgraphsOfLengthN(m, 2)) == 5)
    self.assertTrue(len(Chem.FindAllSubgraphsOfLengthN(m, 3)) == 4)

    m = Chem.MolFromSmiles("CC(C)C(C)C")
    self.assertTrue(len(Chem.FindAllSubgraphsOfLengthN(m, 1)) == 5)
    self.assertTrue(len(Chem.FindAllSubgraphsOfLengthN(m, 2)) == 6)
    self.assertTrue(len(Chem.FindAllSubgraphsOfLengthN(m, 3)) == 6)

    m = Chem.MolFromSmiles("CC(C)(C)CC")
    self.assertTrue(len(Chem.FindAllSubgraphsOfLengthN(m, 1)) == 5)
    self.assertTrue(len(Chem.FindAllSubgraphsOfLengthN(m, 2)) == 7)
    self.assertTrue(
      len(Chem.FindAllSubgraphsOfLengthN(m, 3)) == 7, Chem.FindAllSubgraphsOfLengthN(m, 3))

    m = Chem.MolFromSmiles("C1CCCCC1")
    self.assertTrue(len(Chem.FindAllSubgraphsOfLengthN(m, 1)) == 6)
    self.assertTrue(len(Chem.FindAllSubgraphsOfLengthN(m, 2)) == 6)
    self.assertTrue(len(Chem.FindAllSubgraphsOfLengthN(m, 3)) == 6)
    #self.assertTrue(len(Chem.FindUniqueSubgraphsOfLengthN(m,1))==1)
    self.assertTrue(len(Chem.FindUniqueSubgraphsOfLengthN(m, 2)) == 1)
    self.assertTrue(len(Chem.FindUniqueSubgraphsOfLengthN(m, 3)) == 1)

    m = Chem.MolFromSmiles("C1CC2C1CC2")
    self.assertTrue(len(Chem.FindAllSubgraphsOfLengthN(m, 1)) == 7)
    self.assertTrue(len(Chem.FindAllSubgraphsOfLengthN(m, 2)) == 10)
    self.assertTrue(len(Chem.FindAllSubgraphsOfLengthN(m, 3)) == 16)

    m = Chem.MolFromSmiles("CC2C1CCC12")
    self.assertTrue(len(Chem.FindAllSubgraphsOfLengthN(m, 1)) == 7)
    self.assertTrue(len(Chem.FindAllSubgraphsOfLengthN(m, 2)) == 11)
    self.assertTrue(
      len(Chem.FindAllSubgraphsOfLengthN(m, 3)) == 18, len(Chem.FindAllSubgraphsOfLengthN(m, 3)))

  def test20IsInRing(self):
    m = Chem.MolFromSmiles('C1CCC1C')
    self.assertTrue(m)
    self.assertTrue(m.GetAtomWithIdx(0).IsInRingSize(4))
    self.assertTrue(m.GetAtomWithIdx(1).IsInRingSize(4))
    self.assertTrue(m.GetAtomWithIdx(2).IsInRingSize(4))
    self.assertTrue(m.GetAtomWithIdx(3).IsInRingSize(4))
    self.assertTrue(not m.GetAtomWithIdx(4).IsInRingSize(4))

    self.assertTrue(not m.GetAtomWithIdx(0).IsInRingSize(3))
    self.assertTrue(not m.GetAtomWithIdx(1).IsInRingSize(3))
    self.assertTrue(not m.GetAtomWithIdx(2).IsInRingSize(3))
    self.assertTrue(not m.GetAtomWithIdx(3).IsInRingSize(3))
    self.assertTrue(not m.GetAtomWithIdx(4).IsInRingSize(3))

    self.assertTrue(m.GetBondWithIdx(0).IsInRingSize(4))
    self.assertTrue(not m.GetBondWithIdx(3).IsInRingSize(4))
    self.assertTrue(not m.GetBondWithIdx(0).IsInRingSize(3))
    self.assertTrue(not m.GetBondWithIdx(3).IsInRingSize(3))

  def test21Robustification(self):
    ok = False
    # FIX: at the moment I can't figure out how to catch the
    # actual exception that BPL is throwing when it gets
    # invalid arguments (Boost.Python.ArgumentError)
    try:
      Chem.MolFromSmiles('C=O').HasSubstructMatch(Chem.MolFromSmarts('fiib'))
    #except ValueError:
    #  ok=True
    except Exception:
      ok = True
    self.assertTrue(ok)

  def test22DeleteSubstruct(self):
    query = Chem.MolFromSmarts('C(=O)O')
    mol = Chem.MolFromSmiles('CCC(=O)O')
    nmol = Chem.DeleteSubstructs(mol, query)

    self.assertTrue(Chem.MolToSmiles(nmol) == 'CC')

    mol = Chem.MolFromSmiles('CCC(=O)O.O=CO')
    # now delete only fragments
    nmol = Chem.DeleteSubstructs(mol, query, 1)
    self.assertTrue(Chem.MolToSmiles(nmol) == 'CCC(=O)O', Chem.MolToSmiles(nmol))

    mol = Chem.MolFromSmiles('CCC(=O)O.O=CO')
    nmol = Chem.DeleteSubstructs(mol, query, 0)
    self.assertTrue(Chem.MolToSmiles(nmol) == 'CC')

    mol = Chem.MolFromSmiles('CCCO')
    nmol = Chem.DeleteSubstructs(mol, query, 0)
    self.assertTrue(Chem.MolToSmiles(nmol) == 'CCCO')

    # Issue 96 prevented this from working:
    mol = Chem.MolFromSmiles('CCC(=O)O.O=CO')
    nmol = Chem.DeleteSubstructs(mol, query, 1)
    self.assertTrue(Chem.MolToSmiles(nmol) == 'CCC(=O)O')
    nmol = Chem.DeleteSubstructs(nmol, query, 1)
    self.assertTrue(Chem.MolToSmiles(nmol) == 'CCC(=O)O')
    nmol = Chem.DeleteSubstructs(nmol, query, 0)
    self.assertTrue(Chem.MolToSmiles(nmol) == 'CC')

  def test23MolFileParsing(self):
    fileN = os.path.join(RDConfig.RDBaseDir, 'Code', 'GraphMol', 'FileParsers', 'test_data',
                         'triazine.mol')
    with open(fileN, 'r') as inF:
      inD = inF.read()
    m1 = Chem.MolFromMolBlock(inD)
    self.assertTrue(m1 is not None)
    self.assertTrue(m1.GetNumAtoms() == 9)

    m1 = Chem.MolFromMolFile(fileN)
    self.assertTrue(m1 is not None)
    self.assertTrue(m1.GetNumAtoms() == 9)

    fileN = os.path.join(RDConfig.RDBaseDir, 'Code', 'GraphMol', 'FileParsers', 'test_data',
                         'triazine.mof')
    self.assertRaises(IOError, lambda: Chem.MolFromMolFile(fileN))

    fileN = os.path.join(RDConfig.RDBaseDir, 'Code', 'GraphMol', 'FileParsers', 'test_data',
                         'list-query.mol')
    query = Chem.MolFromMolFile(fileN)
    smi = Chem.MolToSmiles(query)
    self.assertEqual(smi, '*1ccccc1')
    smi = Chem.MolToSmarts(query)
    self.assertEqual(smi, '[#6]1:[#6]:[#6]:[#6]:[#6]:[#6,#7,#15]:1')
    smi = Chem.MolToSmarts(query, rootedAtAtom=5)
    self.assertEqual(smi, '[#6,#7,#15]1:[#6]:[#6]:[#6]:[#6]:[#6]:1')

    query = Chem.MolFromMolFile(fileN, sanitize=False)
    smi = Chem.MolToSmiles(query)
    self.assertEqual(smi, '*1=CC=CC=C1')
    query.UpdatePropertyCache()
    smi = Chem.MolToSmarts(query)
    self.assertEqual(smi, '[#6]1=[#6]-[#6]=[#6]-[#6]=[#6,#7,#15]-1')
    smi = Chem.MolToSmarts(query, rootedAtAtom=3)
    self.assertEqual(smi, '[#6]1=[#6]-[#6]=[#6]-[#6,#7,#15]=[#6]-1')
    smi = "C1=CC=CC=C1"
    mol = Chem.MolFromSmiles(smi, 0)
    self.assertTrue(mol.HasSubstructMatch(query))
    Chem.SanitizeMol(mol)
    self.assertTrue(not mol.HasSubstructMatch(query))

    mol = Chem.MolFromSmiles('N1=CC=CC=C1', 0)
    self.assertTrue(mol.HasSubstructMatch(query))
    mol = Chem.MolFromSmiles('S1=CC=CC=C1', 0)
    self.assertTrue(not mol.HasSubstructMatch(query))
    mol = Chem.MolFromSmiles('P1=CC=CC=C1', 0)
    self.assertTrue(mol.HasSubstructMatch(query))

    fileN = os.path.join(RDConfig.RDBaseDir, 'Code', 'GraphMol', 'FileParsers', 'test_data',
                         'issue123.mol')
    mol = Chem.MolFromMolFile(fileN)
    self.assertTrue(mol)
    self.assertEqual(mol.GetNumAtoms(), 23)
    mol = Chem.MolFromMolFile(fileN, removeHs=False)
    self.assertTrue(mol)
    self.assertEqual(mol.GetNumAtoms(), 39)

  # test23 was for Chem.DaylightFingerprint, which is deprecated

  def test24RDKFingerprint(self):
    from rdkit import DataStructs
    m1 = Chem.MolFromSmiles('C1=CC=CC=C1')
    fp1 = Chem.RDKFingerprint(m1)
    self.assertTrue(len(fp1) == 2048)
    m2 = Chem.MolFromSmiles('C1=CC=CC=C1')
    fp2 = Chem.RDKFingerprint(m2)

    tmp = DataStructs.TanimotoSimilarity(fp1, fp2)
    self.assertTrue(tmp == 1.0, tmp)

    m2 = Chem.MolFromSmiles('C1=CC=CC=N1')
    fp2 = Chem.RDKFingerprint(m2)
    self.assertTrue(len(fp2) == 2048)
    tmp = DataStructs.TanimotoSimilarity(fp1, fp2)
    self.assertTrue(tmp < 1.0, tmp)
    self.assertTrue(tmp > 0.0, tmp)

    fp3 = Chem.RDKFingerprint(m1, tgtDensity=0.3)
    self.assertTrue(len(fp3) < 2048)

    m1 = Chem.MolFromSmiles('C1=CC=CC=C1')
    fp1 = Chem.RDKFingerprint(m1)
    m2 = Chem.MolFromSmiles('C1=CC=CC=N1')
    fp2 = Chem.RDKFingerprint(m2)
    self.assertNotEqual(fp1, fp2)

    atomInvariants = [1] * 6
    fp1 = Chem.RDKFingerprint(m1, atomInvariants=atomInvariants)
    fp2 = Chem.RDKFingerprint(m2, atomInvariants=atomInvariants)
    self.assertEqual(fp1, fp2)

    m2 = Chem.MolFromSmiles('C1CCCCN1')
    fp1 = Chem.RDKFingerprint(m1, atomInvariants=atomInvariants, useBondOrder=False)
    fp2 = Chem.RDKFingerprint(m2, atomInvariants=atomInvariants, useBondOrder=False)
    self.assertEqual(fp1, fp2)

    # rooted at atom
    m1 = Chem.MolFromSmiles('CCCCCO')
    fp1 = Chem.RDKFingerprint(m1, 1, 4, nBitsPerHash=1, fromAtoms=[0])
    self.assertEqual(fp1.GetNumOnBits(), 4)
    m1 = Chem.MolFromSmiles('CCCCCO')
    fp1 = Chem.RDKFingerprint(m1, 1, 4, nBitsPerHash=1, fromAtoms=[0, 5])
    self.assertEqual(fp1.GetNumOnBits(), 8)

    # test sf.net issue 270:
    fp1 = Chem.RDKFingerprint(m1, atomInvariants=[x.GetAtomicNum() + 10 for x in m1.GetAtoms()])

    # atomBits
    m1 = Chem.MolFromSmiles('CCCO')
    l = []
    fp1 = Chem.RDKFingerprint(m1, minPath=1, maxPath=2, nBitsPerHash=1, atomBits=l)
    self.assertEqual(fp1.GetNumOnBits(), 4)
    self.assertEqual(len(l), m1.GetNumAtoms())
    self.assertEqual(len(l[0]), 2)
    self.assertEqual(len(l[1]), 3)
    self.assertEqual(len(l[2]), 4)
    self.assertEqual(len(l[3]), 2)

  def test25SDMolSupplier(self):
    fileN = os.path.join(RDConfig.RDBaseDir, 'Code', 'GraphMol', 'FileParsers', 'test_data',
                         'NCI_aids_few.sdf')
    #fileN = "../FileParsers/test_data/NCI_aids_few.sdf"
    sdSup = Chem.SDMolSupplier(fileN)
    molNames = [
      "48", "78", "128", "163", "164", "170", "180", "186", "192", "203", "210", "211", "213",
      "220", "229", "256"
    ]

    chgs192 = {8: 1, 11: 1, 15: -1, 18: -1, 20: 1, 21: 1, 23: -1, 25: -1}
    i = 0
    for mol in sdSup:
      self.assertTrue(mol)
      self.assertTrue(mol.GetProp("_Name") == molNames[i])
      i += 1
      if (mol.GetProp("_Name") == "192"):
        # test parsed charges on one of the molecules
        for id in chgs192.keys():
          self.assertTrue(mol.GetAtomWithIdx(id).GetFormalCharge() == chgs192[id])
    self.assertRaises(StopIteration, lambda: next(sdSup))
    sdSup.reset()

    ns = [mol.GetProp("_Name") for mol in sdSup]
    self.assertTrue(ns == molNames)

    sdSup = Chem.SDMolSupplier(fileN, 0)
    for mol in sdSup:
      self.assertTrue(not mol.HasProp("numArom"))

    sdSup = Chem.SDMolSupplier(fileN)
    self.assertTrue(len(sdSup) == 16)
    mol = sdSup[5]
    self.assertTrue(mol.GetProp("_Name") == "170")

    # test handling of H removal:
    fileN = os.path.join(RDConfig.RDBaseDir, 'Code', 'GraphMol', 'FileParsers', 'test_data',
                         'withHs.sdf')
    sdSup = Chem.SDMolSupplier(fileN)
    m = next(sdSup)
    self.assertTrue(m)
    self.assertTrue(m.GetNumAtoms() == 23)
    m = next(sdSup)
    self.assertTrue(m)
    self.assertTrue(m.GetNumAtoms() == 28)

    sdSup = Chem.SDMolSupplier(fileN, removeHs=False)
    m = next(sdSup)
    self.assertTrue(m)
    self.assertTrue(m.GetNumAtoms() == 39)
    m = next(sdSup)
    self.assertTrue(m)
    self.assertTrue(m.GetNumAtoms() == 30)

    with open(fileN, 'rb') as dFile:
      d = dFile.read()
    sdSup.SetData(d)
    m = next(sdSup)
    self.assertTrue(m)
    self.assertTrue(m.GetNumAtoms() == 23)
    m = next(sdSup)
    self.assertTrue(m)
    self.assertTrue(m.GetNumAtoms() == 28)

    sdSup.SetData(d, removeHs=False)
    m = next(sdSup)
    self.assertTrue(m)
    self.assertTrue(m.GetNumAtoms() == 39)
    m = next(sdSup)
    self.assertTrue(m)
    self.assertTrue(m.GetNumAtoms() == 30)

    # test strictParsing1:
    fileN = os.path.join(RDConfig.RDBaseDir, 'Code', 'GraphMol', 'FileParsers', 'test_data',
                         'strictLax1.sdf')
    #strict from file
    sdSup = Chem.SDMolSupplier(fileN, strictParsing=True)

    i = 0
    for mol in sdSup:
      self.assertTrue(mol.HasProp("_Name"))
      if (i == 0):
        self.assertTrue(not mol.HasProp("ID"))
      self.assertTrue(not mol.HasProp("ANOTHER_PROPERTY"))
      i += 1
    self.assertTrue(i == 2)

    #lax from file
    sdSup = Chem.SDMolSupplier(fileN, strictParsing=False)

    i = 0
    for mol in sdSup:
      self.assertTrue(mol.HasProp("_Name"))
      self.assertTrue(mol.HasProp("ID"))
      self.assertTrue(mol.HasProp("ANOTHER_PROPERTY"))
      i += 1
    self.assertTrue(i == 2)

    #strict from text
    with open(fileN, 'rb') as dFile:
      d = dFile.read()
    sdSup = Chem.SDMolSupplier()
    sdSup.SetData(d, strictParsing=True)

    i = 0
    for mol in sdSup:
      self.assertTrue(mol.HasProp("_Name"))
      if (i == 0):
        self.assertTrue(not mol.HasProp("ID"))
      self.assertTrue(not mol.HasProp("ANOTHER_PROPERTY"))
      i += 1
    self.assertTrue(i == 2)

    #lax from text
    sdSup = Chem.SDMolSupplier()
    sdSup.SetData(d, strictParsing=False)

    i = 0
    for mol in sdSup:
      self.assertTrue(mol.HasProp("_Name"))
      self.assertTrue(mol.HasProp("ID"))
      self.assertTrue(mol.HasProp("ANOTHER_PROPERTY"))
      i += 1
    self.assertTrue(i == 2)

    # test strictParsing2:
    fileN = os.path.join(RDConfig.RDBaseDir, 'Code', 'GraphMol', 'FileParsers', 'test_data',
                         'strictLax2.sdf')
    #strict from file
    sdSup = Chem.SDMolSupplier(fileN, strictParsing=True)

    i = 0
    for mol in sdSup:
      self.assertTrue(mol.HasProp("_Name"))
      self.assertTrue(mol.HasProp("ID"))
      self.assertTrue(mol.GetProp("ID") == "Lig1")
      self.assertTrue(mol.HasProp("ANOTHER_PROPERTY"))
      self.assertTrue(
        mol.GetProp("ANOTHER_PROPERTY") == "No blank line before dollars\n"
        "$$$$\n"
        "Structure1\n"
        "csChFnd70/05230312262D")
      i += 1
    self.assertTrue(i == 1)

    #lax from file
    sdSup = Chem.SDMolSupplier(fileN, strictParsing=False)

    i = 0
    for mol in sdSup:
      self.assertTrue(mol.HasProp("_Name"))
      self.assertTrue(mol.HasProp("ID"))
      self.assertTrue(mol.GetProp("ID") == "Lig2")
      self.assertTrue(mol.HasProp("ANOTHER_PROPERTY"))
      self.assertTrue(mol.GetProp("ANOTHER_PROPERTY") == "Value2")
      i += 1
    self.assertTrue(i == 1)

    #strict from text
    with open(fileN, 'rb') as dFile:
      d = dFile.read()
    sdSup = Chem.SDMolSupplier()
    sdSup.SetData(d, strictParsing=True)

    i = 0
    for mol in sdSup:
      self.assertTrue(mol.HasProp("_Name"))
      self.assertTrue(mol.HasProp("ID"))
      self.assertTrue(mol.GetProp("ID") == "Lig1")
      self.assertTrue(mol.HasProp("ANOTHER_PROPERTY"))
      self.assertTrue(
        mol.GetProp("ANOTHER_PROPERTY") == "No blank line before dollars\n"
        "$$$$\n"
        "Structure1\n"
        "csChFnd70/05230312262D")
      i += 1
    self.assertTrue(i == 1)

    #lax from text
    sdSup = Chem.SDMolSupplier()
    sdSup.SetData(d, strictParsing=False)

    i = 0
    for mol in sdSup:
      self.assertTrue(mol.HasProp("_Name"))
      self.assertTrue(mol.HasProp("ID"))
      self.assertTrue(mol.GetProp("ID") == "Lig2")
      self.assertTrue(mol.HasProp("ANOTHER_PROPERTY"))
      self.assertTrue(mol.GetProp("ANOTHER_PROPERTY") == "Value2")
      i += 1
    self.assertTrue(i == 1)

  def test26SmiMolSupplier(self):
    fileN = os.path.join(RDConfig.RDBaseDir, 'Code', 'GraphMol', 'FileParsers', 'test_data',
                         'first_200.tpsa.csv')
    #fileN = "../FileParsers/test_data/first_200.tpsa.csv"
    smiSup = Chem.SmilesMolSupplier(fileN, ",", 0, -1)
    mol = smiSup[16]
    self.assertTrue(mol.GetProp("TPSA") == "46.25")

    mol = smiSup[8]
    self.assertTrue(mol.GetProp("TPSA") == "65.18")

    self.assertTrue(len(smiSup) == 200)

    fileN = os.path.join(RDConfig.RDBaseDir, 'Code', 'GraphMol', 'FileParsers', 'test_data',
                         'fewSmi.csv')
    #fileN = "../FileParsers/test_data/fewSmi.csv"
    smiSup = Chem.SmilesMolSupplier(fileN, delimiter=",", smilesColumn=1, nameColumn=0, titleLine=0)
    names = ["1", "2", "3", "4", "5", "6", "7", "8", "9", "10"]
    i = 0
    for mol in smiSup:
      self.assertTrue(mol.GetProp("_Name") == names[i])
      i += 1

    mol = smiSup[3]

    self.assertTrue(mol.GetProp("_Name") == "4")
    self.assertTrue(mol.GetProp("Column_2") == "82.78")

    # and test doing a supplier from text:
    with open(fileN, 'r') as inF:
      inD = inF.read()
    smiSup.SetData(inD, delimiter=",", smilesColumn=1, nameColumn=0, titleLine=0)
    names = ["1", "2", "3", "4", "5", "6", "7", "8", "9", "10"]
    i = 0
    # iteration interface:
    for mol in smiSup:
      self.assertTrue(mol.GetProp("_Name") == names[i])
      i += 1
    self.assertTrue(i == 10)
    # random access:
    mol = smiSup[3]
    self.assertTrue(len(smiSup) == 10)
    self.assertTrue(mol.GetProp("_Name") == "4")
    self.assertTrue(mol.GetProp("Column_2") == "82.78")

    # issue 113:
    smiSup.SetData(inD, delimiter=",", smilesColumn=1, nameColumn=0, titleLine=0)
    self.assertTrue(len(smiSup) == 10)

    # and test failure handling:
    inD = """mol-1,CCC
mol-2,CCCC
mol-3,fail
mol-4,CCOC
    """
    smiSup.SetData(inD, delimiter=",", smilesColumn=1, nameColumn=0, titleLine=0)
    # there are 4 entries in the supplier:
    self.assertTrue(len(smiSup) == 4)
    # but the 3rd is a None:
    self.assertTrue(smiSup[2] is None)


    text="Id SMILES Column_2\n"+\
    "mol-1 C 1.0\n"+\
    "mol-2 CC 4.0\n"+\
    "mol-4 CCCC 16.0"
    smiSup.SetData(text, delimiter=" ", smilesColumn=1, nameColumn=0, titleLine=1)
    self.assertTrue(len(smiSup) == 3)
    self.assertTrue(smiSup[0])
    self.assertTrue(smiSup[1])
    self.assertTrue(smiSup[2])
    m = [x for x in smiSup]
    self.assertTrue(smiSup[2])
    self.assertTrue(len(m) == 3)
    self.assertTrue(m[0].GetProp("Column_2") == "1.0")

    # test simple parsing and Issue 114:
    smis = ['CC', 'CCC', 'CCOC', 'CCCOCC', 'CCCOCCC']
    inD = '\n'.join(smis)
    smiSup.SetData(inD, delimiter=",", smilesColumn=0, nameColumn=-1, titleLine=0)
    self.assertTrue(len(smiSup) == 5)
    m = [x for x in smiSup]
    self.assertTrue(smiSup[4])
    self.assertTrue(len(m) == 5)

    # order dependence:
    smiSup.SetData(inD, delimiter=",", smilesColumn=0, nameColumn=-1, titleLine=0)
    self.assertTrue(smiSup[4])
    self.assertTrue(len(smiSup) == 5)

    # this was a nasty BC:
    # asking for a particular entry with a higher index than what we've
    # already seen resulted in a duplicate:
    smis = ['CC', 'CCC', 'CCOC', 'CCCCOC']
    inD = '\n'.join(smis)
    smiSup.SetData(inD, delimiter=",", smilesColumn=0, nameColumn=-1, titleLine=0)
    m = next(smiSup)
    m = smiSup[3]
    self.assertTrue(len(smiSup) == 4)

    with self.assertRaisesRegex(Exception, ""):
      smiSup[4]

    smiSup.SetData(inD, delimiter=",", smilesColumn=0, nameColumn=-1, titleLine=0)
    with self.assertRaisesRegex(Exception, ""):
      smiSup[4]

    sys.stderr.write(
      '>>> This may result in an infinite loop.  It should finish almost instantly\n')
    self.assertEqual(len(smiSup), 4)
    sys.stderr.write('<<< OK, it finished.\n')

  def test27SmilesWriter(self):
    fileN = os.path.join(RDConfig.RDBaseDir, 'Code', 'GraphMol', 'FileParsers', 'test_data',
                         'fewSmi.csv')
    #fileN = "../FileParsers/test_data/fewSmi.csv"

    smiSup = Chem.SmilesMolSupplier(fileN, delimiter=",", smilesColumn=1, nameColumn=0, titleLine=0)
    propNames = []
    propNames.append("Column_2")
    ofile = os.path.join(RDConfig.RDBaseDir, 'Code', 'GraphMol', 'Wrap', 'test_data',
                         'outSmiles.txt')
    writer = Chem.SmilesWriter(ofile)
    writer.SetProps(propNames)
    for mol in smiSup:
      writer.write(mol)
    writer.flush()

  def test28SmilesReverse(self):
    names = ["1", "2", "3", "4", "5", "6", "7", "8", "9", "10"]
    props = [
      "34.14", "25.78", "106.51", "82.78", "60.16", "87.74", "37.38", "77.28", "65.18", "0.00"
    ]
    ofile = os.path.join(RDConfig.RDBaseDir, 'Code', 'GraphMol', 'Wrap', 'test_data',
                         'outSmiles.txt')
    #ofile = "test_data/outSmiles.csv"
    smiSup = Chem.SmilesMolSupplier(ofile)
    i = 0
    for mol in smiSup:
      #print([repr(x) for x in mol.GetPropNames()])
      self.assertTrue(mol.GetProp("_Name") == names[i])
      self.assertTrue(mol.GetProp("Column_2") == props[i])
      i += 1

  def writerSDFile(self):
    fileN = os.path.join(RDConfig.RDBaseDir, 'Code', 'GraphMol', 'FileParsers', 'test_data',
                         'NCI_aids_few.sdf')
    #fileN = "../FileParsers/test_data/NCI_aids_few.sdf"
    ofile = os.path.join(RDConfig.RDBaseDir, 'Code', 'GraphMol', 'Wrap', 'test_data',
                         'outNCI_few.sdf')
    writer = Chem.SDWriter(ofile)
    sdSup = Chem.SDMolSupplier(fileN)
    for mol in sdSup:
      writer.write(mol)
    writer.flush()

  def test29SDWriterLoop(self):
    self.writerSDFile()
    fileN = os.path.join(RDConfig.RDBaseDir, 'Code', 'GraphMol', 'Wrap', 'test_data',
                         'outNCI_few.sdf')
    sdSup = Chem.SDMolSupplier(fileN)
    molNames = [
      "48", "78", "128", "163", "164", "170", "180", "186", "192", "203", "210", "211", "213",
      "220", "229", "256"
    ]
    chgs192 = {8: 1, 11: 1, 15: -1, 18: -1, 20: 1, 21: 1, 23: -1, 25: -1}
    i = 0

    for mol in sdSup:
      #print('mol:',mol)
      #print('\t',molNames[i])
      self.assertTrue(mol.GetProp("_Name") == molNames[i])
      i += 1
      if (mol.GetProp("_Name") == "192"):
        # test parsed charges on one of the molecules
        for id in chgs192.keys():
          self.assertTrue(mol.GetAtomWithIdx(id).GetFormalCharge() == chgs192[id])

  def test30Issues109and110(self):
    """ issues 110 and 109 were both related to handling of explicit Hs in
       SMILES input.

    """
    m1 = Chem.MolFromSmiles('N12[CH](SC(C)(C)[CH]1C(O)=O)[CH](C2=O)NC(=O)[CH](N)c3ccccc3')
    self.assertTrue(m1.GetNumAtoms() == 24)
    m2 = Chem.MolFromSmiles(
      'C1C=C([CH](N)C(=O)N[C]2([H])[C]3([H])SC(C)(C)[CH](C(=O)O)N3C(=O)2)C=CC=1')
    self.assertTrue(m2.GetNumAtoms() == 24)

    smi1 = Chem.MolToSmiles(m1)
    smi2 = Chem.MolToSmiles(m2)
    self.assertTrue(smi1 == smi2)

    m1 = Chem.MolFromSmiles('[H]CCl')
    self.assertTrue(m1.GetNumAtoms() == 2)
    self.assertTrue(m1.GetAtomWithIdx(0).GetNumExplicitHs() == 1)
    m1 = Chem.MolFromSmiles('[H][CH2]Cl')
    self.assertTrue(m1.GetNumAtoms() == 2)
    self.assertTrue(m1.GetAtomWithIdx(0).GetNumExplicitHs() == 3)
    m2 = Chem.AddHs(m1)
    self.assertTrue(m2.GetNumAtoms() == 5)
    m2 = Chem.RemoveHs(m2)
    self.assertTrue(m2.GetNumAtoms() == 2)

  def test31ChiralitySmiles(self):
    m1 = Chem.MolFromSmiles('F[C@](Br)(I)Cl')
    self.assertTrue(m1 is not None)
    self.assertTrue(m1.GetNumAtoms() == 5)
    self.assertTrue(Chem.MolToSmiles(m1, 1) == 'F[C@](Cl)(Br)I', Chem.MolToSmiles(m1, 1))

    m1 = Chem.MolFromSmiles('CC1C[C@@]1(Cl)F')
    self.assertTrue(m1 is not None)
    self.assertTrue(m1.GetNumAtoms() == 6)
    self.assertTrue(Chem.MolToSmiles(m1, 1) == 'CC1C[C@]1(F)Cl', Chem.MolToSmiles(m1, 1))

    m1 = Chem.MolFromSmiles('CC1C[C@]1(Cl)F')
    self.assertTrue(m1 is not None)
    self.assertTrue(m1.GetNumAtoms() == 6)
    self.assertTrue(Chem.MolToSmiles(m1, 1) == 'CC1C[C@@]1(F)Cl', Chem.MolToSmiles(m1, 1))

  def test31aChiralitySubstructs(self):
    m1 = Chem.MolFromSmiles('CC1C[C@@]1(Cl)F')
    self.assertTrue(m1 is not None)
    self.assertTrue(m1.GetNumAtoms() == 6)
    self.assertTrue(Chem.MolToSmiles(m1, 1) == 'CC1C[C@]1(F)Cl', Chem.MolToSmiles(m1, 1))

    m2 = Chem.MolFromSmiles('CC1C[C@]1(Cl)F')
    self.assertTrue(m2 is not None)
    self.assertTrue(m2.GetNumAtoms() == 6)
    self.assertTrue(Chem.MolToSmiles(m2, 1) == 'CC1C[C@@]1(F)Cl', Chem.MolToSmiles(m2, 1))

    self.assertTrue(m1.HasSubstructMatch(m1))
    self.assertTrue(m1.HasSubstructMatch(m2))
    self.assertTrue(m1.HasSubstructMatch(m1, useChirality=True))
    self.assertTrue(not m1.HasSubstructMatch(m2, useChirality=True))

  def _test32MolFilesWithChirality(self):
    inD = """chiral1.mol
  ChemDraw10160313232D

  5  4  0  0  0  0  0  0  0  0999 V2000
    0.0553    0.6188    0.0000 F   0  0  0  0  0  0  0  0  0  0  0  0
    0.0553   -0.2062    0.0000 C   0  0  0  0  0  0  0  0  0  0  0  0
    0.7697   -0.6188    0.0000 I   0  0  0  0  0  0  0  0  0  0  0  0
   -0.6592   -0.6188    0.0000 Br  0  0  0  0  0  0  0  0  0  0  0  0
   -0.7697   -0.2062    0.0000 Cl  0  0  0  0  0  0  0  0  0  0  0  0
  1  2  1  0
  2  3  1  0
  2  4  1  1
  2  5  1  0
M  END
"""
    m1 = Chem.MolFromMolBlock(inD)
    self.assertTrue(m1 is not None)
    self.assertTrue(m1.GetNumAtoms() == 5)
    smi = Chem.MolToSmiles(m1)
    self.assertTrue(smi == 'F[C@](Cl)(Br)I', smi)

    inD = """chiral2.cdxml
  ChemDraw10160314052D

  5  4  0  0  0  0  0  0  0  0999 V2000
    0.0553    0.6188    0.0000 F   0  0  0  0  0  0  0  0  0  0  0  0
    0.0553   -0.2062    0.0000 C   0  0  0  0  0  0  0  0  0  0  0  0
    0.7697   -0.6188    0.0000 I   0  0  0  0  0  0  0  0  0  0  0  0
   -0.6592   -0.6188    0.0000 Br  0  0  0  0  0  0  0  0  0  0  0  0
   -0.7697   -0.2062    0.0000 Cl  0  0  0  0  0  0  0  0  0  0  0  0
  1  2  1  0
  2  3  1  0
  2  4  1  6
  2  5  1  0
M  END
"""
    m1 = Chem.MolFromMolBlock(inD)
    self.assertTrue(m1 is not None)
    self.assertTrue(m1.GetNumAtoms() == 5)
    self.assertTrue(Chem.MolToSmiles(m1, 1) == 'F[C@@](Cl)(Br)I')

    inD = """chiral1.mol
  ChemDraw10160313232D

  5  4  0  0  0  0  0  0  0  0999 V2000
    0.0553    0.6188    0.0000 F   0  0  0  0  0  0  0  0  0  0  0  0
    0.0553   -0.2062    0.0000 C   0  0  0  0  0  0  0  0  0  0  0  0
   -0.7697   -0.2062    0.0000 Cl  0  0  0  0  0  0  0  0  0  0  0  0
   -0.6592   -0.6188    0.0000 Br  0  0  0  0  0  0  0  0  0  0  0  0
    0.7697   -0.6188    0.0000 I   0  0  0  0  0  0  0  0  0  0  0  0
  1  2  1  0
  2  3  1  0
  2  4  1  1
  2  5  1  0
M  END
"""
    m1 = Chem.MolFromMolBlock(inD)
    self.assertTrue(m1 is not None)
    self.assertTrue(m1.GetNumAtoms() == 5)
    self.assertTrue(Chem.MolToSmiles(m1, 1) == 'F[C@](Cl)(Br)I')

    inD = """chiral1.mol
  ChemDraw10160313232D

  5  4  0  0  0  0  0  0  0  0999 V2000
    0.0553   -0.2062    0.0000 C   0  0  0  0  0  0  0  0  0  0  0  0
   -0.7697   -0.2062    0.0000 Cl  0  0  0  0  0  0  0  0  0  0  0  0
   -0.6592   -0.6188    0.0000 Br  0  0  0  0  0  0  0  0  0  0  0  0
    0.7697   -0.6188    0.0000 I   0  0  0  0  0  0  0  0  0  0  0  0
    0.0553    0.6188    0.0000 F   0  0  0  0  0  0  0  0  0  0  0  0
  1  2  1  0
  1  3  1  1
  1  4  1  0
  1  5  1  0
M  END
"""
    m1 = Chem.MolFromMolBlock(inD)
    self.assertTrue(m1 is not None)
    self.assertTrue(m1.GetNumAtoms() == 5)
    self.assertTrue(Chem.MolToSmiles(m1, 1) == 'F[C@](Cl)(Br)I')

    inD = """chiral3.mol
  ChemDraw10160314362D

  4  3  0  0  0  0  0  0  0  0999 V2000
    0.4125    0.6188    0.0000 F   0  0  0  0  0  0  0  0  0  0  0  0
    0.4125   -0.2062    0.0000 C   0  0  0  0  0  0  0  0  0  0  0  0
   -0.3020   -0.6188    0.0000 Br  0  0  0  0  0  0  0  0  0  0  0  0
   -0.4125   -0.2062    0.0000 Cl  0  0  0  0  0  0  0  0  0  0  0  0
  1  2  1  0
  2  3  1  1
  2  4  1  0
M  END

"""
    m1 = Chem.MolFromMolBlock(inD)
    self.assertTrue(m1 is not None)
    self.assertTrue(m1.GetNumAtoms() == 4)
    self.assertTrue(Chem.MolToSmiles(m1, 1) == 'F[C@H](Cl)Br')

    inD = """chiral4.mol
  ChemDraw10160314362D

  4  3  0  0  0  0  0  0  0  0999 V2000
    0.4125    0.6188    0.0000 F   0  0  0  0  0  0  0  0  0  0  0  0
    0.4125   -0.2062    0.0000 N   0  0  0  0  0  0  0  0  0  0  0  0
   -0.3020   -0.6188    0.0000 Br  0  0  0  0  0  0  0  0  0  0  0  0
   -0.4125   -0.2062    0.0000 Cl  0  0  0  0  0  0  0  0  0  0  0  0
  1  2  1  0
  2  3  1  1
  2  4  1  0
M  END

"""
    m1 = Chem.MolFromMolBlock(inD)
    self.assertTrue(m1 is not None)
    self.assertTrue(m1.GetNumAtoms() == 4)
    self.assertTrue(Chem.MolToSmiles(m1, 1) == 'FN(Cl)Br')

    inD = """chiral5.mol
  ChemDraw10160314362D

  4  3  0  0  0  0  0  0  0  0999 V2000
    0.4125    0.6188    0.0000 F   0  0  0  0  0  0  0  0  0  0  0  0
    0.4125   -0.2062    0.0000 N   0  0  0  0  0  0  0  0  0  0  0  0
   -0.3020   -0.6188    0.0000 Br  0  0  0  0  0  0  0  0  0  0  0  0
   -0.4125   -0.2062    0.0000 Cl  0  0  0  0  0  0  0  0  0  0  0  0
  1  2  1  0
  2  3  1  1
  2  4  1  0
M  CHG  1   2   1
M  END

"""
    m1 = Chem.MolFromMolBlock(inD)
    self.assertTrue(m1 is not None)
    self.assertTrue(m1.GetNumAtoms() == 4)
    self.assertTrue(Chem.MolToSmiles(m1, 1) == 'F[N@H+](Cl)Br')

    inD = """Case 10-14-3
  ChemDraw10140308512D

  4  3  0  0  0  0  0  0  0  0999 V2000
   -0.8250   -0.4125    0.0000 F   0  0  0  0  0  0  0  0  0  0  0  0
    0.0000   -0.4125    0.0000 C   0  0  0  0  0  0  0  0  0  0  0  0
    0.8250   -0.4125    0.0000 Cl  0  0  0  0  0  0  0  0  0  0  0  0
    0.0000    0.4125    0.0000 Br  0  0  0  0  0  0  0  0  0  0  0  0
  1  2  1  0
  2  3  1  0
  2  4  1  1
M  END
"""
    m1 = Chem.MolFromMolBlock(inD)
    self.assertTrue(m1 is not None)
    self.assertTrue(m1.GetNumAtoms() == 4)
    self.assertTrue(Chem.MolToSmiles(m1, 1) == 'F[C@H](Cl)Br')

    inD = """Case 10-14-4
  ChemDraw10140308512D

  4  3  0  0  0  0  0  0  0  0999 V2000
   -0.8250   -0.4125    0.0000 F   0  0  0  0  0  0  0  0  0  0  0  0
    0.0000   -0.4125    0.0000 C   0  0  0  0  0  0  0  0  0  0  0  0
    0.8250   -0.4125    0.0000 Cl  0  0  0  0  0  0  0  0  0  0  0  0
    0.0000    0.4125    0.0000 Br  0  0  0  0  0  0  0  0  0  0  0  0
  1  2  1  0
  2  3  1  1
  2  4  1  0
M  END

"""
    m1 = Chem.MolFromMolBlock(inD)
    self.assertTrue(m1 is not None)
    self.assertTrue(m1.GetNumAtoms() == 4)
    self.assertTrue(Chem.MolToSmiles(m1, 1) == 'F[C@H](Cl)Br')

    inD = """chiral4.mol
  ChemDraw10160315172D

  6  6  0  0  0  0  0  0  0  0999 V2000
   -0.4422    0.1402    0.0000 C   0  0  0  0  0  0  0  0  0  0  0  0
   -0.4422   -0.6848    0.0000 C   0  0  0  0  0  0  0  0  0  0  0  0
    0.2723   -0.2723    0.0000 C   0  0  0  0  0  0  0  0  0  0  0  0
   -0.8547    0.8547    0.0000 C   0  0  0  0  0  0  0  0  0  0  0  0
    0.6848    0.4422    0.0000 F   0  0  0  0  0  0  0  0  0  0  0  0
    0.8547   -0.8547    0.0000 Cl  0  0  0  0  0  0  0  0  0  0  0  0
  1  2  1  0
  2  3  1  0
  3  1  1  0
  1  4  1  0
  3  5  1  1
  3  6  1  0
M  END
"""
    m1 = Chem.MolFromMolBlock(inD)
    self.assertTrue(m1 is not None)
    self.assertTrue(m1.GetNumAtoms() == 6)
    self.assertTrue(Chem.MolToSmiles(m1, 1) == 'CC1C[C@@]1(F)Cl', Chem.MolToSmiles(m1, 1))

    inD = """chiral4.mol
  ChemDraw10160315172D

  6  6  0  0  0  0  0  0  0  0999 V2000
   -0.4422    0.1402    0.0000 C   0  0  0  0  0  0  0  0  0  0  0  0
   -0.4422   -0.6848    0.0000 C   0  0  0  0  0  0  0  0  0  0  0  0
    0.2723   -0.2723    0.0000 C   0  0  0  0  0  0  0  0  0  0  0  0
   -0.8547    0.8547    0.0000 C   0  0  0  0  0  0  0  0  0  0  0  0
    0.6848    0.4422    0.0000 F   0  0  0  0  0  0  0  0  0  0  0  0
    0.8547   -0.8547    0.0000 Cl  0  0  0  0  0  0  0  0  0  0  0  0
  1  2  1  0
  2  3  1  0
  3  1  1  0
  1  4  1  0
  3  5  1  6
  3  6  1  0
M  END
"""
    m1 = Chem.MolFromMolBlock(inD)
    self.assertTrue(m1 is not None)
    self.assertTrue(m1.GetNumAtoms() == 6)
    self.assertTrue(Chem.MolToSmiles(m1, 1) == 'CC1C[C@]1(F)Cl', Chem.MolToSmiles(m1, 1))

  def test33Issue65(self):
    """ issue 65 relates to handling of [H] in SMARTS

    """
    m1 = Chem.MolFromSmiles('OC(O)(O)O')
    m2 = Chem.MolFromSmiles('OC(O)O')
    m3 = Chem.MolFromSmiles('OCO')
    q1 = Chem.MolFromSmarts('OC[H]', 1)
    q2 = Chem.MolFromSmarts('O[C;H1]', 1)
    q3 = Chem.MolFromSmarts('O[C;H1][H]', 1)

    self.assertTrue(not m1.HasSubstructMatch(q1))
    self.assertTrue(not m1.HasSubstructMatch(q2))
    self.assertTrue(not m1.HasSubstructMatch(q3))

    self.assertTrue(m2.HasSubstructMatch(q1))
    self.assertTrue(m2.HasSubstructMatch(q2))
    self.assertTrue(m2.HasSubstructMatch(q3))

    self.assertTrue(m3.HasSubstructMatch(q1))
    self.assertTrue(not m3.HasSubstructMatch(q2))
    self.assertTrue(not m3.HasSubstructMatch(q3))

    m1H = Chem.AddHs(m1)
    m2H = Chem.AddHs(m2)
    m3H = Chem.AddHs(m3)
    q1 = Chem.MolFromSmarts('OC[H]')
    q2 = Chem.MolFromSmarts('O[C;H1]')
    q3 = Chem.MolFromSmarts('O[C;H1][H]')

    self.assertTrue(not m1H.HasSubstructMatch(q1))
    self.assertTrue(not m1H.HasSubstructMatch(q2))
    self.assertTrue(not m1H.HasSubstructMatch(q3))

    #m2H.Debug()
    self.assertTrue(m2H.HasSubstructMatch(q1))
    self.assertTrue(m2H.HasSubstructMatch(q2))
    self.assertTrue(m2H.HasSubstructMatch(q3))

    self.assertTrue(m3H.HasSubstructMatch(q1))
    self.assertTrue(not m3H.HasSubstructMatch(q2))
    self.assertTrue(not m3H.HasSubstructMatch(q3))

  def test34Issue124(self):
    """ issue 124 relates to calculation of the distance matrix

    """
    m = Chem.MolFromSmiles('CC=C')
    d = Chem.GetDistanceMatrix(m, 0)
    self.assertTrue(feq(d[0, 1], 1.0))
    self.assertTrue(feq(d[0, 2], 2.0))
    # force an update:
    d = Chem.GetDistanceMatrix(m, 1, 0, 1)
    self.assertTrue(feq(d[0, 1], 1.0))
    self.assertTrue(feq(d[0, 2], 1.5))

  def test35ChiralityPerception(self):
    """ Test perception of chirality and CIP encoding
    """
    m = Chem.MolFromSmiles('F[C@]([C@])(Cl)Br')
    Chem.AssignStereochemistry(m, 1)
    self.assertTrue(m.GetAtomWithIdx(1).HasProp('_CIPCode'))
    self.assertFalse(m.GetAtomWithIdx(2).HasProp('_CIPCode'))
    Chem.RemoveStereochemistry(m)
    self.assertFalse(m.GetAtomWithIdx(1).HasProp('_CIPCode'))

    m = Chem.MolFromSmiles('F[C@H](C)C')
    Chem.AssignStereochemistry(m, 1)
    self.assertTrue(m.GetAtomWithIdx(1).GetChiralTag() == Chem.ChiralType.CHI_UNSPECIFIED)
    self.assertFalse(m.GetAtomWithIdx(1).HasProp('_CIPCode'))

    m = Chem.MolFromSmiles('F\\C=C/Cl')
    self.assertTrue(m.GetBondWithIdx(0).GetStereo() == Chem.BondStereo.STEREONONE)
    self.assertTrue(m.GetBondWithIdx(1).GetStereo() == Chem.BondStereo.STEREOZ)
    atoms = m.GetBondWithIdx(1).GetStereoAtoms()
    self.assertTrue(0 in atoms)
    self.assertTrue(3 in atoms)
    self.assertTrue(m.GetBondWithIdx(2).GetStereo() == Chem.BondStereo.STEREONONE)
    Chem.RemoveStereochemistry(m)
    self.assertTrue(m.GetBondWithIdx(1).GetStereo() == Chem.BondStereo.STEREONONE)

    m = Chem.MolFromSmiles('F\\C=CCl')
    self.assertTrue(m.GetBondWithIdx(1).GetStereo() == Chem.BondStereo.STEREONONE)

  def checkDefaultBondProperties(self, m):
    for bond in m.GetBonds():
      self.assertIn(bond.GetBondType(), [Chem.BondType.SINGLE, Chem.BondType.DOUBLE])
      self.assertEqual(bond.GetBondDir(), Chem.BondDir.NONE)
      self.assertEqual(list(bond.GetStereoAtoms()), [])
      self.assertEqual(bond.GetStereo(), Chem.BondStereo.STEREONONE)

  def assertHasDoubleBondStereo(self, smi):
    m = Chem.MolFromSmiles(smi)

    self.checkDefaultBondProperties(m)

    Chem.FindPotentialStereoBonds(m)

    for bond in m.GetBonds():
      self.assertIn(bond.GetBondType(), [Chem.BondType.SINGLE, Chem.BondType.DOUBLE])
      self.assertEqual(bond.GetBondDir(), Chem.BondDir.NONE)

      if bond.GetBondType() == Chem.BondType.DOUBLE:
        self.assertEqual(bond.GetStereo(), Chem.BondStereo.STEREOANY)
        self.assertEqual(len(list(bond.GetStereoAtoms())), 2)
      else:
        self.assertEqual(list(bond.GetStereoAtoms()), [])
        self.assertEqual(bond.GetStereo(), Chem.BondStereo.STEREONONE)

  def testFindPotentialStereoBonds(self):
    self.assertHasDoubleBondStereo("FC=CF")
    self.assertHasDoubleBondStereo("FC(Cl)=C(Br)I")
    self.assertHasDoubleBondStereo("FC=CC=CC=CCl")
    self.assertHasDoubleBondStereo("C1CCCCC1C=CC1CCCCC1")

  def assertDoesNotHaveDoubleBondStereo(self, smi):
    m = Chem.MolFromSmiles(smi)
    self.checkDefaultBondProperties(m)
    Chem.FindPotentialStereoBonds(m)
    self.checkDefaultBondProperties(m)

  def testFindPotentialStereoBondsShouldNotFindThisDoubleBondAsStereo(self):
    self.assertDoesNotHaveDoubleBondStereo("FC(F)=CF")
    self.assertDoesNotHaveDoubleBondStereo("C=C")
    self.assertDoesNotHaveDoubleBondStereo("C1CCCCC1C(C1CCCCC1)=CC1CCCCC1")

  def assertDoubleBondStereo(self, smi, stereo):
    mol = Chem.MolFromSmiles(smi)

    bond = mol.GetBondWithIdx(1)
    self.assertEqual(bond.GetBondType(), Chem.BondType.DOUBLE)
    self.assertEqual(bond.GetStereo(), stereo)
    self.assertEqual(list(bond.GetStereoAtoms()), [0, 3])

  def allStereoBonds(self, bonds):
    for bond in bonds:
      self.assertEqual(len(list(bond.GetStereoAtoms())), 2)

  def testBondSetStereo(self):
    for testAssignStereo in [False, True]:
      mol = Chem.MolFromSmiles("FC=CF")
      Chem.FindPotentialStereoBonds(mol)

      for bond in mol.GetBonds():
        if (bond.GetBondType() == Chem.BondType.DOUBLE
            and bond.GetStereo() == Chem.BondStereo.STEREOANY):
          break
      self.assertEqual(bond.GetBondType(), Chem.BondType.DOUBLE)
      self.assertEqual(bond.GetStereo(), Chem.BondStereo.STEREOANY)
      self.assertEqual(list(bond.GetStereoAtoms()), [0, 3])

      bond.SetStereo(Chem.BondStereo.STEREOTRANS)
      self.assertEqual(bond.GetStereo(), Chem.BondStereo.STEREOTRANS)
      if testAssignStereo:  # should be invariant of Chem.AssignStereochemistry being called
        Chem.AssignStereochemistry(mol, force=True)
      smi = Chem.MolToSmiles(mol, isomericSmiles=True)
      self.allStereoBonds([bond])
      self.assertEqual(smi, "F/C=C/F")
      self.assertDoubleBondStereo(smi, Chem.BondStereo.STEREOE)

      bond.SetStereo(Chem.BondStereo.STEREOCIS)
      self.assertEqual(bond.GetStereo(), Chem.BondStereo.STEREOCIS)
      if testAssignStereo:
        Chem.AssignStereochemistry(mol, force=True)
      smi = Chem.MolToSmiles(mol, isomericSmiles=True)
      self.allStereoBonds([bond])
      self.assertEqual(smi, r"F/C=C\F")
      self.assertDoubleBondStereo(smi, Chem.BondStereo.STEREOZ)

  def recursive_enumerate_stereo_bonds(self, mol, done_bonds, bonds):
    if not bonds:
      yield done_bonds, Chem.Mol(mol)
      return

    bond = bonds[0]
    child_bonds = bonds[1:]
    self.assertEqual(len(list(bond.GetStereoAtoms())), 2)
    bond.SetStereo(Chem.BondStereo.STEREOTRANS)
    for isomer in self.recursive_enumerate_stereo_bonds(mol, done_bonds + [Chem.BondStereo.STEREOE],
                                                        child_bonds):
      yield isomer

    self.assertEqual(len(list(bond.GetStereoAtoms())), 2)
    bond.SetStereo(Chem.BondStereo.STEREOCIS)
    for isomer in self.recursive_enumerate_stereo_bonds(mol, done_bonds + [Chem.BondStereo.STEREOZ],
                                                        child_bonds):
      yield isomer

  def testBondSetStereoDifficultCase(self):
    unspec_smiles = "CCC=CC(CO)=C(C)CC"
    mol = Chem.MolFromSmiles(unspec_smiles)
    Chem.FindPotentialStereoBonds(mol)

    stereo_bonds = []
    for bond in mol.GetBonds():
      if bond.GetStereo() == Chem.BondStereo.STEREOANY:
        stereo_bonds.append(bond)

    isomers = set()
    for bond_stereo, isomer in self.recursive_enumerate_stereo_bonds(mol, [], stereo_bonds):
      self.allStereoBonds(stereo_bonds)
      isosmi = Chem.MolToSmiles(isomer, isomericSmiles=True)
      self.allStereoBonds(stereo_bonds)

      self.assertNotIn(isosmi, isomers)
      isomers.add(isosmi)

      isomol = Chem.MolFromSmiles(isosmi)
      round_trip_stereo = [
        b.GetStereo() for b in isomol.GetBonds() if b.GetStereo() != Chem.BondStereo.STEREONONE
      ]

      self.assertEqual(bond_stereo, round_trip_stereo)

    self.assertEqual(len(isomers), 4)

  def getNumUnspecifiedBondStereo(self, smi):
    mol = Chem.MolFromSmiles(smi)
    Chem.FindPotentialStereoBonds(mol)

    count = 0
    for bond in mol.GetBonds():
      if bond.GetStereo() == Chem.BondStereo.STEREOANY:
        count += 1

    return count

  def testBondSetStereoReallyDifficultCase(self):
    # this one is much trickier because a double bond can gain and
    # lose it's stereochemistry based upon whether 2 other double
    # bonds have the same or different stereo chemistry.

    unspec_smiles = "CCC=CC(C=CCC)=C(CO)CC"
    mol = Chem.MolFromSmiles(unspec_smiles)
    Chem.FindPotentialStereoBonds(mol)

    stereo_bonds = []
    for bond in mol.GetBonds():
      if bond.GetStereo() == Chem.BondStereo.STEREOANY:
        stereo_bonds.append(bond)

    self.assertEqual(len(stereo_bonds), 2)

    isomers = set()
    for bond_stereo, isomer in self.recursive_enumerate_stereo_bonds(mol, [], stereo_bonds):
      isosmi = Chem.MolToSmiles(isomer, isomericSmiles=True)
      isomers.add(isosmi)

    self.assertEqual(len(isomers), 3)

    # one of these then gains a new stereo bond due to the
    # introduction of a new symmetry
    counts = {}
    for isosmi in isomers:
      num_unspecified = self.getNumUnspecifiedBondStereo(isosmi)
      counts[num_unspecified] = counts.get(num_unspecified, 0) + 1

    # 2 of the isomers don't have any unspecified bond stereo centers
    # left, 1 does
    self.assertEqual(counts, {0: 2, 1: 1})

  def assertBondSetStereoIsAlwaysEquivalent(self, all_smiles, desired_stereo, bond_idx):
    refSmiles = None
    for smi in all_smiles:
      mol = Chem.MolFromSmiles(smi)

      doubleBond = None
      for bond in mol.GetBonds():
        if bond.GetBondType() == Chem.BondType.DOUBLE:
          doubleBond = bond

      self.assertTrue(doubleBond is not None)

      Chem.FindPotentialStereoBonds(mol)
      doubleBond.SetStereo(desired_stereo)

      isosmi = Chem.MolToSmiles(mol, isomericSmiles=True)

      if refSmiles is None:
        refSmiles = isosmi

      self.assertEqual(refSmiles, isosmi)

  def testBondSetStereoAllHalogens(self):
    # can't get much more brutal than this test
    from itertools import combinations, permutations
    halogens = ['F', 'Cl', 'Br', 'I']

    # binary double bond stereo
    for unique_set in combinations(halogens, 2):
      all_smiles = []
      for fmt in ['%sC=C%s', 'C(%s)=C%s']:
        for ordering in permutations(unique_set):
          all_smiles.append(fmt % ordering)

      #print(fmt, all_smiles)
      for desired_stereo in [Chem.BondStereo.STEREOTRANS, Chem.BondStereo.STEREOCIS]:
        self.assertBondSetStereoIsAlwaysEquivalent(all_smiles, desired_stereo, 1)

    # tertiary double bond stereo
    for unique_set in combinations(halogens, 3):
      for mono_side in unique_set:
        halogens_left = list(unique_set)
        halogens_left.remove(mono_side)
        for binary_side in combinations(halogens_left, 2):
          all_smiles = []

          for binary_side_permutation in permutations(binary_side):
            all_smiles.append('%sC=C(%s)%s' % ((mono_side, ) + binary_side_permutation))
            all_smiles.append('C(%s)=C(%s)%s' % ((mono_side, ) + binary_side_permutation))

            all_smiles.append('%sC(%s)=C%s' % (binary_side_permutation + (mono_side, )))
            all_smiles.append('C(%s)(%s)=C%s' % (binary_side_permutation + (mono_side, )))

          #print(all_smiles)
          for desired_stereo in [Chem.BondStereo.STEREOTRANS, Chem.BondStereo.STEREOCIS]:
            self.assertBondSetStereoIsAlwaysEquivalent(all_smiles, desired_stereo, 1)

    # quaternary double bond stereo
    for unique_ordering in permutations(halogens):
      left_side = unique_ordering[:2]
      rght_side = unique_ordering[2:]

      all_smiles = []
      for left_side_permutation in permutations(left_side):
        for rght_side_permutation in permutations(rght_side):
          for smifmt in ['%sC(%s)=C(%s)%s', 'C(%s)(%s)=C(%s)%s']:
            all_smiles.append(smifmt % (left_side_permutation + rght_side_permutation))

      #print(all_smiles)
      for desired_stereo in [Chem.BondStereo.STEREOTRANS, Chem.BondStereo.STEREOCIS]:
        self.assertBondSetStereoIsAlwaysEquivalent(all_smiles, desired_stereo, 1)

  def testBondSetStereoAtoms(self):
    # use this difficult molecule that only generates 4 isomers, but
    # assume all double bonds are stereo!
    unspec_smiles = "CCC=CC(C=CCC)=C(CO)CC"
    mol = Chem.MolFromSmiles(unspec_smiles)

    def getNbr(atom, exclude):
      for nbr in atom.GetNeighbors():
        if nbr.GetIdx() not in exclude:
          return nbr
      raise ValueError("No neighbor found!")

    double_bonds = []
    for bond in mol.GetBonds():
      if bond.GetBondType() == 2:
        double_bonds.append(bond)

        exclude = {bond.GetBeginAtomIdx(), bond.GetEndAtomIdx()}
        bgnNbr = getNbr(bond.GetBeginAtom(), exclude)
        endNbr = getNbr(bond.GetEndAtom(), exclude)

        bond.SetStereoAtoms(bgnNbr.GetIdx(), endNbr.GetIdx())

    self.assertEqual(len(double_bonds), 3)

    import itertools
    stereos = [Chem.BondStereo.STEREOE, Chem.BondStereo.STEREOZ]
    isomers = set()
    for stereo_config in itertools.product(stereos, repeat=len(double_bonds)):
      for bond, stereo in zip(double_bonds, stereo_config):
        bond.SetStereo(stereo)
      smi = Chem.MolToSmiles(mol, True)
      isomers.add(smi)

    # the dependent double bond stereo isn't picked up by this, should it?
    self.assertEqual(len(isomers), 6)

    # round tripping them through one more time does pick up the dependency, so meh?
    round_trip_isomers = set()
    for smi in isomers:
      isosmi = Chem.MolToSmiles(Chem.MolFromSmiles(smi), True)
      round_trip_isomers.add(isosmi)

    self.assertEqual(len(round_trip_isomers), 4)

  def test36SubstructMatchStr(self):
    """ test the _SubstructMatchStr function """
    query = Chem.MolFromSmarts('[n,p]1ccccc1')
    self.assertTrue(query)
    mol = Chem.MolFromSmiles('N1=CC=CC=C1')
    self.assertTrue(mol.HasSubstructMatch(query))
    self.assertTrue(Chem._HasSubstructMatchStr(mol.ToBinary(), query))
    mol = Chem.MolFromSmiles('S1=CC=CC=C1')
    self.assertTrue(not Chem._HasSubstructMatchStr(mol.ToBinary(), query))
    self.assertTrue(not mol.HasSubstructMatch(query))
    mol = Chem.MolFromSmiles('P1=CC=CC=C1')
    self.assertTrue(mol.HasSubstructMatch(query))
    self.assertTrue(Chem._HasSubstructMatchStr(mol.ToBinary(), query))

  def test37SanitException(self):
    mol = Chem.MolFromSmiles('CC(C)(C)(C)C', 0)
    self.assertTrue(mol)
    self.assertRaises(ValueError, lambda: Chem.SanitizeMol(mol))

  def test38TDTSuppliers(self):
    data = """$SMI<Cc1nnc(N)nc1C>
CAS<17584-12-2>
|
$SMI<Cc1n[nH]c(=O)nc1N>
CAS<~>
|
$SMI<Cc1n[nH]c(=O)[nH]c1=O>
CAS<932-53-6>
|
$SMI<Cc1nnc(NN)nc1O>
CAS<~>
|"""
    suppl = Chem.TDTMolSupplier()
    suppl.SetData(data, "CAS")
    i = 0
    for mol in suppl:
      self.assertTrue(mol)
      self.assertTrue(mol.GetNumAtoms())
      self.assertTrue(mol.HasProp("CAS"))
      self.assertTrue(mol.HasProp("_Name"))
      self.assertTrue(mol.GetProp("CAS") == mol.GetProp("_Name"))
      self.assertTrue(mol.GetNumConformers() == 0)
      i += 1
    self.assertTrue(i == 4)
    self.assertTrue(len(suppl) == 4)

  def test38Issue266(self):
    """ test issue 266: generation of kekulized smiles"""
    mol = Chem.MolFromSmiles('c1ccccc1')
    Chem.Kekulize(mol)
    smi = Chem.MolToSmiles(mol)
    self.assertTrue(smi == 'c1ccccc1')
    smi = Chem.MolToSmiles(mol, kekuleSmiles=True)
    self.assertTrue(smi == 'C1=CC=CC=C1')

  def test39Issue273(self):
    """ test issue 273: MolFileComments and MolFileInfo props ending up in SD files

    """
    fileN = os.path.join(RDConfig.RDBaseDir, 'Code', 'GraphMol', 'Wrap', 'test_data',
                         'outNCI_few.sdf')
    suppl = Chem.SDMolSupplier(fileN)
    ms = [x for x in suppl]
    for m in ms:
      self.assertTrue(m.HasProp('_MolFileInfo'))
      self.assertTrue(m.HasProp('_MolFileComments'))
    fName = tempfile.NamedTemporaryFile(suffix='.sdf', delete=False).name
    w = Chem.SDWriter(fName)
    w.SetProps(ms[0].GetPropNames())
    for m in ms:
      w.write(m)
    w = None

    with open(fName, 'r') as txtFile:
      txt = txtFile.read()
    os.unlink(fName)
    self.assertTrue(txt.find('MolFileInfo') == -1)
    self.assertTrue(txt.find('MolFileComments') == -1)

  def test40SmilesRootedAtAtom(self):
    """ test the rootAtAtom functionality

    """
    smi = 'CN(C)C'
    m = Chem.MolFromSmiles(smi)

    self.assertTrue(Chem.MolToSmiles(m) == 'CN(C)C')
    self.assertTrue(Chem.MolToSmiles(m, rootedAtAtom=1) == 'N(C)(C)C')

  def test41SetStreamIndices(self):
    fileN = os.path.join(RDConfig.RDBaseDir, 'Code', 'GraphMol', 'FileParsers', 'test_data',
                         'NCI_aids_few.sdf')
    allIndices = []
    ifs = open(fileN, 'rb')
    addIndex = True
    line = True
    pos = 0
    while (line):
      if (addIndex):
        pos = ifs.tell()
      line = ifs.readline().decode('utf-8')
      if (line):
        if (addIndex):
          allIndices.append(pos)
        addIndex = (line[:4] == '$$$$')
    ifs.close()
    indices = allIndices
    sdSup = Chem.SDMolSupplier(fileN)
    molNames = [
      "48", "78", "128", "163", "164", "170", "180", "186", "192", "203", "210", "211", "213",
      "220", "229", "256"
    ]

    sdSup._SetStreamIndices(indices)
    self.assertTrue(len(sdSup) == 16)
    mol = sdSup[5]
    self.assertTrue(mol.GetProp("_Name") == "170")

    i = 0
    for mol in sdSup:
      self.assertTrue(mol)
      self.assertTrue(mol.GetProp("_Name") == molNames[i])
      i += 1

    ns = [mol.GetProp("_Name") for mol in sdSup]
    self.assertTrue(ns == molNames)

    # this can also be used to skip molecules in the file:
    indices = [allIndices[0], allIndices[2], allIndices[5]]
    sdSup._SetStreamIndices(indices)
    self.assertTrue(len(sdSup) == 3)
    mol = sdSup[2]
    self.assertTrue(mol.GetProp("_Name") == "170")

    # or to reorder them:
    indices = [allIndices[0], allIndices[5], allIndices[2]]
    sdSup._SetStreamIndices(indices)
    self.assertTrue(len(sdSup) == 3)
    mol = sdSup[1]
    self.assertTrue(mol.GetProp("_Name") == "170")

  def test42LifeTheUniverseAndEverything(self):
    self.assertTrue(True)

  def test43TplFileParsing(self):
    fileN = os.path.join(RDConfig.RDBaseDir, 'Code', 'GraphMol', 'FileParsers', 'test_data',
                         'cmpd2.tpl')
    m1 = Chem.MolFromTPLFile(fileN)
    self.assertTrue(m1 is not None)
    self.assertTrue(m1.GetNumAtoms() == 12)
    self.assertTrue(m1.GetNumConformers() == 2)

    m1 = Chem.MolFromTPLFile(fileN, skipFirstConf=True)
    self.assertTrue(m1 is not None)
    self.assertTrue(m1.GetNumAtoms() == 12)
    self.assertTrue(m1.GetNumConformers() == 1)

    with open(fileN, 'r') as blockFile:
      block = blockFile.read()
    m1 = Chem.MolFromTPLBlock(block)
    self.assertTrue(m1 is not None)
    self.assertTrue(m1.GetNumAtoms() == 12)
    self.assertTrue(m1.GetNumConformers() == 2)

  def test44TplFileWriting(self):
    fileN = os.path.join(RDConfig.RDBaseDir, 'Code', 'GraphMol', 'FileParsers', 'test_data',
                         'cmpd2.tpl')
    m1 = Chem.MolFromTPLFile(fileN)
    self.assertTrue(m1 is not None)
    self.assertTrue(m1.GetNumAtoms() == 12)
    self.assertTrue(m1.GetNumConformers() == 2)

    block = Chem.MolToTPLBlock(m1)
    m1 = Chem.MolFromTPLBlock(block)
    self.assertTrue(m1 is not None)
    self.assertTrue(m1.GetNumAtoms() == 12)
    self.assertTrue(m1.GetNumConformers() == 2)

  def test45RingInfo(self):
    """ test the RingInfo class

    """
    smi = 'CNC'
    m = Chem.MolFromSmiles(smi)
    ri = m.GetRingInfo()
    self.assertTrue(ri)
    self.assertTrue(ri.NumRings() == 0)
    self.assertFalse(ri.IsAtomInRingOfSize(0, 3))
    self.assertFalse(ri.IsAtomInRingOfSize(1, 3))
    self.assertFalse(ri.IsAtomInRingOfSize(2, 3))
    self.assertFalse(ri.IsBondInRingOfSize(1, 3))
    self.assertFalse(ri.IsBondInRingOfSize(2, 3))
    if hasattr(Chem, 'FindRingFamilies'):
      self.assertEqual(ri.AtomRingFamilies(), ())
    if hasattr(Chem, 'FindRingFamilies'):
      self.assertEqual(ri.BondRingFamilies(), ())

    smi = 'C1CC2C1C2'
    m = Chem.MolFromSmiles(smi)
    ri = m.GetRingInfo()
    self.assertTrue(ri)
    self.assertEqual(ri.NumRings(), 2)
    self.assertFalse(ri.IsAtomInRingOfSize(0, 3))
    self.assertTrue(ri.IsAtomInRingOfSize(0, 4))
    self.assertFalse(ri.IsBondInRingOfSize(0, 3))
    self.assertTrue(ri.IsBondInRingOfSize(0, 4))
    self.assertTrue(ri.IsAtomInRingOfSize(2, 4))
    self.assertTrue(ri.IsAtomInRingOfSize(2, 3))
    self.assertTrue(ri.IsBondInRingOfSize(2, 3))
    self.assertTrue(ri.IsBondInRingOfSize(2, 4))
    self.assertEqual(ri.AtomRings(), ((0, 3, 2, 1), (4, 3, 2)))
    self.assertEqual(ri.BondRings(), ((4, 2, 1, 0), (3, 2, 5)))
    self.assertEqual(len(ri.AtomMembers(2)), 2)
    self.assertEqual(ri.AtomRingSizes(2), (4, 3))
    self.assertEqual(ri.AtomRingSizes(99), ())
    self.assertTrue(ri.AreAtomsInSameRing(2, 3))
    self.assertFalse(ri.AreAtomsInSameRing(1, 4))
    self.assertTrue(ri.AreAtomsInSameRingOfSize(2, 3, 3))
    self.assertTrue(ri.AreAtomsInSameRingOfSize(2, 3, 4))
    self.assertFalse(ri.AreAtomsInSameRingOfSize(2, 3, 5))
    self.assertEqual(len(ri.BondMembers(2)), 2)
    self.assertEqual(len(ri.BondMembers(0)), 1)
    self.assertTrue(ri.IsRingFused(0))
    self.assertTrue(ri.IsRingFused(1))
    self.assertTrue(ri.AreRingsFused(0, 1))
    self.assertTrue(ri.NumFusedBonds(0) == 1)
    self.assertTrue(ri.NumFusedBonds(1) == 1)
    self.assertEqual(ri.BondRingSizes(2), (4, 3))
    self.assertEqual(ri.BondRingSizes(0), (4, ))
    self.assertEqual(ri.BondRingSizes(99), ())
    self.assertTrue(ri.AreBondsInSameRing(1, 2))
    self.assertTrue(ri.AreBondsInSameRing(2, 5))
    self.assertFalse(ri.AreBondsInSameRing(1, 3))
    self.assertTrue(ri.AreBondsInSameRingOfSize(1, 2, 4))
    self.assertTrue(ri.AreBondsInSameRingOfSize(2, 5, 3))
    self.assertFalse(ri.AreBondsInSameRingOfSize(1, 2, 3))
    self.assertFalse(ri.AreBondsInSameRingOfSize(1, 3, 4))

    if hasattr(Chem, 'FindRingFamilies'):
      ri = m.GetRingInfo()
      self.assertFalse(ri.AreRingFamiliesInitialized())
      Chem.FindRingFamilies(m)
      ri = m.GetRingInfo()
      self.assertTrue(ri.AreRingFamiliesInitialized())
      self.assertEqual(ri.NumRingFamilies(), 2)
      self.assertEqual(sorted(ri.AtomRingFamilies()), [(0, 1, 2, 3), (2, 3, 4)])
      self.assertEqual(sorted(ri.BondRingFamilies()), [(0, 1, 2, 4), (2, 3, 5)])

  def test46ReplaceCore(self):
    """ test the ReplaceCore functionality

    """

    core = Chem.MolFromSmiles('C=O')

    smi = 'CCC=O'
    m = Chem.MolFromSmiles(smi)
    r = Chem.ReplaceCore(m, core)
    self.assertTrue(r)
    self.assertEqual(Chem.MolToSmiles(r, True), '[1*]CC')

    smi = 'C1CC(=O)CC1'
    m = Chem.MolFromSmiles(smi)
    r = Chem.ReplaceCore(m, core)
    self.assertTrue(r)
    self.assertEqual(Chem.MolToSmiles(r, True), '[1*]CCCC[2*]')

    smi = 'C1CC(=N)CC1'
    m = Chem.MolFromSmiles(smi)
    r = Chem.ReplaceCore(m, core)
    self.assertFalse(r)

    # smiles, smarts, replaceDummies, labelByIndex, useChirality
    expected = {
      ('C1O[C@@]1(OC)NC', 'C1O[C@]1(*)*', False, False, False): '[1*]OC.[2*]NC',
      ('C1O[C@@]1(OC)NC', 'C1O[C@]1(*)*', False, False, True): '[1*]NC.[2*]OC',
      ('C1O[C@@]1(OC)NC', 'C1O[C@]1(*)*', False, True, False): '[3*]OC.[4*]NC',
      ('C1O[C@@]1(OC)NC', 'C1O[C@]1(*)*', False, True, True): '[3*]NC.[4*]OC',
      ('C1O[C@@]1(OC)NC', 'C1O[C@]1(*)*', True, False, False): '[1*]C.[2*]C',
      ('C1O[C@@]1(OC)NC', 'C1O[C@]1(*)*', True, False, True): '[1*]C.[2*]C',
      ('C1O[C@@]1(OC)NC', 'C1O[C@]1(*)*', True, True, False): '[3*]C.[4*]C',
      ('C1O[C@@]1(OC)NC', 'C1O[C@]1(*)*', True, True, True): '[3*]C.[4*]C',
      ('C1O[C@]1(OC)NC', 'C1O[C@]1(*)*', False, False, False): '[1*]OC.[2*]NC',
      ('C1O[C@]1(OC)NC', 'C1O[C@]1(*)*', False, False, True): '[1*]OC.[2*]NC',
      ('C1O[C@]1(OC)NC', 'C1O[C@]1(*)*', False, True, False): '[3*]OC.[4*]NC',
      ('C1O[C@]1(OC)NC', 'C1O[C@]1(*)*', False, True, True): '[3*]OC.[4*]NC',
      ('C1O[C@]1(OC)NC', 'C1O[C@]1(*)*', True, False, False): '[1*]C.[2*]C',
      ('C1O[C@]1(OC)NC', 'C1O[C@]1(*)*', True, False, True): '[1*]C.[2*]C',
      ('C1O[C@]1(OC)NC', 'C1O[C@]1(*)*', True, True, False): '[3*]C.[4*]C',
      ('C1O[C@]1(OC)NC', 'C1O[C@]1(*)*', True, True, True): '[3*]C.[4*]C',
    }

    for (smiles, smarts, replaceDummies, labelByIndex,
         useChirality), expected_smiles in expected.items():
      mol = Chem.MolFromSmiles(smiles)
      core = Chem.MolFromSmarts(smarts)
      nm = Chem.ReplaceCore(mol, core, replaceDummies=replaceDummies, labelByIndex=labelByIndex,
                            useChirality=useChirality)

      if Chem.MolToSmiles(nm, True) != expected_smiles:
        print(
          "ReplaceCore(%r, %r, replaceDummies=%r, labelByIndex=%r, useChirality=%r" %
          (smiles, smarts, replaceDummies, labelByIndex, useChirality), file=sys.stderr)
        print("expected: %s\ngot: %s" % (expected_smiles, Chem.MolToSmiles(nm, True)),
              file=sys.stderr)
        self.assertEqual(expected_smiles, Chem.MolToSmiles(nm, True))

      matchVect = mol.GetSubstructMatch(core, useChirality=useChirality)
      nm = Chem.ReplaceCore(mol, core, matchVect, replaceDummies=replaceDummies,
                            labelByIndex=labelByIndex)
      if Chem.MolToSmiles(nm, True) != expected_smiles:
        print(
          "ReplaceCore(%r, %r, %r, replaceDummies=%r, labelByIndex=%rr" %
          (smiles, smarts, matchVect, replaceDummies, labelByIndex), file=sys.stderr)
        print("expected: %s\ngot: %s" % (expected_smiles, Chem.MolToSmiles(nm, True)),
              file=sys.stderr)
        self.assertEqual(expected_smiles, Chem.MolToSmiles(nm, True))

    mol = Chem.MolFromSmiles("C")
    smarts = Chem.MolFromSmarts("C")
    try:
      Chem.ReplaceCore(mol, smarts, (3, ))
      self.asssertFalse(True)
    except Exception:
      pass

    mol = Chem.MolFromSmiles("C")
    smarts = Chem.MolFromSmarts("C")
    try:
      Chem.ReplaceCore(mol, smarts, (0, 0))
      self.asssertFalse(True)
    except Exception:
      pass

  def test47RWMols(self):
    """ test the RWMol class

    """
    mol = Chem.MolFromSmiles('C1CCC1')
    self.assertTrue(type(mol) == Chem.Mol)

    for rwmol in [Chem.EditableMol(mol), Chem.RWMol(mol)]:
      self.assertTrue(type(rwmol) in [Chem.EditableMol, Chem.RWMol])
      newAt = Chem.Atom(8)
      rwmol.ReplaceAtom(0, newAt)
      self.assertTrue(Chem.MolToSmiles(rwmol.GetMol()) == 'C1COC1')

      rwmol.RemoveBond(0, 1)
      self.assertTrue(Chem.MolToSmiles(rwmol.GetMol()) == 'CCCO')
      a = Chem.Atom(7)
      idx = rwmol.AddAtom(a)
      self.assertEqual(rwmol.GetMol().GetNumAtoms(), 5)
      self.assertEqual(idx, 4)

      idx = rwmol.AddBond(0, 4, order=Chem.BondType.SINGLE)
      self.assertEqual(idx, 4)

      self.assertTrue(Chem.MolToSmiles(rwmol.GetMol()) == 'CCCON')
      rwmol.AddBond(4, 1, order=Chem.BondType.SINGLE)
      self.assertTrue(Chem.MolToSmiles(rwmol.GetMol()) == 'C1CNOC1')

      rwmol.RemoveAtom(3)
      self.assertTrue(Chem.MolToSmiles(rwmol.GetMol()) == 'CCNO')

      # practice shooting ourselves in the foot:
      m = Chem.MolFromSmiles('c1ccccc1')
      em = Chem.EditableMol(m)
      em.RemoveAtom(0)
      m2 = em.GetMol()
      self.assertRaises(ValueError, lambda: Chem.SanitizeMol(m2))
      m = Chem.MolFromSmiles('c1ccccc1')
      em = Chem.EditableMol(m)
      em.RemoveBond(0, 1)
      m2 = em.GetMol()
      self.assertRaises(ValueError, lambda: Chem.SanitizeMol(m2))

      # boundary cases:

      # removing non-existent bonds:
      m = Chem.MolFromSmiles('c1ccccc1')
      em = Chem.EditableMol(m)
      em.RemoveBond(0, 2)
      m2 = em.GetMol()
      Chem.SanitizeMol(m2)
      self.assertTrue(Chem.MolToSmiles(m2) == 'c1ccccc1')

      # removing non-existent atoms:
      m = Chem.MolFromSmiles('c1ccccc1')
      em = Chem.EditableMol(m)
      self.assertRaises(RuntimeError, lambda: em.RemoveAtom(12))

      # confirm that an RWMol can be constructed without arguments
      m = Chem.RWMol()

    # test replaceAtom/Bond preserving properties
    mol = Chem.MolFromSmiles('C1CCC1')
    mol2 = Chem.MolFromSmiles('C1CCC1')
    mol.GetAtomWithIdx(0).SetProp("foo", "bar")
    mol.GetBondWithIdx(0).SetProp("foo", "bar")
    newBond = mol2.GetBondWithIdx(0)
    self.assertTrue(type(mol) == Chem.Mol)

    for rwmol in [Chem.EditableMol(mol), Chem.RWMol(mol)]:
      newAt = Chem.Atom(8)
      rwmol.ReplaceAtom(0, newAt)
      self.assertTrue(Chem.MolToSmiles(rwmol.GetMol()) == 'C1COC1')
      self.assertFalse(rwmol.GetMol().GetAtomWithIdx(0).HasProp("foo"))

    for rwmol in [Chem.EditableMol(mol), Chem.RWMol(mol)]:
      newAt = Chem.Atom(8)
      rwmol.ReplaceAtom(0, newAt, preserveProps=True)
      self.assertTrue(Chem.MolToSmiles(rwmol.GetMol()) == 'C1COC1')
      self.assertTrue(rwmol.GetMol().GetAtomWithIdx(0).HasProp("foo"))
      self.assertEqual(rwmol.GetMol().GetAtomWithIdx(0).GetProp("foo"), "bar")

    for rwmol in [Chem.EditableMol(mol), Chem.RWMol(mol)]:
      rwmol.ReplaceBond(0, newBond)
      self.assertTrue(Chem.MolToSmiles(rwmol.GetMol()) == 'C1CCC1')
      self.assertFalse(rwmol.GetMol().GetBondWithIdx(0).HasProp("foo"))

    for rwmol in [Chem.EditableMol(mol), Chem.RWMol(mol)]:
      rwmol.ReplaceBond(0, newBond, preserveProps=True)
      self.assertTrue(Chem.MolToSmiles(rwmol.GetMol()) == 'C1CCC1')
      self.assertTrue(rwmol.GetMol().GetBondWithIdx(0).HasProp("foo"))
      self.assertEqual(rwmol.GetMol().GetBondWithIdx(0).GetProp("foo"), "bar")

  def test47SmartsPieces(self):
    """ test the GetAtomSmarts and GetBondSmarts functions

    """
    m = Chem.MolFromSmarts("[C,N]C")
    self.assertTrue(m.GetAtomWithIdx(0).GetSmarts() == '[C,N]')
    self.assertTrue(m.GetAtomWithIdx(1).GetSmarts() == 'C')
    self.assertEqual(m.GetBondBetweenAtoms(0, 1).GetSmarts(), '')

    m = Chem.MolFromSmarts("[$(C=O)]-O")
    self.assertTrue(m.GetAtomWithIdx(0).GetSmarts() == '[$(C=O)]')
    self.assertTrue(m.GetAtomWithIdx(1).GetSmarts() == 'O')
    self.assertTrue(m.GetBondBetweenAtoms(0, 1).GetSmarts() == '-')

    m = Chem.MolFromSmiles("CO")
    self.assertTrue(m.GetAtomWithIdx(0).GetSmarts() == 'C')
    self.assertTrue(m.GetAtomWithIdx(1).GetSmarts() == 'O')
    self.assertTrue(m.GetBondBetweenAtoms(0, 1).GetSmarts() == '')
    self.assertTrue(m.GetBondBetweenAtoms(0, 1).GetSmarts(allBondsExplicit=True) == '-')

    m = Chem.MolFromSmiles("C=O")
    self.assertTrue(m.GetAtomWithIdx(0).GetSmarts() == 'C')
    self.assertTrue(m.GetAtomWithIdx(1).GetSmarts() == 'O')
    self.assertTrue(m.GetBondBetweenAtoms(0, 1).GetSmarts() == '=')

    m = Chem.MolFromSmiles('C[C@H](F)[15NH3+]')
    self.assertEqual(m.GetAtomWithIdx(0).GetSmarts(), 'C')
    self.assertEqual(m.GetAtomWithIdx(0).GetSmarts(allHsExplicit=True), '[CH3]')
    self.assertEqual(m.GetAtomWithIdx(3).GetSmarts(), '[15NH3+]')
    self.assertEqual(m.GetAtomWithIdx(3).GetSmarts(allHsExplicit=True), '[15NH3+]')

  def test48Issue1928819(self):
    """ test a crash involving looping directly over mol suppliers
    """
    fileN = os.path.join(RDConfig.RDBaseDir, 'Code', 'GraphMol', 'FileParsers', 'test_data',
                         'NCI_aids_few.sdf')
    ms = [x for x in Chem.SDMolSupplier(fileN)]
    self.assertEqual(len(ms), 16)
    count = 0
    for m in Chem.SDMolSupplier(fileN):
      count += 1
    self.assertEqual(count, 16)

    fileN = os.path.join(RDConfig.RDBaseDir, 'Code', 'GraphMol', 'FileParsers', 'test_data',
                         'fewSmi.csv')
    count = 0
    for m in Chem.SmilesMolSupplier(fileN, titleLine=False, smilesColumn=1, delimiter=','):
      count += 1
    self.assertEqual(count, 10)

    fileN = os.path.join(RDConfig.RDBaseDir, 'Code', 'GraphMol', 'FileParsers', 'test_data',
                         'acd_few.tdt')
    count = 0
    for m in Chem.TDTMolSupplier(fileN):
      count += 1
    self.assertEqual(count, 10)

  def test49Issue1932365(self):
    """ test aromatic Se and Te from smiles/smarts
    """
    m = Chem.MolFromSmiles('c1ccc[se]1')
    self.assertTrue(m)
    self.assertTrue(m.GetAtomWithIdx(0).GetIsAromatic())
    self.assertTrue(m.GetAtomWithIdx(4).GetIsAromatic())
    m = Chem.MolFromSmiles('c1ccc[te]1')
    self.assertTrue(m)
    self.assertTrue(m.GetAtomWithIdx(0).GetIsAromatic())
    self.assertTrue(m.GetAtomWithIdx(4).GetIsAromatic())
    m = Chem.MolFromSmiles('C1=C[Se]C=C1')
    self.assertTrue(m)
    self.assertTrue(m.GetAtomWithIdx(0).GetIsAromatic())
    self.assertTrue(m.GetAtomWithIdx(2).GetIsAromatic())
    m = Chem.MolFromSmiles('C1=C[Te]C=C1')
    self.assertTrue(m)
    self.assertTrue(m.GetAtomWithIdx(0).GetIsAromatic())
    self.assertTrue(m.GetAtomWithIdx(2).GetIsAromatic())

    p = Chem.MolFromSmarts('[se]')
    self.assertTrue(Chem.MolFromSmiles('c1ccc[se]1').HasSubstructMatch(p))
    self.assertFalse(Chem.MolFromSmiles('C1=CCC[Se]1').HasSubstructMatch(p))

    p = Chem.MolFromSmarts('[te]')
    self.assertTrue(Chem.MolFromSmiles('c1ccc[te]1').HasSubstructMatch(p))
    self.assertFalse(Chem.MolFromSmiles('C1=CCC[Te]1').HasSubstructMatch(p))

  def test50Issue1968608(self):
    """ test sf.net issue 1968608
    """
    smarts = Chem.MolFromSmarts("[r5]")
    mol = Chem.MolFromSmiles("N12CCC36C1CC(C(C2)=CCOC4CC5=O)C4C3N5c7ccccc76")
    count = len(mol.GetSubstructMatches(smarts, uniquify=0))
    self.assertTrue(count == 9)

  def test51RadicalHandling(self):
    """ test handling of atoms with radicals
    """
    mol = Chem.MolFromSmiles("[C]C")
    self.assertTrue(mol)
    atom = mol.GetAtomWithIdx(0)
    self.assertTrue(atom.GetNumRadicalElectrons() == 3)
    self.assertTrue(atom.GetNoImplicit())
    atom.SetNoImplicit(False)
    atom.SetNumRadicalElectrons(1)
    mol.UpdatePropertyCache()
    self.assertTrue(atom.GetNumRadicalElectrons() == 1)
    self.assertTrue(atom.GetNumImplicitHs() == 2)

    mol = Chem.MolFromSmiles("[c]1ccccc1")
    self.assertTrue(mol)
    atom = mol.GetAtomWithIdx(0)
    self.assertTrue(atom.GetNumRadicalElectrons() == 1)
    self.assertTrue(atom.GetNoImplicit())

    mol = Chem.MolFromSmiles("[n]1ccccc1")
    self.assertTrue(mol)
    atom = mol.GetAtomWithIdx(0)
    self.assertTrue(atom.GetNumRadicalElectrons() == 0)
    self.assertTrue(atom.GetNoImplicit())

  def test52MolFrags(self):
    """ test GetMolFrags functionality
    """
    mol = Chem.MolFromSmiles("C.CC")
    self.assertTrue(mol)
    fs = Chem.GetMolFrags(mol)
    self.assertTrue(len(fs) == 2)
    self.assertTrue(len(fs[0]) == 1)
    self.assertTrue(tuple(fs[0]) == (0, ))
    self.assertTrue(len(fs[1]) == 2)
    self.assertTrue(tuple(fs[1]) == (1, 2))

    fs = Chem.GetMolFrags(mol, True)
    self.assertTrue(len(fs) == 2)
    self.assertTrue(fs[0].GetNumAtoms() == 1)
    self.assertTrue(fs[1].GetNumAtoms() == 2)

    mol = Chem.MolFromSmiles("CCC")
    self.assertTrue(mol)
    fs = Chem.GetMolFrags(mol)
    self.assertTrue(len(fs) == 1)
    self.assertTrue(len(fs[0]) == 3)
    self.assertTrue(tuple(fs[0]) == (0, 1, 2))
    fs = Chem.GetMolFrags(mol, True)
    self.assertTrue(len(fs) == 1)
    self.assertTrue(fs[0].GetNumAtoms() == 3)

    mol = Chem.MolFromSmiles("CO")
    em = Chem.EditableMol(mol)
    em.RemoveBond(0, 1)
    nm = em.GetMol()
    fs = Chem.GetMolFrags(nm, asMols=True)
    self.assertEqual([x.GetNumAtoms(onlyExplicit=False) for x in fs], [5, 3])
    fs = Chem.GetMolFrags(nm, asMols=True, sanitizeFrags=False)
    self.assertEqual([x.GetNumAtoms(onlyExplicit=False) for x in fs], [4, 2])

    mol = Chem.MolFromSmiles("CC.CCC")
    fs = Chem.GetMolFrags(mol, asMols=True)
    self.assertEqual([x.GetNumAtoms() for x in fs], [2, 3])
    frags = []
    fragsMolAtomMapping = []
    fs = Chem.GetMolFrags(mol, asMols=True, frags=frags, fragsMolAtomMapping=fragsMolAtomMapping)
    self.assertEqual(mol.GetNumAtoms(onlyExplicit=True), len(frags))
    fragsCheck = []
    for i, f in enumerate(fs):
      fragsCheck.extend([i] * f.GetNumAtoms(onlyExplicit=True))
    self.assertEqual(frags, fragsCheck)
    fragsMolAtomMappingCheck = []
    i = 0
    for f in fs:
      n = f.GetNumAtoms(onlyExplicit=True)
      fragsMolAtomMappingCheck.append(tuple(range(i, i + n)))
      i += n
    self.assertEqual(fragsMolAtomMapping, fragsMolAtomMappingCheck)

  def test53Matrices(self):
    """ test adjacency and distance matrices

    """
    m = Chem.MolFromSmiles('CC=C')
    d = Chem.GetDistanceMatrix(m, 0)
    self.assertTrue(feq(d[0, 1], 1.0))
    self.assertTrue(feq(d[0, 2], 2.0))
    self.assertTrue(feq(d[1, 0], 1.0))
    self.assertTrue(feq(d[2, 0], 2.0))
    a = Chem.GetAdjacencyMatrix(m, 0)
    self.assertTrue(a[0, 1] == 1)
    self.assertTrue(a[0, 2] == 0)
    self.assertTrue(a[1, 2] == 1)
    self.assertTrue(a[1, 0] == 1)
    self.assertTrue(a[2, 0] == 0)

    m = Chem.MolFromSmiles('C1CC1')
    d = Chem.GetDistanceMatrix(m, 0)
    self.assertTrue(feq(d[0, 1], 1.0))
    self.assertTrue(feq(d[0, 2], 1.0))
    a = Chem.GetAdjacencyMatrix(m, 0)
    self.assertTrue(a[0, 1] == 1)
    self.assertTrue(a[0, 2] == 1)
    self.assertTrue(a[1, 2] == 1)

    m = Chem.MolFromSmiles('CC.C')
    d = Chem.GetDistanceMatrix(m, 0)
    self.assertTrue(feq(d[0, 1], 1.0))
    self.assertTrue(d[0, 2] > 1000)
    self.assertTrue(d[1, 2] > 1000)
    a = Chem.GetAdjacencyMatrix(m, 0)
    self.assertTrue(a[0, 1] == 1)
    self.assertTrue(a[0, 2] == 0)
    self.assertTrue(a[1, 2] == 0)

  def test54Mol2Parser(self):
    """ test the mol2 parser
    """
    fileN = os.path.join(RDConfig.RDBaseDir, 'Code', 'GraphMol', 'FileParsers', 'test_data',
                         'pyrazole_pyridine.mol2')
    m = Chem.MolFromMol2File(fileN)
    self.assertTrue(m.GetNumAtoms() == 5)
    self.assertTrue(Chem.MolToSmiles(m) == 'c1cn[nH]c1', Chem.MolToSmiles(m))

    fileN = os.path.join(RDConfig.RDBaseDir, 'Code', 'GraphMol', 'FileParsers', 'test_data',
                         '3505.mol2')
    m = Chem.MolFromMol2File(fileN)
    self.assertTrue(m.GetBondBetweenAtoms(3, 12) is not None)
    self.assertEqual(m.GetBondBetweenAtoms(3, 12).GetBondType(), Chem.BondType.SINGLE)
    self.assertEqual(m.GetAtomWithIdx(12).GetFormalCharge(), 0)

    m = Chem.MolFromMol2File(fileN, cleanupSubstructures=False)
    self.assertTrue(m.GetBondBetweenAtoms(3, 12) is not None)
    self.assertEqual(m.GetBondBetweenAtoms(3, 12).GetBondType(), Chem.BondType.DOUBLE)
    self.assertEqual(m.GetAtomWithIdx(12).GetFormalCharge(), 1)

  def test55LayeredFingerprint(self):
    m1 = Chem.MolFromSmiles('CC(C)C')
    fp1 = Chem.LayeredFingerprint(m1)
    self.assertEqual(len(fp1), 2048)
    atomCounts = [0] * m1.GetNumAtoms()
    fp2 = Chem.LayeredFingerprint(m1, atomCounts=atomCounts)
    self.assertEqual(fp1, fp2)
    self.assertEqual(atomCounts, [4, 7, 4, 4])

    fp2 = Chem.LayeredFingerprint(m1, atomCounts=atomCounts)
    self.assertEqual(fp1, fp2)
    self.assertEqual(atomCounts, [8, 14, 8, 8])

    pbv = DataStructs.ExplicitBitVect(2048)
    fp3 = Chem.LayeredFingerprint(m1, setOnlyBits=pbv)
    self.assertEqual(fp3.GetNumOnBits(), 0)

    fp3 = Chem.LayeredFingerprint(m1, setOnlyBits=fp2)
    self.assertEqual(fp3, fp2)

    m2 = Chem.MolFromSmiles('CC')
    fp4 = Chem.LayeredFingerprint(m2)
    atomCounts = [0] * m1.GetNumAtoms()
    fp3 = Chem.LayeredFingerprint(m1, setOnlyBits=fp4, atomCounts=atomCounts)
    self.assertEqual(atomCounts, [1, 3, 1, 1])

    m2 = Chem.MolFromSmiles('CCC')
    fp4 = Chem.LayeredFingerprint(m2)
    atomCounts = [0] * m1.GetNumAtoms()
    fp3 = Chem.LayeredFingerprint(m1, setOnlyBits=fp4, atomCounts=atomCounts)
    self.assertEqual(atomCounts, [3, 6, 3, 3])

  def test56LazySDMolSupplier(self):
    if not hasattr(Chem, 'CompressedSDMolSupplier'):
      return

    self.assertRaises(ValueError, lambda: Chem.CompressedSDMolSupplier('nosuchfile.sdf.gz'))

    fileN = os.path.join(RDConfig.RDBaseDir, 'Code', 'GraphMol', 'FileParsers', 'test_data',
                         'NCI_aids_few.sdf.gz')
    sdSup = Chem.CompressedSDMolSupplier(fileN)
    molNames = [
      "48", "78", "128", "163", "164", "170", "180", "186", "192", "203", "210", "211", "213",
      "220", "229", "256"
    ]

    chgs192 = {8: 1, 11: 1, 15: -1, 18: -1, 20: 1, 21: 1, 23: -1, 25: -1}
    i = 0
    for mol in sdSup:
      self.assertTrue(mol)
      self.assertTrue(mol.GetProp("_Name") == molNames[i])
      i += 1
      if (mol.GetProp("_Name") == "192"):
        # test parsed charges on one of the molecules
        for id in chgs192.keys():
          self.assertTrue(mol.GetAtomWithIdx(id).GetFormalCharge() == chgs192[id])
    self.assertEqual(i, 16)

    sdSup = Chem.CompressedSDMolSupplier(fileN)
    ns = [mol.GetProp("_Name") for mol in sdSup]
    self.assertTrue(ns == molNames)

    sdSup = Chem.CompressedSDMolSupplier(fileN, 0)
    for mol in sdSup:
      self.assertTrue(not mol.HasProp("numArom"))

  def test57AddRecursiveQuery(self):
    q1 = Chem.MolFromSmiles('CC')
    q2 = Chem.MolFromSmiles('CO')
    Chem.AddRecursiveQuery(q1, q2, 1)

    m1 = Chem.MolFromSmiles('OCC')
    self.assertTrue(m1.HasSubstructMatch(q2))
    self.assertTrue(m1.HasSubstructMatch(q1))
    self.assertTrue(m1.HasSubstructMatch(q1))
    self.assertTrue(m1.GetSubstructMatch(q1) == (2, 1))

    q3 = Chem.MolFromSmiles('CS')
    Chem.AddRecursiveQuery(q1, q3, 1)

    self.assertFalse(m1.HasSubstructMatch(q3))
    self.assertFalse(m1.HasSubstructMatch(q1))

    m2 = Chem.MolFromSmiles('OC(S)C')
    self.assertTrue(m2.HasSubstructMatch(q1))
    self.assertTrue(m2.GetSubstructMatch(q1) == (3, 1))

    m3 = Chem.MolFromSmiles('SCC')
    self.assertTrue(m3.HasSubstructMatch(q3))
    self.assertFalse(m3.HasSubstructMatch(q1))

    q1 = Chem.MolFromSmiles('CC')
    Chem.AddRecursiveQuery(q1, q2, 1)
    Chem.AddRecursiveQuery(q1, q3, 1, False)
    self.assertTrue(m3.HasSubstructMatch(q1))
    self.assertTrue(m3.GetSubstructMatch(q1) == (2, 1))

  def test58Issue2983794(self):
    fileN = os.path.join(RDConfig.RDBaseDir, 'Code', 'GraphMol', 'Wrap', 'test_data',
                         'issue2983794.sdf')
    m1 = Chem.MolFromMolFile(fileN)
    self.assertTrue(m1)
    em = Chem.EditableMol(m1)
    em.RemoveAtom(0)
    m2 = em.GetMol()
    Chem.Kekulize(m2)

  def test59Issue3007178(self):
    m = Chem.MolFromSmiles('CCC')
    a = m.GetAtomWithIdx(0)
    m = None
    self.assertEqual(Chem.MolToSmiles(a.GetOwningMol()), 'CCC')
    a = None
    m = Chem.MolFromSmiles('CCC')
    b = m.GetBondWithIdx(0)
    m = None
    self.assertEqual(Chem.MolToSmiles(b.GetOwningMol()), 'CCC')

  def test60SmilesWriterClose(self):
    fileN = os.path.join(RDConfig.RDBaseDir, 'Code', 'GraphMol', 'FileParsers', 'test_data',
                         'fewSmi.csv')
    smiSup = Chem.SmilesMolSupplier(fileN, delimiter=",", smilesColumn=1, nameColumn=0, titleLine=0)
    ms = [x for x in smiSup]

    ofile = os.path.join(RDConfig.RDBaseDir, 'Code', 'GraphMol', 'Wrap', 'test_data',
                         'outSmiles.txt')
    writer = Chem.SmilesWriter(ofile)
    for mol in ms:
      writer.write(mol)
    writer.close()

    newsup = Chem.SmilesMolSupplier(ofile)
    newms = [x for x in newsup]
    self.assertEqual(len(ms), len(newms))

  def test61PathToSubmol(self):
    m = Chem.MolFromSmiles('CCCCCC1C(O)CC(O)N1C=CCO')
    env = Chem.FindAtomEnvironmentOfRadiusN(m, 2, 11)
    self.assertEqual(len(env), 8)
    amap = {}
    submol = Chem.PathToSubmol(m, env, atomMap=amap)
    self.assertEqual(submol.GetNumAtoms(), len(amap.keys()))
    self.assertEqual(submol.GetNumAtoms(), 9)
    smi = Chem.MolToSmiles(submol, rootedAtAtom=amap[11])
    self.assertEqual(smi[0], 'N')
    refsmi = Chem.MolToSmiles(Chem.MolFromSmiles('N(C=C)(C(C)C)C(O)C'))
    csmi = Chem.MolToSmiles(Chem.MolFromSmiles(smi))
    self.assertEqual(refsmi, csmi)

  def test62SmilesAndSmartsReplacements(self):
    mol = Chem.MolFromSmiles('C{branch}C', replacements={'{branch}': 'C1(CC1)'})
    self.assertEqual(mol.GetNumAtoms(), 5)
    mol = Chem.MolFromSmarts('C{branch}C', replacements={'{branch}': 'C1(CC1)'})
    self.assertEqual(mol.GetNumAtoms(), 5)
    mol = Chem.MolFromSmiles('C{branch}C{acid}', replacements={
      '{branch}': 'C1(CC1)',
      '{acid}': "C(=O)O"
    })
    self.assertEqual(mol.GetNumAtoms(), 8)

  def test63Issue3313539(self):
    fileN = os.path.join(RDConfig.RDBaseDir, 'Code', 'GraphMol', 'FileParsers', 'test_data',
                         'rgroups1.mol')
    m = Chem.MolFromMolFile(fileN)
    self.assertTrue(m is not None)
    at = m.GetAtomWithIdx(3)
    self.assertTrue(at is not None)
    self.assertTrue(at.HasProp('_MolFileRLabel'))
    p = at.GetProp('_MolFileRLabel')
    self.assertEqual(p, '2')
    self.assertEqual(Chem.GetAtomRLabel(at), 2)

    at = m.GetAtomWithIdx(4)
    self.assertTrue(at is not None)
    self.assertTrue(at.HasProp('_MolFileRLabel'))
    p = at.GetProp('_MolFileRLabel')
    self.assertEqual(p, '1')
    self.assertEqual(Chem.GetAtomRLabel(at), 1)

  def test64MoleculeCleanup(self):
    m = Chem.MolFromSmiles('CN(=O)=O', False)
    self.assertTrue(m)
    self.assertTrue(
      m.GetAtomWithIdx(1).GetFormalCharge() == 0 and m.GetAtomWithIdx(2).GetFormalCharge() == 0
      and m.GetAtomWithIdx(3).GetFormalCharge() == 0)
    self.assertTrue(
      m.GetBondBetweenAtoms(1, 3).GetBondType() == Chem.BondType.DOUBLE
      and m.GetBondBetweenAtoms(1, 2).GetBondType() == Chem.BondType.DOUBLE)
    Chem.Cleanup(m)
    m.UpdatePropertyCache()
    self.assertTrue(
      m.GetAtomWithIdx(1).GetFormalCharge() == 1 and
      (m.GetAtomWithIdx(2).GetFormalCharge() == -1 or m.GetAtomWithIdx(3).GetFormalCharge() == -1))
    self.assertTrue(
      m.GetBondBetweenAtoms(1, 3).GetBondType() == Chem.BondType.SINGLE
      or m.GetBondBetweenAtoms(1, 2).GetBondType() == Chem.BondType.SINGLE)

  def test65StreamSupplier(self):
    fileN = os.path.join(RDConfig.RDBaseDir, 'Code', 'GraphMol', 'FileParsers', 'test_data',
                         'NCI_aids_few.sdf.gz')
    molNames = [
      "48", "78", "128", "163", "164", "170", "180", "186", "192", "203", "210", "211", "213",
      "220", "229", "256"
    ]
    inf = gzip.open(fileN)
    if 0:
      sb = Chem.streambuf(inf)
      suppl = Chem.ForwardSDMolSupplier(sb)
    else:
      suppl = Chem.ForwardSDMolSupplier(inf)

    i = 0
    while not suppl.atEnd():
      mol = next(suppl)
      self.assertTrue(mol)
      self.assertTrue(mol.GetProp("_Name") == molNames[i])
      i += 1
    self.assertEqual(i, 16)

    # make sure we have object ownership preserved
    inf = gzip.open(fileN)
    suppl = Chem.ForwardSDMolSupplier(inf)
    inf = None
    i = 0
    while not suppl.atEnd():
      mol = next(suppl)
      self.assertTrue(mol)
      self.assertTrue(mol.GetProp("_Name") == molNames[i])
      i += 1
    self.assertEqual(i, 16)

  @unittest.skipIf(not hasattr(Chem, 'MaeMolSupplier'), "not built with MAEParser support")
  def testMaeStreamSupplier(self):
    fileN = os.path.join(RDConfig.RDBaseDir, 'Code', 'GraphMol', 'FileParsers', 'test_data',
                         'NCI_aids_few.maegz')
    molNames = [
      "48", "78", "128", "163", "164", "170", "180", "186", "192", "203", "210", "211", "213",
      "220", "229", "256"
    ]
    inf = gzip.open(fileN)
    suppl = Chem.MaeMolSupplier(inf)

    i = 0
    while not suppl.atEnd():
      mol = next(suppl)
      self.assertTrue(mol)
      self.assertTrue(mol.GetProp("_Name") == molNames[i])
      i += 1
    self.assertEqual(i, 16)

    # make sure we have object ownership preserved
    inf = gzip.open(fileN)
    suppl = Chem.MaeMolSupplier(inf)
    inf = None
    i = 0
    while not suppl.atEnd():
      mol = next(suppl)
      self.assertTrue(mol)
      self.assertTrue(mol.GetProp("_Name") == molNames[i])
      i += 1
    self.assertEqual(i, 16)

  @unittest.skipIf(not hasattr(Chem, 'MaeMolSupplier'), "not built with MAEParser support")
  def testMaeFileSupplier(self):
    fileN = os.path.join(RDConfig.RDBaseDir, 'Code', 'GraphMol', 'FileParsers', 'test_data',
                         'NCI_aids_few.mae')
    molNames = [
      "48", "78", "128", "163", "164", "170", "180", "186", "192", "203", "210", "211", "213",
      "220", "229", "256"
    ]
    suppl = Chem.MaeMolSupplier(fileN)

    i = 0
    while not suppl.atEnd():
      mol = next(suppl)
      self.assertTrue(mol)
      self.assertTrue(mol.GetProp("_Name") == molNames[i])
      i += 1
    self.assertEqual(i, 16)

  @unittest.skipIf(not hasattr(Chem, 'MaeMolSupplier'), "not built with MAEParser support")
  def testMaeFileSupplierException(self):
    fileN = os.path.join(RDConfig.RDBaseDir, 'Code', 'GraphMol', 'FileParsers', 'test_data',
                         'bad_ppty.mae')
    err_msg_substr = "Bad format for property"

    ok = False
    suppl = Chem.MaeMolSupplier(fileN)
    for i in range(5):
      try:
        mol = next(suppl)
      except RuntimeError as e:
        self.assertEqual(i, 1)
        self.assertTrue(err_msg_substr in str(e))
        ok = True
        break
      else:
        self.assertTrue(mol)
        self.assertTrue(mol.HasProp("_Name"))
        self.assertTrue(mol.GetNumAtoms() == 1)

    self.assertFalse(suppl.atEnd())
    self.assertTrue(ok)

  @unittest.skipIf(not hasattr(Chem, 'MaeMolSupplier'), "not built with MAEParser support")
  def testMaeFileSupplierSetData(self):
    fileN = os.path.join(RDConfig.RDBaseDir, 'Code', 'GraphMol', 'FileParsers', 'test_data',
                         'NCI_aids_few.mae')
    molNames = [
      "48", "78", "128", "163", "164", "170", "180", "186", "192", "203", "210", "211", "213",
      "220", "229", "256"
    ]
    suppl = Chem.MaeMolSupplier()

    with open(fileN) as f:
      data = f.read()

    suppl.SetData(data)

    self.assertEqual(len(suppl), 16)

    for i, mol in enumerate(suppl):
      self.assertTrue(mol)
      self.assertEqual(mol.GetProp("_Name"), molNames[i])

    self.assertEqual(i, 15)

    # Do it again, to check the reset() method
    suppl.reset()

    self.assertEqual(len(suppl), 16)

    for i, mol in enumerate(suppl):
      self.assertTrue(mol)
      self.assertEqual(mol.GetProp("_Name"), molNames[i])

    self.assertEqual(i, 15)

  @unittest.skipIf(not hasattr(Chem, 'MaeMolSupplier'), "not built with MAEParser support")
  def testMaeFileSupplierGetItem(self):
    fileN = os.path.join(RDConfig.RDBaseDir, 'Code', 'GraphMol', 'FileParsers', 'test_data',
                         'NCI_aids_few.mae')
    molNames = [
      "48", "78", "128", "163", "164", "170", "180", "186", "192", "203", "210", "211", "213",
      "220", "229", "256"
    ]
    with Chem.MaeMolSupplier(fileN) as suppl:
      num_mols = len(suppl)
      self.assertEqual(num_mols, 16)

      for i in range(num_mols):
        self.assertEqual(suppl[i].GetProp("_Name"), molNames[i])

        j = -(i + 1)
        self.assertEqual(suppl[j].GetProp("_Name"), molNames[j])

      for i in (num_mols, 2 * num_mols, -(num_mols + 1), -2 * (num_mols + 1)):
        self.assertRaises(IndexError, lambda: suppl[i])

  @unittest.skipIf(not hasattr(Chem, 'MaeMolSupplier'), "not built with MAEParser support")
  def testMaeFileSupplierExceptionMsgs(self):
    maeBlock = "f_m_ct {\n  s_m_title\n  :::\n  " "\n  }\n}"

    with Chem.MaeMolSupplier() as suppl:
      suppl.SetData(maeBlock)
      self.assertRaisesRegex(RuntimeError, r'File parsing error: Indexed block not found: m_atom',
                             lambda: next(suppl))

  def test66StreamSupplierIter(self):
    fileN = os.path.join(RDConfig.RDBaseDir, 'Code', 'GraphMol', 'FileParsers', 'test_data',
                         'NCI_aids_few.sdf.gz')
    inf = gzip.open(fileN)
    if 0:
      sb = Chem.streambuf(inf)
      suppl = Chem.ForwardSDMolSupplier(sb)
    else:
      suppl = Chem.ForwardSDMolSupplier(inf)

    molNames = [
      "48", "78", "128", "163", "164", "170", "180", "186", "192", "203", "210", "211", "213",
      "220", "229", "256"
    ]
    i = 0
    for mol in suppl:
      self.assertTrue(mol)
      self.assertTrue(mol.GetProp("_Name") == molNames[i])
      i += 1
    self.assertEqual(i, 16)

  def test67StreamSupplierStringIO(self):
    fileN = os.path.join(RDConfig.RDBaseDir, 'Code', 'GraphMol', 'FileParsers', 'test_data',
                         'NCI_aids_few.sdf.gz')
    sio = BytesIO(gzip.open(fileN).read())
    suppl = Chem.ForwardSDMolSupplier(sio)
    molNames = [
      "48", "78", "128", "163", "164", "170", "180", "186", "192", "203", "210", "211", "213",
      "220", "229", "256"
    ]
    i = 0
    for mol in suppl:
      self.assertTrue(mol)
      self.assertTrue(mol.GetProp("_Name") == molNames[i])
      i += 1
    self.assertEqual(i, 16)

  def test68ForwardSupplierUsingFilename(self):
    fileN = os.path.join(RDConfig.RDBaseDir, 'Code', 'GraphMol', 'FileParsers', 'test_data',
                         'NCI_aids_few.sdf')
    suppl = Chem.ForwardSDMolSupplier(fileN)
    molNames = [
      "48", "78", "128", "163", "164", "170", "180", "186", "192", "203", "210", "211", "213",
      "220", "229", "256"
    ]
    i = 0
    for mol in suppl:
      self.assertTrue(mol)
      self.assertTrue(mol.GetProp("_Name") == molNames[i])
      i += 1
    self.assertEqual(i, 16)

    self.assertRaises(IOError, lambda: Chem.ForwardSDMolSupplier('nosuchfile.sdf'))

  def test69StreamSupplierStreambuf(self):
    fileN = os.path.join(RDConfig.RDBaseDir, 'Code', 'GraphMol', 'FileParsers', 'test_data',
                         'NCI_aids_few.sdf.gz')
    sb = rdBase.streambuf(gzip.open(fileN))
    suppl = Chem.ForwardSDMolSupplier(sb)

    molNames = [
      "48", "78", "128", "163", "164", "170", "180", "186", "192", "203", "210", "211", "213",
      "220", "229", "256"
    ]
    i = 0
    for mol in suppl:
      self.assertTrue(mol)
      self.assertTrue(mol.GetProp("_Name") == molNames[i])
      i += 1
    self.assertEqual(i, 16)

  def test70StreamSDWriter(self):
    fileN = os.path.join(RDConfig.RDBaseDir, 'Code', 'GraphMol', 'FileParsers', 'test_data',
                         'NCI_aids_few.sdf.gz')
    inf = gzip.open(fileN)
    suppl = Chem.ForwardSDMolSupplier(inf)
    osio = StringIO()
    w = Chem.SDWriter(osio)
    molNames = [
      "48", "78", "128", "163", "164", "170", "180", "186", "192", "203", "210", "211", "213",
      "220", "229", "256"
    ]
    i = 0
    for mol in suppl:
      self.assertTrue(mol)
      self.assertTrue(mol.GetProp("_Name") == molNames[i])
      w.write(mol)
      i += 1
    self.assertEqual(i, 16)
    w.flush()
    w = None
    txt = osio.getvalue().encode()
    isio = BytesIO(txt)
    suppl = Chem.ForwardSDMolSupplier(isio)
    i = 0
    for mol in suppl:
      self.assertTrue(mol)
      self.assertTrue(mol.GetProp("_Name") == molNames[i])
      i += 1
    self.assertEqual(i, 16)

  def test71StreamSmilesWriter(self):
    fileN = os.path.join(RDConfig.RDBaseDir, 'Code', 'GraphMol', 'FileParsers', 'test_data',
                         'esters.sdf')
    suppl = Chem.ForwardSDMolSupplier(fileN)
    osio = StringIO()
    w = Chem.SmilesWriter(osio)
    ms = [x for x in suppl]
    w.SetProps(ms[0].GetPropNames())
    i = 0
    for mol in ms:
      self.assertTrue(mol)
      w.write(mol)
      i += 1
    self.assertEqual(i, 6)
    w.flush()
    w = None
    txt = osio.getvalue()
    self.assertEqual(txt.count('ID'), 1)
    self.assertEqual(txt.count('\n'), 7)

  def test72StreamTDTWriter(self):
    fileN = os.path.join(RDConfig.RDBaseDir, 'Code', 'GraphMol', 'FileParsers', 'test_data',
                         'esters.sdf')
    suppl = Chem.ForwardSDMolSupplier(fileN)
    osio = StringIO()
    w = Chem.TDTWriter(osio)
    ms = [x for x in suppl]
    w.SetProps(ms[0].GetPropNames())
    i = 0
    for mol in ms:
      self.assertTrue(mol)
      w.write(mol)
      i += 1
    self.assertEqual(i, 6)
    w.flush()
    w = None
    txt = osio.getvalue()
    self.assertEqual(txt.count('ID'), 6)
    self.assertEqual(txt.count('NAME'), 6)

  def test73SanitizationOptions(self):
    m = Chem.MolFromSmiles('c1ccccc1', sanitize=False)
    res = Chem.SanitizeMol(m, catchErrors=True)
    self.assertEqual(res, 0)

    m = Chem.MolFromSmiles('c1cccc1', sanitize=False)
    res = Chem.SanitizeMol(m, catchErrors=True)
    self.assertEqual(res, Chem.SanitizeFlags.SANITIZE_KEKULIZE)

    m = Chem.MolFromSmiles('CC(C)(C)(C)C', sanitize=False)
    res = Chem.SanitizeMol(m, catchErrors=True)
    self.assertEqual(res, Chem.SanitizeFlags.SANITIZE_PROPERTIES)

    m = Chem.MolFromSmiles('c1cccc1', sanitize=False)
    res = Chem.SanitizeMol(
      m, sanitizeOps=Chem.SanitizeFlags.SANITIZE_ALL ^ Chem.SanitizeFlags.SANITIZE_KEKULIZE,
      catchErrors=True)
    self.assertEqual(res, Chem.SanitizeFlags.SANITIZE_NONE)

  def test74Issue3510149(self):
    mol = Chem.MolFromSmiles("CCC1CNCC1CC")
    atoms = mol.GetAtoms()
    mol = None
    for atom in atoms:
      idx = atom.GetIdx()
      p = atom.GetOwningMol().GetNumAtoms()

    mol = Chem.MolFromSmiles("CCC1CNCC1CC")
    bonds = mol.GetBonds()
    mol = None
    for bond in bonds:
      idx = bond.GetIdx()
      p = atom.GetOwningMol().GetNumAtoms()

    mol = Chem.MolFromSmiles("CCC1CNCC1CC")
    bond = mol.GetBondBetweenAtoms(0, 1)
    mol = None
    idx = bond.GetBeginAtomIdx()
    p = bond.GetOwningMol().GetNumAtoms()

    fileN = os.path.join(RDConfig.RDBaseDir, 'Code', 'GraphMol', 'FileParsers', 'test_data',
                         'NCI_aids_few.sdf')
    sdSup = Chem.SDMolSupplier(fileN)
    mol = next(sdSup)
    nats = mol.GetNumAtoms()
    conf = mol.GetConformer()
    mol = None
    self.assertEqual(nats, conf.GetNumAtoms())
    conf.GetOwningMol().GetProp("_Name")

  def test75AllBondsExplicit(self):
    m = Chem.MolFromSmiles("CCC")
    smi = Chem.MolToSmiles(m)
    self.assertEqual(smi, "CCC")
    smi = Chem.MolToSmiles(m, allBondsExplicit=True)
    self.assertEqual(smi, "C-C-C")

    m = Chem.MolFromSmiles("c1ccccc1")
    smi = Chem.MolToSmiles(m)
    self.assertEqual(smi, "c1ccccc1")
    smi = Chem.MolToSmiles(m, allBondsExplicit=True)
    self.assertEqual(smi, "c1:c:c:c:c:c:1")

  def test76VeryLargeMolecule(self):
    # this is sf.net issue 3524984
    smi = '[C@H](F)(Cl)' + 'c1cc[nH]c1' * 500 + '[C@H](F)(Cl)'
    m = Chem.MolFromSmiles(smi)
    self.assertTrue(m)
    self.assertEqual(m.GetNumAtoms(), 2506)
    scs = Chem.FindMolChiralCenters(m)
    self.assertEqual(len(scs), 2)

  def test77MolFragmentToSmiles(self):
    smi = "OC1CC1CC"
    m = Chem.MolFromSmiles(smi)
    fsmi = Chem.MolFragmentToSmiles(m, [1, 2, 3])
    self.assertEqual(fsmi, "C1CC1")
    fsmi = Chem.MolFragmentToSmiles(m, [1, 2, 3], bondsToUse=[1, 2, 5])
    self.assertEqual(fsmi, "C1CC1")
    fsmi = Chem.MolFragmentToSmiles(m, [1, 2, 3], bondsToUse=[1, 2])
    self.assertEqual(fsmi, "CCC")
    fsmi = Chem.MolFragmentToSmiles(m, [1, 2, 3], atomSymbols=["", "[A]", "[C]", "[B]", "", ""])
    self.assertEqual(fsmi, "[A]1[B][C]1")
    fsmi = Chem.MolFragmentToSmiles(m, [1, 2, 3], bondSymbols=["", "%", "%", "", "", "%"])
    self.assertEqual(fsmi, "C1%C%C%1")

    smi = "c1ccccc1C"
    m = Chem.MolFromSmiles(smi)
    fsmi = Chem.MolFragmentToSmiles(m, range(6))
    self.assertEqual(fsmi, "c1ccccc1")
    Chem.Kekulize(m)
    fsmi = Chem.MolFragmentToSmiles(m, range(6), kekuleSmiles=True)
    self.assertEqual(fsmi, "C1=CC=CC=C1")
    fsmi = Chem.MolFragmentToSmiles(m, range(6), atomSymbols=["[C]"] * 7, kekuleSmiles=True)
    self.assertEqual(fsmi, "[C]1=[C][C]=[C][C]=[C]1")

    self.assertRaises(ValueError, lambda: Chem.MolFragmentToSmiles(m, []))

  def test78AtomAndBondProps(self):
    m = Chem.MolFromSmiles('c1ccccc1')
    at = m.GetAtomWithIdx(0)
    self.assertFalse(at.HasProp('foo'))
    at.SetProp('foo', 'bar')
    self.assertTrue(at.HasProp('foo'))
    self.assertEqual(at.GetProp('foo'), 'bar')
    bond = m.GetBondWithIdx(0)
    self.assertFalse(bond.HasProp('foo'))
    bond.SetProp('foo', 'bar')
    self.assertTrue(bond.HasProp('foo'))
    self.assertEqual(bond.GetProp('foo'), 'bar')

  def test79AddRecursiveStructureQueries(self):
    qs = {'carbonyl': Chem.MolFromSmiles('CO'), 'amine': Chem.MolFromSmiles('CN')}
    q = Chem.MolFromSmiles('CCC')
    q.GetAtomWithIdx(0).SetProp('query', 'carbonyl,amine')
    Chem.MolAddRecursiveQueries(q, qs, 'query')
    m = Chem.MolFromSmiles('CCCO')
    self.assertTrue(m.HasSubstructMatch(q))
    m = Chem.MolFromSmiles('CCCN')
    self.assertTrue(m.HasSubstructMatch(q))
    m = Chem.MolFromSmiles('CCCC')
    self.assertFalse(m.HasSubstructMatch(q))

  def test80ParseMolQueryDefFile(self):
    fileN = os.path.join(RDConfig.RDBaseDir, 'Code', 'GraphMol', 'ChemTransforms', 'testData',
                         'query_file1.txt')
    d = Chem.ParseMolQueryDefFile(fileN, standardize=False)
    self.assertTrue('CarboxylicAcid' in d)
    m = Chem.MolFromSmiles('CC(=O)O')
    self.assertTrue(m.HasSubstructMatch(d['CarboxylicAcid']))
    self.assertFalse(m.HasSubstructMatch(d['CarboxylicAcid.Aromatic']))

    d = Chem.ParseMolQueryDefFile(fileN)
    self.assertTrue('carboxylicacid' in d)
    self.assertFalse('CarboxylicAcid' in d)

  def test81Issue275(self):
    smi = Chem.MolToSmiles(Chem.MurckoDecompose(
      Chem.MolFromSmiles('CCCCC[C@H]1CC[C@H](C(=O)O)CC1')))
    self.assertEqual(smi, 'C1CCCCC1')

  def test82Issue288(self):
    m = Chem.MolFromSmiles('CC*')
    m.GetAtomWithIdx(2).SetProp('molAtomMapNumber', '30')

    smi = Chem.MolToSmiles(m)
    self.assertEqual(smi, 'CC[*:30]')
    # try newer api
    m = Chem.MolFromSmiles('CC*')
    m.GetAtomWithIdx(2).SetAtomMapNum(30)
    smi = Chem.MolToSmiles(m)
    self.assertEqual(smi, 'CC[*:30]')

  def test83GitHubIssue19(self):
    fileN = os.path.join(RDConfig.RDBaseDir, 'Code', 'GraphMol', 'FileParsers', 'test_data',
                         'empty2.sdf')
    with self.assertRaises(OSError):
      sdSup = Chem.SDMolSupplier(fileN)

    sdSup = Chem.SDMolSupplier()
    sdSup.SetData('')
    self.assertTrue(sdSup.atEnd())
    self.assertRaises(IndexError, lambda: sdSup[0])

    sdSup.SetData('')
    self.assertRaises(IndexError, lambda: sdSup[0])
    self.assertEqual(len(sdSup), 0)

  def test84PDBBasics(self):
    fileN = os.path.join(RDConfig.RDBaseDir, 'Code', 'GraphMol', 'FileParsers', 'test_data',
                         '1CRN.pdb')
    m = Chem.MolFromPDBFile(fileN, proximityBonding=False)
    self.assertEqual(m.GetNumAtoms(), 327)
    self.assertEqual(m.GetNumBonds(), 3)
    m = Chem.MolFromPDBFile(fileN)
    self.assertTrue(m is not None)
    self.assertEqual(m.GetNumAtoms(), 327)
    self.assertEqual(m.GetNumBonds(), 337)
    self.assertTrue(m.GetAtomWithIdx(0).GetPDBResidueInfo())
    self.assertEqual(m.GetAtomWithIdx(0).GetPDBResidueInfo().GetName(), " N  ")
    self.assertEqual(m.GetAtomWithIdx(0).GetPDBResidueInfo().GetResidueName(), "THR")
    self.assertAlmostEqual(m.GetAtomWithIdx(0).GetPDBResidueInfo().GetTempFactor(), 13.79, 2)
    m = Chem.MolFromPDBBlock(Chem.MolToPDBBlock(m))
    self.assertEqual(m.GetNumAtoms(), 327)
    self.assertEqual(m.GetNumBonds(), 337)
    self.assertTrue(m.GetAtomWithIdx(0).GetPDBResidueInfo())
    self.assertEqual(m.GetAtomWithIdx(0).GetPDBResidueInfo().GetName(), " N  ")
    self.assertEqual(m.GetAtomWithIdx(0).GetPDBResidueInfo().GetResidueName(), "THR")
    self.assertAlmostEqual(m.GetAtomWithIdx(0).GetPDBResidueInfo().GetTempFactor(), 13.79, 2)
    # test multivalent Hs
    fileN = os.path.join(RDConfig.RDBaseDir, 'Code', 'GraphMol', 'FileParsers', 'test_data',
                         '2c92_hypervalentH.pdb')
    mol = Chem.MolFromPDBFile(fileN, sanitize=False, removeHs=False)
    atom = mol.GetAtomWithIdx(84)
    self.assertEqual(atom.GetAtomicNum(), 1)  # is it H
    self.assertEqual(atom.GetDegree(), 1)  # H should have 1 bond
    for n in atom.GetNeighbors():  # Check if neighbor is from the same residue
      self.assertEqual(atom.GetPDBResidueInfo().GetResidueName(),
                       n.GetPDBResidueInfo().GetResidueName())
    # test unbinding metals (ZN)
    fileN = os.path.join(RDConfig.RDBaseDir, 'Code', 'GraphMol', 'FileParsers', 'test_data',
                         '1ps3_zn.pdb')
    mol = Chem.MolFromPDBFile(fileN, sanitize=False, removeHs=False)
    atom = mol.GetAtomWithIdx(40)
    self.assertEqual(atom.GetAtomicNum(), 30)  # is it Zn
    self.assertEqual(atom.GetDegree(), 4)  # Zn should have 4 zero-order bonds
    self.assertEqual(atom.GetExplicitValence(), 0)
    bonds_order = [bond.GetBondType() for bond in atom.GetBonds()]
    self.assertEqual(bonds_order, [Chem.BondType.ZERO] * atom.GetDegree())

    # test metal bonds without proximity bonding
    mol = Chem.MolFromPDBFile(fileN, sanitize=False, removeHs=False, proximityBonding=False)
    atom = mol.GetAtomWithIdx(40)
    self.assertEqual(atom.GetAtomicNum(), 30)  # is it Zn
    self.assertEqual(atom.GetDegree(), 4)  # Zn should have 4 zero-order bonds
    self.assertEqual(atom.GetExplicitValence(), 0)
    bonds_order = [bond.GetBondType() for bond in atom.GetBonds()]
    self.assertEqual(bonds_order, [Chem.BondType.ZERO] * atom.GetDegree())
    # test unbinding HOHs
    fileN = os.path.join(RDConfig.RDBaseDir, 'Code', 'GraphMol', 'FileParsers', 'test_data',
                         '2vnf_bindedHOH.pdb')
    mol = Chem.MolFromPDBFile(fileN, sanitize=False, removeHs=False)
    atom = mol.GetAtomWithIdx(10)
    self.assertEqual(atom.GetPDBResidueInfo().GetResidueName(), 'HOH')
    self.assertEqual(atom.GetDegree(), 0)  # HOH should have no bonds
    # test metal bonding in ligand
    fileN = os.path.join(RDConfig.RDBaseDir, 'Code', 'GraphMol', 'FileParsers', 'test_data',
                         '2dej_APW.pdb')
    mol = Chem.MolFromPDBFile(fileN, sanitize=False, removeHs=False)
    atom = mol.GetAtomWithIdx(6)
    self.assertEqual(atom.GetAtomicNum(), 12)
    self.assertEqual(atom.GetDegree(), 2)
    atom = mol.GetAtomWithIdx(35)
    self.assertEqual(atom.GetPDBResidueInfo().GetResidueName(), 'HOH')
    self.assertEqual(atom.GetDegree(), 0)

  def test85AtomCopying(self):
    """Can a copied atom be added to a molecule?"""
    import copy
    m = Chem.MolFromSmiles('C1CC1')
    a = m.GetAtomWithIdx(0)
    a_copy1 = copy.copy(a)
    a_copy2 = Chem.Atom(a)
    m = None
    a = None

    def assert_is_valid_atom(a):
      new_m = Chem.RWMol()
      new_m.AddAtom(a)
      # This will not match if the owning mol is unset for a_copy,
      # or if there has been a clean up.
      self.assertEqual(new_m.GetAtomWithIdx(0).GetIdx(), 0)

    assert_is_valid_atom(a_copy1)
    assert_is_valid_atom(a_copy2)

  def test85MolCopying(self):
    m = Chem.MolFromSmiles('C1CC1[C@H](F)Cl')
    m.SetProp('foo', 'bar')
    m2 = Chem.Mol(m)
    self.assertEqual(Chem.MolToSmiles(m, True), Chem.MolToSmiles(m2, True))
    self.assertTrue(m2.HasProp('foo'))
    self.assertEqual(m2.GetProp('foo'), 'bar')
    ri = m2.GetRingInfo()
    self.assertTrue(ri)
    self.assertEqual(ri.NumRings(), 1)

  def test85MolCopying2(self):
    import copy
    m1 = Chem.MolFromSmiles('CC')
    m1.SetProp('Foo', 'bar')
    m1.foo = [1]
    m2 = copy.copy(m1)
    m3 = copy.copy(m2)
    m4 = copy.deepcopy(m1)
    m5 = copy.deepcopy(m2)
    m6 = copy.deepcopy(m4)

    self.assertEqual(m1.GetProp('Foo'), 'bar')
    self.assertEqual(m2.GetProp('Foo'), 'bar')
    self.assertEqual(m3.GetProp('Foo'), 'bar')
    self.assertEqual(m4.GetProp('Foo'), 'bar')
    self.assertEqual(m5.GetProp('Foo'), 'bar')
    self.assertEqual(m6.GetProp('Foo'), 'bar')

    m2.foo.append(4)
    self.assertEqual(m1.foo, [1, 4])
    self.assertEqual(m2.foo, [1, 4])
    self.assertEqual(m3.foo, [1, 4])
    self.assertEqual(m4.foo, [1])
    self.assertEqual(m5.foo, [1])
    self.assertEqual(m6.foo, [1])

    m7 = Chem.RWMol(m1)
    self.assertFalse(hasattr(m7, 'foo'))
    m7.foo = [1]
    m8 = copy.copy(m7)
    m9 = copy.deepcopy(m7)
    m8.foo.append(4)
    self.assertEqual(m7.GetProp('Foo'), 'bar')
    self.assertEqual(m8.GetProp('Foo'), 'bar')
    self.assertEqual(m9.GetProp('Foo'), 'bar')
    self.assertEqual(m8.foo, [1, 4])
    self.assertEqual(m9.foo, [1])

  def test86MolRenumbering(self):
    import random
    m = Chem.MolFromSmiles('C[C@H]1CC[C@H](C/C=C/[C@H](F)Cl)CC1')
    cSmi = Chem.MolToSmiles(m, True)
    for i in range(m.GetNumAtoms()):
      ans = list(range(m.GetNumAtoms()))
      random.shuffle(ans)
      m2 = Chem.RenumberAtoms(m, ans)
      nSmi = Chem.MolToSmiles(m2, True)
      self.assertEqual(cSmi, nSmi)

  def test87FragmentOnBonds(self):
    m = Chem.MolFromSmiles('CC1CC(O)C1CCC1CC1')
    bis = m.GetSubstructMatches(Chem.MolFromSmarts('[!R][R]'))
    bs = []
    labels = []
    for bi in bis:
      b = m.GetBondBetweenAtoms(bi[0], bi[1])
      if b.GetBeginAtomIdx() == bi[0]:
        labels.append((10, 1))
      else:
        labels.append((1, 10))
      bs.append(b.GetIdx())
    nm = Chem.FragmentOnBonds(m, bs)
    frags = Chem.GetMolFrags(nm)
    self.assertEqual(len(frags), 5)
    self.assertEqual(frags,
                     ((0, 12), (1, 2, 3, 5, 11, 14, 16), (4, 13), (6, 7, 15, 18), (8, 9, 10, 17)))
    smi = Chem.MolToSmiles(nm, True)
    self.assertEqual(smi, '*C1CC([4*])C1[6*].[1*]C.[3*]O.[5*]CC[8*].[7*]C1CC1')

    nm = Chem.FragmentOnBonds(m, bs, dummyLabels=labels)
    frags = Chem.GetMolFrags(nm)
    self.assertEqual(len(frags), 5)
    self.assertEqual(frags,
                     ((0, 12), (1, 2, 3, 5, 11, 14, 16), (4, 13), (6, 7, 15, 18), (8, 9, 10, 17)))
    smi = Chem.MolToSmiles(nm, True)
    self.assertEqual(smi, '[1*]C.[1*]CC[1*].[1*]O.[10*]C1CC([10*])C1[10*].[10*]C1CC1')

    m = Chem.MolFromSmiles('CCC(=O)CC(=O)C')
    bis = m.GetSubstructMatches(Chem.MolFromSmarts('C=O'))
    bs = []
    for bi in bis:
      b = m.GetBondBetweenAtoms(bi[0], bi[1])
      bs.append(b.GetIdx())
    bts = [Chem.BondType.DOUBLE] * len(bs)
    nm = Chem.FragmentOnBonds(m, bs, bondTypes=bts)
    frags = Chem.GetMolFrags(nm)
    self.assertEqual(len(frags), 3)
    smi = Chem.MolToSmiles(nm, True)
    self.assertEqual(smi, '[2*]=O.[3*]=C(CC)CC(=[6*])C.[5*]=O')

    # github issue 430:
    m = Chem.MolFromSmiles('OCCCCN')
    self.assertRaises(ValueError, lambda: Chem.FragmentOnBonds(m, ()))

  def test88QueryAtoms(self):
    from rdkit.Chem import rdqueries
    m = Chem.MolFromSmiles('c1nc(C)n(CC)c1')

    qa = rdqueries.ExplicitDegreeEqualsQueryAtom(3)
    l = tuple([x.GetIdx() for x in m.GetAtomsMatchingQuery(qa)])
    self.assertEqual(l, (2, 4))

    qa.ExpandQuery(rdqueries.AtomNumEqualsQueryAtom(6, negate=True))
    l = tuple([x.GetIdx() for x in m.GetAtomsMatchingQuery(qa)])
    self.assertEqual(l, (4, ))

    qa = rdqueries.ExplicitDegreeEqualsQueryAtom(3)
    qa.ExpandQuery(rdqueries.AtomNumEqualsQueryAtom(6, negate=True),
                   how=Chem.CompositeQueryType.COMPOSITE_OR)
    l = tuple([x.GetIdx() for x in m.GetAtomsMatchingQuery(qa)])
    self.assertEqual(l, (1, 2, 4))

    qa = rdqueries.ExplicitDegreeEqualsQueryAtom(3)
    qa.ExpandQuery(rdqueries.AtomNumEqualsQueryAtom(6, negate=True),
                   how=Chem.CompositeQueryType.COMPOSITE_XOR)
    l = tuple([x.GetIdx() for x in m.GetAtomsMatchingQuery(qa)])
    self.assertEqual(l, (1, 2))

    qa = rdqueries.ExplicitDegreeGreaterQueryAtom(2)
    l = tuple([x.GetIdx() for x in m.GetAtomsMatchingQuery(qa)])
    self.assertEqual(l, (2, 4))

    qa = rdqueries.ExplicitDegreeLessQueryAtom(2)
    l = tuple([x.GetIdx() for x in m.GetAtomsMatchingQuery(qa)])
    self.assertEqual(l, (3, 6))

    m = Chem.MolFromSmiles('N[CH][CH]')
    qa = rdqueries.NumRadicalElectronsGreaterQueryAtom(0)
    l = tuple([x.GetIdx() for x in m.GetAtomsMatchingQuery(qa)])
    self.assertEqual(l, (1, 2))
    qa = rdqueries.NumRadicalElectronsGreaterQueryAtom(1)
    l = tuple([x.GetIdx() for x in m.GetAtomsMatchingQuery(qa)])
    self.assertEqual(l, (2, ))

    m = Chem.MolFromSmiles('F[C@H](Cl)C')
    qa = rdqueries.HasChiralTagQueryAtom()
    l = tuple([x.GetIdx() for x in m.GetAtomsMatchingQuery(qa)])
    self.assertEqual(l, (1, ))
    qa = rdqueries.MissingChiralTagQueryAtom()
    l = tuple([x.GetIdx() for x in m.GetAtomsMatchingQuery(qa)])
    self.assertEqual(l, ())

    m = Chem.MolFromSmiles('F[CH](Cl)C')
    qa = rdqueries.HasChiralTagQueryAtom()
    l = tuple([x.GetIdx() for x in m.GetAtomsMatchingQuery(qa)])
    self.assertEqual(l, ())
    qa = rdqueries.MissingChiralTagQueryAtom()
    l = tuple([x.GetIdx() for x in m.GetAtomsMatchingQuery(qa)])
    self.assertEqual(l, (1, ))

    m = Chem.MolFromSmiles('CNCON')
    qa = rdqueries.NumHeteroatomNeighborsEqualsQueryAtom(2)
    l = tuple([x.GetIdx() for x in m.GetAtomsMatchingQuery(qa)])
    self.assertEqual(l, (2, ))
    qa = rdqueries.NumHeteroatomNeighborsGreaterQueryAtom(0)
    l = tuple([x.GetIdx() for x in m.GetAtomsMatchingQuery(qa)])
    self.assertEqual(l, (0, 2, 3, 4))

    m = Chem.MolFromSmiles('CC12CCN(CC1)C2')
    qa = rdqueries.IsBridgeheadQueryAtom()
    l = tuple([x.GetIdx() for x in m.GetAtomsMatchingQuery(qa)])
    self.assertEqual(l, (1, 4))

    m = Chem.MolFromSmiles('OCCOC')
    qa = rdqueries.NonHydrogenDegreeEqualsQueryAtom(2)
    l = tuple([x.GetIdx() for x in m.GetAtomsMatchingQuery(qa)])
    self.assertEqual(l, (1, 2, 3))

  def test89UnicodeInput(self):
    m = Chem.MolFromSmiles(u'c1ccccc1')
    self.assertTrue(m is not None)
    self.assertEqual(m.GetNumAtoms(), 6)
    m = Chem.MolFromSmarts(u'c1ccccc1')
    self.assertTrue(m is not None)
    self.assertEqual(m.GetNumAtoms(), 6)

  def test90FragmentOnSomeBonds(self):
    m = Chem.MolFromSmiles('OCCCCN')
    pieces = Chem.FragmentOnSomeBonds(m, (0, 2, 4), 2)
    self.assertEqual(len(pieces), 3)

    frags = Chem.GetMolFrags(pieces[0])
    self.assertEqual(len(frags), 3)
    self.assertEqual(len(frags[0]), 2)
    self.assertEqual(len(frags[1]), 4)
    self.assertEqual(len(frags[2]), 4)

    frags = Chem.GetMolFrags(pieces[1])
    self.assertEqual(len(frags), 3)
    self.assertEqual(len(frags[0]), 2)
    self.assertEqual(len(frags[1]), 6)
    self.assertEqual(len(frags[2]), 2)

    frags = Chem.GetMolFrags(pieces[2])
    self.assertEqual(len(frags), 3)
    self.assertEqual(len(frags[0]), 4)
    self.assertEqual(len(frags[1]), 4)
    self.assertEqual(len(frags[2]), 2)

    pieces, cpa = Chem.FragmentOnSomeBonds(m, (0, 2, 4), 2, returnCutsPerAtom=True)
    self.assertEqual(len(pieces), 3)
    self.assertEqual(len(cpa), 3)
    self.assertEqual(len(cpa[0]), m.GetNumAtoms())

    # github issue 430:
    m = Chem.MolFromSmiles('OCCCCN')
    self.assertRaises(ValueError, lambda: Chem.FragmentOnSomeBonds(m, ()))

    pieces = Chem.FragmentOnSomeBonds(m, (0, 2, 4), 0)
    self.assertEqual(len(pieces), 0)

  def test91RankAtoms(self):
    m = Chem.MolFromSmiles('ONCS.ONCS')
    ranks = Chem.CanonicalRankAtoms(m, breakTies=False)
    self.assertEqual(list(ranks[0:4]), list(ranks[4:]))

    m = Chem.MolFromSmiles("c1ccccc1")
    ranks = Chem.CanonicalRankAtoms(m, breakTies=False)
    for x in ranks:
      self.assertEqual(x, 0)

    m = Chem.MolFromSmiles("C1NCN1")
    ranks = Chem.CanonicalRankAtoms(m, breakTies=False)
    self.assertEqual(ranks[0], ranks[2])
    self.assertEqual(ranks[1], ranks[3])

  def test92RankAtomsInFragment(self):
    m = Chem.MolFromSmiles('ONCS.ONCS')
    ranks = Chem.CanonicalRankAtomsInFragment(m, [0, 1, 2, 3], [0, 1, 2])

    ranks2 = Chem.CanonicalRankAtomsInFragment(m, [4, 5, 6, 7], [3, 4, 5])
    self.assertEqual(list(ranks[0:4]), list(ranks2[4:]))
    self.assertEqual(list(ranks[4:]), [-1] * 4)
    self.assertEqual(list(ranks2[0:4]), [-1] * 4)

    # doc tests
    mol = Chem.MolFromSmiles('C1NCN1.C1NCN1')
    self.assertEqual(
      list(Chem.CanonicalRankAtomsInFragment(mol, atomsToUse=range(0, 4), breakTies=False)),
      [4, 6, 4, 6, -1, -1, -1, -1])
    self.assertNotEqual(
      list(Chem.CanonicalRankAtomsInFragment(mol, atomsToUse=range(0, 4), breakTies=True)),
      [4, 6, 4, 6, -1, -1, -1, -1])
    self.assertEqual(
      list(Chem.CanonicalRankAtomsInFragment(mol, atomsToUse=range(4, 8), breakTies=False)),
      [-1, -1, -1, -1, 4, 6, 4, 6])
    self.assertNotEqual(
      list(Chem.CanonicalRankAtomsInFragment(mol, atomsToUse=range(4, 8), breakTies=True)),
      [-1, -1, -1, -1, 4, 6, 4, 6])

  def test93RWMolsAsROMol(self):
    """ test the RWMol class as a proper ROMol

    """
    mol = Chem.MolFromSmiles('C1CCC1')
    self.assertTrue(type(mol) == Chem.Mol)
    rwmol = Chem.RWMol(mol)
    self.assertEqual(Chem.MolToSmiles(rwmol, True), Chem.MolToSmiles(rwmol.GetMol()))
    newAt = Chem.Atom(8)
    rwmol.ReplaceAtom(0, newAt)
    self.assertEqual(Chem.MolToSmiles(rwmol, True), Chem.MolToSmiles(rwmol.GetMol()))

  def test94CopyWithConfs(self):
    """ test copying Mols with some conformers

    """
    fileN = os.path.join(RDConfig.RDBaseDir, 'Code', 'GraphMol', 'FileParsers', 'test_data',
                         'cmpd2.tpl')
    m1 = Chem.MolFromTPLFile(fileN)
    self.assertTrue(m1 is not None)
    self.assertEqual(m1.GetNumAtoms(), 12)
    self.assertEqual(m1.GetNumConformers(), 2)
    self.assertEqual(m1.GetConformer(0).GetNumAtoms(), 12)
    self.assertEqual(m1.GetConformer(1).GetNumAtoms(), 12)

    m2 = Chem.Mol(m1)
    self.assertEqual(m2.GetNumAtoms(), 12)
    self.assertEqual(m2.GetNumConformers(), 2)
    self.assertEqual(m2.GetConformer(0).GetNumAtoms(), 12)
    self.assertEqual(m2.GetConformer(1).GetNumAtoms(), 12)

    m2 = Chem.Mol(m1, False, 0)
    self.assertEqual(m2.GetNumAtoms(), 12)
    self.assertEqual(m2.GetNumConformers(), 1)
    self.assertEqual(m2.GetConformer(0).GetNumAtoms(), 12)

    m2 = Chem.Mol(m1, False, 1)
    self.assertEqual(m2.GetNumAtoms(), 12)
    self.assertEqual(m2.GetNumConformers(), 1)
    self.assertEqual(m2.GetConformer(1).GetNumAtoms(), 12)

    m2 = Chem.Mol(m1, True)
    self.assertTrue(m2.GetNumAtoms() == 12)
    self.assertTrue(m2.GetNumConformers() == 0)

    m2 = Chem.RWMol(m1)
    self.assertEqual(m2.GetNumAtoms(), 12)
    self.assertEqual(m2.GetNumConformers(), 2)
    self.assertEqual(m2.GetConformer(0).GetNumAtoms(), 12)
    self.assertEqual(m2.GetConformer(1).GetNumAtoms(), 12)

    m2 = Chem.RWMol(m1, False, 0)
    self.assertEqual(m2.GetNumAtoms(), 12)
    self.assertEqual(m2.GetNumConformers(), 1)
    self.assertEqual(m2.GetConformer(0).GetNumAtoms(), 12)

    m2 = Chem.RWMol(m1, False, 1)
    self.assertEqual(m2.GetNumAtoms(), 12)
    self.assertEqual(m2.GetNumConformers(), 1)
    self.assertEqual(m2.GetConformer(1).GetNumAtoms(), 12)

    m2 = Chem.RWMol(m1, True)
    self.assertTrue(m2.GetNumAtoms() == 12)
    self.assertTrue(m2.GetNumConformers() == 0)

  def testAtomPropQueries(self):
    """ test the property queries
    """
    from rdkit.Chem import rdqueries

    m = Chem.MolFromSmiles("C" * 14)
    atoms = m.GetAtoms()
    atoms[0].SetProp("hah", "hah")
    atoms[1].SetIntProp("bar", 1)
    atoms[2].SetIntProp("bar", 2)
    atoms[3].SetBoolProp("baz", True)
    atoms[4].SetBoolProp("baz", False)
    atoms[5].SetProp("boo", "hoo")
    atoms[6].SetProp("boo", "-urns")
    atoms[7].SetDoubleProp("boot", 1.0)
    atoms[8].SetDoubleProp("boot", 4.0)
    atoms[9].SetDoubleProp("number", 4.0)
    atoms[10].SetIntProp("number", 4)

    tests = ((rdqueries.HasIntPropWithValueQueryAtom, "bar", {
      1: [1],
      2: [2]
    }), (rdqueries.HasBoolPropWithValueQueryAtom, "baz", {
      True: [3],
      False: [4]
    }), (rdqueries.HasStringPropWithValueQueryAtom, "boo", {
      "hoo": [5],
      "-urns": [6]
    }), (rdqueries.HasDoublePropWithValueQueryAtom, "boot", {
      1.0: [7],
      4.0: [8]
    }))

    for query, name, lookups in tests:
      for t, v in lookups.items():
        q = query(name, t)
        self.assertEqual(v, [x.GetIdx() for x in m.GetAtomsMatchingQuery(q)])
        q = query(name, t, negate=True)
        self.assertEqual(sorted(set(range(14)) - set(v)),
                         [x.GetIdx() for x in m.GetAtomsMatchingQuery(q)])

    # check tolerances
    self.assertEqual([
      x.GetIdx() for x in m.GetAtomsMatchingQuery(
        rdqueries.HasDoublePropWithValueQueryAtom("boot", 1.0, tolerance=3.))
    ], [7, 8])

    # numbers are numbers?, i.e. int!=double
    self.assertEqual([
      x.GetIdx()
      for x in m.GetAtomsMatchingQuery(rdqueries.HasIntPropWithValueQueryAtom("number", 4))
    ], [10])

  def testBondPropQueries(self):
    """ test the property queries
    """
    from rdkit.Chem import rdqueries

    m = Chem.MolFromSmiles("C" * 14)
    bonds = m.GetBonds()
    bonds[0].SetProp("hah", "hah")
    bonds[1].SetIntProp("bar", 1)
    bonds[2].SetIntProp("bar", 2)
    bonds[3].SetBoolProp("baz", True)
    bonds[4].SetBoolProp("baz", False)
    bonds[5].SetProp("boo", "hoo")
    bonds[6].SetProp("boo", "-urns")
    bonds[7].SetDoubleProp("boot", 1.0)
    bonds[8].SetDoubleProp("boot", 4.0)
    bonds[9].SetDoubleProp("number", 4.0)
    bonds[10].SetIntProp("number", 4)

    tests = ((rdqueries.HasIntPropWithValueQueryBond, "bar", {
      1: [1],
      2: [2]
    }), (rdqueries.HasBoolPropWithValueQueryBond, "baz", {
      True: [3],
      False: [4]
    }), (rdqueries.HasStringPropWithValueQueryBond, "boo", {
      "hoo": [5],
      "-urns": [6]
    }), (rdqueries.HasDoublePropWithValueQueryBond, "boot", {
      1.0: [7],
      4.0: [8]
    }))

    for query, name, lookups in tests:
      for t, v in lookups.items():
        q = query(name, t)
        self.assertEqual(v, [x.GetIdx() for x in m.GetBonds() if q.Match(x)])
        q = query(name, t, negate=True)
        self.assertEqual(sorted(set(range(13)) - set(v)),
                         [x.GetIdx() for x in m.GetBonds() if q.Match(x)])

    # check tolerances
    q = rdqueries.HasDoublePropWithValueQueryBond("boot", 1.0, tolerance=3.)
    self.assertEqual([x.GetIdx() for x in m.GetBonds() if q.Match(x)], [7, 8])

    # numbers are numbers?, i.e. int!=double
    q = rdqueries.HasIntPropWithValueQueryBond("number", 4)
    self.assertEqual([x.GetIdx() for x in m.GetBonds() if q.Match(x)], [10])

  def testGetShortestPath(self):
    """ test the GetShortestPath() wrapper
    """
    smi = "CC(OC1C(CCCC3)C3C(CCCC2)C2C1OC(C)=O)=O"
    m = Chem.MolFromSmiles(smi)
    path = Chem.GetShortestPath(m, 1, 20)
    self.assertEqual(path, (1, 2, 3, 16, 17, 18, 20))

  def testGithub497(self):
    with tempfile.TemporaryFile() as tmp, gzip.open(tmp) as outf:
      with self.assertRaises(ValueError):
        w = Chem.SDWriter(outf)

  def testGithub498(self):
    if (sys.version_info < (3, 0)):
      mode = 'w+'
    else:
      mode = 'wt+'
    m = Chem.MolFromSmiles('C')
    with tempfile.NamedTemporaryFile() as tmp, gzip.open(tmp, mode) as outf:
      w = Chem.SDWriter(outf)
      w.write(m)
      w.close()

  def testReplaceBond(self):
    origmol = Chem.RWMol(Chem.MolFromSmiles("CC"))
    bonds = list(origmol.GetBonds())
    self.assertEqual(len(bonds), 1)
    singlebond = bonds[0]
    self.assertEqual(singlebond.GetBondType(), Chem.BondType.SINGLE)

    # this is the only way we create a bond, is take it from another molecule
    doublebonded = Chem.MolFromSmiles("C=C")
    doublebond = list(doublebonded.GetBonds())[0]

    # make sure replacing the bond changes the smiles
    self.assertEqual(Chem.MolToSmiles(origmol), "CC")
    origmol.ReplaceBond(singlebond.GetIdx(), doublebond)
    Chem.SanitizeMol(origmol)

    self.assertEqual(Chem.MolToSmiles(origmol), "C=C")

  def testAdjustQueryProperties(self):
    m = Chem.MolFromSmarts('C1CCC1*')
    am = Chem.AdjustQueryProperties(m)
    self.assertTrue(Chem.MolFromSmiles('C1CCC1C').HasSubstructMatch(m))
    self.assertTrue(Chem.MolFromSmiles('C1CCC1C').HasSubstructMatch(am))
    self.assertTrue(Chem.MolFromSmiles('C1CC(C)C1C').HasSubstructMatch(m))
    self.assertFalse(Chem.MolFromSmiles('C1CC(C)C1C').HasSubstructMatch(am))

    m = Chem.MolFromSmiles('C1CCC1*')
    am = Chem.AdjustQueryProperties(m)
    self.assertFalse(Chem.MolFromSmiles('C1CCC1C').HasSubstructMatch(m))
    self.assertTrue(Chem.MolFromSmiles('C1CCC1C').HasSubstructMatch(am))
    qps = Chem.AdjustQueryParameters()
    qps.makeDummiesQueries = False
    am = Chem.AdjustQueryProperties(m, qps)
    self.assertFalse(Chem.MolFromSmiles('C1CCC1C').HasSubstructMatch(am))

    m = Chem.MolFromSmiles('C1=CC=CC=C1', sanitize=False)
    am = Chem.AdjustQueryProperties(m)
    self.assertTrue(Chem.MolFromSmiles('c1ccccc1').HasSubstructMatch(am))
    qp = Chem.AdjustQueryParameters()
    qp.aromatizeIfPossible = False
    am = Chem.AdjustQueryProperties(m, qp)
    self.assertFalse(Chem.MolFromSmiles('c1ccccc1').HasSubstructMatch(am))

    m = Chem.MolFromSmiles('C1CCC1OC')
    qps = Chem.AdjustQueryParameters()
    qps.makeAtomsGeneric = True
    am = Chem.AdjustQueryProperties(m, qps)
    self.assertEqual(Chem.MolToSmarts(am), '*1-*-*-*-1-*-*')
    qps.makeAtomsGenericFlags = Chem.ADJUST_IGNORERINGS
    am = Chem.AdjustQueryProperties(m, qps)
    self.assertEqual(Chem.MolToSmarts(am), '[#6&D2]1-[#6&D2]-[#6&D2]-[#6&D3]-1-*-*')

    qps = Chem.AdjustQueryParameters()
    qps.makeBondsGeneric = True
    am = Chem.AdjustQueryProperties(m, qps)
    self.assertEqual(Chem.MolToSmarts(am), '[#6&D2]1~[#6&D2]~[#6&D2]~[#6&D3]~1~[#8]~[#6]')
    qps.makeBondsGenericFlags = Chem.ADJUST_IGNORERINGS
    am = Chem.AdjustQueryProperties(m, qps)
    self.assertEqual(Chem.MolToSmarts(am), '[#6&D2]1-[#6&D2]-[#6&D2]-[#6&D3]-1~[#8]~[#6]')

  def testMolFragmentSmarts(self):
    m = Chem.MolFromSmiles('C1CCC1OC')
    self.assertEqual(Chem.MolFragmentToSmarts(m, [0, 1, 2]), '[#6]-[#6]-[#6]')
    # if bondsToUse is honored, the ring won't show up
    self.assertEqual(Chem.MolFragmentToSmarts(m, [0, 1, 2, 3], bondsToUse=[0, 1, 2, 3]),
                     '[#6]-[#6]-[#6]-[#6]')

    # Does MolFragmentToSmarts accept output of AdjustQueryProperties?
    qps = Chem.AdjustQueryParameters()
    qps.makeAtomsGeneric = True
    am = Chem.AdjustQueryProperties(m, qps)
    self.assertEqual(Chem.MolFragmentToSmarts(am, [0, 1, 2]), '*-*-*')

  def testAdjustQueryPropertiesgithubIssue1474(self):
    core = Chem.MolFromSmiles('[*:1]C1N([*:2])C([*:3])O1')
    core.GetAtomWithIdx(0).SetProp('foo', 'bar')
    core.GetAtomWithIdx(1).SetProp('foo', 'bar')

    ap = Chem.AdjustQueryProperties(core)
    self.assertEqual(ap.GetAtomWithIdx(0).GetPropsAsDict()["foo"], "bar")
    self.assertEqual(ap.GetAtomWithIdx(1).GetPropsAsDict()["foo"], "bar")

  def testReplaceAtomWithQueryAtom(self):
    mol = Chem.MolFromSmiles("CC(C)C")
    qmol = Chem.MolFromSmiles("C")
    matches = mol.GetSubstructMatches(qmol)
    self.assertEqual(((0,), (1,), (2,), (3,)), matches)

    atom = qmol.GetAtomWithIdx(0)
    natom = rdqueries.ReplaceAtomWithQueryAtom(qmol, atom)
    qa = rdqueries.ExplicitDegreeEqualsQueryAtom(3)
    natom.ExpandQuery(qa, Chem.CompositeQueryType.COMPOSITE_AND)
    matches = mol.GetSubstructMatches(qmol)
    self.assertEqual(((1,),), matches)

  def testGithubIssue579(self):
    fileN = os.path.join(RDConfig.RDBaseDir, 'Code', 'GraphMol', 'FileParsers', 'test_data',
                         'NCI_aids_few.sdf.gz')
    inf = gzip.open(fileN)
    suppl = Chem.ForwardSDMolSupplier(inf)
    m0 = next(suppl)
    self.assertIsNot(m0, None)
    inf.close()
    del suppl

  def testSequenceBasics(self):
    " very basic round-tripping of the sequence reader/writer support "
    helm = 'PEPTIDE1{C.Y.I.Q.N.C.P.L.G}$$$$'
    seq = 'CYIQNCPLG'
    fasta = '>\nCYIQNCPLG\n'
    smi = 'CC[C@H](C)[C@H](NC(=O)[C@H](Cc1ccc(O)cc1)NC(=O)[C@@H](N)CS)C(=O)N[C@@H](CCC(N)=O)C(=O)N[C@@H](CC(N)=O)C(=O)N[C@@H](CS)C(=O)N1CCC[C@H]1C(=O)N[C@@H](CC(C)C)C(=O)NCC(=O)O'

    m = Chem.MolFromSequence(seq)
    self.assertTrue(m is not None)
    self.assertEqual(Chem.MolToSequence(m), seq)
    self.assertEqual(Chem.MolToHELM(m), helm)
    self.assertEqual(Chem.MolToFASTA(m), fasta)
    self.assertEqual(Chem.MolToSmiles(m, isomericSmiles=True), smi)

    m = Chem.MolFromHELM(helm)
    self.assertTrue(m is not None)
    self.assertEqual(Chem.MolToSequence(m), seq)
    self.assertEqual(Chem.MolToHELM(m), helm)
    self.assertEqual(Chem.MolToFASTA(m), fasta)
    self.assertEqual(Chem.MolToSmiles(m, isomericSmiles=True), smi)

    m = Chem.MolFromFASTA(fasta)
    self.assertTrue(m is not None)
    self.assertEqual(Chem.MolToSequence(m), seq)
    self.assertEqual(Chem.MolToHELM(m), helm)
    self.assertEqual(Chem.MolToFASTA(m), fasta)
    self.assertEqual(Chem.MolToSmiles(m, isomericSmiles=True), smi)

    seq = "CGCGAATTACCGCG"
    m = Chem.MolFromSequence(seq, flavor=6)  # DNA
    self.assertEqual(Chem.MolToSequence(m), 'CGCGAATTACCGCG')
    self.assertEqual(
      Chem.MolToHELM(m),
      'RNA1{[dR](C)P.[dR](G)P.[dR](C)P.[dR](G)P.[dR](A)P.[dR](A)P.[dR](T)P.[dR](T)P.[dR](A)P.[dR](C)P.[dR](C)P.[dR](G)P.[dR](C)P.[dR](G)}$$$$'
    )
    seq = "CGCGAAUUACCGCG"
    m = Chem.MolFromSequence(seq, flavor=2)  # RNA
    self.assertEqual(Chem.MolToSequence(m), 'CGCGAAUUACCGCG')
    self.assertEqual(
      Chem.MolToHELM(m),
      'RNA1{R(C)P.R(G)P.R(C)P.R(G)P.R(A)P.R(A)P.R(U)P.R(U)P.R(A)P.R(C)P.R(C)P.R(G)P.R(C)P.R(G)}$$$$'
    )
    m = Chem.MolFromSequence(seq, flavor=3)  # RNA - 5' cap
    self.assertEqual(Chem.MolToSequence(m), 'CGCGAAUUACCGCG')
    self.assertEqual(
      Chem.MolToHELM(m),
      'RNA1{P.R(C)P.R(G)P.R(C)P.R(G)P.R(A)P.R(A)P.R(U)P.R(U)P.R(A)P.R(C)P.R(C)P.R(G)P.R(C)P.R(G)}$$$$'
    )

  def testResMolSupplier(self):
    mol = Chem.MolFromSmiles('CC')
    resMolSuppl = Chem.ResonanceMolSupplier(mol)
    del resMolSuppl
    resMolSuppl = Chem.ResonanceMolSupplier(mol)
    self.assertEqual(resMolSuppl.GetNumConjGrps(), 0)
    self.assertEqual(len(resMolSuppl), 1)
    self.assertEqual(resMolSuppl.GetNumConjGrps(), 0)

    mol = Chem.MolFromSmiles('NC(=[NH2+])c1ccc(cc1)C(=O)[O-]')
    totalFormalCharge = getTotalFormalCharge(mol)

    resMolSuppl = Chem.ResonanceMolSupplier(mol)
    self.assertFalse(resMolSuppl.GetIsEnumerated())
    self.assertEqual(len(resMolSuppl), 4)
    self.assertTrue(resMolSuppl.GetIsEnumerated())

    resMolSuppl = Chem.ResonanceMolSupplier(mol)
    self.assertFalse(resMolSuppl.GetIsEnumerated())
    resMolSuppl.Enumerate()
    self.assertTrue(resMolSuppl.GetIsEnumerated())
    self.assertTrue(
      (resMolSuppl[0].GetBondBetweenAtoms(0, 1).GetBondType() != resMolSuppl[1].GetBondBetweenAtoms(
        0, 1).GetBondType()) or (resMolSuppl[0].GetBondBetweenAtoms(9, 10).GetBondType()
                                 != resMolSuppl[1].GetBondBetweenAtoms(9, 10).GetBondType()))

    resMolSuppl = Chem.ResonanceMolSupplier(mol, Chem.KEKULE_ALL)
    self.assertEqual(len(resMolSuppl), 8)
    bondTypeSet = set()
    # check that we actually have two alternate Kekule structures
    bondTypeSet.add(resMolSuppl[0].GetBondBetweenAtoms(3, 4).GetBondType())
    bondTypeSet.add(resMolSuppl[1].GetBondBetweenAtoms(3, 4).GetBondType())
    self.assertEqual(len(bondTypeSet), 2)

    bondTypeDict = {}
    resMolSuppl = Chem.ResonanceMolSupplier(
      mol, Chem.ALLOW_INCOMPLETE_OCTETS
      | Chem.UNCONSTRAINED_CATIONS
      | Chem.UNCONSTRAINED_ANIONS)
    self.assertEqual(len(resMolSuppl), 32)
    for i in range(len(resMolSuppl)):
      resMol = resMolSuppl[i]
      self.assertEqual(getTotalFormalCharge(resMol), totalFormalCharge)
    while (not resMolSuppl.atEnd()):
      resMol = next(resMolSuppl)
      self.assertEqual(getTotalFormalCharge(resMol), totalFormalCharge)
    resMolSuppl.reset()
    cmpFormalChargeBondOrder(self, resMolSuppl[0], next(resMolSuppl))

    resMolSuppl = Chem.ResonanceMolSupplier(
      mol, Chem.ALLOW_INCOMPLETE_OCTETS
      | Chem.UNCONSTRAINED_CATIONS
      | Chem.UNCONSTRAINED_ANIONS, 10)
    self.assertEqual(len(resMolSuppl), 10)

    crambinPdb = os.path.join(RDConfig.RDBaseDir, 'Code', 'GraphMol', 'FileParsers', 'test_data',
                              '1CRN.pdb')
    mol = Chem.MolFromPDBFile(crambinPdb)
    resMolSuppl = Chem.ResonanceMolSupplier(mol)
    self.assertEqual(len(resMolSuppl), 1)
    resMolSuppl = Chem.ResonanceMolSupplier(mol, Chem.KEKULE_ALL)
    self.assertEqual(len(resMolSuppl), 8)

  def testGithub4884(self):
    # test that we don't hang
    mol = Chem.MolFromSmiles('O=[N+][O-]')
    supp = Chem.ResonanceMolSupplier(mol)
    supp.atEnd()

  def testSubstructMatchAcetate(self):
    mol = Chem.MolFromSmiles('CC(=O)[O-]')
    query = Chem.MolFromSmarts('C(=O)[O-]')

    resMolSuppl = Chem.ResonanceMolSupplier(mol)
    matches = mol.GetSubstructMatches(query)
    self.assertEqual(len(matches), 1)
    self.assertEqual(matches, ((1, 2, 3), ))
    matches = mol.GetSubstructMatches(query, uniquify=True)
    self.assertEqual(len(matches), 1)
    self.assertEqual(matches, ((1, 2, 3), ))
    matches = mol.GetSubstructMatches(query, uniquify=False)
    self.assertEqual(len(matches), 1)
    self.assertEqual(matches, ((1, 2, 3), ))
    matches = resMolSuppl.GetSubstructMatches(query)
    self.assertEqual(len(matches), 2)
    self.assertEqual(matches, ((1, 2, 3), (1, 3, 2)))
    matches = resMolSuppl.GetSubstructMatches(query, uniquify=True)
    self.assertEqual(len(matches), 1)
    self.assertEqual(matches, ((1, 2, 3), ))
    matches = resMolSuppl.GetSubstructMatches(query, uniquify=False)
    self.assertEqual(len(matches), 2)
    self.assertEqual(matches, ((1, 2, 3), (1, 3, 2)))
    query = Chem.MolFromSmarts('C(~O)~O')
    matches = mol.GetSubstructMatches(query, uniquify=False)
    self.assertEqual(len(matches), 2)
    self.assertEqual(matches, ((1, 2, 3), (1, 3, 2)))
    matches = mol.GetSubstructMatches(query, uniquify=True)
    self.assertEqual(len(matches), 1)
    self.assertEqual(matches, ((1, 2, 3), ))
    matches = resMolSuppl.GetSubstructMatches(query, uniquify=False)
    self.assertEqual(len(matches), 2)
    self.assertEqual(matches, ((1, 2, 3), (1, 3, 2)))
    matches = resMolSuppl.GetSubstructMatches(query, uniquify=True)
    self.assertEqual(len(matches), 1)
    self.assertEqual(matches, ((1, 2, 3), ))

  def testSubstructMatchDMAP(self):
    mol = Chem.MolFromSmiles('C(C)Nc1cc[nH+]cc1')
    query = Chem.MolFromSmarts('[#7+]')

    resMolSuppl = Chem.ResonanceMolSupplier(mol)
    matches = mol.GetSubstructMatches(query, False, False, False)
    self.assertEqual(len(matches), 1)
    p = matches[0]
    self.assertEqual(p[0], 6)
    matches = resMolSuppl.GetSubstructMatches(query, False, False, False)
    self.assertEqual(len(matches), 2)
    v = []
    p = matches[0]
    v.append(p[0])
    p = matches[1]
    v.append(p[0])
    v.sort()
    self.assertEqual(v[0], 2)
    self.assertEqual(v[1], 6)

  def testCrambin(self):
    crambinPdb = os.path.join(RDConfig.RDBaseDir, 'Code', 'GraphMol', 'FileParsers', 'test_data',
                              '1CRN.pdb')
    crambin = Chem.MolFromPDBFile(crambinPdb)
    res = []
    # protonate NH2
    res.append(Chem.MolFromSmarts('[Nh2][Ch;Ch2]'))
    # protonate Arg
    res.append(Chem.MolFromSmarts('[Nh][C]([Nh2])=[Nh]'))
    setResidueFormalCharge(crambin, res, 1)
    res = []
    # deprotonate COOH
    res.append(Chem.MolFromSmarts('C(=O)[Oh]'))
    setResidueFormalCharge(crambin, res, -1)
    res = []
    resMolSupplST = Chem.ResonanceMolSupplier(crambin)
    # crambin has 2 Arg (3 resonance structures each); 1 Asp, 1 Glu
    # and 1 terminal COO- (2 resonance structures each)
    # so possible resonance structures are 3^2 * 2^3 = 72
    self.assertEqual(len(resMolSupplST), 72)
    self.assertEqual(resMolSupplST.GetNumConjGrps(), 56)
    carboxylateQuery = Chem.MolFromSmarts('C(=O)[O-]')
    guanidiniumQuery = Chem.MolFromSmarts('NC(=[NH2+])N')
    matches = crambin.GetSubstructMatches(carboxylateQuery)
    self.assertEqual(len(matches), 3)
    matches = crambin.GetSubstructMatches(carboxylateQuery, uniquify=False)
    self.assertEqual(len(matches), 3)
    matches = crambin.GetSubstructMatches(guanidiniumQuery)
    self.assertEqual(len(matches), 0)
    matches = crambin.GetSubstructMatches(guanidiniumQuery, uniquify=False)
    self.assertEqual(len(matches), 0)
    matches = resMolSupplST.GetSubstructMatches(carboxylateQuery)
    self.assertEqual(len(matches), 6)
    self.assertEqual(matches, ((166, 167, 168), (166, 168, 167), (298, 299, 300), (298, 300, 299),
                               (320, 321, 326), (320, 326, 321)))
    matches = resMolSupplST.GetSubstructMatches(carboxylateQuery, uniquify=True)
    self.assertEqual(len(matches), 3)
    self.assertEqual(matches, ((166, 167, 168), (298, 299, 300), (320, 321, 326)))
    matches = resMolSupplST.GetSubstructMatches(guanidiniumQuery)
    self.assertEqual(len(matches), 8)
    self.assertEqual(matches, ((66, 67, 68, 69), (66, 67, 69, 68), (68, 67, 69, 66),
                               (69, 67, 68, 66), (123, 124, 125, 126), (123, 124, 126, 125),
                               (125, 124, 126, 123), (126, 124, 125, 123)))
    matches = resMolSupplST.GetSubstructMatches(guanidiniumQuery, uniquify=True)
    self.assertEqual(len(matches), 2)
    self.assertEqual(matches, ((66, 67, 68, 69), (123, 124, 125, 126)))
    btList2ST = getBtList2(resMolSupplST)
    self.assertTrue(btList2ST)
    resMolSupplMT = Chem.ResonanceMolSupplier(crambin)
    resMolSupplMT.SetNumThreads(0)
    self.assertEqual(len(resMolSupplST), len(resMolSupplMT))
    btList2MT = getBtList2(resMolSupplMT)
    self.assertTrue(btList2MT)
    self.assertEqual(len(btList2ST), len(btList2MT))
    for i in range(len(btList2ST)):
      for j in range(len(btList2ST)):
        self.assertEqual(btList2ST[i][j], btList2MT[i][j])
    for suppl in [resMolSupplST, resMolSupplMT]:
      matches = suppl.GetSubstructMatches(carboxylateQuery, numThreads=0)
      self.assertEqual(len(matches), 6)
      self.assertEqual(matches, ((166, 167, 168), (166, 168, 167), (298, 299, 300), (298, 300, 299),
                                 (320, 321, 326), (320, 326, 321)))
      matches = suppl.GetSubstructMatches(carboxylateQuery, uniquify=True, numThreads=0)
      self.assertEqual(len(matches), 3)
      self.assertEqual(matches, ((166, 167, 168), (298, 299, 300), (320, 321, 326)))
      matches = suppl.GetSubstructMatches(guanidiniumQuery, numThreads=0)
      self.assertEqual(len(matches), 8)
      self.assertEqual(matches, ((66, 67, 68, 69), (66, 67, 69, 68), (68, 67, 69, 66),
                                 (69, 67, 68, 66), (123, 124, 125, 126), (123, 124, 126, 125),
                                 (125, 124, 126, 123), (126, 124, 125, 123)))
      matches = suppl.GetSubstructMatches(guanidiniumQuery, uniquify=True, numThreads=0)
      self.assertEqual(len(matches), 2)
      self.assertEqual(matches, ((66, 67, 68, 69), (123, 124, 125, 126)))

  def testGitHub1166(self):
    mol = Chem.MolFromSmiles('NC(=[NH2+])c1ccc(cc1)C(=O)[O-]')
    resMolSuppl = Chem.ResonanceMolSupplier(mol, Chem.KEKULE_ALL)
    self.assertEqual(len(resMolSuppl), 8)
    # check that formal charges on odd indices are in the same position
    # as on even indices
    for i in range(0, len(resMolSuppl), 2):
      self.assertEqual(resMolSuppl[i].GetNumAtoms(), resMolSuppl[i + 1].GetNumAtoms())
      for atomIdx in range(resMolSuppl[i].GetNumAtoms()):
        self.assertEqual(resMolSuppl[i].GetAtomWithIdx(atomIdx).GetFormalCharge(),
                         resMolSuppl[i + 1].GetAtomWithIdx(atomIdx).GetFormalCharge())
      # check that bond orders are alternate on aromatic bonds between
      # structures on odd indices and structures on even indices
      self.assertEqual(resMolSuppl[i].GetNumBonds(), resMolSuppl[i + 1].GetNumBonds())
      for bondIdx in range(resMolSuppl[i].GetNumBonds()):
        self.assertTrue(
          ((not resMolSuppl[i].GetBondWithIdx(bondIdx).GetIsAromatic()) and
           (not resMolSuppl[i + 1].GetBondWithIdx(bondIdx).GetIsAromatic()) and
           (resMolSuppl[i].GetBondWithIdx(bondIdx).GetBondType()
            == resMolSuppl[i + 1].GetBondWithIdx(bondIdx).GetBondType()))
          or (resMolSuppl[i].GetBondWithIdx(bondIdx).GetIsAromatic()
              and resMolSuppl[i + 1].GetBondWithIdx(bondIdx).GetIsAromatic() and (int(
                round(resMolSuppl[i].GetBondWithIdx(bondIdx).GetBondTypeAsDouble() +
                      resMolSuppl[i + 1].GetBondWithIdx(bondIdx).GetBondTypeAsDouble())) == 3)))

  def testConjGrpPerception(self):
    mol1 = Chem.MolFromMolBlock("""\

     RDKit          2D

 14 15  0  0  0  0  0  0  0  0999 V2000
    3.7539   -1.2744    0.0000 C   0  0  0  0  0  0  0  0  0  0  0  0
    2.4317   -0.5660    0.0000 C   0  0  0  0  0  0  0  0  0  0  0  0
    1.1571   -1.3568    0.0000 C   0  0  0  0  0  0  0  0  0  0  0  0
   -0.1651   -0.6484    0.0000 C   0  0  0  0  0  0  0  0  0  0  0  0
   -1.4397   -1.4393    0.0000 C   0  0  0  0  0  0  0  0  0  0  0  0
   -1.3921   -2.9385    0.0000 F   0  0  0  0  0  0  0  0  0  0  0  0
   -2.7619   -0.7309    0.0000 C   0  0  0  0  0  0  0  0  0  0  0  0
   -2.8095    0.7684    0.0000 C   0  0  0  0  0  0  0  0  0  0  0  0
   -4.1316    1.4768    0.0000 F   0  0  0  0  0  0  0  0  0  0  0  0
   -1.5349    1.5592    0.0000 C   0  0  0  0  0  0  0  0  0  0  0  0
   -0.2127    0.8508    0.0000 C   0  0  0  0  0  0  0  0  0  0  0  0
    1.0619    1.6417    0.0000 N   0  0  0  0  0  0  0  0  0  0  0  0
    2.3841    0.9333    0.0000 C   0  0  0  0  0  0  0  0  0  0  0  0
    3.6587    1.7241    0.0000 C   0  0  0  0  0  0  0  0  0  0  0  0
  1  2  1  0
  2  3  4  0
  3  4  4  0
  4  5  4  0
  5  6  1  0
  5  7  4  0
  7  8  4  0
  8  9  1  0
  8 10  4  0
 10 11  4  0
 11 12  4  0
 12 13  4  0
 13 14  1  0
 13  2  4  0
 11  4  4  0
M  END
$$$$
""")
    mol2 = Chem.MolFromMolBlock("""\

     RDKit          2D

 14 15  0  0  0  0  0  0  0  0999 V2000
    1.0619   -1.6417    0.0000 N   0  0  0  0  0  0  0  0  0  0  0  0
   -0.2127   -0.8508    0.0000 C   0  0  0  0  0  0  0  0  0  0  0  0
   -1.5349   -1.5592    0.0000 C   0  0  0  0  0  0  0  0  0  0  0  0
   -2.8095   -0.7684    0.0000 C   0  0  0  0  0  0  0  0  0  0  0  0
   -2.7619    0.7309    0.0000 C   0  0  0  0  0  0  0  0  0  0  0  0
   -1.4397    1.4393    0.0000 C   0  0  0  0  0  0  0  0  0  0  0  0
   -0.1651    0.6484    0.0000 C   0  0  0  0  0  0  0  0  0  0  0  0
    1.1571    1.3568    0.0000 C   0  0  0  0  0  0  0  0  0  0  0  0
    2.4317    0.5660    0.0000 C   0  0  0  0  0  0  0  0  0  0  0  0
    3.7539    1.2744    0.0000 C   0  0  0  0  0  0  0  0  0  0  0  0
    2.3841   -0.9333    0.0000 C   0  0  0  0  0  0  0  0  0  0  0  0
    3.6587   -1.7241    0.0000 C   0  0  0  0  0  0  0  0  0  0  0  0
   -4.1316   -1.4768    0.0000 F   0  0  0  0  0  0  0  0  0  0  0  0
   -1.3921    2.9385    0.0000 F   0  0  0  0  0  0  0  0  0  0  0  0
  1  2  4  0
  3  4  4  0
  4  5  4  0
  5  6  4  0
  2  3  4  0
  2  7  4  0
  7  8  4  0
  8  9  4  0
  9 10  1  0
  9 11  4  0
 11 12  1  0
 11  1  4  0
  6  7  4  0
  4 13  1  0
  6 14  1  0
M  END
$$$$
""")
    resMolSuppl1 = Chem.ResonanceMolSupplier(mol1, Chem.KEKULE_ALL)
    self.assertEqual(len(resMolSuppl1), 3)
    resMolSuppl2 = Chem.ResonanceMolSupplier(mol2, Chem.KEKULE_ALL)
    self.assertEqual(len(resMolSuppl2), 3)

  def testGitHub2597(self):

    class MyBrokenCallBack(Chem.ResonanceMolSupplier):

      def __call__(self):
        return True

    class MyBrokenCallBack2(Chem.ResonanceMolSupplierCallback):
      pass

    class ExceedNumStructures(Chem.ResonanceMolSupplierCallback):

      def __init__(self, parent):
        super().__init__()
        self._parent = parent

      def __call__(self):
        self._parent.assertEqual(self.GetNumConjGrps(), 1)
        return (self.GetNumStructures(0) < 12)

    class ExceedNumDiverseStructures(Chem.ResonanceMolSupplierCallback):

      def __init__(self, parent):
        super().__init__()
        self._parent = parent

      def __call__(self):
        self._parent.assertEqual(self.GetNumConjGrps(), 1)
        return (self.GetNumDiverseStructures(0) < 8)

    class ExceedTimeout(Chem.ResonanceMolSupplierCallback):

      def __init__(self, parent):
        super().__init__()
        self.start_time = None
        self.timeout = timedelta(seconds=3)
        self._parent = parent

      def __call__(self):
        if (self.start_time is None):
          self.start_time = datetime.now()
        return (datetime.now() - self.start_time < self.timeout)

    mol = Chem.MolFromSmiles(
      "ClC1=NC(NC2=CC=CC3=C2C(=O)C2=CC=CC=C2C3=O)=NC(NC2=CC=CC3=C2C(=O)C2=CC=CC=C2C3=O)=N1")
    resMolSuppl = Chem.ResonanceMolSupplier(mol)
    self.assertEqual(len(resMolSuppl), 1)
    resMolSuppl = Chem.ResonanceMolSupplier(mol, Chem.KEKULE_ALL)

    self.assertEqual(len(resMolSuppl), 32)
    resMolSuppl = Chem.ResonanceMolSupplier(mol, Chem.ALLOW_CHARGE_SEPARATION, 10)
    self.assertEqual(len(resMolSuppl), 10)
    self.assertFalse(resMolSuppl.WasCanceled())
    resMolSuppl = Chem.ResonanceMolSupplier(mol, Chem.ALLOW_CHARGE_SEPARATION)
    callback = resMolSuppl.GetProgressCallback()
    self.assertIsNone(callback)
    resMolSuppl.SetProgressCallback(ExceedNumStructures(self))
    callback = resMolSuppl.GetProgressCallback()
    self.assertTrue(isinstance(callback, ExceedNumStructures))
    resMolSuppl.SetProgressCallback(None)
    callback = resMolSuppl.GetProgressCallback()
    self.assertIsNone(callback)
    resMolSuppl.SetProgressCallback(ExceedNumStructures(self))
    self.assertEqual(len(resMolSuppl), 12)
    self.assertTrue(resMolSuppl.WasCanceled())
    resMolSuppl = Chem.ResonanceMolSupplier(mol, Chem.ALLOW_CHARGE_SEPARATION)
    with self.assertRaises(TypeError):
      resMolSuppl.SetProgressCallback(MyBrokenCallBack())
    with self.assertRaises(AttributeError):
      resMolSuppl.SetProgressCallback(MyBrokenCallBack2())
    resMolSuppl.SetProgressCallback(ExceedNumDiverseStructures(self))
    self.assertEqual(len(resMolSuppl), 9)
    self.assertTrue(resMolSuppl.WasCanceled())
    resMolSuppl = Chem.ResonanceMolSupplier(
      mol, Chem.UNCONSTRAINED_CATIONS | Chem.UNCONSTRAINED_ANIONS | Chem.KEKULE_ALL)
    resMolSuppl.SetProgressCallback(ExceedTimeout(self))
    resMolSuppl.Enumerate()
    print(len(resMolSuppl))
    self.assertTrue(resMolSuppl.WasCanceled())

  def testAtomBondProps(self):
    m = Chem.MolFromSmiles('c1ccccc1')
    for atom in m.GetAtoms():
      d = atom.GetPropsAsDict()
      self.assertEqual(set(d.keys()), set(['_CIPRank', '__computedProps']))
      self.assertEqual(d['_CIPRank'], 0)
      self.assertEqual(list(d['__computedProps']), ['_CIPRank'])

    for bond in m.GetBonds():
      self.assertEqual(bond.GetPropsAsDict(), {})

  def testSDProps(self):
    fileN = os.path.join(RDConfig.RDBaseDir, 'Code', 'GraphMol', 'FileParsers', 'test_data',
                         'NCI_aids_few.sdf')
    #fileN = "../FileParsers/test_data/NCI_aids_few.sdf"
    sddata = [
      {
        '_MolFileInfo': 'BBtclserve11129916382D 0   0.00000     0.00000    48',
        'NSC': 48,
        'NCI_AIDS_Antiviral_Screen_IC50': '2.00E-04\tM\t=\t2.46E-05\t3',
        '_Name': 48,
        'CAS_RN': '15716-70-8',
        '_MolFileChiralFlag': 0,
        '_MolFileComments': '15716-70-8',
        'NCI_AIDS_Antiviral_Screen_EC50': '2.00E-04\tM\t>\t2.00E-04\t3',
        'NCI_AIDS_Antiviral_Screen_Conclusion': 'CI'
      },
      {
        '_MolFileInfo': 'BBtclserve11129916382D 0   0.00000     0.00000    78',
        'NSC': 78,
        'NCI_AIDS_Antiviral_Screen_IC50': '2.00E-04\tM\t=\t9.80E-05\t3',
        '_Name': 78,
        'CAS_RN': '6290-84-2',
        '_MolFileChiralFlag': 0,
        '_MolFileComments': '6290-84-2',
        'NCI_AIDS_Antiviral_Screen_EC50': '2.00E-04\tM\t>\t2.00E-04\t3',
        'NCI_AIDS_Antiviral_Screen_Conclusion': 'CI'
      },
      {
        '_MolFileInfo': 'BBtclserve11129916382D 0   0.00000     0.00000   128',
        'NSC': 128,
        'NCI_AIDS_Antiviral_Screen_IC50': '2.00E-04\tM\t=\t4.60E-05\t4',
        '_Name': 128,
        'CAS_RN': '5395-10-8',
        '_MolFileChiralFlag': 0,
        '_MolFileComments': '5395-10-8',
        'NCI_AIDS_Antiviral_Screen_EC50': '2.00E-04\tM\t>\t2.00E-04\t4',
        'NCI_AIDS_Antiviral_Screen_Conclusion': 'CI'
      },
      {
        '_MolFileInfo': 'BBtclserve11129916382D 0   0.00000     0.00000   163',
        'NSC': 163,
        'NCI_AIDS_Antiviral_Screen_IC50': '6.75E-04\tM\t>\t6.75E-04\t2',
        '_Name': 163,
        'CAS_RN': '81-11-8',
        '_MolFileChiralFlag': 0,
        '_MolFileComments': '81-11-8',
        'NCI_AIDS_Antiviral_Screen_EC50': '6.75E-04\tM\t>\t6.75E-04\t2',
        'NCI_AIDS_Antiviral_Screen_Conclusion': 'CI'
      },
      {
        '_MolFileInfo': 'BBtclserve11129916382D 0   0.00000     0.00000   164',
        'NSC': 164,
        'NCI_AIDS_Antiviral_Screen_IC50': '2.00E-04\tM\t>\t2.00E-04\t2',
        '_Name': 164,
        'CAS_RN': '5325-43-9',
        '_MolFileChiralFlag': 0,
        '_MolFileComments': '5325-43-9',
        'NCI_AIDS_Antiviral_Screen_EC50': '2.00E-04\tM\t>\t2.00E-04\t2',
        'NCI_AIDS_Antiviral_Screen_Conclusion': 'CI'
      },
      {
        '_MolFileInfo': 'BBtclserve11129916382D 0   0.00000     0.00000   170',
        'NSC': 170,
        '_Name': 170,
        'CAS_RN': '999-99-9',
        '_MolFileChiralFlag': 0,
        '_MolFileComments': '999-99-9',
        'NCI_AIDS_Antiviral_Screen_EC50': '9.47E-04\tM\t>\t9.47E-04\t1',
        'NCI_AIDS_Antiviral_Screen_Conclusion': 'CI'
      },
      {
        '_MolFileInfo': 'BBtclserve11129916382D 0   0.00000     0.00000   180',
        'NSC': 180,
        'NCI_AIDS_Antiviral_Screen_IC50':
        '6.46E-04\tM\t=\t5.80E-04\t2\n1.81E-03\tM\t=\t6.90E-04\t2',
        '_Name': 180,
        'CAS_RN': '69-72-7',
        '_MolFileChiralFlag': 0,
        '_MolFileComments': '69-72-7',
        'NCI_AIDS_Antiviral_Screen_EC50':
        '6.46E-04\tM\t>\t6.46E-04\t2\n1.81E-03\tM\t>\t1.81E-03\t2',
        'NCI_AIDS_Antiviral_Screen_Conclusion': 'CI'
      },
      {
        '_MolFileInfo': 'BBtclserve11129916382D 0   0.00000     0.00000   186',
        'NSC': 186,
        'NCI_AIDS_Antiviral_Screen_IC50': '1.44E-04\tM\t=\t2.49E-05\t2',
        '_Name': 186,
        'CAS_RN': '518-75-2',
        '_MolFileChiralFlag': 0,
        '_MolFileComments': '518-75-2',
        'NCI_AIDS_Antiviral_Screen_EC50': '1.44E-04\tM\t>\t1.44E-04\t2',
        'NCI_AIDS_Antiviral_Screen_Conclusion': 'CI'
      },
      {
        '_MolFileInfo': 'BBtclserve11129916382D 0   0.00000     0.00000   192',
        'NSC': 192,
        'NCI_AIDS_Antiviral_Screen_IC50': '2.00E-04\tM\t=\t3.38E-06\t2',
        '_Name': 192,
        'CAS_RN': '2217-55-2',
        '_MolFileChiralFlag': 0,
        '_MolFileComments': '2217-55-2',
        'NCI_AIDS_Antiviral_Screen_EC50': '2.00E-04\tM\t>\t2.00E-04\t2',
        'NCI_AIDS_Antiviral_Screen_Conclusion': 'CI'
      },
      {
        '_MolFileInfo': 'BBtclserve11129916382D 0   0.00000     0.00000   203',
        'NSC': 203,
        '_Name': 203,
        'CAS_RN': '1155-00-6',
        '_MolFileChiralFlag': 0,
        '_MolFileComments': '1155-00-6',
        'NCI_AIDS_Antiviral_Screen_Conclusion': 'CI'
      },
      {
        '_MolFileInfo': 'BBtclserve11129916382D 0   0.00000     0.00000   210',
        'NSC': 210,
        'NCI_AIDS_Antiviral_Screen_IC50': '1.33E-03\tM\t>\t1.33E-03\t2',
        '_Name': 210,
        'CAS_RN': '5325-75-7',
        '_MolFileChiralFlag': 0,
        '_MolFileComments': '5325-75-7',
        'NCI_AIDS_Antiviral_Screen_EC50': '1.33E-03\tM\t>\t1.33E-03\t2',
        'NCI_AIDS_Antiviral_Screen_Conclusion': 'CI'
      },
      {
        '_MolFileInfo': 'BBtclserve11129916382D 0   0.00000     0.00000   211',
        'NSC': 211,
        'NCI_AIDS_Antiviral_Screen_IC50':
        '2.00E-04\tM\t>\t2.00E-04\t8\n2.00E-03\tM\t=\t1.12E-03\t2',
        '_Name': 211,
        'CAS_RN': '5325-76-8',
        '_MolFileChiralFlag': 0,
        '_MolFileComments': '5325-76-8',
        'NCI_AIDS_Antiviral_Screen_EC50':
        '2.00E-04\tM\t>\t7.42E-05\t8\n2.00E-03\tM\t=\t6.35E-05\t2',
        'NCI_AIDS_Antiviral_Screen_Conclusion': 'CM'
      },
      {
        '_MolFileInfo': 'BBtclserve11129916382D 0   0.00000     0.00000   213',
        'NSC': 213,
        'NCI_AIDS_Antiviral_Screen_IC50': '2.00E-04\tM\t>\t2.00E-04\t4',
        '_Name': 213,
        'CAS_RN': '119-80-2',
        '_MolFileChiralFlag': 0,
        '_MolFileComments': '119-80-2',
        'NCI_AIDS_Antiviral_Screen_EC50': '2.00E-04\tM\t>\t2.00E-04\t4',
        'NCI_AIDS_Antiviral_Screen_Conclusion': 'CI'
      },
      {
        '_MolFileInfo': 'BBtclserve11129916382D 0   0.00000     0.00000   220',
        'NSC': 220,
        'NCI_AIDS_Antiviral_Screen_IC50': '2.00E-04\tM\t>\t2.00E-04\t4',
        '_Name': 220,
        'CAS_RN': '5325-83-7',
        '_MolFileChiralFlag': 0,
        '_MolFileComments': '5325-83-7',
        'NCI_AIDS_Antiviral_Screen_EC50': '2.00E-04\tM\t>\t2.00E-04\t4',
        'NCI_AIDS_Antiviral_Screen_Conclusion': 'CI'
      },
      {
        '_MolFileInfo': 'BBtclserve11129916382D 0   0.00000     0.00000   229',
        'NSC': 229,
        'NCI_AIDS_Antiviral_Screen_IC50': '2.00E-04\tM\t>\t2.00E-04\t2',
        '_Name': 229,
        'CAS_RN': '5325-88-2',
        '_MolFileChiralFlag': 0,
        '_MolFileComments': '5325-88-2',
        'NCI_AIDS_Antiviral_Screen_EC50': '2.00E-04\tM\t>\t2.00E-04\t2',
        'NCI_AIDS_Antiviral_Screen_Conclusion': 'CI'
      },
      {
        '_MolFileInfo': 'BBtclserve11129916382D 0   0.00000     0.00000   256',
        'NSC': 256,
        'NCI_AIDS_Antiviral_Screen_IC50': '2.00E-04\tM\t>\t2.00E-04\t4',
        '_Name': 256,
        'CAS_RN': '5326-06-7',
        '_MolFileChiralFlag': 0,
        '_MolFileComments': '5326-06-7',
        'NCI_AIDS_Antiviral_Screen_EC50': '2.00E-04\tM\t>\t2.00E-04\t4',
        'NCI_AIDS_Antiviral_Screen_Conclusion': 'CI'
      },
    ]
    sdSup = Chem.SDMolSupplier(fileN)
    for i, mol in enumerate(sdSup):
      self.assertEqual(mol.GetPropsAsDict(includePrivate=True), sddata[i])

  def testGetSetProps(self):
    m = Chem.MolFromSmiles("CC")
    errors = {
      "int":
      r"key `foo` exists but does not result in an integer value reason: [B,b]ad any[\ ,_]cast",
      "uint overflow":
      "key `foo` exists but does not result in an unsigned integer value reason: bad numeric conversion: negative overflow",
      "int overflow":
      "key `foo` exists but does not result in an integer value reason: bad numeric conversion: positive overflow",
      "double":
      r"key `foo` exists but does not result in a double value reason: [B,b]ad any[\ ,_]cast",
      "bool":
      r"key `foo` exists but does not result in a True or False value reason: [B,b]ad any[\ ,_]cast"
    }

    for ob in [m, list(m.GetAtoms())[0], list(m.GetBonds())[0]]:
      ob.SetDoubleProp("foo", 2.0)
      with self.assertRaises(ValueError) as e:
        ob.GetBoolProp("foo")
      self.assertRegex(str(e.exception), errors["bool"])

      with self.assertRaises(ValueError) as e:
        ob.GetIntProp("foo")
      self.assertRegex(str(e.exception), errors["int"])

      ob.SetBoolProp("foo", True)
      with self.assertRaises(ValueError) as e:
        ob.GetDoubleProp("foo")
      self.assertRegex(str(e.exception), errors["double"])

      with self.assertRaises(ValueError) as e:
        ob.GetIntProp("foo")
      self.assertRegex(str(e.exception), errors["int"])

      ob.SetIntProp("foo", -1)
      with self.assertRaises(ValueError) as e:
        ob.GetUnsignedProp("foo")
      self.assertEqual(str(e.exception), errors["uint overflow"])

      ob.SetUnsignedProp("foo", 4294967295)
      self.assertEqual(ob.GetUnsignedProp("foo"), 4294967295)
      with self.assertRaises(ValueError) as e:
        ob.GetIntProp("foo")
      self.assertEqual(str(e.exception), errors["int overflow"])

  def testInvariantException(self):
    m = Chem.MolFromSmiles("C")
    try:
      m.GetAtomWithIdx(3)
    except RuntimeError as e:
      import platform
      details = str(e)
      if platform.system() == 'Windows':
        details = details.replace('\\', '/')
      self.assertTrue("Code/GraphMol/ROMol.cpp".lower() in details.lower())
      self.assertTrue("Failed Expression: 3 < 1" in details)
      self.assertTrue("RDKIT:" in details)
      self.assertTrue(__version__ in details)

  def testGetSDText(self):
    fileN = os.path.join(RDConfig.RDBaseDir, 'Code', 'GraphMol', 'FileParsers', 'test_data',
                         'NCI_aids_few.sdf')
    #fileN = "../FileParsers/test_data/NCI_aids_few.sdf"
    sdSup = Chem.SDMolSupplier(fileN)
    for m in sdSup:
      sdt = Chem.SDWriter.GetText(m)
      ts = Chem.SDMolSupplier()
      ts.SetData(sdt)
      nm = next(ts)
      self.assertEqual(Chem.MolToSmiles(m, True), Chem.MolToSmiles(nm, True))
      for pn in m.GetPropNames():
        self.assertTrue(nm.HasProp(pn))
        self.assertEqual(m.GetProp(pn), nm.GetProp(pn))

  def testUnfoldedRDKFingerprint(self):
    from rdkit.Chem import AllChem

    m = Chem.MolFromSmiles('c1ccccc1N')
    fp = AllChem.UnfoldedRDKFingerprintCountBased(m)
    fpDict = fp.GetNonzeroElements()
    self.assertEqual(len(fpDict.items()), 19)
    self.assertTrue(374073638 in fpDict)
    self.assertEqual(fpDict[374073638], 6)
    self.assertTrue(464351883 in fpDict)
    self.assertEqual(fpDict[464351883], 2)
    self.assertTrue(1949583554 in fpDict)
    self.assertEqual(fpDict[1949583554], 6)
    self.assertTrue(4105342207 in fpDict)
    self.assertEqual(fpDict[4105342207], 1)
    self.assertTrue(794080973 in fpDict)
    self.assertEqual(fpDict[794080973], 1)
    self.assertTrue(3826517238 in fpDict)
    self.assertEqual(fpDict[3826517238], 2)

    m = Chem.MolFromSmiles('Cl')
    fp = AllChem.UnfoldedRDKFingerprintCountBased(m)
    fpDict = fp.GetNonzeroElements()
    self.assertEqual(len(fpDict.items()), 0)

    m = Chem.MolFromSmiles('CCCO')
    aBits = {}
    fp = AllChem.UnfoldedRDKFingerprintCountBased(m, bitInfo=aBits)
    fpDict = fp.GetNonzeroElements()
    self.assertEqual(len(fpDict.items()), 5)
    self.assertTrue(1524090560 in fpDict)
    self.assertEqual(fpDict[1524090560], 1)
    self.assertTrue(1940446997 in fpDict)
    self.assertEqual(fpDict[1940446997], 1)
    self.assertTrue(3977409745 in fpDict)
    self.assertEqual(fpDict[3977409745], 1)
    self.assertTrue(4274652475 in fpDict)
    self.assertEqual(fpDict[4274652475], 1)
    self.assertTrue(4275705116 in fpDict)
    self.assertEqual(fpDict[4275705116], 2)

    self.assertTrue(1524090560 in aBits)
    self.assertEqual(aBits[1524090560], [[1, 2]])
    self.assertTrue(1940446997 in aBits)
    self.assertEqual(aBits[1940446997], [[0, 1]])
    self.assertTrue(3977409745 in aBits)
    self.assertEqual(aBits[3977409745], [[0, 1, 2]])
    self.assertTrue(4274652475 in aBits)
    self.assertEqual(aBits[4274652475], [[2]])
    self.assertTrue(4275705116 in aBits)
    self.assertEqual(aBits[4275705116], [[0], [1]])

  def testRDKFingerprintBitInfo(self):

    m = Chem.MolFromSmiles('CCCO')
    aBits = {}
    fp1 = Chem.RDKFingerprint(m, bitInfo=aBits)
    self.assertTrue(1183 in aBits)
    self.assertEqual(aBits[1183], [[1, 2]])
    self.assertTrue(709 in aBits)
    self.assertEqual(aBits[709], [[0, 1]])
    self.assertTrue(1118 in aBits)
    self.assertEqual(aBits[1118], [[0, 1, 2]])
    self.assertTrue(562 in aBits)
    self.assertEqual(aBits[562], [[2]])
    self.assertTrue(1772 in aBits)
    self.assertEqual(aBits[1772], [[0], [1]])

  def testSimpleAromaticity(self):
    m = Chem.MolFromSmiles('c1ccccc1')
    self.assertTrue(m.GetBondWithIdx(0).GetIsAromatic())
    self.assertTrue(m.GetAtomWithIdx(0).GetIsAromatic())
    Chem.Kekulize(m, True)
    self.assertFalse(m.GetBondWithIdx(0).GetIsAromatic())
    self.assertFalse(m.GetAtomWithIdx(0).GetIsAromatic())
    Chem.SetAromaticity(m, Chem.AROMATICITY_SIMPLE)
    self.assertTrue(m.GetBondWithIdx(0).GetIsAromatic())
    self.assertTrue(m.GetAtomWithIdx(0).GetIsAromatic())

    m = Chem.MolFromSmiles('c1c[nH]cc1')
    self.assertTrue(m.GetBondWithIdx(0).GetIsAromatic())
    self.assertTrue(m.GetAtomWithIdx(0).GetIsAromatic())
    Chem.Kekulize(m, True)
    self.assertFalse(m.GetBondWithIdx(0).GetIsAromatic())
    self.assertFalse(m.GetAtomWithIdx(0).GetIsAromatic())
    Chem.SetAromaticity(m, Chem.AROMATICITY_SIMPLE)
    self.assertTrue(m.GetBondWithIdx(0).GetIsAromatic())
    self.assertTrue(m.GetAtomWithIdx(0).GetIsAromatic())

    m = Chem.MolFromSmiles('c1cccoocc1')
    self.assertTrue(m.GetBondWithIdx(0).GetIsAromatic())
    self.assertTrue(m.GetAtomWithIdx(0).GetIsAromatic())
    Chem.Kekulize(m, True)
    self.assertFalse(m.GetBondWithIdx(0).GetIsAromatic())
    self.assertFalse(m.GetAtomWithIdx(0).GetIsAromatic())
    Chem.SetAromaticity(m, Chem.AROMATICITY_SIMPLE)
    self.assertFalse(m.GetBondWithIdx(0).GetIsAromatic())
    self.assertFalse(m.GetAtomWithIdx(0).GetIsAromatic())

    m = Chem.MolFromSmiles('c1ooc1')
    self.assertTrue(m.GetBondWithIdx(0).GetIsAromatic())
    self.assertTrue(m.GetAtomWithIdx(0).GetIsAromatic())
    Chem.Kekulize(m, True)
    self.assertFalse(m.GetBondWithIdx(0).GetIsAromatic())
    self.assertFalse(m.GetAtomWithIdx(0).GetIsAromatic())
    Chem.SetAromaticity(m, Chem.AROMATICITY_SIMPLE)
    self.assertFalse(m.GetBondWithIdx(0).GetIsAromatic())
    self.assertFalse(m.GetAtomWithIdx(0).GetIsAromatic())

    m = Chem.MolFromSmiles('C1=CC2=CC=CC=CC2=C1')
    self.assertTrue(m.GetBondWithIdx(0).GetIsAromatic())
    self.assertTrue(m.GetAtomWithIdx(0).GetIsAromatic())
    Chem.Kekulize(m, True)
    self.assertFalse(m.GetBondWithIdx(0).GetIsAromatic())
    self.assertFalse(m.GetAtomWithIdx(0).GetIsAromatic())
    Chem.SetAromaticity(m, Chem.AROMATICITY_SIMPLE)
    self.assertFalse(m.GetBondWithIdx(0).GetIsAromatic())
    self.assertFalse(m.GetAtomWithIdx(0).GetIsAromatic())

  def testGithub955(self):
    m = Chem.MolFromSmiles("CCC")
    m.GetAtomWithIdx(0).SetProp("foo", "1")
    self.assertEqual(list(m.GetAtomWithIdx(0).GetPropNames()), ["foo"])
    m.GetBondWithIdx(0).SetProp("foo", "1")
    self.assertEqual(list(m.GetBondWithIdx(0).GetPropNames()), ["foo"])

  def testMDLProps(self):
    m = Chem.MolFromSmiles("CCC")
    m.GetAtomWithIdx(0).SetAtomMapNum(1)
    Chem.SetAtomAlias(m.GetAtomWithIdx(1), "foo")
    Chem.SetAtomValue(m.GetAtomWithIdx(1), "bar")

    m = Chem.MolFromMolBlock(Chem.MolToMolBlock(m))
    self.assertEqual(m.GetAtomWithIdx(0).GetAtomMapNum(), 1)
    self.assertEqual(Chem.GetAtomAlias(m.GetAtomWithIdx(1)), "foo")
    self.assertEqual(Chem.GetAtomValue(m.GetAtomWithIdx(1)), "bar")

  def testSmilesProps(self):
    m = Chem.MolFromSmiles("C")
    Chem.SetSupplementalSmilesLabel(m.GetAtomWithIdx(0), 'xxx')
    self.assertEqual(Chem.MolToSmiles(m), "Cxxx")

  def testGithub1051(self):
    # just need to test that this exists:
    self.assertTrue(Chem.BondDir.EITHERDOUBLE)

  def testGithub1041(self):
    a = Chem.Atom(6)
    self.assertRaises(RuntimeError, lambda: a.GetOwningMol())
    self.assertRaises(RuntimeError, lambda: a.GetNeighbors())
    self.assertRaises(RuntimeError, lambda: a.GetBonds())
    self.assertRaises(RuntimeError, lambda: a.IsInRing())
    self.assertRaises(RuntimeError, lambda: a.IsInRingSize(4))

  def testSmilesParseParams(self):
    smi = "CCC |$foo;;bar$| ourname"
    m = Chem.MolFromSmiles(smi)
    self.assertTrue(m is not None)
    ps = Chem.SmilesParserParams()
    ps.allowCXSMILES = False
    ps.parseName = False
    m = Chem.MolFromSmiles(smi, ps)
    self.assertTrue(m is None)
    ps.allowCXSMILES = True
    ps.parseName = True
    m = Chem.MolFromSmiles(smi, ps)
    self.assertTrue(m is not None)
    self.assertTrue(m.GetAtomWithIdx(0).HasProp('atomLabel'))
    self.assertEqual(m.GetAtomWithIdx(0).GetProp('atomLabel'), "foo")
    self.assertTrue(m.HasProp('_Name'))
    self.assertEqual(m.GetProp('_Name'), "ourname")
    self.assertEqual(m.GetProp("_CXSMILES_Data"), "|$foo;;bar$|")

  def testWriteCXSmiles(self):
    smi = "CCC |$foo;;bar$|"
    ps = Chem.SmilesParserParams()
    ps.allowCXSMILES = True
    m = Chem.MolFromSmiles(smi, ps)
    self.assertTrue(m is not None)
    self.assertTrue(m.GetAtomWithIdx(0).HasProp('atomLabel'))
    self.assertEqual(m.GetAtomWithIdx(0).GetProp('atomLabel'), "foo")
    self.assertEqual(Chem.MolToCXSmiles(m), 'CCC |$foo;;bar$|')

    smi = "Cl.CCC |$;foo;;bar$|"
    m = Chem.MolFromSmiles(smi, ps)
    self.assertTrue(m is not None)
    self.assertTrue(m.GetAtomWithIdx(1).HasProp('atomLabel'))
    self.assertEqual(m.GetAtomWithIdx(1).GetProp('atomLabel'), "foo")
    self.assertEqual(Chem.MolFragmentToCXSmiles(m, atomsToUse=(1, 2, 3)), 'CCC |$foo;;bar$|')

  def testPickleProps(self):
    import pickle
    m = Chem.MolFromSmiles('C1=CN=CC=C1')
    m.SetProp("_Name", "Name")
    for atom in m.GetAtoms():
      atom.SetProp("_foo", "bar" + str(atom.GetIdx()))
      atom.SetProp("foo", "baz" + str(atom.GetIdx()))

    Chem.SetDefaultPickleProperties(Chem.PropertyPickleOptions.AllProps)
    pkl = pickle.dumps(m)
    m2 = pickle.loads(pkl)
    smi1 = Chem.MolToSmiles(m)
    smi2 = Chem.MolToSmiles(m2)
    self.assertTrue(smi1 == smi2)
    self.assertEqual(m2.GetProp("_Name"), "Name")
    for atom in m2.GetAtoms():
      self.assertEqual(atom.GetProp("_foo"), "bar" + str(atom.GetIdx()))
      self.assertEqual(atom.GetProp("foo"), "baz" + str(atom.GetIdx()))

    Chem.SetDefaultPickleProperties(Chem.PropertyPickleOptions.AtomProps)
    pkl = pickle.dumps(m)
    m2 = pickle.loads(pkl)
    smi1 = Chem.MolToSmiles(m)
    smi2 = Chem.MolToSmiles(m2)
    self.assertTrue(smi1 == smi2)
    self.assertFalse(m2.HasProp("_Name"))
    for atom in m2.GetAtoms():
      self.assertFalse(atom.HasProp("_foo"))
      self.assertEqual(atom.GetProp("foo"), "baz" + str(atom.GetIdx()))

    Chem.SetDefaultPickleProperties(Chem.PropertyPickleOptions.NoProps)
    pkl = pickle.dumps(m)
    m2 = pickle.loads(pkl)
    smi1 = Chem.MolToSmiles(m)
    smi2 = Chem.MolToSmiles(m2)
    self.assertTrue(smi1 == smi2)
    self.assertFalse(m2.HasProp("_Name"))
    for atom in m2.GetAtoms():
      self.assertFalse(atom.HasProp("_foo"))
      self.assertFalse(atom.HasProp("foo"))

    Chem.SetDefaultPickleProperties(Chem.PropertyPickleOptions.MolProps
                                    | Chem.PropertyPickleOptions.PrivateProps)
    pkl = pickle.dumps(m)
    m2 = pickle.loads(pkl)
    smi1 = Chem.MolToSmiles(m)
    smi2 = Chem.MolToSmiles(m2)
    self.assertTrue(smi1 == smi2)
    self.assertEqual(m2.GetProp("_Name"), "Name")
    for atom in m2.GetAtoms():
      self.assertFalse(atom.HasProp("_foo"))
      self.assertFalse(atom.HasProp("foo"))

  def testGithub1352(self):
    self.assertTrue('SP' in Chem.HybridizationType.names)
    self.assertTrue('S' in Chem.HybridizationType.names)
    m = Chem.MolFromSmiles('CC(=O)O.[Na]')
    self.assertEqual(m.GetAtomWithIdx(0).GetHybridization().name, 'SP3')
    self.assertEqual(m.GetAtomWithIdx(4).GetHybridization().name, 'S')

  def testGithub1366(self):
    mol = Chem.MolFromSmiles('*C*')
    mol = Chem.RWMol(mol)
    ats = iter(mol.GetAtoms())
    atom = next(ats)
    mol.RemoveAtom(atom.GetIdx())
    self.assertRaises(RuntimeError, next, ats)

    mol = Chem.MolFromSmiles('*C*')
    mol = Chem.RWMol(mol)
    bonds = iter(mol.GetBonds())
    bond = next(bonds)
    mol.RemoveBond(bond.GetBeginAtomIdx(), bond.GetEndAtomIdx())
    self.assertRaises(RuntimeError, next, bonds)

  def testGithub1478(self):
    data = """
  MJ150720

  8  8  0  0  0  0  0  0  0  0999 V2000
   -0.4242   -1.4883    0.0000 O   0  0  0  0  0  0  0  0  0  0  0  0
    0.2901   -1.0758    0.0000 C   0  0  0  0  0  0  0  0  0  0  0  0
    1.0046    0.9865    0.0000 A   0  0  0  0  0  0  0  0  0  0  0  0
    1.0046    0.1614    0.0000 A   0  0  0  0  0  0  0  0  0  0  0  0
    0.2901   -0.2508    0.0000 A   0  0  0  0  0  0  0  0  0  0  0  0
   -0.4243    0.1614    0.0000 A   0  0  0  0  0  0  0  0  0  0  0  0
   -0.4243    0.9865    0.0000 A   0  0  0  0  0  0  0  0  0  0  0  0
    0.2901    1.3990    0.0000 A   0  0  0  0  0  0  0  0  0  0  0  0
  7  6  4  0  0  0  0
  8  7  4  0  0  0  0
  6  5  4  0  0  0  0
  5  4  4  0  0  0  0
  5  2  1  0  0  0  0
  4  3  4  0  0  0  0
  8  3  4  0  0  0  0
  2  1  2  0  0  0  0
M  END
"""
    pattern = Chem.MolFromMolBlock(data)
    m = Chem.MolFromSmiles("c1ccccc1C=O")
    self.assertTrue(m.HasSubstructMatch(pattern))

  def testGithub1320(self):
    import pickle
    mol = Chem.MolFromSmiles('N[C@@H](C)O')
    mol2 = pickle.loads(pickle.dumps(mol))
    self.assertEqual(Chem.MolToSmiles(mol, isomericSmiles=True),
                     Chem.MolToSmiles(mol2, isomericSmiles=True))
    Chem.SetDefaultPickleProperties(Chem.PropertyPickleOptions.AtomProps
                                    | Chem.PropertyPickleOptions.BondProps
                                    | Chem.PropertyPickleOptions.MolProps
                                    | Chem.PropertyPickleOptions.PrivateProps
                                    | Chem.PropertyPickleOptions.ComputedProps)
    mol3 = pickle.loads(pickle.dumps(mol))

    for a1, a2 in zip(mol.GetAtoms(), mol3.GetAtoms()):
      d1 = a1.GetPropsAsDict()
      d2 = a2.GetPropsAsDict()
      if "__computedProps" in d1:
        c1 = list(d1["__computedProps"])
        c2 = list(d2["__computedProps"])
        del d1["__computedProps"]
        del d2["__computedProps"]
        self.assertEqual(c1, c2)

      assert d1 == d2

    for a1, a2 in zip(mol.GetBonds(), mol3.GetBonds()):
      d1 = a1.GetPropsAsDict()
      d2 = a2.GetPropsAsDict()
      if "__computedProps" in d1:
        c1 = list(d1["__computedProps"])
        c2 = list(d2["__computedProps"])
        del d1["__computedProps"]
        del d2["__computedProps"]
        self.assertEqual(c1, c2)

      assert d1 == d2

    self.assertEqual(Chem.MolToSmiles(mol, isomericSmiles=True),
                     Chem.MolToSmiles(mol3, isomericSmiles=True))

  def testOldPropPickles(self):
    data = 'crdkit.Chem.rdchem\nMol\np0\n(S\'\\xef\\xbe\\xad\\xde\\x00\\x00\\x00\\x00\\x08\\x00\\x00\\x00\\x00\\x00\\x00\\x00\\x00\\x00\\x00\\x00)\\x00\\x00\\x00-\\x00\\x00\\x00\\x80\\x01\\x06\\x00`\\x00\\x00\\x00\\x01\\x03\\x07\\x00`\\x00\\x00\\x00\\x02\\x01\\x06 4\\x00\\x00\\x00\\x01\\x01\\x04\\x06\\x00`\\x00\\x00\\x00\\x01\\x03\\x06\\x00(\\x00\\x00\\x00\\x03\\x04\\x08\\x00(\\x00\\x00\\x00\\x03\\x02\\x07\\x00h\\x00\\x00\\x00\\x03\\x02\\x01\\x06 4\\x00\\x00\\x00\\x02\\x01\\x04\\x06\\x00(\\x00\\x00\\x00\\x03\\x04\\x08\\x00(\\x00\\x00\\x00\\x03\\x02\\x07\\x00(\\x00\\x00\\x00\\x03\\x03\\x06\\x00`\\x00\\x00\\x00\\x02\\x02\\x06 4\\x00\\x00\\x00\\x01\\x01\\x04\\x08\\x00(\\x00\\x00\\x00\\x03\\x02\\x06@(\\x00\\x00\\x00\\x03\\x04\\x06@h\\x00\\x00\\x00\\x03\\x03\\x01\\x06@h\\x00\\x00\\x00\\x03\\x03\\x01\\x06@h\\x00\\x00\\x00\\x03\\x03\\x01\\x06@h\\x00\\x00\\x00\\x03\\x03\\x01\\x06@h\\x00\\x00\\x00\\x03\\x03\\x01\\x06\\x00`\\x00\\x00\\x00\\x02\\x02\\x06 4\\x00\\x00\\x00\\x01\\x01\\x04\\x06\\x00(\\x00\\x00\\x00\\x03\\x04\\x08\\x00(\\x00\\x00\\x00\\x03\\x02\\x07\\x00h\\x00\\x00\\x00\\x03\\x02\\x01\\x06 4\\x00\\x00\\x00\\x02\\x01\\x04\\x06\\x00`\\x00\\x00\\x00\\x02\\x02\\x06\\x00`\\x00\\x00\\x00\\x02\\x02\\x06\\x00`\\x00\\x00\\x00\\x02\\x02\\x06@(\\x00\\x00\\x00\\x03\\x04\\x06@h\\x00\\x00\\x00\\x03\\x03\\x01\\x06@h\\x00\\x00\\x00\\x03\\x03\\x01\\x06@h\\x00\\x00\\x00\\x03\\x03\\x01\\x06@h\\x00\\x00\\x00\\x03\\x03\\x01\\x06@(\\x00\\x00\\x00\\x03\\x04\\x06\\x00`\\x00\\x00\\x00\\x03\\x01\\x06\\x00`\\x00\\x00\\x00\\x02\\x02\\x06\\x00`\\x00\\x00\\x00\\x02\\x02\\x06\\x00`\\x00\\x00\\x00\\x02\\x02\\x06\\x00`\\x00\\x00\\x00\\x02\\x02\\x06\\x00`\\x00\\x00\\x00\\x02\\x02\\x0b\\x00\\x01\\x00\\x01\\x02\\x00\\x02\\x03\\x00\\x02\\x04\\x00\\x04\\x05(\\x02\\x04\\x06 \\x06\\x07\\x00\\x07\\x08\\x00\\x08\\t(\\x02\\x08\\n \\n\\x0b\\x00\\x0b\\x0c\\x00\\x0c\\r\\x00\\r\\x0e \\x0e\\x0fh\\x0c\\x0f\\x10h\\x0c\\x10\\x11h\\x0c\\x11\\x12h\\x0c\\x12\\x13h\\x0c\\x0c\\x14\\x00\\x14\\x15\\x00\\x15\\x16\\x00\\x16\\x17(\\x02\\x16\\x18 \\x18\\x19\\x00\\x19\\x1a\\x00\\x1a\\x1b\\x00\\x1b\\x1c\\x00\\x1c\\x1d\\x00\\x1d\\x1eh\\x0c\\x1e\\x1fh\\x0c\\x1f h\\x0c !h\\x0c!"h\\x0c\\x07#\\x00#$\\x00$%\\x00%&\\x00&\\\'\\x00\\\'(\\x00\\x15\\n\\x00"\\x19\\x00(#\\x00\\x13\\x0eh\\x0c"\\x1dh\\x0c\\x14\\x05\\x05\\x0b\\n\\x15\\x14\\x0c\\x06\\x0f\\x10\\x11\\x12\\x13\\x0e\\x06\\x1a\\x1b\\x1c\\x1d"\\x19\\x06\\x1e\\x1f !"\\x1d\\x06$%&\\\'(#\\x17\\x00\\x00\\x00\\x00\\x12\\x03\\x00\\x00\\x00\\x07\\x00\\x00\\x00numArom\\x01\\x02\\x00\\x00\\x00\\x0f\\x00\\x00\\x00_StereochemDone\\x01\\x01\\x00\\x00\\x00\\x03\\x00\\x00\\x00foo\\x00\\x03\\x00\\x00\\x00bar\\x13:\\x02\\x00\\x00\\x00\\x08\\x00\\x00\\x00_CIPRank\\x02\\x12\\x00\\x00\\x00\\x05\\x00\\x00\\x00myidx\\x00\\x01\\x00\\x00\\x000\\x02\\x00\\x00\\x00\\x08\\x00\\x00\\x00_CIPRank\\x02\\x1d\\x00\\x00\\x00\\x05\\x00\\x00\\x00myidx\\x00\\x01\\x00\\x00\\x001\\x04\\x00\\x00\\x00\\x08\\x00\\x00\\x00_CIPRank\\x02\\x15\\x00\\x00\\x00\\x12\\x00\\x00\\x00_ChiralityPossible\\x01\\x01\\x00\\x00\\x00\\x08\\x00\\x00\\x00_CIPCode\\x00\\x01\\x00\\x00\\x00S\\x05\\x00\\x00\\x00myidx\\x00\\x01\\x00\\x00\\x002\\x02\\x00\\x00\\x00\\x08\\x00\\x00\\x00_CIPRank\\x02\\x00\\x00\\x00\\x00\\x05\\x00\\x00\\x00myidx\\x00\\x01\\x00\\x00\\x003\\x02\\x00\\x00\\x00\\x08\\x00\\x00\\x00_CIPRank\\x02\\x1a\\x00\\x00\\x00\\x05\\x00\\x00\\x00myidx\\x00\\x01\\x00\\x00\\x004\\x02\\x00\\x00\\x00\\x08\\x00\\x00\\x00_CIPRank\\x02"\\x00\\x00\\x00\\x05\\x00\\x00\\x00myidx\\x00\\x01\\x00\\x00\\x005\\x02\\x00\\x00\\x00\\x08\\x00\\x00\\x00_CIPRank\\x02\\x1f\\x00\\x00\\x00\\x05\\x00\\x00\\x00myidx\\x00\\x01\\x00\\x00\\x006\\x04\\x00\\x00\\x00\\x08\\x00\\x00\\x00_CIPRank\\x02\\x16\\x00\\x00\\x00\\x12\\x00\\x00\\x00_ChiralityPossible\\x01\\x01\\x00\\x00\\x00\\x08\\x00\\x00\\x00_CIPCode\\x00\\x01\\x00\\x00\\x00S\\x05\\x00\\x00\\x00myidx\\x00\\x01\\x00\\x00\\x007\\x02\\x00\\x00\\x00\\x08\\x00\\x00\\x00_CIPRank\\x02\\x1c\\x00\\x00\\x00\\x05\\x00\\x00\\x00myidx\\x00\\x01\\x00\\x00\\x008\\x02\\x00\\x00\\x00\\x08\\x00\\x00\\x00_CIPRank\\x02$\\x00\\x00\\x00\\x05\\x00\\x00\\x00myidx\\x00\\x01\\x00\\x00\\x009\\x02\\x00\\x00\\x00\\x08\\x00\\x00\\x00_CIPRank\\x02 \\x00\\x00\\x00\\x05\\x00\\x00\\x00myidx\\x00\\x02\\x00\\x00\\x0010\\x02\\x00\\x00\\x00\\x08\\x00\\x00\\x00_CIPRank\\x02\\x13\\x00\\x00\\x00\\x05\\x00\\x00\\x00myidx\\x00\\x02\\x00\\x00\\x0011\\x04\\x00\\x00\\x00\\x08\\x00\\x00\\x00_CIPRank\\x02\\x18\\x00\\x00\\x00\\x12\\x00\\x00\\x00_ChiralityPossible\\x01\\x01\\x00\\x00\\x00\\x08\\x00\\x00\\x00_CIPCode\\x00\\x01\\x00\\x00\\x00S\\x05\\x00\\x00\\x00myidx\\x00\\x02\\x00\\x00\\x0012\\x02\\x00\\x00\\x00\\x08\\x00\\x00\\x00_CIPRank\\x02!\\x00\\x00\\x00\\x05\\x00\\x00\\x00myidx\\x00\\x02\\x00\\x00\\x0013\\x02\\x00\\x00\\x00\\x08\\x00\\x00\\x00_CIPRank\\x02\\x19\\x00\\x00\\x00\\x05\\x00\\x00\\x00myidx\\x00\\x02\\x00\\x00\\x0014\\x02\\x00\\x00\\x00\\x08\\x00\\x00\\x00_CIPRank\\x02\\x0f\\x00\\x00\\x00\\x05\\x00\\x00\\x00myidx\\x00\\x02\\x00\\x00\\x0015\\x02\\x00\\x00\\x00\\x08\\x00\\x00\\x00_CIPRank\\x02\\x0b\\x00\\x00\\x00\\x05\\x00\\x00\\x00myidx\\x00\\x02\\x00\\x00\\x0016\\x02\\x00\\x00\\x00\\x08\\x00\\x00\\x00_CIPRank\\x02\\x08\\x00\\x00\\x00\\x05\\x00\\x00\\x00myidx\\x00\\x02\\x00\\x00\\x0017\\x02\\x00\\x00\\x00\\x08\\x00\\x00\\x00_CIPRank\\x02\\x0b\\x00\\x00\\x00\\x05\\x00\\x00\\x00myidx\\x00\\x02\\x00\\x00\\x0018\\x02\\x00\\x00\\x00\\x08\\x00\\x00\\x00_CIPRank\\x02\\x0f\\x00\\x00\\x00\\x05\\x00\\x00\\x00myidx\\x00\\x02\\x00\\x00\\x0019\\x02\\x00\\x00\\x00\\x08\\x00\\x00\\x00_CIPRank\\x02\\x07\\x00\\x00\\x00\\x05\\x00\\x00\\x00myidx\\x00\\x02\\x00\\x00\\x0020\\x04\\x00\\x00\\x00\\x08\\x00\\x00\\x00_CIPRank\\x02\\x17\\x00\\x00\\x00\\x12\\x00\\x00\\x00_ChiralityPossible\\x01\\x01\\x00\\x00\\x00\\x08\\x00\\x00\\x00_CIPCode\\x00\\x01\\x00\\x00\\x00S\\x05\\x00\\x00\\x00myidx\\x00\\x02\\x00\\x00\\x0021\\x02\\x00\\x00\\x00\\x08\\x00\\x00\\x00_CIPRank\\x02\\x1b\\x00\\x00\\x00\\x05\\x00\\x00\\x00myidx\\x00\\x02\\x00\\x00\\x0022\\x02\\x00\\x00\\x00\\x08\\x00\\x00\\x00_CIPRank\\x02#\\x00\\x00\\x00\\x05\\x00\\x00\\x00myidx\\x00\\x02\\x00\\x00\\x0023\\x02\\x00\\x00\\x00\\x08\\x00\\x00\\x00_CIPRank\\x02\\x1e\\x00\\x00\\x00\\x05\\x00\\x00\\x00myidx\\x00\\x02\\x00\\x00\\x0024\\x04\\x00\\x00\\x00\\x08\\x00\\x00\\x00_CIPRank\\x02\\x14\\x00\\x00\\x00\\x12\\x00\\x00\\x00_ChiralityPossible\\x01\\x01\\x00\\x00\\x00\\x08\\x00\\x00\\x00_CIPCode\\x00\\x01\\x00\\x00\\x00R\\x05\\x00\\x00\\x00myidx\\x00\\x02\\x00\\x00\\x0025\\x02\\x00\\x00\\x00\\x08\\x00\\x00\\x00_CIPRank\\x02\\x06\\x00\\x00\\x00\\x05\\x00\\x00\\x00myidx\\x00\\x02\\x00\\x00\\x0026\\x02\\x00\\x00\\x00\\x08\\x00\\x00\\x00_CIPRank\\x02\\x03\\x00\\x00\\x00\\x05\\x00\\x00\\x00myidx\\x00\\x02\\x00\\x00\\x0027\\x02\\x00\\x00\\x00\\x08\\x00\\x00\\x00_CIPRank\\x02\\x05\\x00\\x00\\x00\\x05\\x00\\x00\\x00myidx\\x00\\x02\\x00\\x00\\x0028\\x02\\x00\\x00\\x00\\x08\\x00\\x00\\x00_CIPRank\\x02\\x10\\x00\\x00\\x00\\x05\\x00\\x00\\x00myidx\\x00\\x02\\x00\\x00\\x0029\\x02\\x00\\x00\\x00\\x08\\x00\\x00\\x00_CIPRank\\x02\\x0c\\x00\\x00\\x00\\x05\\x00\\x00\\x00myidx\\x00\\x02\\x00\\x00\\x0030\\x02\\x00\\x00\\x00\\x08\\x00\\x00\\x00_CIPRank\\x02\\t\\x00\\x00\\x00\\x05\\x00\\x00\\x00myidx\\x00\\x02\\x00\\x00\\x0031\\x02\\x00\\x00\\x00\\x08\\x00\\x00\\x00_CIPRank\\x02\\n\\x00\\x00\\x00\\x05\\x00\\x00\\x00myidx\\x00\\x02\\x00\\x00\\x0032\\x02\\x00\\x00\\x00\\x08\\x00\\x00\\x00_CIPRank\\x02\\r\\x00\\x00\\x00\\x05\\x00\\x00\\x00myidx\\x00\\x02\\x00\\x00\\x0033\\x02\\x00\\x00\\x00\\x08\\x00\\x00\\x00_CIPRank\\x02\\x11\\x00\\x00\\x00\\x05\\x00\\x00\\x00myidx\\x00\\x02\\x00\\x00\\x0034\\x02\\x00\\x00\\x00\\x08\\x00\\x00\\x00_CIPRank\\x02\\x0e\\x00\\x00\\x00\\x05\\x00\\x00\\x00myidx\\x00\\x02\\x00\\x00\\x0035\\x02\\x00\\x00\\x00\\x08\\x00\\x00\\x00_CIPRank\\x02\\x04\\x00\\x00\\x00\\x05\\x00\\x00\\x00myidx\\x00\\x02\\x00\\x00\\x0036\\x02\\x00\\x00\\x00\\x08\\x00\\x00\\x00_CIPRank\\x02\\x02\\x00\\x00\\x00\\x05\\x00\\x00\\x00myidx\\x00\\x02\\x00\\x00\\x0037\\x02\\x00\\x00\\x00\\x08\\x00\\x00\\x00_CIPRank\\x02\\x01\\x00\\x00\\x00\\x05\\x00\\x00\\x00myidx\\x00\\x02\\x00\\x00\\x0038\\x02\\x00\\x00\\x00\\x08\\x00\\x00\\x00_CIPRank\\x02\\x02\\x00\\x00\\x00\\x05\\x00\\x00\\x00myidx\\x00\\x02\\x00\\x00\\x0039\\x02\\x00\\x00\\x00\\x08\\x00\\x00\\x00_CIPRank\\x02\\x04\\x00\\x00\\x00\\x05\\x00\\x00\\x00myidx\\x00\\x02\\x00\\x00\\x0040\\x13\\x16\'\np1\ntp2\nRp3\n.'
    import pickle

    # bonds were broken in v1
    m2 = pickle.loads(data.encode("utf-8"), encoding='bytes')

    self.assertEqual(m2.GetProp("foo"), "bar")
    for atom in m2.GetAtoms():
      self.assertEqual(atom.GetProp("myidx"), str(atom.GetIdx()))

    self.assertEqual(
      Chem.MolToSmiles(m2, True),
      Chem.MolToSmiles(
        Chem.MolFromSmiles(
          "CN[C@@H](C)C(=O)N[C@H](C(=O)N1C[C@@H](Oc2ccccc2)C[C@H]1C(=O)N[C@@H]1CCCc2ccccc21)C1CCCCC1"
        ), True))

  def testGithub1461(self):
    # this is simple, it should throw a precondition and not seg fault
    m = Chem.RWMol()
    try:
      m.AddBond(0, 1, Chem.BondType.SINGLE)
      self.assertFalse(True)  # shouldn't get here
    except RuntimeError:
      pass

  def testMolBundles1(self):
    b = Chem.MolBundle()
    smis = ('CC(Cl)(F)CC(F)(Br)', 'C[C@](Cl)(F)C[C@H](F)(Br)', 'C[C@](Cl)(F)C[C@@H](F)(Br)')
    for smi in smis:
      b.AddMol(Chem.MolFromSmiles(smi))
    self.assertEqual(len(b), 3)
    self.assertEqual(b.Size(), 3)
    self.assertRaises(IndexError, lambda: b[4])
    self.assertEqual(Chem.MolToSmiles(b[1], isomericSmiles=True),
                     Chem.MolToSmiles(Chem.MolFromSmiles(smis[1]), isomericSmiles=True))
    self.assertTrue(b.HasSubstructMatch(Chem.MolFromSmiles('CC(Cl)(F)CC(F)(Br)'),
                                        useChirality=True))
    self.assertTrue(
      b.HasSubstructMatch(Chem.MolFromSmiles('C[C@](Cl)(F)C[C@@H](F)(Br)'), useChirality=True))
    self.assertTrue(
      b.HasSubstructMatch(Chem.MolFromSmiles('C[C@@](Cl)(F)C[C@@H](F)(Br)'), useChirality=False))
    self.assertFalse(
      b.HasSubstructMatch(Chem.MolFromSmiles('C[C@@](Cl)(F)C[C@@H](F)(Br)'), useChirality=True))

    self.assertEqual(
      len(b.GetSubstructMatch(Chem.MolFromSmiles('CC(Cl)(F)CC(F)(Br)'), useChirality=True)), 8)
    self.assertEqual(
      len(b.GetSubstructMatch(Chem.MolFromSmiles('C[C@](Cl)(F)C[C@@H](F)(Br)'), useChirality=True)),
      8)
    self.assertEqual(
      len(b.GetSubstructMatch(Chem.MolFromSmiles('C[C@@](Cl)(F)C[C@@H](F)(Br)'),
                              useChirality=False)), 8)
    self.assertEqual(
      len(b.GetSubstructMatch(Chem.MolFromSmiles('C[C@@](Cl)(F)C[C@@H](F)(Br)'),
                              useChirality=True)), 0)

    self.assertEqual(
      len(b.GetSubstructMatches(Chem.MolFromSmiles('CC(Cl)(F)CC(F)(Br)'), useChirality=True)), 1)
    self.assertEqual(
      len(b.GetSubstructMatches(Chem.MolFromSmiles('C[C@](Cl)(F)C[C@@H](F)(Br)'),
                                useChirality=True)), 1)
    self.assertEqual(
      len(
        b.GetSubstructMatches(Chem.MolFromSmiles('C[C@@](Cl)(F)C[C@@H](F)(Br)'),
                              useChirality=False)), 1)
    self.assertEqual(
      len(
        b.GetSubstructMatches(Chem.MolFromSmiles('C[C@@](Cl)(F)C[C@@H](F)(Br)'),
                              useChirality=True)), 0)
    self.assertEqual(
      len(b.GetSubstructMatches(Chem.MolFromSmiles('CC(Cl)(F)CC(F)(Br)'), useChirality=True)[0]), 8)
    self.assertEqual(
      len(
        b.GetSubstructMatches(Chem.MolFromSmiles('C[C@](Cl)(F)C[C@@H](F)(Br)'),
                              useChirality=True)[0]), 8)
    self.assertEqual(
      len(
        b.GetSubstructMatches(Chem.MolFromSmiles('C[C@@](Cl)(F)C[C@@H](F)(Br)'),
                              useChirality=False)[0]), 8)

    if Chem.MolBundleCanSerialize():
      for b2 in (pickle.loads(pickle.dumps(b)), Chem.MolBundle(b.ToBinary())):
        self.assertEqual(len(b2), len(b))
        for m, m2 in zip(b, b2):
          self.assertEqual(Chem.MolToSmiles(m), Chem.MolToSmiles(m2))

  def testMolBundles2(self):
    b = Chem.MolBundle()
    smis = ('Fc1c(Cl)cccc1', 'Fc1cc(Cl)ccc1', 'Fc1ccc(Cl)cc1')
    for smi in smis:
      b.AddMol(Chem.MolFromSmiles(smi))
    self.assertEqual(len(b), 3)
    self.assertEqual(b.Size(), 3)
    self.assertTrue(Chem.MolFromSmiles('Fc1c(Cl)cccc1').HasSubstructMatch(b))
    self.assertTrue(Chem.MolFromSmiles('Fc1cc(Cl)ccc1').HasSubstructMatch(b))
    self.assertTrue(Chem.MolFromSmiles('Fc1c(Cl)cccc1C').HasSubstructMatch(b))
    self.assertTrue(Chem.MolFromSmiles('Fc1cc(Cl)ccc1C').HasSubstructMatch(b))
    self.assertFalse(Chem.MolFromSmiles('Fc1c(Br)cccc1').HasSubstructMatch(b))

    self.assertEqual(len(Chem.MolFromSmiles('Fc1c(Cl)cccc1').GetSubstructMatch(b)), 8)
    self.assertEqual(len(Chem.MolFromSmiles('Fc1c(Cl)cccc1').GetSubstructMatches(b)), 1)
    self.assertEqual(len(Chem.MolFromSmiles('Fc1c(Cl)cccc1').GetSubstructMatches(b)[0]), 8)
    self.assertEqual(len(Chem.MolFromSmiles('Fc1ccc(Cl)cc1').GetSubstructMatches(b)), 1)
    self.assertEqual(
      len(Chem.MolFromSmiles('Fc1ccc(Cl)cc1').GetSubstructMatches(b, uniquify=False)), 2)

    self.assertEqual(len(Chem.MolFromSmiles('Fc1c(C)cccc1').GetSubstructMatch(b)), 0)
    self.assertEqual(len(Chem.MolFromSmiles('Fc1c(C)cccc1').GetSubstructMatches(b)), 0)

  def testMolBundles3(self):
    smis = ('CCC', 'CCO', 'CCN')
    b = Chem.FixedMolSizeMolBundle()
    for smi in smis:
      b.AddMol(Chem.MolFromSmiles(smi))
    self.assertEqual(len(b), 3)
    self.assertEqual(b.Size(), 3)
    with self.assertRaises(ValueError):
      b.AddMol(Chem.MolFromSmiles('CCCC'))

    b = Chem.MolBundle()
    for smi in smis:
      b.AddMol(Chem.MolFromSmiles(smi))
    self.assertEqual(len(b), 3)
    self.assertEqual(b.Size(), 3)
    b.AddMol(Chem.MolFromSmiles('CCCC'))
    self.assertEqual(b.Size(), 4)

  def testGithub1622(self):
    nonaromatics = (
      "C1=C[N]C=C1",  # radicals are not two electron donors
      "O=C1C=CNC=C1",  # exocyclic double bonds don't steal electrons
      "C1=CS(=O)C=C1",  # not sure how to classify this example from the
      # OEChem docs
      "C1#CC=CC=C1"  # benzyne
      # 5-membered heterocycles
      "C1=COC=C1",  # furan
      "C1=CSC=C1",  # thiophene
      "C1=CNC=C1",  #pyrrole
      "C1=COC=N1",  # oxazole
      "C1=CSC=N1",  # thiazole
      "C1=CNC=N1",  # imidazole
      "C1=CNN=C1",  # pyrazole
      "C1=CON=C1",  # isoxazole
      "C1=CSN=C1",  # isothiazole
      "C1=CON=N1",  # 1,2,3-oxadiazole
      "C1=CNN=N1",  # 1,2,3-triazole
      "N1=CSC=N1",  # 1,3,4-thiadiazole
      # not outside the second rows
      "C1=CC=C[Si]=C1",
      "C1=CC=CC=P1",
      # 5-membered heterocycles outside the second row
      "C1=C[Se]C=C1",
      'C1=C[Te]C=C1')
    for smi in nonaromatics:
      m = Chem.MolFromSmiles(smi, sanitize=False)
      Chem.SanitizeMol(m, Chem.SANITIZE_ALL ^ Chem.SANITIZE_SETAROMATICITY)
      Chem.SetAromaticity(m, Chem.AROMATICITY_MDL)
      self.assertFalse(m.GetAtomWithIdx(0).GetIsAromatic())
    aromatics = (
      "C1=CC=CC=C1",  # benzene, of course
      # hetrocyclics
      "N1=CC=CC=C1",  # pyridine
      "N1=CC=CC=N1",  # pyridazine
      "N1=CC=CN=C1",  # pyrimidine
      "N1=CC=NC=C1",  # pyrazine
      "N1=CN=CN=C1",  # 1,3,5-triazine
      # polycyclic aromatics
      "C1=CC2=CC=CC=CC2=C1",  # azulene
      "C1=CC=CC2=CC=CC=C12",
      "C1=CC2=CC=CC=CC=C12",
      "C1=CC=C2C(=C1)N=CC=N2",
      "C1=CN=CC2C=CC=CC1=2",
      "C1=CC=C2C(=C1)N=C3C=CC=CC3=N2",
      "C1=CN=NC2C=CC=CC1=2",
      # macrocycle aromatics
      "C1=CC=CC=CC=CC=C1",
      "C1=CC=CC=CC=CC=CC=CC=CC=CC=C1",
      "N1=CN=NC=CC=CC=CC=CC=CC=CC=CC=CC=CC=CC=CC=CC=C1")
    for smi in aromatics:
      m = Chem.MolFromSmiles(smi, sanitize=False)
      Chem.SanitizeMol(m, Chem.SANITIZE_ALL ^ Chem.SANITIZE_SETAROMATICITY)
      Chem.SetAromaticity(m, Chem.AROMATICITY_MDL)
      self.assertTrue(m.GetAtomWithIdx(0).GetIsAromatic())

  def testMolBlockChirality(self):
    m = Chem.MolFromSmiles('C[C@H](Cl)Br')
    mb = Chem.MolToMolBlock(m)
    m2 = Chem.MolFromMolBlock(mb)
    csmi1 = Chem.MolToSmiles(m, isomericSmiles=True)
    csmi2 = Chem.MolToSmiles(m2, isomericSmiles=True)
    self.assertEqual(csmi1, csmi2)

  def testIssue1735(self):
    # this shouldn't seg fault...
    m = Chem.RWMol()
    ranks = Chem.CanonicalRankAtoms(m, breakTies=False)
    ranks = Chem.CanonicalRankAtoms(m, breakTies=True)

  def testGithub1615(self):
    mb = """Issue399a.mol
  ChemDraw04050615582D

  4  4  0  0  0  0  0  0  0  0999 V2000
   -0.7697    0.0000    0.0000 C   0  0  0  0  0  0  0  0  0  0  0  0
    0.0553    0.0000    0.0000 C   0  0  0  0  0  0  0  0  0  0  0  0
    0.7697    0.4125    0.0000 C   0  0  0  0  0  0  0  0  0  0  0  0
    0.7697   -0.4125    0.0000 O   0  0  0  0  0  0  0  0  0  0  0  0
  2  1  1  0
  2  3  1  0
  3  4  1  0
  2  4  1  0
M  END"""
    m = Chem.MolFromMolBlock(mb)
    self.assertFalse(m.GetAtomWithIdx(1).HasProp("_CIPCode"))
    self.assertEqual(m.GetBondWithIdx(0).GetBondDir(), Chem.BondDir.NONE)
    self.assertEqual(m.GetAtomWithIdx(1).GetChiralTag(), Chem.ChiralType.CHI_UNSPECIFIED)
    m.GetAtomWithIdx(1).SetChiralTag(Chem.ChiralType.CHI_TETRAHEDRAL_CW)
    Chem.AssignStereochemistry(m, force=True)
    self.assertTrue(m.GetAtomWithIdx(1).HasProp("_CIPCode"))
    self.assertEqual(m.GetAtomWithIdx(1).GetProp("_CIPCode"), "S")
    self.assertEqual(m.GetBondWithIdx(0).GetBondDir(), Chem.BondDir.NONE)
    Chem.WedgeBond(m.GetBondWithIdx(0), 1, m.GetConformer())
    self.assertEqual(m.GetBondWithIdx(0).GetBondDir(), Chem.BondDir.BEGINWEDGE)

  def testSmilesToAtom(self):
    a = Chem.AtomFromSmiles("C")
    self.assertEqual(a.GetAtomicNum(), 6)
    b = Chem.BondFromSmiles("=")
    self.assertEqual(b.GetBondType(), Chem.BondType.DOUBLE)
    a = Chem.AtomFromSmiles("error")
    self.assertIs(a, None)
    b = Chem.BondFromSmiles("d")
    self.assertIs(b, None)

    a = Chem.AtomFromSmarts("C")
    self.assertEqual(a.GetAtomicNum(), 6)
    b = Chem.BondFromSmarts("=")
    self.assertEqual(b.GetBondType(), Chem.BondType.DOUBLE)
    a = Chem.AtomFromSmarts("error")
    self.assertIs(a, None)
    b = Chem.BondFromSmarts("d")
    self.assertIs(b, None)

  def testSVGParsing(self):
    svg = """<?xml version='1.0' encoding='iso-8859-1'?>
<svg version='1.1' baseProfile='full'
              xmlns='http://www.w3.org/2000/svg'
                      xmlns:rdkit='http://www.rdkit.org/xml'
                      xmlns:xlink='http://www.w3.org/1999/xlink'
                  xml:space='preserve'
width='200px' height='200px' >
<rect style='opacity:1.0;fill:#FFFFFF;stroke:none' width='200' height='200' x='0' y='0'> </rect>
<path d='M 9.09091,89.4974 24.2916,84.7462' style='fill:none;fill-rule:evenodd;stroke:#000000;stroke-width:2px;stroke-linecap:butt;stroke-linejoin:miter;stroke-opacity:1' />
<path d='M 24.2916,84.7462 39.4923,79.9949' style='fill:none;fill-rule:evenodd;stroke:#0000FF;stroke-width:2px;stroke-linecap:butt;stroke-linejoin:miter;stroke-opacity:1' />
<path d='M 86.2908,106.814 75.1709,93.4683 72.0765,96.8285 86.2908,106.814' style='fill:#000000;fill-rule:evenodd;stroke:#000000;stroke-width:2px;stroke-linecap:butt;stroke-linejoin:miter;stroke-opacity:1' />
<path d='M 75.1709,93.4683 57.8622,86.8431 64.051,80.1229 75.1709,93.4683' style='fill:#0000FF;fill-rule:evenodd;stroke:#0000FF;stroke-width:2px;stroke-linecap:butt;stroke-linejoin:miter;stroke-opacity:1' />
<path d='M 75.1709,93.4683 72.0765,96.8285 57.8622,86.8431 75.1709,93.4683' style='fill:#0000FF;fill-rule:evenodd;stroke:#0000FF;stroke-width:2px;stroke-linecap:butt;stroke-linejoin:miter;stroke-opacity:1' />
<path d='M 86.2908,106.814 82.1459,125.293' style='fill:none;fill-rule:evenodd;stroke:#000000;stroke-width:2px;stroke-linecap:butt;stroke-linejoin:miter;stroke-opacity:1' />
<path d='M 82.1459,125.293 78.0009,143.772' style='fill:none;fill-rule:evenodd;stroke:#00CC00;stroke-width:2px;stroke-linecap:butt;stroke-linejoin:miter;stroke-opacity:1' />
<path d='M 86.2908,106.814 129.89,93.1862' style='fill:none;fill-rule:evenodd;stroke:#000000;stroke-width:2px;stroke-linecap:butt;stroke-linejoin:miter;stroke-opacity:1' />
<path d='M 134.347,94.186 138.492,75.7069' style='fill:none;fill-rule:evenodd;stroke:#000000;stroke-width:2px;stroke-linecap:butt;stroke-linejoin:miter;stroke-opacity:1' />
<path d='M 138.492,75.7069 142.637,57.2277' style='fill:none;fill-rule:evenodd;stroke:#FF0000;stroke-width:2px;stroke-linecap:butt;stroke-linejoin:miter;stroke-opacity:1' />
<path d='M 125.432,92.1865 129.577,73.7074' style='fill:none;fill-rule:evenodd;stroke:#000000;stroke-width:2px;stroke-linecap:butt;stroke-linejoin:miter;stroke-opacity:1' />
<path d='M 129.577,73.7074 133.722,55.2282' style='fill:none;fill-rule:evenodd;stroke:#FF0000;stroke-width:2px;stroke-linecap:butt;stroke-linejoin:miter;stroke-opacity:1' />
<path d='M 129.89,93.1862 142.557,104.852' style='fill:none;fill-rule:evenodd;stroke:#000000;stroke-width:2px;stroke-linecap:butt;stroke-linejoin:miter;stroke-opacity:1' />
<path d='M 142.557,104.852 155.224,116.517' style='fill:none;fill-rule:evenodd;stroke:#FF0000;stroke-width:2px;stroke-linecap:butt;stroke-linejoin:miter;stroke-opacity:1' />
<text x='39.4923' y='83.483' style='font-size:15px;font-style:normal;font-weight:normal;fill-opacity:1;stroke:none;font-family:sans-serif;text-anchor:start;fill:#0000FF' ><tspan>NH</tspan></text>
<text x='67.6656' y='158.998' style='font-size:15px;font-style:normal;font-weight:normal;fill-opacity:1;stroke:none;font-family:sans-serif;text-anchor:start;fill:#00CC00' ><tspan>Cl</tspan></text>
<text x='132.777' y='56.228' style='font-size:15px;font-style:normal;font-weight:normal;fill-opacity:1;stroke:none;font-family:sans-serif;text-anchor:start;fill:#FF0000' ><tspan>O</tspan></text>
<text x='149.782' y='131.743' style='font-size:15px;font-style:normal;font-weight:normal;fill-opacity:1;stroke:none;font-family:sans-serif;text-anchor:start;fill:#FF0000' ><tspan>OH</tspan></text>
<text x='89.9952' y='194' style='font-size:12px;font-style:normal;font-weight:normal;fill-opacity:1;stroke:none;font-family:sans-serif;text-anchor:start;fill:#000000' ><tspan>m1</tspan></text>
<metadata>
<rdkit:mol xmlns:rdkit = "http://www.rdkit.org/xml" version="0.9">
<rdkit:atom idx="1" atom-smiles="[CH3]" drawing-x="9.09091" drawing-y="89.4974" x="-2.78651" y="0.295614" z="0" />
<rdkit:atom idx="2" atom-smiles="[NH]" drawing-x="52.6897" drawing-y="75.8699" x="-1.35482" y="0.743114" z="0" />
<rdkit:atom idx="3" atom-smiles="[C@H]" drawing-x="86.2908" drawing-y="106.814" x="-0.251428" y="-0.273019" z="0" />
<rdkit:atom idx="4" atom-smiles="[Cl]" drawing-x="76.2932" drawing-y="151.385" x="-0.579728" y="-1.73665" z="0" />
<rdkit:atom idx="5" atom-smiles="[C]" drawing-x="129.89" drawing-y="93.1862" x="1.18027" y="0.174481" z="0" />
<rdkit:atom idx="6" atom-smiles="[O]" drawing-x="139.887" drawing-y="48.6148" x="1.50857" y="1.63811" z="0" />
<rdkit:atom idx="7" atom-smiles="[OH]" drawing-x="163.491" drawing-y="124.13" x="2.28366" y="-0.841652" z="0" />
<rdkit:bond idx="1" begin-atom-idx="1" end-atom-idx="2" bond-smiles="-" />
<rdkit:bond idx="2" begin-atom-idx="2" end-atom-idx="3" bond-smiles="-" />
<rdkit:bond idx="3" begin-atom-idx="3" end-atom-idx="4" bond-smiles="-" />
<rdkit:bond idx="4" begin-atom-idx="3" end-atom-idx="5" bond-smiles="-" />
<rdkit:bond idx="5" begin-atom-idx="5" end-atom-idx="6" bond-smiles="=" />
<rdkit:bond idx="6" begin-atom-idx="5" end-atom-idx="7" bond-smiles="-" />
</rdkit:mol></metadata>
</svg>"""
    mol = Chem.MolFromRDKitSVG(svg)
    self.assertEqual(mol.GetNumAtoms(), 7)
    self.assertEqual(Chem.MolToSmiles(mol), 'CN[C@H](Cl)C(=O)O')

    svg2 = """<?xml version='1.0' encoding='iso-8859-1'?>
<svg version='1.1' baseProfile='full'
          xmlns='http://www.w3.org/2000/svg'
                  xmlns:rdkit='http://www.rdkit.org/xml'
                  xmlns:xlink='http://www.w3.org/1999/xlink'
              xml:space='preserve'
width='200px' height='200px' >
<rect style='opacity:1.0;fill:#FFFFFF;stroke:none' width='200' height='200' x='0' y='0'> </rect>
<path d='M 9.09091,89.4974 24.2916,84.7462' style='fill:none;fill-rule:evenodd;stroke:#000000;stroke-width:2px;stroke-linecap:butt;stroke-linejoin:miter;stroke-opacity:1' />
<path d='M 24.2916,84.7462 39.4923,79.9949' style='fill:none;fill-rule:evenodd;stroke:#0000FF;stroke-width:2px;stroke-linecap:butt;stroke-linejoin:miter;stroke-opacity:1' />
<path d='M 86.2908,106.814 75.1709,93.4683 72.0765,96.8285 86.2908,106.814' style='fill:#000000;fill-rule:evenodd;stroke:#000000;stroke-width:2px;stroke-linecap:butt;stroke-linejoin:miter;stroke-opacity:1' />
<path d='M 75.1709,93.4683 57.8622,86.8431 64.051,80.1229 75.1709,93.4683' style='fill:#0000FF;fill-rule:evenodd;stroke:#0000FF;stroke-width:2px;stroke-linecap:butt;stroke-linejoin:miter;stroke-opacity:1' />
<path d='M 75.1709,93.4683 72.0765,96.8285 57.8622,86.8431 75.1709,93.4683' style='fill:#0000FF;fill-rule:evenodd;stroke:#0000FF;stroke-width:2px;stroke-linecap:butt;stroke-linejoin:miter;stroke-opacity:1' />
<path d='M 86.2908,106.814 82.1459,125.293' style='fill:none;fill-rule:evenodd;stroke:#000000;stroke-width:2px;stroke-linecap:butt;stroke-linejoin:miter;stroke-opacity:1' />
<path d='M 82.1459,125.293 78.0009,143.772' style='fill:none;fill-rule:evenodd;stroke:#00CC00;stroke-width:2px;stroke-linecap:butt;stroke-linejoin:miter;stroke-opacity:1' />
<path d='M 86.2908,106.814 129.89,93.1862' style='fill:none;fill-rule:evenodd;stroke:#000000;stroke-width:2px;stroke-linecap:butt;stroke-linejoin:miter;stroke-opacity:1' />
<path d='M 134.347,94.186 138.492,75.7069' style='fill:none;fill-rule:evenodd;stroke:#000000;stroke-width:2px;stroke-linecap:butt;stroke-linejoin:miter;stroke-opacity:1' />
<path d='M 138.492,75.7069 142.637,57.2277' style='fill:none;fill-rule:evenodd;stroke:#FF0000;stroke-width:2px;stroke-linecap:butt;stroke-linejoin:miter;stroke-opacity:1' />
<path d='M 125.432,92.1865 129.577,73.7074' style='fill:none;fill-rule:evenodd;stroke:#000000;stroke-width:2px;stroke-linecap:butt;stroke-linejoin:miter;stroke-opacity:1' />
<path d='M 129.577,73.7074 133.722,55.2282' style='fill:none;fill-rule:evenodd;stroke:#FF0000;stroke-width:2px;stroke-linecap:butt;stroke-linejoin:miter;stroke-opacity:1' />
<path d='M 129.89,93.1862 142.557,104.852' style='fill:none;fill-rule:evenodd;stroke:#000000;stroke-width:2px;stroke-linecap:butt;stroke-linejoin:miter;stroke-opacity:1' />
<path d='M 142.557,104.852 155.224,116.517' style='fill:none;fill-rule:evenodd;stroke:#FF0000;stroke-width:2px;stroke-linecap:butt;stroke-linejoin:miter;stroke-opacity:1' />
<text x='39.4923' y='83.483' style='font-size:15px;font-style:normal;font-weight:normal;fill-opacity:1;stroke:none;font-family:sans-serif;text-anchor:start;fill:#0000FF' ><tspan>NH</tspan></text>
<text x='67.6656' y='158.998' style='font-size:15px;font-style:normal;font-weight:normal;fill-opacity:1;stroke:none;font-family:sans-serif;text-anchor:start;fill:#00CC00' ><tspan>Cl</tspan></text>
<text x='132.777' y='56.228' style='font-size:15px;font-style:normal;font-weight:normal;fill-opacity:1;stroke:none;font-family:sans-serif;text-anchor:start;fill:#FF0000' ><tspan>O</tspan></text>
<text x='149.782' y='131.743' style='font-size:15px;font-style:normal;font-weight:normal;fill-opacity:1;stroke:none;font-family:sans-serif;text-anchor:start;fill:#FF0000' ><tspan>OH</tspan></text>
<text x='89.9952' y='194' style='font-size:12px;font-style:normal;font-weight:normal;fill-opacity:1;stroke:none;font-family:sans-serif;text-anchor:start;fill:#000000' ><tspan>m1</tspan></text>
</svg>"""
    mol = Chem.MolFromRDKitSVG(svg2)
    self.assertTrue(mol is None)

    with self.assertRaises(RuntimeError):
      mol = Chem.MolFromRDKitSVG("bad svg")

  def testAssignChiralTypesFromBondDirs(self):
    """
    Just check to see that AssignChiralTypesFromBondDirs is wrapped.
    Critical tests of the underlying C++ function already exist
    in SD file reader tests.
    """
    mol = Chem.MolFromSmiles('C(F)(Cl)Br')
    rdkit.Chem.rdDepictor.Compute2DCoords(mol)
    atom0 = mol.GetAtomWithIdx(0)
    self.assertEqual(atom0.GetChiralTag(), Chem.rdchem.ChiralType.CHI_UNSPECIFIED)
    bond = mol.GetBondBetweenAtoms(0, 1)
    bond.SetBondDir(Chem.rdchem.BondDir.BEGINWEDGE)
    Chem.AssignChiralTypesFromBondDirs(mol)
    self.assertEqual(atom0.GetChiralTag(), Chem.rdchem.ChiralType.CHI_TETRAHEDRAL_CCW)

  def testAssignStereochemistryFrom3D(self):

    def _stereoTester(mol, expectedCIP, expectedStereo):
      mol.UpdatePropertyCache()
      self.assertEqual(mol.GetNumAtoms(), 9)
      self.assertFalse(mol.GetAtomWithIdx(1).HasProp("_CIPCode"))
      self.assertEqual(mol.GetBondWithIdx(3).GetStereo(), Chem.BondStereo.STEREONONE)
      for bond in mol.GetBonds():
        bond.SetBondDir(Chem.BondDir.NONE)

      Chem.AssignStereochemistryFrom3D(mol)
      self.assertTrue(mol.GetAtomWithIdx(1).HasProp("_CIPCode"))
      self.assertEqual(mol.GetAtomWithIdx(1).GetProp("_CIPCode"), expectedCIP)
      self.assertEqual(mol.GetBondWithIdx(3).GetStereo(), expectedStereo)

    fileN = os.path.join(RDConfig.RDBaseDir, 'Code', 'GraphMol', 'test_data', 'stereochem.sdf')
    suppl = Chem.SDMolSupplier(fileN, sanitize=False)
    expected = (
      ("R", Chem.BondStereo.STEREOZ),
      ("R", Chem.BondStereo.STEREOE),
      ("S", Chem.BondStereo.STEREOZ),
      ("S", Chem.BondStereo.STEREOE),
    )
    for i, mol in enumerate(suppl):
      cip, stereo = expected[i]
      _stereoTester(mol, cip, stereo)

  def testGitHub2082(self):
    ctab = """
  MJ150720

  9  9  0  0  0  0  0  0  0  0999 V2000
    2.5687   -0.7144    0.0000 C   0  0  0  0  0  0  0  0  0  0  0  0
    2.1562    0.0000    0.0000 C   0  0  0  0  0  0  0  0  0  0  0  0
    2.5687    0.7144    0.0000 O   0  0  0  0  0  0  0  0  0  0  0  0
    1.3312    0.0000    0.0000 C   0  0  0  0  0  0  0  0  0  0  0  0
    0.9187   -0.7144    0.0000 C   0  0  0  0  0  0  0  0  0  0  0  0
    0.0937   -0.7144    0.0000 C   0  0  0  0  0  0  0  0  0  0  0  0
   -0.3187    0.0000    0.0000 C   0  0  0  0  0  0  0  0  0  0  0  0
    0.0937    0.7144    0.0000 C   0  0  0  0  0  0  0  0  0  0  0  0
    0.9187    0.7144    0.0000 C   0  0  0  0  0  0  0  0  0  0  0  0
  2  1  1  6
  2  3  1  0
  2  4  1  0
  4  5  2  0
  5  6  1  0
  6  7  2  0
  7  8  1  0
  8  9  2  0
  9  4  1  0
M  END
"""
    mol = Chem.MolFromMolBlock(ctab)
    self.assertFalse(mol.GetConformer().Is3D())
    self.assertTrue("@" in Chem.MolToSmiles(mol, True))

  def testGitHub2082_2(self):
    # test a mol block that lies is 3D but labelled 2D
    ofile = os.path.join(RDConfig.RDBaseDir, 'Code', 'GraphMol', 'Wrap', 'test_data',
                         'issue2082.mol')
    with open(ofile) as inf:
      ctab = inf.read()
    m = Chem.MolFromMolBlock(ctab)
    self.assertTrue(m.GetConformer().Is3D())

  def testSetQuery(self):
    from rdkit.Chem import rdqueries
    pat = Chem.MolFromSmarts("[C]")
    self.assertFalse(Chem.MolFromSmiles("c1ccccc1").HasSubstructMatch(pat))

    q = rdqueries.AtomNumEqualsQueryAtom(6)
    for atom in pat.GetAtoms():
      atom.SetQuery(q)

    self.assertTrue(Chem.MolFromSmiles("c1ccccc1").HasSubstructMatch(pat))

  def testGetQueryType(self):
    query_a = os.path.join(RDConfig.RDBaseDir, 'Code', 'GraphMol', 'FileParsers', 'test_data',
                           'query_A.mol')
    m = next(Chem.SDMolSupplier(query_a))
    self.assertTrue(m.GetAtomWithIdx(6).HasQuery())
    self.assertTrue(m.GetAtomWithIdx(6).GetQueryType() == "A")

    query_a_v3k = os.path.join(RDConfig.RDBaseDir, 'Code', 'GraphMol', 'FileParsers', 'test_data',
                               'query_A.v3k.mol')
    m = next(Chem.SDMolSupplier(query_a_v3k))
    self.assertTrue(m.GetAtomWithIdx(6).HasQuery())
    self.assertTrue(m.GetAtomWithIdx(6).GetQueryType() == "A")

    query_q = os.path.join(RDConfig.RDBaseDir, 'Code', 'GraphMol', 'FileParsers', 'test_data',
                           'query_Q.mol')
    m = next(Chem.SDMolSupplier(query_q))
    self.assertTrue(m.GetAtomWithIdx(6).HasQuery())
    self.assertTrue(m.GetAtomWithIdx(6).GetQueryType() == "Q")

    query_q_v3k = os.path.join(RDConfig.RDBaseDir, 'Code', 'GraphMol', 'FileParsers', 'test_data',
                               'query_Q.v3k.mol')
    m = next(Chem.SDMolSupplier(query_q_v3k))
    self.assertTrue(m.GetAtomWithIdx(6).HasQuery())
    self.assertTrue(m.GetAtomWithIdx(6).GetQueryType() == "Q")

    m = Chem.MolFromSmiles("*CC")
    params = Chem.rdmolops.AdjustQueryParameters.NoAdjustments()
    params.makeDummiesQueries = True
    m = Chem.rdmolops.AdjustQueryProperties(m, params)
    self.assertTrue(m.GetAtomWithIdx(0).HasQuery())
    self.assertTrue(m.GetAtomWithIdx(0).GetQueryType() == "")

  def testBondSetQuery(self):
    pat = Chem.MolFromSmarts('[#6]=[#6]')
    mol = Chem.MolFromSmiles("c1ccccc1")
    self.assertFalse(mol.HasSubstructMatch(pat))
    pat2 = Chem.MolFromSmarts('C:C')
    for bond in pat.GetBonds():
      bond.SetQuery(pat2.GetBondWithIdx(0))
    self.assertTrue(mol.HasSubstructMatch(pat))

  def testBondExpandQuery(self):
    pat = Chem.MolFromSmarts('C-C')
    mol = Chem.MolFromSmiles("C=C-C")
    self.assertEqual(len(mol.GetSubstructMatches(pat)), 1)
    pat2 = Chem.MolFromSmarts('C=C')
    for bond in pat.GetBonds():
      bond.ExpandQuery(pat2.GetBondWithIdx(0), Chem.CompositeQueryType.COMPOSITE_OR)
    self.assertEqual(len(mol.GetSubstructMatches(pat)), 2)

  def testGitHub1985(self):
    # simple check, this used to throw an exception
    try:
      Chem.MolToSmarts(Chem.MolFromSmarts("[C@]"))
    except Exception:
      self.fail("[C@] caused an exception when roundtripping smarts")

  def testGetEnhancedStereo(self):

    rdbase = os.environ['RDBASE']
    filename = os.path.join(rdbase, 'Code/GraphMol/FileParsers/test_data/two_centers_or.mol')
    m = Chem.MolFromMolFile(filename)

    sg = m.GetStereoGroups()
    self.assertEqual(len(sg), 2)
    group1 = sg[1]
    self.assertEqual(group1.GetGroupType(), Chem.StereoGroupType.STEREO_OR)
    stereo_atoms = group1.GetAtoms()
    self.assertEqual(len(stereo_atoms), 2)
    # file is 1 indexed and says 5
    self.assertEqual(stereo_atoms[1].GetIdx(), 4)

    # make sure the atoms are connected to the parent molecule
    stereo_atoms[1].SetProp("foo", "bar")
    self.assertTrue(m.GetAtomWithIdx(4).HasProp("foo"))

    # make sure that we can iterate over the atoms:
    for at in stereo_atoms:
      at.SetProp("foo2", "bar2")
      self.assertTrue(m.GetAtomWithIdx(at.GetIdx()).HasProp("foo2"))

  def testEnhancedStereoPreservesMol(self):
    """
    Check that the stereo group (and the atoms therein) preserve the lifetime
    of the associated mol.
    """
    rdbase = os.environ['RDBASE']
    filename = os.path.join(rdbase, 'Code/GraphMol/FileParsers/test_data/two_centers_or.mol')
    m = Chem.MolFromMolFile(filename)

    sg = m.GetStereoGroups()
    m = None
    gc.collect()
    self.assertEqual(len(sg), 2)
    group1 = sg[1]
    stereo_atoms = group1.GetAtoms()
    sg = None
    gc.collect()
    self.assertEqual(stereo_atoms[1].GetIdx(), 4)
    self.assertEqual(stereo_atoms[1].GetOwningMol().GetNumAtoms(), 8)

  def testSetEnhancedStereoGroup(self):
    m = Chem.MolFromSmiles('F[C@@H](Br)[C@H](F)Cl |o1:1|')
    m2 = Chem.RWMol(m)

    groups = m2.GetStereoGroups()
    self.assertEqual(len(groups), 1)
    # Can clear the StereoGroups by setting to an empty list
    m2.SetStereoGroups([])
    self.assertEqual(len(m2.GetStereoGroups()), 0)

    # Can add new StereoGroups
    group1 = Chem.rdchem.CreateStereoGroup(Chem.rdchem.StereoGroupType.STEREO_OR, m2, [1])
    m2.SetStereoGroups([group1])
    self.assertEqual(len(m2.GetStereoGroups()), 1)

  def testSetEnhancedStereoGroupOwnershipCheck(self):
    # make sure that the object returned by CreateStereoGroup()
    # preserves the owning molecule:
    m = Chem.RWMol(Chem.MolFromSmiles('F[C@@H](Br)[C@H](F)Cl'))
    group1 = Chem.rdchem.CreateStereoGroup(Chem.rdchem.StereoGroupType.STEREO_OR, m, [1])
    m.SetStereoGroups([group1])
    self.assertEqual(len(m.GetStereoGroups()), 1)

    m = None
    gc.collect()
    stereo_atoms = group1.GetAtoms()
    self.assertEqual(stereo_atoms[0].GetIdx(), 1)
    return
    self.assertEqual(stereo_atoms[0].GetOwningMol().GetNumAtoms(), 6)

    # make sure we can't add StereoGroups constructed from one molecule
    # to a different one:
    m2 = Chem.RWMol(Chem.MolFromSmiles('F[C@@H](Br)[C@H](F)Cl'))
    with self.assertRaises(ValueError):
      m2.SetStereoGroups([group1])

  def testSetEnhancedStereoTypeChecking(self):
    m = Chem.RWMol(Chem.MolFromSmiles('F[C@@H](Br)[C@H](F)Cl'))

    # List or tuple should be allowed:
    group = Chem.rdchem.CreateStereoGroup(Chem.rdchem.StereoGroupType.STEREO_OR, m, [1, 3])
    group = Chem.rdchem.CreateStereoGroup(Chem.rdchem.StereoGroupType.STEREO_OR, m, (1, 3))

    # Python ValueError (range error) with index past the end
    with self.assertRaises(ValueError):
      group = Chem.rdchem.CreateStereoGroup(Chem.rdchem.StereoGroupType.STEREO_OR, m, [100])

    # Mol is None
    with self.assertRaises(TypeError):
      group = Chem.rdchem.CreateStereoGroup(Chem.rdchem.StereoGroupType.STEREO_OR, None, [1])

    # Atom indices must be numbers
    with self.assertRaises(TypeError):
      group = Chem.rdchem.CreateStereoGroup(Chem.rdchem.StereoGroupType.STEREO_OR, m, [1, 'text'])

  def testSubstructParameters(self):
    m = Chem.MolFromSmiles('C[C@](F)(Cl)OCC')
    p1 = Chem.MolFromSmiles('C[C@](F)(Cl)O')
    p2 = Chem.MolFromSmiles('C[C@@](F)(Cl)O')
    p3 = Chem.MolFromSmiles('CC(F)(Cl)O')

    ps = Chem.SubstructMatchParameters()
    self.assertTrue(m.HasSubstructMatch(p1, ps))
    self.assertTrue(m.HasSubstructMatch(p2, ps))
    self.assertTrue(m.HasSubstructMatch(p3, ps))
    self.assertEqual(m.GetSubstructMatch(p1, ps), (0, 1, 2, 3, 4))
    self.assertEqual(m.GetSubstructMatch(p2, ps), (0, 1, 2, 3, 4))
    self.assertEqual(m.GetSubstructMatch(p3, ps), (0, 1, 2, 3, 4))
    self.assertEqual(m.GetSubstructMatches(p1, ps), ((0, 1, 2, 3, 4), ))
    self.assertEqual(m.GetSubstructMatches(p2, ps), ((0, 1, 2, 3, 4), ))
    self.assertEqual(m.GetSubstructMatches(p3, ps), ((0, 1, 2, 3, 4), ))
    ps.useChirality = True
    self.assertTrue(m.HasSubstructMatch(p1, ps))
    self.assertFalse(m.HasSubstructMatch(p2, ps))
    self.assertTrue(m.HasSubstructMatch(p3, ps))
    self.assertEqual(m.GetSubstructMatch(p1, ps), (0, 1, 2, 3, 4))
    self.assertEqual(m.GetSubstructMatch(p2, ps), ())
    self.assertEqual(m.GetSubstructMatch(p3, ps), (0, 1, 2, 3, 4))
    self.assertEqual(m.GetSubstructMatches(p1, ps), ((0, 1, 2, 3, 4), ))
    self.assertEqual(m.GetSubstructMatches(p2, ps), ())
    self.assertEqual(m.GetSubstructMatches(p3, ps), ((0, 1, 2, 3, 4), ))

  def testForwardEnhancedStereoGroupIds(self):
    m = Chem.MolFromSmiles('C[C@H](O)Cl |o5:1|')
    self.assertIsNotNone(m)

    # StereoGroup id is read, but not forwarded to "write id"
    stgs = m.GetStereoGroups()
    self.assertEqual(len(stgs), 1)
    self.assertEqual(stgs[0].GetGroupType(), Chem.StereoGroupType.STEREO_OR)
    self.assertEqual(stgs[0].GetReadId(), 5)
    self.assertEqual(stgs[0].GetWriteId(), 0)

    self.assertEqual(Chem.MolToCXSmiles(m), 'C[C@H](O)Cl |o1:1|')

    stgs[0].SetWriteId(7)
    self.assertEqual(stgs[0].GetWriteId(), 7)
    self.assertEqual(Chem.MolToCXSmiles(m), 'C[C@H](O)Cl |o7:1|')

    # ids are forwarded to copies of the mol
    m2 = Chem.RWMol(m)
    self.assertIsNotNone(m2)

    stgs2 = m2.GetStereoGroups()
    self.assertEqual(len(stgs), 1)
    self.assertEqual(stgs2[0].GetGroupType(), Chem.StereoGroupType.STEREO_OR)
    self.assertEqual(stgs2[0].GetReadId(), 5)
    self.assertEqual(stgs2[0].GetWriteId(), 7)

    self.assertEqual(Chem.MolToCXSmiles(m2), 'C[C@H](O)Cl |o7:1|')

    # Forwardings the ids overrides the WriteId
    Chem.ForwardStereoGroupIds(m)
    self.assertEqual(stgs[0].GetWriteId(), 5)
    self.assertEqual(Chem.MolToCXSmiles(m), 'C[C@H](O)Cl |o5:1|')

    # the copy mol is not affected
    self.assertEqual(stgs2[0].GetWriteId(), 7)

  def testSubstructParametersBundles(self):
    b = Chem.MolBundle()
    smis = ('C[C@](F)(Cl)O', 'C[C@](Br)(Cl)O', 'C[C@](I)(Cl)O')
    for smi in smis:
      b.AddMol(Chem.MolFromSmiles(smi))
    self.assertEqual(len(b), 3)
    self.assertEqual(b.Size(), 3)
    ps = Chem.SubstructMatchParameters()
    ps.useChirality = True
    self.assertTrue(Chem.MolFromSmiles('C[C@](F)(Cl)OCC').HasSubstructMatch(b, ps))
    self.assertFalse(Chem.MolFromSmiles('C[C@@](F)(Cl)OCC').HasSubstructMatch(b, ps))
    self.assertTrue(Chem.MolFromSmiles('C[C@](I)(Cl)OCC').HasSubstructMatch(b, ps))
    self.assertFalse(Chem.MolFromSmiles('C[C@@](I)(Cl)OCC').HasSubstructMatch(b, ps))

    self.assertEqual(
      Chem.MolFromSmiles('C[C@](F)(Cl)OCC').GetSubstructMatch(b, ps), (0, 1, 2, 3, 4))
    self.assertEqual(Chem.MolFromSmiles('C[C@@](F)(Cl)OCC').GetSubstructMatch(b, ps), ())
    self.assertEqual(
      Chem.MolFromSmiles('C[C@](I)(Cl)OCC').GetSubstructMatch(b, ps), (0, 1, 2, 3, 4))
    self.assertEqual(Chem.MolFromSmiles('C[C@@](I)(Cl)OCC').GetSubstructMatch(b, ps), ())

    self.assertEqual(
      Chem.MolFromSmiles('C[C@](F)(Cl)OCC').GetSubstructMatches(b, ps), ((0, 1, 2, 3, 4), ))
    self.assertEqual(Chem.MolFromSmiles('C[C@@](F)(Cl)OCC').GetSubstructMatches(b, ps), ())
    self.assertEqual(
      Chem.MolFromSmiles('C[C@](I)(Cl)OCC').GetSubstructMatches(b, ps), ((0, 1, 2, 3, 4), ))
    self.assertEqual(Chem.MolFromSmiles('C[C@@](I)(Cl)OCC').GetSubstructMatches(b, ps), ())

  def testSubstructParametersBundles2(self):
    b = Chem.MolBundle()
    smis = ('C[C@](F)(Cl)O', 'C[C@](Br)(Cl)O', 'C[C@](I)(Cl)O')
    for smi in smis:
      b.AddMol(Chem.MolFromSmiles(smi))
    self.assertEqual(len(b), 3)
    b2 = Chem.MolBundle()
    smis = ('C[C@@](F)(Cl)O', 'C[C@@](Br)(Cl)O', 'C[C@@](I)(Cl)O')
    for smi in smis:
      b2.AddMol(Chem.MolFromSmiles(smi))
    self.assertEqual(len(b2), 3)
    ps = Chem.SubstructMatchParameters()
    ps.useChirality = True
    self.assertTrue(b.HasSubstructMatch(b, ps))
    self.assertFalse(b.HasSubstructMatch(b2, ps))
    self.assertFalse(b2.HasSubstructMatch(b, ps))

    self.assertEqual(b.GetSubstructMatch(b, ps), (0, 1, 2, 3, 4))
    self.assertEqual(b.GetSubstructMatch(b2, ps), ())
    self.assertEqual(b2.GetSubstructMatch(b, ps), ())

    self.assertEqual(b.GetSubstructMatches(b, ps), ((0, 1, 2, 3, 4), ))
    self.assertEqual(b.GetSubstructMatches(b2, ps), ())
    self.assertEqual(b2.GetSubstructMatches(b, ps), ())

  def testSubstructMatchAtomProperties(self):
    m = Chem.MolFromSmiles("CCCCCCCCC")
    query = Chem.MolFromSmiles("CCC")
    m.GetAtomWithIdx(0).SetProp("test_prop", "1")
    query.GetAtomWithIdx(0).SetProp("test_prop", "1")
    ps = Chem.SubstructMatchParameters()
    ps.atomProperties = ["test_prop"]

    self.assertEqual(len(m.GetSubstructMatches(query)), 7)
    self.assertEqual(len(m.GetSubstructMatches(query, ps)), 1)

    # more than one property works as well
    m.GetAtomWithIdx(1).SetProp("test_prop2", "1")
    query.GetAtomWithIdx(1).SetProp("test_prop2", "1")
    ps.atomProperties = ["test_prop", "test_prop2"]
    self.assertEqual(len(m.GetSubstructMatches(query, ps)), 1)

  def testSubstructMatchBondProperties(self):
    m = Chem.MolFromSmiles("CCCCCCCCC")
    query = Chem.MolFromSmiles("CCC")
    m.GetBondWithIdx(0).SetProp("test_prop", "1")
    query.GetBondWithIdx(0).SetProp("test_prop", "1")
    ps = Chem.SubstructMatchParameters()
    ps.bondProperties = ["test_prop"]

    self.assertEqual(len(m.GetSubstructMatches(query)), 7)
    self.assertEqual(len(m.GetSubstructMatches(query, ps)), 1)

    # more than one property works as well
    m.GetBondWithIdx(1).SetProp("test_prop2", "1")
    query.GetBondWithIdx(1).SetProp("test_prop2", "1")
    ps.bondProperties = ["test_prop", "test_prop2"]
    self.assertEqual(len(m.GetSubstructMatches(query, ps)), 1)

    # atom and bond properties work together
    m.GetAtomWithIdx(0).SetProp("test_prop", "1")
    query.GetAtomWithIdx(0).SetProp("test_prop", "1")
    ps.atomProperties = ["test_prop"]
    self.assertEqual(len(m.GetSubstructMatches(query, ps)), 1)

  def testGithub2285(self):
    fileN = os.path.join(RDConfig.RDBaseDir, 'Code', 'GraphMol', 'FileParsers', 'test_data',
                         'github2285.sdf')

    supp = Chem.ForwardSDMolSupplier(fileN, removeHs=False)
    if hasattr(supp, "__next__"):
      self.assertTrue(supp.__next__() is not None)
    else:
      self.assertTrue(supp.next() is not None)

  def testBitVectProp(self):
    bv = DataStructs.ExplicitBitVect(100)
    m = Chem.MolFromSmiles("CC")
    for atom in m.GetAtoms():
      bv.SetBit(atom.GetIdx())
      atom.SetExplicitBitVectProp("prop", bv)

    for atom in m.GetAtoms():
      bv = atom.GetExplicitBitVectProp("prop")
      self.assertTrue(bv.GetBit(atom.GetIdx()))

  def testBitVectQuery(self):
    bv = DataStructs.ExplicitBitVect(4)
    bv.SetBit(0)
    bv.SetBit(2)

    # wow, what a mouthfull..
    qa = rdqueries.HasBitVectPropWithValueQueryAtom("prop", bv, tolerance=0.0)

    m = Chem.MolFromSmiles("CC")
    for atom in m.GetAtoms():
      if atom.GetIdx() == 0:
        atom.SetExplicitBitVectProp("prop", bv)

    l = tuple([x.GetIdx() for x in m.GetAtomsMatchingQuery(qa)])
    self.assertEqual(l, (0, ))

    m = Chem.MolFromSmiles("CC")
    for atom in m.GetAtoms():
      bv = DataStructs.ExplicitBitVect(4)
      bv.SetBit(atom.GetIdx())
      atom.SetExplicitBitVectProp("prop", bv)

    sma = Chem.MolFromSmarts("C")
    for atom in sma.GetAtoms():
      bv = DataStructs.ExplicitBitVect(4)
      bv.SetBit(1)
      qa = rdqueries.HasBitVectPropWithValueQueryAtom("prop", bv, tolerance=0.0)
      atom.ExpandQuery(qa)

    res = m.GetSubstructMatches(sma)
    self.assertEqual(res, ((1, ), ))

    sma = Chem.MolFromSmarts("C")
    for atom in sma.GetAtoms():
      bv = DataStructs.ExplicitBitVect(4)
      bv.SetBit(0)
      qa = rdqueries.HasBitVectPropWithValueQueryAtom("prop", bv, tolerance=0.0)
      atom.ExpandQuery(qa)

    res = m.GetSubstructMatches(sma)
    self.assertEqual(res, ((0, ), ))

    sma = Chem.MolFromSmarts("C")
    for atom in sma.GetAtoms():
      bv = DataStructs.ExplicitBitVect(4)
      bv.SetBit(0)
      qa = rdqueries.HasBitVectPropWithValueQueryAtom("prop", bv, tolerance=1.0)
      atom.ExpandQuery(qa)

    res = m.GetSubstructMatches(sma)
    self.assertEqual(res, ((0, ), (1, )))

  def testGithub2441(self):
    m = Chem.MolFromSmiles("CC")
    conf = Chem.Conformer(2)
    m.AddConformer(conf, assignId=False)
    m.GetConformer().SetIntProp("foo", 1)
    m.GetConformer().SetProp("bar", "foo")
    self.assertTrue(m.GetConformer().HasProp("foo"))
    self.assertFalse(m.GetConformer().HasProp("food"))
    d = m.GetConformer().GetPropsAsDict()
    self.assertTrue('foo' in d)
    self.assertTrue('bar' in d)
    self.assertEqual(d['bar'], 'foo')
    self.assertEqual(m.GetConformer().GetProp("bar"), "foo")
    self.assertEqual(m.GetConformer().GetIntProp("foo"), 1)

  def testGithub2479(self):
    # Chemistry failure in last entry
    smi2 = '''c1ccccc  duff
c1ccccc1 ok
c1ccncc1 pyridine
C(C garbage
C1CC1 ok2
C1C(Cl)C1 ok3
CC(C)(C)(C)C duff2
'''
    suppl2 = Chem.SmilesMolSupplier()
    suppl2.SetData(smi2, titleLine=False, nameColumn=1)
    l = [x for x in suppl2]
    self.assertEqual(len(l), 7)
    self.assertTrue(l[6] is None)

    # SMILES failure in last entry
    smi2 = '''c1ccccc  duff
c1ccccc1 ok
c1ccncc1 pyridine
C(C garbage
C1CC1 ok2
C1C(Cl)C1 ok3
C1C(Cl)CCCC duff2
'''
    suppl2 = Chem.SmilesMolSupplier()
    suppl2.SetData(smi2, titleLine=False, nameColumn=1)
    l = [x for x in suppl2]
    self.assertEqual(len(l), 7)
    self.assertTrue(l[6] is None)

    sdf = b"""
  Mrv1810 06051911332D

  3  2  0  0  0  0            999 V2000
  -13.3985    4.9850    0.0000 C   0  0  0  0  0  0  0  0  0  0  0  0
  -12.7066    5.4343    0.0000 O   0  0  0  0  0  0  0  0  0  0  0  0
  -12.0654    4.9151    0.0000 C   0  0  0  0  0  0  0  0  0  0  0  0
  1  2  1  0  0  0  0
  2  3  1  0  0  0  0
M  END
$$$$

  Mrv1810 06051911332D

  3  2  0  0  0  0            999 V2000
  -10.3083    4.8496    0.0000 C   0  0  0  0  0  0  0  0  0  0  0  0
   -9.6408    5.3345    0.0000 F   0  0  0  0  0  0  0  0  0  0  0  0
   -9.0277    4.7825    0.0000 C   0  0  0  0  0  0  0  0  0  0  0  0
  1  2  1  0  0  0  0
  2  3  1  0  0  0  0
M  END
$$$$

  Mrv1810 06051911332D

  3  2  0  0  0  0            999 V2000
  -10.3083    4.8496    0.0000 C   0  0  0  0  0  0  0  0  0  0  0  0
   -9.6"""
    suppl3 = Chem.SDMolSupplier()
    suppl3.SetData(sdf)
    l = [x for x in suppl3]
    self.assertEqual(len(l), 3)
    self.assertTrue(l[1] is None)
    self.assertTrue(l[2] is None)

    sio = BytesIO(sdf)
    suppl3 = Chem.ForwardSDMolSupplier(sio)
    l = [x for x in suppl3]
    self.assertEqual(len(l), 3)
    self.assertTrue(l[1] is None)
    self.assertTrue(l[2] is None)

    sdf = b"""
  Mrv1810 06051911332D

  3  2  0  0  0  0            999 V2000
  -13.3985    4.9850    0.0000 C   0  0  0  0  0  0  0  0  0  0  0  0
  -12.7066    5.4343    0.0000 O   0  0  0  0  0  0  0  0  0  0  0  0
  -12.0654    4.9151    0.0000 C   0  0  0  0  0  0  0  0  0  0  0  0
  1  2  1  0  0  0  0
  2  3  1  0  0  0  0
M  END
>  <pval>  (1)
[1,2,]

$$$$

  Mrv1810 06051911332D

  3  2  0  0  0  0            999 V2000
  -10.3083    4.8496    0.0000 C   0  0  0  0  0  0  0  0  0  0  0  0
   -9.6408    5.3345    0.0000 O   0  0  0  0  0  0  0  0  0  0  0  0
   -9.0277    4.7825    0.0000 C   0  0  0  0  0  0  0  0  0  0  0  0
  1  2  1  0  0  0  0
  2  3  1  0  0  0  0
M  END
>  <pval>  (1)
[1,2,]
"""
    suppl3 = Chem.SDMolSupplier()
    suppl3.SetData(sdf)
    l = [x for x in suppl3]
    self.assertEqual(len(l), 2)
    self.assertTrue(l[0] is not None)
    self.assertTrue(l[1] is not None)

    sio = BytesIO(sdf)
    suppl3 = Chem.ForwardSDMolSupplier(sio)
    l = [x for x in suppl3]
    self.assertEqual(len(l), 2)
    self.assertTrue(l[0] is not None)
    self.assertTrue(l[1] is not None)

  def testCMLWriter(self):
    self.maxDiff = None  # XXX
    conf = Chem.Conformer(11)

    conf.SetAtomPosition(0, [-0.95330, 0.60416, 1.01609])
    conf.SetAtomPosition(1, [-1.00832, 1.68746, 0.83520])
    conf.SetAtomPosition(2, [-1.96274, 0.16103, 0.94471])
    conf.SetAtomPosition(3, [-0.57701, 0.44737, 2.04167])
    conf.SetAtomPosition(4, [0.00000, 0.00000, 0.00000])
    conf.SetAtomPosition(5, [-0.43038, 0.18596, -1.01377])
    conf.SetAtomPosition(6, [0.22538, -1.36531, 0.19373])
    conf.SetAtomPosition(7, [1.21993, -1.33937, 0.14580])
    conf.SetAtomPosition(8, [1.38490, 0.73003, 0.00000])
    conf.SetAtomPosition(9, [1.38490, 1.96795, 0.00000])
    conf.SetAtomPosition(10, [2.35253, -0.07700, 0.00000])

    emol = Chem.EditableMol(Chem.Mol())
    for z in [6, 1, 1, 1, 6, 1, 8, 1, 6, 8, 8]:
      emol.AddAtom(Chem.Atom(z))

    emol.AddBond(0, 1, Chem.BondType.SINGLE)
    emol.AddBond(0, 2, Chem.BondType.SINGLE)
    emol.AddBond(0, 3, Chem.BondType.SINGLE)
    emol.AddBond(0, 4, Chem.BondType.SINGLE)
    emol.AddBond(4, 5, Chem.BondType.SINGLE)
    emol.AddBond(4, 6, Chem.BondType.SINGLE)
    emol.AddBond(4, 8, Chem.BondType.SINGLE)
    emol.AddBond(6, 7, Chem.BondType.SINGLE)
    emol.AddBond(8, 9, Chem.BondType.DOUBLE)
    emol.AddBond(8, 10, Chem.BondType.SINGLE)

    mol = emol.GetMol()
    mol.SetProp('_Name', 'S-lactic acid')
    mol.AddConformer(conf)

    mol.GetAtomWithIdx(7).SetIsotope(2)
    mol.GetAtomWithIdx(10).SetFormalCharge(-1)

    mol.GetAtomWithIdx(4).SetChiralTag(Chem.ChiralType.CHI_TETRAHEDRAL_CCW)

    cmlblock_expected = """<?xml version="1.0" encoding="utf-8"?>
<cml xmlns="http://www.xml-cml.org/schema" xmlns:convention="http://www.xml-cml.org/convention/" convention="convention:molecular">
  <molecule id="m-1" formalCharge="-1" spinMultiplicity="1">
    <name>S-lactic acid</name>
    <atomArray>
      <atom id="a0" elementType="C" formalCharge="0" hydrogenCount="3" x3="-0.953300" y3="0.604160" z3="1.016090"/>
      <atom id="a1" elementType="H" formalCharge="0" hydrogenCount="0" x3="-1.008320" y3="1.687460" z3="0.835200"/>
      <atom id="a2" elementType="H" formalCharge="0" hydrogenCount="0" x3="-1.962740" y3="0.161030" z3="0.944710"/>
      <atom id="a3" elementType="H" formalCharge="0" hydrogenCount="0" x3="-0.577010" y3="0.447370" z3="2.041670"/>
      <atom id="a4" elementType="C" formalCharge="0" hydrogenCount="1" x3="0.000000" y3="0.000000" z3="0.000000">
        <atomParity atomRefs4="a0 a5 a6 a8">1</atomParity>
      </atom>
      <atom id="a5" elementType="H" formalCharge="0" hydrogenCount="0" x3="-0.430380" y3="0.185960" z3="-1.013770"/>
      <atom id="a6" elementType="O" formalCharge="0" hydrogenCount="1" x3="0.225380" y3="-1.365310" z3="0.193730"/>
      <atom id="a7" elementType="H" formalCharge="0" hydrogenCount="0" isotopeNumber="2" x3="1.219930" y3="-1.339370" z3="0.145800"/>
      <atom id="a8" elementType="C" formalCharge="0" hydrogenCount="0" x3="1.384900" y3="0.730030" z3="0.000000"/>
      <atom id="a9" elementType="O" formalCharge="0" hydrogenCount="0" x3="1.384900" y3="1.967950" z3="0.000000"/>
      <atom id="a10" elementType="O" formalCharge="-1" hydrogenCount="0" x3="2.352530" y3="-0.077000" z3="0.000000"/>
    </atomArray>
    <bondArray>
      <bond atomRefs2="a0 a1" id="b0" order="S"/>
      <bond atomRefs2="a0 a2" id="b1" order="S"/>
      <bond atomRefs2="a0 a3" id="b2" order="S"/>
      <bond atomRefs2="a0 a4" id="b3" order="S"/>
      <bond atomRefs2="a4 a5" id="b4" order="S" bondStereo="H"/>
      <bond atomRefs2="a4 a6" id="b5" order="S"/>
      <bond atomRefs2="a4 a8" id="b6" order="S"/>
      <bond atomRefs2="a6 a7" id="b7" order="S"/>
      <bond atomRefs2="a8 a9" id="b8" order="D"/>
      <bond atomRefs2="a8 a10" id="b9" order="S"/>
    </bondArray>
  </molecule>
</cml>
"""

    self.assertEqual(Chem.MolToCMLBlock(mol), cmlblock_expected)

  def testXYZ(self):
    conf = Chem.Conformer(5)
    conf.SetAtomPosition(0, [0.000, 0.000, 0.000])
    conf.SetAtomPosition(1, [-0.635, -0.635, 0.635])
    conf.SetAtomPosition(2, [-0.635, 0.635, -0.635])
    conf.SetAtomPosition(3, [0.635, -0.635, -0.635])
    conf.SetAtomPosition(4, [0.635, 0.635, 0.635])

    emol = Chem.EditableMol(Chem.Mol())
    for z in [6, 1, 1, 1, 1]:
      emol.AddAtom(Chem.Atom(z))
    mol = emol.GetMol()
    mol.SetProp('_Name', 'methane\nthis part should not be output')
    mol.AddConformer(conf)

    xyzblock_expected = """5
methane
C      0.000000    0.000000    0.000000
H     -0.635000   -0.635000    0.635000
H     -0.635000    0.635000   -0.635000
H      0.635000   -0.635000   -0.635000
H      0.635000    0.635000    0.635000
"""

    self.assertEqual(Chem.MolToXYZBlock(mol), xyzblock_expected)

  def testSanitizationExceptionBasics(self):
    try:
      Chem.SanitizeMol(Chem.MolFromSmiles('CFC', sanitize=False))
    except Chem.AtomValenceException as exc:
      self.assertEqual(exc.cause.GetAtomIdx(), 1)
    else:
      self.assertFalse(True)

    try:
      Chem.SanitizeMol(Chem.MolFromSmiles('c1cc1', sanitize=False))
    except Chem.KekulizeException as exc:
      self.assertEqual(exc.cause.GetAtomIndices(), (0, 1, 2))
    else:
      self.assertFalse(True)

  def testSanitizationExceptionHierarchy(self):
    with self.assertRaises(Chem.AtomValenceException):
      Chem.SanitizeMol(Chem.MolFromSmiles('CFC', sanitize=False))
    with self.assertRaises(Chem.AtomSanitizeException):
      Chem.SanitizeMol(Chem.MolFromSmiles('CFC', sanitize=False))
    with self.assertRaises(Chem.MolSanitizeException):
      Chem.SanitizeMol(Chem.MolFromSmiles('CFC', sanitize=False))
    with self.assertRaises(ValueError):
      Chem.SanitizeMol(Chem.MolFromSmiles('CFC', sanitize=False))

    with self.assertRaises(Chem.KekulizeException):
      Chem.SanitizeMol(Chem.MolFromSmiles('c1cc1', sanitize=False))
    with self.assertRaises(Chem.MolSanitizeException):
      Chem.SanitizeMol(Chem.MolFromSmiles('c1cc1', sanitize=False))
    with self.assertRaises(ValueError):
      Chem.SanitizeMol(Chem.MolFromSmiles('c1cc1', sanitize=False))

  def testNoExceptionSmilesParserParams(self):
    """
    MolFromSmiles should catch exceptions even when SmilesParserParams
    is provided.
    """
    smiles_params = Chem.SmilesParserParams()
    mol = Chem.MolFromSmiles("C1CC", smiles_params)
    self.assertIsNone(mol)

  def testDetectChemistryProblems(self):
    m = Chem.MolFromSmiles('CFCc1cc1FC', sanitize=False)
    ps = Chem.DetectChemistryProblems(m)
    self.assertEqual(len(ps), 3)
    self.assertEqual([x.GetType() for x in ps],
                     ['AtomValenceException', 'AtomValenceException', 'KekulizeException'])
    self.assertEqual(ps[0].GetAtomIdx(), 1)
    self.assertEqual(ps[1].GetAtomIdx(), 6)
    self.assertEqual(ps[2].GetAtomIndices(), (3, 4, 5))

  def testGithub2611(self):
    mol = Chem.MolFromSmiles('ONCS.ONCS')
    for atom in mol.GetAtoms():
      atom.SetIsotope(atom.GetIdx())

    order1 = list(
      Chem.CanonicalRankAtomsInFragment(mol, atomsToUse=range(0, 4), breakTies=False,
                                        includeIsotopes=True))
    order2 = list(
      Chem.CanonicalRankAtomsInFragment(mol, atomsToUse=range(0, 8), breakTies=False,
                                        includeIsotopes=False))
    self.assertNotEqual(order1[:4], order2[4:])
    # ensure that the orders are ignored in the second batch
    self.assertEqual(order2[:4], order2[4:])

    for smi in ['ONCS.ONCS', 'F[C@@H](Br)[C@H](F)Cl']:
      mol = Chem.MolFromSmiles(smi)
      for atom in mol.GetAtoms():
        atom.SetIsotope(atom.GetIdx())

        for iso, chiral in [(True, True), (True, False), (False, True), (False, False)]:
          order1 = list(
            Chem.CanonicalRankAtomsInFragment(mol, atomsToUse=range(0, mol.GetNumAtoms()),
                                              bondsToUse=range(0,
                                                               mol.GetNumBonds()), breakTies=False,
                                              includeIsotopes=iso, includeChirality=chiral))
          order2 = list(
            Chem.CanonicalRankAtomsInFragment(mol, atomsToUse=range(0, mol.GetNumAtoms()),
                                              bondsToUse=range(0,
                                                               mol.GetNumBonds()), breakTies=True,
                                              includeIsotopes=iso, includeChirality=chiral))
          order3 = list(
            Chem.CanonicalRankAtoms(mol, breakTies=False, includeIsotopes=iso,
                                    includeChirality=chiral))
          order4 = list(
            Chem.CanonicalRankAtoms(mol, breakTies=True, includeIsotopes=iso,
                                    includeChirality=chiral))
          self.assertEqual(order1, order3)
          self.assertEqual(order2, order4)

  def testSetBondStereoFromDirections(self):
    m1 = Chem.MolFromMolBlock(
      '''
  Mrv1810 10141909482D

  4  3  0  0  0  0            999 V2000
    3.3412   -2.9968    0.0000 C   0  0  0  0  0  0  0  0  0  0  0  0
    2.5162   -2.9968    0.0000 C   0  0  0  0  0  0  0  0  0  0  0  0
    2.1037   -3.7112    0.0000 C   0  0  0  0  0  0  0  0  0  0  0  0
    3.7537   -2.2823    0.0000 C   0  0  0  0  0  0  0  0  0  0  0  0
  1  2  2  0  0  0  0
  2  3  1  0  0  0  0
  1  4  1  0  0  0  0
M  END
''', sanitize=False)
    self.assertEqual(m1.GetBondBetweenAtoms(0, 1).GetBondType(), Chem.BondType.DOUBLE)
    self.assertEqual(m1.GetBondBetweenAtoms(0, 1).GetStereo(), Chem.BondStereo.STEREONONE)
    Chem.SetBondStereoFromDirections(m1)
    self.assertEqual(m1.GetBondBetweenAtoms(0, 1).GetStereo(), Chem.BondStereo.STEREOTRANS)

    m2 = Chem.MolFromMolBlock(
      '''
  Mrv1810 10141909542D

  4  3  0  0  0  0            999 V2000
    3.4745   -5.2424    0.0000 C   0  0  0  0  0  0  0  0  0  0  0  0
    2.6495   -5.2424    0.0000 C   0  0  0  0  0  0  0  0  0  0  0  0
    2.2370   -5.9569    0.0000 C   0  0  0  0  0  0  0  0  0  0  0  0
    3.8870   -5.9569    0.0000 C   0  0  0  0  0  0  0  0  0  0  0  0
  1  2  2  0  0  0  0
  2  3  1  0  0  0  0
  1  4  1  0  0  0  0
M  END
''', sanitize=False)
    self.assertEqual(m2.GetBondBetweenAtoms(0, 1).GetBondType(), Chem.BondType.DOUBLE)
    self.assertEqual(m2.GetBondBetweenAtoms(0, 1).GetStereo(), Chem.BondStereo.STEREONONE)
    Chem.SetBondStereoFromDirections(m2)
    self.assertEqual(m2.GetBondBetweenAtoms(0, 1).GetStereo(), Chem.BondStereo.STEREOCIS)

  def testSetBondDirFromStereo(self):
    m1 = Chem.MolFromSmiles('CC=CC')
    m1.GetBondWithIdx(1).SetStereoAtoms(0, 3)
    m1.GetBondWithIdx(1).SetStereo(Chem.BondStereo.STEREOCIS)
    Chem.SetDoubleBondNeighborDirections(m1)
    self.assertEqual(Chem.MolToSmiles(m1), r"C/C=C\C")
    self.assertEqual(m1.GetBondWithIdx(0).GetBondDir(), Chem.BondDir.ENDUPRIGHT)
    self.assertEqual(m1.GetBondWithIdx(2).GetBondDir(), Chem.BondDir.ENDDOWNRIGHT)

  def testAssignChiralTypesFromMolParity(self):

    class TestAssignChiralTypesFromMolParity:

      class BondDef:

        def __init__(self, bi, ei, t):
          self.beginIdx = bi
          self.endIdx = ei
          self.type = t

      def __init__(self, mol, parent):
        self.parent = parent
        self.parityMap = {
          Chem.ChiralType.CHI_TETRAHEDRAL_CW: 1,
          Chem.ChiralType.CHI_TETRAHEDRAL_CCW: 2,
          Chem.ChiralType.CHI_UNSPECIFIED: 0,
          Chem.ChiralType.CHI_OTHER: 0
        }
        self.d_rwMol = Chem.RWMol(mol)
        self.assignMolParity()
        self.fillBondDefVect()
        Chem.AssignAtomChiralTagsFromMolParity(self.d_rwMol)
        self.d_refSmiles = Chem.MolToSmiles(self.d_rwMol)
        self.heapPermutation()

      def assignMolParity(self):
        Chem.AssignAtomChiralTagsFromStructure(self.d_rwMol)
        for a in self.d_rwMol.GetAtoms():
          parity = self.parityMap[a.GetChiralTag()]
          a.SetIntProp("molParity", parity)
          a.SetChiralTag(Chem.ChiralType.CHI_UNSPECIFIED)

      def fillBondDefVect(self):
        self.d_bondDefVect = [
          self.BondDef(b.GetBeginAtomIdx(), b.GetEndAtomIdx(), b.GetBondType())
          for b in self.d_rwMol.GetBonds()
        ]

      def stripBonds(self):
        for i in reversed(range(self.d_rwMol.GetNumBonds())):
          b = self.d_rwMol.GetBondWithIdx(i)
          self.d_rwMol.RemoveBond(b.GetBeginAtomIdx(), b.GetEndAtomIdx())

      def addBonds(self):
        [
          self.d_rwMol.AddBond(bondDef.beginIdx, bondDef.endIdx, bondDef.type)
          for bondDef in self.d_bondDefVect
        ]

      def checkBondPermutation(self):
        self.stripBonds()
        self.addBonds()
        Chem.SanitizeMol(self.d_rwMol)
        Chem.AssignAtomChiralTagsFromMolParity(self.d_rwMol)
        self.parent.assertEqual(Chem.MolToSmiles(self.d_rwMol), self.d_refSmiles)

      def heapPermutation(self, s=0):
        # if size becomes 1 the permutation is ready to use
        if (s == 0):
          s = len(self.d_bondDefVect)
        if (s == 1):
          self.checkBondPermutation()
          return
        for i in range(s):
          self.heapPermutation(s - 1)
          # if size is odd, swap first and last element
          j = 0 if (s % 2 == 1) else i
          self.d_bondDefVect[j], self.d_bondDefVect[s - 1] = \
            self.d_bondDefVect[s - 1], self.d_bondDefVect[j]

    molb = """
     RDKit          3D

  6  5  0  0  1  0  0  0  0  0999 V2000
   -2.9747    1.7234    0.0753 C   0  0  0  0  0  0  0  0  0  0  0  0
   -1.4586    1.4435    0.1253 C   0  0  0  0  0  0  0  0  0  0  0  0
   -3.5885    2.6215    1.4893 Cl  0  0  0  0  0  0  0  0  0  0  0  0
   -3.7306    0.3885   -0.0148 C   0  0  0  0  0  0  0  0  0  0  0  0
   -0.3395    3.0471    0.1580 Br  0  0  0  0  0  0  0  0  0  0  0  0
   -1.1574    0.7125    1.2684 F   0  0  0  0  0  0  0  0  0  0  0  0
  1  2  1  0
  1  3  1  0
  1  4  1  0
  2  5  1  0
  2  6  1  0
M  END
"""
    m = Chem.RWMol(Chem.MolFromMolBlock(molb, sanitize=True, removeHs=False))
    self.assertIsNotNone(m)
    TestAssignChiralTypesFromMolParity(m, self)

  def testCXSMILESErrors(self):
    smi = "CCC |FAILURE|"
    ps = Chem.SmilesParserParams()
    ps.strictCXSMILES = False
    m = Chem.MolFromSmiles(smi, ps)
    self.assertTrue(m is not None)
    self.assertEqual(m.GetNumAtoms(), 3)

  def testRemoveHsParams(self):
    smips = Chem.SmilesParserParams()
    smips.removeHs = False

    m = Chem.MolFromSmiles('F.[H]', smips)
    ps = Chem.RemoveHsParameters()
    m = Chem.RemoveHs(m, ps)
    self.assertEqual(m.GetNumAtoms(), 2)
    ps.removeDegreeZero = True
    m = Chem.RemoveHs(m, ps)
    self.assertEqual(m.GetNumAtoms(), 1)

    m = Chem.MolFromSmiles('F[H-]F', smips)
    ps = Chem.RemoveHsParameters()
    m = Chem.RemoveHs(m, ps)
    self.assertEqual(m.GetNumAtoms(), 3)
    m = Chem.MolFromSmiles('F[H-]F', smips)
    ps.removeHigherDegrees = True
    m = Chem.RemoveHs(m, ps)
    self.assertEqual(m.GetNumAtoms(), 2)

    m = Chem.MolFromSmiles('[H][H]', smips)
    ps = Chem.RemoveHsParameters()
    m = Chem.RemoveHs(m, ps)
    self.assertEqual(m.GetNumAtoms(), 2)
    m = Chem.MolFromSmiles('[H][H]', smips)
    ps.removeOnlyHNeighbors = True
    m = Chem.RemoveHs(m, ps)
    self.assertEqual(m.GetNumAtoms(), 0)

    m = Chem.MolFromSmiles('F[2H]', smips)
    ps = Chem.RemoveHsParameters()
    m = Chem.RemoveHs(m, ps)
    self.assertEqual(m.GetNumAtoms(), 2)
    m = Chem.MolFromSmiles('F[2H]', smips)
    ps.removeIsotopes = True
    m = Chem.RemoveHs(m, ps)
    self.assertEqual(m.GetNumAtoms(), 1)

    m = Chem.MolFromSmiles('c1c(C([2H])([2H])F)cccc1', smips)
    ps = Chem.RemoveHsParameters()
    m_noh = Chem.RemoveHs(m, ps)
    self.assertEqual(m_noh.GetNumAtoms(), m.GetNumAtoms())
    ps.removeAndTrackIsotopes = True
    m_noh = Chem.RemoveHs(m, ps)
    self.assertEqual(m_noh.GetNumAtoms(), m.GetNumAtoms() - 2)
    self.assertTrue(m_noh.GetAtomWithIdx(2).HasProp("_isotopicHs"))
    self.assertEqual(tuple(m_noh.GetAtomWithIdx(2).GetPropsAsDict().get("_isotopicHs")), (2, 2))
    m_h = Chem.AddHs(m_noh)
    self.assertFalse(m_h.GetAtomWithIdx(2).HasProp("_isotopicHs"))
    self.assertEqual(
      sum([
        1 for nbr in m_h.GetAtomWithIdx(2).GetNeighbors()
        if (nbr.GetAtomicNum() == 1 and nbr.GetIsotope())
      ]), 2)

    m = Chem.MolFromSmiles('*[H]', smips)
    ps = Chem.RemoveHsParameters()
    m = Chem.RemoveHs(m, ps)
    self.assertEqual(m.GetNumAtoms(), 2)
    m = Chem.MolFromSmiles('*[H]', smips)
    ps.removeDummyNeighbors = True
    m = Chem.RemoveHs(m, ps)
    self.assertEqual(m.GetNumAtoms(), 1)

    m = Chem.MolFromSmiles('F/C=N/[H]', smips)
    ps = Chem.RemoveHsParameters()
    m = Chem.RemoveHs(m, ps)
    self.assertEqual(m.GetNumAtoms(), 4)
    m = Chem.MolFromSmiles('F/C=N/[H]', smips)
    ps.removeDefiningBondStereo = True
    m = Chem.RemoveHs(m, ps)
    self.assertEqual(m.GetNumAtoms(), 3)

    m = Chem.MolFromSmiles('FC([H])(O)Cl', smips)
    m.GetBondBetweenAtoms(1, 2).SetBondDir(Chem.BondDir.BEGINWEDGE)
    ps = Chem.RemoveHsParameters()
    m = Chem.RemoveHs(m, ps)
    self.assertEqual(m.GetNumAtoms(), 4)
    m = Chem.MolFromSmiles('FC([H])(O)Cl', smips)
    m.GetBondBetweenAtoms(1, 2).SetBondDir(Chem.BondDir.BEGINWEDGE)
    ps.removeWithWedgedBond = False
    m = Chem.RemoveHs(m, ps)
    self.assertEqual(m.GetNumAtoms(), 5)

    m = Chem.MolFromSmarts('F[#1]')
    ps = Chem.RemoveHsParameters()
    m = Chem.RemoveHs(m, ps)
    self.assertEqual(m.GetNumAtoms(), 2)
    m = Chem.MolFromSmarts('F[#1]')
    ps.removeWithQuery = True
    m = Chem.RemoveHs(m, ps)
    self.assertEqual(m.GetNumAtoms(), 1)

    m = Chem.MolFromSmiles('[C@]12([H])CCC1CO2.[H+].F[H-]F.[H][H].[H]*.F/C=C/[H]')
    m = Chem.RemoveAllHs(m)
    for at in m.GetAtoms():
      self.assertNotEqual(at.GetAtomicNum(), 1)

  def testPickleCoordsAsDouble(self):
    import pickle
    m = Chem.MolFromSmiles('C')
    test_num = 1e50
    conf = Chem.Conformer(1)
    conf.SetAtomPosition(0, (test_num, 0.0, 0.0))
    m.AddConformer(conf)

    opts = Chem.GetDefaultPickleProperties()
    Chem.SetDefaultPickleProperties(Chem.PropertyPickleOptions.NoProps)
    self.assertNotEqual(pickle.loads(pickle.dumps(m)).GetConformer().GetAtomPosition(0).x, test_num)

    try:
      Chem.SetDefaultPickleProperties(Chem.PropertyPickleOptions.CoordsAsDouble)
      self.assertEqual(pickle.loads(pickle.dumps(m)).GetConformer().GetAtomPosition(0).x, test_num)
    finally:
      Chem.SetDefaultPickleProperties(opts)

  def testCustomSubstructMatchCheck(self):

    def accept_none(mol, vect):
      return False

    def accept_all(mol, vect):
      return True

    def accept_large(mol, vect):
      return sum(vect) > 5

    m = Chem.MolFromSmiles('CCOCC')
    p = Chem.MolFromSmiles('CCO')
    ps = Chem.SubstructMatchParameters()
    self.assertEqual(len(m.GetSubstructMatches(p, ps)), 2)

    ps.setExtraFinalCheck(accept_none)
    self.assertEqual(len(m.GetSubstructMatches(p, ps)), 0)
    self.assertEqual(len(m.GetSubstructMatch(p, ps)), 0)
    self.assertFalse(m.HasSubstructMatch(p, ps))

    ps.setExtraFinalCheck(accept_all)
    self.assertEqual(len(m.GetSubstructMatches(p, ps)), 2)
    self.assertEqual(len(m.GetSubstructMatch(p, ps)), 3)
    self.assertTrue(m.HasSubstructMatch(p, ps))

    ps.setExtraFinalCheck(accept_large)
    self.assertEqual(len(m.GetSubstructMatches(p, ps)), 1)
    self.assertEqual(len(m.GetSubstructMatch(p, ps)), 3)
    self.assertTrue(m.HasSubstructMatch(p, ps))

  def testMostSubstitutedCoreMatch(self):
    core = Chem.MolFromSmarts("[*:1]c1cc([*:2])ccc1[*:3]")
    orthoMeta = Chem.MolFromSmiles("c1ccc(-c2ccc(-c3ccccc3)c(-c3ccccc3)c2)cc1")
    ortho = Chem.MolFromSmiles("c1ccc(-c2ccccc2-c2ccccc2)cc1")
    meta = Chem.MolFromSmiles("c1ccc(-c2cccc(-c3ccccc3)c2)cc1")
    biphenyl = Chem.MolFromSmiles("c1ccccc1-c1ccccc1")
    phenyl = Chem.MolFromSmiles("c1ccccc1")

    def numHsMatchingDummies(mol, core, match):
      return sum([
        1 for qi, ai in enumerate(match) if core.GetAtomWithIdx(qi).GetAtomicNum() == 0
        and mol.GetAtomWithIdx(ai).GetAtomicNum() == 1
      ])

    for mol, res in ((orthoMeta, 0), (ortho, 1), (meta, 1), (biphenyl, 2), (phenyl, 3)):
      mol = Chem.AddHs(mol)
      matches = mol.GetSubstructMatches(core)
      bestMatch = Chem.GetMostSubstitutedCoreMatch(mol, core, matches)
      self.assertEqual(numHsMatchingDummies(mol, core, bestMatch), res)
      ctrlCounts = sorted([numHsMatchingDummies(mol, core, match) for match in matches])
      sortedCounts = [
        numHsMatchingDummies(mol, core, match)
        for match in Chem.SortMatchesByDegreeOfCoreSubstitution(mol, core, matches)
      ]
      self.assertEqual(len(ctrlCounts), len(sortedCounts))
      self.assertTrue(all(ctrl == sortedCounts[i] for i, ctrl in enumerate(ctrlCounts)))
    with self.assertRaises(ValueError):
      Chem.GetMostSubstitutedCoreMatch(orthoMeta, core, [])
    with self.assertRaises(ValueError):
      Chem.SortMatchesByDegreeOfCoreSubstitution(orthoMeta, core, [])

  def testSetCoordsTerminalAtom(self):
    mol = Chem.MolFromMolBlock("""
     RDKit          2D

  6  6  0  0  0  0  0  0  0  0999 V2000
    1.5000    0.0000    0.0000 C   0  0  0  0  0  0  0  0  0  0  0  0
    0.7500   -1.2990    0.0000 C   0  0  0  0  0  0  0  0  0  0  0  0
   -0.7500   -1.2990    0.0000 C   0  0  0  0  0  0  0  0  0  0  0  0
   -1.5000    0.0000    0.0000 C   0  0  0  0  0  0  0  0  0  0  0  0
   -0.7500    1.2990    0.0000 C   0  0  0  0  0  0  0  0  0  0  0  0
    0.7500    1.2990    0.0000 C   0  0  0  0  0  0  0  0  0  0  0  0
  1  2  2  0
  2  3  1  0
  3  4  2  0
  4  5  1  0
  5  6  2  0
  6  1  1  0
M  END
""")
    mol = Chem.RWMol(mol)
    atom = Chem.Atom(0)
    idx = mol.AddAtom(atom)
    mol.AddBond(idx, 0)
    Chem.SetTerminalAtomCoords(mol, idx, 0)
    coord = mol.GetConformer().GetAtomPosition(idx)
    self.assertAlmostEqual(coord.x, 2.5, 2)
    self.assertAlmostEqual(coord.y, 0, 2)
    self.assertAlmostEqual(coord.z, 0, 2)

  def testSuppliersReadingDirectories(self):
    # this is an odd one, basically we need to check that we don't hang
    #  which is pretty much a bad test in my opinion, but YMMV
    d = tempfile.mkdtemp()
    self.assertTrue(os.path.exists(d))

    for supplier in [
        Chem.SmilesMolSupplier,
        Chem.SDMolSupplier,
        Chem.TDTMolSupplier,
        #Chem.CompressedSDMolSupplier,
    ]:
      print("supplier:", supplier)
      with self.assertRaises(OSError):
        suppl = supplier(d)
    if hasattr(Chem, 'MaeMolSupplier'):
      with self.assertRaises(OSError):
        suppl = Chem.MaeMolSupplier(d)
    os.rmdir(d)

  def testRandomSmilesVect(self):
    m = Chem.MolFromSmiles("C1OCC1N(CO)(Cc1ccccc1NCCl)")
    v = Chem.MolToRandomSmilesVect(m, 5, randomSeed=0xf00d)
    self.assertEqual(v, [
      "c1cc(CN(C2COC2)CO)c(cc1)NCCl", "N(CCl)c1c(CN(C2COC2)CO)cccc1", "N(CCl)c1ccccc1CN(C1COC1)CO",
      "OCN(Cc1ccccc1NCCl)C1COC1", "C(N(C1COC1)Cc1c(cccc1)NCCl)O"
    ])

    v = Chem.MolToRandomSmilesVect(m, 5, randomSeed=0xf00d, allHsExplicit=True)
    self.assertEqual(v, [
      "[cH]1[cH][c]([CH2][N]([CH]2[CH2][O][CH2]2)[CH2][OH])[c]([cH][cH]1)[NH][CH2][Cl]",
      "[NH]([CH2][Cl])[c]1[c]([CH2][N]([CH]2[CH2][O][CH2]2)[CH2][OH])[cH][cH][cH][cH]1",
      "[NH]([CH2][Cl])[c]1[cH][cH][cH][cH][c]1[CH2][N]([CH]1[CH2][O][CH2]1)[CH2][OH]",
      "[OH][CH2][N]([CH2][c]1[cH][cH][cH][cH][c]1[NH][CH2][Cl])[CH]1[CH2][O][CH2]1",
      "[CH2]([N]([CH]1[CH2][O][CH2]1)[CH2][c]1[c]([cH][cH][cH][cH]1)[NH][CH2][Cl])[OH]"
    ])

  def testGithub3198(self):

    ps = Chem.SmilesParserParams()
    ps.removeHs = False
    m = Chem.MolFromSmiles('[H]OC(F).[Na]', ps)

    qa = rdqueries.AAtomQueryAtom()
    self.assertEqual(tuple(x.GetIdx() for x in m.GetAtomsMatchingQuery(qa)), (1, 2, 3, 4))

    qa = rdqueries.AHAtomQueryAtom()
    self.assertEqual(tuple(x.GetIdx() for x in m.GetAtomsMatchingQuery(qa)), (0, 1, 2, 3, 4))

    qa = rdqueries.QAtomQueryAtom()
    self.assertEqual(tuple(x.GetIdx() for x in m.GetAtomsMatchingQuery(qa)), (1, 3, 4))

    qa = rdqueries.QHAtomQueryAtom()
    self.assertEqual(tuple(x.GetIdx() for x in m.GetAtomsMatchingQuery(qa)), (0, 1, 3, 4))

    qa = rdqueries.XAtomQueryAtom()
    self.assertEqual(tuple(x.GetIdx() for x in m.GetAtomsMatchingQuery(qa)), (3, ))

    qa = rdqueries.XHAtomQueryAtom()
    self.assertEqual(tuple(x.GetIdx() for x in m.GetAtomsMatchingQuery(qa)), (0, 3))

    qa = rdqueries.MAtomQueryAtom()
    self.assertEqual(tuple(x.GetIdx() for x in m.GetAtomsMatchingQuery(qa)), (4, ))

    qa = rdqueries.MHAtomQueryAtom()
    self.assertEqual(tuple(x.GetIdx() for x in m.GetAtomsMatchingQuery(qa)), (0, 4))

  def testAdjustQueryPropertiesFiveRings(self):
    mol = Chem.MolFromSmiles('c1cc[nH]c1')
    nops = Chem.AdjustQueryParameters.NoAdjustments()
    nmol = Chem.AdjustQueryProperties(mol, nops)
    self.assertEqual(Chem.MolToSmarts(nmol), "[#6]1:[#6]:[#6]:[#7H]:[#6]:1")

    nops.adjustConjugatedFiveRings = True
    nmol = Chem.AdjustQueryProperties(mol, nops)
    self.assertEqual(Chem.MolToSmarts(nmol), "[#6]1-,=,:[#6]-,=,:[#6]-,=,:[#7H]-,=,:[#6]-,=,:1")

  def testFindPotentialStereo(self):
    mol = Chem.MolFromSmiles('C[C@H](F)C=CC')
    si = Chem.FindPotentialStereo(mol)
    self.assertEqual(len(si), 2)
    self.assertEqual(si[0].type, Chem.StereoType.Atom_Tetrahedral)
    self.assertEqual(si[0].specified, Chem.StereoSpecified.Specified)
    self.assertEqual(si[0].centeredOn, 1)
    self.assertEqual(si[0].descriptor, Chem.StereoDescriptor.Tet_CCW)
    self.assertEqual(list(si[0].controllingAtoms), [0, 2, 3])
    self.assertEqual(si[1].type, Chem.StereoType.Bond_Double)
    self.assertEqual(si[1].specified, Chem.StereoSpecified.Unspecified)
    self.assertEqual(si[1].centeredOn, 3)
    self.assertEqual(si[1].descriptor, Chem.StereoDescriptor.NoValue)
    self.assertEqual(list(si[1].controllingAtoms),
                     [1, Chem.StereoInfo.NOATOM, 5, Chem.StereoInfo.NOATOM])

  def testNewFindMolChiralCenters(self):
    mol = Chem.MolFromSmiles('C[C@H](F)C=CC(F)Cl')
    ctrs = Chem.FindMolChiralCenters(mol, useLegacyImplementation=False)
    self.assertEqual(len(ctrs), 1)
    self.assertEqual(ctrs, [(1, 'S')])
    ctrs = Chem.FindMolChiralCenters(mol, useLegacyImplementation=False, includeCIP=False)
    self.assertEqual(len(ctrs), 1)
    self.assertEqual(ctrs, [(1, 'Tet_CCW')])
    ctrs = Chem.FindMolChiralCenters(mol, useLegacyImplementation=False, includeUnassigned=True,
                                     includeCIP=False)
    self.assertEqual(len(ctrs), 2)
    self.assertEqual(ctrs, [(1, 'Tet_CCW'), (5, '?')])
    ctrs = Chem.FindMolChiralCenters(mol, useLegacyImplementation=False, includeUnassigned=True,
                                     includeCIP=True)
    self.assertEqual(len(ctrs), 2)
    self.assertEqual(ctrs, [(1, 'S'), (5, '?')])

  def testGithub6945(self):
    origVal = Chem.GetUseLegacyStereoPerception()
    tgt = [(1, '?'), (4, 'R')]
    try:
      for opt in (not origVal, origVal):
        Chem.SetUseLegacyStereoPerception(opt)
        # make sure calling with the default value works:
        self.assertEqual(
          tgt,
          Chem.FindMolChiralCenters(Chem.MolFromSmiles('FC(Cl)(Br)[C@H](F)Cl'),
                                    includeUnassigned=True))
        for useLegacy in (True, False):
          self.assertEqual(
            tgt,
            Chem.FindMolChiralCenters(Chem.MolFromSmiles('FC(Cl)(Br)[C@H](F)Cl'),
                                      includeUnassigned=True, useLegacyImplementation=useLegacy))
    except:
      raise
    finally:
      Chem.SetUseLegacyStereoPerception(origVal)

  @unittest.skipUnless(hasattr(Chem, 'MolFromPNGFile'), "RDKit not built with iostreams support")
  def testMolFromPNG(self):
    fileN = os.path.join(RDConfig.RDBaseDir, 'Code', 'GraphMol', 'FileParsers', 'test_data',
                         'colchicine.png')
    mol = Chem.MolFromPNGFile(fileN)
    self.assertIsNotNone(mol)
    self.assertEqual(mol.GetNumAtoms(), 29)

    with open(fileN, 'rb') as inf:
      d = inf.read()
    mol = Chem.MolFromPNGString(d)
    self.assertIsNotNone(mol)
    self.assertEqual(mol.GetNumAtoms(), 29)

  @unittest.skipUnless(hasattr(Chem, 'MolFromPNGFile'), "RDKit not built with iostreams support")
  def testMolToPNG(self):
    fileN = os.path.join(RDConfig.RDBaseDir, 'Code', 'GraphMol', 'FileParsers', 'test_data',
                         'colchicine.no_metadata.png')

    with open(fileN, 'rb') as inf:
      d = inf.read()
    mol = Chem.MolFromSmiles("COc1cc2c(c(OC)c1OC)-c1ccc(OC)c(=O)cc1[C@@H](NC(C)=O)CC2")
    self.assertIsNotNone(mol)
    self.assertEqual(mol.GetNumAtoms(), 29)

    nd = Chem.MolMetadataToPNGString(mol, d)
    mol = Chem.MolFromPNGString(nd)
    self.assertIsNotNone(mol)
    self.assertEqual(mol.GetNumAtoms(), 29)

    nd = Chem.MolMetadataToPNGFile(mol, fileN)
    mol = Chem.MolFromPNGString(nd)
    self.assertIsNotNone(mol)
    self.assertEqual(mol.GetNumAtoms(), 29)

  @unittest.skipUnless(hasattr(Chem, 'MolFromPNGFile'), "RDKit not built with iostreams support")
  def testMolsFromPNG(self):
    refMols = [Chem.MolFromSmiles(x) for x in ('c1ccccc1', 'CCO', 'CC(=O)O', 'c1ccccn1')]
    fileN = os.path.join(RDConfig.RDBaseDir, 'Code', 'GraphMol', 'FileParsers', 'test_data',
                         'multiple_mols.png')
    mols = Chem.MolsFromPNGFile(fileN)
    self.assertEqual(len(mols), len(refMols))
    for mol, refMol in zip(mols, refMols):
      self.assertEqual(Chem.MolToSmiles(mol), Chem.MolToSmiles(refMol))

  @unittest.skipUnless(hasattr(Chem, 'MolFromPNGFile'), "RDKit not built with iostreams support")
  def testMetadataToPNG(self):
    fileN = os.path.join(RDConfig.RDBaseDir, 'Code', 'GraphMol', 'FileParsers', 'test_data',
                         'colchicine.png')

    with open(fileN, 'rb') as inf:
      d = inf.read()
    mol = Chem.MolFromPNGString(d)
    nd = Chem.MolMetadataToPNGString(mol, d)
    vals = {'foo': '1', 'bar': '2'}
    nd = Chem.AddMetadataToPNGString(vals, nd)
    nvals = Chem.MetadataFromPNGString(nd)
    self.assertTrue('foo' in nvals)
    self.assertEqual(nvals['foo'], b'1')
    self.assertTrue('bar' in nvals)
    self.assertEqual(nvals['bar'], b'2')

    nd = Chem.AddMetadataToPNGFile(vals, fileN)
    nvals = Chem.MetadataFromPNGString(nd)
    self.assertTrue('foo' in nvals)
    self.assertEqual(nvals['foo'], b'1')
    self.assertTrue('bar' in nvals)
    self.assertEqual(nvals['bar'], b'2')

    vals = {'foo': 1, 'bar': '2'}
    with self.assertRaises(TypeError):
      nd = Chem.AddMetadataToPNGString(vals, d)

  def test_github3403(self):
    core1 = "[$(C-!@[a])](=O)(Cl)"
    sma = Chem.MolFromSmarts(core1)

    m = Chem.MolFromSmiles("c1ccccc1C(=O)Cl")
    self.assertFalse(m.HasSubstructMatch(sma, recursionPossible=False))

    m = Chem.MolFromSmiles("c1ccccc1C(=O)Cl")
    self.assertTrue(m.HasSubstructMatch(sma))

    m = Chem.MolFromSmiles("c1ccccc1C(=O)Cl")
    self.assertFalse(m.HasSubstructMatch(sma, recursionPossible=False))

  def test_github3517(self):
    fileN = os.path.join(RDConfig.RDBaseDir, 'Code', 'GraphMol', 'FileParsers', 'test_data',
                         'NCI_aids_few.sdf')
    sdSup = Chem.SDMolSupplier(fileN)
    mols_list = list(sdSup)
    mols_list_compr = [m for m in sdSup]
    self.assertEqual(len(mols_list), len(mols_list_compr))

  def test_github3492(self):

    def read_smile(s):
      m = Chem.MolFromSmiles(s)
      rdkit.Chem.rdDepictor.Compute2DCoords(m)
      return m

    def sq_dist(a, b):
      ab = [a[i] - b[i] for i, _ in enumerate(a)]
      return sum([d * d for d in ab])

    self.assertIsNotNone(Chem.MolFromSmiles("OCCN").GetAtoms()[0].GetOwningMol())
    self.assertEqual([Chem.MolFromSmiles("OCCN").GetAtoms()[i].GetAtomicNum() for i in range(4)],
                     [8, 6, 6, 7])
    self.assertIsNotNone(Chem.MolFromSmiles("O=CCC=N").GetBonds()[0].GetOwningMol())
    self.assertEqual(
      [Chem.MolFromSmiles("O=CCC=N").GetBonds()[i].GetBondType() for i in range(4)],
      [Chem.BondType.DOUBLE, Chem.BondType.SINGLE, Chem.BondType.SINGLE, Chem.BondType.DOUBLE])
    self.assertIsNotNone(read_smile("CCC").GetConformers()[0].GetOwningMol())
    pos = read_smile("CCC").GetConformers()[0].GetPositions()
    self.assertAlmostEqual(sq_dist(pos[0], pos[1]), sq_dist(pos[1], pos[2]))

  def test_github3553(self):
    fileN = os.path.join(RDConfig.RDBaseDir, 'Code', 'GraphMol', 'Wrap', 'test_data',
                         'github3553.sdf')
    sdSup = Chem.SDMolSupplier(fileN)
    for mol in sdSup:
      pval = mol.GetProp('boiling.point.predicted')
      sio = StringIO()
      w = Chem.SDWriter(sio)
      w.SetKekulize(True)
      w.SetForceV3000(True)
      w.write(mol)
      w.flush()
      txt = sio.getvalue()
      self.assertTrue(pval in txt)

  def test_github1631(self):
    fileN = os.path.join(RDConfig.RDBaseDir, 'Code', 'GraphMol', 'FileParsers', 'test_data',
                         '1CRN.pdb')

    m = Chem.MolFromPDBFile(fileN)
    info = m.GetAtomWithIdx(0).GetPDBResidueInfo()
    self.assertEqual(info.GetName(), " N  ")
    self.assertEqual(info.GetResidueName(), "THR")
    self.assertAlmostEqual(info.GetTempFactor(), 13.79, 2)

    m2 = Chem.MolFromSmiles('CC(C(C(=O)O)N)O')
    self.assertTrue(m2.GetAtomWithIdx(6).GetPDBResidueInfo() is None)
    m2.GetAtomWithIdx(6).SetPDBResidueInfo(info)
    info2 = m2.GetAtomWithIdx(6).GetPDBResidueInfo()
    self.assertEqual(info2.GetName(), " N  ")
    self.assertEqual(info2.GetResidueName(), "THR")
    self.assertAlmostEqual(info2.GetTempFactor(), 13.79, 2)

  def testMolzip(self):
    tests = [["C[*:1]", "N[*:1]", "CN", Chem.MolzipParams()]]
    for a, b, res, params in tests:
      self.assertEqual(
        Chem.CanonSmiles(res),
        Chem.MolToSmiles(Chem.molzip(Chem.MolFromSmiles(a), Chem.MolFromSmiles(b), params)))

    # multiple arg test
    a = Chem.MolFromSmiles('C=C[1*]')
    b = Chem.MolFromSmiles('O/C=N/[1*]')
    p = Chem.MolzipParams()
    p.label = Chem.MolzipLabel.Isotope
    c = Chem.molzip(a, b, p)
    self.assertEqual(Chem.MolToSmiles(c), 'C=C/N=C/O')

    # single argument test
    a = Chem.MolFromSmiles('C=C[1*].O/C=N/[1*]')
    p = Chem.MolzipParams()
    p.label = Chem.MolzipLabel.Isotope
    c = Chem.molzip(a, p)
    self.assertEqual(Chem.MolToSmiles(c), 'C=C/N=C/O')

    a = Chem.MolFromSmiles("[C@H]([Xe])(F)([V])")
    b = Chem.MolFromSmiles("[Xe]N.[V]I")
    p = Chem.MolzipParams()
    p.label = Chem.MolzipLabel.AtomType
    p.setAtomSymbols(["Xe", "V"])
    c = Chem.molzip(a, b, p)
    self.assertEqual(Chem.MolToSmiles(c), "N[C@@H](F)I")

    a = Chem.MolFromSmiles("C(=[*:1])N")
    b = Chem.MolFromSmiles("[*:1]-N=C")
    p = Chem.MolzipParams()
    p.enforceValenceRules = False
    c = Chem.molzip(a, b, p)

  def testContextManagers(self):
    from rdkit import RDLogger
    RDLogger.DisableLog('rdApp.*')
    fileN = os.path.join(RDConfig.RDBaseDir, 'Code', 'GraphMol', 'Wrap', 'test_data',
                         'github3553.sdf')
    with Chem.SDMolSupplier(fileN) as suppl:
      mols = [x for x in suppl if x is not None]
    sio = StringIO()
    with Chem.SDWriter(sio) as w:
      for m in mols:
        w.write(m)
    txt = sio.getvalue()
    self.assertEqual(txt.count('$$$$'), len(mols))
    with self.assertRaises(RuntimeError):
      w.write(mols[0])

    with Chem.ForwardSDMolSupplier(fileN) as suppl:
      mols = [x for x in suppl if x is not None]

    fileN = os.path.join(RDConfig.RDBaseDir, 'Code', 'GraphMol', 'FileParsers', 'test_data',
                         'first_200.tpsa.csv')
    with Chem.SmilesMolSupplier(fileN, ",", 0, -1) as suppl:
      ms = [x for x in suppl if x is not None]

    sio = StringIO()
    with Chem.SmilesWriter(sio) as w:
      for m in mols:
        w.write(m)
    txt = sio.getvalue()
    self.assertEqual(txt.count('\n'), len(mols) + 1)
    with self.assertRaises(RuntimeError):
      w.write(mols[0])

    data = """$SMI<Cc1nnc(N)nc1C>
CAS<17584-12-2>
|
$SMI<Cc1n[nH]c(=O)nc1N>
CAS<~>
|
$SMI<Cc1n[nH]c(=O)[nH]c1=O>
CAS<932-53-6>
|
$SMI<Cc1nnc(NN)nc1O>
CAS<~>
|"""
    with Chem.TDTMolSupplier() as suppl:
      suppl.SetData(data, "CAS")
      ms = [x for x in suppl if x is not None]
    sio = StringIO()
    with Chem.TDTWriter(sio) as w:
      for m in mols:
        w.write(m)
    txt = sio.getvalue()
    self.assertEqual(txt.count('$SMI'), len(mols))
    with self.assertRaises(RuntimeError):
      w.write(mols[0])

    fileN = os.path.join(RDConfig.RDBaseDir, 'Code', 'GraphMol', 'FileParsers', 'test_data',
                         '1CRN.pdb')
    m = Chem.MolFromPDBFile(fileN)
    mols = [m, m]
    sio = StringIO()
    with Chem.PDBWriter(sio) as w:
      for m in mols:
        w.write(m)
    txt = sio.getvalue()
    self.assertEqual(txt.count('COMPND    CRAMBIN'), len(mols))
    with self.assertRaises(RuntimeError):
      w.write(mols[0])

    if hasattr(Chem, 'MaeMolSupplier'):
      fileN = os.path.join(RDConfig.RDBaseDir, 'Code', 'GraphMol', 'FileParsers', 'test_data',
                           'NCI_aids_few.mae')
      with Chem.MaeMolSupplier(fileN) as suppl:
        ms = [x for x in suppl if x is not None]

    RDLogger.EnableLog('rdApp.*')

  def testInsertMol(self):
    m = Chem.MolFromSmiles("CNO")
    m2 = Chem.MolFromSmiles("c1ccccc1")
    m3 = Chem.MolFromSmiles("C1CC1")

    rwmol = Chem.RWMol(m)
    rwmol.InsertMol(m2)
    rwmol.InsertMol(m3)
    self.assertEqual(Chem.MolToSmiles(rwmol), Chem.CanonSmiles("CNO.c1ccccc1.C1CC1"))

  def testBatchEdits(self):
    mol = Chem.MolFromSmiles("C1CCCO1")

    for rwmol in [Chem.EditableMol(mol), Chem.RWMol(mol)]:
      rwmol.BeginBatchEdit()
      rwmol.RemoveAtom(2)
      rwmol.RemoveAtom(3)
      rwmol.CommitBatchEdit()
      nmol = rwmol.GetMol()
      self.assertEqual(Chem.MolToSmiles(nmol), "CCO")

    for rwmol in [Chem.EditableMol(mol), Chem.RWMol(mol)]:
      rwmol = Chem.EditableMol(mol)
      rwmol.BeginBatchEdit()
      rwmol.RemoveAtom(3)
      rwmol.RemoveBond(4, 0)
      rwmol.CommitBatchEdit()
      nmol = rwmol.GetMol()
      self.assertEqual(Chem.MolToSmiles(nmol), "CCC.O")

    for rwmol in [Chem.EditableMol(mol), Chem.RWMol(mol)]:
      rwmol.BeginBatchEdit()
      rwmol.RemoveAtom(2)
      rwmol.RemoveAtom(3)
      rwmol.RollbackBatchEdit()
      nmol = rwmol.GetMol()
      self.assertEqual(Chem.MolToSmiles(nmol), "C1CCOC1")

  def testBatchEditContextManager(self):
    mol = Chem.MolFromSmiles("C1CCCO1")
    with Chem.RWMol(mol) as rwmol:
      rwmol.RemoveAtom(2)
      rwmol.RemoveAtom(3)
      # make sure we haven't actually changed anything yet:
      self.assertEqual(rwmol.GetNumAtoms(), mol.GetNumAtoms())
    self.assertEqual(rwmol.GetNumAtoms(), mol.GetNumAtoms() - 2)

    # make sure no changes get made if we throw an exception
    try:
      with Chem.RWMol(mol) as rwmol:
        rwmol.RemoveAtom(2)
        rwmol.RemoveAtom(6)
    except Exception:
      pass
    self.assertEqual(rwmol.GetNumAtoms(), mol.GetNumAtoms())

  def testGithub4138(self):
    m = Chem.MolFromSmiles('C1CCCO1')
    q = Chem.MolFromSmarts('')
    self.assertFalse(m.HasSubstructMatch(q))
    self.assertEqual(m.GetSubstructMatch(q), ())
    self.assertEqual(m.GetSubstructMatches(q), ())

    m = Chem.MolFromSmiles('')
    q = Chem.MolFromSmarts('C')
    self.assertFalse(m.HasSubstructMatch(q))
    self.assertEqual(m.GetSubstructMatch(q), ())
    self.assertEqual(m.GetSubstructMatches(q), ())

  def testGithub4144(self):
    ''' the underlying problem with #4144 was that the
    includeRings argument could not be passed to ClearComputedProps()
    from Python. Make sure that's fixed
    '''
    m = Chem.MolFromSmiles('c1ccccc1')
    self.assertEqual(m.GetRingInfo().NumRings(), 1)
    m.ClearComputedProps(includeRings=False)
    self.assertEqual(m.GetRingInfo().NumRings(), 1)
    m.ClearComputedProps()
    with self.assertRaises(RuntimeError):
      m.GetRingInfo().NumRings()

  def testAddWavyBondsForStereoAny(self):
    m = Chem.MolFromSmiles('CC=CC')
    m.GetBondWithIdx(1).SetStereo(Chem.BondStereo.STEREOANY)
    m2 = Chem.Mol(m)
    Chem.AddWavyBondsForStereoAny(m2)
    self.assertEqual(m2.GetBondWithIdx(1).GetStereo(), Chem.BondStereo.STEREONONE)
    self.assertEqual(m2.GetBondWithIdx(0).GetBondDir(), Chem.BondDir.UNKNOWN)
    m2 = Chem.Mol(m)
    Chem.AddWavyBondsForStereoAny(m2, clearDoubleBondFlags=False)
    self.assertEqual(m2.GetBondWithIdx(1).GetStereo(), Chem.BondStereo.STEREOANY)
    self.assertEqual(m2.GetBondWithIdx(0).GetBondDir(), Chem.BondDir.UNKNOWN)

    m = Chem.MolFromSmiles("CC=CC=CC=CC")
    m.GetBondWithIdx(1).SetStereoAtoms(0, 3)
    m.GetBondWithIdx(1).SetStereo(Chem.BondStereo.STEREOCIS)
    m.GetBondWithIdx(3).SetStereo(Chem.BondStereo.STEREOANY)
    m.GetBondWithIdx(5).SetStereoAtoms(4, 7)
    m.GetBondWithIdx(5).SetStereo(Chem.BondStereo.STEREOCIS)
    m2 = Chem.Mol(m)
    Chem.AddWavyBondsForStereoAny(m2)
    self.assertEqual(m2.GetBondWithIdx(3).GetStereo(), Chem.BondStereo.STEREOANY)
    self.assertEqual(m2.GetBondWithIdx(0).GetBondDir(), Chem.BondDir.NONE)

    Chem.AddWavyBondsForStereoAny(
      m2, addWhenImpossible=Chem.StereoBondThresholds.DBL_BOND_SPECIFIED_STEREO)
    self.assertEqual(m2.GetBondWithIdx(3).GetStereo(), Chem.BondStereo.STEREONONE)
    self.assertEqual(m2.GetBondWithIdx(2).GetBondDir(), Chem.BondDir.UNKNOWN)

  def testSmartsParseParams(self):
    smi = "CCC |$foo;;bar$| ourname"
    m = Chem.MolFromSmarts(smi)
    self.assertTrue(m is not None)
    ps = Chem.SmartsParserParams()
    ps.allowCXSMILES = False
    ps.parseName = False
    m = Chem.MolFromSmarts(smi, ps)
    self.assertTrue(m is None)
    ps.allowCXSMILES = True
    ps.parseName = True
    m = Chem.MolFromSmarts(smi, ps)
    self.assertTrue(m is not None)
    self.assertTrue(m.GetAtomWithIdx(0).HasProp('atomLabel'))
    self.assertEqual(m.GetAtomWithIdx(0).GetProp('atomLabel'), "foo")
    self.assertTrue(m.HasProp('_Name'))
    self.assertEqual(m.GetProp('_Name'), "ourname")
    self.assertEqual(m.GetProp("_CXSMILES_Data"), "|$foo;;bar$|")

  def testSmilesWriteParams(self):
    m = Chem.MolFromSmiles('C[C@H](F)Cl')
    ps = Chem.SmilesWriteParams()
    ps.rootedAtAtom = 1
    self.assertEqual(Chem.MolToSmiles(m, ps), "[C@@H](C)(F)Cl")
    self.assertEqual(Chem.MolToCXSmiles(m, ps), "[C@@H](C)(F)Cl")

  def testCXSmilesOptions(self):
    # just checking that the fields parameter gets used.
    # we've tested the individual values on the C++ side
    m = Chem.MolFromSmiles("OC1CCC(F)C1 |LN:1:1.3.2.6|")
    ps = Chem.SmilesWriteParams()
    ps.rootedAtAtom = 1
    self.assertEqual(
      Chem.MolToCXSmiles(m, ps, (Chem.CXSmilesFields.CX_ALL ^ Chem.CXSmilesFields.CX_LINKNODES)),
      "C1(O)CCC(F)C1")
    self.assertTrue(hasattr(Chem.CXSmilesFields, 'CX_BOND_CFG'))
    self.assertTrue(hasattr(Chem.CXSmilesFields, 'CX_ALL_BUT_COORDS'))

  def testKekulizeIfPossible(self):
    m = Chem.MolFromSmiles('c1cccn1', sanitize=False)
    m.UpdatePropertyCache(strict=False)
    Chem.KekulizeIfPossible(m)
    for atom in m.GetAtoms():
      self.assertTrue(atom.GetIsAromatic())
    for bond in m.GetBonds():
      self.assertTrue(bond.GetIsAromatic())
      self.assertEqual(bond.GetBondType(), Chem.BondType.AROMATIC)

  def testHasValenceViolation(self):
    mol = Chem.MolFromSmiles('C(C)(C)(C)(C)C', sanitize=False)
    mol.UpdatePropertyCache(strict=False)
    self.assertTrue(any(a.HasValenceViolation() for a in mol.GetAtoms()))

  def testgithub4992(self):
    if not hasattr(Chem, "Chem.MultithreadedSDMolSupplier"):
      return

    good1 = Chem.MolFromSmiles('C')
    #good1.SetProp('molname', 'good1')
    good2 = Chem.MolFromSmiles('CC')
    #good2.SetProp('molname', 'good2')
    good3 = Chem.MolFromSmiles('CCC')
    #good3.SetProp('molname', 'good3')
    bad = Chem.MolFromSmiles('CN(C)(C)C', sanitize=False)
    #bad.SetProp('molname', 'bad')

    with Chem.SDWriter("good1_good2_good3.sdf") as w:
      w.write(good1)
      w.write(good2)
      w.write(good3)
      w.write(good1)
      w.write(good2)
      w.write(good3)

    with Chem.SDWriter("good1_good2_good3_bad.sdf") as w:
      w.write(good1)
      w.write(good2)
      w.write(good3)
      w.write(bad)

    with Chem.SDWriter("good1_good2_bad_good3.sdf") as w:
      w.write(good1)
      w.write(good2)
      w.write(bad)
      w.write(good3)

    with Chem.SDWriter("bad_good1_good2_good3.sdf") as w:
      w.write(bad)
      w.write(good1)
      w.write(good2)
      w.write(good3)

    def read_mols(supplier, filename):
      i = 0
      with supplier(filename) as sdSuppl:
        count = -1
        for count, mol in enumerate(sdSuppl):
          if mol is not None:
            i += 1
      return i

    counts = []
    for i, s in enumerate((Chem.SDMolSupplier, Chem.MultithreadedSDMolSupplier)):
      for j, f in enumerate(('good1_good2_good3.sdf', 'good1_good2_bad_good3.sdf',
                             'good1_good2_bad_good3.sdf', 'bad_good1_good2_good3.sdf')):
        print(f'---------------\n{s.__name__} {f}')
        if i == 0:
          counts.append(read_mols(s, f))
        else:
          self.assertEqual(counts[j], read_mols(s, f))

  def test_blocklogs(self):
    with capture_logging(logging.INFO) as log_stream:

      # Logging is known to be problematic with static linked libs
      # so let's skip the test if we can't see the expected error
      # log before we block logging.
      Chem.MolFromSmiles('garbage_0')
      if 'garbage_0' not in log_stream.getvalue():
        self.skipTest('cannot fetch log msgs')
      else:
        log_stream.truncate(0)

      with rdBase.BlockLogs():
        Chem.MolFromSmiles('garbage_1')
      self.assertNotIn('garbage_1', log_stream.getvalue())

      Chem.MolFromSmiles('garbage_2')
      self.assertIn('garbage_2', log_stream.getvalue())
      log_stream.truncate(0)

      block = rdBase.BlockLogs()
      self.assertIsNotNone(block)

      Chem.MolFromSmiles('garbage_3')
      self.assertNotIn('garbage_3', log_stream.getvalue())

      del block

      Chem.MolFromSmiles('garbage_4')
      self.assertIn('garbage_4', log_stream.getvalue())
      log_stream.truncate(0)

  def testDisableNontetrahedralStereo(self):
    fileN = os.path.join(RDConfig.RDBaseDir, 'Code', 'GraphMol', 'test_data',
                         'nontetrahedral_3d.sdf')
    origVal = Chem.GetAllowNontetrahedralChirality()
    Chem.SetAllowNontetrahedralChirality(True)
    suppl = Chem.SDMolSupplier(fileN, sanitize=False)
    for mol in suppl:
      Chem.AssignStereochemistryFrom3D(mol)
      ct = mol.GetProp("ChiralType")
      at = mol.GetAtomWithIdx(0)
      if ct == "SP":
        self.assertEqual(at.GetChiralTag(), Chem.ChiralType.CHI_SQUAREPLANAR)
      elif ct == "TB":
        self.assertEqual(at.GetChiralTag(), Chem.ChiralType.CHI_TRIGONALBIPYRAMIDAL)
      elif ct == "OH":
        self.assertEqual(at.GetChiralTag(), Chem.ChiralType.CHI_OCTAHEDRAL)
      elif ct == "TH":
        self.assertEqual(at.GetChiralTag(), Chem.ChiralType.CHI_TETRAHEDRAL)
    Chem.SetAllowNontetrahedralChirality(False)
    suppl = Chem.SDMolSupplier(fileN, sanitize=False)
    for mol in suppl:
      Chem.AssignStereochemistryFrom3D(mol)
      ct = mol.GetProp("ChiralType")
      at = mol.GetAtomWithIdx(0)
      if ct == "TH":
        self.assertEqual(at.GetChiralTag(), Chem.ChiralType.CHI_TETRAHEDRAL)
      else:
        self.assertEqual(at.GetChiralTag(), Chem.ChiralType.CHI_UNSPECIFIED)
    Chem.SetAllowNontetrahedralChirality(origVal)

  def test_legacyStereochemGlobal(self):
    origVal = Chem.GetUseLegacyStereoPerception()
    Chem.SetUseLegacyStereoPerception(True)
    m = Chem.MolFromSmiles("C[C@H]1CCC2(CC1)CC[C@H](C)C(C)C2")
    self.assertEqual(m.GetAtomWithIdx(1).GetChiralTag(), Chem.ChiralType.CHI_UNSPECIFIED)
    self.assertNotEqual(m.GetAtomWithIdx(9).GetChiralTag(), Chem.ChiralType.CHI_UNSPECIFIED)

    Chem.SetUseLegacyStereoPerception(False)
    m = Chem.MolFromSmiles("C[C@H]1CCC2(CC1)CC[C@H](C)C(C)C2")
    self.assertEqual(m.GetAtomWithIdx(1).GetChiralTag(), Chem.ChiralType.CHI_UNSPECIFIED)
    self.assertNotEqual(m.GetAtomWithIdx(9).GetChiralTag(), Chem.ChiralType.CHI_UNSPECIFIED)

    Chem.SetUseLegacyStereoPerception(origVal)

  def testValidationMrvRxn(self):
    Chem.SetUseLegacyStereoPerception(False)

    mrvBlock = ""
    fileN = os.path.join(RDConfig.RDBaseDir, 'Code', 'GraphMol', 'Wrap', 'test_data',
                         'DoubleBondRxn.mrv')
    with open(fileN) as f:
      mrvBlock = f.read()
    rxn = AllChem.ReactionFromMrvBlock(mrvBlock, True, True)

    smi = AllChem.ReactionToSmiles(rxn)
    self.assertEqual(smi, "CC=C1COC(C)OC1>>CC=C1COC(C)OC1")

    rxn = AllChem.ReactionFromMrvFile(fileN, True, True)
    smi = AllChem.ReactionToSmiles(rxn)
    self.assertEqual(smi, "CC=C1COC(C)OC1>>CC=C1COC(C)OC1")

    Chem.SetUseLegacyStereoPerception(True)

  def testValidationMrvRxn2(self):
    Chem.SetUseLegacyStereoPerception(False)

    mrvBlock = ""
    fileN = os.path.join(RDConfig.RDBaseDir, 'Code', 'GraphMol', 'Wrap', 'test_data',
                         'DoubleBondRxn2.mrv')

    with open(fileN) as f:
      mrvBlock = f.read()
    rxn = AllChem.ReactionFromMrvBlock(mrvBlock, True, True)

    smi = AllChem.ReactionToSmiles(rxn)
    self.assertEqual(
      smi,
      "C=C1CC(C)(C(C)(C)C)CC(=C)C1=Cc1cc(C)c(C)c(CCC)c1>>C=C1CC(C)(C(C)(C)C)CC(=C)C1=Cc1cc(C)c(Cl)c(CCC)c1"
    )

    Chem.SetUseLegacyStereoPerception(True)

  def testValidationMrvRxn3(self):
    Chem.SetUseLegacyStereoPerception(False)

    mrvBlock = ""
    fileN = os.path.join(RDConfig.RDBaseDir, 'Code', 'GraphMol', 'Wrap', 'test_data',
                         'DoubleBondAndChiralRxn.mrv')
    with open(fileN) as f:
      mrvBlock = f.read()
    rxn = AllChem.ReactionFromMrvBlock(mrvBlock, True, True)

    smi = AllChem.ReactionToSmiles(rxn)
    self.assertEqual(
      smi,
      "C=C1C[C@](C)(C(C)(C)C)CC(=C)/C1=C/c1cc(C)c(C)c(CCC)c1>>C=C1CC(C)(C(C)(C)C)CC(=C)C1=Cc1cc(C)c(Cl)c(C[C@H](C)Cl)c1"
    )

    Chem.SetUseLegacyStereoPerception(True)

  def testValidationRxn(self):
    Chem.SetUseLegacyStereoPerception(False)

    rxnBlock = ""
    fileN = os.path.join(RDConfig.RDBaseDir, 'Code', 'GraphMol', 'Wrap', 'test_data',
                         'DoubleBondAndChiralRxn.rxn')
    with open(fileN) as f:
      rxnBlock = f.read()

    rxn = AllChem.ReactionFromRxnBlock(rxnBlock, True, True, False)
    smi = AllChem.ReactionToSmiles(rxn)
    self.assertEqual(
      smi,
      "C=C1C[C@](C)(C(C)(C)C)CC(=C)/C1=C/c1cc(C)c(C)c(CCC)c1>>C=C1CC(C)(C(C)(C)C)CC(=C)C1=Cc1cc(C)c(Cl)c(C[C@H](C)Cl)c1"
    )

    rxn = AllChem.ReactionFromRxnFile(fileN, True, True, False)

    smi = AllChem.ReactionToSmiles(rxn)
    self.assertEqual(
      smi,
      "C=C1C[C@](C)(C(C)(C)C)CC(=C)/C1=C/c1cc(C)c(C)c(CCC)c1>>C=C1CC(C)(C(C)(C)C)CC(=C)C1=Cc1cc(C)c(Cl)c(C[C@H](C)Cl)c1"
    )

    Chem.SetUseLegacyStereoPerception(True)

  def testValidationSmiles(self):
    Chem.SetUseLegacyStereoPerception(False)

    smi = "C=C1CC(C)(C(C)(C)C)CC(=C)/C1=C/c1cc(C)c(Cl)c(C[C@H](C)Cl)c1"
    ps = Chem.SmilesParserParams()
    ps.allowCXSMILES = True
    ps.parseName = False
    ps.sanitize = True
    ps.removeHs = False
    mol = Chem.MolFromSmiles(smi, ps)
    self.assertIsNotNone(mol)

    of = Chem.SmilesWriteParams()
    outSmi = Chem.MolToCXSmiles(mol, of, Chem.CXSmilesFields.CX_ALL)

    self.assertEqual(outSmi, "C=C1CC(C)(C(C)(C)C)CC(=C)C1=Cc1cc(C)c(Cl)c(C[C@H](C)Cl)c1")

    smi = "C=C1C[C@](C)(C(C)(C)C)CC(=C)/C1=C/c1cc(C)c(Cl)c(C[C@H](C)Cl)c1"
    mol = Chem.MolFromSmiles(smi, ps)
    self.assertIsNotNone(mol)

    outSmi = Chem.MolToCXSmiles(mol, of, Chem.CXSmilesFields.CX_ALL),

    self.assertEqual(outSmi[0], "C=C1C[C@@](C)(C(C)(C)C)CC(=C)/C1=C\\c1cc(C)c(Cl)c(C[C@H](C)Cl)c1")

    Chem.SetUseLegacyStereoPerception(True)

  def testValidationMol(self):
    Chem.SetUseLegacyStereoPerception(False)
    molBlock = ""
    fileN = os.path.join(RDConfig.RDBaseDir, 'Code', 'GraphMol', 'Wrap', 'test_data',
                         'DoubleBond2000.mol')
    with open(fileN) as f:
      molBlock = f.read()
    mol = Chem.MolFromMolBlock(molBlock, True, True, False)

    smi = Chem.MolToSmiles(mol)
    self.assertEqual(smi, "C=C1CC(C)(C(C)(C)C)CC(=C)C1=Cc1cc(C)c(Cl)c(C[C@H](C)Cl)c1")

    rxn = Chem.MolFromMolFile(fileN, True, True, False)

    smi = Chem.MolToSmiles(rxn)
    self.assertEqual(smi, "C=C1CC(C)(C(C)(C)C)CC(=C)C1=Cc1cc(C)c(Cl)c(C[C@H](C)Cl)c1")

    # nowthe V3000 version

    fileN = os.path.join(RDConfig.RDBaseDir, 'Code', 'GraphMol', 'Wrap', 'test_data',
                         'DoubleBond3000.mol')
    with open(fileN) as f:
      molBlock = f.read()
    mol = Chem.MolFromMolBlock(molBlock, True, True, False)

    smi = Chem.MolToSmiles(mol)
    self.assertEqual(smi, "C=C1CC(C)(C(C)(C)C)CC(=C)C1=Cc1cc(C)c(Cl)c(C[C@H](C)Cl)c1")

    mol = Chem.MolFromMolFile(fileN, True, True, False)
    smi = Chem.MolToSmiles(mol)
    self.assertEqual(smi, "C=C1CC(C)(C(C)(C)C)CC(=C)C1=Cc1cc(C)c(Cl)c(C[C@H](C)Cl)c1")

    # now the chiral versions - the double bond should be chiral

    fileN = os.path.join(RDConfig.RDBaseDir, 'Code', 'GraphMol', 'Wrap', 'test_data',
                         'DoubleBond2000Chiral.mol')
    with open(fileN) as f:
      molBlock = f.read()
    mol = Chem.MolFromMolBlock(molBlock, True, True, False)

    smi = Chem.MolToSmiles(mol)
    self.assertEqual(smi, "C=C1C[C@@](C)(C(C)(C)C)CC(=C)/C1=C/c1cc(C)c(Cl)c(C[C@H](C)Cl)c1")

    rxn = Chem.MolFromMolFile(fileN, True, True, False)

    smi = Chem.MolToSmiles(rxn)
    self.assertEqual(smi, "C=C1C[C@@](C)(C(C)(C)C)CC(=C)/C1=C/c1cc(C)c(Cl)c(C[C@H](C)Cl)c1")

    # now the V3000 version

    fileN = os.path.join(RDConfig.RDBaseDir, 'Code', 'GraphMol', 'Wrap', 'test_data',
                         'DoubleBond3000Chiral.mol')
    with open(fileN) as f:
      molBlock = f.read()
    mol = Chem.MolFromMolBlock(molBlock, True, True, False)

    smi = Chem.MolToSmiles(mol)
    self.assertEqual(smi, "C=C1C[C@@](C)(C(C)(C)C)CC(=C)/C1=C/c1cc(C)c(Cl)c(C[C@H](C)Cl)c1")

    mol = Chem.MolFromMolFile(fileN, True, True, False)
    smi = Chem.MolToSmiles(mol)
    self.assertEqual(smi, "C=C1C[C@@](C)(C(C)(C)C)CC(=C)/C1=C/c1cc(C)c(Cl)c(C[C@H](C)Cl)c1")

    Chem.SetUseLegacyStereoPerception(True)

  def testValidationMrv(self):
    Chem.SetUseLegacyStereoPerception(False)
    mrvBlock = ""
    fileN = os.path.join(RDConfig.RDBaseDir, 'Code', 'GraphMol', 'Wrap', 'test_data',
                         'DoubleBond.mrv')
    with open(fileN) as f:
      mrvBlock = f.read()
    mol = Chem.MolFromMrvBlock(mrvBlock, True, True)

    smi = Chem.MolToSmiles(mol)
    self.assertEqual(smi, "C=C1CC(C)(C(C)(C)C)CC(=C)C1=Cc1cc(C)c(Cl)c(C[C@H](C)Cl)c1")

    mol = Chem.MolFromMrvFile(fileN, True, True)
    smi = Chem.MolToSmiles(mol)
    self.assertEqual(smi, "C=C1CC(C)(C(C)(C)C)CC(=C)C1=Cc1cc(C)c(Cl)c(C[C@H](C)Cl)c1")

    Chem.SetUseLegacyStereoPerception(True)

  def test_picklingWithAddedAttribs(self):
    m = Chem.MolFromSmiles("C")
    m.foo = 1
    m.SetIntProp("bar", 2)
    pkl = pickle.dumps(m)
    nm = pickle.loads(pkl)
    self.assertEqual(nm.GetIntProp("bar"), 2)
    self.assertEqual(nm.foo, 1)

  def testGithubIssue6306(self):
    # test of unpickling
    props = Chem.GetDefaultPickleProperties()
    try:
      Chem.SetDefaultPickleProperties(Chem.PropertyPickleOptions.AllProps)
      mols = [Chem.MolFromSmiles(s) for s in ["C", "CC"]]
      scaffolds = [MurckoScaffold.GetScaffoldForMol(m) for m in mols]
      # this shouldn't throw an exception
      unpickler = [pickle.loads(pickle.dumps(m)) for m in mols]
    finally:
      Chem.SetDefaultPickleProperties(props)

  @unittest.skipIf(not hasattr(Chem, 'MaeWriter'), "not build with MAEParser support")
  def testMaeWriter(self):
    mol = Chem.MolFromSmiles("C1CCCCC1")
    self.assertTrue(mol)
    title = "random test mol"
    mol.SetProp('_Name', title)

    ofile = os.path.join(RDConfig.RDBaseDir, 'Code', 'GraphMol', 'Wrap', 'test_data',
                         'outMaeWriter.mae')
    writer1 = Chem.MaeWriter(ofile)

    osio = StringIO()
    writer2 = Chem.MaeWriter(osio)

    for writer in (writer1, writer2):
      writer.write(mol)
      writer.close()
      del writer

    with open(ofile) as f:
      maefile = f.read()

    self.assertEqual(maefile, osio.getvalue())

    self.assertIn('s_m_m2io_version', maefile)

    self.assertIn('f_m_ct', maefile)

    self.assertIn('s_m_title', maefile)
    self.assertIn(title, maefile)

    self.assertIn(f' m_atom[{mol.GetNumAtoms()}] {{', maefile)

    self.assertEqual(maefile.count("A0A0A0"), 6)  # 6 grey-colored heavy atoms

    self.assertTrue(f' m_bond[{mol.GetNumBonds()}] {{', maefile)

  @unittest.skipIf(not hasattr(Chem, 'MaeWriter'), "not build with MAEParser support")
  def testMaeWriterProps(self):
    mol = Chem.MolFromSmiles("C1CCCCC1")
    self.assertTrue(mol)

    title = "random test mol"
    mol.SetProp('_Name', title)

    boolProp = False
    intProp = 123454321
    realProp = 2.718282  # Mae files have a predefined precision of 6 digits!
    strProp = r"This is a dummy prop, yay!"

    ignored_prop = 'ignored_prop'
    str_dummy_prop = 'str_dummy_prop'
    mol_prop = 'mol_prop'
    atom_prop = 'atom_prop'
    bond_prop = 'bond_prop'
    exported_props = [str_dummy_prop, mol_prop, atom_prop, bond_prop]

    mol.SetIntProp(mol_prop, intProp)
    mol.SetProp(str_dummy_prop, strProp)
    mol.SetProp(ignored_prop, ignored_prop)

    atomIdx = 2
    at = mol.GetAtomWithIdx(atomIdx)
    at.SetDoubleProp(atom_prop, realProp)
    at.SetProp(str_dummy_prop, strProp)
    at.SetProp(ignored_prop, ignored_prop)

    bondIdx = 4
    b = mol.GetBondWithIdx(bondIdx)
    b.SetBoolProp(bond_prop, boolProp)
    b.SetProp(str_dummy_prop, strProp)
    b.SetProp(ignored_prop, ignored_prop)

    heavyAtomColor = "767676"

    osio = StringIO()
    with Chem.MaeWriter(osio) as w:
      w.SetProps(exported_props)
      w.write(mol, heavyAtomColor=heavyAtomColor)

    maestr = osio.getvalue()

    ctBlockStart = maestr.find('f_m_ct')
    atomBlockStart = maestr.find(' m_atom[')
    bondBlockStart = maestr.find(' m_bond[')

    self.assertNotEqual(ctBlockStart, -1)
    self.assertNotEqual(atomBlockStart, -1)
    self.assertNotEqual(bondBlockStart, -1)

    self.assertGreater(bondBlockStart, atomBlockStart)
    self.assertGreater(atomBlockStart, ctBlockStart)

    # structure properties
    self.assertIn(mol_prop, maestr[ctBlockStart:atomBlockStart])
    self.assertIn(str(intProp), maestr[ctBlockStart:atomBlockStart])

    self.assertIn(str_dummy_prop, maestr[ctBlockStart:atomBlockStart])
    self.assertIn(strProp, maestr[ctBlockStart:atomBlockStart])

    self.assertNotIn(ignored_prop, maestr[ctBlockStart:atomBlockStart])

    # atom properties
    self.assertIn(atom_prop, maestr[atomBlockStart:bondBlockStart])
    self.assertIn(str_dummy_prop, maestr[atomBlockStart:bondBlockStart])

    self.assertNotIn(ignored_prop, maestr[atomBlockStart:bondBlockStart])

    for line in maestr[atomBlockStart:bondBlockStart].split('\n'):
      if line.strip().startswith(str(atomIdx + 1)):
        break
    self.assertIn(str(realProp), line)
    self.assertIn(strProp, line)
    self.assertIn(heavyAtomColor, line)

    # bond properties
    self.assertIn(bond_prop, maestr[bondBlockStart:])
    self.assertIn(str_dummy_prop, maestr[bondBlockStart:])

    self.assertNotIn(ignored_prop, maestr[bondBlockStart:])

    for line in maestr[bondBlockStart:].split('\n'):
      if line.strip().startswith(str(bondIdx + 1)):
        break
    self.assertIn(str(int(boolProp)), line)
    self.assertIn(strProp, line)

  @unittest.skipIf(not hasattr(Chem, 'MaeWriter'), "not build with MAEParser support")
  def testMaeWriterRoundtrip(self):
    smiles = "C1CCCCC1"
    mol = Chem.MolFromSmiles(smiles)
    self.assertTrue(mol)

    osio = StringIO()
    with Chem.MaeWriter(osio) as w:
      w.write(mol)

    isio = BytesIO(osio.getvalue().encode())
    with Chem.MaeMolSupplier(isio) as r:
      roundtrip_mol = next(r)
    self.assertTrue(roundtrip_mol)

    self.assertEqual(Chem.MolToSmiles(roundtrip_mol), smiles)

  @unittest.skipIf(not hasattr(Chem, 'MaeWriter'), "not build with MAEParser support")
  def testMaeWriterGetText(self):
    smiles = "C1CCCCC1"
    mol = Chem.MolFromSmiles(smiles)
    self.assertTrue(mol)

    dummy_prop = 'dummy_prop'
    another_dummy_prop = 'another_dummy_prop'
    mol.SetProp(dummy_prop, dummy_prop)
    mol.SetProp(another_dummy_prop, another_dummy_prop)

    heavyAtomColor = "767676"

    osio = StringIO()
    with Chem.MaeWriter(osio) as w:
      w.SetProps([dummy_prop])
      w.write(mol, heavyAtomColor=heavyAtomColor)

    iomae = osio.getvalue()

    ctBlockStart = iomae.find('f_m_ct')
    self.assertNotEqual(ctBlockStart, -1)

    self.assertIn(dummy_prop, iomae)
    self.assertNotIn(another_dummy_prop, iomae)

    mae = Chem.MaeWriter.GetText(mol, heavyAtomColor, -1, [dummy_prop])

    self.assertEqual(mae, iomae[ctBlockStart:])

  def test3dChiralMolFile(self):
    fileN = os.path.join(RDConfig.RDBaseDir, 'Code', 'GraphMol', 'FileParsers', 'test_data',
                         'Cubane.sdf')
    with open(fileN, 'r') as inF:
      inD = inF.read()

    fileWedges = os.path.join(RDConfig.RDBaseDir, 'Code', 'GraphMol', 'FileParsers', 'test_data',
                              'CubaneWedges.cxsmi')
    with open(fileWedges, 'r') as inF:
      inWedges = inF.read()

    fileNoWedges = os.path.join(RDConfig.RDBaseDir, 'Code', 'GraphMol', 'FileParsers', 'test_data',
                                'CubaneNoWedges.cxsmi')
    with open(fileNoWedges, 'r') as inF:
      inNoWedges = inF.read()

    m1 = Chem.MolFromMolBlock(inD, sanitize=False, removeHs=False, strictParsing=True)
    self.assertTrue(m1 is not None)
    self.assertTrue(m1.GetNumAtoms() == 16)
    smi = Chem.MolToCXSmiles(m1)
    self.assertTrue(smi == inWedges)

    m1 = Chem.MolFromMolFile(fileN, sanitize=False, removeHs=False, strictParsing=True)
    self.assertTrue(m1 is not None)
    self.assertTrue(m1.GetNumAtoms() == 16)
    smi = Chem.MolToCXSmiles(m1)
    self.assertTrue(smi == inWedges)

    m1 = Chem.MolFromMolBlock(inD, sanitize=False, removeHs=False, strictParsing=True)
    Chem.RemoveNonExplicit3DChirality(m1)

    self.assertTrue(m1 is not None)
    self.assertTrue(m1.GetNumAtoms() == 16)
    smi = Chem.MolToCXSmiles(m1)
    self.assertTrue(smi == inNoWedges)

    m1 = Chem.MolFromMolFile(fileN, sanitize=False, removeHs=False, strictParsing=True)
    Chem.RemoveNonExplicit3DChirality(m1)

    self.assertTrue(m1 is not None)
    self.assertTrue(m1.GetNumAtoms() == 16)
    smi = Chem.MolToCXSmiles(m1)
    self.assertTrue(smi == inNoWedges)

  def test3dChiralMrvFile(self):
    fileN = os.path.join(RDConfig.RDBaseDir, 'Code', 'GraphMol', 'MarvinParse', 'test_data',
                         'Cubane.mrv')
    with open(fileN, 'r') as inF:
      inD = inF.read()

    fileWedges = os.path.join(RDConfig.RDBaseDir, 'Code', 'GraphMol', 'MarvinParse', 'test_data',
                              'CubaneWedges.cxsmi')
    with open(fileWedges, 'r') as inF:
      inWedges = inF.read()

    fileNoWedges = os.path.join(RDConfig.RDBaseDir, 'Code', 'GraphMol', 'MarvinParse', 'test_data',
                                'CubaneNoWedges.cxsmi')
    with open(fileNoWedges, 'r') as inF:
      inNoWedges = inF.read()

    m1 = Chem.MolFromMrvBlock(inD, sanitize=False, removeHs=False)

    self.assertTrue(m1 is not None)
    self.assertTrue(m1.GetNumAtoms() == 16)
    smi = Chem.MolToCXSmiles(m1)
    sys.stdout.flush()
    self.assertTrue(smi == inWedges)

    m1 = Chem.MolFromMrvFile(fileN, sanitize=False, removeHs=False)

    self.assertTrue(m1 is not None)
    self.assertTrue(m1.GetNumAtoms() == 16)
    smi = Chem.MolToCXSmiles(m1)
    self.assertTrue(smi == inWedges)

    m1 = Chem.MolFromMrvBlock(inD, sanitize=False, removeHs=False)
    Chem.RemoveNonExplicit3DChirality(m1)

    self.assertTrue(m1 is not None)
    self.assertTrue(m1.GetNumAtoms() == 16)
    smi = Chem.MolToCXSmiles(m1)
    self.assertTrue(smi == inNoWedges)

    m1 = Chem.MolFromMrvFile(fileN, sanitize=False, removeHs=False)
    Chem.RemoveNonExplicit3DChirality(m1)

    self.assertTrue(m1 is not None)
    self.assertTrue(m1.GetNumAtoms() == 16)
    smi = Chem.MolToCXSmiles(m1)
    self.assertTrue(smi == inNoWedges)

  def test3dChiralCxsmiles(self):
    fileN = os.path.join(RDConfig.RDBaseDir, 'Code', 'GraphMol', 'SmilesParse', 'test_data',
                         'Cubane.cxsmi')
    with open(fileN, 'r') as inF:
      inD = inF.read()

    fileWedges = os.path.join(RDConfig.RDBaseDir, 'Code', 'GraphMol', 'SmilesParse', 'test_data',
                              'Cubane.cxsmi.expected3D.cxsmi')
    with open(fileWedges, 'r') as inF:
      inWedges = inF.read()

    fileNoWedges = os.path.join(RDConfig.RDBaseDir, 'Code', 'GraphMol', 'SmilesParse', 'test_data',
                                'Cubane.cxsmi.expected3D2.cxsmi')
    with open(fileNoWedges, 'r') as inF:
      inNoWedges = inF.read()

    ps = Chem.SmilesParserParams()
    ps.allowCXSMILES = True
    ps.parseName = False
    ps.sanitize = False
    ps.removeHs = False

    m1 = Chem.MolFromSmiles(inD, ps)
    self.assertTrue(m1 is not None)
    self.assertTrue(m1.GetNumAtoms() == 16)
    smi = Chem.MolToCXSmiles(m1)
    sys.stdout.flush()
    self.assertTrue(smi == inWedges)

    m1 = Chem.MolFromSmiles(inD, ps)
    Chem.RemoveNonExplicit3DChirality(m1)

    self.assertTrue(m1 is not None)
    self.assertTrue(m1.GetNumAtoms() == 16)
    smi = Chem.MolToCXSmiles(m1)
    print('smi: ', smi)
    print('inWedges: ', inNoWedges)

    self.assertTrue(smi == inNoWedges)

  def testReapplyMolBlockWedging(self):
    fileN = os.path.join(RDConfig.RDBaseDir, 'Code', 'GraphMol', 'MarvinParse', 'test_data',
                         'JDQ443_atrop1.mrv')

    fileReapplied = os.path.join(RDConfig.RDBaseDir, 'Code', 'GraphMol', 'MarvinParse', 'test_data',
                                 'JDQ443_atrop1.mrv.expected.sdf')
    with open(fileReapplied, 'r') as inF:
      isReapplied = inF.read()

    fileNotReapplied = os.path.join(RDConfig.RDBaseDir, 'Code', 'GraphMol', 'MarvinParse',
                                    'test_data', 'JDQ443_atrop1.mrv.expected2.sdf')
    with open(fileNotReapplied, 'r') as inF:
      isNotReapplied = inF.read()

    m = Chem.MolFromMrvFile(fileN, False, False)
    self.assertTrue(m is not None)
    self.assertTrue(m.GetNumAtoms() == 38)
    mBlock = Chem.MolToMolBlock(m, False, -1, True, True)

    sys.stdout.flush()
    self.assertTrue(mBlock == isNotReapplied)
    Chem.ReapplyMolBlockWedging(m)

    mBlock = Chem.MolToMolBlock(m, False, -1, True, True)
    sys.stdout.flush()

    self.assertTrue(mBlock == isReapplied)

  def testReapplyMolBlockWedgingAllBondTypes(self):
    m = Chem.MolFromMolBlock('''
  Mrv2311 04232413302D          

  0  0  0     0  0            999 V3000
M  V30 BEGIN CTAB
M  V30 COUNTS 5 4 0 0 0
M  V30 BEGIN ATOM
M  V30 1 S -11.583 11.3533 0 0
M  V30 2 C -12.9167 10.5833 0 0
M  V30 3 O -11.583 12.8933 0 0
M  V30 4 C -10.2493 10.5833 0 0
M  V30 5 C -10.2493 9.0433 0 0
M  V30 END ATOM
M  V30 BEGIN BOND
M  V30 1 1 4 5
M  V30 2 1 2 1
M  V30 3 1 1 4
M  V30 4 2 1 3 CFG=1
M  V30 END BOND
M  V30 END CTAB
M  END
''')
    self.assertEqual(m.GetBondWithIdx(3).GetBondType(), Chem.BondType.DOUBLE)
    Chem.ReapplyMolBlockWedging(m)
    self.assertEqual(m.GetBondWithIdx(3).GetBondDir(), Chem.BondDir.BEGINWEDGE)
    Chem.ReapplyMolBlockWedging(m, False)
    self.assertEqual(m.GetBondWithIdx(3).GetBondDir(), Chem.BondDir.NONE)

  def testAtropisomerWedging(self):
    m = Chem.MolFromSmiles(
      'CC1=C(N2C=CC=C2[C@H](C)Cl)C(C)CCC1 |(2.679,0.4142,;1.3509,1.181,;0.0229,0.4141,;0.0229,-1.1195,;1.2645,-2.0302,;0.7901,-3.4813,;-0.7446,-3.4813,;-1.219,-2.0302,;-2.679,-1.5609,;-3.0039,-0.0556,;-3.8202,-2.595,;-1.3054,1.1809,;-2.6335,0.4141,;-1.3054,2.7145,;0.0229,3.4813,;1.3509,2.7146,),wD:2.11,wU:8.10,&1:8|'
    )
    self.assertTrue(m is not None)
    self.assertTrue(m.GetNumAtoms() == 16)

    sys.stdout.flush()
    flags = Chem.CXSmilesFields.CX_COORDS | \
                        Chem.CXSmilesFields.CX_MOLFILE_VALUES | \
                        Chem.CXSmilesFields.CX_ATOM_PROPS | \
                        Chem.CXSmilesFields.CX_BOND_CFG | \
                        Chem.CXSmilesFields.CX_ENHANCEDSTEREO

    ps = Chem.SmilesWriteParams()
    ps.canonical = True
    smi = Chem.MolToCXSmiles(m, ps, flags, Chem.RestoreBondDirOption.RestoreBondDirOptionTrue)
    self.assertTrue(
      smi ==
      'CC1=C(n2cccc2[C@H](C)Cl)C(C)CCC1 |(2.679,0.4142,;1.3509,1.181,;0.0229,0.4141,;0.0229,-1.1195,;1.2645,-2.0302,;0.7901,-3.4813,;-0.7446,-3.4813,;-1.219,-2.0302,;-2.679,-1.5609,;-3.0039,-0.0556,;-3.8202,-2.595,;-1.3054,1.1809,;-2.6335,0.4141,;-1.3054,2.7145,;0.0229,3.4813,;1.3509,2.7146,),wD:2.11,wU:8.10,&1:8|'
    )

    flags = Chem.CXSmilesFields.CX_COORDS | \
                        Chem.CXSmilesFields.CX_MOLFILE_VALUES | \
                        Chem.CXSmilesFields.CX_ATOM_PROPS | \
                        Chem.CXSmilesFields.CX_BOND_ATROPISOMER | \
                        Chem.CXSmilesFields.CX_ENHANCEDSTEREO

    smi = Chem.MolToCXSmiles(m, ps, flags, Chem.RestoreBondDirOption.RestoreBondDirOptionTrue)

    self.assertTrue(
      smi ==
      'CC1=C(n2cccc2[C@H](C)Cl)C(C)CCC1 |(2.679,0.4142,;1.3509,1.181,;0.0229,0.4141,;0.0229,-1.1195,;1.2645,-2.0302,;0.7901,-3.4813,;-0.7446,-3.4813,;-1.219,-2.0302,;-2.679,-1.5609,;-3.0039,-0.0556,;-3.8202,-2.595,;-1.3054,1.1809,;-2.6335,0.4141,;-1.3054,2.7145,;0.0229,3.4813,;1.3509,2.7146,),wD:2.11,&1:8|'
    )

    flags = Chem.CXSmilesFields.CX_COORDS | \
                        Chem.CXSmilesFields.CX_MOLFILE_VALUES | \
                        Chem.CXSmilesFields.CX_ATOM_PROPS | \
                        Chem.CXSmilesFields.CX_ENHANCEDSTEREO

    smi = Chem.MolToCXSmiles(m, ps, flags, Chem.RestoreBondDirOption.RestoreBondDirOptionTrue)
    self.assertTrue(
      smi ==
      'CC1=C(n2cccc2[C@H](C)Cl)C(C)CCC1 |(2.679,0.4142,;1.3509,1.181,;0.0229,0.4141,;0.0229,-1.1195,;1.2645,-2.0302,;0.7901,-3.4813,;-0.7446,-3.4813,;-1.219,-2.0302,;-2.679,-1.5609,;-3.0039,-0.0556,;-3.8202,-2.595,;-1.3054,1.1809,;-2.6335,0.4141,;-1.3054,2.7145,;0.0229,3.4813,;1.3509,2.7146,),&1:8|'
    )

  def test_picklingWithAddedAttribs(self):
    m = Chem.MolFromSmiles("C")
    m.foo = 1
    m.SetIntProp("bar", 2)
    pkl = pickle.dumps(m)
    nm = pickle.loads(pkl)
    self.assertEqual(nm.GetIntProp("bar"), 2)
    self.assertEqual(nm.foo, 1)

  def testGithubIssue6306(self):
    # test of unpickling
    props = Chem.GetDefaultPickleProperties()
    try:
      Chem.SetDefaultPickleProperties(Chem.PropertyPickleOptions.AllProps)
      mols = [Chem.MolFromSmiles(s) for s in ["C", "CC"]]
      scaffolds = [MurckoScaffold.GetScaffoldForMol(m) for m in mols]
      # this shouldn't throw an exception
      unpickler = [pickle.loads(pickle.dumps(m)) for m in mols]
    finally:
      Chem.SetDefaultPickleProperties(props)

  @unittest.skipIf(not hasattr(Chem, 'MaeWriter'), "not built with MAEParser support")
  def testMaeWriter(self):
    mol = Chem.MolFromSmiles("C1CCCCC1")
    self.assertTrue(mol)
    title = "random test mol"
    mol.SetProp('_Name', title)

    ofile = os.path.join(RDConfig.RDBaseDir, 'Code', 'GraphMol', 'Wrap', 'test_data',
                         'outMaeWriter.mae')
    writer1 = Chem.MaeWriter(ofile)

    osio = StringIO()
    writer2 = Chem.MaeWriter(osio)

    for writer in (writer1, writer2):
      writer.write(mol)
      writer.close()
      del writer

    with open(ofile) as f:
      maefile = f.read()

    self.assertEqual(maefile, osio.getvalue())

    self.assertIn('s_m_m2io_version', maefile)

    self.assertIn('f_m_ct', maefile)

    self.assertIn('s_m_title', maefile)
    self.assertIn(title, maefile)

    self.assertIn(f' m_atom[{mol.GetNumAtoms()}] {{', maefile)

    self.assertTrue(f' m_bond[{mol.GetNumBonds()}] {{', maefile)

  @unittest.skipIf(not hasattr(Chem, 'MaeWriter'), "not built with MAEParser support")
  def testMaeWriterProps(self):
    mol = Chem.MolFromSmiles("C1CCCCC1")
    self.assertTrue(mol)

    title = "random test mol"
    mol.SetProp('_Name', title)

    boolProp = False
    intProp = 123454321
    realProp = 2.718282  # Mae files have a predefined precision of 6 digits!
    strProp = r"This is a dummy prop, yay!"

    ignored_prop = 'ignored_prop'
    str_dummy_prop = 'str_dummy_prop'
    mol_prop = 'mol_prop'
    atom_prop = 'atom_prop'
    bond_prop = 'bond_prop'
    exported_props = [str_dummy_prop, mol_prop, atom_prop, bond_prop]

    mol.SetIntProp(mol_prop, intProp)
    mol.SetProp(str_dummy_prop, strProp)
    mol.SetProp(ignored_prop, ignored_prop)

    atomIdx = 2
    at = mol.GetAtomWithIdx(atomIdx)
    at.SetDoubleProp(atom_prop, realProp)
    at.SetProp(str_dummy_prop, strProp)
    at.SetProp(ignored_prop, ignored_prop)

    bondIdx = 4
    b = mol.GetBondWithIdx(bondIdx)
    b.SetBoolProp(bond_prop, boolProp)
    b.SetProp(str_dummy_prop, strProp)
    b.SetProp(ignored_prop, ignored_prop)

    osio = StringIO()
    with Chem.MaeWriter(osio) as w:
      w.SetProps(exported_props)
      w.write(mol)

    maestr = osio.getvalue()

    ctBlockStart = maestr.find('f_m_ct')
    atomBlockStart = maestr.find(' m_atom[')
    bondBlockStart = maestr.find(' m_bond[')

    self.assertNotEqual(ctBlockStart, -1)
    self.assertNotEqual(atomBlockStart, -1)
    self.assertNotEqual(bondBlockStart, -1)

    self.assertGreater(bondBlockStart, atomBlockStart)
    self.assertGreater(atomBlockStart, ctBlockStart)

    # structure properties
    self.assertIn(mol_prop, maestr[ctBlockStart:atomBlockStart])
    self.assertIn(str(intProp), maestr[ctBlockStart:atomBlockStart])

    self.assertIn(str_dummy_prop, maestr[ctBlockStart:atomBlockStart])
    self.assertIn(strProp, maestr[ctBlockStart:atomBlockStart])

    self.assertNotIn(ignored_prop, maestr[ctBlockStart:atomBlockStart])

    # atom properties
    self.assertIn(atom_prop, maestr[atomBlockStart:bondBlockStart])
    self.assertIn(str_dummy_prop, maestr[atomBlockStart:bondBlockStart])

    self.assertNotIn(ignored_prop, maestr[atomBlockStart:bondBlockStart])

    for line in maestr[atomBlockStart:bondBlockStart].split('\n'):
      if line.strip().startswith(str(atomIdx + 1)):
        break
    self.assertIn(str(realProp), line)
    self.assertIn(strProp, line)

    # bond properties
    self.assertIn(bond_prop, maestr[bondBlockStart:])
    self.assertIn(str_dummy_prop, maestr[bondBlockStart:])

    self.assertNotIn(ignored_prop, maestr[bondBlockStart:])

    for line in maestr[bondBlockStart:].split('\n'):
      if line.strip().startswith(str(bondIdx + 1)):
        break
    self.assertIn(str(int(boolProp)), line)
    self.assertIn(strProp, line)

  @unittest.skipIf(not hasattr(Chem, 'MaeWriter'), "not built with MAEParser support")
  def testMaeWriterRoundtrip(self):
    smiles = "C1CCCCC1"
    mol = Chem.MolFromSmiles(smiles)
    self.assertTrue(mol)

    osio = StringIO()
    with Chem.MaeWriter(osio) as w:
      w.write(mol)

    isio = BytesIO(osio.getvalue().encode())
    with Chem.MaeMolSupplier(isio) as r:
      roundtrip_mol = next(r)
    self.assertTrue(roundtrip_mol)

    self.assertEqual(Chem.MolToSmiles(roundtrip_mol), smiles)

  @unittest.skipIf(not hasattr(Chem, 'MaeWriter'), "not built with MAEParser support")
  def testMaeWriterGetText(self):
    smiles = "C1CCCCC1"
    mol = Chem.MolFromSmiles(smiles)
    self.assertTrue(mol)

    dummy_prop = 'dummy_prop'
    another_dummy_prop = 'another_dummy_prop'
    mol.SetProp(dummy_prop, dummy_prop)
    mol.SetProp(another_dummy_prop, another_dummy_prop)

    osio = StringIO()
    with Chem.MaeWriter(osio) as w:
      w.SetProps([dummy_prop])
      w.write(mol)

    iomae = osio.getvalue()

    ctBlockStart = iomae.find('f_m_ct')
    self.assertNotEqual(ctBlockStart, -1)

    self.assertIn(dummy_prop, iomae)
    self.assertNotIn(another_dummy_prop, iomae)

    mae = Chem.MaeWriter.GetText(mol, -1, [dummy_prop])

    self.assertEqual(mae, iomae[ctBlockStart:])

  def test_HapticBondsToDative(self):
    fefile = os.path.join(RDConfig.RDBaseDir, 'Code', 'GraphMol', 'MolStandardize', 'test_data',
                          'ferrocene.mol')
    femol = Chem.MolFromMolFile(fefile)
    newfemol = Chem.rdmolops.HapticBondsToDative(femol)
    self.assertEqual(Chem.MolToSmiles(newfemol),
                     'c12->[Fe+2]3456789(<-c1c->3[cH-]->4c->52)<-c1c->6c->7[cH-]->8c->91')

  def test_DativeBondsToHaptic(self):
    fefile = os.path.join(RDConfig.RDBaseDir, 'Code', 'GraphMol', 'MolStandardize', 'test_data',
                          'ferrocene.mol')
    femol = Chem.MolFromMolFile(fefile)
    newfemol = Chem.rdmolops.HapticBondsToDative(femol)
    backfemol = Chem.rdmolops.DativeBondsToHaptic(newfemol)
    self.assertEqual(Chem.MolToSmiles(femol), Chem.MolToSmiles(backfemol))

  def testTranslateChiralFlag(self):
    mol = Chem.MolFromSmiles("C[C@@](N)(F)C[C@](C)(O)F |a:1|")
    flagMol = Chem.Mol(mol)
    flagMol.SetIntProp("_MolFileChiralFlag", 1)
    Chem.TranslateChiralFlagToStereoGroups(flagMol)
    sgs = flagMol.GetStereoGroups()
    self.assertEqual(len(sgs), 1)
    self.assertEqual(len(sgs[0].GetAtoms()), 2)
    self.assertEqual(sgs[0].GetGroupType(), Chem.StereoGroupType.STEREO_ABSOLUTE)

    flagMol = Chem.Mol(mol)
    flagMol.SetIntProp("_MolFileChiralFlag", 0)
    Chem.TranslateChiralFlagToStereoGroups(flagMol)
    sgs = flagMol.GetStereoGroups()
    self.assertEqual(len(sgs), 2)
    self.assertEqual(sgs[0].GetGroupType(), Chem.StereoGroupType.STEREO_ABSOLUTE)
    self.assertEqual(len(sgs[0].GetAtoms()), 1)

    self.assertEqual(sgs[1].GetGroupType(), Chem.StereoGroupType.STEREO_AND)
    self.assertEqual(len(sgs[1].GetAtoms()), 1)

    flagMol = Chem.Mol(mol)
    flagMol.SetIntProp("_MolFileChiralFlag", 0)
    Chem.TranslateChiralFlagToStereoGroups(flagMol, Chem.StereoGroupType.STEREO_OR)
    sgs = flagMol.GetStereoGroups()
    self.assertEqual(len(sgs), 2)
    self.assertEqual(sgs[0].GetGroupType(), Chem.StereoGroupType.STEREO_ABSOLUTE)
    self.assertEqual(len(sgs[0].GetAtoms()), 1)

    self.assertEqual(sgs[1].GetGroupType(), Chem.StereoGroupType.STEREO_OR)
    self.assertEqual(len(sgs[1].GetAtoms()), 1)

  def testHasQueryHs(self):
    for sma, hasQHs in [
      ("[#1]", (True, False)), ("[#1,N]", (True, True)), ("[$(C-[H])]", (True, False)),
      ("[$([C,#1])]", (True, True)),
      ("[$(c([C;!R;!$(C-[N,O,S]);!$(C-[H])](=O))1naaaa1),$(c([C;!R;!$(C-[N,O,S]);!$(C-[H])](=O))1naa[n,s,o]1)]",
       (True, False))
    ]:
      pat = Chem.MolFromSmarts(sma)
      self.assertEqual(Chem.HasQueryHs(pat), hasQHs)

  def testMolHasQuery(self):
    m1 = Chem.MolFromSmiles("CCO")
    self.assertFalse(m1.HasQuery())

    m2 = Chem.MolFromSmarts("[#6][#6][#8]")
    self.assertTrue(m2.HasQuery())

    m3 = Chem.MolFromSmiles("CC~O")
    self.assertTrue(m3.HasQuery())

  def testMrvHandling(self):
    fn1 = os.path.join(RDConfig.RDBaseDir, 'Code', 'GraphMol', 'MarvinParse', 'test_data',
                       'aspirin.mrv')
    mol = Chem.MolFromMrvFile(fn1)
    self.assertIsNotNone(mol)
    self.assertEqual(mol.GetNumAtoms(), 13)
    mrv = Chem.MolToMrvBlock(mol)
    self.assertTrue('<molecule molID="m1">' in mrv)
    self.assertFalse('<reaction>' in mrv)

    fName = tempfile.NamedTemporaryFile(suffix='.mrv').name
    self.assertFalse(os.path.exists(fName))
    Chem.MolToMrvFile(mol, fName)
    self.assertTrue(os.path.exists(fName))
    os.unlink(fName)

    with open(fn1, 'r') as inf:
      ind = inf.read()
    mol = Chem.MolFromMrvBlock(ind)
    self.assertIsNotNone(mol)
    self.assertEqual(mol.GetNumAtoms(), 13)

  def testAtomMapsInCanonicalization(self):
    mol = Chem.MolFromSmiles("[F:1]C([F:2])O")
    ranks = Chem.CanonicalRankAtoms(mol, breakTies=False, includeAtomMaps=True)
    self.assertNotEqual(ranks[0], ranks[2])
    ranks = Chem.CanonicalRankAtoms(mol, breakTies=False, includeAtomMaps=False)
    self.assertEqual(ranks[0], ranks[2])

  def testExpandAndCollapseAttachmentPoints(self):
    mol = Chem.MolFromSmarts("*CO")
    self.assertEqual(mol.GetNumAtoms(), 3)
    mol.GetAtomWithIdx(2).SetIntProp("molAttchpt", 1)
    Chem.ExpandAttachmentPoints(mol)
    self.assertEqual(mol.GetNumAtoms(), 4)
    self.assertTrue(mol.GetAtomWithIdx(3).HasQuery())

    Chem.CollapseAttachmentPoints(mol)
    self.assertEqual(mol.GetNumAtoms(), 3)

    Chem.ExpandAttachmentPoints(mol, addAsQueries=False)
    self.assertEqual(mol.GetNumAtoms(), 4)
    self.assertFalse(mol.GetAtomWithIdx(3).HasQuery())
    Chem.CollapseAttachmentPoints(mol, markedOnly=False)
    self.assertEqual(mol.GetNumAtoms(), 2)

  def testAddStereoAnnotations(self):
    mol = Chem.MolFromSmiles(
      "C[C@@H]1N[C@H](C)[C@@H]([C@H](C)[C@@H]1C)C1[C@@H](C)O[C@@H](C)[C@@H](C)[C@H]1C/C=C/C |a:5,o1:1,8,o2:14,16,&1:11,18,&2:3,6,r|"
    )
    self.assertIsNotNone(mol)
    Chem.rdCIPLabeler.AssignCIPLabels(mol)
    Chem.AddStereoAnnotations(mol)
    self.assertEqual(mol.GetAtomWithIdx(5).GetProp("atomNote"), "abs (S)")
    self.assertEqual(mol.GetAtomWithIdx(3).GetProp("atomNote"), "and2")

  def testIsRingFused(self):
    molOrig = Chem.MolFromSmiles("C1C(C2CC3CCCCC3C12)C1CCCCC1")
    mol = Chem.RWMol(molOrig)
    ri = mol.GetRingInfo()
    self.assertEqual(ri.NumRings(), 4)
    fusedRings = [ri.IsRingFused(i) for i in range(ri.NumRings())]
    self.assertEqual(fusedRings.count(True), 3)
    self.assertEqual(fusedRings.count(False), 1)
    atoms = mol.GetSubstructMatch(Chem.MolFromSmarts("[$(C1CCC1)]-@[$(C1CCCCC1)]"))
    mol.RemoveBond(*atoms)
    Chem.SanitizeMol(mol)
    self.assertEqual(Chem.MolToSmiles(mol), "C1CCC(CC2CCC2C2CCCCC2)CC1")
    self.assertEqual(ri.NumRings(), 3)
    fusedRings = [ri.IsRingFused(i) for i in range(ri.NumRings())]
    self.assertEqual(fusedRings.count(True), 0)
    self.assertEqual(fusedRings.count(False), 3)
    mol = Chem.RWMol(molOrig)
    ri = mol.GetRingInfo()
    self.assertEqual(ri.NumRings(), 4)
    fusedRings = [ri.IsRingFused(i) for i in range(ri.NumRings())]
    self.assertEqual(fusedRings.count(True), 3)
    self.assertEqual(fusedRings.count(False), 1)
    fusedBonds = [ri.NumFusedBonds(i) for i in range(ri.NumRings())]
    self.assertEqual(fusedBonds.count(0), 1)
    self.assertEqual(fusedBonds.count(1), 2)
    self.assertEqual(fusedBonds.count(2), 1)
    atoms = mol.GetSubstructMatch(
      Chem.MolFromSmarts("[$(C1CCCCC1-!@[CX4;R1;r4])].[$(C1C(-!@[CX4;R1;r6])CC1)]"))
    mol.AddBond(*atoms, Chem.BondType.SINGLE)
    Chem.SanitizeMol(mol)
    self.assertEqual(Chem.MolToSmiles(mol), "C1CCC2C(C1)CC1C2C2C3CCCCC3C12")
    self.assertEqual(ri.NumRings(), 5)
    fusedRings = [ri.IsRingFused(i) for i in range(ri.NumRings())]
    self.assertEqual(fusedRings.count(True), 5)
    self.assertEqual(fusedRings.count(False), 0)
    fusedBonds = [ri.NumFusedBonds(i) for i in range(ri.NumRings())]
    self.assertEqual(fusedBonds.count(0), 0)
    self.assertEqual(fusedBonds.count(1), 2)
    self.assertEqual(fusedBonds.count(2), 3)

<<<<<<< HEAD
  def testNeedsHs(self):
    m = Chem.MolFromSmiles("CO")
    self.assertTrue(Chem.NeedsHs(m))
    mh = Chem.AddHs(m)
    self.assertFalse(Chem.NeedsHs(mh))
    nm = Chem.RWMol(mh)
    nm.RemoveAtom(3)
    self.assertTrue(Chem.NeedsHs(m))

  def testCountAtomElec(self):
    m = Chem.MolFromSmiles("c1n(C)ccc1")
    self.assertEqual(Chem.CountAtomElec(m.GetAtomWithIdx(0)),1)
    self.assertEqual(Chem.CountAtomElec(m.GetAtomWithIdx(1)),2)

  def testAtomHasConjugatedBond(self):
    m = Chem.MolFromSmiles("c1n(C)ccc1")
    self.assertTrue(Chem.AtomHasConjugatedBond(m.GetAtomWithIdx(1)))
    self.assertFalse(Chem.AtomHasConjugatedBond(m.GetAtomWithIdx(2)))


=======
  def testSmilesWriteParamsForSMARTS(self):
    mol = Chem.MolFromSmiles('[NH3][Fe]N')
    self.assertIsNotNone(mol)
    ps = Chem.SmilesWriteParams()
    sma = Chem.MolToSmarts(mol, ps)
    self.assertEqual(sma, '[#7H3]->[Fe]-[#7]')
    ps.includeDativeBonds = False
    sma = Chem.MolToSmarts(mol, ps)
    self.assertEqual(sma, '[#7H3]-[Fe]-[#7]')
>>>>>>> d0b637f5


if __name__ == '__main__':
  if "RDTESTCASE" in os.environ:
    suite = unittest.TestSuite()
    testcases = os.environ["RDTESTCASE"]
    for name in testcases.split(':'):
      suite.addTest(TestCase(name))

    runner = unittest.TextTestRunner()
    runner.run(suite)
  else:
    unittest.main()<|MERGE_RESOLUTION|>--- conflicted
+++ resolved
@@ -8129,7 +8129,6 @@
     self.assertEqual(fusedBonds.count(1), 2)
     self.assertEqual(fusedBonds.count(2), 3)
 
-<<<<<<< HEAD
   def testNeedsHs(self):
     m = Chem.MolFromSmiles("CO")
     self.assertTrue(Chem.NeedsHs(m))
@@ -8149,8 +8148,6 @@
     self.assertTrue(Chem.AtomHasConjugatedBond(m.GetAtomWithIdx(1)))
     self.assertFalse(Chem.AtomHasConjugatedBond(m.GetAtomWithIdx(2)))
 
-
-=======
   def testSmilesWriteParamsForSMARTS(self):
     mol = Chem.MolFromSmiles('[NH3][Fe]N')
     self.assertIsNotNone(mol)
@@ -8160,7 +8157,6 @@
     ps.includeDativeBonds = False
     sma = Chem.MolToSmarts(mol, ps)
     self.assertEqual(sma, '[#7H3]-[Fe]-[#7]')
->>>>>>> d0b637f5
 
 
 if __name__ == '__main__':
