#
#  Copyright (C) 2003-2019  Greg Landrum and Rational Discovery LLC
#         All Rights Reserved
#
""" This is a rough coverage test of the python wrapper

it's intended to be shallow, but broad

"""

import os, sys, tempfile, gzip, gc
import unittest, doctest
from datetime import datetime, timedelta
from rdkit import RDConfig, rdBase
from rdkit import DataStructs
from rdkit import Chem
import rdkit.Chem.rdDepictor
from rdkit.Chem import rdqueries
import tempfile
from rdkit import __version__

# Boost functions are NOT found by doctest, this "fixes" them
#  by adding the doctests to a fake module
import importlib.util
spec = importlib.util.spec_from_loader("TestReplaceCore", loader=None)
TestReplaceCore = importlib.util.module_from_spec(spec)
code = """
from rdkit.Chem import ReplaceCore
def ReplaceCore(*a, **kw):
    '''%s
    '''
    return Chem.ReplaceCore(*a, **kw)
""" % "\n".join([x.lstrip() for x in Chem.ReplaceCore.__doc__.split("\n")])
exec(code, TestReplaceCore.__dict__)


def load_tests(loader, tests, ignore):
  tests.addTests(doctest.DocTestSuite(TestReplaceCore))
  return tests


def feq(v1, v2, tol2=1e-4):
  return abs(v1 - v2) <= tol2


def getTotalFormalCharge(mol):
  totalFormalCharge = 0
  for atom in mol.GetAtoms():
    totalFormalCharge += atom.GetFormalCharge()
  return totalFormalCharge


def cmpFormalChargeBondOrder(self, mol1, mol2):
  self.assertEqual(mol1.GetNumAtoms(), mol2.GetNumAtoms())
  self.assertEqual(mol1.GetNumBonds(), mol2.GetNumBonds())
  for i in range(mol1.GetNumAtoms()):
    self.assertEqual(
      mol1.GetAtomWithIdx(i).GetFormalCharge(),
      mol2.GetAtomWithIdx(i).GetFormalCharge())
  for i in range(mol1.GetNumBonds()):
    self.assertEqual(mol1.GetBondWithIdx(i).GetBondType(), mol2.GetBondWithIdx(i).GetBondType())


def setResidueFormalCharge(mol, res, fc):
  for query in res:
    matches = mol.GetSubstructMatches(query)
    for match in matches:
      mol.GetAtomWithIdx(match[-1]).SetFormalCharge(fc)


def getBtList2(resMolSuppl):
  btList2 = []
  while (not resMolSuppl.atEnd()):
    resMol = next(resMolSuppl)
    bt = []
    for bond in resMol.GetBonds():
      bt.append(int(bond.GetBondTypeAsDouble()))
    btList2.append(bt)
  for i in range(len(btList2)):
    same = True
    for j in range(len(btList2[i])):
      if (not i):
        continue
      if (same):
        same = (btList2[i][j] == btList2[i - 1][j])
    if (i and same):
      return None
  return btList2


class TestCase(unittest.TestCase):

  def test0Except(self):

    with self.assertRaises(IndexError):
      Chem.tossit()

  def test1Table(self):

    tbl = Chem.GetPeriodicTable()
    self.assertTrue(tbl)

    self.assertTrue(feq(tbl.GetAtomicWeight(6), 12.011))
    self.assertTrue(feq(tbl.GetAtomicWeight("C"), 12.011))
    self.assertTrue(tbl.GetAtomicNumber('C') == 6)
    self.assertTrue(feq(tbl.GetRvdw(6), 1.7))
    self.assertTrue(feq(tbl.GetRvdw("C"), 1.7))
    self.assertTrue(feq(tbl.GetRcovalent(6), 0.680))
    self.assertTrue(feq(tbl.GetRcovalent("C"), 0.680))
    self.assertTrue(tbl.GetDefaultValence(6) == 4)
    self.assertTrue(tbl.GetDefaultValence("C") == 4)
    self.assertTrue(tuple(tbl.GetValenceList(6)) == (4, ))
    self.assertTrue(tuple(tbl.GetValenceList("C")) == (4, ))
    self.assertTrue(tuple(tbl.GetValenceList(16)) == (2, 4, 6))
    self.assertTrue(tuple(tbl.GetValenceList("S")) == (2, 4, 6))
    self.assertTrue(tbl.GetNOuterElecs(6) == 4)
    self.assertTrue(tbl.GetNOuterElecs("C") == 4)
    self.assertTrue(tbl.GetMostCommonIsotope(6) == 12)
    self.assertTrue(tbl.GetMostCommonIsotope('C') == 12)
    self.assertTrue(tbl.GetMostCommonIsotopeMass(6) == 12.0)
    self.assertTrue(tbl.GetMostCommonIsotopeMass('C') == 12.0)
    self.assertTrue(tbl.GetAbundanceForIsotope(6, 12) == 98.93)
    self.assertTrue(tbl.GetAbundanceForIsotope('C', 12) == 98.93)
    self.assertTrue(feq(tbl.GetRb0(6), 0.77))
    self.assertTrue(feq(tbl.GetRb0("C"), 0.77))
    self.assertTrue(tbl.GetElementSymbol(6) == 'C')

  def test2Atom(self):
    atom = Chem.Atom(6)
    self.assertTrue(atom)
    self.assertTrue(atom.GetAtomicNum() == 6)
    atom.SetAtomicNum(8)
    self.assertTrue(atom.GetAtomicNum() == 8)

    atom = Chem.Atom("C")
    self.assertTrue(atom)
    self.assertTrue(atom.GetAtomicNum() == 6)

  def test3Bond(self):
    # No longer relevant, bonds are not constructible from Python
    pass

  def test4Mol(self):
    mol = Chem.Mol()
    self.assertTrue(mol)

  def test5Smiles(self):
    mol = Chem.MolFromSmiles('n1ccccc1')
    self.assertTrue(mol)
    self.assertTrue(mol.GetNumAtoms() == 6)
    self.assertTrue(mol.GetNumAtoms(1) == 6)
    self.assertTrue(mol.GetNumAtoms(0) == 11)
    at = mol.GetAtomWithIdx(2)
    self.assertTrue(at.GetAtomicNum() == 6)
    at = mol.GetAtomWithIdx(0)
    self.assertTrue(at.GetAtomicNum() == 7)

  def _test6Bookmarks(self):
    mol = Chem.MolFromSmiles('n1ccccc1')
    self.assertTrue(mol)

    self.assertTrue(not mol.HasAtomBookmark(0))
    mol.SetAtomBookmark(mol.GetAtomWithIdx(0), 0)
    mol.SetAtomBookmark(mol.GetAtomWithIdx(1), 1)
    self.assertTrue(mol.HasAtomBookmark(0))
    self.assertTrue(mol.HasAtomBookmark(1))

    if 1:
      self.assertTrue(not mol.HasBondBookmark(0))
      self.assertTrue(not mol.HasBondBookmark(1))
      mol.SetBondBookmark(mol.GetBondWithIdx(0), 0)
      mol.SetBondBookmark(mol.GetBondWithIdx(1), 1)
      self.assertTrue(mol.HasBondBookmark(0))
      self.assertTrue(mol.HasBondBookmark(1))

    at = mol.GetAtomWithBookmark(0)
    self.assertTrue(at)
    self.assertTrue(at.GetAtomicNum() == 7)
    mol.ClearAtomBookmark(0)
    self.assertTrue(not mol.HasAtomBookmark(0))
    self.assertTrue(mol.HasAtomBookmark(1))
    mol.ClearAllAtomBookmarks()
    self.assertTrue(not mol.HasAtomBookmark(0))
    self.assertTrue(not mol.HasAtomBookmark(1))

    mol.SetAtomBookmark(mol.GetAtomWithIdx(1), 1)

    if 1:
      self.assertTrue(mol.HasBondBookmark(0))
      self.assertTrue(mol.HasBondBookmark(1))
      bond = mol.GetBondWithBookmark(0)
      self.assertTrue(bond)
      mol.ClearBondBookmark(0)
      self.assertTrue(not mol.HasBondBookmark(0))
      self.assertTrue(mol.HasBondBookmark(1))
      mol.ClearAllBondBookmarks()
      self.assertTrue(not mol.HasBondBookmark(0))
      self.assertTrue(not mol.HasBondBookmark(1))

      self.assertTrue(mol.HasAtomBookmark(1))

  def test7Atom(self):
    mol = Chem.MolFromSmiles('n1ccccc1C[CH2-]')
    self.assertTrue(mol)
    Chem.SanitizeMol(mol)
    a0 = mol.GetAtomWithIdx(0)
    a1 = mol.GetAtomWithIdx(1)
    a6 = mol.GetAtomWithIdx(6)
    a7 = mol.GetAtomWithIdx(7)

    self.assertTrue(a0.GetAtomicNum() == 7)
    self.assertTrue(a0.GetSymbol() == 'N')
    self.assertTrue(a0.GetIdx() == 0)

    aList = [a0, a1, a6, a7]
    self.assertTrue(a0.GetDegree() == 2)
    self.assertTrue(a1.GetDegree() == 2)
    self.assertTrue(a6.GetDegree() == 2)
    self.assertTrue(a7.GetDegree() == 1)
    self.assertTrue([x.GetDegree() for x in aList] == [2, 2, 2, 1])

    self.assertTrue([x.GetTotalNumHs() for x in aList] == [0, 1, 2, 2])
    self.assertTrue([x.GetNumImplicitHs() for x in aList] == [0, 1, 2, 0])
    self.assertTrue([x.GetExplicitValence() for x in aList] == [3, 3, 2, 3])
    self.assertTrue([x.GetImplicitValence() for x in aList] == [0, 1, 2, 0])
    self.assertTrue([x.GetFormalCharge() for x in aList] == [0, 0, 0, -1])
    self.assertTrue([x.GetNoImplicit() for x in aList] == [0, 0, 0, 1])
    self.assertTrue([x.GetNumExplicitHs() for x in aList] == [0, 0, 0, 2])
    self.assertTrue([x.GetIsAromatic() for x in aList] == [1, 1, 0, 0])
    self.assertTrue([x.GetHybridization() for x in aList]==[Chem.HybridizationType.SP2,Chem.HybridizationType.SP2,
                                                   Chem.HybridizationType.SP3,Chem.HybridizationType.SP3],\
                                                   [x.GetHybridization() for x in aList])

  def test8Bond(self):
    mol = Chem.MolFromSmiles('n1ccccc1CC(=O)O')
    self.assertTrue(mol)
    Chem.SanitizeMol(mol)
    # note bond numbering is funny because of ring closure
    b0 = mol.GetBondWithIdx(0)
    b6 = mol.GetBondWithIdx(6)
    b7 = mol.GetBondWithIdx(7)
    b8 = mol.GetBondWithIdx(8)

    bList = [b0, b6, b7, b8]
    self.assertTrue(
      [x.GetBondType() for x in bList] ==
      [Chem.BondType.AROMATIC, Chem.BondType.SINGLE, Chem.BondType.DOUBLE, Chem.BondType.SINGLE])
    self.assertTrue([x.GetIsAromatic() for x in bList] == [1, 0, 0, 0])
    self.assertEqual(bList[0].GetBondTypeAsDouble(), 1.5)
    self.assertEqual(bList[1].GetBondTypeAsDouble(), 1.0)
    self.assertEqual(bList[2].GetBondTypeAsDouble(), 2.0)

    self.assertTrue([x.GetIsConjugated() != 0 for x in bList] == [1, 0, 1, 1],
                    [x.GetIsConjugated() != 0 for x in bList])
    self.assertTrue([x.GetBeginAtomIdx() for x in bList] == [0, 6, 7, 7],
                    [x.GetBeginAtomIdx() for x in bList])
    self.assertTrue([x.GetBeginAtom().GetIdx() for x in bList] == [0, 6, 7, 7])
    self.assertTrue([x.GetEndAtomIdx() for x in bList] == [1, 7, 8, 9])
    self.assertTrue([x.GetEndAtom().GetIdx() for x in bList] == [1, 7, 8, 9])

  def test9Smarts(self):
    query1 = Chem.MolFromSmarts('C(=O)O')
    self.assertTrue(query1)
    query2 = Chem.MolFromSmarts('C(=O)[O,N]')
    self.assertTrue(query2)
    query3 = Chem.MolFromSmarts('[$(C(=O)O)]')
    self.assertTrue(query3)

    mol = Chem.MolFromSmiles('CCC(=O)O')
    self.assertTrue(mol)

    self.assertTrue(mol.HasSubstructMatch(query1))
    self.assertTrue(mol.HasSubstructMatch(query2))
    self.assertTrue(mol.HasSubstructMatch(query3))

    mol = Chem.MolFromSmiles('CCC(=O)N')
    self.assertTrue(mol)

    self.assertTrue(not mol.HasSubstructMatch(query1))
    self.assertTrue(mol.HasSubstructMatch(query2))
    self.assertTrue(not mol.HasSubstructMatch(query3))

  def test10Iterators(self):
    mol = Chem.MolFromSmiles('CCOC')
    self.assertTrue(mol)

    for atom in mol.GetAtoms():
      self.assertTrue(atom)
    ats = mol.GetAtoms()
    ats[1]
    with self.assertRaisesRegex(IndexError, ""):
      ats[12]

    for bond in mol.GetBonds():
      self.assertTrue(bond)
    bonds = mol.GetBonds()
    bonds[1]
    with self.assertRaisesRegex(IndexError, ""):
      bonds[12]

  def test11MolOps(self):
    mol = Chem.MolFromSmiles('C1=CC=C(C=C1)P(C2=CC=CC=C2)C3=CC=CC=C3')
    self.assertTrue(mol)
    smi = Chem.MolToSmiles(mol)
    Chem.SanitizeMol(mol)
    nr = Chem.GetSymmSSSR(mol)

    self.assertTrue((len(nr) == 3))

  def test12Smarts(self):
    query1 = Chem.MolFromSmarts('C(=O)O')
    self.assertTrue(query1)
    query2 = Chem.MolFromSmarts('C(=O)[O,N]')
    self.assertTrue(query2)
    query3 = Chem.MolFromSmarts('[$(C(=O)O)]')
    self.assertTrue(query3)

    mol = Chem.MolFromSmiles('CCC(=O)O')
    self.assertTrue(mol)

    self.assertTrue(mol.HasSubstructMatch(query1))
    self.assertTrue(mol.GetSubstructMatch(query1) == (2, 3, 4))
    self.assertTrue(mol.HasSubstructMatch(query2))
    self.assertTrue(mol.GetSubstructMatch(query2) == (2, 3, 4))
    self.assertTrue(mol.HasSubstructMatch(query3))
    self.assertTrue(mol.GetSubstructMatch(query3) == (2, ))

    mol = Chem.MolFromSmiles('CCC(=O)N')
    self.assertTrue(mol)

    self.assertTrue(not mol.HasSubstructMatch(query1))
    self.assertTrue(not mol.GetSubstructMatch(query1))
    self.assertTrue(mol.HasSubstructMatch(query2))
    self.assertTrue(mol.GetSubstructMatch(query2) == (2, 3, 4))
    self.assertTrue(not mol.HasSubstructMatch(query3))

    mol = Chem.MolFromSmiles('OC(=O)CC(=O)O')
    self.assertTrue(mol)
    self.assertTrue(mol.HasSubstructMatch(query1))
    self.assertTrue(mol.GetSubstructMatch(query1) == (1, 2, 0))
    self.assertTrue(mol.GetSubstructMatches(query1) == ((1, 2, 0), (4, 5, 6)))
    self.assertTrue(mol.HasSubstructMatch(query2))
    self.assertTrue(mol.GetSubstructMatch(query2) == (1, 2, 0))
    self.assertTrue(mol.GetSubstructMatches(query2) == ((1, 2, 0), (4, 5, 6)))
    self.assertTrue(mol.HasSubstructMatch(query3))
    self.assertTrue(mol.GetSubstructMatches(query3) == ((1, ), (4, )))

  def test13Smarts(self):
    # previous smarts problems:
    query = Chem.MolFromSmarts('N(=,-C)')
    self.assertTrue(query)
    mol = Chem.MolFromSmiles('N#C')
    self.assertTrue(not mol.HasSubstructMatch(query))
    mol = Chem.MolFromSmiles('N=C')
    self.assertTrue(mol.HasSubstructMatch(query))
    mol = Chem.MolFromSmiles('NC')
    self.assertTrue(mol.HasSubstructMatch(query))

    query = Chem.MolFromSmarts('[Cl,$(O)]')
    mol = Chem.MolFromSmiles('C(=O)O')
    self.assertTrue(len(mol.GetSubstructMatches(query)) == 2)
    mol = Chem.MolFromSmiles('C(=N)N')
    self.assertTrue(len(mol.GetSubstructMatches(query)) == 0)

    query = Chem.MolFromSmarts('[$([O,S]-[!$(*=O)])]')
    mol = Chem.MolFromSmiles('CC(S)C(=O)O')
    self.assertTrue(len(mol.GetSubstructMatches(query)) == 1)
    mol = Chem.MolFromSmiles('C(=O)O')
    self.assertTrue(len(mol.GetSubstructMatches(query)) == 0)

  def test14Hs(self):
    m = Chem.MolFromSmiles('CC(=O)[OH]')
    self.assertEqual(m.GetNumAtoms(), 4)
    m2 = Chem.AddHs(m)
    self.assertEqual(m2.GetNumAtoms(), 8)
    m2 = Chem.RemoveHs(m2)
    self.assertEqual(m2.GetNumAtoms(), 4)

    m = Chem.MolFromSmiles('CC[H]', False)
    self.assertEqual(m.GetNumAtoms(), 3)
    m2 = Chem.MergeQueryHs(m)
    self.assertEqual(m2.GetNumAtoms(), 2)
    self.assertTrue(m2.GetAtomWithIdx(1).HasQuery())

    m = Chem.MolFromSmiles('CC[H]', False)
    self.assertEqual(m.GetNumAtoms(), 3)
    m1 = Chem.RemoveHs(m)
    self.assertEqual(m1.GetNumAtoms(), 2)
    self.assertEqual(m1.GetAtomWithIdx(1).GetNumExplicitHs(), 0)
    m1 = Chem.RemoveHs(m, updateExplicitCount=True)
    self.assertEqual(m1.GetNumAtoms(), 2)
    self.assertEqual(m1.GetAtomWithIdx(1).GetNumExplicitHs(), 1)

    # test merging of mapped hydrogens
    m = Chem.MolFromSmiles('CC[H]', False)
    m.GetAtomWithIdx(2).SetProp("molAtomMapNumber", "1")
    self.assertEqual(m.GetNumAtoms(), 3)
    m2 = Chem.MergeQueryHs(m, mergeUnmappedOnly=True)
    self.assertTrue(m2 is not None)
    self.assertEqual(m2.GetNumAtoms(), 3)
    self.assertFalse(m2.GetAtomWithIdx(1).HasQuery())

    # here the hydrogen is unmapped
    #  should be the same as merging all hydrogens
    m = Chem.MolFromSmiles('CC[H]', False)
    m.GetAtomWithIdx(1).SetProp("molAtomMapNumber", "1")
    self.assertEqual(m.GetNumAtoms(), 3)
    m2 = Chem.MergeQueryHs(m, mergeUnmappedOnly=True)
    self.assertTrue(m2 is not None)
    self.assertEqual(m2.GetNumAtoms(), 2)
    self.assertTrue(m2.GetAtomWithIdx(1).HasQuery())

    # test github758
    m = Chem.MolFromSmiles('CCC')
    self.assertEqual(m.GetNumAtoms(), 3)
    m = Chem.AddHs(m, onlyOnAtoms=(0, 2))
    self.assertEqual(m.GetNumAtoms(), 9)
    self.assertEqual(m.GetAtomWithIdx(0).GetDegree(), 4)
    self.assertEqual(m.GetAtomWithIdx(2).GetDegree(), 4)
    self.assertEqual(m.GetAtomWithIdx(1).GetDegree(), 2)

  def test15Neighbors(self):
    m = Chem.MolFromSmiles('CC(=O)[OH]')
    self.assertTrue(m.GetNumAtoms() == 4)

    a = m.GetAtomWithIdx(1)
    ns = a.GetNeighbors()
    self.assertTrue(len(ns) == 3)

    bs = a.GetBonds()
    self.assertTrue(len(bs) == 3)

    for b in bs:
      try:
        a2 = b.GetOtherAtom(a)
      except Exception:
        a2 = None
      self.assertTrue(a2)
    self.assertTrue(len(bs) == 3)

  def test16Pickle(self):
    import pickle
    m = Chem.MolFromSmiles('C1=CN=CC=C1')
    pkl = pickle.dumps(m)
    m2 = pickle.loads(pkl)
    self.assertTrue(type(m2) == Chem.Mol)
    smi1 = Chem.MolToSmiles(m)
    smi2 = Chem.MolToSmiles(m2)
    self.assertTrue(smi1 == smi2)

    pkl = pickle.dumps(Chem.RWMol(m))
    m2 = pickle.loads(pkl)
    self.assertTrue(type(m2) == Chem.RWMol)
    smi1 = Chem.MolToSmiles(m)
    smi2 = Chem.MolToSmiles(m2)
    self.assertTrue(smi1 == smi2)

  def test16Props(self):
    m = Chem.MolFromSmiles('C1=CN=CC=C1')
    self.assertTrue(not m.HasProp('prop1'))
    self.assertTrue(not m.HasProp('prop2'))
    self.assertTrue(not m.HasProp('prop2'))
    m.SetProp('prop1', 'foob')
    self.assertTrue(not m.HasProp('prop2'))
    self.assertTrue(m.HasProp('prop1'))
    self.assertTrue(m.GetProp('prop1') == 'foob')
    self.assertTrue(not m.HasProp('propo'))
    try:
      m.GetProp('prop2')
    except KeyError:
      ok = 1
    else:
      ok = 0
    self.assertTrue(ok)

    # test computed properties
    m.SetProp('cprop1', 'foo', 1)
    m.SetProp('cprop2', 'foo2', 1)

    m.ClearComputedProps()
    self.assertTrue(not m.HasProp('cprop1'))
    self.assertTrue(not m.HasProp('cprop2'))

    m.SetDoubleProp("a", 2.0)
    self.assertTrue(m.GetDoubleProp("a") == 2.0)

    try:
      self.assertTrue(m.GetIntProp("a") == 2.0)
      raise Exception("Expected runtime exception")
    except ValueError:
      pass

    try:
      self.assertTrue(m.GetUnsignedProp("a") == 2.0)
      raise Exception("Expected runtime exception")
    except ValueError:
      pass

    m.SetDoubleProp("a", -2)
    self.assertTrue(m.GetDoubleProp("a") == -2.0)
    m.SetIntProp("a", -2)
    self.assertTrue(m.GetIntProp("a") == -2)

    try:
      m.SetUnsignedProp("a", -2)
      raise Exception("Expected failure with negative unsigned number")
    except OverflowError:
      pass

    m.SetBoolProp("a", False)
    self.assertTrue(m.GetBoolProp("a") == False)

    self.assertEqual(m.GetPropsAsDict(), {'a': False, 'prop1': 'foob'})
    m.SetDoubleProp("b", 1000.0)
    m.SetUnsignedProp("c", 2000)
    m.SetIntProp("d", -2)
    m.SetUnsignedProp("e", 2, True)
    self.assertEqual(m.GetPropsAsDict(False, True), {
      'a': False,
      'c': 2000,
      'b': 1000.0,
      'e': 2,
      'd': -2,
      'prop1': 'foob'
    })
    m = Chem.MolFromSmiles('C1=CN=CC=C1')
    m.SetProp("int", "1000")
    m.SetProp("double", "10000.123")
    self.assertEqual(m.GetPropsAsDict(), {"int": 1000, "double": 10000.123})

    self.assertEqual(type(m.GetPropsAsDict()['int']), int)
    self.assertEqual(type(m.GetPropsAsDict()['double']), float)

  def test17Kekulize(self):
    m = Chem.MolFromSmiles('c1ccccc1')
    smi = Chem.MolToSmiles(m)
    self.assertTrue(smi == 'c1ccccc1')

    Chem.Kekulize(m)
    smi = Chem.MolToSmiles(m)
    self.assertTrue(smi == 'c1ccccc1')

    m = Chem.MolFromSmiles('c1ccccc1')
    smi = Chem.MolToSmiles(m)
    self.assertTrue(smi == 'c1ccccc1')

    Chem.Kekulize(m, 1)
    smi = Chem.MolToSmiles(m)
    self.assertTrue(smi == 'C1=CC=CC=C1', smi)

  def test18Paths(self):

    m = Chem.MolFromSmiles("C1CC2C1CC2")
    #self.assertTrue(len(Chem.FindAllPathsOfLengthN(m,1,useBonds=1))==7)
    #print(Chem.FindAllPathsOfLengthN(m,3,useBonds=0))
    self.assertTrue(
      len(Chem.FindAllPathsOfLengthN(m, 2, useBonds=1)) == 10,
      Chem.FindAllPathsOfLengthN(m, 2, useBonds=1))
    self.assertTrue(len(Chem.FindAllPathsOfLengthN(m, 3, useBonds=1)) == 14)

    m = Chem.MolFromSmiles('C1CC1C')
    self.assertTrue(m)
    self.assertTrue(len(Chem.FindAllPathsOfLengthN(m, 1, useBonds=1)) == 4)
    self.assertTrue(len(Chem.FindAllPathsOfLengthN(m, 2, useBonds=1)) == 5)
    self.assertTrue(
      len(Chem.FindAllPathsOfLengthN(m, 3, useBonds=1)) == 3,
      Chem.FindAllPathsOfLengthN(m, 3, useBonds=1))
    self.assertTrue(
      len(Chem.FindAllPathsOfLengthN(m, 4, useBonds=1)) == 1,
      Chem.FindAllPathsOfLengthN(m, 4, useBonds=1))
    self.assertTrue(
      len(Chem.FindAllPathsOfLengthN(m, 5, useBonds=1)) == 0,
      Chem.FindAllPathsOfLengthN(m, 5, useBonds=1))

    #
    #  Hexane example from Hall-Kier Rev.Comp.Chem. paper
    #  Rev. Comp. Chem. vol 2, 367-422, (1991)
    #
    m = Chem.MolFromSmiles("CCCCCC")
    self.assertTrue(len(Chem.FindAllPathsOfLengthN(m, 1, useBonds=1)) == 5)
    self.assertTrue(len(Chem.FindAllPathsOfLengthN(m, 2, useBonds=1)) == 4)
    self.assertTrue(len(Chem.FindAllPathsOfLengthN(m, 3, useBonds=1)) == 3)

    m = Chem.MolFromSmiles("CCC(C)CC")
    self.assertTrue(len(Chem.FindAllPathsOfLengthN(m, 1, useBonds=1)) == 5)
    self.assertTrue(len(Chem.FindAllPathsOfLengthN(m, 2, useBonds=1)) == 5)
    self.assertTrue(
      len(Chem.FindAllPathsOfLengthN(m, 3, useBonds=1)) == 4,
      Chem.FindAllPathsOfLengthN(m, 3, useBonds=1))

    m = Chem.MolFromSmiles("CCCC(C)C")
    self.assertTrue(len(Chem.FindAllPathsOfLengthN(m, 1, useBonds=1)) == 5)
    self.assertTrue(len(Chem.FindAllPathsOfLengthN(m, 2, useBonds=1)) == 5)
    self.assertTrue(len(Chem.FindAllPathsOfLengthN(m, 3, useBonds=1)) == 3)

    m = Chem.MolFromSmiles("CC(C)C(C)C")
    self.assertTrue(len(Chem.FindAllPathsOfLengthN(m, 1, useBonds=1)) == 5)
    self.assertTrue(len(Chem.FindAllPathsOfLengthN(m, 2, useBonds=1)) == 6)
    self.assertTrue(len(Chem.FindAllPathsOfLengthN(m, 3, useBonds=1)) == 4)

    m = Chem.MolFromSmiles("CC(C)(C)CC")
    self.assertTrue(len(Chem.FindAllPathsOfLengthN(m, 1, useBonds=1)) == 5)
    self.assertTrue(len(Chem.FindAllPathsOfLengthN(m, 2, useBonds=1)) == 7)
    self.assertTrue(
      len(Chem.FindAllPathsOfLengthN(m, 3, useBonds=1)) == 3,
      Chem.FindAllPathsOfLengthN(m, 3, useBonds=1))

    m = Chem.MolFromSmiles("C1CCCCC1")
    self.assertTrue(len(Chem.FindAllPathsOfLengthN(m, 1, useBonds=1)) == 6)
    self.assertTrue(len(Chem.FindAllPathsOfLengthN(m, 2, useBonds=1)) == 6)
    self.assertTrue(len(Chem.FindAllPathsOfLengthN(m, 3, useBonds=1)) == 6)

    m = Chem.MolFromSmiles("C1CC2C1CC2")
    self.assertTrue(len(Chem.FindAllPathsOfLengthN(m, 1, useBonds=1)) == 7)
    self.assertTrue(
      len(Chem.FindAllPathsOfLengthN(m, 2, useBonds=1)) == 10,
      Chem.FindAllPathsOfLengthN(m, 2, useBonds=1))
    self.assertTrue(len(Chem.FindAllPathsOfLengthN(m, 3, useBonds=1)) == 14)

    m = Chem.MolFromSmiles("CC2C1CCC12")
    self.assertTrue(len(Chem.FindAllPathsOfLengthN(m, 1, useBonds=1)) == 7)
    self.assertTrue(len(Chem.FindAllPathsOfLengthN(m, 2, useBonds=1)) == 11)
    # FIX: this result disagrees with the paper (which says 13),
    #   but it seems right
    self.assertTrue(
      len(Chem.FindAllPathsOfLengthN(m, 3, useBonds=1)) == 15,
      Chem.FindAllPathsOfLengthN(m, 3, useBonds=1))

  def test19Subgraphs(self):
    m = Chem.MolFromSmiles('C1CC1C')
    self.assertTrue(m)
    self.assertTrue(len(Chem.FindAllSubgraphsOfLengthN(m, 1, 0)) == 4)
    self.assertTrue(len(Chem.FindAllSubgraphsOfLengthN(m, 2)) == 5)
    self.assertTrue(len(Chem.FindAllSubgraphsOfLengthN(m, 3)) == 4)
    self.assertTrue(len(Chem.FindAllSubgraphsOfLengthN(m, 4)) == 1)
    self.assertTrue(len(Chem.FindAllSubgraphsOfLengthN(m, 5)) == 0)

    #
    #  Hexane example from Hall-Kier Rev.Comp.Chem. paper
    #  Rev. Comp. Chem. vol 2, 367-422, (1991)
    #
    m = Chem.MolFromSmiles("CCCCCC")
    self.assertTrue(len(Chem.FindAllSubgraphsOfLengthN(m, 1)) == 5)
    self.assertTrue(len(Chem.FindAllSubgraphsOfLengthN(m, 2)) == 4)
    self.assertTrue(len(Chem.FindAllSubgraphsOfLengthN(m, 3)) == 3)

    l = Chem.FindAllSubgraphsOfLengthMToN(m, 1, 3)
    self.assertEqual(len(l), 3)
    self.assertEqual(len(l[0]), 5)
    self.assertEqual(len(l[1]), 4)
    self.assertEqual(len(l[2]), 3)
    self.assertRaises(ValueError, lambda: Chem.FindAllSubgraphsOfLengthMToN(m, 4, 3))

    m = Chem.MolFromSmiles("CCC(C)CC")
    self.assertTrue(len(Chem.FindAllSubgraphsOfLengthN(m, 1)) == 5)
    self.assertTrue(len(Chem.FindAllSubgraphsOfLengthN(m, 2)) == 5)
    self.assertTrue(len(Chem.FindAllSubgraphsOfLengthN(m, 3)) == 5)

    m = Chem.MolFromSmiles("CCCC(C)C")
    self.assertTrue(len(Chem.FindAllSubgraphsOfLengthN(m, 1)) == 5)
    self.assertTrue(len(Chem.FindAllSubgraphsOfLengthN(m, 2)) == 5)
    self.assertTrue(len(Chem.FindAllSubgraphsOfLengthN(m, 3)) == 4)

    m = Chem.MolFromSmiles("CC(C)C(C)C")
    self.assertTrue(len(Chem.FindAllSubgraphsOfLengthN(m, 1)) == 5)
    self.assertTrue(len(Chem.FindAllSubgraphsOfLengthN(m, 2)) == 6)
    self.assertTrue(len(Chem.FindAllSubgraphsOfLengthN(m, 3)) == 6)

    m = Chem.MolFromSmiles("CC(C)(C)CC")
    self.assertTrue(len(Chem.FindAllSubgraphsOfLengthN(m, 1)) == 5)
    self.assertTrue(len(Chem.FindAllSubgraphsOfLengthN(m, 2)) == 7)
    self.assertTrue(
      len(Chem.FindAllSubgraphsOfLengthN(m, 3)) == 7, Chem.FindAllSubgraphsOfLengthN(m, 3))

    m = Chem.MolFromSmiles("C1CCCCC1")
    self.assertTrue(len(Chem.FindAllSubgraphsOfLengthN(m, 1)) == 6)
    self.assertTrue(len(Chem.FindAllSubgraphsOfLengthN(m, 2)) == 6)
    self.assertTrue(len(Chem.FindAllSubgraphsOfLengthN(m, 3)) == 6)
    #self.assertTrue(len(Chem.FindUniqueSubgraphsOfLengthN(m,1))==1)
    self.assertTrue(len(Chem.FindUniqueSubgraphsOfLengthN(m, 2)) == 1)
    self.assertTrue(len(Chem.FindUniqueSubgraphsOfLengthN(m, 3)) == 1)

    m = Chem.MolFromSmiles("C1CC2C1CC2")
    self.assertTrue(len(Chem.FindAllSubgraphsOfLengthN(m, 1)) == 7)
    self.assertTrue(len(Chem.FindAllSubgraphsOfLengthN(m, 2)) == 10)
    self.assertTrue(len(Chem.FindAllSubgraphsOfLengthN(m, 3)) == 16)

    m = Chem.MolFromSmiles("CC2C1CCC12")
    self.assertTrue(len(Chem.FindAllSubgraphsOfLengthN(m, 1)) == 7)
    self.assertTrue(len(Chem.FindAllSubgraphsOfLengthN(m, 2)) == 11)
    self.assertTrue(
      len(Chem.FindAllSubgraphsOfLengthN(m, 3)) == 18, len(Chem.FindAllSubgraphsOfLengthN(m, 3)))

  def test20IsInRing(self):
    m = Chem.MolFromSmiles('C1CCC1C')
    self.assertTrue(m)
    self.assertTrue(m.GetAtomWithIdx(0).IsInRingSize(4))
    self.assertTrue(m.GetAtomWithIdx(1).IsInRingSize(4))
    self.assertTrue(m.GetAtomWithIdx(2).IsInRingSize(4))
    self.assertTrue(m.GetAtomWithIdx(3).IsInRingSize(4))
    self.assertTrue(not m.GetAtomWithIdx(4).IsInRingSize(4))

    self.assertTrue(not m.GetAtomWithIdx(0).IsInRingSize(3))
    self.assertTrue(not m.GetAtomWithIdx(1).IsInRingSize(3))
    self.assertTrue(not m.GetAtomWithIdx(2).IsInRingSize(3))
    self.assertTrue(not m.GetAtomWithIdx(3).IsInRingSize(3))
    self.assertTrue(not m.GetAtomWithIdx(4).IsInRingSize(3))

    self.assertTrue(m.GetBondWithIdx(0).IsInRingSize(4))
    self.assertTrue(not m.GetBondWithIdx(3).IsInRingSize(4))
    self.assertTrue(not m.GetBondWithIdx(0).IsInRingSize(3))
    self.assertTrue(not m.GetBondWithIdx(3).IsInRingSize(3))

  def test21Robustification(self):
    ok = False
    # FIX: at the moment I can't figure out how to catch the
    # actual exception that BPL is throwing when it gets
    # invalid arguments (Boost.Python.ArgumentError)
    try:
      Chem.MolFromSmiles('C=O').HasSubstructMatch(Chem.MolFromSmarts('fiib'))
    #except ValueError:
    #  ok=True
    except Exception:
      ok = True
    self.assertTrue(ok)

  def test22DeleteSubstruct(self):
    query = Chem.MolFromSmarts('C(=O)O')
    mol = Chem.MolFromSmiles('CCC(=O)O')
    nmol = Chem.DeleteSubstructs(mol, query)

    self.assertTrue(Chem.MolToSmiles(nmol) == 'CC')

    mol = Chem.MolFromSmiles('CCC(=O)O.O=CO')
    # now delete only fragments
    nmol = Chem.DeleteSubstructs(mol, query, 1)
    self.assertTrue(Chem.MolToSmiles(nmol) == 'CCC(=O)O', Chem.MolToSmiles(nmol))

    mol = Chem.MolFromSmiles('CCC(=O)O.O=CO')
    nmol = Chem.DeleteSubstructs(mol, query, 0)
    self.assertTrue(Chem.MolToSmiles(nmol) == 'CC')

    mol = Chem.MolFromSmiles('CCCO')
    nmol = Chem.DeleteSubstructs(mol, query, 0)
    self.assertTrue(Chem.MolToSmiles(nmol) == 'CCCO')

    # Issue 96 prevented this from working:
    mol = Chem.MolFromSmiles('CCC(=O)O.O=CO')
    nmol = Chem.DeleteSubstructs(mol, query, 1)
    self.assertTrue(Chem.MolToSmiles(nmol) == 'CCC(=O)O')
    nmol = Chem.DeleteSubstructs(nmol, query, 1)
    self.assertTrue(Chem.MolToSmiles(nmol) == 'CCC(=O)O')
    nmol = Chem.DeleteSubstructs(nmol, query, 0)
    self.assertTrue(Chem.MolToSmiles(nmol) == 'CC')

  def test23MolFileParsing(self):
    fileN = os.path.join(RDConfig.RDBaseDir, 'Code', 'GraphMol', 'FileParsers', 'test_data',
                         'triazine.mol')
    #fileN = "../FileParsers/test_data/triazine.mol"
    with open(fileN, 'r') as inF:
      inD = inF.read()
    m1 = Chem.MolFromMolBlock(inD)
    self.assertTrue(m1 is not None)
    self.assertTrue(m1.GetNumAtoms() == 9)

    m1 = Chem.MolFromMolFile(fileN)
    self.assertTrue(m1 is not None)
    self.assertTrue(m1.GetNumAtoms() == 9)

    fileN = os.path.join(RDConfig.RDBaseDir, 'Code', 'GraphMol', 'FileParsers', 'test_data',
                         'triazine.mof')
    self.assertRaises(IOError, lambda: Chem.MolFromMolFile(fileN))

    fileN = os.path.join(RDConfig.RDBaseDir, 'Code', 'GraphMol', 'FileParsers', 'test_data',
                         'list-query.mol')
    query = Chem.MolFromMolFile(fileN)
    smi = Chem.MolToSmiles(query)
    self.assertEqual(smi, 'c1ccccc1')
    smi = Chem.MolToSmarts(query)
    self.assertEqual(smi, '[#6]1:[#6]:[#6]:[#6]:[#6]:[#6,#7,#15]:1', smi)

    query = Chem.MolFromMolFile(fileN, sanitize=False)
    smi = Chem.MolToSmiles(query)
    self.assertEqual(smi, 'C1=CC=CC=C1')
    query.UpdatePropertyCache()
    smi = Chem.MolToSmarts(query)
    self.assertEqual(smi, '[#6]1=[#6]-[#6]=[#6]-[#6]=[#6,#7,#15]-1')
    smi = "C1=CC=CC=C1"
    mol = Chem.MolFromSmiles(smi, 0)
    self.assertTrue(mol.HasSubstructMatch(query))
    Chem.SanitizeMol(mol)
    self.assertTrue(not mol.HasSubstructMatch(query))

    mol = Chem.MolFromSmiles('N1=CC=CC=C1', 0)
    self.assertTrue(mol.HasSubstructMatch(query))
    mol = Chem.MolFromSmiles('S1=CC=CC=C1', 0)
    self.assertTrue(not mol.HasSubstructMatch(query))
    mol = Chem.MolFromSmiles('P1=CC=CC=C1', 0)
    self.assertTrue(mol.HasSubstructMatch(query))

    fileN = os.path.join(RDConfig.RDBaseDir, 'Code', 'GraphMol', 'FileParsers', 'test_data',
                         'issue123.mol')
    mol = Chem.MolFromMolFile(fileN)
    self.assertTrue(mol)
    self.assertEqual(mol.GetNumAtoms(), 23)
    mol = Chem.MolFromMolFile(fileN, removeHs=False)
    self.assertTrue(mol)
    self.assertEqual(mol.GetNumAtoms(), 39)

  # test23 was for Chem.DaylightFingerprint, which is deprecated

  def test24RDKFingerprint(self):
    from rdkit import DataStructs
    m1 = Chem.MolFromSmiles('C1=CC=CC=C1')
    fp1 = Chem.RDKFingerprint(m1)
    self.assertTrue(len(fp1) == 2048)
    m2 = Chem.MolFromSmiles('C1=CC=CC=C1')
    fp2 = Chem.RDKFingerprint(m2)

    tmp = DataStructs.TanimotoSimilarity(fp1, fp2)
    self.assertTrue(tmp == 1.0, tmp)

    m2 = Chem.MolFromSmiles('C1=CC=CC=N1')
    fp2 = Chem.RDKFingerprint(m2)
    self.assertTrue(len(fp2) == 2048)
    tmp = DataStructs.TanimotoSimilarity(fp1, fp2)
    self.assertTrue(tmp < 1.0, tmp)
    self.assertTrue(tmp > 0.0, tmp)

    fp3 = Chem.RDKFingerprint(m1, tgtDensity=0.3)
    self.assertTrue(len(fp3) < 2048)

    m1 = Chem.MolFromSmiles('C1=CC=CC=C1')
    fp1 = Chem.RDKFingerprint(m1)
    m2 = Chem.MolFromSmiles('C1=CC=CC=N1')
    fp2 = Chem.RDKFingerprint(m2)
    self.assertNotEqual(fp1, fp2)

    atomInvariants = [1] * 6
    fp1 = Chem.RDKFingerprint(m1, atomInvariants=atomInvariants)
    fp2 = Chem.RDKFingerprint(m2, atomInvariants=atomInvariants)
    self.assertEqual(fp1, fp2)

    m2 = Chem.MolFromSmiles('C1CCCCN1')
    fp1 = Chem.RDKFingerprint(m1, atomInvariants=atomInvariants, useBondOrder=False)
    fp2 = Chem.RDKFingerprint(m2, atomInvariants=atomInvariants, useBondOrder=False)
    self.assertEqual(fp1, fp2)

    # rooted at atom
    m1 = Chem.MolFromSmiles('CCCCCO')
    fp1 = Chem.RDKFingerprint(m1, 1, 4, nBitsPerHash=1, fromAtoms=[0])
    self.assertEqual(fp1.GetNumOnBits(), 4)
    m1 = Chem.MolFromSmiles('CCCCCO')
    fp1 = Chem.RDKFingerprint(m1, 1, 4, nBitsPerHash=1, fromAtoms=[0, 5])
    self.assertEqual(fp1.GetNumOnBits(), 8)

    # test sf.net issue 270:
    fp1 = Chem.RDKFingerprint(m1, atomInvariants=[x.GetAtomicNum() + 10 for x in m1.GetAtoms()])

    # atomBits
    m1 = Chem.MolFromSmiles('CCCO')
    l = []
    fp1 = Chem.RDKFingerprint(m1, minPath=1, maxPath=2, nBitsPerHash=1, atomBits=l)
    self.assertEqual(fp1.GetNumOnBits(), 4)
    self.assertEqual(len(l), m1.GetNumAtoms())
    self.assertEqual(len(l[0]), 2)
    self.assertEqual(len(l[1]), 3)
    self.assertEqual(len(l[2]), 4)
    self.assertEqual(len(l[3]), 2)

  def test25SDMolSupplier(self):
    fileN = os.path.join(RDConfig.RDBaseDir, 'Code', 'GraphMol', 'FileParsers', 'test_data',
                         'NCI_aids_few.sdf')
    #fileN = "../FileParsers/test_data/NCI_aids_few.sdf"
    sdSup = Chem.SDMolSupplier(fileN)
    molNames = [
      "48", "78", "128", "163", "164", "170", "180", "186", "192", "203", "210", "211", "213",
      "220", "229", "256"
    ]

    chgs192 = {8: 1, 11: 1, 15: -1, 18: -1, 20: 1, 21: 1, 23: -1, 25: -1}
    i = 0
    for mol in sdSup:
      self.assertTrue(mol)
      self.assertTrue(mol.GetProp("_Name") == molNames[i])
      i += 1
      if (mol.GetProp("_Name") == "192"):
        # test parsed charges on one of the molecules
        for id in chgs192.keys():
          self.assertTrue(mol.GetAtomWithIdx(id).GetFormalCharge() == chgs192[id])
    self.assertRaises(StopIteration, lambda: next(sdSup))
    sdSup.reset()

    ns = [mol.GetProp("_Name") for mol in sdSup]
    self.assertTrue(ns == molNames)

    sdSup = Chem.SDMolSupplier(fileN, 0)
    for mol in sdSup:
      self.assertTrue(not mol.HasProp("numArom"))

    sdSup = Chem.SDMolSupplier(fileN)
    self.assertTrue(len(sdSup) == 16)
    mol = sdSup[5]
    self.assertTrue(mol.GetProp("_Name") == "170")

    # test handling of H removal:
    fileN = os.path.join(RDConfig.RDBaseDir, 'Code', 'GraphMol', 'FileParsers', 'test_data',
                         'withHs.sdf')
    sdSup = Chem.SDMolSupplier(fileN)
    m = next(sdSup)
    self.assertTrue(m)
    self.assertTrue(m.GetNumAtoms() == 23)
    m = next(sdSup)
    self.assertTrue(m)
    self.assertTrue(m.GetNumAtoms() == 28)

    sdSup = Chem.SDMolSupplier(fileN, removeHs=False)
    m = next(sdSup)
    self.assertTrue(m)
    self.assertTrue(m.GetNumAtoms() == 39)
    m = next(sdSup)
    self.assertTrue(m)
    self.assertTrue(m.GetNumAtoms() == 30)

    with open(fileN, 'rb') as dFile:
      d = dFile.read()
    sdSup.SetData(d)
    m = next(sdSup)
    self.assertTrue(m)
    self.assertTrue(m.GetNumAtoms() == 23)
    m = next(sdSup)
    self.assertTrue(m)
    self.assertTrue(m.GetNumAtoms() == 28)

    sdSup.SetData(d, removeHs=False)
    m = next(sdSup)
    self.assertTrue(m)
    self.assertTrue(m.GetNumAtoms() == 39)
    m = next(sdSup)
    self.assertTrue(m)
    self.assertTrue(m.GetNumAtoms() == 30)

    # test strictParsing1:
    fileN = os.path.join(RDConfig.RDBaseDir, 'Code', 'GraphMol', 'FileParsers', 'test_data',
                         'strictLax1.sdf')
    #strict from file
    sdSup = Chem.SDMolSupplier(fileN, strictParsing=True)

    i = 0
    for mol in sdSup:
      self.assertTrue(mol.HasProp("_Name"))
      if (i == 0):
        self.assertTrue(not mol.HasProp("ID"))
      self.assertTrue(not mol.HasProp("ANOTHER_PROPERTY"))
      i += 1
    self.assertTrue(i == 2)

    #lax from file
    sdSup = Chem.SDMolSupplier(fileN, strictParsing=False)

    i = 0
    for mol in sdSup:
      self.assertTrue(mol.HasProp("_Name"))
      self.assertTrue(mol.HasProp("ID"))
      self.assertTrue(mol.HasProp("ANOTHER_PROPERTY"))
      i += 1
    self.assertTrue(i == 2)

    #strict from text
    with open(fileN, 'rb') as dFile:
      d = dFile.read()
    sdSup = Chem.SDMolSupplier()
    sdSup.SetData(d, strictParsing=True)

    i = 0
    for mol in sdSup:
      self.assertTrue(mol.HasProp("_Name"))
      if (i == 0):
        self.assertTrue(not mol.HasProp("ID"))
      self.assertTrue(not mol.HasProp("ANOTHER_PROPERTY"))
      i += 1
    self.assertTrue(i == 2)

    #lax from text
    sdSup = Chem.SDMolSupplier()
    sdSup.SetData(d, strictParsing=False)

    i = 0
    for mol in sdSup:
      self.assertTrue(mol.HasProp("_Name"))
      self.assertTrue(mol.HasProp("ID"))
      self.assertTrue(mol.HasProp("ANOTHER_PROPERTY"))
      i += 1
    self.assertTrue(i == 2)

    # test strictParsing2:
    fileN = os.path.join(RDConfig.RDBaseDir, 'Code', 'GraphMol', 'FileParsers', 'test_data',
                         'strictLax2.sdf')
    #strict from file
    sdSup = Chem.SDMolSupplier(fileN, strictParsing=True)

    i = 0
    for mol in sdSup:
      self.assertTrue(mol.HasProp("_Name"))
      self.assertTrue(mol.HasProp("ID"))
      self.assertTrue(mol.GetProp("ID") == "Lig1")
      self.assertTrue(mol.HasProp("ANOTHER_PROPERTY"))
      self.assertTrue(mol.GetProp("ANOTHER_PROPERTY") == \
        "No blank line before dollars\n" \
        "$$$$\n" \
        "Structure1\n" \
        "csChFnd70/05230312262D")
      i += 1
    self.assertTrue(i == 1)

    #lax from file
    sdSup = Chem.SDMolSupplier(fileN, strictParsing=False)

    i = 0
    for mol in sdSup:
      self.assertTrue(mol.HasProp("_Name"))
      self.assertTrue(mol.HasProp("ID"))
      self.assertTrue(mol.GetProp("ID") == "Lig2")
      self.assertTrue(mol.HasProp("ANOTHER_PROPERTY"))
      self.assertTrue(mol.GetProp("ANOTHER_PROPERTY") == "Value2")
      i += 1
    self.assertTrue(i == 1)

    #strict from text
    with open(fileN, 'rb') as dFile:
      d = dFile.read()
    sdSup = Chem.SDMolSupplier()
    sdSup.SetData(d, strictParsing=True)

    i = 0
    for mol in sdSup:
      self.assertTrue(mol.HasProp("_Name"))
      self.assertTrue(mol.HasProp("ID"))
      self.assertTrue(mol.GetProp("ID") == "Lig1")
      self.assertTrue(mol.HasProp("ANOTHER_PROPERTY"))
      self.assertTrue(mol.GetProp("ANOTHER_PROPERTY") == \
        "No blank line before dollars\n" \
        "$$$$\n" \
        "Structure1\n" \
        "csChFnd70/05230312262D")
      i += 1
    self.assertTrue(i == 1)

    #lax from text
    sdSup = Chem.SDMolSupplier()
    sdSup.SetData(d, strictParsing=False)

    i = 0
    for mol in sdSup:
      self.assertTrue(mol.HasProp("_Name"))
      self.assertTrue(mol.HasProp("ID"))
      self.assertTrue(mol.GetProp("ID") == "Lig2")
      self.assertTrue(mol.HasProp("ANOTHER_PROPERTY"))
      self.assertTrue(mol.GetProp("ANOTHER_PROPERTY") == "Value2")
      i += 1
    self.assertTrue(i == 1)

  def test26SmiMolSupplier(self):
    fileN = os.path.join(RDConfig.RDBaseDir, 'Code', 'GraphMol', 'FileParsers', 'test_data',
                         'first_200.tpsa.csv')
    #fileN = "../FileParsers/test_data/first_200.tpsa.csv"
    smiSup = Chem.SmilesMolSupplier(fileN, ",", 0, -1)
    mol = smiSup[16]
    self.assertTrue(mol.GetProp("TPSA") == "46.25")

    mol = smiSup[8]
    self.assertTrue(mol.GetProp("TPSA") == "65.18")

    self.assertTrue(len(smiSup) == 200)

    fileN = os.path.join(RDConfig.RDBaseDir, 'Code', 'GraphMol', 'FileParsers', 'test_data',
                         'fewSmi.csv')
    #fileN = "../FileParsers/test_data/fewSmi.csv"
    smiSup = Chem.SmilesMolSupplier(fileN, delimiter=",", smilesColumn=1, nameColumn=0, titleLine=0)
    names = ["1", "2", "3", "4", "5", "6", "7", "8", "9", "10"]
    i = 0
    for mol in smiSup:
      self.assertTrue(mol.GetProp("_Name") == names[i])
      i += 1

    mol = smiSup[3]

    self.assertTrue(mol.GetProp("_Name") == "4")
    self.assertTrue(mol.GetProp("Column_2") == "82.78")

    # and test doing a supplier from text:
    with open(fileN, 'r') as inF:
      inD = inF.read()
    smiSup.SetData(inD, delimiter=",", smilesColumn=1, nameColumn=0, titleLine=0)
    names = ["1", "2", "3", "4", "5", "6", "7", "8", "9", "10"]
    i = 0
    # iteration interface:
    for mol in smiSup:
      self.assertTrue(mol.GetProp("_Name") == names[i])
      i += 1
    self.assertTrue(i == 10)
    # random access:
    mol = smiSup[3]
    self.assertTrue(len(smiSup) == 10)
    self.assertTrue(mol.GetProp("_Name") == "4")
    self.assertTrue(mol.GetProp("Column_2") == "82.78")

    # issue 113:
    smiSup.SetData(inD, delimiter=",", smilesColumn=1, nameColumn=0, titleLine=0)
    self.assertTrue(len(smiSup) == 10)

    # and test failure handling:
    inD = """mol-1,CCC
mol-2,CCCC
mol-3,fail
mol-4,CCOC
    """
    smiSup.SetData(inD, delimiter=",", smilesColumn=1, nameColumn=0, titleLine=0)
    # there are 4 entries in the supplier:
    self.assertTrue(len(smiSup) == 4)
    # but the 3rd is a None:
    self.assertTrue(smiSup[2] is None)


    text="Id SMILES Column_2\n"+\
    "mol-1 C 1.0\n"+\
    "mol-2 CC 4.0\n"+\
    "mol-4 CCCC 16.0"
    smiSup.SetData(text, delimiter=" ", smilesColumn=1, nameColumn=0, titleLine=1)
    self.assertTrue(len(smiSup) == 3)
    self.assertTrue(smiSup[0])
    self.assertTrue(smiSup[1])
    self.assertTrue(smiSup[2])
    m = [x for x in smiSup]
    self.assertTrue(smiSup[2])
    self.assertTrue(len(m) == 3)
    self.assertTrue(m[0].GetProp("Column_2") == "1.0")

    # test simple parsing and Issue 114:
    smis = ['CC', 'CCC', 'CCOC', 'CCCOCC', 'CCCOCCC']
    inD = '\n'.join(smis)
    smiSup.SetData(inD, delimiter=",", smilesColumn=0, nameColumn=-1, titleLine=0)
    self.assertTrue(len(smiSup) == 5)
    m = [x for x in smiSup]
    self.assertTrue(smiSup[4])
    self.assertTrue(len(m) == 5)

    # order dependence:
    smiSup.SetData(inD, delimiter=",", smilesColumn=0, nameColumn=-1, titleLine=0)
    self.assertTrue(smiSup[4])
    self.assertTrue(len(smiSup) == 5)

    # this was a nasty BC:
    # asking for a particular entry with a higher index than what we've
    # already seen resulted in a duplicate:
    smis = ['CC', 'CCC', 'CCOC', 'CCCCOC']
    inD = '\n'.join(smis)
    smiSup.SetData(inD, delimiter=",", smilesColumn=0, nameColumn=-1, titleLine=0)
    m = next(smiSup)
    m = smiSup[3]
    self.assertTrue(len(smiSup) == 4)

    with self.assertRaisesRegex(Exception, ""):
      smiSup[4]

    smiSup.SetData(inD, delimiter=",", smilesColumn=0, nameColumn=-1, titleLine=0)
    with self.assertRaisesRegex(Exception, ""):
      smiSup[4]

    sys.stderr.write(
      '>>> This may result in an infinite loop.  It should finish almost instantly\n')
    self.assertEqual(len(smiSup), 4)
    sys.stderr.write('<<< OK, it finished.\n')

  def test27SmilesWriter(self):
    fileN = os.path.join(RDConfig.RDBaseDir, 'Code', 'GraphMol', 'FileParsers', 'test_data',
                         'fewSmi.csv')
    #fileN = "../FileParsers/test_data/fewSmi.csv"

    smiSup = Chem.SmilesMolSupplier(fileN, delimiter=",", smilesColumn=1, nameColumn=0, titleLine=0)
    propNames = []
    propNames.append("Column_2")
    ofile = os.path.join(RDConfig.RDBaseDir, 'Code', 'GraphMol', 'Wrap', 'test_data',
                         'outSmiles.txt')
    writer = Chem.SmilesWriter(ofile)
    writer.SetProps(propNames)
    for mol in smiSup:
      writer.write(mol)
    writer.flush()

  def test28SmilesReverse(self):
    names = ["1", "2", "3", "4", "5", "6", "7", "8", "9", "10"]
    props = [
      "34.14", "25.78", "106.51", "82.78", "60.16", "87.74", "37.38", "77.28", "65.18", "0.00"
    ]
    ofile = os.path.join(RDConfig.RDBaseDir, 'Code', 'GraphMol', 'Wrap', 'test_data',
                         'outSmiles.txt')
    #ofile = "test_data/outSmiles.csv"
    smiSup = Chem.SmilesMolSupplier(ofile)
    i = 0
    for mol in smiSup:
      #print([repr(x) for x in mol.GetPropNames()])
      self.assertTrue(mol.GetProp("_Name") == names[i])
      self.assertTrue(mol.GetProp("Column_2") == props[i])
      i += 1

  def writerSDFile(self):
    fileN = os.path.join(RDConfig.RDBaseDir, 'Code', 'GraphMol', 'FileParsers', 'test_data',
                         'NCI_aids_few.sdf')
    #fileN = "../FileParsers/test_data/NCI_aids_few.sdf"
    ofile = os.path.join(RDConfig.RDBaseDir, 'Code', 'GraphMol', 'Wrap', 'test_data',
                         'outNCI_few.sdf')
    writer = Chem.SDWriter(ofile)
    sdSup = Chem.SDMolSupplier(fileN)
    for mol in sdSup:
      writer.write(mol)
    writer.flush()

  def test29SDWriterLoop(self):
    self.writerSDFile()
    fileN = os.path.join(RDConfig.RDBaseDir, 'Code', 'GraphMol', 'Wrap', 'test_data',
                         'outNCI_few.sdf')
    sdSup = Chem.SDMolSupplier(fileN)
    molNames = [
      "48", "78", "128", "163", "164", "170", "180", "186", "192", "203", "210", "211", "213",
      "220", "229", "256"
    ]
    chgs192 = {8: 1, 11: 1, 15: -1, 18: -1, 20: 1, 21: 1, 23: -1, 25: -1}
    i = 0

    for mol in sdSup:
      #print('mol:',mol)
      #print('\t',molNames[i])
      self.assertTrue(mol.GetProp("_Name") == molNames[i])
      i += 1
      if (mol.GetProp("_Name") == "192"):
        # test parsed charges on one of the molecules
        for id in chgs192.keys():
          self.assertTrue(mol.GetAtomWithIdx(id).GetFormalCharge() == chgs192[id])

  def test30Issues109and110(self):
    """ issues 110 and 109 were both related to handling of explicit Hs in
       SMILES input.

    """
    m1 = Chem.MolFromSmiles('N12[CH](SC(C)(C)[CH]1C(O)=O)[CH](C2=O)NC(=O)[CH](N)c3ccccc3')
    self.assertTrue(m1.GetNumAtoms() == 24)
    m2 = Chem.MolFromSmiles(
      'C1C=C([CH](N)C(=O)N[C]2([H])[C]3([H])SC(C)(C)[CH](C(=O)O)N3C(=O)2)C=CC=1')
    self.assertTrue(m2.GetNumAtoms() == 24)

    smi1 = Chem.MolToSmiles(m1)
    smi2 = Chem.MolToSmiles(m2)
    self.assertTrue(smi1 == smi2)

    m1 = Chem.MolFromSmiles('[H]CCl')
    self.assertTrue(m1.GetNumAtoms() == 2)
    self.assertTrue(m1.GetAtomWithIdx(0).GetNumExplicitHs() == 1)
    m1 = Chem.MolFromSmiles('[H][CH2]Cl')
    self.assertTrue(m1.GetNumAtoms() == 2)
    self.assertTrue(m1.GetAtomWithIdx(0).GetNumExplicitHs() == 3)
    m2 = Chem.AddHs(m1)
    self.assertTrue(m2.GetNumAtoms() == 5)
    m2 = Chem.RemoveHs(m2)
    self.assertTrue(m2.GetNumAtoms() == 2)

  def test31ChiralitySmiles(self):
    m1 = Chem.MolFromSmiles('F[C@](Br)(I)Cl')
    self.assertTrue(m1 is not None)
    self.assertTrue(m1.GetNumAtoms() == 5)
    self.assertTrue(Chem.MolToSmiles(m1, 1) == 'F[C@](Cl)(Br)I', Chem.MolToSmiles(m1, 1))

    m1 = Chem.MolFromSmiles('CC1C[C@@]1(Cl)F')
    self.assertTrue(m1 is not None)
    self.assertTrue(m1.GetNumAtoms() == 6)
    self.assertTrue(Chem.MolToSmiles(m1, 1) == 'CC1C[C@]1(F)Cl', Chem.MolToSmiles(m1, 1))

    m1 = Chem.MolFromSmiles('CC1C[C@]1(Cl)F')
    self.assertTrue(m1 is not None)
    self.assertTrue(m1.GetNumAtoms() == 6)
    self.assertTrue(Chem.MolToSmiles(m1, 1) == 'CC1C[C@@]1(F)Cl', Chem.MolToSmiles(m1, 1))

  def test31aChiralitySubstructs(self):
    m1 = Chem.MolFromSmiles('CC1C[C@@]1(Cl)F')
    self.assertTrue(m1 is not None)
    self.assertTrue(m1.GetNumAtoms() == 6)
    self.assertTrue(Chem.MolToSmiles(m1, 1) == 'CC1C[C@]1(F)Cl', Chem.MolToSmiles(m1, 1))

    m2 = Chem.MolFromSmiles('CC1C[C@]1(Cl)F')
    self.assertTrue(m2 is not None)
    self.assertTrue(m2.GetNumAtoms() == 6)
    self.assertTrue(Chem.MolToSmiles(m2, 1) == 'CC1C[C@@]1(F)Cl', Chem.MolToSmiles(m2, 1))

    self.assertTrue(m1.HasSubstructMatch(m1))
    self.assertTrue(m1.HasSubstructMatch(m2))
    self.assertTrue(m1.HasSubstructMatch(m1, useChirality=True))
    self.assertTrue(not m1.HasSubstructMatch(m2, useChirality=True))

  def _test32MolFilesWithChirality(self):
    inD = """chiral1.mol
  ChemDraw10160313232D

  5  4  0  0  0  0  0  0  0  0999 V2000
    0.0553    0.6188    0.0000 F   0  0  0  0  0  0  0  0  0  0  0  0
    0.0553   -0.2062    0.0000 C   0  0  0  0  0  0  0  0  0  0  0  0
    0.7697   -0.6188    0.0000 I   0  0  0  0  0  0  0  0  0  0  0  0
   -0.6592   -0.6188    0.0000 Br  0  0  0  0  0  0  0  0  0  0  0  0
   -0.7697   -0.2062    0.0000 Cl  0  0  0  0  0  0  0  0  0  0  0  0
  1  2  1  0
  2  3  1  0
  2  4  1  1
  2  5  1  0
M  END
"""
    m1 = Chem.MolFromMolBlock(inD)
    self.assertTrue(m1 is not None)
    self.assertTrue(m1.GetNumAtoms() == 5)
    self.assertTrue(smi == 'F[C@](Cl)(Br)I', smi)

    inD = """chiral2.cdxml
  ChemDraw10160314052D

  5  4  0  0  0  0  0  0  0  0999 V2000
    0.0553    0.6188    0.0000 F   0  0  0  0  0  0  0  0  0  0  0  0
    0.0553   -0.2062    0.0000 C   0  0  0  0  0  0  0  0  0  0  0  0
    0.7697   -0.6188    0.0000 I   0  0  0  0  0  0  0  0  0  0  0  0
   -0.6592   -0.6188    0.0000 Br  0  0  0  0  0  0  0  0  0  0  0  0
   -0.7697   -0.2062    0.0000 Cl  0  0  0  0  0  0  0  0  0  0  0  0
  1  2  1  0
  2  3  1  0
  2  4  1  6
  2  5  1  0
M  END
"""
    m1 = Chem.MolFromMolBlock(inD)
    self.assertTrue(m1 is not None)
    self.assertTrue(m1.GetNumAtoms() == 5)
    self.assertTrue(Chem.MolToSmiles(m1, 1) == 'F[C@@](Cl)(Br)I')

    inD = """chiral1.mol
  ChemDraw10160313232D

  5  4  0  0  0  0  0  0  0  0999 V2000
    0.0553    0.6188    0.0000 F   0  0  0  0  0  0  0  0  0  0  0  0
    0.0553   -0.2062    0.0000 C   0  0  0  0  0  0  0  0  0  0  0  0
   -0.7697   -0.2062    0.0000 Cl  0  0  0  0  0  0  0  0  0  0  0  0
   -0.6592   -0.6188    0.0000 Br  0  0  0  0  0  0  0  0  0  0  0  0
    0.7697   -0.6188    0.0000 I   0  0  0  0  0  0  0  0  0  0  0  0
  1  2  1  0
  2  3  1  0
  2  4  1  1
  2  5  1  0
M  END
"""
    m1 = Chem.MolFromMolBlock(inD)
    self.assertTrue(m1 is not None)
    self.assertTrue(m1.GetNumAtoms() == 5)
    self.assertTrue(Chem.MolToSmiles(m1, 1) == 'F[C@](Cl)(Br)I')

    inD = """chiral1.mol
  ChemDraw10160313232D

  5  4  0  0  0  0  0  0  0  0999 V2000
    0.0553   -0.2062    0.0000 C   0  0  0  0  0  0  0  0  0  0  0  0
   -0.7697   -0.2062    0.0000 Cl  0  0  0  0  0  0  0  0  0  0  0  0
   -0.6592   -0.6188    0.0000 Br  0  0  0  0  0  0  0  0  0  0  0  0
    0.7697   -0.6188    0.0000 I   0  0  0  0  0  0  0  0  0  0  0  0
    0.0553    0.6188    0.0000 F   0  0  0  0  0  0  0  0  0  0  0  0
  1  2  1  0
  1  3  1  1
  1  4  1  0
  1  5  1  0
M  END
"""
    m1 = Chem.MolFromMolBlock(inD)
    self.assertTrue(m1 is not None)
    self.assertTrue(m1.GetNumAtoms() == 5)
    self.assertTrue(Chem.MolToSmiles(m1, 1) == 'F[C@](Cl)(Br)I')

    inD = """chiral3.mol
  ChemDraw10160314362D

  4  3  0  0  0  0  0  0  0  0999 V2000
    0.4125    0.6188    0.0000 F   0  0  0  0  0  0  0  0  0  0  0  0
    0.4125   -0.2062    0.0000 C   0  0  0  0  0  0  0  0  0  0  0  0
   -0.3020   -0.6188    0.0000 Br  0  0  0  0  0  0  0  0  0  0  0  0
   -0.4125   -0.2062    0.0000 Cl  0  0  0  0  0  0  0  0  0  0  0  0
  1  2  1  0
  2  3  1  1
  2  4  1  0
M  END

"""
    m1 = Chem.MolFromMolBlock(inD)
    self.assertTrue(m1 is not None)
    self.assertTrue(m1.GetNumAtoms() == 4)
    self.assertTrue(Chem.MolToSmiles(m1, 1) == 'F[C@H](Cl)Br')

    inD = """chiral4.mol
  ChemDraw10160314362D

  4  3  0  0  0  0  0  0  0  0999 V2000
    0.4125    0.6188    0.0000 F   0  0  0  0  0  0  0  0  0  0  0  0
    0.4125   -0.2062    0.0000 N   0  0  0  0  0  0  0  0  0  0  0  0
   -0.3020   -0.6188    0.0000 Br  0  0  0  0  0  0  0  0  0  0  0  0
   -0.4125   -0.2062    0.0000 Cl  0  0  0  0  0  0  0  0  0  0  0  0
  1  2  1  0
  2  3  1  1
  2  4  1  0
M  END

"""
    m1 = Chem.MolFromMolBlock(inD)
    self.assertTrue(m1 is not None)
    self.assertTrue(m1.GetNumAtoms() == 4)
    self.assertTrue(Chem.MolToSmiles(m1, 1) == 'FN(Cl)Br')

    inD = """chiral5.mol
  ChemDraw10160314362D

  4  3  0  0  0  0  0  0  0  0999 V2000
    0.4125    0.6188    0.0000 F   0  0  0  0  0  0  0  0  0  0  0  0
    0.4125   -0.2062    0.0000 N   0  0  0  0  0  0  0  0  0  0  0  0
   -0.3020   -0.6188    0.0000 Br  0  0  0  0  0  0  0  0  0  0  0  0
   -0.4125   -0.2062    0.0000 Cl  0  0  0  0  0  0  0  0  0  0  0  0
  1  2  1  0
  2  3  1  1
  2  4  1  0
M  CHG  1   2   1
M  END

"""
    m1 = Chem.MolFromMolBlock(inD)
    self.assertTrue(m1 is not None)
    self.assertTrue(m1.GetNumAtoms() == 4)
    self.assertTrue(Chem.MolToSmiles(m1, 1) == 'F[N@H+](Cl)Br')

    inD = """Case 10-14-3
  ChemDraw10140308512D

  4  3  0  0  0  0  0  0  0  0999 V2000
   -0.8250   -0.4125    0.0000 F   0  0  0  0  0  0  0  0  0  0  0  0
    0.0000   -0.4125    0.0000 C   0  0  0  0  0  0  0  0  0  0  0  0
    0.8250   -0.4125    0.0000 Cl  0  0  0  0  0  0  0  0  0  0  0  0
    0.0000    0.4125    0.0000 Br  0  0  0  0  0  0  0  0  0  0  0  0
  1  2  1  0
  2  3  1  0
  2  4  1  1
M  END
"""
    m1 = Chem.MolFromMolBlock(inD)
    self.assertTrue(m1 is not None)
    self.assertTrue(m1.GetNumAtoms() == 4)
    self.assertTrue(Chem.MolToSmiles(m1, 1) == 'F[C@H](Cl)Br')

    inD = """Case 10-14-4
  ChemDraw10140308512D

  4  3  0  0  0  0  0  0  0  0999 V2000
   -0.8250   -0.4125    0.0000 F   0  0  0  0  0  0  0  0  0  0  0  0
    0.0000   -0.4125    0.0000 C   0  0  0  0  0  0  0  0  0  0  0  0
    0.8250   -0.4125    0.0000 Cl  0  0  0  0  0  0  0  0  0  0  0  0
    0.0000    0.4125    0.0000 Br  0  0  0  0  0  0  0  0  0  0  0  0
  1  2  1  0
  2  3  1  1
  2  4  1  0
M  END

"""
    m1 = Chem.MolFromMolBlock(inD)
    self.assertTrue(m1 is not None)
    self.assertTrue(m1.GetNumAtoms() == 4)
    self.assertTrue(Chem.MolToSmiles(m1, 1) == 'F[C@H](Cl)Br')

    inD = """chiral4.mol
  ChemDraw10160315172D

  6  6  0  0  0  0  0  0  0  0999 V2000
   -0.4422    0.1402    0.0000 C   0  0  0  0  0  0  0  0  0  0  0  0
   -0.4422   -0.6848    0.0000 C   0  0  0  0  0  0  0  0  0  0  0  0
    0.2723   -0.2723    0.0000 C   0  0  0  0  0  0  0  0  0  0  0  0
   -0.8547    0.8547    0.0000 C   0  0  0  0  0  0  0  0  0  0  0  0
    0.6848    0.4422    0.0000 F   0  0  0  0  0  0  0  0  0  0  0  0
    0.8547   -0.8547    0.0000 Cl  0  0  0  0  0  0  0  0  0  0  0  0
  1  2  1  0
  2  3  1  0
  3  1  1  0
  1  4  1  0
  3  5  1  1
  3  6  1  0
M  END
"""
    m1 = Chem.MolFromMolBlock(inD)
    self.assertTrue(m1 is not None)
    self.assertTrue(m1.GetNumAtoms() == 6)
    self.assertTrue(Chem.MolToSmiles(m1, 1) == 'CC1C[C@@]1(F)Cl', Chem.MolToSmiles(m1, 1))

    inD = """chiral4.mol
  ChemDraw10160315172D

  6  6  0  0  0  0  0  0  0  0999 V2000
   -0.4422    0.1402    0.0000 C   0  0  0  0  0  0  0  0  0  0  0  0
   -0.4422   -0.6848    0.0000 C   0  0  0  0  0  0  0  0  0  0  0  0
    0.2723   -0.2723    0.0000 C   0  0  0  0  0  0  0  0  0  0  0  0
   -0.8547    0.8547    0.0000 C   0  0  0  0  0  0  0  0  0  0  0  0
    0.6848    0.4422    0.0000 F   0  0  0  0  0  0  0  0  0  0  0  0
    0.8547   -0.8547    0.0000 Cl  0  0  0  0  0  0  0  0  0  0  0  0
  1  2  1  0
  2  3  1  0
  3  1  1  0
  1  4  1  0
  3  5  1  6
  3  6  1  0
M  END
"""
    m1 = Chem.MolFromMolBlock(inD)
    self.assertTrue(m1 is not None)
    self.assertTrue(m1.GetNumAtoms() == 6)
    self.assertTrue(Chem.MolToSmiles(m1, 1) == 'CC1C[C@]1(F)Cl', Chem.MolToSmiles(m1, 1))

  def test33Issue65(self):
    """ issue 65 relates to handling of [H] in SMARTS

    """
    m1 = Chem.MolFromSmiles('OC(O)(O)O')
    m2 = Chem.MolFromSmiles('OC(O)O')
    m3 = Chem.MolFromSmiles('OCO')
    q1 = Chem.MolFromSmarts('OC[H]', 1)
    q2 = Chem.MolFromSmarts('O[C;H1]', 1)
    q3 = Chem.MolFromSmarts('O[C;H1][H]', 1)

    self.assertTrue(not m1.HasSubstructMatch(q1))
    self.assertTrue(not m1.HasSubstructMatch(q2))
    self.assertTrue(not m1.HasSubstructMatch(q3))

    self.assertTrue(m2.HasSubstructMatch(q1))
    self.assertTrue(m2.HasSubstructMatch(q2))
    self.assertTrue(m2.HasSubstructMatch(q3))

    self.assertTrue(m3.HasSubstructMatch(q1))
    self.assertTrue(not m3.HasSubstructMatch(q2))
    self.assertTrue(not m3.HasSubstructMatch(q3))

    m1H = Chem.AddHs(m1)
    m2H = Chem.AddHs(m2)
    m3H = Chem.AddHs(m3)
    q1 = Chem.MolFromSmarts('OC[H]')
    q2 = Chem.MolFromSmarts('O[C;H1]')
    q3 = Chem.MolFromSmarts('O[C;H1][H]')

    self.assertTrue(not m1H.HasSubstructMatch(q1))
    self.assertTrue(not m1H.HasSubstructMatch(q2))
    self.assertTrue(not m1H.HasSubstructMatch(q3))

    #m2H.Debug()
    self.assertTrue(m2H.HasSubstructMatch(q1))
    self.assertTrue(m2H.HasSubstructMatch(q2))
    self.assertTrue(m2H.HasSubstructMatch(q3))

    self.assertTrue(m3H.HasSubstructMatch(q1))
    self.assertTrue(not m3H.HasSubstructMatch(q2))
    self.assertTrue(not m3H.HasSubstructMatch(q3))

  def test34Issue124(self):
    """ issue 124 relates to calculation of the distance matrix

    """
    m = Chem.MolFromSmiles('CC=C')
    d = Chem.GetDistanceMatrix(m, 0)
    self.assertTrue(feq(d[0, 1], 1.0))
    self.assertTrue(feq(d[0, 2], 2.0))
    # force an update:
    d = Chem.GetDistanceMatrix(m, 1, 0, 1)
    self.assertTrue(feq(d[0, 1], 1.0))
    self.assertTrue(feq(d[0, 2], 1.5))

  def test35ChiralityPerception(self):
    """ Test perception of chirality and CIP encoding
    """
    m = Chem.MolFromSmiles('F[C@]([C@])(Cl)Br')
    Chem.AssignStereochemistry(m, 1)
    self.assertTrue(m.GetAtomWithIdx(1).HasProp('_CIPCode'))
    self.assertFalse(m.GetAtomWithIdx(2).HasProp('_CIPCode'))
    Chem.RemoveStereochemistry(m)
    self.assertFalse(m.GetAtomWithIdx(1).HasProp('_CIPCode'))

    m = Chem.MolFromSmiles('F[C@H](C)C')
    Chem.AssignStereochemistry(m, 1)
    self.assertTrue(m.GetAtomWithIdx(1).GetChiralTag() == Chem.ChiralType.CHI_UNSPECIFIED)
    self.assertFalse(m.GetAtomWithIdx(1).HasProp('_CIPCode'))

    m = Chem.MolFromSmiles('F\\C=C/Cl')
    self.assertTrue(m.GetBondWithIdx(0).GetStereo() == Chem.BondStereo.STEREONONE)
    self.assertTrue(m.GetBondWithIdx(1).GetStereo() == Chem.BondStereo.STEREOZ)
    atoms = m.GetBondWithIdx(1).GetStereoAtoms()
    self.assertTrue(0 in atoms)
    self.assertTrue(3 in atoms)
    self.assertTrue(m.GetBondWithIdx(2).GetStereo() == Chem.BondStereo.STEREONONE)
    Chem.RemoveStereochemistry(m)
    self.assertTrue(m.GetBondWithIdx(1).GetStereo() == Chem.BondStereo.STEREONONE)

    m = Chem.MolFromSmiles('F\\C=CCl')
    self.assertTrue(m.GetBondWithIdx(1).GetStereo() == Chem.BondStereo.STEREONONE)

  def checkDefaultBondProperties(self, m):
    for bond in m.GetBonds():
      self.assertIn(bond.GetBondType(), [Chem.BondType.SINGLE, Chem.BondType.DOUBLE])
      self.assertEqual(bond.GetBondDir(), Chem.BondDir.NONE)
      self.assertEqual(list(bond.GetStereoAtoms()), [])
      self.assertEqual(bond.GetStereo(), Chem.BondStereo.STEREONONE)

  def assertHasDoubleBondStereo(self, smi):
    m = Chem.MolFromSmiles(smi)

    self.checkDefaultBondProperties(m)

    Chem.FindPotentialStereoBonds(m)

    for bond in m.GetBonds():
      self.assertIn(bond.GetBondType(), [Chem.BondType.SINGLE, Chem.BondType.DOUBLE])
      self.assertEqual(bond.GetBondDir(), Chem.BondDir.NONE)

      if bond.GetBondType() == Chem.BondType.DOUBLE:
        self.assertEqual(bond.GetStereo(), Chem.BondStereo.STEREOANY)
        self.assertEqual(len(list(bond.GetStereoAtoms())), 2)
      else:
        self.assertEqual(list(bond.GetStereoAtoms()), [])
        self.assertEqual(bond.GetStereo(), Chem.BondStereo.STEREONONE)

  def testFindPotentialStereoBonds(self):
    self.assertHasDoubleBondStereo("FC=CF")
    self.assertHasDoubleBondStereo("FC(Cl)=C(Br)I")
    self.assertHasDoubleBondStereo("FC=CC=CC=CCl")
    self.assertHasDoubleBondStereo("C1CCCCC1C=CC1CCCCC1")

  def assertDoesNotHaveDoubleBondStereo(self, smi):
    m = Chem.MolFromSmiles(smi)
    self.checkDefaultBondProperties(m)
    Chem.FindPotentialStereoBonds(m)
    self.checkDefaultBondProperties(m)

  def testFindPotentialStereoBondsShouldNotFindThisDoubleBondAsStereo(self):
    self.assertDoesNotHaveDoubleBondStereo("FC(F)=CF")
    self.assertDoesNotHaveDoubleBondStereo("C=C")
    self.assertDoesNotHaveDoubleBondStereo("C1CCCCC1C(C1CCCCC1)=CC1CCCCC1")

  def assertDoubleBondStereo(self, smi, stereo):
    mol = Chem.MolFromSmiles(smi)

    bond = mol.GetBondWithIdx(1)
    self.assertEqual(bond.GetBondType(), Chem.BondType.DOUBLE)
    self.assertEqual(bond.GetStereo(), stereo)
    self.assertEqual(list(bond.GetStereoAtoms()), [0, 3])

  def allStereoBonds(self, bonds):
    for bond in bonds:
      self.assertEqual(len(list(bond.GetStereoAtoms())), 2)

  def testBondSetStereo(self):
    for testAssignStereo in [False, True]:
      mol = Chem.MolFromSmiles("FC=CF")
      Chem.FindPotentialStereoBonds(mol)

      for bond in mol.GetBonds():
        if (bond.GetBondType() == Chem.BondType.DOUBLE
            and bond.GetStereo() == Chem.BondStereo.STEREOANY):
          break
      self.assertEqual(bond.GetBondType(), Chem.BondType.DOUBLE)
      self.assertEqual(bond.GetStereo(), Chem.BondStereo.STEREOANY)
      self.assertEqual(list(bond.GetStereoAtoms()), [0, 3])

      bond.SetStereo(Chem.BondStereo.STEREOTRANS)
      self.assertEqual(bond.GetStereo(), Chem.BondStereo.STEREOTRANS)
      if testAssignStereo:  # should be invariant of Chem.AssignStereochemistry being called
        Chem.AssignStereochemistry(mol, force=True)
      smi = Chem.MolToSmiles(mol, isomericSmiles=True)
      self.allStereoBonds([bond])
      self.assertEqual(smi, "F/C=C/F")
      self.assertDoubleBondStereo(smi, Chem.BondStereo.STEREOE)

      bond.SetStereo(Chem.BondStereo.STEREOCIS)
      self.assertEqual(bond.GetStereo(), Chem.BondStereo.STEREOCIS)
      if testAssignStereo:
        Chem.AssignStereochemistry(mol, force=True)
      smi = Chem.MolToSmiles(mol, isomericSmiles=True)
      self.allStereoBonds([bond])
      self.assertEqual(smi, r"F/C=C\F")
      self.assertDoubleBondStereo(smi, Chem.BondStereo.STEREOZ)

  def recursive_enumerate_stereo_bonds(self, mol, done_bonds, bonds):
    if not bonds:
      yield done_bonds, Chem.Mol(mol)
      return

    bond = bonds[0]
    child_bonds = bonds[1:]
    self.assertEqual(len(list(bond.GetStereoAtoms())), 2)
    bond.SetStereo(Chem.BondStereo.STEREOTRANS)
    for isomer in self.recursive_enumerate_stereo_bonds(mol, done_bonds + [Chem.BondStereo.STEREOE],
                                                        child_bonds):
      yield isomer

    self.assertEqual(len(list(bond.GetStereoAtoms())), 2)
    bond.SetStereo(Chem.BondStereo.STEREOCIS)
    for isomer in self.recursive_enumerate_stereo_bonds(mol, done_bonds + [Chem.BondStereo.STEREOZ],
                                                        child_bonds):
      yield isomer

  def testBondSetStereoDifficultCase(self):
    unspec_smiles = "CCC=CC(CO)=C(C)CC"
    mol = Chem.MolFromSmiles(unspec_smiles)
    Chem.FindPotentialStereoBonds(mol)

    stereo_bonds = []
    for bond in mol.GetBonds():
      if bond.GetStereo() == Chem.BondStereo.STEREOANY:
        stereo_bonds.append(bond)

    isomers = set()
    for bond_stereo, isomer in self.recursive_enumerate_stereo_bonds(mol, [], stereo_bonds):
      self.allStereoBonds(stereo_bonds)
      isosmi = Chem.MolToSmiles(isomer, isomericSmiles=True)
      self.allStereoBonds(stereo_bonds)

      self.assertNotIn(isosmi, isomers)
      isomers.add(isosmi)

      isomol = Chem.MolFromSmiles(isosmi)
      round_trip_stereo = [
        b.GetStereo() for b in isomol.GetBonds() if b.GetStereo() != Chem.BondStereo.STEREONONE
      ]

      self.assertEqual(bond_stereo, round_trip_stereo)

    self.assertEqual(len(isomers), 4)

  def getNumUnspecifiedBondStereo(self, smi):
    mol = Chem.MolFromSmiles(smi)
    Chem.FindPotentialStereoBonds(mol)

    count = 0
    for bond in mol.GetBonds():
      if bond.GetStereo() == Chem.BondStereo.STEREOANY:
        count += 1

    return count

  def testBondSetStereoReallyDifficultCase(self):
    # this one is much trickier because a double bond can gain and
    # lose it's stereochemistry based upon whether 2 other double
    # bonds have the same or different stereo chemistry.

    unspec_smiles = "CCC=CC(C=CCC)=C(CO)CC"
    mol = Chem.MolFromSmiles(unspec_smiles)
    Chem.FindPotentialStereoBonds(mol)

    stereo_bonds = []
    for bond in mol.GetBonds():
      if bond.GetStereo() == Chem.BondStereo.STEREOANY:
        stereo_bonds.append(bond)

    self.assertEqual(len(stereo_bonds), 2)

    isomers = set()
    for bond_stereo, isomer in self.recursive_enumerate_stereo_bonds(mol, [], stereo_bonds):
      isosmi = Chem.MolToSmiles(isomer, isomericSmiles=True)
      isomers.add(isosmi)

    self.assertEqual(len(isomers), 3)

    # one of these then gains a new stereo bond due to the
    # introduction of a new symmetry
    counts = {}
    for isosmi in isomers:
      num_unspecified = self.getNumUnspecifiedBondStereo(isosmi)
      counts[num_unspecified] = counts.get(num_unspecified, 0) + 1

    # 2 of the isomers don't have any unspecified bond stereo centers
    # left, 1 does
    self.assertEqual(counts, {0: 2, 1: 1})

  def assertBondSetStereoIsAlwaysEquivalent(self, all_smiles, desired_stereo, bond_idx):
    refSmiles = None
    for smi in all_smiles:
      mol = Chem.MolFromSmiles(smi)

      doubleBond = None
      for bond in mol.GetBonds():
        if bond.GetBondType() == Chem.BondType.DOUBLE:
          doubleBond = bond

      self.assertTrue(doubleBond is not None)

      Chem.FindPotentialStereoBonds(mol)
      doubleBond.SetStereo(desired_stereo)

      isosmi = Chem.MolToSmiles(mol, isomericSmiles=True)

      if refSmiles is None:
        refSmiles = isosmi

      self.assertEqual(refSmiles, isosmi)

  def testBondSetStereoAllHalogens(self):
    # can't get much more brutal than this test
    from itertools import combinations, permutations
    halogens = ['F', 'Cl', 'Br', 'I']

    # binary double bond stereo
    for unique_set in combinations(halogens, 2):
      all_smiles = []
      for fmt in ['%sC=C%s', 'C(%s)=C%s']:
        for ordering in permutations(unique_set):
          all_smiles.append(fmt % ordering)

      #print(fmt, all_smiles)
      for desired_stereo in [Chem.BondStereo.STEREOTRANS, Chem.BondStereo.STEREOCIS]:
        self.assertBondSetStereoIsAlwaysEquivalent(all_smiles, desired_stereo, 1)

    # tertiary double bond stereo
    for unique_set in combinations(halogens, 3):
      for mono_side in unique_set:
        halogens_left = list(unique_set)
        halogens_left.remove(mono_side)
        for binary_side in combinations(halogens_left, 2):
          all_smiles = []

          for binary_side_permutation in permutations(binary_side):
            all_smiles.append('%sC=C(%s)%s' % ((mono_side, ) + binary_side_permutation))
            all_smiles.append('C(%s)=C(%s)%s' % ((mono_side, ) + binary_side_permutation))

            all_smiles.append('%sC(%s)=C%s' % (binary_side_permutation + (mono_side, )))
            all_smiles.append('C(%s)(%s)=C%s' % (binary_side_permutation + (mono_side, )))

          #print(all_smiles)
          for desired_stereo in [Chem.BondStereo.STEREOTRANS, Chem.BondStereo.STEREOCIS]:
            self.assertBondSetStereoIsAlwaysEquivalent(all_smiles, desired_stereo, 1)

    # quaternary double bond stereo
    for unique_ordering in permutations(halogens):
      left_side = unique_ordering[:2]
      rght_side = unique_ordering[2:]

      all_smiles = []
      for left_side_permutation in permutations(left_side):
        for rght_side_permutation in permutations(rght_side):
          for smifmt in ['%sC(%s)=C(%s)%s', 'C(%s)(%s)=C(%s)%s']:
            all_smiles.append(smifmt % (left_side_permutation + rght_side_permutation))

      #print(all_smiles)
      for desired_stereo in [Chem.BondStereo.STEREOTRANS, Chem.BondStereo.STEREOCIS]:
        self.assertBondSetStereoIsAlwaysEquivalent(all_smiles, desired_stereo, 1)

  def testBondSetStereoAtoms(self):
    # use this difficult molecule that only generates 4 isomers, but
    # assume all double bonds are stereo!
    unspec_smiles = "CCC=CC(C=CCC)=C(CO)CC"
    mol = Chem.MolFromSmiles(unspec_smiles)

    def getNbr(atom, exclude):
      for nbr in atom.GetNeighbors():
        if nbr.GetIdx() not in exclude:
          return nbr
      raise ValueError("No neighbor found!")

    double_bonds = []
    for bond in mol.GetBonds():
      if bond.GetBondType() == 2:
        double_bonds.append(bond)

        exclude = {bond.GetBeginAtomIdx(), bond.GetEndAtomIdx()}
        bgnNbr = getNbr(bond.GetBeginAtom(), exclude)
        endNbr = getNbr(bond.GetEndAtom(), exclude)

        bond.SetStereoAtoms(bgnNbr.GetIdx(), endNbr.GetIdx())

    self.assertEqual(len(double_bonds), 3)

    import itertools
    stereos = [Chem.BondStereo.STEREOE, Chem.BondStereo.STEREOZ]
    isomers = set()
    for stereo_config in itertools.product(stereos, repeat=len(double_bonds)):
      for bond, stereo in zip(double_bonds, stereo_config):
        bond.SetStereo(stereo)
      smi = Chem.MolToSmiles(mol, True)
      isomers.add(smi)

    # the dependent double bond stereo isn't picked up by this, should it?
    self.assertEqual(len(isomers), 6)

    # round tripping them through one more time does pick up the dependency, so meh?
    round_trip_isomers = set()
    for smi in isomers:
      isosmi = Chem.MolToSmiles(Chem.MolFromSmiles(smi), True)
      round_trip_isomers.add(isosmi)

    self.assertEqual(len(round_trip_isomers), 4)

  def test36SubstructMatchStr(self):
    """ test the _SubstructMatchStr function """
    query = Chem.MolFromSmarts('[n,p]1ccccc1')
    self.assertTrue(query)
    mol = Chem.MolFromSmiles('N1=CC=CC=C1')
    self.assertTrue(mol.HasSubstructMatch(query))
    self.assertTrue(Chem._HasSubstructMatchStr(mol.ToBinary(), query))
    mol = Chem.MolFromSmiles('S1=CC=CC=C1')
    self.assertTrue(not Chem._HasSubstructMatchStr(mol.ToBinary(), query))
    self.assertTrue(not mol.HasSubstructMatch(query))
    mol = Chem.MolFromSmiles('P1=CC=CC=C1')
    self.assertTrue(mol.HasSubstructMatch(query))
    self.assertTrue(Chem._HasSubstructMatchStr(mol.ToBinary(), query))

  def test37SanitException(self):
    mol = Chem.MolFromSmiles('CC(C)(C)(C)C', 0)
    self.assertTrue(mol)
    self.assertRaises(ValueError, lambda: Chem.SanitizeMol(mol))

  def test38TDTSuppliers(self):
    data = """$SMI<Cc1nnc(N)nc1C>
CAS<17584-12-2>
|
$SMI<Cc1n[nH]c(=O)nc1N>
CAS<~>
|
$SMI<Cc1n[nH]c(=O)[nH]c1=O>
CAS<932-53-6>
|
$SMI<Cc1nnc(NN)nc1O>
CAS<~>
|"""
    suppl = Chem.TDTMolSupplier()
    suppl.SetData(data, "CAS")
    i = 0
    for mol in suppl:
      self.assertTrue(mol)
      self.assertTrue(mol.GetNumAtoms())
      self.assertTrue(mol.HasProp("CAS"))
      self.assertTrue(mol.HasProp("_Name"))
      self.assertTrue(mol.GetProp("CAS") == mol.GetProp("_Name"))
      self.assertTrue(mol.GetNumConformers() == 0)
      i += 1
    self.assertTrue(i == 4)
    self.assertTrue(len(suppl) == 4)

  def test38Issue266(self):
    """ test issue 266: generation of kekulized smiles"""
    mol = Chem.MolFromSmiles('c1ccccc1')
    Chem.Kekulize(mol)
    smi = Chem.MolToSmiles(mol)
    self.assertTrue(smi == 'c1ccccc1')
    smi = Chem.MolToSmiles(mol, kekuleSmiles=True)
    self.assertTrue(smi == 'C1=CC=CC=C1')

  def test39Issue273(self):
    """ test issue 273: MolFileComments and MolFileInfo props ending up in SD files

    """
    fileN = os.path.join(RDConfig.RDBaseDir, 'Code', 'GraphMol', 'Wrap', 'test_data',
                         'outNCI_few.sdf')
    suppl = Chem.SDMolSupplier(fileN)
    ms = [x for x in suppl]
    for m in ms:
      self.assertTrue(m.HasProp('_MolFileInfo'))
      self.assertTrue(m.HasProp('_MolFileComments'))
    fName = tempfile.NamedTemporaryFile(suffix='.sdf', delete=False).name
    w = Chem.SDWriter(fName)
    w.SetProps(ms[0].GetPropNames())
    for m in ms:
      w.write(m)
    w = None

    with open(fName, 'r') as txtFile:
      txt = txtFile.read()
    os.unlink(fName)
    self.assertTrue(txt.find('MolFileInfo') == -1)
    self.assertTrue(txt.find('MolFileComments') == -1)

  def test40SmilesRootedAtAtom(self):
    """ test the rootAtAtom functionality

    """
    smi = 'CN(C)C'
    m = Chem.MolFromSmiles(smi)

    self.assertTrue(Chem.MolToSmiles(m) == 'CN(C)C')
    self.assertTrue(Chem.MolToSmiles(m, rootedAtAtom=1) == 'N(C)(C)C')

  def test41SetStreamIndices(self):
    fileN = os.path.join(RDConfig.RDBaseDir, 'Code', 'GraphMol', 'FileParsers', 'test_data',
                         'NCI_aids_few.sdf')
    allIndices = []
    ifs = open(fileN, 'rb')
    addIndex = True
    line = True
    pos = 0
    while (line):
      if (addIndex):
        pos = ifs.tell()
      line = ifs.readline().decode('utf-8')
      if (line):
        if (addIndex):
          allIndices.append(pos)
        addIndex = (line[:4] == '$$$$')
    ifs.close()
    indices = allIndices
    sdSup = Chem.SDMolSupplier(fileN)
    molNames = [
      "48", "78", "128", "163", "164", "170", "180", "186", "192", "203", "210", "211", "213",
      "220", "229", "256"
    ]

    sdSup._SetStreamIndices(indices)
    self.assertTrue(len(sdSup) == 16)
    mol = sdSup[5]
    self.assertTrue(mol.GetProp("_Name") == "170")

    i = 0
    for mol in sdSup:
      self.assertTrue(mol)
      self.assertTrue(mol.GetProp("_Name") == molNames[i])
      i += 1

    ns = [mol.GetProp("_Name") for mol in sdSup]
    self.assertTrue(ns == molNames)

    # this can also be used to skip molecules in the file:
    indices = [allIndices[0], allIndices[2], allIndices[5]]
    sdSup._SetStreamIndices(indices)
    self.assertTrue(len(sdSup) == 3)
    mol = sdSup[2]
    self.assertTrue(mol.GetProp("_Name") == "170")

    # or to reorder them:
    indices = [allIndices[0], allIndices[5], allIndices[2]]
    sdSup._SetStreamIndices(indices)
    self.assertTrue(len(sdSup) == 3)
    mol = sdSup[1]
    self.assertTrue(mol.GetProp("_Name") == "170")

  def test42LifeTheUniverseAndEverything(self):
    self.assertTrue(True)

  def test43TplFileParsing(self):
    fileN = os.path.join(RDConfig.RDBaseDir, 'Code', 'GraphMol', 'FileParsers', 'test_data',
                         'cmpd2.tpl')
    m1 = Chem.MolFromTPLFile(fileN)
    self.assertTrue(m1 is not None)
    self.assertTrue(m1.GetNumAtoms() == 12)
    self.assertTrue(m1.GetNumConformers() == 2)

    m1 = Chem.MolFromTPLFile(fileN, skipFirstConf=True)
    self.assertTrue(m1 is not None)
    self.assertTrue(m1.GetNumAtoms() == 12)
    self.assertTrue(m1.GetNumConformers() == 1)

    with open(fileN, 'r') as blockFile:
      block = blockFile.read()
    m1 = Chem.MolFromTPLBlock(block)
    self.assertTrue(m1 is not None)
    self.assertTrue(m1.GetNumAtoms() == 12)
    self.assertTrue(m1.GetNumConformers() == 2)

  def test44TplFileWriting(self):
    fileN = os.path.join(RDConfig.RDBaseDir, 'Code', 'GraphMol', 'FileParsers', 'test_data',
                         'cmpd2.tpl')
    m1 = Chem.MolFromTPLFile(fileN)
    self.assertTrue(m1 is not None)
    self.assertTrue(m1.GetNumAtoms() == 12)
    self.assertTrue(m1.GetNumConformers() == 2)

    block = Chem.MolToTPLBlock(m1)
    m1 = Chem.MolFromTPLBlock(block)
    self.assertTrue(m1 is not None)
    self.assertTrue(m1.GetNumAtoms() == 12)
    self.assertTrue(m1.GetNumConformers() == 2)

  def test45RingInfo(self):
    """ test the RingInfo class

    """
    smi = 'CNC'
    m = Chem.MolFromSmiles(smi)
    ri = m.GetRingInfo()
    self.assertTrue(ri)
    self.assertTrue(ri.NumRings() == 0)
    self.assertFalse(ri.IsAtomInRingOfSize(0, 3))
    self.assertFalse(ri.IsAtomInRingOfSize(1, 3))
    self.assertFalse(ri.IsAtomInRingOfSize(2, 3))
    self.assertFalse(ri.IsBondInRingOfSize(1, 3))
    self.assertFalse(ri.IsBondInRingOfSize(2, 3))
    if hasattr(Chem, 'FindRingFamilies'):
      self.assertEquals(ri.AtomRingFamilies(), ())
    if hasattr(Chem, 'FindRingFamilies'):
      self.assertEquals(ri.BondRingFamilies(), ())

    smi = 'C1CC2C1C2'
    m = Chem.MolFromSmiles(smi)
    ri = m.GetRingInfo()
    self.assertTrue(ri)
    self.assertEquals(ri.NumRings(), 2)
    self.assertFalse(ri.IsAtomInRingOfSize(0, 3))
    self.assertTrue(ri.IsAtomInRingOfSize(0, 4))
    self.assertFalse(ri.IsBondInRingOfSize(0, 3))
    self.assertTrue(ri.IsBondInRingOfSize(0, 4))
    self.assertTrue(ri.IsAtomInRingOfSize(2, 4))
    self.assertTrue(ri.IsAtomInRingOfSize(2, 3))
    self.assertTrue(ri.IsBondInRingOfSize(2, 3))
    self.assertTrue(ri.IsBondInRingOfSize(2, 4))

    if hasattr(Chem, 'FindRingFamilies'):
      ri = m.GetRingInfo()
      self.assertFalse(ri.AreRingFamiliesInitialized())
      Chem.FindRingFamilies(m)
      ri = m.GetRingInfo()
      self.assertTrue(ri.AreRingFamiliesInitialized())
      self.assertEquals(ri.NumRingFamilies(), 2)
      self.assertEquals(sorted(ri.AtomRingFamilies()), [(0, 1, 2, 3), (2, 3, 4)])
      self.assertEquals(sorted(ri.BondRingFamilies()), [(0, 1, 2, 4), (2, 3, 5)])

  def test46ReplaceCore(self):
    """ test the ReplaceCore functionality

    """

    core = Chem.MolFromSmiles('C=O')

    smi = 'CCC=O'
    m = Chem.MolFromSmiles(smi)
    r = Chem.ReplaceCore(m, core)
    self.assertTrue(r)
    self.assertEqual(Chem.MolToSmiles(r, True), '[1*]CC')

    smi = 'C1CC(=O)CC1'
    m = Chem.MolFromSmiles(smi)
    r = Chem.ReplaceCore(m, core)
    self.assertTrue(r)
    self.assertEqual(Chem.MolToSmiles(r, True), '[1*]CCCC[2*]')

    smi = 'C1CC(=N)CC1'
    m = Chem.MolFromSmiles(smi)
    r = Chem.ReplaceCore(m, core)
    self.assertFalse(r)

    # smiles, smarts, replaceDummies, labelByIndex, useChirality
    expected = {
      ('C1O[C@@]1(OC)NC', 'C1O[C@]1(*)*', False, False, False): '[1*]OC.[2*]NC',
      ('C1O[C@@]1(OC)NC', 'C1O[C@]1(*)*', False, False, True): '[1*]NC.[2*]OC',
      ('C1O[C@@]1(OC)NC', 'C1O[C@]1(*)*', False, True, False): '[3*]OC.[4*]NC',
      ('C1O[C@@]1(OC)NC', 'C1O[C@]1(*)*', False, True, True): '[3*]NC.[4*]OC',
      ('C1O[C@@]1(OC)NC', 'C1O[C@]1(*)*', True, False, False): '[1*]C.[2*]C',
      ('C1O[C@@]1(OC)NC', 'C1O[C@]1(*)*', True, False, True): '[1*]C.[2*]C',
      ('C1O[C@@]1(OC)NC', 'C1O[C@]1(*)*', True, True, False): '[3*]C.[4*]C',
      ('C1O[C@@]1(OC)NC', 'C1O[C@]1(*)*', True, True, True): '[3*]C.[4*]C',
      ('C1O[C@]1(OC)NC', 'C1O[C@]1(*)*', False, False, False): '[1*]OC.[2*]NC',
      ('C1O[C@]1(OC)NC', 'C1O[C@]1(*)*', False, False, True): '[1*]OC.[2*]NC',
      ('C1O[C@]1(OC)NC', 'C1O[C@]1(*)*', False, True, False): '[3*]OC.[4*]NC',
      ('C1O[C@]1(OC)NC', 'C1O[C@]1(*)*', False, True, True): '[3*]OC.[4*]NC',
      ('C1O[C@]1(OC)NC', 'C1O[C@]1(*)*', True, False, False): '[1*]C.[2*]C',
      ('C1O[C@]1(OC)NC', 'C1O[C@]1(*)*', True, False, True): '[1*]C.[2*]C',
      ('C1O[C@]1(OC)NC', 'C1O[C@]1(*)*', True, True, False): '[3*]C.[4*]C',
      ('C1O[C@]1(OC)NC', 'C1O[C@]1(*)*', True, True, True): '[3*]C.[4*]C',
    }

    for (smiles, smarts, replaceDummies, labelByIndex,
         useChirality), expected_smiles in expected.items():
      mol = Chem.MolFromSmiles(smiles)
      core = Chem.MolFromSmarts(smarts)
      nm = Chem.ReplaceCore(mol, core, replaceDummies=replaceDummies, labelByIndex=labelByIndex,
                            useChirality=useChirality)

      if Chem.MolToSmiles(nm, True) != expected_smiles:
        print(
          "ReplaceCore(%r, %r, replaceDummies=%r, labelByIndex=%r, useChirality=%r" %
          (smiles, smarts, replaceDummies, labelByIndex, useChirality), file=sys.stderr)
        print("expected: %s\ngot: %s" % (expected_smiles, Chem.MolToSmiles(nm, True)),
              file=sys.stderr)
        self.assertEqual(expected_smiles, Chem.MolToSmiles(nm, True))

      matchVect = mol.GetSubstructMatch(core, useChirality=useChirality)
      nm = Chem.ReplaceCore(mol, core, matchVect, replaceDummies=replaceDummies,
                            labelByIndex=labelByIndex)
      if Chem.MolToSmiles(nm, True) != expected_smiles:
        print(
          "ReplaceCore(%r, %r, %r, replaceDummies=%r, labelByIndex=%rr" %
          (smiles, smarts, matchVect, replaceDummies, labelByIndex), file=sys.stderr)
        print("expected: %s\ngot: %s" % (expected_smiles, Chem.MolToSmiles(nm, True)),
              file=sys.stderr)
        self.assertEqual(expected_smiles, Chem.MolToSmiles(nm, True))

    mol = Chem.MolFromSmiles("C")
    smarts = Chem.MolFromSmarts("C")
    try:
      Chem.ReplaceCore(mol, smarts, (3, ))
      self.asssertFalse(True)
    except:
      pass

    mol = Chem.MolFromSmiles("C")
    smarts = Chem.MolFromSmarts("C")
    try:
      Chem.ReplaceCore(mol, smarts, (0, 0))
      self.asssertFalse(True)
    except:
      pass

  def test47RWMols(self):
    """ test the RWMol class

    """
    mol = Chem.MolFromSmiles('C1CCC1')
    self.assertTrue(type(mol) == Chem.Mol)

    for rwmol in [Chem.EditableMol(mol), Chem.RWMol(mol)]:
      self.assertTrue(type(rwmol) in [Chem.EditableMol, Chem.RWMol])
      newAt = Chem.Atom(8)
      rwmol.ReplaceAtom(0, newAt)
      self.assertTrue(Chem.MolToSmiles(rwmol.GetMol()) == 'C1COC1')

      rwmol.RemoveBond(0, 1)
      self.assertTrue(Chem.MolToSmiles(rwmol.GetMol()) == 'CCCO')
      a = Chem.Atom(7)
      idx = rwmol.AddAtom(a)
      self.assertEqual(rwmol.GetMol().GetNumAtoms(), 5)
      self.assertEqual(idx, 4)

      idx = rwmol.AddBond(0, 4, order=Chem.BondType.SINGLE)
      self.assertEqual(idx, 4)

      self.assertTrue(Chem.MolToSmiles(rwmol.GetMol()) == 'CCCON')
      rwmol.AddBond(4, 1, order=Chem.BondType.SINGLE)
      self.assertTrue(Chem.MolToSmiles(rwmol.GetMol()) == 'C1CNOC1')

      rwmol.RemoveAtom(3)
      self.assertTrue(Chem.MolToSmiles(rwmol.GetMol()) == 'CCNO')

      # practice shooting ourselves in the foot:
      m = Chem.MolFromSmiles('c1ccccc1')
      em = Chem.EditableMol(m)
      em.RemoveAtom(0)
      m2 = em.GetMol()
      self.assertRaises(ValueError, lambda: Chem.SanitizeMol(m2))
      m = Chem.MolFromSmiles('c1ccccc1')
      em = Chem.EditableMol(m)
      em.RemoveBond(0, 1)
      m2 = em.GetMol()
      self.assertRaises(ValueError, lambda: Chem.SanitizeMol(m2))

      # boundary cases:

      # removing non-existent bonds:
      m = Chem.MolFromSmiles('c1ccccc1')
      em = Chem.EditableMol(m)
      em.RemoveBond(0, 2)
      m2 = em.GetMol()
      Chem.SanitizeMol(m2)
      self.assertTrue(Chem.MolToSmiles(m2) == 'c1ccccc1')

      # removing non-existent atoms:
      m = Chem.MolFromSmiles('c1ccccc1')
      em = Chem.EditableMol(m)
      self.assertRaises(RuntimeError, lambda: em.RemoveAtom(12))

      # confirm that an RWMol can be constructed without arguments
      m = Chem.RWMol()

    # test replaceAtom/Bond preserving properties
    mol = Chem.MolFromSmiles('C1CCC1')
    mol2 = Chem.MolFromSmiles('C1CCC1')
    mol.GetAtomWithIdx(0).SetProp("foo", "bar")
    mol.GetBondWithIdx(0).SetProp("foo", "bar")
    newBond = mol2.GetBondWithIdx(0)
    self.assertTrue(type(mol) == Chem.Mol)

    for rwmol in [Chem.EditableMol(mol), Chem.RWMol(mol)]:
      newAt = Chem.Atom(8)
      rwmol.ReplaceAtom(0, newAt)
      self.assertTrue(Chem.MolToSmiles(rwmol.GetMol()) == 'C1COC1')
      self.assertFalse(rwmol.GetMol().GetAtomWithIdx(0).HasProp("foo"))

    for rwmol in [Chem.EditableMol(mol), Chem.RWMol(mol)]:
      newAt = Chem.Atom(8)
      rwmol.ReplaceAtom(0, newAt, preserveProps=True)
      self.assertTrue(Chem.MolToSmiles(rwmol.GetMol()) == 'C1COC1')
      self.assertTrue(rwmol.GetMol().GetAtomWithIdx(0).HasProp("foo"))
      self.assertEqual(rwmol.GetMol().GetAtomWithIdx(0).GetProp("foo"), "bar")

    for rwmol in [Chem.EditableMol(mol), Chem.RWMol(mol)]:
      rwmol.ReplaceBond(0, newBond)
      self.assertTrue(Chem.MolToSmiles(rwmol.GetMol()) == 'C1CCC1')
      self.assertFalse(rwmol.GetMol().GetBondWithIdx(0).HasProp("foo"))

    for rwmol in [Chem.EditableMol(mol), Chem.RWMol(mol)]:
      rwmol.ReplaceBond(0, newBond, preserveProps=True)
      self.assertTrue(Chem.MolToSmiles(rwmol.GetMol()) == 'C1CCC1')
      self.assertTrue(rwmol.GetMol().GetBondWithIdx(0).HasProp("foo"))
      self.assertEqual(rwmol.GetMol().GetBondWithIdx(0).GetProp("foo"), "bar")

  def test47SmartsPieces(self):
    """ test the GetAtomSmarts and GetBondSmarts functions

    """
    m = Chem.MolFromSmarts("[C,N]C")
    self.assertTrue(m.GetAtomWithIdx(0).GetSmarts() == '[C,N]')
    self.assertTrue(m.GetAtomWithIdx(1).GetSmarts() == 'C')
    self.assertEqual(m.GetBondBetweenAtoms(0, 1).GetSmarts(), '')

    m = Chem.MolFromSmarts("[$(C=O)]-O")
    self.assertTrue(m.GetAtomWithIdx(0).GetSmarts() == '[$(C=O)]')
    self.assertTrue(m.GetAtomWithIdx(1).GetSmarts() == 'O')
    self.assertTrue(m.GetBondBetweenAtoms(0, 1).GetSmarts() == '-')

    m = Chem.MolFromSmiles("CO")
    self.assertTrue(m.GetAtomWithIdx(0).GetSmarts() == 'C')
    self.assertTrue(m.GetAtomWithIdx(1).GetSmarts() == 'O')
    self.assertTrue(m.GetBondBetweenAtoms(0, 1).GetSmarts() == '')
    self.assertTrue(m.GetBondBetweenAtoms(0, 1).GetSmarts(allBondsExplicit=True) == '-')

    m = Chem.MolFromSmiles("C=O")
    self.assertTrue(m.GetAtomWithIdx(0).GetSmarts() == 'C')
    self.assertTrue(m.GetAtomWithIdx(1).GetSmarts() == 'O')
    self.assertTrue(m.GetBondBetweenAtoms(0, 1).GetSmarts() == '=')

    m = Chem.MolFromSmiles('C[C@H](F)[15NH3+]')
    self.assertEqual(m.GetAtomWithIdx(0).GetSmarts(), 'C')
    self.assertEqual(m.GetAtomWithIdx(0).GetSmarts(allHsExplicit=True), '[CH3]')
    self.assertEqual(m.GetAtomWithIdx(3).GetSmarts(), '[15NH3+]')
    self.assertEqual(m.GetAtomWithIdx(3).GetSmarts(allHsExplicit=True), '[15NH3+]')

  def test48Issue1928819(self):
    """ test a crash involving looping directly over mol suppliers
    """
    fileN = os.path.join(RDConfig.RDBaseDir, 'Code', 'GraphMol', 'FileParsers', 'test_data',
                         'NCI_aids_few.sdf')
    ms = [x for x in Chem.SDMolSupplier(fileN)]
    self.assertEqual(len(ms), 16)
    count = 0
    for m in Chem.SDMolSupplier(fileN):
      count += 1
    self.assertEqual(count, 16)

    fileN = os.path.join(RDConfig.RDBaseDir, 'Code', 'GraphMol', 'FileParsers', 'test_data',
                         'fewSmi.csv')
    count = 0
    for m in Chem.SmilesMolSupplier(fileN, titleLine=False, smilesColumn=1, delimiter=','):
      count += 1
    self.assertEqual(count, 10)

    fileN = os.path.join(RDConfig.RDBaseDir, 'Code', 'GraphMol', 'FileParsers', 'test_data',
                         'acd_few.tdt')
    count = 0
    for m in Chem.TDTMolSupplier(fileN):
      count += 1
    self.assertEqual(count, 10)

  def test49Issue1932365(self):
    """ test aromatic Se and Te from smiles/smarts
    """
    m = Chem.MolFromSmiles('c1ccc[se]1')
    self.assertTrue(m)
    self.assertTrue(m.GetAtomWithIdx(0).GetIsAromatic())
    self.assertTrue(m.GetAtomWithIdx(4).GetIsAromatic())
    m = Chem.MolFromSmiles('c1ccc[te]1')
    self.assertTrue(m)
    self.assertTrue(m.GetAtomWithIdx(0).GetIsAromatic())
    self.assertTrue(m.GetAtomWithIdx(4).GetIsAromatic())
    m = Chem.MolFromSmiles('C1=C[Se]C=C1')
    self.assertTrue(m)
    self.assertTrue(m.GetAtomWithIdx(0).GetIsAromatic())
    self.assertTrue(m.GetAtomWithIdx(2).GetIsAromatic())
    m = Chem.MolFromSmiles('C1=C[Te]C=C1')
    self.assertTrue(m)
    self.assertTrue(m.GetAtomWithIdx(0).GetIsAromatic())
    self.assertTrue(m.GetAtomWithIdx(2).GetIsAromatic())

    p = Chem.MolFromSmarts('[se]')
    self.assertTrue(Chem.MolFromSmiles('c1ccc[se]1').HasSubstructMatch(p))
    self.assertFalse(Chem.MolFromSmiles('C1=CCC[Se]1').HasSubstructMatch(p))

    p = Chem.MolFromSmarts('[te]')
    self.assertTrue(Chem.MolFromSmiles('c1ccc[te]1').HasSubstructMatch(p))
    self.assertFalse(Chem.MolFromSmiles('C1=CCC[Te]1').HasSubstructMatch(p))

  def test50Issue1968608(self):
    """ test sf.net issue 1968608
    """
    smarts = Chem.MolFromSmarts("[r5]")
    mol = Chem.MolFromSmiles("N12CCC36C1CC(C(C2)=CCOC4CC5=O)C4C3N5c7ccccc76")
    count = len(mol.GetSubstructMatches(smarts, uniquify=0))
    self.assertTrue(count == 9)

  def test51RadicalHandling(self):
    """ test handling of atoms with radicals
    """
    mol = Chem.MolFromSmiles("[C]C")
    self.assertTrue(mol)
    atom = mol.GetAtomWithIdx(0)
    self.assertTrue(atom.GetNumRadicalElectrons() == 3)
    self.assertTrue(atom.GetNoImplicit())
    atom.SetNoImplicit(False)
    atom.SetNumRadicalElectrons(1)
    mol.UpdatePropertyCache()
    self.assertTrue(atom.GetNumRadicalElectrons() == 1)
    self.assertTrue(atom.GetNumImplicitHs() == 2)

    mol = Chem.MolFromSmiles("[c]1ccccc1")
    self.assertTrue(mol)
    atom = mol.GetAtomWithIdx(0)
    self.assertTrue(atom.GetNumRadicalElectrons() == 1)
    self.assertTrue(atom.GetNoImplicit())

    mol = Chem.MolFromSmiles("[n]1ccccc1")
    self.assertTrue(mol)
    atom = mol.GetAtomWithIdx(0)
    self.assertTrue(atom.GetNumRadicalElectrons() == 0)
    self.assertTrue(atom.GetNoImplicit())

  def test52MolFrags(self):
    """ test GetMolFrags functionality
    """
    mol = Chem.MolFromSmiles("C.CC")
    self.assertTrue(mol)
    fs = Chem.GetMolFrags(mol)
    self.assertTrue(len(fs) == 2)
    self.assertTrue(len(fs[0]) == 1)
    self.assertTrue(tuple(fs[0]) == (0, ))
    self.assertTrue(len(fs[1]) == 2)
    self.assertTrue(tuple(fs[1]) == (1, 2))

    fs = Chem.GetMolFrags(mol, True)
    self.assertTrue(len(fs) == 2)
    self.assertTrue(fs[0].GetNumAtoms() == 1)
    self.assertTrue(fs[1].GetNumAtoms() == 2)

    mol = Chem.MolFromSmiles("CCC")
    self.assertTrue(mol)
    fs = Chem.GetMolFrags(mol)
    self.assertTrue(len(fs) == 1)
    self.assertTrue(len(fs[0]) == 3)
    self.assertTrue(tuple(fs[0]) == (0, 1, 2))
    fs = Chem.GetMolFrags(mol, True)
    self.assertTrue(len(fs) == 1)
    self.assertTrue(fs[0].GetNumAtoms() == 3)

    mol = Chem.MolFromSmiles("CO")
    em = Chem.EditableMol(mol)
    em.RemoveBond(0, 1)
    nm = em.GetMol()
    fs = Chem.GetMolFrags(nm, asMols=True)
    self.assertEqual([x.GetNumAtoms(onlyExplicit=False) for x in fs], [5, 3])
    fs = Chem.GetMolFrags(nm, asMols=True, sanitizeFrags=False)
    self.assertEqual([x.GetNumAtoms(onlyExplicit=False) for x in fs], [4, 2])

    mol = Chem.MolFromSmiles("CC.CCC")
    fs = Chem.GetMolFrags(mol, asMols=True)
    self.assertEqual([x.GetNumAtoms() for x in fs], [2, 3])
    frags = []
    fragsMolAtomMapping = []
    fs = Chem.GetMolFrags(mol, asMols=True, frags=frags, fragsMolAtomMapping=fragsMolAtomMapping)
    self.assertEqual(mol.GetNumAtoms(onlyExplicit=True), len(frags))
    fragsCheck = []
    for i, f in enumerate(fs):
      fragsCheck.extend([i] * f.GetNumAtoms(onlyExplicit=True))
    self.assertEqual(frags, fragsCheck)
    fragsMolAtomMappingCheck = []
    i = 0
    for f in fs:
      n = f.GetNumAtoms(onlyExplicit=True)
      fragsMolAtomMappingCheck.append(tuple(range(i, i + n)))
      i += n
    self.assertEqual(fragsMolAtomMapping, fragsMolAtomMappingCheck)

  def test53Matrices(self):
    """ test adjacency and distance matrices

    """
    m = Chem.MolFromSmiles('CC=C')
    d = Chem.GetDistanceMatrix(m, 0)
    self.assertTrue(feq(d[0, 1], 1.0))
    self.assertTrue(feq(d[0, 2], 2.0))
    self.assertTrue(feq(d[1, 0], 1.0))
    self.assertTrue(feq(d[2, 0], 2.0))
    a = Chem.GetAdjacencyMatrix(m, 0)
    self.assertTrue(a[0, 1] == 1)
    self.assertTrue(a[0, 2] == 0)
    self.assertTrue(a[1, 2] == 1)
    self.assertTrue(a[1, 0] == 1)
    self.assertTrue(a[2, 0] == 0)

    m = Chem.MolFromSmiles('C1CC1')
    d = Chem.GetDistanceMatrix(m, 0)
    self.assertTrue(feq(d[0, 1], 1.0))
    self.assertTrue(feq(d[0, 2], 1.0))
    a = Chem.GetAdjacencyMatrix(m, 0)
    self.assertTrue(a[0, 1] == 1)
    self.assertTrue(a[0, 2] == 1)
    self.assertTrue(a[1, 2] == 1)

    m = Chem.MolFromSmiles('CC.C')
    d = Chem.GetDistanceMatrix(m, 0)
    self.assertTrue(feq(d[0, 1], 1.0))
    self.assertTrue(d[0, 2] > 1000)
    self.assertTrue(d[1, 2] > 1000)
    a = Chem.GetAdjacencyMatrix(m, 0)
    self.assertTrue(a[0, 1] == 1)
    self.assertTrue(a[0, 2] == 0)
    self.assertTrue(a[1, 2] == 0)

  def test54Mol2Parser(self):
    """ test the mol2 parser
    """
    fileN = os.path.join(RDConfig.RDBaseDir, 'Code', 'GraphMol', 'FileParsers', 'test_data',
                         'pyrazole_pyridine.mol2')
    m = Chem.MolFromMol2File(fileN)
    self.assertTrue(m.GetNumAtoms() == 5)
    self.assertTrue(Chem.MolToSmiles(m) == 'c1cn[nH]c1', Chem.MolToSmiles(m))

    fileN = os.path.join(RDConfig.RDBaseDir, 'Code', 'GraphMol', 'FileParsers', 'test_data',
                         '3505.mol2')
    m = Chem.MolFromMol2File(fileN)
    self.assertTrue(m.GetBondBetweenAtoms(3, 12) is not None)
    self.assertEqual(m.GetBondBetweenAtoms(3, 12).GetBondType(), Chem.BondType.SINGLE)
    self.assertEqual(m.GetAtomWithIdx(12).GetFormalCharge(), 0)

    m = Chem.MolFromMol2File(fileN, cleanupSubstructures=False)
    self.assertTrue(m.GetBondBetweenAtoms(3, 12) is not None)
    self.assertEqual(m.GetBondBetweenAtoms(3, 12).GetBondType(), Chem.BondType.DOUBLE)
    self.assertEqual(m.GetAtomWithIdx(12).GetFormalCharge(), 1)

  def test55LayeredFingerprint(self):
    m1 = Chem.MolFromSmiles('CC(C)C')
    fp1 = Chem.LayeredFingerprint(m1)
    self.assertEqual(len(fp1), 2048)
    atomCounts = [0] * m1.GetNumAtoms()
    fp2 = Chem.LayeredFingerprint(m1, atomCounts=atomCounts)
    self.assertEqual(fp1, fp2)
    self.assertEqual(atomCounts, [4, 7, 4, 4])

    fp2 = Chem.LayeredFingerprint(m1, atomCounts=atomCounts)
    self.assertEqual(fp1, fp2)
    self.assertEqual(atomCounts, [8, 14, 8, 8])

    pbv = DataStructs.ExplicitBitVect(2048)
    fp3 = Chem.LayeredFingerprint(m1, setOnlyBits=pbv)
    self.assertEqual(fp3.GetNumOnBits(), 0)

    fp3 = Chem.LayeredFingerprint(m1, setOnlyBits=fp2)
    self.assertEqual(fp3, fp2)

    m2 = Chem.MolFromSmiles('CC')
    fp4 = Chem.LayeredFingerprint(m2)
    atomCounts = [0] * m1.GetNumAtoms()
    fp3 = Chem.LayeredFingerprint(m1, setOnlyBits=fp4, atomCounts=atomCounts)
    self.assertEqual(atomCounts, [1, 3, 1, 1])

    m2 = Chem.MolFromSmiles('CCC')
    fp4 = Chem.LayeredFingerprint(m2)
    atomCounts = [0] * m1.GetNumAtoms()
    fp3 = Chem.LayeredFingerprint(m1, setOnlyBits=fp4, atomCounts=atomCounts)
    self.assertEqual(atomCounts, [3, 6, 3, 3])

  def test56LazySDMolSupplier(self):
    if not hasattr(Chem, 'CompressedSDMolSupplier'):
      return

    self.assertRaises(ValueError, lambda: Chem.CompressedSDMolSupplier('nosuchfile.sdf.gz'))

    fileN = os.path.join(RDConfig.RDBaseDir, 'Code', 'GraphMol', 'FileParsers', 'test_data',
                         'NCI_aids_few.sdf.gz')
    sdSup = Chem.CompressedSDMolSupplier(fileN)
    molNames = [
      "48", "78", "128", "163", "164", "170", "180", "186", "192", "203", "210", "211", "213",
      "220", "229", "256"
    ]

    chgs192 = {8: 1, 11: 1, 15: -1, 18: -1, 20: 1, 21: 1, 23: -1, 25: -1}
    i = 0
    for mol in sdSup:
      self.assertTrue(mol)
      self.assertTrue(mol.GetProp("_Name") == molNames[i])
      i += 1
      if (mol.GetProp("_Name") == "192"):
        # test parsed charges on one of the molecules
        for id in chgs192.keys():
          self.assertTrue(mol.GetAtomWithIdx(id).GetFormalCharge() == chgs192[id])
    self.assertEqual(i, 16)

    sdSup = Chem.CompressedSDMolSupplier(fileN)
    ns = [mol.GetProp("_Name") for mol in sdSup]
    self.assertTrue(ns == molNames)

    sdSup = Chem.CompressedSDMolSupplier(fileN, 0)
    for mol in sdSup:
      self.assertTrue(not mol.HasProp("numArom"))

  def test57AddRecursiveQuery(self):
    q1 = Chem.MolFromSmiles('CC')
    q2 = Chem.MolFromSmiles('CO')
    Chem.AddRecursiveQuery(q1, q2, 1)

    m1 = Chem.MolFromSmiles('OCC')
    self.assertTrue(m1.HasSubstructMatch(q2))
    self.assertTrue(m1.HasSubstructMatch(q1))
    self.assertTrue(m1.HasSubstructMatch(q1))
    self.assertTrue(m1.GetSubstructMatch(q1) == (2, 1))

    q3 = Chem.MolFromSmiles('CS')
    Chem.AddRecursiveQuery(q1, q3, 1)

    self.assertFalse(m1.HasSubstructMatch(q3))
    self.assertFalse(m1.HasSubstructMatch(q1))

    m2 = Chem.MolFromSmiles('OC(S)C')
    self.assertTrue(m2.HasSubstructMatch(q1))
    self.assertTrue(m2.GetSubstructMatch(q1) == (3, 1))

    m3 = Chem.MolFromSmiles('SCC')
    self.assertTrue(m3.HasSubstructMatch(q3))
    self.assertFalse(m3.HasSubstructMatch(q1))

    q1 = Chem.MolFromSmiles('CC')
    Chem.AddRecursiveQuery(q1, q2, 1)
    Chem.AddRecursiveQuery(q1, q3, 1, False)
    self.assertTrue(m3.HasSubstructMatch(q1))
    self.assertTrue(m3.GetSubstructMatch(q1) == (2, 1))

  def test58Issue2983794(self):
    fileN = os.path.join(RDConfig.RDBaseDir, 'Code', 'GraphMol', 'Wrap', 'test_data',
                         'issue2983794.sdf')
    m1 = Chem.MolFromMolFile(fileN)
    self.assertTrue(m1)
    em = Chem.EditableMol(m1)
    em.RemoveAtom(0)
    m2 = em.GetMol()
    Chem.Kekulize(m2)

  def test59Issue3007178(self):
    m = Chem.MolFromSmiles('CCC')
    a = m.GetAtomWithIdx(0)
    m = None
    self.assertEqual(Chem.MolToSmiles(a.GetOwningMol()), 'CCC')
    a = None
    m = Chem.MolFromSmiles('CCC')
    b = m.GetBondWithIdx(0)
    m = None
    self.assertEqual(Chem.MolToSmiles(b.GetOwningMol()), 'CCC')

  def test60SmilesWriterClose(self):
    fileN = os.path.join(RDConfig.RDBaseDir, 'Code', 'GraphMol', 'FileParsers', 'test_data',
                         'fewSmi.csv')
    smiSup = Chem.SmilesMolSupplier(fileN, delimiter=",", smilesColumn=1, nameColumn=0, titleLine=0)
    ms = [x for x in smiSup]

    ofile = os.path.join(RDConfig.RDBaseDir, 'Code', 'GraphMol', 'Wrap', 'test_data',
                         'outSmiles.txt')
    writer = Chem.SmilesWriter(ofile)
    for mol in ms:
      writer.write(mol)
    writer.close()

    newsup = Chem.SmilesMolSupplier(ofile)
    newms = [x for x in newsup]
    self.assertEqual(len(ms), len(newms))

  def test61PathToSubmol(self):
    m = Chem.MolFromSmiles('CCCCCC1C(O)CC(O)N1C=CCO')
    env = Chem.FindAtomEnvironmentOfRadiusN(m, 2, 11)
    self.assertEqual(len(env), 8)
    amap = {}
    submol = Chem.PathToSubmol(m, env, atomMap=amap)
    self.assertEqual(submol.GetNumAtoms(), len(amap.keys()))
    self.assertEqual(submol.GetNumAtoms(), 9)
    smi = Chem.MolToSmiles(submol, rootedAtAtom=amap[11])
    self.assertEqual(smi[0], 'N')
    refsmi = Chem.MolToSmiles(Chem.MolFromSmiles('N(C=C)(C(C)C)C(O)C'))
    csmi = Chem.MolToSmiles(Chem.MolFromSmiles(smi))
    self.assertEqual(refsmi, csmi)

  def test62SmilesAndSmartsReplacements(self):
    mol = Chem.MolFromSmiles('C{branch}C', replacements={'{branch}': 'C1(CC1)'})
    self.assertEqual(mol.GetNumAtoms(), 5)
    mol = Chem.MolFromSmarts('C{branch}C', replacements={'{branch}': 'C1(CC1)'})
    self.assertEqual(mol.GetNumAtoms(), 5)
    mol = Chem.MolFromSmiles('C{branch}C{acid}', replacements={
      '{branch}': 'C1(CC1)',
      '{acid}': "C(=O)O"
    })
    self.assertEqual(mol.GetNumAtoms(), 8)

  def test63Issue3313539(self):
    fileN = os.path.join(RDConfig.RDBaseDir, 'Code', 'GraphMol', 'FileParsers', 'test_data',
                         'rgroups1.mol')
    m = Chem.MolFromMolFile(fileN)
    self.assertTrue(m is not None)
    at = m.GetAtomWithIdx(3)
    self.assertTrue(at is not None)
    self.assertTrue(at.HasProp('_MolFileRLabel'))
    p = at.GetProp('_MolFileRLabel')
    self.assertEqual(p, '2')
    self.assertEqual(Chem.GetAtomRLabel(at), 2)

    at = m.GetAtomWithIdx(4)
    self.assertTrue(at is not None)
    self.assertTrue(at.HasProp('_MolFileRLabel'))
    p = at.GetProp('_MolFileRLabel')
    self.assertEqual(p, '1')
    self.assertEqual(Chem.GetAtomRLabel(at), 1)

  def test64MoleculeCleanup(self):
    m = Chem.MolFromSmiles('CN(=O)=O', False)
    self.assertTrue(m)
    self.assertTrue(m.GetAtomWithIdx(1).GetFormalCharge()==0 and \
                      m.GetAtomWithIdx(2).GetFormalCharge()==0 and \
                      m.GetAtomWithIdx(3).GetFormalCharge()==0)
    self.assertTrue(m.GetBondBetweenAtoms(1,3).GetBondType()==Chem.BondType.DOUBLE and \
                      m.GetBondBetweenAtoms(1,2).GetBondType()==Chem.BondType.DOUBLE )
    Chem.Cleanup(m)
    m.UpdatePropertyCache()
    self.assertTrue(m.GetAtomWithIdx(1).GetFormalCharge()==1 and \
                      (m.GetAtomWithIdx(2).GetFormalCharge()==-1 or \
                         m.GetAtomWithIdx(3).GetFormalCharge()==-1))
    self.assertTrue(m.GetBondBetweenAtoms(1,3).GetBondType()==Chem.BondType.SINGLE or \
                      m.GetBondBetweenAtoms(1,2).GetBondType()==Chem.BondType.SINGLE )

  def test65StreamSupplier(self):
    fileN = os.path.join(RDConfig.RDBaseDir, 'Code', 'GraphMol', 'FileParsers', 'test_data',
                         'NCI_aids_few.sdf.gz')
    molNames = [
      "48", "78", "128", "163", "164", "170", "180", "186", "192", "203", "210", "211", "213",
      "220", "229", "256"
    ]
    inf = gzip.open(fileN)
    if 0:
      sb = Chem.streambuf(inf)
      suppl = Chem.ForwardSDMolSupplier(sb)
    else:
      suppl = Chem.ForwardSDMolSupplier(inf)

    i = 0
    while not suppl.atEnd():
      mol = next(suppl)
      self.assertTrue(mol)
      self.assertTrue(mol.GetProp("_Name") == molNames[i])
      i += 1
    self.assertEqual(i, 16)

    # make sure we have object ownership preserved
    inf = gzip.open(fileN)
    suppl = Chem.ForwardSDMolSupplier(inf)
    inf = None
    i = 0
    while not suppl.atEnd():
      mol = next(suppl)
      self.assertTrue(mol)
      self.assertTrue(mol.GetProp("_Name") == molNames[i])
      i += 1
    self.assertEqual(i, 16)

  def testMaeStreamSupplier(self):
    try:
      MaeMolSupplier = Chem.MaeMolSupplier
    except AttributeError:  # Built without Maestro support, return w/o testing
      return

    fileN = os.path.join(RDConfig.RDBaseDir, 'Code', 'GraphMol', 'FileParsers', 'test_data',
                         'NCI_aids_few.maegz')
    molNames = [
      "48", "78", "128", "163", "164", "170", "180", "186", "192", "203", "210", "211", "213",
      "220", "229", "256"
    ]
    inf = gzip.open(fileN)
    suppl = MaeMolSupplier(inf)

    i = 0
    while not suppl.atEnd():
      mol = next(suppl)
      self.assertTrue(mol)
      self.assertTrue(mol.GetProp("_Name") == molNames[i])
      i += 1
    self.assertEqual(i, 16)

    # make sure we have object ownership preserved
    inf = gzip.open(fileN)
    suppl = MaeMolSupplier(inf)
    inf = None
    i = 0
    while not suppl.atEnd():
      mol = next(suppl)
      self.assertTrue(mol)
      self.assertTrue(mol.GetProp("_Name") == molNames[i])
      i += 1
    self.assertEqual(i, 16)

  def testMaeFileSupplier(self):
    try:
      MaeMolSupplier = Chem.MaeMolSupplier
    except AttributeError:  # Built without Maestro support, return w/o testing
      return

    fileN = os.path.join(RDConfig.RDBaseDir, 'Code', 'GraphMol', 'FileParsers', 'test_data',
                         'NCI_aids_few.mae')
    molNames = [
      "48", "78", "128", "163", "164", "170", "180", "186", "192", "203", "210", "211", "213",
      "220", "229", "256"
    ]
    suppl = MaeMolSupplier(fileN)

    i = 0
    while not suppl.atEnd():
      mol = next(suppl)
      self.assertTrue(mol)
      self.assertTrue(mol.GetProp("_Name") == molNames[i])
      i += 1
    self.assertEqual(i, 16)

  def testMaeFileSupplierException(self):
    try:
      MaeMolSupplier = Chem.MaeMolSupplier
    except AttributeError:  # Built without Maestro support, return w/o testing
      return

    fileN = os.path.join(RDConfig.RDBaseDir, 'Code', 'GraphMol', 'FileParsers', 'test_data',
                         'bad_ppty.mae')
    err_msg_substr = "Bad format for property"

    ok = False
    suppl = MaeMolSupplier(fileN)
    for i in range(5):
      try:
        mol = next(suppl)
      except RuntimeError as e:
        self.assertEqual(i, 1)
        self.assertTrue(err_msg_substr in str(e))
        ok = True
        break
      else:
        self.assertTrue(mol)
        self.assertTrue(mol.HasProp("_Name"))
        self.assertTrue(mol.GetNumAtoms() == 1)

    self.assertFalse(suppl.atEnd())
    self.assertTrue(ok)

  def test66StreamSupplierIter(self):
    fileN = os.path.join(RDConfig.RDBaseDir, 'Code', 'GraphMol', 'FileParsers', 'test_data',
                         'NCI_aids_few.sdf.gz')
    inf = gzip.open(fileN)
    if 0:
      sb = Chem.streambuf(inf)
      suppl = Chem.ForwardSDMolSupplier(sb)
    else:
      suppl = Chem.ForwardSDMolSupplier(inf)

    molNames = [
      "48", "78", "128", "163", "164", "170", "180", "186", "192", "203", "210", "211", "213",
      "220", "229", "256"
    ]
    i = 0
    for mol in suppl:
      self.assertTrue(mol)
      self.assertTrue(mol.GetProp("_Name") == molNames[i])
      i += 1
    self.assertEqual(i, 16)

  def test67StreamSupplierStringIO(self):
    fileN = os.path.join(RDConfig.RDBaseDir, 'Code', 'GraphMol', 'FileParsers', 'test_data',
                         'NCI_aids_few.sdf.gz')
    from io import BytesIO
    sio = BytesIO(gzip.open(fileN).read())
    suppl = Chem.ForwardSDMolSupplier(sio)
    molNames = [
      "48", "78", "128", "163", "164", "170", "180", "186", "192", "203", "210", "211", "213",
      "220", "229", "256"
    ]
    i = 0
    for mol in suppl:
      self.assertTrue(mol)
      self.assertTrue(mol.GetProp("_Name") == molNames[i])
      i += 1
    self.assertEqual(i, 16)

  def test68ForwardSupplierUsingFilename(self):
    fileN = os.path.join(RDConfig.RDBaseDir, 'Code', 'GraphMol', 'FileParsers', 'test_data',
                         'NCI_aids_few.sdf')
    suppl = Chem.ForwardSDMolSupplier(fileN)
    molNames = [
      "48", "78", "128", "163", "164", "170", "180", "186", "192", "203", "210", "211", "213",
      "220", "229", "256"
    ]
    i = 0
    for mol in suppl:
      self.assertTrue(mol)
      self.assertTrue(mol.GetProp("_Name") == molNames[i])
      i += 1
    self.assertEqual(i, 16)

    self.assertRaises(IOError, lambda: Chem.ForwardSDMolSupplier('nosuchfile.sdf'))

  def test69StreamSupplierStreambuf(self):
    fileN = os.path.join(RDConfig.RDBaseDir, 'Code', 'GraphMol', 'FileParsers', 'test_data',
                         'NCI_aids_few.sdf.gz')
    sb = rdBase.streambuf(gzip.open(fileN))
    suppl = Chem.ForwardSDMolSupplier(sb)

    molNames = [
      "48", "78", "128", "163", "164", "170", "180", "186", "192", "203", "210", "211", "213",
      "220", "229", "256"
    ]
    i = 0
    for mol in suppl:
      self.assertTrue(mol)
      self.assertTrue(mol.GetProp("_Name") == molNames[i])
      i += 1
    self.assertEqual(i, 16)

  def test70StreamSDWriter(self):
    from io import BytesIO, StringIO

    fileN = os.path.join(RDConfig.RDBaseDir, 'Code', 'GraphMol', 'FileParsers', 'test_data',
                         'NCI_aids_few.sdf.gz')
    inf = gzip.open(fileN)
    suppl = Chem.ForwardSDMolSupplier(inf)
    osio = StringIO()
    w = Chem.SDWriter(osio)
    molNames = [
      "48", "78", "128", "163", "164", "170", "180", "186", "192", "203", "210", "211", "213",
      "220", "229", "256"
    ]
    i = 0
    for mol in suppl:
      self.assertTrue(mol)
      self.assertTrue(mol.GetProp("_Name") == molNames[i])
      w.write(mol)
      i += 1
    self.assertEqual(i, 16)
    w.flush()
    w = None
    txt = osio.getvalue().encode()
    isio = BytesIO(txt)
    suppl = Chem.ForwardSDMolSupplier(isio)
    i = 0
    for mol in suppl:
      self.assertTrue(mol)
      self.assertTrue(mol.GetProp("_Name") == molNames[i])
      i += 1
    self.assertEqual(i, 16)

  def test71StreamSmilesWriter(self):
    from io import StringIO
    fileN = os.path.join(RDConfig.RDBaseDir, 'Code', 'GraphMol', 'FileParsers', 'test_data',
                         'esters.sdf')
    suppl = Chem.ForwardSDMolSupplier(fileN)
    osio = StringIO()
    w = Chem.SmilesWriter(osio)
    ms = [x for x in suppl]
    w.SetProps(ms[0].GetPropNames())
    i = 0
    for mol in ms:
      self.assertTrue(mol)
      w.write(mol)
      i += 1
    self.assertEqual(i, 6)
    w.flush()
    w = None
    txt = osio.getvalue()
    self.assertEqual(txt.count('ID'), 1)
    self.assertEqual(txt.count('\n'), 7)

  def test72StreamTDTWriter(self):
    from io import StringIO
    fileN = os.path.join(RDConfig.RDBaseDir, 'Code', 'GraphMol', 'FileParsers', 'test_data',
                         'esters.sdf')
    suppl = Chem.ForwardSDMolSupplier(fileN)
    osio = StringIO()
    w = Chem.TDTWriter(osio)
    ms = [x for x in suppl]
    w.SetProps(ms[0].GetPropNames())
    i = 0
    for mol in ms:
      self.assertTrue(mol)
      w.write(mol)
      i += 1
    self.assertEqual(i, 6)
    w.flush()
    w = None
    txt = osio.getvalue()
    self.assertEqual(txt.count('ID'), 6)
    self.assertEqual(txt.count('NAME'), 6)

  def test73SanitizationOptions(self):
    m = Chem.MolFromSmiles('c1ccccc1', sanitize=False)
    res = Chem.SanitizeMol(m, catchErrors=True)
    self.assertEqual(res, 0)

    m = Chem.MolFromSmiles('c1cccc1', sanitize=False)
    res = Chem.SanitizeMol(m, catchErrors=True)
    self.assertEqual(res, Chem.SanitizeFlags.SANITIZE_KEKULIZE)

    m = Chem.MolFromSmiles('CC(C)(C)(C)C', sanitize=False)
    res = Chem.SanitizeMol(m, catchErrors=True)
    self.assertEqual(res, Chem.SanitizeFlags.SANITIZE_PROPERTIES)

    m = Chem.MolFromSmiles('c1cccc1', sanitize=False)
    res = Chem.SanitizeMol(
      m, sanitizeOps=Chem.SanitizeFlags.SANITIZE_ALL ^ Chem.SanitizeFlags.SANITIZE_KEKULIZE,
      catchErrors=True)
    self.assertEqual(res, Chem.SanitizeFlags.SANITIZE_NONE)

  def test74Issue3510149(self):
    mol = Chem.MolFromSmiles("CCC1CNCC1CC")
    atoms = mol.GetAtoms()
    mol = None
    for atom in atoms:
      idx = atom.GetIdx()
      p = atom.GetOwningMol().GetNumAtoms()

    mol = Chem.MolFromSmiles("CCC1CNCC1CC")
    bonds = mol.GetBonds()
    mol = None
    for bond in bonds:
      idx = bond.GetIdx()
      p = atom.GetOwningMol().GetNumAtoms()

    mol = Chem.MolFromSmiles("CCC1CNCC1CC")
    bond = mol.GetBondBetweenAtoms(0, 1)
    mol = None
    idx = bond.GetBeginAtomIdx()
    p = bond.GetOwningMol().GetNumAtoms()

    fileN = os.path.join(RDConfig.RDBaseDir, 'Code', 'GraphMol', 'FileParsers', 'test_data',
                         'NCI_aids_few.sdf')
    sdSup = Chem.SDMolSupplier(fileN)
    mol = next(sdSup)
    nats = mol.GetNumAtoms()
    conf = mol.GetConformer()
    mol = None
    self.assertEqual(nats, conf.GetNumAtoms())
    conf.GetOwningMol().GetProp("_Name")

  def test75AllBondsExplicit(self):
    m = Chem.MolFromSmiles("CCC")
    smi = Chem.MolToSmiles(m)
    self.assertEqual(smi, "CCC")
    smi = Chem.MolToSmiles(m, allBondsExplicit=True)
    self.assertEqual(smi, "C-C-C")

    m = Chem.MolFromSmiles("c1ccccc1")
    smi = Chem.MolToSmiles(m)
    self.assertEqual(smi, "c1ccccc1")
    smi = Chem.MolToSmiles(m, allBondsExplicit=True)
    self.assertEqual(smi, "c1:c:c:c:c:c:1")

  def test76VeryLargeMolecule(self):
    # this is sf.net issue 3524984
    smi = '[C@H](F)(Cl)' + 'c1cc[nH]c1' * 500 + '[C@H](F)(Cl)'
    m = Chem.MolFromSmiles(smi)
    self.assertTrue(m)
    self.assertEqual(m.GetNumAtoms(), 2506)
    scs = Chem.FindMolChiralCenters(m)
    self.assertEqual(len(scs), 2)

  def test77MolFragmentToSmiles(self):
    smi = "OC1CC1CC"
    m = Chem.MolFromSmiles(smi)
    fsmi = Chem.MolFragmentToSmiles(m, [1, 2, 3])
    self.assertEqual(fsmi, "C1CC1")
    fsmi = Chem.MolFragmentToSmiles(m, [1, 2, 3], bondsToUse=[1, 2, 5])
    self.assertEqual(fsmi, "C1CC1")
    fsmi = Chem.MolFragmentToSmiles(m, [1, 2, 3], bondsToUse=[1, 2])
    self.assertEqual(fsmi, "CCC")
    fsmi = Chem.MolFragmentToSmiles(m, [1, 2, 3], atomSymbols=["", "[A]", "[C]", "[B]", "", ""])
    self.assertEqual(fsmi, "[A]1[B][C]1")
    fsmi = Chem.MolFragmentToSmiles(m, [1, 2, 3], bondSymbols=["", "%", "%", "", "", "%"])
    self.assertEqual(fsmi, "C1%C%C%1")

    smi = "c1ccccc1C"
    m = Chem.MolFromSmiles(smi)
    fsmi = Chem.MolFragmentToSmiles(m, range(6))
    self.assertEqual(fsmi, "c1ccccc1")
    Chem.Kekulize(m)
    fsmi = Chem.MolFragmentToSmiles(m, range(6), kekuleSmiles=True)
    self.assertEqual(fsmi, "C1=CC=CC=C1")
    fsmi = Chem.MolFragmentToSmiles(m, range(6), atomSymbols=["[C]"] * 7, kekuleSmiles=True)
    self.assertEqual(fsmi, "[C]1=[C][C]=[C][C]=[C]1")

    self.assertRaises(ValueError, lambda: Chem.MolFragmentToSmiles(m, []))

  def test78AtomAndBondProps(self):
    m = Chem.MolFromSmiles('c1ccccc1')
    at = m.GetAtomWithIdx(0)
    self.assertFalse(at.HasProp('foo'))
    at.SetProp('foo', 'bar')
    self.assertTrue(at.HasProp('foo'))
    self.assertEqual(at.GetProp('foo'), 'bar')
    bond = m.GetBondWithIdx(0)
    self.assertFalse(bond.HasProp('foo'))
    bond.SetProp('foo', 'bar')
    self.assertTrue(bond.HasProp('foo'))
    self.assertEqual(bond.GetProp('foo'), 'bar')

  def test79AddRecursiveStructureQueries(self):
    qs = {'carbonyl': Chem.MolFromSmiles('CO'), 'amine': Chem.MolFromSmiles('CN')}
    q = Chem.MolFromSmiles('CCC')
    q.GetAtomWithIdx(0).SetProp('query', 'carbonyl,amine')
    Chem.MolAddRecursiveQueries(q, qs, 'query')
    m = Chem.MolFromSmiles('CCCO')
    self.assertTrue(m.HasSubstructMatch(q))
    m = Chem.MolFromSmiles('CCCN')
    self.assertTrue(m.HasSubstructMatch(q))
    m = Chem.MolFromSmiles('CCCC')
    self.assertFalse(m.HasSubstructMatch(q))

  def test80ParseMolQueryDefFile(self):
    fileN = os.path.join(RDConfig.RDBaseDir, 'Code', 'GraphMol', 'ChemTransforms', 'testData',
                         'query_file1.txt')
    d = Chem.ParseMolQueryDefFile(fileN, standardize=False)
    self.assertTrue('CarboxylicAcid' in d)
    m = Chem.MolFromSmiles('CC(=O)O')
    self.assertTrue(m.HasSubstructMatch(d['CarboxylicAcid']))
    self.assertFalse(m.HasSubstructMatch(d['CarboxylicAcid.Aromatic']))

    d = Chem.ParseMolQueryDefFile(fileN)
    self.assertTrue('carboxylicacid' in d)
    self.assertFalse('CarboxylicAcid' in d)

  def test81Issue275(self):
    smi = Chem.MolToSmiles(Chem.MurckoDecompose(
      Chem.MolFromSmiles('CCCCC[C@H]1CC[C@H](C(=O)O)CC1')))
    self.assertEqual(smi, 'C1CCCCC1')

  def test82Issue288(self):
    m = Chem.MolFromSmiles('CC*')
    m.GetAtomWithIdx(2).SetProp('molAtomMapNumber', '30')

    smi = Chem.MolToSmiles(m)
    self.assertEqual(smi, 'CC[*:30]')
    # try newer api
    m = Chem.MolFromSmiles('CC*')
    m.GetAtomWithIdx(2).SetAtomMapNum(30)
    smi = Chem.MolToSmiles(m)
    self.assertEqual(smi, 'CC[*:30]')

  def test83GitHubIssue19(self):
    fileN = os.path.join(RDConfig.RDBaseDir, 'Code', 'GraphMol', 'FileParsers', 'test_data',
                         'empty2.sdf')
    with self.assertRaises(OSError):
      sdSup = Chem.SDMolSupplier(fileN)

    sdSup = Chem.SDMolSupplier()
    sdSup.SetData('')
    self.assertTrue(sdSup.atEnd())
    self.assertRaises(IndexError, lambda: sdSup[0])

    sdSup.SetData('')
    self.assertRaises(IndexError, lambda: sdSup[0])
    self.assertEqual(len(sdSup), 0)

  def test84PDBBasics(self):
    fileN = os.path.join(RDConfig.RDBaseDir, 'Code', 'GraphMol', 'FileParsers', 'test_data',
                         '1CRN.pdb')
    m = Chem.MolFromPDBFile(fileN, proximityBonding=False)
    self.assertEqual(m.GetNumAtoms(), 327)
    self.assertEqual(m.GetNumBonds(), 3)
    m = Chem.MolFromPDBFile(fileN)
    self.assertTrue(m is not None)
    self.assertEqual(m.GetNumAtoms(), 327)
    self.assertEqual(m.GetNumBonds(), 337)
    self.assertTrue(m.GetAtomWithIdx(0).GetPDBResidueInfo())
    self.assertEqual(m.GetAtomWithIdx(0).GetPDBResidueInfo().GetName(), " N  ")
    self.assertEqual(m.GetAtomWithIdx(0).GetPDBResidueInfo().GetResidueName(), "THR")
    self.assertAlmostEqual(m.GetAtomWithIdx(0).GetPDBResidueInfo().GetTempFactor(), 13.79, 2)
    m = Chem.MolFromPDBBlock(Chem.MolToPDBBlock(m))
    self.assertEqual(m.GetNumAtoms(), 327)
    self.assertEqual(m.GetNumBonds(), 337)
    self.assertTrue(m.GetAtomWithIdx(0).GetPDBResidueInfo())
    self.assertEqual(m.GetAtomWithIdx(0).GetPDBResidueInfo().GetName(), " N  ")
    self.assertEqual(m.GetAtomWithIdx(0).GetPDBResidueInfo().GetResidueName(), "THR")
    self.assertAlmostEqual(m.GetAtomWithIdx(0).GetPDBResidueInfo().GetTempFactor(), 13.79, 2)
    # test multivalent Hs
    fileN = os.path.join(RDConfig.RDBaseDir, 'Code', 'GraphMol', 'FileParsers', 'test_data',
                         '2c92_hypervalentH.pdb')
    mol = Chem.MolFromPDBFile(fileN, sanitize=False, removeHs=False)
    atom = mol.GetAtomWithIdx(84)
    self.assertEqual(atom.GetAtomicNum(), 1)  # is it H
    self.assertEqual(atom.GetDegree(), 1)  # H should have 1 bond
    for n in atom.GetNeighbors():  # Check if neighbor is from the same residue
      self.assertEqual(atom.GetPDBResidueInfo().GetResidueName(),
                       n.GetPDBResidueInfo().GetResidueName())
    # test unbinding metals (ZN)
    fileN = os.path.join(RDConfig.RDBaseDir, 'Code', 'GraphMol', 'FileParsers', 'test_data',
                         '1ps3_zn.pdb')
    mol = Chem.MolFromPDBFile(fileN, sanitize=False, removeHs=False)
    atom = mol.GetAtomWithIdx(40)
    self.assertEqual(atom.GetAtomicNum(), 30)  # is it Zn
    self.assertEqual(atom.GetDegree(), 4)  # Zn should have 4 zero-order bonds
    self.assertEqual(atom.GetExplicitValence(), 0)
    bonds_order = [bond.GetBondType() for bond in atom.GetBonds()]
    self.assertEqual(bonds_order, [Chem.BondType.ZERO] * atom.GetDegree())

    # test metal bonds without proximity bonding
    mol = Chem.MolFromPDBFile(fileN, sanitize=False, removeHs=False, proximityBonding=False)
    atom = mol.GetAtomWithIdx(40)
    self.assertEqual(atom.GetAtomicNum(), 30)  # is it Zn
    self.assertEqual(atom.GetDegree(), 4)  # Zn should have 4 zero-order bonds
    self.assertEqual(atom.GetExplicitValence(), 0)
    bonds_order = [bond.GetBondType() for bond in atom.GetBonds()]
    self.assertEqual(bonds_order, [Chem.BondType.ZERO] * atom.GetDegree())
    # test unbinding HOHs
    fileN = os.path.join(RDConfig.RDBaseDir, 'Code', 'GraphMol', 'FileParsers', 'test_data',
                         '2vnf_bindedHOH.pdb')
    mol = Chem.MolFromPDBFile(fileN, sanitize=False, removeHs=False)
    atom = mol.GetAtomWithIdx(10)
    self.assertEqual(atom.GetPDBResidueInfo().GetResidueName(), 'HOH')
    self.assertEqual(atom.GetDegree(), 0)  # HOH should have no bonds
    # test metal bonding in ligand
    fileN = os.path.join(RDConfig.RDBaseDir, 'Code', 'GraphMol', 'FileParsers', 'test_data',
                         '2dej_APW.pdb')
    mol = Chem.MolFromPDBFile(fileN, sanitize=False, removeHs=False)
    atom = mol.GetAtomWithIdx(6)
    self.assertEqual(atom.GetAtomicNum(), 12)
    self.assertEqual(atom.GetDegree(), 2)
    atom = mol.GetAtomWithIdx(35)
    self.assertEqual(atom.GetPDBResidueInfo().GetResidueName(), 'HOH')
    self.assertEqual(atom.GetDegree(), 0)

  def test85AtomCopying(self):
    """Can a copied atom be added to a molecule?"""
    import copy
    m = Chem.MolFromSmiles('C1CC1')
    a = m.GetAtomWithIdx(0)
    a_copy1 = copy.copy(a)
    a_copy2 = Chem.Atom(a)
    m = None
    a = None

    def assert_is_valid_atom(a):
      new_m = Chem.RWMol()
      new_m.AddAtom(a)
      # This will not match if the owning mol is unset for a_copy,
      # or if there has been a clean up.
      self.assertEqual(new_m.GetAtomWithIdx(0).GetIdx(), 0)

    assert_is_valid_atom(a_copy1)
    assert_is_valid_atom(a_copy2)

  def test85MolCopying(self):
    m = Chem.MolFromSmiles('C1CC1[C@H](F)Cl')
    m.SetProp('foo', 'bar')
    m2 = Chem.Mol(m)
    self.assertEqual(Chem.MolToSmiles(m, True), Chem.MolToSmiles(m2, True))
    self.assertTrue(m2.HasProp('foo'))
    self.assertEqual(m2.GetProp('foo'), 'bar')
    ri = m2.GetRingInfo()
    self.assertTrue(ri)
    self.assertEqual(ri.NumRings(), 1)

  def test85MolCopying2(self):
    import copy
    m1 = Chem.MolFromSmiles('CC')
    m1.SetProp('Foo', 'bar')
    m1.foo = [1]
    m2 = copy.copy(m1)
    m3 = copy.copy(m2)
    m4 = copy.deepcopy(m1)
    m5 = copy.deepcopy(m2)
    m6 = copy.deepcopy(m4)

    self.assertEqual(m1.GetProp('Foo'), 'bar')
    self.assertEqual(m2.GetProp('Foo'), 'bar')
    self.assertEqual(m3.GetProp('Foo'), 'bar')
    self.assertEqual(m4.GetProp('Foo'), 'bar')
    self.assertEqual(m5.GetProp('Foo'), 'bar')
    self.assertEqual(m6.GetProp('Foo'), 'bar')

    m2.foo.append(4)
    self.assertEqual(m1.foo, [1, 4])
    self.assertEqual(m2.foo, [1, 4])
    self.assertEqual(m3.foo, [1, 4])
    self.assertEqual(m4.foo, [1])
    self.assertEqual(m5.foo, [1])
    self.assertEqual(m6.foo, [1])

    m7 = Chem.RWMol(m1)
    self.assertFalse(hasattr(m7, 'foo'))
    m7.foo = [1]
    m8 = copy.copy(m7)
    m9 = copy.deepcopy(m7)
    m8.foo.append(4)
    self.assertEqual(m7.GetProp('Foo'), 'bar')
    self.assertEqual(m8.GetProp('Foo'), 'bar')
    self.assertEqual(m9.GetProp('Foo'), 'bar')
    self.assertEqual(m8.foo, [1, 4])
    self.assertEqual(m9.foo, [1])

  def test86MolRenumbering(self):
    import random
    m = Chem.MolFromSmiles('C[C@H]1CC[C@H](C/C=C/[C@H](F)Cl)CC1')
    cSmi = Chem.MolToSmiles(m, True)
    for i in range(m.GetNumAtoms()):
      ans = list(range(m.GetNumAtoms()))
      random.shuffle(ans)
      m2 = Chem.RenumberAtoms(m, ans)
      nSmi = Chem.MolToSmiles(m2, True)
      self.assertEqual(cSmi, nSmi)

  def test87FragmentOnBonds(self):
    m = Chem.MolFromSmiles('CC1CC(O)C1CCC1CC1')
    bis = m.GetSubstructMatches(Chem.MolFromSmarts('[!R][R]'))
    bs = []
    labels = []
    for bi in bis:
      b = m.GetBondBetweenAtoms(bi[0], bi[1])
      if b.GetBeginAtomIdx() == bi[0]:
        labels.append((10, 1))
      else:
        labels.append((1, 10))
      bs.append(b.GetIdx())
    nm = Chem.FragmentOnBonds(m, bs)
    frags = Chem.GetMolFrags(nm)
    self.assertEqual(len(frags), 5)
    self.assertEqual(frags,
                     ((0, 12), (1, 2, 3, 5, 11, 14, 16), (4, 13), (6, 7, 15, 18), (8, 9, 10, 17)))
    smi = Chem.MolToSmiles(nm, True)
    self.assertEqual(smi, '*C1CC([4*])C1[6*].[1*]C.[3*]O.[5*]CC[8*].[7*]C1CC1')

    nm = Chem.FragmentOnBonds(m, bs, dummyLabels=labels)
    frags = Chem.GetMolFrags(nm)
    self.assertEqual(len(frags), 5)
    self.assertEqual(frags,
                     ((0, 12), (1, 2, 3, 5, 11, 14, 16), (4, 13), (6, 7, 15, 18), (8, 9, 10, 17)))
    smi = Chem.MolToSmiles(nm, True)
    self.assertEqual(smi, '[1*]C.[1*]CC[1*].[1*]O.[10*]C1CC([10*])C1[10*].[10*]C1CC1')

    m = Chem.MolFromSmiles('CCC(=O)CC(=O)C')
    bis = m.GetSubstructMatches(Chem.MolFromSmarts('C=O'))
    bs = []
    for bi in bis:
      b = m.GetBondBetweenAtoms(bi[0], bi[1])
      bs.append(b.GetIdx())
    bts = [Chem.BondType.DOUBLE] * len(bs)
    nm = Chem.FragmentOnBonds(m, bs, bondTypes=bts)
    frags = Chem.GetMolFrags(nm)
    self.assertEqual(len(frags), 3)
    smi = Chem.MolToSmiles(nm, True)
    self.assertEqual(smi, '[2*]=O.[3*]=C(CC)CC(=[6*])C.[5*]=O')

    # github issue 430:
    m = Chem.MolFromSmiles('OCCCCN')
    self.assertRaises(ValueError, lambda: Chem.FragmentOnBonds(m, ()))

  def test88QueryAtoms(self):
    from rdkit.Chem import rdqueries
    m = Chem.MolFromSmiles('c1nc(C)n(CC)c1')

    qa = rdqueries.ExplicitDegreeEqualsQueryAtom(3)
    l = tuple([x.GetIdx() for x in m.GetAtomsMatchingQuery(qa)])
    self.assertEqual(l, (2, 4))

    qa.ExpandQuery(rdqueries.AtomNumEqualsQueryAtom(6, negate=True))
    l = tuple([x.GetIdx() for x in m.GetAtomsMatchingQuery(qa)])
    self.assertEqual(l, (4, ))

    qa = rdqueries.ExplicitDegreeEqualsQueryAtom(3)
    qa.ExpandQuery(rdqueries.AtomNumEqualsQueryAtom(6, negate=True),
                   how=Chem.CompositeQueryType.COMPOSITE_OR)
    l = tuple([x.GetIdx() for x in m.GetAtomsMatchingQuery(qa)])
    self.assertEqual(l, (1, 2, 4))

    qa = rdqueries.ExplicitDegreeEqualsQueryAtom(3)
    qa.ExpandQuery(rdqueries.AtomNumEqualsQueryAtom(6, negate=True),
                   how=Chem.CompositeQueryType.COMPOSITE_XOR)
    l = tuple([x.GetIdx() for x in m.GetAtomsMatchingQuery(qa)])
    self.assertEqual(l, (1, 2))

    qa = rdqueries.ExplicitDegreeGreaterQueryAtom(2)
    l = tuple([x.GetIdx() for x in m.GetAtomsMatchingQuery(qa)])
    self.assertEqual(l, (2, 4))

    qa = rdqueries.ExplicitDegreeLessQueryAtom(2)
    l = tuple([x.GetIdx() for x in m.GetAtomsMatchingQuery(qa)])
    self.assertEqual(l, (3, 6))

    m = Chem.MolFromSmiles('N[CH][CH]')
    qa = rdqueries.NumRadicalElectronsGreaterQueryAtom(0)
    l = tuple([x.GetIdx() for x in m.GetAtomsMatchingQuery(qa)])
    self.assertEqual(l, (1, 2))
    qa = rdqueries.NumRadicalElectronsGreaterQueryAtom(1)
    l = tuple([x.GetIdx() for x in m.GetAtomsMatchingQuery(qa)])
    self.assertEqual(l, (2, ))

    m = Chem.MolFromSmiles('F[C@H](Cl)C')
    qa = rdqueries.HasChiralTagQueryAtom()
    l = tuple([x.GetIdx() for x in m.GetAtomsMatchingQuery(qa)])
    self.assertEqual(l, (1, ))
    qa = rdqueries.MissingChiralTagQueryAtom()
    l = tuple([x.GetIdx() for x in m.GetAtomsMatchingQuery(qa)])
    self.assertEqual(l, ())

    m = Chem.MolFromSmiles('F[CH](Cl)C')
    qa = rdqueries.HasChiralTagQueryAtom()
    l = tuple([x.GetIdx() for x in m.GetAtomsMatchingQuery(qa)])
    self.assertEqual(l, ())
    qa = rdqueries.MissingChiralTagQueryAtom()
    l = tuple([x.GetIdx() for x in m.GetAtomsMatchingQuery(qa)])
    self.assertEqual(l, (1, ))

    m = Chem.MolFromSmiles('CNCON')
    qa = rdqueries.NumHeteroatomNeighborsEqualsQueryAtom(2)
    l = tuple([x.GetIdx() for x in m.GetAtomsMatchingQuery(qa)])
    self.assertEqual(l, (2, ))
    qa = rdqueries.NumHeteroatomNeighborsGreaterQueryAtom(0)
    l = tuple([x.GetIdx() for x in m.GetAtomsMatchingQuery(qa)])
    self.assertEqual(l, (0, 2, 3, 4))

  def test89UnicodeInput(self):
    m = Chem.MolFromSmiles(u'c1ccccc1')
    self.assertTrue(m is not None)
    self.assertEqual(m.GetNumAtoms(), 6)
    m = Chem.MolFromSmarts(u'c1ccccc1')
    self.assertTrue(m is not None)
    self.assertEqual(m.GetNumAtoms(), 6)

  def test90FragmentOnSomeBonds(self):
    m = Chem.MolFromSmiles('OCCCCN')
    pieces = Chem.FragmentOnSomeBonds(m, (0, 2, 4), 2)
    self.assertEqual(len(pieces), 3)

    frags = Chem.GetMolFrags(pieces[0])
    self.assertEqual(len(frags), 3)
    self.assertEqual(len(frags[0]), 2)
    self.assertEqual(len(frags[1]), 4)
    self.assertEqual(len(frags[2]), 4)

    frags = Chem.GetMolFrags(pieces[1])
    self.assertEqual(len(frags), 3)
    self.assertEqual(len(frags[0]), 2)
    self.assertEqual(len(frags[1]), 6)
    self.assertEqual(len(frags[2]), 2)

    frags = Chem.GetMolFrags(pieces[2])
    self.assertEqual(len(frags), 3)
    self.assertEqual(len(frags[0]), 4)
    self.assertEqual(len(frags[1]), 4)
    self.assertEqual(len(frags[2]), 2)

    pieces, cpa = Chem.FragmentOnSomeBonds(m, (0, 2, 4), 2, returnCutsPerAtom=True)
    self.assertEqual(len(pieces), 3)
    self.assertEqual(len(cpa), 3)
    self.assertEqual(len(cpa[0]), m.GetNumAtoms())

    # github issue 430:
    m = Chem.MolFromSmiles('OCCCCN')
    self.assertRaises(ValueError, lambda: Chem.FragmentOnSomeBonds(m, ()))

    pieces = Chem.FragmentOnSomeBonds(m, (0, 2, 4), 0)
    self.assertEqual(len(pieces), 0)

  def test91RankAtoms(self):
    m = Chem.MolFromSmiles('ONCS.ONCS')
    ranks = Chem.CanonicalRankAtoms(m, breakTies=False)
    self.assertEqual(list(ranks[0:4]), list(ranks[4:]))

    m = Chem.MolFromSmiles("c1ccccc1")
    ranks = Chem.CanonicalRankAtoms(m, breakTies=False)
    for x in ranks:
      self.assertEqual(x, 0)

    m = Chem.MolFromSmiles("C1NCN1")
    ranks = Chem.CanonicalRankAtoms(m, breakTies=False)
    self.assertEqual(ranks[0], ranks[2])
    self.assertEqual(ranks[1], ranks[3])

  def test92RankAtomsInFragment(self):
    m = Chem.MolFromSmiles('ONCS.ONCS')
    ranks = Chem.CanonicalRankAtomsInFragment(m, [0, 1, 2, 3], [0, 1, 2])

    ranks2 = Chem.CanonicalRankAtomsInFragment(m, [4, 5, 6, 7], [3, 4, 5])
    self.assertEqual(list(ranks[0:4]), list(ranks2[4:]))
    self.assertEqual(list(ranks[4:]), [-1] * 4)
    self.assertEqual(list(ranks2[0:4]), [-1] * 4)

    # doc tests
    mol = Chem.MolFromSmiles('C1NCN1.C1NCN1')
    self.assertEqual(
      list(Chem.CanonicalRankAtomsInFragment(mol, atomsToUse=range(0, 4), breakTies=False)),
      [4, 6, 4, 6, -1, -1, -1, -1])
    self.assertNotEqual(
      list(Chem.CanonicalRankAtomsInFragment(mol, atomsToUse=range(0, 4), breakTies=True)),
      [4, 6, 4, 6, -1, -1, -1, -1])
    self.assertEqual(
      list(Chem.CanonicalRankAtomsInFragment(mol, atomsToUse=range(4, 8), breakTies=False)),
      [-1, -1, -1, -1, 4, 6, 4, 6])
    self.assertNotEqual(
      list(Chem.CanonicalRankAtomsInFragment(mol, atomsToUse=range(4, 8), breakTies=True)),
      [-1, -1, -1, -1, 4, 6, 4, 6])

  def test93RWMolsAsROMol(self):
    """ test the RWMol class as a proper ROMol

    """
    mol = Chem.MolFromSmiles('C1CCC1')
    self.assertTrue(type(mol) == Chem.Mol)
    rwmol = Chem.RWMol(mol)
    self.assertEqual(Chem.MolToSmiles(rwmol, True), Chem.MolToSmiles(rwmol.GetMol()))
    newAt = Chem.Atom(8)
    rwmol.ReplaceAtom(0, newAt)
    self.assertEqual(Chem.MolToSmiles(rwmol, True), Chem.MolToSmiles(rwmol.GetMol()))

  def test94CopyWithConfs(self):
    """ test copying Mols with some conformers

    """
    fileN = os.path.join(RDConfig.RDBaseDir, 'Code', 'GraphMol', 'FileParsers', 'test_data',
                         'cmpd2.tpl')
    m1 = Chem.MolFromTPLFile(fileN)
    self.assertTrue(m1 is not None)
    self.assertEqual(m1.GetNumAtoms(), 12)
    self.assertEqual(m1.GetNumConformers(), 2)
    self.assertEqual(m1.GetConformer(0).GetNumAtoms(), 12)
    self.assertEqual(m1.GetConformer(1).GetNumAtoms(), 12)

    m2 = Chem.Mol(m1)
    self.assertEqual(m2.GetNumAtoms(), 12)
    self.assertEqual(m2.GetNumConformers(), 2)
    self.assertEqual(m2.GetConformer(0).GetNumAtoms(), 12)
    self.assertEqual(m2.GetConformer(1).GetNumAtoms(), 12)

    m2 = Chem.Mol(m1, False, 0)
    self.assertEqual(m2.GetNumAtoms(), 12)
    self.assertEqual(m2.GetNumConformers(), 1)
    self.assertEqual(m2.GetConformer(0).GetNumAtoms(), 12)

    m2 = Chem.Mol(m1, False, 1)
    self.assertEqual(m2.GetNumAtoms(), 12)
    self.assertEqual(m2.GetNumConformers(), 1)
    self.assertEqual(m2.GetConformer(1).GetNumAtoms(), 12)

    m2 = Chem.Mol(m1, True)
    self.assertTrue(m2.GetNumAtoms() == 12)
    self.assertTrue(m2.GetNumConformers() == 0)

    m2 = Chem.RWMol(m1)
    self.assertEqual(m2.GetNumAtoms(), 12)
    self.assertEqual(m2.GetNumConformers(), 2)
    self.assertEqual(m2.GetConformer(0).GetNumAtoms(), 12)
    self.assertEqual(m2.GetConformer(1).GetNumAtoms(), 12)

    m2 = Chem.RWMol(m1, False, 0)
    self.assertEqual(m2.GetNumAtoms(), 12)
    self.assertEqual(m2.GetNumConformers(), 1)
    self.assertEqual(m2.GetConformer(0).GetNumAtoms(), 12)

    m2 = Chem.RWMol(m1, False, 1)
    self.assertEqual(m2.GetNumAtoms(), 12)
    self.assertEqual(m2.GetNumConformers(), 1)
    self.assertEqual(m2.GetConformer(1).GetNumAtoms(), 12)

    m2 = Chem.RWMol(m1, True)
    self.assertTrue(m2.GetNumAtoms() == 12)
    self.assertTrue(m2.GetNumConformers() == 0)

  def testAtomPropQueries(self):
    """ test the property queries
    """
    from rdkit.Chem import rdqueries

    m = Chem.MolFromSmiles("C" * 14)
    atoms = m.GetAtoms()
    atoms[0].SetProp("hah", "hah")
    atoms[1].SetIntProp("bar", 1)
    atoms[2].SetIntProp("bar", 2)
    atoms[3].SetBoolProp("baz", True)
    atoms[4].SetBoolProp("baz", False)
    atoms[5].SetProp("boo", "hoo")
    atoms[6].SetProp("boo", "-urns")
    atoms[7].SetDoubleProp("boot", 1.0)
    atoms[8].SetDoubleProp("boot", 4.0)
    atoms[9].SetDoubleProp("number", 4.0)
    atoms[10].SetIntProp("number", 4)

    tests = ((rdqueries.HasIntPropWithValueQueryAtom, "bar", {
      1: [1],
      2: [2]
    }), (rdqueries.HasBoolPropWithValueQueryAtom, "baz", {
      True: [3],
      False: [4]
    }), (rdqueries.HasStringPropWithValueQueryAtom, "boo", {
      "hoo": [5],
      "-urns": [6]
    }), (rdqueries.HasDoublePropWithValueQueryAtom, "boot", {
      1.0: [7],
      4.0: [8]
    }))

    for query, name, lookups in tests:
      for t, v in lookups.items():
        q = query(name, t)
        self.assertEqual(v, [x.GetIdx() for x in m.GetAtomsMatchingQuery(q)])
        q = query(name, t, negate=True)
        self.assertEqual(sorted(set(range(14)) - set(v)),
                         [x.GetIdx() for x in m.GetAtomsMatchingQuery(q)])

    # check tolerances
    self.assertEqual([
      x.GetIdx() for x in m.GetAtomsMatchingQuery(
        rdqueries.HasDoublePropWithValueQueryAtom("boot", 1.0, tolerance=3.))
    ], [7, 8])

    # numbers are numbers?, i.e. int!=double
    self.assertEqual([
      x.GetIdx()
      for x in m.GetAtomsMatchingQuery(rdqueries.HasIntPropWithValueQueryAtom("number", 4))
    ], [10])

  def testBondPropQueries(self):
    """ test the property queries
    """
    from rdkit.Chem import rdqueries

    m = Chem.MolFromSmiles("C" * 14)
    bonds = m.GetBonds()
    bonds[0].SetProp("hah", "hah")
    bonds[1].SetIntProp("bar", 1)
    bonds[2].SetIntProp("bar", 2)
    bonds[3].SetBoolProp("baz", True)
    bonds[4].SetBoolProp("baz", False)
    bonds[5].SetProp("boo", "hoo")
    bonds[6].SetProp("boo", "-urns")
    bonds[7].SetDoubleProp("boot", 1.0)
    bonds[8].SetDoubleProp("boot", 4.0)
    bonds[9].SetDoubleProp("number", 4.0)
    bonds[10].SetIntProp("number", 4)

    tests = ((rdqueries.HasIntPropWithValueQueryBond, "bar", {
      1: [1],
      2: [2]
    }), (rdqueries.HasBoolPropWithValueQueryBond, "baz", {
      True: [3],
      False: [4]
    }), (rdqueries.HasStringPropWithValueQueryBond, "boo", {
      "hoo": [5],
      "-urns": [6]
    }), (rdqueries.HasDoublePropWithValueQueryBond, "boot", {
      1.0: [7],
      4.0: [8]
    }))

    for query, name, lookups in tests:
      for t, v in lookups.items():
        q = query(name, t)
        self.assertEqual(v, [x.GetIdx() for x in m.GetBonds() if q.Match(x)])
        q = query(name, t, negate=True)
        self.assertEqual(sorted(set(range(13)) - set(v)),
                         [x.GetIdx() for x in m.GetBonds() if q.Match(x)])

    # check tolerances
    q = rdqueries.HasDoublePropWithValueQueryBond("boot", 1.0, tolerance=3.)
    self.assertEqual([x.GetIdx() for x in m.GetBonds() if q.Match(x)], [7, 8])

    # numbers are numbers?, i.e. int!=double
    q = rdqueries.HasIntPropWithValueQueryBond("number", 4)
    self.assertEqual([x.GetIdx() for x in m.GetBonds() if q.Match(x)], [10])

  def testGetShortestPath(self):
    """ test the GetShortestPath() wrapper
    """
    smi = "CC(OC1C(CCCC3)C3C(CCCC2)C2C1OC(C)=O)=O"
    m = Chem.MolFromSmiles(smi)
    path = Chem.GetShortestPath(m, 1, 20)
    self.assertEqual(path, (1, 2, 3, 16, 17, 18, 20))

  def testGithub497(self):
    with tempfile.TemporaryFile() as tmp, gzip.open(tmp) as outf:
      with self.assertRaises(ValueError):
        w = Chem.SDWriter(outf)

  def testGithub498(self):
    if (sys.version_info < (3, 0)):
      mode = 'w+'
    else:
      mode = 'wt+'
    m = Chem.MolFromSmiles('C')
    with tempfile.NamedTemporaryFile() as tmp, gzip.open(tmp, mode) as outf:
      w = Chem.SDWriter(outf)
      w.write(m)
      w.close()

  def testReplaceBond(self):
    origmol = Chem.RWMol(Chem.MolFromSmiles("CC"))
    bonds = list(origmol.GetBonds())
    self.assertEqual(len(bonds), 1)
    singlebond = bonds[0]
    self.assertEqual(singlebond.GetBondType(), Chem.BondType.SINGLE)

    # this is the only way we create a bond, is take it from another molecule
    doublebonded = Chem.MolFromSmiles("C=C")
    doublebond = list(doublebonded.GetBonds())[0]

    # make sure replacing the bond changes the smiles
    self.assertEqual(Chem.MolToSmiles(origmol), "CC")
    origmol.ReplaceBond(singlebond.GetIdx(), doublebond)
    Chem.SanitizeMol(origmol)

    self.assertEqual(Chem.MolToSmiles(origmol), "C=C")

  def testAdjustQueryProperties(self):
    m = Chem.MolFromSmarts('C1CCC1*')
    am = Chem.AdjustQueryProperties(m)
    self.assertTrue(Chem.MolFromSmiles('C1CCC1C').HasSubstructMatch(m))
    self.assertTrue(Chem.MolFromSmiles('C1CCC1C').HasSubstructMatch(am))
    self.assertTrue(Chem.MolFromSmiles('C1CC(C)C1C').HasSubstructMatch(m))
    self.assertFalse(Chem.MolFromSmiles('C1CC(C)C1C').HasSubstructMatch(am))

    m = Chem.MolFromSmiles('C1CCC1*')
    am = Chem.AdjustQueryProperties(m)
    self.assertFalse(Chem.MolFromSmiles('C1CCC1C').HasSubstructMatch(m))
    self.assertTrue(Chem.MolFromSmiles('C1CCC1C').HasSubstructMatch(am))
    qps = Chem.AdjustQueryParameters()
    qps.makeDummiesQueries = False
    am = Chem.AdjustQueryProperties(m, qps)
    self.assertFalse(Chem.MolFromSmiles('C1CCC1C').HasSubstructMatch(am))

    m = Chem.MolFromSmiles('C1=CC=CC=C1', sanitize=False)
    am = Chem.AdjustQueryProperties(m)
    self.assertTrue(Chem.MolFromSmiles('c1ccccc1').HasSubstructMatch(am))
    qp = Chem.AdjustQueryParameters()
    qp.aromatizeIfPossible = False
    am = Chem.AdjustQueryProperties(m, qp)
    self.assertFalse(Chem.MolFromSmiles('c1ccccc1').HasSubstructMatch(am))

    m = Chem.MolFromSmiles('C1CCC1OC')
    qps = Chem.AdjustQueryParameters()
    qps.makeAtomsGeneric = True
    am = Chem.AdjustQueryProperties(m, qps)
    self.assertEqual(Chem.MolToSmarts(am), '*1-*-*-*-1-*-*')
    qps.makeAtomsGenericFlags = Chem.ADJUST_IGNORERINGS
    am = Chem.AdjustQueryProperties(m, qps)
    self.assertEqual(Chem.MolToSmarts(am), '[#6&D2]1-[#6&D2]-[#6&D2]-[#6&D3]-1-*-*')

    qps = Chem.AdjustQueryParameters()
    qps.makeBondsGeneric = True
    am = Chem.AdjustQueryProperties(m, qps)
    self.assertEqual(Chem.MolToSmarts(am), '[#6&D2]1~[#6&D2]~[#6&D2]~[#6&D3]~1~[#8]~[#6]')
    qps.makeBondsGenericFlags = Chem.ADJUST_IGNORERINGS
    am = Chem.AdjustQueryProperties(m, qps)
    self.assertEqual(Chem.MolToSmarts(am), '[#6&D2]1-[#6&D2]-[#6&D2]-[#6&D3]-1~[#8]~[#6]')

  def testMolFragmentSmarts(self):
    m = Chem.MolFromSmiles('C1CCC1OC')
    self.assertEqual(Chem.MolFragmentToSmarts(m, [0, 1, 2]), '[#6]-[#6]-[#6]')
    # if bondsToUse is honored, the ring won't show up
    self.assertEqual(Chem.MolFragmentToSmarts(m, [0, 1, 2, 3], bondsToUse=[0, 1, 2, 3]),
                     '[#6]-[#6]-[#6]-[#6]')

    # Does MolFragmentToSmarts accept output of AdjustQueryProperties?
    qps = Chem.AdjustQueryParameters()
    qps.makeAtomsGeneric = True
    am = Chem.AdjustQueryProperties(m, qps)
    self.assertEqual(Chem.MolFragmentToSmarts(am, [0, 1, 2]), '*-*-*')

  def testAdjustQueryPropertiesgithubIssue1474(self):
    core = Chem.MolFromSmiles('[*:1]C1N([*:2])C([*:3])O1')
    core.GetAtomWithIdx(0).SetProp('foo', 'bar')
    core.GetAtomWithIdx(1).SetProp('foo', 'bar')

    ap = Chem.AdjustQueryProperties(core)
    self.assertEqual(ap.GetAtomWithIdx(0).GetPropsAsDict()["foo"], "bar")
    self.assertEqual(ap.GetAtomWithIdx(1).GetPropsAsDict()["foo"], "bar")

  def testGithubIssue579(self):
    fileN = os.path.join(RDConfig.RDBaseDir, 'Code', 'GraphMol', 'FileParsers', 'test_data',
                         'NCI_aids_few.sdf.gz')
    inf = gzip.open(fileN)
    suppl = Chem.ForwardSDMolSupplier(inf)
    m0 = next(suppl)
    self.assertIsNot(m0, None)
    inf.close()
    del suppl

  def testSequenceBasics(self):
    " very basic round-tripping of the sequence reader/writer support "
    helm = 'PEPTIDE1{C.Y.I.Q.N.C.P.L.G}$$$$'
    seq = 'CYIQNCPLG'
    fasta = '>\nCYIQNCPLG\n'
    smi = 'CC[C@H](C)[C@H](NC(=O)[C@H](Cc1ccc(O)cc1)NC(=O)[C@@H](N)CS)C(=O)N[C@@H](CCC(N)=O)C(=O)N[C@@H](CC(N)=O)C(=O)N[C@@H](CS)C(=O)N1CCC[C@H]1C(=O)N[C@@H](CC(C)C)C(=O)NCC(=O)O'

    m = Chem.MolFromSequence(seq)
    self.assertTrue(m is not None)
    self.assertEqual(Chem.MolToSequence(m), seq)
    self.assertEqual(Chem.MolToHELM(m), helm)
    self.assertEqual(Chem.MolToFASTA(m), fasta)
    self.assertEqual(Chem.MolToSmiles(m, isomericSmiles=True), smi)

    m = Chem.MolFromHELM(helm)
    self.assertTrue(m is not None)
    self.assertEqual(Chem.MolToSequence(m), seq)
    self.assertEqual(Chem.MolToHELM(m), helm)
    self.assertEqual(Chem.MolToFASTA(m), fasta)
    self.assertEqual(Chem.MolToSmiles(m, isomericSmiles=True), smi)

    m = Chem.MolFromFASTA(fasta)
    self.assertTrue(m is not None)
    self.assertEqual(Chem.MolToSequence(m), seq)
    self.assertEqual(Chem.MolToHELM(m), helm)
    self.assertEqual(Chem.MolToFASTA(m), fasta)
    self.assertEqual(Chem.MolToSmiles(m, isomericSmiles=True), smi)

    seq = "CGCGAATTACCGCG"
    m = Chem.MolFromSequence(seq, flavor=6)  # DNA
    self.assertEqual(Chem.MolToSequence(m), 'CGCGAATTACCGCG')
    self.assertEqual(
      Chem.MolToHELM(m),
      'RNA1{[dR](C)P.[dR](G)P.[dR](C)P.[dR](G)P.[dR](A)P.[dR](A)P.[dR](T)P.[dR](T)P.[dR](A)P.[dR](C)P.[dR](C)P.[dR](G)P.[dR](C)P.[dR](G)}$$$$'
    )
    seq = "CGCGAAUUACCGCG"
    m = Chem.MolFromSequence(seq, flavor=2)  # RNA
    self.assertEqual(Chem.MolToSequence(m), 'CGCGAAUUACCGCG')
    self.assertEqual(
      Chem.MolToHELM(m),
      'RNA1{R(C)P.R(G)P.R(C)P.R(G)P.R(A)P.R(A)P.R(U)P.R(U)P.R(A)P.R(C)P.R(C)P.R(G)P.R(C)P.R(G)}$$$$'
    )
    m = Chem.MolFromSequence(seq, flavor=3)  # RNA - 5' cap
    self.assertEqual(Chem.MolToSequence(m), 'CGCGAAUUACCGCG')
    self.assertEqual(
      Chem.MolToHELM(m),
      'RNA1{P.R(C)P.R(G)P.R(C)P.R(G)P.R(A)P.R(A)P.R(U)P.R(U)P.R(A)P.R(C)P.R(C)P.R(G)P.R(C)P.R(G)}$$$$'
    )

  def testResMolSupplier(self):
    mol = Chem.MolFromSmiles('CC')
    resMolSuppl = Chem.ResonanceMolSupplier(mol)
    del resMolSuppl
    resMolSuppl = Chem.ResonanceMolSupplier(mol)
    self.assertEqual(resMolSuppl.GetNumConjGrps(), 0)
    self.assertEqual(len(resMolSuppl), 1)
    self.assertEqual(resMolSuppl.GetNumConjGrps(), 0)

    mol = Chem.MolFromSmiles('NC(=[NH2+])c1ccc(cc1)C(=O)[O-]')
    totalFormalCharge = getTotalFormalCharge(mol)

    resMolSuppl = Chem.ResonanceMolSupplier(mol)
    self.assertFalse(resMolSuppl.GetIsEnumerated())
    self.assertEqual(len(resMolSuppl), 4)
    self.assertTrue(resMolSuppl.GetIsEnumerated())

    resMolSuppl = Chem.ResonanceMolSupplier(mol)
    self.assertFalse(resMolSuppl.GetIsEnumerated())
    resMolSuppl.Enumerate()
    self.assertTrue(resMolSuppl.GetIsEnumerated())
    self.assertTrue((resMolSuppl[0].GetBondBetweenAtoms(0, 1).GetBondType() \
      != resMolSuppl[1].GetBondBetweenAtoms(0, 1).GetBondType())
      or (resMolSuppl[0].GetBondBetweenAtoms(9, 10).GetBondType() \
      != resMolSuppl[1].GetBondBetweenAtoms(9, 10).GetBondType()))

    resMolSuppl = Chem.ResonanceMolSupplier(mol, Chem.KEKULE_ALL)
    self.assertEqual(len(resMolSuppl), 8)
    bondTypeSet = set()
    # check that we actually have two alternate Kekule structures
    bondTypeSet.add(resMolSuppl[0].GetBondBetweenAtoms(3, 4).GetBondType())
    bondTypeSet.add(resMolSuppl[1].GetBondBetweenAtoms(3, 4).GetBondType())
    self.assertEqual(len(bondTypeSet), 2)

    bondTypeDict = {}
    resMolSuppl = Chem.ResonanceMolSupplier(mol,
      Chem.ALLOW_INCOMPLETE_OCTETS \
      | Chem.UNCONSTRAINED_CATIONS \
      | Chem.UNCONSTRAINED_ANIONS)
    self.assertEqual(len(resMolSuppl), 32)
    for i in range(len(resMolSuppl)):
      resMol = resMolSuppl[i]
      self.assertEqual(getTotalFormalCharge(resMol), totalFormalCharge)
    while (not resMolSuppl.atEnd()):
      resMol = next(resMolSuppl)
      self.assertEqual(getTotalFormalCharge(resMol), totalFormalCharge)
    resMolSuppl.reset()
    cmpFormalChargeBondOrder(self, resMolSuppl[0], next(resMolSuppl))

    resMolSuppl = Chem.ResonanceMolSupplier(mol,
      Chem.ALLOW_INCOMPLETE_OCTETS \
      | Chem.UNCONSTRAINED_CATIONS \
      | Chem.UNCONSTRAINED_ANIONS, 10)
    self.assertEqual(len(resMolSuppl), 10)

    crambinPdb = os.path.join(RDConfig.RDBaseDir, 'Code', 'GraphMol', 'FileParsers', 'test_data',
                              '1CRN.pdb')
    mol = Chem.MolFromPDBFile(crambinPdb)
    resMolSuppl = Chem.ResonanceMolSupplier(mol)
    self.assertEqual(len(resMolSuppl), 1)
    resMolSuppl = Chem.ResonanceMolSupplier(mol, Chem.KEKULE_ALL)
    self.assertEqual(len(resMolSuppl), 8)

  def testSubstructMatchAcetate(self):
    mol = Chem.MolFromSmiles('CC(=O)[O-]')
    query = Chem.MolFromSmarts('C(=O)[O-]')

    resMolSuppl = Chem.ResonanceMolSupplier(mol)
    matches = mol.GetSubstructMatches(query)
    self.assertEqual(len(matches), 1)
    self.assertEqual(matches, ((1, 2, 3), ))
    matches = mol.GetSubstructMatches(query, uniquify=True)
    self.assertEqual(len(matches), 1)
    self.assertEqual(matches, ((1, 2, 3), ))
    matches = mol.GetSubstructMatches(query, uniquify=False)
    self.assertEqual(len(matches), 1)
    self.assertEqual(matches, ((1, 2, 3), ))
    matches = resMolSuppl.GetSubstructMatches(query)
    self.assertEqual(len(matches), 2)
    self.assertEqual(matches, ((1, 2, 3), (1, 3, 2)))
    matches = resMolSuppl.GetSubstructMatches(query, uniquify=True)
    self.assertEqual(len(matches), 1)
    self.assertEqual(matches, ((1, 2, 3), ))
    matches = resMolSuppl.GetSubstructMatches(query, uniquify=False)
    self.assertEqual(len(matches), 2)
    self.assertEqual(matches, ((1, 2, 3), (1, 3, 2)))
    query = Chem.MolFromSmarts('C(~O)~O')
    matches = mol.GetSubstructMatches(query, uniquify=False)
    self.assertEqual(len(matches), 2)
    self.assertEqual(matches, ((1, 2, 3), (1, 3, 2)))
    matches = mol.GetSubstructMatches(query, uniquify=True)
    self.assertEqual(len(matches), 1)
    self.assertEqual(matches, ((1, 2, 3), ))
    matches = resMolSuppl.GetSubstructMatches(query, uniquify=False)
    self.assertEqual(len(matches), 2)
    self.assertEqual(matches, ((1, 2, 3), (1, 3, 2)))
    matches = resMolSuppl.GetSubstructMatches(query, uniquify=True)
    self.assertEqual(len(matches), 1)
    self.assertEqual(matches, ((1, 2, 3), ))

  def testSubstructMatchDMAP(self):
    mol = Chem.MolFromSmiles('C(C)Nc1cc[nH+]cc1')
    query = Chem.MolFromSmarts('[#7+]')

    resMolSuppl = Chem.ResonanceMolSupplier(mol)
    matches = mol.GetSubstructMatches(query, False, False, False)
    self.assertEqual(len(matches), 1)
    p = matches[0]
    self.assertEqual(p[0], 6)
    matches = resMolSuppl.GetSubstructMatches(query, False, False, False)
    self.assertEqual(len(matches), 2)
    v = []
    p = matches[0]
    v.append(p[0])
    p = matches[1]
    v.append(p[0])
    v.sort()
    self.assertEqual(v[0], 2)
    self.assertEqual(v[1], 6)

  def testCrambin(self):
    crambinPdb = os.path.join(RDConfig.RDBaseDir, 'Code', 'GraphMol', 'FileParsers', 'test_data',
                              '1CRN.pdb')
    crambin = Chem.MolFromPDBFile(crambinPdb)
    res = []
    # protonate NH2
    res.append(Chem.MolFromSmarts('[Nh2][Ch;Ch2]'))
    # protonate Arg
    res.append(Chem.MolFromSmarts('[Nh][C]([Nh2])=[Nh]'))
    setResidueFormalCharge(crambin, res, 1)
    res = []
    # deprotonate COOH
    res.append(Chem.MolFromSmarts('C(=O)[Oh]'))
    setResidueFormalCharge(crambin, res, -1)
    res = []
    resMolSupplST = Chem.ResonanceMolSupplier(crambin)
    # crambin has 2 Arg (3 resonance structures each); 1 Asp, 1 Glu
    # and 1 terminal COO- (2 resonance structures each)
    # so possible resonance structures are 3^2 * 2^3 = 72
    self.assertEqual(len(resMolSupplST), 72)
    self.assertEqual(resMolSupplST.GetNumConjGrps(), 56)
    carboxylateQuery = Chem.MolFromSmarts('C(=O)[O-]')
    guanidiniumQuery = Chem.MolFromSmarts('NC(=[NH2+])N')
    matches = crambin.GetSubstructMatches(carboxylateQuery)
    self.assertEqual(len(matches), 3)
    matches = crambin.GetSubstructMatches(carboxylateQuery, uniquify=False)
    self.assertEqual(len(matches), 3)
    matches = crambin.GetSubstructMatches(guanidiniumQuery)
    self.assertEqual(len(matches), 0)
    matches = crambin.GetSubstructMatches(guanidiniumQuery, uniquify=False)
    self.assertEqual(len(matches), 0)
    matches = resMolSupplST.GetSubstructMatches(carboxylateQuery)
    self.assertEqual(len(matches), 6)
    self.assertEqual(matches, ((166, 167, 168), (166, 168, 167), (298, 299, 300), (298, 300, 299),
                               (320, 321, 326), (320, 326, 321)))
    matches = resMolSupplST.GetSubstructMatches(carboxylateQuery, uniquify=True)
    self.assertEqual(len(matches), 3)
    self.assertEqual(matches, ((166, 167, 168), (298, 299, 300), (320, 321, 326)))
    matches = resMolSupplST.GetSubstructMatches(guanidiniumQuery)
    self.assertEqual(len(matches), 8)
    self.assertEqual(matches, ((66, 67, 68, 69), (66, 67, 69, 68), (68, 67, 69, 66),
                               (69, 67, 68, 66), (123, 124, 125, 126), (123, 124, 126, 125),
                               (125, 124, 126, 123), (126, 124, 125, 123)))
    matches = resMolSupplST.GetSubstructMatches(guanidiniumQuery, uniquify=True)
    self.assertEqual(len(matches), 2)
    self.assertEqual(matches, ((66, 67, 69, 68), (123, 124, 126, 125)))
    btList2ST = getBtList2(resMolSupplST)
    self.assertTrue(btList2ST)
    resMolSupplMT = Chem.ResonanceMolSupplier(crambin)
    resMolSupplMT.SetNumThreads(0)
    self.assertEqual(len(resMolSupplST), len(resMolSupplMT))
    btList2MT = getBtList2(resMolSupplMT)
    self.assertTrue(btList2MT)
    self.assertEqual(len(btList2ST), len(btList2MT))
    for i in range(len(btList2ST)):
      for j in range(len(btList2ST)):
        self.assertEqual(btList2ST[i][j], btList2MT[i][j])
    for suppl in [resMolSupplST, resMolSupplMT]:
      matches = suppl.GetSubstructMatches(carboxylateQuery, numThreads=0)
      self.assertEqual(len(matches), 6)
      self.assertEqual(matches, ((166, 167, 168), (166, 168, 167), (298, 299, 300), (298, 300, 299),
                                 (320, 321, 326), (320, 326, 321)))
      matches = suppl.GetSubstructMatches(carboxylateQuery, uniquify=True, numThreads=0)
      self.assertEqual(len(matches), 3)
      self.assertEqual(matches, ((166, 167, 168), (298, 299, 300), (320, 321, 326)))
      matches = suppl.GetSubstructMatches(guanidiniumQuery, numThreads=0)
      self.assertEqual(len(matches), 8)
      self.assertEqual(matches, ((66, 67, 68, 69), (66, 67, 69, 68), (68, 67, 69, 66),
                                 (69, 67, 68, 66), (123, 124, 125, 126), (123, 124, 126, 125),
                                 (125, 124, 126, 123), (126, 124, 125, 123)))
      matches = suppl.GetSubstructMatches(guanidiniumQuery, uniquify=True, numThreads=0)
      self.assertEqual(len(matches), 2)
      self.assertEqual(matches, ((66, 67, 69, 68), (123, 124, 126, 125)))

  def testGitHub1166(self):
    mol = Chem.MolFromSmiles('NC(=[NH2+])c1ccc(cc1)C(=O)[O-]')
    resMolSuppl = Chem.ResonanceMolSupplier(mol, Chem.KEKULE_ALL)
    self.assertEqual(len(resMolSuppl), 8)
    # check that formal charges on odd indices are in the same position
    # as on even indices
    for i in range(0, len(resMolSuppl), 2):
      self.assertEqual(resMolSuppl[i].GetNumAtoms(), resMolSuppl[i + 1].GetNumAtoms())
      for atomIdx in range(resMolSuppl[i].GetNumAtoms()):
        self.assertEqual(resMolSuppl[i].GetAtomWithIdx(atomIdx).GetFormalCharge(),
                         resMolSuppl[i + 1].GetAtomWithIdx(atomIdx).GetFormalCharge())
      # check that bond orders are alternate on aromatic bonds between
      # structures on odd indices and structures on even indices
      self.assertEqual(resMolSuppl[i].GetNumBonds(), resMolSuppl[i + 1].GetNumBonds())
      for bondIdx in range(resMolSuppl[i].GetNumBonds()):
        self.assertTrue(
          ((not resMolSuppl[i].GetBondWithIdx(bondIdx).GetIsAromatic()) and
           (not resMolSuppl[i + 1].GetBondWithIdx(bondIdx).GetIsAromatic()) and
           (resMolSuppl[i].GetBondWithIdx(bondIdx).GetBondType() == resMolSuppl[
             i + 1].GetBondWithIdx(bondIdx).GetBondType()))
          or (resMolSuppl[i].GetBondWithIdx(bondIdx).GetIsAromatic()
              and resMolSuppl[i + 1].GetBondWithIdx(bondIdx).GetIsAromatic() and (int(
                round(resMolSuppl[i].GetBondWithIdx(bondIdx).GetBondTypeAsDouble() +
                      resMolSuppl[i + 1].GetBondWithIdx(bondIdx).GetBondTypeAsDouble())) == 3)))

  def testConjGrpPerception(self):
    mol1 = Chem.MolFromMolBlock("""\

     RDKit          2D

 14 15  0  0  0  0  0  0  0  0999 V2000
    3.7539   -1.2744    0.0000 C   0  0  0  0  0  0  0  0  0  0  0  0
    2.4317   -0.5660    0.0000 C   0  0  0  0  0  0  0  0  0  0  0  0
    1.1571   -1.3568    0.0000 C   0  0  0  0  0  0  0  0  0  0  0  0
   -0.1651   -0.6484    0.0000 C   0  0  0  0  0  0  0  0  0  0  0  0
   -1.4397   -1.4393    0.0000 C   0  0  0  0  0  0  0  0  0  0  0  0
   -1.3921   -2.9385    0.0000 F   0  0  0  0  0  0  0  0  0  0  0  0
   -2.7619   -0.7309    0.0000 C   0  0  0  0  0  0  0  0  0  0  0  0
   -2.8095    0.7684    0.0000 C   0  0  0  0  0  0  0  0  0  0  0  0
   -4.1316    1.4768    0.0000 F   0  0  0  0  0  0  0  0  0  0  0  0
   -1.5349    1.5592    0.0000 C   0  0  0  0  0  0  0  0  0  0  0  0
   -0.2127    0.8508    0.0000 C   0  0  0  0  0  0  0  0  0  0  0  0
    1.0619    1.6417    0.0000 N   0  0  0  0  0  0  0  0  0  0  0  0
    2.3841    0.9333    0.0000 C   0  0  0  0  0  0  0  0  0  0  0  0
    3.6587    1.7241    0.0000 C   0  0  0  0  0  0  0  0  0  0  0  0
  1  2  1  0
  2  3  4  0
  3  4  4  0
  4  5  4  0
  5  6  1  0
  5  7  4  0
  7  8  4  0
  8  9  1  0
  8 10  4  0
 10 11  4  0
 11 12  4  0
 12 13  4  0
 13 14  1  0
 13  2  4  0
 11  4  4  0
M  END
$$$$
""")
    mol2 = Chem.MolFromMolBlock("""\

     RDKit          2D

 14 15  0  0  0  0  0  0  0  0999 V2000
    1.0619   -1.6417    0.0000 N   0  0  0  0  0  0  0  0  0  0  0  0
   -0.2127   -0.8508    0.0000 C   0  0  0  0  0  0  0  0  0  0  0  0
   -1.5349   -1.5592    0.0000 C   0  0  0  0  0  0  0  0  0  0  0  0
   -2.8095   -0.7684    0.0000 C   0  0  0  0  0  0  0  0  0  0  0  0
   -2.7619    0.7309    0.0000 C   0  0  0  0  0  0  0  0  0  0  0  0
   -1.4397    1.4393    0.0000 C   0  0  0  0  0  0  0  0  0  0  0  0
   -0.1651    0.6484    0.0000 C   0  0  0  0  0  0  0  0  0  0  0  0
    1.1571    1.3568    0.0000 C   0  0  0  0  0  0  0  0  0  0  0  0
    2.4317    0.5660    0.0000 C   0  0  0  0  0  0  0  0  0  0  0  0
    3.7539    1.2744    0.0000 C   0  0  0  0  0  0  0  0  0  0  0  0
    2.3841   -0.9333    0.0000 C   0  0  0  0  0  0  0  0  0  0  0  0
    3.6587   -1.7241    0.0000 C   0  0  0  0  0  0  0  0  0  0  0  0
   -4.1316   -1.4768    0.0000 F   0  0  0  0  0  0  0  0  0  0  0  0
   -1.3921    2.9385    0.0000 F   0  0  0  0  0  0  0  0  0  0  0  0
  1  2  4  0
  3  4  4  0
  4  5  4  0
  5  6  4  0
  2  3  4  0
  2  7  4  0
  7  8  4  0
  8  9  4  0
  9 10  1  0
  9 11  4  0
 11 12  1  0
 11  1  4  0
  6  7  4  0
  4 13  1  0
  6 14  1  0
M  END
$$$$
""")
    resMolSuppl1 = Chem.ResonanceMolSupplier(mol1, Chem.KEKULE_ALL)
    self.assertEqual(len(resMolSuppl1), 3)
    resMolSuppl2 = Chem.ResonanceMolSupplier(mol2, Chem.KEKULE_ALL)
    self.assertEqual(len(resMolSuppl2), 3)

  def testGitHub2597(self):

    class MyBrokenCallBack(Chem.ResonanceMolSupplier):

      def __call__(self):
        return True

    class MyBrokenCallBack2(Chem.ResonanceMolSupplierCallback):
      pass

    class ExceedNumStructures(Chem.ResonanceMolSupplierCallback):

      def __init__(self, parent):
        super().__init__()
        self._parent = parent

      def __call__(self):
        self._parent.assertEqual(self.GetNumConjGrps(), 1)
        return (self.GetNumStructures(0) < 12)

    class ExceedNumDiverseStructures(Chem.ResonanceMolSupplierCallback):

      def __init__(self, parent):
        super().__init__()
        self._parent = parent

      def __call__(self):
        self._parent.assertEqual(self.GetNumConjGrps(), 1)
        return (self.GetNumDiverseStructures(0) < 8)

    class ExceedTimeout(Chem.ResonanceMolSupplierCallback):

      def __init__(self, parent):
        super().__init__()
        self.start_time = None
        self.timeout = timedelta(seconds=3)
        self._parent = parent

      def __call__(self):
        if (self.start_time is None):
          self.start_time = datetime.now()
        return (datetime.now() - self.start_time < self.timeout)

    mol = Chem.MolFromSmiles(
      "ClC1=NC(NC2=CC=CC3=C2C(=O)C2=CC=CC=C2C3=O)=NC(NC2=CC=CC3=C2C(=O)C2=CC=CC=C2C3=O)=N1")
    resMolSuppl = Chem.ResonanceMolSupplier(mol)
    self.assertEqual(len(resMolSuppl), 1)
    resMolSuppl = Chem.ResonanceMolSupplier(mol, Chem.KEKULE_ALL)

    self.assertEqual(len(resMolSuppl), 32)
    resMolSuppl = Chem.ResonanceMolSupplier(mol, Chem.ALLOW_CHARGE_SEPARATION, 10)
    self.assertEqual(len(resMolSuppl), 10)
    self.assertFalse(resMolSuppl.WasCanceled())
    resMolSuppl = Chem.ResonanceMolSupplier(mol, Chem.ALLOW_CHARGE_SEPARATION)
    callback = resMolSuppl.GetProgressCallback()
    self.assertIsNone(callback)
    resMolSuppl.SetProgressCallback(ExceedNumStructures(self))
    callback = resMolSuppl.GetProgressCallback()
    self.assertTrue(isinstance(callback, ExceedNumStructures))
    resMolSuppl.SetProgressCallback(None)
    callback = resMolSuppl.GetProgressCallback()
    self.assertIsNone(callback)
    resMolSuppl.SetProgressCallback(ExceedNumStructures(self))
    self.assertEqual(len(resMolSuppl), 12)
    self.assertTrue(resMolSuppl.WasCanceled())
    resMolSuppl = Chem.ResonanceMolSupplier(mol, Chem.ALLOW_CHARGE_SEPARATION)
    with self.assertRaises(TypeError):
      resMolSuppl.SetProgressCallback(MyBrokenCallBack())
    with self.assertRaises(AttributeError):
      resMolSuppl.SetProgressCallback(MyBrokenCallBack2())
    resMolSuppl.SetProgressCallback(ExceedNumDiverseStructures(self))
    self.assertEqual(len(resMolSuppl), 9)
    self.assertTrue(resMolSuppl.WasCanceled())
    resMolSuppl = Chem.ResonanceMolSupplier(
      mol, Chem.UNCONSTRAINED_CATIONS | Chem.UNCONSTRAINED_ANIONS | Chem.KEKULE_ALL)
    resMolSuppl.SetProgressCallback(ExceedTimeout(self))
    resMolSuppl.Enumerate()
    print(len(resMolSuppl))
    self.assertTrue(resMolSuppl.WasCanceled())

  def testAtomBondProps(self):
    m = Chem.MolFromSmiles('c1ccccc1')
    for atom in m.GetAtoms():
      d = atom.GetPropsAsDict()
      self.assertEqual(set(d.keys()), set(['_CIPRank', '__computedProps']))
      self.assertEqual(d['_CIPRank'], 0)
      self.assertEqual(list(d['__computedProps']), ['_CIPRank'])

    for bond in m.GetBonds():
      self.assertEqual(bond.GetPropsAsDict(), {})

  def testSDProps(self):
    fileN = os.path.join(RDConfig.RDBaseDir, 'Code', 'GraphMol', 'FileParsers', 'test_data',
                         'NCI_aids_few.sdf')
    #fileN = "../FileParsers/test_data/NCI_aids_few.sdf"
    sddata = [
      {
        '_MolFileInfo': 'BBtclserve11129916382D 0   0.00000     0.00000    48',
        'NSC': 48,
        'NCI_AIDS_Antiviral_Screen_IC50': '2.00E-04\tM\t=\t2.46E-05\t3',
        '_Name': 48,
        'CAS_RN': '15716-70-8',
        '_MolFileComments': '15716-70-8',
        'NCI_AIDS_Antiviral_Screen_EC50': '2.00E-04\tM\t>\t2.00E-04\t3',
        'NCI_AIDS_Antiviral_Screen_Conclusion': 'CI'
      },
      {
        '_MolFileInfo': 'BBtclserve11129916382D 0   0.00000     0.00000    78',
        'NSC': 78,
        'NCI_AIDS_Antiviral_Screen_IC50': '2.00E-04\tM\t=\t9.80E-05\t3',
        '_Name': 78,
        'CAS_RN': '6290-84-2',
        '_MolFileComments': '6290-84-2',
        'NCI_AIDS_Antiviral_Screen_EC50': '2.00E-04\tM\t>\t2.00E-04\t3',
        'NCI_AIDS_Antiviral_Screen_Conclusion': 'CI'
      },
      {
        '_MolFileInfo': 'BBtclserve11129916382D 0   0.00000     0.00000   128',
        'NSC': 128,
        'NCI_AIDS_Antiviral_Screen_IC50': '2.00E-04\tM\t=\t4.60E-05\t4',
        '_Name': 128,
        'CAS_RN': '5395-10-8',
        '_MolFileComments': '5395-10-8',
        'NCI_AIDS_Antiviral_Screen_EC50': '2.00E-04\tM\t>\t2.00E-04\t4',
        'NCI_AIDS_Antiviral_Screen_Conclusion': 'CI'
      },
      {
        '_MolFileInfo': 'BBtclserve11129916382D 0   0.00000     0.00000   163',
        'NSC': 163,
        'NCI_AIDS_Antiviral_Screen_IC50': '6.75E-04\tM\t>\t6.75E-04\t2',
        '_Name': 163,
        'CAS_RN': '81-11-8',
        '_MolFileComments': '81-11-8',
        'NCI_AIDS_Antiviral_Screen_EC50': '6.75E-04\tM\t>\t6.75E-04\t2',
        'NCI_AIDS_Antiviral_Screen_Conclusion': 'CI'
      },
      {
        '_MolFileInfo': 'BBtclserve11129916382D 0   0.00000     0.00000   164',
        'NSC': 164,
        'NCI_AIDS_Antiviral_Screen_IC50': '2.00E-04\tM\t>\t2.00E-04\t2',
        '_Name': 164,
        'CAS_RN': '5325-43-9',
        '_MolFileComments': '5325-43-9',
        'NCI_AIDS_Antiviral_Screen_EC50': '2.00E-04\tM\t>\t2.00E-04\t2',
        'NCI_AIDS_Antiviral_Screen_Conclusion': 'CI'
      },
      {
        '_MolFileInfo': 'BBtclserve11129916382D 0   0.00000     0.00000   170',
        'NSC': 170,
        '_Name': 170,
        'CAS_RN': '999-99-9',
        '_MolFileComments': '999-99-9',
        'NCI_AIDS_Antiviral_Screen_EC50': '9.47E-04\tM\t>\t9.47E-04\t1',
        'NCI_AIDS_Antiviral_Screen_Conclusion': 'CI'
      },
      {
        '_MolFileInfo': 'BBtclserve11129916382D 0   0.00000     0.00000   180',
        'NSC': 180,
        'NCI_AIDS_Antiviral_Screen_IC50':
        '6.46E-04\tM\t=\t5.80E-04\t2\n1.81E-03\tM\t=\t6.90E-04\t2',
        '_Name': 180,
        'CAS_RN': '69-72-7',
        '_MolFileComments': '69-72-7',
        'NCI_AIDS_Antiviral_Screen_EC50':
        '6.46E-04\tM\t>\t6.46E-04\t2\n1.81E-03\tM\t>\t1.81E-03\t2',
        'NCI_AIDS_Antiviral_Screen_Conclusion': 'CI'
      },
      {
        '_MolFileInfo': 'BBtclserve11129916382D 0   0.00000     0.00000   186',
        'NSC': 186,
        'NCI_AIDS_Antiviral_Screen_IC50': '1.44E-04\tM\t=\t2.49E-05\t2',
        '_Name': 186,
        'CAS_RN': '518-75-2',
        '_MolFileComments': '518-75-2',
        'NCI_AIDS_Antiviral_Screen_EC50': '1.44E-04\tM\t>\t1.44E-04\t2',
        'NCI_AIDS_Antiviral_Screen_Conclusion': 'CI'
      },
      {
        '_MolFileInfo': 'BBtclserve11129916382D 0   0.00000     0.00000   192',
        'NSC': 192,
        'NCI_AIDS_Antiviral_Screen_IC50': '2.00E-04\tM\t=\t3.38E-06\t2',
        '_Name': 192,
        'CAS_RN': '2217-55-2',
        '_MolFileComments': '2217-55-2',
        'NCI_AIDS_Antiviral_Screen_EC50': '2.00E-04\tM\t>\t2.00E-04\t2',
        'NCI_AIDS_Antiviral_Screen_Conclusion': 'CI'
      },
      {
        '_MolFileInfo': 'BBtclserve11129916382D 0   0.00000     0.00000   203',
        'NSC': 203,
        '_Name': 203,
        'CAS_RN': '1155-00-6',
        '_MolFileComments': '1155-00-6',
        'NCI_AIDS_Antiviral_Screen_Conclusion': 'CI'
      },
      {
        '_MolFileInfo': 'BBtclserve11129916382D 0   0.00000     0.00000   210',
        'NSC': 210,
        'NCI_AIDS_Antiviral_Screen_IC50': '1.33E-03\tM\t>\t1.33E-03\t2',
        '_Name': 210,
        'CAS_RN': '5325-75-7',
        '_MolFileComments': '5325-75-7',
        'NCI_AIDS_Antiviral_Screen_EC50': '1.33E-03\tM\t>\t1.33E-03\t2',
        'NCI_AIDS_Antiviral_Screen_Conclusion': 'CI'
      },
      {
        '_MolFileInfo': 'BBtclserve11129916382D 0   0.00000     0.00000   211',
        'NSC': 211,
        'NCI_AIDS_Antiviral_Screen_IC50':
        '2.00E-04\tM\t>\t2.00E-04\t8\n2.00E-03\tM\t=\t1.12E-03\t2',
        '_Name': 211,
        'CAS_RN': '5325-76-8',
        '_MolFileComments': '5325-76-8',
        'NCI_AIDS_Antiviral_Screen_EC50':
        '2.00E-04\tM\t>\t7.42E-05\t8\n2.00E-03\tM\t=\t6.35E-05\t2',
        'NCI_AIDS_Antiviral_Screen_Conclusion': 'CM'
      },
      {
        '_MolFileInfo': 'BBtclserve11129916382D 0   0.00000     0.00000   213',
        'NSC': 213,
        'NCI_AIDS_Antiviral_Screen_IC50': '2.00E-04\tM\t>\t2.00E-04\t4',
        '_Name': 213,
        'CAS_RN': '119-80-2',
        '_MolFileComments': '119-80-2',
        'NCI_AIDS_Antiviral_Screen_EC50': '2.00E-04\tM\t>\t2.00E-04\t4',
        'NCI_AIDS_Antiviral_Screen_Conclusion': 'CI'
      },
      {
        '_MolFileInfo': 'BBtclserve11129916382D 0   0.00000     0.00000   220',
        'NSC': 220,
        'NCI_AIDS_Antiviral_Screen_IC50': '2.00E-04\tM\t>\t2.00E-04\t4',
        '_Name': 220,
        'CAS_RN': '5325-83-7',
        '_MolFileComments': '5325-83-7',
        'NCI_AIDS_Antiviral_Screen_EC50': '2.00E-04\tM\t>\t2.00E-04\t4',
        'NCI_AIDS_Antiviral_Screen_Conclusion': 'CI'
      },
      {
        '_MolFileInfo': 'BBtclserve11129916382D 0   0.00000     0.00000   229',
        'NSC': 229,
        'NCI_AIDS_Antiviral_Screen_IC50': '2.00E-04\tM\t>\t2.00E-04\t2',
        '_Name': 229,
        'CAS_RN': '5325-88-2',
        '_MolFileComments': '5325-88-2',
        'NCI_AIDS_Antiviral_Screen_EC50': '2.00E-04\tM\t>\t2.00E-04\t2',
        'NCI_AIDS_Antiviral_Screen_Conclusion': 'CI'
      },
      {
        '_MolFileInfo': 'BBtclserve11129916382D 0   0.00000     0.00000   256',
        'NSC': 256,
        'NCI_AIDS_Antiviral_Screen_IC50': '2.00E-04\tM\t>\t2.00E-04\t4',
        '_Name': 256,
        'CAS_RN': '5326-06-7',
        '_MolFileComments': '5326-06-7',
        'NCI_AIDS_Antiviral_Screen_EC50': '2.00E-04\tM\t>\t2.00E-04\t4',
        'NCI_AIDS_Antiviral_Screen_Conclusion': 'CI'
      },
    ]
    sdSup = Chem.SDMolSupplier(fileN)
    for i, mol in enumerate(sdSup):
      self.assertEqual(mol.GetPropsAsDict(includePrivate=True), sddata[i])

  def testGetSetProps(self):
    m = Chem.MolFromSmiles("CC")
    errors = {
      "int": "key `foo` exists but does not result in an integer value",
      "double": "key `foo` exists but does not result in a double value",
      "bool": "key `foo` exists but does not result in a True or False value"
    }

    for ob in [m, list(m.GetAtoms())[0], list(m.GetBonds())[0]]:
      ob.SetDoubleProp("foo", 2.0)
      with self.assertRaises(ValueError) as e:
        ob.GetBoolProp("foo")
      self.assertEqual(str(e.exception), errors["bool"])

      with self.assertRaises(ValueError) as e:
        ob.GetIntProp("foo")
      self.assertEqual(str(e.exception), errors["int"])

      ob.SetBoolProp("foo", True)
      with self.assertRaises(ValueError) as e:
        ob.GetDoubleProp("foo")
      self.assertEqual(str(e.exception), errors["double"])

      with self.assertRaises(ValueError) as e:
        ob.GetIntProp("foo")
      self.assertEqual(str(e.exception), errors["int"])

  def testInvariantException(self):
    m = Chem.MolFromSmiles("C")
    try:
      m.GetAtomWithIdx(3)
    except RuntimeError as e:
      import platform
      details = str(e)
      if platform.system() == 'Windows':
        details = details.replace('\\', '/')
      self.assertTrue("Code/GraphMol/ROMol.cpp".lower() in details.lower())
      self.assertTrue("Failed Expression: 3 < 1" in details)
      self.assertTrue("RDKIT:" in details)
      self.assertTrue(__version__ in details)

  # this test should probably always be last since it wraps
  #  the logging stream
  def testLogging(self):
    from io import StringIO
    err = sys.stderr
    try:
      loggers = [("RDKit ERROR", "1", Chem.LogErrorMsg), ("RDKit WARNING", "2", Chem.LogWarningMsg)]
      for msg, v, log in loggers:
        sys.stderr = StringIO()
        log(v)
        self.assertEqual(sys.stderr.getvalue(), "")

      Chem.WrapLogs()
      for msg, v, log in loggers:
        sys.stderr = StringIO()
        log(v)
        s = sys.stderr.getvalue()
        self.assertTrue(msg in s)
    finally:
      sys.stderr = err

  def testGetSDText(self):
    fileN = os.path.join(RDConfig.RDBaseDir, 'Code', 'GraphMol', 'FileParsers', 'test_data',
                         'NCI_aids_few.sdf')
    #fileN = "../FileParsers/test_data/NCI_aids_few.sdf"
    sdSup = Chem.SDMolSupplier(fileN)
    for m in sdSup:
      sdt = Chem.SDWriter.GetText(m)
      ts = Chem.SDMolSupplier()
      ts.SetData(sdt)
      nm = next(ts)
      self.assertEqual(Chem.MolToSmiles(m, True), Chem.MolToSmiles(nm, True))
      for pn in m.GetPropNames():
        self.assertTrue(nm.HasProp(pn))
        self.assertEqual(m.GetProp(pn), nm.GetProp(pn))

  def testUnfoldedRDKFingerprint(self):
    from rdkit.Chem import AllChem

    m = Chem.MolFromSmiles('c1ccccc1N')
    fp = AllChem.UnfoldedRDKFingerprintCountBased(m)
    fpDict = fp.GetNonzeroElements()
    self.assertEqual(len(fpDict.items()), 19)
    self.assertTrue(374073638 in fpDict)
    self.assertEqual(fpDict[374073638], 6)
    self.assertTrue(464351883 in fpDict)
    self.assertEqual(fpDict[464351883], 2)
    self.assertTrue(1949583554 in fpDict)
    self.assertEqual(fpDict[1949583554], 6)
    self.assertTrue(4105342207 in fpDict)
    self.assertEqual(fpDict[4105342207], 1)
    self.assertTrue(794080973 in fpDict)
    self.assertEqual(fpDict[794080973], 1)
    self.assertTrue(3826517238 in fpDict)
    self.assertEqual(fpDict[3826517238], 2)

    m = Chem.MolFromSmiles('Cl')
    fp = AllChem.UnfoldedRDKFingerprintCountBased(m)
    fpDict = fp.GetNonzeroElements()
    self.assertEqual(len(fpDict.items()), 0)

    m = Chem.MolFromSmiles('CCCO')
    aBits = {}
    fp = AllChem.UnfoldedRDKFingerprintCountBased(m, bitInfo=aBits)
    fpDict = fp.GetNonzeroElements()
    self.assertEqual(len(fpDict.items()), 5)
    self.assertTrue(1524090560 in fpDict)
    self.assertEqual(fpDict[1524090560], 1)
    self.assertTrue(1940446997 in fpDict)
    self.assertEqual(fpDict[1940446997], 1)
    self.assertTrue(3977409745 in fpDict)
    self.assertEqual(fpDict[3977409745], 1)
    self.assertTrue(4274652475 in fpDict)
    self.assertEqual(fpDict[4274652475], 1)
    self.assertTrue(4275705116 in fpDict)
    self.assertEqual(fpDict[4275705116], 2)

    self.assertTrue(1524090560 in aBits)
    self.assertEqual(aBits[1524090560], [[1, 2]])
    self.assertTrue(1940446997 in aBits)
    self.assertEqual(aBits[1940446997], [[0, 1]])
    self.assertTrue(3977409745 in aBits)
    self.assertEqual(aBits[3977409745], [[0, 1, 2]])
    self.assertTrue(4274652475 in aBits)
    self.assertEqual(aBits[4274652475], [[2]])
    self.assertTrue(4275705116 in aBits)
    self.assertEqual(aBits[4275705116], [[0], [1]])

  def testRDKFingerprintBitInfo(self):

    m = Chem.MolFromSmiles('CCCO')
    aBits = {}
    fp1 = Chem.RDKFingerprint(m, bitInfo=aBits)
    self.assertTrue(1183 in aBits)
    self.assertEqual(aBits[1183], [[1, 2]])
    self.assertTrue(709 in aBits)
    self.assertEqual(aBits[709], [[0, 1]])
    self.assertTrue(1118 in aBits)
    self.assertEqual(aBits[1118], [[0, 1, 2]])
    self.assertTrue(562 in aBits)
    self.assertEqual(aBits[562], [[2]])
    self.assertTrue(1772 in aBits)
    self.assertEqual(aBits[1772], [[0], [1]])

  def testSimpleAromaticity(self):
    m = Chem.MolFromSmiles('c1ccccc1')
    self.assertTrue(m.GetBondWithIdx(0).GetIsAromatic())
    self.assertTrue(m.GetAtomWithIdx(0).GetIsAromatic())
    Chem.Kekulize(m, True)
    self.assertFalse(m.GetBondWithIdx(0).GetIsAromatic())
    self.assertFalse(m.GetAtomWithIdx(0).GetIsAromatic())
    Chem.SetAromaticity(m, Chem.AROMATICITY_SIMPLE)
    self.assertTrue(m.GetBondWithIdx(0).GetIsAromatic())
    self.assertTrue(m.GetAtomWithIdx(0).GetIsAromatic())

    m = Chem.MolFromSmiles('c1c[nH]cc1')
    self.assertTrue(m.GetBondWithIdx(0).GetIsAromatic())
    self.assertTrue(m.GetAtomWithIdx(0).GetIsAromatic())
    Chem.Kekulize(m, True)
    self.assertFalse(m.GetBondWithIdx(0).GetIsAromatic())
    self.assertFalse(m.GetAtomWithIdx(0).GetIsAromatic())
    Chem.SetAromaticity(m, Chem.AROMATICITY_SIMPLE)
    self.assertTrue(m.GetBondWithIdx(0).GetIsAromatic())
    self.assertTrue(m.GetAtomWithIdx(0).GetIsAromatic())

    m = Chem.MolFromSmiles('c1cccoocc1')
    self.assertTrue(m.GetBondWithIdx(0).GetIsAromatic())
    self.assertTrue(m.GetAtomWithIdx(0).GetIsAromatic())
    Chem.Kekulize(m, True)
    self.assertFalse(m.GetBondWithIdx(0).GetIsAromatic())
    self.assertFalse(m.GetAtomWithIdx(0).GetIsAromatic())
    Chem.SetAromaticity(m, Chem.AROMATICITY_SIMPLE)
    self.assertFalse(m.GetBondWithIdx(0).GetIsAromatic())
    self.assertFalse(m.GetAtomWithIdx(0).GetIsAromatic())

    m = Chem.MolFromSmiles('c1ooc1')
    self.assertTrue(m.GetBondWithIdx(0).GetIsAromatic())
    self.assertTrue(m.GetAtomWithIdx(0).GetIsAromatic())
    Chem.Kekulize(m, True)
    self.assertFalse(m.GetBondWithIdx(0).GetIsAromatic())
    self.assertFalse(m.GetAtomWithIdx(0).GetIsAromatic())
    Chem.SetAromaticity(m, Chem.AROMATICITY_SIMPLE)
    self.assertFalse(m.GetBondWithIdx(0).GetIsAromatic())
    self.assertFalse(m.GetAtomWithIdx(0).GetIsAromatic())

    m = Chem.MolFromSmiles('C1=CC2=CC=CC=CC2=C1')
    self.assertTrue(m.GetBondWithIdx(0).GetIsAromatic())
    self.assertTrue(m.GetAtomWithIdx(0).GetIsAromatic())
    Chem.Kekulize(m, True)
    self.assertFalse(m.GetBondWithIdx(0).GetIsAromatic())
    self.assertFalse(m.GetAtomWithIdx(0).GetIsAromatic())
    Chem.SetAromaticity(m, Chem.AROMATICITY_SIMPLE)
    self.assertFalse(m.GetBondWithIdx(0).GetIsAromatic())
    self.assertFalse(m.GetAtomWithIdx(0).GetIsAromatic())

  def testGithub955(self):
    m = Chem.MolFromSmiles("CCC")
    m.GetAtomWithIdx(0).SetProp("foo", "1")
    self.assertEqual(list(m.GetAtomWithIdx(0).GetPropNames()), ["foo"])
    m.GetBondWithIdx(0).SetProp("foo", "1")
    self.assertEqual(list(m.GetBondWithIdx(0).GetPropNames()), ["foo"])

  def testMDLProps(self):
    m = Chem.MolFromSmiles("CCC")
    m.GetAtomWithIdx(0).SetAtomMapNum(1)
    Chem.SetAtomAlias(m.GetAtomWithIdx(1), "foo")
    Chem.SetAtomValue(m.GetAtomWithIdx(1), "bar")

    m = Chem.MolFromMolBlock(Chem.MolToMolBlock(m))
    self.assertEqual(m.GetAtomWithIdx(0).GetAtomMapNum(), 1)
    self.assertEqual(Chem.GetAtomAlias(m.GetAtomWithIdx(1)), "foo")
    self.assertEqual(Chem.GetAtomValue(m.GetAtomWithIdx(1)), "bar")

  def testSmilesProps(self):
    m = Chem.MolFromSmiles("C")
    Chem.SetSupplementalSmilesLabel(m.GetAtomWithIdx(0), 'xxx')
    self.assertEqual(Chem.MolToSmiles(m), "Cxxx")

  def testGithub1051(self):
    # just need to test that this exists:
    self.assertTrue(Chem.BondDir.EITHERDOUBLE)

  def testGithub1041(self):
    a = Chem.Atom(6)
    self.assertRaises(RuntimeError, lambda: a.GetOwningMol())
    self.assertRaises(RuntimeError, lambda: a.GetNeighbors())
    self.assertRaises(RuntimeError, lambda: a.GetBonds())
    self.assertRaises(RuntimeError, lambda: a.IsInRing())
    self.assertRaises(RuntimeError, lambda: a.IsInRingSize(4))

  def testSmilesParseParams(self):
    smi = "CCC |$foo;;bar$| ourname"
    m = Chem.MolFromSmiles(smi)
    self.assertTrue(m is not None)
    ps = Chem.SmilesParserParams()
    ps.allowCXSMILES = False
    m = Chem.MolFromSmiles(smi, ps)
    self.assertTrue(m is None)
    ps.allowCXSMILES = True
    ps.parseName = True
    m = Chem.MolFromSmiles(smi, ps)
    self.assertTrue(m is not None)
    self.assertTrue(m.GetAtomWithIdx(0).HasProp('atomLabel'))
    self.assertEqual(m.GetAtomWithIdx(0).GetProp('atomLabel'), "foo")
    self.assertTrue(m.HasProp('_Name'))
    self.assertEqual(m.GetProp('_Name'), "ourname")
    self.assertEqual(m.GetProp("_CXSMILES_Data"), "|$foo;;bar$|")

  def testWriteCXSmiles(self):
    smi = "CCC |$foo;;bar$|"
    ps = Chem.SmilesParserParams()
    ps.allowCXSMILES = True
    m = Chem.MolFromSmiles(smi, ps)
    self.assertTrue(m is not None)
    self.assertTrue(m.GetAtomWithIdx(0).HasProp('atomLabel'))
    self.assertEqual(m.GetAtomWithIdx(0).GetProp('atomLabel'), "foo")
    self.assertEqual(Chem.MolToCXSmiles(m), 'CCC |$foo;;bar$|')

    smi = "Cl.CCC |$;foo;;bar$|"
    m = Chem.MolFromSmiles(smi, ps)
    self.assertTrue(m is not None)
    self.assertTrue(m.GetAtomWithIdx(1).HasProp('atomLabel'))
    self.assertEqual(m.GetAtomWithIdx(1).GetProp('atomLabel'), "foo")
    self.assertEqual(Chem.MolFragmentToCXSmiles(m, atomsToUse=(1, 2, 3)), 'CCC |$foo;;bar$|')

  def testPickleProps(self):
    import pickle
    m = Chem.MolFromSmiles('C1=CN=CC=C1')
    m.SetProp("_Name", "Name")
    for atom in m.GetAtoms():
      atom.SetProp("_foo", "bar" + str(atom.GetIdx()))
      atom.SetProp("foo", "baz" + str(atom.GetIdx()))

    Chem.SetDefaultPickleProperties(Chem.PropertyPickleOptions.AllProps)
    pkl = pickle.dumps(m)
    m2 = pickle.loads(pkl)
    smi1 = Chem.MolToSmiles(m)
    smi2 = Chem.MolToSmiles(m2)
    self.assertTrue(smi1 == smi2)
    self.assertEqual(m2.GetProp("_Name"), "Name")
    for atom in m2.GetAtoms():
      self.assertEqual(atom.GetProp("_foo"), "bar" + str(atom.GetIdx()))
      self.assertEqual(atom.GetProp("foo"), "baz" + str(atom.GetIdx()))

    Chem.SetDefaultPickleProperties(Chem.PropertyPickleOptions.AtomProps)
    pkl = pickle.dumps(m)
    m2 = pickle.loads(pkl)
    smi1 = Chem.MolToSmiles(m)
    smi2 = Chem.MolToSmiles(m2)
    self.assertTrue(smi1 == smi2)
    self.assertFalse(m2.HasProp("_Name"))
    for atom in m2.GetAtoms():
      self.assertFalse(atom.HasProp("_foo"))
      self.assertEqual(atom.GetProp("foo"), "baz" + str(atom.GetIdx()))

    Chem.SetDefaultPickleProperties(Chem.PropertyPickleOptions.NoProps)
    pkl = pickle.dumps(m)
    m2 = pickle.loads(pkl)
    smi1 = Chem.MolToSmiles(m)
    smi2 = Chem.MolToSmiles(m2)
    self.assertTrue(smi1 == smi2)
    self.assertFalse(m2.HasProp("_Name"))
    for atom in m2.GetAtoms():
      self.assertFalse(atom.HasProp("_foo"))
      self.assertFalse(atom.HasProp("foo"))

    Chem.SetDefaultPickleProperties(Chem.PropertyPickleOptions.MolProps
                                    | Chem.PropertyPickleOptions.PrivateProps)
    pkl = pickle.dumps(m)
    m2 = pickle.loads(pkl)
    smi1 = Chem.MolToSmiles(m)
    smi2 = Chem.MolToSmiles(m2)
    self.assertTrue(smi1 == smi2)
    self.assertEqual(m2.GetProp("_Name"), "Name")
    for atom in m2.GetAtoms():
      self.assertFalse(atom.HasProp("_foo"))
      self.assertFalse(atom.HasProp("foo"))

  def testGithub1352(self):
    self.assertTrue('SP' in Chem.HybridizationType.names)
    self.assertTrue('S' in Chem.HybridizationType.names)
    m = Chem.MolFromSmiles('CC(=O)O.[Na]')
    self.assertEqual(m.GetAtomWithIdx(0).GetHybridization().name, 'SP3')
    self.assertEqual(m.GetAtomWithIdx(4).GetHybridization().name, 'S')

  def testGithub1366(self):
    mol = Chem.MolFromSmiles('*C*')
    mol = Chem.RWMol(mol)
    ats = iter(mol.GetAtoms())
    atom = next(ats)
    mol.RemoveAtom(atom.GetIdx())
    self.assertRaises(RuntimeError, next, ats)

    mol = Chem.MolFromSmiles('*C*')
    mol = Chem.RWMol(mol)
    bonds = iter(mol.GetBonds())
    bond = next(bonds)
    mol.RemoveBond(bond.GetBeginAtomIdx(), bond.GetEndAtomIdx())
    self.assertRaises(RuntimeError, next, bonds)

  def testGithub1478(self):
    data = """
  MJ150720

  8  8  0  0  0  0  0  0  0  0999 V2000
   -0.4242   -1.4883    0.0000 O   0  0  0  0  0  0  0  0  0  0  0  0
    0.2901   -1.0758    0.0000 C   0  0  0  0  0  0  0  0  0  0  0  0
    1.0046    0.9865    0.0000 A   0  0  0  0  0  0  0  0  0  0  0  0
    1.0046    0.1614    0.0000 A   0  0  0  0  0  0  0  0  0  0  0  0
    0.2901   -0.2508    0.0000 A   0  0  0  0  0  0  0  0  0  0  0  0
   -0.4243    0.1614    0.0000 A   0  0  0  0  0  0  0  0  0  0  0  0
   -0.4243    0.9865    0.0000 A   0  0  0  0  0  0  0  0  0  0  0  0
    0.2901    1.3990    0.0000 A   0  0  0  0  0  0  0  0  0  0  0  0
  7  6  4  0  0  0  0
  8  7  4  0  0  0  0
  6  5  4  0  0  0  0
  5  4  4  0  0  0  0
  5  2  1  0  0  0  0
  4  3  4  0  0  0  0
  8  3  4  0  0  0  0
  2  1  2  0  0  0  0
M  END
"""
    pattern = Chem.MolFromMolBlock(data)
    m = Chem.MolFromSmiles("c1ccccc1C=O")
    self.assertTrue(m.HasSubstructMatch(pattern))

  def testGithub1320(self):
    import pickle
    mol = Chem.MolFromSmiles('N[C@@H](C)O')
    mol2 = pickle.loads(pickle.dumps(mol))
    self.assertEqual(Chem.MolToSmiles(mol, isomericSmiles=True),
                     Chem.MolToSmiles(mol2, isomericSmiles=True))
    Chem.SetDefaultPickleProperties(Chem.PropertyPickleOptions.AtomProps
                                    | Chem.PropertyPickleOptions.BondProps
                                    | Chem.PropertyPickleOptions.MolProps
                                    | Chem.PropertyPickleOptions.PrivateProps
                                    | Chem.PropertyPickleOptions.ComputedProps)
    mol3 = pickle.loads(pickle.dumps(mol))

    for a1, a2 in zip(mol.GetAtoms(), mol3.GetAtoms()):
      d1 = a1.GetPropsAsDict()
      d2 = a2.GetPropsAsDict()
      if "__computedProps" in d1:
        c1 = list(d1["__computedProps"])
        c2 = list(d2["__computedProps"])
        del d1["__computedProps"]
        del d2["__computedProps"]
        self.assertEqual(c1, c2)

      assert d1 == d2

    for a1, a2 in zip(mol.GetBonds(), mol3.GetBonds()):
      d1 = a1.GetPropsAsDict()
      d2 = a2.GetPropsAsDict()
      if "__computedProps" in d1:
        c1 = list(d1["__computedProps"])
        c2 = list(d2["__computedProps"])
        del d1["__computedProps"]
        del d2["__computedProps"]
        self.assertEqual(c1, c2)

      assert d1 == d2

    self.assertEqual(Chem.MolToSmiles(mol, isomericSmiles=True),
                     Chem.MolToSmiles(mol3, isomericSmiles=True))

  def testOldPropPickles(self):
    data = 'crdkit.Chem.rdchem\nMol\np0\n(S\'\\xef\\xbe\\xad\\xde\\x00\\x00\\x00\\x00\\x08\\x00\\x00\\x00\\x00\\x00\\x00\\x00\\x00\\x00\\x00\\x00)\\x00\\x00\\x00-\\x00\\x00\\x00\\x80\\x01\\x06\\x00`\\x00\\x00\\x00\\x01\\x03\\x07\\x00`\\x00\\x00\\x00\\x02\\x01\\x06 4\\x00\\x00\\x00\\x01\\x01\\x04\\x06\\x00`\\x00\\x00\\x00\\x01\\x03\\x06\\x00(\\x00\\x00\\x00\\x03\\x04\\x08\\x00(\\x00\\x00\\x00\\x03\\x02\\x07\\x00h\\x00\\x00\\x00\\x03\\x02\\x01\\x06 4\\x00\\x00\\x00\\x02\\x01\\x04\\x06\\x00(\\x00\\x00\\x00\\x03\\x04\\x08\\x00(\\x00\\x00\\x00\\x03\\x02\\x07\\x00(\\x00\\x00\\x00\\x03\\x03\\x06\\x00`\\x00\\x00\\x00\\x02\\x02\\x06 4\\x00\\x00\\x00\\x01\\x01\\x04\\x08\\x00(\\x00\\x00\\x00\\x03\\x02\\x06@(\\x00\\x00\\x00\\x03\\x04\\x06@h\\x00\\x00\\x00\\x03\\x03\\x01\\x06@h\\x00\\x00\\x00\\x03\\x03\\x01\\x06@h\\x00\\x00\\x00\\x03\\x03\\x01\\x06@h\\x00\\x00\\x00\\x03\\x03\\x01\\x06@h\\x00\\x00\\x00\\x03\\x03\\x01\\x06\\x00`\\x00\\x00\\x00\\x02\\x02\\x06 4\\x00\\x00\\x00\\x01\\x01\\x04\\x06\\x00(\\x00\\x00\\x00\\x03\\x04\\x08\\x00(\\x00\\x00\\x00\\x03\\x02\\x07\\x00h\\x00\\x00\\x00\\x03\\x02\\x01\\x06 4\\x00\\x00\\x00\\x02\\x01\\x04\\x06\\x00`\\x00\\x00\\x00\\x02\\x02\\x06\\x00`\\x00\\x00\\x00\\x02\\x02\\x06\\x00`\\x00\\x00\\x00\\x02\\x02\\x06@(\\x00\\x00\\x00\\x03\\x04\\x06@h\\x00\\x00\\x00\\x03\\x03\\x01\\x06@h\\x00\\x00\\x00\\x03\\x03\\x01\\x06@h\\x00\\x00\\x00\\x03\\x03\\x01\\x06@h\\x00\\x00\\x00\\x03\\x03\\x01\\x06@(\\x00\\x00\\x00\\x03\\x04\\x06\\x00`\\x00\\x00\\x00\\x03\\x01\\x06\\x00`\\x00\\x00\\x00\\x02\\x02\\x06\\x00`\\x00\\x00\\x00\\x02\\x02\\x06\\x00`\\x00\\x00\\x00\\x02\\x02\\x06\\x00`\\x00\\x00\\x00\\x02\\x02\\x06\\x00`\\x00\\x00\\x00\\x02\\x02\\x0b\\x00\\x01\\x00\\x01\\x02\\x00\\x02\\x03\\x00\\x02\\x04\\x00\\x04\\x05(\\x02\\x04\\x06 \\x06\\x07\\x00\\x07\\x08\\x00\\x08\\t(\\x02\\x08\\n \\n\\x0b\\x00\\x0b\\x0c\\x00\\x0c\\r\\x00\\r\\x0e \\x0e\\x0fh\\x0c\\x0f\\x10h\\x0c\\x10\\x11h\\x0c\\x11\\x12h\\x0c\\x12\\x13h\\x0c\\x0c\\x14\\x00\\x14\\x15\\x00\\x15\\x16\\x00\\x16\\x17(\\x02\\x16\\x18 \\x18\\x19\\x00\\x19\\x1a\\x00\\x1a\\x1b\\x00\\x1b\\x1c\\x00\\x1c\\x1d\\x00\\x1d\\x1eh\\x0c\\x1e\\x1fh\\x0c\\x1f h\\x0c !h\\x0c!"h\\x0c\\x07#\\x00#$\\x00$%\\x00%&\\x00&\\\'\\x00\\\'(\\x00\\x15\\n\\x00"\\x19\\x00(#\\x00\\x13\\x0eh\\x0c"\\x1dh\\x0c\\x14\\x05\\x05\\x0b\\n\\x15\\x14\\x0c\\x06\\x0f\\x10\\x11\\x12\\x13\\x0e\\x06\\x1a\\x1b\\x1c\\x1d"\\x19\\x06\\x1e\\x1f !"\\x1d\\x06$%&\\\'(#\\x17\\x00\\x00\\x00\\x00\\x12\\x03\\x00\\x00\\x00\\x07\\x00\\x00\\x00numArom\\x01\\x02\\x00\\x00\\x00\\x0f\\x00\\x00\\x00_StereochemDone\\x01\\x01\\x00\\x00\\x00\\x03\\x00\\x00\\x00foo\\x00\\x03\\x00\\x00\\x00bar\\x13:\\x02\\x00\\x00\\x00\\x08\\x00\\x00\\x00_CIPRank\\x02\\x12\\x00\\x00\\x00\\x05\\x00\\x00\\x00myidx\\x00\\x01\\x00\\x00\\x000\\x02\\x00\\x00\\x00\\x08\\x00\\x00\\x00_CIPRank\\x02\\x1d\\x00\\x00\\x00\\x05\\x00\\x00\\x00myidx\\x00\\x01\\x00\\x00\\x001\\x04\\x00\\x00\\x00\\x08\\x00\\x00\\x00_CIPRank\\x02\\x15\\x00\\x00\\x00\\x12\\x00\\x00\\x00_ChiralityPossible\\x01\\x01\\x00\\x00\\x00\\x08\\x00\\x00\\x00_CIPCode\\x00\\x01\\x00\\x00\\x00S\\x05\\x00\\x00\\x00myidx\\x00\\x01\\x00\\x00\\x002\\x02\\x00\\x00\\x00\\x08\\x00\\x00\\x00_CIPRank\\x02\\x00\\x00\\x00\\x00\\x05\\x00\\x00\\x00myidx\\x00\\x01\\x00\\x00\\x003\\x02\\x00\\x00\\x00\\x08\\x00\\x00\\x00_CIPRank\\x02\\x1a\\x00\\x00\\x00\\x05\\x00\\x00\\x00myidx\\x00\\x01\\x00\\x00\\x004\\x02\\x00\\x00\\x00\\x08\\x00\\x00\\x00_CIPRank\\x02"\\x00\\x00\\x00\\x05\\x00\\x00\\x00myidx\\x00\\x01\\x00\\x00\\x005\\x02\\x00\\x00\\x00\\x08\\x00\\x00\\x00_CIPRank\\x02\\x1f\\x00\\x00\\x00\\x05\\x00\\x00\\x00myidx\\x00\\x01\\x00\\x00\\x006\\x04\\x00\\x00\\x00\\x08\\x00\\x00\\x00_CIPRank\\x02\\x16\\x00\\x00\\x00\\x12\\x00\\x00\\x00_ChiralityPossible\\x01\\x01\\x00\\x00\\x00\\x08\\x00\\x00\\x00_CIPCode\\x00\\x01\\x00\\x00\\x00S\\x05\\x00\\x00\\x00myidx\\x00\\x01\\x00\\x00\\x007\\x02\\x00\\x00\\x00\\x08\\x00\\x00\\x00_CIPRank\\x02\\x1c\\x00\\x00\\x00\\x05\\x00\\x00\\x00myidx\\x00\\x01\\x00\\x00\\x008\\x02\\x00\\x00\\x00\\x08\\x00\\x00\\x00_CIPRank\\x02$\\x00\\x00\\x00\\x05\\x00\\x00\\x00myidx\\x00\\x01\\x00\\x00\\x009\\x02\\x00\\x00\\x00\\x08\\x00\\x00\\x00_CIPRank\\x02 \\x00\\x00\\x00\\x05\\x00\\x00\\x00myidx\\x00\\x02\\x00\\x00\\x0010\\x02\\x00\\x00\\x00\\x08\\x00\\x00\\x00_CIPRank\\x02\\x13\\x00\\x00\\x00\\x05\\x00\\x00\\x00myidx\\x00\\x02\\x00\\x00\\x0011\\x04\\x00\\x00\\x00\\x08\\x00\\x00\\x00_CIPRank\\x02\\x18\\x00\\x00\\x00\\x12\\x00\\x00\\x00_ChiralityPossible\\x01\\x01\\x00\\x00\\x00\\x08\\x00\\x00\\x00_CIPCode\\x00\\x01\\x00\\x00\\x00S\\x05\\x00\\x00\\x00myidx\\x00\\x02\\x00\\x00\\x0012\\x02\\x00\\x00\\x00\\x08\\x00\\x00\\x00_CIPRank\\x02!\\x00\\x00\\x00\\x05\\x00\\x00\\x00myidx\\x00\\x02\\x00\\x00\\x0013\\x02\\x00\\x00\\x00\\x08\\x00\\x00\\x00_CIPRank\\x02\\x19\\x00\\x00\\x00\\x05\\x00\\x00\\x00myidx\\x00\\x02\\x00\\x00\\x0014\\x02\\x00\\x00\\x00\\x08\\x00\\x00\\x00_CIPRank\\x02\\x0f\\x00\\x00\\x00\\x05\\x00\\x00\\x00myidx\\x00\\x02\\x00\\x00\\x0015\\x02\\x00\\x00\\x00\\x08\\x00\\x00\\x00_CIPRank\\x02\\x0b\\x00\\x00\\x00\\x05\\x00\\x00\\x00myidx\\x00\\x02\\x00\\x00\\x0016\\x02\\x00\\x00\\x00\\x08\\x00\\x00\\x00_CIPRank\\x02\\x08\\x00\\x00\\x00\\x05\\x00\\x00\\x00myidx\\x00\\x02\\x00\\x00\\x0017\\x02\\x00\\x00\\x00\\x08\\x00\\x00\\x00_CIPRank\\x02\\x0b\\x00\\x00\\x00\\x05\\x00\\x00\\x00myidx\\x00\\x02\\x00\\x00\\x0018\\x02\\x00\\x00\\x00\\x08\\x00\\x00\\x00_CIPRank\\x02\\x0f\\x00\\x00\\x00\\x05\\x00\\x00\\x00myidx\\x00\\x02\\x00\\x00\\x0019\\x02\\x00\\x00\\x00\\x08\\x00\\x00\\x00_CIPRank\\x02\\x07\\x00\\x00\\x00\\x05\\x00\\x00\\x00myidx\\x00\\x02\\x00\\x00\\x0020\\x04\\x00\\x00\\x00\\x08\\x00\\x00\\x00_CIPRank\\x02\\x17\\x00\\x00\\x00\\x12\\x00\\x00\\x00_ChiralityPossible\\x01\\x01\\x00\\x00\\x00\\x08\\x00\\x00\\x00_CIPCode\\x00\\x01\\x00\\x00\\x00S\\x05\\x00\\x00\\x00myidx\\x00\\x02\\x00\\x00\\x0021\\x02\\x00\\x00\\x00\\x08\\x00\\x00\\x00_CIPRank\\x02\\x1b\\x00\\x00\\x00\\x05\\x00\\x00\\x00myidx\\x00\\x02\\x00\\x00\\x0022\\x02\\x00\\x00\\x00\\x08\\x00\\x00\\x00_CIPRank\\x02#\\x00\\x00\\x00\\x05\\x00\\x00\\x00myidx\\x00\\x02\\x00\\x00\\x0023\\x02\\x00\\x00\\x00\\x08\\x00\\x00\\x00_CIPRank\\x02\\x1e\\x00\\x00\\x00\\x05\\x00\\x00\\x00myidx\\x00\\x02\\x00\\x00\\x0024\\x04\\x00\\x00\\x00\\x08\\x00\\x00\\x00_CIPRank\\x02\\x14\\x00\\x00\\x00\\x12\\x00\\x00\\x00_ChiralityPossible\\x01\\x01\\x00\\x00\\x00\\x08\\x00\\x00\\x00_CIPCode\\x00\\x01\\x00\\x00\\x00R\\x05\\x00\\x00\\x00myidx\\x00\\x02\\x00\\x00\\x0025\\x02\\x00\\x00\\x00\\x08\\x00\\x00\\x00_CIPRank\\x02\\x06\\x00\\x00\\x00\\x05\\x00\\x00\\x00myidx\\x00\\x02\\x00\\x00\\x0026\\x02\\x00\\x00\\x00\\x08\\x00\\x00\\x00_CIPRank\\x02\\x03\\x00\\x00\\x00\\x05\\x00\\x00\\x00myidx\\x00\\x02\\x00\\x00\\x0027\\x02\\x00\\x00\\x00\\x08\\x00\\x00\\x00_CIPRank\\x02\\x05\\x00\\x00\\x00\\x05\\x00\\x00\\x00myidx\\x00\\x02\\x00\\x00\\x0028\\x02\\x00\\x00\\x00\\x08\\x00\\x00\\x00_CIPRank\\x02\\x10\\x00\\x00\\x00\\x05\\x00\\x00\\x00myidx\\x00\\x02\\x00\\x00\\x0029\\x02\\x00\\x00\\x00\\x08\\x00\\x00\\x00_CIPRank\\x02\\x0c\\x00\\x00\\x00\\x05\\x00\\x00\\x00myidx\\x00\\x02\\x00\\x00\\x0030\\x02\\x00\\x00\\x00\\x08\\x00\\x00\\x00_CIPRank\\x02\\t\\x00\\x00\\x00\\x05\\x00\\x00\\x00myidx\\x00\\x02\\x00\\x00\\x0031\\x02\\x00\\x00\\x00\\x08\\x00\\x00\\x00_CIPRank\\x02\\n\\x00\\x00\\x00\\x05\\x00\\x00\\x00myidx\\x00\\x02\\x00\\x00\\x0032\\x02\\x00\\x00\\x00\\x08\\x00\\x00\\x00_CIPRank\\x02\\r\\x00\\x00\\x00\\x05\\x00\\x00\\x00myidx\\x00\\x02\\x00\\x00\\x0033\\x02\\x00\\x00\\x00\\x08\\x00\\x00\\x00_CIPRank\\x02\\x11\\x00\\x00\\x00\\x05\\x00\\x00\\x00myidx\\x00\\x02\\x00\\x00\\x0034\\x02\\x00\\x00\\x00\\x08\\x00\\x00\\x00_CIPRank\\x02\\x0e\\x00\\x00\\x00\\x05\\x00\\x00\\x00myidx\\x00\\x02\\x00\\x00\\x0035\\x02\\x00\\x00\\x00\\x08\\x00\\x00\\x00_CIPRank\\x02\\x04\\x00\\x00\\x00\\x05\\x00\\x00\\x00myidx\\x00\\x02\\x00\\x00\\x0036\\x02\\x00\\x00\\x00\\x08\\x00\\x00\\x00_CIPRank\\x02\\x02\\x00\\x00\\x00\\x05\\x00\\x00\\x00myidx\\x00\\x02\\x00\\x00\\x0037\\x02\\x00\\x00\\x00\\x08\\x00\\x00\\x00_CIPRank\\x02\\x01\\x00\\x00\\x00\\x05\\x00\\x00\\x00myidx\\x00\\x02\\x00\\x00\\x0038\\x02\\x00\\x00\\x00\\x08\\x00\\x00\\x00_CIPRank\\x02\\x02\\x00\\x00\\x00\\x05\\x00\\x00\\x00myidx\\x00\\x02\\x00\\x00\\x0039\\x02\\x00\\x00\\x00\\x08\\x00\\x00\\x00_CIPRank\\x02\\x04\\x00\\x00\\x00\\x05\\x00\\x00\\x00myidx\\x00\\x02\\x00\\x00\\x0040\\x13\\x16\'\np1\ntp2\nRp3\n.'
    import pickle
    # bonds were broken in v1
    m2 = pickle.loads(data.encode("utf-8"), encoding='bytes')

    self.assertEqual(m2.GetProp("foo"), "bar")
    for atom in m2.GetAtoms():
      self.assertEqual(atom.GetProp("myidx"), str(atom.GetIdx()))

    self.assertEqual(
      Chem.MolToSmiles(m2, True),
      Chem.MolToSmiles(
        Chem.MolFromSmiles(
          "CN[C@@H](C)C(=O)N[C@H](C(=O)N1C[C@@H](Oc2ccccc2)C[C@H]1C(=O)N[C@@H]1CCCc2ccccc21)C1CCCCC1"
        ), True))

  def testGithub1461(self):
    # this is simple, it should throw a precondition and not seg fault
    m = Chem.RWMol()
    try:
      m.AddBond(0, 1, Chem.BondType.SINGLE)
      self.assertFalse(True)  # shouldn't get here
    except RuntimeError:
      pass

  def testMolBundles1(self):
    b = Chem.MolBundle()
    smis = ('CC(Cl)(F)CC(F)(Br)', 'C[C@](Cl)(F)C[C@H](F)(Br)', 'C[C@](Cl)(F)C[C@@H](F)(Br)')
    for smi in smis:
      b.AddMol(Chem.MolFromSmiles(smi))
    self.assertEqual(len(b), 3)
    self.assertEqual(b.Size(), 3)
    self.assertRaises(IndexError, lambda: b[4])
    self.assertEqual(Chem.MolToSmiles(b[1], isomericSmiles=True),
                     Chem.MolToSmiles(Chem.MolFromSmiles(smis[1]), isomericSmiles=True))
    self.assertTrue(b.HasSubstructMatch(Chem.MolFromSmiles('CC(Cl)(F)CC(F)(Br)'),
                                        useChirality=True))
    self.assertTrue(
      b.HasSubstructMatch(Chem.MolFromSmiles('C[C@](Cl)(F)C[C@@H](F)(Br)'), useChirality=True))
    self.assertTrue(
      b.HasSubstructMatch(Chem.MolFromSmiles('C[C@@](Cl)(F)C[C@@H](F)(Br)'), useChirality=False))
    self.assertFalse(
      b.HasSubstructMatch(Chem.MolFromSmiles('C[C@@](Cl)(F)C[C@@H](F)(Br)'), useChirality=True))

    self.assertEqual(
      len(b.GetSubstructMatch(Chem.MolFromSmiles('CC(Cl)(F)CC(F)(Br)'), useChirality=True)), 8)
    self.assertEqual(
      len(b.GetSubstructMatch(Chem.MolFromSmiles('C[C@](Cl)(F)C[C@@H](F)(Br)'), useChirality=True)),
      8)
    self.assertEqual(
      len(b.GetSubstructMatch(Chem.MolFromSmiles('C[C@@](Cl)(F)C[C@@H](F)(Br)'),
                              useChirality=False)), 8)
    self.assertEqual(
      len(b.GetSubstructMatch(Chem.MolFromSmiles('C[C@@](Cl)(F)C[C@@H](F)(Br)'),
                              useChirality=True)), 0)

    self.assertEqual(
      len(b.GetSubstructMatches(Chem.MolFromSmiles('CC(Cl)(F)CC(F)(Br)'), useChirality=True)), 1)
    self.assertEqual(
      len(b.GetSubstructMatches(Chem.MolFromSmiles('C[C@](Cl)(F)C[C@@H](F)(Br)'),
                                useChirality=True)), 1)
    self.assertEqual(
      len(
        b.GetSubstructMatches(Chem.MolFromSmiles('C[C@@](Cl)(F)C[C@@H](F)(Br)'),
                              useChirality=False)), 1)
    self.assertEqual(
      len(
        b.GetSubstructMatches(Chem.MolFromSmiles('C[C@@](Cl)(F)C[C@@H](F)(Br)'),
                              useChirality=True)), 0)
    self.assertEqual(
      len(b.GetSubstructMatches(Chem.MolFromSmiles('CC(Cl)(F)CC(F)(Br)'), useChirality=True)[0]), 8)
    self.assertEqual(
      len(
        b.GetSubstructMatches(Chem.MolFromSmiles('C[C@](Cl)(F)C[C@@H](F)(Br)'),
                              useChirality=True)[0]), 8)
    self.assertEqual(
      len(
        b.GetSubstructMatches(Chem.MolFromSmiles('C[C@@](Cl)(F)C[C@@H](F)(Br)'),
                              useChirality=False)[0]), 8)

  def testMolBundles2(self):
    b = Chem.MolBundle()
    smis = ('Fc1c(Cl)cccc1', 'Fc1cc(Cl)ccc1', 'Fc1ccc(Cl)cc1')
    for smi in smis:
      b.AddMol(Chem.MolFromSmiles(smi))
    self.assertEqual(len(b), 3)
    self.assertEqual(b.Size(), 3)
    self.assertTrue(Chem.MolFromSmiles('Fc1c(Cl)cccc1').HasSubstructMatch(b))
    self.assertTrue(Chem.MolFromSmiles('Fc1cc(Cl)ccc1').HasSubstructMatch(b))
    self.assertTrue(Chem.MolFromSmiles('Fc1c(Cl)cccc1C').HasSubstructMatch(b))
    self.assertTrue(Chem.MolFromSmiles('Fc1cc(Cl)ccc1C').HasSubstructMatch(b))
    self.assertFalse(Chem.MolFromSmiles('Fc1c(Br)cccc1').HasSubstructMatch(b))

    self.assertEqual(len(Chem.MolFromSmiles('Fc1c(Cl)cccc1').GetSubstructMatch(b)), 8)
    self.assertEqual(len(Chem.MolFromSmiles('Fc1c(Cl)cccc1').GetSubstructMatches(b)), 1)
    self.assertEqual(len(Chem.MolFromSmiles('Fc1c(Cl)cccc1').GetSubstructMatches(b)[0]), 8)
    self.assertEqual(len(Chem.MolFromSmiles('Fc1ccc(Cl)cc1').GetSubstructMatches(b)), 1)
    self.assertEqual(
      len(Chem.MolFromSmiles('Fc1ccc(Cl)cc1').GetSubstructMatches(b, uniquify=False)), 2)

    self.assertEqual(len(Chem.MolFromSmiles('Fc1c(C)cccc1').GetSubstructMatch(b)), 0)
    self.assertEqual(len(Chem.MolFromSmiles('Fc1c(C)cccc1').GetSubstructMatches(b)), 0)

  def testMolBundles3(self):
    smis = ('CCC', 'CCO', 'CCN')
    b = Chem.FixedMolSizeMolBundle()
    for smi in smis:
      b.AddMol(Chem.MolFromSmiles(smi))
    self.assertEqual(len(b), 3)
    self.assertEqual(b.Size(), 3)
    with self.assertRaises(ValueError):
      b.AddMol(Chem.MolFromSmiles('CCCC'))

    b = Chem.MolBundle()
    for smi in smis:
      b.AddMol(Chem.MolFromSmiles(smi))
    self.assertEqual(len(b), 3)
    self.assertEqual(b.Size(), 3)
    b.AddMol(Chem.MolFromSmiles('CCCC'))
    self.assertEqual(b.Size(), 4)

  def testGithub1622(self):
    nonaromatics = (
      "C1=C[N]C=C1",  # radicals are not two electron donors
      "O=C1C=CNC=C1",  # exocyclic double bonds don't steal electrons
      "C1=CS(=O)C=C1",  # not sure how to classify this example from the
      # OEChem docs
      "C1#CC=CC=C1"  # benzyne
      # 5-membered heterocycles
      "C1=COC=C1",  # furan
      "C1=CSC=C1",  # thiophene
      "C1=CNC=C1",  #pyrrole
      "C1=COC=N1",  # oxazole
      "C1=CSC=N1",  # thiazole
      "C1=CNC=N1",  # imidazole
      "C1=CNN=C1",  # pyrazole
      "C1=CON=C1",  # isoxazole
      "C1=CSN=C1",  # isothiazole
      "C1=CON=N1",  # 1,2,3-oxadiazole
      "C1=CNN=N1",  # 1,2,3-triazole
      "N1=CSC=N1",  # 1,3,4-thiadiazole
      # not outside the second rows
      "C1=CC=C[Si]=C1",
      "C1=CC=CC=P1",
      # 5-membered heterocycles outside the second row
      "C1=C[Se]C=C1",
      'C1=C[Te]C=C1')
    for smi in nonaromatics:
      m = Chem.MolFromSmiles(smi, sanitize=False)
      Chem.SanitizeMol(m, Chem.SANITIZE_ALL ^ Chem.SANITIZE_SETAROMATICITY)
      Chem.SetAromaticity(m, Chem.AROMATICITY_MDL)
      self.assertFalse(m.GetAtomWithIdx(0).GetIsAromatic())
    aromatics = (
      "C1=CC=CC=C1",  # benzene, of course
      # hetrocyclics
      "N1=CC=CC=C1",  # pyridine
      "N1=CC=CC=N1",  # pyridazine
      "N1=CC=CN=C1",  # pyrimidine
      "N1=CC=NC=C1",  # pyrazine
      "N1=CN=CN=C1",  # 1,3,5-triazine
      # polycyclic aromatics
      "C1=CC2=CC=CC=CC2=C1",  # azulene
      "C1=CC=CC2=CC=CC=C12",
      "C1=CC2=CC=CC=CC=C12",
      "C1=CC=C2C(=C1)N=CC=N2",
      "C1=CN=CC2C=CC=CC1=2",
      "C1=CC=C2C(=C1)N=C3C=CC=CC3=N2",
      "C1=CN=NC2C=CC=CC1=2",
      # macrocycle aromatics
      "C1=CC=CC=CC=CC=C1",
      "C1=CC=CC=CC=CC=CC=CC=CC=CC=C1",
      "N1=CN=NC=CC=CC=CC=CC=CC=CC=CC=CC=CC=CC=CC=CC=C1")
    for smi in aromatics:
      m = Chem.MolFromSmiles(smi, sanitize=False)
      Chem.SanitizeMol(m, Chem.SANITIZE_ALL ^ Chem.SANITIZE_SETAROMATICITY)
      Chem.SetAromaticity(m, Chem.AROMATICITY_MDL)
      self.assertTrue(m.GetAtomWithIdx(0).GetIsAromatic())

  def testMolBlockChirality(self):
    m = Chem.MolFromSmiles('C[C@H](Cl)Br')
    mb = Chem.MolToMolBlock(m)
    m2 = Chem.MolFromMolBlock(mb)
    csmi1 = Chem.MolToSmiles(m, isomericSmiles=True)
    csmi2 = Chem.MolToSmiles(m2, isomericSmiles=True)
    self.assertEqual(csmi1, csmi2)

  def testIssue1735(self):
    # this shouldn't seg fault...
    m = Chem.RWMol()
    ranks = Chem.CanonicalRankAtoms(m, breakTies=False)
    ranks = Chem.CanonicalRankAtoms(m, breakTies=True)

  def testGithub1615(self):
    mb = """Issue399a.mol
  ChemDraw04050615582D

  4  4  0  0  0  0  0  0  0  0999 V2000
   -0.7697    0.0000    0.0000 C   0  0  0  0  0  0  0  0  0  0  0  0
    0.0553    0.0000    0.0000 C   0  0  0  0  0  0  0  0  0  0  0  0
    0.7697    0.4125    0.0000 C   0  0  0  0  0  0  0  0  0  0  0  0
    0.7697   -0.4125    0.0000 O   0  0  0  0  0  0  0  0  0  0  0  0
  2  1  1  0
  2  3  1  0
  3  4  1  0
  2  4  1  0
M  END"""
    m = Chem.MolFromMolBlock(mb)
    self.assertFalse(m.GetAtomWithIdx(1).HasProp("_CIPCode"))
    self.assertEqual(m.GetBondWithIdx(0).GetBondDir(), Chem.BondDir.NONE)
    self.assertEqual(m.GetAtomWithIdx(1).GetChiralTag(), Chem.ChiralType.CHI_UNSPECIFIED)
    m.GetAtomWithIdx(1).SetChiralTag(Chem.ChiralType.CHI_TETRAHEDRAL_CW)
    Chem.AssignStereochemistry(m, force=True)
    self.assertTrue(m.GetAtomWithIdx(1).HasProp("_CIPCode"))
    self.assertEqual(m.GetAtomWithIdx(1).GetProp("_CIPCode"), "S")
    self.assertEqual(m.GetBondWithIdx(0).GetBondDir(), Chem.BondDir.NONE)
    Chem.WedgeBond(m.GetBondWithIdx(0), 1, m.GetConformer())
    self.assertEqual(m.GetBondWithIdx(0).GetBondDir(), Chem.BondDir.BEGINWEDGE)

  def testSmilesToAtom(self):
    a = Chem.AtomFromSmiles("C")
    self.assertEqual(a.GetAtomicNum(), 6)
    b = Chem.BondFromSmiles("=")
    self.assertEqual(b.GetBondType(), Chem.BondType.DOUBLE)
    a = Chem.AtomFromSmiles("error")
    self.assertIs(a, None)
    b = Chem.BondFromSmiles("d")
    self.assertIs(b, None)

    a = Chem.AtomFromSmarts("C")
    self.assertEqual(a.GetAtomicNum(), 6)
    b = Chem.BondFromSmarts("=")
    self.assertEqual(b.GetBondType(), Chem.BondType.DOUBLE)
    a = Chem.AtomFromSmarts("error")
    self.assertIs(a, None)
    b = Chem.BondFromSmarts("d")
    self.assertIs(b, None)

  def testSVGParsing(self):
    svg = """<?xml version='1.0' encoding='iso-8859-1'?>
<svg version='1.1' baseProfile='full'
              xmlns='http://www.w3.org/2000/svg'
                      xmlns:rdkit='http://www.rdkit.org/xml'
                      xmlns:xlink='http://www.w3.org/1999/xlink'
                  xml:space='preserve'
width='200px' height='200px' >
<rect style='opacity:1.0;fill:#FFFFFF;stroke:none' width='200' height='200' x='0' y='0'> </rect>
<path d='M 9.09091,89.4974 24.2916,84.7462' style='fill:none;fill-rule:evenodd;stroke:#000000;stroke-width:2px;stroke-linecap:butt;stroke-linejoin:miter;stroke-opacity:1' />
<path d='M 24.2916,84.7462 39.4923,79.9949' style='fill:none;fill-rule:evenodd;stroke:#0000FF;stroke-width:2px;stroke-linecap:butt;stroke-linejoin:miter;stroke-opacity:1' />
<path d='M 86.2908,106.814 75.1709,93.4683 72.0765,96.8285 86.2908,106.814' style='fill:#000000;fill-rule:evenodd;stroke:#000000;stroke-width:2px;stroke-linecap:butt;stroke-linejoin:miter;stroke-opacity:1' />
<path d='M 75.1709,93.4683 57.8622,86.8431 64.051,80.1229 75.1709,93.4683' style='fill:#0000FF;fill-rule:evenodd;stroke:#0000FF;stroke-width:2px;stroke-linecap:butt;stroke-linejoin:miter;stroke-opacity:1' />
<path d='M 75.1709,93.4683 72.0765,96.8285 57.8622,86.8431 75.1709,93.4683' style='fill:#0000FF;fill-rule:evenodd;stroke:#0000FF;stroke-width:2px;stroke-linecap:butt;stroke-linejoin:miter;stroke-opacity:1' />
<path d='M 86.2908,106.814 82.1459,125.293' style='fill:none;fill-rule:evenodd;stroke:#000000;stroke-width:2px;stroke-linecap:butt;stroke-linejoin:miter;stroke-opacity:1' />
<path d='M 82.1459,125.293 78.0009,143.772' style='fill:none;fill-rule:evenodd;stroke:#00CC00;stroke-width:2px;stroke-linecap:butt;stroke-linejoin:miter;stroke-opacity:1' />
<path d='M 86.2908,106.814 129.89,93.1862' style='fill:none;fill-rule:evenodd;stroke:#000000;stroke-width:2px;stroke-linecap:butt;stroke-linejoin:miter;stroke-opacity:1' />
<path d='M 134.347,94.186 138.492,75.7069' style='fill:none;fill-rule:evenodd;stroke:#000000;stroke-width:2px;stroke-linecap:butt;stroke-linejoin:miter;stroke-opacity:1' />
<path d='M 138.492,75.7069 142.637,57.2277' style='fill:none;fill-rule:evenodd;stroke:#FF0000;stroke-width:2px;stroke-linecap:butt;stroke-linejoin:miter;stroke-opacity:1' />
<path d='M 125.432,92.1865 129.577,73.7074' style='fill:none;fill-rule:evenodd;stroke:#000000;stroke-width:2px;stroke-linecap:butt;stroke-linejoin:miter;stroke-opacity:1' />
<path d='M 129.577,73.7074 133.722,55.2282' style='fill:none;fill-rule:evenodd;stroke:#FF0000;stroke-width:2px;stroke-linecap:butt;stroke-linejoin:miter;stroke-opacity:1' />
<path d='M 129.89,93.1862 142.557,104.852' style='fill:none;fill-rule:evenodd;stroke:#000000;stroke-width:2px;stroke-linecap:butt;stroke-linejoin:miter;stroke-opacity:1' />
<path d='M 142.557,104.852 155.224,116.517' style='fill:none;fill-rule:evenodd;stroke:#FF0000;stroke-width:2px;stroke-linecap:butt;stroke-linejoin:miter;stroke-opacity:1' />
<text x='39.4923' y='83.483' style='font-size:15px;font-style:normal;font-weight:normal;fill-opacity:1;stroke:none;font-family:sans-serif;text-anchor:start;fill:#0000FF' ><tspan>NH</tspan></text>
<text x='67.6656' y='158.998' style='font-size:15px;font-style:normal;font-weight:normal;fill-opacity:1;stroke:none;font-family:sans-serif;text-anchor:start;fill:#00CC00' ><tspan>Cl</tspan></text>
<text x='132.777' y='56.228' style='font-size:15px;font-style:normal;font-weight:normal;fill-opacity:1;stroke:none;font-family:sans-serif;text-anchor:start;fill:#FF0000' ><tspan>O</tspan></text>
<text x='149.782' y='131.743' style='font-size:15px;font-style:normal;font-weight:normal;fill-opacity:1;stroke:none;font-family:sans-serif;text-anchor:start;fill:#FF0000' ><tspan>OH</tspan></text>
<text x='89.9952' y='194' style='font-size:12px;font-style:normal;font-weight:normal;fill-opacity:1;stroke:none;font-family:sans-serif;text-anchor:start;fill:#000000' ><tspan>m1</tspan></text>
<metadata>
<rdkit:mol xmlns:rdkit = "http://www.rdkit.org/xml" version="0.9">
<rdkit:atom idx="1" atom-smiles="[CH3]" drawing-x="9.09091" drawing-y="89.4974" x="-2.78651" y="0.295614" z="0" />
<rdkit:atom idx="2" atom-smiles="[NH]" drawing-x="52.6897" drawing-y="75.8699" x="-1.35482" y="0.743114" z="0" />
<rdkit:atom idx="3" atom-smiles="[C@H]" drawing-x="86.2908" drawing-y="106.814" x="-0.251428" y="-0.273019" z="0" />
<rdkit:atom idx="4" atom-smiles="[Cl]" drawing-x="76.2932" drawing-y="151.385" x="-0.579728" y="-1.73665" z="0" />
<rdkit:atom idx="5" atom-smiles="[C]" drawing-x="129.89" drawing-y="93.1862" x="1.18027" y="0.174481" z="0" />
<rdkit:atom idx="6" atom-smiles="[O]" drawing-x="139.887" drawing-y="48.6148" x="1.50857" y="1.63811" z="0" />
<rdkit:atom idx="7" atom-smiles="[OH]" drawing-x="163.491" drawing-y="124.13" x="2.28366" y="-0.841652" z="0" />
<rdkit:bond idx="1" begin-atom-idx="1" end-atom-idx="2" bond-smiles="-" />
<rdkit:bond idx="2" begin-atom-idx="2" end-atom-idx="3" bond-smiles="-" />
<rdkit:bond idx="3" begin-atom-idx="3" end-atom-idx="4" bond-smiles="-" />
<rdkit:bond idx="4" begin-atom-idx="3" end-atom-idx="5" bond-smiles="-" />
<rdkit:bond idx="5" begin-atom-idx="5" end-atom-idx="6" bond-smiles="=" />
<rdkit:bond idx="6" begin-atom-idx="5" end-atom-idx="7" bond-smiles="-" />
</rdkit:mol></metadata>
</svg>"""
    mol = Chem.MolFromRDKitSVG(svg)
    self.assertEqual(mol.GetNumAtoms(), 7)
    self.assertEqual(Chem.MolToSmiles(mol), 'CN[C@H](Cl)C(=O)O')

    svg2 = """<?xml version='1.0' encoding='iso-8859-1'?>
<svg version='1.1' baseProfile='full'
          xmlns='http://www.w3.org/2000/svg'
                  xmlns:rdkit='http://www.rdkit.org/xml'
                  xmlns:xlink='http://www.w3.org/1999/xlink'
              xml:space='preserve'
width='200px' height='200px' >
<rect style='opacity:1.0;fill:#FFFFFF;stroke:none' width='200' height='200' x='0' y='0'> </rect>
<path d='M 9.09091,89.4974 24.2916,84.7462' style='fill:none;fill-rule:evenodd;stroke:#000000;stroke-width:2px;stroke-linecap:butt;stroke-linejoin:miter;stroke-opacity:1' />
<path d='M 24.2916,84.7462 39.4923,79.9949' style='fill:none;fill-rule:evenodd;stroke:#0000FF;stroke-width:2px;stroke-linecap:butt;stroke-linejoin:miter;stroke-opacity:1' />
<path d='M 86.2908,106.814 75.1709,93.4683 72.0765,96.8285 86.2908,106.814' style='fill:#000000;fill-rule:evenodd;stroke:#000000;stroke-width:2px;stroke-linecap:butt;stroke-linejoin:miter;stroke-opacity:1' />
<path d='M 75.1709,93.4683 57.8622,86.8431 64.051,80.1229 75.1709,93.4683' style='fill:#0000FF;fill-rule:evenodd;stroke:#0000FF;stroke-width:2px;stroke-linecap:butt;stroke-linejoin:miter;stroke-opacity:1' />
<path d='M 75.1709,93.4683 72.0765,96.8285 57.8622,86.8431 75.1709,93.4683' style='fill:#0000FF;fill-rule:evenodd;stroke:#0000FF;stroke-width:2px;stroke-linecap:butt;stroke-linejoin:miter;stroke-opacity:1' />
<path d='M 86.2908,106.814 82.1459,125.293' style='fill:none;fill-rule:evenodd;stroke:#000000;stroke-width:2px;stroke-linecap:butt;stroke-linejoin:miter;stroke-opacity:1' />
<path d='M 82.1459,125.293 78.0009,143.772' style='fill:none;fill-rule:evenodd;stroke:#00CC00;stroke-width:2px;stroke-linecap:butt;stroke-linejoin:miter;stroke-opacity:1' />
<path d='M 86.2908,106.814 129.89,93.1862' style='fill:none;fill-rule:evenodd;stroke:#000000;stroke-width:2px;stroke-linecap:butt;stroke-linejoin:miter;stroke-opacity:1' />
<path d='M 134.347,94.186 138.492,75.7069' style='fill:none;fill-rule:evenodd;stroke:#000000;stroke-width:2px;stroke-linecap:butt;stroke-linejoin:miter;stroke-opacity:1' />
<path d='M 138.492,75.7069 142.637,57.2277' style='fill:none;fill-rule:evenodd;stroke:#FF0000;stroke-width:2px;stroke-linecap:butt;stroke-linejoin:miter;stroke-opacity:1' />
<path d='M 125.432,92.1865 129.577,73.7074' style='fill:none;fill-rule:evenodd;stroke:#000000;stroke-width:2px;stroke-linecap:butt;stroke-linejoin:miter;stroke-opacity:1' />
<path d='M 129.577,73.7074 133.722,55.2282' style='fill:none;fill-rule:evenodd;stroke:#FF0000;stroke-width:2px;stroke-linecap:butt;stroke-linejoin:miter;stroke-opacity:1' />
<path d='M 129.89,93.1862 142.557,104.852' style='fill:none;fill-rule:evenodd;stroke:#000000;stroke-width:2px;stroke-linecap:butt;stroke-linejoin:miter;stroke-opacity:1' />
<path d='M 142.557,104.852 155.224,116.517' style='fill:none;fill-rule:evenodd;stroke:#FF0000;stroke-width:2px;stroke-linecap:butt;stroke-linejoin:miter;stroke-opacity:1' />
<text x='39.4923' y='83.483' style='font-size:15px;font-style:normal;font-weight:normal;fill-opacity:1;stroke:none;font-family:sans-serif;text-anchor:start;fill:#0000FF' ><tspan>NH</tspan></text>
<text x='67.6656' y='158.998' style='font-size:15px;font-style:normal;font-weight:normal;fill-opacity:1;stroke:none;font-family:sans-serif;text-anchor:start;fill:#00CC00' ><tspan>Cl</tspan></text>
<text x='132.777' y='56.228' style='font-size:15px;font-style:normal;font-weight:normal;fill-opacity:1;stroke:none;font-family:sans-serif;text-anchor:start;fill:#FF0000' ><tspan>O</tspan></text>
<text x='149.782' y='131.743' style='font-size:15px;font-style:normal;font-weight:normal;fill-opacity:1;stroke:none;font-family:sans-serif;text-anchor:start;fill:#FF0000' ><tspan>OH</tspan></text>
<text x='89.9952' y='194' style='font-size:12px;font-style:normal;font-weight:normal;fill-opacity:1;stroke:none;font-family:sans-serif;text-anchor:start;fill:#000000' ><tspan>m1</tspan></text>
</svg>"""
    mol = Chem.MolFromRDKitSVG(svg2)
    self.assertTrue(mol is None)

    with self.assertRaises(RuntimeError):
      mol = Chem.MolFromRDKitSVG("bad svg")

  def testAssignChiralTypesFromBondDirs(self):
    """
    Just check to see that AssignChiralTypesFromBondDirs is wrapped.
    Critical tests of the underlying C++ function already exist
    in SD file reader tests.
    """
    mol = Chem.MolFromSmiles('C(F)(Cl)Br')
    rdkit.Chem.rdDepictor.Compute2DCoords(mol)
    atom0 = mol.GetAtomWithIdx(0)
    self.assertEqual(atom0.GetChiralTag(), Chem.rdchem.ChiralType.CHI_UNSPECIFIED)
    bond = mol.GetBondBetweenAtoms(0, 1)
    bond.SetBondDir(Chem.rdchem.BondDir.BEGINWEDGE)
    Chem.AssignChiralTypesFromBondDirs(mol)
    self.assertEqual(atom0.GetChiralTag(), Chem.rdchem.ChiralType.CHI_TETRAHEDRAL_CCW)

  def testAssignStereochemistryFrom3D(self):

    def _stereoTester(mol, expectedCIP, expectedStereo):
      mol.UpdatePropertyCache()
      self.assertEqual(mol.GetNumAtoms(), 9)
      self.assertFalse(mol.GetAtomWithIdx(1).HasProp("_CIPCode"))
      self.assertEqual(mol.GetBondWithIdx(3).GetStereo(), Chem.BondStereo.STEREONONE)
      for bond in mol.GetBonds():
        bond.SetBondDir(Chem.BondDir.NONE)
      Chem.AssignStereochemistryFrom3D(mol)
      self.assertTrue(mol.GetAtomWithIdx(1).HasProp("_CIPCode"))
      self.assertEqual(mol.GetAtomWithIdx(1).GetProp("_CIPCode"), expectedCIP)
      self.assertEqual(mol.GetBondWithIdx(3).GetStereo(), expectedStereo)

    fileN = os.path.join(RDConfig.RDBaseDir, 'Code', 'GraphMol', 'test_data', 'stereochem.sdf')
    suppl = Chem.SDMolSupplier(fileN, sanitize=False)
    expected = (
      ("R", Chem.BondStereo.STEREOZ),
      ("R", Chem.BondStereo.STEREOE),
      ("S", Chem.BondStereo.STEREOZ),
      ("S", Chem.BondStereo.STEREOE),
    )
    for i, mol in enumerate(suppl):
      cip, stereo = expected[i]
      _stereoTester(mol, cip, stereo)

  def testGitHub2082(self):
    ctab = """
  MJ150720

  9  9  0  0  0  0  0  0  0  0999 V2000
    2.5687   -0.7144    0.0000 C   0  0  0  0  0  0  0  0  0  0  0  0
    2.1562    0.0000    0.0000 C   0  0  0  0  0  0  0  0  0  0  0  0
    2.5687    0.7144    0.0000 O   0  0  0  0  0  0  0  0  0  0  0  0
    1.3312    0.0000    0.0000 C   0  0  0  0  0  0  0  0  0  0  0  0
    0.9187   -0.7144    0.0000 C   0  0  0  0  0  0  0  0  0  0  0  0
    0.0937   -0.7144    0.0000 C   0  0  0  0  0  0  0  0  0  0  0  0
   -0.3187    0.0000    0.0000 C   0  0  0  0  0  0  0  0  0  0  0  0
    0.0937    0.7144    0.0000 C   0  0  0  0  0  0  0  0  0  0  0  0
    0.9187    0.7144    0.0000 C   0  0  0  0  0  0  0  0  0  0  0  0
  2  1  1  6
  2  3  1  0
  2  4  1  0
  4  5  2  0
  5  6  1  0
  6  7  2  0
  7  8  1  0
  8  9  2  0
  9  4  1  0
M  END
"""
    mol = Chem.MolFromMolBlock(ctab)
    self.assertFalse(mol.GetConformer().Is3D())
    self.assertTrue("@" in Chem.MolToSmiles(mol, True))

  def testGitHub2082_2(self):
    # test a mol block that lies is 3D but labelled 2D
    ofile = os.path.join(RDConfig.RDBaseDir, 'Code', 'GraphMol', 'Wrap', 'test_data',
                         'issue2082.mol')
    with open(ofile) as inf:
      ctab = inf.read()
    m = Chem.MolFromMolBlock(ctab)
    self.assertTrue(m.GetConformer().Is3D())

  def testSetQuery(self):
    from rdkit.Chem import rdqueries
    pat = Chem.MolFromSmarts("[C]")
    self.assertFalse(Chem.MolFromSmiles("c1ccccc1").HasSubstructMatch(pat))

    q = rdqueries.AtomNumEqualsQueryAtom(6)
    for atom in pat.GetAtoms():
      atom.SetQuery(q)

    self.assertTrue(Chem.MolFromSmiles("c1ccccc1").HasSubstructMatch(pat))

  def testBondSetQuery(self):
    pat = Chem.MolFromSmarts('[#6]=[#6]')
    mol = Chem.MolFromSmiles("c1ccccc1")
    self.assertFalse(mol.HasSubstructMatch(pat))
    pat2 = Chem.MolFromSmarts('C:C')
    for bond in pat.GetBonds():
      bond.SetQuery(pat2.GetBondWithIdx(0))
    self.assertTrue(mol.HasSubstructMatch(pat))

  def testBondExpandQuery(self):
    pat = Chem.MolFromSmarts('C-C')
    mol = Chem.MolFromSmiles("C=C-C")
    self.assertEqual(len(mol.GetSubstructMatches(pat)), 1)
    pat2 = Chem.MolFromSmarts('C=C')
    for bond in pat.GetBonds():
      bond.ExpandQuery(pat2.GetBondWithIdx(0), Chem.CompositeQueryType.COMPOSITE_OR)
    self.assertEqual(len(mol.GetSubstructMatches(pat)), 2)

  def testGitHub1985(self):
    # simple check, this used to throw an exception
    try:
      Chem.MolToSmarts(Chem.MolFromSmarts("[C@]"))
    except:
      self.fail("[C@] caused an exception when roundtripping smarts")

  def testGetEnhancedStereo(self):

    rdbase = os.environ['RDBASE']
    filename = os.path.join(rdbase, 'Code/GraphMol/FileParsers/test_data/two_centers_or.mol')
    m = Chem.MolFromMolFile(filename)

    sg = m.GetStereoGroups()
    self.assertEqual(len(sg), 2)
    group1 = sg[1]
    self.assertEqual(group1.GetGroupType(), Chem.StereoGroupType.STEREO_OR)
    stereo_atoms = group1.GetAtoms()
    self.assertEqual(len(stereo_atoms), 2)
    # file is 1 indexed and says 5
    self.assertEqual(stereo_atoms[1].GetIdx(), 4)

    # make sure the atoms are connected to the parent molecule
    stereo_atoms[1].SetProp("foo", "bar")
    self.assertTrue(m.GetAtomWithIdx(4).HasProp("foo"))

    # make sure that we can iterate over the atoms:
    for at in stereo_atoms:
      at.SetProp("foo2", "bar2")
      self.assertTrue(m.GetAtomWithIdx(at.GetIdx()).HasProp("foo2"))

  def testEnhancedStereoPreservesMol(self):
    """
    Check that the stereo group (and the atoms therein) preserve the lifetime
    of the associated mol.
    """
    rdbase = os.environ['RDBASE']
    filename = os.path.join(rdbase, 'Code/GraphMol/FileParsers/test_data/two_centers_or.mol')
    m = Chem.MolFromMolFile(filename)

    sg = m.GetStereoGroups()
    m = None
    gc.collect()
    self.assertEqual(len(sg), 2)
    group1 = sg[1]
    stereo_atoms = group1.GetAtoms()
    sg = None
    gc.collect()
    self.assertEqual(stereo_atoms[1].GetIdx(), 4)
    self.assertEqual(stereo_atoms[1].GetOwningMol().GetNumAtoms(), 8)

  def testSetEnhancedStereoGroup(self):
    m = Chem.MolFromSmiles('F[C@@H](Br)[C@H](F)Cl |o1:1|')
    m2 = Chem.RWMol(m)

    groups = m2.GetStereoGroups()
    self.assertEqual(len(groups), 1)
    # Can clear the StereoGroups by setting to an empty list
    m2.SetStereoGroups([])
    self.assertEqual(len(m2.GetStereoGroups()), 0)

    # Can add new StereoGroups
    group1 = Chem.rdchem.CreateStereoGroup(Chem.rdchem.StereoGroupType.STEREO_OR, m2, [1])
    m2.SetStereoGroups([group1])
    self.assertEqual(len(m2.GetStereoGroups()), 1)

  def testSetEnhancedStereoGroupOwnershipCheck(self):
    # make sure that the object returned by CreateStereoGroup()
    # preserves the owning molecule:
    m = Chem.RWMol(Chem.MolFromSmiles('F[C@@H](Br)[C@H](F)Cl'))
    group1 = Chem.rdchem.CreateStereoGroup(Chem.rdchem.StereoGroupType.STEREO_OR, m, [1])
    m.SetStereoGroups([group1])
    self.assertEqual(len(m.GetStereoGroups()), 1)

    m = None
    gc.collect()
    stereo_atoms = group1.GetAtoms()
    self.assertEqual(stereo_atoms[0].GetIdx(), 1)
    return
    self.assertEqual(stereo_atoms[0].GetOwningMol().GetNumAtoms(), 6)

    # make sure we can't add StereoGroups constructed from one molecule
    # to a different one:
    m2 = Chem.RWMol(Chem.MolFromSmiles('F[C@@H](Br)[C@H](F)Cl'))
    with self.assertRaises(ValueError):
      m2.SetStereoGroups([group1])

  def testSetEnhancedStereoTypeChecking(self):
    m = Chem.RWMol(Chem.MolFromSmiles('F[C@@H](Br)[C@H](F)Cl'))

    # List or tuple should be allowed:
    group = Chem.rdchem.CreateStereoGroup(Chem.rdchem.StereoGroupType.STEREO_OR, m, [1, 3])
    group = Chem.rdchem.CreateStereoGroup(Chem.rdchem.StereoGroupType.STEREO_OR, m, (1, 3))

    # Python ValueError (range error) with index past the end
    with self.assertRaises(ValueError):
      group = Chem.rdchem.CreateStereoGroup(Chem.rdchem.StereoGroupType.STEREO_OR, m, [100])

    # Mol is None
    with self.assertRaises(TypeError):
      group = Chem.rdchem.CreateStereoGroup(Chem.rdchem.StereoGroupType.STEREO_OR, None, [1])

    # Atom indices must be numbers
    with self.assertRaises(TypeError):
      group = Chem.rdchem.CreateStereoGroup(Chem.rdchem.StereoGroupType.STEREO_OR, m, [1, 'text'])

  def testSubstructParameters(self):
    m = Chem.MolFromSmiles('C[C@](F)(Cl)OCC')
    p1 = Chem.MolFromSmiles('C[C@](F)(Cl)O')
    p2 = Chem.MolFromSmiles('C[C@@](F)(Cl)O')
    p3 = Chem.MolFromSmiles('CC(F)(Cl)O')

    ps = Chem.SubstructMatchParameters()
    self.assertTrue(m.HasSubstructMatch(p1, ps))
    self.assertTrue(m.HasSubstructMatch(p2, ps))
    self.assertTrue(m.HasSubstructMatch(p3, ps))
    self.assertEqual(m.GetSubstructMatch(p1, ps), (0, 1, 2, 3, 4))
    self.assertEqual(m.GetSubstructMatch(p2, ps), (0, 1, 2, 3, 4))
    self.assertEqual(m.GetSubstructMatch(p3, ps), (0, 1, 2, 3, 4))
    self.assertEqual(m.GetSubstructMatches(p1, ps), ((0, 1, 2, 3, 4), ))
    self.assertEqual(m.GetSubstructMatches(p2, ps), ((0, 1, 2, 3, 4), ))
    self.assertEqual(m.GetSubstructMatches(p3, ps), ((0, 1, 2, 3, 4), ))
    ps.useChirality = True
    self.assertTrue(m.HasSubstructMatch(p1, ps))
    self.assertFalse(m.HasSubstructMatch(p2, ps))
    self.assertTrue(m.HasSubstructMatch(p3, ps))
    self.assertEqual(m.GetSubstructMatch(p1, ps), (0, 1, 2, 3, 4))
    self.assertEqual(m.GetSubstructMatch(p2, ps), ())
    self.assertEqual(m.GetSubstructMatch(p3, ps), (0, 1, 2, 3, 4))
    self.assertEqual(m.GetSubstructMatches(p1, ps), ((0, 1, 2, 3, 4), ))
    self.assertEqual(m.GetSubstructMatches(p2, ps), ())
    self.assertEqual(m.GetSubstructMatches(p3, ps), ((0, 1, 2, 3, 4), ))

  def testSubstructParametersBundles(self):
    b = Chem.MolBundle()
    smis = ('C[C@](F)(Cl)O', 'C[C@](Br)(Cl)O', 'C[C@](I)(Cl)O')
    for smi in smis:
      b.AddMol(Chem.MolFromSmiles(smi))
    self.assertEqual(len(b), 3)
    self.assertEqual(b.Size(), 3)
    ps = Chem.SubstructMatchParameters()
    ps.useChirality = True
    self.assertTrue(Chem.MolFromSmiles('C[C@](F)(Cl)OCC').HasSubstructMatch(b, ps))
    self.assertFalse(Chem.MolFromSmiles('C[C@@](F)(Cl)OCC').HasSubstructMatch(b, ps))
    self.assertTrue(Chem.MolFromSmiles('C[C@](I)(Cl)OCC').HasSubstructMatch(b, ps))
    self.assertFalse(Chem.MolFromSmiles('C[C@@](I)(Cl)OCC').HasSubstructMatch(b, ps))

    self.assertEqual(
      Chem.MolFromSmiles('C[C@](F)(Cl)OCC').GetSubstructMatch(b, ps), (0, 1, 2, 3, 4))
    self.assertEqual(Chem.MolFromSmiles('C[C@@](F)(Cl)OCC').GetSubstructMatch(b, ps), ())
    self.assertEqual(
      Chem.MolFromSmiles('C[C@](I)(Cl)OCC').GetSubstructMatch(b, ps), (0, 1, 2, 3, 4))
    self.assertEqual(Chem.MolFromSmiles('C[C@@](I)(Cl)OCC').GetSubstructMatch(b, ps), ())

    self.assertEqual(
      Chem.MolFromSmiles('C[C@](F)(Cl)OCC').GetSubstructMatches(b, ps), ((0, 1, 2, 3, 4), ))
    self.assertEqual(Chem.MolFromSmiles('C[C@@](F)(Cl)OCC').GetSubstructMatches(b, ps), ())
    self.assertEqual(
      Chem.MolFromSmiles('C[C@](I)(Cl)OCC').GetSubstructMatches(b, ps), ((0, 1, 2, 3, 4), ))
    self.assertEqual(Chem.MolFromSmiles('C[C@@](I)(Cl)OCC').GetSubstructMatches(b, ps), ())

  def testSubstructParametersBundles2(self):
    b = Chem.MolBundle()
    smis = ('C[C@](F)(Cl)O', 'C[C@](Br)(Cl)O', 'C[C@](I)(Cl)O')
    for smi in smis:
      b.AddMol(Chem.MolFromSmiles(smi))
    self.assertEqual(len(b), 3)
    b2 = Chem.MolBundle()
    smis = ('C[C@@](F)(Cl)O', 'C[C@@](Br)(Cl)O', 'C[C@@](I)(Cl)O')
    for smi in smis:
      b2.AddMol(Chem.MolFromSmiles(smi))
    self.assertEqual(len(b2), 3)
    ps = Chem.SubstructMatchParameters()
    ps.useChirality = True
    self.assertTrue(b.HasSubstructMatch(b, ps))
    self.assertFalse(b.HasSubstructMatch(b2, ps))
    self.assertFalse(b2.HasSubstructMatch(b, ps))

    self.assertEqual(b.GetSubstructMatch(b, ps), (0, 1, 2, 3, 4))
    self.assertEqual(b.GetSubstructMatch(b2, ps), ())
    self.assertEqual(b2.GetSubstructMatch(b, ps), ())

    self.assertEqual(b.GetSubstructMatches(b, ps), ((0, 1, 2, 3, 4), ))
    self.assertEqual(b.GetSubstructMatches(b2, ps), ())
    self.assertEqual(b2.GetSubstructMatches(b, ps), ())

  def testGithub2285(self):
    fileN = os.path.join(RDConfig.RDBaseDir, 'Code', 'GraphMol', 'FileParsers', 'test_data',
                         'github2285.sdf')

    supp = Chem.ForwardSDMolSupplier(fileN, removeHs=False)
    if hasattr(supp, "__next__"):
      self.assertTrue(supp.__next__() is not None)
    else:
      self.assertTrue(supp.next() is not None)

  def testBitVectProp(self):
    bv = DataStructs.ExplicitBitVect(100)
    m = Chem.MolFromSmiles("CC")
    for atom in m.GetAtoms():
      bv.SetBit(atom.GetIdx())
      atom.SetExplicitBitVectProp("prop", bv)

    for atom in m.GetAtoms():
      bv = atom.GetExplicitBitVectProp("prop")
      self.assertTrue(bv.GetBit(atom.GetIdx()))

  def testBitVectQuery(self):
    bv = DataStructs.ExplicitBitVect(4)
    bv.SetBit(0)
    bv.SetBit(2)

    # wow, what a mouthfull..
    qa = rdqueries.HasBitVectPropWithValueQueryAtom("prop", bv, tolerance=0.0)

    m = Chem.MolFromSmiles("CC")
    for atom in m.GetAtoms():
      if atom.GetIdx() == 0:
        atom.SetExplicitBitVectProp("prop", bv)

    l = tuple([x.GetIdx() for x in m.GetAtomsMatchingQuery(qa)])
    self.assertEqual(l, (0, ))

    m = Chem.MolFromSmiles("CC")
    for atom in m.GetAtoms():
      bv = DataStructs.ExplicitBitVect(4)
      bv.SetBit(atom.GetIdx())
      atom.SetExplicitBitVectProp("prop", bv)

    sma = Chem.MolFromSmarts("C")
    for atom in sma.GetAtoms():
      bv = DataStructs.ExplicitBitVect(4)
      bv.SetBit(1)
      qa = rdqueries.HasBitVectPropWithValueQueryAtom("prop", bv, tolerance=0.0)
      atom.ExpandQuery(qa)

    res = m.GetSubstructMatches(sma)
    self.assertEqual(res, ((1, ), ))

    sma = Chem.MolFromSmarts("C")
    for atom in sma.GetAtoms():
      bv = DataStructs.ExplicitBitVect(4)
      bv.SetBit(0)
      qa = rdqueries.HasBitVectPropWithValueQueryAtom("prop", bv, tolerance=0.0)
      atom.ExpandQuery(qa)

    res = m.GetSubstructMatches(sma)
    self.assertEqual(res, ((0, ), ))

    sma = Chem.MolFromSmarts("C")
    for atom in sma.GetAtoms():
      bv = DataStructs.ExplicitBitVect(4)
      bv.SetBit(0)
      qa = rdqueries.HasBitVectPropWithValueQueryAtom("prop", bv, tolerance=1.0)
      atom.ExpandQuery(qa)

    res = m.GetSubstructMatches(sma)
    self.assertEqual(res, ((0, ), (1, )))

  def testGithub2441(self):
    m = Chem.MolFromSmiles("CC")
    conf = Chem.Conformer(2)
    m.AddConformer(conf, assignId=False)
    m.GetConformer().SetIntProp("foo", 1)
    m.GetConformer().SetProp("bar", "foo")
    self.assertTrue(m.GetConformer().HasProp("foo"))
    self.assertFalse(m.GetConformer().HasProp("food"))
    d = m.GetConformer().GetPropsAsDict()
    self.assertTrue('foo' in d)
    self.assertTrue('bar' in d)
    self.assertEqual(d['bar'], 'foo')
    self.assertEqual(m.GetConformer().GetProp("bar"), "foo")
    self.assertEqual(m.GetConformer().GetIntProp("foo"), 1)

  def testGithub2479(self):
    # Chemistry failure in last entry
    smi2 = '''c1ccccc  duff
c1ccccc1 ok
c1ccncc1 pyridine
C(C garbage
C1CC1 ok2
C1C(Cl)C1 ok3
CC(C)(C)(C)C duff2
'''
    suppl2 = Chem.SmilesMolSupplier()
    suppl2.SetData(smi2, titleLine=False, nameColumn=1)
    l = [x for x in suppl2]
    self.assertEqual(len(l), 7)
    self.assertTrue(l[6] is None)

    # SMILES failure in last entry
    smi2 = '''c1ccccc  duff
c1ccccc1 ok
c1ccncc1 pyridine
C(C garbage
C1CC1 ok2
C1C(Cl)C1 ok3
C1C(Cl)CCCC duff2
'''
    suppl2 = Chem.SmilesMolSupplier()
    suppl2.SetData(smi2, titleLine=False, nameColumn=1)
    l = [x for x in suppl2]
    self.assertEqual(len(l), 7)
    self.assertTrue(l[6] is None)

    sdf = b"""
  Mrv1810 06051911332D          

  3  2  0  0  0  0            999 V2000
  -13.3985    4.9850    0.0000 C   0  0  0  0  0  0  0  0  0  0  0  0
  -12.7066    5.4343    0.0000 O   0  0  0  0  0  0  0  0  0  0  0  0
  -12.0654    4.9151    0.0000 C   0  0  0  0  0  0  0  0  0  0  0  0
  1  2  1  0  0  0  0
  2  3  1  0  0  0  0
M  END
$$$$

  Mrv1810 06051911332D          

  3  2  0  0  0  0            999 V2000
  -10.3083    4.8496    0.0000 C   0  0  0  0  0  0  0  0  0  0  0  0
   -9.6408    5.3345    0.0000 F   0  0  0  0  0  0  0  0  0  0  0  0
   -9.0277    4.7825    0.0000 C   0  0  0  0  0  0  0  0  0  0  0  0
  1  2  1  0  0  0  0
  2  3  1  0  0  0  0
M  END
$$$$

  Mrv1810 06051911332D          

  3  2  0  0  0  0            999 V2000
  -10.3083    4.8496    0.0000 C   0  0  0  0  0  0  0  0  0  0  0  0
   -9.6"""
    suppl3 = Chem.SDMolSupplier()
    suppl3.SetData(sdf)
    l = [x for x in suppl3]
    self.assertEqual(len(l), 3)
    self.assertTrue(l[1] is None)
    self.assertTrue(l[2] is None)

    from io import BytesIO
    sio = BytesIO(sdf)
    suppl3 = Chem.ForwardSDMolSupplier(sio)
    l = [x for x in suppl3]
    self.assertEqual(len(l), 3)
    self.assertTrue(l[1] is None)
    self.assertTrue(l[2] is None)

    sdf = b"""
  Mrv1810 06051911332D          

  3  2  0  0  0  0            999 V2000
  -13.3985    4.9850    0.0000 C   0  0  0  0  0  0  0  0  0  0  0  0
  -12.7066    5.4343    0.0000 O   0  0  0  0  0  0  0  0  0  0  0  0
  -12.0654    4.9151    0.0000 C   0  0  0  0  0  0  0  0  0  0  0  0
  1  2  1  0  0  0  0
  2  3  1  0  0  0  0
M  END
>  <pval>  (1) 
[1,2,]

$$$$

  Mrv1810 06051911332D          

  3  2  0  0  0  0            999 V2000
  -10.3083    4.8496    0.0000 C   0  0  0  0  0  0  0  0  0  0  0  0
   -9.6408    5.3345    0.0000 O   0  0  0  0  0  0  0  0  0  0  0  0
   -9.0277    4.7825    0.0000 C   0  0  0  0  0  0  0  0  0  0  0  0
  1  2  1  0  0  0  0
  2  3  1  0  0  0  0
M  END
>  <pval>  (1) 
[1,2,]
"""
    suppl3 = Chem.SDMolSupplier()
    suppl3.SetData(sdf)
    l = [x for x in suppl3]
    self.assertEqual(len(l), 2)
    self.assertTrue(l[0] is not None)
    self.assertTrue(l[1] is not None)

    from io import BytesIO
    sio = BytesIO(sdf)
    suppl3 = Chem.ForwardSDMolSupplier(sio)
    l = [x for x in suppl3]
    self.assertEqual(len(l), 2)
    self.assertTrue(l[0] is not None)
    self.assertTrue(l[1] is not None)

  def testXYZ(self):
    conf = Chem.Conformer(5)
    conf.SetAtomPosition(0, [0.000, 0.000, 0.000])
    conf.SetAtomPosition(1, [-0.635, -0.635, 0.635])
    conf.SetAtomPosition(2, [-0.635, 0.635, -0.635])
    conf.SetAtomPosition(3, [0.635, -0.635, -0.635])
    conf.SetAtomPosition(4, [0.635, 0.635, 0.635])

    emol = Chem.EditableMol(Chem.Mol())
    for z in [6, 1, 1, 1, 1]:
      emol.AddAtom(Chem.Atom(z))
    mol = emol.GetMol()
    mol.SetProp('_Name', 'methane\nthis part should not be output')
    mol.AddConformer(conf)

    xyzblock_expected = """5
methane
C      0.000000    0.000000    0.000000
H     -0.635000   -0.635000    0.635000
H     -0.635000    0.635000   -0.635000
H      0.635000   -0.635000   -0.635000
H      0.635000    0.635000    0.635000
"""

    self.assertEqual(Chem.MolToXYZBlock(mol), xyzblock_expected)

  def testSanitizationExceptionBasics(self):
    try:
      Chem.SanitizeMol(Chem.MolFromSmiles('CFC', sanitize=False))
    except Chem.AtomValenceException as exc:
      self.assertEqual(exc.cause.GetAtomIdx(), 1)
    else:
      self.assertFalse(True)

    try:
      Chem.SanitizeMol(Chem.MolFromSmiles('c1cc1', sanitize=False))
    except Chem.KekulizeException as exc:
      self.assertEqual(exc.cause.GetAtomIndices(), (0, 1, 2))
    else:
      self.assertFalse(True)

  def testSanitizationExceptionHierarchy(self):
    with self.assertRaises(Chem.AtomValenceException):
      Chem.SanitizeMol(Chem.MolFromSmiles('CFC', sanitize=False))
    with self.assertRaises(Chem.AtomSanitizeException):
      Chem.SanitizeMol(Chem.MolFromSmiles('CFC', sanitize=False))
    with self.assertRaises(Chem.MolSanitizeException):
      Chem.SanitizeMol(Chem.MolFromSmiles('CFC', sanitize=False))
    with self.assertRaises(ValueError):
      Chem.SanitizeMol(Chem.MolFromSmiles('CFC', sanitize=False))

    with self.assertRaises(Chem.KekulizeException):
      Chem.SanitizeMol(Chem.MolFromSmiles('c1cc1', sanitize=False))
    with self.assertRaises(Chem.MolSanitizeException):
      Chem.SanitizeMol(Chem.MolFromSmiles('c1cc1', sanitize=False))
    with self.assertRaises(ValueError):
      Chem.SanitizeMol(Chem.MolFromSmiles('c1cc1', sanitize=False))

  def testDetectChemistryProblems(self):
    m = Chem.MolFromSmiles('CFCc1cc1FC', sanitize=False)
    ps = Chem.DetectChemistryProblems(m)
    self.assertEqual(len(ps), 3)
    self.assertEqual([x.GetType() for x in ps],
                     ['AtomValenceException', 'AtomValenceException', 'KekulizeException'])
    self.assertEqual(ps[0].GetAtomIdx(), 1)
    self.assertEqual(ps[1].GetAtomIdx(), 6)
    self.assertEqual(ps[2].GetAtomIndices(), (3, 4, 5))

  def testGithub2611(self):
    mol = Chem.MolFromSmiles('ONCS.ONCS')
    for atom in mol.GetAtoms():
      atom.SetIsotope(atom.GetIdx())

    order1 = list(
      Chem.CanonicalRankAtomsInFragment(mol, atomsToUse=range(0, 4), breakTies=False,
                                        includeIsotopes=True))
    order2 = list(
      Chem.CanonicalRankAtomsInFragment(mol, atomsToUse=range(0, 8), breakTies=False,
                                        includeIsotopes=False))
    self.assertNotEqual(order1[:4], order2[4:])
    # ensure that the orders are ignored in the second batch
    self.assertEqual(order2[:4], order2[4:])

    for smi in ['ONCS.ONCS', 'F[C@@H](Br)[C@H](F)Cl']:
      mol = Chem.MolFromSmiles(smi)
      for atom in mol.GetAtoms():
        atom.SetIsotope(atom.GetIdx())

        for iso, chiral in [(True, True), (True, False), (False, True), (False, False)]:
          order1 = list(
            Chem.CanonicalRankAtomsInFragment(mol, atomsToUse=range(0, mol.GetNumAtoms()),
                                              bondsToUse=range(0,
                                                               mol.GetNumBonds()), breakTies=False,
                                              includeIsotopes=iso, includeChirality=chiral))
          order2 = list(
            Chem.CanonicalRankAtomsInFragment(mol, atomsToUse=range(0, mol.GetNumAtoms()),
                                              bondsToUse=range(0,
                                                               mol.GetNumBonds()), breakTies=True,
                                              includeIsotopes=iso, includeChirality=chiral))
          order3 = list(
            Chem.CanonicalRankAtoms(mol, breakTies=False, includeIsotopes=iso,
                                    includeChirality=chiral))
          order4 = list(
            Chem.CanonicalRankAtoms(mol, breakTies=True, includeIsotopes=iso,
                                    includeChirality=chiral))
          self.assertEqual(order1, order3)
          self.assertEqual(order2, order4)

  def testSetBondStereoFromDirections(self):
    m1 = Chem.MolFromMolBlock(
      '''
  Mrv1810 10141909482D          

  4  3  0  0  0  0            999 V2000
    3.3412   -2.9968    0.0000 C   0  0  0  0  0  0  0  0  0  0  0  0
    2.5162   -2.9968    0.0000 C   0  0  0  0  0  0  0  0  0  0  0  0
    2.1037   -3.7112    0.0000 C   0  0  0  0  0  0  0  0  0  0  0  0
    3.7537   -2.2823    0.0000 C   0  0  0  0  0  0  0  0  0  0  0  0
  1  2  2  0  0  0  0
  2  3  1  0  0  0  0
  1  4  1  0  0  0  0
M  END
''', sanitize=False)
    self.assertEqual(m1.GetBondBetweenAtoms(0, 1).GetBondType(), Chem.BondType.DOUBLE)
    self.assertEqual(m1.GetBondBetweenAtoms(0, 1).GetStereo(), Chem.BondStereo.STEREONONE)
    Chem.SetBondStereoFromDirections(m1)
    self.assertEqual(m1.GetBondBetweenAtoms(0, 1).GetStereo(), Chem.BondStereo.STEREOTRANS)

    m2 = Chem.MolFromMolBlock(
      '''
  Mrv1810 10141909542D          

  4  3  0  0  0  0            999 V2000
    3.4745   -5.2424    0.0000 C   0  0  0  0  0  0  0  0  0  0  0  0
    2.6495   -5.2424    0.0000 C   0  0  0  0  0  0  0  0  0  0  0  0
    2.2370   -5.9569    0.0000 C   0  0  0  0  0  0  0  0  0  0  0  0
    3.8870   -5.9569    0.0000 C   0  0  0  0  0  0  0  0  0  0  0  0
  1  2  2  0  0  0  0
  2  3  1  0  0  0  0
  1  4  1  0  0  0  0
M  END
''', sanitize=False)
    self.assertEqual(m2.GetBondBetweenAtoms(0, 1).GetBondType(), Chem.BondType.DOUBLE)
    self.assertEqual(m2.GetBondBetweenAtoms(0, 1).GetStereo(), Chem.BondStereo.STEREONONE)
    Chem.SetBondStereoFromDirections(m2)
    self.assertEqual(m2.GetBondBetweenAtoms(0, 1).GetStereo(), Chem.BondStereo.STEREOCIS)

  def testSetBondDirFromStereo(self):
    m1 = Chem.MolFromSmiles('CC=CC')
    m1.GetBondWithIdx(1).SetStereoAtoms(0, 3)
    m1.GetBondWithIdx(1).SetStereo(Chem.BondStereo.STEREOCIS)
    Chem.SetDoubleBondNeighborDirections(m1)
    self.assertEqual(Chem.MolToSmiles(m1), r"C/C=C\C")
    self.assertEqual(m1.GetBondWithIdx(0).GetBondDir(), Chem.BondDir.ENDUPRIGHT)
    self.assertEqual(m1.GetBondWithIdx(2).GetBondDir(), Chem.BondDir.ENDDOWNRIGHT)

  def testAssignChiralTypesFromMolParity(self):

    class TestAssignChiralTypesFromMolParity:

      class BondDef:

        def __init__(self, bi, ei, t):
          self.beginIdx = bi
          self.endIdx = ei
          self.type = t

      def __init__(self, mol, parent):
        self.parent = parent
        self.parityMap = {
          Chem.ChiralType.CHI_TETRAHEDRAL_CW: 1,
          Chem.ChiralType.CHI_TETRAHEDRAL_CCW: 2,
          Chem.ChiralType.CHI_UNSPECIFIED: 0,
          Chem.ChiralType.CHI_OTHER: 0
        }
        self.d_rwMol = Chem.RWMol(mol)
        self.assignMolParity()
        self.fillBondDefVect()
        Chem.AssignAtomChiralTagsFromMolParity(self.d_rwMol)
        self.d_refSmiles = Chem.MolToSmiles(self.d_rwMol)
        self.heapPermutation()

      def assignMolParity(self):
        Chem.AssignAtomChiralTagsFromStructure(self.d_rwMol)
        for a in self.d_rwMol.GetAtoms():
          parity = self.parityMap[a.GetChiralTag()]
          a.SetIntProp("molParity", parity)
          a.SetChiralTag(Chem.ChiralType.CHI_UNSPECIFIED)

      def fillBondDefVect(self):
        self.d_bondDefVect = [
          self.BondDef(b.GetBeginAtomIdx(), b.GetEndAtomIdx(), b.GetBondType())
          for b in self.d_rwMol.GetBonds()
        ]

      def stripBonds(self):
        for i in reversed(range(self.d_rwMol.GetNumBonds())):
          b = self.d_rwMol.GetBondWithIdx(i)
          self.d_rwMol.RemoveBond(b.GetBeginAtomIdx(), b.GetEndAtomIdx())

      def addBonds(self):
        [
          self.d_rwMol.AddBond(bondDef.beginIdx, bondDef.endIdx, bondDef.type)
          for bondDef in self.d_bondDefVect
        ]

      def checkBondPermutation(self):
        self.stripBonds()
        self.addBonds()
        Chem.SanitizeMol(self.d_rwMol)
        Chem.AssignAtomChiralTagsFromMolParity(self.d_rwMol)
        self.parent.assertEqual(Chem.MolToSmiles(self.d_rwMol), self.d_refSmiles)

      def heapPermutation(self, s=0):
        # if size becomes 1 the permutation is ready to use
        if (s == 0):
          s = len(self.d_bondDefVect)
        if (s == 1):
          self.checkBondPermutation()
          return
        for i in range(s):
          self.heapPermutation(s - 1)
          # if size is odd, swap first and last element
          j = 0 if (s % 2 == 1) else i
          self.d_bondDefVect[j], self.d_bondDefVect[s - 1] = \
            self.d_bondDefVect[s - 1], self.d_bondDefVect[j]

    molb = """
     RDKit          3D

  6  5  0  0  1  0  0  0  0  0999 V2000
   -2.9747    1.7234    0.0753 C   0  0  0  0  0  0  0  0  0  0  0  0
   -1.4586    1.4435    0.1253 C   0  0  0  0  0  0  0  0  0  0  0  0
   -3.5885    2.6215    1.4893 Cl  0  0  0  0  0  0  0  0  0  0  0  0
   -3.7306    0.3885   -0.0148 C   0  0  0  0  0  0  0  0  0  0  0  0
   -0.3395    3.0471    0.1580 Br  0  0  0  0  0  0  0  0  0  0  0  0
   -1.1574    0.7125    1.2684 F   0  0  0  0  0  0  0  0  0  0  0  0
  1  2  1  0
  1  3  1  0
  1  4  1  0
  2  5  1  0
  2  6  1  0
M  END
"""
    m = Chem.RWMol(Chem.MolFromMolBlock(molb, sanitize=True, removeHs=False))
    self.assertIsNotNone(m)
    TestAssignChiralTypesFromMolParity(m, self)

  def testCXSMILESErrors(self):
    smi = "CCC |FAILURE|"
    ps = Chem.SmilesParserParams()
    ps.strictCXSMILES = False
    m = Chem.MolFromSmiles(smi, ps)
    self.assertTrue(m is not None)
    self.assertEqual(m.GetNumAtoms(), 3)

  def testRemoveHsParams(self):
    smips = Chem.SmilesParserParams()
    smips.removeHs = False

    m = Chem.MolFromSmiles('F.[H]', smips)
    ps = Chem.RemoveHsParameters()
    m = Chem.RemoveHs(m, ps)
    self.assertEqual(m.GetNumAtoms(), 2)
    ps.removeDegreeZero = True
    m = Chem.RemoveHs(m, ps)
    self.assertEqual(m.GetNumAtoms(), 1)

    m = Chem.MolFromSmiles('F[H-]F', smips)
    ps = Chem.RemoveHsParameters()
    m = Chem.RemoveHs(m, ps)
    self.assertEqual(m.GetNumAtoms(), 3)
    m = Chem.MolFromSmiles('F[H-]F', smips)
    ps.removeHigherDegrees = True
    m = Chem.RemoveHs(m, ps)
    self.assertEqual(m.GetNumAtoms(), 2)

    m = Chem.MolFromSmiles('[H][H]', smips)
    ps = Chem.RemoveHsParameters()
    m = Chem.RemoveHs(m, ps)
    self.assertEqual(m.GetNumAtoms(), 2)
    m = Chem.MolFromSmiles('[H][H]', smips)
    ps.removeOnlyHNeighbors = True
    m = Chem.RemoveHs(m, ps)
    self.assertEqual(m.GetNumAtoms(), 0)

    m = Chem.MolFromSmiles('F[2H]', smips)
    ps = Chem.RemoveHsParameters()
    m = Chem.RemoveHs(m, ps)
    self.assertEqual(m.GetNumAtoms(), 2)
    m = Chem.MolFromSmiles('F[2H]', smips)
    ps.removeIsotopes = True
    m = Chem.RemoveHs(m, ps)
    self.assertEqual(m.GetNumAtoms(), 1)

    m = Chem.MolFromSmiles('c1c(C([2H])([2H])F)cccc1', smips)
    ps = Chem.RemoveHsParameters()
    m_noh = Chem.RemoveHs(m, ps)
    self.assertEqual(m_noh.GetNumAtoms(), m.GetNumAtoms())
    ps.removeAndTrackIsotopes = True
    m_noh = Chem.RemoveHs(m, ps)
    self.assertEqual(m_noh.GetNumAtoms(), m.GetNumAtoms() - 2)
    self.assertTrue(m_noh.GetAtomWithIdx(2).HasProp("_isotopicHs"))
    self.assertEqual(tuple(map(int,
        m_noh.GetAtomWithIdx(2).GetProp("_isotopicHs").split())), (2,2))
    m_h = Chem.AddHs(m_noh)
    self.assertFalse(m_h.GetAtomWithIdx(2).HasProp("_isotopicHs"))
    self.assertEqual(sum([1 for nbr in m_h.GetAtomWithIdx(2).GetNeighbors()
                     if (nbr.GetAtomicNum() == 1 and nbr.GetIsotope())]), 2)

    m = Chem.MolFromSmiles('*[H]', smips)
    ps = Chem.RemoveHsParameters()
    m = Chem.RemoveHs(m, ps)
    self.assertEqual(m.GetNumAtoms(), 2)
    m = Chem.MolFromSmiles('*[H]', smips)
    ps.removeDummyNeighbors = True
    m = Chem.RemoveHs(m, ps)
    self.assertEqual(m.GetNumAtoms(), 1)

    m = Chem.MolFromSmiles('F/C=N/[H]', smips)
    ps = Chem.RemoveHsParameters()
    m = Chem.RemoveHs(m, ps)
    self.assertEqual(m.GetNumAtoms(), 4)
    m = Chem.MolFromSmiles('F/C=N/[H]', smips)
    ps.removeDefiningBondStereo = True
    m = Chem.RemoveHs(m, ps)
    self.assertEqual(m.GetNumAtoms(), 3)

    m = Chem.MolFromSmiles('FC([H])(O)Cl', smips)
    m.GetBondBetweenAtoms(1, 2).SetBondDir(Chem.BondDir.BEGINWEDGE)
    ps = Chem.RemoveHsParameters()
    m = Chem.RemoveHs(m, ps)
    self.assertEqual(m.GetNumAtoms(), 4)
    m = Chem.MolFromSmiles('FC([H])(O)Cl', smips)
    m.GetBondBetweenAtoms(1, 2).SetBondDir(Chem.BondDir.BEGINWEDGE)
    ps.removeWithWedgedBond = False
    m = Chem.RemoveHs(m, ps)
    self.assertEqual(m.GetNumAtoms(), 5)

    m = Chem.MolFromSmarts('F[#1]')
    ps = Chem.RemoveHsParameters()
    m = Chem.RemoveHs(m, ps)
    self.assertEqual(m.GetNumAtoms(), 2)
    m = Chem.MolFromSmarts('F[#1]')
    ps.removeWithQuery = True
    m = Chem.RemoveHs(m, ps)
    self.assertEqual(m.GetNumAtoms(), 1)

    m = Chem.MolFromSmiles('[C@]12([H])CCC1CO2.[H+].F[H-]F.[H][H].[H]*.F/C=C/[H]')
    m = Chem.RemoveAllHs(m)
    for at in m.GetAtoms():
      self.assertNotEqual(at.GetAtomicNum(), 1)

  def testPickleCoordsAsDouble(self):
    import pickle
    m = Chem.MolFromSmiles('C')
    test_num = 1e50
    conf = Chem.Conformer(1)
    conf.SetAtomPosition(0, (test_num, 0.0, 0.0))
    m.AddConformer(conf)

    opts = Chem.GetDefaultPickleProperties()
    Chem.SetDefaultPickleProperties(Chem.PropertyPickleOptions.NoProps)
    self.assertNotEqual(pickle.loads(pickle.dumps(m)).GetConformer().GetAtomPosition(0).x, test_num)

    try:
      Chem.SetDefaultPickleProperties(Chem.PropertyPickleOptions.CoordsAsDouble)
      self.assertEqual(pickle.loads(pickle.dumps(m)).GetConformer().GetAtomPosition(0).x, test_num)
    finally:
      Chem.SetDefaultPickleProperties(opts)

  def testCustomSubstructMatchCheck(self):

    def accept_none(mol, vect):
      return False

    def accept_all(mol, vect):
      return True

    def accept_large(mol, vect):
      return sum(vect) > 5

    m = Chem.MolFromSmiles('CCOCC')
    p = Chem.MolFromSmiles('CCO')
    ps = Chem.SubstructMatchParameters()
    self.assertEqual(len(m.GetSubstructMatches(p, ps)), 2)

    ps.setExtraFinalCheck(accept_none)
    self.assertEqual(len(m.GetSubstructMatches(p, ps)), 0)
    ps.setExtraFinalCheck(accept_all)
    self.assertEqual(len(m.GetSubstructMatches(p, ps)), 2)
    ps.setExtraFinalCheck(accept_large)
    self.assertEqual(len(m.GetSubstructMatches(p, ps)), 1)

  def testSuppliersReadingDirectories(self):
    # this is an odd one, basically we need to check that we don't hang
    #  which is pretty much a bad test in my opinion, but YMMV
    d = tempfile.mkdtemp()
    self.assertTrue(os.path.exists(d))

    for supplier in [
        Chem.SmilesMolSupplier,
        Chem.SDMolSupplier,
        Chem.TDTMolSupplier,
        #Chem.CompressedSDMolSupplier,
    ]:
      print("supplier:", supplier)
      with self.assertRaises(OSError):
        suppl = supplier(d)
    if hasattr(Chem, 'MaeMolSupplier'):
      with self.assertRaises(OSError):
        suppl = Chem.MaeMolSupplier(d)
    os.rmdir(d)

  def testRandomSmilesVect(self):
    m = Chem.MolFromSmiles("C1OCC1N(CO)(Cc1ccccc1NCCl)")
    v = Chem.MolToRandomSmilesVect(m, 5, randomSeed=0xf00d)
    self.assertEqual(v, [
      "c1cc(CN(C2COC2)CO)c(cc1)NCCl", "N(CCl)c1c(CN(C2COC2)CO)cccc1", "N(CCl)c1ccccc1CN(C1COC1)CO",
      "OCN(Cc1ccccc1NCCl)C1COC1", "C(N(C1COC1)Cc1c(cccc1)NCCl)O"
    ])

    v = Chem.MolToRandomSmilesVect(m, 5, randomSeed=0xf00d, allHsExplicit=True)
    self.assertEqual(v, [
      "[cH]1[cH][c]([CH2][N]([CH]2[CH2][O][CH2]2)[CH2][OH])[c]([cH][cH]1)[NH][CH2][Cl]",
      "[NH]([CH2][Cl])[c]1[c]([CH2][N]([CH]2[CH2][O][CH2]2)[CH2][OH])[cH][cH][cH][cH]1",
      "[NH]([CH2][Cl])[c]1[cH][cH][cH][cH][c]1[CH2][N]([CH]1[CH2][O][CH2]1)[CH2][OH]",
      "[OH][CH2][N]([CH2][c]1[cH][cH][cH][cH][c]1[NH][CH2][Cl])[CH]1[CH2][O][CH2]1",
      "[CH2]([N]([CH]1[CH2][O][CH2]1)[CH2][c]1[c]([cH][cH][cH][cH]1)[NH][CH2][Cl])[OH]"
    ])

  def testGithub3198(self):

    ps = Chem.SmilesParserParams()
    ps.removeHs = False
    m = Chem.MolFromSmiles('[H]OC(F).[Na]', ps)

    qa = rdqueries.AAtomQueryAtom()
    self.assertEqual(tuple(x.GetIdx() for x in m.GetAtomsMatchingQuery(qa)), (1, 2, 3, 4))

    qa = rdqueries.AHAtomQueryAtom()
    self.assertEqual(tuple(x.GetIdx() for x in m.GetAtomsMatchingQuery(qa)), (0, 1, 2, 3, 4))

    qa = rdqueries.QAtomQueryAtom()
    self.assertEqual(tuple(x.GetIdx() for x in m.GetAtomsMatchingQuery(qa)), (1, 3, 4))

    qa = rdqueries.QHAtomQueryAtom()
    self.assertEqual(tuple(x.GetIdx() for x in m.GetAtomsMatchingQuery(qa)), (0, 1, 3, 4))

    qa = rdqueries.XAtomQueryAtom()
    self.assertEqual(tuple(x.GetIdx() for x in m.GetAtomsMatchingQuery(qa)), (3, ))

    qa = rdqueries.XHAtomQueryAtom()
    self.assertEqual(tuple(x.GetIdx() for x in m.GetAtomsMatchingQuery(qa)), (0, 3))

    qa = rdqueries.MAtomQueryAtom()
    self.assertEqual(tuple(x.GetIdx() for x in m.GetAtomsMatchingQuery(qa)), (4, ))

    qa = rdqueries.MHAtomQueryAtom()
    self.assertEqual(tuple(x.GetIdx() for x in m.GetAtomsMatchingQuery(qa)), (0, 4))

  def testAdjustQueryPropertiesFiveRings(self):
    mol = Chem.MolFromSmiles('c1cc[nH]c1')
    nops = Chem.AdjustQueryParameters.NoAdjustments()
    nmol = Chem.AdjustQueryProperties(mol, nops)
    self.assertEqual(Chem.MolToSmarts(nmol), "[#6]1:[#6]:[#6]:[#7H]:[#6]:1")

    nops.adjustConjugatedFiveRings = True
    nmol = Chem.AdjustQueryProperties(mol, nops)
    self.assertEqual(Chem.MolToSmarts(nmol), "[#6]1-,=,:[#6]-,=,:[#6]-,=,:[#7H]-,=,:[#6]-,=,:1")

  def testFindPotentialStereo(self):
    mol = Chem.MolFromSmiles('C[C@H](F)C=CC')
    si = Chem.FindPotentialStereo(mol)
    self.assertEqual(len(si), 2)
    self.assertEqual(si[0].type, Chem.StereoType.Atom_Tetrahedral)
    self.assertEqual(si[0].specified, Chem.StereoSpecified.Specified)
    self.assertEqual(si[0].centeredOn, 1)
    self.assertEqual(si[0].descriptor, Chem.StereoDescriptor.Tet_CCW)
    self.assertEqual(list(si[0].controllingAtoms), [0, 2, 3])
    self.assertEqual(si[1].type, Chem.StereoType.Bond_Double)
    self.assertEqual(si[1].specified, Chem.StereoSpecified.Unspecified)
    self.assertEqual(si[1].centeredOn, 3)
    self.assertEqual(si[1].descriptor, Chem.StereoDescriptor.NoValue)
    self.assertEqual(list(si[1].controllingAtoms),
                     [1, Chem.StereoInfo.NOATOM, 5, Chem.StereoInfo.NOATOM])

  def testNewFindMolChiralCenters(self):
    mol = Chem.MolFromSmiles('C[C@H](F)C=CC(F)Cl')
    ctrs = Chem.FindMolChiralCenters(mol, useLegacyImplementation=False)
    self.assertEqual(len(ctrs), 1)
    self.assertEqual(ctrs, [(1, 'S')])
    ctrs = Chem.FindMolChiralCenters(mol, useLegacyImplementation=False, includeCIP=False)
    self.assertEqual(len(ctrs), 1)
    self.assertEqual(ctrs, [(1, 'Tet_CCW')])
    ctrs = Chem.FindMolChiralCenters(mol, useLegacyImplementation=False, includeUnassigned=True,
                                     includeCIP=False)
    self.assertEqual(len(ctrs), 2)
    self.assertEqual(ctrs, [(1, 'Tet_CCW'), (5, '?')])
    ctrs = Chem.FindMolChiralCenters(mol, useLegacyImplementation=False, includeUnassigned=True,
                                     includeCIP=True)
    self.assertEqual(len(ctrs), 2)
    self.assertEqual(ctrs, [(1, 'S'), (5, '?')])

  def testMolFromPNG(self):
    fileN = os.path.join(RDConfig.RDBaseDir, 'Code', 'GraphMol', 'FileParsers', 'test_data',
                         'colchicine.png')
    mol = Chem.MolFromPNGFile(fileN)
    self.assertIsNotNone(mol)
    self.assertEqual(mol.GetNumAtoms(), 29)

    with open(fileN, 'rb') as inf:
      d = inf.read()
    mol = Chem.MolFromPNGString(d)
    self.assertIsNotNone(mol)
    self.assertEqual(mol.GetNumAtoms(), 29)

  def testMolToPNG(self):
    fileN = os.path.join(RDConfig.RDBaseDir, 'Code', 'GraphMol', 'FileParsers', 'test_data',
                         'colchicine.no_metadata.png')

    with open(fileN, 'rb') as inf:
      d = inf.read()
    mol = Chem.MolFromSmiles("COc1cc2c(c(OC)c1OC)-c1ccc(OC)c(=O)cc1[C@@H](NC(C)=O)CC2")
    self.assertIsNotNone(mol)
    self.assertEqual(mol.GetNumAtoms(), 29)

    nd = Chem.MolMetadataToPNGString(mol, d)
    mol = Chem.MolFromPNGString(nd)
    self.assertIsNotNone(mol)
    self.assertEqual(mol.GetNumAtoms(), 29)

    nd = Chem.MolMetadataToPNGFile(mol, fileN)
    mol = Chem.MolFromPNGString(nd)
    self.assertIsNotNone(mol)
    self.assertEqual(mol.GetNumAtoms(), 29)

  def testMolsFromPNG(self):
    refMols = [Chem.MolFromSmiles(x) for x in ('c1ccccc1', 'CCO', 'CC(=O)O', 'c1ccccn1')]
    fileN = os.path.join(RDConfig.RDBaseDir, 'Code', 'GraphMol', 'FileParsers', 'test_data',
                         'multiple_mols.png')
    mols = Chem.MolsFromPNGFile(fileN)
    self.assertEqual(len(mols), len(refMols))
    for mol, refMol in zip(mols, refMols):
      self.assertEqual(Chem.MolToSmiles(mol), Chem.MolToSmiles(refMol))

  def testMetadataToPNG(self):
    fileN = os.path.join(RDConfig.RDBaseDir, 'Code', 'GraphMol', 'FileParsers', 'test_data',
                         'colchicine.png')

    with open(fileN, 'rb') as inf:
      d = inf.read()
    mol = Chem.MolFromPNGString(d)
    nd = Chem.MolMetadataToPNGString(mol,d)
    vals = {'foo':'1','bar':'2'}
    nd = Chem.AddMetadataToPNGString(vals, nd)
    nvals = Chem.MetadataFromPNGString(nd)
    self.assertTrue('foo' in nvals)
    self.assertEqual(nvals['foo'],b'1')
    self.assertTrue('bar' in nvals)
    self.assertEqual(nvals['bar'],b'2')

    nd = Chem.AddMetadataToPNGFile(vals, fileN)
    nvals = Chem.MetadataFromPNGString(nd)
    self.assertTrue('foo' in nvals)
    self.assertEqual(nvals['foo'],b'1')
    self.assertTrue('bar' in nvals)
    self.assertEqual(nvals['bar'],b'2')

    vals = {'foo':1,'bar':'2'}
    with self.assertRaises(TypeError):
      nd = Chem.AddMetadataToPNGString(vals,d)

  def test_github3403(self):
    core1 = "[$(C-!@[a])](=O)(Cl)"
    sma = Chem.MolFromSmarts(core1)
    
    m = Chem.MolFromSmiles("c1ccccc1C(=O)Cl")
    self.assertFalse(m.HasSubstructMatch(sma, recursionPossible=False))
    
    m = Chem.MolFromSmiles("c1ccccc1C(=O)Cl")
    self.assertTrue(m.HasSubstructMatch(sma))
    
    m = Chem.MolFromSmiles("c1ccccc1C(=O)Cl")
    self.assertFalse(m.HasSubstructMatch(sma, recursionPossible=False))

<<<<<<< HEAD
  def test_github3517(self):
    fileN = os.path.join(RDConfig.RDBaseDir, 'Code', 'GraphMol', 'FileParsers', 'test_data',
                         'NCI_aids_few.sdf')
    sdSup = Chem.SDMolSupplier(fileN)
    mols_list = list(sdSup)
    mols_list_compr = [m for m in sdSup]
    self.assertEqual(len(mols_list), len(mols_list_compr))

    
=======
  def test_github3492(self):
    def read_smile(s):
        m = Chem.MolFromSmiles(s)
        rdkit.Chem.rdDepictor.Compute2DCoords(m)
        return m

    def sq_dist(a, b):
      ab = [a[i] - b[i] for i, _ in enumerate(a)]
      return sum([d * d for d in ab])

    self.assertIsNotNone(Chem.MolFromSmiles("OCCN").GetAtoms()[0].GetOwningMol())
    self.assertEqual([Chem.MolFromSmiles("OCCN").GetAtoms()[i].GetAtomicNum() for i in range(4)], [8, 6, 6, 7])
    self.assertIsNotNone(Chem.MolFromSmiles("O=CCC=N").GetBonds()[0].GetOwningMol())
    self.assertEqual([Chem.MolFromSmiles("O=CCC=N").GetBonds()[i].GetBondType() for i in range(4)],
                     [Chem.BondType.DOUBLE, Chem.BondType.SINGLE, Chem.BondType.SINGLE, Chem.BondType.DOUBLE])
    self.assertIsNotNone(read_smile("CCC").GetConformers()[0].GetOwningMol())
    pos = read_smile("CCC").GetConformers()[0].GetPositions()
    self.assertAlmostEqual(sq_dist(pos[0], pos[1]), sq_dist(pos[1], pos[2]))


>>>>>>> e5feb83a
if __name__ == '__main__':
  if "RDTESTCASE" in os.environ:
    suite = unittest.TestSuite()
    testcases = os.environ["RDTESTCASE"]
    for name in testcases.split(':'):
      suite.addTest(TestCase(name))

    runner = unittest.TextTestRunner()
    runner.run(suite)
  else:
    unittest.main()<|MERGE_RESOLUTION|>--- conflicted
+++ resolved
@@ -6199,7 +6199,6 @@
     m = Chem.MolFromSmiles("c1ccccc1C(=O)Cl")
     self.assertFalse(m.HasSubstructMatch(sma, recursionPossible=False))
 
-<<<<<<< HEAD
   def test_github3517(self):
     fileN = os.path.join(RDConfig.RDBaseDir, 'Code', 'GraphMol', 'FileParsers', 'test_data',
                          'NCI_aids_few.sdf')
@@ -6208,8 +6207,6 @@
     mols_list_compr = [m for m in sdSup]
     self.assertEqual(len(mols_list), len(mols_list_compr))
 
-    
-=======
   def test_github3492(self):
     def read_smile(s):
         m = Chem.MolFromSmiles(s)
@@ -6229,8 +6226,6 @@
     pos = read_smile("CCC").GetConformers()[0].GetPositions()
     self.assertAlmostEqual(sq_dist(pos[0], pos[1]), sq_dist(pos[1], pos[2]))
 
-
->>>>>>> e5feb83a
 if __name__ == '__main__':
   if "RDTESTCASE" in os.environ:
     suite = unittest.TestSuite()
