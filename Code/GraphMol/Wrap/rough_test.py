#
#  Copyright (C) 2003-2019  Greg Landrum and Rational Discovery LLC
#         All Rights Reserved
#
""" This is a rough coverage test of the python wrapper

it's intended to be shallow, but broad

"""

import os, sys, tempfile, gzip, gc
import unittest, doctest
from rdkit import RDConfig, rdBase
from rdkit import DataStructs
from rdkit import Chem
import rdkit.Chem.rdDepictor
from rdkit.Chem import rdqueries

from rdkit import __version__

# Boost functions are NOT found by doctest, this "fixes" them
#  by adding the doctests to a fake module
import importlib.util
spec = importlib.util.spec_from_loader("TestReplaceCore", loader=None)
TestReplaceCore = importlib.util.module_from_spec(spec)
code = """
from rdkit.Chem import ReplaceCore
def ReplaceCore(*a, **kw):
    '''%s
    '''
    return Chem.ReplaceCore(*a, **kw)
""" % "\n".join([x.lstrip() for x in Chem.ReplaceCore.__doc__.split("\n")])
exec(code, TestReplaceCore.__dict__)


def load_tests(loader, tests, ignore):
  tests.addTests(doctest.DocTestSuite(TestReplaceCore))
  return tests


def feq(v1, v2, tol2=1e-4):
  return abs(v1 - v2) <= tol2


def getTotalFormalCharge(mol):
  totalFormalCharge = 0
  for atom in mol.GetAtoms():
    totalFormalCharge += atom.GetFormalCharge()
  return totalFormalCharge


def cmpFormalChargeBondOrder(self, mol1, mol2):
  self.assertEqual(mol1.GetNumAtoms(), mol2.GetNumAtoms())
  self.assertEqual(mol1.GetNumBonds(), mol2.GetNumBonds())
  for i in range(mol1.GetNumAtoms()):
    self.assertEqual(
      mol1.GetAtomWithIdx(i).GetFormalCharge(),
      mol2.GetAtomWithIdx(i).GetFormalCharge())
  for i in range(mol1.GetNumBonds()):
    self.assertEqual(mol1.GetBondWithIdx(i).GetBondType(), mol2.GetBondWithIdx(i).GetBondType())


def setResidueFormalCharge(mol, res, fc):
  for query in res:
    matches = mol.GetSubstructMatches(query)
    for match in matches:
      mol.GetAtomWithIdx(match[-1]).SetFormalCharge(fc)


def getBtList2(resMolSuppl):
  btList2 = []
  while (not resMolSuppl.atEnd()):
    resMol = next(resMolSuppl)
    bt = []
    for bond in resMol.GetBonds():
      bt.append(int(bond.GetBondTypeAsDouble()))
    btList2.append(bt)
  for i in range(len(btList2)):
    same = True
    for j in range(len(btList2[i])):
      if (not i):
        continue
      if (same):
        same = (btList2[i][j] == btList2[i - 1][j])
    if (i and same):
      return None
  return btList2


class TestCase(unittest.TestCase):

  def test0Except(self):

    with self.assertRaises(IndexError):
      Chem.tossit()

  def test1Table(self):

    tbl = Chem.GetPeriodicTable()
    self.assertTrue(tbl)

    self.assertTrue(feq(tbl.GetAtomicWeight(6), 12.011))
    self.assertTrue(feq(tbl.GetAtomicWeight("C"), 12.011))
    self.assertTrue(tbl.GetAtomicNumber('C') == 6)
    self.assertTrue(feq(tbl.GetRvdw(6), 1.7))
    self.assertTrue(feq(tbl.GetRvdw("C"), 1.7))
    self.assertTrue(feq(tbl.GetRcovalent(6), 0.680))
    self.assertTrue(feq(tbl.GetRcovalent("C"), 0.680))
    self.assertTrue(tbl.GetDefaultValence(6) == 4)
    self.assertTrue(tbl.GetDefaultValence("C") == 4)
    self.assertTrue(tuple(tbl.GetValenceList(6)) == (4, ))
    self.assertTrue(tuple(tbl.GetValenceList("C")) == (4, ))
    self.assertTrue(tuple(tbl.GetValenceList(16)) == (2, 4, 6))
    self.assertTrue(tuple(tbl.GetValenceList("S")) == (2, 4, 6))
    self.assertTrue(tbl.GetNOuterElecs(6) == 4)
    self.assertTrue(tbl.GetNOuterElecs("C") == 4)
    self.assertTrue(tbl.GetMostCommonIsotope(6) == 12)
    self.assertTrue(tbl.GetMostCommonIsotope('C') == 12)
    self.assertTrue(tbl.GetMostCommonIsotopeMass(6) == 12.0)
    self.assertTrue(tbl.GetMostCommonIsotopeMass('C') == 12.0)
    self.assertTrue(tbl.GetAbundanceForIsotope(6, 12) == 98.93)
    self.assertTrue(tbl.GetAbundanceForIsotope('C', 12) == 98.93)
    self.assertTrue(feq(tbl.GetRb0(6), 0.77))
    self.assertTrue(feq(tbl.GetRb0("C"), 0.77))
    self.assertTrue(tbl.GetElementSymbol(6) == 'C')

  def test2Atom(self):
    atom = Chem.Atom(6)
    self.assertTrue(atom)
    self.assertTrue(atom.GetAtomicNum() == 6)
    atom.SetAtomicNum(8)
    self.assertTrue(atom.GetAtomicNum() == 8)

    atom = Chem.Atom("C")
    self.assertTrue(atom)
    self.assertTrue(atom.GetAtomicNum() == 6)

  def test3Bond(self):
    # No longer relevant, bonds are not constructible from Python
    pass

  def test4Mol(self):
    mol = Chem.Mol()
    self.assertTrue(mol)

  def test5Smiles(self):
    mol = Chem.MolFromSmiles('n1ccccc1')
    self.assertTrue(mol)
    self.assertTrue(mol.GetNumAtoms() == 6)
    self.assertTrue(mol.GetNumAtoms(1) == 6)
    self.assertTrue(mol.GetNumAtoms(0) == 11)
    at = mol.GetAtomWithIdx(2)
    self.assertTrue(at.GetAtomicNum() == 6)
    at = mol.GetAtomWithIdx(0)
    self.assertTrue(at.GetAtomicNum() == 7)

  def _test6Bookmarks(self):
    mol = Chem.MolFromSmiles('n1ccccc1')
    self.assertTrue(mol)

    self.assertTrue(not mol.HasAtomBookmark(0))
    mol.SetAtomBookmark(mol.GetAtomWithIdx(0), 0)
    mol.SetAtomBookmark(mol.GetAtomWithIdx(1), 1)
    self.assertTrue(mol.HasAtomBookmark(0))
    self.assertTrue(mol.HasAtomBookmark(1))

    if 1:
      self.assertTrue(not mol.HasBondBookmark(0))
      self.assertTrue(not mol.HasBondBookmark(1))
      mol.SetBondBookmark(mol.GetBondWithIdx(0), 0)
      mol.SetBondBookmark(mol.GetBondWithIdx(1), 1)
      self.assertTrue(mol.HasBondBookmark(0))
      self.assertTrue(mol.HasBondBookmark(1))

    at = mol.GetAtomWithBookmark(0)
    self.assertTrue(at)
    self.assertTrue(at.GetAtomicNum() == 7)
    mol.ClearAtomBookmark(0)
    self.assertTrue(not mol.HasAtomBookmark(0))
    self.assertTrue(mol.HasAtomBookmark(1))
    mol.ClearAllAtomBookmarks()
    self.assertTrue(not mol.HasAtomBookmark(0))
    self.assertTrue(not mol.HasAtomBookmark(1))

    mol.SetAtomBookmark(mol.GetAtomWithIdx(1), 1)

    if 1:
      self.assertTrue(mol.HasBondBookmark(0))
      self.assertTrue(mol.HasBondBookmark(1))
      bond = mol.GetBondWithBookmark(0)
      self.assertTrue(bond)
      mol.ClearBondBookmark(0)
      self.assertTrue(not mol.HasBondBookmark(0))
      self.assertTrue(mol.HasBondBookmark(1))
      mol.ClearAllBondBookmarks()
      self.assertTrue(not mol.HasBondBookmark(0))
      self.assertTrue(not mol.HasBondBookmark(1))

      self.assertTrue(mol.HasAtomBookmark(1))

  def test7Atom(self):
    mol = Chem.MolFromSmiles('n1ccccc1C[CH2-]')
    self.assertTrue(mol)
    Chem.SanitizeMol(mol)
    a0 = mol.GetAtomWithIdx(0)
    a1 = mol.GetAtomWithIdx(1)
    a6 = mol.GetAtomWithIdx(6)
    a7 = mol.GetAtomWithIdx(7)

    self.assertTrue(a0.GetAtomicNum() == 7)
    self.assertTrue(a0.GetSymbol() == 'N')
    self.assertTrue(a0.GetIdx() == 0)

    aList = [a0, a1, a6, a7]
    self.assertTrue(a0.GetDegree() == 2)
    self.assertTrue(a1.GetDegree() == 2)
    self.assertTrue(a6.GetDegree() == 2)
    self.assertTrue(a7.GetDegree() == 1)
    self.assertTrue([x.GetDegree() for x in aList] == [2, 2, 2, 1])

    self.assertTrue([x.GetTotalNumHs() for x in aList] == [0, 1, 2, 2])
    self.assertTrue([x.GetNumImplicitHs() for x in aList] == [0, 1, 2, 0])
    self.assertTrue([x.GetExplicitValence() for x in aList] == [3, 3, 2, 3])
    self.assertTrue([x.GetImplicitValence() for x in aList] == [0, 1, 2, 0])
    self.assertTrue([x.GetFormalCharge() for x in aList] == [0, 0, 0, -1])
    self.assertTrue([x.GetNoImplicit() for x in aList] == [0, 0, 0, 1])
    self.assertTrue([x.GetNumExplicitHs() for x in aList] == [0, 0, 0, 2])
    self.assertTrue([x.GetIsAromatic() for x in aList] == [1, 1, 0, 0])
    self.assertTrue([x.GetHybridization() for x in aList]==[Chem.HybridizationType.SP2,Chem.HybridizationType.SP2,
                                                   Chem.HybridizationType.SP3,Chem.HybridizationType.SP3],\
                                                   [x.GetHybridization() for x in aList])

  def test8Bond(self):
    mol = Chem.MolFromSmiles('n1ccccc1CC(=O)O')
    self.assertTrue(mol)
    Chem.SanitizeMol(mol)
    # note bond numbering is funny because of ring closure
    b0 = mol.GetBondWithIdx(0)
    b6 = mol.GetBondWithIdx(6)
    b7 = mol.GetBondWithIdx(7)
    b8 = mol.GetBondWithIdx(8)

    bList = [b0, b6, b7, b8]
    self.assertTrue(
      [x.GetBondType() for x in bList] ==
      [Chem.BondType.AROMATIC, Chem.BondType.SINGLE, Chem.BondType.DOUBLE, Chem.BondType.SINGLE])
    self.assertTrue([x.GetIsAromatic() for x in bList] == [1, 0, 0, 0])
    self.assertEqual(bList[0].GetBondTypeAsDouble(), 1.5)
    self.assertEqual(bList[1].GetBondTypeAsDouble(), 1.0)
    self.assertEqual(bList[2].GetBondTypeAsDouble(), 2.0)

    self.assertTrue([x.GetIsConjugated() != 0 for x in bList] == [1, 0, 1, 1],
                    [x.GetIsConjugated() != 0 for x in bList])
    self.assertTrue([x.GetBeginAtomIdx() for x in bList] == [0, 6, 7, 7],
                    [x.GetBeginAtomIdx() for x in bList])
    self.assertTrue([x.GetBeginAtom().GetIdx() for x in bList] == [0, 6, 7, 7])
    self.assertTrue([x.GetEndAtomIdx() for x in bList] == [1, 7, 8, 9])
    self.assertTrue([x.GetEndAtom().GetIdx() for x in bList] == [1, 7, 8, 9])

  def test9Smarts(self):
    query1 = Chem.MolFromSmarts('C(=O)O')
    self.assertTrue(query1)
    query2 = Chem.MolFromSmarts('C(=O)[O,N]')
    self.assertTrue(query2)
    query3 = Chem.MolFromSmarts('[$(C(=O)O)]')
    self.assertTrue(query3)

    mol = Chem.MolFromSmiles('CCC(=O)O')
    self.assertTrue(mol)

    self.assertTrue(mol.HasSubstructMatch(query1))
    self.assertTrue(mol.HasSubstructMatch(query2))
    self.assertTrue(mol.HasSubstructMatch(query3))

    mol = Chem.MolFromSmiles('CCC(=O)N')
    self.assertTrue(mol)

    self.assertTrue(not mol.HasSubstructMatch(query1))
    self.assertTrue(mol.HasSubstructMatch(query2))
    self.assertTrue(not mol.HasSubstructMatch(query3))

  def test10Iterators(self):
    mol = Chem.MolFromSmiles('CCOC')
    self.assertTrue(mol)

    for atom in mol.GetAtoms():
      self.assertTrue(atom)
    ats = mol.GetAtoms()
    ats[1]
    with self.assertRaisesRegex(IndexError, ""):
      ats[12]

    for bond in mol.GetBonds():
      self.assertTrue(bond)
    bonds = mol.GetBonds()
    bonds[1]
    with self.assertRaisesRegex(IndexError, ""):
      bonds[12]

  def test11MolOps(self):
    mol = Chem.MolFromSmiles('C1=CC=C(C=C1)P(C2=CC=CC=C2)C3=CC=CC=C3')
    self.assertTrue(mol)
    smi = Chem.MolToSmiles(mol)
    Chem.SanitizeMol(mol)
    nr = Chem.GetSymmSSSR(mol)

    self.assertTrue((len(nr) == 3))

  def test12Smarts(self):
    query1 = Chem.MolFromSmarts('C(=O)O')
    self.assertTrue(query1)
    query2 = Chem.MolFromSmarts('C(=O)[O,N]')
    self.assertTrue(query2)
    query3 = Chem.MolFromSmarts('[$(C(=O)O)]')
    self.assertTrue(query3)

    mol = Chem.MolFromSmiles('CCC(=O)O')
    self.assertTrue(mol)

    self.assertTrue(mol.HasSubstructMatch(query1))
    self.assertTrue(mol.GetSubstructMatch(query1) == (2, 3, 4))
    self.assertTrue(mol.HasSubstructMatch(query2))
    self.assertTrue(mol.GetSubstructMatch(query2) == (2, 3, 4))
    self.assertTrue(mol.HasSubstructMatch(query3))
    self.assertTrue(mol.GetSubstructMatch(query3) == (2, ))

    mol = Chem.MolFromSmiles('CCC(=O)N')
    self.assertTrue(mol)

    self.assertTrue(not mol.HasSubstructMatch(query1))
    self.assertTrue(not mol.GetSubstructMatch(query1))
    self.assertTrue(mol.HasSubstructMatch(query2))
    self.assertTrue(mol.GetSubstructMatch(query2) == (2, 3, 4))
    self.assertTrue(not mol.HasSubstructMatch(query3))

    mol = Chem.MolFromSmiles('OC(=O)CC(=O)O')
    self.assertTrue(mol)
    self.assertTrue(mol.HasSubstructMatch(query1))
    self.assertTrue(mol.GetSubstructMatch(query1) == (1, 2, 0))
    self.assertTrue(mol.GetSubstructMatches(query1) == ((1, 2, 0), (4, 5, 6)))
    self.assertTrue(mol.HasSubstructMatch(query2))
    self.assertTrue(mol.GetSubstructMatch(query2) == (1, 2, 0))
    self.assertTrue(mol.GetSubstructMatches(query2) == ((1, 2, 0), (4, 5, 6)))
    self.assertTrue(mol.HasSubstructMatch(query3))
    self.assertTrue(mol.GetSubstructMatches(query3) == ((1, ), (4, )))

  def test13Smarts(self):
    # previous smarts problems:
    query = Chem.MolFromSmarts('N(=,-C)')
    self.assertTrue(query)
    mol = Chem.MolFromSmiles('N#C')
    self.assertTrue(not mol.HasSubstructMatch(query))
    mol = Chem.MolFromSmiles('N=C')
    self.assertTrue(mol.HasSubstructMatch(query))
    mol = Chem.MolFromSmiles('NC')
    self.assertTrue(mol.HasSubstructMatch(query))

    query = Chem.MolFromSmarts('[Cl,$(O)]')
    mol = Chem.MolFromSmiles('C(=O)O')
    self.assertTrue(len(mol.GetSubstructMatches(query)) == 2)
    mol = Chem.MolFromSmiles('C(=N)N')
    self.assertTrue(len(mol.GetSubstructMatches(query)) == 0)

    query = Chem.MolFromSmarts('[$([O,S]-[!$(*=O)])]')
    mol = Chem.MolFromSmiles('CC(S)C(=O)O')
    self.assertTrue(len(mol.GetSubstructMatches(query)) == 1)
    mol = Chem.MolFromSmiles('C(=O)O')
    self.assertTrue(len(mol.GetSubstructMatches(query)) == 0)

  def test14Hs(self):
    m = Chem.MolFromSmiles('CC(=O)[OH]')
    self.assertEqual(m.GetNumAtoms(), 4)
    m2 = Chem.AddHs(m)
    self.assertEqual(m2.GetNumAtoms(), 8)
    m2 = Chem.RemoveHs(m2)
    self.assertEqual(m2.GetNumAtoms(), 4)

    m = Chem.MolFromSmiles('CC[H]', False)
    self.assertEqual(m.GetNumAtoms(), 3)
    m2 = Chem.MergeQueryHs(m)
    self.assertEqual(m2.GetNumAtoms(), 2)
    self.assertTrue(m2.GetAtomWithIdx(1).HasQuery())

    m = Chem.MolFromSmiles('CC[H]', False)
    self.assertEqual(m.GetNumAtoms(), 3)
    m1 = Chem.RemoveHs(m)
    self.assertEqual(m1.GetNumAtoms(), 2)
    self.assertEqual(m1.GetAtomWithIdx(1).GetNumExplicitHs(), 0)
    m1 = Chem.RemoveHs(m, updateExplicitCount=True)
    self.assertEqual(m1.GetNumAtoms(), 2)
    self.assertEqual(m1.GetAtomWithIdx(1).GetNumExplicitHs(), 1)

    # test merging of mapped hydrogens
    m = Chem.MolFromSmiles('CC[H]', False)
    m.GetAtomWithIdx(2).SetProp("molAtomMapNumber", "1")
    self.assertEqual(m.GetNumAtoms(), 3)
    m2 = Chem.MergeQueryHs(m, mergeUnmappedOnly=True)
    self.assertTrue(m2 is not None)
    self.assertEqual(m2.GetNumAtoms(), 3)
    self.assertFalse(m2.GetAtomWithIdx(1).HasQuery())

    # here the hydrogen is unmapped
    #  should be the same as merging all hydrogens
    m = Chem.MolFromSmiles('CC[H]', False)
    m.GetAtomWithIdx(1).SetProp("molAtomMapNumber", "1")
    self.assertEqual(m.GetNumAtoms(), 3)
    m2 = Chem.MergeQueryHs(m, mergeUnmappedOnly=True)
    self.assertTrue(m2 is not None)
    self.assertEqual(m2.GetNumAtoms(), 2)
    self.assertTrue(m2.GetAtomWithIdx(1).HasQuery())

    # test github758
    m = Chem.MolFromSmiles('CCC')
    self.assertEqual(m.GetNumAtoms(), 3)
    m = Chem.AddHs(m, onlyOnAtoms=(0, 2))
    self.assertEqual(m.GetNumAtoms(), 9)
    self.assertEqual(m.GetAtomWithIdx(0).GetDegree(), 4)
    self.assertEqual(m.GetAtomWithIdx(2).GetDegree(), 4)
    self.assertEqual(m.GetAtomWithIdx(1).GetDegree(), 2)

  def test15Neighbors(self):
    m = Chem.MolFromSmiles('CC(=O)[OH]')
    self.assertTrue(m.GetNumAtoms() == 4)

    a = m.GetAtomWithIdx(1)
    ns = a.GetNeighbors()
    self.assertTrue(len(ns) == 3)

    bs = a.GetBonds()
    self.assertTrue(len(bs) == 3)

    for b in bs:
      try:
        a2 = b.GetOtherAtom(a)
      except Exception:
        a2 = None
      self.assertTrue(a2)
    self.assertTrue(len(bs) == 3)

  def test16Pickle(self):
    import pickle
    m = Chem.MolFromSmiles('C1=CN=CC=C1')
    pkl = pickle.dumps(m)
    m2 = pickle.loads(pkl)
    self.assertTrue(type(m2) == Chem.Mol)
    smi1 = Chem.MolToSmiles(m)
    smi2 = Chem.MolToSmiles(m2)
    self.assertTrue(smi1 == smi2)

    pkl = pickle.dumps(Chem.RWMol(m))
    m2 = pickle.loads(pkl)
    self.assertTrue(type(m2) == Chem.RWMol)
    smi1 = Chem.MolToSmiles(m)
    smi2 = Chem.MolToSmiles(m2)
    self.assertTrue(smi1 == smi2)

  def test16Props(self):
    m = Chem.MolFromSmiles('C1=CN=CC=C1')
    self.assertTrue(not m.HasProp('prop1'))
    self.assertTrue(not m.HasProp('prop2'))
    self.assertTrue(not m.HasProp('prop2'))
    m.SetProp('prop1', 'foob')
    self.assertTrue(not m.HasProp('prop2'))
    self.assertTrue(m.HasProp('prop1'))
    self.assertTrue(m.GetProp('prop1') == 'foob')
    self.assertTrue(not m.HasProp('propo'))
    try:
      m.GetProp('prop2')
    except KeyError:
      ok = 1
    else:
      ok = 0
    self.assertTrue(ok)

    # test computed properties
    m.SetProp('cprop1', 'foo', 1)
    m.SetProp('cprop2', 'foo2', 1)

    m.ClearComputedProps()
    self.assertTrue(not m.HasProp('cprop1'))
    self.assertTrue(not m.HasProp('cprop2'))

    m.SetDoubleProp("a", 2.0)
    self.assertTrue(m.GetDoubleProp("a") == 2.0)

    try:
      self.assertTrue(m.GetIntProp("a") == 2.0)
      raise Exception("Expected runtime exception")
    except ValueError:
      pass

    try:
      self.assertTrue(m.GetUnsignedProp("a") == 2.0)
      raise Exception("Expected runtime exception")
    except ValueError:
      pass

    m.SetDoubleProp("a", -2)
    self.assertTrue(m.GetDoubleProp("a") == -2.0)
    m.SetIntProp("a", -2)
    self.assertTrue(m.GetIntProp("a") == -2)

    try:
      m.SetUnsignedProp("a", -2)
      raise Exception("Expected failure with negative unsigned number")
    except OverflowError:
      pass

    m.SetBoolProp("a", False)
    self.assertTrue(m.GetBoolProp("a") == False)

    self.assertEqual(m.GetPropsAsDict(), {'a': False, 'prop1': 'foob'})
    m.SetDoubleProp("b", 1000.0)
    m.SetUnsignedProp("c", 2000)
    m.SetIntProp("d", -2)
    m.SetUnsignedProp("e", 2, True)
    self.assertEqual(
      m.GetPropsAsDict(False, True), {
        'a': False,
        'c': 2000,
        'b': 1000.0,
        'e': 2,
        'd': -2,
        'prop1': 'foob'
      })
    m = Chem.MolFromSmiles('C1=CN=CC=C1')
    m.SetProp("int", "1000")
    m.SetProp("double", "10000.123")
    self.assertEqual(m.GetPropsAsDict(), {"int": 1000, "double": 10000.123})

    self.assertEqual(type(m.GetPropsAsDict()['int']), int)
    self.assertEqual(type(m.GetPropsAsDict()['double']), float)

  def test17Kekulize(self):
    m = Chem.MolFromSmiles('c1ccccc1')
    smi = Chem.MolToSmiles(m)
    self.assertTrue(smi == 'c1ccccc1')

    Chem.Kekulize(m)
    smi = Chem.MolToSmiles(m)
    self.assertTrue(smi == 'c1ccccc1')

    m = Chem.MolFromSmiles('c1ccccc1')
    smi = Chem.MolToSmiles(m)
    self.assertTrue(smi == 'c1ccccc1')

    Chem.Kekulize(m, 1)
    smi = Chem.MolToSmiles(m)
    self.assertTrue(smi == 'C1=CC=CC=C1', smi)

  def test18Paths(self):

    m = Chem.MolFromSmiles("C1CC2C1CC2")
    #self.assertTrue(len(Chem.FindAllPathsOfLengthN(m,1,useBonds=1))==7)
    #print(Chem.FindAllPathsOfLengthN(m,3,useBonds=0))
    self.assertTrue(
      len(Chem.FindAllPathsOfLengthN(m, 2, useBonds=1)) == 10,
      Chem.FindAllPathsOfLengthN(m, 2, useBonds=1))
    self.assertTrue(len(Chem.FindAllPathsOfLengthN(m, 3, useBonds=1)) == 14)

    m = Chem.MolFromSmiles('C1CC1C')
    self.assertTrue(m)
    self.assertTrue(len(Chem.FindAllPathsOfLengthN(m, 1, useBonds=1)) == 4)
    self.assertTrue(len(Chem.FindAllPathsOfLengthN(m, 2, useBonds=1)) == 5)
    self.assertTrue(
      len(Chem.FindAllPathsOfLengthN(m, 3, useBonds=1)) == 3,
      Chem.FindAllPathsOfLengthN(m, 3, useBonds=1))
    self.assertTrue(
      len(Chem.FindAllPathsOfLengthN(m, 4, useBonds=1)) == 1,
      Chem.FindAllPathsOfLengthN(m, 4, useBonds=1))
    self.assertTrue(
      len(Chem.FindAllPathsOfLengthN(m, 5, useBonds=1)) == 0,
      Chem.FindAllPathsOfLengthN(m, 5, useBonds=1))

    #
    #  Hexane example from Hall-Kier Rev.Comp.Chem. paper
    #  Rev. Comp. Chem. vol 2, 367-422, (1991)
    #
    m = Chem.MolFromSmiles("CCCCCC")
    self.assertTrue(len(Chem.FindAllPathsOfLengthN(m, 1, useBonds=1)) == 5)
    self.assertTrue(len(Chem.FindAllPathsOfLengthN(m, 2, useBonds=1)) == 4)
    self.assertTrue(len(Chem.FindAllPathsOfLengthN(m, 3, useBonds=1)) == 3)

    m = Chem.MolFromSmiles("CCC(C)CC")
    self.assertTrue(len(Chem.FindAllPathsOfLengthN(m, 1, useBonds=1)) == 5)
    self.assertTrue(len(Chem.FindAllPathsOfLengthN(m, 2, useBonds=1)) == 5)
    self.assertTrue(
      len(Chem.FindAllPathsOfLengthN(m, 3, useBonds=1)) == 4,
      Chem.FindAllPathsOfLengthN(m, 3, useBonds=1))

    m = Chem.MolFromSmiles("CCCC(C)C")
    self.assertTrue(len(Chem.FindAllPathsOfLengthN(m, 1, useBonds=1)) == 5)
    self.assertTrue(len(Chem.FindAllPathsOfLengthN(m, 2, useBonds=1)) == 5)
    self.assertTrue(len(Chem.FindAllPathsOfLengthN(m, 3, useBonds=1)) == 3)

    m = Chem.MolFromSmiles("CC(C)C(C)C")
    self.assertTrue(len(Chem.FindAllPathsOfLengthN(m, 1, useBonds=1)) == 5)
    self.assertTrue(len(Chem.FindAllPathsOfLengthN(m, 2, useBonds=1)) == 6)
    self.assertTrue(len(Chem.FindAllPathsOfLengthN(m, 3, useBonds=1)) == 4)

    m = Chem.MolFromSmiles("CC(C)(C)CC")
    self.assertTrue(len(Chem.FindAllPathsOfLengthN(m, 1, useBonds=1)) == 5)
    self.assertTrue(len(Chem.FindAllPathsOfLengthN(m, 2, useBonds=1)) == 7)
    self.assertTrue(
      len(Chem.FindAllPathsOfLengthN(m, 3, useBonds=1)) == 3,
      Chem.FindAllPathsOfLengthN(m, 3, useBonds=1))

    m = Chem.MolFromSmiles("C1CCCCC1")
    self.assertTrue(len(Chem.FindAllPathsOfLengthN(m, 1, useBonds=1)) == 6)
    self.assertTrue(len(Chem.FindAllPathsOfLengthN(m, 2, useBonds=1)) == 6)
    self.assertTrue(len(Chem.FindAllPathsOfLengthN(m, 3, useBonds=1)) == 6)

    m = Chem.MolFromSmiles("C1CC2C1CC2")
    self.assertTrue(len(Chem.FindAllPathsOfLengthN(m, 1, useBonds=1)) == 7)
    self.assertTrue(
      len(Chem.FindAllPathsOfLengthN(m, 2, useBonds=1)) == 10,
      Chem.FindAllPathsOfLengthN(m, 2, useBonds=1))
    self.assertTrue(len(Chem.FindAllPathsOfLengthN(m, 3, useBonds=1)) == 14)

    m = Chem.MolFromSmiles("CC2C1CCC12")
    self.assertTrue(len(Chem.FindAllPathsOfLengthN(m, 1, useBonds=1)) == 7)
    self.assertTrue(len(Chem.FindAllPathsOfLengthN(m, 2, useBonds=1)) == 11)
    # FIX: this result disagrees with the paper (which says 13),
    #   but it seems right
    self.assertTrue(
      len(Chem.FindAllPathsOfLengthN(m, 3, useBonds=1)) == 15,
      Chem.FindAllPathsOfLengthN(m, 3, useBonds=1))

  def test19Subgraphs(self):
    m = Chem.MolFromSmiles('C1CC1C')
    self.assertTrue(m)
    self.assertTrue(len(Chem.FindAllSubgraphsOfLengthN(m, 1, 0)) == 4)
    self.assertTrue(len(Chem.FindAllSubgraphsOfLengthN(m, 2)) == 5)
    self.assertTrue(len(Chem.FindAllSubgraphsOfLengthN(m, 3)) == 4)
    self.assertTrue(len(Chem.FindAllSubgraphsOfLengthN(m, 4)) == 1)
    self.assertTrue(len(Chem.FindAllSubgraphsOfLengthN(m, 5)) == 0)

    #
    #  Hexane example from Hall-Kier Rev.Comp.Chem. paper
    #  Rev. Comp. Chem. vol 2, 367-422, (1991)
    #
    m = Chem.MolFromSmiles("CCCCCC")
    self.assertTrue(len(Chem.FindAllSubgraphsOfLengthN(m, 1)) == 5)
    self.assertTrue(len(Chem.FindAllSubgraphsOfLengthN(m, 2)) == 4)
    self.assertTrue(len(Chem.FindAllSubgraphsOfLengthN(m, 3)) == 3)

    l = Chem.FindAllSubgraphsOfLengthMToN(m, 1, 3)
    self.assertEqual(len(l), 3)
    self.assertEqual(len(l[0]), 5)
    self.assertEqual(len(l[1]), 4)
    self.assertEqual(len(l[2]), 3)
    self.assertRaises(ValueError, lambda: Chem.FindAllSubgraphsOfLengthMToN(m, 4, 3))

    m = Chem.MolFromSmiles("CCC(C)CC")
    self.assertTrue(len(Chem.FindAllSubgraphsOfLengthN(m, 1)) == 5)
    self.assertTrue(len(Chem.FindAllSubgraphsOfLengthN(m, 2)) == 5)
    self.assertTrue(len(Chem.FindAllSubgraphsOfLengthN(m, 3)) == 5)

    m = Chem.MolFromSmiles("CCCC(C)C")
    self.assertTrue(len(Chem.FindAllSubgraphsOfLengthN(m, 1)) == 5)
    self.assertTrue(len(Chem.FindAllSubgraphsOfLengthN(m, 2)) == 5)
    self.assertTrue(len(Chem.FindAllSubgraphsOfLengthN(m, 3)) == 4)

    m = Chem.MolFromSmiles("CC(C)C(C)C")
    self.assertTrue(len(Chem.FindAllSubgraphsOfLengthN(m, 1)) == 5)
    self.assertTrue(len(Chem.FindAllSubgraphsOfLengthN(m, 2)) == 6)
    self.assertTrue(len(Chem.FindAllSubgraphsOfLengthN(m, 3)) == 6)

    m = Chem.MolFromSmiles("CC(C)(C)CC")
    self.assertTrue(len(Chem.FindAllSubgraphsOfLengthN(m, 1)) == 5)
    self.assertTrue(len(Chem.FindAllSubgraphsOfLengthN(m, 2)) == 7)
    self.assertTrue(
      len(Chem.FindAllSubgraphsOfLengthN(m, 3)) == 7, Chem.FindAllSubgraphsOfLengthN(m, 3))

    m = Chem.MolFromSmiles("C1CCCCC1")
    self.assertTrue(len(Chem.FindAllSubgraphsOfLengthN(m, 1)) == 6)
    self.assertTrue(len(Chem.FindAllSubgraphsOfLengthN(m, 2)) == 6)
    self.assertTrue(len(Chem.FindAllSubgraphsOfLengthN(m, 3)) == 6)
    #self.assertTrue(len(Chem.FindUniqueSubgraphsOfLengthN(m,1))==1)
    self.assertTrue(len(Chem.FindUniqueSubgraphsOfLengthN(m, 2)) == 1)
    self.assertTrue(len(Chem.FindUniqueSubgraphsOfLengthN(m, 3)) == 1)

    m = Chem.MolFromSmiles("C1CC2C1CC2")
    self.assertTrue(len(Chem.FindAllSubgraphsOfLengthN(m, 1)) == 7)
    self.assertTrue(len(Chem.FindAllSubgraphsOfLengthN(m, 2)) == 10)
    self.assertTrue(len(Chem.FindAllSubgraphsOfLengthN(m, 3)) == 16)

    m = Chem.MolFromSmiles("CC2C1CCC12")
    self.assertTrue(len(Chem.FindAllSubgraphsOfLengthN(m, 1)) == 7)
    self.assertTrue(len(Chem.FindAllSubgraphsOfLengthN(m, 2)) == 11)
    self.assertTrue(
      len(Chem.FindAllSubgraphsOfLengthN(m, 3)) == 18, len(Chem.FindAllSubgraphsOfLengthN(m, 3)))

  def test20IsInRing(self):
    m = Chem.MolFromSmiles('C1CCC1C')
    self.assertTrue(m)
    self.assertTrue(m.GetAtomWithIdx(0).IsInRingSize(4))
    self.assertTrue(m.GetAtomWithIdx(1).IsInRingSize(4))
    self.assertTrue(m.GetAtomWithIdx(2).IsInRingSize(4))
    self.assertTrue(m.GetAtomWithIdx(3).IsInRingSize(4))
    self.assertTrue(not m.GetAtomWithIdx(4).IsInRingSize(4))

    self.assertTrue(not m.GetAtomWithIdx(0).IsInRingSize(3))
    self.assertTrue(not m.GetAtomWithIdx(1).IsInRingSize(3))
    self.assertTrue(not m.GetAtomWithIdx(2).IsInRingSize(3))
    self.assertTrue(not m.GetAtomWithIdx(3).IsInRingSize(3))
    self.assertTrue(not m.GetAtomWithIdx(4).IsInRingSize(3))

    self.assertTrue(m.GetBondWithIdx(0).IsInRingSize(4))
    self.assertTrue(not m.GetBondWithIdx(3).IsInRingSize(4))
    self.assertTrue(not m.GetBondWithIdx(0).IsInRingSize(3))
    self.assertTrue(not m.GetBondWithIdx(3).IsInRingSize(3))

  def test21Robustification(self):
    ok = False
    # FIX: at the moment I can't figure out how to catch the
    # actual exception that BPL is throwing when it gets
    # invalid arguments (Boost.Python.ArgumentError)
    try:
      Chem.MolFromSmiles('C=O').HasSubstructMatch(Chem.MolFromSmarts('fiib'))
    #except ValueError:
    #  ok=True
    except Exception:
      ok = True
    self.assertTrue(ok)

  def test22DeleteSubstruct(self):
    query = Chem.MolFromSmarts('C(=O)O')
    mol = Chem.MolFromSmiles('CCC(=O)O')
    nmol = Chem.DeleteSubstructs(mol, query)

    self.assertTrue(Chem.MolToSmiles(nmol) == 'CC')

    mol = Chem.MolFromSmiles('CCC(=O)O.O=CO')
    # now delete only fragments
    nmol = Chem.DeleteSubstructs(mol, query, 1)
    self.assertTrue(Chem.MolToSmiles(nmol) == 'CCC(=O)O', Chem.MolToSmiles(nmol))

    mol = Chem.MolFromSmiles('CCC(=O)O.O=CO')
    nmol = Chem.DeleteSubstructs(mol, query, 0)
    self.assertTrue(Chem.MolToSmiles(nmol) == 'CC')

    mol = Chem.MolFromSmiles('CCCO')
    nmol = Chem.DeleteSubstructs(mol, query, 0)
    self.assertTrue(Chem.MolToSmiles(nmol) == 'CCCO')

    # Issue 96 prevented this from working:
    mol = Chem.MolFromSmiles('CCC(=O)O.O=CO')
    nmol = Chem.DeleteSubstructs(mol, query, 1)
    self.assertTrue(Chem.MolToSmiles(nmol) == 'CCC(=O)O')
    nmol = Chem.DeleteSubstructs(nmol, query, 1)
    self.assertTrue(Chem.MolToSmiles(nmol) == 'CCC(=O)O')
    nmol = Chem.DeleteSubstructs(nmol, query, 0)
    self.assertTrue(Chem.MolToSmiles(nmol) == 'CC')

  def test23MolFileParsing(self):
    fileN = os.path.join(RDConfig.RDBaseDir, 'Code', 'GraphMol', 'FileParsers', 'test_data',
                         'triazine.mol')
    #fileN = "../FileParsers/test_data/triazine.mol"
    with open(fileN, 'r') as inF:
      inD = inF.read()
    m1 = Chem.MolFromMolBlock(inD)
    self.assertTrue(m1 is not None)
    self.assertTrue(m1.GetNumAtoms() == 9)

    m1 = Chem.MolFromMolFile(fileN)
    self.assertTrue(m1 is not None)
    self.assertTrue(m1.GetNumAtoms() == 9)

    fileN = os.path.join(RDConfig.RDBaseDir, 'Code', 'GraphMol', 'FileParsers', 'test_data',
                         'triazine.mof')
    self.assertRaises(IOError, lambda: Chem.MolFromMolFile(fileN))

    fileN = os.path.join(RDConfig.RDBaseDir, 'Code', 'GraphMol', 'FileParsers', 'test_data',
                         'list-query.mol')
    query = Chem.MolFromMolFile(fileN)
    smi = Chem.MolToSmiles(query)
    self.assertEqual(smi, 'c1ccccc1')
    smi = Chem.MolToSmarts(query)
    self.assertEqual(smi, '[#6]1:[#6]:[#6]:[#6]:[#6]:[#6,#7,#15]:1', smi)

    query = Chem.MolFromMolFile(fileN, sanitize=False)
    smi = Chem.MolToSmiles(query)
    self.assertEqual(smi, 'C1=CC=CC=C1')
    query.UpdatePropertyCache()
    smi = Chem.MolToSmarts(query)
    self.assertEqual(smi, '[#6]1=[#6]-[#6]=[#6]-[#6]=[#6,#7,#15]-1')
    smi = "C1=CC=CC=C1"
    mol = Chem.MolFromSmiles(smi, 0)
    self.assertTrue(mol.HasSubstructMatch(query))
    Chem.SanitizeMol(mol)
    self.assertTrue(not mol.HasSubstructMatch(query))

    mol = Chem.MolFromSmiles('N1=CC=CC=C1', 0)
    self.assertTrue(mol.HasSubstructMatch(query))
    mol = Chem.MolFromSmiles('S1=CC=CC=C1', 0)
    self.assertTrue(not mol.HasSubstructMatch(query))
    mol = Chem.MolFromSmiles('P1=CC=CC=C1', 0)
    self.assertTrue(mol.HasSubstructMatch(query))

    fileN = os.path.join(RDConfig.RDBaseDir, 'Code', 'GraphMol', 'FileParsers', 'test_data',
                         'issue123.mol')
    mol = Chem.MolFromMolFile(fileN)
    self.assertTrue(mol)
    self.assertEqual(mol.GetNumAtoms(), 23)
    mol = Chem.MolFromMolFile(fileN, removeHs=False)
    self.assertTrue(mol)
    self.assertEqual(mol.GetNumAtoms(), 39)

  # test23 was for Chem.DaylightFingerprint, which is deprecated

  def test24RDKFingerprint(self):
    from rdkit import DataStructs
    m1 = Chem.MolFromSmiles('C1=CC=CC=C1')
    fp1 = Chem.RDKFingerprint(m1)
    self.assertTrue(len(fp1) == 2048)
    m2 = Chem.MolFromSmiles('C1=CC=CC=C1')
    fp2 = Chem.RDKFingerprint(m2)

    tmp = DataStructs.TanimotoSimilarity(fp1, fp2)
    self.assertTrue(tmp == 1.0, tmp)

    m2 = Chem.MolFromSmiles('C1=CC=CC=N1')
    fp2 = Chem.RDKFingerprint(m2)
    self.assertTrue(len(fp2) == 2048)
    tmp = DataStructs.TanimotoSimilarity(fp1, fp2)
    self.assertTrue(tmp < 1.0, tmp)
    self.assertTrue(tmp > 0.0, tmp)

    fp3 = Chem.RDKFingerprint(m1, tgtDensity=0.3)
    self.assertTrue(len(fp3) < 2048)

    m1 = Chem.MolFromSmiles('C1=CC=CC=C1')
    fp1 = Chem.RDKFingerprint(m1)
    m2 = Chem.MolFromSmiles('C1=CC=CC=N1')
    fp2 = Chem.RDKFingerprint(m2)
    self.assertNotEqual(fp1, fp2)

    atomInvariants = [1] * 6
    fp1 = Chem.RDKFingerprint(m1, atomInvariants=atomInvariants)
    fp2 = Chem.RDKFingerprint(m2, atomInvariants=atomInvariants)
    self.assertEqual(fp1, fp2)

    m2 = Chem.MolFromSmiles('C1CCCCN1')
    fp1 = Chem.RDKFingerprint(m1, atomInvariants=atomInvariants, useBondOrder=False)
    fp2 = Chem.RDKFingerprint(m2, atomInvariants=atomInvariants, useBondOrder=False)
    self.assertEqual(fp1, fp2)

    # rooted at atom
    m1 = Chem.MolFromSmiles('CCCCCO')
    fp1 = Chem.RDKFingerprint(m1, 1, 4, nBitsPerHash=1, fromAtoms=[0])
    self.assertEqual(fp1.GetNumOnBits(), 4)
    m1 = Chem.MolFromSmiles('CCCCCO')
    fp1 = Chem.RDKFingerprint(m1, 1, 4, nBitsPerHash=1, fromAtoms=[0, 5])
    self.assertEqual(fp1.GetNumOnBits(), 8)

    # test sf.net issue 270:
    fp1 = Chem.RDKFingerprint(m1, atomInvariants=[x.GetAtomicNum() + 10 for x in m1.GetAtoms()])

    # atomBits
    m1 = Chem.MolFromSmiles('CCCO')
    l = []
    fp1 = Chem.RDKFingerprint(m1, minPath=1, maxPath=2, nBitsPerHash=1, atomBits=l)
    self.assertEqual(fp1.GetNumOnBits(), 4)
    self.assertEqual(len(l), m1.GetNumAtoms())
    self.assertEqual(len(l[0]), 2)
    self.assertEqual(len(l[1]), 3)
    self.assertEqual(len(l[2]), 4)
    self.assertEqual(len(l[3]), 2)

  def test25SDMolSupplier(self):
    fileN = os.path.join(RDConfig.RDBaseDir, 'Code', 'GraphMol', 'FileParsers', 'test_data',
                         'NCI_aids_few.sdf')
    #fileN = "../FileParsers/test_data/NCI_aids_few.sdf"
    sdSup = Chem.SDMolSupplier(fileN)
    molNames = [
      "48", "78", "128", "163", "164", "170", "180", "186", "192", "203", "210", "211", "213",
      "220", "229", "256"
    ]

    chgs192 = {8: 1, 11: 1, 15: -1, 18: -1, 20: 1, 21: 1, 23: -1, 25: -1}
    i = 0
    for mol in sdSup:
      self.assertTrue(mol)
      self.assertTrue(mol.GetProp("_Name") == molNames[i])
      i += 1
      if (mol.GetProp("_Name") == "192"):
        # test parsed charges on one of the molecules
        for id in chgs192.keys():
          self.assertTrue(mol.GetAtomWithIdx(id).GetFormalCharge() == chgs192[id])
    self.assertRaises(StopIteration, lambda: next(sdSup))
    sdSup.reset()

    ns = [mol.GetProp("_Name") for mol in sdSup]
    self.assertTrue(ns == molNames)

    sdSup = Chem.SDMolSupplier(fileN, 0)
    for mol in sdSup:
      self.assertTrue(not mol.HasProp("numArom"))

    sdSup = Chem.SDMolSupplier(fileN)
    self.assertTrue(len(sdSup) == 16)
    mol = sdSup[5]
    self.assertTrue(mol.GetProp("_Name") == "170")

    # test handling of H removal:
    fileN = os.path.join(RDConfig.RDBaseDir, 'Code', 'GraphMol', 'FileParsers', 'test_data',
                         'withHs.sdf')
    sdSup = Chem.SDMolSupplier(fileN)
    m = next(sdSup)
    self.assertTrue(m)
    self.assertTrue(m.GetNumAtoms() == 23)
    m = next(sdSup)
    self.assertTrue(m)
    self.assertTrue(m.GetNumAtoms() == 28)

    sdSup = Chem.SDMolSupplier(fileN, removeHs=False)
    m = next(sdSup)
    self.assertTrue(m)
    self.assertTrue(m.GetNumAtoms() == 39)
    m = next(sdSup)
    self.assertTrue(m)
    self.assertTrue(m.GetNumAtoms() == 30)

    with open(fileN, 'rb') as dFile:
      d = dFile.read()
    sdSup.SetData(d)
    m = next(sdSup)
    self.assertTrue(m)
    self.assertTrue(m.GetNumAtoms() == 23)
    m = next(sdSup)
    self.assertTrue(m)
    self.assertTrue(m.GetNumAtoms() == 28)

    sdSup.SetData(d, removeHs=False)
    m = next(sdSup)
    self.assertTrue(m)
    self.assertTrue(m.GetNumAtoms() == 39)
    m = next(sdSup)
    self.assertTrue(m)
    self.assertTrue(m.GetNumAtoms() == 30)

    # test strictParsing1:
    fileN = os.path.join(RDConfig.RDBaseDir, 'Code', 'GraphMol', 'FileParsers', 'test_data',
                         'strictLax1.sdf')
    #strict from file
    sdSup = Chem.SDMolSupplier(fileN, strictParsing=True)

    i = 0
    for mol in sdSup:
      self.assertTrue(mol.HasProp("_Name"))
      if (i == 0):
        self.assertTrue(not mol.HasProp("ID"))
      self.assertTrue(not mol.HasProp("ANOTHER_PROPERTY"))
      i += 1
    self.assertTrue(i == 2)

    #lax from file
    sdSup = Chem.SDMolSupplier(fileN, strictParsing=False)

    i = 0
    for mol in sdSup:
      self.assertTrue(mol.HasProp("_Name"))
      self.assertTrue(mol.HasProp("ID"))
      self.assertTrue(mol.HasProp("ANOTHER_PROPERTY"))
      i += 1
    self.assertTrue(i == 2)

    #strict from text
    with open(fileN, 'rb') as dFile:
      d = dFile.read()
    sdSup = Chem.SDMolSupplier()
    sdSup.SetData(d, strictParsing=True)

    i = 0
    for mol in sdSup:
      self.assertTrue(mol.HasProp("_Name"))
      if (i == 0):
        self.assertTrue(not mol.HasProp("ID"))
      self.assertTrue(not mol.HasProp("ANOTHER_PROPERTY"))
      i += 1
    self.assertTrue(i == 2)

    #lax from text
    sdSup = Chem.SDMolSupplier()
    sdSup.SetData(d, strictParsing=False)

    i = 0
    for mol in sdSup:
      self.assertTrue(mol.HasProp("_Name"))
      self.assertTrue(mol.HasProp("ID"))
      self.assertTrue(mol.HasProp("ANOTHER_PROPERTY"))
      i += 1
    self.assertTrue(i == 2)

    # test strictParsing2:
    fileN = os.path.join(RDConfig.RDBaseDir, 'Code', 'GraphMol', 'FileParsers', 'test_data',
                         'strictLax2.sdf')
    #strict from file
    sdSup = Chem.SDMolSupplier(fileN, strictParsing=True)

    i = 0
    for mol in sdSup:
      self.assertTrue(mol.HasProp("_Name"))
      self.assertTrue(mol.HasProp("ID"))
      self.assertTrue(mol.GetProp("ID") == "Lig1")
      self.assertTrue(mol.HasProp("ANOTHER_PROPERTY"))
      self.assertTrue(mol.GetProp("ANOTHER_PROPERTY") == \
        "No blank line before dollars\n" \
        "$$$$\n" \
        "Structure1\n" \
        "csChFnd70/05230312262D")
      i += 1
    self.assertTrue(i == 1)

    #lax from file
    sdSup = Chem.SDMolSupplier(fileN, strictParsing=False)

    i = 0
    for mol in sdSup:
      self.assertTrue(mol.HasProp("_Name"))
      self.assertTrue(mol.HasProp("ID"))
      self.assertTrue(mol.GetProp("ID") == "Lig2")
      self.assertTrue(mol.HasProp("ANOTHER_PROPERTY"))
      self.assertTrue(mol.GetProp("ANOTHER_PROPERTY") == "Value2")
      i += 1
    self.assertTrue(i == 1)

    #strict from text
    with open(fileN, 'rb') as dFile:
      d = dFile.read()
    sdSup = Chem.SDMolSupplier()
    sdSup.SetData(d, strictParsing=True)

    i = 0
    for mol in sdSup:
      self.assertTrue(mol.HasProp("_Name"))
      self.assertTrue(mol.HasProp("ID"))
      self.assertTrue(mol.GetProp("ID") == "Lig1")
      self.assertTrue(mol.HasProp("ANOTHER_PROPERTY"))
      self.assertTrue(mol.GetProp("ANOTHER_PROPERTY") == \
        "No blank line before dollars\n" \
        "$$$$\n" \
        "Structure1\n" \
        "csChFnd70/05230312262D")
      i += 1
    self.assertTrue(i == 1)

    #lax from text
    sdSup = Chem.SDMolSupplier()
    sdSup.SetData(d, strictParsing=False)

    i = 0
    for mol in sdSup:
      self.assertTrue(mol.HasProp("_Name"))
      self.assertTrue(mol.HasProp("ID"))
      self.assertTrue(mol.GetProp("ID") == "Lig2")
      self.assertTrue(mol.HasProp("ANOTHER_PROPERTY"))
      self.assertTrue(mol.GetProp("ANOTHER_PROPERTY") == "Value2")
      i += 1
    self.assertTrue(i == 1)

  def test26SmiMolSupplier(self):
    fileN = os.path.join(RDConfig.RDBaseDir, 'Code', 'GraphMol', 'FileParsers', 'test_data',
                         'first_200.tpsa.csv')
    #fileN = "../FileParsers/test_data/first_200.tpsa.csv"
    smiSup = Chem.SmilesMolSupplier(fileN, ",", 0, -1)
    mol = smiSup[16]
    self.assertTrue(mol.GetProp("TPSA") == "46.25")

    mol = smiSup[8]
    self.assertTrue(mol.GetProp("TPSA") == "65.18")

    self.assertTrue(len(smiSup) == 200)

    fileN = os.path.join(RDConfig.RDBaseDir, 'Code', 'GraphMol', 'FileParsers', 'test_data',
                         'fewSmi.csv')
    #fileN = "../FileParsers/test_data/fewSmi.csv"
    smiSup = Chem.SmilesMolSupplier(fileN, delimiter=",", smilesColumn=1, nameColumn=0, titleLine=0)
    names = ["1", "2", "3", "4", "5", "6", "7", "8", "9", "10"]
    i = 0
    for mol in smiSup:
      self.assertTrue(mol.GetProp("_Name") == names[i])
      i += 1

    mol = smiSup[3]

    self.assertTrue(mol.GetProp("_Name") == "4")
    self.assertTrue(mol.GetProp("Column_2") == "82.78")

    # and test doing a supplier from text:
    with open(fileN, 'r') as inF:
      inD = inF.read()
    smiSup.SetData(inD, delimiter=",", smilesColumn=1, nameColumn=0, titleLine=0)
    names = ["1", "2", "3", "4", "5", "6", "7", "8", "9", "10"]
    i = 0
    # iteration interface:
    for mol in smiSup:
      self.assertTrue(mol.GetProp("_Name") == names[i])
      i += 1
    self.assertTrue(i == 10)
    # random access:
    mol = smiSup[3]
    self.assertTrue(len(smiSup) == 10)
    self.assertTrue(mol.GetProp("_Name") == "4")
    self.assertTrue(mol.GetProp("Column_2") == "82.78")

    # issue 113:
    smiSup.SetData(inD, delimiter=",", smilesColumn=1, nameColumn=0, titleLine=0)
    self.assertTrue(len(smiSup) == 10)

    # and test failure handling:
    inD = """mol-1,CCC
mol-2,CCCC
mol-3,fail
mol-4,CCOC
    """
    smiSup.SetData(inD, delimiter=",", smilesColumn=1, nameColumn=0, titleLine=0)
    # there are 4 entries in the supplier:
    self.assertTrue(len(smiSup) == 4)
    # but the 3rd is a None:
    self.assertTrue(smiSup[2] is None)


    text="Id SMILES Column_2\n"+\
    "mol-1 C 1.0\n"+\
    "mol-2 CC 4.0\n"+\
    "mol-4 CCCC 16.0"
    smiSup.SetData(text, delimiter=" ", smilesColumn=1, nameColumn=0, titleLine=1)
    self.assertTrue(len(smiSup) == 3)
    self.assertTrue(smiSup[0])
    self.assertTrue(smiSup[1])
    self.assertTrue(smiSup[2])
    m = [x for x in smiSup]
    self.assertTrue(smiSup[2])
    self.assertTrue(len(m) == 3)
    self.assertTrue(m[0].GetProp("Column_2") == "1.0")

    # test simple parsing and Issue 114:
    smis = ['CC', 'CCC', 'CCOC', 'CCCOCC', 'CCCOCCC']
    inD = '\n'.join(smis)
    smiSup.SetData(inD, delimiter=",", smilesColumn=0, nameColumn=-1, titleLine=0)
    self.assertTrue(len(smiSup) == 5)
    m = [x for x in smiSup]
    self.assertTrue(smiSup[4])
    self.assertTrue(len(m) == 5)

    # order dependence:
    smiSup.SetData(inD, delimiter=",", smilesColumn=0, nameColumn=-1, titleLine=0)
    self.assertTrue(smiSup[4])
    self.assertTrue(len(smiSup) == 5)

    # this was a nasty BC:
    # asking for a particular entry with a higher index than what we've
    # already seen resulted in a duplicate:
    smis = ['CC', 'CCC', 'CCOC', 'CCCCOC']
    inD = '\n'.join(smis)
    smiSup.SetData(inD, delimiter=",", smilesColumn=0, nameColumn=-1, titleLine=0)
    m = next(smiSup)
    m = smiSup[3]
    self.assertTrue(len(smiSup) == 4)

    with self.assertRaisesRegex(Exception, ""):
      smiSup[4]

    smiSup.SetData(inD, delimiter=",", smilesColumn=0, nameColumn=-1, titleLine=0)
    with self.assertRaisesRegex(Exception, ""):
      smiSup[4]

    sys.stderr.write(
      '>>> This may result in an infinite loop.  It should finish almost instantly\n')
    self.assertEqual(len(smiSup), 4)
    sys.stderr.write('<<< OK, it finished.\n')

  def test27SmilesWriter(self):
    fileN = os.path.join(RDConfig.RDBaseDir, 'Code', 'GraphMol', 'FileParsers', 'test_data',
                         'fewSmi.csv')
    #fileN = "../FileParsers/test_data/fewSmi.csv"

    smiSup = Chem.SmilesMolSupplier(fileN, delimiter=",", smilesColumn=1, nameColumn=0, titleLine=0)
    propNames = []
    propNames.append("Column_2")
    ofile = os.path.join(RDConfig.RDBaseDir, 'Code', 'GraphMol', 'Wrap', 'test_data',
                         'outSmiles.txt')
    writer = Chem.SmilesWriter(ofile)
    writer.SetProps(propNames)
    for mol in smiSup:
      writer.write(mol)
    writer.flush()

  def test28SmilesReverse(self):
    names = ["1", "2", "3", "4", "5", "6", "7", "8", "9", "10"]
    props = [
      "34.14", "25.78", "106.51", "82.78", "60.16", "87.74", "37.38", "77.28", "65.18", "0.00"
    ]
    ofile = os.path.join(RDConfig.RDBaseDir, 'Code', 'GraphMol', 'Wrap', 'test_data',
                         'outSmiles.txt')
    #ofile = "test_data/outSmiles.csv"
    smiSup = Chem.SmilesMolSupplier(ofile)
    i = 0
    for mol in smiSup:
      #print([repr(x) for x in mol.GetPropNames()])
      self.assertTrue(mol.GetProp("_Name") == names[i])
      self.assertTrue(mol.GetProp("Column_2") == props[i])
      i += 1

  def writerSDFile(self):
    fileN = os.path.join(RDConfig.RDBaseDir, 'Code', 'GraphMol', 'FileParsers', 'test_data',
                         'NCI_aids_few.sdf')
    #fileN = "../FileParsers/test_data/NCI_aids_few.sdf"
    ofile = os.path.join(RDConfig.RDBaseDir, 'Code', 'GraphMol', 'Wrap', 'test_data',
                         'outNCI_few.sdf')
    writer = Chem.SDWriter(ofile)
    sdSup = Chem.SDMolSupplier(fileN)
    for mol in sdSup:
      writer.write(mol)
    writer.flush()

  def test29SDWriterLoop(self):
    self.writerSDFile()
    fileN = os.path.join(RDConfig.RDBaseDir, 'Code', 'GraphMol', 'Wrap', 'test_data',
                         'outNCI_few.sdf')
    sdSup = Chem.SDMolSupplier(fileN)
    molNames = [
      "48", "78", "128", "163", "164", "170", "180", "186", "192", "203", "210", "211", "213",
      "220", "229", "256"
    ]
    chgs192 = {8: 1, 11: 1, 15: -1, 18: -1, 20: 1, 21: 1, 23: -1, 25: -1}
    i = 0

    for mol in sdSup:
      #print('mol:',mol)
      #print('\t',molNames[i])
      self.assertTrue(mol.GetProp("_Name") == molNames[i])
      i += 1
      if (mol.GetProp("_Name") == "192"):
        # test parsed charges on one of the molecules
        for id in chgs192.keys():
          self.assertTrue(mol.GetAtomWithIdx(id).GetFormalCharge() == chgs192[id])

  def test30Issues109and110(self):
    """ issues 110 and 109 were both related to handling of explicit Hs in
       SMILES input.

    """
    m1 = Chem.MolFromSmiles('N12[CH](SC(C)(C)[CH]1C(O)=O)[CH](C2=O)NC(=O)[CH](N)c3ccccc3')
    self.assertTrue(m1.GetNumAtoms() == 24)
    m2 = Chem.MolFromSmiles(
      'C1C=C([CH](N)C(=O)N[C]2([H])[C]3([H])SC(C)(C)[CH](C(=O)O)N3C(=O)2)C=CC=1')
    self.assertTrue(m2.GetNumAtoms() == 24)

    smi1 = Chem.MolToSmiles(m1)
    smi2 = Chem.MolToSmiles(m2)
    self.assertTrue(smi1 == smi2)

    m1 = Chem.MolFromSmiles('[H]CCl')
    self.assertTrue(m1.GetNumAtoms() == 2)
    self.assertTrue(m1.GetAtomWithIdx(0).GetNumExplicitHs() == 1)
    m1 = Chem.MolFromSmiles('[H][CH2]Cl')
    self.assertTrue(m1.GetNumAtoms() == 2)
    self.assertTrue(m1.GetAtomWithIdx(0).GetNumExplicitHs() == 3)
    m2 = Chem.AddHs(m1)
    self.assertTrue(m2.GetNumAtoms() == 5)
    m2 = Chem.RemoveHs(m2)
    self.assertTrue(m2.GetNumAtoms() == 2)

  def test31ChiralitySmiles(self):
    m1 = Chem.MolFromSmiles('F[C@](Br)(I)Cl')
    self.assertTrue(m1 is not None)
    self.assertTrue(m1.GetNumAtoms() == 5)
    self.assertTrue(Chem.MolToSmiles(m1, 1) == 'F[C@](Cl)(Br)I', Chem.MolToSmiles(m1, 1))

    m1 = Chem.MolFromSmiles('CC1C[C@@]1(Cl)F')
    self.assertTrue(m1 is not None)
    self.assertTrue(m1.GetNumAtoms() == 6)
    self.assertTrue(Chem.MolToSmiles(m1, 1) == 'CC1C[C@]1(F)Cl', Chem.MolToSmiles(m1, 1))

    m1 = Chem.MolFromSmiles('CC1C[C@]1(Cl)F')
    self.assertTrue(m1 is not None)
    self.assertTrue(m1.GetNumAtoms() == 6)
    self.assertTrue(Chem.MolToSmiles(m1, 1) == 'CC1C[C@@]1(F)Cl', Chem.MolToSmiles(m1, 1))

  def test31aChiralitySubstructs(self):
    m1 = Chem.MolFromSmiles('CC1C[C@@]1(Cl)F')
    self.assertTrue(m1 is not None)
    self.assertTrue(m1.GetNumAtoms() == 6)
    self.assertTrue(Chem.MolToSmiles(m1, 1) == 'CC1C[C@]1(F)Cl', Chem.MolToSmiles(m1, 1))

    m2 = Chem.MolFromSmiles('CC1C[C@]1(Cl)F')
    self.assertTrue(m2 is not None)
    self.assertTrue(m2.GetNumAtoms() == 6)
    self.assertTrue(Chem.MolToSmiles(m2, 1) == 'CC1C[C@@]1(F)Cl', Chem.MolToSmiles(m2, 1))

    self.assertTrue(m1.HasSubstructMatch(m1))
    self.assertTrue(m1.HasSubstructMatch(m2))
    self.assertTrue(m1.HasSubstructMatch(m1, useChirality=True))
    self.assertTrue(not m1.HasSubstructMatch(m2, useChirality=True))

  def _test32MolFilesWithChirality(self):
    inD = """chiral1.mol
  ChemDraw10160313232D

  5  4  0  0  0  0  0  0  0  0999 V2000
    0.0553    0.6188    0.0000 F   0  0  0  0  0  0  0  0  0  0  0  0
    0.0553   -0.2062    0.0000 C   0  0  0  0  0  0  0  0  0  0  0  0
    0.7697   -0.6188    0.0000 I   0  0  0  0  0  0  0  0  0  0  0  0
   -0.6592   -0.6188    0.0000 Br  0  0  0  0  0  0  0  0  0  0  0  0
   -0.7697   -0.2062    0.0000 Cl  0  0  0  0  0  0  0  0  0  0  0  0
  1  2  1  0
  2  3  1  0
  2  4  1  1
  2  5  1  0
M  END
"""
    m1 = Chem.MolFromMolBlock(inD)
    self.assertTrue(m1 is not None)
    self.assertTrue(m1.GetNumAtoms() == 5)
    self.assertTrue(smi == 'F[C@](Cl)(Br)I', smi)

    inD = """chiral2.cdxml
  ChemDraw10160314052D

  5  4  0  0  0  0  0  0  0  0999 V2000
    0.0553    0.6188    0.0000 F   0  0  0  0  0  0  0  0  0  0  0  0
    0.0553   -0.2062    0.0000 C   0  0  0  0  0  0  0  0  0  0  0  0
    0.7697   -0.6188    0.0000 I   0  0  0  0  0  0  0  0  0  0  0  0
   -0.6592   -0.6188    0.0000 Br  0  0  0  0  0  0  0  0  0  0  0  0
   -0.7697   -0.2062    0.0000 Cl  0  0  0  0  0  0  0  0  0  0  0  0
  1  2  1  0
  2  3  1  0
  2  4  1  6
  2  5  1  0
M  END
"""
    m1 = Chem.MolFromMolBlock(inD)
    self.assertTrue(m1 is not None)
    self.assertTrue(m1.GetNumAtoms() == 5)
    self.assertTrue(Chem.MolToSmiles(m1, 1) == 'F[C@@](Cl)(Br)I')

    inD = """chiral1.mol
  ChemDraw10160313232D

  5  4  0  0  0  0  0  0  0  0999 V2000
    0.0553    0.6188    0.0000 F   0  0  0  0  0  0  0  0  0  0  0  0
    0.0553   -0.2062    0.0000 C   0  0  0  0  0  0  0  0  0  0  0  0
   -0.7697   -0.2062    0.0000 Cl  0  0  0  0  0  0  0  0  0  0  0  0
   -0.6592   -0.6188    0.0000 Br  0  0  0  0  0  0  0  0  0  0  0  0
    0.7697   -0.6188    0.0000 I   0  0  0  0  0  0  0  0  0  0  0  0
  1  2  1  0
  2  3  1  0
  2  4  1  1
  2  5  1  0
M  END
"""
    m1 = Chem.MolFromMolBlock(inD)
    self.assertTrue(m1 is not None)
    self.assertTrue(m1.GetNumAtoms() == 5)
    self.assertTrue(Chem.MolToSmiles(m1, 1) == 'F[C@](Cl)(Br)I')

    inD = """chiral1.mol
  ChemDraw10160313232D

  5  4  0  0  0  0  0  0  0  0999 V2000
    0.0553   -0.2062    0.0000 C   0  0  0  0  0  0  0  0  0  0  0  0
   -0.7697   -0.2062    0.0000 Cl  0  0  0  0  0  0  0  0  0  0  0  0
   -0.6592   -0.6188    0.0000 Br  0  0  0  0  0  0  0  0  0  0  0  0
    0.7697   -0.6188    0.0000 I   0  0  0  0  0  0  0  0  0  0  0  0
    0.0553    0.6188    0.0000 F   0  0  0  0  0  0  0  0  0  0  0  0
  1  2  1  0
  1  3  1  1
  1  4  1  0
  1  5  1  0
M  END
"""
    m1 = Chem.MolFromMolBlock(inD)
    self.assertTrue(m1 is not None)
    self.assertTrue(m1.GetNumAtoms() == 5)
    self.assertTrue(Chem.MolToSmiles(m1, 1) == 'F[C@](Cl)(Br)I')

    inD = """chiral3.mol
  ChemDraw10160314362D

  4  3  0  0  0  0  0  0  0  0999 V2000
    0.4125    0.6188    0.0000 F   0  0  0  0  0  0  0  0  0  0  0  0
    0.4125   -0.2062    0.0000 C   0  0  0  0  0  0  0  0  0  0  0  0
   -0.3020   -0.6188    0.0000 Br  0  0  0  0  0  0  0  0  0  0  0  0
   -0.4125   -0.2062    0.0000 Cl  0  0  0  0  0  0  0  0  0  0  0  0
  1  2  1  0
  2  3  1  1
  2  4  1  0
M  END

"""
    m1 = Chem.MolFromMolBlock(inD)
    self.assertTrue(m1 is not None)
    self.assertTrue(m1.GetNumAtoms() == 4)
    self.assertTrue(Chem.MolToSmiles(m1, 1) == 'F[C@H](Cl)Br')

    inD = """chiral4.mol
  ChemDraw10160314362D

  4  3  0  0  0  0  0  0  0  0999 V2000
    0.4125    0.6188    0.0000 F   0  0  0  0  0  0  0  0  0  0  0  0
    0.4125   -0.2062    0.0000 N   0  0  0  0  0  0  0  0  0  0  0  0
   -0.3020   -0.6188    0.0000 Br  0  0  0  0  0  0  0  0  0  0  0  0
   -0.4125   -0.2062    0.0000 Cl  0  0  0  0  0  0  0  0  0  0  0  0
  1  2  1  0
  2  3  1  1
  2  4  1  0
M  END

"""
    m1 = Chem.MolFromMolBlock(inD)
    self.assertTrue(m1 is not None)
    self.assertTrue(m1.GetNumAtoms() == 4)
    self.assertTrue(Chem.MolToSmiles(m1, 1) == 'FN(Cl)Br')

    inD = """chiral5.mol
  ChemDraw10160314362D

  4  3  0  0  0  0  0  0  0  0999 V2000
    0.4125    0.6188    0.0000 F   0  0  0  0  0  0  0  0  0  0  0  0
    0.4125   -0.2062    0.0000 N   0  0  0  0  0  0  0  0  0  0  0  0
   -0.3020   -0.6188    0.0000 Br  0  0  0  0  0  0  0  0  0  0  0  0
   -0.4125   -0.2062    0.0000 Cl  0  0  0  0  0  0  0  0  0  0  0  0
  1  2  1  0
  2  3  1  1
  2  4  1  0
M  CHG  1   2   1
M  END

"""
    m1 = Chem.MolFromMolBlock(inD)
    self.assertTrue(m1 is not None)
    self.assertTrue(m1.GetNumAtoms() == 4)
    self.assertTrue(Chem.MolToSmiles(m1, 1) == 'F[N@H+](Cl)Br')

    inD = """Case 10-14-3
  ChemDraw10140308512D

  4  3  0  0  0  0  0  0  0  0999 V2000
   -0.8250   -0.4125    0.0000 F   0  0  0  0  0  0  0  0  0  0  0  0
    0.0000   -0.4125    0.0000 C   0  0  0  0  0  0  0  0  0  0  0  0
    0.8250   -0.4125    0.0000 Cl  0  0  0  0  0  0  0  0  0  0  0  0
    0.0000    0.4125    0.0000 Br  0  0  0  0  0  0  0  0  0  0  0  0
  1  2  1  0
  2  3  1  0
  2  4  1  1
M  END
"""
    m1 = Chem.MolFromMolBlock(inD)
    self.assertTrue(m1 is not None)
    self.assertTrue(m1.GetNumAtoms() == 4)
    self.assertTrue(Chem.MolToSmiles(m1, 1) == 'F[C@H](Cl)Br')

    inD = """Case 10-14-4
  ChemDraw10140308512D

  4  3  0  0  0  0  0  0  0  0999 V2000
   -0.8250   -0.4125    0.0000 F   0  0  0  0  0  0  0  0  0  0  0  0
    0.0000   -0.4125    0.0000 C   0  0  0  0  0  0  0  0  0  0  0  0
    0.8250   -0.4125    0.0000 Cl  0  0  0  0  0  0  0  0  0  0  0  0
    0.0000    0.4125    0.0000 Br  0  0  0  0  0  0  0  0  0  0  0  0
  1  2  1  0
  2  3  1  1
  2  4  1  0
M  END

"""
    m1 = Chem.MolFromMolBlock(inD)
    self.assertTrue(m1 is not None)
    self.assertTrue(m1.GetNumAtoms() == 4)
    self.assertTrue(Chem.MolToSmiles(m1, 1) == 'F[C@H](Cl)Br')

    inD = """chiral4.mol
  ChemDraw10160315172D

  6  6  0  0  0  0  0  0  0  0999 V2000
   -0.4422    0.1402    0.0000 C   0  0  0  0  0  0  0  0  0  0  0  0
   -0.4422   -0.6848    0.0000 C   0  0  0  0  0  0  0  0  0  0  0  0
    0.2723   -0.2723    0.0000 C   0  0  0  0  0  0  0  0  0  0  0  0
   -0.8547    0.8547    0.0000 C   0  0  0  0  0  0  0  0  0  0  0  0
    0.6848    0.4422    0.0000 F   0  0  0  0  0  0  0  0  0  0  0  0
    0.8547   -0.8547    0.0000 Cl  0  0  0  0  0  0  0  0  0  0  0  0
  1  2  1  0
  2  3  1  0
  3  1  1  0
  1  4  1  0
  3  5  1  1
  3  6  1  0
M  END
"""
    m1 = Chem.MolFromMolBlock(inD)
    self.assertTrue(m1 is not None)
    self.assertTrue(m1.GetNumAtoms() == 6)
    self.assertTrue(Chem.MolToSmiles(m1, 1) == 'CC1C[C@@]1(F)Cl', Chem.MolToSmiles(m1, 1))

    inD = """chiral4.mol
  ChemDraw10160315172D

  6  6  0  0  0  0  0  0  0  0999 V2000
   -0.4422    0.1402    0.0000 C   0  0  0  0  0  0  0  0  0  0  0  0
   -0.4422   -0.6848    0.0000 C   0  0  0  0  0  0  0  0  0  0  0  0
    0.2723   -0.2723    0.0000 C   0  0  0  0  0  0  0  0  0  0  0  0
   -0.8547    0.8547    0.0000 C   0  0  0  0  0  0  0  0  0  0  0  0
    0.6848    0.4422    0.0000 F   0  0  0  0  0  0  0  0  0  0  0  0
    0.8547   -0.8547    0.0000 Cl  0  0  0  0  0  0  0  0  0  0  0  0
  1  2  1  0
  2  3  1  0
  3  1  1  0
  1  4  1  0
  3  5  1  6
  3  6  1  0
M  END
"""
    m1 = Chem.MolFromMolBlock(inD)
    self.assertTrue(m1 is not None)
    self.assertTrue(m1.GetNumAtoms() == 6)
    self.assertTrue(Chem.MolToSmiles(m1, 1) == 'CC1C[C@]1(F)Cl', Chem.MolToSmiles(m1, 1))

  def test33Issue65(self):
    """ issue 65 relates to handling of [H] in SMARTS

    """
    m1 = Chem.MolFromSmiles('OC(O)(O)O')
    m2 = Chem.MolFromSmiles('OC(O)O')
    m3 = Chem.MolFromSmiles('OCO')
    q1 = Chem.MolFromSmarts('OC[H]', 1)
    q2 = Chem.MolFromSmarts('O[C;H1]', 1)
    q3 = Chem.MolFromSmarts('O[C;H1][H]', 1)

    self.assertTrue(not m1.HasSubstructMatch(q1))
    self.assertTrue(not m1.HasSubstructMatch(q2))
    self.assertTrue(not m1.HasSubstructMatch(q3))

    self.assertTrue(m2.HasSubstructMatch(q1))
    self.assertTrue(m2.HasSubstructMatch(q2))
    self.assertTrue(m2.HasSubstructMatch(q3))

    self.assertTrue(m3.HasSubstructMatch(q1))
    self.assertTrue(not m3.HasSubstructMatch(q2))
    self.assertTrue(not m3.HasSubstructMatch(q3))

    m1H = Chem.AddHs(m1)
    m2H = Chem.AddHs(m2)
    m3H = Chem.AddHs(m3)
    q1 = Chem.MolFromSmarts('OC[H]')
    q2 = Chem.MolFromSmarts('O[C;H1]')
    q3 = Chem.MolFromSmarts('O[C;H1][H]')

    self.assertTrue(not m1H.HasSubstructMatch(q1))
    self.assertTrue(not m1H.HasSubstructMatch(q2))
    self.assertTrue(not m1H.HasSubstructMatch(q3))

    #m2H.Debug()
    self.assertTrue(m2H.HasSubstructMatch(q1))
    self.assertTrue(m2H.HasSubstructMatch(q2))
    self.assertTrue(m2H.HasSubstructMatch(q3))

    self.assertTrue(m3H.HasSubstructMatch(q1))
    self.assertTrue(not m3H.HasSubstructMatch(q2))
    self.assertTrue(not m3H.HasSubstructMatch(q3))

  def test34Issue124(self):
    """ issue 124 relates to calculation of the distance matrix

    """
    m = Chem.MolFromSmiles('CC=C')
    d = Chem.GetDistanceMatrix(m, 0)
    self.assertTrue(feq(d[0, 1], 1.0))
    self.assertTrue(feq(d[0, 2], 2.0))
    # force an update:
    d = Chem.GetDistanceMatrix(m, 1, 0, 1)
    self.assertTrue(feq(d[0, 1], 1.0))
    self.assertTrue(feq(d[0, 2], 1.5))

  def test35ChiralityPerception(self):
    """ Test perception of chirality and CIP encoding
    """
    m = Chem.MolFromSmiles('F[C@]([C@])(Cl)Br')
    Chem.AssignStereochemistry(m, 1)
    self.assertTrue(m.GetAtomWithIdx(1).HasProp('_CIPCode'))
    self.assertFalse(m.GetAtomWithIdx(2).HasProp('_CIPCode'))
    Chem.RemoveStereochemistry(m)
    self.assertFalse(m.GetAtomWithIdx(1).HasProp('_CIPCode'))

    m = Chem.MolFromSmiles('F[C@H](C)C')
    Chem.AssignStereochemistry(m, 1)
    self.assertTrue(m.GetAtomWithIdx(1).GetChiralTag() == Chem.ChiralType.CHI_UNSPECIFIED)
    self.assertFalse(m.GetAtomWithIdx(1).HasProp('_CIPCode'))

    m = Chem.MolFromSmiles('F\\C=C/Cl')
    self.assertTrue(m.GetBondWithIdx(0).GetStereo() == Chem.BondStereo.STEREONONE)
    self.assertTrue(m.GetBondWithIdx(1).GetStereo() == Chem.BondStereo.STEREOZ)
    atoms = m.GetBondWithIdx(1).GetStereoAtoms()
    self.assertTrue(0 in atoms)
    self.assertTrue(3 in atoms)
    self.assertTrue(m.GetBondWithIdx(2).GetStereo() == Chem.BondStereo.STEREONONE)
    Chem.RemoveStereochemistry(m)
    self.assertTrue(m.GetBondWithIdx(1).GetStereo() == Chem.BondStereo.STEREONONE)

    m = Chem.MolFromSmiles('F\\C=CCl')
    self.assertTrue(m.GetBondWithIdx(1).GetStereo() == Chem.BondStereo.STEREONONE)

  def checkDefaultBondProperties(self, m):
    for bond in m.GetBonds():
      self.assertIn(bond.GetBondType(), [Chem.BondType.SINGLE, Chem.BondType.DOUBLE])
      self.assertEqual(bond.GetBondDir(), Chem.BondDir.NONE)
      self.assertEqual(list(bond.GetStereoAtoms()), [])
      self.assertEqual(bond.GetStereo(), Chem.BondStereo.STEREONONE)

  def assertHasDoubleBondStereo(self, smi):
    m = Chem.MolFromSmiles(smi)

    self.checkDefaultBondProperties(m)

    Chem.FindPotentialStereoBonds(m)

    for bond in m.GetBonds():
      self.assertIn(bond.GetBondType(), [Chem.BondType.SINGLE, Chem.BondType.DOUBLE])
      self.assertEqual(bond.GetBondDir(), Chem.BondDir.NONE)

      if bond.GetBondType() == Chem.BondType.DOUBLE:
        self.assertEqual(bond.GetStereo(), Chem.BondStereo.STEREOANY)
        self.assertEqual(len(list(bond.GetStereoAtoms())), 2)
      else:
        self.assertEqual(list(bond.GetStereoAtoms()), [])
        self.assertEqual(bond.GetStereo(), Chem.BondStereo.STEREONONE)

  def testFindPotentialStereoBonds(self):
    self.assertHasDoubleBondStereo("FC=CF")
    self.assertHasDoubleBondStereo("FC(Cl)=C(Br)I")
    self.assertHasDoubleBondStereo("FC=CC=CC=CCl")
    self.assertHasDoubleBondStereo("C1CCCCC1C=CC1CCCCC1")

  def assertDoesNotHaveDoubleBondStereo(self, smi):
    m = Chem.MolFromSmiles(smi)
    self.checkDefaultBondProperties(m)
    Chem.FindPotentialStereoBonds(m)
    self.checkDefaultBondProperties(m)

  def testFindPotentialStereoBondsShouldNotFindThisDoubleBondAsStereo(self):
    self.assertDoesNotHaveDoubleBondStereo("FC(F)=CF")
    self.assertDoesNotHaveDoubleBondStereo("C=C")
    self.assertDoesNotHaveDoubleBondStereo("C1CCCCC1C(C1CCCCC1)=CC1CCCCC1")

  def assertDoubleBondStereo(self, smi, stereo):
    mol = Chem.MolFromSmiles(smi)

    bond = mol.GetBondWithIdx(1)
    self.assertEqual(bond.GetBondType(), Chem.BondType.DOUBLE)
    self.assertEqual(bond.GetStereo(), stereo)
    self.assertEqual(list(bond.GetStereoAtoms()), [0, 3])

  def allStereoBonds(self, bonds):
    for bond in bonds:
      self.assertEqual(len(list(bond.GetStereoAtoms())), 2)

  def testBondSetStereo(self):
    for testAssignStereo in [False, True]:
      mol = Chem.MolFromSmiles("FC=CF")
      Chem.FindPotentialStereoBonds(mol)

      for bond in mol.GetBonds():
        if (bond.GetBondType() == Chem.BondType.DOUBLE
            and bond.GetStereo() == Chem.BondStereo.STEREOANY):
          break
      self.assertEqual(bond.GetBondType(), Chem.BondType.DOUBLE)
      self.assertEqual(bond.GetStereo(), Chem.BondStereo.STEREOANY)
      self.assertEqual(list(bond.GetStereoAtoms()), [0, 3])

      bond.SetStereo(Chem.BondStereo.STEREOTRANS)
      self.assertEqual(bond.GetStereo(), Chem.BondStereo.STEREOTRANS)
      if testAssignStereo:  # should be invariant of Chem.AssignStereochemistry being called
        Chem.AssignStereochemistry(mol, force=True)
      smi = Chem.MolToSmiles(mol, isomericSmiles=True)
      self.allStereoBonds([bond])
      self.assertEqual(smi, "F/C=C/F")
      self.assertDoubleBondStereo(smi, Chem.BondStereo.STEREOE)

      bond.SetStereo(Chem.BondStereo.STEREOCIS)
      self.assertEqual(bond.GetStereo(), Chem.BondStereo.STEREOCIS)
      if testAssignStereo:
        Chem.AssignStereochemistry(mol, force=True)
      smi = Chem.MolToSmiles(mol, isomericSmiles=True)
      self.allStereoBonds([bond])
      self.assertEqual(smi, r"F/C=C\F")
      self.assertDoubleBondStereo(smi, Chem.BondStereo.STEREOZ)

  def recursive_enumerate_stereo_bonds(self, mol, done_bonds, bonds):
    if not bonds:
      yield done_bonds, Chem.Mol(mol)
      return

    bond = bonds[0]
    child_bonds = bonds[1:]
    self.assertEqual(len(list(bond.GetStereoAtoms())), 2)
    bond.SetStereo(Chem.BondStereo.STEREOTRANS)
    for isomer in self.recursive_enumerate_stereo_bonds(mol, done_bonds + [Chem.BondStereo.STEREOE],
                                                        child_bonds):
      yield isomer

    self.assertEqual(len(list(bond.GetStereoAtoms())), 2)
    bond.SetStereo(Chem.BondStereo.STEREOCIS)
    for isomer in self.recursive_enumerate_stereo_bonds(mol, done_bonds + [Chem.BondStereo.STEREOZ],
                                                        child_bonds):
      yield isomer

  def testBondSetStereoDifficultCase(self):
    unspec_smiles = "CCC=CC(CO)=C(C)CC"
    mol = Chem.MolFromSmiles(unspec_smiles)
    Chem.FindPotentialStereoBonds(mol)

    stereo_bonds = []
    for bond in mol.GetBonds():
      if bond.GetStereo() == Chem.BondStereo.STEREOANY:
        stereo_bonds.append(bond)

    isomers = set()
    for bond_stereo, isomer in self.recursive_enumerate_stereo_bonds(mol, [], stereo_bonds):
      self.allStereoBonds(stereo_bonds)
      isosmi = Chem.MolToSmiles(isomer, isomericSmiles=True)
      self.allStereoBonds(stereo_bonds)

      self.assertNotIn(isosmi, isomers)
      isomers.add(isosmi)

      isomol = Chem.MolFromSmiles(isosmi)
      round_trip_stereo = [
        b.GetStereo() for b in isomol.GetBonds() if b.GetStereo() != Chem.BondStereo.STEREONONE
      ]

      self.assertEqual(bond_stereo, round_trip_stereo)

    self.assertEqual(len(isomers), 4)

  def getNumUnspecifiedBondStereo(self, smi):
    mol = Chem.MolFromSmiles(smi)
    Chem.FindPotentialStereoBonds(mol)

    count = 0
    for bond in mol.GetBonds():
      if bond.GetStereo() == Chem.BondStereo.STEREOANY:
        count += 1

    return count

  def testBondSetStereoReallyDifficultCase(self):
    # this one is much trickier because a double bond can gain and
    # lose it's stereochemistry based upon whether 2 other double
    # bonds have the same or different stereo chemistry.

    unspec_smiles = "CCC=CC(C=CCC)=C(CO)CC"
    mol = Chem.MolFromSmiles(unspec_smiles)
    Chem.FindPotentialStereoBonds(mol)

    stereo_bonds = []
    for bond in mol.GetBonds():
      if bond.GetStereo() == Chem.BondStereo.STEREOANY:
        stereo_bonds.append(bond)

    self.assertEqual(len(stereo_bonds), 2)

    isomers = set()
    for bond_stereo, isomer in self.recursive_enumerate_stereo_bonds(mol, [], stereo_bonds):
      isosmi = Chem.MolToSmiles(isomer, isomericSmiles=True)
      isomers.add(isosmi)

    self.assertEqual(len(isomers), 3)

    # one of these then gains a new stereo bond due to the
    # introduction of a new symmetry
    counts = {}
    for isosmi in isomers:
      num_unspecified = self.getNumUnspecifiedBondStereo(isosmi)
      counts[num_unspecified] = counts.get(num_unspecified, 0) + 1

    # 2 of the isomers don't have any unspecified bond stereo centers
    # left, 1 does
    self.assertEqual(counts, {0: 2, 1: 1})

  def assertBondSetStereoIsAlwaysEquivalent(self, all_smiles, desired_stereo, bond_idx):
    refSmiles = None
    for smi in all_smiles:
      mol = Chem.MolFromSmiles(smi)

      doubleBond = None
      for bond in mol.GetBonds():
        if bond.GetBondType() == Chem.BondType.DOUBLE:
          doubleBond = bond

      self.assertTrue(doubleBond is not None)

      Chem.FindPotentialStereoBonds(mol)
      doubleBond.SetStereo(desired_stereo)

      isosmi = Chem.MolToSmiles(mol, isomericSmiles=True)

      if refSmiles is None:
        refSmiles = isosmi

      self.assertEqual(refSmiles, isosmi)

  def testBondSetStereoAllHalogens(self):
    # can't get much more brutal than this test
    from itertools import combinations, permutations
    halogens = ['F', 'Cl', 'Br', 'I']

    # binary double bond stereo
    for unique_set in combinations(halogens, 2):
      all_smiles = []
      for fmt in ['%sC=C%s', 'C(%s)=C%s']:
        for ordering in permutations(unique_set):
          all_smiles.append(fmt % ordering)

      #print(fmt, all_smiles)
      for desired_stereo in [Chem.BondStereo.STEREOTRANS, Chem.BondStereo.STEREOCIS]:
        self.assertBondSetStereoIsAlwaysEquivalent(all_smiles, desired_stereo, 1)

    # tertiary double bond stereo
    for unique_set in combinations(halogens, 3):
      for mono_side in unique_set:
        halogens_left = list(unique_set)
        halogens_left.remove(mono_side)
        for binary_side in combinations(halogens_left, 2):
          all_smiles = []

          for binary_side_permutation in permutations(binary_side):
            all_smiles.append('%sC=C(%s)%s' % ((mono_side, ) + binary_side_permutation))
            all_smiles.append('C(%s)=C(%s)%s' % ((mono_side, ) + binary_side_permutation))

            all_smiles.append('%sC(%s)=C%s' % (binary_side_permutation + (mono_side, )))
            all_smiles.append('C(%s)(%s)=C%s' % (binary_side_permutation + (mono_side, )))

          #print(all_smiles)
          for desired_stereo in [Chem.BondStereo.STEREOTRANS, Chem.BondStereo.STEREOCIS]:
            self.assertBondSetStereoIsAlwaysEquivalent(all_smiles, desired_stereo, 1)

    # quaternary double bond stereo
    for unique_ordering in permutations(halogens):
      left_side = unique_ordering[:2]
      rght_side = unique_ordering[2:]

      all_smiles = []
      for left_side_permutation in permutations(left_side):
        for rght_side_permutation in permutations(rght_side):
          for smifmt in ['%sC(%s)=C(%s)%s', 'C(%s)(%s)=C(%s)%s']:
            all_smiles.append(smifmt % (left_side_permutation + rght_side_permutation))

      #print(all_smiles)
      for desired_stereo in [Chem.BondStereo.STEREOTRANS, Chem.BondStereo.STEREOCIS]:
        self.assertBondSetStereoIsAlwaysEquivalent(all_smiles, desired_stereo, 1)

  def testBondSetStereoAtoms(self):
    # use this difficult molecule that only generates 4 isomers, but
    # assume all double bonds are stereo!
    unspec_smiles = "CCC=CC(C=CCC)=C(CO)CC"
    mol = Chem.MolFromSmiles(unspec_smiles)

    def getNbr(atom, exclude):
      for nbr in atom.GetNeighbors():
        if nbr.GetIdx() not in exclude:
          return nbr
      raise ValueError("No neighbor found!")

    double_bonds = []
    for bond in mol.GetBonds():
      if bond.GetBondType() == 2:
        double_bonds.append(bond)

        exclude = {bond.GetBeginAtomIdx(), bond.GetEndAtomIdx()}
        bgnNbr = getNbr(bond.GetBeginAtom(), exclude)
        endNbr = getNbr(bond.GetEndAtom(), exclude)

        bond.SetStereoAtoms(bgnNbr.GetIdx(), endNbr.GetIdx())

    self.assertEqual(len(double_bonds), 3)

    import itertools
    stereos = [Chem.BondStereo.STEREOE, Chem.BondStereo.STEREOZ]
    isomers = set()
    for stereo_config in itertools.product(stereos, repeat=len(double_bonds)):
      for bond, stereo in zip(double_bonds, stereo_config):
        bond.SetStereo(stereo)
      smi = Chem.MolToSmiles(mol, True)
      isomers.add(smi)

    # the dependent double bond stereo isn't picked up by this, should it?
    self.assertEqual(len(isomers), 6)

    # round tripping them through one more time does pick up the dependency, so meh?
    round_trip_isomers = set()
    for smi in isomers:
      isosmi = Chem.MolToSmiles(Chem.MolFromSmiles(smi), True)
      round_trip_isomers.add(isosmi)

    self.assertEqual(len(round_trip_isomers), 4)

  def test36SubstructMatchStr(self):
    """ test the _SubstructMatchStr function """
    query = Chem.MolFromSmarts('[n,p]1ccccc1')
    self.assertTrue(query)
    mol = Chem.MolFromSmiles('N1=CC=CC=C1')
    self.assertTrue(mol.HasSubstructMatch(query))
    self.assertTrue(Chem._HasSubstructMatchStr(mol.ToBinary(), query))
    mol = Chem.MolFromSmiles('S1=CC=CC=C1')
    self.assertTrue(not Chem._HasSubstructMatchStr(mol.ToBinary(), query))
    self.assertTrue(not mol.HasSubstructMatch(query))
    mol = Chem.MolFromSmiles('P1=CC=CC=C1')
    self.assertTrue(mol.HasSubstructMatch(query))
    self.assertTrue(Chem._HasSubstructMatchStr(mol.ToBinary(), query))

  def test37SanitException(self):
    mol = Chem.MolFromSmiles('CC(C)(C)(C)C', 0)
    self.assertTrue(mol)
    self.assertRaises(ValueError, lambda: Chem.SanitizeMol(mol))

  def test38TDTSuppliers(self):
    data = """$SMI<Cc1nnc(N)nc1C>
CAS<17584-12-2>
|
$SMI<Cc1n[nH]c(=O)nc1N>
CAS<~>
|
$SMI<Cc1n[nH]c(=O)[nH]c1=O>
CAS<932-53-6>
|
$SMI<Cc1nnc(NN)nc1O>
CAS<~>
|"""
    suppl = Chem.TDTMolSupplier()
    suppl.SetData(data, "CAS")
    i = 0
    for mol in suppl:
      self.assertTrue(mol)
      self.assertTrue(mol.GetNumAtoms())
      self.assertTrue(mol.HasProp("CAS"))
      self.assertTrue(mol.HasProp("_Name"))
      self.assertTrue(mol.GetProp("CAS") == mol.GetProp("_Name"))
      self.assertTrue(mol.GetNumConformers() == 0)
      i += 1
    self.assertTrue(i == 4)
    self.assertTrue(len(suppl) == 4)

  def test38Issue266(self):
    """ test issue 266: generation of kekulized smiles"""
    mol = Chem.MolFromSmiles('c1ccccc1')
    Chem.Kekulize(mol)
    smi = Chem.MolToSmiles(mol)
    self.assertTrue(smi == 'c1ccccc1')
    smi = Chem.MolToSmiles(mol, kekuleSmiles=True)
    self.assertTrue(smi == 'C1=CC=CC=C1')

  def test39Issue273(self):
    """ test issue 273: MolFileComments and MolFileInfo props ending up in SD files

    """
    fileN = os.path.join(RDConfig.RDBaseDir, 'Code', 'GraphMol', 'Wrap', 'test_data',
                         'outNCI_few.sdf')
    suppl = Chem.SDMolSupplier(fileN)
    ms = [x for x in suppl]
    for m in ms:
      self.assertTrue(m.HasProp('_MolFileInfo'))
      self.assertTrue(m.HasProp('_MolFileComments'))
    fName = tempfile.NamedTemporaryFile(suffix='.sdf', delete=False).name
    w = Chem.SDWriter(fName)
    w.SetProps(ms[0].GetPropNames())
    for m in ms:
      w.write(m)
    w = None

    with open(fName, 'r') as txtFile:
      txt = txtFile.read()
    os.unlink(fName)
    self.assertTrue(txt.find('MolFileInfo') == -1)
    self.assertTrue(txt.find('MolFileComments') == -1)

  def test40SmilesRootedAtAtom(self):
    """ test the rootAtAtom functionality

    """
    smi = 'CN(C)C'
    m = Chem.MolFromSmiles(smi)

    self.assertTrue(Chem.MolToSmiles(m) == 'CN(C)C')
    self.assertTrue(Chem.MolToSmiles(m, rootedAtAtom=1) == 'N(C)(C)C')

  def test41SetStreamIndices(self):
    fileN = os.path.join(RDConfig.RDBaseDir, 'Code', 'GraphMol', 'FileParsers', 'test_data',
                         'NCI_aids_few.sdf')
    allIndices = []
    ifs = open(fileN, 'rb')
    addIndex = True
    line = True
    pos = 0
    while (line):
      if (addIndex):
        pos = ifs.tell()
      line = ifs.readline().decode('utf-8')
      if (line):
        if (addIndex):
          allIndices.append(pos)
        addIndex = (line[:4] == '$$$$')
    ifs.close()
    indices = allIndices
    sdSup = Chem.SDMolSupplier(fileN)
    molNames = [
      "48", "78", "128", "163", "164", "170", "180", "186", "192", "203", "210", "211", "213",
      "220", "229", "256"
    ]

    sdSup._SetStreamIndices(indices)
    self.assertTrue(len(sdSup) == 16)
    mol = sdSup[5]
    self.assertTrue(mol.GetProp("_Name") == "170")

    i = 0
    for mol in sdSup:
      self.assertTrue(mol)
      self.assertTrue(mol.GetProp("_Name") == molNames[i])
      i += 1

    ns = [mol.GetProp("_Name") for mol in sdSup]
    self.assertTrue(ns == molNames)

    # this can also be used to skip molecules in the file:
    indices = [allIndices[0], allIndices[2], allIndices[5]]
    sdSup._SetStreamIndices(indices)
    self.assertTrue(len(sdSup) == 3)
    mol = sdSup[2]
    self.assertTrue(mol.GetProp("_Name") == "170")

    # or to reorder them:
    indices = [allIndices[0], allIndices[5], allIndices[2]]
    sdSup._SetStreamIndices(indices)
    self.assertTrue(len(sdSup) == 3)
    mol = sdSup[1]
    self.assertTrue(mol.GetProp("_Name") == "170")

  def test42LifeTheUniverseAndEverything(self):
    self.assertTrue(True)

  def test43TplFileParsing(self):
    fileN = os.path.join(RDConfig.RDBaseDir, 'Code', 'GraphMol', 'FileParsers', 'test_data',
                         'cmpd2.tpl')
    m1 = Chem.MolFromTPLFile(fileN)
    self.assertTrue(m1 is not None)
    self.assertTrue(m1.GetNumAtoms() == 12)
    self.assertTrue(m1.GetNumConformers() == 2)

    m1 = Chem.MolFromTPLFile(fileN, skipFirstConf=True)
    self.assertTrue(m1 is not None)
    self.assertTrue(m1.GetNumAtoms() == 12)
    self.assertTrue(m1.GetNumConformers() == 1)

    with open(fileN, 'r') as blockFile:
      block = blockFile.read()
    m1 = Chem.MolFromTPLBlock(block)
    self.assertTrue(m1 is not None)
    self.assertTrue(m1.GetNumAtoms() == 12)
    self.assertTrue(m1.GetNumConformers() == 2)

  def test44TplFileWriting(self):
    fileN = os.path.join(RDConfig.RDBaseDir, 'Code', 'GraphMol', 'FileParsers', 'test_data',
                         'cmpd2.tpl')
    m1 = Chem.MolFromTPLFile(fileN)
    self.assertTrue(m1 is not None)
    self.assertTrue(m1.GetNumAtoms() == 12)
    self.assertTrue(m1.GetNumConformers() == 2)

    block = Chem.MolToTPLBlock(m1)
    m1 = Chem.MolFromTPLBlock(block)
    self.assertTrue(m1 is not None)
    self.assertTrue(m1.GetNumAtoms() == 12)
    self.assertTrue(m1.GetNumConformers() == 2)

  def test45RingInfo(self):
    """ test the RingInfo class

    """
    smi = 'CNC'
    m = Chem.MolFromSmiles(smi)
    ri = m.GetRingInfo()
    self.assertTrue(ri)
    self.assertTrue(ri.NumRings() == 0)
    self.assertFalse(ri.IsAtomInRingOfSize(0, 3))
    self.assertFalse(ri.IsAtomInRingOfSize(1, 3))
    self.assertFalse(ri.IsAtomInRingOfSize(2, 3))
    self.assertFalse(ri.IsBondInRingOfSize(1, 3))
    self.assertFalse(ri.IsBondInRingOfSize(2, 3))
    if hasattr(Chem,'FindRingFamilies'): self.assertEquals(ri.AtomRingFamilies(),())
    if hasattr(Chem,'FindRingFamilies'): self.assertEquals(ri.BondRingFamilies(),())


    smi = 'C1CC2C1C2'
    m = Chem.MolFromSmiles(smi)
    ri = m.GetRingInfo()
    self.assertTrue(ri)
    self.assertEquals(ri.NumRings(), 2)
    self.assertFalse(ri.IsAtomInRingOfSize(0, 3))
    self.assertTrue(ri.IsAtomInRingOfSize(0, 4))
    self.assertFalse(ri.IsBondInRingOfSize(0, 3))
    self.assertTrue(ri.IsBondInRingOfSize(0, 4))
    self.assertTrue(ri.IsAtomInRingOfSize(2, 4))
    self.assertTrue(ri.IsAtomInRingOfSize(2, 3))
    self.assertTrue(ri.IsBondInRingOfSize(2, 3))
    self.assertTrue(ri.IsBondInRingOfSize(2, 4))


    if hasattr(Chem,'FindRingFamilies'):
      ri = m.GetRingInfo()
      self.assertFalse(ri.AreRingFamiliesInitialized())
      Chem.FindRingFamilies(m)
      ri = m.GetRingInfo()
      self.assertTrue(ri.AreRingFamiliesInitialized())
      self.assertEquals(ri.NumRingFamilies(),2)
      self.assertEquals(sorted(ri.AtomRingFamilies()),[(0, 1, 2, 3), (2, 3, 4)])
      self.assertEquals(sorted(ri.BondRingFamilies()),[(0, 1, 2, 4), (2, 3, 5)])



  def test46ReplaceCore(self):
    """ test the ReplaceCore functionality

    """

    core = Chem.MolFromSmiles('C=O')

    smi = 'CCC=O'
    m = Chem.MolFromSmiles(smi)
    r = Chem.ReplaceCore(m, core)
    self.assertTrue(r)
    self.assertEqual(Chem.MolToSmiles(r, True), '[1*]CC')

    smi = 'C1CC(=O)CC1'
    m = Chem.MolFromSmiles(smi)
    r = Chem.ReplaceCore(m, core)
    self.assertTrue(r)
    self.assertEqual(Chem.MolToSmiles(r, True), '[1*]CCCC[2*]')

    smi = 'C1CC(=N)CC1'
    m = Chem.MolFromSmiles(smi)
    r = Chem.ReplaceCore(m, core)
    self.assertFalse(r)

    # smiles, smarts, replaceDummies, labelByIndex, useChirality
    expected = {
      ('C1O[C@@]1(OC)NC', 'C1O[C@]1(*)*', False, False, False): '[1*]OC.[2*]NC',
      ('C1O[C@@]1(OC)NC', 'C1O[C@]1(*)*', False, False, True): '[1*]NC.[2*]OC',
      ('C1O[C@@]1(OC)NC', 'C1O[C@]1(*)*', False, True, False): '[3*]OC.[4*]NC',
      ('C1O[C@@]1(OC)NC', 'C1O[C@]1(*)*', False, True, True): '[3*]NC.[4*]OC',
      ('C1O[C@@]1(OC)NC', 'C1O[C@]1(*)*', True, False, False): '[1*]C.[2*]C',
      ('C1O[C@@]1(OC)NC', 'C1O[C@]1(*)*', True, False, True): '[1*]C.[2*]C',
      ('C1O[C@@]1(OC)NC', 'C1O[C@]1(*)*', True, True, False): '[3*]C.[4*]C',
      ('C1O[C@@]1(OC)NC', 'C1O[C@]1(*)*', True, True, True): '[3*]C.[4*]C',
      ('C1O[C@]1(OC)NC', 'C1O[C@]1(*)*', False, False, False): '[1*]OC.[2*]NC',
      ('C1O[C@]1(OC)NC', 'C1O[C@]1(*)*', False, False, True): '[1*]OC.[2*]NC',
      ('C1O[C@]1(OC)NC', 'C1O[C@]1(*)*', False, True, False): '[3*]OC.[4*]NC',
      ('C1O[C@]1(OC)NC', 'C1O[C@]1(*)*', False, True, True): '[3*]OC.[4*]NC',
      ('C1O[C@]1(OC)NC', 'C1O[C@]1(*)*', True, False, False): '[1*]C.[2*]C',
      ('C1O[C@]1(OC)NC', 'C1O[C@]1(*)*', True, False, True): '[1*]C.[2*]C',
      ('C1O[C@]1(OC)NC', 'C1O[C@]1(*)*', True, True, False): '[3*]C.[4*]C',
      ('C1O[C@]1(OC)NC', 'C1O[C@]1(*)*', True, True, True): '[3*]C.[4*]C',
    }

    for (smiles, smarts, replaceDummies, labelByIndex,
         useChirality), expected_smiles in expected.items():
      mol = Chem.MolFromSmiles(smiles)
      core = Chem.MolFromSmarts(smarts)
      nm = Chem.ReplaceCore(mol, core, replaceDummies=replaceDummies, labelByIndex=labelByIndex,
                            useChirality=useChirality)

      if Chem.MolToSmiles(nm, True) != expected_smiles:
        print(
          "ReplaceCore(%r, %r, replaceDummies=%r, labelByIndex=%r, useChirality=%r" %
          (smiles, smarts, replaceDummies, labelByIndex, useChirality), file=sys.stderr)
        print("expected: %s\ngot: %s" % (expected_smiles, Chem.MolToSmiles(nm, True)),
              file=sys.stderr)
        self.assertEqual(expected_smiles, Chem.MolToSmiles(nm, True))

      matchVect = mol.GetSubstructMatch(core, useChirality=useChirality)
      nm = Chem.ReplaceCore(mol, core, matchVect, replaceDummies=replaceDummies,
                            labelByIndex=labelByIndex)
      if Chem.MolToSmiles(nm, True) != expected_smiles:
        print(
          "ReplaceCore(%r, %r, %r, replaceDummies=%r, labelByIndex=%rr" %
          (smiles, smarts, matchVect, replaceDummies, labelByIndex), file=sys.stderr)
        print("expected: %s\ngot: %s" % (expected_smiles, Chem.MolToSmiles(nm, True)),
              file=sys.stderr)
        self.assertEqual(expected_smiles, Chem.MolToSmiles(nm, True))

    mol = Chem.MolFromSmiles("C")
    smarts = Chem.MolFromSmarts("C")
    try:
      Chem.ReplaceCore(mol, smarts, (3, ))
      self.asssertFalse(True)
    except:
      pass

    mol = Chem.MolFromSmiles("C")
    smarts = Chem.MolFromSmarts("C")
    try:
      Chem.ReplaceCore(mol, smarts, (0, 0))
      self.asssertFalse(True)
    except:
      pass

  def test47RWMols(self):
    """ test the RWMol class

    """
    mol = Chem.MolFromSmiles('C1CCC1')
    self.assertTrue(type(mol) == Chem.Mol)

    for rwmol in [Chem.EditableMol(mol), Chem.RWMol(mol)]:
      self.assertTrue(type(rwmol) in [Chem.EditableMol, Chem.RWMol])
      newAt = Chem.Atom(8)
      rwmol.ReplaceAtom(0, newAt)
      self.assertTrue(Chem.MolToSmiles(rwmol.GetMol()) == 'C1COC1')

      rwmol.RemoveBond(0, 1)
      self.assertTrue(Chem.MolToSmiles(rwmol.GetMol()) == 'CCCO')
      a = Chem.Atom(7)
      idx = rwmol.AddAtom(a)
      self.assertEqual(rwmol.GetMol().GetNumAtoms(), 5)
      self.assertEqual(idx, 4)

      idx = rwmol.AddBond(0, 4, order=Chem.BondType.SINGLE)
      self.assertEqual(idx, 4)

      self.assertTrue(Chem.MolToSmiles(rwmol.GetMol()) == 'CCCON')
      rwmol.AddBond(4, 1, order=Chem.BondType.SINGLE)
      self.assertTrue(Chem.MolToSmiles(rwmol.GetMol()) == 'C1CNOC1')

      rwmol.RemoveAtom(3)
      self.assertTrue(Chem.MolToSmiles(rwmol.GetMol()) == 'CCNO')

      # practice shooting ourselves in the foot:
      m = Chem.MolFromSmiles('c1ccccc1')
      em = Chem.EditableMol(m)
      em.RemoveAtom(0)
      m2 = em.GetMol()
      self.assertRaises(ValueError, lambda: Chem.SanitizeMol(m2))
      m = Chem.MolFromSmiles('c1ccccc1')
      em = Chem.EditableMol(m)
      em.RemoveBond(0, 1)
      m2 = em.GetMol()
      self.assertRaises(ValueError, lambda: Chem.SanitizeMol(m2))

      # boundary cases:

      # removing non-existent bonds:
      m = Chem.MolFromSmiles('c1ccccc1')
      em = Chem.EditableMol(m)
      em.RemoveBond(0, 2)
      m2 = em.GetMol()
      Chem.SanitizeMol(m2)
      self.assertTrue(Chem.MolToSmiles(m2) == 'c1ccccc1')

      # removing non-existent atoms:
      m = Chem.MolFromSmiles('c1ccccc1')
      em = Chem.EditableMol(m)
      self.assertRaises(RuntimeError, lambda: em.RemoveAtom(12))

      # confirm that an RWMol can be constructed without arguments
      m = Chem.RWMol()

    # test replaceAtom/Bond preserving properties
    mol = Chem.MolFromSmiles('C1CCC1')
    mol2 = Chem.MolFromSmiles('C1CCC1')
    mol.GetAtomWithIdx(0).SetProp("foo", "bar")
    mol.GetBondWithIdx(0).SetProp("foo", "bar")
    newBond = mol2.GetBondWithIdx(0)
    self.assertTrue(type(mol) == Chem.Mol)

    for rwmol in [Chem.EditableMol(mol), Chem.RWMol(mol)]:
      newAt = Chem.Atom(8)
      rwmol.ReplaceAtom(0, newAt)
      self.assertTrue(Chem.MolToSmiles(rwmol.GetMol()) == 'C1COC1')
      self.assertFalse(rwmol.GetMol().GetAtomWithIdx(0).HasProp("foo"))

    for rwmol in [Chem.EditableMol(mol), Chem.RWMol(mol)]:
      newAt = Chem.Atom(8)
      rwmol.ReplaceAtom(0, newAt, preserveProps=True)
      self.assertTrue(Chem.MolToSmiles(rwmol.GetMol()) == 'C1COC1')
      self.assertTrue(rwmol.GetMol().GetAtomWithIdx(0).HasProp("foo"))
      self.assertEqual(rwmol.GetMol().GetAtomWithIdx(0).GetProp("foo"), "bar")

    for rwmol in [Chem.EditableMol(mol), Chem.RWMol(mol)]:
      rwmol.ReplaceBond(0, newBond)
      self.assertTrue(Chem.MolToSmiles(rwmol.GetMol()) == 'C1CCC1')
      self.assertFalse(rwmol.GetMol().GetBondWithIdx(0).HasProp("foo"))

    for rwmol in [Chem.EditableMol(mol), Chem.RWMol(mol)]:
      rwmol.ReplaceBond(0, newBond, preserveProps=True)
      self.assertTrue(Chem.MolToSmiles(rwmol.GetMol()) == 'C1CCC1')
      self.assertTrue(rwmol.GetMol().GetBondWithIdx(0).HasProp("foo"))
      self.assertEqual(rwmol.GetMol().GetBondWithIdx(0).GetProp("foo"), "bar")

  def test47SmartsPieces(self):
    """ test the GetAtomSmarts and GetBondSmarts functions

    """
    m = Chem.MolFromSmarts("[C,N]C")
    self.assertTrue(m.GetAtomWithIdx(0).GetSmarts() == '[C,N]')
    self.assertTrue(m.GetAtomWithIdx(1).GetSmarts() == 'C')
    self.assertEqual(m.GetBondBetweenAtoms(0, 1).GetSmarts(), '')

    m = Chem.MolFromSmarts("[$(C=O)]-O")
    self.assertTrue(m.GetAtomWithIdx(0).GetSmarts() == '[$(C=O)]')
    self.assertTrue(m.GetAtomWithIdx(1).GetSmarts() == 'O')
    self.assertTrue(m.GetBondBetweenAtoms(0, 1).GetSmarts() == '-')

    m = Chem.MolFromSmiles("CO")
    self.assertTrue(m.GetAtomWithIdx(0).GetSmarts() == 'C')
    self.assertTrue(m.GetAtomWithIdx(1).GetSmarts() == 'O')
    self.assertTrue(m.GetBondBetweenAtoms(0, 1).GetSmarts() == '')
    self.assertTrue(m.GetBondBetweenAtoms(0, 1).GetSmarts(allBondsExplicit=True) == '-')

    m = Chem.MolFromSmiles("C=O")
    self.assertTrue(m.GetAtomWithIdx(0).GetSmarts() == 'C')
    self.assertTrue(m.GetAtomWithIdx(1).GetSmarts() == 'O')
    self.assertTrue(m.GetBondBetweenAtoms(0, 1).GetSmarts() == '=')

    m = Chem.MolFromSmiles('C[C@H](F)[15NH3+]')
    self.assertEqual(m.GetAtomWithIdx(0).GetSmarts(), 'C')
    self.assertEqual(m.GetAtomWithIdx(0).GetSmarts(allHsExplicit=True), '[CH3]')
    self.assertEqual(m.GetAtomWithIdx(3).GetSmarts(), '[15NH3+]')
    self.assertEqual(m.GetAtomWithIdx(3).GetSmarts(allHsExplicit=True), '[15NH3+]')

  def test48Issue1928819(self):
    """ test a crash involving looping directly over mol suppliers
    """
    fileN = os.path.join(RDConfig.RDBaseDir, 'Code', 'GraphMol', 'FileParsers', 'test_data',
                         'NCI_aids_few.sdf')
    ms = [x for x in Chem.SDMolSupplier(fileN)]
    self.assertEqual(len(ms), 16)
    count = 0
    for m in Chem.SDMolSupplier(fileN):
      count += 1
    self.assertEqual(count, 16)

    fileN = os.path.join(RDConfig.RDBaseDir, 'Code', 'GraphMol', 'FileParsers', 'test_data',
                         'fewSmi.csv')
    count = 0
    for m in Chem.SmilesMolSupplier(fileN, titleLine=False, smilesColumn=1, delimiter=','):
      count += 1
    self.assertEqual(count, 10)

    fileN = os.path.join(RDConfig.RDBaseDir, 'Code', 'GraphMol', 'FileParsers', 'test_data',
                         'acd_few.tdt')
    count = 0
    for m in Chem.TDTMolSupplier(fileN):
      count += 1
    self.assertEqual(count, 10)

  def test49Issue1932365(self):
    """ test aromatic Se and Te from smiles/smarts
    """
    m = Chem.MolFromSmiles('c1ccc[se]1')
    self.assertTrue(m)
    self.assertTrue(m.GetAtomWithIdx(0).GetIsAromatic())
    self.assertTrue(m.GetAtomWithIdx(4).GetIsAromatic())
    m = Chem.MolFromSmiles('c1ccc[te]1')
    self.assertTrue(m)
    self.assertTrue(m.GetAtomWithIdx(0).GetIsAromatic())
    self.assertTrue(m.GetAtomWithIdx(4).GetIsAromatic())
    m = Chem.MolFromSmiles('C1=C[Se]C=C1')
    self.assertTrue(m)
    self.assertTrue(m.GetAtomWithIdx(0).GetIsAromatic())
    self.assertTrue(m.GetAtomWithIdx(2).GetIsAromatic())
    m = Chem.MolFromSmiles('C1=C[Te]C=C1')
    self.assertTrue(m)
    self.assertTrue(m.GetAtomWithIdx(0).GetIsAromatic())
    self.assertTrue(m.GetAtomWithIdx(2).GetIsAromatic())

    p = Chem.MolFromSmarts('[se]')
    self.assertTrue(Chem.MolFromSmiles('c1ccc[se]1').HasSubstructMatch(p))
    self.assertFalse(Chem.MolFromSmiles('C1=CCC[Se]1').HasSubstructMatch(p))

    p = Chem.MolFromSmarts('[te]')
    self.assertTrue(Chem.MolFromSmiles('c1ccc[te]1').HasSubstructMatch(p))
    self.assertFalse(Chem.MolFromSmiles('C1=CCC[Te]1').HasSubstructMatch(p))

  def test50Issue1968608(self):
    """ test sf.net issue 1968608
    """
    smarts = Chem.MolFromSmarts("[r5]")
    mol = Chem.MolFromSmiles("N12CCC36C1CC(C(C2)=CCOC4CC5=O)C4C3N5c7ccccc76")
    count = len(mol.GetSubstructMatches(smarts, uniquify=0))
    self.assertTrue(count == 9)

  def test51RadicalHandling(self):
    """ test handling of atoms with radicals
    """
    mol = Chem.MolFromSmiles("[C]C")
    self.assertTrue(mol)
    atom = mol.GetAtomWithIdx(0)
    self.assertTrue(atom.GetNumRadicalElectrons() == 3)
    self.assertTrue(atom.GetNoImplicit())
    atom.SetNoImplicit(False)
    atom.SetNumRadicalElectrons(1)
    mol.UpdatePropertyCache()
    self.assertTrue(atom.GetNumRadicalElectrons() == 1)
    self.assertTrue(atom.GetNumImplicitHs() == 2)

    mol = Chem.MolFromSmiles("[c]1ccccc1")
    self.assertTrue(mol)
    atom = mol.GetAtomWithIdx(0)
    self.assertTrue(atom.GetNumRadicalElectrons() == 1)
    self.assertTrue(atom.GetNoImplicit())

    mol = Chem.MolFromSmiles("[n]1ccccc1")
    self.assertTrue(mol)
    atom = mol.GetAtomWithIdx(0)
    self.assertTrue(atom.GetNumRadicalElectrons() == 0)
    self.assertTrue(atom.GetNoImplicit())

  def test52MolFrags(self):
    """ test GetMolFrags functionality
    """
    mol = Chem.MolFromSmiles("C.CC")
    self.assertTrue(mol)
    fs = Chem.GetMolFrags(mol)
    self.assertTrue(len(fs) == 2)
    self.assertTrue(len(fs[0]) == 1)
    self.assertTrue(tuple(fs[0]) == (0, ))
    self.assertTrue(len(fs[1]) == 2)
    self.assertTrue(tuple(fs[1]) == (1, 2))

    fs = Chem.GetMolFrags(mol, True)
    self.assertTrue(len(fs) == 2)
    self.assertTrue(fs[0].GetNumAtoms() == 1)
    self.assertTrue(fs[1].GetNumAtoms() == 2)

    mol = Chem.MolFromSmiles("CCC")
    self.assertTrue(mol)
    fs = Chem.GetMolFrags(mol)
    self.assertTrue(len(fs) == 1)
    self.assertTrue(len(fs[0]) == 3)
    self.assertTrue(tuple(fs[0]) == (0, 1, 2))
    fs = Chem.GetMolFrags(mol, True)
    self.assertTrue(len(fs) == 1)
    self.assertTrue(fs[0].GetNumAtoms() == 3)

    mol = Chem.MolFromSmiles("CO")
    em = Chem.EditableMol(mol)
    em.RemoveBond(0, 1)
    nm = em.GetMol()
    fs = Chem.GetMolFrags(nm, asMols=True)
    self.assertEqual([x.GetNumAtoms(onlyExplicit=False) for x in fs], [5, 3])
    fs = Chem.GetMolFrags(nm, asMols=True, sanitizeFrags=False)
    self.assertEqual([x.GetNumAtoms(onlyExplicit=False) for x in fs], [4, 2])

    mol = Chem.MolFromSmiles("CC.CCC")
    fs = Chem.GetMolFrags(mol, asMols=True)
    self.assertEqual([x.GetNumAtoms() for x in fs], [2, 3])
    frags = []
    fragsMolAtomMapping = []
    fs = Chem.GetMolFrags(mol, asMols=True, frags=frags, fragsMolAtomMapping=fragsMolAtomMapping)
    self.assertEqual(mol.GetNumAtoms(onlyExplicit=True), len(frags))
    fragsCheck = []
    for i, f in enumerate(fs):
      fragsCheck.extend([i] * f.GetNumAtoms(onlyExplicit=True))
    self.assertEqual(frags, fragsCheck)
    fragsMolAtomMappingCheck = []
    i = 0
    for f in fs:
      n = f.GetNumAtoms(onlyExplicit=True)
      fragsMolAtomMappingCheck.append(tuple(range(i, i + n)))
      i += n
    self.assertEqual(fragsMolAtomMapping, fragsMolAtomMappingCheck)

  def test53Matrices(self):
    """ test adjacency and distance matrices

    """
    m = Chem.MolFromSmiles('CC=C')
    d = Chem.GetDistanceMatrix(m, 0)
    self.assertTrue(feq(d[0, 1], 1.0))
    self.assertTrue(feq(d[0, 2], 2.0))
    self.assertTrue(feq(d[1, 0], 1.0))
    self.assertTrue(feq(d[2, 0], 2.0))
    a = Chem.GetAdjacencyMatrix(m, 0)
    self.assertTrue(a[0, 1] == 1)
    self.assertTrue(a[0, 2] == 0)
    self.assertTrue(a[1, 2] == 1)
    self.assertTrue(a[1, 0] == 1)
    self.assertTrue(a[2, 0] == 0)

    m = Chem.MolFromSmiles('C1CC1')
    d = Chem.GetDistanceMatrix(m, 0)
    self.assertTrue(feq(d[0, 1], 1.0))
    self.assertTrue(feq(d[0, 2], 1.0))
    a = Chem.GetAdjacencyMatrix(m, 0)
    self.assertTrue(a[0, 1] == 1)
    self.assertTrue(a[0, 2] == 1)
    self.assertTrue(a[1, 2] == 1)

    m = Chem.MolFromSmiles('CC.C')
    d = Chem.GetDistanceMatrix(m, 0)
    self.assertTrue(feq(d[0, 1], 1.0))
    self.assertTrue(d[0, 2] > 1000)
    self.assertTrue(d[1, 2] > 1000)
    a = Chem.GetAdjacencyMatrix(m, 0)
    self.assertTrue(a[0, 1] == 1)
    self.assertTrue(a[0, 2] == 0)
    self.assertTrue(a[1, 2] == 0)

  def test54Mol2Parser(self):
    """ test the mol2 parser
    """
    fileN = os.path.join(RDConfig.RDBaseDir, 'Code', 'GraphMol', 'FileParsers', 'test_data',
                         'pyrazole_pyridine.mol2')
    m = Chem.MolFromMol2File(fileN)
    self.assertTrue(m.GetNumAtoms() == 5)
    self.assertTrue(Chem.MolToSmiles(m) == 'c1cn[nH]c1', Chem.MolToSmiles(m))

    fileN = os.path.join(RDConfig.RDBaseDir, 'Code', 'GraphMol', 'FileParsers', 'test_data',
                         '3505.mol2')
    m = Chem.MolFromMol2File(fileN)
    self.assertTrue(m.GetBondBetweenAtoms(3, 12) is not None)
    self.assertEqual(m.GetBondBetweenAtoms(3, 12).GetBondType(), Chem.BondType.SINGLE)
    self.assertEqual(m.GetAtomWithIdx(12).GetFormalCharge(), 0)

    m = Chem.MolFromMol2File(fileN, cleanupSubstructures=False)
    self.assertTrue(m.GetBondBetweenAtoms(3, 12) is not None)
    self.assertEqual(m.GetBondBetweenAtoms(3, 12).GetBondType(), Chem.BondType.DOUBLE)
    self.assertEqual(m.GetAtomWithIdx(12).GetFormalCharge(), 1)

  def test55LayeredFingerprint(self):
    m1 = Chem.MolFromSmiles('CC(C)C')
    fp1 = Chem.LayeredFingerprint(m1)
    self.assertEqual(len(fp1), 2048)
    atomCounts = [0] * m1.GetNumAtoms()
    fp2 = Chem.LayeredFingerprint(m1, atomCounts=atomCounts)
    self.assertEqual(fp1, fp2)
    self.assertEqual(atomCounts, [4, 7, 4, 4])

    fp2 = Chem.LayeredFingerprint(m1, atomCounts=atomCounts)
    self.assertEqual(fp1, fp2)
    self.assertEqual(atomCounts, [8, 14, 8, 8])

    pbv = DataStructs.ExplicitBitVect(2048)
    fp3 = Chem.LayeredFingerprint(m1, setOnlyBits=pbv)
    self.assertEqual(fp3.GetNumOnBits(), 0)

    fp3 = Chem.LayeredFingerprint(m1, setOnlyBits=fp2)
    self.assertEqual(fp3, fp2)

    m2 = Chem.MolFromSmiles('CC')
    fp4 = Chem.LayeredFingerprint(m2)
    atomCounts = [0] * m1.GetNumAtoms()
    fp3 = Chem.LayeredFingerprint(m1, setOnlyBits=fp4, atomCounts=atomCounts)
    self.assertEqual(atomCounts, [1, 3, 1, 1])

    m2 = Chem.MolFromSmiles('CCC')
    fp4 = Chem.LayeredFingerprint(m2)
    atomCounts = [0] * m1.GetNumAtoms()
    fp3 = Chem.LayeredFingerprint(m1, setOnlyBits=fp4, atomCounts=atomCounts)
    self.assertEqual(atomCounts, [3, 6, 3, 3])

  def test56LazySDMolSupplier(self):
    if not hasattr(Chem, 'CompressedSDMolSupplier'):
      return

    self.assertRaises(ValueError, lambda: Chem.CompressedSDMolSupplier('nosuchfile.sdf.gz'))

    fileN = os.path.join(RDConfig.RDBaseDir, 'Code', 'GraphMol', 'FileParsers', 'test_data',
                         'NCI_aids_few.sdf.gz')
    sdSup = Chem.CompressedSDMolSupplier(fileN)
    molNames = [
      "48", "78", "128", "163", "164", "170", "180", "186", "192", "203", "210", "211", "213",
      "220", "229", "256"
    ]

    chgs192 = {8: 1, 11: 1, 15: -1, 18: -1, 20: 1, 21: 1, 23: -1, 25: -1}
    i = 0
    for mol in sdSup:
      self.assertTrue(mol)
      self.assertTrue(mol.GetProp("_Name") == molNames[i])
      i += 1
      if (mol.GetProp("_Name") == "192"):
        # test parsed charges on one of the molecules
        for id in chgs192.keys():
          self.assertTrue(mol.GetAtomWithIdx(id).GetFormalCharge() == chgs192[id])
    self.assertEqual(i, 16)

    sdSup = Chem.CompressedSDMolSupplier(fileN)
    ns = [mol.GetProp("_Name") for mol in sdSup]
    self.assertTrue(ns == molNames)

    sdSup = Chem.CompressedSDMolSupplier(fileN, 0)
    for mol in sdSup:
      self.assertTrue(not mol.HasProp("numArom"))

  def test57AddRecursiveQuery(self):
    q1 = Chem.MolFromSmiles('CC')
    q2 = Chem.MolFromSmiles('CO')
    Chem.AddRecursiveQuery(q1, q2, 1)

    m1 = Chem.MolFromSmiles('OCC')
    self.assertTrue(m1.HasSubstructMatch(q2))
    self.assertTrue(m1.HasSubstructMatch(q1))
    self.assertTrue(m1.HasSubstructMatch(q1))
    self.assertTrue(m1.GetSubstructMatch(q1) == (2, 1))

    q3 = Chem.MolFromSmiles('CS')
    Chem.AddRecursiveQuery(q1, q3, 1)

    self.assertFalse(m1.HasSubstructMatch(q3))
    self.assertFalse(m1.HasSubstructMatch(q1))

    m2 = Chem.MolFromSmiles('OC(S)C')
    self.assertTrue(m2.HasSubstructMatch(q1))
    self.assertTrue(m2.GetSubstructMatch(q1) == (3, 1))

    m3 = Chem.MolFromSmiles('SCC')
    self.assertTrue(m3.HasSubstructMatch(q3))
    self.assertFalse(m3.HasSubstructMatch(q1))

    q1 = Chem.MolFromSmiles('CC')
    Chem.AddRecursiveQuery(q1, q2, 1)
    Chem.AddRecursiveQuery(q1, q3, 1, False)
    self.assertTrue(m3.HasSubstructMatch(q1))
    self.assertTrue(m3.GetSubstructMatch(q1) == (2, 1))

  def test58Issue2983794(self):
    fileN = os.path.join(RDConfig.RDBaseDir, 'Code', 'GraphMol', 'Wrap', 'test_data',
                         'issue2983794.sdf')
    m1 = Chem.MolFromMolFile(fileN)
    self.assertTrue(m1)
    em = Chem.EditableMol(m1)
    em.RemoveAtom(0)
    m2 = em.GetMol()
    Chem.Kekulize(m2)

  def test59Issue3007178(self):
    m = Chem.MolFromSmiles('CCC')
    a = m.GetAtomWithIdx(0)
    m = None
    self.assertEqual(Chem.MolToSmiles(a.GetOwningMol()), 'CCC')
    a = None
    m = Chem.MolFromSmiles('CCC')
    b = m.GetBondWithIdx(0)
    m = None
    self.assertEqual(Chem.MolToSmiles(b.GetOwningMol()), 'CCC')

  def test60SmilesWriterClose(self):
    fileN = os.path.join(RDConfig.RDBaseDir, 'Code', 'GraphMol', 'FileParsers', 'test_data',
                         'fewSmi.csv')
    smiSup = Chem.SmilesMolSupplier(fileN, delimiter=",", smilesColumn=1, nameColumn=0, titleLine=0)
    ms = [x for x in smiSup]

    ofile = os.path.join(RDConfig.RDBaseDir, 'Code', 'GraphMol', 'Wrap', 'test_data',
                         'outSmiles.txt')
    writer = Chem.SmilesWriter(ofile)
    for mol in ms:
      writer.write(mol)
    writer.close()

    newsup = Chem.SmilesMolSupplier(ofile)
    newms = [x for x in newsup]
    self.assertEqual(len(ms), len(newms))

  def test61PathToSubmol(self):
    m = Chem.MolFromSmiles('CCCCCC1C(O)CC(O)N1C=CCO')
    env = Chem.FindAtomEnvironmentOfRadiusN(m, 2, 11)
    self.assertEqual(len(env), 8)
    amap = {}
    submol = Chem.PathToSubmol(m, env, atomMap=amap)
    self.assertEqual(submol.GetNumAtoms(), len(amap.keys()))
    self.assertEqual(submol.GetNumAtoms(), 9)
    smi = Chem.MolToSmiles(submol, rootedAtAtom=amap[11])
    self.assertEqual(smi[0], 'N')
    refsmi = Chem.MolToSmiles(Chem.MolFromSmiles('N(C=C)(C(C)C)C(O)C'))
    csmi = Chem.MolToSmiles(Chem.MolFromSmiles(smi))
    self.assertEqual(refsmi, csmi)

  def test62SmilesAndSmartsReplacements(self):
    mol = Chem.MolFromSmiles('C{branch}C', replacements={'{branch}': 'C1(CC1)'})
    self.assertEqual(mol.GetNumAtoms(), 5)
    mol = Chem.MolFromSmarts('C{branch}C', replacements={'{branch}': 'C1(CC1)'})
    self.assertEqual(mol.GetNumAtoms(), 5)
    mol = Chem.MolFromSmiles('C{branch}C{acid}', replacements={
      '{branch}': 'C1(CC1)',
      '{acid}': "C(=O)O"
    })
    self.assertEqual(mol.GetNumAtoms(), 8)

  def test63Issue3313539(self):
    fileN = os.path.join(RDConfig.RDBaseDir, 'Code', 'GraphMol', 'FileParsers', 'test_data',
                         'rgroups1.mol')
    m = Chem.MolFromMolFile(fileN)
    self.assertTrue(m is not None)
    at = m.GetAtomWithIdx(3)
    self.assertTrue(at is not None)
    self.assertTrue(at.HasProp('_MolFileRLabel'))
    p = at.GetProp('_MolFileRLabel')
    self.assertEqual(p, '2')
    self.assertEqual(Chem.GetAtomRLabel(at), 2)

    at = m.GetAtomWithIdx(4)
    self.assertTrue(at is not None)
    self.assertTrue(at.HasProp('_MolFileRLabel'))
    p = at.GetProp('_MolFileRLabel')
    self.assertEqual(p, '1')
    self.assertEqual(Chem.GetAtomRLabel(at), 1)

  def test64MoleculeCleanup(self):
    m = Chem.MolFromSmiles('CN(=O)=O', False)
    self.assertTrue(m)
    self.assertTrue(m.GetAtomWithIdx(1).GetFormalCharge()==0 and \
                      m.GetAtomWithIdx(2).GetFormalCharge()==0 and \
                      m.GetAtomWithIdx(3).GetFormalCharge()==0)
    self.assertTrue(m.GetBondBetweenAtoms(1,3).GetBondType()==Chem.BondType.DOUBLE and \
                      m.GetBondBetweenAtoms(1,2).GetBondType()==Chem.BondType.DOUBLE )
    Chem.Cleanup(m)
    m.UpdatePropertyCache()
    self.assertTrue(m.GetAtomWithIdx(1).GetFormalCharge()==1 and \
                      (m.GetAtomWithIdx(2).GetFormalCharge()==-1 or \
                         m.GetAtomWithIdx(3).GetFormalCharge()==-1))
    self.assertTrue(m.GetBondBetweenAtoms(1,3).GetBondType()==Chem.BondType.SINGLE or \
                      m.GetBondBetweenAtoms(1,2).GetBondType()==Chem.BondType.SINGLE )

  def test65StreamSupplier(self):
    fileN = os.path.join(RDConfig.RDBaseDir, 'Code', 'GraphMol', 'FileParsers', 'test_data',
                         'NCI_aids_few.sdf.gz')
    molNames = [
      "48", "78", "128", "163", "164", "170", "180", "186", "192", "203", "210", "211", "213",
      "220", "229", "256"
    ]
    inf = gzip.open(fileN)
    if 0:
      sb = Chem.streambuf(inf)
      suppl = Chem.ForwardSDMolSupplier(sb)
    else:
      suppl = Chem.ForwardSDMolSupplier(inf)

    i = 0
    while not suppl.atEnd():
      mol = next(suppl)
      self.assertTrue(mol)
      self.assertTrue(mol.GetProp("_Name") == molNames[i])
      i += 1
    self.assertEqual(i, 16)

    # make sure we have object ownership preserved
    inf = gzip.open(fileN)
    suppl = Chem.ForwardSDMolSupplier(inf)
    inf = None
    i = 0
    while not suppl.atEnd():
      mol = next(suppl)
      self.assertTrue(mol)
      self.assertTrue(mol.GetProp("_Name") == molNames[i])
      i += 1
    self.assertEqual(i, 16)

  def testMaeStreamSupplier(self):
    try:
      MaeMolSupplier = Chem.MaeMolSupplier
    except AttributeError:  # Built without Maestro support, return w/o testing
      return

    fileN = os.path.join(RDConfig.RDBaseDir, 'Code', 'GraphMol', 'FileParsers', 'test_data',
                         'NCI_aids_few.maegz')
    molNames = [
      "48", "78", "128", "163", "164", "170", "180", "186", "192", "203", "210", "211", "213",
      "220", "229", "256"
    ]
    inf = gzip.open(fileN)
    suppl = MaeMolSupplier(inf)

    i = 0
    while not suppl.atEnd():
      mol = next(suppl)
      self.assertTrue(mol)
      self.assertTrue(mol.GetProp("_Name") == molNames[i])
      i += 1
    self.assertEqual(i, 16)

    # make sure we have object ownership preserved
    inf = gzip.open(fileN)
    suppl = MaeMolSupplier(inf)
    inf = None
    i = 0
    while not suppl.atEnd():
      mol = next(suppl)
      self.assertTrue(mol)
      self.assertTrue(mol.GetProp("_Name") == molNames[i])
      i += 1
    self.assertEqual(i, 16)

  def testMaeFileSupplier(self):
    try:
      MaeMolSupplier = Chem.MaeMolSupplier
    except AttributeError:  # Built without Maestro support, return w/o testing
      return

    fileN = os.path.join(RDConfig.RDBaseDir, 'Code', 'GraphMol', 'FileParsers', 'test_data',
                         'NCI_aids_few.mae')
    molNames = [
      "48", "78", "128", "163", "164", "170", "180", "186", "192", "203", "210", "211", "213",
      "220", "229", "256"
    ]
    suppl = MaeMolSupplier(fileN)

    i = 0
    while not suppl.atEnd():
      mol = next(suppl)
      self.assertTrue(mol)
      self.assertTrue(mol.GetProp("_Name") == molNames[i])
      i += 1
    self.assertEqual(i, 16)

  def testMaeFileSupplierException(self):
    try:
      MaeMolSupplier = Chem.MaeMolSupplier
    except AttributeError:  # Built without Maestro support, return w/o testing
      return

    fileN = os.path.join(RDConfig.RDBaseDir, 'Code', 'GraphMol', 'FileParsers', 'test_data',
                         'bad_ppty.mae')
    err_msg_substr = "Bad format for property";

    ok = False
    suppl = MaeMolSupplier(fileN)
    for i in range(5):
      try:
        mol = next(suppl)
      except RuntimeError as e:
        self.assertEqual(i, 1)
        self.assertTrue(err_msg_substr in str(e))
        ok = True
        break
      else:
        self.assertTrue(mol)
        self.assertTrue(mol.HasProp("_Name"))
        self.assertTrue(mol.GetNumAtoms() == 1)

    self.assertFalse(suppl.atEnd())
    self.assertTrue(ok)

  def test66StreamSupplierIter(self):
    fileN = os.path.join(RDConfig.RDBaseDir, 'Code', 'GraphMol', 'FileParsers', 'test_data',
                         'NCI_aids_few.sdf.gz')
    inf = gzip.open(fileN)
    if 0:
      sb = Chem.streambuf(inf)
      suppl = Chem.ForwardSDMolSupplier(sb)
    else:
      suppl = Chem.ForwardSDMolSupplier(inf)

    molNames = [
      "48", "78", "128", "163", "164", "170", "180", "186", "192", "203", "210", "211", "213",
      "220", "229", "256"
    ]
    i = 0
    for mol in suppl:
      self.assertTrue(mol)
      self.assertTrue(mol.GetProp("_Name") == molNames[i])
      i += 1
    self.assertEqual(i, 16)

  def test67StreamSupplierStringIO(self):
    fileN = os.path.join(RDConfig.RDBaseDir, 'Code', 'GraphMol', 'FileParsers', 'test_data',
                         'NCI_aids_few.sdf.gz')
    from io import BytesIO
    sio = BytesIO(gzip.open(fileN).read())
    suppl = Chem.ForwardSDMolSupplier(sio)
    molNames = [
      "48", "78", "128", "163", "164", "170", "180", "186", "192", "203", "210", "211", "213",
      "220", "229", "256"
    ]
    i = 0
    for mol in suppl:
      self.assertTrue(mol)
      self.assertTrue(mol.GetProp("_Name") == molNames[i])
      i += 1
    self.assertEqual(i, 16)

  def test68ForwardSupplierUsingFilename(self):
    fileN = os.path.join(RDConfig.RDBaseDir, 'Code', 'GraphMol', 'FileParsers', 'test_data',
                         'NCI_aids_few.sdf')
    suppl = Chem.ForwardSDMolSupplier(fileN)
    molNames = [
      "48", "78", "128", "163", "164", "170", "180", "186", "192", "203", "210", "211", "213",
      "220", "229", "256"
    ]
    i = 0
    for mol in suppl:
      self.assertTrue(mol)
      self.assertTrue(mol.GetProp("_Name") == molNames[i])
      i += 1
    self.assertEqual(i, 16)

    self.assertRaises(IOError, lambda: Chem.ForwardSDMolSupplier('nosuchfile.sdf'))

  def test69StreamSupplierStreambuf(self):
    fileN = os.path.join(RDConfig.RDBaseDir, 'Code', 'GraphMol', 'FileParsers', 'test_data',
                         'NCI_aids_few.sdf.gz')
    sb = rdBase.streambuf(gzip.open(fileN))
    suppl = Chem.ForwardSDMolSupplier(sb)

    molNames = [
      "48", "78", "128", "163", "164", "170", "180", "186", "192", "203", "210", "211", "213",
      "220", "229", "256"
    ]
    i = 0
    for mol in suppl:
      self.assertTrue(mol)
      self.assertTrue(mol.GetProp("_Name") == molNames[i])
      i += 1
    self.assertEqual(i, 16)

  def test70StreamSDWriter(self):
    from io import BytesIO, StringIO

    fileN = os.path.join(RDConfig.RDBaseDir, 'Code', 'GraphMol', 'FileParsers', 'test_data',
                         'NCI_aids_few.sdf.gz')
    inf = gzip.open(fileN)
    suppl = Chem.ForwardSDMolSupplier(inf)
    osio = StringIO()
    w = Chem.SDWriter(osio)
    molNames = [
      "48", "78", "128", "163", "164", "170", "180", "186", "192", "203", "210", "211", "213",
      "220", "229", "256"
    ]
    i = 0
    for mol in suppl:
      self.assertTrue(mol)
      self.assertTrue(mol.GetProp("_Name") == molNames[i])
      w.write(mol)
      i += 1
    self.assertEqual(i, 16)
    w.flush()
    w = None
    txt = osio.getvalue().encode()
    isio = BytesIO(txt)
    suppl = Chem.ForwardSDMolSupplier(isio)
    i = 0
    for mol in suppl:
      self.assertTrue(mol)
      self.assertTrue(mol.GetProp("_Name") == molNames[i])
      i += 1
    self.assertEqual(i, 16)

  def test71StreamSmilesWriter(self):
    from io import StringIO
    fileN = os.path.join(RDConfig.RDBaseDir, 'Code', 'GraphMol', 'FileParsers', 'test_data',
                         'esters.sdf')
    suppl = Chem.ForwardSDMolSupplier(fileN)
    osio = StringIO()
    w = Chem.SmilesWriter(osio)
    ms = [x for x in suppl]
    w.SetProps(ms[0].GetPropNames())
    i = 0
    for mol in ms:
      self.assertTrue(mol)
      w.write(mol)
      i += 1
    self.assertEqual(i, 6)
    w.flush()
    w = None
    txt = osio.getvalue()
    self.assertEqual(txt.count('ID'), 1)
    self.assertEqual(txt.count('\n'), 7)

  def test72StreamTDTWriter(self):
    from io import StringIO
    fileN = os.path.join(RDConfig.RDBaseDir, 'Code', 'GraphMol', 'FileParsers', 'test_data',
                         'esters.sdf')
    suppl = Chem.ForwardSDMolSupplier(fileN)
    osio = StringIO()
    w = Chem.TDTWriter(osio)
    ms = [x for x in suppl]
    w.SetProps(ms[0].GetPropNames())
    i = 0
    for mol in ms:
      self.assertTrue(mol)
      w.write(mol)
      i += 1
    self.assertEqual(i, 6)
    w.flush()
    w = None
    txt = osio.getvalue()
    self.assertEqual(txt.count('ID'), 6)
    self.assertEqual(txt.count('NAME'), 6)

  def test73SanitizationOptions(self):
    m = Chem.MolFromSmiles('c1ccccc1', sanitize=False)
    res = Chem.SanitizeMol(m, catchErrors=True)
    self.assertEqual(res, 0)

    m = Chem.MolFromSmiles('c1cccc1', sanitize=False)
    res = Chem.SanitizeMol(m, catchErrors=True)
    self.assertEqual(res, Chem.SanitizeFlags.SANITIZE_KEKULIZE)

    m = Chem.MolFromSmiles('CC(C)(C)(C)C', sanitize=False)
    res = Chem.SanitizeMol(m, catchErrors=True)
    self.assertEqual(res, Chem.SanitizeFlags.SANITIZE_PROPERTIES)

    m = Chem.MolFromSmiles('c1cccc1', sanitize=False)
    res = Chem.SanitizeMol(
      m, sanitizeOps=Chem.SanitizeFlags.SANITIZE_ALL ^ Chem.SanitizeFlags.SANITIZE_KEKULIZE,
      catchErrors=True)
    self.assertEqual(res, Chem.SanitizeFlags.SANITIZE_NONE)

  def test74Issue3510149(self):
    mol = Chem.MolFromSmiles("CCC1CNCC1CC")
    atoms = mol.GetAtoms()
    mol = None
    for atom in atoms:
      idx = atom.GetIdx()
      p = atom.GetOwningMol().GetNumAtoms()

    mol = Chem.MolFromSmiles("CCC1CNCC1CC")
    bonds = mol.GetBonds()
    mol = None
    for bond in bonds:
      idx = bond.GetIdx()
      p = atom.GetOwningMol().GetNumAtoms()

    mol = Chem.MolFromSmiles("CCC1CNCC1CC")
    bond = mol.GetBondBetweenAtoms(0, 1)
    mol = None
    idx = bond.GetBeginAtomIdx()
    p = bond.GetOwningMol().GetNumAtoms()

    fileN = os.path.join(RDConfig.RDBaseDir, 'Code', 'GraphMol', 'FileParsers', 'test_data',
                         'NCI_aids_few.sdf')
    sdSup = Chem.SDMolSupplier(fileN)
    mol = next(sdSup)
    nats = mol.GetNumAtoms()
    conf = mol.GetConformer()
    mol = None
    self.assertEqual(nats, conf.GetNumAtoms())
    conf.GetOwningMol().GetProp("_Name")

  def test75AllBondsExplicit(self):
    m = Chem.MolFromSmiles("CCC")
    smi = Chem.MolToSmiles(m)
    self.assertEqual(smi, "CCC")
    smi = Chem.MolToSmiles(m, allBondsExplicit=True)
    self.assertEqual(smi, "C-C-C")

    m = Chem.MolFromSmiles("c1ccccc1")
    smi = Chem.MolToSmiles(m)
    self.assertEqual(smi, "c1ccccc1")
    smi = Chem.MolToSmiles(m, allBondsExplicit=True)
    self.assertEqual(smi, "c1:c:c:c:c:c:1")

  def test76VeryLargeMolecule(self):
    # this is sf.net issue 3524984
    smi = '[C@H](F)(Cl)' + 'c1cc[nH]c1' * 500 + '[C@H](F)(Cl)'
    m = Chem.MolFromSmiles(smi)
    self.assertTrue(m)
    self.assertEqual(m.GetNumAtoms(), 2506)
    scs = Chem.FindMolChiralCenters(m)
    self.assertEqual(len(scs), 2)

  def test77MolFragmentToSmiles(self):
    smi = "OC1CC1CC"
    m = Chem.MolFromSmiles(smi)
    fsmi = Chem.MolFragmentToSmiles(m, [1, 2, 3])
    self.assertEqual(fsmi, "C1CC1")
    fsmi = Chem.MolFragmentToSmiles(m, [1, 2, 3], bondsToUse=[1, 2, 5])
    self.assertEqual(fsmi, "C1CC1")
    fsmi = Chem.MolFragmentToSmiles(m, [1, 2, 3], bondsToUse=[1, 2])
    self.assertEqual(fsmi, "CCC")
    fsmi = Chem.MolFragmentToSmiles(m, [1, 2, 3], atomSymbols=["", "[A]", "[C]", "[B]", "", ""])
    self.assertEqual(fsmi, "[A]1[B][C]1")
    fsmi = Chem.MolFragmentToSmiles(m, [1, 2, 3], bondSymbols=["", "%", "%", "", "", "%"])
    self.assertEqual(fsmi, "C1%C%C%1")

    smi = "c1ccccc1C"
    m = Chem.MolFromSmiles(smi)
    fsmi = Chem.MolFragmentToSmiles(m, range(6))
    self.assertEqual(fsmi, "c1ccccc1")
    Chem.Kekulize(m)
    fsmi = Chem.MolFragmentToSmiles(m, range(6), kekuleSmiles=True)
    self.assertEqual(fsmi, "C1=CC=CC=C1")
    fsmi = Chem.MolFragmentToSmiles(m, range(6), atomSymbols=["[C]"] * 7, kekuleSmiles=True)
    self.assertEqual(fsmi, "[C]1=[C][C]=[C][C]=[C]1")

    self.assertRaises(ValueError, lambda: Chem.MolFragmentToSmiles(m, []))

  def test78AtomAndBondProps(self):
    m = Chem.MolFromSmiles('c1ccccc1')
    at = m.GetAtomWithIdx(0)
    self.assertFalse(at.HasProp('foo'))
    at.SetProp('foo', 'bar')
    self.assertTrue(at.HasProp('foo'))
    self.assertEqual(at.GetProp('foo'), 'bar')
    bond = m.GetBondWithIdx(0)
    self.assertFalse(bond.HasProp('foo'))
    bond.SetProp('foo', 'bar')
    self.assertTrue(bond.HasProp('foo'))
    self.assertEqual(bond.GetProp('foo'), 'bar')

  def test79AddRecursiveStructureQueries(self):
    qs = {'carbonyl': Chem.MolFromSmiles('CO'), 'amine': Chem.MolFromSmiles('CN')}
    q = Chem.MolFromSmiles('CCC')
    q.GetAtomWithIdx(0).SetProp('query', 'carbonyl,amine')
    Chem.MolAddRecursiveQueries(q, qs, 'query')
    m = Chem.MolFromSmiles('CCCO')
    self.assertTrue(m.HasSubstructMatch(q))
    m = Chem.MolFromSmiles('CCCN')
    self.assertTrue(m.HasSubstructMatch(q))
    m = Chem.MolFromSmiles('CCCC')
    self.assertFalse(m.HasSubstructMatch(q))

  def test80ParseMolQueryDefFile(self):
    fileN = os.path.join(RDConfig.RDBaseDir, 'Code', 'GraphMol', 'ChemTransforms', 'testData',
                         'query_file1.txt')
    d = Chem.ParseMolQueryDefFile(fileN, standardize=False)
    self.assertTrue('CarboxylicAcid' in d)
    m = Chem.MolFromSmiles('CC(=O)O')
    self.assertTrue(m.HasSubstructMatch(d['CarboxylicAcid']))
    self.assertFalse(m.HasSubstructMatch(d['CarboxylicAcid.Aromatic']))

    d = Chem.ParseMolQueryDefFile(fileN)
    self.assertTrue('carboxylicacid' in d)
    self.assertFalse('CarboxylicAcid' in d)

  def test81Issue275(self):
    smi = Chem.MolToSmiles(
      Chem.MurckoDecompose(Chem.MolFromSmiles('CCCCC[C@H]1CC[C@H](C(=O)O)CC1')))
    self.assertEqual(smi, 'C1CCCCC1')

  def test82Issue288(self):
    m = Chem.MolFromSmiles('CC*')
    m.GetAtomWithIdx(2).SetProp('molAtomMapNumber', '30')

    smi = Chem.MolToSmiles(m)
    self.assertEqual(smi, 'CC[*:30]')
    # try newer api
    m = Chem.MolFromSmiles('CC*')
    m.GetAtomWithIdx(2).SetAtomMapNum(30)
    smi = Chem.MolToSmiles(m)
    self.assertEqual(smi, 'CC[*:30]')

  def test83GitHubIssue19(self):
    fileN = os.path.join(RDConfig.RDBaseDir, 'Code', 'GraphMol', 'FileParsers', 'test_data',
                         'empty2.sdf')
    sdSup = Chem.SDMolSupplier(fileN)
    self.assertTrue(sdSup.atEnd())
    self.assertRaises(IndexError, lambda: sdSup[0])

    sdSup.SetData('')
    self.assertTrue(sdSup.atEnd())
    self.assertRaises(IndexError, lambda: sdSup[0])

    sdSup = Chem.SDMolSupplier(fileN)
    self.assertRaises(IndexError, lambda: sdSup[0])

    sdSup.SetData('')
    self.assertRaises(IndexError, lambda: sdSup[0])

    sdSup = Chem.SDMolSupplier(fileN)
    self.assertEqual(len(sdSup), 0)

    sdSup.SetData('')
    self.assertEqual(len(sdSup), 0)

  def test84PDBBasics(self):
    fileN = os.path.join(RDConfig.RDBaseDir, 'Code', 'GraphMol', 'FileParsers', 'test_data',
                         '1CRN.pdb')
    m = Chem.MolFromPDBFile(fileN, proximityBonding=False)
    self.assertEqual(m.GetNumAtoms(), 327)
    self.assertEqual(m.GetNumBonds(), 3)
    m = Chem.MolFromPDBFile(fileN)
    self.assertTrue(m is not None)
    self.assertEqual(m.GetNumAtoms(), 327)
    self.assertEqual(m.GetNumBonds(), 337)
    self.assertTrue(m.GetAtomWithIdx(0).GetPDBResidueInfo())
    self.assertEqual(m.GetAtomWithIdx(0).GetPDBResidueInfo().GetName(), " N  ")
    self.assertEqual(m.GetAtomWithIdx(0).GetPDBResidueInfo().GetResidueName(), "THR")
    self.assertAlmostEqual(m.GetAtomWithIdx(0).GetPDBResidueInfo().GetTempFactor(), 13.79, 2)
    m = Chem.MolFromPDBBlock(Chem.MolToPDBBlock(m))
    self.assertEqual(m.GetNumAtoms(), 327)
    self.assertEqual(m.GetNumBonds(), 337)
    self.assertTrue(m.GetAtomWithIdx(0).GetPDBResidueInfo())
    self.assertEqual(m.GetAtomWithIdx(0).GetPDBResidueInfo().GetName(), " N  ")
    self.assertEqual(m.GetAtomWithIdx(0).GetPDBResidueInfo().GetResidueName(), "THR")
    self.assertAlmostEqual(m.GetAtomWithIdx(0).GetPDBResidueInfo().GetTempFactor(), 13.79, 2)
    # test multivalent Hs
    fileN = os.path.join(RDConfig.RDBaseDir, 'Code', 'GraphMol', 'FileParsers', 'test_data',
                         '2c92_hypervalentH.pdb')
    mol = Chem.MolFromPDBFile(fileN, sanitize=False, removeHs=False)
    atom = mol.GetAtomWithIdx(84)
    self.assertEqual(atom.GetAtomicNum(), 1)  # is it H
    self.assertEqual(atom.GetDegree(), 1)  # H should have 1 bond
    for n in atom.GetNeighbors():  # Check if neighbor is from the same residue
      self.assertEqual(atom.GetPDBResidueInfo().GetResidueName(),
                       n.GetPDBResidueInfo().GetResidueName())
    # test unbinding metals (ZN)
    fileN = os.path.join(RDConfig.RDBaseDir, 'Code', 'GraphMol', 'FileParsers', 'test_data',
                         '1ps3_zn.pdb')
    mol = Chem.MolFromPDBFile(fileN, sanitize=False, removeHs=False)
    atom = mol.GetAtomWithIdx(40)
    self.assertEqual(atom.GetAtomicNum(), 30)  # is it Zn
    self.assertEqual(atom.GetDegree(), 4)  # Zn should have 4 zero-order bonds
    self.assertEqual(atom.GetExplicitValence(), 0)
    bonds_order = [bond.GetBondType() for bond in atom.GetBonds()]
    self.assertEqual(bonds_order, [Chem.BondType.ZERO] * atom.GetDegree())

    # test metal bonds without proximity bonding
    mol = Chem.MolFromPDBFile(fileN, sanitize=False, removeHs=False, proximityBonding=False)
    atom = mol.GetAtomWithIdx(40)
    self.assertEqual(atom.GetAtomicNum(), 30)  # is it Zn
    self.assertEqual(atom.GetDegree(), 4)  # Zn should have 4 zero-order bonds
    self.assertEqual(atom.GetExplicitValence(), 0)
    bonds_order = [bond.GetBondType() for bond in atom.GetBonds()]
    self.assertEqual(bonds_order, [Chem.BondType.ZERO] * atom.GetDegree())
    # test unbinding HOHs
    fileN = os.path.join(RDConfig.RDBaseDir, 'Code', 'GraphMol', 'FileParsers', 'test_data',
                         '2vnf_bindedHOH.pdb')
    mol = Chem.MolFromPDBFile(fileN, sanitize=False, removeHs=False)
    atom = mol.GetAtomWithIdx(10)
    self.assertEqual(atom.GetPDBResidueInfo().GetResidueName(), 'HOH')
    self.assertEqual(atom.GetDegree(), 0)  # HOH should have no bonds
    # test metal bonding in ligand
    fileN = os.path.join(RDConfig.RDBaseDir, 'Code', 'GraphMol', 'FileParsers', 'test_data',
                         '2dej_APW.pdb')
    mol = Chem.MolFromPDBFile(fileN, sanitize=False, removeHs=False)
    atom = mol.GetAtomWithIdx(6)
    self.assertEqual(atom.GetAtomicNum(), 12)
    self.assertEqual(atom.GetDegree(), 2)
    atom = mol.GetAtomWithIdx(35)
    self.assertEqual(atom.GetPDBResidueInfo().GetResidueName(), 'HOH')
    self.assertEqual(atom.GetDegree(), 0)

  def test85AtomCopying(self):
    """Can a copied atom be added to a molecule?"""
    import copy
    m = Chem.MolFromSmiles('C1CC1')
    a = m.GetAtomWithIdx(0)
    a_copy1 = copy.copy(a)
    a_copy2 = Chem.Atom(a)
    m = None
    a = None

    def assert_is_valid_atom(a):
      new_m = Chem.RWMol()
      new_m.AddAtom(a)
      # This will not match if the owning mol is unset for a_copy,
      # or if there has been a clean up.
      self.assertEqual(new_m.GetAtomWithIdx(0).GetIdx(), 0)

    assert_is_valid_atom(a_copy1)
    assert_is_valid_atom(a_copy2)

  def test85MolCopying(self):
    m = Chem.MolFromSmiles('C1CC1[C@H](F)Cl')
    m.SetProp('foo', 'bar')
    m2 = Chem.Mol(m)
    self.assertEqual(Chem.MolToSmiles(m, True), Chem.MolToSmiles(m2, True))
    self.assertTrue(m2.HasProp('foo'))
    self.assertEqual(m2.GetProp('foo'), 'bar')
    ri = m2.GetRingInfo()
    self.assertTrue(ri)
    self.assertEqual(ri.NumRings(), 1)

  def test85MolCopying2(self):
    import copy
    m1 = Chem.MolFromSmiles('CC')
    m1.SetProp('Foo', 'bar')
    m1.foo = [1]
    m2 = copy.copy(m1)
    m3 = copy.copy(m2)
    m4 = copy.deepcopy(m1)
    m5 = copy.deepcopy(m2)
    m6 = copy.deepcopy(m4)

    self.assertEqual(m1.GetProp('Foo'), 'bar')
    self.assertEqual(m2.GetProp('Foo'), 'bar')
    self.assertEqual(m3.GetProp('Foo'), 'bar')
    self.assertEqual(m4.GetProp('Foo'), 'bar')
    self.assertEqual(m5.GetProp('Foo'), 'bar')
    self.assertEqual(m6.GetProp('Foo'), 'bar')

    m2.foo.append(4)
    self.assertEqual(m1.foo, [1, 4])
    self.assertEqual(m2.foo, [1, 4])
    self.assertEqual(m3.foo, [1, 4])
    self.assertEqual(m4.foo, [1])
    self.assertEqual(m5.foo, [1])
    self.assertEqual(m6.foo, [1])

    m7 = Chem.RWMol(m1)
    self.assertFalse(hasattr(m7, 'foo'))
    m7.foo = [1]
    m8 = copy.copy(m7)
    m9 = copy.deepcopy(m7)
    m8.foo.append(4)
    self.assertEqual(m7.GetProp('Foo'), 'bar')
    self.assertEqual(m8.GetProp('Foo'), 'bar')
    self.assertEqual(m9.GetProp('Foo'), 'bar')
    self.assertEqual(m8.foo, [1, 4])
    self.assertEqual(m9.foo, [1])

  def test86MolRenumbering(self):
    import random
    m = Chem.MolFromSmiles('C[C@H]1CC[C@H](C/C=C/[C@H](F)Cl)CC1')
    cSmi = Chem.MolToSmiles(m, True)
    for i in range(m.GetNumAtoms()):
      ans = list(range(m.GetNumAtoms()))
      random.shuffle(ans)
      m2 = Chem.RenumberAtoms(m, ans)
      nSmi = Chem.MolToSmiles(m2, True)
      self.assertEqual(cSmi, nSmi)

  def test87FragmentOnBonds(self):
    m = Chem.MolFromSmiles('CC1CC(O)C1CCC1CC1')
    bis = m.GetSubstructMatches(Chem.MolFromSmarts('[!R][R]'))
    bs = []
    labels = []
    for bi in bis:
      b = m.GetBondBetweenAtoms(bi[0], bi[1])
      if b.GetBeginAtomIdx() == bi[0]:
        labels.append((10, 1))
      else:
        labels.append((1, 10))
      bs.append(b.GetIdx())
    nm = Chem.FragmentOnBonds(m, bs)
    frags = Chem.GetMolFrags(nm)
    self.assertEqual(len(frags), 5)
    self.assertEqual(frags, ((0, 12), (1, 2, 3, 5, 11, 14, 16), (4, 13), (6, 7, 15, 18),
                             (8, 9, 10, 17)))
    smi = Chem.MolToSmiles(nm, True)
    self.assertEqual(smi, '*C1CC([4*])C1[6*].[1*]C.[3*]O.[5*]CC[8*].[7*]C1CC1')

    nm = Chem.FragmentOnBonds(m, bs, dummyLabels=labels)
    frags = Chem.GetMolFrags(nm)
    self.assertEqual(len(frags), 5)
    self.assertEqual(frags, ((0, 12), (1, 2, 3, 5, 11, 14, 16), (4, 13), (6, 7, 15, 18),
                             (8, 9, 10, 17)))
    smi = Chem.MolToSmiles(nm, True)
    self.assertEqual(smi, '[1*]C.[1*]CC[1*].[1*]O.[10*]C1CC([10*])C1[10*].[10*]C1CC1')

    m = Chem.MolFromSmiles('CCC(=O)CC(=O)C')
    bis = m.GetSubstructMatches(Chem.MolFromSmarts('C=O'))
    bs = []
    for bi in bis:
      b = m.GetBondBetweenAtoms(bi[0], bi[1])
      bs.append(b.GetIdx())
    bts = [Chem.BondType.DOUBLE] * len(bs)
    nm = Chem.FragmentOnBonds(m, bs, bondTypes=bts)
    frags = Chem.GetMolFrags(nm)
    self.assertEqual(len(frags), 3)
    smi = Chem.MolToSmiles(nm, True)
    self.assertEqual(smi, '[2*]=O.[3*]=C(CC)CC(=[6*])C.[5*]=O')

    # github issue 430:
    m = Chem.MolFromSmiles('OCCCCN')
    self.assertRaises(ValueError, lambda: Chem.FragmentOnBonds(m, ()))

  def test88QueryAtoms(self):
    from rdkit.Chem import rdqueries
    m = Chem.MolFromSmiles('c1nc(C)n(CC)c1')

    qa = rdqueries.ExplicitDegreeEqualsQueryAtom(3)
    l = tuple([x.GetIdx() for x in m.GetAtomsMatchingQuery(qa)])
    self.assertEqual(l, (2, 4))

    qa.ExpandQuery(rdqueries.AtomNumEqualsQueryAtom(6, negate=True))
    l = tuple([x.GetIdx() for x in m.GetAtomsMatchingQuery(qa)])
    self.assertEqual(l, (4, ))

    qa = rdqueries.ExplicitDegreeEqualsQueryAtom(3)
    qa.ExpandQuery(
      rdqueries.AtomNumEqualsQueryAtom(6, negate=True), how=Chem.CompositeQueryType.COMPOSITE_OR)
    l = tuple([x.GetIdx() for x in m.GetAtomsMatchingQuery(qa)])
    self.assertEqual(l, (1, 2, 4))

    qa = rdqueries.ExplicitDegreeEqualsQueryAtom(3)
    qa.ExpandQuery(
      rdqueries.AtomNumEqualsQueryAtom(6, negate=True), how=Chem.CompositeQueryType.COMPOSITE_XOR)
    l = tuple([x.GetIdx() for x in m.GetAtomsMatchingQuery(qa)])
    self.assertEqual(l, (1, 2))

    qa = rdqueries.ExplicitDegreeGreaterQueryAtom(2)
    l = tuple([x.GetIdx() for x in m.GetAtomsMatchingQuery(qa)])
    self.assertEqual(l, (2, 4))

    qa = rdqueries.ExplicitDegreeLessQueryAtom(2)
    l = tuple([x.GetIdx() for x in m.GetAtomsMatchingQuery(qa)])
    self.assertEqual(l, (3, 6))

    m = Chem.MolFromSmiles('N[CH][CH]')
    qa = rdqueries.NumRadicalElectronsGreaterQueryAtom(0)
    l = tuple([x.GetIdx() for x in m.GetAtomsMatchingQuery(qa)])
    self.assertEqual(l, (1, 2))
    qa = rdqueries.NumRadicalElectronsGreaterQueryAtom(1)
    l = tuple([x.GetIdx() for x in m.GetAtomsMatchingQuery(qa)])
    self.assertEqual(l, (2, ))

    m = Chem.MolFromSmiles('F[C@H](Cl)C')
    qa = rdqueries.HasChiralTagQueryAtom()
    l = tuple([x.GetIdx() for x in m.GetAtomsMatchingQuery(qa)])
    self.assertEqual(l, (1, ))
    qa = rdqueries.MissingChiralTagQueryAtom()
    l = tuple([x.GetIdx() for x in m.GetAtomsMatchingQuery(qa)])
    self.assertEqual(l, ())

    m = Chem.MolFromSmiles('F[CH](Cl)C')
    qa = rdqueries.HasChiralTagQueryAtom()
    l = tuple([x.GetIdx() for x in m.GetAtomsMatchingQuery(qa)])
    self.assertEqual(l, ())
    qa = rdqueries.MissingChiralTagQueryAtom()
    l = tuple([x.GetIdx() for x in m.GetAtomsMatchingQuery(qa)])
    self.assertEqual(l, (1, ))

    m = Chem.MolFromSmiles('CNCON')
    qa = rdqueries.NumHeteroatomNeighborsEqualsQueryAtom(2)
    l = tuple([x.GetIdx() for x in m.GetAtomsMatchingQuery(qa)])
    self.assertEqual(l, (2, ))
    qa = rdqueries.NumHeteroatomNeighborsGreaterQueryAtom(0)
    l = tuple([x.GetIdx() for x in m.GetAtomsMatchingQuery(qa)])
    self.assertEqual(l, (0, 2, 3, 4))

  def test89UnicodeInput(self):
    m = Chem.MolFromSmiles(u'c1ccccc1')
    self.assertTrue(m is not None)
    self.assertEqual(m.GetNumAtoms(), 6)
    m = Chem.MolFromSmarts(u'c1ccccc1')
    self.assertTrue(m is not None)
    self.assertEqual(m.GetNumAtoms(), 6)

  def test90FragmentOnSomeBonds(self):
    m = Chem.MolFromSmiles('OCCCCN')
    pieces = Chem.FragmentOnSomeBonds(m, (0, 2, 4), 2)
    self.assertEqual(len(pieces), 3)

    frags = Chem.GetMolFrags(pieces[0])
    self.assertEqual(len(frags), 3)
    self.assertEqual(len(frags[0]), 2)
    self.assertEqual(len(frags[1]), 4)
    self.assertEqual(len(frags[2]), 4)

    frags = Chem.GetMolFrags(pieces[1])
    self.assertEqual(len(frags), 3)
    self.assertEqual(len(frags[0]), 2)
    self.assertEqual(len(frags[1]), 6)
    self.assertEqual(len(frags[2]), 2)

    frags = Chem.GetMolFrags(pieces[2])
    self.assertEqual(len(frags), 3)
    self.assertEqual(len(frags[0]), 4)
    self.assertEqual(len(frags[1]), 4)
    self.assertEqual(len(frags[2]), 2)

    pieces, cpa = Chem.FragmentOnSomeBonds(m, (0, 2, 4), 2, returnCutsPerAtom=True)
    self.assertEqual(len(pieces), 3)
    self.assertEqual(len(cpa), 3)
    self.assertEqual(len(cpa[0]), m.GetNumAtoms())

    # github issue 430:
    m = Chem.MolFromSmiles('OCCCCN')
    self.assertRaises(ValueError, lambda: Chem.FragmentOnSomeBonds(m, ()))

    pieces = Chem.FragmentOnSomeBonds(m, (0, 2, 4), 0)
    self.assertEqual(len(pieces), 0)

  def test91RankAtoms(self):
    m = Chem.MolFromSmiles('ONCS.ONCS')
    ranks = Chem.CanonicalRankAtoms(m, breakTies=False)
    self.assertEqual(list(ranks[0:4]), list(ranks[4:]))

    m = Chem.MolFromSmiles("c1ccccc1")
    ranks = Chem.CanonicalRankAtoms(m, breakTies=False)
    for x in ranks:
      self.assertEqual(x, 0)

    m = Chem.MolFromSmiles("C1NCN1")
    ranks = Chem.CanonicalRankAtoms(m, breakTies=False)
    self.assertEqual(ranks[0], ranks[2])
    self.assertEqual(ranks[1], ranks[3])

  def test92RankAtomsInFragment(self):
    m = Chem.MolFromSmiles('ONCS.ONCS')
    ranks = Chem.CanonicalRankAtomsInFragment(m, [0, 1, 2, 3], [0, 1, 2])

    ranks2 = Chem.CanonicalRankAtomsInFragment(m, [4, 5, 6, 7], [3, 4, 5])
    self.assertEqual(list(ranks[0:4]), list(ranks2[4:]))
    self.assertEqual(list(ranks[4:]), [-1] * 4)
    self.assertEqual(list(ranks2[0:4]), [-1] * 4)

    # doc tests
    mol = Chem.MolFromSmiles('C1NCN1.C1NCN1')
    self.assertEqual(
      list(Chem.CanonicalRankAtomsInFragment(mol, atomsToUse=range(0, 4), breakTies=False)),
      [4, 6, 4, 6, -1, -1, -1, -1])
    self.assertNotEqual(
      list(Chem.CanonicalRankAtomsInFragment(mol, atomsToUse=range(0, 4), breakTies=True)),
      [4, 6, 4, 6, -1, -1, -1, -1])
    self.assertEqual(
      list(Chem.CanonicalRankAtomsInFragment(mol, atomsToUse=range(4, 8), breakTies=False)),
      [-1, -1, -1, -1, 4, 6, 4, 6])
    self.assertNotEqual(
      list(Chem.CanonicalRankAtomsInFragment(mol, atomsToUse=range(4, 8), breakTies=True)),
      [-1, -1, -1, -1, 4, 6, 4, 6])




  def test93RWMolsAsROMol(self):
    """ test the RWMol class as a proper ROMol

    """
    mol = Chem.MolFromSmiles('C1CCC1')
    self.assertTrue(type(mol) == Chem.Mol)
    rwmol = Chem.RWMol(mol)
    self.assertEqual(Chem.MolToSmiles(rwmol, True), Chem.MolToSmiles(rwmol.GetMol()))
    newAt = Chem.Atom(8)
    rwmol.ReplaceAtom(0, newAt)
    self.assertEqual(Chem.MolToSmiles(rwmol, True), Chem.MolToSmiles(rwmol.GetMol()))

  def test94CopyWithConfs(self):
    """ test copying Mols with some conformers

    """
    fileN = os.path.join(RDConfig.RDBaseDir, 'Code', 'GraphMol', 'FileParsers', 'test_data',
                         'cmpd2.tpl')
    m1 = Chem.MolFromTPLFile(fileN)
    self.assertTrue(m1 is not None)
    self.assertEqual(m1.GetNumAtoms(), 12)
    self.assertEqual(m1.GetNumConformers(), 2)
    self.assertEqual(m1.GetConformer(0).GetNumAtoms(), 12)
    self.assertEqual(m1.GetConformer(1).GetNumAtoms(), 12)

    m2 = Chem.Mol(m1)
    self.assertEqual(m2.GetNumAtoms(), 12)
    self.assertEqual(m2.GetNumConformers(), 2)
    self.assertEqual(m2.GetConformer(0).GetNumAtoms(), 12)
    self.assertEqual(m2.GetConformer(1).GetNumAtoms(), 12)

    m2 = Chem.Mol(m1, False, 0)
    self.assertEqual(m2.GetNumAtoms(), 12)
    self.assertEqual(m2.GetNumConformers(), 1)
    self.assertEqual(m2.GetConformer(0).GetNumAtoms(), 12)

    m2 = Chem.Mol(m1, False, 1)
    self.assertEqual(m2.GetNumAtoms(), 12)
    self.assertEqual(m2.GetNumConformers(), 1)
    self.assertEqual(m2.GetConformer(1).GetNumAtoms(), 12)

    m2 = Chem.Mol(m1, True)
    self.assertTrue(m2.GetNumAtoms() == 12)
    self.assertTrue(m2.GetNumConformers() == 0)

    m2 = Chem.RWMol(m1)
    self.assertEqual(m2.GetNumAtoms(), 12)
    self.assertEqual(m2.GetNumConformers(), 2)
    self.assertEqual(m2.GetConformer(0).GetNumAtoms(), 12)
    self.assertEqual(m2.GetConformer(1).GetNumAtoms(), 12)

    m2 = Chem.RWMol(m1, False, 0)
    self.assertEqual(m2.GetNumAtoms(), 12)
    self.assertEqual(m2.GetNumConformers(), 1)
    self.assertEqual(m2.GetConformer(0).GetNumAtoms(), 12)

    m2 = Chem.RWMol(m1, False, 1)
    self.assertEqual(m2.GetNumAtoms(), 12)
    self.assertEqual(m2.GetNumConformers(), 1)
    self.assertEqual(m2.GetConformer(1).GetNumAtoms(), 12)

    m2 = Chem.RWMol(m1, True)
    self.assertTrue(m2.GetNumAtoms() == 12)
    self.assertTrue(m2.GetNumConformers() == 0)

  def testAtomPropQueries(self):
    """ test the property queries
    """
    from rdkit.Chem import rdqueries

    m = Chem.MolFromSmiles("C" * 14)
    atoms = m.GetAtoms()
    atoms[0].SetProp("hah", "hah")
    atoms[1].SetIntProp("bar", 1)
    atoms[2].SetIntProp("bar", 2)
    atoms[3].SetBoolProp("baz", True)
    atoms[4].SetBoolProp("baz", False)
    atoms[5].SetProp("boo", "hoo")
    atoms[6].SetProp("boo", "-urns")
    atoms[7].SetDoubleProp("boot", 1.0)
    atoms[8].SetDoubleProp("boot", 4.0)
    atoms[9].SetDoubleProp("number", 4.0)
    atoms[10].SetIntProp("number", 4)

    tests = ((rdqueries.HasIntPropWithValueQueryAtom, "bar", {
      1: [1],
      2: [2]
    }), (rdqueries.HasBoolPropWithValueQueryAtom, "baz", {
      True: [3],
      False: [4]
    }), (rdqueries.HasStringPropWithValueQueryAtom, "boo", {
      "hoo": [5],
      "-urns": [6]
    }), (rdqueries.HasDoublePropWithValueQueryAtom, "boot", {
      1.0: [7],
      4.0: [8]
    }))

    for query, name, lookups in tests:
      for t, v in lookups.items():
        q = query(name, t)
        self.assertEqual(v, [x.GetIdx() for x in m.GetAtomsMatchingQuery(q)])
        q = query(name, t, negate=True)
        self.assertEqual(
          sorted(set(range(14)) - set(v)), [x.GetIdx() for x in m.GetAtomsMatchingQuery(q)])

    # check tolerances
    self.assertEqual([
      x.GetIdx() for x in m.GetAtomsMatchingQuery(
        rdqueries.HasDoublePropWithValueQueryAtom("boot", 1.0, tolerance=3.))
    ], [7, 8])

    # numbers are numbers?, i.e. int!=double
    self.assertEqual([
      x.GetIdx()
      for x in m.GetAtomsMatchingQuery(rdqueries.HasIntPropWithValueQueryAtom("number", 4))
    ], [10])

  def testBondPropQueries(self):
    """ test the property queries
    """
    from rdkit.Chem import rdqueries

    m = Chem.MolFromSmiles("C" * 14)
    bonds = m.GetBonds()
    bonds[0].SetProp("hah", "hah")
    bonds[1].SetIntProp("bar", 1)
    bonds[2].SetIntProp("bar", 2)
    bonds[3].SetBoolProp("baz", True)
    bonds[4].SetBoolProp("baz", False)
    bonds[5].SetProp("boo", "hoo")
    bonds[6].SetProp("boo", "-urns")
    bonds[7].SetDoubleProp("boot", 1.0)
    bonds[8].SetDoubleProp("boot", 4.0)
    bonds[9].SetDoubleProp("number", 4.0)
    bonds[10].SetIntProp("number", 4)

    tests = ((rdqueries.HasIntPropWithValueQueryBond, "bar", {
      1: [1],
      2: [2]
    }), (rdqueries.HasBoolPropWithValueQueryBond, "baz", {
      True: [3],
      False: [4]
    }), (rdqueries.HasStringPropWithValueQueryBond, "boo", {
      "hoo": [5],
      "-urns": [6]
    }), (rdqueries.HasDoublePropWithValueQueryBond, "boot", {
      1.0: [7],
      4.0: [8]
    }))

    for query, name, lookups in tests:
      for t, v in lookups.items():
        q = query(name, t)
        self.assertEqual(v, [x.GetIdx() for x in m.GetBonds() if q.Match(x)])
        q = query(name, t, negate=True)
        self.assertEqual(
          sorted(set(range(13)) - set(v)), [x.GetIdx() for x in m.GetBonds() if q.Match(x)])

    # check tolerances
    q = rdqueries.HasDoublePropWithValueQueryBond("boot", 1.0, tolerance=3.)
    self.assertEqual([x.GetIdx() for x in m.GetBonds() if q.Match(x)], [7, 8])

    # numbers are numbers?, i.e. int!=double
    q = rdqueries.HasIntPropWithValueQueryBond("number", 4)
    self.assertEqual([x.GetIdx() for x in m.GetBonds() if q.Match(x)], [10])

  def testGetShortestPath(self):
    """ test the GetShortestPath() wrapper
    """
    smi = "CC(OC1C(CCCC3)C3C(CCCC2)C2C1OC(C)=O)=O"
    m = Chem.MolFromSmiles(smi)
    path = Chem.GetShortestPath(m, 1, 20)
    self.assertEqual(path, (1, 2, 3, 16, 17, 18, 20))

  def testGithub497(self):
    with tempfile.TemporaryFile() as tmp, gzip.open(tmp) as outf:
      with self.assertRaises(ValueError):
        w = Chem.SDWriter(outf)

  def testGithub498(self):
    if (sys.version_info < (3, 0)):
      mode = 'w+'
    else:
      mode = 'wt+'
    m = Chem.MolFromSmiles('C')
    with tempfile.NamedTemporaryFile() as tmp, gzip.open(tmp, mode) as outf:
      w = Chem.SDWriter(outf)
      w.write(m)
      w.close()

  def testReplaceBond(self):
    origmol = Chem.RWMol(Chem.MolFromSmiles("CC"))
    bonds = list(origmol.GetBonds())
    self.assertEqual(len(bonds), 1)
    singlebond = bonds[0]
    self.assertEqual(singlebond.GetBondType(), Chem.BondType.SINGLE)

    # this is the only way we create a bond, is take it from another molecule
    doublebonded = Chem.MolFromSmiles("C=C")
    doublebond = list(doublebonded.GetBonds())[0]

    # make sure replacing the bond changes the smiles
    self.assertEqual(Chem.MolToSmiles(origmol), "CC")
    origmol.ReplaceBond(singlebond.GetIdx(), doublebond)
    Chem.SanitizeMol(origmol)

    self.assertEqual(Chem.MolToSmiles(origmol), "C=C")

  def testAdjustQueryProperties(self):
    m = Chem.MolFromSmarts('C1CCC1*')
    am = Chem.AdjustQueryProperties(m)
    self.assertTrue(Chem.MolFromSmiles('C1CCC1C').HasSubstructMatch(m))
    self.assertTrue(Chem.MolFromSmiles('C1CCC1C').HasSubstructMatch(am))
    self.assertTrue(Chem.MolFromSmiles('C1CC(C)C1C').HasSubstructMatch(m))
    self.assertFalse(Chem.MolFromSmiles('C1CC(C)C1C').HasSubstructMatch(am))

    m = Chem.MolFromSmiles('C1CCC1*')
    am = Chem.AdjustQueryProperties(m)
    self.assertFalse(Chem.MolFromSmiles('C1CCC1C').HasSubstructMatch(m))
    self.assertTrue(Chem.MolFromSmiles('C1CCC1C').HasSubstructMatch(am))
    qps = Chem.AdjustQueryParameters()
    qps.makeDummiesQueries = False
    am = Chem.AdjustQueryProperties(m, qps)
    self.assertFalse(Chem.MolFromSmiles('C1CCC1C').HasSubstructMatch(am))

    m = Chem.MolFromSmiles('C1=CC=CC=C1', sanitize=False)
    am = Chem.AdjustQueryProperties(m)
    self.assertTrue(Chem.MolFromSmiles('c1ccccc1').HasSubstructMatch(am))
    qp = Chem.AdjustQueryParameters()
    qp.aromatizeIfPossible = False
    am = Chem.AdjustQueryProperties(m, qp)
    self.assertFalse(Chem.MolFromSmiles('c1ccccc1').HasSubstructMatch(am))

    m = Chem.MolFromSmiles('C1CCC1OC')
    qps = Chem.AdjustQueryParameters()
    qps.makeAtomsGeneric = True
    am = Chem.AdjustQueryProperties(m, qps)
    self.assertEqual(Chem.MolToSmarts(am), '*1-*-*-*-1-*-*')
    qps.makeAtomsGenericFlags = Chem.ADJUST_IGNORERINGS
    am = Chem.AdjustQueryProperties(m, qps)
    self.assertEqual(Chem.MolToSmarts(am), '[#6&D2]1-[#6&D2]-[#6&D2]-[#6&D3]-1-*-*')

    qps = Chem.AdjustQueryParameters()
    qps.makeBondsGeneric = True
    am = Chem.AdjustQueryProperties(m, qps)
    self.assertEqual(Chem.MolToSmarts(am), '[#6&D2]1~[#6&D2]~[#6&D2]~[#6&D3]~1~[#8]~[#6]')
    qps.makeBondsGenericFlags = Chem.ADJUST_IGNORERINGS
    am = Chem.AdjustQueryProperties(m, qps)
    self.assertEqual(Chem.MolToSmarts(am), '[#6&D2]1-[#6&D2]-[#6&D2]-[#6&D3]-1~[#8]~[#6]')

  def testMolFragmentSmarts(self):
    m = Chem.MolFromSmiles('C1CCC1OC')
    self.assertEqual(Chem.MolFragmentToSmarts(m, [0, 1, 2]), '[#6]-[#6]-[#6]')
    # if bondsToUse is honored, the ring won't show up
    self.assertEqual(Chem.MolFragmentToSmarts(m, [0, 1, 2, 3], bondsToUse=[0, 1, 2, 3]), '[#6]-[#6]-[#6]-[#6]')

    # Does MolFragmentToSmarts accept output of AdjustQueryProperties?
    qps = Chem.AdjustQueryParameters()
    qps.makeAtomsGeneric = True
    am = Chem.AdjustQueryProperties(m, qps)
    self.assertEqual(Chem.MolFragmentToSmarts(am, [0, 1, 2]), '*-*-*')

  def testAdjustQueryPropertiesgithubIssue1474(self):
    core = Chem.MolFromSmiles('[*:1]C1N([*:2])C([*:3])O1')
    core.GetAtomWithIdx(0).SetProp('foo', 'bar')
    core.GetAtomWithIdx(1).SetProp('foo', 'bar')

    ap = Chem.AdjustQueryProperties(core)
    self.assertEqual(ap.GetAtomWithIdx(0).GetPropsAsDict()["foo"], "bar")
    self.assertEqual(ap.GetAtomWithIdx(1).GetPropsAsDict()["foo"], "bar")

  def testGithubIssue579(self):
    fileN = os.path.join(RDConfig.RDBaseDir, 'Code', 'GraphMol', 'FileParsers', 'test_data',
                         'NCI_aids_few.sdf.gz')
    inf = gzip.open(fileN)
    suppl = Chem.ForwardSDMolSupplier(inf)
    m0 = next(suppl)
    self.assertIsNot(m0, None)
    inf.close()
    del suppl

  def testSequenceBasics(self):
    " very basic round-tripping of the sequence reader/writer support "
    helm = 'PEPTIDE1{C.Y.I.Q.N.C.P.L.G}$$$$'
    seq = 'CYIQNCPLG'
    fasta = '>\nCYIQNCPLG\n'
    smi = 'CC[C@H](C)[C@H](NC(=O)[C@H](Cc1ccc(O)cc1)NC(=O)[C@@H](N)CS)C(=O)N[C@@H](CCC(N)=O)C(=O)N[C@@H](CC(N)=O)C(=O)N[C@@H](CS)C(=O)N1CCC[C@H]1C(=O)N[C@@H](CC(C)C)C(=O)NCC(=O)O'

    m = Chem.MolFromSequence(seq)
    self.assertTrue(m is not None)
    self.assertEqual(Chem.MolToSequence(m), seq)
    self.assertEqual(Chem.MolToHELM(m), helm)
    self.assertEqual(Chem.MolToFASTA(m), fasta)
    self.assertEqual(Chem.MolToSmiles(m, isomericSmiles=True), smi)

    m = Chem.MolFromHELM(helm)
    self.assertTrue(m is not None)
    self.assertEqual(Chem.MolToSequence(m), seq)
    self.assertEqual(Chem.MolToHELM(m), helm)
    self.assertEqual(Chem.MolToFASTA(m), fasta)
    self.assertEqual(Chem.MolToSmiles(m, isomericSmiles=True), smi)

    m = Chem.MolFromFASTA(fasta)
    self.assertTrue(m is not None)
    self.assertEqual(Chem.MolToSequence(m), seq)
    self.assertEqual(Chem.MolToHELM(m), helm)
    self.assertEqual(Chem.MolToFASTA(m), fasta)
    self.assertEqual(Chem.MolToSmiles(m, isomericSmiles=True), smi)

    seq = "CGCGAATTACCGCG"
    m = Chem.MolFromSequence(seq, flavor=6)  # DNA
    self.assertEqual(Chem.MolToSequence(m), 'CGCGAATTACCGCG')
    self.assertEqual(
      Chem.MolToHELM(m),
      'RNA1{[dR](C)P.[dR](G)P.[dR](C)P.[dR](G)P.[dR](A)P.[dR](A)P.[dR](T)P.[dR](T)P.[dR](A)P.[dR](C)P.[dR](C)P.[dR](G)P.[dR](C)P.[dR](G)}$$$$'
    )
    seq = "CGCGAAUUACCGCG"
    m = Chem.MolFromSequence(seq, flavor=2)  # RNA
    self.assertEqual(Chem.MolToSequence(m), 'CGCGAAUUACCGCG')
    self.assertEqual(
      Chem.MolToHELM(m),
      'RNA1{R(C)P.R(G)P.R(C)P.R(G)P.R(A)P.R(A)P.R(U)P.R(U)P.R(A)P.R(C)P.R(C)P.R(G)P.R(C)P.R(G)}$$$$'
    )
    m = Chem.MolFromSequence(seq, flavor=3)  # RNA - 5' cap
    self.assertEqual(Chem.MolToSequence(m), 'CGCGAAUUACCGCG')
    self.assertEqual(
      Chem.MolToHELM(m),
      'RNA1{P.R(C)P.R(G)P.R(C)P.R(G)P.R(A)P.R(A)P.R(U)P.R(U)P.R(A)P.R(C)P.R(C)P.R(G)P.R(C)P.R(G)}$$$$'
    )

  def testResMolSupplier(self):
    mol = Chem.MolFromSmiles('CC')
    resMolSuppl = Chem.ResonanceMolSupplier(mol)
    del resMolSuppl
    resMolSuppl = Chem.ResonanceMolSupplier(mol)
    self.assertEqual(resMolSuppl.GetNumConjGrps(), 0)
    self.assertEqual(len(resMolSuppl), 1)
    self.assertEqual(resMolSuppl.GetNumConjGrps(), 0)

    mol = Chem.MolFromSmiles('NC(=[NH2+])c1ccc(cc1)C(=O)[O-]')
    totalFormalCharge = getTotalFormalCharge(mol)

    resMolSuppl = Chem.ResonanceMolSupplier(mol)
    self.assertFalse(resMolSuppl.GetIsEnumerated())
    self.assertEqual(len(resMolSuppl), 4)
    self.assertTrue(resMolSuppl.GetIsEnumerated())

    resMolSuppl = Chem.ResonanceMolSupplier(mol)
    self.assertFalse(resMolSuppl.GetIsEnumerated())
    resMolSuppl.Enumerate()
    self.assertTrue(resMolSuppl.GetIsEnumerated())
    self.assertTrue((resMolSuppl[0].GetBondBetweenAtoms(0, 1).GetBondType() \
      != resMolSuppl[1].GetBondBetweenAtoms(0, 1).GetBondType())
      or (resMolSuppl[0].GetBondBetweenAtoms(9, 10).GetBondType() \
      != resMolSuppl[1].GetBondBetweenAtoms(9, 10).GetBondType()))

    resMolSuppl = Chem.ResonanceMolSupplier(mol, Chem.KEKULE_ALL)
    self.assertEqual(len(resMolSuppl), 8)
    bondTypeSet = set()
    # check that we actually have two alternate Kekule structures
    bondTypeSet.add(resMolSuppl[0].GetBondBetweenAtoms(3, 4).GetBondType())
    bondTypeSet.add(resMolSuppl[1].GetBondBetweenAtoms(3, 4).GetBondType())
    self.assertEqual(len(bondTypeSet), 2)

    bondTypeDict = {}
    resMolSuppl = Chem.ResonanceMolSupplier(mol,
      Chem.ALLOW_INCOMPLETE_OCTETS \
      | Chem.UNCONSTRAINED_CATIONS \
      | Chem.UNCONSTRAINED_ANIONS)
    self.assertEqual(len(resMolSuppl), 32)
    for i in range(len(resMolSuppl)):
      resMol = resMolSuppl[i]
      self.assertEqual(getTotalFormalCharge(resMol), totalFormalCharge)
    while (not resMolSuppl.atEnd()):
      resMol = next(resMolSuppl)
      self.assertEqual(getTotalFormalCharge(resMol), totalFormalCharge)
    resMolSuppl.reset()
    cmpFormalChargeBondOrder(self, resMolSuppl[0], next(resMolSuppl))

    resMolSuppl = Chem.ResonanceMolSupplier(mol,
      Chem.ALLOW_INCOMPLETE_OCTETS \
      | Chem.UNCONSTRAINED_CATIONS \
      | Chem.UNCONSTRAINED_ANIONS, 10)
    self.assertEqual(len(resMolSuppl), 10)

    crambinPdb = os.path.join(RDConfig.RDBaseDir, 'Code', 'GraphMol', 'FileParsers', 'test_data',
                              '1CRN.pdb')
    mol = Chem.MolFromPDBFile(crambinPdb)
    resMolSuppl = Chem.ResonanceMolSupplier(mol)
    self.assertEqual(len(resMolSuppl), 1)
    resMolSuppl = Chem.ResonanceMolSupplier(mol, Chem.KEKULE_ALL)
    self.assertEqual(len(resMolSuppl), 8)

  def testSubstructMatchAcetate(self):
    mol = Chem.MolFromSmiles('CC(=O)[O-]')
    query = Chem.MolFromSmarts('C(=O)[O-]')

    resMolSuppl = Chem.ResonanceMolSupplier(mol)
    matches = mol.GetSubstructMatches(query)
    self.assertEqual(len(matches), 1)
    self.assertEqual(matches, ((1, 2, 3), ))
    matches = mol.GetSubstructMatches(query, uniquify=True)
    self.assertEqual(len(matches), 1)
    self.assertEqual(matches, ((1, 2, 3), ))
    matches = mol.GetSubstructMatches(query, uniquify=False)
    self.assertEqual(len(matches), 1)
    self.assertEqual(matches, ((1, 2, 3), ))
    matches = resMolSuppl.GetSubstructMatches(query)
    self.assertEqual(len(matches), 2)
    self.assertEqual(matches, ((1, 2, 3), (1, 3, 2)))
    matches = resMolSuppl.GetSubstructMatches(query, uniquify=True)
    self.assertEqual(len(matches), 1)
    self.assertEqual(matches, ((1, 2, 3), ))
    matches = resMolSuppl.GetSubstructMatches(query, uniquify=False)
    self.assertEqual(len(matches), 2)
    self.assertEqual(matches, ((1, 2, 3), (1, 3, 2)))
    query = Chem.MolFromSmarts('C(~O)~O')
    matches = mol.GetSubstructMatches(query, uniquify=False)
    self.assertEqual(len(matches), 2)
    self.assertEqual(matches, ((1, 2, 3), (1, 3, 2)))
    matches = mol.GetSubstructMatches(query, uniquify=True)
    self.assertEqual(len(matches), 1)
    self.assertEqual(matches, ((1, 2, 3), ))
    matches = resMolSuppl.GetSubstructMatches(query, uniquify=False)
    self.assertEqual(len(matches), 2)
    self.assertEqual(matches, ((1, 2, 3), (1, 3, 2)))
    matches = resMolSuppl.GetSubstructMatches(query, uniquify=True)
    self.assertEqual(len(matches), 1)
    self.assertEqual(matches, ((1, 2, 3), ))

  def testSubstructMatchDMAP(self):
    mol = Chem.MolFromSmiles('C(C)Nc1cc[nH+]cc1')
    query = Chem.MolFromSmarts('[#7+]')

    resMolSuppl = Chem.ResonanceMolSupplier(mol)
    matches = mol.GetSubstructMatches(query, False, False, False)
    self.assertEqual(len(matches), 1)
    p = matches[0]
    self.assertEqual(p[0], 6)
    matches = resMolSuppl.GetSubstructMatches(query, False, False, False)
    self.assertEqual(len(matches), 2)
    v = []
    p = matches[0]
    v.append(p[0])
    p = matches[1]
    v.append(p[0])
    v.sort()
    self.assertEqual(v[0], 2)
    self.assertEqual(v[1], 6)

  def testCrambin(self):
    crambinPdb = os.path.join(RDConfig.RDBaseDir, 'Code', 'GraphMol', 'FileParsers', 'test_data',
                              '1CRN.pdb')
    crambin = Chem.MolFromPDBFile(crambinPdb)
    res = []
    # protonate NH2
    res.append(Chem.MolFromSmarts('[Nh2][Ch;Ch2]'))
    # protonate Arg
    res.append(Chem.MolFromSmarts('[Nh][C]([Nh2])=[Nh]'))
    setResidueFormalCharge(crambin, res, 1)
    res = []
    # deprotonate COOH
    res.append(Chem.MolFromSmarts('C(=O)[Oh]'))
    setResidueFormalCharge(crambin, res, -1)
    res = []
    resMolSupplST = Chem.ResonanceMolSupplier(crambin)
    # crambin has 2 Arg (3 resonance structures each); 1 Asp, 1 Glu
    # and 1 terminal COO- (2 resonance structures each)
    # so possible resonance structures are 3^2 * 2^3 = 72
    self.assertEqual(len(resMolSupplST), 72)
    self.assertEqual(resMolSupplST.GetNumConjGrps(), 56)
    carboxylateQuery = Chem.MolFromSmarts('C(=O)[O-]')
    guanidiniumQuery = Chem.MolFromSmarts('NC(=[NH2+])N')
    matches = crambin.GetSubstructMatches(carboxylateQuery)
    self.assertEqual(len(matches), 3)
    matches = crambin.GetSubstructMatches(carboxylateQuery, uniquify=False)
    self.assertEqual(len(matches), 3)
    matches = crambin.GetSubstructMatches(guanidiniumQuery)
    self.assertEqual(len(matches), 0)
    matches = crambin.GetSubstructMatches(guanidiniumQuery, uniquify=False)
    self.assertEqual(len(matches), 0)
    matches = resMolSupplST.GetSubstructMatches(carboxylateQuery)
    self.assertEqual(len(matches), 6)
    self.assertEqual(matches, ((166, 167, 168), (166, 168, 167), (298, 299, 300), (298, 300, 299),
                               (320, 321, 326), (320, 326, 321)))
    matches = resMolSupplST.GetSubstructMatches(carboxylateQuery, uniquify=True)
    self.assertEqual(len(matches), 3)
    self.assertEqual(matches, ((166, 167, 168), (298, 299, 300), (320, 321, 326)))
    matches = resMolSupplST.GetSubstructMatches(guanidiniumQuery)
    self.assertEqual(len(matches), 8)
    self.assertEqual(matches, ((66, 67, 68, 69), (66, 67, 69, 68), (68, 67, 69, 66),
                               (69, 67, 68, 66), (123, 124, 125, 126), (123, 124, 126, 125),
                               (125, 124, 126, 123), (126, 124, 125, 123)))
    matches = resMolSupplST.GetSubstructMatches(guanidiniumQuery, uniquify=True)
    self.assertEqual(len(matches), 2)
    self.assertEqual(matches, ((66, 67, 69, 68), (123, 124, 126, 125)))
    btList2ST = getBtList2(resMolSupplST)
    self.assertTrue(btList2ST)
    resMolSupplMT = Chem.ResonanceMolSupplier(crambin)
    resMolSupplMT.SetNumThreads(0)
    self.assertEqual(len(resMolSupplST), len(resMolSupplMT))
    btList2MT = getBtList2(resMolSupplMT)
    self.assertTrue(btList2MT)
    self.assertEqual(len(btList2ST), len(btList2MT))
    for i in range(len(btList2ST)):
      for j in range(len(btList2ST)):
        self.assertEqual(btList2ST[i][j], btList2MT[i][j])
    for suppl in [resMolSupplST, resMolSupplMT]:
      matches = suppl.GetSubstructMatches(carboxylateQuery, numThreads=0)
      self.assertEqual(len(matches), 6)
      self.assertEqual(matches, ((166, 167, 168), (166, 168, 167), (298, 299, 300), (298, 300, 299),
                                 (320, 321, 326), (320, 326, 321)))
      matches = suppl.GetSubstructMatches(carboxylateQuery, uniquify=True, numThreads=0)
      self.assertEqual(len(matches), 3)
      self.assertEqual(matches, ((166, 167, 168), (298, 299, 300), (320, 321, 326)))
      matches = suppl.GetSubstructMatches(guanidiniumQuery, numThreads=0)
      self.assertEqual(len(matches), 8)
      self.assertEqual(matches, ((66, 67, 68, 69), (66, 67, 69, 68), (68, 67, 69, 66),
                                 (69, 67, 68, 66), (123, 124, 125, 126), (123, 124, 126, 125),
                                 (125, 124, 126, 123), (126, 124, 125, 123)))
      matches = suppl.GetSubstructMatches(guanidiniumQuery, uniquify=True, numThreads=0)
      self.assertEqual(len(matches), 2)
      self.assertEqual(matches, ((66, 67, 69, 68), (123, 124, 126, 125)))

  def testGitHUb1166(self):
    mol = Chem.MolFromSmiles('NC(=[NH2+])c1ccc(cc1)C(=O)[O-]')
    resMolSuppl = Chem.ResonanceMolSupplier(mol, Chem.KEKULE_ALL)
    self.assertEqual(len(resMolSuppl), 8)
    # check that formal charges on odd indices are in the same position
    # as on even indices
    for i in range(0, len(resMolSuppl), 2):
      self.assertEqual(resMolSuppl[i].GetNumAtoms(), resMolSuppl[i + 1].GetNumAtoms())
      for atomIdx in range(resMolSuppl[i].GetNumAtoms()):
        self.assertEqual(resMolSuppl[i].GetAtomWithIdx(atomIdx).GetFormalCharge(),
                         resMolSuppl[i + 1].GetAtomWithIdx(atomIdx).GetFormalCharge())
      # check that bond orders are alternate on aromatic bonds between
      # structures on odd indices and structures on even indices
      self.assertEqual(resMolSuppl[i].GetNumBonds(), resMolSuppl[i + 1].GetNumBonds())
      for bondIdx in range(resMolSuppl[i].GetNumBonds()):
        self.assertTrue(
          ((not resMolSuppl[i].GetBondWithIdx(bondIdx).GetIsAromatic()) and
           (not resMolSuppl[i + 1].GetBondWithIdx(bondIdx).GetIsAromatic()) and
           (resMolSuppl[i].GetBondWithIdx(bondIdx).GetBondType() == resMolSuppl[i + 1]
            .GetBondWithIdx(bondIdx).GetBondType()))
          or (resMolSuppl[i].GetBondWithIdx(bondIdx).GetIsAromatic()
              and resMolSuppl[i + 1].GetBondWithIdx(bondIdx).GetIsAromatic() and (int(
                round(resMolSuppl[i].GetBondWithIdx(bondIdx).GetBondTypeAsDouble() +
                      resMolSuppl[i + 1].GetBondWithIdx(bondIdx).GetBondTypeAsDouble())) == 3)))

  def testConjGrpPerception(self):
    mol1 = Chem.MolFromMolBlock("""\

     RDKit          2D

 14 15  0  0  0  0  0  0  0  0999 V2000
    3.7539   -1.2744    0.0000 C   0  0  0  0  0  0  0  0  0  0  0  0
    2.4317   -0.5660    0.0000 C   0  0  0  0  0  0  0  0  0  0  0  0
    1.1571   -1.3568    0.0000 C   0  0  0  0  0  0  0  0  0  0  0  0
   -0.1651   -0.6484    0.0000 C   0  0  0  0  0  0  0  0  0  0  0  0
   -1.4397   -1.4393    0.0000 C   0  0  0  0  0  0  0  0  0  0  0  0
   -1.3921   -2.9385    0.0000 F   0  0  0  0  0  0  0  0  0  0  0  0
   -2.7619   -0.7309    0.0000 C   0  0  0  0  0  0  0  0  0  0  0  0
   -2.8095    0.7684    0.0000 C   0  0  0  0  0  0  0  0  0  0  0  0
   -4.1316    1.4768    0.0000 F   0  0  0  0  0  0  0  0  0  0  0  0
   -1.5349    1.5592    0.0000 C   0  0  0  0  0  0  0  0  0  0  0  0
   -0.2127    0.8508    0.0000 C   0  0  0  0  0  0  0  0  0  0  0  0
    1.0619    1.6417    0.0000 N   0  0  0  0  0  0  0  0  0  0  0  0
    2.3841    0.9333    0.0000 C   0  0  0  0  0  0  0  0  0  0  0  0
    3.6587    1.7241    0.0000 C   0  0  0  0  0  0  0  0  0  0  0  0
  1  2  1  0
  2  3  4  0
  3  4  4  0
  4  5  4  0
  5  6  1  0
  5  7  4  0
  7  8  4  0
  8  9  1  0
  8 10  4  0
 10 11  4  0
 11 12  4  0
 12 13  4  0
 13 14  1  0
 13  2  4  0
 11  4  4  0
M  END
$$$$
""")
    mol2 = Chem.MolFromMolBlock("""\

     RDKit          2D

 14 15  0  0  0  0  0  0  0  0999 V2000
    1.0619   -1.6417    0.0000 N   0  0  0  0  0  0  0  0  0  0  0  0
   -0.2127   -0.8508    0.0000 C   0  0  0  0  0  0  0  0  0  0  0  0
   -1.5349   -1.5592    0.0000 C   0  0  0  0  0  0  0  0  0  0  0  0
   -2.8095   -0.7684    0.0000 C   0  0  0  0  0  0  0  0  0  0  0  0
   -2.7619    0.7309    0.0000 C   0  0  0  0  0  0  0  0  0  0  0  0
   -1.4397    1.4393    0.0000 C   0  0  0  0  0  0  0  0  0  0  0  0
   -0.1651    0.6484    0.0000 C   0  0  0  0  0  0  0  0  0  0  0  0
    1.1571    1.3568    0.0000 C   0  0  0  0  0  0  0  0  0  0  0  0
    2.4317    0.5660    0.0000 C   0  0  0  0  0  0  0  0  0  0  0  0
    3.7539    1.2744    0.0000 C   0  0  0  0  0  0  0  0  0  0  0  0
    2.3841   -0.9333    0.0000 C   0  0  0  0  0  0  0  0  0  0  0  0
    3.6587   -1.7241    0.0000 C   0  0  0  0  0  0  0  0  0  0  0  0
   -4.1316   -1.4768    0.0000 F   0  0  0  0  0  0  0  0  0  0  0  0
   -1.3921    2.9385    0.0000 F   0  0  0  0  0  0  0  0  0  0  0  0
  1  2  4  0
  3  4  4  0
  4  5  4  0
  5  6  4  0
  2  3  4  0
  2  7  4  0
  7  8  4  0
  8  9  4  0
  9 10  1  0
  9 11  4  0
 11 12  1  0
 11  1  4  0
  6  7  4  0
  4 13  1  0
  6 14  1  0
M  END
$$$$
""")
    resMolSuppl1 = Chem.ResonanceMolSupplier(mol1, Chem.KEKULE_ALL)
    self.assertEqual(len(resMolSuppl1), 3)
    resMolSuppl2 = Chem.ResonanceMolSupplier(mol2, Chem.KEKULE_ALL)
    self.assertEqual(len(resMolSuppl2), 3)

  def testAtomBondProps(self):
    m = Chem.MolFromSmiles('c1ccccc1')
    for atom in m.GetAtoms():
      d = atom.GetPropsAsDict()
      self.assertEqual(set(d.keys()), set(['_CIPRank', '__computedProps']))
      self.assertEqual(d['_CIPRank'], 0)
      self.assertEqual(list(d['__computedProps']), ['_CIPRank'])

    for bond in m.GetBonds():
      self.assertEqual(bond.GetPropsAsDict(), {})

  def testSDProps(self):
    fileN = os.path.join(RDConfig.RDBaseDir, 'Code', 'GraphMol', 'FileParsers', 'test_data',
                         'NCI_aids_few.sdf')
    #fileN = "../FileParsers/test_data/NCI_aids_few.sdf"
    sddata = [
      {
        '_MolFileInfo': 'BBtclserve11129916382D 0   0.00000     0.00000    48',
        'NSC': 48,
        'NCI_AIDS_Antiviral_Screen_IC50': '2.00E-04\tM\t=\t2.46E-05\t3',
        '_Name': 48,
        'CAS_RN': '15716-70-8',
        '_MolFileComments': '15716-70-8',
        'NCI_AIDS_Antiviral_Screen_EC50': '2.00E-04\tM\t>\t2.00E-04\t3',
        'NCI_AIDS_Antiviral_Screen_Conclusion': 'CI'
      },
      {
        '_MolFileInfo': 'BBtclserve11129916382D 0   0.00000     0.00000    78',
        'NSC': 78,
        'NCI_AIDS_Antiviral_Screen_IC50': '2.00E-04\tM\t=\t9.80E-05\t3',
        '_Name': 78,
        'CAS_RN': '6290-84-2',
        '_MolFileComments': '6290-84-2',
        'NCI_AIDS_Antiviral_Screen_EC50': '2.00E-04\tM\t>\t2.00E-04\t3',
        'NCI_AIDS_Antiviral_Screen_Conclusion': 'CI'
      },
      {
        '_MolFileInfo': 'BBtclserve11129916382D 0   0.00000     0.00000   128',
        'NSC': 128,
        'NCI_AIDS_Antiviral_Screen_IC50': '2.00E-04\tM\t=\t4.60E-05\t4',
        '_Name': 128,
        'CAS_RN': '5395-10-8',
        '_MolFileComments': '5395-10-8',
        'NCI_AIDS_Antiviral_Screen_EC50': '2.00E-04\tM\t>\t2.00E-04\t4',
        'NCI_AIDS_Antiviral_Screen_Conclusion': 'CI'
      },
      {
        '_MolFileInfo': 'BBtclserve11129916382D 0   0.00000     0.00000   163',
        'NSC': 163,
        'NCI_AIDS_Antiviral_Screen_IC50': '6.75E-04\tM\t>\t6.75E-04\t2',
        '_Name': 163,
        'CAS_RN': '81-11-8',
        '_MolFileComments': '81-11-8',
        'NCI_AIDS_Antiviral_Screen_EC50': '6.75E-04\tM\t>\t6.75E-04\t2',
        'NCI_AIDS_Antiviral_Screen_Conclusion': 'CI'
      },
      {
        '_MolFileInfo': 'BBtclserve11129916382D 0   0.00000     0.00000   164',
        'NSC': 164,
        'NCI_AIDS_Antiviral_Screen_IC50': '2.00E-04\tM\t>\t2.00E-04\t2',
        '_Name': 164,
        'CAS_RN': '5325-43-9',
        '_MolFileComments': '5325-43-9',
        'NCI_AIDS_Antiviral_Screen_EC50': '2.00E-04\tM\t>\t2.00E-04\t2',
        'NCI_AIDS_Antiviral_Screen_Conclusion': 'CI'
      },
      {
        '_MolFileInfo': 'BBtclserve11129916382D 0   0.00000     0.00000   170',
        'NSC': 170,
        '_Name': 170,
        'CAS_RN': '999-99-9',
        '_MolFileComments': '999-99-9',
        'NCI_AIDS_Antiviral_Screen_EC50': '9.47E-04\tM\t>\t9.47E-04\t1',
        'NCI_AIDS_Antiviral_Screen_Conclusion': 'CI'
      },
      {
        '_MolFileInfo': 'BBtclserve11129916382D 0   0.00000     0.00000   180',
        'NSC': 180,
        'NCI_AIDS_Antiviral_Screen_IC50':
        '6.46E-04\tM\t=\t5.80E-04\t2\n1.81E-03\tM\t=\t6.90E-04\t2',
        '_Name': 180,
        'CAS_RN': '69-72-7',
        '_MolFileComments': '69-72-7',
        'NCI_AIDS_Antiviral_Screen_EC50':
        '6.46E-04\tM\t>\t6.46E-04\t2\n1.81E-03\tM\t>\t1.81E-03\t2',
        'NCI_AIDS_Antiviral_Screen_Conclusion': 'CI'
      },
      {
        '_MolFileInfo': 'BBtclserve11129916382D 0   0.00000     0.00000   186',
        'NSC': 186,
        'NCI_AIDS_Antiviral_Screen_IC50': '1.44E-04\tM\t=\t2.49E-05\t2',
        '_Name': 186,
        'CAS_RN': '518-75-2',
        '_MolFileComments': '518-75-2',
        'NCI_AIDS_Antiviral_Screen_EC50': '1.44E-04\tM\t>\t1.44E-04\t2',
        'NCI_AIDS_Antiviral_Screen_Conclusion': 'CI'
      },
      {
        '_MolFileInfo': 'BBtclserve11129916382D 0   0.00000     0.00000   192',
        'NSC': 192,
        'NCI_AIDS_Antiviral_Screen_IC50': '2.00E-04\tM\t=\t3.38E-06\t2',
        '_Name': 192,
        'CAS_RN': '2217-55-2',
        '_MolFileComments': '2217-55-2',
        'NCI_AIDS_Antiviral_Screen_EC50': '2.00E-04\tM\t>\t2.00E-04\t2',
        'NCI_AIDS_Antiviral_Screen_Conclusion': 'CI'
      },
      {
        '_MolFileInfo': 'BBtclserve11129916382D 0   0.00000     0.00000   203',
        'NSC': 203,
        '_Name': 203,
        'CAS_RN': '1155-00-6',
        '_MolFileComments': '1155-00-6',
        'NCI_AIDS_Antiviral_Screen_Conclusion': 'CI'
      },
      {
        '_MolFileInfo': 'BBtclserve11129916382D 0   0.00000     0.00000   210',
        'NSC': 210,
        'NCI_AIDS_Antiviral_Screen_IC50': '1.33E-03\tM\t>\t1.33E-03\t2',
        '_Name': 210,
        'CAS_RN': '5325-75-7',
        '_MolFileComments': '5325-75-7',
        'NCI_AIDS_Antiviral_Screen_EC50': '1.33E-03\tM\t>\t1.33E-03\t2',
        'NCI_AIDS_Antiviral_Screen_Conclusion': 'CI'
      },
      {
        '_MolFileInfo': 'BBtclserve11129916382D 0   0.00000     0.00000   211',
        'NSC': 211,
        'NCI_AIDS_Antiviral_Screen_IC50':
        '2.00E-04\tM\t>\t2.00E-04\t8\n2.00E-03\tM\t=\t1.12E-03\t2',
        '_Name': 211,
        'CAS_RN': '5325-76-8',
        '_MolFileComments': '5325-76-8',
        'NCI_AIDS_Antiviral_Screen_EC50':
        '2.00E-04\tM\t>\t7.42E-05\t8\n2.00E-03\tM\t=\t6.35E-05\t2',
        'NCI_AIDS_Antiviral_Screen_Conclusion': 'CM'
      },
      {
        '_MolFileInfo': 'BBtclserve11129916382D 0   0.00000     0.00000   213',
        'NSC': 213,
        'NCI_AIDS_Antiviral_Screen_IC50': '2.00E-04\tM\t>\t2.00E-04\t4',
        '_Name': 213,
        'CAS_RN': '119-80-2',
        '_MolFileComments': '119-80-2',
        'NCI_AIDS_Antiviral_Screen_EC50': '2.00E-04\tM\t>\t2.00E-04\t4',
        'NCI_AIDS_Antiviral_Screen_Conclusion': 'CI'
      },
      {
        '_MolFileInfo': 'BBtclserve11129916382D 0   0.00000     0.00000   220',
        'NSC': 220,
        'NCI_AIDS_Antiviral_Screen_IC50': '2.00E-04\tM\t>\t2.00E-04\t4',
        '_Name': 220,
        'CAS_RN': '5325-83-7',
        '_MolFileComments': '5325-83-7',
        'NCI_AIDS_Antiviral_Screen_EC50': '2.00E-04\tM\t>\t2.00E-04\t4',
        'NCI_AIDS_Antiviral_Screen_Conclusion': 'CI'
      },
      {
        '_MolFileInfo': 'BBtclserve11129916382D 0   0.00000     0.00000   229',
        'NSC': 229,
        'NCI_AIDS_Antiviral_Screen_IC50': '2.00E-04\tM\t>\t2.00E-04\t2',
        '_Name': 229,
        'CAS_RN': '5325-88-2',
        '_MolFileComments': '5325-88-2',
        'NCI_AIDS_Antiviral_Screen_EC50': '2.00E-04\tM\t>\t2.00E-04\t2',
        'NCI_AIDS_Antiviral_Screen_Conclusion': 'CI'
      },
      {
        '_MolFileInfo': 'BBtclserve11129916382D 0   0.00000     0.00000   256',
        'NSC': 256,
        'NCI_AIDS_Antiviral_Screen_IC50': '2.00E-04\tM\t>\t2.00E-04\t4',
        '_Name': 256,
        'CAS_RN': '5326-06-7',
        '_MolFileComments': '5326-06-7',
        'NCI_AIDS_Antiviral_Screen_EC50': '2.00E-04\tM\t>\t2.00E-04\t4',
        'NCI_AIDS_Antiviral_Screen_Conclusion': 'CI'
      },
    ]
    sdSup = Chem.SDMolSupplier(fileN)
    for i, mol in enumerate(sdSup):
      self.assertEqual(mol.GetPropsAsDict(includePrivate=True), sddata[i])

  def testGetSetProps(self):
    m = Chem.MolFromSmiles("CC")
    errors = {
      "int": "key `foo` exists but does not result in an integer value",
      "double": "key `foo` exists but does not result in a double value",
      "bool": "key `foo` exists but does not result in a True or False value"
    }

    for ob in [m, list(m.GetAtoms())[0], list(m.GetBonds())[0]]:
      ob.SetDoubleProp("foo", 2.0)
      with self.assertRaises(ValueError) as e:
        ob.GetBoolProp("foo")
      self.assertEqual(str(e.exception), errors["bool"])

      with self.assertRaises(ValueError) as e:
        ob.GetIntProp("foo")
      self.assertEqual(str(e.exception), errors["int"])

      ob.SetBoolProp("foo", True)
      with self.assertRaises(ValueError) as e:
        ob.GetDoubleProp("foo")
      self.assertEqual(str(e.exception), errors["double"])

      with self.assertRaises(ValueError) as e:
        ob.GetIntProp("foo")
      self.assertEqual(str(e.exception), errors["int"])

  def testInvariantException(self):
    m = Chem.MolFromSmiles("C")
    try:
      m.GetAtomWithIdx(3)
    except RuntimeError as e:
      import platform
      details = str(e)
      if platform.system() == 'Windows':
        details = details.replace('\\', '/')
      self.assertTrue("Code/GraphMol/ROMol.cpp".lower() in details.lower())
      self.assertTrue("Failed Expression: 3 < 1" in details)
      self.assertTrue("RDKIT:" in details)
      self.assertTrue(__version__ in details)

  # this test should probably always be last since it wraps
  #  the logging stream
  def testLogging(self):
    from io import StringIO
    err = sys.stderr
    try:
      loggers = [("RDKit ERROR", "1", Chem.LogErrorMsg), ("RDKit WARNING", "2", Chem.LogWarningMsg)]
      for msg, v, log in loggers:
        sys.stderr = StringIO()
        log(v)
        self.assertEqual(sys.stderr.getvalue(), "")

      Chem.WrapLogs()
      for msg, v, log in loggers:
        sys.stderr = StringIO()
        log(v)
        s = sys.stderr.getvalue()
        self.assertTrue(msg in s)
    finally:
      sys.stderr = err

  def testGetSDText(self):
    fileN = os.path.join(RDConfig.RDBaseDir, 'Code', 'GraphMol', 'FileParsers', 'test_data',
                         'NCI_aids_few.sdf')
    #fileN = "../FileParsers/test_data/NCI_aids_few.sdf"
    sdSup = Chem.SDMolSupplier(fileN)
    for m in sdSup:
      sdt = Chem.SDWriter.GetText(m)
      ts = Chem.SDMolSupplier()
      ts.SetData(sdt)
      nm = next(ts)
      self.assertEqual(Chem.MolToSmiles(m, True), Chem.MolToSmiles(nm, True))
      for pn in m.GetPropNames():
        self.assertTrue(nm.HasProp(pn))
        self.assertEqual(m.GetProp(pn), nm.GetProp(pn))

  def testUnfoldedRDKFingerprint(self):
    from rdkit.Chem import AllChem

    m = Chem.MolFromSmiles('c1ccccc1N')
    fp = AllChem.UnfoldedRDKFingerprintCountBased(m)
    fpDict = fp.GetNonzeroElements()
    self.assertEqual(len(fpDict.items()), 19)
    self.assertTrue(374073638 in fpDict)
    self.assertEqual(fpDict[374073638], 6)
    self.assertTrue(464351883 in fpDict)
    self.assertEqual(fpDict[464351883], 2)
    self.assertTrue(1949583554 in fpDict)
    self.assertEqual(fpDict[1949583554], 6)
    self.assertTrue(4105342207 in fpDict)
    self.assertEqual(fpDict[4105342207], 1)
    self.assertTrue(794080973 in fpDict)
    self.assertEqual(fpDict[794080973], 1)
    self.assertTrue(3826517238 in fpDict)
    self.assertEqual(fpDict[3826517238], 2)

    m = Chem.MolFromSmiles('Cl')
    fp = AllChem.UnfoldedRDKFingerprintCountBased(m)
    fpDict = fp.GetNonzeroElements()
    self.assertEqual(len(fpDict.items()), 0)

    m = Chem.MolFromSmiles('CCCO')
    aBits = {}
    fp = AllChem.UnfoldedRDKFingerprintCountBased(m, bitInfo=aBits)
    fpDict = fp.GetNonzeroElements()
    self.assertEqual(len(fpDict.items()), 5)
    self.assertTrue(1524090560 in fpDict)
    self.assertEqual(fpDict[1524090560], 1)
    self.assertTrue(1940446997 in fpDict)
    self.assertEqual(fpDict[1940446997], 1)
    self.assertTrue(3977409745 in fpDict)
    self.assertEqual(fpDict[3977409745], 1)
    self.assertTrue(4274652475 in fpDict)
    self.assertEqual(fpDict[4274652475], 1)
    self.assertTrue(4275705116 in fpDict)
    self.assertEqual(fpDict[4275705116], 2)

    self.assertTrue(1524090560 in aBits)
    self.assertEqual(aBits[1524090560], [[1, 2]])
    self.assertTrue(1940446997 in aBits)
    self.assertEqual(aBits[1940446997], [[0, 1]])
    self.assertTrue(3977409745 in aBits)
    self.assertEqual(aBits[3977409745], [[0, 1, 2]])
    self.assertTrue(4274652475 in aBits)
    self.assertEqual(aBits[4274652475], [[2]])
    self.assertTrue(4275705116 in aBits)
    self.assertEqual(aBits[4275705116], [[0], [1]])

  def testRDKFingerprintBitInfo(self):

    m = Chem.MolFromSmiles('CCCO')
    aBits = {}
    fp1 = Chem.RDKFingerprint(m, bitInfo=aBits)
    self.assertTrue(1183 in aBits)
    self.assertEqual(aBits[1183], [[1, 2]])
    self.assertTrue(709 in aBits)
    self.assertEqual(aBits[709], [[0, 1]])
    self.assertTrue(1118 in aBits)
    self.assertEqual(aBits[1118], [[0, 1, 2]])
    self.assertTrue(562 in aBits)
    self.assertEqual(aBits[562], [[2]])
    self.assertTrue(1772 in aBits)
    self.assertEqual(aBits[1772], [[0], [1]])

  def testSimpleAromaticity(self):
    m = Chem.MolFromSmiles('c1ccccc1')
    self.assertTrue(m.GetBondWithIdx(0).GetIsAromatic())
    self.assertTrue(m.GetAtomWithIdx(0).GetIsAromatic())
    Chem.Kekulize(m, True)
    self.assertFalse(m.GetBondWithIdx(0).GetIsAromatic())
    self.assertFalse(m.GetAtomWithIdx(0).GetIsAromatic())
    Chem.SetAromaticity(m, Chem.AROMATICITY_SIMPLE)
    self.assertTrue(m.GetBondWithIdx(0).GetIsAromatic())
    self.assertTrue(m.GetAtomWithIdx(0).GetIsAromatic())

    m = Chem.MolFromSmiles('c1c[nH]cc1')
    self.assertTrue(m.GetBondWithIdx(0).GetIsAromatic())
    self.assertTrue(m.GetAtomWithIdx(0).GetIsAromatic())
    Chem.Kekulize(m, True)
    self.assertFalse(m.GetBondWithIdx(0).GetIsAromatic())
    self.assertFalse(m.GetAtomWithIdx(0).GetIsAromatic())
    Chem.SetAromaticity(m, Chem.AROMATICITY_SIMPLE)
    self.assertTrue(m.GetBondWithIdx(0).GetIsAromatic())
    self.assertTrue(m.GetAtomWithIdx(0).GetIsAromatic())

    m = Chem.MolFromSmiles('c1cccoocc1')
    self.assertTrue(m.GetBondWithIdx(0).GetIsAromatic())
    self.assertTrue(m.GetAtomWithIdx(0).GetIsAromatic())
    Chem.Kekulize(m, True)
    self.assertFalse(m.GetBondWithIdx(0).GetIsAromatic())
    self.assertFalse(m.GetAtomWithIdx(0).GetIsAromatic())
    Chem.SetAromaticity(m, Chem.AROMATICITY_SIMPLE)
    self.assertFalse(m.GetBondWithIdx(0).GetIsAromatic())
    self.assertFalse(m.GetAtomWithIdx(0).GetIsAromatic())

    m = Chem.MolFromSmiles('c1ooc1')
    self.assertTrue(m.GetBondWithIdx(0).GetIsAromatic())
    self.assertTrue(m.GetAtomWithIdx(0).GetIsAromatic())
    Chem.Kekulize(m, True)
    self.assertFalse(m.GetBondWithIdx(0).GetIsAromatic())
    self.assertFalse(m.GetAtomWithIdx(0).GetIsAromatic())
    Chem.SetAromaticity(m, Chem.AROMATICITY_SIMPLE)
    self.assertFalse(m.GetBondWithIdx(0).GetIsAromatic())
    self.assertFalse(m.GetAtomWithIdx(0).GetIsAromatic())

    m = Chem.MolFromSmiles('C1=CC2=CC=CC=CC2=C1')
    self.assertTrue(m.GetBondWithIdx(0).GetIsAromatic())
    self.assertTrue(m.GetAtomWithIdx(0).GetIsAromatic())
    Chem.Kekulize(m, True)
    self.assertFalse(m.GetBondWithIdx(0).GetIsAromatic())
    self.assertFalse(m.GetAtomWithIdx(0).GetIsAromatic())
    Chem.SetAromaticity(m, Chem.AROMATICITY_SIMPLE)
    self.assertFalse(m.GetBondWithIdx(0).GetIsAromatic())
    self.assertFalse(m.GetAtomWithIdx(0).GetIsAromatic())

  def testGithub955(self):
    m = Chem.MolFromSmiles("CCC")
    m.GetAtomWithIdx(0).SetProp("foo", "1")
    self.assertEqual(list(m.GetAtomWithIdx(0).GetPropNames()), ["foo"])
    m.GetBondWithIdx(0).SetProp("foo", "1")
    self.assertEqual(list(m.GetBondWithIdx(0).GetPropNames()), ["foo"])

  def testMDLProps(self):
    m = Chem.MolFromSmiles("CCC")
    m.GetAtomWithIdx(0).SetAtomMapNum(1)
    Chem.SetAtomAlias(m.GetAtomWithIdx(1), "foo")
    Chem.SetAtomValue(m.GetAtomWithIdx(1), "bar")

    m = Chem.MolFromMolBlock(Chem.MolToMolBlock(m))
    self.assertEqual(m.GetAtomWithIdx(0).GetAtomMapNum(), 1)
    self.assertEqual(Chem.GetAtomAlias(m.GetAtomWithIdx(1)), "foo")
    self.assertEqual(Chem.GetAtomValue(m.GetAtomWithIdx(1)), "bar")

  def testSmilesProps(self):
    m = Chem.MolFromSmiles("C")
    Chem.SetSupplementalSmilesLabel(m.GetAtomWithIdx(0), 'xxx')
    self.assertEqual(Chem.MolToSmiles(m), "Cxxx")

  def testGithub1051(self):
    # just need to test that this exists:
    self.assertTrue(Chem.BondDir.EITHERDOUBLE)

  def testGithub1041(self):
    a = Chem.Atom(6)
    self.assertRaises(RuntimeError, lambda: a.GetOwningMol())
    self.assertRaises(RuntimeError, lambda: a.GetNeighbors())
    self.assertRaises(RuntimeError, lambda: a.GetBonds())
    self.assertRaises(RuntimeError, lambda: a.IsInRing())
    self.assertRaises(RuntimeError, lambda: a.IsInRingSize(4))

  def testSmilesParseParams(self):
    smi = "CCC |$foo;;bar$| ourname"
    m = Chem.MolFromSmiles(smi)
    self.assertTrue(m is not None)
    ps = Chem.SmilesParserParams()
    ps.allowCXSMILES = False
    m = Chem.MolFromSmiles(smi, ps)
    self.assertTrue(m is None)
    ps.allowCXSMILES = True
    ps.parseName = True
    m = Chem.MolFromSmiles(smi, ps)
    self.assertTrue(m is not None)
    self.assertTrue(m.GetAtomWithIdx(0).HasProp('atomLabel'))
    self.assertEqual(m.GetAtomWithIdx(0).GetProp('atomLabel'), "foo")
    self.assertTrue(m.HasProp('_Name'))
    self.assertEqual(m.GetProp('_Name'), "ourname")
    self.assertEqual(m.GetProp("_CXSMILES_Data"), "|$foo;;bar$|")

  def testWriteCXSmiles(self):
    smi = "CCC |$foo;;bar$|"
    ps = Chem.SmilesParserParams()
    ps.allowCXSMILES = True
    m = Chem.MolFromSmiles(smi, ps)
    self.assertTrue(m is not None)
    self.assertTrue(m.GetAtomWithIdx(0).HasProp('atomLabel'))
    self.assertEqual(m.GetAtomWithIdx(0).GetProp('atomLabel'), "foo")
    self.assertEqual(Chem.MolToCXSmiles(m),'CCC |$foo;;bar$|')

    smi = "Cl.CCC |$;foo;;bar$|"
    m = Chem.MolFromSmiles(smi, ps)
    self.assertTrue(m is not None)
    self.assertTrue(m.GetAtomWithIdx(1).HasProp('atomLabel'))
    self.assertEqual(m.GetAtomWithIdx(1).GetProp('atomLabel'), "foo")
    self.assertEqual(Chem.MolFragmentToCXSmiles(m,atomsToUse=(1,2,3)), 'CCC |$foo;;bar$|')

  def testPickleProps(self):
    import pickle
    m = Chem.MolFromSmiles('C1=CN=CC=C1')
    m.SetProp("_Name", "Name")
    for atom in m.GetAtoms():
      atom.SetProp("_foo", "bar" + str(atom.GetIdx()))
      atom.SetProp("foo", "baz" + str(atom.GetIdx()))

    Chem.SetDefaultPickleProperties(Chem.PropertyPickleOptions.AllProps)
    pkl = pickle.dumps(m)
    m2 = pickle.loads(pkl)
    smi1 = Chem.MolToSmiles(m)
    smi2 = Chem.MolToSmiles(m2)
    self.assertTrue(smi1 == smi2)
    self.assertEqual(m2.GetProp("_Name"), "Name")
    for atom in m2.GetAtoms():
      self.assertEqual(atom.GetProp("_foo"), "bar" + str(atom.GetIdx()))
      self.assertEqual(atom.GetProp("foo"), "baz" + str(atom.GetIdx()))

    Chem.SetDefaultPickleProperties(Chem.PropertyPickleOptions.AtomProps)
    pkl = pickle.dumps(m)
    m2 = pickle.loads(pkl)
    smi1 = Chem.MolToSmiles(m)
    smi2 = Chem.MolToSmiles(m2)
    self.assertTrue(smi1 == smi2)
    self.assertFalse(m2.HasProp("_Name"))
    for atom in m2.GetAtoms():
      self.assertFalse(atom.HasProp("_foo"))
      self.assertEqual(atom.GetProp("foo"), "baz" + str(atom.GetIdx()))

    Chem.SetDefaultPickleProperties(Chem.PropertyPickleOptions.NoProps)
    pkl = pickle.dumps(m)
    m2 = pickle.loads(pkl)
    smi1 = Chem.MolToSmiles(m)
    smi2 = Chem.MolToSmiles(m2)
    self.assertTrue(smi1 == smi2)
    self.assertFalse(m2.HasProp("_Name"))
    for atom in m2.GetAtoms():
      self.assertFalse(atom.HasProp("_foo"))
      self.assertFalse(atom.HasProp("foo"))

    Chem.SetDefaultPickleProperties(Chem.PropertyPickleOptions.MolProps
                                    | Chem.PropertyPickleOptions.PrivateProps)
    pkl = pickle.dumps(m)
    m2 = pickle.loads(pkl)
    smi1 = Chem.MolToSmiles(m)
    smi2 = Chem.MolToSmiles(m2)
    self.assertTrue(smi1 == smi2)
    self.assertEqual(m2.GetProp("_Name"), "Name")
    for atom in m2.GetAtoms():
      self.assertFalse(atom.HasProp("_foo"))
      self.assertFalse(atom.HasProp("foo"))

  def testGithub1352(self):
    self.assertTrue('SP' in Chem.HybridizationType.names)
    self.assertTrue('S' in Chem.HybridizationType.names)
    m = Chem.MolFromSmiles('CC(=O)O.[Na]')
    self.assertEqual(m.GetAtomWithIdx(0).GetHybridization().name, 'SP3')
    self.assertEqual(m.GetAtomWithIdx(4).GetHybridization().name, 'S')

  def testGithub1366(self):
    mol = Chem.MolFromSmiles('*C*')
    mol = Chem.RWMol(mol)
    ats = iter(mol.GetAtoms())
    atom = next(ats)
    mol.RemoveAtom(atom.GetIdx())
    self.assertRaises(RuntimeError, next, ats)

    mol = Chem.MolFromSmiles('*C*')
    mol = Chem.RWMol(mol)
    bonds = iter(mol.GetBonds())
    bond = next(bonds)
    mol.RemoveBond(bond.GetBeginAtomIdx(), bond.GetEndAtomIdx())
    self.assertRaises(RuntimeError, next, bonds)

  def testGithub1478(self):
    data = """
  MJ150720

  8  8  0  0  0  0  0  0  0  0999 V2000
   -0.4242   -1.4883    0.0000 O   0  0  0  0  0  0  0  0  0  0  0  0
    0.2901   -1.0758    0.0000 C   0  0  0  0  0  0  0  0  0  0  0  0
    1.0046    0.9865    0.0000 A   0  0  0  0  0  0  0  0  0  0  0  0
    1.0046    0.1614    0.0000 A   0  0  0  0  0  0  0  0  0  0  0  0
    0.2901   -0.2508    0.0000 A   0  0  0  0  0  0  0  0  0  0  0  0
   -0.4243    0.1614    0.0000 A   0  0  0  0  0  0  0  0  0  0  0  0
   -0.4243    0.9865    0.0000 A   0  0  0  0  0  0  0  0  0  0  0  0
    0.2901    1.3990    0.0000 A   0  0  0  0  0  0  0  0  0  0  0  0
  7  6  4  0  0  0  0
  8  7  4  0  0  0  0
  6  5  4  0  0  0  0
  5  4  4  0  0  0  0
  5  2  1  0  0  0  0
  4  3  4  0  0  0  0
  8  3  4  0  0  0  0
  2  1  2  0  0  0  0
M  END
"""
    pattern = Chem.MolFromMolBlock(data)
    m = Chem.MolFromSmiles("c1ccccc1C=O")
    self.assertTrue(m.HasSubstructMatch(pattern))

  def testGithub1320(self):
    import pickle
    mol = Chem.MolFromSmiles('N[C@@H](C)O')
    mol2 = pickle.loads(pickle.dumps(mol))
    self.assertEqual(
      Chem.MolToSmiles(mol, isomericSmiles=True), Chem.MolToSmiles(mol2, isomericSmiles=True))
    Chem.SetDefaultPickleProperties(Chem.PropertyPickleOptions.AtomProps
                                    | Chem.PropertyPickleOptions.BondProps
                                    | Chem.PropertyPickleOptions.MolProps
                                    | Chem.PropertyPickleOptions.PrivateProps
                                    | Chem.PropertyPickleOptions.ComputedProps)
    mol3 = pickle.loads(pickle.dumps(mol))

    for a1, a2 in zip(mol.GetAtoms(), mol3.GetAtoms()):
      d1 = a1.GetPropsAsDict()
      d2 = a2.GetPropsAsDict()
      if "__computedProps" in d1:
        c1 = list(d1["__computedProps"])
        c2 = list(d2["__computedProps"])
        del d1["__computedProps"]
        del d2["__computedProps"]
        self.assertEqual(c1, c2)

      assert d1 == d2

    for a1, a2 in zip(mol.GetBonds(), mol3.GetBonds()):
      d1 = a1.GetPropsAsDict()
      d2 = a2.GetPropsAsDict()
      if "__computedProps" in d1:
        c1 = list(d1["__computedProps"])
        c2 = list(d2["__computedProps"])
        del d1["__computedProps"]
        del d2["__computedProps"]
        self.assertEqual(c1, c2)

      assert d1 == d2

    self.assertEqual(
      Chem.MolToSmiles(mol, isomericSmiles=True), Chem.MolToSmiles(mol3, isomericSmiles=True))

  def testOldPropPickles(self):
    data = 'crdkit.Chem.rdchem\nMol\np0\n(S\'\\xef\\xbe\\xad\\xde\\x00\\x00\\x00\\x00\\x08\\x00\\x00\\x00\\x00\\x00\\x00\\x00\\x00\\x00\\x00\\x00)\\x00\\x00\\x00-\\x00\\x00\\x00\\x80\\x01\\x06\\x00`\\x00\\x00\\x00\\x01\\x03\\x07\\x00`\\x00\\x00\\x00\\x02\\x01\\x06 4\\x00\\x00\\x00\\x01\\x01\\x04\\x06\\x00`\\x00\\x00\\x00\\x01\\x03\\x06\\x00(\\x00\\x00\\x00\\x03\\x04\\x08\\x00(\\x00\\x00\\x00\\x03\\x02\\x07\\x00h\\x00\\x00\\x00\\x03\\x02\\x01\\x06 4\\x00\\x00\\x00\\x02\\x01\\x04\\x06\\x00(\\x00\\x00\\x00\\x03\\x04\\x08\\x00(\\x00\\x00\\x00\\x03\\x02\\x07\\x00(\\x00\\x00\\x00\\x03\\x03\\x06\\x00`\\x00\\x00\\x00\\x02\\x02\\x06 4\\x00\\x00\\x00\\x01\\x01\\x04\\x08\\x00(\\x00\\x00\\x00\\x03\\x02\\x06@(\\x00\\x00\\x00\\x03\\x04\\x06@h\\x00\\x00\\x00\\x03\\x03\\x01\\x06@h\\x00\\x00\\x00\\x03\\x03\\x01\\x06@h\\x00\\x00\\x00\\x03\\x03\\x01\\x06@h\\x00\\x00\\x00\\x03\\x03\\x01\\x06@h\\x00\\x00\\x00\\x03\\x03\\x01\\x06\\x00`\\x00\\x00\\x00\\x02\\x02\\x06 4\\x00\\x00\\x00\\x01\\x01\\x04\\x06\\x00(\\x00\\x00\\x00\\x03\\x04\\x08\\x00(\\x00\\x00\\x00\\x03\\x02\\x07\\x00h\\x00\\x00\\x00\\x03\\x02\\x01\\x06 4\\x00\\x00\\x00\\x02\\x01\\x04\\x06\\x00`\\x00\\x00\\x00\\x02\\x02\\x06\\x00`\\x00\\x00\\x00\\x02\\x02\\x06\\x00`\\x00\\x00\\x00\\x02\\x02\\x06@(\\x00\\x00\\x00\\x03\\x04\\x06@h\\x00\\x00\\x00\\x03\\x03\\x01\\x06@h\\x00\\x00\\x00\\x03\\x03\\x01\\x06@h\\x00\\x00\\x00\\x03\\x03\\x01\\x06@h\\x00\\x00\\x00\\x03\\x03\\x01\\x06@(\\x00\\x00\\x00\\x03\\x04\\x06\\x00`\\x00\\x00\\x00\\x03\\x01\\x06\\x00`\\x00\\x00\\x00\\x02\\x02\\x06\\x00`\\x00\\x00\\x00\\x02\\x02\\x06\\x00`\\x00\\x00\\x00\\x02\\x02\\x06\\x00`\\x00\\x00\\x00\\x02\\x02\\x06\\x00`\\x00\\x00\\x00\\x02\\x02\\x0b\\x00\\x01\\x00\\x01\\x02\\x00\\x02\\x03\\x00\\x02\\x04\\x00\\x04\\x05(\\x02\\x04\\x06 \\x06\\x07\\x00\\x07\\x08\\x00\\x08\\t(\\x02\\x08\\n \\n\\x0b\\x00\\x0b\\x0c\\x00\\x0c\\r\\x00\\r\\x0e \\x0e\\x0fh\\x0c\\x0f\\x10h\\x0c\\x10\\x11h\\x0c\\x11\\x12h\\x0c\\x12\\x13h\\x0c\\x0c\\x14\\x00\\x14\\x15\\x00\\x15\\x16\\x00\\x16\\x17(\\x02\\x16\\x18 \\x18\\x19\\x00\\x19\\x1a\\x00\\x1a\\x1b\\x00\\x1b\\x1c\\x00\\x1c\\x1d\\x00\\x1d\\x1eh\\x0c\\x1e\\x1fh\\x0c\\x1f h\\x0c !h\\x0c!"h\\x0c\\x07#\\x00#$\\x00$%\\x00%&\\x00&\\\'\\x00\\\'(\\x00\\x15\\n\\x00"\\x19\\x00(#\\x00\\x13\\x0eh\\x0c"\\x1dh\\x0c\\x14\\x05\\x05\\x0b\\n\\x15\\x14\\x0c\\x06\\x0f\\x10\\x11\\x12\\x13\\x0e\\x06\\x1a\\x1b\\x1c\\x1d"\\x19\\x06\\x1e\\x1f !"\\x1d\\x06$%&\\\'(#\\x17\\x00\\x00\\x00\\x00\\x12\\x03\\x00\\x00\\x00\\x07\\x00\\x00\\x00numArom\\x01\\x02\\x00\\x00\\x00\\x0f\\x00\\x00\\x00_StereochemDone\\x01\\x01\\x00\\x00\\x00\\x03\\x00\\x00\\x00foo\\x00\\x03\\x00\\x00\\x00bar\\x13:\\x02\\x00\\x00\\x00\\x08\\x00\\x00\\x00_CIPRank\\x02\\x12\\x00\\x00\\x00\\x05\\x00\\x00\\x00myidx\\x00\\x01\\x00\\x00\\x000\\x02\\x00\\x00\\x00\\x08\\x00\\x00\\x00_CIPRank\\x02\\x1d\\x00\\x00\\x00\\x05\\x00\\x00\\x00myidx\\x00\\x01\\x00\\x00\\x001\\x04\\x00\\x00\\x00\\x08\\x00\\x00\\x00_CIPRank\\x02\\x15\\x00\\x00\\x00\\x12\\x00\\x00\\x00_ChiralityPossible\\x01\\x01\\x00\\x00\\x00\\x08\\x00\\x00\\x00_CIPCode\\x00\\x01\\x00\\x00\\x00S\\x05\\x00\\x00\\x00myidx\\x00\\x01\\x00\\x00\\x002\\x02\\x00\\x00\\x00\\x08\\x00\\x00\\x00_CIPRank\\x02\\x00\\x00\\x00\\x00\\x05\\x00\\x00\\x00myidx\\x00\\x01\\x00\\x00\\x003\\x02\\x00\\x00\\x00\\x08\\x00\\x00\\x00_CIPRank\\x02\\x1a\\x00\\x00\\x00\\x05\\x00\\x00\\x00myidx\\x00\\x01\\x00\\x00\\x004\\x02\\x00\\x00\\x00\\x08\\x00\\x00\\x00_CIPRank\\x02"\\x00\\x00\\x00\\x05\\x00\\x00\\x00myidx\\x00\\x01\\x00\\x00\\x005\\x02\\x00\\x00\\x00\\x08\\x00\\x00\\x00_CIPRank\\x02\\x1f\\x00\\x00\\x00\\x05\\x00\\x00\\x00myidx\\x00\\x01\\x00\\x00\\x006\\x04\\x00\\x00\\x00\\x08\\x00\\x00\\x00_CIPRank\\x02\\x16\\x00\\x00\\x00\\x12\\x00\\x00\\x00_ChiralityPossible\\x01\\x01\\x00\\x00\\x00\\x08\\x00\\x00\\x00_CIPCode\\x00\\x01\\x00\\x00\\x00S\\x05\\x00\\x00\\x00myidx\\x00\\x01\\x00\\x00\\x007\\x02\\x00\\x00\\x00\\x08\\x00\\x00\\x00_CIPRank\\x02\\x1c\\x00\\x00\\x00\\x05\\x00\\x00\\x00myidx\\x00\\x01\\x00\\x00\\x008\\x02\\x00\\x00\\x00\\x08\\x00\\x00\\x00_CIPRank\\x02$\\x00\\x00\\x00\\x05\\x00\\x00\\x00myidx\\x00\\x01\\x00\\x00\\x009\\x02\\x00\\x00\\x00\\x08\\x00\\x00\\x00_CIPRank\\x02 \\x00\\x00\\x00\\x05\\x00\\x00\\x00myidx\\x00\\x02\\x00\\x00\\x0010\\x02\\x00\\x00\\x00\\x08\\x00\\x00\\x00_CIPRank\\x02\\x13\\x00\\x00\\x00\\x05\\x00\\x00\\x00myidx\\x00\\x02\\x00\\x00\\x0011\\x04\\x00\\x00\\x00\\x08\\x00\\x00\\x00_CIPRank\\x02\\x18\\x00\\x00\\x00\\x12\\x00\\x00\\x00_ChiralityPossible\\x01\\x01\\x00\\x00\\x00\\x08\\x00\\x00\\x00_CIPCode\\x00\\x01\\x00\\x00\\x00S\\x05\\x00\\x00\\x00myidx\\x00\\x02\\x00\\x00\\x0012\\x02\\x00\\x00\\x00\\x08\\x00\\x00\\x00_CIPRank\\x02!\\x00\\x00\\x00\\x05\\x00\\x00\\x00myidx\\x00\\x02\\x00\\x00\\x0013\\x02\\x00\\x00\\x00\\x08\\x00\\x00\\x00_CIPRank\\x02\\x19\\x00\\x00\\x00\\x05\\x00\\x00\\x00myidx\\x00\\x02\\x00\\x00\\x0014\\x02\\x00\\x00\\x00\\x08\\x00\\x00\\x00_CIPRank\\x02\\x0f\\x00\\x00\\x00\\x05\\x00\\x00\\x00myidx\\x00\\x02\\x00\\x00\\x0015\\x02\\x00\\x00\\x00\\x08\\x00\\x00\\x00_CIPRank\\x02\\x0b\\x00\\x00\\x00\\x05\\x00\\x00\\x00myidx\\x00\\x02\\x00\\x00\\x0016\\x02\\x00\\x00\\x00\\x08\\x00\\x00\\x00_CIPRank\\x02\\x08\\x00\\x00\\x00\\x05\\x00\\x00\\x00myidx\\x00\\x02\\x00\\x00\\x0017\\x02\\x00\\x00\\x00\\x08\\x00\\x00\\x00_CIPRank\\x02\\x0b\\x00\\x00\\x00\\x05\\x00\\x00\\x00myidx\\x00\\x02\\x00\\x00\\x0018\\x02\\x00\\x00\\x00\\x08\\x00\\x00\\x00_CIPRank\\x02\\x0f\\x00\\x00\\x00\\x05\\x00\\x00\\x00myidx\\x00\\x02\\x00\\x00\\x0019\\x02\\x00\\x00\\x00\\x08\\x00\\x00\\x00_CIPRank\\x02\\x07\\x00\\x00\\x00\\x05\\x00\\x00\\x00myidx\\x00\\x02\\x00\\x00\\x0020\\x04\\x00\\x00\\x00\\x08\\x00\\x00\\x00_CIPRank\\x02\\x17\\x00\\x00\\x00\\x12\\x00\\x00\\x00_ChiralityPossible\\x01\\x01\\x00\\x00\\x00\\x08\\x00\\x00\\x00_CIPCode\\x00\\x01\\x00\\x00\\x00S\\x05\\x00\\x00\\x00myidx\\x00\\x02\\x00\\x00\\x0021\\x02\\x00\\x00\\x00\\x08\\x00\\x00\\x00_CIPRank\\x02\\x1b\\x00\\x00\\x00\\x05\\x00\\x00\\x00myidx\\x00\\x02\\x00\\x00\\x0022\\x02\\x00\\x00\\x00\\x08\\x00\\x00\\x00_CIPRank\\x02#\\x00\\x00\\x00\\x05\\x00\\x00\\x00myidx\\x00\\x02\\x00\\x00\\x0023\\x02\\x00\\x00\\x00\\x08\\x00\\x00\\x00_CIPRank\\x02\\x1e\\x00\\x00\\x00\\x05\\x00\\x00\\x00myidx\\x00\\x02\\x00\\x00\\x0024\\x04\\x00\\x00\\x00\\x08\\x00\\x00\\x00_CIPRank\\x02\\x14\\x00\\x00\\x00\\x12\\x00\\x00\\x00_ChiralityPossible\\x01\\x01\\x00\\x00\\x00\\x08\\x00\\x00\\x00_CIPCode\\x00\\x01\\x00\\x00\\x00R\\x05\\x00\\x00\\x00myidx\\x00\\x02\\x00\\x00\\x0025\\x02\\x00\\x00\\x00\\x08\\x00\\x00\\x00_CIPRank\\x02\\x06\\x00\\x00\\x00\\x05\\x00\\x00\\x00myidx\\x00\\x02\\x00\\x00\\x0026\\x02\\x00\\x00\\x00\\x08\\x00\\x00\\x00_CIPRank\\x02\\x03\\x00\\x00\\x00\\x05\\x00\\x00\\x00myidx\\x00\\x02\\x00\\x00\\x0027\\x02\\x00\\x00\\x00\\x08\\x00\\x00\\x00_CIPRank\\x02\\x05\\x00\\x00\\x00\\x05\\x00\\x00\\x00myidx\\x00\\x02\\x00\\x00\\x0028\\x02\\x00\\x00\\x00\\x08\\x00\\x00\\x00_CIPRank\\x02\\x10\\x00\\x00\\x00\\x05\\x00\\x00\\x00myidx\\x00\\x02\\x00\\x00\\x0029\\x02\\x00\\x00\\x00\\x08\\x00\\x00\\x00_CIPRank\\x02\\x0c\\x00\\x00\\x00\\x05\\x00\\x00\\x00myidx\\x00\\x02\\x00\\x00\\x0030\\x02\\x00\\x00\\x00\\x08\\x00\\x00\\x00_CIPRank\\x02\\t\\x00\\x00\\x00\\x05\\x00\\x00\\x00myidx\\x00\\x02\\x00\\x00\\x0031\\x02\\x00\\x00\\x00\\x08\\x00\\x00\\x00_CIPRank\\x02\\n\\x00\\x00\\x00\\x05\\x00\\x00\\x00myidx\\x00\\x02\\x00\\x00\\x0032\\x02\\x00\\x00\\x00\\x08\\x00\\x00\\x00_CIPRank\\x02\\r\\x00\\x00\\x00\\x05\\x00\\x00\\x00myidx\\x00\\x02\\x00\\x00\\x0033\\x02\\x00\\x00\\x00\\x08\\x00\\x00\\x00_CIPRank\\x02\\x11\\x00\\x00\\x00\\x05\\x00\\x00\\x00myidx\\x00\\x02\\x00\\x00\\x0034\\x02\\x00\\x00\\x00\\x08\\x00\\x00\\x00_CIPRank\\x02\\x0e\\x00\\x00\\x00\\x05\\x00\\x00\\x00myidx\\x00\\x02\\x00\\x00\\x0035\\x02\\x00\\x00\\x00\\x08\\x00\\x00\\x00_CIPRank\\x02\\x04\\x00\\x00\\x00\\x05\\x00\\x00\\x00myidx\\x00\\x02\\x00\\x00\\x0036\\x02\\x00\\x00\\x00\\x08\\x00\\x00\\x00_CIPRank\\x02\\x02\\x00\\x00\\x00\\x05\\x00\\x00\\x00myidx\\x00\\x02\\x00\\x00\\x0037\\x02\\x00\\x00\\x00\\x08\\x00\\x00\\x00_CIPRank\\x02\\x01\\x00\\x00\\x00\\x05\\x00\\x00\\x00myidx\\x00\\x02\\x00\\x00\\x0038\\x02\\x00\\x00\\x00\\x08\\x00\\x00\\x00_CIPRank\\x02\\x02\\x00\\x00\\x00\\x05\\x00\\x00\\x00myidx\\x00\\x02\\x00\\x00\\x0039\\x02\\x00\\x00\\x00\\x08\\x00\\x00\\x00_CIPRank\\x02\\x04\\x00\\x00\\x00\\x05\\x00\\x00\\x00myidx\\x00\\x02\\x00\\x00\\x0040\\x13\\x16\'\np1\ntp2\nRp3\n.'
    import pickle
    # bonds were broken in v1
    m2 = pickle.loads(data.encode("utf-8"), encoding='bytes')

    self.assertEqual(m2.GetProp("foo"), "bar")
    for atom in m2.GetAtoms():
      self.assertEqual(atom.GetProp("myidx"), str(atom.GetIdx()))

    self.assertEqual(
      Chem.MolToSmiles(m2, True),
      Chem.MolToSmiles(
        Chem.MolFromSmiles(
          "CN[C@@H](C)C(=O)N[C@H](C(=O)N1C[C@@H](Oc2ccccc2)C[C@H]1C(=O)N[C@@H]1CCCc2ccccc21)C1CCCCC1"
        ), True))

  def testGithub1461(self):
    # this is simple, it should throw a precondition and not seg fault
    m = Chem.RWMol()
    try:
      m.AddBond(0, 1, Chem.BondType.SINGLE)
      self.assertFalse(True)  # shouldn't get here
    except RuntimeError:
      pass

  def testMolBundles1(self):
    b = Chem.MolBundle()
    smis = ('CC(Cl)(F)CC(F)(Br)', 'C[C@](Cl)(F)C[C@H](F)(Br)', 'C[C@](Cl)(F)C[C@@H](F)(Br)')
    for smi in smis:
      b.AddMol(Chem.MolFromSmiles(smi))
    self.assertEqual(len(b), 3)
    self.assertEqual(b.Size(), 3)
    self.assertRaises(IndexError, lambda: b[4])
    self.assertEqual(
      Chem.MolToSmiles(b[1], isomericSmiles=True),
      Chem.MolToSmiles(Chem.MolFromSmiles(smis[1]), isomericSmiles=True))
    self.assertTrue(
      b.HasSubstructMatch(Chem.MolFromSmiles('CC(Cl)(F)CC(F)(Br)'), useChirality=True))
    self.assertTrue(
      b.HasSubstructMatch(Chem.MolFromSmiles('C[C@](Cl)(F)C[C@@H](F)(Br)'), useChirality=True))
    self.assertTrue(
      b.HasSubstructMatch(Chem.MolFromSmiles('C[C@@](Cl)(F)C[C@@H](F)(Br)'), useChirality=False))
    self.assertFalse(
      b.HasSubstructMatch(Chem.MolFromSmiles('C[C@@](Cl)(F)C[C@@H](F)(Br)'), useChirality=True))

    self.assertEqual(
      len(b.GetSubstructMatch(Chem.MolFromSmiles('CC(Cl)(F)CC(F)(Br)'), useChirality=True)), 8)
    self.assertEqual(
      len(b.GetSubstructMatch(Chem.MolFromSmiles('C[C@](Cl)(F)C[C@@H](F)(Br)'), useChirality=True)),
      8)
    self.assertEqual(
      len(
        b.GetSubstructMatch(Chem.MolFromSmiles('C[C@@](Cl)(F)C[C@@H](F)(Br)'), useChirality=False)),
      8)
    self.assertEqual(
      len(
        b.GetSubstructMatch(Chem.MolFromSmiles('C[C@@](Cl)(F)C[C@@H](F)(Br)'), useChirality=True)),
      0)

    self.assertEqual(
      len(b.GetSubstructMatches(Chem.MolFromSmiles('CC(Cl)(F)CC(F)(Br)'), useChirality=True)), 1)
    self.assertEqual(
      len(
        b.GetSubstructMatches(Chem.MolFromSmiles('C[C@](Cl)(F)C[C@@H](F)(Br)'), useChirality=True)),
      1)
    self.assertEqual(
      len(
        b.GetSubstructMatches(
          Chem.MolFromSmiles('C[C@@](Cl)(F)C[C@@H](F)(Br)'), useChirality=False)), 1)
    self.assertEqual(
      len(
        b.GetSubstructMatches(Chem.MolFromSmiles('C[C@@](Cl)(F)C[C@@H](F)(Br)'),
                              useChirality=True)), 0)
    self.assertEqual(
      len(b.GetSubstructMatches(Chem.MolFromSmiles('CC(Cl)(F)CC(F)(Br)'), useChirality=True)[0]), 8)
    self.assertEqual(
      len(
        b.GetSubstructMatches(Chem.MolFromSmiles('C[C@](Cl)(F)C[C@@H](F)(Br)'),
                              useChirality=True)[0]), 8)
    self.assertEqual(
      len(
        b.GetSubstructMatches(
          Chem.MolFromSmiles('C[C@@](Cl)(F)C[C@@H](F)(Br)'), useChirality=False)[0]), 8)

  def testMolBundles2(self):
    b = Chem.MolBundle()
    smis = ('Fc1c(Cl)cccc1', 'Fc1cc(Cl)ccc1', 'Fc1ccc(Cl)cc1')
    for smi in smis:
      b.AddMol(Chem.MolFromSmiles(smi))
    self.assertEqual(len(b), 3)
    self.assertEqual(b.Size(), 3)
    self.assertTrue(Chem.MolFromSmiles('Fc1c(Cl)cccc1').HasSubstructMatch(b))
    self.assertTrue(Chem.MolFromSmiles('Fc1cc(Cl)ccc1').HasSubstructMatch(b))
    self.assertTrue(Chem.MolFromSmiles('Fc1c(Cl)cccc1C').HasSubstructMatch(b))
    self.assertTrue(Chem.MolFromSmiles('Fc1cc(Cl)ccc1C').HasSubstructMatch(b))
    self.assertFalse(Chem.MolFromSmiles('Fc1c(Br)cccc1').HasSubstructMatch(b))

    self.assertEqual(len(Chem.MolFromSmiles('Fc1c(Cl)cccc1').GetSubstructMatch(b)), 8)
    self.assertEqual(len(Chem.MolFromSmiles('Fc1c(Cl)cccc1').GetSubstructMatches(b)), 1)
    self.assertEqual(len(Chem.MolFromSmiles('Fc1c(Cl)cccc1').GetSubstructMatches(b)[0]), 8)
    self.assertEqual(len(Chem.MolFromSmiles('Fc1ccc(Cl)cc1').GetSubstructMatches(b)), 1)
    self.assertEqual(
      len(Chem.MolFromSmiles('Fc1ccc(Cl)cc1').GetSubstructMatches(b, uniquify=False)), 2)

    self.assertEqual(len(Chem.MolFromSmiles('Fc1c(C)cccc1').GetSubstructMatch(b)), 0)
    self.assertEqual(len(Chem.MolFromSmiles('Fc1c(C)cccc1').GetSubstructMatches(b)), 0)

  def testGithub1622(self):
    nonaromatics = (
      "C1=C[N]C=C1",  # radicals are not two electron donors
      "O=C1C=CNC=C1",  # exocyclic double bonds don't steal electrons
      "C1=CS(=O)C=C1",  # not sure how to classify this example from the
      # OEChem docs
      "C1#CC=CC=C1"  # benzyne
      # 5-membered heterocycles
      "C1=COC=C1",  # furan
      "C1=CSC=C1",  # thiophene
      "C1=CNC=C1",  #pyrrole
      "C1=COC=N1",  # oxazole
      "C1=CSC=N1",  # thiazole
      "C1=CNC=N1",  # imidazole
      "C1=CNN=C1",  # pyrazole
      "C1=CON=C1",  # isoxazole
      "C1=CSN=C1",  # isothiazole
      "C1=CON=N1",  # 1,2,3-oxadiazole
      "C1=CNN=N1",  # 1,2,3-triazole
      "N1=CSC=N1",  # 1,3,4-thiadiazole
      # not outside the second rows
      "C1=CC=C[Si]=C1",
      "C1=CC=CC=P1",
      # 5-membered heterocycles outside the second row
      "C1=C[Se]C=C1",
      'C1=C[Te]C=C1')
    for smi in nonaromatics:
      m = Chem.MolFromSmiles(smi, sanitize=False)
      Chem.SanitizeMol(m, Chem.SANITIZE_ALL ^ Chem.SANITIZE_SETAROMATICITY)
      Chem.SetAromaticity(m, Chem.AROMATICITY_MDL)
      self.assertFalse(m.GetAtomWithIdx(0).GetIsAromatic())
    aromatics = (
      "C1=CC=CC=C1",  # benzene, of course
      # hetrocyclics
      "N1=CC=CC=C1",  # pyridine
      "N1=CC=CC=N1",  # pyridazine
      "N1=CC=CN=C1",  # pyrimidine
      "N1=CC=NC=C1",  # pyrazine
      "N1=CN=CN=C1",  # 1,3,5-triazine
      # polycyclic aromatics
      "C1=CC2=CC=CC=CC2=C1",  # azulene
      "C1=CC=CC2=CC=CC=C12",
      "C1=CC2=CC=CC=CC=C12",
      "C1=CC=C2C(=C1)N=CC=N2",
      "C1=CN=CC2C=CC=CC1=2",
      "C1=CC=C2C(=C1)N=C3C=CC=CC3=N2",
      "C1=CN=NC2C=CC=CC1=2",
      # macrocycle aromatics
      "C1=CC=CC=CC=CC=C1",
      "C1=CC=CC=CC=CC=CC=CC=CC=CC=C1",
      "N1=CN=NC=CC=CC=CC=CC=CC=CC=CC=CC=CC=CC=CC=CC=C1")
    for smi in aromatics:
      m = Chem.MolFromSmiles(smi, sanitize=False)
      Chem.SanitizeMol(m, Chem.SANITIZE_ALL ^ Chem.SANITIZE_SETAROMATICITY)
      Chem.SetAromaticity(m, Chem.AROMATICITY_MDL)
      self.assertTrue(m.GetAtomWithIdx(0).GetIsAromatic())

  def testMolBlockChirality(self):
    m = Chem.MolFromSmiles('C[C@H](Cl)Br')
    mb = Chem.MolToMolBlock(m)
    m2 = Chem.MolFromMolBlock(mb)
    csmi1 = Chem.MolToSmiles(m, isomericSmiles=True)
    csmi2 = Chem.MolToSmiles(m2, isomericSmiles=True)
    self.assertEqual(csmi1, csmi2)

  def testIssue1735(self):
    # this shouldn't seg fault...
    m = Chem.RWMol()
    ranks = Chem.CanonicalRankAtoms(m, breakTies=False)
    ranks = Chem.CanonicalRankAtoms(m, breakTies=True)

  def testGithub1615(self):
    mb = """Issue399a.mol
  ChemDraw04050615582D

  4  4  0  0  0  0  0  0  0  0999 V2000
   -0.7697    0.0000    0.0000 C   0  0  0  0  0  0  0  0  0  0  0  0
    0.0553    0.0000    0.0000 C   0  0  0  0  0  0  0  0  0  0  0  0
    0.7697    0.4125    0.0000 C   0  0  0  0  0  0  0  0  0  0  0  0
    0.7697   -0.4125    0.0000 O   0  0  0  0  0  0  0  0  0  0  0  0
  2  1  1  0
  2  3  1  0
  3  4  1  0
  2  4  1  0
M  END"""
    m = Chem.MolFromMolBlock(mb)
    self.assertFalse(m.GetAtomWithIdx(1).HasProp("_CIPCode"))
    self.assertEqual(m.GetBondWithIdx(0).GetBondDir(), Chem.BondDir.NONE)
    self.assertEqual(m.GetAtomWithIdx(1).GetChiralTag(), Chem.ChiralType.CHI_UNSPECIFIED)
    m.GetAtomWithIdx(1).SetChiralTag(Chem.ChiralType.CHI_TETRAHEDRAL_CW)
    Chem.AssignStereochemistry(m, force=True)
    self.assertTrue(m.GetAtomWithIdx(1).HasProp("_CIPCode"))
    self.assertEqual(m.GetAtomWithIdx(1).GetProp("_CIPCode"), "S")
    self.assertEqual(m.GetBondWithIdx(0).GetBondDir(), Chem.BondDir.NONE)
    Chem.WedgeBond(m.GetBondWithIdx(0), 1, m.GetConformer())
    self.assertEqual(m.GetBondWithIdx(0).GetBondDir(), Chem.BondDir.BEGINWEDGE)

  def testSmilesToAtom(self):
    a = Chem.AtomFromSmiles("C")
    self.assertEqual(a.GetAtomicNum(), 6)
    b = Chem.BondFromSmiles("=")
    self.assertEqual(b.GetBondType(), Chem.BondType.DOUBLE)
    a = Chem.AtomFromSmiles("error")
    self.assertIs(a, None)
    b = Chem.BondFromSmiles("d")
    self.assertIs(b, None)

    a = Chem.AtomFromSmarts("C")
    self.assertEqual(a.GetAtomicNum(), 6)
    b = Chem.BondFromSmarts("=")
    self.assertEqual(b.GetBondType(), Chem.BondType.DOUBLE)
    a = Chem.AtomFromSmarts("error")
    self.assertIs(a, None)
    b = Chem.BondFromSmarts("d")
    self.assertIs(b, None)

  def testSVGParsing(self):
    svg = """<?xml version='1.0' encoding='iso-8859-1'?>
<svg version='1.1' baseProfile='full'
              xmlns='http://www.w3.org/2000/svg'
                      xmlns:rdkit='http://www.rdkit.org/xml'
                      xmlns:xlink='http://www.w3.org/1999/xlink'
                  xml:space='preserve'
width='200px' height='200px' >
<rect style='opacity:1.0;fill:#FFFFFF;stroke:none' width='200' height='200' x='0' y='0'> </rect>
<path d='M 9.09091,89.4974 24.2916,84.7462' style='fill:none;fill-rule:evenodd;stroke:#000000;stroke-width:2px;stroke-linecap:butt;stroke-linejoin:miter;stroke-opacity:1' />
<path d='M 24.2916,84.7462 39.4923,79.9949' style='fill:none;fill-rule:evenodd;stroke:#0000FF;stroke-width:2px;stroke-linecap:butt;stroke-linejoin:miter;stroke-opacity:1' />
<path d='M 86.2908,106.814 75.1709,93.4683 72.0765,96.8285 86.2908,106.814' style='fill:#000000;fill-rule:evenodd;stroke:#000000;stroke-width:2px;stroke-linecap:butt;stroke-linejoin:miter;stroke-opacity:1' />
<path d='M 75.1709,93.4683 57.8622,86.8431 64.051,80.1229 75.1709,93.4683' style='fill:#0000FF;fill-rule:evenodd;stroke:#0000FF;stroke-width:2px;stroke-linecap:butt;stroke-linejoin:miter;stroke-opacity:1' />
<path d='M 75.1709,93.4683 72.0765,96.8285 57.8622,86.8431 75.1709,93.4683' style='fill:#0000FF;fill-rule:evenodd;stroke:#0000FF;stroke-width:2px;stroke-linecap:butt;stroke-linejoin:miter;stroke-opacity:1' />
<path d='M 86.2908,106.814 82.1459,125.293' style='fill:none;fill-rule:evenodd;stroke:#000000;stroke-width:2px;stroke-linecap:butt;stroke-linejoin:miter;stroke-opacity:1' />
<path d='M 82.1459,125.293 78.0009,143.772' style='fill:none;fill-rule:evenodd;stroke:#00CC00;stroke-width:2px;stroke-linecap:butt;stroke-linejoin:miter;stroke-opacity:1' />
<path d='M 86.2908,106.814 129.89,93.1862' style='fill:none;fill-rule:evenodd;stroke:#000000;stroke-width:2px;stroke-linecap:butt;stroke-linejoin:miter;stroke-opacity:1' />
<path d='M 134.347,94.186 138.492,75.7069' style='fill:none;fill-rule:evenodd;stroke:#000000;stroke-width:2px;stroke-linecap:butt;stroke-linejoin:miter;stroke-opacity:1' />
<path d='M 138.492,75.7069 142.637,57.2277' style='fill:none;fill-rule:evenodd;stroke:#FF0000;stroke-width:2px;stroke-linecap:butt;stroke-linejoin:miter;stroke-opacity:1' />
<path d='M 125.432,92.1865 129.577,73.7074' style='fill:none;fill-rule:evenodd;stroke:#000000;stroke-width:2px;stroke-linecap:butt;stroke-linejoin:miter;stroke-opacity:1' />
<path d='M 129.577,73.7074 133.722,55.2282' style='fill:none;fill-rule:evenodd;stroke:#FF0000;stroke-width:2px;stroke-linecap:butt;stroke-linejoin:miter;stroke-opacity:1' />
<path d='M 129.89,93.1862 142.557,104.852' style='fill:none;fill-rule:evenodd;stroke:#000000;stroke-width:2px;stroke-linecap:butt;stroke-linejoin:miter;stroke-opacity:1' />
<path d='M 142.557,104.852 155.224,116.517' style='fill:none;fill-rule:evenodd;stroke:#FF0000;stroke-width:2px;stroke-linecap:butt;stroke-linejoin:miter;stroke-opacity:1' />
<text x='39.4923' y='83.483' style='font-size:15px;font-style:normal;font-weight:normal;fill-opacity:1;stroke:none;font-family:sans-serif;text-anchor:start;fill:#0000FF' ><tspan>NH</tspan></text>
<text x='67.6656' y='158.998' style='font-size:15px;font-style:normal;font-weight:normal;fill-opacity:1;stroke:none;font-family:sans-serif;text-anchor:start;fill:#00CC00' ><tspan>Cl</tspan></text>
<text x='132.777' y='56.228' style='font-size:15px;font-style:normal;font-weight:normal;fill-opacity:1;stroke:none;font-family:sans-serif;text-anchor:start;fill:#FF0000' ><tspan>O</tspan></text>
<text x='149.782' y='131.743' style='font-size:15px;font-style:normal;font-weight:normal;fill-opacity:1;stroke:none;font-family:sans-serif;text-anchor:start;fill:#FF0000' ><tspan>OH</tspan></text>
<text x='89.9952' y='194' style='font-size:12px;font-style:normal;font-weight:normal;fill-opacity:1;stroke:none;font-family:sans-serif;text-anchor:start;fill:#000000' ><tspan>m1</tspan></text>
<metadata>
<rdkit:mol xmlns:rdkit = "http://www.rdkit.org/xml" version="0.9">
<rdkit:atom idx="1" atom-smiles="[CH3]" drawing-x="9.09091" drawing-y="89.4974" x="-2.78651" y="0.295614" z="0" />
<rdkit:atom idx="2" atom-smiles="[NH]" drawing-x="52.6897" drawing-y="75.8699" x="-1.35482" y="0.743114" z="0" />
<rdkit:atom idx="3" atom-smiles="[C@H]" drawing-x="86.2908" drawing-y="106.814" x="-0.251428" y="-0.273019" z="0" />
<rdkit:atom idx="4" atom-smiles="[Cl]" drawing-x="76.2932" drawing-y="151.385" x="-0.579728" y="-1.73665" z="0" />
<rdkit:atom idx="5" atom-smiles="[C]" drawing-x="129.89" drawing-y="93.1862" x="1.18027" y="0.174481" z="0" />
<rdkit:atom idx="6" atom-smiles="[O]" drawing-x="139.887" drawing-y="48.6148" x="1.50857" y="1.63811" z="0" />
<rdkit:atom idx="7" atom-smiles="[OH]" drawing-x="163.491" drawing-y="124.13" x="2.28366" y="-0.841652" z="0" />
<rdkit:bond idx="1" begin-atom-idx="1" end-atom-idx="2" bond-smiles="-" />
<rdkit:bond idx="2" begin-atom-idx="2" end-atom-idx="3" bond-smiles="-" />
<rdkit:bond idx="3" begin-atom-idx="3" end-atom-idx="4" bond-smiles="-" />
<rdkit:bond idx="4" begin-atom-idx="3" end-atom-idx="5" bond-smiles="-" />
<rdkit:bond idx="5" begin-atom-idx="5" end-atom-idx="6" bond-smiles="=" />
<rdkit:bond idx="6" begin-atom-idx="5" end-atom-idx="7" bond-smiles="-" />
</rdkit:mol></metadata>
</svg>"""
    mol = Chem.MolFromRDKitSVG(svg)
    self.assertEqual(mol.GetNumAtoms(), 7)
    self.assertEqual(Chem.MolToSmiles(mol), 'CN[C@H](Cl)C(=O)O')

    svg2 = """<?xml version='1.0' encoding='iso-8859-1'?>
<svg version='1.1' baseProfile='full'
          xmlns='http://www.w3.org/2000/svg'
                  xmlns:rdkit='http://www.rdkit.org/xml'
                  xmlns:xlink='http://www.w3.org/1999/xlink'
              xml:space='preserve'
width='200px' height='200px' >
<rect style='opacity:1.0;fill:#FFFFFF;stroke:none' width='200' height='200' x='0' y='0'> </rect>
<path d='M 9.09091,89.4974 24.2916,84.7462' style='fill:none;fill-rule:evenodd;stroke:#000000;stroke-width:2px;stroke-linecap:butt;stroke-linejoin:miter;stroke-opacity:1' />
<path d='M 24.2916,84.7462 39.4923,79.9949' style='fill:none;fill-rule:evenodd;stroke:#0000FF;stroke-width:2px;stroke-linecap:butt;stroke-linejoin:miter;stroke-opacity:1' />
<path d='M 86.2908,106.814 75.1709,93.4683 72.0765,96.8285 86.2908,106.814' style='fill:#000000;fill-rule:evenodd;stroke:#000000;stroke-width:2px;stroke-linecap:butt;stroke-linejoin:miter;stroke-opacity:1' />
<path d='M 75.1709,93.4683 57.8622,86.8431 64.051,80.1229 75.1709,93.4683' style='fill:#0000FF;fill-rule:evenodd;stroke:#0000FF;stroke-width:2px;stroke-linecap:butt;stroke-linejoin:miter;stroke-opacity:1' />
<path d='M 75.1709,93.4683 72.0765,96.8285 57.8622,86.8431 75.1709,93.4683' style='fill:#0000FF;fill-rule:evenodd;stroke:#0000FF;stroke-width:2px;stroke-linecap:butt;stroke-linejoin:miter;stroke-opacity:1' />
<path d='M 86.2908,106.814 82.1459,125.293' style='fill:none;fill-rule:evenodd;stroke:#000000;stroke-width:2px;stroke-linecap:butt;stroke-linejoin:miter;stroke-opacity:1' />
<path d='M 82.1459,125.293 78.0009,143.772' style='fill:none;fill-rule:evenodd;stroke:#00CC00;stroke-width:2px;stroke-linecap:butt;stroke-linejoin:miter;stroke-opacity:1' />
<path d='M 86.2908,106.814 129.89,93.1862' style='fill:none;fill-rule:evenodd;stroke:#000000;stroke-width:2px;stroke-linecap:butt;stroke-linejoin:miter;stroke-opacity:1' />
<path d='M 134.347,94.186 138.492,75.7069' style='fill:none;fill-rule:evenodd;stroke:#000000;stroke-width:2px;stroke-linecap:butt;stroke-linejoin:miter;stroke-opacity:1' />
<path d='M 138.492,75.7069 142.637,57.2277' style='fill:none;fill-rule:evenodd;stroke:#FF0000;stroke-width:2px;stroke-linecap:butt;stroke-linejoin:miter;stroke-opacity:1' />
<path d='M 125.432,92.1865 129.577,73.7074' style='fill:none;fill-rule:evenodd;stroke:#000000;stroke-width:2px;stroke-linecap:butt;stroke-linejoin:miter;stroke-opacity:1' />
<path d='M 129.577,73.7074 133.722,55.2282' style='fill:none;fill-rule:evenodd;stroke:#FF0000;stroke-width:2px;stroke-linecap:butt;stroke-linejoin:miter;stroke-opacity:1' />
<path d='M 129.89,93.1862 142.557,104.852' style='fill:none;fill-rule:evenodd;stroke:#000000;stroke-width:2px;stroke-linecap:butt;stroke-linejoin:miter;stroke-opacity:1' />
<path d='M 142.557,104.852 155.224,116.517' style='fill:none;fill-rule:evenodd;stroke:#FF0000;stroke-width:2px;stroke-linecap:butt;stroke-linejoin:miter;stroke-opacity:1' />
<text x='39.4923' y='83.483' style='font-size:15px;font-style:normal;font-weight:normal;fill-opacity:1;stroke:none;font-family:sans-serif;text-anchor:start;fill:#0000FF' ><tspan>NH</tspan></text>
<text x='67.6656' y='158.998' style='font-size:15px;font-style:normal;font-weight:normal;fill-opacity:1;stroke:none;font-family:sans-serif;text-anchor:start;fill:#00CC00' ><tspan>Cl</tspan></text>
<text x='132.777' y='56.228' style='font-size:15px;font-style:normal;font-weight:normal;fill-opacity:1;stroke:none;font-family:sans-serif;text-anchor:start;fill:#FF0000' ><tspan>O</tspan></text>
<text x='149.782' y='131.743' style='font-size:15px;font-style:normal;font-weight:normal;fill-opacity:1;stroke:none;font-family:sans-serif;text-anchor:start;fill:#FF0000' ><tspan>OH</tspan></text>
<text x='89.9952' y='194' style='font-size:12px;font-style:normal;font-weight:normal;fill-opacity:1;stroke:none;font-family:sans-serif;text-anchor:start;fill:#000000' ><tspan>m1</tspan></text>
</svg>"""
    mol = Chem.MolFromRDKitSVG(svg2)
    self.assertTrue(mol is None)

    with self.assertRaises(RuntimeError):
      mol = Chem.MolFromRDKitSVG("bad svg")

  def testAssignChiralTypesFromBondDirs(self):
    """
    Just check to see that AssignChiralTypesFromBondDirs is wrapped.
    Critical tests of the underlying C++ function already exist
    in SD file reader tests.
    """
    mol = Chem.MolFromSmiles('C(F)(Cl)Br')
    rdkit.Chem.rdDepictor.Compute2DCoords(mol)
    atom0 = mol.GetAtomWithIdx(0)
    self.assertEqual(atom0.GetChiralTag(), Chem.rdchem.ChiralType.CHI_UNSPECIFIED)
    bond = mol.GetBondBetweenAtoms(0, 1)
    bond.SetBondDir(Chem.rdchem.BondDir.BEGINWEDGE)
    Chem.AssignChiralTypesFromBondDirs(mol)
    self.assertEqual(atom0.GetChiralTag(), Chem.rdchem.ChiralType.CHI_TETRAHEDRAL_CCW)

  def testAssignStereochemistryFrom3D(self):
    def _stereoTester(mol,expectedCIP,expectedStereo):
      mol.UpdatePropertyCache()
      self.assertEqual(mol.GetNumAtoms(),9)
      self.assertFalse(mol.GetAtomWithIdx(1).HasProp("_CIPCode"))
      self.assertEqual(mol.GetBondWithIdx(3).GetStereo(),Chem.BondStereo.STEREONONE)
      for bond in mol.GetBonds():
        bond.SetBondDir(Chem.BondDir.NONE)
      Chem.AssignStereochemistryFrom3D(mol)
      self.assertTrue(mol.GetAtomWithIdx(1).HasProp("_CIPCode"))
      self.assertEqual(mol.GetAtomWithIdx(1).GetProp("_CIPCode"),expectedCIP)
      self.assertEqual(mol.GetBondWithIdx(3).GetStereo(),expectedStereo)

    fileN = os.path.join(RDConfig.RDBaseDir, 'Code', 'GraphMol', 'test_data',
                       'stereochem.sdf')
    suppl = Chem.SDMolSupplier(fileN, sanitize=False)
    expected = (
    ("R",Chem.BondStereo.STEREOZ),
    ("R",Chem.BondStereo.STEREOE),
    ("S",Chem.BondStereo.STEREOZ),
    ("S",Chem.BondStereo.STEREOE),
    )
    for i,mol in enumerate(suppl):
      cip,stereo = expected[i]
      _stereoTester(mol,cip,stereo)

  def testGitHub2082(self):
    ctab="""
  MJ150720

  9  9  0  0  0  0  0  0  0  0999 V2000
    2.5687   -0.7144    0.0000 C   0  0  0  0  0  0  0  0  0  0  0  0
    2.1562    0.0000    0.0000 C   0  0  0  0  0  0  0  0  0  0  0  0
    2.5687    0.7144    0.0000 O   0  0  0  0  0  0  0  0  0  0  0  0
    1.3312    0.0000    0.0000 C   0  0  0  0  0  0  0  0  0  0  0  0
    0.9187   -0.7144    0.0000 C   0  0  0  0  0  0  0  0  0  0  0  0
    0.0937   -0.7144    0.0000 C   0  0  0  0  0  0  0  0  0  0  0  0
   -0.3187    0.0000    0.0000 C   0  0  0  0  0  0  0  0  0  0  0  0
    0.0937    0.7144    0.0000 C   0  0  0  0  0  0  0  0  0  0  0  0
    0.9187    0.7144    0.0000 C   0  0  0  0  0  0  0  0  0  0  0  0
  2  1  1  6
  2  3  1  0
  2  4  1  0
  4  5  2  0
  5  6  1  0
  6  7  2  0
  7  8  1  0
  8  9  2  0
  9  4  1  0
M  END
"""
    mol = Chem.MolFromMolBlock(ctab)
    self.assertFalse(mol.GetConformer().Is3D())
    self.assertTrue("@" in Chem.MolToSmiles(mol,True))

  def testGitHub2082_2(self):
    # test a mol block that lies is 3D but labelled 2D
    ofile = os.path.join(RDConfig.RDBaseDir, 'Code', 'GraphMol', 'Wrap', 'test_data',
                         'issue2082.mol')
    with open(ofile) as inf:
      ctab = inf.read()
    m = Chem.MolFromMolBlock(ctab)
    self.assertTrue(m.GetConformer().Is3D())

  def testSetQuery(self):
    from rdkit.Chem import rdqueries
    pat = Chem.MolFromSmarts("[C]")
    self.assertFalse(Chem.MolFromSmiles("c1ccccc1").HasSubstructMatch(pat))

    q = rdqueries.AtomNumEqualsQueryAtom(6)
    for atom in pat.GetAtoms():
      atom.SetQuery(q)

    self.assertTrue(Chem.MolFromSmiles("c1ccccc1").HasSubstructMatch(pat))

  def testGitHub1985(self):
    # simple check, this used to throw an exception
    try:
      Chem.MolToSmarts(Chem.MolFromSmarts("[C@]"))
    except:
      self.fail("[C@] caused an exception when roundtripping smarts")

  def testGetEnhancedStereo(self):

    rdbase = os.environ['RDBASE']
    filename = os.path.join(rdbase, 'Code/GraphMol/FileParsers/test_data/two_centers_or.mol')
    m = Chem.MolFromMolFile(filename)

    sg = m.GetStereoGroups()
    self.assertEqual(len(sg), 2)
    group1 = sg[1]
    self.assertEqual(group1.GetGroupType(), Chem.StereoGroupType.STEREO_OR)
    stereo_atoms = group1.GetAtoms()
    self.assertEqual(len(stereo_atoms), 2)
    # file is 1 indexed and says 5
    self.assertEqual(stereo_atoms[1].GetIdx(), 4)

    # make sure the atoms are connected to the parent molecule
    stereo_atoms[1].SetProp("foo","bar")
    self.assertTrue(m.GetAtomWithIdx(4).HasProp("foo"))

    # make sure that we can iterate over the atoms:
    for at in stereo_atoms:
      at.SetProp("foo2","bar2")
      self.assertTrue(m.GetAtomWithIdx(at.GetIdx()).HasProp("foo2"))



  def testEnhancedStereoPreservesMol(self):
    """
    Check that the stereo group (and the atoms therein) preserve the lifetime
    of the associated mol.
    """
    rdbase = os.environ['RDBASE']
    filename = os.path.join(rdbase, 'Code/GraphMol/FileParsers/test_data/two_centers_or.mol')
    m = Chem.MolFromMolFile(filename)

    sg = m.GetStereoGroups()
    m = None
    gc.collect()
    self.assertEqual(len(sg), 2)
    group1 = sg[1]
    stereo_atoms = group1.GetAtoms()
    sg = None
    gc.collect()
    self.assertEqual(stereo_atoms[1].GetIdx(), 4)
    self.assertEqual(stereo_atoms[1].GetOwningMol().GetNumAtoms(),8)

  def testSetEnhancedStereoGroup(self):
    m = Chem.MolFromSmiles('F[C@@H](Br)[C@H](F)Cl |o1:1|')
    m2 = Chem.RWMol(m)

    groups = m2.GetStereoGroups()
    self.assertEqual(len(groups), 1)
    # Can clear the StereoGroups by setting to an empty list
    m2.SetStereoGroups([])
    self.assertEqual(len(m2.GetStereoGroups()), 0)

    # Can add new StereoGroups
    group1 = Chem.rdchem.CreateStereoGroup(Chem.rdchem.StereoGroupType.STEREO_OR, m2,
                                     [1])
    m2.SetStereoGroups([group1])
    self.assertEqual(len(m2.GetStereoGroups()), 1)

  def testSetEnhancedStereoGroupOwnershipCheck(self):
    # make sure that the object returned by CreateStereoGroup()
    # preserves the owning molecule:
    m = Chem.RWMol(Chem.MolFromSmiles('F[C@@H](Br)[C@H](F)Cl'))
    group1 = Chem.rdchem.CreateStereoGroup(Chem.rdchem.StereoGroupType.STEREO_OR, m,
                                     [1])
    m.SetStereoGroups([group1])
    self.assertEqual(len(m.GetStereoGroups()), 1)

    m = None
    gc.collect()
    stereo_atoms = group1.GetAtoms()
    self.assertEqual(stereo_atoms[0].GetIdx(), 1)
    return
    self.assertEqual(stereo_atoms[0].GetOwningMol().GetNumAtoms(), 6)

    # make sure we can't add StereoGroups constructed from one molecule
    # to a different one:
    m2 = Chem.RWMol(Chem.MolFromSmiles('F[C@@H](Br)[C@H](F)Cl'))
    with self.assertRaises(ValueError):
      m2.SetStereoGroups([group1])

  def testSetEnhancedStereoTypeChecking(self):
    m = Chem.RWMol(Chem.MolFromSmiles('F[C@@H](Br)[C@H](F)Cl'))

    # List or tuple should be allowed:
    group = Chem.rdchem.CreateStereoGroup(Chem.rdchem.StereoGroupType.STEREO_OR, m, [1, 3])
    group = Chem.rdchem.CreateStereoGroup(Chem.rdchem.StereoGroupType.STEREO_OR, m, (1, 3))

    # Python ValueError (range error) with index past the end
    with self.assertRaises(ValueError):
      group = Chem.rdchem.CreateStereoGroup(Chem.rdchem.StereoGroupType.STEREO_OR, m, [100])

    # Mol is None
    with self.assertRaises(TypeError):
      group = Chem.rdchem.CreateStereoGroup(Chem.rdchem.StereoGroupType.STEREO_OR, None, [1])

    # Atom indices must be numbers
    with self.assertRaises(TypeError):
      group = Chem.rdchem.CreateStereoGroup(Chem.rdchem.StereoGroupType.STEREO_OR, m, [1, 'text'])

  def testSubstructParameters(self):
    m = Chem.MolFromSmiles('C[C@](F)(Cl)OCC')
    p1 = Chem.MolFromSmiles('C[C@](F)(Cl)O')
    p2 = Chem.MolFromSmiles('C[C@@](F)(Cl)O')
    p3 = Chem.MolFromSmiles('CC(F)(Cl)O')

    ps = Chem.SubstructMatchParameters()
    self.assertTrue(m.HasSubstructMatch(p1,ps))
    self.assertTrue(m.HasSubstructMatch(p2,ps))
    self.assertTrue(m.HasSubstructMatch(p3,ps))
    self.assertEqual(m.GetSubstructMatch(p1,ps),(0,1,2,3,4))
    self.assertEqual(m.GetSubstructMatch(p2,ps),(0,1,2,3,4))
    self.assertEqual(m.GetSubstructMatch(p3,ps),(0,1,2,3,4))
    self.assertEqual(m.GetSubstructMatches(p1,ps),((0,1,2,3,4),))
    self.assertEqual(m.GetSubstructMatches(p2,ps),((0,1,2,3,4),))
    self.assertEqual(m.GetSubstructMatches(p3,ps),((0,1,2,3,4),))
    ps.useChirality = True
    self.assertTrue(m.HasSubstructMatch(p1,ps))
    self.assertFalse(m.HasSubstructMatch(p2,ps))
    self.assertTrue(m.HasSubstructMatch(p3,ps))
    self.assertEqual(m.GetSubstructMatch(p1,ps),(0,1,2,3,4))
    self.assertEqual(m.GetSubstructMatch(p2,ps),())
    self.assertEqual(m.GetSubstructMatch(p3,ps),(0,1,2,3,4))
    self.assertEqual(m.GetSubstructMatches(p1,ps),((0,1,2,3,4),))
    self.assertEqual(m.GetSubstructMatches(p2,ps),())
    self.assertEqual(m.GetSubstructMatches(p3,ps),((0,1,2,3,4),))

  def testSubstructParametersBundles(self):
    b = Chem.MolBundle()
    smis = ('C[C@](F)(Cl)O', 'C[C@](Br)(Cl)O', 'C[C@](I)(Cl)O')
    for smi in smis:
      b.AddMol(Chem.MolFromSmiles(smi))
    self.assertEqual(len(b), 3)
    self.assertEqual(b.Size(), 3)
    ps = Chem.SubstructMatchParameters()
    ps.useChirality = True
    self.assertTrue(Chem.MolFromSmiles('C[C@](F)(Cl)OCC').HasSubstructMatch(b,ps))
    self.assertFalse(Chem.MolFromSmiles('C[C@@](F)(Cl)OCC').HasSubstructMatch(b,ps))
    self.assertTrue(Chem.MolFromSmiles('C[C@](I)(Cl)OCC').HasSubstructMatch(b,ps))
    self.assertFalse(Chem.MolFromSmiles('C[C@@](I)(Cl)OCC').HasSubstructMatch(b,ps))

    self.assertEqual(Chem.MolFromSmiles('C[C@](F)(Cl)OCC').GetSubstructMatch(b,ps),(0,1,2,3,4))
    self.assertEqual(Chem.MolFromSmiles('C[C@@](F)(Cl)OCC').GetSubstructMatch(b,ps),())
    self.assertEqual(Chem.MolFromSmiles('C[C@](I)(Cl)OCC').GetSubstructMatch(b,ps),(0,1,2,3,4))
    self.assertEqual(Chem.MolFromSmiles('C[C@@](I)(Cl)OCC').GetSubstructMatch(b,ps),())

    self.assertEqual(Chem.MolFromSmiles('C[C@](F)(Cl)OCC').GetSubstructMatches(b,ps),((0,1,2,3,4),))
    self.assertEqual(Chem.MolFromSmiles('C[C@@](F)(Cl)OCC').GetSubstructMatches(b,ps),())
    self.assertEqual(Chem.MolFromSmiles('C[C@](I)(Cl)OCC').GetSubstructMatches(b,ps),((0,1,2,3,4),))
    self.assertEqual(Chem.MolFromSmiles('C[C@@](I)(Cl)OCC').GetSubstructMatches(b,ps),())

  def testSubstructParametersBundles2(self):
    b = Chem.MolBundle()
    smis = ('C[C@](F)(Cl)O', 'C[C@](Br)(Cl)O', 'C[C@](I)(Cl)O')
    for smi in smis:
      b.AddMol(Chem.MolFromSmiles(smi))
    self.assertEqual(len(b), 3)
    b2 = Chem.MolBundle()
    smis = ('C[C@@](F)(Cl)O', 'C[C@@](Br)(Cl)O', 'C[C@@](I)(Cl)O')
    for smi in smis:
      b2.AddMol(Chem.MolFromSmiles(smi))
    self.assertEqual(len(b2), 3)
    ps = Chem.SubstructMatchParameters()
    ps.useChirality = True
    self.assertTrue(b.HasSubstructMatch(b,ps))
    self.assertFalse(b.HasSubstructMatch(b2,ps))
    self.assertFalse(b2.HasSubstructMatch(b,ps))

    self.assertEqual(b.GetSubstructMatch(b,ps),(0,1,2,3,4))
    self.assertEqual(b.GetSubstructMatch(b2,ps),())
    self.assertEqual(b2.GetSubstructMatch(b,ps),())

    self.assertEqual(b.GetSubstructMatches(b,ps),((0,1,2,3,4),))
    self.assertEqual(b.GetSubstructMatches(b2,ps),())
    self.assertEqual(b2.GetSubstructMatches(b,ps),())


  def testGithub2285(self):
    fileN = os.path.join(RDConfig.RDBaseDir, 'Code', 'GraphMol', 'FileParsers', 'test_data',
                         'github2285.sdf')

    supp = Chem.ForwardSDMolSupplier(fileN, removeHs=False)
    if hasattr(supp, "__next__"):
      self.assertTrue(supp.__next__() is not None)
    else:
      self.assertTrue(supp.next() is not None)

  def testBitVectProp(self):
    bv = DataStructs.ExplicitBitVect(100)
    m = Chem.MolFromSmiles("CC")
    for atom in m.GetAtoms():
      bv.SetBit(atom.GetIdx())
      atom.SetExplicitBitVectProp("prop", bv)

    for atom in m.GetAtoms():
      bv = atom.GetExplicitBitVectProp("prop")
      self.assertTrue(bv.GetBit(atom.GetIdx()))

  def testBitVectQuery(self):
    bv = DataStructs.ExplicitBitVect(4)
    bv.SetBit(0)
    bv.SetBit(2)

    # wow, what a mouthfull..
    qa = rdqueries.HasBitVectPropWithValueQueryAtom("prop", bv, tolerance=0.0)

    m = Chem.MolFromSmiles("CC")
    for atom in m.GetAtoms():
      if atom.GetIdx() == 0:
        atom.SetExplicitBitVectProp("prop", bv)

    l = tuple([x.GetIdx() for x in m.GetAtomsMatchingQuery(qa)])
    self.assertEqual(l, (0,))

    m = Chem.MolFromSmiles("CC")
    for atom in m.GetAtoms():
      bv = DataStructs.ExplicitBitVect(4)
      bv.SetBit(atom.GetIdx())
      atom.SetExplicitBitVectProp("prop", bv)

    sma = Chem.MolFromSmarts("C")
    for atom in sma.GetAtoms():
      bv = DataStructs.ExplicitBitVect(4)
      bv.SetBit(1)
      qa = rdqueries.HasBitVectPropWithValueQueryAtom("prop", bv, tolerance=0.0)
      atom.ExpandQuery(qa)

    res = m.GetSubstructMatches(sma)
    self.assertEqual(res, ((1,),))

    sma = Chem.MolFromSmarts("C")
    for atom in sma.GetAtoms():
      bv = DataStructs.ExplicitBitVect(4)
      bv.SetBit(0)
      qa = rdqueries.HasBitVectPropWithValueQueryAtom("prop", bv, tolerance=0.0)
      atom.ExpandQuery(qa)

    res = m.GetSubstructMatches(sma)
    self.assertEqual(res, ((0,),))

    sma = Chem.MolFromSmarts("C")
    for atom in sma.GetAtoms():
      bv = DataStructs.ExplicitBitVect(4)
      bv.SetBit(0)
      qa = rdqueries.HasBitVectPropWithValueQueryAtom("prop", bv, tolerance=1.0)
      atom.ExpandQuery(qa)

    res = m.GetSubstructMatches(sma)
    self.assertEqual(res, ((0,),(1,)))

  def testGithub2441(self):
    m = Chem.MolFromSmiles("CC")
    conf = Chem.Conformer(2)
    m.AddConformer(conf,assignId=False)
    m.GetConformer().SetIntProp("foo",1)
    m.GetConformer().SetProp("bar","foo")
    self.assertTrue(m.GetConformer().HasProp("foo"))
    self.assertFalse(m.GetConformer().HasProp("food"))
    d = m.GetConformer().GetPropsAsDict()
    self.assertTrue('foo' in d)
    self.assertTrue('bar' in d)
    self.assertEqual(d['bar'],'foo')
    self.assertEqual(m.GetConformer().GetProp("bar"),"foo")
    self.assertEqual(m.GetConformer().GetIntProp("foo"),1)

  def testGithub2479(self):
    # Chemistry failure in last entry
    smi2='''c1ccccc  duff
c1ccccc1 ok
c1ccncc1 pyridine
C(C garbage
C1CC1 ok2
C1C(Cl)C1 ok3
CC(C)(C)(C)C duff2
'''
    suppl2 = Chem.SmilesMolSupplier()
    suppl2.SetData(smi2, titleLine=False, nameColumn=1)
    l = [x for x in suppl2]
    self.assertEqual(len(l),7)
    self.assertTrue(l[6] is None)

    # SMILES failure in last entry
    smi2='''c1ccccc  duff
c1ccccc1 ok
c1ccncc1 pyridine
C(C garbage
C1CC1 ok2
C1C(Cl)C1 ok3
C1C(Cl)CCCC duff2
'''
    suppl2 = Chem.SmilesMolSupplier()
    suppl2.SetData(smi2, titleLine=False, nameColumn=1)
    l = [x for x in suppl2]
    self.assertEqual(len(l),7)
    self.assertTrue(l[6] is None)

    sdf=b"""
  Mrv1810 06051911332D          

  3  2  0  0  0  0            999 V2000
  -13.3985    4.9850    0.0000 C   0  0  0  0  0  0  0  0  0  0  0  0
  -12.7066    5.4343    0.0000 O   0  0  0  0  0  0  0  0  0  0  0  0
  -12.0654    4.9151    0.0000 C   0  0  0  0  0  0  0  0  0  0  0  0
  1  2  1  0  0  0  0
  2  3  1  0  0  0  0
M  END
$$$$

  Mrv1810 06051911332D          

  3  2  0  0  0  0            999 V2000
  -10.3083    4.8496    0.0000 C   0  0  0  0  0  0  0  0  0  0  0  0
   -9.6408    5.3345    0.0000 F   0  0  0  0  0  0  0  0  0  0  0  0
   -9.0277    4.7825    0.0000 C   0  0  0  0  0  0  0  0  0  0  0  0
  1  2  1  0  0  0  0
  2  3  1  0  0  0  0
M  END
$$$$

  Mrv1810 06051911332D          

  3  2  0  0  0  0            999 V2000
  -10.3083    4.8496    0.0000 C   0  0  0  0  0  0  0  0  0  0  0  0
   -9.6"""
    suppl3 = Chem.SDMolSupplier()
    suppl3.SetData(sdf)
    l = [x for x in suppl3]
    self.assertEqual(len(l),3)
    self.assertTrue(l[1] is None)
    self.assertTrue(l[2] is None)

    from io import BytesIO
    sio = BytesIO(sdf)
    suppl3 = Chem.ForwardSDMolSupplier(sio)
    l = [x for x in suppl3]
    self.assertEqual(len(l),3)
    self.assertTrue(l[1] is None)
    self.assertTrue(l[2] is None)

    sdf=b"""
  Mrv1810 06051911332D          

  3  2  0  0  0  0            999 V2000
  -13.3985    4.9850    0.0000 C   0  0  0  0  0  0  0  0  0  0  0  0
  -12.7066    5.4343    0.0000 O   0  0  0  0  0  0  0  0  0  0  0  0
  -12.0654    4.9151    0.0000 C   0  0  0  0  0  0  0  0  0  0  0  0
  1  2  1  0  0  0  0
  2  3  1  0  0  0  0
M  END
>  <pval>  (1) 
[1,2,]

$$$$

  Mrv1810 06051911332D          

  3  2  0  0  0  0            999 V2000
  -10.3083    4.8496    0.0000 C   0  0  0  0  0  0  0  0  0  0  0  0
   -9.6408    5.3345    0.0000 O   0  0  0  0  0  0  0  0  0  0  0  0
   -9.0277    4.7825    0.0000 C   0  0  0  0  0  0  0  0  0  0  0  0
  1  2  1  0  0  0  0
  2  3  1  0  0  0  0
M  END
>  <pval>  (1) 
[1,2,]
"""
    suppl3 = Chem.SDMolSupplier()
    suppl3.SetData(sdf)
    l = [x for x in suppl3]
    self.assertEqual(len(l),2)
    self.assertTrue(l[0] is not None)
    self.assertTrue(l[1] is not None)

    from io import BytesIO
    sio = BytesIO(sdf)
    suppl3 = Chem.ForwardSDMolSupplier(sio)
    l = [x for x in suppl3]
    self.assertEqual(len(l),2)
    self.assertTrue(l[0] is not None)
    self.assertTrue(l[1] is not None)

  def testXYZ(self):
    conf = Chem.Conformer(5)
    conf.SetAtomPosition(0, [0.000, 0.000, 0.000])
    conf.SetAtomPosition(1, [-0.635, -0.635, 0.635])
    conf.SetAtomPosition(2, [-0.635, 0.635, -0.635])
    conf.SetAtomPosition(3, [0.635, -0.635, -0.635])
    conf.SetAtomPosition(4, [0.635, 0.635, 0.635])

    emol = Chem.EditableMol(Chem.Mol())
    for z in [6, 1, 1, 1, 1]:
      emol.AddAtom(Chem.Atom(z))
    mol = emol.GetMol()
    mol.SetProp('_Name', 'methane\nthis part should not be output')
    mol.AddConformer(conf)

    xyzblock_expected = """5
methane
C      0.000000    0.000000    0.000000
H     -0.635000   -0.635000    0.635000
H     -0.635000    0.635000   -0.635000
H      0.635000   -0.635000   -0.635000
H      0.635000    0.635000    0.635000
"""

    self.assertEqual(Chem.MolToXYZBlock(mol), xyzblock_expected)

  def testSanitizationExceptionBasics(self):
    try:
      Chem.SanitizeMol(Chem.MolFromSmiles('CFC',sanitize=False))
    except Chem.AtomValenceException as exc:
      self.assertEqual(exc.cause.GetAtomIdx(),1)
    else:
      self.assertFalse(True)

    try:
      Chem.SanitizeMol(Chem.MolFromSmiles('c1cc1',sanitize=False))
    except Chem.KekulizeException as exc:
      self.assertEqual(exc.cause.GetAtomIndices(),(0,1,2))
    else:
      self.assertFalse(True)


  def testSanitizationExceptionHierarchy(self):
    with self.assertRaises(Chem.AtomValenceException):
      Chem.SanitizeMol(Chem.MolFromSmiles('CFC',sanitize=False))
    with self.assertRaises(Chem.AtomSanitizeException):
      Chem.SanitizeMol(Chem.MolFromSmiles('CFC',sanitize=False))
    with self.assertRaises(Chem.MolSanitizeException):
      Chem.SanitizeMol(Chem.MolFromSmiles('CFC',sanitize=False))
    with self.assertRaises(ValueError):
      Chem.SanitizeMol(Chem.MolFromSmiles('CFC',sanitize=False))

    with self.assertRaises(Chem.KekulizeException):
      Chem.SanitizeMol(Chem.MolFromSmiles('c1cc1',sanitize=False))
    with self.assertRaises(Chem.MolSanitizeException):
      Chem.SanitizeMol(Chem.MolFromSmiles('c1cc1',sanitize=False))
    with self.assertRaises(ValueError):
      Chem.SanitizeMol(Chem.MolFromSmiles('c1cc1', sanitize=False))

  def testDetectChemistryProblems(self):
    m = Chem.MolFromSmiles('CFCc1cc1ClC',sanitize=False)
    ps = Chem.DetectChemistryProblems(m)
    self.assertEqual(len(ps),3)
    self.assertEqual([x.GetType() for x in ps],['AtomValenceException','AtomValenceException','KekulizeException'])
    self.assertEqual(ps[0].GetAtomIdx(),1)
    self.assertEqual(ps[1].GetAtomIdx(),6)
    self.assertEqual(ps[2].GetAtomIndices(),(3,4,5))

  def testGithub2611(self):
    mol = Chem.MolFromSmiles('ONCS.ONCS')
    for atom in mol.GetAtoms():
      atom.SetIsotope(atom.GetIdx())

    order1 = list(Chem.CanonicalRankAtomsInFragment(mol, atomsToUse=range(0, 4), breakTies=False, includeIsotopes=True))
    order2 = list(Chem.CanonicalRankAtomsInFragment(mol, atomsToUse=range(0, 8), breakTies=False, includeIsotopes=False))
    self.assertNotEqual(order1[:4], order2[4:])
    # ensure that the orders are ignored in the second batch
    self.assertEqual(order2[:4], order2[4:])


    for smi in ['ONCS.ONCS', 'F[C@@H](Br)[C@H](F)Cl']:
      mol = Chem.MolFromSmiles(smi)
      for atom in mol.GetAtoms():
        atom.SetIsotope(atom.GetIdx())

        for iso,chiral in [(True,True),(True,False),(False,True), (False,False)]:
          order1 = list(Chem.CanonicalRankAtomsInFragment(mol, atomsToUse=range(0, mol.GetNumAtoms()), bondsToUse=range(0,mol.GetNumBonds()),
                                                          breakTies=False, includeIsotopes=iso, includeChirality=chiral))
          order2 = list(Chem.CanonicalRankAtomsInFragment(mol, atomsToUse=range(0, mol.GetNumAtoms()), bondsToUse=range(0,mol.GetNumBonds()),
                                                          breakTies=True, includeIsotopes=iso, includeChirality=chiral))
          order3 = list(Chem.CanonicalRankAtoms(mol, breakTies=False, includeIsotopes=iso, includeChirality=chiral))
          order4 = list(Chem.CanonicalRankAtoms(mol, breakTies=True, includeIsotopes=iso, includeChirality=chiral))
          self.assertEqual(order1,order3)
          self.assertEqual(order2,order4)

  def testSetBondStereoFromDirections(self):
    m1 = Chem.MolFromMolBlock('''
  Mrv1810 10141909482D          

  4  3  0  0  0  0            999 V2000
    3.3412   -2.9968    0.0000 C   0  0  0  0  0  0  0  0  0  0  0  0
    2.5162   -2.9968    0.0000 C   0  0  0  0  0  0  0  0  0  0  0  0
    2.1037   -3.7112    0.0000 C   0  0  0  0  0  0  0  0  0  0  0  0
    3.7537   -2.2823    0.0000 C   0  0  0  0  0  0  0  0  0  0  0  0
  1  2  2  0  0  0  0
  2  3  1  0  0  0  0
  1  4  1  0  0  0  0
M  END
''', sanitize=False)
    self.assertEqual(m1.GetBondBetweenAtoms(0,1).GetBondType(),Chem.BondType.DOUBLE)
    self.assertEqual(m1.GetBondBetweenAtoms(0,1).GetStereo(),Chem.BondStereo.STEREONONE)
    Chem.SetBondStereoFromDirections(m1)
    self.assertEqual(m1.GetBondBetweenAtoms(0,1).GetStereo(),Chem.BondStereo.STEREOTRANS)

    m2 = Chem.MolFromMolBlock('''
  Mrv1810 10141909542D          

  4  3  0  0  0  0            999 V2000
    3.4745   -5.2424    0.0000 C   0  0  0  0  0  0  0  0  0  0  0  0
    2.6495   -5.2424    0.0000 C   0  0  0  0  0  0  0  0  0  0  0  0
    2.2370   -5.9569    0.0000 C   0  0  0  0  0  0  0  0  0  0  0  0
    3.8870   -5.9569    0.0000 C   0  0  0  0  0  0  0  0  0  0  0  0
  1  2  2  0  0  0  0
  2  3  1  0  0  0  0
  1  4  1  0  0  0  0
M  END
''',sanitize=False)
    self.assertEqual(m2.GetBondBetweenAtoms(0,1).GetBondType(),Chem.BondType.DOUBLE)
    self.assertEqual(m2.GetBondBetweenAtoms(0,1).GetStereo(),Chem.BondStereo.STEREONONE)
    Chem.SetBondStereoFromDirections(m2)
    self.assertEqual(m2.GetBondBetweenAtoms(0,1).GetStereo(),Chem.BondStereo.STEREOCIS)


  def testSetBondDirFromStereo(self):
    m1 = Chem.MolFromSmiles('CC=CC')
    m1.GetBondWithIdx(1).SetStereoAtoms(0,3)
    m1.GetBondWithIdx(1).SetStereo(Chem.BondStereo.STEREOCIS)
    Chem.SetDoubleBondNeighborDirections(m1)
    self.assertEqual(Chem.MolToSmiles(m1),r"C/C=C\C")
    self.assertEqual(m1.GetBondWithIdx(0).GetBondDir(),Chem.BondDir.ENDUPRIGHT)
    self.assertEqual(m1.GetBondWithIdx(2).GetBondDir(),Chem.BondDir.ENDDOWNRIGHT)

  def testAssignChiralTypesFromMolParity(self):
    class TestAssignChiralTypesFromMolParity:
      class BondDef:
        def __init__(self, bi, ei, t):
          self.beginIdx = bi
          self.endIdx = ei
          self.type = t

      def __init__(self, mol, parent):
        self.parent = parent
        self.parityMap = {
          Chem.ChiralType.CHI_TETRAHEDRAL_CW: 1,
          Chem.ChiralType.CHI_TETRAHEDRAL_CCW: 2,
          Chem.ChiralType.CHI_UNSPECIFIED: 0,
          Chem.ChiralType.CHI_OTHER: 0
        }
        self.d_rwMol = Chem.RWMol(mol)
        self.assignMolParity()
        self.fillBondDefVect()
        Chem.AssignAtomChiralTagsFromMolParity(self.d_rwMol)
        self.d_refSmiles = Chem.MolToSmiles(self.d_rwMol)
        self.heapPermutation()

      def assignMolParity(self):
        Chem.AssignAtomChiralTagsFromStructure(self.d_rwMol)
        for a in self.d_rwMol.GetAtoms():
          parity = self.parityMap[a.GetChiralTag()]
          a.SetIntProp("molParity", parity)
          a.SetChiralTag(Chem.ChiralType.CHI_UNSPECIFIED)

      def fillBondDefVect(self):
        self.d_bondDefVect = [self.BondDef(b.GetBeginAtomIdx(),
          b.GetEndAtomIdx(), b.GetBondType()) for b in self.d_rwMol.GetBonds()]

      def stripBonds(self):
        for i in reversed(range(self.d_rwMol.GetNumBonds())):
          b = self.d_rwMol.GetBondWithIdx(i)
          self.d_rwMol.RemoveBond(b.GetBeginAtomIdx(), b.GetEndAtomIdx())

      def addBonds(self):
        [self.d_rwMol.AddBond(bondDef.beginIdx,
          bondDef.endIdx, bondDef.type) for bondDef in self.d_bondDefVect]

      def checkBondPermutation(self):
        self.stripBonds()
        self.addBonds();
        Chem.SanitizeMol(self.d_rwMol)
        Chem.AssignAtomChiralTagsFromMolParity(self.d_rwMol)
        self.parent.assertEqual(Chem.MolToSmiles(self.d_rwMol), self.d_refSmiles)

      def heapPermutation(self, s = 0):
        # if size becomes 1 the permutation is ready to use
        if (s == 0):
          s = len(self.d_bondDefVect)
        if (s == 1):
          self.checkBondPermutation()
          return
        for i in range(s):
          self.heapPermutation(s - 1)
          # if size is odd, swap first and last element
          j = 0 if (s % 2 == 1) else i
          self.d_bondDefVect[j], self.d_bondDefVect[s - 1] = \
            self.d_bondDefVect[s - 1], self.d_bondDefVect[j]

    molb = """
     RDKit          3D

  6  5  0  0  1  0  0  0  0  0999 V2000
   -2.9747    1.7234    0.0753 C   0  0  0  0  0  0  0  0  0  0  0  0
   -1.4586    1.4435    0.1253 C   0  0  0  0  0  0  0  0  0  0  0  0
   -3.5885    2.6215    1.4893 Cl  0  0  0  0  0  0  0  0  0  0  0  0
   -3.7306    0.3885   -0.0148 C   0  0  0  0  0  0  0  0  0  0  0  0
   -0.3395    3.0471    0.1580 Br  0  0  0  0  0  0  0  0  0  0  0  0
   -1.1574    0.7125    1.2684 F   0  0  0  0  0  0  0  0  0  0  0  0
  1  2  1  0
  1  3  1  0
  1  4  1  0
  2  5  1  0
  2  6  1  0
M  END
"""
    m = Chem.RWMol(Chem.MolFromMolBlock(
      molb, sanitize = True, removeHs = False))
    self.assertIsNotNone(m)
    TestAssignChiralTypesFromMolParity(m, self)

<<<<<<< HEAD
  def testCXSMILESErrors(self):
    smi = "CCC |FAILURE|"
    ps = Chem.SmilesParserParams()
    ps.strictCXSMILES = False
    m = Chem.MolFromSmiles(smi, ps)
    self.assertTrue(m is not None)
    self.assertEqual(m.GetNumAtoms(),3)

=======
  def testRemoveHsParams(self):
    smips = Chem.SmilesParserParams()
    smips.removeHs = False

    m = Chem.MolFromSmiles('F.[H]',smips)
    m = Chem.MolFromSmiles('F.[H]',smips)
    ps = Chem.RemoveHsParameters()
    m = Chem.RemoveHs(m,ps)
    self.assertEqual(m.GetNumAtoms(),2)
    ps.removeDegreeZero = True
    m = Chem.RemoveHs(m,ps)
    self.assertEqual(m.GetNumAtoms(),1)

    m = Chem.MolFromSmiles('F[H-]F',smips)
    ps = Chem.RemoveHsParameters()
    m = Chem.RemoveHs(m,ps)
    self.assertEqual(m.GetNumAtoms(),3)
    m = Chem.MolFromSmiles('F[H-]F',smips)
    ps.removeHigherDegrees = True
    m = Chem.RemoveHs(m,ps)
    self.assertEqual(m.GetNumAtoms(),2)

    m = Chem.MolFromSmiles('[H][H]',smips)
    ps = Chem.RemoveHsParameters()
    m = Chem.RemoveHs(m,ps)
    self.assertEqual(m.GetNumAtoms(),2)
    m = Chem.MolFromSmiles('[H][H]',smips)
    ps.removeOnlyHNeighbors = True
    m = Chem.RemoveHs(m,ps)
    self.assertEqual(m.GetNumAtoms(),0)

    m = Chem.MolFromSmiles('F[2H]',smips)
    ps = Chem.RemoveHsParameters()
    m = Chem.RemoveHs(m,ps)
    self.assertEqual(m.GetNumAtoms(),2)
    m = Chem.MolFromSmiles('F[2H]',smips)
    ps.removeIsotopes = True
    m = Chem.RemoveHs(m,ps)
    self.assertEqual(m.GetNumAtoms(),1)

    m = Chem.MolFromSmiles('*[H]',smips)
    ps = Chem.RemoveHsParameters()
    m = Chem.RemoveHs(m, ps)
    self.assertEqual(m.GetNumAtoms(), 2)
    m = Chem.MolFromSmiles('*[H]',smips)
    ps.removeDummyNeighbors = True
    m = Chem.RemoveHs(m, ps)
    self.assertEqual(m.GetNumAtoms(), 1)

    m = Chem.MolFromSmiles('F/C=N/[H]',smips)
    ps = Chem.RemoveHsParameters()
    m = Chem.RemoveHs(m,ps)
    self.assertEqual(m.GetNumAtoms(),4)
    m = Chem.MolFromSmiles('F/C=N/[H]',smips)
    ps.removeDefiningBondStereo = True
    m = Chem.RemoveHs(m,ps)
    self.assertEqual(m.GetNumAtoms(),3)

    m = Chem.MolFromSmiles('FC([H])(O)Cl', smips)
    m.GetBondBetweenAtoms(1,2).SetBondDir(Chem.BondDir.BEGINWEDGE)
    ps = Chem.RemoveHsParameters()
    m = Chem.RemoveHs(m, ps)
    self.assertEqual(m.GetNumAtoms(), 4)
    m = Chem.MolFromSmiles('FC([H])(O)Cl', smips)
    m.GetBondBetweenAtoms(1,2).SetBondDir(Chem.BondDir.BEGINWEDGE)
    ps.removeWithWedgedBond = False
    m = Chem.RemoveHs(m, ps)
    self.assertEqual(m.GetNumAtoms(), 5)

    m = Chem.MolFromSmarts('F[#1]')
    ps = Chem.RemoveHsParameters()
    m = Chem.RemoveHs(m, ps)
    self.assertEqual(m.GetNumAtoms(), 2)
    m = Chem.MolFromSmarts('F[#1]')
    ps.removeWithQuery = True
    m = Chem.RemoveHs(m, ps)
    self.assertEqual(m.GetNumAtoms(), 1)

    m = Chem.MolFromSmiles('[C@]12([H])CCC1CO2.[H+].F[H-]F.[H][H].[H]*.F/C=C/[H]')
    m = Chem.RemoveAllHs(m)
    for at in m.GetAtoms():
      self.assertNotEqual(at.GetAtomicNum(),1)
>>>>>>> ede114f7

if __name__ == '__main__':
  if "RDTESTCASE" in os.environ:
    suite = unittest.TestSuite()
    testcases = os.environ["RDTESTCASE"]
    for name in testcases.split(':'):
      suite.addTest(TestCase(name))

    runner = unittest.TextTestRunner()
    runner.run(suite)
  else:
    unittest.main()<|MERGE_RESOLUTION|>--- conflicted
+++ resolved
@@ -5742,7 +5742,6 @@
     self.assertIsNotNone(m)
     TestAssignChiralTypesFromMolParity(m, self)
 
-<<<<<<< HEAD
   def testCXSMILESErrors(self):
     smi = "CCC |FAILURE|"
     ps = Chem.SmilesParserParams()
@@ -5751,12 +5750,10 @@
     self.assertTrue(m is not None)
     self.assertEqual(m.GetNumAtoms(),3)
 
-=======
   def testRemoveHsParams(self):
     smips = Chem.SmilesParserParams()
     smips.removeHs = False
 
-    m = Chem.MolFromSmiles('F.[H]',smips)
     m = Chem.MolFromSmiles('F.[H]',smips)
     ps = Chem.RemoveHsParameters()
     m = Chem.RemoveHs(m,ps)
@@ -5834,7 +5831,6 @@
     m = Chem.RemoveAllHs(m)
     for at in m.GetAtoms():
       self.assertNotEqual(at.GetAtomicNum(),1)
->>>>>>> ede114f7
 
 if __name__ == '__main__':
   if "RDTESTCASE" in os.environ:
