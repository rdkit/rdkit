#
#  Copyright (C) 2003-2023  Greg Landrum and other RDKit contributors
#         All Rights Reserved
#
""" This is a rough coverage test of the python wrapper

it's intended to be shallow, but broad

"""

import doctest
import gc
import gzip
import importlib.util
import logging
import os
import pickle
import sys
import tempfile
import unittest
from contextlib import contextmanager
from datetime import datetime, timedelta
from io import BytesIO, StringIO

import rdkit.Chem.rdDepictor
from rdkit import Chem, DataStructs, RDConfig, __version__, rdBase
from rdkit.Chem import rdqueries
from rdkit.Chem.Scaffolds import MurckoScaffold

# Boost functions are NOT found by doctest, this "fixes" them
#  by adding the doctests to a fake module
spec = importlib.util.spec_from_loader("TestReplaceCore", loader=None)
TestReplaceCore = importlib.util.module_from_spec(spec)
code = """
from rdkit.Chem import ReplaceCore
def ReplaceCore(*a, **kw):
    '''%s
    '''
    return Chem.ReplaceCore(*a, **kw)
""" % "\n".join([x.lstrip() for x in Chem.ReplaceCore.__doc__.split("\n")])
exec(code, TestReplaceCore.__dict__)


@contextmanager
def log_to_python(level=None):
  """
    Temporarily redirect logging to Python streams, optionally
    setting a specific log level.
  """
  rdBase.LogToPythonLogger()
  pylog = logging.getLogger("rdkit")
  if level is not None:
    original_level = pylog.level
    pylog.setLevel(level)

  yield pylog

  if level is not None:
    pylog.setLevel(original_level)
  rdBase.LogToCppStreams()


@contextmanager
def capture_logging(level=None):
  """
    Temporarily redirect logging to a Python StringIO, optionally
    setting a specific log level.
  """
  log_stream = StringIO()
  stream_handler = logging.StreamHandler(stream=log_stream)

  with log_to_python(level) as pylog:
    pylog.addHandler(stream_handler)

    yield log_stream

    pylog.removeHandler(stream_handler)


def load_tests(loader, tests, ignore):
  tests.addTests(doctest.DocTestSuite(TestReplaceCore))
  return tests


def feq(v1, v2, tol2=1e-4):
  return abs(v1 - v2) <= tol2


def getTotalFormalCharge(mol):
  totalFormalCharge = 0
  for atom in mol.GetAtoms():
    totalFormalCharge += atom.GetFormalCharge()
  return totalFormalCharge


def cmpFormalChargeBondOrder(self, mol1, mol2):
  self.assertEqual(mol1.GetNumAtoms(), mol2.GetNumAtoms())
  self.assertEqual(mol1.GetNumBonds(), mol2.GetNumBonds())
  for i in range(mol1.GetNumAtoms()):
    self.assertEqual(
      mol1.GetAtomWithIdx(i).GetFormalCharge(),
      mol2.GetAtomWithIdx(i).GetFormalCharge())
  for i in range(mol1.GetNumBonds()):
    self.assertEqual(mol1.GetBondWithIdx(i).GetBondType(), mol2.GetBondWithIdx(i).GetBondType())


def setResidueFormalCharge(mol, res, fc):
  for query in res:
    matches = mol.GetSubstructMatches(query)
    for match in matches:
      mol.GetAtomWithIdx(match[-1]).SetFormalCharge(fc)


def getBtList2(resMolSuppl):
  btList2 = []
  while (not resMolSuppl.atEnd()):
    resMol = next(resMolSuppl)
    bt = []
    for bond in resMol.GetBonds():
      bt.append(int(bond.GetBondTypeAsDouble()))
    btList2.append(bt)
  for i in range(len(btList2)):
    same = True
    for j in range(len(btList2[i])):
      if (not i):
        continue
      if (same):
        same = (btList2[i][j] == btList2[i - 1][j])
    if (i and same):
      return None
  return btList2


class TestCase(unittest.TestCase):

  def test0Except(self):

    with self.assertRaises(IndexError):
      Chem.tossit()

  def test1Table(self):

    tbl = Chem.GetPeriodicTable()
    self.assertTrue(tbl)

    self.assertTrue(feq(tbl.GetAtomicWeight(6), 12.011))
    self.assertTrue(feq(tbl.GetAtomicWeight("C"), 12.011))
    self.assertTrue(tbl.GetAtomicNumber('C') == 6)
    self.assertTrue(feq(tbl.GetRvdw(6), 1.7))
    self.assertTrue(feq(tbl.GetRvdw("C"), 1.7))
    self.assertTrue(feq(tbl.GetRcovalent(6), 0.680))
    self.assertTrue(feq(tbl.GetRcovalent("C"), 0.680))
    self.assertTrue(tbl.GetDefaultValence(6) == 4)
    self.assertTrue(tbl.GetDefaultValence("C") == 4)
    self.assertTrue(tuple(tbl.GetValenceList(6)) == (4, ))
    self.assertTrue(tuple(tbl.GetValenceList("C")) == (4, ))
    self.assertTrue(tuple(tbl.GetValenceList(16)) == (2, 4, 6))
    self.assertTrue(tuple(tbl.GetValenceList("S")) == (2, 4, 6))
    self.assertTrue(tbl.GetNOuterElecs(6) == 4)
    self.assertTrue(tbl.GetNOuterElecs("C") == 4)
    self.assertTrue(tbl.GetMostCommonIsotope(6) == 12)
    self.assertTrue(tbl.GetMostCommonIsotope('C') == 12)
    self.assertTrue(tbl.GetMostCommonIsotopeMass(6) == 12.0)
    self.assertTrue(tbl.GetMostCommonIsotopeMass('C') == 12.0)
    self.assertTrue(tbl.GetAbundanceForIsotope(6, 12) == 98.93)
    self.assertTrue(tbl.GetAbundanceForIsotope('C', 12) == 98.93)
    self.assertTrue(feq(tbl.GetRb0(6), 0.77))
    self.assertTrue(feq(tbl.GetRb0("C"), 0.77))
    self.assertTrue(tbl.GetElementSymbol(6) == 'C')
    self.assertTrue(tbl.GetElementName(6) == 'Carbon')

  def test2Atom(self):
    atom = Chem.Atom(6)
    self.assertTrue(atom)
    self.assertTrue(atom.GetAtomicNum() == 6)
    atom.SetAtomicNum(8)
    self.assertTrue(atom.GetAtomicNum() == 8)

    atom = Chem.Atom("C")
    self.assertTrue(atom)
    self.assertTrue(atom.GetAtomicNum() == 6)

  def test3Bond(self):
    # No longer relevant, bonds are not constructible from Python
    pass

  def test4Mol(self):
    mol = Chem.Mol()
    self.assertTrue(mol)

  def test5Smiles(self):
    mol = Chem.MolFromSmiles('n1ccccc1')
    self.assertTrue(mol)
    self.assertTrue(mol.GetNumAtoms() == 6)
    self.assertTrue(mol.GetNumAtoms(1) == 6)
    self.assertTrue(mol.GetNumAtoms(0) == 11)
    at = mol.GetAtomWithIdx(2)
    self.assertTrue(at.GetAtomicNum() == 6)
    at = mol.GetAtomWithIdx(0)
    self.assertTrue(at.GetAtomicNum() == 7)

  def _test6Bookmarks(self):
    mol = Chem.MolFromSmiles('n1ccccc1')
    self.assertTrue(mol)

    self.assertTrue(not mol.HasAtomBookmark(0))
    mol.SetAtomBookmark(mol.GetAtomWithIdx(0), 0)
    mol.SetAtomBookmark(mol.GetAtomWithIdx(1), 1)
    self.assertTrue(mol.HasAtomBookmark(0))
    self.assertTrue(mol.HasAtomBookmark(1))

    if 1:
      self.assertTrue(not mol.HasBondBookmark(0))
      self.assertTrue(not mol.HasBondBookmark(1))
      mol.SetBondBookmark(mol.GetBondWithIdx(0), 0)
      mol.SetBondBookmark(mol.GetBondWithIdx(1), 1)
      self.assertTrue(mol.HasBondBookmark(0))
      self.assertTrue(mol.HasBondBookmark(1))

    at = mol.GetAtomWithBookmark(0)
    self.assertTrue(at)
    self.assertTrue(at.GetAtomicNum() == 7)
    mol.ClearAtomBookmark(0)
    self.assertTrue(not mol.HasAtomBookmark(0))
    self.assertTrue(mol.HasAtomBookmark(1))
    mol.ClearAllAtomBookmarks()
    self.assertTrue(not mol.HasAtomBookmark(0))
    self.assertTrue(not mol.HasAtomBookmark(1))

    mol.SetAtomBookmark(mol.GetAtomWithIdx(1), 1)

    if 1:
      self.assertTrue(mol.HasBondBookmark(0))
      self.assertTrue(mol.HasBondBookmark(1))
      bond = mol.GetBondWithBookmark(0)
      self.assertTrue(bond)
      mol.ClearBondBookmark(0)
      self.assertTrue(not mol.HasBondBookmark(0))
      self.assertTrue(mol.HasBondBookmark(1))
      mol.ClearAllBondBookmarks()
      self.assertTrue(not mol.HasBondBookmark(0))
      self.assertTrue(not mol.HasBondBookmark(1))

      self.assertTrue(mol.HasAtomBookmark(1))

  def test7Atom(self):
    mol = Chem.MolFromSmiles('n1ccccc1C[CH2-]')
    self.assertTrue(mol)
    Chem.SanitizeMol(mol)
    a0 = mol.GetAtomWithIdx(0)
    a1 = mol.GetAtomWithIdx(1)
    a6 = mol.GetAtomWithIdx(6)
    a7 = mol.GetAtomWithIdx(7)

    self.assertTrue(a0.GetAtomicNum() == 7)
    self.assertTrue(a0.GetSymbol() == 'N')
    self.assertTrue(a0.GetIdx() == 0)

    aList = [a0, a1, a6, a7]
    self.assertTrue(a0.GetDegree() == 2)
    self.assertTrue(a1.GetDegree() == 2)
    self.assertTrue(a6.GetDegree() == 2)
    self.assertTrue(a7.GetDegree() == 1)
    self.assertTrue([x.GetDegree() for x in aList] == [2, 2, 2, 1])

    self.assertTrue([x.GetTotalNumHs() for x in aList] == [0, 1, 2, 2])
    self.assertTrue([x.GetNumImplicitHs() for x in aList] == [0, 1, 2, 0])
    self.assertTrue([x.GetExplicitValence() for x in aList] == [3, 3, 2, 3])
    self.assertTrue([x.GetImplicitValence() for x in aList] == [0, 1, 2, 0])
    self.assertTrue([x.GetFormalCharge() for x in aList] == [0, 0, 0, -1])
    self.assertTrue([x.GetNoImplicit() for x in aList] == [0, 0, 0, 1])
    self.assertTrue([x.GetNumExplicitHs() for x in aList] == [0, 0, 0, 2])
    self.assertTrue([x.GetIsAromatic() for x in aList] == [1, 1, 0, 0])
    self.assertTrue([x.GetHybridization() for x in aList] == [
      Chem.HybridizationType.SP2, Chem.HybridizationType.SP2, Chem.HybridizationType.SP3,
      Chem.HybridizationType.SP3
    ], [x.GetHybridization() for x in aList])

  def test8Bond(self):
    mol = Chem.MolFromSmiles('n1ccccc1CC(=O)O')
    self.assertTrue(mol)
    Chem.SanitizeMol(mol)
    # note bond numbering is funny because of ring closure
    b0 = mol.GetBondWithIdx(0)
    b6 = mol.GetBondWithIdx(6)
    b7 = mol.GetBondWithIdx(7)
    b8 = mol.GetBondWithIdx(8)

    bList = [b0, b6, b7, b8]
    self.assertTrue(
      [x.GetBondType() for x in bList] ==
      [Chem.BondType.AROMATIC, Chem.BondType.SINGLE, Chem.BondType.DOUBLE, Chem.BondType.SINGLE])
    self.assertTrue([x.GetIsAromatic() for x in bList] == [1, 0, 0, 0])
    self.assertEqual(bList[0].GetBondTypeAsDouble(), 1.5)
    self.assertEqual(bList[1].GetBondTypeAsDouble(), 1.0)
    self.assertEqual(bList[2].GetBondTypeAsDouble(), 2.0)

    self.assertTrue([x.GetIsConjugated() != 0 for x in bList] == [1, 0, 1, 1],
                    [x.GetIsConjugated() != 0 for x in bList])
    self.assertTrue([x.GetBeginAtomIdx() for x in bList] == [0, 6, 7, 7],
                    [x.GetBeginAtomIdx() for x in bList])
    self.assertTrue([x.GetBeginAtom().GetIdx() for x in bList] == [0, 6, 7, 7])
    self.assertTrue([x.GetEndAtomIdx() for x in bList] == [1, 7, 8, 9])
    self.assertTrue([x.GetEndAtom().GetIdx() for x in bList] == [1, 7, 8, 9])

  def test9Smarts(self):
    query1 = Chem.MolFromSmarts('C(=O)O')
    self.assertTrue(query1)
    query2 = Chem.MolFromSmarts('C(=O)[O,N]')
    self.assertTrue(query2)
    query3 = Chem.MolFromSmarts('[$(C(=O)O)]')
    self.assertTrue(query3)

    mol = Chem.MolFromSmiles('CCC(=O)O')
    self.assertTrue(mol)

    self.assertTrue(mol.HasSubstructMatch(query1))
    self.assertTrue(mol.HasSubstructMatch(query2))
    self.assertTrue(mol.HasSubstructMatch(query3))

    mol = Chem.MolFromSmiles('CCC(=O)N')
    self.assertTrue(mol)

    self.assertTrue(not mol.HasSubstructMatch(query1))
    self.assertTrue(mol.HasSubstructMatch(query2))
    self.assertTrue(not mol.HasSubstructMatch(query3))

  def test10Iterators(self):
    mol = Chem.MolFromSmiles('CCOC')
    self.assertTrue(mol)

    for atom in mol.GetAtoms():
      self.assertTrue(atom)
    ats = mol.GetAtoms()
    ats[1]
    with self.assertRaisesRegex(IndexError, ""):
      ats[12]

    for bond in mol.GetBonds():
      self.assertTrue(bond)
    bonds = mol.GetBonds()
    bonds[1]
    with self.assertRaisesRegex(IndexError, ""):
      bonds[12]

  def test11MolOps(self):
    mol = Chem.MolFromSmiles('C1=CC=C(C=C1)P(C2=CC=CC=C2)C3=CC=CC=C3')
    self.assertTrue(mol)
    smi = Chem.MolToSmiles(mol)
    Chem.SanitizeMol(mol)
    nr = Chem.GetSymmSSSR(mol)
    self.assertTrue((len(nr) == 3))
    nr = Chem.GetSSSR(mol)
    self.assertTrue((len(nr) == 3))

  def test12Smarts(self):
    query1 = Chem.MolFromSmarts('C(=O)O')
    self.assertTrue(query1)
    query2 = Chem.MolFromSmarts('C(=O)[O,N]')
    self.assertTrue(query2)
    query3 = Chem.MolFromSmarts('[$(C(=O)O)]')
    self.assertTrue(query3)

    mol = Chem.MolFromSmiles('CCC(=O)O')
    self.assertTrue(mol)

    self.assertTrue(mol.HasSubstructMatch(query1))
    self.assertTrue(mol.GetSubstructMatch(query1) == (2, 3, 4))
    self.assertTrue(mol.HasSubstructMatch(query2))
    self.assertTrue(mol.GetSubstructMatch(query2) == (2, 3, 4))
    self.assertTrue(mol.HasSubstructMatch(query3))
    self.assertTrue(mol.GetSubstructMatch(query3) == (2, ))

    mol = Chem.MolFromSmiles('CCC(=O)N')
    self.assertTrue(mol)

    self.assertTrue(not mol.HasSubstructMatch(query1))
    self.assertTrue(not mol.GetSubstructMatch(query1))
    self.assertTrue(mol.HasSubstructMatch(query2))
    self.assertTrue(mol.GetSubstructMatch(query2) == (2, 3, 4))
    self.assertTrue(not mol.HasSubstructMatch(query3))

    mol = Chem.MolFromSmiles('OC(=O)CC(=O)O')
    self.assertTrue(mol)
    self.assertTrue(mol.HasSubstructMatch(query1))
    self.assertTrue(mol.GetSubstructMatch(query1) == (1, 2, 0))
    self.assertTrue(mol.GetSubstructMatches(query1) == ((1, 2, 0), (4, 5, 6)))
    self.assertTrue(mol.HasSubstructMatch(query2))
    self.assertTrue(mol.GetSubstructMatch(query2) == (1, 2, 0))
    self.assertTrue(mol.GetSubstructMatches(query2) == ((1, 2, 0), (4, 5, 6)))
    self.assertTrue(mol.HasSubstructMatch(query3))
    self.assertTrue(mol.GetSubstructMatches(query3) == ((1, ), (4, )))

  def test13Smarts(self):
    # previous smarts problems:
    query = Chem.MolFromSmarts('N(=,-C)')
    self.assertTrue(query)
    mol = Chem.MolFromSmiles('N#C')
    self.assertTrue(not mol.HasSubstructMatch(query))
    mol = Chem.MolFromSmiles('N=C')
    self.assertTrue(mol.HasSubstructMatch(query))
    mol = Chem.MolFromSmiles('NC')
    self.assertTrue(mol.HasSubstructMatch(query))

    query = Chem.MolFromSmarts('[Cl,$(O)]')
    mol = Chem.MolFromSmiles('C(=O)O')
    self.assertTrue(len(mol.GetSubstructMatches(query)) == 2)
    mol = Chem.MolFromSmiles('C(=N)N')
    self.assertTrue(len(mol.GetSubstructMatches(query)) == 0)

    query = Chem.MolFromSmarts('[$([O,S]-[!$(*=O)])]')
    mol = Chem.MolFromSmiles('CC(S)C(=O)O')
    self.assertTrue(len(mol.GetSubstructMatches(query)) == 1)
    mol = Chem.MolFromSmiles('C(=O)O')
    self.assertTrue(len(mol.GetSubstructMatches(query)) == 0)

  def test14Hs(self):
    m = Chem.MolFromSmiles('CC(=O)[OH]')
    self.assertEqual(m.GetNumAtoms(), 4)
    m2 = Chem.AddHs(m)
    self.assertEqual(m2.GetNumAtoms(), 8)
    m2 = Chem.RemoveHs(m2)
    self.assertEqual(m2.GetNumAtoms(), 4)

    m = Chem.MolFromSmiles('CC[H]', False)
    self.assertEqual(m.GetNumAtoms(), 3)
    m2 = Chem.MergeQueryHs(m)
    self.assertEqual(m2.GetNumAtoms(), 2)
    self.assertTrue(m2.GetAtomWithIdx(1).HasQuery())

    m = Chem.MolFromSmiles('CC[H]', False)
    self.assertEqual(m.GetNumAtoms(), 3)
    m1 = Chem.RemoveHs(m)
    self.assertEqual(m1.GetNumAtoms(), 2)
    self.assertEqual(m1.GetAtomWithIdx(1).GetNumExplicitHs(), 0)
    m1 = Chem.RemoveHs(m, updateExplicitCount=True)
    self.assertEqual(m1.GetNumAtoms(), 2)
    self.assertEqual(m1.GetAtomWithIdx(1).GetNumExplicitHs(), 1)

    # test merging of mapped hydrogens
    m = Chem.MolFromSmiles('CC[H]', False)
    m.GetAtomWithIdx(2).SetProp("molAtomMapNumber", "1")
    self.assertEqual(m.GetNumAtoms(), 3)
    m2 = Chem.MergeQueryHs(m, mergeUnmappedOnly=True)
    self.assertTrue(m2 is not None)
    self.assertEqual(m2.GetNumAtoms(), 3)
    self.assertFalse(m2.GetAtomWithIdx(1).HasQuery())

    # here the hydrogen is unmapped
    #  should be the same as merging all hydrogens
    m = Chem.MolFromSmiles('CC[H]', False)
    m.GetAtomWithIdx(1).SetProp("molAtomMapNumber", "1")
    self.assertEqual(m.GetNumAtoms(), 3)
    m2 = Chem.MergeQueryHs(m, mergeUnmappedOnly=True)
    self.assertTrue(m2 is not None)
    self.assertEqual(m2.GetNumAtoms(), 2)
    self.assertTrue(m2.GetAtomWithIdx(1).HasQuery())

    # test merging of isotopes, by default deuterium will not be merged
    m = Chem.MolFromSmiles('CC[2H]', False)
    self.assertEqual(m.GetNumAtoms(), 3)
    m2 = Chem.MergeQueryHs(m)
    self.assertTrue(m2 is not None)
    self.assertEqual(m2.GetNumAtoms(), 3)
    self.assertFalse(m2.GetAtomWithIdx(1).HasQuery())

    # here deuterium is merged
    # should be the same as merging all hydrogens
    m = Chem.MolFromSmiles('CC[2H]', False)
    self.assertEqual(m.GetNumAtoms(), 3)
    m2 = Chem.MergeQueryHs(m, mergeIsotopes=True)
    self.assertTrue(m2 is not None)
    self.assertEqual(m2.GetNumAtoms(), 2)
    self.assertTrue(m2.GetAtomWithIdx(1).HasQuery())

    # test github758
    m = Chem.MolFromSmiles('CCC')
    self.assertEqual(m.GetNumAtoms(), 3)
    m = Chem.AddHs(m, onlyOnAtoms=(0, 2))
    self.assertEqual(m.GetNumAtoms(), 9)
    self.assertEqual(m.GetAtomWithIdx(0).GetDegree(), 4)
    self.assertEqual(m.GetAtomWithIdx(2).GetDegree(), 4)
    self.assertEqual(m.GetAtomWithIdx(1).GetDegree(), 2)

  def test15Neighbors(self):
    m = Chem.MolFromSmiles('CC(=O)[OH]')
    self.assertTrue(m.GetNumAtoms() == 4)

    a = m.GetAtomWithIdx(1)
    ns = a.GetNeighbors()
    self.assertTrue(len(ns) == 3)

    bs = a.GetBonds()
    self.assertTrue(len(bs) == 3)

    for b in bs:
      try:
        a2 = b.GetOtherAtom(a)
      except Exception:
        a2 = None
      self.assertTrue(a2)
    self.assertTrue(len(bs) == 3)

  def test16Pickle(self):
    import pickle
    m = Chem.MolFromSmiles('C1=CN=CC=C1')
    pkl = pickle.dumps(m)
    m2 = pickle.loads(pkl)
    self.assertTrue(type(m2) == Chem.Mol)
    smi1 = Chem.MolToSmiles(m)
    smi2 = Chem.MolToSmiles(m2)
    self.assertTrue(smi1 == smi2)

    pkl = pickle.dumps(Chem.RWMol(m))
    m2 = pickle.loads(pkl)
    self.assertTrue(type(m2) == Chem.RWMol)
    smi1 = Chem.MolToSmiles(m)
    smi2 = Chem.MolToSmiles(m2)
    self.assertTrue(smi1 == smi2)

  def test16Props(self):
    m = Chem.MolFromSmiles('C1=CN=CC=C1')
    self.assertTrue(not m.HasProp('prop1'))
    self.assertTrue(not m.HasProp('prop2'))
    self.assertTrue(not m.HasProp('prop2'))
    m.SetProp('prop1', 'foob')
    self.assertTrue(not m.HasProp('prop2'))
    self.assertTrue(m.HasProp('prop1'))
    self.assertTrue(m.GetProp('prop1') == 'foob')
    self.assertTrue(not m.HasProp('propo'))
    try:
      m.GetProp('prop2')
    except KeyError:
      ok = 1
    else:
      ok = 0
    self.assertTrue(ok)

    # test computed properties
    m.SetProp('cprop1', 'foo', 1)
    m.SetProp('cprop2', 'foo2', 1)

    m.ClearComputedProps()
    self.assertTrue(not m.HasProp('cprop1'))
    self.assertTrue(not m.HasProp('cprop2'))

    m.SetDoubleProp("a", 2.0)
    self.assertTrue(m.GetDoubleProp("a") == 2.0)

    try:
      self.assertTrue(m.GetIntProp("a") == 2.0)
      raise Exception("Expected runtime exception")
    except ValueError:
      pass

    try:
      self.assertTrue(m.GetUnsignedProp("a") == 2.0)
      raise Exception("Expected runtime exception")
    except ValueError:
      pass

    m.SetDoubleProp("a", -2)
    self.assertTrue(m.GetDoubleProp("a") == -2.0)
    m.SetIntProp("a", -2)
    self.assertTrue(m.GetIntProp("a") == -2)

    try:
      m.SetUnsignedProp("a", -2)
      raise Exception("Expected failure with negative unsigned number")
    except OverflowError:
      pass

    m.SetBoolProp("a", False)
    self.assertFalse(m.GetBoolProp("a"))

    self.assertEqual(m.GetPropsAsDict(), {'a': False, 'prop1': 'foob'})
    m.SetDoubleProp("b", 1000.0)
    m.SetUnsignedProp("c", 2000)
    m.SetIntProp("d", -2)
    m.SetUnsignedProp("e", 2, True)
    self.assertEqual(m.GetPropsAsDict(False, True), {
      'a': False,
      'c': 2000,
      'b': 1000.0,
      'e': 2,
      'd': -2,
      'prop1': 'foob'
    })
    m = Chem.MolFromSmiles('C1=CN=CC=C1')
    m.SetProp("int", "1000")
    m.SetProp("double", "10000.123")
    self.assertEqual(m.GetPropsAsDict(), {"int": 1000, "double": 10000.123})

    self.assertEqual(type(m.GetPropsAsDict()['int']), int)
    self.assertEqual(type(m.GetPropsAsDict()['double']), float)

  def test17Kekulize(self):
    m = Chem.MolFromSmiles('c1ccccc1')
    smi = Chem.MolToSmiles(m)
    self.assertTrue(smi == 'c1ccccc1')

    Chem.Kekulize(m)
    smi = Chem.MolToSmiles(m)
    self.assertTrue(smi == 'c1ccccc1')

    m = Chem.MolFromSmiles('c1ccccc1')
    smi = Chem.MolToSmiles(m)
    self.assertTrue(smi == 'c1ccccc1')

    Chem.Kekulize(m, 1)
    smi = Chem.MolToSmiles(m)
    self.assertTrue(smi == 'C1=CC=CC=C1', smi)

  def test18Paths(self):

    m = Chem.MolFromSmiles("C1CC2C1CC2")
    #self.assertTrue(len(Chem.FindAllPathsOfLengthN(m,1,useBonds=1))==7)
    #print(Chem.FindAllPathsOfLengthN(m,3,useBonds=0))
    self.assertTrue(
      len(Chem.FindAllPathsOfLengthN(m, 2, useBonds=1)) == 10,
      Chem.FindAllPathsOfLengthN(m, 2, useBonds=1))
    self.assertTrue(len(Chem.FindAllPathsOfLengthN(m, 3, useBonds=1)) == 14)

    m = Chem.MolFromSmiles('C1CC1C')
    self.assertTrue(m)
    self.assertTrue(len(Chem.FindAllPathsOfLengthN(m, 1, useBonds=1)) == 4)
    self.assertTrue(len(Chem.FindAllPathsOfLengthN(m, 2, useBonds=1)) == 5)
    self.assertTrue(
      len(Chem.FindAllPathsOfLengthN(m, 3, useBonds=1)) == 3,
      Chem.FindAllPathsOfLengthN(m, 3, useBonds=1))
    self.assertTrue(
      len(Chem.FindAllPathsOfLengthN(m, 4, useBonds=1)) == 1,
      Chem.FindAllPathsOfLengthN(m, 4, useBonds=1))
    self.assertTrue(
      len(Chem.FindAllPathsOfLengthN(m, 5, useBonds=1)) == 0,
      Chem.FindAllPathsOfLengthN(m, 5, useBonds=1))

    #
    #  Hexane example from Hall-Kier Rev.Comp.Chem. paper
    #  Rev. Comp. Chem. vol 2, 367-422, (1991)
    #
    m = Chem.MolFromSmiles("CCCCCC")
    self.assertTrue(len(Chem.FindAllPathsOfLengthN(m, 1, useBonds=1)) == 5)
    self.assertTrue(len(Chem.FindAllPathsOfLengthN(m, 2, useBonds=1)) == 4)
    self.assertTrue(len(Chem.FindAllPathsOfLengthN(m, 3, useBonds=1)) == 3)

    m = Chem.MolFromSmiles("CCC(C)CC")
    self.assertTrue(len(Chem.FindAllPathsOfLengthN(m, 1, useBonds=1)) == 5)
    self.assertTrue(len(Chem.FindAllPathsOfLengthN(m, 2, useBonds=1)) == 5)
    self.assertTrue(
      len(Chem.FindAllPathsOfLengthN(m, 3, useBonds=1)) == 4,
      Chem.FindAllPathsOfLengthN(m, 3, useBonds=1))

    m = Chem.MolFromSmiles("CCCC(C)C")
    self.assertTrue(len(Chem.FindAllPathsOfLengthN(m, 1, useBonds=1)) == 5)
    self.assertTrue(len(Chem.FindAllPathsOfLengthN(m, 2, useBonds=1)) == 5)
    self.assertTrue(len(Chem.FindAllPathsOfLengthN(m, 3, useBonds=1)) == 3)

    m = Chem.MolFromSmiles("CC(C)C(C)C")
    self.assertTrue(len(Chem.FindAllPathsOfLengthN(m, 1, useBonds=1)) == 5)
    self.assertTrue(len(Chem.FindAllPathsOfLengthN(m, 2, useBonds=1)) == 6)
    self.assertTrue(len(Chem.FindAllPathsOfLengthN(m, 3, useBonds=1)) == 4)

    m = Chem.MolFromSmiles("CC(C)(C)CC")
    self.assertTrue(len(Chem.FindAllPathsOfLengthN(m, 1, useBonds=1)) == 5)
    self.assertTrue(len(Chem.FindAllPathsOfLengthN(m, 2, useBonds=1)) == 7)
    self.assertTrue(
      len(Chem.FindAllPathsOfLengthN(m, 3, useBonds=1)) == 3,
      Chem.FindAllPathsOfLengthN(m, 3, useBonds=1))

    m = Chem.MolFromSmiles("C1CCCCC1")
    self.assertTrue(len(Chem.FindAllPathsOfLengthN(m, 1, useBonds=1)) == 6)
    self.assertTrue(len(Chem.FindAllPathsOfLengthN(m, 2, useBonds=1)) == 6)
    self.assertTrue(len(Chem.FindAllPathsOfLengthN(m, 3, useBonds=1)) == 6)

    m = Chem.MolFromSmiles("C1CC2C1CC2")
    self.assertTrue(len(Chem.FindAllPathsOfLengthN(m, 1, useBonds=1)) == 7)
    self.assertTrue(
      len(Chem.FindAllPathsOfLengthN(m, 2, useBonds=1)) == 10,
      Chem.FindAllPathsOfLengthN(m, 2, useBonds=1))
    self.assertTrue(len(Chem.FindAllPathsOfLengthN(m, 3, useBonds=1)) == 14)

    m = Chem.MolFromSmiles("CC2C1CCC12")
    self.assertTrue(len(Chem.FindAllPathsOfLengthN(m, 1, useBonds=1)) == 7)
    self.assertTrue(len(Chem.FindAllPathsOfLengthN(m, 2, useBonds=1)) == 11)
    # FIX: this result disagrees with the paper (which says 13),
    #   but it seems right
    self.assertTrue(
      len(Chem.FindAllPathsOfLengthN(m, 3, useBonds=1)) == 15,
      Chem.FindAllPathsOfLengthN(m, 3, useBonds=1))

  def test19Subgraphs(self):
    m = Chem.MolFromSmiles('C1CC1C')
    self.assertTrue(m)
    self.assertTrue(len(Chem.FindAllSubgraphsOfLengthN(m, 1, 0)) == 4)
    self.assertTrue(len(Chem.FindAllSubgraphsOfLengthN(m, 2)) == 5)
    self.assertTrue(len(Chem.FindAllSubgraphsOfLengthN(m, 3)) == 4)
    self.assertTrue(len(Chem.FindAllSubgraphsOfLengthN(m, 4)) == 1)
    self.assertTrue(len(Chem.FindAllSubgraphsOfLengthN(m, 5)) == 0)

    #
    #  Hexane example from Hall-Kier Rev.Comp.Chem. paper
    #  Rev. Comp. Chem. vol 2, 367-422, (1991)
    #
    m = Chem.MolFromSmiles("CCCCCC")
    self.assertTrue(len(Chem.FindAllSubgraphsOfLengthN(m, 1)) == 5)
    self.assertTrue(len(Chem.FindAllSubgraphsOfLengthN(m, 2)) == 4)
    self.assertTrue(len(Chem.FindAllSubgraphsOfLengthN(m, 3)) == 3)

    l = Chem.FindAllSubgraphsOfLengthMToN(m, 1, 3)
    self.assertEqual(len(l), 3)
    self.assertEqual(len(l[0]), 5)
    self.assertEqual(len(l[1]), 4)
    self.assertEqual(len(l[2]), 3)
    self.assertRaises(ValueError, lambda: Chem.FindAllSubgraphsOfLengthMToN(m, 4, 3))

    m = Chem.MolFromSmiles("CCC(C)CC")
    self.assertTrue(len(Chem.FindAllSubgraphsOfLengthN(m, 1)) == 5)
    self.assertTrue(len(Chem.FindAllSubgraphsOfLengthN(m, 2)) == 5)
    self.assertTrue(len(Chem.FindAllSubgraphsOfLengthN(m, 3)) == 5)

    m = Chem.MolFromSmiles("CCCC(C)C")
    self.assertTrue(len(Chem.FindAllSubgraphsOfLengthN(m, 1)) == 5)
    self.assertTrue(len(Chem.FindAllSubgraphsOfLengthN(m, 2)) == 5)
    self.assertTrue(len(Chem.FindAllSubgraphsOfLengthN(m, 3)) == 4)

    m = Chem.MolFromSmiles("CC(C)C(C)C")
    self.assertTrue(len(Chem.FindAllSubgraphsOfLengthN(m, 1)) == 5)
    self.assertTrue(len(Chem.FindAllSubgraphsOfLengthN(m, 2)) == 6)
    self.assertTrue(len(Chem.FindAllSubgraphsOfLengthN(m, 3)) == 6)

    m = Chem.MolFromSmiles("CC(C)(C)CC")
    self.assertTrue(len(Chem.FindAllSubgraphsOfLengthN(m, 1)) == 5)
    self.assertTrue(len(Chem.FindAllSubgraphsOfLengthN(m, 2)) == 7)
    self.assertTrue(
      len(Chem.FindAllSubgraphsOfLengthN(m, 3)) == 7, Chem.FindAllSubgraphsOfLengthN(m, 3))

    m = Chem.MolFromSmiles("C1CCCCC1")
    self.assertTrue(len(Chem.FindAllSubgraphsOfLengthN(m, 1)) == 6)
    self.assertTrue(len(Chem.FindAllSubgraphsOfLengthN(m, 2)) == 6)
    self.assertTrue(len(Chem.FindAllSubgraphsOfLengthN(m, 3)) == 6)
    #self.assertTrue(len(Chem.FindUniqueSubgraphsOfLengthN(m,1))==1)
    self.assertTrue(len(Chem.FindUniqueSubgraphsOfLengthN(m, 2)) == 1)
    self.assertTrue(len(Chem.FindUniqueSubgraphsOfLengthN(m, 3)) == 1)

    m = Chem.MolFromSmiles("C1CC2C1CC2")
    self.assertTrue(len(Chem.FindAllSubgraphsOfLengthN(m, 1)) == 7)
    self.assertTrue(len(Chem.FindAllSubgraphsOfLengthN(m, 2)) == 10)
    self.assertTrue(len(Chem.FindAllSubgraphsOfLengthN(m, 3)) == 16)

    m = Chem.MolFromSmiles("CC2C1CCC12")
    self.assertTrue(len(Chem.FindAllSubgraphsOfLengthN(m, 1)) == 7)
    self.assertTrue(len(Chem.FindAllSubgraphsOfLengthN(m, 2)) == 11)
    self.assertTrue(
      len(Chem.FindAllSubgraphsOfLengthN(m, 3)) == 18, len(Chem.FindAllSubgraphsOfLengthN(m, 3)))

  def test20IsInRing(self):
    m = Chem.MolFromSmiles('C1CCC1C')
    self.assertTrue(m)
    self.assertTrue(m.GetAtomWithIdx(0).IsInRingSize(4))
    self.assertTrue(m.GetAtomWithIdx(1).IsInRingSize(4))
    self.assertTrue(m.GetAtomWithIdx(2).IsInRingSize(4))
    self.assertTrue(m.GetAtomWithIdx(3).IsInRingSize(4))
    self.assertTrue(not m.GetAtomWithIdx(4).IsInRingSize(4))

    self.assertTrue(not m.GetAtomWithIdx(0).IsInRingSize(3))
    self.assertTrue(not m.GetAtomWithIdx(1).IsInRingSize(3))
    self.assertTrue(not m.GetAtomWithIdx(2).IsInRingSize(3))
    self.assertTrue(not m.GetAtomWithIdx(3).IsInRingSize(3))
    self.assertTrue(not m.GetAtomWithIdx(4).IsInRingSize(3))

    self.assertTrue(m.GetBondWithIdx(0).IsInRingSize(4))
    self.assertTrue(not m.GetBondWithIdx(3).IsInRingSize(4))
    self.assertTrue(not m.GetBondWithIdx(0).IsInRingSize(3))
    self.assertTrue(not m.GetBondWithIdx(3).IsInRingSize(3))

  def test21Robustification(self):
    ok = False
    # FIX: at the moment I can't figure out how to catch the
    # actual exception that BPL is throwing when it gets
    # invalid arguments (Boost.Python.ArgumentError)
    try:
      Chem.MolFromSmiles('C=O').HasSubstructMatch(Chem.MolFromSmarts('fiib'))
    #except ValueError:
    #  ok=True
    except Exception:
      ok = True
    self.assertTrue(ok)

  def test22DeleteSubstruct(self):
    query = Chem.MolFromSmarts('C(=O)O')
    mol = Chem.MolFromSmiles('CCC(=O)O')
    nmol = Chem.DeleteSubstructs(mol, query)

    self.assertTrue(Chem.MolToSmiles(nmol) == 'CC')

    mol = Chem.MolFromSmiles('CCC(=O)O.O=CO')
    # now delete only fragments
    nmol = Chem.DeleteSubstructs(mol, query, 1)
    self.assertTrue(Chem.MolToSmiles(nmol) == 'CCC(=O)O', Chem.MolToSmiles(nmol))

    mol = Chem.MolFromSmiles('CCC(=O)O.O=CO')
    nmol = Chem.DeleteSubstructs(mol, query, 0)
    self.assertTrue(Chem.MolToSmiles(nmol) == 'CC')

    mol = Chem.MolFromSmiles('CCCO')
    nmol = Chem.DeleteSubstructs(mol, query, 0)
    self.assertTrue(Chem.MolToSmiles(nmol) == 'CCCO')

    # Issue 96 prevented this from working:
    mol = Chem.MolFromSmiles('CCC(=O)O.O=CO')
    nmol = Chem.DeleteSubstructs(mol, query, 1)
    self.assertTrue(Chem.MolToSmiles(nmol) == 'CCC(=O)O')
    nmol = Chem.DeleteSubstructs(nmol, query, 1)
    self.assertTrue(Chem.MolToSmiles(nmol) == 'CCC(=O)O')
    nmol = Chem.DeleteSubstructs(nmol, query, 0)
    self.assertTrue(Chem.MolToSmiles(nmol) == 'CC')

  def test23MolFileParsing(self):
    fileN = os.path.join(RDConfig.RDBaseDir, 'Code', 'GraphMol', 'FileParsers', 'test_data',
                         'triazine.mol')
    #fileN = "../FileParsers/test_data/triazine.mol"
    with open(fileN, 'r') as inF:
      inD = inF.read()
    m1 = Chem.MolFromMolBlock(inD)
    self.assertTrue(m1 is not None)
    self.assertTrue(m1.GetNumAtoms() == 9)

    m1 = Chem.MolFromMolFile(fileN)
    self.assertTrue(m1 is not None)
    self.assertTrue(m1.GetNumAtoms() == 9)

    fileN = os.path.join(RDConfig.RDBaseDir, 'Code', 'GraphMol', 'FileParsers', 'test_data',
                         'triazine.mof')
    self.assertRaises(IOError, lambda: Chem.MolFromMolFile(fileN))

    fileN = os.path.join(RDConfig.RDBaseDir, 'Code', 'GraphMol', 'FileParsers', 'test_data',
                         'list-query.mol')
    query = Chem.MolFromMolFile(fileN)
    smi = Chem.MolToSmiles(query)
    self.assertEqual(smi, 'c1ccccc1')
    smi = Chem.MolToSmarts(query)
    self.assertEqual(smi, '[#6]1:[#6]:[#6]:[#6]:[#6]:[#6,#7,#15]:1')
    smi = Chem.MolToSmarts(query, rootedAtAtom=5)
    self.assertEqual(smi, '[#6,#7,#15]1:[#6]:[#6]:[#6]:[#6]:[#6]:1')

    query = Chem.MolFromMolFile(fileN, sanitize=False)
    smi = Chem.MolToSmiles(query)
    self.assertEqual(smi, 'C1=CC=CC=C1')
    query.UpdatePropertyCache()
    smi = Chem.MolToSmarts(query)
    self.assertEqual(smi, '[#6]1=[#6]-[#6]=[#6]-[#6]=[#6,#7,#15]-1')
    smi = Chem.MolToSmarts(query, rootedAtAtom=3)
    self.assertEqual(smi, '[#6]1=[#6]-[#6]=[#6]-[#6,#7,#15]=[#6]-1')
    smi = "C1=CC=CC=C1"
    mol = Chem.MolFromSmiles(smi, 0)
    self.assertTrue(mol.HasSubstructMatch(query))
    Chem.SanitizeMol(mol)
    self.assertTrue(not mol.HasSubstructMatch(query))

    mol = Chem.MolFromSmiles('N1=CC=CC=C1', 0)
    self.assertTrue(mol.HasSubstructMatch(query))
    mol = Chem.MolFromSmiles('S1=CC=CC=C1', 0)
    self.assertTrue(not mol.HasSubstructMatch(query))
    mol = Chem.MolFromSmiles('P1=CC=CC=C1', 0)
    self.assertTrue(mol.HasSubstructMatch(query))

    fileN = os.path.join(RDConfig.RDBaseDir, 'Code', 'GraphMol', 'FileParsers', 'test_data',
                         'issue123.mol')
    mol = Chem.MolFromMolFile(fileN)
    self.assertTrue(mol)
    self.assertEqual(mol.GetNumAtoms(), 23)
    mol = Chem.MolFromMolFile(fileN, removeHs=False)
    self.assertTrue(mol)
    self.assertEqual(mol.GetNumAtoms(), 39)

  # test23 was for Chem.DaylightFingerprint, which is deprecated

  def test24RDKFingerprint(self):
    from rdkit import DataStructs
    m1 = Chem.MolFromSmiles('C1=CC=CC=C1')
    fp1 = Chem.RDKFingerprint(m1)
    self.assertTrue(len(fp1) == 2048)
    m2 = Chem.MolFromSmiles('C1=CC=CC=C1')
    fp2 = Chem.RDKFingerprint(m2)

    tmp = DataStructs.TanimotoSimilarity(fp1, fp2)
    self.assertTrue(tmp == 1.0, tmp)

    m2 = Chem.MolFromSmiles('C1=CC=CC=N1')
    fp2 = Chem.RDKFingerprint(m2)
    self.assertTrue(len(fp2) == 2048)
    tmp = DataStructs.TanimotoSimilarity(fp1, fp2)
    self.assertTrue(tmp < 1.0, tmp)
    self.assertTrue(tmp > 0.0, tmp)

    fp3 = Chem.RDKFingerprint(m1, tgtDensity=0.3)
    self.assertTrue(len(fp3) < 2048)

    m1 = Chem.MolFromSmiles('C1=CC=CC=C1')
    fp1 = Chem.RDKFingerprint(m1)
    m2 = Chem.MolFromSmiles('C1=CC=CC=N1')
    fp2 = Chem.RDKFingerprint(m2)
    self.assertNotEqual(fp1, fp2)

    atomInvariants = [1] * 6
    fp1 = Chem.RDKFingerprint(m1, atomInvariants=atomInvariants)
    fp2 = Chem.RDKFingerprint(m2, atomInvariants=atomInvariants)
    self.assertEqual(fp1, fp2)

    m2 = Chem.MolFromSmiles('C1CCCCN1')
    fp1 = Chem.RDKFingerprint(m1, atomInvariants=atomInvariants, useBondOrder=False)
    fp2 = Chem.RDKFingerprint(m2, atomInvariants=atomInvariants, useBondOrder=False)
    self.assertEqual(fp1, fp2)

    # rooted at atom
    m1 = Chem.MolFromSmiles('CCCCCO')
    fp1 = Chem.RDKFingerprint(m1, 1, 4, nBitsPerHash=1, fromAtoms=[0])
    self.assertEqual(fp1.GetNumOnBits(), 4)
    m1 = Chem.MolFromSmiles('CCCCCO')
    fp1 = Chem.RDKFingerprint(m1, 1, 4, nBitsPerHash=1, fromAtoms=[0, 5])
    self.assertEqual(fp1.GetNumOnBits(), 8)

    # test sf.net issue 270:
    fp1 = Chem.RDKFingerprint(m1, atomInvariants=[x.GetAtomicNum() + 10 for x in m1.GetAtoms()])

    # atomBits
    m1 = Chem.MolFromSmiles('CCCO')
    l = []
    fp1 = Chem.RDKFingerprint(m1, minPath=1, maxPath=2, nBitsPerHash=1, atomBits=l)
    self.assertEqual(fp1.GetNumOnBits(), 4)
    self.assertEqual(len(l), m1.GetNumAtoms())
    self.assertEqual(len(l[0]), 2)
    self.assertEqual(len(l[1]), 3)
    self.assertEqual(len(l[2]), 4)
    self.assertEqual(len(l[3]), 2)

  def test25SDMolSupplier(self):
    fileN = os.path.join(RDConfig.RDBaseDir, 'Code', 'GraphMol', 'FileParsers', 'test_data',
                         'NCI_aids_few.sdf')
    #fileN = "../FileParsers/test_data/NCI_aids_few.sdf"
    sdSup = Chem.SDMolSupplier(fileN)
    molNames = [
      "48", "78", "128", "163", "164", "170", "180", "186", "192", "203", "210", "211", "213",
      "220", "229", "256"
    ]

    chgs192 = {8: 1, 11: 1, 15: -1, 18: -1, 20: 1, 21: 1, 23: -1, 25: -1}
    i = 0
    for mol in sdSup:
      self.assertTrue(mol)
      self.assertTrue(mol.GetProp("_Name") == molNames[i])
      i += 1
      if (mol.GetProp("_Name") == "192"):
        # test parsed charges on one of the molecules
        for id in chgs192.keys():
          self.assertTrue(mol.GetAtomWithIdx(id).GetFormalCharge() == chgs192[id])
    self.assertRaises(StopIteration, lambda: next(sdSup))
    sdSup.reset()

    ns = [mol.GetProp("_Name") for mol in sdSup]
    self.assertTrue(ns == molNames)

    sdSup = Chem.SDMolSupplier(fileN, 0)
    for mol in sdSup:
      self.assertTrue(not mol.HasProp("numArom"))

    sdSup = Chem.SDMolSupplier(fileN)
    self.assertTrue(len(sdSup) == 16)
    mol = sdSup[5]
    self.assertTrue(mol.GetProp("_Name") == "170")

    # test handling of H removal:
    fileN = os.path.join(RDConfig.RDBaseDir, 'Code', 'GraphMol', 'FileParsers', 'test_data',
                         'withHs.sdf')
    sdSup = Chem.SDMolSupplier(fileN)
    m = next(sdSup)
    self.assertTrue(m)
    self.assertTrue(m.GetNumAtoms() == 23)
    m = next(sdSup)
    self.assertTrue(m)
    self.assertTrue(m.GetNumAtoms() == 28)

    sdSup = Chem.SDMolSupplier(fileN, removeHs=False)
    m = next(sdSup)
    self.assertTrue(m)
    self.assertTrue(m.GetNumAtoms() == 39)
    m = next(sdSup)
    self.assertTrue(m)
    self.assertTrue(m.GetNumAtoms() == 30)

    with open(fileN, 'rb') as dFile:
      d = dFile.read()
    sdSup.SetData(d)
    m = next(sdSup)
    self.assertTrue(m)
    self.assertTrue(m.GetNumAtoms() == 23)
    m = next(sdSup)
    self.assertTrue(m)
    self.assertTrue(m.GetNumAtoms() == 28)

    sdSup.SetData(d, removeHs=False)
    m = next(sdSup)
    self.assertTrue(m)
    self.assertTrue(m.GetNumAtoms() == 39)
    m = next(sdSup)
    self.assertTrue(m)
    self.assertTrue(m.GetNumAtoms() == 30)

    # test strictParsing1:
    fileN = os.path.join(RDConfig.RDBaseDir, 'Code', 'GraphMol', 'FileParsers', 'test_data',
                         'strictLax1.sdf')
    #strict from file
    sdSup = Chem.SDMolSupplier(fileN, strictParsing=True)

    i = 0
    for mol in sdSup:
      self.assertTrue(mol.HasProp("_Name"))
      if (i == 0):
        self.assertTrue(not mol.HasProp("ID"))
      self.assertTrue(not mol.HasProp("ANOTHER_PROPERTY"))
      i += 1
    self.assertTrue(i == 2)

    #lax from file
    sdSup = Chem.SDMolSupplier(fileN, strictParsing=False)

    i = 0
    for mol in sdSup:
      self.assertTrue(mol.HasProp("_Name"))
      self.assertTrue(mol.HasProp("ID"))
      self.assertTrue(mol.HasProp("ANOTHER_PROPERTY"))
      i += 1
    self.assertTrue(i == 2)

    #strict from text
    with open(fileN, 'rb') as dFile:
      d = dFile.read()
    sdSup = Chem.SDMolSupplier()
    sdSup.SetData(d, strictParsing=True)

    i = 0
    for mol in sdSup:
      self.assertTrue(mol.HasProp("_Name"))
      if (i == 0):
        self.assertTrue(not mol.HasProp("ID"))
      self.assertTrue(not mol.HasProp("ANOTHER_PROPERTY"))
      i += 1
    self.assertTrue(i == 2)

    #lax from text
    sdSup = Chem.SDMolSupplier()
    sdSup.SetData(d, strictParsing=False)

    i = 0
    for mol in sdSup:
      self.assertTrue(mol.HasProp("_Name"))
      self.assertTrue(mol.HasProp("ID"))
      self.assertTrue(mol.HasProp("ANOTHER_PROPERTY"))
      i += 1
    self.assertTrue(i == 2)

    # test strictParsing2:
    fileN = os.path.join(RDConfig.RDBaseDir, 'Code', 'GraphMol', 'FileParsers', 'test_data',
                         'strictLax2.sdf')
    #strict from file
    sdSup = Chem.SDMolSupplier(fileN, strictParsing=True)

    i = 0
    for mol in sdSup:
      self.assertTrue(mol.HasProp("_Name"))
      self.assertTrue(mol.HasProp("ID"))
      self.assertTrue(mol.GetProp("ID") == "Lig1")
      self.assertTrue(mol.HasProp("ANOTHER_PROPERTY"))
      self.assertTrue(
        mol.GetProp("ANOTHER_PROPERTY") == "No blank line before dollars\n"
        "$$$$\n"
        "Structure1\n"
        "csChFnd70/05230312262D")
      i += 1
    self.assertTrue(i == 1)

    #lax from file
    sdSup = Chem.SDMolSupplier(fileN, strictParsing=False)

    i = 0
    for mol in sdSup:
      self.assertTrue(mol.HasProp("_Name"))
      self.assertTrue(mol.HasProp("ID"))
      self.assertTrue(mol.GetProp("ID") == "Lig2")
      self.assertTrue(mol.HasProp("ANOTHER_PROPERTY"))
      self.assertTrue(mol.GetProp("ANOTHER_PROPERTY") == "Value2")
      i += 1
    self.assertTrue(i == 1)

    #strict from text
    with open(fileN, 'rb') as dFile:
      d = dFile.read()
    sdSup = Chem.SDMolSupplier()
    sdSup.SetData(d, strictParsing=True)

    i = 0
    for mol in sdSup:
      self.assertTrue(mol.HasProp("_Name"))
      self.assertTrue(mol.HasProp("ID"))
      self.assertTrue(mol.GetProp("ID") == "Lig1")
      self.assertTrue(mol.HasProp("ANOTHER_PROPERTY"))
      self.assertTrue(
        mol.GetProp("ANOTHER_PROPERTY") == "No blank line before dollars\n"
        "$$$$\n"
        "Structure1\n"
        "csChFnd70/05230312262D")
      i += 1
    self.assertTrue(i == 1)

    #lax from text
    sdSup = Chem.SDMolSupplier()
    sdSup.SetData(d, strictParsing=False)

    i = 0
    for mol in sdSup:
      self.assertTrue(mol.HasProp("_Name"))
      self.assertTrue(mol.HasProp("ID"))
      self.assertTrue(mol.GetProp("ID") == "Lig2")
      self.assertTrue(mol.HasProp("ANOTHER_PROPERTY"))
      self.assertTrue(mol.GetProp("ANOTHER_PROPERTY") == "Value2")
      i += 1
    self.assertTrue(i == 1)

  def test26SmiMolSupplier(self):
    fileN = os.path.join(RDConfig.RDBaseDir, 'Code', 'GraphMol', 'FileParsers', 'test_data',
                         'first_200.tpsa.csv')
    #fileN = "../FileParsers/test_data/first_200.tpsa.csv"
    smiSup = Chem.SmilesMolSupplier(fileN, ",", 0, -1)
    mol = smiSup[16]
    self.assertTrue(mol.GetProp("TPSA") == "46.25")

    mol = smiSup[8]
    self.assertTrue(mol.GetProp("TPSA") == "65.18")

    self.assertTrue(len(smiSup) == 200)

    fileN = os.path.join(RDConfig.RDBaseDir, 'Code', 'GraphMol', 'FileParsers', 'test_data',
                         'fewSmi.csv')
    #fileN = "../FileParsers/test_data/fewSmi.csv"
    smiSup = Chem.SmilesMolSupplier(fileN, delimiter=",", smilesColumn=1, nameColumn=0, titleLine=0)
    names = ["1", "2", "3", "4", "5", "6", "7", "8", "9", "10"]
    i = 0
    for mol in smiSup:
      self.assertTrue(mol.GetProp("_Name") == names[i])
      i += 1

    mol = smiSup[3]

    self.assertTrue(mol.GetProp("_Name") == "4")
    self.assertTrue(mol.GetProp("Column_2") == "82.78")

    # and test doing a supplier from text:
    with open(fileN, 'r') as inF:
      inD = inF.read()
    smiSup.SetData(inD, delimiter=",", smilesColumn=1, nameColumn=0, titleLine=0)
    names = ["1", "2", "3", "4", "5", "6", "7", "8", "9", "10"]
    i = 0
    # iteration interface:
    for mol in smiSup:
      self.assertTrue(mol.GetProp("_Name") == names[i])
      i += 1
    self.assertTrue(i == 10)
    # random access:
    mol = smiSup[3]
    self.assertTrue(len(smiSup) == 10)
    self.assertTrue(mol.GetProp("_Name") == "4")
    self.assertTrue(mol.GetProp("Column_2") == "82.78")

    # issue 113:
    smiSup.SetData(inD, delimiter=",", smilesColumn=1, nameColumn=0, titleLine=0)
    self.assertTrue(len(smiSup) == 10)

    # and test failure handling:
    inD = """mol-1,CCC
mol-2,CCCC
mol-3,fail
mol-4,CCOC
    """
    smiSup.SetData(inD, delimiter=",", smilesColumn=1, nameColumn=0, titleLine=0)
    # there are 4 entries in the supplier:
    self.assertTrue(len(smiSup) == 4)
    # but the 3rd is a None:
    self.assertTrue(smiSup[2] is None)


    text="Id SMILES Column_2\n"+\
    "mol-1 C 1.0\n"+\
    "mol-2 CC 4.0\n"+\
    "mol-4 CCCC 16.0"
    smiSup.SetData(text, delimiter=" ", smilesColumn=1, nameColumn=0, titleLine=1)
    self.assertTrue(len(smiSup) == 3)
    self.assertTrue(smiSup[0])
    self.assertTrue(smiSup[1])
    self.assertTrue(smiSup[2])
    m = [x for x in smiSup]
    self.assertTrue(smiSup[2])
    self.assertTrue(len(m) == 3)
    self.assertTrue(m[0].GetProp("Column_2") == "1.0")

    # test simple parsing and Issue 114:
    smis = ['CC', 'CCC', 'CCOC', 'CCCOCC', 'CCCOCCC']
    inD = '\n'.join(smis)
    smiSup.SetData(inD, delimiter=",", smilesColumn=0, nameColumn=-1, titleLine=0)
    self.assertTrue(len(smiSup) == 5)
    m = [x for x in smiSup]
    self.assertTrue(smiSup[4])
    self.assertTrue(len(m) == 5)

    # order dependence:
    smiSup.SetData(inD, delimiter=",", smilesColumn=0, nameColumn=-1, titleLine=0)
    self.assertTrue(smiSup[4])
    self.assertTrue(len(smiSup) == 5)

    # this was a nasty BC:
    # asking for a particular entry with a higher index than what we've
    # already seen resulted in a duplicate:
    smis = ['CC', 'CCC', 'CCOC', 'CCCCOC']
    inD = '\n'.join(smis)
    smiSup.SetData(inD, delimiter=",", smilesColumn=0, nameColumn=-1, titleLine=0)
    m = next(smiSup)
    m = smiSup[3]
    self.assertTrue(len(smiSup) == 4)

    with self.assertRaisesRegex(Exception, ""):
      smiSup[4]

    smiSup.SetData(inD, delimiter=",", smilesColumn=0, nameColumn=-1, titleLine=0)
    with self.assertRaisesRegex(Exception, ""):
      smiSup[4]

    sys.stderr.write(
      '>>> This may result in an infinite loop.  It should finish almost instantly\n')
    self.assertEqual(len(smiSup), 4)
    sys.stderr.write('<<< OK, it finished.\n')

  def test27SmilesWriter(self):
    fileN = os.path.join(RDConfig.RDBaseDir, 'Code', 'GraphMol', 'FileParsers', 'test_data',
                         'fewSmi.csv')
    #fileN = "../FileParsers/test_data/fewSmi.csv"

    smiSup = Chem.SmilesMolSupplier(fileN, delimiter=",", smilesColumn=1, nameColumn=0, titleLine=0)
    propNames = []
    propNames.append("Column_2")
    ofile = os.path.join(RDConfig.RDBaseDir, 'Code', 'GraphMol', 'Wrap', 'test_data',
                         'outSmiles.txt')
    writer = Chem.SmilesWriter(ofile)
    writer.SetProps(propNames)
    for mol in smiSup:
      writer.write(mol)
    writer.flush()

  def test28SmilesReverse(self):
    names = ["1", "2", "3", "4", "5", "6", "7", "8", "9", "10"]
    props = [
      "34.14", "25.78", "106.51", "82.78", "60.16", "87.74", "37.38", "77.28", "65.18", "0.00"
    ]
    ofile = os.path.join(RDConfig.RDBaseDir, 'Code', 'GraphMol', 'Wrap', 'test_data',
                         'outSmiles.txt')
    #ofile = "test_data/outSmiles.csv"
    smiSup = Chem.SmilesMolSupplier(ofile)
    i = 0
    for mol in smiSup:
      #print([repr(x) for x in mol.GetPropNames()])
      self.assertTrue(mol.GetProp("_Name") == names[i])
      self.assertTrue(mol.GetProp("Column_2") == props[i])
      i += 1

  def writerSDFile(self):
    fileN = os.path.join(RDConfig.RDBaseDir, 'Code', 'GraphMol', 'FileParsers', 'test_data',
                         'NCI_aids_few.sdf')
    #fileN = "../FileParsers/test_data/NCI_aids_few.sdf"
    ofile = os.path.join(RDConfig.RDBaseDir, 'Code', 'GraphMol', 'Wrap', 'test_data',
                         'outNCI_few.sdf')
    writer = Chem.SDWriter(ofile)
    sdSup = Chem.SDMolSupplier(fileN)
    for mol in sdSup:
      writer.write(mol)
    writer.flush()

  def test29SDWriterLoop(self):
    self.writerSDFile()
    fileN = os.path.join(RDConfig.RDBaseDir, 'Code', 'GraphMol', 'Wrap', 'test_data',
                         'outNCI_few.sdf')
    sdSup = Chem.SDMolSupplier(fileN)
    molNames = [
      "48", "78", "128", "163", "164", "170", "180", "186", "192", "203", "210", "211", "213",
      "220", "229", "256"
    ]
    chgs192 = {8: 1, 11: 1, 15: -1, 18: -1, 20: 1, 21: 1, 23: -1, 25: -1}
    i = 0

    for mol in sdSup:
      #print('mol:',mol)
      #print('\t',molNames[i])
      self.assertTrue(mol.GetProp("_Name") == molNames[i])
      i += 1
      if (mol.GetProp("_Name") == "192"):
        # test parsed charges on one of the molecules
        for id in chgs192.keys():
          self.assertTrue(mol.GetAtomWithIdx(id).GetFormalCharge() == chgs192[id])

  def test30Issues109and110(self):
    """ issues 110 and 109 were both related to handling of explicit Hs in
       SMILES input.

    """
    m1 = Chem.MolFromSmiles('N12[CH](SC(C)(C)[CH]1C(O)=O)[CH](C2=O)NC(=O)[CH](N)c3ccccc3')
    self.assertTrue(m1.GetNumAtoms() == 24)
    m2 = Chem.MolFromSmiles(
      'C1C=C([CH](N)C(=O)N[C]2([H])[C]3([H])SC(C)(C)[CH](C(=O)O)N3C(=O)2)C=CC=1')
    self.assertTrue(m2.GetNumAtoms() == 24)

    smi1 = Chem.MolToSmiles(m1)
    smi2 = Chem.MolToSmiles(m2)
    self.assertTrue(smi1 == smi2)

    m1 = Chem.MolFromSmiles('[H]CCl')
    self.assertTrue(m1.GetNumAtoms() == 2)
    self.assertTrue(m1.GetAtomWithIdx(0).GetNumExplicitHs() == 1)
    m1 = Chem.MolFromSmiles('[H][CH2]Cl')
    self.assertTrue(m1.GetNumAtoms() == 2)
    self.assertTrue(m1.GetAtomWithIdx(0).GetNumExplicitHs() == 3)
    m2 = Chem.AddHs(m1)
    self.assertTrue(m2.GetNumAtoms() == 5)
    m2 = Chem.RemoveHs(m2)
    self.assertTrue(m2.GetNumAtoms() == 2)

  def test31ChiralitySmiles(self):
    m1 = Chem.MolFromSmiles('F[C@](Br)(I)Cl')
    self.assertTrue(m1 is not None)
    self.assertTrue(m1.GetNumAtoms() == 5)
    self.assertTrue(Chem.MolToSmiles(m1, 1) == 'F[C@](Cl)(Br)I', Chem.MolToSmiles(m1, 1))

    m1 = Chem.MolFromSmiles('CC1C[C@@]1(Cl)F')
    self.assertTrue(m1 is not None)
    self.assertTrue(m1.GetNumAtoms() == 6)
    self.assertTrue(Chem.MolToSmiles(m1, 1) == 'CC1C[C@]1(F)Cl', Chem.MolToSmiles(m1, 1))

    m1 = Chem.MolFromSmiles('CC1C[C@]1(Cl)F')
    self.assertTrue(m1 is not None)
    self.assertTrue(m1.GetNumAtoms() == 6)
    self.assertTrue(Chem.MolToSmiles(m1, 1) == 'CC1C[C@@]1(F)Cl', Chem.MolToSmiles(m1, 1))

  def test31aChiralitySubstructs(self):
    m1 = Chem.MolFromSmiles('CC1C[C@@]1(Cl)F')
    self.assertTrue(m1 is not None)
    self.assertTrue(m1.GetNumAtoms() == 6)
    self.assertTrue(Chem.MolToSmiles(m1, 1) == 'CC1C[C@]1(F)Cl', Chem.MolToSmiles(m1, 1))

    m2 = Chem.MolFromSmiles('CC1C[C@]1(Cl)F')
    self.assertTrue(m2 is not None)
    self.assertTrue(m2.GetNumAtoms() == 6)
    self.assertTrue(Chem.MolToSmiles(m2, 1) == 'CC1C[C@@]1(F)Cl', Chem.MolToSmiles(m2, 1))

    self.assertTrue(m1.HasSubstructMatch(m1))
    self.assertTrue(m1.HasSubstructMatch(m2))
    self.assertTrue(m1.HasSubstructMatch(m1, useChirality=True))
    self.assertTrue(not m1.HasSubstructMatch(m2, useChirality=True))

  def _test32MolFilesWithChirality(self):
    inD = """chiral1.mol
  ChemDraw10160313232D

  5  4  0  0  0  0  0  0  0  0999 V2000
    0.0553    0.6188    0.0000 F   0  0  0  0  0  0  0  0  0  0  0  0
    0.0553   -0.2062    0.0000 C   0  0  0  0  0  0  0  0  0  0  0  0
    0.7697   -0.6188    0.0000 I   0  0  0  0  0  0  0  0  0  0  0  0
   -0.6592   -0.6188    0.0000 Br  0  0  0  0  0  0  0  0  0  0  0  0
   -0.7697   -0.2062    0.0000 Cl  0  0  0  0  0  0  0  0  0  0  0  0
  1  2  1  0
  2  3  1  0
  2  4  1  1
  2  5  1  0
M  END
"""
    m1 = Chem.MolFromMolBlock(inD)
    self.assertTrue(m1 is not None)
    self.assertTrue(m1.GetNumAtoms() == 5)
    self.assertTrue(smi == 'F[C@](Cl)(Br)I', smi)

    inD = """chiral2.cdxml
  ChemDraw10160314052D

  5  4  0  0  0  0  0  0  0  0999 V2000
    0.0553    0.6188    0.0000 F   0  0  0  0  0  0  0  0  0  0  0  0
    0.0553   -0.2062    0.0000 C   0  0  0  0  0  0  0  0  0  0  0  0
    0.7697   -0.6188    0.0000 I   0  0  0  0  0  0  0  0  0  0  0  0
   -0.6592   -0.6188    0.0000 Br  0  0  0  0  0  0  0  0  0  0  0  0
   -0.7697   -0.2062    0.0000 Cl  0  0  0  0  0  0  0  0  0  0  0  0
  1  2  1  0
  2  3  1  0
  2  4  1  6
  2  5  1  0
M  END
"""
    m1 = Chem.MolFromMolBlock(inD)
    self.assertTrue(m1 is not None)
    self.assertTrue(m1.GetNumAtoms() == 5)
    self.assertTrue(Chem.MolToSmiles(m1, 1) == 'F[C@@](Cl)(Br)I')

    inD = """chiral1.mol
  ChemDraw10160313232D

  5  4  0  0  0  0  0  0  0  0999 V2000
    0.0553    0.6188    0.0000 F   0  0  0  0  0  0  0  0  0  0  0  0
    0.0553   -0.2062    0.0000 C   0  0  0  0  0  0  0  0  0  0  0  0
   -0.7697   -0.2062    0.0000 Cl  0  0  0  0  0  0  0  0  0  0  0  0
   -0.6592   -0.6188    0.0000 Br  0  0  0  0  0  0  0  0  0  0  0  0
    0.7697   -0.6188    0.0000 I   0  0  0  0  0  0  0  0  0  0  0  0
  1  2  1  0
  2  3  1  0
  2  4  1  1
  2  5  1  0
M  END
"""
    m1 = Chem.MolFromMolBlock(inD)
    self.assertTrue(m1 is not None)
    self.assertTrue(m1.GetNumAtoms() == 5)
    self.assertTrue(Chem.MolToSmiles(m1, 1) == 'F[C@](Cl)(Br)I')

    inD = """chiral1.mol
  ChemDraw10160313232D

  5  4  0  0  0  0  0  0  0  0999 V2000
    0.0553   -0.2062    0.0000 C   0  0  0  0  0  0  0  0  0  0  0  0
   -0.7697   -0.2062    0.0000 Cl  0  0  0  0  0  0  0  0  0  0  0  0
   -0.6592   -0.6188    0.0000 Br  0  0  0  0  0  0  0  0  0  0  0  0
    0.7697   -0.6188    0.0000 I   0  0  0  0  0  0  0  0  0  0  0  0
    0.0553    0.6188    0.0000 F   0  0  0  0  0  0  0  0  0  0  0  0
  1  2  1  0
  1  3  1  1
  1  4  1  0
  1  5  1  0
M  END
"""
    m1 = Chem.MolFromMolBlock(inD)
    self.assertTrue(m1 is not None)
    self.assertTrue(m1.GetNumAtoms() == 5)
    self.assertTrue(Chem.MolToSmiles(m1, 1) == 'F[C@](Cl)(Br)I')

    inD = """chiral3.mol
  ChemDraw10160314362D

  4  3  0  0  0  0  0  0  0  0999 V2000
    0.4125    0.6188    0.0000 F   0  0  0  0  0  0  0  0  0  0  0  0
    0.4125   -0.2062    0.0000 C   0  0  0  0  0  0  0  0  0  0  0  0
   -0.3020   -0.6188    0.0000 Br  0  0  0  0  0  0  0  0  0  0  0  0
   -0.4125   -0.2062    0.0000 Cl  0  0  0  0  0  0  0  0  0  0  0  0
  1  2  1  0
  2  3  1  1
  2  4  1  0
M  END

"""
    m1 = Chem.MolFromMolBlock(inD)
    self.assertTrue(m1 is not None)
    self.assertTrue(m1.GetNumAtoms() == 4)
    self.assertTrue(Chem.MolToSmiles(m1, 1) == 'F[C@H](Cl)Br')

    inD = """chiral4.mol
  ChemDraw10160314362D

  4  3  0  0  0  0  0  0  0  0999 V2000
    0.4125    0.6188    0.0000 F   0  0  0  0  0  0  0  0  0  0  0  0
    0.4125   -0.2062    0.0000 N   0  0  0  0  0  0  0  0  0  0  0  0
   -0.3020   -0.6188    0.0000 Br  0  0  0  0  0  0  0  0  0  0  0  0
   -0.4125   -0.2062    0.0000 Cl  0  0  0  0  0  0  0  0  0  0  0  0
  1  2  1  0
  2  3  1  1
  2  4  1  0
M  END

"""
    m1 = Chem.MolFromMolBlock(inD)
    self.assertTrue(m1 is not None)
    self.assertTrue(m1.GetNumAtoms() == 4)
    self.assertTrue(Chem.MolToSmiles(m1, 1) == 'FN(Cl)Br')

    inD = """chiral5.mol
  ChemDraw10160314362D

  4  3  0  0  0  0  0  0  0  0999 V2000
    0.4125    0.6188    0.0000 F   0  0  0  0  0  0  0  0  0  0  0  0
    0.4125   -0.2062    0.0000 N   0  0  0  0  0  0  0  0  0  0  0  0
   -0.3020   -0.6188    0.0000 Br  0  0  0  0  0  0  0  0  0  0  0  0
   -0.4125   -0.2062    0.0000 Cl  0  0  0  0  0  0  0  0  0  0  0  0
  1  2  1  0
  2  3  1  1
  2  4  1  0
M  CHG  1   2   1
M  END

"""
    m1 = Chem.MolFromMolBlock(inD)
    self.assertTrue(m1 is not None)
    self.assertTrue(m1.GetNumAtoms() == 4)
    self.assertTrue(Chem.MolToSmiles(m1, 1) == 'F[N@H+](Cl)Br')

    inD = """Case 10-14-3
  ChemDraw10140308512D

  4  3  0  0  0  0  0  0  0  0999 V2000
   -0.8250   -0.4125    0.0000 F   0  0  0  0  0  0  0  0  0  0  0  0
    0.0000   -0.4125    0.0000 C   0  0  0  0  0  0  0  0  0  0  0  0
    0.8250   -0.4125    0.0000 Cl  0  0  0  0  0  0  0  0  0  0  0  0
    0.0000    0.4125    0.0000 Br  0  0  0  0  0  0  0  0  0  0  0  0
  1  2  1  0
  2  3  1  0
  2  4  1  1
M  END
"""
    m1 = Chem.MolFromMolBlock(inD)
    self.assertTrue(m1 is not None)
    self.assertTrue(m1.GetNumAtoms() == 4)
    self.assertTrue(Chem.MolToSmiles(m1, 1) == 'F[C@H](Cl)Br')

    inD = """Case 10-14-4
  ChemDraw10140308512D

  4  3  0  0  0  0  0  0  0  0999 V2000
   -0.8250   -0.4125    0.0000 F   0  0  0  0  0  0  0  0  0  0  0  0
    0.0000   -0.4125    0.0000 C   0  0  0  0  0  0  0  0  0  0  0  0
    0.8250   -0.4125    0.0000 Cl  0  0  0  0  0  0  0  0  0  0  0  0
    0.0000    0.4125    0.0000 Br  0  0  0  0  0  0  0  0  0  0  0  0
  1  2  1  0
  2  3  1  1
  2  4  1  0
M  END

"""
    m1 = Chem.MolFromMolBlock(inD)
    self.assertTrue(m1 is not None)
    self.assertTrue(m1.GetNumAtoms() == 4)
    self.assertTrue(Chem.MolToSmiles(m1, 1) == 'F[C@H](Cl)Br')

    inD = """chiral4.mol
  ChemDraw10160315172D

  6  6  0  0  0  0  0  0  0  0999 V2000
   -0.4422    0.1402    0.0000 C   0  0  0  0  0  0  0  0  0  0  0  0
   -0.4422   -0.6848    0.0000 C   0  0  0  0  0  0  0  0  0  0  0  0
    0.2723   -0.2723    0.0000 C   0  0  0  0  0  0  0  0  0  0  0  0
   -0.8547    0.8547    0.0000 C   0  0  0  0  0  0  0  0  0  0  0  0
    0.6848    0.4422    0.0000 F   0  0  0  0  0  0  0  0  0  0  0  0
    0.8547   -0.8547    0.0000 Cl  0  0  0  0  0  0  0  0  0  0  0  0
  1  2  1  0
  2  3  1  0
  3  1  1  0
  1  4  1  0
  3  5  1  1
  3  6  1  0
M  END
"""
    m1 = Chem.MolFromMolBlock(inD)
    self.assertTrue(m1 is not None)
    self.assertTrue(m1.GetNumAtoms() == 6)
    self.assertTrue(Chem.MolToSmiles(m1, 1) == 'CC1C[C@@]1(F)Cl', Chem.MolToSmiles(m1, 1))

    inD = """chiral4.mol
  ChemDraw10160315172D

  6  6  0  0  0  0  0  0  0  0999 V2000
   -0.4422    0.1402    0.0000 C   0  0  0  0  0  0  0  0  0  0  0  0
   -0.4422   -0.6848    0.0000 C   0  0  0  0  0  0  0  0  0  0  0  0
    0.2723   -0.2723    0.0000 C   0  0  0  0  0  0  0  0  0  0  0  0
   -0.8547    0.8547    0.0000 C   0  0  0  0  0  0  0  0  0  0  0  0
    0.6848    0.4422    0.0000 F   0  0  0  0  0  0  0  0  0  0  0  0
    0.8547   -0.8547    0.0000 Cl  0  0  0  0  0  0  0  0  0  0  0  0
  1  2  1  0
  2  3  1  0
  3  1  1  0
  1  4  1  0
  3  5  1  6
  3  6  1  0
M  END
"""
    m1 = Chem.MolFromMolBlock(inD)
    self.assertTrue(m1 is not None)
    self.assertTrue(m1.GetNumAtoms() == 6)
    self.assertTrue(Chem.MolToSmiles(m1, 1) == 'CC1C[C@]1(F)Cl', Chem.MolToSmiles(m1, 1))

  def test33Issue65(self):
    """ issue 65 relates to handling of [H] in SMARTS

    """
    m1 = Chem.MolFromSmiles('OC(O)(O)O')
    m2 = Chem.MolFromSmiles('OC(O)O')
    m3 = Chem.MolFromSmiles('OCO')
    q1 = Chem.MolFromSmarts('OC[H]', 1)
    q2 = Chem.MolFromSmarts('O[C;H1]', 1)
    q3 = Chem.MolFromSmarts('O[C;H1][H]', 1)

    self.assertTrue(not m1.HasSubstructMatch(q1))
    self.assertTrue(not m1.HasSubstructMatch(q2))
    self.assertTrue(not m1.HasSubstructMatch(q3))

    self.assertTrue(m2.HasSubstructMatch(q1))
    self.assertTrue(m2.HasSubstructMatch(q2))
    self.assertTrue(m2.HasSubstructMatch(q3))

    self.assertTrue(m3.HasSubstructMatch(q1))
    self.assertTrue(not m3.HasSubstructMatch(q2))
    self.assertTrue(not m3.HasSubstructMatch(q3))

    m1H = Chem.AddHs(m1)
    m2H = Chem.AddHs(m2)
    m3H = Chem.AddHs(m3)
    q1 = Chem.MolFromSmarts('OC[H]')
    q2 = Chem.MolFromSmarts('O[C;H1]')
    q3 = Chem.MolFromSmarts('O[C;H1][H]')

    self.assertTrue(not m1H.HasSubstructMatch(q1))
    self.assertTrue(not m1H.HasSubstructMatch(q2))
    self.assertTrue(not m1H.HasSubstructMatch(q3))

    #m2H.Debug()
    self.assertTrue(m2H.HasSubstructMatch(q1))
    self.assertTrue(m2H.HasSubstructMatch(q2))
    self.assertTrue(m2H.HasSubstructMatch(q3))

    self.assertTrue(m3H.HasSubstructMatch(q1))
    self.assertTrue(not m3H.HasSubstructMatch(q2))
    self.assertTrue(not m3H.HasSubstructMatch(q3))

  def test34Issue124(self):
    """ issue 124 relates to calculation of the distance matrix

    """
    m = Chem.MolFromSmiles('CC=C')
    d = Chem.GetDistanceMatrix(m, 0)
    self.assertTrue(feq(d[0, 1], 1.0))
    self.assertTrue(feq(d[0, 2], 2.0))
    # force an update:
    d = Chem.GetDistanceMatrix(m, 1, 0, 1)
    self.assertTrue(feq(d[0, 1], 1.0))
    self.assertTrue(feq(d[0, 2], 1.5))

  def test35ChiralityPerception(self):
    """ Test perception of chirality and CIP encoding
    """
    m = Chem.MolFromSmiles('F[C@]([C@])(Cl)Br')
    Chem.AssignStereochemistry(m, 1)
    self.assertTrue(m.GetAtomWithIdx(1).HasProp('_CIPCode'))
    self.assertFalse(m.GetAtomWithIdx(2).HasProp('_CIPCode'))
    Chem.RemoveStereochemistry(m)
    self.assertFalse(m.GetAtomWithIdx(1).HasProp('_CIPCode'))

    m = Chem.MolFromSmiles('F[C@H](C)C')
    Chem.AssignStereochemistry(m, 1)
    self.assertTrue(m.GetAtomWithIdx(1).GetChiralTag() == Chem.ChiralType.CHI_UNSPECIFIED)
    self.assertFalse(m.GetAtomWithIdx(1).HasProp('_CIPCode'))

    m = Chem.MolFromSmiles('F\\C=C/Cl')
    self.assertTrue(m.GetBondWithIdx(0).GetStereo() == Chem.BondStereo.STEREONONE)
    self.assertTrue(m.GetBondWithIdx(1).GetStereo() == Chem.BondStereo.STEREOZ)
    atoms = m.GetBondWithIdx(1).GetStereoAtoms()
    self.assertTrue(0 in atoms)
    self.assertTrue(3 in atoms)
    self.assertTrue(m.GetBondWithIdx(2).GetStereo() == Chem.BondStereo.STEREONONE)
    Chem.RemoveStereochemistry(m)
    self.assertTrue(m.GetBondWithIdx(1).GetStereo() == Chem.BondStereo.STEREONONE)

    m = Chem.MolFromSmiles('F\\C=CCl')
    self.assertTrue(m.GetBondWithIdx(1).GetStereo() == Chem.BondStereo.STEREONONE)

  def checkDefaultBondProperties(self, m):
    for bond in m.GetBonds():
      self.assertIn(bond.GetBondType(), [Chem.BondType.SINGLE, Chem.BondType.DOUBLE])
      self.assertEqual(bond.GetBondDir(), Chem.BondDir.NONE)
      self.assertEqual(list(bond.GetStereoAtoms()), [])
      self.assertEqual(bond.GetStereo(), Chem.BondStereo.STEREONONE)

  def assertHasDoubleBondStereo(self, smi):
    m = Chem.MolFromSmiles(smi)

    self.checkDefaultBondProperties(m)

    Chem.FindPotentialStereoBonds(m)

    for bond in m.GetBonds():
      self.assertIn(bond.GetBondType(), [Chem.BondType.SINGLE, Chem.BondType.DOUBLE])
      self.assertEqual(bond.GetBondDir(), Chem.BondDir.NONE)

      if bond.GetBondType() == Chem.BondType.DOUBLE:
        self.assertEqual(bond.GetStereo(), Chem.BondStereo.STEREOANY)
        self.assertEqual(len(list(bond.GetStereoAtoms())), 2)
      else:
        self.assertEqual(list(bond.GetStereoAtoms()), [])
        self.assertEqual(bond.GetStereo(), Chem.BondStereo.STEREONONE)

  def testFindPotentialStereoBonds(self):
    self.assertHasDoubleBondStereo("FC=CF")
    self.assertHasDoubleBondStereo("FC(Cl)=C(Br)I")
    self.assertHasDoubleBondStereo("FC=CC=CC=CCl")
    self.assertHasDoubleBondStereo("C1CCCCC1C=CC1CCCCC1")

  def assertDoesNotHaveDoubleBondStereo(self, smi):
    m = Chem.MolFromSmiles(smi)
    self.checkDefaultBondProperties(m)
    Chem.FindPotentialStereoBonds(m)
    self.checkDefaultBondProperties(m)

  def testFindPotentialStereoBondsShouldNotFindThisDoubleBondAsStereo(self):
    self.assertDoesNotHaveDoubleBondStereo("FC(F)=CF")
    self.assertDoesNotHaveDoubleBondStereo("C=C")
    self.assertDoesNotHaveDoubleBondStereo("C1CCCCC1C(C1CCCCC1)=CC1CCCCC1")

  def assertDoubleBondStereo(self, smi, stereo):
    mol = Chem.MolFromSmiles(smi)

    bond = mol.GetBondWithIdx(1)
    self.assertEqual(bond.GetBondType(), Chem.BondType.DOUBLE)
    self.assertEqual(bond.GetStereo(), stereo)
    self.assertEqual(list(bond.GetStereoAtoms()), [0, 3])

  def allStereoBonds(self, bonds):
    for bond in bonds:
      self.assertEqual(len(list(bond.GetStereoAtoms())), 2)

  def testBondSetStereo(self):
    for testAssignStereo in [False, True]:
      mol = Chem.MolFromSmiles("FC=CF")
      Chem.FindPotentialStereoBonds(mol)

      for bond in mol.GetBonds():
        if (bond.GetBondType() == Chem.BondType.DOUBLE
            and bond.GetStereo() == Chem.BondStereo.STEREOANY):
          break
      self.assertEqual(bond.GetBondType(), Chem.BondType.DOUBLE)
      self.assertEqual(bond.GetStereo(), Chem.BondStereo.STEREOANY)
      self.assertEqual(list(bond.GetStereoAtoms()), [0, 3])

      bond.SetStereo(Chem.BondStereo.STEREOTRANS)
      self.assertEqual(bond.GetStereo(), Chem.BondStereo.STEREOTRANS)
      if testAssignStereo:  # should be invariant of Chem.AssignStereochemistry being called
        Chem.AssignStereochemistry(mol, force=True)
      smi = Chem.MolToSmiles(mol, isomericSmiles=True)
      self.allStereoBonds([bond])
      self.assertEqual(smi, "F/C=C/F")
      self.assertDoubleBondStereo(smi, Chem.BondStereo.STEREOE)

      bond.SetStereo(Chem.BondStereo.STEREOCIS)
      self.assertEqual(bond.GetStereo(), Chem.BondStereo.STEREOCIS)
      if testAssignStereo:
        Chem.AssignStereochemistry(mol, force=True)
      smi = Chem.MolToSmiles(mol, isomericSmiles=True)
      self.allStereoBonds([bond])
      self.assertEqual(smi, r"F/C=C\F")
      self.assertDoubleBondStereo(smi, Chem.BondStereo.STEREOZ)

  def recursive_enumerate_stereo_bonds(self, mol, done_bonds, bonds):
    if not bonds:
      yield done_bonds, Chem.Mol(mol)
      return

    bond = bonds[0]
    child_bonds = bonds[1:]
    self.assertEqual(len(list(bond.GetStereoAtoms())), 2)
    bond.SetStereo(Chem.BondStereo.STEREOTRANS)
    for isomer in self.recursive_enumerate_stereo_bonds(mol, done_bonds + [Chem.BondStereo.STEREOE],
                                                        child_bonds):
      yield isomer

    self.assertEqual(len(list(bond.GetStereoAtoms())), 2)
    bond.SetStereo(Chem.BondStereo.STEREOCIS)
    for isomer in self.recursive_enumerate_stereo_bonds(mol, done_bonds + [Chem.BondStereo.STEREOZ],
                                                        child_bonds):
      yield isomer

  def testBondSetStereoDifficultCase(self):
    unspec_smiles = "CCC=CC(CO)=C(C)CC"
    mol = Chem.MolFromSmiles(unspec_smiles)
    Chem.FindPotentialStereoBonds(mol)

    stereo_bonds = []
    for bond in mol.GetBonds():
      if bond.GetStereo() == Chem.BondStereo.STEREOANY:
        stereo_bonds.append(bond)

    isomers = set()
    for bond_stereo, isomer in self.recursive_enumerate_stereo_bonds(mol, [], stereo_bonds):
      self.allStereoBonds(stereo_bonds)
      isosmi = Chem.MolToSmiles(isomer, isomericSmiles=True)
      self.allStereoBonds(stereo_bonds)

      self.assertNotIn(isosmi, isomers)
      isomers.add(isosmi)

      isomol = Chem.MolFromSmiles(isosmi)
      round_trip_stereo = [
        b.GetStereo() for b in isomol.GetBonds() if b.GetStereo() != Chem.BondStereo.STEREONONE
      ]

      self.assertEqual(bond_stereo, round_trip_stereo)

    self.assertEqual(len(isomers), 4)

  def getNumUnspecifiedBondStereo(self, smi):
    mol = Chem.MolFromSmiles(smi)
    Chem.FindPotentialStereoBonds(mol)

    count = 0
    for bond in mol.GetBonds():
      if bond.GetStereo() == Chem.BondStereo.STEREOANY:
        count += 1

    return count

  def testBondSetStereoReallyDifficultCase(self):
    # this one is much trickier because a double bond can gain and
    # lose it's stereochemistry based upon whether 2 other double
    # bonds have the same or different stereo chemistry.

    unspec_smiles = "CCC=CC(C=CCC)=C(CO)CC"
    mol = Chem.MolFromSmiles(unspec_smiles)
    Chem.FindPotentialStereoBonds(mol)

    stereo_bonds = []
    for bond in mol.GetBonds():
      if bond.GetStereo() == Chem.BondStereo.STEREOANY:
        stereo_bonds.append(bond)

    self.assertEqual(len(stereo_bonds), 2)

    isomers = set()
    for bond_stereo, isomer in self.recursive_enumerate_stereo_bonds(mol, [], stereo_bonds):
      isosmi = Chem.MolToSmiles(isomer, isomericSmiles=True)
      isomers.add(isosmi)

    self.assertEqual(len(isomers), 3)

    # one of these then gains a new stereo bond due to the
    # introduction of a new symmetry
    counts = {}
    for isosmi in isomers:
      num_unspecified = self.getNumUnspecifiedBondStereo(isosmi)
      counts[num_unspecified] = counts.get(num_unspecified, 0) + 1

    # 2 of the isomers don't have any unspecified bond stereo centers
    # left, 1 does
    self.assertEqual(counts, {0: 2, 1: 1})

  def assertBondSetStereoIsAlwaysEquivalent(self, all_smiles, desired_stereo, bond_idx):
    refSmiles = None
    for smi in all_smiles:
      mol = Chem.MolFromSmiles(smi)

      doubleBond = None
      for bond in mol.GetBonds():
        if bond.GetBondType() == Chem.BondType.DOUBLE:
          doubleBond = bond

      self.assertTrue(doubleBond is not None)

      Chem.FindPotentialStereoBonds(mol)
      doubleBond.SetStereo(desired_stereo)

      isosmi = Chem.MolToSmiles(mol, isomericSmiles=True)

      if refSmiles is None:
        refSmiles = isosmi

      self.assertEqual(refSmiles, isosmi)

  def testBondSetStereoAllHalogens(self):
    # can't get much more brutal than this test
    from itertools import combinations, permutations
    halogens = ['F', 'Cl', 'Br', 'I']

    # binary double bond stereo
    for unique_set in combinations(halogens, 2):
      all_smiles = []
      for fmt in ['%sC=C%s', 'C(%s)=C%s']:
        for ordering in permutations(unique_set):
          all_smiles.append(fmt % ordering)

      #print(fmt, all_smiles)
      for desired_stereo in [Chem.BondStereo.STEREOTRANS, Chem.BondStereo.STEREOCIS]:
        self.assertBondSetStereoIsAlwaysEquivalent(all_smiles, desired_stereo, 1)

    # tertiary double bond stereo
    for unique_set in combinations(halogens, 3):
      for mono_side in unique_set:
        halogens_left = list(unique_set)
        halogens_left.remove(mono_side)
        for binary_side in combinations(halogens_left, 2):
          all_smiles = []

          for binary_side_permutation in permutations(binary_side):
            all_smiles.append('%sC=C(%s)%s' % ((mono_side, ) + binary_side_permutation))
            all_smiles.append('C(%s)=C(%s)%s' % ((mono_side, ) + binary_side_permutation))

            all_smiles.append('%sC(%s)=C%s' % (binary_side_permutation + (mono_side, )))
            all_smiles.append('C(%s)(%s)=C%s' % (binary_side_permutation + (mono_side, )))

          #print(all_smiles)
          for desired_stereo in [Chem.BondStereo.STEREOTRANS, Chem.BondStereo.STEREOCIS]:
            self.assertBondSetStereoIsAlwaysEquivalent(all_smiles, desired_stereo, 1)

    # quaternary double bond stereo
    for unique_ordering in permutations(halogens):
      left_side = unique_ordering[:2]
      rght_side = unique_ordering[2:]

      all_smiles = []
      for left_side_permutation in permutations(left_side):
        for rght_side_permutation in permutations(rght_side):
          for smifmt in ['%sC(%s)=C(%s)%s', 'C(%s)(%s)=C(%s)%s']:
            all_smiles.append(smifmt % (left_side_permutation + rght_side_permutation))

      #print(all_smiles)
      for desired_stereo in [Chem.BondStereo.STEREOTRANS, Chem.BondStereo.STEREOCIS]:
        self.assertBondSetStereoIsAlwaysEquivalent(all_smiles, desired_stereo, 1)

  def testBondSetStereoAtoms(self):
    # use this difficult molecule that only generates 4 isomers, but
    # assume all double bonds are stereo!
    unspec_smiles = "CCC=CC(C=CCC)=C(CO)CC"
    mol = Chem.MolFromSmiles(unspec_smiles)

    def getNbr(atom, exclude):
      for nbr in atom.GetNeighbors():
        if nbr.GetIdx() not in exclude:
          return nbr
      raise ValueError("No neighbor found!")

    double_bonds = []
    for bond in mol.GetBonds():
      if bond.GetBondType() == 2:
        double_bonds.append(bond)

        exclude = {bond.GetBeginAtomIdx(), bond.GetEndAtomIdx()}
        bgnNbr = getNbr(bond.GetBeginAtom(), exclude)
        endNbr = getNbr(bond.GetEndAtom(), exclude)

        bond.SetStereoAtoms(bgnNbr.GetIdx(), endNbr.GetIdx())

    self.assertEqual(len(double_bonds), 3)

    import itertools
    stereos = [Chem.BondStereo.STEREOE, Chem.BondStereo.STEREOZ]
    isomers = set()
    for stereo_config in itertools.product(stereos, repeat=len(double_bonds)):
      for bond, stereo in zip(double_bonds, stereo_config):
        bond.SetStereo(stereo)
      smi = Chem.MolToSmiles(mol, True)
      isomers.add(smi)

    # the dependent double bond stereo isn't picked up by this, should it?
    self.assertEqual(len(isomers), 6)

    # round tripping them through one more time does pick up the dependency, so meh?
    round_trip_isomers = set()
    for smi in isomers:
      isosmi = Chem.MolToSmiles(Chem.MolFromSmiles(smi), True)
      round_trip_isomers.add(isosmi)

    self.assertEqual(len(round_trip_isomers), 4)

  def test36SubstructMatchStr(self):
    """ test the _SubstructMatchStr function """
    query = Chem.MolFromSmarts('[n,p]1ccccc1')
    self.assertTrue(query)
    mol = Chem.MolFromSmiles('N1=CC=CC=C1')
    self.assertTrue(mol.HasSubstructMatch(query))
    self.assertTrue(Chem._HasSubstructMatchStr(mol.ToBinary(), query))
    mol = Chem.MolFromSmiles('S1=CC=CC=C1')
    self.assertTrue(not Chem._HasSubstructMatchStr(mol.ToBinary(), query))
    self.assertTrue(not mol.HasSubstructMatch(query))
    mol = Chem.MolFromSmiles('P1=CC=CC=C1')
    self.assertTrue(mol.HasSubstructMatch(query))
    self.assertTrue(Chem._HasSubstructMatchStr(mol.ToBinary(), query))

  def test37SanitException(self):
    mol = Chem.MolFromSmiles('CC(C)(C)(C)C', 0)
    self.assertTrue(mol)
    self.assertRaises(ValueError, lambda: Chem.SanitizeMol(mol))

  def test38TDTSuppliers(self):
    data = """$SMI<Cc1nnc(N)nc1C>
CAS<17584-12-2>
|
$SMI<Cc1n[nH]c(=O)nc1N>
CAS<~>
|
$SMI<Cc1n[nH]c(=O)[nH]c1=O>
CAS<932-53-6>
|
$SMI<Cc1nnc(NN)nc1O>
CAS<~>
|"""
    suppl = Chem.TDTMolSupplier()
    suppl.SetData(data, "CAS")
    i = 0
    for mol in suppl:
      self.assertTrue(mol)
      self.assertTrue(mol.GetNumAtoms())
      self.assertTrue(mol.HasProp("CAS"))
      self.assertTrue(mol.HasProp("_Name"))
      self.assertTrue(mol.GetProp("CAS") == mol.GetProp("_Name"))
      self.assertTrue(mol.GetNumConformers() == 0)
      i += 1
    self.assertTrue(i == 4)
    self.assertTrue(len(suppl) == 4)

  def test38Issue266(self):
    """ test issue 266: generation of kekulized smiles"""
    mol = Chem.MolFromSmiles('c1ccccc1')
    Chem.Kekulize(mol)
    smi = Chem.MolToSmiles(mol)
    self.assertTrue(smi == 'c1ccccc1')
    smi = Chem.MolToSmiles(mol, kekuleSmiles=True)
    self.assertTrue(smi == 'C1=CC=CC=C1')

  def test39Issue273(self):
    """ test issue 273: MolFileComments and MolFileInfo props ending up in SD files

    """
    fileN = os.path.join(RDConfig.RDBaseDir, 'Code', 'GraphMol', 'Wrap', 'test_data',
                         'outNCI_few.sdf')
    suppl = Chem.SDMolSupplier(fileN)
    ms = [x for x in suppl]
    for m in ms:
      self.assertTrue(m.HasProp('_MolFileInfo'))
      self.assertTrue(m.HasProp('_MolFileComments'))
    fName = tempfile.NamedTemporaryFile(suffix='.sdf', delete=False).name
    w = Chem.SDWriter(fName)
    w.SetProps(ms[0].GetPropNames())
    for m in ms:
      w.write(m)
    w = None

    with open(fName, 'r') as txtFile:
      txt = txtFile.read()
    os.unlink(fName)
    self.assertTrue(txt.find('MolFileInfo') == -1)
    self.assertTrue(txt.find('MolFileComments') == -1)

  def test40SmilesRootedAtAtom(self):
    """ test the rootAtAtom functionality

    """
    smi = 'CN(C)C'
    m = Chem.MolFromSmiles(smi)

    self.assertTrue(Chem.MolToSmiles(m) == 'CN(C)C')
    self.assertTrue(Chem.MolToSmiles(m, rootedAtAtom=1) == 'N(C)(C)C')

  def test41SetStreamIndices(self):
    fileN = os.path.join(RDConfig.RDBaseDir, 'Code', 'GraphMol', 'FileParsers', 'test_data',
                         'NCI_aids_few.sdf')
    allIndices = []
    ifs = open(fileN, 'rb')
    addIndex = True
    line = True
    pos = 0
    while (line):
      if (addIndex):
        pos = ifs.tell()
      line = ifs.readline().decode('utf-8')
      if (line):
        if (addIndex):
          allIndices.append(pos)
        addIndex = (line[:4] == '$$$$')
    ifs.close()
    indices = allIndices
    sdSup = Chem.SDMolSupplier(fileN)
    molNames = [
      "48", "78", "128", "163", "164", "170", "180", "186", "192", "203", "210", "211", "213",
      "220", "229", "256"
    ]

    sdSup._SetStreamIndices(indices)
    self.assertTrue(len(sdSup) == 16)
    mol = sdSup[5]
    self.assertTrue(mol.GetProp("_Name") == "170")

    i = 0
    for mol in sdSup:
      self.assertTrue(mol)
      self.assertTrue(mol.GetProp("_Name") == molNames[i])
      i += 1

    ns = [mol.GetProp("_Name") for mol in sdSup]
    self.assertTrue(ns == molNames)

    # this can also be used to skip molecules in the file:
    indices = [allIndices[0], allIndices[2], allIndices[5]]
    sdSup._SetStreamIndices(indices)
    self.assertTrue(len(sdSup) == 3)
    mol = sdSup[2]
    self.assertTrue(mol.GetProp("_Name") == "170")

    # or to reorder them:
    indices = [allIndices[0], allIndices[5], allIndices[2]]
    sdSup._SetStreamIndices(indices)
    self.assertTrue(len(sdSup) == 3)
    mol = sdSup[1]
    self.assertTrue(mol.GetProp("_Name") == "170")

  def test42LifeTheUniverseAndEverything(self):
    self.assertTrue(True)

  def test43TplFileParsing(self):
    fileN = os.path.join(RDConfig.RDBaseDir, 'Code', 'GraphMol', 'FileParsers', 'test_data',
                         'cmpd2.tpl')
    m1 = Chem.MolFromTPLFile(fileN)
    self.assertTrue(m1 is not None)
    self.assertTrue(m1.GetNumAtoms() == 12)
    self.assertTrue(m1.GetNumConformers() == 2)

    m1 = Chem.MolFromTPLFile(fileN, skipFirstConf=True)
    self.assertTrue(m1 is not None)
    self.assertTrue(m1.GetNumAtoms() == 12)
    self.assertTrue(m1.GetNumConformers() == 1)

    with open(fileN, 'r') as blockFile:
      block = blockFile.read()
    m1 = Chem.MolFromTPLBlock(block)
    self.assertTrue(m1 is not None)
    self.assertTrue(m1.GetNumAtoms() == 12)
    self.assertTrue(m1.GetNumConformers() == 2)

  def test44TplFileWriting(self):
    fileN = os.path.join(RDConfig.RDBaseDir, 'Code', 'GraphMol', 'FileParsers', 'test_data',
                         'cmpd2.tpl')
    m1 = Chem.MolFromTPLFile(fileN)
    self.assertTrue(m1 is not None)
    self.assertTrue(m1.GetNumAtoms() == 12)
    self.assertTrue(m1.GetNumConformers() == 2)

    block = Chem.MolToTPLBlock(m1)
    m1 = Chem.MolFromTPLBlock(block)
    self.assertTrue(m1 is not None)
    self.assertTrue(m1.GetNumAtoms() == 12)
    self.assertTrue(m1.GetNumConformers() == 2)

  def test45RingInfo(self):
    """ test the RingInfo class

    """
    smi = 'CNC'
    m = Chem.MolFromSmiles(smi)
    ri = m.GetRingInfo()
    self.assertTrue(ri)
    self.assertTrue(ri.NumRings() == 0)
    self.assertFalse(ri.IsAtomInRingOfSize(0, 3))
    self.assertFalse(ri.IsAtomInRingOfSize(1, 3))
    self.assertFalse(ri.IsAtomInRingOfSize(2, 3))
    self.assertFalse(ri.IsBondInRingOfSize(1, 3))
    self.assertFalse(ri.IsBondInRingOfSize(2, 3))
    if hasattr(Chem, 'FindRingFamilies'):
      self.assertEqual(ri.AtomRingFamilies(), ())
    if hasattr(Chem, 'FindRingFamilies'):
      self.assertEqual(ri.BondRingFamilies(), ())

    smi = 'C1CC2C1C2'
    m = Chem.MolFromSmiles(smi)
    ri = m.GetRingInfo()
    self.assertTrue(ri)
    self.assertEqual(ri.NumRings(), 2)
    self.assertFalse(ri.IsAtomInRingOfSize(0, 3))
    self.assertTrue(ri.IsAtomInRingOfSize(0, 4))
    self.assertFalse(ri.IsBondInRingOfSize(0, 3))
    self.assertTrue(ri.IsBondInRingOfSize(0, 4))
    self.assertTrue(ri.IsAtomInRingOfSize(2, 4))
    self.assertTrue(ri.IsAtomInRingOfSize(2, 3))
    self.assertTrue(ri.IsBondInRingOfSize(2, 3))
    self.assertTrue(ri.IsBondInRingOfSize(2, 4))
    self.assertEqual(ri.AtomRings(), ((0, 3, 2, 1), (4, 3, 2)))
    self.assertEqual(ri.BondRings(), ((4, 2, 1, 0), (3, 2, 5)))
    self.assertEqual(len(ri.AtomMembers(2)), 2)
    self.assertEqual(ri.AtomRingSizes(2), (4, 3))
    self.assertEqual(ri.AtomRingSizes(99), ())
    self.assertTrue(ri.AreAtomsInSameRing(2, 3))
    self.assertFalse(ri.AreAtomsInSameRing(1, 4))
    self.assertTrue(ri.AreAtomsInSameRingOfSize(2, 3, 3))
    self.assertTrue(ri.AreAtomsInSameRingOfSize(2, 3, 4))
    self.assertFalse(ri.AreAtomsInSameRingOfSize(2, 3, 5))
    self.assertEqual(len(ri.BondMembers(2)), 2)
    self.assertEqual(len(ri.BondMembers(0)), 1)
    self.assertTrue(ri.IsRingFused(0))
    self.assertTrue(ri.IsRingFused(1))
    self.assertTrue(ri.AreRingsFused(0, 1))
    self.assertTrue(ri.NumFusedBonds(0) == 1)
    self.assertTrue(ri.NumFusedBonds(1) == 1)
    self.assertEqual(ri.BondRingSizes(2), (4, 3))
    self.assertEqual(ri.BondRingSizes(0), (4, ))
    self.assertEqual(ri.BondRingSizes(99), ())
    self.assertTrue(ri.AreBondsInSameRing(1, 2))
    self.assertTrue(ri.AreBondsInSameRing(2, 5))
    self.assertFalse(ri.AreBondsInSameRing(1, 3))
    self.assertTrue(ri.AreBondsInSameRingOfSize(1, 2, 4))
    self.assertTrue(ri.AreBondsInSameRingOfSize(2, 5, 3))
    self.assertFalse(ri.AreBondsInSameRingOfSize(1, 2, 3))
    self.assertFalse(ri.AreBondsInSameRingOfSize(1, 3, 4))

    if hasattr(Chem, 'FindRingFamilies'):
      ri = m.GetRingInfo()
      self.assertFalse(ri.AreRingFamiliesInitialized())
      Chem.FindRingFamilies(m)
      ri = m.GetRingInfo()
      self.assertTrue(ri.AreRingFamiliesInitialized())
      self.assertEqual(ri.NumRingFamilies(), 2)
      self.assertEqual(sorted(ri.AtomRingFamilies()), [(0, 1, 2, 3), (2, 3, 4)])
      self.assertEqual(sorted(ri.BondRingFamilies()), [(0, 1, 2, 4), (2, 3, 5)])

  def test46ReplaceCore(self):
    """ test the ReplaceCore functionality

    """

    core = Chem.MolFromSmiles('C=O')

    smi = 'CCC=O'
    m = Chem.MolFromSmiles(smi)
    r = Chem.ReplaceCore(m, core)
    self.assertTrue(r)
    self.assertEqual(Chem.MolToSmiles(r, True), '[1*]CC')

    smi = 'C1CC(=O)CC1'
    m = Chem.MolFromSmiles(smi)
    r = Chem.ReplaceCore(m, core)
    self.assertTrue(r)
    self.assertEqual(Chem.MolToSmiles(r, True), '[1*]CCCC[2*]')

    smi = 'C1CC(=N)CC1'
    m = Chem.MolFromSmiles(smi)
    r = Chem.ReplaceCore(m, core)
    self.assertFalse(r)

    # smiles, smarts, replaceDummies, labelByIndex, useChirality
    expected = {
      ('C1O[C@@]1(OC)NC', 'C1O[C@]1(*)*', False, False, False): '[1*]OC.[2*]NC',
      ('C1O[C@@]1(OC)NC', 'C1O[C@]1(*)*', False, False, True): '[1*]NC.[2*]OC',
      ('C1O[C@@]1(OC)NC', 'C1O[C@]1(*)*', False, True, False): '[3*]OC.[4*]NC',
      ('C1O[C@@]1(OC)NC', 'C1O[C@]1(*)*', False, True, True): '[3*]NC.[4*]OC',
      ('C1O[C@@]1(OC)NC', 'C1O[C@]1(*)*', True, False, False): '[1*]C.[2*]C',
      ('C1O[C@@]1(OC)NC', 'C1O[C@]1(*)*', True, False, True): '[1*]C.[2*]C',
      ('C1O[C@@]1(OC)NC', 'C1O[C@]1(*)*', True, True, False): '[3*]C.[4*]C',
      ('C1O[C@@]1(OC)NC', 'C1O[C@]1(*)*', True, True, True): '[3*]C.[4*]C',
      ('C1O[C@]1(OC)NC', 'C1O[C@]1(*)*', False, False, False): '[1*]OC.[2*]NC',
      ('C1O[C@]1(OC)NC', 'C1O[C@]1(*)*', False, False, True): '[1*]OC.[2*]NC',
      ('C1O[C@]1(OC)NC', 'C1O[C@]1(*)*', False, True, False): '[3*]OC.[4*]NC',
      ('C1O[C@]1(OC)NC', 'C1O[C@]1(*)*', False, True, True): '[3*]OC.[4*]NC',
      ('C1O[C@]1(OC)NC', 'C1O[C@]1(*)*', True, False, False): '[1*]C.[2*]C',
      ('C1O[C@]1(OC)NC', 'C1O[C@]1(*)*', True, False, True): '[1*]C.[2*]C',
      ('C1O[C@]1(OC)NC', 'C1O[C@]1(*)*', True, True, False): '[3*]C.[4*]C',
      ('C1O[C@]1(OC)NC', 'C1O[C@]1(*)*', True, True, True): '[3*]C.[4*]C',
    }

    for (smiles, smarts, replaceDummies, labelByIndex,
         useChirality), expected_smiles in expected.items():
      mol = Chem.MolFromSmiles(smiles)
      core = Chem.MolFromSmarts(smarts)
      nm = Chem.ReplaceCore(mol, core, replaceDummies=replaceDummies, labelByIndex=labelByIndex,
                            useChirality=useChirality)

      if Chem.MolToSmiles(nm, True) != expected_smiles:
        print(
          "ReplaceCore(%r, %r, replaceDummies=%r, labelByIndex=%r, useChirality=%r" %
          (smiles, smarts, replaceDummies, labelByIndex, useChirality), file=sys.stderr)
        print("expected: %s\ngot: %s" % (expected_smiles, Chem.MolToSmiles(nm, True)),
              file=sys.stderr)
        self.assertEqual(expected_smiles, Chem.MolToSmiles(nm, True))

      matchVect = mol.GetSubstructMatch(core, useChirality=useChirality)
      nm = Chem.ReplaceCore(mol, core, matchVect, replaceDummies=replaceDummies,
                            labelByIndex=labelByIndex)
      if Chem.MolToSmiles(nm, True) != expected_smiles:
        print(
          "ReplaceCore(%r, %r, %r, replaceDummies=%r, labelByIndex=%rr" %
          (smiles, smarts, matchVect, replaceDummies, labelByIndex), file=sys.stderr)
        print("expected: %s\ngot: %s" % (expected_smiles, Chem.MolToSmiles(nm, True)),
              file=sys.stderr)
        self.assertEqual(expected_smiles, Chem.MolToSmiles(nm, True))

    mol = Chem.MolFromSmiles("C")
    smarts = Chem.MolFromSmarts("C")
    try:
      Chem.ReplaceCore(mol, smarts, (3, ))
      self.asssertFalse(True)
    except Exception:
      pass

    mol = Chem.MolFromSmiles("C")
    smarts = Chem.MolFromSmarts("C")
    try:
      Chem.ReplaceCore(mol, smarts, (0, 0))
      self.asssertFalse(True)
    except Exception:
      pass

  def test47RWMols(self):
    """ test the RWMol class

    """
    mol = Chem.MolFromSmiles('C1CCC1')
    self.assertTrue(type(mol) == Chem.Mol)

    for rwmol in [Chem.EditableMol(mol), Chem.RWMol(mol)]:
      self.assertTrue(type(rwmol) in [Chem.EditableMol, Chem.RWMol])
      newAt = Chem.Atom(8)
      rwmol.ReplaceAtom(0, newAt)
      self.assertTrue(Chem.MolToSmiles(rwmol.GetMol()) == 'C1COC1')

      rwmol.RemoveBond(0, 1)
      self.assertTrue(Chem.MolToSmiles(rwmol.GetMol()) == 'CCCO')
      a = Chem.Atom(7)
      idx = rwmol.AddAtom(a)
      self.assertEqual(rwmol.GetMol().GetNumAtoms(), 5)
      self.assertEqual(idx, 4)

      idx = rwmol.AddBond(0, 4, order=Chem.BondType.SINGLE)
      self.assertEqual(idx, 4)

      self.assertTrue(Chem.MolToSmiles(rwmol.GetMol()) == 'CCCON')
      rwmol.AddBond(4, 1, order=Chem.BondType.SINGLE)
      self.assertTrue(Chem.MolToSmiles(rwmol.GetMol()) == 'C1CNOC1')

      rwmol.RemoveAtom(3)
      self.assertTrue(Chem.MolToSmiles(rwmol.GetMol()) == 'CCNO')

      # practice shooting ourselves in the foot:
      m = Chem.MolFromSmiles('c1ccccc1')
      em = Chem.EditableMol(m)
      em.RemoveAtom(0)
      m2 = em.GetMol()
      self.assertRaises(ValueError, lambda: Chem.SanitizeMol(m2))
      m = Chem.MolFromSmiles('c1ccccc1')
      em = Chem.EditableMol(m)
      em.RemoveBond(0, 1)
      m2 = em.GetMol()
      self.assertRaises(ValueError, lambda: Chem.SanitizeMol(m2))

      # boundary cases:

      # removing non-existent bonds:
      m = Chem.MolFromSmiles('c1ccccc1')
      em = Chem.EditableMol(m)
      em.RemoveBond(0, 2)
      m2 = em.GetMol()
      Chem.SanitizeMol(m2)
      self.assertTrue(Chem.MolToSmiles(m2) == 'c1ccccc1')

      # removing non-existent atoms:
      m = Chem.MolFromSmiles('c1ccccc1')
      em = Chem.EditableMol(m)
      self.assertRaises(RuntimeError, lambda: em.RemoveAtom(12))

      # confirm that an RWMol can be constructed without arguments
      m = Chem.RWMol()

    # test replaceAtom/Bond preserving properties
    mol = Chem.MolFromSmiles('C1CCC1')
    mol2 = Chem.MolFromSmiles('C1CCC1')
    mol.GetAtomWithIdx(0).SetProp("foo", "bar")
    mol.GetBondWithIdx(0).SetProp("foo", "bar")
    newBond = mol2.GetBondWithIdx(0)
    self.assertTrue(type(mol) == Chem.Mol)

    for rwmol in [Chem.EditableMol(mol), Chem.RWMol(mol)]:
      newAt = Chem.Atom(8)
      rwmol.ReplaceAtom(0, newAt)
      self.assertTrue(Chem.MolToSmiles(rwmol.GetMol()) == 'C1COC1')
      self.assertFalse(rwmol.GetMol().GetAtomWithIdx(0).HasProp("foo"))

    for rwmol in [Chem.EditableMol(mol), Chem.RWMol(mol)]:
      newAt = Chem.Atom(8)
      rwmol.ReplaceAtom(0, newAt, preserveProps=True)
      self.assertTrue(Chem.MolToSmiles(rwmol.GetMol()) == 'C1COC1')
      self.assertTrue(rwmol.GetMol().GetAtomWithIdx(0).HasProp("foo"))
      self.assertEqual(rwmol.GetMol().GetAtomWithIdx(0).GetProp("foo"), "bar")

    for rwmol in [Chem.EditableMol(mol), Chem.RWMol(mol)]:
      rwmol.ReplaceBond(0, newBond)
      self.assertTrue(Chem.MolToSmiles(rwmol.GetMol()) == 'C1CCC1')
      self.assertFalse(rwmol.GetMol().GetBondWithIdx(0).HasProp("foo"))

    for rwmol in [Chem.EditableMol(mol), Chem.RWMol(mol)]:
      rwmol.ReplaceBond(0, newBond, preserveProps=True)
      self.assertTrue(Chem.MolToSmiles(rwmol.GetMol()) == 'C1CCC1')
      self.assertTrue(rwmol.GetMol().GetBondWithIdx(0).HasProp("foo"))
      self.assertEqual(rwmol.GetMol().GetBondWithIdx(0).GetProp("foo"), "bar")

  def test47SmartsPieces(self):
    """ test the GetAtomSmarts and GetBondSmarts functions

    """
    m = Chem.MolFromSmarts("[C,N]C")
    self.assertTrue(m.GetAtomWithIdx(0).GetSmarts() == '[C,N]')
    self.assertTrue(m.GetAtomWithIdx(1).GetSmarts() == 'C')
    self.assertEqual(m.GetBondBetweenAtoms(0, 1).GetSmarts(), '')

    m = Chem.MolFromSmarts("[$(C=O)]-O")
    self.assertTrue(m.GetAtomWithIdx(0).GetSmarts() == '[$(C=O)]')
    self.assertTrue(m.GetAtomWithIdx(1).GetSmarts() == 'O')
    self.assertTrue(m.GetBondBetweenAtoms(0, 1).GetSmarts() == '-')

    m = Chem.MolFromSmiles("CO")
    self.assertTrue(m.GetAtomWithIdx(0).GetSmarts() == 'C')
    self.assertTrue(m.GetAtomWithIdx(1).GetSmarts() == 'O')
    self.assertTrue(m.GetBondBetweenAtoms(0, 1).GetSmarts() == '')
    self.assertTrue(m.GetBondBetweenAtoms(0, 1).GetSmarts(allBondsExplicit=True) == '-')

    m = Chem.MolFromSmiles("C=O")
    self.assertTrue(m.GetAtomWithIdx(0).GetSmarts() == 'C')
    self.assertTrue(m.GetAtomWithIdx(1).GetSmarts() == 'O')
    self.assertTrue(m.GetBondBetweenAtoms(0, 1).GetSmarts() == '=')

    m = Chem.MolFromSmiles('C[C@H](F)[15NH3+]')
    self.assertEqual(m.GetAtomWithIdx(0).GetSmarts(), 'C')
    self.assertEqual(m.GetAtomWithIdx(0).GetSmarts(allHsExplicit=True), '[CH3]')
    self.assertEqual(m.GetAtomWithIdx(3).GetSmarts(), '[15NH3+]')
    self.assertEqual(m.GetAtomWithIdx(3).GetSmarts(allHsExplicit=True), '[15NH3+]')

  def test48Issue1928819(self):
    """ test a crash involving looping directly over mol suppliers
    """
    fileN = os.path.join(RDConfig.RDBaseDir, 'Code', 'GraphMol', 'FileParsers', 'test_data',
                         'NCI_aids_few.sdf')
    ms = [x for x in Chem.SDMolSupplier(fileN)]
    self.assertEqual(len(ms), 16)
    count = 0
    for m in Chem.SDMolSupplier(fileN):
      count += 1
    self.assertEqual(count, 16)

    fileN = os.path.join(RDConfig.RDBaseDir, 'Code', 'GraphMol', 'FileParsers', 'test_data',
                         'fewSmi.csv')
    count = 0
    for m in Chem.SmilesMolSupplier(fileN, titleLine=False, smilesColumn=1, delimiter=','):
      count += 1
    self.assertEqual(count, 10)

    fileN = os.path.join(RDConfig.RDBaseDir, 'Code', 'GraphMol', 'FileParsers', 'test_data',
                         'acd_few.tdt')
    count = 0
    for m in Chem.TDTMolSupplier(fileN):
      count += 1
    self.assertEqual(count, 10)

  def test49Issue1932365(self):
    """ test aromatic Se and Te from smiles/smarts
    """
    m = Chem.MolFromSmiles('c1ccc[se]1')
    self.assertTrue(m)
    self.assertTrue(m.GetAtomWithIdx(0).GetIsAromatic())
    self.assertTrue(m.GetAtomWithIdx(4).GetIsAromatic())
    m = Chem.MolFromSmiles('c1ccc[te]1')
    self.assertTrue(m)
    self.assertTrue(m.GetAtomWithIdx(0).GetIsAromatic())
    self.assertTrue(m.GetAtomWithIdx(4).GetIsAromatic())
    m = Chem.MolFromSmiles('C1=C[Se]C=C1')
    self.assertTrue(m)
    self.assertTrue(m.GetAtomWithIdx(0).GetIsAromatic())
    self.assertTrue(m.GetAtomWithIdx(2).GetIsAromatic())
    m = Chem.MolFromSmiles('C1=C[Te]C=C1')
    self.assertTrue(m)
    self.assertTrue(m.GetAtomWithIdx(0).GetIsAromatic())
    self.assertTrue(m.GetAtomWithIdx(2).GetIsAromatic())

    p = Chem.MolFromSmarts('[se]')
    self.assertTrue(Chem.MolFromSmiles('c1ccc[se]1').HasSubstructMatch(p))
    self.assertFalse(Chem.MolFromSmiles('C1=CCC[Se]1').HasSubstructMatch(p))

    p = Chem.MolFromSmarts('[te]')
    self.assertTrue(Chem.MolFromSmiles('c1ccc[te]1').HasSubstructMatch(p))
    self.assertFalse(Chem.MolFromSmiles('C1=CCC[Te]1').HasSubstructMatch(p))

  def test50Issue1968608(self):
    """ test sf.net issue 1968608
    """
    smarts = Chem.MolFromSmarts("[r5]")
    mol = Chem.MolFromSmiles("N12CCC36C1CC(C(C2)=CCOC4CC5=O)C4C3N5c7ccccc76")
    count = len(mol.GetSubstructMatches(smarts, uniquify=0))
    self.assertTrue(count == 9)

  def test51RadicalHandling(self):
    """ test handling of atoms with radicals
    """
    mol = Chem.MolFromSmiles("[C]C")
    self.assertTrue(mol)
    atom = mol.GetAtomWithIdx(0)
    self.assertTrue(atom.GetNumRadicalElectrons() == 3)
    self.assertTrue(atom.GetNoImplicit())
    atom.SetNoImplicit(False)
    atom.SetNumRadicalElectrons(1)
    mol.UpdatePropertyCache()
    self.assertTrue(atom.GetNumRadicalElectrons() == 1)
    self.assertTrue(atom.GetNumImplicitHs() == 2)

    mol = Chem.MolFromSmiles("[c]1ccccc1")
    self.assertTrue(mol)
    atom = mol.GetAtomWithIdx(0)
    self.assertTrue(atom.GetNumRadicalElectrons() == 1)
    self.assertTrue(atom.GetNoImplicit())

    mol = Chem.MolFromSmiles("[n]1ccccc1")
    self.assertTrue(mol)
    atom = mol.GetAtomWithIdx(0)
    self.assertTrue(atom.GetNumRadicalElectrons() == 0)
    self.assertTrue(atom.GetNoImplicit())

  def test52MolFrags(self):
    """ test GetMolFrags functionality
    """
    mol = Chem.MolFromSmiles("C.CC")
    self.assertTrue(mol)
    fs = Chem.GetMolFrags(mol)
    self.assertTrue(len(fs) == 2)
    self.assertTrue(len(fs[0]) == 1)
    self.assertTrue(tuple(fs[0]) == (0, ))
    self.assertTrue(len(fs[1]) == 2)
    self.assertTrue(tuple(fs[1]) == (1, 2))

    fs = Chem.GetMolFrags(mol, True)
    self.assertTrue(len(fs) == 2)
    self.assertTrue(fs[0].GetNumAtoms() == 1)
    self.assertTrue(fs[1].GetNumAtoms() == 2)

    mol = Chem.MolFromSmiles("CCC")
    self.assertTrue(mol)
    fs = Chem.GetMolFrags(mol)
    self.assertTrue(len(fs) == 1)
    self.assertTrue(len(fs[0]) == 3)
    self.assertTrue(tuple(fs[0]) == (0, 1, 2))
    fs = Chem.GetMolFrags(mol, True)
    self.assertTrue(len(fs) == 1)
    self.assertTrue(fs[0].GetNumAtoms() == 3)

    mol = Chem.MolFromSmiles("CO")
    em = Chem.EditableMol(mol)
    em.RemoveBond(0, 1)
    nm = em.GetMol()
    fs = Chem.GetMolFrags(nm, asMols=True)
    self.assertEqual([x.GetNumAtoms(onlyExplicit=False) for x in fs], [5, 3])
    fs = Chem.GetMolFrags(nm, asMols=True, sanitizeFrags=False)
    self.assertEqual([x.GetNumAtoms(onlyExplicit=False) for x in fs], [4, 2])

    mol = Chem.MolFromSmiles("CC.CCC")
    fs = Chem.GetMolFrags(mol, asMols=True)
    self.assertEqual([x.GetNumAtoms() for x in fs], [2, 3])
    frags = []
    fragsMolAtomMapping = []
    fs = Chem.GetMolFrags(mol, asMols=True, frags=frags, fragsMolAtomMapping=fragsMolAtomMapping)
    self.assertEqual(mol.GetNumAtoms(onlyExplicit=True), len(frags))
    fragsCheck = []
    for i, f in enumerate(fs):
      fragsCheck.extend([i] * f.GetNumAtoms(onlyExplicit=True))
    self.assertEqual(frags, fragsCheck)
    fragsMolAtomMappingCheck = []
    i = 0
    for f in fs:
      n = f.GetNumAtoms(onlyExplicit=True)
      fragsMolAtomMappingCheck.append(tuple(range(i, i + n)))
      i += n
    self.assertEqual(fragsMolAtomMapping, fragsMolAtomMappingCheck)

  def test53Matrices(self):
    """ test adjacency and distance matrices

    """
    m = Chem.MolFromSmiles('CC=C')
    d = Chem.GetDistanceMatrix(m, 0)
    self.assertTrue(feq(d[0, 1], 1.0))
    self.assertTrue(feq(d[0, 2], 2.0))
    self.assertTrue(feq(d[1, 0], 1.0))
    self.assertTrue(feq(d[2, 0], 2.0))
    a = Chem.GetAdjacencyMatrix(m, 0)
    self.assertTrue(a[0, 1] == 1)
    self.assertTrue(a[0, 2] == 0)
    self.assertTrue(a[1, 2] == 1)
    self.assertTrue(a[1, 0] == 1)
    self.assertTrue(a[2, 0] == 0)

    m = Chem.MolFromSmiles('C1CC1')
    d = Chem.GetDistanceMatrix(m, 0)
    self.assertTrue(feq(d[0, 1], 1.0))
    self.assertTrue(feq(d[0, 2], 1.0))
    a = Chem.GetAdjacencyMatrix(m, 0)
    self.assertTrue(a[0, 1] == 1)
    self.assertTrue(a[0, 2] == 1)
    self.assertTrue(a[1, 2] == 1)

    m = Chem.MolFromSmiles('CC.C')
    d = Chem.GetDistanceMatrix(m, 0)
    self.assertTrue(feq(d[0, 1], 1.0))
    self.assertTrue(d[0, 2] > 1000)
    self.assertTrue(d[1, 2] > 1000)
    a = Chem.GetAdjacencyMatrix(m, 0)
    self.assertTrue(a[0, 1] == 1)
    self.assertTrue(a[0, 2] == 0)
    self.assertTrue(a[1, 2] == 0)

  def test54Mol2Parser(self):
    """ test the mol2 parser
    """
    fileN = os.path.join(RDConfig.RDBaseDir, 'Code', 'GraphMol', 'FileParsers', 'test_data',
                         'pyrazole_pyridine.mol2')
    m = Chem.MolFromMol2File(fileN)
    self.assertTrue(m.GetNumAtoms() == 5)
    self.assertTrue(Chem.MolToSmiles(m) == 'c1cn[nH]c1', Chem.MolToSmiles(m))

    fileN = os.path.join(RDConfig.RDBaseDir, 'Code', 'GraphMol', 'FileParsers', 'test_data',
                         '3505.mol2')
    m = Chem.MolFromMol2File(fileN)
    self.assertTrue(m.GetBondBetweenAtoms(3, 12) is not None)
    self.assertEqual(m.GetBondBetweenAtoms(3, 12).GetBondType(), Chem.BondType.SINGLE)
    self.assertEqual(m.GetAtomWithIdx(12).GetFormalCharge(), 0)

    m = Chem.MolFromMol2File(fileN, cleanupSubstructures=False)
    self.assertTrue(m.GetBondBetweenAtoms(3, 12) is not None)
    self.assertEqual(m.GetBondBetweenAtoms(3, 12).GetBondType(), Chem.BondType.DOUBLE)
    self.assertEqual(m.GetAtomWithIdx(12).GetFormalCharge(), 1)

  def test55LayeredFingerprint(self):
    m1 = Chem.MolFromSmiles('CC(C)C')
    fp1 = Chem.LayeredFingerprint(m1)
    self.assertEqual(len(fp1), 2048)
    atomCounts = [0] * m1.GetNumAtoms()
    fp2 = Chem.LayeredFingerprint(m1, atomCounts=atomCounts)
    self.assertEqual(fp1, fp2)
    self.assertEqual(atomCounts, [4, 7, 4, 4])

    fp2 = Chem.LayeredFingerprint(m1, atomCounts=atomCounts)
    self.assertEqual(fp1, fp2)
    self.assertEqual(atomCounts, [8, 14, 8, 8])

    pbv = DataStructs.ExplicitBitVect(2048)
    fp3 = Chem.LayeredFingerprint(m1, setOnlyBits=pbv)
    self.assertEqual(fp3.GetNumOnBits(), 0)

    fp3 = Chem.LayeredFingerprint(m1, setOnlyBits=fp2)
    self.assertEqual(fp3, fp2)

    m2 = Chem.MolFromSmiles('CC')
    fp4 = Chem.LayeredFingerprint(m2)
    atomCounts = [0] * m1.GetNumAtoms()
    fp3 = Chem.LayeredFingerprint(m1, setOnlyBits=fp4, atomCounts=atomCounts)
    self.assertEqual(atomCounts, [1, 3, 1, 1])

    m2 = Chem.MolFromSmiles('CCC')
    fp4 = Chem.LayeredFingerprint(m2)
    atomCounts = [0] * m1.GetNumAtoms()
    fp3 = Chem.LayeredFingerprint(m1, setOnlyBits=fp4, atomCounts=atomCounts)
    self.assertEqual(atomCounts, [3, 6, 3, 3])

  def test56LazySDMolSupplier(self):
    if not hasattr(Chem, 'CompressedSDMolSupplier'):
      return

    self.assertRaises(ValueError, lambda: Chem.CompressedSDMolSupplier('nosuchfile.sdf.gz'))

    fileN = os.path.join(RDConfig.RDBaseDir, 'Code', 'GraphMol', 'FileParsers', 'test_data',
                         'NCI_aids_few.sdf.gz')
    sdSup = Chem.CompressedSDMolSupplier(fileN)
    molNames = [
      "48", "78", "128", "163", "164", "170", "180", "186", "192", "203", "210", "211", "213",
      "220", "229", "256"
    ]

    chgs192 = {8: 1, 11: 1, 15: -1, 18: -1, 20: 1, 21: 1, 23: -1, 25: -1}
    i = 0
    for mol in sdSup:
      self.assertTrue(mol)
      self.assertTrue(mol.GetProp("_Name") == molNames[i])
      i += 1
      if (mol.GetProp("_Name") == "192"):
        # test parsed charges on one of the molecules
        for id in chgs192.keys():
          self.assertTrue(mol.GetAtomWithIdx(id).GetFormalCharge() == chgs192[id])
    self.assertEqual(i, 16)

    sdSup = Chem.CompressedSDMolSupplier(fileN)
    ns = [mol.GetProp("_Name") for mol in sdSup]
    self.assertTrue(ns == molNames)

    sdSup = Chem.CompressedSDMolSupplier(fileN, 0)
    for mol in sdSup:
      self.assertTrue(not mol.HasProp("numArom"))

  def test57AddRecursiveQuery(self):
    q1 = Chem.MolFromSmiles('CC')
    q2 = Chem.MolFromSmiles('CO')
    Chem.AddRecursiveQuery(q1, q2, 1)

    m1 = Chem.MolFromSmiles('OCC')
    self.assertTrue(m1.HasSubstructMatch(q2))
    self.assertTrue(m1.HasSubstructMatch(q1))
    self.assertTrue(m1.HasSubstructMatch(q1))
    self.assertTrue(m1.GetSubstructMatch(q1) == (2, 1))

    q3 = Chem.MolFromSmiles('CS')
    Chem.AddRecursiveQuery(q1, q3, 1)

    self.assertFalse(m1.HasSubstructMatch(q3))
    self.assertFalse(m1.HasSubstructMatch(q1))

    m2 = Chem.MolFromSmiles('OC(S)C')
    self.assertTrue(m2.HasSubstructMatch(q1))
    self.assertTrue(m2.GetSubstructMatch(q1) == (3, 1))

    m3 = Chem.MolFromSmiles('SCC')
    self.assertTrue(m3.HasSubstructMatch(q3))
    self.assertFalse(m3.HasSubstructMatch(q1))

    q1 = Chem.MolFromSmiles('CC')
    Chem.AddRecursiveQuery(q1, q2, 1)
    Chem.AddRecursiveQuery(q1, q3, 1, False)
    self.assertTrue(m3.HasSubstructMatch(q1))
    self.assertTrue(m3.GetSubstructMatch(q1) == (2, 1))

  def test58Issue2983794(self):
    fileN = os.path.join(RDConfig.RDBaseDir, 'Code', 'GraphMol', 'Wrap', 'test_data',
                         'issue2983794.sdf')
    m1 = Chem.MolFromMolFile(fileN)
    self.assertTrue(m1)
    em = Chem.EditableMol(m1)
    em.RemoveAtom(0)
    m2 = em.GetMol()
    Chem.Kekulize(m2)

  def test59Issue3007178(self):
    m = Chem.MolFromSmiles('CCC')
    a = m.GetAtomWithIdx(0)
    m = None
    self.assertEqual(Chem.MolToSmiles(a.GetOwningMol()), 'CCC')
    a = None
    m = Chem.MolFromSmiles('CCC')
    b = m.GetBondWithIdx(0)
    m = None
    self.assertEqual(Chem.MolToSmiles(b.GetOwningMol()), 'CCC')

  def test60SmilesWriterClose(self):
    fileN = os.path.join(RDConfig.RDBaseDir, 'Code', 'GraphMol', 'FileParsers', 'test_data',
                         'fewSmi.csv')
    smiSup = Chem.SmilesMolSupplier(fileN, delimiter=",", smilesColumn=1, nameColumn=0, titleLine=0)
    ms = [x for x in smiSup]

    ofile = os.path.join(RDConfig.RDBaseDir, 'Code', 'GraphMol', 'Wrap', 'test_data',
                         'outSmiles.txt')
    writer = Chem.SmilesWriter(ofile)
    for mol in ms:
      writer.write(mol)
    writer.close()

    newsup = Chem.SmilesMolSupplier(ofile)
    newms = [x for x in newsup]
    self.assertEqual(len(ms), len(newms))

  def test61PathToSubmol(self):
    m = Chem.MolFromSmiles('CCCCCC1C(O)CC(O)N1C=CCO')
    env = Chem.FindAtomEnvironmentOfRadiusN(m, 2, 11)
    self.assertEqual(len(env), 8)
    amap = {}
    submol = Chem.PathToSubmol(m, env, atomMap=amap)
    self.assertEqual(submol.GetNumAtoms(), len(amap.keys()))
    self.assertEqual(submol.GetNumAtoms(), 9)
    smi = Chem.MolToSmiles(submol, rootedAtAtom=amap[11])
    self.assertEqual(smi[0], 'N')
    refsmi = Chem.MolToSmiles(Chem.MolFromSmiles('N(C=C)(C(C)C)C(O)C'))
    csmi = Chem.MolToSmiles(Chem.MolFromSmiles(smi))
    self.assertEqual(refsmi, csmi)

  def test62SmilesAndSmartsReplacements(self):
    mol = Chem.MolFromSmiles('C{branch}C', replacements={'{branch}': 'C1(CC1)'})
    self.assertEqual(mol.GetNumAtoms(), 5)
    mol = Chem.MolFromSmarts('C{branch}C', replacements={'{branch}': 'C1(CC1)'})
    self.assertEqual(mol.GetNumAtoms(), 5)
    mol = Chem.MolFromSmiles('C{branch}C{acid}', replacements={
      '{branch}': 'C1(CC1)',
      '{acid}': "C(=O)O"
    })
    self.assertEqual(mol.GetNumAtoms(), 8)

  def test63Issue3313539(self):
    fileN = os.path.join(RDConfig.RDBaseDir, 'Code', 'GraphMol', 'FileParsers', 'test_data',
                         'rgroups1.mol')
    m = Chem.MolFromMolFile(fileN)
    self.assertTrue(m is not None)
    at = m.GetAtomWithIdx(3)
    self.assertTrue(at is not None)
    self.assertTrue(at.HasProp('_MolFileRLabel'))
    p = at.GetProp('_MolFileRLabel')
    self.assertEqual(p, '2')
    self.assertEqual(Chem.GetAtomRLabel(at), 2)

    at = m.GetAtomWithIdx(4)
    self.assertTrue(at is not None)
    self.assertTrue(at.HasProp('_MolFileRLabel'))
    p = at.GetProp('_MolFileRLabel')
    self.assertEqual(p, '1')
    self.assertEqual(Chem.GetAtomRLabel(at), 1)

  def test64MoleculeCleanup(self):
    m = Chem.MolFromSmiles('CN(=O)=O', False)
    self.assertTrue(m)
    self.assertTrue(
      m.GetAtomWithIdx(1).GetFormalCharge() == 0 and m.GetAtomWithIdx(2).GetFormalCharge() == 0
      and m.GetAtomWithIdx(3).GetFormalCharge() == 0)
    self.assertTrue(
      m.GetBondBetweenAtoms(1, 3).GetBondType() == Chem.BondType.DOUBLE
      and m.GetBondBetweenAtoms(1, 2).GetBondType() == Chem.BondType.DOUBLE)
    Chem.Cleanup(m)
    m.UpdatePropertyCache()
    self.assertTrue(
      m.GetAtomWithIdx(1).GetFormalCharge() == 1 and
      (m.GetAtomWithIdx(2).GetFormalCharge() == -1 or m.GetAtomWithIdx(3).GetFormalCharge() == -1))
    self.assertTrue(
      m.GetBondBetweenAtoms(1, 3).GetBondType() == Chem.BondType.SINGLE
      or m.GetBondBetweenAtoms(1, 2).GetBondType() == Chem.BondType.SINGLE)

  def test65StreamSupplier(self):
    fileN = os.path.join(RDConfig.RDBaseDir, 'Code', 'GraphMol', 'FileParsers', 'test_data',
                         'NCI_aids_few.sdf.gz')
    molNames = [
      "48", "78", "128", "163", "164", "170", "180", "186", "192", "203", "210", "211", "213",
      "220", "229", "256"
    ]
    inf = gzip.open(fileN)
    if 0:
      sb = Chem.streambuf(inf)
      suppl = Chem.ForwardSDMolSupplier(sb)
    else:
      suppl = Chem.ForwardSDMolSupplier(inf)

    i = 0
    while not suppl.atEnd():
      mol = next(suppl)
      self.assertTrue(mol)
      self.assertTrue(mol.GetProp("_Name") == molNames[i])
      i += 1
    self.assertEqual(i, 16)

    # make sure we have object ownership preserved
    inf = gzip.open(fileN)
    suppl = Chem.ForwardSDMolSupplier(inf)
    inf = None
    i = 0
    while not suppl.atEnd():
      mol = next(suppl)
      self.assertTrue(mol)
      self.assertTrue(mol.GetProp("_Name") == molNames[i])
      i += 1
    self.assertEqual(i, 16)

  @unittest.skipIf(not hasattr(Chem, 'MaeMolSupplier'), "not built with MAEParser support")
  def testMaeStreamSupplier(self):
    fileN = os.path.join(RDConfig.RDBaseDir, 'Code', 'GraphMol', 'FileParsers', 'test_data',
                         'NCI_aids_few.maegz')
    molNames = [
      "48", "78", "128", "163", "164", "170", "180", "186", "192", "203", "210", "211", "213",
      "220", "229", "256"
    ]
    inf = gzip.open(fileN)
    suppl = Chem.MaeMolSupplier(inf)

    i = 0
    while not suppl.atEnd():
      mol = next(suppl)
      self.assertTrue(mol)
      self.assertTrue(mol.GetProp("_Name") == molNames[i])
      i += 1
    self.assertEqual(i, 16)

    # make sure we have object ownership preserved
    inf = gzip.open(fileN)
    suppl = Chem.MaeMolSupplier(inf)
    inf = None
    i = 0
    while not suppl.atEnd():
      mol = next(suppl)
      self.assertTrue(mol)
      self.assertTrue(mol.GetProp("_Name") == molNames[i])
      i += 1
    self.assertEqual(i, 16)

  @unittest.skipIf(not hasattr(Chem, 'MaeMolSupplier'), "not built with MAEParser support")
  def testMaeFileSupplier(self):
    fileN = os.path.join(RDConfig.RDBaseDir, 'Code', 'GraphMol', 'FileParsers', 'test_data',
                         'NCI_aids_few.mae')
    molNames = [
      "48", "78", "128", "163", "164", "170", "180", "186", "192", "203", "210", "211", "213",
      "220", "229", "256"
    ]
    suppl = Chem.MaeMolSupplier(fileN)

    i = 0
    while not suppl.atEnd():
      mol = next(suppl)
      self.assertTrue(mol)
      self.assertTrue(mol.GetProp("_Name") == molNames[i])
      i += 1
    self.assertEqual(i, 16)

  @unittest.skipIf(not hasattr(Chem, 'MaeMolSupplier'), "not built with MAEParser support")
  def testMaeFileSupplierException(self):
    fileN = os.path.join(RDConfig.RDBaseDir, 'Code', 'GraphMol', 'FileParsers', 'test_data',
                         'bad_ppty.mae')
    err_msg_substr = "Bad format for property"

    ok = False
    suppl = Chem.MaeMolSupplier(fileN)
    for i in range(5):
      try:
        mol = next(suppl)
      except RuntimeError as e:
        self.assertEqual(i, 1)
        self.assertTrue(err_msg_substr in str(e))
        ok = True
        break
      else:
        self.assertTrue(mol)
        self.assertTrue(mol.HasProp("_Name"))
        self.assertTrue(mol.GetNumAtoms() == 1)

    self.assertFalse(suppl.atEnd())
    self.assertTrue(ok)

  @unittest.skipIf(not hasattr(Chem, 'MaeMolSupplier'), "not built with MAEParser support")
  def testMaeFileSupplierSetData(self):
    fileN = os.path.join(RDConfig.RDBaseDir, 'Code', 'GraphMol', 'FileParsers', 'test_data',
                         'NCI_aids_few.mae')
    molNames = [
      "48", "78", "128", "163", "164", "170", "180", "186", "192", "203", "210", "211", "213",
      "220", "229", "256"
    ]
    suppl = Chem.MaeMolSupplier()

    with open(fileN) as f:
      data = f.read()

    suppl.SetData(data)

    self.assertEqual(len(suppl), 16)

    for i, mol in enumerate(suppl):
      self.assertTrue(mol)
      self.assertEqual(mol.GetProp("_Name"), molNames[i])

    self.assertEqual(i, 15)

    # Do it again, to check the reset() method
    suppl.reset()

    self.assertEqual(len(suppl), 16)

    for i, mol in enumerate(suppl):
      self.assertTrue(mol)
      self.assertEqual(mol.GetProp("_Name"), molNames[i])

    self.assertEqual(i, 15)

  @unittest.skipIf(not hasattr(Chem, 'MaeMolSupplier'), "not built with MAEParser support")
  def testMaeFileSupplierGetItem(self):
    fileN = os.path.join(RDConfig.RDBaseDir, 'Code', 'GraphMol', 'FileParsers', 'test_data',
                         'NCI_aids_few.mae')
    molNames = [
      "48", "78", "128", "163", "164", "170", "180", "186", "192", "203", "210", "211", "213",
      "220", "229", "256"
    ]
    with Chem.MaeMolSupplier(fileN) as suppl:
      num_mols = len(suppl)
      self.assertEqual(num_mols, 16)

      for i in range(num_mols):
        self.assertEqual(suppl[i].GetProp("_Name"), molNames[i])

        j = -(i + 1)
        self.assertEqual(suppl[j].GetProp("_Name"), molNames[j])

      for i in (num_mols, 2 * num_mols, -(num_mols + 1), -2 * (num_mols + 1)):
        self.assertRaises(IndexError, lambda: suppl[i])

  @unittest.skipIf(not hasattr(Chem, 'MaeMolSupplier'), "not built with MAEParser support")
  def testMaeFileSupplierExceptionMsgs(self):
    maeBlock = "f_m_ct {\n  s_m_title\n  :::\n  " "\n  }\n}"

    with Chem.MaeMolSupplier() as suppl:
      suppl.SetData(maeBlock)
      self.assertRaisesRegex(RuntimeError, r'File parsing error: Indexed block not found: m_atom',
                             lambda: next(suppl))

  def test66StreamSupplierIter(self):
    fileN = os.path.join(RDConfig.RDBaseDir, 'Code', 'GraphMol', 'FileParsers', 'test_data',
                         'NCI_aids_few.sdf.gz')
    inf = gzip.open(fileN)
    if 0:
      sb = Chem.streambuf(inf)
      suppl = Chem.ForwardSDMolSupplier(sb)
    else:
      suppl = Chem.ForwardSDMolSupplier(inf)

    molNames = [
      "48", "78", "128", "163", "164", "170", "180", "186", "192", "203", "210", "211", "213",
      "220", "229", "256"
    ]
    i = 0
    for mol in suppl:
      self.assertTrue(mol)
      self.assertTrue(mol.GetProp("_Name") == molNames[i])
      i += 1
    self.assertEqual(i, 16)

  def test67StreamSupplierStringIO(self):
    fileN = os.path.join(RDConfig.RDBaseDir, 'Code', 'GraphMol', 'FileParsers', 'test_data',
                         'NCI_aids_few.sdf.gz')
    sio = BytesIO(gzip.open(fileN).read())
    suppl = Chem.ForwardSDMolSupplier(sio)
    molNames = [
      "48", "78", "128", "163", "164", "170", "180", "186", "192", "203", "210", "211", "213",
      "220", "229", "256"
    ]
    i = 0
    for mol in suppl:
      self.assertTrue(mol)
      self.assertTrue(mol.GetProp("_Name") == molNames[i])
      i += 1
    self.assertEqual(i, 16)

  def test68ForwardSupplierUsingFilename(self):
    fileN = os.path.join(RDConfig.RDBaseDir, 'Code', 'GraphMol', 'FileParsers', 'test_data',
                         'NCI_aids_few.sdf')
    suppl = Chem.ForwardSDMolSupplier(fileN)
    molNames = [
      "48", "78", "128", "163", "164", "170", "180", "186", "192", "203", "210", "211", "213",
      "220", "229", "256"
    ]
    i = 0
    for mol in suppl:
      self.assertTrue(mol)
      self.assertTrue(mol.GetProp("_Name") == molNames[i])
      i += 1
    self.assertEqual(i, 16)

    self.assertRaises(IOError, lambda: Chem.ForwardSDMolSupplier('nosuchfile.sdf'))

  def test69StreamSupplierStreambuf(self):
    fileN = os.path.join(RDConfig.RDBaseDir, 'Code', 'GraphMol', 'FileParsers', 'test_data',
                         'NCI_aids_few.sdf.gz')
    sb = rdBase.streambuf(gzip.open(fileN))
    suppl = Chem.ForwardSDMolSupplier(sb)

    molNames = [
      "48", "78", "128", "163", "164", "170", "180", "186", "192", "203", "210", "211", "213",
      "220", "229", "256"
    ]
    i = 0
    for mol in suppl:
      self.assertTrue(mol)
      self.assertTrue(mol.GetProp("_Name") == molNames[i])
      i += 1
    self.assertEqual(i, 16)

  def test70StreamSDWriter(self):
    fileN = os.path.join(RDConfig.RDBaseDir, 'Code', 'GraphMol', 'FileParsers', 'test_data',
                         'NCI_aids_few.sdf.gz')
    inf = gzip.open(fileN)
    suppl = Chem.ForwardSDMolSupplier(inf)
    osio = StringIO()
    w = Chem.SDWriter(osio)
    molNames = [
      "48", "78", "128", "163", "164", "170", "180", "186", "192", "203", "210", "211", "213",
      "220", "229", "256"
    ]
    i = 0
    for mol in suppl:
      self.assertTrue(mol)
      self.assertTrue(mol.GetProp("_Name") == molNames[i])
      w.write(mol)
      i += 1
    self.assertEqual(i, 16)
    w.flush()
    w = None
    txt = osio.getvalue().encode()
    isio = BytesIO(txt)
    suppl = Chem.ForwardSDMolSupplier(isio)
    i = 0
    for mol in suppl:
      self.assertTrue(mol)
      self.assertTrue(mol.GetProp("_Name") == molNames[i])
      i += 1
    self.assertEqual(i, 16)

  def test71StreamSmilesWriter(self):
    fileN = os.path.join(RDConfig.RDBaseDir, 'Code', 'GraphMol', 'FileParsers', 'test_data',
                         'esters.sdf')
    suppl = Chem.ForwardSDMolSupplier(fileN)
    osio = StringIO()
    w = Chem.SmilesWriter(osio)
    ms = [x for x in suppl]
    w.SetProps(ms[0].GetPropNames())
    i = 0
    for mol in ms:
      self.assertTrue(mol)
      w.write(mol)
      i += 1
    self.assertEqual(i, 6)
    w.flush()
    w = None
    txt = osio.getvalue()
    self.assertEqual(txt.count('ID'), 1)
    self.assertEqual(txt.count('\n'), 7)

  def test72StreamTDTWriter(self):
    fileN = os.path.join(RDConfig.RDBaseDir, 'Code', 'GraphMol', 'FileParsers', 'test_data',
                         'esters.sdf')
    suppl = Chem.ForwardSDMolSupplier(fileN)
    osio = StringIO()
    w = Chem.TDTWriter(osio)
    ms = [x for x in suppl]
    w.SetProps(ms[0].GetPropNames())
    i = 0
    for mol in ms:
      self.assertTrue(mol)
      w.write(mol)
      i += 1
    self.assertEqual(i, 6)
    w.flush()
    w = None
    txt = osio.getvalue()
    self.assertEqual(txt.count('ID'), 6)
    self.assertEqual(txt.count('NAME'), 6)

  def test73SanitizationOptions(self):
    m = Chem.MolFromSmiles('c1ccccc1', sanitize=False)
    res = Chem.SanitizeMol(m, catchErrors=True)
    self.assertEqual(res, 0)

    m = Chem.MolFromSmiles('c1cccc1', sanitize=False)
    res = Chem.SanitizeMol(m, catchErrors=True)
    self.assertEqual(res, Chem.SanitizeFlags.SANITIZE_KEKULIZE)

    m = Chem.MolFromSmiles('CC(C)(C)(C)C', sanitize=False)
    res = Chem.SanitizeMol(m, catchErrors=True)
    self.assertEqual(res, Chem.SanitizeFlags.SANITIZE_PROPERTIES)

    m = Chem.MolFromSmiles('c1cccc1', sanitize=False)
    res = Chem.SanitizeMol(
      m, sanitizeOps=Chem.SanitizeFlags.SANITIZE_ALL ^ Chem.SanitizeFlags.SANITIZE_KEKULIZE,
      catchErrors=True)
    self.assertEqual(res, Chem.SanitizeFlags.SANITIZE_NONE)

  def test74Issue3510149(self):
    mol = Chem.MolFromSmiles("CCC1CNCC1CC")
    atoms = mol.GetAtoms()
    mol = None
    for atom in atoms:
      idx = atom.GetIdx()
      p = atom.GetOwningMol().GetNumAtoms()

    mol = Chem.MolFromSmiles("CCC1CNCC1CC")
    bonds = mol.GetBonds()
    mol = None
    for bond in bonds:
      idx = bond.GetIdx()
      p = atom.GetOwningMol().GetNumAtoms()

    mol = Chem.MolFromSmiles("CCC1CNCC1CC")
    bond = mol.GetBondBetweenAtoms(0, 1)
    mol = None
    idx = bond.GetBeginAtomIdx()
    p = bond.GetOwningMol().GetNumAtoms()

    fileN = os.path.join(RDConfig.RDBaseDir, 'Code', 'GraphMol', 'FileParsers', 'test_data',
                         'NCI_aids_few.sdf')
    sdSup = Chem.SDMolSupplier(fileN)
    mol = next(sdSup)
    nats = mol.GetNumAtoms()
    conf = mol.GetConformer()
    mol = None
    self.assertEqual(nats, conf.GetNumAtoms())
    conf.GetOwningMol().GetProp("_Name")

  def test75AllBondsExplicit(self):
    m = Chem.MolFromSmiles("CCC")
    smi = Chem.MolToSmiles(m)
    self.assertEqual(smi, "CCC")
    smi = Chem.MolToSmiles(m, allBondsExplicit=True)
    self.assertEqual(smi, "C-C-C")

    m = Chem.MolFromSmiles("c1ccccc1")
    smi = Chem.MolToSmiles(m)
    self.assertEqual(smi, "c1ccccc1")
    smi = Chem.MolToSmiles(m, allBondsExplicit=True)
    self.assertEqual(smi, "c1:c:c:c:c:c:1")

  def test76VeryLargeMolecule(self):
    # this is sf.net issue 3524984
    smi = '[C@H](F)(Cl)' + 'c1cc[nH]c1' * 500 + '[C@H](F)(Cl)'
    m = Chem.MolFromSmiles(smi)
    self.assertTrue(m)
    self.assertEqual(m.GetNumAtoms(), 2506)
    scs = Chem.FindMolChiralCenters(m)
    self.assertEqual(len(scs), 2)

  def test77MolFragmentToSmiles(self):
    smi = "OC1CC1CC"
    m = Chem.MolFromSmiles(smi)
    fsmi = Chem.MolFragmentToSmiles(m, [1, 2, 3])
    self.assertEqual(fsmi, "C1CC1")
    fsmi = Chem.MolFragmentToSmiles(m, [1, 2, 3], bondsToUse=[1, 2, 5])
    self.assertEqual(fsmi, "C1CC1")
    fsmi = Chem.MolFragmentToSmiles(m, [1, 2, 3], bondsToUse=[1, 2])
    self.assertEqual(fsmi, "CCC")
    fsmi = Chem.MolFragmentToSmiles(m, [1, 2, 3], atomSymbols=["", "[A]", "[C]", "[B]", "", ""])
    self.assertEqual(fsmi, "[A]1[B][C]1")
    fsmi = Chem.MolFragmentToSmiles(m, [1, 2, 3], bondSymbols=["", "%", "%", "", "", "%"])
    self.assertEqual(fsmi, "C1%C%C%1")

    smi = "c1ccccc1C"
    m = Chem.MolFromSmiles(smi)
    fsmi = Chem.MolFragmentToSmiles(m, range(6))
    self.assertEqual(fsmi, "c1ccccc1")
    Chem.Kekulize(m)
    fsmi = Chem.MolFragmentToSmiles(m, range(6), kekuleSmiles=True)
    self.assertEqual(fsmi, "C1=CC=CC=C1")
    fsmi = Chem.MolFragmentToSmiles(m, range(6), atomSymbols=["[C]"] * 7, kekuleSmiles=True)
    self.assertEqual(fsmi, "[C]1=[C][C]=[C][C]=[C]1")

    self.assertRaises(ValueError, lambda: Chem.MolFragmentToSmiles(m, []))

  def test78AtomAndBondProps(self):
    m = Chem.MolFromSmiles('c1ccccc1')
    at = m.GetAtomWithIdx(0)
    self.assertFalse(at.HasProp('foo'))
    at.SetProp('foo', 'bar')
    self.assertTrue(at.HasProp('foo'))
    self.assertEqual(at.GetProp('foo'), 'bar')
    bond = m.GetBondWithIdx(0)
    self.assertFalse(bond.HasProp('foo'))
    bond.SetProp('foo', 'bar')
    self.assertTrue(bond.HasProp('foo'))
    self.assertEqual(bond.GetProp('foo'), 'bar')

  def test79AddRecursiveStructureQueries(self):
    qs = {'carbonyl': Chem.MolFromSmiles('CO'), 'amine': Chem.MolFromSmiles('CN')}
    q = Chem.MolFromSmiles('CCC')
    q.GetAtomWithIdx(0).SetProp('query', 'carbonyl,amine')
    Chem.MolAddRecursiveQueries(q, qs, 'query')
    m = Chem.MolFromSmiles('CCCO')
    self.assertTrue(m.HasSubstructMatch(q))
    m = Chem.MolFromSmiles('CCCN')
    self.assertTrue(m.HasSubstructMatch(q))
    m = Chem.MolFromSmiles('CCCC')
    self.assertFalse(m.HasSubstructMatch(q))

  def test80ParseMolQueryDefFile(self):
    fileN = os.path.join(RDConfig.RDBaseDir, 'Code', 'GraphMol', 'ChemTransforms', 'testData',
                         'query_file1.txt')
    d = Chem.ParseMolQueryDefFile(fileN, standardize=False)
    self.assertTrue('CarboxylicAcid' in d)
    m = Chem.MolFromSmiles('CC(=O)O')
    self.assertTrue(m.HasSubstructMatch(d['CarboxylicAcid']))
    self.assertFalse(m.HasSubstructMatch(d['CarboxylicAcid.Aromatic']))

    d = Chem.ParseMolQueryDefFile(fileN)
    self.assertTrue('carboxylicacid' in d)
    self.assertFalse('CarboxylicAcid' in d)

  def test81Issue275(self):
    smi = Chem.MolToSmiles(Chem.MurckoDecompose(
      Chem.MolFromSmiles('CCCCC[C@H]1CC[C@H](C(=O)O)CC1')))
    self.assertEqual(smi, 'C1CCCCC1')

  def test82Issue288(self):
    m = Chem.MolFromSmiles('CC*')
    m.GetAtomWithIdx(2).SetProp('molAtomMapNumber', '30')

    smi = Chem.MolToSmiles(m)
    self.assertEqual(smi, 'CC[*:30]')
    # try newer api
    m = Chem.MolFromSmiles('CC*')
    m.GetAtomWithIdx(2).SetAtomMapNum(30)
    smi = Chem.MolToSmiles(m)
    self.assertEqual(smi, 'CC[*:30]')

  def test83GitHubIssue19(self):
    fileN = os.path.join(RDConfig.RDBaseDir, 'Code', 'GraphMol', 'FileParsers', 'test_data',
                         'empty2.sdf')
    with self.assertRaises(OSError):
      sdSup = Chem.SDMolSupplier(fileN)

    sdSup = Chem.SDMolSupplier()
    sdSup.SetData('')
    self.assertTrue(sdSup.atEnd())
    self.assertRaises(IndexError, lambda: sdSup[0])

    sdSup.SetData('')
    self.assertRaises(IndexError, lambda: sdSup[0])
    self.assertEqual(len(sdSup), 0)

  def test84PDBBasics(self):
    fileN = os.path.join(RDConfig.RDBaseDir, 'Code', 'GraphMol', 'FileParsers', 'test_data',
                         '1CRN.pdb')
    m = Chem.MolFromPDBFile(fileN, proximityBonding=False)
    self.assertEqual(m.GetNumAtoms(), 327)
    self.assertEqual(m.GetNumBonds(), 3)
    m = Chem.MolFromPDBFile(fileN)
    self.assertTrue(m is not None)
    self.assertEqual(m.GetNumAtoms(), 327)
    self.assertEqual(m.GetNumBonds(), 337)
    self.assertTrue(m.GetAtomWithIdx(0).GetPDBResidueInfo())
    self.assertEqual(m.GetAtomWithIdx(0).GetPDBResidueInfo().GetName(), " N  ")
    self.assertEqual(m.GetAtomWithIdx(0).GetPDBResidueInfo().GetResidueName(), "THR")
    self.assertAlmostEqual(m.GetAtomWithIdx(0).GetPDBResidueInfo().GetTempFactor(), 13.79, 2)
    m = Chem.MolFromPDBBlock(Chem.MolToPDBBlock(m))
    self.assertEqual(m.GetNumAtoms(), 327)
    self.assertEqual(m.GetNumBonds(), 337)
    self.assertTrue(m.GetAtomWithIdx(0).GetPDBResidueInfo())
    self.assertEqual(m.GetAtomWithIdx(0).GetPDBResidueInfo().GetName(), " N  ")
    self.assertEqual(m.GetAtomWithIdx(0).GetPDBResidueInfo().GetResidueName(), "THR")
    self.assertAlmostEqual(m.GetAtomWithIdx(0).GetPDBResidueInfo().GetTempFactor(), 13.79, 2)
    # test multivalent Hs
    fileN = os.path.join(RDConfig.RDBaseDir, 'Code', 'GraphMol', 'FileParsers', 'test_data',
                         '2c92_hypervalentH.pdb')
    mol = Chem.MolFromPDBFile(fileN, sanitize=False, removeHs=False)
    atom = mol.GetAtomWithIdx(84)
    self.assertEqual(atom.GetAtomicNum(), 1)  # is it H
    self.assertEqual(atom.GetDegree(), 1)  # H should have 1 bond
    for n in atom.GetNeighbors():  # Check if neighbor is from the same residue
      self.assertEqual(atom.GetPDBResidueInfo().GetResidueName(),
                       n.GetPDBResidueInfo().GetResidueName())
    # test unbinding metals (ZN)
    fileN = os.path.join(RDConfig.RDBaseDir, 'Code', 'GraphMol', 'FileParsers', 'test_data',
                         '1ps3_zn.pdb')
    mol = Chem.MolFromPDBFile(fileN, sanitize=False, removeHs=False)
    atom = mol.GetAtomWithIdx(40)
    self.assertEqual(atom.GetAtomicNum(), 30)  # is it Zn
    self.assertEqual(atom.GetDegree(), 4)  # Zn should have 4 zero-order bonds
    self.assertEqual(atom.GetExplicitValence(), 0)
    bonds_order = [bond.GetBondType() for bond in atom.GetBonds()]
    self.assertEqual(bonds_order, [Chem.BondType.ZERO] * atom.GetDegree())

    # test metal bonds without proximity bonding
    mol = Chem.MolFromPDBFile(fileN, sanitize=False, removeHs=False, proximityBonding=False)
    atom = mol.GetAtomWithIdx(40)
    self.assertEqual(atom.GetAtomicNum(), 30)  # is it Zn
    self.assertEqual(atom.GetDegree(), 4)  # Zn should have 4 zero-order bonds
    self.assertEqual(atom.GetExplicitValence(), 0)
    bonds_order = [bond.GetBondType() for bond in atom.GetBonds()]
    self.assertEqual(bonds_order, [Chem.BondType.ZERO] * atom.GetDegree())
    # test unbinding HOHs
    fileN = os.path.join(RDConfig.RDBaseDir, 'Code', 'GraphMol', 'FileParsers', 'test_data',
                         '2vnf_bindedHOH.pdb')
    mol = Chem.MolFromPDBFile(fileN, sanitize=False, removeHs=False)
    atom = mol.GetAtomWithIdx(10)
    self.assertEqual(atom.GetPDBResidueInfo().GetResidueName(), 'HOH')
    self.assertEqual(atom.GetDegree(), 0)  # HOH should have no bonds
    # test metal bonding in ligand
    fileN = os.path.join(RDConfig.RDBaseDir, 'Code', 'GraphMol', 'FileParsers', 'test_data',
                         '2dej_APW.pdb')
    mol = Chem.MolFromPDBFile(fileN, sanitize=False, removeHs=False)
    atom = mol.GetAtomWithIdx(6)
    self.assertEqual(atom.GetAtomicNum(), 12)
    self.assertEqual(atom.GetDegree(), 2)
    atom = mol.GetAtomWithIdx(35)
    self.assertEqual(atom.GetPDBResidueInfo().GetResidueName(), 'HOH')
    self.assertEqual(atom.GetDegree(), 0)

  def test85AtomCopying(self):
    """Can a copied atom be added to a molecule?"""
    import copy
    m = Chem.MolFromSmiles('C1CC1')
    a = m.GetAtomWithIdx(0)
    a_copy1 = copy.copy(a)
    a_copy2 = Chem.Atom(a)
    m = None
    a = None

    def assert_is_valid_atom(a):
      new_m = Chem.RWMol()
      new_m.AddAtom(a)
      # This will not match if the owning mol is unset for a_copy,
      # or if there has been a clean up.
      self.assertEqual(new_m.GetAtomWithIdx(0).GetIdx(), 0)

    assert_is_valid_atom(a_copy1)
    assert_is_valid_atom(a_copy2)

  def test85MolCopying(self):
    m = Chem.MolFromSmiles('C1CC1[C@H](F)Cl')
    m.SetProp('foo', 'bar')
    m2 = Chem.Mol(m)
    self.assertEqual(Chem.MolToSmiles(m, True), Chem.MolToSmiles(m2, True))
    self.assertTrue(m2.HasProp('foo'))
    self.assertEqual(m2.GetProp('foo'), 'bar')
    ri = m2.GetRingInfo()
    self.assertTrue(ri)
    self.assertEqual(ri.NumRings(), 1)

  def test85MolCopying2(self):
    import copy
    m1 = Chem.MolFromSmiles('CC')
    m1.SetProp('Foo', 'bar')
    m1.foo = [1]
    m2 = copy.copy(m1)
    m3 = copy.copy(m2)
    m4 = copy.deepcopy(m1)
    m5 = copy.deepcopy(m2)
    m6 = copy.deepcopy(m4)

    self.assertEqual(m1.GetProp('Foo'), 'bar')
    self.assertEqual(m2.GetProp('Foo'), 'bar')
    self.assertEqual(m3.GetProp('Foo'), 'bar')
    self.assertEqual(m4.GetProp('Foo'), 'bar')
    self.assertEqual(m5.GetProp('Foo'), 'bar')
    self.assertEqual(m6.GetProp('Foo'), 'bar')

    m2.foo.append(4)
    self.assertEqual(m1.foo, [1, 4])
    self.assertEqual(m2.foo, [1, 4])
    self.assertEqual(m3.foo, [1, 4])
    self.assertEqual(m4.foo, [1])
    self.assertEqual(m5.foo, [1])
    self.assertEqual(m6.foo, [1])

    m7 = Chem.RWMol(m1)
    self.assertFalse(hasattr(m7, 'foo'))
    m7.foo = [1]
    m8 = copy.copy(m7)
    m9 = copy.deepcopy(m7)
    m8.foo.append(4)
    self.assertEqual(m7.GetProp('Foo'), 'bar')
    self.assertEqual(m8.GetProp('Foo'), 'bar')
    self.assertEqual(m9.GetProp('Foo'), 'bar')
    self.assertEqual(m8.foo, [1, 4])
    self.assertEqual(m9.foo, [1])

  def test86MolRenumbering(self):
    import random
    m = Chem.MolFromSmiles('C[C@H]1CC[C@H](C/C=C/[C@H](F)Cl)CC1')
    cSmi = Chem.MolToSmiles(m, True)
    for i in range(m.GetNumAtoms()):
      ans = list(range(m.GetNumAtoms()))
      random.shuffle(ans)
      m2 = Chem.RenumberAtoms(m, ans)
      nSmi = Chem.MolToSmiles(m2, True)
      self.assertEqual(cSmi, nSmi)

  def test87FragmentOnBonds(self):
    m = Chem.MolFromSmiles('CC1CC(O)C1CCC1CC1')
    bis = m.GetSubstructMatches(Chem.MolFromSmarts('[!R][R]'))
    bs = []
    labels = []
    for bi in bis:
      b = m.GetBondBetweenAtoms(bi[0], bi[1])
      if b.GetBeginAtomIdx() == bi[0]:
        labels.append((10, 1))
      else:
        labels.append((1, 10))
      bs.append(b.GetIdx())
    nm = Chem.FragmentOnBonds(m, bs)
    frags = Chem.GetMolFrags(nm)
    self.assertEqual(len(frags), 5)
    self.assertEqual(frags,
                     ((0, 12), (1, 2, 3, 5, 11, 14, 16), (4, 13), (6, 7, 15, 18), (8, 9, 10, 17)))
    smi = Chem.MolToSmiles(nm, True)
    self.assertEqual(smi, '*C1CC([4*])C1[6*].[1*]C.[3*]O.[5*]CC[8*].[7*]C1CC1')

    nm = Chem.FragmentOnBonds(m, bs, dummyLabels=labels)
    frags = Chem.GetMolFrags(nm)
    self.assertEqual(len(frags), 5)
    self.assertEqual(frags,
                     ((0, 12), (1, 2, 3, 5, 11, 14, 16), (4, 13), (6, 7, 15, 18), (8, 9, 10, 17)))
    smi = Chem.MolToSmiles(nm, True)
    self.assertEqual(smi, '[1*]C.[1*]CC[1*].[1*]O.[10*]C1CC([10*])C1[10*].[10*]C1CC1')

    m = Chem.MolFromSmiles('CCC(=O)CC(=O)C')
    bis = m.GetSubstructMatches(Chem.MolFromSmarts('C=O'))
    bs = []
    for bi in bis:
      b = m.GetBondBetweenAtoms(bi[0], bi[1])
      bs.append(b.GetIdx())
    bts = [Chem.BondType.DOUBLE] * len(bs)
    nm = Chem.FragmentOnBonds(m, bs, bondTypes=bts)
    frags = Chem.GetMolFrags(nm)
    self.assertEqual(len(frags), 3)
    smi = Chem.MolToSmiles(nm, True)
    self.assertEqual(smi, '[2*]=O.[3*]=C(CC)CC(=[6*])C.[5*]=O')

    # github issue 430:
    m = Chem.MolFromSmiles('OCCCCN')
    self.assertRaises(ValueError, lambda: Chem.FragmentOnBonds(m, ()))

  def test88QueryAtoms(self):
    from rdkit.Chem import rdqueries
    m = Chem.MolFromSmiles('c1nc(C)n(CC)c1')

    qa = rdqueries.ExplicitDegreeEqualsQueryAtom(3)
    l = tuple([x.GetIdx() for x in m.GetAtomsMatchingQuery(qa)])
    self.assertEqual(l, (2, 4))

    qa.ExpandQuery(rdqueries.AtomNumEqualsQueryAtom(6, negate=True))
    l = tuple([x.GetIdx() for x in m.GetAtomsMatchingQuery(qa)])
    self.assertEqual(l, (4, ))

    qa = rdqueries.ExplicitDegreeEqualsQueryAtom(3)
    qa.ExpandQuery(rdqueries.AtomNumEqualsQueryAtom(6, negate=True),
                   how=Chem.CompositeQueryType.COMPOSITE_OR)
    l = tuple([x.GetIdx() for x in m.GetAtomsMatchingQuery(qa)])
    self.assertEqual(l, (1, 2, 4))

    qa = rdqueries.ExplicitDegreeEqualsQueryAtom(3)
    qa.ExpandQuery(rdqueries.AtomNumEqualsQueryAtom(6, negate=True),
                   how=Chem.CompositeQueryType.COMPOSITE_XOR)
    l = tuple([x.GetIdx() for x in m.GetAtomsMatchingQuery(qa)])
    self.assertEqual(l, (1, 2))

    qa = rdqueries.ExplicitDegreeGreaterQueryAtom(2)
    l = tuple([x.GetIdx() for x in m.GetAtomsMatchingQuery(qa)])
    self.assertEqual(l, (2, 4))

    qa = rdqueries.ExplicitDegreeLessQueryAtom(2)
    l = tuple([x.GetIdx() for x in m.GetAtomsMatchingQuery(qa)])
    self.assertEqual(l, (3, 6))

    m = Chem.MolFromSmiles('N[CH][CH]')
    qa = rdqueries.NumRadicalElectronsGreaterQueryAtom(0)
    l = tuple([x.GetIdx() for x in m.GetAtomsMatchingQuery(qa)])
    self.assertEqual(l, (1, 2))
    qa = rdqueries.NumRadicalElectronsGreaterQueryAtom(1)
    l = tuple([x.GetIdx() for x in m.GetAtomsMatchingQuery(qa)])
    self.assertEqual(l, (2, ))

    m = Chem.MolFromSmiles('F[C@H](Cl)C')
    qa = rdqueries.HasChiralTagQueryAtom()
    l = tuple([x.GetIdx() for x in m.GetAtomsMatchingQuery(qa)])
    self.assertEqual(l, (1, ))
    qa = rdqueries.MissingChiralTagQueryAtom()
    l = tuple([x.GetIdx() for x in m.GetAtomsMatchingQuery(qa)])
    self.assertEqual(l, ())

    m = Chem.MolFromSmiles('F[CH](Cl)C')
    qa = rdqueries.HasChiralTagQueryAtom()
    l = tuple([x.GetIdx() for x in m.GetAtomsMatchingQuery(qa)])
    self.assertEqual(l, ())
    qa = rdqueries.MissingChiralTagQueryAtom()
    l = tuple([x.GetIdx() for x in m.GetAtomsMatchingQuery(qa)])
    self.assertEqual(l, (1, ))

    m = Chem.MolFromSmiles('CNCON')
    qa = rdqueries.NumHeteroatomNeighborsEqualsQueryAtom(2)
    l = tuple([x.GetIdx() for x in m.GetAtomsMatchingQuery(qa)])
    self.assertEqual(l, (2, ))
    qa = rdqueries.NumHeteroatomNeighborsGreaterQueryAtom(0)
    l = tuple([x.GetIdx() for x in m.GetAtomsMatchingQuery(qa)])
    self.assertEqual(l, (0, 2, 3, 4))

    m = Chem.MolFromSmiles('CC12CCN(CC1)C2')
    qa = rdqueries.IsBridgeheadQueryAtom()
    l = tuple([x.GetIdx() for x in m.GetAtomsMatchingQuery(qa)])
    self.assertEqual(l, (1, 4))

    m = Chem.MolFromSmiles('OCCOC')
    qa = rdqueries.NonHydrogenDegreeEqualsQueryAtom(2)
    l = tuple([x.GetIdx() for x in m.GetAtomsMatchingQuery(qa)])
    self.assertEqual(l, (1, 2, 3))

  def test89UnicodeInput(self):
    m = Chem.MolFromSmiles(u'c1ccccc1')
    self.assertTrue(m is not None)
    self.assertEqual(m.GetNumAtoms(), 6)
    m = Chem.MolFromSmarts(u'c1ccccc1')
    self.assertTrue(m is not None)
    self.assertEqual(m.GetNumAtoms(), 6)

  def test90FragmentOnSomeBonds(self):
    m = Chem.MolFromSmiles('OCCCCN')
    pieces = Chem.FragmentOnSomeBonds(m, (0, 2, 4), 2)
    self.assertEqual(len(pieces), 3)

    frags = Chem.GetMolFrags(pieces[0])
    self.assertEqual(len(frags), 3)
    self.assertEqual(len(frags[0]), 2)
    self.assertEqual(len(frags[1]), 4)
    self.assertEqual(len(frags[2]), 4)

    frags = Chem.GetMolFrags(pieces[1])
    self.assertEqual(len(frags), 3)
    self.assertEqual(len(frags[0]), 2)
    self.assertEqual(len(frags[1]), 6)
    self.assertEqual(len(frags[2]), 2)

    frags = Chem.GetMolFrags(pieces[2])
    self.assertEqual(len(frags), 3)
    self.assertEqual(len(frags[0]), 4)
    self.assertEqual(len(frags[1]), 4)
    self.assertEqual(len(frags[2]), 2)

    pieces, cpa = Chem.FragmentOnSomeBonds(m, (0, 2, 4), 2, returnCutsPerAtom=True)
    self.assertEqual(len(pieces), 3)
    self.assertEqual(len(cpa), 3)
    self.assertEqual(len(cpa[0]), m.GetNumAtoms())

    # github issue 430:
    m = Chem.MolFromSmiles('OCCCCN')
    self.assertRaises(ValueError, lambda: Chem.FragmentOnSomeBonds(m, ()))

    pieces = Chem.FragmentOnSomeBonds(m, (0, 2, 4), 0)
    self.assertEqual(len(pieces), 0)

  def test91RankAtoms(self):
    m = Chem.MolFromSmiles('ONCS.ONCS')
    ranks = Chem.CanonicalRankAtoms(m, breakTies=False)
    self.assertEqual(list(ranks[0:4]), list(ranks[4:]))

    m = Chem.MolFromSmiles("c1ccccc1")
    ranks = Chem.CanonicalRankAtoms(m, breakTies=False)
    for x in ranks:
      self.assertEqual(x, 0)

    m = Chem.MolFromSmiles("C1NCN1")
    ranks = Chem.CanonicalRankAtoms(m, breakTies=False)
    self.assertEqual(ranks[0], ranks[2])
    self.assertEqual(ranks[1], ranks[3])

  def test92RankAtomsInFragment(self):
    m = Chem.MolFromSmiles('ONCS.ONCS')
    ranks = Chem.CanonicalRankAtomsInFragment(m, [0, 1, 2, 3], [0, 1, 2])

    ranks2 = Chem.CanonicalRankAtomsInFragment(m, [4, 5, 6, 7], [3, 4, 5])
    self.assertEqual(list(ranks[0:4]), list(ranks2[4:]))
    self.assertEqual(list(ranks[4:]), [-1] * 4)
    self.assertEqual(list(ranks2[0:4]), [-1] * 4)

    # doc tests
    mol = Chem.MolFromSmiles('C1NCN1.C1NCN1')
    self.assertEqual(
      list(Chem.CanonicalRankAtomsInFragment(mol, atomsToUse=range(0, 4), breakTies=False)),
      [4, 6, 4, 6, -1, -1, -1, -1])
    self.assertNotEqual(
      list(Chem.CanonicalRankAtomsInFragment(mol, atomsToUse=range(0, 4), breakTies=True)),
      [4, 6, 4, 6, -1, -1, -1, -1])
    self.assertEqual(
      list(Chem.CanonicalRankAtomsInFragment(mol, atomsToUse=range(4, 8), breakTies=False)),
      [-1, -1, -1, -1, 4, 6, 4, 6])
    self.assertNotEqual(
      list(Chem.CanonicalRankAtomsInFragment(mol, atomsToUse=range(4, 8), breakTies=True)),
      [-1, -1, -1, -1, 4, 6, 4, 6])

  def test93RWMolsAsROMol(self):
    """ test the RWMol class as a proper ROMol

    """
    mol = Chem.MolFromSmiles('C1CCC1')
    self.assertTrue(type(mol) == Chem.Mol)
    rwmol = Chem.RWMol(mol)
    self.assertEqual(Chem.MolToSmiles(rwmol, True), Chem.MolToSmiles(rwmol.GetMol()))
    newAt = Chem.Atom(8)
    rwmol.ReplaceAtom(0, newAt)
    self.assertEqual(Chem.MolToSmiles(rwmol, True), Chem.MolToSmiles(rwmol.GetMol()))

  def test94CopyWithConfs(self):
    """ test copying Mols with some conformers

    """
    fileN = os.path.join(RDConfig.RDBaseDir, 'Code', 'GraphMol', 'FileParsers', 'test_data',
                         'cmpd2.tpl')
    m1 = Chem.MolFromTPLFile(fileN)
    self.assertTrue(m1 is not None)
    self.assertEqual(m1.GetNumAtoms(), 12)
    self.assertEqual(m1.GetNumConformers(), 2)
    self.assertEqual(m1.GetConformer(0).GetNumAtoms(), 12)
    self.assertEqual(m1.GetConformer(1).GetNumAtoms(), 12)

    m2 = Chem.Mol(m1)
    self.assertEqual(m2.GetNumAtoms(), 12)
    self.assertEqual(m2.GetNumConformers(), 2)
    self.assertEqual(m2.GetConformer(0).GetNumAtoms(), 12)
    self.assertEqual(m2.GetConformer(1).GetNumAtoms(), 12)

    m2 = Chem.Mol(m1, False, 0)
    self.assertEqual(m2.GetNumAtoms(), 12)
    self.assertEqual(m2.GetNumConformers(), 1)
    self.assertEqual(m2.GetConformer(0).GetNumAtoms(), 12)

    m2 = Chem.Mol(m1, False, 1)
    self.assertEqual(m2.GetNumAtoms(), 12)
    self.assertEqual(m2.GetNumConformers(), 1)
    self.assertEqual(m2.GetConformer(1).GetNumAtoms(), 12)

    m2 = Chem.Mol(m1, True)
    self.assertTrue(m2.GetNumAtoms() == 12)
    self.assertTrue(m2.GetNumConformers() == 0)

    m2 = Chem.RWMol(m1)
    self.assertEqual(m2.GetNumAtoms(), 12)
    self.assertEqual(m2.GetNumConformers(), 2)
    self.assertEqual(m2.GetConformer(0).GetNumAtoms(), 12)
    self.assertEqual(m2.GetConformer(1).GetNumAtoms(), 12)

    m2 = Chem.RWMol(m1, False, 0)
    self.assertEqual(m2.GetNumAtoms(), 12)
    self.assertEqual(m2.GetNumConformers(), 1)
    self.assertEqual(m2.GetConformer(0).GetNumAtoms(), 12)

    m2 = Chem.RWMol(m1, False, 1)
    self.assertEqual(m2.GetNumAtoms(), 12)
    self.assertEqual(m2.GetNumConformers(), 1)
    self.assertEqual(m2.GetConformer(1).GetNumAtoms(), 12)

    m2 = Chem.RWMol(m1, True)
    self.assertTrue(m2.GetNumAtoms() == 12)
    self.assertTrue(m2.GetNumConformers() == 0)

  def testAtomPropQueries(self):
    """ test the property queries
    """
    from rdkit.Chem import rdqueries

    m = Chem.MolFromSmiles("C" * 14)
    atoms = m.GetAtoms()
    atoms[0].SetProp("hah", "hah")
    atoms[1].SetIntProp("bar", 1)
    atoms[2].SetIntProp("bar", 2)
    atoms[3].SetBoolProp("baz", True)
    atoms[4].SetBoolProp("baz", False)
    atoms[5].SetProp("boo", "hoo")
    atoms[6].SetProp("boo", "-urns")
    atoms[7].SetDoubleProp("boot", 1.0)
    atoms[8].SetDoubleProp("boot", 4.0)
    atoms[9].SetDoubleProp("number", 4.0)
    atoms[10].SetIntProp("number", 4)

    tests = ((rdqueries.HasIntPropWithValueQueryAtom, "bar", {
      1: [1],
      2: [2]
    }), (rdqueries.HasBoolPropWithValueQueryAtom, "baz", {
      True: [3],
      False: [4]
    }), (rdqueries.HasStringPropWithValueQueryAtom, "boo", {
      "hoo": [5],
      "-urns": [6]
    }), (rdqueries.HasDoublePropWithValueQueryAtom, "boot", {
      1.0: [7],
      4.0: [8]
    }))

    for query, name, lookups in tests:
      for t, v in lookups.items():
        q = query(name, t)
        self.assertEqual(v, [x.GetIdx() for x in m.GetAtomsMatchingQuery(q)])
        q = query(name, t, negate=True)
        self.assertEqual(sorted(set(range(14)) - set(v)),
                         [x.GetIdx() for x in m.GetAtomsMatchingQuery(q)])

    # check tolerances
    self.assertEqual([
      x.GetIdx() for x in m.GetAtomsMatchingQuery(
        rdqueries.HasDoublePropWithValueQueryAtom("boot", 1.0, tolerance=3.))
    ], [7, 8])

    # numbers are numbers?, i.e. int!=double
    self.assertEqual([
      x.GetIdx()
      for x in m.GetAtomsMatchingQuery(rdqueries.HasIntPropWithValueQueryAtom("number", 4))
    ], [10])

  def testBondPropQueries(self):
    """ test the property queries
    """
    from rdkit.Chem import rdqueries

    m = Chem.MolFromSmiles("C" * 14)
    bonds = m.GetBonds()
    bonds[0].SetProp("hah", "hah")
    bonds[1].SetIntProp("bar", 1)
    bonds[2].SetIntProp("bar", 2)
    bonds[3].SetBoolProp("baz", True)
    bonds[4].SetBoolProp("baz", False)
    bonds[5].SetProp("boo", "hoo")
    bonds[6].SetProp("boo", "-urns")
    bonds[7].SetDoubleProp("boot", 1.0)
    bonds[8].SetDoubleProp("boot", 4.0)
    bonds[9].SetDoubleProp("number", 4.0)
    bonds[10].SetIntProp("number", 4)

    tests = ((rdqueries.HasIntPropWithValueQueryBond, "bar", {
      1: [1],
      2: [2]
    }), (rdqueries.HasBoolPropWithValueQueryBond, "baz", {
      True: [3],
      False: [4]
    }), (rdqueries.HasStringPropWithValueQueryBond, "boo", {
      "hoo": [5],
      "-urns": [6]
    }), (rdqueries.HasDoublePropWithValueQueryBond, "boot", {
      1.0: [7],
      4.0: [8]
    }))

    for query, name, lookups in tests:
      for t, v in lookups.items():
        q = query(name, t)
        self.assertEqual(v, [x.GetIdx() for x in m.GetBonds() if q.Match(x)])
        q = query(name, t, negate=True)
        self.assertEqual(sorted(set(range(13)) - set(v)),
                         [x.GetIdx() for x in m.GetBonds() if q.Match(x)])

    # check tolerances
    q = rdqueries.HasDoublePropWithValueQueryBond("boot", 1.0, tolerance=3.)
    self.assertEqual([x.GetIdx() for x in m.GetBonds() if q.Match(x)], [7, 8])

    # numbers are numbers?, i.e. int!=double
    q = rdqueries.HasIntPropWithValueQueryBond("number", 4)
    self.assertEqual([x.GetIdx() for x in m.GetBonds() if q.Match(x)], [10])

  def testGetShortestPath(self):
    """ test the GetShortestPath() wrapper
    """
    smi = "CC(OC1C(CCCC3)C3C(CCCC2)C2C1OC(C)=O)=O"
    m = Chem.MolFromSmiles(smi)
    path = Chem.GetShortestPath(m, 1, 20)
    self.assertEqual(path, (1, 2, 3, 16, 17, 18, 20))

  def testGithub497(self):
    with tempfile.TemporaryFile() as tmp, gzip.open(tmp) as outf:
      with self.assertRaises(ValueError):
        w = Chem.SDWriter(outf)

  def testGithub498(self):
    if (sys.version_info < (3, 0)):
      mode = 'w+'
    else:
      mode = 'wt+'
    m = Chem.MolFromSmiles('C')
    with tempfile.NamedTemporaryFile() as tmp, gzip.open(tmp, mode) as outf:
      w = Chem.SDWriter(outf)
      w.write(m)
      w.close()

  def testReplaceBond(self):
    origmol = Chem.RWMol(Chem.MolFromSmiles("CC"))
    bonds = list(origmol.GetBonds())
    self.assertEqual(len(bonds), 1)
    singlebond = bonds[0]
    self.assertEqual(singlebond.GetBondType(), Chem.BondType.SINGLE)

    # this is the only way we create a bond, is take it from another molecule
    doublebonded = Chem.MolFromSmiles("C=C")
    doublebond = list(doublebonded.GetBonds())[0]

    # make sure replacing the bond changes the smiles
    self.assertEqual(Chem.MolToSmiles(origmol), "CC")
    origmol.ReplaceBond(singlebond.GetIdx(), doublebond)
    Chem.SanitizeMol(origmol)

    self.assertEqual(Chem.MolToSmiles(origmol), "C=C")

  def testAdjustQueryProperties(self):
    m = Chem.MolFromSmarts('C1CCC1*')
    am = Chem.AdjustQueryProperties(m)
    self.assertTrue(Chem.MolFromSmiles('C1CCC1C').HasSubstructMatch(m))
    self.assertTrue(Chem.MolFromSmiles('C1CCC1C').HasSubstructMatch(am))
    self.assertTrue(Chem.MolFromSmiles('C1CC(C)C1C').HasSubstructMatch(m))
    self.assertFalse(Chem.MolFromSmiles('C1CC(C)C1C').HasSubstructMatch(am))

    m = Chem.MolFromSmiles('C1CCC1*')
    am = Chem.AdjustQueryProperties(m)
    self.assertFalse(Chem.MolFromSmiles('C1CCC1C').HasSubstructMatch(m))
    self.assertTrue(Chem.MolFromSmiles('C1CCC1C').HasSubstructMatch(am))
    qps = Chem.AdjustQueryParameters()
    qps.makeDummiesQueries = False
    am = Chem.AdjustQueryProperties(m, qps)
    self.assertFalse(Chem.MolFromSmiles('C1CCC1C').HasSubstructMatch(am))

    m = Chem.MolFromSmiles('C1=CC=CC=C1', sanitize=False)
    am = Chem.AdjustQueryProperties(m)
    self.assertTrue(Chem.MolFromSmiles('c1ccccc1').HasSubstructMatch(am))
    qp = Chem.AdjustQueryParameters()
    qp.aromatizeIfPossible = False
    am = Chem.AdjustQueryProperties(m, qp)
    self.assertFalse(Chem.MolFromSmiles('c1ccccc1').HasSubstructMatch(am))

    m = Chem.MolFromSmiles('C1CCC1OC')
    qps = Chem.AdjustQueryParameters()
    qps.makeAtomsGeneric = True
    am = Chem.AdjustQueryProperties(m, qps)
    self.assertEqual(Chem.MolToSmarts(am), '*1-*-*-*-1-*-*')
    qps.makeAtomsGenericFlags = Chem.ADJUST_IGNORERINGS
    am = Chem.AdjustQueryProperties(m, qps)
    self.assertEqual(Chem.MolToSmarts(am), '[#6&D2]1-[#6&D2]-[#6&D2]-[#6&D3]-1-*-*')

    qps = Chem.AdjustQueryParameters()
    qps.makeBondsGeneric = True
    am = Chem.AdjustQueryProperties(m, qps)
    self.assertEqual(Chem.MolToSmarts(am), '[#6&D2]1~[#6&D2]~[#6&D2]~[#6&D3]~1~[#8]~[#6]')
    qps.makeBondsGenericFlags = Chem.ADJUST_IGNORERINGS
    am = Chem.AdjustQueryProperties(m, qps)
    self.assertEqual(Chem.MolToSmarts(am), '[#6&D2]1-[#6&D2]-[#6&D2]-[#6&D3]-1~[#8]~[#6]')

  def testMolFragmentSmarts(self):
    m = Chem.MolFromSmiles('C1CCC1OC')
    self.assertEqual(Chem.MolFragmentToSmarts(m, [0, 1, 2]), '[#6]-[#6]-[#6]')
    # if bondsToUse is honored, the ring won't show up
    self.assertEqual(Chem.MolFragmentToSmarts(m, [0, 1, 2, 3], bondsToUse=[0, 1, 2, 3]),
                     '[#6]-[#6]-[#6]-[#6]')

    # Does MolFragmentToSmarts accept output of AdjustQueryProperties?
    qps = Chem.AdjustQueryParameters()
    qps.makeAtomsGeneric = True
    am = Chem.AdjustQueryProperties(m, qps)
    self.assertEqual(Chem.MolFragmentToSmarts(am, [0, 1, 2]), '*-*-*')

  def testAdjustQueryPropertiesgithubIssue1474(self):
    core = Chem.MolFromSmiles('[*:1]C1N([*:2])C([*:3])O1')
    core.GetAtomWithIdx(0).SetProp('foo', 'bar')
    core.GetAtomWithIdx(1).SetProp('foo', 'bar')

    ap = Chem.AdjustQueryProperties(core)
    self.assertEqual(ap.GetAtomWithIdx(0).GetPropsAsDict()["foo"], "bar")
    self.assertEqual(ap.GetAtomWithIdx(1).GetPropsAsDict()["foo"], "bar")

  def testGithubIssue579(self):
    fileN = os.path.join(RDConfig.RDBaseDir, 'Code', 'GraphMol', 'FileParsers', 'test_data',
                         'NCI_aids_few.sdf.gz')
    inf = gzip.open(fileN)
    suppl = Chem.ForwardSDMolSupplier(inf)
    m0 = next(suppl)
    self.assertIsNot(m0, None)
    inf.close()
    del suppl

  def testSequenceBasics(self):
    " very basic round-tripping of the sequence reader/writer support "
    helm = 'PEPTIDE1{C.Y.I.Q.N.C.P.L.G}$$$$'
    seq = 'CYIQNCPLG'
    fasta = '>\nCYIQNCPLG\n'
    smi = 'CC[C@H](C)[C@H](NC(=O)[C@H](Cc1ccc(O)cc1)NC(=O)[C@@H](N)CS)C(=O)N[C@@H](CCC(N)=O)C(=O)N[C@@H](CC(N)=O)C(=O)N[C@@H](CS)C(=O)N1CCC[C@H]1C(=O)N[C@@H](CC(C)C)C(=O)NCC(=O)O'

    m = Chem.MolFromSequence(seq)
    self.assertTrue(m is not None)
    self.assertEqual(Chem.MolToSequence(m), seq)
    self.assertEqual(Chem.MolToHELM(m), helm)
    self.assertEqual(Chem.MolToFASTA(m), fasta)
    self.assertEqual(Chem.MolToSmiles(m, isomericSmiles=True), smi)

    m = Chem.MolFromHELM(helm)
    self.assertTrue(m is not None)
    self.assertEqual(Chem.MolToSequence(m), seq)
    self.assertEqual(Chem.MolToHELM(m), helm)
    self.assertEqual(Chem.MolToFASTA(m), fasta)
    self.assertEqual(Chem.MolToSmiles(m, isomericSmiles=True), smi)

    m = Chem.MolFromFASTA(fasta)
    self.assertTrue(m is not None)
    self.assertEqual(Chem.MolToSequence(m), seq)
    self.assertEqual(Chem.MolToHELM(m), helm)
    self.assertEqual(Chem.MolToFASTA(m), fasta)
    self.assertEqual(Chem.MolToSmiles(m, isomericSmiles=True), smi)

    seq = "CGCGAATTACCGCG"
    m = Chem.MolFromSequence(seq, flavor=6)  # DNA
    self.assertEqual(Chem.MolToSequence(m), 'CGCGAATTACCGCG')
    self.assertEqual(
      Chem.MolToHELM(m),
      'RNA1{[dR](C)P.[dR](G)P.[dR](C)P.[dR](G)P.[dR](A)P.[dR](A)P.[dR](T)P.[dR](T)P.[dR](A)P.[dR](C)P.[dR](C)P.[dR](G)P.[dR](C)P.[dR](G)}$$$$'
    )
    seq = "CGCGAAUUACCGCG"
    m = Chem.MolFromSequence(seq, flavor=2)  # RNA
    self.assertEqual(Chem.MolToSequence(m), 'CGCGAAUUACCGCG')
    self.assertEqual(
      Chem.MolToHELM(m),
      'RNA1{R(C)P.R(G)P.R(C)P.R(G)P.R(A)P.R(A)P.R(U)P.R(U)P.R(A)P.R(C)P.R(C)P.R(G)P.R(C)P.R(G)}$$$$'
    )
    m = Chem.MolFromSequence(seq, flavor=3)  # RNA - 5' cap
    self.assertEqual(Chem.MolToSequence(m), 'CGCGAAUUACCGCG')
    self.assertEqual(
      Chem.MolToHELM(m),
      'RNA1{P.R(C)P.R(G)P.R(C)P.R(G)P.R(A)P.R(A)P.R(U)P.R(U)P.R(A)P.R(C)P.R(C)P.R(G)P.R(C)P.R(G)}$$$$'
    )

  def testResMolSupplier(self):
    mol = Chem.MolFromSmiles('CC')
    resMolSuppl = Chem.ResonanceMolSupplier(mol)
    del resMolSuppl
    resMolSuppl = Chem.ResonanceMolSupplier(mol)
    self.assertEqual(resMolSuppl.GetNumConjGrps(), 0)
    self.assertEqual(len(resMolSuppl), 1)
    self.assertEqual(resMolSuppl.GetNumConjGrps(), 0)

    mol = Chem.MolFromSmiles('NC(=[NH2+])c1ccc(cc1)C(=O)[O-]')
    totalFormalCharge = getTotalFormalCharge(mol)

    resMolSuppl = Chem.ResonanceMolSupplier(mol)
    self.assertFalse(resMolSuppl.GetIsEnumerated())
    self.assertEqual(len(resMolSuppl), 4)
    self.assertTrue(resMolSuppl.GetIsEnumerated())

    resMolSuppl = Chem.ResonanceMolSupplier(mol)
    self.assertFalse(resMolSuppl.GetIsEnumerated())
    resMolSuppl.Enumerate()
    self.assertTrue(resMolSuppl.GetIsEnumerated())
    self.assertTrue(
      (resMolSuppl[0].GetBondBetweenAtoms(0, 1).GetBondType() != resMolSuppl[1].GetBondBetweenAtoms(
        0, 1).GetBondType()) or (resMolSuppl[0].GetBondBetweenAtoms(9, 10).GetBondType() !=
                                 resMolSuppl[1].GetBondBetweenAtoms(9, 10).GetBondType()))

    resMolSuppl = Chem.ResonanceMolSupplier(mol, Chem.KEKULE_ALL)
    self.assertEqual(len(resMolSuppl), 8)
    bondTypeSet = set()
    # check that we actually have two alternate Kekule structures
    bondTypeSet.add(resMolSuppl[0].GetBondBetweenAtoms(3, 4).GetBondType())
    bondTypeSet.add(resMolSuppl[1].GetBondBetweenAtoms(3, 4).GetBondType())
    self.assertEqual(len(bondTypeSet), 2)

    bondTypeDict = {}
    resMolSuppl = Chem.ResonanceMolSupplier(
      mol, Chem.ALLOW_INCOMPLETE_OCTETS
      | Chem.UNCONSTRAINED_CATIONS
      | Chem.UNCONSTRAINED_ANIONS)
    self.assertEqual(len(resMolSuppl), 32)
    for i in range(len(resMolSuppl)):
      resMol = resMolSuppl[i]
      self.assertEqual(getTotalFormalCharge(resMol), totalFormalCharge)
    while (not resMolSuppl.atEnd()):
      resMol = next(resMolSuppl)
      self.assertEqual(getTotalFormalCharge(resMol), totalFormalCharge)
    resMolSuppl.reset()
    cmpFormalChargeBondOrder(self, resMolSuppl[0], next(resMolSuppl))

    resMolSuppl = Chem.ResonanceMolSupplier(
      mol, Chem.ALLOW_INCOMPLETE_OCTETS
      | Chem.UNCONSTRAINED_CATIONS
      | Chem.UNCONSTRAINED_ANIONS, 10)
    self.assertEqual(len(resMolSuppl), 10)

    crambinPdb = os.path.join(RDConfig.RDBaseDir, 'Code', 'GraphMol', 'FileParsers', 'test_data',
                              '1CRN.pdb')
    mol = Chem.MolFromPDBFile(crambinPdb)
    resMolSuppl = Chem.ResonanceMolSupplier(mol)
    self.assertEqual(len(resMolSuppl), 1)
    resMolSuppl = Chem.ResonanceMolSupplier(mol, Chem.KEKULE_ALL)
    self.assertEqual(len(resMolSuppl), 8)

  def testGithub4884(self):
    # test that we don't hang
    mol = Chem.MolFromSmiles('O=[N+][O-]')
    supp = Chem.ResonanceMolSupplier(mol)
    supp.atEnd()

  def testSubstructMatchAcetate(self):
    mol = Chem.MolFromSmiles('CC(=O)[O-]')
    query = Chem.MolFromSmarts('C(=O)[O-]')

    resMolSuppl = Chem.ResonanceMolSupplier(mol)
    matches = mol.GetSubstructMatches(query)
    self.assertEqual(len(matches), 1)
    self.assertEqual(matches, ((1, 2, 3), ))
    matches = mol.GetSubstructMatches(query, uniquify=True)
    self.assertEqual(len(matches), 1)
    self.assertEqual(matches, ((1, 2, 3), ))
    matches = mol.GetSubstructMatches(query, uniquify=False)
    self.assertEqual(len(matches), 1)
    self.assertEqual(matches, ((1, 2, 3), ))
    matches = resMolSuppl.GetSubstructMatches(query)
    self.assertEqual(len(matches), 2)
    self.assertEqual(matches, ((1, 2, 3), (1, 3, 2)))
    matches = resMolSuppl.GetSubstructMatches(query, uniquify=True)
    self.assertEqual(len(matches), 1)
    self.assertEqual(matches, ((1, 2, 3), ))
    matches = resMolSuppl.GetSubstructMatches(query, uniquify=False)
    self.assertEqual(len(matches), 2)
    self.assertEqual(matches, ((1, 2, 3), (1, 3, 2)))
    query = Chem.MolFromSmarts('C(~O)~O')
    matches = mol.GetSubstructMatches(query, uniquify=False)
    self.assertEqual(len(matches), 2)
    self.assertEqual(matches, ((1, 2, 3), (1, 3, 2)))
    matches = mol.GetSubstructMatches(query, uniquify=True)
    self.assertEqual(len(matches), 1)
    self.assertEqual(matches, ((1, 2, 3), ))
    matches = resMolSuppl.GetSubstructMatches(query, uniquify=False)
    self.assertEqual(len(matches), 2)
    self.assertEqual(matches, ((1, 2, 3), (1, 3, 2)))
    matches = resMolSuppl.GetSubstructMatches(query, uniquify=True)
    self.assertEqual(len(matches), 1)
    self.assertEqual(matches, ((1, 2, 3), ))

  def testSubstructMatchDMAP(self):
    mol = Chem.MolFromSmiles('C(C)Nc1cc[nH+]cc1')
    query = Chem.MolFromSmarts('[#7+]')

    resMolSuppl = Chem.ResonanceMolSupplier(mol)
    matches = mol.GetSubstructMatches(query, False, False, False)
    self.assertEqual(len(matches), 1)
    p = matches[0]
    self.assertEqual(p[0], 6)
    matches = resMolSuppl.GetSubstructMatches(query, False, False, False)
    self.assertEqual(len(matches), 2)
    v = []
    p = matches[0]
    v.append(p[0])
    p = matches[1]
    v.append(p[0])
    v.sort()
    self.assertEqual(v[0], 2)
    self.assertEqual(v[1], 6)

  def testCrambin(self):
    crambinPdb = os.path.join(RDConfig.RDBaseDir, 'Code', 'GraphMol', 'FileParsers', 'test_data',
                              '1CRN.pdb')
    crambin = Chem.MolFromPDBFile(crambinPdb)
    res = []
    # protonate NH2
    res.append(Chem.MolFromSmarts('[Nh2][Ch;Ch2]'))
    # protonate Arg
    res.append(Chem.MolFromSmarts('[Nh][C]([Nh2])=[Nh]'))
    setResidueFormalCharge(crambin, res, 1)
    res = []
    # deprotonate COOH
    res.append(Chem.MolFromSmarts('C(=O)[Oh]'))
    setResidueFormalCharge(crambin, res, -1)
    res = []
    resMolSupplST = Chem.ResonanceMolSupplier(crambin)
    # crambin has 2 Arg (3 resonance structures each); 1 Asp, 1 Glu
    # and 1 terminal COO- (2 resonance structures each)
    # so possible resonance structures are 3^2 * 2^3 = 72
    self.assertEqual(len(resMolSupplST), 72)
    self.assertEqual(resMolSupplST.GetNumConjGrps(), 56)
    carboxylateQuery = Chem.MolFromSmarts('C(=O)[O-]')
    guanidiniumQuery = Chem.MolFromSmarts('NC(=[NH2+])N')
    matches = crambin.GetSubstructMatches(carboxylateQuery)
    self.assertEqual(len(matches), 3)
    matches = crambin.GetSubstructMatches(carboxylateQuery, uniquify=False)
    self.assertEqual(len(matches), 3)
    matches = crambin.GetSubstructMatches(guanidiniumQuery)
    self.assertEqual(len(matches), 0)
    matches = crambin.GetSubstructMatches(guanidiniumQuery, uniquify=False)
    self.assertEqual(len(matches), 0)
    matches = resMolSupplST.GetSubstructMatches(carboxylateQuery)
    self.assertEqual(len(matches), 6)
    self.assertEqual(matches, ((166, 167, 168), (166, 168, 167), (298, 299, 300), (298, 300, 299),
                               (320, 321, 326), (320, 326, 321)))
    matches = resMolSupplST.GetSubstructMatches(carboxylateQuery, uniquify=True)
    self.assertEqual(len(matches), 3)
    self.assertEqual(matches, ((166, 167, 168), (298, 299, 300), (320, 321, 326)))
    matches = resMolSupplST.GetSubstructMatches(guanidiniumQuery)
    self.assertEqual(len(matches), 8)
    self.assertEqual(matches, ((66, 67, 68, 69), (66, 67, 69, 68), (68, 67, 69, 66),
                               (69, 67, 68, 66), (123, 124, 125, 126), (123, 124, 126, 125),
                               (125, 124, 126, 123), (126, 124, 125, 123)))
    matches = resMolSupplST.GetSubstructMatches(guanidiniumQuery, uniquify=True)
    self.assertEqual(len(matches), 2)
    self.assertEqual(matches, ((66, 67, 68, 69), (123, 124, 125, 126)))
    btList2ST = getBtList2(resMolSupplST)
    self.assertTrue(btList2ST)
    resMolSupplMT = Chem.ResonanceMolSupplier(crambin)
    resMolSupplMT.SetNumThreads(0)
    self.assertEqual(len(resMolSupplST), len(resMolSupplMT))
    btList2MT = getBtList2(resMolSupplMT)
    self.assertTrue(btList2MT)
    self.assertEqual(len(btList2ST), len(btList2MT))
    for i in range(len(btList2ST)):
      for j in range(len(btList2ST)):
        self.assertEqual(btList2ST[i][j], btList2MT[i][j])
    for suppl in [resMolSupplST, resMolSupplMT]:
      matches = suppl.GetSubstructMatches(carboxylateQuery, numThreads=0)
      self.assertEqual(len(matches), 6)
      self.assertEqual(matches, ((166, 167, 168), (166, 168, 167), (298, 299, 300), (298, 300, 299),
                                 (320, 321, 326), (320, 326, 321)))
      matches = suppl.GetSubstructMatches(carboxylateQuery, uniquify=True, numThreads=0)
      self.assertEqual(len(matches), 3)
      self.assertEqual(matches, ((166, 167, 168), (298, 299, 300), (320, 321, 326)))
      matches = suppl.GetSubstructMatches(guanidiniumQuery, numThreads=0)
      self.assertEqual(len(matches), 8)
      self.assertEqual(matches, ((66, 67, 68, 69), (66, 67, 69, 68), (68, 67, 69, 66),
                                 (69, 67, 68, 66), (123, 124, 125, 126), (123, 124, 126, 125),
                                 (125, 124, 126, 123), (126, 124, 125, 123)))
      matches = suppl.GetSubstructMatches(guanidiniumQuery, uniquify=True, numThreads=0)
      self.assertEqual(len(matches), 2)
      self.assertEqual(matches, ((66, 67, 68, 69), (123, 124, 125, 126)))

  def testGitHub1166(self):
    mol = Chem.MolFromSmiles('NC(=[NH2+])c1ccc(cc1)C(=O)[O-]')
    resMolSuppl = Chem.ResonanceMolSupplier(mol, Chem.KEKULE_ALL)
    self.assertEqual(len(resMolSuppl), 8)
    # check that formal charges on odd indices are in the same position
    # as on even indices
    for i in range(0, len(resMolSuppl), 2):
      self.assertEqual(resMolSuppl[i].GetNumAtoms(), resMolSuppl[i + 1].GetNumAtoms())
      for atomIdx in range(resMolSuppl[i].GetNumAtoms()):
        self.assertEqual(resMolSuppl[i].GetAtomWithIdx(atomIdx).GetFormalCharge(),
                         resMolSuppl[i + 1].GetAtomWithIdx(atomIdx).GetFormalCharge())
      # check that bond orders are alternate on aromatic bonds between
      # structures on odd indices and structures on even indices
      self.assertEqual(resMolSuppl[i].GetNumBonds(), resMolSuppl[i + 1].GetNumBonds())
      for bondIdx in range(resMolSuppl[i].GetNumBonds()):
        self.assertTrue(
          ((not resMolSuppl[i].GetBondWithIdx(bondIdx).GetIsAromatic()) and
           (not resMolSuppl[i + 1].GetBondWithIdx(bondIdx).GetIsAromatic()) and
           (resMolSuppl[i].GetBondWithIdx(bondIdx).GetBondType()
            == resMolSuppl[i + 1].GetBondWithIdx(bondIdx).GetBondType()))
          or (resMolSuppl[i].GetBondWithIdx(bondIdx).GetIsAromatic()
              and resMolSuppl[i + 1].GetBondWithIdx(bondIdx).GetIsAromatic() and (int(
                round(resMolSuppl[i].GetBondWithIdx(bondIdx).GetBondTypeAsDouble() +
                      resMolSuppl[i + 1].GetBondWithIdx(bondIdx).GetBondTypeAsDouble())) == 3)))

  def testConjGrpPerception(self):
    mol1 = Chem.MolFromMolBlock("""\

     RDKit          2D

 14 15  0  0  0  0  0  0  0  0999 V2000
    3.7539   -1.2744    0.0000 C   0  0  0  0  0  0  0  0  0  0  0  0
    2.4317   -0.5660    0.0000 C   0  0  0  0  0  0  0  0  0  0  0  0
    1.1571   -1.3568    0.0000 C   0  0  0  0  0  0  0  0  0  0  0  0
   -0.1651   -0.6484    0.0000 C   0  0  0  0  0  0  0  0  0  0  0  0
   -1.4397   -1.4393    0.0000 C   0  0  0  0  0  0  0  0  0  0  0  0
   -1.3921   -2.9385    0.0000 F   0  0  0  0  0  0  0  0  0  0  0  0
   -2.7619   -0.7309    0.0000 C   0  0  0  0  0  0  0  0  0  0  0  0
   -2.8095    0.7684    0.0000 C   0  0  0  0  0  0  0  0  0  0  0  0
   -4.1316    1.4768    0.0000 F   0  0  0  0  0  0  0  0  0  0  0  0
   -1.5349    1.5592    0.0000 C   0  0  0  0  0  0  0  0  0  0  0  0
   -0.2127    0.8508    0.0000 C   0  0  0  0  0  0  0  0  0  0  0  0
    1.0619    1.6417    0.0000 N   0  0  0  0  0  0  0  0  0  0  0  0
    2.3841    0.9333    0.0000 C   0  0  0  0  0  0  0  0  0  0  0  0
    3.6587    1.7241    0.0000 C   0  0  0  0  0  0  0  0  0  0  0  0
  1  2  1  0
  2  3  4  0
  3  4  4  0
  4  5  4  0
  5  6  1  0
  5  7  4  0
  7  8  4  0
  8  9  1  0
  8 10  4  0
 10 11  4  0
 11 12  4  0
 12 13  4  0
 13 14  1  0
 13  2  4  0
 11  4  4  0
M  END
$$$$
""")
    mol2 = Chem.MolFromMolBlock("""\

     RDKit          2D

 14 15  0  0  0  0  0  0  0  0999 V2000
    1.0619   -1.6417    0.0000 N   0  0  0  0  0  0  0  0  0  0  0  0
   -0.2127   -0.8508    0.0000 C   0  0  0  0  0  0  0  0  0  0  0  0
   -1.5349   -1.5592    0.0000 C   0  0  0  0  0  0  0  0  0  0  0  0
   -2.8095   -0.7684    0.0000 C   0  0  0  0  0  0  0  0  0  0  0  0
   -2.7619    0.7309    0.0000 C   0  0  0  0  0  0  0  0  0  0  0  0
   -1.4397    1.4393    0.0000 C   0  0  0  0  0  0  0  0  0  0  0  0
   -0.1651    0.6484    0.0000 C   0  0  0  0  0  0  0  0  0  0  0  0
    1.1571    1.3568    0.0000 C   0  0  0  0  0  0  0  0  0  0  0  0
    2.4317    0.5660    0.0000 C   0  0  0  0  0  0  0  0  0  0  0  0
    3.7539    1.2744    0.0000 C   0  0  0  0  0  0  0  0  0  0  0  0
    2.3841   -0.9333    0.0000 C   0  0  0  0  0  0  0  0  0  0  0  0
    3.6587   -1.7241    0.0000 C   0  0  0  0  0  0  0  0  0  0  0  0
   -4.1316   -1.4768    0.0000 F   0  0  0  0  0  0  0  0  0  0  0  0
   -1.3921    2.9385    0.0000 F   0  0  0  0  0  0  0  0  0  0  0  0
  1  2  4  0
  3  4  4  0
  4  5  4  0
  5  6  4  0
  2  3  4  0
  2  7  4  0
  7  8  4  0
  8  9  4  0
  9 10  1  0
  9 11  4  0
 11 12  1  0
 11  1  4  0
  6  7  4  0
  4 13  1  0
  6 14  1  0
M  END
$$$$
""")
    resMolSuppl1 = Chem.ResonanceMolSupplier(mol1, Chem.KEKULE_ALL)
    self.assertEqual(len(resMolSuppl1), 3)
    resMolSuppl2 = Chem.ResonanceMolSupplier(mol2, Chem.KEKULE_ALL)
    self.assertEqual(len(resMolSuppl2), 3)

  def testGitHub2597(self):

    class MyBrokenCallBack(Chem.ResonanceMolSupplier):

      def __call__(self):
        return True

    class MyBrokenCallBack2(Chem.ResonanceMolSupplierCallback):
      pass

    class ExceedNumStructures(Chem.ResonanceMolSupplierCallback):

      def __init__(self, parent):
        super().__init__()
        self._parent = parent

      def __call__(self):
        self._parent.assertEqual(self.GetNumConjGrps(), 1)
        return (self.GetNumStructures(0) < 12)

    class ExceedNumDiverseStructures(Chem.ResonanceMolSupplierCallback):

      def __init__(self, parent):
        super().__init__()
        self._parent = parent

      def __call__(self):
        self._parent.assertEqual(self.GetNumConjGrps(), 1)
        return (self.GetNumDiverseStructures(0) < 8)

    class ExceedTimeout(Chem.ResonanceMolSupplierCallback):

      def __init__(self, parent):
        super().__init__()
        self.start_time = None
        self.timeout = timedelta(seconds=3)
        self._parent = parent

      def __call__(self):
        if (self.start_time is None):
          self.start_time = datetime.now()
        return (datetime.now() - self.start_time < self.timeout)

    mol = Chem.MolFromSmiles(
      "ClC1=NC(NC2=CC=CC3=C2C(=O)C2=CC=CC=C2C3=O)=NC(NC2=CC=CC3=C2C(=O)C2=CC=CC=C2C3=O)=N1")
    resMolSuppl = Chem.ResonanceMolSupplier(mol)
    self.assertEqual(len(resMolSuppl), 1)
    resMolSuppl = Chem.ResonanceMolSupplier(mol, Chem.KEKULE_ALL)

    self.assertEqual(len(resMolSuppl), 32)
    resMolSuppl = Chem.ResonanceMolSupplier(mol, Chem.ALLOW_CHARGE_SEPARATION, 10)
    self.assertEqual(len(resMolSuppl), 10)
    self.assertFalse(resMolSuppl.WasCanceled())
    resMolSuppl = Chem.ResonanceMolSupplier(mol, Chem.ALLOW_CHARGE_SEPARATION)
    callback = resMolSuppl.GetProgressCallback()
    self.assertIsNone(callback)
    resMolSuppl.SetProgressCallback(ExceedNumStructures(self))
    callback = resMolSuppl.GetProgressCallback()
    self.assertTrue(isinstance(callback, ExceedNumStructures))
    resMolSuppl.SetProgressCallback(None)
    callback = resMolSuppl.GetProgressCallback()
    self.assertIsNone(callback)
    resMolSuppl.SetProgressCallback(ExceedNumStructures(self))
    self.assertEqual(len(resMolSuppl), 12)
    self.assertTrue(resMolSuppl.WasCanceled())
    resMolSuppl = Chem.ResonanceMolSupplier(mol, Chem.ALLOW_CHARGE_SEPARATION)
    with self.assertRaises(TypeError):
      resMolSuppl.SetProgressCallback(MyBrokenCallBack())
    with self.assertRaises(AttributeError):
      resMolSuppl.SetProgressCallback(MyBrokenCallBack2())
    resMolSuppl.SetProgressCallback(ExceedNumDiverseStructures(self))
    self.assertEqual(len(resMolSuppl), 9)
    self.assertTrue(resMolSuppl.WasCanceled())
    resMolSuppl = Chem.ResonanceMolSupplier(
      mol, Chem.UNCONSTRAINED_CATIONS | Chem.UNCONSTRAINED_ANIONS | Chem.KEKULE_ALL)
    resMolSuppl.SetProgressCallback(ExceedTimeout(self))
    resMolSuppl.Enumerate()
    print(len(resMolSuppl))
    self.assertTrue(resMolSuppl.WasCanceled())

  def testAtomBondProps(self):
    m = Chem.MolFromSmiles('c1ccccc1')
    for atom in m.GetAtoms():
      d = atom.GetPropsAsDict()
      self.assertEqual(set(d.keys()), set(['_CIPRank', '__computedProps']))
      self.assertEqual(d['_CIPRank'], 0)
      self.assertEqual(list(d['__computedProps']), ['_CIPRank'])

    for bond in m.GetBonds():
      self.assertEqual(bond.GetPropsAsDict(), {})

  def testSDProps(self):
    fileN = os.path.join(RDConfig.RDBaseDir, 'Code', 'GraphMol', 'FileParsers', 'test_data',
                         'NCI_aids_few.sdf')
    #fileN = "../FileParsers/test_data/NCI_aids_few.sdf"
    sddata = [
      {
        '_MolFileInfo': 'BBtclserve11129916382D 0   0.00000     0.00000    48',
        'NSC': 48,
        'NCI_AIDS_Antiviral_Screen_IC50': '2.00E-04\tM\t=\t2.46E-05\t3',
        '_Name': 48,
        'CAS_RN': '15716-70-8',
        '_MolFileChiralFlag': 0,
        '_MolFileComments': '15716-70-8',
        'NCI_AIDS_Antiviral_Screen_EC50': '2.00E-04\tM\t>\t2.00E-04\t3',
        'NCI_AIDS_Antiviral_Screen_Conclusion': 'CI'
      },
      {
        '_MolFileInfo': 'BBtclserve11129916382D 0   0.00000     0.00000    78',
        'NSC': 78,
        'NCI_AIDS_Antiviral_Screen_IC50': '2.00E-04\tM\t=\t9.80E-05\t3',
        '_Name': 78,
        'CAS_RN': '6290-84-2',
        '_MolFileChiralFlag': 0,
        '_MolFileComments': '6290-84-2',
        'NCI_AIDS_Antiviral_Screen_EC50': '2.00E-04\tM\t>\t2.00E-04\t3',
        'NCI_AIDS_Antiviral_Screen_Conclusion': 'CI'
      },
      {
        '_MolFileInfo': 'BBtclserve11129916382D 0   0.00000     0.00000   128',
        'NSC': 128,
        'NCI_AIDS_Antiviral_Screen_IC50': '2.00E-04\tM\t=\t4.60E-05\t4',
        '_Name': 128,
        'CAS_RN': '5395-10-8',
        '_MolFileChiralFlag': 0,
        '_MolFileComments': '5395-10-8',
        'NCI_AIDS_Antiviral_Screen_EC50': '2.00E-04\tM\t>\t2.00E-04\t4',
        'NCI_AIDS_Antiviral_Screen_Conclusion': 'CI'
      },
      {
        '_MolFileInfo': 'BBtclserve11129916382D 0   0.00000     0.00000   163',
        'NSC': 163,
        'NCI_AIDS_Antiviral_Screen_IC50': '6.75E-04\tM\t>\t6.75E-04\t2',
        '_Name': 163,
        'CAS_RN': '81-11-8',
        '_MolFileChiralFlag': 0,
        '_MolFileComments': '81-11-8',
        'NCI_AIDS_Antiviral_Screen_EC50': '6.75E-04\tM\t>\t6.75E-04\t2',
        'NCI_AIDS_Antiviral_Screen_Conclusion': 'CI'
      },
      {
        '_MolFileInfo': 'BBtclserve11129916382D 0   0.00000     0.00000   164',
        'NSC': 164,
        'NCI_AIDS_Antiviral_Screen_IC50': '2.00E-04\tM\t>\t2.00E-04\t2',
        '_Name': 164,
        'CAS_RN': '5325-43-9',
        '_MolFileChiralFlag': 0,
        '_MolFileComments': '5325-43-9',
        'NCI_AIDS_Antiviral_Screen_EC50': '2.00E-04\tM\t>\t2.00E-04\t2',
        'NCI_AIDS_Antiviral_Screen_Conclusion': 'CI'
      },
      {
        '_MolFileInfo': 'BBtclserve11129916382D 0   0.00000     0.00000   170',
        'NSC': 170,
        '_Name': 170,
        'CAS_RN': '999-99-9',
        '_MolFileChiralFlag': 0,
        '_MolFileComments': '999-99-9',
        'NCI_AIDS_Antiviral_Screen_EC50': '9.47E-04\tM\t>\t9.47E-04\t1',
        'NCI_AIDS_Antiviral_Screen_Conclusion': 'CI'
      },
      {
        '_MolFileInfo': 'BBtclserve11129916382D 0   0.00000     0.00000   180',
        'NSC': 180,
        'NCI_AIDS_Antiviral_Screen_IC50':
        '6.46E-04\tM\t=\t5.80E-04\t2\n1.81E-03\tM\t=\t6.90E-04\t2',
        '_Name': 180,
        'CAS_RN': '69-72-7',
        '_MolFileChiralFlag': 0,
        '_MolFileComments': '69-72-7',
        'NCI_AIDS_Antiviral_Screen_EC50':
        '6.46E-04\tM\t>\t6.46E-04\t2\n1.81E-03\tM\t>\t1.81E-03\t2',
        'NCI_AIDS_Antiviral_Screen_Conclusion': 'CI'
      },
      {
        '_MolFileInfo': 'BBtclserve11129916382D 0   0.00000     0.00000   186',
        'NSC': 186,
        'NCI_AIDS_Antiviral_Screen_IC50': '1.44E-04\tM\t=\t2.49E-05\t2',
        '_Name': 186,
        'CAS_RN': '518-75-2',
        '_MolFileChiralFlag': 0,
        '_MolFileComments': '518-75-2',
        'NCI_AIDS_Antiviral_Screen_EC50': '1.44E-04\tM\t>\t1.44E-04\t2',
        'NCI_AIDS_Antiviral_Screen_Conclusion': 'CI'
      },
      {
        '_MolFileInfo': 'BBtclserve11129916382D 0   0.00000     0.00000   192',
        'NSC': 192,
        'NCI_AIDS_Antiviral_Screen_IC50': '2.00E-04\tM\t=\t3.38E-06\t2',
        '_Name': 192,
        'CAS_RN': '2217-55-2',
        '_MolFileChiralFlag': 0,
        '_MolFileComments': '2217-55-2',
        'NCI_AIDS_Antiviral_Screen_EC50': '2.00E-04\tM\t>\t2.00E-04\t2',
        'NCI_AIDS_Antiviral_Screen_Conclusion': 'CI'
      },
      {
        '_MolFileInfo': 'BBtclserve11129916382D 0   0.00000     0.00000   203',
        'NSC': 203,
        '_Name': 203,
        'CAS_RN': '1155-00-6',
        '_MolFileChiralFlag': 0,
        '_MolFileComments': '1155-00-6',
        'NCI_AIDS_Antiviral_Screen_Conclusion': 'CI'
      },
      {
        '_MolFileInfo': 'BBtclserve11129916382D 0   0.00000     0.00000   210',
        'NSC': 210,
        'NCI_AIDS_Antiviral_Screen_IC50': '1.33E-03\tM\t>\t1.33E-03\t2',
        '_Name': 210,
        'CAS_RN': '5325-75-7',
        '_MolFileChiralFlag': 0,
        '_MolFileComments': '5325-75-7',
        'NCI_AIDS_Antiviral_Screen_EC50': '1.33E-03\tM\t>\t1.33E-03\t2',
        'NCI_AIDS_Antiviral_Screen_Conclusion': 'CI'
      },
      {
        '_MolFileInfo': 'BBtclserve11129916382D 0   0.00000     0.00000   211',
        'NSC': 211,
        'NCI_AIDS_Antiviral_Screen_IC50':
        '2.00E-04\tM\t>\t2.00E-04\t8\n2.00E-03\tM\t=\t1.12E-03\t2',
        '_Name': 211,
        'CAS_RN': '5325-76-8',
        '_MolFileChiralFlag': 0,
        '_MolFileComments': '5325-76-8',
        'NCI_AIDS_Antiviral_Screen_EC50':
        '2.00E-04\tM\t>\t7.42E-05\t8\n2.00E-03\tM\t=\t6.35E-05\t2',
        'NCI_AIDS_Antiviral_Screen_Conclusion': 'CM'
      },
      {
        '_MolFileInfo': 'BBtclserve11129916382D 0   0.00000     0.00000   213',
        'NSC': 213,
        'NCI_AIDS_Antiviral_Screen_IC50': '2.00E-04\tM\t>\t2.00E-04\t4',
        '_Name': 213,
        'CAS_RN': '119-80-2',
        '_MolFileChiralFlag': 0,
        '_MolFileComments': '119-80-2',
        'NCI_AIDS_Antiviral_Screen_EC50': '2.00E-04\tM\t>\t2.00E-04\t4',
        'NCI_AIDS_Antiviral_Screen_Conclusion': 'CI'
      },
      {
        '_MolFileInfo': 'BBtclserve11129916382D 0   0.00000     0.00000   220',
        'NSC': 220,
        'NCI_AIDS_Antiviral_Screen_IC50': '2.00E-04\tM\t>\t2.00E-04\t4',
        '_Name': 220,
        'CAS_RN': '5325-83-7',
        '_MolFileChiralFlag': 0,
        '_MolFileComments': '5325-83-7',
        'NCI_AIDS_Antiviral_Screen_EC50': '2.00E-04\tM\t>\t2.00E-04\t4',
        'NCI_AIDS_Antiviral_Screen_Conclusion': 'CI'
      },
      {
        '_MolFileInfo': 'BBtclserve11129916382D 0   0.00000     0.00000   229',
        'NSC': 229,
        'NCI_AIDS_Antiviral_Screen_IC50': '2.00E-04\tM\t>\t2.00E-04\t2',
        '_Name': 229,
        'CAS_RN': '5325-88-2',
        '_MolFileChiralFlag': 0,
        '_MolFileComments': '5325-88-2',
        'NCI_AIDS_Antiviral_Screen_EC50': '2.00E-04\tM\t>\t2.00E-04\t2',
        'NCI_AIDS_Antiviral_Screen_Conclusion': 'CI'
      },
      {
        '_MolFileInfo': 'BBtclserve11129916382D 0   0.00000     0.00000   256',
        'NSC': 256,
        'NCI_AIDS_Antiviral_Screen_IC50': '2.00E-04\tM\t>\t2.00E-04\t4',
        '_Name': 256,
        'CAS_RN': '5326-06-7',
        '_MolFileChiralFlag': 0,
        '_MolFileComments': '5326-06-7',
        'NCI_AIDS_Antiviral_Screen_EC50': '2.00E-04\tM\t>\t2.00E-04\t4',
        'NCI_AIDS_Antiviral_Screen_Conclusion': 'CI'
      },
    ]
    sdSup = Chem.SDMolSupplier(fileN)
    for i, mol in enumerate(sdSup):
      self.assertEqual(mol.GetPropsAsDict(includePrivate=True), sddata[i])

  def testGetSetProps(self):
    m = Chem.MolFromSmiles("CC")
    errors = {
      "int":
      r"key `foo` exists but does not result in an integer value reason: [B,b]ad any[\ ,_]cast",
      "uint overflow":
      "key `foo` exists but does not result in an unsigned integer value reason: bad numeric conversion: negative overflow",
      "int overflow":
      "key `foo` exists but does not result in an integer value reason: bad numeric conversion: positive overflow",
      "double":
      r"key `foo` exists but does not result in a double value reason: [B,b]ad any[\ ,_]cast",
      "bool":
      r"key `foo` exists but does not result in a True or False value reason: [B,b]ad any[\ ,_]cast"
    }

    for ob in [m, list(m.GetAtoms())[0], list(m.GetBonds())[0]]:
      ob.SetDoubleProp("foo", 2.0)
      with self.assertRaises(ValueError) as e:
        ob.GetBoolProp("foo")
      self.assertRegex(str(e.exception), errors["bool"])

      with self.assertRaises(ValueError) as e:
        ob.GetIntProp("foo")
      self.assertRegex(str(e.exception), errors["int"])

      ob.SetBoolProp("foo", True)
      with self.assertRaises(ValueError) as e:
        ob.GetDoubleProp("foo")
      self.assertRegex(str(e.exception), errors["double"])

      with self.assertRaises(ValueError) as e:
        ob.GetIntProp("foo")
      self.assertRegex(str(e.exception), errors["int"])

      ob.SetIntProp("foo", -1)
      with self.assertRaises(ValueError) as e:
        ob.GetUnsignedProp("foo")
      self.assertEqual(str(e.exception), errors["uint overflow"])

      ob.SetUnsignedProp("foo", 4294967295)
      self.assertEqual(ob.GetUnsignedProp("foo"), 4294967295)
      with self.assertRaises(ValueError) as e:
        ob.GetIntProp("foo")
      self.assertEqual(str(e.exception), errors["int overflow"])

  def testInvariantException(self):
    m = Chem.MolFromSmiles("C")
    try:
      m.GetAtomWithIdx(3)
    except RuntimeError as e:
      import platform
      details = str(e)
      if platform.system() == 'Windows':
        details = details.replace('\\', '/')
      self.assertTrue("Code/GraphMol/ROMol.cpp".lower() in details.lower())
      self.assertTrue("Failed Expression: 3 < 1" in details)
      self.assertTrue("RDKIT:" in details)
      self.assertTrue(__version__ in details)

  def testGetSDText(self):
    fileN = os.path.join(RDConfig.RDBaseDir, 'Code', 'GraphMol', 'FileParsers', 'test_data',
                         'NCI_aids_few.sdf')
    #fileN = "../FileParsers/test_data/NCI_aids_few.sdf"
    sdSup = Chem.SDMolSupplier(fileN)
    for m in sdSup:
      sdt = Chem.SDWriter.GetText(m)
      ts = Chem.SDMolSupplier()
      ts.SetData(sdt)
      nm = next(ts)
      self.assertEqual(Chem.MolToSmiles(m, True), Chem.MolToSmiles(nm, True))
      for pn in m.GetPropNames():
        self.assertTrue(nm.HasProp(pn))
        self.assertEqual(m.GetProp(pn), nm.GetProp(pn))

  def testUnfoldedRDKFingerprint(self):
    from rdkit.Chem import AllChem

    m = Chem.MolFromSmiles('c1ccccc1N')
    fp = AllChem.UnfoldedRDKFingerprintCountBased(m)
    fpDict = fp.GetNonzeroElements()
    self.assertEqual(len(fpDict.items()), 19)
    self.assertTrue(374073638 in fpDict)
    self.assertEqual(fpDict[374073638], 6)
    self.assertTrue(464351883 in fpDict)
    self.assertEqual(fpDict[464351883], 2)
    self.assertTrue(1949583554 in fpDict)
    self.assertEqual(fpDict[1949583554], 6)
    self.assertTrue(4105342207 in fpDict)
    self.assertEqual(fpDict[4105342207], 1)
    self.assertTrue(794080973 in fpDict)
    self.assertEqual(fpDict[794080973], 1)
    self.assertTrue(3826517238 in fpDict)
    self.assertEqual(fpDict[3826517238], 2)

    m = Chem.MolFromSmiles('Cl')
    fp = AllChem.UnfoldedRDKFingerprintCountBased(m)
    fpDict = fp.GetNonzeroElements()
    self.assertEqual(len(fpDict.items()), 0)

    m = Chem.MolFromSmiles('CCCO')
    aBits = {}
    fp = AllChem.UnfoldedRDKFingerprintCountBased(m, bitInfo=aBits)
    fpDict = fp.GetNonzeroElements()
    self.assertEqual(len(fpDict.items()), 5)
    self.assertTrue(1524090560 in fpDict)
    self.assertEqual(fpDict[1524090560], 1)
    self.assertTrue(1940446997 in fpDict)
    self.assertEqual(fpDict[1940446997], 1)
    self.assertTrue(3977409745 in fpDict)
    self.assertEqual(fpDict[3977409745], 1)
    self.assertTrue(4274652475 in fpDict)
    self.assertEqual(fpDict[4274652475], 1)
    self.assertTrue(4275705116 in fpDict)
    self.assertEqual(fpDict[4275705116], 2)

    self.assertTrue(1524090560 in aBits)
    self.assertEqual(aBits[1524090560], [[1, 2]])
    self.assertTrue(1940446997 in aBits)
    self.assertEqual(aBits[1940446997], [[0, 1]])
    self.assertTrue(3977409745 in aBits)
    self.assertEqual(aBits[3977409745], [[0, 1, 2]])
    self.assertTrue(4274652475 in aBits)
    self.assertEqual(aBits[4274652475], [[2]])
    self.assertTrue(4275705116 in aBits)
    self.assertEqual(aBits[4275705116], [[0], [1]])

  def testRDKFingerprintBitInfo(self):

    m = Chem.MolFromSmiles('CCCO')
    aBits = {}
    fp1 = Chem.RDKFingerprint(m, bitInfo=aBits)
    self.assertTrue(1183 in aBits)
    self.assertEqual(aBits[1183], [[1, 2]])
    self.assertTrue(709 in aBits)
    self.assertEqual(aBits[709], [[0, 1]])
    self.assertTrue(1118 in aBits)
    self.assertEqual(aBits[1118], [[0, 1, 2]])
    self.assertTrue(562 in aBits)
    self.assertEqual(aBits[562], [[2]])
    self.assertTrue(1772 in aBits)
    self.assertEqual(aBits[1772], [[0], [1]])

  def testSimpleAromaticity(self):
    m = Chem.MolFromSmiles('c1ccccc1')
    self.assertTrue(m.GetBondWithIdx(0).GetIsAromatic())
    self.assertTrue(m.GetAtomWithIdx(0).GetIsAromatic())
    Chem.Kekulize(m, True)
    self.assertFalse(m.GetBondWithIdx(0).GetIsAromatic())
    self.assertFalse(m.GetAtomWithIdx(0).GetIsAromatic())
    Chem.SetAromaticity(m, Chem.AROMATICITY_SIMPLE)
    self.assertTrue(m.GetBondWithIdx(0).GetIsAromatic())
    self.assertTrue(m.GetAtomWithIdx(0).GetIsAromatic())

    m = Chem.MolFromSmiles('c1c[nH]cc1')
    self.assertTrue(m.GetBondWithIdx(0).GetIsAromatic())
    self.assertTrue(m.GetAtomWithIdx(0).GetIsAromatic())
    Chem.Kekulize(m, True)
    self.assertFalse(m.GetBondWithIdx(0).GetIsAromatic())
    self.assertFalse(m.GetAtomWithIdx(0).GetIsAromatic())
    Chem.SetAromaticity(m, Chem.AROMATICITY_SIMPLE)
    self.assertTrue(m.GetBondWithIdx(0).GetIsAromatic())
    self.assertTrue(m.GetAtomWithIdx(0).GetIsAromatic())

    m = Chem.MolFromSmiles('c1cccoocc1')
    self.assertTrue(m.GetBondWithIdx(0).GetIsAromatic())
    self.assertTrue(m.GetAtomWithIdx(0).GetIsAromatic())
    Chem.Kekulize(m, True)
    self.assertFalse(m.GetBondWithIdx(0).GetIsAromatic())
    self.assertFalse(m.GetAtomWithIdx(0).GetIsAromatic())
    Chem.SetAromaticity(m, Chem.AROMATICITY_SIMPLE)
    self.assertFalse(m.GetBondWithIdx(0).GetIsAromatic())
    self.assertFalse(m.GetAtomWithIdx(0).GetIsAromatic())

    m = Chem.MolFromSmiles('c1ooc1')
    self.assertTrue(m.GetBondWithIdx(0).GetIsAromatic())
    self.assertTrue(m.GetAtomWithIdx(0).GetIsAromatic())
    Chem.Kekulize(m, True)
    self.assertFalse(m.GetBondWithIdx(0).GetIsAromatic())
    self.assertFalse(m.GetAtomWithIdx(0).GetIsAromatic())
    Chem.SetAromaticity(m, Chem.AROMATICITY_SIMPLE)
    self.assertFalse(m.GetBondWithIdx(0).GetIsAromatic())
    self.assertFalse(m.GetAtomWithIdx(0).GetIsAromatic())

    m = Chem.MolFromSmiles('C1=CC2=CC=CC=CC2=C1')
    self.assertTrue(m.GetBondWithIdx(0).GetIsAromatic())
    self.assertTrue(m.GetAtomWithIdx(0).GetIsAromatic())
    Chem.Kekulize(m, True)
    self.assertFalse(m.GetBondWithIdx(0).GetIsAromatic())
    self.assertFalse(m.GetAtomWithIdx(0).GetIsAromatic())
    Chem.SetAromaticity(m, Chem.AROMATICITY_SIMPLE)
    self.assertFalse(m.GetBondWithIdx(0).GetIsAromatic())
    self.assertFalse(m.GetAtomWithIdx(0).GetIsAromatic())

  def testGithub955(self):
    m = Chem.MolFromSmiles("CCC")
    m.GetAtomWithIdx(0).SetProp("foo", "1")
    self.assertEqual(list(m.GetAtomWithIdx(0).GetPropNames()), ["foo"])
    m.GetBondWithIdx(0).SetProp("foo", "1")
    self.assertEqual(list(m.GetBondWithIdx(0).GetPropNames()), ["foo"])

  def testMDLProps(self):
    m = Chem.MolFromSmiles("CCC")
    m.GetAtomWithIdx(0).SetAtomMapNum(1)
    Chem.SetAtomAlias(m.GetAtomWithIdx(1), "foo")
    Chem.SetAtomValue(m.GetAtomWithIdx(1), "bar")

    m = Chem.MolFromMolBlock(Chem.MolToMolBlock(m))
    self.assertEqual(m.GetAtomWithIdx(0).GetAtomMapNum(), 1)
    self.assertEqual(Chem.GetAtomAlias(m.GetAtomWithIdx(1)), "foo")
    self.assertEqual(Chem.GetAtomValue(m.GetAtomWithIdx(1)), "bar")

  def testSmilesProps(self):
    m = Chem.MolFromSmiles("C")
    Chem.SetSupplementalSmilesLabel(m.GetAtomWithIdx(0), 'xxx')
    self.assertEqual(Chem.MolToSmiles(m), "Cxxx")

  def testGithub1051(self):
    # just need to test that this exists:
    self.assertTrue(Chem.BondDir.EITHERDOUBLE)

  def testGithub1041(self):
    a = Chem.Atom(6)
    self.assertRaises(RuntimeError, lambda: a.GetOwningMol())
    self.assertRaises(RuntimeError, lambda: a.GetNeighbors())
    self.assertRaises(RuntimeError, lambda: a.GetBonds())
    self.assertRaises(RuntimeError, lambda: a.IsInRing())
    self.assertRaises(RuntimeError, lambda: a.IsInRingSize(4))

  def testSmilesParseParams(self):
    smi = "CCC |$foo;;bar$| ourname"
    m = Chem.MolFromSmiles(smi)
    self.assertTrue(m is not None)
    ps = Chem.SmilesParserParams()
    ps.allowCXSMILES = False
    ps.parseName = False
    m = Chem.MolFromSmiles(smi, ps)
    self.assertTrue(m is None)
    ps.allowCXSMILES = True
    ps.parseName = True
    m = Chem.MolFromSmiles(smi, ps)
    self.assertTrue(m is not None)
    self.assertTrue(m.GetAtomWithIdx(0).HasProp('atomLabel'))
    self.assertEqual(m.GetAtomWithIdx(0).GetProp('atomLabel'), "foo")
    self.assertTrue(m.HasProp('_Name'))
    self.assertEqual(m.GetProp('_Name'), "ourname")
    self.assertEqual(m.GetProp("_CXSMILES_Data"), "|$foo;;bar$|")

  def testWriteCXSmiles(self):
    smi = "CCC |$foo;;bar$|"
    ps = Chem.SmilesParserParams()
    ps.allowCXSMILES = True
    m = Chem.MolFromSmiles(smi, ps)
    self.assertTrue(m is not None)
    self.assertTrue(m.GetAtomWithIdx(0).HasProp('atomLabel'))
    self.assertEqual(m.GetAtomWithIdx(0).GetProp('atomLabel'), "foo")
    self.assertEqual(Chem.MolToCXSmiles(m), 'CCC |$foo;;bar$|')

    smi = "Cl.CCC |$;foo;;bar$|"
    m = Chem.MolFromSmiles(smi, ps)
    self.assertTrue(m is not None)
    self.assertTrue(m.GetAtomWithIdx(1).HasProp('atomLabel'))
    self.assertEqual(m.GetAtomWithIdx(1).GetProp('atomLabel'), "foo")
    self.assertEqual(Chem.MolFragmentToCXSmiles(m, atomsToUse=(1, 2, 3)), 'CCC |$foo;;bar$|')

  def testPickleProps(self):
    import pickle
    m = Chem.MolFromSmiles('C1=CN=CC=C1')
    m.SetProp("_Name", "Name")
    for atom in m.GetAtoms():
      atom.SetProp("_foo", "bar" + str(atom.GetIdx()))
      atom.SetProp("foo", "baz" + str(atom.GetIdx()))

    Chem.SetDefaultPickleProperties(Chem.PropertyPickleOptions.AllProps)
    pkl = pickle.dumps(m)
    m2 = pickle.loads(pkl)
    smi1 = Chem.MolToSmiles(m)
    smi2 = Chem.MolToSmiles(m2)
    self.assertTrue(smi1 == smi2)
    self.assertEqual(m2.GetProp("_Name"), "Name")
    for atom in m2.GetAtoms():
      self.assertEqual(atom.GetProp("_foo"), "bar" + str(atom.GetIdx()))
      self.assertEqual(atom.GetProp("foo"), "baz" + str(atom.GetIdx()))

    Chem.SetDefaultPickleProperties(Chem.PropertyPickleOptions.AtomProps)
    pkl = pickle.dumps(m)
    m2 = pickle.loads(pkl)
    smi1 = Chem.MolToSmiles(m)
    smi2 = Chem.MolToSmiles(m2)
    self.assertTrue(smi1 == smi2)
    self.assertFalse(m2.HasProp("_Name"))
    for atom in m2.GetAtoms():
      self.assertFalse(atom.HasProp("_foo"))
      self.assertEqual(atom.GetProp("foo"), "baz" + str(atom.GetIdx()))

    Chem.SetDefaultPickleProperties(Chem.PropertyPickleOptions.NoProps)
    pkl = pickle.dumps(m)
    m2 = pickle.loads(pkl)
    smi1 = Chem.MolToSmiles(m)
    smi2 = Chem.MolToSmiles(m2)
    self.assertTrue(smi1 == smi2)
    self.assertFalse(m2.HasProp("_Name"))
    for atom in m2.GetAtoms():
      self.assertFalse(atom.HasProp("_foo"))
      self.assertFalse(atom.HasProp("foo"))

    Chem.SetDefaultPickleProperties(Chem.PropertyPickleOptions.MolProps
                                    | Chem.PropertyPickleOptions.PrivateProps)
    pkl = pickle.dumps(m)
    m2 = pickle.loads(pkl)
    smi1 = Chem.MolToSmiles(m)
    smi2 = Chem.MolToSmiles(m2)
    self.assertTrue(smi1 == smi2)
    self.assertEqual(m2.GetProp("_Name"), "Name")
    for atom in m2.GetAtoms():
      self.assertFalse(atom.HasProp("_foo"))
      self.assertFalse(atom.HasProp("foo"))

  def testGithub1352(self):
    self.assertTrue('SP' in Chem.HybridizationType.names)
    self.assertTrue('S' in Chem.HybridizationType.names)
    m = Chem.MolFromSmiles('CC(=O)O.[Na]')
    self.assertEqual(m.GetAtomWithIdx(0).GetHybridization().name, 'SP3')
    self.assertEqual(m.GetAtomWithIdx(4).GetHybridization().name, 'S')

  def testGithub1366(self):
    mol = Chem.MolFromSmiles('*C*')
    mol = Chem.RWMol(mol)
    ats = iter(mol.GetAtoms())
    atom = next(ats)
    mol.RemoveAtom(atom.GetIdx())
    self.assertRaises(RuntimeError, next, ats)

    mol = Chem.MolFromSmiles('*C*')
    mol = Chem.RWMol(mol)
    bonds = iter(mol.GetBonds())
    bond = next(bonds)
    mol.RemoveBond(bond.GetBeginAtomIdx(), bond.GetEndAtomIdx())
    self.assertRaises(RuntimeError, next, bonds)

  def testGithub1478(self):
    data = """
  MJ150720

  8  8  0  0  0  0  0  0  0  0999 V2000
   -0.4242   -1.4883    0.0000 O   0  0  0  0  0  0  0  0  0  0  0  0
    0.2901   -1.0758    0.0000 C   0  0  0  0  0  0  0  0  0  0  0  0
    1.0046    0.9865    0.0000 A   0  0  0  0  0  0  0  0  0  0  0  0
    1.0046    0.1614    0.0000 A   0  0  0  0  0  0  0  0  0  0  0  0
    0.2901   -0.2508    0.0000 A   0  0  0  0  0  0  0  0  0  0  0  0
   -0.4243    0.1614    0.0000 A   0  0  0  0  0  0  0  0  0  0  0  0
   -0.4243    0.9865    0.0000 A   0  0  0  0  0  0  0  0  0  0  0  0
    0.2901    1.3990    0.0000 A   0  0  0  0  0  0  0  0  0  0  0  0
  7  6  4  0  0  0  0
  8  7  4  0  0  0  0
  6  5  4  0  0  0  0
  5  4  4  0  0  0  0
  5  2  1  0  0  0  0
  4  3  4  0  0  0  0
  8  3  4  0  0  0  0
  2  1  2  0  0  0  0
M  END
"""
    pattern = Chem.MolFromMolBlock(data)
    m = Chem.MolFromSmiles("c1ccccc1C=O")
    self.assertTrue(m.HasSubstructMatch(pattern))

  def testGithub1320(self):
    import pickle
    mol = Chem.MolFromSmiles('N[C@@H](C)O')
    mol2 = pickle.loads(pickle.dumps(mol))
    self.assertEqual(Chem.MolToSmiles(mol, isomericSmiles=True),
                     Chem.MolToSmiles(mol2, isomericSmiles=True))
    Chem.SetDefaultPickleProperties(Chem.PropertyPickleOptions.AtomProps
                                    | Chem.PropertyPickleOptions.BondProps
                                    | Chem.PropertyPickleOptions.MolProps
                                    | Chem.PropertyPickleOptions.PrivateProps
                                    | Chem.PropertyPickleOptions.ComputedProps)
    mol3 = pickle.loads(pickle.dumps(mol))

    for a1, a2 in zip(mol.GetAtoms(), mol3.GetAtoms()):
      d1 = a1.GetPropsAsDict()
      d2 = a2.GetPropsAsDict()
      if "__computedProps" in d1:
        c1 = list(d1["__computedProps"])
        c2 = list(d2["__computedProps"])
        del d1["__computedProps"]
        del d2["__computedProps"]
        self.assertEqual(c1, c2)

      assert d1 == d2

    for a1, a2 in zip(mol.GetBonds(), mol3.GetBonds()):
      d1 = a1.GetPropsAsDict()
      d2 = a2.GetPropsAsDict()
      if "__computedProps" in d1:
        c1 = list(d1["__computedProps"])
        c2 = list(d2["__computedProps"])
        del d1["__computedProps"]
        del d2["__computedProps"]
        self.assertEqual(c1, c2)

      assert d1 == d2

    self.assertEqual(Chem.MolToSmiles(mol, isomericSmiles=True),
                     Chem.MolToSmiles(mol3, isomericSmiles=True))

  def testOldPropPickles(self):
    data = 'crdkit.Chem.rdchem\nMol\np0\n(S\'\\xef\\xbe\\xad\\xde\\x00\\x00\\x00\\x00\\x08\\x00\\x00\\x00\\x00\\x00\\x00\\x00\\x00\\x00\\x00\\x00)\\x00\\x00\\x00-\\x00\\x00\\x00\\x80\\x01\\x06\\x00`\\x00\\x00\\x00\\x01\\x03\\x07\\x00`\\x00\\x00\\x00\\x02\\x01\\x06 4\\x00\\x00\\x00\\x01\\x01\\x04\\x06\\x00`\\x00\\x00\\x00\\x01\\x03\\x06\\x00(\\x00\\x00\\x00\\x03\\x04\\x08\\x00(\\x00\\x00\\x00\\x03\\x02\\x07\\x00h\\x00\\x00\\x00\\x03\\x02\\x01\\x06 4\\x00\\x00\\x00\\x02\\x01\\x04\\x06\\x00(\\x00\\x00\\x00\\x03\\x04\\x08\\x00(\\x00\\x00\\x00\\x03\\x02\\x07\\x00(\\x00\\x00\\x00\\x03\\x03\\x06\\x00`\\x00\\x00\\x00\\x02\\x02\\x06 4\\x00\\x00\\x00\\x01\\x01\\x04\\x08\\x00(\\x00\\x00\\x00\\x03\\x02\\x06@(\\x00\\x00\\x00\\x03\\x04\\x06@h\\x00\\x00\\x00\\x03\\x03\\x01\\x06@h\\x00\\x00\\x00\\x03\\x03\\x01\\x06@h\\x00\\x00\\x00\\x03\\x03\\x01\\x06@h\\x00\\x00\\x00\\x03\\x03\\x01\\x06@h\\x00\\x00\\x00\\x03\\x03\\x01\\x06\\x00`\\x00\\x00\\x00\\x02\\x02\\x06 4\\x00\\x00\\x00\\x01\\x01\\x04\\x06\\x00(\\x00\\x00\\x00\\x03\\x04\\x08\\x00(\\x00\\x00\\x00\\x03\\x02\\x07\\x00h\\x00\\x00\\x00\\x03\\x02\\x01\\x06 4\\x00\\x00\\x00\\x02\\x01\\x04\\x06\\x00`\\x00\\x00\\x00\\x02\\x02\\x06\\x00`\\x00\\x00\\x00\\x02\\x02\\x06\\x00`\\x00\\x00\\x00\\x02\\x02\\x06@(\\x00\\x00\\x00\\x03\\x04\\x06@h\\x00\\x00\\x00\\x03\\x03\\x01\\x06@h\\x00\\x00\\x00\\x03\\x03\\x01\\x06@h\\x00\\x00\\x00\\x03\\x03\\x01\\x06@h\\x00\\x00\\x00\\x03\\x03\\x01\\x06@(\\x00\\x00\\x00\\x03\\x04\\x06\\x00`\\x00\\x00\\x00\\x03\\x01\\x06\\x00`\\x00\\x00\\x00\\x02\\x02\\x06\\x00`\\x00\\x00\\x00\\x02\\x02\\x06\\x00`\\x00\\x00\\x00\\x02\\x02\\x06\\x00`\\x00\\x00\\x00\\x02\\x02\\x06\\x00`\\x00\\x00\\x00\\x02\\x02\\x0b\\x00\\x01\\x00\\x01\\x02\\x00\\x02\\x03\\x00\\x02\\x04\\x00\\x04\\x05(\\x02\\x04\\x06 \\x06\\x07\\x00\\x07\\x08\\x00\\x08\\t(\\x02\\x08\\n \\n\\x0b\\x00\\x0b\\x0c\\x00\\x0c\\r\\x00\\r\\x0e \\x0e\\x0fh\\x0c\\x0f\\x10h\\x0c\\x10\\x11h\\x0c\\x11\\x12h\\x0c\\x12\\x13h\\x0c\\x0c\\x14\\x00\\x14\\x15\\x00\\x15\\x16\\x00\\x16\\x17(\\x02\\x16\\x18 \\x18\\x19\\x00\\x19\\x1a\\x00\\x1a\\x1b\\x00\\x1b\\x1c\\x00\\x1c\\x1d\\x00\\x1d\\x1eh\\x0c\\x1e\\x1fh\\x0c\\x1f h\\x0c !h\\x0c!"h\\x0c\\x07#\\x00#$\\x00$%\\x00%&\\x00&\\\'\\x00\\\'(\\x00\\x15\\n\\x00"\\x19\\x00(#\\x00\\x13\\x0eh\\x0c"\\x1dh\\x0c\\x14\\x05\\x05\\x0b\\n\\x15\\x14\\x0c\\x06\\x0f\\x10\\x11\\x12\\x13\\x0e\\x06\\x1a\\x1b\\x1c\\x1d"\\x19\\x06\\x1e\\x1f !"\\x1d\\x06$%&\\\'(#\\x17\\x00\\x00\\x00\\x00\\x12\\x03\\x00\\x00\\x00\\x07\\x00\\x00\\x00numArom\\x01\\x02\\x00\\x00\\x00\\x0f\\x00\\x00\\x00_StereochemDone\\x01\\x01\\x00\\x00\\x00\\x03\\x00\\x00\\x00foo\\x00\\x03\\x00\\x00\\x00bar\\x13:\\x02\\x00\\x00\\x00\\x08\\x00\\x00\\x00_CIPRank\\x02\\x12\\x00\\x00\\x00\\x05\\x00\\x00\\x00myidx\\x00\\x01\\x00\\x00\\x000\\x02\\x00\\x00\\x00\\x08\\x00\\x00\\x00_CIPRank\\x02\\x1d\\x00\\x00\\x00\\x05\\x00\\x00\\x00myidx\\x00\\x01\\x00\\x00\\x001\\x04\\x00\\x00\\x00\\x08\\x00\\x00\\x00_CIPRank\\x02\\x15\\x00\\x00\\x00\\x12\\x00\\x00\\x00_ChiralityPossible\\x01\\x01\\x00\\x00\\x00\\x08\\x00\\x00\\x00_CIPCode\\x00\\x01\\x00\\x00\\x00S\\x05\\x00\\x00\\x00myidx\\x00\\x01\\x00\\x00\\x002\\x02\\x00\\x00\\x00\\x08\\x00\\x00\\x00_CIPRank\\x02\\x00\\x00\\x00\\x00\\x05\\x00\\x00\\x00myidx\\x00\\x01\\x00\\x00\\x003\\x02\\x00\\x00\\x00\\x08\\x00\\x00\\x00_CIPRank\\x02\\x1a\\x00\\x00\\x00\\x05\\x00\\x00\\x00myidx\\x00\\x01\\x00\\x00\\x004\\x02\\x00\\x00\\x00\\x08\\x00\\x00\\x00_CIPRank\\x02"\\x00\\x00\\x00\\x05\\x00\\x00\\x00myidx\\x00\\x01\\x00\\x00\\x005\\x02\\x00\\x00\\x00\\x08\\x00\\x00\\x00_CIPRank\\x02\\x1f\\x00\\x00\\x00\\x05\\x00\\x00\\x00myidx\\x00\\x01\\x00\\x00\\x006\\x04\\x00\\x00\\x00\\x08\\x00\\x00\\x00_CIPRank\\x02\\x16\\x00\\x00\\x00\\x12\\x00\\x00\\x00_ChiralityPossible\\x01\\x01\\x00\\x00\\x00\\x08\\x00\\x00\\x00_CIPCode\\x00\\x01\\x00\\x00\\x00S\\x05\\x00\\x00\\x00myidx\\x00\\x01\\x00\\x00\\x007\\x02\\x00\\x00\\x00\\x08\\x00\\x00\\x00_CIPRank\\x02\\x1c\\x00\\x00\\x00\\x05\\x00\\x00\\x00myidx\\x00\\x01\\x00\\x00\\x008\\x02\\x00\\x00\\x00\\x08\\x00\\x00\\x00_CIPRank\\x02$\\x00\\x00\\x00\\x05\\x00\\x00\\x00myidx\\x00\\x01\\x00\\x00\\x009\\x02\\x00\\x00\\x00\\x08\\x00\\x00\\x00_CIPRank\\x02 \\x00\\x00\\x00\\x05\\x00\\x00\\x00myidx\\x00\\x02\\x00\\x00\\x0010\\x02\\x00\\x00\\x00\\x08\\x00\\x00\\x00_CIPRank\\x02\\x13\\x00\\x00\\x00\\x05\\x00\\x00\\x00myidx\\x00\\x02\\x00\\x00\\x0011\\x04\\x00\\x00\\x00\\x08\\x00\\x00\\x00_CIPRank\\x02\\x18\\x00\\x00\\x00\\x12\\x00\\x00\\x00_ChiralityPossible\\x01\\x01\\x00\\x00\\x00\\x08\\x00\\x00\\x00_CIPCode\\x00\\x01\\x00\\x00\\x00S\\x05\\x00\\x00\\x00myidx\\x00\\x02\\x00\\x00\\x0012\\x02\\x00\\x00\\x00\\x08\\x00\\x00\\x00_CIPRank\\x02!\\x00\\x00\\x00\\x05\\x00\\x00\\x00myidx\\x00\\x02\\x00\\x00\\x0013\\x02\\x00\\x00\\x00\\x08\\x00\\x00\\x00_CIPRank\\x02\\x19\\x00\\x00\\x00\\x05\\x00\\x00\\x00myidx\\x00\\x02\\x00\\x00\\x0014\\x02\\x00\\x00\\x00\\x08\\x00\\x00\\x00_CIPRank\\x02\\x0f\\x00\\x00\\x00\\x05\\x00\\x00\\x00myidx\\x00\\x02\\x00\\x00\\x0015\\x02\\x00\\x00\\x00\\x08\\x00\\x00\\x00_CIPRank\\x02\\x0b\\x00\\x00\\x00\\x05\\x00\\x00\\x00myidx\\x00\\x02\\x00\\x00\\x0016\\x02\\x00\\x00\\x00\\x08\\x00\\x00\\x00_CIPRank\\x02\\x08\\x00\\x00\\x00\\x05\\x00\\x00\\x00myidx\\x00\\x02\\x00\\x00\\x0017\\x02\\x00\\x00\\x00\\x08\\x00\\x00\\x00_CIPRank\\x02\\x0b\\x00\\x00\\x00\\x05\\x00\\x00\\x00myidx\\x00\\x02\\x00\\x00\\x0018\\x02\\x00\\x00\\x00\\x08\\x00\\x00\\x00_CIPRank\\x02\\x0f\\x00\\x00\\x00\\x05\\x00\\x00\\x00myidx\\x00\\x02\\x00\\x00\\x0019\\x02\\x00\\x00\\x00\\x08\\x00\\x00\\x00_CIPRank\\x02\\x07\\x00\\x00\\x00\\x05\\x00\\x00\\x00myidx\\x00\\x02\\x00\\x00\\x0020\\x04\\x00\\x00\\x00\\x08\\x00\\x00\\x00_CIPRank\\x02\\x17\\x00\\x00\\x00\\x12\\x00\\x00\\x00_ChiralityPossible\\x01\\x01\\x00\\x00\\x00\\x08\\x00\\x00\\x00_CIPCode\\x00\\x01\\x00\\x00\\x00S\\x05\\x00\\x00\\x00myidx\\x00\\x02\\x00\\x00\\x0021\\x02\\x00\\x00\\x00\\x08\\x00\\x00\\x00_CIPRank\\x02\\x1b\\x00\\x00\\x00\\x05\\x00\\x00\\x00myidx\\x00\\x02\\x00\\x00\\x0022\\x02\\x00\\x00\\x00\\x08\\x00\\x00\\x00_CIPRank\\x02#\\x00\\x00\\x00\\x05\\x00\\x00\\x00myidx\\x00\\x02\\x00\\x00\\x0023\\x02\\x00\\x00\\x00\\x08\\x00\\x00\\x00_CIPRank\\x02\\x1e\\x00\\x00\\x00\\x05\\x00\\x00\\x00myidx\\x00\\x02\\x00\\x00\\x0024\\x04\\x00\\x00\\x00\\x08\\x00\\x00\\x00_CIPRank\\x02\\x14\\x00\\x00\\x00\\x12\\x00\\x00\\x00_ChiralityPossible\\x01\\x01\\x00\\x00\\x00\\x08\\x00\\x00\\x00_CIPCode\\x00\\x01\\x00\\x00\\x00R\\x05\\x00\\x00\\x00myidx\\x00\\x02\\x00\\x00\\x0025\\x02\\x00\\x00\\x00\\x08\\x00\\x00\\x00_CIPRank\\x02\\x06\\x00\\x00\\x00\\x05\\x00\\x00\\x00myidx\\x00\\x02\\x00\\x00\\x0026\\x02\\x00\\x00\\x00\\x08\\x00\\x00\\x00_CIPRank\\x02\\x03\\x00\\x00\\x00\\x05\\x00\\x00\\x00myidx\\x00\\x02\\x00\\x00\\x0027\\x02\\x00\\x00\\x00\\x08\\x00\\x00\\x00_CIPRank\\x02\\x05\\x00\\x00\\x00\\x05\\x00\\x00\\x00myidx\\x00\\x02\\x00\\x00\\x0028\\x02\\x00\\x00\\x00\\x08\\x00\\x00\\x00_CIPRank\\x02\\x10\\x00\\x00\\x00\\x05\\x00\\x00\\x00myidx\\x00\\x02\\x00\\x00\\x0029\\x02\\x00\\x00\\x00\\x08\\x00\\x00\\x00_CIPRank\\x02\\x0c\\x00\\x00\\x00\\x05\\x00\\x00\\x00myidx\\x00\\x02\\x00\\x00\\x0030\\x02\\x00\\x00\\x00\\x08\\x00\\x00\\x00_CIPRank\\x02\\t\\x00\\x00\\x00\\x05\\x00\\x00\\x00myidx\\x00\\x02\\x00\\x00\\x0031\\x02\\x00\\x00\\x00\\x08\\x00\\x00\\x00_CIPRank\\x02\\n\\x00\\x00\\x00\\x05\\x00\\x00\\x00myidx\\x00\\x02\\x00\\x00\\x0032\\x02\\x00\\x00\\x00\\x08\\x00\\x00\\x00_CIPRank\\x02\\r\\x00\\x00\\x00\\x05\\x00\\x00\\x00myidx\\x00\\x02\\x00\\x00\\x0033\\x02\\x00\\x00\\x00\\x08\\x00\\x00\\x00_CIPRank\\x02\\x11\\x00\\x00\\x00\\x05\\x00\\x00\\x00myidx\\x00\\x02\\x00\\x00\\x0034\\x02\\x00\\x00\\x00\\x08\\x00\\x00\\x00_CIPRank\\x02\\x0e\\x00\\x00\\x00\\x05\\x00\\x00\\x00myidx\\x00\\x02\\x00\\x00\\x0035\\x02\\x00\\x00\\x00\\x08\\x00\\x00\\x00_CIPRank\\x02\\x04\\x00\\x00\\x00\\x05\\x00\\x00\\x00myidx\\x00\\x02\\x00\\x00\\x0036\\x02\\x00\\x00\\x00\\x08\\x00\\x00\\x00_CIPRank\\x02\\x02\\x00\\x00\\x00\\x05\\x00\\x00\\x00myidx\\x00\\x02\\x00\\x00\\x0037\\x02\\x00\\x00\\x00\\x08\\x00\\x00\\x00_CIPRank\\x02\\x01\\x00\\x00\\x00\\x05\\x00\\x00\\x00myidx\\x00\\x02\\x00\\x00\\x0038\\x02\\x00\\x00\\x00\\x08\\x00\\x00\\x00_CIPRank\\x02\\x02\\x00\\x00\\x00\\x05\\x00\\x00\\x00myidx\\x00\\x02\\x00\\x00\\x0039\\x02\\x00\\x00\\x00\\x08\\x00\\x00\\x00_CIPRank\\x02\\x04\\x00\\x00\\x00\\x05\\x00\\x00\\x00myidx\\x00\\x02\\x00\\x00\\x0040\\x13\\x16\'\np1\ntp2\nRp3\n.'
    import pickle

    # bonds were broken in v1
    m2 = pickle.loads(data.encode("utf-8"), encoding='bytes')

    self.assertEqual(m2.GetProp("foo"), "bar")
    for atom in m2.GetAtoms():
      self.assertEqual(atom.GetProp("myidx"), str(atom.GetIdx()))

    self.assertEqual(
      Chem.MolToSmiles(m2, True),
      Chem.MolToSmiles(
        Chem.MolFromSmiles(
          "CN[C@@H](C)C(=O)N[C@H](C(=O)N1C[C@@H](Oc2ccccc2)C[C@H]1C(=O)N[C@@H]1CCCc2ccccc21)C1CCCCC1"
        ), True))

  def testGithub1461(self):
    # this is simple, it should throw a precondition and not seg fault
    m = Chem.RWMol()
    try:
      m.AddBond(0, 1, Chem.BondType.SINGLE)
      self.assertFalse(True)  # shouldn't get here
    except RuntimeError:
      pass

  def testMolBundles1(self):
    b = Chem.MolBundle()
    smis = ('CC(Cl)(F)CC(F)(Br)', 'C[C@](Cl)(F)C[C@H](F)(Br)', 'C[C@](Cl)(F)C[C@@H](F)(Br)')
    for smi in smis:
      b.AddMol(Chem.MolFromSmiles(smi))
    self.assertEqual(len(b), 3)
    self.assertEqual(b.Size(), 3)
    self.assertRaises(IndexError, lambda: b[4])
    self.assertEqual(Chem.MolToSmiles(b[1], isomericSmiles=True),
                     Chem.MolToSmiles(Chem.MolFromSmiles(smis[1]), isomericSmiles=True))
    self.assertTrue(b.HasSubstructMatch(Chem.MolFromSmiles('CC(Cl)(F)CC(F)(Br)'),
                                        useChirality=True))
    self.assertTrue(
      b.HasSubstructMatch(Chem.MolFromSmiles('C[C@](Cl)(F)C[C@@H](F)(Br)'), useChirality=True))
    self.assertTrue(
      b.HasSubstructMatch(Chem.MolFromSmiles('C[C@@](Cl)(F)C[C@@H](F)(Br)'), useChirality=False))
    self.assertFalse(
      b.HasSubstructMatch(Chem.MolFromSmiles('C[C@@](Cl)(F)C[C@@H](F)(Br)'), useChirality=True))

    self.assertEqual(
      len(b.GetSubstructMatch(Chem.MolFromSmiles('CC(Cl)(F)CC(F)(Br)'), useChirality=True)), 8)
    self.assertEqual(
      len(b.GetSubstructMatch(Chem.MolFromSmiles('C[C@](Cl)(F)C[C@@H](F)(Br)'), useChirality=True)),
      8)
    self.assertEqual(
      len(b.GetSubstructMatch(Chem.MolFromSmiles('C[C@@](Cl)(F)C[C@@H](F)(Br)'),
                              useChirality=False)), 8)
    self.assertEqual(
      len(b.GetSubstructMatch(Chem.MolFromSmiles('C[C@@](Cl)(F)C[C@@H](F)(Br)'),
                              useChirality=True)), 0)

    self.assertEqual(
      len(b.GetSubstructMatches(Chem.MolFromSmiles('CC(Cl)(F)CC(F)(Br)'), useChirality=True)), 1)
    self.assertEqual(
      len(b.GetSubstructMatches(Chem.MolFromSmiles('C[C@](Cl)(F)C[C@@H](F)(Br)'),
                                useChirality=True)), 1)
    self.assertEqual(
      len(
        b.GetSubstructMatches(Chem.MolFromSmiles('C[C@@](Cl)(F)C[C@@H](F)(Br)'),
                              useChirality=False)), 1)
    self.assertEqual(
      len(
        b.GetSubstructMatches(Chem.MolFromSmiles('C[C@@](Cl)(F)C[C@@H](F)(Br)'),
                              useChirality=True)), 0)
    self.assertEqual(
      len(b.GetSubstructMatches(Chem.MolFromSmiles('CC(Cl)(F)CC(F)(Br)'), useChirality=True)[0]), 8)
    self.assertEqual(
      len(
        b.GetSubstructMatches(Chem.MolFromSmiles('C[C@](Cl)(F)C[C@@H](F)(Br)'),
                              useChirality=True)[0]), 8)
    self.assertEqual(
      len(
        b.GetSubstructMatches(Chem.MolFromSmiles('C[C@@](Cl)(F)C[C@@H](F)(Br)'),
                              useChirality=False)[0]), 8)

    if Chem.MolBundleCanSerialize():
      for b2 in (pickle.loads(pickle.dumps(b)), Chem.MolBundle(b.ToBinary())):
        self.assertEqual(len(b2), len(b))
        for m, m2 in zip(b, b2):
          self.assertEqual(Chem.MolToSmiles(m), Chem.MolToSmiles(m2))

  def testMolBundles2(self):
    b = Chem.MolBundle()
    smis = ('Fc1c(Cl)cccc1', 'Fc1cc(Cl)ccc1', 'Fc1ccc(Cl)cc1')
    for smi in smis:
      b.AddMol(Chem.MolFromSmiles(smi))
    self.assertEqual(len(b), 3)
    self.assertEqual(b.Size(), 3)
    self.assertTrue(Chem.MolFromSmiles('Fc1c(Cl)cccc1').HasSubstructMatch(b))
    self.assertTrue(Chem.MolFromSmiles('Fc1cc(Cl)ccc1').HasSubstructMatch(b))
    self.assertTrue(Chem.MolFromSmiles('Fc1c(Cl)cccc1C').HasSubstructMatch(b))
    self.assertTrue(Chem.MolFromSmiles('Fc1cc(Cl)ccc1C').HasSubstructMatch(b))
    self.assertFalse(Chem.MolFromSmiles('Fc1c(Br)cccc1').HasSubstructMatch(b))

    self.assertEqual(len(Chem.MolFromSmiles('Fc1c(Cl)cccc1').GetSubstructMatch(b)), 8)
    self.assertEqual(len(Chem.MolFromSmiles('Fc1c(Cl)cccc1').GetSubstructMatches(b)), 1)
    self.assertEqual(len(Chem.MolFromSmiles('Fc1c(Cl)cccc1').GetSubstructMatches(b)[0]), 8)
    self.assertEqual(len(Chem.MolFromSmiles('Fc1ccc(Cl)cc1').GetSubstructMatches(b)), 1)
    self.assertEqual(
      len(Chem.MolFromSmiles('Fc1ccc(Cl)cc1').GetSubstructMatches(b, uniquify=False)), 2)

    self.assertEqual(len(Chem.MolFromSmiles('Fc1c(C)cccc1').GetSubstructMatch(b)), 0)
    self.assertEqual(len(Chem.MolFromSmiles('Fc1c(C)cccc1').GetSubstructMatches(b)), 0)

  def testMolBundles3(self):
    smis = ('CCC', 'CCO', 'CCN')
    b = Chem.FixedMolSizeMolBundle()
    for smi in smis:
      b.AddMol(Chem.MolFromSmiles(smi))
    self.assertEqual(len(b), 3)
    self.assertEqual(b.Size(), 3)
    with self.assertRaises(ValueError):
      b.AddMol(Chem.MolFromSmiles('CCCC'))

    b = Chem.MolBundle()
    for smi in smis:
      b.AddMol(Chem.MolFromSmiles(smi))
    self.assertEqual(len(b), 3)
    self.assertEqual(b.Size(), 3)
    b.AddMol(Chem.MolFromSmiles('CCCC'))
    self.assertEqual(b.Size(), 4)

  def testGithub1622(self):
    nonaromatics = (
      "C1=C[N]C=C1",  # radicals are not two electron donors
      "O=C1C=CNC=C1",  # exocyclic double bonds don't steal electrons
      "C1=CS(=O)C=C1",  # not sure how to classify this example from the
      # OEChem docs
      "C1#CC=CC=C1"  # benzyne
      # 5-membered heterocycles
      "C1=COC=C1",  # furan
      "C1=CSC=C1",  # thiophene
      "C1=CNC=C1",  #pyrrole
      "C1=COC=N1",  # oxazole
      "C1=CSC=N1",  # thiazole
      "C1=CNC=N1",  # imidazole
      "C1=CNN=C1",  # pyrazole
      "C1=CON=C1",  # isoxazole
      "C1=CSN=C1",  # isothiazole
      "C1=CON=N1",  # 1,2,3-oxadiazole
      "C1=CNN=N1",  # 1,2,3-triazole
      "N1=CSC=N1",  # 1,3,4-thiadiazole
      # not outside the second rows
      "C1=CC=C[Si]=C1",
      "C1=CC=CC=P1",
      # 5-membered heterocycles outside the second row
      "C1=C[Se]C=C1",
      'C1=C[Te]C=C1')
    for smi in nonaromatics:
      m = Chem.MolFromSmiles(smi, sanitize=False)
      Chem.SanitizeMol(m, Chem.SANITIZE_ALL ^ Chem.SANITIZE_SETAROMATICITY)
      Chem.SetAromaticity(m, Chem.AROMATICITY_MDL)
      self.assertFalse(m.GetAtomWithIdx(0).GetIsAromatic())
    aromatics = (
      "C1=CC=CC=C1",  # benzene, of course
      # hetrocyclics
      "N1=CC=CC=C1",  # pyridine
      "N1=CC=CC=N1",  # pyridazine
      "N1=CC=CN=C1",  # pyrimidine
      "N1=CC=NC=C1",  # pyrazine
      "N1=CN=CN=C1",  # 1,3,5-triazine
      # polycyclic aromatics
      "C1=CC2=CC=CC=CC2=C1",  # azulene
      "C1=CC=CC2=CC=CC=C12",
      "C1=CC2=CC=CC=CC=C12",
      "C1=CC=C2C(=C1)N=CC=N2",
      "C1=CN=CC2C=CC=CC1=2",
      "C1=CC=C2C(=C1)N=C3C=CC=CC3=N2",
      "C1=CN=NC2C=CC=CC1=2",
      # macrocycle aromatics
      "C1=CC=CC=CC=CC=C1",
      "C1=CC=CC=CC=CC=CC=CC=CC=CC=C1",
      "N1=CN=NC=CC=CC=CC=CC=CC=CC=CC=CC=CC=CC=CC=CC=C1")
    for smi in aromatics:
      m = Chem.MolFromSmiles(smi, sanitize=False)
      Chem.SanitizeMol(m, Chem.SANITIZE_ALL ^ Chem.SANITIZE_SETAROMATICITY)
      Chem.SetAromaticity(m, Chem.AROMATICITY_MDL)
      self.assertTrue(m.GetAtomWithIdx(0).GetIsAromatic())

  def testMolBlockChirality(self):
    m = Chem.MolFromSmiles('C[C@H](Cl)Br')
    mb = Chem.MolToMolBlock(m)
    m2 = Chem.MolFromMolBlock(mb)
    csmi1 = Chem.MolToSmiles(m, isomericSmiles=True)
    csmi2 = Chem.MolToSmiles(m2, isomericSmiles=True)
    self.assertEqual(csmi1, csmi2)

  def testIssue1735(self):
    # this shouldn't seg fault...
    m = Chem.RWMol()
    ranks = Chem.CanonicalRankAtoms(m, breakTies=False)
    ranks = Chem.CanonicalRankAtoms(m, breakTies=True)

  def testGithub1615(self):
    mb = """Issue399a.mol
  ChemDraw04050615582D

  4  4  0  0  0  0  0  0  0  0999 V2000
   -0.7697    0.0000    0.0000 C   0  0  0  0  0  0  0  0  0  0  0  0
    0.0553    0.0000    0.0000 C   0  0  0  0  0  0  0  0  0  0  0  0
    0.7697    0.4125    0.0000 C   0  0  0  0  0  0  0  0  0  0  0  0
    0.7697   -0.4125    0.0000 O   0  0  0  0  0  0  0  0  0  0  0  0
  2  1  1  0
  2  3  1  0
  3  4  1  0
  2  4  1  0
M  END"""
    m = Chem.MolFromMolBlock(mb)
    self.assertFalse(m.GetAtomWithIdx(1).HasProp("_CIPCode"))
    self.assertEqual(m.GetBondWithIdx(0).GetBondDir(), Chem.BondDir.NONE)
    self.assertEqual(m.GetAtomWithIdx(1).GetChiralTag(), Chem.ChiralType.CHI_UNSPECIFIED)
    m.GetAtomWithIdx(1).SetChiralTag(Chem.ChiralType.CHI_TETRAHEDRAL_CW)
    Chem.AssignStereochemistry(m, force=True)
    self.assertTrue(m.GetAtomWithIdx(1).HasProp("_CIPCode"))
    self.assertEqual(m.GetAtomWithIdx(1).GetProp("_CIPCode"), "S")
    self.assertEqual(m.GetBondWithIdx(0).GetBondDir(), Chem.BondDir.NONE)
    Chem.WedgeBond(m.GetBondWithIdx(0), 1, m.GetConformer())
    self.assertEqual(m.GetBondWithIdx(0).GetBondDir(), Chem.BondDir.BEGINWEDGE)

  def testSmilesToAtom(self):
    a = Chem.AtomFromSmiles("C")
    self.assertEqual(a.GetAtomicNum(), 6)
    b = Chem.BondFromSmiles("=")
    self.assertEqual(b.GetBondType(), Chem.BondType.DOUBLE)
    a = Chem.AtomFromSmiles("error")
    self.assertIs(a, None)
    b = Chem.BondFromSmiles("d")
    self.assertIs(b, None)

    a = Chem.AtomFromSmarts("C")
    self.assertEqual(a.GetAtomicNum(), 6)
    b = Chem.BondFromSmarts("=")
    self.assertEqual(b.GetBondType(), Chem.BondType.DOUBLE)
    a = Chem.AtomFromSmarts("error")
    self.assertIs(a, None)
    b = Chem.BondFromSmarts("d")
    self.assertIs(b, None)

  def testSVGParsing(self):
    svg = """<?xml version='1.0' encoding='iso-8859-1'?>
<svg version='1.1' baseProfile='full'
              xmlns='http://www.w3.org/2000/svg'
                      xmlns:rdkit='http://www.rdkit.org/xml'
                      xmlns:xlink='http://www.w3.org/1999/xlink'
                  xml:space='preserve'
width='200px' height='200px' >
<rect style='opacity:1.0;fill:#FFFFFF;stroke:none' width='200' height='200' x='0' y='0'> </rect>
<path d='M 9.09091,89.4974 24.2916,84.7462' style='fill:none;fill-rule:evenodd;stroke:#000000;stroke-width:2px;stroke-linecap:butt;stroke-linejoin:miter;stroke-opacity:1' />
<path d='M 24.2916,84.7462 39.4923,79.9949' style='fill:none;fill-rule:evenodd;stroke:#0000FF;stroke-width:2px;stroke-linecap:butt;stroke-linejoin:miter;stroke-opacity:1' />
<path d='M 86.2908,106.814 75.1709,93.4683 72.0765,96.8285 86.2908,106.814' style='fill:#000000;fill-rule:evenodd;stroke:#000000;stroke-width:2px;stroke-linecap:butt;stroke-linejoin:miter;stroke-opacity:1' />
<path d='M 75.1709,93.4683 57.8622,86.8431 64.051,80.1229 75.1709,93.4683' style='fill:#0000FF;fill-rule:evenodd;stroke:#0000FF;stroke-width:2px;stroke-linecap:butt;stroke-linejoin:miter;stroke-opacity:1' />
<path d='M 75.1709,93.4683 72.0765,96.8285 57.8622,86.8431 75.1709,93.4683' style='fill:#0000FF;fill-rule:evenodd;stroke:#0000FF;stroke-width:2px;stroke-linecap:butt;stroke-linejoin:miter;stroke-opacity:1' />
<path d='M 86.2908,106.814 82.1459,125.293' style='fill:none;fill-rule:evenodd;stroke:#000000;stroke-width:2px;stroke-linecap:butt;stroke-linejoin:miter;stroke-opacity:1' />
<path d='M 82.1459,125.293 78.0009,143.772' style='fill:none;fill-rule:evenodd;stroke:#00CC00;stroke-width:2px;stroke-linecap:butt;stroke-linejoin:miter;stroke-opacity:1' />
<path d='M 86.2908,106.814 129.89,93.1862' style='fill:none;fill-rule:evenodd;stroke:#000000;stroke-width:2px;stroke-linecap:butt;stroke-linejoin:miter;stroke-opacity:1' />
<path d='M 134.347,94.186 138.492,75.7069' style='fill:none;fill-rule:evenodd;stroke:#000000;stroke-width:2px;stroke-linecap:butt;stroke-linejoin:miter;stroke-opacity:1' />
<path d='M 138.492,75.7069 142.637,57.2277' style='fill:none;fill-rule:evenodd;stroke:#FF0000;stroke-width:2px;stroke-linecap:butt;stroke-linejoin:miter;stroke-opacity:1' />
<path d='M 125.432,92.1865 129.577,73.7074' style='fill:none;fill-rule:evenodd;stroke:#000000;stroke-width:2px;stroke-linecap:butt;stroke-linejoin:miter;stroke-opacity:1' />
<path d='M 129.577,73.7074 133.722,55.2282' style='fill:none;fill-rule:evenodd;stroke:#FF0000;stroke-width:2px;stroke-linecap:butt;stroke-linejoin:miter;stroke-opacity:1' />
<path d='M 129.89,93.1862 142.557,104.852' style='fill:none;fill-rule:evenodd;stroke:#000000;stroke-width:2px;stroke-linecap:butt;stroke-linejoin:miter;stroke-opacity:1' />
<path d='M 142.557,104.852 155.224,116.517' style='fill:none;fill-rule:evenodd;stroke:#FF0000;stroke-width:2px;stroke-linecap:butt;stroke-linejoin:miter;stroke-opacity:1' />
<text x='39.4923' y='83.483' style='font-size:15px;font-style:normal;font-weight:normal;fill-opacity:1;stroke:none;font-family:sans-serif;text-anchor:start;fill:#0000FF' ><tspan>NH</tspan></text>
<text x='67.6656' y='158.998' style='font-size:15px;font-style:normal;font-weight:normal;fill-opacity:1;stroke:none;font-family:sans-serif;text-anchor:start;fill:#00CC00' ><tspan>Cl</tspan></text>
<text x='132.777' y='56.228' style='font-size:15px;font-style:normal;font-weight:normal;fill-opacity:1;stroke:none;font-family:sans-serif;text-anchor:start;fill:#FF0000' ><tspan>O</tspan></text>
<text x='149.782' y='131.743' style='font-size:15px;font-style:normal;font-weight:normal;fill-opacity:1;stroke:none;font-family:sans-serif;text-anchor:start;fill:#FF0000' ><tspan>OH</tspan></text>
<text x='89.9952' y='194' style='font-size:12px;font-style:normal;font-weight:normal;fill-opacity:1;stroke:none;font-family:sans-serif;text-anchor:start;fill:#000000' ><tspan>m1</tspan></text>
<metadata>
<rdkit:mol xmlns:rdkit = "http://www.rdkit.org/xml" version="0.9">
<rdkit:atom idx="1" atom-smiles="[CH3]" drawing-x="9.09091" drawing-y="89.4974" x="-2.78651" y="0.295614" z="0" />
<rdkit:atom idx="2" atom-smiles="[NH]" drawing-x="52.6897" drawing-y="75.8699" x="-1.35482" y="0.743114" z="0" />
<rdkit:atom idx="3" atom-smiles="[C@H]" drawing-x="86.2908" drawing-y="106.814" x="-0.251428" y="-0.273019" z="0" />
<rdkit:atom idx="4" atom-smiles="[Cl]" drawing-x="76.2932" drawing-y="151.385" x="-0.579728" y="-1.73665" z="0" />
<rdkit:atom idx="5" atom-smiles="[C]" drawing-x="129.89" drawing-y="93.1862" x="1.18027" y="0.174481" z="0" />
<rdkit:atom idx="6" atom-smiles="[O]" drawing-x="139.887" drawing-y="48.6148" x="1.50857" y="1.63811" z="0" />
<rdkit:atom idx="7" atom-smiles="[OH]" drawing-x="163.491" drawing-y="124.13" x="2.28366" y="-0.841652" z="0" />
<rdkit:bond idx="1" begin-atom-idx="1" end-atom-idx="2" bond-smiles="-" />
<rdkit:bond idx="2" begin-atom-idx="2" end-atom-idx="3" bond-smiles="-" />
<rdkit:bond idx="3" begin-atom-idx="3" end-atom-idx="4" bond-smiles="-" />
<rdkit:bond idx="4" begin-atom-idx="3" end-atom-idx="5" bond-smiles="-" />
<rdkit:bond idx="5" begin-atom-idx="5" end-atom-idx="6" bond-smiles="=" />
<rdkit:bond idx="6" begin-atom-idx="5" end-atom-idx="7" bond-smiles="-" />
</rdkit:mol></metadata>
</svg>"""
    mol = Chem.MolFromRDKitSVG(svg)
    self.assertEqual(mol.GetNumAtoms(), 7)
    self.assertEqual(Chem.MolToSmiles(mol), 'CN[C@H](Cl)C(=O)O')

    svg2 = """<?xml version='1.0' encoding='iso-8859-1'?>
<svg version='1.1' baseProfile='full'
          xmlns='http://www.w3.org/2000/svg'
                  xmlns:rdkit='http://www.rdkit.org/xml'
                  xmlns:xlink='http://www.w3.org/1999/xlink'
              xml:space='preserve'
width='200px' height='200px' >
<rect style='opacity:1.0;fill:#FFFFFF;stroke:none' width='200' height='200' x='0' y='0'> </rect>
<path d='M 9.09091,89.4974 24.2916,84.7462' style='fill:none;fill-rule:evenodd;stroke:#000000;stroke-width:2px;stroke-linecap:butt;stroke-linejoin:miter;stroke-opacity:1' />
<path d='M 24.2916,84.7462 39.4923,79.9949' style='fill:none;fill-rule:evenodd;stroke:#0000FF;stroke-width:2px;stroke-linecap:butt;stroke-linejoin:miter;stroke-opacity:1' />
<path d='M 86.2908,106.814 75.1709,93.4683 72.0765,96.8285 86.2908,106.814' style='fill:#000000;fill-rule:evenodd;stroke:#000000;stroke-width:2px;stroke-linecap:butt;stroke-linejoin:miter;stroke-opacity:1' />
<path d='M 75.1709,93.4683 57.8622,86.8431 64.051,80.1229 75.1709,93.4683' style='fill:#0000FF;fill-rule:evenodd;stroke:#0000FF;stroke-width:2px;stroke-linecap:butt;stroke-linejoin:miter;stroke-opacity:1' />
<path d='M 75.1709,93.4683 72.0765,96.8285 57.8622,86.8431 75.1709,93.4683' style='fill:#0000FF;fill-rule:evenodd;stroke:#0000FF;stroke-width:2px;stroke-linecap:butt;stroke-linejoin:miter;stroke-opacity:1' />
<path d='M 86.2908,106.814 82.1459,125.293' style='fill:none;fill-rule:evenodd;stroke:#000000;stroke-width:2px;stroke-linecap:butt;stroke-linejoin:miter;stroke-opacity:1' />
<path d='M 82.1459,125.293 78.0009,143.772' style='fill:none;fill-rule:evenodd;stroke:#00CC00;stroke-width:2px;stroke-linecap:butt;stroke-linejoin:miter;stroke-opacity:1' />
<path d='M 86.2908,106.814 129.89,93.1862' style='fill:none;fill-rule:evenodd;stroke:#000000;stroke-width:2px;stroke-linecap:butt;stroke-linejoin:miter;stroke-opacity:1' />
<path d='M 134.347,94.186 138.492,75.7069' style='fill:none;fill-rule:evenodd;stroke:#000000;stroke-width:2px;stroke-linecap:butt;stroke-linejoin:miter;stroke-opacity:1' />
<path d='M 138.492,75.7069 142.637,57.2277' style='fill:none;fill-rule:evenodd;stroke:#FF0000;stroke-width:2px;stroke-linecap:butt;stroke-linejoin:miter;stroke-opacity:1' />
<path d='M 125.432,92.1865 129.577,73.7074' style='fill:none;fill-rule:evenodd;stroke:#000000;stroke-width:2px;stroke-linecap:butt;stroke-linejoin:miter;stroke-opacity:1' />
<path d='M 129.577,73.7074 133.722,55.2282' style='fill:none;fill-rule:evenodd;stroke:#FF0000;stroke-width:2px;stroke-linecap:butt;stroke-linejoin:miter;stroke-opacity:1' />
<path d='M 129.89,93.1862 142.557,104.852' style='fill:none;fill-rule:evenodd;stroke:#000000;stroke-width:2px;stroke-linecap:butt;stroke-linejoin:miter;stroke-opacity:1' />
<path d='M 142.557,104.852 155.224,116.517' style='fill:none;fill-rule:evenodd;stroke:#FF0000;stroke-width:2px;stroke-linecap:butt;stroke-linejoin:miter;stroke-opacity:1' />
<text x='39.4923' y='83.483' style='font-size:15px;font-style:normal;font-weight:normal;fill-opacity:1;stroke:none;font-family:sans-serif;text-anchor:start;fill:#0000FF' ><tspan>NH</tspan></text>
<text x='67.6656' y='158.998' style='font-size:15px;font-style:normal;font-weight:normal;fill-opacity:1;stroke:none;font-family:sans-serif;text-anchor:start;fill:#00CC00' ><tspan>Cl</tspan></text>
<text x='132.777' y='56.228' style='font-size:15px;font-style:normal;font-weight:normal;fill-opacity:1;stroke:none;font-family:sans-serif;text-anchor:start;fill:#FF0000' ><tspan>O</tspan></text>
<text x='149.782' y='131.743' style='font-size:15px;font-style:normal;font-weight:normal;fill-opacity:1;stroke:none;font-family:sans-serif;text-anchor:start;fill:#FF0000' ><tspan>OH</tspan></text>
<text x='89.9952' y='194' style='font-size:12px;font-style:normal;font-weight:normal;fill-opacity:1;stroke:none;font-family:sans-serif;text-anchor:start;fill:#000000' ><tspan>m1</tspan></text>
</svg>"""
    mol = Chem.MolFromRDKitSVG(svg2)
    self.assertTrue(mol is None)

    with self.assertRaises(RuntimeError):
      mol = Chem.MolFromRDKitSVG("bad svg")

  def testAssignChiralTypesFromBondDirs(self):
    """
    Just check to see that AssignChiralTypesFromBondDirs is wrapped.
    Critical tests of the underlying C++ function already exist
    in SD file reader tests.
    """
    mol = Chem.MolFromSmiles('C(F)(Cl)Br')
    rdkit.Chem.rdDepictor.Compute2DCoords(mol)
    atom0 = mol.GetAtomWithIdx(0)
    self.assertEqual(atom0.GetChiralTag(), Chem.rdchem.ChiralType.CHI_UNSPECIFIED)
    bond = mol.GetBondBetweenAtoms(0, 1)
    bond.SetBondDir(Chem.rdchem.BondDir.BEGINWEDGE)
    Chem.AssignChiralTypesFromBondDirs(mol)
    self.assertEqual(atom0.GetChiralTag(), Chem.rdchem.ChiralType.CHI_TETRAHEDRAL_CCW)

  def testAssignStereochemistryFrom3D(self):

    def _stereoTester(mol, expectedCIP, expectedStereo):
      mol.UpdatePropertyCache()
      self.assertEqual(mol.GetNumAtoms(), 9)
      self.assertFalse(mol.GetAtomWithIdx(1).HasProp("_CIPCode"))
      self.assertEqual(mol.GetBondWithIdx(3).GetStereo(), Chem.BondStereo.STEREONONE)
      for bond in mol.GetBonds():
        bond.SetBondDir(Chem.BondDir.NONE)
      Chem.AssignStereochemistryFrom3D(mol)
      self.assertTrue(mol.GetAtomWithIdx(1).HasProp("_CIPCode"))
      self.assertEqual(mol.GetAtomWithIdx(1).GetProp("_CIPCode"), expectedCIP)
      self.assertEqual(mol.GetBondWithIdx(3).GetStereo(), expectedStereo)

    fileN = os.path.join(RDConfig.RDBaseDir, 'Code', 'GraphMol', 'test_data', 'stereochem.sdf')
    suppl = Chem.SDMolSupplier(fileN, sanitize=False)
    expected = (
      ("R", Chem.BondStereo.STEREOZ),
      ("R", Chem.BondStereo.STEREOE),
      ("S", Chem.BondStereo.STEREOZ),
      ("S", Chem.BondStereo.STEREOE),
    )
    for i, mol in enumerate(suppl):
      cip, stereo = expected[i]
      _stereoTester(mol, cip, stereo)

  def testGitHub2082(self):
    ctab = """
  MJ150720

  9  9  0  0  0  0  0  0  0  0999 V2000
    2.5687   -0.7144    0.0000 C   0  0  0  0  0  0  0  0  0  0  0  0
    2.1562    0.0000    0.0000 C   0  0  0  0  0  0  0  0  0  0  0  0
    2.5687    0.7144    0.0000 O   0  0  0  0  0  0  0  0  0  0  0  0
    1.3312    0.0000    0.0000 C   0  0  0  0  0  0  0  0  0  0  0  0
    0.9187   -0.7144    0.0000 C   0  0  0  0  0  0  0  0  0  0  0  0
    0.0937   -0.7144    0.0000 C   0  0  0  0  0  0  0  0  0  0  0  0
   -0.3187    0.0000    0.0000 C   0  0  0  0  0  0  0  0  0  0  0  0
    0.0937    0.7144    0.0000 C   0  0  0  0  0  0  0  0  0  0  0  0
    0.9187    0.7144    0.0000 C   0  0  0  0  0  0  0  0  0  0  0  0
  2  1  1  6
  2  3  1  0
  2  4  1  0
  4  5  2  0
  5  6  1  0
  6  7  2  0
  7  8  1  0
  8  9  2  0
  9  4  1  0
M  END
"""
    mol = Chem.MolFromMolBlock(ctab)
    self.assertFalse(mol.GetConformer().Is3D())
    self.assertTrue("@" in Chem.MolToSmiles(mol, True))

  def testGitHub2082_2(self):
    # test a mol block that lies is 3D but labelled 2D
    ofile = os.path.join(RDConfig.RDBaseDir, 'Code', 'GraphMol', 'Wrap', 'test_data',
                         'issue2082.mol')
    with open(ofile) as inf:
      ctab = inf.read()
    m = Chem.MolFromMolBlock(ctab)
    self.assertTrue(m.GetConformer().Is3D())

  def testSetQuery(self):
    from rdkit.Chem import rdqueries
    pat = Chem.MolFromSmarts("[C]")
    self.assertFalse(Chem.MolFromSmiles("c1ccccc1").HasSubstructMatch(pat))

    q = rdqueries.AtomNumEqualsQueryAtom(6)
    for atom in pat.GetAtoms():
      atom.SetQuery(q)

    self.assertTrue(Chem.MolFromSmiles("c1ccccc1").HasSubstructMatch(pat))

  def testGetQueryType(self):
    query_a = os.path.join(RDConfig.RDBaseDir, 'Code', 'GraphMol', 'FileParsers', 'test_data',
                           'query_A.mol')
    m = next(Chem.SDMolSupplier(query_a))
    self.assertTrue(m.GetAtomWithIdx(6).HasQuery())
    self.assertTrue(m.GetAtomWithIdx(6).GetQueryType() == "A")

    query_a_v3k = os.path.join(RDConfig.RDBaseDir, 'Code', 'GraphMol', 'FileParsers', 'test_data',
                               'query_A.v3k.mol')
    m = next(Chem.SDMolSupplier(query_a_v3k))
    self.assertTrue(m.GetAtomWithIdx(6).HasQuery())
    self.assertTrue(m.GetAtomWithIdx(6).GetQueryType() == "A")

    query_q = os.path.join(RDConfig.RDBaseDir, 'Code', 'GraphMol', 'FileParsers', 'test_data',
                           'query_Q.mol')
    m = next(Chem.SDMolSupplier(query_q))
    self.assertTrue(m.GetAtomWithIdx(6).HasQuery())
    self.assertTrue(m.GetAtomWithIdx(6).GetQueryType() == "Q")

    query_q_v3k = os.path.join(RDConfig.RDBaseDir, 'Code', 'GraphMol', 'FileParsers', 'test_data',
                               'query_Q.v3k.mol')
    m = next(Chem.SDMolSupplier(query_q_v3k))
    self.assertTrue(m.GetAtomWithIdx(6).HasQuery())
    self.assertTrue(m.GetAtomWithIdx(6).GetQueryType() == "Q")

    m = Chem.MolFromSmiles("*CC")
    params = Chem.rdmolops.AdjustQueryParameters.NoAdjustments()
    params.makeDummiesQueries = True
    m = Chem.rdmolops.AdjustQueryProperties(m, params)
    self.assertTrue(m.GetAtomWithIdx(0).HasQuery())
    self.assertTrue(m.GetAtomWithIdx(0).GetQueryType() == "")

  def testBondSetQuery(self):
    pat = Chem.MolFromSmarts('[#6]=[#6]')
    mol = Chem.MolFromSmiles("c1ccccc1")
    self.assertFalse(mol.HasSubstructMatch(pat))
    pat2 = Chem.MolFromSmarts('C:C')
    for bond in pat.GetBonds():
      bond.SetQuery(pat2.GetBondWithIdx(0))
    self.assertTrue(mol.HasSubstructMatch(pat))

  def testBondExpandQuery(self):
    pat = Chem.MolFromSmarts('C-C')
    mol = Chem.MolFromSmiles("C=C-C")
    self.assertEqual(len(mol.GetSubstructMatches(pat)), 1)
    pat2 = Chem.MolFromSmarts('C=C')
    for bond in pat.GetBonds():
      bond.ExpandQuery(pat2.GetBondWithIdx(0), Chem.CompositeQueryType.COMPOSITE_OR)
    self.assertEqual(len(mol.GetSubstructMatches(pat)), 2)

  def testGitHub1985(self):
    # simple check, this used to throw an exception
    try:
      Chem.MolToSmarts(Chem.MolFromSmarts("[C@]"))
    except Exception:
      self.fail("[C@] caused an exception when roundtripping smarts")

  def testGetEnhancedStereo(self):

    rdbase = os.environ['RDBASE']
    filename = os.path.join(rdbase, 'Code/GraphMol/FileParsers/test_data/two_centers_or.mol')
    m = Chem.MolFromMolFile(filename)

    sg = m.GetStereoGroups()
    self.assertEqual(len(sg), 2)
    group1 = sg[1]
    self.assertEqual(group1.GetGroupType(), Chem.StereoGroupType.STEREO_OR)
    stereo_atoms = group1.GetAtoms()
    self.assertEqual(len(stereo_atoms), 2)
    # file is 1 indexed and says 5
    self.assertEqual(stereo_atoms[1].GetIdx(), 4)

    # make sure the atoms are connected to the parent molecule
    stereo_atoms[1].SetProp("foo", "bar")
    self.assertTrue(m.GetAtomWithIdx(4).HasProp("foo"))

    # make sure that we can iterate over the atoms:
    for at in stereo_atoms:
      at.SetProp("foo2", "bar2")
      self.assertTrue(m.GetAtomWithIdx(at.GetIdx()).HasProp("foo2"))

  def testEnhancedStereoPreservesMol(self):
    """
    Check that the stereo group (and the atoms therein) preserve the lifetime
    of the associated mol.
    """
    rdbase = os.environ['RDBASE']
    filename = os.path.join(rdbase, 'Code/GraphMol/FileParsers/test_data/two_centers_or.mol')
    m = Chem.MolFromMolFile(filename)

    sg = m.GetStereoGroups()
    m = None
    gc.collect()
    self.assertEqual(len(sg), 2)
    group1 = sg[1]
    stereo_atoms = group1.GetAtoms()
    sg = None
    gc.collect()
    self.assertEqual(stereo_atoms[1].GetIdx(), 4)
    self.assertEqual(stereo_atoms[1].GetOwningMol().GetNumAtoms(), 8)

  def testSetEnhancedStereoGroup(self):
    m = Chem.MolFromSmiles('F[C@@H](Br)[C@H](F)Cl |o1:1|')
    m2 = Chem.RWMol(m)

    groups = m2.GetStereoGroups()
    self.assertEqual(len(groups), 1)
    # Can clear the StereoGroups by setting to an empty list
    m2.SetStereoGroups([])
    self.assertEqual(len(m2.GetStereoGroups()), 0)

    # Can add new StereoGroups
    group1 = Chem.rdchem.CreateStereoGroup(Chem.rdchem.StereoGroupType.STEREO_OR, m2, [1])
    m2.SetStereoGroups([group1])
    self.assertEqual(len(m2.GetStereoGroups()), 1)

  def testSetEnhancedStereoGroupOwnershipCheck(self):
    # make sure that the object returned by CreateStereoGroup()
    # preserves the owning molecule:
    m = Chem.RWMol(Chem.MolFromSmiles('F[C@@H](Br)[C@H](F)Cl'))
    group1 = Chem.rdchem.CreateStereoGroup(Chem.rdchem.StereoGroupType.STEREO_OR, m, [1])
    m.SetStereoGroups([group1])
    self.assertEqual(len(m.GetStereoGroups()), 1)

    m = None
    gc.collect()
    stereo_atoms = group1.GetAtoms()
    self.assertEqual(stereo_atoms[0].GetIdx(), 1)
    return
    self.assertEqual(stereo_atoms[0].GetOwningMol().GetNumAtoms(), 6)

    # make sure we can't add StereoGroups constructed from one molecule
    # to a different one:
    m2 = Chem.RWMol(Chem.MolFromSmiles('F[C@@H](Br)[C@H](F)Cl'))
    with self.assertRaises(ValueError):
      m2.SetStereoGroups([group1])

  def testSetEnhancedStereoTypeChecking(self):
    m = Chem.RWMol(Chem.MolFromSmiles('F[C@@H](Br)[C@H](F)Cl'))

    # List or tuple should be allowed:
    group = Chem.rdchem.CreateStereoGroup(Chem.rdchem.StereoGroupType.STEREO_OR, m, [1, 3])
    group = Chem.rdchem.CreateStereoGroup(Chem.rdchem.StereoGroupType.STEREO_OR, m, (1, 3))

    # Python ValueError (range error) with index past the end
    with self.assertRaises(ValueError):
      group = Chem.rdchem.CreateStereoGroup(Chem.rdchem.StereoGroupType.STEREO_OR, m, [100])

    # Mol is None
    with self.assertRaises(TypeError):
      group = Chem.rdchem.CreateStereoGroup(Chem.rdchem.StereoGroupType.STEREO_OR, None, [1])

    # Atom indices must be numbers
    with self.assertRaises(TypeError):
      group = Chem.rdchem.CreateStereoGroup(Chem.rdchem.StereoGroupType.STEREO_OR, m, [1, 'text'])

  def testSubstructParameters(self):
    m = Chem.MolFromSmiles('C[C@](F)(Cl)OCC')
    p1 = Chem.MolFromSmiles('C[C@](F)(Cl)O')
    p2 = Chem.MolFromSmiles('C[C@@](F)(Cl)O')
    p3 = Chem.MolFromSmiles('CC(F)(Cl)O')

    ps = Chem.SubstructMatchParameters()
    self.assertTrue(m.HasSubstructMatch(p1, ps))
    self.assertTrue(m.HasSubstructMatch(p2, ps))
    self.assertTrue(m.HasSubstructMatch(p3, ps))
    self.assertEqual(m.GetSubstructMatch(p1, ps), (0, 1, 2, 3, 4))
    self.assertEqual(m.GetSubstructMatch(p2, ps), (0, 1, 2, 3, 4))
    self.assertEqual(m.GetSubstructMatch(p3, ps), (0, 1, 2, 3, 4))
    self.assertEqual(m.GetSubstructMatches(p1, ps), ((0, 1, 2, 3, 4), ))
    self.assertEqual(m.GetSubstructMatches(p2, ps), ((0, 1, 2, 3, 4), ))
    self.assertEqual(m.GetSubstructMatches(p3, ps), ((0, 1, 2, 3, 4), ))
    ps.useChirality = True
    self.assertTrue(m.HasSubstructMatch(p1, ps))
    self.assertFalse(m.HasSubstructMatch(p2, ps))
    self.assertTrue(m.HasSubstructMatch(p3, ps))
    self.assertEqual(m.GetSubstructMatch(p1, ps), (0, 1, 2, 3, 4))
    self.assertEqual(m.GetSubstructMatch(p2, ps), ())
    self.assertEqual(m.GetSubstructMatch(p3, ps), (0, 1, 2, 3, 4))
    self.assertEqual(m.GetSubstructMatches(p1, ps), ((0, 1, 2, 3, 4), ))
    self.assertEqual(m.GetSubstructMatches(p2, ps), ())
    self.assertEqual(m.GetSubstructMatches(p3, ps), ((0, 1, 2, 3, 4), ))

  def testForwardEnhancedStereoGroupIds(self):
    m = Chem.MolFromSmiles('C[C@H](O)Cl |o5:1|')
    self.assertIsNotNone(m)

    # StereoGroup id is read, but not forwarded to "write id"
    stgs = m.GetStereoGroups()
    self.assertEqual(len(stgs), 1)
    self.assertEqual(stgs[0].GetGroupType(), Chem.StereoGroupType.STEREO_OR)
    self.assertEqual(stgs[0].GetReadId(), 5)
    self.assertEqual(stgs[0].GetWriteId(), 0)

    self.assertEqual(Chem.MolToCXSmiles(m), 'C[C@H](O)Cl |o1:1|')

    stgs[0].SetWriteId(7)
    self.assertEqual(stgs[0].GetWriteId(), 7)
    self.assertEqual(Chem.MolToCXSmiles(m), 'C[C@H](O)Cl |o7:1|')

    # ids are forwarded to copies of the mol
    m2 = Chem.RWMol(m)
    self.assertIsNotNone(m2)

    stgs2 = m2.GetStereoGroups()
    self.assertEqual(len(stgs), 1)
    self.assertEqual(stgs2[0].GetGroupType(), Chem.StereoGroupType.STEREO_OR)
    self.assertEqual(stgs2[0].GetReadId(), 5)
    self.assertEqual(stgs2[0].GetWriteId(), 7)

    self.assertEqual(Chem.MolToCXSmiles(m2), 'C[C@H](O)Cl |o7:1|')

    # Forwardings the ids overrides the WriteId
    Chem.ForwardStereoGroupIds(m)
    self.assertEqual(stgs[0].GetWriteId(), 5)
    self.assertEqual(Chem.MolToCXSmiles(m), 'C[C@H](O)Cl |o5:1|')

    # the copy mol is not affected
    self.assertEqual(stgs2[0].GetWriteId(), 7)

  def testSubstructParametersBundles(self):
    b = Chem.MolBundle()
    smis = ('C[C@](F)(Cl)O', 'C[C@](Br)(Cl)O', 'C[C@](I)(Cl)O')
    for smi in smis:
      b.AddMol(Chem.MolFromSmiles(smi))
    self.assertEqual(len(b), 3)
    self.assertEqual(b.Size(), 3)
    ps = Chem.SubstructMatchParameters()
    ps.useChirality = True
    self.assertTrue(Chem.MolFromSmiles('C[C@](F)(Cl)OCC').HasSubstructMatch(b, ps))
    self.assertFalse(Chem.MolFromSmiles('C[C@@](F)(Cl)OCC').HasSubstructMatch(b, ps))
    self.assertTrue(Chem.MolFromSmiles('C[C@](I)(Cl)OCC').HasSubstructMatch(b, ps))
    self.assertFalse(Chem.MolFromSmiles('C[C@@](I)(Cl)OCC').HasSubstructMatch(b, ps))

    self.assertEqual(
      Chem.MolFromSmiles('C[C@](F)(Cl)OCC').GetSubstructMatch(b, ps), (0, 1, 2, 3, 4))
    self.assertEqual(Chem.MolFromSmiles('C[C@@](F)(Cl)OCC').GetSubstructMatch(b, ps), ())
    self.assertEqual(
      Chem.MolFromSmiles('C[C@](I)(Cl)OCC').GetSubstructMatch(b, ps), (0, 1, 2, 3, 4))
    self.assertEqual(Chem.MolFromSmiles('C[C@@](I)(Cl)OCC').GetSubstructMatch(b, ps), ())

    self.assertEqual(
      Chem.MolFromSmiles('C[C@](F)(Cl)OCC').GetSubstructMatches(b, ps), ((0, 1, 2, 3, 4), ))
    self.assertEqual(Chem.MolFromSmiles('C[C@@](F)(Cl)OCC').GetSubstructMatches(b, ps), ())
    self.assertEqual(
      Chem.MolFromSmiles('C[C@](I)(Cl)OCC').GetSubstructMatches(b, ps), ((0, 1, 2, 3, 4), ))
    self.assertEqual(Chem.MolFromSmiles('C[C@@](I)(Cl)OCC').GetSubstructMatches(b, ps), ())

  def testSubstructParametersBundles2(self):
    b = Chem.MolBundle()
    smis = ('C[C@](F)(Cl)O', 'C[C@](Br)(Cl)O', 'C[C@](I)(Cl)O')
    for smi in smis:
      b.AddMol(Chem.MolFromSmiles(smi))
    self.assertEqual(len(b), 3)
    b2 = Chem.MolBundle()
    smis = ('C[C@@](F)(Cl)O', 'C[C@@](Br)(Cl)O', 'C[C@@](I)(Cl)O')
    for smi in smis:
      b2.AddMol(Chem.MolFromSmiles(smi))
    self.assertEqual(len(b2), 3)
    ps = Chem.SubstructMatchParameters()
    ps.useChirality = True
    self.assertTrue(b.HasSubstructMatch(b, ps))
    self.assertFalse(b.HasSubstructMatch(b2, ps))
    self.assertFalse(b2.HasSubstructMatch(b, ps))

    self.assertEqual(b.GetSubstructMatch(b, ps), (0, 1, 2, 3, 4))
    self.assertEqual(b.GetSubstructMatch(b2, ps), ())
    self.assertEqual(b2.GetSubstructMatch(b, ps), ())

    self.assertEqual(b.GetSubstructMatches(b, ps), ((0, 1, 2, 3, 4), ))
    self.assertEqual(b.GetSubstructMatches(b2, ps), ())
    self.assertEqual(b2.GetSubstructMatches(b, ps), ())

  def testSubstructMatchAtomProperties(self):
    m = Chem.MolFromSmiles("CCCCCCCCC")
    query = Chem.MolFromSmiles("CCC")
    m.GetAtomWithIdx(0).SetProp("test_prop", "1")
    query.GetAtomWithIdx(0).SetProp("test_prop", "1")
    ps = Chem.SubstructMatchParameters()
    ps.atomProperties = ["test_prop"]

    self.assertEqual(len(m.GetSubstructMatches(query)), 7)
    self.assertEqual(len(m.GetSubstructMatches(query, ps)), 1)

    # more than one property works as well
    m.GetAtomWithIdx(1).SetProp("test_prop2", "1")
    query.GetAtomWithIdx(1).SetProp("test_prop2", "1")
    ps.atomProperties = ["test_prop", "test_prop2"]
    self.assertEqual(len(m.GetSubstructMatches(query, ps)), 1)

  def testSubstructMatchBondProperties(self):
    m = Chem.MolFromSmiles("CCCCCCCCC")
    query = Chem.MolFromSmiles("CCC")
    m.GetBondWithIdx(0).SetProp("test_prop", "1")
    query.GetBondWithIdx(0).SetProp("test_prop", "1")
    ps = Chem.SubstructMatchParameters()
    ps.bondProperties = ["test_prop"]

    self.assertEqual(len(m.GetSubstructMatches(query)), 7)
    self.assertEqual(len(m.GetSubstructMatches(query, ps)), 1)

    # more than one property works as well
    m.GetBondWithIdx(1).SetProp("test_prop2", "1")
    query.GetBondWithIdx(1).SetProp("test_prop2", "1")
    ps.bondProperties = ["test_prop", "test_prop2"]
    self.assertEqual(len(m.GetSubstructMatches(query, ps)), 1)

    # atom and bond properties work together
    m.GetAtomWithIdx(0).SetProp("test_prop", "1")
    query.GetAtomWithIdx(0).SetProp("test_prop", "1")
    ps.atomProperties = ["test_prop"]
    self.assertEqual(len(m.GetSubstructMatches(query, ps)), 1)

  def testGithub2285(self):
    fileN = os.path.join(RDConfig.RDBaseDir, 'Code', 'GraphMol', 'FileParsers', 'test_data',
                         'github2285.sdf')

    supp = Chem.ForwardSDMolSupplier(fileN, removeHs=False)
    if hasattr(supp, "__next__"):
      self.assertTrue(supp.__next__() is not None)
    else:
      self.assertTrue(supp.next() is not None)

  def testBitVectProp(self):
    bv = DataStructs.ExplicitBitVect(100)
    m = Chem.MolFromSmiles("CC")
    for atom in m.GetAtoms():
      bv.SetBit(atom.GetIdx())
      atom.SetExplicitBitVectProp("prop", bv)

    for atom in m.GetAtoms():
      bv = atom.GetExplicitBitVectProp("prop")
      self.assertTrue(bv.GetBit(atom.GetIdx()))

  def testBitVectQuery(self):
    bv = DataStructs.ExplicitBitVect(4)
    bv.SetBit(0)
    bv.SetBit(2)

    # wow, what a mouthfull..
    qa = rdqueries.HasBitVectPropWithValueQueryAtom("prop", bv, tolerance=0.0)

    m = Chem.MolFromSmiles("CC")
    for atom in m.GetAtoms():
      if atom.GetIdx() == 0:
        atom.SetExplicitBitVectProp("prop", bv)

    l = tuple([x.GetIdx() for x in m.GetAtomsMatchingQuery(qa)])
    self.assertEqual(l, (0, ))

    m = Chem.MolFromSmiles("CC")
    for atom in m.GetAtoms():
      bv = DataStructs.ExplicitBitVect(4)
      bv.SetBit(atom.GetIdx())
      atom.SetExplicitBitVectProp("prop", bv)

    sma = Chem.MolFromSmarts("C")
    for atom in sma.GetAtoms():
      bv = DataStructs.ExplicitBitVect(4)
      bv.SetBit(1)
      qa = rdqueries.HasBitVectPropWithValueQueryAtom("prop", bv, tolerance=0.0)
      atom.ExpandQuery(qa)

    res = m.GetSubstructMatches(sma)
    self.assertEqual(res, ((1, ), ))

    sma = Chem.MolFromSmarts("C")
    for atom in sma.GetAtoms():
      bv = DataStructs.ExplicitBitVect(4)
      bv.SetBit(0)
      qa = rdqueries.HasBitVectPropWithValueQueryAtom("prop", bv, tolerance=0.0)
      atom.ExpandQuery(qa)

    res = m.GetSubstructMatches(sma)
    self.assertEqual(res, ((0, ), ))

    sma = Chem.MolFromSmarts("C")
    for atom in sma.GetAtoms():
      bv = DataStructs.ExplicitBitVect(4)
      bv.SetBit(0)
      qa = rdqueries.HasBitVectPropWithValueQueryAtom("prop", bv, tolerance=1.0)
      atom.ExpandQuery(qa)

    res = m.GetSubstructMatches(sma)
    self.assertEqual(res, ((0, ), (1, )))

  def testGithub2441(self):
    m = Chem.MolFromSmiles("CC")
    conf = Chem.Conformer(2)
    m.AddConformer(conf, assignId=False)
    m.GetConformer().SetIntProp("foo", 1)
    m.GetConformer().SetProp("bar", "foo")
    self.assertTrue(m.GetConformer().HasProp("foo"))
    self.assertFalse(m.GetConformer().HasProp("food"))
    d = m.GetConformer().GetPropsAsDict()
    self.assertTrue('foo' in d)
    self.assertTrue('bar' in d)
    self.assertEqual(d['bar'], 'foo')
    self.assertEqual(m.GetConformer().GetProp("bar"), "foo")
    self.assertEqual(m.GetConformer().GetIntProp("foo"), 1)

  def testGithub2479(self):
    # Chemistry failure in last entry
    smi2 = '''c1ccccc  duff
c1ccccc1 ok
c1ccncc1 pyridine
C(C garbage
C1CC1 ok2
C1C(Cl)C1 ok3
CC(C)(C)(C)C duff2
'''
    suppl2 = Chem.SmilesMolSupplier()
    suppl2.SetData(smi2, titleLine=False, nameColumn=1)
    l = [x for x in suppl2]
    self.assertEqual(len(l), 7)
    self.assertTrue(l[6] is None)

    # SMILES failure in last entry
    smi2 = '''c1ccccc  duff
c1ccccc1 ok
c1ccncc1 pyridine
C(C garbage
C1CC1 ok2
C1C(Cl)C1 ok3
C1C(Cl)CCCC duff2
'''
    suppl2 = Chem.SmilesMolSupplier()
    suppl2.SetData(smi2, titleLine=False, nameColumn=1)
    l = [x for x in suppl2]
    self.assertEqual(len(l), 7)
    self.assertTrue(l[6] is None)

    sdf = b"""
  Mrv1810 06051911332D

  3  2  0  0  0  0            999 V2000
  -13.3985    4.9850    0.0000 C   0  0  0  0  0  0  0  0  0  0  0  0
  -12.7066    5.4343    0.0000 O   0  0  0  0  0  0  0  0  0  0  0  0
  -12.0654    4.9151    0.0000 C   0  0  0  0  0  0  0  0  0  0  0  0
  1  2  1  0  0  0  0
  2  3  1  0  0  0  0
M  END
$$$$

  Mrv1810 06051911332D

  3  2  0  0  0  0            999 V2000
  -10.3083    4.8496    0.0000 C   0  0  0  0  0  0  0  0  0  0  0  0
   -9.6408    5.3345    0.0000 F   0  0  0  0  0  0  0  0  0  0  0  0
   -9.0277    4.7825    0.0000 C   0  0  0  0  0  0  0  0  0  0  0  0
  1  2  1  0  0  0  0
  2  3  1  0  0  0  0
M  END
$$$$

  Mrv1810 06051911332D

  3  2  0  0  0  0            999 V2000
  -10.3083    4.8496    0.0000 C   0  0  0  0  0  0  0  0  0  0  0  0
   -9.6"""
    suppl3 = Chem.SDMolSupplier()
    suppl3.SetData(sdf)
    l = [x for x in suppl3]
    self.assertEqual(len(l), 3)
    self.assertTrue(l[1] is None)
    self.assertTrue(l[2] is None)

    sio = BytesIO(sdf)
    suppl3 = Chem.ForwardSDMolSupplier(sio)
    l = [x for x in suppl3]
    self.assertEqual(len(l), 3)
    self.assertTrue(l[1] is None)
    self.assertTrue(l[2] is None)

    sdf = b"""
  Mrv1810 06051911332D

  3  2  0  0  0  0            999 V2000
  -13.3985    4.9850    0.0000 C   0  0  0  0  0  0  0  0  0  0  0  0
  -12.7066    5.4343    0.0000 O   0  0  0  0  0  0  0  0  0  0  0  0
  -12.0654    4.9151    0.0000 C   0  0  0  0  0  0  0  0  0  0  0  0
  1  2  1  0  0  0  0
  2  3  1  0  0  0  0
M  END
>  <pval>  (1)
[1,2,]

$$$$

  Mrv1810 06051911332D

  3  2  0  0  0  0            999 V2000
  -10.3083    4.8496    0.0000 C   0  0  0  0  0  0  0  0  0  0  0  0
   -9.6408    5.3345    0.0000 O   0  0  0  0  0  0  0  0  0  0  0  0
   -9.0277    4.7825    0.0000 C   0  0  0  0  0  0  0  0  0  0  0  0
  1  2  1  0  0  0  0
  2  3  1  0  0  0  0
M  END
>  <pval>  (1)
[1,2,]
"""
    suppl3 = Chem.SDMolSupplier()
    suppl3.SetData(sdf)
    l = [x for x in suppl3]
    self.assertEqual(len(l), 2)
    self.assertTrue(l[0] is not None)
    self.assertTrue(l[1] is not None)

    sio = BytesIO(sdf)
    suppl3 = Chem.ForwardSDMolSupplier(sio)
    l = [x for x in suppl3]
    self.assertEqual(len(l), 2)
    self.assertTrue(l[0] is not None)
    self.assertTrue(l[1] is not None)

  def testCMLWriter(self):
    self.maxDiff = None  # XXX
    conf = Chem.Conformer(11)

    conf.SetAtomPosition(0, [-0.95330, 0.60416, 1.01609])
    conf.SetAtomPosition(1, [-1.00832, 1.68746, 0.83520])
    conf.SetAtomPosition(2, [-1.96274, 0.16103, 0.94471])
    conf.SetAtomPosition(3, [-0.57701, 0.44737, 2.04167])
    conf.SetAtomPosition(4, [0.00000, 0.00000, 0.00000])
    conf.SetAtomPosition(5, [-0.43038, 0.18596, -1.01377])
    conf.SetAtomPosition(6, [0.22538, -1.36531, 0.19373])
    conf.SetAtomPosition(7, [1.21993, -1.33937, 0.14580])
    conf.SetAtomPosition(8, [1.38490, 0.73003, 0.00000])
    conf.SetAtomPosition(9, [1.38490, 1.96795, 0.00000])
    conf.SetAtomPosition(10, [2.35253, -0.07700, 0.00000])

    emol = Chem.EditableMol(Chem.Mol())
    for z in [6, 1, 1, 1, 6, 1, 8, 1, 6, 8, 8]:
      emol.AddAtom(Chem.Atom(z))

    emol.AddBond(0, 1, Chem.BondType.SINGLE)
    emol.AddBond(0, 2, Chem.BondType.SINGLE)
    emol.AddBond(0, 3, Chem.BondType.SINGLE)
    emol.AddBond(0, 4, Chem.BondType.SINGLE)
    emol.AddBond(4, 5, Chem.BondType.SINGLE)
    emol.AddBond(4, 6, Chem.BondType.SINGLE)
    emol.AddBond(4, 8, Chem.BondType.SINGLE)
    emol.AddBond(6, 7, Chem.BondType.SINGLE)
    emol.AddBond(8, 9, Chem.BondType.DOUBLE)
    emol.AddBond(8, 10, Chem.BondType.SINGLE)

    mol = emol.GetMol()
    mol.SetProp('_Name', 'S-lactic acid')
    mol.AddConformer(conf)

    mol.GetAtomWithIdx(7).SetIsotope(2)
    mol.GetAtomWithIdx(10).SetFormalCharge(-1)

    mol.GetAtomWithIdx(4).SetChiralTag(Chem.ChiralType.CHI_TETRAHEDRAL_CCW)

    cmlblock_expected = """<?xml version="1.0" encoding="utf-8"?>
<cml xmlns="http://www.xml-cml.org/schema" xmlns:convention="http://www.xml-cml.org/convention/" convention="convention:molecular">
  <molecule id="m-1" formalCharge="-1" spinMultiplicity="1">
    <name>S-lactic acid</name>
    <atomArray>
      <atom id="a0" elementType="C" formalCharge="0" hydrogenCount="3" x3="-0.953300" y3="0.604160" z3="1.016090"/>
      <atom id="a1" elementType="H" formalCharge="0" hydrogenCount="0" x3="-1.008320" y3="1.687460" z3="0.835200"/>
      <atom id="a2" elementType="H" formalCharge="0" hydrogenCount="0" x3="-1.962740" y3="0.161030" z3="0.944710"/>
      <atom id="a3" elementType="H" formalCharge="0" hydrogenCount="0" x3="-0.577010" y3="0.447370" z3="2.041670"/>
      <atom id="a4" elementType="C" formalCharge="0" hydrogenCount="1" x3="0.000000" y3="0.000000" z3="0.000000">
        <atomParity atomRefs4="a0 a5 a6 a8">1</atomParity>
      </atom>
      <atom id="a5" elementType="H" formalCharge="0" hydrogenCount="0" x3="-0.430380" y3="0.185960" z3="-1.013770"/>
      <atom id="a6" elementType="O" formalCharge="0" hydrogenCount="1" x3="0.225380" y3="-1.365310" z3="0.193730"/>
      <atom id="a7" elementType="H" formalCharge="0" hydrogenCount="0" isotopeNumber="2" x3="1.219930" y3="-1.339370" z3="0.145800"/>
      <atom id="a8" elementType="C" formalCharge="0" hydrogenCount="0" x3="1.384900" y3="0.730030" z3="0.000000"/>
      <atom id="a9" elementType="O" formalCharge="0" hydrogenCount="0" x3="1.384900" y3="1.967950" z3="0.000000"/>
      <atom id="a10" elementType="O" formalCharge="-1" hydrogenCount="0" x3="2.352530" y3="-0.077000" z3="0.000000"/>
    </atomArray>
    <bondArray>
      <bond atomRefs2="a0 a1" id="b0" order="S"/>
      <bond atomRefs2="a0 a2" id="b1" order="S"/>
      <bond atomRefs2="a0 a3" id="b2" order="S"/>
      <bond atomRefs2="a0 a4" id="b3" order="S"/>
      <bond atomRefs2="a4 a5" id="b4" order="S" bondStereo="H"/>
      <bond atomRefs2="a4 a6" id="b5" order="S"/>
      <bond atomRefs2="a4 a8" id="b6" order="S"/>
      <bond atomRefs2="a6 a7" id="b7" order="S"/>
      <bond atomRefs2="a8 a9" id="b8" order="D"/>
      <bond atomRefs2="a8 a10" id="b9" order="S"/>
    </bondArray>
  </molecule>
</cml>
"""

    self.assertEqual(Chem.MolToCMLBlock(mol), cmlblock_expected)

  def testXYZ(self):
    conf = Chem.Conformer(5)
    conf.SetAtomPosition(0, [0.000, 0.000, 0.000])
    conf.SetAtomPosition(1, [-0.635, -0.635, 0.635])
    conf.SetAtomPosition(2, [-0.635, 0.635, -0.635])
    conf.SetAtomPosition(3, [0.635, -0.635, -0.635])
    conf.SetAtomPosition(4, [0.635, 0.635, 0.635])

    emol = Chem.EditableMol(Chem.Mol())
    for z in [6, 1, 1, 1, 1]:
      emol.AddAtom(Chem.Atom(z))
    mol = emol.GetMol()
    mol.SetProp('_Name', 'methane\nthis part should not be output')
    mol.AddConformer(conf)

    xyzblock_expected = """5
methane
C      0.000000    0.000000    0.000000
H     -0.635000   -0.635000    0.635000
H     -0.635000    0.635000   -0.635000
H      0.635000   -0.635000   -0.635000
H      0.635000    0.635000    0.635000
"""

    self.assertEqual(Chem.MolToXYZBlock(mol), xyzblock_expected)

  def testSanitizationExceptionBasics(self):
    try:
      Chem.SanitizeMol(Chem.MolFromSmiles('CFC', sanitize=False))
    except Chem.AtomValenceException as exc:
      self.assertEqual(exc.cause.GetAtomIdx(), 1)
    else:
      self.assertFalse(True)

    try:
      Chem.SanitizeMol(Chem.MolFromSmiles('c1cc1', sanitize=False))
    except Chem.KekulizeException as exc:
      self.assertEqual(exc.cause.GetAtomIndices(), (0, 1, 2))
    else:
      self.assertFalse(True)

  def testSanitizationExceptionHierarchy(self):
    with self.assertRaises(Chem.AtomValenceException):
      Chem.SanitizeMol(Chem.MolFromSmiles('CFC', sanitize=False))
    with self.assertRaises(Chem.AtomSanitizeException):
      Chem.SanitizeMol(Chem.MolFromSmiles('CFC', sanitize=False))
    with self.assertRaises(Chem.MolSanitizeException):
      Chem.SanitizeMol(Chem.MolFromSmiles('CFC', sanitize=False))
    with self.assertRaises(ValueError):
      Chem.SanitizeMol(Chem.MolFromSmiles('CFC', sanitize=False))

    with self.assertRaises(Chem.KekulizeException):
      Chem.SanitizeMol(Chem.MolFromSmiles('c1cc1', sanitize=False))
    with self.assertRaises(Chem.MolSanitizeException):
      Chem.SanitizeMol(Chem.MolFromSmiles('c1cc1', sanitize=False))
    with self.assertRaises(ValueError):
      Chem.SanitizeMol(Chem.MolFromSmiles('c1cc1', sanitize=False))

  def testNoExceptionSmilesParserParams(self):
    """
    MolFromSmiles should catch exceptions even when SmilesParserParams
    is provided.
    """
    smiles_params = Chem.SmilesParserParams()
    mol = Chem.MolFromSmiles("C1CC", smiles_params)
    self.assertIsNone(mol)

  def testDetectChemistryProblems(self):
    m = Chem.MolFromSmiles('CFCc1cc1FC', sanitize=False)
    ps = Chem.DetectChemistryProblems(m)
    self.assertEqual(len(ps), 3)
    self.assertEqual([x.GetType() for x in ps],
                     ['AtomValenceException', 'AtomValenceException', 'KekulizeException'])
    self.assertEqual(ps[0].GetAtomIdx(), 1)
    self.assertEqual(ps[1].GetAtomIdx(), 6)
    self.assertEqual(ps[2].GetAtomIndices(), (3, 4, 5))

  def testGithub2611(self):
    mol = Chem.MolFromSmiles('ONCS.ONCS')
    for atom in mol.GetAtoms():
      atom.SetIsotope(atom.GetIdx())

    order1 = list(
      Chem.CanonicalRankAtomsInFragment(mol, atomsToUse=range(0, 4), breakTies=False,
                                        includeIsotopes=True))
    order2 = list(
      Chem.CanonicalRankAtomsInFragment(mol, atomsToUse=range(0, 8), breakTies=False,
                                        includeIsotopes=False))
    self.assertNotEqual(order1[:4], order2[4:])
    # ensure that the orders are ignored in the second batch
    self.assertEqual(order2[:4], order2[4:])

    for smi in ['ONCS.ONCS', 'F[C@@H](Br)[C@H](F)Cl']:
      mol = Chem.MolFromSmiles(smi)
      for atom in mol.GetAtoms():
        atom.SetIsotope(atom.GetIdx())

        for iso, chiral in [(True, True), (True, False), (False, True), (False, False)]:
          order1 = list(
            Chem.CanonicalRankAtomsInFragment(mol, atomsToUse=range(0, mol.GetNumAtoms()),
                                              bondsToUse=range(0,
                                                               mol.GetNumBonds()), breakTies=False,
                                              includeIsotopes=iso, includeChirality=chiral))
          order2 = list(
            Chem.CanonicalRankAtomsInFragment(mol, atomsToUse=range(0, mol.GetNumAtoms()),
                                              bondsToUse=range(0,
                                                               mol.GetNumBonds()), breakTies=True,
                                              includeIsotopes=iso, includeChirality=chiral))
          order3 = list(
            Chem.CanonicalRankAtoms(mol, breakTies=False, includeIsotopes=iso,
                                    includeChirality=chiral))
          order4 = list(
            Chem.CanonicalRankAtoms(mol, breakTies=True, includeIsotopes=iso,
                                    includeChirality=chiral))
          self.assertEqual(order1, order3)
          self.assertEqual(order2, order4)

  def testSetBondStereoFromDirections(self):
    m1 = Chem.MolFromMolBlock(
      '''
  Mrv1810 10141909482D

  4  3  0  0  0  0            999 V2000
    3.3412   -2.9968    0.0000 C   0  0  0  0  0  0  0  0  0  0  0  0
    2.5162   -2.9968    0.0000 C   0  0  0  0  0  0  0  0  0  0  0  0
    2.1037   -3.7112    0.0000 C   0  0  0  0  0  0  0  0  0  0  0  0
    3.7537   -2.2823    0.0000 C   0  0  0  0  0  0  0  0  0  0  0  0
  1  2  2  0  0  0  0
  2  3  1  0  0  0  0
  1  4  1  0  0  0  0
M  END
''', sanitize=False)
    self.assertEqual(m1.GetBondBetweenAtoms(0, 1).GetBondType(), Chem.BondType.DOUBLE)
    self.assertEqual(m1.GetBondBetweenAtoms(0, 1).GetStereo(), Chem.BondStereo.STEREONONE)
    Chem.SetBondStereoFromDirections(m1)
    self.assertEqual(m1.GetBondBetweenAtoms(0, 1).GetStereo(), Chem.BondStereo.STEREOTRANS)

    m2 = Chem.MolFromMolBlock(
      '''
  Mrv1810 10141909542D

  4  3  0  0  0  0            999 V2000
    3.4745   -5.2424    0.0000 C   0  0  0  0  0  0  0  0  0  0  0  0
    2.6495   -5.2424    0.0000 C   0  0  0  0  0  0  0  0  0  0  0  0
    2.2370   -5.9569    0.0000 C   0  0  0  0  0  0  0  0  0  0  0  0
    3.8870   -5.9569    0.0000 C   0  0  0  0  0  0  0  0  0  0  0  0
  1  2  2  0  0  0  0
  2  3  1  0  0  0  0
  1  4  1  0  0  0  0
M  END
''', sanitize=False)
    self.assertEqual(m2.GetBondBetweenAtoms(0, 1).GetBondType(), Chem.BondType.DOUBLE)
    self.assertEqual(m2.GetBondBetweenAtoms(0, 1).GetStereo(), Chem.BondStereo.STEREONONE)
    Chem.SetBondStereoFromDirections(m2)
    self.assertEqual(m2.GetBondBetweenAtoms(0, 1).GetStereo(), Chem.BondStereo.STEREOCIS)

  def testSetBondDirFromStereo(self):
    m1 = Chem.MolFromSmiles('CC=CC')
    m1.GetBondWithIdx(1).SetStereoAtoms(0, 3)
    m1.GetBondWithIdx(1).SetStereo(Chem.BondStereo.STEREOCIS)
    Chem.SetDoubleBondNeighborDirections(m1)
    self.assertEqual(Chem.MolToSmiles(m1), r"C/C=C\C")
    self.assertEqual(m1.GetBondWithIdx(0).GetBondDir(), Chem.BondDir.ENDUPRIGHT)
    self.assertEqual(m1.GetBondWithIdx(2).GetBondDir(), Chem.BondDir.ENDDOWNRIGHT)

  def testAssignChiralTypesFromMolParity(self):

    class TestAssignChiralTypesFromMolParity:

      class BondDef:

        def __init__(self, bi, ei, t):
          self.beginIdx = bi
          self.endIdx = ei
          self.type = t

      def __init__(self, mol, parent):
        self.parent = parent
        self.parityMap = {
          Chem.ChiralType.CHI_TETRAHEDRAL_CW: 1,
          Chem.ChiralType.CHI_TETRAHEDRAL_CCW: 2,
          Chem.ChiralType.CHI_UNSPECIFIED: 0,
          Chem.ChiralType.CHI_OTHER: 0
        }
        self.d_rwMol = Chem.RWMol(mol)
        self.assignMolParity()
        self.fillBondDefVect()
        Chem.AssignAtomChiralTagsFromMolParity(self.d_rwMol)
        self.d_refSmiles = Chem.MolToSmiles(self.d_rwMol)
        self.heapPermutation()

      def assignMolParity(self):
        Chem.AssignAtomChiralTagsFromStructure(self.d_rwMol)
        for a in self.d_rwMol.GetAtoms():
          parity = self.parityMap[a.GetChiralTag()]
          a.SetIntProp("molParity", parity)
          a.SetChiralTag(Chem.ChiralType.CHI_UNSPECIFIED)

      def fillBondDefVect(self):
        self.d_bondDefVect = [
          self.BondDef(b.GetBeginAtomIdx(), b.GetEndAtomIdx(), b.GetBondType())
          for b in self.d_rwMol.GetBonds()
        ]

      def stripBonds(self):
        for i in reversed(range(self.d_rwMol.GetNumBonds())):
          b = self.d_rwMol.GetBondWithIdx(i)
          self.d_rwMol.RemoveBond(b.GetBeginAtomIdx(), b.GetEndAtomIdx())

      def addBonds(self):
        [
          self.d_rwMol.AddBond(bondDef.beginIdx, bondDef.endIdx, bondDef.type)
          for bondDef in self.d_bondDefVect
        ]

      def checkBondPermutation(self):
        self.stripBonds()
        self.addBonds()
        Chem.SanitizeMol(self.d_rwMol)
        Chem.AssignAtomChiralTagsFromMolParity(self.d_rwMol)
        self.parent.assertEqual(Chem.MolToSmiles(self.d_rwMol), self.d_refSmiles)

      def heapPermutation(self, s=0):
        # if size becomes 1 the permutation is ready to use
        if (s == 0):
          s = len(self.d_bondDefVect)
        if (s == 1):
          self.checkBondPermutation()
          return
        for i in range(s):
          self.heapPermutation(s - 1)
          # if size is odd, swap first and last element
          j = 0 if (s % 2 == 1) else i
          self.d_bondDefVect[j], self.d_bondDefVect[s - 1] = \
            self.d_bondDefVect[s - 1], self.d_bondDefVect[j]

    molb = """
     RDKit          3D

  6  5  0  0  1  0  0  0  0  0999 V2000
   -2.9747    1.7234    0.0753 C   0  0  0  0  0  0  0  0  0  0  0  0
   -1.4586    1.4435    0.1253 C   0  0  0  0  0  0  0  0  0  0  0  0
   -3.5885    2.6215    1.4893 Cl  0  0  0  0  0  0  0  0  0  0  0  0
   -3.7306    0.3885   -0.0148 C   0  0  0  0  0  0  0  0  0  0  0  0
   -0.3395    3.0471    0.1580 Br  0  0  0  0  0  0  0  0  0  0  0  0
   -1.1574    0.7125    1.2684 F   0  0  0  0  0  0  0  0  0  0  0  0
  1  2  1  0
  1  3  1  0
  1  4  1  0
  2  5  1  0
  2  6  1  0
M  END
"""
    m = Chem.RWMol(Chem.MolFromMolBlock(molb, sanitize=True, removeHs=False))
    self.assertIsNotNone(m)
    TestAssignChiralTypesFromMolParity(m, self)

  def testCXSMILESErrors(self):
    smi = "CCC |FAILURE|"
    ps = Chem.SmilesParserParams()
    ps.strictCXSMILES = False
    m = Chem.MolFromSmiles(smi, ps)
    self.assertTrue(m is not None)
    self.assertEqual(m.GetNumAtoms(), 3)

  def testRemoveHsParams(self):
    smips = Chem.SmilesParserParams()
    smips.removeHs = False

    m = Chem.MolFromSmiles('F.[H]', smips)
    ps = Chem.RemoveHsParameters()
    m = Chem.RemoveHs(m, ps)
    self.assertEqual(m.GetNumAtoms(), 2)
    ps.removeDegreeZero = True
    m = Chem.RemoveHs(m, ps)
    self.assertEqual(m.GetNumAtoms(), 1)

    m = Chem.MolFromSmiles('F[H-]F', smips)
    ps = Chem.RemoveHsParameters()
    m = Chem.RemoveHs(m, ps)
    self.assertEqual(m.GetNumAtoms(), 3)
    m = Chem.MolFromSmiles('F[H-]F', smips)
    ps.removeHigherDegrees = True
    m = Chem.RemoveHs(m, ps)
    self.assertEqual(m.GetNumAtoms(), 2)

    m = Chem.MolFromSmiles('[H][H]', smips)
    ps = Chem.RemoveHsParameters()
    m = Chem.RemoveHs(m, ps)
    self.assertEqual(m.GetNumAtoms(), 2)
    m = Chem.MolFromSmiles('[H][H]', smips)
    ps.removeOnlyHNeighbors = True
    m = Chem.RemoveHs(m, ps)
    self.assertEqual(m.GetNumAtoms(), 0)

    m = Chem.MolFromSmiles('F[2H]', smips)
    ps = Chem.RemoveHsParameters()
    m = Chem.RemoveHs(m, ps)
    self.assertEqual(m.GetNumAtoms(), 2)
    m = Chem.MolFromSmiles('F[2H]', smips)
    ps.removeIsotopes = True
    m = Chem.RemoveHs(m, ps)
    self.assertEqual(m.GetNumAtoms(), 1)

    m = Chem.MolFromSmiles('c1c(C([2H])([2H])F)cccc1', smips)
    ps = Chem.RemoveHsParameters()
    m_noh = Chem.RemoveHs(m, ps)
    self.assertEqual(m_noh.GetNumAtoms(), m.GetNumAtoms())
    ps.removeAndTrackIsotopes = True
    m_noh = Chem.RemoveHs(m, ps)
    self.assertEqual(m_noh.GetNumAtoms(), m.GetNumAtoms() - 2)
    self.assertTrue(m_noh.GetAtomWithIdx(2).HasProp("_isotopicHs"))
    self.assertEqual(tuple(m_noh.GetAtomWithIdx(2).GetPropsAsDict().get("_isotopicHs")), (2, 2))
    m_h = Chem.AddHs(m_noh)
    self.assertFalse(m_h.GetAtomWithIdx(2).HasProp("_isotopicHs"))
    self.assertEqual(
      sum([
        1 for nbr in m_h.GetAtomWithIdx(2).GetNeighbors()
        if (nbr.GetAtomicNum() == 1 and nbr.GetIsotope())
      ]), 2)

    m = Chem.MolFromSmiles('*[H]', smips)
    ps = Chem.RemoveHsParameters()
    m = Chem.RemoveHs(m, ps)
    self.assertEqual(m.GetNumAtoms(), 2)
    m = Chem.MolFromSmiles('*[H]', smips)
    ps.removeDummyNeighbors = True
    m = Chem.RemoveHs(m, ps)
    self.assertEqual(m.GetNumAtoms(), 1)

    m = Chem.MolFromSmiles('F/C=N/[H]', smips)
    ps = Chem.RemoveHsParameters()
    m = Chem.RemoveHs(m, ps)
    self.assertEqual(m.GetNumAtoms(), 4)
    m = Chem.MolFromSmiles('F/C=N/[H]', smips)
    ps.removeDefiningBondStereo = True
    m = Chem.RemoveHs(m, ps)
    self.assertEqual(m.GetNumAtoms(), 3)

    m = Chem.MolFromSmiles('FC([H])(O)Cl', smips)
    m.GetBondBetweenAtoms(1, 2).SetBondDir(Chem.BondDir.BEGINWEDGE)
    ps = Chem.RemoveHsParameters()
    m = Chem.RemoveHs(m, ps)
    self.assertEqual(m.GetNumAtoms(), 4)
    m = Chem.MolFromSmiles('FC([H])(O)Cl', smips)
    m.GetBondBetweenAtoms(1, 2).SetBondDir(Chem.BondDir.BEGINWEDGE)
    ps.removeWithWedgedBond = False
    m = Chem.RemoveHs(m, ps)
    self.assertEqual(m.GetNumAtoms(), 5)

    m = Chem.MolFromSmarts('F[#1]')
    ps = Chem.RemoveHsParameters()
    m = Chem.RemoveHs(m, ps)
    self.assertEqual(m.GetNumAtoms(), 2)
    m = Chem.MolFromSmarts('F[#1]')
    ps.removeWithQuery = True
    m = Chem.RemoveHs(m, ps)
    self.assertEqual(m.GetNumAtoms(), 1)

    m = Chem.MolFromSmiles('[C@]12([H])CCC1CO2.[H+].F[H-]F.[H][H].[H]*.F/C=C/[H]')
    m = Chem.RemoveAllHs(m)
    for at in m.GetAtoms():
      self.assertNotEqual(at.GetAtomicNum(), 1)

  def testPickleCoordsAsDouble(self):
    import pickle
    m = Chem.MolFromSmiles('C')
    test_num = 1e50
    conf = Chem.Conformer(1)
    conf.SetAtomPosition(0, (test_num, 0.0, 0.0))
    m.AddConformer(conf)

    opts = Chem.GetDefaultPickleProperties()
    Chem.SetDefaultPickleProperties(Chem.PropertyPickleOptions.NoProps)
    self.assertNotEqual(pickle.loads(pickle.dumps(m)).GetConformer().GetAtomPosition(0).x, test_num)

    try:
      Chem.SetDefaultPickleProperties(Chem.PropertyPickleOptions.CoordsAsDouble)
      self.assertEqual(pickle.loads(pickle.dumps(m)).GetConformer().GetAtomPosition(0).x, test_num)
    finally:
      Chem.SetDefaultPickleProperties(opts)

  def testCustomSubstructMatchCheck(self):

    def accept_none(mol, vect):
      return False

    def accept_all(mol, vect):
      return True

    def accept_large(mol, vect):
      return sum(vect) > 5

    m = Chem.MolFromSmiles('CCOCC')
    p = Chem.MolFromSmiles('CCO')
    ps = Chem.SubstructMatchParameters()
    self.assertEqual(len(m.GetSubstructMatches(p, ps)), 2)

    ps.setExtraFinalCheck(accept_none)
    self.assertEqual(len(m.GetSubstructMatches(p, ps)), 0)
    self.assertEqual(len(m.GetSubstructMatch(p, ps)), 0)
    self.assertFalse(m.HasSubstructMatch(p, ps))

    ps.setExtraFinalCheck(accept_all)
    self.assertEqual(len(m.GetSubstructMatches(p, ps)), 2)
    self.assertEqual(len(m.GetSubstructMatch(p, ps)), 3)
    self.assertTrue(m.HasSubstructMatch(p, ps))

    ps.setExtraFinalCheck(accept_large)
    self.assertEqual(len(m.GetSubstructMatches(p, ps)), 1)
    self.assertEqual(len(m.GetSubstructMatch(p, ps)), 3)
    self.assertTrue(m.HasSubstructMatch(p, ps))

  def testMostSubstitutedCoreMatch(self):
    core = Chem.MolFromSmarts("[*:1]c1cc([*:2])ccc1[*:3]")
    orthoMeta = Chem.MolFromSmiles("c1ccc(-c2ccc(-c3ccccc3)c(-c3ccccc3)c2)cc1")
    ortho = Chem.MolFromSmiles("c1ccc(-c2ccccc2-c2ccccc2)cc1")
    meta = Chem.MolFromSmiles("c1ccc(-c2cccc(-c3ccccc3)c2)cc1")
    biphenyl = Chem.MolFromSmiles("c1ccccc1-c1ccccc1")
    phenyl = Chem.MolFromSmiles("c1ccccc1")

    def numHsMatchingDummies(mol, core, match):
      return sum([
        1 for qi, ai in enumerate(match) if core.GetAtomWithIdx(qi).GetAtomicNum() == 0
        and mol.GetAtomWithIdx(ai).GetAtomicNum() == 1
      ])

    for mol, res in ((orthoMeta, 0), (ortho, 1), (meta, 1), (biphenyl, 2), (phenyl, 3)):
      mol = Chem.AddHs(mol)
      matches = mol.GetSubstructMatches(core)
      bestMatch = Chem.GetMostSubstitutedCoreMatch(mol, core, matches)
      self.assertEqual(numHsMatchingDummies(mol, core, bestMatch), res)
      ctrlCounts = sorted([numHsMatchingDummies(mol, core, match) for match in matches])
      sortedCounts = [
        numHsMatchingDummies(mol, core, match)
        for match in Chem.SortMatchesByDegreeOfCoreSubstitution(mol, core, matches)
      ]
      self.assertEqual(len(ctrlCounts), len(sortedCounts))
      self.assertTrue(all(ctrl == sortedCounts[i] for i, ctrl in enumerate(ctrlCounts)))
    with self.assertRaises(ValueError):
      Chem.GetMostSubstitutedCoreMatch(orthoMeta, core, [])
    with self.assertRaises(ValueError):
      Chem.SortMatchesByDegreeOfCoreSubstitution(orthoMeta, core, [])

  def testSetCoordsTerminalAtom(self):
    mol = Chem.MolFromMolBlock("""
     RDKit          2D

  6  6  0  0  0  0  0  0  0  0999 V2000
    1.5000    0.0000    0.0000 C   0  0  0  0  0  0  0  0  0  0  0  0
    0.7500   -1.2990    0.0000 C   0  0  0  0  0  0  0  0  0  0  0  0
   -0.7500   -1.2990    0.0000 C   0  0  0  0  0  0  0  0  0  0  0  0
   -1.5000    0.0000    0.0000 C   0  0  0  0  0  0  0  0  0  0  0  0
   -0.7500    1.2990    0.0000 C   0  0  0  0  0  0  0  0  0  0  0  0
    0.7500    1.2990    0.0000 C   0  0  0  0  0  0  0  0  0  0  0  0
  1  2  2  0
  2  3  1  0
  3  4  2  0
  4  5  1  0
  5  6  2  0
  6  1  1  0
M  END
""")
    mol = Chem.RWMol(mol)
    atom = Chem.Atom(0)
    idx = mol.AddAtom(atom)
    mol.AddBond(idx, 0)
    Chem.SetTerminalAtomCoords(mol, idx, 0)
    coord = mol.GetConformer().GetAtomPosition(idx)
    self.assertAlmostEqual(coord.x, 2.5, 2)
    self.assertAlmostEqual(coord.y, 0, 2)
    self.assertAlmostEqual(coord.z, 0, 2)

  def testSuppliersReadingDirectories(self):
    # this is an odd one, basically we need to check that we don't hang
    #  which is pretty much a bad test in my opinion, but YMMV
    d = tempfile.mkdtemp()
    self.assertTrue(os.path.exists(d))

    for supplier in [
        Chem.SmilesMolSupplier,
        Chem.SDMolSupplier,
        Chem.TDTMolSupplier,
        #Chem.CompressedSDMolSupplier,
    ]:
      print("supplier:", supplier)
      with self.assertRaises(OSError):
        suppl = supplier(d)
    if hasattr(Chem, 'MaeMolSupplier'):
      with self.assertRaises(OSError):
        suppl = Chem.MaeMolSupplier(d)
    os.rmdir(d)

  def testRandomSmilesVect(self):
    m = Chem.MolFromSmiles("C1OCC1N(CO)(Cc1ccccc1NCCl)")
    v = Chem.MolToRandomSmilesVect(m, 5, randomSeed=0xf00d)
    self.assertEqual(v, [
      "c1cc(CN(C2COC2)CO)c(cc1)NCCl", "N(CCl)c1c(CN(C2COC2)CO)cccc1", "N(CCl)c1ccccc1CN(C1COC1)CO",
      "OCN(Cc1ccccc1NCCl)C1COC1", "C(N(C1COC1)Cc1c(cccc1)NCCl)O"
    ])

    v = Chem.MolToRandomSmilesVect(m, 5, randomSeed=0xf00d, allHsExplicit=True)
    self.assertEqual(v, [
      "[cH]1[cH][c]([CH2][N]([CH]2[CH2][O][CH2]2)[CH2][OH])[c]([cH][cH]1)[NH][CH2][Cl]",
      "[NH]([CH2][Cl])[c]1[c]([CH2][N]([CH]2[CH2][O][CH2]2)[CH2][OH])[cH][cH][cH][cH]1",
      "[NH]([CH2][Cl])[c]1[cH][cH][cH][cH][c]1[CH2][N]([CH]1[CH2][O][CH2]1)[CH2][OH]",
      "[OH][CH2][N]([CH2][c]1[cH][cH][cH][cH][c]1[NH][CH2][Cl])[CH]1[CH2][O][CH2]1",
      "[CH2]([N]([CH]1[CH2][O][CH2]1)[CH2][c]1[c]([cH][cH][cH][cH]1)[NH][CH2][Cl])[OH]"
    ])

  def testGithub3198(self):

    ps = Chem.SmilesParserParams()
    ps.removeHs = False
    m = Chem.MolFromSmiles('[H]OC(F).[Na]', ps)

    qa = rdqueries.AAtomQueryAtom()
    self.assertEqual(tuple(x.GetIdx() for x in m.GetAtomsMatchingQuery(qa)), (1, 2, 3, 4))

    qa = rdqueries.AHAtomQueryAtom()
    self.assertEqual(tuple(x.GetIdx() for x in m.GetAtomsMatchingQuery(qa)), (0, 1, 2, 3, 4))

    qa = rdqueries.QAtomQueryAtom()
    self.assertEqual(tuple(x.GetIdx() for x in m.GetAtomsMatchingQuery(qa)), (1, 3, 4))

    qa = rdqueries.QHAtomQueryAtom()
    self.assertEqual(tuple(x.GetIdx() for x in m.GetAtomsMatchingQuery(qa)), (0, 1, 3, 4))

    qa = rdqueries.XAtomQueryAtom()
    self.assertEqual(tuple(x.GetIdx() for x in m.GetAtomsMatchingQuery(qa)), (3, ))

    qa = rdqueries.XHAtomQueryAtom()
    self.assertEqual(tuple(x.GetIdx() for x in m.GetAtomsMatchingQuery(qa)), (0, 3))

    qa = rdqueries.MAtomQueryAtom()
    self.assertEqual(tuple(x.GetIdx() for x in m.GetAtomsMatchingQuery(qa)), (4, ))

    qa = rdqueries.MHAtomQueryAtom()
    self.assertEqual(tuple(x.GetIdx() for x in m.GetAtomsMatchingQuery(qa)), (0, 4))

  def testAdjustQueryPropertiesFiveRings(self):
    mol = Chem.MolFromSmiles('c1cc[nH]c1')
    nops = Chem.AdjustQueryParameters.NoAdjustments()
    nmol = Chem.AdjustQueryProperties(mol, nops)
    self.assertEqual(Chem.MolToSmarts(nmol), "[#6]1:[#6]:[#6]:[#7H]:[#6]:1")

    nops.adjustConjugatedFiveRings = True
    nmol = Chem.AdjustQueryProperties(mol, nops)
    self.assertEqual(Chem.MolToSmarts(nmol), "[#6]1-,=,:[#6]-,=,:[#6]-,=,:[#7H]-,=,:[#6]-,=,:1")

  def testFindPotentialStereo(self):
    mol = Chem.MolFromSmiles('C[C@H](F)C=CC')
    si = Chem.FindPotentialStereo(mol)
    self.assertEqual(len(si), 2)
    self.assertEqual(si[0].type, Chem.StereoType.Atom_Tetrahedral)
    self.assertEqual(si[0].specified, Chem.StereoSpecified.Specified)
    self.assertEqual(si[0].centeredOn, 1)
    self.assertEqual(si[0].descriptor, Chem.StereoDescriptor.Tet_CCW)
    self.assertEqual(list(si[0].controllingAtoms), [0, 2, 3])
    self.assertEqual(si[1].type, Chem.StereoType.Bond_Double)
    self.assertEqual(si[1].specified, Chem.StereoSpecified.Unspecified)
    self.assertEqual(si[1].centeredOn, 3)
    self.assertEqual(si[1].descriptor, Chem.StereoDescriptor.NoValue)
    self.assertEqual(list(si[1].controllingAtoms),
                     [1, Chem.StereoInfo.NOATOM, 5, Chem.StereoInfo.NOATOM])

  def testNewFindMolChiralCenters(self):
    mol = Chem.MolFromSmiles('C[C@H](F)C=CC(F)Cl')
    ctrs = Chem.FindMolChiralCenters(mol, useLegacyImplementation=False)
    self.assertEqual(len(ctrs), 1)
    self.assertEqual(ctrs, [(1, 'S')])
    ctrs = Chem.FindMolChiralCenters(mol, useLegacyImplementation=False, includeCIP=False)
    self.assertEqual(len(ctrs), 1)
    self.assertEqual(ctrs, [(1, 'Tet_CCW')])
    ctrs = Chem.FindMolChiralCenters(mol, useLegacyImplementation=False, includeUnassigned=True,
                                     includeCIP=False)
    self.assertEqual(len(ctrs), 2)
    self.assertEqual(ctrs, [(1, 'Tet_CCW'), (5, '?')])
    ctrs = Chem.FindMolChiralCenters(mol, useLegacyImplementation=False, includeUnassigned=True,
                                     includeCIP=True)
    self.assertEqual(len(ctrs), 2)
    self.assertEqual(ctrs, [(1, 'S'), (5, '?')])

  def testMolFromPNG(self):
    fileN = os.path.join(RDConfig.RDBaseDir, 'Code', 'GraphMol', 'FileParsers', 'test_data',
                         'colchicine.png')
    mol = Chem.MolFromPNGFile(fileN)
    self.assertIsNotNone(mol)
    self.assertEqual(mol.GetNumAtoms(), 29)

    with open(fileN, 'rb') as inf:
      d = inf.read()
    mol = Chem.MolFromPNGString(d)
    self.assertIsNotNone(mol)
    self.assertEqual(mol.GetNumAtoms(), 29)

  def testMolToPNG(self):
    fileN = os.path.join(RDConfig.RDBaseDir, 'Code', 'GraphMol', 'FileParsers', 'test_data',
                         'colchicine.no_metadata.png')

    with open(fileN, 'rb') as inf:
      d = inf.read()
    mol = Chem.MolFromSmiles("COc1cc2c(c(OC)c1OC)-c1ccc(OC)c(=O)cc1[C@@H](NC(C)=O)CC2")
    self.assertIsNotNone(mol)
    self.assertEqual(mol.GetNumAtoms(), 29)

    nd = Chem.MolMetadataToPNGString(mol, d)
    mol = Chem.MolFromPNGString(nd)
    self.assertIsNotNone(mol)
    self.assertEqual(mol.GetNumAtoms(), 29)

    nd = Chem.MolMetadataToPNGFile(mol, fileN)
    mol = Chem.MolFromPNGString(nd)
    self.assertIsNotNone(mol)
    self.assertEqual(mol.GetNumAtoms(), 29)

  def testMolsFromPNG(self):
    refMols = [Chem.MolFromSmiles(x) for x in ('c1ccccc1', 'CCO', 'CC(=O)O', 'c1ccccn1')]
    fileN = os.path.join(RDConfig.RDBaseDir, 'Code', 'GraphMol', 'FileParsers', 'test_data',
                         'multiple_mols.png')
    mols = Chem.MolsFromPNGFile(fileN)
    self.assertEqual(len(mols), len(refMols))
    for mol, refMol in zip(mols, refMols):
      self.assertEqual(Chem.MolToSmiles(mol), Chem.MolToSmiles(refMol))

  def testMetadataToPNG(self):
    fileN = os.path.join(RDConfig.RDBaseDir, 'Code', 'GraphMol', 'FileParsers', 'test_data',
                         'colchicine.png')

    with open(fileN, 'rb') as inf:
      d = inf.read()
    mol = Chem.MolFromPNGString(d)
    nd = Chem.MolMetadataToPNGString(mol, d)
    vals = {'foo': '1', 'bar': '2'}
    nd = Chem.AddMetadataToPNGString(vals, nd)
    nvals = Chem.MetadataFromPNGString(nd)
    self.assertTrue('foo' in nvals)
    self.assertEqual(nvals['foo'], b'1')
    self.assertTrue('bar' in nvals)
    self.assertEqual(nvals['bar'], b'2')

    nd = Chem.AddMetadataToPNGFile(vals, fileN)
    nvals = Chem.MetadataFromPNGString(nd)
    self.assertTrue('foo' in nvals)
    self.assertEqual(nvals['foo'], b'1')
    self.assertTrue('bar' in nvals)
    self.assertEqual(nvals['bar'], b'2')

    vals = {'foo': 1, 'bar': '2'}
    with self.assertRaises(TypeError):
      nd = Chem.AddMetadataToPNGString(vals, d)

  def test_github3403(self):
    core1 = "[$(C-!@[a])](=O)(Cl)"
    sma = Chem.MolFromSmarts(core1)

    m = Chem.MolFromSmiles("c1ccccc1C(=O)Cl")
    self.assertFalse(m.HasSubstructMatch(sma, recursionPossible=False))

    m = Chem.MolFromSmiles("c1ccccc1C(=O)Cl")
    self.assertTrue(m.HasSubstructMatch(sma))

    m = Chem.MolFromSmiles("c1ccccc1C(=O)Cl")
    self.assertFalse(m.HasSubstructMatch(sma, recursionPossible=False))

  def test_github3517(self):
    fileN = os.path.join(RDConfig.RDBaseDir, 'Code', 'GraphMol', 'FileParsers', 'test_data',
                         'NCI_aids_few.sdf')
    sdSup = Chem.SDMolSupplier(fileN)
    mols_list = list(sdSup)
    mols_list_compr = [m for m in sdSup]
    self.assertEqual(len(mols_list), len(mols_list_compr))

  def test_github3492(self):

    def read_smile(s):
      m = Chem.MolFromSmiles(s)
      rdkit.Chem.rdDepictor.Compute2DCoords(m)
      return m

    def sq_dist(a, b):
      ab = [a[i] - b[i] for i, _ in enumerate(a)]
      return sum([d * d for d in ab])

    self.assertIsNotNone(Chem.MolFromSmiles("OCCN").GetAtoms()[0].GetOwningMol())
    self.assertEqual([Chem.MolFromSmiles("OCCN").GetAtoms()[i].GetAtomicNum() for i in range(4)],
                     [8, 6, 6, 7])
    self.assertIsNotNone(Chem.MolFromSmiles("O=CCC=N").GetBonds()[0].GetOwningMol())
    self.assertEqual(
      [Chem.MolFromSmiles("O=CCC=N").GetBonds()[i].GetBondType() for i in range(4)],
      [Chem.BondType.DOUBLE, Chem.BondType.SINGLE, Chem.BondType.SINGLE, Chem.BondType.DOUBLE])
    self.assertIsNotNone(read_smile("CCC").GetConformers()[0].GetOwningMol())
    pos = read_smile("CCC").GetConformers()[0].GetPositions()
    self.assertAlmostEqual(sq_dist(pos[0], pos[1]), sq_dist(pos[1], pos[2]))

  def test_github3553(self):
    fileN = os.path.join(RDConfig.RDBaseDir, 'Code', 'GraphMol', 'Wrap', 'test_data',
                         'github3553.sdf')
    sdSup = Chem.SDMolSupplier(fileN)
    for mol in sdSup:
      pval = mol.GetProp('boiling.point.predicted')
      sio = StringIO()
      w = Chem.SDWriter(sio)
      w.SetKekulize(True)
      w.SetForceV3000(True)
      w.write(mol)
      w.flush()
      txt = sio.getvalue()
      self.assertTrue(pval in txt)

  def test_github1631(self):
    fileN = os.path.join(RDConfig.RDBaseDir, 'Code', 'GraphMol', 'FileParsers', 'test_data',
                         '1CRN.pdb')

    m = Chem.MolFromPDBFile(fileN)
    info = m.GetAtomWithIdx(0).GetPDBResidueInfo()
    self.assertEqual(info.GetName(), " N  ")
    self.assertEqual(info.GetResidueName(), "THR")
    self.assertAlmostEqual(info.GetTempFactor(), 13.79, 2)

    m2 = Chem.MolFromSmiles('CC(C(C(=O)O)N)O')
    self.assertTrue(m2.GetAtomWithIdx(6).GetPDBResidueInfo() is None)
    m2.GetAtomWithIdx(6).SetPDBResidueInfo(info)
    info2 = m2.GetAtomWithIdx(6).GetPDBResidueInfo()
    self.assertEqual(info2.GetName(), " N  ")
    self.assertEqual(info2.GetResidueName(), "THR")
    self.assertAlmostEqual(info2.GetTempFactor(), 13.79, 2)

  def testMolzip(self):
    tests = [["C[*:1]", "N[*:1]", "CN", Chem.MolzipParams()]]
    for a, b, res, params in tests:
      self.assertEqual(
        Chem.CanonSmiles(res),
        Chem.MolToSmiles(Chem.molzip(Chem.MolFromSmiles(a), Chem.MolFromSmiles(b), params)))

    # multiple arg test
    a = Chem.MolFromSmiles('C=C[1*]')
    b = Chem.MolFromSmiles('O/C=N/[1*]')
    p = Chem.MolzipParams()
    p.label = Chem.MolzipLabel.Isotope
    c = Chem.molzip(a, b, p)
    self.assertEqual(Chem.MolToSmiles(c), 'C=C/N=C/O')

    # single argument test
    a = Chem.MolFromSmiles('C=C[1*].O/C=N/[1*]')
    p = Chem.MolzipParams()
    p.label = Chem.MolzipLabel.Isotope
    c = Chem.molzip(a, p)
    self.assertEqual(Chem.MolToSmiles(c), 'C=C/N=C/O')

    a = Chem.MolFromSmiles("[C@H]([Xe])(F)([V])")
    b = Chem.MolFromSmiles("[Xe]N.[V]I")
    p = Chem.MolzipParams()
    p.label = Chem.MolzipLabel.AtomType
    p.setAtomSymbols(["Xe", "V"])
    c = Chem.molzip(a, b, p)
    self.assertEqual(Chem.MolToSmiles(c), "N[C@@H](F)I")

    a = Chem.MolFromSmiles("C(=[*:1])N")
    b = Chem.MolFromSmiles("[*:1]-N=C")
    p = Chem.MolzipParams()
    p.enforceValenceRules = False
    c = Chem.molzip(a, b, p)

  def testContextManagers(self):
    from rdkit import RDLogger
    RDLogger.DisableLog('rdApp.*')
    fileN = os.path.join(RDConfig.RDBaseDir, 'Code', 'GraphMol', 'Wrap', 'test_data',
                         'github3553.sdf')
    with Chem.SDMolSupplier(fileN) as suppl:
      mols = [x for x in suppl if x is not None]
    sio = StringIO()
    with Chem.SDWriter(sio) as w:
      for m in mols:
        w.write(m)
    txt = sio.getvalue()
    self.assertEqual(txt.count('$$$$'), len(mols))
    with self.assertRaises(RuntimeError):
      w.write(mols[0])

    with Chem.ForwardSDMolSupplier(fileN) as suppl:
      mols = [x for x in suppl if x is not None]

    fileN = os.path.join(RDConfig.RDBaseDir, 'Code', 'GraphMol', 'FileParsers', 'test_data',
                         'first_200.tpsa.csv')
    with Chem.SmilesMolSupplier(fileN, ",", 0, -1) as suppl:
      ms = [x for x in suppl if x is not None]

    sio = StringIO()
    with Chem.SmilesWriter(sio) as w:
      for m in mols:
        w.write(m)
    txt = sio.getvalue()
    self.assertEqual(txt.count('\n'), len(mols) + 1)
    with self.assertRaises(RuntimeError):
      w.write(mols[0])

    data = """$SMI<Cc1nnc(N)nc1C>
CAS<17584-12-2>
|
$SMI<Cc1n[nH]c(=O)nc1N>
CAS<~>
|
$SMI<Cc1n[nH]c(=O)[nH]c1=O>
CAS<932-53-6>
|
$SMI<Cc1nnc(NN)nc1O>
CAS<~>
|"""
    with Chem.TDTMolSupplier() as suppl:
      suppl.SetData(data, "CAS")
      ms = [x for x in suppl if x is not None]
    sio = StringIO()
    with Chem.TDTWriter(sio) as w:
      for m in mols:
        w.write(m)
    txt = sio.getvalue()
    self.assertEqual(txt.count('$SMI'), len(mols))
    with self.assertRaises(RuntimeError):
      w.write(mols[0])

    fileN = os.path.join(RDConfig.RDBaseDir, 'Code', 'GraphMol', 'FileParsers', 'test_data',
                         '1CRN.pdb')
    m = Chem.MolFromPDBFile(fileN)
    mols = [m, m]
    sio = StringIO()
    with Chem.PDBWriter(sio) as w:
      for m in mols:
        w.write(m)
    txt = sio.getvalue()
    self.assertEqual(txt.count('COMPND    CRAMBIN'), len(mols))
    with self.assertRaises(RuntimeError):
      w.write(mols[0])

    if hasattr(Chem, 'MaeMolSupplier'):
      fileN = os.path.join(RDConfig.RDBaseDir, 'Code', 'GraphMol', 'FileParsers', 'test_data',
                           'NCI_aids_few.mae')
      with Chem.MaeMolSupplier(fileN) as suppl:
        ms = [x for x in suppl if x is not None]

    RDLogger.EnableLog('rdApp.*')

  def testInsertMol(self):
    m = Chem.MolFromSmiles("CNO")
    m2 = Chem.MolFromSmiles("c1ccccc1")
    m3 = Chem.MolFromSmiles("C1CC1")

    rwmol = Chem.RWMol(m)
    rwmol.InsertMol(m2)
    rwmol.InsertMol(m3)
    self.assertEqual(Chem.MolToSmiles(rwmol), Chem.CanonSmiles("CNO.c1ccccc1.C1CC1"))

  def testBatchEdits(self):
    mol = Chem.MolFromSmiles("C1CCCO1")

    for rwmol in [Chem.EditableMol(mol), Chem.RWMol(mol)]:
      rwmol.BeginBatchEdit()
      rwmol.RemoveAtom(2)
      rwmol.RemoveAtom(3)
      rwmol.CommitBatchEdit()
      nmol = rwmol.GetMol()
      self.assertEqual(Chem.MolToSmiles(nmol), "CCO")

    for rwmol in [Chem.EditableMol(mol), Chem.RWMol(mol)]:
      rwmol = Chem.EditableMol(mol)
      rwmol.BeginBatchEdit()
      rwmol.RemoveAtom(3)
      rwmol.RemoveBond(4, 0)
      rwmol.CommitBatchEdit()
      nmol = rwmol.GetMol()
      self.assertEqual(Chem.MolToSmiles(nmol), "CCC.O")

    for rwmol in [Chem.EditableMol(mol), Chem.RWMol(mol)]:
      rwmol.BeginBatchEdit()
      rwmol.RemoveAtom(2)
      rwmol.RemoveAtom(3)
      rwmol.RollbackBatchEdit()
      nmol = rwmol.GetMol()
      self.assertEqual(Chem.MolToSmiles(nmol), "C1CCOC1")

  def testBatchEditContextManager(self):
    mol = Chem.MolFromSmiles("C1CCCO1")
    with Chem.RWMol(mol) as rwmol:
      rwmol.RemoveAtom(2)
      rwmol.RemoveAtom(3)
      # make sure we haven't actually changed anything yet:
      self.assertEqual(rwmol.GetNumAtoms(), mol.GetNumAtoms())
    self.assertEqual(rwmol.GetNumAtoms(), mol.GetNumAtoms() - 2)

    # make sure no changes get made if we throw an exception
    try:
      with Chem.RWMol(mol) as rwmol:
        rwmol.RemoveAtom(2)
        rwmol.RemoveAtom(6)
    except Exception:
      pass
    self.assertEqual(rwmol.GetNumAtoms(), mol.GetNumAtoms())

  def testGithub4138(self):
    m = Chem.MolFromSmiles('C1CCCO1')
    q = Chem.MolFromSmarts('')
    self.assertFalse(m.HasSubstructMatch(q))
    self.assertEqual(m.GetSubstructMatch(q), ())
    self.assertEqual(m.GetSubstructMatches(q), ())

    m = Chem.MolFromSmiles('')
    q = Chem.MolFromSmarts('C')
    self.assertFalse(m.HasSubstructMatch(q))
    self.assertEqual(m.GetSubstructMatch(q), ())
    self.assertEqual(m.GetSubstructMatches(q), ())

  def testGithub4144(self):
    ''' the underlying problem with #4144 was that the
    includeRings argument could not be passed to ClearComputedProps()
    from Python. Make sure that's fixed
    '''
    m = Chem.MolFromSmiles('c1ccccc1')
    self.assertEqual(m.GetRingInfo().NumRings(), 1)
    m.ClearComputedProps(includeRings=False)
    self.assertEqual(m.GetRingInfo().NumRings(), 1)
    m.ClearComputedProps()
    with self.assertRaises(RuntimeError):
      m.GetRingInfo().NumRings()

  def testAddWavyBondsForStereoAny(self):
    m = Chem.MolFromSmiles('CC=CC')
    m.GetBondWithIdx(1).SetStereo(Chem.BondStereo.STEREOANY)
    m2 = Chem.Mol(m)
    Chem.AddWavyBondsForStereoAny(m2)
    self.assertEqual(m2.GetBondWithIdx(1).GetStereo(), Chem.BondStereo.STEREONONE)
    self.assertEqual(m2.GetBondWithIdx(0).GetBondDir(), Chem.BondDir.UNKNOWN)
    m2 = Chem.Mol(m)
    Chem.AddWavyBondsForStereoAny(m2, clearDoubleBondFlags=False)
    self.assertEqual(m2.GetBondWithIdx(1).GetStereo(), Chem.BondStereo.STEREOANY)
    self.assertEqual(m2.GetBondWithIdx(0).GetBondDir(), Chem.BondDir.UNKNOWN)

    m = Chem.MolFromSmiles("CC=CC=CC=CC")
    m.GetBondWithIdx(1).SetStereoAtoms(0, 3)
    m.GetBondWithIdx(1).SetStereo(Chem.BondStereo.STEREOCIS)
    m.GetBondWithIdx(3).SetStereo(Chem.BondStereo.STEREOANY)
    m.GetBondWithIdx(5).SetStereoAtoms(4, 7)
    m.GetBondWithIdx(5).SetStereo(Chem.BondStereo.STEREOCIS)
    m2 = Chem.Mol(m)
    Chem.AddWavyBondsForStereoAny(m2)
    self.assertEqual(m2.GetBondWithIdx(3).GetStereo(), Chem.BondStereo.STEREOANY)
    self.assertEqual(m2.GetBondWithIdx(0).GetBondDir(), Chem.BondDir.NONE)

    Chem.AddWavyBondsForStereoAny(
      m2, addWhenImpossible=Chem.StereoBondThresholds.DBL_BOND_SPECIFIED_STEREO)
    self.assertEqual(m2.GetBondWithIdx(3).GetStereo(), Chem.BondStereo.STEREONONE)
    self.assertEqual(m2.GetBondWithIdx(2).GetBondDir(), Chem.BondDir.UNKNOWN)

  def testSmartsParseParams(self):
    smi = "CCC |$foo;;bar$| ourname"
    m = Chem.MolFromSmarts(smi)
    self.assertTrue(m is not None)
    ps = Chem.SmartsParserParams()
    ps.allowCXSMILES = False
    ps.parseName = False
    m = Chem.MolFromSmarts(smi, ps)
    self.assertTrue(m is None)
    ps.allowCXSMILES = True
    ps.parseName = True
    m = Chem.MolFromSmarts(smi, ps)
    self.assertTrue(m is not None)
    self.assertTrue(m.GetAtomWithIdx(0).HasProp('atomLabel'))
    self.assertEqual(m.GetAtomWithIdx(0).GetProp('atomLabel'), "foo")
    self.assertTrue(m.HasProp('_Name'))
    self.assertEqual(m.GetProp('_Name'), "ourname")
    self.assertEqual(m.GetProp("_CXSMILES_Data"), "|$foo;;bar$|")

  def testSmilesWriteParams(self):
    m = Chem.MolFromSmiles('C[C@H](F)Cl')
    ps = Chem.SmilesWriteParams()
    ps.rootedAtAtom = 1
    self.assertEqual(Chem.MolToSmiles(m, ps), "[C@@H](C)(F)Cl")
    self.assertEqual(Chem.MolToCXSmiles(m, ps), "[C@@H](C)(F)Cl")

  def testCXSmilesOptions(self):
    # just checking that the fields parameter gets used.
    # we've tested the individual values on the C++ side
    m = Chem.MolFromSmiles("OC1CCC(F)C1 |LN:1:1.3.2.6|")
    ps = Chem.SmilesWriteParams()
    ps.rootedAtAtom = 1
    self.assertEqual(
      Chem.MolToCXSmiles(m, ps, (Chem.CXSmilesFields.CX_ALL ^ Chem.CXSmilesFields.CX_LINKNODES)),
      "C1(O)CCC(F)C1")
    self.assertTrue(hasattr(Chem.CXSmilesFields, 'CX_BOND_CFG'))
    self.assertTrue(hasattr(Chem.CXSmilesFields, 'CX_ALL_BUT_COORDS'))

  def testKekulizeIfPossible(self):
    m = Chem.MolFromSmiles('c1cccn1', sanitize=False)
    m.UpdatePropertyCache(strict=False)
    Chem.KekulizeIfPossible(m)
    for atom in m.GetAtoms():
      self.assertTrue(atom.GetIsAromatic())
    for bond in m.GetBonds():
      self.assertTrue(bond.GetIsAromatic())
      self.assertEqual(bond.GetBondType(), Chem.BondType.AROMATIC)

  def testgithub4992(self):
    if not hasattr(Chem, "Chem.MultithreadedSDMolSupplier"):
      return

    good1 = Chem.MolFromSmiles('C')
    #good1.SetProp('molname', 'good1')
    good2 = Chem.MolFromSmiles('CC')
    #good2.SetProp('molname', 'good2')
    good3 = Chem.MolFromSmiles('CCC')
    #good3.SetProp('molname', 'good3')
    bad = Chem.MolFromSmiles('CN(C)(C)C', sanitize=False)
    #bad.SetProp('molname', 'bad')

    with Chem.SDWriter("good1_good2_good3.sdf") as w:
      w.write(good1)
      w.write(good2)
      w.write(good3)
      w.write(good1)
      w.write(good2)
      w.write(good3)

    with Chem.SDWriter("good1_good2_good3_bad.sdf") as w:
      w.write(good1)
      w.write(good2)
      w.write(good3)
      w.write(bad)

    with Chem.SDWriter("good1_good2_bad_good3.sdf") as w:
      w.write(good1)
      w.write(good2)
      w.write(bad)
      w.write(good3)

    with Chem.SDWriter("bad_good1_good2_good3.sdf") as w:
      w.write(bad)
      w.write(good1)
      w.write(good2)
      w.write(good3)

    def read_mols(supplier, filename):
      i = 0
      with supplier(filename) as sdSuppl:
        count = -1
        for count, mol in enumerate(sdSuppl):
          if mol is not None:
            i += 1
      return i

    counts = []
    for i, s in enumerate((Chem.SDMolSupplier, Chem.MultithreadedSDMolSupplier)):
      for j, f in enumerate(('good1_good2_good3.sdf', 'good1_good2_bad_good3.sdf',
                             'good1_good2_bad_good3.sdf', 'bad_good1_good2_good3.sdf')):
        print(f'---------------\n{s.__name__} {f}')
        if i == 0:
          counts.append(read_mols(s, f))
        else:
          self.assertEqual(counts[j], read_mols(s, f))

  def test_blocklogs(self):
    with capture_logging(logging.INFO) as log_stream:

      # Logging is known to be problematic with static linked libs
      # so let's skip the test if we can't see the expected error
      # log before we block logging.
      Chem.MolFromSmiles('garbage_0')
      if 'garbage_0' not in log_stream.getvalue():
        self.skipTest('cannot fetch log msgs')
      else:
        log_stream.truncate(0)

      with rdBase.BlockLogs():
        Chem.MolFromSmiles('garbage_1')
      self.assertNotIn('garbage_1', log_stream.getvalue())

      Chem.MolFromSmiles('garbage_2')
      self.assertIn('garbage_2', log_stream.getvalue())
      log_stream.truncate(0)

      block = rdBase.BlockLogs()
      self.assertIsNotNone(block)

      Chem.MolFromSmiles('garbage_3')
      self.assertNotIn('garbage_3', log_stream.getvalue())

      del block

      Chem.MolFromSmiles('garbage_4')
      self.assertIn('garbage_4', log_stream.getvalue())
      log_stream.truncate(0)

  def testDisableNontetrahedralStereo(self):
    fileN = os.path.join(RDConfig.RDBaseDir, 'Code', 'GraphMol', 'test_data',
                         'nontetrahedral_3d.sdf')
    origVal = Chem.GetAllowNontetrahedralChirality()
    Chem.SetAllowNontetrahedralChirality(True)
    suppl = Chem.SDMolSupplier(fileN, sanitize=False)
    for mol in suppl:
      Chem.AssignStereochemistryFrom3D(mol)
      ct = mol.GetProp("ChiralType")
      at = mol.GetAtomWithIdx(0)
      if ct == "SP":
        self.assertEqual(at.GetChiralTag(), Chem.ChiralType.CHI_SQUAREPLANAR)
      elif ct == "TB":
        self.assertEqual(at.GetChiralTag(), Chem.ChiralType.CHI_TRIGONALBIPYRAMIDAL)
      elif ct == "OH":
        self.assertEqual(at.GetChiralTag(), Chem.ChiralType.CHI_OCTAHEDRAL)
      elif ct == "TH":
        self.assertEqual(at.GetChiralTag(), Chem.ChiralType.CHI_TETRAHEDRAL)
    Chem.SetAllowNontetrahedralChirality(False)
    suppl = Chem.SDMolSupplier(fileN, sanitize=False)
    for mol in suppl:
      Chem.AssignStereochemistryFrom3D(mol)
      ct = mol.GetProp("ChiralType")
      at = mol.GetAtomWithIdx(0)
      if ct == "TH":
        self.assertEqual(at.GetChiralTag(), Chem.ChiralType.CHI_TETRAHEDRAL)
      else:
        self.assertEqual(at.GetChiralTag(), Chem.ChiralType.CHI_UNSPECIFIED)
    Chem.SetAllowNontetrahedralChirality(origVal)

  def test_legacyStereochemGlobal(self):
    origVal = Chem.GetUseLegacyStereoPerception()
    Chem.SetUseLegacyStereoPerception(True)
    m = Chem.MolFromSmiles("C[C@H]1CCC2(CC1)CC[C@H](C)C(C)C2")
    self.assertEqual(m.GetAtomWithIdx(1).GetChiralTag(), Chem.ChiralType.CHI_UNSPECIFIED)
    self.assertNotEqual(m.GetAtomWithIdx(9).GetChiralTag(), Chem.ChiralType.CHI_UNSPECIFIED)

    Chem.SetUseLegacyStereoPerception(False)
    m = Chem.MolFromSmiles("C[C@H]1CCC2(CC1)CC[C@H](C)C(C)C2")
    self.assertEqual(m.GetAtomWithIdx(1).GetChiralTag(), Chem.ChiralType.CHI_UNSPECIFIED)
    self.assertNotEqual(m.GetAtomWithIdx(9).GetChiralTag(), Chem.ChiralType.CHI_UNSPECIFIED)

    Chem.SetUseLegacyStereoPerception(origVal)

  def test_picklingWithAddedAttribs(self):
    m = Chem.MolFromSmiles("C")
    m.foo = 1
    m.SetIntProp("bar", 2)
    pkl = pickle.dumps(m)
    nm = pickle.loads(pkl)
    self.assertEqual(nm.GetIntProp("bar"), 2)
    self.assertEqual(nm.foo, 1)

  def testGithubIssue6306(self):
    # test of unpickling
    props = Chem.GetDefaultPickleProperties()
    try:
      Chem.SetDefaultPickleProperties(Chem.PropertyPickleOptions.AllProps)
      mols = [Chem.MolFromSmiles(s) for s in ["C", "CC"]]
      scaffolds = [MurckoScaffold.GetScaffoldForMol(m) for m in mols]
      # this shouldn't throw an exception
      unpickler = [pickle.loads(pickle.dumps(m)) for m in mols]
    finally:
      Chem.SetDefaultPickleProperties(props)

  @unittest.skipIf(not hasattr(Chem, 'MaeWriter'), "not built with MAEParser support")
  def testMaeWriter(self):
    mol = Chem.MolFromSmiles("C1CCCCC1")
    self.assertTrue(mol)
    title = "random test mol"
    mol.SetProp('_Name', title)

    ofile = os.path.join(RDConfig.RDBaseDir, 'Code', 'GraphMol', 'Wrap', 'test_data',
                         'outMaeWriter.mae')
    writer1 = Chem.MaeWriter(ofile)

    osio = StringIO()
    writer2 = Chem.MaeWriter(osio)

    for writer in (writer1, writer2):
      writer.write(mol)
      writer.close()
      del writer

    with open(ofile) as f:
      maefile = f.read()

    self.assertEqual(maefile, osio.getvalue())

    self.assertIn('s_m_m2io_version', maefile)

    self.assertIn('f_m_ct', maefile)

    self.assertIn('s_m_title', maefile)
    self.assertIn(title, maefile)

    self.assertIn(f' m_atom[{mol.GetNumAtoms()}] {{', maefile)

    self.assertTrue(f' m_bond[{mol.GetNumBonds()}] {{', maefile)

  @unittest.skipIf(not hasattr(Chem, 'MaeWriter'), "not built with MAEParser support")
  def testMaeWriterProps(self):
    mol = Chem.MolFromSmiles("C1CCCCC1")
    self.assertTrue(mol)

    title = "random test mol"
    mol.SetProp('_Name', title)

    boolProp = False
    intProp = 123454321
    realProp = 2.718282  # Mae files have a predefined precision of 6 digits!
    strProp = r"This is a dummy prop, yay!"

    ignored_prop = 'ignored_prop'
    str_dummy_prop = 'str_dummy_prop'
    mol_prop = 'mol_prop'
    atom_prop = 'atom_prop'
    bond_prop = 'bond_prop'
    exported_props = [str_dummy_prop, mol_prop, atom_prop, bond_prop]

    mol.SetIntProp(mol_prop, intProp)
    mol.SetProp(str_dummy_prop, strProp)
    mol.SetProp(ignored_prop, ignored_prop)

    atomIdx = 2
    at = mol.GetAtomWithIdx(atomIdx)
    at.SetDoubleProp(atom_prop, realProp)
    at.SetProp(str_dummy_prop, strProp)
    at.SetProp(ignored_prop, ignored_prop)

    bondIdx = 4
    b = mol.GetBondWithIdx(bondIdx)
    b.SetBoolProp(bond_prop, boolProp)
    b.SetProp(str_dummy_prop, strProp)
    b.SetProp(ignored_prop, ignored_prop)

    osio = StringIO()
    with Chem.MaeWriter(osio) as w:
      w.SetProps(exported_props)
      w.write(mol)

    maestr = osio.getvalue()

    ctBlockStart = maestr.find('f_m_ct')
    atomBlockStart = maestr.find(' m_atom[')
    bondBlockStart = maestr.find(' m_bond[')

    self.assertNotEqual(ctBlockStart, -1)
    self.assertNotEqual(atomBlockStart, -1)
    self.assertNotEqual(bondBlockStart, -1)

    self.assertGreater(bondBlockStart, atomBlockStart)
    self.assertGreater(atomBlockStart, ctBlockStart)

    # structure properties
    self.assertIn(mol_prop, maestr[ctBlockStart:atomBlockStart])
    self.assertIn(str(intProp), maestr[ctBlockStart:atomBlockStart])

    self.assertIn(str_dummy_prop, maestr[ctBlockStart:atomBlockStart])
    self.assertIn(strProp, maestr[ctBlockStart:atomBlockStart])

    self.assertNotIn(ignored_prop, maestr[ctBlockStart:atomBlockStart])

    # atom properties
    self.assertIn(atom_prop, maestr[atomBlockStart:bondBlockStart])
    self.assertIn(str_dummy_prop, maestr[atomBlockStart:bondBlockStart])

    self.assertNotIn(ignored_prop, maestr[atomBlockStart:bondBlockStart])

    for line in maestr[atomBlockStart:bondBlockStart].split('\n'):
      if line.strip().startswith(str(atomIdx + 1)):
        break
    self.assertIn(str(realProp), line)
    self.assertIn(strProp, line)

    # bond properties
    self.assertIn(bond_prop, maestr[bondBlockStart:])
    self.assertIn(str_dummy_prop, maestr[bondBlockStart:])

    self.assertNotIn(ignored_prop, maestr[bondBlockStart:])

    for line in maestr[bondBlockStart:].split('\n'):
      if line.strip().startswith(str(bondIdx + 1)):
        break
    self.assertIn(str(int(boolProp)), line)
    self.assertIn(strProp, line)

  @unittest.skipIf(not hasattr(Chem, 'MaeWriter'), "not built with MAEParser support")
  def testMaeWriterRoundtrip(self):
    smiles = "C1CCCCC1"
    mol = Chem.MolFromSmiles(smiles)
    self.assertTrue(mol)

    osio = StringIO()
    with Chem.MaeWriter(osio) as w:
      w.write(mol)

    isio = BytesIO(osio.getvalue().encode())
    with Chem.MaeMolSupplier(isio) as r:
      roundtrip_mol = next(r)
    self.assertTrue(roundtrip_mol)

    self.assertEqual(Chem.MolToSmiles(roundtrip_mol), smiles)

  @unittest.skipIf(not hasattr(Chem, 'MaeWriter'), "not built with MAEParser support")
  def testMaeWriterGetText(self):
    smiles = "C1CCCCC1"
    mol = Chem.MolFromSmiles(smiles)
    self.assertTrue(mol)

    dummy_prop = 'dummy_prop'
    another_dummy_prop = 'another_dummy_prop'
    mol.SetProp(dummy_prop, dummy_prop)
    mol.SetProp(another_dummy_prop, another_dummy_prop)

    osio = StringIO()
    with Chem.MaeWriter(osio) as w:
      w.SetProps([dummy_prop])
      w.write(mol)

    iomae = osio.getvalue()

    ctBlockStart = iomae.find('f_m_ct')
    self.assertNotEqual(ctBlockStart, -1)

    self.assertIn(dummy_prop, iomae)
    self.assertNotIn(another_dummy_prop, iomae)

    mae = Chem.MaeWriter.GetText(mol, -1, [dummy_prop])

    self.assertEqual(mae, iomae[ctBlockStart:])

  def test_HapticBondsToDative(self):
    fefile = os.path.join(RDConfig.RDBaseDir, 'Code', 'GraphMol', 'MolStandardize', 'test_data',
                          'ferrocene.mol')
    femol = Chem.MolFromMolFile(fefile)
    newfemol = Chem.rdmolops.HapticBondsToDative(femol)
    self.assertEqual(Chem.MolToSmiles(newfemol),
                     'c12->[Fe+2]3456789(<-c1c->3[cH-]->4c->52)<-c1c->6c->7[cH-]->8c->91')

  def test_DativeBondsToHaptic(self):
    fefile = os.path.join(RDConfig.RDBaseDir, 'Code', 'GraphMol', 'MolStandardize', 'test_data',
                          'ferrocene.mol')
    femol = Chem.MolFromMolFile(fefile)
    newfemol = Chem.rdmolops.HapticBondsToDative(femol)
    backfemol = Chem.rdmolops.DativeBondsToHaptic(newfemol)
    self.assertEqual(Chem.MolToSmiles(femol), Chem.MolToSmiles(backfemol))

  def testTranslateChiralFlag(self):
    mol = Chem.MolFromSmiles("C[C@@](N)(F)C[C@](C)(O)F |a:1|")
    flagMol = Chem.Mol(mol)
    flagMol.SetIntProp("_MolFileChiralFlag", 1)
    Chem.TranslateChiralFlagToStereoGroups(flagMol)
    sgs = flagMol.GetStereoGroups()
    self.assertEqual(len(sgs), 1)
    self.assertEqual(len(sgs[0].GetAtoms()), 2)
    self.assertEqual(sgs[0].GetGroupType(), Chem.StereoGroupType.STEREO_ABSOLUTE)

    flagMol = Chem.Mol(mol)
    flagMol.SetIntProp("_MolFileChiralFlag", 0)
    Chem.TranslateChiralFlagToStereoGroups(flagMol)
    sgs = flagMol.GetStereoGroups()
    self.assertEqual(len(sgs), 2)
    self.assertEqual(sgs[0].GetGroupType(), Chem.StereoGroupType.STEREO_ABSOLUTE)
    self.assertEqual(len(sgs[0].GetAtoms()), 1)

    self.assertEqual(sgs[1].GetGroupType(), Chem.StereoGroupType.STEREO_AND)
    self.assertEqual(len(sgs[1].GetAtoms()), 1)

    flagMol = Chem.Mol(mol)
    flagMol.SetIntProp("_MolFileChiralFlag", 0)
    Chem.TranslateChiralFlagToStereoGroups(flagMol, Chem.StereoGroupType.STEREO_OR)
    sgs = flagMol.GetStereoGroups()
    self.assertEqual(len(sgs), 2)
    self.assertEqual(sgs[0].GetGroupType(), Chem.StereoGroupType.STEREO_ABSOLUTE)
    self.assertEqual(len(sgs[0].GetAtoms()), 1)

    self.assertEqual(sgs[1].GetGroupType(), Chem.StereoGroupType.STEREO_OR)
    self.assertEqual(len(sgs[1].GetAtoms()), 1)

<<<<<<< HEAD
  def testHasQueryHs(self):
    for sma, hasQHs in [
        ("[#1]", (True, False)),
        ("[#1,N]", (True, True)),
        ("[$(C-[H])]", (True, False)),
        ("[$([C,#1])]", (True, True)),
        ("[$(c([C;!R;!$(C-[N,O,S]);!$(C-[H])](=O))1naaaa1),$(c([C;!R;!$(C-[N,O,S]);!$(C-[H])](=O))1naa[n,s,o]1)]",
         (True, False))]:
      pat = Chem.MolFromSmarts(sma)
      self.assertEqual(Chem.HasQueryHs(pat), hasQHs)
    
=======
  def testMrvHandling(self):
    fn1 = os.path.join(RDConfig.RDBaseDir,'Code','GraphMol','MarvinParse','test_data','aspirin.mrv')
    mol = Chem.MolFromMrvFile(fn1)
    self.assertIsNotNone(mol)
    self.assertEqual(mol.GetNumAtoms(),13)
    mrv = Chem.MolToMrvBlock(mol)
    self.assertTrue('<molecule molID="m1">' in mrv)
    self.assertFalse('<reaction>' in mrv)

    fName = tempfile.NamedTemporaryFile(suffix='.mrv').name
    self.assertFalse(os.path.exists(fName))
    Chem.MolToMrvFile(mol,fName)
    self.assertTrue(os.path.exists(fName))
    os.unlink(fName)

    with open(fn1,'r') as inf:
      ind = inf.read()
    mol = Chem.MolFromMrvBlock(ind)
    self.assertIsNotNone(mol)
    self.assertEqual(mol.GetNumAtoms(),13)


>>>>>>> 9249ca5c

if __name__ == '__main__':
  if "RDTESTCASE" in os.environ:
    suite = unittest.TestSuite()
    testcases = os.environ["RDTESTCASE"]
    for name in testcases.split(':'):
      suite.addTest(TestCase(name))

    runner = unittest.TextTestRunner()
    runner.run(suite)
  else:
    unittest.main()<|MERGE_RESOLUTION|>--- conflicted
+++ resolved
@@ -7347,7 +7347,6 @@
     self.assertEqual(sgs[1].GetGroupType(), Chem.StereoGroupType.STEREO_OR)
     self.assertEqual(len(sgs[1].GetAtoms()), 1)
 
-<<<<<<< HEAD
   def testHasQueryHs(self):
     for sma, hasQHs in [
         ("[#1]", (True, False)),
@@ -7358,8 +7357,7 @@
          (True, False))]:
       pat = Chem.MolFromSmarts(sma)
       self.assertEqual(Chem.HasQueryHs(pat), hasQHs)
-    
-=======
+  
   def testMrvHandling(self):
     fn1 = os.path.join(RDConfig.RDBaseDir,'Code','GraphMol','MarvinParse','test_data','aspirin.mrv')
     mol = Chem.MolFromMrvFile(fn1)
@@ -7382,8 +7380,6 @@
     self.assertEqual(mol.GetNumAtoms(),13)
 
 
->>>>>>> 9249ca5c
-
 if __name__ == '__main__':
   if "RDTESTCASE" in os.environ:
     suite = unittest.TestSuite()
