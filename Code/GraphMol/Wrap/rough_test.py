# $Id$
#
#  Copyright (C) 2003-2013  Greg Landrum and Rational Discovery LLC
#         All Rights Reserved
#
""" This is a rough coverage test of the python wrapper

it's intended to be shallow, but broad

"""
from __future__ import print_function
import os,sys,tempfile
import unittest
from rdkit import RDConfig,rdBase
from rdkit import DataStructs
from rdkit import Chem
from rdkit import six

def feq(v1,v2,tol2=1e-4):
  return abs(v1-v2)<=tol2

class TestCase(unittest.TestCase):
  def setUp(self):
    pass

  def test0Except(self):

    try:
      Chem.tossit()
    except IndexError:
      ok=1
    else:
      ok=0
    assert ok


  def test1Table(self):

    tbl = Chem.GetPeriodicTable()
    self.assertTrue(tbl)

    self.assertTrue(feq(tbl.GetAtomicWeight(6),12.011))
    self.assertTrue(feq(tbl.GetAtomicWeight("C"),12.011))
    self.assertTrue(tbl.GetAtomicNumber('C')==6)
    self.assertTrue(feq(tbl.GetRvdw(6),1.950))
    self.assertTrue(feq(tbl.GetRvdw("C"),1.950))
    self.assertTrue(feq(tbl.GetRcovalent(6),0.680))
    self.assertTrue(feq(tbl.GetRcovalent("C"),0.680))
    self.assertTrue(tbl.GetDefaultValence(6)==4)
    self.assertTrue(tbl.GetDefaultValence("C")==4)
    self.assertTrue(tuple(tbl.GetValenceList(6))==(4,))
    self.assertTrue(tuple(tbl.GetValenceList("C"))==(4,))
    self.assertTrue(tuple(tbl.GetValenceList(16))==(2,4,6))
    self.assertTrue(tuple(tbl.GetValenceList("S"))==(2,4,6))
    self.assertTrue(tbl.GetNOuterElecs(6)==4)
    self.assertTrue(tbl.GetNOuterElecs("C")==4)

  def test2Atom(self):
    atom = Chem.Atom(6)
    self.assertTrue(atom)
    self.assertTrue(atom.GetAtomicNum()==6)
    atom.SetAtomicNum(8)
    self.assertTrue(atom.GetAtomicNum()==8)

    atom = Chem.Atom("C")
    self.assertTrue(atom)
    self.assertTrue(atom.GetAtomicNum()==6)


  def test3Bond(self):
    # No longer relevant, bonds are not constructible from Python
    pass

  def test4Mol(self):
    mol = Chem.Mol()
    self.assertTrue(mol)

  def test5Smiles(self):
    mol = Chem.MolFromSmiles('n1ccccc1')
    self.assertTrue(mol)
    self.assertTrue(mol.GetNumAtoms()==6)
    self.assertTrue(mol.GetNumAtoms(1)==6)
    self.assertTrue(mol.GetNumAtoms(0)==11)
    at = mol.GetAtomWithIdx(2)
    self.assertTrue(at.GetAtomicNum()==6)
    at = mol.GetAtomWithIdx(0)
    self.assertTrue(at.GetAtomicNum()==7)
    
  def _test6Bookmarks(self):
    mol = Chem.MolFromSmiles('n1ccccc1')
    self.assertTrue(mol)

    self.assertTrue(not mol.HasAtomBookmark(0))
    mol.SetAtomBookmark(mol.GetAtomWithIdx(0),0)
    mol.SetAtomBookmark(mol.GetAtomWithIdx(1),1)
    self.assertTrue(mol.HasAtomBookmark(0))
    self.assertTrue(mol.HasAtomBookmark(1))

    if 1:
      self.assertTrue(not mol.HasBondBookmark(0))
      self.assertTrue(not mol.HasBondBookmark(1))
      mol.SetBondBookmark(mol.GetBondWithIdx(0),0)
      mol.SetBondBookmark(mol.GetBondWithIdx(1),1)
      self.assertTrue(mol.HasBondBookmark(0))
      self.assertTrue(mol.HasBondBookmark(1))


    at = mol.GetAtomWithBookmark(0)
    self.assertTrue(at)
    self.assertTrue(at.GetAtomicNum()==7)
    mol.ClearAtomBookmark(0)
    self.assertTrue(not mol.HasAtomBookmark(0))
    self.assertTrue(mol.HasAtomBookmark(1))
    mol.ClearAllAtomBookmarks()
    self.assertTrue(not mol.HasAtomBookmark(0))
    self.assertTrue(not mol.HasAtomBookmark(1))
    
    mol.SetAtomBookmark(mol.GetAtomWithIdx(1),1)

    if 1:
      self.assertTrue(mol.HasBondBookmark(0))
      self.assertTrue(mol.HasBondBookmark(1))
      bond = mol.GetBondWithBookmark(0)
      self.assertTrue(bond)
      mol.ClearBondBookmark(0)
      self.assertTrue(not mol.HasBondBookmark(0))
      self.assertTrue(mol.HasBondBookmark(1))
      mol.ClearAllBondBookmarks()
      self.assertTrue(not mol.HasBondBookmark(0))
      self.assertTrue(not mol.HasBondBookmark(1))

      self.assertTrue(mol.HasAtomBookmark(1))
    
  def test7Atom(self):
    mol = Chem.MolFromSmiles('n1ccccc1C[CH2-]')
    self.assertTrue(mol)
    Chem.SanitizeMol(mol)
    a0 = mol.GetAtomWithIdx(0)
    a1 = mol.GetAtomWithIdx(1)
    a6 = mol.GetAtomWithIdx(6)
    a7 = mol.GetAtomWithIdx(7)
    
    self.assertTrue(a0.GetAtomicNum()==7)
    self.assertTrue(a0.GetSymbol()=='N')
    self.assertTrue(a0.GetIdx()==0)

    aList = [a0,a1,a6,a7]
    self.assertTrue(a0.GetDegree()==2)
    self.assertTrue(a1.GetDegree()==2)
    self.assertTrue(a6.GetDegree()==2)
    self.assertTrue(a7.GetDegree()==1)
    self.assertTrue([x.GetDegree() for x in aList]==[2,2,2,1])

    self.assertTrue([x.GetTotalNumHs() for x in aList]==[0,1,2,2])
    self.assertTrue([x.GetNumImplicitHs() for x in aList]==[0,1,2,0])
    self.assertTrue([x.GetExplicitValence() for x in aList]==[3,3,2,3])
    self.assertTrue([x.GetImplicitValence() for x in aList]==[0,1,2,0])
    self.assertTrue([x.GetFormalCharge() for x in aList]==[0,0,0,-1])
    self.assertTrue([x.GetNoImplicit() for x in aList]==[0,0,0,1])
    self.assertTrue([x.GetNumExplicitHs() for x in aList]==[0,0,0,2])
    self.assertTrue([x.GetIsAromatic() for x in aList]==[1,1,0,0])
    self.assertTrue([x.GetHybridization() for x in aList]==[Chem.HybridizationType.SP2,Chem.HybridizationType.SP2,
                                                   Chem.HybridizationType.SP3,Chem.HybridizationType.SP3],\
                                                   [x.GetHybridization() for x in aList])
    


  def test8Bond(self):
    mol = Chem.MolFromSmiles('n1ccccc1CC(=O)O')
    self.assertTrue(mol)
    Chem.SanitizeMol(mol)
    # note bond numbering is funny because of ring closure
    b0 = mol.GetBondWithIdx(0)
    b6 = mol.GetBondWithIdx(6)
    b7 = mol.GetBondWithIdx(7)
    b8 = mol.GetBondWithIdx(8)

    bList = [b0,b6,b7,b8]
    self.assertTrue([x.GetBondType() for x in bList] ==
           [Chem.BondType.AROMATIC,Chem.BondType.SINGLE,
            Chem.BondType.DOUBLE,Chem.BondType.SINGLE])
    self.assertTrue([x.GetIsAromatic() for x in bList] == 
           [1,0,0,0])
    self.assertEqual(bList[0].GetBondTypeAsDouble(),1.5)
    self.assertEqual(bList[1].GetBondTypeAsDouble(),1.0)
    self.assertEqual(bList[2].GetBondTypeAsDouble(),2.0)
    
    self.assertTrue([x.GetIsConjugated()!=0 for x in bList] ==
           [1,0,1,1],[x.GetIsConjugated()!=0 for x in bList])
    self.assertTrue([x.GetBeginAtomIdx() for x in bList] ==
           [0,6,7,7],[x.GetBeginAtomIdx() for x in bList])
    self.assertTrue([x.GetBeginAtom().GetIdx() for x in bList] ==
           [0,6,7,7])
    self.assertTrue([x.GetEndAtomIdx() for x in bList] ==
           [1,7,8,9])
    self.assertTrue([x.GetEndAtom().GetIdx() for x in bList] ==
           [1,7,8,9])


  def test9Smarts(self):
    query1 = Chem.MolFromSmarts('C(=O)O')
    self.assertTrue(query1)
    query2 = Chem.MolFromSmarts('C(=O)[O,N]')
    self.assertTrue(query2)
    query3 = Chem.MolFromSmarts('[$(C(=O)O)]')
    self.assertTrue(query3)


    mol = Chem.MolFromSmiles('CCC(=O)O')
    self.assertTrue(mol)

    self.assertTrue(mol.HasSubstructMatch(query1))
    self.assertTrue(mol.HasSubstructMatch(query2))
    self.assertTrue(mol.HasSubstructMatch(query3))

    mol = Chem.MolFromSmiles('CCC(=O)N')
    self.assertTrue(mol)

    self.assertTrue(not mol.HasSubstructMatch(query1))
    self.assertTrue(mol.HasSubstructMatch(query2))
    self.assertTrue(not mol.HasSubstructMatch(query3))

  def test10Iterators(self):
    mol = Chem.MolFromSmiles('CCOC')
    self.assertTrue(mol)

    for atom in mol.GetAtoms():
      self.assertTrue(atom)
    ats = mol.GetAtoms()
    try:
      ats[1]
    except:
      ok = 0
    else:
      ok = 1
    self.assertTrue(ok)
    try:
      ats[12]
    except IndexError:
      ok = 1
    else:
      ok = 0
    self.assertTrue(ok)

    if 0:
      for atom in mol.GetHeteros():
        self.assertTrue(atom)
      ats = mol.GetHeteros()
      try:
        ats[0]
      except:
        ok = 0
      else:
        ok = 1
      self.assertTrue(ok)
      self.assertTrue(ats[0].GetIdx()==2)
      try:
        ats[12]
      except IndexError:
        ok = 1
      else:
        ok = 0
      self.assertTrue(ok)


    for bond in mol.GetBonds():
      self.assertTrue(bond)
    bonds = mol.GetBonds()
    try:
      bonds[1]
    except:
      ok = 0
    else:
      ok = 1
    self.assertTrue(ok)
    try:
      bonds[12]
    except IndexError:
      ok = 1
    else:
      ok = 0
    self.assertTrue(ok)
      
    if 0:
      mol = Chem.MolFromSmiles('c1ccccc1C')
      for atom in mol.GetAromaticAtoms():
        self.assertTrue(atom)
      ats = mol.GetAromaticAtoms()
      try:
        ats[0]
      except:
        ok = 0
      else:
        ok = 1
      self.assertTrue(ok)
      self.assertTrue(ats[0].GetIdx()==0)
      self.assertTrue(ats[1].GetIdx()==1)
      self.assertTrue(ats[2].GetIdx()==2)
      try:
        ats[12]
      except IndexError:
        ok = 1
      else:
        ok = 0
      self.assertTrue(ok)




  def test11MolOps(self) :
    mol = Chem.MolFromSmiles('C1=CC=C(C=C1)P(C2=CC=CC=C2)C3=CC=CC=C3')
    self.assertTrue(mol)
    smi = Chem.MolToSmiles(mol)
    Chem.SanitizeMol(mol)
    nr = Chem.GetSymmSSSR(mol)

    self.assertTrue((len(nr) == 3))
    
  def test12Smarts(self):
    query1 = Chem.MolFromSmarts('C(=O)O')
    self.assertTrue(query1)
    query2 = Chem.MolFromSmarts('C(=O)[O,N]')
    self.assertTrue(query2)
    query3 = Chem.MolFromSmarts('[$(C(=O)O)]')
    self.assertTrue(query3)


    mol = Chem.MolFromSmiles('CCC(=O)O')
    self.assertTrue(mol)

    self.assertTrue(mol.HasSubstructMatch(query1))
    self.assertTrue(mol.GetSubstructMatch(query1)==(2,3,4))
    self.assertTrue(mol.HasSubstructMatch(query2))
    self.assertTrue(mol.GetSubstructMatch(query2)==(2,3,4))
    self.assertTrue(mol.HasSubstructMatch(query3))
    self.assertTrue(mol.GetSubstructMatch(query3)==(2,))

    mol = Chem.MolFromSmiles('CCC(=O)N')
    self.assertTrue(mol)

    self.assertTrue(not mol.HasSubstructMatch(query1))
    self.assertTrue(not mol.GetSubstructMatch(query1))
    self.assertTrue(mol.HasSubstructMatch(query2))
    self.assertTrue(mol.GetSubstructMatch(query2)==(2,3,4))
    self.assertTrue(not mol.HasSubstructMatch(query3))

    mol = Chem.MolFromSmiles('OC(=O)CC(=O)O')
    self.assertTrue(mol)
    self.assertTrue(mol.HasSubstructMatch(query1))
    self.assertTrue(mol.GetSubstructMatch(query1)==(1,2,0))
    self.assertTrue(mol.GetSubstructMatches(query1)==((1,2,0),(4,5,6)))
    self.assertTrue(mol.HasSubstructMatch(query2))
    self.assertTrue(mol.GetSubstructMatch(query2)==(1,2,0))
    self.assertTrue(mol.GetSubstructMatches(query2)==((1,2,0),(4,5,6)))
    self.assertTrue(mol.HasSubstructMatch(query3))
    self.assertTrue(mol.GetSubstructMatches(query3)==((1,),(4,)))
    
  def test13Smarts(self):
    # previous smarts problems:
    query = Chem.MolFromSmarts('N(=,-C)')
    self.assertTrue(query)
    mol = Chem.MolFromSmiles('N#C')
    self.assertTrue(not mol.HasSubstructMatch(query))
    mol = Chem.MolFromSmiles('N=C')
    self.assertTrue(mol.HasSubstructMatch(query))
    mol = Chem.MolFromSmiles('NC')
    self.assertTrue(mol.HasSubstructMatch(query))

    query = Chem.MolFromSmarts('[Cl,$(O)]')
    mol = Chem.MolFromSmiles('C(=O)O')
    self.assertTrue(len(mol.GetSubstructMatches(query))==2)
    mol = Chem.MolFromSmiles('C(=N)N')
    self.assertTrue(len(mol.GetSubstructMatches(query))==0)
    
    query = Chem.MolFromSmarts('[$([O,S]-[!$(*=O)])]')
    mol = Chem.MolFromSmiles('CC(S)C(=O)O')
    self.assertTrue(len(mol.GetSubstructMatches(query))==1)
    mol = Chem.MolFromSmiles('C(=O)O')
    self.assertTrue(len(mol.GetSubstructMatches(query))==0)
    
  def test14Hs(self):
    m = Chem.MolFromSmiles('CC(=O)[OH]')
    self.assertEqual(m.GetNumAtoms(),4)
    m2 = Chem.AddHs(m)
    self.assertEqual(m2.GetNumAtoms(),8)
    m2 = Chem.RemoveHs(m2)
    self.assertEqual(m2.GetNumAtoms(),4)

    m = Chem.MolFromSmiles('CC[H]',False)
    self.assertEqual(m.GetNumAtoms(),3)
    m2 = Chem.MergeQueryHs(m)
    self.assertEqual(m2.GetNumAtoms(),2)
    self.assertTrue(m2.GetAtomWithIdx(1).HasQuery())
    
    m = Chem.MolFromSmiles('CC[H]',False)
    self.assertEqual(m.GetNumAtoms(),3)
    m1 = Chem.RemoveHs(m)
    self.assertEqual(m1.GetNumAtoms(),2)
    self.assertEqual(m1.GetAtomWithIdx(1).GetNumExplicitHs(),0)    
    m1 = Chem.RemoveHs(m,updateExplicitCount=True)
    self.assertEqual(m1.GetNumAtoms(),2)
    self.assertEqual(m1.GetAtomWithIdx(1).GetNumExplicitHs(),1)    

  def test15Neighbors(self):
    m = Chem.MolFromSmiles('CC(=O)[OH]')
    self.assertTrue(m.GetNumAtoms()==4)
    
    a = m.GetAtomWithIdx(1)
    ns = a.GetNeighbors()
    self.assertTrue(len(ns)==3)

    bs = a.GetBonds()
    self.assertTrue(len(bs)==3)

    for b in bs:
      try:
        a2 = b.GetOtherAtom(a)
      except:
        a2=None
      self.assertTrue(a2)
    self.assertTrue(len(bs)==3)

  def test16Pickle(self):
    from rdkit.six.moves import cPickle
    m = Chem.MolFromSmiles('C1=CN=CC=C1')
    pkl = cPickle.dumps(m)
    m2 = cPickle.loads(pkl)
    smi1 = Chem.MolToSmiles(m)
    smi2 = Chem.MolToSmiles(m2)
    self.assertTrue(smi1==smi2)
    
  def test16Props(self):
    m = Chem.MolFromSmiles('C1=CN=CC=C1')
    self.assertTrue(not m.HasProp('prop1'))
    self.assertTrue(not m.HasProp('prop2'))
    self.assertTrue(not m.HasProp('prop2'))
    m.SetProp('prop1','foob')
    self.assertTrue(not m.HasProp('prop2'))
    self.assertTrue(m.HasProp('prop1'))
    self.assertTrue(m.GetProp('prop1')=='foob')
    self.assertTrue(not m.HasProp('propo'))
    try:
      m.GetProp('prop2')
    except KeyError:
      ok=1
    else:
      ok=0
    self.assertTrue(ok)

    # test computed properties
    m.SetProp('cprop1', 'foo', 1)
    m.SetProp('cprop2', 'foo2', 1)

    m.ClearComputedProps()
    self.assertTrue(not m.HasProp('cprop1'))
    self.assertTrue(not m.HasProp('cprop2'))

  def test17Kekulize(self):
    m = Chem.MolFromSmiles('c1ccccc1')
    smi = Chem.MolToSmiles(m)
    self.assertTrue(smi=='c1ccccc1')

    Chem.Kekulize(m)
    smi = Chem.MolToSmiles(m)
    self.assertTrue(smi=='c1ccccc1')

    m = Chem.MolFromSmiles('c1ccccc1')
    smi = Chem.MolToSmiles(m)
    self.assertTrue(smi=='c1ccccc1')

    Chem.Kekulize(m,1)
    smi = Chem.MolToSmiles(m)
    self.assertTrue(smi=='C1=CC=CC=C1', smi)

  def test18Paths(self):


    m = Chem.MolFromSmiles("C1CC2C1CC2")
    #self.assertTrue(len(Chem.FindAllPathsOfLengthN(m,1,useBonds=1))==7)
    #print(Chem.FindAllPathsOfLengthN(m,3,useBonds=0))
    self.assertTrue(len(Chem.FindAllPathsOfLengthN(m,2,useBonds=1))==10,
           Chem.FindAllPathsOfLengthN(m,2,useBonds=1))
    self.assertTrue(len(Chem.FindAllPathsOfLengthN(m,3,useBonds=1))==14)
    

    m = Chem.MolFromSmiles('C1CC1C')
    self.assertTrue(m)
    self.assertTrue(len(Chem.FindAllPathsOfLengthN(m,1,useBonds=1))==4)
    self.assertTrue(len(Chem.FindAllPathsOfLengthN(m,2,useBonds=1))==5)
    self.assertTrue(len(Chem.FindAllPathsOfLengthN(m,3,useBonds=1))==3,Chem.FindAllPathsOfLengthN(m,3,useBonds=1))
    self.assertTrue(len(Chem.FindAllPathsOfLengthN(m,4,useBonds=1))==1,Chem.FindAllPathsOfLengthN(m,4,useBonds=1))
    self.assertTrue(len(Chem.FindAllPathsOfLengthN(m,5,useBonds=1))==0,Chem.FindAllPathsOfLengthN(m,5,useBonds=1))

    #
    #  Hexane example from Hall-Kier Rev.Comp.Chem. paper
    #  Rev. Comp. Chem. vol 2, 367-422, (1991)
    #
    m = Chem.MolFromSmiles("CCCCCC")
    self.assertTrue(len(Chem.FindAllPathsOfLengthN(m,1,useBonds=1))==5)
    self.assertTrue(len(Chem.FindAllPathsOfLengthN(m,2,useBonds=1))==4)
    self.assertTrue(len(Chem.FindAllPathsOfLengthN(m,3,useBonds=1))==3)
    
    m = Chem.MolFromSmiles("CCC(C)CC")
    self.assertTrue(len(Chem.FindAllPathsOfLengthN(m,1,useBonds=1))==5)
    self.assertTrue(len(Chem.FindAllPathsOfLengthN(m,2,useBonds=1))==5)
    self.assertTrue(len(Chem.FindAllPathsOfLengthN(m,3,useBonds=1))==4,Chem.FindAllPathsOfLengthN(m,3,useBonds=1))
    
    m = Chem.MolFromSmiles("CCCC(C)C")
    self.assertTrue(len(Chem.FindAllPathsOfLengthN(m,1,useBonds=1))==5)
    self.assertTrue(len(Chem.FindAllPathsOfLengthN(m,2,useBonds=1))==5)
    self.assertTrue(len(Chem.FindAllPathsOfLengthN(m,3,useBonds=1))==3)
    
    m = Chem.MolFromSmiles("CC(C)C(C)C")
    self.assertTrue(len(Chem.FindAllPathsOfLengthN(m,1,useBonds=1))==5)
    self.assertTrue(len(Chem.FindAllPathsOfLengthN(m,2,useBonds=1))==6)
    self.assertTrue(len(Chem.FindAllPathsOfLengthN(m,3,useBonds=1))==4)
    
    m = Chem.MolFromSmiles("CC(C)(C)CC")
    self.assertTrue(len(Chem.FindAllPathsOfLengthN(m,1,useBonds=1))==5)
    self.assertTrue(len(Chem.FindAllPathsOfLengthN(m,2,useBonds=1))==7)
    self.assertTrue(len(Chem.FindAllPathsOfLengthN(m,3,useBonds=1))==3,Chem.FindAllPathsOfLengthN(m,3,useBonds=1))
    
    m = Chem.MolFromSmiles("C1CCCCC1")
    self.assertTrue(len(Chem.FindAllPathsOfLengthN(m,1,useBonds=1))==6)
    self.assertTrue(len(Chem.FindAllPathsOfLengthN(m,2,useBonds=1))==6)
    self.assertTrue(len(Chem.FindAllPathsOfLengthN(m,3,useBonds=1))==6)
    
    m = Chem.MolFromSmiles("C1CC2C1CC2")
    self.assertTrue(len(Chem.FindAllPathsOfLengthN(m,1,useBonds=1))==7)
    self.assertTrue(len(Chem.FindAllPathsOfLengthN(m,2,useBonds=1))==10,
           Chem.FindAllPathsOfLengthN(m,2,useBonds=1))
    self.assertTrue(len(Chem.FindAllPathsOfLengthN(m,3,useBonds=1))==14)
    
    
    m = Chem.MolFromSmiles("CC2C1CCC12")
    self.assertTrue(len(Chem.FindAllPathsOfLengthN(m,1,useBonds=1))==7)
    self.assertTrue(len(Chem.FindAllPathsOfLengthN(m,2,useBonds=1))==11)
    # FIX: this result disagrees with the paper (which says 13),
    #   but it seems right
    self.assertTrue(len(Chem.FindAllPathsOfLengthN(m,3,useBonds=1))==15,
           Chem.FindAllPathsOfLengthN(m,3,useBonds=1))
    
    
    
  def test19Subgraphs(self):
    m = Chem.MolFromSmiles('C1CC1C')
    self.assertTrue(m)
    self.assertTrue(len(Chem.FindAllSubgraphsOfLengthN(m,1,0))==4)
    self.assertTrue(len(Chem.FindAllSubgraphsOfLengthN(m,2))==5)
    self.assertTrue(len(Chem.FindAllSubgraphsOfLengthN(m,3))==4)
    self.assertTrue(len(Chem.FindAllSubgraphsOfLengthN(m,4))==1)
    self.assertTrue(len(Chem.FindAllSubgraphsOfLengthN(m,5))==0)

    #
    #  Hexane example from Hall-Kier Rev.Comp.Chem. paper
    #  Rev. Comp. Chem. vol 2, 367-422, (1991)
    #
    m = Chem.MolFromSmiles("CCCCCC")
    self.assertTrue(len(Chem.FindAllSubgraphsOfLengthN(m,1))==5)
    self.assertTrue(len(Chem.FindAllSubgraphsOfLengthN(m,2))==4)
    self.assertTrue(len(Chem.FindAllSubgraphsOfLengthN(m,3))==3)
    
    l = Chem.FindAllSubgraphsOfLengthMToN(m,1,3)
    self.assertEqual(len(l),3)
    self.assertEqual(len(l[0]),5)
    self.assertEqual(len(l[1]),4)
    self.assertEqual(len(l[2]),3)
    self.assertRaises(ValueError,lambda :Chem.FindAllSubgraphsOfLengthMToN(m,4,3))

    
    m = Chem.MolFromSmiles("CCC(C)CC")
    self.assertTrue(len(Chem.FindAllSubgraphsOfLengthN(m,1))==5)
    self.assertTrue(len(Chem.FindAllSubgraphsOfLengthN(m,2))==5)
    self.assertTrue(len(Chem.FindAllSubgraphsOfLengthN(m,3))==5)
    
    m = Chem.MolFromSmiles("CCCC(C)C")
    self.assertTrue(len(Chem.FindAllSubgraphsOfLengthN(m,1))==5)
    self.assertTrue(len(Chem.FindAllSubgraphsOfLengthN(m,2))==5)
    self.assertTrue(len(Chem.FindAllSubgraphsOfLengthN(m,3))==4)
    
    m = Chem.MolFromSmiles("CC(C)C(C)C")
    self.assertTrue(len(Chem.FindAllSubgraphsOfLengthN(m,1))==5)
    self.assertTrue(len(Chem.FindAllSubgraphsOfLengthN(m,2))==6)
    self.assertTrue(len(Chem.FindAllSubgraphsOfLengthN(m,3))==6)
    
    m = Chem.MolFromSmiles("CC(C)(C)CC")
    self.assertTrue(len(Chem.FindAllSubgraphsOfLengthN(m,1))==5)
    self.assertTrue(len(Chem.FindAllSubgraphsOfLengthN(m,2))==7)
    self.assertTrue(len(Chem.FindAllSubgraphsOfLengthN(m,3))==7,Chem.FindAllSubgraphsOfLengthN(m,3))
    
    m = Chem.MolFromSmiles("C1CCCCC1")
    self.assertTrue(len(Chem.FindAllSubgraphsOfLengthN(m,1))==6)
    self.assertTrue(len(Chem.FindAllSubgraphsOfLengthN(m,2))==6)
    self.assertTrue(len(Chem.FindAllSubgraphsOfLengthN(m,3))==6)
    #self.assertTrue(len(Chem.FindUniqueSubgraphsOfLengthN(m,1))==1)
    self.assertTrue(len(Chem.FindUniqueSubgraphsOfLengthN(m,2))==1)
    self.assertTrue(len(Chem.FindUniqueSubgraphsOfLengthN(m,3))==1)
    
    m = Chem.MolFromSmiles("C1CC2C1CC2")
    self.assertTrue(len(Chem.FindAllSubgraphsOfLengthN(m,1))==7)
    self.assertTrue(len(Chem.FindAllSubgraphsOfLengthN(m,2))==10)
    self.assertTrue(len(Chem.FindAllSubgraphsOfLengthN(m,3))==16)
    

    m = Chem.MolFromSmiles("CC2C1CCC12")
    self.assertTrue(len(Chem.FindAllSubgraphsOfLengthN(m,1))==7)
    self.assertTrue(len(Chem.FindAllSubgraphsOfLengthN(m,2))==11)
    self.assertTrue(len(Chem.FindAllSubgraphsOfLengthN(m,3))==18,
           len(Chem.FindAllSubgraphsOfLengthN(m,3)))
    
    
  def test20IsInRing(self):
    m = Chem.MolFromSmiles('C1CCC1C')
    self.assertTrue(m)
    self.assertTrue(m.GetAtomWithIdx(0).IsInRingSize(4))
    self.assertTrue(m.GetAtomWithIdx(1).IsInRingSize(4))
    self.assertTrue(m.GetAtomWithIdx(2).IsInRingSize(4))
    self.assertTrue(m.GetAtomWithIdx(3).IsInRingSize(4))
    self.assertTrue(not m.GetAtomWithIdx(4).IsInRingSize(4))
    
    self.assertTrue(not m.GetAtomWithIdx(0).IsInRingSize(3))
    self.assertTrue(not m.GetAtomWithIdx(1).IsInRingSize(3))
    self.assertTrue(not m.GetAtomWithIdx(2).IsInRingSize(3))
    self.assertTrue(not m.GetAtomWithIdx(3).IsInRingSize(3))
    self.assertTrue(not m.GetAtomWithIdx(4).IsInRingSize(3))
    
    self.assertTrue(m.GetBondWithIdx(0).IsInRingSize(4))
    self.assertTrue(not m.GetBondWithIdx(3).IsInRingSize(4))
    self.assertTrue(not m.GetBondWithIdx(0).IsInRingSize(3))
    self.assertTrue(not m.GetBondWithIdx(3).IsInRingSize(3))
    
  def test21Robustification(self):
    ok = False
    # FIX: at the moment I can't figure out how to catch the
    # actual exception that BPL is throwinng when it gets
    # invalid arguments (Boost.Python.ArgumentError)
    try:
      Chem.MolFromSmiles('C=O').HasSubstructMatch(Chem.MolFromSmarts('fiib'))
    #except ValueError:
    #  ok=True
    except:
      ok=True
    self.assertTrue(ok  )

  def test22DeleteSubstruct(self) :
    query = Chem.MolFromSmarts('C(=O)O')
    mol = Chem.MolFromSmiles('CCC(=O)O')
    nmol = Chem.DeleteSubstructs(mol, query)
    
    self.assertTrue(Chem.MolToSmiles(nmol) == 'CC')

    mol = Chem.MolFromSmiles('CCC(=O)O.O=CO')
    # now delete only fragments
    nmol = Chem.DeleteSubstructs(mol, query, 1)
    self.assertTrue(Chem.MolToSmiles(nmol) == 'CCC(=O)O',Chem.MolToSmiles(nmol))
    
    mol = Chem.MolFromSmiles('CCC(=O)O.O=CO')
    nmol = Chem.DeleteSubstructs(mol, query, 0)
    self.assertTrue(Chem.MolToSmiles(nmol) == 'CC')
    
    mol = Chem.MolFromSmiles('CCCO')
    nmol = Chem.DeleteSubstructs(mol, query, 0)
    self.assertTrue(Chem.MolToSmiles(nmol) == 'CCCO')

    # Issue 96 prevented this from working:
    mol = Chem.MolFromSmiles('CCC(=O)O.O=CO')
    nmol = Chem.DeleteSubstructs(mol, query, 1)
    self.assertTrue(Chem.MolToSmiles(nmol) == 'CCC(=O)O')
    nmol = Chem.DeleteSubstructs(nmol, query, 1)
    self.assertTrue(Chem.MolToSmiles(nmol) == 'CCC(=O)O')
    nmol = Chem.DeleteSubstructs(nmol, query, 0)
    self.assertTrue(Chem.MolToSmiles(nmol) == 'CC')

    
  def test23MolFileParsing(self) :
    fileN = os.path.join(RDConfig.RDBaseDir,'Code','GraphMol','FileParsers',
                                            'test_data','triazine.mol')
    #fileN = "../FileParsers/test_data/triazine.mol"
    with open(fileN,'r') as inF:
      inD = inF.read()
    m1 = Chem.MolFromMolBlock(inD)
    self.assertTrue(m1 is not None)
    self.assertTrue(m1.GetNumAtoms()==9)

    m1 = Chem.MolFromMolFile(fileN)
    self.assertTrue(m1 is not None)
    self.assertTrue(m1.GetNumAtoms()==9)

    fileN = os.path.join(RDConfig.RDBaseDir,'Code','GraphMol','FileParsers',
                                            'test_data','triazine.mof')
    self.assertRaises(IOError,lambda :Chem.MolFromMolFile(fileN))

    fileN = os.path.join(RDConfig.RDBaseDir,'Code','GraphMol','FileParsers',
                                            'test_data','list-query.mol')
    query = Chem.MolFromMolFile(fileN)
    smi = Chem.MolToSmiles(query)
    self.assertEqual(smi,'c1ccccc1')
    smi = Chem.MolToSmarts(query)
    self.assertEqual(smi,'[#6]1:[#6]:[#6]:[#6]:[#6]:[#6,#7,#15]:1',smi)

    query = Chem.MolFromMolFile(fileN,sanitize=False)
    smi = Chem.MolToSmiles(query)
    self.assertEqual(smi,'C1=CC=CC=C1')
    query.UpdatePropertyCache()
    smi = Chem.MolToSmarts(query)
    self.assertEqual(smi,'[#6]1=[#6]-[#6]=[#6]-[#6]=[#6,#7,#15]-1')
    smi = "C1=CC=CC=C1"
    mol = Chem.MolFromSmiles(smi,0)
    self.assertTrue(mol.HasSubstructMatch(query))
    Chem.SanitizeMol(mol)
    self.assertTrue(not mol.HasSubstructMatch(query))

    mol = Chem.MolFromSmiles('N1=CC=CC=C1',0)
    self.assertTrue(mol.HasSubstructMatch(query))
    mol = Chem.MolFromSmiles('S1=CC=CC=C1',0)
    self.assertTrue(not mol.HasSubstructMatch(query))
    mol = Chem.MolFromSmiles('P1=CC=CC=C1',0)
    self.assertTrue(mol.HasSubstructMatch(query))


    fileN = os.path.join(RDConfig.RDBaseDir,'Code','GraphMol','FileParsers',
                                            'test_data','issue123.mol')
    mol = Chem.MolFromMolFile(fileN)
    self.assertTrue(mol)
    self.assertEqual(mol.GetNumAtoms(),23)
    mol = Chem.MolFromMolFile(fileN,removeHs=False)
    self.assertTrue(mol)
    self.assertEqual(mol.GetNumAtoms(),39)

  # test23 was for Chem.DaylightFingerprint, which is deprecated
    
  def test24RDKFingerprint(self):
    from rdkit import DataStructs
    m1 = Chem.MolFromSmiles('C1=CC=CC=C1')
    fp1 = Chem.RDKFingerprint(m1)
    self.assertTrue(len(fp1)==2048)
    m2 = Chem.MolFromSmiles('C1=CC=CC=C1')
    fp2 = Chem.RDKFingerprint(m2)

    tmp = DataStructs.TanimotoSimilarity(fp1,fp2)
    self.assertTrue(tmp==1.0,tmp)

    m2 = Chem.MolFromSmiles('C1=CC=CC=N1')
    fp2 = Chem.RDKFingerprint(m2)
    self.assertTrue(len(fp2)==2048)
    tmp = DataStructs.TanimotoSimilarity(fp1,fp2)
    self.assertTrue(tmp<1.0,tmp)
    self.assertTrue(tmp>0.0,tmp)

    fp3 = Chem.RDKFingerprint(m1,tgtDensity=0.3)
    self.assertTrue(len(fp3)<2048)
    
    m1 = Chem.MolFromSmiles('C1=CC=CC=C1')
    fp1 = Chem.RDKFingerprint(m1)
    m2 = Chem.MolFromSmiles('C1=CC=CC=N1')
    fp2 = Chem.RDKFingerprint(m2)
    self.assertNotEqual(fp1,fp2)

    atomInvariants=[1]*6
    fp1 = Chem.RDKFingerprint(m1,atomInvariants=atomInvariants)
    fp2 = Chem.RDKFingerprint(m2,atomInvariants=atomInvariants)
    self.assertEqual(fp1,fp2)    

    m2 = Chem.MolFromSmiles('C1CCCCN1')
    fp1 = Chem.RDKFingerprint(m1,atomInvariants=atomInvariants,useBondOrder=False)
    fp2 = Chem.RDKFingerprint(m2,atomInvariants=atomInvariants,useBondOrder=False)
    self.assertEqual(fp1,fp2)    

    # rooted at atom
    m1 = Chem.MolFromSmiles('CCCCCO')
    fp1 = Chem.RDKFingerprint(m1,1,4,nBitsPerHash=1,fromAtoms=[0])
    self.assertEqual(fp1.GetNumOnBits(),4)    
    m1 = Chem.MolFromSmiles('CCCCCO')
    fp1 = Chem.RDKFingerprint(m1,1,4,nBitsPerHash=1,fromAtoms=[0,5])
    self.assertEqual(fp1.GetNumOnBits(),8)

    # test sf.net issue 270:
    fp1 = Chem.RDKFingerprint(m1,atomInvariants=[x.GetAtomicNum()+10 for x in m1.GetAtoms()])

    # atomBits
    m1 = Chem.MolFromSmiles('CCCO')
    l=[]
    fp1 = Chem.RDKFingerprint(m1,minPath=1,maxPath=2,nBitsPerHash=1,atomBits=l)
    self.assertEqual(fp1.GetNumOnBits(),4)
    self.assertEqual(len(l),m1.GetNumAtoms())
    self.assertEqual(len(l[0]),2)
    self.assertEqual(len(l[1]),3)
    self.assertEqual(len(l[2]),4)
    self.assertEqual(len(l[3]),2)
    
  def test25SDMolSupplier(self) :
    fileN = os.path.join(RDConfig.RDBaseDir,'Code','GraphMol','FileParsers',
                                            'test_data','NCI_aids_few.sdf')
    #fileN = "../FileParsers/test_data/NCI_aids_few.sdf"
    sdSup = Chem.SDMolSupplier(fileN)
    molNames = ["48", "78", "128", "163", "164", "170", "180", "186",
            "192", "203", "210", "211", "213", "220", "229", "256"]

    chgs192 = {8:1, 11:1, 15:-1, 18:-1, 20:1, 21:1, 23:-1, 25:-1} 
    i = 0
    for mol in sdSup :
      self.assertTrue(mol)
      self.assertTrue(mol.GetProp("_Name") == molNames[i])
      i += 1
      if (mol.GetProp("_Name") == "192") :
        # test parsed charges on one of the molecules
        for id in chgs192.keys() :
          self.assertTrue(mol.GetAtomWithIdx(id).GetFormalCharge() == chgs192[id])
    self.assertRaises(StopIteration,lambda:six.next(sdSup))
    sdSup.reset()
    
    ns = [mol.GetProp("_Name") for mol in sdSup]
    self.assertTrue(ns == molNames)

    sdSup = Chem.SDMolSupplier(fileN, 0)
    for mol in sdSup :
      self.assertTrue(not mol.HasProp("numArom"))

    sdSup = Chem.SDMolSupplier(fileN)
    self.assertTrue(len(sdSup) == 16)
    mol = sdSup[5]
    self.assertTrue(mol.GetProp("_Name") == "170")


    # test handling of H removal:
    fileN = os.path.join(RDConfig.RDBaseDir,'Code','GraphMol','FileParsers',
                                            'test_data','withHs.sdf')
    sdSup = Chem.SDMolSupplier(fileN)
    m = six.next(sdSup)
    self.assertTrue(m)
    self.assertTrue(m.GetNumAtoms()==23)
    m = six.next(sdSup)
    self.assertTrue(m)
    self.assertTrue(m.GetNumAtoms()==28)

    sdSup = Chem.SDMolSupplier(fileN,removeHs=False)
    m = six.next(sdSup)
    self.assertTrue(m)
    self.assertTrue(m.GetNumAtoms()==39)
    m = six.next(sdSup)
    self.assertTrue(m)
    self.assertTrue(m.GetNumAtoms()==30)

    with open(fileN,'rb') as dFile:
      d = dFile.read()
    sdSup.SetData(d)
    m = six.next(sdSup)
    self.assertTrue(m)
    self.assertTrue(m.GetNumAtoms()==23)
    m = six.next(sdSup)
    self.assertTrue(m)
    self.assertTrue(m.GetNumAtoms()==28)

    sdSup.SetData(d,removeHs=False)
    m = six.next(sdSup)
    self.assertTrue(m)
    self.assertTrue(m.GetNumAtoms()==39)
    m = six.next(sdSup)
    self.assertTrue(m)
    self.assertTrue(m.GetNumAtoms()==30)

    
  def test26SmiMolSupplier(self) :
    fileN = os.path.join(RDConfig.RDBaseDir,'Code','GraphMol','FileParsers',
                                            'test_data','first_200.tpsa.csv')
    #fileN = "../FileParsers/test_data/first_200.tpsa.csv"
    smiSup = Chem.SmilesMolSupplier(fileN, ",", 0, -1)
    mol = smiSup[16];
    self.assertTrue(mol.GetProp("TPSA") == "46.25")

    mol = smiSup[8];
    self.assertTrue(mol.GetProp("TPSA") == "65.18")

    self.assertTrue(len(smiSup) == 200)

    fileN = os.path.join(RDConfig.RDBaseDir,'Code','GraphMol','FileParsers',
                                            'test_data','fewSmi.csv')
    #fileN = "../FileParsers/test_data/fewSmi.csv"
    smiSup = Chem.SmilesMolSupplier(fileN, delimiter=",",
                                      smilesColumn=1, nameColumn=0,
                                      titleLine=0)
    names = ["1", "2", "3", "4", "5", "6", "7", "8", "9", "10"]
    i = 0
    for mol in smiSup:
      self.assertTrue(mol.GetProp("_Name") == names[i])
      i += 1
      
    mol = smiSup[3]
    
    self.assertTrue(mol.GetProp("_Name") == "4")
    self.assertTrue(mol.GetProp("Column_2") == "82.78")

    # and test doing a supplier from text:
    with open(fileN,'r') as inF:
      inD = inF.read()
    smiSup.SetData(inD, delimiter=",",
                   smilesColumn=1, nameColumn=0,
                   titleLine=0)
    names = ["1", "2", "3", "4", "5", "6", "7", "8", "9", "10"]
    i = 0
    # iteration interface:
    for mol in smiSup:
      self.assertTrue(mol.GetProp("_Name") == names[i])
      i += 1
    self.assertTrue(i==10)
    # random access:
    mol = smiSup[3]
    self.assertTrue(len(smiSup)==10)
    self.assertTrue(mol.GetProp("_Name") == "4")
    self.assertTrue(mol.GetProp("Column_2") == "82.78")

    # issue 113:
    smiSup.SetData(inD, delimiter=",",
                   smilesColumn=1, nameColumn=0,
                   titleLine=0)
    self.assertTrue(len(smiSup)==10)

    # and test failure handling:
    inD = """mol-1,CCC
mol-2,CCCC
mol-3,fail
mol-4,CCOC
    """
    smiSup.SetData(inD, delimiter=",",
                   smilesColumn=1, nameColumn=0,
                   titleLine=0)
    # there are 4 entries in the supplier:
    self.assertTrue(len(smiSup)==4)
    # but the 3rd is a None:
    self.assertTrue(smiSup[2] is None)


    text="Id SMILES Column_2\n"+\
    "mol-1 C 1.0\n"+\
    "mol-2 CC 4.0\n"+\
    "mol-4 CCCC 16.0"
    smiSup.SetData(text, delimiter=" ",
                   smilesColumn=1, nameColumn=0,
                   titleLine=1)
    self.assertTrue(len(smiSup)==3)
    self.assertTrue(smiSup[0])
    self.assertTrue(smiSup[1])
    self.assertTrue(smiSup[2])
    m = [x for x in smiSup]
    self.assertTrue(smiSup[2])
    self.assertTrue(len(m)==3)
    self.assertTrue(m[0].GetProp("Column_2")=="1.0")
    
    # test simple parsing and Issue 114:
    smis = ['CC','CCC','CCOC','CCCOCC','CCCOCCC']
    inD = '\n'.join(smis)
    smiSup.SetData(inD, delimiter=",",
                   smilesColumn=0, nameColumn=-1,
                   titleLine=0)
    self.assertTrue(len(smiSup)==5)
    m = [x for x in smiSup]
    self.assertTrue(smiSup[4])
    self.assertTrue(len(m)==5)
    
    # order dependance:
    smiSup.SetData(inD, delimiter=",",
                   smilesColumn=0, nameColumn=-1,
                   titleLine=0)
    self.assertTrue(smiSup[4])
    self.assertTrue(len(smiSup)==5)

    # this was a nasty BC:
    # asking for a particular entry with a higher index than what we've
    # already seen resulted in a duplicate:
    smis = ['CC','CCC','CCOC','CCCCOC']
    inD = '\n'.join(smis)
    smiSup.SetData(inD, delimiter=",",
                   smilesColumn=0, nameColumn=-1,
                   titleLine=0)
    m = six.next(smiSup)
    m = smiSup[3]
    self.assertTrue(len(smiSup)==4)

    try:
      smiSup[4]
    except:
      ok=1
    else:
      ok=0
    self.assertTrue(ok)

    smiSup.SetData(inD, delimiter=",",
                   smilesColumn=0, nameColumn=-1,
                   titleLine=0)
    try:
      smiSup[4]
    except:
      ok=1
    else:
      ok=0
    self.assertTrue(ok)
    sys.stderr.write('>>> This may result in an infinite loop.  It should finish almost instantly\n')
    self.assertTrue(len(smiSup)==4)
    sys.stderr.write('<<< OK, it finished.\n')


  def test27SmilesWriter(self) :
    fileN = os.path.join(RDConfig.RDBaseDir,'Code','GraphMol','FileParsers',
                                            'test_data','fewSmi.csv')
    #fileN = "../FileParsers/test_data/fewSmi.csv"

    smiSup = Chem.SmilesMolSupplier(fileN, delimiter=",",
                                      smilesColumn=1, nameColumn=0,
                                      titleLine=0)
    propNames = []
    propNames.append("Column_2")
    ofile = os.path.join(RDConfig.RDBaseDir,'Code','GraphMol','Wrap','test_data','outSmiles.txt')
    writer = Chem.SmilesWriter(ofile)
    writer.SetProps(propNames)
    for mol in smiSup :
      writer.write(mol)
    writer.flush()

  def test28SmilesReverse(self):
    names = ["1", "2", "3", "4", "5", "6", "7", "8", "9", "10"]
    props = ["34.14","25.78","106.51","82.78","60.16","87.74","37.38","77.28","65.18","0.00"]
    ofile = os.path.join(RDConfig.RDBaseDir,'Code','GraphMol','Wrap','test_data','outSmiles.txt')
    #ofile = "test_data/outSmiles.csv"
    smiSup = Chem.SmilesMolSupplier(ofile)
    i = 0
    for mol in smiSup:
      #print([repr(x) for x in mol.GetPropNames()])
      self.assertTrue(mol.GetProp("_Name") == names[i])
      self.assertTrue(mol.GetProp("Column_2") == props[i])
      i += 1
      
  def writerSDFile(self) :
    fileN = os.path.join(RDConfig.RDBaseDir,'Code','GraphMol','FileParsers',
                                            'test_data','NCI_aids_few.sdf')
    #fileN = "../FileParsers/test_data/NCI_aids_few.sdf"
    ofile = os.path.join(RDConfig.RDBaseDir,'Code','GraphMol','Wrap','test_data','outNCI_few.sdf');
    writer = Chem.SDWriter(ofile);
    sdSup = Chem.SDMolSupplier(fileN)
    for mol in sdSup :
      writer.write(mol)
    writer.flush()

  def test29SDWriterLoop(self) :
    self.writerSDFile()
    fileN = os.path.join(RDConfig.RDBaseDir,'Code','GraphMol','Wrap',
                                            'test_data','outNCI_few.sdf')
    sdSup = Chem.SDMolSupplier(fileN)
    molNames = ["48", "78", "128", "163", "164", "170", "180", "186",
            "192", "203", "210", "211", "213", "220", "229", "256"]
    chgs192 = {8:1, 11:1, 15:-1, 18:-1, 20:1, 21:1, 23:-1, 25:-1}
    i = 0
    
    for mol in sdSup :
      #print('mol:',mol)
      #print('\t',molNames[i])
      self.assertTrue(mol.GetProp("_Name") == molNames[i])
      i += 1
      if (mol.GetProp("_Name") == "192") :
        # test parsed charges on one of the molecules
        for id in chgs192.keys() :
          self.assertTrue(mol.GetAtomWithIdx(id).GetFormalCharge() == chgs192[id])

  def test30Issues109and110(self) :
    """ issues 110 and 109 were both related to handling of explicit Hs in
       SMILES input.
       
    """ 
    m1 = Chem.MolFromSmiles('N12[CH](SC(C)(C)[CH]1C(O)=O)[CH](C2=O)NC(=O)[CH](N)c3ccccc3')
    self.assertTrue(m1.GetNumAtoms()==24)
    m2 = Chem.MolFromSmiles('C1C=C([CH](N)C(=O)N[C]2([H])[C]3([H])SC(C)(C)[CH](C(=O)O)N3C(=O)2)C=CC=1')
    self.assertTrue(m2.GetNumAtoms()==24)

    smi1 = Chem.MolToSmiles(m1)
    smi2 = Chem.MolToSmiles(m2)
    self.assertTrue(smi1==smi2)

    m1 = Chem.MolFromSmiles('[H]CCl')
    self.assertTrue(m1.GetNumAtoms()==2)
    self.assertTrue(m1.GetAtomWithIdx(0).GetNumExplicitHs()==1)
    m1 = Chem.MolFromSmiles('[H][CH2]Cl')
    self.assertTrue(m1.GetNumAtoms()==2)
    self.assertTrue(m1.GetAtomWithIdx(0).GetNumExplicitHs()==3)
    m2 = Chem.AddHs(m1)
    self.assertTrue(m2.GetNumAtoms()==5)
    m2 = Chem.RemoveHs(m2)
    self.assertTrue(m2.GetNumAtoms()==2)
    
  def test31ChiralitySmiles(self) :
    m1 = Chem.MolFromSmiles('F[C@](Br)(I)Cl')
    self.assertTrue(m1 is not None)
    self.assertTrue(m1.GetNumAtoms()==5)
    self.assertTrue(Chem.MolToSmiles(m1,1)=='F[C@](Cl)(Br)I',Chem.MolToSmiles(m1,1))

    m1 = Chem.MolFromSmiles('CC1C[C@@]1(Cl)F')
    self.assertTrue(m1 is not None)
    self.assertTrue(m1.GetNumAtoms()==6)
    self.assertTrue(Chem.MolToSmiles(m1,1)=='CC1C[C@]1(F)Cl',Chem.MolToSmiles(m1,1))

    m1 = Chem.MolFromSmiles('CC1C[C@]1(Cl)F')
    self.assertTrue(m1 is not None)
    self.assertTrue(m1.GetNumAtoms()==6)
    self.assertTrue(Chem.MolToSmiles(m1,1)=='CC1C[C@@]1(F)Cl',Chem.MolToSmiles(m1,1))


  def test31aChiralitySubstructs(self) :
    m1 = Chem.MolFromSmiles('CC1C[C@@]1(Cl)F')
    self.assertTrue(m1 is not None)
    self.assertTrue(m1.GetNumAtoms()==6)
    self.assertTrue(Chem.MolToSmiles(m1,1)=='CC1C[C@]1(F)Cl',Chem.MolToSmiles(m1,1))

    m2 = Chem.MolFromSmiles('CC1C[C@]1(Cl)F')
    self.assertTrue(m2 is not None)
    self.assertTrue(m2.GetNumAtoms()==6)
    self.assertTrue(Chem.MolToSmiles(m2,1)=='CC1C[C@@]1(F)Cl',Chem.MolToSmiles(m2,1))

    self.assertTrue(m1.HasSubstructMatch(m1))
    self.assertTrue(m1.HasSubstructMatch(m2))
    self.assertTrue(m1.HasSubstructMatch(m1,useChirality=True))
    self.assertTrue(not m1.HasSubstructMatch(m2,useChirality=True))

    
    

  def _test32MolFilesWithChirality(self) :
    inD = """chiral1.mol
  ChemDraw10160313232D

  5  4  0  0  0  0  0  0  0  0999 V2000
    0.0553    0.6188    0.0000 F   0  0  0  0  0  0  0  0  0  0  0  0
    0.0553   -0.2062    0.0000 C   0  0  0  0  0  0  0  0  0  0  0  0
    0.7697   -0.6188    0.0000 I   0  0  0  0  0  0  0  0  0  0  0  0
   -0.6592   -0.6188    0.0000 Br  0  0  0  0  0  0  0  0  0  0  0  0
   -0.7697   -0.2062    0.0000 Cl  0  0  0  0  0  0  0  0  0  0  0  0
  1  2  1  0      
  2  3  1  0      
  2  4  1  1      
  2  5  1  0      
M  END
"""
    m1 = Chem.MolFromMolBlock(inD)
    self.assertTrue(m1 is not None)
    self.assertTrue(m1.GetNumAtoms()==5)
    self.assertTrue(smi=='F[C@](Cl)(Br)I',smi)

    inD = """chiral2.cdxml
  ChemDraw10160314052D

  5  4  0  0  0  0  0  0  0  0999 V2000
    0.0553    0.6188    0.0000 F   0  0  0  0  0  0  0  0  0  0  0  0
    0.0553   -0.2062    0.0000 C   0  0  0  0  0  0  0  0  0  0  0  0
    0.7697   -0.6188    0.0000 I   0  0  0  0  0  0  0  0  0  0  0  0
   -0.6592   -0.6188    0.0000 Br  0  0  0  0  0  0  0  0  0  0  0  0
   -0.7697   -0.2062    0.0000 Cl  0  0  0  0  0  0  0  0  0  0  0  0
  1  2  1  0      
  2  3  1  0      
  2  4  1  6      
  2  5  1  0      
M  END
"""
    m1 = Chem.MolFromMolBlock(inD)
    self.assertTrue(m1 is not None)
    self.assertTrue(m1.GetNumAtoms()==5)
    self.assertTrue(Chem.MolToSmiles(m1,1)=='F[C@@](Cl)(Br)I')

    inD = """chiral1.mol
  ChemDraw10160313232D

  5  4  0  0  0  0  0  0  0  0999 V2000
    0.0553    0.6188    0.0000 F   0  0  0  0  0  0  0  0  0  0  0  0
    0.0553   -0.2062    0.0000 C   0  0  0  0  0  0  0  0  0  0  0  0
   -0.7697   -0.2062    0.0000 Cl  0  0  0  0  0  0  0  0  0  0  0  0
   -0.6592   -0.6188    0.0000 Br  0  0  0  0  0  0  0  0  0  0  0  0
    0.7697   -0.6188    0.0000 I   0  0  0  0  0  0  0  0  0  0  0  0
  1  2  1  0      
  2  3  1  0      
  2  4  1  1      
  2  5  1  0      
M  END
"""
    m1 = Chem.MolFromMolBlock(inD)
    self.assertTrue(m1 is not None)
    self.assertTrue(m1.GetNumAtoms()==5)
    self.assertTrue(Chem.MolToSmiles(m1,1)=='F[C@](Cl)(Br)I')

    inD = """chiral1.mol
  ChemDraw10160313232D

  5  4  0  0  0  0  0  0  0  0999 V2000
    0.0553   -0.2062    0.0000 C   0  0  0  0  0  0  0  0  0  0  0  0
   -0.7697   -0.2062    0.0000 Cl  0  0  0  0  0  0  0  0  0  0  0  0
   -0.6592   -0.6188    0.0000 Br  0  0  0  0  0  0  0  0  0  0  0  0
    0.7697   -0.6188    0.0000 I   0  0  0  0  0  0  0  0  0  0  0  0
    0.0553    0.6188    0.0000 F   0  0  0  0  0  0  0  0  0  0  0  0
  1  2  1  0      
  1  3  1  1      
  1  4  1  0     
  1  5  1  0      
M  END
"""
    m1 = Chem.MolFromMolBlock(inD)
    self.assertTrue(m1 is not None)
    self.assertTrue(m1.GetNumAtoms()==5)
    self.assertTrue(Chem.MolToSmiles(m1,1)=='F[C@](Cl)(Br)I')

    inD = """chiral3.mol
  ChemDraw10160314362D

  4  3  0  0  0  0  0  0  0  0999 V2000
    0.4125    0.6188    0.0000 F   0  0  0  0  0  0  0  0  0  0  0  0
    0.4125   -0.2062    0.0000 C   0  0  0  0  0  0  0  0  0  0  0  0
   -0.3020   -0.6188    0.0000 Br  0  0  0  0  0  0  0  0  0  0  0  0
   -0.4125   -0.2062    0.0000 Cl  0  0  0  0  0  0  0  0  0  0  0  0
  1  2  1  0      
  2  3  1  1      
  2  4  1  0      
M  END

"""
    m1 = Chem.MolFromMolBlock(inD)
    self.assertTrue(m1 is not None)
    self.assertTrue(m1.GetNumAtoms()==4)
    self.assertTrue(Chem.MolToSmiles(m1,1)=='F[C@H](Cl)Br')

    inD = """chiral4.mol
  ChemDraw10160314362D

  4  3  0  0  0  0  0  0  0  0999 V2000
    0.4125    0.6188    0.0000 F   0  0  0  0  0  0  0  0  0  0  0  0
    0.4125   -0.2062    0.0000 N   0  0  0  0  0  0  0  0  0  0  0  0
   -0.3020   -0.6188    0.0000 Br  0  0  0  0  0  0  0  0  0  0  0  0
   -0.4125   -0.2062    0.0000 Cl  0  0  0  0  0  0  0  0  0  0  0  0
  1  2  1  0      
  2  3  1  1      
  2  4  1  0      
M  END

"""
    m1 = Chem.MolFromMolBlock(inD)
    self.assertTrue(m1 is not None)
    self.assertTrue(m1.GetNumAtoms()==4)
    self.assertTrue(Chem.MolToSmiles(m1,1)=='FN(Cl)Br')

    inD = """chiral5.mol
  ChemDraw10160314362D

  4  3  0  0  0  0  0  0  0  0999 V2000
    0.4125    0.6188    0.0000 F   0  0  0  0  0  0  0  0  0  0  0  0
    0.4125   -0.2062    0.0000 N   0  0  0  0  0  0  0  0  0  0  0  0
   -0.3020   -0.6188    0.0000 Br  0  0  0  0  0  0  0  0  0  0  0  0
   -0.4125   -0.2062    0.0000 Cl  0  0  0  0  0  0  0  0  0  0  0  0
  1  2  1  0      
  2  3  1  1      
  2  4  1  0      
M  CHG  1   2   1
M  END

"""
    m1 = Chem.MolFromMolBlock(inD)
    self.assertTrue(m1 is not None)
    self.assertTrue(m1.GetNumAtoms()==4)
    self.assertTrue(Chem.MolToSmiles(m1,1)=='F[N@H+](Cl)Br')

    inD="""Case 10-14-3
  ChemDraw10140308512D

  4  3  0  0  0  0  0  0  0  0999 V2000
   -0.8250   -0.4125    0.0000 F   0  0  0  0  0  0  0  0  0  0  0  0
    0.0000   -0.4125    0.0000 C   0  0  0  0  0  0  0  0  0  0  0  0
    0.8250   -0.4125    0.0000 Cl  0  0  0  0  0  0  0  0  0  0  0  0
    0.0000    0.4125    0.0000 Br  0  0  0  0  0  0  0  0  0  0  0  0
  1  2  1  0      
  2  3  1  0      
  2  4  1  1      
M  END
"""
    m1 = Chem.MolFromMolBlock(inD)
    self.assertTrue(m1 is not None)
    self.assertTrue(m1.GetNumAtoms()==4)
    self.assertTrue(Chem.MolToSmiles(m1,1)=='F[C@H](Cl)Br')

    inD="""Case 10-14-4
  ChemDraw10140308512D

  4  3  0  0  0  0  0  0  0  0999 V2000
   -0.8250   -0.4125    0.0000 F   0  0  0  0  0  0  0  0  0  0  0  0
    0.0000   -0.4125    0.0000 C   0  0  0  0  0  0  0  0  0  0  0  0
    0.8250   -0.4125    0.0000 Cl  0  0  0  0  0  0  0  0  0  0  0  0
    0.0000    0.4125    0.0000 Br  0  0  0  0  0  0  0  0  0  0  0  0
  1  2  1  0      
  2  3  1  1      
  2  4  1  0      
M  END

"""
    m1 = Chem.MolFromMolBlock(inD)
    self.assertTrue(m1 is not None)
    self.assertTrue(m1.GetNumAtoms()==4)
    self.assertTrue(Chem.MolToSmiles(m1,1)=='F[C@H](Cl)Br')

    inD="""chiral4.mol
  ChemDraw10160315172D

  6  6  0  0  0  0  0  0  0  0999 V2000
   -0.4422    0.1402    0.0000 C   0  0  0  0  0  0  0  0  0  0  0  0
   -0.4422   -0.6848    0.0000 C   0  0  0  0  0  0  0  0  0  0  0  0
    0.2723   -0.2723    0.0000 C   0  0  0  0  0  0  0  0  0  0  0  0
   -0.8547    0.8547    0.0000 C   0  0  0  0  0  0  0  0  0  0  0  0
    0.6848    0.4422    0.0000 F   0  0  0  0  0  0  0  0  0  0  0  0
    0.8547   -0.8547    0.0000 Cl  0  0  0  0  0  0  0  0  0  0  0  0
  1  2  1  0      
  2  3  1  0      
  3  1  1  0      
  1  4  1  0      
  3  5  1  1      
  3  6  1  0      
M  END
"""
    m1 = Chem.MolFromMolBlock(inD)
    self.assertTrue(m1 is not None)
    self.assertTrue(m1.GetNumAtoms()==6)
    self.assertTrue(Chem.MolToSmiles(m1,1)=='CC1C[C@@]1(F)Cl',Chem.MolToSmiles(m1,1))

    inD="""chiral4.mol
  ChemDraw10160315172D

  6  6  0  0  0  0  0  0  0  0999 V2000
   -0.4422    0.1402    0.0000 C   0  0  0  0  0  0  0  0  0  0  0  0
   -0.4422   -0.6848    0.0000 C   0  0  0  0  0  0  0  0  0  0  0  0
    0.2723   -0.2723    0.0000 C   0  0  0  0  0  0  0  0  0  0  0  0
   -0.8547    0.8547    0.0000 C   0  0  0  0  0  0  0  0  0  0  0  0
    0.6848    0.4422    0.0000 F   0  0  0  0  0  0  0  0  0  0  0  0
    0.8547   -0.8547    0.0000 Cl  0  0  0  0  0  0  0  0  0  0  0  0
  1  2  1  0      
  2  3  1  0      
  3  1  1  0      
  1  4  1  0      
  3  5  1  6      
  3  6  1  0      
M  END
"""
    m1 = Chem.MolFromMolBlock(inD)
    self.assertTrue(m1 is not None)
    self.assertTrue(m1.GetNumAtoms()==6)
    self.assertTrue(Chem.MolToSmiles(m1,1)=='CC1C[C@]1(F)Cl',Chem.MolToSmiles(m1,1))

  def test33Issue65(self) :
    """ issue 65 relates to handling of [H] in SMARTS
       
    """ 
    m1 = Chem.MolFromSmiles('OC(O)(O)O')
    m2 = Chem.MolFromSmiles('OC(O)O')
    m3 = Chem.MolFromSmiles('OCO')
    q1 = Chem.MolFromSmarts('OC[H]',1)
    q2 = Chem.MolFromSmarts('O[C;H1]',1)
    q3 = Chem.MolFromSmarts('O[C;H1][H]',1)

    self.assertTrue(not m1.HasSubstructMatch(q1))
    self.assertTrue(not m1.HasSubstructMatch(q2))
    self.assertTrue(not m1.HasSubstructMatch(q3))

    self.assertTrue(m2.HasSubstructMatch(q1))
    self.assertTrue(m2.HasSubstructMatch(q2))
    self.assertTrue(m2.HasSubstructMatch(q3))

    self.assertTrue(m3.HasSubstructMatch(q1))
    self.assertTrue(not m3.HasSubstructMatch(q2))
    self.assertTrue(not m3.HasSubstructMatch(q3))

    m1H = Chem.AddHs(m1)
    m2H = Chem.AddHs(m2)
    m3H = Chem.AddHs(m3)
    q1 = Chem.MolFromSmarts('OC[H]')
    q2 = Chem.MolFromSmarts('O[C;H1]')
    q3 = Chem.MolFromSmarts('O[C;H1][H]')

    self.assertTrue(not m1H.HasSubstructMatch(q1))
    self.assertTrue(not m1H.HasSubstructMatch(q2))
    self.assertTrue(not m1H.HasSubstructMatch(q3))

    #m2H.Debug()
    self.assertTrue(m2H.HasSubstructMatch(q1))
    self.assertTrue(m2H.HasSubstructMatch(q2))
    self.assertTrue(m2H.HasSubstructMatch(q3))

    self.assertTrue(m3H.HasSubstructMatch(q1))
    self.assertTrue(not m3H.HasSubstructMatch(q2))
    self.assertTrue(not m3H.HasSubstructMatch(q3))

  def test34Issue124(self) :
    """ issue 124 relates to calculation of the distance matrix
       
    """ 
    m = Chem.MolFromSmiles('CC=C')
    d = Chem.GetDistanceMatrix(m,0)
    self.assertTrue(feq(d[0,1],1.0))
    self.assertTrue(feq(d[0,2],2.0))
    # force an update:
    d = Chem.GetDistanceMatrix(m,1,0,1)
    self.assertTrue(feq(d[0,1],1.0))
    self.assertTrue(feq(d[0,2],1.5))

  def test35ChiralityPerception(self) :
    """ Test perception of chirality and CIP encoding       
    """ 
    m = Chem.MolFromSmiles('F[C@]([C@])(Cl)Br')
    Chem.AssignStereochemistry(m,1)
    self.assertTrue(m.GetAtomWithIdx(1).HasProp('_CIPCode'))
    self.assertFalse(m.GetAtomWithIdx(2).HasProp('_CIPCode'))
    Chem.RemoveStereochemistry(m)
    self.assertFalse(m.GetAtomWithIdx(1).HasProp('_CIPCode'))

    
    m = Chem.MolFromSmiles('F[C@H](C)C')
    Chem.AssignStereochemistry(m,1)
    self.assertTrue(m.GetAtomWithIdx(1).GetChiralTag() == Chem.ChiralType.CHI_UNSPECIFIED)
    self.assertFalse(m.GetAtomWithIdx(1).HasProp('_CIPCode'))

    m = Chem.MolFromSmiles('F\\C=C/Cl')
    self.assertTrue(m.GetBondWithIdx(0).GetStereo()==Chem.BondStereo.STEREONONE)
    self.assertTrue(m.GetBondWithIdx(1).GetStereo()==Chem.BondStereo.STEREOZ)
    atoms = m.GetBondWithIdx(1).GetStereoAtoms()
    self.assertTrue(0 in atoms)
    self.assertTrue(3 in atoms)
    self.assertTrue(m.GetBondWithIdx(2).GetStereo()==Chem.BondStereo.STEREONONE)
    Chem.RemoveStereochemistry(m)
    self.assertTrue(m.GetBondWithIdx(1).GetStereo()==Chem.BondStereo.STEREONONE)

    
    m = Chem.MolFromSmiles('F\\C=CCl')
    self.assertTrue(m.GetBondWithIdx(1).GetStereo()==Chem.BondStereo.STEREONONE)

  def test36SubstructMatchStr(self):
    """ test the _SubstructMatchStr function """
    query = Chem.MolFromSmarts('[n,p]1ccccc1')
    self.assertTrue(query)
    mol = Chem.MolFromSmiles('N1=CC=CC=C1')
    self.assertTrue(mol.HasSubstructMatch(query))
    self.assertTrue(Chem._HasSubstructMatchStr(mol.ToBinary(),query))
    mol = Chem.MolFromSmiles('S1=CC=CC=C1')
    self.assertTrue(not Chem._HasSubstructMatchStr(mol.ToBinary(),query))
    self.assertTrue(not mol.HasSubstructMatch(query))
    mol = Chem.MolFromSmiles('P1=CC=CC=C1')
    self.assertTrue(mol.HasSubstructMatch(query))
    self.assertTrue(Chem._HasSubstructMatchStr(mol.ToBinary(),query))

    
  def test37SanitException(self):
    mol = Chem.MolFromSmiles('CC(C)(C)(C)C',0)
    self.assertTrue(mol)
    self.assertRaises(ValueError,lambda:Chem.SanitizeMol(mol))

  def test38TDTSuppliers(self):
    data="""$SMI<Cc1nnc(N)nc1C>
CAS<17584-12-2>
|
$SMI<Cc1n[nH]c(=O)nc1N>
CAS<~>
|
$SMI<Cc1n[nH]c(=O)[nH]c1=O>
CAS<932-53-6>
|
$SMI<Cc1nnc(NN)nc1O>
CAS<~>
|"""
    suppl = Chem.TDTMolSupplier()
    suppl.SetData(data,"CAS")
    i=0;
    for mol in suppl:
      self.assertTrue(mol)
      self.assertTrue(mol.GetNumAtoms())
      self.assertTrue(mol.HasProp("CAS"))
      self.assertTrue(mol.HasProp("_Name"))
      self.assertTrue(mol.GetProp("CAS")==mol.GetProp("_Name"))
      self.assertTrue(mol.GetNumConformers()==0)
      i+=1
    self.assertTrue(i==4)
    self.assertTrue(len(suppl)==4)

  def test38Issue266(self):
    """ test issue 266: generation of kekulized smiles"""
    mol = Chem.MolFromSmiles('c1ccccc1')
    Chem.Kekulize(mol)
    smi = Chem.MolToSmiles(mol)
    self.assertTrue(smi=='c1ccccc1')
    smi = Chem.MolToSmiles(mol,kekuleSmiles=True)
    self.assertTrue(smi=='C1=CC=CC=C1')
    
  def test39Issue273(self):
    """ test issue 273: MolFileComments and MolFileInfo props ending up in SD files

    """
    fileN = os.path.join(RDConfig.RDBaseDir,'Code','GraphMol','Wrap',
                                            'test_data','outNCI_few.sdf')
    suppl = Chem.SDMolSupplier(fileN)
    ms = [x for x in suppl]
    for m in ms:
      self.assertTrue(m.HasProp('_MolFileInfo'))
      self.assertTrue(m.HasProp('_MolFileComments'))
    fName = tempfile.mktemp('.sdf')
    w = Chem.SDWriter(fName)
    w.SetProps(ms[0].GetPropNames())
    for m in ms:
      w.write(m)
    w = None

    with open(fName, 'r') as txtFile:
      txt= txtFile.read()
    os.unlink(fName)
    self.assertTrue(txt.find('MolFileInfo')==-1)
    self.assertTrue(txt.find('MolFileComments')==-1)
    

  def test40SmilesRootedAtAtom(self):
    """ test the rootAtAtom functionality

    """
    smi = 'CN(C)C'
    m = Chem.MolFromSmiles(smi)

    self.assertTrue(Chem.MolToSmiles(m)=='CN(C)C')
    self.assertTrue(Chem.MolToSmiles(m,rootedAtAtom=1)=='N(C)(C)C')
    

  def test41SetStreamIndices(self) :
    fileN = os.path.join(RDConfig.RDBaseDir,'Code','GraphMol','FileParsers',
                                            'test_data','NCI_aids_few.sdf')
    allIndices = []
    ifs = open(fileN, 'rb')
    addIndex = True;
    line = True;
    pos = 0;
    while (line):
      if (addIndex):
        pos = ifs.tell();
      line = ifs.readline().decode('utf-8')
      if (line):
        if (addIndex):
          allIndices.append(pos);
        addIndex = (line[:4] == '$$$$')
    ifs.close()
    indices = allIndices
    sdSup = Chem.SDMolSupplier(fileN)
    molNames = ["48", "78", "128", "163", "164", "170", "180", "186",
            "192", "203", "210", "211", "213", "220", "229", "256"]
    
    sdSup._SetStreamIndices(indices)
    self.assertTrue(len(sdSup) == 16)
    mol = sdSup[5]
    self.assertTrue(mol.GetProp("_Name") == "170")
    
    i = 0
    for mol in sdSup :
      self.assertTrue(mol)
      self.assertTrue(mol.GetProp("_Name") == molNames[i])
      i += 1
          
    ns = [mol.GetProp("_Name") for mol in sdSup]
    self.assertTrue(ns == molNames)

    # this can also be used to skip molecules in the file:
    indices = [allIndices[0], allIndices[2], allIndices[5]]
    sdSup._SetStreamIndices(indices)
    self.assertTrue(len(sdSup) == 3)
    mol = sdSup[2]
    self.assertTrue(mol.GetProp("_Name") == "170")

    # or to reorder them:
    indices = [allIndices[0], allIndices[5], allIndices[2]]
    sdSup._SetStreamIndices(indices)
    self.assertTrue(len(sdSup) == 3)
    mol = sdSup[1]
    self.assertTrue(mol.GetProp("_Name") == "170")

  def test42LifeTheUniverseAndEverything(self) :
    self.assertTrue(True)
    
  def test43TplFileParsing(self) :
    fileN = os.path.join(RDConfig.RDBaseDir,'Code','GraphMol','FileParsers',
                                            'test_data','cmpd2.tpl')
    m1 = Chem.MolFromTPLFile(fileN)
    self.assertTrue(m1 is not None)
    self.assertTrue(m1.GetNumAtoms()==12)
    self.assertTrue(m1.GetNumConformers()==2)
    
    m1 = Chem.MolFromTPLFile(fileN,skipFirstConf=True)
    self.assertTrue(m1 is not None)
    self.assertTrue(m1.GetNumAtoms()==12)
    self.assertTrue(m1.GetNumConformers()==1)

    with open(fileN, 'r') as blockFile:
      block = blockFile.read()
    m1 = Chem.MolFromTPLBlock(block)
    self.assertTrue(m1 is not None)
    self.assertTrue(m1.GetNumAtoms()==12)
    self.assertTrue(m1.GetNumConformers()==2)
    
  def test44TplFileWriting(self) :
    fileN = os.path.join(RDConfig.RDBaseDir,'Code','GraphMol','FileParsers',
                                            'test_data','cmpd2.tpl')
    m1 = Chem.MolFromTPLFile(fileN)
    self.assertTrue(m1 is not None)
    self.assertTrue(m1.GetNumAtoms()==12)
    self.assertTrue(m1.GetNumConformers()==2)

    block = Chem.MolToTPLBlock(m1)
    m1 = Chem.MolFromTPLBlock(block)
    self.assertTrue(m1 is not None)
    self.assertTrue(m1.GetNumAtoms()==12)
    self.assertTrue(m1.GetNumConformers()==2)

  def test45RingInfo(self):
    """ test the RingInfo class

    """
    smi = 'CNC'
    m = Chem.MolFromSmiles(smi)
    ri = m.GetRingInfo()
    self.assertTrue(ri)
    self.assertTrue(ri.NumRings()==0)
    self.assertFalse(ri.IsAtomInRingOfSize(0,3))
    self.assertFalse(ri.IsAtomInRingOfSize(1,3))
    self.assertFalse(ri.IsAtomInRingOfSize(2,3))
    self.assertFalse(ri.IsBondInRingOfSize(1,3))
    self.assertFalse(ri.IsBondInRingOfSize(2,3))

    smi = 'C1CC2C1C2'
    m = Chem.MolFromSmiles(smi)
    ri = m.GetRingInfo()
    self.assertTrue(ri)
    self.assertTrue(ri.NumRings()==2)
    self.assertFalse(ri.IsAtomInRingOfSize(0,3))
    self.assertTrue(ri.IsAtomInRingOfSize(0,4))
    self.assertFalse(ri.IsBondInRingOfSize(0,3))
    self.assertTrue(ri.IsBondInRingOfSize(0,4))
    self.assertTrue(ri.IsAtomInRingOfSize(2,4))
    self.assertTrue(ri.IsAtomInRingOfSize(2,3))
    self.assertTrue(ri.IsBondInRingOfSize(2,3))
    self.assertTrue(ri.IsBondInRingOfSize(2,4))

  def test46ReplaceCore(self):
    """ test the ReplaceCore functionality

    """

    core = Chem.MolFromSmiles('C=O')

    smi = 'CCC=O'
    m = Chem.MolFromSmiles(smi)
    r = Chem.ReplaceCore(m,core)
    self.assertTrue(r)
    self.assertEqual(Chem.MolToSmiles(r,True),'[1*]CC')

    smi = 'C1CC(=O)CC1'
    m = Chem.MolFromSmiles(smi)
    r = Chem.ReplaceCore(m,core)
    self.assertTrue(r)
    self.assertEqual(Chem.MolToSmiles(r,True),'[1*]CCCC[2*]')

    smi = 'C1CC(=N)CC1'
    m = Chem.MolFromSmiles(smi)
    r = Chem.ReplaceCore(m,core)
    self.assertFalse(r)

  def test47RWMols(self):
    """ test the RWMol class

    """
    mol = Chem.MolFromSmiles('C1CCC1')
    self.assertTrue(type(mol)==Chem.Mol)

    for rwmol in [Chem.EditableMol(mol), Chem.RWMol(mol)]:
      self.assertTrue(type(rwmol) in [Chem.EditableMol, Chem.RWMol])
      newAt = Chem.Atom(8)
      rwmol.ReplaceAtom(0,newAt)
      self.assertTrue(Chem.MolToSmiles(rwmol.GetMol())=='C1COC1')

      rwmol.RemoveBond(0,1)
      self.assertTrue(Chem.MolToSmiles(rwmol.GetMol())=='CCCO')
      a = Chem.Atom(7)
      idx=rwmol.AddAtom(a)
      self.assertEqual(rwmol.GetMol().GetNumAtoms(),5)
      self.assertEqual(idx,4)

      idx=rwmol.AddBond(0,4,order=Chem.BondType.SINGLE)
      self.assertEqual(idx,4)

      self.assertTrue(Chem.MolToSmiles(rwmol.GetMol())=='CCCON')
      rwmol.AddBond(4,1,order=Chem.BondType.SINGLE)
      self.assertTrue(Chem.MolToSmiles(rwmol.GetMol())=='C1CNOC1')

      rwmol.RemoveAtom(3)
      self.assertTrue(Chem.MolToSmiles(rwmol.GetMol())=='CCNO')

      # practice shooting ourselves in the foot:
      m = Chem.MolFromSmiles('c1ccccc1')
      em=Chem.EditableMol(m)
      em.RemoveAtom(0)
      m2 = em.GetMol()
      self.assertRaises(ValueError,lambda : Chem.SanitizeMol(m2))
      m = Chem.MolFromSmiles('c1ccccc1')
      em=Chem.EditableMol(m)
      em.RemoveBond(0,1)
      m2 = em.GetMol()
      self.assertRaises(ValueError,lambda : Chem.SanitizeMol(m2))

      # boundary cases: 

      # removing non-existent bonds:
      m = Chem.MolFromSmiles('c1ccccc1')
      em=Chem.EditableMol(m)
      em.RemoveBond(0,2)
      m2 = em.GetMol()
      Chem.SanitizeMol(m2)
      self.assertTrue(Chem.MolToSmiles(m2)=='c1ccccc1')

      # removing non-existent atoms:
      m = Chem.MolFromSmiles('c1ccccc1')
      em=Chem.EditableMol(m)
      self.assertRaises(RuntimeError,lambda:em.RemoveAtom(12))

  def test47SmartsPieces(self):
    """ test the GetAtomSmarts and GetBondSmarts functions

    """
    m =Chem.MolFromSmarts("[C,N]C")
    self.assertTrue(m.GetAtomWithIdx(0).GetSmarts()=='[C,N]')
    self.assertTrue(m.GetAtomWithIdx(1).GetSmarts()=='C')
    self.assertTrue(m.GetBondBetweenAtoms(0,1).GetSmarts()=='-,:')
    
    m =Chem.MolFromSmarts("[$(C=O)]-O")
    self.assertTrue(m.GetAtomWithIdx(0).GetSmarts()=='[$(C=O)]')
    self.assertTrue(m.GetAtomWithIdx(1).GetSmarts()=='O')
    self.assertTrue(m.GetBondBetweenAtoms(0,1).GetSmarts()=='-')

    m =Chem.MolFromSmiles("CO")
    self.assertTrue(m.GetAtomWithIdx(0).GetSmarts()=='C')
    self.assertTrue(m.GetAtomWithIdx(1).GetSmarts()=='O')
    self.assertTrue(m.GetBondBetweenAtoms(0,1).GetSmarts()=='')
    self.assertTrue(m.GetBondBetweenAtoms(0,1).GetSmarts(allBondsExplicit=True)=='-')

    m =Chem.MolFromSmiles("C=O")
    self.assertTrue(m.GetAtomWithIdx(0).GetSmarts()=='C')
    self.assertTrue(m.GetAtomWithIdx(1).GetSmarts()=='O')
    self.assertTrue(m.GetBondBetweenAtoms(0,1).GetSmarts()=='=')

  def test48Issue1928819(self):
    """ test a crash involving looping directly over mol suppliers
    """
    fileN = os.path.join(RDConfig.RDBaseDir,'Code','GraphMol','FileParsers',
                                            'test_data','NCI_aids_few.sdf')
    ms = [x for x in Chem.SDMolSupplier(fileN)]
    self.assertEqual(len(ms),16)
    count=0
    for m in Chem.SDMolSupplier(fileN): count+=1
    self.assertEqual(count,16)

    fileN = os.path.join(RDConfig.RDBaseDir,'Code','GraphMol','FileParsers',
                                            'test_data','fewSmi.csv')
    count=0
    for m in Chem.SmilesMolSupplier(fileN,titleLine=False,smilesColumn=1,delimiter=','): count+=1
    self.assertEqual(count,10)
    
    fileN = os.path.join(RDConfig.RDBaseDir,'Code','GraphMol','FileParsers',
                                            'test_data','acd_few.tdt')
    count=0
    for m in Chem.TDTMolSupplier(fileN): count+=1
    self.assertEqual(count,10)

  def test49Issue1932365(self):
    """ test aromatic Se and Te from smiles/smarts
    """
    m = Chem.MolFromSmiles('c1ccc[se]1')
    self.assertTrue(m)
    self.assertTrue(m.GetAtomWithIdx(0).GetIsAromatic())
    self.assertTrue(m.GetAtomWithIdx(4).GetIsAromatic())
    m = Chem.MolFromSmiles('c1ccc[te]1')
    self.assertTrue(m)
    self.assertTrue(m.GetAtomWithIdx(0).GetIsAromatic())
    self.assertTrue(m.GetAtomWithIdx(4).GetIsAromatic())
    m = Chem.MolFromSmiles('C1=C[Se]C=C1')
    self.assertTrue(m)
    self.assertTrue(m.GetAtomWithIdx(0).GetIsAromatic())
    self.assertTrue(m.GetAtomWithIdx(2).GetIsAromatic())
    m = Chem.MolFromSmiles('C1=C[Te]C=C1')
    self.assertTrue(m)
    self.assertTrue(m.GetAtomWithIdx(0).GetIsAromatic())
    self.assertTrue(m.GetAtomWithIdx(2).GetIsAromatic())

    p = Chem.MolFromSmarts('[se]')
    self.assertTrue(Chem.MolFromSmiles('c1ccc[se]1').HasSubstructMatch(p))
    self.assertFalse(Chem.MolFromSmiles('C1=CCC[Se]1').HasSubstructMatch(p))
    
    p = Chem.MolFromSmarts('[te]')
    self.assertTrue(Chem.MolFromSmiles('c1ccc[te]1').HasSubstructMatch(p))
    self.assertFalse(Chem.MolFromSmiles('C1=CCC[Te]1').HasSubstructMatch(p))

  def test50Issue1968608(self):
    """ test sf.net issue 1968608
    """
    smarts = Chem.MolFromSmarts("[r5]")
    mol = Chem.MolFromSmiles("N12CCC36C1CC(C(C2)=CCOC4CC5=O)C4C3N5c7ccccc76")
    count = len(mol.GetSubstructMatches(smarts, uniquify=0))
    self.assertTrue(count==9)

  def test51RadicalHandling(self):
    """ test handling of atoms with radicals
    """
    mol = Chem.MolFromSmiles("[C]C")
    self.assertTrue(mol)
    atom=mol.GetAtomWithIdx(0)
    self.assertTrue(atom.GetNumRadicalElectrons()==3)
    self.assertTrue(atom.GetNoImplicit())
    atom.SetNoImplicit(False)
    atom.SetNumRadicalElectrons(1)
    mol.UpdatePropertyCache()
    self.assertTrue(atom.GetNumRadicalElectrons()==1)
    self.assertTrue(atom.GetNumImplicitHs()==2)
    
    mol = Chem.MolFromSmiles("[c]1ccccc1")
    self.assertTrue(mol)
    atom=mol.GetAtomWithIdx(0)
    self.assertTrue(atom.GetNumRadicalElectrons()==1)
    self.assertTrue(atom.GetNoImplicit())

    mol = Chem.MolFromSmiles("[n]1ccccc1")
    self.assertTrue(mol)
    atom=mol.GetAtomWithIdx(0)
    self.assertTrue(atom.GetNumRadicalElectrons()==0)
    self.assertTrue(atom.GetNoImplicit())


  def test52MolFrags(self):
    """ test GetMolFrags functionality
    """
    mol = Chem.MolFromSmiles("C.CC")
    self.assertTrue(mol)
    fs = Chem.GetMolFrags(mol)
    self.assertTrue(len(fs)==2)
    self.assertTrue(len(fs[0])==1)
    self.assertTrue(tuple(fs[0])==(0,))
    self.assertTrue(len(fs[1])==2)
    self.assertTrue(tuple(fs[1])==(1,2))

    fs = Chem.GetMolFrags(mol,True)
    self.assertTrue(len(fs)==2)
    self.assertTrue(fs[0].GetNumAtoms()==1)
    self.assertTrue(fs[1].GetNumAtoms()==2)
    
    mol = Chem.MolFromSmiles("CCC")
    self.assertTrue(mol)
    fs = Chem.GetMolFrags(mol)
    self.assertTrue(len(fs)==1)
    self.assertTrue(len(fs[0])==3)
    self.assertTrue(tuple(fs[0])==(0,1,2))
    fs = Chem.GetMolFrags(mol,True)
    self.assertTrue(len(fs)==1)
    self.assertTrue(fs[0].GetNumAtoms()==3)

    mol = Chem.MolFromSmiles("CO")
    em = Chem.EditableMol(mol)
    em.RemoveBond(0,1)
    nm = em.GetMol()
    fs = Chem.GetMolFrags(nm,asMols=True)
    self.assertEqual([x.GetNumAtoms(onlyExplicit=False) for x in fs],[5,3])
    fs = Chem.GetMolFrags(nm,asMols=True,sanitizeFrags=False)
    self.assertEqual([x.GetNumAtoms(onlyExplicit=False) for x in fs],[4,2])
    



  def test53Matrices(self) :
    """ test adjacency and distance matrices
       
    """ 
    m = Chem.MolFromSmiles('CC=C')
    d = Chem.GetDistanceMatrix(m,0)
    self.assertTrue(feq(d[0,1],1.0))
    self.assertTrue(feq(d[0,2],2.0))
    self.assertTrue(feq(d[1,0],1.0))
    self.assertTrue(feq(d[2,0],2.0))
    a = Chem.GetAdjacencyMatrix(m,0)
    self.assertTrue(a[0,1]==1)
    self.assertTrue(a[0,2]==0)
    self.assertTrue(a[1,2]==1)
    self.assertTrue(a[1,0]==1)
    self.assertTrue(a[2,0]==0)

    m = Chem.MolFromSmiles('C1CC1')
    d = Chem.GetDistanceMatrix(m,0)
    self.assertTrue(feq(d[0,1],1.0))
    self.assertTrue(feq(d[0,2],1.0))
    a = Chem.GetAdjacencyMatrix(m,0)
    self.assertTrue(a[0,1]==1)
    self.assertTrue(a[0,2]==1)
    self.assertTrue(a[1,2]==1)

    m = Chem.MolFromSmiles('CC.C')
    d = Chem.GetDistanceMatrix(m,0)
    self.assertTrue(feq(d[0,1],1.0))
    self.assertTrue(d[0,2]>1000)
    self.assertTrue(d[1,2]>1000)
    a = Chem.GetAdjacencyMatrix(m,0)
    self.assertTrue(a[0,1]==1)
    self.assertTrue(a[0,2]==0)
    self.assertTrue(a[1,2]==0)

  def test54Mol2Parser(self):
    """ test the mol2 parser
    """
    fileN = os.path.join(RDConfig.RDBaseDir,'Code','GraphMol','FileParsers',
                                            'test_data','pyrazole_pyridine.mol2')
    m = Chem.MolFromMol2File(fileN)
    self.assertTrue(m.GetNumAtoms()==5)
    self.assertTrue(Chem.MolToSmiles(m)=='c1cn[nH]c1',Chem.MolToSmiles(m))

  def test55LayeredFingerprint(self):
    m1 = Chem.MolFromSmiles('CC(C)C')
    fp1 = Chem.LayeredFingerprint(m1)
    self.assertEqual(len(fp1),2048)
    atomCounts=[0]*m1.GetNumAtoms()
    fp2 = Chem.LayeredFingerprint(m1,atomCounts=atomCounts)
    self.assertEqual(fp1,fp2)
    self.assertEqual(atomCounts,[4,7,4,4])

    fp2 = Chem.LayeredFingerprint(m1,atomCounts=atomCounts)
    self.assertEqual(fp1,fp2)
    self.assertEqual(atomCounts,[8,14,8,8])

    pbv=DataStructs.ExplicitBitVect(2048)
    fp3 = Chem.LayeredFingerprint(m1,setOnlyBits=pbv)
    self.assertEqual(fp3.GetNumOnBits(),0)

    fp3 = Chem.LayeredFingerprint(m1,setOnlyBits=fp2)
    self.assertEqual(fp3,fp2)

    m2=Chem.MolFromSmiles('CC')
    fp4 = Chem.LayeredFingerprint(m2)
    atomCounts=[0]*m1.GetNumAtoms()
    fp3 = Chem.LayeredFingerprint(m1,setOnlyBits=fp4,atomCounts=atomCounts)
    self.assertEqual(atomCounts,[1,3,1,1])

    m2=Chem.MolFromSmiles('CCC')
    fp4 = Chem.LayeredFingerprint(m2)
    atomCounts=[0]*m1.GetNumAtoms()
    fp3 = Chem.LayeredFingerprint(m1,setOnlyBits=fp4,atomCounts=atomCounts)
    self.assertEqual(atomCounts,[3,6,3,3])


  def test56LazySDMolSupplier(self) :
    if not hasattr(Chem,'CompressedSDMolSupplier'): return

    self.assertRaises(ValueError,lambda : Chem.CompressedSDMolSupplier('nosuchfile.sdf.gz'))

    fileN = os.path.join(RDConfig.RDBaseDir,'Code','GraphMol','FileParsers',
                                            'test_data','NCI_aids_few.sdf.gz')
    sdSup = Chem.CompressedSDMolSupplier(fileN)
    molNames = ["48", "78", "128", "163", "164", "170", "180", "186",
            "192", "203", "210", "211", "213", "220", "229", "256"]

    chgs192 = {8:1, 11:1, 15:-1, 18:-1, 20:1, 21:1, 23:-1, 25:-1} 
    i = 0
    for mol in sdSup :
      self.assertTrue(mol)
      self.assertTrue(mol.GetProp("_Name") == molNames[i])
      i += 1
      if (mol.GetProp("_Name") == "192") :
        # test parsed charges on one of the molecules
        for id in chgs192.keys() :
          self.assertTrue(mol.GetAtomWithIdx(id).GetFormalCharge() == chgs192[id])
    self.assertEqual(i,16)
          
    sdSup = Chem.CompressedSDMolSupplier(fileN)
    ns = [mol.GetProp("_Name") for mol in sdSup]
    self.assertTrue(ns == molNames)

    sdSup = Chem.CompressedSDMolSupplier(fileN, 0)
    for mol in sdSup :
      self.assertTrue(not mol.HasProp("numArom"))

  def test57AddRecursiveQuery(self):
    q1 = Chem.MolFromSmiles('CC')
    q2 = Chem.MolFromSmiles('CO')
    Chem.AddRecursiveQuery(q1,q2,1)

    m1 = Chem.MolFromSmiles('OCC')
    self.assertTrue(m1.HasSubstructMatch(q2))
    self.assertTrue(m1.HasSubstructMatch(q1))
    self.assertTrue(m1.HasSubstructMatch(q1))
    self.assertTrue(m1.GetSubstructMatch(q1)==(2,1))

    q3 = Chem.MolFromSmiles('CS')
    Chem.AddRecursiveQuery(q1,q3,1)
    
    self.assertFalse(m1.HasSubstructMatch(q3))
    self.assertFalse(m1.HasSubstructMatch(q1))

    m2 = Chem.MolFromSmiles('OC(S)C')
    self.assertTrue(m2.HasSubstructMatch(q1))
    self.assertTrue(m2.GetSubstructMatch(q1)==(3,1))
    
    m3 = Chem.MolFromSmiles('SCC')
    self.assertTrue(m3.HasSubstructMatch(q3))
    self.assertFalse(m3.HasSubstructMatch(q1))

    q1 = Chem.MolFromSmiles('CC')
    Chem.AddRecursiveQuery(q1,q2,1)
    Chem.AddRecursiveQuery(q1,q3,1,False)
    self.assertTrue(m3.HasSubstructMatch(q1))
    self.assertTrue(m3.GetSubstructMatch(q1)==(2,1))

  def test58Issue2983794(self) :
    fileN = os.path.join(RDConfig.RDBaseDir,'Code','GraphMol','Wrap',
                                            'test_data','issue2983794.sdf')
    m1 = Chem.MolFromMolFile(fileN)
    self.assertTrue(m1)
    em = Chem.EditableMol(m1)
    em.RemoveAtom(0)
    m2 = em.GetMol()
    Chem.Kekulize(m2)
    
  def test59Issue3007178(self) :
    m = Chem.MolFromSmiles('CCC')
    a = m.GetAtomWithIdx(0)
    m=None
    self.assertEqual(Chem.MolToSmiles(a.GetOwningMol()),'CCC')
    a=None
    m = Chem.MolFromSmiles('CCC')
    b = m.GetBondWithIdx(0)
    m=None
    self.assertEqual(Chem.MolToSmiles(b.GetOwningMol()),'CCC')

  def test60SmilesWriterClose(self) :
    fileN = os.path.join(RDConfig.RDBaseDir,'Code','GraphMol','FileParsers',
                                            'test_data','fewSmi.csv')
    smiSup = Chem.SmilesMolSupplier(fileN, delimiter=",",
                                      smilesColumn=1, nameColumn=0,
                                      titleLine=0)
    ms = [x for x in smiSup]
    
    ofile = os.path.join(RDConfig.RDBaseDir,'Code','GraphMol','Wrap','test_data','outSmiles.txt')
    writer = Chem.SmilesWriter(ofile)
    for mol in ms:
      writer.write(mol)
    writer.close()

    newsup=Chem.SmilesMolSupplier(ofile)
    newms = [x for x  in newsup]
    self.assertEqual(len(ms),len(newms))

  def test61PathToSubmol(self):
    m = Chem.MolFromSmiles('CCCCCC1C(O)CC(O)N1C=CCO')
    env = Chem.FindAtomEnvironmentOfRadiusN(m,2,11)
    self.assertEqual(len(env),8)
    amap={}
    submol = Chem.PathToSubmol(m,env,atomMap=amap)
    self.assertEqual(submol.GetNumAtoms(),len(amap.keys()))
    self.assertEqual(submol.GetNumAtoms(),9)
    smi=Chem.MolToSmiles(submol,rootedAtAtom=amap[11])
    self.assertEqual(smi[0],'N')
    refsmi = Chem.MolToSmiles(Chem.MolFromSmiles('N(C=C)(C(C)C)C(O)C'))
    csmi = Chem.MolToSmiles(Chem.MolFromSmiles(smi))
    self.assertEqual(refsmi,csmi)
    
  def test62SmilesAndSmartsReplacements(self):
    mol = Chem.MolFromSmiles('C{branch}C',replacements={'{branch}':'C1(CC1)'})
    self.assertEqual(mol.GetNumAtoms(),5)
    mol = Chem.MolFromSmarts('C{branch}C',replacements={'{branch}':'C1(CC1)'})
    self.assertEqual(mol.GetNumAtoms(),5)
    mol = Chem.MolFromSmiles('C{branch}C{acid}',replacements={'{branch}':'C1(CC1)',
                                                              '{acid}':"C(=O)O"})
    self.assertEqual(mol.GetNumAtoms(),8)

  def test63Issue3313539(self):
    fileN = os.path.join(RDConfig.RDBaseDir,'Code','GraphMol','FileParsers',
                                            'test_data','rgroups1.mol')
    m = Chem.MolFromMolFile(fileN)
    self.assertTrue(m is not None)
    at = m.GetAtomWithIdx(3)
    self.assertTrue(at is not None)
    self.assertTrue(at.HasProp('_MolFileRLabel'))
    p = at.GetProp('_MolFileRLabel')
    self.assertEqual(p,'2')

    at = m.GetAtomWithIdx(4)
    self.assertTrue(at is not None)
    self.assertTrue(at.HasProp('_MolFileRLabel'))
    p = at.GetProp('_MolFileRLabel')
    self.assertEqual(p,'1')
    
  def test64MoleculeCleanup(self):
    m = Chem.MolFromSmiles('CN(=O)=O',False)
    self.assertTrue(m)
    self.assertTrue(m.GetAtomWithIdx(1).GetFormalCharge()==0 and \
                      m.GetAtomWithIdx(2).GetFormalCharge()==0 and \
                      m.GetAtomWithIdx(3).GetFormalCharge()==0)
    self.assertTrue(m.GetBondBetweenAtoms(1,3).GetBondType()==Chem.BondType.DOUBLE and \
                      m.GetBondBetweenAtoms(1,2).GetBondType()==Chem.BondType.DOUBLE )
    Chem.Cleanup(m)
    m.UpdatePropertyCache()
    self.assertTrue(m.GetAtomWithIdx(1).GetFormalCharge()==1 and \
                      (m.GetAtomWithIdx(2).GetFormalCharge()==-1 or \
                         m.GetAtomWithIdx(3).GetFormalCharge()==-1))
    self.assertTrue(m.GetBondBetweenAtoms(1,3).GetBondType()==Chem.BondType.SINGLE or \
                      m.GetBondBetweenAtoms(1,2).GetBondType()==Chem.BondType.SINGLE )

  def test65StreamSupplier(self):
    import gzip
    fileN = os.path.join(RDConfig.RDBaseDir,'Code','GraphMol','FileParsers',
                                            'test_data','NCI_aids_few.sdf.gz')
    molNames = ["48", "78", "128", "163", "164", "170", "180", "186",
                "192", "203", "210", "211", "213", "220", "229", "256"]
    inf = gzip.open(fileN)
    if 0:
      sb = Chem.streambuf(inf)
      suppl = Chem.ForwardSDMolSupplier(sb)
    else:
      suppl = Chem.ForwardSDMolSupplier(inf)
      
    i = 0
    while not suppl.atEnd():
      mol = six.next(suppl)
      self.assertTrue(mol)
      self.assertTrue(mol.GetProp("_Name") == molNames[i])
      i += 1
    self.assertEqual(i,16)

    # make sure we have object ownership preserved
    inf = gzip.open(fileN)
    suppl = Chem.ForwardSDMolSupplier(inf)
    inf=None
    i = 0
    while not suppl.atEnd():
      mol = six.next(suppl)
      self.assertTrue(mol)
      self.assertTrue(mol.GetProp("_Name") == molNames[i])
      i += 1
    self.assertEqual(i,16)

  def test66StreamSupplierIter(self):
    import gzip
    fileN = os.path.join(RDConfig.RDBaseDir,'Code','GraphMol','FileParsers',
                                            'test_data','NCI_aids_few.sdf.gz')
    inf = gzip.open(fileN)
    if 0:
      sb = Chem.streambuf(inf)
      suppl = Chem.ForwardSDMolSupplier(sb)
    else:
      suppl = Chem.ForwardSDMolSupplier(inf)
      
    molNames = ["48", "78", "128", "163", "164", "170", "180", "186",
                "192", "203", "210", "211", "213", "220", "229", "256"]
    i = 0
    for mol in suppl :
      self.assertTrue(mol)
      self.assertTrue(mol.GetProp("_Name") == molNames[i])
      i += 1
    self.assertEqual(i,16)

  def test67StreamSupplierStringIO(self):
    import gzip
    fileN = os.path.join(RDConfig.RDBaseDir,'Code','GraphMol','FileParsers',
                                            'test_data','NCI_aids_few.sdf.gz')
    if six.PY3:
      from io import BytesIO
      sio = BytesIO(gzip.open(fileN).read())
    else:
      import StringIO
      sio = StringIO.StringIO(gzip.open(fileN).read())
    suppl = Chem.ForwardSDMolSupplier(sio)
      
    molNames = ["48", "78", "128", "163", "164", "170", "180", "186",
                "192", "203", "210", "211", "213", "220", "229", "256"]
    i = 0
    for mol in suppl:
      self.assertTrue(mol)
      self.assertTrue(mol.GetProp("_Name") == molNames[i])
      i += 1
    self.assertEqual(i,16)

  def test68ForwardSupplierUsingFilename(self):
    fileN = os.path.join(RDConfig.RDBaseDir,'Code','GraphMol','FileParsers',
                                            'test_data','NCI_aids_few.sdf')
    suppl = Chem.ForwardSDMolSupplier(fileN)
    molNames = ["48", "78", "128", "163", "164", "170", "180", "186",
                "192", "203", "210", "211", "213", "220", "229", "256"]
    i = 0
    for mol in suppl:
      self.assertTrue(mol)
      self.assertTrue(mol.GetProp("_Name") == molNames[i])
      i += 1
    self.assertEqual(i,16)

    self.assertRaises(IOError,lambda : Chem.ForwardSDMolSupplier('nosuchfile.sdf'))

  def test69StreamSupplierStreambuf(self):
    import gzip
    fileN = os.path.join(RDConfig.RDBaseDir,'Code','GraphMol','FileParsers',
                                            'test_data','NCI_aids_few.sdf.gz')
    sb = rdBase.streambuf(gzip.open(fileN))
    suppl = Chem.ForwardSDMolSupplier(sb)
      
    molNames = ["48", "78", "128", "163", "164", "170", "180", "186",
                "192", "203", "210", "211", "213", "220", "229", "256"]
    i = 0
    for mol in suppl:
      self.assertTrue(mol)
      self.assertTrue(mol.GetProp("_Name") == molNames[i])
      i += 1
    self.assertEqual(i,16)
    
  def test70StreamSDWriter(self):
    import gzip
    if six.PY3:
      from io import BytesIO,StringIO
    else:
      from StringIO import StringIO


    fileN = os.path.join(RDConfig.RDBaseDir,'Code','GraphMol','FileParsers',
                                            'test_data','NCI_aids_few.sdf.gz')
    inf = gzip.open(fileN)
    suppl = Chem.ForwardSDMolSupplier(inf)
    osio=StringIO()
    w = Chem.SDWriter(osio)
    molNames = ["48", "78", "128", "163", "164", "170", "180", "186",
                "192", "203", "210", "211", "213", "220", "229", "256"]
    i = 0
    for mol in suppl :
      self.assertTrue(mol)
      self.assertTrue(mol.GetProp("_Name") == molNames[i])
      w.write(mol)
      i += 1
    self.assertEqual(i,16)
    w.flush()
    w=None
    if six.PY3:
      txt = osio.getvalue().encode()
      isio = BytesIO(txt)
    else:
      isio = StringIO(osio.getvalue())
    suppl = Chem.ForwardSDMolSupplier(isio)
    i = 0
    for mol in suppl :
      self.assertTrue(mol)
      self.assertTrue(mol.GetProp("_Name") == molNames[i])
      i += 1
    self.assertEqual(i,16)

  def test71StreamSmilesWriter(self):
    from rdkit.six.moves import StringIO
    fileN = os.path.join(RDConfig.RDBaseDir,'Code','GraphMol','FileParsers',
                                            'test_data','esters.sdf')
    suppl = Chem.ForwardSDMolSupplier(fileN)
    osio=StringIO()
    w = Chem.SmilesWriter(osio)
    ms = [x for x in suppl]
    w.SetProps(ms[0].GetPropNames())
    i=0
    for mol in ms:
      self.assertTrue(mol)
      w.write(mol)
      i+=1
    self.assertEqual(i,6)
    w.flush()
    w=None
    txt = osio.getvalue()
    self.assertEqual(txt.count('ID'),1)
    self.assertEqual(txt.count('\n'),7)

  def test72StreamTDTWriter(self):
    from rdkit.six.moves import StringIO
    fileN = os.path.join(RDConfig.RDBaseDir,'Code','GraphMol','FileParsers',
                                            'test_data','esters.sdf')
    suppl = Chem.ForwardSDMolSupplier(fileN)
    osio=StringIO()
    w = Chem.TDTWriter(osio)
    ms = [x for x in suppl]
    w.SetProps(ms[0].GetPropNames())
    i=0
    for mol in ms:
      self.assertTrue(mol)
      w.write(mol)
      i+=1
    self.assertEqual(i,6)
    w.flush()
    w=None
    txt = osio.getvalue()
    self.assertEqual(txt.count('ID'),6)
    self.assertEqual(txt.count('NAME'),6)

  def test73SanitizationOptions(self):
    m = Chem.MolFromSmiles('c1ccccc1',sanitize=False)
    res = Chem.SanitizeMol(m,catchErrors=True)
    self.assertEqual(res,0)

    m = Chem.MolFromSmiles('c1cccc1',sanitize=False)
    res = Chem.SanitizeMol(m,catchErrors=True)
    self.assertEqual(res,Chem.SanitizeFlags.SANITIZE_KEKULIZE)

    m = Chem.MolFromSmiles('CC(C)(C)(C)C',sanitize=False)
    res = Chem.SanitizeMol(m,catchErrors=True)
    self.assertEqual(res,Chem.SanitizeFlags.SANITIZE_PROPERTIES)
    
    m = Chem.MolFromSmiles('c1cccc1',sanitize=False)
    res = Chem.SanitizeMol(m,sanitizeOps=Chem.SanitizeFlags.SANITIZE_ALL^Chem.SanitizeFlags.SANITIZE_KEKULIZE,
                           catchErrors=True)
    self.assertEqual(res,Chem.SanitizeFlags.SANITIZE_NONE)
    
  def test74Issue3510149(self):
    mol = Chem.MolFromSmiles("CCC1CNCC1CC")
    atoms = mol.GetAtoms()
    mol=None
    for atom in atoms:
      idx=atom.GetIdx()
      p= atom.GetOwningMol().GetNumAtoms()

    mol = Chem.MolFromSmiles("CCC1CNCC1CC")
    bonds = mol.GetBonds()
    mol=None
    for bond in bonds:
      idx=bond.GetIdx()
      p= atom.GetOwningMol().GetNumAtoms()

    mol = Chem.MolFromSmiles("CCC1CNCC1CC")
    bond = mol.GetBondBetweenAtoms(0,1)
    mol=None
    idx=bond.GetBeginAtomIdx()
    p= bond.GetOwningMol().GetNumAtoms()
      
    fileN = os.path.join(RDConfig.RDBaseDir,'Code','GraphMol','FileParsers',
                                            'test_data','NCI_aids_few.sdf')
    sdSup = Chem.SDMolSupplier(fileN)
    mol = six.next(sdSup)
    nats = mol.GetNumAtoms()
    conf = mol.GetConformer()
    mol=None
    self.assertEqual(nats,conf.GetNumAtoms())
    conf.GetOwningMol().GetProp("_Name")

  def test75AllBondsExplicit(self):
    m = Chem.MolFromSmiles("CCC")
    smi = Chem.MolToSmiles(m)
    self.assertEqual(smi,"CCC")
    smi = Chem.MolToSmiles(m,allBondsExplicit=True)
    self.assertEqual(smi,"C-C-C")

    m = Chem.MolFromSmiles("c1ccccc1")
    smi = Chem.MolToSmiles(m)
    self.assertEqual(smi,"c1ccccc1")
    smi = Chem.MolToSmiles(m,allBondsExplicit=True)
    self.assertEqual(smi,"c1:c:c:c:c:c:1")
    
  def test76VeryLargeMolecule(self):
    # this is sf.net issue 3524984
    smi = '[C@H](F)(Cl)'+'c1cc[nH]c1'*500+'[C@H](F)(Cl)'
    m = Chem.MolFromSmiles(smi)
    self.assertTrue(m)
    self.assertEqual(m.GetNumAtoms(),2506)
    scs = Chem.FindMolChiralCenters(m)
    self.assertEqual(len(scs),2)

  def test77MolFragmentToSmiles(self):
    smi="OC1CC1CC"
    m = Chem.MolFromSmiles(smi)
    fsmi = Chem.MolFragmentToSmiles(m,[1,2,3])
    self.assertEqual(fsmi,"C1CC1")
    fsmi = Chem.MolFragmentToSmiles(m,[1,2,3],bondsToUse=[1,2,5])
    self.assertEqual(fsmi,"C1CC1")
    fsmi = Chem.MolFragmentToSmiles(m,[1,2,3],bondsToUse=[1,2])
    self.assertEqual(fsmi,"CCC")
    fsmi = Chem.MolFragmentToSmiles(m,[1,2,3],atomSymbols=["","[A]","[C]","[B]","",""])
    self.assertEqual(fsmi,"[A]1[B][C]1")
    fsmi = Chem.MolFragmentToSmiles(m,[1,2,3],bondSymbols=["","%","%","","","%"])
    self.assertEqual(fsmi,"C1%C%C%1")
    
    smi="c1ccccc1C"
    m = Chem.MolFromSmiles(smi)
    fsmi = Chem.MolFragmentToSmiles(m,range(6))
    self.assertEqual(fsmi,"c1ccccc1")
    Chem.Kekulize(m)
    fsmi = Chem.MolFragmentToSmiles(m,range(6),kekuleSmiles=True)
    self.assertEqual(fsmi,"C1=CC=CC=C1")    
    fsmi = Chem.MolFragmentToSmiles(m,range(6),atomSymbols=["[C]"]*7,kekuleSmiles=True)
    self.assertEqual(fsmi,"[C]1=[C][C]=[C][C]=[C]1")

    self.assertRaises(ValueError,lambda : Chem.MolFragmentToSmiles(m,[]))

  def test78AtomAndBondProps(self):
    m = Chem.MolFromSmiles('c1ccccc1')
    at = m.GetAtomWithIdx(0)
    self.assertFalse(at.HasProp('foo'))
    at.SetProp('foo','bar')
    self.assertTrue(at.HasProp('foo'))
    self.assertEqual(at.GetProp('foo'),'bar')
    bond = m.GetBondWithIdx(0)
    self.assertFalse(bond.HasProp('foo'))    
    bond.SetProp('foo','bar')
    self.assertTrue(bond.HasProp('foo'))
    self.assertEqual(bond.GetProp('foo'),'bar')
    
  def test79AddRecursiveStructureQueries(self):
    qs = {'carbonyl':Chem.MolFromSmiles('CO'),
          'amine':Chem.MolFromSmiles('CN')}
    q = Chem.MolFromSmiles('CCC')
    q.GetAtomWithIdx(0).SetProp('query','carbonyl,amine')
    Chem.MolAddRecursiveQueries(q,qs,'query')
    m = Chem.MolFromSmiles('CCCO')
    self.assertTrue(m.HasSubstructMatch(q))
    m = Chem.MolFromSmiles('CCCN')
    self.assertTrue(m.HasSubstructMatch(q))
    m = Chem.MolFromSmiles('CCCC')
    self.assertFalse(m.HasSubstructMatch(q))

  def test80ParseMolQueryDefFile(self):
    fileN = os.path.join(RDConfig.RDBaseDir,'Code','GraphMol','ChemTransforms',
                                            'testData','query_file1.txt')
    d = Chem.ParseMolQueryDefFile(fileN,standardize=False)
    self.assertTrue('CarboxylicAcid' in d)
    m = Chem.MolFromSmiles('CC(=O)O')
    self.assertTrue(m.HasSubstructMatch(d['CarboxylicAcid']))
    self.assertFalse(m.HasSubstructMatch(d['CarboxylicAcid.Aromatic']))

    d = Chem.ParseMolQueryDefFile(fileN)
    self.assertTrue('carboxylicacid' in d)
    self.assertFalse('CarboxylicAcid' in d)
                    
  def test81Issue275(self):
    smi = Chem.MolToSmiles(Chem.MurckoDecompose(Chem.MolFromSmiles('CCCCC[C@H]1CC[C@H](C(=O)O)CC1')))
    self.assertEqual(smi,'C1CCCCC1')

  def test82Issue288(self):
    m = Chem.MolFromSmiles('CC*')
    m.GetAtomWithIdx(2).SetProp('molAtomMapNumber','30')
    smi=Chem.MolToSmiles(m)
    self.assertEqual(smi,'[*:30]CC')

  def test83GitHubIssue19(self):
    fileN = os.path.join(RDConfig.RDBaseDir,'Code','GraphMol','FileParsers',
                                            'test_data','empty2.sdf')
    sdSup = Chem.SDMolSupplier(fileN)
    self.assertTrue(sdSup.atEnd())
    self.assertRaises(IndexError,lambda : sdSup[0])

    sdSup.SetData('')
    self.assertTrue(sdSup.atEnd())
    self.assertRaises(IndexError,lambda : sdSup[0])

    sdSup = Chem.SDMolSupplier(fileN)
    self.assertRaises(IndexError,lambda : sdSup[0])

    sdSup.SetData('')
    self.assertRaises(IndexError,lambda : sdSup[0])

    sdSup = Chem.SDMolSupplier(fileN)
    self.assertEqual(len(sdSup),0)

    sdSup.SetData('')
    self.assertEqual(len(sdSup),0)

  def test84PDBBasics(self):
    fileN = os.path.join(RDConfig.RDBaseDir,'Code','GraphMol','FileParsers',
                                            'test_data','1CRN.pdb')
    m = Chem.MolFromPDBFile(fileN)
    self.assertTrue(m is not None)
    self.assertEqual(m.GetNumAtoms(),327)
    self.assertEqual(m.GetNumBonds(),337)
    self.assertTrue(m.GetAtomWithIdx(0).GetPDBResidueInfo())
    self.assertEqual(m.GetAtomWithIdx(0).GetPDBResidueInfo().GetName()," N  ")
    self.assertEqual(m.GetAtomWithIdx(0).GetPDBResidueInfo().GetResidueName(),"THR")
    self.assertAlmostEqual(m.GetAtomWithIdx(0).GetPDBResidueInfo().GetTempFactor(),13.79,2)
    m = Chem.MolFromPDBBlock(Chem.MolToPDBBlock(m))
    self.assertEqual(m.GetNumAtoms(),327)
    self.assertEqual(m.GetNumBonds(),337)
    self.assertTrue(m.GetAtomWithIdx(0).GetPDBResidueInfo())
    self.assertEqual(m.GetAtomWithIdx(0).GetPDBResidueInfo().GetName()," N  ")
    self.assertEqual(m.GetAtomWithIdx(0).GetPDBResidueInfo().GetResidueName(),"THR")
    self.assertAlmostEqual(m.GetAtomWithIdx(0).GetPDBResidueInfo().GetTempFactor(),13.79,2)
    
  def test85MolCopying(self):
    m = Chem.MolFromSmiles('C1CC1[C@H](F)Cl')
    m.SetProp('foo','bar')
    m2 = Chem.Mol(m)
    self.assertEqual(Chem.MolToSmiles(m,True),Chem.MolToSmiles(m2,True))
    self.assertTrue(m2.HasProp('foo'))
    self.assertEqual(m2.GetProp('foo'),'bar')    
    ri = m2.GetRingInfo()
    self.assertTrue(ri)
    self.assertEqual(ri.NumRings(),1)
    
  def test86MolRenumbering(self):
    import random
    m = Chem.MolFromSmiles('C[C@H]1CC[C@H](C/C=C/[C@H](F)Cl)CC1')
    cSmi = Chem.MolToSmiles(m,True)
    for i in range(m.GetNumAtoms()):
      ans = list(range(m.GetNumAtoms()))
      random.shuffle(ans)
      m2 = Chem.RenumberAtoms(m,ans)
      nSmi = Chem.MolToSmiles(m2,True)
      self.assertEqual(cSmi,nSmi)

  def test87FragmentOnBonds(self):
    m = Chem.MolFromSmiles('CC1CC(O)C1CCC1CC1')
    bis = m.GetSubstructMatches(Chem.MolFromSmarts('[!R][R]'))
    bs = []
    labels=[]
    for bi in bis:
        b = m.GetBondBetweenAtoms(bi[0],bi[1])
        if b.GetBeginAtomIdx()==bi[0]:
            labels.append((10,1))
        else:
            labels.append((1,10))
        bs.append(b.GetIdx())
    nm = Chem.FragmentOnBonds(m,bs)
    frags = Chem.GetMolFrags(nm)
    self.assertEqual(len(frags),5)
    self.assertEqual(frags,((0, 12), (1, 2, 3, 5, 11, 14, 16), (4, 13), (6, 7, 15, 18), (8, 9, 10, 17)))
    smi = Chem.MolToSmiles(nm,True)
    self.assertEqual(smi,'[*]C1CC([4*])C1[6*].[1*]C.[3*]O.[5*]CC[8*].[7*]C1CC1')

    nm = Chem.FragmentOnBonds(m,bs,dummyLabels=labels)
    frags = Chem.GetMolFrags(nm)
    self.assertEqual(len(frags),5)
    self.assertEqual(frags,((0, 12), (1, 2, 3, 5, 11, 14, 16), (4, 13), (6, 7, 15, 18), (8, 9, 10, 17)))
    smi = Chem.MolToSmiles(nm,True)
    self.assertEqual(smi,'[1*]C.[1*]CC[1*].[1*]O.[10*]C1CC([10*])C1[10*].[10*]C1CC1')

    m = Chem.MolFromSmiles('CCC(=O)CC(=O)C')
    bis = m.GetSubstructMatches(Chem.MolFromSmarts('C=O'))
    bs = []
    for bi in bis:
        b = m.GetBondBetweenAtoms(bi[0],bi[1])
        bs.append(b.GetIdx())
    bts = [Chem.BondType.DOUBLE]*len(bs)
    nm = Chem.FragmentOnBonds(m,bs,bondTypes=bts)
    frags = Chem.GetMolFrags(nm)
    self.assertEqual(len(frags),3)
    smi = Chem.MolToSmiles(nm,True)
    self.assertEqual(smi,'[2*]=O.[3*]=C(CC)CC(=[6*])C.[5*]=O')

    # github issue 430:
    m = Chem.MolFromSmiles('OCCCCN')
    self.assertRaises(ValueError,lambda : Chem.FragmentOnBonds(m,()))
    
  def test88QueryAtoms(self):
    from rdkit.Chem import rdqueries
    m = Chem.MolFromSmiles('c1nc(C)n(CC)c1')
    
    qa = rdqueries.ExplicitDegreeEqualsQueryAtom(3)
    l = tuple([x.GetIdx() for x in m.GetAtomsMatchingQuery(qa)])
    self.assertEqual(l,(2,4))

    qa.ExpandQuery(rdqueries.AtomNumEqualsQueryAtom(6,negate=True))
    l = tuple([x.GetIdx() for x in m.GetAtomsMatchingQuery(qa)])
    self.assertEqual(l,(4,))
    
    qa = rdqueries.ExplicitDegreeEqualsQueryAtom(3)
    qa.ExpandQuery(rdqueries.AtomNumEqualsQueryAtom(6,negate=True),
                   how=Chem.CompositeQueryType.COMPOSITE_OR)
    l = tuple([x.GetIdx() for x in m.GetAtomsMatchingQuery(qa)])
    self.assertEqual(l,(1,2,4))
    
    qa = rdqueries.ExplicitDegreeEqualsQueryAtom(3)
    qa.ExpandQuery(rdqueries.AtomNumEqualsQueryAtom(6,negate=True),
                   how=Chem.CompositeQueryType.COMPOSITE_XOR)
    l = tuple([x.GetIdx() for x in m.GetAtomsMatchingQuery(qa)])
    self.assertEqual(l,(1,2))
    
    qa = rdqueries.ExplicitDegreeGreaterQueryAtom(2)
    l = tuple([x.GetIdx() for x in m.GetAtomsMatchingQuery(qa)])
    self.assertEqual(l,(2,4))

    qa = rdqueries.ExplicitDegreeLessQueryAtom(2)
    l = tuple([x.GetIdx() for x in m.GetAtomsMatchingQuery(qa)])
    self.assertEqual(l,(3,6))

    
  def test89UnicodeInput(self):
    m = Chem.MolFromSmiles(u'c1ccccc1')
    self.assertTrue(m is not None)
    self.assertEqual(m.GetNumAtoms(),6)
    m = Chem.MolFromSmarts(u'c1ccccc1')
    self.assertTrue(m is not None)
    self.assertEqual(m.GetNumAtoms(),6)
    
  def test90FragmentOnSomeBonds(self):
    m = Chem.MolFromSmiles('OCCCCN')
    pieces = Chem.FragmentOnSomeBonds(m,(0,2,4),2)
    self.assertEqual(len(pieces),3)
    
    frags = Chem.GetMolFrags(pieces[0])
    self.assertEqual(len(frags),3)
    self.assertEqual(len(frags[0]),2)
    self.assertEqual(len(frags[1]),4)
    self.assertEqual(len(frags[2]),4)

    frags = Chem.GetMolFrags(pieces[1])
    self.assertEqual(len(frags),3)
    self.assertEqual(len(frags[0]),2)
    self.assertEqual(len(frags[1]),6)
    self.assertEqual(len(frags[2]),2)

    frags = Chem.GetMolFrags(pieces[2])
    self.assertEqual(len(frags),3)
    self.assertEqual(len(frags[0]),4)
    self.assertEqual(len(frags[1]),4)
    self.assertEqual(len(frags[2]),2)

    pieces,cpa = Chem.FragmentOnSomeBonds(m,(0,2,4),2,returnCutsPerAtom=True)
    self.assertEqual(len(pieces),3)
    self.assertEqual(len(cpa),3)
    self.assertEqual(len(cpa[0]),m.GetNumAtoms())
    
    # github issue 430:
    m = Chem.MolFromSmiles('OCCCCN')
    self.assertRaises(ValueError,lambda : Chem.FragmentOnSomeBonds(m,()))
    
    pieces = Chem.FragmentOnSomeBonds(m,(0,2,4),0)
    self.assertEqual(len(pieces),0)
    

    
  def test91RankAtoms(self):
    m = Chem.MolFromSmiles('ONCS.ONCS')
    ranks = Chem.CanonicalRankAtoms(m,breakTies=False)
    self.assertEqual(list(ranks[0:4]), list(ranks[4:]))

    m = Chem.MolFromSmiles("c1ccccc1")
    ranks = Chem.CanonicalRankAtoms(m,breakTies=False)
    for x in ranks:
      self.assertEqual(x, 0)

    m = Chem.MolFromSmiles("C1NCN1")
    ranks = Chem.CanonicalRankAtoms(m,breakTies=False)
    self.assertEqual(ranks[0], ranks[2])
    self.assertEqual(ranks[1], ranks[3])
    
  def test92RankAtomsInFragment(self):
    m = Chem.MolFromSmiles('ONCS.ONCS')
    ranks = Chem.CanonicalRankAtomsInFragment(m,
                                              [0,1,2,3],
                                              [0,1,2])
    
    ranks2 = Chem.CanonicalRankAtomsInFragment(m,
                                               [4,5,6,7],
                                               [3,4,5])
    self.assertEquals(list(ranks[0:4]),list(ranks2[4:]))
    self.assertEquals(list(ranks[4:]), [-1]*4)
    self.assertEquals(list(ranks2[0:4]), [-1]*4)

    # doc tests
    mol = Chem.MolFromSmiles('C1NCN1.C1NCN1')
    self.assertEquals(list(Chem.CanonicalRankAtomsInFragment(mol, atomsToUse=range(0,4), breakTies=False)),
                      [4,6,4,6,-1,-1,-1,-1])
    self.assertEquals(list(Chem.CanonicalRankAtomsInFragment(mol, atomsToUse=range(4,8), breakTies=False)),
<<<<<<< HEAD
                      [-1,-1,-1,-1,3,6,3,6])
    
=======
                      [-1,-1,-1,-1,0,1,0,1])

>>>>>>> 1caef95f
  def test93RWMolsAsROMol(self):
    """ test the RWMol class as a proper ROMol

    """
    mol = Chem.MolFromSmiles('C1CCC1')
    self.assertTrue(type(mol)==Chem.Mol)
    rwmol = Chem.RWMol(mol)
    self.assertEqual(Chem.MolToSmiles(rwmol,True),Chem.MolToSmiles(rwmol.GetMol()))
    newAt = Chem.Atom(8)
    rwmol.ReplaceAtom(0,newAt)
    self.assertEqual(Chem.MolToSmiles(rwmol,True),Chem.MolToSmiles(rwmol.GetMol()))

  def testAtomPropQueries(self):
    """ test the property queries
    """
    from rdkit.Chem import rdqueries

    m = Chem.MolFromSmiles("C" * 14)
    atoms = m.GetAtoms()
    atoms[0].SetProp("hah", "hah")
    atoms[1].SetIntProp("bar", 1)
    atoms[2].SetIntProp("bar", 2)
    atoms[3].SetBoolProp("baz", True)
    atoms[4].SetBoolProp("baz", False)
    atoms[5].SetProp("boo", "hoo")
    atoms[6].SetProp("boo", "-urns")
    atoms[7].SetDoubleProp("boot", 1.0)
    atoms[8].SetDoubleProp("boot", 4.0)
    atoms[9].SetDoubleProp("number", 4.0)
    atoms[10].SetIntProp("number", 4)
    

    tests = (
      (rdqueries.HasIntPropWithValueQueryAtom, "bar", {1:[1], 2:[2]}),
      (rdqueries.HasBoolPropWithValueQueryAtom, "baz", {True:[3], False:[4]}),
      (rdqueries.HasStringPropWithValueQueryAtom, "boo", {"hoo":[5], "-urns":[6]}),
      (rdqueries.HasDoublePropWithValueQueryAtom, "boot", {1.0:[7], 4.0:[8]})
      )

    for query, name, lookups in tests:
      for t,v in lookups.items():
        q = query(name, t)
        self.assertEqual( v, [x.GetIdx() for x in m.GetAtomsMatchingQuery(q)] )
        q = query(name, t, negate=True)
        self.assertEqual( sorted(set(range(14)) - set(v)), [x.GetIdx() for x in m.GetAtomsMatchingQuery(q)] )

    # check tolerances
    self.assertEqual([x.GetIdx() for x in m.GetAtomsMatchingQuery(
      rdqueries.HasDoublePropWithValueQueryAtom("boot", 1.0, tolerance=3.))],
                     [7,8])

    # numbers are numbers?, i.e. int!=double
    self.assertEqual([x.GetIdx() for x in m.GetAtomsMatchingQuery(
      rdqueries.HasIntPropWithValueQueryAtom("number", 4))],
                     [10])
    
  def testBondPropQueries(self):
    """ test the property queries
    """
    from rdkit.Chem import rdqueries

    m = Chem.MolFromSmiles("C" * 14)
    bonds = m.GetBonds()
    bonds[0].SetProp("hah", "hah")
    bonds[1].SetIntProp("bar", 1)
    bonds[2].SetIntProp("bar", 2)
    bonds[3].SetBoolProp("baz", True)
    bonds[4].SetBoolProp("baz", False)
    bonds[5].SetProp("boo", "hoo")
    bonds[6].SetProp("boo", "-urns")
    bonds[7].SetDoubleProp("boot", 1.0)
    bonds[8].SetDoubleProp("boot", 4.0)
    bonds[9].SetDoubleProp("number", 4.0)
    bonds[10].SetIntProp("number", 4)
    

    tests = (
      (rdqueries.HasIntPropWithValueQueryBond, "bar", {1:[1], 2:[2]}),
      (rdqueries.HasBoolPropWithValueQueryBond, "baz", {True:[3], False:[4]}),
      (rdqueries.HasStringPropWithValueQueryBond, "boo", {"hoo":[5], "-urns":[6]}),
      (rdqueries.HasDoublePropWithValueQueryBond, "boot", {1.0:[7], 4.0:[8]})
      )

    for query, name, lookups in tests:
      for t,v in lookups.items():
        q = query(name, t)
        self.assertEqual( v, [x.GetIdx() for x in m.GetBonds() if q.Match(x)] )
        q = query(name, t, negate=True)
        self.assertEqual( sorted(set(range(13)) - set(v)),
                          [x.GetIdx() for x in m.GetBonds() if q.Match(x)])

    # check tolerances
    q = rdqueries.HasDoublePropWithValueQueryBond("boot", 1.0, tolerance=3.)
    self.assertEqual([x.GetIdx() for x in m.GetBonds() if q.Match(x)],
                     [7,8])

    # numbers are numbers?, i.e. int!=double
    q = rdqueries.HasIntPropWithValueQueryBond("number", 4)
    self.assertEqual([x.GetIdx() for x in m.GetBonds() if q.Match(x)],
                     [10])
    
    
if __name__ == '__main__':
  unittest.main()
<|MERGE_RESOLUTION|>--- conflicted
+++ resolved
@@ -2369,7 +2369,7 @@
     fsmi = Chem.MolFragmentToSmiles(m,[1,2,3],bondsToUse=[1,2])
     self.assertEqual(fsmi,"CCC")
     fsmi = Chem.MolFragmentToSmiles(m,[1,2,3],atomSymbols=["","[A]","[C]","[B]","",""])
-    self.assertEqual(fsmi,"[A]1[B][C]1")
+    self.assertEqual(fsmi,"[C]1[B][A]1")
     fsmi = Chem.MolFragmentToSmiles(m,[1,2,3],bondSymbols=["","%","%","","","%"])
     self.assertEqual(fsmi,"C1%C%C%1")
     
@@ -2522,7 +2522,7 @@
     self.assertEqual(len(frags),5)
     self.assertEqual(frags,((0, 12), (1, 2, 3, 5, 11, 14, 16), (4, 13), (6, 7, 15, 18), (8, 9, 10, 17)))
     smi = Chem.MolToSmiles(nm,True)
-    self.assertEqual(smi,'[1*]C.[1*]CC[1*].[1*]O.[10*]C1CC([10*])C1[10*].[10*]C1CC1')
+    self.assertEqual(smi,'[1*]C.[1*]O.[1*]CC[1*].[10*]C1CC1.[10*]C1CC([10*])C1[10*]')
 
     m = Chem.MolFromSmiles('CCC(=O)CC(=O)C')
     bis = m.GetSubstructMatches(Chem.MolFromSmarts('C=O'))
@@ -2652,13 +2652,8 @@
     self.assertEquals(list(Chem.CanonicalRankAtomsInFragment(mol, atomsToUse=range(0,4), breakTies=False)),
                       [4,6,4,6,-1,-1,-1,-1])
     self.assertEquals(list(Chem.CanonicalRankAtomsInFragment(mol, atomsToUse=range(4,8), breakTies=False)),
-<<<<<<< HEAD
                       [-1,-1,-1,-1,3,6,3,6])
     
-=======
-                      [-1,-1,-1,-1,0,1,0,1])
-
->>>>>>> 1caef95f
   def test93RWMolsAsROMol(self):
     """ test the RWMol class as a proper ROMol
 
