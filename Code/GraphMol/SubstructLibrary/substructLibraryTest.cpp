//  Copyright (c) 2017-2019, Novartis Institutes for BioMedical Research Inc.
//  All rights reserved.
//
// Redistribution and use in source and binary forms, with or without
// modification, are permitted provided that the following conditions are
// met:
//
//     * Redistributions of source code must retain the above copyright
//       notice, this list of conditions and the following disclaimer.
//     * Redistributions in binary form must reproduce the above
//       copyright notice, this list of conditions and the following
//       disclaimer in the documentation and/or other materials provided
//       with the distribution.
//     * Neither the name of Novartis Institutes for BioMedical Research Inc.
//       nor the names of its contributors may be used to endorse or promote
//       products derived from this software without specific prior written
//       permission.
//
// THIS SOFTWARE IS PROVIDED BY THE COPYRIGHT HOLDERS AND CONTRIBUTORS
// "AS IS" AND ANY EXPRESS OR IMPLIED WARRANTIES, INCLUDING, BUT NOT
// LIMITED TO, THE IMPLIED WARRANTIES OF MERCHANTABILITY AND FITNESS FOR
// A PARTICULAR PURPOSE ARE DISCLAIMED. IN NO EVENT SHALL THE COPYRIGHT
// OWNER OR CONTRIBUTORS BE LIABLE FOR ANY DIRECT, INDIRECT, INCIDENTAL,
// SPECIAL, EXEMPLARY, OR CONSEQUENTIAL DAMAGES (INCLUDING, BUT NOT
// LIMITED TO, PROCUREMENT OF SUBSTITUTE GOODS OR SERVICES; LOSS OF USE,
// DATA, OR PROFITS; OR BUSINESS INTERRUPTION) HOWEVER CAUSED AND ON ANY
// THEORY OF LIABILITY, WHETHER IN CONTRACT, STRICT LIABILITY, OR TORT
// (INCLUDING NEGLIGENCE OR OTHERWISE) ARISING IN ANY WAY OUT OF THE USE
// OF THIS SOFTWARE, EVEN IF ADVISED OF THE POSSIBILITY OF SUCH DAMAGE.
//

// std bits
#include <RDGeneral/test.h>
#include <iostream>

// RD bits
#include <GraphMol/RDKitBase.h>
#include <GraphMol/RDKitQueries.h>
#include <GraphMol/SubstructLibrary/SubstructLibrary.h>
#include <GraphMol/SubstructLibrary/PatternFactory.h>

#include <GraphMol/Substruct/SubstructMatch.h>


#include <GraphMol/SmilesParse/SmilesParse.h>
#include <GraphMol/SmilesParse/SmilesWrite.h>
#include <GraphMol/FileParsers/FileParsers.h>
#include <GraphMol/FileParsers/MolSupplier.h>

using namespace RDKit;

namespace {
boost::dynamic_bitset<> runTest(SubstructLibrary &ssslib, const ROMol &pattern,
                                 int nThreads) {
  std::vector<unsigned int> libMatches = ssslib.getMatches(pattern, nThreads);
  boost::dynamic_bitset<> hasMatch(ssslib.size());
  BOOST_FOREACH (unsigned int idx, libMatches) { hasMatch[idx] = 1; }

  for (unsigned int i = 0; i < ssslib.size(); ++i) {
    MatchVectType match;
    bool matched = SubstructMatch(*ssslib.getMol(i), pattern, match);
    // std::cerr << MolToSmiles(*ssslib.getMol(i), true) << " " << hasMatch[i]
    //           << " " << matched << std::endl;
    TEST_ASSERT(hasMatch[i] == matched);
  }
  return hasMatch;
};

void runTest(SubstructLibrary &ssslib,
             const ROMol &pattern,
             int nThreads,
             const boost::dynamic_bitset<> &hasMatch
             ) {
  std::vector<unsigned int> libMatches = ssslib.getMatches(pattern, nThreads);
  boost::dynamic_bitset<> hasMatch2(ssslib.size());
  BOOST_FOREACH (unsigned int idx, libMatches) { hasMatch2[idx] = 1; }
  TEST_ASSERT(hasMatch == hasMatch2);
  
  for (unsigned int i = 0; i < ssslib.size(); ++i) {
    MatchVectType match;
    bool matched = SubstructMatch(*ssslib.getMol(i), pattern, match);
    // std::cerr << MolToSmiles(*ssslib.getMol(i), true) << " " << hasMatch[i]
    //           << " " << matched << std::endl;
    TEST_ASSERT(hasMatch[i] == matched);
  }
};


}  // namespace

void test1() {
  BOOST_LOG(rdErrorLog) << "-------------------------------------" << std::endl;
  BOOST_LOG(rdErrorLog) << "    Test1" << std::endl;

  std::string fName = getenv("RDBASE");
  fName += "/Data/NCI/first_200.props.sdf";
  SDMolSupplier suppl(fName);
  SubstructLibrary ssslib;
  while (!suppl.atEnd()) {
    ROMol *mol = nullptr;
    try {
      mol = suppl.next();
    } catch (...) {
      continue;
    }
    if (!mol) {
      continue;
    }
    ssslib.addMol(*mol);
    delete mol;
  }

  std::vector<SubstructLibrary*> libs;
  libs.push_back(&ssslib);

#ifdef RDK_USE_BOOST_SERIALIZATION
  std::string pickle = ssslib.Serialize();
  SubstructLibrary serialized;
  serialized.initFromString(pickle);
  TEST_ASSERT(serialized.size() == ssslib.size());
  libs.push_back(&serialized);
#endif

  boost::dynamic_bitset<> hasMatch;
  
  int i=0;
  for(auto lib: libs) {
    ROMol *query = SmartsToMol("[#6;$([#6]([#6])[!#6])]");
    if (i == 0) {
      hasMatch = runTest(*lib, *query, 1);
    } else {
      runTest(*lib, *query, 1, hasMatch);
    }

#ifdef RDK_TEST_MULTITHREADED
    runTest(*lib, *query, -1, hasMatch);
#endif
    delete query;
    ++i;
  }

  i = 0;
  for(auto lib: libs) {
    ROMol *query = SmartsToMol("[$([O,S]-[!$(*=O)])]");
    if (i == 0) {
      hasMatch = runTest(*lib, *query, 1);
    } else {
      runTest(*lib, *query, 1, hasMatch);
    }

#ifdef RDK_TEST_MULTITHREADED
    runTest(*lib, *query, -1, hasMatch);
#endif
    delete query;
    ++i;
  }

  BOOST_LOG(rdErrorLog) << "  done" << std::endl;
}

void test2() {
  BOOST_LOG(rdErrorLog) << "-------------------------------------" << std::endl;
  BOOST_LOG(rdErrorLog) << "    Test2" << std::endl;

  std::string fName = getenv("RDBASE");
  fName += "/Data/NCI/first_200.props.sdf";
  SDMolSupplier suppl(fName);
  auto *mols = new MolHolder();
  auto *fps = new PatternHolder();
  boost::shared_ptr<MolHolder> mols_ptr(mols);
  boost::shared_ptr<PatternHolder> fps_ptr(fps);

  SubstructLibrary ssslib(mols_ptr, fps_ptr);
  while (!suppl.atEnd()) {
    ROMol *mol = nullptr;
    try {
      mol = suppl.next();
    } catch (...) {
      continue;
    }
    if (!mol) {
      continue;
    }
    ssslib.addMol(*mol);
    delete mol;
  }

  std::vector<SubstructLibrary*> libs;
  libs.push_back(&ssslib);

#ifdef RDK_USE_BOOST_SERIALIZATION
  std::string pickle = ssslib.Serialize();
  SubstructLibrary serialized;
  serialized.initFromString(pickle);
  TEST_ASSERT(serialized.size() == ssslib.size());

  // check to see if we are still the right base type
  MolHolderBase *_holder = serialized.getMolHolder().get();
  TEST_ASSERT(_holder != nullptr);
  TEST_ASSERT(dynamic_cast<MolHolder*>(_holder) != nullptr);
  try { serialized.getFingerprints(); }
  catch(...) { TEST_ASSERT(0); }
  
  libs.push_back(&serialized);
#endif

  for(auto lib: libs) {  
    ROMol *query = SmartsToMol("[#6]([#6])[!#6]");
    runTest(*lib, *query, 1);
#ifdef RDK_TEST_MULTITHREADED
    runTest(*lib, *query, -1);
#endif
    delete query;
  }

  BOOST_LOG(rdErrorLog) << "  done" << std::endl;
}

void test3() {
  BOOST_LOG(rdErrorLog) << "-------------------------------------" << std::endl;
  BOOST_LOG(rdErrorLog) << "    Test3 (stereo options)" << std::endl;

  SubstructLibrary ssslib(boost::make_shared<MolHolder>());
  for (int i = 0; i < 10; ++i) {
    ROMol *m1 = SmilesToMol("C1CCO[C@@](N)(O)1");
    ROMol *m2 = SmilesToMol("C1CCO[C@](N)(O)1");
    ROMol *m3 = SmilesToMol("C1CCO[C@@](O)(N)1");
    ROMol *m4 = SmilesToMol("C1CCO[C@](O)(N)1");
    ssslib.addMol(*m1);
    ssslib.addMol(*m2);
    ssslib.addMol(*m3);
    ssslib.addMol(*m4);
    delete m1;
    delete m2;
    delete m3;
    delete m4;
  }

  std::vector<SubstructLibrary*> libs;
  libs.push_back(&ssslib);

#ifdef RDK_USE_BOOST_SERIALIZATION
  std::string pickle = ssslib.Serialize();
  SubstructLibrary serialized;
  serialized.initFromString(pickle);
  TEST_ASSERT(serialized.size() == ssslib.size());
  libs.push_back(&serialized);
  // check to see if we are still the right base type
  MolHolderBase *_holder = serialized.getMolHolder().get();
  TEST_ASSERT(_holder != nullptr);
  TEST_ASSERT(dynamic_cast<MolHolder*>(_holder) != nullptr);  
#endif


  for(auto lib: libs) {  
    ROMol *query = SmartsToMol("C-1-C-C-O-C(-[O])(-[N])1");
    std::vector<unsigned int> res = lib->getMatches(*query, true, false);
    TEST_ASSERT(res.size() == 40);

    delete query;
    query = SmartsToMol("C-1-C-C-O-[C@@](-[O])(-[N])1");

    res = lib->getMatches(*query, true, true);
    TEST_ASSERT(res.size() == 20);

    res = lib->getMatches(*query, true, false);
    TEST_ASSERT(res.size() == 40);

    delete query;
  }
  BOOST_LOG(rdErrorLog) << "    Done (stereo options)" << std::endl;
}

void test4() {
  BOOST_LOG(rdErrorLog) << "-------------------------------------" << std::endl;
  BOOST_LOG(rdErrorLog) << "    Test4 (trusted smiles)" << std::endl;

  boost::shared_ptr<CachedSmilesMolHolder> holder =
      boost::make_shared<CachedSmilesMolHolder>();
  SubstructLibrary ssslib(holder);

  for (int i = 0; i < 10; ++i) {
    holder->addSmiles("C1CCO[C@@](N)(O)1");
    holder->addSmiles("C1CCO[C@](N)(O)1");
    holder->addSmiles("C1CCO[C@@](O)(N)1");
    holder->addSmiles("C1CCO[C@](O)(N)1");
  }

  std::vector<SubstructLibrary*> libs;
  libs.push_back(&ssslib);

#ifdef RDK_USE_BOOST_SERIALIZATION
  std::string pickle = ssslib.Serialize();
  SubstructLibrary serialized;
  serialized.initFromString(pickle);
  TEST_ASSERT(serialized.size() == ssslib.size());
  libs.push_back(&serialized);
  // check to see if we are still the right base type
  MolHolderBase *_holder = serialized.getMolHolder().get();
  TEST_ASSERT(_holder != nullptr);
  TEST_ASSERT(dynamic_cast<CachedSmilesMolHolder*>(_holder) != nullptr);
#endif

  for(auto lib: libs) {
    ROMol *query = SmartsToMol("C-1-C-C-O-C(-[O])(-[N])1");

    std::vector<unsigned int> res = lib->getMatches(*query, true, false);
    TEST_ASSERT(res.size() == 40);
    
    delete query;
    query = SmartsToMol("C-1-C-C-O-[C@@](-[O])(-[N])1");
    
    res = lib->getMatches(*query, true, true);
    TEST_ASSERT(res.size() == 20);
    
    res = lib->getMatches(*query, true, false);
    TEST_ASSERT(res.size() == 40);
    delete query;
  }
  
  BOOST_LOG(rdErrorLog) << "    Done (trusted smiles)" << std::endl;
}

/// Tests the code in the docs
//   to make sure it compiles.
void docTest() {
  BOOST_LOG(rdErrorLog) << "-------------------------------------" << std::endl;
  BOOST_LOG(rdErrorLog) << "    Testing C++ docs" << std::endl;

  ROMol *q = SmartsToMol("C-1-C-C-O-C(-[O])(-[N])1");
  ROMol *m = SmilesToMol("C1CCO[C@@](N)(O)1");
  ROMol &query = *q;
  ROMol &mol = *m;

  {
    SubstructLibrary lib;
    lib.addMol(mol);
    std::vector<unsigned int> results = lib.getMatches(query);
    for (std::vector<unsigned int>::const_iterator matchIndex = results.begin();
         matchIndex != results.end(); ++matchIndex) {
      boost::shared_ptr<ROMol> match = lib.getMol(*matchIndex);
    }
  }

  {
    boost::shared_ptr<CachedTrustedSmilesMolHolder> molHolder =
        boost::make_shared<CachedTrustedSmilesMolHolder>();
    boost::shared_ptr<PatternHolder> patternHolder =
        boost::make_shared<PatternHolder>();

    SubstructLibrary lib(molHolder, patternHolder);
    lib.addMol(mol);
  }

  {
    boost::shared_ptr<CachedTrustedSmilesMolHolder> molHolder =
        boost::make_shared<CachedTrustedSmilesMolHolder>();
    boost::shared_ptr<PatternHolder> patternHolder =
        boost::make_shared<PatternHolder>();

    // the PatternHolder instance is able to make fingerprints.
    //  These, of course, can be read from a file.  For demonstration
    //   purposes we construct them here.
    const std::string trustedSmiles = "c1ccccc1";
    ROMol *m = SmilesToMol(trustedSmiles);
    const ExplicitBitVect *bitVector = patternHolder->makeFingerprint(*m);

    // The trusted smiles and bitVector can be read from any source.
    //  This is the fastest way to load a substruct library.
    molHolder->addSmiles(trustedSmiles);
    patternHolder->addFingerprint(*bitVector);
    SubstructLibrary lib(molHolder, patternHolder);
    delete m;
    delete bitVector;
  }

  delete q;
  delete m;
  BOOST_LOG(rdErrorLog) << "    Done (C++ doc tests)" << std::endl;
}

void ringTest() {
  BOOST_LOG(rdErrorLog) << "-------------------------------------" << std::endl;
  BOOST_LOG(rdErrorLog) << "    Testing C++ ring query" << std::endl;

  std::unique_ptr<ROMol> q(SmartsToMol("[C&R1]"));
  std::unique_ptr<ROMol> q2(SmartsToMol("C@C"));

  std::unique_ptr<ROMol> m(SmilesToMol("C1CCO[C@@](N)(O)1"));

  boost::shared_ptr<CachedTrustedSmilesMolHolder> molHolder =
    boost::make_shared<CachedTrustedSmilesMolHolder>();
  boost::shared_ptr<PatternHolder> patternHolder =
    boost::make_shared<PatternHolder>();
  
  SubstructLibrary lib(molHolder, patternHolder);
  lib.addMol(*m.get());
  std::vector<unsigned int> results = lib.getMatches(*q.get());
  TEST_ASSERT(results.size() == 1);
  results = lib.getMatches(*q2.get());
  TEST_ASSERT(results.size() == 1);

  BOOST_LOG(rdErrorLog) << "    Done (C++ ring query tests)" << std::endl;
}

void testAddPatterns() {
  BOOST_LOG(rdErrorLog) << "-------------------------------------" << std::endl;
  BOOST_LOG(rdErrorLog) << "   Add Patterns " << std::endl;
  std::vector<std::string> pdb_ligands = {
      "CCS(=O)(=O)c1ccc(OC)c(Nc2ncc(-c3cccc(-c4ccccn4)c3)o2)c1",
      "COc1ccc(S(=O)(=O)NCC2CC2)cc1Nc1ncc(-c2cccc(-c3cccnc3)c2)o1",
      "COc1ccc(-c2oc3ncnc(N)c3c2-c2ccc(NC(=O)Nc3cc(C(F)(F)F)ccc3F)cc2)cc1",
      "COC(=O)Nc1nc2ccc(Oc3ccc(NC(=O)Nc4cc(C(F)(F)F)ccc4F)cc3)cc2[nH]1",
      "COc1cc(Nc2ncnc(-c3cccnc3Nc3ccccc3)n2)cc(OC)c1OC",
      "O=C(Nc1ccc(Oc2ccccc2)cc1)c1cccnc1NCc1ccncc1",
      "O=C(Nc1ccc(Oc2ccccc2)cc1)c1cccnc1NCc1ccncc1",
      "CNC(=O)c1cc(Oc2ccc3[nH]c(Nc4ccc(Cl)c(C(F)(F)F)c4)nc3c2)ccn1",
      "CNC(=O)c1cc(Oc2ccc3oc(Nc4ccc(Cl)c(OCC5CCC[NH+]5C)c4)nc3c2)ccn1",
      "CNC(=O)c1cc(Oc2ccc3oc(Nc4ccc(Cl)c(OCC5CCC[NH+]5C)c4)nc3c2)ccn1",
      "COc1cc2nccc(Oc3ccc4c(c3)OCCN4C(=O)Nc3ccc(Cl)cc3)c2cc1OC",
      "CNC(=O)c1c(C)oc2cc(Oc3cc[nH+]c4cc(OCCN5CCOCC5)ccc34)ccc12",
      "COc1cc2[nH+]ccc(Oc3ccc4c(C(=O)Nc5ccc(Cl)cc5)cccc4c3)c2cc1OC",
      "COc1cc2[nH+]ccc(Oc3ccc4c(C(=O)Nc5ccc(Cl)cc5)cccc4c3)c2cc1OC",
      "COc1cc2[nH+]ccc(Oc3ccc4c(C(=O)NC5CC5)cccc4c3)c2cc1OC",
      "COc1cc2[nH+]ccc(Oc3ccc4c(C(=O)NC5CC5)cccc4c3)c2cc1OC",
      "Cc1ccc(C(=O)Nc2cc(CCC[NH+](C)C)cc(C(F)(F)F)c2)cc1Nc1ncccc1-c1ccncn1",
      "COc1cc(Nc2nccc(Nc3ccc4c(C)n[nH]c4c3)n2)cc(OC)c1OC",
      "COc1cc(Nc2nccc(N(C)c3ccc4c(C)n[nH]c4c3)n2)cc(OC)c1OC",
      "Cc1ccn(-c2ccc3c(c2)NCC3(C)C)c(=O)c1-c1ccc2nc(N)ncc2c1",
      "Cc1ccn(-c2ccc3c(c2)NCC3(C)C)c(=O)c1-c1ccc2nc(N)ncc2c1",
      "Cc1ccc(C(=O)NCCC2CCCC2)cc1C(=O)Nc1ccc(N)nc1",
      "Cc1ccc(C(=O)NCCC2CCCC2)cc1C(=O)Nc1ccc(N)nc1",
      "Cc1ccn(-c2cccc(C(F)(F)F)c2)c(=O)c1-c1ccc2nc(N)ncc2c1",
      "Cc1ccn(-c2cccc(C(F)(F)F)c2)c(=O)c1-c1ccc2nc(N)ncc2c1",
      "O=C(Nc1cncnc1)c1c(Cl)ccc2c(Nc3cccc(C(F)(F)F)c3)noc12",
      "O=C(Nc1cncnc1)c1c(Cl)ccc2c(Nc3cccc(C(F)(F)F)c3)noc12",
      "CC1(C)CNc2cc(NC(=O)c3cccnc3NCc3ccncc3)ccc21",
      "CC1(C)CNc2cc(NC(=O)c3cccnc3NCc3ccncc3)ccc21"};

  boost::shared_ptr<CachedSmilesMolHolder> holder =
    boost::make_shared<CachedSmilesMolHolder>();

  for(auto s : pdb_ligands) {
    holder->addSmiles(s);
  }

  SubstructLibrary ssslib(holder);
  std::vector<int> num_threads = { 1, 0 };
  for(auto nthreads : num_threads) {
    SubstructLibrary ssslib_with_patterns(holder);
    addPatterns(ssslib_with_patterns, nthreads);
    for(unsigned int i=0; i<ssslib.size(); ++i) {
      TEST_ASSERT( ssslib.countMatches( *ssslib.getMol(i).get() ) ==
		   ssslib_with_patterns.countMatches( *ssslib.getMol(i).get() ) );
    }
  }
}

void testMaxResultsNumThreads() {
  BOOST_LOG(rdErrorLog) << "-------------------------------------" << std::endl;
  BOOST_LOG(rdErrorLog) << "   Results do not depend on numThreads "
                        << std::endl;

  std::string fName = getenv("RDBASE");
  fName += "/Data/NCI/first_5K.smi";
  SmilesMolSupplier suppl(fName, "\t", 0, 1, false);
  auto *mols = new MolHolder();
  auto *fps = new PatternHolder();
  boost::shared_ptr<MolHolder> mols_ptr(mols);
  boost::shared_ptr<PatternHolder> fps_ptr(fps);

  SubstructLibrary ssslib(mols_ptr, fps_ptr);
  boost::logging::disable_logs("rdApp.error");
  while (!suppl.atEnd()) {
    ROMol *mol = nullptr;
    try {
      mol = suppl.next();
    } catch (...) {
      continue;
    }
    if (!mol) {
      continue;
    }
    ssslib.addMol(*mol);
    delete mol;
  }
  boost::logging::enable_logs("rdApp.error");
  std::vector<std::vector<unsigned int>> resVect;
  ROMOL_SPTR query(SmartsToMol("N"));
  TEST_ASSERT(query);
  for (auto numThreads : {1, 2, 4, 8}) {
    resVect.emplace_back(
        ssslib.getMatches(*query, true, false, false, numThreads));
  }
  for (auto it = resVect.begin() + 1; it != resVect.end(); ++it) {
    TEST_ASSERT(resVect.front().size() == it->size());
    for (size_t i = 0; i < resVect.front().size(); ++i) {
      TEST_ASSERT(resVect.front().at(i) == it->at(i));
    }
  }
  size_t results60 = resVect.front().size() * 0.6;
  size_t results99 = resVect.front().size() * 0.99;
  for (auto maxRes : {results60, results99}) {
    std::vector<std::vector<unsigned int>> resVectPartial;
    for (auto numThreads : {1, 2, 4, 8}) {
      resVectPartial.emplace_back(
          ssslib.getMatches(*query, true, false, false, numThreads, maxRes));
    }
    for (auto it = resVectPartial.begin(); it != resVectPartial.end(); ++it) {
      TEST_ASSERT(it->size() == maxRes);
      for (size_t i = 0; i < maxRes; ++i) {
        TEST_ASSERT(resVect.front().at(i) == it->at(i));
      }
    }
  }
}

void testMaxResultsAllSameNumThreads() {
  BOOST_LOG(rdErrorLog) << "-------------------------------------" << std::endl;
  BOOST_LOG(rdErrorLog) << "   Results do not depend on numThreads (all same) "
                        << std::endl;

  auto *mols = new MolHolder();
  auto *fps = new PatternHolder();
  boost::shared_ptr<MolHolder> mols_ptr(mols);
  boost::shared_ptr<PatternHolder> fps_ptr(fps);

  SubstructLibrary ssslib(mols_ptr, fps_ptr);
  boost::logging::disable_logs("rdApp.error");
  auto mol = "N"_smiles;
  for (int i = 0; i < 999; ++i) {
    ssslib.addMol(*mol);
  }

  boost::logging::enable_logs("rdApp.error");
  std::vector<std::vector<unsigned int>> resVect;
  ROMOL_SPTR query(SmartsToMol("N"));
  TEST_ASSERT(query);
  for (auto numThreads : {1, 2, 4, 8}) {
    resVect.emplace_back(
        ssslib.getMatches(*query, true, false, false, numThreads));
    TEST_ASSERT(resVect.back().size() == 999);
  }
  for (auto it = resVect.begin() + 1; it != resVect.end(); ++it) {
    TEST_ASSERT(resVect.front().size() == it->size());
    for (size_t i = 0; i < resVect.front().size(); ++i) {
      TEST_ASSERT(resVect.front().at(i) == it->at(i));
    }
  }
  size_t results60 = resVect.front().size() * 0.6;
  size_t results99 = resVect.front().size() * 0.99;
  for (auto maxRes : {results60, results99}) {
    std::vector<std::vector<unsigned int>> resVectPartial;
    for (auto numThreads : {1, 2, 4, 8}) {
      resVectPartial.emplace_back(
          ssslib.getMatches(*query, true, false, false, numThreads, maxRes));
    }
    for (auto it = resVectPartial.begin(); it != resVectPartial.end(); ++it) {
      TEST_ASSERT(it->size() == maxRes);
      for (size_t i = 0; i < maxRes; ++i) {
        TEST_ASSERT(resVect.front().at(i) == it->at(i));
      }
    }
  }
}

void testPatternNumBitsHolder() {
  BOOST_LOG(rdErrorLog) << "-------------------------------------" << std::endl;
  BOOST_LOG(rdErrorLog) << "   testPatternNumBits" << std::endl;

  std::string fName = getenv("RDBASE");
  fName += "/Data/NCI/first_5K.smi";
  SmilesMolSupplier suppl(fName, "\t", 0, 1, false);
  boost::shared_ptr<CachedTrustedSmilesMolHolder> mols1(
      new CachedTrustedSmilesMolHolder());
  boost::shared_ptr<PatternNumBitsHolder> fps1(new PatternNumBitsHolder());
  SubstructLibrary ssslib1(mols1, fps1);
  boost::shared_ptr<CachedTrustedSmilesMolHolder> mols2(
      new CachedTrustedSmilesMolHolder());
  boost::shared_ptr<PatternHolder> fps2(new PatternHolder());
  SubstructLibrary ssslib2(mols2, fps2);

  boost::logging::disable_logs("rdApp.error");
  for (unsigned int i = 0; i < 1000; i += 10) {
    ROMol *mol = nullptr;
    try {
      mol = suppl[i];
    } catch (...) {
      continue;
    }
    if (!mol) {
      continue;
    }
    mols1->addSmiles(MolToSmiles(*mol));
    fps1->addFingerprint(fps1->makeFingerprint(*mol));
    ssslib2.addMol(*mol);
    delete mol;
  }
  boost::logging::enable_logs("rdApp.error");
  ROMOL_SPTR query(SmartsToMol("N"));
  TEST_ASSERT(query);
  auto matches1 = ssslib1.getMatches(*query);
  std::sort(matches1.begin(), matches1.end());
  auto matches2 = ssslib2.getMatches(*query);
  std::sort(matches2.begin(), matches2.end());
  TEST_ASSERT(matches1.size() == matches2.size());
  for (size_t i = 0; i < matches1.size(); ++i) {
    TEST_ASSERT(matches1.at(i) == matches2.at(i));
  }
#ifdef RDK_USE_BOOST_SERIALIZATION
  for (unsigned int i = 0; i < 2; ++i) {
    std::string pickle = ssslib1.Serialize();
    SubstructLibrary serialized;
    serialized.initFromString(pickle);
    TEST_ASSERT(serialized.size() == ssslib1.size());
    auto seriailzed_pattern_holder = dynamic_cast<PatternNumBitsHolder *>(serialized.getFpHolder().get());
    TEST_ASSERT(seriailzed_pattern_holder);
    auto orig_pattern_holder = dynamic_cast<PatternNumBitsHolder *>(ssslib1.getFpHolder().get());
    TEST_ASSERT(orig_pattern_holder);
    TEST_ASSERT(seriailzed_pattern_holder->getNumBits() == orig_pattern_holder->getNumBits());
    orig_pattern_holder->getNumBits() = 1024;
  }
#endif
}

int main() {
  RDLog::InitLogs();
#if 1
  test1();
  test2();
  test3();
  test4();
  docTest();
  ringTest();
  testAddPatterns();
<<<<<<< HEAD
  testPatternNumBitsHolder();
=======
#ifdef RDK_TEST_MULTITHREADED
  testMaxResultsNumThreads();
  testMaxResultsAllSameNumThreads();
#endif
>>>>>>> c6cdbdd5
#endif
  return 0;
}<|MERGE_RESOLUTION|>--- conflicted
+++ resolved
@@ -633,14 +633,11 @@
   docTest();
   ringTest();
   testAddPatterns();
-<<<<<<< HEAD
   testPatternNumBitsHolder();
-=======
 #ifdef RDK_TEST_MULTITHREADED
   testMaxResultsNumThreads();
   testMaxResultsAllSameNumThreads();
 #endif
->>>>>>> c6cdbdd5
 #endif
   return 0;
 }