//  Copyright (c) 2017-2019, Novartis Institutes for BioMedical Research Inc.
//  All rights reserved.
//
// Redistribution and use in source and binary forms, with or without
// modification, are permitted provided that the following conditions are
// met:
//
//     * Redistributions of source code must retain the above copyright
//       notice, this list of conditions and the following disclaimer.
//     * Redistributions in binary form must reproduce the above
//       copyright notice, this list of conditions and the following
//       disclaimer in the documentation and/or other materials provided
//       with the distribution.
//     * Neither the name of Novartis Institutes for BioMedical Research Inc.
//       nor the names of its contributors may be used to endorse or promote
//       products derived from this software without specific prior written
//       permission.
//
// THIS SOFTWARE IS PROVIDED BY THE COPYRIGHT HOLDERS AND CONTRIBUTORS
// "AS IS" AND ANY EXPRESS OR IMPLIED WARRANTIES, INCLUDING, BUT NOT
// LIMITED TO, THE IMPLIED WARRANTIES OF MERCHANTABILITY AND FITNESS FOR
// A PARTICULAR PURPOSE ARE DISCLAIMED. IN NO EVENT SHALL THE COPYRIGHT
// OWNER OR CONTRIBUTORS BE LIABLE FOR ANY DIRECT, INDIRECT, INCIDENTAL,
// SPECIAL, EXEMPLARY, OR CONSEQUENTIAL DAMAGES (INCLUDING, BUT NOT
// LIMITED TO, PROCUREMENT OF SUBSTITUTE GOODS OR SERVICES; LOSS OF USE,
// DATA, OR PROFITS; OR BUSINESS INTERRUPTION) HOWEVER CAUSED AND ON ANY
// THEORY OF LIABILITY, WHETHER IN CONTRACT, STRICT LIABILITY, OR TORT
// (INCLUDING NEGLIGENCE OR OTHERWISE) ARISING IN ANY WAY OUT OF THE USE
// OF THIS SOFTWARE, EVEN IF ADVISED OF THE POSSIBILITY OF SUCH DAMAGE.
//

// std bits
#include <RDGeneral/test.h>
#include <iostream>

// RD bits
#include <GraphMol/RDKitBase.h>
#include <GraphMol/RDKitQueries.h>
#include <GraphMol/SubstructLibrary/SubstructLibrary.h>

#include <GraphMol/Substruct/SubstructMatch.h>

#include <GraphMol/SmilesParse/SmilesParse.h>
#include <GraphMol/SmilesParse/SmilesWrite.h>
#include <GraphMol/FileParsers/FileParsers.h>
#include <GraphMol/FileParsers/MolSupplier.h>

using namespace RDKit;

namespace {
<<<<<<< HEAD
boost::dynamic_bitset<> runTest(SubstructLibrary &ssslib, const ROMol &pattern,
                                 int nThreads) {
  std::vector<unsigned int> libMatches = ssslib.getMatches(pattern, nThreads);
=======
void runTest(SubstructLibrary &ssslib, const ROMol &pattern, int nThreads) {
  std::vector<unsigned int> libMatches = ssslib.getMatches(pattern, true, true, false, nThreads);
>>>>>>> 53839ee9
  boost::dynamic_bitset<> hasMatch(ssslib.size());
  BOOST_FOREACH (unsigned int idx, libMatches) { hasMatch[idx] = 1; }

  for (unsigned int i = 0; i < ssslib.size(); ++i) {
    MatchVectType match;
    bool matched = SubstructMatch(*ssslib.getMol(i), pattern, match);
    // std::cerr << MolToSmiles(*ssslib.getMol(i), true) << " " << hasMatch[i]
    //           << " " << matched << std::endl;
    TEST_ASSERT(hasMatch[i] == matched);
  }
  return hasMatch;
};

void runTest(SubstructLibrary &ssslib,
             const ROMol &pattern,
             int nThreads,
             const boost::dynamic_bitset<> &hasMatch
             ) {
  std::vector<unsigned int> libMatches = ssslib.getMatches(pattern, nThreads);
  boost::dynamic_bitset<> hasMatch2(ssslib.size());
  BOOST_FOREACH (unsigned int idx, libMatches) { hasMatch2[idx] = 1; }
  TEST_ASSERT(hasMatch == hasMatch2);
  
  for (unsigned int i = 0; i < ssslib.size(); ++i) {
    MatchVectType match;
    bool matched = SubstructMatch(*ssslib.getMol(i), pattern, match);
    // std::cerr << MolToSmiles(*ssslib.getMol(i), true) << " " << hasMatch[i]
    //           << " " << matched << std::endl;
    TEST_ASSERT(hasMatch[i] == matched);
  }
};


}  // namespace

void test1() {
  BOOST_LOG(rdErrorLog) << "-------------------------------------" << std::endl;
  BOOST_LOG(rdErrorLog) << "    Test1" << std::endl;

  std::string fName = getenv("RDBASE");
  fName += "/Data/NCI/first_200.props.sdf";
  SDMolSupplier suppl(fName);
  SubstructLibrary ssslib;
  while (!suppl.atEnd()) {
    ROMol *mol = nullptr;
    try {
      mol = suppl.next();
    } catch (...) {
      continue;
    }
    if (!mol) continue;
    ssslib.addMol(*mol);
    delete mol;
  }

  std::vector<SubstructLibrary*> libs;
  libs.push_back(&ssslib);

#ifdef RDK_USE_BOOST_SERIALIZATION  
  std::string pickle = ssslib.Serialize();
  SubstructLibrary serialized;
  serialized.initFromString(pickle);
  TEST_ASSERT(serialized.size() == ssslib.size());
  libs.push_back(&serialized);
#endif

  boost::dynamic_bitset<> hasMatch;
  
  int i=0;
  for(auto lib: libs) {
    ROMol *query = SmartsToMol("[#6;$([#6]([#6])[!#6])]");
    if (i == 0)
      hasMatch = runTest(*lib, *query, 1);
    else
      runTest(*lib, *query, 1, hasMatch);
    
#ifdef RDK_TEST_MULTITHREADED
    runTest(*lib, *query, -1, hasMatch);
#endif
    delete query;
    ++i;
  }

  i = 0;
  for(auto lib: libs) {
    ROMol *query = SmartsToMol("[$([O,S]-[!$(*=O)])]");
    if (i == 0)
      hasMatch = runTest(*lib, *query, 1);
    else
      runTest(*lib, *query, 1, hasMatch);

#ifdef RDK_TEST_MULTITHREADED
    runTest(*lib, *query, -1, hasMatch);
#endif
    delete query;
    ++i;
  }

  BOOST_LOG(rdErrorLog) << "  done" << std::endl;
}

void test2() {
  BOOST_LOG(rdErrorLog) << "-------------------------------------" << std::endl;
  BOOST_LOG(rdErrorLog) << "    Test2" << std::endl;

  std::string fName = getenv("RDBASE");
  fName += "/Data/NCI/first_200.props.sdf";
  SDMolSupplier suppl(fName);
  auto *mols = new MolHolder();
  auto *fps = new PatternHolder();
  boost::shared_ptr<MolHolder> mols_ptr(mols);
  boost::shared_ptr<PatternHolder> fps_ptr(fps);

  SubstructLibrary ssslib(mols_ptr, fps_ptr);
  while (!suppl.atEnd()) {
    ROMol *mol = nullptr;
    try {
      mol = suppl.next();
    } catch (...) {
      continue;
    }
    if (!mol) continue;
    ssslib.addMol(*mol);
    delete mol;
  }

  std::vector<SubstructLibrary*> libs;
  libs.push_back(&ssslib);

#ifdef RDK_USE_BOOST_SERIALIZATION  
  std::string pickle = ssslib.Serialize();
  SubstructLibrary serialized;
  serialized.initFromString(pickle);
  TEST_ASSERT(serialized.size() == ssslib.size());

  // check to see if we are still the right base type
  MolHolderBase *_holder = serialized.getMolHolder().get();
  TEST_ASSERT(_holder != nullptr);
  TEST_ASSERT(dynamic_cast<MolHolder*>(_holder) != nullptr);
  try { serialized.getFingerprints(); }
  catch(...) { TEST_ASSERT(0); }
  
  libs.push_back(&serialized);
#endif

  for(auto lib: libs) {  
    ROMol *query = SmartsToMol("[#6]([#6])[!#6]");
    runTest(*lib, *query, 1);
#ifdef RDK_TEST_MULTITHREADED
    runTest(*lib, *query, -1);
#endif
    delete query;
  }

  BOOST_LOG(rdErrorLog) << "  done" << std::endl;
}

void test3() {
  BOOST_LOG(rdErrorLog) << "-------------------------------------" << std::endl;
  BOOST_LOG(rdErrorLog) << "    Test3 (stereo options)" << std::endl;

  SubstructLibrary ssslib(boost::make_shared<MolHolder>());
  for (int i = 0; i < 10; ++i) {
    ROMol *m1 = SmilesToMol("C1CCO[C@@](N)(O)1");
    ROMol *m2 = SmilesToMol("C1CCO[C@](N)(O)1");
    ROMol *m3 = SmilesToMol("C1CCO[C@@](O)(N)1");
    ROMol *m4 = SmilesToMol("C1CCO[C@](O)(N)1");
    ssslib.addMol(*m1);
    ssslib.addMol(*m2);
    ssslib.addMol(*m3);
    ssslib.addMol(*m4);
    delete m1;
    delete m2;
    delete m3;
    delete m4;
  }

  std::vector<SubstructLibrary*> libs;
  libs.push_back(&ssslib);

#ifdef RDK_USE_BOOST_SERIALIZATION  
  std::string pickle = ssslib.Serialize();
  SubstructLibrary serialized;
  serialized.initFromString(pickle);
  TEST_ASSERT(serialized.size() == ssslib.size());
  libs.push_back(&serialized);
  // check to see if we are still the right base type
  MolHolderBase *_holder = serialized.getMolHolder().get();
  TEST_ASSERT(_holder != nullptr);
  TEST_ASSERT(dynamic_cast<MolHolder*>(_holder) != nullptr);  
#endif


  for(auto lib: libs) {  
    ROMol *query = SmartsToMol("C-1-C-C-O-C(-[O])(-[N])1");
    std::vector<unsigned int> res = lib->getMatches(*query, true, false);
    TEST_ASSERT(res.size() == 40);

    delete query;
    query = SmartsToMol("C-1-C-C-O-[C@@](-[O])(-[N])1");

    res = lib->getMatches(*query, true, true);
    TEST_ASSERT(res.size() == 20);

    res = lib->getMatches(*query, true, false);
    TEST_ASSERT(res.size() == 40);

    delete query;
  }
  BOOST_LOG(rdErrorLog) << "    Done (stereo options)" << std::endl;
}

void test4() {
  BOOST_LOG(rdErrorLog) << "-------------------------------------" << std::endl;
  BOOST_LOG(rdErrorLog) << "    Test4 (trusted smiles)" << std::endl;

  boost::shared_ptr<CachedSmilesMolHolder> holder =
      boost::make_shared<CachedSmilesMolHolder>();
  SubstructLibrary ssslib(holder);

  for (int i = 0; i < 10; ++i) {
    holder->addSmiles("C1CCO[C@@](N)(O)1");
    holder->addSmiles("C1CCO[C@](N)(O)1");
    holder->addSmiles("C1CCO[C@@](O)(N)1");
    holder->addSmiles("C1CCO[C@](O)(N)1");
  }

  std::vector<SubstructLibrary*> libs;
  libs.push_back(&ssslib);

#ifdef RDK_USE_BOOST_SERIALIZATION  
  std::string pickle = ssslib.Serialize();
  SubstructLibrary serialized;
  serialized.initFromString(pickle);
  TEST_ASSERT(serialized.size() == ssslib.size());
  libs.push_back(&serialized);
  // check to see if we are still the right base type
  MolHolderBase *_holder = serialized.getMolHolder().get();
  TEST_ASSERT(_holder != nullptr);
  TEST_ASSERT(dynamic_cast<CachedSmilesMolHolder*>(_holder) != nullptr);
#endif

  for(auto lib: libs) {
    ROMol *query = SmartsToMol("C-1-C-C-O-C(-[O])(-[N])1");

    std::vector<unsigned int> res = lib->getMatches(*query, true, false);
    TEST_ASSERT(res.size() == 40);
    
    delete query;
    query = SmartsToMol("C-1-C-C-O-[C@@](-[O])(-[N])1");
    
    res = lib->getMatches(*query, true, true);
    TEST_ASSERT(res.size() == 20);
    
    res = lib->getMatches(*query, true, false);
    TEST_ASSERT(res.size() == 40);
    delete query;
  }
  
  BOOST_LOG(rdErrorLog) << "    Done (trusted smiles)" << std::endl;
}

/// Tests the code in the docs
//   to make sure it compiles.
void docTest() {
  BOOST_LOG(rdErrorLog) << "-------------------------------------" << std::endl;
  BOOST_LOG(rdErrorLog) << "    Testing C++ docs" << std::endl;

  ROMol *q = SmartsToMol("C-1-C-C-O-C(-[O])(-[N])1");
  ROMol *m = SmilesToMol("C1CCO[C@@](N)(O)1");
  ROMol &query = *q;
  ROMol &mol = *m;

  {
    SubstructLibrary lib;
    lib.addMol(mol);
    std::vector<unsigned int> results = lib.getMatches(query);
    for (std::vector<unsigned int>::const_iterator matchIndex = results.begin();
         matchIndex != results.end(); ++matchIndex) {
      boost::shared_ptr<ROMol> match = lib.getMol(*matchIndex);
    }
  }

  {
    boost::shared_ptr<CachedTrustedSmilesMolHolder> molHolder =
        boost::make_shared<CachedTrustedSmilesMolHolder>();
    boost::shared_ptr<PatternHolder> patternHolder =
        boost::make_shared<PatternHolder>();

    SubstructLibrary lib(molHolder, patternHolder);
    lib.addMol(mol);
  }

  {
    boost::shared_ptr<CachedTrustedSmilesMolHolder> molHolder =
        boost::make_shared<CachedTrustedSmilesMolHolder>();
    boost::shared_ptr<PatternHolder> patternHolder =
        boost::make_shared<PatternHolder>();

    // the PatternHolder instance is able to make fingerprints.
    //  These, of course, can be read from a file.  For demonstration
    //   purposes we construct them here.
    const std::string trustedSmiles = "c1ccccc1";
    ROMol *m = SmilesToMol(trustedSmiles);
    const ExplicitBitVect *bitVector = patternHolder->makeFingerprint(*m);

    // The trusted smiles and bitVector can be read from any source.
    //  This is the fastest way to load a substruct library.
    molHolder->addSmiles(trustedSmiles);
    patternHolder->addFingerprint(*bitVector);
    SubstructLibrary lib(molHolder, patternHolder);
    delete m;
    delete bitVector;
  }

  delete q;
  delete m;
  BOOST_LOG(rdErrorLog) << "    Done (C++ doc tests)" << std::endl;
}

int main() {
  RDLog::InitLogs();
#if 1
  test1();
  test2();
  test3();
  test4();
  docTest();
#endif
  return 0;
}<|MERGE_RESOLUTION|>--- conflicted
+++ resolved
@@ -48,14 +48,9 @@
 using namespace RDKit;
 
 namespace {
-<<<<<<< HEAD
 boost::dynamic_bitset<> runTest(SubstructLibrary &ssslib, const ROMol &pattern,
                                  int nThreads) {
-  std::vector<unsigned int> libMatches = ssslib.getMatches(pattern, nThreads);
-=======
-void runTest(SubstructLibrary &ssslib, const ROMol &pattern, int nThreads) {
   std::vector<unsigned int> libMatches = ssslib.getMatches(pattern, true, true, false, nThreads);
->>>>>>> 53839ee9
   boost::dynamic_bitset<> hasMatch(ssslib.size());
   BOOST_FOREACH (unsigned int idx, libMatches) { hasMatch[idx] = 1; }
 
