--- conflicted
+++ resolved
@@ -111,16 +111,9 @@
 namespace {
 //  Return true if the pattern contains a ring query
 bool query_needs_rings(const ROMol &in_query) {
-<<<<<<< HEAD
-  for (auto &atom: in_query.atoms()) {
-    if(atom->hasQuery()) {
-        auto desc= describeQuery(atom);
-      if (desc.find("Ring") != std::string::npos) {
-=======
   for (const auto &atom : in_query.atoms()) {
     if (atom->hasQuery()) {
       if (describeQuery(atom).find("Ring") != std::string::npos) {
->>>>>>> f5fab048
         return true;
       } else if (atom->getQuery()->getDescription() == "RecursiveStructure") {
           auto *rsq = (RecursiveStructureQuery *)atom->getQuery();
