//  Copyright (c) 2017-2019, Novartis Institutes for BioMedical Research Inc.
//  All rights reserved.
//
// Redistribution and use in source and binary forms, with or without
// modification, are permitted provided that the following conditions are
// met:
//
//     * Redistributions of source code must retain the above copyright
//       notice, this list of conditions and the following disclaimer.
//     * Redistributions in binary form must reproduce the above
//       copyright notice, this list of conditions and the following
//       disclaimer in the documentation and/or other materials provided
//       with the distribution.
//     * Neither the name of Novartis Institutes for BioMedical Research Inc.
//       nor the names of its contributors may be used to endorse or promote
//       products derived from this software without specific prior written
//       permission.
//
// THIS SOFTWARE IS PROVIDED BY THE COPYRIGHT HOLDERS AND CONTRIBUTORS
// "AS IS" AND ANY EXPRESS OR IMPLIED WARRANTIES, INCLUDING, BUT NOT
// LIMITED TO, THE IMPLIED WARRANTIES OF MERCHANTABILITY AND FITNESS FOR
// A PARTICULAR PURPOSE ARE DISCLAIMED. IN NO EVENT SHALL THE COPYRIGHT
// OWNER OR CONTRIBUTORS BE LIABLE FOR ANY DIRECT, INDIRECT, INCIDENTAL,
// SPECIAL, EXEMPLARY, OR CONSEQUENTIAL DAMAGES (INCLUDING, BUT NOT
// LIMITED TO, PROCUREMENT OF SUBSTITUTE GOODS OR SERVICES; LOSS OF USE,
// DATA, OR PROFITS; OR BUSINESS INTERRUPTION) HOWEVER CAUSED AND ON ANY
// THEORY OF LIABILITY, WHETHER IN CONTRACT, STRICT LIABILITY, OR TORT
// (INCLUDING NEGLIGENCE OR OTHERWISE) ARISING IN ANY WAY OUT OF THE USE
// OF THIS SOFTWARE, EVEN IF ADVISED OF THE POSSIBILITY OF SUCH DAMAGE.
//
#include "SubstructLibrary.h"
#include <RDGeneral/RDThreads.h>
#ifdef RDK_THREADSAFE_SSS
#include <thread>
#include <future>
#endif

#include <GraphMol/Substruct/SubstructMatch.h>


namespace RDKit {

bool SubstructLibraryCanSerialize() {
#ifdef RDK_USE_BOOST_SERIALIZATION
  return true;
#else
  return false;
#endif
}


struct Bits {
  const ExplicitBitVect *queryBits;
  const FPHolderBase *fps;
  bool recursionPossible;
  bool useChirality;
  bool useQueryQueryMatches;

  Bits(const FPHolderBase *fps, const ROMol &m, bool recursionPossible,
       bool useChirality, bool useQueryQueryMatches)
      : fps(fps),
        recursionPossible(recursionPossible),
        useChirality(useChirality),
        useQueryQueryMatches(useQueryQueryMatches) {
    if (fps) {
      queryBits = fps->makeFingerprint(m);
    } else {
      queryBits = nullptr;
    }
  }

  bool check(unsigned int idx) const {
    if (fps) {
      return fps->passesFilter(idx, *queryBits);
    }
    return true;
  }
};

unsigned int SubstructLibrary::addMol(const ROMol &m) {
  unsigned int size = mols->addMol(m);
  if (fps) {
    unsigned int fpsize = fps->addMol(m);
    CHECK_INVARIANT(size == fpsize,
                    "#mols different than #fingerprints in SubstructLibrary");
  }
  return size;
}

namespace {
//  Return true if the pattern contains a ring query
bool query_needs_rings(const ROMol &in_query) {
  for (auto &atom: in_query.atoms()) {
    if(atom->hasQuery()) {
      if (describeQuery(atom).find("Ring") != std::string::npos) {
        return true;
      }
    }
  }
  for (auto &bond: in_query.bonds()) {
    if(bond->hasQuery()) {
      if (describeQuery(bond).find("Ring") != std::string::npos) {
        return true;
      }
    }
  }
  return false;
}

void SubSearcher(const ROMol &in_query, const Bits &bits,
                 const MolHolderBase &mols, unsigned int start,
                 unsigned int &end, unsigned int numThreads,
                 const bool needs_rings, int &counter, const int maxResults,
                 std::vector<unsigned int> *idxs) {
  ROMol query(in_query);
  MatchVectType matchVect;
  for (unsigned int idx = start; idx < end; idx += numThreads) {
    if (!bits.check(idx)) {
      continue;
    }
    // need shared_ptr as it (may) control the lifespan of the
    //  returned molecule!
    const boost::shared_ptr<ROMol> &m = mols.getMol(idx);
    ROMol *mol = m.get();
    if (needs_rings && (!mol->getRingInfo() || !mol->getRingInfo()->isInitialized())) {
      MolOps::symmetrizeSSSR(*mol);
    }
    
    if (SubstructMatch(*mol, query, matchVect, bits.recursionPossible,
                       bits.useChirality, bits.useQueryQueryMatches)) {
      ++counter;
      if (idxs) {
        idxs->push_back(idx);
        if (maxResults > 0 && counter == maxResults) {
          // if we reached maxResults, record the last idx we processed and bail
          // out
          end = idx;
          break;
        }
      }
    }
  }
}

int internalGetMatches(
    const ROMol &query, MolHolderBase &mols, const FPHolderBase *fps,
    unsigned int startIdx, unsigned int endIdx, bool recursionPossible,
    bool useChirality, bool useQueryQueryMatches,
    int numThreads = -1, int maxResults = 1000,
    std::vector<unsigned int> *idxs = nullptr) {
  PRECONDITION(startIdx < mols.size(), "startIdx out of bounds");
  PRECONDITION(endIdx > startIdx, "endIdx > startIdx");

  // do not do any work if no results were requested
  if (maxResults == 0) {
    return 0;
  }

  endIdx = std::min(mols.size(), endIdx);

  numThreads = static_cast<int>(getNumThreadsToUse(numThreads));
  numThreads = std::min(numThreads, static_cast<int>(endIdx));

  bool needs_rings = query_needs_rings(query);
  Bits bits(fps, query, recursionPossible, useChirality, useQueryQueryMatches);
  int counter = 0;

#ifdef RDK_THREADSAFE_SSS
  if (numThreads > 1) {
    std::vector<int> counterVect(numThreads, 0);
    int maxResultsPerThread = maxResults;
    if (maxResults > 0) {
      maxResultsPerThread /= numThreads;
    }
    std::vector<int> maxResultsVect(numThreads, maxResultsPerThread);
    std::vector<unsigned int> endIdxVect(numThreads, endIdx);
    if (maxResults > 0) {
      int excess = maxResults % numThreads;
      for (int i = 0; i < excess; ++i) {
        ++maxResultsVect[i];
      }
    }
    std::vector<std::future<void>> thread_group;
    std::vector<std::vector<unsigned int>> internal_results;
    if (idxs) {
      internal_results.resize(numThreads);
    }
    int thread_group_idx;
    for (thread_group_idx = 0; thread_group_idx < numThreads;
         ++thread_group_idx) {
      // need to use boost::ref otherwise things are passed by value
      thread_group.emplace_back(
          std::async(std::launch::async, SubSearcher, std::ref(query), bits,
                     std::ref(mols), startIdx + thread_group_idx,
                     std::ref(endIdxVect[thread_group_idx]), numThreads,
                     needs_rings, std::ref(counterVect[thread_group_idx]),
                     maxResultsVect[thread_group_idx],
                     idxs ? &internal_results[thread_group_idx] : nullptr));
    }
    if (maxResults > 0) {
      // If we are running with maxResults in a multi-threaded settings,
      // some threads may have screened more molecules than others.
      // If maxResults was close to the theoretical maximum, some threads
      // might have even run out of molecules to screen without reaching
      // maxResults so we need to make sure that all threads have screened as
      // many molecules as the most productive thread if we want multi-threaded
      // runs to yield the same results independently from the number of
      // threads.
      thread_group_idx = 0;
      for (auto &fut : thread_group) {
        fut.get();
        counter += counterVect[thread_group_idx++];
      }
      thread_group.clear();
      // Find out out the max number of molecules that was screened by the most
      // productive thread and do the same in all other threads, unless the
      // max number of molecules was reached
      unsigned int maxEndIdx =
          *std::max_element(endIdxVect.begin(), endIdxVect.end());
      for (thread_group_idx = 0; thread_group_idx < numThreads;
           ++thread_group_idx) {
        if (endIdxVect[thread_group_idx] >= maxEndIdx) {
          continue;
        }
        // need to use boost::ref otherwise things are passed by value
        thread_group.emplace_back(std::async(
            std::launch::async, SubSearcher, std::ref(query), bits,
            std::ref(mols), endIdxVect[thread_group_idx] + numThreads,
            std::ref(maxEndIdx), numThreads, needs_rings,
            std::ref(counterVect[thread_group_idx]), -1,
            &internal_results[thread_group_idx]));
      }
    }
    for (auto &fut : thread_group) {
      fut.get();
    }
    for (thread_group_idx = 0; thread_group_idx < numThreads;
         ++thread_group_idx) {
      if (idxs) {
        idxs->insert(idxs->end(), internal_results[thread_group_idx].begin(),
                     internal_results[thread_group_idx].end());
      }
      // If there was no maxResults, we still need to count, otherwise
      // this has already been done previously
      if (maxResults < 0) {
        counter += counterVect[thread_group_idx];
      }
    }
  } else {
    // if this is running single-threaded, no need to suffer the overhead of
    // std::async
    SubSearcher(query, bits, mols, startIdx, endIdx, 1, needs_rings, counter,
                maxResults, idxs);
  }
  if (idxs) {
    // the sort is necessary to ensure consistency across runs with different
    // numbers of threads
    std::sort(idxs->begin(), idxs->end());
    // we may have actually accumulated more results than maxResults due
    // to the top up above, so trim the results down if that's the case
    if (maxResults > 0 &&
        idxs->size() > static_cast<unsigned int>(maxResults)) {
      idxs->resize(maxResults);
    }
  }
#else
  SubSearcher(query, bits, mols, startIdx, endIdx, 1, needs_rings, counter, maxResults, idxs);
#endif

  delete bits.queryBits;

  return counter;
}

}

std::vector<unsigned int> SubstructLibrary::getMatches(
    const ROMol &query, bool recursionPossible, bool useChirality,
    bool useQueryQueryMatches, int numThreads, int maxResults) const {
  return getMatches(query, 0, mols->size(), recursionPossible, useChirality,
                    useQueryQueryMatches, numThreads, maxResults);
}

std::vector<unsigned int> SubstructLibrary::getMatches(
    const ROMol &query, unsigned int startIdx, unsigned int endIdx,
    bool recursionPossible, bool useChirality, bool useQueryQueryMatches,
<<<<<<< HEAD
    int numThreads, int maxResults) const {
  return internalGetMatches(query, *mols, fps, startIdx, endIdx,
                            recursionPossible, useChirality,
                            useQueryQueryMatches, numThreads, maxResults);
=======
    int numThreads, int maxResults) {
  std::vector<unsigned int> idxs;
  internalGetMatches(query, *mols, fps, startIdx, endIdx,
                     recursionPossible, useChirality,
                     useQueryQueryMatches, numThreads, maxResults, &idxs);
  return idxs;
>>>>>>> c6cdbdd5
}

unsigned int SubstructLibrary::countMatches(const ROMol &query,
                                            bool recursionPossible,
                                            bool useChirality,
                                            bool useQueryQueryMatches,
                                            int numThreads) const {
  return countMatches(query, 0, mols->size(), recursionPossible, useChirality,
                      useQueryQueryMatches, numThreads);
}

unsigned int SubstructLibrary::countMatches(
    const ROMol &query, unsigned int startIdx, unsigned int endIdx,
    bool recursionPossible, bool useChirality, bool useQueryQueryMatches,
<<<<<<< HEAD
    int numThreads) const {
  return internalMatchCounter(query, *mols, fps, startIdx, endIdx,
                              recursionPossible, useChirality,
                              useQueryQueryMatches, numThreads);
=======
    int numThreads) {
  return internalGetMatches(query, *mols, fps, startIdx, endIdx,
                            recursionPossible, useChirality,
                            useQueryQueryMatches, numThreads, -1);
>>>>>>> c6cdbdd5
}

bool SubstructLibrary::hasMatch(const ROMol &query, bool recursionPossible,
                                bool useChirality, bool useQueryQueryMatches,
                                int numThreads) const {
  const int maxResults = 1;
  return getMatches(query, recursionPossible, useChirality,
                    useQueryQueryMatches, numThreads, maxResults)
             .size() > 0;
}

bool SubstructLibrary::hasMatch(const ROMol &query, unsigned int startIdx,
                                unsigned int endIdx, bool recursionPossible,
                                bool useChirality, bool useQueryQueryMatches,
                                int numThreads) const {
  const int maxResults = 1;
  return getMatches(query, startIdx, endIdx, recursionPossible, useChirality,
                    useQueryQueryMatches, numThreads, maxResults)
             .size() > 0;
}

void SubstructLibrary::toStream(std::ostream &ss) const {
#ifndef RDK_USE_BOOST_SERIALIZATION
  PRECONDITION(0, "Boost SERIALIZATION is not enabled")
#else
  boost::archive::text_oarchive ar(ss);
  ar << *this;
#endif  
}

std::string SubstructLibrary::Serialize() const {
  std::stringstream ss;
  toStream(ss);
  return ss.str();
}

void SubstructLibrary::initFromStream(std::istream &ss) {
#ifndef RDK_USE_BOOST_SERIALIZATION
  PRECONDITION(0, "Boost SERIALIZATION is not enabled")
#else
  boost::archive::text_iarchive ar(ss);
  ar >> *this;
#endif  
}

void SubstructLibrary::initFromString(const std::string &text) {
  std::stringstream ss(text);
  initFromStream(ss);
}

}<|MERGE_RESOLUTION|>--- conflicted
+++ resolved
@@ -284,19 +284,12 @@
 std::vector<unsigned int> SubstructLibrary::getMatches(
     const ROMol &query, unsigned int startIdx, unsigned int endIdx,
     bool recursionPossible, bool useChirality, bool useQueryQueryMatches,
-<<<<<<< HEAD
     int numThreads, int maxResults) const {
-  return internalGetMatches(query, *mols, fps, startIdx, endIdx,
-                            recursionPossible, useChirality,
-                            useQueryQueryMatches, numThreads, maxResults);
-=======
-    int numThreads, int maxResults) {
   std::vector<unsigned int> idxs;
   internalGetMatches(query, *mols, fps, startIdx, endIdx,
                      recursionPossible, useChirality,
                      useQueryQueryMatches, numThreads, maxResults, &idxs);
   return idxs;
->>>>>>> c6cdbdd5
 }
 
 unsigned int SubstructLibrary::countMatches(const ROMol &query,
@@ -311,17 +304,10 @@
 unsigned int SubstructLibrary::countMatches(
     const ROMol &query, unsigned int startIdx, unsigned int endIdx,
     bool recursionPossible, bool useChirality, bool useQueryQueryMatches,
-<<<<<<< HEAD
     int numThreads) const {
-  return internalMatchCounter(query, *mols, fps, startIdx, endIdx,
-                              recursionPossible, useChirality,
-                              useQueryQueryMatches, numThreads);
-=======
-    int numThreads) {
   return internalGetMatches(query, *mols, fps, startIdx, endIdx,
                             recursionPossible, useChirality,
                             useQueryQueryMatches, numThreads, -1);
->>>>>>> c6cdbdd5
 }
 
 bool SubstructLibrary::hasMatch(const ROMol &query, bool recursionPossible,
