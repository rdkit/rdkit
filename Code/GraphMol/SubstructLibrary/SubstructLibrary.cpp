--- conflicted
+++ resolved
@@ -142,14 +142,9 @@
     //  returned molecule!
     const boost::shared_ptr<ROMol> &m = mols.getMol(idx);
     ROMol *mol = m.get();
-<<<<<<< HEAD
-    if(!mol)
-      continue;
-=======
     if(!mol){
       continue;
     }
->>>>>>> c9199cf1
     if (needs_rings && (!mol->getRingInfo() || !mol->getRingInfo()->isInitialized())) {
       MolOps::symmetrizeSSSR(*mol);
     }
