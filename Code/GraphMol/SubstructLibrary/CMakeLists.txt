



if(RDK_USE_BOOST_SERIALIZATION AND Boost_SERIALIZATION_LIBRARY)
    set(RDKit_SERIALIZATION_LIBS ${Boost_SERIALIZATION_LIBRARY})
    add_definitions(-DRDK_USE_BOOST_SERIALIZATION)
else()
    message("== Making SubstructLibrary without boost Serialization support")
    remove_definitions(-DRDK_USE_BOOST_SERIALIZATION)
    set(RDKit_SERIALIZATION_LIBS )
endif()

if(RDK_BUILD_THREADSAFE_SSS)

find_package(Boost REQUIRED COMPONENTS system thread)

remove_definitions(-DRDKIT_GRAPHMOL_BUILD)
add_definitions(-DRDKIT_SUBSTRUCTLIBRARY_BUILD -DBOOST_SYSTEM_NO_DEPRECATED)
rdkit_library(SubstructLibrary
              SubstructLibrary.cpp
              EditableSubstructLibrary
              EditableSubstructLibraryTrustedSmilesWithPattern.cpp
              ChunkedHitlist
              LINK_LIBRARIES Fingerprints SubstructMatch SmilesParse
<<<<<<< HEAD
              GraphMol RDGeometryLib Catalogs RDGeneral DataStructs ${RDKit_SERIALIZATION_LIBS})
=======
              GraphMol RDGeometryLib Catalogs RDGeneral DataStructs)
>>>>>>> 53839ee9

rdkit_headers(SubstructLibrary.h
              SubstructLibrarySerialization.h
              DEST GraphMol/SubstructLibrary)

add_subdirectory(Wrap)

rdkit_test(substructLibraryTest substructLibraryTest.cpp
           LINK_LIBRARIES SubstructLibrary Fingerprints
           SubstructMatch FileParsers SmilesParse GraphMol RDGeometryLib RDGeneral DataStructs
<<<<<<< HEAD
           
=======
           ${Boost_SERIALIZATION_LIBRARY} ${Boost_SYSTEM_LIBRARY} ${Boost_THREAD_LIBRARY})
>>>>>>> 53839ee9

rdkit_test(editableSubstructLibraryTest editableSubstructLibraryTest.cpp
           LINK_LIBRARIES SubstructLibrary Fingerprints
           SubstructMatch FileParsers SmilesParse GraphMol RDGeometryLib RDGeneral DataStructs
           ${Boost_SERIALIZATION_LIBRARY} ${Boost_SYSTEM_LIBRARY} ${Boost_THREAD_LIBRARY})

endif(RDK_BUILD_THREADSAFE_SSS)<|MERGE_RESOLUTION|>--- conflicted
+++ resolved
@@ -23,11 +23,7 @@
               EditableSubstructLibraryTrustedSmilesWithPattern.cpp
               ChunkedHitlist
               LINK_LIBRARIES Fingerprints SubstructMatch SmilesParse
-<<<<<<< HEAD
               GraphMol RDGeometryLib Catalogs RDGeneral DataStructs ${RDKit_SERIALIZATION_LIBS})
-=======
-              GraphMol RDGeometryLib Catalogs RDGeneral DataStructs)
->>>>>>> 53839ee9
 
 rdkit_headers(SubstructLibrary.h
               SubstructLibrarySerialization.h
@@ -38,11 +34,7 @@
 rdkit_test(substructLibraryTest substructLibraryTest.cpp
            LINK_LIBRARIES SubstructLibrary Fingerprints
            SubstructMatch FileParsers SmilesParse GraphMol RDGeometryLib RDGeneral DataStructs
-<<<<<<< HEAD
-           
-=======
            ${Boost_SERIALIZATION_LIBRARY} ${Boost_SYSTEM_LIBRARY} ${Boost_THREAD_LIBRARY})
->>>>>>> 53839ee9
 
 rdkit_test(editableSubstructLibraryTest editableSubstructLibraryTest.cpp
            LINK_LIBRARIES SubstructLibrary Fingerprints
