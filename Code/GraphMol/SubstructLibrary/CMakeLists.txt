if(NOT RDK_USE_BOOST_SERIALIZATION)
    message("== Making SubstructLibrary without boost Serialization support")
endif()

rdkit_library(SubstructLibrary
              SubstructLibrary.cpp
	      PatternFactory.cpp
<<<<<<< HEAD
              LINK_LIBRARIES  TautomerQuery MolStandardize Fingerprints SubstructMatch SmilesParse
              GraphMol Catalogs DataStructs RDGeneral)
=======
              LINK_LIBRARIES  GeneralizedSubstruct TautomerQuery MolStandardize Fingerprints SubstructMatch SmilesParse
              GraphMol Catalogs DataStructs RDGeneral ${RDKit_SERIALIZATION_LIBS})
>>>>>>> d7c01af9
target_compile_definitions(SubstructLibrary PRIVATE RDKIT_SUBSTRUCTLIBRARY_BUILD)

rdkit_headers(SubstructLibrary.h
              SubstructLibrarySerialization.h
              PatternFactory.h
              DEST GraphMol/SubstructLibrary)

if(RDK_BUILD_PYTHON_WRAPPERS)
add_subdirectory(Wrap)
endif()

rdkit_test(substructLibraryTest substructLibraryTest.cpp
           LINK_LIBRARIES TautomerQuery MolStandardize SubstructLibrary FileParsers )

rdkit_catch_test(substructLibraryCatchTest catch_tests.cpp LINK_LIBRARIES SubstructLibrary FileParsers )<|MERGE_RESOLUTION|>--- conflicted
+++ resolved
@@ -5,13 +5,8 @@
 rdkit_library(SubstructLibrary
               SubstructLibrary.cpp
 	      PatternFactory.cpp
-<<<<<<< HEAD
-              LINK_LIBRARIES  TautomerQuery MolStandardize Fingerprints SubstructMatch SmilesParse
+              LINK_LIBRARIES  GeneralizedSubstruct TautomerQuery MolStandardize Fingerprints SubstructMatch SmilesParse
               GraphMol Catalogs DataStructs RDGeneral)
-=======
-              LINK_LIBRARIES  GeneralizedSubstruct TautomerQuery MolStandardize Fingerprints SubstructMatch SmilesParse
-              GraphMol Catalogs DataStructs RDGeneral ${RDKit_SERIALIZATION_LIBS})
->>>>>>> d7c01af9
 target_compile_definitions(SubstructLibrary PRIVATE RDKIT_SUBSTRUCTLIBRARY_BUILD)
 
 rdkit_headers(SubstructLibrary.h
