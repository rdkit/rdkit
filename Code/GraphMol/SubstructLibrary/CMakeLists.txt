--- conflicted
+++ resolved
@@ -23,11 +23,7 @@
 rdkit_library(SubstructLibrary
               SubstructLibrary.cpp
               LINK_LIBRARIES Fingerprints SubstructMatch SmilesParse
-<<<<<<< HEAD
               GraphMol RDGeometryLib Catalogs RDGeneral DataStructs ${RDKit_SERIALIZATION_LIBS})
-=======
-              GraphMol RDGeometryLib Catalogs RDGeneral DataStructs ${RDKit_SERIALIZATION_LIBS} )
->>>>>>> 4db37a9f
 
 rdkit_headers(SubstructLibrary.h
               SubstructLibraryDefs.h
@@ -38,9 +34,6 @@
 rdkit_test(substructLibraryTest substructLibraryTest.cpp
            LINK_LIBRARIES SubstructLibrary Fingerprints
            SubstructMatch FileParsers SmilesParse GraphMol RDGeometryLib RDGeneral DataStructs
-<<<<<<< HEAD
            ${RDKit_SERIALIZATION_LIBRARY})
-=======
-           ${Boost_SERIALIZATION_LIBS})
->>>>>>> 4db37a9f
+
 endif(RDK_BUILD_THREADSAFE_SSS)