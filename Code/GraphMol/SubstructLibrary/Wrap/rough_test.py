--- conflicted
+++ resolved
@@ -311,39 +311,6 @@
       self.assertEqual(len(res),
                        len([x for x in mols if x.HasSubstructMatch(core, useChirality=True)]))
 
-<<<<<<< HEAD
-  def init_from_and_to_stream(self):
-    mols = makeStereoExamples() * 10
-    holder = rdSubstructLibrary.CachedSmilesMolHolder()
-
-    # one day I'll fix this, but we need to write text but read binary
-    #  grrr....  something about the python_streambuf handler.
-    slib = rdSubstructLibrary.SubstructLibrary(holder, None)
-
-    for mol in mols:
-      holder.AddSmiles(Chem.MolToSmiles(mol, isomericSmiles=True))
-
-    if rdSubstructLibrary.SubstructLibraryCanSerialize():
-      fd, path = tempfile.mkstemp()
-      with open(path, 'w') as file:
-        slib.ToStream(file)
-
-      file = open(path, 'rb')
-      slib2 = rdSubstructLibrary.SubstructLibrary()
-      slib2.InitFromStream(file)
-      self.assertEqual(len(slib), len(slib2))
-
-    from io import StringIO, BytesIO
-    s = StringIO()
-    slib.ToStream(s)
-
-    s = BytesIO(s.getvalue().encode("ascii"))
-    self.assertTrue(len(s.getvalue()) > 0)
-    slib3 = rdSubstructLibrary.SubstructLibrary()
-    slib3.InitFromStream(s)
-    self.assertEqual(len(slib), len(slib2))
-
-=======
   def testRingSmartsWithTrustedSmiles(self):
     pat = Chem.MolFromSmarts("[C&R1]")
     pat2 = Chem.MolFromSmarts("C@C") # ring bond
@@ -368,7 +335,37 @@
     self.assertEqual(lib.CountMatches(pat2), 1)
     print("done")
 
+  def init_from_and_to_stream(self):
+    mols = makeStereoExamples() * 10
+    holder = rdSubstructLibrary.CachedSmilesMolHolder()
+
+    # one day I'll fix this, but we need to write text but read binary
+    #  grrr....  something about the python_streambuf handler.
+    slib = rdSubstructLibrary.SubstructLibrary(holder, None)
+
+    for mol in mols:
+      holder.AddSmiles(Chem.MolToSmiles(mol, isomericSmiles=True))
+
+    if rdSubstructLibrary.SubstructLibraryCanSerialize():
+      fd, path = tempfile.mkstemp()
+      with open(path, 'w') as file:
+        slib.ToStream(file)
+
+      file = open(path, 'rb')
+      slib2 = rdSubstructLibrary.SubstructLibrary()
+      slib2.InitFromStream(file)
+      self.assertEqual(len(slib), len(slib2))
+
+    from io import StringIO, BytesIO
+    s = StringIO()
+    slib.ToStream(s)
+
+    s = BytesIO(s.getvalue().encode("ascii"))
+    self.assertTrue(len(s.getvalue()) > 0)
+    slib3 = rdSubstructLibrary.SubstructLibrary()
+    slib3.InitFromStream(s)
+    self.assertEqual(len(slib), len(slib2))
+
     
->>>>>>> c6503e9f
 if __name__ == '__main__':
   unittest.main()