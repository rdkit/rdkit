from __future__ import print_function
import unittest
import os, copy
import math
import numpy

from rdkit.six.moves import cPickle as pickle
from rdkit.six import next
from rdkit import Chem
from rdkit.Chem import AllChem
from rdkit.Chem import rdDistGeom, ChemicalForceFields, rdMolAlign
from rdkit import RDConfig, rdBase
from rdkit.Geometry import rdGeometry as geom
from rdkit.RDLogger import logger
logger = logger()


def feq(v1, v2, tol=1.e-4):
  return abs(v1 - v2) < tol


def lstEq(l1, l2, tol=1.0e-4):
  ln = len(l1)
  if (ln != len(l2)):
    return 0

  for i in range(ln):
    if abs(l1[i] - l2[i]) > tol:
      return 0
  return 1


def compareWithOld(smilesFile, sdFile):
  smiSup = Chem.SmilesMolSupplier(smilesFile, ",", 0, -1)
  sdsup = Chem.SDMolSupplier(sdFile)
  im = 0
  for mol in smiSup:
    cid = rdDistGeom.EmbedMolecule(mol, 10, 1)
    omol = sdsup[im]
    assert cid == 0
    conf = mol.GetConformer(0)
    oconf = omol.GetConformer()
    nat = mol.GetNumAtoms()
    for i in range(nat):
      #atm = mol.GetAtomWithIdx(i)
      #oatm = omol.GetAtomWithIdx(i)
      pos = conf.GetAtomPosition(i)
      opos = oconf.GetAtomPosition(i)
      if not lstEq(pos, opos):
        return 0
    im += 1
  return 1


def compareMatrices(bm1, bm2, map, tol=1.0e-5):
  N = numpy.shape(bm1)[0]
  for i in range(1, N):
    for j in range(i):
      l, m = map[i], map[j]
      if (l < m):
        l, m = m, l
      if (abs(bm1[l, m] - bm2[i, j]) > tol):
        return 0

      if (abs(bm1[m, l] - bm2[j, i]) > tol):
        return 0

  return 1


def compareOrder(smi1, smi2, tol=1.0e-5):
  m1 = Chem.MolFromSmiles(smi1)
  m2 = Chem.MolFromSmiles(smi2)
  bm1 = rdDistGeom.GetMoleculeBoundsMatrix(m1)
  bm2 = rdDistGeom.GetMoleculeBoundsMatrix(m2)
  map = m1.GetSubstructMatch(m2)
  return compareMatrices(bm1, bm2, map, tol)


def computeDist(lst1, lst2):
  res = 0.0
  for i, val in enumerate(lst1):
    res += (val - lst2[i]) * (val - lst2[i])
  res = math.sqrt(res)
  return res


def computeChiralVol(pt1, pt2, pt3, pt4):
  v1 = pt1 - pt4
  v2 = pt2 - pt4
  v3 = pt3 - pt4
  cp = v2.CrossProduct(v3)
  vol = v1.DotProduct(cp)
  return vol


class TestCase(unittest.TestCase):

  def setUp(self):
    pass

  def _test0Cdk2(self):
    fileN = os.path.join(RDConfig.RDBaseDir, 'Code', 'GraphMol', 'DistGeomHelpers', 'test_data',
                         'cis_trans_cases.csv')

    ofile = os.path.join(RDConfig.RDBaseDir, 'Code', 'GraphMol', 'DistGeomHelpers', 'test_data',
                         'embedDistOpti.sdf')
    self.assertTrue(compareWithOld(fileN, ofile))

  def test1Small(self):
    #writer = Chem.SDWriter("test.sdf")
    # single double and tripple atoms cases should not fail
    mol = Chem.MolFromSmiles('O')
    rdDistGeom.EmbedMolecule(mol, 10, 1)
    conf = mol.GetConformer()
    self.assertTrue(lstEq(conf.GetAtomPosition(0), [0.0, 0.0, 0.0]))
    #writer.write(mol)

    mol = Chem.MolFromSmiles('CO')
    rdDistGeom.EmbedMolecule(mol, 10, 1)
    conf = mol.GetConformer()
    self.assertTrue(lstEq(conf.GetAtomPosition(0), [0.69192, 0.0, 0.0]))
    self.assertTrue(lstEq(conf.GetAtomPosition(1), [-0.69192, 0.0, 0.0]))
    #writer.write(mol)

    mol = Chem.MolFromSmiles('CCC')
    rdDistGeom.EmbedMolecule(mol, 10, 1)
    conf = mol.GetConformer()
    self.assertTrue(lstEq(conf.GetAtomPosition(0), [-1.21676, -0.2989, 0.0]))
    self.assertTrue(lstEq(conf.GetAtomPosition(1), [-0.00604, 0.59337, 0.0]))
    self.assertTrue(lstEq(conf.GetAtomPosition(2), [1.22281, -0.29446, 0.0]))
    #writer.write(mol)

    mol = Chem.MolFromSmiles('O=C=O')
    rdDistGeom.EmbedMolecule(mol, 10, 1)
    conf = mol.GetConformer()

    #writer.write(mol)
    self.assertTrue(lstEq(conf.GetAtomPosition(0), [-1.2180, -0.06088, 0.0]))
    self.assertTrue(lstEq(conf.GetAtomPosition(1), [-0.00408, 0.12116, 0.0]))
    self.assertTrue(lstEq(conf.GetAtomPosition(2), [1.22207, -0.060276, 0.0]))

    mol = Chem.MolFromSmiles('C=C=C=C')
    rdDistGeom.EmbedMolecule(mol, 10, 1)
    conf = mol.GetConformer()

    #writer.write(mol)

    d1 = computeDist(conf.GetAtomPosition(0), conf.GetAtomPosition(1))
    self.assertTrue(feq(d1, 1.31, 0.01))
    d2 = computeDist(conf.GetAtomPosition(0), conf.GetAtomPosition(2))
    self.assertTrue(feq(d2, 2.59, 0.05))
    d3 = computeDist(conf.GetAtomPosition(0), conf.GetAtomPosition(3))
    self.assertTrue(feq(d3, 3.84, 0.1))
    d4 = computeDist(conf.GetAtomPosition(1), conf.GetAtomPosition(2))
    self.assertTrue(feq(d4, 1.29, 0.01))
    d5 = computeDist(conf.GetAtomPosition(1), conf.GetAtomPosition(3))
    self.assertTrue(feq(d5, 2.54, 0.1))
    d6 = computeDist(conf.GetAtomPosition(2), conf.GetAtomPosition(3))
    self.assertTrue(feq(d6, 1.31, 0.01))

  def test2Utils(self):
    mol = Chem.MolFromSmiles('CC')
    bm = rdDistGeom.GetMoleculeBoundsMatrix(mol)
    self.assertTrue(bm[1, 0] > 0)
    self.assertTrue(bm[0, 1] > 0)
    self.assertTrue(bm[0, 1] >= bm[1, 0])
    self.assertTrue(bm[1, 0] < 1.510)
    self.assertTrue(bm[0, 1] > 1.510)

  def test3MultiConf(self):
    mol = Chem.MolFromSmiles("CC(C)(C)c(cc12)n[n]2C(=O)/C=C(N1)/COC")
    cids = rdDistGeom.EmbedMultipleConfs(mol, 10, maxAttempts=30, randomSeed=100)
    energies = [112.98, 103.57, 110.78, 100.40, 95.37, 101.64, 114.72, 112.65, 124.53, 107.50]
    nenergies = []
    for cid in cids:
      ff = ChemicalForceFields.UFFGetMoleculeForceField(mol, 10.0, cid)
      ee = ff.CalcEnergy()
      nenergies.append(ee)
    #print(['%.2f'%x for x in nenergies])
    #print(nenergies)
    self.assertTrue(lstEq(energies, nenergies, tol=1e-2))

  def test4OrderDependence(self):
    self.assertTrue(
      compareOrder("CC(C)(C)C(=O)NC(C1)CC(N2C)CCC12", "CN1C2CCC1CC(NC(=O)C(C)(C)C)C2"))
    #issue 230
    self.assertTrue(compareOrder("C#CC(C)(C)N(CN1)C\\N=C/1SC", "CSC1=NCN(C(C)(C)C#C)CN1"))
    #issue 232
    self.assertTrue(
      compareOrder("CC(C)(C)C(=O)NC(C1)CC(N2C)CCC12", "CN1C2CCC1CC(NC(=O)C(C)(C)C)C2"))

  def test5Issue285(self):
    m = Chem.MolFromSmiles('CNC=O')
    cs = rdDistGeom.EmbedMultipleConfs(m, 10)
    for i, ci in enumerate(cs):
      for j in range(i + 1, len(cs)):
        cj = cs[j]
        self.assertTrue(Chem.MolToMolBlock(m, confId=ci) != Chem.MolToMolBlock(m, confId=cj))

  def test6RmsPruning(self):
    smiles = [
      'CC(C)CC(NC(C1[N+]CCC1)=O)C([O-])=O', 'CC(NC(CO)C(O)c1ccc([N+]([O-])=O)cc1)=O',
      'CC([N+])C(NC(C)C(N1C(C=O)CCC1)=O)=O', 'CC(NC1C(O)C=C(C([O-])=O)OC1C(O)C(O)CO)=O',
      'CCCC=C(NC(C1CC1(C)C)=O)C([O-])=O', 'OCC(O)C(O)C(Cn1c2c(cc(C)c(C)c2)nc-2c(=O)[nH]c(=O)nc12)O'
    ]

    nconfs = []
    expected = [5, 6, 6, 6, 6, 3]
    for smi in smiles:
      mol = Chem.MolFromSmiles(smi)
      cids = rdDistGeom.EmbedMultipleConfs(mol, 50, maxAttempts=30, randomSeed=100,
                                           pruneRmsThresh=1.5)
      nconfs.append(len(cids))

    d = [abs(x - y) for x, y in zip(expected, nconfs)]

    self.assertTrue(max(d) <= 1)

  def test6Chirality(self):
    # turn on chirality and we should get chiral volume that is pretty consistent and
    # positive
    tgtVol = 13.0
    smiles = "Cl[C@](C)(F)Br"
    mol = Chem.MolFromSmiles(smiles)
    cids = rdDistGeom.EmbedMultipleConfs(mol, 30, maxAttempts=30, randomSeed=100)
    self.assertTrue(len(cids) == 30)
    for cid in cids:
      conf = mol.GetConformer(cid)
      vol = computeChiralVol(
        conf.GetAtomPosition(0),
        conf.GetAtomPosition(2), conf.GetAtomPosition(3), conf.GetAtomPosition(4))
      self.assertTrue(abs(vol - tgtVol) < 1)

    # turn of chirality and now we should see both chiral forms
    smiles = "ClC(C)(F)Br"
    mol = Chem.MolFromSmiles(smiles)
    cids = rdDistGeom.EmbedMultipleConfs(mol, 30, maxAttempts=30, randomSeed=120)
    self.assertTrue(len(cids) == 30)
    nPos = 0
    nNeg = 0
    for cid in cids:
      conf = mol.GetConformer(cid)
      vol = computeChiralVol(
        conf.GetAtomPosition(0),
        conf.GetAtomPosition(2), conf.GetAtomPosition(3), conf.GetAtomPosition(4))
      self.assertTrue(abs(vol - tgtVol) < 1 or abs(vol + tgtVol) < 1)
      if vol < 0:
        nNeg += 1
      else:
        nPos += 1
    self.assertTrue(nPos > 0)
    self.assertTrue(nNeg > 0)

    tgtVol = 5.0
    for i in range(10):
      smiles = "Cl[C@H](F)Br"
      mol = Chem.MolFromSmiles(smiles)
      ci = rdDistGeom.EmbedMolecule(mol, 30, (i + 1) * 10)
      conf = mol.GetConformer(ci)
      vol = computeChiralVol(
        conf.GetAtomPosition(0),
        conf.GetAtomPosition(1), conf.GetAtomPosition(2), conf.GetAtomPosition(3))
      self.assertTrue(abs(vol - tgtVol) < 1, "%s %s" % (vol, tgtVol))

    tgtVol = 3.5
    expected = [-3.62, -3.67, -3.72, 3.91, 3.95, 3.98, 3.90, 3.94, 3.98, 3.91]
    nPos = 0
    nNeg = 0
    for i in range(30):
      smiles = "ClC(F)Br"
      mol = Chem.MolFromSmiles(smiles)
      ci = rdDistGeom.EmbedMolecule(mol, 30, (i + 1) * 10)
      conf = mol.GetConformer(ci)
      vol = computeChiralVol(
        conf.GetAtomPosition(0),
        conf.GetAtomPosition(1), conf.GetAtomPosition(2), conf.GetAtomPosition(3))
      self.assertTrue(abs(vol - tgtVol) < 1 or abs(vol + tgtVol) < 1)
      if vol < 0:
        nNeg += 1
      else:
        nPos += 1

    self.assertTrue(nPos > 0)
    self.assertTrue(nNeg > 0)

    smiles = "Cl[C@H](F)Br"
    m = Chem.MolFromSmiles(smiles)
    mol = Chem.AddHs(m)
    cids = rdDistGeom.EmbedMultipleConfs(mol, 10, maxAttempts=30, randomSeed=100)
    self.assertTrue(len(cids) == 10)
    tgtVol = 10.5
    for cid in cids:
      conf = mol.GetConformer(cid)
      vol = computeChiralVol(
        conf.GetAtomPosition(0),
        conf.GetAtomPosition(2), conf.GetAtomPosition(3), conf.GetAtomPosition(4))
      self.assertTrue(abs(vol - tgtVol) < 2.)

    # let's try a little more complicated system
    expectedV1 = -2.0
    expectedV2 = -2.9

    for i in range(5):
      smi = "C1=CC=C(C=C1)[C@H](OC1=C[NH]N=C1)C(=O)[NH]C[C@H](Cl)C1=CC=NC=C1"
      mol = Chem.MolFromSmiles(smi)
      ci = rdDistGeom.EmbedMolecule(mol, randomSeed=(i + 1) * 15)
      self.assertTrue(ci >= 0)
      ff = ChemicalForceFields.UFFGetMoleculeForceField(mol, 10.0, ci)
      ff.Minimize()

      conf = mol.GetConformer(ci)
      vol1 = computeChiralVol(
        conf.GetAtomPosition(6),
        conf.GetAtomPosition(3), conf.GetAtomPosition(7), conf.GetAtomPosition(13))
      self.assertTrue(abs(vol1 - expectedV1) < 1 or abs(vol1 + expectedV1) < 1)
      if vol1 < 0:
        nNeg += 1
      else:
        nPos += 1

      vol2 = computeChiralVol(
        conf.GetAtomPosition(17),
        conf.GetAtomPosition(16), conf.GetAtomPosition(18), conf.GetAtomPosition(19))
      self.assertTrue(abs(vol2 - expectedV2) < 1 or abs(vol2 + expectedV2) < 1)

    # remove the chiral specification and we should see other chiral
    # forms of the compound
    expectedV1 = 2.0  #[-2.30, -2.31, -2.30,  2.30, -1.77]
    expectedV2 = 2.8  #[2.90,  2.89,  2.69, -2.90, -2.93]

    self.assertTrue(nPos > 0)
    self.assertTrue(nNeg > 0)
    for i in range(5):
      smi = "C1=CC=C(C=C1)C(OC1=C[NH]N=C1)C(=O)[NH]CC(Cl)C1=CC=NC=C1"
      mol = Chem.MolFromSmiles(smi)
      ci = rdDistGeom.EmbedMolecule(mol, 30, (i + 1) * 10)
      ff = ChemicalForceFields.UFFGetMoleculeForceField(mol, 10.0, ci)
      ff.Minimize()

      conf = mol.GetConformer(ci)
      vol1 = computeChiralVol(
        conf.GetAtomPosition(6),
        conf.GetAtomPosition(3), conf.GetAtomPosition(7), conf.GetAtomPosition(13))
      vol2 = computeChiralVol(
        conf.GetAtomPosition(17),
        conf.GetAtomPosition(16), conf.GetAtomPosition(18), conf.GetAtomPosition(19))
      self.assertTrue(abs(abs(vol1) - expectedV1) < 1.0)
      self.assertTrue(abs(abs(vol2) - expectedV2) < 1.0)

  def test7ConstrainedEmbedding(self):
    ofile = os.path.join(RDConfig.RDBaseDir, 'Code', 'GraphMol', 'DistGeomHelpers', 'test_data',
                         'constrain1.sdf')
    suppl = Chem.SDMolSupplier(ofile)
    ref = next(suppl)
    probe = copy.deepcopy(ref)

    cMap = {}
    for i in range(5):
      cMap[i] = ref.GetConformer().GetAtomPosition(i)
    ci = rdDistGeom.EmbedMolecule(probe, coordMap=cMap, randomSeed=23)
    self.assertTrue(ci > -1)
    algMap = list(zip(range(5), range(5)))
    ssd = rdMolAlign.AlignMol(probe, ref, atomMap=algMap)
    self.assertTrue(ssd < 0.1)

  def test8MultiThreadMultiConf(self):
    if (rdBase.rdkitBuild.split('|')[2] != "MINGW"):
      ENERGY_TOLERANCE = 1.0e-6
      MSD_TOLERANCE = 1.0e-6
    else:
      ENERGY_TOLERANCE = 1.0
      MSD_TOLERANCE = 1.0e-5
    mol = Chem.AddHs(Chem.MolFromSmiles("CC(C)(C)c(cc12)n[n]2C(=O)/C=C(N1)/COC"))
    cids = rdDistGeom.EmbedMultipleConfs(mol, 200, maxAttempts=30, randomSeed=100)
    energies = []
    for cid in cids:
      ff = ChemicalForceFields.UFFGetMoleculeForceField(mol, 10.0, cid)
      ee = ff.CalcEnergy()
      energies.append(ee)

    mol2 = Chem.AddHs(Chem.MolFromSmiles("CC(C)(C)c(cc12)n[n]2C(=O)/C=C(N1)/COC"))
    cids2 = rdDistGeom.EmbedMultipleConfs(mol2, 200, maxAttempts=30, randomSeed=100, numThreads=4)
    self.assertTrue(lstEq(cids, cids2))
    nenergies = []
    for cid in cids2:
      ff = ChemicalForceFields.UFFGetMoleculeForceField(mol2, 10.0, cid)
      ee = ff.CalcEnergy()
      nenergies.append(ee)

    self.assertTrue(lstEq(energies, nenergies, tol=ENERGY_TOLERANCE))

    for cid in cids:
      msd = 0.0
      for i in range(mol.GetNumAtoms()):
        msd += (mol.GetConformer().GetAtomPosition(i) \
            - mol2.GetConformer().GetAtomPosition(i)).LengthSq()
      msd /= mol.GetNumAtoms()
      self.assertTrue(msd < MSD_TOLERANCE)

  def _compareConfs(self, mol, ref, molConfId, refConfId):
    self.assertEqual(mol.GetNumAtoms(), ref.GetNumAtoms())
    molConf = mol.GetConformer(molConfId)
    refConf = ref.GetConformer(refConfId)
    for i in range(mol.GetNumAtoms()):
      mp = molConf.GetAtomPosition(i)
      rp = refConf.GetAtomPosition(i)
      self.assertAlmostEqual((mp - rp).Length(), 0.0, 3)

  def test9EmbedParams(self):
    mol = Chem.AddHs(Chem.MolFromSmiles('OCCC'))
    fn = os.path.join(RDConfig.RDBaseDir, 'Code', 'GraphMol', 'DistGeomHelpers', 'test_data',
                      'simple_torsion.dg.mol')
    ref = Chem.MolFromMolFile(fn, removeHs=False)
    params = rdDistGeom.EmbedParameters()
    params.randomSeed = 42
    self.assertEqual(rdDistGeom.EmbedMolecule(mol, params), 0)
    self._compareConfs(mol, ref, 0, 0)

    fn = os.path.join(RDConfig.RDBaseDir, 'Code', 'GraphMol', 'DistGeomHelpers', 'test_data',
                      'simple_torsion.etdg.mol')
    ref = Chem.MolFromMolFile(fn, removeHs=False)
    params = rdDistGeom.EmbedParameters()
    params.randomSeed = 42
    params.useExpTorsionAnglePrefs = True
    self.assertEqual(rdDistGeom.EmbedMolecule(mol, params), 0)
    self._compareConfs(mol, ref, 0, 0)
    params = rdDistGeom.ETDG()
    params.randomSeed = 42
    self.assertEqual(rdDistGeom.EmbedMolecule(mol, params), 0)
    self._compareConfs(mol, ref, 0, 0)

    fn = os.path.join(RDConfig.RDBaseDir, 'Code', 'GraphMol', 'DistGeomHelpers', 'test_data',
                      'simple_torsion.etkdg.mol')
    ref = Chem.MolFromMolFile(fn, removeHs=False)
    params = rdDistGeom.EmbedParameters()
    params.randomSeed = 42
    params.useExpTorsionAnglePrefs = True
    params.useBasicKnowledge = True
    self.assertEqual(rdDistGeom.EmbedMolecule(mol, params), 0)
    self._compareConfs(mol, ref, 0, 0)
    params = rdDistGeom.ETKDG()
    params.randomSeed = 42
    self.assertEqual(rdDistGeom.EmbedMolecule(mol, params), 0)
    self._compareConfs(mol, ref, 0, 0)

    fn = os.path.join(RDConfig.RDBaseDir, 'Code', 'GraphMol', 'DistGeomHelpers', 'test_data',
                      'simple_torsion.kdg.mol')
    ref = Chem.MolFromMolFile(fn, removeHs=False)
    params = rdDistGeom.EmbedParameters()
    params.randomSeed = 42
    params.useBasicKnowledge = True
    self.assertEqual(rdDistGeom.EmbedMolecule(mol, params), 0)
    self._compareConfs(mol, ref, 0, 0)
    params = rdDistGeom.KDG()
    params.randomSeed = 42
    self.assertEqual(rdDistGeom.EmbedMolecule(mol, params), 0)
    self._compareConfs(mol, ref, 0, 0)

<<<<<<< HEAD
  def assertDeterministicWithSeed(self, seed):
    input_mol = Chem.MolFromSmiles('CN(Cc1cnc2nc(N)nc(N)c2n1)c1ccc(C(=O)NC(CCC(=O)O)C(=O)O)cc1')

    params = AllChem.ETKDG()
    params.pruneRmsThresh = -1.0 # skip internal RMSD pruning
    if seed is not None:
      params.randomSeed = seed

    firstMol = Chem.AddHs(input_mol)
    firstIds = AllChem.EmbedMultipleConfs(firstMol, 11, params)

    secondMol = Chem.AddHs(input_mol)
    secondIds = AllChem.EmbedMultipleConfs(secondMol, 11, params)

    self.assertEqual(list(firstIds), list(secondIds))
    self.assertEqual(firstMol.GetNumConformers(), secondMol.GetNumConformers())

    nonDeterministic = False
    for confIdx in range(firstMol.GetNumConformers()):

      firstConf = firstMol.GetConformer(confIdx)
      secondConf = secondMol.GetConformer(confIdx)

      firstPositions = firstConf.GetPositions()
      secondPositions = secondConf.GetPositions()

      d = firstPositions - secondPositions
      rmsd = numpy.sqrt(numpy.sum(d * d))
      if seed >= 0:
        self.assertEquals(rmsd, 0.0)
      elif rmsd != 0.0:
        nonDeterministic = True
    if seed < 0:
      self.assertTrue(nonDeterministic)

  def testETKDGIsDeterministic(self):
    self.assertDeterministicWithSeed(-1) # not deterministic
    self.assertDeterministicWithSeed(0) # deterministic
    self.assertDeterministicWithSeed(1) # deterministic
    self.assertDeterministicWithSeed(195225786) # as large as we can go without overflowing since 11 * 195225786 should not overflow the int
    self.assertDeterministicWithSeed(195225787) # one higher seed will overflow though
    self.assertDeterministicWithSeed(0x1CEB00DA) # another large seeds that shouldn't overflow internals and make them non-deterministic
=======
    fn = os.path.join(RDConfig.RDBaseDir, 'Code', 'GraphMol', 'DistGeomHelpers', 'test_data',
                      'simple_torsion.etkdg.mol')
    ref = Chem.MolFromMolFile(fn, removeHs=False)
    params = rdDistGeom.ETKDGv2()
    params.randomSeed = 42
    self.assertEqual(rdDistGeom.EmbedMolecule(mol, params), 0)
    self._compareConfs(mol, ref, 0, 0)
>>>>>>> c650e4dd


if __name__ == '__main__':
  unittest.main()<|MERGE_RESOLUTION|>--- conflicted
+++ resolved
@@ -457,7 +457,14 @@
     self.assertEqual(rdDistGeom.EmbedMolecule(mol, params), 0)
     self._compareConfs(mol, ref, 0, 0)
 
-<<<<<<< HEAD
+    fn = os.path.join(RDConfig.RDBaseDir, 'Code', 'GraphMol', 'DistGeomHelpers', 'test_data',
+                      'simple_torsion.etkdg.mol')
+    ref = Chem.MolFromMolFile(fn, removeHs=False)
+    params = rdDistGeom.ETKDGv2()
+    params.randomSeed = 42
+    self.assertEqual(rdDistGeom.EmbedMolecule(mol, params), 0)
+    self._compareConfs(mol, ref, 0, 0)
+
   def assertDeterministicWithSeed(self, seed):
     input_mol = Chem.MolFromSmiles('CN(Cc1cnc2nc(N)nc(N)c2n1)c1ccc(C(=O)NC(CCC(=O)O)C(=O)O)cc1')
 
@@ -500,15 +507,6 @@
     self.assertDeterministicWithSeed(195225786) # as large as we can go without overflowing since 11 * 195225786 should not overflow the int
     self.assertDeterministicWithSeed(195225787) # one higher seed will overflow though
     self.assertDeterministicWithSeed(0x1CEB00DA) # another large seeds that shouldn't overflow internals and make them non-deterministic
-=======
-    fn = os.path.join(RDConfig.RDBaseDir, 'Code', 'GraphMol', 'DistGeomHelpers', 'test_data',
-                      'simple_torsion.etkdg.mol')
-    ref = Chem.MolFromMolFile(fn, removeHs=False)
-    params = rdDistGeom.ETKDGv2()
-    params.randomSeed = 42
-    self.assertEqual(rdDistGeom.EmbedMolecule(mol, params), 0)
-    self._compareConfs(mol, ref, 0, 0)
->>>>>>> c650e4dd
 
 
 if __name__ == '__main__':
