import unittest
import os
import copy
import math
import numpy

import pickle

from rdkit import Chem
from rdkit.Chem import AllChem
from rdkit.Chem import rdDistGeom, ChemicalForceFields, rdMolAlign
import rdkit.DistanceGeometry as DG
from rdkit import RDConfig, rdBase
from rdkit.Geometry import rdGeometry as geom
from rdkit.Geometry import ComputeSignedDihedralAngle
from rdkit.RDLogger import logger

logger = logger()


def feq(v1, v2, tol=1.e-4):
  return abs(v1 - v2) < tol


def lstEq(l1, l2, tol=1.0e-4):
  ln = len(l1)
  if (ln != len(l2)):
    return 0

  for i in range(ln):
    if abs(l1[i] - l2[i]) > tol:
      return 0
  return 1


def compareWithOld(smilesFile, sdFile):
  smiSup = Chem.SmilesMolSupplier(smilesFile, ",", 0, -1)
  sdsup = Chem.SDMolSupplier(sdFile)
  im = 0
  for mol in smiSup:
    cid = rdDistGeom.EmbedMolecule(mol, 10, 1)
    omol = sdsup[im]
    assert cid == 0
    conf = mol.GetConformer(0)
    oconf = omol.GetConformer()
    nat = mol.GetNumAtoms()
    for i in range(nat):
      #atm = mol.GetAtomWithIdx(i)
      #oatm = omol.GetAtomWithIdx(i)
      pos = conf.GetAtomPosition(i)
      opos = oconf.GetAtomPosition(i)
      if not lstEq(pos, opos):
        return 0
    im += 1
  return 1


def compareMatrices(bm1, bm2, map, tol=1.0e-5):
  N = numpy.shape(bm1)[0]
  for i in range(1, N):
    for j in range(i):
      l, m = map[i], map[j]
      if (l < m):
        l, m = m, l
      if (abs(bm1[l, m] - bm2[i, j]) > tol):
        return 0

      if (abs(bm1[m, l] - bm2[j, i]) > tol):
        return 0

  return 1


def compareOrder(smi1, smi2, tol=1.0e-5):
  m1 = Chem.MolFromSmiles(smi1)
  m2 = Chem.MolFromSmiles(smi2)
  bm1 = rdDistGeom.GetMoleculeBoundsMatrix(m1)
  bm2 = rdDistGeom.GetMoleculeBoundsMatrix(m2)
  map = m1.GetSubstructMatch(m2)
  return compareMatrices(bm1, bm2, map, tol)


def computeDist(lst1, lst2):
  res = 0.0
  for i, val in enumerate(lst1):
    res += (val - lst2[i]) * (val - lst2[i])
  res = math.sqrt(res)
  return res


def computeChiralVol(pt1, pt2, pt3, pt4):
  v1 = pt1 - pt4
  v2 = pt2 - pt4
  v3 = pt3 - pt4
  cp = v2.CrossProduct(v3)
  vol = v1.DotProduct(cp)
  return vol


class TestCase(unittest.TestCase):

  def setUp(self):
    pass

  def _test0Cdk2(self):
    fileN = os.path.join(RDConfig.RDBaseDir, 'Code', 'GraphMol', 'DistGeomHelpers', 'test_data',
                         'cis_trans_cases.csv')

    ofile = os.path.join(RDConfig.RDBaseDir, 'Code', 'GraphMol', 'DistGeomHelpers', 'test_data',
                         'embedDistOpti.sdf')
    self.assertTrue(compareWithOld(fileN, ofile))

  def test1Small(self):
    #writer = Chem.SDWriter("test.sdf")
    # single double and tripple atoms cases should not fail
    mol = Chem.MolFromSmiles('O')
    rdDistGeom.EmbedMolecule(mol, 10, 1)
    conf = mol.GetConformer()
    self.assertTrue(lstEq(conf.GetAtomPosition(0), [0.0, 0.0, 0.0]))
    # writer.write(mol)

    mol = Chem.MolFromSmiles('CO')
    rdDistGeom.EmbedMolecule(mol, 10, 1)
    conf = mol.GetConformer()
    self.assertTrue(lstEq(conf.GetAtomPosition(0), [0.69192, 0.0, 0.0]))
    self.assertTrue(lstEq(conf.GetAtomPosition(1), [-0.69192, 0.0, 0.0]))
    # writer.write(mol)

    mol = Chem.MolFromSmiles('CCC')
    rdDistGeom.EmbedMolecule(mol, 10, 1)
    conf = mol.GetConformer()
    self.assertTrue(lstEq(conf.GetAtomPosition(0), [-1.21676, -0.2989, 0.0]))
    self.assertTrue(lstEq(conf.GetAtomPosition(1), [-0.00604, 0.59337, 0.0]))
    self.assertTrue(lstEq(conf.GetAtomPosition(2), [1.22281, -0.29446, 0.0]))
    # writer.write(mol)

    mol = Chem.MolFromSmiles('O=C=O')
    rdDistGeom.EmbedMolecule(mol, 10, 1)
    conf = mol.GetConformer()

    # writer.write(mol)
    self.assertTrue(lstEq(conf.GetAtomPosition(0), [-1.2180, -0.06088, 0.0]))
    self.assertTrue(lstEq(conf.GetAtomPosition(1), [-0.00408, 0.12116, 0.0]))
    self.assertTrue(lstEq(conf.GetAtomPosition(2), [1.22207, -0.060276, 0.0]))

    mol = Chem.MolFromSmiles('C=C=C=C')
    rdDistGeom.EmbedMolecule(mol, 10, 1, useExpTorsionAnglePrefs=False, useBasicKnowledge=False)
    conf = mol.GetConformer()

    # writer.write(mol)

    d1 = computeDist(conf.GetAtomPosition(0), conf.GetAtomPosition(1))
    self.assertTrue(feq(d1, 1.31, 0.01))
    d2 = computeDist(conf.GetAtomPosition(0), conf.GetAtomPosition(2))
    self.assertTrue(feq(d2, 2.59, 0.05))
    d3 = computeDist(conf.GetAtomPosition(0), conf.GetAtomPosition(3))
    self.assertTrue(feq(d3, 3.84, 0.1))
    d4 = computeDist(conf.GetAtomPosition(1), conf.GetAtomPosition(2))
    self.assertTrue(feq(d4, 1.29, 0.01))
    d5 = computeDist(conf.GetAtomPosition(1), conf.GetAtomPosition(3))
    self.assertTrue(feq(d5, 2.54, 0.1))
    d6 = computeDist(conf.GetAtomPosition(2), conf.GetAtomPosition(3))
    self.assertTrue(feq(d6, 1.31, 0.01))

  def test2Utils(self):
    mol = Chem.MolFromSmiles('CC')
    bm = rdDistGeom.GetMoleculeBoundsMatrix(mol)
    self.assertTrue(bm[1, 0] > 0)
    self.assertTrue(bm[0, 1] > 0)
    self.assertTrue(bm[0, 1] >= bm[1, 0])
    self.assertTrue(bm[1, 0] < 1.510)
    self.assertTrue(bm[0, 1] > 1.510)

  def test3MultiConf(self):
    mol = Chem.MolFromSmiles("CC(C)(C)c(cc12)n[n]2C(=O)/C=C(N1)/COC")
    cids = rdDistGeom.EmbedMultipleConfs(mol, 10, maxAttempts=30, randomSeed=100,
                                         useExpTorsionAnglePrefs=False, useBasicKnowledge=False)
    energies = [
      116.330, 106.246, 109.816, 104.890, 93.060, 140.803, 139.253, 95.820, 123.591, 108.655
    ]
    nenergies = []
    for cid in cids:
      ff = ChemicalForceFields.UFFGetMoleculeForceField(mol, 10.0, cid)
      ee = ff.CalcEnergy()
      nenergies.append(ee)
    # print(['%.3f' % x for x in nenergies])
    # print(nenergies)
    self.assertTrue(lstEq(energies, nenergies, tol=1e-2))

  def test4OrderDependence(self):
    self.assertTrue(compareOrder("CC(C)(C)C(=O)NC(C1)CC(N2C)CCC12",
                                 "CN1C2CCC1CC(NC(=O)C(C)(C)C)C2"))
    # issue 230
    self.assertTrue(compareOrder("C#CC(C)(C)N(CN1)C\\N=C/1SC", "CSC1=NCN(C(C)(C)C#C)CN1"))
    # issue 232
    self.assertTrue(compareOrder("CC(C)(C)C(=O)NC(C1)CC(N2C)CCC12",
                                 "CN1C2CCC1CC(NC(=O)C(C)(C)C)C2"))

  def test5Issue285(self):
    m = Chem.MolFromSmiles('CNC=O')
    cs = rdDistGeom.EmbedMultipleConfs(m, 10)
    for i, ci in enumerate(cs):
      for j in range(i + 1, len(cs)):
        cj = cs[j]
        self.assertTrue(Chem.MolToMolBlock(m, confId=ci) != Chem.MolToMolBlock(m, confId=cj))

  def test6RmsPruning(self):
    smiles = [
      'CC(C)CC(NC(C1[N+]CCC1)=O)C([O-])=O', 'CC(NC(CO)C(O)c1ccc([N+]([O-])=O)cc1)=O',
      'CC([N+])C(NC(C)C(N1C(C=O)CCC1)=O)=O', 'CC(NC1C(O)C=C(C([O-])=O)OC1C(O)C(O)CO)=O',
      'CCCC=C(NC(C1CC1(C)C)=O)C([O-])=O', 'OCC(O)C(O)C(Cn1c2c(cc(C)c(C)c2)nc-2c(=O)[nH]c(=O)nc12)O'
    ]

    nconfs = []
    expected = [4, 5, 5, 4, 5, 4]
    expected = [3, 3, 5, 4, 4, 4]
    for smi in smiles:
      mol = Chem.MolFromSmiles(smi)
      cids = rdDistGeom.EmbedMultipleConfs(mol, 50, maxAttempts=30, randomSeed=100,
                                           pruneRmsThresh=1.5)
      nconfs.append(len(cids))

    d = [abs(x - y) for x, y in zip(expected, nconfs)]
    # print(nconfs)
    self.assertTrue(max(d) <= 1)

    # previous settings
    params = rdDistGeom.ETKDG()
    params.randomSeed = 100
    params.maxIterations = 30
    params.pruneRmsThresh = 1.5
    params.useSymmetryForPruning = False
    nconfs = []
    expected = [4, 5, 5, 4, 5, 4]
    for smi in smiles:
      mol = Chem.MolFromSmiles(smi)
      cids = rdDistGeom.EmbedMultipleConfs(mol, 50, params)
      nconfs.append(len(cids))

    d = [abs(x - y) for x, y in zip(expected, nconfs)]
    # print(nconfs)
    self.assertTrue(max(d) <= 1)

  def test6Chirality(self):
    # turn on chirality and we should get chiral volume that is pretty consistent and
    # positive
    tgtVol = 13.0
    smiles = "Cl[C@](C)(F)Br"
    mol = Chem.MolFromSmiles(smiles)
    cids = rdDistGeom.EmbedMultipleConfs(mol, 30, maxAttempts=30, randomSeed=100)
    self.assertTrue(len(cids) == 30)
    for cid in cids:
      conf = mol.GetConformer(cid)
      vol = computeChiralVol(conf.GetAtomPosition(0), conf.GetAtomPosition(2),
                             conf.GetAtomPosition(3), conf.GetAtomPosition(4))
      self.assertTrue(abs(vol - tgtVol) < 1)

    # turn of chirality and now we should see both chiral forms
    smiles = "ClC(C)(F)Br"
    mol = Chem.MolFromSmiles(smiles)
    cids = rdDistGeom.EmbedMultipleConfs(mol, 30, maxAttempts=30, randomSeed=120)
    self.assertTrue(len(cids) == 30)
    nPos = 0
    nNeg = 0
    for cid in cids:
      conf = mol.GetConformer(cid)
      vol = computeChiralVol(conf.GetAtomPosition(0), conf.GetAtomPosition(2),
                             conf.GetAtomPosition(3), conf.GetAtomPosition(4))
      self.assertTrue(abs(vol - tgtVol) < 1 or abs(vol + tgtVol) < 1)
      if vol < 0:
        nNeg += 1
      else:
        nPos += 1
    self.assertTrue(nPos > 0)
    self.assertTrue(nNeg > 0)

    tgtVol = 5.0
    for i in range(10):
      smiles = "Cl[C@H](F)Br"
      mol = Chem.MolFromSmiles(smiles)
      ci = rdDistGeom.EmbedMolecule(mol, 30, (i + 1) * 10)
      conf = mol.GetConformer(ci)
      vol = computeChiralVol(conf.GetAtomPosition(0), conf.GetAtomPosition(1),
                             conf.GetAtomPosition(2), conf.GetAtomPosition(3))
      self.assertTrue(abs(vol - tgtVol) < 1, "%s %s" % (vol, tgtVol))

    tgtVol = 3.5
    expected = [-3.62, -3.67, -3.72, 3.91, 3.95, 3.98, 3.90, 3.94, 3.98, 3.91]
    nPos = 0
    nNeg = 0
    for i in range(30):
      smiles = "ClC(F)Br"
      mol = Chem.MolFromSmiles(smiles)
      ci = rdDistGeom.EmbedMolecule(mol, 30, (i + 1) * 10)
      conf = mol.GetConformer(ci)
      vol = computeChiralVol(conf.GetAtomPosition(0), conf.GetAtomPosition(1),
                             conf.GetAtomPosition(2), conf.GetAtomPosition(3))
      self.assertTrue(abs(vol - tgtVol) < 1 or abs(vol + tgtVol) < 1)
      if vol < 0:
        nNeg += 1
      else:
        nPos += 1

    self.assertTrue(nPos > 0)
    self.assertTrue(nNeg > 0)

    smiles = "Cl[C@H](F)Br"
    m = Chem.MolFromSmiles(smiles)
    mol = Chem.AddHs(m)
    cids = rdDistGeom.EmbedMultipleConfs(mol, 10, maxAttempts=30, randomSeed=100)
    self.assertTrue(len(cids) == 10)
    tgtVol = 10.5
    for cid in cids:
      conf = mol.GetConformer(cid)
      vol = computeChiralVol(conf.GetAtomPosition(0), conf.GetAtomPosition(2),
                             conf.GetAtomPosition(3), conf.GetAtomPosition(4))
      self.assertTrue(abs(vol - tgtVol) < 2.)

    # let's try a little more complicated system
    expectedV1 = -2.0
    expectedV2 = -2.9

    for i in range(5):
      smi = "C1=CC=C(C=C1)[C@H](OC1=C[NH]N=C1)C(=O)[NH]C[C@H](Cl)C1=CC=NC=C1"
      mol = Chem.MolFromSmiles(smi)
      ci = rdDistGeom.EmbedMolecule(mol, randomSeed=(i + 1) * 15)
      self.assertTrue(ci >= 0)
      ff = ChemicalForceFields.UFFGetMoleculeForceField(mol, 10.0, ci)
      ff.Minimize()

      conf = mol.GetConformer(ci)
      vol1 = computeChiralVol(conf.GetAtomPosition(6), conf.GetAtomPosition(3),
                              conf.GetAtomPosition(7), conf.GetAtomPosition(13))
      self.assertTrue(abs(vol1 - expectedV1) < 1 or abs(vol1 + expectedV1) < 1)
      if vol1 < 0:
        nNeg += 1
      else:
        nPos += 1

      vol2 = computeChiralVol(conf.GetAtomPosition(17), conf.GetAtomPosition(16),
                              conf.GetAtomPosition(18), conf.GetAtomPosition(19))
      self.assertTrue(abs(vol2 - expectedV2) < 1 or abs(vol2 + expectedV2) < 1)

    # remove the chiral specification and we should see other chiral
    # forms of the compound
    expectedV1 = 2.0  # [-2.30, -2.31, -2.30,  2.30, -1.77]
    expectedV2 = 2.8  # [2.90,  2.89,  2.69, -2.90, -2.93]

    self.assertTrue(nPos > 0)
    self.assertTrue(nNeg > 0)
    for i in range(5):
      smi = "C1=CC=C(C=C1)C(OC1=C[NH]N=C1)C(=O)[NH]CC(Cl)C1=CC=NC=C1"
      mol = Chem.MolFromSmiles(smi)
      ci = rdDistGeom.EmbedMolecule(mol, 30, (i + 1) * 10)
      ff = ChemicalForceFields.UFFGetMoleculeForceField(mol, 10.0, ci)
      ff.Minimize()

      conf = mol.GetConformer(ci)
      vol1 = computeChiralVol(conf.GetAtomPosition(6), conf.GetAtomPosition(3),
                              conf.GetAtomPosition(7), conf.GetAtomPosition(13))
      vol2 = computeChiralVol(conf.GetAtomPosition(17), conf.GetAtomPosition(16),
                              conf.GetAtomPosition(18), conf.GetAtomPosition(19))
      self.assertTrue(abs(abs(vol1) - expectedV1) < 1.0)
      self.assertTrue(abs(abs(vol2) - expectedV2) < 1.0)

  def test7ConstrainedEmbedding(self):
    ofile = os.path.join(RDConfig.RDBaseDir, 'Code', 'GraphMol', 'DistGeomHelpers', 'test_data',
                         'constrain1.sdf')
    suppl = Chem.SDMolSupplier(ofile)
    ref = next(suppl)
    probe = copy.deepcopy(ref)

    cMap = {}
    for i in range(5):
      cMap[i] = ref.GetConformer().GetAtomPosition(i)
    ci = rdDistGeom.EmbedMolecule(probe, coordMap=cMap, randomSeed=23)
    self.assertTrue(ci > -1)
    algMap = list(zip(range(5), range(5)))
    ssd = rdMolAlign.AlignMol(probe, ref, atomMap=algMap)
    self.assertTrue(ssd < 0.1)

  def test8MultiThreadMultiConf(self):
    if (rdBase.rdkitBuild.split('|')[2] != "MINGW"):
      ENERGY_TOLERANCE = 1.0e-6
      MSD_TOLERANCE = 1.0e-6
    else:
      ENERGY_TOLERANCE = 1.0
      MSD_TOLERANCE = 1.0e-5
    mol = Chem.AddHs(Chem.MolFromSmiles("CC(C)(C)c(cc12)n[n]2C(=O)/C=C(N1)/COC"))
    cids = rdDistGeom.EmbedMultipleConfs(mol, 200, maxAttempts=30, randomSeed=100)
    energies = []
    for cid in cids:
      ff = ChemicalForceFields.UFFGetMoleculeForceField(mol, 10.0, cid)
      ee = ff.CalcEnergy()
      energies.append(ee)

    mol2 = Chem.AddHs(Chem.MolFromSmiles("CC(C)(C)c(cc12)n[n]2C(=O)/C=C(N1)/COC"))
    cids2 = rdDistGeom.EmbedMultipleConfs(mol2, 200, maxAttempts=30, randomSeed=100, numThreads=4)
    self.assertTrue(lstEq(cids, cids2))
    nenergies = []
    for cid in cids2:
      ff = ChemicalForceFields.UFFGetMoleculeForceField(mol2, 10.0, cid)
      ee = ff.CalcEnergy()
      nenergies.append(ee)

    self.assertTrue(lstEq(energies, nenergies, tol=ENERGY_TOLERANCE))

    for cid in cids:
      msd = 0.0
      for i in range(mol.GetNumAtoms()):
        msd += (mol.GetConformer().GetAtomPosition(i) -
                mol2.GetConformer().GetAtomPosition(i)).LengthSq()
      msd /= mol.GetNumAtoms()
      self.assertTrue(msd < MSD_TOLERANCE)

  def _compareConfs(self, mol, ref, molConfId, refConfId):
    self.assertEqual(mol.GetNumAtoms(), ref.GetNumAtoms())
    molConf = mol.GetConformer(molConfId)
    refConf = ref.GetConformer(refConfId)
    for i in range(mol.GetNumAtoms()):
      mp = molConf.GetAtomPosition(i)
      rp = refConf.GetAtomPosition(i)
      self.assertAlmostEqual((mp - rp).Length(), 0.0, 3)

  def test9EmbedParams(self):
    mol = Chem.AddHs(Chem.MolFromSmiles('OCCC'))
    fn = os.path.join(RDConfig.RDBaseDir, 'Code', 'GraphMol', 'DistGeomHelpers', 'test_data',
                      'simple_torsion.dg.mol')
    ref = Chem.MolFromMolFile(fn, removeHs=False)
    params = rdDistGeom.EmbedParameters()
    params.randomSeed = 42
    self.assertEqual(rdDistGeom.EmbedMolecule(mol, params), 0)
    self._compareConfs(mol, ref, 0, 0)

    fn = os.path.join(RDConfig.RDBaseDir, 'Code', 'GraphMol', 'DistGeomHelpers', 'test_data',
                      'simple_torsion.etdg.mol')
    ref = Chem.MolFromMolFile(fn, removeHs=False)
    params = rdDistGeom.EmbedParameters()
    params.randomSeed = 42
    params.useExpTorsionAnglePrefs = True
    self.assertEqual(rdDistGeom.EmbedMolecule(mol, params), 0)
    self._compareConfs(mol, ref, 0, 0)
    params = rdDistGeom.ETDG()
    params.randomSeed = 42
    self.assertEqual(rdDistGeom.EmbedMolecule(mol, params), 0)
    self._compareConfs(mol, ref, 0, 0)

    fn = os.path.join(RDConfig.RDBaseDir, 'Code', 'GraphMol', 'DistGeomHelpers', 'test_data',
                      'simple_torsion.etkdg.mol')
    ref = Chem.MolFromMolFile(fn, removeHs=False)
    params = rdDistGeom.EmbedParameters()
    params.randomSeed = 42
    params.useExpTorsionAnglePrefs = True
    params.useBasicKnowledge = True
    self.assertEqual(rdDistGeom.EmbedMolecule(mol, params), 0)
    self._compareConfs(mol, ref, 0, 0)
    params = rdDistGeom.ETKDG()
    params.randomSeed = 42
    self.assertEqual(rdDistGeom.EmbedMolecule(mol, params), 0)
    self._compareConfs(mol, ref, 0, 0)

    fn = os.path.join(RDConfig.RDBaseDir, 'Code', 'GraphMol', 'DistGeomHelpers', 'test_data',
                      'simple_torsion.kdg.mol')
    ref = Chem.MolFromMolFile(fn, removeHs=False)
    params = rdDistGeom.EmbedParameters()
    params.randomSeed = 42
    params.useBasicKnowledge = True
    self.assertEqual(rdDistGeom.EmbedMolecule(mol, params), 0)
    self._compareConfs(mol, ref, 0, 0)
    params = rdDistGeom.KDG()
    params.randomSeed = 42
    self.assertEqual(rdDistGeom.EmbedMolecule(mol, params), 0)
    self._compareConfs(mol, ref, 0, 0)

  def test10ETKDGv2(self):
    mol = Chem.AddHs(Chem.MolFromSmiles('n1cccc(C)c1ON'))
    fn = os.path.join(RDConfig.RDBaseDir, 'Code', 'GraphMol', 'DistGeomHelpers', 'test_data',
                      'torsion.etkdg.v2.mol')
    ref = Chem.MolFromMolFile(fn, removeHs=False)
    params = rdDistGeom.ETKDGv2()
    params.randomSeed = 42
    self.assertEqual(rdDistGeom.EmbedMolecule(mol, params), 0)
    self._compareConfs(mol, ref, 0, 0)

  def assertDeterministicWithSeed(self, seed):
    input_mol = Chem.MolFromSmiles('CN(Cc1cnc2nc(N)nc(N)c2n1)c1ccc(C(=O)NC(CCC(=O)O)C(=O)O)cc1')

    params = AllChem.ETKDG()
    params.pruneRmsThresh = -1.0  # skip internal RMSD pruning
    if seed is not None:
      params.randomSeed = seed

    firstMol = Chem.AddHs(input_mol)
    firstIds = AllChem.EmbedMultipleConfs(firstMol, 11, params)

    secondMol = Chem.AddHs(input_mol)
    secondIds = AllChem.EmbedMultipleConfs(secondMol, 11, params)

    self.assertEqual(list(firstIds), list(secondIds))
    self.assertEqual(firstMol.GetNumConformers(), secondMol.GetNumConformers())

    nonDeterministic = False
    for confIdx in range(firstMol.GetNumConformers()):

      firstConf = firstMol.GetConformer(confIdx)
      secondConf = secondMol.GetConformer(confIdx)

      firstPositions = firstConf.GetPositions()
      secondPositions = secondConf.GetPositions()

      d = firstPositions - secondPositions
      rmsd = numpy.sqrt(numpy.sum(d * d))
      if seed >= 0:
        self.assertEqual(rmsd, 0.0)
      elif rmsd != 0.0:
        nonDeterministic = True
    if seed < 0:
      self.assertTrue(nonDeterministic)

  def testETKDGIsDeterministic(self):
    self.assertDeterministicWithSeed(-1)  # not deterministic
    self.assertDeterministicWithSeed(0)  # deterministic
    self.assertDeterministicWithSeed(1)  # deterministic
    # as large as we can go without overflowing since 11 * 195225786 should not overflow the int
    self.assertDeterministicWithSeed(195225786)
    self.assertDeterministicWithSeed(195225787)  # one higher seed will overflow though
    # another large seeds that shouldn't overflow internals and make them non-deterministic
    self.assertDeterministicWithSeed(0x1CEB00DA)

  def testGithub1763(self):
    mol = Chem.MolFromSmiles('CCCCC')
    bm1 = rdDistGeom.GetMoleculeBoundsMatrix(mol)
    bm2 = rdDistGeom.GetMoleculeBoundsMatrix(mol, doTriangleSmoothing=False)
    self.assertTrue(bm1[0, 4] < bm2[0, 4])

  def testGithub2057(self):
    # ensure that ETKDG is the default Embedder
    mol = Chem.AddHs(Chem.MolFromSmiles('OCCC'))
    fn = os.path.join(RDConfig.RDBaseDir, 'Code', 'GraphMol', 'DistGeomHelpers', 'test_data',
                      'simple_torsion.etkdg.mol')
    ref = Chem.MolFromMolFile(fn, removeHs=False)
    self.assertEqual(rdDistGeom.EmbedMolecule(mol, randomSeed=42), 0)
    self._compareConfs(mol, ref, 0, 0)

  def testProvidingBoundsMatrix(self):
    m1 = Chem.MolFromSmiles("C1CCC1C")
    bm1 = rdDistGeom.GetMoleculeBoundsMatrix(m1)
    bm1[0, 3] = 1.21
    bm1[3, 0] = 1.20
    bm1[2, 3] = 1.21
    bm1[3, 2] = 1.20
    bm1[4, 3] = 1.21
    bm1[3, 4] = 1.20
    DG.DoTriangleSmoothing(bm1)
    ps = rdDistGeom.EmbedParameters()
    ps.useRandomCoords = True
    ps.SetBoundsMat(bm1)
    ps.randomSeed = 0xf00d
    self.assertEqual(rdDistGeom.EmbedMolecule(m1, ps), 0)
    conf = m1.GetConformer()
    self.assertAlmostEqual((conf.GetAtomPosition(3) - conf.GetAtomPosition(0)).Length(), 1.2,
                           delta=0.05)
    self.assertAlmostEqual((conf.GetAtomPosition(3) - conf.GetAtomPosition(2)).Length(), 1.2,
                           delta=0.05)
    self.assertAlmostEqual((conf.GetAtomPosition(3) - conf.GetAtomPosition(4)).Length(), 1.2,
                           delta=0.05)

  def testProvidingCPCI(self):
    """
        test for a ring molecule, repeated generating a conformer with and without enforcing 
        an additional +ve interaction between a pair of non-bonded atoms (termed CPCI, 
        custom pairwise charge-like interaciton), in every iteration, applying CPCI should
        yield a conformer where this pair of atoms are further apart.
        """
    for i in range(5):
      ps = rdDistGeom.EmbedParameters()
      ps.randomSeed = i
      ps.useBasicKnowledge = True
      ps.useRandomCoords = False
      m1 = Chem.MolFromSmiles("C1CCCC1C")
      self.assertEqual(rdDistGeom.EmbedMolecule(m1, ps), 0)

      m2 = Chem.MolFromSmiles("C1CCCC1C")
      ps = rdDistGeom.EmbedParameters()
      ps.randomSeed = i
      ps.useRandomCoords = False
      ps.useBasicKnowledge = True
      ps.SetCPCI({(0, 3): 0.9})
      self.assertEqual(rdDistGeom.EmbedMolecule(m2, ps), 0)

      conf1 = m1.GetConformer()
      conf2 = m2.GetConformer()
      self.assertTrue((conf2.GetAtomPosition(3) - conf2.GetAtomPosition(0)).Length() > (
        conf1.GetAtomPosition(3) - conf1.GetAtomPosition(0)).Length())

  def testScaleBoundsMatForce(self):
    """
        for pentane, set a target distance for the 1-5 distance, and generate conformers with changing weights for (all) the atom pair distance restraints,
        the conformer with the stronger weight for the atom pairs will always have a 1-5 distance closer to the target value than that with the weaker weight.
        """
    target = 4
    for i in range(5):
      ps = rdDistGeom.EmbedParameters()
      ps.randomSeed = i
      ps.useBasicKnowledge = True
      ps.useRandomCoords = False
      m1 = Chem.MolFromSmiles("CCCCC")
      bm1 = rdDistGeom.GetMoleculeBoundsMatrix(m1)
      bm1[0, 4] = target
      bm1[4, 0] = target
      DG.DoTriangleSmoothing(bm1)
      ps.boundsMatForceScaling = 0.1
      ps.SetBoundsMat(bm1)
      self.assertEqual(rdDistGeom.EmbedMolecule(m1, ps), 0)

      m2 = Chem.MolFromSmiles("CCCCC")
      ps = rdDistGeom.EmbedParameters()
      ps.randomSeed = i
      ps.useBasicKnowledge = True
      ps.useRandomCoords = False
      ps.boundsMatForceScaling = 10
      ps.SetBoundsMat(bm1)
      self.assertEqual(rdDistGeom.EmbedMolecule(m2, ps), 0)

      conf1 = m1.GetConformer()
      conf2 = m2.GetConformer()
      self.assertTrue(
        abs((conf2.GetAtomPosition(4) - conf2.GetAtomPosition(0)).Length() -
            target) < abs((conf1.GetAtomPosition(4) - conf1.GetAtomPosition(0)).Length() - target))

  def testETKDGv3amide(self):
    """
        test for a macrocycle molecule, ETKDGv3 samples trans amide
        """
<<<<<<< HEAD

    def get_atom_mapping(mol, smirks="[O:1]=[C:2]@;-[NX3:3]-[H:4]"):
      qmol = Chem.MolFromSmarts(smirks)
      ind_map = {}
      for atom in qmol.GetAtoms():
        map_num = atom.GetAtomMapNum()
        if map_num:
          ind_map[map_num - 1] = atom.GetIdx()
      map_list = [ind_map[x] for x in sorted(ind_map)]
      matches = list()
      for match in mol.GetSubstructMatches(qmol, uniquify=False):
        mas = [match[x] for x in map_list]
        matches.append(tuple(mas))
      return matches

    smiles = "C1CCC(=O)NCCCCCC(=O)NC1"
    smiles_mol = Chem.MolFromSmiles(smiles)
    mol = Chem.AddHs(smiles_mol)
    params = AllChem.ETKDGv3()
    params.seed = 42
    AllChem.EmbedMolecule(mol, params)
    conf = mol.GetConformer(0)
    for torsion in get_atom_mapping(mol):
      a1, a2, a3, a4 = [conf.GetAtomPosition(i) for i in torsion]
      self.assertAlmostEqual(abs(ComputeSignedDihedralAngle(a1, a2, a3, a4)), 3.14, delta=0.1)

  def testGetTorsionBonds(self):
    m = Chem.AddHs(Chem.MolFromSmiles('CCCC'))
    ts = rdDistGeom.GetExperimentalTorsions(m)
    self.assertEqual(len(ts), 1)
    self.assertEqual(ts[0]["bondIndex"], 1)
    self.assertEqual(ts[0]["torsionIndex"], 229)
    self.assertEqual(ts[0]["smarts"], '[!#1:1][CX4H2:2]!@;-[CX4H2:3][!#1:4]')
    self.assertEqual(list(ts[0]["V"]), [0.0, 0.0, 4.0, 0.0, 0.0, 0.0])
    self.assertEqual(list(ts[0]["signs"]), [1, 1, 1, 1, 1, 1])
    self.assertEqual(list(ts[0]["atomIndices"]), [0, 1, 2, 3])
    params = rdDistGeom.ETKDGv3()
    ts = rdDistGeom.GetExperimentalTorsions(m, params)
    self.assertEqual(len(ts), 1)
    self.assertEqual(ts[0]["bondIndex"], 1)
    self.assertEqual(ts[0]["smarts"], '[!#1:1][CX4H2:2]!@;-[CX4H2:3][!#1:4]')
    self.assertEqual(ts[0]["torsionIndex"], 229)
    self.assertEqual(list(ts[0]["V"]), [0.0, 0.0, 4.0, 0.0, 0.0, 0.0])
    self.assertEqual(list(ts[0]["signs"]), [1, 1, 1, 1, 1, 1])
    self.assertEqual(list(ts[0]["atomIndices"]), [0, 1, 2, 3])
=======
        def get_atom_mapping(mol, smirks = "[O:1]=[C:2]@;-[NX3:3]-[H:4]"):
            qmol = Chem.MolFromSmarts(smirks)
            ind_map = {}
            for atom in qmol.GetAtoms():
                map_num = atom.GetAtomMapNum()
                if map_num:
                    ind_map[map_num - 1] = atom.GetIdx()
            map_list = [ind_map[x] for x in sorted(ind_map)]
            matches = list()
            for match in mol.GetSubstructMatches(qmol, uniquify = False) :
                mas = [match[x] for x in map_list]
                matches.append(tuple(mas))
            return matches

        smiles = "C1CCC(=O)NCCCCCC(=O)NC1"
        smiles_mol = Chem.MolFromSmiles(smiles)
        mol = Chem.AddHs(smiles_mol)
        params = AllChem.ETKDGv3()
        params.randomSeed = 42
        AllChem.EmbedMolecule(mol, params)
        conf = mol.GetConformer(0)
        for torsion in get_atom_mapping(mol):
            a1,a2,a3,a4 = [conf.GetAtomPosition(i) for i in torsion]
            self.assertAlmostEqual(abs(ComputeSignedDihedralAngle(a1,a2,a3,a4)), 3.02, delta = 0.1)

    def testTrackFailures(self):
        params = AllChem.ETKDGv3()
        params.trackFailures = True
        params.maxIterations = 50
        params.randomSeed = 42
        mol = Chem.MolFromSmiles('C=CC1=C(N)Oc2cc1c(-c1cc(C(C)O)cc(=O)cc1C1NCC(=O)N1)c(OC)c2OC')
        mol = Chem.AddHs(mol)
        AllChem.EmbedMolecule(mol, params)
        cnts  = params.GetFailureCounts()
        self.assertGreater(cnts[AllChem.EmbedFailureCauses.INITIAL_COORDS],5)
        self.assertGreater(cnts[AllChem.EmbedFailureCauses.ETK_MINIMIZATION],10)
>>>>>>> 1dc268bf


if __name__ == '__main__':
  unittest.main()<|MERGE_RESOLUTION|>--- conflicted
+++ resolved
@@ -631,9 +631,7 @@
   def testETKDGv3amide(self):
     """
         test for a macrocycle molecule, ETKDGv3 samples trans amide
-        """
-<<<<<<< HEAD
-
+    """
     def get_atom_mapping(mol, smirks="[O:1]=[C:2]@;-[NX3:3]-[H:4]"):
       qmol = Chem.MolFromSmarts(smirks)
       ind_map = {}
@@ -657,7 +655,7 @@
     conf = mol.GetConformer(0)
     for torsion in get_atom_mapping(mol):
       a1, a2, a3, a4 = [conf.GetAtomPosition(i) for i in torsion]
-      self.assertAlmostEqual(abs(ComputeSignedDihedralAngle(a1, a2, a3, a4)), 3.14, delta=0.1)
+      self.assertAlmostEqual(abs(ComputeSignedDihedralAngle(a1, a2, a3, a4)), 3.02, delta=0.1)
 
   def testGetTorsionBonds(self):
     m = Chem.AddHs(Chem.MolFromSmiles('CCCC'))
@@ -678,44 +676,18 @@
     self.assertEqual(list(ts[0]["V"]), [0.0, 0.0, 4.0, 0.0, 0.0, 0.0])
     self.assertEqual(list(ts[0]["signs"]), [1, 1, 1, 1, 1, 1])
     self.assertEqual(list(ts[0]["atomIndices"]), [0, 1, 2, 3])
-=======
-        def get_atom_mapping(mol, smirks = "[O:1]=[C:2]@;-[NX3:3]-[H:4]"):
-            qmol = Chem.MolFromSmarts(smirks)
-            ind_map = {}
-            for atom in qmol.GetAtoms():
-                map_num = atom.GetAtomMapNum()
-                if map_num:
-                    ind_map[map_num - 1] = atom.GetIdx()
-            map_list = [ind_map[x] for x in sorted(ind_map)]
-            matches = list()
-            for match in mol.GetSubstructMatches(qmol, uniquify = False) :
-                mas = [match[x] for x in map_list]
-                matches.append(tuple(mas))
-            return matches
-
-        smiles = "C1CCC(=O)NCCCCCC(=O)NC1"
-        smiles_mol = Chem.MolFromSmiles(smiles)
-        mol = Chem.AddHs(smiles_mol)
-        params = AllChem.ETKDGv3()
-        params.randomSeed = 42
-        AllChem.EmbedMolecule(mol, params)
-        conf = mol.GetConformer(0)
-        for torsion in get_atom_mapping(mol):
-            a1,a2,a3,a4 = [conf.GetAtomPosition(i) for i in torsion]
-            self.assertAlmostEqual(abs(ComputeSignedDihedralAngle(a1,a2,a3,a4)), 3.02, delta = 0.1)
-
-    def testTrackFailures(self):
-        params = AllChem.ETKDGv3()
-        params.trackFailures = True
-        params.maxIterations = 50
-        params.randomSeed = 42
-        mol = Chem.MolFromSmiles('C=CC1=C(N)Oc2cc1c(-c1cc(C(C)O)cc(=O)cc1C1NCC(=O)N1)c(OC)c2OC')
-        mol = Chem.AddHs(mol)
-        AllChem.EmbedMolecule(mol, params)
-        cnts  = params.GetFailureCounts()
-        self.assertGreater(cnts[AllChem.EmbedFailureCauses.INITIAL_COORDS],5)
-        self.assertGreater(cnts[AllChem.EmbedFailureCauses.ETK_MINIMIZATION],10)
->>>>>>> 1dc268bf
+
+def testTrackFailures(self):
+    params = AllChem.ETKDGv3()
+    params.trackFailures = True
+    params.maxIterations = 50
+    params.randomSeed = 42
+    mol = Chem.MolFromSmiles('C=CC1=C(N)Oc2cc1c(-c1cc(C(C)O)cc(=O)cc1C1NCC(=O)N1)c(OC)c2OC')
+    mol = Chem.AddHs(mol)
+    AllChem.EmbedMolecule(mol, params)
+    cnts  = params.GetFailureCounts()
+    self.assertGreater(cnts[AllChem.EmbedFailureCauses.INITIAL_COORDS],5)
+    self.assertGreater(cnts[AllChem.EmbedFailureCauses.ETK_MINIMIZATION],10)
 
 
 if __name__ == '__main__':
