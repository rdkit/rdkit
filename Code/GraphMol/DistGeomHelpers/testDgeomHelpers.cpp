--- conflicted
+++ resolved
@@ -1803,7 +1803,31 @@
   }
 }
 
-<<<<<<< HEAD
+void testGithub1227() {
+  {
+    RWMol *m = SmilesToMol("CC");
+    TEST_ASSERT(m);
+    MolOps::addHs(*m);
+    TEST_ASSERT(m->getNumAtoms() == 8);
+    INT_VECT cids;
+    DGeomHelpers::EmbedParameters params(DGeomHelpers::ETKDG);
+    params.randomSeed = 0xf00d;
+
+    cids = DGeomHelpers::EmbedMultipleConfs(*m, 10, params);
+    TEST_ASSERT(cids.size() == 10);
+
+    params.pruneRmsThresh = 0.5;
+    cids = DGeomHelpers::EmbedMultipleConfs(*m, 10, params);
+    TEST_ASSERT(cids.size() == 1);
+
+    params.onlyHeavyAtomsForRMS = false;  // the old default behavior
+    cids = DGeomHelpers::EmbedMultipleConfs(*m, 10, params);
+    TEST_ASSERT(cids.size() == 6);
+
+    delete m;
+  }
+}
+
 void testGithub1240() {
   {
     RWMol *mol = SmilesToMol("C1CCCCCCC1");
@@ -1925,30 +1949,6 @@
 
     // std::cerr << MolToMolBlock(*mol) << std::endl;
     delete mol;
-=======
-void testGithub1227() {
-  {
-    RWMol *m = SmilesToMol("CC");
-    TEST_ASSERT(m);
-    MolOps::addHs(*m);
-    TEST_ASSERT(m->getNumAtoms() == 8);
-    INT_VECT cids;
-    DGeomHelpers::EmbedParameters params(DGeomHelpers::ETKDG);
-    params.randomSeed = 0xf00d;
-
-    cids = DGeomHelpers::EmbedMultipleConfs(*m, 10, params);
-    TEST_ASSERT(cids.size() == 10);
-
-    params.pruneRmsThresh = 0.5;
-    cids = DGeomHelpers::EmbedMultipleConfs(*m, 10, params);
-    TEST_ASSERT(cids.size() == 1);
-
-    params.onlyHeavyAtomsForRMS = false;  // the old default behavior
-    cids = DGeomHelpers::EmbedMultipleConfs(*m, 10, params);
-    TEST_ASSERT(cids.size() == 6);
-
-    delete m;
->>>>>>> e9eb89e4
   }
 }
 
@@ -2122,8 +2122,6 @@
       << "\t test github 1227: Hs being used in RMSD filtering.\n";
   testGithub1227();
 
-#endif
-
   BOOST_LOG(rdInfoLog) << "\t---------------------------------\n";
   BOOST_LOG(rdInfoLog) << "\t Failure to embed larger aromatic rings.\n";
   testGithub1240();
