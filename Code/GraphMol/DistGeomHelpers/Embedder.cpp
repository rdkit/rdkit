//
//  Copyright (C) 2004-2021 Greg Landrum and other RDKit contributors
//
//   @@ All Rights Reserved @@
//  This file is part of the RDKit.
//  The contents are covered by the terms of the BSD license
//  which is included in the file license.txt, found at the root
//  of the RDKit source tree.
//
// #define DEBUG_EMBEDDING 0
#include "Embedder.h"
#include <DistGeom/BoundsMatrix.h>
#include <DistGeom/DistGeomUtils.h>
#include <DistGeom/TriangleSmooth.h>
#include <DistGeom/ChiralViolationContrib.h>
#include "BoundsMatrixBuilder.h"
#include <ForceField/ForceField.h>
#include <GraphMol/ROMol.h>
#include <GraphMol/Atom.h>
#include <GraphMol/AtomIterators.h>
#include <GraphMol/RingInfo.h>

#include <GraphMol/Conformer.h>
#include <RDGeneral/types.h>
#include <RDGeneral/RDLog.h>
#include <RDGeneral/Exceptions.h>

#include <Geometry/Transform3D.h>
#include <Numerics/Alignment/AlignPoints.h>
#include <DistGeom/ChiralSet.h>
#include <GraphMol/MolOps.h>
#include <GraphMol/ForceFieldHelpers/CrystalFF/TorsionPreferences.h>
#include <GraphMol/Substruct/SubstructMatch.h>
#include <boost/dynamic_bitset.hpp>
#include <iomanip>
#include <RDGeneral/RDThreads.h>

#ifdef RDK_BUILD_THREADSAFE_SSS
#include <future>
#include <mutex>
#endif

//#define DEBUG_EMBEDDING 1

#ifdef M_PI_2
#undef M_PI_2
#endif

namespace {
<<<<<<< HEAD
constexpr double M_PI_2 = 1.57079632679489661923;
constexpr double ERROR_TOL = 0.00001;
=======
const size_t MAX_TRACKED_FAILURES = 10;
const double ERROR_TOL = 0.00001;
>>>>>>> 1dc268bf
// these tolerances, all to detect and filter out bogus conformations, are a
// delicate balance between sensitive enough to detect obviously bad
// conformations but not so sensitive that a bunch of ok conformations get
// filtered out, which slows down the whole conformation generation process
constexpr double MAX_MINIMIZED_E_PER_ATOM = 0.05;
constexpr double MAX_MINIMIZED_E_CONTRIB = 0.20;
constexpr double MIN_TETRAHEDRAL_CHIRAL_VOL = 0.50;
constexpr double TETRAHEDRAL_CENTERINVOLUME_TOL = 0.30;
}  // namespace

#ifdef RDK_BUILD_THREADSAFE_SSS
namespace {
std::mutex &failmutex_get() {
  // create on demand
  static std::mutex _mutex;
  return _mutex;
}

void failmutex_create() {
  std::mutex &mutex = failmutex_get();
  std::lock_guard<std::mutex> test_lock(mutex);
}

std::mutex &GetFailMutex() {
  static std::once_flag flag;
  std::call_once(flag, failmutex_create);
  return failmutex_get();
}
}  // namespace
#endif

namespace RDKit {
namespace DGeomHelpers {

//! Parameters corresponding to Sereina Riniker's KDG approach
const EmbedParameters KDG(0,        // maxIterations
                          1,        // numThreads
                          -1,       // randomSeed
                          true,     // clearConfs
                          false,    // useRandomCoords
                          2.0,      // boxSizeMult
                          true,     // randNegEig
                          1,        // numZeroFail
                          nullptr,  // coordMap
                          1e-3,     // optimizerForceTol
                          false,    // ignoreSmoothingFailures
                          true,     // enforceChirality
                          false,    // useExpTorsionAnglePrefs
                          true,     // useBasicKnowledge
                          false,    // verbose
                          5.0,      // basinThresh
                          -1.0,     // pruneRmsThresh
                          true,     // onlyHeavyAtomsForRMS
                          1,        // ETversion
                          nullptr,  // boundsMat
                          true,     // embedFragmentsSeparately
                          false,    // useSmallRingTorsions
                          false,    // useMacrocycleTorsions
                          false,    // useMacrocycle14config
                          nullptr,  // CPCI
                          nullptr   // callback
);

//! Parameters corresponding to Sereina Riniker's ETDG approach
const EmbedParameters ETDG(0,        // maxIterations
                           1,        // numThreads
                           -1,       // randomSeed
                           true,     // clearConfs
                           false,    // useRandomCoords
                           2.0,      // boxSizeMult
                           true,     // randNegEig
                           1,        // numZeroFail
                           nullptr,  // coordMap
                           1e-3,     // optimizerForceTol
                           false,    // ignoreSmoothingFailures
                           false,    // enforceChirality
                           true,     // useExpTorsionAnglePrefs
                           false,    // useBasicKnowledge
                           false,    // verbose
                           5.0,      // basinThresh
                           -1.0,     // pruneRmsThresh
                           true,     // onlyHeavyAtomsForRMS
                           1,        // ETversion
                           nullptr,  // boundsMat
                           true,     // embedFragmentsSeparately
                           false,    // useSmallRingTorsions
                           false,    // useMacrocycleTorsions
                           false,    // useMacrocycle14config
                           nullptr,  // CPCI
                           nullptr   // callback
);
//! Parameters corresponding to Sereina Riniker's ETKDG approach
const EmbedParameters ETKDG(0,        // maxIterations
                            1,        // numThreads
                            -1,       // randomSeed
                            true,     // clearConfs
                            false,    // useRandomCoords
                            2.0,      // boxSizeMult
                            true,     // randNegEig
                            1,        // numZeroFail
                            nullptr,  // coordMap
                            1e-3,     // optimizerForceTol
                            false,    // ignoreSmoothingFailures
                            true,     // enforceChirality
                            true,     // useExpTorsionAnglePrefs
                            true,     // useBasicKnowledge
                            false,    // verbose
                            5.0,      // basinThresh
                            -1.0,     // pruneRmsThresh
                            true,     // onlyHeavyAtomsForRMS
                            1,        // ETversion
                            nullptr,  // boundsMat
                            true,     // embedFragmentsSeparately
                            false,    // useSmallRingTorsions
                            false,    // useMacrocycleTorsions
                            false,    // useMacrocycle14config
                            nullptr,  // CPCI
                            nullptr   // callback
);

//! Parameters corresponding to Sereina Riniker's ETKDG approach - version 2
const EmbedParameters ETKDGv2(0,        // maxIterations
                              1,        // numThreads
                              -1,       // randomSeed
                              true,     // clearConfs
                              false,    // useRandomCoords
                              2.0,      // boxSizeMult
                              true,     // randNegEig
                              1,        // numZeroFail
                              nullptr,  // coordMap
                              1e-3,     // optimizerForceTol
                              false,    // ignoreSmoothingFailures
                              true,     // enforceChirality
                              true,     // useExpTorsionAnglePrefs
                              true,     // useBasicKnowledge
                              false,    // verbose
                              5.0,      // basinThresh
                              -1.0,     // pruneRmsThresh
                              true,     // onlyHeavyAtomsForRMS
                              2,        // ETversion
                              nullptr,  // boundsMat
                              true,     // embedFragmentsSeparately
                              false,    // useSmallRingTorsions
                              false,    // useMacrocycleTorsions
                              false,    // useMacrocycle14config
                              nullptr,  // CPCI
                              nullptr   // callback
);

//! Parameters corresponding improved ETKDG by Wang, Witek, Landrum and Riniker
//! (10.1021/acs.jcim.0c00025) - the macrocycle part
const EmbedParameters ETKDGv3(0,        // maxIterations
                              1,        // numThreads
                              -1,       // randomSeed
                              true,     // clearConfs
                              false,    // useRandomCoords
                              2.0,      // boxSizeMult
                              true,     // randNegEig
                              1,        // numZeroFail
                              nullptr,  // coordMap
                              1e-3,     // optimizerForceTol
                              false,    // ignoreSmoothingFailures
                              true,     // enforceChirality
                              true,     // useExpTorsionAnglePrefs
                              true,     // useBasicKnowledge
                              false,    // verbose
                              5.0,      // basinThresh
                              -1.0,     // pruneRmsThresh
                              true,     // onlyHeavyAtomsForRMS
                              2,        // ETversion
                              nullptr,  // boundsMat
                              true,     // embedFragmentsSeparately
                              false,    // useSmallRingTorsions
                              true,     // useMacrocycleTorsions
                              true,     // useMacrocycle14config
                              nullptr,  // CPCI
                              nullptr   // callback
);

//! Parameters corresponding improved ETKDG by Wang, Witek, Landrum and Riniker
//! (10.1021/acs.jcim.0c00025) - the small ring part
const EmbedParameters srETKDGv3(0,        // maxIterations
                                1,        // numThreads
                                -1,       // randomSeed
                                true,     // clearConfs
                                false,    // useRandomCoords
                                2.0,      // boxSizeMult
                                true,     // randNegEig
                                1,        // numZeroFail
                                nullptr,  // coordMap
                                1e-3,     // optimizerForceTol
                                false,    // ignoreSmoothingFailures
                                true,     // enforceChirality
                                true,     // useExpTorsionAnglePrefs
                                true,     // useBasicKnowledge
                                false,    // verbose
                                5.0,      // basinThresh
                                -1.0,     // pruneRmsThresh
                                true,     // onlyHeavyAtomsForRMS
                                2,        // ETversion
                                nullptr,  // boundsMat
                                true,     // embedFragmentsSeparately
                                true,     // useSmallRingTorsions
                                false,    // useMacrocycleTorsions
                                false,    // useMacrocycle14config
                                nullptr,  // CPCI
                                nullptr   // callback
);

namespace detail {
struct EmbedArgs {
  boost::dynamic_bitset<> *confsOk;
  bool fourD;
  INT_VECT *fragMapping;
  std::vector<std::unique_ptr<Conformer>> *confs;
  unsigned int fragIdx;
  DistGeom::BoundsMatPtr mmat;
  DistGeom::VECT_CHIRALSET const *chiralCenters;
  DistGeom::VECT_CHIRALSET const *tetrahedralCarbons;
  std::vector<std::pair<std::vector<unsigned int>, int>> const
      *stereoDoubleBonds;
  ForceFields::CrystalFF::CrystalFFDetails *etkdgDetails;
};
}  // namespace detail

bool _volumeTest(const DistGeom::ChiralSetPtr &chiralSet,
                 const RDGeom::PointPtrVect &positions, bool verbose = false) {
  RDGeom::Point3D p0((*positions[chiralSet->d_idx0])[0],
                     (*positions[chiralSet->d_idx0])[1],
                     (*positions[chiralSet->d_idx0])[2]);
  RDGeom::Point3D p1((*positions[chiralSet->d_idx1])[0],
                     (*positions[chiralSet->d_idx1])[1],
                     (*positions[chiralSet->d_idx1])[2]);
  RDGeom::Point3D p2((*positions[chiralSet->d_idx2])[0],
                     (*positions[chiralSet->d_idx2])[1],
                     (*positions[chiralSet->d_idx2])[2]);
  RDGeom::Point3D p3((*positions[chiralSet->d_idx3])[0],
                     (*positions[chiralSet->d_idx3])[1],
                     (*positions[chiralSet->d_idx3])[2]);
  RDGeom::Point3D p4((*positions[chiralSet->d_idx4])[0],
                     (*positions[chiralSet->d_idx4])[1],
                     (*positions[chiralSet->d_idx4])[2]);

  // even if we are minimizing in higher dimension the chiral volume is
  // calculated using only the first 3 dimensions
  RDGeom::Point3D v1 = p0 - p1;
  v1.normalize();
  RDGeom::Point3D v2 = p0 - p2;
  v2.normalize();
  RDGeom::Point3D v3 = p0 - p3;
  v3.normalize();
  RDGeom::Point3D v4 = p0 - p4;
  v4.normalize();

  RDGeom::Point3D crossp = v1.crossProduct(v2);
  double vol = crossp.dotProduct(v3);
  if (verbose) {
    std::cerr << "   " << fabs(vol) << std::endl;
  }
  if (fabs(vol) < MIN_TETRAHEDRAL_CHIRAL_VOL) {
    return false;
  }
  crossp = v1.crossProduct(v2);
  vol = crossp.dotProduct(v4);
  if (verbose) {
    std::cerr << "   " << fabs(vol) << std::endl;
  }
  if (fabs(vol) < MIN_TETRAHEDRAL_CHIRAL_VOL) {
    return false;
  }
  crossp = v1.crossProduct(v3);
  vol = crossp.dotProduct(v4);
  if (verbose) {
    std::cerr << "   " << fabs(vol) << std::endl;
  }
  if (fabs(vol) < MIN_TETRAHEDRAL_CHIRAL_VOL) {
    return false;
  }
  crossp = v2.crossProduct(v3);
  vol = crossp.dotProduct(v4);
  if (verbose) {
    std::cerr << "   " << fabs(vol) << std::endl;
  }
  return fabs(vol) >= MIN_TETRAHEDRAL_CHIRAL_VOL;
}

bool _sameSide(const RDGeom::Point3D &v1, const RDGeom::Point3D &v2,
               const RDGeom::Point3D &v3, const RDGeom::Point3D &v4,
               const RDGeom::Point3D &p0, double tol = 0.1) {
  RDGeom::Point3D normal = (v2 - v1).crossProduct(v3 - v1);
  double d1 = normal.dotProduct(v4 - v1);
  double d2 = normal.dotProduct(p0 - v1);
  // std::cerr << "     " << d1 << " - " << d2 << std::endl;
  if (fabs(d1) < tol || fabs(d2) < tol) {
    return false;
  }
  return !((d1 < 0.) ^ (d2 < 0.));
}
bool _centerInVolume(unsigned int idx0, unsigned int idx1, unsigned int idx2,
                     unsigned int idx3, unsigned int idx4,
                     const RDGeom::PointPtrVect &positions, double tol,
                     bool verbose = false) {
  RDGeom::Point3D p0((*positions[idx0])[0], (*positions[idx0])[1],
                     (*positions[idx0])[2]);
  RDGeom::Point3D p1((*positions[idx1])[0], (*positions[idx1])[1],
                     (*positions[idx1])[2]);
  RDGeom::Point3D p2((*positions[idx2])[0], (*positions[idx2])[1],
                     (*positions[idx2])[2]);
  RDGeom::Point3D p3((*positions[idx3])[0], (*positions[idx3])[1],
                     (*positions[idx3])[2]);
  RDGeom::Point3D p4((*positions[idx4])[0], (*positions[idx4])[1],
                     (*positions[idx4])[2]);
  // RDGeom::Point3D centroid = (p1+p2+p3+p4)/4.;
  if (verbose) {
    std::cerr << _sameSide(p1, p2, p3, p4, p0, tol) << " "
              << _sameSide(p2, p3, p4, p1, p0, tol) << " "
              << _sameSide(p3, p4, p1, p2, p0, tol) << " "
              << _sameSide(p4, p1, p2, p3, p0, tol) << std::endl;
  }
  bool res = _sameSide(p1, p2, p3, p4, p0, tol) &&
             _sameSide(p2, p3, p4, p1, p0, tol) &&
             _sameSide(p3, p4, p1, p2, p0, tol) &&
             _sameSide(p4, p1, p2, p3, p0, tol);
  return res;
}

bool _centerInVolume(const DistGeom::ChiralSetPtr &chiralSet,
                     const RDGeom::PointPtrVect &positions, double tol = 0.1,
                     bool verbose = false) {
  if (chiralSet->d_idx0 ==
      chiralSet->d_idx4) {  // this happens for three-coordinate centers
    return true;
  }
  return _centerInVolume(chiralSet->d_idx0, chiralSet->d_idx1,
                         chiralSet->d_idx2, chiralSet->d_idx3,
                         chiralSet->d_idx4, positions, tol, verbose);
}
bool _boundsFulfilled(const std::vector<int> &atoms,
                      const DistGeom::BoundsMatrix &mmat,
                      const RDGeom::PointPtrVect &positions) {
  // unsigned int N = mmat.numRows();
  // std::cerr << N << " " << atoms.size() << std::endl;
  // loop over all pair of atoms
  for (unsigned int i = 0; i < atoms.size() - 1; ++i) {
    for (unsigned int j = i + 1; j < atoms.size(); ++j) {
      int a1 = atoms[i];
      int a2 = atoms[j];
      RDGeom::Point3D p0((*positions[a1])[0], (*positions[a1])[1],
                         (*positions[a1])[2]);
      RDGeom::Point3D p1((*positions[a2])[0], (*positions[a2])[1],
                         (*positions[a2])[2]);
      double d2 = (p0 - p1).length();  // distance
      double lb = mmat.getLowerBound(a1, a2);
      double ub = mmat.getUpperBound(a1, a2);  // bounds
      if (((d2 < lb) && (fabs(d2 - lb) > 0.1 * ub)) ||
          ((d2 > ub) && (fabs(d2 - ub) > 0.1 * ub))) {
#ifdef DEBUG_EMBEDDING
        std::cerr << a1 << " " << a2 << ":" << d2 << " " << lb << " " << ub
                  << " " << fabs(d2 - lb) << " " << fabs(d2 - ub) << std::endl;
#endif
        return false;
      }
    }
  }
  return true;
}

namespace EmbeddingOps {
bool generateInitialCoords(RDGeom::PointPtrVect *positions,
                           const detail::EmbedArgs &eargs,
                           const EmbedParameters &embedParams,
                           RDNumeric::DoubleSymmMatrix &distMat,
                           RDKit::double_source_type *rng) {
  bool gotCoords = false;
  if (!embedParams.useRandomCoords) {
    double largestDistance =
        DistGeom::pickRandomDistMat(*eargs.mmat, distMat, *rng);
    RDUNUSED_PARAM(largestDistance);
    gotCoords = DistGeom::computeInitialCoords(distMat, *positions, *rng,
                                               embedParams.randNegEig,
                                               embedParams.numZeroFail);
  } else {
    double boxSize;
    if (embedParams.boxSizeMult > 0) {
      boxSize = 5. * embedParams.boxSizeMult;
    } else {
      boxSize = -1 * embedParams.boxSizeMult;
    }
    gotCoords = DistGeom::computeRandomCoords(*positions, boxSize, *rng);
    if (embedParams.useRandomCoords && embedParams.coordMap != nullptr) {
      for (const auto &v : *embedParams.coordMap) {
        auto p = positions->at(v.first);
        for (unsigned int ci = 0; ci < v.second.dimension(); ++ci) {
          (*p)[ci] = v.second[ci];
        }
        // zero out any higher dimensional components:
        for (unsigned int ci = v.second.dimension(); ci < p->dimension();
             ++ci) {
          (*p)[ci] = 0.0;
        }
      }
    }
  }
  return gotCoords;
}
bool firstMinimization(RDGeom::PointPtrVect *positions,
                       const detail::EmbedArgs &eargs,
                       const EmbedParameters &embedParams) {
  bool gotCoords = true;
  boost::dynamic_bitset<> fixedPts(positions->size());
  if (embedParams.useRandomCoords && embedParams.coordMap != nullptr) {
    for (const auto &v : *embedParams.coordMap) {
      fixedPts.set(v.first);
    }
  }
  std::unique_ptr<ForceFields::ForceField> field(DistGeom::constructForceField(
      *eargs.mmat, *positions, *eargs.chiralCenters, 1.0, 0.1, nullptr,
      embedParams.basinThresh, &fixedPts));
  if (embedParams.useRandomCoords && embedParams.coordMap != nullptr) {
    for (const auto &v : *embedParams.coordMap) {
      field->fixedPoints().push_back(v.first);
    }
  }
  unsigned int nPasses = 0;
  field->initialize();
  if (field->calcEnergy() > ERROR_TOL) {
    int needMore = 1;
    while (needMore) {
      needMore = field->minimize(400, embedParams.optimizerForceTol);
      ++nPasses;
    }
  }
  std::vector<double> e_contribs;
  double local_e = field->calcEnergy(&e_contribs);

#ifdef DEBUG_EMBEDDING
  std::cerr << " Energy : " << local_e / positions->size() << " "
            << *(std::max_element(e_contribs.begin(), e_contribs.end()))
            << std::endl;
#endif

  // check that neither the energy nor any of the contributions to it are
  // too high (this is part of github #971)
  if (local_e / positions->size() >= MAX_MINIMIZED_E_PER_ATOM ||
      (e_contribs.size() &&
       *(std::max_element(e_contribs.begin(), e_contribs.end())) >
           MAX_MINIMIZED_E_CONTRIB)) {
#ifdef DEBUG_EMBEDDING
    std::cerr << " Energy fail: " << local_e / positions->size() << " "
              << *(std::max_element(e_contribs.begin(), e_contribs.end()))
              << std::endl;
#endif
    gotCoords = false;
  }
  return gotCoords;
}

bool checkTetrahedralCenters(const RDGeom::PointPtrVect *positions,
                             const detail::EmbedArgs &eargs,
                             const EmbedParameters &) {
  // for each of the atoms in the "tetrahedralCarbons" list, make sure
  // that there is a minimum volume around them and that they are inside
  // that volume. (this is part of github #971)
  for (const auto &tetSet : *eargs.tetrahedralCarbons) {
    // it could happen that the centroid is outside the volume defined
    // by the other
    // four points. That is also a fail.
    if (!_volumeTest(tetSet, *positions) ||
        !_centerInVolume(tetSet, *positions, TETRAHEDRAL_CENTERINVOLUME_TOL)) {
#ifdef DEBUG_EMBEDDING
      std::cerr << " fail2! (" << tetSet->d_idx0 << ") iter: "  //<< iter
                << " vol: " << _volumeTest(tetSet, *positions, true)
                << " center: "
                << _centerInVolume(tetSet, *positions,
                                   TETRAHEDRAL_CENTERINVOLUME_TOL, true)
                << std::endl;
#endif
      return false;
    }
  }
  return true;
}
bool checkChiralCenters(const RDGeom::PointPtrVect *positions,
                        const detail::EmbedArgs &eargs,
                        const EmbedParameters &) {
  // check the chiral volume:
  for (const auto &chiralSet : *eargs.chiralCenters) {
    double vol = DistGeom::ChiralViolationContrib::calcChiralVolume(
        chiralSet->d_idx1, chiralSet->d_idx2, chiralSet->d_idx3,
        chiralSet->d_idx4, *positions);
    double lb = chiralSet->getLowerVolumeBound();
    double ub = chiralSet->getUpperVolumeBound();
    if ((lb > 0 && vol < lb && (lb - vol) / lb > .2) ||
        (ub < 0 && vol > ub && (vol - ub) / ub > .2)) {
#ifdef DEBUG_EMBEDDING
      std::cerr << " fail! (" << chiralSet->d_idx0 << ") iter: "
                << " " << vol << " " << lb << "-" << ub << std::endl;
#endif
      return false;
    }
  }
  return true;
}
bool minimizeFourthDimension(RDGeom::PointPtrVect *positions,
                             const detail::EmbedArgs &eargs,
                             const EmbedParameters &embedParams) {
  // now redo the minimization if we have a chiral center
  // or have started from random coords. This
  // time removing the chiral constraints and
  // increasing the weight on the fourth dimension

  std::unique_ptr<ForceFields::ForceField> field2(DistGeom::constructForceField(
      *eargs.mmat, *positions, *eargs.chiralCenters, 0.2, 1.0, nullptr,
      embedParams.basinThresh));
  if (embedParams.useRandomCoords && embedParams.coordMap != nullptr) {
    for (const auto &v : *embedParams.coordMap) {
      field2->fixedPoints().push_back(v.first);
    }
  }

  field2->initialize();
  // std::cerr<<"FIELD2 E: "<<field2->calcEnergy()<<std::endl;
  if (field2->calcEnergy() > ERROR_TOL) {
    int needMore = 1;
    int nPasses2 = 0;
    while (needMore) {
      needMore = field2->minimize(200, embedParams.optimizerForceTol);
      ++nPasses2;
    }
    // std::cerr<<"   "<<field2->calcEnergy()<<" after npasses2:
    // "<<nPasses2<<std::endl;
  }
  return true;
}
// the minimization using experimental torsion angle preferences
bool minimizeWithExpTorsions(RDGeom::PointPtrVect &positions,
                             const detail::EmbedArgs &eargs,
                             const EmbedParameters &embedParams) {
  PRECONDITION(eargs.etkdgDetails, "bogus etkdgDetails pointer");
  bool planar = true;

  // convert to 3D positions and create coordMap
  RDGeom::Point3DPtrVect positions3D;
  for (auto &position : positions) {
    positions3D.push_back(
        new RDGeom::Point3D((*position)[0], (*position)[1], (*position)[2]));
  }

  // create the force field
  std::unique_ptr<ForceFields::ForceField> field;
  if (embedParams.useBasicKnowledge) {  // ETKDG or KDG
    if (embedParams.CPCI != nullptr) {
      field.reset(DistGeom::construct3DForceField(
          *eargs.mmat, positions3D, *eargs.etkdgDetails, *embedParams.CPCI));
    } else {
      field.reset(DistGeom::construct3DForceField(*eargs.mmat, positions3D,
                                                  *eargs.etkdgDetails));
    }
  } else {  // plain ETDG
    field.reset(DistGeom::constructPlain3DForceField(*eargs.mmat, positions3D,
                                                     *eargs.etkdgDetails));
  }
  if (embedParams.useRandomCoords && embedParams.coordMap != nullptr) {
    for (const auto &v : *embedParams.coordMap) {
      field->fixedPoints().push_back(v.first);
    }
  }

  // minimize!
  field->initialize();
  if (field->calcEnergy() > ERROR_TOL) {
    // while (needMore) {
    field->minimize(300, embedParams.optimizerForceTol);
    //      ++nPasses;
    //}
  }
  // std::cout << field->calcEnergy() << std::endl;

  // check for planarity if ETKDG or KDG
  if (embedParams.useBasicKnowledge) {
    // create a force field with only the impropers
    std::unique_ptr<ForceFields::ForceField> field2(
        DistGeom::construct3DImproperForceField(
            *eargs.mmat, positions3D, eargs.etkdgDetails->improperAtoms,
            eargs.etkdgDetails->atomNums));
    if (embedParams.useRandomCoords && embedParams.coordMap != nullptr) {
      for (const auto &v : *embedParams.coordMap) {
        field2->fixedPoints().push_back(v.first);
      }
    }

    field2->initialize();
    // check if the energy is low enough
    double planarityTolerance = 0.7;
    if (field2->calcEnergy() >
        eargs.etkdgDetails->improperAtoms.size() * planarityTolerance) {
#ifdef DEBUG_EMBEDDING
      std::cerr << "   planar fail: " << field2->calcEnergy() << " "
                << eargs.etkdgDetails->improperAtoms.size() * planarityTolerance
                << std::endl;
#endif
      planar = false;
    }
  }

  // overwrite positions and delete the 3D ones
  for (unsigned int i = 0; i < positions3D.size(); ++i) {
    (*positions[i])[0] = (*positions3D[i])[0];
    (*positions[i])[1] = (*positions3D[i])[1];
    (*positions[i])[2] = (*positions3D[i])[2];
    delete positions3D[i];
  }

  return planar;
}

bool doubleBondStereoChecks(const RDGeom::PointPtrVect &positions,
                            const detail::EmbedArgs &eargs,
                            const EmbedParameters &, double linearTol = 1e-3) {
  for (const auto &itm : *eargs.stereoDoubleBonds) {
    // itm is a pair with [controlling_atoms], sign
    // where the sign tells us about cis/trans
    const auto &a0 = *positions[itm.first[0]];
    const auto &a1 = *positions[itm.first[1]];
    const auto &a2 = *positions[itm.first[2]];
    RDGeom::Point3D p0(a0[0], a0[1], a0[2]);
    RDGeom::Point3D p1(a1[0], a1[1], a1[2]);
    RDGeom::Point3D p2(a2[0], a2[1], a2[2]);

    // check for linear arrangements

    auto v1 = p1 - p0;
    v1.normalize();
    auto v2 = p1 - p2;
    v2.normalize();
    // this is:
    //
    //               a3
    //              /
    //   ao - a1 = a2
    if (v1.dotProduct(v2) + 1.0 < linearTol) {
      return false;
    }

    const auto &a3 = *positions[itm.first[3]];
    RDGeom::Point3D p3(a3[0], a3[1], a3[2]);
    v1 = p2 - p3;
    v1.normalize();
    v2 = p2 - p1;
    v2.normalize();
    // this is:
    //
    //    a1 = a2 - a3
    //   /
    //  a0
    if (v1.dotProduct(v2) + 1.0 < linearTol) {
      return false;
    }

    // check the dihedral and be super permissive. Here's the logic of the
    // check: The second element of the dihedralBond item contains 1 for trans
    // bonds
    //   and -1 for cis bonds.
    // The dihedral is between 0 and 180. subtracting 90 from that gives:
    //     positive values for dihedrals > 90 (closer to trans than cis)
    //     negative values for dihedrals < 90 (closer to cis than trans)
    // So multiplying the result of the subtracion from the second element of
    //   the dihedralBond element will give a positive value if the dihedral is
    //   closer to correct than it is to incorrect and a negative value
    //   otherwise.
    auto dihedral = RDGeom::computeDihedralAngle(p0, p1, p2, p3);
    if ((dihedral - M_PI_2) * itm.second < 0) {
      // closer to incorrect than correct... it's a bad geometry
      return false;
    }
  }
  return true;
}

bool finalChiralChecks(RDGeom::PointPtrVect *positions,
                       const detail::EmbedArgs &eargs,
                       EmbedParameters &embedParams) {
  // "distance matrix" chirality test
  std::set<int> atoms;
  for (const auto &chiralSet : *eargs.chiralCenters) {
    if (chiralSet->d_idx0 != chiralSet->d_idx4) {
      atoms.insert(chiralSet->d_idx0);
      atoms.insert(chiralSet->d_idx1);
      atoms.insert(chiralSet->d_idx2);
      atoms.insert(chiralSet->d_idx3);
      atoms.insert(chiralSet->d_idx4);
    }
  }
  std::vector<int> atomsToCheck(atoms.begin(), atoms.end());
  if (atomsToCheck.size() > 0) {
    if (!_boundsFulfilled(atomsToCheck, *eargs.mmat, *positions)) {
#ifdef DEBUG_EMBEDDING
      std::cerr << " fail3a! (" << atomsToCheck[0] << ") iter: "  //<< iter
                << std::endl;
#endif
      if (embedParams.trackFailures) {
#ifdef RDK_BUILD_THREADSAFE_SSS
        std::lock_guard<std::mutex> lock(GetFailMutex());
#endif
        embedParams.failures[EmbedFailureCauses::FINAL_CHIRAL_BOUNDS]++;
      }

      return false;
    }
  }

  // "center in volume" chirality test
  for (const auto &chiralSet : *eargs.chiralCenters) {
    // it could happen that the centroid is outside the volume defined
    // by the other four points. That is also a fail.
    if (!_centerInVolume(chiralSet, *positions)) {
#ifdef DEBUG_EMBEDDING
      std::cerr << " fail3b! (" << chiralSet->d_idx0 << ") iter: "  //<< iter
                << std::endl;
#endif
      if (embedParams.trackFailures) {
#ifdef RDK_BUILD_THREADSAFE_SSS
        std::lock_guard<std::mutex> lock(GetFailMutex());
#endif
        embedParams.failures[EmbedFailureCauses::FINAL_CENTER_IN_VOLUME]++;
      }
      return false;
    }
  }

  return true;
}

bool embedPoints(RDGeom::PointPtrVect *positions, detail::EmbedArgs eargs,
                 EmbedParameters &embedParams, int seed) {
  PRECONDITION(positions, "bogus positions");
  if (embedParams.maxIterations == 0) {
    embedParams.maxIterations = 10 * positions->size();
  }
  RDNumeric::DoubleSymmMatrix distMat(positions->size(), 0.0);

  // The basin threshold just gets us into trouble when we're using
  // random coordinates since it ends up ignoring 1-4 (and higher)
  // interactions. This causes us to get folded-up (and self-penetrating)
  // conformations for large flexible molecules
  if (embedParams.useRandomCoords) {
    embedParams.basinThresh = 1e8;
  }

  RDKit::double_source_type *rng = nullptr;
  RDKit::rng_type *generator = nullptr;
  RDKit::uniform_double *distrib = nullptr;
  CHECK_INVARIANT(seed >= -1,
                  "random seed must either be positive, zero, or negative one");
  if (seed > -1) {
    generator = new RDKit::rng_type(42u);
    generator->seed(seed);
    distrib = new RDKit::uniform_double(0.0, 1.0);
    rng = new RDKit::double_source_type(*generator, *distrib);
  } else {
    rng = &RDKit::getDoubleRandomSource();
  }

  bool gotCoords = false;
  unsigned int iter = 0;
  while (!gotCoords && iter < embedParams.maxIterations) {
    ++iter;
    if (embedParams.callback != nullptr) {
      embedParams.callback(iter);
    }
    gotCoords = EmbeddingOps::generateInitialCoords(positions, eargs,
                                                    embedParams, distMat, rng);
    if (!gotCoords) {
      if (embedParams.trackFailures) {
#ifdef RDK_BUILD_THREADSAFE_SSS
        std::lock_guard<std::mutex> lock(GetFailMutex());
#endif
        embedParams.failures[EmbedFailureCauses::INITIAL_COORDS]++;
      }
    } else {
      gotCoords =
          EmbeddingOps::firstMinimization(positions, eargs, embedParams);
      if (!gotCoords) {
        if (embedParams.trackFailures) {
#ifdef RDK_BUILD_THREADSAFE_SSS
          std::lock_guard<std::mutex> lock(GetFailMutex());
#endif
          embedParams.failures[EmbedFailureCauses::FIRST_MINIMIZATION]++;
        }
      } else {
        gotCoords = EmbeddingOps::checkTetrahedralCenters(positions, eargs,
                                                          embedParams);
        if (!gotCoords) {
          if (embedParams.trackFailures) {
#ifdef RDK_BUILD_THREADSAFE_SSS
            std::lock_guard<std::mutex> lock(GetFailMutex());
#endif
            embedParams
                .failures[EmbedFailureCauses::CHECK_TETRAHEDRAL_CENTERS]++;
          }
        }
      }

      // Check if any of our chiral centers are badly out of whack.
      if (gotCoords && embedParams.enforceChirality &&
          eargs.chiralCenters->size() > 0) {
        gotCoords =
            EmbeddingOps::checkChiralCenters(positions, eargs, embedParams);
        if (!gotCoords) {
          if (embedParams.trackFailures) {
#ifdef RDK_BUILD_THREADSAFE_SSS
            std::lock_guard<std::mutex> lock(GetFailMutex());
#endif
            embedParams.failures[EmbedFailureCauses::CHECK_CHIRAL_CENTERS]++;
          }
        }
      }
      // redo the minimization if we have a chiral center
      // or have started from random coords.
      if (gotCoords &&
          (eargs.chiralCenters->size() > 0 || embedParams.useRandomCoords)) {
        gotCoords = EmbeddingOps::minimizeFourthDimension(positions, eargs,
                                                          embedParams);
        if (!gotCoords) {
          if (embedParams.trackFailures) {
#ifdef RDK_BUILD_THREADSAFE_SSS
            std::lock_guard<std::mutex> lock(GetFailMutex());
#endif
            embedParams
                .failures[EmbedFailureCauses::MINIMIZE_FOURTH_DIMENSION]++;
          }
        }
      }

      // (ET)(K)DG
      if (gotCoords && (embedParams.useExpTorsionAnglePrefs ||
                        embedParams.useBasicKnowledge)) {
        gotCoords = EmbeddingOps::minimizeWithExpTorsions(*positions, eargs,
                                                          embedParams);
        if (!gotCoords) {
          if (embedParams.trackFailures) {
#ifdef RDK_BUILD_THREADSAFE_SSS
            std::lock_guard<std::mutex> lock(GetFailMutex());
#endif
            embedParams.failures[EmbedFailureCauses::ETK_MINIMIZATION]++;
          }
        }
      }
<<<<<<< HEAD
      // test if stereo is correct
      if (embedParams.enforceChirality && gotCoords) {
        if (!eargs.chiralCenters->empty()) {
          gotCoords =
              EmbeddingOps::finalChiralChecks(positions, eargs, embedParams);
        }
        if (gotCoords && !eargs.stereoDoubleBonds->empty()) {
          gotCoords = EmbeddingOps::doubleBondStereoChecks(*positions, eargs,
                                                           embedParams);
        }
=======
      // test if chirality is correct. Any additional test failures
      // will be tracked there if necessary.
      if (embedParams.enforceChirality && gotCoords &&
          (eargs.chiralCenters->size() > 0)) {
        gotCoords =
            EmbeddingOps::finalChiralChecks(positions, eargs, embedParams);
>>>>>>> 1dc268bf
      }
    }

  }  // while
  if (seed > -1) {
    delete rng;
    delete generator;
    delete distrib;
  }
  return gotCoords;
}

void findStereoDoubleBonds(
    const ROMol &mol,
    std::vector<std::pair<std::vector<unsigned int>, int>> &stereoDoubleBonds,
    const std::map<int, RDGeom::Point3D> *coordMap) {
  for (const auto bnd : mol.bonds()) {
    if (bnd->getBondType() == Bond::BondType::DOUBLE &&
        bnd->getStereo() > Bond::BondStereo::STEREOANY) {
      // only do this if the controlling atoms aren't in the coord map
      if (coordMap &&
          coordMap->find(bnd->getStereoAtoms()[0]) != coordMap->end() &&
          coordMap->find(bnd->getStereoAtoms()[1]) != coordMap->end()) {
        continue;
      }
      int sign = 1;
      if (bnd->getStereo() == Bond::BondStereo::STEREOCIS ||
          bnd->getStereo() == Bond::BondStereo::STEREOZ) {
        sign = -1;
      }
      std::pair<std::vector<unsigned int>, int> elem{
          {static_cast<unsigned>(bnd->getStereoAtoms()[0]),
           bnd->getBeginAtomIdx(), bnd->getEndAtomIdx(),
           static_cast<unsigned>(bnd->getStereoAtoms()[1])},
          sign};
      stereoDoubleBonds.push_back(elem);
    }
  }
}
void findChiralSets(const ROMol &mol, DistGeom::VECT_CHIRALSET &chiralCenters,
                    DistGeom::VECT_CHIRALSET &tetrahedralCenters,
                    const std::map<int, RDGeom::Point3D> *coordMap) {
  for (const auto &atom : mol.atoms()) {
    if (atom->getAtomicNum() != 1) {  // skip hydrogens
      Atom::ChiralType chiralType = atom->getChiralTag();
      if ((chiralType == Atom::CHI_TETRAHEDRAL_CW ||
           chiralType == Atom::CHI_TETRAHEDRAL_CCW) ||
          ((atom->getAtomicNum() == 6 || atom->getAtomicNum() == 7) &&
           atom->getDegree() == 4)) {
        // make a chiral set from the neighbors
        INT_VECT nbrs;
        nbrs.reserve(4);
        // find the neighbors of this atom and enter them into the
        // nbr list
        ROMol::OEDGE_ITER beg, end;
        boost::tie(beg, end) = mol.getAtomBonds(atom);
        while (beg != end) {
          nbrs.push_back(mol[*beg]->getOtherAtom(atom)->getIdx());
          ++beg;
        }
        // if we have less than 4 heavy atoms as neighbors,
        // we need to include the chiral center into the mix
        // we should at least have 3 though
        CHECK_INVARIANT(nbrs.size() >= 3, "Cannot be a chiral center");

        if (nbrs.size() < 4) {
          nbrs.insert(nbrs.end(), atom->getIdx());
        }

        // now create a chiral set and set the upper and lower bound on the
        // volume
        if (chiralType == Atom::CHI_TETRAHEDRAL_CCW) {
          // positive chiral volume
          auto *cset = new DistGeom::ChiralSet(atom->getIdx(), nbrs[0], nbrs[1],
                                               nbrs[2], nbrs[3], 5.0, 100.0);
          DistGeom::ChiralSetPtr cptr(cset);
          chiralCenters.push_back(cptr);
        } else if (chiralType == Atom::CHI_TETRAHEDRAL_CW) {
          auto *cset = new DistGeom::ChiralSet(atom->getIdx(), nbrs[0], nbrs[1],
                                               nbrs[2], nbrs[3], -100.0, -5.0);
          DistGeom::ChiralSetPtr cptr(cset);
          chiralCenters.push_back(cptr);
        } else {
          if ((coordMap && coordMap->find(atom->getIdx()) != coordMap->end()) ||
              (mol.getRingInfo()->isInitialized() &&
               (mol.getRingInfo()->numAtomRings(atom->getIdx()) < 2 ||
                mol.getRingInfo()->isAtomInRingOfSize(atom->getIdx(), 3)))) {
            // we only want to these tests for ring atoms that are not part of
            // the coordMap
            // there's no sense doing 3-rings because those are a nightmare
          } else {
            auto *cset = new DistGeom::ChiralSet(
                atom->getIdx(), nbrs[0], nbrs[1], nbrs[2], nbrs[3], 0.0, 0.0);
            DistGeom::ChiralSetPtr cptr(cset);
            tetrahedralCenters.push_back(cptr);
          }
        }
      }  // if block -chirality check
    }    // if block - heavy atom check
  }      // for loop over atoms
}  // end of _findChiralSets

void adjustBoundsMatFromCoordMap(
    DistGeom::BoundsMatPtr mmat, unsigned int,
    const std::map<int, RDGeom::Point3D> *coordMap) {
  for (auto iIt = coordMap->begin(); iIt != coordMap->end(); ++iIt) {
    unsigned int iIdx = iIt->first;
    const RDGeom::Point3D &iPoint = iIt->second;
    auto jIt = iIt;
    while (++jIt != coordMap->end()) {
      unsigned int jIdx = jIt->first;
      const RDGeom::Point3D &jPoint = jIt->second;
      double dist = (iPoint - jPoint).length();
      mmat->setUpperBound(iIdx, jIdx, dist);
      mmat->setLowerBound(iIdx, jIdx, dist);
    }
  }
}

void initETKDG(ROMol *mol, const EmbedParameters &params,
               ForceFields::CrystalFF::CrystalFFDetails &etkdgDetails) {
  PRECONDITION(mol, "bad molecule");
  unsigned int nAtoms = mol->getNumAtoms();
  if (params.useExpTorsionAnglePrefs || params.useBasicKnowledge) {
    ForceFields::CrystalFF::getExperimentalTorsions(
        *mol, etkdgDetails, params.useExpTorsionAnglePrefs,
        params.useSmallRingTorsions, params.useMacrocycleTorsions,
        params.useBasicKnowledge, params.ETversion, params.verbose);
    etkdgDetails.atomNums.resize(nAtoms);
    for (unsigned int i = 0; i < nAtoms; ++i) {
      etkdgDetails.atomNums[i] = mol->getAtomWithIdx(i)->getAtomicNum();
    }
  }
  etkdgDetails.boundsMatForceScaling = params.boundsMatForceScaling;
}

bool setupInitialBoundsMatrix(
    ROMol *mol, DistGeom::BoundsMatPtr mmat,
    const std::map<int, RDGeom::Point3D> *coordMap,
    const EmbedParameters &params,
    ForceFields::CrystalFF::CrystalFFDetails &etkdgDetails) {
  PRECONDITION(mol, "bad molecule");
  unsigned int nAtoms = mol->getNumAtoms();
  if (params.useExpTorsionAnglePrefs || params.useBasicKnowledge) {
    setTopolBounds(*mol, mmat, etkdgDetails.bonds, etkdgDetails.angles, true,
                   false, params.useMacrocycle14config,
                   params.forceTransAmides);
  } else {
    setTopolBounds(*mol, mmat, true, false, params.useMacrocycle14config,
                   params.forceTransAmides);
  }
  double tol = 0.0;
  if (coordMap) {
    adjustBoundsMatFromCoordMap(mmat, nAtoms, coordMap);
    tol = 0.05;
  }
  if (!DistGeom::triangleSmoothBounds(mmat, tol)) {
    // ok this bound matrix failed to triangle smooth - re-compute the
    // bounds matrix without 15 bounds and with VDW scaling
    initBoundsMat(mmat);
    setTopolBounds(*mol, mmat, false, true, params.useMacrocycle14config,
                   params.forceTransAmides);

    if (coordMap) {
      adjustBoundsMatFromCoordMap(mmat, nAtoms, coordMap);
    }

    // try triangle smoothing again
    if (!DistGeom::triangleSmoothBounds(mmat, tol)) {
      // ok, we're not going to be able to smooth this,
      if (params.ignoreSmoothingFailures) {
        // proceed anyway with the more relaxed bounds matrix
        initBoundsMat(mmat);
        setTopolBounds(*mol, mmat, false, true, params.useMacrocycle14config,
                       params.forceTransAmides);

        if (coordMap) {
          adjustBoundsMatFromCoordMap(mmat, nAtoms, coordMap);
        }
      } else {
        BOOST_LOG(rdWarningLog)
            << "Could not triangle bounds smooth molecule." << std::endl;
        return false;
      }
    }
  }
  return true;
}
}  // namespace EmbeddingOps

void _fillAtomPositions(RDGeom::Point3DConstPtrVect &pts, const Conformer &conf,
                        const ROMol &, const std::vector<unsigned int> &match) {
  PRECONDITION(pts.size() == match.size(), "bad pts size");
  for (unsigned int i = 0; i < match.size(); i++) {
    pts[i] = &conf.getAtomPos(match[i]);
  }
}

bool _isConfFarFromRest(
    const ROMol &mol, const Conformer &conf, double threshold,
    const std::vector<std::vector<unsigned int>> &selfMatches) {
  // NOTE: it is tempting to use some triangle inequality to prune
  // conformations here but some basic testing has shown very
  // little advantage and given that the time for pruning fades in
  // comparison to embedding - we will use a simple for loop below
  // over all conformation until we find a match
  RDGeom::Point3DConstPtrVect refPoints(selfMatches[0].size());
  RDGeom::Point3DConstPtrVect prbPoints(selfMatches[0].size());
  _fillAtomPositions(refPoints, conf, mol, selfMatches[0]);

  double ssrThres = conf.getNumAtoms() * threshold * threshold;
  for (const auto &match : selfMatches) {
    for (auto confi = mol.beginConformers(); confi != mol.endConformers();
         ++confi) {
      _fillAtomPositions(prbPoints, *(*confi), mol, match);
      RDGeom::Transform3D trans;
      auto ssr =
          RDNumeric::Alignments::AlignPoints(refPoints, prbPoints, trans);
      if (ssr < ssrThres) {
        return false;
      }
    }
  }
  return true;
}

namespace detail {

template <class T>
bool multiplication_overflows_(T a, T b) {
  // a * b > c if and only if a > c / b
  if (a == 0 || b == 0) {
    return false;
  }
  return a > std::numeric_limits<T>::max() / b;
}

void embedHelper_(int threadId, int numThreads, EmbedArgs *eargs,
                  EmbedParameters *params) {
  PRECONDITION(eargs, "bogus eargs");
  PRECONDITION(params, "bogus params");
  unsigned int nAtoms = eargs->mmat->numRows();
  RDGeom::PointPtrVect positions(nAtoms);
  // we might thrown an exception in a callback
  // in order to avoid leaking the points we're working with
  // allocate them with unique_ptrs and then work with the naked
  // pointers from those
  std::vector<std::unique_ptr<RDGeom::Point>> positionsStore;
  positionsStore.reserve(nAtoms);
  for (unsigned int i = 0; i < nAtoms; ++i) {
    if (eargs->fourD) {
      positionsStore.emplace_back(new RDGeom::PointND(4));
    } else {
      positionsStore.emplace_back(new RDGeom::Point3D());
    }
    positions[i] = positionsStore[i].get();
  }
  for (size_t ci = 0; ci < eargs->confs->size(); ci++) {
    if (rdcast<int>(ci % numThreads) != threadId) {
      continue;
    }
    if (!(*eargs->confsOk)[ci]) {
      // we call this function for each fragment in a molecule,
      // if one of the fragments has already failed, there's no
      // sense in embedding this one
      continue;
    }

    CHECK_INVARIANT(
        params->randomSeed >= -1,
        "random seed must either be positive, zero, or negative one");
    int new_seed = params->randomSeed;
    if (new_seed > -1) {
      if (!multiplication_overflows_(rdcast<int>(ci + 1), params->randomSeed)) {
        // old method of computing a new seed
        new_seed = (ci + 1) * params->randomSeed;
      } else {
        // If the above simple multiplication will overflow, use a
        // cheap and easy way to hash the conformer index and seed
        // together: for N'ary numerical system, where N is the
        // maximum possible value of the pair of numbers. The
        // following will generate unique integers:
        // hash(a, b) = a + b * N
        auto big_seed = rdcast<size_t>(params->randomSeed);
        size_t max_val = std::max(ci + 1, big_seed);
        size_t big_num = big_seed + max_val * (ci + 1);
        // only grab the first 31 bits xor'd with the next 31 bits to
        // make sure its positive, careful, the 'ULL' is important
        // here, 0x7fffffff is the 'int' type because of C default
        // number semantics and that we definitely don't want!
        const size_t positive_int_mask = 0x7fffffffULL;
        size_t folded_num = (big_num & positive_int_mask) ^ (big_num >> 31ULL);
        new_seed = rdcast<int>(folded_num & positive_int_mask);
      }
    }
    CHECK_INVARIANT(new_seed >= -1,
                    "Something went wrong calculating a new seed");

    bool gotCoords =
        EmbeddingOps::embedPoints(&positions, *eargs, *params, new_seed);

    // copy the coordinates into the correct conformer
    if (gotCoords) {
      auto &conf = (*eargs->confs)[ci];
      unsigned int fragAtomIdx = 0;
      for (unsigned int i = 0; i < conf->getNumAtoms(); ++i) {
        if (!eargs->fragMapping ||
            (*eargs->fragMapping)[i] == static_cast<int>(eargs->fragIdx)) {
          conf->setAtomPos(i, RDGeom::Point3D((*positions[fragAtomIdx])[0],
                                              (*positions[fragAtomIdx])[1],
                                              (*positions[fragAtomIdx])[2]));
          ++fragAtomIdx;
        }
      }
    } else {
      (*eargs->confsOk)[ci] = 0;
    }
  }
}

std::vector<std::vector<unsigned int>> getMolSelfMatches(
    const ROMol &mol, const EmbedParameters &params) {
  std::vector<std::vector<unsigned int>> res;
  if (params.pruneRmsThresh && params.useSymmetryForPruning) {
    RWMol tmol(mol);
    MolOps::RemoveHsParameters ps;
    bool sanitize = false;
    MolOps::removeHs(tmol, ps, sanitize);
    SubstructMatchParameters sssps;
    sssps.maxMatches = 1;
    // provides the atom indices in the molecule corresponding
    // to the indices in the H-stripped version
    auto strippedMatch = SubstructMatch(mol, tmol, sssps);
    CHECK_INVARIANT(strippedMatch.size() == 1, "expected match not found");

    sssps.maxMatches = 1000;
    sssps.uniquify = false;
    auto heavyAtomMatches = SubstructMatch(tmol, tmol, sssps);
    for (const auto &match : heavyAtomMatches) {
      res.emplace_back(0);
      res.back().reserve(match.size());
      for (auto midx : match) {
        res.back().push_back(strippedMatch[0][midx.second].second);
      }
    }
  } else if (params.onlyHeavyAtomsForRMS) {
    res.emplace_back(0);
    for (const auto &at : mol.atoms()) {
      if (at->getAtomicNum() != 1) {
        res.back().push_back(at->getIdx());
      }
    }
  } else {
    res.emplace_back(0);
    res.back().reserve(mol.getNumAtoms());
    for (unsigned int i = 0; i < mol.getNumAtoms(); ++i) {
      res.back().push_back(i);
    }
  }
  return res;
}

}  // end of namespace detail

void EmbedMultipleConfs(ROMol &mol, INT_VECT &res, unsigned int numConfs,
                        EmbedParameters &params) {
  if (params.trackFailures) {
#ifdef RDK_BUILD_THREADSAFE_SSS
    std::lock_guard<std::mutex> lock(GetFailMutex());
#endif
    params.failures.resize(MAX_TRACKED_FAILURES);
    std::fill(params.failures.begin(), params.failures.end(), 0);
  }
  if (!mol.getNumAtoms()) {
    throw ValueErrorException("molecule has no atoms");
  }
  if (params.ETversion < 1 || params.ETversion > 2) {
    throw ValueErrorException(
        "Only version 1 and 2 of the experimental "
        "torsion-angle preferences (ETversion) supported");
  }

  if (MolOps::needsHs(mol)) {
    BOOST_LOG(rdWarningLog)
        << "Molecule does not have explicit Hs. Consider calling AddHs()"
        << std::endl;
  }

  // initialize the conformers we're going to be creating:
  if (params.clearConfs) {
    res.clear();
    mol.clearConformers();
  }
  std::vector<std::unique_ptr<Conformer>> confs;
  confs.reserve(numConfs);
  for (unsigned int i = 0; i < numConfs; ++i) {
    confs.emplace_back(new Conformer(mol.getNumAtoms()));
  }

  boost::dynamic_bitset<> confsOk(numConfs);
  confsOk.set();

  INT_VECT fragMapping;
  std::vector<ROMOL_SPTR> molFrags;
  if (params.embedFragmentsSeparately) {
    molFrags = MolOps::getMolFrags(mol, true, &fragMapping);
  } else {
    molFrags.push_back(ROMOL_SPTR(new ROMol(mol)));
    fragMapping.resize(mol.getNumAtoms());
    std::fill(fragMapping.begin(), fragMapping.end(), 0);
  }
  const std::map<int, RDGeom::Point3D> *coordMap = params.coordMap;
  if (molFrags.size() > 1 && coordMap) {
    BOOST_LOG(rdWarningLog)
        << "Constrained conformer generation (via the coordMap argument) "
           "does not work with molecules that have multiple fragments."
        << std::endl;
    coordMap = nullptr;
  }

  if (molFrags.size() > 1 && params.boundsMat != nullptr) {
    BOOST_LOG(rdWarningLog)
        << "Conformer generation using a user-provided boundsMat "
           "does not work with molecules that have multiple fragments. The "
           "boundsMat will be ignored."
        << std::endl;
    coordMap = nullptr;  // FIXME not directly related to ETKDG, but here I
                         // think it should be params.boundsMat = nullptr
  }

  // we will generate conformations for each fragment in the molecule
  // separately, so loop over them:
  for (unsigned int fragIdx = 0; fragIdx < molFrags.size(); ++fragIdx) {
    ROMOL_SPTR piece = molFrags[fragIdx];
    unsigned int nAtoms = piece->getNumAtoms();

    ForceFields::CrystalFF::CrystalFFDetails etkdgDetails;
    EmbeddingOps::initETKDG(piece.get(), params, etkdgDetails);

    DistGeom::BoundsMatPtr mmat;
    if (params.boundsMat == nullptr || molFrags.size() > 1) {
      // The user didn't provide one, so create and initialize the distance
      // bounds matrix
      mmat.reset(new DistGeom::BoundsMatrix(nAtoms));
      initBoundsMat(mmat);
      if (!EmbeddingOps::setupInitialBoundsMatrix(piece.get(), mmat, coordMap,
                                                  params, etkdgDetails)) {
        // return if we couldn't setup the bounds matrix
        // possible causes include a triangle smoothing failure
        return;
      }
    } else {
      // just use what they gave us
      // first make sure it's the right size though:
      if (params.boundsMat->numRows() != nAtoms) {
        throw ValueErrorException(
            "size of boundsMat provided does not match the number of atoms in "
            "the molecule.");
      }
      collectBondsAndAngles((*piece.get()), etkdgDetails.bonds,
                            etkdgDetails.angles);
      mmat.reset(new DistGeom::BoundsMatrix(*params.boundsMat));
    }

    // find all the chiral centers in the molecule
    MolOps::assignStereochemistry(*piece);
    DistGeom::VECT_CHIRALSET chiralCenters;
    DistGeom::VECT_CHIRALSET tetrahedralCarbons;
    EmbeddingOps::findChiralSets(*piece, chiralCenters, tetrahedralCarbons,
                                 coordMap);

    // find double bonds with specified stereo
    std::vector<std::pair<std::vector<unsigned int>, int>> stereoDoubleBonds;
    EmbeddingOps::findStereoDoubleBonds(*piece, stereoDoubleBonds, coordMap);

    // if we have any chiral centers or are using random coordinates, we
    // will first embed the molecule in four dimensions, otherwise we will
    // use 3D
    bool fourD = false;
    if (params.useRandomCoords || chiralCenters.size() > 0) {
      fourD = true;
    }
    int numThreads = getNumThreadsToUse(params.numThreads);

    // do the embedding, using multiple threads if requested
    detail::EmbedArgs eargs = {&confsOk,
                               fourD,
                               &fragMapping,
                               &confs,
                               fragIdx,
                               mmat,
                               &chiralCenters,
                               &tetrahedralCarbons,
                               &stereoDoubleBonds,
                               &etkdgDetails};
    if (numThreads == 1) {
      detail::embedHelper_(0, 1, &eargs, &params);
    }
#ifdef RDK_BUILD_THREADSAFE_SSS
    else {
      std::vector<std::future<void>> tg;
      for (int tid = 0; tid < numThreads; ++tid) {
        tg.emplace_back(std::async(std::launch::async, detail::embedHelper_,
                                   tid, numThreads, &eargs, &params));
      }
      for (auto &fut : tg) {
        fut.get();
      }
    }
#endif
  }
  auto selfMatches = detail::getMolSelfMatches(mol, params);
  for (unsigned int ci = 0; ci < confs.size(); ++ci) {
    auto &conf = confs[ci];
    if (confsOk[ci]) {
      // check if we are pruning away conformations and
      // a close-by conformation has already been chosen :
      if (params.pruneRmsThresh <= 0.0 ||
          _isConfFarFromRest(mol, *conf, params.pruneRmsThresh, selfMatches)) {
        int confId = (int)mol.addConformer(conf.release(), true);
        res.push_back(confId);
      }
    }
  }
}

}  // end of namespace DGeomHelpers
}  // end of namespace RDKit<|MERGE_RESOLUTION|>--- conflicted
+++ resolved
@@ -47,13 +47,9 @@
 #endif
 
 namespace {
-<<<<<<< HEAD
 constexpr double M_PI_2 = 1.57079632679489661923;
 constexpr double ERROR_TOL = 0.00001;
-=======
-const size_t MAX_TRACKED_FAILURES = 10;
-const double ERROR_TOL = 0.00001;
->>>>>>> 1dc268bf
+constexpr size_t MAX_TRACKED_FAILURES = 10;
 // these tolerances, all to detect and filter out bogus conformations, are a
 // delicate balance between sensitive enough to detect obviously bad
 // conformations but not so sensitive that a bunch of ok conformations get
@@ -902,9 +898,10 @@
           }
         }
       }
-<<<<<<< HEAD
       // test if stereo is correct
       if (embedParams.enforceChirality && gotCoords) {
+        // test if chirality is correct. Any additional test failures
+        // will be tracked there if necessary.
         if (!eargs.chiralCenters->empty()) {
           gotCoords =
               EmbeddingOps::finalChiralChecks(positions, eargs, embedParams);
@@ -913,14 +910,6 @@
           gotCoords = EmbeddingOps::doubleBondStereoChecks(*positions, eargs,
                                                            embedParams);
         }
-=======
-      // test if chirality is correct. Any additional test failures
-      // will be tracked there if necessary.
-      if (embedParams.enforceChirality && gotCoords &&
-          (eargs.chiralCenters->size() > 0)) {
-        gotCoords =
-            EmbeddingOps::finalChiralChecks(positions, eargs, embedParams);
->>>>>>> 1dc268bf
       }
     }
 
