//
//  Copyright (C) 2004-2019 Greg Landrum and Rational Discovery LLC
//
//   @@ All Rights Reserved @@
//  This file is part of the RDKit.
//  The contents are covered by the terms of the BSD license
//  which is included in the file license.txt, found at the root
//  of the RDKit source tree.
//
//#define DEBUG_EMBEDDING 1
#include "Embedder.h"
#include <DistGeom/BoundsMatrix.h>
#include <DistGeom/DistGeomUtils.h>
#include <DistGeom/TriangleSmooth.h>
#include <DistGeom/ChiralViolationContrib.h>
#include "BoundsMatrixBuilder.h"
#include <ForceField/ForceField.h>
#include <GraphMol/ROMol.h>
#include <GraphMol/Atom.h>
#include <GraphMol/AtomIterators.h>
#include <GraphMol/RingInfo.h>

#include <GraphMol/Conformer.h>
#include <RDGeneral/types.h>
#include <RDGeneral/RDLog.h>
#include <RDGeneral/Exceptions.h>

#include <Geometry/Transform3D.h>
#include <Numerics/Alignment/AlignPoints.h>
#include <DistGeom/ChiralSet.h>
#include <GraphMol/MolOps.h>
#include <GraphMol/ForceFieldHelpers/CrystalFF/TorsionPreferences.h>
#include <boost/dynamic_bitset.hpp>
#include <iomanip>
#include <RDGeneral/RDThreads.h>

#ifdef RDK_THREADSAFE_SSS
#include <future>
#endif

//#define DEBUG_EMBEDDING 1

namespace {
const double ERROR_TOL = 0.00001;
// these tolerances, all to detect and filter out bogus conformations, are a
// delicate balance between sensitive enough to detect obviously bad
// conformations but not so sensitive that a bunch of ok conformations get
// filtered out, which slows down the whole conformation generation process
const double MAX_MINIMIZED_E_PER_ATOM = 0.05;
const double MAX_MINIMIZED_E_CONTRIB = 0.20;
const double MIN_TETRAHEDRAL_CHIRAL_VOL = 0.50;
const double TETRAHEDRAL_CENTERINVOLUME_TOL = 0.30;
}  // namespace

namespace RDKit {
namespace DGeomHelpers {

//! Parameters corresponding to Sereina Riniker's KDG approach
<<<<<<< HEAD
const EmbedParameters KDG(0,      // maxIterations
                          1,      // numThreads
                          -1,     // randomSeed
                          true,   // clearConfs
                          false,  // useRandomCoords
                          2.0,    // boxSizeMult
                          true,   // randNegEig
                          1,      // numZeroFail
                          nullptr,// coordMap
                          1e-3,   // optimizerForceTol
                          false,  // ignoreSmoothingFailures
                          true,   // enforceChirality
                          false,  // useExpTorsionAnglePrefs
                          false,  // useSmallRingTorsions
                          false,  // useMacrocycleTorsions
                          true,   // useBasicKnowledge
                          false,  // verbose
                          5.0,    // basinThresh
                          -1.0,   // pruneRmsThresh
                          true,   // onlyHeavyAtomsForRMS
                          1       // ETversion
);

//! Parameters corresponding to Sereina Riniker's ETDG approach
const EmbedParameters ETDG(0,      // maxIterations
                           1,      // numThreads
                           -1,     // randomSeed
                           true,   // clearConfs
                           false,  // useRandomCoords
                           2.0,    // boxSizeMult
                           true,   // randNegEig
                           1,      // numZeroFail
                           nullptr,// coordMap
                           1e-3,   // optimizerForceTol
                           false,  // ignoreSmoothingFailures
                           false,  // enforceChirality
                           true,   // useExpTorsionAnglePrefs
                           false,  // useSmallRingTorsions
                           false,  // useMacrocycleTorsions                        
                           false,  // useBasicKnowledge
                           false,  // verbose
                           5.0,    // basinThresh
                           -1.0,   // pruneRmsThresh
                           true,   // onlyHeavyAtomsForRMS
                           1       // ETversion
);
//! Parameters corresponding to Sereina Riniker's ETKDG approach
const EmbedParameters ETKDG(0,      // maxIterations
                            1,      // numThreads
                            -1,     // randomSeed
                            true,   // clearConfs
                            false,  // useRandomCoords
                            2.0,    // boxSizeMult
                            true,   // randNegEig
                            1,      // numZeroFail
                            nullptr,// coordMap
                            1e-3,   // optimizerForceTol
                            false,  // ignoreSmoothingFailures
                            true,   // enforceChirality
                            true,   // useExpTorsionAnglePrefs
                            false,  // useSmallRingTorsions
                            false,  // useMacrocycleTorsions                            
                            true,   // useBasicKnowledge
                            false,  // verbose
                            5.0,    // basinThresh
                            -1.0,   // pruneRmsThresh
                            true,   // onlyHeavyAtomsForRMS
                            1       // ETversion
);

//! Parameters corresponding to Sereina Riniker's ETKDG approach - version 2
const EmbedParameters ETKDGv2(0,      // maxIterations
                              1,      // numThreads
                              -1,     // randomSeed
                              true,   // clearConfs
                              false,  // useRandomCoords
                              2.0,    // boxSizeMult
                              true,   // randNegEig
                              1,      // numZeroFail
                              nullptr,// coordMap
                              1e-3,   // optimizerForceTol
                              false,  // ignoreSmoothingFailures
                              true,   // enforceChirality
                              true,   // useExpTorsionAnglePrefs
                              false,  // useSmallRingTorsions
                              false,  // useMacrocycleTorsions                              
                              true,   // useBasicKnowledge
                              false,  // verbose
                              5.0,    // basinThresh
                              -1.0,   // pruneRmsThresh
                              true,   // onlyHeavyAtomsForRMS
                              2       // ETversion
=======
const EmbedParameters KDG(0,        // maxIterations
                          1,        // numThreads
                          -1,       // randomSeed
                          true,     // clearConfs
                          false,    // useRandomCoords
                          2.0,      // boxSizeMult
                          true,     // randNegEig
                          1,        // numZeroFail
                          nullptr,  // coordMap
                          1e-3,     // optimizerForceTol
                          false,    // ignoreSmoothingFailures
                          true,     // enforceChirality
                          false,    // useExpTorsionAnglePrefs
                          true,     // useBasicKnowledge
                          false,    // verbose
                          5.0,      // basinThresh
                          -1.0,     // pruneRmsThresh
                          true,     // onlyHeavyAtomsForRMS
                          1         // ETversion
);

//! Parameters corresponding to Sereina Riniker's ETDG approach
const EmbedParameters ETDG(0,        // maxIterations
                           1,        // numThreads
                           -1,       // randomSeed
                           true,     // clearConfs
                           false,    // useRandomCoords
                           2.0,      // boxSizeMult
                           true,     // randNegEig
                           1,        // numZeroFail
                           nullptr,  // coordMap
                           1e-3,     // optimizerForceTol
                           false,    // ignoreSmoothingFailures
                           false,    // enforceChirality
                           true,     // useExpTorsionAnglePrefs
                           false,    // useBasicKnowledge
                           false,    // verbose
                           5.0,      // basinThresh
                           -1.0,     // pruneRmsThresh
                           true,     // onlyHeavyAtomsForRMS
                           1         // ETversion
);
//! Parameters corresponding to Sereina Riniker's ETKDG approach
const EmbedParameters ETKDG(0,        // maxIterations
                            1,        // numThreads
                            -1,       // randomSeed
                            true,     // clearConfs
                            false,    // useRandomCoords
                            2.0,      // boxSizeMult
                            true,     // randNegEig
                            1,        // numZeroFail
                            nullptr,  // coordMap
                            1e-3,     // optimizerForceTol
                            false,    // ignoreSmoothingFailures
                            true,     // enforceChirality
                            true,     // useExpTorsionAnglePrefs
                            true,     // useBasicKnowledge
                            false,    // verbose
                            5.0,      // basinThresh
                            -1.0,     // pruneRmsThresh
                            true,     // onlyHeavyAtomsForRMS
                            1         // ETversion
);

//! Parameters corresponding to Sereina Riniker's ETKDG approach - version 2
const EmbedParameters ETKDGv2(0,        // maxIterations
                              1,        // numThreads
                              -1,       // randomSeed
                              true,     // clearConfs
                              false,    // useRandomCoords
                              2.0,      // boxSizeMult
                              true,     // randNegEig
                              1,        // numZeroFail
                              nullptr,  // coordMap
                              1e-3,     // optimizerForceTol
                              false,    // ignoreSmoothingFailures
                              true,     // enforceChirality
                              true,     // useExpTorsionAnglePrefs
                              true,     // useBasicKnowledge
                              false,    // verbose
                              5.0,      // basinThresh
                              -1.0,     // pruneRmsThresh
                              true,     // onlyHeavyAtomsForRMS
                              2         // ETversion
>>>>>>> df609d45
);

namespace detail {
struct EmbedArgs {
  boost::dynamic_bitset<> *confsOk;
  bool fourD;
  INT_VECT *fragMapping;
  std::vector<Conformer *> *confs;
  unsigned int fragIdx;
  DistGeom::BoundsMatPtr mmat;
  DistGeom::VECT_CHIRALSET const *chiralCenters;
  DistGeom::VECT_CHIRALSET const *tetrahedralCarbons;
  ForceFields::CrystalFF::CrystalFFDetails *etkdgDetails;
};
}  // namespace detail

bool _volumeTest(const DistGeom::ChiralSetPtr &chiralSet,
                 const RDGeom::PointPtrVect &positions, bool verbose = false) {
  RDGeom::Point3D p0((*positions[chiralSet->d_idx0])[0],
                     (*positions[chiralSet->d_idx0])[1],
                     (*positions[chiralSet->d_idx0])[2]);
  RDGeom::Point3D p1((*positions[chiralSet->d_idx1])[0],
                     (*positions[chiralSet->d_idx1])[1],
                     (*positions[chiralSet->d_idx1])[2]);
  RDGeom::Point3D p2((*positions[chiralSet->d_idx2])[0],
                     (*positions[chiralSet->d_idx2])[1],
                     (*positions[chiralSet->d_idx2])[2]);
  RDGeom::Point3D p3((*positions[chiralSet->d_idx3])[0],
                     (*positions[chiralSet->d_idx3])[1],
                     (*positions[chiralSet->d_idx3])[2]);
  RDGeom::Point3D p4((*positions[chiralSet->d_idx4])[0],
                     (*positions[chiralSet->d_idx4])[1],
                     (*positions[chiralSet->d_idx4])[2]);

  // even if we are minimizing in higher dimension the chiral volume is
  // calculated using only the first 3 dimensions
  RDGeom::Point3D v1 = p0 - p1;
  v1.normalize();
  RDGeom::Point3D v2 = p0 - p2;
  v2.normalize();
  RDGeom::Point3D v3 = p0 - p3;
  v3.normalize();
  RDGeom::Point3D v4 = p0 - p4;
  v4.normalize();

  RDGeom::Point3D crossp = v1.crossProduct(v2);
  double vol = crossp.dotProduct(v3);
  if (verbose) {
    std::cerr << "   " << fabs(vol) << std::endl;
  }
  if (fabs(vol) < MIN_TETRAHEDRAL_CHIRAL_VOL) {
    return false;
  }
  crossp = v1.crossProduct(v2);
  vol = crossp.dotProduct(v4);
  if (verbose) {
    std::cerr << "   " << fabs(vol) << std::endl;
  }
  if (fabs(vol) < MIN_TETRAHEDRAL_CHIRAL_VOL) {
    return false;
  }
  crossp = v1.crossProduct(v3);
  vol = crossp.dotProduct(v4);
  if (verbose) {
    std::cerr << "   " << fabs(vol) << std::endl;
  }
  if (fabs(vol) < MIN_TETRAHEDRAL_CHIRAL_VOL) {
    return false;
  }
  crossp = v2.crossProduct(v3);
  vol = crossp.dotProduct(v4);
  if (verbose) {
    std::cerr << "   " << fabs(vol) << std::endl;
  }
  if (fabs(vol) < MIN_TETRAHEDRAL_CHIRAL_VOL) {
    return false;
  }

  return true;
}

bool _sameSide(const RDGeom::Point3D &v1, const RDGeom::Point3D &v2,
               const RDGeom::Point3D &v3, const RDGeom::Point3D &v4,
               const RDGeom::Point3D &p0, double tol = 0.1) {
  RDGeom::Point3D normal = (v2 - v1).crossProduct(v3 - v1);
  double d1 = normal.dotProduct(v4 - v1);
  double d2 = normal.dotProduct(p0 - v1);
  // std::cerr << "     " << d1 << " - " << d2 << std::endl;
  if (fabs(d1) < tol || fabs(d2) < tol) {
    return false;
  }
  return !((d1 < 0.) ^ (d2 < 0.));
}
bool _centerInVolume(unsigned int idx0, unsigned int idx1, unsigned int idx2,
                     unsigned int idx3, unsigned int idx4,
                     const RDGeom::PointPtrVect &positions, double tol,
                     bool verbose = false) {
  RDGeom::Point3D p0((*positions[idx0])[0], (*positions[idx0])[1],
                     (*positions[idx0])[2]);
  RDGeom::Point3D p1((*positions[idx1])[0], (*positions[idx1])[1],
                     (*positions[idx1])[2]);
  RDGeom::Point3D p2((*positions[idx2])[0], (*positions[idx2])[1],
                     (*positions[idx2])[2]);
  RDGeom::Point3D p3((*positions[idx3])[0], (*positions[idx3])[1],
                     (*positions[idx3])[2]);
  RDGeom::Point3D p4((*positions[idx4])[0], (*positions[idx4])[1],
                     (*positions[idx4])[2]);
  // RDGeom::Point3D centroid = (p1+p2+p3+p4)/4.;
  if (verbose) {
    std::cerr << _sameSide(p1, p2, p3, p4, p0, tol) << " "
              << _sameSide(p2, p3, p4, p1, p0, tol) << " "
              << _sameSide(p3, p4, p1, p2, p0, tol) << " "
              << _sameSide(p4, p1, p2, p3, p0, tol) << std::endl;
  }
  bool res = _sameSide(p1, p2, p3, p4, p0, tol) &&
             _sameSide(p2, p3, p4, p1, p0, tol) &&
             _sameSide(p3, p4, p1, p2, p0, tol) &&
             _sameSide(p4, p1, p2, p3, p0, tol);
  return res;
}

bool _centerInVolume(const DistGeom::ChiralSetPtr &chiralSet,
                     const RDGeom::PointPtrVect &positions, double tol = 0.1,
                     bool verbose = false) {
  if (chiralSet->d_idx0 ==
      chiralSet->d_idx4) {  // this happens for three-coordinate centers
    return true;
  }
  return _centerInVolume(chiralSet->d_idx0, chiralSet->d_idx1,
                         chiralSet->d_idx2, chiralSet->d_idx3,
                         chiralSet->d_idx4, positions, tol, verbose);
}
bool _boundsFulfilled(const std::vector<int> &atoms,
                      const DistGeom::BoundsMatrix &mmat,
                      const RDGeom::PointPtrVect &positions) {
  // unsigned int N = mmat.numRows();
  // std::cerr << N << " " << atoms.size() << std::endl;
  // loop over all pair of atoms
  for (unsigned int i = 0; i < atoms.size() - 1; ++i) {
    for (unsigned int j = i + 1; j < atoms.size(); ++j) {
      int a1 = atoms[i];
      int a2 = atoms[j];
      RDGeom::Point3D p0((*positions[a1])[0], (*positions[a1])[1],
                         (*positions[a1])[2]);
      RDGeom::Point3D p1((*positions[a2])[0], (*positions[a2])[1],
                         (*positions[a2])[2]);
      double d2 = (p0 - p1).length();  // distance
      double lb = mmat.getLowerBound(a1, a2);
      double ub = mmat.getUpperBound(a1, a2);  // bounds
      if (((d2 < lb) && (fabs(d2 - lb) > 0.1 * ub)) ||
          ((d2 > ub) && (fabs(d2 - ub) > 0.1 * ub))) {
#ifdef DEBUG_EMBEDDING
        std::cerr << a1 << " " << a2 << ":" << d2 << " " << lb << " " << ub
                  << " " << fabs(d2 - lb) << " " << fabs(d2 - ub) << std::endl;
#endif
        return false;
      }
    }
  }
  return true;
}

namespace EmbeddingOps {
bool generateInitialCoords(RDGeom::PointPtrVect *positions,
                           const detail::EmbedArgs &eargs,
                           const EmbedParameters &embedParams,
                           RDNumeric::DoubleSymmMatrix &distMat,
                           RDKit::double_source_type *rng) {
  bool gotCoords = false;
  if (!embedParams.useRandomCoords) {
    double largestDistance =
        DistGeom::pickRandomDistMat(*eargs.mmat, distMat, *rng);
    RDUNUSED_PARAM(largestDistance);
    gotCoords = DistGeom::computeInitialCoords(distMat, *positions, *rng,
                                               embedParams.randNegEig,
                                               embedParams.numZeroFail);
  } else {
    double boxSize;
    if (embedParams.boxSizeMult > 0) {
      boxSize = 5. * embedParams.boxSizeMult;
    } else {
      boxSize = -1 * embedParams.boxSizeMult;
    }
    gotCoords = DistGeom::computeRandomCoords(*positions, boxSize, *rng);
    if (embedParams.useRandomCoords && embedParams.coordMap != nullptr) {
      for (const auto v : *embedParams.coordMap) {
        auto p = positions->at(v.first);
        for (unsigned int ci = 0; ci < v.second.dimension(); ++ci) {
          (*p)[ci] = v.second[ci];
        }
        // zero out any higher dimensional components:
        for (unsigned int ci = v.second.dimension(); ci < p->dimension();
             ++ci) {
          (*p)[ci] = 0.0;
        }
      }
    }
  }
  return gotCoords;
}
bool firstMinimization(RDGeom::PointPtrVect *positions,
                       const detail::EmbedArgs &eargs,
                       const EmbedParameters &embedParams) {
  bool gotCoords = true;
  boost::dynamic_bitset<> fixedPts(positions->size());
  if (embedParams.useRandomCoords && embedParams.coordMap != nullptr) {
    for (const auto v : *embedParams.coordMap) {
      fixedPts.set(v.first);
    }
  }
  std::unique_ptr<ForceFields::ForceField> field(DistGeom::constructForceField(
      *eargs.mmat, *positions, *eargs.chiralCenters, 1.0, 0.1, nullptr,
      embedParams.basinThresh, &fixedPts));
  if (embedParams.useRandomCoords && embedParams.coordMap != nullptr) {
    for (const auto v : *embedParams.coordMap) {
      field->fixedPoints().push_back(v.first);
    }
  }
  unsigned int nPasses = 0;
  field->initialize();
  if (field->calcEnergy() > ERROR_TOL) {
    int needMore = 1;
    while (needMore) {
      needMore = field->minimize(400, embedParams.optimizerForceTol);
      ++nPasses;
    }
  }
  std::vector<double> e_contribs;
  double local_e = field->calcEnergy(&e_contribs);

#ifdef DEBUG_EMBEDDING
  std::cerr << " Energy : " << local_e / positions->size() << " "
            << *(std::max_element(e_contribs.begin(), e_contribs.end()))
            << std::endl;
#endif

  // check that neither the energy nor any of the contributions to it are
  // too high (this is part of github #971)
  if (local_e / positions->size() >= MAX_MINIMIZED_E_PER_ATOM ||
      (e_contribs.size() &&
       *(std::max_element(e_contribs.begin(), e_contribs.end())) >
           MAX_MINIMIZED_E_CONTRIB)) {
#ifdef DEBUG_EMBEDDING
    std::cerr << " Energy fail: " << local_e / positions->size() << " "
              << *(std::max_element(e_contribs.begin(), e_contribs.end()))
              << std::endl;
#endif
    gotCoords = false;
  }
  return gotCoords;
}

bool checkTetrahedralCenters(const RDGeom::PointPtrVect *positions,
                             const detail::EmbedArgs &eargs,
                             const EmbedParameters &embedParams) {
  RDUNUSED_PARAM(embedParams);
  // for each of the atoms in the "tetrahedralCarbons" list, make sure
  // that there is a minimum volume around them and that they are inside
  // that volume. (this is part of github #971)
  for (const auto tetSet : *eargs.tetrahedralCarbons) {
    // it could happen that the centroid is outside the volume defined
    // by the other
    // four points. That is also a fail.
    if (!_volumeTest(tetSet, *positions) ||
        !_centerInVolume(tetSet, *positions, TETRAHEDRAL_CENTERINVOLUME_TOL)) {
#ifdef DEBUG_EMBEDDING
      std::cerr << " fail2! (" << tetSet->d_idx0 << ") iter: "  //<< iter
                << " vol: " << _volumeTest(tetSet, *positions, true)
                << " center: "
                << _centerInVolume(tetSet, *positions,
                                   TETRAHEDRAL_CENTERINVOLUME_TOL, true)
                << std::endl;
#endif
      return false;
    }
  }
  return true;
}
bool checkChiralCenters(const RDGeom::PointPtrVect *positions,
                        const detail::EmbedArgs &eargs,
                        const EmbedParameters &embedParams) {
  RDUNUSED_PARAM(embedParams);
  // check the chiral volume:
  for (const auto chiralSet : *eargs.chiralCenters) {
    double vol = DistGeom::ChiralViolationContrib::calcChiralVolume(
        chiralSet->d_idx1, chiralSet->d_idx2, chiralSet->d_idx3,
        chiralSet->d_idx4, *positions);
    double lb = chiralSet->getLowerVolumeBound();
    double ub = chiralSet->getUpperVolumeBound();
    if ((lb > 0 && vol < lb && (lb - vol) / lb > .2) ||
        (ub < 0 && vol > ub && (vol - ub) / ub > .2)) {
#ifdef DEBUG_EMBEDDING
      std::cerr << " fail! (" << chiralSet->d_idx0 << ") iter: "
                << " " << vol << " " << lb << "-" << ub << std::endl;
#endif
      return false;
    }
  }
  return true;
}
bool minimizeFourthDimension(RDGeom::PointPtrVect *positions,
                             const detail::EmbedArgs &eargs,
                             const EmbedParameters &embedParams) {
  // now redo the minimization if we have a chiral center
  // or have started from random coords. This
  // time removing the chiral constraints and
  // increasing the weight on the fourth dimension

  std::unique_ptr<ForceFields::ForceField> field2(DistGeom::constructForceField(
      *eargs.mmat, *positions, *eargs.chiralCenters, 0.2, 1.0, nullptr,
      embedParams.basinThresh));
  if (embedParams.useRandomCoords && embedParams.coordMap != nullptr) {
    for (const auto v : *embedParams.coordMap) {
      field2->fixedPoints().push_back(v.first);
    }
  }

  field2->initialize();
  // std::cerr<<"FIELD2 E: "<<field2->calcEnergy()<<std::endl;
  if (field2->calcEnergy() > ERROR_TOL) {
    int needMore = 1;
    int nPasses2 = 0;
    while (needMore) {
      needMore = field2->minimize(200, embedParams.optimizerForceTol);
      ++nPasses2;
    }
    // std::cerr<<"   "<<field2->calcEnergy()<<" after npasses2:
    // "<<nPasses2<<std::endl;
  }
  return true;
}
// the minimization using experimental torsion angle preferences
bool minimizeWithExpTorsions(RDGeom::PointPtrVect &positions,
                             const detail::EmbedArgs &eargs,
                             const EmbedParameters &embedParams) {
  PRECONDITION(eargs.etkdgDetails, "bogus etkdgDetails pointer");
  bool planar = true;

  // convert to 3D positions and create coordMap
  RDGeom::Point3DPtrVect positions3D;
  for (auto &position : positions) {
    positions3D.push_back(
        new RDGeom::Point3D((*position)[0], (*position)[1], (*position)[2]));
  }

  // create the force field
  std::unique_ptr<ForceFields::ForceField> field;
  if (embedParams.useBasicKnowledge) {  // ETKDG or KDG
      if (embedParams.CPCI != nullptr) {
        field.reset(DistGeom::construct3DForceField(*eargs.mmat, positions3D,
                                                *eargs.etkdgDetails, *embedParams.CPCI));
      }
      else{
        field.reset(DistGeom::construct3DForceField(*eargs.mmat, positions3D,
                                                *eargs.etkdgDetails));
      }
  } else {  // plain ETDG
    field.reset(DistGeom::constructPlain3DForceField(*eargs.mmat, positions3D,
                                                     *eargs.etkdgDetails));
  }
  if (embedParams.useRandomCoords && embedParams.coordMap != nullptr) {
    for (const auto v : *embedParams.coordMap) {
      field->fixedPoints().push_back(v.first);
    }
  }

  // minimize!
  field->initialize();
  if (field->calcEnergy() > ERROR_TOL) {
    // while (needMore) {
    field->minimize(300, embedParams.optimizerForceTol);
    //      ++nPasses;
    //}
  }
  // std::cout << field->calcEnergy() << std::endl;

  // check for planarity if ETKDG or KDG
  if (embedParams.useBasicKnowledge) {
    // create a force field with only the impropers
    std::unique_ptr<ForceFields::ForceField> field2(
        DistGeom::construct3DImproperForceField(
            *eargs.mmat, positions3D, eargs.etkdgDetails->improperAtoms,
            eargs.etkdgDetails->atomNums));
    if (embedParams.useRandomCoords && embedParams.coordMap != nullptr) {
      for (const auto v : *embedParams.coordMap) {
        field2->fixedPoints().push_back(v.first);
      }
    }

    field2->initialize();
    // check if the energy is low enough
    double planarityTolerance = 0.7;
    if (field2->calcEnergy() >
        eargs.etkdgDetails->improperAtoms.size() * planarityTolerance) {
#ifdef DEBUG_EMBEDDING
      std::cerr << "   planar fail: " << field2->calcEnergy() << " "
                << eargs.etkdgDetails->improperAtoms.size() * planarityTolerance
                << std::endl;
#endif
      planar = false;
    }
  }

  // overwrite positions and delete the 3D ones
  for (unsigned int i = 0; i < positions3D.size(); ++i) {
    (*positions[i])[0] = (*positions3D[i])[0];
    (*positions[i])[1] = (*positions3D[i])[1];
    (*positions[i])[2] = (*positions3D[i])[2];
    delete positions3D[i];
  }

  return planar;
}

bool finalChiralChecks(RDGeom::PointPtrVect *positions,
                       const detail::EmbedArgs &eargs,
                       const EmbedParameters &embedParams) {
  RDUNUSED_PARAM(embedParams);
  // "distance matrix" chirality test
  std::set<int> atoms;
  for (const auto chiralSet : *eargs.chiralCenters) {
    if (chiralSet->d_idx0 != chiralSet->d_idx4) {
      atoms.insert(chiralSet->d_idx0);
      atoms.insert(chiralSet->d_idx1);
      atoms.insert(chiralSet->d_idx2);
      atoms.insert(chiralSet->d_idx3);
      atoms.insert(chiralSet->d_idx4);
    }
  }
  std::vector<int> atomsToCheck(atoms.begin(), atoms.end());
  if (atomsToCheck.size() > 0) {
    if (!_boundsFulfilled(atomsToCheck, *eargs.mmat, *positions)) {
#ifdef DEBUG_EMBEDDING
      std::cerr << " fail3a! (" << atomsToCheck[0] << ") iter: "  //<< iter
                << std::endl;
#endif
      return false;
    }
  }

  // "center in volume" chirality test
  for (const auto chiralSet : *eargs.chiralCenters) {
    // it could happen that the centroid is outside the volume defined
    // by the other four points. That is also a fail.
    if (!_centerInVolume(chiralSet, *positions)) {
#ifdef DEBUG_EMBEDDING
      std::cerr << " fail3b! (" << chiralSet->d_idx0 << ") iter: "  //<< iter
                << std::endl;
#endif
      return false;
    }
  }

  return true;
}

bool embedPoints(RDGeom::PointPtrVect *positions, detail::EmbedArgs eargs,
                 EmbedParameters embedParams, int seed) {
  PRECONDITION(positions, "bogus positions");
  if (embedParams.maxIterations == 0) {
    embedParams.maxIterations = 10 * positions->size();
  }
  RDNumeric::DoubleSymmMatrix distMat(positions->size(), 0.0);

  // The basin threshold just gets us into trouble when we're using
  // random coordinates since it ends up ignoring 1-4 (and higher)
  // interactions. This causes us to get folded-up (and self-penetrating)
  // conformations for large flexible molecules
  if (embedParams.useRandomCoords) {
    embedParams.basinThresh = 1e8;
  }

  RDKit::double_source_type *rng = nullptr;
  RDKit::rng_type *generator;
  RDKit::uniform_double *distrib;
  CHECK_INVARIANT(seed >= -1,
                  "random seed must either be positive, zero, or negative one");
  if (seed > -1) {
    generator = new RDKit::rng_type(42u);
    generator->seed(seed);
    distrib = new RDKit::uniform_double(0.0, 1.0);
    rng = new RDKit::double_source_type(*generator, *distrib);
  } else {
    rng = &RDKit::getDoubleRandomSource();
  }

  bool gotCoords = false;
  unsigned int iter = 0;
  while ((gotCoords == false) && (iter < embedParams.maxIterations)) {
    ++iter;
    gotCoords = EmbeddingOps::generateInitialCoords(positions, eargs,
                                                    embedParams, distMat, rng);
#ifdef DEBUG_EMBEDDING
    if (!gotCoords) {
      std::cerr << "Initial embedding failed!, Iter: " << iter << std::endl;
    }
#endif
    if (gotCoords) {
      gotCoords =
          EmbeddingOps::firstMinimization(positions, eargs, embedParams);
      if (gotCoords) {
        gotCoords = EmbeddingOps::checkTetrahedralCenters(positions, eargs,
                                                          embedParams);
      }

      // Check if any of our chiral centers are badly out of whack.
      if (gotCoords && embedParams.enforceChirality &&
          eargs.chiralCenters->size() > 0) {
        gotCoords =
            EmbeddingOps::checkChiralCenters(positions, eargs, embedParams);
      }
      // redo the minimization if we have a chiral center
      // or have started from random coords.
      if (gotCoords &&
          (eargs.chiralCenters->size() > 0 || embedParams.useRandomCoords)) {
        gotCoords = EmbeddingOps::minimizeFourthDimension(positions, eargs,
                                                          embedParams);
      }

      // (ET)(K)DG
      if (gotCoords && (embedParams.useExpTorsionAnglePrefs ||
                        embedParams.useBasicKnowledge)) {
        gotCoords = EmbeddingOps::minimizeWithExpTorsions(*positions, eargs,
                                                          embedParams);
      }
      // test if chirality is correct
      if (embedParams.enforceChirality && gotCoords &&
          (eargs.chiralCenters->size() > 0)) {
        gotCoords =
            EmbeddingOps::finalChiralChecks(positions, eargs, embedParams);
      }
    }  // if(gotCoords)
  }    // while
  if (seed > -1) {
    delete rng;
    delete generator;
    delete distrib;
  }
  return gotCoords;
}

void findChiralSets(const ROMol &mol, DistGeom::VECT_CHIRALSET &chiralCenters,
                    DistGeom::VECT_CHIRALSET &tetrahedralCenters,
                    const std::map<int, RDGeom::Point3D> *coordMap) {
  for (const auto &atom : mol.atoms()) {
    if (atom->getAtomicNum() != 1) {  // skip hydrogens
      Atom::ChiralType chiralType = atom->getChiralTag();
      if ((chiralType == Atom::CHI_TETRAHEDRAL_CW ||
           chiralType == Atom::CHI_TETRAHEDRAL_CCW) ||
          ((atom->getAtomicNum() == 6 || atom->getAtomicNum() == 7) &&
           atom->getDegree() == 4)) {
        // make a chiral set from the neighbors
        INT_VECT nbrs;
        nbrs.reserve(4);
        // find the neighbors of this atom and enter them into the
        // nbr list
        ROMol::OEDGE_ITER beg, end;
        boost::tie(beg, end) = mol.getAtomBonds(atom);
        while (beg != end) {
          nbrs.push_back(mol[*beg]->getOtherAtom(atom)->getIdx());
          ++beg;
        }
        // if we have less than 4 heavy atoms as neighbors,
        // we need to include the chiral center into the mix
        // we should at least have 3 though
        bool includeSelf = false;
        RDUNUSED_PARAM(includeSelf);
        CHECK_INVARIANT(nbrs.size() >= 3, "Cannot be a chiral center");

        if (nbrs.size() < 4) {
          nbrs.insert(nbrs.end(), atom->getIdx());
          includeSelf = true;
        }

        // now create a chiral set and set the upper and lower bound on the
        // volume
        if (chiralType == Atom::CHI_TETRAHEDRAL_CCW) {
          // positive chiral volume
          auto *cset = new DistGeom::ChiralSet(atom->getIdx(), nbrs[0], nbrs[1],
                                               nbrs[2], nbrs[3], 5.0, 100.0);
          DistGeom::ChiralSetPtr cptr(cset);
          chiralCenters.push_back(cptr);
        } else if (chiralType == Atom::CHI_TETRAHEDRAL_CW) {
          auto *cset = new DistGeom::ChiralSet(atom->getIdx(), nbrs[0], nbrs[1],
                                               nbrs[2], nbrs[3], -100.0, -5.0);
          DistGeom::ChiralSetPtr cptr(cset);
          chiralCenters.push_back(cptr);
        } else {
          if ((coordMap && coordMap->find(atom->getIdx()) != coordMap->end()) ||
              (mol.getRingInfo()->isInitialized() &&
               (mol.getRingInfo()->numAtomRings(atom->getIdx()) < 2 ||
                mol.getRingInfo()->isAtomInRingOfSize(atom->getIdx(), 3)))) {
            // we only want to these tests for ring atoms that are not part of
            // the coordMap
            // there's no sense doing 3-rings because those are a nightmare
          } else {
            auto *cset = new DistGeom::ChiralSet(
                atom->getIdx(), nbrs[0], nbrs[1], nbrs[2], nbrs[3], 0.0, 0.0);
            DistGeom::ChiralSetPtr cptr(cset);
            tetrahedralCenters.push_back(cptr);
          }
        }
      }  // if block -chirality check
    }    // if block - heavy atom check
  }      // for loop over atoms
}  // end of _findChiralSets

void adjustBoundsMatFromCoordMap(
    DistGeom::BoundsMatPtr mmat, unsigned int nAtoms,
    const std::map<int, RDGeom::Point3D> *coordMap) {
  RDUNUSED_PARAM(nAtoms);
  for (auto iIt = coordMap->begin(); iIt != coordMap->end(); ++iIt) {
    unsigned int iIdx = iIt->first;
    const RDGeom::Point3D &iPoint = iIt->second;
    auto jIt = iIt;
    while (++jIt != coordMap->end()) {
      unsigned int jIdx = jIt->first;
      const RDGeom::Point3D &jPoint = jIt->second;
      double dist = (iPoint - jPoint).length();
      mmat->setUpperBound(iIdx, jIdx, dist);
      mmat->setLowerBound(iIdx, jIdx, dist);
    }
  }
}

void initETKDG(ROMol *mol, const EmbedParameters &params,
               ForceFields::CrystalFF::CrystalFFDetails &etkdgDetails) {
  PRECONDITION(mol, "bad molecule");
  unsigned int nAtoms = mol->getNumAtoms();
  if (params.useExpTorsionAnglePrefs || params.useBasicKnowledge) {
    ForceFields::CrystalFF::getExperimentalTorsions(
        *mol, etkdgDetails, params.useExpTorsionAnglePrefs,
        params.useSmallRingTorsions, params.useMacrocycleTorsions,
        params.useBasicKnowledge, params.ETversion, params.verbose);
    etkdgDetails.atomNums.resize(nAtoms);
    for (unsigned int i = 0; i < nAtoms; ++i) {
      etkdgDetails.atomNums[i] = mol->getAtomWithIdx(i)->getAtomicNum();
    }
  }
}

bool setupInitialBoundsMatrix(
    ROMol *mol, DistGeom::BoundsMatPtr mmat,
    const std::map<int, RDGeom::Point3D> *coordMap,
    const EmbedParameters &params,
    ForceFields::CrystalFF::CrystalFFDetails &etkdgDetails) {
  PRECONDITION(mol, "bad molecule");
  unsigned int nAtoms = mol->getNumAtoms();
  if (params.useExpTorsionAnglePrefs || params.useBasicKnowledge) {
    setTopolBounds(*mol, mmat, etkdgDetails.bonds, etkdgDetails.angles, true,
                   false);
  } else {
    setTopolBounds(*mol, mmat, true, false);
  }
  double tol = 0.0;
  if (coordMap) {
    adjustBoundsMatFromCoordMap(mmat, nAtoms, coordMap);
    tol = 0.05;
  }
  if (!DistGeom::triangleSmoothBounds(mmat, tol)) {
    // ok this bound matrix failed to triangle smooth - re-compute the
    // bounds matrix without 15 bounds and with VDW scaling
    initBoundsMat(mmat);
    setTopolBounds(*mol, mmat, false, true);

    if (coordMap) {
      adjustBoundsMatFromCoordMap(mmat, nAtoms, coordMap);
    }

    // try triangle smoothing again
    if (!DistGeom::triangleSmoothBounds(mmat, tol)) {
      // ok, we're not going to be able to smooth this,
      if (params.ignoreSmoothingFailures) {
        // proceed anyway with the more relaxed bounds matrix
        initBoundsMat(mmat);
        setTopolBounds(*mol, mmat, false, true);

        if (coordMap) {
          adjustBoundsMatFromCoordMap(mmat, nAtoms, coordMap);
        }
      } else {
        BOOST_LOG(rdWarningLog)
            << "Could not triangle bounds smooth molecule." << std::endl;
        return false;
      }
    }
  }
  return true;
}
}  // namespace EmbeddingOps

void _fillAtomPositions(RDGeom::Point3DConstPtrVect &pts, const Conformer &conf,
                        const ROMol &mol, bool onlyHeavyAtomsForRMS) {
  unsigned int na = conf.getNumAtoms();
  pts.clear();
  pts.reserve(na);
  for (const auto &atom : mol.atoms()) {
    // FIX: should we include D and T here?
    if (onlyHeavyAtomsForRMS && atom->getAtomicNum() == 1) {
      continue;
    }
    pts.push_back(&conf.getAtomPos(atom->getIdx()));
  }
}

bool _isConfFarFromRest(const ROMol &mol, const Conformer &conf,
                        double threshold, bool onlyHeavyAtomsForRMS) {
  // NOTE: it is tempting to use some triangle inequality to prune
  // conformations here but some basic testing has shown very
  // little advantage and given that the time for pruning fades in
  // comparison to embedding - we will use a simple for loop below
  // over all conformation until we find a match
  RDGeom::Point3DConstPtrVect refPoints, prbPoints;
  _fillAtomPositions(refPoints, conf, mol, onlyHeavyAtomsForRMS);

  double ssrThres = conf.getNumAtoms() * threshold * threshold;
  for (auto confi = mol.beginConformers(); confi != mol.endConformers();
       ++confi) {
    _fillAtomPositions(prbPoints, *(*confi), mol, onlyHeavyAtomsForRMS);
    RDGeom::Transform3D trans;
    auto ssr = RDNumeric::Alignments::AlignPoints(refPoints, prbPoints, trans);
    if (ssr < ssrThres) {
      return false;
    }
  }
  return true;
}

namespace detail {

template <class T>
bool multiplication_overflows_(T a, T b) {
  // a * b > c if and only if a > c / b
  if (a == 0 || b == 0) {
    return false;
  }
  if (a > std::numeric_limits<T>::max() / b) {
    return true;
  }
  return false;
}

void embedHelper_(int threadId, int numThreads, EmbedArgs *eargs,
                  const EmbedParameters *params) {
  PRECONDITION(eargs, "bogus eargs");
  PRECONDITION(params, "bogus params");
  unsigned int nAtoms = eargs->mmat->numRows();
  RDGeom::PointPtrVect positions(nAtoms);
  for (unsigned int i = 0; i < nAtoms; ++i) {
    if (eargs->fourD) {
      positions[i] = new RDGeom::PointND(4);
    } else {
      positions[i] = new RDGeom::Point3D();
    }
  }
  for (size_t ci = 0; ci < eargs->confs->size(); ci++) {
    if (rdcast<int>(ci % numThreads) != threadId) {
      continue;
    }
    if (!(*eargs->confsOk)[ci]) {
      // we call this function for each fragment in a molecule,
      // if one of the fragments has already failed, there's no
      // sense in embedding this one
      continue;
    }

    CHECK_INVARIANT(
        params->randomSeed >= -1,
        "random seed must either be positive, zero, or negative one");
    int new_seed = params->randomSeed;
    if (new_seed > -1) {
      if (!multiplication_overflows_(rdcast<int>(ci + 1), params->randomSeed)) {
        // old method of computing a new seed
        new_seed = (ci + 1) * params->randomSeed;
      } else {
        // If the above simple multiplication will overflow, use a
        // cheap and easy way to hash the conformer index and seed
        // together: for N'ary numerical system, where N is the
        // maximum possible value of the pair of numbers. The
        // following will generate unique integers:
        // hash(a, b) = a + b * N
        auto big_seed = rdcast<size_t>(params->randomSeed);
        size_t max_val = std::max(ci + 1, big_seed);
        size_t big_num = big_seed + max_val * (ci + 1);
        // only grab the first 31 bits xor'd with the next 31 bits to
        // make sure its positive, careful, the 'ULL' is important
        // here, 0x7fffffff is the 'int' type because of C default
        // number semantics and that we definitely don't want!
        const size_t positive_int_mask = 0x7fffffffULL;
        size_t folded_num = (big_num & positive_int_mask) ^ (big_num >> 31ULL);
        new_seed = rdcast<int>(folded_num & positive_int_mask);
      }
    }
    CHECK_INVARIANT(new_seed >= -1,
                    "Something went wrong calculating a new seed");

    bool gotCoords =
        EmbeddingOps::embedPoints(&positions, *eargs, *params, new_seed);

    // copy the coordinates into the correct conformer
    if (gotCoords) {
      Conformer *conf = (*eargs->confs)[ci];
      unsigned int fragAtomIdx = 0;
      for (unsigned int i = 0; i < conf->getNumAtoms(); ++i) {
        if (!eargs->fragMapping ||
            (*eargs->fragMapping)[i] == static_cast<int>(eargs->fragIdx)) {
          conf->setAtomPos(i, RDGeom::Point3D((*positions[fragAtomIdx])[0],
                                              (*positions[fragAtomIdx])[1],
                                              (*positions[fragAtomIdx])[2]));
          ++fragAtomIdx;
        }
      }
    } else {
      (*eargs->confsOk)[ci] = 0;
    }
  }
  for (unsigned int i = 0; i < nAtoms; ++i) {
    delete positions[i];
  }
}
}  // end of namespace detail

void EmbedMultipleConfs(ROMol &mol, INT_VECT &res, unsigned int numConfs,
                        const EmbedParameters &params) {
  if (!mol.getNumAtoms()) {
    throw ValueErrorException("molecule has no atoms");
  }
  if (params.ETversion < 1 || params.ETversion > 2) {
    throw ValueErrorException(
        "Only version 1 and 2 of the experimental "
        "torsion-angle preferences (ETversion) supported");
  }

  // initialize the conformers we're going to be creating:
  if (params.clearConfs) {
    res.clear();
    mol.clearConformers();
  }
  std::vector<Conformer *> confs(numConfs);
  for (unsigned int i = 0; i < numConfs; ++i) {
    confs[i] = new Conformer(mol.getNumAtoms());
  }

  boost::dynamic_bitset<> confsOk(numConfs);
  confsOk.set();

  INT_VECT fragMapping;
  std::vector<ROMOL_SPTR> molFrags;
  if (params.embedFragmentsSeparately) {
    molFrags = MolOps::getMolFrags(mol, true, &fragMapping);
  } else {
    molFrags.push_back(ROMOL_SPTR(new ROMol(mol)));
    fragMapping.resize(mol.getNumAtoms());
    std::fill(fragMapping.begin(), fragMapping.end(), 0);
  }
  const std::map<int, RDGeom::Point3D> *coordMap = params.coordMap;
  if (molFrags.size() > 1 && coordMap) {
    BOOST_LOG(rdWarningLog)
        << "Constrained conformer generation (via the coordMap argument) "
           "does not work with molecules that have multiple fragments."
        << std::endl;
    coordMap = nullptr;
  }

  if (molFrags.size() > 1 && params.boundsMat != nullptr) {
    BOOST_LOG(rdWarningLog)
        << "Conformer generation using a user-provided boundsMat "
           "does not work with molecules that have multiple fragments. The "
           "boundsMat will be ignored."
        << std::endl;
    coordMap = nullptr; //FIXME not directly related to ETKDG, but here I think it should be params.boundsMat = nullptr
  }

  // we will generate conformations for each fragment in the molecule
  // separately, so loop over them:
  for (unsigned int fragIdx = 0; fragIdx < molFrags.size(); ++fragIdx) {
    ROMOL_SPTR piece = molFrags[fragIdx];
    unsigned int nAtoms = piece->getNumAtoms();

    ForceFields::CrystalFF::CrystalFFDetails etkdgDetails;
    EmbeddingOps::initETKDG(piece.get(), params, etkdgDetails);

    DistGeom::BoundsMatPtr mmat;
    if (params.boundsMat == nullptr || molFrags.size() > 1) {
      // The user didn't provide one, so create and initialize the distance
      // bounds matrix
      mmat.reset(new DistGeom::BoundsMatrix(nAtoms));
      initBoundsMat(mmat);
      if (!EmbeddingOps::setupInitialBoundsMatrix(piece.get(), mmat, coordMap,
                                                  params, etkdgDetails)) {
        // return if we couldn't setup the bounds matrix
        // possible causes include a triangle smoothing failure
        return;
      }
    } else {
      // just use what they gave us
      // first make sure it's the right size though:
      if (params.boundsMat->numRows() != nAtoms) {
        throw ValueErrorException(
            "size of boundsMat provided does not match the number of atoms in "
            "the molecule.");
      }
      collectBondsAndAngles((*piece.get()), etkdgDetails.bonds,
                            etkdgDetails.angles);
      mmat.reset(new DistGeom::BoundsMatrix(*params.boundsMat));
    }

    // find all the chiral centers in the molecule
    MolOps::assignStereochemistry(*piece);
    DistGeom::VECT_CHIRALSET chiralCenters;
    DistGeom::VECT_CHIRALSET tetrahedralCarbons;
    EmbeddingOps::findChiralSets(*piece, chiralCenters, tetrahedralCarbons,
                                 coordMap);

    // if we have any chiral centers or are using random coordinates, we will
    // first embed the molecule in four dimensions, otherwise we will use 3D
    bool fourD = false;
    if (params.useRandomCoords || chiralCenters.size() > 0) {
      fourD = true;
    }
    int numThreads = getNumThreadsToUse(params.numThreads);

    // do the embedding, using multiple threads if requested
    detail::EmbedArgs eargs = {
        &confsOk, fourD,          &fragMapping,        &confs,       fragIdx,
        mmat,     &chiralCenters, &tetrahedralCarbons, &etkdgDetails};
    if (numThreads == 1) {
      detail::embedHelper_(0, 1, &eargs, &params);
    }
#ifdef RDK_THREADSAFE_SSS
    else {
      std::vector<std::future<void>> tg;
      for (int tid = 0; tid < numThreads; ++tid) {
        tg.emplace_back(std::async(std::launch::async, detail::embedHelper_,
                                   tid, numThreads, &eargs, &params));
      }
      for (auto &fut : tg) {
        fut.get();
      }
    }
#endif
  }
  for (unsigned int ci = 0; ci < confs.size(); ++ci) {
    Conformer *conf = confs[ci];
    if (confsOk[ci]) {
      // check if we are pruning away conformations and
      // a close-by conformation has already been chosen :
      if (params.pruneRmsThresh > 0.0 &&
          !_isConfFarFromRest(mol, *conf, params.pruneRmsThresh,
                              params.onlyHeavyAtomsForRMS)) {
        delete conf;
      } else {
        int confId = (int)mol.addConformer(conf, true);
        res.push_back(confId);
      }
    } else {
      delete conf;
    }
  }
}

}  // end of namespace DGeomHelpers
}  // end of namespace RDKit<|MERGE_RESOLUTION|>--- conflicted
+++ resolved
@@ -56,100 +56,6 @@
 namespace DGeomHelpers {
 
 //! Parameters corresponding to Sereina Riniker's KDG approach
-<<<<<<< HEAD
-const EmbedParameters KDG(0,      // maxIterations
-                          1,      // numThreads
-                          -1,     // randomSeed
-                          true,   // clearConfs
-                          false,  // useRandomCoords
-                          2.0,    // boxSizeMult
-                          true,   // randNegEig
-                          1,      // numZeroFail
-                          nullptr,// coordMap
-                          1e-3,   // optimizerForceTol
-                          false,  // ignoreSmoothingFailures
-                          true,   // enforceChirality
-                          false,  // useExpTorsionAnglePrefs
-                          false,  // useSmallRingTorsions
-                          false,  // useMacrocycleTorsions
-                          true,   // useBasicKnowledge
-                          false,  // verbose
-                          5.0,    // basinThresh
-                          -1.0,   // pruneRmsThresh
-                          true,   // onlyHeavyAtomsForRMS
-                          1       // ETversion
-);
-
-//! Parameters corresponding to Sereina Riniker's ETDG approach
-const EmbedParameters ETDG(0,      // maxIterations
-                           1,      // numThreads
-                           -1,     // randomSeed
-                           true,   // clearConfs
-                           false,  // useRandomCoords
-                           2.0,    // boxSizeMult
-                           true,   // randNegEig
-                           1,      // numZeroFail
-                           nullptr,// coordMap
-                           1e-3,   // optimizerForceTol
-                           false,  // ignoreSmoothingFailures
-                           false,  // enforceChirality
-                           true,   // useExpTorsionAnglePrefs
-                           false,  // useSmallRingTorsions
-                           false,  // useMacrocycleTorsions                        
-                           false,  // useBasicKnowledge
-                           false,  // verbose
-                           5.0,    // basinThresh
-                           -1.0,   // pruneRmsThresh
-                           true,   // onlyHeavyAtomsForRMS
-                           1       // ETversion
-);
-//! Parameters corresponding to Sereina Riniker's ETKDG approach
-const EmbedParameters ETKDG(0,      // maxIterations
-                            1,      // numThreads
-                            -1,     // randomSeed
-                            true,   // clearConfs
-                            false,  // useRandomCoords
-                            2.0,    // boxSizeMult
-                            true,   // randNegEig
-                            1,      // numZeroFail
-                            nullptr,// coordMap
-                            1e-3,   // optimizerForceTol
-                            false,  // ignoreSmoothingFailures
-                            true,   // enforceChirality
-                            true,   // useExpTorsionAnglePrefs
-                            false,  // useSmallRingTorsions
-                            false,  // useMacrocycleTorsions                            
-                            true,   // useBasicKnowledge
-                            false,  // verbose
-                            5.0,    // basinThresh
-                            -1.0,   // pruneRmsThresh
-                            true,   // onlyHeavyAtomsForRMS
-                            1       // ETversion
-);
-
-//! Parameters corresponding to Sereina Riniker's ETKDG approach - version 2
-const EmbedParameters ETKDGv2(0,      // maxIterations
-                              1,      // numThreads
-                              -1,     // randomSeed
-                              true,   // clearConfs
-                              false,  // useRandomCoords
-                              2.0,    // boxSizeMult
-                              true,   // randNegEig
-                              1,      // numZeroFail
-                              nullptr,// coordMap
-                              1e-3,   // optimizerForceTol
-                              false,  // ignoreSmoothingFailures
-                              true,   // enforceChirality
-                              true,   // useExpTorsionAnglePrefs
-                              false,  // useSmallRingTorsions
-                              false,  // useMacrocycleTorsions                              
-                              true,   // useBasicKnowledge
-                              false,  // verbose
-                              5.0,    // basinThresh
-                              -1.0,   // pruneRmsThresh
-                              true,   // onlyHeavyAtomsForRMS
-                              2       // ETversion
-=======
 const EmbedParameters KDG(0,        // maxIterations
                           1,        // numThreads
                           -1,       // randomSeed
@@ -163,6 +69,8 @@
                           false,    // ignoreSmoothingFailures
                           true,     // enforceChirality
                           false,    // useExpTorsionAnglePrefs
+                          false,    // useSmallRingTorsions
+                          false,    // useMacrocycleTorsions
                           true,     // useBasicKnowledge
                           false,    // verbose
                           5.0,      // basinThresh
@@ -172,25 +80,27 @@
 );
 
 //! Parameters corresponding to Sereina Riniker's ETDG approach
-const EmbedParameters ETDG(0,        // maxIterations
-                           1,        // numThreads
-                           -1,       // randomSeed
-                           true,     // clearConfs
-                           false,    // useRandomCoords
-                           2.0,      // boxSizeMult
-                           true,     // randNegEig
-                           1,        // numZeroFail
-                           nullptr,  // coordMap
-                           1e-3,     // optimizerForceTol
-                           false,    // ignoreSmoothingFailures
-                           false,    // enforceChirality
-                           true,     // useExpTorsionAnglePrefs
-                           false,    // useBasicKnowledge
-                           false,    // verbose
-                           5.0,      // basinThresh
-                           -1.0,     // pruneRmsThresh
-                           true,     // onlyHeavyAtomsForRMS
-                           1         // ETversion
+const EmbedParameters ETDG(0,         // maxIterations
+                           1,         // numThreads
+                           -1,        // randomSeed
+                           true,      // clearConfs
+                           false,     // useRandomCoords
+                           2.0,       // boxSizeMult
+                           true,      // randNegEig
+                           1,         // numZeroFail
+                           nullptr,   // coordMap
+                           1e-3,      // optimizerForceTol
+                           false,     // ignoreSmoothingFailures
+                           false,     // enforceChirality
+                           true,      // useExpTorsionAnglePrefs
+                           false,     // useSmallRingTorsions
+                           false,     // useMacrocycleTorsions                        
+                           false,     // useBasicKnowledge
+                           false,     // verbose
+                           5.0,       // basinThresh
+                           -1.0,      // pruneRmsThresh
+                           true,      // onlyHeavyAtomsForRMS
+                           1          // ETversion
 );
 //! Parameters corresponding to Sereina Riniker's ETKDG approach
 const EmbedParameters ETKDG(0,        // maxIterations
@@ -206,6 +116,8 @@
                             false,    // ignoreSmoothingFailures
                             true,     // enforceChirality
                             true,     // useExpTorsionAnglePrefs
+                            false,    // useSmallRingTorsions
+                            false,    // useMacrocycleTorsions                            
                             true,     // useBasicKnowledge
                             false,    // verbose
                             5.0,      // basinThresh
@@ -228,13 +140,14 @@
                               false,    // ignoreSmoothingFailures
                               true,     // enforceChirality
                               true,     // useExpTorsionAnglePrefs
+                              false,    // useSmallRingTorsions
+                              false,    // useMacrocycleTorsions                              
                               true,     // useBasicKnowledge
                               false,    // verbose
                               5.0,      // basinThresh
                               -1.0,     // pruneRmsThresh
                               true,     // onlyHeavyAtomsForRMS
                               2         // ETversion
->>>>>>> df609d45
 );
 
 namespace detail {
