--- conflicted
+++ resolved
@@ -2141,43 +2141,6 @@
   }
 }
 
-<<<<<<< HEAD
-TEST_CASE("moves") {
-  SECTION("molecule move") {
-    auto m1 = "CCC"_smiles;
-    m1->setProp("foo", 1);
-    ROMol m2 = std::move(*m1);
-    CHECK(m1->getDict().getData().empty());
-    CHECK(m2.getNumAtoms() == 3);
-    CHECK(m2.getNumBonds() == 2);
-    for (const auto atom : m2.atoms()) {
-      CHECK(&atom->getOwningMol() == &m2);
-      CHECK(&atom->getOwningMol() != m1.get());
-    }
-    for (const auto bond : m2.bonds()) {
-      CHECK(&bond->getOwningMol() == &m2);
-      CHECK(&bond->getOwningMol() != m1.get());
-    }
-  }
-  SECTION("molecule move-assign") {
-    auto m1 = "CCC"_smiles;
-    m1->setProp("foo", 1u);
-    ROMol m2;
-    m2 = std::move(*m1);
-    CHECK(m1->getDict().getData().empty());
-    CHECK(m2.getNumAtoms() == 3);
-    CHECK(m2.getNumBonds() == 2);
-    for (const auto atom : m2.atoms()) {
-      CHECK(&atom->getOwningMol() == &m2);
-      CHECK(&atom->getOwningMol() != m1.get());
-    }
-    for (const auto bond : m2.bonds()) {
-      CHECK(&bond->getOwningMol() == &m2);
-      CHECK(&bond->getOwningMol() != m1.get());
-    }
-    CHECK(m2.hasProp("foo"));
-    CHECK(m2.getProp<unsigned>("foo") == 1u);
-=======
 TEST_CASE("atom copy ctor") {
   auto m = "CO"_smiles;
   REQUIRE(m);
@@ -2495,6 +2458,43 @@
 22  OXT TYR A 2
 )FOO";
     CHECK(oss.str() == tgt);
->>>>>>> 2aba8114
+  }
+}
+
+TEST_CASE("moves") {
+  SECTION("molecule move") {
+    auto m1 = "CCC"_smiles;
+    m1->setProp("foo", 1);
+    ROMol m2 = std::move(*m1);
+    CHECK(m1->getDict().getData().empty());
+    CHECK(m2.getNumAtoms() == 3);
+    CHECK(m2.getNumBonds() == 2);
+    for (const auto atom : m2.atoms()) {
+      CHECK(&atom->getOwningMol() == &m2);
+      CHECK(&atom->getOwningMol() != m1.get());
+    }
+    for (const auto bond : m2.bonds()) {
+      CHECK(&bond->getOwningMol() == &m2);
+      CHECK(&bond->getOwningMol() != m1.get());
+    }
+  }
+  SECTION("molecule move-assign") {
+    auto m1 = "CCC"_smiles;
+    m1->setProp("foo", 1u);
+    ROMol m2;
+    m2 = std::move(*m1);
+    CHECK(m1->getDict().getData().empty());
+    CHECK(m2.getNumAtoms() == 3);
+    CHECK(m2.getNumBonds() == 2);
+    for (const auto atom : m2.atoms()) {
+      CHECK(&atom->getOwningMol() == &m2);
+      CHECK(&atom->getOwningMol() != m1.get());
+    }
+    for (const auto bond : m2.bonds()) {
+      CHECK(&bond->getOwningMol() == &m2);
+      CHECK(&bond->getOwningMol() != m1.get());
+    }
+    CHECK(m2.hasProp("foo"));
+    CHECK(m2.getProp<unsigned>("foo") == 1u);
   }
 }