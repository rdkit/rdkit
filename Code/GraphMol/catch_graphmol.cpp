//
//  Copyright (C) 2018-2024 Greg Landrum and other RDKit contributors
//
//   @@ All Rights Reserved @@
//  This file is part of the RDKit.
//  The contents are covered by the terms of the BSD license
//  which is included in the file license.txt, found at the root
//  of the RDKit source tree.
//

#include <catch2/catch_all.hpp>

#include <algorithm>
#include <limits>
#include <fstream>
#include <random>
#include <string>
#include <boost/format.hpp>

#include <GraphMol/RDKitBase.h>
#include <GraphMol/new_canon.h>
#include <GraphMol/RDKitQueries.h>
#include <GraphMol/QueryOps.h>
#include <GraphMol/Chirality.h>
#include <GraphMol/MonomerInfo.h>
#include <GraphMol/MolPickler.h>
#include <GraphMol/FileParsers/FileParsers.h>
#include <GraphMol/FileParsers/SequenceParsers.h>
#include <GraphMol/SmilesParse/SmilesParse.h>
#include <GraphMol/SmilesParse/SmilesWrite.h>
#include <GraphMol/SmilesParse/SmartsWrite.h>
#include <GraphMol/test_fixtures.h>

using namespace RDKit;
#if 1
TEST_CASE("SMILES Parsing works", "[molops]") {
  std::unique_ptr<RWMol> mol(SmilesToMol("C1CC1"));
  REQUIRE(mol);
  REQUIRE(mol->getNumAtoms() == 3);
}

TEST_CASE("Sanitization tests", "[molops]") {
  std::unique_ptr<RWMol> mol(SmilesToMol("C1=CC=CC=C1Cc2ccccc2", false, false));
  REQUIRE(mol);
  REQUIRE(mol->getNumAtoms() == 13);

  SECTION("properties") {
    mol->updatePropertyCache();
    CHECK(mol->getAtomWithIdx(0)->getTotalNumHs() == 1);
    CHECK(!mol->getAtomWithIdx(0)->getIsAromatic());
    CHECK(mol->getAtomWithIdx(10)->getIsAromatic());
    SECTION("aromaticity") {
      unsigned int opThatFailed;
      MolOps::sanitizeMol(*mol, opThatFailed, MolOps::SANITIZE_SETAROMATICITY);
      // mol->debugMol(std::cerr);
      CHECK(mol->getAtomWithIdx(10)->getIsAromatic());
      // blocked by #1730
      // CHECK(mol->getAtomWithIdx(0)->getIsAromatic());
    }
    SECTION("kekulize") {
      unsigned int opThatFailed;
      MolOps::sanitizeMol(*mol, opThatFailed, MolOps::SANITIZE_KEKULIZE);
      CHECK(!mol->getAtomWithIdx(0)->getIsAromatic());
      CHECK(!mol->getAtomWithIdx(10)->getIsAromatic());
    }
  }
}

TEST_CASE("Github #2062", "[bug][molops]") {
  SmilesParserParams ps;
  ps.removeHs = false;
  ps.sanitize = true;
  std::unique_ptr<RWMol> mol(SmilesToMol("[C:1][C:2]([H:3])([H])[O:4][H]", ps));
  REQUIRE(mol);
  CHECK(mol->getNumAtoms() == 6);
  mol->getAtomWithIdx(1)->setProp("intProp", 42);
  MolOps::mergeQueryHs(*mol);
  CHECK(mol->getNumAtoms() == 3);
  SECTION("basics") { CHECK(mol->getAtomWithIdx(1)->getAtomMapNum() == 2); }
  SECTION("other props") {
    REQUIRE(mol->getAtomWithIdx(1)->hasProp("intProp"));
    CHECK(mol->getAtomWithIdx(1)->getProp<int>("intProp") == 42);
  }
}

TEST_CASE("Github #2086", "[bug][molops]") {
  SECTION("reported version") {
    auto mol = "C1CCCC1"_smiles;
    REQUIRE(mol);
    MolOps::addHs(*mol);
    REQUIRE(mol->getNumAtoms() == 15);
    mol->removeBond(4, 13);
    MolOps::removeHs(*mol);
    REQUIRE(mol->getNumAtoms() == 6);
  }
}

TEST_CASE("github #299", "[bug][molops][SSSR]") {
  SECTION("simplified") {
    auto mol =
        "C13%13%14.C124%18.C25%13%15.C368%17.C4679.C75%10%17.C8%11%14%16.C9%11%12%18.C%10%12%15%16"_smiles;
    REQUIRE(mol);
    REQUIRE(mol->getNumAtoms() == 9);
  }

  SECTION("old example from molopstest") {
    auto mol = "C123C45C11C44C55C22C33C14C523"_smiles;
    REQUIRE(mol);
    REQUIRE(mol->getNumAtoms() == 9);
  }

  SECTION("carborane") {
    std::unique_ptr<RWMol> mol(
        SmilesToMol("[B]1234[B]567[B]118[B]229[B]33%10[B]454[B]656[B]711[B]822["
                    "C]933[B]%1045[C]6123",
                    0, false));
    REQUIRE(mol);
    CHECK(mol->getNumAtoms() == 12);
    mol->updatePropertyCache(false);
    MolOps::findSSSR(*mol);
    REQUIRE(mol->getRingInfo()->isInitialized());
  }
  SECTION("original report from ChEbI") {
    std::string pathName = getenv("RDBASE");
    pathName += "/Code/GraphMol/test_data/";
    std::unique_ptr<RWMol> mol(
        MolFileToMol(pathName + "ChEBI_50252.mol", false));
    REQUIRE(mol);
    CHECK(mol->getNumAtoms() == 80);
    mol->updatePropertyCache(false);
    MolOps::findSSSR(*mol);
    REQUIRE(mol->getRingInfo()->isInitialized());
  }
}

TEST_CASE("github #2224", "[bug][molops][removeHs][query]") {
  SECTION("the original report") {
    std::string pathName = getenv("RDBASE");
    pathName += "/Code/GraphMol/test_data/";
    std::unique_ptr<RWMol> mol(MolFileToMol(pathName + "github2224_1.mol"));
    REQUIRE(mol);
    REQUIRE(mol->getNumAtoms() == 7);
  }
  SECTION("basics") {
    SmilesParserParams ps;
    ps.removeHs = false;
    ps.sanitize = true;
    std::unique_ptr<ROMol> mol(SmilesToMol("C[H]", ps));
    REQUIRE(mol);
    REQUIRE(mol->getNumAtoms() == 2);
    {  // The H without a query is removed
      std::unique_ptr<ROMol> m2(MolOps::removeHs(*mol));
      CHECK(m2->getNumAtoms() == 1);
    }
    {  // but if we add a query feature it's not removed
      RWMol m2(*mol);
      auto *qa = new QueryAtom(1);
      m2.replaceAtom(1, qa);
      m2.getAtomWithIdx(1)->setAtomicNum(1);
      MolOps::removeHs(m2);
      CHECK(m2.getNumAtoms() == 2);
      delete qa;
    }
  }
}

TEST_CASE(
    "github #2268: Recognize N in three-membered rings as potentially chiral",
    "[bug][stereo]") {
  SECTION("basics: N in a 3 ring") {
    const auto mol = "C[N@]1CC1C"_smiles;
    REQUIRE(mol);
    CHECK(mol->getAtomWithIdx(1)->getChiralTag() != Atom::CHI_UNSPECIFIED);
  }
  SECTION("basics: N in a 4 ring") {
    const auto mol = "C[N@]1CCC1C"_smiles;
    REQUIRE(mol);
    CHECK(mol->getAtomWithIdx(1)->getChiralTag() == Atom::CHI_UNSPECIFIED);
  }
  SECTION("the original molecule") {
    std::string mb = R"CTAB(
  Mrv1810 02131915062D

 18 20  0  0  1  0            999 V2000
   -0.7207   -1.3415    0.0000 N   0  0  1  0  0  0  0  0  0  0  0  0
   -0.0583   -0.8416    0.0000 C   0  0  2  0  0  0  0  0  0  0  0  0
   -0.0083   -1.7540    0.0000 O   0  0  0  0  0  0  0  0  0  0  0  0
   -1.3956   -0.8666    0.0000 C   0  0  2  0  0  0  0  0  0  0  0  0
   -0.3250   -0.0667    0.0000 C   0  0  0  0  0  0  0  0  0  0  0  0
   -2.1955   -0.6499    0.0000 C   0  0  0  0  0  0  0  0  0  0  0  0
   -1.1499   -0.0792    0.0000 C   0  0  0  0  0  0  0  0  0  0  0  0
    0.6541   -0.4292    0.0000 C   0  0  0  0  0  0  0  0  0  0  0  0
   -2.7830   -1.2291    0.0000 O   0  0  0  0  0  0  0  0  0  0  0  0
   -1.6081   -1.6623    0.0000 C   0  0  0  0  0  0  0  0  0  0  0  0
   -2.4080    0.1500    0.0000 O   0  0  0  0  0  0  0  0  0  0  0  0
    1.3665   -0.8374    0.0000 C   0  0  0  0  0  0  0  0  0  0  0  0
    0.6416    0.3958    0.0000 C   0  0  0  0  0  0  0  0  0  0  0  0
   -3.1996    0.3708    0.0000 C   0  0  0  0  0  0  0  0  0  0  0  0
   -3.4121    1.1624    0.0000 C   0  0  0  0  0  0  0  0  0  0  0  0
    1.3498    0.8207    0.0000 C   0  0  0  0  0  0  0  0  0  0  0  0
    2.0790   -0.4167    0.0000 C   0  0  0  0  0  0  0  0  0  0  0  0
    2.0665    0.4083    0.0000 C   0  0  0  0  0  0  0  0  0  0  0  0
  2  1  1  0  0  0  0
  1  3  1  1  0  0  0
  4  1  1  0  0  0  0
  5  2  1  0  0  0  0
  4  6  1  0  0  0  0
  7  4  1  0  0  0  0
  2  8  1  6  0  0  0
  9  6  2  0  0  0  0
  4 10  1  1  0  0  0
 11  6  1  0  0  0  0
 12  8  2  0  0  0  0
 13  8  1  0  0  0  0
 14 11  1  0  0  0  0
 15 14  1  0  0  0  0
 16 13  2  0  0  0  0
 17 12  1  0  0  0  0
 18 16  1  0  0  0  0
  2  3  1  0  0  0  0
  5  7  1  0  0  0  0
 17 18  2  0  0  0  0
M  END
)CTAB";
    std::unique_ptr<ROMol> mol(MolBlockToMol(mb));
    REQUIRE(mol);
    CHECK(mol->getAtomWithIdx(0)->getChiralTag() != Atom::CHI_UNSPECIFIED);
  }
}

TEST_CASE("github #2244", "[bug][molops][stereo]") {
  SECTION("the original report") {
    auto mol = "CC=CC=CC"_smiles;
    REQUIRE(mol);
    MolOps::findPotentialStereoBonds(*mol, true);
    CHECK(mol->getBondWithIdx(1)->getStereo() == Bond::STEREOANY);
    CHECK(mol->getBondWithIdx(3)->getStereo() == Bond::STEREOANY);
    mol->getBondWithIdx(3)->setStereo(Bond::STEREONONE);
    MolOps::findPotentialStereoBonds(*mol, true);
    CHECK(mol->getBondWithIdx(1)->getStereo() == Bond::STEREOANY);
    CHECK(mol->getBondWithIdx(3)->getStereo() == Bond::STEREOANY);
  }
}

TEST_CASE(
    "github #2258: heterocycles with exocyclic bonds not failing valence check",
    "[bug][molops]") {
  SECTION("the original report") {
    std::vector<std::string> smiles = {"C=n1ccnc1", "C#n1ccnc1"};
    for (auto smi : smiles) {
      CHECK_THROWS_AS(SmilesToMol(smi), MolSanitizeException);
    }
  }
}

TEST_CASE("github #908: AddHs() using 3D coordinates with 2D conformations",
          "[bug][molops]") {
  SECTION("basics: single atom mols") {
    std::vector<std::string> smiles = {"Cl", "O", "N", "C"};
    for (auto smi : smiles) {
      // std::cerr << smi << std::endl;
      std::unique_ptr<RWMol> mol(SmilesToMol(smi));
      REQUIRE(mol);
      auto conf = new Conformer(1);
      conf->set3D(false);
      conf->setAtomPos(0, RDGeom::Point3D(0, 0, 0));
      mol->addConformer(conf, true);
      bool explicitOnly = false;
      bool addCoords = true;
      MolOps::addHs(*mol, explicitOnly, addCoords);
      for (size_t i = 0; i < mol->getNumAtoms(); ++i) {
        // std::cerr << "   " << i << " " << conf->getAtomPos(i) << std::endl;
        CHECK(conf->getAtomPos(i).z == 0.0);
      }
    }
  }
}

TEST_CASE(
    "github #2437: Canon::rankMolAtoms results in crossed double bonds in "
    "rings",
    "[bug][molops]") {
  SECTION("underlying problem") {
    std::string molb = R"CTAB(testmol
  Mrv1824 05081910082D

  4  4  0  0  0  0            999 V2000
    6.9312   -8.6277    0.0000 C   0  0  0  0  0  0  0  0  0  0  0  0
    6.9312   -9.4527    0.0000 C   0  0  0  0  0  0  0  0  0  0  0  0
    7.7562   -8.6277    0.0000 C   0  0  0  0  0  0  0  0  0  0  0  0
    7.7562   -9.4527    0.0000 C   0  0  0  0  0  0  0  0  0  0  0  0
  1  2  1  0  0  0  0
  1  3  1  0  0  0  0
  3  4  1  0  0  0  0
  2  4  2  0  0  0  0
M  END
    )CTAB";
    bool sanitize = false;
    bool removeHs = false;
    std::unique_ptr<RWMol> mol(MolBlockToMol(molb, sanitize, removeHs));
    REQUIRE(mol);
    mol->updatePropertyCache();
    CHECK(mol->getBondWithIdx(3)->getBondType() == Bond::BondType::DOUBLE);
    CHECK(mol->getBondWithIdx(3)->getBondDir() == Bond::BondDir::NONE);
    std::vector<unsigned int> ranks;
    CHECK(mol->getRingInfo()->isInitialized());
    Canon::rankMolAtoms(*mol, ranks);
  }

  SECTION("as discovered") {
    std::string molb = R"CTAB(testmol
  Mrv1824 05081910082D

  4  4  0  0  0  0            999 V2000
    6.9312   -9.4527    0.0000 C   0  0  0  0  0  0  0  0  0  0  0  0
    7.7562   -8.6277    0.0000 C   0  0  0  0  0  0  0  0  0  0  0  0
    7.7562   -9.4527    0.0000 C   0  0  0  0  0  0  0  0  0  0  0  0
    6.9312   -8.6277    0.0000 C   0  0  0  0  0  0  0  0  0  0  0  0
  1  2  1  0  0  0  0
  1  3  1  0  0  0  0
  3  4  1  0  0  0  0
  2  4  2  0  0  0  0
M  END
    )CTAB";
    bool sanitize = false;
    bool removeHs = false;
    std::unique_ptr<RWMol> mol(MolBlockToMol(molb, sanitize, removeHs));
    REQUIRE(mol);
    mol->updatePropertyCache();
    CHECK(mol->getBondWithIdx(3)->getBondType() == Bond::BondType::DOUBLE);
    CHECK(mol->getBondWithIdx(3)->getBondDir() == Bond::BondDir::NONE);
    auto nmb = MolToMolBlock(*mol);
    CHECK(nmb.find("2  4  2  3") == std::string::npos);
    CHECK(nmb.find("2  4  2  0") != std::string::npos);
    std::vector<unsigned int> ranks;
    Canon::rankMolAtoms(*mol, ranks);
    nmb = MolToMolBlock(*mol);
    CHECK(nmb.find("2  4  2  3") == std::string::npos);
    CHECK(nmb.find("2  4  2  0") != std::string::npos);
  }
}
TEST_CASE(
    "github #2423: Incorrect assignment of explicit Hs to Al+3 read from mol "
    "block",
    "[bug][molops]") {
  SECTION("basics: single atom mols") {
    std::string mb = R"CTAB(2300
  -OEChem-01301907122D

  1  0  0     0  0  0  0  0  0999 V2000
  -66.7000  999.0000    0.0000 Al  0  1  0  0  0  0  0  0  0  0  0  0
M  CHG  1   1   3
M  END)CTAB";
    std::unique_ptr<ROMol> mol(MolBlockToMol(mb));
    REQUIRE(mol);
    CHECK(mol->getAtomWithIdx(0)->getFormalCharge() == 3);
    CHECK(mol->getAtomWithIdx(0)->getTotalNumHs() == 0);
  }
}

TEST_CASE("Specialized exceptions for sanitization errors", "[molops]") {
  SECTION("AtomValenceException") {
    std::vector<std::pair<std::string, unsigned int>> smiles = {
        {"C=n1ccnc1", 1}, {"CCO(C)C", 2}};
    for (auto pr : smiles) {
      CHECK_THROWS_AS(SmilesToMol(pr.first), AtomValenceException);
      try {
        auto m = SmilesToMol(pr.first);
        RDUNUSED_PARAM(m);
      } catch (const AtomValenceException &e) {
        CHECK(e.getType() == "AtomValenceException");
        CHECK(e.getAtomIdx() == pr.second);
      }
    }
  }
  SECTION("AtomKekulizeException") {
    std::vector<std::pair<std::string, unsigned int>> smiles = {
        {"CCcc", 2},
    };
    for (auto pr : smiles) {
      CHECK_THROWS_AS(SmilesToMol(pr.first), AtomKekulizeException);
      try {
        auto m = SmilesToMol(pr.first);
        RDUNUSED_PARAM(m);
      } catch (const AtomKekulizeException &e) {
        CHECK(e.getType() == "AtomKekulizeException");
        CHECK(e.getAtomIdx() == pr.second);
      }
    }
  }
  SECTION("KekulizeException") {
    std::vector<std::pair<std::string, std::vector<unsigned int>>> smiles = {
        {"c1cccc1", {0, 1, 2, 3, 4}},
        {"Cc1cc1", {1, 2, 3}},
        {"C1:c:CC1", {0, 1, 2}}};
    for (auto pr : smiles) {
      CHECK_THROWS_AS(SmilesToMol(pr.first), KekulizeException);
      try {
        auto m = SmilesToMol(pr.first);
        RDUNUSED_PARAM(m);
      } catch (const KekulizeException &e) {
        CHECK(e.getType() == "KekulizeException");
        CHECK(e.getAtomIndices() == pr.second);
      }
    }
  }
}

TEST_CASE("detectChemistryProblems", "[molops]") {
  SECTION("Basics") {
    SmilesParserParams ps;
    ps.sanitize = false;
    auto m = std::unique_ptr<ROMol>(SmilesToMol("CO(C)CFCc1cc1", ps));
    REQUIRE(m);
    auto res = MolOps::detectChemistryProblems(*m);
    REQUIRE(res.size() == 3);

    CHECK(res[0]->getType() == "AtomValenceException");
    REQUIRE(dynamic_cast<AtomValenceException *>(res[0].get()));
    CHECK(dynamic_cast<AtomSanitizeException *>(res[0].get())->getAtomIdx() ==
          1);

    CHECK(res[1]->getType() == "AtomValenceException");
    REQUIRE(dynamic_cast<AtomSanitizeException *>(res[1].get()));
    CHECK(dynamic_cast<AtomSanitizeException *>(res[1].get())->getAtomIdx() ==
          4);

    CHECK(res[2]->getType() == "KekulizeException");
    REQUIRE(dynamic_cast<KekulizeException *>(res[2].get()));
    CHECK(dynamic_cast<KekulizeException *>(res[2].get())->getAtomIndices() ==
          std::vector<unsigned int>({6, 7, 8}));
  }
  SECTION("No problems") {
    SmilesParserParams ps;
    ps.sanitize = false;
    auto m = std::unique_ptr<ROMol>(SmilesToMol("c1ccccc1", ps));
    REQUIRE(m);
    auto res = MolOps::detectChemistryProblems(*m);
    REQUIRE(res.size() == 0);
  }
}

TEST_CASE(
    "github #2606: Bad valence corrections on Pb, Sn"
    "[bug][molops]") {
  SECTION("basics-Pb") {
    std::string mb = R"CTAB(
  Mrv1810 08141905562D

  5  0  0  0  0  0            999 V2000
   -3.6316   -0.4737    0.0000 Pb  0  0  0  0  0  0  0  0  0  0  0  0
   -3.6541    0.3609    0.0000 O   0  5  0  0  0  0  0  0  0  0  0  0
   -2.4586   -0.5188    0.0000 O   0  5  0  0  0  0  0  0  0  0  0  0
   -3.6992   -1.5338    0.0000 O   0  5  0  0  0  0  0  0  0  0  0  0
   -4.5789   -0.4286    0.0000 O   0  5  0  0  0  0  0  0  0  0  0  0
M  CHG  5   1   4   2  -1   3  -1   4  -1   5  -1
M  END
)CTAB";
    std::unique_ptr<ROMol> mol(MolBlockToMol(mb));
    REQUIRE(mol);
    CHECK(mol->getAtomWithIdx(0)->getFormalCharge() == 4);
    CHECK(mol->getAtomWithIdx(0)->getTotalNumHs() == 0);
  }
  SECTION("basics-Sn") {
    std::string mb = R"CTAB(
  Mrv1810 08141905562D

  5  0  0  0  0  0            999 V2000
   -3.6316   -0.4737    0.0000 Sn  0  0  0  0  0  0  0  0  0  0  0  0
   -3.6541    0.3609    0.0000 O   0  5  0  0  0  0  0  0  0  0  0  0
   -2.4586   -0.5188    0.0000 O   0  5  0  0  0  0  0  0  0  0  0  0
   -3.6992   -1.5338    0.0000 O   0  5  0  0  0  0  0  0  0  0  0  0
   -4.5789   -0.4286    0.0000 O   0  5  0  0  0  0  0  0  0  0  0  0
M  CHG  5   1   4   2  -1   3  -1   4  -1   5  -1
M  END
)CTAB";
    std::unique_ptr<ROMol> mol(MolBlockToMol(mb));
    REQUIRE(mol);
    CHECK(mol->getAtomWithIdx(0)->getFormalCharge() == 4);
    CHECK(mol->getAtomWithIdx(0)->getTotalNumHs() == 0);
  }
  SECTION("basics-Ge") {
    std::string mb = R"CTAB(
  Mrv1810 08141905562D

  5  0  0  0  0  0            999 V2000
   -3.6316   -0.4737    0.0000 Ge  0  0  0  0  0  0  0  0  0  0  0  0
   -3.6541    0.3609    0.0000 O   0  5  0  0  0  0  0  0  0  0  0  0
   -2.4586   -0.5188    0.0000 O   0  5  0  0  0  0  0  0  0  0  0  0
   -3.6992   -1.5338    0.0000 O   0  5  0  0  0  0  0  0  0  0  0  0
   -4.5789   -0.4286    0.0000 O   0  5  0  0  0  0  0  0  0  0  0  0
M  CHG  5   1   4   2  -1   3  -1   4  -1   5  -1
M  END
)CTAB";
    std::unique_ptr<ROMol> mol(MolBlockToMol(mb));
    REQUIRE(mol);
    CHECK(mol->getAtomWithIdx(0)->getFormalCharge() == 4);
    CHECK(mol->getAtomWithIdx(0)->getTotalNumHs() == 0);
  }
}
TEST_CASE(
    "github #2607: Pb, Sn should support valence 2"
    "[bug][molops]") {
  SECTION("basics-Pb") {
    std::string mb = R"CTAB(
  Mrv1810 08141905562D

  3  0  0  0  0  0            999 V2000
   -3.6316   -0.4737    0.0000 Pb  0  0  0  0  0  0  0  0  0  0  0  0
   -3.6541    0.3609    0.0000 O   0  5  0  0  0  0  0  0  0  0  0  0
   -2.4586   -0.5188    0.0000 O   0  5  0  0  0  0  0  0  0  0  0  0
M  CHG  3   1   2   2  -1   3  -1
M  END
)CTAB";
    std::unique_ptr<ROMol> mol(MolBlockToMol(mb));
    REQUIRE(mol);
    CHECK(mol->getAtomWithIdx(0)->getFormalCharge() == 2);
    CHECK(mol->getAtomWithIdx(0)->getTotalNumHs() == 0);
  }
  SECTION("basics-Sn") {
    std::string mb = R"CTAB(
  Mrv1810 08141905562D

  3  0  0  0  0  0            999 V2000
   -3.6316   -0.4737    0.0000 Sn  0  0  0  0  0  0  0  0  0  0  0  0
   -3.6541    0.3609    0.0000 O   0  5  0  0  0  0  0  0  0  0  0  0
   -2.4586   -0.5188    0.0000 O   0  5  0  0  0  0  0  0  0  0  0  0
M  CHG  3   1   2   2  -1   3  -1
M  END
)CTAB";
    std::unique_ptr<ROMol> mol(MolBlockToMol(mb));
    REQUIRE(mol);
    CHECK(mol->getAtomWithIdx(0)->getFormalCharge() == 2);
    CHECK(mol->getAtomWithIdx(0)->getTotalNumHs() == 0);
  }
}

TEST_CASE(
    "github #2649: Allenes read from mol blocks have crossed bonds assigned"
    "[bug][stereochemistry]") {
  SECTION("basics") {
    std::string mb = R"CTAB(mol
  Mrv1824 09191901002D

  6  5  0  0  0  0            999 V2000
   -1.6986   -7.4294    0.0000 C   0  0  0  0  0  0  0  0  0  0  0  0
   -2.2522   -6.8245    0.0000 C   0  0  0  0  0  0  0  0  0  0  0  0
   -1.1438   -8.0357    0.0000 C   0  0  0  0  0  0  0  0  0  0  0  0
   -2.8095   -6.2156    0.0000 C   0  0  0  0  0  0  0  0  0  0  0  0
   -0.3374   -7.8470    0.0000 C   0  0  0  0  0  0  0  0  0  0  0  0
   -3.6162   -6.3886    0.0000 C   0  0  0  0  0  0  0  0  0  0  0  0
  1  3  2  0  0  0  0
  2  1  2  0  0  0  0
  3  5  1  0  0  0  0
  4  2  2  0  0  0  0
  6  4  1  0  0  0  0
M  END)CTAB";
    std::unique_ptr<ROMol> mol(MolBlockToMol(mb));
    REQUIRE(mol);
    CHECK(mol->getBondWithIdx(0)->getStereo() == Bond::STEREONONE);
    CHECK(mol->getBondWithIdx(1)->getStereo() == Bond::STEREONONE);
    CHECK(mol->getBondWithIdx(3)->getStereo() == Bond::STEREONONE);
    auto outmolb = MolToMolBlock(*mol);
    // std::cerr<<outmolb<<std::endl;
    CHECK(outmolb.find("1  3  2  0") != std::string::npos);
    CHECK(outmolb.find("2  1  2  0") != std::string::npos);
    CHECK(outmolb.find("4  2  2  0") != std::string::npos);
  }
}

TEST_CASE(
    "GitHub 2712: setBondStereoFromDirections() returning incorrect results"
    "[stereochemistry]") {
  SECTION("basics 1a") {
    std::string mb = R"CTAB(
  Mrv1810 10141909562D

  4  3  0  0  0  0            999 V2000
    3.3412   -2.9968    0.0000 C   0  0  0  0  0  0  0  0  0  0  0  0
    2.5162   -2.9968    0.0000 C   0  0  0  0  0  0  0  0  0  0  0  0
    2.1037   -3.7112    0.0000 C   0  0  0  0  0  0  0  0  0  0  0  0
    3.7537   -2.2823    0.0000 C   0  0  0  0  0  0  0  0  0  0  0  0
  1  2  2  0  0  0  0
  2  3  1  0  0  0  0
  1  4  1  0  0  0  0
M  END
)CTAB";
    bool sanitize = false;
    std::unique_ptr<ROMol> mol(MolBlockToMol(mb, sanitize));
    REQUIRE(mol);
    CHECK(mol->getBondWithIdx(0)->getBondType() == Bond::DOUBLE);
    CHECK(mol->getBondWithIdx(0)->getStereo() == Bond::STEREONONE);
    MolOps::setBondStereoFromDirections(*mol);
    CHECK(mol->getBondWithIdx(0)->getStereo() == Bond::STEREOTRANS);
  }
  SECTION("basics 1b") {
    std::string mb = R"CTAB(
  Mrv1810 10141909562D

  4  3  0  0  0  0            999 V2000
    3.3412   -2.9968    0.0000 C   0  0  0  0  0  0  0  0  0  0  0  0
    2.5162   -2.9968    0.0000 C   0  0  0  0  0  0  0  0  0  0  0  0
    2.1037   -3.7112    0.0000 C   0  0  0  0  0  0  0  0  0  0  0  0
    3.7537   -2.2823    0.0000 C   0  0  0  0  0  0  0  0  0  0  0  0
  1  2  2  0  0  0  0
  2  3  1  0  0  0  0
  4  1  1  0  0  0  0
M  END
)CTAB";
    bool sanitize = false;
    std::unique_ptr<ROMol> mol(MolBlockToMol(mb, sanitize));
    REQUIRE(mol);
    CHECK(mol->getBondWithIdx(0)->getBondType() == Bond::DOUBLE);
    CHECK(mol->getBondWithIdx(0)->getStereo() == Bond::STEREONONE);
    MolOps::setBondStereoFromDirections(*mol);
    CHECK(mol->getBondWithIdx(0)->getStereo() == Bond::STEREOTRANS);
  }
  SECTION("basics 2a") {
    std::string mb = R"CTAB(
  Mrv1810 10141909582D

  4  3  0  0  0  0            999 V2000
    3.4745   -5.2424    0.0000 C   0  0  0  0  0  0  0  0  0  0  0  0
    2.6495   -5.2424    0.0000 C   0  0  0  0  0  0  0  0  0  0  0  0
    2.2370   -5.9569    0.0000 C   0  0  0  0  0  0  0  0  0  0  0  0
    3.8870   -5.9569    0.0000 C   0  0  0  0  0  0  0  0  0  0  0  0
  1  2  2  0  0  0  0
  2  3  1  0  0  0  0
  1  4  1  0  0  0  0
M  END
)CTAB";
    bool sanitize = false;
    std::unique_ptr<ROMol> mol(MolBlockToMol(mb, sanitize));
    REQUIRE(mol);
    CHECK(mol->getBondWithIdx(0)->getBondType() == Bond::DOUBLE);
    CHECK(mol->getBondWithIdx(0)->getStereo() == Bond::STEREONONE);
    MolOps::setBondStereoFromDirections(*mol);
    CHECK(mol->getBondWithIdx(0)->getStereo() == Bond::STEREOCIS);
  }
  SECTION("basics 2b") {
    std::string mb = R"CTAB(
  Mrv1810 10141909582D

  4  3  0  0  0  0            999 V2000
    3.4745   -5.2424    0.0000 C   0  0  0  0  0  0  0  0  0  0  0  0
    2.6495   -5.2424    0.0000 C   0  0  0  0  0  0  0  0  0  0  0  0
    2.2370   -5.9569    0.0000 C   0  0  0  0  0  0  0  0  0  0  0  0
    3.8870   -5.9569    0.0000 C   0  0  0  0  0  0  0  0  0  0  0  0
  1  2  2  0  0  0  0
  2  3  1  0  0  0  0
  4  1  1  0  0  0  0
M  END
)CTAB";
    bool sanitize = false;
    std::unique_ptr<ROMol> mol(MolBlockToMol(mb, sanitize));
    REQUIRE(mol);
    CHECK(mol->getBondWithIdx(0)->getBondType() == Bond::DOUBLE);
    CHECK(mol->getBondWithIdx(0)->getStereo() == Bond::STEREONONE);
    MolOps::setBondStereoFromDirections(*mol);
    CHECK(mol->getBondWithIdx(0)->getStereo() == Bond::STEREOCIS);
  }
}

TEST_CASE("removeHs screwing up double bond stereo", "[bug][removeHs]") {
  SECTION("example1") {
    std::string molblock = R"CTAB(molblock = """
  SciTegic12221702182D

 47 51  0  0  0  0            999 V2000
    0.2962    6.2611    0.0000 C   0  0
   -3.9004    4.4820    0.0000 C   0  0
    1.4195    5.2670    0.0000 C   0  0
   -3.8201   -7.4431    0.0000 C   0  0
   -4.9433   -6.4490    0.0000 C   0  0
   -2.3975   -6.9674    0.0000 C   0  0
    3.5921   -3.5947    0.0000 C   0  0
   -3.1475    2.3700    0.0000 C   0  0
    2.1695   -4.0705    0.0000 C   0  0
   -2.0242    1.3759    0.0000 C   0  0
   -4.6440   -4.9792    0.0000 C   0  0
    2.7681   -1.1308    0.0000 C   0  0
   -5.8626    1.1332    0.0000 C   0  0
    3.0674    0.3391    0.0000 C   0  0
    3.6660    3.2787    0.0000 C   0  0
    8.1591   -0.6978    0.0000 C   0  0
    7.3351    1.7662    0.0000 C   0  0
   -6.3876    3.5028    0.0000 C   0  0
   -0.6756   -5.0219    0.0000 C   0  0
    7.0358    0.2964    0.0000 C   0  0
    3.8914   -2.1249    0.0000 C   0  0
   -2.0982   -5.4976    0.0000 C   0  0
   -4.5701    1.8943    0.0000 C   0  0  1  0  0  0
   -6.9859    2.1273    0.0000 C   0  0  1  0  0  0
    4.4900    0.8148    0.0000 C   0  0
    1.3455   -1.6065    0.0000 C   0  0
    4.7893    2.2846    0.0000 C   0  0
    1.9442    1.3332    0.0000 C   0  0
    1.0462   -3.0763    0.0000 C   0  0
    2.2435    2.8030    0.0000 C   0  0
   -0.6017    1.8516    0.0000 C   0  0
    5.6132   -0.1794    0.0000 C   0  0
    0.2223   -0.6124    0.0000 Cl  0  0
    9.2823   -1.6919    0.0000 N   0  0
   -3.2215   -4.5035    0.0000 N   0  0
    6.2119    2.7603    0.0000 N   0  0
    5.3139   -1.6492    0.0000 N   0  0
    0.5216    0.8575    0.0000 N   0  0
   -4.8945    3.3588    0.0000 N   0  0
   -8.2913    2.8662    0.0000 O   0  0
   -0.3024    3.3214    0.0000 O   0  0
    1.1202    3.7971    0.0000 O   0  0
   -0.3763   -3.5520    0.0000 O   0  0
   -2.8482    3.8398    0.0000 H   0  0
   -2.3235   -0.0940    0.0000 H   0  0
   -3.9483    0.5292    0.0000 H   0  0
   -7.8572    0.9063    0.0000 H   0  0
  1  3  1  0
  2 39  1  0
  3 42  1  0
  4  5  2  0
  4  6  1  0
  5 11  1  0
  6 22  2  0
  7  9  2  0
  7 21  1  0
  8 44  1  0
  8 10  2  0
  8 23  1  0
  9 29  1  0
 10 45  1  0
 10 31  1  0
 11 35  2  0
 12 21  2  0
 12 26  1  0
 13 23  1  0
 13 24  1  0
 14 25  2  0
 14 28  1  0
 15 27  2  0
 15 30  1  0
 16 20  1  0
 16 34  3  0
 17 20  2  0
 17 36  1  0
 18 24  1  0
 18 39  1  0
 19 22  1  0
 19 43  1  0
 20 32  1  0
 21 37  1  0
 22 35  1  0
 23 46  1  6
 23 39  1  0
 24 47  1  1
 24 40  1  0
 25 27  1  0
 25 32  1  0
 26 29  2  0
 26 33  1  0
 27 36  1  0
 28 30  2  0
 28 38  1  0
 29 43  1  0
 30 42  1  0
 31 38  2  0
 31 41  1  0
 32 37  2  3
M  END
"""

)CTAB";
    bool sanitize = false;
    bool removeHs = false;
    std::unique_ptr<RWMol> m(MolBlockToMol(molblock, sanitize, removeHs));
    REQUIRE(m);
    m->updatePropertyCache();
    MolOps::setBondStereoFromDirections(*m);
    CHECK(m->getBondWithIdx(10)->getBondType() == Bond::DOUBLE);
    CHECK(m->getBondWithIdx(10)->getStereo() == Bond::STEREOTRANS);
    REQUIRE(m->getBondWithIdx(10)->getStereoAtoms().size() == 2);
    CHECK(m->getBondWithIdx(10)->getStereoAtoms()[0] == 43);
    CHECK(m->getBondWithIdx(10)->getStereoAtoms()[1] == 44);

    MolOps::removeHs(*m);  // implicitOnly,updateExplicitCount,sanitize);
    // m->debugMol(std::cerr);
    CHECK(m->getBondWithIdx(9)->getBondType() == Bond::DOUBLE);
    CHECK(m->getBondWithIdx(9)->getStereo() == Bond::STEREOTRANS);
    REQUIRE(m->getBondWithIdx(9)->getStereoAtoms().size() == 2);
    CHECK(m->getBondWithIdx(9)->getStereoAtoms()[0] == 22);
    CHECK(m->getBondWithIdx(9)->getStereoAtoms()[1] == 30);
  }
}

TEST_CASE("setDoubleBondNeighborDirections()", "[stereochemistry][bug]") {
  SECTION("basics cis") {
    auto m = "CC=CC"_smiles;
    REQUIRE(m);
    m->getBondWithIdx(1)->getStereoAtoms() = {0, 3};
    m->getBondWithIdx(1)->setStereo(Bond::STEREOCIS);
    MolOps::setDoubleBondNeighborDirections(*m);
    CHECK(m->getBondWithIdx(0)->getBondDir() == Bond::ENDUPRIGHT);
    CHECK(m->getBondWithIdx(2)->getBondDir() == Bond::ENDDOWNRIGHT);
    CHECK(MolToSmiles(*m) == "C/C=C\\C");
  }
  SECTION("basics trans") {
    auto m = "CC=CC"_smiles;
    REQUIRE(m);
    m->getBondWithIdx(1)->getStereoAtoms() = {0, 3};
    m->getBondWithIdx(1)->setStereo(Bond::STEREOTRANS);
    MolOps::setDoubleBondNeighborDirections(*m);
    CHECK(m->getBondWithIdx(0)->getBondDir() == Bond::ENDUPRIGHT);
    CHECK(m->getBondWithIdx(2)->getBondDir() == Bond::ENDUPRIGHT);
    CHECK(MolToSmiles(*m) == "C/C=C/C");
  }
  SECTION("swap (Github #3322)") {
    auto m = "CC=CC"_smiles;
    REQUIRE(m);
    m->getBondWithIdx(1)->getStereoAtoms() = {0, 3};
    m->getBondWithIdx(1)->setStereo(Bond::STEREOTRANS);
    MolOps::setDoubleBondNeighborDirections(*m);
    CHECK(m->getBondWithIdx(0)->getBondDir() == Bond::ENDUPRIGHT);
    CHECK(m->getBondWithIdx(2)->getBondDir() == Bond::ENDUPRIGHT);
    CHECK(MolToSmiles(*m) == "C/C=C/C");

    m->clearComputedProps();
    m->getBondWithIdx(1)->getStereoAtoms() = {0, 3};
    m->getBondWithIdx(1)->setStereo(Bond::STEREOCIS);
    MolOps::setDoubleBondNeighborDirections(*m);
    CHECK(m->getBondWithIdx(0)->getBondDir() == Bond::ENDUPRIGHT);
    CHECK(m->getBondWithIdx(2)->getBondDir() == Bond::ENDDOWNRIGHT);
    CHECK(MolToSmiles(*m) == "C/C=C\\C");
  }
}

TEST_CASE("github #2782: addHs() fails on atoms with 'bad' valences", "[bug]") {
  SECTION("basics") {
    SmilesParserParams ps;
    ps.sanitize = false;
    std::unique_ptr<RWMol> m(
        static_cast<RWMol *>(SmilesToMol("C=C1=CC=CC=C1", ps)));
    REQUIRE(m);
    bool strict = false;
    m->updatePropertyCache(strict);
    CHECK(m->getNumAtoms() == 7);
    MolOps::addHs(*m);
    CHECK(m->getNumAtoms() == 14);
    // this doesn't change the fact that there's still a bad valence present:
    CHECK_THROWS_AS(m->updatePropertyCache(), AtomValenceException);
  }
}

TEST_CASE(
    "Github #2784: Element symbol lookup for some transuranics returns "
    "incorrect results",
    "[transuranics][bug]") {
  auto pt = PeriodicTable::getTable();
  SECTION("number to symbol") {
    std::vector<std::pair<unsigned int, std::string>> data = {
        {113, "Nh"}, {114, "Fl"}, {115, "Mc"},
        {116, "Lv"}, {117, "Ts"}, {118, "Og"}};
    for (const auto &pr : data) {
      CHECK(pt->getElementSymbol(pr.first) == pr.second);
    }
  }
  SECTION("symbol to number") {
    std::vector<std::pair<int, std::string>> data = {
        {113, "Nh"}, {114, "Fl"}, {115, "Mc"},  {116, "Lv"},
        {117, "Ts"}, {118, "Og"}, {113, "Uut"}, {115, "Uup"}};
    for (const auto &pr : data) {
      CHECK(pt->getAtomicNumber(pr.second) == pr.first);
    }
  }
}
TEST_CASE("github #2775", "[valence][bug]") {
  SECTION("basics") {
    std::string molblock = R"CTAB(bismuth citrate
  Mrv1810 11111908592D

 14 12  0  0  0  0            999 V2000
    7.4050   -0.5957    0.0000 C   0  0  0  0  0  0  0  0  0  0  0  0
    6.6906   -1.0082    0.0000 C   0  0  0  0  0  0  0  0  0  0  0  0
    5.9761   -0.5957    0.0000 O   0  0  0  0  0  0  0  0  0  0  0  0
    6.6906   -1.8332    0.0000 O   0  5  0  0  0  0  0  0  0  0  0  0
    7.4050    0.2293    0.0000 C   0  0  0  0  0  0  0  0  0  0  0  0
    6.5800    0.2293    0.0000 C   0  0  0  0  0  0  0  0  0  0  0  0
    6.1675    0.9438    0.0000 C   0  0  0  0  0  0  0  0  0  0  0  0
    6.5800    1.6583    0.0000 O   0  0  0  0  0  0  0  0  0  0  0  0
    5.3425    0.9438    0.0000 O   0  5  0  0  0  0  0  0  0  0  0  0
    8.2300    0.2293    0.0000 C   0  0  0  0  0  0  0  0  0  0  0  0
    8.6425   -0.4851    0.0000 O   0  0  0  0  0  0  0  0  0  0  0  0
    8.6425    0.9438    0.0000 O   0  5  0  0  0  0  0  0  0  0  0  0
    7.4050    1.0543    0.0000 O   0  0  0  0  0  0  0  0  0  0  0  0
    4.5175    0.9438    0.0000 Bi  0  1  0  0  0  0  0  0  0  0  0  0
  1  2  1  0  0  0  0
  2  3  2  0  0  0  0
  2  4  1  0  0  0  0
  1  5  1  0  0  0  0
  5  6  1  0  0  0  0
  6  7  1  0  0  0  0
  7  8  2  0  0  0  0
  7  9  1  0  0  0  0
  5 10  1  0  0  0  0
 10 11  2  0  0  0  0
 10 12  1  0  0  0  0
  5 13  1  0  0  0  0
M  CHG  4   4  -1   9  -1  12  -1  14   3
M  END
)CTAB";
    std::unique_ptr<RWMol> m(MolBlockToMol(molblock));
    REQUIRE(m);
    CHECK(m->getAtomWithIdx(13)->getSymbol() == "Bi");
    CHECK(m->getAtomWithIdx(13)->getNumImplicitHs() == 0);
  }
}

TEST_CASE("RemoveHsParameters", "[molops]") {
  SmilesParserParams smilesPs;
  smilesPs.removeHs = false;

  SECTION("H-H") {
    std::unique_ptr<RWMol> m{SmilesToMol("[H][H].[H]O[H]", smilesPs)};
    REQUIRE(m);
    CHECK(m->getNumAtoms() == 5);
    {
      RWMol cp(*m);
      MolOps::removeHs(cp);
      CHECK(cp.getNumAtoms() == 3);
    }
    {
      MolOps::RemoveHsParameters ps;
      RWMol cp(*m);
      MolOps::removeHs(cp, ps);
      CHECK(cp.getNumAtoms() == 3);
    }
    {
      MolOps::RemoveHsParameters ps;
      ps.removeOnlyHNeighbors = true;
      RWMol cp(*m);
      MolOps::removeHs(cp, ps);
      CHECK(cp.getNumAtoms() == 1);
    }
  }

  SECTION("dummies") {
    std::unique_ptr<RWMol> m{SmilesToMol("[H][*]O[H]", smilesPs)};
    REQUIRE(m);
    CHECK(m->getNumAtoms() == 4);
    {
      RWMol cp(*m);
      MolOps::removeHs(cp);
      CHECK(cp.getNumAtoms() == 3);
    }
    {
      MolOps::RemoveHsParameters ps;
      RWMol cp(*m);
      MolOps::removeHs(cp, ps);
      CHECK(cp.getNumAtoms() == 3);
    }
    {
      MolOps::RemoveHsParameters ps;
      ps.removeDummyNeighbors = true;
      RWMol cp(*m);
      MolOps::removeHs(cp, ps);
      CHECK(cp.getNumAtoms() == 2);
    }
  }

  SECTION("chiralHs") {
    std::unique_ptr<RWMol> m{SmilesToMol("[C@]12([H])CCC1CO2", smilesPs)};
    REQUIRE(m);
    CHECK(m->getNumAtoms() == 7);
    // artificial wedging since we don't have a conformer
    m->getBondBetweenAtoms(0, 1)->setBondDir(Bond::BEGINWEDGE);

    {
      RWMol cp(*m);
      MolOps::removeHs(cp);
      CHECK(cp.getNumAtoms() == 6);
    }
    {
      MolOps::RemoveHsParameters ps;
      RWMol cp(*m);
      MolOps::removeHs(cp, ps);
      CHECK(cp.getNumAtoms() == 6);
    }
    {
      MolOps::RemoveHsParameters ps;
      ps.removeWithWedgedBond = false;
      RWMol cp(*m);
      MolOps::removeHs(cp, ps);
      CHECK(cp.getNumAtoms() == 7);
    }
  }

  SECTION("degree zero") {
    std::unique_ptr<RWMol> m{SmilesToMol("[F-].[H+]", smilesPs)};
    REQUIRE(m);
    CHECK(m->getNumAtoms() == 2);
    {
      RWMol cp(*m);
      MolOps::removeHs(cp);
      CHECK(cp.getNumAtoms() == 2);
    }
    {
      MolOps::RemoveHsParameters ps;
      RWMol cp(*m);
      MolOps::removeHs(cp, ps);
      CHECK(cp.getNumAtoms() == 2);
    }
    {
      MolOps::RemoveHsParameters ps;
      ps.removeDegreeZero = true;
      RWMol cp(*m);
      MolOps::removeHs(cp, ps);
      CHECK(cp.getNumAtoms() == 1);
    }
  }

  SECTION("isotopes") {
    std::unique_ptr<RWMol> m{SmilesToMol("F[2H]", smilesPs)};
    REQUIRE(m);
    CHECK(m->getNumAtoms() == 2);
    {
      RWMol cp(*m);
      MolOps::removeHs(cp);
      CHECK(cp.getNumAtoms() == 2);
    }
    {
      MolOps::RemoveHsParameters ps;
      RWMol cp(*m);
      MolOps::removeHs(cp, ps);
      CHECK(cp.getNumAtoms() == 2);
    }
    {
      MolOps::RemoveHsParameters ps;
      ps.removeIsotopes = true;
      RWMol cp(*m);
      MolOps::removeHs(cp, ps);
      CHECK(cp.getNumAtoms() == 1);
    }
  }

  SECTION("defining bond stereo") {
    std::unique_ptr<RWMol> m{SmilesToMol("F/C=N/[H]", smilesPs)};
    REQUIRE(m);
    CHECK(m->getNumAtoms() == 4);
    {
      RWMol cp(*m);
      MolOps::removeHs(cp);
      CHECK(cp.getNumAtoms() == 4);
    }
    {
      MolOps::RemoveHsParameters ps;
      RWMol cp(*m);
      MolOps::removeHs(cp, ps);
      CHECK(cp.getNumAtoms() == 4);
    }
    {
      MolOps::RemoveHsParameters ps;
      ps.removeDefiningBondStereo = true;
      RWMol cp(*m);
      MolOps::removeHs(cp, ps);
      CHECK(cp.getNumAtoms() == 3);
    }
  }
  SECTION("Query atoms") {
    std::unique_ptr<RWMol> m{SmartsToMol("O[#1]")};
    REQUIRE(m);
    CHECK(m->getNumAtoms() == 2);
    {
      RWMol cp(*m);
      MolOps::removeHs(cp);
      CHECK(cp.getNumAtoms() == 2);
    }
    {
      MolOps::RemoveHsParameters ps;
      RWMol cp(*m);
      MolOps::removeHs(cp, ps);
      CHECK(cp.getNumAtoms() == 2);
    }
    {
      MolOps::RemoveHsParameters ps;
      ps.removeWithQuery = true;
      RWMol cp(*m);
      MolOps::removeHs(cp, ps);
      CHECK(cp.getNumAtoms() == 1);
    }
  }
  SECTION("higher degree") {
    // this is a silly example
    std::unique_ptr<RWMol> m{SmilesToMol("F[H-]F", smilesPs)};
    REQUIRE(m);
    CHECK(m->getNumAtoms() == 3);
    {
      RWMol cp(*m);
      MolOps::removeHs(cp);
      CHECK(cp.getNumAtoms() == 3);
    }
    {
      MolOps::RemoveHsParameters ps;
      RWMol cp(*m);
      MolOps::removeHs(cp, ps);
      CHECK(cp.getNumAtoms() == 3);
    }
    {
      MolOps::RemoveHsParameters ps;
      ps.removeHigherDegrees = true;
      RWMol cp(*m);
      MolOps::removeHs(cp, ps);
      CHECK(cp.getNumAtoms() == 2);
    }
  }
  SECTION("mapped Hs") {
    std::unique_ptr<RWMol> m{SmilesToMol("[H:1]O[H]", smilesPs)};
    REQUIRE(m);
    CHECK(m->getNumAtoms() == 3);
    {
      RWMol cp(*m);
      MolOps::removeHs(cp);
      CHECK(cp.getNumAtoms() == 1);
    }
    {
      MolOps::RemoveHsParameters ps;
      ps.removeMapped = false;
      RWMol cp(*m);
      MolOps::removeHs(cp, ps);
      CHECK(cp.getNumAtoms() == 2);
    }
  }
  SECTION("allHs") {
    std::unique_ptr<RWMol> m{SmilesToMol(
        "[C@]12([H])CCC1CO2.[H+].F[H-]F.[H][H].[H]*.F/C=C/[H]", smilesPs)};
    REQUIRE(m);
    // artificial wedging since we don't have a conformer
    m->getBondBetweenAtoms(0, 1)->setBondDir(Bond::BEGINWEDGE);
    RWMol cp(*m);
    MolOps::removeAllHs(cp);
    for (auto atom : cp.atoms()) {
      CHECK(atom->getAtomicNum() != 1);
    }
  }
  SECTION("allHs2") {
    std::unique_ptr<ROMol> m{SmilesToMol(
        "[C@]12([H])CCC1CO2.[H+].F[H-]F.[H][H].[H]*.F/C=C/[H]", smilesPs)};
    REQUIRE(m);
    // artificial wedging since we don't have a conformer
    m->getBondBetweenAtoms(0, 1)->setBondDir(Bond::BEGINWEDGE);
    std::unique_ptr<ROMol> cp{MolOps::removeAllHs(*m)};
    for (auto atom : cp->atoms()) {
      CHECK(atom->getAtomicNum() != 1);
    }
  }
}
#endif
TEST_CASE("github #2895: acepentalene aromaticity perception ",
          "[molops][bug][aromaticity]") {
  SECTION("acepentalene") {
    std::unique_ptr<RWMol> m{SmilesToMol("C1=CC2=CC=C3C2=C1C=C3")};
    REQUIRE(m);
    auto smi = MolToSmiles(*m);
    CHECK(smi == "C1=CC2=C3C1=CC=C3C=C2");
  }
}

TEST_CASE("github #3256: fused ring aromaticity perception",
          "[molops][bug][aromaticity]") {
  SECTION("nitrogen only central ring") {
    auto mol = "C1=CN2C3=CC=CN3C3=CC=CN3C2=C1"_smiles;
    REQUIRE(mol);
    for (const auto b : mol->bonds()) {
      CHECK(b->getBondType() == Bond::AROMATIC);
    }
    auto smi = MolToSmiles(*mol);
    CHECK(smi == "c1cc2n(c1)c1cccn1c1cccn21");
  }
}

TEST_CASE("phosphine and arsine chirality", "[Chirality]") {
  SECTION("chiral center recognized") {
    auto mol1 = "C[P@](C1CCCC1)C1=CC=CC=C1"_smiles;
    auto mol2 = "C[As@](C1CCCC1)C1=CC=CC=C1"_smiles;
    REQUIRE(mol1);
    REQUIRE(mol2);
    CHECK(mol1->getAtomWithIdx(1)->getChiralTag() != Atom::CHI_UNSPECIFIED);
    CHECK(mol2->getAtomWithIdx(1)->getChiralTag() != Atom::CHI_UNSPECIFIED);
  }
  SECTION("chiral center selective") {
    auto mol1 = "C[P@](C)C1CCCCC1"_smiles;
    auto mol2 = "C[As@](C)C1CCCCC1"_smiles;
    REQUIRE(mol1);
    REQUIRE(mol2);
    CHECK(mol1->getAtomWithIdx(1)->getChiralTag() == Atom::CHI_UNSPECIFIED);
    CHECK(mol2->getAtomWithIdx(1)->getChiralTag() == Atom::CHI_UNSPECIFIED);
  }
  SECTION("chiral center specific: P") {
    auto mol1 = "C[P@](C1CCCC1)C1=CC=CC=C1"_smiles;
    auto mol2 = "C[P@@](C1CCCC1)C1=CC=CC=C1"_smiles;
    REQUIRE(mol1);
    REQUIRE(mol2);
    CHECK(MolToSmiles(*mol1) != MolToSmiles(*mol2));
  }
  SECTION("chiral center specific: As") {
    auto mol1 = "C[As@](C1CCCC1)C1=CC=CC=C1"_smiles;
    auto mol2 = "C[As@@](C1CCCC1)C1=CC=CC=C1"_smiles;
    REQUIRE(mol1);
    REQUIRE(mol2);
    CHECK(MolToSmiles(*mol1) != MolToSmiles(*mol2));
  }
  SECTION("chiral center, implicit H: P") {
    auto mol1 = "C[P@H]C1CCCCC1"_smiles;
    auto mol2 = "C[P@@H]C1CCCCC1"_smiles;
    REQUIRE(mol1);
    REQUIRE(mol2);
    CHECK(mol1->getAtomWithIdx(1)->getChiralTag() != Atom::CHI_UNSPECIFIED);
    CHECK(mol1->getAtomWithIdx(1)->getChiralTag() != Atom::CHI_UNSPECIFIED);
  }
  SECTION("chiral center, implicit H: As") {
    auto mol1 = "C[As@H]C1CCCCC1"_smiles;
    auto mol2 = "C[As@@H]C1CCCCC1"_smiles;
    REQUIRE(mol1);
    REQUIRE(mol2);
    CHECK(mol1->getAtomWithIdx(1)->getChiralTag() != Atom::CHI_UNSPECIFIED);
    CHECK(mol1->getAtomWithIdx(1)->getChiralTag() != Atom::CHI_UNSPECIFIED);
  }
  SECTION("chiral center specific, implicit H: P") {
    auto mol1 = "C[P@H]C1CCCCC1"_smiles;
    auto mol2 = "C[P@@H]C1CCCCC1"_smiles;
    REQUIRE(mol1);
    REQUIRE(mol2);
    CHECK(MolToSmiles(*mol1) != MolToSmiles(*mol2));
  }
  SECTION("chiral center specific, implicit H: As") {
    auto mol1 = "C[As@H]C1CCCCC1"_smiles;
    auto mol2 = "C[As@@H]C1CCCCC1"_smiles;
    REQUIRE(mol1);
    REQUIRE(mol2);
    CHECK(MolToSmiles(*mol1) != MolToSmiles(*mol2));
  }
}

TEST_CASE("github #2890", "[bug][molops][stereo]") {
  auto mol = "CC=CC"_smiles;
  REQUIRE(mol);

  auto bond = mol->getBondWithIdx(1);
  bond->setStereo(Bond::STEREOANY);
  REQUIRE(bond->getStereoAtoms().empty());

  MolOps::findPotentialStereoBonds(*mol);
  CHECK(bond->getStereo() == Bond::STEREOANY);
  CHECK(bond->getStereoAtoms().size() == 2);
}

TEST_CASE("github #3150 MolOps::removeHs removes hydrides", "[bug][molops]") {
  SmilesParserParams smilesPs;
  smilesPs.removeHs = false;

  SECTION("Hydride ion remove Hydrides false") {
    std::unique_ptr<RWMol> m{SmilesToMol("[H-]", smilesPs)};
    REQUIRE(m);
    MolOps::RemoveHsParameters ps;
    ps.removeHydrides = false;
    RWMol cp(*m);
    MolOps::removeHs(cp, ps);
    // H atom not removed in this case because by default H atoms with degree 0
    // are not removed
    CHECK(cp.getNumAtoms() == 1);
    CHECK(MolOps::getFormalCharge(cp) == -1);
  }

  SECTION("Hydride ion remove Hydrides true") {
    std::unique_ptr<RWMol> m{SmilesToMol("[H-]", smilesPs)};
    REQUIRE(m);
    MolOps::RemoveHsParameters ps;
    ps.removeHydrides = true;
    RWMol cp(*m);
    MolOps::removeHs(cp, ps);
    // H atom not removed in this case because by default H atoms with degree 0
    // are not removed
    CHECK(cp.getNumAtoms() == 1);
    CHECK(MolOps::getFormalCharge(cp) == -1);
  }

  SECTION("Water") {
    std::unique_ptr<RWMol> m{SmilesToMol("[OH+][H-]", smilesPs)};
    REQUIRE(m);
    MolOps::RemoveHsParameters ps;
    ps.removeHydrides = false;
    RWMol cp(*m);
    MolOps::removeHs(cp, ps);
    CHECK(cp.getNumAtoms() == 2);
    CHECK(MolOps::getFormalCharge(cp) == 0);
  }

  SECTION("Water remove Hydrides true") {
    std::unique_ptr<RWMol> m{SmilesToMol("[OH+][H-]", smilesPs)};
    REQUIRE(m);
    MolOps::RemoveHsParameters ps;
    ps.removeHydrides = true;
    RWMol cp(*m);
    MolOps::removeHs(cp, ps);
    CHECK(cp.getNumAtoms() == 1);
    CHECK(MolOps::getFormalCharge(cp) == 1);
  }

  SECTION("Iron Hydride") {
    std::unique_ptr<RWMol> m{SmilesToMol("[Fe+2]<-[H-]", smilesPs)};
    REQUIRE(m);
    MolOps::RemoveHsParameters ps;
    ps.removeHydrides = false;
    RWMol cp(*m);
    MolOps::removeHs(cp, ps);
    CHECK(cp.getNumAtoms() == 2);
    CHECK(MolOps::getFormalCharge(cp) == 1);
  }

  SECTION("Iron Hydride remove Hydrides") {
    std::unique_ptr<RWMol> m{SmilesToMol("[Fe+2]<-[H-]", smilesPs)};
    REQUIRE(m);
    MolOps::RemoveHsParameters ps;
    ps.removeHydrides = true;
    RWMol cp(*m);
    MolOps::removeHs(cp, ps);
    CHECK(cp.getNumAtoms() == 1);
    CHECK(MolOps::getFormalCharge(cp) == 2);
  }

  SECTION("Ferrous Hydroxide") {
    std::unique_ptr<RWMol> m{SmilesToMol("[Fe+2]<-[OH-]", smilesPs)};
    REQUIRE(m);
    MolOps::RemoveHsParameters ps;
    ps.removeHydrides = false;
    RWMol cp(*m);
    MolOps::removeHs(cp, ps);
    CHECK(cp.getNumAtoms() == 2);
    CHECK(MolOps::getFormalCharge(cp) == 1);
  }

  SECTION("Ferrous Hydroxide remove Hydrides") {
    std::unique_ptr<RWMol> m{SmilesToMol("[Fe+2]<-[OH-]", smilesPs)};
    REQUIRE(m);
    MolOps::RemoveHsParameters ps;
    ps.removeHydrides = true;
    RWMol cp(*m);
    MolOps::removeHs(cp, ps);
    CHECK(cp.getNumAtoms() == 2);
    CHECK(MolOps::getFormalCharge(cp) == 1);
  }

  SECTION("Remove All Hs in Hydrides Ferrous Hydride") {
    std::unique_ptr<RWMol> m{SmilesToMol("[Fe+2]<-[H-]", smilesPs)};
    REQUIRE(m);

    RWMol cp(*m);
    MolOps::removeAllHs(cp);
    CHECK(cp.getNumAtoms() == 1);
    CHECK(MolOps::getFormalCharge(cp) == 2);
  }

  SECTION("Remove All Hs in Hydrides Water") {
    std::unique_ptr<RWMol> m{SmilesToMol("[OH+][H-]", smilesPs)};
    REQUIRE(m);

    RWMol cp(*m);
    MolOps::removeAllHs(cp);
    CHECK(cp.getNumAtoms() == 1);
    CHECK(MolOps::getFormalCharge(cp) == 1);
  }
}

TEST_CASE("hybridization of unknown atom types", "[bug][molops]") {
  SECTION("Basics") {
    auto m = "[U][U][U]"_smiles;
    REQUIRE(m);
    CHECK(m->getAtomWithIdx(0)->getHybridization() ==
          Atom::HybridizationType::S);
    CHECK(m->getAtomWithIdx(1)->getHybridization() ==
          Atom::HybridizationType::SP);
    CHECK(m->getAtomWithIdx(2)->getHybridization() ==
          Atom::HybridizationType::S);
  }
  SECTION("comprehensive") {
    std::string smiles = "F";
    for (unsigned int i = 89; i <= 118; ++i) {
      smiles += (boost::format("[#%d]") % i).str();
    }
    smiles += "F";
    std::unique_ptr<ROMol> m(SmilesToMol(smiles));
    REQUIRE(m);
    for (auto i = 1u; i < m->getNumAtoms() - 1; ++i) {
      CHECK(m->getAtomWithIdx(i)->getHybridization() ==
            Atom::HybridizationType::SP);
    }
  }
}

TEST_CASE("Github #3470: Hydrogen is incorrectly identified as an early atom",
          "[bug][chemistry]") {
  SECTION("Basics") {
    RWMol m;
    m.addAtom(new Atom(1), true, true);
    m.getAtomWithIdx(0)->setFormalCharge(-1);
    m.updatePropertyCache();
    CHECK(m.getAtomWithIdx(0)->getNumImplicitHs() == 0);
    m.getAtomWithIdx(0)->setFormalCharge(1);
    m.updatePropertyCache();
    CHECK(m.getAtomWithIdx(0)->getNumImplicitHs() == 0);
    m.getAtomWithIdx(0)->setFormalCharge(0);
    m.updatePropertyCache();
    CHECK(m.getAtomWithIdx(0)->getNumImplicitHs() == 1);

    // make sure we still generate errors for stupid stuff
    m.getAtomWithIdx(0)->setFormalCharge(-2);
    CHECK_THROWS_AS(m.updatePropertyCache(), AtomValenceException);
    CHECK(m.getAtomWithIdx(0)->getNumImplicitHs() == 1);
  }
  SECTION("confirm with SMILES") {
    RWMol m;
    bool updateLabel = false;
    bool takeOwnership = true;
    m.addAtom(new Atom(1), updateLabel, takeOwnership);
    m.getAtomWithIdx(0)->setFormalCharge(-1);
    m.updatePropertyCache();
    CHECK(MolToSmiles(m) == "[H-]");
    m.getAtomWithIdx(0)->setFormalCharge(+1);
    m.updatePropertyCache();
    CHECK(MolToSmiles(m) == "[H+]");
    m.getAtomWithIdx(0)->setFormalCharge(0);
    m.updatePropertyCache();
    CHECK(MolToSmiles(m) == "[HH]");  // ugly, but I think [H] would be worse
  }
}

TEST_CASE("Additional oxidation states", "[chemistry]") {
  SECTION("Basics") {
    std::vector<std::string> smiles = {"F[Po](F)(F)(F)", "F[Po](F)(F)(F)(F)F",
                                       "F[Xe](F)(F)(F)", "F[Xe](F)(F)(F)(F)F",
                                       "F[I](F)F",       "F[I](F)(F)(F)F",
                                       "F[At](F)F",      "F[At](F)(F)(F)F"};
    for (const auto &smi : smiles) {
      std::unique_ptr<ROMol> m(SmilesToMol(smi));
      REQUIRE(m);
      CHECK(m->getAtomWithIdx(1)->getNumRadicalElectrons() == 0);
    }
  }
}

TEST_CASE("Github #3805: radicals on [He]", "[chemistry]") {
  SECTION("Basics") {
    {
      auto m = "[He]"_smiles;
      REQUIRE(m);
      CHECK(m->getAtomWithIdx(0)->getNumRadicalElectrons() == 0);
      CHECK(m->getAtomWithIdx(0)->getTotalNumHs() == 0);
    }
    {
      auto m = "[Ne]"_smiles;
      REQUIRE(m);
      CHECK(m->getAtomWithIdx(0)->getNumRadicalElectrons() == 0);
      CHECK(m->getAtomWithIdx(0)->getTotalNumHs() == 0);
    }
  }
  SECTION("Basics") {
    {
      auto m = "[He+]"_smiles;
      REQUIRE(m);
      CHECK(m->getAtomWithIdx(0)->getNumRadicalElectrons() == 1);
      CHECK(m->getAtomWithIdx(0)->getTotalNumHs() == 0);
    }
    {
      auto m = "[Ne+]"_smiles;
      REQUIRE(m);
      CHECK(m->getAtomWithIdx(0)->getNumRadicalElectrons() == 1);
      CHECK(m->getAtomWithIdx(0)->getTotalNumHs() == 0);
    }
  }
}

TEST_CASE("needsHs function", "[chemistry]") {
  SECTION("basics") {
    const auto m = "CC"_smiles;
    REQUIRE(m);
    CHECK(MolOps::needsHs(*m));

    // add a single H:
    bool updateLabel = false;
    bool takeOwnership = true;
    m->addAtom(new Atom(1), updateLabel, takeOwnership);
    m->addBond(0, 2, Bond::BondType::SINGLE);
    MolOps::sanitizeMol(*m);
    CHECK(MolOps::needsHs(*m));

    // now add all the Hs:
    MolOps::addHs(*m);
    CHECK(!MolOps::needsHs(*m));
  }
  SECTION("radical") {
    const auto m = "[O][O]"_smiles;
    REQUIRE(m);
    CHECK(!MolOps::needsHs(*m));
  }
  SECTION("none needed") {
    const auto m = "FF"_smiles;
    REQUIRE(m);
    CHECK(!MolOps::needsHs(*m));
  }
}

TEST_CASE(
    "github #3330: incorrect number of radicals electrons calculated for "
    "metals",
    "[chemistry][metals]") {
  SECTION("basics") {
    std::vector<std::pair<std::string, unsigned int>> data = {
        {"[Mn+2]", 1},
        {"[Mn+1]", 0},
        {"[Mn]", 1},
        {"[Mn-1]", 0},
        {"[C]", 4},
        {"[C+1]", 3},
        {"[C-1]", 3},
        // this next set are from #7122
        {"[Fe]", 0},
        {"[Fe+1]", 1},
        {"[Fe]C", 0},
        {"[Nb](I)(I)(I)(I)I", 0},
        {"[Zn+]C1=CC=CC=C1", 0}};
    for (const auto &pr : data) {
      std::unique_ptr<ROMol> m(SmilesToMol(pr.first));
      REQUIRE(m);
      CHECK(m->getAtomWithIdx(0)->getNumRadicalElectrons() == pr.second);
    }
  }
}

TEST_CASE("github #3879: bad H coordinates on fused rings", "[addhs]") {
  SECTION("reported") {
    auto m = R"CTAB(
     RDKit          2D

  0  0  0  0  0  0  0  0  0  0999 V3000
M  V30 BEGIN CTAB
M  V30 COUNTS 9 10 0 0 0
M  V30 BEGIN ATOM
M  V30 1 C 1.500000 2.598076 0.000000 0
M  V30 2 N 0.750000 1.299038 0.000000 0
M  V30 3 C 1.500000 -0.000000 0.000000 0
M  V30 4 C 0.750000 -1.299038 0.000000 0
M  V30 5 C 0.382772 -0.562069 0.000000 0
M  V30 6 C -0.295379 0.612525 0.000000 0
M  V30 7 C -0.750000 1.299038 0.000000 0
M  V30 8 C -1.500000 0.000000 0.000000 0
M  V30 9 O -0.750000 -1.299038 0.000000 0
M  V30 END ATOM
M  V30 BEGIN BOND
M  V30 1 1 1 2
M  V30 2 1 2 3
M  V30 3 1 4 3 CFG=3
M  V30 4 1 4 5
M  V30 5 1 5 6
M  V30 6 1 7 6 CFG=3
M  V30 7 1 7 8
M  V30 8 1 8 9
M  V30 9 1 7 2
M  V30 10 1 9 4
M  V30 END BOND
M  V30 END CTAB
M  END)CTAB"_ctab;
    REQUIRE(m);
    bool explicitOnly = false;
    bool addCoords = true;
    UINT_VECT onlyOnAtoms = {3, 6};
    MolOps::addHs(*m, explicitOnly, addCoords, &onlyOnAtoms);
    const auto &conf = m->getConformer();
    // check that the H atoms bisect the angle correctly
    {
      REQUIRE(m->getAtomWithIdx(9)->getAtomicNum() == 1);
      REQUIRE(m->getBondBetweenAtoms(9, 3));
      REQUIRE(m->getBondBetweenAtoms(3, 4));
      REQUIRE(m->getBondBetweenAtoms(3, 2));
      REQUIRE(m->getBondBetweenAtoms(3, 8));
      auto v1 = conf.getAtomPos(9) - conf.getAtomPos(3);
      auto v2 = conf.getAtomPos(4) - conf.getAtomPos(3);
      auto v3 = conf.getAtomPos(2) - conf.getAtomPos(3);
      auto v4 = conf.getAtomPos(8) - conf.getAtomPos(3);
      CHECK(v1.angleTo(v3) < v1.angleTo(v2));
      CHECK(v1.angleTo(v4) < v1.angleTo(v2));
      CHECK(fabs(v1.angleTo(v3) - v1.angleTo(v4)) < 1e-4);
      CHECK(v1.dotProduct(v3) < -1e-4);
      CHECK(v1.dotProduct(v4) < -1e-4);
    }
    {
      REQUIRE(m->getAtomWithIdx(10)->getAtomicNum() == 1);
      REQUIRE(m->getBondBetweenAtoms(10, 6));
      REQUIRE(m->getBondBetweenAtoms(5, 6));
      REQUIRE(m->getBondBetweenAtoms(6, 1));
      REQUIRE(m->getBondBetweenAtoms(6, 7));
      auto v1 = conf.getAtomPos(10) - conf.getAtomPos(6);
      auto v2 = conf.getAtomPos(5) - conf.getAtomPos(6);
      auto v3 = conf.getAtomPos(1) - conf.getAtomPos(6);
      auto v4 = conf.getAtomPos(7) - conf.getAtomPos(6);
      CHECK(v1.angleTo(v3) < v1.angleTo(v2));
      CHECK(v1.angleTo(v4) < v1.angleTo(v2));
      CHECK(fabs(v1.angleTo(v3) - v1.angleTo(v4)) < 1e-4);
      CHECK(v1.dotProduct(v3) < -1e-4);
      CHECK(v1.dotProduct(v4) < -1e-4);
    }
  }
  SECTION("non-chiral version") {
    auto m = R"CTAB(
     RDKit          2D

  0  0  0  0  0  0  0  0  0  0999 V3000
M  V30 BEGIN CTAB
M  V30 COUNTS 9 10 0 0 0
M  V30 BEGIN ATOM
M  V30 1 C 1.500000 2.598076 0.000000 0
M  V30 2 N 0.750000 1.299038 0.000000 0
M  V30 3 C 1.500000 -0.000000 0.000000 0
M  V30 4 C 0.750000 -1.299038 0.000000 0
M  V30 5 C 0.382772 -0.562069 0.000000 0
M  V30 6 C -0.295379 0.612525 0.000000 0
M  V30 7 C -0.750000 1.299038 0.000000 0
M  V30 8 C -1.500000 0.000000 0.000000 0
M  V30 9 O -0.750000 -1.299038 0.000000 0
M  V30 END ATOM
M  V30 BEGIN BOND
M  V30 1 1 1 2
M  V30 2 1 2 3
M  V30 3 1 4 3
M  V30 4 1 4 5
M  V30 5 1 5 6
M  V30 6 1 7 6
M  V30 7 1 7 8
M  V30 8 1 8 9
M  V30 9 1 7 2
M  V30 10 1 9 4
M  V30 END BOND
M  V30 END CTAB
M  END)CTAB"_ctab;
    REQUIRE(m);
    bool explicitOnly = false;
    bool addCoords = true;
    UINT_VECT onlyOnAtoms = {3, 6};
    MolOps::addHs(*m, explicitOnly, addCoords, &onlyOnAtoms);
    const auto &conf = m->getConformer();
    {
      REQUIRE(m->getAtomWithIdx(9)->getAtomicNum() == 1);
      REQUIRE(m->getBondBetweenAtoms(9, 3));
      REQUIRE(m->getBondBetweenAtoms(3, 4));
      REQUIRE(m->getBondBetweenAtoms(3, 2));
      REQUIRE(m->getBondBetweenAtoms(3, 8));
      auto v1 = conf.getAtomPos(9) - conf.getAtomPos(3);
      auto v2 = conf.getAtomPos(4) - conf.getAtomPos(3);
      auto v3 = conf.getAtomPos(2) - conf.getAtomPos(3);
      auto v4 = conf.getAtomPos(8) - conf.getAtomPos(3);
      CHECK(v1.angleTo(v3) < v1.angleTo(v2));
      CHECK(v1.angleTo(v4) < v1.angleTo(v2));
      CHECK(fabs(v1.angleTo(v3) - v1.angleTo(v4)) < 1e-4);
      CHECK(v1.dotProduct(v3) < -1e-4);
      CHECK(v1.dotProduct(v4) < -1e-4);
    }
    {
      REQUIRE(m->getAtomWithIdx(10)->getAtomicNum() == 1);
      REQUIRE(m->getBondBetweenAtoms(10, 6));
      REQUIRE(m->getBondBetweenAtoms(5, 6));
      REQUIRE(m->getBondBetweenAtoms(6, 1));
      REQUIRE(m->getBondBetweenAtoms(6, 7));
      auto v1 = conf.getAtomPos(10) - conf.getAtomPos(6);
      auto v2 = conf.getAtomPos(5) - conf.getAtomPos(6);
      auto v3 = conf.getAtomPos(1) - conf.getAtomPos(6);
      auto v4 = conf.getAtomPos(7) - conf.getAtomPos(6);
      CHECK(v1.angleTo(v3) < v1.angleTo(v2));
      CHECK(v1.angleTo(v4) < v1.angleTo(v2));
      CHECK(fabs(v1.angleTo(v3) - v1.angleTo(v4)) < 1e-4);
      CHECK(v1.dotProduct(v3) < -1e-4);
      CHECK(v1.dotProduct(v4) < -1e-4);
    }
  }
  SECTION("a simpler system") {
    auto m = R"CTAB(
  Mrv2014 03092106042D          

  0  0  0     0  0            999 V3000
M  V30 BEGIN CTAB
M  V30 COUNTS 5 6 0 0 0
M  V30 BEGIN ATOM
M  V30 1 C -4.3533 6.6867 0 0
M  V30 2 C -4.3533 5.1467 0 0 CFG=1
M  V30 3 O -2.8133 6.6867 0 0
M  V30 4 C -2.8133 5.1467 0 0 CFG=1
M  V30 5 C -3.5833 3.813 0 0
M  V30 END ATOM
M  V30 BEGIN BOND
M  V30 1 1 1 3
M  V30 2 1 2 4
M  V30 3 1 3 4
M  V30 4 1 2 5
M  V30 5 1 4 5 CFG=1
M  V30 6 1 2 1 CFG=1
M  V30 END BOND
M  V30 END CTAB
M  END
)CTAB"_ctab;
    bool explicitOnly = false;
    bool addCoords = true;
    UINT_VECT onlyOnAtoms = {3, 1};
    MolOps::addHs(*m, explicitOnly, addCoords, &onlyOnAtoms);
    const auto &conf = m->getConformer();
    {
      REQUIRE(m->getAtomWithIdx(5)->getAtomicNum() == 1);
      REQUIRE(m->getBondBetweenAtoms(5, 1));
      REQUIRE(m->getBondBetweenAtoms(1, 3));
      REQUIRE(m->getBondBetweenAtoms(1, 0));
      REQUIRE(m->getBondBetweenAtoms(1, 4));
      auto v1 = conf.getAtomPos(5) - conf.getAtomPos(1);
      auto v2 = conf.getAtomPos(3) - conf.getAtomPos(1);
      auto v3 = conf.getAtomPos(0) - conf.getAtomPos(1);
      auto v4 = conf.getAtomPos(4) - conf.getAtomPos(1);
      CHECK(v1.angleTo(v3) < v1.angleTo(v2));
      CHECK(v1.angleTo(v4) < v1.angleTo(v2));
      CHECK(fabs(v1.angleTo(v3) - v1.angleTo(v4)) < 1e-4);
      CHECK(v1.dotProduct(v3) < -1e-4);
      CHECK(v1.dotProduct(v4) < -1e-4);
    }
  }
  SECTION("#3932: followup from #3879") {
    auto m = R"CTAB(
     RDKit          2D

 21 22  0  0  0  0  0  0  0  0999 V2000
   -6.9959    0.0617    0.0000 C   0  0  0  0  0  0  0  0  0  0  0  0
   -5.5212    0.3365    0.0000 C   0  0  0  0  0  0  0  0  0  0  0  0
   -5.0219    1.7509    0.0000 O   0  0  0  0  0  0  0  0  0  0  0  0
   -4.5460   -0.8032    0.0000 C   0  0  0  0  0  0  0  0  0  0  0  0
   -3.0713   -0.5284    0.0000 C   0  0  0  0  0  0  0  0  0  0  0  0
   -2.0961   -1.6681    0.0000 C   0  0  0  0  0  0  0  0  0  0  0  0
   -0.6214   -1.3933    0.0000 C   0  0  0  0  0  0  0  0  0  0  0  0
    0.2270   -0.1562    0.0000 C   0  0  0  0  0  0  0  0  0  0  0  0
    1.4640   -1.0046    0.0000 N   0  0  0  0  0  0  0  0  0  0  0  0
    2.6531   -0.0903    0.0000 C   0  0  0  0  0  0  0  0  0  0  0  0
    4.0918   -0.5150    0.0000 C   0  0  0  0  0  0  0  0  0  0  0  0
    5.1788    0.5186    0.0000 O   0  0  0  0  0  0  0  0  0  0  0  0
    4.4434   -1.9732    0.0000 O   0  0  0  0  0  0  0  0  0  0  0  0
    2.1510    1.3231    0.0000 C   0  0  0  0  0  0  0  0  0  0  0  0
    3.6092    1.6747    0.0000 C   0  0  0  0  0  0  0  0  0  0  0  0
    1.9538    2.8101    0.0000 C   0  0  0  0  0  0  0  0  0  0  0  0
    0.6516    1.2824    0.0000 S   0  0  0  0  0  0  0  0  0  0  0  0
    0.7678    2.7779    0.0000 O   0  0  0  0  0  0  0  0  0  0  0  0
   -0.8236    1.5543    0.0000 O   0  0  0  0  0  0  0  0  0  0  0  0
    0.6156   -2.2417    0.0000 C   0  0  0  0  0  0  0  0  0  0  0  0
    0.8904   -3.7163    0.0000 O   0  0  0  0  0  0  0  0  0  0  0  0
  1  2  1  0
  2  3  2  0
  2  4  1  0
  4  5  2  0
  5  6  1  0
  6  7  1  0
  8  7  1  6
  8  9  1  0
  9 10  1  0
 10 11  1  6
 11 12  2  0
 11 13  1  0
 10 14  1  0
 14 15  1  0
 14 16  1  0
 14 17  1  0
 17 18  2  0
 17 19  2  0
  9 20  1  0
 20 21  2  0
 20  7  1  0
 17  8  1  0
M  END)CTAB"_ctab;
    REQUIRE(m);

    bool explicitOnly = false;
    bool addCoords = true;
    UINT_VECT onlyOnAtoms = {7};
    MolOps::addHs(*m, explicitOnly, addCoords, &onlyOnAtoms);
    const auto &conf = m->getConformer();
    {
      REQUIRE(m->getAtomWithIdx(21)->getAtomicNum() == 1);
      REQUIRE(m->getBondBetweenAtoms(21, 7));
      REQUIRE(m->getBondBetweenAtoms(7, 8));
      REQUIRE(m->getBondBetweenAtoms(7, 16));
      REQUIRE(m->getBondBetweenAtoms(7, 6));
      auto v1 = conf.getAtomPos(21) - conf.getAtomPos(7);
      auto v2 = conf.getAtomPos(6) - conf.getAtomPos(7);
      auto v3 = conf.getAtomPos(16) - conf.getAtomPos(7);
      auto v4 = conf.getAtomPos(8) - conf.getAtomPos(7);
      CHECK(v1.angleTo(v2) < v1.angleTo(v4));
      CHECK(v1.angleTo(v3) < v1.angleTo(v4));
      CHECK(fabs(v1.angleTo(v2) - v1.angleTo(v3)) < 1e-4);
    }
  }
}

TEST_CASE("batch edits", "[editing]") {
  SECTION("removeAtom") {
    auto m = "C1CCCO1"_smiles;
    REQUIRE(m);
    m->beginBatchEdit();
    m->removeAtom(2);
    m->removeAtom(3);
    m->commitBatchEdit();
    CHECK(MolToSmiles(*m) == "CCO");
  }
  SECTION("removeAtom + removeBond") {
    auto m = "C1CCCO1"_smiles;
    REQUIRE(m);
    m->beginBatchEdit();
    m->removeAtom(3);
    m->removeBond(4, 0);
    m->commitBatchEdit();
    CHECK(MolToSmiles(*m) == "CCC.O");
  }
  SECTION("rollback") {
    auto m = "C1CCCO1"_smiles;
    REQUIRE(m);
    m->beginBatchEdit();
    m->removeAtom(2);
    m->removeAtom(3);
    m->rollbackBatchEdit();
    CHECK(MolToSmiles(*m) == "C1CCOC1");
  }
  SECTION("adding atoms while in a batch") {
    auto m = "CCCO"_smiles;
    REQUIRE(m);
    m->beginBatchEdit();
    m->removeAtom(2);
    bool updateLabel = false;
    bool takeOwnership = true;
    m->addAtom(new Atom(7), updateLabel, takeOwnership);
    m->removeAtom(1);
    m->commitBatchEdit();
    CHECK(MolToSmiles(*m) == "C.N.O");
  }
  SECTION("removing added atoms while in a batch") {
    auto m = "CCCO"_smiles;
    REQUIRE(m);
    m->beginBatchEdit();
    m->removeAtom(2);
    bool updateLabel = false;
    bool takeOwnership = true;
    m->addAtom(new Atom(7), updateLabel, takeOwnership);
    m->removeAtom(4);
    m->commitBatchEdit();
    CHECK(MolToSmiles(*m) == "CC.O");
  }
  SECTION("adding bonds while in a batch") {
    auto m = "CCCO"_smiles;
    REQUIRE(m);
    m->beginBatchEdit();
    m->removeBond(2, 3);
    m->addBond(0, 3, Bond::BondType::SINGLE);
    m->commitBatchEdit();
    CHECK(MolToSmiles(*m) == "CCCO");
  }
  SECTION("removing added bonds while in a batch") {
    auto m = "CCCO"_smiles;
    REQUIRE(m);
    m->beginBatchEdit();
    m->addBond(0, 3, Bond::BondType::SINGLE);
    m->removeBond(2, 3);
    m->removeBond(0, 3);
    m->commitBatchEdit();
    CHECK(MolToSmiles(*m) == "CCC.O");
  }
  SECTION("some details") {
    auto m = "CCCO"_smiles;
    REQUIRE(m);
    m->beginBatchEdit();
    CHECK_THROWS_AS(m->beginBatchEdit(), ValueErrorException);
    m->removeAtom(0U);
    // copying includes the edit status:
    RWMol m2(*m);
    CHECK_THROWS_AS(m2.beginBatchEdit(), ValueErrorException);

    // without a commit, the mols haven't changed
    CHECK(MolToSmiles(*m) == "CCCO");
    CHECK(MolToSmiles(m2) == "CCCO");
    m->commitBatchEdit();
    CHECK(MolToSmiles(*m) == "CCO");
    m2.commitBatchEdit();
    CHECK(MolToSmiles(m2) == "CCO");
  }
}

TEST_CASE("github #4122: segfaults in commitBatchEdit()", "[editing][bug]") {
  SECTION("as reported, no atoms") {
    RWMol m;
    m.beginBatchEdit();
    m.addAtom();
    m.commitBatchEdit();
  }
  SECTION("no bonds") {
    auto m = "C.C"_smiles;
    m->beginBatchEdit();
    m->addBond(0, 1, Bond::BondType::SINGLE);
    m->commitBatchEdit();
  }
  SECTION("after add atom") {
    auto m = "CC"_smiles;
    m->beginBatchEdit();
    m->addAtom(6);
    m->removeAtom(0u);
    m->addAtom(6);
    m->commitBatchEdit();
  }
  SECTION("remove a just-added atom") {
    auto m = "CC"_smiles;
    m->beginBatchEdit();
    m->addAtom(6);
    m->removeAtom(2);
    m->commitBatchEdit();
  }
}

TEST_CASE("github #3912: cannot draw atom lists from SMARTS", "[query][bug]") {
  SECTION("original") {
    auto m = "C(-[N,O])-[#7,#8]"_smarts;
    REQUIRE(m);
    CHECK(isAtomListQuery(m->getAtomWithIdx(1)));
    CHECK(isAtomListQuery(m->getAtomWithIdx(2)));

    std::vector<int> vals;
    getAtomListQueryVals(m->getAtomWithIdx(2)->getQuery(), vals);
    CHECK(vals == std::vector<int>{7, 8});
    vals.clear();
    getAtomListQueryVals(m->getAtomWithIdx(1)->getQuery(), vals);
    CHECK(vals == std::vector<int>{7, 8});
  }
}

TEST_CASE("github #4496: cannot draw aromatic atom lists from SMARTS",
          "[query][bug]") {
  SECTION("original") {
    auto m = "[c,n]1[c,n][c,n][c,n][c,n][c,n]1"_smarts;
    REQUIRE(m);
    std::vector<int> expected({6, 7});
    for (const auto a : m->atoms()) {
      CHECK(isAtomListQuery(a));
      std::vector<int> vals;
      getAtomListQueryVals(a->getQuery(), vals);
      CHECK(vals == expected);
    }
  }
}

TEST_CASE("bridgehead queries", "[query]") {
  SECTION("basics") {
    {
      auto m = "CC12CCN(CC1)C2"_smiles;
      REQUIRE(m);
      for (const auto atom : m->atoms()) {
        auto test = queryIsAtomBridgehead(atom);
        if (atom->getIdx() == 1 || atom->getIdx() == 4) {
          CHECK(test == 1);
        } else {
          CHECK(test == 0);
        }
      }
    }
    {
      auto m = "CC12CCC(C)(CC1)CC2"_smiles;
      REQUIRE(m);
      for (const auto atom : m->atoms()) {
        auto test = queryIsAtomBridgehead(atom);
        if (atom->getIdx() == 1 || atom->getIdx() == 4) {
          CHECK(test == 1);
        } else {
          CHECK(test == 0);
        }
      }
    }
    {  // no bridgehead
      auto m = "C1CCC2CCCCC2C1"_smiles;
      REQUIRE(m);
      for (const auto atom : m->atoms()) {
        auto test = queryIsAtomBridgehead(atom);
        CHECK(test == 0);
      }
    }
  }
  SECTION("Github #6049") {
    auto m = "C1C=CC=C2CCCCC3CC(C3)N21"_smiles;
    REQUIRE(m);
    CHECK(!queryIsAtomBridgehead(m->getAtomWithIdx(13)));
    CHECK(!queryIsAtomBridgehead(m->getAtomWithIdx(4)));
    CHECK(queryIsAtomBridgehead(m->getAtomWithIdx(11)));
    CHECK(queryIsAtomBridgehead(m->getAtomWithIdx(9)));
  }
}

TEST_CASE("replaceAtom/Bond should not screw up bookmarks", "[RWMol]") {
  SECTION("atom basics") {
    auto m = "CCC"_smiles;
    REQUIRE(m);
    m->setAtomBookmark(m->getAtomWithIdx(2), 1);
    auto origAt2 = m->getAtomWithIdx(2);
    CHECK(m->getUniqueAtomWithBookmark(1) == origAt2);
    Atom O(8);
    m->replaceAtom(2, &O);
    auto at2 = m->getAtomWithIdx(2);
    CHECK(at2 != origAt2);
    CHECK(m->getUniqueAtomWithBookmark(1) == at2);
  }
  SECTION("bond basics") {
    auto m = "CCCC"_smiles;
    REQUIRE(m);
    m->setBondBookmark(m->getBondWithIdx(2), 1);
    auto origB2 = m->getBondWithIdx(2);
    CHECK(m->getUniqueBondWithBookmark(1) == origB2);
    Bond single(Bond::BondType::SINGLE);
    m->replaceBond(2, &single);
    auto b2 = m->getBondWithIdx(2);
    CHECK(b2 != origB2);
    CHECK(m->getUniqueBondWithBookmark(1) == b2);
  }
}

TEST_CASE("github #4071: StereoGroups not preserved by RenumberAtoms()",
          "[molops]") {
  SECTION("basics") {
    auto mol =
        "C[C@@H](O)[C@H](C)[C@@H](C)[C@@H](C)O |&3:3,o1:7,&1:1,&2:5,r|"_smiles;
    REQUIRE(mol);
    REQUIRE(mol->getStereoGroups().size() == 4);

    std::vector<unsigned int> aindices(mol->getNumAtoms());
    std::iota(aindices.begin(), aindices.end(), 0);
    std::reverse(aindices.begin(), aindices.end());
    std::unique_ptr<ROMol> nmol(MolOps::renumberAtoms(*mol, aindices));
    REQUIRE(nmol);
    CHECK(nmol->getStereoGroups().size() == 4);
    for (size_t i = 0; i < nmol->getStereoGroups().size(); ++i) {
      CHECK(nmol->getStereoGroups()[i].getGroupType() ==
            mol->getStereoGroups()[i].getGroupType());
    }
    CHECK(MolToCXSmiles(*nmol) ==
          "C[C@H](O)[C@H](C)[C@H](C)[C@H](C)O |o1:1,&1:3,&2:5,&3:7|");
  }
}

TEST_CASE("github #4127: SEGV in ROMol::getAtomDegree if atom is not in graph",
          "[graphmol]") {
  // also includes tests for some related edge cases found as part of that bug
  // fix
  Atom atom(6);
  RWMol mol1;
  auto mol2 = "CCC"_smiles;
  SECTION("getAtomDegree") {
    CHECK_THROWS_AS(mol1.getAtomDegree(nullptr), Invar::Invariant);
    CHECK_THROWS_AS(mol1.getAtomDegree(&atom), Invar::Invariant);
    CHECK_THROWS_AS(mol1.getAtomDegree(mol2->getAtomWithIdx(0)),
                    Invar::Invariant);
  }
  SECTION("getAtomNeighbors") {
    CHECK_THROWS_AS(mol1.getAtomNeighbors(nullptr), Invar::Invariant);
    CHECK_THROWS_AS(mol1.getAtomNeighbors(&atom), Invar::Invariant);
    CHECK_THROWS_AS(mol1.getAtomNeighbors(mol2->getAtomWithIdx(0)),
                    Invar::Invariant);
  }
  SECTION("getAtomBonds") {
    CHECK_THROWS_AS(mol1.getAtomBonds(nullptr), Invar::Invariant);
    CHECK_THROWS_AS(mol1.getAtomBonds(&atom), Invar::Invariant);
    CHECK_THROWS_AS(mol1.getAtomBonds(mol2->getAtomWithIdx(0)),
                    Invar::Invariant);
  }
  SECTION("addAtom from another molecule") {
    RWMol mol1cp(mol1);
    CHECK_THROWS_AS(mol1cp.addAtom(nullptr), Invar::Invariant);
    bool updateLabel = false;
    bool takeOwnership = true;
    CHECK_THROWS_AS(
        mol1cp.addAtom(mol2->getAtomWithIdx(0), updateLabel, takeOwnership),
        Invar::Invariant);
    takeOwnership = false;
    CHECK(mol1cp.addAtom(mol2->getAtomWithIdx(0), updateLabel, takeOwnership) ==
          0);
  }
  SECTION("addBond from another molecule") {
    auto mol3 = "C.C.C"_smiles;
    bool takeOwnership = true;
    CHECK_THROWS_AS(mol3->addBond(mol2->getBondWithIdx(0), takeOwnership),
                    Invar::Invariant);
    takeOwnership = false;
    CHECK(mol3->addBond(mol2->getBondWithIdx(0), takeOwnership) == 1);
  }
}

TEST_CASE(
    "github #4128: SEGV from unsigned integer overflow in "
    "Conformer::setAtomPos",
    "[graphmol]") {
  Conformer conf;
  RDGeom::Point3D pt(0, 0, 0);
  CHECK_THROWS_AS(conf.setAtomPos(std::numeric_limits<unsigned>::max(), pt),
                  ValueErrorException);
}

TEST_CASE("KekulizeFragment", "[graphmol]") {
  SECTION("basics") {
    auto mol = "CCc1ccccc1"_smiles;
    REQUIRE(mol);
    boost::dynamic_bitset<> atomsInPlay(mol->getNumAtoms());
    for (auto aidx : std::vector<size_t>{0, 1, 2, 3}) {
      atomsInPlay.set(aidx);
    }
    boost::dynamic_bitset<> bondsInPlay(mol->getNumBonds());
    for (auto bidx : std::vector<size_t>{0, 1, 2}) {
      bondsInPlay.set(bidx);
    }
    MolOps::details::KekulizeFragment(*mol, atomsInPlay, bondsInPlay);
    CHECK(!mol->getAtomWithIdx(2)->getIsAromatic());
    CHECK(mol->getAtomWithIdx(4)->getIsAromatic());
    CHECK(!mol->getBondWithIdx(2)->getIsAromatic());
    // at the moment that bond still has an aromatic bond order, which isn't
    // optimal, but that will have to wait until we add a feature to allow
    // kekulization of conjugated chains.
    CHECK(mol->getBondWithIdx(2)->getBondType() == Bond::AROMATIC);
    CHECK(mol->getBondWithIdx(4)->getIsAromatic());
  }
}

TEST_CASE(
    "github #4266: fallback ring finding failing on molecules with multiple "
    "fragments",
    "[graphmol]") {
  SECTION("case1") {
    auto m = "C123C45C16C21C34C561.c1ccccc1"_smiles;
    REQUIRE(m);
    ROMol m2(*m);
    m2.getRingInfo()->reset();
    MolOps::fastFindRings(m2);
    CHECK(m->getRingInfo()->numRings() == m2.getRingInfo()->numRings());
  }
  SECTION("case2") {
    auto m = "c1ccccc1.C123C45C16C21C34C561"_smiles;
    REQUIRE(m);
    ROMol m2(*m);
    m2.getRingInfo()->reset();
    MolOps::fastFindRings(m2);
    CHECK(m->getRingInfo()->numRings() == m2.getRingInfo()->numRings());
  }
}

TEST_CASE("QueryBond valence contribs") {
  {
    auto m = "CO"_smarts;
    REQUIRE(m);
    CHECK(m->getBondWithIdx(0)->getValenceContrib(m->getAtomWithIdx(0)) == 0.0);
    CHECK(m->getBondWithIdx(0)->getValenceContrib(m->getAtomWithIdx(1)) == 0.0);
  }
  {
    auto m = "C-O"_smarts;
    REQUIRE(m);
    CHECK(m->getBondWithIdx(0)->getValenceContrib(m->getAtomWithIdx(0)) == 1.0);
    CHECK(m->getBondWithIdx(0)->getValenceContrib(m->getAtomWithIdx(1)) == 1.0);
  }
}

TEST_CASE(
    "github #4311: unreasonable calculation of implicit valence for atoms with "
    "query bonds",
    "[graphmol]") {
  SECTION("basics") {
    auto m = "C-,=O"_smarts;
    REQUIRE(m);
    m->updatePropertyCache();
    CHECK(m->getAtomWithIdx(0)->getTotalNumHs() == 0);
    CHECK(m->getAtomWithIdx(1)->getTotalNumHs() == 0);
    CHECK(MolToSmiles(*m) == "CO");
    CHECK(MolToSmarts(*m) == "C-,=O");
  }
}

TEST_CASE("atom copy ctor") {
  auto m = "CO"_smiles;
  REQUIRE(m);
  for (const auto atom : m->atoms()) {
    Atom cp(*atom);
    CHECK(cp.getAtomicNum() == atom->getAtomicNum());
    CHECK(!cp.hasOwningMol());
  }
}

TEST_CASE("bond copy ctor") {
  auto m = "COC"_smiles;
  REQUIRE(m);
  for (const auto bond : m->bonds()) {
    Bond cp(*bond);
    CHECK(cp.getBondType() == bond->getBondType());
    CHECK(!cp.hasOwningMol());
  }
}

TEST_CASE("valence edge") {
  {  // this is, of course, absurd:
    auto m = "[H-2]"_smiles;
    REQUIRE(m);
    m->getAtomWithIdx(0)->setNoImplicit(false);
    m->updatePropertyCache(false);
    CHECK(m->getAtomWithIdx(0)->getFormalCharge() == -2);
    CHECK(m->getAtomWithIdx(0)->getImplicitValence() == 0);
  }
  {
    SmilesParserParams ps;
    ps.sanitize = false;
    std::unique_ptr<RWMol> m{SmilesToMol("CFC", ps)};
    REQUIRE(m);
    CHECK_THROWS_AS(m->getAtomWithIdx(1)->calcImplicitValence(true),
                    AtomValenceException);
  }
}

TEST_CASE("SetQuery on normal atoms") {
  auto m = "CC"_smiles;
  REQUIRE(m);
  auto qry = makeAtomAliphaticQuery();
  CHECK_THROWS_AS(m->getAtomWithIdx(0)->setQuery(qry), std::runtime_error);
  CHECK_THROWS_AS(m->getAtomWithIdx(0)->expandQuery(qry), std::runtime_error);
  delete qry;
}

TEST_CASE("SetQuery on normal bonds") {
  auto m = "CC"_smiles;
  REQUIRE(m);
  auto qry = makeBondOrderEqualsQuery(Bond::BondType::SINGLE);
  CHECK_THROWS_AS(m->getBondWithIdx(0)->setQuery(qry), std::runtime_error);
  CHECK_THROWS_AS(m->getBondWithIdx(0)->expandQuery(qry), std::runtime_error);
  delete qry;
}

TEST_CASE("additional atom props") {
  auto m = "CC"_smiles;
  REQUIRE(m);
  auto atom = m->getAtomWithIdx(0);
  {
    CHECK(!atom->hasProp(common_properties::_MolFileRLabel));
    setAtomRLabel(atom, 1);
    CHECK(atom->hasProp(common_properties::_MolFileRLabel));
    setAtomRLabel(atom, 0);
    CHECK(!atom->hasProp(common_properties::_MolFileRLabel));
  }
  {
    CHECK(!atom->hasProp(common_properties::molFileAlias));
    setAtomAlias(atom, "foo");
    CHECK(atom->hasProp(common_properties::molFileAlias));
    setAtomAlias(atom, "");
    CHECK(!atom->hasProp(common_properties::molFileAlias));
  }
  {
    CHECK(!atom->hasProp(common_properties::molFileValue));
    setAtomValue(atom, "foo");
    CHECK(atom->hasProp(common_properties::molFileValue));
    setAtomValue(atom, "");
    CHECK(!atom->hasProp(common_properties::molFileValue));
  }
  {
    CHECK(!atom->hasProp(common_properties::_supplementalSmilesLabel));
    setSupplementalSmilesLabel(atom, "foo");
    CHECK(atom->hasProp(common_properties::_supplementalSmilesLabel));
    setSupplementalSmilesLabel(atom, "");
    CHECK(!atom->hasProp(common_properties::_supplementalSmilesLabel));
  }
}

TEST_CASE("getBondTypeAsDouble()") {
  SECTION("plain") {
    std::vector<std::pair<Bond::BondType, double>> vals{
        {Bond::BondType::IONIC, 0},
        {Bond::BondType::ZERO, 0},
        {Bond::BondType::SINGLE, 1},
        {Bond::BondType::DOUBLE, 2},
        {Bond::BondType::TRIPLE, 3},
        {Bond::BondType::QUADRUPLE, 4},
        {Bond::BondType::QUINTUPLE, 5},
        {Bond::BondType::HEXTUPLE, 6},
        {Bond::BondType::ONEANDAHALF, 1.5},
        {Bond::BondType::TWOANDAHALF, 2.5},
        {Bond::BondType::THREEANDAHALF, 3.5},
        {Bond::BondType::FOURANDAHALF, 4.5},
        {Bond::BondType::FIVEANDAHALF, 5.5},
        {Bond::BondType::AROMATIC, 1.5},
        {Bond::BondType::DATIVEONE, 1.0},
        {Bond::BondType::DATIVE, 1.0},
        {Bond::BondType::HYDROGEN, 0}

    };
    for (const auto &pr : vals) {
      Bond bnd(pr.first);
      CHECK(bnd.getBondType() == pr.first);
      CHECK(bnd.getBondTypeAsDouble() == pr.second);
    }
  }
  SECTION("twice") {
    std::vector<std::pair<Bond::BondType, std::uint8_t>> vals{
        {Bond::BondType::IONIC, 0},         {Bond::BondType::ZERO, 0},
        {Bond::BondType::SINGLE, 2},        {Bond::BondType::DOUBLE, 4},
        {Bond::BondType::TRIPLE, 6},        {Bond::BondType::QUADRUPLE, 8},
        {Bond::BondType::QUINTUPLE, 10},    {Bond::BondType::HEXTUPLE, 12},
        {Bond::BondType::ONEANDAHALF, 3},   {Bond::BondType::TWOANDAHALF, 5},
        {Bond::BondType::THREEANDAHALF, 7}, {Bond::BondType::FOURANDAHALF, 9},
        {Bond::BondType::FIVEANDAHALF, 11}, {Bond::BondType::AROMATIC, 3},
        {Bond::BondType::DATIVEONE, 2},     {Bond::BondType::DATIVE, 2},
        {Bond::BondType::HYDROGEN, 0}

    };
    for (const auto &pr : vals) {
      Bond bnd(pr.first);
      CHECK(bnd.getBondType() == pr.first);
      CHECK(getTwiceBondType(bnd) == pr.second);
    }
  }
}

TEST_CASE("getValenceContrib()") {
  const auto m = "CO->[Fe]"_smiles;
  REQUIRE(m);
  CHECK(m->getBondWithIdx(1)->getValenceContrib(m->getAtomWithIdx(0)) == 0);
  CHECK(m->getBondWithIdx(1)->getValenceContrib(m->getAtomWithIdx(1)) == 0);
  CHECK(m->getBondWithIdx(1)->getValenceContrib(m->getAtomWithIdx(2)) == 1);
}

TEST_CASE("conformer details") {
  const auto m = "CC"_smiles;
  REQUIRE(m);
  Conformer *conf = new Conformer(m->getNumAtoms());
  CHECK(!conf->hasOwningMol());
  m->addConformer(conf);
  CHECK(conf->hasOwningMol());
  auto cid = conf->getId();
  *conf = *conf;
  CHECK(conf->hasOwningMol());
  CHECK(conf->getId() == cid);
}

#if !defined(_WIN32) || !defined(RDKIT_DYN_LINK)
namespace RDKit {
namespace Canon {
namespace details {
bool atomHasFourthValence(const Atom *atom);
bool hasSingleHQuery(const Atom::QUERYATOM_QUERY *q);
}  // namespace details
void switchBondDir(Bond *bond);
}  // namespace Canon
}  // namespace RDKit
TEST_CASE("canon details") {
  SECTION("h queries") {
    std::vector<std::pair<std::string, bool>> examples{
        {"C[CHD3](F)Cl", true},  {"C[CD3H](F)Cl", true},
        {"C[CH3D](F)Cl", false}, {"C[CDH3](F)Cl", false},
        {"C[CDR4H](F)Cl", true},
    };
    for (const auto &pr : examples) {
      std::unique_ptr<RWMol> m{SmartsToMol(pr.first)};
      REQUIRE(m);
      CHECK(RDKit::Canon::details::hasSingleHQuery(
                m->getAtomWithIdx(1)->getQuery()) == pr.second);
      CHECK(RDKit::Canon::details::atomHasFourthValence(m->getAtomWithIdx(1)) ==
            pr.second);
      // artificial, but causes atomHasFourthValence to always return true
      m->getAtomWithIdx(1)->setNumExplicitHs(1);
      CHECK(RDKit::Canon::details::atomHasFourthValence(m->getAtomWithIdx(1)));
    }
  }
}
TEST_CASE("switchBondDir") {
  auto m = "C/C=C/C"_smiles;
  REQUIRE(m);
  auto bond = m->getBondWithIdx(0);
  CHECK(bond->getBondDir() == Bond::BondDir::ENDUPRIGHT);
  Canon::switchBondDir(bond);
  CHECK(bond->getBondDir() == Bond::BondDir::ENDDOWNRIGHT);
  bond->setBondDir(Bond::BondDir::UNKNOWN);
  Canon::switchBondDir(bond);
  CHECK(bond->getBondDir() == Bond::BondDir::UNKNOWN);
}
#endif

TEST_CASE("allow 5 valent N/P/As to kekulize", "[kekulization]") {
  std::vector<std::pair<std::string, std::string>> tests = {
      {"O=n1ccccc1", "O=N1=CC=CC=C1"},
      {"O=p1ccccc1", "O=P1=CC=CC=C1"},
      {"O=[as]1ccccc1", "O=[As]1=CC=CC=C1"}};
  SmilesParserParams ps;
  ps.sanitize = false;
  SECTION("kekulization") {
    for (const auto &pr : tests) {
      INFO(pr.first);
      std::unique_ptr<RWMol> m{SmilesToMol(pr.first, ps)};
      REQUIRE(m);
      m->updatePropertyCache(false);
      MolOps::Kekulize(*m);
      CHECK(MolToSmiles(*m) == pr.second);
    }
  }
  SECTION("sanitization") {
    for (const auto &pr : tests) {
      INFO(pr.first);
      std::unique_ptr<RWMol> m{SmilesToMol(pr.first, ps)};
      REQUIRE(m);
      m->updatePropertyCache(false);
      unsigned int failed;
      unsigned int flags = MolOps::SanitizeFlags::SANITIZE_ALL ^
                           MolOps::SanitizeFlags::SANITIZE_CLEANUP ^
                           MolOps::SanitizeFlags::SANITIZE_PROPERTIES;
      MolOps::sanitizeMol(*m, failed, flags);
      CHECK(!failed);
      CHECK(MolToSmiles(*m) == pr.second);
    }
  }
}

TEST_CASE("KekulizeIfPossible") {
  SECTION("basics: molecules with failures") {
    std::vector<std::string> smis = {
        "c1cccn1",
        "c1ccccc1-c1cccn1",
    };
    for (const auto &smi : smis) {
      SmilesParserParams ps;
      ps.sanitize = false;
      std::unique_ptr<RWMol> m{SmilesToMol(smi, ps)};
      REQUIRE(m);
      m->updatePropertyCache(false);
      // confirm that we normally fail:
      {
        RWMol m2(*m);
        CHECK_THROWS_AS(MolOps::Kekulize(m2), MolSanitizeException);
      }
      {
        RWMol m2(*m);
        CHECK(!MolOps::KekulizeIfPossible(m2));
        for (unsigned i = 0; i < m2.getNumAtoms(); ++i) {
          CHECK(m2.getAtomWithIdx(i)->getIsAromatic() ==
                m->getAtomWithIdx(i)->getIsAromatic());
        }
        for (unsigned i = 0; i < m2.getNumBonds(); ++i) {
          CHECK(m2.getBondWithIdx(i)->getIsAromatic() ==
                m->getBondWithIdx(i)->getIsAromatic());
          CHECK(m2.getBondWithIdx(i)->getBondType() ==
                m->getBondWithIdx(i)->getBondType());
        }
      }
    }
  }
  SECTION("basics: molecules without failures") {
    std::vector<std::string> smis = {"c1ccc[nH]1", "c1ccccc1"};
    for (const auto &smi : smis) {
      SmilesParserParams ps;
      ps.sanitize = false;
      std::unique_ptr<RWMol> m{SmilesToMol(smi, ps)};
      REQUIRE(m);
      m->updatePropertyCache(false);
      {
        RWMol m2(*m);
        MolOps::Kekulize(m2);
        RWMol m3(*m);
        CHECK(MolOps::KekulizeIfPossible(m3));
        for (unsigned i = 0; i < m2.getNumAtoms(); ++i) {
          CHECK(m2.getAtomWithIdx(i)->getIsAromatic() ==
                m3.getAtomWithIdx(i)->getIsAromatic());
        }
        for (unsigned i = 0; i < m2.getNumBonds(); ++i) {
          CHECK(m2.getBondWithIdx(i)->getIsAromatic() ==
                m3.getBondWithIdx(i)->getIsAromatic());
          CHECK(m2.getBondWithIdx(i)->getBondType() ==
                m3.getBondWithIdx(i)->getBondType());
        }
      }
    }
  }
}

TEST_CASE("Github #4535: operator<< for AtomPDBResidue", "[PDB]") {
  SECTION("basics") {
    bool sanitize = true;
    int flavor = 0;
    std::unique_ptr<RWMol> mol(SequenceToMol("KY", sanitize, flavor));
    REQUIRE(mol);
    REQUIRE(mol->getAtomWithIdx(0)->getMonomerInfo());
    auto res = static_cast<AtomPDBResidueInfo *>(
        mol->getAtomWithIdx(0)->getMonomerInfo());
    REQUIRE(res);
    std::stringstream oss;
    oss << *res << std::endl;
    res = static_cast<AtomPDBResidueInfo *>(
        mol->getAtomWithIdx(mol->getNumAtoms() - 1)->getMonomerInfo());
    REQUIRE(res);
    oss << *res << std::endl;
    auto tgt = R"FOO(1  N   LYS A 1
22  OXT TYR A 2
)FOO";
    CHECK(oss.str() == tgt);
  }
}

TEST_CASE("isAromaticAtom") {
  SECTION("basics") {
    SmilesParserParams ps;
    ps.sanitize = false;
    std::unique_ptr<RWMol> mol(SmilesToMol("C:C:C", ps));
    REQUIRE(mol);
    CHECK(!mol->getAtomWithIdx(0)->getIsAromatic());
    CHECK(mol->getBondWithIdx(0)->getIsAromatic());
    CHECK(isAromaticAtom(*mol->getAtomWithIdx(0)));
  }
}

TEST_CASE(
    "Github #4785: aromatic bonds no longer set aromatic flags on atoms") {
  SECTION("basics1") {
    auto m = "C1:C:C:C:1"_smiles;
    REQUIRE(m);
    CHECK(MolToSmiles(*m) == "C1=CC=C1");
  }
  SECTION("basics2") {
    auto m = "C1:C:C:C:C:C:1"_smiles;
    REQUIRE(m);
    CHECK(MolToSmiles(*m) == "c1ccccc1");
  }
  SECTION("can still get kekulization errors") {
    CHECK_THROWS_AS(SmilesToMol("C1:C:C:C:C:1"), KekulizeException);
  }
}

namespace {
void check_dest(RWMol *m1, const ROMol &m2) {
  CHECK(m2.getNumAtoms() == 8);
  CHECK(m2.getNumBonds() == 7);
  for (const auto atom : m2.atoms()) {
    CHECK(&atom->getOwningMol() == &m2);
    CHECK(&atom->getOwningMol() != m1);
  }
  for (const auto bond : m2.bonds()) {
    CHECK(&bond->getOwningMol() == &m2);
    CHECK(&bond->getOwningMol() != m1);
  }
  CHECK(m2.getStereoGroups().size() == 2);
  CHECK(m2.getStereoGroups()[0].getAtoms().size() == 2);
  CHECK(m2.getStereoGroups()[0].getAtoms()[0]->getIdx() == 1);
  CHECK(m2.getStereoGroups()[0].getAtoms()[1]->getIdx() == 5);
  CHECK(m2.getStereoGroups()[1].getAtoms().size() == 1);
  CHECK(m2.getStereoGroups()[1].getAtoms()[0]->getIdx() == 3);

  const auto &sgs = getSubstanceGroups(m2);
  CHECK(sgs.size() == 1);
  CHECK(sgs[0].getAtoms().size() == 1);
  CHECK(sgs[0].getAtoms()[0] == 4);

  // check the state of m1:
  CHECK(m1->getNumAtoms() == 0);
  CHECK(m1->getNumBonds() == 0);
  CHECK(m1->getPropList().empty());
  CHECK(m1->getDict().getData().empty());
  CHECK(m1->getStereoGroups().empty());
  CHECK(getSubstanceGroups(*m1).empty());
  CHECK(m1->getRingInfo() == nullptr);

  // make sure we can still do something with m1:
  *m1 = m2;
  CHECK(!m1->getDict().getData().empty());
  CHECK(m1->getNumAtoms() == 8);
  CHECK(m1->getNumBonds() == 7);
  CHECK(m1->getRingInfo() != nullptr);
  CHECK(m1->getRingInfo()->isInitialized() ==
        m2.getRingInfo()->isInitialized());
}
}  // namespace
TEST_CASE("moves") {
  auto m1 =
      "C[C@H](O)[C@H](F)[C@@H](C)O |o2:1,5,&1:3,SgD:4:atom_data:foo::::|"_smiles;
  REQUIRE(m1);
  CHECK(m1->getStereoGroups().size() == 2);
  m1->setProp("foo", 1u);
  SECTION("molecule move") {
    ROMol m2 = std::move(*m1);
    check_dest(m1.get(), m2);
  }
  SECTION("molecule move-assign") {
    ROMol m2;
    m2 = std::move(*m1);
    check_dest(m1.get(), m2);
  }
}

TEST_CASE("query moves") {
  auto m1 =
      "C[C@H](O)[C@H](F)[C@@H](C)O |o2:1,5,&1:3,SgD:4:atom_data:foo::::|"_smarts;
  REQUIRE(m1);
  CHECK(m1->getStereoGroups().size() == 2);
  m1->setProp("foo", 1u);
  SECTION("molecule move") {
    ROMol m2 = std::move(*m1);
    check_dest(m1.get(), m2);
  }
  SECTION("molecule move-assign") {
    ROMol m2;
    m2 = std::move(*m1);
    check_dest(m1.get(), m2);
  }
}

TEST_CASE("moves with conformer") {
  auto m1 = R"CTAB(
  Mrv2108 01192209042D          

  0  0  0     0  0            999 V3000
M  V30 BEGIN CTAB
M  V30 COUNTS 8 7 1 0 0
M  V30 BEGIN ATOM
M  V30 1 C 2.31 4.001 0 0
M  V30 2 C 1.54 2.6674 0 0 CFG=2
M  V30 3 O -0 2.6674 0 0
M  V30 4 C 2.31 1.3337 0 0 CFG=1
M  V30 5 F 3.85 1.3337 0 0
M  V30 6 C 1.54 0 0 0 CFG=2
M  V30 7 C 2.31 -1.3337 0 0
M  V30 8 O 0 0 0 0
M  V30 END ATOM
M  V30 BEGIN BOND
M  V30 1 1 2 1
M  V30 2 1 2 3 CFG=3
M  V30 3 1 4 2
M  V30 4 1 4 5 CFG=1
M  V30 5 1 4 6
M  V30 6 1 6 7
M  V30 7 1 6 8 CFG=3
M  V30 END BOND
M  V30 BEGIN SGROUP
M  V30 1 DAT 0 ATOMS=(1 5) FIELDNAME=atom_data -
M  V30 FIELDDISP="    4.6200    0.5637    DA    ALL  0       0" FIELDDATA=foo
M  V30 END SGROUP
M  V30 BEGIN COLLECTION
M  V30 MDLV30/STEREL2 ATOMS=(2 2 6)
M  V30 MDLV30/STERAC1 ATOMS=(1 4)
M  V30 END COLLECTION
M  V30 END CTAB
M  END
)CTAB"_ctab;
  REQUIRE(m1);
  CHECK(m1->getStereoGroups().size() == 2);
  m1->setProp("foo", 1u);
  SECTION("molecule move") {
    ROMol m2 = std::move(*m1);
    check_dest(m1.get(), m2);
  }
  SECTION("molecule move-assign") {
    ROMol m2;
    m2 = std::move(*m1);
    check_dest(m1.get(), m2);
  }
}

TEST_CASE("Github #5055") {
  SECTION("as reported") {
    auto m =
        "CC1(C)NC(=O)CN2C=C(C[C@H](C(=O)NC)NC(=O)CN3CCN(C(=O)[C@H]4Cc5c([nH]c6ccccc56)CN4C(=O)CN4CN(c5ccccc5)C5(CCN(CC5)C1=O)C4=O)[C@@H](Cc1ccccc1)C3=O)[N-][NH2+]2"_smiles;
    REQUIRE(m);
  }
}
TEST_CASE("Iterators") {
  auto m = "CCCCCCC=N"_smiles;
  REQUIRE(m);
  SECTION("Atom Iterator") {
    auto atoms = m->atoms();
    auto n_atom = std::find_if(atoms.begin(), atoms.end(), [](const auto &a) {
      return a->getAtomicNum() == 7;
    });
    REQUIRE(n_atom != atoms.end());
    CHECK((*n_atom)->getIdx() == 7);
  }
  SECTION("Atom Neighbor Iterator") {
    auto nbrs = m->atomNeighbors(m->getAtomWithIdx(6));
    auto n_atom = std::find_if(nbrs.begin(), nbrs.end(), [](const auto &a) {
      return a->getAtomicNum() == 7;
    });
    REQUIRE(n_atom != nbrs.end());
    CHECK((*n_atom)->getIdx() == 7);
  }
  SECTION("Bond Iterator") {
    auto bonds = m->bonds();
    auto dbl_bnd = std::find_if(bonds.begin(), bonds.end(), [](const auto &b) {
      return b->getBondType() == Bond::DOUBLE;
    });
    REQUIRE(dbl_bnd != bonds.end());
    CHECK((*dbl_bnd)->getIdx() == 6);
  }
  SECTION("Atom Bond Iterator") {
    auto nbr_bonds = m->atomBonds(m->getAtomWithIdx(6));
    auto dbl_bnd = std::find_if(
        nbr_bonds.begin(), nbr_bonds.end(),
        [](const auto &b) { return b->getBondType() == Bond::DOUBLE; });
    REQUIRE(dbl_bnd != nbr_bonds.end());
    CHECK((*dbl_bnd)->getIdx() == 6);
  }
}

TEST_CASE("general hybridization") {
  auto m = "CS(=O)(=O)C"_smiles;
  REQUIRE(m);
  CHECK(m->getAtomWithIdx(0)->getHybridization() ==
        Atom::HybridizationType::SP3);
  CHECK(m->getAtomWithIdx(1)->getHybridization() ==
        Atom::HybridizationType::SP3);
  CHECK(m->getAtomWithIdx(4)->getHybridization() ==
        Atom::HybridizationType::SP3);
}

TEST_CASE("metal hybridization") {
  SECTION("square planar") {
    {
      auto m = "F[U@SP](F)(F)F"_smiles;
      REQUIRE(m);
      CHECK(m->getAtomWithIdx(1)->getHybridization() ==
            Atom::HybridizationType::SP2D);
    }
    {
      auto m = "F[U@SP](F)F"_smiles;
      REQUIRE(m);
      CHECK(m->getAtomWithIdx(1)->getHybridization() ==
            Atom::HybridizationType::SP2D);
    }
    {
      auto m = "F[U@SP](F)(F)F"_smiles;
      REQUIRE(m);
      CHECK(m->getAtomWithIdx(1)->getHybridization() ==
            Atom::HybridizationType::SP2D);
    }
    {
      auto m = "F[U@TH](F)(F)F"_smiles;
      REQUIRE(m);
      CHECK(m->getAtomWithIdx(1)->getHybridization() ==
            Atom::HybridizationType::SP3);
    }
  }
  SECTION("octahedral") {
    {
      auto m = "F[S@OH](F)(F)(F)(F)F"_smiles;
      REQUIRE(m);
      CHECK(m->getAtomWithIdx(1)->getHybridization() ==
            Atom::HybridizationType::SP3D2);
    }
    {
      auto m = "F[P@OH](F)(F)(F)F"_smiles;
      REQUIRE(m);
      CHECK(m->getAtomWithIdx(1)->getHybridization() ==
            Atom::HybridizationType::SP3D2);
    }
    {
      auto m = "F[P](F)(F)(F)F"_smiles;
      REQUIRE(m);
      CHECK(m->getAtomWithIdx(1)->getHybridization() ==
            Atom::HybridizationType::SP3D);
    }
  }
}

TEST_CASE(
    "github #5462: Invalid number of radical electrons calculated for [Pr+4]") {
  SECTION("as reported") {
    auto m = "[Pr+4]"_smiles;
    REQUIRE(m);
    CHECK(m->getAtomWithIdx(0)->getNumRadicalElectrons() == 0);
  }
  SECTION("also reported") {
    auto m = "[U+5]"_smiles;
    REQUIRE(m);
    CHECK(m->getAtomWithIdx(0)->getNumRadicalElectrons() == 0);
  }
  SECTION("extreme") {
    auto m = "[Fe+30]"_smiles;
    REQUIRE(m);
    CHECK(m->getAtomWithIdx(0)->getNumRadicalElectrons() == 0);
  }
}

TEST_CASE(
    "github #5505: Running kekulization on mols with query bonds will either fail or return incorrect results") {
  SECTION("as reported") {
    auto m = "[#6]-c1cccc(-[#6])c1"_smarts;
    REQUIRE(m);
    REQUIRE(m->getBondWithIdx(2)->hasQuery());
    REQUIRE(m->getBondWithIdx(2)->getBondType() == Bond::BondType::AROMATIC);
    MolOps::Kekulize(*m);
    REQUIRE(m->getBondWithIdx(2)->hasQuery());
    REQUIRE(m->getBondWithIdx(2)->getBondType() == Bond::BondType::AROMATIC);
  }
  SECTION("partial kekulization works") {
    auto m1 = "c1ccccc1"_smiles;
    REQUIRE(m1);
    auto m2 = "c1ccccc1"_smarts;
    REQUIRE(m2);
    m1->insertMol(*m2);
    MolOps::findSSSR(*m1);
    REQUIRE(!m1->getBondWithIdx(1)->hasQuery());
    REQUIRE(m1->getBondWithIdx(1)->getBondType() == Bond::BondType::AROMATIC);
    REQUIRE(m1->getBondWithIdx(6)->hasQuery());
    REQUIRE(m1->getBondWithIdx(6)->getBondType() == Bond::BondType::AROMATIC);
    MolOps::Kekulize(*m1);
    REQUIRE(!m1->getBondWithIdx(1)->hasQuery());
    REQUIRE(m1->getBondWithIdx(1)->getBondType() != Bond::BondType::AROMATIC);
    REQUIRE(m1->getBondWithIdx(6)->hasQuery());
    REQUIRE(m1->getBondWithIdx(6)->getBondType() == Bond::BondType::AROMATIC);
  }
  SECTION("kekulization with non-bond-type queries works") {
    auto m1 = "c1ccccc1"_smiles;
    REQUIRE(m1);
    QueryBond qbond;
    qbond.setBondType(Bond::BondType::AROMATIC);
    qbond.setIsAromatic(true);
    qbond.setQuery(makeBondIsInRingQuery());
    m1->replaceBond(0, &qbond);
    REQUIRE(m1->getBondWithIdx(0)->hasQuery());
    REQUIRE(m1->getBondWithIdx(0)->getBondType() == Bond::BondType::AROMATIC);
    MolOps::Kekulize(*m1);
    REQUIRE(m1->getBondWithIdx(0)->hasQuery());
    REQUIRE(m1->getBondWithIdx(0)->getBondType() != Bond::BondType::AROMATIC);
  }
  SECTION("make sure single-atom molecules and mols without rings still fail") {
    std::vector<std::string> expectedFailures = {"p", "c:c"};
    for (const auto &smi : expectedFailures) {
      INFO(smi);
      CHECK_THROWS_AS(SmilesToMol(smi), MolSanitizeException);
    }
  }
}

TEST_CASE("extended valences for alkali earths") {
  SECTION("valence of 2") {
    // make sure the valence of two works
    std::vector<std::pair<std::string, unsigned int>> cases{
        {"C[Be]", 1},  {"C[Mg]", 1},  {"C[Ca]", 1},  {"C[Sr]", 1},
        {"C[Ba]", 1},  {"C[Ra]", 1},  {"C[Be]C", 0}, {"C[Mg]C", 0},
        {"C[Ca]C", 0}, {"C[Sr]C", 0}, {"C[Ba]C", 0}, {"C[Ra]C", 0}};

    for (const auto &pr : cases) {
      INFO(pr.first);
      std::unique_ptr<RWMol> m{SmilesToMol(pr.first)};
      REQUIRE(m);
      m->getAtomWithIdx(1)->setNoImplicit(false);
      m->getAtomWithIdx(1)->setNumRadicalElectrons(0);
      MolOps::sanitizeMol(*m);
      CHECK(m->getAtomWithIdx(1)->getTotalNumHs() == pr.second);
    }
  }
  SECTION("higher valence") {
    // make sure the valence of two works
    std::vector<std::pair<std::string, unsigned int>> cases{{"C[Mg](C)C", 0},
                                                            {"C[Ca](C)C", 0},
                                                            {"C[Sr](C)C", 0},
                                                            {"C[Ba](C)C", 0},
                                                            {"C[Ra](C)C", 0}};

    for (const auto &pr : cases) {
      INFO(pr.first);
      std::unique_ptr<RWMol> m{SmilesToMol(pr.first)};
      REQUIRE(m);
      m->getAtomWithIdx(1)->setNoImplicit(false);
      m->getAtomWithIdx(1)->setNumRadicalElectrons(0);
      MolOps::sanitizeMol(*m);
      CHECK(m->getAtomWithIdx(1)->getTotalNumHs() == pr.second);
    }
  }
  SECTION("everybody loves grignards") {
    auto m = "CC(C)O[Mg](Cl)(<-O1CCCC1)<-O1CCCC1"_smiles;
    REQUIRE(m);
  }
}

TEST_CASE("Github #5849: aromatic tag allows bad valences to pass") {
  SECTION("basics") {
    std::vector<std::string> smis = {
        "Cc1(C)=NCCCC1",  // one bogus aromatic atom
    };
    for (const auto &smi : smis) {
      INFO(smi);
      CHECK_THROWS_AS(SmilesToMol(smi), AtomValenceException);
    }
  }
  SECTION("as reported") {
    std::vector<std::string> smis = {
        "c1c(ccc2NC(CN=c(c21)(C)C)=O)O",
        "c1c(c2n(C(NC(Oc2cc1)C)c1c[nH]cn1)=O)O",
        "c1c2C(c4c(cc(c(C(=O)O)c4)O)O)Oc(c2c(c(O)c1O)O)(=O)O",
        "c12C(CN(C)C)CCCCN=c(c2cc2c1cc[nH]c2)(C)C"};
    for (const auto &smi : smis) {
      INFO(smi);
      CHECK_THROWS_AS(SmilesToMol(smi), MolSanitizeException);
    }
  }
  SECTION("edge cases atoms") {
    std::vector<std::string> smis = {
        "c1c(ccc2NC(CN=c(c21)=C)=O)O",     // exocyclic double bond
        "c1c(ccc2NC(Cn=c(c21)(C)C)=O)O",   // even more bogus aromatic atoms
        "c1c(ccc2NC(CN=c(c21)(:c)C)=O)O",  // even more bogus aromatic atoms
    };
    for (const auto &smi : smis) {
      INFO(smi);
      CHECK_THROWS_AS(SmilesToMol(smi), AtomValenceException);
    }
  }
  SECTION("edge cases kekulization") {
    std::vector<std::string> smis = {
        "c12ccccc1=NCCC2",  // adjacent to an actual aromatic ring
        "Cc1(C)=NCCCc1",    // two bogus aromatic atoms
        "Cc1(C)nCCCC=1",    // two bogus aromatic atoms
        "Cc1(C)nCCCc1",     // three bogus aromatic atoms
        "Cc:1(C):nCCCc:1",  // three bogus aromatic atoms
    };
    for (const auto &smi : smis) {
      INFO(smi);
      CHECK_THROWS_AS(SmilesToMol(smi), KekulizeException);
    }
  }
}

TEST_CASE("Stop caching ring finding results") {
  SECTION("basics") {
    auto m = "C1C2CC1CCC2"_smiles;
    REQUIRE(m);
    // symmetrized result
    CHECK(m->getRingInfo()->numRings() == 3);
    auto rcount = MolOps::findSSSR(*m);
    CHECK(rcount == 2);
    CHECK(m->getRingInfo()->numRings() == 2);
    rcount = MolOps::symmetrizeSSSR(*m);
    CHECK(rcount == 3);
    CHECK(m->getRingInfo()->numRings() == 3);
    MolOps::fastFindRings(*m);
    CHECK(m->getRingInfo()->numRings() == 2);
  }
}

TEST_CASE("molecules with more than 255 rings produce a bad pickle") {
  std::string pathName = getenv("RDBASE");
  pathName += "/Code/GraphMol/test_data/";
  bool sanitize = false;
  std::unique_ptr<RWMol> mol(
      MolFileToMol(pathName + "mol_with_pickle_error.mol", sanitize));
  REQUIRE(mol);
  mol->updatePropertyCache(false);
  unsigned int opThatFailed = 0;
  MolOps::sanitizeMol(*mol, opThatFailed,
                      MolOps::SanitizeFlags::SANITIZE_ALL ^
                          MolOps::SanitizeFlags::SANITIZE_PROPERTIES ^
                          MolOps::SANITIZE_KEKULIZE);
  CHECK(mol->getRingInfo()->numRings() > 300);
  std::string pkl;
  MolPickler::pickleMol(*mol, pkl);
  RWMol nMol(pkl);
  CHECK(nMol.getRingInfo()->numRings() == mol->getRingInfo()->numRings());
}

TEST_CASE("molecules with single bond to metal atom use dative instead") {
  // Change heme coordination from single bond to dative.
  // Test mols are CHEBI:26355, CHEBI:60344, CHEBI:17627.  26355 should be
  // changed (Github 6019) the other two should not be.
  // Counting from 1, 4th mol is one that gave other problems during testing.
  std::vector<std::pair<std::string, std::string>> test_vals{
      {"CC1=C(CCC(O)=O)C2=[N]3C1=Cc1c(C)c(C=C)c4C=C5C(C)=C(C=C)C6=[N]5[Fe]3(n14)n1c(=C6)c(C)c(CCC(O)=O)c1=C2",
       "C=CC1=C(C)C2=Cc3c(C=C)c(C)c4n3[Fe]35<-N2=C1C=c1c(C)c(CCC(=O)O)c(n13)=CC1=N->5C(=C4)C(C)=C1CCC(=O)O"},
      {"CC1=C(CCC([O-])=O)C2=[N+]3C1=Cc1c(C)c(C=C)c4C=C5C(C)=C(C=C)C6=[N+]5[Fe--]3(n14)n1c(=C6)c(C)c(CCC([O-])=O)c1=C2",
       "C=CC1=C(C)C2=Cc3c(C=C)c(C)c4n3[Fe-2]35n6c(c(C)c(CCC(=O)[O-])c6=CC6=[N+]3C(=C4)C(C)=C6CCC(=O)[O-])=CC1=[N+]25"},
      {"CC1=C(CCC(O)=O)C2=[N+]3C1=Cc1c(C)c(C=C)c4C=C5C(C)=C(C=C)C6=[N+]5[Fe--]3(n14)n1c(=C6)c(C)c(CCC(O)=O)c1=C2",
       "C=CC1=C(C)C2=Cc3c(C=C)c(C)c4n3[Fe-2]35n6c(c(C)c(CCC(=O)O)c6=CC6=[N+]3C(=C4)C(C)=C6CCC(=O)O)=CC1=[N+]25"},
      {"CCC1=[O+][Cu]2([O+]=C(CC)C1)[O+]=C(CC)CC(CC)=[O+]2",
       "CCC1=[O+][Cu]2([O+]=C(CC)C1)[O+]=C(CC)CC(CC)=[O+]2"}};
  for (size_t i = 0; i < test_vals.size(); ++i) {
    INFO(test_vals[i].first);
    RWMOL_SPTR m(RDKit::SmilesToMol(test_vals[i].first));
    CHECK(MolToSmiles(*m) == test_vals[i].second);
  }
  // make sure we can call cleanupOrganometallics() on non-sanitized molecules
  for (size_t i = 0; i < test_vals.size(); ++i) {
    INFO(test_vals[i].first);
    bool sanitize = false;
    RWMOL_SPTR m(RDKit::SmilesToMol(test_vals[i].first, 0, sanitize));
    MolOps::cleanUpOrganometallics(*m);
    CHECK(MolToSmiles(*m) == test_vals[i].second);
  }
}

TEST_CASE(
    "cleanUpOrganometallics should produce canonical output.  cf PR6292") {
  std::vector<std::pair<std::string, std::string>> test_vals{
      {"F[Pd](Cl)(Cl1)Cl[Pd]1(Cl)Cl", "F[Pd]1(Cl)<-Cl[Pd](Cl)(Cl)<-Cl1"},
      {"F[Pt]1(F)[35Cl][Pt]([Cl]1)(F)Br", "F[Pt]1(Br)<-Cl[Pt](F)(F)<-[35Cl]1"},
  };

  for (size_t j = 0; j < test_vals.size(); ++j) {
    std::string &smi = test_vals[j].first;
    std::string &canon_smi = test_vals[j].second;
    RWMOL_SPTR m(RDKit::SmilesToMol(smi));
    CHECK(MolToSmiles(*m) == canon_smi);

    // scramble the order and check
    std::vector<unsigned int> atomInds(m->getNumAtoms(), 0);
    std::iota(atomInds.begin(), atomInds.end(), 0);
    std::random_device rd;
    std::mt19937 g(rd());
    for (int i = 0; i < 100; ++i) {
      SmilesParserParams ps;
      ps.sanitize = false;
      std::unique_ptr<ROMol> mol(RDKit::SmilesToMol(smi, ps));
      std::shuffle(atomInds.begin(), atomInds.end(), g);
      std::unique_ptr<ROMol> randmol(MolOps::renumberAtoms(*mol, atomInds));
      std::unique_ptr<RWMol> rwrandmol(new RWMol(*randmol));
      MolOps::sanitizeMol(*rwrandmol);
      CHECK(MolToSmiles(*rwrandmol) == canon_smi);
    }
  }
}

TEST_CASE("github #6100: bonds to dummy atoms considered as dative") {
  SECTION("as reported") {
    auto m = "C[O](C)*"_smiles;
    REQUIRE(!m);
  }
}

TEST_CASE("github #4642: Enhanced Stereo is lost when using GetMolFrags") {
  SECTION("as reported") {
    auto m = "CCCC.C[C@H](F)C[C@H](O)Cl |o1:5,o2:8|"_smiles;
    REQUIRE(m);
    auto frags = MolOps::getMolFrags(*m);
    REQUIRE(frags.size() == 2);
    CHECK(frags[0]->getStereoGroups().empty());
    CHECK(frags[1]->getStereoGroups().size() == 2);
  }
  SECTION("each fragment has groups") {
    auto m = "CC[C@@H](C)O.C[C@H](F)C[C@H](O)Cl |o1:6,o2:9,o3:2|"_smiles;
    REQUIRE(m);
    auto frags = MolOps::getMolFrags(*m);
    REQUIRE(frags.size() == 2);
    CHECK(frags[0]->getStereoGroups().size() == 1);
    CHECK(frags[1]->getStereoGroups().size() == 2);
  }
  SECTION("group split between fragments") {
    auto m = "CC[C@@H](C)O.C[C@H](F)C[C@H](O)Cl |o1:2,6,o2:9|"_smiles;
    REQUIRE(m);
    auto frags = MolOps::getMolFrags(*m);
    REQUIRE(frags.size() == 2);
    CHECK(frags[0]->getStereoGroups().size() == 1);
    CHECK(frags[1]->getStereoGroups().size() == 2);
    CHECK(frags[0]->getAtomWithIdx(2)->getChiralTag() !=
          Atom::ChiralType::CHI_UNSPECIFIED);
    CHECK(frags[1]->getAtomWithIdx(1)->getChiralTag() !=
          Atom::ChiralType::CHI_UNSPECIFIED);
    CHECK(frags[1]->getAtomWithIdx(4)->getChiralTag() !=
          Atom::ChiralType::CHI_UNSPECIFIED);
  }
}

TEST_CASE(
    "Github #6119: No warning when merging explicit H query atoms with no bonds",
    "[bug][molops]") {
  SECTION("Zero degree AtomOr Query") {
    std::unique_ptr<RWMol> m{SmartsToMol("[#6,#1]")};
    REQUIRE(m);
    std::stringstream ss;
    rdWarningLog->SetTee(ss);
    MolOps::mergeQueryHs(*m);
    rdWarningLog->ClearTee();
    CHECK(
        ss.str().find(
            "WARNING: merging explicit H queries involved in ORs is not supported. "
            "This query will not be merged") != std::string::npos);
  }
  SECTION("One degree AtomOr Query") {
    std::unique_ptr<RWMol> m{SmartsToMol("C[#6,#1]")};
    REQUIRE(m);
    std::stringstream ss;
    rdWarningLog->SetTee(ss);
    MolOps::mergeQueryHs(*m);
    rdWarningLog->ClearTee();
    CHECK(
        ss.str().find(
            "WARNING: merging explicit H queries involved in ORs is not supported. "
            "This query will not be merged") != std::string::npos);
  }
  SECTION("Atoms that are not H") {
    std::unique_ptr<RWMol> m{SmartsToMol("C[#6,#7]")};
    REQUIRE(m);
    std::stringstream ss;
    rdWarningLog->SetTee(ss);
    MolOps::mergeQueryHs(*m);
    rdWarningLog->ClearTee();
    CHECK(
        ss.str().find(
            "WARNING: merging explicit H queries involved in ORs is not supported. "
            "This query will not be merged") == std::string::npos);
  }
}

TEST_CASE("Remove atom updates bond ENDPTS prop") {
  auto m = R"CTAB(ferrocene-ish
     RDKit          2D

  0  0  0  0  0  0  0  0  0  0999 V3000
M  V30 BEGIN CTAB
M  V30 COUNTS 15 14 0 0 0
M  V30 BEGIN ATOM
M  V30 1 C 0.619616 1.206807 0.000000 0 CHG=-1
M  V30 2 C 0.211483 1.768553 0.000000 0
M  V30 3 C -1.283936 1.861329 0.000000 0
M  V30 4 C -1.796429 1.358429 0.000000 0
M  V30 5 C -0.634726 0.966480 0.000000 0
M  V30 6 C 0.654379 -1.415344 0.000000 0 CHG=-1
M  V30 7 C 0.249886 -0.858607 0.000000 0
M  V30 8 C -1.232145 -0.766661 0.000000 0
M  V30 9 C -1.740121 -1.265073 0.000000 0
M  V30 10 C -0.580425 -1.662922 0.000000 0
M  V30 11 C 1.759743 0.755930 0.000000 0
M  V30 12 C 1.796429 -1.861329 0.000000 0
M  V30 13 Fe -0.554442 0.032137 0.000000 0 VAL=2
M  V30 14 * -0.601210 1.478619 0.000000 0
M  V30 15 * -0.537835 -1.172363 0.000000 0
M  V30 END ATOM
M  V30 BEGIN BOND
M  V30 1 1 1 5
M  V30 2 2 4 5
M  V30 3 1 4 3
M  V30 4 2 2 3
M  V30 5 1 1 2
M  V30 6 1 6 10
M  V30 7 2 9 10
M  V30 8 1 9 8
M  V30 9 2 7 8
M  V30 10 1 6 7
M  V30 11 1 1 11
M  V30 12 1 6 12
M  V30 13 9 14 13 ENDPTS=(5 1 2 3 4 5) ATTACH=ANY
M  V30 14 9 15 13 ENDPTS=(5 9 10 7 8 6) ATTACH=ANY
M  V30 END BOND
M  V30 END CTAB
M  END
)CTAB"_ctab;
  REQUIRE(m);
  std::string sprop;
  auto bond = m->getBondWithIdx(12U);
  CHECK(bond->getPropIfPresent(RDKit::common_properties::_MolFileBondEndPts,
                               sprop));
  CHECK(std::string("(5 1 2 3 4 5)") == sprop);
  m->removeAtom(2U);
  bond = m->getBondWithIdx(10U);
  CHECK(bond->getPropIfPresent(RDKit::common_properties::_MolFileBondEndPts,
                               sprop));
  CHECK(std::string("(4 1 2 3 4)") == sprop);
  m->removeAtom(0U);
  m->removeAtom(0U);
  m->removeAtom(0U);
  m->removeAtom(0U);
  CHECK(!bond->getPropIfPresent(RDKit::common_properties::_MolFileBondEndPts,
                                sprop));
  CHECK(!bond->getPropIfPresent(RDKit::common_properties::_MolFileBondAttach,
                                sprop));
  // the original bond should now have index 6
  CHECK(bond->getIdx() == 6);

  // the other dative bond is now attached to different atom indices
  bond = m->getBondWithIdx(7U);
  CHECK(bond->getPropIfPresent(RDKit::common_properties::_MolFileBondEndPts,
                               sprop));
  CHECK(std::string("(5 4 5 2 3 1)") == sprop);
  // remove atom 5 (6 in the file - the final methyl off the first
  // methyl-cyclopentadiene ring
  m->removeAtom(5U);
  CHECK(bond->getPropIfPresent(RDKit::common_properties::_MolFileBondEndPts,
                               sprop));
  CHECK(std::string("(5 4 5 2 3 1)") == sprop);
}

TEST_CASE("github #6237: Correctly placing hydrogens based on Chiral Tag") {
  SECTION("Clockwise") {  // Chiral Tag (CW) Agrees with CIPCode ('R')
    std::string mb = R"CTAB(testmol
  CT1066645023

  5  4  0  0  1  0  0  0  0  0999 V2000
    0.0021   -0.0041    0.0020 Br  0  0  0  0  0  0  0  0  0  0  0  0
    1.6669    2.5858    0.0000 Cl  0  0  0  0  0  0  0  0  0  0  0  0
   -0.7012    2.4252   -1.1206 F   0  0  0  0  0  0  0  0  0  0  0  0
   -0.0246    1.9617    0.0128 C   0  0  0  0  0  0  0  0  0  0  0  0
   -0.5348    2.3132    0.9096 H   0  0  0  0  0  0  0  0  0  0  0  0
  1  4  1  0  0  0  0
  2  4  1  0  0  0  0
  3  4  1  0  0  0  0
  4  5  1  0  0  0  0
M  END
    )CTAB";
    std::unique_ptr<ROMol> mol(MolBlockToMol(mb));
    REQUIRE(mol);
    bool explicitOnly = false;
    bool addCoords = true;
    std::unique_ptr<ROMol> m{MolOps::addHs(*mol, explicitOnly, addCoords)};
    REQUIRE(m->getNumAtoms() == 5);
    const auto &conf = m->getConformer();
    // Hydrogen will always be in the last position
    const RDGeom::Point3D HPos = conf.getAtomPos(4);
    // Ensure the hydrogen is placed on the same side of the carbon as it was
    // originally.
    const RDGeom::Point3D targetPos = RDGeom::Point3D(-.5384, 2.3132, 0.9096);
    const auto distToTarget = HPos - targetPos;
    CHECK(distToTarget.lengthSq() < 0.1);
  }

  SECTION("Counterclockwise") {  // Chiral Tag (CCW) Different from CIPCode (R)
                                 // due to different ordering of atoms
    std::string mb = R"CTAB(testmol
  CT1066645023

  5  4  0  0  1  0  0  0  0  0999 V2000
    1.6669    2.5858    0.0000 Cl  0  0  0  0  0  0  0  0  0  0  0  0
    0.0021   -0.0041    0.0020 Br  0  0  0  0  0  0  0  0  0  0  0  0
   -0.5348    2.3132    0.9096 H   0  0  0  0  0  0  0  0  0  0  0  0
   -0.0246    1.9617    0.0128 C   0  0  0  0  0  0  0  0  0  0  0  0
   -0.7012    2.4252   -1.1206 F   0  0  0  0  0  0  0  0  0  0  0  0
  1  4  1  0  0  0  0
  2  4  1  0  0  0  0
  3  4  1  0  0  0  0
  4  5  1  0  0  0  0
M  END
)CTAB";
    std::unique_ptr<ROMol> mol(MolBlockToMol(mb));
    REQUIRE(mol);
    bool explicitOnly = false;
    bool addCoords = true;
    std::unique_ptr<ROMol> m{MolOps::addHs(*mol, explicitOnly, addCoords)};
    REQUIRE(m->getNumAtoms() == 5);
    const auto &conf = m->getConformer();
    // Hydrogen will always be in the last position
    const RDGeom::Point3D HPos = conf.getAtomPos(4);
    // Ensure the hydrogen is placed on the same side of the carbon as it was
    // originally.
    const RDGeom::Point3D targetPos = RDGeom::Point3D(-.5384, 2.3132, 0.9096);
    const auto distToTarget = HPos - targetPos;
    CHECK(distToTarget.lengthSq() < 0.1);
  }
}

TEST_CASE(
    "GitHub Issue #6437 Removing Hs on a pyrrol-like structure throws kekulization error",
    "[bug][molops][removeHs]") {
  auto run_test = [](const std::string &mb,
                     const std::string &reference_smiles) {
    bool sanitize = true;  // aromatization is key in triggering the issue
    bool removeHs = false;
    std::unique_ptr<RWMol> mol(MolBlockToMol(mb, sanitize, removeHs));

    REQUIRE(mol);

    MolOps::removeHs(*mol);

    REQUIRE_NOTHROW(MolOps::Kekulize(*mol));

    MolOps::sanitizeMol(*mol);
    auto smiles = MolToSmiles(*mol);
    CHECK(smiles == reference_smiles);

    REQUIRE_NOTHROW(mol.reset(SmilesToMol(smiles)));
  };

  SECTION("original issue") {
    const std::string mb = R"CTAB(
     RDKit          3D

  0  0  0  0  0  0  0  0  0  0999 V3000
M  V30 BEGIN CTAB
M  V30 COUNTS 21 23 0 0 1
M  V30 BEGIN ATOM
M  V30 1 C -2.860897 0.790642 -0.873026 0 CHG=-1
M  V30 2 C -2.892815 1.449062 0.345481 0
M  V30 3 N -1.696600 1.269967 0.996982 0 CHG=1
M  V30 4 C -0.879551 0.492797 0.203823 0
M  V30 5 C -1.573299 0.166246 -0.987870 0
M  V30 6 C 0.442583 0.044533 0.450671 0
M  V30 7 C 1.074625 -0.756491 -0.540699 0
M  V30 8 C 0.374093 -1.078083 -1.728707 0
M  V30 9 C -0.929617 -0.625959 -1.953003 0
M  V30 10 C 2.393185 -1.188970 -0.266871 0
M  V30 11 N 3.077189 -0.890802 0.863186 0
M  V30 12 C 2.450112 -0.125881 1.790360 0
M  V30 13 C 1.151414 0.363643 1.640805 0
M  V30 14 H -3.670927 0.767620 -1.587024 0
M  V30 15 H -3.671872 2.035677 0.809804 0
M  V30 16 H 0.862037 -1.686990 -2.476160 0
M  V30 17 H -1.436100 -0.889168 -2.869956 0
M  V30 18 H 2.914471 -1.799551 -0.989817 0
M  V30 19 H 3.016681 0.097751 2.682259 0
M  V30 20 H 0.694206 0.970092 2.408942 0
M  V30 21 H -1.498216 1.663637 1.905533 0
M  V30 END ATOM
M  V30 BEGIN BOND
M  V30 1 1 2 1
M  V30 2 2 3 2
M  V30 3 1 4 3
M  V30 4 1 5 1
M  V30 5 2 5 4
M  V30 6 1 6 4
M  V30 7 2 7 6
M  V30 8 1 8 7
M  V30 9 1 9 5
M  V30 10 2 9 8
M  V30 11 1 10 7
M  V30 12 2 11 10
M  V30 13 1 12 11
M  V30 14 1 13 6
M  V30 15 2 13 12
M  V30 16 1 14 1
M  V30 17 1 15 2
M  V30 18 1 16 8
M  V30 19 1 17 9
M  V30 20 1 18 10
M  V30 21 1 19 12
M  V30 22 1 20 13
M  V30 23 1 21 3
M  V30 END BOND
M  V30 END CTAB
M  END
)CTAB";

    const std::string reference_smiles = "c1cc2c(ccc3[cH-]c[nH+]c32)cn1";
    run_test(mb, reference_smiles);
  }

  SECTION("pyrrole") {
    const std::string mb = R"CTAB(
     RDKit          3D

  0  0  0  0  0  0  0  0  0  0999 V3000
M  V30 BEGIN CTAB
M  V30 COUNTS 10 10 0 0 1
M  V30 BEGIN ATOM
M  V30 1 C 3.080550 -0.830350 2.955935 0
M  V30 2 C 1.665136 -0.838141 2.947220 0
M  V30 3 C 1.247504 0.474081 2.948961 0
M  V30 4 N 2.361202 1.272855 2.958419 0
M  V30 5 C 3.483658 0.486391 2.962730 0
M  V30 6 H 2.355611 2.284759 2.961704 0
M  V30 7 H 1.020283 -1.707337 2.940409 0
M  V30 8 H 0.256169 0.906820 2.944294 0
M  V30 9 H 3.734967 -1.692394 2.957125 0
M  V30 10 H 4.470152 0.930015 2.970242 0
M  V30 END ATOM
M  V30 BEGIN BOND
M  V30 1 1 2 1
M  V30 2 2 3 2
M  V30 3 1 4 3
M  V30 4 2 5 1
M  V30 5 1 5 4
M  V30 6 1 6 4
M  V30 7 1 7 2
M  V30 8 1 8 3
M  V30 9 1 9 1
M  V30 10 1 10 5
M  V30 END BOND
M  V30 END CTAB
M  END
)CTAB";
    const std::string reference_smiles = "c1cc[nH]c1";
    run_test(mb, reference_smiles);
  }

  SECTION("pseudo-pyrrole") {
    const std::string mb = R"CTAB(
     RDKit          3D

  0  0  0  0  0  0  0  0  0  0999 V3000
M  V30 BEGIN CTAB
M  V30 COUNTS 10 10 0 0 1
M  V30 BEGIN ATOM
M  V30 1 C 3.080550 -0.830350 2.955935 0
M  V30 2 C 1.665136 -0.838141 2.947220 0
M  V30 3 C 1.247504 0.474081 2.948961 0
M  V30 4 C 2.361202 1.272855 2.958419 0 CHG=-1
M  V30 5 C 3.483658 0.486391 2.962730 0
M  V30 6 H 2.355611 2.284759 2.961704 0
M  V30 7 H 1.020283 -1.707337 2.940409 0
M  V30 8 H 0.256169 0.906820 2.944294 0
M  V30 9 H 3.734967 -1.692394 2.957125 0
M  V30 10 H 4.470152 0.930015 2.970242 0
M  V30 END ATOM
M  V30 BEGIN BOND
M  V30 1 1 2 1
M  V30 2 2 3 2
M  V30 3 1 4 3
M  V30 4 2 5 1
M  V30 5 1 5 4
M  V30 6 1 6 4
M  V30 7 1 7 2
M  V30 8 1 8 3
M  V30 9 1 9 1
M  V30 10 1 10 5
M  V30 END BOND
M  V30 END CTAB
M  END
)CTAB";

    const std::string reference_smiles = "c1cc[cH-]c1";
    run_test(mb, reference_smiles);
  }
}

TEST_CASE(
    "GitHub Issue #6681: ROMol move constructor and assignment do not update SubstanceGroup ownership",
    "[bug]") {
  auto m = "CCCCCC[NH3+] |SgD:6:lambda max:230:=:nm::|"_smiles;
  REQUIRE(m);
  REQUIRE(m->getNumAtoms() == 7);
  REQUIRE(getSubstanceGroups(*m).size() == 1);

  SECTION("ROMol move constructor") {
    ROMol mol(std::move(*m));
    REQUIRE(mol.getNumAtoms() == 7);

    auto sgs = getSubstanceGroups(mol);
    REQUIRE(sgs.size() == 1);
    CHECK(&sgs[0].getOwningMol() == &mol);
  }

  SECTION("ROMol move assignment") {
    ROMol mol;
    mol = std::move(*m);
    REQUIRE(mol.getNumAtoms() == 7);

    auto sgs = getSubstanceGroups(mol);
    REQUIRE(sgs.size() == 1);
    CHECK(&sgs[0].getOwningMol() == &mol);
  }
}

TEST_CASE("ROMol hasQuery") {
  SECTION("check false Mol.hasQuery") {
    std::unique_ptr<ROMol> mol{SmilesToMol("CCO")};

    REQUIRE(!mol->hasQuery());
  }
  SECTION("check true Mol.hasQuery because Atom") {
    std::unique_ptr<ROMol> mol{SmartsToMol("[#6][#6][#8]")};

    REQUIRE(mol->hasQuery());
  }
  SECTION("check true Mol.hashQuery because Bond") {
    std::unique_ptr<ROMol> mol{SmilesToMol("CC~O")};

    REQUIRE(mol->hasQuery());
  }
}

TEST_CASE(
    "Github Issue #6944: With new stereo, removing H from an Imine double bond does not remove bond stereo",
    "[bug][molops]") {
  // This issue only happens with the new stereo perception,
  // since the legacy one does not support stereo on imine bonds
  UseLegacyStereoPerceptionFixture use_new_stereo_perception{false};

  auto m = "[H]/N=C(/C)O"_smiles;
  REQUIRE(m);
  REQUIRE(m->getNumAtoms() == 5);

  auto bnd = m->getBondWithIdx(1);
  REQUIRE(bnd->getBondType() == Bond::BondType::DOUBLE);
  REQUIRE(bnd->getStereo() == Bond::BondStereo::STEREOTRANS);
  REQUIRE(bnd->getStereoAtoms().size() == 2);

  MolOps::removeAllHs(*m);
  REQUIRE(m->getNumAtoms() == 4);

  bnd = m->getBondWithIdx(0);
  REQUIRE(bnd->getBondType() == Bond::BondType::DOUBLE);
  CHECK(bnd->getStereo() == Bond::BondStereo::STEREONONE);
  CHECK(bnd->getStereoAtoms().empty());
}

TEST_CASE(
    "Github Issue #7128: ReplaceBond may cause valence issues in specific edge cases",
    "[bug][RWMol]") {
  auto m = R"CTAB(
     RDKit          2D

  0  0  0  0  0  0  0  0  0  0999 V3000
M  V30 BEGIN CTAB
M  V30 COUNTS 4 3 0 0 0
M  V30 BEGIN ATOM
M  V30 1 C 1.787879 0.909091 0.000000 0
M  V30 2 C 3.287879 0.909091 0.000000 0
M  V30 3 N 1.037879 2.208129 0.000000 0
M  V30 4 O 1.037879 -0.389947 0.000000 0
M  V30 END ATOM
M  V30 BEGIN BOND
M  V30 1 1 1 2 CFG=3
M  V30 2 1 1 3
M  V30 3 1 1 4
M  V30 END BOND
M  V30 END CTAB
M  END
$$$$
)CTAB"_ctab;
  REQUIRE(m);

  // This bond was a dashed bond (dash is removed when parity is resolved)
  auto bond = m->getBondWithIdx(0);
  int bond_dir = 0;
  REQUIRE(bond->getPropIfPresent("_MolFileBondCfg", bond_dir) == true);
  REQUIRE(bond_dir == 3);  // dashed bond

  auto begin_atom = bond->getBeginAtom();
  REQUIRE(begin_atom->getNumExplicitHs() == 1);
  REQUIRE(begin_atom->getTotalValence() == 4);

  auto end_atom = bond->getEndAtom();
  REQUIRE(end_atom->getNumExplicitHs() == 0);
  REQUIRE(end_atom->getTotalValence() == 4);

  bool strict_valences = false;

  SECTION("replace with a double bond") {
    m->replaceBond(1, new Bond(Bond::BondType::DOUBLE));
    m->updatePropertyCache(strict_valences);
    CHECK(begin_atom->getNumExplicitHs() == 0);
    CHECK(begin_atom->getTotalValence() == 4);
    CHECK(end_atom->getNumExplicitHs() == 0);
    CHECK(end_atom->getTotalValence() == 4);
  }
  SECTION("replace with a triple bond") {
    m->replaceBond(1, new Bond(Bond::BondType::TRIPLE));
    m->updatePropertyCache(strict_valences);
    CHECK(begin_atom->getNumExplicitHs() == 0);
    CHECK(begin_atom->getTotalValence() == 5);  // Yeah, this is expected
    CHECK(end_atom->getNumExplicitHs() == 0);
    CHECK(end_atom->getTotalValence() == 4);
  }
  SECTION("replace with a dative bond") {
    m->replaceBond(1, new Bond(Bond::BondType::DATIVE));
    m->updatePropertyCache(strict_valences);
    CHECK(begin_atom->getNumExplicitHs() == 1);
    CHECK(begin_atom->getTotalValence() == 4);
    CHECK(end_atom->getNumExplicitHs() == 0);
    CHECK(end_atom->getTotalValence() == 4);
  }
}

TEST_CASE(
    "GitHub Issue #7131: Adding Wedge/Dash bond neighboring a stereo double bond causes a Precondition Violation",
    "[stereochemistry][bug]") {
  auto m = R"CTAB(
     RDKit          2D

  0  0  0  0  0  0  0  0  0  0999 V3000
M  V30 BEGIN CTAB
M  V30 COUNTS 6 5 0 0 0
M  V30 BEGIN ATOM
M  V30 1 C -6.942857 2.885714 0.000000 0
M  V30 2 C -5.705678 2.171429 0.000000 0
M  V30 3 C -5.705678 0.742857 0.000000 0
M  V30 4 C -4.468499 0.028571 0.000000 0
M  V30 5 N -4.468499 2.885714 0.000000 0
M  V30 6 N -6.942857 0.028571 0.000000 0
M  V30 END ATOM
M  V30 BEGIN BOND
M  V30 1 1 1 2
M  V30 2 2 2 3
M  V30 3 1 3 4
M  V30 4 1 2 5
M  V30 5 1 3 6
M  V30 END BOND
M  V30 END CTAB
M  END
$$$$)CTAB"_ctab;
  REQUIRE(m);
  auto b = m->getBondWithIdx(0);
  b->setBondDir(Bond::BondDir::BEGINDASH);

  MolOps::setDoubleBondNeighborDirections(*m);

  CHECK(b->getBondDir() == Bond::BondDir::BEGINDASH);
}

TEST_CASE("expand and remove AttachmentPoints") {
  SECTION("basics") {
    auto m = "CO"_smiles;
    REQUIRE(m);
    CHECK(m->getNumAtoms() == 2);
    for (bool asQueries : {true, false}) {
      for (int val : {1, 2}) {
        INFO(val);
        RWMol mcp(*m);
        mcp.getAtomWithIdx(1)->setProp(common_properties::molAttachPoint, val);
        MolOps::expandAttachmentPoints(mcp, asQueries);
        CHECK(mcp.getNumAtoms() == 3);
        CHECK(
            !mcp.getAtomWithIdx(1)->hasProp(common_properties::molAttachPoint));
        int value = 0;
        CHECK(mcp.getAtomWithIdx(2)->getPropIfPresent(
            common_properties::_fromAttachPoint, value));
        CHECK(value == val);
        CHECK(mcp.getAtomWithIdx(2)->getAtomicNum() == 0);
        CHECK(mcp.getAtomWithIdx(2)->hasQuery() == asQueries);
        CHECK(MolOps::details::isAttachmentPoint(mcp.getAtomWithIdx(2)));
        MolOps::collapseAttachmentPoints(mcp);
        CHECK(mcp.getNumAtoms() == 2);
      }
      {
        int val = -1;
        INFO(val);
        RWMol mcp(*m);
        mcp.getAtomWithIdx(1)->setProp(common_properties::molAttachPoint, val);
        MolOps::expandAttachmentPoints(mcp, asQueries);
        CHECK(mcp.getNumAtoms() == 4);
        CHECK(
            !mcp.getAtomWithIdx(1)->hasProp(common_properties::molAttachPoint));
        int value = 0;
        CHECK(mcp.getAtomWithIdx(2)->getPropIfPresent(
            common_properties::_fromAttachPoint, value));
        CHECK(value == 1);
        CHECK(mcp.getAtomWithIdx(2)->hasQuery() == asQueries);
        CHECK(MolOps::details::isAttachmentPoint(mcp.getAtomWithIdx(2)));
        CHECK(mcp.getAtomWithIdx(3)->getPropIfPresent(
            common_properties::_fromAttachPoint, value));
        CHECK(value == 2);
        CHECK(mcp.getAtomWithIdx(3)->hasQuery() == asQueries);
        CHECK(MolOps::details::isAttachmentPoint(mcp.getAtomWithIdx(3)));

        MolOps::collapseAttachmentPoints(mcp);
        CHECK(mcp.getNumAtoms() == 2);
      }
    }
    {
      // bogus values are not expanded
      RWMol mcp(*m);
      mcp.getAtomWithIdx(1)->setProp(common_properties::molAttachPoint, 4);
      MolOps::expandAttachmentPoints(mcp);
      CHECK(mcp.getNumAtoms() == 2);
    }
  }
  SECTION("collapse options and edges") {
    auto m = "*CO"_smarts;
    REQUIRE(m);
    CHECK(m->getNumAtoms() == 3);
    m->getAtomWithIdx(2)->setProp(common_properties::molAttachPoint, 1);
    MolOps::expandAttachmentPoints(*m);
    CHECK(m->getNumAtoms() == 4);
    {
      RWMol mcp(*m);
      MolOps::collapseAttachmentPoints(mcp);
      CHECK(mcp.getNumAtoms() == 3);
    }
    {
      RWMol mcp(*m);
      bool markedOnly = false;
      MolOps::collapseAttachmentPoints(mcp, markedOnly);
      CHECK(mcp.getNumAtoms() == 2);
    }
    {
      RWMol mcp(*m);
      mcp.getAtomWithIdx(0)->setQuery(makeAtomNumQuery(0));
      bool markedOnly = false;
      MolOps::collapseAttachmentPoints(mcp, markedOnly);
      CHECK(mcp.getNumAtoms() == 3);
    }
    {
      RWMol mcp(*m);
      mcp.getBondWithIdx(0)->setBondDir(Bond::BondDir::BEGINWEDGE);
      bool markedOnly = false;
      MolOps::collapseAttachmentPoints(mcp, markedOnly);
      CHECK(mcp.getNumAtoms() == 3);
    }
    {
      RWMol mcp(*m);
      mcp.addAtom(new Atom(6), false, true);
      mcp.addBond(0, 4, Bond::SINGLE);
      CHECK(mcp.getNumAtoms() == 5);
      bool markedOnly = false;
      MolOps::collapseAttachmentPoints(mcp, markedOnly);
      CHECK(mcp.getNumAtoms() == 4);
    }
    /* now a block with mods to the attachment point dummy to make it no
     * longer removable */
    {
      RWMol mcp(*m);
      mcp.getAtomWithIdx(3)->setQuery(makeAtomNumQuery(0));
      MolOps::collapseAttachmentPoints(mcp);
      CHECK(mcp.getNumAtoms() == 4);
    }
    {
      RWMol mcp(*m);
      mcp.getBondWithIdx(2)->setBondDir(Bond::BondDir::BEGINWEDGE);
      MolOps::collapseAttachmentPoints(mcp);
      CHECK(mcp.getNumAtoms() == 4);
    }
    {
      RWMol mcp(*m);
      mcp.addAtom(new Atom(6), false, true);
      mcp.addBond(3, 4, Bond::SINGLE);
      CHECK(mcp.getNumAtoms() == 5);
      MolOps::collapseAttachmentPoints(mcp);
      CHECK(mcp.getNumAtoms() == 5);
    }
  }
  SECTION("collapse sets the correct property") {
    auto m = "*CO"_smarts;
    REQUIRE(m);
    CHECK(m->getNumAtoms() == 3);
    for (int tgt : {1, 2}) {
      m->getAtomWithIdx(2)->setProp(common_properties::molAttachPoint, tgt);
      CHECK(!MolOps::details::isAttachmentPoint(m->getAtomWithIdx(0)));
      CHECK(MolOps::details::isAttachmentPoint(m->getAtomWithIdx(0), false));

      MolOps::expandAttachmentPoints(*m);
      CHECK(m->getNumAtoms() == 4);
      CHECK(MolOps::details::isAttachmentPoint(m->getAtomWithIdx(3)));
      MolOps::collapseAttachmentPoints(*m);
      CHECK(m->getNumAtoms() == 3);
      int value = 0;
      CHECK(m->getAtomWithIdx(2)->getPropIfPresent(
          common_properties::molAttachPoint, value));
      CHECK(value == tgt);
    }
    {
      RWMol mcp(*m);
      bool markedOnly = false;
      MolOps::collapseAttachmentPoints(mcp, markedOnly);
      CHECK(mcp.getNumAtoms() == 2);
      int value = 0;
      CHECK(mcp.getAtomWithIdx(0)->getPropIfPresent(
          common_properties::molAttachPoint, value));
      CHECK(value == 1);
    }
  }
  SECTION("collapse two dummies") {
    auto m = "*CO"_smarts;
    REQUIRE(m);
    CHECK(m->getNumAtoms() == 3);
    m->getAtomWithIdx(2)->setProp(common_properties::molAttachPoint, -1);
    MolOps::expandAttachmentPoints(*m);
    CHECK(m->getNumAtoms() == 5);
    MolOps::collapseAttachmentPoints(*m);
    CHECK(m->getNumAtoms() == 3);
    int value = 0;
    CHECK(m->getAtomWithIdx(2)->getPropIfPresent(
        common_properties::molAttachPoint, value));
    CHECK(value == -1);
  }
  SECTION("invalid attachment points not collapsed") {
    auto m = "*CO"_smarts;
    REQUIRE(m);
    CHECK(m->getNumAtoms() == 3);
    {
      // this one is ok:
      RWMol mcp(*m);
      mcp.getAtomWithIdx(0)->setProp(common_properties::_fromAttachPoint, 1);
      MolOps::collapseAttachmentPoints(mcp);
      CHECK(mcp.getNumAtoms() == 2);
    }
    {
      // not ok:
      RWMol mcp(*m);
      mcp.getAtomWithIdx(0)->setProp(common_properties::_fromAttachPoint, -1);
      MolOps::collapseAttachmentPoints(mcp);
      CHECK(mcp.getNumAtoms() == 3);
    }
    {
      // not ok:
      RWMol mcp(*m);
      mcp.getAtomWithIdx(0)->setProp(common_properties::_fromAttachPoint, 4);
      MolOps::collapseAttachmentPoints(mcp);
      CHECK(mcp.getNumAtoms() == 3);
    }
  }
  SECTION("from cxsmiles") {
    auto mol = "*CC(*)* |$;;;_AP1;_AP2$|"_smiles;
    REQUIRE(mol);
    CHECK(mol->getNumAtoms() == 5);

    {
      RWMol molcp(*mol);
      bool markedOnly = true;
      MolOps::collapseAttachmentPoints(molcp, markedOnly);
      CHECK(molcp.getNumAtoms() == 3);
    }
    {
      RWMol molcp(*mol);
      bool markedOnly = false;
      MolOps::collapseAttachmentPoints(molcp, markedOnly);
      CHECK(molcp.getNumAtoms() == 2);
    }
  }
  SECTION("add attachment point") {
    auto mol = "CC"_smiles;
    REQUIRE(mol);
    CHECK(mol->getNumAtoms() == 2);
    unsigned int atomIdx = 1;
    unsigned int val = 2;
    CHECK(MolOps::details::addExplicitAttachmentPoint(*mol, atomIdx, val) == 2);
    CHECK(mol->getNumAtoms() == 3);
    CHECK(mol->getAtomWithIdx(2)->getAtomicNum() == 0);
    CHECK(mol->getBondBetweenAtoms(1, 2));
  }
  SECTION("isAttachmentPoint edge cases") {
    auto mol = "*CC(*)=* |$;;;_AP1;_AP2$|"_smiles;
    REQUIRE(mol);
    CHECK(mol->getNumAtoms() == 5);
    mol->getBondBetweenAtoms(2, 3)->setBondDir(Bond::BondDir::BEGINWEDGE);
    CHECK(!MolOps::details::isAttachmentPoint(mol->getAtomWithIdx(0)));
    CHECK(MolOps::details::isAttachmentPoint(mol->getAtomWithIdx(0), false));
    // marked as an attachment point, but at end of a wedged bond
    CHECK(!MolOps::details::isAttachmentPoint(mol->getAtomWithIdx(3)));
    // marked as an attachment point, but at end of a double bond
    CHECK(!MolOps::details::isAttachmentPoint(mol->getAtomWithIdx(4)));
  }
}

TEST_CASE("bond output") {
  SECTION("order") {
    auto m = "C-C=C-C#N->[Fe]"_smiles;
    REQUIRE(m);
    std::stringstream ss;
    ss << *m->getBondWithIdx(0);
    CHECK(ss.str() == "0 0->1 order: 1");
    ss.str("");
    ss << *m->getBondWithIdx(3);
    CHECK(ss.str() == "3 3->4 order: 3 conj?: 1");
    ss.str("");
    ss << *m->getBondWithIdx(4);
    CHECK(ss.str() == "4 4->5 order: D");
    ss.str("");
  }
  SECTION("dir") {
    auto m = "CC=CC(F)Cl"_smiles;
    REQUIRE(m);
    m->getBondWithIdx(1)->setBondDir(Bond::BondDir::EITHERDOUBLE);
    m->getBondWithIdx(3)->setBondDir(Bond::BondDir::BEGINDASH);
    m->getBondWithIdx(4)->setBondDir(Bond::BondDir::BEGINWEDGE);

    std::stringstream ss;
    ss << *m->getBondWithIdx(1);
    CHECK(ss.str() == "1 1->2 order: 2 dir: x");
    ss.str("");
    ss << *m->getBondWithIdx(3);
    CHECK(ss.str() == "3 3->4 order: 1 dir: dash");
    ss.str("");
    ss << *m->getBondWithIdx(4);
    CHECK(ss.str() == "4 3->5 order: 1 dir: wedge");
    ss.str("");
  }

  SECTION("stereo") {
    auto m = "CC=CC(=O)c1cnccc1"_smiles;
    REQUIRE(m);
    m->getBondWithIdx(1)->setStereoAtoms(0, 3);
    m->getBondWithIdx(1)->setStereo(Bond::BondStereo::STEREOCIS);
    // this is, of course, silly
    m->getBondWithIdx(4)->setStereo(Bond::BondStereo::STEREOATROPCCW);
    std::stringstream ss;
    ss << *m->getBondWithIdx(1);
    CHECK(ss.str() == "1 1->2 order: 2 stereo: CIS ats: (0 3) conj?: 1");
    ss.str("");
    ss << *m->getBondWithIdx(4);
    CHECK(ss.str() == "4 3->5 order: 1 stereo: CCW bonds: (2 3 5 10) conj?: 1");
    ss.str("");
  }
}
TEST_CASE("atom output") {
  SECTION("basics") {
    auto m = "[C]c1ccc[nH]1"_smiles;
    REQUIRE(m);
    std::stringstream ss;
    ss << *m->getAtomWithIdx(0);
    CHECK(ss.str() == "0 6 C chg: 0  deg: 1 exp: 1 imp: 0 hyb: SP3 rad: 3");
    ss.str("");
    ss << *m->getAtomWithIdx(2);
    CHECK(ss.str() == "2 6 C chg: 0  deg: 2 exp: 3 imp: 1 hyb: SP2 arom?: 1");
    ss.str("");
    ss << *m->getAtomWithIdx(5);
    CHECK(ss.str() == "5 7 N chg: 0  deg: 2 exp: 3 imp: 0 hyb: SP2 arom?: 1");
    ss.str("");
  }
  SECTION("chirality 1") {
    auto m = "C[C@H](F)Cl"_smiles;
    REQUIRE(m);
    std::stringstream ss;
    ss << *m->getAtomWithIdx(1);
    CHECK(ss.str() ==
          "1 6 C chg: 0  deg: 3 exp: 4 imp: 0 hyb: SP3 chi: CCW nbrs:[0 2 3]");
    ss.str("");
  }
  SECTION("chirality 2") {
    auto m = "C[Pt@SP2H](F)Cl"_smiles;
    REQUIRE(m);
    std::stringstream ss;
    ss << *m->getAtomWithIdx(1);
    CHECK(
        ss.str() ==
        "1 78 Pt chg: 0  deg: 3 exp: 4 imp: 0 hyb: SP2D chi: SqP(2) nbrs:[0 2 3]");
    ss.str("");
  }
}

TEST_CASE(
    "Github Issue #7064: Copy stereo and substance groups during insertMol",
    "[RWMol]") {
  // This mols is made up, it probably doesn't make sense at all.
  auto m1 = R"CTAB(
  Mrv2311 02062417062D          

  0  0  0     0  0            999 V3000
M  V30 BEGIN CTAB
M  V30 COUNTS 34 35 1 0 1
M  V30 BEGIN ATOM
M  V30 1 C 0.004 0.7623 0 0
M  V30 2 C 1.0927 1.8587 0 0
M  V30 3 N 0.004 2.9396 0 0
M  V30 4 C -1.0927 1.8587 0 0
M  V30 5 C -1.0927 -0.3187 0 0
M  V30 6 N 0.004 -1.4155 0 0
M  V30 7 C 1.0927 -0.3187 0 0
M  V30 8 C 0.004 -2.9396 0 0
M  V30 9 C 2.4264 0.4513 0 0 CFG=2
M  V30 10 C 3.7601 -0.3187 0 0 CFG=1
M  V30 11 C 5.0937 0.4513 0 0 CFG=2
M  V30 12 C 6.4274 -0.3187 0 0 CFG=1
M  V30 13 C 7.7611 0.4513 0 0 CFG=2
M  V30 14 C 9.0948 -0.3187 0 0
M  V30 15 C -2.4264 1.0887 0 0 CFG=2
M  V30 16 C -3.7601 1.8587 0 0 CFG=1
M  V30 17 C -5.0937 1.0887 0 0 CFG=2
M  V30 18 C -6.4274 1.8587 0 0 CFG=1
M  V30 19 C -7.7611 1.0887 0 0
M  V30 20 O 7.7611 1.9913 0 0
M  V30 21 C 6.4274 -1.8587 0 0
M  V30 22 C 5.0937 1.9913 0 0
M  V30 23 C 3.7601 -1.8587 0 0
M  V30 24 C 2.4264 1.9913 0 0
M  V30 25 C -2.4264 -0.4513 0 0
M  V30 26 C -3.7601 3.3987 0 0
M  V30 27 C -5.0937 -0.4513 0 0
M  V30 28 O -6.4274 3.3987 0 0
M  V30 29 C -1.323 -5.2511 0 0
M  V30 30 C -2.8705 -5.2532 0 0
M  V30 31 C 0.2093 -5.2568 0 0
M  V30 32 C -1.321 -6.7911 0 0
M  V30 33 O -1.325 -3.7113 0 0
M  V30 34 O 1.327 -3.7079 0 0
M  V30 END ATOM
M  V30 BEGIN BOND
M  V30 1 1 1 2
M  V30 2 1 2 3
M  V30 3 1 3 4
M  V30 4 1 4 1
M  V30 5 1 1 5
M  V30 6 1 5 6
M  V30 7 1 6 7
M  V30 8 1 7 1
M  V30 9 1 6 8
M  V30 10 1 7 9
M  V30 11 1 9 10
M  V30 12 1 10 11
M  V30 13 1 11 12
M  V30 14 1 12 13
M  V30 15 1 13 14
M  V30 16 1 4 15
M  V30 17 1 15 16
M  V30 18 1 16 17
M  V30 19 1 17 18
M  V30 20 1 18 19
M  V30 21 1 12 21 CFG=1
M  V30 22 1 11 22 CFG=1
M  V30 23 1 10 23 CFG=1
M  V30 24 1 9 24 CFG=1
M  V30 25 1 15 25 CFG=1
M  V30 26 1 16 26 CFG=1
M  V30 27 1 17 27 CFG=1
M  V30 28 1 18 28 CFG=1
M  V30 29 1 13 20 CFG=1
M  V30 30 1 33 29
M  V30 31 1 29 30
M  V30 32 1 29 31
M  V30 33 1 29 32
M  V30 34 2 8 34
M  V30 35 1 33 8
M  V30 END BOND
M  V30 BEGIN SGROUP
M  V30 1 SUP 0 ATOMS=(7 8 9 10 11 12 13 14) XBONDS=(1 9) BRKXYZ=(9 6.24 -2.9 0 -
M  V30 6.24 -2.9 0 0 0 0) CSTATE=(4 9 0 0.82 0) LABEL=Boc SAP=(3 13 6 1)
M  V30 END SGROUP
M  V30 BEGIN COLLECTION
M  V30 MDLV30/STEABS ATOMS=(2 17 18)
M  V30 MDLV30/STEREL4 ATOMS=(2 9 10)
M  V30 MDLV30/STERAC2 ATOMS=(2 15 16)
M  V30 MDLV30/STERAC6 ATOMS=(2 11 12)
M  V30 END COLLECTION
M  V30 END CTAB
M  END
)CTAB"_ctab;
  REQUIRE(m1);

  const auto numAtoms = m1->getNumAtoms();
  const auto numBonds = m1->getNumBonds();
  REQUIRE(numAtoms == 34);
  REQUIRE(numBonds == 35);

  auto m2 = RWMol(*m1);
  m2.insertMol(*m1);

  REQUIRE(m2.getNumAtoms() == 2 * numAtoms);
  REQUIRE(m2.getNumBonds() == 2 * numBonds);

  auto checkStereoGroup = [](const std::vector<StereoGroup> &stgs, int stg_idx,
                             const StereoGroupType type,
                             const std::vector<unsigned int> &atoms) {
    INFO("Checking StereoGroup " << stg_idx);

    const auto &stg = stgs[stg_idx];

    CHECK(stg.getGroupType() == type);

    std::vector<unsigned int> actualAtoms;
    for (const auto atom : stg.getAtoms()) {
      actualAtoms.push_back(atom->getIdx());
    }

    CHECK(actualAtoms == atoms);
  };

  auto checkSubstanceGroup =
      [](const std::vector<SubstanceGroup> &sgs, int sg_idx,
         const std::vector<unsigned int> &atoms,
         const std::vector<unsigned int> &bonds, const unsigned int &cstateBond,
         const std::pair<unsigned int, int> &attachPtAtoms) {
        INFO("Checking Substance Group " << sg_idx);

        const auto &sg = sgs[sg_idx];

        CHECK(sg.getProp<std::string>("TYPE") == "SUP");
        CHECK(sg.getAtoms() == atoms);
        CHECK(sg.getBonds() == bonds);

        auto cstates = sg.getCStates();
        REQUIRE(cstates.size() == 1);
        CHECK(cstates[0].bondIdx == cstateBond);

        auto saps = sg.getAttachPoints();
        REQUIRE(saps.size() == 1);
        CHECK(saps[0].aIdx == attachPtAtoms.first);
        CHECK(saps[0].lvIdx == attachPtAtoms.second);
      };

  // Check that the original Stereo Groups haven't changed
  {
    const auto stgs1 = m1->getStereoGroups();
    REQUIRE(stgs1.size() == 4);

    checkStereoGroup(stgs1, 0, StereoGroupType::STEREO_ABSOLUTE, {16, 17});
    checkStereoGroup(stgs1, 1, StereoGroupType::STEREO_OR, {8, 9});
    checkStereoGroup(stgs1, 2, StereoGroupType::STEREO_AND, {14, 15});
    checkStereoGroup(stgs1, 3, StereoGroupType::STEREO_AND, {10, 11});

    const auto sgs1 = getSubstanceGroups(*m1);
    REQUIRE(sgs1.size() == 1);

    checkSubstanceGroup(sgs1, 0, {7, 8, 9, 10, 11, 12, 13}, {8}, 8, {12, 5});
  }
  // Check that the insertion was successful
  {
    const auto stgs2 = m2.getStereoGroups();
    REQUIRE(stgs2.size() == 7);

    checkStereoGroup(stgs2, 0, StereoGroupType::STEREO_OR, {8, 9});
    checkStereoGroup(stgs2, 1, StereoGroupType::STEREO_AND, {14, 15});
    checkStereoGroup(stgs2, 2, StereoGroupType::STEREO_AND, {10, 11});
    checkStereoGroup(stgs2, 3, StereoGroupType::STEREO_OR, {42, 43});
    checkStereoGroup(stgs2, 4, StereoGroupType::STEREO_AND, {48, 49});
    checkStereoGroup(stgs2, 5, StereoGroupType::STEREO_AND, {44, 45});
    checkStereoGroup(stgs2, 6, StereoGroupType::STEREO_ABSOLUTE,
                     {16, 17, 50, 51});

    const auto sgs2 = getSubstanceGroups(m2);
    REQUIRE(sgs2.size() == 2);

    checkSubstanceGroup(sgs2, 0, {7, 8, 9, 10, 11, 12, 13}, {8}, 8, {12, 5});
    checkSubstanceGroup(sgs2, 1, {41, 42, 43, 44, 45, 46, 47}, {43}, 43,
                        {46, 39});
  }
}

TEST_CASE("Hybridization of dative bonded atoms") {
  const std::vector<Atom::HybridizationType> ref_hybridizations = {
      Atom::HybridizationType::SP3, Atom::HybridizationType::SP3,
      Atom::HybridizationType::SP2, Atom::HybridizationType::SP2,
      Atom::HybridizationType::SP2, Atom::HybridizationType::SP3D2};

  SECTION("Base mol") {
    auto m = "CCC(=O)O"_smiles;
    REQUIRE(m);

    for (unsigned int i = 0; i < m->getNumAtoms(); ++i) {
      CHECK(m->getAtomWithIdx(i)->getHybridization() == ref_hybridizations[i]);
    }
  }
  SECTION("Dative bonded") {
    auto m = "CCC(=O)O->[Cu]"_smiles;
    REQUIRE(m);

    auto dBond = m->getBondWithIdx(4);
    REQUIRE(dBond->getBondType() == Bond::BondType::DATIVE);

    for (unsigned int i = 0; i < m->getNumAtoms(); ++i) {
      CHECK(m->getAtomWithIdx(i)->getHybridization() == ref_hybridizations[i]);
    }
  }
}

TEST_CASE(
    "GitHub Issue #7375: DetectChemistryProblems fails with traceback when run on mols coming from aromatic SMARTS",
    "[bug][molops]") {
  auto m = "c"_smarts;
  REQUIRE(m);

  auto res = MolOps::detectChemistryProblems(*m);

  REQUIRE(res.size() == 1);
  CHECK(dynamic_cast<AtomKekulizeException *>(res[0].get()) != nullptr);
  CHECK(std::string{"non-ring atom 0 marked aromatic"} == res[0]->what());
}

<<<<<<< HEAD
TEST_CASE("getMaxAtomicNumber") {
  CHECK(PeriodicTable::getTable()->getMaxAtomicNumber() == 118);
}

TEST_CASE("explicit valence handling of transition metals") {
  SECTION("basics") {
    // some of these examples are quite silly
    std::vector<std::string> smileses = {"[Ti]C", "[Ti+2]C", "[Ti+4]C",
                                         "[Ti+5]C"};
    for (const auto &smiles : smileses) {
      auto m = v2::SmilesParse::MolFromSmiles(smiles);
      REQUIRE(m);
      CHECK(m->getAtomWithIdx(0)->getExplicitValence() == 1);
      CHECK(m->getAtomWithIdx(0)->getImplicitValence() == 0);
    }
  }
}

TEST_CASE("valence handling of atoms with multiple possible valence states") {
  SECTION("basics") {
    // some of these examples are quite silly
    std::vector<std::pair<std::string, int>> smileses = {
        {"C[S-](=O)=O", 5},
        {"C[P-2](C)C", 3},
        {"C[Se-](=O)=O", 5},
        {"C[As-2](C)C", 3},
    };
    for (const auto &[smiles, val] : smileses) {
      INFO(smiles);
      auto m = v2::SmilesParse::MolFromSmiles(smiles);
      CHECK(m);
      CHECK(val == m->getAtomWithIdx(1)->getExplicitValence());
      // now try figuring out the implicit valence
      m->getAtomWithIdx(1)->setNoImplicit(false);
      m->getAtomWithIdx(1)->calcImplicitValence(true);  // <- should not throw
      CHECK(!m->getAtomWithIdx(1)->hasValenceViolation());
    }
  }
  SECTION("mols which should fail") {
    // some of these examples are quite silly
    std::vector<std::string> smileses = {
        "C[S-2](=O)=O",
        "C[P-3](C)(C)(C)C",
        "C[Se-2](=O)=O",
        "C[As-3](C)(C)(C)C",
    };
    for (const auto &smiles : smileses) {
      INFO(smiles);
      v2::SmilesParse::SmilesParserParams ps;
      ps.sanitize = false;
      auto m = v2::SmilesParse::MolFromSmiles(smiles, ps);
      CHECK(m);
      m->getAtomWithIdx(1)->setNoImplicit(false);
      CHECK(m->getAtomWithIdx(1)->hasValenceViolation());
    }
  }
}

TEST_CASE(
    "testing for valence states which were removed when introducing the isoelectronic valence calculation") {
  SECTION("mols which should pass") {
    std::vector<std::pair<std::string, unsigned int>> smileses = {
        {"F[Si-2](F)(F)(F)(F)F", 0},
        {"F[P-](F)(F)(F)(F)F", 0},
        {"F[As-](F)(F)(F)(F)F", 0},
    };
    for (const auto &[smiles, val] : smileses) {
      INFO(smiles);
      auto m = v2::SmilesParse::MolFromSmiles(smiles);
      CHECK(m);
      // now try figuring out the implicit valence
      m->getAtomWithIdx(1)->setNoImplicit(false);
      m->getAtomWithIdx(1)->calcImplicitValence(true);  // <- should not throw
      CHECK(!m->getAtomWithIdx(1)->hasValenceViolation());
      CHECK(m->getAtomWithIdx(1)->getTotalNumHs() == val);
    }
  }
  SECTION("mols which should fail") {
    std::vector<std::string> smileses = {
        "F[Al](F)(F)(F)(F)F",
        "F[Si](F)(F)(F)(F)F",
        "F[P](F)(F)(F)(F)(F)F",
        "F[As](F)(F)(F)(F)(F)F",
    };
    for (const auto &smiles : smileses) {
      INFO(smiles);
      v2::SmilesParse::SmilesParserParams ps;
      ps.sanitize = false;
      auto m = v2::SmilesParse::MolFromSmiles(smiles, ps);
      CHECK(m);
      m->getAtomWithIdx(1)->setNoImplicit(false);
      CHECK(m->getAtomWithIdx(1)->hasValenceViolation());
    }
  }
}

TEST_CASE("Valences on Al, Si, P, As, Sb, Bi") {
  // tests added by Paolo Tosco in a separate PR
  SECTION("Should fail with AtomValenceException") {
    std::vector<std::pair<std::string, unsigned int>> smiles = {
        {"[Al](Cl)(Cl)(Cl)(Cl)(Cl)Cl", 0}, {"F[Si](F)(F)(F)(F)F", 1},
        {"[P](F)(F)(F)(F)(F)F", 0},        {"P(=O)(O)(O)(O)(O)O", 0},
        {"F[As](F)(F)(F)(F)F", 1},         {"O[As](=O)(O)(O)(O)O", 1},
        {"[Sb](F)(F)(F)(F)(F)F", 0},       {"[Sb](=O)(O)(O)(O)(O)O", 0},
        {"F[Bi](F)(F)(F)(F)F", 1},         {"O[Bi](=O)(O)(O)(O)(O)O", 1},
    };
    for (auto &[smi, idx] : smiles) {
      INFO(smi);
      CHECK_THROWS_AS(SmilesToMol(smi), AtomValenceException);
      try {
        ROMOL_SPTR m(SmilesToMol(smi));
        RDUNUSED_PARAM(m);
      } catch (const AtomValenceException &e) {
        CHECK(e.getType() == "AtomValenceException");
        CHECK(e.getAtomIdx() == idx);
      }
    }
  }
  SECTION("Should not fail") {
    std::vector<std::string> smiles = {
        "[Al-3](Cl)(Cl)(Cl)(Cl)(Cl)Cl", "F[Si-2](F)(F)(F)(F)F",
        "[P-](F)(F)(F)(F)(F)F",         "F[As-](F)(F)(F)(F)F",
        "F[Sb-](F)(F)(F)(F)F",          "[Bi-](F)(F)(F)(F)(F)F",
    };
    for (auto smi : smiles) {
      ROMOL_SPTR m(SmilesToMol(smi));
      CHECK(m);
=======
TEST_CASE("Try not to set wedged bonds as double in the kekulization") {
  SECTION("basics") {
    auto m = "c1nccc(C)c1-c1c(C)cccc1"_smiles;
    REQUIRE(m);
    m->getBondBetweenAtoms(7, 8)->setBondDir(Bond::BondDir::BEGINWEDGE);
    MolOps::Kekulize(*m);
    CHECK(m->getBondBetweenAtoms(7, 8)->getBondType() ==
          Bond::BondType::SINGLE);
    CHECK(m->getBondBetweenAtoms(7, 13)->getBondType() ==
          Bond::BondType::DOUBLE);
  }
  SECTION("preserve wedged bonds from ctab input") {
    // consider two equivalent structures, with the same numbering
    // of atoms and bonds, but different arrangement of single and
    // double bonds in the aromatic ring that includes a wedged bond.
    // verify that in both cases the kekulization results in assigning
    // a single bond order to the wedged bonds.
    auto mblock1 = R"(
  Mrv2311 05242408112D          

  0  0  0     0  0            999 V3000
M  V30 BEGIN CTAB
M  V30 COUNTS 14 15 0 0 0
M  V30 BEGIN ATOM
M  V30 1 C 2.0006 -1.54 0 0
M  V30 2 N 2.0006 -3.08 0 0
M  V30 3 C 0.6669 -3.85 0 0
M  V30 4 C -0.6668 -3.08 0 0
M  V30 5 C -0.6668 -1.54 0 0
M  V30 6 C -2.0006 -0.77 0 0
M  V30 7 C 0.6669 -0.77 0 0
M  V30 8 C 0.6669 0.77 0 0
M  V30 9 C -0.6668 1.54 0 0
M  V30 10 C -2.0006 0.77 0 0
M  V30 11 C -0.6668 3.08 0 0
M  V30 12 C 0.6669 3.85 0 0
M  V30 13 C 2.0006 3.08 0 0
M  V30 14 C 2.0006 1.54 0 0
M  V30 END ATOM
M  V30 BEGIN BOND
M  V30 1 2 1 2
M  V30 2 1 2 3
M  V30 3 2 3 4
M  V30 4 1 4 5
M  V30 5 1 5 6
M  V30 6 2 5 7
M  V30 7 1 7 1 CFG=1
M  V30 8 1 7 8
M  V30 9 2 8 9
M  V30 10 1 9 10
M  V30 11 1 9 11
M  V30 12 2 11 12
M  V30 13 1 12 13
M  V30 14 2 13 14
M  V30 15 1 8 14
M  V30 END BOND
M  V30 END CTAB
M  END
)";
    std::unique_ptr<RWMol> m1(MolBlockToMol(mblock1));
    REQUIRE(m1);
    Chirality::reapplyMolBlockWedging(*m1);
    MolOps::Kekulize(*m1);
    CHECK(m1->getBondBetweenAtoms(0, 6)->getBondType() ==
          Bond::BondType::SINGLE);
    CHECK(m1->getBondBetweenAtoms(0, 6)->getBondDir() ==
          Bond::BondDir::BEGINWEDGE);
    CHECK(m1->getBondBetweenAtoms(4, 6)->getBondType() ==
          Bond::BondType::DOUBLE);

    auto mblock2 = R"(
  Mrv2311 05242408162D          

  0  0  0     0  0            999 V3000
M  V30 BEGIN CTAB
M  V30 COUNTS 14 15 0 0 0
M  V30 BEGIN ATOM
M  V30 1 C 2.0006 -1.54 0 0
M  V30 2 N 2.0006 -3.08 0 0
M  V30 3 C 0.6669 -3.85 0 0
M  V30 4 C -0.6668 -3.08 0 0
M  V30 5 C -0.6668 -1.54 0 0
M  V30 6 C -2.0006 -0.77 0 0
M  V30 7 C 0.6669 -0.77 0 0
M  V30 8 C 0.6669 0.77 0 0
M  V30 9 C -0.6668 1.54 0 0
M  V30 10 C -2.0006 0.77 0 0
M  V30 11 C -0.6668 3.08 0 0
M  V30 12 C 0.6669 3.85 0 0
M  V30 13 C 2.0006 3.08 0 0
M  V30 14 C 2.0006 1.54 0 0
M  V30 END ATOM
M  V30 BEGIN BOND
M  V30 1 1 1 2
M  V30 2 2 2 3
M  V30 3 1 3 4
M  V30 4 2 4 5
M  V30 5 1 5 6
M  V30 6 1 7 5 CFG=3
M  V30 7 2 7 1
M  V30 8 1 7 8
M  V30 9 2 8 9
M  V30 10 1 9 10
M  V30 11 1 9 11
M  V30 12 2 11 12
M  V30 13 1 12 13
M  V30 14 2 13 14
M  V30 15 1 8 14
M  V30 END BOND
M  V30 END CTAB
M  END
)";
    std::unique_ptr<RWMol> m2(MolBlockToMol(mblock2));
    REQUIRE(m2);
    Chirality::reapplyMolBlockWedging(*m2);
    MolOps::Kekulize(*m2);
    CHECK(m2->getBondBetweenAtoms(0, 6)->getBondType() ==
          Bond::BondType::DOUBLE);
    CHECK(m2->getBondBetweenAtoms(4, 6)->getBondType() ==
          Bond::BondType::SINGLE);
    CHECK(m2->getBondBetweenAtoms(4, 6)->getBondDir() ==
          Bond::BondDir::BEGINDASH);
  }
  SECTION("preserve wedged bonds from ctab input - fused rings") {
    // consider two equivalent structures, with the same numbering
    // of atoms and bonds, but different arrangement of single and
    // double bonds in the aromatic ring that includes a wedged bond.
    // verify that in both cases the kekulization results in assigning
    // a single bond order to the wedged bonds.
    //
    // similar to the previous test case, but adding fused rings and
    // an O atom that wouldn't accept double bonds
    auto mblock1 = R"(
  Mrv2311 05282412322D          

  0  0  0     0  0            999 V3000
M  V30 BEGIN CTAB
M  V30 COUNTS 17 19 0 0 0
M  V30 BEGIN ATOM
M  V30 1 C -13.0418 12.1443 0 0
M  V30 2 C -14.3753 11.3743 0 0
M  V30 3 C -14.3753 9.8341 0 0
M  V30 4 C -13.0418 9.0641 0 0
M  V30 5 C -11.708 9.8341 0 0
M  V30 6 C -11.708 11.3743 0 0
M  V30 7 C -13.0418 7.5241 0 0
M  V30 8 C -10.3744 9.0641 0 0
M  V30 9 C -14.3754 6.7541 0 0
M  V30 10 C -14.3754 5.2139 0 0
M  V30 11 C -13.0419 4.4439 0 0
M  V30 12 C -11.7081 5.2138 0 0
M  V30 13 C -11.7081 6.754 0 0
M  V30 14 C -15.8399 7.2302 0 0
M  V30 15 C -16.7452 5.9844 0 0
M  V30 16 O -15.8402 4.7385 0 0
M  V30 17 C -10.3744 7.524 0 0
M  V30 END ATOM
M  V30 BEGIN BOND
M  V30 1 2 1 2
M  V30 2 1 2 3
M  V30 3 2 3 4
M  V30 4 1 4 5
M  V30 5 2 5 6
M  V30 6 1 6 1
M  V30 7 1 4 7
M  V30 8 1 5 8
M  V30 9 1 9 10
M  V30 10 2 10 11
M  V30 11 1 11 12
M  V30 12 2 12 13
M  V30 13 2 7 9
M  V30 14 1 7 13 CFG=1
M  V30 15 2 14 15
M  V30 16 1 9 14
M  V30 17 1 13 17
M  V30 18 1 15 16
M  V30 19 1 10 16
M  V30 END BOND
M  V30 END CTAB
M  END
)";
    std::unique_ptr<RWMol> m1(MolBlockToMol(mblock1));
    REQUIRE(m1);
    Chirality::reapplyMolBlockWedging(*m1);
    MolOps::Kekulize(*m1);
    CHECK(m1->getBondBetweenAtoms(6, 12)->getBondType() ==
          Bond::BondType::SINGLE);
    CHECK(m1->getBondBetweenAtoms(6, 12)->getBondDir() ==
          Bond::BondDir::BEGINWEDGE);
    CHECK(m1->getBondBetweenAtoms(6, 8)->getBondType() ==
          Bond::BondType::DOUBLE);

    auto mblock2 = R"(
  Mrv2311 05282412342D          

  0  0  0     0  0            999 V3000
M  V30 BEGIN CTAB
M  V30 COUNTS 17 19 0 0 0
M  V30 BEGIN ATOM
M  V30 1 C -13.0418 12.1443 0 0
M  V30 2 C -14.3753 11.3743 0 0
M  V30 3 C -14.3753 9.8341 0 0
M  V30 4 C -13.0418 9.0641 0 0
M  V30 5 C -11.708 9.8341 0 0
M  V30 6 C -11.708 11.3743 0 0
M  V30 7 C -13.0418 7.5241 0 0
M  V30 8 C -10.3744 9.0641 0 0
M  V30 9 C -14.3754 6.7541 0 0
M  V30 10 C -14.3754 5.2139 0 0
M  V30 11 C -13.0419 4.4439 0 0
M  V30 12 C -11.7081 5.2138 0 0
M  V30 13 C -11.7081 6.754 0 0
M  V30 14 C -15.8399 7.2302 0 0
M  V30 15 C -16.7452 5.9844 0 0
M  V30 16 O -15.8402 4.7385 0 0
M  V30 17 C -10.3744 7.524 0 0
M  V30 END ATOM
M  V30 BEGIN BOND
M  V30 1 2 1 2
M  V30 2 1 2 3
M  V30 3 2 3 4
M  V30 4 1 4 5
M  V30 5 2 5 6
M  V30 6 1 6 1
M  V30 7 1 4 7
M  V30 8 1 5 8
M  V30 9 2 9 10
M  V30 10 1 10 11
M  V30 11 2 11 12
M  V30 12 1 12 13
M  V30 13 1 7 9 CFG=3
M  V30 14 2 7 13
M  V30 15 2 14 15
M  V30 16 1 9 14
M  V30 17 1 13 17
M  V30 18 1 15 16
M  V30 19 1 10 16
M  V30 END BOND
M  V30 END CTAB
M  END
)";
    std::unique_ptr<RWMol> m2(MolBlockToMol(mblock2));
    REQUIRE(m2);
    Chirality::reapplyMolBlockWedging(*m2);
    MolOps::Kekulize(*m2);
    CHECK(m2->getBondBetweenAtoms(6, 12)->getBondType() ==
          Bond::BondType::DOUBLE);
    CHECK(m2->getBondBetweenAtoms(6, 8)->getBondType() ==
          Bond::BondType::SINGLE);
    CHECK(m2->getBondBetweenAtoms(6, 8)->getBondDir() ==
          Bond::BondDir::BEGINDASH);
  }

  SECTION("bulk") {
    std::string pathName = getenv("RDBASE");
    pathName += "/Code/GraphMol/FileParsers/test_data/atropisomers/";

    std::vector<std::pair<std::string, int>> prs = {
#if 1
      {"BMS-986142_atrop8.sdf", 8},
      {"Mrtx1719_atrop3.sdf", 21},
      {"AtropManyChiralsEnhanced2.sdf", 7},
      {"JDQ443_atrop2.sdf", 26},
      {"BMS-986142_atrop2.sdf", 8},
      {"macrocycle-6-meta-broken-hash.sdf", 14},
      {"BMS-986142_3d.sdf", 8},
      {"Mrtx1719_atrop2.sdf", 21},
      {"Sotorasib_atrop3.sdf", 12},
      {"macrocycle-5-meta-Cl-ortho-wedge.sdf", 15},
      {"ZM374979_atrop2.sdf", 33},
      {"RP-6306_3d.sdf", 3},
      {"macrocycle-5-meta-Cl-ortho-hash.sdf", 15},
      {"macrocycle-6-meta-hash.sdf", 15},
      {"macrocycle-8-ortho-broken-wedge.sdf", 14},
      {"RP-6306_atrop2.sdf", 3},
      {"Sotorasib_3d.sdf", 12},
      {"RP-6306_atrop5.sdf", 3},
      {"AtropManyChiralsEnhanced.sdf", 7},
      {"RP-6306_atrop4.sdf", 3},
      {"BMS-986142_atrop3.sdf", 8},
      {"BMS-986142_atrop7.sdf", 8},
      {"Sotorasib_atrop1.sdf", 12},
      {"Mrtx1719_3d.sdf", 21},
      {"Sotorasib_atrop2.sdf", 12},
      {"Sotorasib_atrop5.sdf", 12},
      {"AtropManyChirals.sdf", 7},
      {"BMS-986142_atrop5.sdf", 8},
      {"macrocycle-7-meta-Cl-ortho-hash.sdf", 15},
      {"RP-6306_atrop1.sdf", 3},
      {"BMS-986142_3d_chiral.sdf", 8},
      {"Mrtx1719_atrop1.sdf", 21},
      {"macrocycle-9-meta-Cl-ortho-wedge.sdf", 15},
      {"macrocycle-8-ortho-wedge.sdf", 15},
      {"TestMultInSDF.sdf_1.sdf", 33},
      {"macrocycle-9-ortho-broken-wedge.sdf", 14},
      {"Sotorasib_atrop4.sdf", 12},
      {"macrocycle-8-meta-Cl-ortho-hash.sdf", 15},
      {"macrocycle-6-meta-Cl-ortho-wedge.sdf", 15},
      {"macrocycle-9-ortho-wedge.sdf", 15},
      {"BMS-986142_atrop6.sdf", 8},
      {"ZM374979_atrop1.sdf", 33},
      {"macrocycle-6-meta-Cl-ortho-hash.sdf", 15},
      {"macrocycle-6-meta-wedge.sdf", 15},
      {"macrocycle-9-meta-Cl-ortho-hash.sdf", 15},
      {"BMS-986142_atrop4.sdf", 8},
      {"macrocycle-8-meta-Cl-ortho-wedge.sdf", 15},
      {"macrocycle-9-ortho-broken-hash.sdf", 14},
      {"JDQ443_atrop1.sdf", 26},
      {"macrocycle-9-ortho-hash.sdf", 15},
      {"macrocycle-7-meta-Cl-ortho-wedge.sdf", 15},
      {"ZM374979_atrop3.sdf", 33},
      {"BMS-986142_atrop1.sdf", 8},
      {"macrocycle-6-meta-broken-wedge.sdf", 14},
      {"macrocycle-8-ortho-hash.sdf", 15},
      {"RP-6306_atrop3.sdf", 3},
      {"macrocycle-8-ortho-broken-hash.sdf", 14},
      {"JDQ443_atrop3.sdf", 26},
#endif
      {"JDQ443_3d.sdf", 26},
      // keep
    };
    for (const auto &[nm, idx] : prs) {
      INFO(nm);
      auto m = v2::FileParsers::MolFromMolFile(pathName + nm);
      REQUIRE(m);
      const auto bnd = m->getBondWithIdx(idx);
      REQUIRE((bnd->getStereo() == Bond::BondStereo::STEREOATROPCCW ||
               bnd->getStereo() == Bond::BondStereo::STEREOATROPCW));
      Chirality::wedgeMolBonds(*m, &m->getConformer());
      bool clearAromaticFlags = false;
      MolOps::Kekulize(*m, clearAromaticFlags);
      // m->debugMol(std::cerr);
      Bond *wedgedBond = nullptr;
      Bond *dblBond = nullptr;
      for (auto atm : {bnd->getBeginAtom(), bnd->getEndAtom()}) {
        if (!atm->getIsAromatic()) {
          continue;
        }
        for (auto nbrBnd : m->atomBonds(atm)) {
          if (nbrBnd->getBondType() == Bond::BondType::DOUBLE) {
            dblBond = nbrBnd;
            CHECK(nbrBnd->getBondDir() == Bond::BondDir::NONE);
            if (nbrBnd->getBondDir() != Bond::BondDir::NONE) {
              m->debugMol(std::cerr);
            }
          } else if (nbrBnd->getBondDir() != Bond::BondDir::NONE) {
            wedgedBond = nbrBnd;
          }
        }
      }
      // if we aren't in a five-ring (where the results of kekulize are normally
      // fixed), wedge the double bond and flatten the other one
      if (wedgedBond && dblBond &&
          !m->getRingInfo()->isBondInRingOfSize(dblBond->getIdx(), 5) &&
          !m->getRingInfo()->isBondInRingOfSize(wedgedBond->getIdx(), 5)) {
        if (wedgedBond->getBondDir() == Bond::BondDir::BEGINWEDGE) {
          dblBond->setBondDir(Bond::BondDir::BEGINDASH);
        } else {
          dblBond->setBondDir(Bond::BondDir::BEGINWEDGE);
        }
        wedgedBond->setBondDir(Bond::BondDir::NONE);
        // re-aromatize:
        for (auto bnd : m->bonds()) {
          if (bnd->getIsAromatic()) {
            bnd->setBondType(Bond::BondType::AROMATIC);
          }
          // }
          // std::cerr << "\n\nbefore kekulize:" << std::endl;
          // m->debugMol(std::cerr);
          // kekulize again now that we wedged the bonds that were set to double
          // before
          MolOps::Kekulize(*m, clearAromaticFlags);
          // and make sure that those didn't end up double again:
          for (auto atm : {bnd->getBeginAtom(), bnd->getEndAtom()}) {
            if (!atm->getIsAromatic()) {
              continue;
            }
            for (auto nbrBnd : m->atomBonds(atm)) {
              if (nbrBnd->getBondType() == Bond::BondType::DOUBLE) {
                CHECK(nbrBnd->getBondDir() == Bond::BondDir::NONE);
                if (nbrBnd->getBondDir() != Bond::BondDir::NONE) {
                  // m->debugMol(std::cerr);
                  // std::cerr << MolToV3KMolBlock(*m);
                }
              }
            }
          }
        }
      }
>>>>>>> c40fb879
    }
  }
}<|MERGE_RESOLUTION|>--- conflicted
+++ resolved
@@ -4127,135 +4127,6 @@
   CHECK(std::string{"non-ring atom 0 marked aromatic"} == res[0]->what());
 }
 
-<<<<<<< HEAD
-TEST_CASE("getMaxAtomicNumber") {
-  CHECK(PeriodicTable::getTable()->getMaxAtomicNumber() == 118);
-}
-
-TEST_CASE("explicit valence handling of transition metals") {
-  SECTION("basics") {
-    // some of these examples are quite silly
-    std::vector<std::string> smileses = {"[Ti]C", "[Ti+2]C", "[Ti+4]C",
-                                         "[Ti+5]C"};
-    for (const auto &smiles : smileses) {
-      auto m = v2::SmilesParse::MolFromSmiles(smiles);
-      REQUIRE(m);
-      CHECK(m->getAtomWithIdx(0)->getExplicitValence() == 1);
-      CHECK(m->getAtomWithIdx(0)->getImplicitValence() == 0);
-    }
-  }
-}
-
-TEST_CASE("valence handling of atoms with multiple possible valence states") {
-  SECTION("basics") {
-    // some of these examples are quite silly
-    std::vector<std::pair<std::string, int>> smileses = {
-        {"C[S-](=O)=O", 5},
-        {"C[P-2](C)C", 3},
-        {"C[Se-](=O)=O", 5},
-        {"C[As-2](C)C", 3},
-    };
-    for (const auto &[smiles, val] : smileses) {
-      INFO(smiles);
-      auto m = v2::SmilesParse::MolFromSmiles(smiles);
-      CHECK(m);
-      CHECK(val == m->getAtomWithIdx(1)->getExplicitValence());
-      // now try figuring out the implicit valence
-      m->getAtomWithIdx(1)->setNoImplicit(false);
-      m->getAtomWithIdx(1)->calcImplicitValence(true);  // <- should not throw
-      CHECK(!m->getAtomWithIdx(1)->hasValenceViolation());
-    }
-  }
-  SECTION("mols which should fail") {
-    // some of these examples are quite silly
-    std::vector<std::string> smileses = {
-        "C[S-2](=O)=O",
-        "C[P-3](C)(C)(C)C",
-        "C[Se-2](=O)=O",
-        "C[As-3](C)(C)(C)C",
-    };
-    for (const auto &smiles : smileses) {
-      INFO(smiles);
-      v2::SmilesParse::SmilesParserParams ps;
-      ps.sanitize = false;
-      auto m = v2::SmilesParse::MolFromSmiles(smiles, ps);
-      CHECK(m);
-      m->getAtomWithIdx(1)->setNoImplicit(false);
-      CHECK(m->getAtomWithIdx(1)->hasValenceViolation());
-    }
-  }
-}
-
-TEST_CASE(
-    "testing for valence states which were removed when introducing the isoelectronic valence calculation") {
-  SECTION("mols which should pass") {
-    std::vector<std::pair<std::string, unsigned int>> smileses = {
-        {"F[Si-2](F)(F)(F)(F)F", 0},
-        {"F[P-](F)(F)(F)(F)F", 0},
-        {"F[As-](F)(F)(F)(F)F", 0},
-    };
-    for (const auto &[smiles, val] : smileses) {
-      INFO(smiles);
-      auto m = v2::SmilesParse::MolFromSmiles(smiles);
-      CHECK(m);
-      // now try figuring out the implicit valence
-      m->getAtomWithIdx(1)->setNoImplicit(false);
-      m->getAtomWithIdx(1)->calcImplicitValence(true);  // <- should not throw
-      CHECK(!m->getAtomWithIdx(1)->hasValenceViolation());
-      CHECK(m->getAtomWithIdx(1)->getTotalNumHs() == val);
-    }
-  }
-  SECTION("mols which should fail") {
-    std::vector<std::string> smileses = {
-        "F[Al](F)(F)(F)(F)F",
-        "F[Si](F)(F)(F)(F)F",
-        "F[P](F)(F)(F)(F)(F)F",
-        "F[As](F)(F)(F)(F)(F)F",
-    };
-    for (const auto &smiles : smileses) {
-      INFO(smiles);
-      v2::SmilesParse::SmilesParserParams ps;
-      ps.sanitize = false;
-      auto m = v2::SmilesParse::MolFromSmiles(smiles, ps);
-      CHECK(m);
-      m->getAtomWithIdx(1)->setNoImplicit(false);
-      CHECK(m->getAtomWithIdx(1)->hasValenceViolation());
-    }
-  }
-}
-
-TEST_CASE("Valences on Al, Si, P, As, Sb, Bi") {
-  // tests added by Paolo Tosco in a separate PR
-  SECTION("Should fail with AtomValenceException") {
-    std::vector<std::pair<std::string, unsigned int>> smiles = {
-        {"[Al](Cl)(Cl)(Cl)(Cl)(Cl)Cl", 0}, {"F[Si](F)(F)(F)(F)F", 1},
-        {"[P](F)(F)(F)(F)(F)F", 0},        {"P(=O)(O)(O)(O)(O)O", 0},
-        {"F[As](F)(F)(F)(F)F", 1},         {"O[As](=O)(O)(O)(O)O", 1},
-        {"[Sb](F)(F)(F)(F)(F)F", 0},       {"[Sb](=O)(O)(O)(O)(O)O", 0},
-        {"F[Bi](F)(F)(F)(F)F", 1},         {"O[Bi](=O)(O)(O)(O)(O)O", 1},
-    };
-    for (auto &[smi, idx] : smiles) {
-      INFO(smi);
-      CHECK_THROWS_AS(SmilesToMol(smi), AtomValenceException);
-      try {
-        ROMOL_SPTR m(SmilesToMol(smi));
-        RDUNUSED_PARAM(m);
-      } catch (const AtomValenceException &e) {
-        CHECK(e.getType() == "AtomValenceException");
-        CHECK(e.getAtomIdx() == idx);
-      }
-    }
-  }
-  SECTION("Should not fail") {
-    std::vector<std::string> smiles = {
-        "[Al-3](Cl)(Cl)(Cl)(Cl)(Cl)Cl", "F[Si-2](F)(F)(F)(F)F",
-        "[P-](F)(F)(F)(F)(F)F",         "F[As-](F)(F)(F)(F)F",
-        "F[Sb-](F)(F)(F)(F)F",          "[Bi-](F)(F)(F)(F)(F)F",
-    };
-    for (auto smi : smiles) {
-      ROMOL_SPTR m(SmilesToMol(smi));
-      CHECK(m);
-=======
 TEST_CASE("Try not to set wedged bonds as double in the kekulization") {
   SECTION("basics") {
     auto m = "c1nccc(C)c1-c1c(C)cccc1"_smiles;
@@ -4645,7 +4516,137 @@
           }
         }
       }
->>>>>>> c40fb879
+    }
+  }
+}
+
+TEST_CASE("getMaxAtomicNumber") {
+  CHECK(PeriodicTable::getTable()->getMaxAtomicNumber() == 118);
+}
+
+TEST_CASE("explicit valence handling of transition metals") {
+  SECTION("basics") {
+    // some of these examples are quite silly
+    std::vector<std::string> smileses = {"[Ti]C", "[Ti+2]C", "[Ti+4]C",
+                                         "[Ti+5]C"};
+    for (const auto &smiles : smileses) {
+      auto m = v2::SmilesParse::MolFromSmiles(smiles);
+      REQUIRE(m);
+      CHECK(m->getAtomWithIdx(0)->getExplicitValence() == 1);
+      CHECK(m->getAtomWithIdx(0)->getImplicitValence() == 0);
+    }
+  }
+}
+
+TEST_CASE("valence handling of atoms with multiple possible valence states") {
+  SECTION("basics") {
+    // some of these examples are quite silly
+    std::vector<std::pair<std::string, int>> smileses = {
+        {"C[S-](=O)=O", 5},
+        {"C[P-2](C)C", 3},
+        {"C[Se-](=O)=O", 5},
+        {"C[As-2](C)C", 3},
+    };
+    for (const auto &[smiles, val] : smileses) {
+      INFO(smiles);
+      auto m = v2::SmilesParse::MolFromSmiles(smiles);
+      CHECK(m);
+      CHECK(val == m->getAtomWithIdx(1)->getExplicitValence());
+      // now try figuring out the implicit valence
+      m->getAtomWithIdx(1)->setNoImplicit(false);
+      m->getAtomWithIdx(1)->calcImplicitValence(true);  // <- should not throw
+      CHECK(!m->getAtomWithIdx(1)->hasValenceViolation());
+    }
+  }
+  SECTION("mols which should fail") {
+    // some of these examples are quite silly
+    std::vector<std::string> smileses = {
+        "C[S-2](=O)=O",
+        "C[P-3](C)(C)(C)C",
+        "C[Se-2](=O)=O",
+        "C[As-3](C)(C)(C)C",
+    };
+    for (const auto &smiles : smileses) {
+      INFO(smiles);
+      v2::SmilesParse::SmilesParserParams ps;
+      ps.sanitize = false;
+      auto m = v2::SmilesParse::MolFromSmiles(smiles, ps);
+      CHECK(m);
+      m->getAtomWithIdx(1)->setNoImplicit(false);
+      CHECK(m->getAtomWithIdx(1)->hasValenceViolation());
+    }
+  }
+}
+
+TEST_CASE(
+    "testing for valence states which were removed when introducing the isoelectronic valence calculation") {
+  SECTION("mols which should pass") {
+    std::vector<std::pair<std::string, unsigned int>> smileses = {
+        {"F[Si-2](F)(F)(F)(F)F", 0},
+        {"F[P-](F)(F)(F)(F)F", 0},
+        {"F[As-](F)(F)(F)(F)F", 0},
+    };
+    for (const auto &[smiles, val] : smileses) {
+      INFO(smiles);
+      auto m = v2::SmilesParse::MolFromSmiles(smiles);
+      CHECK(m);
+      // now try figuring out the implicit valence
+      m->getAtomWithIdx(1)->setNoImplicit(false);
+      m->getAtomWithIdx(1)->calcImplicitValence(true);  // <- should not throw
+      CHECK(!m->getAtomWithIdx(1)->hasValenceViolation());
+      CHECK(m->getAtomWithIdx(1)->getTotalNumHs() == val);
+    }
+  }
+  SECTION("mols which should fail") {
+    std::vector<std::string> smileses = {
+        "F[Al](F)(F)(F)(F)F",
+        "F[Si](F)(F)(F)(F)F",
+        "F[P](F)(F)(F)(F)(F)F",
+        "F[As](F)(F)(F)(F)(F)F",
+    };
+    for (const auto &smiles : smileses) {
+      INFO(smiles);
+      v2::SmilesParse::SmilesParserParams ps;
+      ps.sanitize = false;
+      auto m = v2::SmilesParse::MolFromSmiles(smiles, ps);
+      CHECK(m);
+      m->getAtomWithIdx(1)->setNoImplicit(false);
+      CHECK(m->getAtomWithIdx(1)->hasValenceViolation());
+    }
+  }
+}
+
+TEST_CASE("Valences on Al, Si, P, As, Sb, Bi") {
+  // tests added by Paolo Tosco in a separate PR
+  SECTION("Should fail with AtomValenceException") {
+    std::vector<std::pair<std::string, unsigned int>> smiles = {
+        {"[Al](Cl)(Cl)(Cl)(Cl)(Cl)Cl", 0}, {"F[Si](F)(F)(F)(F)F", 1},
+        {"[P](F)(F)(F)(F)(F)F", 0},        {"P(=O)(O)(O)(O)(O)O", 0},
+        {"F[As](F)(F)(F)(F)F", 1},         {"O[As](=O)(O)(O)(O)O", 1},
+        {"[Sb](F)(F)(F)(F)(F)F", 0},       {"[Sb](=O)(O)(O)(O)(O)O", 0},
+        {"F[Bi](F)(F)(F)(F)F", 1},         {"O[Bi](=O)(O)(O)(O)(O)O", 1},
+    };
+    for (auto &[smi, idx] : smiles) {
+      INFO(smi);
+      CHECK_THROWS_AS(SmilesToMol(smi), AtomValenceException);
+      try {
+        ROMOL_SPTR m(SmilesToMol(smi));
+        RDUNUSED_PARAM(m);
+      } catch (const AtomValenceException &e) {
+        CHECK(e.getType() == "AtomValenceException");
+        CHECK(e.getAtomIdx() == idx);
+      }
+    }
+  }
+  SECTION("Should not fail") {
+    std::vector<std::string> smiles = {
+        "[Al-3](Cl)(Cl)(Cl)(Cl)(Cl)Cl", "F[Si-2](F)(F)(F)(F)F",
+        "[P-](F)(F)(F)(F)(F)F",         "F[As-](F)(F)(F)(F)F",
+        "F[Sb-](F)(F)(F)(F)F",          "[Bi-](F)(F)(F)(F)(F)F",
+    };
+    for (auto smi : smiles) {
+      ROMOL_SPTR m(SmilesToMol(smi));
+      CHECK(m);
     }
   }
 }