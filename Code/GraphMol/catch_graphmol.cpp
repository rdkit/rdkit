//
//  Copyright (C) 2018-2021 Greg Landrum and other RDKit contributors
//
//   @@ All Rights Reserved @@
//  This file is part of the RDKit.
//  The contents are covered by the terms of the BSD license
//  which is included in the file license.txt, found at the root
//  of the RDKit source tree.
//

#include "catch.hpp"

#include <GraphMol/RDKitBase.h>
#include <GraphMol/new_canon.h>
#include <GraphMol/RDKitQueries.h>
#include <GraphMol/Chirality.h>
#include <GraphMol/FileParsers/FileParsers.h>
#include <GraphMol/SmilesParse/SmilesParse.h>
#include <GraphMol/SmilesParse/SmilesWrite.h>
#include <GraphMol/SmilesParse/SmartsWrite.h>
#include <boost/format.hpp>
#include <limits>

using namespace RDKit;
#if 1
TEST_CASE("SMILES Parsing works", "[molops]") {
  std::unique_ptr<RWMol> mol(SmilesToMol("C1CC1"));
  REQUIRE(mol);
  REQUIRE(mol->getNumAtoms() == 3);
}

TEST_CASE("Sanitization tests", "[molops]") {
  std::unique_ptr<RWMol> mol(SmilesToMol("C1=CC=CC=C1Cc2ccccc2", false, false));
  REQUIRE(mol);
  REQUIRE(mol->getNumAtoms() == 13);

  SECTION("properties") {
    mol->updatePropertyCache();
    CHECK(mol->getAtomWithIdx(0)->getTotalNumHs() == 1);
    CHECK(!mol->getAtomWithIdx(0)->getIsAromatic());
    CHECK(mol->getAtomWithIdx(10)->getIsAromatic());
    SECTION("aromaticity") {
      unsigned int opThatFailed;
      MolOps::sanitizeMol(*mol, opThatFailed, MolOps::SANITIZE_SETAROMATICITY);
      // mol->debugMol(std::cerr);
      CHECK(mol->getAtomWithIdx(10)->getIsAromatic());
      // blocked by #1730
      // CHECK(mol->getAtomWithIdx(0)->getIsAromatic());
    }
    SECTION("kekulize") {
      unsigned int opThatFailed;
      MolOps::sanitizeMol(*mol, opThatFailed, MolOps::SANITIZE_KEKULIZE);
      CHECK(!mol->getAtomWithIdx(0)->getIsAromatic());
      CHECK(!mol->getAtomWithIdx(10)->getIsAromatic());
    }
  }
}

TEST_CASE("Github #2062", "[bug][molops]") {
  SmilesParserParams ps;
  ps.removeHs = false;
  ps.sanitize = true;
  std::unique_ptr<RWMol> mol(SmilesToMol("[C:1][C:2]([H:3])([H])[O:4][H]", ps));
  REQUIRE(mol);
  CHECK(mol->getNumAtoms() == 6);
  mol->getAtomWithIdx(1)->setProp("intProp", 42);
  MolOps::mergeQueryHs(*mol);
  CHECK(mol->getNumAtoms() == 3);
  SECTION("basics") { CHECK(mol->getAtomWithIdx(1)->getAtomMapNum() == 2); }
  SECTION("other props") {
    REQUIRE(mol->getAtomWithIdx(1)->hasProp("intProp"));
    CHECK(mol->getAtomWithIdx(1)->getProp<int>("intProp") == 42);
  }
}

TEST_CASE("Github #2086", "[bug][molops]") {
  SECTION("reported version") {
    auto mol = "C1CCCC1"_smiles;
    REQUIRE(mol);
    MolOps::addHs(*mol);
    REQUIRE(mol->getNumAtoms() == 15);
    mol->removeBond(4, 13);
    MolOps::removeHs(*mol);
    REQUIRE(mol->getNumAtoms() == 6);
  }
}

TEST_CASE("github #299", "[bug][molops][SSSR]") {
  SECTION("simplified") {
    auto mol =
        "C13%13%14.C124%18.C25%13%15.C368%17.C4679.C75%10%17.C8%11%14%16.C9%11%12%18.C%10%12%15%16"_smiles;
    REQUIRE(mol);
    REQUIRE(mol->getNumAtoms() == 9);
  }

  SECTION("old example from molopstest") {
    auto mol = "C123C45C11C44C55C22C33C14C523"_smiles;
    REQUIRE(mol);
    REQUIRE(mol->getNumAtoms() == 9);
  }

  SECTION("carborane") {
    std::unique_ptr<RWMol> mol(
        SmilesToMol("[B]1234[B]567[B]118[B]229[B]33%10[B]454[B]656[B]711[B]822["
                    "C]933[B]%1045[C]6123",
                    0, false));
    REQUIRE(mol);
    CHECK(mol->getNumAtoms() == 12);
    mol->updatePropertyCache(false);
    MolOps::findSSSR(*mol);
    REQUIRE(mol->getRingInfo()->isInitialized());
  }
  SECTION("original report from ChEbI") {
    std::string pathName = getenv("RDBASE");
    pathName += "/Code/GraphMol/test_data/";
    std::unique_ptr<RWMol> mol(
        MolFileToMol(pathName + "ChEBI_50252.mol", false));
    REQUIRE(mol);
    CHECK(mol->getNumAtoms() == 80);
    mol->updatePropertyCache(false);
    MolOps::findSSSR(*mol);
    REQUIRE(mol->getRingInfo()->isInitialized());
  }
}

TEST_CASE("github #2224", "[bug][molops][removeHs][query]") {
  SECTION("the original report") {
    std::string pathName = getenv("RDBASE");
    pathName += "/Code/GraphMol/test_data/";
    std::unique_ptr<RWMol> mol(MolFileToMol(pathName + "github2224_1.mol"));
    REQUIRE(mol);
    REQUIRE(mol->getNumAtoms() == 7);
  }
  SECTION("basics") {
    SmilesParserParams ps;
    ps.removeHs = false;
    ps.sanitize = true;
    std::unique_ptr<ROMol> mol(SmilesToMol("C[H]", ps));
    REQUIRE(mol);
    REQUIRE(mol->getNumAtoms() == 2);
    {  // The H without a query is removed
      std::unique_ptr<ROMol> m2(MolOps::removeHs(*mol));
      CHECK(m2->getNumAtoms() == 1);
    }
    {  // but if we add a query feature it's not removed
      RWMol m2(*mol);
      auto *qa = new QueryAtom(1);
      m2.replaceAtom(1, qa);
      m2.getAtomWithIdx(1)->setAtomicNum(1);
      MolOps::removeHs(m2);
      CHECK(m2.getNumAtoms() == 2);
      delete qa;
    }
  }
}

TEST_CASE(
    "github #2268: Recognize N in three-membered rings as potentially chiral",
    "[bug][stereo]") {
  SECTION("basics: N in a 3 ring") {
    const auto mol = "C[N@]1CC1C"_smiles;
    REQUIRE(mol);
    CHECK(mol->getAtomWithIdx(1)->getChiralTag() != Atom::CHI_UNSPECIFIED);
  }
  SECTION("basics: N in a 4 ring") {
    const auto mol = "C[N@]1CCC1C"_smiles;
    REQUIRE(mol);
    CHECK(mol->getAtomWithIdx(1)->getChiralTag() == Atom::CHI_UNSPECIFIED);
  }
  SECTION("the original molecule") {
    std::string mb = R"CTAB(
  Mrv1810 02131915062D

 18 20  0  0  1  0            999 V2000
   -0.7207   -1.3415    0.0000 N   0  0  1  0  0  0  0  0  0  0  0  0
   -0.0583   -0.8416    0.0000 C   0  0  2  0  0  0  0  0  0  0  0  0
   -0.0083   -1.7540    0.0000 O   0  0  0  0  0  0  0  0  0  0  0  0
   -1.3956   -0.8666    0.0000 C   0  0  2  0  0  0  0  0  0  0  0  0
   -0.3250   -0.0667    0.0000 C   0  0  0  0  0  0  0  0  0  0  0  0
   -2.1955   -0.6499    0.0000 C   0  0  0  0  0  0  0  0  0  0  0  0
   -1.1499   -0.0792    0.0000 C   0  0  0  0  0  0  0  0  0  0  0  0
    0.6541   -0.4292    0.0000 C   0  0  0  0  0  0  0  0  0  0  0  0
   -2.7830   -1.2291    0.0000 O   0  0  0  0  0  0  0  0  0  0  0  0
   -1.6081   -1.6623    0.0000 C   0  0  0  0  0  0  0  0  0  0  0  0
   -2.4080    0.1500    0.0000 O   0  0  0  0  0  0  0  0  0  0  0  0
    1.3665   -0.8374    0.0000 C   0  0  0  0  0  0  0  0  0  0  0  0
    0.6416    0.3958    0.0000 C   0  0  0  0  0  0  0  0  0  0  0  0
   -3.1996    0.3708    0.0000 C   0  0  0  0  0  0  0  0  0  0  0  0
   -3.4121    1.1624    0.0000 C   0  0  0  0  0  0  0  0  0  0  0  0
    1.3498    0.8207    0.0000 C   0  0  0  0  0  0  0  0  0  0  0  0
    2.0790   -0.4167    0.0000 C   0  0  0  0  0  0  0  0  0  0  0  0
    2.0665    0.4083    0.0000 C   0  0  0  0  0  0  0  0  0  0  0  0
  2  1  1  0  0  0  0
  1  3  1  1  0  0  0
  4  1  1  0  0  0  0
  5  2  1  0  0  0  0
  4  6  1  0  0  0  0
  7  4  1  0  0  0  0
  2  8  1  6  0  0  0
  9  6  2  0  0  0  0
  4 10  1  1  0  0  0
 11  6  1  0  0  0  0
 12  8  2  0  0  0  0
 13  8  1  0  0  0  0
 14 11  1  0  0  0  0
 15 14  1  0  0  0  0
 16 13  2  0  0  0  0
 17 12  1  0  0  0  0
 18 16  1  0  0  0  0
  2  3  1  0  0  0  0
  5  7  1  0  0  0  0
 17 18  2  0  0  0  0
M  END
)CTAB";
    std::unique_ptr<ROMol> mol(MolBlockToMol(mb));
    REQUIRE(mol);
    CHECK(mol->getAtomWithIdx(0)->getChiralTag() != Atom::CHI_UNSPECIFIED);
  }
}

TEST_CASE("github #2244", "[bug][molops][stereo]") {
  SECTION("the original report") {
    auto mol = "CC=CC=CC"_smiles;
    REQUIRE(mol);
    MolOps::findPotentialStereoBonds(*mol, true);
    CHECK(mol->getBondWithIdx(1)->getStereo() == Bond::STEREOANY);
    CHECK(mol->getBondWithIdx(3)->getStereo() == Bond::STEREOANY);
    mol->getBondWithIdx(3)->setStereo(Bond::STEREONONE);
    MolOps::findPotentialStereoBonds(*mol, true);
    CHECK(mol->getBondWithIdx(1)->getStereo() == Bond::STEREOANY);
    CHECK(mol->getBondWithIdx(3)->getStereo() == Bond::STEREOANY);
  }
}

TEST_CASE(
    "github #2258: heterocycles with exocyclic bonds not failing valence check",
    "[bug][molops]") {
  SECTION("the original report") {
    std::vector<std::string> smiles = {"C=n1ccnc1", "C#n1ccnc1"};
    for (auto smi : smiles) {
      CHECK_THROWS_AS(SmilesToMol(smi), MolSanitizeException);
    }
  }
}

TEST_CASE("github #908: AddHs() using 3D coordinates with 2D conformations",
          "[bug][molops]") {
  SECTION("basics: single atom mols") {
    std::vector<std::string> smiles = {"Cl", "O", "N", "C"};
    for (auto smi : smiles) {
      // std::cerr << smi << std::endl;
      std::unique_ptr<RWMol> mol(SmilesToMol(smi));
      REQUIRE(mol);
      auto conf = new Conformer(1);
      conf->set3D(false);
      conf->setAtomPos(0, RDGeom::Point3D(0, 0, 0));
      mol->addConformer(conf, true);
      bool explicitOnly = false;
      bool addCoords = true;
      MolOps::addHs(*mol, explicitOnly, addCoords);
      for (size_t i = 0; i < mol->getNumAtoms(); ++i) {
        // std::cerr << "   " << i << " " << conf->getAtomPos(i) << std::endl;
        CHECK(conf->getAtomPos(i).z == 0.0);
      }
    }
  }
}

TEST_CASE(
    "github #2437: Canon::rankMolAtoms results in crossed double bonds in "
    "rings",
    "[bug][molops]") {
  SECTION("underlying problem") {
    std::string molb = R"CTAB(testmol
  Mrv1824 05081910082D

  4  4  0  0  0  0            999 V2000
    6.9312   -8.6277    0.0000 C   0  0  0  0  0  0  0  0  0  0  0  0
    6.9312   -9.4527    0.0000 C   0  0  0  0  0  0  0  0  0  0  0  0
    7.7562   -8.6277    0.0000 C   0  0  0  0  0  0  0  0  0  0  0  0
    7.7562   -9.4527    0.0000 C   0  0  0  0  0  0  0  0  0  0  0  0
  1  2  1  0  0  0  0
  1  3  1  0  0  0  0
  3  4  1  0  0  0  0
  2  4  2  0  0  0  0
M  END
    )CTAB";
    bool sanitize = false;
    bool removeHs = false;
    std::unique_ptr<RWMol> mol(MolBlockToMol(molb, sanitize, removeHs));
    REQUIRE(mol);
    mol->updatePropertyCache();
    CHECK(mol->getBondWithIdx(3)->getBondType() == Bond::BondType::DOUBLE);
    CHECK(mol->getBondWithIdx(3)->getBondDir() == Bond::BondDir::NONE);
    std::vector<unsigned int> ranks;
    CHECK(!mol->getRingInfo()->isInitialized());
    Canon::rankMolAtoms(*mol, ranks);
  }

  SECTION("as discovered") {
    std::string molb = R"CTAB(testmol
  Mrv1824 05081910082D

  4  4  0  0  0  0            999 V2000
    6.9312   -9.4527    0.0000 C   0  0  0  0  0  0  0  0  0  0  0  0
    7.7562   -8.6277    0.0000 C   0  0  0  0  0  0  0  0  0  0  0  0
    7.7562   -9.4527    0.0000 C   0  0  0  0  0  0  0  0  0  0  0  0
    6.9312   -8.6277    0.0000 C   0  0  0  0  0  0  0  0  0  0  0  0
  1  2  1  0  0  0  0
  1  3  1  0  0  0  0
  3  4  1  0  0  0  0
  2  4  2  0  0  0  0
M  END
    )CTAB";
    bool sanitize = false;
    bool removeHs = false;
    std::unique_ptr<RWMol> mol(MolBlockToMol(molb, sanitize, removeHs));
    REQUIRE(mol);
    mol->updatePropertyCache();
    CHECK(mol->getBondWithIdx(3)->getBondType() == Bond::BondType::DOUBLE);
    CHECK(mol->getBondWithIdx(3)->getBondDir() == Bond::BondDir::NONE);
    auto nmb = MolToMolBlock(*mol);
    CHECK(nmb.find("2  4  2  3") == std::string::npos);
    CHECK(nmb.find("2  4  2  0") != std::string::npos);
    std::vector<unsigned int> ranks;
    Canon::rankMolAtoms(*mol, ranks);
    nmb = MolToMolBlock(*mol);
    CHECK(nmb.find("2  4  2  3") == std::string::npos);
    CHECK(nmb.find("2  4  2  0") != std::string::npos);
  }
}
TEST_CASE(
    "github #2423: Incorrect assignment of explicit Hs to Al+3 read from mol "
    "block",
    "[bug][molops]") {
  SECTION("basics: single atom mols") {
    std::string mb = R"CTAB(2300
  -OEChem-01301907122D

  1  0  0     0  0  0  0  0  0999 V2000
  -66.7000  999.0000    0.0000 Al  0  1  0  0  0  0  0  0  0  0  0  0
M  CHG  1   1   3
M  END)CTAB";
    std::unique_ptr<ROMol> mol(MolBlockToMol(mb));
    REQUIRE(mol);
    CHECK(mol->getAtomWithIdx(0)->getFormalCharge() == 3);
    CHECK(mol->getAtomWithIdx(0)->getTotalNumHs() == 0);
  }
}

TEST_CASE("Specialized exceptions for sanitization errors", "[molops]") {
  SECTION("AtomValenceException") {
    std::vector<std::pair<std::string, unsigned int>> smiles = {
        {"C=n1ccnc1", 1}, {"CCO(C)C", 2}};
    for (auto pr : smiles) {
      CHECK_THROWS_AS(SmilesToMol(pr.first), AtomValenceException);
      try {
        auto m = SmilesToMol(pr.first);
        RDUNUSED_PARAM(m);
      } catch (const AtomValenceException &e) {
        CHECK(e.getType() == "AtomValenceException");
        CHECK(e.getAtomIdx() == pr.second);
      }
    }
  }
  SECTION("AtomKekulizeException") {
    std::vector<std::pair<std::string, unsigned int>> smiles = {
        {"CCcc", 2}, {"C1:c:CC1", 0}};
    for (auto pr : smiles) {
      CHECK_THROWS_AS(SmilesToMol(pr.first), AtomKekulizeException);
      try {
        auto m = SmilesToMol(pr.first);
        RDUNUSED_PARAM(m);
      } catch (const AtomKekulizeException &e) {
        CHECK(e.getType() == "AtomKekulizeException");
        CHECK(e.getAtomIdx() == pr.second);
      }
    }
  }
  SECTION("KekulizeException") {
    std::vector<std::pair<std::string, std::vector<unsigned int>>> smiles = {
        {"c1cccc1", {0, 1, 2, 3, 4}}, {"Cc1cc1", {1, 2, 3}}};
    for (auto pr : smiles) {
      CHECK_THROWS_AS(SmilesToMol(pr.first), KekulizeException);
      try {
        auto m = SmilesToMol(pr.first);
        RDUNUSED_PARAM(m);
      } catch (const KekulizeException &e) {
        CHECK(e.getType() == "KekulizeException");
        CHECK(e.getAtomIndices() == pr.second);
      }
    }
  }
}

TEST_CASE("detectChemistryProblems", "[molops]") {
  SECTION("Basics") {
    SmilesParserParams ps;
    ps.sanitize = false;
    auto m = std::unique_ptr<ROMol>(SmilesToMol("CO(C)CFCc1cc1", ps));
    REQUIRE(m);
    auto res = MolOps::detectChemistryProblems(*m);
    REQUIRE(res.size() == 3);

    CHECK(res[0]->getType() == "AtomValenceException");
    REQUIRE(dynamic_cast<AtomValenceException *>(res[0].get()));
    CHECK(dynamic_cast<AtomSanitizeException *>(res[0].get())->getAtomIdx() ==
          1);

    CHECK(res[1]->getType() == "AtomValenceException");
    REQUIRE(dynamic_cast<AtomSanitizeException *>(res[1].get()));
    CHECK(dynamic_cast<AtomSanitizeException *>(res[1].get())->getAtomIdx() ==
          4);

    CHECK(res[2]->getType() == "KekulizeException");
    REQUIRE(dynamic_cast<KekulizeException *>(res[2].get()));
    CHECK(dynamic_cast<KekulizeException *>(res[2].get())->getAtomIndices() ==
          std::vector<unsigned int>({6, 7, 8}));
  }
  SECTION("No problems") {
    SmilesParserParams ps;
    ps.sanitize = false;
    auto m = std::unique_ptr<ROMol>(SmilesToMol("c1ccccc1", ps));
    REQUIRE(m);
    auto res = MolOps::detectChemistryProblems(*m);
    REQUIRE(res.size() == 0);
  }
}

TEST_CASE(
    "github #2606: Bad valence corrections on Pb, Sn"
    "[bug][molops]") {
  SECTION("basics-Pb") {
    std::string mb = R"CTAB(
  Mrv1810 08141905562D

  5  0  0  0  0  0            999 V2000
   -3.6316   -0.4737    0.0000 Pb  0  0  0  0  0  0  0  0  0  0  0  0
   -3.6541    0.3609    0.0000 O   0  5  0  0  0  0  0  0  0  0  0  0
   -2.4586   -0.5188    0.0000 O   0  5  0  0  0  0  0  0  0  0  0  0
   -3.6992   -1.5338    0.0000 O   0  5  0  0  0  0  0  0  0  0  0  0
   -4.5789   -0.4286    0.0000 O   0  5  0  0  0  0  0  0  0  0  0  0
M  CHG  5   1   4   2  -1   3  -1   4  -1   5  -1
M  END
)CTAB";
    std::unique_ptr<ROMol> mol(MolBlockToMol(mb));
    REQUIRE(mol);
    CHECK(mol->getAtomWithIdx(0)->getFormalCharge() == 4);
    CHECK(mol->getAtomWithIdx(0)->getTotalNumHs() == 0);
  }
  SECTION("basics-Sn") {
    std::string mb = R"CTAB(
  Mrv1810 08141905562D

  5  0  0  0  0  0            999 V2000
   -3.6316   -0.4737    0.0000 Sn  0  0  0  0  0  0  0  0  0  0  0  0
   -3.6541    0.3609    0.0000 O   0  5  0  0  0  0  0  0  0  0  0  0
   -2.4586   -0.5188    0.0000 O   0  5  0  0  0  0  0  0  0  0  0  0
   -3.6992   -1.5338    0.0000 O   0  5  0  0  0  0  0  0  0  0  0  0
   -4.5789   -0.4286    0.0000 O   0  5  0  0  0  0  0  0  0  0  0  0
M  CHG  5   1   4   2  -1   3  -1   4  -1   5  -1
M  END
)CTAB";
    std::unique_ptr<ROMol> mol(MolBlockToMol(mb));
    REQUIRE(mol);
    CHECK(mol->getAtomWithIdx(0)->getFormalCharge() == 4);
    CHECK(mol->getAtomWithIdx(0)->getTotalNumHs() == 0);
  }
  SECTION("basics-Ge") {
    std::string mb = R"CTAB(
  Mrv1810 08141905562D

  5  0  0  0  0  0            999 V2000
   -3.6316   -0.4737    0.0000 Ge  0  0  0  0  0  0  0  0  0  0  0  0
   -3.6541    0.3609    0.0000 O   0  5  0  0  0  0  0  0  0  0  0  0
   -2.4586   -0.5188    0.0000 O   0  5  0  0  0  0  0  0  0  0  0  0
   -3.6992   -1.5338    0.0000 O   0  5  0  0  0  0  0  0  0  0  0  0
   -4.5789   -0.4286    0.0000 O   0  5  0  0  0  0  0  0  0  0  0  0
M  CHG  5   1   4   2  -1   3  -1   4  -1   5  -1
M  END
)CTAB";
    std::unique_ptr<ROMol> mol(MolBlockToMol(mb));
    REQUIRE(mol);
    CHECK(mol->getAtomWithIdx(0)->getFormalCharge() == 4);
    CHECK(mol->getAtomWithIdx(0)->getTotalNumHs() == 0);
  }
}
TEST_CASE(
    "github #2607: Pb, Sn should support valence 2"
    "[bug][molops]") {
  SECTION("basics-Pb") {
    std::string mb = R"CTAB(
  Mrv1810 08141905562D

  3  0  0  0  0  0            999 V2000
   -3.6316   -0.4737    0.0000 Pb  0  0  0  0  0  0  0  0  0  0  0  0
   -3.6541    0.3609    0.0000 O   0  5  0  0  0  0  0  0  0  0  0  0
   -2.4586   -0.5188    0.0000 O   0  5  0  0  0  0  0  0  0  0  0  0
M  CHG  3   1   2   2  -1   3  -1
M  END
)CTAB";
    std::unique_ptr<ROMol> mol(MolBlockToMol(mb));
    REQUIRE(mol);
    CHECK(mol->getAtomWithIdx(0)->getFormalCharge() == 2);
    CHECK(mol->getAtomWithIdx(0)->getTotalNumHs() == 0);
  }
  SECTION("basics-Sn") {
    std::string mb = R"CTAB(
  Mrv1810 08141905562D

  3  0  0  0  0  0            999 V2000
   -3.6316   -0.4737    0.0000 Sn  0  0  0  0  0  0  0  0  0  0  0  0
   -3.6541    0.3609    0.0000 O   0  5  0  0  0  0  0  0  0  0  0  0
   -2.4586   -0.5188    0.0000 O   0  5  0  0  0  0  0  0  0  0  0  0
M  CHG  3   1   2   2  -1   3  -1
M  END
)CTAB";
    std::unique_ptr<ROMol> mol(MolBlockToMol(mb));
    REQUIRE(mol);
    CHECK(mol->getAtomWithIdx(0)->getFormalCharge() == 2);
    CHECK(mol->getAtomWithIdx(0)->getTotalNumHs() == 0);
  }
}

TEST_CASE(
    "github #2649: Allenes read from mol blocks have crossed bonds assigned"
    "[bug][stereochemistry]") {
  SECTION("basics") {
    std::string mb = R"CTAB(mol
  Mrv1824 09191901002D

  6  5  0  0  0  0            999 V2000
   -1.6986   -7.4294    0.0000 C   0  0  0  0  0  0  0  0  0  0  0  0
   -2.2522   -6.8245    0.0000 C   0  0  0  0  0  0  0  0  0  0  0  0
   -1.1438   -8.0357    0.0000 C   0  0  0  0  0  0  0  0  0  0  0  0
   -2.8095   -6.2156    0.0000 C   0  0  0  0  0  0  0  0  0  0  0  0
   -0.3374   -7.8470    0.0000 C   0  0  0  0  0  0  0  0  0  0  0  0
   -3.6162   -6.3886    0.0000 C   0  0  0  0  0  0  0  0  0  0  0  0
  1  3  2  0  0  0  0
  2  1  2  0  0  0  0
  3  5  1  0  0  0  0
  4  2  2  0  0  0  0
  6  4  1  0  0  0  0
M  END)CTAB";
    std::unique_ptr<ROMol> mol(MolBlockToMol(mb));
    REQUIRE(mol);
    CHECK(mol->getBondWithIdx(0)->getStereo() == Bond::STEREONONE);
    CHECK(mol->getBondWithIdx(1)->getStereo() == Bond::STEREONONE);
    CHECK(mol->getBondWithIdx(3)->getStereo() == Bond::STEREONONE);
    auto outmolb = MolToMolBlock(*mol);
    // std::cerr<<outmolb<<std::endl;
    CHECK(outmolb.find("1  3  2  0") != std::string::npos);
    CHECK(outmolb.find("2  1  2  0") != std::string::npos);
    CHECK(outmolb.find("4  2  2  0") != std::string::npos);
  }
}

TEST_CASE(
    "GitHub 2712: setBondStereoFromDirections() returning incorrect results"
    "[stereochemistry]") {
  SECTION("basics 1a") {
    std::string mb = R"CTAB(
  Mrv1810 10141909562D

  4  3  0  0  0  0            999 V2000
    3.3412   -2.9968    0.0000 C   0  0  0  0  0  0  0  0  0  0  0  0
    2.5162   -2.9968    0.0000 C   0  0  0  0  0  0  0  0  0  0  0  0
    2.1037   -3.7112    0.0000 C   0  0  0  0  0  0  0  0  0  0  0  0
    3.7537   -2.2823    0.0000 C   0  0  0  0  0  0  0  0  0  0  0  0
  1  2  2  0  0  0  0
  2  3  1  0  0  0  0
  1  4  1  0  0  0  0
M  END
)CTAB";
    bool sanitize = false;
    std::unique_ptr<ROMol> mol(MolBlockToMol(mb, sanitize));
    REQUIRE(mol);
    CHECK(mol->getBondWithIdx(0)->getBondType() == Bond::DOUBLE);
    CHECK(mol->getBondWithIdx(0)->getStereo() == Bond::STEREONONE);
    MolOps::setBondStereoFromDirections(*mol);
    CHECK(mol->getBondWithIdx(0)->getStereo() == Bond::STEREOTRANS);
  }
  SECTION("basics 1b") {
    std::string mb = R"CTAB(
  Mrv1810 10141909562D

  4  3  0  0  0  0            999 V2000
    3.3412   -2.9968    0.0000 C   0  0  0  0  0  0  0  0  0  0  0  0
    2.5162   -2.9968    0.0000 C   0  0  0  0  0  0  0  0  0  0  0  0
    2.1037   -3.7112    0.0000 C   0  0  0  0  0  0  0  0  0  0  0  0
    3.7537   -2.2823    0.0000 C   0  0  0  0  0  0  0  0  0  0  0  0
  1  2  2  0  0  0  0
  2  3  1  0  0  0  0
  4  1  1  0  0  0  0
M  END
)CTAB";
    bool sanitize = false;
    std::unique_ptr<ROMol> mol(MolBlockToMol(mb, sanitize));
    REQUIRE(mol);
    CHECK(mol->getBondWithIdx(0)->getBondType() == Bond::DOUBLE);
    CHECK(mol->getBondWithIdx(0)->getStereo() == Bond::STEREONONE);
    MolOps::setBondStereoFromDirections(*mol);
    CHECK(mol->getBondWithIdx(0)->getStereo() == Bond::STEREOTRANS);
  }
  SECTION("basics 2a") {
    std::string mb = R"CTAB(
  Mrv1810 10141909582D

  4  3  0  0  0  0            999 V2000
    3.4745   -5.2424    0.0000 C   0  0  0  0  0  0  0  0  0  0  0  0
    2.6495   -5.2424    0.0000 C   0  0  0  0  0  0  0  0  0  0  0  0
    2.2370   -5.9569    0.0000 C   0  0  0  0  0  0  0  0  0  0  0  0
    3.8870   -5.9569    0.0000 C   0  0  0  0  0  0  0  0  0  0  0  0
  1  2  2  0  0  0  0
  2  3  1  0  0  0  0
  1  4  1  0  0  0  0
M  END
)CTAB";
    bool sanitize = false;
    std::unique_ptr<ROMol> mol(MolBlockToMol(mb, sanitize));
    REQUIRE(mol);
    CHECK(mol->getBondWithIdx(0)->getBondType() == Bond::DOUBLE);
    CHECK(mol->getBondWithIdx(0)->getStereo() == Bond::STEREONONE);
    MolOps::setBondStereoFromDirections(*mol);
    CHECK(mol->getBondWithIdx(0)->getStereo() == Bond::STEREOCIS);
  }
  SECTION("basics 2b") {
    std::string mb = R"CTAB(
  Mrv1810 10141909582D

  4  3  0  0  0  0            999 V2000
    3.4745   -5.2424    0.0000 C   0  0  0  0  0  0  0  0  0  0  0  0
    2.6495   -5.2424    0.0000 C   0  0  0  0  0  0  0  0  0  0  0  0
    2.2370   -5.9569    0.0000 C   0  0  0  0  0  0  0  0  0  0  0  0
    3.8870   -5.9569    0.0000 C   0  0  0  0  0  0  0  0  0  0  0  0
  1  2  2  0  0  0  0
  2  3  1  0  0  0  0
  4  1  1  0  0  0  0
M  END
)CTAB";
    bool sanitize = false;
    std::unique_ptr<ROMol> mol(MolBlockToMol(mb, sanitize));
    REQUIRE(mol);
    CHECK(mol->getBondWithIdx(0)->getBondType() == Bond::DOUBLE);
    CHECK(mol->getBondWithIdx(0)->getStereo() == Bond::STEREONONE);
    MolOps::setBondStereoFromDirections(*mol);
    CHECK(mol->getBondWithIdx(0)->getStereo() == Bond::STEREOCIS);
  }
}

TEST_CASE("removeHs screwing up double bond stereo", "[bug][removeHs]") {
  SECTION("example1") {
    std::string molblock = R"CTAB(molblock = """
  SciTegic12221702182D

 47 51  0  0  0  0            999 V2000
    0.2962    6.2611    0.0000 C   0  0
   -3.9004    4.4820    0.0000 C   0  0
    1.4195    5.2670    0.0000 C   0  0
   -3.8201   -7.4431    0.0000 C   0  0
   -4.9433   -6.4490    0.0000 C   0  0
   -2.3975   -6.9674    0.0000 C   0  0
    3.5921   -3.5947    0.0000 C   0  0
   -3.1475    2.3700    0.0000 C   0  0
    2.1695   -4.0705    0.0000 C   0  0
   -2.0242    1.3759    0.0000 C   0  0
   -4.6440   -4.9792    0.0000 C   0  0
    2.7681   -1.1308    0.0000 C   0  0
   -5.8626    1.1332    0.0000 C   0  0
    3.0674    0.3391    0.0000 C   0  0
    3.6660    3.2787    0.0000 C   0  0
    8.1591   -0.6978    0.0000 C   0  0
    7.3351    1.7662    0.0000 C   0  0
   -6.3876    3.5028    0.0000 C   0  0
   -0.6756   -5.0219    0.0000 C   0  0
    7.0358    0.2964    0.0000 C   0  0
    3.8914   -2.1249    0.0000 C   0  0
   -2.0982   -5.4976    0.0000 C   0  0
   -4.5701    1.8943    0.0000 C   0  0  1  0  0  0
   -6.9859    2.1273    0.0000 C   0  0  1  0  0  0
    4.4900    0.8148    0.0000 C   0  0
    1.3455   -1.6065    0.0000 C   0  0
    4.7893    2.2846    0.0000 C   0  0
    1.9442    1.3332    0.0000 C   0  0
    1.0462   -3.0763    0.0000 C   0  0
    2.2435    2.8030    0.0000 C   0  0
   -0.6017    1.8516    0.0000 C   0  0
    5.6132   -0.1794    0.0000 C   0  0
    0.2223   -0.6124    0.0000 Cl  0  0
    9.2823   -1.6919    0.0000 N   0  0
   -3.2215   -4.5035    0.0000 N   0  0
    6.2119    2.7603    0.0000 N   0  0
    5.3139   -1.6492    0.0000 N   0  0
    0.5216    0.8575    0.0000 N   0  0
   -4.8945    3.3588    0.0000 N   0  0
   -8.2913    2.8662    0.0000 O   0  0
   -0.3024    3.3214    0.0000 O   0  0
    1.1202    3.7971    0.0000 O   0  0
   -0.3763   -3.5520    0.0000 O   0  0
   -2.8482    3.8398    0.0000 H   0  0
   -2.3235   -0.0940    0.0000 H   0  0
   -3.9483    0.5292    0.0000 H   0  0
   -7.8572    0.9063    0.0000 H   0  0
  1  3  1  0
  2 39  1  0
  3 42  1  0
  4  5  2  0
  4  6  1  0
  5 11  1  0
  6 22  2  0
  7  9  2  0
  7 21  1  0
  8 44  1  0
  8 10  2  0
  8 23  1  0
  9 29  1  0
 10 45  1  0
 10 31  1  0
 11 35  2  0
 12 21  2  0
 12 26  1  0
 13 23  1  0
 13 24  1  0
 14 25  2  0
 14 28  1  0
 15 27  2  0
 15 30  1  0
 16 20  1  0
 16 34  3  0
 17 20  2  0
 17 36  1  0
 18 24  1  0
 18 39  1  0
 19 22  1  0
 19 43  1  0
 20 32  1  0
 21 37  1  0
 22 35  1  0
 23 46  1  6
 23 39  1  0
 24 47  1  1
 24 40  1  0
 25 27  1  0
 25 32  1  0
 26 29  2  0
 26 33  1  0
 27 36  1  0
 28 30  2  0
 28 38  1  0
 29 43  1  0
 30 42  1  0
 31 38  2  0
 31 41  1  0
 32 37  2  3
M  END
"""

)CTAB";
    bool sanitize = false;
    bool removeHs = false;
    std::unique_ptr<RWMol> m(MolBlockToMol(molblock, sanitize, removeHs));
    REQUIRE(m);
    m->updatePropertyCache();
    MolOps::setBondStereoFromDirections(*m);
    CHECK(m->getBondWithIdx(10)->getBondType() == Bond::DOUBLE);
    CHECK(m->getBondWithIdx(10)->getStereo() == Bond::STEREOTRANS);
    REQUIRE(m->getBondWithIdx(10)->getStereoAtoms().size() == 2);
    CHECK(m->getBondWithIdx(10)->getStereoAtoms()[0] == 43);
    CHECK(m->getBondWithIdx(10)->getStereoAtoms()[1] == 44);

    MolOps::removeHs(*m);  // implicitOnly,updateExplicitCount,sanitize);
    // m->debugMol(std::cerr);
    CHECK(m->getBondWithIdx(9)->getBondType() == Bond::DOUBLE);
    CHECK(m->getBondWithIdx(9)->getStereo() == Bond::STEREOTRANS);
    REQUIRE(m->getBondWithIdx(9)->getStereoAtoms().size() == 2);
    CHECK(m->getBondWithIdx(9)->getStereoAtoms()[0] == 22);
    CHECK(m->getBondWithIdx(9)->getStereoAtoms()[1] == 30);
  }
}

TEST_CASE("setDoubleBondNeighborDirections()", "[stereochemistry][bug]") {
  SECTION("basics cis") {
    auto m = "CC=CC"_smiles;
    REQUIRE(m);
    m->getBondWithIdx(1)->getStereoAtoms() = {0, 3};
    m->getBondWithIdx(1)->setStereo(Bond::STEREOCIS);
    MolOps::setDoubleBondNeighborDirections(*m);
    CHECK(m->getBondWithIdx(0)->getBondDir() == Bond::ENDUPRIGHT);
    CHECK(m->getBondWithIdx(2)->getBondDir() == Bond::ENDDOWNRIGHT);
    CHECK(MolToSmiles(*m) == "C/C=C\\C");
  }
  SECTION("basics trans") {
    auto m = "CC=CC"_smiles;
    REQUIRE(m);
    m->getBondWithIdx(1)->getStereoAtoms() = {0, 3};
    m->getBondWithIdx(1)->setStereo(Bond::STEREOTRANS);
    MolOps::setDoubleBondNeighborDirections(*m);
    CHECK(m->getBondWithIdx(0)->getBondDir() == Bond::ENDUPRIGHT);
    CHECK(m->getBondWithIdx(2)->getBondDir() == Bond::ENDUPRIGHT);
    CHECK(MolToSmiles(*m) == "C/C=C/C");
  }
  SECTION("swap (Github #3322)") {
    auto m = "CC=CC"_smiles;
    REQUIRE(m);
    m->getBondWithIdx(1)->getStereoAtoms() = {0, 3};
    m->getBondWithIdx(1)->setStereo(Bond::STEREOTRANS);
    MolOps::setDoubleBondNeighborDirections(*m);
    CHECK(m->getBondWithIdx(0)->getBondDir() == Bond::ENDUPRIGHT);
    CHECK(m->getBondWithIdx(2)->getBondDir() == Bond::ENDUPRIGHT);
    CHECK(MolToSmiles(*m) == "C/C=C/C");

    m->clearComputedProps();
    m->getBondWithIdx(1)->getStereoAtoms() = {0, 3};
    m->getBondWithIdx(1)->setStereo(Bond::STEREOCIS);
    MolOps::setDoubleBondNeighborDirections(*m);
    CHECK(m->getBondWithIdx(0)->getBondDir() == Bond::ENDUPRIGHT);
    CHECK(m->getBondWithIdx(2)->getBondDir() == Bond::ENDDOWNRIGHT);
    CHECK(MolToSmiles(*m) == "C/C=C\\C");
  }
}

TEST_CASE("github #2782: addHs() fails on atoms with 'bad' valences", "[bug]") {
  SECTION("basics") {
    SmilesParserParams ps;
    ps.sanitize = false;
    std::unique_ptr<RWMol> m(
        static_cast<RWMol *>(SmilesToMol("C=C1=CC=CC=C1", ps)));
    REQUIRE(m);
    bool strict = false;
    m->updatePropertyCache(strict);
    CHECK(m->getNumAtoms() == 7);
    MolOps::addHs(*m);
    CHECK(m->getNumAtoms() == 14);
    // this doesn't change the fact that there's still a bad valence present:
    CHECK_THROWS_AS(m->updatePropertyCache(), AtomValenceException);
  }
}

TEST_CASE(
    "Github #2784: Element symbol lookup for some transuranics returns "
    "incorrect results",
    "[transuranics][bug]") {
  auto pt = PeriodicTable::getTable();
  SECTION("number to symbol") {
    std::vector<std::pair<unsigned int, std::string>> data = {
        {113, "Nh"}, {114, "Fl"}, {115, "Mc"},
        {116, "Lv"}, {117, "Ts"}, {118, "Og"}};
    for (const auto &pr : data) {
      CHECK(pt->getElementSymbol(pr.first) == pr.second);
    }
  }
  SECTION("symbol to number") {
    std::vector<std::pair<int, std::string>> data = {
        {113, "Nh"}, {114, "Fl"}, {115, "Mc"},  {116, "Lv"},
        {117, "Ts"}, {118, "Og"}, {113, "Uut"}, {115, "Uup"}};
    for (const auto &pr : data) {
      CHECK(pt->getAtomicNumber(pr.second) == pr.first);
    }
  }
}
TEST_CASE("github #2775", "[valence][bug]") {
  SECTION("basics") {
    std::string molblock = R"CTAB(bismuth citrate
  Mrv1810 11111908592D

 14 12  0  0  0  0            999 V2000
    7.4050   -0.5957    0.0000 C   0  0  0  0  0  0  0  0  0  0  0  0
    6.6906   -1.0082    0.0000 C   0  0  0  0  0  0  0  0  0  0  0  0
    5.9761   -0.5957    0.0000 O   0  0  0  0  0  0  0  0  0  0  0  0
    6.6906   -1.8332    0.0000 O   0  5  0  0  0  0  0  0  0  0  0  0
    7.4050    0.2293    0.0000 C   0  0  0  0  0  0  0  0  0  0  0  0
    6.5800    0.2293    0.0000 C   0  0  0  0  0  0  0  0  0  0  0  0
    6.1675    0.9438    0.0000 C   0  0  0  0  0  0  0  0  0  0  0  0
    6.5800    1.6583    0.0000 O   0  0  0  0  0  0  0  0  0  0  0  0
    5.3425    0.9438    0.0000 O   0  5  0  0  0  0  0  0  0  0  0  0
    8.2300    0.2293    0.0000 C   0  0  0  0  0  0  0  0  0  0  0  0
    8.6425   -0.4851    0.0000 O   0  0  0  0  0  0  0  0  0  0  0  0
    8.6425    0.9438    0.0000 O   0  5  0  0  0  0  0  0  0  0  0  0
    7.4050    1.0543    0.0000 O   0  0  0  0  0  0  0  0  0  0  0  0
    4.5175    0.9438    0.0000 Bi  0  1  0  0  0  0  0  0  0  0  0  0
  1  2  1  0  0  0  0
  2  3  2  0  0  0  0
  2  4  1  0  0  0  0
  1  5  1  0  0  0  0
  5  6  1  0  0  0  0
  6  7  1  0  0  0  0
  7  8  2  0  0  0  0
  7  9  1  0  0  0  0
  5 10  1  0  0  0  0
 10 11  2  0  0  0  0
 10 12  1  0  0  0  0
  5 13  1  0  0  0  0
M  CHG  4   4  -1   9  -1  12  -1  14   3
M  END
)CTAB";
    std::unique_ptr<RWMol> m(MolBlockToMol(molblock));
    REQUIRE(m);
    CHECK(m->getAtomWithIdx(13)->getSymbol() == "Bi");
    CHECK(m->getAtomWithIdx(13)->getNumImplicitHs() == 0);
  }
}

TEST_CASE("RemoveHsParameters", "[molops]") {
  SmilesParserParams smilesPs;
  smilesPs.removeHs = false;

  SECTION("H-H") {
    std::unique_ptr<RWMol> m{SmilesToMol("[H][H].[H]O[H]", smilesPs)};
    REQUIRE(m);
    CHECK(m->getNumAtoms() == 5);
    {
      RWMol cp(*m);
      MolOps::removeHs(cp);
      CHECK(cp.getNumAtoms() == 3);
    }
    {
      MolOps::RemoveHsParameters ps;
      RWMol cp(*m);
      MolOps::removeHs(cp, ps);
      CHECK(cp.getNumAtoms() == 3);
    }
    {
      MolOps::RemoveHsParameters ps;
      ps.removeOnlyHNeighbors = true;
      RWMol cp(*m);
      MolOps::removeHs(cp, ps);
      CHECK(cp.getNumAtoms() == 1);
    }
  }

  SECTION("dummies") {
    std::unique_ptr<RWMol> m{SmilesToMol("[H][*]O[H]", smilesPs)};
    REQUIRE(m);
    CHECK(m->getNumAtoms() == 4);
    {
      RWMol cp(*m);
      MolOps::removeHs(cp);
      CHECK(cp.getNumAtoms() == 3);
    }
    {
      MolOps::RemoveHsParameters ps;
      RWMol cp(*m);
      MolOps::removeHs(cp, ps);
      CHECK(cp.getNumAtoms() == 3);
    }
    {
      MolOps::RemoveHsParameters ps;
      ps.removeDummyNeighbors = true;
      RWMol cp(*m);
      MolOps::removeHs(cp, ps);
      CHECK(cp.getNumAtoms() == 2);
    }
  }

  SECTION("chiralHs") {
    std::unique_ptr<RWMol> m{SmilesToMol("[C@]12([H])CCC1CO2", smilesPs)};
    REQUIRE(m);
    CHECK(m->getNumAtoms() == 7);
    // artificial wedging since we don't have a conformer
    m->getBondBetweenAtoms(0, 1)->setBondDir(Bond::BEGINWEDGE);

    {
      RWMol cp(*m);
      MolOps::removeHs(cp);
      CHECK(cp.getNumAtoms() == 6);
    }
    {
      MolOps::RemoveHsParameters ps;
      RWMol cp(*m);
      MolOps::removeHs(cp, ps);
      CHECK(cp.getNumAtoms() == 6);
    }
    {
      MolOps::RemoveHsParameters ps;
      ps.removeWithWedgedBond = false;
      RWMol cp(*m);
      MolOps::removeHs(cp, ps);
      CHECK(cp.getNumAtoms() == 7);
    }
  }

  SECTION("degree zero") {
    std::unique_ptr<RWMol> m{SmilesToMol("[F-].[H+]", smilesPs)};
    REQUIRE(m);
    CHECK(m->getNumAtoms() == 2);
    {
      RWMol cp(*m);
      MolOps::removeHs(cp);
      CHECK(cp.getNumAtoms() == 2);
    }
    {
      MolOps::RemoveHsParameters ps;
      RWMol cp(*m);
      MolOps::removeHs(cp, ps);
      CHECK(cp.getNumAtoms() == 2);
    }
    {
      MolOps::RemoveHsParameters ps;
      ps.removeDegreeZero = true;
      RWMol cp(*m);
      MolOps::removeHs(cp, ps);
      CHECK(cp.getNumAtoms() == 1);
    }
  }

  SECTION("isotopes") {
    std::unique_ptr<RWMol> m{SmilesToMol("F[2H]", smilesPs)};
    REQUIRE(m);
    CHECK(m->getNumAtoms() == 2);
    {
      RWMol cp(*m);
      MolOps::removeHs(cp);
      CHECK(cp.getNumAtoms() == 2);
    }
    {
      MolOps::RemoveHsParameters ps;
      RWMol cp(*m);
      MolOps::removeHs(cp, ps);
      CHECK(cp.getNumAtoms() == 2);
    }
    {
      MolOps::RemoveHsParameters ps;
      ps.removeIsotopes = true;
      RWMol cp(*m);
      MolOps::removeHs(cp, ps);
      CHECK(cp.getNumAtoms() == 1);
    }
  }

  SECTION("defining bond stereo") {
    std::unique_ptr<RWMol> m{SmilesToMol("F/C=N/[H]", smilesPs)};
    REQUIRE(m);
    CHECK(m->getNumAtoms() == 4);
    {
      RWMol cp(*m);
      MolOps::removeHs(cp);
      CHECK(cp.getNumAtoms() == 4);
    }
    {
      MolOps::RemoveHsParameters ps;
      RWMol cp(*m);
      MolOps::removeHs(cp, ps);
      CHECK(cp.getNumAtoms() == 4);
    }
    {
      MolOps::RemoveHsParameters ps;
      ps.removeDefiningBondStereo = true;
      RWMol cp(*m);
      MolOps::removeHs(cp, ps);
      CHECK(cp.getNumAtoms() == 3);
    }
  }
  SECTION("Query atoms") {
    std::unique_ptr<RWMol> m{SmartsToMol("O[#1]")};
    REQUIRE(m);
    CHECK(m->getNumAtoms() == 2);
    {
      RWMol cp(*m);
      MolOps::removeHs(cp);
      CHECK(cp.getNumAtoms() == 2);
    }
    {
      MolOps::RemoveHsParameters ps;
      RWMol cp(*m);
      MolOps::removeHs(cp, ps);
      CHECK(cp.getNumAtoms() == 2);
    }
    {
      MolOps::RemoveHsParameters ps;
      ps.removeWithQuery = true;
      RWMol cp(*m);
      MolOps::removeHs(cp, ps);
      CHECK(cp.getNumAtoms() == 1);
    }
  }
  SECTION("higher degree") {
    // this is a silly example
    std::unique_ptr<RWMol> m{SmilesToMol("F[H-]F", smilesPs)};
    REQUIRE(m);
    CHECK(m->getNumAtoms() == 3);
    {
      RWMol cp(*m);
      MolOps::removeHs(cp);
      CHECK(cp.getNumAtoms() == 3);
    }
    {
      MolOps::RemoveHsParameters ps;
      RWMol cp(*m);
      MolOps::removeHs(cp, ps);
      CHECK(cp.getNumAtoms() == 3);
    }
    {
      MolOps::RemoveHsParameters ps;
      ps.removeHigherDegrees = true;
      RWMol cp(*m);
      MolOps::removeHs(cp, ps);
      CHECK(cp.getNumAtoms() == 2);
    }
  }
  SECTION("mapped Hs") {
    std::unique_ptr<RWMol> m{SmilesToMol("[H:1]O[H]", smilesPs)};
    REQUIRE(m);
    CHECK(m->getNumAtoms() == 3);
    {
      RWMol cp(*m);
      MolOps::removeHs(cp);
      CHECK(cp.getNumAtoms() == 1);
    }
    {
      MolOps::RemoveHsParameters ps;
      ps.removeMapped = false;
      RWMol cp(*m);
      MolOps::removeHs(cp, ps);
      CHECK(cp.getNumAtoms() == 2);
    }
  }
  SECTION("allHs") {
    std::unique_ptr<RWMol> m{SmilesToMol(
        "[C@]12([H])CCC1CO2.[H+].F[H-]F.[H][H].[H]*.F/C=C/[H]", smilesPs)};
    REQUIRE(m);
    // artificial wedging since we don't have a conformer
    m->getBondBetweenAtoms(0, 1)->setBondDir(Bond::BEGINWEDGE);
    RWMol cp(*m);
    MolOps::removeAllHs(cp);
    for (auto atom : cp.atoms()) {
      CHECK(atom->getAtomicNum() != 1);
    }
  }
  SECTION("allHs2") {
    std::unique_ptr<ROMol> m{SmilesToMol(
        "[C@]12([H])CCC1CO2.[H+].F[H-]F.[H][H].[H]*.F/C=C/[H]", smilesPs)};
    REQUIRE(m);
    // artificial wedging since we don't have a conformer
    m->getBondBetweenAtoms(0, 1)->setBondDir(Bond::BEGINWEDGE);
    std::unique_ptr<ROMol> cp{MolOps::removeAllHs(*m)};
    for (auto atom : cp->atoms()) {
      CHECK(atom->getAtomicNum() != 1);
    }
  }
}
#endif
TEST_CASE("github #2895: acepentalene aromaticity perception ",
          "[molops][bug][aromaticity]") {
  SECTION("acepentalene") {
    std::unique_ptr<RWMol> m{SmilesToMol("C1=CC2=CC=C3C2=C1C=C3")};
    REQUIRE(m);
    auto smi = MolToSmiles(*m);
    CHECK(smi == "C1=CC2=C3C1=CC=C3C=C2");
  }
}

TEST_CASE("github #3256: fused ring aromaticity perception",
          "[molops][bug][aromaticity]") {
  SECTION("nitrogen only central ring") {
    auto mol = "C1=CN2C3=CC=CN3C3=CC=CN3C2=C1"_smiles;
    REQUIRE(mol);
    for (const auto b : mol->bonds()) {
      CHECK(b->getBondType() == Bond::AROMATIC);
    }
    auto smi = MolToSmiles(*mol);
    CHECK(smi == "c1cc2n(c1)c1cccn1c1cccn21");
  }
}

TEST_CASE("phosphine and arsine chirality", "[Chirality]") {
  SECTION("chiral center recognized") {
    auto mol1 = "C[P@](C1CCCC1)C1=CC=CC=C1"_smiles;
    auto mol2 = "C[As@](C1CCCC1)C1=CC=CC=C1"_smiles;
    REQUIRE(mol1);
    REQUIRE(mol2);
    CHECK(mol1->getAtomWithIdx(1)->getChiralTag() != Atom::CHI_UNSPECIFIED);
    CHECK(mol2->getAtomWithIdx(1)->getChiralTag() != Atom::CHI_UNSPECIFIED);
  }
  SECTION("chiral center selective") {
    auto mol1 = "C[P@](C)C1CCCCC1"_smiles;
    auto mol2 = "C[As@](C)C1CCCCC1"_smiles;
    REQUIRE(mol1);
    REQUIRE(mol2);
    CHECK(mol1->getAtomWithIdx(1)->getChiralTag() == Atom::CHI_UNSPECIFIED);
    CHECK(mol2->getAtomWithIdx(1)->getChiralTag() == Atom::CHI_UNSPECIFIED);
  }
  SECTION("chiral center specific: P") {
    auto mol1 = "C[P@](C1CCCC1)C1=CC=CC=C1"_smiles;
    auto mol2 = "C[P@@](C1CCCC1)C1=CC=CC=C1"_smiles;
    REQUIRE(mol1);
    REQUIRE(mol2);
    CHECK(MolToSmiles(*mol1) != MolToSmiles(*mol2));
  }
  SECTION("chiral center specific: As") {
    auto mol1 = "C[As@](C1CCCC1)C1=CC=CC=C1"_smiles;
    auto mol2 = "C[As@@](C1CCCC1)C1=CC=CC=C1"_smiles;
    REQUIRE(mol1);
    REQUIRE(mol2);
    CHECK(MolToSmiles(*mol1) != MolToSmiles(*mol2));
  }
  SECTION("chiral center, implicit H: P") {
    auto mol1 = "C[P@H]C1CCCCC1"_smiles;
    auto mol2 = "C[P@@H]C1CCCCC1"_smiles;
    REQUIRE(mol1);
    REQUIRE(mol2);
    CHECK(mol1->getAtomWithIdx(1)->getChiralTag() != Atom::CHI_UNSPECIFIED);
    CHECK(mol1->getAtomWithIdx(1)->getChiralTag() != Atom::CHI_UNSPECIFIED);
  }
  SECTION("chiral center, implicit H: As") {
    auto mol1 = "C[As@H]C1CCCCC1"_smiles;
    auto mol2 = "C[As@@H]C1CCCCC1"_smiles;
    REQUIRE(mol1);
    REQUIRE(mol2);
    CHECK(mol1->getAtomWithIdx(1)->getChiralTag() != Atom::CHI_UNSPECIFIED);
    CHECK(mol1->getAtomWithIdx(1)->getChiralTag() != Atom::CHI_UNSPECIFIED);
  }
  SECTION("chiral center specific, implicit H: P") {
    auto mol1 = "C[P@H]C1CCCCC1"_smiles;
    auto mol2 = "C[P@@H]C1CCCCC1"_smiles;
    REQUIRE(mol1);
    REQUIRE(mol2);
    CHECK(MolToSmiles(*mol1) != MolToSmiles(*mol2));
  }
  SECTION("chiral center specific, implicit H: As") {
    auto mol1 = "C[As@H]C1CCCCC1"_smiles;
    auto mol2 = "C[As@@H]C1CCCCC1"_smiles;
    REQUIRE(mol1);
    REQUIRE(mol2);
    CHECK(MolToSmiles(*mol1) != MolToSmiles(*mol2));
  }
}

TEST_CASE("github #2890", "[bug][molops][stereo]") {
  auto mol = "CC=CC"_smiles;
  REQUIRE(mol);

  auto bond = mol->getBondWithIdx(1);
  bond->setStereo(Bond::STEREOANY);
  REQUIRE(bond->getStereoAtoms().empty());

  MolOps::findPotentialStereoBonds(*mol);
  CHECK(bond->getStereo() == Bond::STEREOANY);
  CHECK(bond->getStereoAtoms().size() == 2);
}

TEST_CASE("github #3150 MolOps::removeHs removes hydrides", "[bug][molops]") {
  SmilesParserParams smilesPs;
  smilesPs.removeHs = false;

  SECTION("Hydride ion remove Hydrides false") {
    std::unique_ptr<RWMol> m{SmilesToMol("[H-]", smilesPs)};
    REQUIRE(m);
    MolOps::RemoveHsParameters ps;
    ps.removeHydrides = false;
    RWMol cp(*m);
    MolOps::removeHs(cp, ps);
    // H atom not removed in this case because by default H atoms with degree 0
    // are not removed
    CHECK(cp.getNumAtoms() == 1);
    CHECK(MolOps::getFormalCharge(cp) == -1);
  }

  SECTION("Hydride ion remove Hydrides true") {
    std::unique_ptr<RWMol> m{SmilesToMol("[H-]", smilesPs)};
    REQUIRE(m);
    MolOps::RemoveHsParameters ps;
    ps.removeHydrides = true;
    RWMol cp(*m);
    MolOps::removeHs(cp, ps);
    // H atom not removed in this case because by default H atoms with degree 0
    // are not removed
    CHECK(cp.getNumAtoms() == 1);
    CHECK(MolOps::getFormalCharge(cp) == -1);
  }

  SECTION("Water") {
    std::unique_ptr<RWMol> m{SmilesToMol("[OH+][H-]", smilesPs)};
    REQUIRE(m);
    MolOps::RemoveHsParameters ps;
    ps.removeHydrides = false;
    RWMol cp(*m);
    MolOps::removeHs(cp, ps);
    CHECK(cp.getNumAtoms() == 2);
    CHECK(MolOps::getFormalCharge(cp) == 0);
  }

  SECTION("Water remove Hydrides true") {
    std::unique_ptr<RWMol> m{SmilesToMol("[OH+][H-]", smilesPs)};
    REQUIRE(m);
    MolOps::RemoveHsParameters ps;
    ps.removeHydrides = true;
    RWMol cp(*m);
    MolOps::removeHs(cp, ps);
    CHECK(cp.getNumAtoms() == 1);
    CHECK(MolOps::getFormalCharge(cp) == 1);
  }

  SECTION("Iron Hydride") {
    std::unique_ptr<RWMol> m{SmilesToMol("[Fe+2]<-[H-]", smilesPs)};
    REQUIRE(m);
    MolOps::RemoveHsParameters ps;
    ps.removeHydrides = false;
    RWMol cp(*m);
    MolOps::removeHs(cp, ps);
    CHECK(cp.getNumAtoms() == 2);
    CHECK(MolOps::getFormalCharge(cp) == 1);
  }

  SECTION("Iron Hydride remove Hydrides") {
    std::unique_ptr<RWMol> m{SmilesToMol("[Fe+2]<-[H-]", smilesPs)};
    REQUIRE(m);
    MolOps::RemoveHsParameters ps;
    ps.removeHydrides = true;
    RWMol cp(*m);
    MolOps::removeHs(cp, ps);
    CHECK(cp.getNumAtoms() == 1);
    CHECK(MolOps::getFormalCharge(cp) == 2);
  }

  SECTION("Ferrous Hydroxide") {
    std::unique_ptr<RWMol> m{SmilesToMol("[Fe+2]<-[OH-]", smilesPs)};
    REQUIRE(m);
    MolOps::RemoveHsParameters ps;
    ps.removeHydrides = false;
    RWMol cp(*m);
    MolOps::removeHs(cp, ps);
    CHECK(cp.getNumAtoms() == 2);
    CHECK(MolOps::getFormalCharge(cp) == 1);
  }

  SECTION("Ferrous Hydroxide remove Hydrides") {
    std::unique_ptr<RWMol> m{SmilesToMol("[Fe+2]<-[OH-]", smilesPs)};
    REQUIRE(m);
    MolOps::RemoveHsParameters ps;
    ps.removeHydrides = true;
    RWMol cp(*m);
    MolOps::removeHs(cp, ps);
    CHECK(cp.getNumAtoms() == 2);
    CHECK(MolOps::getFormalCharge(cp) == 1);
  }

  SECTION("Remove All Hs in Hydrides Ferrous Hydride") {
    std::unique_ptr<RWMol> m{SmilesToMol("[Fe+2]<-[H-]", smilesPs)};
    REQUIRE(m);

    RWMol cp(*m);
    MolOps::removeAllHs(cp);
    CHECK(cp.getNumAtoms() == 1);
    CHECK(MolOps::getFormalCharge(cp) == 2);
  }

  SECTION("Remove All Hs in Hydrides Water") {
    std::unique_ptr<RWMol> m{SmilesToMol("[OH+][H-]", smilesPs)};
    REQUIRE(m);

    RWMol cp(*m);
    MolOps::removeAllHs(cp);
    CHECK(cp.getNumAtoms() == 1);
    CHECK(MolOps::getFormalCharge(cp) == 1);
  }
}

TEST_CASE("hybridization of unknown atom types", "[bug][molops]") {
  SECTION("Basics") {
    auto m = "[U][U][U]"_smiles;
    REQUIRE(m);
    for (const auto atom : m->atoms()) {
      CHECK(atom->getHybridization() == Atom::HybridizationType::S);
    }
  }
  SECTION("comprehensive") {
    std::string smiles = "";
    for (unsigned int i = 89; i <= 118; ++i) {
      smiles += (boost::format("[#%d]") % i).str();
    }
    std::unique_ptr<ROMol> m(SmilesToMol(smiles));
    REQUIRE(m);
    for (const auto atom : m->atoms()) {
      CHECK(atom->getHybridization() == Atom::HybridizationType::S);
    }
  }
}

TEST_CASE("Github #3470: Hydrogen is incorrectly identified as an early atom",
          "[bug][chemistry]") {
  SECTION("Basics") {
    RWMol m;
    m.addAtom(new Atom(1), true, true);
    m.getAtomWithIdx(0)->setFormalCharge(-1);
    m.updatePropertyCache();
    CHECK(m.getAtomWithIdx(0)->getNumImplicitHs() == 0);
    m.getAtomWithIdx(0)->setFormalCharge(1);
    m.updatePropertyCache();
    CHECK(m.getAtomWithIdx(0)->getNumImplicitHs() == 0);
    m.getAtomWithIdx(0)->setFormalCharge(0);
    m.updatePropertyCache();
    CHECK(m.getAtomWithIdx(0)->getNumImplicitHs() == 1);

    // make sure we still generate errors for stupid stuff
    m.getAtomWithIdx(0)->setFormalCharge(-2);
    CHECK_THROWS_AS(m.updatePropertyCache(), AtomValenceException);
    CHECK(m.getAtomWithIdx(0)->getNumImplicitHs() == 1);
  }
  SECTION("confirm with SMILES") {
    RWMol m;
    bool updateLabel = false;
    bool takeOwnership = true;
    m.addAtom(new Atom(1), updateLabel, takeOwnership);
    m.getAtomWithIdx(0)->setFormalCharge(-1);
    m.updatePropertyCache();
    CHECK(MolToSmiles(m) == "[H-]");
    m.getAtomWithIdx(0)->setFormalCharge(+1);
    m.updatePropertyCache();
    CHECK(MolToSmiles(m) == "[H+]");
    m.getAtomWithIdx(0)->setFormalCharge(0);
    m.updatePropertyCache();
    CHECK(MolToSmiles(m) == "[HH]");  // ugly, but I think [H] would be worse
  }
}

TEST_CASE("Additional oxidation states", "[chemistry]") {
  SECTION("Basics") {
    std::vector<std::string> smiles = {"F[Po](F)(F)(F)", "F[Po](F)(F)(F)(F)F",
                                       "F[Xe](F)(F)(F)", "F[Xe](F)(F)(F)(F)F",
                                       "F[I](F)F",       "F[I](F)(F)(F)F",
                                       "F[At](F)F",      "F[At](F)(F)(F)F"};
    for (const auto &smi : smiles) {
      std::unique_ptr<ROMol> m(SmilesToMol(smi));
      REQUIRE(m);
      CHECK(m->getAtomWithIdx(1)->getNumRadicalElectrons() == 0);
    }
  }
}

TEST_CASE("Github #3805: radicals on [He]", "[chemistry]") {
  SECTION("Basics") {
    {
      auto m = "[He]"_smiles;
      REQUIRE(m);
      CHECK(m->getAtomWithIdx(0)->getNumRadicalElectrons() == 0);
      CHECK(m->getAtomWithIdx(0)->getTotalNumHs() == 0);
    }
    {
      auto m = "[Ne]"_smiles;
      REQUIRE(m);
      CHECK(m->getAtomWithIdx(0)->getNumRadicalElectrons() == 0);
      CHECK(m->getAtomWithIdx(0)->getTotalNumHs() == 0);
    }
  }
  SECTION("Basics") {
    {
      auto m = "[He+]"_smiles;
      REQUIRE(m);
      CHECK(m->getAtomWithIdx(0)->getNumRadicalElectrons() == 1);
      CHECK(m->getAtomWithIdx(0)->getTotalNumHs() == 0);
    }
    {
      auto m = "[Ne+]"_smiles;
      REQUIRE(m);
      CHECK(m->getAtomWithIdx(0)->getNumRadicalElectrons() == 1);
      CHECK(m->getAtomWithIdx(0)->getTotalNumHs() == 0);
    }
  }
}

TEST_CASE("needsHs function", "[chemistry]") {
  SECTION("basics") {
    const auto m = "CC"_smiles;
    REQUIRE(m);
    CHECK(MolOps::needsHs(*m));

    // add a single H:
    bool updateLabel = false;
    bool takeOwnership = true;
    m->addAtom(new Atom(1), updateLabel, takeOwnership);
    m->addBond(0, 2, Bond::BondType::SINGLE);
    MolOps::sanitizeMol(*m);
    CHECK(MolOps::needsHs(*m));

    // now add all the Hs:
    MolOps::addHs(*m);
    CHECK(!MolOps::needsHs(*m));
  }
  SECTION("radical") {
    const auto m = "[O][O]"_smiles;
    REQUIRE(m);
    CHECK(!MolOps::needsHs(*m));
  }
  SECTION("none needed") {
    const auto m = "FF"_smiles;
    REQUIRE(m);
    CHECK(!MolOps::needsHs(*m));
  }
}

TEST_CASE(
    "github #3330: incorrect number of radicals electrons calculated for "
    "metals",
    "[chemistry][metals]") {
  SECTION("basics") {
    std::vector<std::pair<std::string, unsigned int>> data = {
        {"[Mn+2]", 1}, {"[Mn+1]", 0}, {"[Mn]", 1}, {"[Mn-1]", 0},
        {"[C]", 4},    {"[C+1]", 3},  {"[C-1]", 3}};
    for (const auto &pr : data) {
      std::unique_ptr<ROMol> m(SmilesToMol(pr.first));
      REQUIRE(m);
      CHECK(m->getAtomWithIdx(0)->getNumRadicalElectrons() == pr.second);
    }
  }
}

TEST_CASE("github #3879: bad H coordinates on fused rings", "[addhs]") {
  SECTION("reported") {
    auto m = R"CTAB(
     RDKit          2D

  0  0  0  0  0  0  0  0  0  0999 V3000
M  V30 BEGIN CTAB
M  V30 COUNTS 9 10 0 0 0
M  V30 BEGIN ATOM
M  V30 1 C 1.500000 2.598076 0.000000 0
M  V30 2 N 0.750000 1.299038 0.000000 0
M  V30 3 C 1.500000 -0.000000 0.000000 0
M  V30 4 C 0.750000 -1.299038 0.000000 0
M  V30 5 C 0.382772 -0.562069 0.000000 0
M  V30 6 C -0.295379 0.612525 0.000000 0
M  V30 7 C -0.750000 1.299038 0.000000 0
M  V30 8 C -1.500000 0.000000 0.000000 0
M  V30 9 O -0.750000 -1.299038 0.000000 0
M  V30 END ATOM
M  V30 BEGIN BOND
M  V30 1 1 1 2
M  V30 2 1 2 3
M  V30 3 1 4 3 CFG=3
M  V30 4 1 4 5
M  V30 5 1 5 6
M  V30 6 1 7 6 CFG=3
M  V30 7 1 7 8
M  V30 8 1 8 9
M  V30 9 1 7 2
M  V30 10 1 9 4
M  V30 END BOND
M  V30 END CTAB
M  END)CTAB"_ctab;
    REQUIRE(m);
    bool explicitOnly = false;
    bool addCoords = true;
    UINT_VECT onlyOnAtoms = {3, 6};
    MolOps::addHs(*m, explicitOnly, addCoords, &onlyOnAtoms);
    const auto &conf = m->getConformer();
    // check that the H atoms bisect the angle correctly
    {
      REQUIRE(m->getAtomWithIdx(9)->getAtomicNum() == 1);
      REQUIRE(m->getBondBetweenAtoms(9, 3));
      REQUIRE(m->getBondBetweenAtoms(3, 4));
      REQUIRE(m->getBondBetweenAtoms(3, 2));
      REQUIRE(m->getBondBetweenAtoms(3, 8));
      auto v1 = conf.getAtomPos(9) - conf.getAtomPos(3);
      auto v2 = conf.getAtomPos(4) - conf.getAtomPos(3);
      auto v3 = conf.getAtomPos(2) - conf.getAtomPos(3);
      auto v4 = conf.getAtomPos(8) - conf.getAtomPos(3);
      CHECK(v1.angleTo(v3) < v1.angleTo(v2));
      CHECK(v1.angleTo(v4) < v1.angleTo(v2));
      CHECK(fabs(v1.angleTo(v3) - v1.angleTo(v4)) < 1e-4);
      CHECK(v1.dotProduct(v3) < -1e-4);
      CHECK(v1.dotProduct(v4) < -1e-4);
    }
    {
      REQUIRE(m->getAtomWithIdx(10)->getAtomicNum() == 1);
      REQUIRE(m->getBondBetweenAtoms(10, 6));
      REQUIRE(m->getBondBetweenAtoms(5, 6));
      REQUIRE(m->getBondBetweenAtoms(6, 1));
      REQUIRE(m->getBondBetweenAtoms(6, 7));
      auto v1 = conf.getAtomPos(10) - conf.getAtomPos(6);
      auto v2 = conf.getAtomPos(5) - conf.getAtomPos(6);
      auto v3 = conf.getAtomPos(1) - conf.getAtomPos(6);
      auto v4 = conf.getAtomPos(7) - conf.getAtomPos(6);
      CHECK(v1.angleTo(v3) < v1.angleTo(v2));
      CHECK(v1.angleTo(v4) < v1.angleTo(v2));
      CHECK(fabs(v1.angleTo(v3) - v1.angleTo(v4)) < 1e-4);
      CHECK(v1.dotProduct(v3) < -1e-4);
      CHECK(v1.dotProduct(v4) < -1e-4);
    }
  }
  SECTION("non-chiral version") {
    auto m = R"CTAB(
     RDKit          2D

  0  0  0  0  0  0  0  0  0  0999 V3000
M  V30 BEGIN CTAB
M  V30 COUNTS 9 10 0 0 0
M  V30 BEGIN ATOM
M  V30 1 C 1.500000 2.598076 0.000000 0
M  V30 2 N 0.750000 1.299038 0.000000 0
M  V30 3 C 1.500000 -0.000000 0.000000 0
M  V30 4 C 0.750000 -1.299038 0.000000 0
M  V30 5 C 0.382772 -0.562069 0.000000 0
M  V30 6 C -0.295379 0.612525 0.000000 0
M  V30 7 C -0.750000 1.299038 0.000000 0
M  V30 8 C -1.500000 0.000000 0.000000 0
M  V30 9 O -0.750000 -1.299038 0.000000 0
M  V30 END ATOM
M  V30 BEGIN BOND
M  V30 1 1 1 2
M  V30 2 1 2 3
M  V30 3 1 4 3
M  V30 4 1 4 5
M  V30 5 1 5 6
M  V30 6 1 7 6
M  V30 7 1 7 8
M  V30 8 1 8 9
M  V30 9 1 7 2
M  V30 10 1 9 4
M  V30 END BOND
M  V30 END CTAB
M  END)CTAB"_ctab;
    REQUIRE(m);
    bool explicitOnly = false;
    bool addCoords = true;
    UINT_VECT onlyOnAtoms = {3, 6};
    MolOps::addHs(*m, explicitOnly, addCoords, &onlyOnAtoms);
    const auto &conf = m->getConformer();
    {
      REQUIRE(m->getAtomWithIdx(9)->getAtomicNum() == 1);
      REQUIRE(m->getBondBetweenAtoms(9, 3));
      REQUIRE(m->getBondBetweenAtoms(3, 4));
      REQUIRE(m->getBondBetweenAtoms(3, 2));
      REQUIRE(m->getBondBetweenAtoms(3, 8));
      auto v1 = conf.getAtomPos(9) - conf.getAtomPos(3);
      auto v2 = conf.getAtomPos(4) - conf.getAtomPos(3);
      auto v3 = conf.getAtomPos(2) - conf.getAtomPos(3);
      auto v4 = conf.getAtomPos(8) - conf.getAtomPos(3);
      CHECK(v1.angleTo(v3) < v1.angleTo(v2));
      CHECK(v1.angleTo(v4) < v1.angleTo(v2));
      CHECK(fabs(v1.angleTo(v3) - v1.angleTo(v4)) < 1e-4);
      CHECK(v1.dotProduct(v3) < -1e-4);
      CHECK(v1.dotProduct(v4) < -1e-4);
    }
    {
      REQUIRE(m->getAtomWithIdx(10)->getAtomicNum() == 1);
      REQUIRE(m->getBondBetweenAtoms(10, 6));
      REQUIRE(m->getBondBetweenAtoms(5, 6));
      REQUIRE(m->getBondBetweenAtoms(6, 1));
      REQUIRE(m->getBondBetweenAtoms(6, 7));
      auto v1 = conf.getAtomPos(10) - conf.getAtomPos(6);
      auto v2 = conf.getAtomPos(5) - conf.getAtomPos(6);
      auto v3 = conf.getAtomPos(1) - conf.getAtomPos(6);
      auto v4 = conf.getAtomPos(7) - conf.getAtomPos(6);
      CHECK(v1.angleTo(v3) < v1.angleTo(v2));
      CHECK(v1.angleTo(v4) < v1.angleTo(v2));
      CHECK(fabs(v1.angleTo(v3) - v1.angleTo(v4)) < 1e-4);
      CHECK(v1.dotProduct(v3) < -1e-4);
      CHECK(v1.dotProduct(v4) < -1e-4);
    }
  }
  SECTION("a simpler system") {
    auto m = R"CTAB(
  Mrv2014 03092106042D          

  0  0  0     0  0            999 V3000
M  V30 BEGIN CTAB
M  V30 COUNTS 5 6 0 0 0
M  V30 BEGIN ATOM
M  V30 1 C -4.3533 6.6867 0 0
M  V30 2 C -4.3533 5.1467 0 0 CFG=1
M  V30 3 O -2.8133 6.6867 0 0
M  V30 4 C -2.8133 5.1467 0 0 CFG=1
M  V30 5 C -3.5833 3.813 0 0
M  V30 END ATOM
M  V30 BEGIN BOND
M  V30 1 1 1 3
M  V30 2 1 2 4
M  V30 3 1 3 4
M  V30 4 1 2 5
M  V30 5 1 4 5 CFG=1
M  V30 6 1 2 1 CFG=1
M  V30 END BOND
M  V30 END CTAB
M  END
)CTAB"_ctab;
    bool explicitOnly = false;
    bool addCoords = true;
    UINT_VECT onlyOnAtoms = {3, 1};
    MolOps::addHs(*m, explicitOnly, addCoords, &onlyOnAtoms);
    const auto &conf = m->getConformer();
    {
      REQUIRE(m->getAtomWithIdx(5)->getAtomicNum() == 1);
      REQUIRE(m->getBondBetweenAtoms(5, 1));
      REQUIRE(m->getBondBetweenAtoms(1, 3));
      REQUIRE(m->getBondBetweenAtoms(1, 0));
      REQUIRE(m->getBondBetweenAtoms(1, 4));
      auto v1 = conf.getAtomPos(5) - conf.getAtomPos(1);
      auto v2 = conf.getAtomPos(3) - conf.getAtomPos(1);
      auto v3 = conf.getAtomPos(0) - conf.getAtomPos(1);
      auto v4 = conf.getAtomPos(4) - conf.getAtomPos(1);
      CHECK(v1.angleTo(v3) < v1.angleTo(v2));
      CHECK(v1.angleTo(v4) < v1.angleTo(v2));
      CHECK(fabs(v1.angleTo(v3) - v1.angleTo(v4)) < 1e-4);
      CHECK(v1.dotProduct(v3) < -1e-4);
      CHECK(v1.dotProduct(v4) < -1e-4);
    }
  }
  SECTION("#3932: followup from #3879") {
    auto m = R"CTAB(
     RDKit          2D

 21 22  0  0  0  0  0  0  0  0999 V2000
   -6.9959    0.0617    0.0000 C   0  0  0  0  0  0  0  0  0  0  0  0
   -5.5212    0.3365    0.0000 C   0  0  0  0  0  0  0  0  0  0  0  0
   -5.0219    1.7509    0.0000 O   0  0  0  0  0  0  0  0  0  0  0  0
   -4.5460   -0.8032    0.0000 C   0  0  0  0  0  0  0  0  0  0  0  0
   -3.0713   -0.5284    0.0000 C   0  0  0  0  0  0  0  0  0  0  0  0
   -2.0961   -1.6681    0.0000 C   0  0  0  0  0  0  0  0  0  0  0  0
   -0.6214   -1.3933    0.0000 C   0  0  0  0  0  0  0  0  0  0  0  0
    0.2270   -0.1562    0.0000 C   0  0  0  0  0  0  0  0  0  0  0  0
    1.4640   -1.0046    0.0000 N   0  0  0  0  0  0  0  0  0  0  0  0
    2.6531   -0.0903    0.0000 C   0  0  0  0  0  0  0  0  0  0  0  0
    4.0918   -0.5150    0.0000 C   0  0  0  0  0  0  0  0  0  0  0  0
    5.1788    0.5186    0.0000 O   0  0  0  0  0  0  0  0  0  0  0  0
    4.4434   -1.9732    0.0000 O   0  0  0  0  0  0  0  0  0  0  0  0
    2.1510    1.3231    0.0000 C   0  0  0  0  0  0  0  0  0  0  0  0
    3.6092    1.6747    0.0000 C   0  0  0  0  0  0  0  0  0  0  0  0
    1.9538    2.8101    0.0000 C   0  0  0  0  0  0  0  0  0  0  0  0
    0.6516    1.2824    0.0000 S   0  0  0  0  0  0  0  0  0  0  0  0
    0.7678    2.7779    0.0000 O   0  0  0  0  0  0  0  0  0  0  0  0
   -0.8236    1.5543    0.0000 O   0  0  0  0  0  0  0  0  0  0  0  0
    0.6156   -2.2417    0.0000 C   0  0  0  0  0  0  0  0  0  0  0  0
    0.8904   -3.7163    0.0000 O   0  0  0  0  0  0  0  0  0  0  0  0
  1  2  1  0
  2  3  2  0
  2  4  1  0
  4  5  2  0
  5  6  1  0
  6  7  1  0
  8  7  1  6
  8  9  1  0
  9 10  1  0
 10 11  1  6
 11 12  2  0
 11 13  1  0
 10 14  1  0
 14 15  1  0
 14 16  1  0
 14 17  1  0
 17 18  2  0
 17 19  2  0
  9 20  1  0
 20 21  2  0
 20  7  1  0
 17  8  1  0
M  END)CTAB"_ctab;
    REQUIRE(m);

    bool explicitOnly = false;
    bool addCoords = true;
    UINT_VECT onlyOnAtoms = {7};
    MolOps::addHs(*m, explicitOnly, addCoords, &onlyOnAtoms);
    const auto &conf = m->getConformer();
    {
      REQUIRE(m->getAtomWithIdx(21)->getAtomicNum() == 1);
      REQUIRE(m->getBondBetweenAtoms(21, 7));
      REQUIRE(m->getBondBetweenAtoms(7, 8));
      REQUIRE(m->getBondBetweenAtoms(7, 16));
      REQUIRE(m->getBondBetweenAtoms(7, 6));
      auto v1 = conf.getAtomPos(21) - conf.getAtomPos(7);
      auto v2 = conf.getAtomPos(6) - conf.getAtomPos(7);
      auto v3 = conf.getAtomPos(16) - conf.getAtomPos(7);
      auto v4 = conf.getAtomPos(8) - conf.getAtomPos(7);
      CHECK(v1.angleTo(v2) < v1.angleTo(v4));
      CHECK(v1.angleTo(v3) < v1.angleTo(v4));
      CHECK(fabs(v1.angleTo(v2) - v1.angleTo(v3)) < 1e-4);
    }
  }
}

TEST_CASE("batch edits", "[editing]") {
  SECTION("removeAtom") {
    auto m = "C1CCCO1"_smiles;
    REQUIRE(m);
    m->beginBatchEdit();
    m->removeAtom(2);
    m->removeAtom(3);
    m->commitBatchEdit();
    CHECK(MolToSmiles(*m) == "CCO");
  }
  SECTION("removeAtom + removeBond") {
    auto m = "C1CCCO1"_smiles;
    REQUIRE(m);
    m->beginBatchEdit();
    m->removeAtom(3);
    m->removeBond(4, 0);
    m->commitBatchEdit();
    CHECK(MolToSmiles(*m) == "CCC.O");
  }
  SECTION("rollback") {
    auto m = "C1CCCO1"_smiles;
    REQUIRE(m);
    m->beginBatchEdit();
    m->removeAtom(2);
    m->removeAtom(3);
    m->rollbackBatchEdit();
    CHECK(MolToSmiles(*m) == "C1CCOC1");
  }
  SECTION("adding atoms while in a batch") {
    auto m = "CCCO"_smiles;
    REQUIRE(m);
    m->beginBatchEdit();
    m->removeAtom(2);
    bool updateLabel = false;
    bool takeOwnership = true;
    m->addAtom(new Atom(7), updateLabel, takeOwnership);
    m->removeAtom(1);
    m->commitBatchEdit();
    CHECK(MolToSmiles(*m) == "C.N.O");
  }
  SECTION("removing added atoms while in a batch") {
    auto m = "CCCO"_smiles;
    REQUIRE(m);
    m->beginBatchEdit();
    m->removeAtom(2);
    bool updateLabel = false;
    bool takeOwnership = true;
    m->addAtom(new Atom(7), updateLabel, takeOwnership);
    m->removeAtom(4);
    m->commitBatchEdit();
    CHECK(MolToSmiles(*m) == "CC.O");
  }
  SECTION("adding bonds while in a batch") {
    auto m = "CCCO"_smiles;
    REQUIRE(m);
    m->beginBatchEdit();
    m->removeBond(2, 3);
    m->addBond(0, 3, Bond::BondType::SINGLE);
    m->commitBatchEdit();
    CHECK(MolToSmiles(*m) == "CCCO");
  }
  SECTION("removing added bonds while in a batch") {
    auto m = "CCCO"_smiles;
    REQUIRE(m);
    m->beginBatchEdit();
    m->addBond(0, 3, Bond::BondType::SINGLE);
    m->removeBond(2, 3);
    m->removeBond(0, 3);
    m->commitBatchEdit();
    CHECK(MolToSmiles(*m) == "CCC.O");
  }
  SECTION("some details") {
    auto m = "CCCO"_smiles;
    REQUIRE(m);
    m->beginBatchEdit();
    CHECK_THROWS_AS(m->beginBatchEdit(), ValueErrorException);
    m->removeAtom(0U);
    // copying includes the edit status:
    RWMol m2(*m);
    CHECK_THROWS_AS(m2.beginBatchEdit(), ValueErrorException);

    // without a commit, the mols haven't changed
    CHECK(MolToSmiles(*m) == "CCCO");
    CHECK(MolToSmiles(m2) == "CCCO");
    m->commitBatchEdit();
    CHECK(MolToSmiles(*m) == "CCO");
    m2.commitBatchEdit();
    CHECK(MolToSmiles(m2) == "CCO");
  }
}

TEST_CASE("github #4122: segfaults in commitBatchEdit()", "[editing]][bug]") {
  SECTION("as reported, no atoms") {
    RWMol m;
    m.beginBatchEdit();
    m.addAtom();
    m.commitBatchEdit();
  }
  SECTION("no bonds") {
    auto m = "C.C"_smiles;
    m->beginBatchEdit();
    m->addBond(0, 1, Bond::BondType::SINGLE);
    m->commitBatchEdit();
  }
  SECTION("after add atom") {
    auto m = "CC"_smiles;
    m->beginBatchEdit();
    m->addAtom(6);
    m->removeAtom(0u);
    m->addAtom(6);
    m->commitBatchEdit();
  }
  SECTION("remove a just-added atom") {
    auto m = "CC"_smiles;
    m->beginBatchEdit();
    m->addAtom(6);
    m->removeAtom(2);
    m->commitBatchEdit();
  }
}

TEST_CASE("github #3912: cannot draw atom lists from SMARTS", "[query][bug]") {
  SECTION("original") {
    auto m = "C(-[N,O])-[#7,#8]"_smarts;
    REQUIRE(m);
    CHECK(isAtomListQuery(m->getAtomWithIdx(1)));
    CHECK(isAtomListQuery(m->getAtomWithIdx(2)));

    std::vector<int> vals;
    getAtomListQueryVals(m->getAtomWithIdx(2)->getQuery(), vals);
    CHECK(vals == std::vector<int>{7, 8});
    vals.clear();
    getAtomListQueryVals(m->getAtomWithIdx(1)->getQuery(), vals);
    CHECK(vals == std::vector<int>{7, 8});
  }
}

TEST_CASE("github #4496: cannot draw aromatic atom lists from SMARTS",
          "[query][bug]") {
  SECTION("original") {
    auto m = "[c,n]1[c,n][c,n][c,n][c,n][c,n]1"_smarts;
    REQUIRE(m);
    std::vector<int> expected({6, 7});
    for (const auto a : m->atoms()) {
      CHECK(isAtomListQuery(a));
      std::vector<int> vals;
      getAtomListQueryVals(a->getQuery(), vals);
      CHECK(vals == expected);
    }
  }
}

TEST_CASE("bridgehead queries", "[query]") {
  SECTION("basics") {
    {
      auto m = "CC12CCN(CC1)C2"_smiles;
      REQUIRE(m);
      for (const auto atom : m->atoms()) {
        auto test = queryIsAtomBridgehead(atom);
        if (atom->getIdx() == 1 || atom->getIdx() == 4) {
          CHECK(test == 1);
        } else {
          CHECK(test == 0);
        }
      }
    }
    {
      auto m = "CC12CCC(C)(CC1)CC2"_smiles;
      REQUIRE(m);
      for (const auto atom : m->atoms()) {
        auto test = queryIsAtomBridgehead(atom);
        if (atom->getIdx() == 1 || atom->getIdx() == 4) {
          CHECK(test == 1);
        } else {
          CHECK(test == 0);
        }
      }
    }
    {  // no bridgehead
      auto m = "C1CCC2CCCCC2C1"_smiles;
      REQUIRE(m);
      for (const auto atom : m->atoms()) {
        auto test = queryIsAtomBridgehead(atom);
        CHECK(test == 0);
      }
    }
  }
}

TEST_CASE("replaceAtom/Bond should not screw up bookmarks", "[RWMol]") {
  SECTION("atom basics") {
    auto m = "CCC"_smiles;
    REQUIRE(m);
    m->setAtomBookmark(m->getAtomWithIdx(2), 1);
    auto origAt2 = m->getAtomWithIdx(2);
    CHECK(m->getUniqueAtomWithBookmark(1) == origAt2);
    Atom O(8);
    m->replaceAtom(2, &O);
    auto at2 = m->getAtomWithIdx(2);
    CHECK(at2 != origAt2);
    CHECK(m->getUniqueAtomWithBookmark(1) == at2);
  }
  SECTION("bond basics") {
    auto m = "CCCC"_smiles;
    REQUIRE(m);
    m->setBondBookmark(m->getBondWithIdx(2), 1);
    auto origB2 = m->getBondWithIdx(2);
    CHECK(m->getUniqueBondWithBookmark(1) == origB2);
    Bond single(Bond::BondType::SINGLE);
    m->replaceBond(2, &single);
    auto b2 = m->getBondWithIdx(2);
    CHECK(b2 != origB2);
    CHECK(m->getUniqueBondWithBookmark(1) == b2);
  }
}

TEST_CASE("github #4071: StereoGroups not preserved by RenumberAtoms()",
          "[molops]") {
  SECTION("basics") {
    auto mol =
        "C[C@@H](O)[C@H](C)[C@@H](C)[C@@H](C)O |&3:3,o1:7,&1:1,&2:5,r|"_smiles;
    REQUIRE(mol);
    REQUIRE(mol->getStereoGroups().size() == 4);
    std::vector<unsigned int> aindices(mol->getNumAtoms());
    std::iota(aindices.begin(), aindices.end(), 0);
    std::reverse(aindices.begin(), aindices.end());
    std::unique_ptr<ROMol> nmol(MolOps::renumberAtoms(*mol, aindices));
    REQUIRE(nmol);
    CHECK(nmol->getStereoGroups().size() == 4);
    for (size_t i = 0; i < nmol->getStereoGroups().size(); ++i) {
      CHECK(nmol->getStereoGroups()[i].getGroupType() ==
            mol->getStereoGroups()[i].getGroupType());
    }
    CHECK(MolToCXSmiles(*nmol) ==
          "C[C@@H](O)[C@H](C)[C@@H](C)[C@@H](C)O |o1:1,&1:3,&2:5,&3:7|");
  }
}

TEST_CASE("github #4127: SEGV in ROMol::getAtomDegree if atom is not in graph",
          "[graphmol]") {
  // also includes tests for some related edge cases found as part of that bug
  // fix
  Atom atom(6);
  RWMol mol1;
  auto mol2 = "CCC"_smiles;
  SECTION("getAtomDegree") {
    CHECK_THROWS_AS(mol1.getAtomDegree(nullptr), Invar::Invariant);
    CHECK_THROWS_AS(mol1.getAtomDegree(&atom), Invar::Invariant);
    CHECK_THROWS_AS(mol1.getAtomDegree(mol2->getAtomWithIdx(0)),
                    Invar::Invariant);
  }
  SECTION("getAtomNeighbors") {
    CHECK_THROWS_AS(mol1.getAtomNeighbors(nullptr), Invar::Invariant);
    CHECK_THROWS_AS(mol1.getAtomNeighbors(&atom), Invar::Invariant);
    CHECK_THROWS_AS(mol1.getAtomNeighbors(mol2->getAtomWithIdx(0)),
                    Invar::Invariant);
  }
  SECTION("getAtomBonds") {
    CHECK_THROWS_AS(mol1.getAtomBonds(nullptr), Invar::Invariant);
    CHECK_THROWS_AS(mol1.getAtomBonds(&atom), Invar::Invariant);
    CHECK_THROWS_AS(mol1.getAtomBonds(mol2->getAtomWithIdx(0)),
                    Invar::Invariant);
  }
  SECTION("addAtom from another molecule") {
    RWMol mol1cp(mol1);
    CHECK_THROWS_AS(mol1cp.addAtom(nullptr), Invar::Invariant);
    bool updateLabel = false;
    bool takeOwnership = true;
    CHECK_THROWS_AS(
        mol1cp.addAtom(mol2->getAtomWithIdx(0), updateLabel, takeOwnership),
        Invar::Invariant);
    takeOwnership = false;
    CHECK(mol1cp.addAtom(mol2->getAtomWithIdx(0), updateLabel, takeOwnership) ==
          0);
  }
  SECTION("addBond from another molecule") {
    auto mol3 = "C.C.C"_smiles;
    bool takeOwnership = true;
    CHECK_THROWS_AS(mol3->addBond(mol2->getBondWithIdx(0), takeOwnership),
                    Invar::Invariant);
    takeOwnership = false;
    CHECK(mol3->addBond(mol2->getBondWithIdx(0), takeOwnership) == 1);
  }
}

TEST_CASE(
    "github #4128: SEGV from unsigned integer overflow in "
    "Conformer::setAtomPos",
    "[graphmol]") {
  Conformer conf;
  RDGeom::Point3D pt(0, 0, 0);
  CHECK_THROWS_AS(conf.setAtomPos(std::numeric_limits<unsigned>::max(), pt),
                  ValueErrorException);
}

TEST_CASE("KekulizeFragment", "[graphmol]") {
  SECTION("basics") {
    auto mol = "CCc1ccccc1"_smiles;
    REQUIRE(mol);
    boost::dynamic_bitset<> atomsInPlay(mol->getNumAtoms());
    for (auto aidx : std::vector<size_t>{0, 1, 2, 3}) {
      atomsInPlay.set(aidx);
    }
    boost::dynamic_bitset<> bondsInPlay(mol->getNumBonds());
    for (auto bidx : std::vector<size_t>{0, 1, 2}) {
      bondsInPlay.set(bidx);
    }
    MolOps::details::KekulizeFragment(*mol, atomsInPlay, bondsInPlay);
    CHECK(!mol->getAtomWithIdx(2)->getIsAromatic());
    CHECK(mol->getAtomWithIdx(4)->getIsAromatic());
    CHECK(!mol->getBondWithIdx(2)->getIsAromatic());
    // at the moment that bond still has an aromatic bond order, which isn't
    // optimal, but that will have to wait until we add a feature to allow
    // kekulization of conjugated chains.
    CHECK(mol->getBondWithIdx(2)->getBondType() == Bond::AROMATIC);
    CHECK(mol->getBondWithIdx(4)->getIsAromatic());
  }
}

TEST_CASE(
    "github #4266: fallback ring finding failing on molecules with multiple "
    "fragments",
    "[graphmol]") {
  SECTION("case1") {
    auto m = "C123C45C16C21C34C561.c1ccccc1"_smiles;
    REQUIRE(m);
    ROMol m2(*m);
    m2.getRingInfo()->reset();
    MolOps::fastFindRings(m2);
    CHECK(m->getRingInfo()->numRings() == m2.getRingInfo()->numRings());
  }
  SECTION("case2") {
    auto m = "c1ccccc1.C123C45C16C21C34C561"_smiles;
    REQUIRE(m);
    ROMol m2(*m);
    m2.getRingInfo()->reset();
    MolOps::fastFindRings(m2);
    CHECK(m->getRingInfo()->numRings() == m2.getRingInfo()->numRings());
  }
}

TEST_CASE("QueryBond valence contribs") {
  {
    auto m = "CO"_smarts;
    REQUIRE(m);
    CHECK(m->getBondWithIdx(0)->getValenceContrib(m->getAtomWithIdx(0)) == 0.0);
    CHECK(m->getBondWithIdx(0)->getValenceContrib(m->getAtomWithIdx(1)) == 0.0);
  }
  {
    auto m = "C-O"_smarts;
    REQUIRE(m);
    CHECK(m->getBondWithIdx(0)->getValenceContrib(m->getAtomWithIdx(0)) == 1.0);
    CHECK(m->getBondWithIdx(0)->getValenceContrib(m->getAtomWithIdx(1)) == 1.0);
  }
}

TEST_CASE(
    "github #4311: unreasonable calculation of implicit valence for atoms with "
    "query bonds",
    "[graphmol]") {
  SECTION("basics") {
    auto m = "C-,=O"_smarts;
    REQUIRE(m);
    m->updatePropertyCache();
    CHECK(m->getAtomWithIdx(0)->getTotalNumHs() == 0);
    CHECK(m->getAtomWithIdx(1)->getTotalNumHs() == 0);
    CHECK(MolToSmiles(*m) == "CO");
    CHECK(MolToSmarts(*m) == "C-,=O");
  }
}

TEST_CASE("atom copy ctor") {
  auto m = "CO"_smiles;
  REQUIRE(m);
  for (const auto atom : m->atoms()) {
    Atom cp(*atom);
    CHECK(cp.getAtomicNum() == atom->getAtomicNum());
    CHECK(!cp.hasOwningMol());
  }
}

TEST_CASE("bond copy ctor") {
  auto m = "COC"_smiles;
  REQUIRE(m);
  for (const auto bond : m->bonds()) {
    Bond cp(*bond);
    CHECK(cp.getBondType() == bond->getBondType());
    CHECK(!cp.hasOwningMol());
  }
}

TEST_CASE("valence edge") {
  {  // this is, of course, absurd:
    auto m = "[H-2]"_smiles;
    REQUIRE(m);
    m->getAtomWithIdx(0)->setNoImplicit(false);
    m->updatePropertyCache(false);
    CHECK(m->getAtomWithIdx(0)->getFormalCharge() == -2);
    CHECK(m->getAtomWithIdx(0)->getImplicitValence() == 0);
  }
  {
    SmilesParserParams ps;
    ps.sanitize = false;
    std::unique_ptr<RWMol> m{SmilesToMol("CFC", ps)};
    REQUIRE(m);
    CHECK_THROWS_AS(m->getAtomWithIdx(1)->calcImplicitValence(true),
                    AtomValenceException);
  }
}

TEST_CASE("SetQuery on normal atoms") {
  auto m = "CC"_smiles;
  REQUIRE(m);
  auto qry = makeAtomAliphaticQuery();
  CHECK_THROWS_AS(m->getAtomWithIdx(0)->setQuery(qry), std::runtime_error);
  CHECK_THROWS_AS(m->getAtomWithIdx(0)->expandQuery(qry), std::runtime_error);
  delete qry;
}

TEST_CASE("SetQuery on normal bonds") {
  auto m = "CC"_smiles;
  REQUIRE(m);
  auto qry = makeBondOrderEqualsQuery(Bond::BondType::SINGLE);
  CHECK_THROWS_AS(m->getBondWithIdx(0)->setQuery(qry), std::runtime_error);
  CHECK_THROWS_AS(m->getBondWithIdx(0)->expandQuery(qry), std::runtime_error);
  delete qry;
}

TEST_CASE("additional atom props") {
  auto m = "CC"_smiles;
  REQUIRE(m);
  auto atom = m->getAtomWithIdx(0);
  {
    CHECK(!atom->hasProp(common_properties::_MolFileRLabel));
    setAtomRLabel(atom, 1);
    CHECK(atom->hasProp(common_properties::_MolFileRLabel));
    setAtomRLabel(atom, 0);
    CHECK(!atom->hasProp(common_properties::_MolFileRLabel));
  }
  {
    CHECK(!atom->hasProp(common_properties::molFileAlias));
    setAtomAlias(atom, "foo");
    CHECK(atom->hasProp(common_properties::molFileAlias));
    setAtomAlias(atom, "");
    CHECK(!atom->hasProp(common_properties::molFileAlias));
  }
  {
    CHECK(!atom->hasProp(common_properties::molFileValue));
    setAtomValue(atom, "foo");
    CHECK(atom->hasProp(common_properties::molFileValue));
    setAtomValue(atom, "");
    CHECK(!atom->hasProp(common_properties::molFileValue));
  }
  {
    CHECK(!atom->hasProp(common_properties::_supplementalSmilesLabel));
    setSupplementalSmilesLabel(atom, "foo");
    CHECK(atom->hasProp(common_properties::_supplementalSmilesLabel));
    setSupplementalSmilesLabel(atom, "");
    CHECK(!atom->hasProp(common_properties::_supplementalSmilesLabel));
  }
}

TEST_CASE("getBondTypeAsDouble()") {
  SECTION("plain") {
    std::vector<std::pair<Bond::BondType, double>> vals{
        {Bond::BondType::IONIC, 0},
        {Bond::BondType::ZERO, 0},
        {Bond::BondType::SINGLE, 1},
        {Bond::BondType::DOUBLE, 2},
        {Bond::BondType::TRIPLE, 3},
        {Bond::BondType::QUADRUPLE, 4},
        {Bond::BondType::QUINTUPLE, 5},
        {Bond::BondType::HEXTUPLE, 6},
        {Bond::BondType::ONEANDAHALF, 1.5},
        {Bond::BondType::TWOANDAHALF, 2.5},
        {Bond::BondType::THREEANDAHALF, 3.5},
        {Bond::BondType::FOURANDAHALF, 4.5},
        {Bond::BondType::FIVEANDAHALF, 5.5},
        {Bond::BondType::AROMATIC, 1.5},
        {Bond::BondType::DATIVEONE, 1.0},
        {Bond::BondType::DATIVE, 1.0},
        {Bond::BondType::HYDROGEN, 0}

    };
    for (const auto &pr : vals) {
      Bond bnd(pr.first);
      CHECK(bnd.getBondType() == pr.first);
      CHECK(bnd.getBondTypeAsDouble() == pr.second);
    }
  }
  SECTION("twice") {
    std::vector<std::pair<Bond::BondType, std::uint8_t>> vals{
        {Bond::BondType::IONIC, 0},         {Bond::BondType::ZERO, 0},
        {Bond::BondType::SINGLE, 2},        {Bond::BondType::DOUBLE, 4},
        {Bond::BondType::TRIPLE, 6},        {Bond::BondType::QUADRUPLE, 8},
        {Bond::BondType::QUINTUPLE, 10},    {Bond::BondType::HEXTUPLE, 12},
        {Bond::BondType::ONEANDAHALF, 3},   {Bond::BondType::TWOANDAHALF, 5},
        {Bond::BondType::THREEANDAHALF, 7}, {Bond::BondType::FOURANDAHALF, 9},
        {Bond::BondType::FIVEANDAHALF, 11}, {Bond::BondType::AROMATIC, 3},
        {Bond::BondType::DATIVEONE, 2},     {Bond::BondType::DATIVE, 2},
        {Bond::BondType::HYDROGEN, 0}

    };
    for (const auto &pr : vals) {
      Bond bnd(pr.first);
      CHECK(bnd.getBondType() == pr.first);
      CHECK(getTwiceBondType(bnd) == pr.second);
    }
  }
}

TEST_CASE("getValenceContrib()") {
  const auto m = "CO->[Fe]"_smiles;
  REQUIRE(m);
  CHECK(m->getBondWithIdx(1)->getValenceContrib(m->getAtomWithIdx(0)) == 0);
  CHECK(m->getBondWithIdx(1)->getValenceContrib(m->getAtomWithIdx(1)) == 0);
  CHECK(m->getBondWithIdx(1)->getValenceContrib(m->getAtomWithIdx(2)) == 1);
}

TEST_CASE("conformer details") {
  const auto m = "CC"_smiles;
  REQUIRE(m);
  Conformer *conf = new Conformer(m->getNumAtoms());
  CHECK(!conf->hasOwningMol());
  m->addConformer(conf);
  CHECK(conf->hasOwningMol());
  auto cid = conf->getId();
  *conf = *conf;
  CHECK(conf->hasOwningMol());
  CHECK(conf->getId() == cid);
}

#if !defined(_MSC_VER) || !defined(RDKIT_DYN_LINK)
namespace RDKit {
namespace Canon {
namespace details {
bool atomHasFourthValence(const Atom *atom);
bool hasSingleHQuery(const Atom::QUERYATOM_QUERY *q);
}  // namespace details
void switchBondDir(Bond *bond);
}  // namespace Canon
}  // namespace RDKit
TEST_CASE("canon details") {
  SECTION("h queries") {
    std::vector<std::pair<std::string, bool>> examples{
        {"C[CHD3](F)Cl", true},  {"C[CD3H](F)Cl", true},
        {"C[CH3D](F)Cl", false}, {"C[CDH3](F)Cl", false},
        {"C[CDR4H](F)Cl", true},
    };
    for (const auto &pr : examples) {
      std::unique_ptr<RWMol> m{SmartsToMol(pr.first)};
      REQUIRE(m);
      CHECK(RDKit::Canon::details::hasSingleHQuery(
                m->getAtomWithIdx(1)->getQuery()) == pr.second);
      CHECK(RDKit::Canon::details::atomHasFourthValence(m->getAtomWithIdx(1)) ==
            pr.second);
      // artificial, but causes atomHasFourthValence to always return true
      m->getAtomWithIdx(1)->setNumExplicitHs(1);
      CHECK(RDKit::Canon::details::atomHasFourthValence(m->getAtomWithIdx(1)));
    }
  }
}

TEST_CASE("switchBondDir") {
  auto m = "C/C=C/C"_smiles;
  REQUIRE(m);
  auto bond = m->getBondWithIdx(0);
  CHECK(bond->getBondDir() == Bond::BondDir::ENDUPRIGHT);
  Canon::switchBondDir(bond);
  CHECK(bond->getBondDir() == Bond::BondDir::ENDDOWNRIGHT);
  bond->setBondDir(Bond::BondDir::UNKNOWN);
  Canon::switchBondDir(bond);
  CHECK(bond->getBondDir() == Bond::BondDir::UNKNOWN);
}
<<<<<<< HEAD
TEST_CASE("allow 5 valent N/P/As to kekulize", "[kekulization]") {
  std::vector<std::pair<std::string, std::string>> tests = {
      {"O=n1ccccc1", "O=N1=CC=CC=C1"},
      {"O=p1ccccc1", "O=P1=CC=CC=C1"},
      {"O=[as]1ccccc1", "O=[As]1=CC=CC=C1"}};
  SmilesParserParams ps;
  ps.sanitize = false;
  SECTION("kekulization") {
    for (const auto &pr : tests) {
      std::unique_ptr<RWMol> m{SmilesToMol(pr.first, ps)};
      REQUIRE(m);
      m->updatePropertyCache(false);
      MolOps::Kekulize(*m);
      CHECK(MolToSmiles(*m) == pr.second);
    }
  }
  SECTION("sanitization") {
    for (const auto &pr : tests) {
      std::unique_ptr<RWMol> m{SmilesToMol(pr.first, ps)};
      REQUIRE(m);
      m->updatePropertyCache(false);
      unsigned int failed;
      unsigned int flags = MolOps::SanitizeFlags::SANITIZE_ALL ^
                           MolOps::SanitizeFlags::SANITIZE_CLEANUP ^
                           MolOps::SanitizeFlags::SANITIZE_PROPERTIES;
      MolOps::sanitizeMol(*m, failed, flags);
      CHECK(!failed);
      CHECK(MolToSmiles(*m) == pr.second);
    }
  }
}
=======
#endif
>>>>>>> 3c9be88b
<|MERGE_RESOLUTION|>--- conflicted
+++ resolved
@@ -2342,7 +2342,7 @@
   Canon::switchBondDir(bond);
   CHECK(bond->getBondDir() == Bond::BondDir::UNKNOWN);
 }
-<<<<<<< HEAD
+
 TEST_CASE("allow 5 valent N/P/As to kekulize", "[kekulization]") {
   std::vector<std::pair<std::string, std::string>> tests = {
       {"O=n1ccccc1", "O=N1=CC=CC=C1"},
@@ -2373,7 +2373,4 @@
       CHECK(MolToSmiles(*m) == pr.second);
     }
   }
-}
-=======
-#endif
->>>>>>> 3c9be88b
+}