//
//  Copyright (C) 2018-2021 Greg Landrum and T5 Informatics GmbH
//
//   @@ All Rights Reserved @@
//  This file is part of the RDKit.
//  The contents are covered by the terms of the BSD license
//  which is included in the file license.txt, found at the root
//  of the RDKit source tree.
//

#include "catch.hpp"

#include <GraphMol/RDKitBase.h>
#include <GraphMol/new_canon.h>
#include <GraphMol/RDKitQueries.h>
#include <GraphMol/Chirality.h>
#include <GraphMol/FileParsers/FileParsers.h>
#include <GraphMol/SmilesParse/SmilesParse.h>
#include <GraphMol/SmilesParse/SmilesWrite.h>
#include <GraphMol/SmilesParse/SmartsWrite.h>
#include <boost/format.hpp>

using namespace RDKit;
#if 1
TEST_CASE("SMILES Parsing works", "[molops]") {
  std::unique_ptr<RWMol> mol(SmilesToMol("C1CC1"));
  REQUIRE(mol);
  REQUIRE(mol->getNumAtoms() == 3);
}

TEST_CASE("Sanitization tests", "[molops]") {
  std::unique_ptr<RWMol> mol(SmilesToMol("C1=CC=CC=C1Cc2ccccc2", false, false));
  REQUIRE(mol);
  REQUIRE(mol->getNumAtoms() == 13);

  SECTION("properties") {
    mol->updatePropertyCache();
    CHECK(mol->getAtomWithIdx(0)->getTotalNumHs() == 1);
    CHECK(!mol->getAtomWithIdx(0)->getIsAromatic());
    CHECK(mol->getAtomWithIdx(10)->getIsAromatic());
    SECTION("aromaticity") {
      unsigned int opThatFailed;
      MolOps::sanitizeMol(*mol, opThatFailed, MolOps::SANITIZE_SETAROMATICITY);
      // mol->debugMol(std::cerr);
      CHECK(mol->getAtomWithIdx(10)->getIsAromatic());
      // blocked by #1730
      // CHECK(mol->getAtomWithIdx(0)->getIsAromatic());
    }
    SECTION("kekulize") {
      unsigned int opThatFailed;
      MolOps::sanitizeMol(*mol, opThatFailed, MolOps::SANITIZE_KEKULIZE);
      CHECK(!mol->getAtomWithIdx(0)->getIsAromatic());
      CHECK(!mol->getAtomWithIdx(10)->getIsAromatic());
    }
  }
}

TEST_CASE("Github #2062", "[bug][molops]") {
  SmilesParserParams ps;
  ps.removeHs = false;
  ps.sanitize = true;
  std::unique_ptr<RWMol> mol(SmilesToMol("[C:1][C:2]([H:3])([H])[O:4][H]", ps));
  REQUIRE(mol);
  CHECK(mol->getNumAtoms() == 6);
  mol->getAtomWithIdx(1)->setProp("intProp", 42);
  MolOps::mergeQueryHs(*mol);
  CHECK(mol->getNumAtoms() == 3);
  SECTION("basics") { CHECK(mol->getAtomWithIdx(1)->getAtomMapNum() == 2); }
  SECTION("other props") {
    REQUIRE(mol->getAtomWithIdx(1)->hasProp("intProp"));
    CHECK(mol->getAtomWithIdx(1)->getProp<int>("intProp") == 42);
  }
}

TEST_CASE("Github #2086", "[bug][molops]") {
  SECTION("reported version") {
    auto mol = "C1CCCC1"_smiles;
    REQUIRE(mol);
    MolOps::addHs(*mol);
    REQUIRE(mol->getNumAtoms() == 15);
    mol->removeBond(4, 13);
    MolOps::removeHs(*mol);
    REQUIRE(mol->getNumAtoms() == 6);
  }
}

TEST_CASE("github #299", "[bug][molops][SSSR]") {
  SECTION("simplified") {
    auto mol =
        "C13%13%14.C124%18.C25%13%15.C368%17.C4679.C75%10%17.C8%11%14%16.C9%11%12%18.C%10%12%15%16"_smiles;
    REQUIRE(mol);
    REQUIRE(mol->getNumAtoms() == 9);
  }

  SECTION("old example from molopstest") {
    auto mol = "C123C45C11C44C55C22C33C14C523"_smiles;
    REQUIRE(mol);
    REQUIRE(mol->getNumAtoms() == 9);
  }

  SECTION("carborane") {
    std::unique_ptr<RWMol> mol(
        SmilesToMol("[B]1234[B]567[B]118[B]229[B]33%10[B]454[B]656[B]711[B]822["
                    "C]933[B]%1045[C]6123",
                    0, false));
    REQUIRE(mol);
    CHECK(mol->getNumAtoms() == 12);
    mol->updatePropertyCache(false);
    MolOps::findSSSR(*mol);
    REQUIRE(mol->getRingInfo()->isInitialized());
  }
  SECTION("original report from ChEbI") {
    std::string pathName = getenv("RDBASE");
    pathName += "/Code/GraphMol/test_data/";
    std::unique_ptr<RWMol> mol(
        MolFileToMol(pathName + "ChEBI_50252.mol", false));
    REQUIRE(mol);
    CHECK(mol->getNumAtoms() == 80);
    mol->updatePropertyCache(false);
    MolOps::findSSSR(*mol);
    REQUIRE(mol->getRingInfo()->isInitialized());
  }
}

TEST_CASE("github #2224", "[bug][molops][removeHs][query]") {
  SECTION("the original report") {
    std::string pathName = getenv("RDBASE");
    pathName += "/Code/GraphMol/test_data/";
    std::unique_ptr<RWMol> mol(MolFileToMol(pathName + "github2224_1.mol"));
    REQUIRE(mol);
    REQUIRE(mol->getNumAtoms() == 7);
  }
  SECTION("basics") {
    SmilesParserParams ps;
    ps.removeHs = false;
    ps.sanitize = true;
    std::unique_ptr<ROMol> mol(SmilesToMol("C[H]", ps));
    REQUIRE(mol);
    REQUIRE(mol->getNumAtoms() == 2);
    {  // The H without a query is removed
      std::unique_ptr<ROMol> m2(MolOps::removeHs(*mol));
      CHECK(m2->getNumAtoms() == 1);
    }
    {  // but if we add a query feature it's not removed
      RWMol m2(*mol);
      auto *qa = new QueryAtom(1);
      m2.replaceAtom(1, qa);
      m2.getAtomWithIdx(1)->setAtomicNum(1);
      MolOps::removeHs(m2);
      CHECK(m2.getNumAtoms() == 2);
      delete qa;
    }
  }
}

TEST_CASE(
    "github #2268: Recognize N in three-membered rings as potentially chiral",
    "[bug][stereo]") {
  SECTION("basics: N in a 3 ring") {
    const auto mol = "C[N@]1CC1C"_smiles;
    REQUIRE(mol);
    CHECK(mol->getAtomWithIdx(1)->getChiralTag() != Atom::CHI_UNSPECIFIED);
  }
  SECTION("basics: N in a 4 ring") {
    const auto mol = "C[N@]1CCC1C"_smiles;
    REQUIRE(mol);
    CHECK(mol->getAtomWithIdx(1)->getChiralTag() == Atom::CHI_UNSPECIFIED);
  }
  SECTION("the original molecule") {
    std::string mb = R"CTAB(
  Mrv1810 02131915062D

 18 20  0  0  1  0            999 V2000
   -0.7207   -1.3415    0.0000 N   0  0  1  0  0  0  0  0  0  0  0  0
   -0.0583   -0.8416    0.0000 C   0  0  2  0  0  0  0  0  0  0  0  0
   -0.0083   -1.7540    0.0000 O   0  0  0  0  0  0  0  0  0  0  0  0
   -1.3956   -0.8666    0.0000 C   0  0  2  0  0  0  0  0  0  0  0  0
   -0.3250   -0.0667    0.0000 C   0  0  0  0  0  0  0  0  0  0  0  0
   -2.1955   -0.6499    0.0000 C   0  0  0  0  0  0  0  0  0  0  0  0
   -1.1499   -0.0792    0.0000 C   0  0  0  0  0  0  0  0  0  0  0  0
    0.6541   -0.4292    0.0000 C   0  0  0  0  0  0  0  0  0  0  0  0
   -2.7830   -1.2291    0.0000 O   0  0  0  0  0  0  0  0  0  0  0  0
   -1.6081   -1.6623    0.0000 C   0  0  0  0  0  0  0  0  0  0  0  0
   -2.4080    0.1500    0.0000 O   0  0  0  0  0  0  0  0  0  0  0  0
    1.3665   -0.8374    0.0000 C   0  0  0  0  0  0  0  0  0  0  0  0
    0.6416    0.3958    0.0000 C   0  0  0  0  0  0  0  0  0  0  0  0
   -3.1996    0.3708    0.0000 C   0  0  0  0  0  0  0  0  0  0  0  0
   -3.4121    1.1624    0.0000 C   0  0  0  0  0  0  0  0  0  0  0  0
    1.3498    0.8207    0.0000 C   0  0  0  0  0  0  0  0  0  0  0  0
    2.0790   -0.4167    0.0000 C   0  0  0  0  0  0  0  0  0  0  0  0
    2.0665    0.4083    0.0000 C   0  0  0  0  0  0  0  0  0  0  0  0
  2  1  1  0  0  0  0
  1  3  1  1  0  0  0
  4  1  1  0  0  0  0
  5  2  1  0  0  0  0
  4  6  1  0  0  0  0
  7  4  1  0  0  0  0
  2  8  1  6  0  0  0
  9  6  2  0  0  0  0
  4 10  1  1  0  0  0
 11  6  1  0  0  0  0
 12  8  2  0  0  0  0
 13  8  1  0  0  0  0
 14 11  1  0  0  0  0
 15 14  1  0  0  0  0
 16 13  2  0  0  0  0
 17 12  1  0  0  0  0
 18 16  1  0  0  0  0
  2  3  1  0  0  0  0
  5  7  1  0  0  0  0
 17 18  2  0  0  0  0
M  END
)CTAB";
    std::unique_ptr<ROMol> mol(MolBlockToMol(mb));
    REQUIRE(mol);
    CHECK(mol->getAtomWithIdx(0)->getChiralTag() != Atom::CHI_UNSPECIFIED);
  }
}

TEST_CASE("github #2244", "[bug][molops][stereo]") {
  SECTION("the original report") {
    auto mol = "CC=CC=CC"_smiles;
    REQUIRE(mol);
    MolOps::findPotentialStereoBonds(*mol, true);
    CHECK(mol->getBondWithIdx(1)->getStereo() == Bond::STEREOANY);
    CHECK(mol->getBondWithIdx(3)->getStereo() == Bond::STEREOANY);
    mol->getBondWithIdx(3)->setStereo(Bond::STEREONONE);
    MolOps::findPotentialStereoBonds(*mol, true);
    CHECK(mol->getBondWithIdx(1)->getStereo() == Bond::STEREOANY);
    CHECK(mol->getBondWithIdx(3)->getStereo() == Bond::STEREOANY);
  }
}

TEST_CASE(
    "github #2258: heterocycles with exocyclic bonds not failing valence check",
    "[bug][molops]") {
  SECTION("the original report") {
    std::vector<std::string> smiles = {"C=n1ccnc1", "C#n1ccnc1"};
    for (auto smi : smiles) {
      CHECK_THROWS_AS(SmilesToMol(smi), MolSanitizeException);
    }
  }
}

TEST_CASE("github #908: AddHs() using 3D coordinates with 2D conformations",
          "[bug][molops]") {
  SECTION("basics: single atom mols") {
    std::vector<std::string> smiles = {"Cl", "O", "N", "C"};
    for (auto smi : smiles) {
      // std::cerr << smi << std::endl;
      std::unique_ptr<RWMol> mol(SmilesToMol(smi));
      REQUIRE(mol);
      auto conf = new Conformer(1);
      conf->set3D(false);
      conf->setAtomPos(0, RDGeom::Point3D(0, 0, 0));
      mol->addConformer(conf, true);
      bool explicitOnly = false;
      bool addCoords = true;
      MolOps::addHs(*mol, explicitOnly, addCoords);
      for (size_t i = 0; i < mol->getNumAtoms(); ++i) {
        // std::cerr << "   " << i << " " << conf->getAtomPos(i) << std::endl;
        CHECK(conf->getAtomPos(i).z == 0.0);
      }
    }
  }
}

TEST_CASE(
    "github #2437: Canon::rankMolAtoms results in crossed double bonds in "
    "rings",
    "[bug][molops]") {
  SECTION("underlying problem") {
    std::string molb = R"CTAB(testmol
  Mrv1824 05081910082D

  4  4  0  0  0  0            999 V2000
    6.9312   -8.6277    0.0000 C   0  0  0  0  0  0  0  0  0  0  0  0
    6.9312   -9.4527    0.0000 C   0  0  0  0  0  0  0  0  0  0  0  0
    7.7562   -8.6277    0.0000 C   0  0  0  0  0  0  0  0  0  0  0  0
    7.7562   -9.4527    0.0000 C   0  0  0  0  0  0  0  0  0  0  0  0
  1  2  1  0  0  0  0
  1  3  1  0  0  0  0
  3  4  1  0  0  0  0
  2  4  2  0  0  0  0
M  END
    )CTAB";
    bool sanitize = false;
    bool removeHs = false;
    std::unique_ptr<RWMol> mol(MolBlockToMol(molb, sanitize, removeHs));
    REQUIRE(mol);
    mol->updatePropertyCache();
    CHECK(mol->getBondWithIdx(3)->getBondType() == Bond::BondType::DOUBLE);
    CHECK(mol->getBondWithIdx(3)->getBondDir() == Bond::BondDir::NONE);
    std::vector<unsigned int> ranks;
    CHECK(!mol->getRingInfo()->isInitialized());
    Canon::rankMolAtoms(*mol, ranks);
  }

  SECTION("as discovered") {
    std::string molb = R"CTAB(testmol
  Mrv1824 05081910082D

  4  4  0  0  0  0            999 V2000
    6.9312   -9.4527    0.0000 C   0  0  0  0  0  0  0  0  0  0  0  0
    7.7562   -8.6277    0.0000 C   0  0  0  0  0  0  0  0  0  0  0  0
    7.7562   -9.4527    0.0000 C   0  0  0  0  0  0  0  0  0  0  0  0
    6.9312   -8.6277    0.0000 C   0  0  0  0  0  0  0  0  0  0  0  0
  1  2  1  0  0  0  0
  1  3  1  0  0  0  0
  3  4  1  0  0  0  0
  2  4  2  0  0  0  0
M  END
    )CTAB";
    bool sanitize = false;
    bool removeHs = false;
    std::unique_ptr<RWMol> mol(MolBlockToMol(molb, sanitize, removeHs));
    REQUIRE(mol);
    mol->updatePropertyCache();
    CHECK(mol->getBondWithIdx(3)->getBondType() == Bond::BondType::DOUBLE);
    CHECK(mol->getBondWithIdx(3)->getBondDir() == Bond::BondDir::NONE);
    auto nmb = MolToMolBlock(*mol);
    CHECK(nmb.find("2  4  2  3") == std::string::npos);
    CHECK(nmb.find("2  4  2  0") != std::string::npos);
    std::vector<unsigned int> ranks;
    Canon::rankMolAtoms(*mol, ranks);
    nmb = MolToMolBlock(*mol);
    CHECK(nmb.find("2  4  2  3") == std::string::npos);
    CHECK(nmb.find("2  4  2  0") != std::string::npos);
  }
}
TEST_CASE(
    "github #2423: Incorrect assignment of explicit Hs to Al+3 read from mol "
    "block",
    "[bug][molops]") {
  SECTION("basics: single atom mols") {
    std::string mb = R"CTAB(2300
  -OEChem-01301907122D

  1  0  0     0  0  0  0  0  0999 V2000
  -66.7000  999.0000    0.0000 Al  0  1  0  0  0  0  0  0  0  0  0  0
M  CHG  1   1   3
M  END)CTAB";
    std::unique_ptr<ROMol> mol(MolBlockToMol(mb));
    REQUIRE(mol);
    CHECK(mol->getAtomWithIdx(0)->getFormalCharge() == 3);
    CHECK(mol->getAtomWithIdx(0)->getTotalNumHs() == 0);
  }
}

TEST_CASE("Specialized exceptions for sanitization errors", "[molops]") {
  SECTION("AtomValenceException") {
    std::vector<std::pair<std::string, unsigned int>> smiles = {
        {"C=n1ccnc1", 1}, {"CCO(C)C", 2}};
    for (auto pr : smiles) {
      CHECK_THROWS_AS(SmilesToMol(pr.first), AtomValenceException);
      try {
        auto m = SmilesToMol(pr.first);
        RDUNUSED_PARAM(m);
      } catch (const AtomValenceException &e) {
        CHECK(e.getType() == "AtomValenceException");
        CHECK(e.getAtomIdx() == pr.second);
      }
    }
  }
  SECTION("AtomKekulizeException") {
    std::vector<std::pair<std::string, unsigned int>> smiles = {
        {"CCcc", 2}, {"C1:c:CC1", 0}};
    for (auto pr : smiles) {
      CHECK_THROWS_AS(SmilesToMol(pr.first), AtomKekulizeException);
      try {
        auto m = SmilesToMol(pr.first);
        RDUNUSED_PARAM(m);
      } catch (const AtomKekulizeException &e) {
        CHECK(e.getType() == "AtomKekulizeException");
        CHECK(e.getAtomIdx() == pr.second);
      }
    }
  }
  SECTION("KekulizeException") {
    std::vector<std::pair<std::string, std::vector<unsigned int>>> smiles = {
        {"c1cccc1", {0, 1, 2, 3, 4}}, {"Cc1cc1", {1, 2, 3}}};
    for (auto pr : smiles) {
      CHECK_THROWS_AS(SmilesToMol(pr.first), KekulizeException);
      try {
        auto m = SmilesToMol(pr.first);
        RDUNUSED_PARAM(m);
      } catch (const KekulizeException &e) {
        CHECK(e.getType() == "KekulizeException");
        CHECK(e.getAtomIndices() == pr.second);
      }
    }
  }
}

TEST_CASE("detectChemistryProblems", "[molops]") {
  SECTION("Basics") {
    SmilesParserParams ps;
    ps.sanitize = false;
    auto m = std::unique_ptr<ROMol>(SmilesToMol("CO(C)CFCc1cc1", ps));
    REQUIRE(m);
    auto res = MolOps::detectChemistryProblems(*m);
    REQUIRE(res.size() == 3);

    CHECK(res[0]->getType() == "AtomValenceException");
    REQUIRE(dynamic_cast<AtomValenceException *>(res[0].get()));
    CHECK(dynamic_cast<AtomSanitizeException *>(res[0].get())->getAtomIdx() ==
          1);

    CHECK(res[1]->getType() == "AtomValenceException");
    REQUIRE(dynamic_cast<AtomSanitizeException *>(res[1].get()));
    CHECK(dynamic_cast<AtomSanitizeException *>(res[1].get())->getAtomIdx() ==
          4);

    CHECK(res[2]->getType() == "KekulizeException");
    REQUIRE(dynamic_cast<KekulizeException *>(res[2].get()));
    CHECK(dynamic_cast<KekulizeException *>(res[2].get())->getAtomIndices() ==
          std::vector<unsigned int>({6, 7, 8}));
  }
  SECTION("No problems") {
    SmilesParserParams ps;
    ps.sanitize = false;
    auto m = std::unique_ptr<ROMol>(SmilesToMol("c1ccccc1", ps));
    REQUIRE(m);
    auto res = MolOps::detectChemistryProblems(*m);
    REQUIRE(res.size() == 0);
  }
}

TEST_CASE(
    "github #2606: Bad valence corrections on Pb, Sn"
    "[bug][molops]") {
  SECTION("basics-Pb") {
    std::string mb = R"CTAB(
  Mrv1810 08141905562D

  5  0  0  0  0  0            999 V2000
   -3.6316   -0.4737    0.0000 Pb  0  0  0  0  0  0  0  0  0  0  0  0
   -3.6541    0.3609    0.0000 O   0  5  0  0  0  0  0  0  0  0  0  0
   -2.4586   -0.5188    0.0000 O   0  5  0  0  0  0  0  0  0  0  0  0
   -3.6992   -1.5338    0.0000 O   0  5  0  0  0  0  0  0  0  0  0  0
   -4.5789   -0.4286    0.0000 O   0  5  0  0  0  0  0  0  0  0  0  0
M  CHG  5   1   4   2  -1   3  -1   4  -1   5  -1
M  END
)CTAB";
    std::unique_ptr<ROMol> mol(MolBlockToMol(mb));
    REQUIRE(mol);
    CHECK(mol->getAtomWithIdx(0)->getFormalCharge() == 4);
    CHECK(mol->getAtomWithIdx(0)->getTotalNumHs() == 0);
  }
  SECTION("basics-Sn") {
    std::string mb = R"CTAB(
  Mrv1810 08141905562D

  5  0  0  0  0  0            999 V2000
   -3.6316   -0.4737    0.0000 Sn  0  0  0  0  0  0  0  0  0  0  0  0
   -3.6541    0.3609    0.0000 O   0  5  0  0  0  0  0  0  0  0  0  0
   -2.4586   -0.5188    0.0000 O   0  5  0  0  0  0  0  0  0  0  0  0
   -3.6992   -1.5338    0.0000 O   0  5  0  0  0  0  0  0  0  0  0  0
   -4.5789   -0.4286    0.0000 O   0  5  0  0  0  0  0  0  0  0  0  0
M  CHG  5   1   4   2  -1   3  -1   4  -1   5  -1
M  END
)CTAB";
    std::unique_ptr<ROMol> mol(MolBlockToMol(mb));
    REQUIRE(mol);
    CHECK(mol->getAtomWithIdx(0)->getFormalCharge() == 4);
    CHECK(mol->getAtomWithIdx(0)->getTotalNumHs() == 0);
  }
  SECTION("basics-Ge") {
    std::string mb = R"CTAB(
  Mrv1810 08141905562D

  5  0  0  0  0  0            999 V2000
   -3.6316   -0.4737    0.0000 Ge  0  0  0  0  0  0  0  0  0  0  0  0
   -3.6541    0.3609    0.0000 O   0  5  0  0  0  0  0  0  0  0  0  0
   -2.4586   -0.5188    0.0000 O   0  5  0  0  0  0  0  0  0  0  0  0
   -3.6992   -1.5338    0.0000 O   0  5  0  0  0  0  0  0  0  0  0  0
   -4.5789   -0.4286    0.0000 O   0  5  0  0  0  0  0  0  0  0  0  0
M  CHG  5   1   4   2  -1   3  -1   4  -1   5  -1
M  END
)CTAB";
    std::unique_ptr<ROMol> mol(MolBlockToMol(mb));
    REQUIRE(mol);
    CHECK(mol->getAtomWithIdx(0)->getFormalCharge() == 4);
    CHECK(mol->getAtomWithIdx(0)->getTotalNumHs() == 0);
  }
}
TEST_CASE(
    "github #2607: Pb, Sn should support valence 2"
    "[bug][molops]") {
  SECTION("basics-Pb") {
    std::string mb = R"CTAB(
  Mrv1810 08141905562D

  3  0  0  0  0  0            999 V2000
   -3.6316   -0.4737    0.0000 Pb  0  0  0  0  0  0  0  0  0  0  0  0
   -3.6541    0.3609    0.0000 O   0  5  0  0  0  0  0  0  0  0  0  0
   -2.4586   -0.5188    0.0000 O   0  5  0  0  0  0  0  0  0  0  0  0
M  CHG  3   1   2   2  -1   3  -1
M  END
)CTAB";
    std::unique_ptr<ROMol> mol(MolBlockToMol(mb));
    REQUIRE(mol);
    CHECK(mol->getAtomWithIdx(0)->getFormalCharge() == 2);
    CHECK(mol->getAtomWithIdx(0)->getTotalNumHs() == 0);
  }
  SECTION("basics-Sn") {
    std::string mb = R"CTAB(
  Mrv1810 08141905562D

  3  0  0  0  0  0            999 V2000
   -3.6316   -0.4737    0.0000 Sn  0  0  0  0  0  0  0  0  0  0  0  0
   -3.6541    0.3609    0.0000 O   0  5  0  0  0  0  0  0  0  0  0  0
   -2.4586   -0.5188    0.0000 O   0  5  0  0  0  0  0  0  0  0  0  0
M  CHG  3   1   2   2  -1   3  -1
M  END
)CTAB";
    std::unique_ptr<ROMol> mol(MolBlockToMol(mb));
    REQUIRE(mol);
    CHECK(mol->getAtomWithIdx(0)->getFormalCharge() == 2);
    CHECK(mol->getAtomWithIdx(0)->getTotalNumHs() == 0);
  }
}

TEST_CASE(
    "github #2649: Allenes read from mol blocks have crossed bonds assigned"
    "[bug][stereochemistry]") {
  SECTION("basics") {
    std::string mb = R"CTAB(mol
  Mrv1824 09191901002D

  6  5  0  0  0  0            999 V2000
   -1.6986   -7.4294    0.0000 C   0  0  0  0  0  0  0  0  0  0  0  0
   -2.2522   -6.8245    0.0000 C   0  0  0  0  0  0  0  0  0  0  0  0
   -1.1438   -8.0357    0.0000 C   0  0  0  0  0  0  0  0  0  0  0  0
   -2.8095   -6.2156    0.0000 C   0  0  0  0  0  0  0  0  0  0  0  0
   -0.3374   -7.8470    0.0000 C   0  0  0  0  0  0  0  0  0  0  0  0
   -3.6162   -6.3886    0.0000 C   0  0  0  0  0  0  0  0  0  0  0  0
  1  3  2  0  0  0  0
  2  1  2  0  0  0  0
  3  5  1  0  0  0  0
  4  2  2  0  0  0  0
  6  4  1  0  0  0  0
M  END)CTAB";
    std::unique_ptr<ROMol> mol(MolBlockToMol(mb));
    REQUIRE(mol);
    CHECK(mol->getBondWithIdx(0)->getStereo() == Bond::STEREONONE);
    CHECK(mol->getBondWithIdx(1)->getStereo() == Bond::STEREONONE);
    CHECK(mol->getBondWithIdx(3)->getStereo() == Bond::STEREONONE);
    auto outmolb = MolToMolBlock(*mol);
    // std::cerr<<outmolb<<std::endl;
    CHECK(outmolb.find("1  3  2  0") != std::string::npos);
    CHECK(outmolb.find("2  1  2  0") != std::string::npos);
    CHECK(outmolb.find("4  2  2  0") != std::string::npos);
  }
}

TEST_CASE(
    "GitHub 2712: setBondStereoFromDirections() returning incorrect results"
    "[stereochemistry]") {
  SECTION("basics 1a") {
    std::string mb = R"CTAB(
  Mrv1810 10141909562D

  4  3  0  0  0  0            999 V2000
    3.3412   -2.9968    0.0000 C   0  0  0  0  0  0  0  0  0  0  0  0
    2.5162   -2.9968    0.0000 C   0  0  0  0  0  0  0  0  0  0  0  0
    2.1037   -3.7112    0.0000 C   0  0  0  0  0  0  0  0  0  0  0  0
    3.7537   -2.2823    0.0000 C   0  0  0  0  0  0  0  0  0  0  0  0
  1  2  2  0  0  0  0
  2  3  1  0  0  0  0
  1  4  1  0  0  0  0
M  END
)CTAB";
    bool sanitize = false;
    std::unique_ptr<ROMol> mol(MolBlockToMol(mb, sanitize));
    REQUIRE(mol);
    CHECK(mol->getBondWithIdx(0)->getBondType() == Bond::DOUBLE);
    CHECK(mol->getBondWithIdx(0)->getStereo() == Bond::STEREONONE);
    MolOps::setBondStereoFromDirections(*mol);
    CHECK(mol->getBondWithIdx(0)->getStereo() == Bond::STEREOTRANS);
  }
  SECTION("basics 1b") {
    std::string mb = R"CTAB(
  Mrv1810 10141909562D

  4  3  0  0  0  0            999 V2000
    3.3412   -2.9968    0.0000 C   0  0  0  0  0  0  0  0  0  0  0  0
    2.5162   -2.9968    0.0000 C   0  0  0  0  0  0  0  0  0  0  0  0
    2.1037   -3.7112    0.0000 C   0  0  0  0  0  0  0  0  0  0  0  0
    3.7537   -2.2823    0.0000 C   0  0  0  0  0  0  0  0  0  0  0  0
  1  2  2  0  0  0  0
  2  3  1  0  0  0  0
  4  1  1  0  0  0  0
M  END
)CTAB";
    bool sanitize = false;
    std::unique_ptr<ROMol> mol(MolBlockToMol(mb, sanitize));
    REQUIRE(mol);
    CHECK(mol->getBondWithIdx(0)->getBondType() == Bond::DOUBLE);
    CHECK(mol->getBondWithIdx(0)->getStereo() == Bond::STEREONONE);
    MolOps::setBondStereoFromDirections(*mol);
    CHECK(mol->getBondWithIdx(0)->getStereo() == Bond::STEREOTRANS);
  }
  SECTION("basics 2a") {
    std::string mb = R"CTAB(
  Mrv1810 10141909582D

  4  3  0  0  0  0            999 V2000
    3.4745   -5.2424    0.0000 C   0  0  0  0  0  0  0  0  0  0  0  0
    2.6495   -5.2424    0.0000 C   0  0  0  0  0  0  0  0  0  0  0  0
    2.2370   -5.9569    0.0000 C   0  0  0  0  0  0  0  0  0  0  0  0
    3.8870   -5.9569    0.0000 C   0  0  0  0  0  0  0  0  0  0  0  0
  1  2  2  0  0  0  0
  2  3  1  0  0  0  0
  1  4  1  0  0  0  0
M  END
)CTAB";
    bool sanitize = false;
    std::unique_ptr<ROMol> mol(MolBlockToMol(mb, sanitize));
    REQUIRE(mol);
    CHECK(mol->getBondWithIdx(0)->getBondType() == Bond::DOUBLE);
    CHECK(mol->getBondWithIdx(0)->getStereo() == Bond::STEREONONE);
    MolOps::setBondStereoFromDirections(*mol);
    CHECK(mol->getBondWithIdx(0)->getStereo() == Bond::STEREOCIS);
  }
  SECTION("basics 2b") {
    std::string mb = R"CTAB(
  Mrv1810 10141909582D

  4  3  0  0  0  0            999 V2000
    3.4745   -5.2424    0.0000 C   0  0  0  0  0  0  0  0  0  0  0  0
    2.6495   -5.2424    0.0000 C   0  0  0  0  0  0  0  0  0  0  0  0
    2.2370   -5.9569    0.0000 C   0  0  0  0  0  0  0  0  0  0  0  0
    3.8870   -5.9569    0.0000 C   0  0  0  0  0  0  0  0  0  0  0  0
  1  2  2  0  0  0  0
  2  3  1  0  0  0  0
  4  1  1  0  0  0  0
M  END
)CTAB";
    bool sanitize = false;
    std::unique_ptr<ROMol> mol(MolBlockToMol(mb, sanitize));
    REQUIRE(mol);
    CHECK(mol->getBondWithIdx(0)->getBondType() == Bond::DOUBLE);
    CHECK(mol->getBondWithIdx(0)->getStereo() == Bond::STEREONONE);
    MolOps::setBondStereoFromDirections(*mol);
    CHECK(mol->getBondWithIdx(0)->getStereo() == Bond::STEREOCIS);
  }
}

TEST_CASE("removeHs screwing up double bond stereo", "[bug][removeHs]") {
  SECTION("example1") {
    std::string molblock = R"CTAB(molblock = """
  SciTegic12221702182D

 47 51  0  0  0  0            999 V2000
    0.2962    6.2611    0.0000 C   0  0
   -3.9004    4.4820    0.0000 C   0  0
    1.4195    5.2670    0.0000 C   0  0
   -3.8201   -7.4431    0.0000 C   0  0
   -4.9433   -6.4490    0.0000 C   0  0
   -2.3975   -6.9674    0.0000 C   0  0
    3.5921   -3.5947    0.0000 C   0  0
   -3.1475    2.3700    0.0000 C   0  0
    2.1695   -4.0705    0.0000 C   0  0
   -2.0242    1.3759    0.0000 C   0  0
   -4.6440   -4.9792    0.0000 C   0  0
    2.7681   -1.1308    0.0000 C   0  0
   -5.8626    1.1332    0.0000 C   0  0
    3.0674    0.3391    0.0000 C   0  0
    3.6660    3.2787    0.0000 C   0  0
    8.1591   -0.6978    0.0000 C   0  0
    7.3351    1.7662    0.0000 C   0  0
   -6.3876    3.5028    0.0000 C   0  0
   -0.6756   -5.0219    0.0000 C   0  0
    7.0358    0.2964    0.0000 C   0  0
    3.8914   -2.1249    0.0000 C   0  0
   -2.0982   -5.4976    0.0000 C   0  0
   -4.5701    1.8943    0.0000 C   0  0  1  0  0  0
   -6.9859    2.1273    0.0000 C   0  0  1  0  0  0
    4.4900    0.8148    0.0000 C   0  0
    1.3455   -1.6065    0.0000 C   0  0
    4.7893    2.2846    0.0000 C   0  0
    1.9442    1.3332    0.0000 C   0  0
    1.0462   -3.0763    0.0000 C   0  0
    2.2435    2.8030    0.0000 C   0  0
   -0.6017    1.8516    0.0000 C   0  0
    5.6132   -0.1794    0.0000 C   0  0
    0.2223   -0.6124    0.0000 Cl  0  0
    9.2823   -1.6919    0.0000 N   0  0
   -3.2215   -4.5035    0.0000 N   0  0
    6.2119    2.7603    0.0000 N   0  0
    5.3139   -1.6492    0.0000 N   0  0
    0.5216    0.8575    0.0000 N   0  0
   -4.8945    3.3588    0.0000 N   0  0
   -8.2913    2.8662    0.0000 O   0  0
   -0.3024    3.3214    0.0000 O   0  0
    1.1202    3.7971    0.0000 O   0  0
   -0.3763   -3.5520    0.0000 O   0  0
   -2.8482    3.8398    0.0000 H   0  0
   -2.3235   -0.0940    0.0000 H   0  0
   -3.9483    0.5292    0.0000 H   0  0
   -7.8572    0.9063    0.0000 H   0  0
  1  3  1  0
  2 39  1  0
  3 42  1  0
  4  5  2  0
  4  6  1  0
  5 11  1  0
  6 22  2  0
  7  9  2  0
  7 21  1  0
  8 44  1  0
  8 10  2  0
  8 23  1  0
  9 29  1  0
 10 45  1  0
 10 31  1  0
 11 35  2  0
 12 21  2  0
 12 26  1  0
 13 23  1  0
 13 24  1  0
 14 25  2  0
 14 28  1  0
 15 27  2  0
 15 30  1  0
 16 20  1  0
 16 34  3  0
 17 20  2  0
 17 36  1  0
 18 24  1  0
 18 39  1  0
 19 22  1  0
 19 43  1  0
 20 32  1  0
 21 37  1  0
 22 35  1  0
 23 46  1  6
 23 39  1  0
 24 47  1  1
 24 40  1  0
 25 27  1  0
 25 32  1  0
 26 29  2  0
 26 33  1  0
 27 36  1  0
 28 30  2  0
 28 38  1  0
 29 43  1  0
 30 42  1  0
 31 38  2  0
 31 41  1  0
 32 37  2  3
M  END
"""

)CTAB";
    bool sanitize = false;
    bool removeHs = false;
    std::unique_ptr<RWMol> m(MolBlockToMol(molblock, sanitize, removeHs));
    REQUIRE(m);
    m->updatePropertyCache();
    MolOps::setBondStereoFromDirections(*m);
    CHECK(m->getBondWithIdx(10)->getBondType() == Bond::DOUBLE);
    CHECK(m->getBondWithIdx(10)->getStereo() == Bond::STEREOTRANS);
    REQUIRE(m->getBondWithIdx(10)->getStereoAtoms().size() == 2);
    CHECK(m->getBondWithIdx(10)->getStereoAtoms()[0] == 43);
    CHECK(m->getBondWithIdx(10)->getStereoAtoms()[1] == 44);

    MolOps::removeHs(*m);  // implicitOnly,updateExplicitCount,sanitize);
    // m->debugMol(std::cerr);
    CHECK(m->getBondWithIdx(9)->getBondType() == Bond::DOUBLE);
    CHECK(m->getBondWithIdx(9)->getStereo() == Bond::STEREOTRANS);
    REQUIRE(m->getBondWithIdx(9)->getStereoAtoms().size() == 2);
    CHECK(m->getBondWithIdx(9)->getStereoAtoms()[0] == 22);
    CHECK(m->getBondWithIdx(9)->getStereoAtoms()[1] == 30);
  }
}

TEST_CASE("setDoubleBondNeighborDirections()", "[stereochemistry][bug]") {
  SECTION("basics cis") {
    auto m = "CC=CC"_smiles;
    REQUIRE(m);
    m->getBondWithIdx(1)->getStereoAtoms() = {0, 3};
    m->getBondWithIdx(1)->setStereo(Bond::STEREOCIS);
    MolOps::setDoubleBondNeighborDirections(*m);
    CHECK(m->getBondWithIdx(0)->getBondDir() == Bond::ENDUPRIGHT);
    CHECK(m->getBondWithIdx(2)->getBondDir() == Bond::ENDDOWNRIGHT);
    CHECK(MolToSmiles(*m) == "C/C=C\\C");
  }
  SECTION("basics trans") {
    auto m = "CC=CC"_smiles;
    REQUIRE(m);
    m->getBondWithIdx(1)->getStereoAtoms() = {0, 3};
    m->getBondWithIdx(1)->setStereo(Bond::STEREOTRANS);
    MolOps::setDoubleBondNeighborDirections(*m);
    CHECK(m->getBondWithIdx(0)->getBondDir() == Bond::ENDUPRIGHT);
    CHECK(m->getBondWithIdx(2)->getBondDir() == Bond::ENDUPRIGHT);
    CHECK(MolToSmiles(*m) == "C/C=C/C");
  }
  SECTION("swap (Github #3322)") {
    auto m = "CC=CC"_smiles;
    REQUIRE(m);
    m->getBondWithIdx(1)->getStereoAtoms() = {0, 3};
    m->getBondWithIdx(1)->setStereo(Bond::STEREOTRANS);
    MolOps::setDoubleBondNeighborDirections(*m);
    CHECK(m->getBondWithIdx(0)->getBondDir() == Bond::ENDUPRIGHT);
    CHECK(m->getBondWithIdx(2)->getBondDir() == Bond::ENDUPRIGHT);
    CHECK(MolToSmiles(*m) == "C/C=C/C");

    m->clearComputedProps();
    m->getBondWithIdx(1)->getStereoAtoms() = {0, 3};
    m->getBondWithIdx(1)->setStereo(Bond::STEREOCIS);
    MolOps::setDoubleBondNeighborDirections(*m);
    CHECK(m->getBondWithIdx(0)->getBondDir() == Bond::ENDUPRIGHT);
    CHECK(m->getBondWithIdx(2)->getBondDir() == Bond::ENDDOWNRIGHT);
    CHECK(MolToSmiles(*m) == "C/C=C\\C");
  }
}

TEST_CASE("github #2782: addHs() fails on atoms with 'bad' valences", "[bug]") {
  SECTION("basics") {
    SmilesParserParams ps;
    ps.sanitize = false;
    std::unique_ptr<RWMol> m(
        static_cast<RWMol *>(SmilesToMol("C=C1=CC=CC=C1", ps)));
    REQUIRE(m);
    bool strict = false;
    m->updatePropertyCache(strict);
    CHECK(m->getNumAtoms() == 7);
    MolOps::addHs(*m);
    CHECK(m->getNumAtoms() == 14);
    // this doesn't change the fact that there's still a bad valence present:
    CHECK_THROWS_AS(m->updatePropertyCache(), AtomValenceException);
  }
}

TEST_CASE(
    "Github #2784: Element symbol lookup for some transuranics returns "
    "incorrect results",
    "[transuranics][bug]") {
  auto pt = PeriodicTable::getTable();
  SECTION("number to symbol") {
    std::vector<std::pair<unsigned int, std::string>> data = {
        {113, "Nh"}, {114, "Fl"}, {115, "Mc"},
        {116, "Lv"}, {117, "Ts"}, {118, "Og"}};
    for (const auto &pr : data) {
      CHECK(pt->getElementSymbol(pr.first) == pr.second);
    }
  }
  SECTION("symbol to number") {
    std::vector<std::pair<int, std::string>> data = {
        {113, "Nh"}, {114, "Fl"}, {115, "Mc"},  {116, "Lv"},
        {117, "Ts"}, {118, "Og"}, {113, "Uut"}, {115, "Uup"}};
    for (const auto &pr : data) {
      CHECK(pt->getAtomicNumber(pr.second) == pr.first);
    }
  }
}
TEST_CASE("github #2775", "[valence][bug]") {
  SECTION("basics") {
    std::string molblock = R"CTAB(bismuth citrate
  Mrv1810 11111908592D

 14 12  0  0  0  0            999 V2000
    7.4050   -0.5957    0.0000 C   0  0  0  0  0  0  0  0  0  0  0  0
    6.6906   -1.0082    0.0000 C   0  0  0  0  0  0  0  0  0  0  0  0
    5.9761   -0.5957    0.0000 O   0  0  0  0  0  0  0  0  0  0  0  0
    6.6906   -1.8332    0.0000 O   0  5  0  0  0  0  0  0  0  0  0  0
    7.4050    0.2293    0.0000 C   0  0  0  0  0  0  0  0  0  0  0  0
    6.5800    0.2293    0.0000 C   0  0  0  0  0  0  0  0  0  0  0  0
    6.1675    0.9438    0.0000 C   0  0  0  0  0  0  0  0  0  0  0  0
    6.5800    1.6583    0.0000 O   0  0  0  0  0  0  0  0  0  0  0  0
    5.3425    0.9438    0.0000 O   0  5  0  0  0  0  0  0  0  0  0  0
    8.2300    0.2293    0.0000 C   0  0  0  0  0  0  0  0  0  0  0  0
    8.6425   -0.4851    0.0000 O   0  0  0  0  0  0  0  0  0  0  0  0
    8.6425    0.9438    0.0000 O   0  5  0  0  0  0  0  0  0  0  0  0
    7.4050    1.0543    0.0000 O   0  0  0  0  0  0  0  0  0  0  0  0
    4.5175    0.9438    0.0000 Bi  0  1  0  0  0  0  0  0  0  0  0  0
  1  2  1  0  0  0  0
  2  3  2  0  0  0  0
  2  4  1  0  0  0  0
  1  5  1  0  0  0  0
  5  6  1  0  0  0  0
  6  7  1  0  0  0  0
  7  8  2  0  0  0  0
  7  9  1  0  0  0  0
  5 10  1  0  0  0  0
 10 11  2  0  0  0  0
 10 12  1  0  0  0  0
  5 13  1  0  0  0  0
M  CHG  4   4  -1   9  -1  12  -1  14   3
M  END
)CTAB";
    std::unique_ptr<RWMol> m(MolBlockToMol(molblock));
    REQUIRE(m);
    CHECK(m->getAtomWithIdx(13)->getSymbol() == "Bi");
    CHECK(m->getAtomWithIdx(13)->getNumImplicitHs() == 0);
  }
}

TEST_CASE("RemoveHsParameters", "[molops]") {
  SmilesParserParams smilesPs;
  smilesPs.removeHs = false;

  SECTION("H-H") {
    std::unique_ptr<RWMol> m{SmilesToMol("[H][H].[H]O[H]", smilesPs)};
    REQUIRE(m);
    CHECK(m->getNumAtoms() == 5);
    {
      RWMol cp(*m);
      MolOps::removeHs(cp);
      CHECK(cp.getNumAtoms() == 3);
    }
    {
      MolOps::RemoveHsParameters ps;
      RWMol cp(*m);
      MolOps::removeHs(cp, ps);
      CHECK(cp.getNumAtoms() == 3);
    }
    {
      MolOps::RemoveHsParameters ps;
      ps.removeOnlyHNeighbors = true;
      RWMol cp(*m);
      MolOps::removeHs(cp, ps);
      CHECK(cp.getNumAtoms() == 1);
    }
  }

  SECTION("dummies") {
    std::unique_ptr<RWMol> m{SmilesToMol("[H][*]O[H]", smilesPs)};
    REQUIRE(m);
    CHECK(m->getNumAtoms() == 4);
    {
      RWMol cp(*m);
      MolOps::removeHs(cp);
      CHECK(cp.getNumAtoms() == 3);
    }
    {
      MolOps::RemoveHsParameters ps;
      RWMol cp(*m);
      MolOps::removeHs(cp, ps);
      CHECK(cp.getNumAtoms() == 3);
    }
    {
      MolOps::RemoveHsParameters ps;
      ps.removeDummyNeighbors = true;
      RWMol cp(*m);
      MolOps::removeHs(cp, ps);
      CHECK(cp.getNumAtoms() == 2);
    }
  }

  SECTION("chiralHs") {
    std::unique_ptr<RWMol> m{SmilesToMol("[C@]12([H])CCC1CO2", smilesPs)};
    REQUIRE(m);
    CHECK(m->getNumAtoms() == 7);
    // artificial wedging since we don't have a conformer
    m->getBondBetweenAtoms(0, 1)->setBondDir(Bond::BEGINWEDGE);

    {
      RWMol cp(*m);
      MolOps::removeHs(cp);
      CHECK(cp.getNumAtoms() == 6);
    }
    {
      MolOps::RemoveHsParameters ps;
      RWMol cp(*m);
      MolOps::removeHs(cp, ps);
      CHECK(cp.getNumAtoms() == 6);
    }
    {
      MolOps::RemoveHsParameters ps;
      ps.removeWithWedgedBond = false;
      RWMol cp(*m);
      MolOps::removeHs(cp, ps);
      CHECK(cp.getNumAtoms() == 7);
    }
  }

  SECTION("degree zero") {
    std::unique_ptr<RWMol> m{SmilesToMol("[F-].[H+]", smilesPs)};
    REQUIRE(m);
    CHECK(m->getNumAtoms() == 2);
    {
      RWMol cp(*m);
      MolOps::removeHs(cp);
      CHECK(cp.getNumAtoms() == 2);
    }
    {
      MolOps::RemoveHsParameters ps;
      RWMol cp(*m);
      MolOps::removeHs(cp, ps);
      CHECK(cp.getNumAtoms() == 2);
    }
    {
      MolOps::RemoveHsParameters ps;
      ps.removeDegreeZero = true;
      RWMol cp(*m);
      MolOps::removeHs(cp, ps);
      CHECK(cp.getNumAtoms() == 1);
    }
  }

  SECTION("isotopes") {
    std::unique_ptr<RWMol> m{SmilesToMol("F[2H]", smilesPs)};
    REQUIRE(m);
    CHECK(m->getNumAtoms() == 2);
    {
      RWMol cp(*m);
      MolOps::removeHs(cp);
      CHECK(cp.getNumAtoms() == 2);
    }
    {
      MolOps::RemoveHsParameters ps;
      RWMol cp(*m);
      MolOps::removeHs(cp, ps);
      CHECK(cp.getNumAtoms() == 2);
    }
    {
      MolOps::RemoveHsParameters ps;
      ps.removeIsotopes = true;
      RWMol cp(*m);
      MolOps::removeHs(cp, ps);
      CHECK(cp.getNumAtoms() == 1);
    }
  }

  SECTION("defining bond stereo") {
    std::unique_ptr<RWMol> m{SmilesToMol("F/C=N/[H]", smilesPs)};
    REQUIRE(m);
    CHECK(m->getNumAtoms() == 4);
    {
      RWMol cp(*m);
      MolOps::removeHs(cp);
      CHECK(cp.getNumAtoms() == 4);
    }
    {
      MolOps::RemoveHsParameters ps;
      RWMol cp(*m);
      MolOps::removeHs(cp, ps);
      CHECK(cp.getNumAtoms() == 4);
    }
    {
      MolOps::RemoveHsParameters ps;
      ps.removeDefiningBondStereo = true;
      RWMol cp(*m);
      MolOps::removeHs(cp, ps);
      CHECK(cp.getNumAtoms() == 3);
    }
  }
  SECTION("Query atoms") {
    std::unique_ptr<RWMol> m{SmartsToMol("O[#1]")};
    REQUIRE(m);
    CHECK(m->getNumAtoms() == 2);
    {
      RWMol cp(*m);
      MolOps::removeHs(cp);
      CHECK(cp.getNumAtoms() == 2);
    }
    {
      MolOps::RemoveHsParameters ps;
      RWMol cp(*m);
      MolOps::removeHs(cp, ps);
      CHECK(cp.getNumAtoms() == 2);
    }
    {
      MolOps::RemoveHsParameters ps;
      ps.removeWithQuery = true;
      RWMol cp(*m);
      MolOps::removeHs(cp, ps);
      CHECK(cp.getNumAtoms() == 1);
    }
  }
  SECTION("higher degree") {
    // this is a silly example
    std::unique_ptr<RWMol> m{SmilesToMol("F[H-]F", smilesPs)};
    REQUIRE(m);
    CHECK(m->getNumAtoms() == 3);
    {
      RWMol cp(*m);
      MolOps::removeHs(cp);
      CHECK(cp.getNumAtoms() == 3);
    }
    {
      MolOps::RemoveHsParameters ps;
      RWMol cp(*m);
      MolOps::removeHs(cp, ps);
      CHECK(cp.getNumAtoms() == 3);
    }
    {
      MolOps::RemoveHsParameters ps;
      ps.removeHigherDegrees = true;
      RWMol cp(*m);
      MolOps::removeHs(cp, ps);
      CHECK(cp.getNumAtoms() == 2);
    }
  }
  SECTION("mapped Hs") {
    std::unique_ptr<RWMol> m{SmilesToMol("[H:1]O[H]", smilesPs)};
    REQUIRE(m);
    CHECK(m->getNumAtoms() == 3);
    {
      RWMol cp(*m);
      MolOps::removeHs(cp);
      CHECK(cp.getNumAtoms() == 1);
    }
    {
      MolOps::RemoveHsParameters ps;
      ps.removeMapped = false;
      RWMol cp(*m);
      MolOps::removeHs(cp, ps);
      CHECK(cp.getNumAtoms() == 2);
    }
  }
  SECTION("allHs") {
    std::unique_ptr<RWMol> m{SmilesToMol(
        "[C@]12([H])CCC1CO2.[H+].F[H-]F.[H][H].[H]*.F/C=C/[H]", smilesPs)};
    REQUIRE(m);
    // artificial wedging since we don't have a conformer
    m->getBondBetweenAtoms(0, 1)->setBondDir(Bond::BEGINWEDGE);
    RWMol cp(*m);
    MolOps::removeAllHs(cp);
    for (auto atom : cp.atoms()) {
      CHECK(atom->getAtomicNum() != 1);
    }
  }
  SECTION("allHs2") {
    std::unique_ptr<ROMol> m{SmilesToMol(
        "[C@]12([H])CCC1CO2.[H+].F[H-]F.[H][H].[H]*.F/C=C/[H]", smilesPs)};
    REQUIRE(m);
    // artificial wedging since we don't have a conformer
    m->getBondBetweenAtoms(0, 1)->setBondDir(Bond::BEGINWEDGE);
    std::unique_ptr<ROMol> cp{MolOps::removeAllHs(*m)};
    for (auto atom : cp->atoms()) {
      CHECK(atom->getAtomicNum() != 1);
    }
  }
}
#endif
TEST_CASE("github #2895: acepentalene aromaticity perception ",
          "[molops][bug][aromaticity]") {
  SECTION("acepentalene") {
    std::unique_ptr<RWMol> m{SmilesToMol("C1=CC2=CC=C3C2=C1C=C3")};
    REQUIRE(m);
    auto smi = MolToSmiles(*m);
    CHECK(smi == "C1=CC2=C3C1=CC=C3C=C2");
  }
}

TEST_CASE("github #3256: fused ring aromaticity perception",
          "[molops][bug][aromaticity]") {
  SECTION("nitrogen only central ring") {
    auto mol = "C1=CN2C3=CC=CN3C3=CC=CN3C2=C1"_smiles;
    REQUIRE(mol);
    for (const auto b : mol->bonds()) {
      CHECK(b->getBondType() == Bond::AROMATIC);
    }
    auto smi = MolToSmiles(*mol);
    CHECK(smi == "c1cc2n(c1)c1cccn1c1cccn21");
  }
}

TEST_CASE("phosphine and arsine chirality", "[Chirality]") {
  SECTION("chiral center recognized") {
    auto mol1 = "C[P@](C1CCCC1)C1=CC=CC=C1"_smiles;
    auto mol2 = "C[As@](C1CCCC1)C1=CC=CC=C1"_smiles;
    REQUIRE(mol1);
    REQUIRE(mol2);
    CHECK(mol1->getAtomWithIdx(1)->getChiralTag() != Atom::CHI_UNSPECIFIED);
    CHECK(mol2->getAtomWithIdx(1)->getChiralTag() != Atom::CHI_UNSPECIFIED);
  }
  SECTION("chiral center selective") {
    auto mol1 = "C[P@](C)C1CCCCC1"_smiles;
    auto mol2 = "C[As@](C)C1CCCCC1"_smiles;
    REQUIRE(mol1);
    REQUIRE(mol2);
    CHECK(mol1->getAtomWithIdx(1)->getChiralTag() == Atom::CHI_UNSPECIFIED);
    CHECK(mol2->getAtomWithIdx(1)->getChiralTag() == Atom::CHI_UNSPECIFIED);
  }
  SECTION("chiral center specific: P") {
    auto mol1 = "C[P@](C1CCCC1)C1=CC=CC=C1"_smiles;
    auto mol2 = "C[P@@](C1CCCC1)C1=CC=CC=C1"_smiles;
    REQUIRE(mol1);
    REQUIRE(mol2);
    CHECK(MolToSmiles(*mol1) != MolToSmiles(*mol2));
  }
  SECTION("chiral center specific: As") {
    auto mol1 = "C[As@](C1CCCC1)C1=CC=CC=C1"_smiles;
    auto mol2 = "C[As@@](C1CCCC1)C1=CC=CC=C1"_smiles;
    REQUIRE(mol1);
    REQUIRE(mol2);
    CHECK(MolToSmiles(*mol1) != MolToSmiles(*mol2));
  }
  SECTION("chiral center, implicit H: P") {
    auto mol1 = "C[P@H]C1CCCCC1"_smiles;
    auto mol2 = "C[P@@H]C1CCCCC1"_smiles;
    REQUIRE(mol1);
    REQUIRE(mol2);
    CHECK(mol1->getAtomWithIdx(1)->getChiralTag() != Atom::CHI_UNSPECIFIED);
    CHECK(mol1->getAtomWithIdx(1)->getChiralTag() != Atom::CHI_UNSPECIFIED);
  }
  SECTION("chiral center, implicit H: As") {
    auto mol1 = "C[As@H]C1CCCCC1"_smiles;
    auto mol2 = "C[As@@H]C1CCCCC1"_smiles;
    REQUIRE(mol1);
    REQUIRE(mol2);
    CHECK(mol1->getAtomWithIdx(1)->getChiralTag() != Atom::CHI_UNSPECIFIED);
    CHECK(mol1->getAtomWithIdx(1)->getChiralTag() != Atom::CHI_UNSPECIFIED);
  }
  SECTION("chiral center specific, implicit H: P") {
    auto mol1 = "C[P@H]C1CCCCC1"_smiles;
    auto mol2 = "C[P@@H]C1CCCCC1"_smiles;
    REQUIRE(mol1);
    REQUIRE(mol2);
    CHECK(MolToSmiles(*mol1) != MolToSmiles(*mol2));
  }
  SECTION("chiral center specific, implicit H: As") {
    auto mol1 = "C[As@H]C1CCCCC1"_smiles;
    auto mol2 = "C[As@@H]C1CCCCC1"_smiles;
    REQUIRE(mol1);
    REQUIRE(mol2);
    CHECK(MolToSmiles(*mol1) != MolToSmiles(*mol2));
  }
}

TEST_CASE("github #2890", "[bug][molops][stereo]") {
  auto mol = "CC=CC"_smiles;
  REQUIRE(mol);

  auto bond = mol->getBondWithIdx(1);
  bond->setStereo(Bond::STEREOANY);
  REQUIRE(bond->getStereoAtoms().empty());

  MolOps::findPotentialStereoBonds(*mol);
  CHECK(bond->getStereo() == Bond::STEREOANY);
  CHECK(bond->getStereoAtoms().size() == 2);
}

TEST_CASE("github #3150 MolOps::removeHs removes hydrides", "[bug][molops]") {
  SmilesParserParams smilesPs;
  smilesPs.removeHs = false;

  SECTION("Hydride ion remove Hydrides false") {
    std::unique_ptr<RWMol> m{SmilesToMol("[H-]", smilesPs)};
    REQUIRE(m);
    MolOps::RemoveHsParameters ps;
    ps.removeHydrides = false;
    RWMol cp(*m);
    MolOps::removeHs(cp, ps);
    // H atom not removed in this case because by default H atoms with degree 0
    // are not removed
    CHECK(cp.getNumAtoms() == 1);
    CHECK(MolOps::getFormalCharge(cp) == -1);
  }

  SECTION("Hydride ion remove Hydrides true") {
    std::unique_ptr<RWMol> m{SmilesToMol("[H-]", smilesPs)};
    REQUIRE(m);
    MolOps::RemoveHsParameters ps;
    ps.removeHydrides = true;
    RWMol cp(*m);
    MolOps::removeHs(cp, ps);
    // H atom not removed in this case because by default H atoms with degree 0
    // are not removed
    CHECK(cp.getNumAtoms() == 1);
    CHECK(MolOps::getFormalCharge(cp) == -1);
  }

  SECTION("Water") {
    std::unique_ptr<RWMol> m{SmilesToMol("[OH+][H-]", smilesPs)};
    REQUIRE(m);
    MolOps::RemoveHsParameters ps;
    ps.removeHydrides = false;
    RWMol cp(*m);
    MolOps::removeHs(cp, ps);
    CHECK(cp.getNumAtoms() == 2);
    CHECK(MolOps::getFormalCharge(cp) == 0);
  }

  SECTION("Water remove Hydrides true") {
    std::unique_ptr<RWMol> m{SmilesToMol("[OH+][H-]", smilesPs)};
    REQUIRE(m);
    MolOps::RemoveHsParameters ps;
    ps.removeHydrides = true;
    RWMol cp(*m);
    MolOps::removeHs(cp, ps);
    CHECK(cp.getNumAtoms() == 1);
    CHECK(MolOps::getFormalCharge(cp) == 1);
  }

  SECTION("Iron Hydride") {
    std::unique_ptr<RWMol> m{SmilesToMol("[Fe+2]<-[H-]", smilesPs)};
    REQUIRE(m);
    MolOps::RemoveHsParameters ps;
    ps.removeHydrides = false;
    RWMol cp(*m);
    MolOps::removeHs(cp, ps);
    CHECK(cp.getNumAtoms() == 2);
    CHECK(MolOps::getFormalCharge(cp) == 1);
  }

  SECTION("Iron Hydride remove Hydrides") {
    std::unique_ptr<RWMol> m{SmilesToMol("[Fe+2]<-[H-]", smilesPs)};
    REQUIRE(m);
    MolOps::RemoveHsParameters ps;
    ps.removeHydrides = true;
    RWMol cp(*m);
    MolOps::removeHs(cp, ps);
    CHECK(cp.getNumAtoms() == 1);
    CHECK(MolOps::getFormalCharge(cp) == 2);
  }

  SECTION("Ferrous Hydroxide") {
    std::unique_ptr<RWMol> m{SmilesToMol("[Fe+2]<-[OH-]", smilesPs)};
    REQUIRE(m);
    MolOps::RemoveHsParameters ps;
    ps.removeHydrides = false;
    RWMol cp(*m);
    MolOps::removeHs(cp, ps);
    CHECK(cp.getNumAtoms() == 2);
    CHECK(MolOps::getFormalCharge(cp) == 1);
  }

  SECTION("Ferrous Hydroxide remove Hydrides") {
    std::unique_ptr<RWMol> m{SmilesToMol("[Fe+2]<-[OH-]", smilesPs)};
    REQUIRE(m);
    MolOps::RemoveHsParameters ps;
    ps.removeHydrides = true;
    RWMol cp(*m);
    MolOps::removeHs(cp, ps);
    CHECK(cp.getNumAtoms() == 2);
    CHECK(MolOps::getFormalCharge(cp) == 1);
  }

  SECTION("Remove All Hs in Hydrides Ferrous Hydride") {
    std::unique_ptr<RWMol> m{SmilesToMol("[Fe+2]<-[H-]", smilesPs)};
    REQUIRE(m);

    RWMol cp(*m);
    MolOps::removeAllHs(cp);
    CHECK(cp.getNumAtoms() == 1);
    CHECK(MolOps::getFormalCharge(cp) == 2);
  }

  SECTION("Remove All Hs in Hydrides Water") {
    std::unique_ptr<RWMol> m{SmilesToMol("[OH+][H-]", smilesPs)};
    REQUIRE(m);

    RWMol cp(*m);
    MolOps::removeAllHs(cp);
    CHECK(cp.getNumAtoms() == 1);
    CHECK(MolOps::getFormalCharge(cp) == 1);
  }
}

TEST_CASE("hybridization of unknown atom types", "[bug][molops]") {
  SECTION("Basics") {
    auto m = "[U][U][U]"_smiles;
    REQUIRE(m);
    for (const auto atom : m->atoms()) {
      CHECK(atom->getHybridization() == Atom::HybridizationType::S);
    }
  }
  SECTION("comprehensive") {
    std::string smiles = "";
    for (unsigned int i = 89; i <= 118; ++i) {
      smiles += (boost::format("[#%d]") % i).str();
    }
    std::unique_ptr<ROMol> m(SmilesToMol(smiles));
    REQUIRE(m);
    for (const auto atom : m->atoms()) {
      CHECK(atom->getHybridization() == Atom::HybridizationType::S);
    }
  }
}

TEST_CASE("Github #3470: Hydrogen is incorrectly identified as an early atom",
          "[bug][chemistry]") {
  SECTION("Basics") {
    RWMol m;
    m.addAtom(new Atom(1), true, true);
    m.getAtomWithIdx(0)->setFormalCharge(-1);
    m.updatePropertyCache();
    CHECK(m.getAtomWithIdx(0)->getNumImplicitHs() == 0);
    m.getAtomWithIdx(0)->setFormalCharge(1);
    m.updatePropertyCache();
    CHECK(m.getAtomWithIdx(0)->getNumImplicitHs() == 0);
    m.getAtomWithIdx(0)->setFormalCharge(0);
    m.updatePropertyCache();
    CHECK(m.getAtomWithIdx(0)->getNumImplicitHs() == 1);

    // make sure we still generate errors for stupid stuff
    m.getAtomWithIdx(0)->setFormalCharge(-2);
    CHECK_THROWS_AS(m.updatePropertyCache(), AtomValenceException);
    CHECK(m.getAtomWithIdx(0)->getNumImplicitHs() == 1);
  }
  SECTION("confirm with SMILES") {
    RWMol m;
    m.addAtom(new Atom(1));
    m.getAtomWithIdx(0)->setFormalCharge(-1);
    m.updatePropertyCache();
    CHECK(MolToSmiles(m) == "[H-]");
    m.getAtomWithIdx(0)->setFormalCharge(+1);
    m.updatePropertyCache();
    CHECK(MolToSmiles(m) == "[H+]");
    m.getAtomWithIdx(0)->setFormalCharge(0);
    m.updatePropertyCache();
    CHECK(MolToSmiles(m) == "[HH]");  // ugly, but I think [H] would be worse
  }
}

TEST_CASE("Additional oxidation states", "[chemistry]") {
  SECTION("Basics") {
    std::vector<std::string> smiles = {"F[Po](F)(F)(F)", "F[Po](F)(F)(F)(F)F",
                                       "F[Xe](F)(F)(F)", "F[Xe](F)(F)(F)(F)F",
                                       "F[I](F)F",       "F[I](F)(F)(F)F",
                                       "F[At](F)F",      "F[At](F)(F)(F)F"};
    for (const auto &smi : smiles) {
      std::unique_ptr<ROMol> m(SmilesToMol(smi));
      REQUIRE(m);
      CHECK(m->getAtomWithIdx(1)->getNumRadicalElectrons() == 0);
    }
  }
}

<<<<<<< HEAD
TEST_CASE("Github #3805: radicals on [He]", "[chemistry]") {
  SECTION("Basics") {
    {
      auto m = "[He]"_smiles;
      REQUIRE(m);
      CHECK(m->getAtomWithIdx(0)->getNumRadicalElectrons() == 0);
      CHECK(m->getAtomWithIdx(0)->getTotalNumHs() == 0);
    }
    {
      auto m = "[Ne]"_smiles;
      REQUIRE(m);
      CHECK(m->getAtomWithIdx(0)->getNumRadicalElectrons() == 0);
      CHECK(m->getAtomWithIdx(0)->getTotalNumHs() == 0);
    }
  }
  SECTION("Basics") {
    {
      auto m = "[He+]"_smiles;
      REQUIRE(m);
      CHECK(m->getAtomWithIdx(0)->getNumRadicalElectrons() == 1);
      CHECK(m->getAtomWithIdx(0)->getTotalNumHs() == 0);
    }
    {
      auto m = "[Ne+]"_smiles;
      REQUIRE(m);
      CHECK(m->getAtomWithIdx(0)->getNumRadicalElectrons() == 1);
      CHECK(m->getAtomWithIdx(0)->getTotalNumHs() == 0);
    }
=======
TEST_CASE("needsHs function", "[chemistry]") {
  SECTION("basics") {
    const auto m = "CC"_smiles;
    REQUIRE(m);
    CHECK(MolOps::needsHs(*m));

    // add a single H:
    m->addAtom(new Atom(1));
    m->addBond(0, 2, Bond::BondType::SINGLE);
    MolOps::sanitizeMol(*m);
    CHECK(MolOps::needsHs(*m));

    // now add all the Hs:
    MolOps::addHs(*m);
    CHECK(!MolOps::needsHs(*m));
  }
  SECTION("radical") {
    const auto m = "[O][O]"_smiles;
    REQUIRE(m);
    CHECK(!MolOps::needsHs(*m));
  }
  SECTION("none needed") {
    const auto m = "FF"_smiles;
    REQUIRE(m);
    CHECK(!MolOps::needsHs(*m));
>>>>>>> b41497e5
  }
}<|MERGE_RESOLUTION|>--- conflicted
+++ resolved
@@ -1424,7 +1424,6 @@
   }
 }
 
-<<<<<<< HEAD
 TEST_CASE("Github #3805: radicals on [He]", "[chemistry]") {
   SECTION("Basics") {
     {
@@ -1453,7 +1452,9 @@
       CHECK(m->getAtomWithIdx(0)->getNumRadicalElectrons() == 1);
       CHECK(m->getAtomWithIdx(0)->getTotalNumHs() == 0);
     }
-=======
+  }
+}
+
 TEST_CASE("needsHs function", "[chemistry]") {
   SECTION("basics") {
     const auto m = "CC"_smiles;
@@ -1479,6 +1480,5 @@
     const auto m = "FF"_smiles;
     REQUIRE(m);
     CHECK(!MolOps::needsHs(*m));
->>>>>>> b41497e5
   }
 }