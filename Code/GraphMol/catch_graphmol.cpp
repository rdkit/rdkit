//
//  Copyright (C) 2018-2021 Greg Landrum and other RDKit contributors
//
//   @@ All Rights Reserved @@
//  This file is part of the RDKit.
//  The contents are covered by the terms of the BSD license
//  which is included in the file license.txt, found at the root
//  of the RDKit source tree.
//

#include "catch.hpp"

#include <algorithm>
#include <limits>
#include <fstream>
#include <boost/format.hpp>

#include <GraphMol/RDKitBase.h>
#include <GraphMol/new_canon.h>
#include <GraphMol/RDKitQueries.h>
#include <GraphMol/QueryOps.h>
#include <GraphMol/Chirality.h>
#include <GraphMol/MonomerInfo.h>
#include <GraphMol/MolPickler.h>
#include <GraphMol/FileParsers/FileParsers.h>
#include <GraphMol/FileParsers/SequenceParsers.h>
#include <GraphMol/SmilesParse/SmilesParse.h>
#include <GraphMol/SmilesParse/SmilesWrite.h>
#include <GraphMol/SmilesParse/SmartsWrite.h>

using namespace RDKit;
#if 1
TEST_CASE("SMILES Parsing works", "[molops]") {
  std::unique_ptr<RWMol> mol(SmilesToMol("C1CC1"));
  REQUIRE(mol);
  REQUIRE(mol->getNumAtoms() == 3);
}

TEST_CASE("Sanitization tests", "[molops]") {
  std::unique_ptr<RWMol> mol(SmilesToMol("C1=CC=CC=C1Cc2ccccc2", false, false));
  REQUIRE(mol);
  REQUIRE(mol->getNumAtoms() == 13);

  SECTION("properties") {
    mol->updatePropertyCache();
    CHECK(mol->getAtomWithIdx(0)->getTotalNumHs() == 1);
    CHECK(!mol->getAtomWithIdx(0)->getIsAromatic());
    CHECK(mol->getAtomWithIdx(10)->getIsAromatic());
    SECTION("aromaticity") {
      unsigned int opThatFailed;
      MolOps::sanitizeMol(*mol, opThatFailed, MolOps::SANITIZE_SETAROMATICITY);
      // mol->debugMol(std::cerr);
      CHECK(mol->getAtomWithIdx(10)->getIsAromatic());
      // blocked by #1730
      // CHECK(mol->getAtomWithIdx(0)->getIsAromatic());
    }
    SECTION("kekulize") {
      unsigned int opThatFailed;
      MolOps::sanitizeMol(*mol, opThatFailed, MolOps::SANITIZE_KEKULIZE);
      CHECK(!mol->getAtomWithIdx(0)->getIsAromatic());
      CHECK(!mol->getAtomWithIdx(10)->getIsAromatic());
    }
  }
}

TEST_CASE("Github #2062", "[bug][molops]") {
  SmilesParserParams ps;
  ps.removeHs = false;
  ps.sanitize = true;
  std::unique_ptr<RWMol> mol(SmilesToMol("[C:1][C:2]([H:3])([H])[O:4][H]", ps));
  REQUIRE(mol);
  CHECK(mol->getNumAtoms() == 6);
  mol->getAtomWithIdx(1)->setProp("intProp", 42);
  MolOps::mergeQueryHs(*mol);
  CHECK(mol->getNumAtoms() == 3);
  SECTION("basics") { CHECK(mol->getAtomWithIdx(1)->getAtomMapNum() == 2); }
  SECTION("other props") {
    REQUIRE(mol->getAtomWithIdx(1)->hasProp("intProp"));
    CHECK(mol->getAtomWithIdx(1)->getProp<int>("intProp") == 42);
  }
}

TEST_CASE("Github #2086", "[bug][molops]") {
  SECTION("reported version") {
    auto mol = "C1CCCC1"_smiles;
    REQUIRE(mol);
    MolOps::addHs(*mol);
    REQUIRE(mol->getNumAtoms() == 15);
    mol->removeBond(4, 13);
    MolOps::removeHs(*mol);
    REQUIRE(mol->getNumAtoms() == 6);
  }
}

TEST_CASE("github #299", "[bug][molops][SSSR]") {
  SECTION("simplified") {
    auto mol =
        "C13%13%14.C124%18.C25%13%15.C368%17.C4679.C75%10%17.C8%11%14%16.C9%11%12%18.C%10%12%15%16"_smiles;
    REQUIRE(mol);
    REQUIRE(mol->getNumAtoms() == 9);
  }

  SECTION("old example from molopstest") {
    auto mol = "C123C45C11C44C55C22C33C14C523"_smiles;
    REQUIRE(mol);
    REQUIRE(mol->getNumAtoms() == 9);
  }

  SECTION("carborane") {
    std::unique_ptr<RWMol> mol(
        SmilesToMol("[B]1234[B]567[B]118[B]229[B]33%10[B]454[B]656[B]711[B]822["
                    "C]933[B]%1045[C]6123",
                    0, false));
    REQUIRE(mol);
    CHECK(mol->getNumAtoms() == 12);
    mol->updatePropertyCache(false);
    MolOps::findSSSR(*mol);
    REQUIRE(mol->getRingInfo()->isInitialized());
  }
  SECTION("original report from ChEbI") {
    std::string pathName = getenv("RDBASE");
    pathName += "/Code/GraphMol/test_data/";
    std::unique_ptr<RWMol> mol(
        MolFileToMol(pathName + "ChEBI_50252.mol", false));
    REQUIRE(mol);
    CHECK(mol->getNumAtoms() == 80);
    mol->updatePropertyCache(false);
    MolOps::findSSSR(*mol);
    REQUIRE(mol->getRingInfo()->isInitialized());
  }
}

TEST_CASE("github #2224", "[bug][molops][removeHs][query]") {
  SECTION("the original report") {
    std::string pathName = getenv("RDBASE");
    pathName += "/Code/GraphMol/test_data/";
    std::unique_ptr<RWMol> mol(MolFileToMol(pathName + "github2224_1.mol"));
    REQUIRE(mol);
    REQUIRE(mol->getNumAtoms() == 7);
  }
  SECTION("basics") {
    SmilesParserParams ps;
    ps.removeHs = false;
    ps.sanitize = true;
    std::unique_ptr<ROMol> mol(SmilesToMol("C[H]", ps));
    REQUIRE(mol);
    REQUIRE(mol->getNumAtoms() == 2);
    {  // The H without a query is removed
      std::unique_ptr<ROMol> m2(MolOps::removeHs(*mol));
      CHECK(m2->getNumAtoms() == 1);
    }
    {  // but if we add a query feature it's not removed
      RWMol m2(*mol);
      auto *qa = new QueryAtom(1);
      m2.replaceAtom(1, qa);
      m2.getAtomWithIdx(1)->setAtomicNum(1);
      MolOps::removeHs(m2);
      CHECK(m2.getNumAtoms() == 2);
      delete qa;
    }
  }
}

TEST_CASE(
    "github #2268: Recognize N in three-membered rings as potentially chiral",
    "[bug][stereo]") {
  SECTION("basics: N in a 3 ring") {
    const auto mol = "C[N@]1CC1C"_smiles;
    REQUIRE(mol);
    CHECK(mol->getAtomWithIdx(1)->getChiralTag() != Atom::CHI_UNSPECIFIED);
  }
  SECTION("basics: N in a 4 ring") {
    const auto mol = "C[N@]1CCC1C"_smiles;
    REQUIRE(mol);
    CHECK(mol->getAtomWithIdx(1)->getChiralTag() == Atom::CHI_UNSPECIFIED);
  }
  SECTION("the original molecule") {
    std::string mb = R"CTAB(
  Mrv1810 02131915062D

 18 20  0  0  1  0            999 V2000
   -0.7207   -1.3415    0.0000 N   0  0  1  0  0  0  0  0  0  0  0  0
   -0.0583   -0.8416    0.0000 C   0  0  2  0  0  0  0  0  0  0  0  0
   -0.0083   -1.7540    0.0000 O   0  0  0  0  0  0  0  0  0  0  0  0
   -1.3956   -0.8666    0.0000 C   0  0  2  0  0  0  0  0  0  0  0  0
   -0.3250   -0.0667    0.0000 C   0  0  0  0  0  0  0  0  0  0  0  0
   -2.1955   -0.6499    0.0000 C   0  0  0  0  0  0  0  0  0  0  0  0
   -1.1499   -0.0792    0.0000 C   0  0  0  0  0  0  0  0  0  0  0  0
    0.6541   -0.4292    0.0000 C   0  0  0  0  0  0  0  0  0  0  0  0
   -2.7830   -1.2291    0.0000 O   0  0  0  0  0  0  0  0  0  0  0  0
   -1.6081   -1.6623    0.0000 C   0  0  0  0  0  0  0  0  0  0  0  0
   -2.4080    0.1500    0.0000 O   0  0  0  0  0  0  0  0  0  0  0  0
    1.3665   -0.8374    0.0000 C   0  0  0  0  0  0  0  0  0  0  0  0
    0.6416    0.3958    0.0000 C   0  0  0  0  0  0  0  0  0  0  0  0
   -3.1996    0.3708    0.0000 C   0  0  0  0  0  0  0  0  0  0  0  0
   -3.4121    1.1624    0.0000 C   0  0  0  0  0  0  0  0  0  0  0  0
    1.3498    0.8207    0.0000 C   0  0  0  0  0  0  0  0  0  0  0  0
    2.0790   -0.4167    0.0000 C   0  0  0  0  0  0  0  0  0  0  0  0
    2.0665    0.4083    0.0000 C   0  0  0  0  0  0  0  0  0  0  0  0
  2  1  1  0  0  0  0
  1  3  1  1  0  0  0
  4  1  1  0  0  0  0
  5  2  1  0  0  0  0
  4  6  1  0  0  0  0
  7  4  1  0  0  0  0
  2  8  1  6  0  0  0
  9  6  2  0  0  0  0
  4 10  1  1  0  0  0
 11  6  1  0  0  0  0
 12  8  2  0  0  0  0
 13  8  1  0  0  0  0
 14 11  1  0  0  0  0
 15 14  1  0  0  0  0
 16 13  2  0  0  0  0
 17 12  1  0  0  0  0
 18 16  1  0  0  0  0
  2  3  1  0  0  0  0
  5  7  1  0  0  0  0
 17 18  2  0  0  0  0
M  END
)CTAB";
    std::unique_ptr<ROMol> mol(MolBlockToMol(mb));
    REQUIRE(mol);
    CHECK(mol->getAtomWithIdx(0)->getChiralTag() != Atom::CHI_UNSPECIFIED);
  }
}

TEST_CASE("github #2244", "[bug][molops][stereo]") {
  SECTION("the original report") {
    auto mol = "CC=CC=CC"_smiles;
    REQUIRE(mol);
    MolOps::findPotentialStereoBonds(*mol, true);
    CHECK(mol->getBondWithIdx(1)->getStereo() == Bond::STEREOANY);
    CHECK(mol->getBondWithIdx(3)->getStereo() == Bond::STEREOANY);
    mol->getBondWithIdx(3)->setStereo(Bond::STEREONONE);
    MolOps::findPotentialStereoBonds(*mol, true);
    CHECK(mol->getBondWithIdx(1)->getStereo() == Bond::STEREOANY);
    CHECK(mol->getBondWithIdx(3)->getStereo() == Bond::STEREOANY);
  }
}

TEST_CASE(
    "github #2258: heterocycles with exocyclic bonds not failing valence check",
    "[bug][molops]") {
  SECTION("the original report") {
    std::vector<std::string> smiles = {"C=n1ccnc1", "C#n1ccnc1"};
    for (auto smi : smiles) {
      CHECK_THROWS_AS(SmilesToMol(smi), MolSanitizeException);
    }
  }
}

TEST_CASE("github #908: AddHs() using 3D coordinates with 2D conformations",
          "[bug][molops]") {
  SECTION("basics: single atom mols") {
    std::vector<std::string> smiles = {"Cl", "O", "N", "C"};
    for (auto smi : smiles) {
      // std::cerr << smi << std::endl;
      std::unique_ptr<RWMol> mol(SmilesToMol(smi));
      REQUIRE(mol);
      auto conf = new Conformer(1);
      conf->set3D(false);
      conf->setAtomPos(0, RDGeom::Point3D(0, 0, 0));
      mol->addConformer(conf, true);
      bool explicitOnly = false;
      bool addCoords = true;
      MolOps::addHs(*mol, explicitOnly, addCoords);
      for (size_t i = 0; i < mol->getNumAtoms(); ++i) {
        // std::cerr << "   " << i << " " << conf->getAtomPos(i) << std::endl;
        CHECK(conf->getAtomPos(i).z == 0.0);
      }
    }
  }
}

TEST_CASE(
    "github #2437: Canon::rankMolAtoms results in crossed double bonds in "
    "rings",
    "[bug][molops]") {
  SECTION("underlying problem") {
    std::string molb = R"CTAB(testmol
  Mrv1824 05081910082D

  4  4  0  0  0  0            999 V2000
    6.9312   -8.6277    0.0000 C   0  0  0  0  0  0  0  0  0  0  0  0
    6.9312   -9.4527    0.0000 C   0  0  0  0  0  0  0  0  0  0  0  0
    7.7562   -8.6277    0.0000 C   0  0  0  0  0  0  0  0  0  0  0  0
    7.7562   -9.4527    0.0000 C   0  0  0  0  0  0  0  0  0  0  0  0
  1  2  1  0  0  0  0
  1  3  1  0  0  0  0
  3  4  1  0  0  0  0
  2  4  2  0  0  0  0
M  END
    )CTAB";
    bool sanitize = false;
    bool removeHs = false;
    std::unique_ptr<RWMol> mol(MolBlockToMol(molb, sanitize, removeHs));
    REQUIRE(mol);
    mol->updatePropertyCache();
    CHECK(mol->getBondWithIdx(3)->getBondType() == Bond::BondType::DOUBLE);
    CHECK(mol->getBondWithIdx(3)->getBondDir() == Bond::BondDir::NONE);
    std::vector<unsigned int> ranks;
    CHECK(!mol->getRingInfo()->isInitialized());
    Canon::rankMolAtoms(*mol, ranks);
  }

  SECTION("as discovered") {
    std::string molb = R"CTAB(testmol
  Mrv1824 05081910082D

  4  4  0  0  0  0            999 V2000
    6.9312   -9.4527    0.0000 C   0  0  0  0  0  0  0  0  0  0  0  0
    7.7562   -8.6277    0.0000 C   0  0  0  0  0  0  0  0  0  0  0  0
    7.7562   -9.4527    0.0000 C   0  0  0  0  0  0  0  0  0  0  0  0
    6.9312   -8.6277    0.0000 C   0  0  0  0  0  0  0  0  0  0  0  0
  1  2  1  0  0  0  0
  1  3  1  0  0  0  0
  3  4  1  0  0  0  0
  2  4  2  0  0  0  0
M  END
    )CTAB";
    bool sanitize = false;
    bool removeHs = false;
    std::unique_ptr<RWMol> mol(MolBlockToMol(molb, sanitize, removeHs));
    REQUIRE(mol);
    mol->updatePropertyCache();
    CHECK(mol->getBondWithIdx(3)->getBondType() == Bond::BondType::DOUBLE);
    CHECK(mol->getBondWithIdx(3)->getBondDir() == Bond::BondDir::NONE);
    auto nmb = MolToMolBlock(*mol);
    CHECK(nmb.find("2  4  2  3") == std::string::npos);
    CHECK(nmb.find("2  4  2  0") != std::string::npos);
    std::vector<unsigned int> ranks;
    Canon::rankMolAtoms(*mol, ranks);
    nmb = MolToMolBlock(*mol);
    CHECK(nmb.find("2  4  2  3") == std::string::npos);
    CHECK(nmb.find("2  4  2  0") != std::string::npos);
  }
}
TEST_CASE(
    "github #2423: Incorrect assignment of explicit Hs to Al+3 read from mol "
    "block",
    "[bug][molops]") {
  SECTION("basics: single atom mols") {
    std::string mb = R"CTAB(2300
  -OEChem-01301907122D

  1  0  0     0  0  0  0  0  0999 V2000
  -66.7000  999.0000    0.0000 Al  0  1  0  0  0  0  0  0  0  0  0  0
M  CHG  1   1   3
M  END)CTAB";
    std::unique_ptr<ROMol> mol(MolBlockToMol(mb));
    REQUIRE(mol);
    CHECK(mol->getAtomWithIdx(0)->getFormalCharge() == 3);
    CHECK(mol->getAtomWithIdx(0)->getTotalNumHs() == 0);
  }
}

TEST_CASE("Specialized exceptions for sanitization errors", "[molops]") {
  SECTION("AtomValenceException") {
    std::vector<std::pair<std::string, unsigned int>> smiles = {
        {"C=n1ccnc1", 1}, {"CCO(C)C", 2}};
    for (auto pr : smiles) {
      CHECK_THROWS_AS(SmilesToMol(pr.first), AtomValenceException);
      try {
        auto m = SmilesToMol(pr.first);
        RDUNUSED_PARAM(m);
      } catch (const AtomValenceException &e) {
        CHECK(e.getType() == "AtomValenceException");
        CHECK(e.getAtomIdx() == pr.second);
      }
    }
  }
  SECTION("AtomKekulizeException") {
    std::vector<std::pair<std::string, unsigned int>> smiles = {
        {"CCcc", 2},
    };
    for (auto pr : smiles) {
      CHECK_THROWS_AS(SmilesToMol(pr.first), AtomKekulizeException);
      try {
        auto m = SmilesToMol(pr.first);
        RDUNUSED_PARAM(m);
      } catch (const AtomKekulizeException &e) {
        CHECK(e.getType() == "AtomKekulizeException");
        CHECK(e.getAtomIdx() == pr.second);
      }
    }
  }
  SECTION("KekulizeException") {
    std::vector<std::pair<std::string, std::vector<unsigned int>>> smiles = {
        {"c1cccc1", {0, 1, 2, 3, 4}},
        {"Cc1cc1", {1, 2, 3}},
        {"C1:c:CC1", {0, 1, 2}}};
    for (auto pr : smiles) {
      CHECK_THROWS_AS(SmilesToMol(pr.first), KekulizeException);
      try {
        auto m = SmilesToMol(pr.first);
        RDUNUSED_PARAM(m);
      } catch (const KekulizeException &e) {
        CHECK(e.getType() == "KekulizeException");
        CHECK(e.getAtomIndices() == pr.second);
      }
    }
  }
}

TEST_CASE("detectChemistryProblems", "[molops]") {
  SECTION("Basics") {
    SmilesParserParams ps;
    ps.sanitize = false;
    auto m = std::unique_ptr<ROMol>(SmilesToMol("CO(C)CFCc1cc1", ps));
    REQUIRE(m);
    auto res = MolOps::detectChemistryProblems(*m);
    REQUIRE(res.size() == 3);

    CHECK(res[0]->getType() == "AtomValenceException");
    REQUIRE(dynamic_cast<AtomValenceException *>(res[0].get()));
    CHECK(dynamic_cast<AtomSanitizeException *>(res[0].get())->getAtomIdx() ==
          1);

    CHECK(res[1]->getType() == "AtomValenceException");
    REQUIRE(dynamic_cast<AtomSanitizeException *>(res[1].get()));
    CHECK(dynamic_cast<AtomSanitizeException *>(res[1].get())->getAtomIdx() ==
          4);

    CHECK(res[2]->getType() == "KekulizeException");
    REQUIRE(dynamic_cast<KekulizeException *>(res[2].get()));
    CHECK(dynamic_cast<KekulizeException *>(res[2].get())->getAtomIndices() ==
          std::vector<unsigned int>({6, 7, 8}));
  }
  SECTION("No problems") {
    SmilesParserParams ps;
    ps.sanitize = false;
    auto m = std::unique_ptr<ROMol>(SmilesToMol("c1ccccc1", ps));
    REQUIRE(m);
    auto res = MolOps::detectChemistryProblems(*m);
    REQUIRE(res.size() == 0);
  }
}

TEST_CASE(
    "github #2606: Bad valence corrections on Pb, Sn"
    "[bug][molops]") {
  SECTION("basics-Pb") {
    std::string mb = R"CTAB(
  Mrv1810 08141905562D

  5  0  0  0  0  0            999 V2000
   -3.6316   -0.4737    0.0000 Pb  0  0  0  0  0  0  0  0  0  0  0  0
   -3.6541    0.3609    0.0000 O   0  5  0  0  0  0  0  0  0  0  0  0
   -2.4586   -0.5188    0.0000 O   0  5  0  0  0  0  0  0  0  0  0  0
   -3.6992   -1.5338    0.0000 O   0  5  0  0  0  0  0  0  0  0  0  0
   -4.5789   -0.4286    0.0000 O   0  5  0  0  0  0  0  0  0  0  0  0
M  CHG  5   1   4   2  -1   3  -1   4  -1   5  -1
M  END
)CTAB";
    std::unique_ptr<ROMol> mol(MolBlockToMol(mb));
    REQUIRE(mol);
    CHECK(mol->getAtomWithIdx(0)->getFormalCharge() == 4);
    CHECK(mol->getAtomWithIdx(0)->getTotalNumHs() == 0);
  }
  SECTION("basics-Sn") {
    std::string mb = R"CTAB(
  Mrv1810 08141905562D

  5  0  0  0  0  0            999 V2000
   -3.6316   -0.4737    0.0000 Sn  0  0  0  0  0  0  0  0  0  0  0  0
   -3.6541    0.3609    0.0000 O   0  5  0  0  0  0  0  0  0  0  0  0
   -2.4586   -0.5188    0.0000 O   0  5  0  0  0  0  0  0  0  0  0  0
   -3.6992   -1.5338    0.0000 O   0  5  0  0  0  0  0  0  0  0  0  0
   -4.5789   -0.4286    0.0000 O   0  5  0  0  0  0  0  0  0  0  0  0
M  CHG  5   1   4   2  -1   3  -1   4  -1   5  -1
M  END
)CTAB";
    std::unique_ptr<ROMol> mol(MolBlockToMol(mb));
    REQUIRE(mol);
    CHECK(mol->getAtomWithIdx(0)->getFormalCharge() == 4);
    CHECK(mol->getAtomWithIdx(0)->getTotalNumHs() == 0);
  }
  SECTION("basics-Ge") {
    std::string mb = R"CTAB(
  Mrv1810 08141905562D

  5  0  0  0  0  0            999 V2000
   -3.6316   -0.4737    0.0000 Ge  0  0  0  0  0  0  0  0  0  0  0  0
   -3.6541    0.3609    0.0000 O   0  5  0  0  0  0  0  0  0  0  0  0
   -2.4586   -0.5188    0.0000 O   0  5  0  0  0  0  0  0  0  0  0  0
   -3.6992   -1.5338    0.0000 O   0  5  0  0  0  0  0  0  0  0  0  0
   -4.5789   -0.4286    0.0000 O   0  5  0  0  0  0  0  0  0  0  0  0
M  CHG  5   1   4   2  -1   3  -1   4  -1   5  -1
M  END
)CTAB";
    std::unique_ptr<ROMol> mol(MolBlockToMol(mb));
    REQUIRE(mol);
    CHECK(mol->getAtomWithIdx(0)->getFormalCharge() == 4);
    CHECK(mol->getAtomWithIdx(0)->getTotalNumHs() == 0);
  }
}
TEST_CASE(
    "github #2607: Pb, Sn should support valence 2"
    "[bug][molops]") {
  SECTION("basics-Pb") {
    std::string mb = R"CTAB(
  Mrv1810 08141905562D

  3  0  0  0  0  0            999 V2000
   -3.6316   -0.4737    0.0000 Pb  0  0  0  0  0  0  0  0  0  0  0  0
   -3.6541    0.3609    0.0000 O   0  5  0  0  0  0  0  0  0  0  0  0
   -2.4586   -0.5188    0.0000 O   0  5  0  0  0  0  0  0  0  0  0  0
M  CHG  3   1   2   2  -1   3  -1
M  END
)CTAB";
    std::unique_ptr<ROMol> mol(MolBlockToMol(mb));
    REQUIRE(mol);
    CHECK(mol->getAtomWithIdx(0)->getFormalCharge() == 2);
    CHECK(mol->getAtomWithIdx(0)->getTotalNumHs() == 0);
  }
  SECTION("basics-Sn") {
    std::string mb = R"CTAB(
  Mrv1810 08141905562D

  3  0  0  0  0  0            999 V2000
   -3.6316   -0.4737    0.0000 Sn  0  0  0  0  0  0  0  0  0  0  0  0
   -3.6541    0.3609    0.0000 O   0  5  0  0  0  0  0  0  0  0  0  0
   -2.4586   -0.5188    0.0000 O   0  5  0  0  0  0  0  0  0  0  0  0
M  CHG  3   1   2   2  -1   3  -1
M  END
)CTAB";
    std::unique_ptr<ROMol> mol(MolBlockToMol(mb));
    REQUIRE(mol);
    CHECK(mol->getAtomWithIdx(0)->getFormalCharge() == 2);
    CHECK(mol->getAtomWithIdx(0)->getTotalNumHs() == 0);
  }
}

TEST_CASE(
    "github #2649: Allenes read from mol blocks have crossed bonds assigned"
    "[bug][stereochemistry]") {
  SECTION("basics") {
    std::string mb = R"CTAB(mol
  Mrv1824 09191901002D

  6  5  0  0  0  0            999 V2000
   -1.6986   -7.4294    0.0000 C   0  0  0  0  0  0  0  0  0  0  0  0
   -2.2522   -6.8245    0.0000 C   0  0  0  0  0  0  0  0  0  0  0  0
   -1.1438   -8.0357    0.0000 C   0  0  0  0  0  0  0  0  0  0  0  0
   -2.8095   -6.2156    0.0000 C   0  0  0  0  0  0  0  0  0  0  0  0
   -0.3374   -7.8470    0.0000 C   0  0  0  0  0  0  0  0  0  0  0  0
   -3.6162   -6.3886    0.0000 C   0  0  0  0  0  0  0  0  0  0  0  0
  1  3  2  0  0  0  0
  2  1  2  0  0  0  0
  3  5  1  0  0  0  0
  4  2  2  0  0  0  0
  6  4  1  0  0  0  0
M  END)CTAB";
    std::unique_ptr<ROMol> mol(MolBlockToMol(mb));
    REQUIRE(mol);
    CHECK(mol->getBondWithIdx(0)->getStereo() == Bond::STEREONONE);
    CHECK(mol->getBondWithIdx(1)->getStereo() == Bond::STEREONONE);
    CHECK(mol->getBondWithIdx(3)->getStereo() == Bond::STEREONONE);
    auto outmolb = MolToMolBlock(*mol);
    // std::cerr<<outmolb<<std::endl;
    CHECK(outmolb.find("1  3  2  0") != std::string::npos);
    CHECK(outmolb.find("2  1  2  0") != std::string::npos);
    CHECK(outmolb.find("4  2  2  0") != std::string::npos);
  }
}

TEST_CASE(
    "GitHub 2712: setBondStereoFromDirections() returning incorrect results"
    "[stereochemistry]") {
  SECTION("basics 1a") {
    std::string mb = R"CTAB(
  Mrv1810 10141909562D

  4  3  0  0  0  0            999 V2000
    3.3412   -2.9968    0.0000 C   0  0  0  0  0  0  0  0  0  0  0  0
    2.5162   -2.9968    0.0000 C   0  0  0  0  0  0  0  0  0  0  0  0
    2.1037   -3.7112    0.0000 C   0  0  0  0  0  0  0  0  0  0  0  0
    3.7537   -2.2823    0.0000 C   0  0  0  0  0  0  0  0  0  0  0  0
  1  2  2  0  0  0  0
  2  3  1  0  0  0  0
  1  4  1  0  0  0  0
M  END
)CTAB";
    bool sanitize = false;
    std::unique_ptr<ROMol> mol(MolBlockToMol(mb, sanitize));
    REQUIRE(mol);
    CHECK(mol->getBondWithIdx(0)->getBondType() == Bond::DOUBLE);
    CHECK(mol->getBondWithIdx(0)->getStereo() == Bond::STEREONONE);
    MolOps::setBondStereoFromDirections(*mol);
    CHECK(mol->getBondWithIdx(0)->getStereo() == Bond::STEREOTRANS);
  }
  SECTION("basics 1b") {
    std::string mb = R"CTAB(
  Mrv1810 10141909562D

  4  3  0  0  0  0            999 V2000
    3.3412   -2.9968    0.0000 C   0  0  0  0  0  0  0  0  0  0  0  0
    2.5162   -2.9968    0.0000 C   0  0  0  0  0  0  0  0  0  0  0  0
    2.1037   -3.7112    0.0000 C   0  0  0  0  0  0  0  0  0  0  0  0
    3.7537   -2.2823    0.0000 C   0  0  0  0  0  0  0  0  0  0  0  0
  1  2  2  0  0  0  0
  2  3  1  0  0  0  0
  4  1  1  0  0  0  0
M  END
)CTAB";
    bool sanitize = false;
    std::unique_ptr<ROMol> mol(MolBlockToMol(mb, sanitize));
    REQUIRE(mol);
    CHECK(mol->getBondWithIdx(0)->getBondType() == Bond::DOUBLE);
    CHECK(mol->getBondWithIdx(0)->getStereo() == Bond::STEREONONE);
    MolOps::setBondStereoFromDirections(*mol);
    CHECK(mol->getBondWithIdx(0)->getStereo() == Bond::STEREOTRANS);
  }
  SECTION("basics 2a") {
    std::string mb = R"CTAB(
  Mrv1810 10141909582D

  4  3  0  0  0  0            999 V2000
    3.4745   -5.2424    0.0000 C   0  0  0  0  0  0  0  0  0  0  0  0
    2.6495   -5.2424    0.0000 C   0  0  0  0  0  0  0  0  0  0  0  0
    2.2370   -5.9569    0.0000 C   0  0  0  0  0  0  0  0  0  0  0  0
    3.8870   -5.9569    0.0000 C   0  0  0  0  0  0  0  0  0  0  0  0
  1  2  2  0  0  0  0
  2  3  1  0  0  0  0
  1  4  1  0  0  0  0
M  END
)CTAB";
    bool sanitize = false;
    std::unique_ptr<ROMol> mol(MolBlockToMol(mb, sanitize));
    REQUIRE(mol);
    CHECK(mol->getBondWithIdx(0)->getBondType() == Bond::DOUBLE);
    CHECK(mol->getBondWithIdx(0)->getStereo() == Bond::STEREONONE);
    MolOps::setBondStereoFromDirections(*mol);
    CHECK(mol->getBondWithIdx(0)->getStereo() == Bond::STEREOCIS);
  }
  SECTION("basics 2b") {
    std::string mb = R"CTAB(
  Mrv1810 10141909582D

  4  3  0  0  0  0            999 V2000
    3.4745   -5.2424    0.0000 C   0  0  0  0  0  0  0  0  0  0  0  0
    2.6495   -5.2424    0.0000 C   0  0  0  0  0  0  0  0  0  0  0  0
    2.2370   -5.9569    0.0000 C   0  0  0  0  0  0  0  0  0  0  0  0
    3.8870   -5.9569    0.0000 C   0  0  0  0  0  0  0  0  0  0  0  0
  1  2  2  0  0  0  0
  2  3  1  0  0  0  0
  4  1  1  0  0  0  0
M  END
)CTAB";
    bool sanitize = false;
    std::unique_ptr<ROMol> mol(MolBlockToMol(mb, sanitize));
    REQUIRE(mol);
    CHECK(mol->getBondWithIdx(0)->getBondType() == Bond::DOUBLE);
    CHECK(mol->getBondWithIdx(0)->getStereo() == Bond::STEREONONE);
    MolOps::setBondStereoFromDirections(*mol);
    CHECK(mol->getBondWithIdx(0)->getStereo() == Bond::STEREOCIS);
  }
}

TEST_CASE("removeHs screwing up double bond stereo", "[bug][removeHs]") {
  SECTION("example1") {
    std::string molblock = R"CTAB(molblock = """
  SciTegic12221702182D

 47 51  0  0  0  0            999 V2000
    0.2962    6.2611    0.0000 C   0  0
   -3.9004    4.4820    0.0000 C   0  0
    1.4195    5.2670    0.0000 C   0  0
   -3.8201   -7.4431    0.0000 C   0  0
   -4.9433   -6.4490    0.0000 C   0  0
   -2.3975   -6.9674    0.0000 C   0  0
    3.5921   -3.5947    0.0000 C   0  0
   -3.1475    2.3700    0.0000 C   0  0
    2.1695   -4.0705    0.0000 C   0  0
   -2.0242    1.3759    0.0000 C   0  0
   -4.6440   -4.9792    0.0000 C   0  0
    2.7681   -1.1308    0.0000 C   0  0
   -5.8626    1.1332    0.0000 C   0  0
    3.0674    0.3391    0.0000 C   0  0
    3.6660    3.2787    0.0000 C   0  0
    8.1591   -0.6978    0.0000 C   0  0
    7.3351    1.7662    0.0000 C   0  0
   -6.3876    3.5028    0.0000 C   0  0
   -0.6756   -5.0219    0.0000 C   0  0
    7.0358    0.2964    0.0000 C   0  0
    3.8914   -2.1249    0.0000 C   0  0
   -2.0982   -5.4976    0.0000 C   0  0
   -4.5701    1.8943    0.0000 C   0  0  1  0  0  0
   -6.9859    2.1273    0.0000 C   0  0  1  0  0  0
    4.4900    0.8148    0.0000 C   0  0
    1.3455   -1.6065    0.0000 C   0  0
    4.7893    2.2846    0.0000 C   0  0
    1.9442    1.3332    0.0000 C   0  0
    1.0462   -3.0763    0.0000 C   0  0
    2.2435    2.8030    0.0000 C   0  0
   -0.6017    1.8516    0.0000 C   0  0
    5.6132   -0.1794    0.0000 C   0  0
    0.2223   -0.6124    0.0000 Cl  0  0
    9.2823   -1.6919    0.0000 N   0  0
   -3.2215   -4.5035    0.0000 N   0  0
    6.2119    2.7603    0.0000 N   0  0
    5.3139   -1.6492    0.0000 N   0  0
    0.5216    0.8575    0.0000 N   0  0
   -4.8945    3.3588    0.0000 N   0  0
   -8.2913    2.8662    0.0000 O   0  0
   -0.3024    3.3214    0.0000 O   0  0
    1.1202    3.7971    0.0000 O   0  0
   -0.3763   -3.5520    0.0000 O   0  0
   -2.8482    3.8398    0.0000 H   0  0
   -2.3235   -0.0940    0.0000 H   0  0
   -3.9483    0.5292    0.0000 H   0  0
   -7.8572    0.9063    0.0000 H   0  0
  1  3  1  0
  2 39  1  0
  3 42  1  0
  4  5  2  0
  4  6  1  0
  5 11  1  0
  6 22  2  0
  7  9  2  0
  7 21  1  0
  8 44  1  0
  8 10  2  0
  8 23  1  0
  9 29  1  0
 10 45  1  0
 10 31  1  0
 11 35  2  0
 12 21  2  0
 12 26  1  0
 13 23  1  0
 13 24  1  0
 14 25  2  0
 14 28  1  0
 15 27  2  0
 15 30  1  0
 16 20  1  0
 16 34  3  0
 17 20  2  0
 17 36  1  0
 18 24  1  0
 18 39  1  0
 19 22  1  0
 19 43  1  0
 20 32  1  0
 21 37  1  0
 22 35  1  0
 23 46  1  6
 23 39  1  0
 24 47  1  1
 24 40  1  0
 25 27  1  0
 25 32  1  0
 26 29  2  0
 26 33  1  0
 27 36  1  0
 28 30  2  0
 28 38  1  0
 29 43  1  0
 30 42  1  0
 31 38  2  0
 31 41  1  0
 32 37  2  3
M  END
"""

)CTAB";
    bool sanitize = false;
    bool removeHs = false;
    std::unique_ptr<RWMol> m(MolBlockToMol(molblock, sanitize, removeHs));
    REQUIRE(m);
    m->updatePropertyCache();
    MolOps::setBondStereoFromDirections(*m);
    CHECK(m->getBondWithIdx(10)->getBondType() == Bond::DOUBLE);
    CHECK(m->getBondWithIdx(10)->getStereo() == Bond::STEREOTRANS);
    REQUIRE(m->getBondWithIdx(10)->getStereoAtoms().size() == 2);
    CHECK(m->getBondWithIdx(10)->getStereoAtoms()[0] == 43);
    CHECK(m->getBondWithIdx(10)->getStereoAtoms()[1] == 44);

    MolOps::removeHs(*m);  // implicitOnly,updateExplicitCount,sanitize);
    // m->debugMol(std::cerr);
    CHECK(m->getBondWithIdx(9)->getBondType() == Bond::DOUBLE);
    CHECK(m->getBondWithIdx(9)->getStereo() == Bond::STEREOTRANS);
    REQUIRE(m->getBondWithIdx(9)->getStereoAtoms().size() == 2);
    CHECK(m->getBondWithIdx(9)->getStereoAtoms()[0] == 22);
    CHECK(m->getBondWithIdx(9)->getStereoAtoms()[1] == 30);
  }
}

TEST_CASE("setDoubleBondNeighborDirections()", "[stereochemistry][bug]") {
  SECTION("basics cis") {
    auto m = "CC=CC"_smiles;
    REQUIRE(m);
    m->getBondWithIdx(1)->getStereoAtoms() = {0, 3};
    m->getBondWithIdx(1)->setStereo(Bond::STEREOCIS);
    MolOps::setDoubleBondNeighborDirections(*m);
    CHECK(m->getBondWithIdx(0)->getBondDir() == Bond::ENDUPRIGHT);
    CHECK(m->getBondWithIdx(2)->getBondDir() == Bond::ENDDOWNRIGHT);
    CHECK(MolToSmiles(*m) == "C/C=C\\C");
  }
  SECTION("basics trans") {
    auto m = "CC=CC"_smiles;
    REQUIRE(m);
    m->getBondWithIdx(1)->getStereoAtoms() = {0, 3};
    m->getBondWithIdx(1)->setStereo(Bond::STEREOTRANS);
    MolOps::setDoubleBondNeighborDirections(*m);
    CHECK(m->getBondWithIdx(0)->getBondDir() == Bond::ENDUPRIGHT);
    CHECK(m->getBondWithIdx(2)->getBondDir() == Bond::ENDUPRIGHT);
    CHECK(MolToSmiles(*m) == "C/C=C/C");
  }
  SECTION("swap (Github #3322)") {
    auto m = "CC=CC"_smiles;
    REQUIRE(m);
    m->getBondWithIdx(1)->getStereoAtoms() = {0, 3};
    m->getBondWithIdx(1)->setStereo(Bond::STEREOTRANS);
    MolOps::setDoubleBondNeighborDirections(*m);
    CHECK(m->getBondWithIdx(0)->getBondDir() == Bond::ENDUPRIGHT);
    CHECK(m->getBondWithIdx(2)->getBondDir() == Bond::ENDUPRIGHT);
    CHECK(MolToSmiles(*m) == "C/C=C/C");

    m->clearComputedProps();
    m->getBondWithIdx(1)->getStereoAtoms() = {0, 3};
    m->getBondWithIdx(1)->setStereo(Bond::STEREOCIS);
    MolOps::setDoubleBondNeighborDirections(*m);
    CHECK(m->getBondWithIdx(0)->getBondDir() == Bond::ENDUPRIGHT);
    CHECK(m->getBondWithIdx(2)->getBondDir() == Bond::ENDDOWNRIGHT);
    CHECK(MolToSmiles(*m) == "C/C=C\\C");
  }
}

TEST_CASE("github #2782: addHs() fails on atoms with 'bad' valences", "[bug]") {
  SECTION("basics") {
    SmilesParserParams ps;
    ps.sanitize = false;
    std::unique_ptr<RWMol> m(
        static_cast<RWMol *>(SmilesToMol("C=C1=CC=CC=C1", ps)));
    REQUIRE(m);
    bool strict = false;
    m->updatePropertyCache(strict);
    CHECK(m->getNumAtoms() == 7);
    MolOps::addHs(*m);
    CHECK(m->getNumAtoms() == 14);
    // this doesn't change the fact that there's still a bad valence present:
    CHECK_THROWS_AS(m->updatePropertyCache(), AtomValenceException);
  }
}

TEST_CASE(
    "Github #2784: Element symbol lookup for some transuranics returns "
    "incorrect results",
    "[transuranics][bug]") {
  auto pt = PeriodicTable::getTable();
  SECTION("number to symbol") {
    std::vector<std::pair<unsigned int, std::string>> data = {
        {113, "Nh"}, {114, "Fl"}, {115, "Mc"},
        {116, "Lv"}, {117, "Ts"}, {118, "Og"}};
    for (const auto &pr : data) {
      CHECK(pt->getElementSymbol(pr.first) == pr.second);
    }
  }
  SECTION("symbol to number") {
    std::vector<std::pair<int, std::string>> data = {
        {113, "Nh"}, {114, "Fl"}, {115, "Mc"},  {116, "Lv"},
        {117, "Ts"}, {118, "Og"}, {113, "Uut"}, {115, "Uup"}};
    for (const auto &pr : data) {
      CHECK(pt->getAtomicNumber(pr.second) == pr.first);
    }
  }
}
TEST_CASE("github #2775", "[valence][bug]") {
  SECTION("basics") {
    std::string molblock = R"CTAB(bismuth citrate
  Mrv1810 11111908592D

 14 12  0  0  0  0            999 V2000
    7.4050   -0.5957    0.0000 C   0  0  0  0  0  0  0  0  0  0  0  0
    6.6906   -1.0082    0.0000 C   0  0  0  0  0  0  0  0  0  0  0  0
    5.9761   -0.5957    0.0000 O   0  0  0  0  0  0  0  0  0  0  0  0
    6.6906   -1.8332    0.0000 O   0  5  0  0  0  0  0  0  0  0  0  0
    7.4050    0.2293    0.0000 C   0  0  0  0  0  0  0  0  0  0  0  0
    6.5800    0.2293    0.0000 C   0  0  0  0  0  0  0  0  0  0  0  0
    6.1675    0.9438    0.0000 C   0  0  0  0  0  0  0  0  0  0  0  0
    6.5800    1.6583    0.0000 O   0  0  0  0  0  0  0  0  0  0  0  0
    5.3425    0.9438    0.0000 O   0  5  0  0  0  0  0  0  0  0  0  0
    8.2300    0.2293    0.0000 C   0  0  0  0  0  0  0  0  0  0  0  0
    8.6425   -0.4851    0.0000 O   0  0  0  0  0  0  0  0  0  0  0  0
    8.6425    0.9438    0.0000 O   0  5  0  0  0  0  0  0  0  0  0  0
    7.4050    1.0543    0.0000 O   0  0  0  0  0  0  0  0  0  0  0  0
    4.5175    0.9438    0.0000 Bi  0  1  0  0  0  0  0  0  0  0  0  0
  1  2  1  0  0  0  0
  2  3  2  0  0  0  0
  2  4  1  0  0  0  0
  1  5  1  0  0  0  0
  5  6  1  0  0  0  0
  6  7  1  0  0  0  0
  7  8  2  0  0  0  0
  7  9  1  0  0  0  0
  5 10  1  0  0  0  0
 10 11  2  0  0  0  0
 10 12  1  0  0  0  0
  5 13  1  0  0  0  0
M  CHG  4   4  -1   9  -1  12  -1  14   3
M  END
)CTAB";
    std::unique_ptr<RWMol> m(MolBlockToMol(molblock));
    REQUIRE(m);
    CHECK(m->getAtomWithIdx(13)->getSymbol() == "Bi");
    CHECK(m->getAtomWithIdx(13)->getNumImplicitHs() == 0);
  }
}

TEST_CASE("RemoveHsParameters", "[molops]") {
  SmilesParserParams smilesPs;
  smilesPs.removeHs = false;

  SECTION("H-H") {
    std::unique_ptr<RWMol> m{SmilesToMol("[H][H].[H]O[H]", smilesPs)};
    REQUIRE(m);
    CHECK(m->getNumAtoms() == 5);
    {
      RWMol cp(*m);
      MolOps::removeHs(cp);
      CHECK(cp.getNumAtoms() == 3);
    }
    {
      MolOps::RemoveHsParameters ps;
      RWMol cp(*m);
      MolOps::removeHs(cp, ps);
      CHECK(cp.getNumAtoms() == 3);
    }
    {
      MolOps::RemoveHsParameters ps;
      ps.removeOnlyHNeighbors = true;
      RWMol cp(*m);
      MolOps::removeHs(cp, ps);
      CHECK(cp.getNumAtoms() == 1);
    }
  }

  SECTION("dummies") {
    std::unique_ptr<RWMol> m{SmilesToMol("[H][*]O[H]", smilesPs)};
    REQUIRE(m);
    CHECK(m->getNumAtoms() == 4);
    {
      RWMol cp(*m);
      MolOps::removeHs(cp);
      CHECK(cp.getNumAtoms() == 3);
    }
    {
      MolOps::RemoveHsParameters ps;
      RWMol cp(*m);
      MolOps::removeHs(cp, ps);
      CHECK(cp.getNumAtoms() == 3);
    }
    {
      MolOps::RemoveHsParameters ps;
      ps.removeDummyNeighbors = true;
      RWMol cp(*m);
      MolOps::removeHs(cp, ps);
      CHECK(cp.getNumAtoms() == 2);
    }
  }

  SECTION("chiralHs") {
    std::unique_ptr<RWMol> m{SmilesToMol("[C@]12([H])CCC1CO2", smilesPs)};
    REQUIRE(m);
    CHECK(m->getNumAtoms() == 7);
    // artificial wedging since we don't have a conformer
    m->getBondBetweenAtoms(0, 1)->setBondDir(Bond::BEGINWEDGE);

    {
      RWMol cp(*m);
      MolOps::removeHs(cp);
      CHECK(cp.getNumAtoms() == 6);
    }
    {
      MolOps::RemoveHsParameters ps;
      RWMol cp(*m);
      MolOps::removeHs(cp, ps);
      CHECK(cp.getNumAtoms() == 6);
    }
    {
      MolOps::RemoveHsParameters ps;
      ps.removeWithWedgedBond = false;
      RWMol cp(*m);
      MolOps::removeHs(cp, ps);
      CHECK(cp.getNumAtoms() == 7);
    }
  }

  SECTION("degree zero") {
    std::unique_ptr<RWMol> m{SmilesToMol("[F-].[H+]", smilesPs)};
    REQUIRE(m);
    CHECK(m->getNumAtoms() == 2);
    {
      RWMol cp(*m);
      MolOps::removeHs(cp);
      CHECK(cp.getNumAtoms() == 2);
    }
    {
      MolOps::RemoveHsParameters ps;
      RWMol cp(*m);
      MolOps::removeHs(cp, ps);
      CHECK(cp.getNumAtoms() == 2);
    }
    {
      MolOps::RemoveHsParameters ps;
      ps.removeDegreeZero = true;
      RWMol cp(*m);
      MolOps::removeHs(cp, ps);
      CHECK(cp.getNumAtoms() == 1);
    }
  }

  SECTION("isotopes") {
    std::unique_ptr<RWMol> m{SmilesToMol("F[2H]", smilesPs)};
    REQUIRE(m);
    CHECK(m->getNumAtoms() == 2);
    {
      RWMol cp(*m);
      MolOps::removeHs(cp);
      CHECK(cp.getNumAtoms() == 2);
    }
    {
      MolOps::RemoveHsParameters ps;
      RWMol cp(*m);
      MolOps::removeHs(cp, ps);
      CHECK(cp.getNumAtoms() == 2);
    }
    {
      MolOps::RemoveHsParameters ps;
      ps.removeIsotopes = true;
      RWMol cp(*m);
      MolOps::removeHs(cp, ps);
      CHECK(cp.getNumAtoms() == 1);
    }
  }

  SECTION("defining bond stereo") {
    std::unique_ptr<RWMol> m{SmilesToMol("F/C=N/[H]", smilesPs)};
    REQUIRE(m);
    CHECK(m->getNumAtoms() == 4);
    {
      RWMol cp(*m);
      MolOps::removeHs(cp);
      CHECK(cp.getNumAtoms() == 4);
    }
    {
      MolOps::RemoveHsParameters ps;
      RWMol cp(*m);
      MolOps::removeHs(cp, ps);
      CHECK(cp.getNumAtoms() == 4);
    }
    {
      MolOps::RemoveHsParameters ps;
      ps.removeDefiningBondStereo = true;
      RWMol cp(*m);
      MolOps::removeHs(cp, ps);
      CHECK(cp.getNumAtoms() == 3);
    }
  }
  SECTION("Query atoms") {
    std::unique_ptr<RWMol> m{SmartsToMol("O[#1]")};
    REQUIRE(m);
    CHECK(m->getNumAtoms() == 2);
    {
      RWMol cp(*m);
      MolOps::removeHs(cp);
      CHECK(cp.getNumAtoms() == 2);
    }
    {
      MolOps::RemoveHsParameters ps;
      RWMol cp(*m);
      MolOps::removeHs(cp, ps);
      CHECK(cp.getNumAtoms() == 2);
    }
    {
      MolOps::RemoveHsParameters ps;
      ps.removeWithQuery = true;
      RWMol cp(*m);
      MolOps::removeHs(cp, ps);
      CHECK(cp.getNumAtoms() == 1);
    }
  }
  SECTION("higher degree") {
    // this is a silly example
    std::unique_ptr<RWMol> m{SmilesToMol("F[H-]F", smilesPs)};
    REQUIRE(m);
    CHECK(m->getNumAtoms() == 3);
    {
      RWMol cp(*m);
      MolOps::removeHs(cp);
      CHECK(cp.getNumAtoms() == 3);
    }
    {
      MolOps::RemoveHsParameters ps;
      RWMol cp(*m);
      MolOps::removeHs(cp, ps);
      CHECK(cp.getNumAtoms() == 3);
    }
    {
      MolOps::RemoveHsParameters ps;
      ps.removeHigherDegrees = true;
      RWMol cp(*m);
      MolOps::removeHs(cp, ps);
      CHECK(cp.getNumAtoms() == 2);
    }
  }
  SECTION("mapped Hs") {
    std::unique_ptr<RWMol> m{SmilesToMol("[H:1]O[H]", smilesPs)};
    REQUIRE(m);
    CHECK(m->getNumAtoms() == 3);
    {
      RWMol cp(*m);
      MolOps::removeHs(cp);
      CHECK(cp.getNumAtoms() == 1);
    }
    {
      MolOps::RemoveHsParameters ps;
      ps.removeMapped = false;
      RWMol cp(*m);
      MolOps::removeHs(cp, ps);
      CHECK(cp.getNumAtoms() == 2);
    }
  }
  SECTION("allHs") {
    std::unique_ptr<RWMol> m{SmilesToMol(
        "[C@]12([H])CCC1CO2.[H+].F[H-]F.[H][H].[H]*.F/C=C/[H]", smilesPs)};
    REQUIRE(m);
    // artificial wedging since we don't have a conformer
    m->getBondBetweenAtoms(0, 1)->setBondDir(Bond::BEGINWEDGE);
    RWMol cp(*m);
    MolOps::removeAllHs(cp);
    for (auto atom : cp.atoms()) {
      CHECK(atom->getAtomicNum() != 1);
    }
  }
  SECTION("allHs2") {
    std::unique_ptr<ROMol> m{SmilesToMol(
        "[C@]12([H])CCC1CO2.[H+].F[H-]F.[H][H].[H]*.F/C=C/[H]", smilesPs)};
    REQUIRE(m);
    // artificial wedging since we don't have a conformer
    m->getBondBetweenAtoms(0, 1)->setBondDir(Bond::BEGINWEDGE);
    std::unique_ptr<ROMol> cp{MolOps::removeAllHs(*m)};
    for (auto atom : cp->atoms()) {
      CHECK(atom->getAtomicNum() != 1);
    }
  }
}
#endif
TEST_CASE("github #2895: acepentalene aromaticity perception ",
          "[molops][bug][aromaticity]") {
  SECTION("acepentalene") {
    std::unique_ptr<RWMol> m{SmilesToMol("C1=CC2=CC=C3C2=C1C=C3")};
    REQUIRE(m);
    auto smi = MolToSmiles(*m);
    CHECK(smi == "C1=CC2=C3C1=CC=C3C=C2");
  }
}

TEST_CASE("github #3256: fused ring aromaticity perception",
          "[molops][bug][aromaticity]") {
  SECTION("nitrogen only central ring") {
    auto mol = "C1=CN2C3=CC=CN3C3=CC=CN3C2=C1"_smiles;
    REQUIRE(mol);
    for (const auto b : mol->bonds()) {
      CHECK(b->getBondType() == Bond::AROMATIC);
    }
    auto smi = MolToSmiles(*mol);
    CHECK(smi == "c1cc2n(c1)c1cccn1c1cccn21");
  }
}

TEST_CASE("phosphine and arsine chirality", "[Chirality]") {
  SECTION("chiral center recognized") {
    auto mol1 = "C[P@](C1CCCC1)C1=CC=CC=C1"_smiles;
    auto mol2 = "C[As@](C1CCCC1)C1=CC=CC=C1"_smiles;
    REQUIRE(mol1);
    REQUIRE(mol2);
    CHECK(mol1->getAtomWithIdx(1)->getChiralTag() != Atom::CHI_UNSPECIFIED);
    CHECK(mol2->getAtomWithIdx(1)->getChiralTag() != Atom::CHI_UNSPECIFIED);
  }
  SECTION("chiral center selective") {
    auto mol1 = "C[P@](C)C1CCCCC1"_smiles;
    auto mol2 = "C[As@](C)C1CCCCC1"_smiles;
    REQUIRE(mol1);
    REQUIRE(mol2);
    CHECK(mol1->getAtomWithIdx(1)->getChiralTag() == Atom::CHI_UNSPECIFIED);
    CHECK(mol2->getAtomWithIdx(1)->getChiralTag() == Atom::CHI_UNSPECIFIED);
  }
  SECTION("chiral center specific: P") {
    auto mol1 = "C[P@](C1CCCC1)C1=CC=CC=C1"_smiles;
    auto mol2 = "C[P@@](C1CCCC1)C1=CC=CC=C1"_smiles;
    REQUIRE(mol1);
    REQUIRE(mol2);
    CHECK(MolToSmiles(*mol1) != MolToSmiles(*mol2));
  }
  SECTION("chiral center specific: As") {
    auto mol1 = "C[As@](C1CCCC1)C1=CC=CC=C1"_smiles;
    auto mol2 = "C[As@@](C1CCCC1)C1=CC=CC=C1"_smiles;
    REQUIRE(mol1);
    REQUIRE(mol2);
    CHECK(MolToSmiles(*mol1) != MolToSmiles(*mol2));
  }
  SECTION("chiral center, implicit H: P") {
    auto mol1 = "C[P@H]C1CCCCC1"_smiles;
    auto mol2 = "C[P@@H]C1CCCCC1"_smiles;
    REQUIRE(mol1);
    REQUIRE(mol2);
    CHECK(mol1->getAtomWithIdx(1)->getChiralTag() != Atom::CHI_UNSPECIFIED);
    CHECK(mol1->getAtomWithIdx(1)->getChiralTag() != Atom::CHI_UNSPECIFIED);
  }
  SECTION("chiral center, implicit H: As") {
    auto mol1 = "C[As@H]C1CCCCC1"_smiles;
    auto mol2 = "C[As@@H]C1CCCCC1"_smiles;
    REQUIRE(mol1);
    REQUIRE(mol2);
    CHECK(mol1->getAtomWithIdx(1)->getChiralTag() != Atom::CHI_UNSPECIFIED);
    CHECK(mol1->getAtomWithIdx(1)->getChiralTag() != Atom::CHI_UNSPECIFIED);
  }
  SECTION("chiral center specific, implicit H: P") {
    auto mol1 = "C[P@H]C1CCCCC1"_smiles;
    auto mol2 = "C[P@@H]C1CCCCC1"_smiles;
    REQUIRE(mol1);
    REQUIRE(mol2);
    CHECK(MolToSmiles(*mol1) != MolToSmiles(*mol2));
  }
  SECTION("chiral center specific, implicit H: As") {
    auto mol1 = "C[As@H]C1CCCCC1"_smiles;
    auto mol2 = "C[As@@H]C1CCCCC1"_smiles;
    REQUIRE(mol1);
    REQUIRE(mol2);
    CHECK(MolToSmiles(*mol1) != MolToSmiles(*mol2));
  }
}

TEST_CASE("github #2890", "[bug][molops][stereo]") {
  auto mol = "CC=CC"_smiles;
  REQUIRE(mol);

  auto bond = mol->getBondWithIdx(1);
  bond->setStereo(Bond::STEREOANY);
  REQUIRE(bond->getStereoAtoms().empty());

  MolOps::findPotentialStereoBonds(*mol);
  CHECK(bond->getStereo() == Bond::STEREOANY);
  CHECK(bond->getStereoAtoms().size() == 2);
}

TEST_CASE("github #3150 MolOps::removeHs removes hydrides", "[bug][molops]") {
  SmilesParserParams smilesPs;
  smilesPs.removeHs = false;

  SECTION("Hydride ion remove Hydrides false") {
    std::unique_ptr<RWMol> m{SmilesToMol("[H-]", smilesPs)};
    REQUIRE(m);
    MolOps::RemoveHsParameters ps;
    ps.removeHydrides = false;
    RWMol cp(*m);
    MolOps::removeHs(cp, ps);
    // H atom not removed in this case because by default H atoms with degree 0
    // are not removed
    CHECK(cp.getNumAtoms() == 1);
    CHECK(MolOps::getFormalCharge(cp) == -1);
  }

  SECTION("Hydride ion remove Hydrides true") {
    std::unique_ptr<RWMol> m{SmilesToMol("[H-]", smilesPs)};
    REQUIRE(m);
    MolOps::RemoveHsParameters ps;
    ps.removeHydrides = true;
    RWMol cp(*m);
    MolOps::removeHs(cp, ps);
    // H atom not removed in this case because by default H atoms with degree 0
    // are not removed
    CHECK(cp.getNumAtoms() == 1);
    CHECK(MolOps::getFormalCharge(cp) == -1);
  }

  SECTION("Water") {
    std::unique_ptr<RWMol> m{SmilesToMol("[OH+][H-]", smilesPs)};
    REQUIRE(m);
    MolOps::RemoveHsParameters ps;
    ps.removeHydrides = false;
    RWMol cp(*m);
    MolOps::removeHs(cp, ps);
    CHECK(cp.getNumAtoms() == 2);
    CHECK(MolOps::getFormalCharge(cp) == 0);
  }

  SECTION("Water remove Hydrides true") {
    std::unique_ptr<RWMol> m{SmilesToMol("[OH+][H-]", smilesPs)};
    REQUIRE(m);
    MolOps::RemoveHsParameters ps;
    ps.removeHydrides = true;
    RWMol cp(*m);
    MolOps::removeHs(cp, ps);
    CHECK(cp.getNumAtoms() == 1);
    CHECK(MolOps::getFormalCharge(cp) == 1);
  }

  SECTION("Iron Hydride") {
    std::unique_ptr<RWMol> m{SmilesToMol("[Fe+2]<-[H-]", smilesPs)};
    REQUIRE(m);
    MolOps::RemoveHsParameters ps;
    ps.removeHydrides = false;
    RWMol cp(*m);
    MolOps::removeHs(cp, ps);
    CHECK(cp.getNumAtoms() == 2);
    CHECK(MolOps::getFormalCharge(cp) == 1);
  }

  SECTION("Iron Hydride remove Hydrides") {
    std::unique_ptr<RWMol> m{SmilesToMol("[Fe+2]<-[H-]", smilesPs)};
    REQUIRE(m);
    MolOps::RemoveHsParameters ps;
    ps.removeHydrides = true;
    RWMol cp(*m);
    MolOps::removeHs(cp, ps);
    CHECK(cp.getNumAtoms() == 1);
    CHECK(MolOps::getFormalCharge(cp) == 2);
  }

  SECTION("Ferrous Hydroxide") {
    std::unique_ptr<RWMol> m{SmilesToMol("[Fe+2]<-[OH-]", smilesPs)};
    REQUIRE(m);
    MolOps::RemoveHsParameters ps;
    ps.removeHydrides = false;
    RWMol cp(*m);
    MolOps::removeHs(cp, ps);
    CHECK(cp.getNumAtoms() == 2);
    CHECK(MolOps::getFormalCharge(cp) == 1);
  }

  SECTION("Ferrous Hydroxide remove Hydrides") {
    std::unique_ptr<RWMol> m{SmilesToMol("[Fe+2]<-[OH-]", smilesPs)};
    REQUIRE(m);
    MolOps::RemoveHsParameters ps;
    ps.removeHydrides = true;
    RWMol cp(*m);
    MolOps::removeHs(cp, ps);
    CHECK(cp.getNumAtoms() == 2);
    CHECK(MolOps::getFormalCharge(cp) == 1);
  }

  SECTION("Remove All Hs in Hydrides Ferrous Hydride") {
    std::unique_ptr<RWMol> m{SmilesToMol("[Fe+2]<-[H-]", smilesPs)};
    REQUIRE(m);

    RWMol cp(*m);
    MolOps::removeAllHs(cp);
    CHECK(cp.getNumAtoms() == 1);
    CHECK(MolOps::getFormalCharge(cp) == 2);
  }

  SECTION("Remove All Hs in Hydrides Water") {
    std::unique_ptr<RWMol> m{SmilesToMol("[OH+][H-]", smilesPs)};
    REQUIRE(m);

    RWMol cp(*m);
    MolOps::removeAllHs(cp);
    CHECK(cp.getNumAtoms() == 1);
    CHECK(MolOps::getFormalCharge(cp) == 1);
  }
}

TEST_CASE("hybridization of unknown atom types", "[bug][molops]") {
  SECTION("Basics") {
    auto m = "[U][U][U]"_smiles;
    REQUIRE(m);
    CHECK(m->getAtomWithIdx(0)->getHybridization() ==
          Atom::HybridizationType::S);
    CHECK(m->getAtomWithIdx(1)->getHybridization() ==
          Atom::HybridizationType::SP);
    CHECK(m->getAtomWithIdx(2)->getHybridization() ==
          Atom::HybridizationType::S);
  }
  SECTION("comprehensive") {
    std::string smiles = "F";
    for (unsigned int i = 89; i <= 118; ++i) {
      smiles += (boost::format("[#%d]") % i).str();
    }
    smiles += "F";
    std::unique_ptr<ROMol> m(SmilesToMol(smiles));
    REQUIRE(m);
    for (auto i = 1u; i < m->getNumAtoms() - 1; ++i) {
      CHECK(m->getAtomWithIdx(i)->getHybridization() ==
            Atom::HybridizationType::SP);
    }
  }
}

TEST_CASE("Github #3470: Hydrogen is incorrectly identified as an early atom",
          "[bug][chemistry]") {
  SECTION("Basics") {
    RWMol m;
    m.addAtom(new Atom(1), true, true);
    m.getAtomWithIdx(0)->setFormalCharge(-1);
    m.updatePropertyCache();
    CHECK(m.getAtomWithIdx(0)->getNumImplicitHs() == 0);
    m.getAtomWithIdx(0)->setFormalCharge(1);
    m.updatePropertyCache();
    CHECK(m.getAtomWithIdx(0)->getNumImplicitHs() == 0);
    m.getAtomWithIdx(0)->setFormalCharge(0);
    m.updatePropertyCache();
    CHECK(m.getAtomWithIdx(0)->getNumImplicitHs() == 1);

    // make sure we still generate errors for stupid stuff
    m.getAtomWithIdx(0)->setFormalCharge(-2);
    CHECK_THROWS_AS(m.updatePropertyCache(), AtomValenceException);
    CHECK(m.getAtomWithIdx(0)->getNumImplicitHs() == 1);
  }
  SECTION("confirm with SMILES") {
    RWMol m;
    bool updateLabel = false;
    bool takeOwnership = true;
    m.addAtom(new Atom(1), updateLabel, takeOwnership);
    m.getAtomWithIdx(0)->setFormalCharge(-1);
    m.updatePropertyCache();
    CHECK(MolToSmiles(m) == "[H-]");
    m.getAtomWithIdx(0)->setFormalCharge(+1);
    m.updatePropertyCache();
    CHECK(MolToSmiles(m) == "[H+]");
    m.getAtomWithIdx(0)->setFormalCharge(0);
    m.updatePropertyCache();
    CHECK(MolToSmiles(m) == "[HH]");  // ugly, but I think [H] would be worse
  }
}

TEST_CASE("Additional oxidation states", "[chemistry]") {
  SECTION("Basics") {
    std::vector<std::string> smiles = {"F[Po](F)(F)(F)", "F[Po](F)(F)(F)(F)F",
                                       "F[Xe](F)(F)(F)", "F[Xe](F)(F)(F)(F)F",
                                       "F[I](F)F",       "F[I](F)(F)(F)F",
                                       "F[At](F)F",      "F[At](F)(F)(F)F"};
    for (const auto &smi : smiles) {
      std::unique_ptr<ROMol> m(SmilesToMol(smi));
      REQUIRE(m);
      CHECK(m->getAtomWithIdx(1)->getNumRadicalElectrons() == 0);
    }
  }
}

TEST_CASE("Github #3805: radicals on [He]", "[chemistry]") {
  SECTION("Basics") {
    {
      auto m = "[He]"_smiles;
      REQUIRE(m);
      CHECK(m->getAtomWithIdx(0)->getNumRadicalElectrons() == 0);
      CHECK(m->getAtomWithIdx(0)->getTotalNumHs() == 0);
    }
    {
      auto m = "[Ne]"_smiles;
      REQUIRE(m);
      CHECK(m->getAtomWithIdx(0)->getNumRadicalElectrons() == 0);
      CHECK(m->getAtomWithIdx(0)->getTotalNumHs() == 0);
    }
  }
  SECTION("Basics") {
    {
      auto m = "[He+]"_smiles;
      REQUIRE(m);
      CHECK(m->getAtomWithIdx(0)->getNumRadicalElectrons() == 1);
      CHECK(m->getAtomWithIdx(0)->getTotalNumHs() == 0);
    }
    {
      auto m = "[Ne+]"_smiles;
      REQUIRE(m);
      CHECK(m->getAtomWithIdx(0)->getNumRadicalElectrons() == 1);
      CHECK(m->getAtomWithIdx(0)->getTotalNumHs() == 0);
    }
  }
}

TEST_CASE("needsHs function", "[chemistry]") {
  SECTION("basics") {
    const auto m = "CC"_smiles;
    REQUIRE(m);
    CHECK(MolOps::needsHs(*m));

    // add a single H:
    bool updateLabel = false;
    bool takeOwnership = true;
    m->addAtom(new Atom(1), updateLabel, takeOwnership);
    m->addBond(0, 2, Bond::BondType::SINGLE);
    MolOps::sanitizeMol(*m);
    CHECK(MolOps::needsHs(*m));

    // now add all the Hs:
    MolOps::addHs(*m);
    CHECK(!MolOps::needsHs(*m));
  }
  SECTION("radical") {
    const auto m = "[O][O]"_smiles;
    REQUIRE(m);
    CHECK(!MolOps::needsHs(*m));
  }
  SECTION("none needed") {
    const auto m = "FF"_smiles;
    REQUIRE(m);
    CHECK(!MolOps::needsHs(*m));
  }
}

TEST_CASE(
    "github #3330: incorrect number of radicals electrons calculated for "
    "metals",
    "[chemistry][metals]") {
  SECTION("basics") {
    std::vector<std::pair<std::string, unsigned int>> data = {
        {"[Mn+2]", 1}, {"[Mn+1]", 0}, {"[Mn]", 1}, {"[Mn-1]", 0},
        {"[C]", 4},    {"[C+1]", 3},  {"[C-1]", 3}};
    for (const auto &pr : data) {
      std::unique_ptr<ROMol> m(SmilesToMol(pr.first));
      REQUIRE(m);
      CHECK(m->getAtomWithIdx(0)->getNumRadicalElectrons() == pr.second);
    }
  }
}

TEST_CASE("github #3879: bad H coordinates on fused rings", "[addhs]") {
  SECTION("reported") {
    auto m = R"CTAB(
     RDKit          2D

  0  0  0  0  0  0  0  0  0  0999 V3000
M  V30 BEGIN CTAB
M  V30 COUNTS 9 10 0 0 0
M  V30 BEGIN ATOM
M  V30 1 C 1.500000 2.598076 0.000000 0
M  V30 2 N 0.750000 1.299038 0.000000 0
M  V30 3 C 1.500000 -0.000000 0.000000 0
M  V30 4 C 0.750000 -1.299038 0.000000 0
M  V30 5 C 0.382772 -0.562069 0.000000 0
M  V30 6 C -0.295379 0.612525 0.000000 0
M  V30 7 C -0.750000 1.299038 0.000000 0
M  V30 8 C -1.500000 0.000000 0.000000 0
M  V30 9 O -0.750000 -1.299038 0.000000 0
M  V30 END ATOM
M  V30 BEGIN BOND
M  V30 1 1 1 2
M  V30 2 1 2 3
M  V30 3 1 4 3 CFG=3
M  V30 4 1 4 5
M  V30 5 1 5 6
M  V30 6 1 7 6 CFG=3
M  V30 7 1 7 8
M  V30 8 1 8 9
M  V30 9 1 7 2
M  V30 10 1 9 4
M  V30 END BOND
M  V30 END CTAB
M  END)CTAB"_ctab;
    REQUIRE(m);
    bool explicitOnly = false;
    bool addCoords = true;
    UINT_VECT onlyOnAtoms = {3, 6};
    MolOps::addHs(*m, explicitOnly, addCoords, &onlyOnAtoms);
    const auto &conf = m->getConformer();
    // check that the H atoms bisect the angle correctly
    {
      REQUIRE(m->getAtomWithIdx(9)->getAtomicNum() == 1);
      REQUIRE(m->getBondBetweenAtoms(9, 3));
      REQUIRE(m->getBondBetweenAtoms(3, 4));
      REQUIRE(m->getBondBetweenAtoms(3, 2));
      REQUIRE(m->getBondBetweenAtoms(3, 8));
      auto v1 = conf.getAtomPos(9) - conf.getAtomPos(3);
      auto v2 = conf.getAtomPos(4) - conf.getAtomPos(3);
      auto v3 = conf.getAtomPos(2) - conf.getAtomPos(3);
      auto v4 = conf.getAtomPos(8) - conf.getAtomPos(3);
      CHECK(v1.angleTo(v3) < v1.angleTo(v2));
      CHECK(v1.angleTo(v4) < v1.angleTo(v2));
      CHECK(fabs(v1.angleTo(v3) - v1.angleTo(v4)) < 1e-4);
      CHECK(v1.dotProduct(v3) < -1e-4);
      CHECK(v1.dotProduct(v4) < -1e-4);
    }
    {
      REQUIRE(m->getAtomWithIdx(10)->getAtomicNum() == 1);
      REQUIRE(m->getBondBetweenAtoms(10, 6));
      REQUIRE(m->getBondBetweenAtoms(5, 6));
      REQUIRE(m->getBondBetweenAtoms(6, 1));
      REQUIRE(m->getBondBetweenAtoms(6, 7));
      auto v1 = conf.getAtomPos(10) - conf.getAtomPos(6);
      auto v2 = conf.getAtomPos(5) - conf.getAtomPos(6);
      auto v3 = conf.getAtomPos(1) - conf.getAtomPos(6);
      auto v4 = conf.getAtomPos(7) - conf.getAtomPos(6);
      CHECK(v1.angleTo(v3) < v1.angleTo(v2));
      CHECK(v1.angleTo(v4) < v1.angleTo(v2));
      CHECK(fabs(v1.angleTo(v3) - v1.angleTo(v4)) < 1e-4);
      CHECK(v1.dotProduct(v3) < -1e-4);
      CHECK(v1.dotProduct(v4) < -1e-4);
    }
  }
  SECTION("non-chiral version") {
    auto m = R"CTAB(
     RDKit          2D

  0  0  0  0  0  0  0  0  0  0999 V3000
M  V30 BEGIN CTAB
M  V30 COUNTS 9 10 0 0 0
M  V30 BEGIN ATOM
M  V30 1 C 1.500000 2.598076 0.000000 0
M  V30 2 N 0.750000 1.299038 0.000000 0
M  V30 3 C 1.500000 -0.000000 0.000000 0
M  V30 4 C 0.750000 -1.299038 0.000000 0
M  V30 5 C 0.382772 -0.562069 0.000000 0
M  V30 6 C -0.295379 0.612525 0.000000 0
M  V30 7 C -0.750000 1.299038 0.000000 0
M  V30 8 C -1.500000 0.000000 0.000000 0
M  V30 9 O -0.750000 -1.299038 0.000000 0
M  V30 END ATOM
M  V30 BEGIN BOND
M  V30 1 1 1 2
M  V30 2 1 2 3
M  V30 3 1 4 3
M  V30 4 1 4 5
M  V30 5 1 5 6
M  V30 6 1 7 6
M  V30 7 1 7 8
M  V30 8 1 8 9
M  V30 9 1 7 2
M  V30 10 1 9 4
M  V30 END BOND
M  V30 END CTAB
M  END)CTAB"_ctab;
    REQUIRE(m);
    bool explicitOnly = false;
    bool addCoords = true;
    UINT_VECT onlyOnAtoms = {3, 6};
    MolOps::addHs(*m, explicitOnly, addCoords, &onlyOnAtoms);
    const auto &conf = m->getConformer();
    {
      REQUIRE(m->getAtomWithIdx(9)->getAtomicNum() == 1);
      REQUIRE(m->getBondBetweenAtoms(9, 3));
      REQUIRE(m->getBondBetweenAtoms(3, 4));
      REQUIRE(m->getBondBetweenAtoms(3, 2));
      REQUIRE(m->getBondBetweenAtoms(3, 8));
      auto v1 = conf.getAtomPos(9) - conf.getAtomPos(3);
      auto v2 = conf.getAtomPos(4) - conf.getAtomPos(3);
      auto v3 = conf.getAtomPos(2) - conf.getAtomPos(3);
      auto v4 = conf.getAtomPos(8) - conf.getAtomPos(3);
      CHECK(v1.angleTo(v3) < v1.angleTo(v2));
      CHECK(v1.angleTo(v4) < v1.angleTo(v2));
      CHECK(fabs(v1.angleTo(v3) - v1.angleTo(v4)) < 1e-4);
      CHECK(v1.dotProduct(v3) < -1e-4);
      CHECK(v1.dotProduct(v4) < -1e-4);
    }
    {
      REQUIRE(m->getAtomWithIdx(10)->getAtomicNum() == 1);
      REQUIRE(m->getBondBetweenAtoms(10, 6));
      REQUIRE(m->getBondBetweenAtoms(5, 6));
      REQUIRE(m->getBondBetweenAtoms(6, 1));
      REQUIRE(m->getBondBetweenAtoms(6, 7));
      auto v1 = conf.getAtomPos(10) - conf.getAtomPos(6);
      auto v2 = conf.getAtomPos(5) - conf.getAtomPos(6);
      auto v3 = conf.getAtomPos(1) - conf.getAtomPos(6);
      auto v4 = conf.getAtomPos(7) - conf.getAtomPos(6);
      CHECK(v1.angleTo(v3) < v1.angleTo(v2));
      CHECK(v1.angleTo(v4) < v1.angleTo(v2));
      CHECK(fabs(v1.angleTo(v3) - v1.angleTo(v4)) < 1e-4);
      CHECK(v1.dotProduct(v3) < -1e-4);
      CHECK(v1.dotProduct(v4) < -1e-4);
    }
  }
  SECTION("a simpler system") {
    auto m = R"CTAB(
  Mrv2014 03092106042D          

  0  0  0     0  0            999 V3000
M  V30 BEGIN CTAB
M  V30 COUNTS 5 6 0 0 0
M  V30 BEGIN ATOM
M  V30 1 C -4.3533 6.6867 0 0
M  V30 2 C -4.3533 5.1467 0 0 CFG=1
M  V30 3 O -2.8133 6.6867 0 0
M  V30 4 C -2.8133 5.1467 0 0 CFG=1
M  V30 5 C -3.5833 3.813 0 0
M  V30 END ATOM
M  V30 BEGIN BOND
M  V30 1 1 1 3
M  V30 2 1 2 4
M  V30 3 1 3 4
M  V30 4 1 2 5
M  V30 5 1 4 5 CFG=1
M  V30 6 1 2 1 CFG=1
M  V30 END BOND
M  V30 END CTAB
M  END
)CTAB"_ctab;
    bool explicitOnly = false;
    bool addCoords = true;
    UINT_VECT onlyOnAtoms = {3, 1};
    MolOps::addHs(*m, explicitOnly, addCoords, &onlyOnAtoms);
    const auto &conf = m->getConformer();
    {
      REQUIRE(m->getAtomWithIdx(5)->getAtomicNum() == 1);
      REQUIRE(m->getBondBetweenAtoms(5, 1));
      REQUIRE(m->getBondBetweenAtoms(1, 3));
      REQUIRE(m->getBondBetweenAtoms(1, 0));
      REQUIRE(m->getBondBetweenAtoms(1, 4));
      auto v1 = conf.getAtomPos(5) - conf.getAtomPos(1);
      auto v2 = conf.getAtomPos(3) - conf.getAtomPos(1);
      auto v3 = conf.getAtomPos(0) - conf.getAtomPos(1);
      auto v4 = conf.getAtomPos(4) - conf.getAtomPos(1);
      CHECK(v1.angleTo(v3) < v1.angleTo(v2));
      CHECK(v1.angleTo(v4) < v1.angleTo(v2));
      CHECK(fabs(v1.angleTo(v3) - v1.angleTo(v4)) < 1e-4);
      CHECK(v1.dotProduct(v3) < -1e-4);
      CHECK(v1.dotProduct(v4) < -1e-4);
    }
  }
  SECTION("#3932: followup from #3879") {
    auto m = R"CTAB(
     RDKit          2D

 21 22  0  0  0  0  0  0  0  0999 V2000
   -6.9959    0.0617    0.0000 C   0  0  0  0  0  0  0  0  0  0  0  0
   -5.5212    0.3365    0.0000 C   0  0  0  0  0  0  0  0  0  0  0  0
   -5.0219    1.7509    0.0000 O   0  0  0  0  0  0  0  0  0  0  0  0
   -4.5460   -0.8032    0.0000 C   0  0  0  0  0  0  0  0  0  0  0  0
   -3.0713   -0.5284    0.0000 C   0  0  0  0  0  0  0  0  0  0  0  0
   -2.0961   -1.6681    0.0000 C   0  0  0  0  0  0  0  0  0  0  0  0
   -0.6214   -1.3933    0.0000 C   0  0  0  0  0  0  0  0  0  0  0  0
    0.2270   -0.1562    0.0000 C   0  0  0  0  0  0  0  0  0  0  0  0
    1.4640   -1.0046    0.0000 N   0  0  0  0  0  0  0  0  0  0  0  0
    2.6531   -0.0903    0.0000 C   0  0  0  0  0  0  0  0  0  0  0  0
    4.0918   -0.5150    0.0000 C   0  0  0  0  0  0  0  0  0  0  0  0
    5.1788    0.5186    0.0000 O   0  0  0  0  0  0  0  0  0  0  0  0
    4.4434   -1.9732    0.0000 O   0  0  0  0  0  0  0  0  0  0  0  0
    2.1510    1.3231    0.0000 C   0  0  0  0  0  0  0  0  0  0  0  0
    3.6092    1.6747    0.0000 C   0  0  0  0  0  0  0  0  0  0  0  0
    1.9538    2.8101    0.0000 C   0  0  0  0  0  0  0  0  0  0  0  0
    0.6516    1.2824    0.0000 S   0  0  0  0  0  0  0  0  0  0  0  0
    0.7678    2.7779    0.0000 O   0  0  0  0  0  0  0  0  0  0  0  0
   -0.8236    1.5543    0.0000 O   0  0  0  0  0  0  0  0  0  0  0  0
    0.6156   -2.2417    0.0000 C   0  0  0  0  0  0  0  0  0  0  0  0
    0.8904   -3.7163    0.0000 O   0  0  0  0  0  0  0  0  0  0  0  0
  1  2  1  0
  2  3  2  0
  2  4  1  0
  4  5  2  0
  5  6  1  0
  6  7  1  0
  8  7  1  6
  8  9  1  0
  9 10  1  0
 10 11  1  6
 11 12  2  0
 11 13  1  0
 10 14  1  0
 14 15  1  0
 14 16  1  0
 14 17  1  0
 17 18  2  0
 17 19  2  0
  9 20  1  0
 20 21  2  0
 20  7  1  0
 17  8  1  0
M  END)CTAB"_ctab;
    REQUIRE(m);

    bool explicitOnly = false;
    bool addCoords = true;
    UINT_VECT onlyOnAtoms = {7};
    MolOps::addHs(*m, explicitOnly, addCoords, &onlyOnAtoms);
    const auto &conf = m->getConformer();
    {
      REQUIRE(m->getAtomWithIdx(21)->getAtomicNum() == 1);
      REQUIRE(m->getBondBetweenAtoms(21, 7));
      REQUIRE(m->getBondBetweenAtoms(7, 8));
      REQUIRE(m->getBondBetweenAtoms(7, 16));
      REQUIRE(m->getBondBetweenAtoms(7, 6));
      auto v1 = conf.getAtomPos(21) - conf.getAtomPos(7);
      auto v2 = conf.getAtomPos(6) - conf.getAtomPos(7);
      auto v3 = conf.getAtomPos(16) - conf.getAtomPos(7);
      auto v4 = conf.getAtomPos(8) - conf.getAtomPos(7);
      CHECK(v1.angleTo(v2) < v1.angleTo(v4));
      CHECK(v1.angleTo(v3) < v1.angleTo(v4));
      CHECK(fabs(v1.angleTo(v2) - v1.angleTo(v3)) < 1e-4);
    }
  }
}

TEST_CASE("batch edits", "[editing]") {
  SECTION("removeAtom") {
    auto m = "C1CCCO1"_smiles;
    REQUIRE(m);
    m->beginBatchEdit();
    m->removeAtom(2);
    m->removeAtom(3);
    m->commitBatchEdit();
    CHECK(MolToSmiles(*m) == "CCO");
  }
  SECTION("removeAtom + removeBond") {
    auto m = "C1CCCO1"_smiles;
    REQUIRE(m);
    m->beginBatchEdit();
    m->removeAtom(3);
    m->removeBond(4, 0);
    m->commitBatchEdit();
    CHECK(MolToSmiles(*m) == "CCC.O");
  }
  SECTION("rollback") {
    auto m = "C1CCCO1"_smiles;
    REQUIRE(m);
    m->beginBatchEdit();
    m->removeAtom(2);
    m->removeAtom(3);
    m->rollbackBatchEdit();
    CHECK(MolToSmiles(*m) == "C1CCOC1");
  }
  SECTION("adding atoms while in a batch") {
    auto m = "CCCO"_smiles;
    REQUIRE(m);
    m->beginBatchEdit();
    m->removeAtom(2);
    bool updateLabel = false;
    bool takeOwnership = true;
    m->addAtom(new Atom(7), updateLabel, takeOwnership);
    m->removeAtom(1);
    m->commitBatchEdit();
    CHECK(MolToSmiles(*m) == "C.N.O");
  }
  SECTION("removing added atoms while in a batch") {
    auto m = "CCCO"_smiles;
    REQUIRE(m);
    m->beginBatchEdit();
    m->removeAtom(2);
    bool updateLabel = false;
    bool takeOwnership = true;
    m->addAtom(new Atom(7), updateLabel, takeOwnership);
    m->removeAtom(4);
    m->commitBatchEdit();
    CHECK(MolToSmiles(*m) == "CC.O");
  }
  SECTION("adding bonds while in a batch") {
    auto m = "CCCO"_smiles;
    REQUIRE(m);
    m->beginBatchEdit();
    m->removeBond(2, 3);
    m->addBond(0, 3, Bond::BondType::SINGLE);
    m->commitBatchEdit();
    CHECK(MolToSmiles(*m) == "CCCO");
  }
  SECTION("removing added bonds while in a batch") {
    auto m = "CCCO"_smiles;
    REQUIRE(m);
    m->beginBatchEdit();
    m->addBond(0, 3, Bond::BondType::SINGLE);
    m->removeBond(2, 3);
    m->removeBond(0, 3);
    m->commitBatchEdit();
    CHECK(MolToSmiles(*m) == "CCC.O");
  }
  SECTION("some details") {
    auto m = "CCCO"_smiles;
    REQUIRE(m);
    m->beginBatchEdit();
    CHECK_THROWS_AS(m->beginBatchEdit(), ValueErrorException);
    m->removeAtom(0U);
    // copying includes the edit status:
    RWMol m2(*m);
    CHECK_THROWS_AS(m2.beginBatchEdit(), ValueErrorException);

    // without a commit, the mols haven't changed
    CHECK(MolToSmiles(*m) == "CCCO");
    CHECK(MolToSmiles(m2) == "CCCO");
    m->commitBatchEdit();
    CHECK(MolToSmiles(*m) == "CCO");
    m2.commitBatchEdit();
    CHECK(MolToSmiles(m2) == "CCO");
  }
}

TEST_CASE("github #4122: segfaults in commitBatchEdit()", "[editing]][bug]") {
  SECTION("as reported, no atoms") {
    RWMol m;
    m.beginBatchEdit();
    m.addAtom();
    m.commitBatchEdit();
  }
  SECTION("no bonds") {
    auto m = "C.C"_smiles;
    m->beginBatchEdit();
    m->addBond(0, 1, Bond::BondType::SINGLE);
    m->commitBatchEdit();
  }
  SECTION("after add atom") {
    auto m = "CC"_smiles;
    m->beginBatchEdit();
    m->addAtom(6);
    m->removeAtom(0u);
    m->addAtom(6);
    m->commitBatchEdit();
  }
  SECTION("remove a just-added atom") {
    auto m = "CC"_smiles;
    m->beginBatchEdit();
    m->addAtom(6);
    m->removeAtom(2);
    m->commitBatchEdit();
  }
}

TEST_CASE("github #3912: cannot draw atom lists from SMARTS", "[query][bug]") {
  SECTION("original") {
    auto m = "C(-[N,O])-[#7,#8]"_smarts;
    REQUIRE(m);
    CHECK(isAtomListQuery(m->getAtomWithIdx(1)));
    CHECK(isAtomListQuery(m->getAtomWithIdx(2)));

    std::vector<int> vals;
    getAtomListQueryVals(m->getAtomWithIdx(2)->getQuery(), vals);
    CHECK(vals == std::vector<int>{7, 8});
    vals.clear();
    getAtomListQueryVals(m->getAtomWithIdx(1)->getQuery(), vals);
    CHECK(vals == std::vector<int>{7, 8});
  }
}

TEST_CASE("github #4496: cannot draw aromatic atom lists from SMARTS",
          "[query][bug]") {
  SECTION("original") {
    auto m = "[c,n]1[c,n][c,n][c,n][c,n][c,n]1"_smarts;
    REQUIRE(m);
    std::vector<int> expected({6, 7});
    for (const auto a : m->atoms()) {
      CHECK(isAtomListQuery(a));
      std::vector<int> vals;
      getAtomListQueryVals(a->getQuery(), vals);
      CHECK(vals == expected);
    }
  }
}

TEST_CASE("bridgehead queries", "[query]") {
  SECTION("basics") {
    {
      auto m = "CC12CCN(CC1)C2"_smiles;
      REQUIRE(m);
      for (const auto atom : m->atoms()) {
        auto test = queryIsAtomBridgehead(atom);
        if (atom->getIdx() == 1 || atom->getIdx() == 4) {
          CHECK(test == 1);
        } else {
          CHECK(test == 0);
        }
      }
    }
    {
      auto m = "CC12CCC(C)(CC1)CC2"_smiles;
      REQUIRE(m);
      for (const auto atom : m->atoms()) {
        auto test = queryIsAtomBridgehead(atom);
        if (atom->getIdx() == 1 || atom->getIdx() == 4) {
          CHECK(test == 1);
        } else {
          CHECK(test == 0);
        }
      }
    }
    {  // no bridgehead
      auto m = "C1CCC2CCCCC2C1"_smiles;
      REQUIRE(m);
      for (const auto atom : m->atoms()) {
        auto test = queryIsAtomBridgehead(atom);
        CHECK(test == 0);
      }
    }
  }
  SECTION("Github #6049") {
    auto m = "C1C=CC=C2CCCCC3CC(C3)N21"_smiles;
    REQUIRE(m);
    CHECK(!queryIsAtomBridgehead(m->getAtomWithIdx(13)));
    CHECK(!queryIsAtomBridgehead(m->getAtomWithIdx(4)));
    CHECK(queryIsAtomBridgehead(m->getAtomWithIdx(11)));
    CHECK(queryIsAtomBridgehead(m->getAtomWithIdx(9)));
  }
}

TEST_CASE("replaceAtom/Bond should not screw up bookmarks", "[RWMol]") {
  SECTION("atom basics") {
    auto m = "CCC"_smiles;
    REQUIRE(m);
    m->setAtomBookmark(m->getAtomWithIdx(2), 1);
    auto origAt2 = m->getAtomWithIdx(2);
    CHECK(m->getUniqueAtomWithBookmark(1) == origAt2);
    Atom O(8);
    m->replaceAtom(2, &O);
    auto at2 = m->getAtomWithIdx(2);
    CHECK(at2 != origAt2);
    CHECK(m->getUniqueAtomWithBookmark(1) == at2);
  }
  SECTION("bond basics") {
    auto m = "CCCC"_smiles;
    REQUIRE(m);
    m->setBondBookmark(m->getBondWithIdx(2), 1);
    auto origB2 = m->getBondWithIdx(2);
    CHECK(m->getUniqueBondWithBookmark(1) == origB2);
    Bond single(Bond::BondType::SINGLE);
    m->replaceBond(2, &single);
    auto b2 = m->getBondWithIdx(2);
    CHECK(b2 != origB2);
    CHECK(m->getUniqueBondWithBookmark(1) == b2);
  }
}

TEST_CASE("github #4071: StereoGroups not preserved by RenumberAtoms()",
          "[molops]") {
  SECTION("basics") {
    auto mol =
        "C[C@@H](O)[C@H](C)[C@@H](C)[C@@H](C)O |&3:3,o1:7,&1:1,&2:5,r|"_smiles;
    REQUIRE(mol);
    REQUIRE(mol->getStereoGroups().size() == 4);

    std::vector<unsigned int> aindices(mol->getNumAtoms());
    std::iota(aindices.begin(), aindices.end(), 0);
    std::reverse(aindices.begin(), aindices.end());
    std::unique_ptr<ROMol> nmol(MolOps::renumberAtoms(*mol, aindices));
    REQUIRE(nmol);
    CHECK(nmol->getStereoGroups().size() == 4);
    for (size_t i = 0; i < nmol->getStereoGroups().size(); ++i) {
      CHECK(nmol->getStereoGroups()[i].getGroupType() ==
            mol->getStereoGroups()[i].getGroupType());
    }
    CHECK(MolToCXSmiles(*nmol) ==
          "C[C@H](O)[C@H](C)[C@H](C)[C@H](C)O |o1:1,&1:3,&2:5,&3:7|");
  }
}

TEST_CASE("github #4127: SEGV in ROMol::getAtomDegree if atom is not in graph",
          "[graphmol]") {
  // also includes tests for some related edge cases found as part of that bug
  // fix
  Atom atom(6);
  RWMol mol1;
  auto mol2 = "CCC"_smiles;
  SECTION("getAtomDegree") {
    CHECK_THROWS_AS(mol1.getAtomDegree(nullptr), Invar::Invariant);
    CHECK_THROWS_AS(mol1.getAtomDegree(&atom), Invar::Invariant);
    CHECK_THROWS_AS(mol1.getAtomDegree(mol2->getAtomWithIdx(0)),
                    Invar::Invariant);
  }
  SECTION("getAtomNeighbors") {
    CHECK_THROWS_AS(mol1.getAtomNeighbors(nullptr), Invar::Invariant);
    CHECK_THROWS_AS(mol1.getAtomNeighbors(&atom), Invar::Invariant);
    CHECK_THROWS_AS(mol1.getAtomNeighbors(mol2->getAtomWithIdx(0)),
                    Invar::Invariant);
  }
  SECTION("getAtomBonds") {
    CHECK_THROWS_AS(mol1.getAtomBonds(nullptr), Invar::Invariant);
    CHECK_THROWS_AS(mol1.getAtomBonds(&atom), Invar::Invariant);
    CHECK_THROWS_AS(mol1.getAtomBonds(mol2->getAtomWithIdx(0)),
                    Invar::Invariant);
  }
  SECTION("addAtom from another molecule") {
    RWMol mol1cp(mol1);
    CHECK_THROWS_AS(mol1cp.addAtom(nullptr), Invar::Invariant);
    bool updateLabel = false;
    bool takeOwnership = true;
    CHECK_THROWS_AS(
        mol1cp.addAtom(mol2->getAtomWithIdx(0), updateLabel, takeOwnership),
        Invar::Invariant);
    takeOwnership = false;
    CHECK(mol1cp.addAtom(mol2->getAtomWithIdx(0), updateLabel, takeOwnership) ==
          0);
  }
  SECTION("addBond from another molecule") {
    auto mol3 = "C.C.C"_smiles;
    bool takeOwnership = true;
    CHECK_THROWS_AS(mol3->addBond(mol2->getBondWithIdx(0), takeOwnership),
                    Invar::Invariant);
    takeOwnership = false;
    CHECK(mol3->addBond(mol2->getBondWithIdx(0), takeOwnership) == 1);
  }
}

TEST_CASE(
    "github #4128: SEGV from unsigned integer overflow in "
    "Conformer::setAtomPos",
    "[graphmol]") {
  Conformer conf;
  RDGeom::Point3D pt(0, 0, 0);
  CHECK_THROWS_AS(conf.setAtomPos(std::numeric_limits<unsigned>::max(), pt),
                  ValueErrorException);
}

TEST_CASE("KekulizeFragment", "[graphmol]") {
  SECTION("basics") {
    auto mol = "CCc1ccccc1"_smiles;
    REQUIRE(mol);
    boost::dynamic_bitset<> atomsInPlay(mol->getNumAtoms());
    for (auto aidx : std::vector<size_t>{0, 1, 2, 3}) {
      atomsInPlay.set(aidx);
    }
    boost::dynamic_bitset<> bondsInPlay(mol->getNumBonds());
    for (auto bidx : std::vector<size_t>{0, 1, 2}) {
      bondsInPlay.set(bidx);
    }
    MolOps::details::KekulizeFragment(*mol, atomsInPlay, bondsInPlay);
    CHECK(!mol->getAtomWithIdx(2)->getIsAromatic());
    CHECK(mol->getAtomWithIdx(4)->getIsAromatic());
    CHECK(!mol->getBondWithIdx(2)->getIsAromatic());
    // at the moment that bond still has an aromatic bond order, which isn't
    // optimal, but that will have to wait until we add a feature to allow
    // kekulization of conjugated chains.
    CHECK(mol->getBondWithIdx(2)->getBondType() == Bond::AROMATIC);
    CHECK(mol->getBondWithIdx(4)->getIsAromatic());
  }
}

TEST_CASE(
    "github #4266: fallback ring finding failing on molecules with multiple "
    "fragments",
    "[graphmol]") {
  SECTION("case1") {
    auto m = "C123C45C16C21C34C561.c1ccccc1"_smiles;
    REQUIRE(m);
    ROMol m2(*m);
    m2.getRingInfo()->reset();
    MolOps::fastFindRings(m2);
    CHECK(m->getRingInfo()->numRings() == m2.getRingInfo()->numRings());
  }
  SECTION("case2") {
    auto m = "c1ccccc1.C123C45C16C21C34C561"_smiles;
    REQUIRE(m);
    ROMol m2(*m);
    m2.getRingInfo()->reset();
    MolOps::fastFindRings(m2);
    CHECK(m->getRingInfo()->numRings() == m2.getRingInfo()->numRings());
  }
}

TEST_CASE("QueryBond valence contribs") {
  {
    auto m = "CO"_smarts;
    REQUIRE(m);
    CHECK(m->getBondWithIdx(0)->getValenceContrib(m->getAtomWithIdx(0)) == 0.0);
    CHECK(m->getBondWithIdx(0)->getValenceContrib(m->getAtomWithIdx(1)) == 0.0);
  }
  {
    auto m = "C-O"_smarts;
    REQUIRE(m);
    CHECK(m->getBondWithIdx(0)->getValenceContrib(m->getAtomWithIdx(0)) == 1.0);
    CHECK(m->getBondWithIdx(0)->getValenceContrib(m->getAtomWithIdx(1)) == 1.0);
  }
}

TEST_CASE(
    "github #4311: unreasonable calculation of implicit valence for atoms with "
    "query bonds",
    "[graphmol]") {
  SECTION("basics") {
    auto m = "C-,=O"_smarts;
    REQUIRE(m);
    m->updatePropertyCache();
    CHECK(m->getAtomWithIdx(0)->getTotalNumHs() == 0);
    CHECK(m->getAtomWithIdx(1)->getTotalNumHs() == 0);
    CHECK(MolToSmiles(*m) == "CO");
    CHECK(MolToSmarts(*m) == "C-,=O");
  }
}

TEST_CASE("atom copy ctor") {
  auto m = "CO"_smiles;
  REQUIRE(m);
  for (const auto atom : m->atoms()) {
    Atom cp(*atom);
    CHECK(cp.getAtomicNum() == atom->getAtomicNum());
    CHECK(!cp.hasOwningMol());
  }
}

TEST_CASE("bond copy ctor") {
  auto m = "COC"_smiles;
  REQUIRE(m);
  for (const auto bond : m->bonds()) {
    Bond cp(*bond);
    CHECK(cp.getBondType() == bond->getBondType());
    CHECK(!cp.hasOwningMol());
  }
}

TEST_CASE("valence edge") {
  {  // this is, of course, absurd:
    auto m = "[H-2]"_smiles;
    REQUIRE(m);
    m->getAtomWithIdx(0)->setNoImplicit(false);
    m->updatePropertyCache(false);
    CHECK(m->getAtomWithIdx(0)->getFormalCharge() == -2);
    CHECK(m->getAtomWithIdx(0)->getImplicitValence() == 0);
  }
  {
    SmilesParserParams ps;
    ps.sanitize = false;
    std::unique_ptr<RWMol> m{SmilesToMol("CFC", ps)};
    REQUIRE(m);
    CHECK_THROWS_AS(m->getAtomWithIdx(1)->calcImplicitValence(true),
                    AtomValenceException);
  }
}

TEST_CASE("SetQuery on normal atoms") {
  auto m = "CC"_smiles;
  REQUIRE(m);
  auto qry = makeAtomAliphaticQuery();
  CHECK_THROWS_AS(m->getAtomWithIdx(0)->setQuery(qry), std::runtime_error);
  CHECK_THROWS_AS(m->getAtomWithIdx(0)->expandQuery(qry), std::runtime_error);
  delete qry;
}

TEST_CASE("SetQuery on normal bonds") {
  auto m = "CC"_smiles;
  REQUIRE(m);
  auto qry = makeBondOrderEqualsQuery(Bond::BondType::SINGLE);
  CHECK_THROWS_AS(m->getBondWithIdx(0)->setQuery(qry), std::runtime_error);
  CHECK_THROWS_AS(m->getBondWithIdx(0)->expandQuery(qry), std::runtime_error);
  delete qry;
}

TEST_CASE("additional atom props") {
  auto m = "CC"_smiles;
  REQUIRE(m);
  auto atom = m->getAtomWithIdx(0);
  {
    CHECK(!atom->hasProp(common_properties::_MolFileRLabel));
    setAtomRLabel(atom, 1);
    CHECK(atom->hasProp(common_properties::_MolFileRLabel));
    setAtomRLabel(atom, 0);
    CHECK(!atom->hasProp(common_properties::_MolFileRLabel));
  }
  {
    CHECK(!atom->hasProp(common_properties::molFileAlias));
    setAtomAlias(atom, "foo");
    CHECK(atom->hasProp(common_properties::molFileAlias));
    setAtomAlias(atom, "");
    CHECK(!atom->hasProp(common_properties::molFileAlias));
  }
  {
    CHECK(!atom->hasProp(common_properties::molFileValue));
    setAtomValue(atom, "foo");
    CHECK(atom->hasProp(common_properties::molFileValue));
    setAtomValue(atom, "");
    CHECK(!atom->hasProp(common_properties::molFileValue));
  }
  {
    CHECK(!atom->hasProp(common_properties::_supplementalSmilesLabel));
    setSupplementalSmilesLabel(atom, "foo");
    CHECK(atom->hasProp(common_properties::_supplementalSmilesLabel));
    setSupplementalSmilesLabel(atom, "");
    CHECK(!atom->hasProp(common_properties::_supplementalSmilesLabel));
  }
}

TEST_CASE("getBondTypeAsDouble()") {
  SECTION("plain") {
    std::vector<std::pair<Bond::BondType, double>> vals{
        {Bond::BondType::IONIC, 0},
        {Bond::BondType::ZERO, 0},
        {Bond::BondType::SINGLE, 1},
        {Bond::BondType::DOUBLE, 2},
        {Bond::BondType::TRIPLE, 3},
        {Bond::BondType::QUADRUPLE, 4},
        {Bond::BondType::QUINTUPLE, 5},
        {Bond::BondType::HEXTUPLE, 6},
        {Bond::BondType::ONEANDAHALF, 1.5},
        {Bond::BondType::TWOANDAHALF, 2.5},
        {Bond::BondType::THREEANDAHALF, 3.5},
        {Bond::BondType::FOURANDAHALF, 4.5},
        {Bond::BondType::FIVEANDAHALF, 5.5},
        {Bond::BondType::AROMATIC, 1.5},
        {Bond::BondType::DATIVEONE, 1.0},
        {Bond::BondType::DATIVE, 1.0},
        {Bond::BondType::HYDROGEN, 0}

    };
    for (const auto &pr : vals) {
      Bond bnd(pr.first);
      CHECK(bnd.getBondType() == pr.first);
      CHECK(bnd.getBondTypeAsDouble() == pr.second);
    }
  }
  SECTION("twice") {
    std::vector<std::pair<Bond::BondType, std::uint8_t>> vals{
        {Bond::BondType::IONIC, 0},         {Bond::BondType::ZERO, 0},
        {Bond::BondType::SINGLE, 2},        {Bond::BondType::DOUBLE, 4},
        {Bond::BondType::TRIPLE, 6},        {Bond::BondType::QUADRUPLE, 8},
        {Bond::BondType::QUINTUPLE, 10},    {Bond::BondType::HEXTUPLE, 12},
        {Bond::BondType::ONEANDAHALF, 3},   {Bond::BondType::TWOANDAHALF, 5},
        {Bond::BondType::THREEANDAHALF, 7}, {Bond::BondType::FOURANDAHALF, 9},
        {Bond::BondType::FIVEANDAHALF, 11}, {Bond::BondType::AROMATIC, 3},
        {Bond::BondType::DATIVEONE, 2},     {Bond::BondType::DATIVE, 2},
        {Bond::BondType::HYDROGEN, 0}

    };
    for (const auto &pr : vals) {
      Bond bnd(pr.first);
      CHECK(bnd.getBondType() == pr.first);
      CHECK(getTwiceBondType(bnd) == pr.second);
    }
  }
}

TEST_CASE("getValenceContrib()") {
  const auto m = "CO->[Fe]"_smiles;
  REQUIRE(m);
  CHECK(m->getBondWithIdx(1)->getValenceContrib(m->getAtomWithIdx(0)) == 0);
  CHECK(m->getBondWithIdx(1)->getValenceContrib(m->getAtomWithIdx(1)) == 0);
  CHECK(m->getBondWithIdx(1)->getValenceContrib(m->getAtomWithIdx(2)) == 1);
}

TEST_CASE("conformer details") {
  const auto m = "CC"_smiles;
  REQUIRE(m);
  Conformer *conf = new Conformer(m->getNumAtoms());
  CHECK(!conf->hasOwningMol());
  m->addConformer(conf);
  CHECK(conf->hasOwningMol());
  auto cid = conf->getId();
  *conf = *conf;
  CHECK(conf->hasOwningMol());
  CHECK(conf->getId() == cid);
}

#if !defined(_WIN32) || !defined(RDKIT_DYN_LINK)
namespace RDKit {
namespace Canon {
namespace details {
bool atomHasFourthValence(const Atom *atom);
bool hasSingleHQuery(const Atom::QUERYATOM_QUERY *q);
}  // namespace details
void switchBondDir(Bond *bond);
}  // namespace Canon
}  // namespace RDKit
TEST_CASE("canon details") {
  SECTION("h queries") {
    std::vector<std::pair<std::string, bool>> examples{
        {"C[CHD3](F)Cl", true},  {"C[CD3H](F)Cl", true},
        {"C[CH3D](F)Cl", false}, {"C[CDH3](F)Cl", false},
        {"C[CDR4H](F)Cl", true},
    };
    for (const auto &pr : examples) {
      std::unique_ptr<RWMol> m{SmartsToMol(pr.first)};
      REQUIRE(m);
      CHECK(RDKit::Canon::details::hasSingleHQuery(
                m->getAtomWithIdx(1)->getQuery()) == pr.second);
      CHECK(RDKit::Canon::details::atomHasFourthValence(m->getAtomWithIdx(1)) ==
            pr.second);
      // artificial, but causes atomHasFourthValence to always return true
      m->getAtomWithIdx(1)->setNumExplicitHs(1);
      CHECK(RDKit::Canon::details::atomHasFourthValence(m->getAtomWithIdx(1)));
    }
  }
}
TEST_CASE("switchBondDir") {
  auto m = "C/C=C/C"_smiles;
  REQUIRE(m);
  auto bond = m->getBondWithIdx(0);
  CHECK(bond->getBondDir() == Bond::BondDir::ENDUPRIGHT);
  Canon::switchBondDir(bond);
  CHECK(bond->getBondDir() == Bond::BondDir::ENDDOWNRIGHT);
  bond->setBondDir(Bond::BondDir::UNKNOWN);
  Canon::switchBondDir(bond);
  CHECK(bond->getBondDir() == Bond::BondDir::UNKNOWN);
}
#endif

TEST_CASE("allow 5 valent N/P/As to kekulize", "[kekulization]") {
  std::vector<std::pair<std::string, std::string>> tests = {
      {"O=n1ccccc1", "O=N1=CC=CC=C1"},
      {"O=p1ccccc1", "O=P1=CC=CC=C1"},
      {"O=[as]1ccccc1", "O=[As]1=CC=CC=C1"}};
  SmilesParserParams ps;
  ps.sanitize = false;
  SECTION("kekulization") {
    for (const auto &pr : tests) {
      INFO(pr.first);
      std::unique_ptr<RWMol> m{SmilesToMol(pr.first, ps)};
      REQUIRE(m);
      m->updatePropertyCache(false);
      MolOps::Kekulize(*m);
      CHECK(MolToSmiles(*m) == pr.second);
    }
  }
  SECTION("sanitization") {
    for (const auto &pr : tests) {
      INFO(pr.first);
      std::unique_ptr<RWMol> m{SmilesToMol(pr.first, ps)};
      REQUIRE(m);
      m->updatePropertyCache(false);
      unsigned int failed;
      unsigned int flags = MolOps::SanitizeFlags::SANITIZE_ALL ^
                           MolOps::SanitizeFlags::SANITIZE_CLEANUP ^
                           MolOps::SanitizeFlags::SANITIZE_PROPERTIES;
      MolOps::sanitizeMol(*m, failed, flags);
      CHECK(!failed);
      CHECK(MolToSmiles(*m) == pr.second);
    }
  }
}

TEST_CASE("KekulizeIfPossible") {
  SECTION("basics: molecules with failures") {
    std::vector<std::string> smis = {
        "c1cccn1",
        "c1ccccc1-c1cccn1",
    };
    for (const auto &smi : smis) {
      SmilesParserParams ps;
      ps.sanitize = false;
      std::unique_ptr<RWMol> m{SmilesToMol(smi, ps)};
      REQUIRE(m);
      m->updatePropertyCache(false);
      // confirm that we normally fail:
      {
        RWMol m2(*m);
        CHECK_THROWS_AS(MolOps::Kekulize(m2), MolSanitizeException);
      }
      {
        RWMol m2(*m);
        CHECK(!MolOps::KekulizeIfPossible(m2));
        for (unsigned i = 0; i < m2.getNumAtoms(); ++i) {
          CHECK(m2.getAtomWithIdx(i)->getIsAromatic() ==
                m->getAtomWithIdx(i)->getIsAromatic());
        }
        for (unsigned i = 0; i < m2.getNumBonds(); ++i) {
          CHECK(m2.getBondWithIdx(i)->getIsAromatic() ==
                m->getBondWithIdx(i)->getIsAromatic());
          CHECK(m2.getBondWithIdx(i)->getBondType() ==
                m->getBondWithIdx(i)->getBondType());
        }
      }
    }
  }
  SECTION("basics: molecules without failures") {
    std::vector<std::string> smis = {"c1ccc[nH]1", "c1ccccc1"};
    for (const auto &smi : smis) {
      SmilesParserParams ps;
      ps.sanitize = false;
      std::unique_ptr<RWMol> m{SmilesToMol(smi, ps)};
      REQUIRE(m);
      m->updatePropertyCache(false);
      {
        RWMol m2(*m);
        MolOps::Kekulize(m2);
        RWMol m3(*m);
        CHECK(MolOps::KekulizeIfPossible(m3));
        for (unsigned i = 0; i < m2.getNumAtoms(); ++i) {
          CHECK(m2.getAtomWithIdx(i)->getIsAromatic() ==
                m3.getAtomWithIdx(i)->getIsAromatic());
        }
        for (unsigned i = 0; i < m2.getNumBonds(); ++i) {
          CHECK(m2.getBondWithIdx(i)->getIsAromatic() ==
                m3.getBondWithIdx(i)->getIsAromatic());
          CHECK(m2.getBondWithIdx(i)->getBondType() ==
                m3.getBondWithIdx(i)->getBondType());
        }
      }
    }
  }
}

TEST_CASE("Github #4535: operator<< for AtomPDBResidue", "[PDB]") {
  SECTION("basics") {
    bool sanitize = true;
    int flavor = 0;
    std::unique_ptr<RWMol> mol(SequenceToMol("KY", sanitize, flavor));
    REQUIRE(mol);
    REQUIRE(mol->getAtomWithIdx(0)->getMonomerInfo());
    auto res = static_cast<AtomPDBResidueInfo *>(
        mol->getAtomWithIdx(0)->getMonomerInfo());
    REQUIRE(res);
    std::stringstream oss;
    oss << *res << std::endl;
    res = static_cast<AtomPDBResidueInfo *>(
        mol->getAtomWithIdx(mol->getNumAtoms() - 1)->getMonomerInfo());
    REQUIRE(res);
    oss << *res << std::endl;
    auto tgt = R"FOO(1  N   LYS A 1
22  OXT TYR A 2
)FOO";
    CHECK(oss.str() == tgt);
  }
}

TEST_CASE("isAromaticAtom") {
  SECTION("basics") {
    SmilesParserParams ps;
    ps.sanitize = false;
    std::unique_ptr<RWMol> mol(SmilesToMol("C:C:C", ps));
    REQUIRE(mol);
    CHECK(!mol->getAtomWithIdx(0)->getIsAromatic());
    CHECK(mol->getBondWithIdx(0)->getIsAromatic());
    CHECK(isAromaticAtom(*mol->getAtomWithIdx(0)));
  }
}

TEST_CASE(
    "Github #4785: aromatic bonds no longer set aromatic flags on atoms") {
  SECTION("basics1") {
    auto m = "C1:C:C:C:1"_smiles;
    REQUIRE(m);
    CHECK(MolToSmiles(*m) == "C1=CC=C1");
  }
  SECTION("basics2") {
    auto m = "C1:C:C:C:C:C:1"_smiles;
    REQUIRE(m);
    CHECK(MolToSmiles(*m) == "c1ccccc1");
  }
  SECTION("can still get kekulization errors") {
    CHECK_THROWS_AS(SmilesToMol("C1:C:C:C:C:1"), KekulizeException);
  }
}

namespace {
void check_dest(RWMol *m1, const ROMol &m2) {
  CHECK(m2.getNumAtoms() == 8);
  CHECK(m2.getNumBonds() == 7);
  for (const auto atom : m2.atoms()) {
    CHECK(&atom->getOwningMol() == &m2);
    CHECK(&atom->getOwningMol() != m1);
  }
  for (const auto bond : m2.bonds()) {
    CHECK(&bond->getOwningMol() == &m2);
    CHECK(&bond->getOwningMol() != m1);
  }
  CHECK(m2.getStereoGroups().size() == 2);
  CHECK(m2.getStereoGroups()[0].getAtoms().size() == 2);
  CHECK(m2.getStereoGroups()[0].getAtoms()[0]->getIdx() == 1);
  CHECK(m2.getStereoGroups()[0].getAtoms()[1]->getIdx() == 5);
  CHECK(m2.getStereoGroups()[1].getAtoms().size() == 1);
  CHECK(m2.getStereoGroups()[1].getAtoms()[0]->getIdx() == 3);

  const auto &sgs = getSubstanceGroups(m2);
  CHECK(sgs.size() == 1);
  CHECK(sgs[0].getAtoms().size() == 1);
  CHECK(sgs[0].getAtoms()[0] == 4);

  // check the state of m1:
  CHECK(m1->getNumAtoms() == 0);
  CHECK(m1->getNumBonds() == 0);
  CHECK(m1->getPropList().empty());
  CHECK(m1->getDict().getData().empty());
  CHECK(m1->getStereoGroups().empty());
  CHECK(getSubstanceGroups(*m1).empty());
  CHECK(m1->getRingInfo() == nullptr);

  // make sure we can still do something with m1:
  *m1 = m2;
  CHECK(!m1->getDict().getData().empty());
  CHECK(m1->getNumAtoms() == 8);
  CHECK(m1->getNumBonds() == 7);
  CHECK(m1->getRingInfo() != nullptr);
  CHECK(m1->getRingInfo()->isInitialized() ==
        m2.getRingInfo()->isInitialized());
}
}  // namespace
TEST_CASE("moves") {
  auto m1 =
      "C[C@H](O)[C@H](F)[C@@H](C)O |o2:1,5,&1:3,SgD:4:atom_data:foo::::|"_smiles;
  REQUIRE(m1);
  CHECK(m1->getStereoGroups().size() == 2);
  m1->setProp("foo", 1u);
  SECTION("molecule move") {
    ROMol m2 = std::move(*m1);
    check_dest(m1.get(), m2);
  }
  SECTION("molecule move-assign") {
    ROMol m2;
    m2 = std::move(*m1);
    check_dest(m1.get(), m2);
  }
}

TEST_CASE("query moves") {
  auto m1 =
      "C[C@H](O)[C@H](F)[C@@H](C)O |o2:1,5,&1:3,SgD:4:atom_data:foo::::|"_smarts;
  REQUIRE(m1);
  CHECK(m1->getStereoGroups().size() == 2);
  m1->setProp("foo", 1u);
  SECTION("molecule move") {
    ROMol m2 = std::move(*m1);
    check_dest(m1.get(), m2);
  }
  SECTION("molecule move-assign") {
    ROMol m2;
    m2 = std::move(*m1);
    check_dest(m1.get(), m2);
  }
}

TEST_CASE("moves with conformer") {
  auto m1 = R"CTAB(
  Mrv2108 01192209042D          

  0  0  0     0  0            999 V3000
M  V30 BEGIN CTAB
M  V30 COUNTS 8 7 1 0 0
M  V30 BEGIN ATOM
M  V30 1 C 2.31 4.001 0 0
M  V30 2 C 1.54 2.6674 0 0 CFG=2
M  V30 3 O -0 2.6674 0 0
M  V30 4 C 2.31 1.3337 0 0 CFG=1
M  V30 5 F 3.85 1.3337 0 0
M  V30 6 C 1.54 0 0 0 CFG=2
M  V30 7 C 2.31 -1.3337 0 0
M  V30 8 O 0 0 0 0
M  V30 END ATOM
M  V30 BEGIN BOND
M  V30 1 1 2 1
M  V30 2 1 2 3 CFG=3
M  V30 3 1 4 2
M  V30 4 1 4 5 CFG=1
M  V30 5 1 4 6
M  V30 6 1 6 7
M  V30 7 1 6 8 CFG=3
M  V30 END BOND
M  V30 BEGIN SGROUP
M  V30 1 DAT 0 ATOMS=(1 5) FIELDNAME=atom_data -
M  V30 FIELDDISP="    4.6200    0.5637    DA    ALL  0       0" FIELDDATA=foo
M  V30 END SGROUP
M  V30 BEGIN COLLECTION
M  V30 MDLV30/STEREL2 ATOMS=(2 2 6)
M  V30 MDLV30/STERAC1 ATOMS=(1 4)
M  V30 END COLLECTION
M  V30 END CTAB
M  END
)CTAB"_ctab;
  REQUIRE(m1);
  CHECK(m1->getStereoGroups().size() == 2);
  m1->setProp("foo", 1u);
  SECTION("molecule move") {
    ROMol m2 = std::move(*m1);
    check_dest(m1.get(), m2);
  }
  SECTION("molecule move-assign") {
    ROMol m2;
    m2 = std::move(*m1);
    check_dest(m1.get(), m2);
  }
}

TEST_CASE("Github #5055") {
  SECTION("as reported") {
    auto m =
        "CC1(C)NC(=O)CN2C=C(C[C@H](C(=O)NC)NC(=O)CN3CCN(C(=O)[C@H]4Cc5c([nH]c6ccccc56)CN4C(=O)CN4CN(c5ccccc5)C5(CCN(CC5)C1=O)C4=O)[C@@H](Cc1ccccc1)C3=O)[N-][NH2+]2"_smiles;
    REQUIRE(m);
  }
}
TEST_CASE("Iterators") {
  auto m = "CCCCCCC=N"_smiles;
  REQUIRE(m);
  SECTION("Atom Iterator") {
    auto atoms = m->atoms();
    auto n_atom = std::find_if(atoms.begin(), atoms.end(), [](const auto &a) {
      return a->getAtomicNum() == 7;
    });
    REQUIRE(n_atom != atoms.end());
    CHECK((*n_atom)->getIdx() == 7);
  }
  SECTION("Atom Neighbor Iterator") {
    auto nbrs = m->atomNeighbors(m->getAtomWithIdx(6));
    auto n_atom = std::find_if(nbrs.begin(), nbrs.end(), [](const auto &a) {
      return a->getAtomicNum() == 7;
    });
    REQUIRE(n_atom != nbrs.end());
    CHECK((*n_atom)->getIdx() == 7);
  }
  SECTION("Bond Iterator") {
    auto bonds = m->bonds();
    auto dbl_bnd = std::find_if(bonds.begin(), bonds.end(), [](const auto &b) {
      return b->getBondType() == Bond::DOUBLE;
    });
    REQUIRE(dbl_bnd != bonds.end());
    CHECK((*dbl_bnd)->getIdx() == 6);
  }
  SECTION("Atom Bond Iterator") {
    auto nbr_bonds = m->atomBonds(m->getAtomWithIdx(6));
    auto dbl_bnd = std::find_if(
        nbr_bonds.begin(), nbr_bonds.end(),
        [](const auto &b) { return b->getBondType() == Bond::DOUBLE; });
    REQUIRE(dbl_bnd != nbr_bonds.end());
    CHECK((*dbl_bnd)->getIdx() == 6);
  }
}

TEST_CASE("general hybridization") {
  auto m = "CS(=O)(=O)C"_smiles;
  REQUIRE(m);
  CHECK(m->getAtomWithIdx(0)->getHybridization() ==
        Atom::HybridizationType::SP3);
  CHECK(m->getAtomWithIdx(1)->getHybridization() ==
        Atom::HybridizationType::SP3);
  CHECK(m->getAtomWithIdx(4)->getHybridization() ==
        Atom::HybridizationType::SP3);
}

TEST_CASE("metal hybridization") {
  SECTION("square planar") {
    {
      auto m = "F[U@SP](F)(F)F"_smiles;
      REQUIRE(m);
      CHECK(m->getAtomWithIdx(1)->getHybridization() ==
            Atom::HybridizationType::SP2D);
    }
    {
      auto m = "F[U@SP](F)F"_smiles;
      REQUIRE(m);
      CHECK(m->getAtomWithIdx(1)->getHybridization() ==
            Atom::HybridizationType::SP2D);
    }
    {
      auto m = "F[U@SP](F)(F)F"_smiles;
      REQUIRE(m);
      CHECK(m->getAtomWithIdx(1)->getHybridization() ==
            Atom::HybridizationType::SP2D);
    }
    {
      auto m = "F[U@TH](F)(F)F"_smiles;
      REQUIRE(m);
      CHECK(m->getAtomWithIdx(1)->getHybridization() ==
            Atom::HybridizationType::SP3);
    }
  }
  SECTION("octahedral") {
    {
      auto m = "F[S@OH](F)(F)(F)(F)F"_smiles;
      REQUIRE(m);
      CHECK(m->getAtomWithIdx(1)->getHybridization() ==
            Atom::HybridizationType::SP3D2);
    }
    {
      auto m = "F[P@OH](F)(F)(F)F"_smiles;
      REQUIRE(m);
      CHECK(m->getAtomWithIdx(1)->getHybridization() ==
            Atom::HybridizationType::SP3D2);
    }
    {
      auto m = "F[P](F)(F)(F)F"_smiles;
      REQUIRE(m);
      CHECK(m->getAtomWithIdx(1)->getHybridization() ==
            Atom::HybridizationType::SP3D);
    }
  }
}

TEST_CASE(
    "github #5462: Invalid number of radical electrons calculated for [Pr+4]") {
  SECTION("as reported") {
    auto m = "[Pr+4]"_smiles;
    REQUIRE(m);
    CHECK(m->getAtomWithIdx(0)->getNumRadicalElectrons() == 0);
  }
  SECTION("also reported") {
    auto m = "[U+5]"_smiles;
    REQUIRE(m);
    CHECK(m->getAtomWithIdx(0)->getNumRadicalElectrons() == 0);
  }
  SECTION("extreme") {
    auto m = "[Fe+30]"_smiles;
    REQUIRE(m);
    CHECK(m->getAtomWithIdx(0)->getNumRadicalElectrons() == 0);
  }
}

TEST_CASE(
    "github #5505: Running kekulization on mols with query bonds will either fail or return incorrect results") {
  SECTION("as reported") {
    auto m = "[#6]-c1cccc(-[#6])c1"_smarts;
    REQUIRE(m);
    REQUIRE(m->getBondWithIdx(2)->hasQuery());
    REQUIRE(m->getBondWithIdx(2)->getBondType() == Bond::BondType::AROMATIC);
    MolOps::Kekulize(*m);
    REQUIRE(m->getBondWithIdx(2)->hasQuery());
    REQUIRE(m->getBondWithIdx(2)->getBondType() == Bond::BondType::AROMATIC);
  }
  SECTION("partial kekulization works") {
    auto m1 = "c1ccccc1"_smiles;
    REQUIRE(m1);
    auto m2 = "c1ccccc1"_smarts;
    REQUIRE(m2);
    m1->insertMol(*m2);
    MolOps::findSSSR(*m1);
    REQUIRE(!m1->getBondWithIdx(1)->hasQuery());
    REQUIRE(m1->getBondWithIdx(1)->getBondType() == Bond::BondType::AROMATIC);
    REQUIRE(m1->getBondWithIdx(6)->hasQuery());
    REQUIRE(m1->getBondWithIdx(6)->getBondType() == Bond::BondType::AROMATIC);
    MolOps::Kekulize(*m1);
    REQUIRE(!m1->getBondWithIdx(1)->hasQuery());
    REQUIRE(m1->getBondWithIdx(1)->getBondType() != Bond::BondType::AROMATIC);
    REQUIRE(m1->getBondWithIdx(6)->hasQuery());
    REQUIRE(m1->getBondWithIdx(6)->getBondType() == Bond::BondType::AROMATIC);
  }
  SECTION("kekulization with non-bond-type queries works") {
    auto m1 = "c1ccccc1"_smiles;
    REQUIRE(m1);
    QueryBond qbond;
    qbond.setBondType(Bond::BondType::AROMATIC);
    qbond.setIsAromatic(true);
    qbond.setQuery(makeBondIsInRingQuery());
    m1->replaceBond(0, &qbond);
    REQUIRE(m1->getBondWithIdx(0)->hasQuery());
    REQUIRE(m1->getBondWithIdx(0)->getBondType() == Bond::BondType::AROMATIC);
    MolOps::Kekulize(*m1);
    REQUIRE(m1->getBondWithIdx(0)->hasQuery());
    REQUIRE(m1->getBondWithIdx(0)->getBondType() != Bond::BondType::AROMATIC);
  }
  SECTION("make sure single-atom molecules and mols without rings still fail") {
    std::vector<std::string> expectedFailures = {"p", "c:c"};
    for (const auto &smi : expectedFailures) {
      INFO(smi);
      CHECK_THROWS_AS(SmilesToMol(smi), MolSanitizeException);
    }
  }
}

TEST_CASE("extended valences for alkali earths") {
  SECTION("valence of 2") {
    // make sure the valence of two works
    std::vector<std::pair<std::string, unsigned int>> cases{
        {"C[Be]", 1},  {"C[Mg]", 1},  {"C[Ca]", 1},  {"C[Sr]", 1},
        {"C[Ba]", 1},  {"C[Ra]", 1},  {"C[Be]C", 0}, {"C[Mg]C", 0},
        {"C[Ca]C", 0}, {"C[Sr]C", 0}, {"C[Ba]C", 0}, {"C[Ra]C", 0}};

    for (const auto &pr : cases) {
      INFO(pr.first);
      std::unique_ptr<RWMol> m{SmilesToMol(pr.first)};
      REQUIRE(m);
      m->getAtomWithIdx(1)->setNoImplicit(false);
      m->getAtomWithIdx(1)->setNumRadicalElectrons(0);
      MolOps::sanitizeMol(*m);
      CHECK(m->getAtomWithIdx(1)->getTotalNumHs() == pr.second);
    }
  }
  SECTION("higher valence") {
    // make sure the valence of two works
    std::vector<std::pair<std::string, unsigned int>> cases{{"C[Mg](C)C", 0},
                                                            {"C[Ca](C)C", 0},
                                                            {"C[Sr](C)C", 0},
                                                            {"C[Ba](C)C", 0},
                                                            {"C[Ra](C)C", 0}};

    for (const auto &pr : cases) {
      INFO(pr.first);
      std::unique_ptr<RWMol> m{SmilesToMol(pr.first)};
      REQUIRE(m);
      m->getAtomWithIdx(1)->setNoImplicit(false);
      m->getAtomWithIdx(1)->setNumRadicalElectrons(0);
      MolOps::sanitizeMol(*m);
      CHECK(m->getAtomWithIdx(1)->getTotalNumHs() == pr.second);
    }
  }
  SECTION("everybody loves grignards") {
    auto m = "CC(C)O[Mg](Cl)(<-O1CCCC1)<-O1CCCC1"_smiles;
    REQUIRE(m);
  }
}

TEST_CASE("Github #5849: aromatic tag allows bad valences to pass") {
  SECTION("basics") {
    std::vector<std::string> smis = {
        "Cc1(C)=NCCCC1",  // one bogus aromatic atom
    };
    for (const auto &smi : smis) {
      INFO(smi);
      CHECK_THROWS_AS(SmilesToMol(smi), AtomValenceException);
    }
  }
  SECTION("as reported") {
    std::vector<std::string> smis = {
        "c1c(ccc2NC(CN=c(c21)(C)C)=O)O",
        "c1c(c2n(C(NC(Oc2cc1)C)c1c[nH]cn1)=O)O",
        "c1c2C(c4c(cc(c(C(=O)O)c4)O)O)Oc(c2c(c(O)c1O)O)(=O)O",
        "c12C(CN(C)C)CCCCN=c(c2cc2c1cc[nH]c2)(C)C"};
    for (const auto &smi : smis) {
      INFO(smi);
      CHECK_THROWS_AS(SmilesToMol(smi), MolSanitizeException);
    }
  }
  SECTION("edge cases atoms") {
    std::vector<std::string> smis = {
        "c1c(ccc2NC(CN=c(c21)=C)=O)O",     // exocyclic double bond
        "c1c(ccc2NC(Cn=c(c21)(C)C)=O)O",   // even more bogus aromatic atoms
        "c1c(ccc2NC(CN=c(c21)(:c)C)=O)O",  // even more bogus aromatic atoms
    };
    for (const auto &smi : smis) {
      INFO(smi);
      CHECK_THROWS_AS(SmilesToMol(smi), AtomValenceException);
    }
  }
  SECTION("edge cases kekulization") {
    std::vector<std::string> smis = {
        "c12ccccc1=NCCC2",  // adjacent to an actual aromatic ring
        "Cc1(C)=NCCCc1",    // two bogus aromatic atoms
        "Cc1(C)nCCCC=1",    // two bogus aromatic atoms
        "Cc1(C)nCCCc1",     // three bogus aromatic atoms
        "Cc:1(C):nCCCc:1",  // three bogus aromatic atoms
    };
    for (const auto &smi : smis) {
      INFO(smi);
      CHECK_THROWS_AS(SmilesToMol(smi), KekulizeException);
    }
  }
}

TEST_CASE("Stop caching ring finding results") {
  SECTION("basics") {
    auto m = "C1C2CC1CCC2"_smiles;
    REQUIRE(m);
    // symmetrized result
    CHECK(m->getRingInfo()->numRings() == 3);
    auto rcount = MolOps::findSSSR(*m);
    CHECK(rcount == 2);
    CHECK(m->getRingInfo()->numRings() == 2);
    rcount = MolOps::symmetrizeSSSR(*m);
    CHECK(rcount == 3);
    CHECK(m->getRingInfo()->numRings() == 3);
    MolOps::fastFindRings(*m);
    CHECK(m->getRingInfo()->numRings() == 2);
  }
}

TEST_CASE("molecules with more than 255 rings produce a bad pickle") {
  std::string pathName = getenv("RDBASE");
  pathName += "/Code/GraphMol/test_data/";
  bool sanitize = false;
  std::unique_ptr<RWMol> mol(
      MolFileToMol(pathName + "mol_with_pickle_error.mol", sanitize));
  REQUIRE(mol);
  mol->updatePropertyCache(false);
  unsigned int opThatFailed = 0;
  MolOps::sanitizeMol(*mol, opThatFailed,
                      MolOps::SanitizeFlags::SANITIZE_ALL ^
                          MolOps::SanitizeFlags::SANITIZE_PROPERTIES ^
                          MolOps::SANITIZE_KEKULIZE);
  CHECK(mol->getRingInfo()->numRings() > 300);
  std::string pkl;
  MolPickler::pickleMol(*mol, pkl);
  RWMol nMol(pkl);
  CHECK(nMol.getRingInfo()->numRings() == mol->getRingInfo()->numRings());
}

TEST_CASE("molecules with single bond to metal atom use dative instead") {
  // Change heme coordination from single bond to dative.
  // Test mols are CHEBI:26355, CHEBI:60344, CHEBI:17627.  26355 should be
  // changed (Github 6019) the other two should not be.
  // 4th mol is one that gave other problems during testing.
  std::vector<std::pair<std::string, std::string>> test_vals{
      {"CC1=C(CCC(O)=O)C2=[N]3C1=Cc1c(C)c(C=C)c4C=C5C(C)=C(C=C)C6=[N]5[Fe]3(n14)n1c(=C6)c(C)c(CCC(O)=O)c1=C2",
       "C=CC1=C(C)C2=Cc3c(C=C)c(C)c4n3[Fe]35<-N2=C1C=c1c(C)c(CCC(=O)O)c(n13)=CC1=N->5C(=C4)C(C)=C1CCC(=O)O"},
      {"CC1=C(CCC([O-])=O)C2=[N+]3C1=Cc1c(C)c(C=C)c4C=C5C(C)=C(C=C)C6=[N+]5[Fe--]3(n14)n1c(=C6)c(C)c(CCC([O-])=O)c1=C2",
       "C=CC1=C(C)C2=Cc3c(C=C)c(C)c4n3[Fe-2]35n6c(c(C)c(CCC(=O)[O-])c6=CC6=[N+]3C(=C4)C(C)=C6CCC(=O)[O-])=CC1=[N+]25"},
      {"CC1=C(CCC(O)=O)C2=[N+]3C1=Cc1c(C)c(C=C)c4C=C5C(C)=C(C=C)C6=[N+]5[Fe--]3(n14)n1c(=C6)c(C)c(CCC(O)=O)c1=C2",
       "C=CC1=C(C)C2=Cc3c(C=C)c(C)c4n3[Fe-2]35n6c(c(C)c(CCC(=O)O)c6=CC6=[N+]3C(=C4)C(C)=C6CCC(=O)O)=CC1=[N+]25"},
      {"CCC1=[O+][Cu]2([O+]=C(CC)C1)[O+]=C(CC)CC(CC)=[O+]2",
       "CCC1=[O+][Cu]2([O+]=C(CC)C1)[O+]=C(CC)CC(CC)=[O+]2"}};
  for (size_t i = 0; i < test_vals.size(); ++i) {
    SmilesParserParams ps;
    ps.sanitize = false;
    RWMOL_SPTR m(RDKit::SmilesToMol(test_vals[i].first, ps));
    // MolOps::cleanUp(*m);
    MolOps::cleanUpOrganometallics(*m);
    MolOps::sanitizeMol(*m);
    TEST_ASSERT(MolToSmiles(*m) == test_vals[i].second);
  }
}

TEST_CASE("github #6100: bonds to dummy atoms considered as dative") {
  SECTION("as reported") {
    auto m = "C[O](C)*"_smiles;
    REQUIRE(!m);
  }
}

TEST_CASE("github #4642: Enhanced Stereo is lost when using GetMolFrags") {
  SECTION("as reported") {
    auto m = "CCCC.C[C@H](F)C[C@H](O)Cl |o1:5,o2:8|"_smiles;
    REQUIRE(m);
    auto frags = MolOps::getMolFrags(*m);
    REQUIRE(frags.size() == 2);
    CHECK(frags[0]->getStereoGroups().empty());
    CHECK(frags[1]->getStereoGroups().size() == 2);
  }
  SECTION("each fragment has groups") {
    auto m = "CC[C@@H](C)O.C[C@H](F)C[C@H](O)Cl |o1:6,o2:9,o3:2|"_smiles;
    REQUIRE(m);
    auto frags = MolOps::getMolFrags(*m);
    REQUIRE(frags.size() == 2);
    CHECK(frags[0]->getStereoGroups().size() == 1);
    CHECK(frags[1]->getStereoGroups().size() == 2);
  }
  SECTION("group split between fragments") {
    auto m = "CC[C@@H](C)O.C[C@H](F)C[C@H](O)Cl |o1:2,6,o2:9|"_smiles;
    REQUIRE(m);
    auto frags = MolOps::getMolFrags(*m);
    REQUIRE(frags.size() == 2);
    CHECK(frags[0]->getStereoGroups().size() == 1);
    CHECK(frags[1]->getStereoGroups().size() == 2);
    CHECK(frags[0]->getAtomWithIdx(2)->getChiralTag() !=
          Atom::ChiralType::CHI_UNSPECIFIED);
    CHECK(frags[1]->getAtomWithIdx(1)->getChiralTag() !=
          Atom::ChiralType::CHI_UNSPECIFIED);
    CHECK(frags[1]->getAtomWithIdx(4)->getChiralTag() !=
          Atom::ChiralType::CHI_UNSPECIFIED);
  }
}

<<<<<<< HEAD
TEST_CASE("Github #6119: No warning when merging explicit H query atoms with no bonds", "[bug][molops]"){
  SECTION("Zero degree AtomOr Query"){
    std::unique_ptr<RWMol> m{SmartsToMol("[#6,#1]")};
    REQUIRE(m);
    std::stringstream ss;
    rdWarningLog->SetTee(ss);
    MolOps::mergeQueryHs(*m);
    rdWarningLog->ClearTee();
    TEST_ASSERT(ss.str().find("WARNING: merging explicit H queries involved in ORs is not supported. "
                              "This query will not be merged") !=
                              std::string::npos);
  }
  SECTION("One degree AtomOr Query"){
    std::unique_ptr<RWMol> m{SmartsToMol("C[#6,#1]")};
    REQUIRE(m);
    std::stringstream ss;
    rdWarningLog->SetTee(ss);
    MolOps::mergeQueryHs(*m);
    rdWarningLog->ClearTee();
    TEST_ASSERT(ss.str().find("WARNING: merging explicit H queries involved in ORs is not supported. "
                              "This query will not be merged") !=
                              std::string::npos);
  }
  SECTION("Atoms that are not H"){
    std::unique_ptr<RWMol> m{SmartsToMol("C[#6,#7]")};
    REQUIRE(m);
    std::stringstream ss;
    rdWarningLog->SetTee(ss);
    MolOps::mergeQueryHs(*m);
    rdWarningLog->ClearTee();
    TEST_ASSERT(ss.str().find("WARNING: merging explicit H queries involved in ORs is not supported. "
                              "This query will not be merged") ==
                              std::string::npos);
=======
TEST_CASE("Remove atom updates bond ENDPTS prop") {
  auto m = R"CTAB(ferrocene-ish
     RDKit          2D

  0  0  0  0  0  0  0  0  0  0999 V3000
M  V30 BEGIN CTAB
M  V30 COUNTS 15 14 0 0 0
M  V30 BEGIN ATOM
M  V30 1 C 0.619616 1.206807 0.000000 0 CHG=-1
M  V30 2 C 0.211483 1.768553 0.000000 0
M  V30 3 C -1.283936 1.861329 0.000000 0
M  V30 4 C -1.796429 1.358429 0.000000 0
M  V30 5 C -0.634726 0.966480 0.000000 0
M  V30 6 C 0.654379 -1.415344 0.000000 0 CHG=-1
M  V30 7 C 0.249886 -0.858607 0.000000 0
M  V30 8 C -1.232145 -0.766661 0.000000 0
M  V30 9 C -1.740121 -1.265073 0.000000 0
M  V30 10 C -0.580425 -1.662922 0.000000 0
M  V30 11 C 1.759743 0.755930 0.000000 0
M  V30 12 C 1.796429 -1.861329 0.000000 0
M  V30 13 Fe -0.554442 0.032137 0.000000 0 VAL=2
M  V30 14 * -0.601210 1.478619 0.000000 0
M  V30 15 * -0.537835 -1.172363 0.000000 0
M  V30 END ATOM
M  V30 BEGIN BOND
M  V30 1 1 1 5
M  V30 2 2 4 5
M  V30 3 1 4 3
M  V30 4 2 2 3
M  V30 5 1 1 2
M  V30 6 1 6 10
M  V30 7 2 9 10
M  V30 8 1 9 8
M  V30 9 2 7 8
M  V30 10 1 6 7
M  V30 11 1 1 11
M  V30 12 1 6 12
M  V30 13 9 14 13 ENDPTS=(5 1 2 3 4 5) ATTACH=ANY
M  V30 14 9 15 13 ENDPTS=(5 9 10 7 8 6) ATTACH=ANY
M  V30 END BOND
M  V30 END CTAB
M  END
)CTAB"_ctab;
  REQUIRE(m);
  std::string sprop;
  auto bond = m->getBondWithIdx(12U);
  CHECK(bond->getPropIfPresent(RDKit::common_properties::_MolFileBondEndPts,
                               sprop));
  CHECK(std::string("(5 1 2 3 4 5)") == sprop);
  m->removeAtom(2U);
  bond = m->getBondWithIdx(10U);
  CHECK(bond->getPropIfPresent(RDKit::common_properties::_MolFileBondEndPts,
                               sprop));
  CHECK(std::string("(4 1 2 3 4)") == sprop);
  m->removeAtom(0U);
  m->removeAtom(0U);
  m->removeAtom(0U);
  m->removeAtom(0U);
  CHECK(!bond->getPropIfPresent(RDKit::common_properties::_MolFileBondEndPts,
                                sprop));
  CHECK(!bond->getPropIfPresent(RDKit::common_properties::_MolFileBondAttach,
                                sprop));
  // the original bond should now have index 6
  CHECK(bond->getIdx() == 6);

  // the other dative bond is now attached to different atom indices
  bond = m->getBondWithIdx(7U);
  CHECK(bond->getPropIfPresent(RDKit::common_properties::_MolFileBondEndPts,
                               sprop));
  CHECK(std::string("(5 4 5 2 3 1)") == sprop);
  // remove atom 5 (6 in the file - the final methyl off the first
  // methyl-cyclopentadiene ring
  m->removeAtom(5U);
  CHECK(bond->getPropIfPresent(RDKit::common_properties::_MolFileBondEndPts,
                               sprop));
  CHECK(std::string("(5 4 5 2 3 1)") == sprop);
}

TEST_CASE("github #6237: Correctly placing hydrogens based on Chiral Tag") {
  SECTION("Clockwise") {  // Chiral Tag (CW) Agrees with CIPCode ('R')
    std::string mb = R"CTAB(testmol
  CT1066645023

  5  4  0  0  1  0  0  0  0  0999 V2000
    0.0021   -0.0041    0.0020 Br  0  0  0  0  0  0  0  0  0  0  0  0
    1.6669    2.5858    0.0000 Cl  0  0  0  0  0  0  0  0  0  0  0  0
   -0.7012    2.4252   -1.1206 F   0  0  0  0  0  0  0  0  0  0  0  0
   -0.0246    1.9617    0.0128 C   0  0  0  0  0  0  0  0  0  0  0  0
   -0.5348    2.3132    0.9096 H   0  0  0  0  0  0  0  0  0  0  0  0
  1  4  1  0  0  0  0
  2  4  1  0  0  0  0
  3  4  1  0  0  0  0
  4  5  1  0  0  0  0
M  END
    )CTAB";
    std::unique_ptr<ROMol> mol(MolBlockToMol(mb));
    REQUIRE(mol);
    bool explicitOnly = false;
    bool addCoords = true;
    RDKit::ROMol * m = MolOps::addHs(*mol, explicitOnly, addCoords);
    REQUIRE(m->getNumAtoms() == 5);
    const auto &conf = m->getConformer();
    // Hydrogen will always be in the last position
    const RDGeom::Point3D HPos = conf.getAtomPos(4);
    // Ensure the hydrogen is placed on the same side of the carbon as it was originally. 
    const RDGeom::Point3D targetPos = RDGeom::Point3D(-.5384, 2.3132, 0.9096);
    const auto distToTarget = HPos - targetPos;
    CHECK(distToTarget.lengthSq() < 0.1);
  }

  SECTION("Counterclockwise") {  // Chiral Tag (CCW) Different from CIPCode (R) due to different ordering of atoms
    std::string mb = R"CTAB(testmol
  CT1066645023

  5  4  0  0  1  0  0  0  0  0999 V2000
    1.6669    2.5858    0.0000 Cl  0  0  0  0  0  0  0  0  0  0  0  0
    0.0021   -0.0041    0.0020 Br  0  0  0  0  0  0  0  0  0  0  0  0
   -0.5348    2.3132    0.9096 H   0  0  0  0  0  0  0  0  0  0  0  0
   -0.0246    1.9617    0.0128 C   0  0  0  0  0  0  0  0  0  0  0  0
   -0.7012    2.4252   -1.1206 F   0  0  0  0  0  0  0  0  0  0  0  0
  1  4  1  0  0  0  0
  2  4  1  0  0  0  0
  3  4  1  0  0  0  0
  4  5  1  0  0  0  0
M  END
)CTAB";
    std::unique_ptr<ROMol> mol(MolBlockToMol(mb));
    REQUIRE(mol);
    bool explicitOnly = false;
    bool addCoords = true;
    RDKit::ROMol * m = MolOps::addHs(*mol, explicitOnly, addCoords);
    REQUIRE(m->getNumAtoms() == 5);
    const auto &conf = m->getConformer();
    // Hydrogen will always be in the last position
    const RDGeom::Point3D HPos = conf.getAtomPos(4);
    // Ensure the hydrogen is placed on the same side of the carbon as it was originally.
    const RDGeom::Point3D targetPos = RDGeom::Point3D(-.5384, 2.3132, 0.9096);
    const auto distToTarget = HPos - targetPos;
    CHECK(distToTarget.lengthSq() < 0.1);
>>>>>>> 14623de5
  }
}<|MERGE_RESOLUTION|>--- conflicted
+++ resolved
@@ -3007,7 +3007,6 @@
   }
 }
 
-<<<<<<< HEAD
 TEST_CASE("Github #6119: No warning when merging explicit H query atoms with no bonds", "[bug][molops]"){
   SECTION("Zero degree AtomOr Query"){
     std::unique_ptr<RWMol> m{SmartsToMol("[#6,#1]")};
@@ -3041,7 +3040,9 @@
     TEST_ASSERT(ss.str().find("WARNING: merging explicit H queries involved in ORs is not supported. "
                               "This query will not be merged") ==
                               std::string::npos);
-=======
+  }
+}
+
 TEST_CASE("Remove atom updates bond ENDPTS prop") {
   auto m = R"CTAB(ferrocene-ish
      RDKit          2D
@@ -3181,6 +3182,5 @@
     const RDGeom::Point3D targetPos = RDGeom::Point3D(-.5384, 2.3132, 0.9096);
     const auto distToTarget = HPos - targetPos;
     CHECK(distToTarget.lengthSq() < 0.1);
->>>>>>> 14623de5
   }
 }