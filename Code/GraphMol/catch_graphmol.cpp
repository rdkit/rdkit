//
//  Copyright (C) 2018-2024 Greg Landrum and other RDKit contributors
//
//   @@ All Rights Reserved @@
//  This file is part of the RDKit.
//  The contents are covered by the terms of the BSD license
//  which is included in the file license.txt, found at the root
//  of the RDKit source tree.
//

#include <catch2/catch_all.hpp>

#include <algorithm>
#include <limits>
#include <fstream>
#include <random>
#include <string>
#include <boost/format.hpp>

#include <GraphMol/RDKitBase.h>
#include <GraphMol/new_canon.h>
#include <GraphMol/RDKitQueries.h>
#include <GraphMol/QueryOps.h>
#include <GraphMol/Chirality.h>
#include <GraphMol/MonomerInfo.h>
#include <GraphMol/MolPickler.h>
#include <GraphMol/FileParsers/FileParsers.h>
#include <GraphMol/FileParsers/SequenceParsers.h>
#include <GraphMol/SmilesParse/SmilesParse.h>
#include <GraphMol/SmilesParse/SmilesWrite.h>
#include <GraphMol/SmilesParse/SmartsWrite.h>
#include <GraphMol/test_fixtures.h>

using namespace RDKit;
#if 1
TEST_CASE("SMILES Parsing works", "[molops]") {
  std::unique_ptr<RWMol> mol(SmilesToMol("C1CC1"));
  REQUIRE(mol);
  REQUIRE(mol->getNumAtoms() == 3);
}

TEST_CASE("Sanitization tests", "[molops]") {
  std::unique_ptr<RWMol> mol(SmilesToMol("C1=CC=CC=C1Cc2ccccc2", false, false));
  REQUIRE(mol);
  REQUIRE(mol->getNumAtoms() == 13);

  SECTION("properties") {
    mol->updatePropertyCache();
    CHECK(mol->getAtomWithIdx(0)->getTotalNumHs() == 1);
    CHECK(!mol->getAtomWithIdx(0)->getIsAromatic());
    CHECK(mol->getAtomWithIdx(10)->getIsAromatic());
    SECTION("aromaticity") {
      unsigned int opThatFailed;
      MolOps::sanitizeMol(*mol, opThatFailed, MolOps::SANITIZE_SETAROMATICITY);
      // mol->debugMol(std::cerr);
      CHECK(mol->getAtomWithIdx(10)->getIsAromatic());
      // blocked by #1730
      // CHECK(mol->getAtomWithIdx(0)->getIsAromatic());
    }
    SECTION("kekulize") {
      unsigned int opThatFailed;
      MolOps::sanitizeMol(*mol, opThatFailed, MolOps::SANITIZE_KEKULIZE);
      CHECK(!mol->getAtomWithIdx(0)->getIsAromatic());
      CHECK(!mol->getAtomWithIdx(10)->getIsAromatic());
    }
  }
}

TEST_CASE("Github #2062", "[bug][molops]") {
  SmilesParserParams ps;
  ps.removeHs = false;
  ps.sanitize = true;
  std::unique_ptr<RWMol> mol(SmilesToMol("[C:1][C:2]([H:3])([H])[O:4][H]", ps));
  REQUIRE(mol);
  CHECK(mol->getNumAtoms() == 6);
  mol->getAtomWithIdx(1)->setProp("intProp", 42);
  MolOps::mergeQueryHs(*mol);
  CHECK(mol->getNumAtoms() == 3);
  SECTION("basics") { CHECK(mol->getAtomWithIdx(1)->getAtomMapNum() == 2); }
  SECTION("other props") {
    REQUIRE(mol->getAtomWithIdx(1)->hasProp("intProp"));
    CHECK(mol->getAtomWithIdx(1)->getProp<int>("intProp") == 42);
  }
}

TEST_CASE("Github #2086", "[bug][molops]") {
  SECTION("reported version") {
    auto mol = "C1CCCC1"_smiles;
    REQUIRE(mol);
    MolOps::addHs(*mol);
    REQUIRE(mol->getNumAtoms() == 15);
    mol->removeBond(4, 13);
    MolOps::removeHs(*mol);
    REQUIRE(mol->getNumAtoms() == 6);
  }
}

TEST_CASE("github #299", "[bug][molops][SSSR]") {
  SECTION("simplified") {
    auto mol =
        "C13%13%14.C124%18.C25%13%15.C368%17.C4679.C75%10%17.C8%11%14%16.C9%11%12%18.C%10%12%15%16"_smiles;
    REQUIRE(mol);
    REQUIRE(mol->getNumAtoms() == 9);
  }

  SECTION("old example from molopstest") {
    auto mol = "C123C45C11C44C55C22C33C14C523"_smiles;
    REQUIRE(mol);
    REQUIRE(mol->getNumAtoms() == 9);
  }

  SECTION("carborane") {
    std::unique_ptr<RWMol> mol(
        SmilesToMol("[B]1234[B]567[B]118[B]229[B]33%10[B]454[B]656[B]711[B]822["
                    "C]933[B]%1045[C]6123",
                    0, false));
    REQUIRE(mol);
    CHECK(mol->getNumAtoms() == 12);
    mol->updatePropertyCache(false);
    MolOps::findSSSR(*mol);
    REQUIRE(mol->getRingInfo()->isInitialized());
  }
  SECTION("original report from ChEbI") {
    std::string pathName = getenv("RDBASE");
    pathName += "/Code/GraphMol/test_data/";
    std::unique_ptr<RWMol> mol(
        MolFileToMol(pathName + "ChEBI_50252.mol", false));
    REQUIRE(mol);
    CHECK(mol->getNumAtoms() == 80);
    mol->updatePropertyCache(false);
    MolOps::findSSSR(*mol);
    REQUIRE(mol->getRingInfo()->isInitialized());
  }
}

TEST_CASE("github #2224", "[bug][molops][removeHs][query]") {
  SECTION("the original report") {
    std::string pathName = getenv("RDBASE");
    pathName += "/Code/GraphMol/test_data/";
    std::unique_ptr<RWMol> mol(MolFileToMol(pathName + "github2224_1.mol"));
    REQUIRE(mol);
    REQUIRE(mol->getNumAtoms() == 7);
  }
  SECTION("basics") {
    SmilesParserParams ps;
    ps.removeHs = false;
    ps.sanitize = true;
    std::unique_ptr<ROMol> mol(SmilesToMol("C[H]", ps));
    REQUIRE(mol);
    REQUIRE(mol->getNumAtoms() == 2);
    {  // The H without a query is removed
      std::unique_ptr<ROMol> m2(MolOps::removeHs(*mol));
      CHECK(m2->getNumAtoms() == 1);
    }
    {  // but if we add a query feature it's not removed
      RWMol m2(*mol);
      auto *qa = new QueryAtom(1);
      m2.replaceAtom(1, qa);
      m2.getAtomWithIdx(1)->setAtomicNum(1);
      MolOps::removeHs(m2);
      CHECK(m2.getNumAtoms() == 2);
      delete qa;
    }
  }
}

TEST_CASE(
    "github #2268: Recognize N in three-membered rings as potentially chiral",
    "[bug][stereo]") {
  SECTION("basics: N in a 3 ring") {
    const auto mol = "C[N@]1CC1C"_smiles;
    REQUIRE(mol);
    CHECK(mol->getAtomWithIdx(1)->getChiralTag() != Atom::CHI_UNSPECIFIED);
  }
  SECTION("basics: N in a 4 ring") {
    const auto mol = "C[N@]1CCC1C"_smiles;
    REQUIRE(mol);
    CHECK(mol->getAtomWithIdx(1)->getChiralTag() == Atom::CHI_UNSPECIFIED);
  }
  SECTION("the original molecule") {
    std::string mb = R"CTAB(
  Mrv1810 02131915062D

 18 20  0  0  1  0            999 V2000
   -0.7207   -1.3415    0.0000 N   0  0  1  0  0  0  0  0  0  0  0  0
   -0.0583   -0.8416    0.0000 C   0  0  2  0  0  0  0  0  0  0  0  0
   -0.0083   -1.7540    0.0000 O   0  0  0  0  0  0  0  0  0  0  0  0
   -1.3956   -0.8666    0.0000 C   0  0  2  0  0  0  0  0  0  0  0  0
   -0.3250   -0.0667    0.0000 C   0  0  0  0  0  0  0  0  0  0  0  0
   -2.1955   -0.6499    0.0000 C   0  0  0  0  0  0  0  0  0  0  0  0
   -1.1499   -0.0792    0.0000 C   0  0  0  0  0  0  0  0  0  0  0  0
    0.6541   -0.4292    0.0000 C   0  0  0  0  0  0  0  0  0  0  0  0
   -2.7830   -1.2291    0.0000 O   0  0  0  0  0  0  0  0  0  0  0  0
   -1.6081   -1.6623    0.0000 C   0  0  0  0  0  0  0  0  0  0  0  0
   -2.4080    0.1500    0.0000 O   0  0  0  0  0  0  0  0  0  0  0  0
    1.3665   -0.8374    0.0000 C   0  0  0  0  0  0  0  0  0  0  0  0
    0.6416    0.3958    0.0000 C   0  0  0  0  0  0  0  0  0  0  0  0
   -3.1996    0.3708    0.0000 C   0  0  0  0  0  0  0  0  0  0  0  0
   -3.4121    1.1624    0.0000 C   0  0  0  0  0  0  0  0  0  0  0  0
    1.3498    0.8207    0.0000 C   0  0  0  0  0  0  0  0  0  0  0  0
    2.0790   -0.4167    0.0000 C   0  0  0  0  0  0  0  0  0  0  0  0
    2.0665    0.4083    0.0000 C   0  0  0  0  0  0  0  0  0  0  0  0
  2  1  1  0  0  0  0
  1  3  1  1  0  0  0
  4  1  1  0  0  0  0
  5  2  1  0  0  0  0
  4  6  1  0  0  0  0
  7  4  1  0  0  0  0
  2  8  1  6  0  0  0
  9  6  2  0  0  0  0
  4 10  1  1  0  0  0
 11  6  1  0  0  0  0
 12  8  2  0  0  0  0
 13  8  1  0  0  0  0
 14 11  1  0  0  0  0
 15 14  1  0  0  0  0
 16 13  2  0  0  0  0
 17 12  1  0  0  0  0
 18 16  1  0  0  0  0
  2  3  1  0  0  0  0
  5  7  1  0  0  0  0
 17 18  2  0  0  0  0
M  END
)CTAB";
    std::unique_ptr<ROMol> mol(MolBlockToMol(mb));
    REQUIRE(mol);
    CHECK(mol->getAtomWithIdx(0)->getChiralTag() != Atom::CHI_UNSPECIFIED);
  }
}

TEST_CASE("github #2244", "[bug][molops][stereo]") {
  SECTION("the original report") {
    auto mol = "CC=CC=CC"_smiles;
    REQUIRE(mol);
    MolOps::findPotentialStereoBonds(*mol, true);
    CHECK(mol->getBondWithIdx(1)->getStereo() == Bond::STEREOANY);
    CHECK(mol->getBondWithIdx(3)->getStereo() == Bond::STEREOANY);
    mol->getBondWithIdx(3)->setStereo(Bond::STEREONONE);
    MolOps::findPotentialStereoBonds(*mol, true);
    CHECK(mol->getBondWithIdx(1)->getStereo() == Bond::STEREOANY);
    CHECK(mol->getBondWithIdx(3)->getStereo() == Bond::STEREOANY);
  }
}

TEST_CASE(
    "github #2258: heterocycles with exocyclic bonds not failing valence check",
    "[bug][molops]") {
  SECTION("the original report") {
    std::vector<std::string> smiles = {"C=n1ccnc1", "C#n1ccnc1"};
    for (auto smi : smiles) {
      CHECK_THROWS_AS(SmilesToMol(smi), MolSanitizeException);
    }
  }
}

TEST_CASE("github #908: AddHs() using 3D coordinates with 2D conformations",
          "[bug][molops]") {
  SECTION("basics: single atom mols") {
    std::vector<std::string> smiles = {"Cl", "O", "N", "C"};
    for (auto smi : smiles) {
      // std::cerr << smi << std::endl;
      std::unique_ptr<RWMol> mol(SmilesToMol(smi));
      REQUIRE(mol);
      auto conf = new Conformer(1);
      conf->set3D(false);
      conf->setAtomPos(0, RDGeom::Point3D(0, 0, 0));
      mol->addConformer(conf, true);
      bool explicitOnly = false;
      bool addCoords = true;
      MolOps::addHs(*mol, explicitOnly, addCoords);
      for (size_t i = 0; i < mol->getNumAtoms(); ++i) {
        // std::cerr << "   " << i << " " << conf->getAtomPos(i) << std::endl;
        CHECK(conf->getAtomPos(i).z == 0.0);
      }
    }
  }
}

TEST_CASE(
    "github #2437: Canon::rankMolAtoms results in crossed double bonds in "
    "rings",
    "[bug][molops]") {
  SECTION("underlying problem") {
    std::string molb = R"CTAB(testmol
  Mrv1824 05081910082D

  4  4  0  0  0  0            999 V2000
    6.9312   -8.6277    0.0000 C   0  0  0  0  0  0  0  0  0  0  0  0
    6.9312   -9.4527    0.0000 C   0  0  0  0  0  0  0  0  0  0  0  0
    7.7562   -8.6277    0.0000 C   0  0  0  0  0  0  0  0  0  0  0  0
    7.7562   -9.4527    0.0000 C   0  0  0  0  0  0  0  0  0  0  0  0
  1  2  1  0  0  0  0
  1  3  1  0  0  0  0
  3  4  1  0  0  0  0
  2  4  2  0  0  0  0
M  END
    )CTAB";
    bool sanitize = false;
    bool removeHs = false;
    std::unique_ptr<RWMol> mol(MolBlockToMol(molb, sanitize, removeHs));
    REQUIRE(mol);
    mol->updatePropertyCache();
    CHECK(mol->getBondWithIdx(3)->getBondType() == Bond::BondType::DOUBLE);
    CHECK(mol->getBondWithIdx(3)->getBondDir() == Bond::BondDir::NONE);
    std::vector<unsigned int> ranks;
    CHECK(mol->getRingInfo()->isInitialized());
    Canon::rankMolAtoms(*mol, ranks);
  }

  SECTION("as discovered") {
    std::string molb = R"CTAB(testmol
  Mrv1824 05081910082D

  4  4  0  0  0  0            999 V2000
    6.9312   -9.4527    0.0000 C   0  0  0  0  0  0  0  0  0  0  0  0
    7.7562   -8.6277    0.0000 C   0  0  0  0  0  0  0  0  0  0  0  0
    7.7562   -9.4527    0.0000 C   0  0  0  0  0  0  0  0  0  0  0  0
    6.9312   -8.6277    0.0000 C   0  0  0  0  0  0  0  0  0  0  0  0
  1  2  1  0  0  0  0
  1  3  1  0  0  0  0
  3  4  1  0  0  0  0
  2  4  2  0  0  0  0
M  END
    )CTAB";
    bool sanitize = false;
    bool removeHs = false;
    std::unique_ptr<RWMol> mol(MolBlockToMol(molb, sanitize, removeHs));
    REQUIRE(mol);
    mol->updatePropertyCache();
    CHECK(mol->getBondWithIdx(3)->getBondType() == Bond::BondType::DOUBLE);
    CHECK(mol->getBondWithIdx(3)->getBondDir() == Bond::BondDir::NONE);
    auto nmb = MolToMolBlock(*mol);
    CHECK(nmb.find("2  4  2  3") == std::string::npos);
    CHECK(nmb.find("2  4  2  0") != std::string::npos);
    std::vector<unsigned int> ranks;
    Canon::rankMolAtoms(*mol, ranks);
    nmb = MolToMolBlock(*mol);
    CHECK(nmb.find("2  4  2  3") == std::string::npos);
    CHECK(nmb.find("2  4  2  0") != std::string::npos);
  }
}
TEST_CASE(
    "github #2423: Incorrect assignment of explicit Hs to Al+3 read from mol "
    "block",
    "[bug][molops]") {
  SECTION("basics: single atom mols") {
    std::string mb = R"CTAB(2300
  -OEChem-01301907122D

  1  0  0     0  0  0  0  0  0999 V2000
  -66.7000  999.0000    0.0000 Al  0  1  0  0  0  0  0  0  0  0  0  0
M  CHG  1   1   3
M  END)CTAB";
    std::unique_ptr<ROMol> mol(MolBlockToMol(mb));
    REQUIRE(mol);
    CHECK(mol->getAtomWithIdx(0)->getFormalCharge() == 3);
    CHECK(mol->getAtomWithIdx(0)->getTotalNumHs() == 0);
  }
}

TEST_CASE("Specialized exceptions for sanitization errors", "[molops]") {
  SECTION("AtomValenceException") {
    std::vector<std::pair<std::string, unsigned int>> smiles = {
        {"C=n1ccnc1", 1}, {"CCO(C)C", 2}};
    for (auto pr : smiles) {
      CHECK_THROWS_AS(SmilesToMol(pr.first), AtomValenceException);
      try {
        auto m = SmilesToMol(pr.first);
        RDUNUSED_PARAM(m);
      } catch (const AtomValenceException &e) {
        CHECK(e.getType() == "AtomValenceException");
        CHECK(e.getAtomIdx() == pr.second);
      }
    }
  }
  SECTION("AtomKekulizeException") {
    std::vector<std::pair<std::string, unsigned int>> smiles = {
        {"CCcc", 2},
    };
    for (auto pr : smiles) {
      CHECK_THROWS_AS(SmilesToMol(pr.first), AtomKekulizeException);
      try {
        auto m = SmilesToMol(pr.first);
        RDUNUSED_PARAM(m);
      } catch (const AtomKekulizeException &e) {
        CHECK(e.getType() == "AtomKekulizeException");
        CHECK(e.getAtomIdx() == pr.second);
      }
    }
  }
  SECTION("KekulizeException") {
    std::vector<std::pair<std::string, std::vector<unsigned int>>> smiles = {
        {"c1cccc1", {0, 1, 2, 3, 4}},
        {"Cc1cc1", {1, 2, 3}},
        {"C1:c:CC1", {0, 1, 2}}};
    for (auto pr : smiles) {
      CHECK_THROWS_AS(SmilesToMol(pr.first), KekulizeException);
      try {
        auto m = SmilesToMol(pr.first);
        RDUNUSED_PARAM(m);
      } catch (const KekulizeException &e) {
        CHECK(e.getType() == "KekulizeException");
        CHECK(e.getAtomIndices() == pr.second);
      }
    }
  }
}

TEST_CASE("detectChemistryProblems", "[molops]") {
  SECTION("Basics") {
    SmilesParserParams ps;
    ps.sanitize = false;
    auto m = std::unique_ptr<ROMol>(SmilesToMol("CO(C)CFCc1cc1", ps));
    REQUIRE(m);
    auto res = MolOps::detectChemistryProblems(*m);
    REQUIRE(res.size() == 3);

    CHECK(res[0]->getType() == "AtomValenceException");
    REQUIRE(dynamic_cast<AtomValenceException *>(res[0].get()));
    CHECK(dynamic_cast<AtomSanitizeException *>(res[0].get())->getAtomIdx() ==
          1);

    CHECK(res[1]->getType() == "AtomValenceException");
    REQUIRE(dynamic_cast<AtomSanitizeException *>(res[1].get()));
    CHECK(dynamic_cast<AtomSanitizeException *>(res[1].get())->getAtomIdx() ==
          4);

    CHECK(res[2]->getType() == "KekulizeException");
    REQUIRE(dynamic_cast<KekulizeException *>(res[2].get()));
    CHECK(dynamic_cast<KekulizeException *>(res[2].get())->getAtomIndices() ==
          std::vector<unsigned int>({6, 7, 8}));
  }
  SECTION("No problems") {
    SmilesParserParams ps;
    ps.sanitize = false;
    auto m = std::unique_ptr<ROMol>(SmilesToMol("c1ccccc1", ps));
    REQUIRE(m);
    auto res = MolOps::detectChemistryProblems(*m);
    REQUIRE(res.size() == 0);
  }
}

TEST_CASE(
    "github #2606: Bad valence corrections on Pb, Sn"
    "[bug][molops]") {
  SECTION("basics-Pb") {
    std::string mb = R"CTAB(
  Mrv1810 08141905562D

  5  0  0  0  0  0            999 V2000
   -3.6316   -0.4737    0.0000 Pb  0  0  0  0  0  0  0  0  0  0  0  0
   -3.6541    0.3609    0.0000 O   0  5  0  0  0  0  0  0  0  0  0  0
   -2.4586   -0.5188    0.0000 O   0  5  0  0  0  0  0  0  0  0  0  0
   -3.6992   -1.5338    0.0000 O   0  5  0  0  0  0  0  0  0  0  0  0
   -4.5789   -0.4286    0.0000 O   0  5  0  0  0  0  0  0  0  0  0  0
M  CHG  5   1   4   2  -1   3  -1   4  -1   5  -1
M  END
)CTAB";
    std::unique_ptr<ROMol> mol(MolBlockToMol(mb));
    REQUIRE(mol);
    CHECK(mol->getAtomWithIdx(0)->getFormalCharge() == 4);
    CHECK(mol->getAtomWithIdx(0)->getTotalNumHs() == 0);
  }
  SECTION("basics-Sn") {
    std::string mb = R"CTAB(
  Mrv1810 08141905562D

  5  0  0  0  0  0            999 V2000
   -3.6316   -0.4737    0.0000 Sn  0  0  0  0  0  0  0  0  0  0  0  0
   -3.6541    0.3609    0.0000 O   0  5  0  0  0  0  0  0  0  0  0  0
   -2.4586   -0.5188    0.0000 O   0  5  0  0  0  0  0  0  0  0  0  0
   -3.6992   -1.5338    0.0000 O   0  5  0  0  0  0  0  0  0  0  0  0
   -4.5789   -0.4286    0.0000 O   0  5  0  0  0  0  0  0  0  0  0  0
M  CHG  5   1   4   2  -1   3  -1   4  -1   5  -1
M  END
)CTAB";
    std::unique_ptr<ROMol> mol(MolBlockToMol(mb));
    REQUIRE(mol);
    CHECK(mol->getAtomWithIdx(0)->getFormalCharge() == 4);
    CHECK(mol->getAtomWithIdx(0)->getTotalNumHs() == 0);
  }
  SECTION("basics-Ge") {
    std::string mb = R"CTAB(
  Mrv1810 08141905562D

  5  0  0  0  0  0            999 V2000
   -3.6316   -0.4737    0.0000 Ge  0  0  0  0  0  0  0  0  0  0  0  0
   -3.6541    0.3609    0.0000 O   0  5  0  0  0  0  0  0  0  0  0  0
   -2.4586   -0.5188    0.0000 O   0  5  0  0  0  0  0  0  0  0  0  0
   -3.6992   -1.5338    0.0000 O   0  5  0  0  0  0  0  0  0  0  0  0
   -4.5789   -0.4286    0.0000 O   0  5  0  0  0  0  0  0  0  0  0  0
M  CHG  5   1   4   2  -1   3  -1   4  -1   5  -1
M  END
)CTAB";
    std::unique_ptr<ROMol> mol(MolBlockToMol(mb));
    REQUIRE(mol);
    CHECK(mol->getAtomWithIdx(0)->getFormalCharge() == 4);
    CHECK(mol->getAtomWithIdx(0)->getTotalNumHs() == 0);
  }
}
TEST_CASE(
    "github #2607: Pb, Sn should support valence 2"
    "[bug][molops]") {
  SECTION("basics-Pb") {
    std::string mb = R"CTAB(
  Mrv1810 08141905562D

  3  0  0  0  0  0            999 V2000
   -3.6316   -0.4737    0.0000 Pb  0  0  0  0  0  0  0  0  0  0  0  0
   -3.6541    0.3609    0.0000 O   0  5  0  0  0  0  0  0  0  0  0  0
   -2.4586   -0.5188    0.0000 O   0  5  0  0  0  0  0  0  0  0  0  0
M  CHG  3   1   2   2  -1   3  -1
M  END
)CTAB";
    std::unique_ptr<ROMol> mol(MolBlockToMol(mb));
    REQUIRE(mol);
    CHECK(mol->getAtomWithIdx(0)->getFormalCharge() == 2);
    CHECK(mol->getAtomWithIdx(0)->getTotalNumHs() == 0);
  }
  SECTION("basics-Sn") {
    std::string mb = R"CTAB(
  Mrv1810 08141905562D

  3  0  0  0  0  0            999 V2000
   -3.6316   -0.4737    0.0000 Sn  0  0  0  0  0  0  0  0  0  0  0  0
   -3.6541    0.3609    0.0000 O   0  5  0  0  0  0  0  0  0  0  0  0
   -2.4586   -0.5188    0.0000 O   0  5  0  0  0  0  0  0  0  0  0  0
M  CHG  3   1   2   2  -1   3  -1
M  END
)CTAB";
    std::unique_ptr<ROMol> mol(MolBlockToMol(mb));
    REQUIRE(mol);
    CHECK(mol->getAtomWithIdx(0)->getFormalCharge() == 2);
    CHECK(mol->getAtomWithIdx(0)->getTotalNumHs() == 0);
  }
}

TEST_CASE(
    "github #2649: Allenes read from mol blocks have crossed bonds assigned"
    "[bug][stereochemistry]") {
  SECTION("basics") {
    std::string mb = R"CTAB(mol
  Mrv1824 09191901002D

  6  5  0  0  0  0            999 V2000
   -1.6986   -7.4294    0.0000 C   0  0  0  0  0  0  0  0  0  0  0  0
   -2.2522   -6.8245    0.0000 C   0  0  0  0  0  0  0  0  0  0  0  0
   -1.1438   -8.0357    0.0000 C   0  0  0  0  0  0  0  0  0  0  0  0
   -2.8095   -6.2156    0.0000 C   0  0  0  0  0  0  0  0  0  0  0  0
   -0.3374   -7.8470    0.0000 C   0  0  0  0  0  0  0  0  0  0  0  0
   -3.6162   -6.3886    0.0000 C   0  0  0  0  0  0  0  0  0  0  0  0
  1  3  2  0  0  0  0
  2  1  2  0  0  0  0
  3  5  1  0  0  0  0
  4  2  2  0  0  0  0
  6  4  1  0  0  0  0
M  END)CTAB";
    std::unique_ptr<ROMol> mol(MolBlockToMol(mb));
    REQUIRE(mol);
    CHECK(mol->getBondWithIdx(0)->getStereo() == Bond::STEREONONE);
    CHECK(mol->getBondWithIdx(1)->getStereo() == Bond::STEREONONE);
    CHECK(mol->getBondWithIdx(3)->getStereo() == Bond::STEREONONE);
    auto outmolb = MolToMolBlock(*mol);
    // std::cerr<<outmolb<<std::endl;
    CHECK(outmolb.find("1  3  2  0") != std::string::npos);
    CHECK(outmolb.find("2  1  2  0") != std::string::npos);
    CHECK(outmolb.find("4  2  2  0") != std::string::npos);
  }
}

TEST_CASE(
    "GitHub 2712: setBondStereoFromDirections() returning incorrect results"
    "[stereochemistry]") {
  SECTION("basics 1a") {
    std::string mb = R"CTAB(
  Mrv1810 10141909562D

  4  3  0  0  0  0            999 V2000
    3.3412   -2.9968    0.0000 C   0  0  0  0  0  0  0  0  0  0  0  0
    2.5162   -2.9968    0.0000 C   0  0  0  0  0  0  0  0  0  0  0  0
    2.1037   -3.7112    0.0000 C   0  0  0  0  0  0  0  0  0  0  0  0
    3.7537   -2.2823    0.0000 C   0  0  0  0  0  0  0  0  0  0  0  0
  1  2  2  0  0  0  0
  2  3  1  0  0  0  0
  1  4  1  0  0  0  0
M  END
)CTAB";
    bool sanitize = false;
    std::unique_ptr<ROMol> mol(MolBlockToMol(mb, sanitize));
    REQUIRE(mol);
    CHECK(mol->getBondWithIdx(0)->getBondType() == Bond::DOUBLE);
    CHECK(mol->getBondWithIdx(0)->getStereo() == Bond::STEREONONE);
    MolOps::setBondStereoFromDirections(*mol);
    CHECK(mol->getBondWithIdx(0)->getStereo() == Bond::STEREOTRANS);
  }
  SECTION("basics 1b") {
    std::string mb = R"CTAB(
  Mrv1810 10141909562D

  4  3  0  0  0  0            999 V2000
    3.3412   -2.9968    0.0000 C   0  0  0  0  0  0  0  0  0  0  0  0
    2.5162   -2.9968    0.0000 C   0  0  0  0  0  0  0  0  0  0  0  0
    2.1037   -3.7112    0.0000 C   0  0  0  0  0  0  0  0  0  0  0  0
    3.7537   -2.2823    0.0000 C   0  0  0  0  0  0  0  0  0  0  0  0
  1  2  2  0  0  0  0
  2  3  1  0  0  0  0
  4  1  1  0  0  0  0
M  END
)CTAB";
    bool sanitize = false;
    std::unique_ptr<ROMol> mol(MolBlockToMol(mb, sanitize));
    REQUIRE(mol);
    CHECK(mol->getBondWithIdx(0)->getBondType() == Bond::DOUBLE);
    CHECK(mol->getBondWithIdx(0)->getStereo() == Bond::STEREONONE);
    MolOps::setBondStereoFromDirections(*mol);
    CHECK(mol->getBondWithIdx(0)->getStereo() == Bond::STEREOTRANS);
  }
  SECTION("basics 2a") {
    std::string mb = R"CTAB(
  Mrv1810 10141909582D

  4  3  0  0  0  0            999 V2000
    3.4745   -5.2424    0.0000 C   0  0  0  0  0  0  0  0  0  0  0  0
    2.6495   -5.2424    0.0000 C   0  0  0  0  0  0  0  0  0  0  0  0
    2.2370   -5.9569    0.0000 C   0  0  0  0  0  0  0  0  0  0  0  0
    3.8870   -5.9569    0.0000 C   0  0  0  0  0  0  0  0  0  0  0  0
  1  2  2  0  0  0  0
  2  3  1  0  0  0  0
  1  4  1  0  0  0  0
M  END
)CTAB";
    bool sanitize = false;
    std::unique_ptr<ROMol> mol(MolBlockToMol(mb, sanitize));
    REQUIRE(mol);
    CHECK(mol->getBondWithIdx(0)->getBondType() == Bond::DOUBLE);
    CHECK(mol->getBondWithIdx(0)->getStereo() == Bond::STEREONONE);
    MolOps::setBondStereoFromDirections(*mol);
    CHECK(mol->getBondWithIdx(0)->getStereo() == Bond::STEREOCIS);
  }
  SECTION("basics 2b") {
    std::string mb = R"CTAB(
  Mrv1810 10141909582D

  4  3  0  0  0  0            999 V2000
    3.4745   -5.2424    0.0000 C   0  0  0  0  0  0  0  0  0  0  0  0
    2.6495   -5.2424    0.0000 C   0  0  0  0  0  0  0  0  0  0  0  0
    2.2370   -5.9569    0.0000 C   0  0  0  0  0  0  0  0  0  0  0  0
    3.8870   -5.9569    0.0000 C   0  0  0  0  0  0  0  0  0  0  0  0
  1  2  2  0  0  0  0
  2  3  1  0  0  0  0
  4  1  1  0  0  0  0
M  END
)CTAB";
    bool sanitize = false;
    std::unique_ptr<ROMol> mol(MolBlockToMol(mb, sanitize));
    REQUIRE(mol);
    CHECK(mol->getBondWithIdx(0)->getBondType() == Bond::DOUBLE);
    CHECK(mol->getBondWithIdx(0)->getStereo() == Bond::STEREONONE);
    MolOps::setBondStereoFromDirections(*mol);
    CHECK(mol->getBondWithIdx(0)->getStereo() == Bond::STEREOCIS);
  }
}

TEST_CASE("removeHs screwing up double bond stereo", "[bug][removeHs]") {
  SECTION("example1") {
    std::string molblock = R"CTAB(molblock = """
  SciTegic12221702182D

 47 51  0  0  0  0            999 V2000
    0.2962    6.2611    0.0000 C   0  0
   -3.9004    4.4820    0.0000 C   0  0
    1.4195    5.2670    0.0000 C   0  0
   -3.8201   -7.4431    0.0000 C   0  0
   -4.9433   -6.4490    0.0000 C   0  0
   -2.3975   -6.9674    0.0000 C   0  0
    3.5921   -3.5947    0.0000 C   0  0
   -3.1475    2.3700    0.0000 C   0  0
    2.1695   -4.0705    0.0000 C   0  0
   -2.0242    1.3759    0.0000 C   0  0
   -4.6440   -4.9792    0.0000 C   0  0
    2.7681   -1.1308    0.0000 C   0  0
   -5.8626    1.1332    0.0000 C   0  0
    3.0674    0.3391    0.0000 C   0  0
    3.6660    3.2787    0.0000 C   0  0
    8.1591   -0.6978    0.0000 C   0  0
    7.3351    1.7662    0.0000 C   0  0
   -6.3876    3.5028    0.0000 C   0  0
   -0.6756   -5.0219    0.0000 C   0  0
    7.0358    0.2964    0.0000 C   0  0
    3.8914   -2.1249    0.0000 C   0  0
   -2.0982   -5.4976    0.0000 C   0  0
   -4.5701    1.8943    0.0000 C   0  0  1  0  0  0
   -6.9859    2.1273    0.0000 C   0  0  1  0  0  0
    4.4900    0.8148    0.0000 C   0  0
    1.3455   -1.6065    0.0000 C   0  0
    4.7893    2.2846    0.0000 C   0  0
    1.9442    1.3332    0.0000 C   0  0
    1.0462   -3.0763    0.0000 C   0  0
    2.2435    2.8030    0.0000 C   0  0
   -0.6017    1.8516    0.0000 C   0  0
    5.6132   -0.1794    0.0000 C   0  0
    0.2223   -0.6124    0.0000 Cl  0  0
    9.2823   -1.6919    0.0000 N   0  0
   -3.2215   -4.5035    0.0000 N   0  0
    6.2119    2.7603    0.0000 N   0  0
    5.3139   -1.6492    0.0000 N   0  0
    0.5216    0.8575    0.0000 N   0  0
   -4.8945    3.3588    0.0000 N   0  0
   -8.2913    2.8662    0.0000 O   0  0
   -0.3024    3.3214    0.0000 O   0  0
    1.1202    3.7971    0.0000 O   0  0
   -0.3763   -3.5520    0.0000 O   0  0
   -2.8482    3.8398    0.0000 H   0  0
   -2.3235   -0.0940    0.0000 H   0  0
   -3.9483    0.5292    0.0000 H   0  0
   -7.8572    0.9063    0.0000 H   0  0
  1  3  1  0
  2 39  1  0
  3 42  1  0
  4  5  2  0
  4  6  1  0
  5 11  1  0
  6 22  2  0
  7  9  2  0
  7 21  1  0
  8 44  1  0
  8 10  2  0
  8 23  1  0
  9 29  1  0
 10 45  1  0
 10 31  1  0
 11 35  2  0
 12 21  2  0
 12 26  1  0
 13 23  1  0
 13 24  1  0
 14 25  2  0
 14 28  1  0
 15 27  2  0
 15 30  1  0
 16 20  1  0
 16 34  3  0
 17 20  2  0
 17 36  1  0
 18 24  1  0
 18 39  1  0
 19 22  1  0
 19 43  1  0
 20 32  1  0
 21 37  1  0
 22 35  1  0
 23 46  1  6
 23 39  1  0
 24 47  1  1
 24 40  1  0
 25 27  1  0
 25 32  1  0
 26 29  2  0
 26 33  1  0
 27 36  1  0
 28 30  2  0
 28 38  1  0
 29 43  1  0
 30 42  1  0
 31 38  2  0
 31 41  1  0
 32 37  2  3
M  END
"""

)CTAB";
    bool sanitize = false;
    bool removeHs = false;
    std::unique_ptr<RWMol> m(MolBlockToMol(molblock, sanitize, removeHs));
    REQUIRE(m);
    m->updatePropertyCache();
    MolOps::setBondStereoFromDirections(*m);
    CHECK(m->getBondWithIdx(10)->getBondType() == Bond::DOUBLE);
    CHECK(m->getBondWithIdx(10)->getStereo() == Bond::STEREOTRANS);
    REQUIRE(m->getBondWithIdx(10)->getStereoAtoms().size() == 2);
    CHECK(m->getBondWithIdx(10)->getStereoAtoms()[0] == 43);
    CHECK(m->getBondWithIdx(10)->getStereoAtoms()[1] == 44);

    MolOps::removeHs(*m);  // implicitOnly,updateExplicitCount,sanitize);
    // m->debugMol(std::cerr);
    CHECK(m->getBondWithIdx(9)->getBondType() == Bond::DOUBLE);
    CHECK(m->getBondWithIdx(9)->getStereo() == Bond::STEREOTRANS);
    REQUIRE(m->getBondWithIdx(9)->getStereoAtoms().size() == 2);
    CHECK(m->getBondWithIdx(9)->getStereoAtoms()[0] == 22);
    CHECK(m->getBondWithIdx(9)->getStereoAtoms()[1] == 30);
  }
}

TEST_CASE("setDoubleBondNeighborDirections()", "[stereochemistry][bug]") {
  SECTION("basics cis") {
    auto m = "CC=CC"_smiles;
    REQUIRE(m);
    m->getBondWithIdx(1)->getStereoAtoms() = {0, 3};
    m->getBondWithIdx(1)->setStereo(Bond::STEREOCIS);
    MolOps::setDoubleBondNeighborDirections(*m);
    CHECK(m->getBondWithIdx(0)->getBondDir() == Bond::ENDUPRIGHT);
    CHECK(m->getBondWithIdx(2)->getBondDir() == Bond::ENDDOWNRIGHT);
    CHECK(MolToSmiles(*m) == "C/C=C\\C");
  }
  SECTION("basics trans") {
    auto m = "CC=CC"_smiles;
    REQUIRE(m);
    m->getBondWithIdx(1)->getStereoAtoms() = {0, 3};
    m->getBondWithIdx(1)->setStereo(Bond::STEREOTRANS);
    MolOps::setDoubleBondNeighborDirections(*m);
    CHECK(m->getBondWithIdx(0)->getBondDir() == Bond::ENDUPRIGHT);
    CHECK(m->getBondWithIdx(2)->getBondDir() == Bond::ENDUPRIGHT);
    CHECK(MolToSmiles(*m) == "C/C=C/C");
  }
  SECTION("swap (Github #3322)") {
    auto m = "CC=CC"_smiles;
    REQUIRE(m);
    m->getBondWithIdx(1)->getStereoAtoms() = {0, 3};
    m->getBondWithIdx(1)->setStereo(Bond::STEREOTRANS);
    MolOps::setDoubleBondNeighborDirections(*m);
    CHECK(m->getBondWithIdx(0)->getBondDir() == Bond::ENDUPRIGHT);
    CHECK(m->getBondWithIdx(2)->getBondDir() == Bond::ENDUPRIGHT);
    CHECK(MolToSmiles(*m) == "C/C=C/C");

    m->clearComputedProps();
    m->getBondWithIdx(1)->getStereoAtoms() = {0, 3};
    m->getBondWithIdx(1)->setStereo(Bond::STEREOCIS);
    MolOps::setDoubleBondNeighborDirections(*m);
    CHECK(m->getBondWithIdx(0)->getBondDir() == Bond::ENDUPRIGHT);
    CHECK(m->getBondWithIdx(2)->getBondDir() == Bond::ENDDOWNRIGHT);
    CHECK(MolToSmiles(*m) == "C/C=C\\C");
  }
}

TEST_CASE("github #2782: addHs() fails on atoms with 'bad' valences", "[bug]") {
  SECTION("basics") {
    SmilesParserParams ps;
    ps.sanitize = false;
    std::unique_ptr<RWMol> m(
        static_cast<RWMol *>(SmilesToMol("C=C1=CC=CC=C1", ps)));
    REQUIRE(m);
    bool strict = false;
    m->updatePropertyCache(strict);
    CHECK(m->getNumAtoms() == 7);
    MolOps::addHs(*m);
    CHECK(m->getNumAtoms() == 14);
    // this doesn't change the fact that there's still a bad valence present:
    CHECK_THROWS_AS(m->updatePropertyCache(), AtomValenceException);
  }
}

TEST_CASE(
    "Github #2784: Element symbol lookup for some transuranics returns "
    "incorrect results",
    "[transuranics][bug]") {
  auto pt = PeriodicTable::getTable();
  SECTION("number to symbol") {
    std::vector<std::pair<unsigned int, std::string>> data = {
        {113, "Nh"}, {114, "Fl"}, {115, "Mc"},
        {116, "Lv"}, {117, "Ts"}, {118, "Og"}};
    for (const auto &pr : data) {
      CHECK(pt->getElementSymbol(pr.first) == pr.second);
    }
  }
  SECTION("symbol to number") {
    std::vector<std::pair<int, std::string>> data = {
        {113, "Nh"}, {114, "Fl"}, {115, "Mc"},  {116, "Lv"},
        {117, "Ts"}, {118, "Og"}, {113, "Uut"}, {115, "Uup"}};
    for (const auto &pr : data) {
      CHECK(pt->getAtomicNumber(pr.second) == pr.first);
    }
  }
}
TEST_CASE("github #2775", "[valence][bug]") {
  SECTION("basics") {
    std::string molblock = R"CTAB(bismuth citrate
  Mrv1810 11111908592D

 14 12  0  0  0  0            999 V2000
    7.4050   -0.5957    0.0000 C   0  0  0  0  0  0  0  0  0  0  0  0
    6.6906   -1.0082    0.0000 C   0  0  0  0  0  0  0  0  0  0  0  0
    5.9761   -0.5957    0.0000 O   0  0  0  0  0  0  0  0  0  0  0  0
    6.6906   -1.8332    0.0000 O   0  5  0  0  0  0  0  0  0  0  0  0
    7.4050    0.2293    0.0000 C   0  0  0  0  0  0  0  0  0  0  0  0
    6.5800    0.2293    0.0000 C   0  0  0  0  0  0  0  0  0  0  0  0
    6.1675    0.9438    0.0000 C   0  0  0  0  0  0  0  0  0  0  0  0
    6.5800    1.6583    0.0000 O   0  0  0  0  0  0  0  0  0  0  0  0
    5.3425    0.9438    0.0000 O   0  5  0  0  0  0  0  0  0  0  0  0
    8.2300    0.2293    0.0000 C   0  0  0  0  0  0  0  0  0  0  0  0
    8.6425   -0.4851    0.0000 O   0  0  0  0  0  0  0  0  0  0  0  0
    8.6425    0.9438    0.0000 O   0  5  0  0  0  0  0  0  0  0  0  0
    7.4050    1.0543    0.0000 O   0  0  0  0  0  0  0  0  0  0  0  0
    4.5175    0.9438    0.0000 Bi  0  1  0  0  0  0  0  0  0  0  0  0
  1  2  1  0  0  0  0
  2  3  2  0  0  0  0
  2  4  1  0  0  0  0
  1  5  1  0  0  0  0
  5  6  1  0  0  0  0
  6  7  1  0  0  0  0
  7  8  2  0  0  0  0
  7  9  1  0  0  0  0
  5 10  1  0  0  0  0
 10 11  2  0  0  0  0
 10 12  1  0  0  0  0
  5 13  1  0  0  0  0
M  CHG  4   4  -1   9  -1  12  -1  14   3
M  END
)CTAB";
    std::unique_ptr<RWMol> m(MolBlockToMol(molblock));
    REQUIRE(m);
    CHECK(m->getAtomWithIdx(13)->getSymbol() == "Bi");
    CHECK(m->getAtomWithIdx(13)->getNumImplicitHs() == 0);
  }
}

TEST_CASE("RemoveHsParameters", "[molops]") {
  SmilesParserParams smilesPs;
  smilesPs.removeHs = false;

  SECTION("H-H") {
    std::unique_ptr<RWMol> m{SmilesToMol("[H][H].[H]O[H]", smilesPs)};
    REQUIRE(m);
    CHECK(m->getNumAtoms() == 5);
    {
      RWMol cp(*m);
      MolOps::removeHs(cp);
      CHECK(cp.getNumAtoms() == 3);
    }
    {
      MolOps::RemoveHsParameters ps;
      RWMol cp(*m);
      MolOps::removeHs(cp, ps);
      CHECK(cp.getNumAtoms() == 3);
    }
    {
      MolOps::RemoveHsParameters ps;
      ps.removeOnlyHNeighbors = true;
      RWMol cp(*m);
      MolOps::removeHs(cp, ps);
      CHECK(cp.getNumAtoms() == 1);
    }
  }

  SECTION("dummies") {
    std::unique_ptr<RWMol> m{SmilesToMol("[H][*]O[H]", smilesPs)};
    REQUIRE(m);
    CHECK(m->getNumAtoms() == 4);
    {
      RWMol cp(*m);
      MolOps::removeHs(cp);
      CHECK(cp.getNumAtoms() == 3);
    }
    {
      MolOps::RemoveHsParameters ps;
      RWMol cp(*m);
      MolOps::removeHs(cp, ps);
      CHECK(cp.getNumAtoms() == 3);
    }
    {
      MolOps::RemoveHsParameters ps;
      ps.removeDummyNeighbors = true;
      RWMol cp(*m);
      MolOps::removeHs(cp, ps);
      CHECK(cp.getNumAtoms() == 2);
    }
  }

  SECTION("chiralHs") {
    std::unique_ptr<RWMol> m{SmilesToMol("[C@]12([H])CCC1CO2", smilesPs)};
    REQUIRE(m);
    CHECK(m->getNumAtoms() == 7);
    // artificial wedging since we don't have a conformer
    m->getBondBetweenAtoms(0, 1)->setBondDir(Bond::BEGINWEDGE);

    {
      RWMol cp(*m);
      MolOps::removeHs(cp);
      CHECK(cp.getNumAtoms() == 6);
    }
    {
      MolOps::RemoveHsParameters ps;
      RWMol cp(*m);
      MolOps::removeHs(cp, ps);
      CHECK(cp.getNumAtoms() == 6);
    }
    {
      MolOps::RemoveHsParameters ps;
      ps.removeWithWedgedBond = false;
      RWMol cp(*m);
      MolOps::removeHs(cp, ps);
      CHECK(cp.getNumAtoms() == 7);
    }
  }

  SECTION("degree zero") {
    std::unique_ptr<RWMol> m{SmilesToMol("[F-].[H+]", smilesPs)};
    REQUIRE(m);
    CHECK(m->getNumAtoms() == 2);
    {
      RWMol cp(*m);
      MolOps::removeHs(cp);
      CHECK(cp.getNumAtoms() == 2);
    }
    {
      MolOps::RemoveHsParameters ps;
      RWMol cp(*m);
      MolOps::removeHs(cp, ps);
      CHECK(cp.getNumAtoms() == 2);
    }
    {
      MolOps::RemoveHsParameters ps;
      ps.removeDegreeZero = true;
      RWMol cp(*m);
      MolOps::removeHs(cp, ps);
      CHECK(cp.getNumAtoms() == 1);
    }
  }

  SECTION("isotopes") {
    std::unique_ptr<RWMol> m{SmilesToMol("F[2H]", smilesPs)};
    REQUIRE(m);
    CHECK(m->getNumAtoms() == 2);
    {
      RWMol cp(*m);
      MolOps::removeHs(cp);
      CHECK(cp.getNumAtoms() == 2);
    }
    {
      MolOps::RemoveHsParameters ps;
      RWMol cp(*m);
      MolOps::removeHs(cp, ps);
      CHECK(cp.getNumAtoms() == 2);
    }
    {
      MolOps::RemoveHsParameters ps;
      ps.removeIsotopes = true;
      RWMol cp(*m);
      MolOps::removeHs(cp, ps);
      CHECK(cp.getNumAtoms() == 1);
    }
  }

  SECTION("defining bond stereo") {
    std::unique_ptr<RWMol> m{SmilesToMol("F/C=N/[H]", smilesPs)};
    REQUIRE(m);
    CHECK(m->getNumAtoms() == 4);
    {
      RWMol cp(*m);
      MolOps::removeHs(cp);
      CHECK(cp.getNumAtoms() == 4);
    }
    {
      MolOps::RemoveHsParameters ps;
      RWMol cp(*m);
      MolOps::removeHs(cp, ps);
      CHECK(cp.getNumAtoms() == 4);
    }
    {
      MolOps::RemoveHsParameters ps;
      ps.removeDefiningBondStereo = true;
      RWMol cp(*m);
      MolOps::removeHs(cp, ps);
      CHECK(cp.getNumAtoms() == 3);
    }
  }
  SECTION("Query atoms") {
    std::unique_ptr<RWMol> m{SmartsToMol("O[#1]")};
    REQUIRE(m);
    CHECK(m->getNumAtoms() == 2);
    {
      RWMol cp(*m);
      MolOps::removeHs(cp);
      CHECK(cp.getNumAtoms() == 2);
    }
    {
      MolOps::RemoveHsParameters ps;
      RWMol cp(*m);
      MolOps::removeHs(cp, ps);
      CHECK(cp.getNumAtoms() == 2);
    }
    {
      MolOps::RemoveHsParameters ps;
      ps.removeWithQuery = true;
      RWMol cp(*m);
      MolOps::removeHs(cp, ps);
      CHECK(cp.getNumAtoms() == 1);
    }
  }
  SECTION("higher degree") {
    // this is a silly example
    std::unique_ptr<RWMol> m{SmilesToMol("F[H-]F", smilesPs)};
    REQUIRE(m);
    CHECK(m->getNumAtoms() == 3);
    {
      RWMol cp(*m);
      MolOps::removeHs(cp);
      CHECK(cp.getNumAtoms() == 3);
    }
    {
      MolOps::RemoveHsParameters ps;
      RWMol cp(*m);
      MolOps::removeHs(cp, ps);
      CHECK(cp.getNumAtoms() == 3);
    }
    {
      MolOps::RemoveHsParameters ps;
      ps.removeHigherDegrees = true;
      RWMol cp(*m);
      MolOps::removeHs(cp, ps);
      CHECK(cp.getNumAtoms() == 2);
    }
  }
  SECTION("mapped Hs") {
    std::unique_ptr<RWMol> m{SmilesToMol("[H:1]O[H]", smilesPs)};
    REQUIRE(m);
    CHECK(m->getNumAtoms() == 3);
    {
      RWMol cp(*m);
      MolOps::removeHs(cp);
      CHECK(cp.getNumAtoms() == 1);
    }
    {
      MolOps::RemoveHsParameters ps;
      ps.removeMapped = false;
      RWMol cp(*m);
      MolOps::removeHs(cp, ps);
      CHECK(cp.getNumAtoms() == 2);
    }
  }
  SECTION("allHs") {
    std::unique_ptr<RWMol> m{SmilesToMol(
        "[C@]12([H])CCC1CO2.[H+].F[H-]F.[H][H].[H]*.F/C=C/[H]", smilesPs)};
    REQUIRE(m);
    // artificial wedging since we don't have a conformer
    m->getBondBetweenAtoms(0, 1)->setBondDir(Bond::BEGINWEDGE);
    RWMol cp(*m);
    MolOps::removeAllHs(cp);
    for (auto atom : cp.atoms()) {
      CHECK(atom->getAtomicNum() != 1);
    }
  }
  SECTION("allHs2") {
    std::unique_ptr<ROMol> m{SmilesToMol(
        "[C@]12([H])CCC1CO2.[H+].F[H-]F.[H][H].[H]*.F/C=C/[H]", smilesPs)};
    REQUIRE(m);
    // artificial wedging since we don't have a conformer
    m->getBondBetweenAtoms(0, 1)->setBondDir(Bond::BEGINWEDGE);
    std::unique_ptr<ROMol> cp{MolOps::removeAllHs(*m)};
    for (auto atom : cp->atoms()) {
      CHECK(atom->getAtomicNum() != 1);
    }
  }
}
#endif
TEST_CASE("github #2895: acepentalene aromaticity perception ",
          "[molops][bug][aromaticity]") {
  SECTION("acepentalene") {
    std::unique_ptr<RWMol> m{SmilesToMol("C1=CC2=CC=C3C2=C1C=C3")};
    REQUIRE(m);
    auto smi = MolToSmiles(*m);
    CHECK(smi == "C1=CC2=C3C1=CC=C3C=C2");
  }
}

TEST_CASE("github #3256: fused ring aromaticity perception",
          "[molops][bug][aromaticity]") {
  SECTION("nitrogen only central ring") {
    auto mol = "C1=CN2C3=CC=CN3C3=CC=CN3C2=C1"_smiles;
    REQUIRE(mol);
    for (const auto b : mol->bonds()) {
      CHECK(b->getBondType() == Bond::AROMATIC);
    }
    auto smi = MolToSmiles(*mol);
    CHECK(smi == "c1cc2n(c1)c1cccn1c1cccn21");
  }
}

TEST_CASE("phosphine and arsine chirality", "[Chirality]") {
  SECTION("chiral center recognized") {
    auto mol1 = "C[P@](C1CCCC1)C1=CC=CC=C1"_smiles;
    auto mol2 = "C[As@](C1CCCC1)C1=CC=CC=C1"_smiles;
    REQUIRE(mol1);
    REQUIRE(mol2);
    CHECK(mol1->getAtomWithIdx(1)->getChiralTag() != Atom::CHI_UNSPECIFIED);
    CHECK(mol2->getAtomWithIdx(1)->getChiralTag() != Atom::CHI_UNSPECIFIED);
  }
  SECTION("chiral center selective") {
    auto mol1 = "C[P@](C)C1CCCCC1"_smiles;
    auto mol2 = "C[As@](C)C1CCCCC1"_smiles;
    REQUIRE(mol1);
    REQUIRE(mol2);
    CHECK(mol1->getAtomWithIdx(1)->getChiralTag() == Atom::CHI_UNSPECIFIED);
    CHECK(mol2->getAtomWithIdx(1)->getChiralTag() == Atom::CHI_UNSPECIFIED);
  }
  SECTION("chiral center specific: P") {
    auto mol1 = "C[P@](C1CCCC1)C1=CC=CC=C1"_smiles;
    auto mol2 = "C[P@@](C1CCCC1)C1=CC=CC=C1"_smiles;
    REQUIRE(mol1);
    REQUIRE(mol2);
    CHECK(MolToSmiles(*mol1) != MolToSmiles(*mol2));
  }
  SECTION("chiral center specific: As") {
    auto mol1 = "C[As@](C1CCCC1)C1=CC=CC=C1"_smiles;
    auto mol2 = "C[As@@](C1CCCC1)C1=CC=CC=C1"_smiles;
    REQUIRE(mol1);
    REQUIRE(mol2);
    CHECK(MolToSmiles(*mol1) != MolToSmiles(*mol2));
  }
  SECTION("chiral center, implicit H: P") {
    auto mol1 = "C[P@H]C1CCCCC1"_smiles;
    auto mol2 = "C[P@@H]C1CCCCC1"_smiles;
    REQUIRE(mol1);
    REQUIRE(mol2);
    CHECK(mol1->getAtomWithIdx(1)->getChiralTag() != Atom::CHI_UNSPECIFIED);
    CHECK(mol1->getAtomWithIdx(1)->getChiralTag() != Atom::CHI_UNSPECIFIED);
  }
  SECTION("chiral center, implicit H: As") {
    auto mol1 = "C[As@H]C1CCCCC1"_smiles;
    auto mol2 = "C[As@@H]C1CCCCC1"_smiles;
    REQUIRE(mol1);
    REQUIRE(mol2);
    CHECK(mol1->getAtomWithIdx(1)->getChiralTag() != Atom::CHI_UNSPECIFIED);
    CHECK(mol1->getAtomWithIdx(1)->getChiralTag() != Atom::CHI_UNSPECIFIED);
  }
  SECTION("chiral center specific, implicit H: P") {
    auto mol1 = "C[P@H]C1CCCCC1"_smiles;
    auto mol2 = "C[P@@H]C1CCCCC1"_smiles;
    REQUIRE(mol1);
    REQUIRE(mol2);
    CHECK(MolToSmiles(*mol1) != MolToSmiles(*mol2));
  }
  SECTION("chiral center specific, implicit H: As") {
    auto mol1 = "C[As@H]C1CCCCC1"_smiles;
    auto mol2 = "C[As@@H]C1CCCCC1"_smiles;
    REQUIRE(mol1);
    REQUIRE(mol2);
    CHECK(MolToSmiles(*mol1) != MolToSmiles(*mol2));
  }
}

TEST_CASE("github #2890", "[bug][molops][stereo]") {
  auto mol = "CC=CC"_smiles;
  REQUIRE(mol);

  auto bond = mol->getBondWithIdx(1);
  bond->setStereo(Bond::STEREOANY);
  REQUIRE(bond->getStereoAtoms().empty());

  MolOps::findPotentialStereoBonds(*mol);
  CHECK(bond->getStereo() == Bond::STEREOANY);
  CHECK(bond->getStereoAtoms().size() == 2);
}

TEST_CASE("github #3150 MolOps::removeHs removes hydrides", "[bug][molops]") {
  SmilesParserParams smilesPs;
  smilesPs.removeHs = false;

  SECTION("Hydride ion remove Hydrides false") {
    std::unique_ptr<RWMol> m{SmilesToMol("[H-]", smilesPs)};
    REQUIRE(m);
    MolOps::RemoveHsParameters ps;
    ps.removeHydrides = false;
    RWMol cp(*m);
    MolOps::removeHs(cp, ps);
    // H atom not removed in this case because by default H atoms with degree 0
    // are not removed
    CHECK(cp.getNumAtoms() == 1);
    CHECK(MolOps::getFormalCharge(cp) == -1);
  }

  SECTION("Hydride ion remove Hydrides true") {
    std::unique_ptr<RWMol> m{SmilesToMol("[H-]", smilesPs)};
    REQUIRE(m);
    MolOps::RemoveHsParameters ps;
    ps.removeHydrides = true;
    RWMol cp(*m);
    MolOps::removeHs(cp, ps);
    // H atom not removed in this case because by default H atoms with degree 0
    // are not removed
    CHECK(cp.getNumAtoms() == 1);
    CHECK(MolOps::getFormalCharge(cp) == -1);
  }

  SECTION("Water") {
    std::unique_ptr<RWMol> m{SmilesToMol("[OH+][H-]", smilesPs)};
    REQUIRE(m);
    MolOps::RemoveHsParameters ps;
    ps.removeHydrides = false;
    RWMol cp(*m);
    MolOps::removeHs(cp, ps);
    CHECK(cp.getNumAtoms() == 2);
    CHECK(MolOps::getFormalCharge(cp) == 0);
  }

  SECTION("Water remove Hydrides true") {
    std::unique_ptr<RWMol> m{SmilesToMol("[OH+][H-]", smilesPs)};
    REQUIRE(m);
    MolOps::RemoveHsParameters ps;
    ps.removeHydrides = true;
    RWMol cp(*m);
    MolOps::removeHs(cp, ps);
    CHECK(cp.getNumAtoms() == 1);
    CHECK(MolOps::getFormalCharge(cp) == 1);
  }

  SECTION("Iron Hydride") {
    std::unique_ptr<RWMol> m{SmilesToMol("[Fe+2]<-[H-]", smilesPs)};
    REQUIRE(m);
    MolOps::RemoveHsParameters ps;
    ps.removeHydrides = false;
    RWMol cp(*m);
    MolOps::removeHs(cp, ps);
    CHECK(cp.getNumAtoms() == 2);
    CHECK(MolOps::getFormalCharge(cp) == 1);
  }

  SECTION("Iron Hydride remove Hydrides") {
    std::unique_ptr<RWMol> m{SmilesToMol("[Fe+2]<-[H-]", smilesPs)};
    REQUIRE(m);
    MolOps::RemoveHsParameters ps;
    ps.removeHydrides = true;
    RWMol cp(*m);
    MolOps::removeHs(cp, ps);
    CHECK(cp.getNumAtoms() == 1);
    CHECK(MolOps::getFormalCharge(cp) == 2);
  }

  SECTION("Ferrous Hydroxide") {
    std::unique_ptr<RWMol> m{SmilesToMol("[Fe+2]<-[OH-]", smilesPs)};
    REQUIRE(m);
    MolOps::RemoveHsParameters ps;
    ps.removeHydrides = false;
    RWMol cp(*m);
    MolOps::removeHs(cp, ps);
    CHECK(cp.getNumAtoms() == 2);
    CHECK(MolOps::getFormalCharge(cp) == 1);
  }

  SECTION("Ferrous Hydroxide remove Hydrides") {
    std::unique_ptr<RWMol> m{SmilesToMol("[Fe+2]<-[OH-]", smilesPs)};
    REQUIRE(m);
    MolOps::RemoveHsParameters ps;
    ps.removeHydrides = true;
    RWMol cp(*m);
    MolOps::removeHs(cp, ps);
    CHECK(cp.getNumAtoms() == 2);
    CHECK(MolOps::getFormalCharge(cp) == 1);
  }

  SECTION("Remove All Hs in Hydrides Ferrous Hydride") {
    std::unique_ptr<RWMol> m{SmilesToMol("[Fe+2]<-[H-]", smilesPs)};
    REQUIRE(m);

    RWMol cp(*m);
    MolOps::removeAllHs(cp);
    CHECK(cp.getNumAtoms() == 1);
    CHECK(MolOps::getFormalCharge(cp) == 2);
  }

  SECTION("Remove All Hs in Hydrides Water") {
    std::unique_ptr<RWMol> m{SmilesToMol("[OH+][H-]", smilesPs)};
    REQUIRE(m);

    RWMol cp(*m);
    MolOps::removeAllHs(cp);
    CHECK(cp.getNumAtoms() == 1);
    CHECK(MolOps::getFormalCharge(cp) == 1);
  }
}

TEST_CASE("hybridization of unknown atom types", "[bug][molops]") {
  SECTION("Basics") {
    auto m = "[U][U][U]"_smiles;
    REQUIRE(m);
    CHECK(m->getAtomWithIdx(0)->getHybridization() ==
          Atom::HybridizationType::S);
    CHECK(m->getAtomWithIdx(1)->getHybridization() ==
          Atom::HybridizationType::SP);
    CHECK(m->getAtomWithIdx(2)->getHybridization() ==
          Atom::HybridizationType::S);
  }
  SECTION("comprehensive") {
    std::string smiles = "F";
    for (unsigned int i = 89; i <= 118; ++i) {
      smiles += (boost::format("[#%d]") % i).str();
    }
    smiles += "F";
    std::unique_ptr<ROMol> m(SmilesToMol(smiles));
    REQUIRE(m);
    for (auto i = 1u; i < m->getNumAtoms() - 1; ++i) {
      CHECK(m->getAtomWithIdx(i)->getHybridization() ==
            Atom::HybridizationType::SP);
    }
  }
}

TEST_CASE("Github #3470: Hydrogen is incorrectly identified as an early atom",
          "[bug][chemistry]") {
  SECTION("Basics") {
    RWMol m;
    m.addAtom(new Atom(1), true, true);
    m.getAtomWithIdx(0)->setFormalCharge(-1);
    m.updatePropertyCache();
    CHECK(m.getAtomWithIdx(0)->getNumImplicitHs() == 0);
    m.getAtomWithIdx(0)->setFormalCharge(1);
    m.updatePropertyCache();
    CHECK(m.getAtomWithIdx(0)->getNumImplicitHs() == 0);
    m.getAtomWithIdx(0)->setFormalCharge(0);
    m.updatePropertyCache();
    CHECK(m.getAtomWithIdx(0)->getNumImplicitHs() == 1);

    // make sure we still generate errors for stupid stuff
    m.getAtomWithIdx(0)->setFormalCharge(-2);
    CHECK_THROWS_AS(m.updatePropertyCache(), AtomValenceException);
    CHECK(m.getAtomWithIdx(0)->getNumImplicitHs() == 1);
  }
  SECTION("confirm with SMILES") {
    RWMol m;
    bool updateLabel = false;
    bool takeOwnership = true;
    m.addAtom(new Atom(1), updateLabel, takeOwnership);
    m.getAtomWithIdx(0)->setFormalCharge(-1);
    m.updatePropertyCache();
    CHECK(MolToSmiles(m) == "[H-]");
    m.getAtomWithIdx(0)->setFormalCharge(+1);
    m.updatePropertyCache();
    CHECK(MolToSmiles(m) == "[H+]");
    m.getAtomWithIdx(0)->setFormalCharge(0);
    m.updatePropertyCache();
    CHECK(MolToSmiles(m) == "[HH]");  // ugly, but I think [H] would be worse
  }
}

TEST_CASE("Additional oxidation states", "[chemistry]") {
  SECTION("Basics") {
    std::vector<std::string> smiles = {"F[Po](F)(F)(F)", "F[Po](F)(F)(F)(F)F",
                                       "F[Xe](F)(F)(F)", "F[Xe](F)(F)(F)(F)F",
                                       "F[I](F)F",       "F[I](F)(F)(F)F",
                                       "F[At](F)F",      "F[At](F)(F)(F)F"};
    for (const auto &smi : smiles) {
      std::unique_ptr<ROMol> m(SmilesToMol(smi));
      REQUIRE(m);
      CHECK(m->getAtomWithIdx(1)->getNumRadicalElectrons() == 0);
    }
  }
}

TEST_CASE("Github #3805: radicals on [He]", "[chemistry]") {
  SECTION("Basics") {
    {
      auto m = "[He]"_smiles;
      REQUIRE(m);
      CHECK(m->getAtomWithIdx(0)->getNumRadicalElectrons() == 0);
      CHECK(m->getAtomWithIdx(0)->getTotalNumHs() == 0);
    }
    {
      auto m = "[Ne]"_smiles;
      REQUIRE(m);
      CHECK(m->getAtomWithIdx(0)->getNumRadicalElectrons() == 0);
      CHECK(m->getAtomWithIdx(0)->getTotalNumHs() == 0);
    }
  }
  SECTION("Basics") {
    {
      auto m = "[He+]"_smiles;
      REQUIRE(m);
      CHECK(m->getAtomWithIdx(0)->getNumRadicalElectrons() == 1);
      CHECK(m->getAtomWithIdx(0)->getTotalNumHs() == 0);
    }
    {
      auto m = "[Ne+]"_smiles;
      REQUIRE(m);
      CHECK(m->getAtomWithIdx(0)->getNumRadicalElectrons() == 1);
      CHECK(m->getAtomWithIdx(0)->getTotalNumHs() == 0);
    }
  }
}

TEST_CASE("needsHs function", "[chemistry]") {
  SECTION("basics") {
    const auto m = "CC"_smiles;
    REQUIRE(m);
    CHECK(MolOps::needsHs(*m));

    // add a single H:
    bool updateLabel = false;
    bool takeOwnership = true;
    m->addAtom(new Atom(1), updateLabel, takeOwnership);
    m->addBond(0, 2, Bond::BondType::SINGLE);
    MolOps::sanitizeMol(*m);
    CHECK(MolOps::needsHs(*m));

    // now add all the Hs:
    MolOps::addHs(*m);
    CHECK(!MolOps::needsHs(*m));
  }
  SECTION("radical") {
    const auto m = "[O][O]"_smiles;
    REQUIRE(m);
    CHECK(!MolOps::needsHs(*m));
  }
  SECTION("none needed") {
    const auto m = "FF"_smiles;
    REQUIRE(m);
    CHECK(!MolOps::needsHs(*m));
  }
}

TEST_CASE(
    "github #3330: incorrect number of radicals electrons calculated for "
    "metals",
    "[chemistry][metals]") {
  SECTION("basics") {
    std::vector<std::pair<std::string, unsigned int>> data = {
        {"[Mn+2]", 1},
        {"[Mn+1]", 0},
        {"[Mn]", 1},
        {"[Mn-1]", 0},
        {"[C]", 4},
        {"[C+1]", 3},
        {"[C-1]", 3},
        // this next set are from #7122
        {"[Fe]", 0},
        {"[Fe+1]", 1},
        {"[Fe]C", 0},
        {"[Nb](I)(I)(I)(I)I", 0},
        {"[Zn+]C1=CC=CC=C1", 0}};
    for (const auto &pr : data) {
      std::unique_ptr<ROMol> m(SmilesToMol(pr.first));
      REQUIRE(m);
      CHECK(m->getAtomWithIdx(0)->getNumRadicalElectrons() == pr.second);
    }
  }
}

TEST_CASE("github #3879: bad H coordinates on fused rings", "[addhs]") {
  SECTION("reported") {
    auto m = R"CTAB(
     RDKit          2D

  0  0  0  0  0  0  0  0  0  0999 V3000
M  V30 BEGIN CTAB
M  V30 COUNTS 9 10 0 0 0
M  V30 BEGIN ATOM
M  V30 1 C 1.500000 2.598076 0.000000 0
M  V30 2 N 0.750000 1.299038 0.000000 0
M  V30 3 C 1.500000 -0.000000 0.000000 0
M  V30 4 C 0.750000 -1.299038 0.000000 0
M  V30 5 C 0.382772 -0.562069 0.000000 0
M  V30 6 C -0.295379 0.612525 0.000000 0
M  V30 7 C -0.750000 1.299038 0.000000 0
M  V30 8 C -1.500000 0.000000 0.000000 0
M  V30 9 O -0.750000 -1.299038 0.000000 0
M  V30 END ATOM
M  V30 BEGIN BOND
M  V30 1 1 1 2
M  V30 2 1 2 3
M  V30 3 1 4 3 CFG=3
M  V30 4 1 4 5
M  V30 5 1 5 6
M  V30 6 1 7 6 CFG=3
M  V30 7 1 7 8
M  V30 8 1 8 9
M  V30 9 1 7 2
M  V30 10 1 9 4
M  V30 END BOND
M  V30 END CTAB
M  END)CTAB"_ctab;
    REQUIRE(m);
    bool explicitOnly = false;
    bool addCoords = true;
    UINT_VECT onlyOnAtoms = {3, 6};
    MolOps::addHs(*m, explicitOnly, addCoords, &onlyOnAtoms);
    const auto &conf = m->getConformer();
    // check that the H atoms bisect the angle correctly
    {
      REQUIRE(m->getAtomWithIdx(9)->getAtomicNum() == 1);
      REQUIRE(m->getBondBetweenAtoms(9, 3));
      REQUIRE(m->getBondBetweenAtoms(3, 4));
      REQUIRE(m->getBondBetweenAtoms(3, 2));
      REQUIRE(m->getBondBetweenAtoms(3, 8));
      auto v1 = conf.getAtomPos(9) - conf.getAtomPos(3);
      auto v2 = conf.getAtomPos(4) - conf.getAtomPos(3);
      auto v3 = conf.getAtomPos(2) - conf.getAtomPos(3);
      auto v4 = conf.getAtomPos(8) - conf.getAtomPos(3);
      CHECK(v1.angleTo(v3) < v1.angleTo(v2));
      CHECK(v1.angleTo(v4) < v1.angleTo(v2));
      CHECK(fabs(v1.angleTo(v3) - v1.angleTo(v4)) < 1e-4);
      CHECK(v1.dotProduct(v3) < -1e-4);
      CHECK(v1.dotProduct(v4) < -1e-4);
    }
    {
      REQUIRE(m->getAtomWithIdx(10)->getAtomicNum() == 1);
      REQUIRE(m->getBondBetweenAtoms(10, 6));
      REQUIRE(m->getBondBetweenAtoms(5, 6));
      REQUIRE(m->getBondBetweenAtoms(6, 1));
      REQUIRE(m->getBondBetweenAtoms(6, 7));
      auto v1 = conf.getAtomPos(10) - conf.getAtomPos(6);
      auto v2 = conf.getAtomPos(5) - conf.getAtomPos(6);
      auto v3 = conf.getAtomPos(1) - conf.getAtomPos(6);
      auto v4 = conf.getAtomPos(7) - conf.getAtomPos(6);
      CHECK(v1.angleTo(v3) < v1.angleTo(v2));
      CHECK(v1.angleTo(v4) < v1.angleTo(v2));
      CHECK(fabs(v1.angleTo(v3) - v1.angleTo(v4)) < 1e-4);
      CHECK(v1.dotProduct(v3) < -1e-4);
      CHECK(v1.dotProduct(v4) < -1e-4);
    }
  }
  SECTION("non-chiral version") {
    auto m = R"CTAB(
     RDKit          2D

  0  0  0  0  0  0  0  0  0  0999 V3000
M  V30 BEGIN CTAB
M  V30 COUNTS 9 10 0 0 0
M  V30 BEGIN ATOM
M  V30 1 C 1.500000 2.598076 0.000000 0
M  V30 2 N 0.750000 1.299038 0.000000 0
M  V30 3 C 1.500000 -0.000000 0.000000 0
M  V30 4 C 0.750000 -1.299038 0.000000 0
M  V30 5 C 0.382772 -0.562069 0.000000 0
M  V30 6 C -0.295379 0.612525 0.000000 0
M  V30 7 C -0.750000 1.299038 0.000000 0
M  V30 8 C -1.500000 0.000000 0.000000 0
M  V30 9 O -0.750000 -1.299038 0.000000 0
M  V30 END ATOM
M  V30 BEGIN BOND
M  V30 1 1 1 2
M  V30 2 1 2 3
M  V30 3 1 4 3
M  V30 4 1 4 5
M  V30 5 1 5 6
M  V30 6 1 7 6
M  V30 7 1 7 8
M  V30 8 1 8 9
M  V30 9 1 7 2
M  V30 10 1 9 4
M  V30 END BOND
M  V30 END CTAB
M  END)CTAB"_ctab;
    REQUIRE(m);
    bool explicitOnly = false;
    bool addCoords = true;
    UINT_VECT onlyOnAtoms = {3, 6};
    MolOps::addHs(*m, explicitOnly, addCoords, &onlyOnAtoms);
    const auto &conf = m->getConformer();
    {
      REQUIRE(m->getAtomWithIdx(9)->getAtomicNum() == 1);
      REQUIRE(m->getBondBetweenAtoms(9, 3));
      REQUIRE(m->getBondBetweenAtoms(3, 4));
      REQUIRE(m->getBondBetweenAtoms(3, 2));
      REQUIRE(m->getBondBetweenAtoms(3, 8));
      auto v1 = conf.getAtomPos(9) - conf.getAtomPos(3);
      auto v2 = conf.getAtomPos(4) - conf.getAtomPos(3);
      auto v3 = conf.getAtomPos(2) - conf.getAtomPos(3);
      auto v4 = conf.getAtomPos(8) - conf.getAtomPos(3);
      CHECK(v1.angleTo(v3) < v1.angleTo(v2));
      CHECK(v1.angleTo(v4) < v1.angleTo(v2));
      CHECK(fabs(v1.angleTo(v3) - v1.angleTo(v4)) < 1e-4);
      CHECK(v1.dotProduct(v3) < -1e-4);
      CHECK(v1.dotProduct(v4) < -1e-4);
    }
    {
      REQUIRE(m->getAtomWithIdx(10)->getAtomicNum() == 1);
      REQUIRE(m->getBondBetweenAtoms(10, 6));
      REQUIRE(m->getBondBetweenAtoms(5, 6));
      REQUIRE(m->getBondBetweenAtoms(6, 1));
      REQUIRE(m->getBondBetweenAtoms(6, 7));
      auto v1 = conf.getAtomPos(10) - conf.getAtomPos(6);
      auto v2 = conf.getAtomPos(5) - conf.getAtomPos(6);
      auto v3 = conf.getAtomPos(1) - conf.getAtomPos(6);
      auto v4 = conf.getAtomPos(7) - conf.getAtomPos(6);
      CHECK(v1.angleTo(v3) < v1.angleTo(v2));
      CHECK(v1.angleTo(v4) < v1.angleTo(v2));
      CHECK(fabs(v1.angleTo(v3) - v1.angleTo(v4)) < 1e-4);
      CHECK(v1.dotProduct(v3) < -1e-4);
      CHECK(v1.dotProduct(v4) < -1e-4);
    }
  }
  SECTION("a simpler system") {
    auto m = R"CTAB(
  Mrv2014 03092106042D          

  0  0  0     0  0            999 V3000
M  V30 BEGIN CTAB
M  V30 COUNTS 5 6 0 0 0
M  V30 BEGIN ATOM
M  V30 1 C -4.3533 6.6867 0 0
M  V30 2 C -4.3533 5.1467 0 0 CFG=1
M  V30 3 O -2.8133 6.6867 0 0
M  V30 4 C -2.8133 5.1467 0 0 CFG=1
M  V30 5 C -3.5833 3.813 0 0
M  V30 END ATOM
M  V30 BEGIN BOND
M  V30 1 1 1 3
M  V30 2 1 2 4
M  V30 3 1 3 4
M  V30 4 1 2 5
M  V30 5 1 4 5 CFG=1
M  V30 6 1 2 1 CFG=1
M  V30 END BOND
M  V30 END CTAB
M  END
)CTAB"_ctab;
    bool explicitOnly = false;
    bool addCoords = true;
    UINT_VECT onlyOnAtoms = {3, 1};
    MolOps::addHs(*m, explicitOnly, addCoords, &onlyOnAtoms);
    const auto &conf = m->getConformer();
    {
      REQUIRE(m->getAtomWithIdx(5)->getAtomicNum() == 1);
      REQUIRE(m->getBondBetweenAtoms(5, 1));
      REQUIRE(m->getBondBetweenAtoms(1, 3));
      REQUIRE(m->getBondBetweenAtoms(1, 0));
      REQUIRE(m->getBondBetweenAtoms(1, 4));
      auto v1 = conf.getAtomPos(5) - conf.getAtomPos(1);
      auto v2 = conf.getAtomPos(3) - conf.getAtomPos(1);
      auto v3 = conf.getAtomPos(0) - conf.getAtomPos(1);
      auto v4 = conf.getAtomPos(4) - conf.getAtomPos(1);
      CHECK(v1.angleTo(v3) < v1.angleTo(v2));
      CHECK(v1.angleTo(v4) < v1.angleTo(v2));
      CHECK(fabs(v1.angleTo(v3) - v1.angleTo(v4)) < 1e-4);
      CHECK(v1.dotProduct(v3) < -1e-4);
      CHECK(v1.dotProduct(v4) < -1e-4);
    }
  }
  SECTION("#3932: followup from #3879") {
    auto m = R"CTAB(
     RDKit          2D

 21 22  0  0  0  0  0  0  0  0999 V2000
   -6.9959    0.0617    0.0000 C   0  0  0  0  0  0  0  0  0  0  0  0
   -5.5212    0.3365    0.0000 C   0  0  0  0  0  0  0  0  0  0  0  0
   -5.0219    1.7509    0.0000 O   0  0  0  0  0  0  0  0  0  0  0  0
   -4.5460   -0.8032    0.0000 C   0  0  0  0  0  0  0  0  0  0  0  0
   -3.0713   -0.5284    0.0000 C   0  0  0  0  0  0  0  0  0  0  0  0
   -2.0961   -1.6681    0.0000 C   0  0  0  0  0  0  0  0  0  0  0  0
   -0.6214   -1.3933    0.0000 C   0  0  0  0  0  0  0  0  0  0  0  0
    0.2270   -0.1562    0.0000 C   0  0  0  0  0  0  0  0  0  0  0  0
    1.4640   -1.0046    0.0000 N   0  0  0  0  0  0  0  0  0  0  0  0
    2.6531   -0.0903    0.0000 C   0  0  0  0  0  0  0  0  0  0  0  0
    4.0918   -0.5150    0.0000 C   0  0  0  0  0  0  0  0  0  0  0  0
    5.1788    0.5186    0.0000 O   0  0  0  0  0  0  0  0  0  0  0  0
    4.4434   -1.9732    0.0000 O   0  0  0  0  0  0  0  0  0  0  0  0
    2.1510    1.3231    0.0000 C   0  0  0  0  0  0  0  0  0  0  0  0
    3.6092    1.6747    0.0000 C   0  0  0  0  0  0  0  0  0  0  0  0
    1.9538    2.8101    0.0000 C   0  0  0  0  0  0  0  0  0  0  0  0
    0.6516    1.2824    0.0000 S   0  0  0  0  0  0  0  0  0  0  0  0
    0.7678    2.7779    0.0000 O   0  0  0  0  0  0  0  0  0  0  0  0
   -0.8236    1.5543    0.0000 O   0  0  0  0  0  0  0  0  0  0  0  0
    0.6156   -2.2417    0.0000 C   0  0  0  0  0  0  0  0  0  0  0  0
    0.8904   -3.7163    0.0000 O   0  0  0  0  0  0  0  0  0  0  0  0
  1  2  1  0
  2  3  2  0
  2  4  1  0
  4  5  2  0
  5  6  1  0
  6  7  1  0
  8  7  1  6
  8  9  1  0
  9 10  1  0
 10 11  1  6
 11 12  2  0
 11 13  1  0
 10 14  1  0
 14 15  1  0
 14 16  1  0
 14 17  1  0
 17 18  2  0
 17 19  2  0
  9 20  1  0
 20 21  2  0
 20  7  1  0
 17  8  1  0
M  END)CTAB"_ctab;
    REQUIRE(m);

    bool explicitOnly = false;
    bool addCoords = true;
    UINT_VECT onlyOnAtoms = {7};
    MolOps::addHs(*m, explicitOnly, addCoords, &onlyOnAtoms);
    const auto &conf = m->getConformer();
    {
      REQUIRE(m->getAtomWithIdx(21)->getAtomicNum() == 1);
      REQUIRE(m->getBondBetweenAtoms(21, 7));
      REQUIRE(m->getBondBetweenAtoms(7, 8));
      REQUIRE(m->getBondBetweenAtoms(7, 16));
      REQUIRE(m->getBondBetweenAtoms(7, 6));
      auto v1 = conf.getAtomPos(21) - conf.getAtomPos(7);
      auto v2 = conf.getAtomPos(6) - conf.getAtomPos(7);
      auto v3 = conf.getAtomPos(16) - conf.getAtomPos(7);
      auto v4 = conf.getAtomPos(8) - conf.getAtomPos(7);
      CHECK(v1.angleTo(v2) < v1.angleTo(v4));
      CHECK(v1.angleTo(v3) < v1.angleTo(v4));
      CHECK(fabs(v1.angleTo(v2) - v1.angleTo(v3)) < 1e-4);
    }
  }
}

TEST_CASE("batch edits", "[editing]") {
  SECTION("removeAtom") {
    auto m = "C1CCCO1"_smiles;
    REQUIRE(m);
    m->beginBatchEdit();
    m->removeAtom(2);
    m->removeAtom(3);
    m->commitBatchEdit();
    CHECK(MolToSmiles(*m) == "CCO");
  }
  SECTION("removeAtom + removeBond") {
    auto m = "C1CCCO1"_smiles;
    REQUIRE(m);
    m->beginBatchEdit();
    m->removeAtom(3);
    m->removeBond(4, 0);
    m->commitBatchEdit();
    CHECK(MolToSmiles(*m) == "CCC.O");
  }
  SECTION("rollback") {
    auto m = "C1CCCO1"_smiles;
    REQUIRE(m);
    m->beginBatchEdit();
    m->removeAtom(2);
    m->removeAtom(3);
    m->rollbackBatchEdit();
    CHECK(MolToSmiles(*m) == "C1CCOC1");
  }
  SECTION("adding atoms while in a batch") {
    auto m = "CCCO"_smiles;
    REQUIRE(m);
    m->beginBatchEdit();
    m->removeAtom(2);
    bool updateLabel = false;
    bool takeOwnership = true;
    m->addAtom(new Atom(7), updateLabel, takeOwnership);
    m->removeAtom(1);
    m->commitBatchEdit();
    CHECK(MolToSmiles(*m) == "C.N.O");
  }
  SECTION("removing added atoms while in a batch") {
    auto m = "CCCO"_smiles;
    REQUIRE(m);
    m->beginBatchEdit();
    m->removeAtom(2);
    bool updateLabel = false;
    bool takeOwnership = true;
    m->addAtom(new Atom(7), updateLabel, takeOwnership);
    m->removeAtom(4);
    m->commitBatchEdit();
    CHECK(MolToSmiles(*m) == "CC.O");
  }
  SECTION("adding bonds while in a batch") {
    auto m = "CCCO"_smiles;
    REQUIRE(m);
    m->beginBatchEdit();
    m->removeBond(2, 3);
    m->addBond(0, 3, Bond::BondType::SINGLE);
    m->commitBatchEdit();
    CHECK(MolToSmiles(*m) == "CCCO");
  }
  SECTION("removing added bonds while in a batch") {
    auto m = "CCCO"_smiles;
    REQUIRE(m);
    m->beginBatchEdit();
    m->addBond(0, 3, Bond::BondType::SINGLE);
    m->removeBond(2, 3);
    m->removeBond(0, 3);
    m->commitBatchEdit();
    CHECK(MolToSmiles(*m) == "CCC.O");
  }
  SECTION("some details") {
    auto m = "CCCO"_smiles;
    REQUIRE(m);
    m->beginBatchEdit();
    CHECK_THROWS_AS(m->beginBatchEdit(), ValueErrorException);
    m->removeAtom(0U);
    // copying includes the edit status:
    RWMol m2(*m);
    CHECK_THROWS_AS(m2.beginBatchEdit(), ValueErrorException);

    // without a commit, the mols haven't changed
    CHECK(MolToSmiles(*m) == "CCCO");
    CHECK(MolToSmiles(m2) == "CCCO");
    m->commitBatchEdit();
    CHECK(MolToSmiles(*m) == "CCO");
    m2.commitBatchEdit();
    CHECK(MolToSmiles(m2) == "CCO");
  }
}

TEST_CASE("github #4122: segfaults in commitBatchEdit()", "[editing][bug]") {
  SECTION("as reported, no atoms") {
    RWMol m;
    m.beginBatchEdit();
    m.addAtom();
    m.commitBatchEdit();
  }
  SECTION("no bonds") {
    auto m = "C.C"_smiles;
    m->beginBatchEdit();
    m->addBond(0, 1, Bond::BondType::SINGLE);
    m->commitBatchEdit();
  }
  SECTION("after add atom") {
    auto m = "CC"_smiles;
    m->beginBatchEdit();
    m->addAtom(6);
    m->removeAtom(0u);
    m->addAtom(6);
    m->commitBatchEdit();
  }
  SECTION("remove a just-added atom") {
    auto m = "CC"_smiles;
    m->beginBatchEdit();
    m->addAtom(6);
    m->removeAtom(2);
    m->commitBatchEdit();
  }
}

TEST_CASE("github #3912: cannot draw atom lists from SMARTS", "[query][bug]") {
  SECTION("original") {
    auto m = "C(-[N,O])-[#7,#8]"_smarts;
    REQUIRE(m);
    CHECK(isAtomListQuery(m->getAtomWithIdx(1)));
    CHECK(isAtomListQuery(m->getAtomWithIdx(2)));

    std::vector<int> vals;
    getAtomListQueryVals(m->getAtomWithIdx(2)->getQuery(), vals);
    CHECK(vals == std::vector<int>{7, 8});
    vals.clear();
    getAtomListQueryVals(m->getAtomWithIdx(1)->getQuery(), vals);
    CHECK(vals == std::vector<int>{7, 8});
  }
}

TEST_CASE("github #4496: cannot draw aromatic atom lists from SMARTS",
          "[query][bug]") {
  SECTION("original") {
    auto m = "[c,n]1[c,n][c,n][c,n][c,n][c,n]1"_smarts;
    REQUIRE(m);
    std::vector<int> expected({6, 7});
    for (const auto a : m->atoms()) {
      CHECK(isAtomListQuery(a));
      std::vector<int> vals;
      getAtomListQueryVals(a->getQuery(), vals);
      CHECK(vals == expected);
    }
  }
}

TEST_CASE("bridgehead queries", "[query]") {
  SECTION("basics") {
    {
      auto m = "CC12CCN(CC1)C2"_smiles;
      REQUIRE(m);
      for (const auto atom : m->atoms()) {
        auto test = queryIsAtomBridgehead(atom);
        if (atom->getIdx() == 1 || atom->getIdx() == 4) {
          CHECK(test == 1);
        } else {
          CHECK(test == 0);
        }
      }
    }
    {
      auto m = "CC12CCC(C)(CC1)CC2"_smiles;
      REQUIRE(m);
      for (const auto atom : m->atoms()) {
        auto test = queryIsAtomBridgehead(atom);
        if (atom->getIdx() == 1 || atom->getIdx() == 4) {
          CHECK(test == 1);
        } else {
          CHECK(test == 0);
        }
      }
    }
    {  // no bridgehead
      auto m = "C1CCC2CCCCC2C1"_smiles;
      REQUIRE(m);
      for (const auto atom : m->atoms()) {
        auto test = queryIsAtomBridgehead(atom);
        CHECK(test == 0);
      }
    }
  }
  SECTION("Github #6049") {
    auto m = "C1C=CC=C2CCCCC3CC(C3)N21"_smiles;
    REQUIRE(m);
    CHECK(!queryIsAtomBridgehead(m->getAtomWithIdx(13)));
    CHECK(!queryIsAtomBridgehead(m->getAtomWithIdx(4)));
    CHECK(queryIsAtomBridgehead(m->getAtomWithIdx(11)));
    CHECK(queryIsAtomBridgehead(m->getAtomWithIdx(9)));
  }
}

TEST_CASE("replaceAtom/Bond should not screw up bookmarks", "[RWMol]") {
  SECTION("atom basics") {
    auto m = "CCC"_smiles;
    REQUIRE(m);
    m->setAtomBookmark(m->getAtomWithIdx(2), 1);
    auto origAt2 = m->getAtomWithIdx(2);
    CHECK(m->getUniqueAtomWithBookmark(1) == origAt2);
    Atom O(8);
    m->replaceAtom(2, &O);
    auto at2 = m->getAtomWithIdx(2);
    CHECK(at2 != origAt2);
    CHECK(m->getUniqueAtomWithBookmark(1) == at2);
  }
  SECTION("bond basics") {
    auto m = "CCCC"_smiles;
    REQUIRE(m);
    m->setBondBookmark(m->getBondWithIdx(2), 1);
    auto origB2 = m->getBondWithIdx(2);
    CHECK(m->getUniqueBondWithBookmark(1) == origB2);
    Bond single(Bond::BondType::SINGLE);
    m->replaceBond(2, &single);
    auto b2 = m->getBondWithIdx(2);
    CHECK(b2 != origB2);
    CHECK(m->getUniqueBondWithBookmark(1) == b2);
  }
}

TEST_CASE("github #4071: StereoGroups not preserved by RenumberAtoms()",
          "[molops]") {
  SECTION("basics") {
    auto mol =
        "C[C@@H](O)[C@H](C)[C@@H](C)[C@@H](C)O |&3:3,o1:7,&1:1,&2:5,r|"_smiles;
    REQUIRE(mol);
    REQUIRE(mol->getStereoGroups().size() == 4);

    std::vector<unsigned int> aindices(mol->getNumAtoms());
    std::iota(aindices.begin(), aindices.end(), 0);
    std::reverse(aindices.begin(), aindices.end());
    std::unique_ptr<ROMol> nmol(MolOps::renumberAtoms(*mol, aindices));
    REQUIRE(nmol);
    CHECK(nmol->getStereoGroups().size() == 4);
    for (size_t i = 0; i < nmol->getStereoGroups().size(); ++i) {
      CHECK(nmol->getStereoGroups()[i].getGroupType() ==
            mol->getStereoGroups()[i].getGroupType());
    }
    CHECK(MolToCXSmiles(*nmol) ==
          "C[C@H](O)[C@H](C)[C@H](C)[C@H](C)O |o1:1,&1:3,&2:5,&3:7|");
  }
}

TEST_CASE("github #4127: SEGV in ROMol::getAtomDegree if atom is not in graph",
          "[graphmol]") {
  // also includes tests for some related edge cases found as part of that bug
  // fix
  Atom atom(6);
  RWMol mol1;
  auto mol2 = "CCC"_smiles;
  SECTION("getAtomDegree") {
    CHECK_THROWS_AS(mol1.getAtomDegree(nullptr), Invar::Invariant);
    CHECK_THROWS_AS(mol1.getAtomDegree(&atom), Invar::Invariant);
    CHECK_THROWS_AS(mol1.getAtomDegree(mol2->getAtomWithIdx(0)),
                    Invar::Invariant);
  }
  SECTION("getAtomNeighbors") {
    CHECK_THROWS_AS(mol1.getAtomNeighbors(nullptr), Invar::Invariant);
    CHECK_THROWS_AS(mol1.getAtomNeighbors(&atom), Invar::Invariant);
    CHECK_THROWS_AS(mol1.getAtomNeighbors(mol2->getAtomWithIdx(0)),
                    Invar::Invariant);
  }
  SECTION("getAtomBonds") {
    CHECK_THROWS_AS(mol1.getAtomBonds(nullptr), Invar::Invariant);
    CHECK_THROWS_AS(mol1.getAtomBonds(&atom), Invar::Invariant);
    CHECK_THROWS_AS(mol1.getAtomBonds(mol2->getAtomWithIdx(0)),
                    Invar::Invariant);
  }
  SECTION("addAtom from another molecule") {
    RWMol mol1cp(mol1);
    CHECK_THROWS_AS(mol1cp.addAtom(nullptr), Invar::Invariant);
    bool updateLabel = false;
    bool takeOwnership = true;
    CHECK_THROWS_AS(
        mol1cp.addAtom(mol2->getAtomWithIdx(0), updateLabel, takeOwnership),
        Invar::Invariant);
    takeOwnership = false;
    CHECK(mol1cp.addAtom(mol2->getAtomWithIdx(0), updateLabel, takeOwnership) ==
          0);
  }
  SECTION("addBond from another molecule") {
    auto mol3 = "C.C.C"_smiles;
    bool takeOwnership = true;
    CHECK_THROWS_AS(mol3->addBond(mol2->getBondWithIdx(0), takeOwnership),
                    Invar::Invariant);
    takeOwnership = false;
    CHECK(mol3->addBond(mol2->getBondWithIdx(0), takeOwnership) == 1);
  }
}

TEST_CASE(
    "github #4128: SEGV from unsigned integer overflow in "
    "Conformer::setAtomPos",
    "[graphmol]") {
  Conformer conf;
  RDGeom::Point3D pt(0, 0, 0);
  CHECK_THROWS_AS(conf.setAtomPos(std::numeric_limits<unsigned>::max(), pt),
                  ValueErrorException);
}

TEST_CASE("KekulizeFragment", "[graphmol]") {
  SECTION("basics") {
    auto mol = "CCc1ccccc1"_smiles;
    REQUIRE(mol);
    boost::dynamic_bitset<> atomsInPlay(mol->getNumAtoms());
    for (auto aidx : std::vector<size_t>{0, 1, 2, 3}) {
      atomsInPlay.set(aidx);
    }
    boost::dynamic_bitset<> bondsInPlay(mol->getNumBonds());
    for (auto bidx : std::vector<size_t>{0, 1, 2}) {
      bondsInPlay.set(bidx);
    }
    MolOps::details::KekulizeFragment(*mol, atomsInPlay, bondsInPlay);
    CHECK(!mol->getAtomWithIdx(2)->getIsAromatic());
    CHECK(mol->getAtomWithIdx(4)->getIsAromatic());
    CHECK(!mol->getBondWithIdx(2)->getIsAromatic());
    // at the moment that bond still has an aromatic bond order, which isn't
    // optimal, but that will have to wait until we add a feature to allow
    // kekulization of conjugated chains.
    CHECK(mol->getBondWithIdx(2)->getBondType() == Bond::AROMATIC);
    CHECK(mol->getBondWithIdx(4)->getIsAromatic());
  }
}

TEST_CASE(
    "github #4266: fallback ring finding failing on molecules with multiple "
    "fragments",
    "[graphmol]") {
  SECTION("case1") {
    auto m = "C123C45C16C21C34C561.c1ccccc1"_smiles;
    REQUIRE(m);
    ROMol m2(*m);
    m2.getRingInfo()->reset();
    MolOps::fastFindRings(m2);
    CHECK(m->getRingInfo()->numRings() == m2.getRingInfo()->numRings());
  }
  SECTION("case2") {
    auto m = "c1ccccc1.C123C45C16C21C34C561"_smiles;
    REQUIRE(m);
    ROMol m2(*m);
    m2.getRingInfo()->reset();
    MolOps::fastFindRings(m2);
    CHECK(m->getRingInfo()->numRings() == m2.getRingInfo()->numRings());
  }
}

TEST_CASE("QueryBond valence contribs") {
  {
    auto m = "CO"_smarts;
    REQUIRE(m);
    CHECK(m->getBondWithIdx(0)->getValenceContrib(m->getAtomWithIdx(0)) == 0.0);
    CHECK(m->getBondWithIdx(0)->getValenceContrib(m->getAtomWithIdx(1)) == 0.0);
  }
  {
    auto m = "C-O"_smarts;
    REQUIRE(m);
    CHECK(m->getBondWithIdx(0)->getValenceContrib(m->getAtomWithIdx(0)) == 1.0);
    CHECK(m->getBondWithIdx(0)->getValenceContrib(m->getAtomWithIdx(1)) == 1.0);
  }
}

TEST_CASE(
    "github #4311: unreasonable calculation of implicit valence for atoms with "
    "query bonds",
    "[graphmol]") {
  SECTION("basics") {
    auto m = "C-,=O"_smarts;
    REQUIRE(m);
    m->updatePropertyCache();
    CHECK(m->getAtomWithIdx(0)->getTotalNumHs() == 0);
    CHECK(m->getAtomWithIdx(1)->getTotalNumHs() == 0);
    CHECK(MolToSmiles(*m) == "CO");
    CHECK(MolToSmarts(*m) == "C-,=O");
  }
}

TEST_CASE("atom copy ctor") {
  auto m = "CO"_smiles;
  REQUIRE(m);
  for (const auto atom : m->atoms()) {
    Atom cp(*atom);
    CHECK(cp.getAtomicNum() == atom->getAtomicNum());
    CHECK(!cp.hasOwningMol());
  }
}

TEST_CASE("bond copy ctor") {
  auto m = "COC"_smiles;
  REQUIRE(m);
  for (const auto bond : m->bonds()) {
    Bond cp(*bond);
    CHECK(cp.getBondType() == bond->getBondType());
    CHECK(!cp.hasOwningMol());
  }
}

TEST_CASE("valence edge") {
  {  // this is, of course, absurd:
    auto m = "[H-2]"_smiles;
    REQUIRE(m);
    m->getAtomWithIdx(0)->setNoImplicit(false);
    m->updatePropertyCache(false);
    CHECK(m->getAtomWithIdx(0)->getFormalCharge() == -2);
    CHECK(m->getAtomWithIdx(0)->getImplicitValence() == 0);
  }
  {
    SmilesParserParams ps;
    ps.sanitize = false;
    std::unique_ptr<RWMol> m{SmilesToMol("CFC", ps)};
    REQUIRE(m);
    CHECK_THROWS_AS(m->getAtomWithIdx(1)->calcImplicitValence(true),
                    AtomValenceException);
  }
}

TEST_CASE("SetQuery on normal atoms") {
  auto m = "CC"_smiles;
  REQUIRE(m);
  auto qry = makeAtomAliphaticQuery();
  CHECK_THROWS_AS(m->getAtomWithIdx(0)->setQuery(qry), std::runtime_error);
  CHECK_THROWS_AS(m->getAtomWithIdx(0)->expandQuery(qry), std::runtime_error);
  delete qry;
}

TEST_CASE("SetQuery on normal bonds") {
  auto m = "CC"_smiles;
  REQUIRE(m);
  auto qry = makeBondOrderEqualsQuery(Bond::BondType::SINGLE);
  CHECK_THROWS_AS(m->getBondWithIdx(0)->setQuery(qry), std::runtime_error);
  CHECK_THROWS_AS(m->getBondWithIdx(0)->expandQuery(qry), std::runtime_error);
  delete qry;
}

TEST_CASE("additional atom props") {
  auto m = "CC"_smiles;
  REQUIRE(m);
  auto atom = m->getAtomWithIdx(0);
  {
    CHECK(!atom->hasProp(common_properties::_MolFileRLabel));
    setAtomRLabel(atom, 1);
    CHECK(atom->hasProp(common_properties::_MolFileRLabel));
    setAtomRLabel(atom, 0);
    CHECK(!atom->hasProp(common_properties::_MolFileRLabel));
  }
  {
    CHECK(!atom->hasProp(common_properties::molFileAlias));
    setAtomAlias(atom, "foo");
    CHECK(atom->hasProp(common_properties::molFileAlias));
    setAtomAlias(atom, "");
    CHECK(!atom->hasProp(common_properties::molFileAlias));
  }
  {
    CHECK(!atom->hasProp(common_properties::molFileValue));
    setAtomValue(atom, "foo");
    CHECK(atom->hasProp(common_properties::molFileValue));
    setAtomValue(atom, "");
    CHECK(!atom->hasProp(common_properties::molFileValue));
  }
  {
    CHECK(!atom->hasProp(common_properties::_supplementalSmilesLabel));
    setSupplementalSmilesLabel(atom, "foo");
    CHECK(atom->hasProp(common_properties::_supplementalSmilesLabel));
    setSupplementalSmilesLabel(atom, "");
    CHECK(!atom->hasProp(common_properties::_supplementalSmilesLabel));
  }
}

TEST_CASE("getBondTypeAsDouble()") {
  SECTION("plain") {
    std::vector<std::pair<Bond::BondType, double>> vals{
        {Bond::BondType::IONIC, 0},
        {Bond::BondType::ZERO, 0},
        {Bond::BondType::SINGLE, 1},
        {Bond::BondType::DOUBLE, 2},
        {Bond::BondType::TRIPLE, 3},
        {Bond::BondType::QUADRUPLE, 4},
        {Bond::BondType::QUINTUPLE, 5},
        {Bond::BondType::HEXTUPLE, 6},
        {Bond::BondType::ONEANDAHALF, 1.5},
        {Bond::BondType::TWOANDAHALF, 2.5},
        {Bond::BondType::THREEANDAHALF, 3.5},
        {Bond::BondType::FOURANDAHALF, 4.5},
        {Bond::BondType::FIVEANDAHALF, 5.5},
        {Bond::BondType::AROMATIC, 1.5},
        {Bond::BondType::DATIVEONE, 1.0},
        {Bond::BondType::DATIVE, 1.0},
        {Bond::BondType::HYDROGEN, 0}

    };
    for (const auto &pr : vals) {
      Bond bnd(pr.first);
      CHECK(bnd.getBondType() == pr.first);
      CHECK(bnd.getBondTypeAsDouble() == pr.second);
    }
  }
  SECTION("twice") {
    std::vector<std::pair<Bond::BondType, std::uint8_t>> vals{
        {Bond::BondType::IONIC, 0},         {Bond::BondType::ZERO, 0},
        {Bond::BondType::SINGLE, 2},        {Bond::BondType::DOUBLE, 4},
        {Bond::BondType::TRIPLE, 6},        {Bond::BondType::QUADRUPLE, 8},
        {Bond::BondType::QUINTUPLE, 10},    {Bond::BondType::HEXTUPLE, 12},
        {Bond::BondType::ONEANDAHALF, 3},   {Bond::BondType::TWOANDAHALF, 5},
        {Bond::BondType::THREEANDAHALF, 7}, {Bond::BondType::FOURANDAHALF, 9},
        {Bond::BondType::FIVEANDAHALF, 11}, {Bond::BondType::AROMATIC, 3},
        {Bond::BondType::DATIVEONE, 2},     {Bond::BondType::DATIVE, 2},
        {Bond::BondType::HYDROGEN, 0}

    };
    for (const auto &pr : vals) {
      Bond bnd(pr.first);
      CHECK(bnd.getBondType() == pr.first);
      CHECK(getTwiceBondType(bnd) == pr.second);
    }
  }
}

TEST_CASE("getValenceContrib()") {
  const auto m = "CO->[Fe]"_smiles;
  REQUIRE(m);
  CHECK(m->getBondWithIdx(1)->getValenceContrib(m->getAtomWithIdx(0)) == 0);
  CHECK(m->getBondWithIdx(1)->getValenceContrib(m->getAtomWithIdx(1)) == 0);
  CHECK(m->getBondWithIdx(1)->getValenceContrib(m->getAtomWithIdx(2)) == 1);
}

TEST_CASE("conformer details") {
  const auto m = "CC"_smiles;
  REQUIRE(m);
  Conformer *conf = new Conformer(m->getNumAtoms());
  CHECK(!conf->hasOwningMol());
  m->addConformer(conf);
  CHECK(conf->hasOwningMol());
  auto cid = conf->getId();
  *conf = *conf;
  CHECK(conf->hasOwningMol());
  CHECK(conf->getId() == cid);
}

#if !defined(_WIN32) || !defined(RDKIT_DYN_LINK)
namespace RDKit {
namespace Canon {
namespace details {
bool atomHasFourthValence(const Atom *atom);
bool hasSingleHQuery(const Atom::QUERYATOM_QUERY *q);
}  // namespace details
void switchBondDir(Bond *bond);
}  // namespace Canon
}  // namespace RDKit
TEST_CASE("canon details") {
  SECTION("h queries") {
    std::vector<std::pair<std::string, bool>> examples{
        {"C[CHD3](F)Cl", true},  {"C[CD3H](F)Cl", true},
        {"C[CH3D](F)Cl", false}, {"C[CDH3](F)Cl", false},
        {"C[CDR4H](F)Cl", true},
    };
    for (const auto &pr : examples) {
      std::unique_ptr<RWMol> m{SmartsToMol(pr.first)};
      REQUIRE(m);
      CHECK(RDKit::Canon::details::hasSingleHQuery(
                m->getAtomWithIdx(1)->getQuery()) == pr.second);
      CHECK(RDKit::Canon::details::atomHasFourthValence(m->getAtomWithIdx(1)) ==
            pr.second);
      // artificial, but causes atomHasFourthValence to always return true
      m->getAtomWithIdx(1)->setNumExplicitHs(1);
      CHECK(RDKit::Canon::details::atomHasFourthValence(m->getAtomWithIdx(1)));
    }
  }
}
TEST_CASE("switchBondDir") {
  auto m = "C/C=C/C"_smiles;
  REQUIRE(m);
  auto bond = m->getBondWithIdx(0);
  CHECK(bond->getBondDir() == Bond::BondDir::ENDUPRIGHT);
  Canon::switchBondDir(bond);
  CHECK(bond->getBondDir() == Bond::BondDir::ENDDOWNRIGHT);
  bond->setBondDir(Bond::BondDir::UNKNOWN);
  Canon::switchBondDir(bond);
  CHECK(bond->getBondDir() == Bond::BondDir::UNKNOWN);
}
#endif

TEST_CASE("allow 5 valent N/P/As to kekulize", "[kekulization]") {
  std::vector<std::pair<std::string, std::string>> tests = {
      {"O=n1ccccc1", "O=N1=CC=CC=C1"},
      {"O=p1ccccc1", "O=P1=CC=CC=C1"},
      {"O=[as]1ccccc1", "O=[As]1=CC=CC=C1"}};
  SmilesParserParams ps;
  ps.sanitize = false;
  SECTION("kekulization") {
    for (const auto &pr : tests) {
      INFO(pr.first);
      std::unique_ptr<RWMol> m{SmilesToMol(pr.first, ps)};
      REQUIRE(m);
      m->updatePropertyCache(false);
      MolOps::Kekulize(*m);
      CHECK(MolToSmiles(*m) == pr.second);
    }
  }
  SECTION("sanitization") {
    for (const auto &pr : tests) {
      INFO(pr.first);
      std::unique_ptr<RWMol> m{SmilesToMol(pr.first, ps)};
      REQUIRE(m);
      m->updatePropertyCache(false);
      unsigned int failed;
      unsigned int flags = MolOps::SanitizeFlags::SANITIZE_ALL ^
                           MolOps::SanitizeFlags::SANITIZE_CLEANUP ^
                           MolOps::SanitizeFlags::SANITIZE_PROPERTIES;
      MolOps::sanitizeMol(*m, failed, flags);
      CHECK(!failed);
      CHECK(MolToSmiles(*m) == pr.second);
    }
  }
}

TEST_CASE("KekulizeIfPossible") {
  SECTION("basics: molecules with failures") {
    std::vector<std::string> smis = {
        "c1cccn1",
        "c1ccccc1-c1cccn1",
    };
    for (const auto &smi : smis) {
      SmilesParserParams ps;
      ps.sanitize = false;
      std::unique_ptr<RWMol> m{SmilesToMol(smi, ps)};
      REQUIRE(m);
      m->updatePropertyCache(false);
      // confirm that we normally fail:
      {
        RWMol m2(*m);
        CHECK_THROWS_AS(MolOps::Kekulize(m2), MolSanitizeException);
      }
      {
        RWMol m2(*m);
        CHECK(!MolOps::KekulizeIfPossible(m2));
        for (unsigned i = 0; i < m2.getNumAtoms(); ++i) {
          CHECK(m2.getAtomWithIdx(i)->getIsAromatic() ==
                m->getAtomWithIdx(i)->getIsAromatic());
        }
        for (unsigned i = 0; i < m2.getNumBonds(); ++i) {
          CHECK(m2.getBondWithIdx(i)->getIsAromatic() ==
                m->getBondWithIdx(i)->getIsAromatic());
          CHECK(m2.getBondWithIdx(i)->getBondType() ==
                m->getBondWithIdx(i)->getBondType());
        }
      }
    }
  }
  SECTION("basics: molecules without failures") {
    std::vector<std::string> smis = {"c1ccc[nH]1", "c1ccccc1"};
    for (const auto &smi : smis) {
      SmilesParserParams ps;
      ps.sanitize = false;
      std::unique_ptr<RWMol> m{SmilesToMol(smi, ps)};
      REQUIRE(m);
      m->updatePropertyCache(false);
      {
        RWMol m2(*m);
        MolOps::Kekulize(m2);
        RWMol m3(*m);
        CHECK(MolOps::KekulizeIfPossible(m3));
        for (unsigned i = 0; i < m2.getNumAtoms(); ++i) {
          CHECK(m2.getAtomWithIdx(i)->getIsAromatic() ==
                m3.getAtomWithIdx(i)->getIsAromatic());
        }
        for (unsigned i = 0; i < m2.getNumBonds(); ++i) {
          CHECK(m2.getBondWithIdx(i)->getIsAromatic() ==
                m3.getBondWithIdx(i)->getIsAromatic());
          CHECK(m2.getBondWithIdx(i)->getBondType() ==
                m3.getBondWithIdx(i)->getBondType());
        }
      }
    }
  }
}

TEST_CASE("Github #4535: operator<< for AtomPDBResidue", "[PDB]") {
  SECTION("basics") {
    bool sanitize = true;
    int flavor = 0;
    std::unique_ptr<RWMol> mol(SequenceToMol("KY", sanitize, flavor));
    REQUIRE(mol);
    REQUIRE(mol->getAtomWithIdx(0)->getMonomerInfo());
    auto res = static_cast<AtomPDBResidueInfo *>(
        mol->getAtomWithIdx(0)->getMonomerInfo());
    REQUIRE(res);
    std::stringstream oss;
    oss << *res << std::endl;
    res = static_cast<AtomPDBResidueInfo *>(
        mol->getAtomWithIdx(mol->getNumAtoms() - 1)->getMonomerInfo());
    REQUIRE(res);
    oss << *res << std::endl;
    auto tgt = R"FOO(1  N   LYS A 1
22  OXT TYR A 2
)FOO";
    CHECK(oss.str() == tgt);
  }
}

TEST_CASE("isAromaticAtom") {
  SECTION("basics") {
    SmilesParserParams ps;
    ps.sanitize = false;
    std::unique_ptr<RWMol> mol(SmilesToMol("C:C:C", ps));
    REQUIRE(mol);
    CHECK(!mol->getAtomWithIdx(0)->getIsAromatic());
    CHECK(mol->getBondWithIdx(0)->getIsAromatic());
    CHECK(isAromaticAtom(*mol->getAtomWithIdx(0)));
  }
}

TEST_CASE(
    "Github #4785: aromatic bonds no longer set aromatic flags on atoms") {
  SECTION("basics1") {
    auto m = "C1:C:C:C:1"_smiles;
    REQUIRE(m);
    CHECK(MolToSmiles(*m) == "C1=CC=C1");
  }
  SECTION("basics2") {
    auto m = "C1:C:C:C:C:C:1"_smiles;
    REQUIRE(m);
    CHECK(MolToSmiles(*m) == "c1ccccc1");
  }
  SECTION("can still get kekulization errors") {
    CHECK_THROWS_AS(SmilesToMol("C1:C:C:C:C:1"), KekulizeException);
  }
}

namespace {
void check_dest(RWMol *m1, const ROMol &m2) {
  CHECK(m2.getNumAtoms() == 8);
  CHECK(m2.getNumBonds() == 7);
  for (const auto atom : m2.atoms()) {
    CHECK(&atom->getOwningMol() == &m2);
    CHECK(&atom->getOwningMol() != m1);
  }
  for (const auto bond : m2.bonds()) {
    CHECK(&bond->getOwningMol() == &m2);
    CHECK(&bond->getOwningMol() != m1);
  }
  CHECK(m2.getStereoGroups().size() == 2);
  CHECK(m2.getStereoGroups()[0].getAtoms().size() == 2);
  CHECK(m2.getStereoGroups()[0].getAtoms()[0]->getIdx() == 1);
  CHECK(m2.getStereoGroups()[0].getAtoms()[1]->getIdx() == 5);
  CHECK(m2.getStereoGroups()[1].getAtoms().size() == 1);
  CHECK(m2.getStereoGroups()[1].getAtoms()[0]->getIdx() == 3);

  const auto &sgs = getSubstanceGroups(m2);
  CHECK(sgs.size() == 1);
  CHECK(sgs[0].getAtoms().size() == 1);
  CHECK(sgs[0].getAtoms()[0] == 4);

  // check the state of m1:
  CHECK(m1->getNumAtoms() == 0);
  CHECK(m1->getNumBonds() == 0);
  CHECK(m1->getPropList().empty());
  CHECK(m1->getDict().getData().empty());
  CHECK(m1->getStereoGroups().empty());
  CHECK(getSubstanceGroups(*m1).empty());
  CHECK(m1->getRingInfo() == nullptr);

  // make sure we can still do something with m1:
  *m1 = m2;
  CHECK(!m1->getDict().getData().empty());
  CHECK(m1->getNumAtoms() == 8);
  CHECK(m1->getNumBonds() == 7);
  CHECK(m1->getRingInfo() != nullptr);
  CHECK(m1->getRingInfo()->isInitialized() ==
        m2.getRingInfo()->isInitialized());
}
}  // namespace
TEST_CASE("moves") {
  auto m1 =
      "C[C@H](O)[C@H](F)[C@@H](C)O |o2:1,5,&1:3,SgD:4:atom_data:foo::::|"_smiles;
  REQUIRE(m1);
  CHECK(m1->getStereoGroups().size() == 2);
  m1->setProp("foo", 1u);
  SECTION("molecule move") {
    ROMol m2 = std::move(*m1);
    check_dest(m1.get(), m2);
  }
  SECTION("molecule move-assign") {
    ROMol m2;
    m2 = std::move(*m1);
    check_dest(m1.get(), m2);
  }
}

TEST_CASE("query moves") {
  auto m1 =
      "C[C@H](O)[C@H](F)[C@@H](C)O |o2:1,5,&1:3,SgD:4:atom_data:foo::::|"_smarts;
  REQUIRE(m1);
  CHECK(m1->getStereoGroups().size() == 2);
  m1->setProp("foo", 1u);
  SECTION("molecule move") {
    ROMol m2 = std::move(*m1);
    check_dest(m1.get(), m2);
  }
  SECTION("molecule move-assign") {
    ROMol m2;
    m2 = std::move(*m1);
    check_dest(m1.get(), m2);
  }
}

TEST_CASE("moves with conformer") {
  auto m1 = R"CTAB(
  Mrv2108 01192209042D          

  0  0  0     0  0            999 V3000
M  V30 BEGIN CTAB
M  V30 COUNTS 8 7 1 0 0
M  V30 BEGIN ATOM
M  V30 1 C 2.31 4.001 0 0
M  V30 2 C 1.54 2.6674 0 0 CFG=2
M  V30 3 O -0 2.6674 0 0
M  V30 4 C 2.31 1.3337 0 0 CFG=1
M  V30 5 F 3.85 1.3337 0 0
M  V30 6 C 1.54 0 0 0 CFG=2
M  V30 7 C 2.31 -1.3337 0 0
M  V30 8 O 0 0 0 0
M  V30 END ATOM
M  V30 BEGIN BOND
M  V30 1 1 2 1
M  V30 2 1 2 3 CFG=3
M  V30 3 1 4 2
M  V30 4 1 4 5 CFG=1
M  V30 5 1 4 6
M  V30 6 1 6 7
M  V30 7 1 6 8 CFG=3
M  V30 END BOND
M  V30 BEGIN SGROUP
M  V30 1 DAT 0 ATOMS=(1 5) FIELDNAME=atom_data -
M  V30 FIELDDISP="    4.6200    0.5637    DA    ALL  0       0" FIELDDATA=foo
M  V30 END SGROUP
M  V30 BEGIN COLLECTION
M  V30 MDLV30/STEREL2 ATOMS=(2 2 6)
M  V30 MDLV30/STERAC1 ATOMS=(1 4)
M  V30 END COLLECTION
M  V30 END CTAB
M  END
)CTAB"_ctab;
  REQUIRE(m1);
  CHECK(m1->getStereoGroups().size() == 2);
  m1->setProp("foo", 1u);
  SECTION("molecule move") {
    ROMol m2 = std::move(*m1);
    check_dest(m1.get(), m2);
  }
  SECTION("molecule move-assign") {
    ROMol m2;
    m2 = std::move(*m1);
    check_dest(m1.get(), m2);
  }
}

TEST_CASE("Github #5055") {
  SECTION("as reported") {
    auto m =
        "CC1(C)NC(=O)CN2C=C(C[C@H](C(=O)NC)NC(=O)CN3CCN(C(=O)[C@H]4Cc5c([nH]c6ccccc56)CN4C(=O)CN4CN(c5ccccc5)C5(CCN(CC5)C1=O)C4=O)[C@@H](Cc1ccccc1)C3=O)[N-][NH2+]2"_smiles;
    REQUIRE(m);
  }
}
TEST_CASE("Iterators") {
  auto m = "CCCCCCC=N"_smiles;
  REQUIRE(m);
  SECTION("Atom Iterator") {
    auto atoms = m->atoms();
    auto n_atom = std::find_if(atoms.begin(), atoms.end(), [](const auto &a) {
      return a->getAtomicNum() == 7;
    });
    REQUIRE(n_atom != atoms.end());
    CHECK((*n_atom)->getIdx() == 7);
  }
  SECTION("Atom Neighbor Iterator") {
    auto nbrs = m->atomNeighbors(m->getAtomWithIdx(6));
    auto n_atom = std::find_if(nbrs.begin(), nbrs.end(), [](const auto &a) {
      return a->getAtomicNum() == 7;
    });
    REQUIRE(n_atom != nbrs.end());
    CHECK((*n_atom)->getIdx() == 7);
  }
  SECTION("Bond Iterator") {
    auto bonds = m->bonds();
    auto dbl_bnd = std::find_if(bonds.begin(), bonds.end(), [](const auto &b) {
      return b->getBondType() == Bond::DOUBLE;
    });
    REQUIRE(dbl_bnd != bonds.end());
    CHECK((*dbl_bnd)->getIdx() == 6);
  }
  SECTION("Atom Bond Iterator") {
    auto nbr_bonds = m->atomBonds(m->getAtomWithIdx(6));
    auto dbl_bnd = std::find_if(
        nbr_bonds.begin(), nbr_bonds.end(),
        [](const auto &b) { return b->getBondType() == Bond::DOUBLE; });
    REQUIRE(dbl_bnd != nbr_bonds.end());
    CHECK((*dbl_bnd)->getIdx() == 6);
  }
}

TEST_CASE("general hybridization") {
  auto m = "CS(=O)(=O)C"_smiles;
  REQUIRE(m);
  CHECK(m->getAtomWithIdx(0)->getHybridization() ==
        Atom::HybridizationType::SP3);
  CHECK(m->getAtomWithIdx(1)->getHybridization() ==
        Atom::HybridizationType::SP3);
  CHECK(m->getAtomWithIdx(4)->getHybridization() ==
        Atom::HybridizationType::SP3);
}

TEST_CASE("metal hybridization") {
  SECTION("square planar") {
    {
      auto m = "F[U@SP](F)(F)F"_smiles;
      REQUIRE(m);
      CHECK(m->getAtomWithIdx(1)->getHybridization() ==
            Atom::HybridizationType::SP2D);
    }
    {
      auto m = "F[U@SP](F)F"_smiles;
      REQUIRE(m);
      CHECK(m->getAtomWithIdx(1)->getHybridization() ==
            Atom::HybridizationType::SP2D);
    }
    {
      auto m = "F[U@SP](F)(F)F"_smiles;
      REQUIRE(m);
      CHECK(m->getAtomWithIdx(1)->getHybridization() ==
            Atom::HybridizationType::SP2D);
    }
    {
      auto m = "F[U@TH](F)(F)F"_smiles;
      REQUIRE(m);
      CHECK(m->getAtomWithIdx(1)->getHybridization() ==
            Atom::HybridizationType::SP3);
    }
  }
  SECTION("octahedral") {
    {
      auto m = "F[S@OH](F)(F)(F)(F)F"_smiles;
      REQUIRE(m);
      CHECK(m->getAtomWithIdx(1)->getHybridization() ==
            Atom::HybridizationType::SP3D2);
    }
    {
      auto m = "F[P@OH](F)(F)(F)F"_smiles;
      REQUIRE(m);
      CHECK(m->getAtomWithIdx(1)->getHybridization() ==
            Atom::HybridizationType::SP3D2);
    }
    {
      auto m = "F[P](F)(F)(F)F"_smiles;
      REQUIRE(m);
      CHECK(m->getAtomWithIdx(1)->getHybridization() ==
            Atom::HybridizationType::SP3D);
    }
  }
}

TEST_CASE(
    "github #5462: Invalid number of radical electrons calculated for [Pr+4]") {
  SECTION("as reported") {
    auto m = "[Pr+4]"_smiles;
    REQUIRE(m);
    CHECK(m->getAtomWithIdx(0)->getNumRadicalElectrons() == 0);
  }
  SECTION("also reported") {
    auto m = "[U+5]"_smiles;
    REQUIRE(m);
    CHECK(m->getAtomWithIdx(0)->getNumRadicalElectrons() == 0);
  }
  SECTION("extreme") {
    auto m = "[Fe+30]"_smiles;
    REQUIRE(m);
    CHECK(m->getAtomWithIdx(0)->getNumRadicalElectrons() == 0);
  }
}

TEST_CASE(
    "github #5505: Running kekulization on mols with query bonds will either fail or return incorrect results") {
  SECTION("as reported") {
    auto m = "[#6]-c1cccc(-[#6])c1"_smarts;
    REQUIRE(m);
    REQUIRE(m->getBondWithIdx(2)->hasQuery());
    REQUIRE(m->getBondWithIdx(2)->getBondType() == Bond::BondType::AROMATIC);
    MolOps::Kekulize(*m);
    REQUIRE(m->getBondWithIdx(2)->hasQuery());
    REQUIRE(m->getBondWithIdx(2)->getBondType() == Bond::BondType::AROMATIC);
  }
  SECTION("partial kekulization works") {
    auto m1 = "c1ccccc1"_smiles;
    REQUIRE(m1);
    auto m2 = "c1ccccc1"_smarts;
    REQUIRE(m2);
    m1->insertMol(*m2);
    MolOps::findSSSR(*m1);
    REQUIRE(!m1->getBondWithIdx(1)->hasQuery());
    REQUIRE(m1->getBondWithIdx(1)->getBondType() == Bond::BondType::AROMATIC);
    REQUIRE(m1->getBondWithIdx(6)->hasQuery());
    REQUIRE(m1->getBondWithIdx(6)->getBondType() == Bond::BondType::AROMATIC);
    MolOps::Kekulize(*m1);
    REQUIRE(!m1->getBondWithIdx(1)->hasQuery());
    REQUIRE(m1->getBondWithIdx(1)->getBondType() != Bond::BondType::AROMATIC);
    REQUIRE(m1->getBondWithIdx(6)->hasQuery());
    REQUIRE(m1->getBondWithIdx(6)->getBondType() == Bond::BondType::AROMATIC);
  }
  SECTION("kekulization with non-bond-type queries works") {
    auto m1 = "c1ccccc1"_smiles;
    REQUIRE(m1);
    QueryBond qbond;
    qbond.setBondType(Bond::BondType::AROMATIC);
    qbond.setIsAromatic(true);
    qbond.setQuery(makeBondIsInRingQuery());
    m1->replaceBond(0, &qbond);
    REQUIRE(m1->getBondWithIdx(0)->hasQuery());
    REQUIRE(m1->getBondWithIdx(0)->getBondType() == Bond::BondType::AROMATIC);
    MolOps::Kekulize(*m1);
    REQUIRE(m1->getBondWithIdx(0)->hasQuery());
    REQUIRE(m1->getBondWithIdx(0)->getBondType() != Bond::BondType::AROMATIC);
  }
  SECTION("make sure single-atom molecules and mols without rings still fail") {
    std::vector<std::string> expectedFailures = {"p", "c:c"};
    for (const auto &smi : expectedFailures) {
      INFO(smi);
      CHECK_THROWS_AS(SmilesToMol(smi), MolSanitizeException);
    }
  }
}

TEST_CASE("extended valences for alkali earths") {
  SECTION("valence of 2") {
    // make sure the valence of two works
    std::vector<std::pair<std::string, unsigned int>> cases{
        {"C[Be]", 1},  {"C[Mg]", 1},  {"C[Ca]", 1},  {"C[Sr]", 1},
        {"C[Ba]", 1},  {"C[Ra]", 1},  {"C[Be]C", 0}, {"C[Mg]C", 0},
        {"C[Ca]C", 0}, {"C[Sr]C", 0}, {"C[Ba]C", 0}, {"C[Ra]C", 0}};

    for (const auto &pr : cases) {
      INFO(pr.first);
      std::unique_ptr<RWMol> m{SmilesToMol(pr.first)};
      REQUIRE(m);
      m->getAtomWithIdx(1)->setNoImplicit(false);
      m->getAtomWithIdx(1)->setNumRadicalElectrons(0);
      MolOps::sanitizeMol(*m);
      CHECK(m->getAtomWithIdx(1)->getTotalNumHs() == pr.second);
    }
  }
  SECTION("higher valence") {
    // make sure the valence of two works
    std::vector<std::pair<std::string, unsigned int>> cases{{"C[Mg](C)C", 0},
                                                            {"C[Ca](C)C", 0},
                                                            {"C[Sr](C)C", 0},
                                                            {"C[Ba](C)C", 0},
                                                            {"C[Ra](C)C", 0}};

    for (const auto &pr : cases) {
      INFO(pr.first);
      std::unique_ptr<RWMol> m{SmilesToMol(pr.first)};
      REQUIRE(m);
      m->getAtomWithIdx(1)->setNoImplicit(false);
      m->getAtomWithIdx(1)->setNumRadicalElectrons(0);
      MolOps::sanitizeMol(*m);
      CHECK(m->getAtomWithIdx(1)->getTotalNumHs() == pr.second);
    }
  }
  SECTION("everybody loves grignards") {
    auto m = "CC(C)O[Mg](Cl)(<-O1CCCC1)<-O1CCCC1"_smiles;
    REQUIRE(m);
  }
}

TEST_CASE("Github #5849: aromatic tag allows bad valences to pass") {
  SECTION("basics") {
    std::vector<std::string> smis = {
        "Cc1(C)=NCCCC1",  // one bogus aromatic atom
    };
    for (const auto &smi : smis) {
      INFO(smi);
      CHECK_THROWS_AS(SmilesToMol(smi), AtomValenceException);
    }
  }
  SECTION("as reported") {
    std::vector<std::string> smis = {
        "c1c(ccc2NC(CN=c(c21)(C)C)=O)O",
        "c1c(c2n(C(NC(Oc2cc1)C)c1c[nH]cn1)=O)O",
        "c1c2C(c4c(cc(c(C(=O)O)c4)O)O)Oc(c2c(c(O)c1O)O)(=O)O",
        "c12C(CN(C)C)CCCCN=c(c2cc2c1cc[nH]c2)(C)C"};
    for (const auto &smi : smis) {
      INFO(smi);
      CHECK_THROWS_AS(SmilesToMol(smi), MolSanitizeException);
    }
  }
  SECTION("edge cases atoms") {
    std::vector<std::string> smis = {
        "c1c(ccc2NC(CN=c(c21)=C)=O)O",     // exocyclic double bond
        "c1c(ccc2NC(Cn=c(c21)(C)C)=O)O",   // even more bogus aromatic atoms
        "c1c(ccc2NC(CN=c(c21)(:c)C)=O)O",  // even more bogus aromatic atoms
    };
    for (const auto &smi : smis) {
      INFO(smi);
      CHECK_THROWS_AS(SmilesToMol(smi), AtomValenceException);
    }
  }
  SECTION("edge cases kekulization") {
    std::vector<std::string> smis = {
        "c12ccccc1=NCCC2",  // adjacent to an actual aromatic ring
        "Cc1(C)=NCCCc1",    // two bogus aromatic atoms
        "Cc1(C)nCCCC=1",    // two bogus aromatic atoms
        "Cc1(C)nCCCc1",     // three bogus aromatic atoms
        "Cc:1(C):nCCCc:1",  // three bogus aromatic atoms
    };
    for (const auto &smi : smis) {
      INFO(smi);
      CHECK_THROWS_AS(SmilesToMol(smi), KekulizeException);
    }
  }
}

TEST_CASE("Stop caching ring finding results") {
  SECTION("basics") {
    auto m = "C1C2CC1CCC2"_smiles;
    REQUIRE(m);
    // symmetrized result
    CHECK(m->getRingInfo()->numRings() == 3);
    auto rcount = MolOps::findSSSR(*m);
    CHECK(rcount == 2);
    CHECK(m->getRingInfo()->numRings() == 2);
    rcount = MolOps::symmetrizeSSSR(*m);
    CHECK(rcount == 3);
    CHECK(m->getRingInfo()->numRings() == 3);
    MolOps::fastFindRings(*m);
    CHECK(m->getRingInfo()->numRings() == 2);
  }
}

TEST_CASE("molecules with more than 255 rings produce a bad pickle") {
  std::string pathName = getenv("RDBASE");
  pathName += "/Code/GraphMol/test_data/";
  bool sanitize = false;
  std::unique_ptr<RWMol> mol(
      MolFileToMol(pathName + "mol_with_pickle_error.mol", sanitize));
  REQUIRE(mol);
  mol->updatePropertyCache(false);
  unsigned int opThatFailed = 0;
  MolOps::sanitizeMol(*mol, opThatFailed,
                      MolOps::SanitizeFlags::SANITIZE_ALL ^
                          MolOps::SanitizeFlags::SANITIZE_PROPERTIES ^
                          MolOps::SANITIZE_KEKULIZE);
  CHECK(mol->getRingInfo()->numRings() > 300);
  std::string pkl;
  MolPickler::pickleMol(*mol, pkl);
  RWMol nMol(pkl);
  CHECK(nMol.getRingInfo()->numRings() == mol->getRingInfo()->numRings());
}

TEST_CASE("molecules with single bond to metal atom use dative instead") {
  // Change heme coordination from single bond to dative.
  // Test mols are CHEBI:26355, CHEBI:60344, CHEBI:17627.  26355 should be
  // changed (Github 6019) the other two should not be.
  // Counting from 1, 4th mol is one that gave other problems during testing.
  std::vector<std::pair<std::string, std::string>> test_vals{
      {"CC1=C(CCC(O)=O)C2=[N]3C1=Cc1c(C)c(C=C)c4C=C5C(C)=C(C=C)C6=[N]5[Fe]3(n14)n1c(=C6)c(C)c(CCC(O)=O)c1=C2",
       "C=CC1=C(C)C2=Cc3c(C=C)c(C)c4n3[Fe]35<-N2=C1C=c1c(C)c(CCC(=O)O)c(n13)=CC1=N->5C(=C4)C(C)=C1CCC(=O)O"},
      {"CC1=C(CCC([O-])=O)C2=[N+]3C1=Cc1c(C)c(C=C)c4C=C5C(C)=C(C=C)C6=[N+]5[Fe--]3(n14)n1c(=C6)c(C)c(CCC([O-])=O)c1=C2",
       "C=CC1=C(C)C2=Cc3c(C=C)c(C)c4n3[Fe-2]35n6c(c(C)c(CCC(=O)[O-])c6=CC6=[N+]3C(=C4)C(C)=C6CCC(=O)[O-])=CC1=[N+]25"},
      {"CC1=C(CCC(O)=O)C2=[N+]3C1=Cc1c(C)c(C=C)c4C=C5C(C)=C(C=C)C6=[N+]5[Fe--]3(n14)n1c(=C6)c(C)c(CCC(O)=O)c1=C2",
       "C=CC1=C(C)C2=Cc3c(C=C)c(C)c4n3[Fe-2]35n6c(c(C)c(CCC(=O)O)c6=CC6=[N+]3C(=C4)C(C)=C6CCC(=O)O)=CC1=[N+]25"},
      {"CCC1=[O+][Cu]2([O+]=C(CC)C1)[O+]=C(CC)CC(CC)=[O+]2",
       "CCC1=[O+][Cu]2([O+]=C(CC)C1)[O+]=C(CC)CC(CC)=[O+]2"}};
  for (size_t i = 0; i < test_vals.size(); ++i) {
    INFO(test_vals[i].first);
    RWMOL_SPTR m(RDKit::SmilesToMol(test_vals[i].first));
    CHECK(MolToSmiles(*m) == test_vals[i].second);
  }
  // make sure we can call cleanupOrganometallics() on non-sanitized molecules
  for (size_t i = 0; i < test_vals.size(); ++i) {
    INFO(test_vals[i].first);
    bool sanitize = false;
    RWMOL_SPTR m(RDKit::SmilesToMol(test_vals[i].first, 0, sanitize));
    MolOps::cleanUpOrganometallics(*m);
    CHECK(MolToSmiles(*m) == test_vals[i].second);
  }
}

TEST_CASE(
    "cleanUpOrganometallics should produce canonical output.  cf PR6292") {
  std::vector<std::pair<std::string, std::string>> test_vals{
      {"F[Pd](Cl)(Cl1)Cl[Pd]1(Cl)Cl", "F[Pd]1(Cl)<-Cl[Pd](Cl)(Cl)<-Cl1"},
      {"F[Pt]1(F)[35Cl][Pt]([Cl]1)(F)Br", "F[Pt]1(Br)<-Cl[Pt](F)(F)<-[35Cl]1"},
  };

  for (size_t j = 0; j < test_vals.size(); ++j) {
    std::string &smi = test_vals[j].first;
    std::string &canon_smi = test_vals[j].second;
    RWMOL_SPTR m(RDKit::SmilesToMol(smi));
    CHECK(MolToSmiles(*m) == canon_smi);

    // scramble the order and check
    std::vector<unsigned int> atomInds(m->getNumAtoms(), 0);
    std::iota(atomInds.begin(), atomInds.end(), 0);
    std::random_device rd;
    std::mt19937 g(rd());
    for (int i = 0; i < 100; ++i) {
      SmilesParserParams ps;
      ps.sanitize = false;
      std::unique_ptr<ROMol> mol(RDKit::SmilesToMol(smi, ps));
      std::shuffle(atomInds.begin(), atomInds.end(), g);
      std::unique_ptr<ROMol> randmol(MolOps::renumberAtoms(*mol, atomInds));
      std::unique_ptr<RWMol> rwrandmol(new RWMol(*randmol));
      MolOps::sanitizeMol(*rwrandmol);
      CHECK(MolToSmiles(*rwrandmol) == canon_smi);
    }
  }
}

TEST_CASE("github #6100: bonds to dummy atoms considered as dative") {
  SECTION("as reported") {
    auto m = "C[O](C)*"_smiles;
    REQUIRE(!m);
  }
}

TEST_CASE("github #4642: Enhanced Stereo is lost when using GetMolFrags") {
  SECTION("as reported") {
    auto m = "CCCC.C[C@H](F)C[C@H](O)Cl |o1:5,o2:8|"_smiles;
    REQUIRE(m);
    auto frags = MolOps::getMolFrags(*m);
    REQUIRE(frags.size() == 2);
    CHECK(frags[0]->getStereoGroups().empty());
    CHECK(frags[1]->getStereoGroups().size() == 2);
  }
  SECTION("each fragment has groups") {
    auto m = "CC[C@@H](C)O.C[C@H](F)C[C@H](O)Cl |o1:6,o2:9,o3:2|"_smiles;
    REQUIRE(m);
    auto frags = MolOps::getMolFrags(*m);
    REQUIRE(frags.size() == 2);
    CHECK(frags[0]->getStereoGroups().size() == 1);
    CHECK(frags[1]->getStereoGroups().size() == 2);
  }
  SECTION("group split between fragments") {
    auto m = "CC[C@@H](C)O.C[C@H](F)C[C@H](O)Cl |o1:2,6,o2:9|"_smiles;
    REQUIRE(m);
    auto frags = MolOps::getMolFrags(*m);
    REQUIRE(frags.size() == 2);
    CHECK(frags[0]->getStereoGroups().size() == 1);
    CHECK(frags[1]->getStereoGroups().size() == 2);
    CHECK(frags[0]->getAtomWithIdx(2)->getChiralTag() !=
          Atom::ChiralType::CHI_UNSPECIFIED);
    CHECK(frags[1]->getAtomWithIdx(1)->getChiralTag() !=
          Atom::ChiralType::CHI_UNSPECIFIED);
    CHECK(frags[1]->getAtomWithIdx(4)->getChiralTag() !=
          Atom::ChiralType::CHI_UNSPECIFIED);
  }
}

TEST_CASE(
    "Github #6119: No warning when merging explicit H query atoms with no bonds",
    "[bug][molops]") {
  SECTION("Zero degree AtomOr Query") {
    std::unique_ptr<RWMol> m{SmartsToMol("[#6,#1]")};
    REQUIRE(m);
    std::stringstream ss;
    rdWarningLog->SetTee(ss);
    MolOps::mergeQueryHs(*m);
    rdWarningLog->ClearTee();
    CHECK(
        ss.str().find(
            "WARNING: merging explicit H queries involved in ORs is not supported. "
            "This query will not be merged") != std::string::npos);
  }
  SECTION("One degree AtomOr Query") {
    std::unique_ptr<RWMol> m{SmartsToMol("C[#6,#1]")};
    REQUIRE(m);
    std::stringstream ss;
    rdWarningLog->SetTee(ss);
    MolOps::mergeQueryHs(*m);
    rdWarningLog->ClearTee();
    CHECK(
        ss.str().find(
            "WARNING: merging explicit H queries involved in ORs is not supported. "
            "This query will not be merged") != std::string::npos);
  }
  SECTION("Atoms that are not H") {
    std::unique_ptr<RWMol> m{SmartsToMol("C[#6,#7]")};
    REQUIRE(m);
    std::stringstream ss;
    rdWarningLog->SetTee(ss);
    MolOps::mergeQueryHs(*m);
    rdWarningLog->ClearTee();
    CHECK(
        ss.str().find(
            "WARNING: merging explicit H queries involved in ORs is not supported. "
            "This query will not be merged") == std::string::npos);
  }
}

TEST_CASE("Remove atom updates bond ENDPTS prop") {
  auto m = R"CTAB(ferrocene-ish
     RDKit          2D

  0  0  0  0  0  0  0  0  0  0999 V3000
M  V30 BEGIN CTAB
M  V30 COUNTS 15 14 0 0 0
M  V30 BEGIN ATOM
M  V30 1 C 0.619616 1.206807 0.000000 0 CHG=-1
M  V30 2 C 0.211483 1.768553 0.000000 0
M  V30 3 C -1.283936 1.861329 0.000000 0
M  V30 4 C -1.796429 1.358429 0.000000 0
M  V30 5 C -0.634726 0.966480 0.000000 0
M  V30 6 C 0.654379 -1.415344 0.000000 0 CHG=-1
M  V30 7 C 0.249886 -0.858607 0.000000 0
M  V30 8 C -1.232145 -0.766661 0.000000 0
M  V30 9 C -1.740121 -1.265073 0.000000 0
M  V30 10 C -0.580425 -1.662922 0.000000 0
M  V30 11 C 1.759743 0.755930 0.000000 0
M  V30 12 C 1.796429 -1.861329 0.000000 0
M  V30 13 Fe -0.554442 0.032137 0.000000 0 VAL=2
M  V30 14 * -0.601210 1.478619 0.000000 0
M  V30 15 * -0.537835 -1.172363 0.000000 0
M  V30 END ATOM
M  V30 BEGIN BOND
M  V30 1 1 1 5
M  V30 2 2 4 5
M  V30 3 1 4 3
M  V30 4 2 2 3
M  V30 5 1 1 2
M  V30 6 1 6 10
M  V30 7 2 9 10
M  V30 8 1 9 8
M  V30 9 2 7 8
M  V30 10 1 6 7
M  V30 11 1 1 11
M  V30 12 1 6 12
M  V30 13 9 14 13 ENDPTS=(5 1 2 3 4 5) ATTACH=ANY
M  V30 14 9 15 13 ENDPTS=(5 9 10 7 8 6) ATTACH=ANY
M  V30 END BOND
M  V30 END CTAB
M  END
)CTAB"_ctab;
  REQUIRE(m);
  std::string sprop;
  auto bond = m->getBondWithIdx(12U);
  CHECK(bond->getPropIfPresent(RDKit::common_properties::_MolFileBondEndPts,
                               sprop));
  CHECK(std::string("(5 1 2 3 4 5)") == sprop);
  m->removeAtom(2U);
  bond = m->getBondWithIdx(10U);
  CHECK(bond->getPropIfPresent(RDKit::common_properties::_MolFileBondEndPts,
                               sprop));
  CHECK(std::string("(4 1 2 3 4)") == sprop);
  m->removeAtom(0U);
  m->removeAtom(0U);
  m->removeAtom(0U);
  m->removeAtom(0U);
  CHECK(!bond->getPropIfPresent(RDKit::common_properties::_MolFileBondEndPts,
                                sprop));
  CHECK(!bond->getPropIfPresent(RDKit::common_properties::_MolFileBondAttach,
                                sprop));
  // the original bond should now have index 6
  CHECK(bond->getIdx() == 6);

  // the other dative bond is now attached to different atom indices
  bond = m->getBondWithIdx(7U);
  CHECK(bond->getPropIfPresent(RDKit::common_properties::_MolFileBondEndPts,
                               sprop));
  CHECK(std::string("(5 4 5 2 3 1)") == sprop);
  // remove atom 5 (6 in the file - the final methyl off the first
  // methyl-cyclopentadiene ring
  m->removeAtom(5U);
  CHECK(bond->getPropIfPresent(RDKit::common_properties::_MolFileBondEndPts,
                               sprop));
  CHECK(std::string("(5 4 5 2 3 1)") == sprop);
}

TEST_CASE("github #6237: Correctly placing hydrogens based on Chiral Tag") {
  SECTION("Clockwise") {  // Chiral Tag (CW) Agrees with CIPCode ('R')
    std::string mb = R"CTAB(testmol
  CT1066645023

  5  4  0  0  1  0  0  0  0  0999 V2000
    0.0021   -0.0041    0.0020 Br  0  0  0  0  0  0  0  0  0  0  0  0
    1.6669    2.5858    0.0000 Cl  0  0  0  0  0  0  0  0  0  0  0  0
   -0.7012    2.4252   -1.1206 F   0  0  0  0  0  0  0  0  0  0  0  0
   -0.0246    1.9617    0.0128 C   0  0  0  0  0  0  0  0  0  0  0  0
   -0.5348    2.3132    0.9096 H   0  0  0  0  0  0  0  0  0  0  0  0
  1  4  1  0  0  0  0
  2  4  1  0  0  0  0
  3  4  1  0  0  0  0
  4  5  1  0  0  0  0
M  END
    )CTAB";
    std::unique_ptr<ROMol> mol(MolBlockToMol(mb));
    REQUIRE(mol);
    bool explicitOnly = false;
    bool addCoords = true;
    std::unique_ptr<ROMol> m{MolOps::addHs(*mol, explicitOnly, addCoords)};
    REQUIRE(m->getNumAtoms() == 5);
    const auto &conf = m->getConformer();
    // Hydrogen will always be in the last position
    const RDGeom::Point3D HPos = conf.getAtomPos(4);
    // Ensure the hydrogen is placed on the same side of the carbon as it was
    // originally.
    const RDGeom::Point3D targetPos = RDGeom::Point3D(-.5384, 2.3132, 0.9096);
    const auto distToTarget = HPos - targetPos;
    CHECK(distToTarget.lengthSq() < 0.1);
  }

  SECTION("Counterclockwise") {  // Chiral Tag (CCW) Different from CIPCode (R)
                                 // due to different ordering of atoms
    std::string mb = R"CTAB(testmol
  CT1066645023

  5  4  0  0  1  0  0  0  0  0999 V2000
    1.6669    2.5858    0.0000 Cl  0  0  0  0  0  0  0  0  0  0  0  0
    0.0021   -0.0041    0.0020 Br  0  0  0  0  0  0  0  0  0  0  0  0
   -0.5348    2.3132    0.9096 H   0  0  0  0  0  0  0  0  0  0  0  0
   -0.0246    1.9617    0.0128 C   0  0  0  0  0  0  0  0  0  0  0  0
   -0.7012    2.4252   -1.1206 F   0  0  0  0  0  0  0  0  0  0  0  0
  1  4  1  0  0  0  0
  2  4  1  0  0  0  0
  3  4  1  0  0  0  0
  4  5  1  0  0  0  0
M  END
)CTAB";
    std::unique_ptr<ROMol> mol(MolBlockToMol(mb));
    REQUIRE(mol);
    bool explicitOnly = false;
    bool addCoords = true;
    std::unique_ptr<ROMol> m{MolOps::addHs(*mol, explicitOnly, addCoords)};
    REQUIRE(m->getNumAtoms() == 5);
    const auto &conf = m->getConformer();
    // Hydrogen will always be in the last position
    const RDGeom::Point3D HPos = conf.getAtomPos(4);
    // Ensure the hydrogen is placed on the same side of the carbon as it was
    // originally.
    const RDGeom::Point3D targetPos = RDGeom::Point3D(-.5384, 2.3132, 0.9096);
    const auto distToTarget = HPos - targetPos;
    CHECK(distToTarget.lengthSq() < 0.1);
  }
}

TEST_CASE(
    "GitHub Issue #6437 Removing Hs on a pyrrol-like structure throws kekulization error",
    "[bug][molops][removeHs]") {
  auto run_test = [](const std::string &mb,
                     const std::string &reference_smiles) {
    bool sanitize = true;  // aromatization is key in triggering the issue
    bool removeHs = false;
    std::unique_ptr<RWMol> mol(MolBlockToMol(mb, sanitize, removeHs));

    REQUIRE(mol);

    MolOps::removeHs(*mol);

    REQUIRE_NOTHROW(MolOps::Kekulize(*mol));

    MolOps::sanitizeMol(*mol);
    auto smiles = MolToSmiles(*mol);
    CHECK(smiles == reference_smiles);

    REQUIRE_NOTHROW(mol.reset(SmilesToMol(smiles)));
  };

  SECTION("original issue") {
    const std::string mb = R"CTAB(
     RDKit          3D

  0  0  0  0  0  0  0  0  0  0999 V3000
M  V30 BEGIN CTAB
M  V30 COUNTS 21 23 0 0 1
M  V30 BEGIN ATOM
M  V30 1 C -2.860897 0.790642 -0.873026 0 CHG=-1
M  V30 2 C -2.892815 1.449062 0.345481 0
M  V30 3 N -1.696600 1.269967 0.996982 0 CHG=1
M  V30 4 C -0.879551 0.492797 0.203823 0
M  V30 5 C -1.573299 0.166246 -0.987870 0
M  V30 6 C 0.442583 0.044533 0.450671 0
M  V30 7 C 1.074625 -0.756491 -0.540699 0
M  V30 8 C 0.374093 -1.078083 -1.728707 0
M  V30 9 C -0.929617 -0.625959 -1.953003 0
M  V30 10 C 2.393185 -1.188970 -0.266871 0
M  V30 11 N 3.077189 -0.890802 0.863186 0
M  V30 12 C 2.450112 -0.125881 1.790360 0
M  V30 13 C 1.151414 0.363643 1.640805 0
M  V30 14 H -3.670927 0.767620 -1.587024 0
M  V30 15 H -3.671872 2.035677 0.809804 0
M  V30 16 H 0.862037 -1.686990 -2.476160 0
M  V30 17 H -1.436100 -0.889168 -2.869956 0
M  V30 18 H 2.914471 -1.799551 -0.989817 0
M  V30 19 H 3.016681 0.097751 2.682259 0
M  V30 20 H 0.694206 0.970092 2.408942 0
M  V30 21 H -1.498216 1.663637 1.905533 0
M  V30 END ATOM
M  V30 BEGIN BOND
M  V30 1 1 2 1
M  V30 2 2 3 2
M  V30 3 1 4 3
M  V30 4 1 5 1
M  V30 5 2 5 4
M  V30 6 1 6 4
M  V30 7 2 7 6
M  V30 8 1 8 7
M  V30 9 1 9 5
M  V30 10 2 9 8
M  V30 11 1 10 7
M  V30 12 2 11 10
M  V30 13 1 12 11
M  V30 14 1 13 6
M  V30 15 2 13 12
M  V30 16 1 14 1
M  V30 17 1 15 2
M  V30 18 1 16 8
M  V30 19 1 17 9
M  V30 20 1 18 10
M  V30 21 1 19 12
M  V30 22 1 20 13
M  V30 23 1 21 3
M  V30 END BOND
M  V30 END CTAB
M  END
)CTAB";

    const std::string reference_smiles = "c1cc2c(ccc3[cH-]c[nH+]c32)cn1";
    run_test(mb, reference_smiles);
  }

  SECTION("pyrrole") {
    const std::string mb = R"CTAB(
     RDKit          3D

  0  0  0  0  0  0  0  0  0  0999 V3000
M  V30 BEGIN CTAB
M  V30 COUNTS 10 10 0 0 1
M  V30 BEGIN ATOM
M  V30 1 C 3.080550 -0.830350 2.955935 0
M  V30 2 C 1.665136 -0.838141 2.947220 0
M  V30 3 C 1.247504 0.474081 2.948961 0
M  V30 4 N 2.361202 1.272855 2.958419 0
M  V30 5 C 3.483658 0.486391 2.962730 0
M  V30 6 H 2.355611 2.284759 2.961704 0
M  V30 7 H 1.020283 -1.707337 2.940409 0
M  V30 8 H 0.256169 0.906820 2.944294 0
M  V30 9 H 3.734967 -1.692394 2.957125 0
M  V30 10 H 4.470152 0.930015 2.970242 0
M  V30 END ATOM
M  V30 BEGIN BOND
M  V30 1 1 2 1
M  V30 2 2 3 2
M  V30 3 1 4 3
M  V30 4 2 5 1
M  V30 5 1 5 4
M  V30 6 1 6 4
M  V30 7 1 7 2
M  V30 8 1 8 3
M  V30 9 1 9 1
M  V30 10 1 10 5
M  V30 END BOND
M  V30 END CTAB
M  END
)CTAB";
    const std::string reference_smiles = "c1cc[nH]c1";
    run_test(mb, reference_smiles);
  }

  SECTION("pseudo-pyrrole") {
    const std::string mb = R"CTAB(
     RDKit          3D

  0  0  0  0  0  0  0  0  0  0999 V3000
M  V30 BEGIN CTAB
M  V30 COUNTS 10 10 0 0 1
M  V30 BEGIN ATOM
M  V30 1 C 3.080550 -0.830350 2.955935 0
M  V30 2 C 1.665136 -0.838141 2.947220 0
M  V30 3 C 1.247504 0.474081 2.948961 0
M  V30 4 C 2.361202 1.272855 2.958419 0 CHG=-1
M  V30 5 C 3.483658 0.486391 2.962730 0
M  V30 6 H 2.355611 2.284759 2.961704 0
M  V30 7 H 1.020283 -1.707337 2.940409 0
M  V30 8 H 0.256169 0.906820 2.944294 0
M  V30 9 H 3.734967 -1.692394 2.957125 0
M  V30 10 H 4.470152 0.930015 2.970242 0
M  V30 END ATOM
M  V30 BEGIN BOND
M  V30 1 1 2 1
M  V30 2 2 3 2
M  V30 3 1 4 3
M  V30 4 2 5 1
M  V30 5 1 5 4
M  V30 6 1 6 4
M  V30 7 1 7 2
M  V30 8 1 8 3
M  V30 9 1 9 1
M  V30 10 1 10 5
M  V30 END BOND
M  V30 END CTAB
M  END
)CTAB";

    const std::string reference_smiles = "c1cc[cH-]c1";
    run_test(mb, reference_smiles);
  }
}

TEST_CASE(
    "GitHub Issue #6681: ROMol move constructor and assignment do not update SubstanceGroup ownership",
    "[bug]") {
  auto m = "CCCCCC[NH3+] |SgD:6:lambda max:230:=:nm::|"_smiles;
  REQUIRE(m);
  REQUIRE(m->getNumAtoms() == 7);
  REQUIRE(getSubstanceGroups(*m).size() == 1);

  SECTION("ROMol move constructor") {
    ROMol mol(std::move(*m));
    REQUIRE(mol.getNumAtoms() == 7);

    auto sgs = getSubstanceGroups(mol);
    REQUIRE(sgs.size() == 1);
    CHECK(&sgs[0].getOwningMol() == &mol);
  }

  SECTION("ROMol move assignment") {
    ROMol mol;
    mol = std::move(*m);
    REQUIRE(mol.getNumAtoms() == 7);

    auto sgs = getSubstanceGroups(mol);
    REQUIRE(sgs.size() == 1);
    CHECK(&sgs[0].getOwningMol() == &mol);
  }
}

TEST_CASE("ROMol hasQuery") {
  SECTION("check false Mol.hasQuery") {
    std::unique_ptr<ROMol> mol{SmilesToMol("CCO")};

    REQUIRE(!mol->hasQuery());
  }
  SECTION("check true Mol.hasQuery because Atom") {
    std::unique_ptr<ROMol> mol{SmartsToMol("[#6][#6][#8]")};

    REQUIRE(mol->hasQuery());
  }
  SECTION("check true Mol.hashQuery because Bond") {
    std::unique_ptr<ROMol> mol{SmilesToMol("CC~O")};

    REQUIRE(mol->hasQuery());
  }
}

TEST_CASE(
    "Github Issue #6944: With new stereo, removing H from an Imine double bond does not remove bond stereo",
    "[bug][molops]") {
  // This issue only happens with the new stereo perception,
  // since the legacy one does not support stereo on imine bonds
  UseLegacyStereoPerceptionFixture use_new_stereo_perception{false};

  auto m = "[H]/N=C(/C)O"_smiles;
  REQUIRE(m);
  REQUIRE(m->getNumAtoms() == 5);

  auto bnd = m->getBondWithIdx(1);
  REQUIRE(bnd->getBondType() == Bond::BondType::DOUBLE);
  REQUIRE(bnd->getStereo() == Bond::BondStereo::STEREOTRANS);
  REQUIRE(bnd->getStereoAtoms().size() == 2);

  MolOps::removeAllHs(*m);
  REQUIRE(m->getNumAtoms() == 4);

  bnd = m->getBondWithIdx(0);
  REQUIRE(bnd->getBondType() == Bond::BondType::DOUBLE);
  CHECK(bnd->getStereo() == Bond::BondStereo::STEREONONE);
  CHECK(bnd->getStereoAtoms().empty());
}

TEST_CASE(
    "Github Issue #7128: ReplaceBond may cause valence issues in specific edge cases",
    "[bug][RWMol]") {
  auto m = R"CTAB(
     RDKit          2D

  0  0  0  0  0  0  0  0  0  0999 V3000
M  V30 BEGIN CTAB
M  V30 COUNTS 4 3 0 0 0
M  V30 BEGIN ATOM
M  V30 1 C 1.787879 0.909091 0.000000 0
M  V30 2 C 3.287879 0.909091 0.000000 0
M  V30 3 N 1.037879 2.208129 0.000000 0
M  V30 4 O 1.037879 -0.389947 0.000000 0
M  V30 END ATOM
M  V30 BEGIN BOND
M  V30 1 1 1 2 CFG=3
M  V30 2 1 1 3
M  V30 3 1 1 4
M  V30 END BOND
M  V30 END CTAB
M  END
$$$$
)CTAB"_ctab;
  REQUIRE(m);

  // This bond was a dashed bond (dash is removed when parity is resolved)
  auto bond = m->getBondWithIdx(0);
  int bond_dir = 0;
  REQUIRE(bond->getPropIfPresent("_MolFileBondCfg", bond_dir) == true);
  REQUIRE(bond_dir == 3);  // dashed bond

  auto begin_atom = bond->getBeginAtom();
  REQUIRE(begin_atom->getNumExplicitHs() == 1);
  REQUIRE(begin_atom->getTotalValence() == 4);

  auto end_atom = bond->getEndAtom();
  REQUIRE(end_atom->getNumExplicitHs() == 0);
  REQUIRE(end_atom->getTotalValence() == 4);

  bool strict_valences = false;

  SECTION("replace with a double bond") {
    m->replaceBond(1, new Bond(Bond::BondType::DOUBLE));
    m->updatePropertyCache(strict_valences);
    CHECK(begin_atom->getNumExplicitHs() == 0);
    CHECK(begin_atom->getTotalValence() == 4);
    CHECK(end_atom->getNumExplicitHs() == 0);
    CHECK(end_atom->getTotalValence() == 4);
  }
  SECTION("replace with a triple bond") {
    m->replaceBond(1, new Bond(Bond::BondType::TRIPLE));
    m->updatePropertyCache(strict_valences);
    CHECK(begin_atom->getNumExplicitHs() == 0);
    CHECK(begin_atom->getTotalValence() == 5);  // Yeah, this is expected
    CHECK(end_atom->getNumExplicitHs() == 0);
    CHECK(end_atom->getTotalValence() == 4);
  }
  SECTION("replace with a dative bond") {
    m->replaceBond(1, new Bond(Bond::BondType::DATIVE));
    m->updatePropertyCache(strict_valences);
    CHECK(begin_atom->getNumExplicitHs() == 1);
    CHECK(begin_atom->getTotalValence() == 4);
    CHECK(end_atom->getNumExplicitHs() == 0);
    CHECK(end_atom->getTotalValence() == 4);
  }
}

TEST_CASE(
    "GitHub Issue #7131: Adding Wedge/Dash bond neighboring a stereo double bond causes a Precondition Violation",
    "[stereochemistry][bug]") {
  auto m = R"CTAB(
     RDKit          2D

  0  0  0  0  0  0  0  0  0  0999 V3000
M  V30 BEGIN CTAB
M  V30 COUNTS 6 5 0 0 0
M  V30 BEGIN ATOM
M  V30 1 C -6.942857 2.885714 0.000000 0
M  V30 2 C -5.705678 2.171429 0.000000 0
M  V30 3 C -5.705678 0.742857 0.000000 0
M  V30 4 C -4.468499 0.028571 0.000000 0
M  V30 5 N -4.468499 2.885714 0.000000 0
M  V30 6 N -6.942857 0.028571 0.000000 0
M  V30 END ATOM
M  V30 BEGIN BOND
M  V30 1 1 1 2
M  V30 2 2 2 3
M  V30 3 1 3 4
M  V30 4 1 2 5
M  V30 5 1 3 6
M  V30 END BOND
M  V30 END CTAB
M  END
$$$$)CTAB"_ctab;
  REQUIRE(m);
  auto b = m->getBondWithIdx(0);
  b->setBondDir(Bond::BondDir::BEGINDASH);

  MolOps::setDoubleBondNeighborDirections(*m);

  CHECK(b->getBondDir() == Bond::BondDir::BEGINDASH);
}

TEST_CASE("expand and remove AttachmentPoints") {
  SECTION("basics") {
    auto m = "CO"_smiles;
    REQUIRE(m);
    CHECK(m->getNumAtoms() == 2);
    for (bool asQueries : {true, false}) {
      for (int val : {1, 2}) {
        INFO(val);
        RWMol mcp(*m);
        mcp.getAtomWithIdx(1)->setProp(common_properties::molAttachPoint, val);
        MolOps::expandAttachmentPoints(mcp, asQueries);
        CHECK(mcp.getNumAtoms() == 3);
        CHECK(
            !mcp.getAtomWithIdx(1)->hasProp(common_properties::molAttachPoint));
        int value = 0;
        CHECK(mcp.getAtomWithIdx(2)->getPropIfPresent(
            common_properties::_fromAttachPoint, value));
        CHECK(value == val);
        CHECK(mcp.getAtomWithIdx(2)->getAtomicNum() == 0);
        CHECK(mcp.getAtomWithIdx(2)->hasQuery() == asQueries);
        CHECK(MolOps::details::isAttachmentPoint(mcp.getAtomWithIdx(2)));
        MolOps::collapseAttachmentPoints(mcp);
        CHECK(mcp.getNumAtoms() == 2);
      }
      {
        int val = -1;
        INFO(val);
        RWMol mcp(*m);
        mcp.getAtomWithIdx(1)->setProp(common_properties::molAttachPoint, val);
        MolOps::expandAttachmentPoints(mcp, asQueries);
        CHECK(mcp.getNumAtoms() == 4);
        CHECK(
            !mcp.getAtomWithIdx(1)->hasProp(common_properties::molAttachPoint));
        int value = 0;
        CHECK(mcp.getAtomWithIdx(2)->getPropIfPresent(
            common_properties::_fromAttachPoint, value));
        CHECK(value == 1);
        CHECK(mcp.getAtomWithIdx(2)->hasQuery() == asQueries);
        CHECK(MolOps::details::isAttachmentPoint(mcp.getAtomWithIdx(2)));
        CHECK(mcp.getAtomWithIdx(3)->getPropIfPresent(
            common_properties::_fromAttachPoint, value));
        CHECK(value == 2);
        CHECK(mcp.getAtomWithIdx(3)->hasQuery() == asQueries);
        CHECK(MolOps::details::isAttachmentPoint(mcp.getAtomWithIdx(3)));

        MolOps::collapseAttachmentPoints(mcp);
        CHECK(mcp.getNumAtoms() == 2);
      }
    }
    {
      // bogus values are not expanded
      RWMol mcp(*m);
      mcp.getAtomWithIdx(1)->setProp(common_properties::molAttachPoint, 4);
      MolOps::expandAttachmentPoints(mcp);
      CHECK(mcp.getNumAtoms() == 2);
    }
  }
  SECTION("collapse options and edges") {
    auto m = "*CO"_smarts;
    REQUIRE(m);
    CHECK(m->getNumAtoms() == 3);
    m->getAtomWithIdx(2)->setProp(common_properties::molAttachPoint, 1);
    MolOps::expandAttachmentPoints(*m);
    CHECK(m->getNumAtoms() == 4);
    {
      RWMol mcp(*m);
      MolOps::collapseAttachmentPoints(mcp);
      CHECK(mcp.getNumAtoms() == 3);
    }
    {
      RWMol mcp(*m);
      bool markedOnly = false;
      MolOps::collapseAttachmentPoints(mcp, markedOnly);
      CHECK(mcp.getNumAtoms() == 2);
    }
    {
      RWMol mcp(*m);
      mcp.getAtomWithIdx(0)->setQuery(makeAtomNumQuery(0));
      bool markedOnly = false;
      MolOps::collapseAttachmentPoints(mcp, markedOnly);
      CHECK(mcp.getNumAtoms() == 3);
    }
    {
      RWMol mcp(*m);
      mcp.getBondWithIdx(0)->setBondDir(Bond::BondDir::BEGINWEDGE);
      bool markedOnly = false;
      MolOps::collapseAttachmentPoints(mcp, markedOnly);
      CHECK(mcp.getNumAtoms() == 3);
    }
    {
      RWMol mcp(*m);
      mcp.addAtom(new Atom(6), false, true);
      mcp.addBond(0, 4, Bond::SINGLE);
      CHECK(mcp.getNumAtoms() == 5);
      bool markedOnly = false;
      MolOps::collapseAttachmentPoints(mcp, markedOnly);
      CHECK(mcp.getNumAtoms() == 4);
    }
    /* now a block with mods to the attachment point dummy to make it no
     * longer removable */
    {
      RWMol mcp(*m);
      mcp.getAtomWithIdx(3)->setQuery(makeAtomNumQuery(0));
      MolOps::collapseAttachmentPoints(mcp);
      CHECK(mcp.getNumAtoms() == 4);
    }
    {
      RWMol mcp(*m);
      mcp.getBondWithIdx(2)->setBondDir(Bond::BondDir::BEGINWEDGE);
      MolOps::collapseAttachmentPoints(mcp);
      CHECK(mcp.getNumAtoms() == 4);
    }
    {
      RWMol mcp(*m);
      mcp.addAtom(new Atom(6), false, true);
      mcp.addBond(3, 4, Bond::SINGLE);
      CHECK(mcp.getNumAtoms() == 5);
      MolOps::collapseAttachmentPoints(mcp);
      CHECK(mcp.getNumAtoms() == 5);
    }
  }
  SECTION("collapse sets the correct property") {
    auto m = "*CO"_smarts;
    REQUIRE(m);
    CHECK(m->getNumAtoms() == 3);
    for (int tgt : {1, 2}) {
      m->getAtomWithIdx(2)->setProp(common_properties::molAttachPoint, tgt);
      CHECK(!MolOps::details::isAttachmentPoint(m->getAtomWithIdx(0)));
      CHECK(MolOps::details::isAttachmentPoint(m->getAtomWithIdx(0), false));

      MolOps::expandAttachmentPoints(*m);
      CHECK(m->getNumAtoms() == 4);
      CHECK(MolOps::details::isAttachmentPoint(m->getAtomWithIdx(3)));
      MolOps::collapseAttachmentPoints(*m);
      CHECK(m->getNumAtoms() == 3);
      int value = 0;
      CHECK(m->getAtomWithIdx(2)->getPropIfPresent(
          common_properties::molAttachPoint, value));
      CHECK(value == tgt);
    }
    {
      RWMol mcp(*m);
      bool markedOnly = false;
      MolOps::collapseAttachmentPoints(mcp, markedOnly);
      CHECK(mcp.getNumAtoms() == 2);
      int value = 0;
      CHECK(mcp.getAtomWithIdx(0)->getPropIfPresent(
          common_properties::molAttachPoint, value));
      CHECK(value == 1);
    }
  }
  SECTION("collapse two dummies") {
    auto m = "*CO"_smarts;
    REQUIRE(m);
    CHECK(m->getNumAtoms() == 3);
    m->getAtomWithIdx(2)->setProp(common_properties::molAttachPoint, -1);
    MolOps::expandAttachmentPoints(*m);
    CHECK(m->getNumAtoms() == 5);
    MolOps::collapseAttachmentPoints(*m);
    CHECK(m->getNumAtoms() == 3);
    int value = 0;
    CHECK(m->getAtomWithIdx(2)->getPropIfPresent(
        common_properties::molAttachPoint, value));
    CHECK(value == -1);
  }
  SECTION("invalid attachment points not collapsed") {
    auto m = "*CO"_smarts;
    REQUIRE(m);
    CHECK(m->getNumAtoms() == 3);
    {
      // this one is ok:
      RWMol mcp(*m);
      mcp.getAtomWithIdx(0)->setProp(common_properties::_fromAttachPoint, 1);
      MolOps::collapseAttachmentPoints(mcp);
      CHECK(mcp.getNumAtoms() == 2);
    }
    {
      // not ok:
      RWMol mcp(*m);
      mcp.getAtomWithIdx(0)->setProp(common_properties::_fromAttachPoint, -1);
      MolOps::collapseAttachmentPoints(mcp);
      CHECK(mcp.getNumAtoms() == 3);
    }
    {
      // not ok:
      RWMol mcp(*m);
      mcp.getAtomWithIdx(0)->setProp(common_properties::_fromAttachPoint, 4);
      MolOps::collapseAttachmentPoints(mcp);
      CHECK(mcp.getNumAtoms() == 3);
    }
  }
  SECTION("from cxsmiles") {
    auto mol = "*CC(*)* |$;;;_AP1;_AP2$|"_smiles;
    REQUIRE(mol);
    CHECK(mol->getNumAtoms() == 5);

    {
      RWMol molcp(*mol);
      bool markedOnly = true;
      MolOps::collapseAttachmentPoints(molcp, markedOnly);
      CHECK(molcp.getNumAtoms() == 3);
    }
    {
      RWMol molcp(*mol);
      bool markedOnly = false;
      MolOps::collapseAttachmentPoints(molcp, markedOnly);
      CHECK(molcp.getNumAtoms() == 2);
    }
  }
  SECTION("add attachment point") {
    auto mol = "CC"_smiles;
    REQUIRE(mol);
    CHECK(mol->getNumAtoms() == 2);
    unsigned int atomIdx = 1;
    unsigned int val = 2;
    CHECK(MolOps::details::addExplicitAttachmentPoint(*mol, atomIdx, val) == 2);
    CHECK(mol->getNumAtoms() == 3);
    CHECK(mol->getAtomWithIdx(2)->getAtomicNum() == 0);
    CHECK(mol->getBondBetweenAtoms(1, 2));
  }
  SECTION("isAttachmentPoint edge cases") {
    auto mol = "*CC(*)=* |$;;;_AP1;_AP2$|"_smiles;
    REQUIRE(mol);
    CHECK(mol->getNumAtoms() == 5);
    mol->getBondBetweenAtoms(2, 3)->setBondDir(Bond::BondDir::BEGINWEDGE);
    CHECK(!MolOps::details::isAttachmentPoint(mol->getAtomWithIdx(0)));
    CHECK(MolOps::details::isAttachmentPoint(mol->getAtomWithIdx(0), false));
    // marked as an attachment point, but at end of a wedged bond
    CHECK(!MolOps::details::isAttachmentPoint(mol->getAtomWithIdx(3)));
    // marked as an attachment point, but at end of a double bond
    CHECK(!MolOps::details::isAttachmentPoint(mol->getAtomWithIdx(4)));
  }
}

TEST_CASE("bond output") {
  SECTION("order") {
    auto m = "C-C=C-C#N->[Fe]"_smiles;
    REQUIRE(m);
    std::stringstream ss;
    ss << *m->getBondWithIdx(0);
    CHECK(ss.str() == "0 0->1 order: 1");
    ss.str("");
    ss << *m->getBondWithIdx(3);
    CHECK(ss.str() == "3 3->4 order: 3 conj?: 1");
    ss.str("");
    ss << *m->getBondWithIdx(4);
    CHECK(ss.str() == "4 4->5 order: D");
    ss.str("");
  }
  SECTION("dir") {
    auto m = "CC=CC(F)Cl"_smiles;
    REQUIRE(m);
    m->getBondWithIdx(1)->setBondDir(Bond::BondDir::EITHERDOUBLE);
    m->getBondWithIdx(3)->setBondDir(Bond::BondDir::BEGINDASH);
    m->getBondWithIdx(4)->setBondDir(Bond::BondDir::BEGINWEDGE);

    std::stringstream ss;
    ss << *m->getBondWithIdx(1);
    CHECK(ss.str() == "1 1->2 order: 2 dir: x");
    ss.str("");
    ss << *m->getBondWithIdx(3);
    CHECK(ss.str() == "3 3->4 order: 1 dir: dash");
    ss.str("");
    ss << *m->getBondWithIdx(4);
    CHECK(ss.str() == "4 3->5 order: 1 dir: wedge");
    ss.str("");
  }

  SECTION("stereo") {
    auto m = "CC=CC(=O)c1cnccc1"_smiles;
    REQUIRE(m);
    m->getBondWithIdx(1)->setStereoAtoms(0, 3);
    m->getBondWithIdx(1)->setStereo(Bond::BondStereo::STEREOCIS);
    // this is, of course, silly
    m->getBondWithIdx(4)->setStereo(Bond::BondStereo::STEREOATROPCCW);
    std::stringstream ss;
    ss << *m->getBondWithIdx(1);
    CHECK(ss.str() == "1 1->2 order: 2 stereo: CIS ats: (0 3) conj?: 1");
    ss.str("");
    ss << *m->getBondWithIdx(4);
    CHECK(ss.str() == "4 3->5 order: 1 stereo: CCW bonds: (2 3 5 10) conj?: 1");
    ss.str("");
  }
}
TEST_CASE("atom output") {
  SECTION("basics") {
    auto m = "[C]c1ccc[nH]1"_smiles;
    REQUIRE(m);
    std::stringstream ss;
    ss << *m->getAtomWithIdx(0);
    CHECK(ss.str() == "0 6 C chg: 0  deg: 1 exp: 1 imp: 0 hyb: SP3 rad: 3");
    ss.str("");
    ss << *m->getAtomWithIdx(2);
    CHECK(ss.str() == "2 6 C chg: 0  deg: 2 exp: 3 imp: 1 hyb: SP2 arom?: 1");
    ss.str("");
    ss << *m->getAtomWithIdx(5);
    CHECK(ss.str() == "5 7 N chg: 0  deg: 2 exp: 3 imp: 0 hyb: SP2 arom?: 1");
    ss.str("");
  }
  SECTION("chirality 1") {
    auto m = "C[C@H](F)Cl"_smiles;
    REQUIRE(m);
    std::stringstream ss;
    ss << *m->getAtomWithIdx(1);
    CHECK(ss.str() ==
          "1 6 C chg: 0  deg: 3 exp: 4 imp: 0 hyb: SP3 chi: CCW nbrs:[0 2 3]");
    ss.str("");
  }
  SECTION("chirality 2") {
    auto m = "C[Pt@SP2H](F)Cl"_smiles;
    REQUIRE(m);
    std::stringstream ss;
    ss << *m->getAtomWithIdx(1);
    CHECK(
        ss.str() ==
        "1 78 Pt chg: 0  deg: 3 exp: 4 imp: 0 hyb: SP2D chi: SqP(2) nbrs:[0 2 3]");
    ss.str("");
  }
}

TEST_CASE(
    "Github Issue #7064: Copy stereo and substance groups during insertMol",
    "[RWMol]") {
  // This mols is made up, it probably doesn't make sense at all.
  auto m1 = R"CTAB(
  Mrv2311 02062417062D          

  0  0  0     0  0            999 V3000
M  V30 BEGIN CTAB
M  V30 COUNTS 34 35 1 0 1
M  V30 BEGIN ATOM
M  V30 1 C 0.004 0.7623 0 0
M  V30 2 C 1.0927 1.8587 0 0
M  V30 3 N 0.004 2.9396 0 0
M  V30 4 C -1.0927 1.8587 0 0
M  V30 5 C -1.0927 -0.3187 0 0
M  V30 6 N 0.004 -1.4155 0 0
M  V30 7 C 1.0927 -0.3187 0 0
M  V30 8 C 0.004 -2.9396 0 0
M  V30 9 C 2.4264 0.4513 0 0 CFG=2
M  V30 10 C 3.7601 -0.3187 0 0 CFG=1
M  V30 11 C 5.0937 0.4513 0 0 CFG=2
M  V30 12 C 6.4274 -0.3187 0 0 CFG=1
M  V30 13 C 7.7611 0.4513 0 0 CFG=2
M  V30 14 C 9.0948 -0.3187 0 0
M  V30 15 C -2.4264 1.0887 0 0 CFG=2
M  V30 16 C -3.7601 1.8587 0 0 CFG=1
M  V30 17 C -5.0937 1.0887 0 0 CFG=2
M  V30 18 C -6.4274 1.8587 0 0 CFG=1
M  V30 19 C -7.7611 1.0887 0 0
M  V30 20 O 7.7611 1.9913 0 0
M  V30 21 C 6.4274 -1.8587 0 0
M  V30 22 C 5.0937 1.9913 0 0
M  V30 23 C 3.7601 -1.8587 0 0
M  V30 24 C 2.4264 1.9913 0 0
M  V30 25 C -2.4264 -0.4513 0 0
M  V30 26 C -3.7601 3.3987 0 0
M  V30 27 C -5.0937 -0.4513 0 0
M  V30 28 O -6.4274 3.3987 0 0
M  V30 29 C -1.323 -5.2511 0 0
M  V30 30 C -2.8705 -5.2532 0 0
M  V30 31 C 0.2093 -5.2568 0 0
M  V30 32 C -1.321 -6.7911 0 0
M  V30 33 O -1.325 -3.7113 0 0
M  V30 34 O 1.327 -3.7079 0 0
M  V30 END ATOM
M  V30 BEGIN BOND
M  V30 1 1 1 2
M  V30 2 1 2 3
M  V30 3 1 3 4
M  V30 4 1 4 1
M  V30 5 1 1 5
M  V30 6 1 5 6
M  V30 7 1 6 7
M  V30 8 1 7 1
M  V30 9 1 6 8
M  V30 10 1 7 9
M  V30 11 1 9 10
M  V30 12 1 10 11
M  V30 13 1 11 12
M  V30 14 1 12 13
M  V30 15 1 13 14
M  V30 16 1 4 15
M  V30 17 1 15 16
M  V30 18 1 16 17
M  V30 19 1 17 18
M  V30 20 1 18 19
M  V30 21 1 12 21 CFG=1
M  V30 22 1 11 22 CFG=1
M  V30 23 1 10 23 CFG=1
M  V30 24 1 9 24 CFG=1
M  V30 25 1 15 25 CFG=1
M  V30 26 1 16 26 CFG=1
M  V30 27 1 17 27 CFG=1
M  V30 28 1 18 28 CFG=1
M  V30 29 1 13 20 CFG=1
M  V30 30 1 33 29
M  V30 31 1 29 30
M  V30 32 1 29 31
M  V30 33 1 29 32
M  V30 34 2 8 34
M  V30 35 1 33 8
M  V30 END BOND
M  V30 BEGIN SGROUP
M  V30 1 SUP 0 ATOMS=(7 8 9 10 11 12 13 14) XBONDS=(1 9) BRKXYZ=(9 6.24 -2.9 0 -
M  V30 6.24 -2.9 0 0 0 0) CSTATE=(4 9 0 0.82 0) LABEL=Boc SAP=(3 13 6 1)
M  V30 END SGROUP
M  V30 BEGIN COLLECTION
M  V30 MDLV30/STEABS ATOMS=(2 17 18)
M  V30 MDLV30/STEREL4 ATOMS=(2 9 10)
M  V30 MDLV30/STERAC2 ATOMS=(2 15 16)
M  V30 MDLV30/STERAC6 ATOMS=(2 11 12)
M  V30 END COLLECTION
M  V30 END CTAB
M  END
)CTAB"_ctab;
  REQUIRE(m1);

  const auto numAtoms = m1->getNumAtoms();
  const auto numBonds = m1->getNumBonds();
  REQUIRE(numAtoms == 34);
  REQUIRE(numBonds == 35);

  auto m2 = RWMol(*m1);
  m2.insertMol(*m1);

  REQUIRE(m2.getNumAtoms() == 2 * numAtoms);
  REQUIRE(m2.getNumBonds() == 2 * numBonds);

  auto checkStereoGroup = [](const std::vector<StereoGroup> &stgs, int stg_idx,
                             const StereoGroupType type,
                             const std::vector<unsigned int> &atoms) {
    INFO("Checking StereoGroup " << stg_idx);

    const auto &stg = stgs[stg_idx];

    CHECK(stg.getGroupType() == type);

    std::vector<unsigned int> actualAtoms;
    for (const auto atom : stg.getAtoms()) {
      actualAtoms.push_back(atom->getIdx());
    }

    CHECK(actualAtoms == atoms);
  };

  auto checkSubstanceGroup =
      [](const std::vector<SubstanceGroup> &sgs, int sg_idx,
         const std::vector<unsigned int> &atoms,
         const std::vector<unsigned int> &bonds, const unsigned int &cstateBond,
         const std::pair<unsigned int, int> &attachPtAtoms) {
        INFO("Checking Substance Group " << sg_idx);

        const auto &sg = sgs[sg_idx];

        CHECK(sg.getProp<std::string>("TYPE") == "SUP");
        CHECK(sg.getAtoms() == atoms);
        CHECK(sg.getBonds() == bonds);

        auto cstates = sg.getCStates();
        REQUIRE(cstates.size() == 1);
        CHECK(cstates[0].bondIdx == cstateBond);

        auto saps = sg.getAttachPoints();
        REQUIRE(saps.size() == 1);
        CHECK(saps[0].aIdx == attachPtAtoms.first);
        CHECK(saps[0].lvIdx == attachPtAtoms.second);
      };

  // Check that the original Stereo Groups haven't changed
  {
    const auto stgs1 = m1->getStereoGroups();
    REQUIRE(stgs1.size() == 4);

    checkStereoGroup(stgs1, 0, StereoGroupType::STEREO_ABSOLUTE, {16, 17});
    checkStereoGroup(stgs1, 1, StereoGroupType::STEREO_OR, {8, 9});
    checkStereoGroup(stgs1, 2, StereoGroupType::STEREO_AND, {14, 15});
    checkStereoGroup(stgs1, 3, StereoGroupType::STEREO_AND, {10, 11});

    const auto sgs1 = getSubstanceGroups(*m1);
    REQUIRE(sgs1.size() == 1);

    checkSubstanceGroup(sgs1, 0, {7, 8, 9, 10, 11, 12, 13}, {8}, 8, {12, 5});
  }
  // Check that the insertion was successful
  {
    const auto stgs2 = m2.getStereoGroups();
    REQUIRE(stgs2.size() == 7);

    checkStereoGroup(stgs2, 0, StereoGroupType::STEREO_OR, {8, 9});
    checkStereoGroup(stgs2, 1, StereoGroupType::STEREO_AND, {14, 15});
    checkStereoGroup(stgs2, 2, StereoGroupType::STEREO_AND, {10, 11});
    checkStereoGroup(stgs2, 3, StereoGroupType::STEREO_OR, {42, 43});
    checkStereoGroup(stgs2, 4, StereoGroupType::STEREO_AND, {48, 49});
    checkStereoGroup(stgs2, 5, StereoGroupType::STEREO_AND, {44, 45});
    checkStereoGroup(stgs2, 6, StereoGroupType::STEREO_ABSOLUTE,
                     {16, 17, 50, 51});

    const auto sgs2 = getSubstanceGroups(m2);
    REQUIRE(sgs2.size() == 2);

    checkSubstanceGroup(sgs2, 0, {7, 8, 9, 10, 11, 12, 13}, {8}, 8, {12, 5});
    checkSubstanceGroup(sgs2, 1, {41, 42, 43, 44, 45, 46, 47}, {43}, 43,
                        {46, 39});
  }
}

TEST_CASE("Hybridization of dative bonded atoms") {
  const std::vector<Atom::HybridizationType> ref_hybridizations = {
      Atom::HybridizationType::SP3, Atom::HybridizationType::SP3,
      Atom::HybridizationType::SP2, Atom::HybridizationType::SP2,
      Atom::HybridizationType::SP2, Atom::HybridizationType::SP3D2};

  SECTION("Base mol") {
    auto m = "CCC(=O)O"_smiles;
    REQUIRE(m);

    for (unsigned int i = 0; i < m->getNumAtoms(); ++i) {
      CHECK(m->getAtomWithIdx(i)->getHybridization() == ref_hybridizations[i]);
    }
  }
  SECTION("Dative bonded") {
    auto m = "CCC(=O)O->[Cu]"_smiles;
    REQUIRE(m);

    auto dBond = m->getBondWithIdx(4);
    REQUIRE(dBond->getBondType() == Bond::BondType::DATIVE);

    for (unsigned int i = 0; i < m->getNumAtoms(); ++i) {
      CHECK(m->getAtomWithIdx(i)->getHybridization() == ref_hybridizations[i]);
    }
  }
}

<<<<<<< HEAD
TEST_CASE("Try not to set wedged bonds as double in the kekulization") {
  SECTION("basics") {
    auto m = "c1nccc(C)c1-c1c(C)cccc1"_smiles;
    REQUIRE(m);
    m->getBondBetweenAtoms(7, 8)->setBondDir(Bond::BondDir::BEGINWEDGE);
    MolOps::Kekulize(*m);
    m->debugMol(std::cerr);
    CHECK(m->getBondBetweenAtoms(7, 8)->getBondType() ==
          Bond::BondType::SINGLE);
    CHECK(m->getBondBetweenAtoms(7, 13)->getBondType() ==
          Bond::BondType::DOUBLE);
  }
=======
TEST_CASE(
    "GitHub Issue #7375: DetectChemistryProblems fails with traceback when run on mols coming from aromatic SMARTS",
    "[bug][molops]") {
  auto m = "c"_smarts;
  REQUIRE(m);

  auto res = MolOps::detectChemistryProblems(*m);

  REQUIRE(res.size() == 1);
  CHECK(dynamic_cast<AtomKekulizeException *>(res[0].get()) != nullptr);
  CHECK(std::string{"non-ring atom 0 marked aromatic"} == res[0]->what());
>>>>>>> 930c7d63
}<|MERGE_RESOLUTION|>--- conflicted
+++ resolved
@@ -4114,7 +4114,19 @@
   }
 }
 
-<<<<<<< HEAD
+TEST_CASE(
+    "GitHub Issue #7375: DetectChemistryProblems fails with traceback when run on mols coming from aromatic SMARTS",
+    "[bug][molops]") {
+  auto m = "c"_smarts;
+  REQUIRE(m);
+
+  auto res = MolOps::detectChemistryProblems(*m);
+
+  REQUIRE(res.size() == 1);
+  CHECK(dynamic_cast<AtomKekulizeException *>(res[0].get()) != nullptr);
+  CHECK(std::string{"non-ring atom 0 marked aromatic"} == res[0]->what());
+}
+
 TEST_CASE("Try not to set wedged bonds as double in the kekulization") {
   SECTION("basics") {
     auto m = "c1nccc(C)c1-c1c(C)cccc1"_smiles;
@@ -4127,17 +4139,4 @@
     CHECK(m->getBondBetweenAtoms(7, 13)->getBondType() ==
           Bond::BondType::DOUBLE);
   }
-=======
-TEST_CASE(
-    "GitHub Issue #7375: DetectChemistryProblems fails with traceback when run on mols coming from aromatic SMARTS",
-    "[bug][molops]") {
-  auto m = "c"_smarts;
-  REQUIRE(m);
-
-  auto res = MolOps::detectChemistryProblems(*m);
-
-  REQUIRE(res.size() == 1);
-  CHECK(dynamic_cast<AtomKekulizeException *>(res[0].get()) != nullptr);
-  CHECK(std::string{"non-ring atom 0 marked aromatic"} == res[0]->what());
->>>>>>> 930c7d63
 }