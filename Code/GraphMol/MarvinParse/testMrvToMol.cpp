//
//  Copyright (C) 2022-2023 Tad Hurst, Greg Landrum and other RDKit contributors
//   @@ All Rights Reserved @@
//  This file is part of the RDKit.
//  The contents are covered by the terms of the BSD license
//  which is included in the file license.txt, found at the root
//  of the RDKit source tree.
//

#include <RDGeneral/RDLog.h>
#include <GraphMol/RDKitBase.h>
#include <GraphMol/Chirality.h>
#include <GraphMol/test_fixtures.h>
#include <GraphMol/FileParsers/FileParsers.h>
#include <GraphMol/FileParsers/SequenceParsers.h>
#include <GraphMol/FileParsers/SequenceWriters.h>
#include <GraphMol/FileParsers/MolFileStereochem.h>
#include <GraphMol/Depictor/RDDepictor.h>
#include "MarvinParser.h"

#include <GraphMol/ChemReactions/Reaction.h>
#include <GraphMol/ChemReactions/ReactionParser.h>
#include <GraphMol/SmilesParse/SmilesParse.h>
#include <GraphMol/SmilesParse/SmilesWrite.h>

#include <string>
#include <fstream>
#include <filesystem>

using namespace RDKit;

class MrvTests {
 public:
  std::string testToRun;
  bool generateExpectedFiles;

  MrvTests() {
    testToRun = "";
    generateExpectedFiles = false;
  }

  class MolTest {
   public:
    unsigned int atomCount;
    unsigned int bondCount;
    std::string fileName;
    bool expectedResult;
    bool sanitizeFlag;
    bool reapplyMolBlockWedging;

    MolTest(std::string fileNameInit, bool expectedResultInit,
            int atomCountInit, int bondCountInit, bool sanitizeFlagInit = true,
            bool reapplyMolBlockWedgingInit = true)
        : atomCount(atomCountInit),
          bondCount(bondCountInit),
          fileName(fileNameInit),
          expectedResult(expectedResultInit),
          sanitizeFlag(sanitizeFlagInit),
          reapplyMolBlockWedging(reapplyMolBlockWedgingInit){};
  };

  class RxnTest {
   public:
    std::string fileName;
    bool expectedResult;
    unsigned int reactantCount;
    unsigned int agentCount;
    unsigned int productCount;
    unsigned int warnings;
    unsigned int errors;

    RxnTest(std::string fileNameInit, bool expectedResultInit,
            int reactantCountInit, int agentCountInit, int productCountInit,
            int warnInit, int errorInit)
        : fileName(fileNameInit),
          expectedResult(expectedResultInit),
          reactantCount(reactantCountInit),
          agentCount(agentCountInit),
          productCount(productCountInit),
          warnings(warnInit),
          errors(errorInit){};
  };

  class SmilesTest {
   public:
    std::string name;
    std::string smiles;
    bool expectedResult;
    bool sanitizeFlag;
    unsigned int atomCount;
    unsigned int bondCount;

    SmilesTest(std::string nameInit, std::string smilesInit,
               bool expectedResultInit, int atomCountInit, int bondCountInit,
               bool sanitizeFlagInit)
        : name(nameInit),
          smiles(smilesInit),
          expectedResult(expectedResultInit),
          sanitizeFlag(sanitizeFlagInit),
          atomCount(atomCountInit),
          bondCount(bondCountInit){};

    SmilesTest(std::string nameInit, std::string smilesInit,
               bool expectedResultInit, int atomCountInit, int bondCountInit)
        : name(nameInit),
          smiles(smilesInit),
          expectedResult(expectedResultInit),
          sanitizeFlag(true),
          atomCount(atomCountInit),
          bondCount(bondCountInit){};
  };

  RWMol *GetMol(const MolTest *molTest) {
    std::string rdbase = getenv("RDBASE");
    std::string fName =
        rdbase + "/Code/GraphMol/MarvinParse/test_data/" + molTest->fileName;

    try {
      return MrvFileToMol(fName, molTest->sanitizeFlag, false);
    } catch (const std::exception &e) {
      std::cerr << e.what() << '\n';
      throw BadFileException("Could not parse the MRV block");
    }
  }

  ChemicalReaction *GetReaction(const RxnTest *rxnTest) {
    std::string rdbase = getenv("RDBASE");
    std::string fName =
        rdbase + "/Code/GraphMol/MarvinParse/test_data/" + rxnTest->fileName;

    try {
      return MrvFileToChemicalReaction(fName, true, false);
    } catch (const std::exception &e) {
      std::cerr << e.what() << '\n';
    }
    throw BadFileException("Could not parse the MRV block");
  }

  std::string GetExpectedValue(std::string expectedFileName) {
    std::stringstream expectedMolStr;
    std::ifstream in;
    in.open(expectedFileName);
    expectedMolStr << in.rdbuf();
    return expectedMolStr.str();
  }

  void generateNewExpectedFilesIfSoSpecified(std::string filename,
                                             std::string dataToWrite) {
    if (generateExpectedFiles) {
      std::ofstream out;
      out.open(filename);
      out << dataToWrite;
    }
  }

  void testSmilesToMarvin(const SmilesTest *smilesTest) {
    BOOST_LOG(rdInfoLog) << "testing smiles to marvin " << std::endl;
    std::string rdbase = getenv("RDBASE");
    std::string fName =
        rdbase + "/Code/GraphMol/MarvinParse/test_data/" + smilesTest->name;

    try {
      SmilesParserParams smilesParserParams;
      smilesParserParams.sanitize = smilesTest->sanitizeFlag;
      smilesParserParams.allowCXSMILES = true;
      smilesParserParams.removeHs = false;  // do not remove Hs

      std::unique_ptr<RWMol> smilesMol(
          SmilesToMol(smilesTest->smiles, smilesParserParams));

      Chirality::reapplyMolBlockWedging(*smilesMol);

      TEST_ASSERT(smilesMol->getNumAtoms() == smilesTest->atomCount);
      TEST_ASSERT(smilesMol->getNumBonds() == smilesTest->bondCount);

      // test round trip back to smiles
      {
        std::string expectedMrvName =
            fName + (smilesTest->sanitizeFlag ? "" : ".nosan") +
            ".expected.smi";

        SmilesWriteParams ps;
        ps.canonical = false;

        std::string smilesOut = MolToSmiles(*smilesMol, ps);

        generateNewExpectedFilesIfSoSpecified(
            fName + (smilesTest->sanitizeFlag ? "" : ".nosan") + ".NEW.smi",
            smilesOut);

        TEST_ASSERT(GetExpectedValue(expectedMrvName) == smilesOut);
      }

      {
        std::string expectedMrvName =
            fName + (smilesTest->sanitizeFlag ? "" : ".nosan") +
            ".expected.sdf";
        std::string outMolStr = "";
        outMolStr = MolToMolBlock(*smilesMol, true, 0, true, true);

        generateNewExpectedFilesIfSoSpecified(
            fName + (smilesTest->sanitizeFlag ? "" : ".nosan") + ".NEW.sdf",
            outMolStr);

        TEST_ASSERT(GetExpectedValue(expectedMrvName) == outMolStr);
      }
      {
        std::string mrvBlock;
        std::string expectedMrvName =
            fName + (smilesTest->sanitizeFlag ? "" : ".nosan") +
            ".expected.mrv";
        std::string outMolStr = "";
        try {
          outMolStr = MolToMrvBlock(*smilesMol, true, -1, true, false);
        } catch (const RDKit::KekulizeException &e) {
          outMolStr = "";

          if (outMolStr == "") {
            outMolStr = MolToMrvBlock(*smilesMol, true, -1, false,
                                      false);  // try without kekule'ing
          }

          generateNewExpectedFilesIfSoSpecified(
              fName + (smilesTest->sanitizeFlag ? "" : ".nosan") + ".NEW.mrv",
              outMolStr);

          TEST_ASSERT(GetExpectedValue(expectedMrvName) == outMolStr);
        }
        BOOST_LOG(rdInfoLog) << "done" << std::endl;
      }
    } catch (const std::exception &e) {
      if (smilesTest->expectedResult != false) {
        throw;
      }
      return;
    }

    TEST_ASSERT(smilesTest->expectedResult == true);
  }

  void testMarvinMol(const MolTest *molTest) {
    BOOST_LOG(rdInfoLog) << "testing marvin parsing" << std::endl;

    std::string rdbase = getenv("RDBASE");
    std::string fName =
        rdbase + "/Code/GraphMol/MarvinParse/test_data/" + molTest->fileName;

    try {
      if (MrvFileIsReaction(fName)) {
        TEST_ASSERT(molTest->expectedResult == false);
        return;
      }

      std::unique_ptr<RWMol> mol(GetMol(molTest));
      RDKit::Chirality::removeNonExplicit3DChirality(*mol);

      if (molTest->reapplyMolBlockWedging) {
        Chirality::reapplyMolBlockWedging(*mol);
      }

      TEST_ASSERT(mol != nullptr);

      TEST_ASSERT(mol->getNumAtoms() == molTest->atomCount)
      TEST_ASSERT(mol->getNumBonds() == molTest->bondCount)

      {
        std::string expectedMrvName =
            fName + (molTest->sanitizeFlag ? "" : ".nosan") +
            (molTest->reapplyMolBlockWedging ? "" : ".noreapply") +
            ".expected.sdf";
        std::string outMolStr = "";
        try {
          outMolStr = MolToMolBlock(*mol, true, 0, true, true);
        } catch (const RDKit::KekulizeException &e) {
          outMolStr = "";
        }
        if (outMolStr == "") {
          outMolStr = MolToMolBlock(*mol, true, 0, false,
                                    true);  // try without kekule'ing
        }

        generateNewExpectedFilesIfSoSpecified(
            fName + (molTest->sanitizeFlag ? "" : ".nosan") +
                (molTest->reapplyMolBlockWedging ? "" : ".noreapply") +
                ".NEW.sdf",
            outMolStr);

        TEST_ASSERT(GetExpectedValue(expectedMrvName) == outMolStr);
      }

      {
        std::string expectedMrvName =
            fName + (molTest->sanitizeFlag ? "" : ".nosan") +
            (molTest->reapplyMolBlockWedging ? "" : ".noreapply") +
            ".expected.mrv";

        std::string outMolStr = "";
        try {
          outMolStr = MolToMrvBlock(*mol, true, -1, true, false);
        } catch (const RDKit::KekulizeException &e) {
          outMolStr = "";
        }
        if (outMolStr == "") {
          outMolStr = MolToMrvBlock(*mol, true, -1, false,
                                    false);  // try without kekule'ing
        }
        generateNewExpectedFilesIfSoSpecified(
            fName + (molTest->sanitizeFlag ? "" : ".nosan") +
                (molTest->reapplyMolBlockWedging ? "" : ".noreapply") +
                ".NEW.mrv",
            outMolStr);

        TEST_ASSERT(GetExpectedValue(expectedMrvName) == outMolStr);

        BOOST_LOG(rdInfoLog) << "done" << std::endl;
      }
    } catch (const std::exception &e) {
      if (molTest->expectedResult != false) {
        throw;
      }
      return;
    }
    TEST_ASSERT(molTest->expectedResult == true);

    return;
  }

  void testMarvinRxn(const RxnTest *rxnTest) {
    BOOST_LOG(rdInfoLog) << "testing marvin parsing" << std::endl;

    std::string rdbase = getenv("RDBASE");
    std::string fName =
        rdbase + "/Code/GraphMol/MarvinParse/test_data/" + rxnTest->fileName;

    try {
      if (!MrvFileIsReaction(fName)) {
        TEST_ASSERT(rxnTest->expectedResult == false);
        return;
      }

      // reaction test
      std::unique_ptr<ChemicalReaction> rxn(GetReaction(rxnTest));

      // check for errors

      unsigned int nWarn = 0, nError = 0;

      TEST_ASSERT(rxn != nullptr);

      TEST_ASSERT(rxn->getNumReactantTemplates() == rxnTest->reactantCount);
      TEST_ASSERT(rxn->getNumProductTemplates() == rxnTest->productCount);
      TEST_ASSERT(rxn->getNumAgentTemplates() == rxnTest->agentCount);
      rxn->initReactantMatchers(true);

      if (rxn->getNumReactantTemplates() > 0 &&
          rxn->getNumProductTemplates() > 0) {
        TEST_ASSERT(rxn->validate(nWarn, nError, true));
      } else {
        nWarn = 0;
        nError = 0;
      }

      TEST_ASSERT(nWarn == rxnTest->warnings);
      TEST_ASSERT(nError == rxnTest->errors);

      // make sure the Rxn is kekule'ed

      for (auto mol : rxn->getReactants()) {
        auto rwMol = (RWMol *)mol.get();
        if (rwMol->needsUpdatePropertyCache()) {
          rwMol->updatePropertyCache(false);
        }
        MolOps::Kekulize(*rwMol);
      }
      for (auto mol : rxn->getAgents()) {
        auto rwMol = (RWMol *)mol.get();
        if (rwMol->needsUpdatePropertyCache()) {
          rwMol->updatePropertyCache(false);
        }
        MolOps::Kekulize(*rwMol);
      }
      for (auto mol : rxn->getProducts()) {
        auto rwMol = (RWMol *)mol.get();
        if (rwMol->needsUpdatePropertyCache()) {
          rwMol->updatePropertyCache(false);
        }
        MolOps::Kekulize(*rwMol);
      }

      {
        std::string outMolStr = ChemicalReactionToRxnBlock(*rxn, false, true);

        generateNewExpectedFilesIfSoSpecified(fName + ".NEW.rxn", outMolStr);

        std::string expectedRxnName = fName + ".expected.rxn";

        TEST_ASSERT(GetExpectedValue(expectedRxnName) == outMolStr);
      }

      {
        std::string outMolStr = ChemicalReactionToMrvBlock(*rxn, false);

        generateNewExpectedFilesIfSoSpecified(fName + ".NEW.mrv", outMolStr);

        std::string expectedRxnName = fName + ".expected.mrv";

        TEST_ASSERT(GetExpectedValue(expectedRxnName) == outMolStr);
      }

      BOOST_LOG(rdInfoLog) << "done" << std::endl;
    } catch (const std::exception &e) {
      if (rxnTest->expectedResult != false) {
        throw;
      }
      return;
    }

    TEST_ASSERT(rxnTest->expectedResult == true);

    return;
  }

  void testMarvinRxnMols(const RxnTest *rxnTest) {
    BOOST_LOG(rdInfoLog) << "testing marvin parsing" << std::endl;

    std::string rdbase = getenv("RDBASE");
    std::string fName =
        rdbase + "/Code/GraphMol/MarvinParse/test_data/" + rxnTest->fileName;

    try {
      std::unique_ptr<ChemicalReaction> rxn(
          MrvFileToChemicalReaction(fName, false, false));

      std::unique_ptr<ROMol> oneMol(ChemicalReactionToRxnMol(*rxn));

      auto rwMol = (RWMol *)oneMol.get();
      if (rwMol->needsUpdatePropertyCache()) {
        rwMol->updatePropertyCache(false);
      }
      MolOps::Kekulize(*rwMol);
      RDKit::Chirality::reapplyMolBlockWedging(*rwMol);

      {
        std::string outMolStr = MolToMrvBlock(*rwMol, false, -1, false, false);

        std::string expectedRxnName = fName + ".expected.mrv";

        generateNewExpectedFilesIfSoSpecified(fName + ".NEW.mrv", outMolStr);

        TEST_ASSERT(GetExpectedValue(expectedRxnName) == outMolStr);
      }
      BOOST_LOG(rdInfoLog) << "done" << std::endl;
      BOOST_LOG(rdInfoLog) << "done" << std::endl;
    } catch (const std::exception &e) {
      if (rxnTest->expectedResult != false) {
        throw;
      }
      return;
    }

    TEST_ASSERT(rxnTest->expectedResult == true);

    return;
  }

  void testMarvin3dChiral(const MolTest *molTest) {
    BOOST_LOG(rdInfoLog) << "testing marvin parsing for chirality from 3d"
                         << std::endl;

    std::string rdbase = getenv("RDBASE");
    std::string fName =
        rdbase + "/Code/GraphMol/MarvinParse/test_data/" + molTest->fileName;

    try {
      if (MrvFileIsReaction(fName)) {
        TEST_ASSERT(molTest->expectedResult == false);
        return;
      }

      std::unique_ptr<RWMol> mol(GetMol(molTest));
      RDKit::Chirality::removeNonExplicit3DChirality(*mol);

      Chirality::reapplyMolBlockWedging(*mol);

      TEST_ASSERT(mol != nullptr);

      TEST_ASSERT(mol->getNumAtoms() == molTest->atomCount)
      TEST_ASSERT(mol->getNumBonds() == molTest->bondCount)

      {
        std::string expectedMrvName = fName + ".expected.sdf";
        std::string outMolStr = "";
        try {
          outMolStr = MolToMolBlock(*mol, true, 0, true, true);
        } catch (const RDKit::KekulizeException &e) {
          outMolStr = "";
        } catch (...) {
          throw;  // re-trhow the error if not a kekule error
        }
        if (outMolStr == "") {
          outMolStr = MolToMolBlock(*mol, true, 0, false,
                                    true);  // try without kekule'ing
        }

        generateNewExpectedFilesIfSoSpecified(fName + ".NEW.sdf", outMolStr);

        TEST_ASSERT(GetExpectedValue(expectedMrvName) == outMolStr);
      }

      {
        std::string expectedMrvName = fName + ".expected.mrv";

        std::string outMolStr = "";
        try {
          outMolStr = MolToMrvBlock(*mol, true, -1, true, false);
          RDKit::Chirality::removeNonExplicit3DChirality(*mol);

        } catch (const RDKit::KekulizeException &e) {
          outMolStr = "";
        } catch (...) {
          throw;  // re-throw the error if not a kekule error
        }
        if (outMolStr == "") {
          outMolStr = MolToMrvBlock(*mol, true, -1, false,
                                    false);  // try without kekule'ing
        }
        generateNewExpectedFilesIfSoSpecified(fName + ".NEW.mrv", outMolStr);

        TEST_ASSERT(GetExpectedValue(expectedMrvName) == outMolStr);

        BOOST_LOG(rdInfoLog) << "done" << std::endl;
      }
    } catch (const std::exception &e) {
      if (molTest->expectedResult != false) {
        throw;
      }
      return;
    }
    TEST_ASSERT(molTest->expectedResult == true);

    return;
  }

  void testMarvinAtrop(const MolTest *molTest) {
    BOOST_LOG(rdInfoLog) << "testing marvin atropisomers" << std::endl;

    std::string rdbase = getenv("RDBASE");
    std::string fName =
        rdbase + "/Code/GraphMol/MarvinParse/test_data/" + molTest->fileName;
    try {
      std::unique_ptr<RWMol> mol(
          MrvFileToMol(fName, molTest->sanitizeFlag, false));
      RDKit::Chirality::removeNonExplicit3DChirality(*mol);

      // mol  test

      TEST_ASSERT(mol != nullptr);

      TEST_ASSERT(mol->getNumAtoms() == molTest->atomCount)
      TEST_ASSERT(mol->getNumBonds() == molTest->bondCount)

      MolOps::Kekulize(*mol);
      if (molTest->reapplyMolBlockWedging) {
        RDKit::Chirality::reapplyMolBlockWedging(*mol);
      }

      {
        std::string expectedMrvName =
            fName + (molTest->sanitizeFlag ? "" : ".nosan") +
            (molTest->reapplyMolBlockWedging ? "" : ".noReapply") +
            ".expected.sdf";
        std::string outMolStr = MolToMolBlock(*mol, true, 0, true, true);

        generateNewExpectedFilesIfSoSpecified(
            fName + (molTest->sanitizeFlag ? "" : ".nosan") +
                (molTest->reapplyMolBlockWedging ? "" : ".noReapply") +
                ".NEW.sdf",
            outMolStr);

        TEST_ASSERT(GetExpectedValue(expectedMrvName) == outMolStr);
      }

      {
        std::string expectedMrvName =
            fName + (molTest->sanitizeFlag ? "" : ".nosan") +
            (molTest->reapplyMolBlockWedging ? "" : ".noReapply") +
            ".expected.mrv";

        std::string outMolStr = MolToMrvBlock(*mol, true, -1, true, false);

        generateNewExpectedFilesIfSoSpecified(
            fName + (molTest->sanitizeFlag ? "" : ".nosan") +
                (molTest->reapplyMolBlockWedging ? "" : ".noReapply") +
                ".NEW.mrv",
            outMolStr);

        TEST_ASSERT(GetExpectedValue(expectedMrvName) == outMolStr);
      }

      BOOST_LOG(rdInfoLog) << "done" << std::endl;
    } catch (const std::exception &e) {
      if (molTest->expectedResult != false) {
        throw;
      }

      return;
    }
    TEST_ASSERT(molTest->expectedResult == true);

    return;
  }

  void testMolFiles(const MolTest *molFileTest) {
    BOOST_LOG(rdInfoLog) << "testing marvin writing" << std::endl;
    std::string rdbase = getenv("RDBASE");
    std::string fName = rdbase + "/Code/GraphMol/MarvinParse/test_data/" +
                        molFileTest->fileName;

    try {
      std::unique_ptr<RWMol> mol(
          MolFileToMol(fName, molFileTest->sanitizeFlag, false, false));

      if (molFileTest->reapplyMolBlockWedging) {
        Chirality::reapplyMolBlockWedging(*mol);
      }

      TEST_ASSERT(mol != nullptr);
      TEST_ASSERT(mol->getNumAtoms() == molFileTest->atomCount)
      TEST_ASSERT(mol->getNumBonds() == molFileTest->bondCount)

      {
        std::string expectedMrvName =
            fName + (molFileTest->sanitizeFlag ? "" : ".nosan") +
            ".expected.sdf";
        std::string outMolStr = "";
        try {
          outMolStr = MolToMolBlock(*mol, true, 0, true, true);
        } catch (const RDKit::KekulizeException &e) {
          outMolStr = "";
        }
        if (outMolStr == "") {
          outMolStr = MolToMolBlock(*mol, true, 0, false,
                                    true);  // try without kekule'ing
        }

        generateNewExpectedFilesIfSoSpecified(
            fName + (molFileTest->sanitizeFlag ? "" : ".nosan") + ".NEW.sdf",
            outMolStr);

        TEST_ASSERT(GetExpectedValue(expectedMrvName) == outMolStr);
      }

      {
        std::string expectedMrvName =
            fName + (molFileTest->sanitizeFlag ? "" : ".nosan") +
            ".expected.mrv";

        std::string outMolStr = "";
        try {
          outMolStr = MolToMrvBlock(*mol, true, -1, true, false);
        } catch (const RDKit::KekulizeException &e) {
          outMolStr = "";
        }
        if (outMolStr == "") {
          // try without kekule'ing
          outMolStr = MolToMrvBlock(*mol, true, -1, false, false);
        }

        generateNewExpectedFilesIfSoSpecified(
            fName + (molFileTest->sanitizeFlag ? "" : ".nosan") + ".NEW.mrv",
            outMolStr);

        TEST_ASSERT(GetExpectedValue(expectedMrvName) == outMolStr);
      }

      {
        std::string expectedSmiName =
            fName + (molFileTest->sanitizeFlag ? "" : ".nosan") +
            ".expected.cxsmi";

        SmilesWriteParams ps;
        ps.canonical = true;
        unsigned int flags = SmilesWrite::CXSmilesFields::CX_COORDS |
                             SmilesWrite::CXSmilesFields::CX_MOLFILE_VALUES |
                             SmilesWrite::CXSmilesFields::CX_ATOM_PROPS |
                             SmilesWrite::CXSmilesFields::CX_BOND_CFG |
                             SmilesWrite::CXSmilesFields::CX_ENHANCEDSTEREO |
                             SmilesWrite::CXSmilesFields::CX_SGROUPS |
                             SmilesWrite::CXSmilesFields::CX_POLYMER;

        auto restoreDir = RestoreBondDirOptionTrue;
        if (!molFileTest->reapplyMolBlockWedging) {
          restoreDir = RestoreBondDirOptionClear;
        }

        std::string smilesOut = MolToCXSmiles(*mol, ps, flags, restoreDir);

        generateNewExpectedFilesIfSoSpecified(
            fName + (molFileTest->sanitizeFlag ? "" : ".nosan") + ".NEW.cxsmi",
            smilesOut);

        TEST_ASSERT(GetExpectedValue(expectedSmiName) == smilesOut);
      }

      BOOST_LOG(rdInfoLog) << "done" << std::endl;
    } catch (const std::exception &e) {
      if (molFileTest->expectedResult != false) {
        throw;
      }
      return;
    }

    TEST_ASSERT(molFileTest->expectedResult == true);

    return;
  }

  void testRxn(const RxnTest *rxnTest) {
    BOOST_LOG(rdInfoLog) << "testing RXN file to Marvin" << std::endl;

    std::string rdbase = getenv("RDBASE");
    std::string fName =
        rdbase + "/Code/GraphMol/MarvinParse/test_data/" + rxnTest->fileName;

    try {
      std::unique_ptr<ChemicalReaction> rxn(
          RxnFileToChemicalReaction(fName, false, false, false));

      // check for errors

      unsigned int nWarn = 0, nError = 0;

      TEST_ASSERT(rxn != nullptr);

      TEST_ASSERT(rxn->getNumReactantTemplates() == rxnTest->reactantCount);
      TEST_ASSERT(rxn->getNumProductTemplates() == rxnTest->productCount);
      TEST_ASSERT(rxn->getNumAgentTemplates() == rxnTest->agentCount);
      rxn->initReactantMatchers(true);

      if (rxn->getNumReactantTemplates() > 0 &&
          rxn->getNumProductTemplates() > 0) {
        TEST_ASSERT(rxn->validate(nWarn, nError, true));
      } else {
        nWarn = 0;
        nError = 0;
      }

      TEST_ASSERT(nWarn == rxnTest->warnings);
      TEST_ASSERT(nError == rxnTest->errors);

      // // make sure the Rxn is kekule'ed

      for (auto mol : rxn->getReactants()) {
        auto rwMol = (RWMol *)mol.get();
        if (rwMol->needsUpdatePropertyCache()) {
          rwMol->updatePropertyCache(false);
        }
        MolOps::Kekulize(*rwMol);
      }
      for (auto mol : rxn->getAgents()) {
        auto rwMol = (RWMol *)mol.get();
        if (rwMol->needsUpdatePropertyCache()) {
          rwMol->updatePropertyCache(false);
        }
        MolOps::Kekulize(*rwMol);
      }
      for (auto mol : rxn->getProducts()) {
        auto rwMol = (RWMol *)mol.get();
        if (rwMol->needsUpdatePropertyCache()) {
          rwMol->updatePropertyCache(false);
        }
        MolOps::Kekulize(*rwMol);
      }

      {
        std::string outMolStr = ChemicalReactionToMrvBlock(*rxn);

        generateNewExpectedFilesIfSoSpecified(fName + ".NEW.mrv", outMolStr);

        std::string expectedRxnName = fName + ".expected.mrv";

        TEST_ASSERT(GetExpectedValue(expectedRxnName) == outMolStr);
      }
      BOOST_LOG(rdInfoLog) << "done" << std::endl;
    } catch (const std::exception &e) {
      if (rxnTest->expectedResult != false) {
        throw;
      }
      return;
    }

    TEST_ASSERT(rxnTest->expectedResult == true);

    return;
  }

 public:
  void RunTests() {
    UseLegacyStereoPerceptionFixture useLegacy(false);
    printf("Using new chirality perception\n");

<<<<<<< HEAD
    auto sanitizeOff = false;
    auto reapplyWedgesOn = true;
    auto sanitizeOn = true;
    auto reapplyWedgesOff = false;

=======
>>>>>>> cc36a86b
    // rxn test returning a single mol

    if (testToRun == "" || testToRun == "rxnMolTests") {
      std::list<RxnTest> rxnMolTests{
          RxnTest("rxnStereoMarkedCrossed.mrv", true, 1, 0, 1, 2, 0),
      };

      for (auto rxnMolTest : rxnMolTests) {
        BOOST_LOG(rdInfoLog) << "Test: " << rxnMolTest.fileName << std::endl;

        printf("Test\n\n %s\n\n", rxnMolTest.fileName.c_str());
        testMarvinRxnMols(&rxnMolTest);
      }
    }

    // the molecule tests - starting with molfiles/sdf
    if (testToRun == "" || testToRun == "sdfTests") {
      std::list<MolTest> sdfTests{
          MolTest("NewChiralTest.sdf", true, 13, 14, true,
                  false),  // wedges NOT reapplied
          MolTest("NewChiralTest.sdf", true, 13, 14, false,
                  false),  // not sanitized, wedges NOT reapplied
          MolTest("NewChiralTestNoChiral.sdf", true, 13, 14, true,
                  false),  // wedges NOT reapplied
          MolTest("NewChiralTestNoChiral.sdf", true, 13, 14, false,
                  false),  // not sanitized, wedges NOT reapplied
          MolTest("NewChiralTestAllChiral.sdf", true, 14, 15, true,
                  false),  // wedges NOT reapplied
          MolTest("NewChiralTestAllChiral.sdf", true, 14, 15, false,
                  false),  // not sanitized, wedges NOT reapplied
          MolTest("vendor839.sdf", true, 25, 26),
          MolTest("ProblemShort.mol", true, 993, 992),
          MolTest("badWedgeError.sdf", true, 12, 13),
          MolTest("CrossedDoubleBondWithChiralNbr2.sdf", true, 10, 9),
          MolTest("CrossedDoubleBondWithChiralNbr.sdf", true, 10, 9),
          MolTest("SimpleWiggleDoubleBond.sdf", true, 6, 5),
          MolTest("lostStereoAnd.sdf", true, 6, 5),
          MolTest("DoubleBondChain.sdf", true, 22, 22),
          MolTest("UnitsError.sdf", true, 17, 18),
          MolTest("StarAtom.sdf", true, 17, 16),
          MolTest("nonProprietary.mol", true, 17, 16),
          MolTest("ChiralTest.sdf", true, 8, 7),
          MolTest("TestBond1.mol", true, 10, 10),
          MolTest("Sgroup_MUL_ParentInMiddle.sdf", true, 17, 16)};

      for (auto sdfTest : sdfTests) {
        BOOST_LOG(rdInfoLog) << "Test: " << sdfTest.fileName << std::endl;

        printf("Test\n\n %s\n\n", sdfTest.fileName.c_str());
        testMolFiles(&sdfTest);
      }
    }

    // now the RXN reactions

    if (testToRun == "" || testToRun == "rxnFileTests") {
      std::list<RxnTest> rxnFileTests{
          RxnTest("BadRxn.rxn", true, 2, 0, 1, 3, 0),
      };

      for (auto rxnFileTest : rxnFileTests) {
        printf("Test\n\n %s\n\n", rxnFileTest.fileName.c_str());
        testRxn(&rxnFileTest);
      }
    }

    if (testToRun == "" || testToRun == "molFileTests") {
      std::list<MolTest> molFileTests{
          MolTest("FalseChiral.mrv", true, 4, 3, sanitizeOff,
                  reapplyWedgesOff),  // not sanitized, wedges NOT reapplied
          MolTest("FalseChiral.mrv", true, 4, 3, sanitizeOn,
                  reapplyWedgesOff),  // sanitized, wedges NOT reapplied

          MolTest("Cubane.mrv", true, 16, 20),
          MolTest("NewChiralTest.mrv", true, 13, 14, true,
                  false),  // wedges NOT reapplied
          MolTest("NewChiralTest.mrv", true, 13, 14, false,
                  false),  // not sanitized, wedges NOT reapplied
          MolTest("NewChiralTestNoChiral.mrv", true, 13, 14, true,
                  false),  // wedges NOT reapplied
          MolTest("NewChiralTestNoChiral.mrv", true, 13, 14, false,
                  false),  // not sanitized, wedges NOT reapplied
          MolTest("NewChiralTestAllChiral.mrv", true, 14, 15, true,
                  false),  // wedges NOT reapplied
          MolTest("NewChiralTestAllChiral.mrv", true, 14, 15, false,
                  false),  // not sanitized, wedges NOT reapplied

          MolTest("DataSgroupMissingUnitsDisplayed.mrv", true, 15, 16),
          MolTest("lostStereoAnd.mrv", true, 6, 5),
          MolTest("DoubleBondChain.mrv", true, 22, 22),
          MolTest("WigglyAndCrossed.mrv", true, 8, 7),
          MolTest("BondTypes.mrv", true, 26, 25),
          MolTest("EmbeddedSGroupSUP_MUL.mrv", true, 17, 17),
          MolTest("EmbeddedSgroupCOP_SUP.mrv", true, 10, 10),
          MolTest("EmbeddedSgroupDAT_SUP.mrv", true, 10, 10),
          MolTest("EmbeddedSgroupMULTICENTER_SUP.mrv", true, 11, 10),
          MolTest("EmbeddedSgroupMUL_MUL.mrv", true, 141, 140),
          MolTest("EmbeddedSgroupMUL_MUL2.mrv", true, 23, 22),
          MolTest("EmbeddedSgroupMUL_SUP.mrv", true, 129, 128),
          MolTest("EmbeddedSgroupSRU_SUP.mrv", true, 10, 10),
          MolTest("EmbeddedSgroupSUPEXP_SUP.mrv", true, 10, 10),
          MolTest("EmbeddedSgroupSUPEXP_SUP2.mrv", true, 10, 10),
          MolTest("EmbeddedSgroupSUP_MULTICENTER.mrv", true, 10, 8),
          MolTest("EmbeddedSgroupSUP_SUP.mrv", true, 12, 11,
                  false),  // not sanitized
          MolTest("EmbeddedSgroupSUP_SUP2.mrv", true, 12, 12),
          MolTest("RgroupBad.mrv", true, 9, 9),
          MolTest("valenceLessThanDrawn.mrv", true, 14, 14),
          MolTest("data_sgroup_no_fieldname.mrv", true, 4, 3),
          MolTest("data_sgroup_empty_field_data.mrv", true, 2, 1),
          MolTest("radical_value.mrv", true, 3, 2),
          MolTest("emptyOneLineAtomList.mrv", true, 0, 0),
          MolTest("mrvValence_value.mrv", true, 3, 2),
          MolTest("ChiralTest2.mrv", true, 46, 47),
          MolTest("ChiralTest.mrv", true, 8, 7),
          MolTest("SnCl2.mrv", true, 3, 2),
          MolTest("SnH2Cl2.mrv", true, 3, 2),
          MolTest("marvin01.mrv", true, 11, 11),
          MolTest("marvin02.mrv", true, 9, 9),
          MolTest("marvin07.mrv", true, 12, 11),
          MolTest("marvin10.mrv", true, 10, 10),
          MolTest("marvin06.mrv", true, 11, 11),
          MolTest("marvin12.mrv", true, 31, 33),
          MolTest("EmptyMol.mrv", true, 0, 0),
          MolTest("Sparse.mrv", true, 0, 0),
          MolTest("Sparse2.mrv", true, 0, 0),
          MolTest("Sparse3.mrv", true, 0, 0),
          MolTest("MarvinNoCoords.mrv", true, 6, 6),
          MolTest("aspirin.mrv", true, 13, 13),
          MolTest("MarvinStereoGroupsZeros.mrv", true, 8, 8),
          MolTest("MarvinStereoGroupsAbs.mrv", true, 8, 8),
          MolTest("triphenylphosphine.mrv", true, 19, 21),
          MolTest("MarvinOldSuperGroupTest.mrv", true, 89, 93),
          MolTest("RadicalTests.mrv", true, 8, 7),
          MolTest("AnyBond.mrv", true, 4, 3),
          MolTest("cisBenzene.mrv", true, 6, 6),
          MolTest("DativeBond.mrv", true, 6, 5),
          MolTest("MultipleSgroup.mrv", true, 123, 122),
          MolTest("SgroupExpanded.mrv", true, 5, 4),
          MolTest("SgroupMultAttach.mrv", true, 44, 45),
          MolTest("MarvinMissingX2.mrv", true, 12, 11),
          MolTest("MarvinMissingY2.mrv", true, 12, 11),
          MolTest("DataSgroup.mrv", true, 7, 6),
          MolTest("MulticenterSgroup.mrv", true, 17, 16,
                  false),  // not sanitized
          MolTest("GenericSgroup.mrv", true, 13, 13),
          MolTest("MonomerSgroup.mrv", true, 4, 3),
          MolTest("modification_sgroup.mrv", true, 54, 40),
          MolTest("copolymer_sgroup.mrv", true, 19, 18),
          MolTest("MultipleSgroupParentInMiddleOfAtomBlock.mrv", true, 23, 22),
          MolTest("EmbeddedSgroups.mrv", false, 14, 14),
          MolTest("marvin03.mrv", false, 31, 33),
          MolTest("MarvinBadMissingMolID.mrv", false, 12, 11),
          MolTest("MarvinBadMissingAtomID.mrv", false, 12, 11),
          MolTest("MarvinBadX2.mrv", false, 12, 11),
          MolTest("MarvinBadY2.mrv", false, 12, 11),
          MolTest("MarvinBadStereoGroupsAbs.mrv", false, 8, 8),
          MolTest("MarvinBadElementType.mrv", false, 12, 11),
          MolTest("MarvinBadMissingBondID.mrv", false, 12, 11),
          MolTest("MarvinBadMissingBondAtomRefs", false, 12, 11),
          MolTest("MarvinBadMissingBondOrder.mrv", false, 12, 11),
          MolTest("MarvinBadMissingSruMolID.mrv", false, 12, 11),
          MolTest("MarvinBadMissingSruID.mrv", false, 12, 11),
          MolTest("MarvinBadMissingSruRole.mrv", false, 12, 11),
          MolTest("MarvinBadMissingSruAtomRef.mrv", false, 12, 11),
          MolTest("MarvinBadMissingSruTitle.mrv", false, 12, 11),
          MolTest("MarvinBadSruAtomRef.mrv", false, 12, 11),
          MolTest("MarvinBadSruID.mrv", false, 12, 11),
          MolTest("MarvinBadSruRole.mrv", false, 12, 11),
          MolTest("MarvinBadSruAtomRef.mrv", false, 12, 11),
          MolTest("MarvinBadSruAtomRef.mrv", false, 12, 11),
          MolTest("MarvinBadSruConnect.mrv", false, 12, 11),
          MolTest("MarvinBadSupAttachAtom.mrv", false, 9, 9),
          MolTest("MarvinBadSupAttachBond.mrv", false, 9, 9),
          MolTest("MarvinBadSupAttachOrder.mrv", false, 9, 9),
          MolTest("MarvinBadSupAttachAtom.mrv", false, 9, 9),
          MolTest("MarvinBadSupAttachAtom.mrv", false, 9, 9),
          MolTest("MarvinBadSupAttachAtom.mrv", false, 9, 9),
          MolTest("MarvinBadSupMissingAttachBond.mrv", false, 9, 9),
          MolTest("MarvinBadSupMissingAttachOrder.mrv", false, 9, 9),
          MolTest("marvin03.mrv", false, 1, 1)};  // should fail

      for (auto molFileTest : molFileTests) {
        BOOST_LOG(rdInfoLog) << "Test: " << molFileTest.fileName << std::endl;

        printf("Test\n\n %s\n\n", molFileTest.fileName.c_str());
        testMarvinMol(&molFileTest);
      }
    }

    if (testToRun == "" || testToRun == "chiral3dFileTests") {
      std::list<MolTest> chiral3dFileTests{
          MolTest("Cubane.mrv", true, 16, 20),
      };

      for (auto molFileTest : chiral3dFileTests) {
        BOOST_LOG(rdInfoLog) << "Test: " << molFileTest.fileName << std::endl;

        printf("Test\n\n %s\n\n", molFileTest.fileName.c_str());
        testMarvin3dChiral(&molFileTest);
      }
    }

    // atropisomer tests
    if (testToRun == "" || testToRun == "atropisomerTests") {
<<<<<<< HEAD
=======
      auto sanitizeOff = false;
      auto reapplyWedgesOn = true;
      auto sanitizeOn = true;
      auto reapplyWedgesOff = false;

>>>>>>> cc36a86b
      std::vector<MolTest> atropisomerTests{
          // first the tests with sanitize off,
          // and reapplyMolBlockWedging on
          MolTest("FalseAtropisomer.mrv", true, 17, 18, sanitizeOff,
                  reapplyWedgesOn),
          MolTest("AtropEnhancedStereo.mrv", true, 16, 17, sanitizeOff,
                  reapplyWedgesOn),
          MolTest("AtropManyChirals.mrv", true, 20, 20, sanitizeOff,
                  reapplyWedgesOn),
          MolTest("AtropManyChiralsEnhanced.mrv", true, 20, 20, sanitizeOff,
                  reapplyWedgesOn),
          MolTest("AtropManyChiralsEnhanced2.mrv", true, 20, 20, sanitizeOff,
                  reapplyWedgesOn),
          MolTest("AtropManyChiralsEnhanced3.mrv", true, 20, 20, sanitizeOff,
                  reapplyWedgesOn),
          MolTest("AtropManyChiralsEnhanced4.mrv", true, 20, 20, sanitizeOff,
                  reapplyWedgesOn),
          MolTest("BMS-986142_3d_chiral.mrv", true, 72, 77, sanitizeOff,
                  reapplyWedgesOn),
          MolTest("BMS-986142_3d.mrv", true, 72, 77, sanitizeOff,
                  reapplyWedgesOn),
          MolTest("BMS-986142_atrop1.mrv", true, 42, 47, sanitizeOff,
                  reapplyWedgesOn),
          MolTest("BMS-986142_atrop2.mrv", true, 42, 47, sanitizeOff,
                  reapplyWedgesOn),
          MolTest("BMS-986142_atrop3.mrv", true, 42, 47, sanitizeOff,
                  reapplyWedgesOn),
          MolTest("BMS-986142_atrop4.mrv", true, 42, 47, sanitizeOff,
                  reapplyWedgesOn),
          MolTest("BMS-986142_atrop5.mrv", true, 42, 47, sanitizeOff,
                  reapplyWedgesOn),
          MolTest("BMS-986142_atrop6.mrv", true, 42, 47, sanitizeOff,
                  reapplyWedgesOn),
          MolTest("BMS-986142_atrop7.mrv", true, 42, 47, sanitizeOff,
                  reapplyWedgesOn),
          MolTest("BMS-986142_atrop8.mrv", true, 42, 47, sanitizeOff,
                  reapplyWedgesOn),
          MolTest("BMS-986142_atropBad2.mrv", true, 42, 47, sanitizeOff,
                  reapplyWedgesOn),
          MolTest("JDQ443_3d.mrv", true, 66, 72, sanitizeOff, reapplyWedgesOn),
          MolTest("JDQ443_atrop1.mrv", true, 38, 44, sanitizeOff,
                  reapplyWedgesOn),
          MolTest("JDQ443_atrop2.mrv", true, 38, 44, sanitizeOff,
                  reapplyWedgesOn),
          MolTest("JDQ443_atrop3.mrv", true, 38, 44, sanitizeOff,
                  reapplyWedgesOn),
          MolTest("JDQ443_atropBad1.mrv", true, 38, 44, sanitizeOff,
                  reapplyWedgesOn),
          MolTest("RP-6306_atrop1.mrv", true, 24, 26, sanitizeOff,
                  reapplyWedgesOn),
          MolTest("RP-6306_atrop2.mrv", true, 24, 26, sanitizeOff,
                  reapplyWedgesOn),
          MolTest("RP-6306_atrop3.mrv", true, 24, 26, sanitizeOff,
                  reapplyWedgesOn),
          MolTest("RP-6306_atrop4.mrv", true, 24, 26, sanitizeOff,
                  reapplyWedgesOn),
          MolTest("RP-6306_atrop5.mrv", true, 24, 26, sanitizeOff,
                  reapplyWedgesOn),
          MolTest("RP-6306_atropBad1.mrv", true, 24, 26, sanitizeOff,
                  reapplyWedgesOn),
          MolTest("RP-6306_atropBad2.mrv", true, 24, 26, sanitizeOff,
                  reapplyWedgesOn),
          // note the rp-6306_3d.mrv is backwards from the 2D versions
          // the 2D version were based on images from drug hunter
          // the 3D version came from PUBCHEM
          MolTest("RP-6306_3d.mrv", true, 44, 46, sanitizeOff, reapplyWedgesOn),
          MolTest("Sotorasib_atrop1.mrv", true, 41, 45, sanitizeOff,
                  reapplyWedgesOn),
          MolTest("Sotorasib_atrop2.mrv", true, 41, 45, sanitizeOff,
                  reapplyWedgesOn),
          MolTest("Sotorasib_atrop3.mrv", true, 41, 45, sanitizeOff,
                  reapplyWedgesOn),
          MolTest("Sotorasib_atrop4.mrv", true, 41, 45, sanitizeOff,
                  reapplyWedgesOn),
          MolTest("Sotorasib_atrop5.mrv", true, 41, 45, sanitizeOff,
                  reapplyWedgesOn),
          MolTest("Sotorasib_atropBad1.mrv", true, 41, 45, sanitizeOff,
                  reapplyWedgesOn),
          MolTest("Sotorasib_atropBad2.mrv", true, 41, 45, sanitizeOff,
                  reapplyWedgesOn),
          // note the sotorasib_3d.mrv is backwards from the 2D versions
          // the 2D version were based on images from drug hunter
          // the 3D version came from PUBCHEM
          MolTest("Sotorasib_3d.mrv", true, 71, 75, sanitizeOff,
                  reapplyWedgesOn),
          MolTest("ZM374979_atrop1.mrv", true, 45, 49, sanitizeOff,
                  reapplyWedgesOn),
          MolTest("ZM374979_atrop2.mrv", true, 45, 49, sanitizeOff,
                  reapplyWedgesOn),
          MolTest("ZM374979_atrop3.mrv", true, 45, 49, sanitizeOff,
                  reapplyWedgesOn),
          MolTest("ZM374979_atropBad1.mrv", true, 45, 49, sanitizeOff,
                  reapplyWedgesOn),
          // note the mrtx1719_3d.mrv is backwards from the 2D versions
          // the 2D version were based on images from drug hunter
          // the 3D version came from PUBCHEM
          MolTest("mrtx1719_3d.mrv", true, 51, 55, sanitizeOff,
                  reapplyWedgesOn),
          MolTest("mrtx1719_atrop1.mrv", true, 33, 37, sanitizeOff,
                  reapplyWedgesOn),
          MolTest("mrtx1719_atrop2.mrv", true, 33, 37, sanitizeOff,
                  reapplyWedgesOn),
          MolTest("mrtx1719_atrop3.mrv", true, 33, 37, sanitizeOff,
                  reapplyWedgesOn),
          MolTest("mrtx1719_atropBad1.mrv", true, 33, 37, sanitizeOff,
                  reapplyWedgesOn),

          // now the tests with sanitizeOff on,
          // and reapplyMolBlockWedging off

          MolTest("FalseAtropisomer.mrv", true, 17, 18, sanitizeOn,
                  reapplyWedgesOff),
          MolTest("AtropEnhancedStereo.mrv", true, 16, 17, sanitizeOn,
                  reapplyWedgesOff),
          MolTest("AtropManyChirals.mrv", true, 20, 20, sanitizeOn,
                  reapplyWedgesOff),
          MolTest("AtropManyChiralsEnhanced.mrv", true, 20, 20, sanitizeOn,
                  reapplyWedgesOff),
          MolTest("AtropManyChiralsEnhanced2.mrv", true, 20, 20, true, false),
          MolTest("AtropManyChiralsEnhanced3.mrv", true, 20, 20, sanitizeOn,
                  reapplyWedgesOff),
          MolTest("AtropManyChiralsEnhanced4.mrv", true, 20, 20, true, false),
          MolTest("BMS-986142_3d_chiral.mrv", true, 72, 77, sanitizeOn,
                  reapplyWedgesOff),
          MolTest("BMS-986142_3d.mrv", true, 72, 77, sanitizeOn,
                  reapplyWedgesOff),
          MolTest("BMS-986142_atrop1.mrv", true, 42, 47, sanitizeOn,
                  reapplyWedgesOff),
          MolTest("BMS-986142_atrop2.mrv", true, 42, 47, sanitizeOn,
                  reapplyWedgesOff),
          MolTest("BMS-986142_atrop3.mrv", true, 42, 47, sanitizeOn,
                  reapplyWedgesOff),
          MolTest("BMS-986142_atrop4.mrv", true, 42, 47, sanitizeOn,
                  reapplyWedgesOff),
          MolTest("BMS-986142_atrop5.mrv", true, 42, 47, sanitizeOn,
                  reapplyWedgesOff),
          MolTest("BMS-986142_atrop6.mrv", true, 42, 47, sanitizeOn,
                  reapplyWedgesOff),
          MolTest("BMS-986142_atrop7.mrv", true, 42, 47, sanitizeOn,
                  reapplyWedgesOff),
          MolTest("BMS-986142_atrop8.mrv", true, 42, 47, sanitizeOn,
                  reapplyWedgesOff),
          MolTest("BMS-986142_atropBad2.mrv", true, 42, 47, sanitizeOn,
                  reapplyWedgesOff),
          MolTest("JDQ443_3d.mrv", true, 66, 72, sanitizeOn, reapplyWedgesOff),
          MolTest("JDQ443_atrop1.mrv", true, 38, 44, sanitizeOn,
                  reapplyWedgesOff),
          MolTest("JDQ443_atrop2.mrv", true, 38, 44, sanitizeOn,
                  reapplyWedgesOff),
          MolTest("JDQ443_atrop3.mrv", true, 38, 44, sanitizeOn,
                  reapplyWedgesOff),
          MolTest("JDQ443_atropBad1.mrv", true, 38, 44, sanitizeOn,
                  reapplyWedgesOff),
          MolTest("RP-6306_atrop1.mrv", true, 24, 26, sanitizeOn,
                  reapplyWedgesOff),
          MolTest("RP-6306_atrop2.mrv", true, 24, 26, sanitizeOn,
                  reapplyWedgesOff),
          MolTest("RP-6306_atrop3.mrv", true, 24, 26, sanitizeOn,
                  reapplyWedgesOff),
          MolTest("RP-6306_atrop4.mrv", true, 24, 26, sanitizeOn,
                  reapplyWedgesOff),
          MolTest("RP-6306_atrop5.mrv", true, 24, 26, sanitizeOn,
                  reapplyWedgesOff),
          MolTest("RP-6306_atropBad1.mrv", true, 24, 26, sanitizeOn,
                  reapplyWedgesOff),
          MolTest("RP-6306_atropBad2.mrv", true, 24, 26, sanitizeOn,
                  reapplyWedgesOff),
          // note the rp-6306_3d.mrv is backwards from the 2D versions
          // the 2D version were based on images from drug hunter
          // the 3D version came from PUBCHEM
          MolTest("RP-6306_3d.mrv", true, 44, 46, sanitizeOn, reapplyWedgesOff),
          MolTest("Sotorasib_atrop1.mrv", true, 41, 45, sanitizeOn,
                  reapplyWedgesOff),
          MolTest("Sotorasib_atrop2.mrv", true, 41, 45, sanitizeOn,
                  reapplyWedgesOff),
          MolTest("Sotorasib_atrop3.mrv", true, 41, 45, sanitizeOn,
                  reapplyWedgesOff),
          MolTest("Sotorasib_atrop4.mrv", true, 41, 45, sanitizeOn,
                  reapplyWedgesOff),
          MolTest("Sotorasib_atrop5.mrv", true, 41, 45, sanitizeOn,
                  reapplyWedgesOff),
          MolTest("Sotorasib_atropBad1.mrv", true, 41, 45, sanitizeOn,
                  reapplyWedgesOff),
          MolTest("Sotorasib_atropBad2.mrv", true, 41, 45, sanitizeOn,
                  reapplyWedgesOff),
          // note the sotorasib_3d.mrv is backwards from the 2D versions
          // the 2D version were based on images from drug hunter
          // the 3D version came from PUBCHEM
          MolTest("Sotorasib_3d.mrv", true, 71, 75, sanitizeOn,
                  reapplyWedgesOff),
          MolTest("ZM374979_atrop1.mrv", true, 45, 49, sanitizeOn,
                  reapplyWedgesOff),
          MolTest("ZM374979_atrop2.mrv", true, 45, 49, sanitizeOn,
                  reapplyWedgesOff),
          MolTest("ZM374979_atrop3.mrv", true, 45, 49, sanitizeOn,
                  reapplyWedgesOff),
          MolTest("ZM374979_atropBad1.mrv", true, 45, 49, sanitizeOn,
                  reapplyWedgesOff),
          // note the mrtx1719_3d.mrv is backwards from the 2D versions
          // the 2D version were based on images from drug hunter
          // the 3D version came from PUBCHEM
          MolTest("mrtx1719_3d.mrv", true, 51, 55, sanitizeOn,
                  reapplyWedgesOff),
          MolTest("mrtx1719_atrop1.mrv", true, 33, 37, sanitizeOn,
                  reapplyWedgesOff),
          MolTest("mrtx1719_atrop2.mrv", true, 33, 37, sanitizeOn,
                  reapplyWedgesOff),
          MolTest("mrtx1719_atrop3.mrv", true, 33, 37, sanitizeOn,
                  reapplyWedgesOff),
          MolTest("mrtx1719_atropBad1.mrv", true, 33, 37, sanitizeOn,
                  reapplyWedgesOff),
      };

      for (auto atropisomerTest : atropisomerTests) {
        BOOST_LOG(rdInfoLog)
            << "Test: " << atropisomerTest.fileName << std::endl;

        printf("Test\n\n %s\n\n", atropisomerTest.fileName.c_str());
        testMarvinAtrop(&atropisomerTest);
      }
    }
    // now the reactions

    if (testToRun == "" || testToRun == "mrvRxnFileTests") {
      std::list<RxnTest> mrvRxnFileTests{
          RxnTest("AlexRxn.mrv", true, 1, 0, 1, 2, 0),
          RxnTest("BadReactionSign.mrv", true, 2, 0, 1, 3, 0),
          RxnTest("bondArray_node.mrv", true, 2, 4, 1, 3, 0),
          RxnTest("marvin03.mrv", true, 1, 1, 1, 2, 0),
          RxnTest("marvin04.mrv", true, 2, 1, 2, 4, 0),
          RxnTest("marvin08.mrv", true, 2, 3, 2, 4, 0),
          RxnTest("marvin09.mrv", true, 2, 3, 2, 4, 0),
          RxnTest("marvin11.mrv", true, 2, 0, 1, 0, 0),
          RxnTest("marvin05.mrv", true, 2, 1, 1, 3, 0),
          RxnTest("EmptyRxn.mrv", true, 0, 0, 0, 0, 0),
          RxnTest("RxnNoCoords.mrv", true, 2, 0, 1, 3, 0),
          RxnTest("mrvValenceZero.mrv", true, 3, 0, 1, 4, 0),
          RxnTest("condition_coordinates_mpoint.mrv", true, 1, 0, 1, 0, 0),
          RxnTest("marvin01.mrv", false, 2, 1, 1, 3, 0),
          RxnTest("aspirineSynthesisWithAttributes.mrv", true, 2, 0, 1, 3, 0),
          RxnTest("marvin01.mrv", false, 2, 1, 1, 3, 0)};  // should fail

      for (auto rxnFileTest : mrvRxnFileTests) {
        printf("Test\n\n %s\n\n", rxnFileTest.fileName.c_str());
        testMarvinRxn(&rxnFileTest);
      }
    }
    // now smiles tests
    if (testToRun == "" || testToRun == "smiTests") {
      std::list<SmilesTest> smiTests{
          SmilesTest("NewChiralTest", R"(C[C@H]1CC[C@@]2(CC[C@H](Cl)CC2)CC1)",
                     true, 13, 14, true),
          SmilesTest("NewChiralTest", R"(C[C@H]1CC[C@@]2(CC[C@H](Cl)CC2)CC1)",
                     true, 13, 14, false),
          SmilesTest("NewChiralTestNoChiral",
                     R"(C[C@H]1CCC2(CC[C@H](Cl)CC2)CC1)", true, 13, 14, true),
          SmilesTest("NewChiralTestNoChiral",
                     R"(C[C@H]1CCC2(CC[C@H](Cl)CC2)CC1)", true, 13, 14, false),
          SmilesTest("NewChiralTest2", R"(C[C@H]1CCC2(CC1)CC[C@H](C)C(C)C2)",
                     true, 14, 15, true),
          SmilesTest("NewChiralTest2", R"(C[C@H]1CCC2(CC1)CC[C@H](C)C(C)C2)",
                     true, 14, 15, false),
          SmilesTest("NewChiralTest2AllChiral",
                     R"(C[C@H]1CC[C@@]2(CC1)CC[C@H](C)C(C)C2)", true, 14, 15,
                     true),
          SmilesTest("NewChiralTest2AllChiral",
                     R"(C[C@H]1CC[C@@]2(CC1)CC[C@H](C)C(C)C2)", true, 14, 15,
                     false),

          SmilesTest(
              "Vendor839",
              R"(CCOc1cc(/C=C2\C(=O)OC(C)(C(C)(C)C)OC2=O)cc(Br)c1O |(2.481,0.6126,;1.7562,0.2127,;1.7438,-0.6123,;1.0313,-1.0125,;0.3188,-0.5874,;-0.3937,-0.9873,;-1.0979,-0.5708,;-1.1062,0.25,;-0.4061,0.6544,;0.2812,0.25,;-0.4061,1.4793,;-1.1062,1.8875,;-1.6937,2.475,;-0.5186,2.475,;0.0645,3.0623,;0.0645,1.8999,;-1.1062,3.0623,;-1.7935,1.4793,;-1.7935,0.6544,;-2.481,0.25,;-0.4061,-1.8122,;0.2936,-2.2373,;0.2812,-3.0623,;1.0189,-1.8375,;1.7186,-2.2622,)|)",
              true, 25, 26),
          SmilesTest("DoubleBondChain",
                     R"(CC1=C(\C=C\C(C)=C\C=C\C(C)=C/C(O)=O)C(C)(C)CCC1)", true,
                     22, 22),
          // this does NOT work - still working on a solution for then

          // SmilesTest(
          //     "Macrocycle2",
          //     R"(CC1OC(=O)CC(O)CC(O)CC(O)CCC(O)C(O)CC2(O)CC(O)C(C(CC(O[C@@H]3O[C@H](C)[C@@H](O)[C@H](N)[C@@H]3O)\C=C\C=C\C=C\C=C\CC\C=C\C=C\C(C)C(O)C1C)O2)C(O)=O
          //     |t:42,44,46,48,52,54|)",
          //     true, 65, 67),
          SmilesTest(
              "Na_Mg_Al_OH",
              "[OH-].[OH-].[OH-].[O--].[Na+].[Mg++].[Al+3].[Si].OC([O-])=O",
              true, 12, 3),
          SmilesTest("Pb", "[Pb]", true, 1, 0),
          SmilesTest("O_Mg_Si", "[O].[Mg].[Si]", true, 3, 0),
          SmilesTest("SquiggleBond", "CN1N=C(SC1=NC(C)=O)S(N)(=O)=O |c:2|",
                     true, 14, 14),
          SmilesTest(
              "BigMacrocycle",
              "C[C@@H]1CCCCCCCCC(=O)OCCN[C@H](C)CCCCCCCCC(=O)OCCN[C@H](C)CCCCCCCCC(=O)OCCN1",
              true, 48, 48),
          SmilesTest("Smiles1", "N[C@@H]([O-])c1cc[13c]cc1", true, 9, 9)};

      for (auto smiTest : smiTests) {
        printf("Test\n\n %s\n\n", smiTest.name.c_str());
        testSmilesToMarvin(&smiTest);
      }
    }
  }
};

int main(int argc, char *argv[]) {
  (void)argc;
  (void)argv;

  MrvTests mrvTests;

  if (argc > 1) {
    mrvTests.testToRun = argv[1];
  }

  if (argc > 2 && std::string(argv[2]) == "generate") {
    mrvTests.generateExpectedFiles = true;
  }

  RDLog::InitLogs();
  BOOST_LOG(rdInfoLog) << " ---- Running with POSIX locale ----- " << std::endl;

  mrvTests.RunTests();

  return 0;
}<|MERGE_RESOLUTION|>--- conflicted
+++ resolved
@@ -799,14 +799,12 @@
     UseLegacyStereoPerceptionFixture useLegacy(false);
     printf("Using new chirality perception\n");
 
-<<<<<<< HEAD
+
     auto sanitizeOff = false;
     auto reapplyWedgesOn = true;
     auto sanitizeOn = true;
     auto reapplyWedgesOff = false;
 
-=======
->>>>>>> cc36a86b
     // rxn test returning a single mol
 
     if (testToRun == "" || testToRun == "rxnMolTests") {
@@ -1012,14 +1010,6 @@
 
     // atropisomer tests
     if (testToRun == "" || testToRun == "atropisomerTests") {
-<<<<<<< HEAD
-=======
-      auto sanitizeOff = false;
-      auto reapplyWedgesOn = true;
-      auto sanitizeOn = true;
-      auto reapplyWedgesOff = false;
-
->>>>>>> cc36a86b
       std::vector<MolTest> atropisomerTests{
           // first the tests with sanitize off,
           // and reapplyMolBlockWedging on
