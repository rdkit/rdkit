--- conflicted
+++ resolved
@@ -97,15 +97,9 @@
     STEREOANY,       // intentionally unspecified
     // -- Put any true specifications about this point so
     // that we can do comparisons like if(bond->getStereo()>Bond::STEREOANY)
-<<<<<<< HEAD
-    STEREOZ,     // Z double bond
-    STEREOE,     // E double bond
-    STEREOCIS,   // cis double bond
-=======
     STEREOZ,         // Z double bond
     STEREOE,         // E double bond
     STEREOCIS,       // cis double bond
->>>>>>> 29b7dddd
     STEREOTRANS,     // trans double bond
     STEREOATROPCW,   //  atropisomer clockwise rotation
     STEREOATROPCCW,  //  atropisomer counter clockwise rotation
@@ -323,17 +317,6 @@
   //! returns our direction
   BondDir getBondDir() const { return static_cast<BondDir>(d_dirTag); }
 
-  bool canHaveDirection() const {
-    auto bondType = getBondType();
-    return (bondType == Bond::SINGLE || bondType == Bond::AROMATIC);
-  }
-
-  bool canSetDoubleBondStereo() const {
-    auto bondType = getBondType();
-    return (bondType == Bond::SINGLE || bondType == Bond::AROMATIC ||
-            isDative());
-  }
-
   //! sets our stereo code
   /*!
       STEREONONE, STEREOANY, STEREOE and STEREOZ can be set without
@@ -383,12 +366,6 @@
       dp_stereoAtoms = new INT_VECT();
     }
     return *dp_stereoAtoms;
-  }
-
-  bool isDative() const {
-    auto bt = this->getBondType();
-    return bt == Bond::BondType::DATIVE || bt == Bond::BondType::DATIVEL ||
-           bt == Bond::BondType::DATIVER || bt == Bond::BondType::DATIVEONE;
   }
 
   //! calculates any of our lazy \c properties
