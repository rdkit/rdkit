--- conflicted
+++ resolved
@@ -1076,12 +1076,8 @@
 //! removes directions from all bonds. The property _UnknownStereo will be set
 //! on wiggly bonds
 RDKIT_GRAPHMOL_EXPORT void clearAllBondDirFlags(ROMol &mol);
-<<<<<<< HEAD
-//! removes directions from all bonds. Wiggly bonds and cross bonds will have
-=======
 //! removes directions from all bonds. The property _UnknownStereo will be set
 //! on wiggly bonds
->>>>>>> cf29f089
 RDKIT_GRAPHMOL_EXPORT void clearDirFlags(ROMol &mol,
                                          bool onlyWedgeFlags = false);
 
