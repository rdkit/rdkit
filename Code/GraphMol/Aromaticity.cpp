//
//  Copyright (C) 2003-2022 Greg Landrum and other RDKit contributors
//
//   @@ All Rights Reserved @@
//  This file is part of the RDKit.
//  The contents are covered by the terms of the BSD license
//  which is included in the file license.txt, found at the root
//  of the RDKit source tree.
//
#include <GraphMol/RDKitBase.h>
#include <GraphMol/QueryBond.h>
#include <GraphMol/QueryOps.h>
#include <GraphMol/Rings.h>
#include <RDGeneral/types.h>
#include <boost/dynamic_bitset.hpp>
#include <set>

// introduced for the sake of efficiency
// this is the maximum ring size that will be considered
// as a candidate for fused-ring aromaticity. This is picked to
// be a bit bigger than the outer ring in a porphyrin
// This came up while fixing sf.net issue249
const unsigned int maxFusedAromaticRingSize = 24;

/****************************************************************
Here are some molecules that have troubled us aromaticity wise

1. We get 2 aromatic rings for this molecule, but daylight says none. Also
   if we replace [O+] with the N daylight says we have two aromatic rings
   [O-][N+]1=CC2=CC=C[O+]2[Cu]13[O+]4C=CC=C4C=[N+]3[O-]

2. We the fused ring system with all the rings in it is considered aroamtic by
our code.
   This is because we count electrons from buried atoms as well when
   we are dealing with fused rings

3. Here's a weird fused ring case, Pattern NAN, A overall
   O=C3C2=CC1=CC=COC1=CC2=CC=C3
 ************************************************************/
namespace RingUtils {
using namespace RDKit;

void pickFusedRings(int curr, const INT_INT_VECT_MAP &neighMap, INT_VECT &res,
                    boost::dynamic_bitset<> &done, int depth) {
  auto pos = neighMap.find(curr);
  PRECONDITION(pos != neighMap.end(), "bad argument");
  done[curr] = 1;
  res.push_back(curr);

  const auto &neighs = pos->second;
<<<<<<< HEAD
#if 0
  std::cerr << "depth: " << depth << " ring: " << curr
            << " size: " << res.size() << " neighs: " << neighs.size()
            << std::endl;
  std::cerr << "   ";
  std::copy(neighs.begin(), neighs.end(),
            std::ostream_iterator<int>(std::cerr, " "));
  std::cerr << "\n";
#endif
=======
>>>>>>> 30b94efc
  for (int neigh : neighs) {
    if (!done[neigh]) {
      pickFusedRings(neigh, neighMap, res, done, depth + 1);
    }
  }
}

bool checkFused(const INT_VECT &rids, INT_INT_VECT_MAP &ringNeighs) {
  auto nrings = rdcast<int>(ringNeighs.size());
  boost::dynamic_bitset<> done(nrings);
  int rid;
  INT_VECT fused;

  // mark all rings in the system other than those in rids as done
  for (const auto &nci : ringNeighs) {
    rid = nci.first;
    if (std::find(rids.begin(), rids.end(), rid) == rids.end()) {
      done[rid] = 1;
    }
  }

  // then pick a fused system from the remaining (i.e. rids)
  // If the rings in rids are fused we should get back all of them
  // in fused
  // if we get a smaller number in fused then rids are not fused
  pickFusedRings(rids.front(), ringNeighs, fused, done);

  CHECK_INVARIANT(fused.size() <= rids.size(), "");
  return (fused.size() == rids.size());
}

void makeRingNeighborMap(const VECT_INT_VECT &brings,
                         INT_INT_VECT_MAP &neighMap, unsigned int maxSize,
                         unsigned int maxOverlapSize) {
  auto nrings = rdcast<int>(brings.size());
  int i, j;
  INT_VECT ring1;

  for (i = 0; i < nrings; ++i) {
    // create an empty INT_VECT at neighMap[i] if it does not yet exist
    neighMap[i];
    if (maxSize && brings[i].size() > maxSize) {
      continue;
    }
    ring1 = brings[i];
    for (j = i + 1; j < nrings; ++j) {
      if (maxSize && brings[j].size() > maxSize) {
        continue;
      }
      INT_VECT inter;
      Intersect(ring1, brings[j], inter);
      if (inter.size() > 0 &&
          (!maxOverlapSize || inter.size() <= maxOverlapSize)) {
        neighMap[i].push_back(j);
        neighMap[j].push_back(i);
      }
    }
  }
}

}  // end of namespace RingUtils

// local utility namespace
namespace {
using namespace RDKit;

typedef enum {
  VacantElectronDonorType,
  OneElectronDonorType,
  TwoElectronDonorType,
  OneOrTwoElectronDonorType,
  AnyElectronDonorType,
  NoElectronDonorType
} ElectronDonorType;  // used in setting aromaticity
typedef std::vector<ElectronDonorType> VECT_EDON_TYPE;
typedef VECT_EDON_TYPE::iterator VECT_EDON_TYPE_I;
typedef VECT_EDON_TYPE::const_iterator VECT_EDON_TYPE_CI;

/******************************************************************************
 * SUMMARY:
 *  Apply Huckel rule to the specified ring and mark the bonds and atoms in the
 *  ring accordingly.
 *
 * ARGUMENTS:
 *  mol - molecule of interest
 *  ring - list of atoms that form the simple ring
 *  edon - list of electron donor type of the atoms in the molecule
 *
 * RETURN :
 *  none
 *
 * ASSUMPTIONS:
 *  the ring has to a simple ring and the electron donor type of each atom
 *  in the ring have been computed
 ******************************************************************************/
static bool applyHuckel(ROMol &mol, const INT_VECT &ring,
                        const VECT_EDON_TYPE &edon, unsigned int minRingSize);

static void applyHuckelToFused(
    ROMol &mol,                   // molecule of interest
    const VECT_INT_VECT &srings,  // list of all ring as atom IDS
    const VECT_INT_VECT &brings,  // list of all rings as bond ids
    const INT_VECT &fused,  // list of ring ids in the current fused system
    const boost::dynamic_bitset<>
        &acands,  // whether or not an atom is a candidate for aromaticity
    const VECT_EDON_TYPE &edon,  // electron donor state for each atom
    INT_INT_VECT_MAP &ringNeighs,
    int &narom,  // number of aromatic ring so far
    unsigned int maxNumFusedRings, const std::vector<Bond *> &bondsByIdx,
    unsigned int minRingSize = 0);

void markAtomsBondsArom(ROMol &mol, const VECT_INT_VECT &srings,
                        const VECT_INT_VECT &brings, const INT_VECT &ringIds,
                        std::set<unsigned int> &doneBonds,
                        const std::vector<Bond *> &bondsByIdx) {
  // first mark the atoms in the rings
  for (auto ri : ringIds) {
    const auto &aring = srings[ri];

    // first mark the atoms in the ring
    for (auto ai : aring) {
      mol.getAtomWithIdx(ai)->setIsAromatic(true);
    }
  }

  // mark the bonds
  // here we want to be more careful. We don't want to mark the fusing bonds
  // as aromatic - only the outside bonds in a fused system are marked aromatic.
  // - loop through the rings and count the number of times each bond appears in
  //   all the fused rings.
  // - bonds that appears only once are marked aromatic
  INT_MAP_INT bndCntr;

  for (auto ri : ringIds) {
    const auto &bring = brings[ri];
    for (auto bi : bring) {
      ++bndCntr[bi];
    }
  }
  // now mark bonds that have a count of 1 to be aromatic;
  // std::cerr << "bring:";
  for (const auto &bci : bndCntr) {
    // std::cerr << " " << bci->first << "(" << bci->second << ")";
    if (bci.second == 1) {
      auto bond = bondsByIdx[bci.first];
      // Bond *bond = mol.get BondWithIdx(bci->first);
      bond->setIsAromatic(true);
      switch (bond->getBondType()) {
        case Bond::SINGLE:
        case Bond::DOUBLE:
          bond->setBondType(Bond::AROMATIC);
          break;
        default:
          break;
      }
      doneBonds.insert(bond->getIdx());
    }
  }
  // std::cerr << std::endl;
}

void getMinMaxAtomElecs(ElectronDonorType dtype, int &atlw, int &atup) {
  switch (dtype) {
    case AnyElectronDonorType:
      atlw = 1;
      atup = 2;
      break;
    case OneOrTwoElectronDonorType:
      atlw = 1;
      atup = 2;
      break;
    case OneElectronDonorType:
      atlw = atup = 1;
      break;
    case TwoElectronDonorType:
      atlw = atup = 2;
      break;
    case NoElectronDonorType:
    case VacantElectronDonorType:
    default:
      atlw = atup = 0;
      break;
  }
}

bool incidentNonCyclicMultipleBond(const Atom *at, int &who) {
  PRECONDITION(at, "bad atom");
  // check if "at" has an non-cyclic multiple bond on it
  // if yes check which atom this bond goes to
  // and record the atomID in who
  const auto &mol = at->getOwningMol();
  for (const auto bond : mol.atomBonds(at)) {
    if (!mol.getRingInfo()->numBondRings(bond->getIdx())) {
      if (bond->getValenceContrib(at) >= 2.0) {
        who = bond->getOtherAtomIdx(at->getIdx());
        return true;
      }
    }
  }
  return false;
}

bool incidentCyclicMultipleBond(const Atom *at) {
  PRECONDITION(at, "bad atom");
  const auto &mol = at->getOwningMol();
  for (const auto bond : mol.atomBonds(at)) {
    if (mol.getRingInfo()->numBondRings(bond->getIdx())) {
      if (bond->getValenceContrib(at) >= 2.0) {
        return true;
      }
    }
  }
  return false;
}

bool incidentMultipleBond(const Atom *at) {
  PRECONDITION(at, "bad atom");
  const auto &mol = at->getOwningMol();
  int deg = at->getDegree() + at->getNumExplicitHs();
  for (const auto bond : mol.atomBonds(at)) {
    if (!std::lround(bond->getValenceContrib(at))) {
      --deg;
    }
  }
  return at->getExplicitValence() != deg;
}

bool ringCanBeAromatic(ROMol &, const INT_VECT &ring,
                       const VECT_EDON_TYPE &edon, unsigned int minRingSize) {
  if (ring.size() < minRingSize) {
    return false;
  }
  unsigned int nAnyElectronDonorType = 0;
  for (auto idx : ring) {
    ElectronDonorType edonType = edon[idx];
    if (edonType == AnyElectronDonorType) {
      ++nAnyElectronDonorType;
      if (nAnyElectronDonorType > 1) {
        return false;
      }
    } else if (edonType == NoElectronDonorType) {
      // if the ring includes atoms which can't be aromatic we can just skip it
      return false;
    }
  }
  return true;
}

bool applyHuckel(ROMol &, const INT_VECT &ring, const VECT_EDON_TYPE &edon,
                 unsigned int minRingSize) {
  if (ring.size() < minRingSize) {
    return false;
  }

  int atlw, atup, rlw, rup, rie;
  bool aromatic = false;
  rlw = 0;
  rup = 0;
  unsigned int nAnyElectronDonorType = 0;
  for (auto idx : ring) {
    ElectronDonorType edonType = edon[idx];
    if (edonType == AnyElectronDonorType) {
      ++nAnyElectronDonorType;
      if (nAnyElectronDonorType > 1) {
        return false;
      }
    } else if (edonType == NoElectronDonorType) {
      // if the ring includes atoms which can't be aromatic we can just skip it
      return false;
    }
    getMinMaxAtomElecs(edonType, atlw, atup);
    rlw += atlw;
    rup += atup;
    // std::cerr << "  atom: " << idx << ": " << atlw << "-" << atup <<
    // std::endl;
  }

  if (rup >= 6) {
    for (rie = rlw; rie <= rup; ++rie) {
      if ((rie - 2) % 4 == 0) {
        aromatic = true;
        break;
      }
    }
  } else if (rup == 2) {
    aromatic = true;
  }
<<<<<<< HEAD
#if 0
  std::cerr << " ring: ";
  std::copy(ring.begin(), ring.end(),
            std::ostream_iterator<int>(std::cerr, " "));
  std::cerr << " rlw: " << rlw << " rup: " << rup << " aromatic? " << aromatic
            << std::endl;
#endif
=======
>>>>>>> 30b94efc
  return aromatic;
}

void applyHuckelToFused(
    ROMol &mol,                   // molecule of interest
    const VECT_INT_VECT &srings,  // list of all ring as atom IDS
    const VECT_INT_VECT &brings,  // list of all rings as bond ids
    const INT_VECT &fused,  // list of ring ids in the current fused system
    const boost::dynamic_bitset<>
        &acands,  // whether or not an atom is a candidate for aromaticity
    const VECT_EDON_TYPE &edon,    // electron donor state for each atom
    INT_INT_VECT_MAP &ringNeighs,  // list of neighbors for each candidate ring
    int &narom,                    // number of aromatic ring so far
    unsigned int maxNumFusedRings, const std::vector<Bond *> &bondsByIdx,
    unsigned int minRingSize) {
  // this function check huckel rule on a fused system it starts
  // with the individual rings in the system and then proceeds to
  // check for larger system i.e. if we have a 3 ring fused system,
  // huckel rule checked first on all the 1 ring subsystems then 2
  // rung subsystems etc.

  std::unordered_set<int> aromRings;
  auto nrings = rdcast<unsigned int>(fused.size());
  INT_VECT curRs;
  curRs.push_back(fused.front());
  int pos = -1;
  unsigned int i;
  unsigned int curSize = 0;
  INT_VECT comb;

  size_t nRingBonds;
  {
    boost::dynamic_bitset<> fusedBonds(mol.getNumBonds());
    for (auto ridx : fused) {
      for (auto bidx : brings[ridx]) {
        fusedBonds[bidx] = true;
      }
    }
    nRingBonds = rdcast<unsigned int>(fusedBonds.count());
  }

  std::set<unsigned int> doneBonds;
  while (1) {
    if (pos == -1) {
      // If a ring system has more than 300 rings and a ring combination search
      // larger than 2 is reached, the calculation becomes exponentially longer,
      // in some case it never completes.
      if ((curSize == 2) && (nrings > 300)) {
        BOOST_LOG(rdWarningLog)
            << "Aromaticity detection halted on some rings due to ring system size."
            << std::endl;
        break;
      }

      ++curSize;
      // check if we are done with all the atoms in the fused
      // system, if so quit. This is a fix for Issue252 REVIEW: is
      // this check sufficient or should we add an additional
      // constraint on the number of combinations of rings in a
      // fused system that we will try. The number of combinations
      // can obviously be quite large when the number of rings in
      // the fused system is large
      if (curSize > std::min(nrings, maxNumFusedRings) ||
          doneBonds.size() >= nRingBonds) {
        break;
      }
      comb.resize(curSize);
      std::iota(comb.begin(), comb.end(), 0);
      pos = 0;
    } else {
      pos = nextCombination(comb, nrings);
    }

    if (pos == -1) {
      continue;
    }

    curRs.clear();
    std::transform(comb.begin(), comb.end(), std::back_inserter(curRs),
                   [&fused](const int i) { return fused[i]; });

    // check if the picked subsystem is fused
    if (ringNeighs.size() && !RingUtils::checkFused(curRs, ringNeighs)) {
      continue;
    }
    std::vector<unsigned int> ringAdjacencies(
        mol.getNumAtoms() * mol.getNumAtoms(), 0);
    // check aromaticity on the current fused system
    INT_VECT atsInRingSystem(mol.getNumAtoms(), 0);
    for (auto ridx : curRs) {
      const auto &sring = srings[ridx];
      for (auto ri = 0u; ri < sring.size(); ++ri) {
        auto rid = sring[ri];
        ++atsInRingSystem[rid];
        unsigned nextAt;
        if (ri < sring.size() - 1) {
          nextAt = sring[ri + 1];
        } else {
          nextAt = sring[0];
        }
        // keep track of which ring atoms are adjacent to each other
        ringAdjacencies[rid * mol.getNumAtoms() + nextAt]++;
        ringAdjacencies[nextAt * mol.getNumAtoms() + rid]++;
      }
    }
    INT_VECT unon;
    bool nonAromaticAtomsInRing = false;
    for (i = 0; i < atsInRingSystem.size(); ++i) {
      // condition for inclusion of an atom in the aromaticity of a fused ring
      // system is that it's present in one or two of the rings. this was #2895:
      // the central atom in acepentalene was being included in the count of
      // aromatic atoms
      if (atsInRingSystem[i] == 1 || atsInRingSystem[i] == 2) {
        unon.push_back(i);
        if (!acands[i]) {
          // std::cerr << " atom " << i << " not a candidate" << std::endl;
          nonAromaticAtomsInRing = true;
          break;
        }
      }
    }
    if (nonAromaticAtomsInRing) {
      continue;
    }
    // make sure that we still actually have a ring: each atom which is left
    // should have at least(?) two connections to other atoms in the ring
    std::vector<unsigned int> nbrCounts(unon.size(), 0);
    for (auto i = 0u; i < unon.size(); ++i) {
      for (auto j = i; j < unon.size(); ++j) {
        if (ringAdjacencies[unon[i] * mol.getNumAtoms() + unon[j]]) {
          nbrCounts[i] += 1;
          nbrCounts[j] += 1;
          // TODO: can we stop this if we exceed 2? There's probably some edge
          // case where that happens
        }
      }
    }
    if (*std::min_element(nbrCounts.begin(), nbrCounts.end()) < 2) {
      continue;
    }

    if (applyHuckel(mol, unon, edon, minRingSize)) {
      // mark the atoms and bonds in these rings to be aromatic
      markAtomsBondsArom(mol, srings, brings, curRs, doneBonds, bondsByIdx);

      // add the ring IDs to the aromatic rings found so far
      // avoid duplicates
      std::copy(curRs.begin(), curRs.end(),
                std::inserter(aromRings, aromRings.begin()));
    }  // end check huckel rule
  }  // end while(1)
  narom += rdcast<int>(aromRings.size());
}

bool isAtomCandForArom(const Atom *at, const ElectronDonorType edon,
                       bool allowThirdRow = true, bool allowTripleBonds = true,
                       bool allowHigherExceptions = true, bool onlyCorN = false,
                       bool allowExocyclicMultipleBonds = true) {
  PRECONDITION(at, "bad atom");
  if (onlyCorN && at->getAtomicNum() != 6 && at->getAtomicNum() != 7) {
    return false;
  }
  if (!allowThirdRow && at->getAtomicNum() > 10) {
    return false;
  }

  // limit aromaticity to:
  //   - the first two rows of the periodic table
  //   - Se and Te
  if (at->getAtomicNum() > 18 &&
      (!allowHigherExceptions ||
       (at->getAtomicNum() != 34 && at->getAtomicNum() != 52))) {
    return false;
  }
  switch (edon) {
    case VacantElectronDonorType:
    case OneElectronDonorType:
    case TwoElectronDonorType:
    case OneOrTwoElectronDonorType:
    case AnyElectronDonorType:
      break;
    default:
      return (false);
  }

  // atoms that aren't in their default valence state also get shut out
  auto defVal =
      PeriodicTable::getTable()->getDefaultValence(at->getAtomicNum());
  if (defVal > 0 && rdcast<int>(at->getTotalValence()) >
                        (PeriodicTable::getTable()->getDefaultValence(
                            at->getAtomicNum() - at->getFormalCharge()))) {
    return false;
  }

  // heteroatoms or charged carbons with radicals also disqualify us from being
  // considered. This was github issue 432 (heteroatoms) and 1936 (charged
  // carbons)
  if (at->getNumRadicalElectrons() &&
      (at->getAtomicNum() != 6 || at->getFormalCharge())) {
    return false;
  }

  // We are going to explicitly disallow atoms that have more
  // than one double or triple bond. This is to handle
  // the situation:
  //   C1=C=NC=N1 (sf.net bug 1934360)
  int nUnsaturations = at->getExplicitValence() - at->getDegree();
  if (nUnsaturations > 1) {
    unsigned int nMult = 0;
    const auto &mol = at->getOwningMol();
    for (const auto bond : mol.atomBonds(at)) {
      switch (bond->getBondType()) {
        case Bond::SINGLE:
        case Bond::AROMATIC:
          break;
        case Bond::DOUBLE:
          ++nMult;
          break;
        case Bond::TRIPLE:
          if (!allowTripleBonds) {
            return false;
          }
          ++nMult;
          break;
        default:
          // hopefully we had enough sense that we don't even
          // get here with these bonds... If we do land here,
          // just bail... I have no good answer for them.
          break;
      }
      if (nMult > 1) {
        break;
      }
    }
    if (nMult > 1) {
      return (false);
    }
  }

  if (!allowExocyclicMultipleBonds) {
    const auto &mol = at->getOwningMol();
    for (const auto bond : mol.atomBonds(at)) {
      if ((bond->getBondType() == Bond::DOUBLE ||
           bond->getBondType() == Bond::TRIPLE) &&
          !queryIsBondInRing(bond)) {
        return false;
      }
    }
  }

  // It seems like we'd want to exclude atoms for being bridgeheads since they
  // are going to be 3D and not actually conjugated
  // But we need to be careful about that since rings fused onto macrocycles
  // have "bridgeheads" according to our definition and we don't want to
  // exclude things like:
  //   c1cc2ccc1CCCCCCCCCCCCCCCC2
  // where atoms 2 and 5 are "bridgeheads" but in a macrocycle
  if (queryIsAtomBridgehead(at) && !nUnsaturations) {
    bool inMacrocycle = false;
    for (const auto &aring : at->getOwningMol().getRingInfo()->atomRings()) {
      if (aring.size() > 10 &&
          std::find(aring.begin(), aring.end(), at->getIdx()) != aring.end()) {
        inMacrocycle = true;
        break;
      }
    }
    if (!inMacrocycle) {
      return false;
    }
  }

  return true;
}

ElectronDonorType getAtomDonorTypeArom(
    const Atom *at, bool exocyclicBondsStealElectrons = true) {
  PRECONDITION(at, "bad atom");
  const auto &mol = at->getOwningMol();
  if (at->getAtomicNum() == 0) {
    return incidentCyclicMultipleBond(at) ? OneElectronDonorType
                                          : AnyElectronDonorType;
  }

  ElectronDonorType res = NoElectronDonorType;
  auto nelec = MolOps::countAtomElec(at);
  int who = -1;
  if (nelec < 0) {
    res = NoElectronDonorType;
  } else if (nelec == 0) {
    if (incidentNonCyclicMultipleBond(at, who)) {
      // This is borderline:  no electron to spare but may have an empty
      // p-orbital
      // Not sure if this should return vacantElectronDonorType
      // FIX: explicitly doing this as a note for potential problems
      //
      res = VacantElectronDonorType;
    } else if (incidentCyclicMultipleBond(at)) {
      // no electron but has one in a in cycle multiple bond
      res = OneElectronDonorType;
    } else {
      // no multiple bonds no electrons
      res = NoElectronDonorType;
    }
  } else if (nelec == 1) {
    if (incidentNonCyclicMultipleBond(at, who)) {
      // the only available electron is going to be from the
      // external multiple bond this electron will not be available
      // for aromaticity if this atom is bonded to a more electro
      // negative atom
      const auto at2 = mol.getAtomWithIdx(who);
      if (exocyclicBondsStealElectrons &&
          PeriodicTable::getTable()->moreElectroNegative(at2->getAtomicNum(),
                                                         at->getAtomicNum())) {
        res = VacantElectronDonorType;
      } else {
        res = OneElectronDonorType;
      }
    } else {
      // require that the atom have at least one multiple bond
      if (incidentMultipleBond(at)) {
        res = OneElectronDonorType;
      }
      // account for the tropylium and cyclopropenyl cation cases
      else if (at->getFormalCharge() == 1) {
        res = VacantElectronDonorType;
      }
    }
  } else {
    if (incidentNonCyclicMultipleBond(at, who)) {
      // for cases with more than one electron :
      // if there is an incident multiple bond with an element that
      // is more electronegative than the this atom, count one less
      // electron
      const auto at2 = mol.getAtomWithIdx(who);
      if (exocyclicBondsStealElectrons &&
          PeriodicTable::getTable()->moreElectroNegative(at2->getAtomicNum(),
                                                         at->getAtomicNum())) {
        --nelec;
      }
    }
    if (nelec % 2 == 1) {
      res = OneElectronDonorType;
    } else {
      res = TwoElectronDonorType;
    }
  }
  return res;
}
}  // namespace

namespace RDKit {
namespace MolOps {
bool isBondOrderQuery(const Bond *bond) {
  if (bond->getBondType() == Bond::BondType::UNSPECIFIED && bond->hasQuery()) {
    auto label =
        dynamic_cast<const QueryBond *>(bond)->getQuery()->getTypeLabel();
    if (label == "BondOrder") {
      return true;
    }
  }
  return false;
}
int countAtomElec(const Atom *at) {
  PRECONDITION(at, "bad atom");

  // default valence :
  auto dv = PeriodicTable::getTable()->getDefaultValence(at->getAtomicNum());
  if (dv <= 1) {
    // univalent elements can't be either aromatic or conjugated
    return -1;
  }

  // total atom degree:
  int degree = at->getDegree() + at->getTotalNumHs();

  const auto &mol = at->getOwningMol();
  for (const auto bond : mol.atomBonds(at)) {
    // don't count bonds that aren't actually contributing to the valence here:
    if (!isBondOrderQuery(bond) && !std::lround(bond->getValenceContrib(at))) {
      --degree;
    }
  }

  // if we are more than 3 coordinated we should not be aromatic
  if (degree > 3) {
    return -1;
  }

  // number of lone pair electrons = (outer shell elecs) - (default valence)
  auto nlp = PeriodicTable::getTable()->getNouterElecs(at->getAtomicNum()) - dv;

  // subtract the charge to get the true number of lone pair electrons:
  nlp = std::max(nlp - at->getFormalCharge(), 0);

  int nRadicals = at->getNumRadicalElectrons();

  // num electrons available for donation into the pi system:
  int res = (dv - degree) + nlp - nRadicals;

  if (res > 1) {
    // if we have an incident bond with order higher than 2,
    // (e.g. triple or higher), we only want to return 1 electron
    // we detect this using the total unsaturation, because we
    // know that there aren't multiple unsaturations (detected
    // above in isAtomCandForArom())
    int nUnsaturations = at->getExplicitValence() - at->getDegree();
    if (nUnsaturations > 1) {
      res = 1;
    }
  }

  return res;
}

namespace {
int mdlAromaticityHelper(RWMol &mol, const VECT_INT_VECT &srings) {
  int narom = 0;
  // loop over all the atoms in the rings that can be candidates
  // for aromaticity
  // Atoms are candidates if
  //   - it is part of ring
  //   - has one or more electron to donate or has empty p-orbitals
  int natoms = mol.getNumAtoms();
  boost::dynamic_bitset<> acands(natoms);
  boost::dynamic_bitset<> aseen(natoms);
  VECT_EDON_TYPE edon(natoms);

  VECT_INT_VECT cRings;  // holder for rings that are candidates for aromaticity
  for (auto &sring : srings) {
    bool allAromatic = true;
    bool allDummy = true;
    for (auto firstIdx : sring) {
      const auto at = mol.getAtomWithIdx(firstIdx);

      if (allDummy && at->getAtomicNum() != 0) {
        allDummy = false;
      }

      if (aseen[firstIdx]) {
        if (!acands[firstIdx]) {
          allAromatic = false;
        }
        continue;
      }
      aseen[firstIdx] = 1;

      // now that the atom is part of ring check if it can donate
      // electron or has empty orbitals. Record the donor type
      // information in 'edon' - we will need it when we get to
      // the Huckel rule later
      edon[firstIdx] = getAtomDonorTypeArom(at, false);
      // we only accept one electron donors?
      if (edon[firstIdx] != OneElectronDonorType) {
        allAromatic = false;
        continue;
      }
      const bool allowThirdRow = false;
      const bool allowTripleBonds = false;
      const bool allowHigherExceptions = false;
      const bool onlyCorN = true;
      const bool allowExocyclicMultipleBonds = false;
      acands[firstIdx] = isAtomCandForArom(
          at, edon[firstIdx], allowThirdRow, allowTripleBonds,
          allowHigherExceptions, onlyCorN, allowExocyclicMultipleBonds);
      if (!acands[firstIdx]) {
        allAromatic = false;
      }
    }
    if (allAromatic && !allDummy) {
      cRings.push_back(sring);
    }
  }

  // first convert all rings to bonds ids
  VECT_INT_VECT brings;
  RingUtils::convertToBonds(cRings, brings, mol);

  // make the neighbor map for the rings
  // i.e. a ring is a neighbor a another candidate ring if
  // shares at least one bond
  // useful to figure out fused systems
  INT_INT_VECT_MAP neighMap;
  RingUtils::makeRingNeighborMap(brings, neighMap, maxFusedAromaticRingSize, 1);

  // now loop over all the candidate rings and check the
  // huckel rule - of course paying attention to fused systems.
  INT_VECT doneRs;
  int curr = 0;
  auto cnrs = rdcast<int>(cRings.size());
  boost::dynamic_bitset<> fusDone(cnrs);
  INT_VECT fused;

  std::vector<Bond *> bondsByIdx;
  bondsByIdx.reserve(mol.getNumBonds());
  for (const auto b : mol.bonds()) {
    bondsByIdx.push_back(b);
  }

  while (curr < cnrs) {
    fused.clear();
    RingUtils::pickFusedRings(curr, neighMap, fused, fusDone);
    const unsigned int maxFused = 6;
    const unsigned int minRingSize = 6;
    applyHuckelToFused(mol, cRings, brings, fused, acands, edon, neighMap,
                       narom, maxFused, bondsByIdx, minRingSize);

    int rix;
    for (rix = 0; rix < cnrs; ++rix) {
      if (!fusDone[rix]) {
        curr = rix;
        break;
      }
    }
    if (rix == cnrs) {
      break;
    }
  }

  mol.setProp(common_properties::numArom, narom, true);

  return narom;
}

int mmff94AromaticityHelper(RWMol &mol, const VECT_INT_VECT &srings) {
  // set aromaticity as done in MMFF94 init
  if (!mol.hasProp(common_properties::_MMFFSanitized)) {
    bool isAromaticSet = false;
    for (const auto atom : mol.atoms()) {
      if (atom->getIsAromatic()) {
        isAromaticSet = true;
        break;
      }
    }
    if (isAromaticSet) {
      MolOps::Kekulize(mol, true);
    }
    mol.setProp(common_properties::_MMFFSanitized, 1, true);
  }
  setMMFFAromaticity(mol);

  // count aromatic rings for return value
  int narom = 1;
  for (auto &sring : srings) {
    bool isAromRing = true;
    for (auto &aid : sring) {
      Atom *atom = mol.getAtomWithIdx(aid);
      if (!atom->getIsAromatic()) {
        isAromRing = false;
        break;
      }
    }
    if (isAromRing) narom++;
  }

  return narom;
}

// use minRingSize=0 or maxRingSize=0 to ignore these constraints
int aromaticityHelper(RWMol &mol, const VECT_INT_VECT &srings,
                      unsigned int minRingSize, unsigned int maxRingSize,
                      bool includeFused) {
  int narom = 0;
  // loop over all the atoms in the rings that can be candidates
  // for aromaticity
  // Atoms are candidates if
  //   - it is part of ring
  //   - has one or more electron to donate or has empty p-orbitals
  int natoms = mol.getNumAtoms();
  boost::dynamic_bitset<> acands(natoms);
  boost::dynamic_bitset<> aseen(natoms);
  VECT_EDON_TYPE edon(natoms);

  VECT_INT_VECT cRings;  // holder for rings that are candidates for aromaticity
  for (auto &sring : srings) {
    size_t ringSz = sring.size();
    // test ring size:
    if ((minRingSize && ringSz < minRingSize) ||
        (maxRingSize && ringSz > maxRingSize)) {
      continue;
    }

    // conditions for a ring/fused ring to be considered for aromaticity here:
    //   all atoms are candidates to be aromatic
    //     OR
    //   at least two members are candidates to be aromatic AND all of the
    //     non-candidates are in at least two fused rings
    //   This last condition is there to handle the molecule
    //      C1=CC2=CC3=CC=C4C=C1C2C34
    //   where the outer envelope is aromatic, but all of the sub-rings have SP3
    //   carbons in them. (This was github #5134)
    unsigned int numNonAromatic = 0;
    bool nonCandidatesInFusedRings = true;
    bool allDummy = true;
    for (auto firstIdx : sring) {
      const auto at = mol.getAtomWithIdx(firstIdx);

      if (allDummy && !isAtomDummy(at)) {
        allDummy = false;
      }

      if (aseen[firstIdx]) {
        if (!acands[firstIdx]) {
          ++numNonAromatic;
          nonCandidatesInFusedRings =
              nonCandidatesInFusedRings &&
              (mol.getRingInfo()->numAtomRings(firstIdx) >= 2);
        }
        continue;
      }
      aseen[firstIdx] = 1;

      // now that the atom is part of ring check if it can donate
      // electron or has empty orbitals. Record the donor type
      // information in 'edon' - we will need it when we get to
      // the Huckel rule later
      edon[firstIdx] = getAtomDonorTypeArom(at);
      acands[firstIdx] = isAtomCandForArom(at, edon[firstIdx]);
      if (!acands[firstIdx]) {
        ++numNonAromatic;
        nonCandidatesInFusedRings =
            nonCandidatesInFusedRings &&
            (mol.getRingInfo()->numAtomRings(firstIdx) >= 2);
      }
    }
    if (!allDummy &&
        (!numNonAromatic ||
         ((sring.size() - numNonAromatic) >= 2 && nonCandidatesInFusedRings))) {
      cRings.push_back(sring);
      // std::cerr << "candidate " << cRings.size() - 1 << ": ";
      // std::copy(sring.begin(), sring.end(),
      //           std::ostream_iterator<int>(std::cerr, ", "));
      // std::cerr << std::endl;
    }
  }
  std::cerr << " acands: " << acands << std::endl;
  // first convert all rings to bonds ids
  VECT_INT_VECT brings;
  RingUtils::convertToBonds(cRings, brings, mol);

  std::vector<Bond *> bondsByIdx;
  bondsByIdx.reserve(mol.getNumBonds());
  for (auto b : mol.bonds()) {
    bondsByIdx.push_back(b);
  }

  if (!includeFused) {
    // now loop over all the candidate rings and check the
    // huckel rule - skipping fused systems
    INT_INT_VECT_MAP neighMap;
    for (size_t ri = 0; ri < cRings.size(); ++ri) {
      INT_VECT fused;
      fused.push_back(ri);
      const unsigned int maxFused = 6;
      const unsigned int minRingSize = 0;
      applyHuckelToFused(mol, cRings, brings, fused, acands, edon, neighMap,
                         narom, maxFused, bondsByIdx, minRingSize);
    }
  } else {
    // make the neighbor map for the rings
    // i.e. a ring is a neighbor a another candidate ring if
    // shares at least one bond
    // useful to figure out fused systems
    INT_INT_VECT_MAP neighMap;
    RingUtils::makeRingNeighborMap(brings, neighMap, maxFusedAromaticRingSize,
                                   1);

    // now loop over all the candidate rings and check the
    // huckel rule - of course paying attention to fused systems.
    INT_VECT doneRs;
    int curr = 0;
    auto cnrs = rdcast<int>(cRings.size());
    boost::dynamic_bitset<> fusDone(cnrs);
    INT_VECT fused;
    while (curr < cnrs) {
      fused.clear();
      RingUtils::pickFusedRings(curr, neighMap, fused, fusDone);
      applyHuckelToFused(mol, cRings, brings, fused, acands, edon, neighMap,
                         narom, 6, bondsByIdx);

      int rix;
      for (rix = 0; rix < cnrs; ++rix) {
        if (!fusDone[rix]) {
          curr = rix;
          break;
        }
      }
      if (rix == cnrs) {
        break;
      }
    }
  }

  mol.setProp(common_properties::numArom, narom, true);

  return narom;
}

}  // end of anonymous namespace

// sets the aromaticity flags according to MMFF
void setMMFFAromaticity(RWMol &mol) {
  bool moveToNextRing = false;
  bool isNOSinRing = false;
  bool aromRingsAllSet = false;
  bool exoDoubleBond = false;
  bool canBeAromatic = false;
  unsigned int i;
  unsigned int j;
  unsigned int nextInRing;
  unsigned int pi_e = 0;
  int nAromSet = 0;
  int old_nAromSet = -1;
  RingInfo *ringInfo = mol.getRingInfo();
  Atom *atom;
  Bond *bond;
  const VECT_INT_VECT &atomRings = ringInfo->atomRings();
  ROMol::ADJ_ITER nbrIdx;
  ROMol::ADJ_ITER endNbrs;
  boost::dynamic_bitset<> aromBitVect(mol.getNumAtoms());
  boost::dynamic_bitset<> aromRingBitVect(atomRings.size());

  while ((!aromRingsAllSet) && atomRings.size() && (nAromSet > old_nAromSet)) {
    // loop over all rings
    for (i = 0; i < atomRings.size(); ++i) {
      // add 2 pi electrons for each double bond in the ring
      for (j = 0, pi_e = 0, moveToNextRing = false, isNOSinRing = false,
          exoDoubleBond = false;
           (!moveToNextRing) && (j < atomRings[i].size()); ++j) {
        atom = mol.getAtomWithIdx(atomRings[i][j]);
        // remember if this atom is nitrogen, oxygen or divalent sulfur
        if ((atom->getAtomicNum() == 7) || (atom->getAtomicNum() == 8) ||
            ((atom->getAtomicNum() == 16) && (atom->getDegree() == 2))) {
          isNOSinRing = true;
        }
        // check whether this atom is double-bonded to next one in the ring
        nextInRing = (j == (atomRings[i].size() - 1)) ? atomRings[i][0]
                                                      : atomRings[i][j + 1];
        if (mol.getBondBetweenAtoms(atomRings[i][j], nextInRing)
                ->getBondType() == Bond::DOUBLE) {
          pi_e += 2;
        }
        // if this is not a double bond, check whether this is carbon
        // or nitrogen with total bond order = 4
        else {
          atom = mol.getAtomWithIdx(atomRings[i][j]);
          // if not, move on
          if ((atom->getAtomicNum() != 6) &&
              (!((atom->getAtomicNum() == 7) &&
                 ((atom->getExplicitValence() + atom->getNumImplicitHs()) ==
                  4)))) {
            continue;
          }
          // loop over neighbors
          boost::tie(nbrIdx, endNbrs) = mol.getAtomNeighbors(atom);
          for (; nbrIdx != endNbrs; ++nbrIdx) {
            const Atom *nbrAtom = mol[*nbrIdx];
            // if the neighbor is one of the ring atoms, skip it
            // since we are looking for exocyclic neighbors
            if (std::find(atomRings[i].begin(), atomRings[i].end(),
                          nbrAtom->getIdx()) != atomRings[i].end()) {
              continue;
            }
            // it the neighbor is single-bonded, skip it
            if (mol.getBondBetweenAtoms(atomRings[i][j], nbrAtom->getIdx())
                    ->getBondType() == Bond::SINGLE) {
              continue;
            }
            // if the neighbor is in a ring and its aromaticity
            // bit has not yet been set, then move to the next ring
            // we'll take care of this later
            if (queryIsAtomInRing(nbrAtom) &&
                (!(aromBitVect[nbrAtom->getIdx()]))) {
              moveToNextRing = true;
              break;
            }
            // if the neighbor is in an aromatic ring and is
            // double-bonded to the current atom, add 1 pi electron
            if (mol.getBondBetweenAtoms(atomRings[i][j], nbrAtom->getIdx())
                    ->getBondType() == Bond::DOUBLE) {
              if (nbrAtom->getIsAromatic()) {
                ++pi_e;
              } else {
                exoDoubleBond = true;
              }
            }
          }
        }
      }
      // if we quit the loop at an early stage because aromaticity
      // had not yet been set, then move to the next ring
      if (moveToNextRing) {
        continue;
      }
      // loop again over all ring atoms
      for (j = 0, canBeAromatic = true; j < atomRings[i].size(); ++j) {
        // set aromaticity as perceived
        aromBitVect[atomRings[i][j]] = 1;
        atom = mol.getAtomWithIdx(atomRings[i][j]);
        // if this is is a non-sp2 carbon or nitrogen
        // then this ring can't be aromatic
        if (((atom->getAtomicNum() == 6) || (atom->getAtomicNum() == 7)) &&
            (atom->getHybridization() != Atom::SP2)) {
          canBeAromatic = false;
        }
      }
      // if this ring can't be aromatic, move to the next one
      if (!canBeAromatic) {
        continue;
      }
      // if there is N, O, S; no exocyclic double bonds;
      // the ring has an odd number of terms: add 2 pi electrons
      if (isNOSinRing && (!exoDoubleBond) && (atomRings[i].size() % 2)) {
        pi_e += 2;
      }
      // if this ring satisfies the 4n+2 rule,
      // then mark its atoms as aromatic
      if ((pi_e > 2) && (!((pi_e - 2) % 4))) {
        aromRingBitVect[i] = 1;
        for (j = 0; j < atomRings[i].size(); ++j) {
          atom = mol.getAtomWithIdx(atomRings[i][j]);
          atom->setIsAromatic(true);
        }
      }
    }
    // termination criterion: if we did not manage to set any more
    // aromatic atoms compared to the previous iteration, then
    // stop looping
    old_nAromSet = nAromSet;
    nAromSet = 0;
    aromRingsAllSet = true;
    for (i = 0; i < atomRings.size(); ++i) {
      for (j = 0; j < atomRings[i].size(); ++j) {
        if (aromBitVect[atomRings[i][j]]) {
          ++nAromSet;
        } else {
          aromRingsAllSet = false;
        }
      }
    }
  }
  for (i = 0; i < atomRings.size(); ++i) {
    // if the ring is not aromatic, move to the next one
    if (!aromRingBitVect[i]) {
      continue;
    }
    for (j = 0; j < atomRings[i].size(); ++j) {
      // mark all ring bonds as aromatic
      nextInRing = (j == (atomRings[i].size() - 1)) ? atomRings[i][0]
                                                    : atomRings[i][j + 1];
      bond = mol.getBondBetweenAtoms(atomRings[i][j], nextInRing);
      bond->setBondType(Bond::AROMATIC);
      bond->setIsAromatic(true);
    }
  }
  for (i = 0; i < atomRings.size(); ++i) {
    // if the ring is not aromatic, move to the next one
    if (!aromRingBitVect[i]) {
      continue;
    }
    for (j = 0; j < atomRings[i].size(); ++j) {
      atom = mol.getAtomWithIdx(atomRings[i][j]);
      if (atom->getAtomicNum() != 6) {
        int iv = atom->calcImplicitValence(false);
        atom->calcExplicitValence(false);
        if (iv) {
          atom->setNumExplicitHs(iv);
          atom->calcImplicitValence(false);
        }
      }
    }
  }
}

int setAromaticity(RWMol &mol, AromaticityModel model, int (*func)(RWMol &)) {
  // This function used to check if the input molecule came
  // with aromaticity information, assumed it is correct and
  // did not touch it. Now it ignores that information entirely.

  // first find the all the simple rings in the molecule
  VECT_INT_VECT srings;
  if (mol.getRingInfo()->isInitialized()) {
    srings = mol.getRingInfo()->atomRings();
  } else {
    MolOps::symmetrizeSSSR(mol, srings);
  }

  int res;
  switch (model) {
    case AROMATICITY_DEFAULT:
    case AROMATICITY_RDKIT:
      res = aromaticityHelper(mol, srings, 0, 0, true);
      break;
    case AROMATICITY_SIMPLE:
      res = aromaticityHelper(mol, srings, 5, 6, false);
      break;
    case AROMATICITY_MDL:
      res = mdlAromaticityHelper(mol, srings);
      break;
    case AROMATICITY_MMFF94:
      res = mmff94AromaticityHelper(mol, srings);
      break;
    case AROMATICITY_CUSTOM:
      PRECONDITION(
          func,
          "function must be set when aromaticity model is AROMATICITY_CUSTOM");
      res = func(mol);
      break;
    default:
      throw ValueErrorException("Bad AromaticityModel");
  }
  return res;
}

};  // end of namespace MolOps
};  // end of namespace RDKit<|MERGE_RESOLUTION|>--- conflicted
+++ resolved
@@ -48,18 +48,6 @@
   res.push_back(curr);
 
   const auto &neighs = pos->second;
-<<<<<<< HEAD
-#if 0
-  std::cerr << "depth: " << depth << " ring: " << curr
-            << " size: " << res.size() << " neighs: " << neighs.size()
-            << std::endl;
-  std::cerr << "   ";
-  std::copy(neighs.begin(), neighs.end(),
-            std::ostream_iterator<int>(std::cerr, " "));
-  std::cerr << "\n";
-#endif
-=======
->>>>>>> 30b94efc
   for (int neigh : neighs) {
     if (!done[neigh]) {
       pickFusedRings(neigh, neighMap, res, done, depth + 1);
@@ -347,16 +335,6 @@
   } else if (rup == 2) {
     aromatic = true;
   }
-<<<<<<< HEAD
-#if 0
-  std::cerr << " ring: ";
-  std::copy(ring.begin(), ring.end(),
-            std::ostream_iterator<int>(std::cerr, " "));
-  std::cerr << " rlw: " << rlw << " rup: " << rup << " aromatic? " << aromatic
-            << std::endl;
-#endif
-=======
->>>>>>> 30b94efc
   return aromatic;
 }
 
