--- conflicted
+++ resolved
@@ -415,7 +415,7 @@
       std::copy(curRs.begin(), curRs.end(),
                 std::inserter(aromRings, aromRings.begin()));
     }  // end check huckel rule
-  }    // end while(1)
+  }  // end while(1)
   narom += rdcast<int>(aromRings.size());
 }
 
@@ -868,25 +868,7 @@
       continue;
     }
 
-<<<<<<< HEAD
-    if (HBondFlag && ringHasHydrogenBond(sring, mol)) {
-      continue;
-    }
-
-    // conditions for a ring/fused ring to be considered for aromaticity here:
-    //   all atoms are candidates to be aromatic
-    //     OR
-    //   at least two members are candidates to be aromatic AND all of the
-    //     non-candidates are in at least two fused rings
-    //   This last condition is there to handle the molecule
-    //      C1=CC2=CC3=CC=C4C=C1C2C34
-    //   where the outer envelope is aromatic, but all of the sub-rings have SP3
-    //   carbons in them. (This was github #5134)
-    unsigned int numNonAromatic = 0;
-    bool nonCandidatesInFusedRings = true;
-=======
     bool allAromatic = true;
->>>>>>> 35c8c54a
     bool allDummy = true;
     for (auto firstIdx : sring) {
       const auto at = mol.getAtomWithIdx(firstIdx);
