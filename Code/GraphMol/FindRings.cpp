//
//  Copyright (C) 2003-2018 Greg Landrum and Rational Discovery LLC
//
//   @@ All Rights Reserved @@
//  This file is part of the RDKit.
//  The contents are covered by the terms of the BSD license
//  which is included in the file license.txt, found at the root
//  of the RDKit source tree.
//
#include <GraphMol/RDKitBase.h>
#include <GraphMol/Rings.h>
#include <RDGeneral/RDLog.h>
#include <RDGeneral/Exceptions.h>

#include <RDGeneral/utils.h>
#include <vector>
#include <set>
#include <algorithm>
#include <boost/dynamic_bitset.hpp>
#include <cstdint>
#include <RDGeneral/hash/hash.hpp>

typedef std::set<std::uint32_t> RINGINVAR_SET;
typedef RINGINVAR_SET::const_iterator RINGINVAR_SET_CI;
typedef std::vector<std::uint32_t> RINGINVAR_VECT;

namespace RingUtils {
const size_t MAX_BFSQ_SIZE = 200000;  // arbitrary huge value

using namespace RDKit;

std::uint32_t computeRingInvariant(INT_VECT ring, unsigned int nAtoms) {
  RDUNUSED_PARAM(nAtoms);
  std::sort(ring.begin(), ring.end());
  std::uint32_t res = gboost::hash_range(ring.begin(), ring.end());
  return res;
}

void convertToBonds(const INT_VECT &ring, INT_VECT &bondRing,
                    const ROMol &mol) {
  const auto rsiz = rdcast<unsigned int>(ring.size());
  bondRing.resize(rsiz);
  for (unsigned int i = 0; i < (rsiz - 1); i++) {
    const Bond *bnd = mol.getBondBetweenAtoms(ring[i], ring[i + 1]);
    if (!bnd) {
      throw ValueErrorException("expected bond not found");
    }
    bondRing[i] = bnd->getIdx();
  }
  // bond from last to first atom
  const Bond *bnd = mol.getBondBetweenAtoms(ring[rsiz - 1], ring[0]);
  if (!bnd) {
    throw ValueErrorException("expected bond not found");
  }

  bondRing[rsiz - 1] = bnd->getIdx();
}

void convertToBonds(const VECT_INT_VECT &res, VECT_INT_VECT &brings,
                    const ROMol &mol) {
  for (const auto &ring : res) {
    INT_VECT bring;
    convertToBonds(ring, bring, mol);
    brings.push_back(bring);
  }
}

}  // end of namespace RingUtils

namespace FindRings {
using namespace RDKit;

// An optimization to create a memory workspace that gets reused
class BFSWorkspace {
 public:
  int smallestRingsBfs(const ROMol &mol, int root, VECT_INT_VECT &rings,
                       boost::dynamic_bitset<> &activeBonds,
                       INT_VECT *forbidden = nullptr);

 private:
  VECT_INT_VECT d_atPaths;
};

void trimBonds(unsigned int cand, const ROMol &tMol, INT_SET &changed,
               INT_VECT &atomDegrees, boost::dynamic_bitset<> &activeBonds);
void storeRingInfo(const ROMol &mol, const INT_VECT &ring) {
  INT_VECT bondIndices;
  RingUtils::convertToBonds(ring, bondIndices, mol);
  mol.getRingInfo()->addRing(ring, bondIndices);
}

void storeRingsInfo(const ROMol &mol, const VECT_INT_VECT &rings) {
  for (const auto &ring : rings) {
    storeRingInfo(mol, ring);
  }
}

void markUselessD2s(unsigned int root, const ROMol &tMol,
                    boost::dynamic_bitset<> &forb, const INT_VECT &atomDegrees,
                    const boost::dynamic_bitset<> &activeBonds) {
  // recursive function to mark any degree 2 nodes that are already represented
  // by root for the purpose of finding smallest rings.
  ROMol::OEDGE_ITER beg, end;
  boost::tie(beg, end) = tMol.getAtomBonds(tMol.getAtomWithIdx(root));
  while (beg != end) {
    const Bond *bond = tMol[*beg];
    ++beg;
    if (!activeBonds[bond->getIdx()]) {
      continue;
    }
    unsigned int oIdx = bond->getOtherAtomIdx(root);
    if (!forb[oIdx] && atomDegrees[oIdx] == 2) {
      forb[oIdx] = 1;
      markUselessD2s(oIdx, tMol, forb, atomDegrees, activeBonds);
    }
  }
}

void pickD2Nodes(const ROMol &tMol, INT_VECT &d2nodes, const INT_VECT &currFrag,
                 const INT_VECT &atomDegrees,
                 const boost::dynamic_bitset<> &activeBonds) {
  d2nodes.resize(0);

  // forb contains all d2 nodes, not just the ones we want to keep
  boost::dynamic_bitset<> forb(tMol.getNumAtoms());
  while (1) {
    int root = -1;
    for (int axci : currFrag) {
      if (atomDegrees[axci] == 2 && !forb[axci]) {
        root = axci;
        d2nodes.push_back(axci);
        forb[axci] = 1;
        break;
      }
    }
    if (root == -1) {
      break;
    } else {
      markUselessD2s(root, tMol, forb, atomDegrees, activeBonds);
    }
  }
}

#if 0
  typedef std::map<double, INT_VECT> DOUBLE_INT_VECT_MAP;
  typedef DOUBLE_INT_VECT_MAP::iterator DOUBLE_INT_VECT_MAP_I;
  typedef DOUBLE_INT_VECT_MAP::const_iterator DOUBLE_INT_VECT_MAP_CI;
#else
typedef std::map<std::uint32_t, INT_VECT> RINGINVAR_INT_VECT_MAP;
typedef RINGINVAR_INT_VECT_MAP::iterator RINGINVAR_INT_VECT_MAP_I;
typedef RINGINVAR_INT_VECT_MAP::const_iterator RINGINVAR_INT_VECT_MAP_CI;
#endif

void findSSSRforDupCands(const ROMol &mol, VECT_INT_VECT &res,
                         RINGINVAR_SET &invars, const INT_INT_VECT_MAP dupMap,
                         const RINGINVAR_INT_VECT_MAP &dupD2Cands,
                         INT_VECT &atomDegrees,
                         boost::dynamic_bitset<> activeBonds) {
  BFSWorkspace bfs_workspace;
  for (const auto &dupD2Cand : dupD2Cands) {
    const INT_VECT &dupCands = dupD2Cand.second;
    if (dupCands.size() > 1) {
      // we have duplicate candidates.
      VECT_INT_VECT nrings;
      auto minSiz = static_cast<unsigned int>(MAX_INT);
      for (int dupCand : dupCands) {
        // now break bonds for all the d2 nodes for that give the same rings as
        // with (*dupi) and recompute smallest ring with (*dupi)
        INT_VECT atomDegreesCopy = atomDegrees;
        boost::dynamic_bitset<> activeBondsCopy = activeBonds;
        INT_SET changed;
        auto dmci = dupMap.find(dupCand);
        for (int dni : dmci->second) {
          trimBonds(dni, mol, changed, atomDegreesCopy, activeBondsCopy);
        }

        // now find the smallest ring/s around (*dupi)
        VECT_INT_VECT srings;
        bfs_workspace.smallestRingsBfs(mol, dupCand, srings, activeBondsCopy);
        for (VECT_INT_VECT_CI sri = srings.begin(); sri != srings.end();
             ++sri) {
          if (sri->size() < minSiz) {
            minSiz = rdcast<unsigned int>(sri->size());
          }
          nrings.push_back((*sri));
        }
      }

      for (VECT_INT_VECT_CI nri = nrings.begin(); nri != nrings.end(); ++nri) {
        if (nri->size() == minSiz) {
          std::uint32_t invr =
              RingUtils::computeRingInvariant(*nri, mol.getNumAtoms());
          if (invars.find(invr) == invars.end()) {
            res.push_back((*nri));
            invars.insert(invr);
          }
        }
      }  // end of loop over new rings found
    }    // end if (dupCand.size() > 1)
  }      // end of loop over all set of duplicate candidates
}

struct compRingSize : public std::binary_function<INT_VECT, INT_VECT, bool> {
  bool operator()(const INT_VECT &v1, const INT_VECT &v2) const {
    return v1.size() < v2.size();
  }
};

void removeExtraRings(VECT_INT_VECT &res, unsigned int nexpt,
                      const ROMol &mol) {
  RDUNUSED_PARAM(nexpt);
  // sort on size
  std::sort(res.begin(), res.end(), compRingSize());

#if 0
        std::cerr<<"\n\nSORTED\n";
        for(VECT_INT_VECT::const_iterator iter=res.begin();
            iter!=res.end();++iter){
          std::cerr<<iter-res.begin()<<": ";
          std::copy(iter->begin(),iter->end(),std::ostream_iterator<int>(std::cerr," "));
          std::cerr<<std::endl;
        }
#endif

  // change the rings from atom IDs to bondIds
  VECT_INT_VECT brings;
  RingUtils::convertToBonds(res, brings, mol);
  std::vector<boost::dynamic_bitset<>> bitBrings;
  bitBrings.reserve(brings.size());
  for (VECT_INT_VECT_CI vivi = brings.begin(); vivi != brings.end(); ++vivi) {
    boost::dynamic_bitset<> lring(mol.getNumBonds());
    for (int ivi : *vivi) {
      lring.set(ivi);
    }
    bitBrings.push_back(lring);
  }

  boost::dynamic_bitset<> availRings(res.size());
  availRings.set();
  boost::dynamic_bitset<> keepRings(res.size());
  boost::dynamic_bitset<> munion(mol.getNumBonds());

  for (unsigned int i = 0; i < res.size(); ++i) {
    // skip this ring if we've already seen all of its bonds
    if (bitBrings[i].is_subset_of(munion)) {
      availRings.set(i, 0);
    }
    if (!availRings[i]) {
      continue;
    }

    munion |= bitBrings[i];
    keepRings.set(i);

    // from this ring we consider all others that are still available and the
    // same size
    boost::dynamic_bitset<> consider(res.size());
    for (unsigned int j = i + 1; j < res.size(); ++j) {
      // std::cerr<<"        "<<j<<" "<<brings[j].size()<<" -
      // "<<brings[i].size()<<"  >"<<availRings[j]<<std::endl;
      if (availRings[j] && (brings[j].size() == brings[i].size())) {
        consider.set(j);
      }
    }

    // std::cerr<<">>> "<<i<<" "<<consider.count()<<std::endl;
    while (consider.count()) {
      unsigned int bestJ = i + 1;
      int bestOverlap = -1;
      // loop over the available other rings in consideration and pick the one
      // that has the most overlapping bonds with what we've done so far.
      // this is the fix to github #526
      for (unsigned int j = i + 1;
           j < res.size() && bitBrings[j].count() == bitBrings[i].count();
           ++j) {
        if (!consider[j] || !availRings[j]) {
          continue;
        }
        int overlap = rdcast<int>((bitBrings[j] & munion).count());
        if (overlap > bestOverlap) {
          bestOverlap = overlap;
          bestJ = j;
        }
      }
      consider.set(bestJ, 0);
      if (bitBrings[bestJ].is_subset_of(munion)) {
        availRings.set(bestJ, 0);
      } else {
        keepRings.set(bestJ);
        availRings.set(bestJ, 0);
        munion |= bitBrings[bestJ];
      }
    }
  }
  // remove the extra rings from res and store them on the molecule in case we
  // wish symmetrize the SSSRs later
  VECT_INT_VECT extras;
  VECT_INT_VECT temp = res;
  res.resize(0);
  for (unsigned int i = 0; i < temp.size(); i++) {
    if (keepRings[i]) {
      res.push_back(temp[i]);
    } else {
      extras.push_back(temp[i]);
    }
  }

  mol.setProp(common_properties::extraRings, extras, true);
}

void findRingsD2nodes(const ROMol &tMol, VECT_INT_VECT &res,
                      RINGINVAR_SET &invars, const INT_VECT &d2nodes,
                      INT_VECT &atomDegrees,
                      boost::dynamic_bitset<> &activeBonds,
                      boost::dynamic_bitset<> &ringBonds,
                      boost::dynamic_bitset<> &ringAtoms) {
  // place to record any duplicate rings discovered from the current d2 nodes
  RINGINVAR_INT_VECT_MAP dupD2Cands;
  int cand;
  INT_VECT_CI d2i;

  INT_INT_VECT_MAP dupMap;
  // here is an example of molecule where the this scheme of finding other node
  // that
  // result in duplicates is necessary : C12=CON=C1C(C4)CC3CC2CC4C3
  // It would help to draw this molecule, and number the atoms but here is what
  // happen
  //  - there are 6 d2 node - 1, 6, 7, 9, 11, 13
  //  - both 6 and 7 find the same ring (5,6,12,13,8,7) but we do not find the 7
  //  membered ring
  //    (5,7,8,9,10,0,4)
  //  - similarly 9 and 11 find a duplicate ring (9,10,11,12,13)
  //  - when we move to 13 both the above duplicate rings are found
  //  - so we will keep track for each d2 all the other node that resulted in
  //  duplicate rings
  //  - the bonds to these nodes will be broken and we attempt to find a new
  //  ring, for e.g. by breaking
  //    bonds to 7 and 13, we will find a 7 membered ring with 6 (this is done
  //    in findSSSRforDupCands)
  std::map<int, RINGINVAR_VECT> nodeInvars;
  std::map<int, RINGINVAR_VECT>::const_iterator nici;
<<<<<<< HEAD
  DOUBLE_VECT_CI ici;
  BFSWorkspace bfs_workspace;
=======
>>>>>>> edd922c9
  for (d2i = d2nodes.begin(); d2i != d2nodes.end(); ++d2i) {
    cand = (*d2i);
    // std::cerr<<"    smallest rings bfs: "<<cand<<std::endl;
    VECT_INT_VECT srings;
    // we have to find all non duplicate possible smallest rings for each node
    bfs_workspace.smallestRingsBfs(tMol, cand, srings, activeBonds);
    for (VECT_INT_VECT_CI sri = srings.begin(); sri != srings.end(); ++sri) {
      const INT_VECT &nring = (*sri);
      std::uint32_t invr =
          RingUtils::computeRingInvariant(nring, tMol.getNumAtoms());
      if (invars.find(invr) == invars.end()) {
        res.push_back(nring);
        invars.insert(invr);
        for (unsigned int i = 0; i < nring.size() - 1; ++i) {
          unsigned int bIdx =
              tMol.getBondBetweenAtoms(nring[i], nring[i + 1])->getIdx();
          ringBonds.set(bIdx);
          ringAtoms.set(nring[i]);
        }
        ringBonds.set(
            tMol.getBondBetweenAtoms(nring[0], nring[nring.size() - 1])
                ->getIdx());
        ringAtoms.set(nring[nring.size() - 1]);
#if 0
          std::cerr<<"    res: "<<invr<<" | ";
          std::copy(nring.begin(),nring.end(),std::ostream_iterator<int>(std::cerr," "));
          std::cerr<<std::endl;
#endif
      }

      nodeInvars[cand].push_back(invr);
      // check if this ring is duplicate with something else
      for (nici = nodeInvars.begin(); nici != nodeInvars.end(); nici++) {
        if (nici->first != cand) {
          if (std::find(nici->second.begin(), nici->second.end(), invr) !=
              nici->second.end()) {
            // ok we discovered this ring via another node before
            // add that node as duplicate to this node and vice versa
            dupMap[cand].push_back(nici->first);
            dupMap[nici->first].push_back(cand);
          }
        }
      }
      dupD2Cands[invr].push_back(cand);
    }

    // We don't want to trim the bonds connecting cand here - this can disrupt
    // a second small ring. Here is an example SC(C3C1CC(C3)CC(C2S)(O)C1)2S
    // by trimming the bond connecting to atom #4 , we loose the smallest ring
    // that
    // contains atom #7. Issue 134
    // MolOps::trimBonds(cand, tMol, changed);
  }

  // now deal with any d2 nodes that resulted in duplicate rings before trimming
  // their bonds.
  // it is possible that one of these nodes is involved a different small ring,
  // that is not found
  // because the first nodes has not be trimmed. Here is an example molecule:
  // CC1=CC=C(C=C1)S(=O)(=O)O[CH]2[CH]3CO[CH](O3)[CH]4OC(C)(C)O[CH]24
  findSSSRforDupCands(tMol, res, invars, dupMap, dupD2Cands, atomDegrees,
                      activeBonds);
}

void findRingsD3Node(const ROMol &tMol, VECT_INT_VECT &res,
                     RINGINVAR_SET &invars, int cand, INT_VECT &atomDegrees,
                     boost::dynamic_bitset<> activeBonds) {
  RDUNUSED_PARAM(atomDegrees);
  // this is brutal - we have no degree 2 nodes - find the first possible degree
  // 3 node
  int nsmall;

  // We've got a degree three node. The goal of what follows is to find the
  // three rings in which it's involved, push those onto our results, and
  // then remove the node from consideration.  This will create a bunch of
  // degree
  // 2 nodes, which we can then chew off the next time around the loop.

  // this part is a bit different from the Figueras algorithm
  // here we try to find all the rings the rings that have a potential for
  // contributing to
  // SSSR - i.e. we try to find 3 rings for this node.
  // - each bond (that contributes to the degree 3 ) is allowed to participate
  // in exactly
  //    two of these rings.
  // - also any rings that are included in already found rings are ignored

  // ASSUME: every connection from a degree three node at this point is a
  //         ring bond
  // REVIEW: Is this valid?

  // first find all smallest possible rings
  VECT_INT_VECT srings;
  BFSWorkspace bfs_workspace;
  nsmall = bfs_workspace.smallestRingsBfs(tMol, cand, srings, activeBonds);

  for (VECT_INT_VECT_CI sri = srings.begin(); sri != srings.end(); ++sri) {
    const INT_VECT &nring = (*sri);
    std::uint32_t invr =
        RingUtils::computeRingInvariant(nring, tMol.getNumAtoms());
    if (invars.find(invr) == invars.end()) {
      res.push_back(nring);
      invars.insert(invr);
    }
  }

  // if already found >3 rings we are done with this degree 3 node
  // if we found less than 3 we have to find other potential ring/s
  if (nsmall < 3) {
    int n1 = -1, n2 = -1, n3 = -1;

    ROMol::OEDGE_ITER beg, end;
    boost::tie(beg, end) = tMol.getAtomBonds(tMol.getAtomWithIdx(cand));
    while (beg != end && !activeBonds[tMol[*beg]->getIdx()]) {
      ++beg;
    }
    CHECK_INVARIANT(beg != end, "neighbor not found");
    n1 = tMol[*beg]->getOtherAtomIdx(cand);

    ++beg;
    while (beg != end && !activeBonds[tMol[*beg]->getIdx()]) {
      ++beg;
    }
    CHECK_INVARIANT(beg != end, "neighbor not found");
    n2 = tMol[*beg]->getOtherAtomIdx(cand);

    ++beg;
    while (beg != end && !activeBonds[tMol[*beg]->getIdx()]) {
      ++beg;
    }
    CHECK_INVARIANT(beg != end, "neighbor not found");
    n3 = tMol[*beg]->getOtherAtomIdx(cand);

    if (nsmall == 2) {
      // we found two rings find the third one
      // first find the neighbor that is common to the two ring we found so far
      int f = -1;

      if ((std::find(srings[0].begin(), srings[0].end(), n1) !=
           srings[0].end()) &&
          (std::find(srings[1].begin(), srings[1].end(), n1) !=
           srings[1].end())) {
        f = n1;
      } else if ((std::find(srings[0].begin(), srings[0].end(), n2) !=
                  srings[0].end()) &&
                 (std::find(srings[1].begin(), srings[1].end(), n2) !=
                  srings[1].end())) {
        f = n2;
      } else if ((std::find(srings[0].begin(), srings[0].end(), n3) !=
                  srings[0].end()) &&
                 (std::find(srings[1].begin(), srings[1].end(), n3) !=
                  srings[1].end())) {
        f = n3;
      }
      CHECK_INVARIANT(f >= 0, "third ring not found");

      // now find the smallest possible ring that does not contain f
      VECT_INT_VECT trings;
      INT_VECT forb;
      forb.push_back(f);
      bfs_workspace.smallestRingsBfs(tMol, cand, trings, activeBonds, &forb);
      for (VECT_INT_VECT_CI sri = trings.begin(); sri != trings.end(); ++sri) {
        const INT_VECT &nring = (*sri);
        std::uint32_t invr =
            RingUtils::computeRingInvariant(nring, tMol.getNumAtoms());

        if (invars.find(invr) == invars.end()) {
          res.push_back(nring);
          invars.insert(invr);
        }
      }
    }  // doing degree 3 node  - end of 2 smallest rings found for cand
    if (nsmall == 1) {
      // we found 1 ring - we need to find two more that involve the 3rd
      // neighbor
      int f1 = -1, f2 = -1;
      // Which of our three neighbors are in the small ring?
      //   these are f1 and f2
      if (std::find(srings[0].begin(), srings[0].end(), n1) ==
          srings[0].end()) {
        f1 = n2, f2 = n3;
      } else if (std::find(srings[0].begin(), srings[0].end(), n2) ==
                 srings[0].end()) {
        f1 = n1;
        f2 = n3;
      } else if (std::find(srings[0].begin(), srings[0].end(), n3) ==
                 srings[0].end()) {
        f1 = n1;
        f2 = n2;
      }
      CHECK_INVARIANT(f1 >= 0, "rings not found");
      CHECK_INVARIANT(f2 >= 0, "rings not found");

      // now find two rings that include cand, one of these rings should include
      // f1
      // and the other should include f2

      // first ring with f1 and no f2
      VECT_INT_VECT trings;
      INT_VECT forb;
      forb.push_back(f2);
      bfs_workspace.smallestRingsBfs(tMol, cand, trings, activeBonds, &forb);
      for (VECT_INT_VECT_CI sri = trings.begin(); sri != trings.end(); ++sri) {
        const INT_VECT &nring = (*sri);
        std::uint32_t invr =
            RingUtils::computeRingInvariant(nring, tMol.getNumAtoms());
        if (invars.find(invr) == invars.end()) {
          res.push_back(nring);
          invars.insert(invr);
        }
      }

      // next the ring with f2 and no f1
      trings.clear();
      forb.clear();
      forb.push_back(f1);
      bfs_workspace.smallestRingsBfs(tMol, cand, trings, activeBonds, &forb);
      for (VECT_INT_VECT_CI sri = trings.begin(); sri != trings.end(); ++sri) {
        const INT_VECT &nring = (*sri);
        std::uint32_t invr =
            RingUtils::computeRingInvariant(nring, tMol.getNumAtoms());
        if (invars.find(invr) == invars.end()) {
          res.push_back(nring);
          invars.insert(invr);
        }
      }
    }  // doing node of degree 3 - end of found only 1 smallest ring
  }    // end of found less than 3 smallest ring for the degree 3 node
}

int greatestComFac(long curfac, long nfac) {
  long small;
  long large;
  long rem;

  // Determine which of the numbers is the larger, and which is the smaller
  large = (curfac > nfac) ? curfac : nfac;
  small = (curfac < nfac) ? curfac : nfac;

  // Keep looping until no remainder, as this means it is a factor of both
  while (small != 0) {
    // Set the larger var to the smaller, and set the smaller to the remainder
    // of (large / small)
    rem = (large % small);
    large = small;
    small = rem;
  }

  // By here nLarge will hold the largest common factor, so just return it
  return large;
}

/******************************************************************************
 * SUMMARY:
 *  remove the bond in the molecule that connect to the spcified atom
 *
 * ARGUMENTS:
 *  cand - the node(atom) of interest
 *  tMol - molecule of interest
 *  changed - list of the atoms that are effected the bond removal
 *             this may be accumulated over multiple calls to trimBonds
 *             it basically forms a list of atom that need to be searched for
 *             the next round of pruning
 *
 ******************************************************************************/
void trimBonds(unsigned int cand, const ROMol &tMol, INT_SET &changed,
               INT_VECT &atomDegrees, boost::dynamic_bitset<> &activeBonds) {
  ROMol::OEDGE_ITER beg, end;
  boost::tie(beg, end) = tMol.getAtomBonds(tMol.getAtomWithIdx(cand));
  while (beg != end) {
    const Bond *bond = tMol[*beg];
    ++beg;
    if (!activeBonds[bond->getIdx()]) {
      continue;
    }
    unsigned int oIdx = bond->getOtherAtomIdx(cand);
    if (atomDegrees[oIdx] <= 2) {
      changed.insert(oIdx);
    }
    activeBonds[bond->getIdx()] = 0;
    atomDegrees[oIdx] -= 1;
    atomDegrees[cand] -= 1;
  }
}

/*******************************************************************************
 * SUMMARY:
 *  this again is a modified version of the BFS algorithm in Figueras paper to
 *  find the smallest ring with a specified root atom.
 *    JCICS, Vol. 30, No. 5, 1996, 986-991
 *  The following are changes from the original algorithm
 *   - find all smallest rings around a node not just one
 *   - once can provided a list of node IDs that should not be include in the
 *     discovered rings
 *
 * ARGUMENTS:
 *  mol - molecule of interest
 *  root - Atom ID of the node of interest
 *  rings - list of rings into which the results are entered
 *  forbidden - list of atoms ID that should be avoided
 *
 * RETURNS:
 *  number of smallest rings found
 ***********************************************************************************/
int BFSWorkspace::smallestRingsBfs(const ROMol &mol, int root,
                                   VECT_INT_VECT &rings,
                                   boost::dynamic_bitset<> &activeBonds,
                                   INT_VECT *forbidden) {
  // this function finds the smallest ring with the given root atom.
  // if multiple smallest rings are found all of them are returned
  // if any atoms are specified in the forbidden list, those atoms are avoided.

  // FIX: this should be number of atoms in the fragment (if it's required at
  // all, see below)
  const int WHITE = 0, GRAY = 1, BLACK = 2;
  INT_VECT done(mol.getNumAtoms(), WHITE);

  if (forbidden) {
    for (auto i : *forbidden) {
      done[i] = BLACK;
    }
  }

  // it would be "nicer" to use a map for d_atPaths, but that ends up being too
  // slow:
  {
    // reset all paths to 0 size, but don't deallocate.
    for (auto &p : d_atPaths) {
      p.clear();
    }
    d_atPaths.resize(mol.getNumAtoms());
    d_atPaths[root].assign(1, root);
  }

  std::deque<int> bfsq;
  bfsq.push_back(root);

  int curr = -1;
  unsigned int curSize = UINT_MAX;
  while (bfsq.size() > 0) {
    if (bfsq.size() >= RingUtils::MAX_BFSQ_SIZE) {
      std::string msg =
          "Maximum BFS search size exceeded.\nThis is likely due to a highly "
          "symmetric fused ring system.";
      BOOST_LOG(rdErrorLog) << msg << std::endl;
      throw ValueErrorException(msg);
    }

    curr = bfsq.front();
    bfsq.pop_front();

    done[curr] = BLACK;

    INT_VECT &cpath = d_atPaths[curr];

    ROMol::OEDGE_ITER beg, end;
    boost::tie(beg, end) = mol.getAtomBonds(mol.getAtomWithIdx(curr));
    while (beg != end) {
      const Bond *bond = mol[*beg];
      ++beg;
      if (!activeBonds[bond->getIdx()]) {
        continue;
      }
      int nbrIdx = bond->getOtherAtomIdx(curr);
      if ((std::find(cpath.begin(), cpath.end(), nbrIdx) == cpath.end()) &&
          done[nbrIdx] != BLACK) {
        // i.e. we are not at a node that is making up the current path
        // and we are not a node that has been completely explored before
        // (it has been a curr node before)

        // FIX: can we avoid this find by coloring atoms gray when they go into
        // the queue and just looking up the colors?
        if (done[nbrIdx] == WHITE) {
          // we have never been to this node before through via any path
          d_atPaths[nbrIdx] = cpath;
          d_atPaths[nbrIdx].push_back(nbrIdx);
          done[nbrIdx] = GRAY;
          bfsq.push_back(nbrIdx);
        }  // end of found a untouched node
        else {
          // we have been here via a different path
          // there is a potential for ring closure here
          INT_VECT npath = d_atPaths[nbrIdx];
          // make sure that the intersections of cpath and npath give exactly
          // one element and that should be the root element for correct ring
          // closure
          int id = -1;
          unsigned int com = 0;
          for (INT_VECT_CI ci = cpath.begin(); ci != cpath.end(); ++ci) {
            if (std::find(npath.begin(), npath.end(), (*ci)) != npath.end()) {
              com++;
              id = (*ci);
              if (id != root) {
                break;
              }
            }
          }  // end of found stuff in common with neighbor

          if (id == root) {  // we found a ring
            // make the ring
            INT_VECT ring = cpath;

            // remove the root node and attach the other half of the ring from
            // npath
            // reverse this piece so that the ring is traversed correctly

            // FIX: we're probably assured that root is the first node, so we
            // can
            //  just pop it from the front
            npath.erase(std::remove(npath.begin(), npath.end(), root));

#ifndef WIN32
            ring.insert(ring.end(), npath.rbegin(), npath.rend());
#else  // I <heart> MSVC++ v6
            std::reverse(npath.begin(), npath.end());
            ring.insert(ring.end(), npath.begin(), npath.end());
#endif
            if (ring.size() <= curSize) {
              curSize = rdcast<unsigned int>(ring.size());
              rings.push_back(ring);
            } else {
              // we are done with the smallest rings
              return rdcast<unsigned int>(rings.size());
            }
          }  // end of found a ring
        }    // end of we have seen this neighbor before
      }      // end of nbrIdx not part of current path and not a done atom
    }        // end of loop over neighbors of current atom
  }          // moving to the next node

  // if we are here we should have found everything around the node
  return rdcast<unsigned int>(rings.size());
}

bool _atomSearchBFS(const ROMol &tMol, unsigned int startAtomIdx,
                    unsigned int endAtomIdx, boost::dynamic_bitset<> &ringAtoms,
                    INT_VECT &res, RINGINVAR_SET &invars) {
  res.clear();
  std::deque<INT_VECT> bfsq;

  INT_VECT tv;
  tv.push_back(startAtomIdx);
  bfsq.push_back(tv);
  while (!bfsq.empty()) {
    if (bfsq.size() >= RingUtils::MAX_BFSQ_SIZE) {
      std::string msg =
          "Maximum BFS search size exceeded.\nThis is likely due to a highly "
          "symmetric fused ring system.";
      BOOST_LOG(rdErrorLog) << msg << std::endl;
      throw ValueErrorException(msg);
    }
    tv = bfsq.front();
    bfsq.pop_front();

    unsigned int currAtomIdx = tv.back();
    ROMol::ADJ_ITER nbrIdx, endNbrs;
    boost::tie(nbrIdx, endNbrs) =
        tMol.getAtomNeighbors(tMol.getAtomWithIdx(currAtomIdx));
    while (nbrIdx != endNbrs) {
      if (*nbrIdx == endAtomIdx) {
        if (currAtomIdx != startAtomIdx) {
          INT_VECT nv(tv);

          nv.push_back(rdcast<unsigned int>(*nbrIdx));
          // make sure the ring we just found isn't already in our set
          // of rings (this was an extension of sf.net issue 249)
          std::uint32_t invr =
              RingUtils::computeRingInvariant(nv, tMol.getNumAtoms());
          if (invars.find(invr) == invars.end()) {
            // we're done!
            res.resize(nv.size());
            std::copy(nv.begin(), nv.end(), res.begin());
            return true;
          }
        } else {
          // ignore this one
        }
      } else if (ringAtoms[*nbrIdx] &&
                 std::find(tv.begin(), tv.end(), *nbrIdx) == tv.end()) {
        //} else if(ringAtoms[*nbrIdx]){
        INT_VECT nv(tv);
        nv.push_back(rdcast<unsigned int>(*nbrIdx));

        bfsq.push_back(nv);
      }
      ++nbrIdx;
    }
  }
  return false;
}

bool findRingConnectingAtoms(const ROMol &tMol, const Bond *bond,
                             VECT_INT_VECT &res, RINGINVAR_SET &invars,
                             boost::dynamic_bitset<> &ringBonds,
                             boost::dynamic_bitset<> &ringAtoms) {
  PRECONDITION(bond, "bad bond");
  PRECONDITION(!ringBonds[bond->getIdx()], "not a ring bond");
  PRECONDITION(ringAtoms[bond->getBeginAtomIdx()], "not a ring atom");
  PRECONDITION(ringAtoms[bond->getEndAtomIdx()], "not a ring atom");

  INT_VECT nring;
  if (_atomSearchBFS(tMol, bond->getBeginAtomIdx(), bond->getEndAtomIdx(),
                     ringAtoms, nring, invars)) {
    std::uint32_t invr =
        RingUtils::computeRingInvariant(nring, tMol.getNumAtoms());
    if (invars.find(invr) == invars.end()) {
      res.push_back(nring);
      invars.insert(invr);
#if 0
        std::cerr<<"    local: "<<invr<<" | ";
        std::copy(nring.begin(),nring.end(),std::ostream_iterator<int>(std::cerr," "));
        std::cerr<<std::endl;
#endif
      for (unsigned int i = 0; i < nring.size() - 1; ++i) {
        unsigned int bIdx =
            tMol.getBondBetweenAtoms(nring[i], nring[i + 1])->getIdx();
        ringBonds.set(bIdx);
        ringAtoms.set(nring[i]);
      }
      ringBonds.set(tMol.getBondBetweenAtoms(nring[0], nring[nring.size() - 1])
                        ->getIdx());
      ringAtoms.set(nring[nring.size() - 1]);
    }
  } else {
    return false;
  }
  return true;
}

}  // namespace FindRings

namespace RDKit {
namespace MolOps {
int findSSSR(const ROMol &mol, VECT_INT_VECT *res) {
  if (!res) {
    VECT_INT_VECT rings;
    return findSSSR(mol, rings);
  } else {
    return findSSSR(mol, (*res));
  }
}

int findSSSR(const ROMol &mol, VECT_INT_VECT &res) {
  res.resize(0);
  // check if SSSR's are already on the molecule
  if (mol.getRingInfo()->isInitialized()) {
    res = mol.getRingInfo()->atomRings();
    return rdcast<int>(res.size());
  } else {
    mol.getRingInfo()->initialize();
  }

  RINGINVAR_SET invars;

  unsigned int nats = mol.getNumAtoms();
  boost::dynamic_bitset<> activeAtoms(nats);
  activeAtoms.set();
  int nbnds = mol.getNumBonds();
  boost::dynamic_bitset<> activeBonds(nbnds);
  activeBonds.set();

  // Zero-order bonds are not candidates for rings
  ROMol::EDGE_ITER firstB, lastB;
  boost::tie(firstB, lastB) = mol.getEdges();
  while (firstB != lastB) {
    const Bond *bond = mol[*firstB];
    if (bond->getBondType() == Bond::ZERO) {
      activeBonds[bond->getIdx()] = 0;
    }
    ++firstB;
  }

  boost::dynamic_bitset<> ringBonds(nbnds);
  boost::dynamic_bitset<> ringAtoms(nats);

  INT_VECT atomDegrees(nats);
  INT_VECT atomDegreesWithZeroOrderBonds(nats);
  for (unsigned int i = 0; i < nats; ++i) {
    const Atom *atom = mol.getAtomWithIdx(i);
    int deg = atom->getDegree();
    atomDegrees[i] = deg;
    atomDegreesWithZeroOrderBonds[i] = deg;
    ROMol::OEDGE_ITER beg, end;
    boost::tie(beg, end) = mol.getAtomBonds(atom);
    while (beg != end) {
      const Bond *bond = mol[*beg];
      if (bond->getBondType() == Bond::ZERO) {
        atomDegrees[i]--;
      }
      ++beg;
    }
  }

  // find the number of fragments in the molecule - we will loop over them
  VECT_INT_VECT frags;
  INT_VECT curFrag;
  unsigned int nfrags = getMolFrags(mol, frags);
  for (unsigned int fi = 0; fi < nfrags;
       fi++) {  // loop over the fragments in a molecule
    VECT_INT_VECT fragRes;
    curFrag = frags[fi];

    if (curFrag.size() < 3) {
      continue;
    }

    // the following is the list of atoms that are useful in the next round of
    // trimming
    // basically atoms that become degree 0 or 1 because of bond removals
    // initialized with atoms of degrees 0 and 1
    INT_SET changed;
    int bndcnt_with_zero_order_bonds = 0;
    unsigned int nbnds = 0;
    for (INT_VECT_CI aidi = curFrag.begin(); aidi != curFrag.end(); aidi++) {
      int atom_idx = *aidi;
      bndcnt_with_zero_order_bonds += atomDegreesWithZeroOrderBonds[atom_idx];

      int deg = atomDegrees[atom_idx];

      nbnds += deg;
      if (deg < 2) {
        changed.insert((*aidi));
      }
    }

    // check to see if this fragment can even have a possible ring
    CHECK_INVARIANT(bndcnt_with_zero_order_bonds % 2 == 0,
                    "fragment graph has a dangling degree");
    bndcnt_with_zero_order_bonds = bndcnt_with_zero_order_bonds / 2;
    int num_possible_rings = bndcnt_with_zero_order_bonds - curFrag.size() + 1;
    if (num_possible_rings < 1) {
      continue;
    }

    CHECK_INVARIANT(nbnds % 2 == 0,
                    "fragment graph problem when including zero-order bonds");
    nbnds = nbnds / 2;

    boost::dynamic_bitset<> doneAts(nats);
    unsigned int nAtomsDone = 0;
    while (nAtomsDone < curFrag.size()) {
      // std::cerr<<" ndone: "<<nAtomsDone<<std::endl;
      // std::cerr<<" activeBonds: "<<activeBonds<<std::endl;
      // std::cerr<<"  done: ";
      // trim all bonds that connect to degree 0 and 1 atoms
      while (changed.size() > 0) {
        int cand = *(changed.begin());
        changed.erase(changed.begin());
        if (!doneAts[cand]) {
          // std::cerr<<cand<<" ";
          doneAts.set(cand);
          ++nAtomsDone;
          FindRings::trimBonds(cand, mol, changed, atomDegrees, activeBonds);
        }
      }
      // std::cerr<<std::endl;
      // std::cerr<<"activeBonds2: "<<activeBonds<<std::endl;

      // all atoms left in the fragment should at least have a degree >= 2
      // collect all the degree two nodes;
      INT_VECT d2nodes;
      FindRings::pickD2Nodes(mol, d2nodes, curFrag, atomDegrees, activeBonds);
#if 0
          std::cerr<<"d2nodes: ";
          std::copy(d2nodes.begin(),d2nodes.end(),std::ostream_iterator<int>(std::cerr," "));
          std::cerr<<std::endl;
#endif
      if (d2nodes.size() > 0) {  // deal with the current degree two nodes
        // place to record any duplicate rings discovered from the current d2
        // nodes
        FindRings::findRingsD2nodes(mol, fragRes, invars, d2nodes, atomDegrees,
                                    activeBonds, ringBonds, ringAtoms);
#if 0
            std::cerr<<"  d2nodes post: ";
            std::copy(d2nodes.begin(),d2nodes.end(),std::ostream_iterator<int>(std::cerr," "));
            std::cerr<<std::endl;
            std::cerr<<"  ring bonds: "<<ringBonds<<std::endl;
#endif
        INT_VECT_CI d2i;
        // trim after we have dealt with all the current d2 nodes,
        for (d2i = d2nodes.begin(); d2i != d2nodes.end(); d2i++) {
          doneAts.set(*d2i);
          ++nAtomsDone;
          FindRings::trimBonds((*d2i), mol, changed, atomDegrees, activeBonds);
        }
      }  // end of degree two nodes
      else if (nAtomsDone <
               curFrag.size()) {  // now deal with higher degree nodes
        // this is brutal - we have no degree 2 nodes - find the first possible
        // degree 3 node
        int cand = -1;
        for (INT_VECT_CI aidi = curFrag.begin(); aidi != curFrag.end();
             aidi++) {
          unsigned int deg = atomDegrees[*aidi];
          if (deg == 3) {
            cand = (*aidi);
            break;
          }
        }

        // if we did not find a degree 3 node we are done
        // REVIEW:
        if (cand == -1) {
          break;
        }
        FindRings::findRingsD3Node(mol, fragRes, invars, cand, atomDegrees,
                                   activeBonds);
        doneAts.set(cand);
        ++nAtomsDone;
        FindRings::trimBonds(cand, mol, changed, atomDegrees, activeBonds);
      }  // done with degree 3 node
    }    // done finding rings in this fragment

#if 0
        std::cerr<<"\n\nFOUND:\n";
        for(VECT_INT_VECT::const_iterator iter=fragRes.begin();
            iter!=fragRes.end();++iter){
          std::cerr<<iter-fragRes.begin()<<": ";
          std::copy(iter->begin(),iter->end(),std::ostream_iterator<int>(std::cerr," "));
          std::cerr<<std::endl;
        }
#endif
    // calculate the cyclomatic number for the fragment:
    int nexpt = rdcast<int>((nbnds - curFrag.size() + 1));
    int ssiz = rdcast<int>(fragRes.size());

    // first check that we got at least the number of expected rings
    // std::cerr<<"EXPT: "<<ssiz<<" "<<nexpt<<std::endl;
    if (ssiz < nexpt) {
      // Issue 3514824: in certain highly fused ring systems, the algorithm
      // above would miss rings.
      // for this fix to apply we have to have at least one non-ring bond
      // that terminates in ring atoms. Find those bonds:
      std::vector<const Bond *> possibleBonds;
      for (unsigned int i = 0; i < nbnds; ++i) {
        if (!ringBonds[i]) {
          const Bond *bnd = mol.getBondWithIdx(i);
          if (ringAtoms[bnd->getBeginAtomIdx()] &&
              ringAtoms[bnd->getEndAtomIdx()]) {
            possibleBonds.push_back(bnd);
            break;
          }
        }
      }
      boost::dynamic_bitset<> deadBonds(mol.getNumBonds());
      while (possibleBonds.size()) {
        bool ringFound = FindRings::findRingConnectingAtoms(
            mol, possibleBonds[0], fragRes, invars, ringBonds, ringAtoms);
        if (!ringFound) {
          deadBonds.set(possibleBonds[0]->getIdx(), 1);
        }
        possibleBonds.clear();
        // check if we need to repeat the process:
        for (unsigned int i = 0; i < nbnds; ++i) {
          if (!ringBonds[i]) {
            const Bond *bnd = mol.getBondWithIdx(i);
            if (!deadBonds[bnd->getIdx()] &&
                ringAtoms[bnd->getBeginAtomIdx()] &&
                ringAtoms[bnd->getEndAtomIdx()]) {
              possibleBonds.push_back(bnd);
              break;
            }
          }
        }
      }
      ssiz = rdcast<int>(fragRes.size());
      if (ssiz < nexpt) {
        BOOST_LOG(rdWarningLog)
            << "WARNING: could not find number of expected rings. Switching to "
               "an approximate ring finding algorithm."
            << std::endl;
        fastFindRings(mol);
        res.clear();
        res = mol.getRingInfo()->atomRings();
      }
    }
    // if we have more than expected we need to do some cleanup
    // otherwise do som clean up work
    // std::cerr<<"  check: "<<ssiz<<" "<<nexpt<<std::endl;
    if (ssiz > nexpt) {
      FindRings::removeExtraRings(fragRes, nexpt, mol);
    }

#if 0
        std::cerr<<"\n\nKEEPING:\n";
        for(VECT_INT_VECT::const_iterator iter=fragRes.begin();
            iter!=fragRes.end();++iter){
          std::copy(iter->begin(),iter->end(),std::ostream_iterator<int>(std::cerr," "));
          std::cerr<<std::endl;
        }
#endif

    res.reserve(res.size() + fragRes.size());
    for (VECT_INT_VECT::const_iterator iter = fragRes.begin();
         iter != fragRes.end(); ++iter) {
      res.push_back(*iter);
    }
  }  // done with all fragments

  FindRings::storeRingsInfo(mol, res);

  // update the ring memberships of atoms and bonds in the molecule:
  // store the SSSR rings on the molecule as a property
  // we will ignore any existing SSSRs on the molecule - simply overwrite
  return rdcast<int>(res.size());
}

int symmetrizeSSSR(ROMol &mol) {
  VECT_INT_VECT tmp;
  return symmetrizeSSSR(mol, tmp);
};

int symmetrizeSSSR(ROMol &mol, VECT_INT_VECT &res) {
  res.clear();
  VECT_INT_VECT sssrs;

  // FIX: need to set flag here the symmetrization has been done in order to
  // avoid repeating this work
  if (!mol.getRingInfo()->isInitialized()) {
    findSSSR(mol, sssrs);
  } else {
    sssrs = mol.getRingInfo()->atomRings();
  }

  res.reserve(sssrs.size());
  for (const auto &r : sssrs) {
    res.emplace_back(r);
  }

  // now check if there are any extra rings on the molecule
  if (!mol.hasProp(common_properties::extraRings)) {
    // no extra rings nothing to be done
    return rdcast<int>(res.size());
  }
  const VECT_INT_VECT &extras =
      mol.getProp<VECT_INT_VECT>(common_properties::extraRings);

  // convert the rings to bond ids
  VECT_INT_VECT bondsssrs;
  RingUtils::convertToBonds(sssrs, bondsssrs, mol);

  //
  // For each "extra" ring, figure out if it could replace a single
  // ring in the SSSR. A ring could be swapped out if:
  //
  // * They are the same size
  // * The replacement doesn't remove any bonds from the union of the bonds
  //   in the SSSR.
  //
  // The latter can be checked by determining if the SSSR ring is the unique
  // provider of any ring bond. If it is, the replacement ring must also
  // provide that bond.
  //
  // May miss extra rings that would need to swap two (or three...) rings
  // to be included.

  // counts of each bond
  std::vector<int> bondCounts(mol.getNumBonds(), 0);
  for (const auto &r : bondsssrs) {
    for (const auto &b : r) {
      bondCounts[b] += 1;
    }
  }

  INT_VECT extraRing;
  for (auto &extraAtomRing : extras) {
    RingUtils::convertToBonds(extraAtomRing, extraRing, mol);
    for (auto &ring : bondsssrs) {
      if (ring.size() != extraRing.size()) {
        continue;
      }

      // If `ring` is the only provider of some bond, extraRing must also
      // provide that bond.
      bool shareBond = false;
      bool replacesAllUniqueBonds = true;
      for (auto &bondID : ring) {
        const int bondCount = bondCounts[bondID];
        if (bondCount == 1 || !shareBond) {
          auto position = find(extraRing.begin(), extraRing.end(), bondID);
          if (position != extraRing.end()) {
            shareBond = true;
          } else if (bondCount == 1) {
            // 1 means `ring` is the only ring in the SSSR to provide this
            // bond, and extraRing did not provide it (so extraRing is not an
            // acceptable substitution in the SSSR for ring)
            replacesAllUniqueBonds = false;
          }
        }
      }

      if (shareBond && replacesAllUniqueBonds) {
        res.push_back(extraAtomRing);
        FindRings::storeRingInfo(mol, extraAtomRing);
        break;
      }
    }
  }

  if (mol.hasProp(common_properties::extraRings)) {
    mol.clearProp(common_properties::extraRings);
  }
  return rdcast<int>(res.size());
}

namespace {
void _DFS(const ROMol &mol, const Atom *atom, INT_VECT &atomColors,
          std::vector<const Atom *> &traversalOrder, VECT_INT_VECT &res,
          const Atom *fromAtom = nullptr) {
  // std::cerr<<"  dfs: "<<atom->getIdx()<<" from
  // "<<(fromAtom?fromAtom->getIdx():-1)<<std::endl;
  PRECONDITION(atom, "bad atom");
  PRECONDITION(atomColors[atom->getIdx()] == 0, "bad color");
  atomColors[atom->getIdx()] = 1;
  traversalOrder.push_back(atom);

  ROMol::ADJ_ITER nbrIter, endNbrs;
  boost::tie(nbrIter, endNbrs) = mol.getAtomNeighbors(atom);
  while (nbrIter != endNbrs) {
    const Atom *nbr = mol[*nbrIter];
    unsigned int nbrIdx = nbr->getIdx();
    // std::cerr<<"   "<<atom->getIdx()<<"       consider: "<<nbrIdx<<"
    // "<<atomColors[nbrIdx]<<std::endl;
    if (atomColors[nbrIdx] == 0) {
      if (nbr->getDegree() < 2) {
        atomColors[nbr->getIdx()] = 2;
      } else {
        _DFS(mol, nbr, atomColors, traversalOrder, res, atom);
      }
    } else if (atomColors[nbrIdx] == 1) {
      if (fromAtom && nbrIdx != fromAtom->getIdx()) {
        INT_VECT cycle;
        auto lastElem =
            std::find(traversalOrder.rbegin(), traversalOrder.rend(), atom);
        for (auto rIt = lastElem;  // traversalOrder.rbegin();
             rIt != traversalOrder.rend() && (*rIt)->getIdx() != nbrIdx;
             ++rIt) {
          cycle.push_back((*rIt)->getIdx());
        }
        cycle.push_back(nbrIdx);
        res.push_back(cycle);
        // std::cerr<<"    cycle from "<<atom->getIdx()<<" :";
        // std::copy(cycle.begin(),cycle.end(),std::ostream_iterator<int>(std::cerr,"
        // "));
        // std::cerr<<std::endl;
      }
    }
    ++nbrIter;
  }
  atomColors[atom->getIdx()] = 2;
  traversalOrder.pop_back();
  // std::cerr<<"  done "<<atom->getIdx()<<std::endl;
}
}  // end of anonymous namespace
void fastFindRings(const ROMol &mol) {
  // std::cerr<<"ffr"<<std::endl;
  // check if SSSR's are already on the molecule
  if (mol.getRingInfo()->isInitialized()) {
    return;
  } else {
    mol.getRingInfo()->initialize();
  }
  VECT_INT_VECT res;
  res.resize(0);

  unsigned int nats = mol.getNumAtoms();

  INT_VECT atomColors(nats, 0);

  for (unsigned int i = 0; i < nats; ++i) {
    if (atomColors[i]) {
      continue;
    }
    if (mol.getAtomWithIdx(i)->getDegree() < 2) {
      atomColors[i] = 2;
      continue;
    }
    std::vector<const Atom *> traversalOrder;
    _DFS(mol, mol.getAtomWithIdx(i), atomColors, traversalOrder, res);
  }

  FindRings::storeRingsInfo(mol, res);
}

#ifdef RDK_USE_URF
void findRingFamilies(const ROMol &mol) {
  if (mol.getRingInfo()->isInitialized()) {
    // return if we've done this before
    if (mol.getRingInfo()->areRingFamiliesInitialized()) {
      return;
    }
  } else {
    mol.getRingInfo()->initialize();
  }

  RDL_graph *graph = RDL_initNewGraph(mol.getNumAtoms());
  for (ROMol::ConstBondIterator cbi = mol.beginBonds(); cbi != mol.endBonds();
       ++cbi) {
    RDL_addUEdge(graph, (*cbi)->getBeginAtomIdx(), (*cbi)->getEndAtomIdx());
  }
  RDL_data *urfdata = RDL_calculate(graph);
  if (urfdata == nullptr) {
    RDL_deleteGraph(graph);
    mol.getRingInfo()->dp_urfData.reset();
    throw ValueErrorException("Cannot get URFs");
  }
  mol.getRingInfo()->dp_urfData.reset(urfdata, &RDL_deleteData);
  for (unsigned int i = 0; i < RDL_getNofURF(urfdata); ++i) {
    RDL_node *nodes = nullptr;
    unsigned nNodes = RDL_getNodesForURF(urfdata, i, &nodes);
    if (nNodes == RDL_INVALID_RESULT) {
      free(nodes);
      throw ValueErrorException("Cannot get URF nodes");
    }
    RDL_edge *edges = nullptr;
    unsigned nEdges = RDL_getEdgesForURF(urfdata, i, &edges);
    if (nEdges == RDL_INVALID_RESULT) {
      free(nodes);
      free(edges);
      throw ValueErrorException("Cannot get URF edges");
    }
    INT_VECT nvect(nNodes), evect(nEdges);
    for (unsigned int ridx = 0; ridx < nNodes; ++ridx) {
      nvect[ridx] = nodes[ridx];
    }
    for (unsigned int ridx = 0; ridx < nEdges; ++ridx) {
      unsigned int bidx = edges[ridx][0];
      unsigned int eidx = edges[ridx][1];
      evect[ridx] = mol.getBondBetweenAtoms(bidx, eidx)->getIdx();
    }
    mol.getRingInfo()->addRingFamily(nvect, evect);
    free(nodes);
    free(edges);
  }
}
#else
void findRingFamilies(const ROMol &mol) {
  BOOST_LOG(rdErrorLog)
      << "This version of the RDKit was built without URF support" << std::endl;
}
#endif
}  // namespace MolOps

}  // namespace RDKit<|MERGE_RESOLUTION|>--- conflicted
+++ resolved
@@ -339,11 +339,7 @@
   //    in findSSSRforDupCands)
   std::map<int, RINGINVAR_VECT> nodeInvars;
   std::map<int, RINGINVAR_VECT>::const_iterator nici;
-<<<<<<< HEAD
-  DOUBLE_VECT_CI ici;
   BFSWorkspace bfs_workspace;
-=======
->>>>>>> edd922c9
   for (d2i = d2nodes.begin(); d2i != d2nodes.end(); ++d2i) {
     cand = (*d2i);
     // std::cerr<<"    smallest rings bfs: "<<cand<<std::endl;
