--- conflicted
+++ resolved
@@ -136,8 +136,6 @@
   }
   std::sort(vect.begin(), vect.end(), nodeInfoComp2);
 
-<<<<<<< HEAD
-=======
   node_id *nodes = new node_id[vect.size()];
   for (unsigned int i = 0; i < vect.size(); ++i) {
     nodes[i] = vect[i].id;
@@ -158,7 +156,6 @@
   }
   std::sort(vect.begin(), vect.end());
 
->>>>>>> e358c381
   node_id *nodes = new node_id[vect.size()];
   for (unsigned int i = 0; i < vect.size(); ++i) {
     nodes[i] = vect[vect.size() - 1 - i].second;
