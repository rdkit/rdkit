--- conflicted
+++ resolved
@@ -363,7 +363,6 @@
         self.assertAlmostEqual(d, distOS[i], 1)
       # molW.close()
 
-<<<<<<< HEAD
     def test14PrincipalAxes(self):
         mol = Chem.MolFromSmiles("Cl")
         molH = Chem.AddHs(mol)
@@ -408,7 +407,7 @@
                          'MolAlign', 'test_data', 'acetonitrile_aligned.mol')
         Chem.MolToMolFile(m1, fname2)
         m1=None
-=======
+
     def test14Github385(self):
       """ test github issue 385:
         O3A code generating incorrect results for multiconformer molecules
@@ -509,7 +508,6 @@
                                               )
         self.failUnlessEqual(len(algs),nConfs)
                 
->>>>>>> f074551d
 
 if __name__ == '__main__':
     print("Testing MolAlign Wrappers")
