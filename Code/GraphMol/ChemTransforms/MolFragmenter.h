--- conflicted
+++ resolved
@@ -108,16 +108,10 @@
     FragmentOnBonds,
     AtomType };
 
-<<<<<<< HEAD
-
-=======
->>>>>>> 68d86844
 struct RDKIT_CHEMTRANSFORMS_EXPORT MolzipParams {
   MolzipLabel label = MolzipLabel::AtomMapNumber;
-  std::vector<std::string> atomSymbols = {};
+  std::vector<std::string> atomSymbols;
 };
-
-
 
 RDKIT_CHEMTRANSFORMS_EXPORT  std::unique_ptr<ROMol> molzip(
     const ROMol &a, const ROMol &b,
