--- conflicted
+++ resolved
@@ -101,10 +101,7 @@
     std::vector<FragmenterBondType> &defs);
 }  // namespace MolFragmenter
 
-<<<<<<< HEAD
-=======
 // n.b. AtomProperty must resolve to an unsigned integer value on an atom property
->>>>>>> 4e8f9e11
 enum class MolzipLabel { AtomMapNumber, Isotope, FragmentOnBonds, AtomType, AtomProperty };
 
 struct RDKIT_CHEMTRANSFORMS_EXPORT MolzipParams {
