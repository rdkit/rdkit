//
//  Copyright (C) 2006-2020 Greg Landrum
//
//   @@ All Rights Reserved @@
//  This file is part of the RDKit.
//  The contents are covered by the terms of the BSD license
//  which is included in the file license.txt, found at the root
//  of the RDKit source tree.
//
#include <RDGeneral/utils.h>
#include <RDGeneral/Invariant.h>
#include <RDGeneral/RDLog.h>
#include <GraphMol/RDKitQueries.h>
#include <RDGeneral/Exceptions.h>
#include <GraphMol/RDKitBase.h>
#include <GraphMol/Substruct/SubstructMatch.h>
#include <RDGeneral/BoostStartInclude.h>
#include <boost/dynamic_bitset.hpp>
#include <boost/tokenizer.hpp>
#include <boost/algorithm/string/trim.hpp>
#include <boost/algorithm/string.hpp>
#include <RDGeneral/BoostEndInclude.h>
#include <vector>
#include <algorithm>
#include <iostream>
#include <fstream>
#include <sstream>
#include <GraphMol/SmilesParse/SmilesParse.h>
#include <RDGeneral/StreamOps.h>
#include <RDGeneral/FileParseException.h>
#include <RDGeneral/BadFileException.h>
#include <GraphMol/ChemTransforms/ChemTransforms.h>
namespace RDKit {
namespace {
void updateSubMolConfs(const ROMol &mol, RWMol &res,
                       boost::dynamic_bitset<> &removedAtoms) {
  // update conformer information:
  res.clearConformers();
  for (auto citer = mol.beginConformers(); citer != mol.endConformers();
       ++citer) {
    auto *newConf = new Conformer(res.getNumAtoms());
    newConf->setId((*citer)->getId());
    newConf->set3D((*citer)->is3D());
    int aIdx = 0;
    for (unsigned int i = 0; i < mol.getNumAtoms(); ++i) {
      if (!removedAtoms[i]) {
        newConf->setAtomPos(aIdx, (*citer)->getAtomPos(i));
        ++aIdx;
      }
    }
    res.addConformer(newConf, false);
  }
}

struct SideChainMapping {
  int molIndex;
  int coreIndex = -1;
  bool useMatch;

  SideChainMapping(int molIndex)
      : molIndex(molIndex), coreIndex(-1), useMatch(false) {}
  SideChainMapping(int molIndex, int coreIndex, bool useMatch)
      : molIndex(molIndex), coreIndex(coreIndex), useMatch(useMatch) {}
};

}  // namespace

ROMol *deleteSubstructs(const ROMol &mol, const ROMol &query, bool onlyFrags,
                        bool useChirality) {
  auto *res = new RWMol(mol, false);
  std::vector<MatchVectType> fgpMatches;
  std::vector<MatchVectType>::const_iterator mati;
  VECT_INT_VECT
  matches;  // all matches on the molecule - list of list of atom ids
  MatchVectType::const_iterator mi;
  // do the substructure matching and get the atoms that match the query
  const bool uniquify = true;
  const bool recursionPossible = true;
  SubstructMatch(*res, query, fgpMatches, uniquify, recursionPossible,
                 useChirality);

  // if didn't find any matches nothing to be done here
  // simply return a copy of the molecule
  if (fgpMatches.size() == 0) {
    return res;
  }

  for (mati = fgpMatches.begin(); mati != fgpMatches.end(); mati++) {
    INT_VECT match;  // each match onto the molecule - list of atoms ids
    for (mi = mati->begin(); mi != mati->end(); mi++) {
      match.push_back(mi->second);
    }
    matches.push_back(match);
  }

  // now loop over the list of matches and check if we can delete any of them
  INT_VECT delList;

  VECT_INT_VECT_I mxi, fi;
  if (onlyFrags) {
    VECT_INT_VECT frags;

    MolOps::getMolFrags(*res, frags);
    for (fi = frags.begin(); fi != frags.end(); fi++) {
      std::sort(fi->begin(), fi->end());
      for (mxi = matches.begin(); mxi != matches.end(); mxi++) {
        std::sort(mxi->begin(), mxi->end());
        if ((*fi) == (*mxi)) {
          INT_VECT tmp;
          Union((*mxi), delList, tmp);
          delList = tmp;
          break;
        }  // end of if we found a matching fragment
      }    // endof loop over matches
    }      // end of loop over fragments
  }        // end of if onlyFrags
  else {
    // in this case we want to delete any matches we find
    // simply loop over the matches and collect the atoms that need to
    // be removed
    for (mxi = matches.begin(); mxi != matches.end(); mxi++) {
      INT_VECT tmp;
      Union((*mxi), delList, tmp);
      delList = tmp;
    }
  }

  // now loop over the union list and delete the atoms
  res->beginBatchEdit();
  boost::dynamic_bitset<> removedAtoms(mol.getNumAtoms());
  for (auto idx : delList) {
    removedAtoms.set(idx);
    res->removeAtom(idx);
  }
  res->commitBatchEdit();
  // if we removed any atoms, clear the computed properties:
  if (delList.size()) {
    updateSubMolConfs(mol, *res, removedAtoms);

    res->clearComputedProps(true);
    // update our properties, but allow unhappiness:
    res->updatePropertyCache(false);
  }
  return res;
}

std::vector<ROMOL_SPTR> replaceSubstructs(
    const ROMol &mol, const ROMol &query, const ROMol &replacement,
    bool replaceAll, unsigned int replacementConnectionPoint,
    bool useChirality) {
  PRECONDITION(replacementConnectionPoint < replacement.getNumAtoms(),
               "bad replacementConnectionPoint");
  std::vector<ROMOL_SPTR> res;
  std::vector<MatchVectType> fgpMatches;

  boost::dynamic_bitset<> removedAtoms(mol.getNumAtoms());
  // do the substructure matching and get the atoms that match the query
  const bool uniquify = true;
  const bool recursionPossible = true;
  SubstructMatch(mol, query, fgpMatches, uniquify, recursionPossible,
                 useChirality);

  // if we didn't find any matches, there's nothing to be done here
  // simply return a list with a copy of the starting molecule
  if (fgpMatches.size() == 0) {
    res.push_back(ROMOL_SPTR(new ROMol(mol, false)));
    res[0]->clearComputedProps(false);
    return res;
  }

  INT_VECT delList;

  // now loop over the list of matches and replace them:
  for (std::vector<MatchVectType>::const_iterator mati = fgpMatches.begin();
       mati != fgpMatches.end(); mati++) {
    INT_VECT match;  // each match onto the molecule - list of atoms ids
    for (const auto &mi : *mati) {
      match.push_back(mi.second);
    }

    INT_VECT sortMatch = match;
    std::sort(sortMatch.begin(), sortMatch.end());

    if (!replaceAll || !res.size()) {
      res.push_back(ROMOL_SPTR(new ROMol(mol, false)));
    }
    RWMol *newMol = static_cast<RWMol *>(res.rbegin()->get());

    // we need a tab to the orig number of atoms because the
    // new molecule will start numbered above this:
    int numOrigAtoms = newMol->getNumAtoms();

    // Add the atoms and bonds from the replacement:
    newMol->insertMol(replacement);

    // loop over the central atom's (the first atom in match) bonds
    // and duplicate any that connect to the remainder of the molecule:
    Atom *origAtom = newMol->getAtomWithIdx(match[0]);
    ROMol::ADJ_ITER nbrIdx, endNbrs;
    boost::tie(nbrIdx, endNbrs) = newMol->getAtomNeighbors(origAtom);
    while (nbrIdx != endNbrs) {
      // we don't want to duplicate any "intra-match" bonds:
      if (!std::binary_search(sortMatch.begin(), sortMatch.end(),
                              int(*nbrIdx))) {
        Bond *oBond = newMol->getBondBetweenAtoms(match[0], *nbrIdx);
        CHECK_INVARIANT(oBond, "required bond not found");
        newMol->addBond(numOrigAtoms + replacementConnectionPoint, *nbrIdx,
                        oBond->getBondType());
      }
      nbrIdx++;
    }

    if (replaceAll) {
      // we'll accumulate  a list of atoms to be removed:
      INT_VECT tmp;
      Union(sortMatch, delList, tmp);
      delList = tmp;
    } else {
      // just delete the atoms now:
      newMol->beginBatchEdit();
      for (auto idx : sortMatch) {
        removedAtoms.set(idx);
        newMol->removeAtom(idx);
      }
      newMol->commitBatchEdit();
    }
  }

  if (delList.size()) {
    if (replaceAll) {
      // remove the atoms from the delList:
      auto *newMol = static_cast<RWMol *>(res[0].get());
      newMol->beginBatchEdit();
      for (auto idx : delList) {
        removedAtoms.set(idx);
        newMol->removeAtom(idx);
      }
      newMol->commitBatchEdit();
    }

    // clear conformers and computed props and do basic updates
    // on the resulting molecules, but allow unhappiness:
    for (auto &re : res) {
      updateSubMolConfs(mol, *(RWMol *)re.get(), removedAtoms);
      re->clearComputedProps(true);
      re->updatePropertyCache(false);
    }
  }
  return res;
}

ROMol *replaceSidechains(const ROMol &mol, const ROMol &coreQuery,
                         bool useChirality) {
  MatchVectType matchV;

  // do the substructure matching and get the atoms that match the query
  const bool recursionPossible = true;
  bool matchFound =
      SubstructMatch(mol, coreQuery, matchV, recursionPossible, useChirality);

  // if we didn't find any matches, there's nothing to be done here
  // simply return null to indicate the problem
  if (!matchFound || matchV.size() == 0) {
    return nullptr;
  }

  boost::dynamic_bitset<> matchingIndices(mol.getNumAtoms());
  for (MatchVectType::const_iterator mvit = matchV.begin();
       mvit != matchV.end(); mvit++) {
    matchingIndices[mvit->second] = 1;
  }
  std::vector<Atom *> keepList;

  auto *newMol = new RWMol(mol);
  unsigned int nDummies = 0;
  for (MatchVectType::const_iterator mvit = matchV.begin();
       mvit != matchV.end(); mvit++) {
    keepList.push_back(newMol->getAtomWithIdx(mvit->second));
    // if the atom in the molecule has higher degree than the atom in the
    // core, we have an attachment point:
    if (newMol->getAtomWithIdx(mvit->second)->getDegree() >
        coreQuery.getAtomWithIdx(mvit->first)->getDegree()) {
      ROMol::ADJ_ITER nbrIdx, endNbrs;
      boost::tie(nbrIdx, endNbrs) =
          newMol->getAtomNeighbors(newMol->getAtomWithIdx(mvit->second));
      while (nbrIdx != endNbrs) {
        if (!matchingIndices[*nbrIdx]) {
          // this neighbor isn't in the match, convert it to a dummy atom and
          // save it
          Atom *at = newMol->getAtomWithIdx(*nbrIdx);
          at->setAtomicNum(0);
          ++nDummies;
          at->setIsotope(nDummies);
          keepList.push_back(at);
        }
        nbrIdx++;
      }
    }
  }
  boost::dynamic_bitset<> removedAtoms(mol.getNumAtoms());
  newMol->beginBatchEdit();
  for (const auto at : newMol->atoms()) {
    if (std::find(keepList.begin(), keepList.end(), at) == keepList.end()) {
      newMol->removeAtom(at);
      removedAtoms.set(at->getIdx());
    }
  }
  newMol->commitBatchEdit();

  updateSubMolConfs(mol, *newMol, removedAtoms);

  // clear computed props and do basic updates on the
  // the resulting molecule, but allow unhappiness:
  newMol->clearComputedProps(true);
  newMol->updatePropertyCache(false);
  return static_cast<ROMol *>(newMol);
}

ROMol *replaceCore(const ROMol &mol, const ROMol &coreQuery,
                   bool replaceDummies, bool labelByIndex,
                   bool requireDummyMatch, bool useChirality) {
  MatchVectType matchV;

  // do the substructure matching and get the atoms that match the query
  const bool recursionPossible = true;
  bool matchFound =
      SubstructMatch(mol, coreQuery, matchV, recursionPossible, useChirality);

  // if we didn't find any matches, there's nothing to be done here
  // simply return null to indicate the problem
  if (!matchFound || matchV.size() == 0) {
    return nullptr;
  }

  return replaceCore(mol, coreQuery, matchV, replaceDummies, labelByIndex,
                     requireDummyMatch);
}

ROMol *replaceCore(const ROMol &mol, const ROMol &core,
                   const MatchVectType &matchV, bool replaceDummies,
                   bool labelByIndex, bool requireDummyMatch) {
  unsigned int origNumAtoms = mol.getNumAtoms();
  std::vector<std::pair<int, SideChainMapping>> matches;
  matches.reserve(origNumAtoms);

  std::vector<int> matchingIndices(origNumAtoms, -1);
  std::vector<int> allIndices(origNumAtoms, -1);
  boost::dynamic_bitset<> molAtomsMapped(origNumAtoms);
  std::set<int> multipleMappedMolAtoms;
  for (const auto &mvit : matchV) {
    if (mvit.first < 0 || mvit.first >= rdcast<int>(core.getNumAtoms())) {
      throw ValueErrorException(
          "Supplied MatchVect indices out of bounds of the core molecule");
    }
    if (mvit.second < 0 || mvit.second >= rdcast<int>(mol.getNumAtoms())) {
      throw ValueErrorException(
          "Supplied MatchVect indices out of bounds of the target molecule");
    }
    bool useMatch = false;
    if (replaceDummies || core.getAtomWithIdx(mvit.first)->getAtomicNum() > 0) {
      matchingIndices[mvit.second] = mvit.first;
      useMatch = true;
    }
    allIndices[mvit.second] = mvit.first;
    SideChainMapping mapping(mvit.second, mvit.first, useMatch);
    matches.emplace_back(mvit.second, mapping);
    if (molAtomsMapped[mvit.second]) {
      multipleMappedMolAtoms.insert(mvit.second);
    }
    molAtomsMapped.set(mvit.second);
  }

  boost::dynamic_bitset<> multipleOwnedBonds(mol.getNumBonds());
  if (multipleMappedMolAtoms.size() > 0) {
    for (const auto &match : matches) {
      const auto &mappingInfo = match.second;
      if (multipleMappedMolAtoms.find(mappingInfo.molIndex) !=
          multipleMappedMolAtoms.end()) {
        auto coreAtom = core.getAtomWithIdx(mappingInfo.coreIndex);
        CHECK_INVARIANT(
            coreAtom->getDegree() == 1,
            "Multiple core atoms match a mol atom, but one of the core "
            "atoms has degree > 1 ");
        auto coreNeighborIdx = *core.getAtomNeighbors(coreAtom).first;
        auto molNeighborIdx =
            std::find_if(matchV.cbegin(), matchV.cend(),
                         [coreNeighborIdx](std::pair<int, int> p) {
                           return p.first == coreNeighborIdx;
                         })->second;
        if (molNeighborIdx > -1) {
          auto connectingBond =
              mol.getBondBetweenAtoms(mappingInfo.molIndex, molNeighborIdx);
          multipleOwnedBonds.set(connectingBond->getIdx());
        }
      }
    }
  }

  auto *newMol = new RWMol(mol);
  std::vector<Atom *> keepList;
  std::map<int, Atom *> dummyAtomMap;

  // go through the matches in query order, not target molecule
  //  order
  std::vector<std::pair<int, int>> matchorder_atomidx;
  for (unsigned int i = 0; i < origNumAtoms; ++i) {
    int queryatom = allIndices[i];
    matchorder_atomidx.emplace_back(queryatom, i);
    if (!molAtomsMapped[i]) {
      SideChainMapping mapping(i);
      matches.emplace_back(i, mapping);
    }
  }

  std::sort(matchorder_atomidx.begin(), matchorder_atomidx.end());
  std::sort(matches.begin(), matches.end(),
            [](const std::pair<int, SideChainMapping> &p1,
               const std::pair<int, SideChainMapping> &p2) {
              return p1.second.coreIndex < p2.second.coreIndex;
            });
  std::vector<std::pair<int, Atom *>> dummies;

  for (const auto &match : matches) {
    // for (unsigned int j = 0; j < origNumAtoms; ++j) {
    //  auto i = (unsigned)matchorder_atomidx[j].second;

    const auto &mappingInfo = match.second;

    if (!mappingInfo.useMatch) {
      Atom *sidechainAtom = newMol->getAtomWithIdx(mappingInfo.molIndex);
      // we're keeping the sidechain atoms:
      keepList.push_back(sidechainAtom);

      // loop over our neighbors and see if any are in the match:
      std::list<unsigned int> nbrList;
      ROMol::ADJ_ITER nbrIter, endNbrs;
      boost::tie(nbrIter, endNbrs) = newMol->getAtomNeighbors(sidechainAtom);
      while (nbrIter != endNbrs && (*nbrIter) < origNumAtoms) {
        // we need to add bonds and atoms to the molecule while looping
        // over neighbors. This invalidates iterators, so collect a list
        // of our neighbors now:
        nbrList.push_back(*nbrIter);
        ++nbrIter;
      }
      unsigned int whichNbr = 0;
      std::list<Bond *> newBonds;
      for (std::list<unsigned int>::const_iterator lIter = nbrList.begin();
           lIter != nbrList.end(); ++lIter) {
        unsigned int nbrIdx = *lIter;
        Bond *connectingBond =
            newMol->getBondBetweenAtoms(mappingInfo.molIndex, nbrIdx);
        bool bondToCore = matchingIndices[nbrIdx] > -1;
        auto coreBond =
            bondToCore && allIndices[nbrIdx] > -1 && mappingInfo.coreIndex > -1
                ? core.getBondBetweenAtoms(mappingInfo.coreIndex,
                                           allIndices[nbrIdx])
                : nullptr;
        if (bondToCore &&
            multipleMappedMolAtoms.find(mappingInfo.molIndex) !=
                multipleMappedMolAtoms.end() &&
            mappingInfo.coreIndex > -1) {
          // The core has multiple atoms that map onto this mol atom - check we
          // have matched correct core bond.
          // Otherwise we can use this bond only if nobody else owns it.
          if (coreBond == nullptr &&
              multipleOwnedBonds[connectingBond->getIdx()]) {
            bondToCore = false;
          }
        }
        if (bondToCore) {
          // we've matched an atom in the core.
          if (requireDummyMatch &&
              core.getAtomWithIdx(matchingIndices[nbrIdx])->getAtomicNum() !=
                  0) {
            delete newMol;
            return nullptr;
          }
          auto *newAt = new Atom(0);

          // if we were not in the matching list, still keep
          //  the original indices (replaceDummies=False)
          int mapping = mappingInfo.coreIndex;
          // If we don't have a core bond, the label belongs to the neighbor
          if (coreBond == nullptr) {
            mapping = allIndices[nbrIdx];
          }

          // we want to order the dummies in the same orders as
          //  the mappings, if not labelling by Index they are in arbitrary
          //  order
          //  right now so save and sort later.
          if (mapping != -1) {
            dummies.emplace_back(mapping, newAt);
          } else {
            dummies.emplace_back(matchingIndices[nbrIdx], newAt);
          }

          newMol->addAtom(newAt, false, true);
          dummyAtomMap[nbrIdx] = newAt;
          keepList.push_back(newAt);
          Bond *bnd = connectingBond->copy();
          if (bnd->getBeginAtomIdx() ==
              static_cast<size_t>(mappingInfo.molIndex)) {
            bnd->setEndAtomIdx(newAt->getIdx());
          } else {
            bnd->setBeginAtomIdx(newAt->getIdx());
          }
          newBonds.push_back(bnd);

          // we may be changing the bond ordering at the atom.
          // e.g. replacing the N in C[C@](Cl)(N)F gives an atom ordering of
          // C[C?](Cl)(F)[X]
          // so we need the SMILES C[C@@](Cl)(F)[X] to maintain the appropriate
          // chirality
          // check for these cases and adjust our chirality flags as
          // appropriate.
          //
          if (sidechainAtom->getChiralTag() == Atom::CHI_TETRAHEDRAL_CW ||
              sidechainAtom->getChiralTag() == Atom::CHI_TETRAHEDRAL_CCW) {
            bool switchIt = false;
            switch (newMol->getAtomDegree(sidechainAtom)) {
              case 4:
                //     start:         ordering:        swap?
                //   N[C@](F)(Cl)C -> F[C@@](Cl)(C)X    yes
                //   F[C@](N)(Cl)C -> F[C@](Cl)(C)X     no
                //   F[C@](Cl)(N)C -> F[C@@](Cl)(C)X    yes
                //   F[C@](Cl)(C)N -> F[C@](Cl)(C)X     no
                if (!(whichNbr % 2)) {
                  switchIt = true;
                }
                break;
              case 3:
                // things are different in the degree three case because of the
                // implicit H:
                //     start:         ordering:     swap?
                //   N[C@H](F)C -> [C@H](F)(C)X     yes
                //   [C@H](N)(F)C -> [C@H](F)(C)X   no
                //   F[C@H](N)C -> F[C@@H](C)X      yes
                //   F[C@H](C)N -> F[C@H](C)X       no
                if (whichNbr == 1) {
                  switchIt = true;
                }
                break;
            }
            if (switchIt) {
              sidechainAtom->invertChirality();
            }
          }
        }
        ++whichNbr;
      }
      // add the bonds now, after we've finished the loop over neighbors:
      for (auto &newBond : newBonds) {
        newMol->addBond(newBond, true);
        auto beginAtom = newBond->getBeginAtom();
        auto endAtom = newBond->getEndAtom();
<<<<<<< HEAD
        if (endAtom->getAtomicNum() == 0) {
          MolOps::setHydrogenCoords(newMol, endAtom->getIdx(),
                                    beginAtom->getIdx());
        } else {
          MolOps::setHydrogenCoords(newMol, beginAtom->getIdx(),
                                    endAtom->getIdx());
=======
        if (newMol->getNumConformers()) {
          if (endAtom->getAtomicNum() == 0) {
            MolOps::setTerminalAtomCoords(*newMol, endAtom->getIdx(),
                                          beginAtom->getIdx());
          } else {
            MolOps::setTerminalAtomCoords(*newMol, beginAtom->getIdx(),
                                          endAtom->getIdx());
          }
>>>>>>> 0370b6cc
        }
      }
    }
  }

  if (!labelByIndex) {
    // sort the mapping indices, but label from 1..N
    std::stable_sort(dummies.begin(), dummies.end());
    for (size_t nDummy = 0; nDummy < dummies.size(); ++nDummy) {
      dummies[nDummy].second->setIsotope(nDummy + 1);
    }
  } else {
    // don't sort, just label by the index
    for (auto &dummy : dummies) {
      dummy.second->setIsotope(dummy.first);
    }
  }

  std::vector<Atom *> delList;
  boost::dynamic_bitset<> removedAtoms(mol.getNumAtoms());
  newMol->beginBatchEdit();
  for (const auto at : newMol->atoms()) {
    if (std::find(keepList.begin(), keepList.end(), at) == keepList.end()) {
      newMol->removeAtom(at);
      removedAtoms.set(at->getIdx());
    }
  }
  newMol->commitBatchEdit();

  updateSubMolConfs(mol, *newMol, removedAtoms);

  // make a guess at the position of the dummy atoms showing the attachment
  // point:
  for (auto citer = mol.beginConformers(); citer != mol.endConformers();
       ++citer) {
    Conformer &newConf = newMol->getConformer((*citer)->getId());
    for (std::map<int, Atom *>::const_iterator iter = dummyAtomMap.begin();
         iter != dummyAtomMap.end(); ++iter) {
      newConf.setAtomPos(iter->second->getIdx(),
                         (*citer)->getAtomPos(iter->first));
    }
  }
  // clear computed props and do basic updates on
  // the resulting molecule, but allow unhappiness:
  newMol->clearComputedProps(true);
  newMol->updatePropertyCache(false);

  return static_cast<ROMol *>(newMol);
}

ROMol *MurckoDecompose(const ROMol &mol) {
  auto *res = new RWMol(mol);
  unsigned int nAtoms = res->getNumAtoms();
  if (!nAtoms) {
    return res;
  }

  // start by getting the shortest paths matrix:
  MolOps::getDistanceMat(mol, false, false, true);
  boost::shared_array<int> pathMat;
  mol.getProp(common_properties::DistanceMatrix_Paths, pathMat);

  boost::dynamic_bitset<> keepAtoms(nAtoms);
  const RingInfo *ringInfo = res->getRingInfo();
  for (unsigned int i = 0; i < nAtoms; ++i) {
    if (ringInfo->numAtomRings(i)) {
      keepAtoms[i] = 1;
    }
  }
  const VECT_INT_VECT &rings = ringInfo->atomRings();
  // std::cerr<<"  rings: "<<rings.size()<<std::endl;
  // now find the shortest paths between each ring system and mark the atoms
  // along each as being keepers:
  for (auto ringsItI = rings.begin(); ringsItI != rings.end(); ++ringsItI) {
    for (auto ringsItJ = ringsItI + 1; ringsItJ != rings.end(); ++ringsItJ) {
      int atomI = (*ringsItI)[0];
      int atomJ = (*ringsItJ)[0];
      // std::cerr<<atomI<<" -> "<<atomJ<<": ";
      while (atomI != atomJ) {
        keepAtoms[atomI] = 1;
        atomI = pathMat[atomJ * nAtoms + atomI];
        // test for the disconnected case:
        if (atomI < 0) {
          break;
        }
        // std::cerr<<atomI<<" ";
      }
      // std::cerr<<std::endl;
    }
  }

  boost::dynamic_bitset<> removedAtoms(nAtoms);
  res->beginBatchEdit();
  for (unsigned int i = 0; i < nAtoms; ++i) {
    if (!keepAtoms[i]) {
      Atom *atom = res->getAtomWithIdx(i);
      bool removeIt = true;

      // check if the atom has a neighboring keeper:
      ROMol::ADJ_ITER nbrIdx, endNbrs;
      boost::tie(nbrIdx, endNbrs) = res->getAtomNeighbors(atom);
      while (nbrIdx != endNbrs) {
        Atom *nbr = (*res)[*nbrIdx];
        if (keepAtoms[nbr->getIdx()]) {
          if (res->getBondBetweenAtoms(atom->getIdx(), nbr->getIdx())
                  ->getBondType() == Bond::DOUBLE) {
            removeIt = false;
            break;
          } else if (nbr->getIsAromatic() && nbr->getAtomicNum() != 6) {
            // fix aromatic heteroatoms:
            nbr->setNumExplicitHs(1);
          } else if (nbr->getIsAromatic() && nbr->getAtomicNum() == 6 &&
                     nbr->getFormalCharge() == 1) {
            // fix aromatic carbocations
            nbr->setNumExplicitHs(1);
          } else if (nbr->getNoImplicit() ||
                     nbr->getChiralTag() != Atom::CHI_UNSPECIFIED) {
            nbr->setNoImplicit(false);
            nbr->setNumExplicitHs(0);
            nbr->setChiralTag(Atom::CHI_UNSPECIFIED);
          }
        }
        ++nbrIdx;
      }

      if (removeIt) {
        res->removeAtom(atom);
        removedAtoms.set(atom->getIdx());
      }
    }
  }
  res->commitBatchEdit();

  updateSubMolConfs(mol, *res, removedAtoms);
  res->clearComputedProps();

  return (ROMol *)res;
}

ROMol *combineMols(const ROMol &mol1, const ROMol &mol2,
                   RDGeom::Point3D offset) {
  auto *res = new RWMol(mol1);
  int nAtoms1 = res->getNumAtoms();
  res->insertMol(mol2);

  // copy over coordinates
  if (mol1.getNumConformers() && mol2.getNumConformers()) {
    if (mol1.getNumConformers() != mol2.getNumConformers()) {
      BOOST_LOG(rdWarningLog)
          << "combineMols: molecules have unequal numbers of conformers"
          << std::endl;
    }
    for (auto conf1It = res->beginConformers(); conf1It != res->endConformers();
         ++conf1It) {
      Conformer *conf1 = (*conf1It).get();
      try {
        const Conformer *conf2 = &mol2.getConformer(conf1->getId());
        for (unsigned int i = 0; i < mol2.getNumAtoms(); ++i) {
          conf1->setAtomPos(i + nAtoms1, conf2->getAtomPos(i) + offset);
        }
      } catch (ConformerException &) {
        BOOST_LOG(rdWarningLog) << "combineMols: conformer id "
                                << conf1->getId() << " not found in mol2";
      }
    }
  }
  res->clearComputedProps(true);
  return (ROMol *)res;
}

void addRecursiveQueries(
    ROMol &mol, const std::map<std::string, ROMOL_SPTR> &queries,
    const std::string &propName,
    std::vector<std::pair<unsigned int, std::string>> *reactantLabels) {
  std::string delim = ",";
  boost::char_separator<char> sep(delim.c_str());
  if (reactantLabels != nullptr) {
    (*reactantLabels).resize(0);
  }

  ROMol::VERTEX_ITER atBegin, atEnd;
  boost::tie(atBegin, atEnd) = mol.getVertices();
  while (atBegin != atEnd) {
    Atom *at = mol[*atBegin];
    ++atBegin;
    if (!at->hasProp(propName)) {
      continue;
    }
    std::string pval;
    at->getProp(propName, pval);
    std::string maybeSmarts =
        pval;  // keep unmodified in case we are a smarts string
    boost::algorithm::to_lower(pval);
    if (reactantLabels != nullptr) {
      std::pair<unsigned int, std::string> label(at->getIdx(), pval);
      (*reactantLabels).push_back(label);
    }

    QueryAtom::QUERYATOM_QUERY *qToAdd = nullptr;
    bool notFound = false;
    if (pval.find(delim) != std::string::npos) {
      boost::tokenizer<boost::char_separator<char>> tokens(pval, sep);
      boost::tokenizer<boost::char_separator<char>>::iterator token;
      qToAdd = new ATOM_OR_QUERY();
      qToAdd->setDescription("AtomOr");

      for (token = tokens.begin(); token != tokens.end(); ++token) {
        auto iter = queries.find(*token);
        if (iter == queries.end()) {
          delete qToAdd;
          notFound = true;
          break;
        }
        auto *tqp = new RecursiveStructureQuery(new ROMol(*(iter->second)));
        std::shared_ptr<RecursiveStructureQuery> nq(tqp);
        qToAdd->addChild(nq);
      }
    } else {
      auto iter = queries.find(pval);
      if (iter == queries.end()) {
        notFound = true;
      } else {
        qToAdd = new RecursiveStructureQuery(new ROMol(*(iter->second)));
      }
    }

    if (notFound) {
      // See if we are actually a smarts expression already
      RWMol *m = nullptr;
      try {
        m = SmartsToMol(maybeSmarts);
        if (!m) {
          throw KeyErrorException(pval);
        }
        qToAdd = new RecursiveStructureQuery(m);
      } catch (...) {
        throw KeyErrorException(pval);
      }
    }

    if (!at->hasQuery()) {
      QueryAtom qAt(*at);
      unsigned int idx = at->getIdx();
      static_cast<RWMol &>(mol).replaceAtom(idx, &qAt);
      at = mol.getAtomWithIdx(idx);
    }
    at->expandQuery(qToAdd, Queries::COMPOSITE_AND);
  }
}

void parseQueryDefFile(std::istream *inStream,
                       std::map<std::string, ROMOL_SPTR> &queryDefs,
                       bool standardize, const std::string &delimiter,
                       const std::string &comment, unsigned int nameColumn,
                       unsigned int smartsColumn) {
  PRECONDITION(inStream, "no stream");
  queryDefs.clear();

  boost::char_separator<char> sep(delimiter.c_str());
  unsigned int line = 0;
  std::string tempStr;
  while (!inStream->eof() && !inStream->fail()) {
    line++;
    tempStr = getLine(inStream);
    if (tempStr == "" || tempStr.find(comment) == 0) {
      continue;
    }
    boost::tokenizer<boost::char_separator<char>> tokens(tempStr, sep);
    unsigned int tpos;
    boost::tokenizer<boost::char_separator<char>>::iterator token;
    std::string qname = "";
    std::string qval = "";
    for (token = tokens.begin(), tpos = 0; token != tokens.end();
         ++token, ++tpos) {
      if (tpos == nameColumn) {
        qname = *token;
      } else if (tpos == smartsColumn) {
        qval = *token;
      }
    }
    boost::trim_if(qname, boost::is_any_of(" \t"));
    boost::trim_if(qval, boost::is_any_of(" \t"));
    if (qname == "" || qval == "") {
      continue;
    }
    RWMol *m = nullptr;
    try {
      m = SmartsToMol(qval);
    } catch (...) {
      m = nullptr;
    }
    if (!m) {
      BOOST_LOG(rdWarningLog) << "cannot convert SMARTS " << qval
                              << " to molecule at line " << line << std::endl;
      continue;
    }
    ROMOL_SPTR msptr(m);
    if (standardize) {
      boost::algorithm::to_lower(qname);
    }
    queryDefs[qname] = msptr;
  }
}
void parseQueryDefFile(const std::string &filename,
                       std::map<std::string, ROMOL_SPTR> &queryDefs,
                       bool standardize, const std::string &delimiter,
                       const std::string &comment, unsigned int nameColumn,
                       unsigned int smartsColumn) {
  std::ifstream inStream(filename.c_str());
  if (!inStream || (inStream.bad())) {
    std::ostringstream errout;
    errout << "Bad input file " << filename;
    throw BadFileException(errout.str());
  }
  parseQueryDefFile(&inStream, queryDefs, standardize, delimiter, comment,
                    nameColumn, smartsColumn);
}
void parseQueryDefText(const std::string &queryDefText,
                       std::map<std::string, ROMOL_SPTR> &queryDefs,
                       bool standardize, const std::string &delimiter,
                       const std::string &comment, unsigned int nameColumn,
                       unsigned int smartsColumn) {
  std::stringstream inStream(queryDefText);
  parseQueryDefFile(&inStream, queryDefs, standardize, delimiter, comment,
                    nameColumn, smartsColumn);
}
}  // end of namespace RDKit<|MERGE_RESOLUTION|>--- conflicted
+++ resolved
@@ -554,14 +554,6 @@
         newMol->addBond(newBond, true);
         auto beginAtom = newBond->getBeginAtom();
         auto endAtom = newBond->getEndAtom();
-<<<<<<< HEAD
-        if (endAtom->getAtomicNum() == 0) {
-          MolOps::setHydrogenCoords(newMol, endAtom->getIdx(),
-                                    beginAtom->getIdx());
-        } else {
-          MolOps::setHydrogenCoords(newMol, beginAtom->getIdx(),
-                                    endAtom->getIdx());
-=======
         if (newMol->getNumConformers()) {
           if (endAtom->getAtomicNum() == 0) {
             MolOps::setTerminalAtomCoords(*newMol, endAtom->getIdx(),
@@ -570,7 +562,6 @@
             MolOps::setTerminalAtomCoords(*newMol, beginAtom->getIdx(),
                                           endAtom->getIdx());
           }
->>>>>>> 0370b6cc
         }
       }
     }
