//
//  Copyright (c) 2019 Greg Landrum
//
//   @@ All Rights Reserved @@
//  This file is part of the RDKit.
//  The contents are covered by the terms of the BSD license
//  which is included in the file license.txt, found at the root
//  of the RDKit source tree.
///
#define CATCH_CONFIG_MAIN  // This tells Catch to provide a main() - only do
                           // this in one cpp file
#include "catch.hpp"

#include <GraphMol/RDKitBase.h>
#include <GraphMol/SmilesParse/SmilesParse.h>
#include <GraphMol/SmilesParse/SmilesWrite.h>
#include <GraphMol/ChemTransforms/ChemTransforms.h>
#include <GraphMol/FileParsers/FileParsers.h>
#include <GraphMol/FileParsers/MolSupplier.h>
#include <GraphMol/Substruct/SubstructMatch.h>

using namespace RDKit;
using std::unique_ptr;

TEST_CASE("Github #1039", "[]") {
  SECTION("double bond") {
    auto m1 = "C/C=C/C=C/C"_smiles;
    REQUIRE(m1);
    std::vector<unsigned int> bonds = {2};
    std::unique_ptr<ROMol> pieces(MolFragmenter::fragmentOnBonds(*m1, bonds));
    REQUIRE(pieces);
    CHECK(pieces->getNumAtoms() == 8);
    REQUIRE(pieces->getBondBetweenAtoms(3, 6));
    REQUIRE(pieces->getBondBetweenAtoms(2, 7));
    CHECK(pieces->getBondBetweenAtoms(3, 6)->getBondType() == Bond::SINGLE);
    CHECK(pieces->getBondBetweenAtoms(3, 6)->getBondDir() == Bond::ENDUPRIGHT);
    CHECK(pieces->getBondBetweenAtoms(2, 7)->getBondType() == Bond::SINGLE);
    CHECK(pieces->getBondBetweenAtoms(2, 7)->getBondDir() == Bond::ENDUPRIGHT);
    CHECK(MolToSmiles(*pieces) == "[2*]/C=C/C.[3*]/C=C/C");
  }
  SECTION("atomic stereo") {
    auto m1 = "C(C)(F)(Cl)O"_smiles;
    REQUIRE(m1);
    m1->getBondWithIdx(0)->setBondDir(Bond::BEGINWEDGE);
    std::vector<unsigned int> bonds = {0};
    std::unique_ptr<ROMol> pieces(MolFragmenter::fragmentOnBonds(*m1, bonds));
    REQUIRE(pieces);
    CHECK(pieces->getNumAtoms() == 7);
    REQUIRE(pieces->getBondBetweenAtoms(0, 6));
    REQUIRE(pieces->getBondBetweenAtoms(1, 5));
    CHECK(pieces->getBondBetweenAtoms(0, 6)->getBondDir() == Bond::BEGINWEDGE);
    CHECK(pieces->getBondBetweenAtoms(1, 5)->getBondDir() == Bond::NONE);
    // no actual stereo in the SMILES here since we haven't assigned it (need a
    // conformer to do that using wedging)
    CHECK(MolToSmiles(*pieces) == "*C.[1*]C(O)(F)Cl");
  }
}

TEST_CASE("molzip", "[]") {
    SECTION("basic tests") {
        auto a = "C[*:1]"_smiles;
        auto b = "N[*:1]"_smiles;
        auto mol = molzip(*a,*b);
        CHECK(MolToSmiles(*mol) == "CN");
    }
    
    {
        auto a = "C[*]"_smiles;
        auto b = "N[*]"_smiles;
        MolzipParams p;
        p.label = MolzipLabel::Isotope;
        auto mol = molzip(*a,*b,p);
        CHECK(MolToSmiles(*mol) == "CN");
    }
    
    {
        auto a = "[C@H](Br)([*:1])F"_smiles;
        auto b = "[*:1]N"_smiles;
        auto mol = molzip(*a,*b);
        CHECK(MolToSmiles(*mol) == "N[C@@H](F)Br");
    }
<<<<<<< HEAD
    {
        auto b = "[C@H](Br)([*:1])F"_smiles;
        auto a = "[*:1]N"_smiles;
        auto mol = molzip(*a,*b);
        CHECK(MolToSmiles(*mol) == "N[C@@H](F)Br");
    }
=======
>>>>>>> 68d86844
    
    {
        auto a = "[C@H]([*:1])(Br)F"_smiles;
        auto b = "[*:1]N"_smiles;
        auto mol = molzip(*a,*b);
        CHECK(MolToSmiles(*mol) == "N[C@H](F)Br");
    }
    
    {
<<<<<<< HEAD
        auto b = "[C@H]([*:1])(Br)F"_smiles;
        auto a = "[*:1]N"_smiles;
        auto mol = molzip(*a,*b);
        CHECK(MolToSmiles(*mol) == "N[C@H](F)Br");
    }
    
    {
=======
>>>>>>> 68d86844
           auto a = "[C@H]([*:1])(F)([*:2])"_smiles;
           auto b = "[*:1]N.[*:2]I"_smiles;
           auto mol = molzip(*a,*b);
           CHECK(MolToSmiles(*mol) == "N[C@@H](F)I");
<<<<<<< HEAD
    }
    
    {
              auto b = "[C@H]([*:1])(F)([*:2])"_smiles;
              auto a = "[*:1]N.[*:2]I"_smiles;
              auto mol = molzip(*a,*b);
              CHECK(MolToSmiles(*mol) == "N[C@@H](F)I");
    }
=======
       }
>>>>>>> 68d86844
    
    {
        auto m =  "OOO[C@](F)(I)N"_smiles;
        std::vector<std::pair<unsigned int, unsigned int>> dummyLabels{{1,1}, {2,2}};
        for(unsigned int i=0;i<m->getNumBonds();++i) {
            for(unsigned int j=0;j<m->getNumBonds();++j) {
                if(i!=j) {
                    std::vector<unsigned int> bonds{i,j};
                    auto resa = RDKit::MolFragmenter::fragmentOnBonds(*m, bonds);
                    MolzipParams p;
                    p.label = MolzipLabel::FragmentOnBonds;
                     CHECK(MolToSmiles(*molzip(*resa,p)) == MolToSmiles(*m));
                    
                    // Now try using atom labels
                    auto res = RDKit::MolFragmenter::fragmentOnBonds(*m, bonds, true, &dummyLabels);
                    for(auto *atom : res->atoms()) {
                        if(atom->getIsotope()) {
                            atom->setAtomMapNum(atom->getIsotope());
                        }
                    }
                    CHECK(MolToSmiles(*molzip(*res)) == MolToSmiles(*m));
                }
            }
        }
    }
}<|MERGE_RESOLUTION|>--- conflicted
+++ resolved
@@ -79,16 +79,12 @@
         auto mol = molzip(*a,*b);
         CHECK(MolToSmiles(*mol) == "N[C@@H](F)Br");
     }
-<<<<<<< HEAD
     {
         auto b = "[C@H](Br)([*:1])F"_smiles;
         auto a = "[*:1]N"_smiles;
         auto mol = molzip(*a,*b);
         CHECK(MolToSmiles(*mol) == "N[C@@H](F)Br");
     }
-=======
->>>>>>> 68d86844
-    
     {
         auto a = "[C@H]([*:1])(Br)F"_smiles;
         auto b = "[*:1]N"_smiles;
@@ -97,7 +93,6 @@
     }
     
     {
-<<<<<<< HEAD
         auto b = "[C@H]([*:1])(Br)F"_smiles;
         auto a = "[*:1]N"_smiles;
         auto mol = molzip(*a,*b);
@@ -105,13 +100,10 @@
     }
     
     {
-=======
->>>>>>> 68d86844
            auto a = "[C@H]([*:1])(F)([*:2])"_smiles;
            auto b = "[*:1]N.[*:2]I"_smiles;
            auto mol = molzip(*a,*b);
            CHECK(MolToSmiles(*mol) == "N[C@@H](F)I");
-<<<<<<< HEAD
     }
     
     {
@@ -120,10 +112,6 @@
               auto mol = molzip(*a,*b);
               CHECK(MolToSmiles(*mol) == "N[C@@H](F)I");
     }
-=======
-       }
->>>>>>> 68d86844
-    
     {
         auto m =  "OOO[C@](F)(I)N"_smiles;
         std::vector<std::pair<unsigned int, unsigned int>> dummyLabels{{1,1}, {2,2}};
