--- conflicted
+++ resolved
@@ -769,11 +769,7 @@
       //  a>* b-* => a>b
       //  a-* b>* => a<b
       //  a-* b<* => a>b
-<<<<<<< HEAD
-      Bond::BondDir bond_dir = Bond::BondDir::NONE;
-=======
       Bond::BondDir bond_dir{Bond::BondDir::NONE};
->>>>>>> b1d1e642
       auto start = a;
       auto end = b;
       if (bond_dir_a != Bond::BondDir::NONE &&
@@ -818,13 +814,8 @@
       } else {
         bnd_idx = newmol.addBond(start, end, Bond::BondType::SINGLE);
       }
-<<<<<<< HEAD
-        
-      newmol.getBondWithIdx(bnd_idx-1)->setBondDir(bond_dir);
-=======
 
       newmol.getBondWithIdx(bnd_idx - 1)->setBondDir(bond_dir);
->>>>>>> b1d1e642
     }
     a_dummy->setProp("__molzip_used", true);
     b_dummy->setProp("__molzip_used", true);
