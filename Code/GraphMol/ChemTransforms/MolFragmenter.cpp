--- conflicted
+++ resolved
@@ -599,10 +599,7 @@
 namespace {
 // Get the atom label - this might be useful as a util class
 unsigned int get_label(const Atom *a, const MolzipParams &p) {
-<<<<<<< HEAD
   PRECONDITION(a, "bad atom in MolZip::get_label")
-=======
->>>>>>> 68d86844
   unsigned int idx = std::numeric_limits<unsigned int>::max(); // 0 is no label?
   switch(p.label) {
   case MolzipLabel::AtomMapNumber:
@@ -622,11 +619,8 @@
       assert(0);
       idx = 0;
       break;
-<<<<<<< HEAD
   default:
-      CHECK_INVARIANT(0,"bogus MolZipLabel value");
-=======
->>>>>>> 68d86844
+      CHECK_INVARIANT(0,"bogus MolZipLabel value in MolZip::get_label");
   }
   }
   return idx;
@@ -635,10 +629,7 @@
 // Return the connected atom
 //  n.b. There can be only one connection from a mapped atom
 Atom *get_other_atom(Atom *a) {
-<<<<<<< HEAD
   PRECONDITION(a, "null atom in MolZip::get_other_atom");
-=======
->>>>>>> 68d86844
   auto &m = a->getOwningMol();
   if(m.getAtomDegree(a) != 1)
     return nullptr;
@@ -651,12 +642,7 @@
 
 int num_swaps_to_interconvert(std::vector<unsigned int> &orders) {
     int nswaps = 0;
-<<<<<<< HEAD
-    bool seen[orders.size()];
-    memset(seen, 0, sizeof(bool)*orders.size());
-=======
     std::vector<bool> seen(orders.size());
->>>>>>> 68d86844
     for(size_t i=0;i<orders.size();++i) {
         if(!seen[i]) {
             auto j = i;
@@ -684,12 +670,8 @@
         if(!chiral_atom->getChiralTag()) {
             return;
         }
-<<<<<<< HEAD
         std::string mark = "__molzip_mark_" + std::to_string(chiral_atom->getIdx());
         chiral_atom->setProp("__molzip_chiral_mark", mark);
-=======
-        std::string mark = "mark_" + std::to_string(chiral_atom->getIdx());
->>>>>>> 68d86844
         int order = 0;
         auto &m = chiral_atom->getOwningMol();
         for(auto nbrIdx : boost::make_iterator_range(m.getAtomNeighbors(chiral_atom))) {
@@ -725,11 +707,7 @@
         if(!chiral_atom->getChiralTag()) {
             return;
         }
-<<<<<<< HEAD
         std::string mark = chiral_atom->getProp<std::string>("__molzip_chiral_mark");
-=======
-        std::string mark = "mark_" + std::to_string(chiral_atom->getIdx());
->>>>>>> 68d86844
         //std::vector<unsigned int> orders1;
         std::vector<unsigned int> orders2;
         auto &m = chiral_atom->getOwningMol();
@@ -836,7 +814,6 @@
             bond->restore_chirality(already_checked);
         }
     }
-<<<<<<< HEAD
     // remove all molzip tags
     for(auto *atom : newmol->atoms()) {
         auto propnames = atom->getPropList();
@@ -846,8 +823,6 @@
             }
         }
     }
-=======
->>>>>>> 68d86844
     newmol->updatePropertyCache();
     return std::unique_ptr<ROMol>(newmol);
 }
