--- conflicted
+++ resolved
@@ -418,7 +418,8 @@
     RWMol &mol, const Bond *bnd) {
   PRECONDITION(bnd, "null bond");
   // loop over neighboring double bonds and remove their stereo atom
-  std::vector<std::pair<Bond *, std::vector<int>>> res;
+  std::vector<std::pair<Bond *, std::vector<int
+    res;
   const auto bgn = bnd->getBeginAtom();
   const auto end = bnd->getEndAtom();
   for (const auto *atom : {bgn, end}) {
@@ -1087,11 +1088,7 @@
     }
   }
 
-<<<<<<< HEAD
   if (decomposition.empty()) {
-=======
-  if(decomposition.empty()) {
->>>>>>> d2637f9c
     return nullptr;
   }
 
