--- conflicted
+++ resolved
@@ -438,13 +438,8 @@
       std::vector<Bond *> atropBonds[2];  // one vector for each end - each one
                                           // should end up with 1 ro 2 entries
 
-<<<<<<< HEAD
-      CHECK_INVARIANT(GetAtropisomerAtomsAndBonds(bond, atropAtoms, atropBonds,
-                                                  bond->getOwningMol()),
-=======
       CHECK_INVARIANT(Atropisomers::getAtropisomerAtomsAndBonds(
                           bond, atropAtoms, atropBonds, bond->getOwningMol()),
->>>>>>> 29b7dddd
                       "Could not find atropisomer controlling atoms")
 
       res.controllingAtoms[0] =
