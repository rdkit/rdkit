//
//  Copyright (C) 2023 David Cosgrove and other RDKit contributors
//
//   @@ All Rights Reserved @@
//  This file is part of the RDKit.
//  The contents are covered by the terms of the BSD license
//  which is included in the file license.txt, found at the root
//  of the RDKit source tree.
//

#include "catch.hpp"

#include <GraphMol/RWMol.h>
#include <GraphMol/FileParsers/FileParsers.h>
#include <GraphMol/SmilesParse/SmilesParse.h>
#include <GraphMol/SmilesParse/SmilesWrite.h>

using namespace RDKit;

TEST_CASE("convert haptic bond to explicit dative bonds") {
  std::string pathName = getenv("RDBASE");
  pathName += "/Code/GraphMol/MolStandardize/test_data/";
  std::vector<std::tuple<std::string, int, int, int>> test_data{
      {"ferrocene.mol", 10, 26, 10},
      {"MOL_00002.mol", 14, 26, 10},
      {"MOL_00010.mol", 5, 46, 5}};
  {
    // doing in place
    for (const auto &td : test_data) {
      std::unique_ptr<RWMol> mol(MolFileToMol(pathName + std::get<0>(td)));
      REQUIRE(mol);
      MolOps::hapticBondsToDative(*mol);
      int numDats = 0, numMetDats = 0;
      for (const auto &b : mol->bonds()) {
        if (b->getBondType() == Bond::DATIVE) {
          ++numDats;
          if (b->getEndAtom()->getAtomicNum() == get<2>(td)) {
            ++numMetDats;
          }
        }
      }
      CHECK(numDats == std::get<1>(td));
      CHECK(numMetDats == std::get<3>(td));
    }
  }
  {
    // doing via temporary
    for (const auto &td : test_data) {
      std::unique_ptr<ROMol> mol(MolFileToMol(pathName + std::get<0>(td)));
      REQUIRE(mol);
      std::unique_ptr<ROMol> newMol(MolOps::hapticBondsToDative(*mol));
      int numDats = 0, numMetDats = 0;
      for (const auto &b : newMol->bonds()) {
        if (b->getBondType() == Bond::DATIVE) {
          ++numDats;
          if (b->getEndAtom()->getAtomicNum() == get<2>(td)) {
            ++numMetDats;
          }
        }
      }
      CHECK(numDats == std::get<1>(td));
      CHECK(numMetDats == std::get<3>(td));
    }
  }
}

TEST_CASE("convert explicit dative bonds to haptic bond") {
  std::string pathName = getenv("RDBASE");
  pathName += "/Code/GraphMol/MolStandardize/test_data/";
  std::vector<std::string> test_data{"ferrocene.mol", "MOL_00002.mol",
                                     "MOL_00010.mol"};
  // MOL_00010.mol only has 1 dummy, so duplicating the test to fit in.
  std::vector<std::tuple<int, int, float, float, float, float>> exp_res{
      {11, 12, -36.5, 13.5, -36.4, 8.6},
      {43, 44, -36.5, 13.5, -36.4, 8.6},
      {82, 82, -1.0, -0.7, -1.0, -0.7}};
  {
    // doing in place
    for (size_t i = 0; i < 3; ++i) {
      std::unique_ptr<RWMol> mol(MolFileToMol(pathName + test_data[i]));
      REQUIRE(mol);
      auto initSmi = MolToSmiles(*mol);
      MolOps::hapticBondsToDative(*mol);
      MolOps::dativeBondsToHaptic(*mol);
      CHECK(initSmi == MolToSmiles(*mol));
      // Check the dummy atoms are in the right place.
      auto [d1, d2, d1x, d1y, d2x, d2y] = exp_res[i];
      auto dummy1pos = mol->getConformer().getAtomPos(d1);
      REQUIRE_THAT(dummy1pos.x, Catch::WithinAbs(d1x, 0.1));
      REQUIRE_THAT(dummy1pos.y, Catch::WithinAbs(d1y, 0.1));
      auto dummy2pos = mol->getConformer().getAtomPos(d2);
      REQUIRE_THAT(dummy2pos.x, Catch::WithinAbs(d2x, 0.1));
      REQUIRE_THAT(dummy2pos.y, Catch::WithinAbs(d2y, 0.1));
    }
  }
  {
    // doing via temporary
    for (const auto &td : test_data) {
      std::unique_ptr<ROMol> mol(MolFileToMol(pathName + td));
      REQUIRE(mol);
      auto initSmi = MolToSmiles(*mol);
      auto mol1 = MolOps::hapticBondsToDative(*mol);
      auto mol2 = MolOps::dativeBondsToHaptic(*mol1);
      CHECK(initSmi == MolToSmiles(*mol2));
    }
  }
}

TEST_CASE("get haptic bond end points") {
  std::string pathName = getenv("RDBASE");
  pathName += "/Code/GraphMol/MolStandardize/test_data/";
  bool sanitize = false;
  std::unique_ptr<RWMol> mol(
      MolFileToMol(pathName + "MOL_00002.mol", sanitize));
  REQUIRE(mol);
  auto bond = mol->getBondWithIdx(0);
  auto endPts = MolOps::details::hapticBondEndpoints(bond);
  CHECK(std::vector<int>{1, 2, 3, 4, 0} == endPts);
  bond = mol->getBondWithIdx(11);
  endPts = MolOps::details::hapticBondEndpoints(bond);
  CHECK(std::vector<int>{6, 7, 8, 9, 5} == endPts);
  // dative but not haptic
  bond = mol->getBondWithIdx(49);
  endPts = MolOps::details::hapticBondEndpoints(bond);
  CHECK(std::vector<int>{} == endPts);
  // not dative
  bond = mol->getBondWithIdx(1);
  endPts = MolOps::details::hapticBondEndpoints(bond);
  CHECK(std::vector<int>{} == endPts);
}

<<<<<<< HEAD
TEST_CASE("Github 6252 - wrong endpoints after dativeBondsToHaptic") {
  std::string pathName = getenv("RDBASE");
  pathName += "/Code/GraphMol/MolStandardize/test_data/";
  std::string ferroccene = pathName + "ferrocene.mol";
  {
    std::unique_ptr<RWMol> mol(MolFileToMol(ferroccene));
    REQUIRE(mol);
    auto initSmi = MolToSmiles(*mol);
    MolOps::hapticBondsToDative(*mol);
    MolOps::dativeBondsToHaptic(*mol);
    CHECK(initSmi == MolToSmiles(*mol));
    std::string endpts;
    std::string attach;
    auto bond10 = mol->getBondWithIdx(10);
    CHECK(bond10->getBondType() == Bond::DATIVE);
    CHECK(bond10->getPropIfPresent(common_properties::_MolFileBondEndPts,
                                   endpts));
    CHECK(endpts == "(5 2 3 1 4 5)");
    auto bond11 = mol->getBondWithIdx(11);
    CHECK(bond11->getBondType() == Bond::DATIVE);
    CHECK(bond11->getPropIfPresent(common_properties::_MolFileBondEndPts,
                                   endpts));
    CHECK(endpts == "(5 7 8 6 9 10)");
=======
TEST_CASE("Rings and dative bonds") {
  SECTION("ferrocene") {
    auto m =
        "C12->[Fe+2]3456789(<-C1=C->3[CH-]->4C->5=2)<-C1=C->6[CH-]->7C->8=C->91"_smiles;
    REQUIRE(m);
    std::vector<std::vector<int>> rings;
    auto nrings = MolOps::symmetrizeSSSR(*m, rings);
    CHECK(nrings == 2);
    CHECK(rings[0].size() == 5);
    CHECK(rings[1].size() == 5);
  }
}

TEST_CASE("aromaticity and dative bonds") {
  SECTION("ferrocene") {
    auto m =
        "C12->[Fe+2]3456789(<-C1=C->3[CH-]->4C->5=2)<-C1=C->6[CH-]->7C->8=C->91"_smiles;
    REQUIRE(m);
    CHECK(m->getAtomWithIdx(0)->getIsAromatic());
    CHECK(!m->getAtomWithIdx(1)->getIsAromatic());
>>>>>>> bc8d2e75
  }
}<|MERGE_RESOLUTION|>--- conflicted
+++ resolved
@@ -129,7 +129,29 @@
   CHECK(std::vector<int>{} == endPts);
 }
 
-<<<<<<< HEAD
+TEST_CASE("Rings and dative bonds") {
+  SECTION("ferrocene") {
+    auto m =
+        "C12->[Fe+2]3456789(<-C1=C->3[CH-]->4C->5=2)<-C1=C->6[CH-]->7C->8=C->91"_smiles;
+    REQUIRE(m);
+    std::vector<std::vector<int>> rings;
+    auto nrings = MolOps::symmetrizeSSSR(*m, rings);
+    CHECK(nrings == 2);
+    CHECK(rings[0].size() == 5);
+    CHECK(rings[1].size() == 5);
+  }
+}
+
+TEST_CASE("aromaticity and dative bonds") {
+  SECTION("ferrocene") {
+    auto m =
+        "C12->[Fe+2]3456789(<-C1=C->3[CH-]->4C->5=2)<-C1=C->6[CH-]->7C->8=C->91"_smiles;
+    REQUIRE(m);
+    CHECK(m->getAtomWithIdx(0)->getIsAromatic());
+    CHECK(!m->getAtomWithIdx(1)->getIsAromatic());
+  }
+}
+
 TEST_CASE("Github 6252 - wrong endpoints after dativeBondsToHaptic") {
   std::string pathName = getenv("RDBASE");
   pathName += "/Code/GraphMol/MolStandardize/test_data/";
@@ -153,27 +175,5 @@
     CHECK(bond11->getPropIfPresent(common_properties::_MolFileBondEndPts,
                                    endpts));
     CHECK(endpts == "(5 7 8 6 9 10)");
-=======
-TEST_CASE("Rings and dative bonds") {
-  SECTION("ferrocene") {
-    auto m =
-        "C12->[Fe+2]3456789(<-C1=C->3[CH-]->4C->5=2)<-C1=C->6[CH-]->7C->8=C->91"_smiles;
-    REQUIRE(m);
-    std::vector<std::vector<int>> rings;
-    auto nrings = MolOps::symmetrizeSSSR(*m, rings);
-    CHECK(nrings == 2);
-    CHECK(rings[0].size() == 5);
-    CHECK(rings[1].size() == 5);
-  }
-}
-
-TEST_CASE("aromaticity and dative bonds") {
-  SECTION("ferrocene") {
-    auto m =
-        "C12->[Fe+2]3456789(<-C1=C->3[CH-]->4C->5=2)<-C1=C->6[CH-]->7C->8=C->91"_smiles;
-    REQUIRE(m);
-    CHECK(m->getAtomWithIdx(0)->getIsAromatic());
-    CHECK(!m->getAtomWithIdx(1)->getIsAromatic());
->>>>>>> bc8d2e75
   }
 }