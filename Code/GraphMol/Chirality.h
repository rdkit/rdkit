--- conflicted
+++ resolved
@@ -301,12 +301,8 @@
 /// returns a map from bond idx -> controlling atom idx
 RDKIT_GRAPHMOL_EXPORT
 std::map<int, std::unique_ptr<Chirality::WedgeInfoBase>> pickBondsToWedge(
-<<<<<<< HEAD
-    const ROMol &mol);
-=======
   const ROMol &mol, const BondWedgingParameters *params = nullptr);
 
->>>>>>> d68f6ef6
 
 RDKIT_GRAPHMOL_EXPORT
 std::map<int, std::unique_ptr<Chirality::WedgeInfoBase>> pickBondsToWedge(
