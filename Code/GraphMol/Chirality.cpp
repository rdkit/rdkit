//
//  Copyright (C) 2004-2018 Greg Landrum and Rational Discovery LLC
//
//   @@ All Rights Reserved @@
//  This file is part of the RDKit.
//  The contents are covered by the terms of the BSD license
//  which is included in the file license.txt, found at the root
//  of the RDKit source tree.
//
#include <GraphMol/RDKitBase.h>
#include <RDGeneral/Ranking.h>
#include <GraphMol/new_canon.h>
#include <RDGeneral/types.h>
#include <sstream>
#include <set>
#include <algorithm>
#include <RDGeneral/utils.h>
#include <RDGeneral/Invariant.h>
#include <RDGeneral/RDLog.h>

#include <boost/dynamic_bitset.hpp>
#include <Geometry/point.h>
#include "Chirality.h"

// #define VERBOSE_CANON 1

namespace RDKit {

namespace {
bool shouldDetectDoubleBondStereo(const Bond *bond) {
  const RingInfo *ri = bond->getOwningMol().getRingInfo();
  return (!ri->numBondRings(bond->getIdx()) ||
          ri->minBondRingSize(bond->getIdx()) > 7);
}

// ----------------------------------- -----------------------------------
// This algorithm is identical to that used in the CombiCode Mol file
//  parser (also developed by RD).
//
//
// SUMMARY:
//   Derive a chiral code for an atom that has a wedged (or dashed) bond
//   drawn to it.
//
// RETURNS:
//   The chiral type
//
// CAVEATS:
//   This is careful to ensure that the central atom has 4 neighbors and
//   only single bonds to it, but that's about it.
//
// NOTE: this isn't careful at all about checking to make sure that
// things actually *should* be chiral. e.g. if the file has a
// 3-coordinate N with a wedged bond, it will make some erroneous
// assumptions about the chirality.
//
// ----------------------------------- -----------------------------------

Atom::ChiralType atomChiralTypeFromBondDir(const ROMol &mol, const Bond *bond,
                                           const Conformer *conf) {
  PRECONDITION(bond, "no bond");
  PRECONDITION(conf, "no conformer");
  Bond::BondDir bondDir = bond->getBondDir();
  PRECONDITION(bondDir == Bond::BEGINWEDGE || bondDir == Bond::BEGINDASH,
               "bad bond direction");

  // NOTE that according to the CT file spec, wedging assigns chirality
  // to the atom at the point of the wedge, (atom 1 in the bond).
  const Atom *atom = bond->getBeginAtom();
  PRECONDITION(atom, "no atom");

  // we can't do anything with atoms that have more than 4 neighbors:
  if (atom->getDegree() > 4) {
    return Atom::CHI_UNSPECIFIED;
  }
  const Atom *bondAtom = bond->getEndAtom();

  Atom::ChiralType res = Atom::CHI_UNSPECIFIED;

  INT_LIST neighborBondIndices;
  RDGeom::Point3D centerLoc, tmpPt;
  centerLoc = conf->getAtomPos(atom->getIdx());
  tmpPt = conf->getAtomPos(bondAtom->getIdx());
  centerLoc.z = 0.0;
  tmpPt.z = 0.0;

  RDGeom::Point3D refVect = centerLoc.directionVector(tmpPt);

  //----------------------------------------------------------
  //
  //  start by ensuring that all the bonds to neighboring atoms
  //  are single bonds and collecting a list of neighbor indices:
  //
  //----------------------------------------------------------
  bool hSeen = false;

  neighborBondIndices.push_back(bond->getIdx());
  if (bondAtom->getAtomicNum() == 1 && bondAtom->getIsotope() == 0)
    hSeen = true;

  bool allSingle = true;
  ROMol::OEDGE_ITER beg, end;
  boost::tie(beg, end) = mol.getAtomBonds(atom);
  while (beg != end) {
    const Bond *nbrBond = mol[*beg];
    if (nbrBond->getBondType() != Bond::SINGLE) {
      allSingle = false;
      // break;
    }
    if (nbrBond != bond) {
      if ((nbrBond->getOtherAtom(atom)->getAtomicNum() == 1 &&
           nbrBond->getOtherAtom(atom)->getIsotope() == 0))
        hSeen = true;
      neighborBondIndices.push_back(nbrBond->getIdx());
    }
    ++beg;
  }
  size_t nNbrs = neighborBondIndices.size();

  //----------------------------------------------------------
  //
  //  Return now if there aren't at least 3 non-H bonds to the atom.
  //  (we can implicitly add a single H to 3 coordinate atoms, but
  //  we're horked otherwise).
  //
  //----------------------------------------------------------
  if (nNbrs < 3 || (hSeen && nNbrs < 4)) {
    return Atom::CHI_UNSPECIFIED;
  }

  //----------------------------------------------------------
  //
  //  Continue if there are all single bonds or if we're considering
  //  4-coordinate P or S
  //
  //----------------------------------------------------------
  if (allSingle || atom->getAtomicNum() == 15 || atom->getAtomicNum() == 16) {
    //------------------------------------------------------------
    //
    //  Here we need to figure out the rotation direction between
    //  the neighbor bonds and the wedged bond:
    //
    //------------------------------------------------------------
    bool isCCW = true;
    double angle0, angle1, angle2;
    const Bond *bond1, *bond2, *bond3;
    RDGeom::Point3D atomVect0, atomVect1, atomVect2;
    INT_LIST::const_iterator bondIter = neighborBondIndices.begin();
    ++bondIter;
    bond1 = mol.getBondWithIdx(*bondIter);
    int oaid = bond1->getOtherAtom(atom)->getIdx();
    tmpPt = conf->getAtomPos(oaid);
    tmpPt.z = 0;
    atomVect0 = centerLoc.directionVector(tmpPt);
    angle0 = refVect.signedAngleTo(atomVect0);
    if (angle0 < 0) angle0 += 2. * M_PI;

    ++bondIter;
    bond2 = mol.getBondWithIdx(*bondIter);
    oaid = bond2->getOtherAtom(atom)->getIdx();
    tmpPt = conf->getAtomPos(oaid);
    tmpPt.z = 0;
    atomVect1 = centerLoc.directionVector(tmpPt);
    angle1 = refVect.signedAngleTo(atomVect1);
    if (angle1 < 0) angle1 += 2. * M_PI;

    // We proceed differently for 3 and 4 coordinate atoms:
    double firstAngle, secondAngle;
    if (nNbrs == 4) {
      bool flipIt = false;
      // grab the angle to the last neighbor:
      ++bondIter;
      bond3 = mol.getBondWithIdx(*bondIter);
      oaid = bond3->getOtherAtom(atom)->getIdx();
      tmpPt = conf->getAtomPos(oaid);
      tmpPt.z = 0;
      atomVect2 = centerLoc.directionVector(tmpPt);
      angle2 = refVect.signedAngleTo(atomVect2);
      if (angle2 < 0) angle2 += 2. * M_PI;

      // find the lowest and second-lowest angle and keep track of
      // whether or not we have to do a non-cyclic permutation to
      // get there:
      if (angle0 < angle1) {
        if (angle1 < angle2) {
          // order is angle0 -> angle1 -> angle2
          firstAngle = angle0;
          secondAngle = angle1;
        } else if (angle0 < angle2) {
          // order is angle0 -> angle2 -> angle1
          firstAngle = angle0;
          secondAngle = angle2;
          flipIt = true;
        } else {
          // order is angle2 -> angle0 -> angle1
          firstAngle = angle2;
          secondAngle = angle0;
        }
      } else if (angle0 < angle2) {
        // order is angle1 -> angle0 -> angle2
        firstAngle = angle1;
        secondAngle = angle0;
        flipIt = true;
      } else {
        if (angle1 < angle2) {
          // order is angle1 -> angle2 -> angle0
          firstAngle = angle1;
          secondAngle = angle2;
        } else {
          // order is angle2 -> angle1 -> angle0
          firstAngle = angle2;
          secondAngle = angle1;
          flipIt = true;
        }
      }
      if (flipIt) {
        isCCW = !isCCW;
      }
    } else {
      // it's three coordinate.  Things are a bit different here
      // because we have to at least kind of figure out where the
      // hydrogen might be.

      // before getting started with that, use some of the inchi rules
      // for contradictory stereochemistry
      // (Table 10 in the InChi v1 technical manual)

      angle2 = atomVect0.signedAngleTo(atomVect1);
      if (angle2 < 0) angle2 += 2. * M_PI;

      //  this one is never allowed:
      //     0   2
      //      \ /
      //       C
      //       *
      //       1
      if (angle0 < (M_PI - 1e-3) && angle1 < (M_PI - 1e-3) &&
          angle2 < (M_PI - 1e-3)) {
        if ((bond1->getBondDir() != Bond::NONE &&
             bond1->getBeginAtomIdx() == bond->getBeginAtomIdx() &&
             (bond1->getBondDir() != bond->getBondDir() ||
              (bond2->getBondDir() != Bond::NONE &&
               bond2->getBeginAtomIdx() == bond->getBeginAtomIdx() &&
               bond2->getBondDir() != bond1->getBondDir()))) ||
            (bond2->getBondDir() != Bond::NONE &&
             bond2->getBeginAtomIdx() == bond->getBeginAtomIdx() &&
             bond2->getBondDir() != bond->getBondDir())) {
          BOOST_LOG(rdWarningLog)
              << "Warning: conflicting stereochemistry at atom "
              << bond->getBeginAtomIdx() << " ignored."
              << std::endl;  // by rule 1." << std::endl;
          return Atom::CHI_UNSPECIFIED;
        }
      }
      if (bond1->getBondDir() != Bond::NONE &&
          bond1->getBeginAtomIdx() == bond->getBeginAtomIdx()) {
        if (!(bond2->getBondDir() != Bond::NONE &&
              bond2->getBeginAtomIdx() == bond->getBeginAtomIdx())) {
          BOOST_LOG(rdWarningLog)
              << "Warning: conflicting stereochemistry at atom "
              << bond->getBeginAtomIdx() << " ignored."
              << std::endl;  // by rule 2a." << std::endl;
        }
        if (bond1->getBondDir() != bond->getBondDir()) {
          // bond1 has a spec and does not match the bond0 spec.
          // the only cases this is allowed are:
          //      1        0 1 2
          //      *         \*/
          //  0 - C - 2      C
          //    and
          //      1        2 1 0
          //      *         \*/
          //  2 - C - 0      C
          //
          if ((angle0 > M_PI && angle0 < angle1) ||
              (angle0 < M_PI && angle0 > angle1)) {
            BOOST_LOG(rdWarningLog)
                << "Warning: conflicting stereochemistry at atom "
                << bond->getBeginAtomIdx() << " ignored."
                << std::endl;  // by rule 2b." << std::endl;
            return Atom::CHI_UNSPECIFIED;
          }
        } else {
          // bond1 matches, what about bond2 ?
          if (bond2->getBondDir() != bond->getBondDir()) {
            // the only cases this is allowed are:
            //      2        0 2 1
            //      *         \*/
            //  0 - C - 1      C
            //    and
            //      2        1 2 0
            //      *         \*/
            //  1 - C - 0      C
            //
            if ((angle1 > M_PI && angle1 < angle0) ||
                (angle1 < M_PI && angle1 > angle0)) {
              BOOST_LOG(rdWarningLog)
                  << "Warning: conflicting stereochemistry at atom "
                  << bond->getBeginAtomIdx() << " ignored."
                  << std::endl;  // by rule 2c." << std::endl;
              return Atom::CHI_UNSPECIFIED;
            }
          }
        }
      } else if (bond2->getBondDir() != Bond::NONE &&
                 bond2->getBeginAtomIdx() == bond->getBeginAtomIdx() &&
                 bond2->getBondDir() != bond->getBondDir()) {
        // bond2 has a spec and does not match the bond0 spec, but bond1
        // is not set: this is never allowed.
        BOOST_LOG(rdWarningLog)
            << "Warning: conflicting stereochemistry at atom "
            << bond->getBeginAtomIdx() << " ignored."
            << std::endl;  // by rule 3." << std::endl;
        return Atom::CHI_UNSPECIFIED;
      }

      if (angle0 < angle1) {
        firstAngle = angle0;
        secondAngle = angle1;
        isCCW = true;
      } else {
        firstAngle = angle1;
        secondAngle = angle0;
        isCCW = false;
      }
      if (secondAngle - firstAngle >= (M_PI - 1e-4)) {
        // it's a situation like one of these:
        //
        //      0        1 0 2
        //      *         \*/
        //  1 - C - 2      C
        //
        // In each of these cases, the implicit H is between atoms 1
        // and 2, so we need to flip the rotation direction (go
        // around the back).
        isCCW = !isCCW;
      }
    }
    // reverse the rotation direction if the reference is wedged down:
    if (bondDir == Bond::BEGINDASH) {
      isCCW = !isCCW;
    }

    // ----------------
    //
    // We now have the rotation direction using mol-file order.
    // We need to convert that into the appropriate label for the
    // central atom
    //
    // ----------------
    int nSwaps = atom->getPerturbationOrder(neighborBondIndices);
    if (nSwaps % 2) isCCW = !isCCW;
    if (isCCW)
      res = Atom::CHI_TETRAHEDRAL_CCW;
    else
      res = Atom::CHI_TETRAHEDRAL_CW;
  }

  return res;
}

}  // end of anonymous namespace

namespace Chirality {
typedef std::pair<int, int> INT_PAIR;
typedef std::vector<INT_PAIR> INT_PAIR_VECT;
typedef std::vector<INT_PAIR>::iterator INT_PAIR_VECT_I;
typedef std::vector<INT_PAIR>::const_iterator INT_PAIR_VECT_CI;

typedef INT_VECT CIP_ENTRY;
typedef std::vector<CIP_ENTRY> CIP_ENTRY_VECT;

template <typename T>
void debugVect(const std::vector<T> arg) {
  typename std::vector<T>::const_iterator viIt;
  std::stringstream outS;
  for (viIt = arg.begin(); viIt != arg.end(); viIt++) {
    outS << *viIt << " ";
  }
  BOOST_LOG(rdDebugLog) << outS.str() << std::endl;
}

// --------------------------------------------------
//
// Calculates chiral invariants for the atoms of a molecule
//  These are based on Labute's proposal in:
//  "An Efficient Algorithm for the Determination of Topological
//   RS Chirality" Journal of the CCG (1996)
//
// --------------------------------------------------
void buildCIPInvariants(const ROMol &mol, DOUBLE_VECT &res) {
  PRECONDITION(res.size() >= mol.getNumAtoms(), "res vect too small");
  int atsSoFar = 0;
  //
  // NOTE:
  // If you make modifications to this, keep in mind that it is
  // essential that the initial comparison of ranks behave properly.
  // So, though it seems like it would makes sense to include
  // information about the number of Hs (or charge, etc) in the CIP
  // invariants, this will result in bad rankings.  For example, in
  // this molecule: OC[C@H](C)O, including the number of Hs would
  // cause the methyl group (atom 3) to be ranked higher than the CH2
  // connected to O (atom 1).  This is totally wrong.
  //
  // We also don't include any pre-existing stereochemistry information.
  // Though R and S assignments do factor in to the priorities of atoms,
  // we're starting here from scratch and we'll let the R and S stuff
  // be taken into account during the iterations.
  //
  for (ROMol::ConstAtomIterator atIt = mol.beginAtoms(); atIt != mol.endAtoms();
       ++atIt) {
    const unsigned short nMassBits = 10;
    const unsigned short maxMass = 1 << nMassBits;
    Atom const *atom = *atIt;
    unsigned long invariant = 0;
    int num = atom->getAtomicNum() % 128;
    // get an int with the deviation in the mass from the default:
    int mass = 0;
    if (atom->getIsotope()) {
      mass =
          atom->getIsotope() -
          PeriodicTable::getTable()->getMostCommonIsotope(atom->getAtomicNum());
      if (mass >= 0) mass += 1;
    }
    mass += maxMass / 2;
    if (mass < 0)
      mass = 0;
    else
      mass = mass % maxMass;

#if 0
        // NOTE: the inclusion of hybridization in the invariant (as
        // suggested in the original paper), leads to the situation
        // that
        //   C[C@@](O)(C=C)C(C)CC
        // and
        //   C[C@@](O)(C=C)C(C)CO
        // are assigned S chirality even though the rest of the world
        // seems to agree that they ought to be R (atom 3, sp2, is ranked
        // higher than atom 5, sp3, no matter what their environments)
        int hyb=0;
        switch(atom->getHybridization()) {
        case Atom::SP: hyb=6;break;
        case Atom::SP2: hyb=5;break;
        case Atom::SP3: hyb=1;break;
        case Atom::SP3D: hyb=3;break;
        case Atom::SP3D2: hyb=2;break;
        default: break;
        }
#endif

    invariant = num;  // 7 bits here
    invariant = (invariant << nMassBits) | mass;

    int mapnum = -1;
    atom->getPropIfPresent(common_properties::molAtomMapNumber, mapnum);
    mapnum = (mapnum + 1) % 1024;  // increment to allow map numbers of zero
                                   // (though that would be stupid)
    invariant = (invariant << 10) | mapnum;

    res[atsSoFar++] = invariant;
  }
}

void iterateCIPRanks(const ROMol &mol, DOUBLE_VECT &invars, UINT_VECT &ranks,
                     bool seedWithInvars) {
  PRECONDITION(invars.size() == mol.getNumAtoms(), "bad invars size");
  PRECONDITION(ranks.size() >= mol.getNumAtoms(), "bad ranks size");

  unsigned int numAtoms = mol.getNumAtoms();
  CIP_ENTRY_VECT cipEntries(numAtoms);
  INT_LIST allIndices;
  for (unsigned int i = 0; i < numAtoms; ++i) {
    allIndices.push_back(i);
  }
#ifdef VERBOSE_CANON
  BOOST_LOG(rdDebugLog) << "invariants:" << std::endl;
  for (unsigned int i = 0; i < numAtoms; i++) {
    BOOST_LOG(rdDebugLog) << i << ": " << invars[i] << std::endl;
  }
#endif

  // rank those:
  Rankers::rankVect(invars, ranks);
#ifdef VERBOSE_CANON
  BOOST_LOG(rdDebugLog) << "initial ranks:" << std::endl;
  for (unsigned int i = 0; i < numAtoms; ++i) {
    BOOST_LOG(rdDebugLog) << i << ": " << ranks[i] << std::endl;
  }
#endif
  // Start each atom's rank vector with its atomic number:
  //  Note: in general one should avoid the temptation to
  //  use invariants here, those lead to incorrect answers
  for (unsigned int i = 0; i < numAtoms; i++) {
    if (!seedWithInvars) {
      cipEntries[i].push_back(mol[i]->getAtomicNum());
      cipEntries[i].push_back(static_cast<int>(ranks[i]));
    } else {
      cipEntries[i].push_back(static_cast<int>(invars[i]));
    }
  }

  // Loop until either:
  //   1) all classes are uniquified
  //   2) the number of ranks doesn't change from one iteration to
  //      the next
  //   3) we've gone through maxIts times
  //      maxIts is calculated by dividing the number of atoms
  //      by 2. That's a pessimal version of the
  //      maximum number of steps required for two atoms to
  //      "feel" each other (each influences one additional
  //      neighbor shell per iteration).
  unsigned int maxIts = numAtoms / 2 + 1;
  unsigned int numIts = 0;
  int lastNumRanks = -1;
  unsigned int numRanks = *std::max_element(ranks.begin(), ranks.end()) + 1;
  while (numRanks < numAtoms && numIts < maxIts &&
         (lastNumRanks < 0 ||
          static_cast<unsigned int>(lastNumRanks) < numRanks)) {
    unsigned int longestEntry = 0;
    // ----------------------------------------------------
    //
    // for each atom, get a sorted list of its neighbors' ranks:
    //
    for (int &index : allIndices) {
      CIP_ENTRY localEntry;
      localEntry.reserve(16);

      // start by pushing on our neighbors' ranks:
      ROMol::OEDGE_ITER beg, end;
      boost::tie(beg, end) = mol.getAtomBonds(mol[index]);
      while (beg != end) {
        const Bond *bond = mol[*beg];
        ++beg;
        unsigned int nbrIdx = bond->getOtherAtomIdx(index);
        const Atom *nbr = mol[nbrIdx];

        int rank = ranks[nbrIdx] + 1;
        // put the neighbor in 2N times where N is the bond order as a double.
        // this is to treat aromatic linkages on fair footing. i.e. at least in
        // the
        // first iteration --c(:c):c and --C(=C)-C should look the same.
        // this was part of issue 3009911

        unsigned int count;
        if (bond->getBondType() == Bond::DOUBLE && nbr->getAtomicNum() == 15 &&
            (nbr->getDegree() == 4 || nbr->getDegree() == 3)) {
          // a special case for chiral phophorous compounds
          // (this was leading to incorrect assignment of
          // R/S labels ):
          count = 1;

          // general justification of this is:
          // Paragraph 2.2. in the 1966 article is "Valence-Bond Conventions:
          // Multiple-Bond Unsaturation and Aromaticity". It contains several
          // conventions of which convention (b) is the one applying here:
          // "(b) Contibutions by d orbitals to bonds of quadriligant atoms are
          // neglected."
          // FIX: this applies to more than just P
        } else {
          count = static_cast<unsigned int>(
              floor(2. * bond->getBondTypeAsDouble() + .1));
        }
        auto ePos =
            std::lower_bound(localEntry.begin(), localEntry.end(), rank);
        localEntry.insert(ePos, count, rank);
        ++nbr;
      }
      // add a zero for each coordinated H:
      // (as long as we're not a query atom)
      if (!mol[index]->hasQuery()) {
        localEntry.insert(localEntry.begin(), mol[index]->getTotalNumHs(), 0);
      }

      // we now have a sorted list of our neighbors' ranks,
      // copy it on in reversed order:
      cipEntries[index].insert(cipEntries[index].end(), localEntry.rbegin(),
                               localEntry.rend());
      if (cipEntries[index].size() > longestEntry) {
        longestEntry = rdcast<unsigned int>(cipEntries[index].size());
      }
    }
    // ----------------------------------------------------
    //
    // pad the entries so that we compare rounds to themselves:
    //
    for (int &index : allIndices) {
      unsigned int sz = rdcast<unsigned int>(cipEntries[index].size());
      if (sz < longestEntry) {
        cipEntries[index].insert(cipEntries[index].end(), longestEntry - sz,
                                 -1);
      }
    }
    // ----------------------------------------------------
    //
    // sort the new ranks and update the list of active indices:
    //
    lastNumRanks = numRanks;

    Rankers::rankVect(cipEntries, ranks);
    numRanks = *std::max_element(ranks.begin(), ranks.end()) + 1;

    // now truncate each vector and stick the rank at the end
    for (unsigned int i = 0; i < numAtoms; ++i) {
      cipEntries[i][numIts + 1] = ranks[i];
      cipEntries[i].erase(cipEntries[i].begin() + numIts + 2,
                          cipEntries[i].end());
    }

    ++numIts;
#ifdef VERBOSE_CANON
    BOOST_LOG(rdDebugLog) << "strings and ranks:" << std::endl;
    for (unsigned int i = 0; i < numAtoms; i++) {
      BOOST_LOG(rdDebugLog) << i << ": " << ranks[i] << " > ";
      debugVect(cipEntries[i]);
    }
#endif
  }
}
// Figure out the CIP ranks for the atoms of a molecule
void assignAtomCIPRanks(const ROMol &mol, UINT_VECT &ranks) {
  PRECONDITION((!ranks.size() || ranks.size() >= mol.getNumAtoms()),
               "bad ranks size");
  if (!ranks.size()) ranks.resize(mol.getNumAtoms());
  unsigned int numAtoms = mol.getNumAtoms();
#ifndef USE_NEW_STEREOCHEMISTRY
  // get the initial invariants:
  DOUBLE_VECT invars(numAtoms, 0);
  buildCIPInvariants(mol, invars);
  iterateCIPRanks(mol, invars, ranks, false);
#else
  Canon::chiralRankMolAtoms(mol, ranks);
#endif

  // copy the ranks onto the atoms:
  for (unsigned int i = 0; i < numAtoms; ++i) {
    mol[i]->setProp(common_properties::_CIPRank, ranks[i], 1);
  }
}

// construct a vector with <atomIdx,direction> pairs for
// neighbors of a given atom.  This list will only be
// non-empty if at least one of the bonds has its direction
// set.
void findAtomNeighborDirHelper(const ROMol &mol, const Atom *atom,
                               const Bond *refBond, UINT_VECT &ranks,
                               INT_PAIR_VECT &neighbors,
                               bool &hasExplicitUnknownStereo) {
  PRECONDITION(atom, "bad atom");
  PRECONDITION(refBond, "bad bond");

  bool seenDir = false;
  ROMol::OEDGE_ITER beg, end;
  boost::tie(beg, end) = mol.getAtomBonds(atom);
  while (beg != end) {
    const Bond *bond = mol[*beg];
    // check whether this bond is explictly set to have unknown stereo
    if (!hasExplicitUnknownStereo) {
      int explicit_unknown_stereo;
      if (bond->getBondDir() == Bond::UNKNOWN  // there's a squiggle bond
          || (bond->getPropIfPresent<int>(common_properties::_UnknownStereo,
                                          explicit_unknown_stereo) &&
              explicit_unknown_stereo))
        hasExplicitUnknownStereo = true;
    }

    Bond::BondDir dir = bond->getBondDir();
    if (bond->getIdx() != refBond->getIdx()) {
      if (dir == Bond::ENDDOWNRIGHT || dir == Bond::ENDUPRIGHT) {
        seenDir = true;
        // If we're considering the bond "backwards", (i.e. from end
        // to beginning, reverse the effective direction:
        if (atom != bond->getBeginAtom()) {
          if (dir == Bond::ENDDOWNRIGHT)
            dir = Bond::ENDUPRIGHT;
          else
            dir = Bond::ENDDOWNRIGHT;
        }
      }
      Atom *nbrAtom = bond->getOtherAtom(atom);
      neighbors.push_back(std::make_pair(nbrAtom->getIdx(), dir));
    }
    ++beg;
  }
  if (!seenDir) {
    neighbors.clear();
  } else {
    if (neighbors.size() == 2 &&
        ranks[neighbors[0].first] == ranks[neighbors[1].first]) {
      // the two substituents are identical, no stereochemistry here:
      neighbors.clear();
    } else {
      // it's possible that direction was set only one of the bonds, set the
      // other
      // bond's direction to be reversed:
      if (neighbors[0].second != Bond::ENDDOWNRIGHT &&
          neighbors[0].second != Bond::ENDUPRIGHT) {
        CHECK_INVARIANT(neighbors.size() > 1, "too few neighbors");
        neighbors[0].second = neighbors[1].second == Bond::ENDDOWNRIGHT
                                  ? Bond::ENDUPRIGHT
                                  : Bond::ENDDOWNRIGHT;
      } else if (neighbors.size() > 1 &&
                 neighbors[1].second != Bond::ENDDOWNRIGHT &&
                 neighbors[1].second != Bond::ENDUPRIGHT) {
        neighbors[1].second = neighbors[0].second == Bond::ENDDOWNRIGHT
                                  ? Bond::ENDUPRIGHT
                                  : Bond::ENDDOWNRIGHT;
      }
    }
  }
}

// find the neighbors for an atoms that are not connected by single bond that is
// not refBond
// if checkDir is true only neighbor atoms with bonds marked with a direction
// will be returned
void findAtomNeighborsHelper(const ROMol &mol, const Atom *atom,
                             const Bond *refBond, UINT_VECT &neighbors,
                             bool checkDir = false,
                             bool includeAromatic = false) {
  PRECONDITION(atom, "bad atom");
  PRECONDITION(refBond, "bad bond");
  neighbors.clear();
  ROMol::OEDGE_ITER beg, end;
  boost::tie(beg, end) = mol.getAtomBonds(atom);
  while (beg != end) {
    const Bond *bond = mol[*beg];
    Bond::BondDir dir = bond->getBondDir();
    if ((bond->getBondType() == Bond::SINGLE ||
         (includeAromatic && bond->getBondType() == Bond::AROMATIC)) &&
        bond->getIdx() != refBond->getIdx()) {
      if (checkDir) {
        if ((dir != Bond::ENDDOWNRIGHT) && (dir != Bond::ENDUPRIGHT)) {
          ++beg;
          continue;
        }
      }
      Atom *nbrAtom = bond->getOtherAtom(atom);
      neighbors.push_back(nbrAtom->getIdx());
    }
    ++beg;
  }
}

// conditions for an atom to be a candidate for ring stereochem:
//   1) two non-ring neighbors that have different ranks
//   2) one non-ring neighbor and two ring neighbors (the ring neighbors will
//      have the same rank)
//   3) four ring neighbors with three different ranks
//   4) three ring neighbors with two different ranks
//     example for this last one: C[C@H]1CC2CCCC3CCCC(C1)[C@@H]23
bool atomIsCandidateForRingStereochem(const ROMol &mol, const Atom *atom) {
  PRECONDITION(atom, "bad atom");
  bool res = false;
  std::set<unsigned int> nbrRanks;
  if (!atom->getPropIfPresent(common_properties::_ringStereochemCand, res)) {
    const RingInfo *ringInfo = mol.getRingInfo();
    if (ringInfo->isInitialized() && ringInfo->numAtomRings(atom->getIdx())) {
      ROMol::OEDGE_ITER beg, end;
      boost::tie(beg, end) = mol.getAtomBonds(atom);
      std::vector<const Atom *> nonRingNbrs;
      std::vector<const Atom *> ringNbrs;
      while (beg != end) {
        const Bond *bond = mol[*beg];
        if (!ringInfo->numBondRings(bond->getIdx())) {
          nonRingNbrs.push_back(bond->getOtherAtom(atom));
        } else {
          const Atom *nbr = bond->getOtherAtom(atom);
          ringNbrs.push_back(nbr);
          unsigned int rnk = 0;
          nbr->getPropIfPresent(common_properties::_CIPRank, rnk);
          nbrRanks.insert(rnk);
        }
        ++beg;
      }
      unsigned int rank1 = 0, rank2 = 0;
      switch (nonRingNbrs.size()) {
        case 2:
          if (nonRingNbrs[0]->getPropIfPresent(common_properties::_CIPRank,
                                               rank1) &&
              nonRingNbrs[1]->getPropIfPresent(common_properties::_CIPRank,
                                               rank2)) {
            if (rank1 == rank2) {
              res = false;
            } else {
              res = true;
            }
          }
          break;
        case 1:
          if (ringNbrs.size() >= 2) res = true;
          break;
        case 0:
          if (ringNbrs.size() == 4 && nbrRanks.size() == 3) {
            res = true;
          } else if (ringNbrs.size() == 3 && nbrRanks.size() == 2) {
            res = true;
          } else {
            res = false;
          }
          break;
        default:
          res = false;
      }
    }
    atom->setProp(common_properties::_ringStereochemCand, res, 1);
  }
  return res;
}

// finds all possible chiral special cases.
// at the moment this is just candidates for ring stereochemistry
void findChiralAtomSpecialCases(ROMol &mol,
                                boost::dynamic_bitset<> &possibleSpecialCases) {
  PRECONDITION(possibleSpecialCases.size() >= mol.getNumAtoms(),
               "bit vector too small");
  possibleSpecialCases.reset();
  if (!mol.getRingInfo()->isInitialized()) {
    VECT_INT_VECT sssrs;
    MolOps::symmetrizeSSSR(mol, sssrs);
  }
  boost::dynamic_bitset<> atomsSeen(mol.getNumAtoms());
  boost::dynamic_bitset<> atomsUsed(mol.getNumAtoms());
  boost::dynamic_bitset<> bondsSeen(mol.getNumBonds());

  for (ROMol::AtomIterator ait = mol.beginAtoms(); ait != mol.endAtoms();
       ++ait) {
    const Atom *atom = *ait;
    if (atomsSeen[atom->getIdx()]) continue;
    if (atom->getChiralTag() == Atom::CHI_UNSPECIFIED ||
        atom->hasProp(common_properties::_CIPCode) ||
        !mol.getRingInfo()->numAtomRings(atom->getIdx()) ||
        !atomIsCandidateForRingStereochem(mol, atom)) {
      continue;
    }
    // do a BFS from this ring atom along ring bonds and find other
    // stereochemistry candidates.
    std::list<const Atom *> nextAtoms;
    // start with finding viable neighbors
    ROMol::OEDGE_ITER beg, end;
    boost::tie(beg, end) = mol.getAtomBonds(atom);
    while (beg != end) {
      unsigned int bidx = mol[*beg]->getIdx();
      if (!bondsSeen[bidx]) {
        bondsSeen.set(bidx);
        if (mol.getRingInfo()->numBondRings(bidx)) {
          const Atom *oatom = mol[*beg]->getOtherAtom(atom);
          if (!atomsSeen[oatom->getIdx()]) {
            nextAtoms.push_back(oatom);
            atomsUsed.set(oatom->getIdx());
          }
        }
      }
      ++beg;
    }
    INT_VECT ringStereoAtoms(0);
    if (!nextAtoms.empty()) {
      atom->getPropIfPresent(common_properties::_ringStereoAtoms,
                             ringStereoAtoms);
    }

    while (!nextAtoms.empty()) {
      const Atom *ratom = nextAtoms.front();
      nextAtoms.pop_front();
      atomsSeen.set(ratom->getIdx());
      if (ratom->getChiralTag() != Atom::CHI_UNSPECIFIED &&
          !ratom->hasProp(common_properties::_CIPCode) &&
          atomIsCandidateForRingStereochem(mol, ratom)) {
        int same = (ratom->getChiralTag() == atom->getChiralTag()) ? 1 : -1;
        ringStereoAtoms.push_back(same * (ratom->getIdx() + 1));
        INT_VECT oringatoms(0);
        ratom->getPropIfPresent(common_properties::_ringStereoAtoms,
                                oringatoms);
        oringatoms.push_back(same * (atom->getIdx() + 1));
        ratom->setProp(common_properties::_ringStereoAtoms, oringatoms, true);
        possibleSpecialCases.set(ratom->getIdx());
        possibleSpecialCases.set(atom->getIdx());
      }
      // now push this atom's neighbors
      boost::tie(beg, end) = mol.getAtomBonds(ratom);
      while (beg != end) {
        unsigned int bidx = mol[*beg]->getIdx();
        if (!bondsSeen[bidx]) {
          bondsSeen.set(bidx);
          if (mol.getRingInfo()->numBondRings(bidx)) {
            const Atom *oatom = mol[*beg]->getOtherAtom(ratom);
            if (!atomsSeen[oatom->getIdx()] && !atomsUsed[oatom->getIdx()]) {
              nextAtoms.push_back(oatom);
              atomsUsed.set(oatom->getIdx());
            }
          }
        }
        ++beg;
      }
    }  // end of BFS
    if (ringStereoAtoms.size() != 0) {
      atom->setProp(common_properties::_ringStereoAtoms, ringStereoAtoms, true);
      // because we're only going to hit each ring atom once, the first atom we
      // encounter in a ring is going to end up with all the other atoms set as
      // stereoAtoms, but each of them will only have the first atom present. We
      // need to fix that. because the traverse from the first atom only
      // followed ring bonds, these things are all by definition in one ring
      // system. (Q: is this true if there's a spiro center in there?)
      INT_VECT same(mol.getNumAtoms(), 0);
      BOOST_FOREACH (int ringAtomEntry, ringStereoAtoms) {
        int ringAtomIdx =
            ringAtomEntry < 0 ? -ringAtomEntry - 1 : ringAtomEntry - 1;
        same[ringAtomIdx] = ringAtomEntry;
      }
      for (INT_VECT_CI rae = ringStereoAtoms.begin();
           rae != ringStereoAtoms.end(); ++rae) {
        int ringAtomEntry = *rae;
        int ringAtomIdx =
            ringAtomEntry < 0 ? -ringAtomEntry - 1 : ringAtomEntry - 1;
        INT_VECT lringatoms(0);
        mol.getAtomWithIdx(ringAtomIdx)
            ->getPropIfPresent(common_properties::_ringStereoAtoms, lringatoms);
        CHECK_INVARIANT(lringatoms.size() > 0, "no other ring atoms found.");
        for (auto orae = rae + 1; orae != ringStereoAtoms.end(); ++orae) {
          int oringAtomEntry = *orae;
          int oringAtomIdx =
              oringAtomEntry < 0 ? -oringAtomEntry - 1 : oringAtomEntry - 1;
          int theseDifferent = (ringAtomEntry < 0) ^ (oringAtomEntry < 0);
          lringatoms.push_back(theseDifferent ? -(oringAtomIdx + 1)
                                              : (oringAtomIdx + 1));
          INT_VECT olringatoms(0);
          mol.getAtomWithIdx(oringAtomIdx)
              ->getPropIfPresent(common_properties::_ringStereoAtoms,
                                 olringatoms);
          CHECK_INVARIANT(olringatoms.size() > 0, "no other ring atoms found.");
          olringatoms.push_back(theseDifferent ? -(ringAtomIdx + 1)
                                               : (ringAtomIdx + 1));
          mol.getAtomWithIdx(oringAtomIdx)
              ->setProp(common_properties::_ringStereoAtoms, olringatoms);
        }
        mol.getAtomWithIdx(ringAtomIdx)
            ->setProp(common_properties::_ringStereoAtoms, lringatoms);
      }

    } else {
      possibleSpecialCases.reset(atom->getIdx());
    }
    atomsSeen.set(atom->getIdx());
  }
}

std::pair<bool, bool> isAtomPotentialChiralCenter(
    const Atom *atom, const ROMol &mol, const UINT_VECT &ranks,
    Chirality::INT_PAIR_VECT &nbrs) {
  // loop over all neighbors and form a decorated list of their
  // ranks:
  bool legalCenter = true;
  bool hasDupes = false;

  if (atom->getTotalDegree() > 4) {
    // we only know tetrahedral chirality
    legalCenter = false;
  } else {
    boost::dynamic_bitset<> codesSeen(mol.getNumAtoms());
    ROMol::OEDGE_ITER beg, end;
    boost::tie(beg, end) = mol.getAtomBonds(atom);
    while (beg != end) {
      unsigned int otherIdx = mol[*beg]->getOtherAtom(atom)->getIdx();
      CHECK_INVARIANT(ranks[otherIdx] < mol.getNumAtoms(),
                      "CIP rank higher than the number of atoms.");
      // watch for neighbors with duplicate ranks, which would mean
      // that we cannot be chiral:
      if (codesSeen[ranks[otherIdx]]) {
        // we've already seen this code, it's a dupe
        hasDupes = true;
        break;
      }
      codesSeen[ranks[otherIdx]] = 1;
      nbrs.push_back(std::make_pair(ranks[otherIdx], mol[*beg]->getIdx()));
      ++beg;
    }

    // figure out if this is a legal chiral center or not:
    if (!hasDupes) {
      if (nbrs.size() < 3) {
        // less than three neighbors is never stereogenic
        legalCenter = false;
      } else if (nbrs.size() == 3) {
        // three-coordinate with a single H we'll accept automatically:
        if (atom->getTotalNumHs() != 1) {
          // otherwise we default to not being a legal center
          legalCenter = false;
          // but there are a few special cases we'll accept
          // sulfur or selenium with either a positive charge or a double
          // bond:
          if ((atom->getAtomicNum() == 16 || atom->getAtomicNum() == 34) &&
              (atom->getExplicitValence() == 4 ||
               (atom->getExplicitValence() == 3 &&
                atom->getFormalCharge() == 1))) {
            legalCenter = true;
          } else if (atom->getAtomicNum() == 7 &&
                     mol.getRingInfo()->isAtomInRingOfSize(atom->getIdx(), 3)) {
            // N in a three-membered ring is another one of the InChI special
            // cases
            legalCenter = true;
          }
        }
      }
    }
  }
  return std::make_pair(legalCenter, hasDupes);
}

// returns a pair:
//   1) are there unassigned stereoatoms
//   2) did we assign any?
std::pair<bool, bool> assignAtomChiralCodes(ROMol &mol, UINT_VECT &ranks,
                                            bool flagPossibleStereoCenters) {
  PRECONDITION((!ranks.size() || ranks.size() == mol.getNumAtoms()),
               "bad rank vector size");
  bool atomChanged = false;
  unsigned int unassignedAtoms = 0;

  // ------------------
  // now loop over each atom and, if it's marked as chiral,
  //  figure out the appropriate CIP label:
  for (ROMol::AtomIterator atIt = mol.beginAtoms(); atIt != mol.endAtoms();
       ++atIt) {
    Atom *atom = *atIt;
    Atom::ChiralType tag = atom->getChiralTag();

    // only worry about this atom if it has a marked chirality
    // we understand:
    if (flagPossibleStereoCenters ||
        (tag != Atom::CHI_UNSPECIFIED && tag != Atom::CHI_OTHER)) {
      if (atom->hasProp(common_properties::_CIPCode)) {
        continue;
      }

      if (!ranks.size()) {
        //  if we need to, get the "CIP" ranking of each atom:
        assignAtomCIPRanks(mol, ranks);
      }
      Chirality::INT_PAIR_VECT nbrs;
      bool legalCenter, hasDupes;
      boost::tie(legalCenter, hasDupes) =
          isAtomPotentialChiralCenter(atom, mol, ranks, nbrs);
      if (legalCenter) {
        ++unassignedAtoms;
      }
      if (legalCenter && !hasDupes && flagPossibleStereoCenters) {
        atom->setProp(common_properties::_ChiralityPossible, 1);
      }

      if (legalCenter && !hasDupes && tag != Atom::CHI_UNSPECIFIED &&
          tag != Atom::CHI_OTHER) {
        // stereochem is possible and we have no duplicate neighbors, assign
        // a CIP code:
        atomChanged = true;
        --unassignedAtoms;

        // sort the list of neighbors by their CIP ranks:
        std::sort(nbrs.begin(), nbrs.end(), Rankers::pairLess<int, int>());

        // collect the list of neighbor indices:
        std::list<int> nbrIndices;
        for (Chirality::INT_PAIR_VECT_CI nbrIt = nbrs.begin();
             nbrIt != nbrs.end(); ++nbrIt) {
          nbrIndices.push_back((*nbrIt).second);
        }
        // ask the atom how many swaps we have to make:
        int nSwaps = atom->getPerturbationOrder(nbrIndices);

        // if the atom has 3 neighbors and a hydrogen, add a swap:
        if (nbrIndices.size() == 3 && atom->getTotalNumHs() == 1) {
          ++nSwaps;
        }

        // if that number is odd, we'll change our chirality:
        if (nSwaps % 2) {
          if (tag == Atom::CHI_TETRAHEDRAL_CCW)
            tag = Atom::CHI_TETRAHEDRAL_CW;
          else
            tag = Atom::CHI_TETRAHEDRAL_CCW;
        }
        // now assign the CIP code:
        std::string cipCode;
        if (tag == Atom::CHI_TETRAHEDRAL_CCW)
          cipCode = "S";
        else
          cipCode = "R";
        atom->setProp(common_properties::_CIPCode, cipCode);
      }
    }
  }
  return std::make_pair((unassignedAtoms > 0), atomChanged);
}

// returns a pair:
//   1) are there unassigned stereo bonds?
//   2) did we assign any?
std::pair<bool, bool> assignBondStereoCodes(ROMol &mol, UINT_VECT &ranks) {
  PRECONDITION((!ranks.size() || ranks.size() == mol.getNumAtoms()),
               "bad rank vector size");
  bool assignedABond = false;
  unsigned int unassignedBonds = 0;
  boost::dynamic_bitset<> bondsToClear(mol.getNumBonds());
  // find the double bonds:
  for (ROMol::BondIterator bondIt = mol.beginBonds(); bondIt != mol.endBonds();
       ++bondIt) {
    if ((*bondIt)->getBondType() == Bond::DOUBLE) {
      Bond *dblBond = *bondIt;
      if (dblBond->getStereo() != Bond::STEREONONE) {
        continue;
      }
      if (!ranks.size()) {
        assignAtomCIPRanks(mol, ranks);
      }
      dblBond->getStereoAtoms().clear();

      // at the moment we are ignoring stereochem on ring bonds with less than
      // 8
      // members.
      if (shouldDetectDoubleBondStereo(dblBond)) {
        const Atom *begAtom = dblBond->getBeginAtom();
        const Atom *endAtom = dblBond->getEndAtom();
        // we're only going to handle 2 or three coordinate atoms:
        if ((begAtom->getDegree() == 2 || begAtom->getDegree() == 3) &&
            (endAtom->getDegree() == 2 || endAtom->getDegree() == 3)) {
          ++unassignedBonds;

          // look around each atom and see if it has at least one bond with
          // direction marked:

          // the pairs here are: atomrank,bonddir
          Chirality::INT_PAIR_VECT begAtomNeighbors, endAtomNeighbors;
          bool hasExplicitUnknownStereo = false;
          int bgn_stereo = false, end_stereo = false;
          if ((dblBond->getBeginAtom()->getPropIfPresent(
                   common_properties::_UnknownStereo, bgn_stereo) &&
               bgn_stereo) ||
              (dblBond->getEndAtom()->getPropIfPresent(
                   common_properties::_UnknownStereo, end_stereo) &&
               end_stereo)) {
            hasExplicitUnknownStereo = true;
          }
          Chirality::findAtomNeighborDirHelper(mol, begAtom, dblBond, ranks,
                                               begAtomNeighbors,
                                               hasExplicitUnknownStereo);
          Chirality::findAtomNeighborDirHelper(mol, endAtom, dblBond, ranks,
                                               endAtomNeighbors,
                                               hasExplicitUnknownStereo);

          if (begAtomNeighbors.size() && endAtomNeighbors.size()) {
            // Each atom has at least one neighboring bond with marked
            // directionality.  Find the highest-ranked directionality
            // on each side:

            int begDir, endDir, endNbrAid, begNbrAid;
            if (begAtomNeighbors.size() == 1 ||
                ranks[begAtomNeighbors[0].first] >
                    ranks[begAtomNeighbors[1].first]) {
              begDir = begAtomNeighbors[0].second;
              begNbrAid = begAtomNeighbors[0].first;
            } else {
              begDir = begAtomNeighbors[1].second;
              begNbrAid = begAtomNeighbors[1].first;
            }
            if (endAtomNeighbors.size() == 1 ||
                ranks[endAtomNeighbors[0].first] >
                    ranks[endAtomNeighbors[1].first]) {
              endDir = endAtomNeighbors[0].second;
              endNbrAid = endAtomNeighbors[0].first;
            } else {
              endDir = endAtomNeighbors[1].second;
              endNbrAid = endAtomNeighbors[1].first;
            }

            bool conflictingBegin =
                (begAtomNeighbors.size() == 2 &&
                 begAtomNeighbors[0].second == begAtomNeighbors[1].second);
            bool conflictingEnd =
                (endAtomNeighbors.size() == 2 &&
                 endAtomNeighbors[0].second == endAtomNeighbors[1].second);
            if (conflictingBegin || conflictingEnd) {
              dblBond->setStereo(Bond::STEREONONE);
              BOOST_LOG(rdWarningLog) << "Conflicting single bond directions "
                                         "around double bond at index "
                                      << dblBond->getIdx() << "." << std::endl;
              BOOST_LOG(rdWarningLog) << "  BondStereo set to STEREONONE and "
                                         "single bond directions set to NONE."
                                      << std::endl;
              assignedABond = true;
              if (conflictingBegin) {
                bondsToClear[mol.getBondBetweenAtoms(begAtomNeighbors[0].first,
                                                     begAtom->getIdx())
                                 ->getIdx()] = 1;
                bondsToClear[mol.getBondBetweenAtoms(begAtomNeighbors[1].first,
                                                     begAtom->getIdx())
                                 ->getIdx()] = 1;
              }
              if (conflictingEnd) {
                bondsToClear[mol.getBondBetweenAtoms(endAtomNeighbors[0].first,
                                                     endAtom->getIdx())
                                 ->getIdx()] = 1;
                bondsToClear[mol.getBondBetweenAtoms(endAtomNeighbors[1].first,
                                                     endAtom->getIdx())
                                 ->getIdx()] = 1;
              }
            } else {
              dblBond->getStereoAtoms().push_back(begNbrAid);
              dblBond->getStereoAtoms().push_back(endNbrAid);
              if (hasExplicitUnknownStereo) {
                dblBond->setStereo(Bond::STEREOANY);
                assignedABond = true;
              } else if (begDir == endDir) {
                // In findAtomNeighborDirHelper, we've set up the
                // bond directions here so that they correspond to
                // having both single bonds START at the double bond.
                // This means that if the single bonds point in the same
                // direction, the bond is cis, "Z"
                dblBond->setStereo(Bond::STEREOZ);
                assignedABond = true;
              } else {
                dblBond->setStereo(Bond::STEREOE);
                assignedABond = true;
              }
            }
            --unassignedBonds;
          }
        }
      }
    }
  }

  for (unsigned int i = 0; i < mol.getNumBonds(); ++i) {
    if (bondsToClear[i]) mol.getBondWithIdx(i)->setBondDir(Bond::NONE);
  }

  return std::make_pair(unassignedBonds > 0, assignedABond);
}

// reassign atom ranks by supplementing the current ranks
// with information about known chirality
void rerankAtoms(const ROMol &mol, UINT_VECT &ranks) {
  PRECONDITION(ranks.size() == mol.getNumAtoms(), "bad rank vector size");
  unsigned int factor = 100;
  while (factor < mol.getNumAtoms()) factor *= 10;

#ifdef VERBOSE_CANON
  BOOST_LOG(rdDebugLog) << "rerank PRE: " << std::endl;
  for (int i = 0; i < mol.getNumAtoms(); i++) {
    BOOST_LOG(rdDebugLog) << "  " << i << ": " << ranks[i] << std::endl;
  }
#endif

  DOUBLE_VECT invars(mol.getNumAtoms());
  // and now supplement them:
  for (unsigned int i = 0; i < mol.getNumAtoms(); ++i) {
    invars[i] = ranks[i] * factor;
    const Atom *atom = mol.getAtomWithIdx(i);
    // Priority order: R > S > nothing
    std::string cipCode;
    if (atom->getPropIfPresent(common_properties::_CIPCode, cipCode)) {
      if (cipCode == "S") {
        invars[i] += 10;
      } else if (cipCode == "R") {
        invars[i] += 20;
      }
    }
    ROMol::OEDGE_ITER beg, end;
    boost::tie(beg, end) = mol.getAtomBonds(atom);
    while (beg != end) {
      const Bond *oBond = mol[*beg];
      if (oBond->getBondType() == Bond::DOUBLE) {
        if (oBond->getStereo() == Bond::STEREOE) {
          invars[i] += 1;
        } else if (oBond->getStereo() == Bond::STEREOZ) {
          invars[i] += 2;
        }
      }
      ++beg;
    }
  }
  iterateCIPRanks(mol, invars, ranks, true);
  // copy the ranks onto the atoms:
  for (unsigned int i = 0; i < mol.getNumAtoms(); i++) {
    mol.getAtomWithIdx(i)->setProp(common_properties::_CIPRank, ranks[i]);
  }

#ifdef VERBOSE_CANON
  BOOST_LOG(rdDebugLog) << "   post: " << std::endl;
  for (int i = 0; i < mol.getNumAtoms(); i++) {
    BOOST_LOG(rdDebugLog) << "  " << i << ": " << ranks[i] << std::endl;
  }
#endif
}

<<<<<<< HEAD
bool hasStereoBondDir(const Bond *bond) {
  PRECONDITION(bond, "no bond");
  return bond->getBondDir() == Bond::BondDir::ENDDOWNRIGHT ||
         bond->getBondDir() == Bond::BondDir::ENDUPRIGHT;
}

const Bond *getNeighboringDirectedBond(const ROMol &mol, const Atom *atom) {
  PRECONDITION(atom, "no atom");
  for (const auto &bondIdx :
       boost::make_iterator_range(mol.getAtomBonds(atom))) {
    const Bond *bond = mol[bondIdx];

    if (bond->getBondType() != Bond::BondType::DOUBLE &&
        hasStereoBondDir(bond)) {
      return bond;
    }
  }
  return nullptr;
}
=======
Bond::BondStereo translateEZLabelToCisTrans(Bond::BondStereo label) {
  switch (label) {
    case Bond::STEREOE:
      return Bond::STEREOTRANS;
    case Bond::STEREOZ:
      return Bond::STEREOCIS;
    default:
      return label;
  }
}

>>>>>>> df522d02
}  // namespace Chirality

namespace MolOps {

/*
    We're going to do this iteratively:
      1) assign atom stereochemistry
      2) assign bond stereochemistry
      3) if there are still unresolved atoms or bonds
         repeat the above steps as necessary
 */
void assignStereochemistry(ROMol &mol, bool cleanIt, bool force,
                           bool flagPossibleStereoCenters) {
  if (!force && mol.hasProp(common_properties::_StereochemDone)) {
    return;
  }

  // later we're going to need ring information, get it now if we don't
  // have it already:
  if (!mol.getRingInfo()->isInitialized()) {
    MolOps::fastFindRings(mol);
  }

#if 0
  std::cerr << ">>>>>>>>>>>>>\n";
  std::cerr << "assign stereochem\n";
  mol.debugMol(std::cerr);
#endif

  // as part of the preparation, we'll loop over the atoms and
  // bonds to see if anything has stereochemistry
  // indicated. There's no point in doing the work here if there
  // are neither stereocenters nor bonds that we need to consider.
  // The exception to this is when flagPossibleStereoCenters is
  // true; then we always need to do the work
  bool hasStereoAtoms = flagPossibleStereoCenters;
  for (ROMol::AtomIterator atIt = mol.beginAtoms(); atIt != mol.endAtoms();
       ++atIt) {
    if (cleanIt) {
      if ((*atIt)->hasProp(common_properties::_CIPCode)) {
        (*atIt)->clearProp(common_properties::_CIPCode);
      }
      if ((*atIt)->hasProp(common_properties::_ChiralityPossible)) {
        (*atIt)->clearProp(common_properties::_ChiralityPossible);
      }
    }
    if (!hasStereoAtoms && (*atIt)->getChiralTag() != Atom::CHI_UNSPECIFIED &&
        (*atIt)->getChiralTag() != Atom::CHI_OTHER) {
      hasStereoAtoms = true;
    }
  }
  bool hasStereoBonds = false;
  for (ROMol::BondIterator bondIt = mol.beginBonds(); bondIt != mol.endBonds();
       ++bondIt) {
    if (cleanIt) {
      if ((*bondIt)->getBondType() == Bond::DOUBLE) {
        if ((*bondIt)->getBondDir() == Bond::EITHERDOUBLE) {
          (*bondIt)->setStereo(Bond::STEREOANY);
        } else if ((*bondIt)->getStereo() != Bond::STEREOANY) {
          (*bondIt)->setStereo(Bond::STEREONONE);
          (*bondIt)->getStereoAtoms().clear();
        }
      }
    }
    if (!hasStereoBonds && (*bondIt)->getBondType() == Bond::DOUBLE) {
      ROMol::OEDGE_ITER beg, end;
      boost::tie(beg, end) = mol.getAtomBonds((*bondIt)->getBeginAtom());
      while (!hasStereoBonds && beg != end) {
        const Bond *nbond = mol[*beg];
        ++beg;
        if (nbond->getBondDir() == Bond::ENDDOWNRIGHT ||
            nbond->getBondDir() == Bond::ENDUPRIGHT) {
          hasStereoBonds = true;
        }
      }
      boost::tie(beg, end) = mol.getAtomBonds((*bondIt)->getEndAtom());
      while (!hasStereoBonds && beg != end) {
        const Bond *nbond = mol[*beg];
        ++beg;
        if (nbond->getBondDir() == Bond::ENDDOWNRIGHT ||
            nbond->getBondDir() == Bond::ENDUPRIGHT) {
          hasStereoBonds = true;
        }
      }
    }
    if (!cleanIt && hasStereoBonds) {
      break;  // no reason to keep iterating if we've already
              // determined there are stereo bonds to consider
    }
  }
  UINT_VECT atomRanks;
  bool keepGoing = hasStereoAtoms | hasStereoBonds;
  bool changedStereoAtoms, changedStereoBonds;
  while (keepGoing) {
    if (hasStereoAtoms) {
      boost::tie(hasStereoAtoms, changedStereoAtoms) =
          Chirality::assignAtomChiralCodes(mol, atomRanks,
                                           flagPossibleStereoCenters);
    } else {
      changedStereoAtoms = false;
    }
    if (hasStereoBonds) {
      boost::tie(hasStereoBonds, changedStereoBonds) =
          Chirality::assignBondStereoCodes(mol, atomRanks);
    } else {
      changedStereoBonds = false;
    }
    keepGoing = (hasStereoAtoms || hasStereoBonds) &&
                (changedStereoAtoms || changedStereoBonds);

    if (keepGoing) {
      // update the atom ranks based on the new information we have:
      Chirality::rerankAtoms(mol, atomRanks);
    }
#if 0
    std::cout << "*************** done iteration " << keepGoing
              << " ***********" << std::endl;
    mol.debugMol(std::cout);
    std::cout << "*************** done iteration " << keepGoing
              << " ***********" << std::endl;
#endif
  }

  if (cleanIt) {
    // if the ranks are needed again, this will force them to be
    // re-calculated based on the stereo calculated above.
    // atomRanks.clear();

    for (ROMol::AtomIterator atIt = mol.beginAtoms(); atIt != mol.endAtoms();
         ++atIt) {
      if ((*atIt)->hasProp(common_properties::_ringStereochemCand))
        (*atIt)->clearProp(common_properties::_ringStereochemCand);
      if ((*atIt)->hasProp(common_properties::_ringStereoAtoms))
        (*atIt)->clearProp(common_properties::_ringStereoAtoms);
    }
    boost::dynamic_bitset<> possibleSpecialCases(mol.getNumAtoms());
    Chirality::findChiralAtomSpecialCases(mol, possibleSpecialCases);

    for (auto atom : mol.atoms()) {
      if (atom->getChiralTag() != Atom::CHI_UNSPECIFIED &&
          !atom->hasProp(common_properties::_CIPCode) &&
          (!possibleSpecialCases[atom->getIdx()] ||
           !atom->hasProp(common_properties::_ringStereoAtoms))) {
        atom->setChiralTag(Atom::CHI_UNSPECIFIED);

        // If the atom has an explicit hydrogen and no charge, that H
        // was probably put there solely because of the chirality.
        // So we'll go ahead and remove it.
        // This was Issue 194
        if (atom->getNumExplicitHs() == 1 && atom->getFormalCharge() == 0 &&
            !atom->getIsAromatic()) {
          atom->setNumExplicitHs(0);
          atom->setNoImplicit(false);
          atom->calcExplicitValence(false);
          atom->calcImplicitValence(false);
        }
      }
    }
    for (auto bond : mol.bonds()) {
      // wedged bonds to atoms that have no stereochem
      // should be removed. (github issue 87)
      if ((bond->getBondDir() == Bond::BEGINWEDGE ||
           bond->getBondDir() == Bond::BEGINDASH) &&
          bond->getBeginAtom()->getChiralTag() == Atom::CHI_UNSPECIFIED &&
          bond->getEndAtom()->getChiralTag() == Atom::CHI_UNSPECIFIED) {
        bond->setBondDir(Bond::NONE);
      }

      // check for directionality on single bonds around
      // double bonds without stereo. This was github #2422
      if (bond->getBondType() == Bond::DOUBLE &&
          (bond->getStereo() == Bond::STEREOANY ||
           bond->getStereo() == Bond::STEREONONE)) {
        std::vector<Atom *> batoms = {bond->getBeginAtom(), bond->getEndAtom()};
        for (auto batom : batoms) {
          for (const auto &nbri :
               boost::make_iterator_range(mol.getAtomBonds(batom))) {
            auto nbrBndI = mol[nbri];
            if ((nbrBndI->getBondDir() == Bond::ENDDOWNRIGHT ||
                 nbrBndI->getBondDir() == Bond::ENDUPRIGHT) &&
                (nbrBndI->getBondType() == Bond::SINGLE ||
                 nbrBndI->getBondType() == Bond::AROMATIC)) {
              // direction is set, and we know it's not because of our
              // bond. What about other neighbors?
              bool okToClear = true;
              for (const auto &nbrj : boost::make_iterator_range(
                       mol.getAtomBonds(nbrBndI->getOtherAtom(batom)))) {
                auto nbrBndJ = mol[nbrj];
                if (nbrBndJ->getBondType() == Bond::DOUBLE &&
                    nbrBndJ->getStereo() != Bond::STEREOANY &&
                    nbrBndJ->getStereo() != Bond::STEREONONE) {
                  okToClear = false;
                  break;
                }
              }
              if (okToClear) nbrBndI->setBondDir(Bond::NONE);
            }
          }
        }
      }
#if 0
      // make sure CIS/TRANS assignments are actually stereo bonds
      if ((*bondIt)->getBondType() == Bond::DOUBLE) {
        if ((*bondIt)->getStereo() == Bond::STEREOCIS ||
            (*bondIt)->getStereo() == Bond::STEREOTRANS) {
          if (!atomRanks.size()) {
            Chirality::assignAtomCIPRanks(mol, atomRanks);
          }

          const Atom *begAtom = (*bondIt)->getBeginAtom(),
                     *endAtom = (*bondIt)->getEndAtom();
          UINT_VECT begAtomNeighbors, endAtomNeighbors;
          Chirality::findAtomNeighborsHelper(mol, begAtom, *bondIt,
                                             begAtomNeighbors);
          Chirality::findAtomNeighborsHelper(mol, endAtom, *bondIt,
                                             endAtomNeighbors);

          // Note, this relies on this being a hydrogen-suppressed
          // graph as the 'Note' in the doc string of this function
          // indicates is a pre-condition.
          if ((begAtomNeighbors.size() == 2 &&
               atomRanks[begAtomNeighbors[0]] ==
                   atomRanks[begAtomNeighbors[1]]) ||
              (endAtomNeighbors.size() == 2 &&
               atomRanks[endAtomNeighbors[0]] ==
                   atomRanks[endAtomNeighbors[1]])) {
            (*bondIt)->setStereo(Bond::STEREONONE);
            (*bondIt)->getStereoAtoms().clear();
          }
        }
      }
#endif
    }
  }
  mol.setProp(common_properties::_StereochemDone, 1, true);

#if 0
  std::cerr << "---\n";
  mol.debugMol(std::cerr);
  std::cerr << "<<<<<<<<<<<<<<<<\n";
#endif
}

// Find bonds than can be cis/trans in a molecule and mark them as
// Bond::STEREOANY.
void findPotentialStereoBonds(ROMol &mol, bool cleanIt) {
  // FIX: The earlier thought was to provide an optional argument to ignore or
  // consider
  //  double bonds in a ring. But I am removing this optional argument and
  //  ignoring ring bonds
  //  completely for now. This is because finding a potential stereo bond in a
  //  ring involves
  //  more than just checking the CIPranks for the neighbors - SP 05/04/04

  // make this function callable multiple times
  if ((mol.hasProp(common_properties::_BondsPotentialStereo)) && (!cleanIt)) {
    return;
  } else {
    UINT_VECT ranks;
    ranks.resize(mol.getNumAtoms());
    bool cipDone = false;

    ROMol::BondIterator bondIt;
    for (bondIt = mol.beginBonds(); bondIt != mol.endBonds(); ++bondIt) {
      if ((*bondIt)->getBondType() == Bond::DOUBLE &&
          !(mol.getRingInfo()->numBondRings((*bondIt)->getIdx()))) {
        // we are ignoring ring bonds here - read the FIX above
        Bond *dblBond = *bondIt;
        // if the bond is flagged as EITHERDOUBLE, we ignore it:
        if (dblBond->getBondDir() == Bond::EITHERDOUBLE ||
            dblBond->getStereo() == Bond::STEREOANY) {
          continue;
        }
        // proceed only if we either want to clean the stereocode on this bond
        // or if none is set on it yet
        if (cleanIt || dblBond->getStereo() == Bond::STEREONONE) {
          dblBond->setStereo(Bond::STEREONONE);
          const Atom *begAtom = dblBond->getBeginAtom(),
                     *endAtom = dblBond->getEndAtom();
          // we're only going to handle 2 or three coordinate atoms:
          if ((begAtom->getDegree() == 2 || begAtom->getDegree() == 3) &&
              (endAtom->getDegree() == 2 || endAtom->getDegree() == 3)) {
            // ------------------
            // get the CIP ranking of each atom if we need it:
            if (!cipDone) {
              if (!begAtom->hasProp(common_properties::_CIPRank)) {
                Chirality::assignAtomCIPRanks(mol, ranks);
              } else {
                // no need to recompute if we don't need to recompute. :-)
                for (unsigned int ai = 0; ai < mol.getNumAtoms(); ++ai) {
                  ranks[ai] = mol.getAtomWithIdx(ai)->getProp<unsigned int>(
                      common_properties::_CIPRank);
                }
              }
              cipDone = true;
            }
            // find the neighbors for the begin atom and the endAtom
            UINT_VECT begAtomNeighbors, endAtomNeighbors;
            bool checkDir = false;
            bool includeAromatic = true;
            Chirality::findAtomNeighborsHelper(mol, begAtom, dblBond,
                                               begAtomNeighbors, checkDir,
                                               includeAromatic);
            Chirality::findAtomNeighborsHelper(mol, endAtom, dblBond,
                                               endAtomNeighbors, checkDir,
                                               includeAromatic);
            if (begAtomNeighbors.size() > 0 && endAtomNeighbors.size() > 0) {
              if ((begAtomNeighbors.size() == 2) &&
                  (endAtomNeighbors.size() == 2)) {
// if both of the atoms have 2 neighbors (other than the one
// connected
// by the double bond) and ....
#if 0
                std::cerr << "Bond: " << dblBond->getIdx() << " "
                          << begAtom->getIdx() << "=" << endAtom->getIdx()
                          << std::endl;
                std::cerr << "   " << begAtomNeighbors[0] << "="
                          << ranks[begAtomNeighbors[0]] << ":";
                std::cerr << "   " << begAtomNeighbors[1] << "="
                          << ranks[begAtomNeighbors[1]] << std::endl;
                std::cerr << "   " << endAtomNeighbors[0] << "="
                          << ranks[endAtomNeighbors[0]] << ":";
                std::cerr << "   " << endAtomNeighbors[1] << "="
                          << ranks[endAtomNeighbors[1]] << std::endl;
#endif
                if ((ranks[begAtomNeighbors[0]] !=
                     ranks[begAtomNeighbors[1]]) &&
                    (ranks[endAtomNeighbors[0]] !=
                     ranks[endAtomNeighbors[1]])) {
                  // the neighbors ranks are different at both the ends,
                  // this bond can be part of a cis/trans system
                  if (ranks[begAtomNeighbors[0]] > ranks[begAtomNeighbors[1]]) {
                    dblBond->getStereoAtoms().push_back(begAtomNeighbors[0]);
                  } else {
                    dblBond->getStereoAtoms().push_back(begAtomNeighbors[1]);
                  }
                  if (ranks[endAtomNeighbors[0]] > ranks[endAtomNeighbors[1]]) {
                    dblBond->getStereoAtoms().push_back(endAtomNeighbors[0]);
                  } else {
                    dblBond->getStereoAtoms().push_back(endAtomNeighbors[1]);
                  }
                }
              } else if (begAtomNeighbors.size() == 2) {
                // if the begAtom has two neighbors and ....
                if (ranks[begAtomNeighbors[0]] != ranks[begAtomNeighbors[1]]) {
                  // their ranks are different
                  if (ranks[begAtomNeighbors[0]] > ranks[begAtomNeighbors[1]]) {
                    dblBond->getStereoAtoms().push_back(begAtomNeighbors[0]);
                  } else {
                    dblBond->getStereoAtoms().push_back(begAtomNeighbors[1]);
                  }
                  dblBond->getStereoAtoms().push_back(endAtomNeighbors[0]);
                }
              } else if (endAtomNeighbors.size() == 2) {
                // if the endAtom has two neighbors and ...
                if (ranks[endAtomNeighbors[0]] != ranks[endAtomNeighbors[1]]) {
                  // their ranks are different
                  dblBond->getStereoAtoms().push_back(begAtomNeighbors[0]);
                  if (ranks[endAtomNeighbors[0]] > ranks[endAtomNeighbors[1]]) {
                    dblBond->getStereoAtoms().push_back(endAtomNeighbors[0]);
                  } else {
                    dblBond->getStereoAtoms().push_back(endAtomNeighbors[1]);
                  }
                }
              } else {
                // end and beg atoms has only one neighbor each, it doesn't
                // matter what the ranks are:
                dblBond->getStereoAtoms().push_back(begAtomNeighbors[0]);
                dblBond->getStereoAtoms().push_back(endAtomNeighbors[0]);
              }  // end of different number of neighbors on beg and end atoms

              // mark this double bond as a potential stereo bond
              if (!dblBond->getStereoAtoms().empty()) {
                dblBond->setStereo(Bond::STEREOANY);
              }
            }  // end of check that beg and end atoms have at least 1
               // neighbor:
          }    // end of 2 and 3 coordinated atoms only
        }      // end of we want it or CIP code is not set
      }        // end of double bond
    }          // end of for loop over all bonds
    mol.setProp(common_properties::_BondsPotentialStereo, 1, true);
  }
}

// removes chirality markers from sp and sp2 hybridized centers:
void cleanupChirality(RWMol &mol) {
  for (ROMol::AtomIterator atomIt = mol.beginAtoms(); atomIt != mol.endAtoms();
       ++atomIt) {
    if ((*atomIt)->getChiralTag() != Atom::CHI_UNSPECIFIED &&
        (*atomIt)->getHybridization() < Atom::SP3) {
      (*atomIt)->setChiralTag(Atom::CHI_UNSPECIFIED);
    }
  }
}

void assignChiralTypesFrom3D(ROMol &mol, int confId, bool replaceExistingTags) {
  const double ZERO_VOLUME_TOL = 0.1;
  if (!mol.getNumConformers()) return;
  const Conformer &conf = mol.getConformer(confId);
  if (!conf.is3D()) return;

  // if the molecule already has stereochemistry
  // perceived, remove the flags that indicate
  // this... what we're about to do will require
  // that we go again.
  if (mol.hasProp(common_properties::_StereochemDone)) {
    mol.clearProp(common_properties::_StereochemDone);
  }

  for (ROMol::AtomIterator atomIt = mol.beginAtoms(); atomIt != mol.endAtoms();
       ++atomIt) {
    Atom *atom = *atomIt;
    // if we aren't replacing existing tags and the atom is already tagged,
    // punt:
    if (!replaceExistingTags && atom->getChiralTag() != Atom::CHI_UNSPECIFIED) {
      continue;
    }
    atom->setChiralTag(Atom::CHI_UNSPECIFIED);
    // additional reasons to skip the atom:
    if (atom->getDegree() < 3 || atom->getTotalDegree() > 4) {
      // not enough explicit neighbors or too many total neighbors
      continue;
    } else {
      int anum = atom->getAtomicNum();
      if (anum != 16 && anum != 34 &&  // S or Se are special
                                       // (just using the InChI list for now)
          (atom->getTotalDegree() != 4 ||  // not enough total neighbors
           atom->getTotalNumHs(true) > 1)) {
        continue;
      }
    }
    const RDGeom::Point3D &p0 = conf.getAtomPos(atom->getIdx());
    ROMol::ADJ_ITER nbrIdx, endNbrs;
    boost::tie(nbrIdx, endNbrs) = mol.getAtomNeighbors(atom);
    const RDGeom::Point3D &p1 = conf.getAtomPos(*nbrIdx);
    ++nbrIdx;
    const RDGeom::Point3D &p2 = conf.getAtomPos(*nbrIdx);
    ++nbrIdx;
    const RDGeom::Point3D &p3 = conf.getAtomPos(*nbrIdx);

    RDGeom::Point3D v1 = p1 - p0;
    RDGeom::Point3D v2 = p2 - p0;
    RDGeom::Point3D v3 = p3 - p0;

    double chiralVol = v1.dotProduct(v2.crossProduct(v3));
    if (chiralVol < -ZERO_VOLUME_TOL) {
      atom->setChiralTag(Atom::CHI_TETRAHEDRAL_CW);
    } else if (chiralVol > ZERO_VOLUME_TOL) {
      atom->setChiralTag(Atom::CHI_TETRAHEDRAL_CCW);
    } else {
      atom->setChiralTag(Atom::CHI_UNSPECIFIED);
    }
  }
}

namespace {

void setBondDirRelativeToAtom(Bond *bond, Atom *atom, Bond::BondDir dir,
                              bool reverse, boost::dynamic_bitset<> &needsDir) {
  PRECONDITION(bond, "bad bond");
  PRECONDITION(atom, "bad atom");
  PRECONDITION(dir == Bond::ENDUPRIGHT || dir == Bond::ENDDOWNRIGHT, "bad dir");
  PRECONDITION(atom == bond->getBeginAtom() || atom == bond->getEndAtom(),
               "atom doesn't belong to bond");
  RDUNUSED_PARAM(needsDir);

  if (bond->getBeginAtom() != atom) {
    reverse = !reverse;
  }

  if (reverse) {
    dir = (dir == Bond::ENDUPRIGHT ? Bond::ENDDOWNRIGHT : Bond::ENDUPRIGHT);
  }
  // to ensure maximum compatibility, even when a bond has unknown stereo (set
  // explicitly and recorded in _UnknownStereo property), I will still let a
  // direction to be computed. You must check the _UnknownStereo property to
  // make sure whether this bond is explicitly set to have no direction info.
  // This makes sense because the direction info are all derived from
  // coordinates, the _UnknownStereo property is like extra metadata to be
  // used with the direction info.
  bond->setBondDir(dir);
}

bool isLinearArrangement(const RDGeom::Point3D &v1, const RDGeom::Point3D &v2,
                         double tol = 0.035) {  // tolerance of 2 degrees
  return fabs(v2.angleTo(v1) - M_PI) < tol;
}
void updateDoubleBondNeighbors(ROMol &mol, Bond *dblBond, const Conformer *conf,
                               boost::dynamic_bitset<> &needsDir,
                               std::vector<unsigned int> &singleBondCounts,
                               const VECT_INT_VECT &singleBondNbrs) {
  // we want to deal only with double bonds:
  PRECONDITION(dblBond, "bad bond");
  PRECONDITION(dblBond->getBondType() == Bond::DOUBLE, "not a double bond");
  if (!needsDir[dblBond->getIdx()]) return;
  needsDir.set(dblBond->getIdx(), 0);
#if 0
    std::cerr << "**********************\n";
    std::cerr << "**********************\n";
    std::cerr << "**********************\n";
    std::cerr << "UDBN: " << dblBond->getIdx() << " "
              << dblBond->getBeginAtomIdx() << "=" << dblBond->getEndAtomIdx()
              << "\n";
#endif

  ROMol::OEDGE_ITER beg, end;
  std::vector<Bond *> followupBonds;

  Bond *bond1 = nullptr, *obond1 = nullptr;
  bool squiggleBondSeen = false;
  boost::tie(beg, end) = mol.getAtomBonds(dblBond->getBeginAtom());
  while (beg != end) {
    Bond *tBond = mol[*beg];
    if (tBond->getBondType() == Bond::SINGLE ||
        tBond->getBondType() == Bond::AROMATIC) {
      // prefer bonds that already have their directionality set
      // or that are adjacent to more double bonds:
      if (!bond1) {
        bond1 = tBond;
      } else if (needsDir[tBond->getIdx()]) {
        if (singleBondCounts[tBond->getIdx()] >
            singleBondCounts[bond1->getIdx()]) {
          obond1 = bond1;
          bond1 = tBond;
        } else {
          obond1 = tBond;
        }
      } else {
        obond1 = bond1;
        bond1 = tBond;
      }
    }
    int explicit_unknown_stereo;
    if (tBond->getBondType() == Bond::SINGLE &&
        (tBond->getBondDir() == Bond::UNKNOWN ||
         ((tBond->getPropIfPresent<int>(common_properties::_UnknownStereo,
                                        explicit_unknown_stereo) &&
           explicit_unknown_stereo)))) {
      squiggleBondSeen = true;
      break;
    }

    ++beg;
  }
  // Don't do any direction setting if we've seen a squiggle bond, but do mark
  // the double bond as a crossed bond and return
  if (!bond1 || squiggleBondSeen) {
    dblBond->setBondDir(Bond::EITHERDOUBLE);
    return;
  }

  Bond *bond2 = nullptr, *obond2 = nullptr;
  boost::tie(beg, end) = mol.getAtomBonds(dblBond->getEndAtom());
  while (beg != end) {
    Bond *tBond = mol[*beg];
    if (tBond->getBondType() == Bond::SINGLE ||
        tBond->getBondType() == Bond::AROMATIC) {
      if (!bond2) {
        bond2 = tBond;
      } else if (needsDir[tBond->getIdx()]) {
        if (singleBondCounts[tBond->getIdx()] >
            singleBondCounts[bond2->getIdx()]) {
          obond2 = bond2;
          bond2 = tBond;
        } else {
          obond2 = tBond;
        }
      } else {
        // we already had a bond2 and we don't need to set the direction
        // on the new one, so swap.
        obond2 = bond2;
        bond2 = tBond;
      }
    }
    int explicit_unknown_stereo;
    if (tBond->getBondType() == Bond::SINGLE &&
        (tBond->getBondDir() == Bond::UNKNOWN ||
         ((tBond->getPropIfPresent<int>(common_properties::_UnknownStereo,
                                        explicit_unknown_stereo) &&
           explicit_unknown_stereo)))) {
      squiggleBondSeen = true;
      break;
    }
    ++beg;
  }
  // Don't do any direction setting if we've seen a squiggle bond, but do mark
  // the double bond as a crossed bond and return
  if (!bond2 || squiggleBondSeen) {
    dblBond->setBondDir(Bond::EITHERDOUBLE);
    return;
  }

  CHECK_INVARIANT(bond1 && bond2, "no bonds found");
  bool sameTorsionDir;

  if (conf) {
    RDGeom::Point3D beginP = conf->getAtomPos(dblBond->getBeginAtomIdx());
    RDGeom::Point3D endP = conf->getAtomPos(dblBond->getEndAtomIdx());
    RDGeom::Point3D bond1P =
        conf->getAtomPos(bond1->getOtherAtomIdx(dblBond->getBeginAtomIdx()));
    RDGeom::Point3D bond2P =
        conf->getAtomPos(bond2->getOtherAtomIdx(dblBond->getEndAtomIdx()));
    // check for a linear arrangement of atoms on either end:
    bool linear = false;
    RDGeom::Point3D p1;
    RDGeom::Point3D p2;
    p1 = bond1P - beginP;
    p2 = endP - beginP;
    if (isLinearArrangement(p1, p2)) {
      if (!obond1) {
        linear = true;
      } else {
        // one of the bonds was linear; what about the other one?
        Bond *tBond = bond1;
        bond1 = obond1;
        obond1 = tBond;
        bond1P = conf->getAtomPos(
            bond1->getOtherAtomIdx(dblBond->getBeginAtomIdx()));
        p1 = bond1P - beginP;
        if (isLinearArrangement(p1, p2)) {
          linear = true;
        }
      }
    }
    if (!linear) {
      p1 = bond2P - endP;
      p2 = beginP - endP;
      if (isLinearArrangement(p1, p2)) {
        if (!obond2) {
          linear = true;
        } else {
          Bond *tBond = bond2;
          bond2 = obond2;
          obond2 = tBond;
          bond2P = conf->getAtomPos(
              bond2->getOtherAtomIdx(dblBond->getEndAtomIdx()));
          p1 = bond2P - beginP;
          if (isLinearArrangement(p1, p2)) {
            linear = true;
          }
        }
      }
    }
    if (linear) {
      dblBond->setBondDir(Bond::EITHERDOUBLE);
      return;
    }

    double ang = RDGeom::computeDihedralAngle(bond1P, beginP, endP, bond2P);
    if (ang < M_PI / 2) {
      sameTorsionDir = false;
    } else {
      sameTorsionDir = true;
    }
    // std::cerr << "   angle: " << ang << " sameTorsionDir: " << sameTorsionDir
    // << "\n";
  } else {
    if (dblBond->getStereo() == Bond::STEREOCIS) {
      sameTorsionDir = false;
    } else if (dblBond->getStereo() == Bond::STEREOTRANS) {
      sameTorsionDir = true;
    } else {
      return;
    }
    // if bond1 or bond2 are not to the stereo-controlling atoms, flip
    // our expections of the torsion dir
    int bond1AtomIdx = bond1->getOtherAtomIdx(dblBond->getBeginAtomIdx());
    if (bond1AtomIdx != dblBond->getStereoAtoms()[0] &&
        bond1AtomIdx != dblBond->getStereoAtoms()[1]) {
      sameTorsionDir = !sameTorsionDir;
    }
    int bond2AtomIdx = bond2->getOtherAtomIdx(dblBond->getEndAtomIdx());
    if (bond2AtomIdx != dblBond->getStereoAtoms()[0] &&
        bond2AtomIdx != dblBond->getStereoAtoms()[1]) {
      sameTorsionDir = !sameTorsionDir;
    }
  }

  /*
     Time for some clarificatory text, because this gets really
     confusing really fast.

     The dihedral angle analysis above is based on viewing things
     with an atom order as follows:

     1
      \
       2 = 3
            \
             4

     so dihedrals > 90 correspond to sameDir=true

     however, the stereochemistry representation is
     based on something more like this:

     2
      \
       1 = 3
            \
             4
     (i.e. we consider the direction-setting single bonds to be
      starting at the double-bonded atom)

  */
  bool reverseBondDir = sameTorsionDir;

  Atom *atom1 = dblBond->getBeginAtom(), *atom2 = dblBond->getEndAtom();
  if (needsDir[bond1->getIdx()]) {
    BOOST_FOREACH (int bidx, singleBondNbrs[bond1->getIdx()]) {
      // std::cerr << "       neighbor from: " << bond1->getIdx() << " " << bidx
      //           << ": " << needsDir[bidx] << std::endl;
      if (needsDir[bidx]) followupBonds.push_back(mol.getBondWithIdx(bidx));
    }
  }
  if (needsDir[bond2->getIdx()]) {
    BOOST_FOREACH (int bidx, singleBondNbrs[bond2->getIdx()]) {
      // std::cerr << "       neighbor from: " << bond2->getIdx() << " " << bidx
      //           << ": " << needsDir[bidx] << std::endl;
      if (needsDir[bidx]) followupBonds.push_back(mol.getBondWithIdx(bidx));
    }
  }
  if (!needsDir[bond1->getIdx()]) {
    if (!needsDir[bond2->getIdx()]) {
      // check that we agree
    } else {
      if (bond1->getBeginAtom() != atom1) {
        reverseBondDir = !reverseBondDir;
      }
      setBondDirRelativeToAtom(bond2, atom2, bond1->getBondDir(),
                               reverseBondDir, needsDir);
    }
  } else if (!needsDir[bond2->getIdx()]) {
    if (bond2->getBeginAtom() != atom2) {
      reverseBondDir = !reverseBondDir;
    }
    setBondDirRelativeToAtom(bond1, atom1, bond2->getBondDir(), reverseBondDir,
                             needsDir);
  } else {
    setBondDirRelativeToAtom(bond1, atom1, Bond::ENDDOWNRIGHT, false, needsDir);
    setBondDirRelativeToAtom(bond2, atom2, Bond::ENDDOWNRIGHT, reverseBondDir,
                             needsDir);
  }
  needsDir[bond1->getIdx()] = 0;
  needsDir[bond2->getIdx()] = 0;
  if (obond1 && needsDir[obond1->getIdx()]) {
    setBondDirRelativeToAtom(obond1, atom1, bond1->getBondDir(),
                             bond1->getBeginAtom() == atom1, needsDir);
    needsDir[obond1->getIdx()] = 0;
  }
  if (obond2 && needsDir[obond2->getIdx()]) {
    setBondDirRelativeToAtom(obond2, atom2, bond2->getBondDir(),
                             bond2->getBeginAtom() == atom2, needsDir);
    needsDir[obond2->getIdx()] = 0;
  }
#if 0
    std::cerr << "  1:" << bond1->getIdx() << " ";
    if (obond1)
      std::cerr << obond1->getIdx() << std::endl;
    else
      std::cerr << "N/A" << std::endl;
    std::cerr << "  2:" << bond2->getIdx() << " ";
    if (obond2)
      std::cerr << obond2->getIdx() << std::endl;
    else
      std::cerr << "N/A" << std::endl;
    std::cerr << "**********************\n";
    std::cerr << "**********************\n";
    std::cerr << "**********************\n";
#endif
  BOOST_FOREACH (Bond *oDblBond, followupBonds) {
    // std::cerr << "FOLLOWUP: " << oDblBond->getIdx() << " "
    //           << needsDir[oDblBond->getIdx()] << std::endl;
    updateDoubleBondNeighbors(mol, oDblBond, conf, needsDir, singleBondCounts,
                              singleBondNbrs);
  }
}

bool isBondCandidateForStereo(const Bond *bond) {
  PRECONDITION(bond, "no bond");
  if (bond->getBondType() == Bond::DOUBLE &&
      bond->getStereo() != Bond::STEREOANY &&
      bond->getBondDir() != Bond::EITHERDOUBLE &&
      bond->getBeginAtom()->getDegree() > 1 &&
      bond->getEndAtom()->getDegree() > 1 &&
      shouldDetectDoubleBondStereo(bond)) {
    return true;
  }
  return false;
}
}  // end of anonymous namespace

void setDoubleBondNeighborDirections(ROMol &mol, const Conformer *conf) {
  // used to store the number of single bonds a given
  // single bond is adjacent to
  std::vector<unsigned int> singleBondCounts(mol.getNumBonds(), 0);
  std::vector<Bond *> bondsInPlay;
  // keeps track of which single bonds are adjacent to each double bond:
  VECT_INT_VECT dblBondNbrs(mol.getNumBonds());
  // keeps track of which double bonds are adjacent to each single bond:
  VECT_INT_VECT singleBondNbrs(mol.getNumBonds());
  // keeps track of which single bonds need a dir set and which double bonds
  // need to have their neighbors' dirs set
  boost::dynamic_bitset<> needsDir(mol.getNumBonds());

  // find double bonds that should be considered for
  // stereochemistry
  // NOTE that we are explicitly excluding double bonds in rings
  // with this test.
  bool resetRings = false;
  if (!mol.getRingInfo()->isInitialized()) {
    resetRings = true;
    MolOps::fastFindRings(mol);
  }

  for (RWMol::BondIterator bondIt = mol.beginBonds(); bondIt != mol.endBonds();
       ++bondIt) {
    if (isBondCandidateForStereo(*bondIt)) {
      const Atom *a1 = (*bondIt)->getBeginAtom();
      const Atom *a2 = (*bondIt)->getEndAtom();

      ROMol::OEDGE_ITER beg, end;
      boost::tie(beg, end) = mol.getAtomBonds(a1);
      while (beg != end) {
        const Bond *nbrBond = mol[*beg];
        if (nbrBond->getBondType() == Bond::SINGLE ||
            nbrBond->getBondType() == Bond::AROMATIC) {
          singleBondCounts[nbrBond->getIdx()] += 1;
          if (nbrBond->getBondDir() == Bond::NONE)
            needsDir[nbrBond->getIdx()] = 1;
          needsDir[(*bondIt)->getIdx()] = 1;
          dblBondNbrs[(*bondIt)->getIdx()].push_back(nbrBond->getIdx());
          // the search may seem inefficient, but these vectors are going to
          // be
          // at most 2 long (with very few exceptions). It's just not worth
          // using a different data structure
          if (std::find(singleBondNbrs[nbrBond->getIdx()].begin(),
                        singleBondNbrs[nbrBond->getIdx()].end(),
                        (*bondIt)->getIdx()) ==
              singleBondNbrs[nbrBond->getIdx()].end()) {
            singleBondNbrs[nbrBond->getIdx()].push_back((*bondIt)->getIdx());
          }
        }
        ++beg;
      }
      boost::tie(beg, end) = mol.getAtomBonds(a2);
      while (beg != end) {
        const Bond *nbrBond = mol[*beg];
        if (nbrBond->getBondType() == Bond::SINGLE ||
            nbrBond->getBondType() == Bond::AROMATIC) {
          singleBondCounts[nbrBond->getIdx()] += 1;
          if (nbrBond->getBondDir() == Bond::NONE)
            needsDir[nbrBond->getIdx()] = 1;
          needsDir[(*bondIt)->getIdx()] = 1;
          dblBondNbrs[(*bondIt)->getIdx()].push_back(nbrBond->getIdx());

          // the search may seem inefficient, but these vectors are going to
          // be at most 2 long (with very few exceptions). It's just not worth
          // using a different data structure
          if (std::find(singleBondNbrs[nbrBond->getIdx()].begin(),
                        singleBondNbrs[nbrBond->getIdx()].end(),
                        (*bondIt)->getIdx()) ==
              singleBondNbrs[nbrBond->getIdx()].end()) {
            singleBondNbrs[nbrBond->getIdx()].push_back((*bondIt)->getIdx());
          }
        }
        ++beg;
      }
      bondsInPlay.push_back(*bondIt);
    }
  }

  if (!bondsInPlay.size()) {
    if (resetRings) mol.getRingInfo()->reset();
    return;
  }

  // order the double bonds based on the singleBondCounts of their neighbors:
  std::vector<std::pair<unsigned int, Bond *>> orderedBondsInPlay;
  for (auto dblBond : bondsInPlay) {
    unsigned int countHere =
        std::accumulate(dblBondNbrs[dblBond->getIdx()].begin(),
                        dblBondNbrs[dblBond->getIdx()].end(), 0);
    // and favor double bonds that are *not* in rings. The combination of
    // using
    // the sum
    // above (instead of the max) and this ring-membershipt test seem to fix
    // sf.net issue 3009836
    if (!(mol.getRingInfo()->numBondRings(dblBond->getIdx()))) countHere *= 10;
    orderedBondsInPlay.push_back(std::make_pair(countHere, dblBond));
  }
  std::sort(orderedBondsInPlay.begin(), orderedBondsInPlay.end());

  // oof, now loop over the double bonds in that order and
  // update their neighbor directionalities:
  std::vector<std::pair<unsigned int, Bond *>>::reverse_iterator pairIter;
  for (pairIter = orderedBondsInPlay.rbegin();
       pairIter != orderedBondsInPlay.rend(); ++pairIter) {
    // std::cerr << "RESET?: " << pairIter->second->getIdx() << " "
    //           << pairIter->second->getStereo() << std::endl;
    updateDoubleBondNeighbors(mol, pairIter->second, conf, needsDir,
                              singleBondCounts, singleBondNbrs);
    // if the bond is cis or trans we've now set the directions
    // that correspond to that, so we can remove the bond stereo setting
    if (pairIter->second->getStereo() == Bond::STEREOCIS ||
        pairIter->second->getStereo() == Bond::STEREOTRANS) {
      // std::cerr << "RESET: " << pairIter->second->getIdx() << std::endl;
      pairIter->second->setStereo(Bond::STEREONONE);
    }
  }
  if (resetRings) mol.getRingInfo()->reset();
}

void detectBondStereochemistry(ROMol &mol, int confId) {
  if (!mol.getNumConformers()) return;
  const Conformer &conf = mol.getConformer(confId);
  setDoubleBondNeighborDirections(mol, &conf);
}

void setBondStereoFromDirections(ROMol &mol) {
  for (Bond *bond : mol.bonds()) {
    if (bond->getBondType() == Bond::DOUBLE) {
      const Atom *startAtom = bond->getBeginAtom();
      const Atom *endAtom = bond->getEndAtom();

      const Bond *startDirBond =
          Chirality::getNeighboringDirectedBond(mol, startAtom);
      const Bond *endDirBond =
          Chirality::getNeighboringDirectedBond(mol, endAtom);

      if (startDirBond != nullptr && endDirBond != nullptr) {
        unsigned startStereoAtom =
            startDirBond->getOtherAtomIdx(startAtom->getIdx());
        unsigned endStereoAtom = endDirBond->getOtherAtomIdx(endAtom->getIdx());

        bond->setStereoAtoms(startStereoAtom, endStereoAtom);

        if (startDirBond->getBondDir() == endDirBond->getBondDir()) {
          bond->setStereo(Bond::STEREOTRANS);
        } else {
          bond->setStereo(Bond::STEREOCIS);
        }
      }
    }
  }
}

void assignStereochemistryFrom3D(ROMol &mol, int confId,
                                 bool replaceExistingTags) {
  if (!mol.getNumConformers() || !mol.getConformer(confId).is3D()) return;

  detectBondStereochemistry(mol, confId);
  assignChiralTypesFrom3D(mol, confId, replaceExistingTags);
  bool force = true;
  bool flagPossibleStereoCenters = true;
  assignStereochemistry(mol, replaceExistingTags, force,
                        flagPossibleStereoCenters);
}

void assignChiralTypesFromBondDirs(ROMol &mol, const int confId,
                                   const bool replaceExistingTags) {
  if (!mol.getNumConformers()) return;
  auto conf = mol.getConformer(confId);

  for (auto &bond : mol.bonds()) {
    const Bond::BondDir dir = bond->getBondDir();
    if (dir != Bond::UNKNOWN) {
      // the bond is marked as chiral:
      if (dir == Bond::BEGINWEDGE || dir == Bond::BEGINDASH) {
        Atom *atom = bond->getBeginAtom();
        if (!replaceExistingTags &&
            atom->getChiralTag() != Atom::CHI_UNSPECIFIED) {
          continue;
        }
        if (atom->getImplicitValence() == -1) {
          atom->calcExplicitValence(false);
          atom->calcImplicitValence(false);
        }
        Atom::ChiralType code = atomChiralTypeFromBondDir(mol, bond, &conf);
        atom->setChiralTag(code);
        // within the RD representation, if a three-coordinate atom
        // is chiral and has an implicit H, that H needs to be made explicit:
        if (atom->getDegree() == 3 && !atom->getNumExplicitHs() &&
            atom->getNumImplicitHs() == 1) {
          atom->setNumExplicitHs(1);
          // recalculated number of implicit Hs:
          atom->updatePropertyCache();
        }
      }
    }
  }
}

void removeStereochemistry(ROMol &mol) {
  if (mol.hasProp(common_properties::_StereochemDone)) {
    mol.clearProp(common_properties::_StereochemDone);
  }
  for (ROMol::AtomIterator atIt = mol.beginAtoms(); atIt != mol.endAtoms();
       ++atIt) {
    (*atIt)->setChiralTag(Atom::CHI_UNSPECIFIED);
    if ((*atIt)->hasProp(common_properties::_CIPCode)) {
      (*atIt)->clearProp(common_properties::_CIPCode);
    }
    if ((*atIt)->hasProp(common_properties::_CIPRank)) {
      (*atIt)->clearProp(common_properties::_CIPRank);
    }
  }
  for (ROMol::BondIterator bondIt = mol.beginBonds(); bondIt != mol.endBonds();
       ++bondIt) {
    if ((*bondIt)->getBondType() == Bond::DOUBLE) {
      (*bondIt)->setStereo(Bond::STEREONONE);
      (*bondIt)->getStereoAtoms().clear();
    } else if ((*bondIt)->getBondType() == Bond::SINGLE) {
      (*bondIt)->setBondDir(Bond::NONE);
    }
  }
}
}  // end of namespace MolOps
}  // end of namespace RDKit<|MERGE_RESOLUTION|>--- conflicted
+++ resolved
@@ -1291,7 +1291,6 @@
 #endif
 }
 
-<<<<<<< HEAD
 bool hasStereoBondDir(const Bond *bond) {
   PRECONDITION(bond, "no bond");
   return bond->getBondDir() == Bond::BondDir::ENDDOWNRIGHT ||
@@ -1311,7 +1310,7 @@
   }
   return nullptr;
 }
-=======
+
 Bond::BondStereo translateEZLabelToCisTrans(Bond::BondStereo label) {
   switch (label) {
     case Bond::STEREOE:
@@ -1323,7 +1322,6 @@
   }
 }
 
->>>>>>> df522d02
 }  // namespace Chirality
 
 namespace MolOps {
