//
//  Copyright (C) 2004-2024 Greg Landrum and other RDKit contributors
//
//   @@ All Rights Reserved @@
//  This file is part of the RDKit.
//  The contents are covered by the terms of the BSD license
//  which is included in the file license.txt, found at the root
//  of the RDKit source tree.
//
#include "Chirality.h"

#include <Geometry/point.h>
#include <GraphMol/QueryOps.h>
#include <GraphMol/RDKitBase.h>
#include <RDGeneral/Ranking.h>
#include <GraphMol/new_canon.h>
#include <GraphMol/Atropisomers.h>
#include <RDGeneral/Invariant.h>
#include <RDGeneral/RDLog.h>
#include <RDGeneral/types.h>
#include <RDGeneral/utils.h>

#include <boost/dynamic_bitset.hpp>
#include <boost/algorithm/string.hpp>

#include <algorithm>
#include <cstdlib>
#include <optional>
#include <set>
#include <sstream>
#include <utility>

// #define VERBOSE_CANON 1

namespace RDKit {

namespace {
bool shouldDetectDoubleBondStereo(const Bond *bond) {
  const RingInfo *ri = bond->getOwningMol().getRingInfo();
  return (!ri->numBondRings(bond->getIdx()) ||
          ri->minBondRingSize(bond->getIdx()) >=
              Chirality::minRingSizeForDoubleBondStereo);
}

bool getValFromEnvironment(const char *var, bool defVal) {
  auto evar = std::getenv(var);
  if (evar != nullptr) {
    if (!strcmp(evar, "0")) {
      return false;
    } else {
      return true;
    }
  }
  return defVal;
}

bool is_regular_h(const Atom &atom) {
  return atom.getAtomicNum() == 1 && atom.getIsotope() == 0;
}

Bond::BondDir getOppositeBondDir(Bond::BondDir dir) {
  PRECONDITION(dir == Bond::ENDDOWNRIGHT || dir == Bond::ENDUPRIGHT,
               "bad bond direction");
  switch (dir) {
    case Bond::ENDDOWNRIGHT:
      return Bond::ENDUPRIGHT;
    case Bond::ENDUPRIGHT:
      return Bond::ENDDOWNRIGHT;
    default:
      return Bond::NONE;
  }
}

void setBondDirRelativeToAtom(Bond *bond, Atom *atom, Bond::BondDir dir,
                              bool reverse, boost::dynamic_bitset<> &) {
  PRECONDITION(bond, "bad bond");
  PRECONDITION(atom, "bad atom");
  PRECONDITION(dir == Bond::ENDUPRIGHT || dir == Bond::ENDDOWNRIGHT, "bad dir");
  PRECONDITION(atom == bond->getBeginAtom() || atom == bond->getEndAtom(),
               "atom doesn't belong to bond");

  if (bond->getBeginAtom() != atom) {
    reverse = !reverse;
  }

  if (reverse) {
    dir = (dir == Bond::ENDUPRIGHT ? Bond::ENDDOWNRIGHT : Bond::ENDUPRIGHT);
  }
  // to ensure maximum compatibility, even when a bond has unknown stereo (set
  // explicitly and recorded in _UnknownStereo property), I will still let a
  // direction to be computed. You must check the _UnknownStereo property to
  // make sure whether this bond is explicitly set to have no direction info.
  // This makes sense because the direction info are all derived from
  // coordinates, the _UnknownStereo property is like extra metadata to be
  // used with the direction info.
  bond->setBondDir(dir);
}

bool isLinearArrangement(const RDGeom::Point3D &v1, const RDGeom::Point3D &v2) {
  double lsq = v1.lengthSq() * v2.lengthSq();

  // treat zero length vectors as linear
  if (lsq < 1.0e-6) {
    return true;
  }

  double dotProd = v1.dotProduct(v2);

  double cos178 =
      -0.999388;  // == cos(M_PI-0.035), corresponds to a tolerance of 2 degrees
  return dotProd < cos178 * sqrt(lsq);
}

void controllingBondFromAtom(const ROMol &mol,
                             const boost::dynamic_bitset<> &needsDir,
                             const std::vector<unsigned int> &singleBondCounts,
                             const Bond *dblBond, const Atom *atom, Bond *&bond,
                             Bond *&obond, bool &squiggleBondSeen,
                             bool &doubleBondSeen) {
  bond = nullptr;
  obond = nullptr;
  for (const auto tBond : mol.atomBonds(atom)) {
    if (tBond == dblBond) {
      continue;
    }
    if ((tBond->getBondType() == Bond::SINGLE ||
         tBond->getBondType() == Bond::AROMATIC) &&
        (tBond->getBondDir() == Bond::BondDir::NONE ||
         tBond->getBondDir() == Bond::BondDir::ENDDOWNRIGHT ||
         tBond->getBondDir() == Bond::BondDir::ENDUPRIGHT)) {
      // prefer bonds that already have their directionality set
      // or that are adjacent to more double bonds:
      if (!bond) {
        bond = tBond;
      } else if (needsDir[tBond->getIdx()]) {
        if (singleBondCounts[tBond->getIdx()] >
            singleBondCounts[bond->getIdx()]) {
          obond = bond;
          bond = tBond;
        } else {
          obond = tBond;
        }
      } else {
        obond = bond;
        bond = tBond;
      }
    } else if (tBond->getBondType() == Bond::DOUBLE) {
      doubleBondSeen = true;
    }
    int explicit_unknown_stereo;
    if ((tBond->getBondType() == Bond::SINGLE ||
         tBond->getBondType() == Bond::AROMATIC) &&
        (tBond->getBondDir() == Bond::UNKNOWN ||
         ((tBond->getPropIfPresent<int>(common_properties::_UnknownStereo,
                                        explicit_unknown_stereo) &&
           explicit_unknown_stereo)))) {
      squiggleBondSeen = true;
      break;
    }
  }
}

void updateDoubleBondNeighbors(ROMol &mol, Bond *dblBond, const Conformer *conf,
                               boost::dynamic_bitset<> &needsDir,
                               std::vector<unsigned int> &singleBondCounts,
                               const VECT_INT_VECT &singleBondNbrs) {
  // we want to deal only with double bonds:
  PRECONDITION(dblBond, "bad bond");
  PRECONDITION(dblBond->getBondType() == Bond::DOUBLE, "not a double bond");
  if (!needsDir[dblBond->getIdx()]) {
    return;
  }
  needsDir.set(dblBond->getIdx(), 0);

  std::vector<Bond *> followupBonds;

  Bond *bond1 = nullptr, *obond1 = nullptr;
  bool squiggleBondSeen = false;
  bool doubleBondSeen = false;

  controllingBondFromAtom(mol, needsDir, singleBondCounts, dblBond,
                          dblBond->getBeginAtom(), bond1, obond1,
                          squiggleBondSeen, doubleBondSeen);

  // Don't do any direction setting if we've seen a squiggle bond, but do mark
  // the double bond as a crossed bond and return
  if (squiggleBondSeen) {
    Chirality::detail::setStereoForBond(mol, dblBond, Bond::STEREOANY);
    return;
  }
  if (!bond1) {
    return;
  }

  Bond *bond2 = nullptr, *obond2 = nullptr;
  controllingBondFromAtom(mol, needsDir, singleBondCounts, dblBond,
                          dblBond->getEndAtom(), bond2, obond2,
                          squiggleBondSeen, doubleBondSeen);

  // Don't do any direction setting if we've seen a squiggle bond, but do mark
  // the double bond as a crossed bond and return
  if (squiggleBondSeen) {
    Chirality::detail::setStereoForBond(mol, dblBond, Bond::STEREOANY);
    return;
  }
  if (!bond2) {
    return;
  }

  CHECK_INVARIANT(bond1 && bond2, "no bonds found");

  bool sameTorsionDir = false;
  if (conf) {
    RDGeom::Point3D beginP = conf->getAtomPos(dblBond->getBeginAtomIdx());
    RDGeom::Point3D endP = conf->getAtomPos(dblBond->getEndAtomIdx());
    RDGeom::Point3D bond1P =
        conf->getAtomPos(bond1->getOtherAtomIdx(dblBond->getBeginAtomIdx()));
    RDGeom::Point3D bond2P =
        conf->getAtomPos(bond2->getOtherAtomIdx(dblBond->getEndAtomIdx()));
    // check for a linear arrangement of atoms on either end:
    bool linear = false;
    RDGeom::Point3D p1;
    RDGeom::Point3D p2;
    p1 = bond1P - beginP;
    p2 = endP - beginP;
    if (isLinearArrangement(p1, p2)) {
      if (!obond1) {
        linear = true;
      } else {
        // one of the bonds was linear; what about the other one?
        Bond *tBond = bond1;
        bond1 = obond1;
        obond1 = tBond;
        bond1P = conf->getAtomPos(
            bond1->getOtherAtomIdx(dblBond->getBeginAtomIdx()));
        p1 = bond1P - beginP;
        if (isLinearArrangement(p1, p2)) {
          linear = true;
        }
      }
    }
    if (!linear) {
      p1 = bond2P - endP;
      p2 = beginP - endP;
      if (isLinearArrangement(p1, p2)) {
        if (!obond2) {
          linear = true;
        } else {
          Bond *tBond = bond2;
          bond2 = obond2;
          obond2 = tBond;
          bond2P = conf->getAtomPos(
              bond2->getOtherAtomIdx(dblBond->getEndAtomIdx()));
          p1 = bond2P - beginP;
          if (isLinearArrangement(p1, p2)) {
            linear = true;
          }
        }
      }
    }
    if (linear) {
      Chirality::detail::setStereoForBond(mol, dblBond, Bond::STEREOANY);
      return;
    }

    double ang = RDGeom::computeDihedralAngle(bond1P, beginP, endP, bond2P);
    sameTorsionDir = ang >= M_PI / 2;
    // std::cerr << "   angle: " << ang << " sameTorsionDir: " << sameTorsionDir
    // << "\n";
  } else {
    if (dblBond->getStereo() == Bond::STEREOCIS ||
        dblBond->getStereo() == Bond::STEREOZ) {
      sameTorsionDir = false;
    } else if (dblBond->getStereo() == Bond::STEREOTRANS ||
               dblBond->getStereo() == Bond::STEREOE) {
      sameTorsionDir = true;
    } else {
      return;
    }
    // if bond1 or bond2 are not to the stereo-controlling atoms, flip
    // our expections of the torsion dir
    int bond1AtomIdx = bond1->getOtherAtomIdx(dblBond->getBeginAtomIdx());
    if (bond1AtomIdx != dblBond->getStereoAtoms()[0] &&
        bond1AtomIdx != dblBond->getStereoAtoms()[1]) {
      sameTorsionDir = !sameTorsionDir;
    }
    int bond2AtomIdx = bond2->getOtherAtomIdx(dblBond->getEndAtomIdx());
    if (bond2AtomIdx != dblBond->getStereoAtoms()[0] &&
        bond2AtomIdx != dblBond->getStereoAtoms()[1]) {
      sameTorsionDir = !sameTorsionDir;
    }
  }

  /*
     Time for some clarificatory text, because this gets really
     confusing really fast.

     The dihedral angle analysis above is based on viewing things
     with an atom order as follows:

     1
      \
       2 = 3
            \
             4

     so dihedrals > 90 correspond to sameDir=true

     however, the stereochemistry representation is
     based on something more like this:

     2
      \
       1 = 3
            \
             4
     (i.e. we consider the direction-setting single bonds to be
      starting at the double-bonded atom)

  */
  bool reverseBondDir = sameTorsionDir;

  Atom *atom1 = dblBond->getBeginAtom(), *atom2 = dblBond->getEndAtom();
  if (needsDir[bond1->getIdx()]) {
    for (auto bidx : singleBondNbrs[bond1->getIdx()]) {
      // std::cerr << "       neighbor from: " << bond1->getIdx() << " " << bidx
      //           << ": " << needsDir[bidx] << std::endl;
      if (needsDir[bidx]) {
        followupBonds.push_back(mol.getBondWithIdx(bidx));
      }
    }
  }
  if (needsDir[bond2->getIdx()]) {
    for (auto bidx : singleBondNbrs[bond2->getIdx()]) {
      // std::cerr << "       neighbor from: " << bond2->getIdx() << " " << bidx
      //           << ": " << needsDir[bidx] << std::endl;
      if (needsDir[bidx]) {
        followupBonds.push_back(mol.getBondWithIdx(bidx));
      }
    }
  }
  if (!needsDir[bond1->getIdx()]) {
    if (!needsDir[bond2->getIdx()]) {
      // check that we agree
    } else {
      if (bond1->getBeginAtom() != atom1) {
        reverseBondDir = !reverseBondDir;
      }
      setBondDirRelativeToAtom(bond2, atom2, bond1->getBondDir(),
                               reverseBondDir, needsDir);
    }
  } else if (!needsDir[bond2->getIdx()]) {
    if (bond2->getBeginAtom() != atom2) {
      reverseBondDir = !reverseBondDir;
    }
    setBondDirRelativeToAtom(bond1, atom1, bond2->getBondDir(), reverseBondDir,
                             needsDir);
  } else {
    setBondDirRelativeToAtom(bond1, atom1, Bond::ENDDOWNRIGHT, false, needsDir);
    setBondDirRelativeToAtom(bond2, atom2, Bond::ENDDOWNRIGHT, reverseBondDir,
                             needsDir);
  }
  needsDir[bond1->getIdx()] = 0;
  needsDir[bond2->getIdx()] = 0;
  if (obond1 && needsDir[obond1->getIdx()]) {
    setBondDirRelativeToAtom(obond1, atom1, bond1->getBondDir(),
                             bond1->getBeginAtom() == atom1, needsDir);
    needsDir[obond1->getIdx()] = 0;
  }
  if (obond2 && needsDir[obond2->getIdx()]) {
    setBondDirRelativeToAtom(obond2, atom2, bond2->getBondDir(),
                             bond2->getBeginAtom() == atom2, needsDir);
    needsDir[obond2->getIdx()] = 0;
  }
  for (Bond *oDblBond : followupBonds) {
    updateDoubleBondNeighbors(mol, oDblBond, conf, needsDir, singleBondCounts,
                              singleBondNbrs);
  }
}

bool isBondCandidateForStereo(const Bond *bond) {
  PRECONDITION(bond, "no bond");
  return bond->getBondType() == Bond::DOUBLE &&
         bond->getStereo() != Bond::STEREOANY &&
         bond->getBondDir() != Bond::EITHERDOUBLE &&
         bond->getBeginAtom()->getDegree() > 1u &&
         bond->getEndAtom()->getDegree() > 1u &&
         shouldDetectDoubleBondStereo(bond);
}

const Atom *findHighestCIPNeighbor(const Atom *atom, const Atom *skipAtom) {
  PRECONDITION(atom, "bad atom");

  unsigned bestCipRank = 0;
  const Atom *bestCipRankedAtom = nullptr;
  const auto &mol = atom->getOwningMol();

  for (const auto neighbor : mol.atomNeighbors(atom)) {
    if (neighbor == skipAtom) {
      continue;
    }
    unsigned cip = 0;
    if (!neighbor->getPropIfPresent(common_properties::_CIPRank, cip)) {
      // If at least one of the atoms doesn't have a CIP rank, the highest rank
      // does not make sense, so return a nullptr.
      return nullptr;
    } else if (cip > bestCipRank || bestCipRankedAtom == nullptr) {
      bestCipRank = cip;
      bestCipRankedAtom = neighbor;
    } else if (cip == bestCipRank) {
      // This also doesn't make sense if there is a tie (if that's possible).
      // We still keep the best CIP rank in case something better comes around
      // (also not sure if that's possible).
      BOOST_LOG(rdWarningLog)
          << "Warning: duplicate CIP ranks found in findHighestCIPNeighbor()"
          << std::endl;
      bestCipRankedAtom = nullptr;
    }
  }
  return bestCipRankedAtom;
}

}  // namespace

namespace Chirality {

std::optional<Atom::ChiralType> atomChiralTypeFromBondDirPseudo3D(
    const ROMol &mol, const Bond *bond, const Conformer *conf,
<<<<<<< HEAD
    double pseudo3DOffset = 0.1, double volumeTolerance = 0.01,
    bool allowTwoHs = false) {
=======
    double pseudo3DOffset = 0.1) {
>>>>>>> f71b8e21
  PRECONDITION(bond, "no bond");
  PRECONDITION(conf, "no conformer");
  auto bondDir = bond->getBondDir();
  PRECONDITION(bondDir == Bond::BEGINWEDGE || bondDir == Bond::BEGINDASH,
               "bad bond direction");
  constexpr double coordZeroTol = 1e-4;
  constexpr double zeroTol = 1e-3;
  constexpr double tShapeTol =
      0.00031;  // used to recognize T-shaped arrangements
  // corresponds to an angle between the two vectors of just under 178 degrees
  // degree
  constexpr double volumeTolerance =
      0.00174;  // used to recognize zero chiral volume
  // This is what we get for a T-shaped arrangement with just over 178 degrees

  // NOTE that according to the CT file spec, wedging assigns chirality
  // to the atom at the point of the wedge, (atom 1 in the bond).
  const auto atom = bond->getBeginAtom();
  PRECONDITION(atom, "no atom");

  // we can't do anything with atoms that have more than 4 neighbors:
  if (atom->getDegree() > 4) {
    return Atom::CHI_UNSPECIFIED;
  }
  const auto bondAtom = bond->getEndAtom();

  Atom::ChiralType res = Atom::CHI_UNSPECIFIED;

  auto centerLoc = conf->getAtomPos(atom->getIdx());
  centerLoc.z = 0.0;
  auto refPt = conf->getAtomPos(bondAtom->getIdx());

  // Github #7305: in some odd cases, we get conformers with
  // weird scalings. In these, we need to scale the 3d offset
  // or it might be irrelevant or dominate over the coordinates.
  auto refLength = (centerLoc - refPt).length();
  refPt.z =
      bondDir == Bond::BondDir::BEGINWEDGE ? pseudo3DOffset : -pseudo3DOffset;
  if (refLength) {
    refPt.z *= refLength;
  }

  //----------------------------------------------------------
  //
  //  collect indices and bond vectors of neighbors and track whether or
  //  not there's an H neighbor and if all bonds are single
  //
  //  at the end of this process bond 0 is the input wedged bond
  //
  //----------------------------------------------------------
  bool hSeen = false;

  INT_VECT neighborBondIndices;
  if (is_regular_h(*bondAtom)) {
    hSeen = true;
  }

  unsigned int refIdx = mol.getNumBonds() + 1;
  std::vector<RDGeom::Point3D> bondVects;
  bool allSingle = true;
  unsigned int nbrIdx = 0;
  for (const auto nbrBond : mol.atomBonds(atom)) {
    const auto oAtom = nbrBond->getOtherAtom(atom);
    auto tmpPt = conf->getAtomPos(oAtom->getIdx());
    if (nbrBond == bond) {
      refIdx = nbrIdx;
      tmpPt = refPt;
    } else {
      // theoretically we could confirm that this is a single bond,
      // but it's not impossible that at some point in the future we
      // could allow wedged multiple bonds for things like atropisomers
      if (nbrBond->getBeginAtomIdx() == atom->getIdx() &&
          (nbrBond->getBondDir() == Bond::BondDir::BEGINWEDGE ||
           nbrBond->getBondDir() == Bond::BondDir::BEGINDASH)) {
        // scale the 3d offset based on the reference bond here too
        tmpPt.z = nbrBond->getBondDir() == Bond::BondDir::BEGINWEDGE
                      ? pseudo3DOffset
                      : -pseudo3DOffset;
        if (refLength) {
          tmpPt.z *= refLength;
        }

      } else {
        tmpPt.z = 0;
      }
      // check for overly short bonds. Note that we're doing this check *after*
      // adjusting the z coordinate.
      //    We want to allow atoms to overlap in x-y space if they are connected
      //    via a wedged bond.
      if ((centerLoc - tmpPt).lengthSq() < zeroTol) {
        BOOST_LOG(rdWarningLog)
            << "Warning: ambiguous stereochemistry - zero-length (or near zero-length) bond - at atom "
            << atom->getIdx() << " ignored." << std::endl;
        return std::nullopt;
      }
    }
    ++nbrIdx;
    if (nbrBond->getBondType() != Bond::SINGLE) {
      allSingle = false;
    }
    bondVects.push_back(centerLoc.directionVector(tmpPt));
    if (is_regular_h(*oAtom)) {
      hSeen = true;
    }
    neighborBondIndices.push_back(nbrBond->getIdx());
  }
  CHECK_INVARIANT(refIdx < mol.getNumBonds(),
                  "could not find reference bond in neighbors");

  auto nNbrs = bondVects.size();

  //----------------------------------------------------------
  //
  //  Return now if there aren't at least 3 non-H bonds to the atom.
  //  (we can implicitly add a single H to 3 coordinate atoms, but
  //  we're horked otherwise).
  //
  //----------------------------------------------------------
  if (nNbrs < 3 || nNbrs > 4 || (!allowTwoHs && hSeen && nNbrs < 4)) {
    return std::nullopt;
  }

  //----------------------------------------------------------
  //  Check for neighbor atoms which overlap
  //----------------------------------------------------------
  for (auto i = 0u; i < nNbrs; ++i) {
    for (auto j = 0u; j < i; ++j) {
      if ((bondVects[i] - bondVects[j]).lengthSq() < zeroTol) {
        BOOST_LOG(rdWarningLog)
            << "Warning: ambiguous stereochemistry - overlapping neighbors  - at atom "
            << atom->getIdx() << " ignored" << std::endl;
        return std::nullopt;
      }
    }
  }

  //----------------------------------------------------------
  //
  //  Continue if there are all single bonds or if we're considering
  //  4-coordinate P or S
  //
  //----------------------------------------------------------
  if (allSingle || atom->getAtomicNum() == 15 || atom->getAtomicNum() == 16) {
    double vol;
    unsigned int order[4] = {0, 1, 2, 3};
    double prefactor = 1;
    if (refIdx != 0) {
      // bring the wedged bond to the front so that we always consider it
      std::swap(order[0], order[refIdx]);
      prefactor *= -1;
    }

    // check for the case that bonds 1 and 2 are co-linear but 1 and 0 are
    // not:
    if (nNbrs > 3 &&
        bondVects[order[1]].crossProduct(bondVects[order[2]]).lengthSq() <
            10 * zeroTol &&
        bondVects[order[1]].crossProduct(bondVects[order[0]]).lengthSq() >
            10 * zeroTol) {
      bondVects[order[1]].z = bondVects[order[0]].z * -1;
      // that bondVect is no longer normalized, but this hopefully won't break
      // anything
    }

    //----------------------------------------------------------
    //
    // order the bonds so that the rotation order is:
    //   0 - 1 - 2        for three coordinate
    // or
    //   0 - 1 - 2 - 3    for four coordinate
    //
    // this makes the rest of the code a lot simpler
    //
    //----------------------------------------------------------

    // checks to see if the vectors 1 and 2 need to have their order
    //    relative to vector 0 swapped.
    // we don't actually pass the vectors in, but use their cross products
    // and dot products to vector 0 to figure out if they need to be swapped
#if defined(__clang__)
// Clang apparently doesn't need to capture the constexpr zeroTol, and complains
// about it being specified, but MSVC does need it, and removing it will break
// the build
#pragma GCC diagnostic push
#pragma GCC diagnostic ignored "-Wunused-lambda-capture"
#endif
    auto needsSwap = [&zeroTol](const RDGeom::Point3D &cp01,
                                const RDGeom::Point3D &cp02, double dp01,
                                double dp02) -> bool {
      if (fabs(dp01) - 1 > -zeroTol) {
        if (cp02.z < 0) {
          return true;
        }
        return false;
      }
      if (fabs(dp02) - 1 > -zeroTol) {
        if (cp01.z < 0) {
          return true;
        }
      }

      if ((cp01.z * cp02.z) < -zeroTol) {
        if (cp01.z < cp02.z) {
          return true;
        }
        return false;
      }
      if (dp01 * dp02 < -zeroTol) {
        if (dp01 < dp02) {
          return true;
        }
        return false;
      }
      return fabs(dp01) > fabs(dp02);
    };
#if defined(__clang__)
#pragma GCC diagnostic pop
#endif

    if (nNbrs == 3) {
      // this case is simple, we either need to swap vectors 1 and 2 or we
      // don't:
      auto cp01 = bondVects[order[0]].crossProduct(bondVects[order[1]]);
      auto cp02 = bondVects[order[0]].crossProduct(bondVects[order[2]]);
      auto dp01 = bondVects[order[0]].dotProduct(bondVects[order[1]]);
      auto dp02 = bondVects[order[0]].dotProduct(bondVects[order[2]]);
      if (needsSwap(cp01, cp02, dp01, dp02)) {
        std::swap(order[1], order[2]);
        prefactor *= -1;
      }
    } else if (nNbrs > 3) {
      // here there are more permutations. Rather than hand-coding all of them
      // we'll just sort bonds 1, 2, and 3 based on their cross- and dot-
      // products to bond 0
      std::vector<std::tuple<double, double, unsigned>> orderedBonds(3);
      for (auto i = 1u; i < 4; ++i) {
        auto cp0i = bondVects[order[0]].crossProduct(bondVects[order[i]]);
        auto sgn = cp0i.z < -zeroTol ? -1 : 1;
        auto dp0i = bondVects[order[0]].dotProduct(bondVects[order[i]]);
        orderedBonds[i - 1] = std::make_tuple(sgn, sgn * dp0i, order[i]);
      }
      std::sort(orderedBonds.rbegin(), orderedBonds.rend());

      // update the order array and figure out whether or not we've done a
      // cyclic permutation
      auto nChanged = 0;
      for (auto i = 1u; i < 4; ++i) {
        auto ni = std::get<2>(orderedBonds[i - 1]);
        if (order[i] != ni) {
          order[i] = ni;
          ++nChanged;
        }
      }
      if (nChanged == 2) {
        // this is always an acyclic permutation
        prefactor *= -1;
      }
    }

    // std::cerr<<"ORDER "<<neighborBondIndices[order[0]]<<"
    // "<<neighborBondIndices[order[1]]<<" "<<neighborBondIndices[order[2]]<<"
    // "<<neighborBondIndices[order[3]]<<std::endl;

    // check for opposing bonds with opposite wedging
    for (auto i = 0u; i < nNbrs; ++i) {
      for (auto j = i + 1; j < nNbrs; ++j) {
        if (bondVects[order[i]].z * bondVects[order[j]].z < -zeroTol) {
          auto cp =
              bondVects[order[i]].crossProduct(bondVects[order[j]]).lengthSq();
          if (cp < 0.01) {
            // exception to our rejection of these structures: in some horrible
            // pseudo-3D drawings of things like sugars the ring substituents
            // are drawn 180 degrees apart and with opposite wedging. Let that
            // one pass.
            if (nNbrs == 4 &&
                fabs(bondVects[order[i]].dotProduct(bondVects[order[j]]) + 1) <
                    zeroTol) {
              // this is allowed for neighboring bonds
              if (j - i == 1 || (i == 0 && j == 3)) {
                // std::cerr << " skip it " << std::endl;
                bondVects[order[j]].z = 0.0;
                continue;
              }
            }
            BOOST_LOG(rdWarningLog)
                << "Warning: ambiguous stereochemistry - opposing bonds have opposite wedging - at atom "
                << atom->getIdx() << " ignored." << std::endl;
            return std::nullopt;
          }
        }
      }
    }

    // three-coordinate special cases where chirality cannot be determined
    //
    //  Case 1:
    //  this one is never allowed with different directions for the bonds to 1
    //  and 2
    //     0   2
    //      \ /
    //       C
    //       *
    //       1
    //   This is ST-1.2.10 in the IUPAC guidelines
    //
    //  Case 2: all bonds are wedged in the same direction
    if (nNbrs == 3) {
      bool conflict = false;
      if (bondVects[order[1]].z * bondVects[order[0]].z < -coordZeroTol &&
          fabs(bondVects[order[2]].z) < coordZeroTol) {
        conflict = bondVects[order[2]].crossProduct(bondVects[order[0]]).z *
                       bondVects[order[2]].crossProduct(bondVects[order[1]]).z <
                   -1e-4;
      } else if (bondVects[order[2]].z * bondVects[order[0]].z <
                     -coordZeroTol &&
                 fabs(bondVects[order[1]].z) < coordZeroTol) {
        conflict = bondVects[order[1]].crossProduct(bondVects[order[0]]).z *
                       bondVects[order[1]].crossProduct(bondVects[order[2]]).z <
                   -coordZeroTol;
      }
      if (conflict) {
        BOOST_LOG(rdWarningLog)
            << "Warning: conflicting stereochemistry - bond wedging contradiction - at atom "
            << atom->getIdx() << " ignored" << std::endl;
        return std::nullopt;
      }
    }
    // for the purposes of the cross products we ignore any pseudo-3D
    // coordinates
    auto bv1 = bondVects[order[1]];
    bv1.z = 0;
    auto bv2 = bondVects[order[2]];
    bv2.z = 0;
    auto crossp1 = bv1.crossProduct(bv2);
    // catch linear arrangements
    if (nNbrs == 3) {
      if (crossp1.lengthSq() < tShapeTol) {
        // in a linear relationship with three neighbors we assume that the
        // two perpendicular bonds are wedged in the other direction from the
        // one that was provided.
        // that's this situation:
        //
        //              0
        //              |   <- wedged up
        //           1--C--2
        //
        //  here we assume that bonds C-1 and C-2 are wedged down
        //
        // ST-1.2.12 of the IUPAC guidelines says that this form is wrong since
        // it's for a "T-shaped" configuration instead of a tetrahedron, but it
        // shows up fairly frequently, particularly with fused ring systems
        bv1.z = -bondVects[order[0]].z;
        bv2.z = -bondVects[order[0]].z;
        crossp1 = bv1.crossProduct(bv2);
      }
    } else if (crossp1.lengthSq() < 10 * zeroTol) {
      // if the other bond is flat:
      if (fabs(bondVects[order[3]].z) < coordZeroTol) {
        // By construction this is a neighboring bond, so make it the opposite
        // wedging from us.
        bondVects[order[3]].z = -1 * bondVects[order[0]].z;
        // that bondVect is no longer normalized, but this hopefully won't break
        // anything
      }
    }
    vol = crossp1.dotProduct(bondVects[order[0]]);
    if (nNbrs == 4) {
      const auto dotp1 = bondVects[order[1]].dotProduct(bondVects[order[2]]);
      // for the purposes of the cross products we ignore any pseudo-3D
      // coordinates
      auto bv3 = bondVects[order[3]];
      bv3.z = 0;
      const auto crossp2 = bv1.crossProduct(bv3);
      const auto dotp2 = bondVects[order[1]].dotProduct(bondVects[order[3]]);
      auto vol2 = crossp2.dotProduct(bondVects[order[0]]);

      // detect the case where there's no chiral volume for the default
      // evaluation
      if (fabs(vol) < zeroTol) {
        // and check the other evaluation:
        if (fabs(vol2) < zeroTol) {
          BOOST_LOG(rdWarningLog)
              << "Warning: ambiguous stereochemistry - no chiral volume - at atom "
              << atom->getIdx() << " ignored" << std::endl;
          return std::nullopt;
        }
        vol = vol2;
        prefactor *= -1;
      } else if (vol * vol2 > 0 && fabs(vol2) > volumeTolerance &&
                 dotp1 < dotp2) {
        // both volumes give the same answer, but in the second case the cross
        // product is between two bonds with a better dot product
        vol = vol2;
        prefactor *= -1;
      } else if (fabs(vol) < volumeTolerance && fabs(vol2) > volumeTolerance) {
        // if the first volume is too small, but the second isn't, take the
        // second
        if (vol * vol2 < 0) {
          prefactor *= -1;
        }
        vol = vol2;
      }
    }
    vol *= prefactor;
    // std::cerr << " final " << vol << std::endl;

    // at this point we can assign our atomic stereo based on the sign of the
    // chiral volume
    if (vol > volumeTolerance) {
      res = Atom::ChiralType::CHI_TETRAHEDRAL_CCW;
    } else if (vol < -volumeTolerance) {
      res = Atom::ChiralType::CHI_TETRAHEDRAL_CW;
    } else {
      BOOST_LOG(rdWarningLog)
          << "Warning: ambiguous stereochemistry - zero final chiral volume - at atom "
          << atom->getIdx() << " ignored" << std::endl;
      return std::nullopt;
    }
  }

  return res;
}

#ifdef _WIN32
int setenv(const char *name, const char *value, int) {
  return _putenv_s(name, value);
}
#endif

void setAllowNontetrahedralChirality(bool val) {
  if (val) {
    setenv(nonTetrahedralStereoEnvVar, "1", 1);
  } else {
    setenv(nonTetrahedralStereoEnvVar, "0", 1);
  }
}
bool getAllowNontetrahedralChirality() {
  return getValFromEnvironment(nonTetrahedralStereoEnvVar,
                               nonTetrahedralStereoDefaultVal);
}

void setUseLegacyStereoPerception(bool val) {
  if (val) {
    setenv(useLegacyStereoEnvVar, "1", 1);
  } else {
    setenv(useLegacyStereoEnvVar, "0", 1);
  }
}
bool getUseLegacyStereoPerception() {
  return getValFromEnvironment(useLegacyStereoEnvVar,
                               useLegacyStereoDefaultVal);
}

namespace detail {
bool bondAffectsAtomChirality(const Bond *bond, const Atom *atom) {
  // FIX consider how to handle organometallics
  PRECONDITION(bond, "bad bond pointer");
  PRECONDITION(atom, "bad atom pointer");
  if (bond->getBondType() == Bond::BondType::UNSPECIFIED ||
      bond->getBondType() == Bond::BondType::ZERO ||
      (bond->getBondType() == Bond::BondType::DATIVE &&
       bond->getBeginAtomIdx() == atom->getIdx())) {
    return false;
  }
  return true;
}
unsigned int getAtomNonzeroDegree(const Atom *atom) {
  PRECONDITION(atom, "bad pointer");
  PRECONDITION(atom->hasOwningMol(), "no owning molecule");
  unsigned int res = 0;
  for (auto bond : atom->getOwningMol().atomBonds(atom)) {
    if (!bondAffectsAtomChirality(bond, atom)) {
      continue;
    }
    ++res;
  }
  return res;
}

bool has_protium_neighbor(const ROMol &mol, const Atom *atom) {
  for (const auto nbr : mol.atomNeighbors(atom)) {
    if (is_regular_h(*nbr)) {
      return true;
    }
  }
  return false;
}

void setStereoForBond(ROMol &mol, Bond *bond, Bond::BondStereo stereo,
                      bool useCXSmilesOrdering) {
  // NOTE:  moved from parse_doublebond_stereo CXSmilesOps
  // IF useCXSmilesOrdering is true, the cis/trans/unknown marker will be
  // assigned relative to the lowest-numbered neighbor of each double bond atom.
  // Otherwise it uses the lowest-numbered neighbor on the lower-numbered atom
  // of the double bond and the highest-numbered neighbor on the higher-numbered
  // atom
  auto begAtom = bond->getBeginAtom();
  auto endAtom = bond->getEndAtom();
  if (begAtom->getIdx() > endAtom->getIdx()) {
    std::swap(begAtom, endAtom);
  }
  if (begAtom->getDegree() > 1 && endAtom->getDegree() > 1) {
    unsigned int begControl = mol.getNumAtoms();
    for (auto nbr : mol.atomNeighbors(begAtom)) {
      if (nbr == endAtom) {
        continue;
      }
      begControl = std::min(nbr->getIdx(), begControl);
    }
    unsigned int endControl = useCXSmilesOrdering ? mol.getNumAtoms() : 0;
    for (auto nbr : mol.atomNeighbors(endAtom)) {
      if (nbr == begAtom) {
        continue;
      }
      endControl = useCXSmilesOrdering ? std::min(nbr->getIdx(), endControl)
                                       : std::max(nbr->getIdx(), endControl);
    }
    if (begAtom != bond->getBeginAtom()) {
      std::swap(begControl, endControl);
    }
    bond->setStereoAtoms(begControl, endControl);
    bond->setStereo(stereo);
    mol.setProp("_needsDetectBondStereo", 1);
  }
}
}  // namespace detail

typedef std::pair<int, int> INT_PAIR;
typedef std::vector<INT_PAIR> INT_PAIR_VECT;
typedef std::vector<INT_PAIR>::iterator INT_PAIR_VECT_I;
typedef std::vector<INT_PAIR>::const_iterator INT_PAIR_VECT_CI;

typedef INT_VECT CIP_ENTRY;
typedef std::vector<CIP_ENTRY> CIP_ENTRY_VECT;

template <typename T>
void debugVect(const std::vector<T> arg) {
  typename std::vector<T>::const_iterator viIt;
  std::stringstream outS;
  for (viIt = arg.begin(); viIt != arg.end(); viIt++) {
    outS << *viIt << " ";
  }
  BOOST_LOG(rdDebugLog) << outS.str() << std::endl;
}

// --------------------------------------------------
//
// Calculates chiral invariants for the atoms of a molecule
//  These are based on Labute's proposal in:
//  "An Efficient Algorithm for the Determination of Topological
//   RS Chirality" Journal of the CCG (1996)
//
// --------------------------------------------------
void buildCIPInvariants(const ROMol &mol, DOUBLE_VECT &res) {
  PRECONDITION(res.size() >= mol.getNumAtoms(), "res vect too small");
  int atsSoFar = 0;
  //
  // NOTE:
  // If you make modifications to this, keep in mind that it is
  // essential that the initial comparison of ranks behave properly.
  // So, though it seems like it would makes sense to include
  // information about the number of Hs (or charge, etc) in the CIP
  // invariants, this will result in bad rankings.  For example, in
  // this molecule: OC[C@H](C)O, including the number of Hs would
  // cause the methyl group (atom 3) to be ranked higher than the CH2
  // connected to O (atom 1).  This is totally wrong.
  //
  // We also don't include any pre-existing stereochemistry information.
  // Though R and S assignments do factor in to the priorities of atoms,
  // we're starting here from scratch and we'll let the R and S stuff
  // be taken into account during the iterations.
  //
  for (const auto atom : mol.atoms()) {
    const unsigned short nMassBits = 10;
    const unsigned short maxMass = 1 << nMassBits;
    unsigned long invariant = 0;
    int num = atom->getAtomicNum() % 128;
    // get an int with the deviation in the mass from the default:
    int mass = 0;
    if (atom->getIsotope()) {
      mass =
          atom->getIsotope() -
          PeriodicTable::getTable()->getMostCommonIsotope(atom->getAtomicNum());
      if (mass >= 0) {
        mass += 1;
      }
    }
    mass += maxMass / 2;
    if (mass < 0) {
      mass = 0;
    } else {
      mass = mass % maxMass;
    }

    invariant = num;  // 7 bits here
    invariant = (invariant << nMassBits) | mass;

    int mapnum = -1;
    atom->getPropIfPresent(common_properties::molAtomMapNumber, mapnum);
    mapnum = (mapnum + 1) % 1024;  // increment to allow map numbers of zero
                                   // (though that would be stupid)
    invariant = (invariant << 10) | mapnum;

    res[atsSoFar++] = invariant;
  }
}

//! Lightweight sortable wrapper that references a CIP entry and keeps track of
//! the current rank.
struct SortableCIPReference {
  SortableCIPReference(CIP_ENTRY *cipRef, const int atomIdx)
      : cip(cipRef), atomIdx(atomIdx) {
    CHECK_INVARIANT(cip != nullptr, "null CIP entry");
  }
  SortableCIPReference(SortableCIPReference &&other) noexcept {
    cip = other.cip;
    atomIdx = other.atomIdx;
    other.cip = nullptr;
    currRank = other.currRank;
  }
  SortableCIPReference &operator=(SortableCIPReference &&other) noexcept {
    if (this == &other) {
      return *this;
    }
    cip = other.cip;
    atomIdx = other.atomIdx;
    other.cip = nullptr;
    currRank = other.currRank;
    return *this;
  }

  bool operator==(const SortableCIPReference &rhs) const {
    PRECONDITION(cip != nullptr, "null CIP entry");
    PRECONDITION(rhs.cip != nullptr, "null CIP entry");
    return *cip == *rhs.cip;
  }

  bool operator<(const SortableCIPReference &rhs) const {
    PRECONDITION(cip != nullptr, "null CIP entry");
    PRECONDITION(rhs.cip != nullptr, "null CIP entry");
    return *cip < *rhs.cip;
  }

  CIP_ENTRY *cip = nullptr;
  int atomIdx = -1;
  int currRank = -1;
};

//! Iterate over sorted entries, track tied regions and assign ranks.
//! \param sortedEntries CIP entries
//! \param res Pairs of start, end index of tied atoms
//! \param numIndependentEntries The number of unique ranks.
void findSegmentsToResort(std::vector<SortableCIPReference> &sortedEntries,
                          std::vector<std::pair<int, int>> &res,
                          unsigned int &numIndependentEntries) {
  res.clear();
  numIndependentEntries = rdcast<unsigned int>(sortedEntries.size());
  SortableCIPReference *current = &sortedEntries.front();
  int runningRank = 0;
  current->currRank = runningRank;
  bool inEqualSection = false;

  for (size_t i = 1; i < sortedEntries.size(); i++) {
    SortableCIPReference &entry = sortedEntries[i];
    if (*current == entry) {
      entry.currRank = runningRank;
      numIndependentEntries--;
      // Case where we need to open a section
      if (!inEqualSection) {
        inEqualSection = true;
        auto &[firstIndex, _] = res.emplace_back();
        // Go back to the first in this section, we only catch at first + 1
        firstIndex = i - 1;
      } else {
        // Case where we are already in a section, nullop
      }
    } else {
      // Case where we're closing an open section.
      runningRank++;
      entry.currRank = runningRank;
      current = &entry;

      if (inEqualSection) {
        auto &[_, finalIndex] = res.back();
        finalIndex = i;
        inEqualSection = false;
      }
    }
  }
  // Handle currently open.
  if (inEqualSection) {
    auto &[_, finalIndex] = res.back();
    finalIndex = sortedEntries.size() - 1;
  }
}

struct PrecomputedBondFeatures {
  //! Pairs of {atom index, counts}, strided by 8 for each atom.
  std::vector<std::pair<std::uint8_t, int>> countsAndNeighborIndices;
  //! Number of neighbors per atom.
  std::vector<std::uint8_t> numNeighbors;
};

constexpr int kMaxBonds = 16;

//! Lookup neighbor indices and compute counts for each atom.
PrecomputedBondFeatures computeBondFeatures(const ROMol &mol) {
  PrecomputedBondFeatures features;
  const unsigned int numAtoms = mol.getNumAtoms();
  features.countsAndNeighborIndices.resize(numAtoms * kMaxBonds);
  features.numNeighbors.resize(numAtoms, 0);

  for (size_t atomIdx = 0; atomIdx < numAtoms; atomIdx++) {
    int indexOffset = atomIdx * kMaxBonds;
    for (const auto bond : mol.atomBonds(mol[atomIdx])) {
      const unsigned int nbrIdx = bond->getOtherAtomIdx(atomIdx);
      features.numNeighbors[nbrIdx]++;
      auto &[count, neighborIndex] =
          features.countsAndNeighborIndices.at(indexOffset);
      neighborIndex = nbrIdx;

      // put the neighbor in 2N times where N is the bond order as a double.
      // this is to treat aromatic linkages on fair footing. i.e. at least in
      // the first iteration --c(:c):c and --C(=C)-C should look the same.
      // this was part of issue 3009911

      // a special case for chiral phosphorus compounds
      // (this was leading to incorrect assignment of R/S labels ):
      bool isChiralPhosphorusSpecialCase = false;
      if (bond->getBondType() == Bond::DOUBLE) {
        const Atom *nbr = mol[nbrIdx];
        if (nbr->getAtomicNum() == 15) {
          unsigned int nbrDeg = nbr->getDegree();
          isChiralPhosphorusSpecialCase = nbrDeg == 3 || nbrDeg == 4;
        }
      };

      // general justification of this is:
      // Paragraph 2.2. in the 1966 article is "Valence-Bond Conventions:
      // Multiple-Bond Unsaturation and Aromaticity". It contains several
      // conventions of which convention (b) is the one applying here:
      // "(b) Contributions by d orbitals to bonds of quadriligant atoms are
      // neglected."
      // FIX: this applies to more than just P
      if (isChiralPhosphorusSpecialCase) {
        count += 1;
      } else {
        count += getTwiceBondType(*bond);
      }

      ++indexOffset;
    }
  }
  return features;
}

void recomputeRanks(const std::vector<SortableCIPReference> &sortedEntries,
                    std::vector<unsigned int> &ranks) {
  for (size_t rank = 0; rank < ranks.size(); ++rank) {
    const auto &cipEntry = sortedEntries[rank];
    ranks[cipEntry.atomIdx] = cipEntry.currRank;
  }
}

void iterateCIPRanks(const ROMol &mol, const DOUBLE_VECT &invars,
                     UINT_VECT &ranks, bool seedWithInvars) {
  PRECONDITION(invars.size() == mol.getNumAtoms(), "bad invars size");
  PRECONDITION(ranks.size() >= mol.getNumAtoms(), "bad ranks size");

  unsigned int numAtoms = mol.getNumAtoms();
  CIP_ENTRY_VECT cipEntries(numAtoms);
  for (auto &vec : cipEntries) {
    vec.reserve(16);
  }

  std::vector<SortableCIPReference> sortableEntries;
  sortableEntries.reserve(numAtoms);
  for (size_t i = 0; i < cipEntries.size(); i++) {
    sortableEntries.emplace_back(&cipEntries[i], i);
  }
#ifdef VERBOSE_CANON
  BOOST_LOG(rdDebugLog) << "invariants:" << std::endl;
  for (unsigned int i = 0; i < numAtoms; i++) {
    BOOST_LOG(rdDebugLog) << i << ": " << invars[i] << std::endl;
  }
#endif

  for (unsigned int i = 0; i < numAtoms; i++) {
    cipEntries[i].push_back(static_cast<int>(invars[i]));
  }
  unsigned int numRanks;
  std::sort(sortableEntries.begin(), sortableEntries.end());
  std::vector<std::pair<int, int>> needsSorting;
  findSegmentsToResort(sortableEntries, needsSorting, numRanks);
  recomputeRanks(sortableEntries, ranks);

#ifdef VERBOSE_CANON
  BOOST_LOG(rdDebugLog) << "initial ranks:" << std::endl;
  for (unsigned int i = 0; i < numAtoms; ++i) {
    BOOST_LOG(rdDebugLog) << i << ": " << ranks[i] << std::endl;
  }
#endif
  // Start each atom's rank vector with its atomic number:
  //  Note: in general one should avoid the temptation to
  //  use invariants here, those lead to incorrect answers
  for (unsigned int i = 0; i < numAtoms; i++) {
    if (seedWithInvars) {
      cipEntries[i][0] = static_cast<int>(invars[i]);
    } else {
      cipEntries[i][0] = mol[i]->getAtomicNum();
      cipEntries[i].push_back(static_cast<int>(ranks[i]));
    }
  }

  // Based on above seeding, the rank will be set at index 1 or 2.
  const int cipRankIndex = seedWithInvars ? 1 : 2;

  // Loop until either:
  //   1) all classes are uniquified
  //   2) the number of ranks doesn't change from one iteration to
  //      the next
  //   3) we've gone through maxIts times
  //      maxIts is calculated by dividing the number of atoms
  //      by 2. That's a pessimal version of the
  //      maximum number of steps required for two atoms to
  //      "feel" each other (each influences one additional
  //      neighbor shell per iteration).
  unsigned int maxIts = numAtoms / 2 + 1;
  unsigned int numIts = 0;
  int lastNumRanks = -1;

  PrecomputedBondFeatures bondFeatures = computeBondFeatures(mol);

  while (!needsSorting.empty() && numIts < maxIts &&
         (lastNumRanks < 0 ||
          static_cast<unsigned int>(lastNumRanks) < numRanks)) {
    // ----------------------------------------------------
    //
    // for each atom, get a sorted list of its neighbors' ranks:
    //
    for (unsigned int index = 0; index < numAtoms; ++index) {
      const unsigned int indexOffset = kMaxBonds * index;
      const int numNeighbors = bondFeatures.numNeighbors[index];

      auto *sortBegin = &bondFeatures.countsAndNeighborIndices[indexOffset];
      auto *sortEnd = sortBegin + numNeighbors + 1;

      // For each of our neighbors' ranks weighted by bond type, copy it N times
      // to our cipEntry in reverse rank order, where N is the weight.
      if (numNeighbors > 1) {  // compare vs 1 for performance.
        std::sort(sortBegin, sortEnd,
                  [&ranks](const std::pair<std::uint8_t, int> &countAndIdx1,
                           const std::pair<std::uint8_t, int> &countAndIdx2) {
                    return ranks[countAndIdx1.second] >
                           ranks[countAndIdx2.second];
                  });
      }
      auto &cipEntry = cipEntries[index];
      for (auto *iter = sortBegin; iter != sortEnd; ++iter) {
        const auto &[count, idx] = *iter;
        cipEntry.insert(cipEntry.end(), count, ranks[idx] + 1);
      }
      // add a zero for each coordinated H as long as we're not a query atom
      if (!mol[index]->hasQuery()) {
        cipEntry.insert(cipEntry.end(), mol[index]->getTotalNumHs(), 0);
      }
    }
    // ----------------------------------------------------
    //
    // sort the new ranks and update the list of active indices:
    //
    lastNumRanks = numRanks;

    // Loop through previously tied atom sections and re-sort.
    for (const auto &[firstIdx, lastIdx] : needsSorting) {
      std::sort(sortableEntries.begin() + firstIdx,
                sortableEntries.begin() + lastIdx + 1);
    }
    findSegmentsToResort(sortableEntries, needsSorting, numRanks);
    // Map out of order rankings back to the absolute rankings vector.
    recomputeRanks(sortableEntries, ranks);

    // now truncate each vector and stick the rank at the end
    if (static_cast<unsigned int>(lastNumRanks) != numRanks) {
      for (unsigned int i = 0; i < numAtoms; ++i) {
        cipEntries[i].resize(cipRankIndex + 1);
        cipEntries[i][cipRankIndex] = ranks[i];
      }
    }

    ++numIts;
#ifdef VERBOSE_CANON
    BOOST_LOG(rdDebugLog) << "strings and ranks:" << std::endl;
    for (unsigned int i = 0; i < numAtoms; i++) {
      BOOST_LOG(rdDebugLog) << i << ": " << ranks[i] << " > ";
      debugVect(cipEntries[i]);
    }
#endif
  }
}
// Figure out the CIP ranks for the atoms of a molecule
void assignAtomCIPRanks(const ROMol &mol, UINT_VECT &ranks) {
  PRECONDITION((!ranks.size() || ranks.size() >= mol.getNumAtoms()),
               "bad ranks size");
  if (!ranks.size()) {
    ranks.resize(mol.getNumAtoms());
  }
  unsigned int numAtoms = mol.getNumAtoms();
#ifndef USE_NEW_STEREOCHEMISTRY
  // get the initial invariants:
  DOUBLE_VECT invars(numAtoms, 0);
  buildCIPInvariants(mol, invars);
  iterateCIPRanks(mol, invars, ranks, false);
#else
  Canon::chiralRankMolAtoms(mol, ranks);
#endif

  // copy the ranks onto the atoms:
  for (unsigned int i = 0; i < numAtoms; ++i) {
    mol[i]->setProp(common_properties::_CIPRank, ranks[i], 1);
  }
}

// construct a vector with <atomIdx,direction> pairs for
// neighbors of a given atom.  This list will only be
// non-empty if at least one of the bonds has its direction
// set.
void findAtomNeighborDirHelper(const ROMol &mol, const Atom *atom,
                               const Bond *refBond, UINT_VECT &ranks,
                               INT_PAIR_VECT &neighbors,
                               bool &hasExplicitUnknownStereo) {
  PRECONDITION(atom, "bad atom");
  PRECONDITION(refBond, "bad bond");

  bool seenDir = false;
  for (const auto bond : mol.atomBonds(atom)) {
    // check whether this bond is explicitly set to have unknown stereo
    if (!hasExplicitUnknownStereo) {
      int explicit_unknown_stereo;
      if (bond->getBondDir() == Bond::UNKNOWN  // there's a squiggle bond
          || (bond->getPropIfPresent<int>(common_properties::_UnknownStereo,
                                          explicit_unknown_stereo) &&
              explicit_unknown_stereo)) {
        hasExplicitUnknownStereo = true;
      }
    }

    Bond::BondDir dir = bond->getBondDir();
    if (bond->getIdx() != refBond->getIdx()) {
      if (dir == Bond::ENDDOWNRIGHT || dir == Bond::ENDUPRIGHT) {
        seenDir = true;
        // If we're considering the bond "backwards", (i.e. from end
        // to beginning, reverse the effective direction:
        if (atom != bond->getBeginAtom()) {
          if (dir == Bond::ENDDOWNRIGHT) {
            dir = Bond::ENDUPRIGHT;
          } else {
            dir = Bond::ENDDOWNRIGHT;
          }
        }
      }
      Atom *nbrAtom = bond->getOtherAtom(atom);
      neighbors.push_back(std::make_pair(nbrAtom->getIdx(), dir));
    }
  }
  if (!seenDir) {
    neighbors.clear();
  } else {
    if (neighbors.size() == 2 &&
        ranks[neighbors[0].first] == ranks[neighbors[1].first]) {
      // the two substituents are identical, no stereochemistry here:
      neighbors.clear();
    } else {
      // it's possible that direction was set only one of the bonds, set the
      // other
      // bond's direction to be reversed:
      if (neighbors[0].second != Bond::ENDDOWNRIGHT &&
          neighbors[0].second != Bond::ENDUPRIGHT) {
        CHECK_INVARIANT(neighbors.size() > 1, "too few neighbors");
        neighbors[0].second = neighbors[1].second == Bond::ENDDOWNRIGHT
                                  ? Bond::ENDUPRIGHT
                                  : Bond::ENDDOWNRIGHT;
      } else if (neighbors.size() > 1 &&
                 neighbors[1].second != Bond::ENDDOWNRIGHT &&
                 neighbors[1].second != Bond::ENDUPRIGHT) {
        neighbors[1].second = neighbors[0].second == Bond::ENDDOWNRIGHT
                                  ? Bond::ENDUPRIGHT
                                  : Bond::ENDDOWNRIGHT;
      }
    }
  }
}

// find the neighbors for an atoms that are not connected by single bond that is
// not refBond
// if checkDir is true only neighbor atoms with bonds marked with a direction
// will be returned
void findAtomNeighborsHelper(const ROMol &mol, const Atom *atom,
                             const Bond *refBond, UINT_VECT &neighbors,
                             bool checkDir = false,
                             bool includeAromatic = false) {
  PRECONDITION(atom, "bad atom");
  PRECONDITION(refBond, "bad bond");
  neighbors.clear();
  for (const auto bond : mol.atomBonds(atom)) {
    if (bond == refBond) {
      continue;
    }
    Bond::BondDir dir = bond->getBondDir();
    if (bond->getBondType() == Bond::SINGLE ||
        (includeAromatic && bond->getBondType() == Bond::AROMATIC)) {
      if (checkDir) {
        if ((dir != Bond::ENDDOWNRIGHT) && (dir != Bond::ENDUPRIGHT)) {
          continue;
        }
      }
      Atom *nbrAtom = bond->getOtherAtom(atom);
      neighbors.push_back(nbrAtom->getIdx());
    }
  }
}

// conditions for an atom to be a candidate for ring stereochem:
//   1) two non-ring neighbors that have different ranks
//   2) one non-ring neighbor and two ring neighbors (the ring neighbors will
//      have the same rank)
//   3) four ring neighbors with three different ranks
//   4) three ring neighbors with two different ranks
//     example for this last one: C[C@H]1CC2CCCC3CCCC(C1)[C@@H]23
// Note that N atoms are only candidates if they are in a 3-ring
bool atomIsCandidateForRingStereochem(
    const ROMol &mol, const Atom *atom,
    const std::vector<unsigned int> &atomRanks) {
  PRECONDITION(atom, "bad atom");
  bool res = false;
  std::set<unsigned int> nbrRanks;
  if (!atom->getPropIfPresent(common_properties::_ringStereochemCand, res)) {
    const RingInfo *ringInfo = mol.getRingInfo();
    if (ringInfo->isInitialized() && ringInfo->numAtomRings(atom->getIdx())) {
      // three-coordinate N additional requirements:
      //   in a ring of size 3  (from InChI)
      // OR
      //   a bridgehead (RDKit extension)
      if (atom->getAtomicNum() == 7 && atom->getTotalDegree() == 3 &&
          !ringInfo->isAtomInRingOfSize(atom->getIdx(), 3) &&
          !queryIsAtomBridgehead(atom)) {
        return false;
      }
      std::vector<const Atom *> nonRingNbrs;
      std::vector<const Atom *> ringNbrs;
      for (const auto bond : mol.atomBonds(atom)) {
        if (!ringInfo->numBondRings(bond->getIdx())) {
          nonRingNbrs.push_back(bond->getOtherAtom(atom));
        } else {
          const Atom *nbr = bond->getOtherAtom(atom);
          ringNbrs.push_back(nbr);
          nbrRanks.insert(atomRanks[nbr->getIdx()]);
        }
      }
      // std::cerr << "!!!! " << atom->getIdx() << " " << nbrRanks.size() << " "
      //           << ringNbrs.size() << " " << nonRingNbrs.size() << std::endl;
      switch (nonRingNbrs.size()) {
        case 2:
          // they have to be different
          res = atomRanks[nonRingNbrs[0]->getIdx()] !=
                atomRanks[nonRingNbrs[1]->getIdx()];

          break;
        case 1:
          if (ringNbrs.size() > nbrRanks.size()) {
            res = true;
          }
          break;
        case 0:
          if (ringNbrs.size() == 4 && nbrRanks.size() == 3) {
            res = true;
          } else if (ringNbrs.size() == 3 && nbrRanks.size() == 2) {
            res = true;
          } else {
            res = false;
          }
          break;
        default:
          res = false;
      }
    }
    // std::cerr<<"    candidate? "<<res<<std::endl;
    atom->setProp(common_properties::_ringStereochemCand, res, 1);
  }
  return res;
}

// finds all possible chiral special cases.
// at the moment this is just candidates for ring stereochemistry
void findChiralAtomSpecialCases(ROMol &mol,
                                boost::dynamic_bitset<> &possibleSpecialCases,
                                const std::vector<unsigned int> &atomRanks) {
  PRECONDITION(possibleSpecialCases.size() >= mol.getNumAtoms(),
               "bit vector too small");
  possibleSpecialCases.reset();
  if (!mol.getRingInfo()->isSymmSssr()) {
    VECT_INT_VECT sssrs;
    MolOps::symmetrizeSSSR(mol, sssrs);
  }
  boost::dynamic_bitset<> atomsSeen(mol.getNumAtoms());
  boost::dynamic_bitset<> atomsUsed(mol.getNumAtoms());
  boost::dynamic_bitset<> bondsSeen(mol.getNumBonds());

  for (const auto atom : mol.atoms()) {
    if (atomsSeen[atom->getIdx()]) {
      continue;
    }
    if (atom->getChiralTag() == Atom::CHI_UNSPECIFIED ||
        atom->hasProp(common_properties::_CIPCode) ||
        !mol.getRingInfo()->numAtomRings(atom->getIdx()) ||
        !atomIsCandidateForRingStereochem(mol, atom, atomRanks)) {
      continue;
    }
    // do a BFS from this ring atom along ring bonds and find other
    // stereochemistry candidates.
    std::list<const Atom *> nextAtoms;
    // start with finding viable neighbors
    for (const auto bond : mol.atomBonds(atom)) {
      unsigned int bidx = bond->getIdx();
      if (!bondsSeen[bidx]) {
        bondsSeen.set(bidx);
        if (mol.getRingInfo()->numBondRings(bidx)) {
          const Atom *oatom = bond->getOtherAtom(atom);
          if (!atomsSeen[oatom->getIdx()]) {
            nextAtoms.push_back(oatom);
            atomsUsed.set(oatom->getIdx());
          }
        }
      }
    }
    INT_VECT ringStereoAtoms(0);
    if (!nextAtoms.empty()) {
      atom->getPropIfPresent(common_properties::_ringStereoAtoms,
                             ringStereoAtoms);
    }

    while (!nextAtoms.empty()) {
      const Atom *ratom = nextAtoms.front();
      nextAtoms.pop_front();
      atomsSeen.set(ratom->getIdx());
      if (ratom->getChiralTag() != Atom::CHI_UNSPECIFIED &&
          !ratom->hasProp(common_properties::_CIPCode) &&
          atomIsCandidateForRingStereochem(mol, ratom, atomRanks)) {
        int same = (ratom->getChiralTag() == atom->getChiralTag()) ? 1 : -1;
        ringStereoAtoms.push_back(same * (ratom->getIdx() + 1));
        INT_VECT oringatoms(0);
        ratom->getPropIfPresent(common_properties::_ringStereoAtoms,
                                oringatoms);
        oringatoms.push_back(same * (atom->getIdx() + 1));
        ratom->setProp(common_properties::_ringStereoAtoms, oringatoms, true);
        possibleSpecialCases.set(ratom->getIdx());
        possibleSpecialCases.set(atom->getIdx());
      }
      // now push this atom's neighbors
      for (const auto bond : mol.atomBonds(ratom)) {
        unsigned int bidx = bond->getIdx();
        if (!bondsSeen[bidx]) {
          bondsSeen.set(bidx);
          if (mol.getRingInfo()->numBondRings(bidx)) {
            const Atom *oatom = bond->getOtherAtom(ratom);
            if (!atomsSeen[oatom->getIdx()] && !atomsUsed[oatom->getIdx()]) {
              nextAtoms.push_back(oatom);
              atomsUsed.set(oatom->getIdx());
            }
          }
        }
      }
    }  // end of BFS
    if (ringStereoAtoms.size() != 0) {
      atom->setProp(common_properties::_ringStereoAtoms, ringStereoAtoms, true);
      // because we're only going to hit each ring atom once, the first atom we
      // encounter in a ring is going to end up with all the other atoms set as
      // stereoAtoms, but each of them will only have the first atom present. We
      // need to fix that. because the traverse from the first atom only
      // followed ring bonds, these things are all by definition in one ring
      // system. (Q: is this true if there's a spiro center in there?)
      INT_VECT same(mol.getNumAtoms(), 0);
      for (auto ringAtomEntry : ringStereoAtoms) {
        int ringAtomIdx =
            ringAtomEntry < 0 ? -ringAtomEntry - 1 : ringAtomEntry - 1;
        same[ringAtomIdx] = ringAtomEntry;
      }
      for (INT_VECT_CI rae = ringStereoAtoms.begin();
           rae != ringStereoAtoms.end(); ++rae) {
        int ringAtomEntry = *rae;
        int ringAtomIdx =
            ringAtomEntry < 0 ? -ringAtomEntry - 1 : ringAtomEntry - 1;
        INT_VECT lringatoms(0);
        mol.getAtomWithIdx(ringAtomIdx)
            ->getPropIfPresent(common_properties::_ringStereoAtoms, lringatoms);
        CHECK_INVARIANT(lringatoms.size() > 0, "no other ring atoms found.");
        for (auto orae = rae + 1; orae != ringStereoAtoms.end(); ++orae) {
          int oringAtomEntry = *orae;
          int oringAtomIdx =
              oringAtomEntry < 0 ? -oringAtomEntry - 1 : oringAtomEntry - 1;
          int theseDifferent = (ringAtomEntry < 0) ^ (oringAtomEntry < 0);
          lringatoms.push_back(theseDifferent ? -(oringAtomIdx + 1)
                                              : (oringAtomIdx + 1));
          INT_VECT olringatoms(0);
          mol.getAtomWithIdx(oringAtomIdx)
              ->getPropIfPresent(common_properties::_ringStereoAtoms,
                                 olringatoms);
          CHECK_INVARIANT(olringatoms.size() > 0, "no other ring atoms found.");
          olringatoms.push_back(theseDifferent ? -(ringAtomIdx + 1)
                                               : (ringAtomIdx + 1));
          mol.getAtomWithIdx(oringAtomIdx)
              ->setProp(common_properties::_ringStereoAtoms, olringatoms);
        }
        mol.getAtomWithIdx(ringAtomIdx)
            ->setProp(common_properties::_ringStereoAtoms, lringatoms);
      }

    } else {
      possibleSpecialCases.reset(atom->getIdx());
    }
    atomsSeen.set(atom->getIdx());
  }
}

std::pair<bool, bool> isAtomPotentialChiralCenter(
    const Atom *atom, const ROMol &mol, const UINT_VECT &ranks,
    Chirality::INT_PAIR_VECT &nbrs) {
  // loop over all neighbors and form a decorated list of their
  // ranks:
  bool legalCenter = true;
  bool hasDupes = false;

  auto nzDegree = Chirality::detail::getAtomNonzeroDegree(atom);
  auto tnzDegree = nzDegree + atom->getTotalNumHs();
  if (tnzDegree > 4) {
    // we only know tetrahedral chirality
    legalCenter = false;
  } else {
    // cases we can exclude immediately without having to look at neighbors
    // ranks:
    if (tnzDegree < 3) {
      legalCenter = false;
    } else if (nzDegree < 3 &&
               (atom->getAtomicNum() != 15 && atom->getAtomicNum() != 33)) {
      // less than three neighbors is never stereogenic
      // unless it is a phosphine/arsine with implicit H (this is from InChI)
      legalCenter = false;
    } else if (nzDegree == 3) {
      if (atom->getTotalNumHs() == 1) {
        // three-coordinate with more than one H is never stereogenic
        if (detail::has_protium_neighbor(mol, atom)) {
          legalCenter = false;
        }
      } else {
        // assume something that's really three coordinate isn't potentially
        // chiral, then look for exceptions
        legalCenter = false;
        if (atom->getAtomicNum() == 7) {
          // three-coordinate N additional requirements:
          //   in a ring of size 3  (from InChI)
          // OR
          //   is a bridgehead atom (RDKit extension)
          // Also: cannot be SP2 hybridized or have a conjugated bond
          //   (this was Github #7434)
          if (atom->getHybridization() == Atom::HybridizationType::SP3 &&
              !MolOps::atomHasConjugatedBond(atom) &&
              (mol.getRingInfo()->isAtomInRingOfSize(atom->getIdx(), 3) ||
               queryIsAtomBridgehead(atom))) {
            legalCenter = true;
          }
        } else if (atom->getAtomicNum() == 15 || atom->getAtomicNum() == 33) {
          // three-coordinate phosphines and arsines
          // are always treated as stereogenic even with H atom neighbors.
          // (this is from InChI)
          legalCenter = true;
        } else if (atom->getAtomicNum() == 16 || atom->getAtomicNum() == 34) {
          if (atom->getValence(Atom::ValenceType::EXPLICIT) == 4 ||
              (atom->getValence(Atom::ValenceType::EXPLICIT) == 3 &&
               atom->getFormalCharge() == 1)) {
            // we also accept sulfur or selenium with either a positive charge
            // or a double bond:
            legalCenter = true;
          }
        }
      }
    }

    if (legalCenter && !ranks.empty()) {
      boost::dynamic_bitset<> codesSeen(mol.getNumAtoms());
      for (const auto bond : mol.atomBonds(atom)) {
        unsigned int otherIdx = bond->getOtherAtom(atom)->getIdx();
        nbrs.push_back(std::make_pair(ranks[otherIdx], bond->getIdx()));
        if (!Chirality::detail::bondAffectsAtomChirality(bond, atom)) {
          continue;
        }
        CHECK_INVARIANT(ranks[otherIdx] < mol.getNumAtoms(),
                        "CIP rank higher than the number of atoms.");
        // watch for neighbors with duplicate ranks, which would mean
        // that we cannot be chiral:
        if (codesSeen[ranks[otherIdx]]) {
          // we've already seen this code, it's a dupe
          hasDupes = true;
          break;
        }
        codesSeen[ranks[otherIdx]] = 1;
      }
    }
  }
  return std::make_pair(legalCenter, hasDupes);
}

// returns a pair:
//   1) are there unassigned stereoatoms
//   2) did we assign any?
std::pair<bool, bool> assignAtomChiralCodes(ROMol &mol, UINT_VECT &ranks,
                                            bool flagPossibleStereoCenters) {
  PRECONDITION((!ranks.size() || ranks.size() == mol.getNumAtoms()),
               "bad rank vector size");
  bool atomChanged = false;
  unsigned int unassignedAtoms = 0;

  // ------------------
  // now loop over each atom and, if it's marked as chiral,
  //  figure out the appropriate CIP label:
  for (auto atom : mol.atoms()) {
    Atom::ChiralType tag = atom->getChiralTag();

    // only worry about this atom if it has a marked chirality
    // we understand:
    if (flagPossibleStereoCenters ||
        (tag != Atom::CHI_UNSPECIFIED && tag != Atom::CHI_OTHER)) {
      if (atom->hasProp(common_properties::_CIPCode)) {
        continue;
      }

      if (!ranks.size()) {
        //  if we need to, get the "CIP" ranking of each atom:
        assignAtomCIPRanks(mol, ranks);
      }
      Chirality::INT_PAIR_VECT nbrs;
      // note that hasDupes is only evaluated if legalCenter==true
      auto [legalCenter, hasDupes] =
          isAtomPotentialChiralCenter(atom, mol, ranks, nbrs);
      if (legalCenter) {
        ++unassignedAtoms;
      }
      if (legalCenter && !hasDupes && flagPossibleStereoCenters) {
        atom->setProp(common_properties::_ChiralityPossible, 1);
      }

      if (legalCenter && !hasDupes && tag != Atom::CHI_UNSPECIFIED &&
          tag != Atom::CHI_OTHER) {
        // stereochem is possible and we have no duplicate neighbors, assign
        // a CIP code:
        atomChanged = true;
        --unassignedAtoms;

        // sort the list of neighbors by their CIP ranks:
        std::sort(nbrs.begin(), nbrs.end(), Rankers::pairLess);

        // collect the list of neighbor indices:
        std::list<int> nbrIndices;
        for (Chirality::INT_PAIR_VECT_CI nbrIt = nbrs.begin();
             nbrIt != nbrs.end(); ++nbrIt) {
          nbrIndices.push_back((*nbrIt).second);
        }
        // ask the atom how many swaps we have to make:
        int nSwaps = atom->getPerturbationOrder(nbrIndices);

        // if the atom has 3 neighbors and a hydrogen, add a swap:
        if (nbrIndices.size() == 3 && atom->getTotalNumHs() == 1) {
          ++nSwaps;
        }

        // if that number is odd, we'll change our chirality:
        if (nSwaps % 2) {
          if (tag == Atom::CHI_TETRAHEDRAL_CCW) {
            tag = Atom::CHI_TETRAHEDRAL_CW;
          } else {
            tag = Atom::CHI_TETRAHEDRAL_CCW;
          }
        }
        // now assign the CIP code:
        std::string cipCode;
        if (tag == Atom::CHI_TETRAHEDRAL_CCW) {
          cipCode = "S";
        } else {
          cipCode = "R";
        }
        atom->setProp(common_properties::_CIPCode, cipCode);
      }
    }
  }
  return std::make_pair((unassignedAtoms > 0), atomChanged);
}

// returns a pair:
//   1) are there unassigned stereo bonds?
//   2) did we assign any?
std::pair<bool, bool> assignBondStereoCodes(ROMol &mol, UINT_VECT &ranks) {
  PRECONDITION((!ranks.size() || ranks.size() == mol.getNumAtoms()),
               "bad rank vector size");
  bool assignedABond = false;
  unsigned int unassignedBonds = 0;
  boost::dynamic_bitset<> bondsToClear(mol.getNumBonds());
  // find the double bonds:
  for (auto dblBond : mol.bonds()) {
    if (dblBond->getBondType() == Bond::BondType::DOUBLE) {
      if (dblBond->getStereo() != Bond::BondStereo::STEREONONE) {
        continue;
      }
      if (!ranks.size()) {
        assignAtomCIPRanks(mol, ranks);
      }
      dblBond->getStereoAtoms().clear();

      // at the moment we are ignoring stereochem on ring bonds with less than
      // 8 members.
      if (shouldDetectDoubleBondStereo(dblBond)) {
        const Atom *begAtom = dblBond->getBeginAtom();
        const Atom *endAtom = dblBond->getEndAtom();
        // we're only going to handle 2 or three coordinate atoms:
        if ((begAtom->getDegree() == 2 || begAtom->getDegree() == 3) &&
            (endAtom->getDegree() == 2 || endAtom->getDegree() == 3)) {
          ++unassignedBonds;

          // look around each atom and see if it has at least one bond with
          // direction marked:

          // the pairs here are: atomIdx,bonddir
          Chirality::INT_PAIR_VECT begAtomNeighbors, endAtomNeighbors;
          bool hasExplicitUnknownStereo = false;
          int bgn_stereo = false, end_stereo = false;
          if ((dblBond->getBeginAtom()->getPropIfPresent(
                   common_properties::_UnknownStereo, bgn_stereo) &&
               bgn_stereo) ||
              (dblBond->getEndAtom()->getPropIfPresent(
                   common_properties::_UnknownStereo, end_stereo) &&
               end_stereo)) {
            hasExplicitUnknownStereo = true;
          }
          Chirality::findAtomNeighborDirHelper(mol, begAtom, dblBond, ranks,
                                               begAtomNeighbors,
                                               hasExplicitUnknownStereo);
          Chirality::findAtomNeighborDirHelper(mol, endAtom, dblBond, ranks,
                                               endAtomNeighbors,
                                               hasExplicitUnknownStereo);

          if (begAtomNeighbors.size() && endAtomNeighbors.size()) {
            // Each atom has at least one neighboring bond with marked
            // directionality.  Find the highest-ranked directionality
            // on each side:

            int begDir, endDir, endNbrAid, begNbrAid;
            if (begAtomNeighbors.size() == 1 ||
                ranks[begAtomNeighbors[0].first] >
                    ranks[begAtomNeighbors[1].first]) {
              begDir = begAtomNeighbors[0].second;
              begNbrAid = begAtomNeighbors[0].first;
            } else {
              begDir = begAtomNeighbors[1].second;
              begNbrAid = begAtomNeighbors[1].first;
            }
            if (endAtomNeighbors.size() == 1 ||
                ranks[endAtomNeighbors[0].first] >
                    ranks[endAtomNeighbors[1].first]) {
              endDir = endAtomNeighbors[0].second;
              endNbrAid = endAtomNeighbors[0].first;
            } else {
              endDir = endAtomNeighbors[1].second;
              endNbrAid = endAtomNeighbors[1].first;
            }

            bool conflictingBegin =
                (begAtomNeighbors.size() == 2 &&
                 begAtomNeighbors[0].second == begAtomNeighbors[1].second);
            bool conflictingEnd =
                (endAtomNeighbors.size() == 2 &&
                 endAtomNeighbors[0].second == endAtomNeighbors[1].second);
            if (conflictingBegin || conflictingEnd) {
              dblBond->setStereo(Bond::STEREONONE);
              BOOST_LOG(rdWarningLog) << "Conflicting single bond directions "
                                         "around double bond at index "
                                      << dblBond->getIdx() << "." << std::endl;
              BOOST_LOG(rdWarningLog) << "  BondStereo set to STEREONONE and "
                                         "single bond directions set to NONE."
                                      << std::endl;
              assignedABond = true;
              if (conflictingBegin) {
                bondsToClear[mol.getBondBetweenAtoms(begAtomNeighbors[0].first,
                                                     begAtom->getIdx())
                                 ->getIdx()] = 1;
                bondsToClear[mol.getBondBetweenAtoms(begAtomNeighbors[1].first,
                                                     begAtom->getIdx())
                                 ->getIdx()] = 1;
              }
              if (conflictingEnd) {
                bondsToClear[mol.getBondBetweenAtoms(endAtomNeighbors[0].first,
                                                     endAtom->getIdx())
                                 ->getIdx()] = 1;
                bondsToClear[mol.getBondBetweenAtoms(endAtomNeighbors[1].first,
                                                     endAtom->getIdx())
                                 ->getIdx()] = 1;
              }
            } else {
              dblBond->getStereoAtoms().push_back(begNbrAid);
              dblBond->getStereoAtoms().push_back(endNbrAid);
              if (hasExplicitUnknownStereo) {
                dblBond->setStereo(Bond::STEREOANY);
                assignedABond = true;
              } else if (begDir == endDir) {
                // In findAtomNeighborDirHelper, we've set up the
                // bond directions here so that they correspond to
                // having both single bonds START at the double bond.
                // This means that if the single bonds point in the same
                // direction, the bond is cis, "Z"
                dblBond->setStereo(Bond::STEREOZ);
                assignedABond = true;
              } else {
                dblBond->setStereo(Bond::STEREOE);
                assignedABond = true;
              }
            }
            --unassignedBonds;
          }
        }
      }
    }
  }

  for (unsigned int i = 0; i < mol.getNumBonds(); ++i) {
    if (bondsToClear[i]) {
      mol.getBondWithIdx(i)->setBondDir(Bond::NONE);
    }
  }

  return std::make_pair(unassignedBonds > 0, assignedABond);
}

void assignLegacyCIPLabels(ROMol &mol, bool flagPossibleStereoCenters) {
  std::vector<unsigned int> atomRanks;
  assignAtomChiralCodes(mol, atomRanks, flagPossibleStereoCenters);

  // reset any already-specfied double bonds:
  for (auto bond : mol.bonds()) {
    if (bond->getBondType() == Bond::BondType::DOUBLE &&
        bond->getStereo() > Bond::BondStereo::STEREOANY) {
      bond->setStereo(Bond::BondStereo::STEREONONE);
    }
  }
  assignBondStereoCodes(mol, atomRanks);
}

void assignBondCisTrans(ROMol &mol, const StereoInfo &sinfo) {
  if (sinfo.type != StereoType::Bond_Double ||
      sinfo.specified != StereoSpecified::Unspecified ||
      sinfo.controllingAtoms.size() != 4 ||
      ((sinfo.controllingAtoms[0] == StereoInfo::NOATOM &&
        sinfo.controllingAtoms[1] == StereoInfo::NOATOM) ||
       (sinfo.controllingAtoms[2] == StereoInfo::NOATOM &&
        sinfo.controllingAtoms[3] == StereoInfo::NOATOM))) {
    return;
  }

  auto dblBond = mol.getBondWithIdx(sinfo.centeredOn);

  bool begFirstNeighbor = true;
  auto begBond = mol.getBondBetweenAtoms(dblBond->getBeginAtomIdx(),
                                         sinfo.controllingAtoms[0]);
  CHECK_INVARIANT(begBond, "no initial bond found");
  auto begDir = begBond->getBondDir();
  if (begDir != Bond::BondDir::ENDDOWNRIGHT &&
      begDir != Bond::BondDir::ENDUPRIGHT) {
    begFirstNeighbor = false;
    if (sinfo.controllingAtoms[1] != StereoInfo::NOATOM) {
      begBond = mol.getBondBetweenAtoms(dblBond->getBeginAtomIdx(),
                                        sinfo.controllingAtoms[1]);
      CHECK_INVARIANT(begBond, "no initial bond found");
      begDir = begBond->getBondDir();
    }
  }
  // no direction found at beginning
  if (begDir != Bond::BondDir::ENDDOWNRIGHT &&
      begDir != Bond::BondDir::ENDUPRIGHT) {
    return;
  }
  if (begBond->getBeginAtomIdx() != dblBond->getBeginAtomIdx()) {
    begDir = begDir == Bond::BondDir::ENDDOWNRIGHT
                 ? Bond::BondDir::ENDUPRIGHT
                 : Bond::BondDir::ENDDOWNRIGHT;
  }

  bool endFirstNeighbor = true;
  auto endBond = mol.getBondBetweenAtoms(dblBond->getEndAtomIdx(),
                                         sinfo.controllingAtoms[2]);
  CHECK_INVARIANT(endBond, "no final bond found");
  auto endDir = endBond->getBondDir();
  if (endDir != Bond::BondDir::ENDDOWNRIGHT &&
      endDir != Bond::BondDir::ENDUPRIGHT) {
    endFirstNeighbor = false;
    if (sinfo.controllingAtoms[3] != StereoInfo::NOATOM) {
      endBond = mol.getBondBetweenAtoms(dblBond->getEndAtomIdx(),
                                        sinfo.controllingAtoms[3]);
      CHECK_INVARIANT(endBond, "no final bond found");
      endDir = endBond->getBondDir();
    }
  }
  // no direction found at end
  if (endDir != Bond::BondDir::ENDDOWNRIGHT &&
      endDir != Bond::BondDir::ENDUPRIGHT) {
    return;
  }
  if (endBond->getBeginAtomIdx() != dblBond->getEndAtomIdx()) {
    endDir = endDir == Bond::BondDir::ENDDOWNRIGHT
                 ? Bond::BondDir::ENDUPRIGHT
                 : Bond::BondDir::ENDDOWNRIGHT;
  }

  // we've set up the bond directions here so that they correspond to having
  // both single bonds START at the double bond. This means that if the single
  // bonds point in the same direction, the bond is cis
  bool sameDir = begDir == endDir;

  // if either the direction bond at the beginning or the direction bond at the
  // end wasn't to the first neighbor on that side (but not both), then we need
  // to swap
  if (begFirstNeighbor ^ endFirstNeighbor) {
    sameDir = !sameDir;
  }

  dblBond->setStereoAtoms(sinfo.controllingAtoms[0], sinfo.controllingAtoms[2]);
  if (sameDir) {
    dblBond->setStereo(Bond::BondStereo::STEREOCIS);
  } else {
    dblBond->setStereo(Bond::BondStereo::STEREOTRANS);
  }
}

// reassign atom ranks by supplementing the current ranks
// with information about known chirality
void rerankAtoms(const ROMol &mol, UINT_VECT &ranks) {
  PRECONDITION(ranks.size() == mol.getNumAtoms(), "bad rank vector size");
  unsigned int factor = 100;
  while (factor < mol.getNumAtoms()) {
    factor *= 10;
  }

#ifdef VERBOSE_CANON
  BOOST_LOG(rdDebugLog) << "rerank PRE: " << std::endl;
  for (int i = 0; i < mol.getNumAtoms(); i++) {
    BOOST_LOG(rdDebugLog) << "  " << i << ": " << ranks[i] << std::endl;
  }
#endif

  DOUBLE_VECT invars(mol.getNumAtoms());
  // and now supplement them:
  for (unsigned int i = 0; i < mol.getNumAtoms(); ++i) {
    invars[i] = ranks[i] * factor;
    const Atom *atom = mol.getAtomWithIdx(i);
    // Priority order: R > S > nothing
    std::string cipCode;
    if (atom->getPropIfPresent(common_properties::_CIPCode, cipCode)) {
      if (cipCode == "S") {
        invars[i] += 10;
      } else if (cipCode == "R") {
        invars[i] += 20;
      }
    }
    for (const auto oBond : mol.atomBonds(atom)) {
      if (oBond->getBondType() == Bond::DOUBLE) {
        if (oBond->getStereo() == Bond::STEREOE) {
          invars[i] += 1;
        } else if (oBond->getStereo() == Bond::STEREOZ) {
          invars[i] += 2;
        }
      }
    }
  }
  iterateCIPRanks(mol, invars, ranks, true);
  // copy the ranks onto the atoms:
  for (unsigned int i = 0; i < mol.getNumAtoms(); i++) {
    mol.getAtomWithIdx(i)->setProp(common_properties::_CIPRank, ranks[i]);
  }

#ifdef VERBOSE_CANON
  BOOST_LOG(rdDebugLog) << "   post: " << std::endl;
  for (int i = 0; i < mol.getNumAtoms(); i++) {
    BOOST_LOG(rdDebugLog) << "  " << i << ": " << ranks[i] << std::endl;
  }
#endif
}

bool hasStereoBondDir(const Bond *bond) {
  PRECONDITION(bond, "no bond");
  return bond->getBondDir() == Bond::BondDir::ENDDOWNRIGHT ||
         bond->getBondDir() == Bond::BondDir::ENDUPRIGHT;
}

const Bond *getNeighboringDirectedBond(const ROMol &mol, const Atom *atom) {
  PRECONDITION(atom, "no atom");
  for (const auto &bondIdx :
       boost::make_iterator_range(mol.getAtomBonds(atom))) {
    const Bond *bond = mol[bondIdx];

    if (bond->getBondType() != Bond::BondType::DOUBLE &&
        hasStereoBondDir(bond)) {
      return bond;
    }
  }
  return nullptr;
}

Bond::BondStereo translateEZLabelToCisTrans(Bond::BondStereo label) {
  switch (label) {
    case Bond::STEREOE:
      return Bond::STEREOTRANS;
    case Bond::STEREOZ:
      return Bond::STEREOCIS;
    default:
      return label;
  }
}

INT_VECT findStereoAtoms(const Bond *bond) {
  PRECONDITION(bond, "bad bond");
  PRECONDITION(bond->hasOwningMol(), "no mol");
  PRECONDITION(bond->getBondType() == Bond::DOUBLE, "not double bond");
  PRECONDITION(bond->getStereo() > Bond::BondStereo::STEREOANY,
               "no defined stereo");

  if (!bond->getStereoAtoms().empty()) {
    return bond->getStereoAtoms();
  }
  if (bond->getStereo() == Bond::BondStereo::STEREOE ||
      bond->getStereo() == Bond::BondStereo::STEREOZ) {
    const Atom *startStereoAtom =
        findHighestCIPNeighbor(bond->getBeginAtom(), bond->getEndAtom());
    const Atom *endStereoAtom =
        findHighestCIPNeighbor(bond->getEndAtom(), bond->getBeginAtom());

    if (startStereoAtom == nullptr || endStereoAtom == nullptr) {
      return {};
    }

    int startStereoAtomIdx = static_cast<int>(startStereoAtom->getIdx());
    int endStereoAtomIdx = static_cast<int>(endStereoAtom->getIdx());

    return {startStereoAtomIdx, endStereoAtomIdx};
  } else {
    BOOST_LOG(rdWarningLog) << "Unable to assign stereo atoms for bond "
                            << bond->getIdx() << std::endl;
    return {};
  }
}
void cleanupStereoGroups(ROMol &mol) {
  std::vector<StereoGroup> newsgs;
  for (auto sg : mol.getStereoGroups()) {
    std::vector<Atom *> okatoms;
    std::vector<Bond *> okbonds;
    bool keep = true;
    for (const auto atom : sg.getAtoms()) {
      if (atom->getChiralTag() == Atom::ChiralType::CHI_UNSPECIFIED) {
        keep = false;
      } else {
        okatoms.push_back(atom);
      }
    }
    for (const auto bond : sg.getBonds()) {
      if (bond->getStereo() != Bond::BondStereo::STEREOATROPCCW &&
          bond->getStereo() != Bond::BondStereo::STEREOATROPCW) {
        keep = false;
      } else {
        okbonds.push_back(bond);
      }
    }

    if (keep) {
      newsgs.push_back(sg);
    } else if (!okatoms.empty()) {
      newsgs.emplace_back(sg.getGroupType(), std::move(okatoms),
                          std::move(okbonds), sg.getReadId());
    }
  }
  mol.setStereoGroups(std::move(newsgs));
}

// ****************************************************************************
std::ostream &operator<<(std::ostream &oss, const StereoType &s) {
  switch (s) {
    case StereoType::Unspecified:
      oss << "Unspecified";
      break;
    case StereoType::Atom_Tetrahedral:
      oss << "Atom_Tetrahedral";
      break;
    case StereoType::Atom_SquarePlanar:
      oss << "Atom_SquarePlanar";
      break;
    case StereoType::Atom_TrigonalBipyramidal:
      oss << "Atom_TrigonalBipyramidal";
      break;
    case StereoType::Atom_Octahedral:
      oss << "Atom_Octahedral";
      break;
    case StereoType::Bond_Double:
      oss << "Bond_Double";
      break;
    case StereoType::Bond_Cumulene_Even:
      oss << "Bond_Cumulene_Even";
      break;
    case StereoType::Bond_Atropisomer:
      oss << "Bond_Atropisomer";
      break;
  }
  return oss;
}

// ****************************************************************************
std::ostream &operator<<(std::ostream &oss, const StereoSpecified &s) {
  switch (s) {
    case StereoSpecified::Unspecified:
      oss << "Unspecified";
      break;
    case StereoSpecified::Specified:
      oss << "Specified";
      break;
    case StereoSpecified::Unknown:
      oss << "Unknown";
      break;
  }
  return oss;
}

/*
    We're going to do this iteratively:
      1) assign atom stereochemistry
      2) assign bond stereochemistry
      3) if there are still unresolved atoms or bonds
         repeat the above steps as necessary
 */
void legacyStereoPerception(ROMol &mol, bool cleanIt,
                            bool flagPossibleStereoCenters) {
  mol.clearProp("_needsDetectBondStereo");

  // later we're going to need ring information, get it now if we don't
  // have it already:
  // NOTE, if called from the SMART code, the ring info will be DUMMY, and
  // contains no information
  if (!mol.getRingInfo()->isFindFastOrBetter()) {
    MolOps::fastFindRings(mol);
  }

  // as part of the preparation, we'll loop over the atoms and
  // bonds to see if anything has stereochemistry
  // indicated. There's no point in doing the work here if there
  // are neither stereocenters nor bonds that we need to consider.
  // The exception to this is when flagPossibleStereoCenters is
  // true; then we always need to do the work
  bool hasStereoAtoms = false;  // flagPossibleStereoCenters;
  bool hasPotentialStereoAtoms = false;
  for (auto atom : mol.atoms()) {
    if (cleanIt) {
      if (atom->hasProp(common_properties::_CIPCode)) {
        atom->clearProp(common_properties::_CIPCode);
      }
      if (atom->hasProp(common_properties::_ChiralityPossible)) {
        atom->clearProp(common_properties::_ChiralityPossible);
      }
    }
    if (!hasStereoAtoms && atom->getChiralTag() != Atom::CHI_UNSPECIFIED &&
        atom->getChiralTag() != Atom::CHI_OTHER) {
      hasStereoAtoms = true;
    } else if (!hasPotentialStereoAtoms) {
      UINT_VECT ranks;
      Chirality::INT_PAIR_VECT nbrs;
      hasPotentialStereoAtoms =
          isAtomPotentialChiralCenter(atom, mol, ranks, nbrs).first;
    }
  }
  bool hasStereoBonds = false;
  bool hasPotentialStereoBonds = false;
  for (auto bond : mol.bonds()) {
    if (cleanIt) {
      bond->clearProp(common_properties::_CIPCode);
      // enforce no stereo on small rings
      if ((bond->getBondType() == Bond::DOUBLE ||
           bond->getBondType() == Bond::AROMATIC) &&
          !shouldDetectDoubleBondStereo(bond)) {
        if (bond->getBondDir() == Bond::EITHERDOUBLE) {
          bond->setBondDir(Bond::NONE);
        }
        if (bond->getStereo() != Bond::STEREONONE) {
          bond->setStereo(Bond::STEREONONE);
          bond->getStereoAtoms().clear();
        }
        continue;
      } else if (bond->getBondType() == Bond::DOUBLE) {
        if (bond->getBondDir() == Bond::EITHERDOUBLE) {
          bond->setStereo(Bond::STEREOANY);
          bond->getStereoAtoms().clear();
          bond->setBondDir(Bond::NONE);
        } else if (bond->getStereo() != Bond::STEREOANY) {
          bond->setStereo(Bond::STEREONONE);
          bond->getStereoAtoms().clear();
        }
      }
    }
    if (!hasStereoBonds && bond->getBondType() == Bond::DOUBLE) {
      bool isSpecified = false;
      for (auto nbond : mol.atomBonds(bond->getBeginAtom())) {
        if (nbond->getBondDir() == Bond::ENDDOWNRIGHT ||
            nbond->getBondDir() == Bond::ENDUPRIGHT) {
          hasStereoBonds = true;
          isSpecified = true;
          break;
        }
      }
      if (!hasStereoBonds) {
        for (auto nbond : mol.atomBonds(bond->getEndAtom())) {
          if (nbond->getBondDir() == Bond::ENDDOWNRIGHT ||
              nbond->getBondDir() == Bond::ENDUPRIGHT) {
            hasStereoBonds = true;
            isSpecified = true;
            break;
          }
        }
      }
      if (!hasPotentialStereoBonds && !isSpecified &&
          shouldDetectDoubleBondStereo(bond)) {
        hasPotentialStereoBonds = true;
      }
    }
    if (!cleanIt && hasStereoBonds && hasPotentialStereoBonds) {
      break;  // no reason to keep iterating if we've already
              // determined there are stereo bonds to consider
    }
  }
  UINT_VECT atomRanks;
  bool keepGoing = hasStereoAtoms | hasStereoBonds;
  if (!keepGoing) {
    keepGoing = flagPossibleStereoCenters &&
                (hasPotentialStereoAtoms || hasPotentialStereoBonds);
  }
  bool changedStereoAtoms, changedStereoBonds;
  while (keepGoing) {
    if (hasStereoAtoms || hasPotentialStereoAtoms) {
      // only do the CIP assignment if there's a chance of a stereo center
      std::tie(hasStereoAtoms, changedStereoAtoms) =
          Chirality::assignAtomChiralCodes(mol, atomRanks,
                                           flagPossibleStereoCenters);
    } else {
      changedStereoAtoms = false;
    }
    if (hasStereoBonds || hasPotentialStereoBonds) {
      // only do the CIP assignment if there's a chance of a stereo bond
      std::tie(hasStereoBonds, changedStereoBonds) =
          Chirality::assignBondStereoCodes(mol, atomRanks);
    } else {
      changedStereoBonds = false;
    }
    keepGoing = (hasStereoAtoms || hasStereoBonds) &&
                (changedStereoAtoms || changedStereoBonds);

    if (keepGoing) {
      // update the atom ranks based on the new information we have:
      Chirality::rerankAtoms(mol, atomRanks);
    }
  }

  if (cleanIt) {
    for (auto atom : mol.atoms()) {
      if (atom->hasProp(common_properties::_ringStereochemCand)) {
        atom->clearProp(common_properties::_ringStereochemCand);
      }
      if (atom->hasProp(common_properties::_ringStereoAtoms)) {
        atom->clearProp(common_properties::_ringStereoAtoms);
      }
    }
    boost::dynamic_bitset<> possibleSpecialCases(mol.getNumAtoms());
    Chirality::findChiralAtomSpecialCases(mol, possibleSpecialCases, atomRanks);

    for (auto atom : mol.atoms()) {
      if (atom->getChiralTag() != Atom::CHI_UNSPECIFIED &&
          !Chirality::hasNonTetrahedralStereo(atom) &&
          !atom->hasProp(common_properties::_CIPCode) &&
          (!possibleSpecialCases[atom->getIdx()] ||
           !atom->hasProp(common_properties::_ringStereoAtoms))) {
        atom->setChiralTag(Atom::CHI_UNSPECIFIED);

        // If the atom has an explicit hydrogen and no charge, that H
        // was probably put there solely because of the chirality.
        // So we'll go ahead and remove it.
        // This was Issue 194
        if (atom->getNumExplicitHs() == 1 && atom->getFormalCharge() == 0 &&
            !atom->getIsAromatic()) {
          atom->setNumExplicitHs(0);
          atom->setNoImplicit(false);
          atom->calcExplicitValence(false);
          atom->calcImplicitValence(false);
        }
      }
    }
    bool foundAtropisomer = false;
    for (auto bond : mol.bonds()) {
      // wedged bonds to atoms that have no stereochem
      // should be removed. (github issue 87)
      if ((bond->getBondDir() == Bond::BEGINWEDGE ||
           bond->getBondDir() == Bond::BEGINDASH) &&
          bond->getBeginAtom()->getChiralTag() == Atom::CHI_UNSPECIFIED &&
          bond->getEndAtom()->getChiralTag() == Atom::CHI_UNSPECIFIED) {
        // see if there is an atropisomer bond connected to this bond

        bool atomHasAtropisomer = false;
        for (auto nbond : mol.atomBonds(bond->getBeginAtom())) {
          if (nbond->getStereo() == Bond::STEREOATROPCCW ||
              nbond->getStereo() == Bond::STEREOATROPCW) {
            atomHasAtropisomer = true;
            foundAtropisomer = true;
            break;
          }
        }
        if (!atomHasAtropisomer) {
          bond->setBondDir(Bond::NONE);
        }
      }

      // if we have either a double bond that involves a degree one atom and
      // that is either crossed or STEREOANY, we need to clear the stereo and,
      // possibly, direction. This can happen with imines that just have an
      // implicit H on the N
      if (bond->getBondType() == Bond::DOUBLE &&
          (bond->getBondDir() == Bond::EITHERDOUBLE ||
           bond->getStereo() == Bond::STEREOANY) &&
          (bond->getBeginAtom()->getDegree() == 1 ||
           bond->getEndAtom()->getDegree() == 1)) {
        if (bond->getBondDir() == Bond::EITHERDOUBLE) {
          bond->setBondDir(Bond::NONE);
        }
        bond->setStereo(Bond::STEREONONE);
      }

      // check for directionality on single bonds around
      // double bonds without stereo. This was github #2422
      if (bond->getBondType() == Bond::DOUBLE &&
          (bond->getStereo() == Bond::STEREOANY ||
           bond->getStereo() == Bond::STEREONONE)) {
        std::vector<Atom *> batoms = {bond->getBeginAtom(), bond->getEndAtom()};
        for (auto batom : batoms) {
          for (const auto nbrBndI : mol.atomBonds(batom)) {
            if (nbrBndI == bond) {
              continue;
            }
            if ((nbrBndI->getBondDir() == Bond::ENDDOWNRIGHT ||
                 nbrBndI->getBondDir() == Bond::ENDUPRIGHT) &&
                (nbrBndI->getBondType() == Bond::SINGLE ||
                 nbrBndI->getBondType() == Bond::AROMATIC)) {
              // direction is set, and we know it's not because of our
              // bond. What about other neighbors?
              bool okToClear = true;
              for (const auto nbrBndJ :
                   mol.atomBonds(nbrBndI->getOtherAtom(batom))) {
                if (nbrBndJ->getBondType() == Bond::DOUBLE &&
                    nbrBndJ->getStereo() != Bond::STEREOANY &&
                    nbrBndJ->getStereo() != Bond::STEREONONE) {
                  okToClear = false;
                  break;
                }
              }
              if (okToClear) {
                nbrBndI->setBondDir(Bond::NONE);
              }
            }
          }
        }
      }
    }
    if (foundAtropisomer || Atropisomers::doesMolHaveAtropisomers(mol)) {
      Atropisomers::cleanupAtropisomerStereoGroups(mol);
    }
    Chirality::cleanupStereoGroups(mol);
  }
}

void updateDoubleBondStereo(ROMol &mol, const std::vector<StereoInfo> &sinfo,
                            bool cleanIt) {
  boost::dynamic_bitset<> bondsTouched(mol.getNumBonds(), 0);
  for (const auto &si : sinfo) {
    if (si.type == Chirality::StereoType::Bond_Double) {
      auto bond = mol.getBondWithIdx(si.centeredOn);
      bondsTouched.set(bond->getIdx());
      bond->setStereo(Bond::BondStereo::STEREONONE);
      if (si.specified == Chirality::StereoSpecified::Specified) {
        TEST_ASSERT(si.controllingAtoms.size() == 4);
        bond->setStereoAtoms(si.controllingAtoms[0], si.controllingAtoms[2]);
        switch (si.descriptor) {
          case Chirality::StereoDescriptor::Bond_Cis:
            bond->setStereo(Bond::BondStereo::STEREOCIS);
            break;
          case Chirality::StereoDescriptor::Bond_Trans:
            bond->setStereo(Bond::BondStereo::STEREOTRANS);
            break;
          default:
            BOOST_LOG(rdWarningLog)
                << "unrecognized bond stereo type" << std::endl;
        }
      } else if (si.specified == Chirality::StereoSpecified::Unknown) {
        // in cases like imines without explicit Hs, we have double bonds with
        // Unknown stereo but with only one neighbor on the N. Catch those and
        // clear the stereochem
        if (si.controllingAtoms.size() == 4 &&
            si.controllingAtoms[0] != StereoInfo::NOATOM &&
            si.controllingAtoms[2] != StereoInfo::NOATOM) {
          bond->setStereoAtoms(si.controllingAtoms[0], si.controllingAtoms[2]);
          bond->setStereo(Bond::BondStereo::STEREOANY);
        } else {
          bond->setStereo(Bond::BondStereo::STEREONONE);
        }
        bond->setBondDir(Bond::BondDir::NONE);
      } else if (si.specified == Chirality::StereoSpecified::Unspecified) {
        assignBondCisTrans(mol, si);
      }
    }
  }
  if (cleanIt) {
    for (auto bond : mol.bonds()) {
      if (bondsTouched[bond->getIdx()] ||
          bond->getBondType() != Bond::BondType::DOUBLE) {
        continue;
      }
      // we didn't see it above, so it can't have stereo:
      bond->setStereo(Bond::BondStereo::STEREONONE);
      bond->setBondDir(Bond::BondDir::NONE);
      bond->getStereoAtoms().clear();
    }
  }
}
void stereoPerception(ROMol &mol, bool cleanIt,
                      bool flagPossibleStereoCenters) {
  if (cleanIt) {
    for (auto atom : mol.atoms()) {
      atom->clearProp(common_properties::_CIPCode);
      atom->clearProp(common_properties::_ChiralityPossible);
    }
    for (auto bond : mol.bonds()) {
      bond->clearProp(common_properties::_CIPCode);
      if (bond->getBondDir() == Bond::BondDir::EITHERDOUBLE) {
        bond->setStereo(Bond::BondStereo::STEREOANY);
        bond->getStereoAtoms().clear();
        bond->setBondDir(Bond::BondDir::NONE);
      }
    }
  }
  // we need cis/trans markers on the double bonds... set those now:
  MolOps::setBondStereoFromDirections(mol);

  // do the actual perception
  auto sinfo =
      Chirality::findPotentialStereo(mol, cleanIt, flagPossibleStereoCenters);

  if (flagPossibleStereoCenters) {
    for (const auto &si : sinfo) {
      if (si.type == Chirality::StereoType::Atom_Tetrahedral ||
          si.type == Chirality::StereoType::Atom_SquarePlanar ||
          si.type == Chirality::StereoType::Atom_TrigonalBipyramidal ||
          si.type == Chirality::StereoType::Atom_Octahedral) {
        mol.getAtomWithIdx(si.centeredOn)
            ->setProp(common_properties::_ChiralityPossible, 1);
      }
    }
  }
  // populate double bond stereo info:
  updateDoubleBondStereo(mol, sinfo, cleanIt);
  if (cleanIt) {
    Atropisomers::cleanupAtropisomerStereoGroups(mol);
    Chirality::cleanupStereoGroups(mol);
  }
}

bool canBeStereoBond(const Bond *bond) {
  PRECONDITION(bond, "no bond");
  if (bond->getBondType() != Bond::BondType::DOUBLE &&
      bond->getBondType() != Bond::BondType::AROMATIC) {
    return false;
  }
  auto beginAtom = bond->getBeginAtom();
  auto endAtom = bond->getEndAtom();
  for (const auto atom : {beginAtom, endAtom}) {
    std::vector<int> nbrRanks;
    for (auto nbrBond : bond->getOwningMol().atomBonds(atom)) {
      if (nbrBond == bond) {
        continue;  // a bond is NOT its own neighbor
      }

      if (nbrBond->getBondType() == Bond::SINGLE) {
        // if a neighbor has a wedge or hash bond, do NOT mark it as double
        // crossed
        if (nbrBond->getBondDir() == Bond::ENDUPRIGHT ||
            nbrBond->getBondDir() == Bond::ENDDOWNRIGHT) {
          return false;
        }

        // if a neighbor has a wiggle bond, do NOT mark it as crossed (although
        // it is unknown
        if (nbrBond->getBondDir() == Bond::BondDir::UNKNOWN &&
            nbrBond->getBeginAtom() == atom) {
          return false;
        }

        // if two neighbors havr the same CIP ranking, this is not stereo
        const auto otherAtom = nbrBond->getOtherAtom(atom);
        int rank;
        if (RDKit::Chirality::getUseLegacyStereoPerception()) {
          if (!otherAtom->getPropIfPresent(common_properties::_CIPRank, rank)) {
            rank = -1;
          }
        } else {  // NOT legacy stereo
          if (!otherAtom->getPropIfPresent(common_properties::_ChiralAtomRank,
                                           rank)) {
            rank = -1;
          }
        }
        if (rank >= 0) {
          if (std::find(nbrRanks.begin(), nbrRanks.end(), rank) !=
              nbrRanks.end()) {
            return false;
          } else {
            nbrRanks.push_back(rank);
          }
        }
      }
    }
  }
  return true;
}

bool shouldBeACrossedBond(const Bond *bond) {
  PRECONDITION(bond, "");

  // double bond stereochemistry -
  // if the bond isn't specified, then it should go in the mol block
  // as "any", this was sf.net issue 2963522.
  // two caveats to this:
  // 1) if it's a ring bond, we'll only put the "any"
  //    in the mol block if the user specifically asked for it.
  //    Constantly seeing crossed bonds in rings, though maybe
  //    technically correct, is irritating.
  // 2) if it's a terminal bond (where there's no chance of
  //    stereochemistry anyway), we also skip the any.
  //    this was sf.net issue 3009756

  if (bond->getStereo() == Bond::STEREOANY) {
    // see if any of the neighbors have a wiggle bond - if so, do NOT make this
    // one a cross bond
    for (auto nbrBond : bond->getOwningMol().atomBonds(bond->getBeginAtom())) {
      if (nbrBond->getBondDir() == Bond::UNKNOWN &&
          nbrBond->getBeginAtom()->getIdx() == bond->getBeginAtom()->getIdx()) {
        return false;
      }
    }
    for (auto nbrBond : bond->getOwningMol().atomBonds(bond->getEndAtom())) {
      if (nbrBond->getBondDir() == Bond::UNKNOWN &&
          nbrBond->getBeginAtom()->getIdx() == bond->getEndAtom()->getIdx()) {
        return false;
      }
    }

    return true;  // crossed double bond
  }
  if (bond->getStereo() != Bond::BondStereo::STEREONONE) {
    return false;
  }

  // if it is in a ring it is not makred as stereo.
  // If either end is terminal, it is not stereo

  if (!Chirality::detail::isBondPotentialStereoBond(bond)) {
    return false;
  }
  // we don't know that it's explicitly unspecified (covered above with
  // the ==STEREOANY check)

  if (bond->getBondDir() == Bond::EITHERDOUBLE) {
    return true;  // crossed double bond
  }

  const auto beginAtom = bond->getBeginAtom();
  const auto endAtom = bond->getEndAtom();
  if (beginAtom->getDegree() > 1 && endAtom->getDegree() > 1 &&
      (beginAtom->getTotalValence() - beginAtom->getTotalDegree()) == 1 &&
      (endAtom->getTotalValence() - endAtom->getTotalDegree()) == 1) {
    // we only do this if each atom only has one unsaturation
    // FIX: this is the fix for github #2649, but we will need to
    // change it once we start handling allenes properly

    if (canBeStereoBond(bond)) {
      return true;  // crossed double bond
    }
  }

  return false;  // NOT crossed double bond
}

// only valid for single or aromatic  bonds
int BondGetDirCode(const Bond::BondDir dir) {
  int res = 0;
  switch (dir) {
    case Bond::NONE:
      res = 0;
      break;
    case Bond::BEGINWEDGE:
      res = 1;
      break;
    case Bond::BEGINDASH:
      res = 6;
      break;
    case Bond::UNKNOWN:
      res = 4;
      break;
    case Bond::BondDir::EITHERDOUBLE:
      res = 3;
      break;
    default:
      break;
  }
  return res;
}

void GetMolFileBondStereoInfo(
    const Bond *bond,
    const std::map<int, std::unique_ptr<RDKit::Chirality::WedgeInfoBase>>
        &wedgeBonds,
    const Conformer *conf, Bond::BondDir &dir, bool &reverse) {
  PRECONDITION(bond, "");
  reverse = false;
  dir = Bond::NONE;
  if (canHaveDirection(*bond)) {
    // single bond stereo chemistry

    dir = Chirality::detail::determineBondWedgeState(bond, wedgeBonds, conf);

    // if this bond needs to be wedged it is possible that this
    // wedging was determined by a chiral atom at the end of the
    // bond (instead of at the beginning). In this case we need to
    // reverse the begin and end atoms for the bond when we write
    // the mol file
    if ((dir == Bond::BEGINDASH) ||
        (dir == Bond::BEGINWEDGE || dir == Bond::UNKNOWN)) {
      auto wbi = wedgeBonds.find(bond->getIdx());
      if (wbi != wedgeBonds.end() &&
          wbi->second->getType() ==
              Chirality::WedgeInfoType::WedgeInfoTypeChiral &&
          static_cast<unsigned int>(wbi->second->getIdx()) !=
              bond->getBeginAtomIdx()) {
        reverse = true;
      }
    }
  } else if (bond->getBondType() == Bond::DOUBLE) {
    if (Chirality::shouldBeACrossedBond(bond)) {
      dir = Bond::BondDir::EITHERDOUBLE;
    }
  }
}

void GetMolFileBondStereoInfo(
    const Bond *bond,
    const std::map<int, std::unique_ptr<RDKit::Chirality::WedgeInfoBase>>
        &wedgeBonds,
    const Conformer *conf, int &dirCode, bool &reverse) {
  Bond::BondDir dir;
  GetMolFileBondStereoInfo(bond, wedgeBonds, conf, dir, reverse);
  dirCode = BondGetDirCode(dir);
}

void removeNonExplicit3DChirality(ROMol &mol) {
  for (auto atom : mol.atoms()) {
    if (atom->hasProp(common_properties::_NonExplicit3DChirality)) {
      atom->clearProp(common_properties::_NonExplicit3DChirality);
      atom->setChiralTag(Atom::CHI_UNSPECIFIED);
    }
  }
}

void addStereoAnnotations(ROMol &mol, std::string absLabel, std::string orLabel,
                          std::string andLabel, std::string cipLabel,
                          std::string bondLabel) {
  auto sgs = mol.getStereoGroups();
  assignStereoGroupIds(sgs);
  boost::dynamic_bitset<> doneAts(mol.getNumAtoms());
  for (const auto &sg : sgs) {
    std::string gid = std::to_string(sg.getWriteId());
    for (const auto atom : sg.getAtoms()) {
      if (doneAts[atom->getIdx()]) {
        BOOST_LOG(rdWarningLog) << "Warning: atom " << atom->getIdx()
                                << " is in more than one stereogroup. Only the "
                                   "label from the first group will be used."
                                << std::endl;
        continue;
      }
      std::string cip;
      atom->getPropIfPresent(common_properties::_CIPCode, cip);

      std::string lab;
      switch (sg.getGroupType()) {
        case StereoGroupType::STEREO_ABSOLUTE:
          lab = absLabel;
          doneAts.set(atom->getIdx());
          break;
        case StereoGroupType::STEREO_OR:
          lab = orLabel;
          doneAts.set(atom->getIdx());
          break;
        case StereoGroupType::STEREO_AND:
          lab = andLabel;
          doneAts.set(atom->getIdx());
          break;
        default:
          break;
      }

      if (!lab.empty()) {
        boost::algorithm::replace_all(lab, "{id}", gid);
        if (!cip.empty()) {
          boost::algorithm::replace_all(lab, "{cip}", cip);
        }
        atom->setProp(common_properties::atomNote, lab);
      }
    }
  }
  if (!cipLabel.empty()) {
    for (auto atom : mol.atoms()) {
      std::string cip;
      if (!doneAts[atom->getIdx()] &&
          atom->getPropIfPresent(common_properties::_CIPCode, cip)) {
        std::string lab = cipLabel;
        boost::algorithm::replace_all(lab, "{cip}", cip);
        atom->setProp(common_properties::atomNote, lab);
      }
    }
  }
  if (!bondLabel.empty()) {
    for (auto bond : mol.bonds()) {
      std::string cip;
      if (!bond->getPropIfPresent(common_properties::_CIPCode, cip)) {
        if (bond->getStereo() == Bond::STEREOE) {
          cip = "E";
        } else if (bond->getStereo() == Bond::STEREOZ) {
          cip = "Z";
        }
      }
      if (!cip.empty()) {
        std::string lab = bondLabel;
        boost::algorithm::replace_all(lab, "{cip}", cip);
        bond->setProp(common_properties::bondNote, lab);
      }
    }
  }
}

}  // namespace Chirality

namespace MolOps {

void assignStereochemistry(ROMol &mol, bool cleanIt, bool force,
                           bool flagPossibleStereoCenters) {
  if (!force && mol.hasProp(common_properties::_StereochemDone)) {
    return;
  }

  if (mol.needsUpdatePropertyCache()) {
    mol.updatePropertyCache(false);
  }

  if (!Chirality::getUseLegacyStereoPerception()) {
    Chirality::stereoPerception(mol, cleanIt, flagPossibleStereoCenters);
  } else {
    Chirality::legacyStereoPerception(mol, cleanIt, flagPossibleStereoCenters);
  }
  mol.setProp(common_properties::_StereochemDone, 1, true);
}

// Find bonds than can be cis/trans in a molecule and mark them as
// Bond::STEREOANY.
void findPotentialStereoBonds(ROMol &mol, bool cleanIt) {
  // FIX: The earlier thought was to provide an optional argument to ignore or
  // consider
  //  double bonds in a ring. But I am removing this optional argument and
  //  ignoring ring bonds
  //  completely for now. This is because finding a potential stereo bond in a
  //  ring involves
  //  more than just checking the CIPranks for the neighbors - SP 05/04/04

  // make this function callable multiple times
  if ((mol.hasProp(common_properties::_BondsPotentialStereo)) && (!cleanIt)) {
    return;
  } else {
    UINT_VECT ranks;
    ranks.resize(mol.getNumAtoms());
    bool cipDone = false;

    ROMol::BondIterator bondIt;
    for (bondIt = mol.beginBonds(); bondIt != mol.endBonds(); ++bondIt) {
      if ((*bondIt)->getBondType() == Bond::DOUBLE &&
          !(mol.getRingInfo()->numBondRings((*bondIt)->getIdx()))) {
        // we are ignoring ring bonds here - read the FIX above
        Bond *dblBond = *bondIt;
        // proceed only if we either want to clean the stereocode on this bond,
        // if none is set on it yet, or it is STEREOANY and we need to find
        // stereoatoms
        if (cleanIt || dblBond->getStereo() == Bond::STEREONONE ||
            (dblBond->getStereo() == Bond::STEREOANY &&
             dblBond->getStereoAtoms().size() != 2)) {
          dblBond->setStereo(Bond::STEREONONE);
          const Atom *begAtom = dblBond->getBeginAtom(),
                     *endAtom = dblBond->getEndAtom();
          // we're only going to handle 2 or three coordinate atoms:
          if ((begAtom->getDegree() == 2 || begAtom->getDegree() == 3) &&
              (endAtom->getDegree() == 2 || endAtom->getDegree() == 3)) {
            // ------------------
            // get the CIP ranking of each atom if we need it:
            if (!cipDone) {
              if (!begAtom->hasProp(common_properties::_CIPRank)) {
                Chirality::assignAtomCIPRanks(mol, ranks);
              } else {
                // no need to recompute if we don't need to recompute. :-)
                for (unsigned int ai = 0; ai < mol.getNumAtoms(); ++ai) {
                  ranks[ai] = mol.getAtomWithIdx(ai)->getProp<unsigned int>(
                      common_properties::_CIPRank);
                }
              }
              cipDone = true;
            }
            // find the neighbors for the begin atom and the endAtom
            UINT_VECT begAtomNeighbors, endAtomNeighbors;
            bool checkDir = false;
            bool includeAromatic = true;
            Chirality::findAtomNeighborsHelper(mol, begAtom, dblBond,
                                               begAtomNeighbors, checkDir,
                                               includeAromatic);
            Chirality::findAtomNeighborsHelper(mol, endAtom, dblBond,
                                               endAtomNeighbors, checkDir,
                                               includeAromatic);
            if (begAtomNeighbors.size() > 0 && endAtomNeighbors.size() > 0) {
              if ((begAtomNeighbors.size() == 2) &&
                  (endAtomNeighbors.size() == 2)) {
                // if both of the atoms have 2 neighbors (other than the one
                // connected
                // by the double bond) and ....
                if ((ranks[begAtomNeighbors[0]] !=
                     ranks[begAtomNeighbors[1]]) &&
                    (ranks[endAtomNeighbors[0]] !=
                     ranks[endAtomNeighbors[1]])) {
                  // the neighbors ranks are different at both the ends,
                  // this bond can be part of a cis/trans system
                  if (ranks[begAtomNeighbors[0]] > ranks[begAtomNeighbors[1]]) {
                    dblBond->getStereoAtoms().push_back(begAtomNeighbors[0]);
                  } else {
                    dblBond->getStereoAtoms().push_back(begAtomNeighbors[1]);
                  }
                  if (ranks[endAtomNeighbors[0]] > ranks[endAtomNeighbors[1]]) {
                    dblBond->getStereoAtoms().push_back(endAtomNeighbors[0]);
                  } else {
                    dblBond->getStereoAtoms().push_back(endAtomNeighbors[1]);
                  }
                }
              } else if (begAtomNeighbors.size() == 2) {
                // if the begAtom has two neighbors and ....
                if (ranks[begAtomNeighbors[0]] != ranks[begAtomNeighbors[1]]) {
                  // their ranks are different
                  if (ranks[begAtomNeighbors[0]] > ranks[begAtomNeighbors[1]]) {
                    dblBond->getStereoAtoms().push_back(begAtomNeighbors[0]);
                  } else {
                    dblBond->getStereoAtoms().push_back(begAtomNeighbors[1]);
                  }
                  dblBond->getStereoAtoms().push_back(endAtomNeighbors[0]);
                }
              } else if (endAtomNeighbors.size() == 2) {
                // if the endAtom has two neighbors and ...
                if (ranks[endAtomNeighbors[0]] != ranks[endAtomNeighbors[1]]) {
                  // their ranks are different
                  dblBond->getStereoAtoms().push_back(begAtomNeighbors[0]);
                  if (ranks[endAtomNeighbors[0]] > ranks[endAtomNeighbors[1]]) {
                    dblBond->getStereoAtoms().push_back(endAtomNeighbors[0]);
                  } else {
                    dblBond->getStereoAtoms().push_back(endAtomNeighbors[1]);
                  }
                }
              } else {
                // end and beg atoms has only one neighbor each, it doesn't
                // matter what the ranks are:
                dblBond->getStereoAtoms().push_back(begAtomNeighbors[0]);
                dblBond->getStereoAtoms().push_back(endAtomNeighbors[0]);
              }  // end of different number of neighbors on beg and end atoms

              // mark this double bond as a potential stereo bond
              if (!dblBond->getStereoAtoms().empty()) {
                dblBond->setStereo(Bond::STEREOANY);
              }
            }  // end of check that beg and end atoms have at least 1
               // neighbor:
          }  // end of 2 and 3 coordinated atoms only
        }  // end of we want it or CIP code is not set
      }  // end of double bond
    }  // end of for loop over all bonds
    mol.setProp(common_properties::_BondsPotentialStereo, 1, true);
  }
}

// removes chirality markers from sp and sp2 hybridized centers:
void cleanupChirality(RWMol &mol) {
  unsigned int degree, perm;
  for (auto atom : mol.atoms()) {
    switch (atom->getChiralTag()) {
      case Atom::CHI_TETRAHEDRAL_CW:
      case Atom::CHI_TETRAHEDRAL_CCW:
        if (atom->getHybridization() != Atom::SP3) {
          atom->setChiralTag(Atom::CHI_UNSPECIFIED);
        }
        break;

      case Atom::CHI_TETRAHEDRAL:
        if (atom->getHybridization() != Atom::SP3) {
          atom->setChiralTag(Atom::CHI_UNSPECIFIED);
        } else {
          perm = 0;
          atom->getPropIfPresent(common_properties::_chiralPermutation, perm);
          if (perm > 2) {
            perm = 0;
            atom->setProp(common_properties::_chiralPermutation, perm);
          }
        }
        break;

      case Atom::CHI_SQUAREPLANAR:
        degree = atom->getTotalDegree();
        if (degree < 2 || degree > 4) {
          atom->setChiralTag(Atom::CHI_UNSPECIFIED);
        } else {
          perm = 0;
          atom->getPropIfPresent(common_properties::_chiralPermutation, perm);
          if (perm > 3) {
            perm = 0;
            atom->setProp(common_properties::_chiralPermutation, perm);
          }
        }
        break;

      case Atom::CHI_TRIGONALBIPYRAMIDAL:
        degree = atom->getTotalDegree();
        if (degree < 2 || degree > 5) {
          atom->setChiralTag(Atom::CHI_UNSPECIFIED);
        } else {
          perm = 0;
          atom->getPropIfPresent(common_properties::_chiralPermutation, perm);
          if (perm > 20) {
            perm = 0;
            atom->setProp(common_properties::_chiralPermutation, perm);
          }
        }
        break;

      case Atom::CHI_OCTAHEDRAL:
        degree = atom->getTotalDegree();
        if (degree < 2 || degree > 6) {
          atom->setChiralTag(Atom::CHI_UNSPECIFIED);
        } else {
          perm = 0;
          atom->getPropIfPresent(common_properties::_chiralPermutation, perm);
          if (perm > 30) {
            perm = 0;
            atom->setProp(common_properties::_chiralPermutation, perm);
          }
        }
        break;

      default:
        /* ??? Handle other types in future.  */
        break;
    }
  }
}

#define VOLTEST(X, Y, Z) (v[X].dotProduct(v[Y].crossProduct(v[Z])) >= 0.0)

static unsigned int OctahedralPermFrom3D(unsigned char *pair,
                                         const RDGeom::Point3D *v) {
  switch (pair[0]) {
    case 2:  // a-b
      switch (pair[2]) {
        case 4:
          return VOLTEST(0, 3, 4) ? 28 : 27;
        case 5:
          return VOLTEST(0, 2, 3) ? 25 : 30;
        default:  // 0 or 6
          return VOLTEST(0, 2, 3) ? 26 : 29;
      }
      break;
    case 3:  // a-c
      switch (pair[1]) {
        case 4:
          return VOLTEST(0, 3, 4) ? 22 : 21;
        case 5:
          return VOLTEST(0, 1, 3) ? 19 : 24;
        default:  // 0 or 6
          return VOLTEST(0, 1, 3) ? 20 : 23;
      }
      break;
    case 4:  // a-d
      switch (pair[1]) {
        case 3:
          return VOLTEST(0, 2, 4) ? 13 : 12;
        case 5:
          return VOLTEST(0, 1, 2) ? 6 : 18;
        default:  // 0 or 6
          return VOLTEST(0, 1, 2) ? 7 : 17;
      }
      break;
    case 5:  // a-e
      switch (pair[1]) {
        case 3:
          return VOLTEST(0, 2, 3) ? 11 : 9;
        case 4:
          return VOLTEST(0, 1, 2) ? 3 : 16;
        default:  // 0 or 6
          return VOLTEST(0, 1, 2) ? 5 : 15;
      }
      break;
    default:  // 0 or 6  a-f
      switch (pair[1]) {
        case 3:
          return VOLTEST(0, 2, 3) ? 10 : 8;
        case 4:
          return VOLTEST(0, 1, 2) ? 1 : 2;
        default:  // 5
          return VOLTEST(0, 1, 2) ? 4 : 14;
      }
  }
  // unreachable
  return 0;
}

bool isWigglyBond(const Bond *bond, const Atom *atom) {
  int hasWigglyBond = 0;
  if (bond->getBeginAtomIdx() == atom->getIdx() &&
      bond->getBondType() == Bond::BondType::SINGLE &&
      (bond->getBondDir() == Bond::BondDir::UNKNOWN ||
       (bond->getPropIfPresent<int>(common_properties::_UnknownStereo,
                                    hasWigglyBond) &&
        hasWigglyBond))) {
    return true;
  }
  return false;
}
// The tolerance here is pretty high in order to accomodate things coming from
// the dgeom code As we get more experience with real-world structures and/or
// improve the dgeom code, we can think about lowering this.
static bool assignNontetrahedralChiralTypeFrom3D(ROMol &mol,
                                                 const Conformer &conf,
                                                 Atom *atom,
                                                 double tolerance = 0.1) {
  // FIX: add tests for dative and zero order bonds
  // Fail fast check for non-tetrahedral elements
  if (atom->getAtomicNum() < 15) {
    return false;
  }

  // check for wiggly bonds
  for (const auto bond : mol.atomBonds(atom)) {
    if (isWigglyBond(bond, atom)) {
      return false;
    }
  }
  RDGeom::Point3D cen = conf.getAtomPos(atom->getIdx());
  RDGeom::Point3D v[6];
  unsigned int count = 0;

  ROMol::ADJ_ITER nbrIdx, endNbrs;
  boost::tie(nbrIdx, endNbrs) = mol.getAtomNeighbors(atom);
  while (nbrIdx != endNbrs) {
    if (count == 6) {
      return false;
    }
    RDGeom::Point3D p = conf.getAtomPos(*nbrIdx);
    v[count] = cen.directionVector(p);
    ++count;
    ++nbrIdx;
  }

  if (count < 3) {
    return false;
  }

  unsigned char pair[6];
  memset(pair, 0, 6);

  unsigned int pairs = 0;
  for (unsigned int i = 0; i < count; i++) {
    for (unsigned int j = i + 1; j < count; j++) {
      if (v[i].dotProduct(v[j]) < -(1 - tolerance)) {
        if (pair[i] || pair[j]) {
          return false;
        }
        pair[i] = j + 1;
        pair[j] = i + 1;
        pairs++;
      }
    }
  }

  Atom::ChiralType tag;
  unsigned int perm;
  bool res = false;
  switch (pairs) {
    case 0:
      break;
    case 1:
      switch (count) {
        case 3: /* T-shape */
          atom->setChiralTag(Atom::ChiralType::CHI_SQUAREPLANAR);
          res = true;
          if (pair[0] == 0) {
            perm = 3;  // Z
          } else if (pair[0] == 2) {
            perm = 2;  // 4
          } else /* pair[0] == 3 */ {
            perm = 1;  // U
          }
          atom->setProp(common_properties::_chiralPermutation, perm);
          break;
        case 4:                /* See-saw */
          if (pair[0] == 2) {  // a b
            if (v[2].angleTo(v[3]) < 100 * M_PI / 180.0) {
              tag = Atom::ChiralType::CHI_OCTAHEDRAL;
              perm = VOLTEST(0, 2, 3) ? 25 : 29;
            } else {
              tag = Atom::ChiralType::CHI_TRIGONALBIPYRAMIDAL;
              perm = VOLTEST(0, 2, 3) ? 7 : 8;
            }
          } else if (pair[0] == 3) {  // a c
            if (v[1].angleTo(v[3]) < 100 * M_PI / 180.0) {
              tag = Atom::ChiralType::CHI_OCTAHEDRAL;
              perm = VOLTEST(0, 1, 3) ? 19 : 23;
            } else {
              tag = Atom::ChiralType::CHI_TRIGONALBIPYRAMIDAL;
              perm = VOLTEST(0, 1, 3) ? 5 : 6;
            }
          } else if (pair[0] == 4) {  // a d
            if (v[1].angleTo(v[2]) < 100 * M_PI / 180.0) {
              tag = Atom::ChiralType::CHI_OCTAHEDRAL;
              perm = VOLTEST(0, 1, 2) ? 6 : 17;
            } else {
              tag = Atom::ChiralType::CHI_TRIGONALBIPYRAMIDAL;
              perm = VOLTEST(0, 1, 2) ? 3 : 4;
            }
          } else if (pair[1] == 3) {  // b c
            if (v[0].angleTo(v[3]) < 100 * M_PI / 180.0) {
              tag = Atom::ChiralType::CHI_OCTAHEDRAL;
              perm = VOLTEST(0, 1, 3) ? 10 : 8;
            } else {
              tag = Atom::ChiralType::CHI_TRIGONALBIPYRAMIDAL;
              perm = VOLTEST(1, 0, 3) ? 13 : 14;
            }
          } else if (pair[1] == 4) {  // b d
            if (v[0].angleTo(v[2]) < 100 * M_PI / 180.0) {
              tag = Atom::ChiralType::CHI_OCTAHEDRAL;
              perm = VOLTEST(0, 1, 3) ? 1 : 2;
            } else {
              tag = Atom::ChiralType::CHI_TRIGONALBIPYRAMIDAL;
              perm = VOLTEST(1, 0, 2) ? 10 : 12;
            }
          } else /* pair[2] == 4 */ {  // c d
            if (v[0].angleTo(v[1]) < 100 * M_PI / 180.0) {
              tag = Atom::ChiralType::CHI_OCTAHEDRAL;
              perm = VOLTEST(0, 1, 3) ? 4 : 14;
            } else {
              tag = Atom::ChiralType::CHI_TRIGONALBIPYRAMIDAL;
              perm = VOLTEST(3, 0, 1) ? 16 : 19;
            }
          }
          atom->setChiralTag(tag);
          res = true;
          atom->setProp(common_properties::_chiralPermutation, perm);
          break;
        case 5: /* Trigonal bipyramidal */
          atom->setChiralTag(Atom::ChiralType::CHI_TRIGONALBIPYRAMIDAL);
          res = true;
          if (pair[0] == 2) {
            perm = VOLTEST(0, 2, 3) ? 7 : 8;  // a b
          } else if (pair[0] == 3) {
            perm = VOLTEST(0, 1, 3) ? 5 : 6;  // a c
          } else if (pair[0] == 4) {
            perm = VOLTEST(0, 1, 2) ? 3 : 4;  // a d
          } else if (pair[0] == 5) {
            perm = VOLTEST(0, 1, 2) ? 1 : 2;  // a e
          } else if (pair[1] == 3) {
            perm = VOLTEST(1, 0, 3) ? 13 : 14;  // b c
          } else if (pair[1] == 4) {
            perm = VOLTEST(1, 0, 2) ? 10 : 12;  // b d
          } else if (pair[1] == 5) {
            perm = VOLTEST(1, 0, 2) ? 9 : 11;  // b e
          } else if (pair[2] == 4) {
            perm = VOLTEST(2, 0, 1) ? 16 : 19;  // c d
          } else if (pair[2] == 5) {
            perm = VOLTEST(2, 0, 1) ? 15 : 20;  // c e
          } else /* pair[2] == 4 */ {
            perm = VOLTEST(3, 0, 1) ? 17 : 18;  // d e
          }
          atom->setProp(common_properties::_chiralPermutation, perm);
          break;
      }
      break;
    case 2:
      if (count == 4) {
        /* Square planar */
        atom->setChiralTag(Atom::ChiralType::CHI_SQUAREPLANAR);
        res = true;
        if (pair[0] == 2) {
          perm = 2;  // 4
        } else if (pair[0] == 3) {
          perm = 1;  // U
        } else /* pair[1] == 4 */ {
          perm = 3;  // Z
        }
        atom->setProp(common_properties::_chiralPermutation, perm);
      } else if (count == 5) {
        /* Square pyramidal */
        atom->setChiralTag(Atom::ChiralType::CHI_OCTAHEDRAL);
        res = true;
        perm = OctahedralPermFrom3D(pair, v);
        atom->setProp(common_properties::_chiralPermutation, perm);
      }
      break;
    case 3:
      if (count == 6) {
        /* Octahedral */
        atom->setChiralTag(Atom::ChiralType::CHI_OCTAHEDRAL);
        res = true;
        perm = OctahedralPermFrom3D(pair, v);
        atom->setProp(common_properties::_chiralPermutation, perm);
      }
      break;
  }
  return res;
}

void assignChiralTypesFrom3D(ROMol &mol, int confId, bool replaceExistingTags) {
  const double ZERO_VOLUME_TOL = 0.1;
  if (!mol.getNumConformers()) {
    return;
  }
  const Conformer &conf = mol.getConformer(confId);
  if (!conf.is3D()) {
    return;
  }

  // if the molecule already has stereochemistry
  // perceived, remove the flags that indicate
  // this... what we're about to do will require
  // that we go again.
  if (mol.hasProp(common_properties::_StereochemDone)) {
    mol.clearProp(common_properties::_StereochemDone);
  }

  auto allowNontetrahedralStereo = Chirality::getAllowNontetrahedralChirality();

  boost::dynamic_bitset<> explicitAtoms;
  explicitAtoms.resize(mol.getNumAtoms(), 0);
  for (auto bond : mol.bonds()) {
    auto bondDir = bond->getBondDir();
    if (bondDir == Bond::BondDir::BEGINWEDGE ||
        bondDir == Bond::BondDir::BEGINDASH) {
      explicitAtoms[bond->getBeginAtom()->getIdx()] = 1;
    }
  }

  for (auto atom : mol.atoms()) {
    if (atom->getChiralTag() != Atom::ChiralType::CHI_UNSPECIFIED) {
      explicitAtoms[atom->getIdx()] = 1;
    }
  }

  for (auto atom : mol.atoms()) {
    // if we aren't replacing existing tags and the atom is already tagged,
    // punt:
    if (!replaceExistingTags && atom->getChiralTag() != Atom::CHI_UNSPECIFIED) {
      continue;
    }
    atom->setChiralTag(Atom::CHI_UNSPECIFIED);
    // additional reasons to skip the atom:
    auto nzDegree = Chirality::detail::getAtomNonzeroDegree(atom);
    auto tnzDegree = nzDegree + atom->getTotalNumHs();
    if (nzDegree < 3 || tnzDegree > 6) {
      // not enough explicit neighbors or too many total neighbors
      continue;
    }
    if (allowNontetrahedralStereo &&
        assignNontetrahedralChiralTypeFrom3D(mol, conf, atom)) {
      if (explicitAtoms[atom->getIdx()] == 0) {
        atom->setProp(common_properties::_NonExplicit3DChirality, 1);
      }
      continue;
    }
    /* We're only doing tetrahedral cases here */
    if (tnzDegree > 4) {
      continue;
    }
    int anum = atom->getAtomicNum();
    if (anum != 16 && anum != 34 &&  // S or Se are special
                                     // (just using the InChI list for now)
        tnzDegree != 4               // not enough total neighbors
    ) {
      continue;
    }

    const auto &p0 = conf.getAtomPos(atom->getIdx());
    const RDGeom::Point3D *nbrs[4];
    unsigned int nbrIdx = 0;
    int hasWigglyBond = 0;
    for (const auto bond : mol.atomBonds(atom)) {
      hasWigglyBond = isWigglyBond(bond, atom);
      if (hasWigglyBond) {
        break;
      }
      if (!Chirality::detail::bondAffectsAtomChirality(bond, atom)) {
        continue;
      }
      nbrs[nbrIdx++] = &conf.getAtomPos(bond->getOtherAtomIdx(atom->getIdx()));
    }
    if (hasWigglyBond) {
      continue;
    }
    auto v1 = *nbrs[0] - p0;
    auto v2 = *nbrs[1] - p0;
    auto v3 = *nbrs[2] - p0;

    double chiralVol = v1.dotProduct(v2.crossProduct(v3));
    bool chiralitySet = false;
    if (chiralVol < -ZERO_VOLUME_TOL) {
      atom->setChiralTag(Atom::CHI_TETRAHEDRAL_CW);
      chiralitySet = true;
    } else if (chiralVol > ZERO_VOLUME_TOL) {
      atom->setChiralTag(Atom::CHI_TETRAHEDRAL_CCW);
      chiralitySet = true;
    } else if (nbrIdx == 4) {
      // The first three neighbors are on the same plane as the chiral atom (or
      // very close to it). If a 4th neighbor is present, let's see if this one
      // determines a chiral volume

      auto v4 = *nbrs[3] - p0;
      // v4 would be in the opposite direction to v3
      chiralVol = -v1.dotProduct(v2.crossProduct(v4));
      if (chiralVol < -ZERO_VOLUME_TOL) {
        atom->setChiralTag(Atom::CHI_TETRAHEDRAL_CW);
        chiralitySet = true;
      } else if (chiralVol > ZERO_VOLUME_TOL) {
        atom->setChiralTag(Atom::CHI_TETRAHEDRAL_CCW);
        chiralitySet = true;
      } else {
        atom->setChiralTag(Atom::CHI_UNSPECIFIED);
      }
    } else {
      atom->setChiralTag(Atom::CHI_UNSPECIFIED);
    }

    if (chiralitySet && explicitAtoms[atom->getIdx()] == 0) {
      atom->setProp<int>(common_properties::_NonExplicit3DChirality, 1);
    }
  }
}

void assignChiralTypesFromMolParity(ROMol &mol, bool replaceExistingTags) {
  static const std::vector<Atom::ChiralType> chiralTypeVect{
      Atom::CHI_TETRAHEDRAL_CW, Atom::CHI_TETRAHEDRAL_CCW};
  // if the molecule already has stereochemistry
  // perceived, remove the flags that indicate
  // this... what we're about to do will require
  // that we go again.
  if (mol.hasProp(common_properties::_StereochemDone)) {
    mol.clearProp(common_properties::_StereochemDone);
  }
  // Atom-based parity
  // Number the atoms surrounding the stereo center with 1, 2, 3, and 4
  // in order of increasing atom number (position in the atom block)
  // (an implicit hydrogen should be considered the highest numbered atom).
  // View the center from a position such that the bond connecting the
  // highest-numbered atom (4) projects behind the plane formed by
  // atoms 1, 2, and 3.
  //
  // Parity 1 (CW)        Parity 2 (CCW)
  //     3   1                3   2
  //      \ /                  \ /
  //       |                    |
  //       2                    1
  //
  for (auto atom : mol.atoms()) {
    // if we aren't replacing existing tags and the atom is already tagged,
    // punt:
    if (!replaceExistingTags && atom->getChiralTag() != Atom::CHI_UNSPECIFIED) {
      continue;
    }
    int parity = 0;
    atom->getPropIfPresent(common_properties::molParity, parity);
    if (parity <= 0 || parity > 2 || atom->getDegree() < 3) {
      atom->setChiralTag(Atom::CHI_UNSPECIFIED);
      continue;
    }
    // if we are here, parity was 1 (CW) or 2 (CCW)
    // now we set parity 0 to be CW and 1 to be CCW
    --parity;
    RDKit::ROMol::OBOND_ITER_PAIR nbrBonds = mol.getAtomBonds(atom);
    INT_LIST nbrBondIdxList;
    std::transform(
        nbrBonds.first, nbrBonds.second, std::back_inserter(nbrBondIdxList),
        [&mol](const ROMol::edge_descriptor &e) { return mol[e]->getIdx(); });
    unsigned int atomIdx = atom->getIdx();
    nbrBondIdxList.sort([&mol, atomIdx](const int ai, const int bi) {
      return (mol.getBondWithIdx(ai)->getOtherAtomIdx(atomIdx) <
              mol.getBondWithIdx(bi)->getOtherAtomIdx(atomIdx));
    });
    int nSwaps = atom->getPerturbationOrder(nbrBondIdxList);
    if (nSwaps % 2) {
      parity = 1 - parity;
    }
    atom->setChiralTag(chiralTypeVect[parity]);
    if (atom->needsUpdatePropertyCache()) {
      atom->updatePropertyCache(false);
    }
  }
}

void setDoubleBondNeighborDirections(ROMol &mol, const Conformer *conf) {
  // used to store the number of single bonds a given
  // single bond is adjacent to
  std::vector<unsigned int> singleBondCounts(mol.getNumBonds(), 0);
  std::vector<Bond *> bondsInPlay;
  // keeps track of which single bonds are adjacent to each double bond:
  VECT_INT_VECT dblBondNbrs(mol.getNumBonds());
  // keeps track of which double bonds are adjacent to each single bond:
  VECT_INT_VECT singleBondNbrs(mol.getNumBonds());
  // keeps track of which single bonds need a dir set and which double bonds
  // need to have their neighbors' dirs set
  boost::dynamic_bitset<> needsDir(mol.getNumBonds());

  // find double bonds that should be considered for
  // stereochemistry
  // NOTE that we are explicitly excluding double bonds in rings
  // with this test.
  if (!mol.getRingInfo()->isSymmSssr()) {
    RDKit::MolOps::symmetrizeSSSR(mol);
  }

  for (auto bond : mol.bonds()) {
    if (isBondCandidateForStereo(bond)) {
      bool isCandidate = true;
      for (const auto bondAtom : {bond->getBeginAtom(), bond->getEndAtom()}) {
        for (const auto nbrBond : mol.atomBonds(bondAtom)) {
          if (nbrBond->getBondType() == Bond::SINGLE ||
              nbrBond->getBondType() == Bond::AROMATIC) {
            singleBondCounts[nbrBond->getIdx()] += 1;
            auto nbrDir = nbrBond->getBondDir();
            int hasUnknownStereo = 0;
            if (nbrBond->getBeginAtom() == bondAtom &&
                nbrDir == Bond::BondDir::UNKNOWN &&
                nbrBond->getPropIfPresent(common_properties::_UnknownStereo,
                                          hasUnknownStereo) &&
                hasUnknownStereo) {
              // if there's a wiggly bond starting here, then we're not a
              // candidate for stereo
              isCandidate = false;
            } else {
              needsDir[bond->getIdx()] = 1;
              if (nbrDir == Bond::BondDir::NONE ||
                  nbrDir == Bond::BondDir::ENDDOWNRIGHT ||
                  nbrDir == Bond::BondDir::ENDUPRIGHT) {
                needsDir[nbrBond->getIdx()] = 1;
                dblBondNbrs[bond->getIdx()].push_back(nbrBond->getIdx());
                // the search may seem inefficient, but these vectors are
                // going to be at most 2 long (with very few exceptions). It's
                // just not worth using a different data structure
                if (std::find(singleBondNbrs[nbrBond->getIdx()].begin(),
                              singleBondNbrs[nbrBond->getIdx()].end(),
                              bond->getIdx()) ==
                    singleBondNbrs[nbrBond->getIdx()].end()) {
                  singleBondNbrs[nbrBond->getIdx()].push_back(bond->getIdx());
                }
              }
            }
          }
          if (!isCandidate) {
            break;
          }
        }
        if (!isCandidate) {
          break;
        }
      }
      if (isCandidate) {
        bondsInPlay.push_back(bond);
      }
    }
  }

  if (!bondsInPlay.size()) {
    return;
  }

  // order the double bonds based on the singleBondCounts of their neighbors:
  std::vector<std::pair<unsigned int, Bond *>> orderedBondsInPlay;
  for (auto dblBond : bondsInPlay) {
    unsigned int countHere =
        std::accumulate(dblBondNbrs[dblBond->getIdx()].begin(),
                        dblBondNbrs[dblBond->getIdx()].end(), 0);
    // and favor double bonds that are *not* in rings. The combination of
    // using the sum above (instead of the max) and this ring-membershipt test
    // seem to fix sf.net issue 3009836
    if (!(mol.getRingInfo()->numBondRings(dblBond->getIdx()))) {
      countHere *= 10;
    }
    orderedBondsInPlay.push_back(std::make_pair(countHere, dblBond));
  }
  std::sort(orderedBondsInPlay.begin(), orderedBondsInPlay.end());

  // oof, now loop over the double bonds in that order and
  // update their neighbor directionalities:
  std::vector<std::pair<unsigned int, Bond *>>::reverse_iterator pairIter;
  for (pairIter = orderedBondsInPlay.rbegin();
       pairIter != orderedBondsInPlay.rend(); ++pairIter) {
    // std::cerr << "RESET?: " << pairIter->second->getIdx() << " "
    //           << pairIter->second->getStereo() << std::endl;
    updateDoubleBondNeighbors(mol, pairIter->second, conf, needsDir,
                              singleBondCounts, singleBondNbrs);
  }
}

void detectBondStereochemistry(ROMol &mol, int confId) {
  if (!mol.getNumConformers()) {
    return;
  }
  const Conformer &conf = mol.getConformer(confId);
  setDoubleBondNeighborDirections(mol, &conf);
}

void clearSingleBondDirFlags(ROMol &mol, bool onlyWedgeFlags) {
  for (auto bond : mol.bonds()) {
    if (bond->getBondType() == Bond::SINGLE) {
      if (bond->getBondDir() == Bond::UNKNOWN) {
        bond->setProp(common_properties::_UnknownStereo, 1);
      }

      if (!onlyWedgeFlags ||
          (bond->getBondDir() != Bond::BondDir::ENDDOWNRIGHT &&
           bond->getBondDir() != Bond::BondDir::ENDUPRIGHT)) {
        bond->setBondDir(Bond::NONE);
      }
    }
  }
}

void clearDirFlags(ROMol &mol, bool onlyWedgeTypeBondDirs) {
  for (auto bond : mol.bonds()) {
    if (bond->getBondDir() == Bond::UNKNOWN ||
        bond->getBondDir() == Bond::BondDir::EITHERDOUBLE) {
      bond->setProp(common_properties::_UnknownStereo, 1);
    }

    if (onlyWedgeTypeBondDirs == false ||
        (bond->getBondDir() != Bond::BondDir::ENDDOWNRIGHT &&
         bond->getBondDir() != Bond::BondDir::ENDUPRIGHT)) {
      bond->setBondDir(Bond::NONE);
    }
  }
}

void clearAllBondDirFlags(ROMol &mol) { clearDirFlags(mol, false); }

void setBondStereoFromDirections(ROMol &mol) {
  mol.clearProp("_needsDetectBondStereo");
  for (Bond *bond : mol.bonds()) {
    if (bond->getBondType() == Bond::DOUBLE &&
        bond->getStereo() != Bond::STEREOANY) {
      const Atom *stereoBondBeginAtom = bond->getBeginAtom();
      const Atom *stereoBondEndAtom = bond->getEndAtom();

      const Bond *directedBondAtBegin =
          Chirality::getNeighboringDirectedBond(mol, stereoBondBeginAtom);
      const Bond *directedBondAtEnd =
          Chirality::getNeighboringDirectedBond(mol, stereoBondEndAtom);

      if (directedBondAtBegin != nullptr && directedBondAtEnd != nullptr) {
        unsigned beginSideStereoAtom =
            directedBondAtBegin->getOtherAtomIdx(stereoBondBeginAtom->getIdx());
        unsigned endSideStereoAtom =
            directedBondAtEnd->getOtherAtomIdx(stereoBondEndAtom->getIdx());

        bond->setStereoAtoms(beginSideStereoAtom, endSideStereoAtom);

        auto beginSideBondDirection = directedBondAtBegin->getBondDir();
        if (directedBondAtBegin->getBeginAtom() == stereoBondBeginAtom) {
          beginSideBondDirection = getOppositeBondDir(beginSideBondDirection);
        }

        auto endSideBondDirection = directedBondAtEnd->getBondDir();
        if (directedBondAtEnd->getEndAtom() == stereoBondEndAtom) {
          endSideBondDirection = getOppositeBondDir(endSideBondDirection);
        }

        if (beginSideBondDirection == endSideBondDirection) {
          bond->setStereo(Bond::STEREOTRANS);
        } else {
          bond->setStereo(Bond::STEREOCIS);
        }
      }
    }
  }
}

void assignStereochemistryFrom3D(ROMol &mol, int confId,
                                 bool replaceExistingTags) {
  if (!mol.getNumConformers() || !mol.getConformer(confId).is3D()) {
    return;
  }
  if (mol.needsUpdatePropertyCache()) {
    mol.updatePropertyCache(false);
  }

  detectBondStereochemistry(mol, confId);
  assignChiralTypesFrom3D(mol, confId, replaceExistingTags);
  bool force = true;
  bool flagPossibleStereoCenters = true;
  assignStereochemistry(mol, replaceExistingTags, force,
                        flagPossibleStereoCenters);
}

void assignChiralTypesFromBondDirs(ROMol &mol, const int confId,
                                   const bool replaceExistingTags,
                                   bool allowTwoHs) {
  if (!mol.getNumConformers()) {
    return;
  }
  auto conf = mol.getConformer(confId);
  boost::dynamic_bitset<> atomsSet(mol.getNumAtoms(), 0);
  for (auto &bond : mol.bonds()) {
    const Bond::BondDir dir = bond->getBondDir();
    Atom *atom = bond->getBeginAtom();
    if (dir == Bond::UNKNOWN) {
      if (atomsSet[atom->getIdx()] || replaceExistingTags) {
        atom->setChiralTag(Atom::CHI_UNSPECIFIED);
        atomsSet.set(atom->getIdx());
      }
    } else {
      // the bond is marked as chiral:
      if (dir == Bond::BEGINWEDGE || dir == Bond::BEGINDASH) {
        if (atomsSet[atom->getIdx()] ||
            (!replaceExistingTags &&
             atom->getChiralTag() != Atom::CHI_UNSPECIFIED)) {
          continue;
        }
        if (atom->needsUpdatePropertyCache()) {
          atom->updatePropertyCache(false);
        }
        Atom::ChiralType code =
            Chirality::atomChiralTypeFromBondDirPseudo3D(mol, bond, &conf, 0.1,
                                                         0.01, allowTwoHs)
                .value_or(Atom::ChiralType::CHI_UNSPECIFIED);
        if (code != Atom::ChiralType::CHI_UNSPECIFIED) {
          atomsSet.set(atom->getIdx());
          //   std::cerr << "atom " << atom->getIdx() << " code " << code
          //             << " from bond " << bond->getIdx() << std::endl;
        }
        atom->setChiralTag(code);

        // within the RD representation, if a three-coordinate atom
        // is chiral and has an implicit H, that H needs to be made explicit:
        if (atom->getDegree() == 3 && !atom->getNumExplicitHs() &&
            atom->getNumImplicitHs() == 1) {
          atom->setNumExplicitHs(1);
          // recalculated number of implicit Hs:
          atom->updatePropertyCache();
        }
      }
    }
  }
}

void removeStereochemistry(ROMol &mol) {
  if (mol.hasProp(common_properties::_StereochemDone)) {
    mol.clearProp(common_properties::_StereochemDone);
  }
  for (auto atom : mol.atoms()) {
    atom->setChiralTag(Atom::CHI_UNSPECIFIED);
    if (atom->hasProp(common_properties::_CIPCode)) {
      atom->clearProp(common_properties::_CIPCode);
    }
    if (atom->hasProp(common_properties::_CIPRank)) {
      atom->clearProp(common_properties::_CIPRank);
    }
  }
  for (auto bond : mol.bonds()) {
    if (bond->getBondType() == Bond::DOUBLE) {
      bond->setStereo(Bond::BondStereo::STEREONONE);
      bond->getStereoAtoms().clear();
      bond->setBondDir(Bond::BondDir::NONE);
    } else if (bond->getBondType() == Bond::SINGLE) {
      bond->setBondDir(Bond::BondDir::NONE);
    }
  }
  std::vector<StereoGroup> sgs;
  static_cast<RWMol &>(mol).setStereoGroups(std::move(sgs));
}

}  // namespace MolOps

namespace Chirality {

void simplifyEnhancedStereo(ROMol &mol, bool removeAffectedStereoGroups) {
  auto sgs = mol.getStereoGroups();
  if (sgs.size() == 1) {
    boost::dynamic_bitset<> chiralAts(mol.getNumAtoms());
    for (const auto atom : mol.atoms()) {
      if (atom->getChiralTag() > Atom::ChiralType::CHI_UNSPECIFIED &&
          atom->getChiralTag() < Atom::ChiralType::CHI_OTHER) {
        chiralAts.set(atom->getIdx(), 1);
      }
    }
    for (const auto atm : sgs[0].getAtoms()) {
      chiralAts.set(atm->getIdx(), 0);
    }
    if (chiralAts.none()) {
      // all specified chiral centers are accounted for by this StereoGroup.
      if (sgs[0].getGroupType() == StereoGroupType::STEREO_OR ||
          sgs[0].getGroupType() == StereoGroupType::STEREO_AND) {
        if (removeAffectedStereoGroups) {
          std::vector<StereoGroup> empty;
          mol.setStereoGroups(std::move(empty));
        }
        std::string label = sgs[0].getGroupType() == StereoGroupType::STEREO_OR
                                ? "OR enantiomer"
                                : "AND enantiomer";
        mol.setProp(common_properties::molNote, label);
        // clear the chiral codes on the atoms in the group
        for (const auto atm : sgs[0].getAtoms()) {
          mol.getAtomWithIdx(atm->getIdx())
              ->clearProp(common_properties::_CIPCode);
        }
      }
    }
  }
}

std::vector<std::pair<unsigned int, unsigned int>> findMesoCenters(
    const ROMol &mol, bool includeIsotopes, bool includeAtomMaps) {
  std::vector<std::pair<unsigned int, unsigned int>> res;
  boost::dynamic_bitset<> specifiedChiralAts(mol.getNumAtoms());
  std::vector<unsigned int> ringStereoAts(mol.getNumAtoms(), mol.getNumAtoms());
  for (const auto atom : mol.atoms()) {
    atom->clearProp(common_properties::_mesoOtherAtom);
    if (atom->getChiralTag() > Atom::ChiralType::CHI_UNSPECIFIED) {
      specifiedChiralAts.set(atom->getIdx(), 1);
    }
    int otherIdx = -1;
    if (atom->getPropIfPresent(common_properties::_ringStereoOtherAtom,
                               otherIdx) &&
        otherIdx >= 0) {
      ringStereoAts[atom->getIdx()] = static_cast<unsigned int>(otherIdx);
    }
  }
  // easy case: no atoms with specified chirality
  if (specifiedChiralAts.none()) {
    return res;
  }

  // we will compare the atom ranks with chirality and with only chiral presence
  // (so that we can distinguish centers with chirality specified and those
  // without)
  const bool breakTies = false;
  const bool includeChiralPresence = true;
  const bool includeStereoGroups = false;
  const bool useNonStereoRanks = false;
  bool includeChirality = true;
  std::vector<unsigned int> chiralRanks;
  Canon::rankMolAtoms(mol, chiralRanks, breakTies, includeChirality,
                      includeIsotopes, includeAtomMaps, includeChiralPresence,
                      includeStereoGroups, useNonStereoRanks);
  includeChirality = false;
  std::vector<unsigned int> presenceRanks;
  Canon::rankMolAtoms(mol, presenceRanks, breakTies, includeChirality,
                      includeIsotopes, includeAtomMaps, includeChiralPresence,
                      includeStereoGroups, useNonStereoRanks);
  for (auto i = 0u; i < mol.getNumAtoms(); ++i) {
    if (!specifiedChiralAts[i]) {
      continue;
    }
    for (auto j = i + 1; j < mol.getNumAtoms(); ++j) {
      if (!specifiedChiralAts[j]) {
        continue;
      }
      if (chiralRanks[i] != chiralRanks[j] &&
          presenceRanks[i] == presenceRanks[j]) {
        res.emplace_back(i, j);
      } else if (ringStereoAts[i] == j && ringStereoAts[j] == i) {
        // if both atoms are involved in ring stereo, they can have different
        // ranks but still be meso centers. The canonical example of this is
        // N[C@H]1CC[C@@H](O)CC1
        std::unordered_set<unsigned int> iPresenceRanks;
        std::unordered_set<unsigned int> iChiralRanks;
        const auto atomi = mol.getAtomWithIdx(i);
        for (const auto nbr : mol.atomNeighbors(atomi)) {
          iPresenceRanks.insert(presenceRanks[nbr->getIdx()]);
          iChiralRanks.insert(chiralRanks[nbr->getIdx()]);
        }
        if (iPresenceRanks.size() < atomi->getDegree()) {
          res.emplace_back(i, j);
        }
      }
    }
  }

  for (const auto &[i, j] : res) {
    mol.getAtomWithIdx(i)->setProp<unsigned int>(
        common_properties::_mesoOtherAtom, j);
    mol.getAtomWithIdx(j)->setProp<unsigned int>(
        common_properties::_mesoOtherAtom, i);
  }
  return res;
}

}  // namespace Chirality
}  // namespace RDKit<|MERGE_RESOLUTION|>--- conflicted
+++ resolved
@@ -426,12 +426,7 @@
 
 std::optional<Atom::ChiralType> atomChiralTypeFromBondDirPseudo3D(
     const ROMol &mol, const Bond *bond, const Conformer *conf,
-<<<<<<< HEAD
-    double pseudo3DOffset = 0.1, double volumeTolerance = 0.01,
     bool allowTwoHs = false) {
-=======
-    double pseudo3DOffset = 0.1) {
->>>>>>> f71b8e21
   PRECONDITION(bond, "no bond");
   PRECONDITION(conf, "no conformer");
   auto bondDir = bond->getBondDir();
@@ -443,6 +438,9 @@
       0.00031;  // used to recognize T-shaped arrangements
   // corresponds to an angle between the two vectors of just under 178 degrees
   // degree
+
+  constexpr double pseudo3DOffset = 0.1;  // z-displacement for wedged bonds
+
   constexpr double volumeTolerance =
       0.00174;  // used to recognize zero chiral volume
   // This is what we get for a T-shaped arrangement with just over 178 degrees
@@ -3792,8 +3790,8 @@
           atom->updatePropertyCache(false);
         }
         Atom::ChiralType code =
-            Chirality::atomChiralTypeFromBondDirPseudo3D(mol, bond, &conf, 0.1,
-                                                         0.01, allowTwoHs)
+            Chirality::atomChiralTypeFromBondDirPseudo3D(mol, bond, &conf,
+                                                         allowTwoHs)
                 .value_or(Atom::ChiralType::CHI_UNSPECIFIED);
         if (code != Atom::ChiralType::CHI_UNSPECIFIED) {
           atomsSet.set(atom->getIdx());
