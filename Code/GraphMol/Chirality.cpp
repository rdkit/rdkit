--- conflicted
+++ resolved
@@ -2173,7 +2173,6 @@
     return {};
   }
 }
-<<<<<<< HEAD
 
 namespace {
 bool areMesoAtomsRingStereo(const ROMol &mol,
@@ -2219,8 +2218,6 @@
 }
 }  // namespace
 
-=======
->>>>>>> f4012abb
 void cleanupStereoGroups(ROMol &mol) {
   const auto &sgs = mol.getStereoGroups();
   if (sgs.empty()) {
