--- conflicted
+++ resolved
@@ -3838,14 +3838,9 @@
     const ROMol &mol, bool includeIsotopes, bool includeAtomMaps) {
   std::vector<std::pair<unsigned int, unsigned int>> res;
   boost::dynamic_bitset<> specifiedChiralAts(mol.getNumAtoms());
-<<<<<<< HEAD
-  std::vector<unsigned> ringStereoAts(mol.getNumAtoms(), mol.getNumAtoms());
-  for (const auto atom : mol.atoms()) {
-=======
   std::vector<unsigned int> ringStereoAts(mol.getNumAtoms(), mol.getNumAtoms());
   for (const auto atom : mol.atoms()) {
     atom->clearProp(common_properties::_mesoOtherAtom);
->>>>>>> ad3e570d
     if (atom->getChiralTag() > Atom::ChiralType::CHI_UNSPECIFIED) {
       specifiedChiralAts.set(atom->getIdx(), 1);
     }
@@ -3853,11 +3848,7 @@
     if (atom->getPropIfPresent(common_properties::_ringStereoOtherAtom,
                                otherIdx) &&
         otherIdx >= 0) {
-<<<<<<< HEAD
-      ringStereoAts[atom->getIdx()] = static_cast<unsigned>(otherIdx);
-=======
       ringStereoAts[atom->getIdx()] = static_cast<unsigned int>(otherIdx);
->>>>>>> ad3e570d
     }
   }
   // easy case: no atoms with specified chirality
@@ -3910,15 +3901,12 @@
     }
   }
 
-<<<<<<< HEAD
-=======
   for (const auto &[i, j] : res) {
     mol.getAtomWithIdx(i)->setProp<unsigned int>(
         common_properties::_mesoOtherAtom, j);
     mol.getAtomWithIdx(j)->setProp<unsigned int>(
         common_properties::_mesoOtherAtom, i);
   }
->>>>>>> ad3e570d
   return res;
 }
 
