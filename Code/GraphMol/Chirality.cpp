--- conflicted
+++ resolved
@@ -952,17 +952,10 @@
         continue;
       }
       endControl = std::max(nbr->getIdx(), endControl);
-<<<<<<< HEAD
     }
     if (begAtom != bond->getBeginAtom()) {
       std::swap(begControl, endControl);
     }
-=======
-    }
-    if (begAtom != bond->getBeginAtom()) {
-      std::swap(begControl, endControl);
-    }
->>>>>>> 73b4da2a
     bond->setStereoAtoms(begControl, endControl);
     bond->setStereo(stereo);
     mol.setProp("_needsDetectBondStereo", 1);
@@ -3185,18 +3178,6 @@
 
   boost::dynamic_bitset<> explicitAtoms;
   explicitAtoms.resize(mol.getNumAtoms(), 0);
-<<<<<<< HEAD
-    for (auto bond : mol.bonds()) {
-      auto bondDir = bond->getBondDir();
-      if (bondDir == Bond::BondDir::BEGINWEDGE ||
-          bondDir == Bond::BondDir::BEGINDASH) {
-      explicitAtoms[bond->getBeginAtom()->getIdx()] = 1;
-      }
-    }
-
-    for (auto atom : mol.atoms()) {
-      if (atom->getChiralTag() != Atom::ChiralType::CHI_UNSPECIFIED) {
-=======
   for (auto bond : mol.bonds()) {
     auto bondDir = bond->getBondDir();
     if (bondDir == Bond::BondDir::BEGINWEDGE ||
@@ -3207,7 +3188,6 @@
 
   for (auto atom : mol.atoms()) {
     if (atom->getChiralTag() != Atom::ChiralType::CHI_UNSPECIFIED) {
->>>>>>> 73b4da2a
       explicitAtoms[atom->getIdx()] = 1;
     }
   }
