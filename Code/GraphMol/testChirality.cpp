//
//   Copyright (C) 2007-2017 Greg Landrum
//
//   @@ All Rights Reserved @@
//  This file is part of the RDKit.
//  The contents are covered by the terms of the BSD license
//  which is included in the file license.txt, found at the root
//  of the RDKit source tree.
//
//
// There are chirality test cases spread all over the place. Many of the
// tests here are repeats, but it's good to have everything in one place.
#include <RDGeneral/test.h>
#include <RDGeneral/utils.h>
#include <RDGeneral/Invariant.h>
#include <RDGeneral/RDLog.h>
//#include <boost/log/functions.hpp>
#include <GraphMol/RDKitBase.h>
#include <GraphMol/Canon.h>
#include <GraphMol/new_canon.h>
#include <GraphMol/SmilesParse/SmilesParse.h>
#include <GraphMol/SmilesParse/SmilesWrite.h>
#include <GraphMol/FileParsers/FileParsers.h>
#include <GraphMol/FileParsers/MolFileStereochem.h>
#include <GraphMol/FileParsers/MolSupplier.h>

#include <iostream>

using namespace RDKit;
using namespace std;

void testMol1() {
  BOOST_LOG(rdInfoLog) << "-------------------------------------" << std::endl;
  BOOST_LOG(rdInfoLog) << "CIP codes from a mol file (1)" << std::endl;
  std::string rdbase = getenv("RDBASE");
  RWMol *m;
  std::string fName, smi;
  std::string cip;

  // start with SMILES:
  BOOST_LOG(rdInfoLog) << " >>>>>>>>>>>>> smiles 1 <<<<<<<<<<<<<< "
                       << std::endl;
  smi = "O[C@@H](N)I";
  m = SmilesToMol(smi);
  TEST_ASSERT(m);
  TEST_ASSERT(m->getNumAtoms() == 4);
  MolOps::assignStereochemistry(*m);
  TEST_ASSERT(m->getAtomWithIdx(1)->hasProp(common_properties::_CIPCode));
  m->getAtomWithIdx(1)->getProp(common_properties::_CIPCode, cip);
  TEST_ASSERT(cip == "R");

  smi = "[C@H](O)(N)I";
  delete m;
  m = SmilesToMol(smi);
  TEST_ASSERT(m);
  TEST_ASSERT(m->getNumAtoms() == 4);
  MolOps::assignStereochemistry(*m);
  TEST_ASSERT(m->getAtomWithIdx(0)->hasProp(common_properties::_CIPCode));
  m->getAtomWithIdx(0)->getProp(common_properties::_CIPCode, cip);
  TEST_ASSERT(cip == "R");
  MolOps::removeStereochemistry(*m);
  TEST_ASSERT(!m->getAtomWithIdx(0)->hasProp(common_properties::_CIPCode));

  BOOST_LOG(rdInfoLog) << " >>>>>>>>>>>>> mol file <<<<<<<<<<<<<< "
                       << std::endl;
  delete m;
  fName =
      rdbase + "/Code/GraphMol/FileParsers/test_data/ChiralityAndBondDir1a.mol";
  m = MolFileToMol(fName);
  TEST_ASSERT(m);
  TEST_ASSERT(m->getNumAtoms() == 4);
  MolOps::assignStereochemistry(*m);
  TEST_ASSERT(m->getAtomWithIdx(1)->hasProp(common_properties::_CIPCode));
  m->getAtomWithIdx(1)->getProp(common_properties::_CIPCode, cip);
  TEST_ASSERT(cip == "R");

  delete m;
  fName =
      rdbase + "/Code/GraphMol/FileParsers/test_data/ChiralityAndBondDir1b.mol";
  m = MolFileToMol(fName);
  TEST_ASSERT(m);
  TEST_ASSERT(m->getNumAtoms() == 4);
  MolOps::assignStereochemistry(*m);
  TEST_ASSERT(m->getAtomWithIdx(1)->hasProp(common_properties::_CIPCode));
  m->getAtomWithIdx(1)->getProp(common_properties::_CIPCode, cip);
  TEST_ASSERT(cip == "R");
  MolOps::removeStereochemistry(*m);
  TEST_ASSERT(!m->getAtomWithIdx(1)->hasProp(common_properties::_CIPCode));

  delete m;
  fName =
      rdbase + "/Code/GraphMol/FileParsers/test_data/ChiralityAndBondDir2a.mol";
  m = MolFileToMol(fName);
  TEST_ASSERT(m);
  TEST_ASSERT(m->getNumAtoms() == 4);
  MolOps::assignStereochemistry(*m);
  TEST_ASSERT(m->getAtomWithIdx(1)->hasProp(common_properties::_CIPCode));
  m->getAtomWithIdx(1)->getProp(common_properties::_CIPCode, cip);
  TEST_ASSERT(cip == "R");
  MolOps::removeStereochemistry(*m);
  TEST_ASSERT(!m->getAtomWithIdx(1)->hasProp(common_properties::_CIPCode));

  delete m;
  fName =
      rdbase + "/Code/GraphMol/FileParsers/test_data/ChiralityAndBondDir2b.mol";
  m = MolFileToMol(fName);
  TEST_ASSERT(m);
  TEST_ASSERT(m->getNumAtoms() == 4);
  MolOps::assignStereochemistry(*m);
  TEST_ASSERT(m->getAtomWithIdx(1)->hasProp(common_properties::_CIPCode));
  m->getAtomWithIdx(1)->getProp(common_properties::_CIPCode, cip);
  TEST_ASSERT(cip == "R");
  MolOps::removeStereochemistry(*m);
  TEST_ASSERT(!m->getAtomWithIdx(1)->hasProp(common_properties::_CIPCode));
  delete m;

  BOOST_LOG(rdInfoLog) << "done" << std::endl;
};

void testRoundTrip() {
  BOOST_LOG(rdInfoLog) << "-------------------------------------" << std::endl;
  BOOST_LOG(rdInfoLog) << "CIP codes from a mol->smiles conversion (1)"
                       << std::endl;
  std::string rdbase = getenv("RDBASE");
  RWMol *m;
  std::string fName, smi, smi2;
  std::string cip;

  // start with SMILES:
  smi = "O[C@@H](N)I";
  m = SmilesToMol(smi);
  TEST_ASSERT(m);
  TEST_ASSERT(m->getNumAtoms() == 4);
  MolOps::assignStereochemistry(*m);
  TEST_ASSERT(m->getAtomWithIdx(1)->hasProp(common_properties::_CIPCode));
  m->getAtomWithIdx(1)->getProp(common_properties::_CIPCode, cip);
  TEST_ASSERT(cip == "R");
  smi = MolToSmiles(*m, true);
  delete m;
  m = SmilesToMol(smi);
  TEST_ASSERT(m);
  TEST_ASSERT(m->getNumAtoms() == 4);
  MolOps::assignStereochemistry(*m);
  TEST_ASSERT(m->getAtomWithIdx(1)->hasProp(common_properties::_CIPCode));
  m->getAtomWithIdx(1)->getProp(common_properties::_CIPCode, cip);
  TEST_ASSERT(cip == "R");
  smi2 = MolToSmiles(*m, true);
  TEST_ASSERT(smi == smi2);

  smi = "[C@H](O)(N)I";
  delete m;
  m = SmilesToMol(smi);
  TEST_ASSERT(m);
  TEST_ASSERT(m->getNumAtoms() == 4);
  MolOps::assignStereochemistry(*m);
  TEST_ASSERT(m->getAtomWithIdx(0)->hasProp(common_properties::_CIPCode));
  m->getAtomWithIdx(0)->getProp(common_properties::_CIPCode, cip);
  TEST_ASSERT(cip == "R");
#if 1
  smi = MolToSmiles(*m, true);
  BOOST_LOG(rdInfoLog) << "smiout: " << smi << std::endl;
  TEST_ASSERT(smi == "N[C@H](O)I");
  delete m;
  m = SmilesToMol(smi);
  TEST_ASSERT(m);
  TEST_ASSERT(m->getNumAtoms() == 4);
  MolOps::assignStereochemistry(*m);
  TEST_ASSERT(m->getAtomWithIdx(1)->hasProp(common_properties::_CIPCode));
  m->getAtomWithIdx(1)->getProp(common_properties::_CIPCode, cip);
  TEST_ASSERT(cip == "R");
  smi2 = MolToSmiles(*m, true);
  TEST_ASSERT(smi == smi2);
#endif

  BOOST_LOG(rdInfoLog) << " >>>>>>>>>>>>> mol file <<<<<<<<<<<<<< "
                       << std::endl;
  delete m;
  fName =
      rdbase + "/Code/GraphMol/FileParsers/test_data/ChiralityAndBondDir1a.mol";
  m = MolFileToMol(fName);
  TEST_ASSERT(m);
  TEST_ASSERT(m->getNumAtoms() == 4);
  MolOps::assignStereochemistry(*m);
  TEST_ASSERT(m->getAtomWithIdx(1)->hasProp(common_properties::_CIPCode));
  m->getAtomWithIdx(1)->getProp(common_properties::_CIPCode, cip);
  TEST_ASSERT(cip == "R");
#if 1
  smi = MolToSmiles(*m, true);
  delete m;
  m = SmilesToMol(smi);
  TEST_ASSERT(m);
  TEST_ASSERT(m->getNumAtoms() == 4);
  MolOps::assignStereochemistry(*m);
  TEST_ASSERT(m->getAtomWithIdx(1)->hasProp(common_properties::_CIPCode));
  m->getAtomWithIdx(1)->getProp(common_properties::_CIPCode, cip);
  TEST_ASSERT(cip == "R");
  smi2 = MolToSmiles(*m, true);
  TEST_ASSERT(smi == smi2);
#endif

  delete m;
  fName =
      rdbase + "/Code/GraphMol/FileParsers/test_data/ChiralityAndBondDir1b.mol";
  m = MolFileToMol(fName);
  TEST_ASSERT(m);
  TEST_ASSERT(m->getNumAtoms() == 4);
  MolOps::assignStereochemistry(*m);
  TEST_ASSERT(m->getAtomWithIdx(1)->hasProp(common_properties::_CIPCode));
  m->getAtomWithIdx(1)->getProp(common_properties::_CIPCode, cip);
  TEST_ASSERT(cip == "R");
#if 1
  smi = MolToSmiles(*m, true);
  delete m;
  m = SmilesToMol(smi);
  TEST_ASSERT(m);
  TEST_ASSERT(m->getNumAtoms() == 4);
  MolOps::assignStereochemistry(*m);
  TEST_ASSERT(m->getAtomWithIdx(1)->hasProp(common_properties::_CIPCode));
  m->getAtomWithIdx(1)->getProp(common_properties::_CIPCode, cip);
  TEST_ASSERT(cip == "R");
  smi2 = MolToSmiles(*m, true);
  TEST_ASSERT(smi == smi2);
#endif

  delete m;
  fName =
      rdbase + "/Code/GraphMol/FileParsers/test_data/ChiralityAndBondDir2a.mol";
  m = MolFileToMol(fName);
  TEST_ASSERT(m);
  TEST_ASSERT(m->getNumAtoms() == 4);
  MolOps::assignStereochemistry(*m);
  TEST_ASSERT(m->getAtomWithIdx(1)->hasProp(common_properties::_CIPCode));
  m->getAtomWithIdx(1)->getProp(common_properties::_CIPCode, cip);
  TEST_ASSERT(cip == "R");
#if 1
  smi = MolToSmiles(*m, true);
  delete m;
  m = SmilesToMol(smi);
  TEST_ASSERT(m);
  TEST_ASSERT(m->getNumAtoms() == 4);
  MolOps::assignStereochemistry(*m);
  TEST_ASSERT(m->getAtomWithIdx(1)->hasProp(common_properties::_CIPCode));
  m->getAtomWithIdx(1)->getProp(common_properties::_CIPCode, cip);
  TEST_ASSERT(cip == "R");
  smi2 = MolToSmiles(*m, true);
  TEST_ASSERT(smi == smi2);
#endif

  delete m;
  fName =
      rdbase + "/Code/GraphMol/FileParsers/test_data/ChiralityAndBondDir2b.mol";
  m = MolFileToMol(fName);
  TEST_ASSERT(m);
  TEST_ASSERT(m->getNumAtoms() == 4);
  MolOps::assignStereochemistry(*m);
  TEST_ASSERT(m->getAtomWithIdx(1)->hasProp(common_properties::_CIPCode));
  m->getAtomWithIdx(1)->getProp(common_properties::_CIPCode, cip);
  TEST_ASSERT(cip == "R");
#if 1
  smi = MolToSmiles(*m, true);
  delete m;
  m = SmilesToMol(smi);
  TEST_ASSERT(m);
  TEST_ASSERT(m->getNumAtoms() == 4);
  MolOps::assignStereochemistry(*m);
  TEST_ASSERT(m->getAtomWithIdx(1)->hasProp(common_properties::_CIPCode));
  m->getAtomWithIdx(1)->getProp(common_properties::_CIPCode, cip);
  TEST_ASSERT(cip == "R");
  smi2 = MolToSmiles(*m, true);
  TEST_ASSERT(smi == smi2);
#endif

  delete m;
  BOOST_LOG(rdInfoLog) << "done" << std::endl;
};

void testMol2() {
  BOOST_LOG(rdInfoLog) << "-------------------------------------" << std::endl;
  BOOST_LOG(rdInfoLog) << "CIP codes from a mol file (2)" << std::endl;
  std::string rdbase = getenv("RDBASE");
  RWMol *m;
  std::string fName, smi;
  std::string cip;

  // start with SMILES:
  BOOST_LOG(rdInfoLog) << " >>>>>>>>>>>>> smiles 1 <<<<<<<<<<<<<< "
                       << std::endl;
  smi = "[C@]1(SC[C@@]([H])(F)[C@]1(Br)O)([I])[H]";
  m = SmilesToMol(smi);
  TEST_ASSERT(m);
  TEST_ASSERT(m->getNumAtoms() == 9);
  MolOps::assignStereochemistry(*m);
  TEST_ASSERT(m->getAtomWithIdx(0)->hasProp(common_properties::_CIPCode));
  m->getAtomWithIdx(0)->getProp(common_properties::_CIPCode, cip);
  TEST_ASSERT(cip == "R");
  TEST_ASSERT(m->getAtomWithIdx(3)->hasProp(common_properties::_CIPCode));
  m->getAtomWithIdx(3)->getProp(common_properties::_CIPCode, cip);
  TEST_ASSERT(cip == "R");
  TEST_ASSERT(m->getAtomWithIdx(5)->hasProp(common_properties::_CIPCode));
  m->getAtomWithIdx(5)->getProp(common_properties::_CIPCode, cip);
  TEST_ASSERT(cip == "R");

  // same molecule, H combined with the first atom (reproduces
  // exact situation in upcoming mol file)
  BOOST_LOG(rdInfoLog) << " >>>>>>>>>>>>> smiles 2 <<<<<<<<<<<<<< "
                       << std::endl;
  delete m;
  smi = "[C@@H]1(SC[C@@]([H])(F)[C@]1(Br)O)([I])";
  m = SmilesToMol(smi);
  TEST_ASSERT(m);
  TEST_ASSERT(m->getNumAtoms() == 9);
  MolOps::assignStereochemistry(*m);
  TEST_ASSERT(m->getAtomWithIdx(0)->hasProp(common_properties::_CIPCode));
  m->getAtomWithIdx(0)->getProp(common_properties::_CIPCode, cip);
  TEST_ASSERT(cip == "R");
  TEST_ASSERT(m->getAtomWithIdx(3)->hasProp(common_properties::_CIPCode));
  m->getAtomWithIdx(3)->getProp(common_properties::_CIPCode, cip);
  TEST_ASSERT(cip == "R");
  TEST_ASSERT(m->getAtomWithIdx(5)->hasProp(common_properties::_CIPCode));
  m->getAtomWithIdx(5)->getProp(common_properties::_CIPCode, cip);
  TEST_ASSERT(cip == "R");

  delete m;
  BOOST_LOG(rdInfoLog) << " >>>>>>>>>>>>> mol file <<<<<<<<<<<<<< "
                       << std::endl;
  fName = rdbase + "/Code/GraphMol/FileParsers/test_data/Issue142b.mol";
  m = MolFileToMol(fName);
  TEST_ASSERT(m);
  TEST_ASSERT(m->getNumAtoms() == 9);
  MolOps::assignStereochemistry(*m);
  TEST_ASSERT(m->getAtomWithIdx(0)->hasProp(common_properties::_CIPCode));
  m->getAtomWithIdx(0)->getProp(common_properties::_CIPCode, cip);
  TEST_ASSERT(cip == "R");
  TEST_ASSERT(m->getAtomWithIdx(1)->hasProp(common_properties::_CIPCode));
  m->getAtomWithIdx(1)->getProp(common_properties::_CIPCode, cip);
  TEST_ASSERT(cip == "R");
  TEST_ASSERT(m->getAtomWithIdx(3)->hasProp(common_properties::_CIPCode));
  m->getAtomWithIdx(3)->getProp(common_properties::_CIPCode, cip);
  TEST_ASSERT(cip == "R");

  delete m;
  BOOST_LOG(rdInfoLog) << "done" << std::endl;
};

void testSmiles1() {
  ROMol *mol;
  std::string smi, cip;

  BOOST_LOG(rdInfoLog) << "-------------------------------------" << std::endl;
  BOOST_LOG(rdInfoLog) << "CIP codes from SMILES" << std::endl;

  smi = "F[C@](Cl)(Br)I";
  mol = SmilesToMol(smi);
  TEST_ASSERT(mol->getAtomWithIdx(1)->getChiralTag() ==
              Atom::CHI_TETRAHEDRAL_CCW);
  TEST_ASSERT(mol->getAtomWithIdx(0)->getChiralTag() == Atom::CHI_UNSPECIFIED);
  MolOps::assignStereochemistry(*mol);
  TEST_ASSERT(mol->getAtomWithIdx(1)->hasProp(common_properties::_CIPCode));
  mol->getAtomWithIdx(1)->getProp(common_properties::_CIPCode, cip);
  TEST_ASSERT(cip == "S");

  delete mol;
  smi = "F[C@](Br)(I)Cl";
  mol = SmilesToMol(smi);
  TEST_ASSERT(mol->getAtomWithIdx(1)->getChiralTag() ==
              Atom::CHI_TETRAHEDRAL_CCW);
  TEST_ASSERT(mol->getAtomWithIdx(0)->getChiralTag() == Atom::CHI_UNSPECIFIED);
  MolOps::assignStereochemistry(*mol);
  TEST_ASSERT(mol->getAtomWithIdx(1)->hasProp(common_properties::_CIPCode));
  mol->getAtomWithIdx(1)->getProp(common_properties::_CIPCode, cip);
  TEST_ASSERT(cip == "S");

  delete mol;
  smi = "F[C@](I)(Cl)Br";
  mol = SmilesToMol(smi);
  TEST_ASSERT(mol->getAtomWithIdx(1)->getChiralTag() ==
              Atom::CHI_TETRAHEDRAL_CCW);
  MolOps::assignStereochemistry(*mol);
  TEST_ASSERT(mol->getAtomWithIdx(1)->hasProp(common_properties::_CIPCode));
  mol->getAtomWithIdx(1)->getProp(common_properties::_CIPCode, cip);
  TEST_ASSERT(cip == "S");

  delete mol;
  smi = "Cl[C@](Br)(F)I";
  mol = SmilesToMol(smi);
  TEST_ASSERT(mol->getAtomWithIdx(1)->getChiralTag() ==
              Atom::CHI_TETRAHEDRAL_CCW);
  MolOps::assignStereochemistry(*mol);
  TEST_ASSERT(mol->getAtomWithIdx(1)->hasProp(common_properties::_CIPCode));
  mol->getAtomWithIdx(1)->getProp(common_properties::_CIPCode, cip);
  TEST_ASSERT(cip == "S");

  delete mol;
  smi = "Cl[C@](F)(I)Br";
  mol = SmilesToMol(smi);
  TEST_ASSERT(mol->getAtomWithIdx(1)->getChiralTag() ==
              Atom::CHI_TETRAHEDRAL_CCW);
  MolOps::assignStereochemistry(*mol);
  TEST_ASSERT(mol->getAtomWithIdx(1)->hasProp(common_properties::_CIPCode));
  mol->getAtomWithIdx(1)->getProp(common_properties::_CIPCode, cip);
  TEST_ASSERT(cip == "S");

  delete mol;
  smi = "I[C@](F)(Br)Cl";
  mol = SmilesToMol(smi);
  TEST_ASSERT(mol->getAtomWithIdx(1)->getChiralTag() ==
              Atom::CHI_TETRAHEDRAL_CCW);
  MolOps::assignStereochemistry(*mol);
  TEST_ASSERT(mol->getAtomWithIdx(1)->hasProp(common_properties::_CIPCode));
  mol->getAtomWithIdx(1)->getProp(common_properties::_CIPCode, cip);
  TEST_ASSERT(cip == "S");

  delete mol;
  smi = "I[C@](Br)(Cl)F";
  mol = SmilesToMol(smi);
  TEST_ASSERT(mol->getAtomWithIdx(1)->getChiralTag() ==
              Atom::CHI_TETRAHEDRAL_CCW);
  MolOps::assignStereochemistry(*mol);
  TEST_ASSERT(mol->getAtomWithIdx(1)->hasProp(common_properties::_CIPCode));
  mol->getAtomWithIdx(1)->getProp(common_properties::_CIPCode, cip);
  TEST_ASSERT(cip == "S");

  delete mol;
  smi = "F[C@@](Br)(Cl)I";
  mol = SmilesToMol(smi);
  TEST_ASSERT(mol->getAtomWithIdx(1)->getChiralTag() ==
              Atom::CHI_TETRAHEDRAL_CW);
  MolOps::assignStereochemistry(*mol);
  TEST_ASSERT(mol->getAtomWithIdx(1)->hasProp(common_properties::_CIPCode));
  mol->getAtomWithIdx(1)->getProp(common_properties::_CIPCode, cip);
  TEST_ASSERT(cip == "S");

  delete mol;
  smi = "F[C@@](Cl)(I)Br";
  mol = SmilesToMol(smi);
  TEST_ASSERT(mol->getAtomWithIdx(1)->getChiralTag() ==
              Atom::CHI_TETRAHEDRAL_CW);
  MolOps::assignStereochemistry(*mol);
  TEST_ASSERT(mol->getAtomWithIdx(1)->hasProp(common_properties::_CIPCode));
  mol->getAtomWithIdx(1)->getProp(common_properties::_CIPCode, cip);
  TEST_ASSERT(cip == "S");

  delete mol;
  smi = "Cl[C@@](Br)(I)F";
  mol = SmilesToMol(smi);
  TEST_ASSERT(mol->getAtomWithIdx(1)->getChiralTag() ==
              Atom::CHI_TETRAHEDRAL_CW);
  MolOps::assignStereochemistry(*mol);
  TEST_ASSERT(mol->getAtomWithIdx(1)->hasProp(common_properties::_CIPCode));
  mol->getAtomWithIdx(1)->getProp(common_properties::_CIPCode, cip);
  TEST_ASSERT(cip == "S");

  delete mol;
  smi = "Cl[C@@](F)(Br)I";
  mol = SmilesToMol(smi);
  TEST_ASSERT(mol->getAtomWithIdx(1)->getChiralTag() ==
              Atom::CHI_TETRAHEDRAL_CW);
  MolOps::assignStereochemistry(*mol);
  TEST_ASSERT(mol->getAtomWithIdx(1)->hasProp(common_properties::_CIPCode));
  mol->getAtomWithIdx(1)->getProp(common_properties::_CIPCode, cip);
  TEST_ASSERT(cip == "S");

  delete mol;
  smi = "[C@@](Cl)(F)(Br)I";
  mol = SmilesToMol(smi);
  TEST_ASSERT(mol->getAtomWithIdx(0)->getChiralTag() ==
              Atom::CHI_TETRAHEDRAL_CW);
  MolOps::assignStereochemistry(*mol);
  TEST_ASSERT(mol->getAtomWithIdx(0)->hasProp(common_properties::_CIPCode));
  mol->getAtomWithIdx(0)->getProp(common_properties::_CIPCode, cip);
  TEST_ASSERT(cip == "S");

  delete mol;
  smi = "F[C@H](Cl)Br";
  mol = SmilesToMol(smi);
  TEST_ASSERT(mol->getAtomWithIdx(1)->getChiralTag() ==
              Atom::CHI_TETRAHEDRAL_CCW);
  MolOps::assignStereochemistry(*mol);
  TEST_ASSERT(mol->getAtomWithIdx(1)->hasProp(common_properties::_CIPCode));
  mol->getAtomWithIdx(1)->getProp(common_properties::_CIPCode, cip);
  TEST_ASSERT(cip == "R");

  delete mol;
  smi = "Br[C@H](F)Cl";
  mol = SmilesToMol(smi);
  TEST_ASSERT(mol->getAtomWithIdx(1)->getChiralTag() ==
              Atom::CHI_TETRAHEDRAL_CCW);
  MolOps::assignStereochemistry(*mol);
  TEST_ASSERT(mol->getAtomWithIdx(1)->hasProp(common_properties::_CIPCode));
  mol->getAtomWithIdx(1)->getProp(common_properties::_CIPCode, cip);
  TEST_ASSERT(cip == "R");

  delete mol;
  smi = "Br[C@]([H])(F)Cl";
  mol = SmilesToMol(smi);
  TEST_ASSERT(mol->getAtomWithIdx(1)->getChiralTag() ==
              Atom::CHI_TETRAHEDRAL_CCW);
  MolOps::assignStereochemistry(*mol);
  TEST_ASSERT(mol->getAtomWithIdx(1)->hasProp(common_properties::_CIPCode));
  mol->getAtomWithIdx(1)->getProp(common_properties::_CIPCode, cip);
  TEST_ASSERT(cip == "R");

  delete mol;
  smi = "Br[C@](F)(Cl)[H]";
  mol = SmilesToMol(smi);
  TEST_ASSERT(mol->getAtomWithIdx(1)->getChiralTag() ==
              Atom::CHI_TETRAHEDRAL_CCW);
  MolOps::assignStereochemistry(*mol);
  TEST_ASSERT(mol->getAtomWithIdx(1)->hasProp(common_properties::_CIPCode));
  mol->getAtomWithIdx(1)->getProp(common_properties::_CIPCode, cip);
  TEST_ASSERT(cip == "R");

  delete mol;
  smi = "Br[C@]1(F)(Cl).[H]1";
  mol = SmilesToMol(smi);
  TEST_ASSERT(mol->getAtomWithIdx(1)->getChiralTag() ==
              Atom::CHI_TETRAHEDRAL_CCW);
  MolOps::assignStereochemistry(*mol);
  TEST_ASSERT(mol->getAtomWithIdx(1)->hasProp(common_properties::_CIPCode));
  mol->getAtomWithIdx(1)->getProp(common_properties::_CIPCode, cip);
  TEST_ASSERT(cip == "R");

  delete mol;
  smi = "Br[C@H]1Cl.F1";
  mol = SmilesToMol(smi);
  TEST_ASSERT(mol->getAtomWithIdx(1)->getChiralTag() ==
              Atom::CHI_TETRAHEDRAL_CW);
  MolOps::assignStereochemistry(*mol);
  TEST_ASSERT(mol->getAtomWithIdx(1)->hasProp(common_properties::_CIPCode));
  mol->getAtomWithIdx(1)->getProp(common_properties::_CIPCode, cip);
  TEST_ASSERT(cip == "R");

  delete mol;
  smi = "Br[C@]12Cl.F2.[H]1";
  mol = SmilesToMol(smi);
  TEST_ASSERT(mol->getAtomWithIdx(1)->getChiralTag() ==
              Atom::CHI_TETRAHEDRAL_CW);
  MolOps::assignStereochemistry(*mol);
  TEST_ASSERT(mol->getAtomWithIdx(1)->hasProp(common_properties::_CIPCode));
  mol->getAtomWithIdx(1)->getProp(common_properties::_CIPCode, cip);
  TEST_ASSERT(cip == "R");

  delete mol;
  smi = "Br[C@]21Cl.F1.[H]2";
  mol = SmilesToMol(smi);
  TEST_ASSERT(mol->getAtomWithIdx(1)->getChiralTag() ==
              Atom::CHI_TETRAHEDRAL_CW);
  MolOps::assignStereochemistry(*mol);
  TEST_ASSERT(mol->getAtomWithIdx(1)->hasProp(common_properties::_CIPCode));
  mol->getAtomWithIdx(1)->getProp(common_properties::_CIPCode, cip);
  TEST_ASSERT(cip == "R");

  delete mol;
  smi = "Br[C@]12Cl.F1.[H]2";
  mol = SmilesToMol(smi);
  TEST_ASSERT(mol->getAtomWithIdx(1)->getChiralTag() ==
              Atom::CHI_TETRAHEDRAL_CCW);
  MolOps::assignStereochemistry(*mol);
  TEST_ASSERT(mol->getAtomWithIdx(1)->hasProp(common_properties::_CIPCode));
  mol->getAtomWithIdx(1)->getProp(common_properties::_CIPCode, cip);
  TEST_ASSERT(cip == "S");

  delete mol;
  smi = "[C@@](C)(Br)(F)Cl";
  mol = SmilesToMol(smi);
  TEST_ASSERT(mol->getAtomWithIdx(0)->getChiralTag() ==
              Atom::CHI_TETRAHEDRAL_CW);
  MolOps::assignStereochemistry(*mol);
  TEST_ASSERT(mol->getAtomWithIdx(0)->hasProp(common_properties::_CIPCode));
  mol->getAtomWithIdx(0)->getProp(common_properties::_CIPCode, cip);
  TEST_ASSERT(cip == "R");

  delete mol;
  smi = "[C@@]([H])(Br)(F)Cl";
  mol = SmilesToMol(smi);
  TEST_ASSERT(mol->getAtomWithIdx(0)->getChiralTag() ==
              Atom::CHI_TETRAHEDRAL_CCW);
  MolOps::assignStereochemistry(*mol);
  TEST_ASSERT(mol->getAtomWithIdx(0)->hasProp(common_properties::_CIPCode));
  mol->getAtomWithIdx(0)->getProp(common_properties::_CIPCode, cip);
  TEST_ASSERT(cip == "R");

  delete mol;
  smi = "[C@@H](Br)(F)Cl";
  mol = SmilesToMol(smi);
  TEST_ASSERT(mol->getAtomWithIdx(0)->getChiralTag() ==
              Atom::CHI_TETRAHEDRAL_CCW);
  MolOps::assignStereochemistry(*mol);
  TEST_ASSERT(mol->getAtomWithIdx(0)->hasProp(common_properties::_CIPCode));
  mol->getAtomWithIdx(0)->getProp(common_properties::_CIPCode, cip);
  TEST_ASSERT(cip == "R");

  delete mol;
  smi = "[H][C@@](Br)(F)Cl";
  mol = SmilesToMol(smi);
  TEST_ASSERT(mol->getAtomWithIdx(0)->getChiralTag() ==
              Atom::CHI_TETRAHEDRAL_CCW);
  MolOps::assignStereochemistry(*mol);
  TEST_ASSERT(mol->getAtomWithIdx(0)->hasProp(common_properties::_CIPCode));
  mol->getAtomWithIdx(0)->getProp(common_properties::_CIPCode, cip);
  TEST_ASSERT(cip == "R");

  delete mol;
  BOOST_LOG(rdInfoLog) << "done" << std::endl;
}

void testChiralityCleanup() {
  ROMol *mol, *mol2;
  Atom *chiral_center;
  std::string smi, cip;

  BOOST_LOG(rdInfoLog) << "-------------------------------------" << std::endl;
  BOOST_LOG(rdInfoLog) << "chirality cleanup" << std::endl;

  smi = "F[C@H+](Cl)(Br)I";
  mol = SmilesToMol(smi, false, false);
  mol2 = MolOps::removeHs(*mol, false, false);
  delete mol;
  mol = mol2;
  TEST_ASSERT(mol->getAtomWithIdx(1)->getChiralTag() ==
              Atom::CHI_TETRAHEDRAL_CCW);
  MolOps::assignStereochemistry(*mol, true);
  TEST_ASSERT(!mol->getAtomWithIdx(1)->hasProp(common_properties::_CIPCode));
  TEST_ASSERT(mol->getAtomWithIdx(1)->getChiralTag() == Atom::CHI_UNSPECIFIED);
  delete mol;

  smi = "F[C@+](C)(Cl)(Br)I";
  mol = SmilesToMol(smi, false, false);
  mol2 = MolOps::removeHs(*mol, false, false);
  delete mol;
  mol = mol2;
  TEST_ASSERT(mol->getAtomWithIdx(1)->getChiralTag() ==
              Atom::CHI_TETRAHEDRAL_CCW);
  MolOps::assignStereochemistry(*mol, true);
  TEST_ASSERT(!mol->getAtomWithIdx(1)->hasProp(common_properties::_CIPCode));
  TEST_ASSERT(mol->getAtomWithIdx(1)->getChiralTag() == Atom::CHI_UNSPECIFIED);
  delete mol;

  // The remaining examples are for github #1614 :
  // AssignStereochemistry incorrectly removing CIS/TRANS bond stereo

  // cleanIt=true, force=true should NOT remove this manual cis/trans stereo
  // assignment
  smi = "CC=CC(Cl)C";
  mol = SmilesToMol(smi);
  mol->getAtomWithIdx(4)->setChiralTag(Atom::CHI_TETRAHEDRAL_CW);
  TEST_ASSERT(mol->getBondWithIdx(1)->getBondType() == Bond::DOUBLE);
  mol->getBondWithIdx(1)->setStereoAtoms(0, 3);
  mol->getBondWithIdx(1)->setStereo(Bond::STEREOTRANS);
  std::cerr << "--------------------------" << std::endl;
  MolOps::setDoubleBondNeighborDirections(*mol);
  std::cerr << "--------------------------" << std::endl;
  MolOps::assignStereochemistry(*mol, true, true);
  std::cerr << MolToSmiles(*mol, true) << std::endl;
  TEST_ASSERT(MolToSmiles(*mol, true) == "C/C=C/C(C)Cl");
  delete mol;

  // cleanIt=true, force=true should NOT remove this manual cis/trans stereo
  // assignment
  smi = "CC(F)=CC(Cl)C";
  mol = SmilesToMol(smi);
  mol->getAtomWithIdx(4)->setChiralTag(Atom::CHI_TETRAHEDRAL_CW);
  TEST_ASSERT(mol->getBondWithIdx(2)->getBondType() == Bond::DOUBLE);
  mol->getBondWithIdx(2)->setStereoAtoms(0, 4);
  mol->getBondWithIdx(2)->setStereo(Bond::STEREOTRANS);
  MolOps::setDoubleBondNeighborDirections(*mol);
  MolOps::assignStereochemistry(*mol, true, true);
  // std::cerr << MolToSmiles(*mol, true) << std::endl;
  TEST_ASSERT(MolToSmiles(*mol, true) == "C/C(F)=C/[C@H](C)Cl");
  delete mol;

  // cleanIt=true, force=true should NOT remove this manual cis/trans stereo
  // assignment
  smi = "CC(F)=CC(Cl)C";
  mol = SmilesToMol(smi);
  mol->getAtomWithIdx(4)->setChiralTag(Atom::CHI_TETRAHEDRAL_CW);
  TEST_ASSERT(mol->getBondWithIdx(2)->getBondType() == Bond::DOUBLE);
  mol->getBondWithIdx(2)->setStereoAtoms(2, 4);
  mol->getBondWithIdx(2)->setStereo(Bond::STEREOCIS);
  MolOps::setDoubleBondNeighborDirections(*mol);
  MolOps::assignStereochemistry(*mol, true, true);
  // std::cerr << MolToSmiles(*mol, true) << std::endl;
  TEST_ASSERT(MolToSmiles(*mol, true) == "C/C(F)=C/[C@H](C)Cl");
  delete mol;

  // cleanIt=true, force=true should clean up these manual assignments
  smi = "FC(F)=C(Cl)Cl";
  mol = SmilesToMol(smi);
  TEST_ASSERT(mol->getBondWithIdx(2)->getBondType() == Bond::DOUBLE);
  mol->getBondWithIdx(2)->setStereoAtoms(2, 4);
  mol->getBondWithIdx(2)->setStereo(Bond::STEREOCIS);
  MolOps::setDoubleBondNeighborDirections(*mol);
  MolOps::assignStereochemistry(*mol, true, true);
  TEST_ASSERT(MolToSmiles(*mol, true) == "FC(F)=C(Cl)Cl");
  delete mol;

  smi = "FC=C1CCCCC1";
  mol = SmilesToMol(smi);
  TEST_ASSERT(mol->getBondWithIdx(1)->getBondType() == Bond::DOUBLE);
  mol->getBondWithIdx(1)->setStereoAtoms(0, 3);
  mol->getBondWithIdx(1)->setStereo(Bond::STEREOTRANS);
  MolOps::setDoubleBondNeighborDirections(*mol);
  MolOps::assignStereochemistry(*mol, true, true);
  TEST_ASSERT(MolToSmiles(*mol, true) == "FC=C1CCCCC1");
  delete mol;

  smi = "C1CCCCC1=CF";
  mol = SmilesToMol(smi);
  TEST_ASSERT(mol->getBondWithIdx(5)->getBondType() == Bond::DOUBLE);
  mol->getBondWithIdx(5)->setStereoAtoms(4, 7);
  mol->getBondWithIdx(5)->setStereo(Bond::STEREOCIS);
  MolOps::setDoubleBondNeighborDirections(*mol);
  MolOps::assignStereochemistry(*mol, true, true);
  TEST_ASSERT(MolToSmiles(*mol, true) == "FC=C1CCCCC1");
  delete mol;

///////////////////////////
// Pseudo-stereo test cases
// - bond stereo dependent on other bond stereo breaking symmetry - DOESN'T
// CURRENTLY WORK
// - bond stereo dependent on atom stereo breaking symmetry - DOESN'T CURRENTLY
// WORK
// - atom stereo dependent on other atom stereo breaking symmetry - WORKS
// - atom stereo dependent on bond stereo breaking symmetry - WORKS
///////////////////////////

// Everything ifdef'd USE_NEW_STEREOCHEMISTRY are test cases that
// should 'hopefully' work when switching to the new_canon.h ranking
// for stereo perception. However, making USE_NEW_STEREOCHEMISTRY
// copasetic with the current behavior is non-trivial, possibly
// impossible?

// bond stereo dependent on other bond stereo breaking symmetry
// cleanIt=true, force=true should NOT remove this trickier case of
// pseudo-stereo
#ifdef USE_NEW_STEREOCHEMISTRY
  smi = "CCC=CC(C=CCC)=C(CC)CO";
  mol = SmilesToMol(smi);
  TEST_ASSERT(mol->getBondWithIdx(2)->getBondType() == Bond::DOUBLE);
  mol->getBondWithIdx(2)->setStereoAtoms(1, 4);
  mol->getBondWithIdx(2)->setStereo(Bond::STEREOTRANS);

  TEST_ASSERT(mol->getBondWithIdx(5)->getBondType() == Bond::DOUBLE);
  mol->getBondWithIdx(5)->setStereoAtoms(4, 7);
  mol->getBondWithIdx(5)->setStereo(Bond::STEREOCIS);

  TEST_ASSERT(mol->getBondWithIdx(8)->getBondType() == Bond::DOUBLE);
  mol->getBondWithIdx(8)->setStereoAtoms(3, 10);
  mol->getBondWithIdx(8)->setStereo(Bond::STEREOCIS);

  MolOps::setDoubleBondNeighborDirections(*mol);
  MolOps::assignStereochemistry(*mol, true, true);
  BOOST_LOG(rdInfoLog) << MolToSmiles(*mol, true) << std::endl;
  TEST_ASSERT(MolToSmiles(*mol, true) == "CC/C=C\\C(\\C=C\\CC)=C(\\CC)CO");
  delete mol;

  // make sure there isn't a difference when the bond stereo is set from SMILES
  smi = "CC/C=C\\C(\\C=C\\CC)=C(CC)CO";
  mol = SmilesToMol(smi);
  TEST_ASSERT(mol->getBondWithIdx(8)->getBondType() == Bond::DOUBLE);
  TEST_ASSERT(mol->getBondWithIdx(8)->getStereo() == Bond::STEREONONE);
  mol->getBondWithIdx(8)->setStereoAtoms(3, 10);
  mol->getBondWithIdx(8)->setStereo(Bond::STEREOTRANS);

  MolOps::setDoubleBondNeighborDirections(*mol);
  MolOps::assignStereochemistry(*mol, true, true);
  BOOST_LOG(rdInfoLog) << MolToSmiles(*mol, true) << std::endl;
  TEST_ASSERT(MolToSmiles(*mol, true) == "CC/C=C\\C(\\C=C\\CC)=C(\\CC)CO");
  delete mol;
#endif

  // cleanIt=true, force=true should remove this trickier case of pseudo-stereo
  smi = "CCC=CC(=C(CC)CO)C=CCC";
  mol = SmilesToMol(smi);
  TEST_ASSERT(mol->getBondWithIdx(2)->getBondType() == Bond::DOUBLE);
  mol->getBondWithIdx(2)->setStereoAtoms(1, 4);
  mol->getBondWithIdx(2)->setStereo(Bond::STEREOCIS);

  TEST_ASSERT(mol->getBondWithIdx(4)->getBondType() == Bond::DOUBLE);
  mol->getBondWithIdx(4)->setStereoAtoms(10, 8);
  mol->getBondWithIdx(4)->setStereo(Bond::STEREOCIS);

  TEST_ASSERT(mol->getBondWithIdx(10)->getBondType() == Bond::DOUBLE);
  mol->getBondWithIdx(10)->setStereoAtoms(4, 12);
  mol->getBondWithIdx(10)->setStereo(Bond::STEREOCIS);
  std::cerr << "3>>>--------------------------" << std::endl;
  MolOps::setDoubleBondNeighborDirections(*mol);
  std::cerr << "<<<--------------------------" << std::endl;
  MolOps::assignStereochemistry(*mol, true, true);
  BOOST_LOG(rdInfoLog) << MolToSmiles(*mol, true) << std::endl;
  TEST_ASSERT(MolToSmiles(*mol, true) == "CC/C=C\\C(/C=C\\CC)=C(CC)CO");
  delete mol;

  // make sure there isn't a difference when the bond stereo is set from SMILES
  smi = "CC/C=C\\C(\\C=C/CC)=C(CC)CO";
  mol = SmilesToMol(smi);
  TEST_ASSERT(mol->getBondWithIdx(8)->getBondType() == Bond::DOUBLE);
  TEST_ASSERT(mol->getBondWithIdx(8)->getStereo() == Bond::STEREONONE);

  mol->getBondWithIdx(8)->setStereoAtoms(3, 10);
  mol->getBondWithIdx(8)->setStereo(Bond::STEREOCIS);
  MolOps::setDoubleBondNeighborDirections(*mol);
  MolOps::assignStereochemistry(*mol, true, true);
  // BOOST_LOG(rdInfoLog) << MolToSmiles(*mol, true) << std::endl;
  TEST_ASSERT(MolToSmiles(*mol, true) == "CC/C=C\\C(/C=C\\CC)=C(CC)CO");
  delete mol;

#ifdef USE_NEW_STEREOCHEMISTRY
  // bond stereo dependent on atom stereo breaking symmetry
  // cleanIt=true, force=true should NOT remove this trickier case of
  // pseudo-stereo
  smi = "CCC(CO)=C([C@H](C)F)[C@@H](C)F";
  mol = SmilesToMol(smi);
  TEST_ASSERT(mol->getBondWithIdx(4)->getBondType() == Bond::DOUBLE);
  mol->getBondWithIdx(4)->setStereoAtoms(1, 6);
  mol->getBondWithIdx(4)->setStereo(Bond::STEREOCIS);

  MolOps::setDoubleBondNeighborDirections(*mol);
  MolOps::assignStereochemistry(*mol, true, true);
  BOOST_LOG(rdInfoLog) << MolToSmiles(*mol, true) << std::endl;
  TEST_ASSERT(MolToSmiles(*mol, true) == "CC/C(CO)=C(/[C@@H](C)F)[C@H](C)F");
  delete mol;
#endif

  // cleanIt=true, force=true should remove this manual assignment of bond
  // stereochemistry since it's a pseudo-stereo center
  smi = "CCC(CO)=C([C@@H](C)F)[C@@H](C)F";
  mol = SmilesToMol(smi);
  TEST_ASSERT(mol->getBondWithIdx(4)->getBondType() == Bond::DOUBLE);
  mol->getBondWithIdx(4)->setStereoAtoms(1, 6);
  mol->getBondWithIdx(4)->setStereo(Bond::STEREOCIS);

  MolOps::setDoubleBondNeighborDirections(*mol);
  MolOps::assignStereochemistry(*mol, true, true);
  TEST_ASSERT(MolToSmiles(*mol, true) == "CCC(CO)=C([C@@H](C)F)[C@@H](C)F");
  delete mol;

  // atom stereo dependent on other atom stereo breaking symmetry
  // cleanIt=true, force=true should remove this manual assignment of atom
  // stereochemistry since it's a pseudo-stereo center
  smi = "C[C@H]1CC(N2CCc3ccc(N)cc3C2)C[C@H](C)C1";
  mol = SmilesToMol(smi);
  TEST_ASSERT(mol->getRingInfo()->isAtomInRingOfSize(3, 6));
  chiral_center = mol->getAtomWithIdx(3);
  TEST_ASSERT(chiral_center->getAtomicNum() == 6);
  TEST_ASSERT(chiral_center->getDegree() == 3);
  TEST_ASSERT(!chiral_center->getIsAromatic());

  chiral_center->setChiralTag(Atom::CHI_TETRAHEDRAL_CW);
  MolOps::setDoubleBondNeighborDirections(*mol);
  MolOps::assignStereochemistry(*mol, true, true);
  TEST_ASSERT(chiral_center->getChiralTag() == Atom::CHI_UNSPECIFIED);
  TEST_ASSERT(MolToSmiles(*mol, true) ==
              "C[C@H]1CC(N2CCc3ccc(N)cc3C2)C[C@H](C)C1");
  delete mol;

  // cleanIt=true, force=true should NOT remove this manual assignment of atom
  // stereochemistry since it's a pseudo-stereo center
  smi = "C[C@@H]1CC(N2CCc3ccc(N)cc3C2)C[C@H](C)C1";
  mol = SmilesToMol(smi);
  TEST_ASSERT(mol->getRingInfo()->isAtomInRingOfSize(3, 6));
  chiral_center = mol->getAtomWithIdx(3);
  TEST_ASSERT(chiral_center->getAtomicNum() == 6);
  TEST_ASSERT(chiral_center->getDegree() == 3);
  TEST_ASSERT(!chiral_center->getIsAromatic());

  chiral_center->setChiralTag(Atom::CHI_TETRAHEDRAL_CW);
  MolOps::setDoubleBondNeighborDirections(*mol);
  MolOps::assignStereochemistry(*mol, true, true);
  TEST_ASSERT(chiral_center->getChiralTag() == Atom::CHI_TETRAHEDRAL_CW);
  TEST_ASSERT(MolToSmiles(*mol, true) ==
              "C[C@H]1C[C@@H](C)C[C@H](N2CCc3ccc(N)cc3C2)C1");
  delete mol;

  // atom stereo dependent on bond stereo breaking symmetry
  // cleanIt=true, force=true should remove this manual assignment of atom
  // stereochemistry since it's a pseudo-stereo center
  smi = "C/C=C/C(/C=C/C)(CC)CO";
  mol = SmilesToMol(smi);
  chiral_center = mol->getAtomWithIdx(3);
  TEST_ASSERT(chiral_center->getAtomicNum() == 6);
  TEST_ASSERT(chiral_center->getDegree() == 4);

  chiral_center->setChiralTag(Atom::CHI_TETRAHEDRAL_CW);
  MolOps::setDoubleBondNeighborDirections(*mol);
  MolOps::assignStereochemistry(*mol, true, true);
  TEST_ASSERT(chiral_center->getChiralTag() == Atom::CHI_UNSPECIFIED);
  TEST_ASSERT(MolToSmiles(*mol, true) == "C/C=C/C(/C=C/C)(CC)CO");
  delete mol;

  // atom stereo dependent on bond stereo breaking symmetry
  // cleanIt=true, force=true should NOT remove this manual assignment of atom
  // stereochemistry since it's a pseudo-stereo center
  smi = "C/C=C\\C(/C=C/C)(CC)CO";
  mol = SmilesToMol(smi);
  chiral_center = mol->getAtomWithIdx(3);
  TEST_ASSERT(chiral_center->getAtomicNum() == 6);
  TEST_ASSERT(chiral_center->getDegree() == 4);

  chiral_center->setChiralTag(Atom::CHI_TETRAHEDRAL_CW);
  MolOps::setDoubleBondNeighborDirections(*mol);
  MolOps::assignStereochemistry(*mol, true, true);
  TEST_ASSERT(chiral_center->getChiralTag() == Atom::CHI_TETRAHEDRAL_CW);
  TEST_ASSERT(MolToSmiles(*mol, true) == "C/C=C\\[C@@](/C=C/C)(CC)CO");
  delete mol;

  BOOST_LOG(rdInfoLog) << "done" << std::endl;
}

void testRingStereochemistry() {
  BOOST_LOG(rdInfoLog) << "-------------------------------------" << std::endl;
  BOOST_LOG(rdInfoLog) << "test ring stereochemistry " << std::endl;
  // NOTE: this test is for correctness, not canonicality
  {
    std::string smi = "B[C@H]1CC[C@H](C)CC1";
    RWMol *m = SmilesToMol(smi);
    std::string smi1 = MolToSmiles(*m, true);
    BOOST_LOG(rdInfoLog) << " : " << smi << " " << smi1 << std::endl;
    TEST_ASSERT(smi1 == "B[C@H]1CC[C@H](C)CC1");

    delete m;
#if 0
    smi="B[C@@H]1CC[C@@H](C)CC1";
    m = SmilesToMol(smi);
    std::string smi2=MolToSmiles(*m,true);
    BOOST_LOG(rdInfoLog)<<" : "<<smi2<<" "<<smi1<<std::endl;
    TEST_ASSERT(smi2==smi);
    delete m;
#endif
  }

  {
    std::string smi = "C1[C@@H](B)CC[C@H](C)C1";
    RWMol *m = SmilesToMol(smi);
    std::string smi1 = MolToSmiles(*m, true);
    smi = "B[C@H]1CC[C@H](C)CC1";
    BOOST_LOG(rdInfoLog) << " : " << smi << " " << smi1 << std::endl;
    TEST_ASSERT(smi1 == smi);
    delete m;
#if 0
    smi="C1[C@H](B)CC[C@@H](C)C1";
    m = SmilesToMol(smi);
    std::string smi2=MolToSmiles(*m,true);
    BOOST_LOG(rdInfoLog)<<" : "<<smi2<<" "<<smi1<<std::endl;
    TEST_ASSERT(smi2==smi1);
    delete m;
#endif
  }

  {
    std::string smi = "C[C@H]1CC[C@H](F)CC1";
    RWMol *m = SmilesToMol(smi);
    std::string smi1 = MolToSmiles(*m, true);
    BOOST_LOG(rdInfoLog) << " : " << smi << " " << smi1 << std::endl;
    TEST_ASSERT(smi1 == "C[C@H]1CC[C@H](F)CC1");
    delete m;
#if 0
    smi="C[C@@H]1CC[C@@H](F)CC1";
    m = SmilesToMol(smi);
    std::string smi2=MolToSmiles(*m,true);
    BOOST_LOG(rdInfoLog)<<" : "<<smi2<<" "<<smi1<<std::endl;
    TEST_ASSERT(smi2==smi1);
    delete m;
#endif
  }

  {
    std::string smi = "F[C@H]1CC[C@H](C)CC1";
    RWMol *m = SmilesToMol(smi);
    std::string smi1 = MolToSmiles(*m, true);
    delete m;
#if 0
    smi="F[C@@H]1CC[C@@H](C)CC1";
    m = SmilesToMol(smi);
    std::string smi2=MolToSmiles(*m,true);
    BOOST_LOG(rdInfoLog)<<" : "<<smi2<<" "<<smi1<<std::endl;
    TEST_ASSERT(smi2==smi1);
    delete m;
#endif
  }

  {
    std::string smi = "F[C@H]1CC[C@](C)(C)CC1";
    RWMol *m = SmilesToMol(smi);
    std::string smi1 = MolToSmiles(*m, true);
    delete m;
    smi = "FC1CCC(C)(C)CC1";
    m = SmilesToMol(smi);
    std::string smi2 = MolToSmiles(*m, true);
    BOOST_LOG(rdInfoLog) << " : " << smi2 << " " << smi1 << std::endl;
    TEST_ASSERT(smi2 == smi1);
    delete m;
  }

  {
    std::string smi = "C1C[C@H]2CC[C@@H]1CC2";
    RWMol *m = SmilesToMol(smi);
    std::string smi1 = MolToSmiles(*m, true);
    delete m;
    smi = "C1CC2CCC1CC2";
    m = SmilesToMol(smi);
    std::string smi2 = MolToSmiles(*m, true);
    BOOST_LOG(rdInfoLog) << " : " << smi2 << " " << smi1 << std::endl;
    TEST_ASSERT(smi2 == smi1);
    delete m;
  }

  {
    std::string smi = "C[C@]12CC[C@](C)(CC1)CC2";
    RWMol *m = SmilesToMol(smi);
    std::string smi1 = MolToSmiles(*m, true);
    delete m;
    smi = "CC12CCC(C)(CC1)CC2";
    m = SmilesToMol(smi);
    std::string smi2 = MolToSmiles(*m, true);
    BOOST_LOG(rdInfoLog) << " : " << smi2 << " " << smi1 << std::endl;
    TEST_ASSERT(smi2 != smi1);
    delete m;
  }

  {
    // make sure we aren't removing stereochem that should still be there
    std::string smi = "C[C@@]12CC[C@@](C)(NC1)OC2";
    RWMol *m = SmilesToMol(smi);
    std::string smi1 = MolToSmiles(*m, true);
    delete m;
    smi = "CC12CCC(C)(NC1)OC2";
    m = SmilesToMol(smi);
    std::string smi2 = MolToSmiles(*m, true);
    BOOST_LOG(rdInfoLog) << " : " << smi2 << " " << smi1 << std::endl;
    TEST_ASSERT(smi2 != smi1);
    delete m;
  }

#if 0
  // FIX : these tests do not pass
  {
    std::string smi = "C[C@H]1CC[C@H](C)CC1";
    RWMol *m = SmilesToMol(smi);
    std::string smi1=MolToSmiles(*m,true);
    BOOST_LOG(rdInfoLog)<<" : "<<smi<<" "<<smi1<<std::endl;
    TEST_ASSERT(smi1==smi);
    delete m;
  }

  {
    std::string smi = "C1[C@@H](C)CC[C@H](C)C1";
    RWMol *m = SmilesToMol(smi);
    m->debugMol(std::cerr);
    std::string smi1=MolToSmiles(*m,true);
    smi = "C[C@H]1CC[C@H](C)CC1";
    BOOST_LOG(rdInfoLog)<<" : "<<smi<<" "<<smi1<<std::endl;
    m->debugMol(std::cerr);
    TEST_ASSERT(smi1==smi);
    delete m;
  }
#endif

  BOOST_LOG(rdInfoLog) << "done" << std::endl;
}

void testChiralityFrom3D() {
  BOOST_LOG(rdInfoLog) << "-------------------------------------" << std::endl;
  BOOST_LOG(rdInfoLog) << "chirality perception from 3D coordinates: "
                       << std::endl;

  std::string rdbase = getenv("RDBASE");
  RWMol *m;
  std::string fName, smi;
  std::string cip;

  fName = rdbase + "/Code/GraphMol/test_data/chi3d_r1.mol";
  m = MolFileToMol(fName);
  TEST_ASSERT(m);
  TEST_ASSERT(m->getNumAtoms() == 5);

  MolOps::assignChiralTypesFrom3D(*m);
  MolOps::assignStereochemistry(*m, true);
  TEST_ASSERT(m->getAtomWithIdx(1)->hasProp(common_properties::_CIPCode));
  TEST_ASSERT(m->getAtomWithIdx(1)->getChiralTag() == Atom::CHI_TETRAHEDRAL_CW);
  m->getAtomWithIdx(1)->getProp(common_properties::_CIPCode, cip);
  TEST_ASSERT(cip == "R");

  delete m;
  fName = rdbase + "/Code/GraphMol/test_data/chi3d_s1.mol";
  m = MolFileToMol(fName);
  TEST_ASSERT(m);
  TEST_ASSERT(m->getNumAtoms() == 5);

  MolOps::assignChiralTypesFrom3D(*m);
  MolOps::assignStereochemistry(*m, true);
  TEST_ASSERT(m->getAtomWithIdx(1)->hasProp(common_properties::_CIPCode));
  TEST_ASSERT(m->getAtomWithIdx(1)->getChiralTag() ==
              Atom::CHI_TETRAHEDRAL_CCW);
  m->getAtomWithIdx(1)->getProp(common_properties::_CIPCode, cip);
  TEST_ASSERT(cip == "S");

  delete m;
  fName = rdbase + "/Code/GraphMol/test_data/chi3d_r2.mol";
  m = MolFileToMol(fName);
  TEST_ASSERT(m);
  TEST_ASSERT(m->getNumAtoms() == 4);

  MolOps::assignChiralTypesFrom3D(*m);
  MolOps::assignStereochemistry(*m, true);
  TEST_ASSERT(m->getAtomWithIdx(0)->hasProp(common_properties::_CIPCode));
  TEST_ASSERT(m->getAtomWithIdx(0)->getChiralTag() ==
              Atom::CHI_TETRAHEDRAL_CCW);
  m->getAtomWithIdx(0)->getProp(common_properties::_CIPCode, cip);
  TEST_ASSERT(cip == "R");

  delete m;
  fName = rdbase + "/Code/GraphMol/test_data/chi3d_s2.mol";
  m = MolFileToMol(fName);
  TEST_ASSERT(m);
  TEST_ASSERT(m->getNumAtoms() == 4);

  MolOps::assignChiralTypesFrom3D(*m);
  MolOps::assignStereochemistry(*m, true);
  TEST_ASSERT(m->getAtomWithIdx(0)->hasProp(common_properties::_CIPCode));
  TEST_ASSERT(m->getAtomWithIdx(0)->getChiralTag() == Atom::CHI_TETRAHEDRAL_CW);
  m->getAtomWithIdx(0)->getProp(common_properties::_CIPCode, cip);
  TEST_ASSERT(cip == "S");

  delete m;
  fName = rdbase + "/Code/GraphMol/test_data/chi3d_r1_bad.mol";
  m = MolFileToMol(fName);
  TEST_ASSERT(m);
  TEST_ASSERT(m->getNumAtoms() == 5);

  // this molecule starts out with incorrect stereochemistry (e.g. the bond
  // wedging does not match the 3D structure.
  // This is handled automatically by the mol file parser as of github #1679,
  // so we don't need to worry about it anymore
  MolOps::assignStereochemistry(*m, true);
  TEST_ASSERT(m->getAtomWithIdx(1)->hasProp(common_properties::_CIPCode));
  m->getAtomWithIdx(1)->getProp(common_properties::_CIPCode, cip);
  TEST_ASSERT(cip == "R");

  delete m;
  BOOST_LOG(rdInfoLog) << "done" << std::endl;
}

void testIterativeChirality() {
  BOOST_LOG(rdInfoLog) << "-------------------------------------" << std::endl;
  BOOST_LOG(rdInfoLog) << "iterative chirality (sf.net issue 1931470): "
                       << std::endl;

  std::string rdbase = getenv("RDBASE");

// unless otherwise noted, the R/S and Z/E assignments here
// match Marvin and ChemDraw.
#if 1
  {  // atom-chirality -> atom-chirality
    std::string cip;

    std::string fName = rdbase + "/Code/GraphMol/test_data/iChi1a.mol";
    RWMol *m = MolFileToMol(fName);
    TEST_ASSERT(m);
    TEST_ASSERT(m->getNumAtoms() == 9);

    TEST_ASSERT(m->getAtomWithIdx(1)->hasProp(common_properties::_CIPCode));
    m->getAtomWithIdx(1)->getProp(common_properties::_CIPCode, cip);
    TEST_ASSERT(cip == "R");

    TEST_ASSERT(m->getAtomWithIdx(5)->hasProp(common_properties::_CIPCode));
    m->getAtomWithIdx(5)->getProp(common_properties::_CIPCode, cip);
    TEST_ASSERT(cip == "S");

    TEST_ASSERT(m->getAtomWithIdx(0)->hasProp(common_properties::_CIPCode));
    m->getAtomWithIdx(0)->getProp(common_properties::_CIPCode, cip);
    TEST_ASSERT(cip == "S");

    std::string smi1 = MolToSmiles(*m, true);
    delete m;
    m = SmilesToMol(smi1);
    TEST_ASSERT(m);
    std::string smi2 = MolToSmiles(*m, true);
    BOOST_LOG(rdInfoLog) << " : " << smi1 << " " << smi2 << std::endl;
    TEST_ASSERT(smi1 == smi2);

    delete m;
  }

  {  // atom-chirality -> atom-chirality
    std::string cip;

    std::string fName = rdbase + "/Code/GraphMol/test_data/iChi1b.mol";
    RWMol *m = MolFileToMol(fName);
    TEST_ASSERT(m);
    TEST_ASSERT(m->getNumAtoms() == 9);

    TEST_ASSERT(m->getAtomWithIdx(1)->hasProp(common_properties::_CIPCode));
    m->getAtomWithIdx(1)->getProp(common_properties::_CIPCode, cip);
    TEST_ASSERT(cip == "R");

    TEST_ASSERT(m->getAtomWithIdx(5)->hasProp(common_properties::_CIPCode));
    m->getAtomWithIdx(5)->getProp(common_properties::_CIPCode, cip);
    TEST_ASSERT(cip == "S");

    TEST_ASSERT(m->getAtomWithIdx(0)->hasProp(common_properties::_CIPCode));
    m->getAtomWithIdx(0)->getProp(common_properties::_CIPCode, cip);
    TEST_ASSERT(cip == "R");

    std::string smi1 = MolToSmiles(*m, true);
    delete m;
    m = SmilesToMol(smi1);
    TEST_ASSERT(m);
    std::string smi2 = MolToSmiles(*m, true);
    BOOST_LOG(rdInfoLog) << " : " << smi1 << " " << smi2 << std::endl;
    TEST_ASSERT(smi1 == smi2);

    delete m;
  }

  {  // atom-chirality -> atom-chirality
    std::string cip;

    std::string fName = rdbase + "/Code/GraphMol/test_data/iChi1c.mol";
    RWMol *m = MolFileToMol(fName);
    TEST_ASSERT(m);
    TEST_ASSERT(m->getNumAtoms() == 9);

    TEST_ASSERT(m->getAtomWithIdx(1)->hasProp(common_properties::_CIPCode));
    m->getAtomWithIdx(1)->getProp(common_properties::_CIPCode, cip);
    TEST_ASSERT(cip == "R");

    TEST_ASSERT(m->getAtomWithIdx(5)->hasProp(common_properties::_CIPCode));
    m->getAtomWithIdx(5)->getProp(common_properties::_CIPCode, cip);
    TEST_ASSERT(cip == "R");

    TEST_ASSERT(!m->getAtomWithIdx(0)->hasProp(common_properties::_CIPCode));

#if 1  // this fails due to sf.net bug 1896935
    std::string smi1 = MolToSmiles(*m, true);
    delete m;
    m = SmilesToMol(smi1);
    TEST_ASSERT(m);
    std::string smi2 = MolToSmiles(*m, true);
    BOOST_LOG(rdInfoLog) << " : " << smi1 << " " << smi2 << std::endl;
    TEST_ASSERT(smi1 == smi2);
#endif

    delete m;
  }

  {  // atom-chirality -> atom-chirality
    std::string cip;

    std::string fName = rdbase + "/Code/GraphMol/test_data/iChi1d.mol";
    RWMol *m = MolFileToMol(fName);
    TEST_ASSERT(m);
    TEST_ASSERT(m->getNumAtoms() == 9);

    TEST_ASSERT(m->getAtomWithIdx(1)->hasProp(common_properties::_CIPCode));
    m->getAtomWithIdx(1)->getProp(common_properties::_CIPCode, cip);
    TEST_ASSERT(cip == "R");

    TEST_ASSERT(m->getAtomWithIdx(5)->hasProp(common_properties::_CIPCode));
    m->getAtomWithIdx(5)->getProp(common_properties::_CIPCode, cip);
    TEST_ASSERT(cip == "R");

    TEST_ASSERT(!m->getAtomWithIdx(0)->hasProp(common_properties::_CIPCode));

#if 1  // this fails due to sf.net bug 1896935
    std::string smi1 = MolToSmiles(*m, true);
    delete m;
    m = SmilesToMol(smi1);
    TEST_ASSERT(m);
    std::string smi2 = MolToSmiles(*m, true);
    BOOST_LOG(rdInfoLog) << " : " << smi1 << " " << smi2 << std::endl;
    TEST_ASSERT(smi1 == smi2);
#endif
    delete m;
  }

  {  // atom-chirality -> atom-chirality
    std::string cip;

    std::string fName = rdbase + "/Code/GraphMol/test_data/iChi1e.mol";
    RWMol *m = MolFileToMol(fName);
    TEST_ASSERT(m);
    TEST_ASSERT(m->getNumAtoms() == 9);

    TEST_ASSERT(!m->getAtomWithIdx(0)->hasProp(common_properties::_CIPCode));
    TEST_ASSERT(!m->getAtomWithIdx(2)->hasProp(common_properties::_CIPCode));
    TEST_ASSERT(!m->getAtomWithIdx(4)->hasProp(common_properties::_CIPCode));

#if 0  // this fails due to sf.net bug 1896935
    std::cerr<<"m pre -----"<<std::endl;
    m->debugMol(std::cerr);
    std::cerr<<"-----"<<std::endl;
    std::string smi1=MolToSmiles(*m,true);
    std::cerr<<"m post -----"<<std::endl;
    m->debugMol(std::cerr);
    std::cerr<<"-----"<<std::endl;
    delete m;
    m = SmilesToMol(smi1);
    TEST_ASSERT(m);
    std::cerr<<"m2 pre -----"<<std::endl;
    m->debugMol(std::cerr);
    std::cerr<<"-----"<<std::endl;
    std::string smi2=MolToSmiles(*m,true);
    std::cerr<<"m post -----"<<std::endl;
    m->debugMol(std::cerr);
    std::cerr<<"-----"<<std::endl;
    BOOST_LOG(rdInfoLog)<<" : "<<smi1<<" "<<smi2<<std::endl;
    TEST_ASSERT(smi1==smi2);
#endif
    delete m;
  }

  {  // bond-stereochem -> atom-chirality
    std::string cip;

    std::string fName = rdbase + "/Code/GraphMol/test_data/iChi2a.mol";
    RWMol *m = MolFileToMol(fName);
    TEST_ASSERT(m);
    TEST_ASSERT(m->getNumAtoms() == 8);

    TEST_ASSERT(m->getBondBetweenAtoms(2, 5)->getStereo() == Bond::STEREOE);
    TEST_ASSERT(m->getBondBetweenAtoms(0, 4)->getStereo() == Bond::STEREOZ);

    TEST_ASSERT(m->getAtomWithIdx(1)->hasProp(common_properties::_CIPCode));
    m->getAtomWithIdx(1)->getProp(common_properties::_CIPCode, cip);
    TEST_ASSERT(cip ==
                "S");  // this value is from ChemDraw, Marvin doesn't tag it.

    std::string smi1 = MolToSmiles(*m, true);

    MolOps::removeStereochemistry(*m);
    TEST_ASSERT(!m->getAtomWithIdx(1)->hasProp(common_properties::_CIPCode));
    TEST_ASSERT(m->getBondBetweenAtoms(0, 4)->getStereo() == Bond::STEREONONE);
    TEST_ASSERT(m->getBondBetweenAtoms(2, 5)->getStereo() == Bond::STEREONONE);

    delete m;
    m = SmilesToMol(smi1);
    TEST_ASSERT(m);
    std::string smi2 = MolToSmiles(*m, true);
    BOOST_LOG(rdInfoLog) << " : " << smi1 << " " << smi2 << std::endl;
    TEST_ASSERT(smi1 == smi2);

    delete m;
  }

  {  // bond-stereochem -> atom-chirality
    std::string cip;

    std::string fName = rdbase + "/Code/GraphMol/test_data/iChi2b.mol";
    RWMol *m = MolFileToMol(fName);
    TEST_ASSERT(m);
    TEST_ASSERT(m->getNumAtoms() == 8);

    TEST_ASSERT(m->getBondBetweenAtoms(2, 5)->getStereo() == Bond::STEREOE);
    TEST_ASSERT(m->getBondBetweenAtoms(0, 4)->getStereo() == Bond::STEREOZ);

    TEST_ASSERT(m->getAtomWithIdx(1)->hasProp(common_properties::_CIPCode));
    m->getAtomWithIdx(1)->getProp(common_properties::_CIPCode, cip);
    TEST_ASSERT(cip ==
                "R");  // this value is from ChemDraw, Marvin doesn't tag it.

    std::string smi1 = MolToSmiles(*m, true);
    delete m;
    m = SmilesToMol(smi1);
    TEST_ASSERT(m);
    std::string smi2 = MolToSmiles(*m, true);
    BOOST_LOG(rdInfoLog) << " : " << smi1 << " " << smi2 << std::endl;
    TEST_ASSERT(smi1 == smi2);

    delete m;
  }

  {  // bond-stereochem -> atom-chirality
    std::string cip;

    std::string fName = rdbase + "/Code/GraphMol/test_data/iChi2c.mol";
    RWMol *m = MolFileToMol(fName);
    TEST_ASSERT(m);
    TEST_ASSERT(m->getNumAtoms() == 8);

    TEST_ASSERT(m->getBondBetweenAtoms(2, 5)->getStereo() == Bond::STEREOE);
    TEST_ASSERT(m->getBondBetweenAtoms(0, 4)->getStereo() == Bond::STEREOE);

    TEST_ASSERT(!m->getAtomWithIdx(1)->hasProp(common_properties::_CIPCode));

    std::string smi1 = MolToSmiles(*m, true);
    delete m;
    m = SmilesToMol(smi1);
    TEST_ASSERT(m);
    std::string smi2 = MolToSmiles(*m, true);
    BOOST_LOG(rdInfoLog) << " : " << smi1 << " " << smi2 << std::endl;
    TEST_ASSERT(smi1 == smi2);

    delete m;
  }

  {  // bond-stereochem -> atom-chirality
    std::string cip;

    std::string fName = rdbase + "/Code/GraphMol/test_data/iChi2d.mol";
    RWMol *m = MolFileToMol(fName);
    TEST_ASSERT(m);
    TEST_ASSERT(m->getNumAtoms() == 8);

    TEST_ASSERT(m->getBondBetweenAtoms(2, 5)->getStereo() == Bond::STEREOE);
    TEST_ASSERT(m->getBondBetweenAtoms(0, 4)->getStereo() == Bond::STEREOANY);

    TEST_ASSERT(m->getAtomWithIdx(1)->hasProp(common_properties::_CIPCode));
    m->getAtomWithIdx(1)->getProp(common_properties::_CIPCode, cip);
    TEST_ASSERT(cip ==
                "R");  // this value is from ChemDraw, Marvin doesn't tag it.

    std::string smi1 = MolToSmiles(*m, true);
    delete m;
    m = SmilesToMol(smi1);
    TEST_ASSERT(m);
    std::string smi2 = MolToSmiles(*m, true);
    BOOST_LOG(rdInfoLog) << " : " << smi1 << " " << smi2 << std::endl;
    TEST_ASSERT(smi1 == smi2);

    delete m;
  }

  {  // bond-stereochem -> atom-chirality
    std::string cip;

    std::string fName = rdbase + "/Code/GraphMol/test_data/iChi2e.mol";
    RWMol *m = MolFileToMol(fName);
    TEST_ASSERT(m);
    TEST_ASSERT(m->getNumAtoms() == 8);

    TEST_ASSERT(m->getBondBetweenAtoms(2, 5)->getStereo() == Bond::STEREOANY);
    TEST_ASSERT(m->getBondBetweenAtoms(0, 4)->getStereo() == Bond::STEREOZ);

    TEST_ASSERT(m->getAtomWithIdx(1)->hasProp(common_properties::_CIPCode));
    m->getAtomWithIdx(1)->getProp(common_properties::_CIPCode, cip);
    TEST_ASSERT(cip ==
                "S");  // this value is from ChemDraw, Marvin doesn't tag it.

    std::string smi1 = MolToSmiles(*m, true);
    delete m;
    m = SmilesToMol(smi1);
    TEST_ASSERT(m);
    std::string smi2 = MolToSmiles(*m, true);
    BOOST_LOG(rdInfoLog) << " : " << smi1 << " " << smi2 << std::endl;
    TEST_ASSERT(smi1 == smi2);

    delete m;
  }

  {  // atom chirality -> bond stereochemistry
    std::string cip;

    std::string fName = rdbase + "/Code/GraphMol/test_data/iChi3a.mol";
    RWMol *m = MolFileToMol(fName);
    TEST_ASSERT(m);
    TEST_ASSERT(m->getNumAtoms() == 11);

    TEST_ASSERT(m->getAtomWithIdx(3)->hasProp(common_properties::_CIPCode));
    m->getAtomWithIdx(3)->getProp(common_properties::_CIPCode, cip);
    TEST_ASSERT(cip == "R");

    TEST_ASSERT(m->getAtomWithIdx(7)->hasProp(common_properties::_CIPCode));
    m->getAtomWithIdx(7)->getProp(common_properties::_CIPCode, cip);
    TEST_ASSERT(cip == "S");

    TEST_ASSERT(
        m->getBondBetweenAtoms(1, 2)->getStereo() ==
        Bond::STEREOZ);  // this value is from ChemDraw, Marvin doesn't tag it.

    std::string smi1 = MolToSmiles(*m, true);
    delete m;
    m = SmilesToMol(smi1);
    TEST_ASSERT(m);
    std::string smi2 = MolToSmiles(*m, true);
    BOOST_LOG(rdInfoLog) << " : " << smi1 << " " << smi2 << std::endl;
    TEST_ASSERT(smi1 == smi2);

    delete m;
  }

  {  // atom chirality -> bond stereochemistry
    std::string cip;

    std::string fName = rdbase + "/Code/GraphMol/test_data/iChi3b.mol";
    RWMol *m = MolFileToMol(fName);
    TEST_ASSERT(m);
    TEST_ASSERT(m->getNumAtoms() == 11);

    TEST_ASSERT(m->getAtomWithIdx(3)->hasProp(common_properties::_CIPCode));
    m->getAtomWithIdx(3)->getProp(common_properties::_CIPCode, cip);
    TEST_ASSERT(cip == "S");

    TEST_ASSERT(m->getAtomWithIdx(7)->hasProp(common_properties::_CIPCode));
    m->getAtomWithIdx(7)->getProp(common_properties::_CIPCode, cip);
    TEST_ASSERT(cip == "R");

    TEST_ASSERT(
        m->getBondBetweenAtoms(1, 2)->getStereo() ==
        Bond::STEREOE);  // this value is from ChemDraw, Marvin doesn't tag it.

    std::string smi1 = MolToSmiles(*m, true);
    delete m;
    m = SmilesToMol(smi1);
    TEST_ASSERT(m);
    std::string smi2 = MolToSmiles(*m, true);
    BOOST_LOG(rdInfoLog) << " : " << smi1 << " " << smi2 << std::endl;
    TEST_ASSERT(smi1 == smi2);

    delete m;
  }

  {  // atom chirality -> bond stereochemistry
    std::string cip;

    std::string fName = rdbase + "/Code/GraphMol/test_data/iChi3c.mol";
    RWMol *m = MolFileToMol(fName);
    TEST_ASSERT(m);
    TEST_ASSERT(m->getNumAtoms() == 11);

    TEST_ASSERT(m->getAtomWithIdx(3)->hasProp(common_properties::_CIPCode));
    m->getAtomWithIdx(3)->getProp(common_properties::_CIPCode, cip);
    TEST_ASSERT(cip == "R");

    TEST_ASSERT(m->getAtomWithIdx(7)->hasProp(common_properties::_CIPCode));
    m->getAtomWithIdx(7)->getProp(common_properties::_CIPCode, cip);
    TEST_ASSERT(cip == "R");

    TEST_ASSERT(m->getBondBetweenAtoms(1, 2)->getStereo() == Bond::STEREONONE);

    std::string smi1 = MolToSmiles(*m, true);
    delete m;
    m = SmilesToMol(smi1);
    TEST_ASSERT(m);
    std::string smi2 = MolToSmiles(*m, true);
    BOOST_LOG(rdInfoLog) << " : " << smi1 << " " << smi2 << std::endl;
    TEST_ASSERT(smi1 == smi2);

    delete m;
  }
#endif

  {  // bond stereochemistry -> bond stereochemistry
    std::string cip;

    std::string fName = rdbase + "/Code/GraphMol/test_data/iChi4a.mol";
    RWMol *m = MolFileToMol(fName);
    TEST_ASSERT(m);
    TEST_ASSERT(m->getNumAtoms() == 9);

    TEST_ASSERT(m->getBondBetweenAtoms(4, 5)->getStereo() == Bond::STEREOE);
    TEST_ASSERT(m->getBondBetweenAtoms(3, 7)->getStereo() == Bond::STEREOZ);

    TEST_ASSERT(m->getBondBetweenAtoms(0, 1)->getStereo() == Bond::STEREOE);

    std::string smi1 = MolToSmiles(*m, true);
    delete m;
    m = SmilesToMol(smi1);
    TEST_ASSERT(m);
    std::string smi2 = MolToSmiles(*m, true);
    BOOST_LOG(rdInfoLog) << " : " << smi1 << " " << smi2 << std::endl;
    TEST_ASSERT(smi1 == smi2);

    delete m;
  }

  {  // bond stereochemistry -> bond stereochemistry
    std::string cip;

    std::string fName = rdbase + "/Code/GraphMol/test_data/iChi4b.mol";
    RWMol *m = MolFileToMol(fName);
    TEST_ASSERT(m);
    TEST_ASSERT(m->getNumAtoms() == 9);

    TEST_ASSERT(m->getBondBetweenAtoms(4, 5)->getStereo() == Bond::STEREOZ);
    TEST_ASSERT(m->getBondBetweenAtoms(3, 7)->getStereo() == Bond::STEREOE);

    TEST_ASSERT(m->getBondBetweenAtoms(0, 1)->getStereo() == Bond::STEREOZ);

    std::string smi1 = MolToSmiles(*m, true);
    delete m;
    m = SmilesToMol(smi1);
    TEST_ASSERT(m);
    std::string smi2 = MolToSmiles(*m, true);
    BOOST_LOG(rdInfoLog) << " : " << smi1 << " " << smi2 << std::endl;
    TEST_ASSERT(smi1 == smi2);

    delete m;
  }

  {  // bond stereochemistry -> bond stereochemistry
    std::string cip;

    std::string fName = rdbase + "/Code/GraphMol/test_data/iChi4c.mol";
    RWMol *m = MolFileToMol(fName);
    TEST_ASSERT(m);
    TEST_ASSERT(m->getNumAtoms() == 9);

    TEST_ASSERT(m->getBondBetweenAtoms(4, 5)->getStereo() == Bond::STEREOE);
    TEST_ASSERT(m->getBondBetweenAtoms(3, 7)->getStereo() == Bond::STEREOE);

    TEST_ASSERT(m->getBondBetweenAtoms(0, 1)->getStereo() == Bond::STEREONONE);

    std::string smi1 = MolToSmiles(*m, true);
    delete m;
    m = SmilesToMol(smi1);
    TEST_ASSERT(m);
    std::string smi2 = MolToSmiles(*m, true);
    BOOST_LOG(rdInfoLog) << " : " << smi1 << " " << smi2 << std::endl;
    TEST_ASSERT(smi1 == smi2);

    delete m;
  }

  {  // bond stereochemistry -> bond stereochemistry
    std::string cip;

    std::string fName = rdbase + "/Code/GraphMol/test_data/iChi4d.mol";
    RWMol *m = MolFileToMol(fName);
    TEST_ASSERT(m);
    TEST_ASSERT(m->getNumAtoms() == 9);

    TEST_ASSERT(m->getBondBetweenAtoms(4, 5)->getStereo() == Bond::STEREOZ);
    TEST_ASSERT(m->getBondBetweenAtoms(3, 7)->getStereo() == Bond::STEREOZ);

    TEST_ASSERT(m->getBondBetweenAtoms(0, 1)->getStereo() == Bond::STEREONONE);

    std::string smi1 = MolToSmiles(*m, true);
    delete m;
    m = SmilesToMol(smi1);
    TEST_ASSERT(m);
    std::string smi2 = MolToSmiles(*m, true);
    BOOST_LOG(rdInfoLog) << " : " << smi1 << " " << smi2 << std::endl;
    TEST_ASSERT(smi1 == smi2);

    delete m;
  }

  BOOST_LOG(rdInfoLog) << "done" << std::endl;
}

void testBondDirRemoval() {
  BOOST_LOG(rdInfoLog) << "-------------------------------------" << std::endl;
  BOOST_LOG(rdInfoLog)
      << "testing that the removal of bond directions is correct: "
      << std::endl;

  std::string rdbase = getenv("RDBASE");

  {
    std::string cip;

    std::string fName = rdbase + "/Code/GraphMol/test_data/stereoOrder1.mol";
    RWMol *m = MolFileToMol(fName);
    TEST_ASSERT(m);
    TEST_ASSERT(m->getNumAtoms() == 7);

    TEST_ASSERT(m->getBondBetweenAtoms(1, 2)->getStereo() == Bond::STEREOZ);
    TEST_ASSERT(m->getBondBetweenAtoms(4, 5)->getStereo() == Bond::STEREOE);

    // on input all the single bonds are in the same direction:
    TEST_ASSERT(m->getBondBetweenAtoms(0, 1)->getBondDir() ==
                m->getBondBetweenAtoms(1, 4)->getBondDir());
    TEST_ASSERT(m->getBondBetweenAtoms(2, 3)->getBondDir() ==
                m->getBondBetweenAtoms(1, 4)->getBondDir());
    TEST_ASSERT(m->getBondBetweenAtoms(5, 6)->getBondDir() ==
                m->getBondBetweenAtoms(1, 4)->getBondDir());

    std::string smi1 = MolToSmiles(*m, true);

    // check removal of redundant bond direction information:
    std::vector<unsigned int> oranks(m->getNumAtoms(), 0);
    Canon::rankMolAtoms(*m, oranks);
    std::vector<Canon::AtomColors> colors(m->getNumAtoms());
    Canon::MolStack stack;
    std::vector<unsigned int> ranks(oranks.size());
    for (unsigned int i = 0; i < ranks.size(); ++i) ranks[i] = oranks[i];
    Canon::canonicalizeFragment(*m, 0, colors, ranks, stack);

    TEST_ASSERT(m->getBondBetweenAtoms(0, 1)->getBondDir() == Bond::NONE);
    TEST_ASSERT(m->getBondBetweenAtoms(2, 3)->getBondDir() ==
                m->getBondBetweenAtoms(1, 4)->getBondDir());
    TEST_ASSERT(m->getBondBetweenAtoms(5, 6)->getBondDir() ==
                m->getBondBetweenAtoms(1, 4)->getBondDir());

    std::string smi2 = MolToSmiles(*m, true);
    BOOST_LOG(rdInfoLog) << " : " << smi1 << " " << smi2 << std::endl;
    TEST_ASSERT(smi1 == smi2);

    delete m;
    m = SmilesToMol(smi1);
    TEST_ASSERT(m);
    smi2 = MolToSmiles(*m, true);
    BOOST_LOG(rdInfoLog) << " : " << smi1 << " " << smi2 << std::endl;
    TEST_ASSERT(smi1 == smi2);

    delete m;
  }
  BOOST_LOG(rdInfoLog) << "done" << std::endl;
}

void testIssue2705543() {
  BOOST_LOG(rdInfoLog) << "-------------------------------------" << std::endl;
  BOOST_LOG(rdInfoLog) << "Issue 2705543: " << std::endl;

  std::string rdbase = getenv("RDBASE");
  std::string fName;
  RWMol *m;
  std::string cip;

  {
    fName = rdbase + "/Code/GraphMol/test_data/Issue2705543.1h.mol";
    m = MolFileToMol(fName, true, false);
    TEST_ASSERT(m);

    MolOps::assignChiralTypesFrom3D(*m);
    MolOps::assignStereochemistry(*m, true);

    TEST_ASSERT(m->getAtomWithIdx(0)->hasProp(common_properties::_CIPCode));
    m->getAtomWithIdx(0)->getProp(common_properties::_CIPCode, cip);
    TEST_ASSERT(cip == "S");

    TEST_ASSERT(m->getAtomWithIdx(1)->hasProp(common_properties::_CIPCode));
    m->getAtomWithIdx(1)->getProp(common_properties::_CIPCode, cip);
    TEST_ASSERT(cip == "R");

    TEST_ASSERT(m->getAtomWithIdx(2)->hasProp(common_properties::_CIPCode));
    m->getAtomWithIdx(2)->getProp(common_properties::_CIPCode, cip);
    TEST_ASSERT(cip == "S");

    TEST_ASSERT(m->getAtomWithIdx(3)->hasProp(common_properties::_CIPCode));
    m->getAtomWithIdx(3)->getProp(common_properties::_CIPCode, cip);
    TEST_ASSERT(cip == "S");

    TEST_ASSERT(m->getAtomWithIdx(4)->hasProp(common_properties::_CIPCode));
    m->getAtomWithIdx(4)->getProp(common_properties::_CIPCode, cip);
    TEST_ASSERT(cip == "R");

    delete m;
  }
  {
    fName = rdbase + "/Code/GraphMol/test_data/Issue2705543.1.mol";
    m = MolFileToMol(fName);
    TEST_ASSERT(m);
    TEST_ASSERT(m->getNumAtoms() == 13);

    MolOps::assignChiralTypesFrom3D(*m);
    MolOps::assignStereochemistry(*m, true);

    TEST_ASSERT(m->getAtomWithIdx(0)->hasProp(common_properties::_CIPCode));
    m->getAtomWithIdx(0)->getProp(common_properties::_CIPCode, cip);
    TEST_ASSERT(cip == "S");

    TEST_ASSERT(m->getAtomWithIdx(1)->hasProp(common_properties::_CIPCode));
    m->getAtomWithIdx(1)->getProp(common_properties::_CIPCode, cip);
    TEST_ASSERT(cip == "R");

    TEST_ASSERT(m->getAtomWithIdx(2)->hasProp(common_properties::_CIPCode));
    m->getAtomWithIdx(2)->getProp(common_properties::_CIPCode, cip);
    TEST_ASSERT(cip == "S");

    TEST_ASSERT(m->getAtomWithIdx(3)->hasProp(common_properties::_CIPCode));
    m->getAtomWithIdx(3)->getProp(common_properties::_CIPCode, cip);
    TEST_ASSERT(cip == "S");

    TEST_ASSERT(m->getAtomWithIdx(4)->hasProp(common_properties::_CIPCode));
    m->getAtomWithIdx(4)->getProp(common_properties::_CIPCode, cip);
    TEST_ASSERT(cip == "R");

    delete m;
  }
  {
    fName = rdbase + "/Code/GraphMol/test_data/Issue2705543.2h.mol";
    m = MolFileToMol(fName, true, false);
    TEST_ASSERT(m);

    MolOps::assignChiralTypesFrom3D(*m);
    MolOps::assignStereochemistry(*m, true);

    TEST_ASSERT(m->getAtomWithIdx(0)->hasProp(common_properties::_CIPCode));
    TEST_ASSERT(m->getAtomWithIdx(0)->getChiralTag() ==
                Atom::CHI_TETRAHEDRAL_CCW);
    m->getAtomWithIdx(0)->getProp(common_properties::_CIPCode, cip);
    TEST_ASSERT(cip == "S");

    TEST_ASSERT(m->getAtomWithIdx(1)->hasProp(common_properties::_CIPCode));
    TEST_ASSERT(m->getAtomWithIdx(1)->getChiralTag() ==
                Atom::CHI_TETRAHEDRAL_CW);
    m->getAtomWithIdx(1)->getProp(common_properties::_CIPCode, cip);
    TEST_ASSERT(cip == "R");

    TEST_ASSERT(m->getAtomWithIdx(2)->hasProp(common_properties::_CIPCode));
    TEST_ASSERT(m->getAtomWithIdx(2)->getChiralTag() ==
                Atom::CHI_TETRAHEDRAL_CW);
    m->getAtomWithIdx(2)->getProp(common_properties::_CIPCode, cip);
    TEST_ASSERT(cip == "S");

    TEST_ASSERT(m->getAtomWithIdx(3)->hasProp(common_properties::_CIPCode));
    TEST_ASSERT(m->getAtomWithIdx(3)->getChiralTag() ==
                Atom::CHI_TETRAHEDRAL_CCW);
    m->getAtomWithIdx(3)->getProp(common_properties::_CIPCode, cip);
    TEST_ASSERT(cip == "S");

    TEST_ASSERT(m->getAtomWithIdx(4)->hasProp(common_properties::_CIPCode));
    TEST_ASSERT(m->getAtomWithIdx(4)->getChiralTag() ==
                Atom::CHI_TETRAHEDRAL_CCW);
    m->getAtomWithIdx(4)->getProp(common_properties::_CIPCode, cip);
    TEST_ASSERT(cip == "R");

    delete m;
  }
  {
    fName = rdbase + "/Code/GraphMol/test_data/Issue2705543.2.mol";
    m = MolFileToMol(fName);
    TEST_ASSERT(m);
    TEST_ASSERT(m->getNumAtoms() == 13);

    MolOps::assignChiralTypesFrom3D(*m);
    MolOps::assignStereochemistry(*m, true);

#if 0
    for(unsigned int i=0;i<m->getNumAtoms();++i){
      if(m->getAtomWithIdx(i)->hasProp(common_properties::_CIPCode)){
        m->getAtomWithIdx(i)->getProp(common_properties::_CIPCode,cip);
        std::cerr<<"  >> "<<i<<" "<<cip<<std::endl;
      }
    }
#endif
    TEST_ASSERT(m->getAtomWithIdx(0)->hasProp(common_properties::_CIPCode));
    TEST_ASSERT(m->getAtomWithIdx(0)->getChiralTag() ==
                Atom::CHI_TETRAHEDRAL_CCW);
    m->getAtomWithIdx(0)->getProp(common_properties::_CIPCode, cip);
    TEST_ASSERT(cip == "S");

    TEST_ASSERT(m->getAtomWithIdx(1)->hasProp(common_properties::_CIPCode));
    TEST_ASSERT(m->getAtomWithIdx(1)->getChiralTag() ==
                Atom::CHI_TETRAHEDRAL_CW);
    m->getAtomWithIdx(1)->getProp(common_properties::_CIPCode, cip);
    TEST_ASSERT(cip == "R");

    TEST_ASSERT(m->getAtomWithIdx(2)->hasProp(common_properties::_CIPCode));
    TEST_ASSERT(m->getAtomWithIdx(2)->getChiralTag() ==
                Atom::CHI_TETRAHEDRAL_CW);
    m->getAtomWithIdx(2)->getProp(common_properties::_CIPCode, cip);
    TEST_ASSERT(cip == "S");

    TEST_ASSERT(m->getAtomWithIdx(3)->hasProp(common_properties::_CIPCode));
    TEST_ASSERT(m->getAtomWithIdx(3)->getChiralTag() ==
                Atom::CHI_TETRAHEDRAL_CCW);
    m->getAtomWithIdx(3)->getProp(common_properties::_CIPCode, cip);
    TEST_ASSERT(cip == "S");

    TEST_ASSERT(m->getAtomWithIdx(4)->hasProp(common_properties::_CIPCode));
    TEST_ASSERT(m->getAtomWithIdx(4)->getChiralTag() ==
                Atom::CHI_TETRAHEDRAL_CCW);
    m->getAtomWithIdx(4)->getProp(common_properties::_CIPCode, cip);
    TEST_ASSERT(cip == "R");

    delete m;
  }

  BOOST_LOG(rdInfoLog) << "done" << std::endl;
}

void testIssue2762917() {
  BOOST_LOG(rdInfoLog) << "-------------------------------------" << std::endl;
  BOOST_LOG(rdInfoLog) << "Issue 2762917: chirality swap on addHs()"
                       << std::endl;

  std::string rdbase = getenv("RDBASE");

  {
    RWMol *m;
    std::string cip;
    std::string smiles = "[C@@H](C)(Cl)O";
    m = SmilesToMol(smiles);
    TEST_ASSERT(m);

    TEST_ASSERT(m->getAtomWithIdx(0)->getChiralTag() ==
                Atom::CHI_TETRAHEDRAL_CCW);

    MolOps::assignStereochemistry(*m, true);

    TEST_ASSERT(m->getAtomWithIdx(0)->hasProp(common_properties::_CIPCode));
    m->getAtomWithIdx(0)->getProp(common_properties::_CIPCode, cip);
    TEST_ASSERT(cip == "S");

    TEST_ASSERT(m->getAtomWithIdx(0)->getChiralTag() ==
                Atom::CHI_TETRAHEDRAL_CCW);
    MolOps::assignStereochemistry(*m, true);

    TEST_ASSERT(m->getAtomWithIdx(0)->hasProp(common_properties::_CIPCode));
    m->getAtomWithIdx(0)->getProp(common_properties::_CIPCode, cip);
    TEST_ASSERT(cip == "S");

    delete m;
  }

  {
    RWMol *m;
    std::string cip;
    std::string smiles = "CCC.[C@@H](C)(Cl)O";
    m = SmilesToMol(smiles);
    TEST_ASSERT(m);

    TEST_ASSERT(m->getAtomWithIdx(3)->getChiralTag() ==
                Atom::CHI_TETRAHEDRAL_CCW);

    MolOps::assignStereochemistry(*m, true);

    TEST_ASSERT(m->getAtomWithIdx(3)->hasProp(common_properties::_CIPCode));
    m->getAtomWithIdx(3)->getProp(common_properties::_CIPCode, cip);
    TEST_ASSERT(cip == "S");

    MolOps::addHs(*m);

    TEST_ASSERT(m->getAtomWithIdx(3)->getChiralTag() ==
                Atom::CHI_TETRAHEDRAL_CCW);
    MolOps::assignStereochemistry(*m, true);

    TEST_ASSERT(m->getAtomWithIdx(3)->hasProp(common_properties::_CIPCode));
    m->getAtomWithIdx(3)->getProp(common_properties::_CIPCode, cip);
    TEST_ASSERT(cip == "S");

    delete m;
  }

  {
    RWMol *m;
    std::string cip;
    std::string smiles = "[C@@H]([C@H](C)O)(C)O";
    m = SmilesToMol(smiles);
    TEST_ASSERT(m);

    TEST_ASSERT(m->getAtomWithIdx(0)->getChiralTag() ==
                Atom::CHI_TETRAHEDRAL_CCW);
    TEST_ASSERT(m->getAtomWithIdx(1)->getChiralTag() ==
                Atom::CHI_TETRAHEDRAL_CCW);

    MolOps::assignStereochemistry(*m, true);

    TEST_ASSERT(m->getAtomWithIdx(0)->hasProp(common_properties::_CIPCode));
    m->getAtomWithIdx(0)->getProp(common_properties::_CIPCode, cip);
    TEST_ASSERT(cip == "S");

    TEST_ASSERT(m->getAtomWithIdx(1)->hasProp(common_properties::_CIPCode));
    m->getAtomWithIdx(1)->getProp(common_properties::_CIPCode, cip);
    TEST_ASSERT(cip == "S");

    MolOps::addHs(*m);

    TEST_ASSERT(m->getAtomWithIdx(0)->getChiralTag() ==
                Atom::CHI_TETRAHEDRAL_CCW);
    TEST_ASSERT(m->getAtomWithIdx(1)->getChiralTag() ==
                Atom::CHI_TETRAHEDRAL_CCW);

    MolOps::assignStereochemistry(*m, true);

    TEST_ASSERT(m->getAtomWithIdx(0)->hasProp(common_properties::_CIPCode));
    m->getAtomWithIdx(0)->getProp(common_properties::_CIPCode, cip);
    TEST_ASSERT(cip == "S");

    TEST_ASSERT(m->getAtomWithIdx(1)->hasProp(common_properties::_CIPCode));
    m->getAtomWithIdx(1)->getProp(common_properties::_CIPCode, cip);
    TEST_ASSERT(cip == "S");

    delete m;
  }

  {
    RWMol *m;
    std::string cip;
    std::string smiles = "C1CC.[C@@H]1(Cl)O";
    m = SmilesToMol(smiles);
    TEST_ASSERT(m);

    TEST_ASSERT(m->getAtomWithIdx(3)->getChiralTag() ==
                Atom::CHI_TETRAHEDRAL_CCW);

    MolOps::assignStereochemistry(*m, true);

    TEST_ASSERT(m->getAtomWithIdx(3)->hasProp(common_properties::_CIPCode));
    m->getAtomWithIdx(3)->getProp(common_properties::_CIPCode, cip);
    TEST_ASSERT(cip == "S");

    MolOps::addHs(*m);

    TEST_ASSERT(m->getAtomWithIdx(3)->getChiralTag() ==
                Atom::CHI_TETRAHEDRAL_CCW);
    MolOps::assignStereochemistry(*m, true);

    TEST_ASSERT(m->getAtomWithIdx(3)->hasProp(common_properties::_CIPCode));
    m->getAtomWithIdx(3)->getProp(common_properties::_CIPCode, cip);
    TEST_ASSERT(cip == "S");

    delete m;
  }

  BOOST_LOG(rdInfoLog) << "done" << std::endl;
}

void testIssue3009911() {
  BOOST_LOG(rdInfoLog) << "-------------------------------------" << std::endl;
  BOOST_LOG(rdInfoLog) << "Issue 3009911: bad atom priorities" << std::endl;

  {
    RWMol *m;
    std::string smiles = "F[C@](O)(c1ccccc1)C(=C)CO";
    m = SmilesToMol(smiles);
    TEST_ASSERT(m);
    int *ranks;
    ranks = new int[m->getNumAtoms()];
    MolOps::assignStereochemistry(*m, true);
    for (unsigned int i = 0; i < m->getNumAtoms(); ++i) {
      unsigned int rank;
      TEST_ASSERT(m->getAtomWithIdx(i)->hasProp(common_properties::_CIPRank))
      m->getAtomWithIdx(i)->getProp(common_properties::_CIPRank, rank);
      ranks[i] = rank;
    }
    // basics:
    TEST_ASSERT(ranks[0] > ranks[1]);
    TEST_ASSERT(ranks[2] > ranks[1]);
    TEST_ASSERT(ranks[0] > ranks[2]);
    // now the key point:
    TEST_ASSERT(ranks[3] < ranks[9]);

    std::string cip;
    TEST_ASSERT(m->getAtomWithIdx(1)->hasProp(common_properties::_CIPCode));
    m->getAtomWithIdx(1)->getProp(common_properties::_CIPCode, cip);
    TEST_ASSERT(cip == "R");
    delete m;
    delete[] ranks;
  }
  {
    RWMol *m;
    std::string smiles = "COC(C)(OC)[C@](O)(F)C(C)=O";
    m = SmilesToMol(smiles);
    TEST_ASSERT(m);
    int *ranks;
    ranks = new int[m->getNumAtoms()];
    MolOps::assignStereochemistry(*m, true);
    for (unsigned int i = 0; i < m->getNumAtoms(); ++i) {
      unsigned int rank;
      TEST_ASSERT(m->getAtomWithIdx(i)->hasProp(common_properties::_CIPRank))
      m->getAtomWithIdx(i)->getProp(common_properties::_CIPRank, rank);
      ranks[i] = rank;
    }
    // basics:
    TEST_ASSERT(ranks[8] > ranks[7]);
    TEST_ASSERT(ranks[7] > ranks[9]);
    TEST_ASSERT(ranks[7] > ranks[2]);
    // FIX: these are the key points, but at the moment they are not handled
    // correctly
    // due to a weakness in the CIP-ranking algorithm.
    // TEST_ASSERT(ranks[2]>ranks[9]);
    std::string cip;
    TEST_ASSERT(m->getAtomWithIdx(6)->hasProp(common_properties::_CIPCode));
    m->getAtomWithIdx(6)->getProp(common_properties::_CIPCode, cip);
    // TEST_ASSERT(cip=="R");

    delete m;
    delete[] ranks;
  }
  BOOST_LOG(rdInfoLog) << "done" << std::endl;
}

void testIssue3139534() {
  BOOST_LOG(rdInfoLog) << "-------------------------------------" << std::endl;
  BOOST_LOG(rdInfoLog) << "Issue 3139534: stereochemistry in larger rings"
                       << std::endl;

  // the smiles generation part of this is in SmilesParse/test.cpp

  // tests that the creation and assignment are correct:
  {
    RWMol *m;
    std::string smiles = "C1COCC/C=C\\CC1";
    m = SmilesToMol(smiles);
    TEST_ASSERT(m);
    TEST_ASSERT(m->getBondWithIdx(5)->getStereo() == Bond::STEREOZ);
    delete m;
  }
  {
    RWMol *m;
    std::string smiles = "C1COCC/C=C/CC1";
    m = SmilesToMol(smiles);
    TEST_ASSERT(m);
    TEST_ASSERT(m->getBondWithIdx(5)->getStereo() == Bond::STEREOE);
    delete m;
  }
  {
    RWMol *m;
    std::string smiles = "C/1=C/OCCC=CCC1";
    m = SmilesToMol(smiles);
    TEST_ASSERT(m);
    TEST_ASSERT(m->getBondWithIdx(0)->getStereo() == Bond::STEREOZ);
    delete m;
  }
  {
    RWMol *m;
    std::string smiles = "C1=C/OCCC=CCC\\1";
    m = SmilesToMol(smiles);
    TEST_ASSERT(m);
    TEST_ASSERT(m->getBondWithIdx(0)->getStereo() == Bond::STEREOZ);
    delete m;
  }
  {
    RWMol *m;
    std::string smiles = "C\\1=C/OCCC=CCC1";
    m = SmilesToMol(smiles);
    TEST_ASSERT(m);
    TEST_ASSERT(m->getBondWithIdx(0)->getStereo() == Bond::STEREOE);
    delete m;
  }
  {
    RWMol *m;
    std::string smiles = "C1=C/OCCC=CCC/1";
    m = SmilesToMol(smiles);
    TEST_ASSERT(m);
    TEST_ASSERT(m->getBondWithIdx(0)->getStereo() == Bond::STEREOE);
    delete m;
  }

  {
    RWMol *m;
    std::string smiles = "C/1=C/OCC/C=C\\CC1";
    m = SmilesToMol(smiles);
    TEST_ASSERT(m);
    TEST_ASSERT(m->getBondWithIdx(0)->getStereo() == Bond::STEREOZ);
    TEST_ASSERT(m->getBondWithIdx(5)->getStereo() == Bond::STEREOZ);
    delete m;
  }
  {
    RWMol *m;
    std::string smiles = "C\\1=C/OCC/C=C\\CC1";
    m = SmilesToMol(smiles);
    TEST_ASSERT(m);
    TEST_ASSERT(m->getBondWithIdx(0)->getStereo() == Bond::STEREOE);
    TEST_ASSERT(m->getBondWithIdx(5)->getStereo() == Bond::STEREOZ);
    delete m;
  }
  {
    RWMol *m;
    std::string smiles = "C1=C/OCC/C=C\\CC\\1";
    m = SmilesToMol(smiles);
    TEST_ASSERT(m);
    TEST_ASSERT(m->getBondWithIdx(0)->getStereo() == Bond::STEREOZ);
    TEST_ASSERT(m->getBondWithIdx(5)->getStereo() == Bond::STEREOZ);
    delete m;
  }
  {
    RWMol *m;
    std::string smiles = "C1=C/OCC/C=C\\CC/1";
    m = SmilesToMol(smiles);
    TEST_ASSERT(m);
    TEST_ASSERT(m->getBondWithIdx(0)->getStereo() == Bond::STEREOE);
    TEST_ASSERT(m->getBondWithIdx(5)->getStereo() == Bond::STEREOZ);
    delete m;
  }
  BOOST_LOG(rdInfoLog) << "done" << std::endl;
}

void testFindChiralAtoms() {
  BOOST_LOG(rdInfoLog) << "-------------------------------------" << std::endl;
  BOOST_LOG(rdInfoLog) << "Test findChiralAtoms." << std::endl;

  {
    // by default the chirality possible flag is not assigned:
    RWMol *m;
    std::string smiles = "F[C@H](Cl)C(Cl)(Br)C(F)(F)F";
    m = SmilesToMol(smiles);
    TEST_ASSERT(m);
    MolOps::assignStereochemistry(*m, true, true);
    TEST_ASSERT(m->getAtomWithIdx(1)->hasProp(common_properties::_CIPCode));
    TEST_ASSERT(!(m->getAtomWithIdx(3)->hasProp(common_properties::_CIPCode)));
    TEST_ASSERT(!(m->getAtomWithIdx(6)->hasProp(common_properties::_CIPCode)));
    TEST_ASSERT(
        !m->getAtomWithIdx(1)->hasProp(common_properties::_ChiralityPossible));
    TEST_ASSERT(
        !m->getAtomWithIdx(3)->hasProp(common_properties::_ChiralityPossible));
    TEST_ASSERT(!(
        m->getAtomWithIdx(6)->hasProp(common_properties::_ChiralityPossible)));

    // but we can force it:
    MolOps::assignStereochemistry(*m, true, true, true);
    TEST_ASSERT(m->getAtomWithIdx(1)->hasProp(common_properties::_CIPCode));
    TEST_ASSERT(!(m->getAtomWithIdx(3)->hasProp(common_properties::_CIPCode)));
    TEST_ASSERT(!(m->getAtomWithIdx(6)->hasProp(common_properties::_CIPCode)));
    TEST_ASSERT(
        m->getAtomWithIdx(1)->hasProp(common_properties::_ChiralityPossible));
    TEST_ASSERT(
        m->getAtomWithIdx(3)->hasProp(common_properties::_ChiralityPossible));
    TEST_ASSERT(!(
        m->getAtomWithIdx(6)->hasProp(common_properties::_ChiralityPossible)));

    delete m;
  }

  BOOST_LOG(rdInfoLog) << "done" << std::endl;
}

void testIssue3453172() {
  BOOST_LOG(rdInfoLog) << "-------------------------------------" << std::endl;
  BOOST_LOG(rdInfoLog)
      << "Issue 3453172: stereochemistry at three-coordinate S and Se"
      << std::endl;

  {
    RWMol *m;
    std::string smiles = "C=[S@](F)Br";
    m = SmilesToMol(smiles);
    TEST_ASSERT(m);
    TEST_ASSERT(m->getAtomWithIdx(1)->getChiralTag() != Atom::CHI_UNSPECIFIED);
    delete m;
  }
  {
    RWMol *m;
    std::string smiles = "C[S@+](F)Br";
    m = SmilesToMol(smiles);
    TEST_ASSERT(m);
    TEST_ASSERT(m->getAtomWithIdx(1)->getChiralTag() != Atom::CHI_UNSPECIFIED);
    delete m;
  }
  {
    RWMol *m;
    std::string smiles = "C=[Se@](F)Br";
    m = SmilesToMol(smiles);
    TEST_ASSERT(m);
    TEST_ASSERT(m->getAtomWithIdx(1)->getChiralTag() != Atom::CHI_UNSPECIFIED);
    delete m;
  }
  {
    RWMol *m;
    std::string smiles = "C[Se@+](F)Br";
    m = SmilesToMol(smiles);
    TEST_ASSERT(m);
    TEST_ASSERT(m->getAtomWithIdx(1)->getChiralTag() != Atom::CHI_UNSPECIFIED);
    delete m;
  }
  {
    RWMol *m;
    std::string smiles = "C=[S@](Br)Br";
    m = SmilesToMol(smiles);
    TEST_ASSERT(m);
    TEST_ASSERT(m->getAtomWithIdx(1)->getChiralTag() == Atom::CHI_UNSPECIFIED);
    delete m;
  }
  {
    RWMol *m;
    std::string smiles = "C[S@+](Br)Br";
    m = SmilesToMol(smiles);
    TEST_ASSERT(m);
    TEST_ASSERT(m->getAtomWithIdx(1)->getChiralTag() == Atom::CHI_UNSPECIFIED);
    delete m;
  }
  {
    RWMol *m;
    std::string smiles = "C=[Se@](Br)Br";
    m = SmilesToMol(smiles);
    TEST_ASSERT(m);
    TEST_ASSERT(m->getAtomWithIdx(1)->getChiralTag() == Atom::CHI_UNSPECIFIED);
    delete m;
  }
  {
    RWMol *m;
    std::string smiles = "C[Se@+](Br)Br";
    m = SmilesToMol(smiles);
    TEST_ASSERT(m);
    TEST_ASSERT(m->getAtomWithIdx(1)->getChiralTag() == Atom::CHI_UNSPECIFIED);
    delete m;
  }

  {
    // this was issue 254
    RWMol *m;
    std::string smiles = "O=[S@](c1ccccc1)C";
    m = SmilesToMol(smiles);
    TEST_ASSERT(m);
    TEST_ASSERT(m->getAtomWithIdx(1)->getHybridization() == Atom::SP3);
    TEST_ASSERT(m->getAtomWithIdx(1)->getChiralTag() != Atom::CHI_UNSPECIFIED);
    delete m;
  }

  BOOST_LOG(rdInfoLog) << "done" << std::endl;
}

void testGithub87() {
  BOOST_LOG(rdInfoLog) << "-------------------------------------" << std::endl;
  BOOST_LOG(rdInfoLog) << "Testing github issue 87: removal of bond wedging"
                       << std::endl;

  std::string rdbase = getenv("RDBASE");
  {
    std::string fName = rdbase + "/Code/GraphMol/test_data/github87.mol";
    RWMol *m = MolFileToMol(fName);
    TEST_ASSERT(m);
    TEST_ASSERT(m->getNumAtoms() == 5);
    TEST_ASSERT(m->getAtomWithIdx(0)->getChiralTag() != Atom::CHI_UNSPECIFIED);
    WedgeMolBonds(*m, &m->getConformer());
    MolOps::assignStereochemistry(*m, true, true);
    TEST_ASSERT(m->getBondBetweenAtoms(0, 1)->getBondDir() == Bond::BEGINWEDGE);
    m->getAtomWithIdx(0)->setChiralTag(Atom::CHI_UNSPECIFIED);
    MolOps::assignStereochemistry(*m, true, true);
    TEST_ASSERT(m->getBondBetweenAtoms(0, 1)->getBondDir() == Bond::NONE);

    delete m;
  }
  {
    std::string fName = rdbase + "/Code/GraphMol/test_data/github87.2.mol";
    RWMol *m = MolFileToMol(fName);
    TEST_ASSERT(m);
    TEST_ASSERT(m->getNumAtoms() == 5);
    TEST_ASSERT(m->getAtomWithIdx(0)->getChiralTag() != Atom::CHI_UNSPECIFIED);
    WedgeMolBonds(*m, &m->getConformer());
    MolOps::assignStereochemistry(*m, true, true);
    TEST_ASSERT(m->getBondBetweenAtoms(0, 1)->getBondDir() == Bond::BEGINDASH);
    m->getAtomWithIdx(0)->setChiralTag(Atom::CHI_UNSPECIFIED);
    MolOps::assignStereochemistry(*m, true, true);
    TEST_ASSERT(m->getBondBetweenAtoms(0, 1)->getBondDir() == Bond::NONE);

    delete m;
  }

  BOOST_LOG(rdInfoLog) << "done" << std::endl;
}

void testGithub90() {
  BOOST_LOG(rdInfoLog) << "-------------------------------------" << std::endl;
  BOOST_LOG(rdInfoLog) << "Testing github issue 90: isotopes and chirality"
                       << std::endl;

  {
    std::string smi = "C[C@@H](F)[13CH3]";
    ROMol *m = SmilesToMol(smi);
    TEST_ASSERT(m);
    TEST_ASSERT(m->getNumAtoms() == 4);
    TEST_ASSERT(m->getAtomWithIdx(1)->getChiralTag() != Atom::CHI_UNSPECIFIED);
    MolOps::assignStereochemistry(*m, true, true);

    std::string cip;
    TEST_ASSERT(m->getAtomWithIdx(1)->hasProp(common_properties::_CIPCode));
    m->getAtomWithIdx(1)->getProp(common_properties::_CIPCode, cip);
    TEST_ASSERT(cip == "R");
    delete m;
  }
  {
    std::string smi = "[13CH3][C@@H](F)C";
    ROMol *m = SmilesToMol(smi);
    TEST_ASSERT(m);
    TEST_ASSERT(m->getNumAtoms() == 4);
    TEST_ASSERT(m->getAtomWithIdx(1)->getChiralTag() != Atom::CHI_UNSPECIFIED);
    MolOps::assignStereochemistry(*m, true, true);

    std::string cip;
    TEST_ASSERT(m->getAtomWithIdx(1)->hasProp(common_properties::_CIPCode));
    m->getAtomWithIdx(1)->getProp(common_properties::_CIPCode, cip);
    TEST_ASSERT(cip == "S");
    delete m;
  }
  {
    std::string smi = "[CH3][C@@H](F)C";
    ROMol *m = SmilesToMol(smi);
    TEST_ASSERT(m);
    TEST_ASSERT(m->getNumAtoms() == 4);
    TEST_ASSERT(m->getAtomWithIdx(1)->getChiralTag() == Atom::CHI_UNSPECIFIED);
    MolOps::assignStereochemistry(*m, true, true);
    TEST_ASSERT(!m->getAtomWithIdx(1)->hasProp(common_properties::_CIPCode));
    delete m;
  }
  {
    std::string smi = "C\\C([13CH3])=C(/C)[13CH3]";
    ROMol *m = SmilesToMol(smi);
    TEST_ASSERT(m);
    TEST_ASSERT(m->getNumAtoms() == 6);
    TEST_ASSERT(m->getBondWithIdx(2)->getStereo() == Bond::STEREOZ);
    delete m;
  }
  {
    std::string smi = "C\\C([CH3])=C(/C)[13CH3]";
    ROMol *m = SmilesToMol(smi);
    TEST_ASSERT(m);
    TEST_ASSERT(m->getNumAtoms() == 6);
    TEST_ASSERT(m->getBondWithIdx(2)->getStereo() == Bond::STEREONONE);
    delete m;
  }

  BOOST_LOG(rdInfoLog) << "done" << std::endl;
}

void testGithub553() {
  BOOST_LOG(rdInfoLog) << "-------------------------------------" << std::endl;
  BOOST_LOG(rdInfoLog)
      << "Testing github issue 553: Chirality not affected by atom-map index"
      << std::endl;

  {
    std::string smi = "[*:1][C@H]([*:2])[*:3]";
    ROMol *m = SmilesToMol(smi);
    TEST_ASSERT(m);
    TEST_ASSERT(m->getNumAtoms() == 4);
    TEST_ASSERT(m->getAtomWithIdx(1)->getChiralTag() != Atom::CHI_UNSPECIFIED);
    MolOps::assignStereochemistry(*m, true, true);
    TEST_ASSERT(m->getAtomWithIdx(1)->getChiralTag() != Atom::CHI_UNSPECIFIED);

    std::string cip;
    TEST_ASSERT(m->getAtomWithIdx(1)->hasProp(common_properties::_CIPCode));
    m->getAtomWithIdx(1)->getProp(common_properties::_CIPCode, cip);
    TEST_ASSERT(cip == "R");
    delete m;
  }

  {
    std::string smi = "*[C@H]([*:2])[*:3]";
    ROMol *m = SmilesToMol(smi);
    TEST_ASSERT(m);
    TEST_ASSERT(m->getNumAtoms() == 4);
    TEST_ASSERT(m->getAtomWithIdx(1)->getChiralTag() != Atom::CHI_UNSPECIFIED);
    MolOps::assignStereochemistry(*m, true, true);
    TEST_ASSERT(m->getAtomWithIdx(1)->getChiralTag() != Atom::CHI_UNSPECIFIED);

    std::string cip;
    TEST_ASSERT(m->getAtomWithIdx(1)->hasProp(common_properties::_CIPCode));
    m->getAtomWithIdx(1)->getProp(common_properties::_CIPCode, cip);
    TEST_ASSERT(cip == "R");
    delete m;
  }

  {
    std::string smi = "[*:1][C@@H]([*:2])[*:3]";
    ROMol *m = SmilesToMol(smi);
    TEST_ASSERT(m);
    TEST_ASSERT(m->getNumAtoms() == 4);
    TEST_ASSERT(m->getAtomWithIdx(1)->getChiralTag() != Atom::CHI_UNSPECIFIED);
    MolOps::assignStereochemistry(*m, true, true);
    TEST_ASSERT(m->getAtomWithIdx(1)->getChiralTag() != Atom::CHI_UNSPECIFIED);

    std::string cip;
    TEST_ASSERT(m->getAtomWithIdx(1)->hasProp(common_properties::_CIPCode));
    m->getAtomWithIdx(1)->getProp(common_properties::_CIPCode, cip);
    TEST_ASSERT(cip == "S");
    delete m;
  }

  BOOST_LOG(rdInfoLog) << "done" << std::endl;
}

void testGithub803() {
  BOOST_LOG(rdInfoLog) << "-------------------------------------" << std::endl;
  BOOST_LOG(rdInfoLog) << "Testing github issue 803: Support larger isotope "
                          "deltas in the chirality assignment"
                       << std::endl;

  {
    std::string smi = "*[C@H]([9*])[8*]";
    ROMol *m = SmilesToMol(smi);
    TEST_ASSERT(m);
    TEST_ASSERT(m->getNumAtoms() == 4);
    TEST_ASSERT(m->getAtomWithIdx(1)->getChiralTag() != Atom::CHI_UNSPECIFIED);
    MolOps::assignStereochemistry(*m, true, true);
    TEST_ASSERT(m->getAtomWithIdx(1)->getChiralTag() != Atom::CHI_UNSPECIFIED);

    std::string cip;
    TEST_ASSERT(m->getAtomWithIdx(1)->hasProp(common_properties::_CIPCode));
    m->getAtomWithIdx(1)->getProp(common_properties::_CIPCode, cip);
    TEST_ASSERT(cip == "S");

    smi = MolToSmiles(*m, true);
    TEST_ASSERT(smi == "*[C@@H]([8*])[9*]");

    delete m;
  }
  {
    std::string smi = "*[C@H]([15*])[9*]";
    ROMol *m = SmilesToMol(smi);
    TEST_ASSERT(m);
    TEST_ASSERT(m->getNumAtoms() == 4);
    TEST_ASSERT(m->getAtomWithIdx(1)->getChiralTag() != Atom::CHI_UNSPECIFIED);
    MolOps::assignStereochemistry(*m, true, true);
    TEST_ASSERT(m->getAtomWithIdx(1)->getChiralTag() != Atom::CHI_UNSPECIFIED);

    std::string cip;
    TEST_ASSERT(m->getAtomWithIdx(1)->hasProp(common_properties::_CIPCode));
    m->getAtomWithIdx(1)->getProp(common_properties::_CIPCode, cip);
    TEST_ASSERT(cip == "S");

    smi = MolToSmiles(*m, true);
    TEST_ASSERT(smi == "*[C@@H]([9*])[15*]");

    delete m;
  }
  {
    std::string smi = "[100U][C@H]([101U])[102U]";
    ROMol *m = SmilesToMol(smi);
    TEST_ASSERT(m);
    TEST_ASSERT(m->getNumAtoms() == 4);
    TEST_ASSERT(m->getAtomWithIdx(1)->getChiralTag() != Atom::CHI_UNSPECIFIED);
    MolOps::assignStereochemistry(*m, true, true);
    TEST_ASSERT(m->getAtomWithIdx(1)->getChiralTag() != Atom::CHI_UNSPECIFIED);

    std::string cip;
    TEST_ASSERT(m->getAtomWithIdx(1)->hasProp(common_properties::_CIPCode));
    m->getAtomWithIdx(1)->getProp(common_properties::_CIPCode, cip);
    TEST_ASSERT(cip == "R");

    smi = MolToSmiles(*m, true);
    TEST_ASSERT(smi == "[100U][C@H]([101U])[102U]");

    delete m;
  }

  BOOST_LOG(rdInfoLog) << "done" << std::endl;
}

void testGithub1294() {
  BOOST_LOG(rdInfoLog) << "-------------------------------------" << std::endl;
  BOOST_LOG(rdInfoLog) << "Testing github issue 1294: ring stereochemistry "
                          "perception failing for spiro centers"
                       << std::endl;

  {  // the original example from the bug report
    std::string smi = "O[C@H]1CC[C@]11CC[C@@](Cl)(Br)CC1";
    ROMol *m = SmilesToMol(smi);
    TEST_ASSERT(m);
    TEST_ASSERT(m->getNumAtoms() == 12);
    TEST_ASSERT(m->getAtomWithIdx(1)->getChiralTag() != Atom::CHI_UNSPECIFIED);
    TEST_ASSERT(m->getAtomWithIdx(4)->getChiralTag() != Atom::CHI_UNSPECIFIED);
    TEST_ASSERT(m->getAtomWithIdx(7)->getChiralTag() != Atom::CHI_UNSPECIFIED);

    delete m;
  }

  {  // not spiro, but affected by same bug
    std::string smi = "C[C@H]1CC2CCCC3CCCC(C1)[C@@H]23";
    ROMol *m = SmilesToMol(smi);
    TEST_ASSERT(m);
    TEST_ASSERT(m->getNumAtoms() == 14);
    TEST_ASSERT(m->getAtomWithIdx(1)->getChiralTag() != Atom::CHI_UNSPECIFIED);
    TEST_ASSERT(m->getAtomWithIdx(13)->getChiralTag() != Atom::CHI_UNSPECIFIED);
    delete m;
  }

  {
    std::string smi = "C[C@H]1CC[C@@]2(CC[C@H](F)CC2)OC1";
    ROMol *m = SmilesToMol(smi);
    TEST_ASSERT(m);
    TEST_ASSERT(m->getNumAtoms() == 13);
    TEST_ASSERT(m->getAtomWithIdx(1)->getChiralTag() != Atom::CHI_UNSPECIFIED);
    TEST_ASSERT(m->getAtomWithIdx(4)->getChiralTag() != Atom::CHI_UNSPECIFIED);
    TEST_ASSERT(m->getAtomWithIdx(7)->getChiralTag() != Atom::CHI_UNSPECIFIED);
    delete m;
  }

  BOOST_LOG(rdInfoLog) << "done" << std::endl;
}

void testGithub1423() {
  BOOST_LOG(rdInfoLog) << "-------------------------------------" << std::endl;
  BOOST_LOG(rdInfoLog) << "Testing github issue 1423: Generate a warning for "
                          "conflicting bond directions"
                       << std::endl;

  {  // this one is ok:
    std::stringstream warns;
    rdWarningLog->SetTee(warns);
    std::string smi = "C/C(/F)=C/C";
    ROMol *m = SmilesToMol(smi);
    TEST_ASSERT(m);
    TEST_ASSERT(m->getNumAtoms() == 5);
    TEST_ASSERT(m->getBondWithIdx(2)->getStereo() == Bond::STEREOZ);
    TEST_ASSERT(warns.str() == "");
    delete m;
    rdWarningLog->ClearTee();
  }

  {  // this one has a conflict:
    std::stringstream warns;
    rdWarningLog->SetTee(warns);
    std::string smi = "C/C(\\F)=C/C";
    ROMol *m = SmilesToMol(smi);
    TEST_ASSERT(m);
    TEST_ASSERT(m->getNumAtoms() == 5);
    TEST_ASSERT(m->getBondWithIdx(2)->getBondType() == Bond::DOUBLE);
    TEST_ASSERT(m->getBondWithIdx(2)->getStereo() == Bond::STEREONONE);
    TEST_ASSERT(m->getBondWithIdx(0)->getBondType() == Bond::SINGLE);
    TEST_ASSERT(m->getBondWithIdx(0)->getBondDir() == Bond::NONE);
    TEST_ASSERT(m->getBondWithIdx(1)->getBondType() == Bond::SINGLE);
    TEST_ASSERT(m->getBondWithIdx(1)->getBondDir() == Bond::NONE);

    TEST_ASSERT(warns.str() != "");
    TEST_ASSERT(warns.str().find("BondStereo set to STEREONONE") !=
                std::string::npos);
    delete m;
    rdWarningLog->ClearTee();
  }
  {  // from the question that prompted this
    std::stringstream warns;
    rdWarningLog->SetTee(warns);
    std::string smi = "CCCO\\C(=C/c1ccccc1)/C(\\OCC)=C\\c1ccccc1";
    ROMol *m = SmilesToMol(smi);
    TEST_ASSERT(m);
    TEST_ASSERT(m->getBondWithIdx(4)->getBondType() == Bond::DOUBLE);
    TEST_ASSERT(m->getBondWithIdx(4)->getStereo() == Bond::STEREONONE);
    TEST_ASSERT(m->getBondWithIdx(15)->getBondType() == Bond::DOUBLE);
    TEST_ASSERT(m->getBondWithIdx(15)->getStereo() == Bond::STEREONONE);
    TEST_ASSERT(warns.str() != "");
    TEST_ASSERT(warns.str().find("BondStereo set to STEREONONE") !=
                std::string::npos);
    delete m;
    rdWarningLog->ClearTee();
  }

  {  // a problem that came up during testing
    std::stringstream warns;
    rdWarningLog->SetTee(warns);
    std::string smi = "C/C(\\F)=C/[C@H](F)C=C(F)C";
    ROMol *m = SmilesToMol(smi);
    TEST_ASSERT(m);
    TEST_ASSERT(m->getBondWithIdx(2)->getBondType() == Bond::DOUBLE);
    TEST_ASSERT(m->getBondWithIdx(2)->getStereo() == Bond::STEREONONE);
    TEST_ASSERT(m->getAtomWithIdx(4)->getChiralTag() == Atom::CHI_UNSPECIFIED);
    TEST_ASSERT(warns.str() != "");
    TEST_ASSERT(warns.str().find("BondStereo set to STEREONONE") !=
                std::string::npos);
    delete m;
    rdWarningLog->ClearTee();
  }

  {  // a problem that came up during testing
    std::stringstream warns;
    rdWarningLog->SetTee(warns);
    std::string smi = "C/C1=C/C=C=C=C2C(=C([Si](C)(C)C)\\C=C/1)C(=O)c1ccccc12";
    ROMol *m = SmilesToMol(smi);
    TEST_ASSERT(m);
    TEST_ASSERT(warns.str() != "");
    TEST_ASSERT(warns.str().find("BondStereo set to STEREONONE") !=
                std::string::npos);
    delete m;
    rdWarningLog->ClearTee();
  }
  BOOST_LOG(rdInfoLog) << "done" << std::endl;
}

namespace {
void stereochemTester(RWMol *m, std::string expectedCIP,
                      Bond::BondStereo expectedStereo) {
  TEST_ASSERT(m);
  TEST_ASSERT(m->getNumAtoms() == 9)
  MolOps::sanitizeMol(*m);
  TEST_ASSERT(!m->getAtomWithIdx(1)->hasProp(common_properties::_CIPCode));
  TEST_ASSERT(m->getBondWithIdx(3)->getStereo() == Bond::STEREONONE);
  // the mol file parser assigned bond dirs, get rid of them
  for (ROMol::BondIterator bIt = m->beginBonds(); bIt != m->endBonds(); ++bIt) {
    (*bIt)->setBondDir(Bond::NONE);
  }
  MolOps::assignStereochemistryFrom3D(*m);
  TEST_ASSERT(m->getAtomWithIdx(1)->hasProp(common_properties::_CIPCode));
  TEST_ASSERT(m->getAtomWithIdx(1)->getProp<std::string>(
                  common_properties::_CIPCode) == expectedCIP);
  TEST_ASSERT(m->getBondWithIdx(3)->getStereo() == expectedStereo);
}
}  // namespace
void testAssignStereochemistryFrom3D() {
  BOOST_LOG(rdInfoLog) << "-------------------------------------" << std::endl;
  BOOST_LOG(rdInfoLog) << "Testing assignStereochemistryFrom3D" << std::endl;

  std::string pathName = getenv("RDBASE");
  pathName += "/Code/GraphMol/test_data/";
  {
    SDMolSupplier suppl(pathName + "stereochem.sdf", false);  // don't sanitize
    {
      RWMol *m = (RWMol *)suppl.next();
      TEST_ASSERT(m->getProp<std::string>(common_properties::_Name) == "R-Z");
      stereochemTester(m, "R", Bond::STEREOZ);
      delete m;
    }
    {
      RWMol *m = (RWMol *)suppl.next();
      TEST_ASSERT(m->getProp<std::string>(common_properties::_Name) == "R-E");
      stereochemTester(m, "R", Bond::STEREOE);
      delete m;
    }
    {
      RWMol *m = (RWMol *)suppl.next();
      TEST_ASSERT(m->getProp<std::string>(common_properties::_Name) == "S-Z");
      stereochemTester(m, "S", Bond::STEREOZ);
      delete m;
    }
    {
      RWMol *m = (RWMol *)suppl.next();
      TEST_ASSERT(m->getProp<std::string>(common_properties::_Name) == "S-E");
      stereochemTester(m, "S", Bond::STEREOE);
      delete m;
    }
  }
  BOOST_LOG(rdInfoLog) << "done" << std::endl;
}

void testDoubleBondStereoInRings() {
  BOOST_LOG(rdInfoLog) << "-------------------------------------" << std::endl;
  BOOST_LOG(rdInfoLog) << "Testing double bond stereochemistry in rings"
                       << std::endl;
  std::string pathName = getenv("RDBASE");
  pathName += "/Code/GraphMol/test_data/";
  {
    RWMol *m = MolFileToMol(pathName + "cyclohexene_3D.mol", true,
                            false);  // don't remove Hs
    MolOps::detectBondStereochemistry(*m);
    MolOps::assignChiralTypesFrom3D(*m);
    MolOps::assignStereochemistry(*m, true, true);
    const Bond *b = m->getBondBetweenAtoms(0, 1);
    TEST_ASSERT(b);
    TEST_ASSERT(b->getStereo() == Bond::STEREONONE);
    delete m;
  }
  {
    RWMol *m = MolFileToMol(pathName + "CHEMBL501674_3D.mol", true,
                            false);  // don't remove Hs
    MolOps::detectBondStereochemistry(*m);
    MolOps::assignChiralTypesFrom3D(*m);
    MolOps::assignStereochemistry(*m, true, true);
    const Bond *b = m->getBondBetweenAtoms(6, 7);
    TEST_ASSERT(b);
    TEST_ASSERT(b->getStereo() == Bond::STEREOE);
    b = m->getBondBetweenAtoms(11, 12);
    TEST_ASSERT(b);
    TEST_ASSERT(b->getStereo() == Bond::STEREOE);
    delete m;
  }
  {
    RWMol *m = MolFileToMol(pathName + "CHEMBL501674.mol");  // don't remove Hs
    const Bond *b = m->getBondBetweenAtoms(6, 7);
    TEST_ASSERT(b);
    TEST_ASSERT(b->getStereo() == Bond::STEREOE);
    b = m->getBondBetweenAtoms(11, 12);
    TEST_ASSERT(b);
    TEST_ASSERT(b->getStereo() == Bond::STEREOE);
    delete m;
  }
  {
    RWMol *m = MolFileToMol(pathName + "CHEMBL501674.mol");  // don't remove Hs
    std::string smi = MolToSmiles(*m, true);
    unsigned int nTrans = 0;
    size_t pos = 0;
    size_t len = smi.length();
    bool keepCounting = true;
    while (keepCounting) {
      pos = smi.find("/C=C/", pos);
      keepCounting = (pos != std::string::npos && ++nTrans && ++pos < len);
    }
    TEST_ASSERT(nTrans == 2);
    delete m;
  }
  BOOST_LOG(rdInfoLog) << "done" << std::endl;
}

void testIssue1735() {
  BOOST_LOG(rdInfoLog) << "-------------------------------------" << std::endl;
  BOOST_LOG(rdInfoLog) << "Testing empty mols in rankMolAtoms" << std::endl;

  RWMol m;
  std::vector<unsigned int> oranks;
  Canon::rankMolAtoms(m, oranks);
  BOOST_LOG(rdInfoLog) << "done" << std::endl;
}

void testStereoGroupUpdating() {
  BOOST_LOG(rdInfoLog)
      << "-----------------------------------------------------------"
      << std::endl;
  BOOST_LOG(rdInfoLog)
      << "Are stereo groups updated when atoms and bonds are deleted?"
      << std::endl;

  std::string rdbase = getenv("RDBASE");
  std::string fName =
      rdbase + "/Code/GraphMol/FileParsers/test_data/two_centers_or.mol";
  std::unique_ptr<RWMol> m(MolFileToMol(fName));
  TEST_ASSERT(m.get());

  TEST_ASSERT(m->getStereoGroups().size() == 2);
  m->removeAtom(3);
  TEST_ASSERT(m->getStereoGroups().size() == 1);
  m->removeAtom(m->getAtomWithIdx(0));
  TEST_ASSERT(m->getStereoGroups().size() == 0u);

  BOOST_LOG(rdInfoLog) << "done" << std::endl;
}

class TestAssignChiralTypesFromMolParity {
 public:
  TestAssignChiralTypesFromMolParity(const ROMol &mol) :
    d_rwMol(new RWMol(mol)) {
    assignMolParity();
    fillBondDefVect();
    MolOps::assignChiralTypesFromMolParity(*d_rwMol);
    d_refSmiles = MolToSmiles(*d_rwMol);
    heapPermutation();
  }
 private:
  struct BondDef {
    BondDef(unsigned int bi, unsigned int ei, Bond::BondType t) :
      beginIdx(bi),
      endIdx(ei),
      type(t) {};
    unsigned int beginIdx;
    unsigned int endIdx;
    Bond::BondType type;
  };
  void assignMolParity() {
    static const std::map<Atom::ChiralType, int> parityMap {
      { Atom::CHI_TETRAHEDRAL_CW, 1 },
      { Atom::CHI_TETRAHEDRAL_CCW, 2 },
      { Atom::CHI_UNSPECIFIED, 0 },
      { Atom::CHI_OTHER, 0 }
    };
    MolOps::assignChiralTypesFrom3D(*d_rwMol);
    for (auto ai = d_rwMol->beginAtoms(); ai != d_rwMol->endAtoms(); ++ai) {
      int parity = parityMap.at((*ai)->getChiralTag());
      (*ai)->setProp(common_properties::molParity, parity);
      (*ai)->setChiralTag(Atom::CHI_UNSPECIFIED);
    }
  }
  void fillBondDefVect() {
    for (auto bi = d_rwMol->beginBonds(); bi != d_rwMol->endBonds(); ++bi)
      d_bondDefVect.emplace_back(BondDef((*bi)->getBeginAtomIdx(),
        (*bi)->getEndAtomIdx(), (*bi)->getBondType()));
  }
  void stripBonds() {
    for (unsigned int i = d_rwMol->getNumBonds(); i--;) {
      const Bond *b = d_rwMol->getBondWithIdx(i);
      d_rwMol->removeBond(b->getBeginAtomIdx(), b->getEndAtomIdx());
    }
  }
  void addBonds() {
    for (auto bondDef: d_bondDefVect)
      d_rwMol->addBond(bondDef.beginIdx, bondDef.endIdx, bondDef.type);
  }
  void checkBondPermutation() {
    stripBonds();
    addBonds();
    MolOps::sanitizeMol(*d_rwMol);
    MolOps::assignChiralTypesFromMolParity(*d_rwMol);
    TEST_ASSERT(MolToSmiles(*d_rwMol) == d_refSmiles);
  }
  void heapPermutation(size_t s = 0) {
    // if size becomes 1 the permutation is ready to use
    if (s == 0)
      s = d_bondDefVect.size();
    if (s == 1) {
      checkBondPermutation();
      return;
    }
    for (size_t i = 0; i < s; ++i) {
      heapPermutation(s - 1);
      // if size is odd, swap first and last element
      size_t j = (s % 2 == 1) ? 0 : i;
      swap(d_bondDefVect[j], d_bondDefVect[s - 1]);
    }
  }
  std::unique_ptr<RWMol> d_rwMol;
  std::vector<BondDef> d_bondDefVect;
  std::string d_refSmiles;
};

void testAssignChiralTypesFromMolParity() {
  BOOST_LOG(rdInfoLog)
      << "-----------------------------------------------------------"
      << std::endl;
  BOOST_LOG(rdInfoLog) << "testAssignChiralTypesFromMolParity"
                       << std::endl;
  {
    std::string molb = R"CTAB(
     RDKit          3D

  6  5  0  0  1  0  0  0  0  0999 V2000
   -2.9747    1.7234    0.0753 C   0  0  0  0  0  0  0  0  0  0  0  0
   -1.4586    1.4435    0.1253 C   0  0  0  0  0  0  0  0  0  0  0  0
   -3.5885    2.6215    1.4893 Cl  0  0  0  0  0  0  0  0  0  0  0  0
   -3.7306    0.3885   -0.0148 C   0  0  0  0  0  0  0  0  0  0  0  0
   -0.3395    3.0471    0.1580 Br  0  0  0  0  0  0  0  0  0  0  0  0
   -1.1574    0.7125    1.2684 F   0  0  0  0  0  0  0  0  0  0  0  0
  1  2  1  0
  1  3  1  0
  1  4  1  0
  2  5  1  0
  2  6  1  0
M  END)CTAB";
    bool sanitize = true;
    bool removeHs = false;
    std::unique_ptr<RWMol> m(MolBlockToMol(molb, sanitize, removeHs));
    TEST_ASSERT(m);
    TestAssignChiralTypesFromMolParity test(*m);
  }
}

void testClearDirsOnDoubleBondsWithoutStereo() {
  BOOST_LOG(rdInfoLog)
      << "-----------------------------------------------------------"
      << std::endl;
  BOOST_LOG(rdInfoLog) << "Github #2422: Are bond directions around double "
                          "bonds without stereo cleared?"
                       << std::endl;
  {  // base example
    std::string molb = R"CTAB(
     RDKit          3D

  9  8  0  0  0  0  0  0  0  0999 V2000
   -1.0935    0.1248    0.0275 C   0  0  0  0  0  0  0  0  0  0  0  0
    0.2207   -0.5165   -0.1416 C   0  0  0  0  0  0  0  0  0  0  0  0
    1.3334    0.2056    0.0404 C   0  0  0  0  0  0  0  0  0  0  0  0
   -1.8920   -0.6460   -0.0055 H   0  0  0  0  0  0  0  0  0  0  0  0
   -1.1652    0.5837    1.0507 H   0  0  0  0  0  0  0  0  0  0  0  0
   -1.2163    0.8670   -0.7758 H   0  0  0  0  0  0  0  0  0  0  0  0
    0.2887   -1.5731   -0.4133 H   0  0  0  0  0  0  0  0  0  0  0  0
    2.2967   -0.2900   -0.0902 H   0  0  0  0  0  0  0  0  0  0  0  0
    1.2275    1.2444    0.3077 H   0  0  0  0  0  0  0  0  0  0  0  0
  1  2  1  0
  2  3  2  0
  1  4  1  0
  1  5  1  0
  1  6  1  0
  2  7  1  0
  3  8  1  0
  3  9  1  0
M  END)CTAB";
    bool sanitize = true;
    bool removeHs = false;
    std::unique_ptr<RWMol> m(MolBlockToMol(molb, sanitize, removeHs));
    TEST_ASSERT(m);
    TEST_ASSERT(m->getNumAtoms() == 9);
    TEST_ASSERT(m->getBondBetweenAtoms(1, 2)->getStereo() == Bond::STEREONONE);
    TEST_ASSERT(m->getBondBetweenAtoms(0, 1)->getBondDir() == Bond::NONE);
    TEST_ASSERT(m->getBondBetweenAtoms(2, 7)->getBondDir() == Bond::NONE);
    TEST_ASSERT(m->getBondBetweenAtoms(2, 8)->getBondDir() == Bond::NONE);

    MolOps::removeHs(*m);
    TEST_ASSERT(m->getNumAtoms() == 3);
  }
  {  // base example with the double bond reversed
    std::string molb = R"CTAB(
     RDKit          3D

  9  8  0  0  0  0  0  0  0  0999 V2000
   -1.0935    0.1248    0.0275 C   0  0  0  0  0  0  0  0  0  0  0  0
    0.2207   -0.5165   -0.1416 C   0  0  0  0  0  0  0  0  0  0  0  0
    1.3334    0.2056    0.0404 C   0  0  0  0  0  0  0  0  0  0  0  0
   -1.8920   -0.6460   -0.0055 H   0  0  0  0  0  0  0  0  0  0  0  0
   -1.1652    0.5837    1.0507 H   0  0  0  0  0  0  0  0  0  0  0  0
   -1.2163    0.8670   -0.7758 H   0  0  0  0  0  0  0  0  0  0  0  0
    0.2887   -1.5731   -0.4133 H   0  0  0  0  0  0  0  0  0  0  0  0
    2.2967   -0.2900   -0.0902 H   0  0  0  0  0  0  0  0  0  0  0  0
    1.2275    1.2444    0.3077 H   0  0  0  0  0  0  0  0  0  0  0  0
  1  2  1  0
  3  2  2  0
  1  4  1  0
  1  5  1  0
  1  6  1  0
  2  7  1  0
  3  8  1  0
  3  9  1  0
M  END)CTAB";
    bool sanitize = true;
    bool removeHs = false;
    std::unique_ptr<RWMol> m(MolBlockToMol(molb, sanitize, removeHs));
    TEST_ASSERT(m);
    TEST_ASSERT(m->getNumAtoms() == 9);
    TEST_ASSERT(m->getBondBetweenAtoms(1, 2)->getStereo() == Bond::STEREONONE);
    TEST_ASSERT(m->getBondBetweenAtoms(0, 1)->getBondDir() == Bond::NONE);
    TEST_ASSERT(m->getBondBetweenAtoms(2, 7)->getBondDir() == Bond::NONE);
    TEST_ASSERT(m->getBondBetweenAtoms(2, 8)->getBondDir() == Bond::NONE);

    MolOps::removeHs(*m);
    TEST_ASSERT(m->getNumAtoms() == 3);
  }
  {  // make sure it behaves if there really is double bond stereo
    std::string molb = R"CTAB(
     RDKit          3D

  9  8  0  0  0  0  0  0  0  0999 V2000
   -1.0935    0.1248    0.0275 C   0  0  0  0  0  0  0  0  0  0  0  0
    0.2207   -0.5165   -0.1416 C   0  0  0  0  0  0  0  0  0  0  0  0
    1.3334    0.2056    0.0404 C   0  0  0  0  0  0  0  0  0  0  0  0
   -1.8920   -0.6460   -0.0055 H   0  0  0  0  0  0  0  0  0  0  0  0
   -1.1652    0.5837    1.0507 H   0  0  0  0  0  0  0  0  0  0  0  0
   -1.2163    0.8670   -0.7758 H   0  0  0  0  0  0  0  0  0  0  0  0
    0.2887   -1.5731   -0.4133 H   0  0  0  0  0  0  0  0  0  0  0  0
    2.2967   -0.2900   -0.0902 F   0  0  0  0  0  0  0  0  0  0  0  0
    1.2275    1.2444    0.3077 H   0  0  0  0  0  0  0  0  0  0  0  0
  1  2  1  0
  2  3  2  0
  1  4  1  0
  1  5  1  0
  1  6  1  0
  2  7  1  0
  3  8  1  0
  3  9  1  0
M  END)CTAB";
    bool sanitize = true;
    bool removeHs = false;
    std::unique_ptr<RWMol> m(MolBlockToMol(molb, sanitize, removeHs));
    TEST_ASSERT(m);
    TEST_ASSERT(m->getNumAtoms() == 9);
    TEST_ASSERT(m->getBondBetweenAtoms(1, 2)->getStereo() != Bond::STEREONONE);
    TEST_ASSERT(m->getBondBetweenAtoms(0, 1)->getBondDir() != Bond::NONE);
    TEST_ASSERT(m->getBondBetweenAtoms(2, 7)->getBondDir() != Bond::NONE);
    TEST_ASSERT(m->getBondBetweenAtoms(2, 8)->getBondDir() != Bond::NONE);

    MolOps::removeHs(*m);
    TEST_ASSERT(m->getNumAtoms() == 4);
  }

  BOOST_LOG(rdInfoLog) << "done" << std::endl;
}

void testIncorrectBondDirsOnWedging() {
  BOOST_LOG(rdInfoLog) << "-------------------------------------" << std::endl;
  BOOST_LOG(rdInfoLog) << "Bonds not being reversed when wedging is updated"
                       << std::endl;

  std::string rdbase = getenv("RDBASE");
  {
    std::string fName =
        rdbase + "/Code/GraphMol/test_data/wedging_problems1.mol";
    RWMol *m = MolFileToMol(fName);
    TEST_ASSERT(m);
    TEST_ASSERT(m->getBondBetweenAtoms(10, 4));
    TEST_ASSERT(m->getBondBetweenAtoms(10, 4)->getBeginAtomIdx() == 10);
    WedgeMolBonds(*m, &m->getConformer());
    TEST_ASSERT(m->getBondBetweenAtoms(10, 4));
    TEST_ASSERT(m->getBondBetweenAtoms(10, 4)->getBondDir() ==
                Bond::BEGINWEDGE);
    TEST_ASSERT(m->getBondBetweenAtoms(10, 4)->getBeginAtomIdx() == 4);

    delete m;
  }
  {
    std::string fName =
        rdbase + "/Code/GraphMol/test_data/wedging_problems2.mol";
    RWMol *m = MolFileToMol(fName);
    TEST_ASSERT(m);
    TEST_ASSERT(m->getBondBetweenAtoms(3, 21));
    TEST_ASSERT(m->getBondBetweenAtoms(3, 21)->getBeginAtomIdx() == 3);
    TEST_ASSERT(m->getBondBetweenAtoms(2, 20));
    TEST_ASSERT(m->getBondBetweenAtoms(2, 20)->getBeginAtomIdx() == 2);
    WedgeMolBonds(*m, &m->getConformer());
    TEST_ASSERT(m->getBondBetweenAtoms(3, 21));
    TEST_ASSERT(m->getBondBetweenAtoms(3, 21)->getBeginAtomIdx() == 21);
    TEST_ASSERT(m->getBondBetweenAtoms(2, 20));
    TEST_ASSERT(m->getBondBetweenAtoms(2, 20)->getBeginAtomIdx() == 20);

    delete m;
  }

  BOOST_LOG(rdInfoLog) << "done" << std::endl;
}

int main() {
  RDLog::InitLogs();
  // boost::logging::enable_logs("rdApp.debug");

#if 1
  testSmiles1();
  testMol1();
  testMol2();
  testRoundTrip();
  testChiralityCleanup();
  testChiralityFrom3D();
  testIterativeChirality();
  testBondDirRemoval();
  testIssue2762917();
  testIssue3009911();
  testIssue3139534();
  testFindChiralAtoms();
  testIssue3453172();
  testRingStereochemistry();
  testGithub87();
  testGithub90();
  testIssue2705543();
  testGithub553();
  testGithub803();
  testGithub1294();
  testGithub1423();
  testAssignStereochemistryFrom3D();
  testDoubleBondStereoInRings();
  testIssue1735();
  testStereoGroupUpdating();
#endif
  testClearDirsOnDoubleBondsWithoutStereo();
<<<<<<< HEAD
  testAssignChiralTypesFromMolParity();
=======
  testIncorrectBondDirsOnWedging();
>>>>>>> f9596813
  return 0;
}<|MERGE_RESOLUTION|>--- conflicted
+++ resolved
@@ -3086,10 +3086,7 @@
   testStereoGroupUpdating();
 #endif
   testClearDirsOnDoubleBondsWithoutStereo();
-<<<<<<< HEAD
   testAssignChiralTypesFromMolParity();
-=======
   testIncorrectBondDirsOnWedging();
->>>>>>> f9596813
   return 0;
 }