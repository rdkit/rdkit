--- conflicted
+++ resolved
@@ -66,11 +66,8 @@
 
 namespace {
 void clearReactionProps(ROMol &mol) {
-<<<<<<< HEAD
-=======
   bool includeRings = false;
   mol.clearComputedProps(includeRings);
->>>>>>> 7576ab90
   for (auto atom : mol.atoms()) {
     atom->clearProp(common_properties::reactantAtomIdx);
     atom->clearProp("was_dummy");
