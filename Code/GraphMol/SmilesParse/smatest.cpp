//
//  Copyright (C) 2003-2018 Greg Landrum and Rational Discovery LLC
//
//   @@ All Rights Reserved @@
//  This file is part of the RDKit.
//  The contents are covered by the terms of the BSD license
//  which is included in the file license.txt, found at the root
//  of the RDKit source tree.
//
#include <RDBoost/test.h>
#include <iostream>

#include <fstream>
#include "SmilesParse.h"
#include "SmilesWrite.h"
#include "SmartsWrite.h"
#include <GraphMol/Substruct/SubstructMatch.h>
#include <GraphMol/RDKitBase.h>
#include <GraphMol/MolPickler.h>
#include <RDGeneral/RDLog.h>
//#include <boost/log/functions.hpp>
using namespace RDKit;
using namespace std;
typedef ROMol Mol;

#define LOCAL_TEST_ALL 1
#if LOCAL_TEST_ALL
void testPass() {
  int i = 0;
  Mol *mol;
  BOOST_LOG(rdInfoLog) << "-------------------------------------" << std::endl;
  BOOST_LOG(rdInfoLog) << "Testing patterns which should parse." << std::endl;
  string smis[] = {
#if 1
    "C",
    "CC",
    "C-C",
    "C=C",
    "[CH2+]C[CH+2]",
    "C1CC=1",
    "C=1CC1",
    "Ccc",
    "C=C-O",
    "C1CC1",
    "C1NC1",
    "C1=CC1",
    "C1CCC1",
    "CC(C)CC",
    "CC(=O)O",
    "C1C(=O)C1",
    "C1C(N)C1",
    "CC(O)C",
    "OC=CCC",
    "CC([O-])O",
    "C1CC2C1CC2",
    "Cl/C=C/Cl",
    "Cl/C=C\\Cl",
    "Cl/C=C/Cl",
    "Cl/C=C\\Cl",
    "C1CC.CC1",
    "C1C(C2CC2).C2CC2C1",
    "[Na+].[Cl-].[NH4+].[Cl-]",
    "[$(CO)]CO",
    "[!$(*#*)]",
    "[!$(*#*)&!D1]-&!@[!$(*#*)&!D1]",
    "[C;!$(C-[OH])]=O",
    "[CH2;X4][N,O,S,F,Cl,Br,I]",
    "C=O",
    "[C;!$(C-[OH])]=O",
    "[#6]-!:[#6]",
    "[C^3]",
    "[*^4]",
    "[*^5]",
    "[se]",
    "[te]",
    // test zeros as ring indices, issue 2690982:
    "C0CC0",
    // these used to fail before Roger Sayle's SMARTS patch:
    "[HO]",
    "[13]",
    "[+]",
    "[C:1]",
    "[C:0]",           // issue 3525776
    "[$([#0].[#0])]",  // sf.net issue 281
    //"CC((C)C)", // github #102
    "c1ccccb1",                                            // github 220
    "[Db][Sg][Bh][Hs][Mt][Ds][Rg][Cn][Uut][Fl][Uup][Lv]",  // new elements
    "C->[Cu]<-C",                                          // dative bonds
    "C%(1)CC%(1)",          // high ring closures (Github #1624)
    "C%(10)CC%(10)",        // high ring closures (Github #1624)
    "C%(100)CC%(100)",      // high ring closures (Github #1624)
    "C%(1000)CC%(1000)",    // high ring closures (Github #1624)
    "C%(10000)CC%(10000)",  // high ring closures (Github #1624)
    "[z]",                  // cactvs heteroatom neighbor queries
    "[z1]",
    "[Z]",
    "[Z1]",
#endif
    "[D{1-3}]",  // cactvs range queries
    "[D{-3}]",
    "[D{1-}]",
    "[z{1-3}]",
    "[Z{1-3}]",
    "[2H,13C]",  // github #1719
    "EOS"
  };
  while (smis[i] != "EOS") {
    string smi = smis[i];
    mol = SmartsToMol(smi);
    CHECK_INVARIANT(mol, smi);
    int nAts = mol->getNumAtoms();
    CHECK_INVARIANT(nAts != 0, smi.c_str());
    // make sure that we can pickle and de-pickle it (this is the test for
    // github #1710):
    std::string pkl;
    MolPickler::pickleMol(*mol, pkl);
    delete mol;
    mol = new Mol(pkl);
    TEST_ASSERT(mol);
    delete mol;
    i++;
  }
  BOOST_LOG(rdInfoLog) << "\tdone" << std::endl;
}

void testFail() {
  int i = 0;
  Mol *mol;

  BOOST_LOG(rdInfoLog) << "-------------------------------------" << std::endl;
  BOOST_LOG(rdInfoLog) << "Testing patterns which should fail to parse."
                       << std::endl;
  BOOST_LOG(rdInfoLog) << "\tExpect Parse error messages" << std::endl;

  // alternate good and bad smiles here to ensure that the parser can resume
  // parsing
  // on good input:
  string smis[] = {"CC=(CO)C", "CC(=CO)C", "C1CC",  "C1CC1", "fff", "C1CC1",
                   "C=0",  // part of sf.net issue 2525792
                   "C1CC1",
                   "C0",  // part of sf.net issue 2525792
                   "C1CC1",
                   "C-0",  // part of sf.net issue 2525792
                   "C1CC1",
                   "C+0",  // part of sf.net issue 2525792
                   "C1CC1",    "[HQ]",     "C1CC1", "EOS"};
  while (smis[i] != "EOS") {
    string smi = smis[i];
    boost::logging::disable_logs("rdApp.error");
    mol = SmartsToMol(smi);
    boost::logging::enable_logs("rdApp.error");
    if (!(i % 2)) {
      CHECK_INVARIANT(!mol, smi);
    } else {
      CHECK_INVARIANT(mol, smi);
    }
    i++;
  }
  BOOST_LOG(rdInfoLog) << "\tdone" << std::endl;
}

std::vector<MatchVectType> _checkMatches(std::string smarts, std::string smiles,
                                         unsigned int nMatches,
                                         unsigned int lenFirst,
                                         bool addHs = false) {
  // utility function that will find the matches between a smarts and smiles
  // if they match the expected values
  //  smarts : smarts string
  //  smiles : smiles string
  //  nMatches : expected number of matches
  //  lenFirst : length of the first match
  //
  // Return the list of all matches just in case want to do aditional testing
  ROMol *mol, *mol2, *matcher, *matcher2;
  bool matches;
  unsigned int matchCount;
  std::string pickle;
  MatchVectType mV;
  std::vector<MatchVectType> mVV;

  matcher = SmartsToMol(smarts);
  CHECK_INVARIANT(matcher, smarts);
  // we will at the same time test the serialization:
  MolPickler::pickleMol(matcher, pickle);
  matcher2 = new ROMol();
  MolPickler::molFromPickle(pickle, matcher2);
  CHECK_INVARIANT(matcher2, smarts);

  // std::cerr << "\tSMA: " << smarts << " -> " << MolToSmarts(*matcher) <<
  // std::endl;;

  mol = SmilesToMol(smiles);
  CHECK_INVARIANT(mol, smiles);
  if (addHs) {
    mol2 = MolOps::addHs(*mol);
    delete mol;
    mol = mol2;
  }
  MolOps::findSSSR(*mol);

  matches = SubstructMatch(*mol, *matcher, mV);
  CHECK_INVARIANT(matches, smarts + " " + smiles);
  CHECK_INVARIANT(mV.size() == lenFirst, smarts + " " + smiles);
  matchCount = SubstructMatch(*mol, *matcher, mVV, true);
  CHECK_INVARIANT(matchCount == nMatches, smarts + " " + smiles);
  CHECK_INVARIANT(mVV[0].size() == lenFirst, smarts + " " + smiles);
  delete matcher;
  matcher = nullptr;

  matches = SubstructMatch(*mol, *matcher2, mV);
  CHECK_INVARIANT(matches, smarts + " " + smiles);
  CHECK_INVARIANT(mV.size() == lenFirst, smarts + " " + smiles);
  matchCount = SubstructMatch(*mol, *matcher2, mVV, true);
  CHECK_INVARIANT(matchCount == nMatches, smarts + " " + smiles);
  CHECK_INVARIANT(mVV[0].size() == lenFirst, smarts + " " + smiles);
  delete matcher2;
  matcher2 = nullptr;

  delete mol;

  return mVV;
}

void _checkNoMatches(std::string smarts, std::string smiles,
                     bool addHs = false) {
  ROMol *mol, *matcher, *matcher2;
  std::string pickle;
  bool matches;
  MatchVectType mV;

  matcher = SmartsToMol(smarts);
  CHECK_INVARIANT(matcher, smarts);
  // we will at the same time test the serialization:
  MolPickler::pickleMol(matcher, pickle);
  matcher2 = new ROMol();
  MolPickler::molFromPickle(pickle, matcher2);
  CHECK_INVARIANT(matcher2, smarts);

  mol = SmilesToMol(smiles);
  CHECK_INVARIANT(mol, smiles);
  if (addHs) {
    ROMol *mol2 = MolOps::addHs(*mol);
    delete mol;
    mol = mol2;
  }
  MolOps::findSSSR(*mol);

  matches = SubstructMatch(*mol, *matcher, mV);
  CHECK_INVARIANT(!matches, smarts + "|" + smiles);
  matches = SubstructMatch(*mol, *matcher2, mV);
  CHECK_INVARIANT(!matches, smarts + "|" + smiles);
  delete mol;
  delete matcher;
  delete matcher2;
}

void testMatches() {
  BOOST_LOG(rdInfoLog) << "-------------------------------------" << std::endl;
  BOOST_LOG(rdInfoLog) << "Testing matching" << std::endl;

  _checkMatches("C#,=O", "CC(=O)O", 1, 2);
  _checkNoMatches("C#,=O", "CC(O)O");

  BOOST_LOG(rdInfoLog) << "\tdone" << std::endl;
}

void testMatches2() {
  BOOST_LOG(rdInfoLog) << "-------------------------------------" << std::endl;
  BOOST_LOG(rdInfoLog) << "Testing matching2" << std::endl;

  _checkMatches("C#*", "C#CO", 1, 2);

  _checkMatches("[D3]O", "C1C(O)CCC1O", 2, 2);
  _checkNoMatches("[D3]O", "C1CCCC1");

  _checkMatches("[h3]C", "C1C(C)CCC1C", 2, 2);
  _checkNoMatches("[h3]C", "C1CCCC1");

  _checkMatches("[D1;h2]C", "C1C(C)CCC1N", 1, 2);

  _checkMatches("[D1,h2][#6]", "c1c(C)cccc1CC", 3, 2);

  _checkMatches("[R2]", "C1CC2C1CC2", 2, 1);

  _checkMatches("[r4]", "C1CC2CCCC12", 4, 1);

  _checkMatches("[!r4]", "C1CC2CCCC12", 3, 1);

  _checkMatches("C@C", "C1CC1CC", 3, 2);
  _checkNoMatches("C@C", "CCCCC");

  _checkMatches("C!@C", "C1CC1CC", 2, 2);

  _checkMatches("C!@C", "CCCCC", 4, 2);

  _checkMatches("[x2]", "C1CCC1", 4, 1);
  _checkNoMatches("[x1]", "C1CCC1");
  _checkNoMatches("[x3]", "C1CCC1");
  _checkMatches("[x2]", "C1CC2C1CC2", 4, 1);
  _checkMatches("[x3]", "C1CC2C1CC2", 2, 1);
  _checkNoMatches("[x0]", "C1CCC1");
  _checkMatches("[x0]", "CC1CCC1", 1, 1);

  BOOST_LOG(rdInfoLog) << "\tdone" << std::endl;
}

void testMatches3() {
  BOOST_LOG(rdInfoLog) << "-------------------------------------" << std::endl;
  BOOST_LOG(rdInfoLog) << "Testing matching3" << std::endl;

  _checkMatches("[#6]!@[!#6]", "C1CC1CO", 1, 2);

  _checkMatches("[#6]!@[!#6]", "CCOCC", 2, 2);

  _checkMatches("C[O-]", "CC(=O)[O-]", 1, 2);
  _checkNoMatches("C[O-]", "CC(=O)[S-]");

  _checkMatches("C[-]", "CC(=O)[O-]", 1, 2);

  _checkMatches("C[-]", "CC(=O)[S-]", 1, 2);

  _checkMatches("[CH3][CH]", "C(C)(C)CC(=O)[O-]", 2, 2);

  _checkMatches("[c;H]", "c1ccccc1", 6, 1);
  _checkNoMatches("[c;H]", "C1CCCCC1");

  _checkMatches("[#6]([#7])[#6]", "c1ncccc1", 2, 3);

  _checkMatches("[c;H]", "c1c[c-]ccc1", 5, 1);

  _checkMatches("C~O", "C(=O)[O-]", 2, 2);

  // -----
  // This block is connected to SF-Issue 1538280
  //   http://sourceforge.net/tracker/index.php?func=detail&aid=1538280&group_id=160139&atid=814650
  _checkMatches("[R]", "c1ccccc1", 6, 1);

  _checkMatches("[r]", "c1ccccc1", 6, 1);

  _checkMatches("[R;!O]", "c1ccccc1", 6, 1);

  _checkMatches("[c]", "c1ccccc1", 6, 1);

  _checkMatches("[R;c]", "c1ccccc1", 6, 1);

  _checkMatches("[c;#6]", "c1ccccc1", 6, 1);

  _checkMatches("[R;R]", "c1ccccc1", 6, 1);

  _checkMatches("[#6;R]", "c1ccccc1", 6, 1);

  _checkMatches("[c;R]", "c1ccccc1", 6, 1);

  _checkMatches("[!O;R]", "c1ccccc1", 6, 1);

  _checkMatches("[!C;R]", "c1ccccc1", 6, 1);

  _checkMatches("[!C;R]", "C1COC1", 1, 1);

  // -----
  // This block is connected to SF-Issue 1836223
  //   http://sourceforge.net/tracker/index.php?func=detail&aid=1836223&group_id=160139&atid=814650
  _checkMatches("[r6]", "C1CCCCC1", 6, 1);
  _checkNoMatches("[CR2r6]", "C1CCCC2C1CC2");
  _checkMatches("[CR2r4]", "C1CCCC2C1CC2", 2, 1);

  // -----
  // This block is connected to SF-Issue 1912895
  //   http://sourceforge.net/tracker/index.php?func=detail&aid=1912895&group_id=160139&atid=814650
  _checkMatches("[$(Sc)]", "Sc1ccccc1", 1, 1);
  _checkMatches("[Sc]", "[Sc]C", 1, 1);
  _checkMatches("[Sc]", "[Sc]C", 1, 1);
  _checkMatches("[$([Sc])]", "[Sc]C", 1, 1);
  _checkNoMatches("[$(Sc)]", "[Sc]C");
  _checkNoMatches("[$([Sc])]", "Sc1ccccc1");

  // -----
  // This block is connected to SF-Issue 1968930
  //   http://sourceforge.net/tracker/index.php?func=detail&aid=1968930&group_id=160139&atid=814650
  _checkNoMatches("C[16*,32*]", "CC(=O)[O-]");
  _checkMatches("C[16*,32*]", "CC(=O)[16O-]", 1, 2);
  _checkNoMatches("C[16*,32*]", "CC(=O)[S-]");
  _checkMatches("C[16*,32*]", "CC(=O)[32S-]", 1, 2);

  // -----
  // This block is connected to GitHub #60
  //
  _checkMatches("[#7h1]", "c1cnc[nH]1", 1, 1);
  _checkNoMatches("[#7h1]", "c1cnc[nH]1", true);

  BOOST_LOG(rdInfoLog) << "\tdone" << std::endl;
}

void testMatches4() {
  BOOST_LOG(rdInfoLog) << "-------------------------------------" << std::endl;
  BOOST_LOG(rdInfoLog) << "Testing matching4" << std::endl;

  _checkMatches("[X3]", "C(C)(C)=CC(C)(C)N", 3, 1);

  _checkMatches("[D3]", "C(C)(C)=CC(C)(C)N", 1, 1);

  _checkMatches("[v3]", "C(C)(C)=CC(C)(C)N", 1, 1);

  BOOST_LOG(rdInfoLog) << "\tdone" << std::endl;
}

void testMatches5() {
  BOOST_LOG(rdInfoLog) << "-------------------------------------" << std::endl;
  BOOST_LOG(rdInfoLog) << "Testing matching 5" << std::endl;

  _checkMatches("[$(CO)]", "COCCC", 2, 1);

  _checkMatches("[$(CO)]C", "COCCC", 1, 2);

  std::vector<MatchVectType> mVV =
      _checkMatches("[C;D3](C)C", "CC(C)CCOC(C)C", 4, 3);
  CHECK_INVARIANT(mVV[0][0].second == 1, "");
  CHECK_INVARIANT(mVV[0][1].second == 0 || mVV[0][2].second == 0, "");
  CHECK_INVARIANT(mVV[0][1].second == 2 || mVV[0][2].second == 2, "");

  mVV = _checkMatches("[$(C(C)C)]O", "CC(C)CCOC(C)C", 1, 2);
  CHECK_INVARIANT(mVV[0][0].second == 6, "");
  CHECK_INVARIANT(mVV[0][1].second == 5, "");

  BOOST_LOG(rdInfoLog) << "\tdone" << std::endl;
}
void testMatches6() {
  BOOST_LOG(rdInfoLog) << "-------------------------------------" << std::endl;
  BOOST_LOG(rdInfoLog) << "Testing matching 6" << std::endl;

  _checkMatches("[C^3]", "CCC", 3, 1);
  _checkMatches("[C^3]", "CC=C", 1, 1);
  _checkMatches("[C^2]", "CC=C", 2, 1);
  _checkNoMatches("[C^2]", "CCC");

  BOOST_LOG(rdInfoLog) << "\tdone" << std::endl;
}

void testTransuranic() {
  BOOST_LOG(rdInfoLog) << "-------------------------------------" << std::endl;
  BOOST_LOG(rdInfoLog) << "Testing Transuranic matching" << std::endl;

  _checkMatches("[Db][Sg][Bh][Hs][Mt][Ds][Rg][Cn][Uut][Fl][Uup][Lv]",
                "[Db][Sg][Bh][Hs][Mt][Ds][Rg][Cn][Uut][Fl][Uup][Lv]", 1, 12);
  _checkNoMatches("[Db]", "[Sg][Bh][Hs][Mt][Ds][Rg][Cn][Uut][Fl][Uup][Lv]");

  BOOST_LOG(rdInfoLog) << "\tdone" << std::endl;
}

void testProblems() {
  BOOST_LOG(rdInfoLog) << "-------------------------------------" << std::endl;
  BOOST_LOG(rdInfoLog) << "Testing former problems" << std::endl;

#if 1
  _checkMatches("[$(C(=O)O)]", "CC(=O)OC", 1, 1);

  _checkMatches("[$(C(=O)[O,N])]", "CC(=O)OC", 1, 1);

  _checkNoMatches("[$(C(=O)O)]", "CC(=O)NC");
  _checkMatches("[$(C(=O)[O,N])]", "CC(=O)NC", 1, 1);

  //
  //  Problems discovered while getting the Crippen stuff working
  //
  _checkNoMatches("[N+0]C", "C[N+](=O)[O-]");

  _checkMatches("[N+1]C", "C[N+](=O)[O-]", 1, 2);

  // Issue 71
  _checkMatches("CCC", "CCC", 1, 3);
  _checkMatches("CCC", "C1CC1", 1, 3);

  // this pattern caused crashes at one point
  _checkNoMatches("[!$(*#*)&!D1]-&!@[!$(*#*)&!D1]", "N#CCC#N");

  // ensure that the recursive queries get property reset
  _checkMatches("[!$(*#*)&!D1]-&!@[!$(*#*)&!D1]", "OCCC#N", 1, 2);

  _checkNoMatches("[!$(*#*)&!D1]-&!@[!$(*#*)&!D1]", "N#CCC#N");

  _checkMatches("[!$(*#*)&!D1]-&!@[!$(*#*)&!D1]", "OCCC#N", 1, 2);

  // these weren't being parsed at one point, make sure they match
  _checkMatches("N(=,-C)", "N=C", 1, 2);
  _checkMatches("N(=,-C)", "N-C", 1, 2);
  _checkNoMatches("N(=,-C)", "N#C");

  _checkMatches("[$(O),Cl]", "C(=O)O", 2, 1);
  _checkMatches("[Cl,$(O)]", "C(=O)O", 2, 1);

  // tests precedence of &
  _checkNoMatches("[N&v3;H1,H2]", "CCC");
  _checkMatches("[N&v3;H1,H2]", "CNC", 1, 1);

  // nested recursion (yick!)
  _checkNoMatches("[O]-[!$(*=O)]", "CC(=O)O");

// BOOST_LOG(rdInfoLog) << "-*-*-*-*-*-*-*-*-" << std::endl;
#endif
  _checkNoMatches("[$([O]-[!$(*=O)])]", "CC(=O)O");

  // ISSUE 78
  _checkNoMatches("[$(C1CC1)]", "C1CCC1");

  // The next one got fixed too quickly to get an Issue id:
  _checkMatches("[!$(a(:a!:*):a!:*)]", "c1(C)cccc(C)c1CC", 9, 1);

  // Issue 99:
  std::string sma = "[r10,r11]";
  ROMol *matcher = SmartsToMol(sma);
  CHECK_INVARIANT(matcher, sma);

  // Issue 65:
  _checkMatches("C[C;H]", "FC(F)(F)C(O)O", 1, 2);
  _checkNoMatches("CC[H]", "FC(F)(F)C(O)O");
  _checkMatches("CC[H]", "FC(F)(F)C(O)O", 1, 3, true);

  _checkNoMatches("C[C;H]", "FC(F)(F)C(O)(O)O");
  _checkNoMatches("CC[H]", "FC(F)(F)C(O)(O)O");

  _checkNoMatches("C[C;H]", "FC(F)(F)CO");
  _checkNoMatches("CC[H]", "FC(F)(F)CO");
  _checkMatches("CC[H]", "FC(F)(F)CO", 2, 3, true);

  _checkMatches("*-[N;H2,H1&-1,-2]", "CC(N)C", 1, 2);
  _checkMatches("*-[N;H2,H1&-1,-2]", "CC([NH2])C", 1, 2);
  _checkMatches("*-[N;H2,H1&-1,-2]", "CC([NH-])C", 1, 2);
  _checkMatches("*-[N;H2,H1&-1,-2]", "CC([N-2])C", 1, 2);
  _checkNoMatches("*-[N;H2,H1&-1,-2]", "CC(=N)C");
  _checkNoMatches("*-[N;H2,H1&-1,-2]", "CC(NC)C");
  BOOST_LOG(rdInfoLog) << "\tdone" << std::endl;
}

void testFrags() {
  int i = 0;
  Mol *mol;
  BOOST_LOG(rdInfoLog) << "-------------------------------------" << std::endl;
  BOOST_LOG(rdInfoLog) << "Testing fragment patterns." << std::endl;
  string smis[] = {"C=O",
                   "[C!$(C-[OH])]=O",
                   "[C!$(C=O)]-[OH]",
                   "c[OH]",
                   "O(-[#6])-C",
                   "[NH2]",
                   "[NH1,nH1]",
                   "[NH0,nH0]",
                   "n",
                   "[Nv3](=C)-[#6]",
                   "C#N",
                   "[#9,#17,#35,#53]",
                   "[SX2](-[#6])-C",
                   "[SH]",
                   "C=[SX1]",
                   "C=N-O",
                   "[N!$(N=O)](-O)-C",
                   "[N!$(N-O)]=O",
                   "[NX3]-[NX3]",
                   "C=N-[NX3]",
                   "N(=O)(O)[#6]",
                   "[#6]-N=N-[#6]",
                   "[N+]#N",
                   "[#6]-N=[N+]=[N-]",
                   "S(=,-[OX1;+0,-1])(=,-[OX1;+0,-1])(-[#6])-[#6]",
                   "N-S(=,-[OX1;+0,-1])(=,-[OX1;+0,-1])-[#6]",
                   "[NH2]-S(=,-[OX1;+0;-1])(=,-[OX1;+0;-1])-[#6]",
                   "C(=O)-N",
                   "C(=O)-[NH2]",
                   "C(=N)(-N)-[!#7]",
                   "N=C=O",
                   "N=C=S",
                   "S-C#N",
                   "C(=O)O-C",
                   "C-C(=O)[O;H1,-]",
                   "c-C(=O)[O;H1,-]",
                   "[#6]C(=O)[O;H,-1]",
                   "C1C(=O)NC(=O)NC1=O",
                   "C(=O)(-N)-N",
                   "N(-C(=O))-C=O",
                   "C#[CH]",
                   "n1cncc1",
                   "o1cccc1",
                   "s1cccc1",
                   "c1scnc1",
                   "c1ocnc1",
                   "n1ccccc1",
                   "N1CCCCC1",
                   "N1CCNCC1",
                   "O1CCNCC1",
                   "N1C(=O)CC1",
                   "[NX4]",
                   "[nH]",
                   "C(=N)(N)N",
                   "c1nnnn1",
                   "O1CC1",
                   "EOS"};
  while (smis[i] != "EOS") {
    string smi = smis[i];
    mol = SmartsToMol(smi);
    CHECK_INVARIANT(mol, smi);
    if (mol) {
      int nAts = mol->getNumAtoms();
      CHECK_INVARIANT(nAts != 0, smi.c_str());
      delete mol;
    }
    i++;
  }
  BOOST_LOG(rdInfoLog) << "\tdone" << std::endl;
}

void testSmartsWrite() {
  int i = 0;
  Mol *mol;
  BOOST_LOG(rdInfoLog) << "-------------------------------------" << std::endl;
  BOOST_LOG(rdInfoLog) << "Testing Smarts Writer." << std::endl;
  string smis[] = {"[v3]",
                   "n1cncc1",
                   "c[OH]",
                   "S(=,-[O])",
                   "CC",
                   "C=O",
                   "[$(C=O)]",
                   "[C!$(C=O)]",
                   "[C!$(C-[OH])]=O",
                   "[C!$(C=O)]-[OH]",
                   "O(-[#6])-C",
                   "[NH2]",
                   "[NH1,nH1]",
                   "[NH0,nH0]",
                   "n",
                   "[Nv3](=C)-[#6]",
                   "C#N",
                   "[#9,#17,#35,#53]",
                   "[SX2](-[#6])-C",
                   "[SH]",
                   "C=[SX1]",
                   "C=N-O",
                   "[N!$(N=O)](-O)-C",
                   "[N!$(N-O)]=O",
                   "[NX3]-[NX3]",
                   "C=N-[NX3]",
                   "N(=O)(O)[#6]",
                   "[#6]-N=N-[#6]",
                   "[N+]#N",
                   "[#6]-N=[N+]=[N-]",
                   "S(=,-[OX1;+0,-1])(=,-[OX1;+0,-1])(-[#6])-[#6]",
                   "N-S(=,-[OX1;+0,-1])(=,-[OX1;+0,-1])-[#6]",
                   "[NH2]-S(=,-[OX1;+0;-1])(=,-[OX1;+0;-1])-[#6]",
                   "C(=O)-N",
                   "C(=O)-[NH2]",
                   "C(=N)(-N)-[!#7]",
                   "N=C=O",
                   "N=C=S",
                   "S-C#N",
                   "C(=O)O-C",
                   "C-C(=O)[O;H1,-]",
                   "c-C(=O)[O;H1,-]",
                   "[#6]C(=O)[O;H,-1]",
                   "C1C(=O)NC(=O)NC1=O",
                   "C(=O)(-N)-N",
                   "N(-C(=O))-C=O",
                   "C#[CH]",
                   "n1cncc1",
                   "o1cccc1",
                   "s1cccc1",
                   "c1scnc1",
                   "c1ocnc1",
                   "n1ccccc1",
                   "N1CCCCC1",
                   "N1CCNCC1",
                   "O1CCNCC1",
                   "N1C(=O)CC1",
                   "[NX4]",
                   "[nH]",
                   "C(=N)(N)N",
                   "c1nnnn1",
                   "O1CC1",
                   "[C^3]",
                   "[$([NH2][CX4]),$([$([NH]([CX4])[CX4]);!$([NH]([CX4])[CX4]["
                   "O,N]);!$([NH]([CX4])[CX4][O,N])]),$([ND3]([CX4])([CX4])["
                   "CX4])]",    // this was sf.net issue 3496800
                   "[r6][r6]",  // this was sf.net issue 3496799
                   "EOS"};

  std::vector<std::string> diffSmi;

  while (smis[i] != "EOS") {
    std::string smi = smis[i];
    mol = SmartsToMol(smi);
    CHECK_INVARIANT(mol, smi);
    std::string nsma = MolToSmarts(*mol);
    if (smi != nsma) {
      diffSmi.push_back(smi);
    }
    i++;
    delete mol;
  }

  // for the smarts that come out different from the writer verify if they are
  // functionally the same

  std::string smiles[] = {
      "c1c(O)cccc1",
      "O=C(O)C[N+]#N",
      "CN=[N+]=[N-]",
      "NS(O)(=O)C",
      "NS(=O)(=O)C",
      "CC1=CC(=O)C=CC1=O",
      "OC1=C(Cl)C=C(C=C1[N+]([O-])=O)[N+]([O-])=O",
      "NC1=CC2=C(C=C1)C(=O)C3=C(C=CC=C3)C2=O",
      "NC1=CC2=C(C=C1)C(=O)C3=C(C=CC=C3)C2=O",
      "OC(=O)C1=C(C=CC=C1)C2=C3C=CC(=O)C(=C3OC4=C2C=CC(=C4Br)O)Br",
      "CN(C)C1=C(Cl)C(=O)C2=C(C=CC=C2)C1=O",
      "CC(=NO)C(C)=NO",
      "CC1=NN(C(=O)C1)C2=CC=CC=C2",
      "NC1=CC=NC2=C1C=CC(=C2)Cl",
      "BrN1C(=O)CCC1=O",
      "CCCCSCC",
      "CC(=O)NC1=NC2=C(C=C1)C(=CC=N2)O",
      "CC(=O)NC1=NC2=C(C=C1)C(=CC=N2)O",
      "NN=C(C1=CC=CC=C1)C2=CC=CC=C2",
      "OC(=O)[CH](CC1=CC=CC=C1)C2=CC=CC=C2",
      "O=S(CC1=CC=CC=C1)CC2=CC=CC=C2",
      "O=S(=O)(CC1=CC=CC=C1)CC2=CC=CC=C2",
      "O=S(=O)(CC1=CC=CC=C1)CC2=CC=CC=C2",
      "CCOC(=O)C1=CC=C(C=C1)S(=O)(=O)N(CC)CC",
      "CN1C2=C(SC3=C1C=CC=C3)C=CC=C2",
      "CC1=CC=C(S)C=C1",
      "SC1=C2C=CC=C(S)C2=CC=C1",
      "CC(=S)N1CCCCC1",
      "CC(C)CSC(C)=S",
      "NNP(=S)(NN)C1=CC=CC=C1",
      "NNC(=S)NNC1=CC=CC=C1",
      "CCCCOC(N)=O",
      "CNCC(N)=O",
      "CC(C)(O)C#C",
      "CC(C)C[C](C)(O)C#C",
      "EOS"};

  std::vector<std::string>::const_iterator dsmi;
  i = 0;
  MatchVectType mV1, mV2;
  bool mts1, mts2;
  while (smiles[i] != "EOS") {
    ROMol *nmol = SmilesToMol(smiles[i]);
    TEST_ASSERT(nmol);
    for (dsmi = diffSmi.begin(); dsmi != diffSmi.end(); dsmi++) {
      ROMol *m1 = SmartsToMol(*dsmi);
      TEST_ASSERT(m1)
      std::string wsma = MolToSmarts(*m1);
      ROMol *m2 = SmartsToMol(wsma);
      TEST_ASSERT(m2)

      mts1 = SubstructMatch(*nmol, *m1, mV1);
      mts2 = SubstructMatch(*nmol, *m2, mV2);

      CHECK_INVARIANT(mts1 == mts2, (*dsmi) + std::string(" ") + wsma);
      CHECK_INVARIANT(mV1.size() == mV2.size(), "");

      delete m1;
      delete m2;
    }
    i++;
  }
  BOOST_LOG(rdInfoLog) << "\tdone" << std::endl;
}

void testIssue196() {
  ROMol *mol1 = nullptr, *matcher1 = nullptr;
  std::string smi, sma;

  BOOST_LOG(rdInfoLog) << "-------------------------------------" << std::endl;
  BOOST_LOG(rdInfoLog) << "Testing Issue 196: Smarts handling of 'aa' incorrect"
                       << std::endl;

  smi = "c1ccccc1";
  mol1 = SmilesToMol(smi);
  TEST_ASSERT(mol1);
  sma = "aa";
  matcher1 = SmartsToMol(sma);
  TEST_ASSERT(matcher1);

  MatchVectType mV1;
  bool mts1;
  mts1 = SubstructMatch(*mol1, *matcher1, mV1);
  TEST_ASSERT(mts1);
  TEST_ASSERT(mV1.size() == 2);

  BOOST_LOG(rdInfoLog) << "\tdone" << std::endl;
}

void testIssue254() {
  ROMol *mol1, *mol2;
  ROMol *matcher1, *matcher2;
  std::string smi, sma;
  MatchVectType mV;
  bool mts;

  BOOST_LOG(rdInfoLog) << "-------------------------------------" << std::endl;
  BOOST_LOG(rdInfoLog)
      << "Testing Issue 254: Bad handling of unspecified bonds in SMARTS"
      << std::endl;

  smi = "n1nnnnc1c1nnnnn1";
  mol1 = SmilesToMol(smi);
  TEST_ASSERT(mol1);
  smi = "c1ccccc1";
  mol2 = SmilesToMol(smi);
  TEST_ASSERT(mol2);

  sma = "cc";
  matcher1 = SmartsToMol(sma);
  TEST_ASSERT(matcher1);
  sma = "[#6][#6]";
  matcher2 = SmartsToMol(sma);
  TEST_ASSERT(matcher2);

  mts = SubstructMatch(*mol1, *matcher1, mV);
  TEST_ASSERT(mts);
  mts = SubstructMatch(*mol2, *matcher1, mV);
  TEST_ASSERT(mts);

  mts = SubstructMatch(*mol1, *matcher2, mV);
  TEST_ASSERT(mts);
  mts = SubstructMatch(*mol2, *matcher2, mV);
  TEST_ASSERT(mts);

  delete mol1;

  smi = "C1CCCCC1";
  mol1 = SmilesToMol(smi);
  TEST_ASSERT(mol1);
  mts = SubstructMatch(*mol1, *matcher1, mV);
  TEST_ASSERT(!mts);
  mts = SubstructMatch(*mol1, *matcher2, mV);
  TEST_ASSERT(mts);

  delete matcher1;
  sma = "[#6]1[#6][#6][#6][#6][#6]1";
  matcher1 = SmartsToMol(sma);
  TEST_ASSERT(matcher1);
  mts = SubstructMatch(*mol1, *matcher1, mV);
  TEST_ASSERT(mts);
  mts = SubstructMatch(*mol2, *matcher1, mV);
  TEST_ASSERT(mts);

  delete mol1;
  delete mol2;
  delete matcher1;
  delete matcher2;

  BOOST_LOG(rdInfoLog) << "\tdone" << std::endl;
}

void testIssue255() {
  ROMol *matcher1;
  std::string sma;
  BOOST_LOG(rdInfoLog) << "-------------------------------------" << std::endl;
  BOOST_LOG(rdInfoLog) << "Testing Issue 255: Core leaks in smarts parsing.  "
                          "Watch memory consumption."
                       << std::endl;

  for (int i = 0; i < 10000; i++) {
#if 1
    sma = "CC";
    matcher1 = SmartsToMol(sma);
    TEST_ASSERT(matcher1);
    delete matcher1;

    sma = "C-C";
    matcher1 = SmartsToMol(sma);
    TEST_ASSERT(matcher1);
    delete matcher1;

    sma = "C=C";
    matcher1 = SmartsToMol(sma);
    TEST_ASSERT(matcher1);
    delete matcher1;

    sma = "C=,#C";
    matcher1 = SmartsToMol(sma);
    TEST_ASSERT(matcher1);
    delete matcher1;
#endif
    sma = "C-1CC-1";
    // matcher1 = SmartsToMol(sma);
    matcher1 = SmilesToMol(sma);
    TEST_ASSERT(matcher1);
    delete matcher1;
#if 1

    sma = "C-1CC1";
    matcher1 = SmartsToMol(sma);
    TEST_ASSERT(matcher1);
    delete matcher1;
#endif
  }

  BOOST_LOG(rdInfoLog) << "\tdone" << std::endl;
}

void testIssue330() {
  ROMol *matcher1;
  std::string sma, wsma;
  BOOST_LOG(rdInfoLog) << "-------------------------------------" << std::endl;
  BOOST_LOG(rdInfoLog)
      << "Testing Issue 330: problems writing some recursive smarts."
      << std::endl;
  sma = "[$(C=O)]";
  matcher1 = SmartsToMol(sma);
  TEST_ASSERT(matcher1);
  wsma = MolToSmarts(*matcher1);
  // BOOST_LOG(rdInfoLog) << "sma: " << wsma << std::endl;

  delete matcher1;
  BOOST_LOG(rdInfoLog) << "\tdone" << std::endl;
}

#endif
void testIssue351() {
  ROMol *matcher1;
  std::string sma;
  BOOST_LOG(rdInfoLog) << "-------------------------------------" << std::endl;
  BOOST_LOG(rdInfoLog) << "Testing Issue 351:" << std::endl;

  sma = "[$(C),S&v2]";
  matcher1 = SmartsToMol(sma);
  TEST_ASSERT(matcher1);
  delete matcher1;

  // this was failing:
  // std::cerr << "-*-*-*-*-*-*-*-*-*-*-*-*-*-*-" << std::endl;
  sma = "[$([C]),S&v2]";
  matcher1 = SmartsToMol(sma);
  TEST_ASSERT(matcher1);
  delete matcher1;

  BOOST_LOG(rdInfoLog) << "\tdone" << std::endl;
}

void testAtomMap() {
  ROMol *matcher1;
  std::string sma;
  BOOST_LOG(rdInfoLog) << "-------------------------------------" << std::endl;
  BOOST_LOG(rdInfoLog) << "Testing atom map assignment:" << std::endl;

  int mapNum;

  sma = "[C:10]CC";
  matcher1 = SmartsToMol(sma);
  TEST_ASSERT(matcher1);
  TEST_ASSERT(matcher1->getAtomWithIdx(0)->hasProp(
      common_properties::molAtomMapNumber));
  matcher1->getAtomWithIdx(0)->getProp(common_properties::molAtomMapNumber,
                                       mapNum);
  TEST_ASSERT(mapNum == 10);
  delete matcher1;

  sma = "[CH3:10]CC";
  matcher1 = SmartsToMol(sma);
  TEST_ASSERT(matcher1);
  TEST_ASSERT(matcher1->getAtomWithIdx(0)->hasProp(
      common_properties::molAtomMapNumber));
  matcher1->getAtomWithIdx(0)->getProp(common_properties::molAtomMapNumber,
                                       mapNum);
  TEST_ASSERT(mapNum == 10);
  delete matcher1;

  sma = "[C:10H3]CC";
  matcher1 = SmartsToMol(sma);
  TEST_ASSERT(!matcher1);

  sma = "[C:10:3]ON";
  matcher1 = SmartsToMol(sma);
  TEST_ASSERT(!matcher1);

  sma = "C-C";
  matcher1 = SmartsToMol(sma);
  TEST_ASSERT(matcher1);
  sma = MolToSmiles(*matcher1);
  TEST_ASSERT(sma == "CC");

  // test writing the atom map numbers:
  delete matcher1;
  sma = "[C:4]";
  matcher1 = SmartsToMol(sma);
  TEST_ASSERT(matcher1);
  sma = MolToSmarts(*matcher1);
  TEST_ASSERT(sma == "[C:4]");

  delete matcher1;
  sma = "[C;$(C=O):2]-[O:3]";
  matcher1 = SmartsToMol(sma);
  TEST_ASSERT(matcher1);
  sma = MolToSmarts(*matcher1);
  TEST_ASSERT(sma == "[C&$(C=O):2]-[O:3]");

  BOOST_LOG(rdInfoLog) << "\tdone" << std::endl;
}

#if 1
void testIssue1804420() {
  ROMol *matcher1;
  std::string sma;
  BOOST_LOG(rdInfoLog) << "-------------------------------------" << std::endl;
  BOOST_LOG(rdInfoLog)
      << "Testing issue 1804420, missing assignment of atoms maps" << std::endl;

  sma = "[N;D3:1]";
  matcher1 = SmartsToMol(sma);
  TEST_ASSERT(matcher1);
  TEST_ASSERT(matcher1->getAtomWithIdx(0)->hasProp(
      common_properties::molAtomMapNumber));
  delete matcher1;

  sma = "[N,O;D3:1]";
  matcher1 = SmartsToMol(sma);
  TEST_ASSERT(matcher1);
  TEST_ASSERT(matcher1->getAtomWithIdx(0)->hasProp(
      common_properties::molAtomMapNumber));
  delete matcher1;

  sma = "[N&R;X3:1]";
  matcher1 = SmartsToMol(sma);
  TEST_ASSERT(matcher1);
  TEST_ASSERT(matcher1->getAtomWithIdx(0)->hasProp(
      common_properties::molAtomMapNumber));
  delete matcher1;

  sma = "[NH0&R;D3,X3:1]";
  matcher1 = SmartsToMol(sma);
  TEST_ASSERT(matcher1);
  TEST_ASSERT(matcher1->getAtomWithIdx(0)->hasProp(
      common_properties::molAtomMapNumber));
  delete matcher1;

  BOOST_LOG(rdInfoLog) << "\tdone" << std::endl;
}
#endif

void testSmartsSmiles() {
  RWMol *mol;
  std::string sma, smi;

  BOOST_LOG(rdInfoLog) << "-------------------------------------" << std::endl;
  BOOST_LOG(rdInfoLog) << "Testing cleaner SMARTS -> SMILES " << std::endl;

  smi = "c1ccccc1";
  mol = SmartsToMol(smi);
  TEST_ASSERT(mol);
  smi = MolToSmiles(*mol);
  TEST_ASSERT(smi == "c1ccccc1");

  delete mol;
  smi = "C1CCCCC1";
  mol = SmartsToMol(smi);
  TEST_ASSERT(mol);
  smi = MolToSmiles(*mol);
  TEST_ASSERT(smi == "C1CCCCC1");

  delete mol;
  BOOST_LOG(rdInfoLog) << "\tdone" << std::endl;
}

void testSmilesSmarts() {
  RWMol *mol;
  std::string sma, smi;

  BOOST_LOG(rdInfoLog) << "-------------------------------------" << std::endl;
  BOOST_LOG(rdInfoLog) << "Testing SMILES -> SMARTS" << std::endl;

  smi = "CC";
  mol = SmilesToMol(smi);
  TEST_ASSERT(mol);
  sma = MolToSmarts(*mol);
  TEST_ASSERT(sma == "[#6]-[#6]");
  delete mol;

  smi = "C[Si]";
  mol = SmilesToMol(smi);
  TEST_ASSERT(mol);
  sma = MolToSmarts(*mol);
  TEST_ASSERT(sma == "[#6]-[Si]");
  delete mol;

  smi = "[CH2-]C";
  mol = SmilesToMol(smi);
  TEST_ASSERT(mol);
  sma = MolToSmarts(*mol);
  TEST_ASSERT(sma == "[#6H2-]-[#6]");
  delete mol;

  smi = "[CH-2]C";
  mol = SmilesToMol(smi);
  TEST_ASSERT(mol);
  sma = MolToSmarts(*mol);
  TEST_ASSERT(sma == "[#6H-2]-[#6]");
  delete mol;

  smi = "[CH4+]C";
  mol = SmilesToMol(smi);
  TEST_ASSERT(mol);
  sma = MolToSmarts(*mol);
  TEST_ASSERT(sma == "[#6H4+]-[#6]");
  delete mol;

  smi = "[CH5+2]C";
  mol = SmilesToMol(smi);
  TEST_ASSERT(mol);
  sma = MolToSmarts(*mol);
  TEST_ASSERT(sma == "[#6H5+2]-[#6]");
  delete mol;

  smi = "c1ccccc1";
  mol = SmilesToMol(smi);
  TEST_ASSERT(mol);
  sma = MolToSmarts(*mol);
  TEST_ASSERT(sma == "[#6]1:[#6]:[#6]:[#6]:[#6]:[#6]:1");
  delete mol;

  BOOST_LOG(rdInfoLog) << "\tdone" << std::endl;
}

void testIssue1914154() {
  RWMol *mol;
  std::string sma;

  BOOST_LOG(rdInfoLog) << "-------------------------------------" << std::endl;
  BOOST_LOG(rdInfoLog) << "Testing Issue 1914154: problems with generating "
                          "smarts for recursive queries"
                       << std::endl;

  sma = "[$(C);$(O)]";
  mol = SmartsToMol(sma);
  TEST_ASSERT(mol);
  sma = MolToSmarts(*mol);
  BOOST_LOG(rdInfoLog) << sma << std::endl;
  TEST_ASSERT(sma == "[$(C)&$(O)]");
  delete mol;

  sma = "[$(C),$(O)]";
  mol = SmartsToMol(sma);
  TEST_ASSERT(mol);
  sma = MolToSmarts(*mol);
  BOOST_LOG(rdInfoLog) << sma << std::endl;
  TEST_ASSERT(sma == "[$(C),$(O)]");
  delete mol;

  sma = "[!$(C);$(O)]";
  mol = SmartsToMol(sma);
  TEST_ASSERT(mol);
  sma = MolToSmarts(*mol);
  BOOST_LOG(rdInfoLog) << sma << std::endl;
  TEST_ASSERT(sma == "[!$(C)&$(O)]");
  delete mol;

  sma = "[C;$(C-O);$(C=O)]";
  mol = SmartsToMol(sma);
  TEST_ASSERT(mol);
  sma = MolToSmarts(*mol);
  BOOST_LOG(rdInfoLog) << sma << std::endl;
  TEST_ASSERT(sma == "[C&$(C-O)&$(C=O)]");
  delete mol;

  sma = "[$(C=O),$(C-O);$(C-N)]";
  mol = SmartsToMol(sma);
  TEST_ASSERT(mol);
  sma = MolToSmarts(*mol);
  BOOST_LOG(rdInfoLog) << sma << std::endl;
  TEST_ASSERT(sma == "[$(C=O),$(C-O);$(C-N)]");
  delete mol;

  sma = "[$(C-N);$(C=O),$(C-O)]";
  mol = SmartsToMol(sma);
  TEST_ASSERT(mol);
  sma = MolToSmarts(*mol);
  BOOST_LOG(rdInfoLog) << sma << std::endl;
  TEST_ASSERT(sma == "[$(C-N);$(C=O),$(C-O)]");
  delete mol;

  sma = "[$(C-N)&$(C=O),$(C-O)]";
  mol = SmartsToMol(sma);
  TEST_ASSERT(mol);
  sma = MolToSmarts(*mol);
  BOOST_LOG(rdInfoLog) << sma << std::endl;
  TEST_ASSERT(sma == "[$(C-N)&$(C=O),$(C-O)]");
  delete mol;

  BOOST_LOG(rdInfoLog) << "\tdone" << std::endl;
}

void testMiscSmartsWriting() {
  RWMol *mol;
  std::string sma;

  BOOST_LOG(rdInfoLog) << "-------------------------------------" << std::endl;
  BOOST_LOG(rdInfoLog) << "Testing miscellaneous bits of SMARTS writing"
                       << std::endl;

  sma = "[13C]";
  mol = SmartsToMol(sma);
  TEST_ASSERT(mol);
  sma = MolToSmarts(*mol);
  TEST_ASSERT(sma == "[C&13*]");
  delete mol;

  sma = "[C]";
  mol = SmartsToMol(sma);
  TEST_ASSERT(mol);
  sma = MolToSmarts(*mol);
  TEST_ASSERT(sma == "C");
  delete mol;

  mol = new RWMol();
  sma = MolToSmarts(*mol);
  TEST_ASSERT(sma == "");
  delete mol;

  BOOST_LOG(rdInfoLog) << "\tdone" << std::endl;
}

void testSmartsStereochem() {
  BOOST_LOG(rdInfoLog) << "-------------------------------------" << std::endl;
  BOOST_LOG(rdInfoLog) << "Testing handling (or lack thereof) of stereochem in "
                          "smarts (sf.net issue 2738320)"
                       << std::endl;

  _checkMatches("C/C=C/C", "CC=CC", 1, 4);
  _checkMatches("C/C=C/C", "C/C=C/C", 1, 4);
  _checkMatches("C/C=C/C", "C\\C=C\\C", 1, 4);
  _checkMatches("C/C=C/C", "C/C=C\\C", 1, 4);

  BOOST_LOG(rdInfoLog) << "\tdone" << std::endl;
}

void testIssue2884178_part1() {
  BOOST_LOG(rdInfoLog) << "-------------------------------------" << std::endl;
  BOOST_LOG(rdInfoLog) << "Testing Issue 2884178 part1: SubstructMatch not "
                          "returning correct number of matches"
                       << std::endl;

  {
    // part one of the problem: number of unique matches incorrect
    RWMol *patt, *mol;
    std::string sma;
    sma = "*~1~*~*~*~*~*~*~*~*~*~*~*~*~*1";
    patt = SmartsToMol(sma);
    TEST_ASSERT(patt);
    sma = "CC1CCC3C4CCCCC4CCC3C1";
    mol = SmilesToMol(sma);
    TEST_ASSERT(mol);
    std::vector<MatchVectType> mVV;
    unsigned int count = SubstructMatch(*mol, *patt, mVV, true);
    TEST_ASSERT(count == 1);
    TEST_ASSERT(mVV.size() == 1);
    delete patt;
    delete mol;
  }
  BOOST_LOG(rdInfoLog) << "\tdone" << std::endl;
}

void testIssue2884178_part2() {
  BOOST_LOG(rdInfoLog) << "-------------------------------------" << std::endl;
  BOOST_LOG(rdInfoLog) << "Testing Issue 2884178 part2: SubstructMatch not "
                          "returning correct number of matches"
                       << std::endl;

  {
    RWMol *patt, *mol;
    std::string sma;
    sma = "C~1~C~C~1";
    patt = SmartsToMol(sma);
    unsigned int count;

    TEST_ASSERT(patt);
    TEST_ASSERT(patt->getBondBetweenAtoms(0, 1));
    TEST_ASSERT(patt->getBondBetweenAtoms(0, 1)->hasQuery());
    TEST_ASSERT(patt->getBondBetweenAtoms(0, 1)->getQuery()->getDescription() ==
                "BondNull");
    TEST_ASSERT(patt->getBondBetweenAtoms(0, 2));
    TEST_ASSERT(patt->getBondBetweenAtoms(0, 2)->hasQuery());
    TEST_ASSERT(patt->getBondBetweenAtoms(0, 2)->getQuery()->getDescription() ==
                "BondNull");

    sma = "C1CC1";
    mol = SmilesToMol(sma);
    TEST_ASSERT(mol);
    std::vector<MatchVectType> mVV;
    count = SubstructMatch(*mol, *patt, mVV, false);
    TEST_ASSERT(count == 6);
    TEST_ASSERT(mVV.size() == 6);

    delete mol;
    sma = "C1C=C1";
    mol = SmilesToMol(sma);
    TEST_ASSERT(mol);
    count = SubstructMatch(*mol, *patt, mVV, false);
    TEST_ASSERT(count == 6);
    TEST_ASSERT(mVV.size() == 6);

    delete patt;
    delete mol;
  }
  {
    RWMol *patt, *mol;
    std::string sma;
    sma = "C~1~C~C1";
    unsigned int count;

    patt = SmartsToMol(sma);
    TEST_ASSERT(patt);
    TEST_ASSERT(patt->getBondBetweenAtoms(0, 1));
    TEST_ASSERT(patt->getBondBetweenAtoms(0, 1)->hasQuery());
    TEST_ASSERT(patt->getBondBetweenAtoms(0, 1)->getQuery()->getDescription() ==
                "BondNull");
    TEST_ASSERT(patt->getBondBetweenAtoms(0, 2));
    TEST_ASSERT(patt->getBondBetweenAtoms(0, 2)->hasQuery());
    TEST_ASSERT(patt->getBondBetweenAtoms(0, 2)->getQuery()->getDescription() ==
                "BondNull");

    sma = "C1CC1";
    mol = SmilesToMol(sma);
    TEST_ASSERT(mol);
    std::vector<MatchVectType> mVV;
    count = SubstructMatch(*mol, *patt, mVV, false);
    TEST_ASSERT(count == 6);
    TEST_ASSERT(mVV.size() == 6);

    delete mol;
    sma = "C1C=C1";
    mol = SmilesToMol(sma);
    TEST_ASSERT(mol);
    count = SubstructMatch(*mol, *patt, mVV, false);
    TEST_ASSERT(count == 6);
    TEST_ASSERT(mVV.size() == 6);

    delete patt;
    delete mol;
  }
  {
    RWMol *patt, *mol;
    std::string sma;
    unsigned int count;

    sma = "C1~C~C~1";
    patt = SmartsToMol(sma);
    TEST_ASSERT(patt);
    TEST_ASSERT(patt->getBondBetweenAtoms(0, 1));
    TEST_ASSERT(patt->getBondBetweenAtoms(0, 1)->hasQuery());
    TEST_ASSERT(patt->getBondBetweenAtoms(0, 1)->getQuery()->getDescription() ==
                "BondNull");
    TEST_ASSERT(patt->getBondBetweenAtoms(0, 2));
    TEST_ASSERT(patt->getBondBetweenAtoms(0, 2)->hasQuery());
    TEST_ASSERT(patt->getBondBetweenAtoms(0, 2)->getQuery()->getDescription() ==
                "BondNull");

    sma = "C1CC1";
    mol = SmilesToMol(sma);
    TEST_ASSERT(mol);
    std::vector<MatchVectType> mVV;
    count = SubstructMatch(*mol, *patt, mVV, false);
    TEST_ASSERT(count == 6);
    TEST_ASSERT(mVV.size() == 6);

    delete mol;
    sma = "C1C=C1";
    mol = SmilesToMol(sma);
    TEST_ASSERT(mol);
    count = SubstructMatch(*mol, *patt, mVV, false);
    TEST_ASSERT(count == 6);
    TEST_ASSERT(mVV.size() == 6);

    delete patt;
    delete mol;
  }
  BOOST_LOG(rdInfoLog) << "\tdone" << std::endl;
}

void testIssue3000399() {
  BOOST_LOG(rdInfoLog) << "-------------------------------------" << std::endl;
  BOOST_LOG(rdInfoLog)
      << "Testing Issue 3000399: incorrect behavior of X queries" << std::endl;

  {
    std::vector<MatchVectType> mVV;
    std::string sma = "[C;X4]";
    RWMol *patt = SmartsToMol(sma);
    TEST_ASSERT(patt);

    sma = "C(N1C)(CCC1)C";
    RWMol *mol = SmilesToMol(sma);
    TEST_ASSERT(mol);
    unsigned int count = SubstructMatch(*mol, *patt, mVV, false);
    TEST_ASSERT(count == 6);
    TEST_ASSERT(mVV.size() == 6);
    delete mol;

    sma = "[C@H](N1C)(CCC1)C";
    mol = SmilesToMol(sma);
    TEST_ASSERT(mol);
    count = SubstructMatch(*mol, *patt, mVV, false);
    TEST_ASSERT(count == 6);
    TEST_ASSERT(mVV.size() == 6);
    delete mol;

    delete patt;
  }

  BOOST_LOG(rdInfoLog) << "\tdone" << std::endl;
}

void testRecursiveSerialNumbers() {
  BOOST_LOG(rdInfoLog) << "-------------------------------------" << std::endl;
  BOOST_LOG(rdInfoLog) << "Testing serial numbers in recursive SMARTS queries"
                       << std::endl;

  {
    std::vector<MatchVectType> mVV;
    std::string sma = "[$(CO)_1]O[$(CO)_1]";
    RWMol *patt = SmartsToMol(sma);
    TEST_ASSERT(patt);

    sma = "CCOCC";
    RWMol *mol = SmilesToMol(sma);
    TEST_ASSERT(mol);
    unsigned int count = SubstructMatch(*mol, *patt, mVV, false);
    TEST_ASSERT(count == 2);
    TEST_ASSERT(mVV.size() == 2);
    TEST_ASSERT(mVV[0].size() == 3);
    delete mol;

    delete patt;
  }

  {
    std::vector<MatchVectType> mVV;
    std::string sma = "[$(C(C)O)]O[$(C(C)O)]";
    RWMol *patt = SmartsToMol(sma);
    TEST_ASSERT(patt);

    sma = "CCOCC";
    RWMol *mol = SmilesToMol(sma);
    TEST_ASSERT(mol);
    unsigned int count = SubstructMatch(*mol, *patt, mVV, false);
    TEST_ASSERT(count == 2);
    TEST_ASSERT(mVV.size() == 2);
    TEST_ASSERT(mVV[0].size() == 3);
    delete mol;

    delete patt;
  }

  BOOST_LOG(rdInfoLog) << "\tdone" << std::endl;
}

void testReplacementPatterns() {
  BOOST_LOG(rdInfoLog) << "-------------------------------------" << std::endl;
  BOOST_LOG(rdInfoLog) << "Testing use of replacement patterns in input"
                       << std::endl;

  {
    std::vector<MatchVectType> mVV;
    std::string sma = "[{CO}]O[{CO}]";
    std::map<std::string, std::string> repls;
    repls["{CO}"] = "$(CO)";
    RWMol *patt = SmartsToMol(sma, 0, true, &repls);
    TEST_ASSERT(patt);

    sma = "CCOCC";
    RWMol *mol = SmilesToMol(sma);
    TEST_ASSERT(mol);
    unsigned int count = SubstructMatch(*mol, *patt, mVV, false);
    TEST_ASSERT(count == 2);
    TEST_ASSERT(mVV.size() == 2);
    TEST_ASSERT(mVV[0].size() == 3);
    delete mol;
    delete patt;
  }

  {
    std::vector<MatchVectType> mVV;
    std::string sma = "[{Q}]O[{Q}]";
    std::map<std::string, std::string> repls;
    repls["{Q}"] = "$(C(C)O)";
    RWMol *patt = SmartsToMol(sma, 0, true, &repls);
    TEST_ASSERT(patt);

    sma = "CCOCC";
    RWMol *mol = SmilesToMol(sma);
    TEST_ASSERT(mol);
    unsigned int count = SubstructMatch(*mol, *patt, mVV, false);
    TEST_ASSERT(count == 2);
    TEST_ASSERT(mVV.size() == 2);
    TEST_ASSERT(mVV[0].size() == 3);
    delete mol;
    delete patt;
  }

  {
    std::vector<MatchVectType> mVV;
    std::string sma = "[{MyC}]O";
    std::map<std::string, std::string> repls;
    repls["{CO}"] = "$(CO)";
    repls["{C.4}"] = "$([C;D4])";
    repls["{MyC}"] = "$([{C.4};{CO}])";
    RWMol *patt = SmartsToMol(sma, 0, true, &repls);
    TEST_ASSERT(patt);

    sma = "COC(C)(F)(Cl)";
    RWMol *mol = SmilesToMol(sma);
    TEST_ASSERT(mol);
    unsigned int count = SubstructMatch(*mol, *patt, mVV, false);
    TEST_ASSERT(count == 1);
    TEST_ASSERT(mVV.size() == 1);
    TEST_ASSERT(mVV[0].size() == 2);
    delete mol;
    delete patt;
  }

  BOOST_LOG(rdInfoLog) << "\tdone" << std::endl;
}

void testGithub313() {
  BOOST_LOG(rdInfoLog) << "-------------------------------------" << std::endl;
  BOOST_LOG(rdInfoLog) << "Testing github #313: problems with 'h' in SMARTS"
                       << std::endl;

  {
    // basics: does it parse correctly and generate the right results?
    _checkMatches("N[Ch]", "FC(Cl)Nc1ccccc1", 1, 2);
    _checkMatches("N[Ch1]", "CNC(F)c1ccccc1", 1, 2);
    _checkMatches("N[Ch]", "CNCc1ccccc1", 2, 2);
    _checkMatches("N[Ch]", "CNc1ccccc1", 1, 2);
    _checkNoMatches("N[Ch]", "FC(Cl)(O)Nc1ccccc1", false);
  }

  {
    // next: can we write it?
    std::string sma = "[h]";
    ROMol *matcher = SmartsToMol(sma);
    TEST_ASSERT(matcher);
    sma = MolToSmarts(*matcher);
    TEST_ASSERT(sma == "[h]");
    delete matcher;

    sma = "[h1]";
    matcher = SmartsToMol(sma);
    TEST_ASSERT(matcher);
    sma = MolToSmarts(*matcher);
    TEST_ASSERT(sma == "[h1]");
    delete matcher;
  }

  BOOST_LOG(rdInfoLog) << "\tdone" << std::endl;
}

void testGithub314() {
  BOOST_LOG(rdInfoLog) << "-------------------------------------" << std::endl;
  BOOST_LOG(rdInfoLog) << "Testing github #314: problems with 'x' in SMARTS"
                       << std::endl;

  {
    // basics: does it parse correctly and generate the right results?
    _checkMatches("[x]", "C1CC1", 3, 1);
    _checkNoMatches("[x]", "CCC");
    _checkMatches("[x2]", "C1CC1", 3, 1);
    _checkNoMatches("[x3]", "C1CC1");
    _checkNoMatches("[x3]", "CC1CC1");
  }

  {
    // next: can we write it?
    std::string sma = "[x]";
    ROMol *matcher = SmartsToMol(sma);
    TEST_ASSERT(matcher);
    sma = MolToSmarts(*matcher);
    TEST_ASSERT(sma == "[x]");
    delete matcher;

    sma = "[x1]";
    matcher = SmartsToMol(sma);
    TEST_ASSERT(matcher);
    sma = MolToSmarts(*matcher);
    TEST_ASSERT(sma == "[x1]");
    delete matcher;
  }

  BOOST_LOG(rdInfoLog) << "\tdone" << std::endl;
}

void testGithub378() {
  BOOST_LOG(rdInfoLog) << "-------------------------------------" << std::endl;
  BOOST_LOG(rdInfoLog) << "Testing Github 378: SMILES parser doing the wrong "
                          "thing for odd dot-disconnected construct"
                       << std::endl;
  {
    RWMol *m;
    std::string smiles = "C1.C1CO1.N1";
    m = SmartsToMol(smiles);
    TEST_ASSERT(m);
    TEST_ASSERT(m->getBondBetweenAtoms(0, 1));
    TEST_ASSERT(m->getBondBetweenAtoms(3, 4));
    TEST_ASSERT(!m->getBondBetweenAtoms(1, 3));
    delete m;
  }
  {
    RWMol *m;
    std::string smiles = "C1(O.C1)CO1.N1";
    m = SmartsToMol(smiles);
    TEST_ASSERT(m);
    TEST_ASSERT(m->getBondBetweenAtoms(0, 2));
    TEST_ASSERT(m->getBondBetweenAtoms(0, 3));
    TEST_ASSERT(m->getBondBetweenAtoms(5, 4));
    TEST_ASSERT(!m->getBondBetweenAtoms(2, 3));
    delete m;
  }

  BOOST_LOG(rdInfoLog) << "done" << std::endl;
}

void testGithub544() {
  BOOST_LOG(rdInfoLog) << "-------------------------------------" << std::endl;
  BOOST_LOG(rdInfoLog)
      << "Testing Github 544: merging query Hs failing on recursive SMARTS"
      << std::endl;
  {
    RWMol *p;
    std::string smiles = "O[H]";
    p = SmartsToMol(smiles);
    TEST_ASSERT(p);

    smiles = "CO";
    RWMol *m = SmilesToMol(smiles);

    MatchVectType mV;
    TEST_ASSERT(!SubstructMatch(*m, *p, mV));
    MolOps::mergeQueryHs(*p);
    TEST_ASSERT(p->getNumAtoms() == 1);
    TEST_ASSERT(SubstructMatch(*m, *p, mV));

    delete p;
    delete m;
  }
  {
    RWMol *p;
    std::string smiles = "[O;$(O[H])]";
    p = SmartsToMol(smiles);
    TEST_ASSERT(p);

    smiles = "CO";
    RWMol *m = SmilesToMol(smiles);

    MatchVectType mV;
    TEST_ASSERT(!SubstructMatch(*m, *p, mV));
    MolOps::mergeQueryHs(*p);

    TEST_ASSERT(SubstructMatch(*m, *p, mV));

    delete p;
    delete m;
  }
  {
    RWMol *p;
    std::string smiles = "[O;$(O[H])]";
    p = SmartsToMol(smiles, false, true);
    TEST_ASSERT(p);

    smiles = "CO";
    RWMol *m = SmilesToMol(smiles);

    MatchVectType mV;
    TEST_ASSERT(SubstructMatch(*m, *p, mV));

    delete p;
    delete m;
  }
  {
    RWMol *p;
    std::string smiles = "C[O;$([O;$(O[H])])]";  // test nesting
    p = SmartsToMol(smiles);
    TEST_ASSERT(p);

    smiles = "CO";
    RWMol *m = SmilesToMol(smiles);

    MatchVectType mV;
    TEST_ASSERT(!SubstructMatch(*m, *p, mV));
    MolOps::mergeQueryHs(*p);
    TEST_ASSERT(SubstructMatch(*m, *p, mV));

    delete p;
    delete m;
  }
  {
    RWMol *p;
    std::string smiles = "[$([#6]-[#1])]";
    p = SmartsToMol(smiles);
    TEST_ASSERT(p);

    smiles = "O=C=C=O";
    RWMol *m = SmilesToMol(smiles);

    MatchVectType mV;
    TEST_ASSERT(!SubstructMatch(*m, *p, mV));
    MolOps::mergeQueryHs(*p);
    TEST_ASSERT(!SubstructMatch(*m, *p, mV));

    delete m;
    delete p;
  }
  {
    RWMol *p;
    std::string smiles = "[$([#6]-[#1])]";
    p = SmartsToMol(smiles);
    TEST_ASSERT(p);

    smiles = "O=CC=O";
    RWMol *m = SmilesToMol(smiles);

    MatchVectType mV;
    TEST_ASSERT(!SubstructMatch(*m, *p, mV));
    MolOps::mergeQueryHs(*p);
    TEST_ASSERT(SubstructMatch(*m, *p, mV));

    delete p;
    smiles = "[#6;$([#6]-[#1])]";
    p = SmartsToMol(smiles);
    TEST_ASSERT(p);
    TEST_ASSERT(!SubstructMatch(*m, *p, mV));
    MolOps::mergeQueryHs(*p);
    TEST_ASSERT(SubstructMatch(*m, *p, mV));

    delete p;
    smiles = "[$([#6]-[#1]);#6]";
    p = SmartsToMol(smiles);
    TEST_ASSERT(p);
    TEST_ASSERT(!SubstructMatch(*m, *p, mV));
    MolOps::mergeQueryHs(*p);
    TEST_ASSERT(SubstructMatch(*m, *p, mV));

    delete m;
    delete p;
  }

  {
    RWMol *p;
    std::string smiles = "C(-[!#1])-[!#1]";
    p = SmartsToMol(smiles);
    TEST_ASSERT(p);
    TEST_ASSERT(p->getNumAtoms() == 3);
    MolOps::mergeQueryHs(*p);
    TEST_ASSERT(p->getNumAtoms() == 3);

    delete p;
  }

  {
    RWMol *p;
    std::string smiles = "[!#1]-[#1]";
    p = SmartsToMol(smiles);
    TEST_ASSERT(p);
    TEST_ASSERT(p->getNumAtoms() == 2);
    MolOps::mergeQueryHs(*p);
    TEST_ASSERT(p->getNumAtoms() == 1);

    delete p;
  }

  {
    RWMol *p;
    std::string smiles = "[#6]-[#1,#6]";
    p = SmartsToMol(smiles);
    TEST_ASSERT(p);
    TEST_ASSERT(p->getNumAtoms() == 2);
    MolOps::mergeQueryHs(*p);
    TEST_ASSERT(p->getNumAtoms() == 2);
    delete p;
  }
  {
    RWMol *p;
    std::string smiles = "[#6]-[#6,#1]";
    p = SmartsToMol(smiles);
    TEST_ASSERT(p);
    TEST_ASSERT(p->getNumAtoms() == 2);
    MolOps::mergeQueryHs(*p);
    TEST_ASSERT(p->getNumAtoms() == 2);
    delete p;
  }
  {
    RWMol *p;
    std::string smiles = "[#6]-[#6;H1]";
    p = SmartsToMol(smiles);
    TEST_ASSERT(p);
    TEST_ASSERT(p->getNumAtoms() == 2);
    MolOps::mergeQueryHs(*p);
    TEST_ASSERT(p->getNumAtoms() == 2);
    delete p;
  }

  // along the way there were some problems with merging in recursive subqueries
  // of ORs,
  // these next few test those.
  {
    RWMol *p;
    std::string smiles = "[$([#6]-[#7]),$([#6]-[#1])]";
    p = SmartsToMol(smiles);
    TEST_ASSERT(p);
    TEST_ASSERT(p->getNumAtoms() == 1);
    TEST_ASSERT(p->getAtomWithIdx(0)->hasQuery());

    TEST_ASSERT(p->getNumAtoms() == 1);
    TEST_ASSERT(p->getAtomWithIdx(0)->hasQuery());
    smiles = SmartsWrite::GetAtomSmarts(
        static_cast<QueryAtom *>(p->getAtomWithIdx(0)));
    TEST_ASSERT(smiles == "[$([#6]-[#7]),$([#6]-[#1])]");

    // std::cerr<<"--------------------------"<<std::endl;
    MolOps::mergeQueryHs(*p);
    TEST_ASSERT(p->getNumAtoms() == 1);
    TEST_ASSERT(p->getAtomWithIdx(0)->hasQuery());
    smiles = SmartsWrite::GetAtomSmarts(
        static_cast<QueryAtom *>(p->getAtomWithIdx(0)));
    TEST_ASSERT(smiles == "[$([#6]-[#7]),$([#6&!H0])]");

    delete p;
  }
  {
    RWMol *p;
    std::string smiles = "[$([#6]-[#7]),$([#6]-[#1]),$([#6])]";
    p = SmartsToMol(smiles);
    TEST_ASSERT(p);
    TEST_ASSERT(p->getNumAtoms() == 1);
    TEST_ASSERT(p->getAtomWithIdx(0)->hasQuery());

    TEST_ASSERT(p->getNumAtoms() == 1);
    TEST_ASSERT(p->getAtomWithIdx(0)->hasQuery());
    smiles = SmartsWrite::GetAtomSmarts(
        static_cast<QueryAtom *>(p->getAtomWithIdx(0)));
    // std::cerr<<smiles<<std::endl;
    TEST_ASSERT(smiles == "[$([#6]-[#7]),$([#6]-[#1]),$([#6])]");

    // std::cerr<<"--------------------------"<<std::endl;
    MolOps::mergeQueryHs(*p);
    TEST_ASSERT(p->getNumAtoms() == 1);
    TEST_ASSERT(p->getAtomWithIdx(0)->hasQuery());
    smiles = SmartsWrite::GetAtomSmarts(
        static_cast<QueryAtom *>(p->getAtomWithIdx(0)));
    // std::cerr<<smiles<<std::endl;
    TEST_ASSERT(smiles == "[$([#6]-[#7]),$([#6&!H0]),$([#6])]");

    delete p;
  }

  BOOST_LOG(rdInfoLog) << "done" << std::endl;
}

void testGithub766() {
  BOOST_LOG(rdInfoLog) << "-------------------------------------" << std::endl;
  BOOST_LOG(rdInfoLog) << "Testing Github 766: AnyBond specification treated "
                          "as single when joining rings in SMARTS"
                       << std::endl;
  {
    RWMol *p;
    std::string sma = "C~1~C~C~1";
    p = SmartsToMol(sma);
    TEST_ASSERT(p);
    for (RWMol::BondIterator cbi = p->beginBonds(); cbi != p->endBonds();
         ++cbi) {
      TEST_ASSERT((*cbi)->getBondType() == Bond::UNSPECIFIED);
    }
    delete p;
  }
  BOOST_LOG(rdInfoLog) << "done" << std::endl;
}

void testGithub893() {
  BOOST_LOG(rdInfoLog) << "-------------------------------------" << std::endl;
  BOOST_LOG(rdInfoLog) << "Testing Github 893: invalid handling of negation of "
                          "aromaticity when writing SMARTS"
                       << std::endl;
  {
    RWMol *p;
    std::string sma = "[#6&!a]";
    p = SmartsToMol(sma);
    TEST_ASSERT(p);
    std::string nsma = MolToSmarts(*p);
    TEST_ASSERT(nsma == "[#6&!a]")
    delete p;
    sma = "[!a&#6]";
    p = SmartsToMol(sma);
    TEST_ASSERT(p);
    nsma = MolToSmarts(*p);
    TEST_ASSERT(nsma == "[!a&#6]")
    delete p;
  }
  {
    RWMol *p;
    std::string sma = "[#6&!A]";
    p = SmartsToMol(sma);
    TEST_ASSERT(p);
    std::string nsma = MolToSmarts(*p);
    TEST_ASSERT(nsma == "[#6&!A]")
    delete p;
    sma = "[!A&#6]";
    p = SmartsToMol(sma);
    TEST_ASSERT(p);
    nsma = MolToSmarts(*p);
    TEST_ASSERT(nsma == "[!A&#6]")
    delete p;
  }
  {
    RWMol *p;
    std::string sma = "[!#6&!a]";
    p = SmartsToMol(sma);
    TEST_ASSERT(p);
    std::string nsma = MolToSmarts(*p);
    TEST_ASSERT(nsma == "[!#6&!a]")
    delete p;
  }
  {
    RWMol *p;
    std::string sma = "[!#6&a]";
    p = SmartsToMol(sma);
    TEST_ASSERT(p);
    std::string nsma = MolToSmarts(*p);
    TEST_ASSERT(nsma == "[!#6&a]")
    delete p;
    sma = "[!#6;a]";
    p = SmartsToMol(sma);
    TEST_ASSERT(p);
    nsma = MolToSmarts(*p);
    TEST_ASSERT(nsma == "[!#6&a]")
    delete p;
  }
  BOOST_LOG(rdInfoLog) << "done" << std::endl;
}

void testGithub1338() {
  BOOST_LOG(rdInfoLog) << "-------------------------------------" << std::endl;
  BOOST_LOG(rdInfoLog)
      << "Testing Github 1338: SMARTS proton query parsed incorrectly"
      << std::endl;
  {  // this worked all along
    RWMol *p;
    std::string sma = "[#1+]";
    p = SmartsToMol(sma);
    TEST_ASSERT(p);
    TEST_ASSERT(p->getAtomWithIdx(0)->getAtomicNum() == 1);
    delete p;
  }
  {  // make sure we aren't breaking anything else
    RWMol *p;
    std::string sma = "[H2]";
    p = SmartsToMol(sma);
    TEST_ASSERT(p);
    TEST_ASSERT(p->getAtomWithIdx(0)->getAtomicNum() == 0);
    delete p;
  }
  {  // this was the problem
    RWMol *p;
    std::string sma = "[H+]";
    p = SmartsToMol(sma);
    TEST_ASSERT(p);

    TEST_ASSERT(p->getAtomWithIdx(0)->getAtomicNum() == 1);
    delete p;
  }
  {  // this was the problem
    RWMol *p;
    std::string sma = "[H]";
    p = SmartsToMol(sma);
    TEST_ASSERT(p);

    TEST_ASSERT(p->getAtomWithIdx(0)->getAtomicNum() == 1);
    delete p;
  }
  {
    RWMol *p;
    std::string sma = "[2H]";
    p = SmartsToMol(sma);
    TEST_ASSERT(p);

    TEST_ASSERT(p->getAtomWithIdx(0)->getAtomicNum() == 1);
    TEST_ASSERT(p->getAtomWithIdx(0)->getIsotope() == 2);
    delete p;
  }
  {
    RWMol *p;
    std::string sma = "[2H+]";
    p = SmartsToMol(sma);
    TEST_ASSERT(p);

    TEST_ASSERT(p->getAtomWithIdx(0)->getAtomicNum() == 1);
    TEST_ASSERT(p->getAtomWithIdx(0)->getIsotope() == 2);
    delete p;
  }
  {
    RWMol *p;
    std::string sma = "[2H:3]";
    p = SmartsToMol(sma);
    TEST_ASSERT(p);

    TEST_ASSERT(p->getAtomWithIdx(0)->getAtomicNum() == 1);
    TEST_ASSERT(p->getAtomWithIdx(0)->getIsotope() == 2);
    TEST_ASSERT(
        p->getAtomWithIdx(0)->hasProp(common_properties::molAtomMapNumber));
    TEST_ASSERT(p->getAtomWithIdx(0)->getProp<int>(
                    common_properties::molAtomMapNumber) == 3);
    delete p;
  }
  {
    RWMol *p;
    std::string sma = "[H:3]";
    p = SmartsToMol(sma);
    TEST_ASSERT(p);

    TEST_ASSERT(p->getAtomWithIdx(0)->getAtomicNum() == 1);
    delete p;
  }
  {
    RWMol *p;
    std::string sma = "[H+:3]";
    p = SmartsToMol(sma);
    TEST_ASSERT(p);

    TEST_ASSERT(p->getAtomWithIdx(0)->getAtomicNum() == 1);
    delete p;
  }

  // -- a series around Hs following other symbols:
  {
    RWMol *p;
    std::string sma = "[NH1+]";
    p = SmartsToMol(sma);
    TEST_ASSERT(p);
    std::string asma = SmartsWrite::GetAtomSmarts(
        static_cast<QueryAtom *>(p->getAtomWithIdx(0)));
    // std::cerr << "  SMA: " << asma << std::endl;
    TEST_ASSERT(asma == "[N&H1&+]");
    delete p;
  }
  {
    RWMol *p;
    std::string sma = "[N;H+]";
    p = SmartsToMol(sma);
    TEST_ASSERT(p);
    std::string asma = SmartsWrite::GetAtomSmarts(
        static_cast<QueryAtom *>(p->getAtomWithIdx(0)));
    // std::cerr << "  SMA: " << asma << std::endl;
    TEST_ASSERT(asma == "[N&H1&+]");
    delete p;
  }
  {
    RWMol *p;
    std::string sma = "[N;H]";
    p = SmartsToMol(sma);
    TEST_ASSERT(p);
    std::string asma = SmartsWrite::GetAtomSmarts(
        static_cast<QueryAtom *>(p->getAtomWithIdx(0)));
    // std::cerr << "  SMA: " << asma << std::endl;
    TEST_ASSERT(asma == "[N&H1]");
    delete p;
  }
  {
    RWMol *p;
    std::string sma = "[NH+]";
    p = SmartsToMol(sma);
    TEST_ASSERT(p);
    std::string asma = SmartsWrite::GetAtomSmarts(
        static_cast<QueryAtom *>(p->getAtomWithIdx(0)));
    // std::cerr << "  SMA: " << asma << std::endl;
    TEST_ASSERT(asma == "[N&H1&+]");
    delete p;
  }
  {
    RWMol *p;
    std::string sma = "[NH]";
    p = SmartsToMol(sma);
    TEST_ASSERT(p);
    std::string asma = SmartsWrite::GetAtomSmarts(
        static_cast<QueryAtom *>(p->getAtomWithIdx(0)));
    // std::cerr << "  SMA: " << asma << std::endl;
    TEST_ASSERT(asma == "[N&H1]");
    delete p;
  }
  {
    RWMol *p;
    std::string sma = "[N;2H+]";
    p = SmartsToMol(sma);
    TEST_ASSERT(p);
    std::string asma = SmartsWrite::GetAtomSmarts(
        static_cast<QueryAtom *>(p->getAtomWithIdx(0)));
    // std::cerr << "  SMA: " << asma << std::endl;
    TEST_ASSERT(asma == "[N&2*&H1&+]");
    delete p;
  }
  BOOST_LOG(rdInfoLog) << "done" << std::endl;
}

void testGithub1472() {
  BOOST_LOG(rdInfoLog) << "-------------------------------------" << std::endl;
  BOOST_LOG(rdInfoLog) << "Testing Github 1472: MolToSmarts does not include "
                          "atom map info for molecules built from SMILES"
                       << std::endl;
  {  // worked all along
    ROMol *p;
    std::string smi = "[*:1]";
    p = SmartsToMol(smi);
    TEST_ASSERT(p);
    std::string asma = SmartsWrite::GetAtomSmarts(
        static_cast<QueryAtom *>(p->getAtomWithIdx(0)));
    TEST_ASSERT(asma == "[*:1]");

    delete p;
  }
  {  // this was the problem
    ROMol *p;
    std::string smi = "[*:1]";
    p = SmilesToMol(smi);
    TEST_ASSERT(p);
    std::string asma = SmartsWrite::GetAtomSmarts(
        static_cast<QueryAtom *>(p->getAtomWithIdx(0)));
    TEST_ASSERT(asma == "[*:1]");

    delete p;
  }
  {  // isotopes also weren't being written
    ROMol *p;
    std::string smi = "[3*]";
    p = SmilesToMol(smi);
    TEST_ASSERT(p);
    std::string asma = SmartsWrite::GetAtomSmarts(
        static_cast<QueryAtom *>(p->getAtomWithIdx(0)));
    TEST_ASSERT(asma == "[3*]");

    delete p;
  }
  {  // confirm ordering
    ROMol *p;
    std::string smi = "[13CH3-:1]";
    p = SmilesToMol(smi);
    TEST_ASSERT(p);
    std::string asma = SmartsWrite::GetAtomSmarts(
        static_cast<QueryAtom *>(p->getAtomWithIdx(0)));
    TEST_ASSERT(asma == "[13#6H3-:1]");

    delete p;
  }
  BOOST_LOG(rdInfoLog) << "done" << std::endl;
}

void testCactvsExtensions() {
  BOOST_LOG(rdInfoLog) << "-------------------------------------" << std::endl;
  BOOST_LOG(rdInfoLog) << "Testing cactvs SMARTS extensions" << std::endl;
  {
    ROMol *m = SmilesToMol("COC(C)N");
    TEST_ASSERT(m);
    {
      ROMol *p = SmartsToMol("[z2]");
      TEST_ASSERT(p);
      std::string asma = SmartsWrite::GetAtomSmarts(
          static_cast<QueryAtom *>(p->getAtomWithIdx(0)));
      TEST_ASSERT(asma == "[z2]");

      std::vector<MatchVectType> mVV;
      int matchCount = SubstructMatch(*m, *p, mVV);
      TEST_ASSERT(matchCount == 1);
      TEST_ASSERT(mVV[0].size() == 1);
      TEST_ASSERT(mVV[0][0].second == 2);

      delete p;
    }
    {
      ROMol *p = SmartsToMol("[z]");
      TEST_ASSERT(p);
      std::string asma = SmartsWrite::GetAtomSmarts(
          static_cast<QueryAtom *>(p->getAtomWithIdx(0)));
      TEST_ASSERT(asma == "[z]");

      std::vector<MatchVectType> mVV;
      int matchCount = SubstructMatch(*m, *p, mVV);
      TEST_ASSERT(matchCount == 2);
      TEST_ASSERT(mVV[0].size() == 1);
      TEST_ASSERT(mVV[0][0].second == 0);
      TEST_ASSERT(mVV[1][0].second == 2);

      delete p;
    }
    {
      ROMol *p = SmartsToMol("[z{1-2}]");
      TEST_ASSERT(p);
      std::string asma = SmartsWrite::GetAtomSmarts(
          static_cast<QueryAtom *>(p->getAtomWithIdx(0)));
      TEST_ASSERT(asma == "[z{1-2}]");

      std::vector<MatchVectType> mVV;
      int matchCount = SubstructMatch(*m, *p, mVV);
      TEST_ASSERT(matchCount == 2);
      TEST_ASSERT(mVV[0].size() == 1);
      TEST_ASSERT(mVV[0][0].second == 0);
      TEST_ASSERT(mVV[1][0].second == 2);

      delete p;
    }
    {
      ROMol *p = SmartsToMol("[z{2-}]");
      TEST_ASSERT(p);
      std::string asma = SmartsWrite::GetAtomSmarts(
          static_cast<QueryAtom *>(p->getAtomWithIdx(0)));
      TEST_ASSERT(asma == "[z{2-}]");

      std::vector<MatchVectType> mVV;
      int matchCount = SubstructMatch(*m, *p, mVV);
      TEST_ASSERT(matchCount == 1);
      TEST_ASSERT(mVV[0].size() == 1);
      TEST_ASSERT(mVV[0][0].second == 2);

      delete p;
    }
    {
      ROMol *p = SmartsToMol("[D{2-3}]");
      TEST_ASSERT(p);
      std::string asma = SmartsWrite::GetAtomSmarts(
          static_cast<QueryAtom *>(p->getAtomWithIdx(0)));
      TEST_ASSERT(asma == "[D{2-3}]");

      std::vector<MatchVectType> mVV;
      int matchCount = SubstructMatch(*m, *p, mVV);
      TEST_ASSERT(matchCount == 2);
      TEST_ASSERT(mVV[0].size() == 1);
      TEST_ASSERT(mVV[0][0].second == 1);
      TEST_ASSERT(mVV[1][0].second == 2);

      delete p;
    }
    {
      ROMol *p = SmartsToMol("[D{2-}]");
      TEST_ASSERT(p);
      std::string asma = SmartsWrite::GetAtomSmarts(
          static_cast<QueryAtom *>(p->getAtomWithIdx(0)));
      TEST_ASSERT(asma == "[D{2-}]");

      std::vector<MatchVectType> mVV;
      int matchCount = SubstructMatch(*m, *p, mVV);
      TEST_ASSERT(matchCount == 2);
      TEST_ASSERT(mVV[0].size() == 1);
      TEST_ASSERT(mVV[0][0].second == 1);
      TEST_ASSERT(mVV[1][0].second == 2);

      delete p;
    }
    {
      ROMol *p = SmartsToMol("[D{-2}]");
      TEST_ASSERT(p);
      std::string asma = SmartsWrite::GetAtomSmarts(
          static_cast<QueryAtom *>(p->getAtomWithIdx(0)));
      TEST_ASSERT(asma == "[D{-2}]");

      std::vector<MatchVectType> mVV;
      int matchCount = SubstructMatch(*m, *p, mVV);
      TEST_ASSERT(matchCount == 4);
      TEST_ASSERT(mVV[0].size() == 1);
      TEST_ASSERT(mVV[0][0].second == 0);
      TEST_ASSERT(mVV[1][0].second == 1);
      TEST_ASSERT(mVV[2][0].second == 3);
      TEST_ASSERT(mVV[3][0].second == 4);

      delete p;
    }

    delete m;
  }  // end of COC(C)N examples

  {
    ROMol *m = SmilesToMol("C1C2CCCC12");
    TEST_ASSERT(m);
    {
      ROMol *p = SmartsToMol("[r{3-5}]");
      TEST_ASSERT(p);
      std::string asma = SmartsWrite::GetAtomSmarts(
          static_cast<QueryAtom *>(p->getAtomWithIdx(0)));
      TEST_ASSERT(asma == "[r{3-5}]");

      std::vector<MatchVectType> mVV;
      int matchCount = SubstructMatch(*m, *p, mVV);
      TEST_ASSERT(matchCount == 6);

      delete p;
    }
    {
      ROMol *p = SmartsToMol("[r{4-5}]");
      TEST_ASSERT(p);
      std::string asma = SmartsWrite::GetAtomSmarts(
          static_cast<QueryAtom *>(p->getAtomWithIdx(0)));
      TEST_ASSERT(asma == "[r{4-5}]");

      std::vector<MatchVectType> mVV;
      int matchCount = SubstructMatch(*m, *p, mVV);
      TEST_ASSERT(matchCount == 3);

      delete p;
    }
    {
      ROMol *p = SmartsToMol("[r{3-}]");
      TEST_ASSERT(p);
      std::string asma = SmartsWrite::GetAtomSmarts(
          static_cast<QueryAtom *>(p->getAtomWithIdx(0)));
      TEST_ASSERT(asma == "[r{3-}]");

      std::vector<MatchVectType> mVV;
      int matchCount = SubstructMatch(*m, *p, mVV);
      TEST_ASSERT(matchCount == 6);

      delete p;
    }
    {
      ROMol *p = SmartsToMol("[r{-5}]");
      TEST_ASSERT(p);
      std::string asma = SmartsWrite::GetAtomSmarts(
          static_cast<QueryAtom *>(p->getAtomWithIdx(0)));
      TEST_ASSERT(asma == "[r{-5}]");

      std::vector<MatchVectType> mVV;
      int matchCount = SubstructMatch(*m, *p, mVV);
      TEST_ASSERT(matchCount == 6);

      delete p;
    }
    delete m;
  }  // end of C1C2CCCC12 examples

  {
    ROMol *m = SmilesToMol("NCOc1ncccc1");
    TEST_ASSERT(m);
    {
      ROMol *p = SmartsToMol("[Z2]");
      TEST_ASSERT(p);
      std::string asma = SmartsWrite::GetAtomSmarts(
          static_cast<QueryAtom *>(p->getAtomWithIdx(0)));
      TEST_ASSERT(asma == "[Z2]");

      std::vector<MatchVectType> mVV;
      int matchCount = SubstructMatch(*m, *p, mVV);
      TEST_ASSERT(matchCount == 1);
      TEST_ASSERT(mVV[0].size() == 1);
      TEST_ASSERT(mVV[0][0].second == 1);

      delete p;
    }
    {
      ROMol *p = SmartsToMol("[Z]");
      TEST_ASSERT(p);
      std::string asma = SmartsWrite::GetAtomSmarts(
          static_cast<QueryAtom *>(p->getAtomWithIdx(0)));
      TEST_ASSERT(asma == "[Z]");

      std::vector<MatchVectType> mVV;
      int matchCount = SubstructMatch(*m, *p, mVV);
      TEST_ASSERT(matchCount == 2);
      TEST_ASSERT(mVV[0].size() == 1);
      TEST_ASSERT(mVV[0][0].second == 1);
      TEST_ASSERT(mVV[1][0].second == 3);

      delete p;
    }
    delete m;
  }  // end of NCOc1ncccc1 examples
  BOOST_LOG(rdInfoLog) << "done" << std::endl;
}

void testChargesAndIsotopes() {
  BOOST_LOG(rdInfoLog) << "-------------------------------------" << std::endl;
  BOOST_LOG(rdInfoLog)
      << "Testing transfer of charge and isotope query info to the atoms"
      << std::endl;
  {
    std::unique_ptr<ROMol> p(SmartsToMol("[14N@H+]"));  //, true));
    TEST_ASSERT(p);
    TEST_ASSERT(p->getAtomWithIdx(0)->getIsotope() == 14);
    TEST_ASSERT(p->getAtomWithIdx(0)->getNumExplicitHs() == 1);
    TEST_ASSERT(p->getAtomWithIdx(0)->getFormalCharge() == 1);
    TEST_ASSERT(p->getAtomWithIdx(0)->getChiralTag() ==
                Atom::CHI_TETRAHEDRAL_CCW);
  }
  {
    std::unique_ptr<ROMol> p(SmartsToMol("[!12C+]"));  //, true));
    TEST_ASSERT(p);
    TEST_ASSERT(p->getAtomWithIdx(0)->getIsotope() == 0);
    TEST_ASSERT(p->getAtomWithIdx(0)->getFormalCharge() == 1);
  }
  {
    std::unique_ptr<ROMol> p(
        SmartsToMol("[12C][12#6][12C+][12C+1][C+][C+1][12][+][C][#6][12CH2]["
                    "12CH3+][CH4+][14N@H+]"));
    TEST_ASSERT(p);
    TEST_ASSERT(p->getAtomWithIdx(0)->getFormalCharge() == 0);
    TEST_ASSERT(p->getAtomWithIdx(1)->getFormalCharge() == 0);
    TEST_ASSERT(p->getAtomWithIdx(2)->getFormalCharge() == 1);
    TEST_ASSERT(p->getAtomWithIdx(3)->getFormalCharge() == 1);
    TEST_ASSERT(p->getAtomWithIdx(4)->getFormalCharge() == 1);
    TEST_ASSERT(p->getAtomWithIdx(5)->getFormalCharge() == 1);
    TEST_ASSERT(p->getAtomWithIdx(6)->getFormalCharge() == 0);
    TEST_ASSERT(p->getAtomWithIdx(7)->getFormalCharge() == 1);
    TEST_ASSERT(p->getAtomWithIdx(8)->getFormalCharge() == 0);
    TEST_ASSERT(p->getAtomWithIdx(9)->getFormalCharge() == 0);
    TEST_ASSERT(p->getAtomWithIdx(10)->getFormalCharge() == 0);
    TEST_ASSERT(p->getAtomWithIdx(11)->getFormalCharge() == 1);
    TEST_ASSERT(p->getAtomWithIdx(12)->getFormalCharge() == 1);
    TEST_ASSERT(p->getAtomWithIdx(13)->getFormalCharge() == 1);

    TEST_ASSERT(p->getAtomWithIdx(0)->getIsotope() == 12);
    TEST_ASSERT(p->getAtomWithIdx(1)->getIsotope() == 12);
    TEST_ASSERT(p->getAtomWithIdx(2)->getIsotope() == 12);
    TEST_ASSERT(p->getAtomWithIdx(3)->getIsotope() == 12);
    TEST_ASSERT(p->getAtomWithIdx(4)->getIsotope() == 0);
    TEST_ASSERT(p->getAtomWithIdx(5)->getIsotope() == 0);
    TEST_ASSERT(p->getAtomWithIdx(6)->getIsotope() == 0);
    TEST_ASSERT(p->getAtomWithIdx(7)->getIsotope() == 0);
    TEST_ASSERT(p->getAtomWithIdx(8)->getIsotope() == 0);
    TEST_ASSERT(p->getAtomWithIdx(9)->getIsotope() == 0);
    TEST_ASSERT(p->getAtomWithIdx(10)->getIsotope() == 12);
    TEST_ASSERT(p->getAtomWithIdx(11)->getIsotope() == 12);
    TEST_ASSERT(p->getAtomWithIdx(12)->getIsotope() == 0);
    TEST_ASSERT(p->getAtomWithIdx(13)->getIsotope() == 14);

    TEST_ASSERT(p->getAtomWithIdx(9)->getNumExplicitHs() == 0);
    TEST_ASSERT(p->getAtomWithIdx(10)->getNumExplicitHs() == 2);
    TEST_ASSERT(p->getAtomWithIdx(11)->getNumExplicitHs() == 3);
    TEST_ASSERT(p->getAtomWithIdx(12)->getNumExplicitHs() == 4);
    TEST_ASSERT(p->getAtomWithIdx(13)->getNumExplicitHs() == 1);

    TEST_ASSERT(p->getAtomWithIdx(13)->getChiralTag() ==
                Atom::CHI_TETRAHEDRAL_CCW);

    std::string pkl;
    MolPickler::pickleMol(*p, pkl);
    p.reset(new Mol(pkl));
    TEST_ASSERT(p);
    TEST_ASSERT(p->getAtomWithIdx(0)->getFormalCharge() == 0);
    TEST_ASSERT(p->getAtomWithIdx(1)->getFormalCharge() == 0);
    TEST_ASSERT(p->getAtomWithIdx(2)->getFormalCharge() == 1);
    TEST_ASSERT(p->getAtomWithIdx(3)->getFormalCharge() == 1);
    TEST_ASSERT(p->getAtomWithIdx(4)->getFormalCharge() == 1);
    TEST_ASSERT(p->getAtomWithIdx(5)->getFormalCharge() == 1);
    TEST_ASSERT(p->getAtomWithIdx(6)->getFormalCharge() == 0);
    TEST_ASSERT(p->getAtomWithIdx(7)->getFormalCharge() == 1);
    TEST_ASSERT(p->getAtomWithIdx(8)->getFormalCharge() == 0);
    TEST_ASSERT(p->getAtomWithIdx(9)->getFormalCharge() == 0);
    TEST_ASSERT(p->getAtomWithIdx(10)->getFormalCharge() == 0);
    TEST_ASSERT(p->getAtomWithIdx(11)->getFormalCharge() == 1);
    TEST_ASSERT(p->getAtomWithIdx(12)->getFormalCharge() == 1);
    TEST_ASSERT(p->getAtomWithIdx(13)->getFormalCharge() == 1);

    TEST_ASSERT(p->getAtomWithIdx(0)->getIsotope() == 12);
    TEST_ASSERT(p->getAtomWithIdx(1)->getIsotope() == 12);
    TEST_ASSERT(p->getAtomWithIdx(2)->getIsotope() == 12);
    TEST_ASSERT(p->getAtomWithIdx(3)->getIsotope() == 12);
    TEST_ASSERT(p->getAtomWithIdx(4)->getIsotope() == 0);
    TEST_ASSERT(p->getAtomWithIdx(5)->getIsotope() == 0);
    TEST_ASSERT(p->getAtomWithIdx(6)->getIsotope() == 0);
    TEST_ASSERT(p->getAtomWithIdx(7)->getIsotope() == 0);
    TEST_ASSERT(p->getAtomWithIdx(8)->getIsotope() == 0);
    TEST_ASSERT(p->getAtomWithIdx(9)->getIsotope() == 0);
    TEST_ASSERT(p->getAtomWithIdx(10)->getIsotope() == 12);
    TEST_ASSERT(p->getAtomWithIdx(11)->getIsotope() == 12);
    TEST_ASSERT(p->getAtomWithIdx(12)->getIsotope() == 0);
    TEST_ASSERT(p->getAtomWithIdx(13)->getIsotope() == 14);

    // p->debugMol(std::cerr);
    TEST_ASSERT(p->getAtomWithIdx(9)->getNumExplicitHs() == 0);
    TEST_ASSERT(p->getAtomWithIdx(10)->getNumExplicitHs() == 2);
    TEST_ASSERT(p->getAtomWithIdx(11)->getNumExplicitHs() == 3);
    TEST_ASSERT(p->getAtomWithIdx(12)->getNumExplicitHs() == 4);
    TEST_ASSERT(p->getAtomWithIdx(13)->getNumExplicitHs() == 1);

    TEST_ASSERT(p->getAtomWithIdx(13)->getChiralTag() ==
                Atom::CHI_TETRAHEDRAL_CCW);
  }

  {  // make sure it gets cleared with more complex queries
    std::unique_ptr<ROMol> p(SmartsToMol(
        "[12CH3,C][C,12C][12C;+][12C&+][C+,C][C,C+][C+&H][C+;H][!12CH+]"));
    TEST_ASSERT(p);
    TEST_ASSERT(p->getAtomWithIdx(0)->getIsotope() == 0);
    TEST_ASSERT(p->getAtomWithIdx(1)->getIsotope() == 0);
    TEST_ASSERT(p->getAtomWithIdx(2)->getIsotope() == 0);
    TEST_ASSERT(p->getAtomWithIdx(3)->getIsotope() == 0);
    TEST_ASSERT(p->getAtomWithIdx(8)->getIsotope() == 0);
    TEST_ASSERT(p->getAtomWithIdx(4)->getFormalCharge() == 0);
    TEST_ASSERT(p->getAtomWithIdx(5)->getFormalCharge() == 0);
    TEST_ASSERT(p->getAtomWithIdx(6)->getFormalCharge() == 0);
    TEST_ASSERT(p->getAtomWithIdx(7)->getFormalCharge() == 0);
    TEST_ASSERT(p->getAtomWithIdx(8)->getFormalCharge() == 1);

    TEST_ASSERT(p->getAtomWithIdx(0)->getNumExplicitHs() == 0);
    TEST_ASSERT(p->getAtomWithIdx(8)->getNumExplicitHs() == 1);
  }
  BOOST_LOG(rdInfoLog) << "done" << std::endl;
}

void testGithub1756() {
  BOOST_LOG(rdInfoLog) << "-------------------------------------" << std::endl;
  BOOST_LOG(rdInfoLog) << "Testing Github #1756: Generated SMARTS does not "
                          "contain atomic chiral tags"
                       << std::endl;
  {
    std::unique_ptr<ROMol> m(SmilesToMol("C[C@](Cl)(Br)F"));
    TEST_ASSERT(m);
    auto sma = MolToSmarts(*m);
    // std::cerr << sma << std::endl;
    TEST_ASSERT(sma == "[#6]-[#6@](-[#17])(-[#35])-[#9]");
  }
  {
    std::unique_ptr<ROMol> m(SmartsToMol("C-[C@H0](-Cl)-F"));
    TEST_ASSERT(m);
    m->updatePropertyCache(false);
    auto sma = MolToSmarts(*m);
    // std::cerr << sma << std::endl;
    TEST_ASSERT(sma == "C-[C@&*&H0](-Cl)-F");  // FIX: this seems odd...
  }
  BOOST_LOG(rdInfoLog) << "done" << std::endl;
}

void testGithub1719() {
  BOOST_LOG(rdInfoLog) << "-------------------------------------" << std::endl;
  BOOST_LOG(rdInfoLog) << "Testing Github #1719: SMARTS parse failure for some "
                          "queries involving Hs"
                       << std::endl;
  _checkMatches("[2H]", "C[2H]", 1, 1);
  _checkNoMatches("[2H,12C]", "C[2H]");
  _checkNoMatches("[2H,12C]", "C[2Li]");
  _checkMatches("[2H,12C]", "[2LiH]", 1, 1);
  _checkNoMatches("[2H,12C]", "[2LiH2-]");
  _checkNoMatches("[2H,12C]", "[2MgH2]");

  BOOST_LOG(rdInfoLog) << "done" << std::endl;
}

void testGithub1920() {
  BOOST_LOG(rdInfoLog) << "-------------------------------------" << std::endl;
  BOOST_LOG(rdInfoLog) << "Testing Github #1920: Negated atom number queries "
                          "in SMARTS should not set atomic number of query atom"
                       << std::endl;
  std::unique_ptr<ROMol> m(SmartsToMol("[#6][#6;!#1][!#6][!#6;H1]"));
  TEST_ASSERT(m);
  TEST_ASSERT(m->getAtomWithIdx(0)->getAtomicNum() == 6);
  TEST_ASSERT(m->getAtomWithIdx(1)->getAtomicNum() == 6);
  TEST_ASSERT(m->getAtomWithIdx(2)->getAtomicNum() == 0);
  TEST_ASSERT(m->getAtomWithIdx(3)->getAtomicNum() == 0);
  _checkMatches("[!#6;!#1]", "CO", 1, 1);
  _checkNoMatches("[!#6;!#1]", "CC");
  BOOST_LOG(rdInfoLog) << "done" << std::endl;
}

void testCombinedQueries() {
  BOOST_LOG(rdInfoLog) << "-------------------------------------" << std::endl;
  BOOST_LOG(rdInfoLog) << "Testing combined SMARTS queries for atoms and bonds"
                       << std::endl;
  std::unique_ptr<ROMol> m(SmartsToMol("Oc1ccccc1"));
  TEST_ASSERT(m);
  std::string sma = MolToSmarts(*m);
  // std::cerr << " SMA: " << sma << std::endl;
  TEST_ASSERT(sma == "Oc1ccccc1");
  BOOST_LOG(rdInfoLog) << "done" << std::endl;
}

void testGithub1906() {
  BOOST_LOG(rdInfoLog) << "-------------------------------------" << std::endl;
  BOOST_LOG(rdInfoLog)
      << "Testing github #1906: Bond stereo information not output to SMARTS"
      << std::endl;
  {
    std::unique_ptr<ROMol> m(SmartsToMol("C/C=C/C"));
    TEST_ASSERT(m);
    std::string sma = MolToSmarts(*m);
    TEST_ASSERT(sma == "C/C=C/C");
  }
  {
    std::unique_ptr<ROMol> m(SmilesToMol("C/C=C\\C"));
    TEST_ASSERT(m);
    std::string sma = MolToSmarts(*m);
    TEST_ASSERT(sma == "[#6]/[#6]=[#6]\\[#6]");
  }
  BOOST_LOG(rdInfoLog) << "done" << std::endl;
}

<<<<<<< HEAD
void testGithub1988() {
  BOOST_LOG(rdInfoLog) << "-------------------------------------" << std::endl;
  BOOST_LOG(rdInfoLog)
      << "Testing github #1988: QueryAtoms with atom list queries should not have the atomic number set"
      << std::endl;
  {
    std::unique_ptr<ROMol> m(SmartsToMol("[Li,Na]"));
    TEST_ASSERT(m->getAtomWithIdx(0)->getAtomicNum()==0);
  }
  // {
  //   std::unique_ptr<ROMol> m(SmartsToMol("C-,=C`"));
  //   TEST_ASSERT(m->getBondWithIdx(0)->getBondType()==Bond::UNSPECIFIED);
  // }
  BOOST_LOG(rdInfoLog) << "done" << std::endl;
}
=======
void testGithub1985() {
  BOOST_LOG(rdInfoLog) << "-------------------------------------" << std::endl;
  BOOST_LOG(rdInfoLog) << "Testing Github #1985: MolFromSmarts/MolToSmarts "
                          "fails to round trip on patterns with chirality"
                       << std::endl;
  {
    std::vector<std::string> smarts = {
        "[C@]",
        "[C:1]([C@:3]1([OH:24])[CH2:8][CH2:7][C@H:6]2[C@H:9]3[C@H:19]([C@@H:20]"
        "([F:22])[CH2:21][C@:4]12[CH3:5])[C@:17]1([CH3:18])[C:12](=[CH:13][C:"
        "14](=[O:23])[CH2:15][CH2:16]1)[CH:11]=[CH:10]3)#[CH:2]"};
    for (const auto &pr : smarts) {
      std::unique_ptr<ROMol> m1(SmartsToMol(pr));
      TEST_ASSERT(m1);
      auto csma1 = MolToSmarts(*m1);
      TEST_ASSERT(csma1.find("C@") != std::string::npos);
    }
  }

  BOOST_LOG(rdInfoLog) << "done" << std::endl;
}

>>>>>>> b73fc3e3
int main(int argc, char *argv[]) {
  (void)argc;
  (void)argv;
  RDLog::InitLogs();
#if 1
  testPass();
  testFail();
  testMatches();
  testMatches2();
  testMatches3();
  testMatches4();
  testMatches5();
  testMatches6();
  testSmartsWrite();
  testFrags();
  testProblems();
  testIssue196();
  testIssue254();
  // testIssue255(); // this is a slow one and doesn't really actually test much
  // without someone watching memory consumption
  testIssue330();
  testIssue351();
  testAtomMap();
  testSmartsSmiles();
  testSmilesSmarts();
  testIssue1914154();
  testMiscSmartsWriting();
  testIssue1804420();
  testSmartsStereochem();
  testIssue2884178_part1();
  testIssue2884178_part2();
  testIssue3000399();
  testRecursiveSerialNumbers();
  testReplacementPatterns();
  testGithub313();
  testGithub314();
  testGithub378();
  testGithub544();
  testGithub766();
  testGithub893();
  testTransuranic();
  testGithub1338();
  testCactvsExtensions();
  testChargesAndIsotopes();
  testGithub1756();
  testGithub1920();
  testGithub1719();
  testCombinedQueries();
  testGithub1906();
#endif
<<<<<<< HEAD
  testGithub1988();
=======
  testGithub1985();

>>>>>>> b73fc3e3
  return 0;
}<|MERGE_RESOLUTION|>--- conflicted
+++ resolved
@@ -2583,15 +2583,14 @@
   BOOST_LOG(rdInfoLog) << "done" << std::endl;
 }
 
-<<<<<<< HEAD
 void testGithub1988() {
   BOOST_LOG(rdInfoLog) << "-------------------------------------" << std::endl;
-  BOOST_LOG(rdInfoLog)
-      << "Testing github #1988: QueryAtoms with atom list queries should not have the atomic number set"
-      << std::endl;
+  BOOST_LOG(rdInfoLog) << "Testing github #1988: QueryAtoms with atom list "
+                          "queries should not have the atomic number set"
+                       << std::endl;
   {
     std::unique_ptr<ROMol> m(SmartsToMol("[Li,Na]"));
-    TEST_ASSERT(m->getAtomWithIdx(0)->getAtomicNum()==0);
+    TEST_ASSERT(m->getAtomWithIdx(0)->getAtomicNum() == 0);
   }
   // {
   //   std::unique_ptr<ROMol> m(SmartsToMol("C-,=C`"));
@@ -2599,7 +2598,7 @@
   // }
   BOOST_LOG(rdInfoLog) << "done" << std::endl;
 }
-=======
+
 void testGithub1985() {
   BOOST_LOG(rdInfoLog) << "-------------------------------------" << std::endl;
   BOOST_LOG(rdInfoLog) << "Testing Github #1985: MolFromSmarts/MolToSmarts "
@@ -2622,7 +2621,6 @@
   BOOST_LOG(rdInfoLog) << "done" << std::endl;
 }
 
->>>>>>> b73fc3e3
 int main(int argc, char *argv[]) {
   (void)argc;
   (void)argv;
@@ -2673,11 +2671,8 @@
   testCombinedQueries();
   testGithub1906();
 #endif
-<<<<<<< HEAD
   testGithub1988();
-=======
   testGithub1985();
 
->>>>>>> b73fc3e3
   return 0;
 }