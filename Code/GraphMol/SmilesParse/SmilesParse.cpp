// $Id$
//
//  Copyright (C) 2001-2010 Greg Landrum and Rational Discovery LLC
//
//   @@ All Rights Reserved @@
//  This file is part of the RDKit.
//  The contents are covered by the terms of the BSD license
//  which is included in the file license.txt, found at the root
//  of the RDKit source tree.
//

// ----------------------------------------------------------------------------------
//  Despite the name of this file, both SMILES and SMARTS parsers are exposed here
//
//  General comments about the parsers:
//   - Atom numbering will be preserved, so input order of atoms==internal order
//
//   - Bond ordering is not, in general, preserved.  Specifically, ring closure
//     bonds will occur at the end of the bond list in general.  Basically ring
//     closure bonds are not constructed until fragments are closed.  This forces
//     some form of reordering.
//     
//
//
#include <GraphMol/RDKitBase.h>
#include "SmilesParse.h"
#include "SmilesParseOps.h"
#include <RDGeneral/RDLog.h>
#include <RDGeneral/Invariant.h>
#include <boost/algorithm/string.hpp>
#include <boost/foreach.hpp>
#include <boost/lexical_cast.hpp>
#include <list>

int yysmiles_parse (const char *,std::vector<RDKit::RWMol *>*,std::list<unsigned int> *,void *);
int yysmiles_lex_init (void **);
int yysmiles_lex_destroy (void *);
void setup_smiles_string(const std::string &text,void *);
extern int yysmiles_debug; 

int yysmarts_parse (const char *,std::vector<RDKit::RWMol *>*,void *);
int yysmarts_lex_init (void **);
int yysmarts_lex_destroy (void *);
void setup_smarts_string(const std::string &text,void *);
extern int yysmarts_debug; 
namespace RDKit{
  namespace {
    int smiles_parse(const std::string &inp,
		     std::vector<RDKit::RWMol *> &molVect){
      void *scanner;
      TEST_ASSERT(!yysmiles_lex_init(&scanner));
      setup_smiles_string(inp,scanner);
      std::list<unsigned int> branchPoints;
      int res=yysmiles_parse(inp.c_str(),&molVect,&branchPoints,scanner);
      yysmiles_lex_destroy(scanner);
      if(!branchPoints.empty()){
        throw SmilesParseException("extra open parentheses");
      }
      return res;
    }
    int smarts_parse(const std::string &inp,
		     std::vector<RDKit::RWMol *> &molVect){
      void *scanner;
      TEST_ASSERT(!yysmarts_lex_init(&scanner));
      setup_smarts_string(inp,scanner);
      int res=yysmarts_parse(inp.c_str(),&molVect,scanner);
      yysmarts_lex_destroy(scanner);
      return res;
    }

    typedef enum {
      BASE=0,
      BRANCH,
      RECURSE
    } SmaState;

    std::string labelRecursivePatterns(std::string sma){
#ifndef NO_AUTOMATIC_SMARTS_RELABELLING
      std::list<SmaState> state;
      std::list<unsigned int> startRecurse;
      std::map<std::string, std::string> patterns;
      std::string res="";

      state.push_back(BASE);

      unsigned int pos=0;
      while(pos<sma.size()){
	res += sma[pos];
	if(sma[pos]=='$' && pos+1<sma.size() && sma[pos+1]=='('){
	  state.push_back(RECURSE);
	  startRecurse.push_back(pos);
	  ++pos;
	  res += sma[pos];
	} else if(sma[pos]=='('){
	  state.push_back(BRANCH);
	} else if(sma[pos]==')'){
	  SmaState currState=state.back();
	  state.pop_back();
	  if(currState==RECURSE){
	    unsigned int dollarPos=startRecurse.back();
	    startRecurse.pop_back();
	    if(pos+1>=sma.size() || sma[pos+1] !='_'){
	      std::string recurs = sma.substr(dollarPos,pos-dollarPos+1);
	      std::string label;
	      if(patterns.find(recurs)!=patterns.end()){
		// seen this one before, add the label
		label=patterns[recurs];
	      } else {
		label=boost::lexical_cast<std::string>(patterns.size()+100);
		patterns[recurs]=label;
	      }
	      res += "_" + label;
	    }
	  } else if(currState==BRANCH) {
	    // no need to do anything here.
	  }
	}
	++pos;
      }
      //std::cerr<< " >"<<sma<<"->"<<res<<std::endl;
      return res;
#else
      return sma;
#endif
    }
  } // end of local namespace

  RWMol *toMol(std::string inp,int func(const std::string &,
					std::vector<RDKit::RWMol *> &),
               std::string origInp){
    RWMol *res;
    std::vector<RDKit::RWMol *> molVect;
    try {
      func(inp,molVect);
      if(molVect.size()<=0){
	res = 0;
      } else {
	res = molVect[0];
	molVect[0]=0;
	SmilesParseOps::CloseMolRings(res,false);
	SmilesParseOps::AdjustAtomChiralityFlags(res);
	// No sense leaving this bookmark intact:
	if(res->hasAtomBookmark(ci_RIGHTMOST_ATOM)){
	  res->clearAtomBookmark(ci_RIGHTMOST_ATOM);
	}
      }
    } catch (SmilesParseException &e) {
      std::string nm="SMILES";
      if(func==smarts_parse){
        nm="SMARTS";
        
      }
      BOOST_LOG(rdErrorLog) << nm<<" Parse Error: "<< e.message() << " for input: "<< origInp << std::endl;
      res = 0;
    }
    BOOST_FOREACH(RDKit::RWMol *molPtr,molVect){
      if(molPtr) delete molPtr;
    }

    return res;
  }

  RWMol *SmilesToMol(std::string smi,int debugParse,bool sanitize,
                     std::map<std::string,std::string> *replacements){
    yysmiles_debug = debugParse;
    // strip any leading/trailing whitespace:
    boost::trim_if(smi,boost::is_any_of(" \t\r\n"));

    if(replacements){
      bool loopAgain=true;
      while(loopAgain){
        loopAgain=false;
        for(std::map<std::string, std::string>::const_iterator replIt=replacements->begin();
            replIt!=replacements->end();++replIt){
          if(boost::find_first(smi,replIt->first)){
            loopAgain=true;
            boost::replace_all(smi,replIt->first,replIt->second);
          }
        }
      }
    }

    RWMol *res = toMol(smi,smiles_parse,smi);
    if(sanitize && res){
      // we're going to remove explicit Hs from the graph,
      // this triggers a sanitization, so we do not need to
      // worry about doing one here:
<<<<<<< HEAD
      ROMol *tmp = MolOps::removeHs(*res);
      delete res;
      res = static_cast<RWMol *>(tmp);
      // figure out stereochemistry:
      MolOps::assignStereochemistry(*res,true);
=======
      try {
        ROMol *tmp = MolOps::removeHs(*res,false,false);
        delete res;
        res = static_cast<RWMol *>(tmp);
        // figure out stereochemistry:
        MolOps::assignStereochemistry(*res,true);
      } catch (...) {
        delete res;
        throw;
      }
>>>>>>> 2cbcfd85
    }

    return res;
  };
  RWMol *SmartsToMol(std::string sma,int debugParse,bool mergeHs,
                     std::map<std::string, std::string> *replacements){
    yysmarts_debug = debugParse;
    boost::trim_if(sma,boost::is_any_of(" \t\r\n"));
    if(replacements){
      bool loopAgain=true;
      while(loopAgain){
        loopAgain=false;
        for(std::map<std::string, std::string>::const_iterator replIt=replacements->begin();
            replIt!=replacements->end();++replIt){
          if(boost::find_first(sma,replIt->first)){
            loopAgain=true;
            boost::replace_all(sma,replIt->first,replIt->second);
          }
        }
      }
    }
    std::string oInput=sma;
    sma=labelRecursivePatterns(sma);

    RWMol *res = toMol(sma,smarts_parse,oInput);
    if(res && mergeHs){
      try {
        ROMol *tmp = MolOps::mergeQueryHs(*res);
        delete res;
        res = static_cast<RWMol *>(tmp);
      } catch(...) {
        delete res;
        throw;
      }
    }
    return res;
  };
}<|MERGE_RESOLUTION|>--- conflicted
+++ resolved
@@ -185,13 +185,6 @@
       // we're going to remove explicit Hs from the graph,
       // this triggers a sanitization, so we do not need to
       // worry about doing one here:
-<<<<<<< HEAD
-      ROMol *tmp = MolOps::removeHs(*res);
-      delete res;
-      res = static_cast<RWMol *>(tmp);
-      // figure out stereochemistry:
-      MolOps::assignStereochemistry(*res,true);
-=======
       try {
         ROMol *tmp = MolOps::removeHs(*res,false,false);
         delete res;
@@ -202,7 +195,6 @@
         delete res;
         throw;
       }
->>>>>>> 2cbcfd85
     }
 
     return res;
