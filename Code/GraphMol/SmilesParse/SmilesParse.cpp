//
//  Copyright (C) 2001-2021 Greg Landrum and other RDKit contributors
//
//   @@ All Rights Reserved @@
//  This file is part of the RDKit.
//  The contents are covered by the terms of the BSD license
//  which is included in the file license.txt, found at the root
//  of the RDKit source tree.
//

// ----------------------------------------------------------------------------------
//  Despite the name of this file, both SMILES and SMARTS parsers are exposed
//  here
//
//  General comments about the parsers:
//   - Atom numbering will be preserved, so input order of atoms==internal order
//
//   - Bond ordering is not, in general, preserved.  Specifically, ring closure
//     bonds will occur at the end of the bond list in general.  Basically ring
//     closure bonds are not constructed until fragments are closed.  This
//     forces
//     some form of reordering.
//
//
//
#include "SmilesParse.h"
#include <RDGeneral/BoostStartInclude.h>
#include <boost/algorithm/string.hpp>
#include <boost/lexical_cast.hpp>
#include <RDGeneral/BoostEndInclude.h>
#include <GraphMol/RDKitBase.h>
#include <GraphMol/QueryOps.h>
#include <GraphMol/Chirality.h>

#include "SmilesParseOps.h"
#include <RDGeneral/RDLog.h>
#include <RDGeneral/Invariant.h>
#include "smiles.tab.hpp"
// NOTE: this is a bit fragile since a lot of the #defines in smiles.tab.hpp
// could prevent the same #defines in smarts.tab.hpp from being read.
// Fortunately if there are actually any problems here, they will inevitably
// show up very quickly in the tests.
#include "smarts.tab.hpp"
#include <list>

int yysmiles_lex_init(void **);
int yysmiles_lex_destroy(void *);
size_t setup_smiles_string(const std::string &text, void *);
extern int yysmiles_debug;

int yysmarts_lex_init(void **);
int yysmarts_lex_destroy(void *);
size_t setup_smarts_string(const std::string &text, void *);
extern int yysmarts_debug;
namespace RDKit {
namespace {

int smarts_parse_helper(const std::string &inp,
                        std::vector<RDKit::RWMol *> &molVect, Atom *&atom,
                        Bond *&bond, int start_tok) {
  void *scanner;
  int res = 1;  // initialize with fail code

  TEST_ASSERT(!yysmarts_lex_init(&scanner));
  try {
    size_t ltrim = setup_smarts_string(inp, scanner);
    unsigned numAtomsParsed = 0;
    unsigned numBondsParsed = 0;
    res = yysmarts_parse(inp.c_str() + ltrim, &molVect, atom, bond,
                         numAtomsParsed, numBondsParsed, scanner, start_tok);
  } catch (...) {
    yysmarts_lex_destroy(scanner);
    throw;
  }
  yysmarts_lex_destroy(scanner);

  if (res == 1) {
    std::stringstream errout;
    errout << "Failed parsing SMARTS '" << inp << "'";
    throw SmilesParseException(errout.str());
  }

  return res;
}
int smarts_bond_parse(const std::string &inp, Bond *&bond) {
  auto start_tok = static_cast<int>(START_BOND);
  std::vector<RWMol *> molVect;
  Atom *atom = nullptr;
  return smarts_parse_helper(inp, molVect, atom, bond, start_tok);
}

int smarts_atom_parse(const std::string &inp, Atom *&atom) {
  auto start_tok = static_cast<int>(START_ATOM);
  std::vector<RWMol *> molVect;
  Bond *bond = nullptr;
  return smarts_parse_helper(inp, molVect, atom, bond, start_tok);
}

int smarts_parse(const std::string &inp, std::vector<RDKit::RWMol *> &molVect) {
  auto start_tok = static_cast<int>(START_MOL);
  Atom *atom = nullptr;
  Bond *bond = nullptr;
  return smarts_parse_helper(inp, molVect, atom, bond, start_tok);
}

int smiles_parse_helper(const std::string &inp,
                        std::vector<RDKit::RWMol *> &molVect, Atom *&atom,
                        Bond *&bond, int start_tok) {
  std::list<unsigned int> branchPoints;
  void *scanner;
  int res = 1;  // initialize with fail code
  unsigned numAtomsParsed = 0;
  unsigned numBondsParsed = 0;
  TEST_ASSERT(!yysmiles_lex_init(&scanner));
  try {
    size_t ltrim = setup_smiles_string(inp, scanner);
    res = yysmiles_parse(inp.c_str() + ltrim, &molVect, atom, bond,
                         numAtomsParsed, numBondsParsed, &branchPoints, scanner,
                         start_tok);
  } catch (...) {
    yysmiles_lex_destroy(scanner);
    throw;
  }
  yysmiles_lex_destroy(scanner);

  if (res == 1) {
    std::stringstream errout;
    errout << "Failed parsing SMILES '" << inp << "'";
    throw SmilesParseException(errout.str());
  }

  if (!branchPoints.empty()) {
    throw SmilesParseException("extra open parentheses");
  }
  return res;
}

int smiles_bond_parse(const std::string &inp, Bond *&bond) {
  auto start_tok = static_cast<int>(START_BOND);
  std::vector<RWMol *> molVect;
  Atom *atom = nullptr;
  return smiles_parse_helper(inp, molVect, atom, bond, start_tok);
}
int smiles_atom_parse(const std::string &inp, Atom *&atom) {
  auto start_tok = static_cast<int>(START_ATOM);
  std::vector<RWMol *> molVect;
  Bond *bond = nullptr;
  return smiles_parse_helper(inp, molVect, atom, bond, start_tok);
}

int smiles_parse(const std::string &inp, std::vector<RDKit::RWMol *> &molVect) {
  auto start_tok = static_cast<int>(START_MOL);
  Atom *atom = nullptr;
  Bond *bond = nullptr;
  return smiles_parse_helper(inp, molVect, atom, bond, start_tok);
}

typedef enum { BASE = 0, BRANCH, RECURSE } SmaState;

std::string labelRecursivePatterns(const std::string &sma) {
#ifndef NO_AUTOMATIC_SMARTS_RELABELLING
  std::list<SmaState> state;
  std::list<unsigned int> startRecurse;
  std::map<std::string, std::string> patterns;
  std::string res;

  state.push_back(BASE);

  unsigned int pos = 0;
  while (pos < sma.size()) {
    res += sma[pos];
    if (sma[pos] == '$' && pos + 1 < sma.size() && sma[pos + 1] == '(') {
      state.push_back(RECURSE);
      startRecurse.push_back(pos);
      ++pos;
      res += sma[pos];
    } else if (sma[pos] == '(') {
      state.push_back(BRANCH);
    } else if (sma[pos] == ')') {
      if (state.empty() || state.back() == BASE) {
        // seriously bogus input. Just return the input
        // and let the SMARTS parser itself report the error
        return sma;
      }
      SmaState currState = state.back();
      state.pop_back();
      if (currState == RECURSE) {
        unsigned int dollarPos = startRecurse.back();
        startRecurse.pop_back();
        if (pos + 1 >= sma.size() || sma[pos + 1] != '_') {
          std::string recurs = sma.substr(dollarPos, pos - dollarPos + 1);
          std::string label;
          if (patterns.find(recurs) != patterns.end()) {
            // seen this one before, add the label
            label = patterns[recurs];
          } else {
            label = std::to_string(patterns.size() + 100);
            patterns[recurs] = label;
          }
          res += "_" + label;
        }
      } else if (currState == BRANCH) {
        // no need to do anything here.
      }
    }
    ++pos;
  }
  // std::cerr<< " >"<<sma<<"->"<<res<<std::endl;
  return res;
#else
  return sma;
#endif
}
}  // namespace

RWMol *toMol(const std::string &inp,
             int func(const std::string &, std::vector<RDKit::RWMol *> &),
             const std::string &origInp) {
  // empty strings produce empty molecules:
  if (inp.empty()) {
    return new RWMol();
  }
  RWMol *res = nullptr;
  std::vector<RDKit::RWMol *> molVect;
  try {
    func(inp, molVect);
    if (!molVect.empty()) {
      res = molVect[0];
      SmilesParseOps::CloseMolRings(res, false);
      SmilesParseOps::CheckChiralitySpecifications(res, true);
      SmilesParseOps::SetUnspecifiedBondTypes(res);
      SmilesParseOps::AdjustAtomChiralityFlags(res);
      // No sense leaving this bookmark intact:
      if (res->hasAtomBookmark(ci_RIGHTMOST_ATOM)) {
        res->clearAtomBookmark(ci_RIGHTMOST_ATOM);
      }
      molVect[0] = nullptr;  // NOTE: to avoid leaks on failures, this should
                             // occur last in this if.
    }
  } catch (SmilesParseException &e) {
    std::string nm = "SMILES";
    if (func == smarts_parse) {
      nm = "SMARTS";
    }
    BOOST_LOG(rdErrorLog) << nm << " Parse Error: " << e.what()
                          << " for input: '" << origInp << "'" << std::endl;
    res = nullptr;
  }
  for (auto *molPtr : molVect) {
    if (molPtr) {
      // Clean-up the bond bookmarks when not calling CloseMolRings
      SmilesParseOps::CleanupAfterParseError(molPtr);
      delete molPtr;
    }
  }

  return res;
}

Atom *toAtom(const std::string &inp, int func(const std::string &, Atom *&)) {
  // empty strings produce empty molecules:
  if (inp.empty()) {
    return nullptr;
  }
  Atom *res = nullptr;
  try {
    func(inp, res);
  } catch (SmilesParseException &e) {
    std::string nm = "SMILES";
    if (func != smiles_atom_parse) {
      nm = "SMARTS";
    }
    BOOST_LOG(rdErrorLog) << nm << " Parse Error: " << e.what()
                          << " for input: '" << inp << "'" << std::endl;
    res = nullptr;
  }
  return res;
}

Bond *toBond(const std::string &inp, int func(const std::string &, Bond *&)) {
  // empty strings produce empty molecules:
  if (inp.empty()) {
    return nullptr;
  }
  Bond *res = nullptr;
  try {
    func(inp, res);
  } catch (SmilesParseException &e) {
    std::string nm = "SMILES";
    if (func != smiles_bond_parse) {
      nm = "SMARTS";
    }
    BOOST_LOG(rdErrorLog) << nm << " Parse Error: " << e.what()
                          << " for input: '" << inp << "'" << std::endl;
    res = nullptr;
  }
  return res;
}

namespace {
// despite the name: works for both SMILES and SMARTS
template <typename T>
void preprocessSmiles(const std::string &smiles, const T &params,
                      std::string &lsmiles, std::string &name,
                      std::string &cxPart) {
  cxPart = "";
  name = "";
  if (params.parseName && !params.allowCXSMILES) {
    size_t sidx = smiles.find_first_of(" \t");
    if (sidx != std::string::npos && sidx != 0) {
      lsmiles = smiles.substr(0, sidx);
      name = boost::trim_copy(smiles.substr(sidx, smiles.size() - sidx));
    }
  } else if (params.allowCXSMILES) {
    size_t sidx = smiles.find_first_of(" \t");
    if (sidx != std::string::npos && sidx != 0) {
      lsmiles = smiles.substr(0, sidx);
      cxPart = boost::trim_copy(smiles.substr(sidx, smiles.size() - sidx));
    }
  }

  if (lsmiles.empty()) {
    lsmiles = smiles;
  }

  if (params.replacements) {
    std::string smi = lsmiles;
    bool loopAgain = true;
    while (loopAgain) {
      loopAgain = false;
      for (const auto &pr : *(params.replacements)) {
        if (smi.find(pr.first) != std::string::npos) {
          loopAgain = true;
          boost::replace_all(smi, pr.first, pr.second);
        }
      }
    }
    lsmiles = smi;
  }
}
}  // namespace

Atom *SmilesToAtom(const std::string &smiles) {
  yysmiles_debug = false;

  Atom *res = nullptr;
  res = toAtom(smiles, smiles_atom_parse);
  return res;
};

Bond *SmilesToBond(const std::string &smiles) {
  yysmiles_debug = false;

  Bond *res = nullptr;
  res = toBond(smiles, smiles_bond_parse);
  return res;
};

namespace {
template <typename T>
void handleCXPartAndName(RWMol *res, const T &params, const std::string &cxPart,
                         std::string &name) {
  if (!res || cxPart.empty()) {
    return;
  }
  std::string::const_iterator pos = cxPart.cbegin();
  bool cxfailed = false;
  if (params.allowCXSMILES) {
    if (*pos == '|') {
      try {
        SmilesParseOps::parseCXExtensions(*res, cxPart, pos);
      } catch (...) {
        cxfailed = true;
        if (params.strictCXSMILES) {
          delete res;
          throw;
        }
      }
      res->setProp("_CXSMILES_Data", std::string(cxPart.cbegin(), pos));
    } else if (params.strictCXSMILES && !params.parseName &&
               pos != cxPart.cend()) {
      delete res;
      throw RDKit::SmilesParseException(
          "CXSMILES extension does not start with | and parseName=false");
    }
  }
  if (!cxfailed && params.parseName && pos != cxPart.end()) {
    std::string nmpart(pos, cxPart.cend());
    name = boost::trim_copy(nmpart);
  }
}
}  // namespace

RWMol *SmilesToMol(const std::string &smiles,
                   const SmilesParserParams &params) {
  // Calling SmilesToMol in a multithreaded context is generally safe *unless*
  // the value of debugParse is different for different threads. The if
  // statement below avoids a TSAN warning in the case where multiple threads
  // all use the same value for debugParse.
  if (yysmiles_debug != params.debugParse) {
    yysmiles_debug = params.debugParse;
  }

  std::string lsmiles, name, cxPart;
  preprocessSmiles(smiles, params, lsmiles, name, cxPart);
  // strip any leading/trailing whitespace:
  // boost::trim_if(smi,boost::is_any_of(" \t\r\n"));
  RWMol *res = nullptr;
  res = toMol(lsmiles, smiles_parse, lsmiles);
  handleCXPartAndName(res, params, cxPart, name);
  if (res && (params.sanitize || params.removeHs)) {
    if (res->hasProp(SmilesParseOps::detail::_needsDetectAtomStereo)) {
<<<<<<< HEAD
      // we encountered either a wedged bond in the CXSMILES,
=======
      // we encountered a wedged bond in the CXSMILES,
>>>>>>> 42eed260
      // these need to be handled the same way they were in mol files
      res->clearProp(SmilesParseOps::detail::_needsDetectAtomStereo);
      if (res->getNumConformers()) {
        const auto &conf = res->getConformer();
        if (!conf.is3D()) {
          MolOps::assignChiralTypesFromBondDirs(*res, conf.getId());
        }
      }
    }
    // if we read a 3D conformer, set the stereo:
    if (res->getNumConformers() && res->getConformer().is3D()) {
      res->updatePropertyCache(false);
      MolOps::assignChiralTypesFrom3D(*res, res->getConformer().getId(), true);
    }
    try {
      if (params.removeHs) {
        bool implicitOnly = false, updateExplicitCount = true;
        MolOps::removeHs(*res, implicitOnly, updateExplicitCount,
                         params.sanitize);
      } else if (params.sanitize) {
        MolOps::sanitizeMol(*res);
      }
    } catch (...) {
      delete res;
      throw;
    }
    if (res->hasProp(SmilesParseOps::detail::_needsDetectBondStereo)) {
      // we encountered either wiggly bond in the CXSMILES,
      // these need to be handled the same way they were in mol files
      res->clearProp(SmilesParseOps::detail::_needsDetectBondStereo);
      MolOps::clearSingleBondDirFlags(*res);
      MolOps::detectBondStereochemistry(*res);
    }
    // figure out stereochemistry:
    if (params.useLegacyStereo) {
      bool cleanIt = true, force = true, flagPossible = true;
      MolOps::assignStereochemistry(*res, cleanIt, force, flagPossible);
    } else {
      bool cleanIt = true, flagPossible = false;
      Chirality::findPotentialStereo(*res, cleanIt, flagPossible);
    }
  }
  if (res && res->hasProp(common_properties::_NeedsQueryScan)) {
    res->clearProp(common_properties::_NeedsQueryScan);
    if (!params.sanitize) {
      // we know that this can be the ring bond query, do ring perception if we
      // need to:
      MolOps::fastFindRings(*res);
    }
    QueryOps::completeMolQueries(res, 0xDEADBEEF);
  }

  if (res) {
    if (!params.skipCleanup) {
      SmilesParseOps::CleanupAfterParsing(res);
    }
    if (!name.empty()) {
      res->setProp(common_properties::_Name, name);
    }
  }
  return res;
};

Atom *SmartsToAtom(const std::string &smiles) {
  yysmarts_debug = false;

  Atom *res = nullptr;
  res = toAtom(smiles, smarts_atom_parse);
  return res;
};

Bond *SmartsToBond(const std::string &smiles) {
  yysmarts_debug = false;

  Bond *res = nullptr;
  res = toBond(smiles, smarts_bond_parse);
  return res;
};

RWMol *SmartsToMol(const std::string &smarts,
                   const SmartsParserParams &params) {
  // Calling SmartsToMol in a multithreaded context is generally safe *unless*
  // the value of debugParse is different for different threads. The if
  // statement below avoids a TSAN warning in the case where multiple threads
  // all use the same value for debugParse.
  if (yysmarts_debug != params.debugParse) {
    yysmarts_debug = params.debugParse;
  }

  std::string lsmarts, name, cxPart;
  preprocessSmiles(smarts, params, lsmarts, name, cxPart);

  RWMol *res = nullptr;
  res = toMol(labelRecursivePatterns(lsmarts), smarts_parse, lsmarts);
  handleCXPartAndName(res, params, cxPart, name);
  if (res) {
    if (params.mergeHs) {
      try {
        MolOps::mergeQueryHs(*res);
      } catch (...) {
        delete res;
        throw;
      }
    }
    MolOps::setBondStereoFromDirections(*res);
    if (!params.skipCleanup) {
      SmilesParseOps::CleanupAfterParsing(res);
    }
    if (!name.empty()) {
      res->setProp(common_properties::_Name, name);
    }
  }
  return res;
};
}  // namespace RDKit<|MERGE_RESOLUTION|>--- conflicted
+++ resolved
@@ -410,11 +410,7 @@
   handleCXPartAndName(res, params, cxPart, name);
   if (res && (params.sanitize || params.removeHs)) {
     if (res->hasProp(SmilesParseOps::detail::_needsDetectAtomStereo)) {
-<<<<<<< HEAD
-      // we encountered either a wedged bond in the CXSMILES,
-=======
       // we encountered a wedged bond in the CXSMILES,
->>>>>>> 42eed260
       // these need to be handled the same way they were in mol files
       res->clearProp(SmilesParseOps::detail::_needsDetectAtomStereo);
       if (res->getNumConformers()) {
