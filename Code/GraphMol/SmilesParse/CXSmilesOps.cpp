//
//  Copyright (C) 2016-2021 Greg Landrum and other RDKit contributors
//
//   @@ All Rights Reserved @@
//  This file is part of the RDKit.
//  The contents are covered by the terms of the BSD license
//  which is included in the file license.txt, found at the root
//  of the RDKit source tree.
//
#include <RDGeneral/BoostStartInclude.h>
#include <boost/algorithm/string.hpp>
#include <boost/lexical_cast.hpp>
#include <boost/format.hpp>
#include <RDGeneral/BoostEndInclude.h>
#include <GraphMol/RDKitBase.h>
#include <GraphMol/RDKitQueries.h>
#include <iostream>
#include <algorithm>
#include "SmilesWrite.h"
#include "SmilesParse.h"
#include "SmilesParseOps.h"
#include <GraphMol/MolEnumerator/LinkNode.h>
#include <GraphMol/Chirality.h>

namespace SmilesParseOps {
using namespace RDKit;

const std::string cxsmilesindex = "_cxsmilesindex";

// FIX: once this can be automated using constexpr, do so
const std::vector<std::string_view> pseudoatoms{"Pol", "Mod"};
const std::vector<std::string_view> pseudoatoms_p{"Pol_p", "Mod_p"};

std::map<std::string, std::string> sgroupTypemap = {
    {"n", "SRU"},   {"mon", "MON"}, {"mer", "MER"}, {"co", "COP"},
    {"xl", "CRO"},  {"mod", "MOD"}, {"mix", "MIX"}, {"f", "FOR"},
    {"any", "ANY"}, {"gen", "GEN"}, {"c", "COM"},   {"grf", "GRA"},
    {"alt", "COP"}, {"ran", "COP"}, {"blk", "COP"}};

template <typename Q>
void addquery(Q *qry, std::string symbol, RDKit::RWMol &mol, unsigned int idx) {
  PRECONDITION(qry, "bad query");
  auto *qa = new QueryAtom(0);
  qa->setQuery(qry);
  qa->setNoImplicit(true);
  mol.replaceAtom(idx, qa);
  if (symbol != "") {
    mol.getAtomWithIdx(idx)->setProp(RDKit::common_properties::atomLabel,
                                     symbol);
  }
  delete qa;
}

void processCXSmilesLabels(RWMol &mol) {
  if (mol.hasProp("_cxsmilesLabelsProcessed")) {
    return;
  }
  for (auto atom : mol.atoms()) {
    std::string symb = "";
    if (atom->getPropIfPresent(common_properties::atomLabel, symb)) {
      if (symb == "star_e") {
        /* according to the MDL spec, these match anything, but in MARVIN they
        are "unspecified end groups" for polymers */
        addquery(makeAtomNullQuery(), symb, mol, atom->getIdx());
      } else if (symb == "Q_e") {
        addquery(makeQAtomQuery(), symb, mol, atom->getIdx());
      } else if (symb == "QH_p") {
        addquery(makeQHAtomQuery(), symb, mol, atom->getIdx());
      } else if (symb == "AH_p") {  // this seems wrong...
        /* According to the MARVIN Sketch, AH is "any atom, including H" -
        this would be "*" in SMILES - and "A" is "any atom except H".
        The CXSMILES docs say that "A" can be represented normally in SMILES
        and that "AH" needs to be written out as AH_p. I'm going to assume that
        this is a Marvin internal thing and just parse it as they describe it.
        This means that "*" in the SMILES itself needs to be treated
        differently, which we do below. */
        addquery(makeAHAtomQuery(), symb, mol, atom->getIdx());
      } else if (symb == "X_p") {
        addquery(makeXAtomQuery(), symb, mol, atom->getIdx());
      } else if (symb == "XH_p") {
        addquery(makeXHAtomQuery(), symb, mol, atom->getIdx());
      } else if (symb == "M_p") {
        addquery(makeMAtomQuery(), symb, mol, atom->getIdx());
      } else if (symb == "MH_p") {
        addquery(makeMHAtomQuery(), symb, mol, atom->getIdx());
      } else if (std::find(pseudoatoms_p.begin(), pseudoatoms_p.end(), symb) !=
                 pseudoatoms_p.end()) {
        // strip off the "_p":
        atom->setProp(common_properties::dummyLabel,
                      symb.substr(0, symb.size() - 2));
        atom->clearProp(common_properties::atomLabel);
      }
    } else if (atom->getAtomicNum() == 0 && !atom->hasQuery() &&
               atom->getSymbol() == "*") {
      addquery(makeAAtomQuery(), "", mol, atom->getIdx());
    }
  }
  mol.setProp("_cxsmilesLabelsProcessed", 1, true);
}

namespace parser {

const std::string _headCrossings = "_headCrossings";
const std::string _tailCrossings = "_tailCrossings";

template <typename Iterator>
bool read_int(Iterator &first, Iterator last, unsigned int &res) {
  std::string num = "";
  while (first <= last && *first >= '0' && *first <= '9') {
    num += *first;
    ++first;
  }
  if (num.empty()) {
    return false;
  }
  res = boost::lexical_cast<unsigned int>(num);
  return true;
}
template <typename Iterator>
bool read_int_list(Iterator &first, Iterator last,
                   std::vector<unsigned int> &res, char sep = ',') {
  while (1) {
    std::string num = "";
    while (first <= last && *first >= '0' && *first <= '9') {
      num += *first;
      ++first;
    }
    if (!num.empty()) {
      res.push_back(boost::lexical_cast<unsigned int>(num));
    }
    if (first >= last || *first != sep) {
      break;
    }
    ++first;
  }
  return true;
}
template <typename Iterator>
bool read_int_pair(Iterator &first, Iterator last, unsigned int &n1,
                   unsigned int &n2, char sep = '.') {
  if (!read_int(first, last, n1)) {
    return false;
  }
  if (first >= last || *first != sep) {
    return false;
  }
  ++first;
  return read_int(first, last, n2);
}

template <typename Iterator>
std::string read_text_to(Iterator &first, Iterator last, std::string delims) {
  std::string res = "";
  Iterator start = first;
  // EFF: there are certainly faster ways to do this
  while (first <= last && delims.find_first_of(*first) == std::string::npos) {
    if (*first == '&' && std::distance(first, last) > 2 &&
        *(first + 1) == '#') {
      // escaped char
      if (start != first) {
        res += std::string(start, first);
      }
      Iterator next = first + 2;
      while (next != last && *next >= '0' && *next <= '9') {
        ++next;
      }
      if (next == last || *next != ';') {
        throw RDKit::SmilesParseException(
            "failure parsing CXSMILES extensions: quoted block not terminated "
            "with ';'");
      }
      if (next > first + 2) {
        std::string blk = std::string(first + 2, next);
        res += (char)(boost::lexical_cast<int>(blk));
      }
      first = next + 1;
      start = first;
    } else {
      ++first;
    }
  }
  if (start != first) {
    res += std::string(start, first);
  }
  return res;
}
namespace {

// this is the super fun case where no information about bonds in/out of the
// sgroup is present.
void setupUnmarkedPolymerSGroup(RWMol &mol, SubstanceGroup &sgroup,
                                std::vector<unsigned int> &headCrossings,
                                std::vector<unsigned int> &tailCrossings) {
  const auto &atoms = sgroup.getAtoms();
  if (atoms.empty()) {
    throw SmilesParseException("no atoms in polymer sgroup");
  }
  const auto firstAtom = mol.getAtomWithIdx(atoms.front());
  for (auto nbr : boost::make_iterator_range(mol.getAtomNeighbors(firstAtom))) {
    const auto nbrAtom = mol[nbr];
    if (std::find(atoms.begin(), atoms.end(), nbrAtom->getIdx()) ==
        atoms.end()) {
      // in most cases we just add this to the set of headCrossings.
      // The exception occurs when there's only one atom in the SGroup and
      //  we already have a headCrossing, in which case we may put this one
      //  as a tailCrossing
      if (atoms.size() > 1 || headCrossings.empty()) {
        headCrossings.push_back(
            mol.getBondBetweenAtoms(firstAtom->getIdx(), nbrAtom->getIdx())
                ->getIdx());
      } else if (atoms.size() == 1) {
        if (tailCrossings.empty()) {
          tailCrossings.push_back(
              mol.getBondBetweenAtoms(firstAtom->getIdx(), nbrAtom->getIdx())
                  ->getIdx());
        } else {
          BOOST_LOG(rdWarningLog)
              << " single atom polymer Sgroup has more than two bonds to "
                 "external atoms. Ignoring all bonds after the first two."
              << std::endl;
        }
      }
    }
  }
  if (atoms.size() > 1) {
    const auto lastAtom = mol.getAtomWithIdx(atoms.back());
    for (auto nbr :
         boost::make_iterator_range(mol.getAtomNeighbors(lastAtom))) {
      const auto nbrAtom = mol[nbr];
      if (std::find(atoms.begin(), atoms.end(), nbrAtom->getIdx()) ==
          atoms.end()) {
        tailCrossings.push_back(
            mol.getBondBetweenAtoms(lastAtom->getIdx(), nbrAtom->getIdx())
                ->getIdx());
      }
    }
  }
}

// deal with setting up the crossing bonds, etc.
void finalizePolymerSGroup(RWMol &mol, SubstanceGroup &sgroup) {
  bool isFlipped = false;
  std::string connect = "EU";
  if (sgroup.getPropIfPresent("CONNECT", connect)) {
    if (connect.find(",f") != std::string::npos) {
      isFlipped = true;
      boost::replace_all(connect, ",f", "");
    }
  }
  if (connect == "hh") {
    connect = "HH";
  } else if (connect == "ht") {
    connect = "HT";
  } else if (connect == "eu") {
    connect = "EU";
  } else {
    BOOST_LOG(rdWarningLog) << "unrecognized CXSMILES CONNECT value: '"
                            << connect << "'. Assuming 'eu'" << std::endl;
    connect = "EU";
  }
  sgroup.setProp("CONNECT", connect);

  std::vector<unsigned int> headCrossings;
  std::vector<unsigned int> tailCrossings;
  sgroup.getPropIfPresent(_headCrossings, headCrossings);
  sgroup.clearProp(_headCrossings);
  sgroup.getPropIfPresent(_tailCrossings, tailCrossings);
  sgroup.clearProp(_tailCrossings);
  if (headCrossings.empty() && tailCrossings.empty()) {
    setupUnmarkedPolymerSGroup(mol, sgroup, headCrossings, tailCrossings);
  }
  if (headCrossings.empty() && tailCrossings.empty()) {
    // we tried... nothing more we can do
    return;
  }

  for (auto &bondIdx : headCrossings) {
    sgroup.addBondWithIdx(bondIdx);
  }
  sgroup.setProp("XBHEAD", headCrossings);

  for (auto &bondIdx : tailCrossings) {
    sgroup.addBondWithIdx(bondIdx);
  }

  // now we can setup XBCORR
  std::vector<unsigned int> xbcorr;
  for (unsigned int i = 0;
       i < std::min(headCrossings.size(), tailCrossings.size()); ++i) {
    unsigned headIdx = headCrossings[i];
    unsigned tailIdx = tailCrossings[i];
    if (isFlipped) {
      tailIdx = tailCrossings[tailCrossings.size() - i - 1];
    }
    xbcorr.push_back(headIdx);
    xbcorr.push_back(tailIdx);
  }
  sgroup.setProp("XBCORR", xbcorr);
}

}  // end of anonymous namespace

// we use this pattern a lot and it's a long function call, but a very short
// #define
#define VALID_ATIDX(_atidx_) \
  ((_atidx_) >= startAtomIdx && (_atidx_) < startAtomIdx + mol.getNumAtoms())

#define VALID_BNDIDX(_bidx_) \
  ((_bidx_) >= startBondIdx && (_bidx_) < startBondIdx + mol.getNumBonds())

template <typename Iterator>
bool parse_atom_values(Iterator &first, Iterator last, RDKit::RWMol &mol,
                       unsigned int startAtomIdx) {
  if (first >= last || *first != ':') {
    return false;
  }
  ++first;
  unsigned int atIdx = 0;
  while (first <= last && *first != '$') {
    std::string tkn = read_text_to(first, last, ";$");
    if (tkn != "" && VALID_ATIDX(atIdx)) {
      mol.getAtomWithIdx(atIdx)->setProp(RDKit::common_properties::molFileValue,
                                         tkn);
    }
    ++atIdx;
    if (first <= last && *first != '$') {
      ++first;
    }
  }
  if (first >= last || *first != '$') {
    return false;
  }
  ++first;
  return true;
}

template <typename Iterator>
bool parse_atom_props(Iterator &first, Iterator last, RDKit::RWMol &mol,
                      unsigned int startAtomIdx) {
  if (first >= last) {
    return false;
  }
  while (first <= last && *first != '|' && *first != ',') {
    unsigned int atIdx;
    if (read_int(first, last, atIdx)) {
      if (first >= last || *first != '.') {
        return false;
      }
      ++first;
      std::string pname = read_text_to(first, last, ".");
      if (!pname.empty()) {
        if (first >= last || *first != '.') {
          return false;
        }
        ++first;
        std::string pval = read_text_to(first, last, ":|,");
        if (VALID_ATIDX(atIdx) && !pval.empty()) {
          mol.getAtomWithIdx(atIdx - startAtomIdx)->setProp(pname, pval);
        }
      }
    }
    if (first <= last && *first != '|' && *first != ',') {
      ++first;
    }
  }
  if (first <= last && *first != '|' && *first != ',') {
    return false;
  }
  if (*first != '|') {
    ++first;
  }
  return true;
}

template <typename Iterator>
bool parse_atom_labels(Iterator &first, Iterator last, RDKit::RWMol &mol,
                       unsigned int startAtomIdx) {
  if (first >= last || *first != '$') {
    return false;
  }
  ++first;
  unsigned int atIdx = 0;
  while (first <= last && *first != '$') {
    std::string tkn = read_text_to(first, last, ";$");
    if (!tkn.empty() && VALID_ATIDX(atIdx)) {
      mol.getAtomWithIdx(atIdx - startAtomIdx)
          ->setProp(RDKit::common_properties::atomLabel, tkn);
    }
    ++atIdx;
    if (first <= last && *first != '$') {
      ++first;
    }
  }
  if (first >= last || *first != '$') {
    return false;
  }
  ++first;
  return true;
}

template <typename Iterator>
bool parse_coords(Iterator &first, Iterator last, RDKit::RWMol &mol,
                  unsigned int startAtomIdx) {
  if (first >= last || *first != '(') {
    return false;
  }

  auto *conf = new Conformer(mol.getNumAtoms());
  mol.addConformer(conf);
  ++first;
  unsigned int atIdx = 0;
  bool is3D = false;
  while (first <= last && *first != ')') {
    RDGeom::Point3D pt;
    std::string tkn = read_text_to(first, last, ";)");
    if (VALID_ATIDX(atIdx)) {
      if (!tkn.empty()) {
        std::vector<std::string> tokens;
        boost::split(tokens, tkn, boost::is_any_of(std::string(",")));
        if (tokens.size() >= 1 && tokens[0].size()) {
          pt.x = boost::lexical_cast<double>(tokens[0]);
        }
        if (tokens.size() >= 2 && tokens[1].size()) {
          pt.y = boost::lexical_cast<double>(tokens[1]);
        }
        if (tokens.size() >= 3 && tokens[2].size()) {
          pt.z = boost::lexical_cast<double>(tokens[2]);
          is3D = true;
        }
      }

      conf->setAtomPos(atIdx - startAtomIdx, pt);
    }
    ++atIdx;
    if (first <= last && *first != ')') {
      ++first;
    }
  }
<<<<<<< HEAD
  conf->set3D(is3D);
=======
  // make sure that the conformer really is 3D!
  if (is3D && hasNonZeroZCoords(*conf)) {
    conf->set3D(true);
  } else {
    conf->set3D(false);
  }
>>>>>>> 42eed260
  if (first >= last || *first != ')') {
    return false;
  }
  ++first;
  return true;
}

template <typename Iterator>
bool parse_coordinate_bonds(Iterator &first, Iterator last, RDKit::RWMol &mol,
                            Bond::BondType typ, unsigned int startAtomIdx,
                            unsigned int startBondIdx) {
  if (first >= last || (*first != 'C' && *first != 'H')) {
    return false;
  }
  ++first;
  if (first >= last || *first != ':') {
    return false;
  }
  ++first;
  while (first <= last && *first >= '0' && *first <= '9') {
    unsigned int aidx;
    unsigned int bidx;
    if (read_int_pair(first, last, aidx, bidx)) {
      if (VALID_ATIDX(aidx) && bidx >= startBondIdx &&
          bidx < startBondIdx + mol.getNumBonds()) {
        Bond *bnd = nullptr;
        for (auto bond : mol.bonds()) {
          unsigned int smilesIdx;
          if (bond->getPropIfPresent("_cxsmilesBondIdx", smilesIdx) &&
              smilesIdx + startBondIdx == bidx) {
            bnd = bond;
            break;
          }
        }
        if (!bnd || (bnd->getBeginAtomIdx() != aidx - startAtomIdx &&
                     bnd->getEndAtomIdx() != aidx - startAtomIdx)) {
          BOOST_LOG(rdWarningLog) << "BOND NOT FOUND! " << bidx
                                  << " involving atom " << aidx << std::endl;
          return false;
        }
        bnd->setBondType(typ);
        if (bnd->getBeginAtomIdx() != aidx - startAtomIdx) {
          unsigned int tmp = bnd->getBeginAtomIdx();
          bnd->setBeginAtomIdx(aidx - startAtomIdx);
          bnd->setEndAtomIdx(tmp);
        }
      }
    } else {
      return false;
    }
    if (first < last && *first == ',') {
      ++first;
    }
  }
  return true;
}

template <typename Iterator>
bool parse_unsaturation(Iterator &first, Iterator last, RDKit::RWMol &mol,
                        unsigned int startAtomIdx) {
  if (first + 1 >= last || *first != 'u') {
    return false;
  }
  ++first;
  if (first >= last || *first != ':') {
    return false;
  }
  ++first;
  while (first < last && *first >= '0' && *first <= '9') {
    unsigned int idx;
    if (!read_int(first, last, idx)) {
      return false;
    }
    if (VALID_ATIDX(idx)) {
      auto atom = mol.getAtomWithIdx(idx - startAtomIdx);
      if (!atom->hasQuery()) {
        atom = QueryOps::replaceAtomWithQueryAtom(&mol, atom);
      }
      atom->expandQuery(makeAtomUnsaturatedQuery(), Queries::COMPOSITE_AND);
    }
    if (first < last && *first == ',') {
      ++first;
    }
  }
  return true;
}

template <typename Iterator>
bool parse_ring_bonds(Iterator &first, Iterator last, RDKit::RWMol &mol,
                      unsigned int startAtomIdx) {
  if (first >= last || *first != 'r' || first + 1 >= last ||
      *(first + 1) != 'b' || first + 2 >= last || *(first + 2) != ':') {
    return false;
  }
  first += 3;
  while (first < last && *first >= '0' && *first <= '9') {
    unsigned int n1;
    if (!read_int(first, last, n1)) {
      return false;
    }
    // check that we can read at least two more characters:
    if (first + 1 >= last || *first != ':') {
      return false;
    }
    ++first;
    unsigned int n2;
    bool gt = false;
    if (*first == '*') {
      ++first;
      n2 = 0xDEADBEEF;
      if (VALID_ATIDX(n1)) {
        mol.setProp(common_properties::_NeedsQueryScan, 1);
      }
    } else {
      if (!read_int(first, last, n2)) {
        return false;
      }
      switch (n2) {
        case 0:
        case 2:
        case 3:
          break;
        case 4:
          gt = true;
          break;
        default:
          BOOST_LOG(rdWarningLog)
              << "unrecognized rb value: " << n2 << std::endl;
          return false;
      }
    }
    if (VALID_ATIDX(n1)) {
      auto atom = mol.getAtomWithIdx(n1 - startAtomIdx);
      if (!atom->hasQuery()) {
        atom = QueryOps::replaceAtomWithQueryAtom(&mol, atom);
      }
      if (!gt) {
        atom->expandQuery(makeAtomRingBondCountQuery(n2),
                          Queries::COMPOSITE_AND);
      } else {
        auto q = static_cast<ATOM_EQUALS_QUERY *>(new ATOM_LESSEQUAL_QUERY);
        q->setVal(n2);
        q->setDescription("AtomRingBondCount");
        q->setDataFunc(queryAtomRingBondCount);
        atom->expandQuery(q, Queries::COMPOSITE_AND);
      }
    }
    if (first < last && *first == ',') {
      ++first;
    }
  }
  return true;
}

template <typename Iterator>
bool parse_linknodes(Iterator &first, Iterator last, RDKit::RWMol &mol,
                     unsigned int startAtomIdx) {
  // these look like: |LN:1:1.3.2.6,4:1.4.3.6|
  // that's two records:
  //   1:1.3.2.6: 1-3 repeats, atom 1-2, 1-6
  //   4:1.4.3.6: 1-4 repeats, atom 4-3, 4-6
  // which maps to the property value "1 3 2 2 3 2 7|1 4 2 5 4 5 7"
  // If the linking atom only has two neighbors then the outer atom
  // specification (the last two digits) can be left out. So for a molecule
  // where atom 1 has bonds only to atoms 2 and 6 we could have
  // |LN:1:1.3|
  // instead of
  // |LN:1:1.3.2.6|
  if (first >= last || *first != 'L' || first + 1 >= last ||
      *(first + 1) != 'N' || first + 2 >= last || *(first + 2) != ':') {
    return false;
  }
  first += 3;
  std::string accum = "";
  while (first < last && *first >= '0' && *first <= '9') {
    unsigned int atidx;
    if (!read_int(first, last, atidx)) {
      return false;
    }
    // check that we can read at least two more characters:
    if (first + 1 >= last || *first != ':') {
      return false;
    }
    ++first;
    unsigned int startReps;
    if (!read_int(first, last, startReps)) {
      return false;
    }
    if (first + 1 >= last || *first != '.') {
      return false;
    }
    ++first;
    unsigned int endReps;
    if (!read_int(first, last, endReps)) {
      return false;
    }
    unsigned int idx1;
    unsigned int idx2;
    if (first < last && *first == '.') {
      ++first;
      if (!read_int(first, last, idx1)) {
        return false;
      }
      ++first;
      if (!read_int(first, last, idx2)) {
        return false;
      }
    } else if (VALID_ATIDX(atidx) &&
               mol.getAtomWithIdx(atidx - startAtomIdx)->getDegree() == 2) {
      auto nbrs =
          mol.getAtomNeighbors(mol.getAtomWithIdx(atidx - startAtomIdx));
      idx1 = *nbrs.first;
      nbrs.first++;
      idx2 = *nbrs.first;
    } else if (VALID_ATIDX(atidx)) {
      return false;
    }
    if (first < last && *first == ',') {
      ++first;
    }
    if (VALID_ATIDX(atidx)) {
      if (!accum.empty()) {
        accum += "|";
      }
      accum += (boost::format("%d %d 2 %d %d %d %d") % startReps % endReps %
                (atidx - startAtomIdx + 1) % (idx1 - startAtomIdx + 1) %
                (atidx - startAtomIdx + 1) % (idx2 - startAtomIdx + 1))
                   .str();
    }
  }
  if (!accum.empty()) {
    mol.setProp(common_properties::molFileLinkNodes, accum);
  }
  return true;
}

template <typename Iterator>
bool parse_data_sgroup(Iterator &first, Iterator last, RDKit::RWMol &mol,
                       unsigned int startAtomIdx, unsigned int nSGroups) {
  // these look like: |SgD:2,1:FIELD:info::::|
  // example from CXSMILES docs:
  //    SgD:3,2,1,0:name:data:like:unit:t:(1.,1.)
  // the fields are:
  //    SgD:[atom indices]:[field name]:[data value]:[query
  //    operator]:[unit]:[tag]:[coords]
  //   coords are (-1) if atomic coordinates are present
  if (first >= last || *first != 'S' || first + 3 >= last ||
      *(first + 1) != 'g' || *(first + 2) != 'D' || *(first + 3) != ':') {
    return false;
  }
  first += 4;
  std::vector<unsigned int> atoms;
  if (!read_int_list(first, last, atoms)) {
    return false;
  }
  SubstanceGroup sgroup(&mol, std::string("DAT"));
  sgroup.setProp(cxsmilesindex, nSGroups);
  bool keepSGroup = false;
  for (auto idx : atoms) {
    if (VALID_ATIDX(idx)) {
      keepSGroup = true;
      sgroup.addAtomWithIdx(idx - startAtomIdx);
    }
  }
  ++first;
  std::string name = read_text_to(first, last, ":");
  ++first;
  if (keepSGroup && !name.empty()) {
    sgroup.setProp("FIELDNAME", name);
  }
  // FIX:
  if (keepSGroup) {
    sgroup.setProp("FIELDDISP", "    0.0000    0.0000    DR    ALL  0       0");
  }

  std::string data = read_text_to(first, last, ":");
  ++first;
  if (!data.empty() && keepSGroup) {
    std::vector<std::string> dataFields = {data};
    sgroup.setProp("DATAFIELDS", dataFields);
  }

  std::string oper = read_text_to(first, last, ":");
  ++first;
  if (!oper.empty() && keepSGroup) {
    sgroup.setProp("QUERYOP", oper);
  }
  std::string unit = read_text_to(first, last, ":");
  ++first;
  if (!unit.empty() && keepSGroup) {
    sgroup.setProp("FIELDINFO", unit);
  }
  std::string tag = read_text_to(first, last, ":");
  ++first;
  if (!tag.empty() && keepSGroup) {
    // not actually part of what ends up in the output, but
    // it is part of CXSMARTS
    sgroup.setProp("FIELDTAG", tag);
  }
  if (first < last && *first == '(') {
    // FIX
    std::string coords = read_text_to(first, last, ")");
    ++first;
    if (keepSGroup) {
      sgroup.setProp("COORDS", coords);
    }
  }
  // the label processing can destroy sgroup info, so do that now
  // (the function will immediately return if already called)
  if (keepSGroup) {
    processCXSmilesLabels(mol);
    sgroup.setProp<unsigned int>("index", getSubstanceGroups(mol).size() + 1);
    addSubstanceGroup(mol, sgroup);
  }
  return true;
}

namespace {
std::vector<RDKit::SubstanceGroup>::iterator find_matching_sgroup(
    std::vector<RDKit::SubstanceGroup> &sgs, unsigned int targetId) {
  return std::find_if(sgs.begin(), sgs.end(), [targetId](const auto &sg) {
    unsigned int pval;
    if (sg.getPropIfPresent(cxsmilesindex, pval)) {
      if (pval == targetId) {
        return true;
      }
    }
    return false;
  });
}
}  // namespace
template <typename Iterator>
bool parse_sgroup_hierarchy(Iterator &first, Iterator last, RDKit::RWMol &mol) {
  // these look like: |SgH:1:0|
  // from CXSMILES docs:
  //    SgH:parentSgroupIndex1:childSgroupIndex1.childSgroupIndex2,parentSgroupIndex2:childSgroupIndex1
  if (first >= last || *first != 'S' || first + 3 >= last ||
      *(first + 1) != 'g' || *(first + 2) != 'H' || *(first + 3) != ':') {
    return false;
  }
  first += 4;
  auto &sgs = getSubstanceGroups(mol);
  while (1) {
    unsigned int parentId;
    if (!read_int(first, last, parentId)) {
      return false;
    }

    bool validParent = true;
    auto psg = find_matching_sgroup(sgs, parentId);
    if (psg == sgs.end()) {
      validParent = false;
    } else {
      psg->getPropIfPresent("index", parentId);
    }
    if (first <= last && *first == ':') {
      ++first;
      std::vector<unsigned int> children;
      if (!read_int_list(first, last, children, '.')) {
        return false;
      }
      if (validParent) {
        for (auto childId : children) {
          if (childId >= sgs.size()) {
            throw SmilesParseException(
                "child id references non-existent SGroup");
          }
          auto csg = find_matching_sgroup(sgs, childId);
          if (csg != sgs.end()) {
            unsigned int cid;
            csg->getProp("index", cid);
            csg->setProp("PARENT", parentId);
          }
        }
      }
      if (first <= last && *first == ',') {
        ++first;
      } else {
        break;
      }
    } else {
      return false;
    }
  }

  return true;
}

template <typename Iterator>
bool parse_polymer_sgroup(Iterator &first, Iterator last, RDKit::RWMol &mol,
                          unsigned int startAtomIdx, unsigned int nSGroups) {
  // these look like:
  //    |Sg:n:6,1,2,4::hh&#44;f:6,0,:4,2,|
  // example from CXSMILES docs:
  // the fields are:
  //    Sg:[type]:[atom indices]:[subscript]:[superscript]:[head crossing
  //    bonds]:[tail crossing bonds]:
  //
  // note that it's legit for empty fields to be completely missing.
  //   for example, this doesn't have any crossing bonds indicated:
  // *-CCCN-* |$star_e;;;;;star_e$,Sg:n:4,1,2,3::hh|
  // this last bit makes the whole thing doubleplusfun to parse

  if (first >= last || *first != 'S' || first + 2 >= last ||
      *(first + 1) != 'g' || *(first + 2) != ':') {
    return false;
  }
  first += 3;

  std::string typ = read_text_to(first, last, ":");
  ++first;
  if (sgroupTypemap.find(typ) == sgroupTypemap.end()) {
    return false;
  }
  bool keepSGroup = false;
  SubstanceGroup sgroup(&mol, sgroupTypemap[typ]);
  sgroup.setProp(cxsmilesindex, nSGroups);
  if (typ == "alt") {
    sgroup.setProp("SUBTYPE", std::string("ALT"));
  } else if (typ == "ran") {
    sgroup.setProp("SUBTYPE", std::string("RAN"));
  } else if (typ == "blk") {
    sgroup.setProp("SUBTYPE", std::string("BLO"));
  }

  std::vector<unsigned int> atoms;
  if (!read_int_list(first, last, atoms)) {
    return false;
  }
  //++first;
  for (auto idx : atoms) {
    if (VALID_ATIDX(idx)) {
      sgroup.addAtomWithIdx(idx - startAtomIdx);
      keepSGroup = true;
    }
  }
  std::vector<unsigned int> headCrossing;
  std::vector<unsigned int> tailCrossing;
  if (first <= last && *first == ':') {
    ++first;
    std::string subscript = read_text_to(first, last, ":|");
    if (keepSGroup && !subscript.empty()) {
      sgroup.setProp("LABEL", subscript);
    }
    if (first <= last && *first == ':') {
      ++first;
      std::string superscript = read_text_to(first, last, ":|,");
      if (keepSGroup && !superscript.empty()) {
        sgroup.setProp("CONNECT", superscript);
      }

      if (first <= last && *first == ':') {
        ++first;
        if (!read_int_list(first, last, headCrossing)) {
          return false;
        }
        if (keepSGroup && !headCrossing.empty()) {
          for (auto &cidx : headCrossing) {
            if (VALID_ATIDX(cidx)) {
              cidx -= startAtomIdx;
            } else {
              keepSGroup = false;
              break;
            }
          }
          sgroup.setProp(_headCrossings, headCrossing, true);
        }
        if (first <= last && *first == ':') {
          ++first;
          if (!read_int_list(first, last, tailCrossing)) {
            return false;
          }
        }
        if (keepSGroup && !tailCrossing.empty()) {
          for (auto &cidx : tailCrossing) {
            if (VALID_ATIDX(cidx)) {
              cidx -= startAtomIdx;
            } else {
              keepSGroup = false;
              break;
            }
          }
          sgroup.setProp("_tailCrossings", tailCrossing, true);
        }
      }
    }
  }
  if (keepSGroup) {  // the label processing can destroy sgroup info, so do that
                     // now (the function will immediately return if already
                     // called)
    processCXSmilesLabels(mol);

    finalizePolymerSGroup(mol, sgroup);
    sgroup.setProp<unsigned int>("index", getSubstanceGroups(mol).size() + 1);

    addSubstanceGroup(mol, sgroup);
  }
  return true;
}

template <typename Iterator>
bool parse_variable_attachments(Iterator &first, Iterator last,
                                RDKit::RWMol &mol, unsigned int startAtomIdx) {
  // these look like: CO*.C1=CC=NC=C1 |m:2:3.5.4|
  // that corresponds to replacing the bond to atom 2 with bonds to atom 3, 5,
  // or 4
  //
  if (first >= last || *first != 'm' || first + 1 >= last ||
      *(first + 1) != ':') {
    return false;
  }
  first += 2;

  while (first < last && *first >= '0' && *first <= '9') {
    unsigned int at1idx;
    if (!read_int(first, last, at1idx)) {
      return false;
    }

    if (VALID_ATIDX(at1idx) &&
        mol.getAtomWithIdx(at1idx - startAtomIdx)->getDegree() != 1) {
      BOOST_LOG(rdWarningLog)
          << "position variation bond to atom with more than one bond"
          << std::endl;
      return false;
    }
    if (first < last && *first == ':') {
      ++first;
    } else {
      BOOST_LOG(rdWarningLog) << "improperly formatted m: block" << std::endl;
      return false;
    }
    std::vector<std::string> others;
    while (first < last && *first >= '0' && *first <= '9') {
      unsigned int aidx;
      if (!read_int(first, last, aidx)) {
        return false;
      }
      if (VALID_ATIDX(aidx)) {
        others.push_back(
            (boost::format("%d") % (aidx - startAtomIdx + 1)).str());
      }
      if (first < last && *first == '.') {
        ++first;
      }
    }
    if (VALID_ATIDX(at1idx)) {
      std::string endPts = (boost::format("(%d") % others.size()).str();
      for (auto idx : others) {
        endPts += " " + idx;
      }
      endPts += ")";

      for (auto nbri : boost::make_iterator_range(
               mol.getAtomBonds(mol.getAtomWithIdx(at1idx - startAtomIdx)))) {
        auto bnd = mol[nbri];
        bnd->setProp(common_properties::_MolFileBondEndPts, endPts);
        bnd->setProp(common_properties::_MolFileBondAttach, std::string("ANY"));
      }
    }
    if (first < last && *first == ',') {
      ++first;
    }
  }
  return true;
}

template <typename Iterator>
bool parse_wedged_bonds(Iterator &first, Iterator last, RDKit::RWMol &mol,
                        unsigned int startAtomIdx, unsigned int startBondIdx) {
  // these look like: CC(O)Cl |w:1.0|
  // also wD and wU for down and up wedges.
  //
  // We do not end up using this to set stereochemistry, but the relevant bond
  // properties are set in case client code wants to do something with the
  // information.
  if (first >= last || *first != 'w' || first + 1 >= last) {
    return false;
  }
  ++first;
  Bond::BondDir state = Bond::BondDir::NONE;
  unsigned int cfg = 0;
  switch (*first) {
    case ':':
      state = Bond::BondDir::UNKNOWN;
      cfg = 2;
      break;
    case 'U':
      state = Bond::BondDir::BEGINWEDGE;
      cfg = 1;
      ++first;
      break;
    case 'D':
      state = Bond::BondDir::BEGINDASH;
      cfg = 3;
      ++first;
      break;
    default:
      break;
  }
  if (state == Bond::BondDir::NONE || first >= last || first + 1 >= last ||
      *first != ':') {
    return false;
  }
  ++first;
  while (first < last && *first >= '0' && *first <= '9') {
    unsigned int atomIdx;
    if (!read_int(first, last, atomIdx)) {
      return false;
    }
    if (first < last && *first == '.') {
      ++first;
    } else {
      BOOST_LOG(rdWarningLog) << "improperly formatted w block" << std::endl;
      return false;
    }
    unsigned int bondIdx;
    if (!read_int(first, last, bondIdx)) {
      return false;
    }

    if (!VALID_ATIDX(atomIdx)) {
<<<<<<< HEAD
      BOOST_LOG(rdWarningLog) << "bad atom index in w block" << std::endl;
      return false;
    }
    if (!VALID_BNDIDX(bondIdx)) {
      BOOST_LOG(rdWarningLog) << "bad bond index in w block" << std::endl;
=======
      BOOST_LOG(rdWarningLog)
          << "bad atom index, " << atomIdx << ", in w block" << std::endl;
      return false;
    }
    if (!VALID_BNDIDX(bondIdx)) {
      BOOST_LOG(rdWarningLog)
          << "bad bond index, " << bondIdx << ", in w block" << std::endl;
>>>>>>> 42eed260
      return false;
    }
    auto atom = mol.getAtomWithIdx(atomIdx + startAtomIdx);
    auto bond = mol.getBondWithIdx(bondIdx + startBondIdx);

<<<<<<< HEAD
=======
    // we can't set wedging twice:
    if (bond->hasProp(common_properties::_MolFileBondCfg)) {
      BOOST_LOG(rdWarningLog)
          << "w block attempts to set wedging on bond " << bond->getIdx()
          << " more than once." << std::endl;
      return false;
    }

>>>>>>> 42eed260
    // first things first, the atom needs to be the start atom of the bond for
    // any of this to make sense
    if (atom->getIdx() != bond->getBeginAtomIdx()) {
      if (atom->getIdx() != bond->getEndAtomIdx()) {
        BOOST_LOG(rdWarningLog)
            << "atom " << atomIdx << " is not associated with bond " << bondIdx
            << " in w block" << std::endl;
        return false;
      }
      auto eidx = bond->getBeginAtomIdx();
      bond->setBeginAtomIdx(atom->getIdx());
      bond->setEndAtomIdx(eidx);
    }
    bond->setProp(common_properties::_MolFileBondCfg, cfg);
    bond->setBondDir(state);
    if (cfg == 2 && bond->getBondType() == Bond::BondType::SINGLE) {
      bond->getBeginAtom()->setChiralTag(Atom::ChiralType::CHI_UNSPECIFIED);
      mol.setProp(detail::_needsDetectBondStereo, 1);
    }
    if ((cfg == 1 || cfg == 3) &&
        bond->getBondType() == Bond::BondType::SINGLE) {
      mol.setProp(detail::_needsDetectAtomStereo, 1);
    }
    if (first < last && *first == ',') {
      ++first;
    }
  }
  return true;
}

<<<<<<< HEAD
template <typename Iterator>
bool parse_doublebond_stereo(Iterator &first, Iterator last, RDKit::RWMol &mol,
                             unsigned int startAtomIdx,
                             unsigned int startBondIdx,
                             Bond::BondStereo stereo) {
  // these look like: C1CCCC/C=C/CCC1 |ctu:5|
  // also c and t for cis or trans
  //
  while (first < last && *first != ':') {
    ++first;
  }
  if (first >= last || *first != ':') {
    return false;
  }
  ++first;

  while (first < last && *first >= '0' && *first <= '9') {
    unsigned int bondIdx;
    if (!read_int(first, last, bondIdx)) {
      return false;
    }
    if (!VALID_BNDIDX(bondIdx)) {
      BOOST_LOG(rdWarningLog)
          << "bad bond index in c/t/ctu block " << bondIdx << std::endl;
      return false;
    }
    auto bond = mol.getBondWithIdx(bondIdx + startBondIdx);

    // the cis/trans/unknown marker is relative to the lowest numbered atom
    // connected to the lowest numbered double bond atom and the
    // highest-numbered atom connected to the highest-numbered double bond atom
    // find those
    auto begAtom = bond->getBeginAtom();
    auto endAtom = bond->getEndAtom();
    if (begAtom->getIdx() > endAtom->getIdx()) {
      std::swap(begAtom, endAtom);
    }
    if (begAtom->getDegree() > 1 && endAtom->getDegree() > 1) {
      unsigned int begControl = mol.getNumAtoms();
      for (auto nbr : mol.atomNeighbors(begAtom)) {
        if (nbr == endAtom) {
          continue;
        }
        begControl = std::min(nbr->getIdx(), begControl);
      }
      unsigned int endControl = mol.getNumAtoms();
      for (auto nbr : mol.atomNeighbors(endAtom)) {
        if (nbr == begAtom) {
          continue;
        }
        endControl = std::min(nbr->getIdx(), endControl);
      }
      if (begAtom != bond->getBeginAtom()) {
        std::swap(begControl, endControl);
      }
      bond->setStereoAtoms(begControl, endControl);
      bond->setStereo(stereo);
    }
    if (first < last && *first == ',') {
      ++first;
    }
  }
  return true;
}

=======
>>>>>>> 42eed260
template <typename Iterator>
bool parse_substitution(Iterator &first, Iterator last, RDKit::RWMol &mol,
                        unsigned int startAtomIdx) {
  if (first >= last || *first != 's' || first + 1 >= last ||
      *(first + 1) != ':') {
    return false;
  }
  first += 2;
  while (first < last && *first >= '0' && *first <= '9') {
    unsigned int n1;
    if (!read_int(first, last, n1)) {
      return false;
    }
    // check that we can read at least two more characters:
    if (first + 1 >= last || *first != ':') {
      return false;
    }
    ++first;
    unsigned int n2;
    if (*first == '*') {
      ++first;
      n2 = 0xDEADBEEF;
      if (VALID_ATIDX(n1)) {
        mol.setProp(common_properties::_NeedsQueryScan, 1);
      }
    } else {
      if (!read_int(first, last, n2)) {
        return false;
      }
    }
    if (VALID_ATIDX(n1)) {
      auto atom = mol.getAtomWithIdx(n1 - startAtomIdx);
      if (!atom->hasQuery()) {
        atom = QueryOps::replaceAtomWithQueryAtom(&mol, atom);
      }
      atom->expandQuery(makeAtomNonHydrogenDegreeQuery(n2),
                        Queries::COMPOSITE_AND);
    }
    if (first < last && *first == ',') {
      ++first;
    }
  }
  return true;
}

template <typename Iterator>
bool processRadicalSection(Iterator &first, Iterator last, RDKit::RWMol &mol,
                           unsigned int numRadicalElectrons,
                           unsigned int startAtomIdx) {
  if (first >= last) {
    return false;
  }
  ++first;
  if (first >= last || *first != ':') {
    return false;
  }
  ++first;
  unsigned int atIdx;
  if (!read_int(first, last, atIdx)) {
    return false;
  }
  if (VALID_ATIDX(atIdx)) {
    mol.getAtomWithIdx(atIdx - startAtomIdx)
        ->setNumRadicalElectrons(numRadicalElectrons);
  }
  while (first < last && *first == ',') {
    ++first;
    if (first < last && (*first < '0' || *first > '9')) {
      return true;
    }
    if (!read_int(first, last, atIdx)) {
      return false;
    }
    if (VALID_ATIDX(atIdx)) {
      mol.getAtomWithIdx(atIdx - startAtomIdx)
          ->setNumRadicalElectrons(numRadicalElectrons);
    }
  }
  return first < last;
}

template <typename Iterator>
bool parse_radicals(Iterator &first, Iterator last, RDKit::RWMol &mol,
                    unsigned int startAtomIdx) {
  if (first >= last || *first != '^') {
    return false;
  }
  while (*first == '^') {
    ++first;
    if (first >= last) {
      return false;
    }
    if (*first < '1' || *first > '7') {
      return false;  // these are the values that are allowed to be there
    }
    switch (*first) {
      case '1':
        if (!processRadicalSection(first, last, mol, 1, startAtomIdx)) {
          return false;
        }
        break;
      case '2':
      case '3':
      case '4':
        if (!processRadicalSection(first, last, mol, 2, startAtomIdx)) {
          return false;
        }
        break;
      case '5':
      case '6':
      case '7':
        if (!processRadicalSection(first, last, mol, 3, startAtomIdx)) {
          return false;
        }
        break;
      default:
        BOOST_LOG(rdWarningLog)
            << "Radical specification " << *first << " ignored.";
    }
  }
  return true;
}

template <typename Iterator>
bool parse_enhanced_stereo(Iterator &first, Iterator last, RDKit::RWMol &mol,
                           unsigned int startAtomIdx) {
  StereoGroupType group_type = StereoGroupType::STEREO_ABSOLUTE;
  if (*first == 'a') {
    group_type = StereoGroupType::STEREO_ABSOLUTE;
  } else if (*first == 'o') {
    group_type = StereoGroupType::STEREO_OR;
  } else if (*first == '&') {
    group_type = StereoGroupType::STEREO_AND;
  }
  ++first;

  // OR and AND groups carry a group number
  if (group_type != StereoGroupType::STEREO_ABSOLUTE) {
    unsigned int group_id = 0;
    read_int(first, last, group_id);
  }

  if (first >= last || *first != ':') {
    return false;
  }
  ++first;

  std::vector<Atom *> atoms;
  while (first <= last && *first >= '0' && *first <= '9') {
    unsigned int aidx;
    if (read_int(first, last, aidx)) {
      if (VALID_ATIDX(aidx)) {
        Atom *atom = mol.getAtomWithIdx(aidx - startAtomIdx);
        if (!atom) {
          BOOST_LOG(rdWarningLog)
              << "Atom " << aidx << " not found!" << std::endl;
          return false;
        }
        atoms.push_back(atom);
      }
    } else {
      return false;
    }

    if (first < last && *first == ',') {
      ++first;
    }
  }
  if (!atoms.empty()) {
    std::vector<StereoGroup> mol_stereo_groups(mol.getStereoGroups());
    mol_stereo_groups.emplace_back(group_type, std::move(atoms));
    mol.setStereoGroups(std::move(mol_stereo_groups));
  }

  return true;
}

template <typename Iterator>
bool parse_it(Iterator &first, Iterator last, RDKit::RWMol &mol,
              unsigned int startAtomIdx, unsigned int startBondIdx) {
  if (first >= last || *first != '|') {
    return false;
  }
  ++first;
  unsigned int nSGroups = 0;
  while (first < last && *first != '|') {
    typename Iterator::difference_type length = std::distance(first, last);
    if (*first == '(') {
      if (!parse_coords(first, last, mol, startAtomIdx)) {
        return false;
      }
    } else if (*first == '$') {
      if (length > 4 && *(first + 1) == '_' && *(first + 2) == 'A' &&
          *(first + 3) == 'V' && *(first + 4) == ':') {
        first += 4;
        if (!parse_atom_values(first, last, mol, startAtomIdx)) {
          return false;
        }
      } else {
        if (!parse_atom_labels(first, last, mol, startAtomIdx)) {
          return false;
        }
      }
    } else if (length > 9 && std::string(first, first + 9) == "atomProp:") {
      first += 9;
      if (!parse_atom_props(first, last, mol, startAtomIdx)) {
        return false;
      }
    } else if (*first == 'C') {
      if (!parse_coordinate_bonds(first, last, mol, Bond::DATIVE, startAtomIdx,
                                  startBondIdx)) {
        return false;
      }
    } else if (*first == 'H') {
      if (!parse_coordinate_bonds(first, last, mol, Bond::HYDROGEN,
                                  startAtomIdx, startBondIdx)) {
        return false;
      }
    } else if (*first == '^') {
      if (!parse_radicals(first, last, mol, startAtomIdx)) {
        return false;
      }
    } else if (*first == 'a' || *first == 'o' ||
               (*first == '&' && first + 1 < last && first[1] != '#')) {
      if (!parse_enhanced_stereo(first, last, mol, startAtomIdx)) {
        return false;
      }
    } else if (*first == 'r' && first + 1 < last && first[1] == 'b') {
      if (!parse_ring_bonds(first, last, mol, startAtomIdx)) {
        return false;
      }
    } else if (*first == 'L' && first + 1 < last && first[1] == 'N') {
      if (!parse_linknodes(first, last, mol, startAtomIdx)) {
        return false;
      }
    } else if (*first == 'S' && first + 2 < last && first[1] == 'g' &&
               first[2] == 'D') {
      if (!parse_data_sgroup(first, last, mol, startAtomIdx, nSGroups++)) {
        return false;
      }
    } else if (*first == 'S' && first + 2 < last && first[1] == 'g' &&
               first[2] == 'H') {
      if (!parse_sgroup_hierarchy(first, last, mol)) {
        return false;
      }
    } else if (*first == 'S' && first + 1 < last && first[1] == 'g') {
      if (!parse_polymer_sgroup(first, last, mol, startAtomIdx, nSGroups++)) {
        return false;
      }
    } else if (*first == 'u') {
      if (!parse_unsaturation(first, last, mol, startAtomIdx)) {
        return false;
      }
    } else if (*first == 's') {
      if (!parse_substitution(first, last, mol, startAtomIdx)) {
        return false;
      }
    } else if (*first == 'm') {
      if (!parse_variable_attachments(first, last, mol, startAtomIdx)) {
        return false;
      }
    } else if (*first == 'w') {
      if (!parse_wedged_bonds(first, last, mol, startAtomIdx, startBondIdx)) {
        return false;
      }
<<<<<<< HEAD
    } else if (*first == 'c' && first + 2 < last && first[1] == 't' &&
               first[2] == 'u') {
      if (!parse_doublebond_stereo(first, last, mol, startAtomIdx, startBondIdx,
                                   Bond::BondStereo::STEREOANY)) {
        return false;
      }
    } else if (*first == 'c') {
      if (!parse_doublebond_stereo(first, last, mol, startAtomIdx, startBondIdx,
                                   Bond::BondStereo::STEREOCIS)) {
        return false;
      }
    } else if (*first == 't') {
      if (!parse_doublebond_stereo(first, last, mol, startAtomIdx, startBondIdx,
                                   Bond::BondStereo::STEREOTRANS)) {
        return false;
      }
=======
>>>>>>> 42eed260
    } else {
      ++first;
    }
    // if(first < last && *first != '|') ++first;
  }
  if (first >= last || *first != '|') {
    return false;
  }
  ++first;  // step past the last '|'
  return true;
}
}  // namespace parser

void parseCXExtensions(RDKit::RWMol &mol, const std::string &extText,
                       std::string::const_iterator &first,
                       unsigned int startAtomIdx, unsigned int startBondIdx) {
  // BOOST_LOG(rdWarningLog) << "parseCXNExtensions: " << extText << std::endl;
  if (extText.empty()) {
    return;
  }
  if (extText[0] != '|') {
    throw RDKit::SmilesParseException(
        "CXSMILES extension does not start with |");
  }
  first = extText.begin();
  bool ok =
      parser::parse_it(first, extText.end(), mol, startAtomIdx, startBondIdx);
  if (!ok) {
    throw RDKit::SmilesParseException("failure parsing CXSMILES extensions");
  }
  processCXSmilesLabels(mol);
  mol.clearProp("_cxsmilesLabelsProcessed");
}
}  // end of namespace SmilesParseOps

namespace RDKit {
namespace SmilesWrite {
namespace {
std::string quote_string(const std::string &txt) {
  // FIX
  return txt;
}

std::string quote_atomprop_string(const std::string &txt) {
  // at a bare minimum, . needs to be escaped
  std::string res;
  for (auto c : txt) {
    if (c == '.') {
      res += "&#46;";
    } else {
      res += c;
    }
  }
  return res;
}

std::string get_enhanced_stereo_block(
    const ROMol &mol, const std::vector<unsigned int> &atomOrder) {
  if (mol.getStereoGroups().empty()) {
    return "";
  }
  std::stringstream res;
  // we need a map from original atom idx to output idx:
  std::vector<unsigned int> revOrder(mol.getNumAtoms());
  for (unsigned i = 0; i < atomOrder.size(); ++i) {
    revOrder[atomOrder[i]] = i;
  }
  std::vector<unsigned int> absAts;
  std::vector<std::vector<unsigned int>> orGps;
  std::vector<std::vector<unsigned int>> andGps;

  // we want this to be canonical (future proofing)
  for (const auto &sg : mol.getStereoGroups()) {
    std::vector<unsigned int> aids;
    aids.reserve(sg.getAtoms().size());
    for (const auto at : sg.getAtoms()) {
      aids.push_back(revOrder[at->getIdx()]);
    }
    switch (sg.getGroupType()) {
      case StereoGroupType::STEREO_ABSOLUTE:
        absAts.insert(absAts.end(), aids.begin(), aids.end());
        break;
      case StereoGroupType::STEREO_OR:
        std::sort(aids.begin(), aids.end());
        orGps.push_back(aids);
        break;
      case StereoGroupType::STEREO_AND:
        std::sort(aids.begin(), aids.end());
        andGps.push_back(aids);
        break;
    }
  }
  if (!absAts.empty()) {
    res << "a:";
    std::sort(absAts.begin(), absAts.end());
    for (auto aid : absAts) {
      res << aid << ",";
    }
  }
  if (!orGps.empty()) {
    std::sort(orGps.begin(), orGps.end());
    unsigned int gIdx = 1;
    for (const auto &gp : orGps) {
      res << "o" << gIdx++ << ":";
      for (auto aid : gp) {
        res << aid << ",";
      }
    }
  }
  if (!andGps.empty()) {
    std::sort(andGps.begin(), andGps.end());
    unsigned int gIdx = 1;
    for (const auto &gp : andGps) {
      res << "&" << gIdx++ << ":";
      for (auto aid : gp) {
        res << aid << ",";
      }
    }
  }
  std::string resStr = res.str();
  if (!resStr.empty() && resStr.back() == ',') {
    resStr.pop_back();
  }
  return resStr;
}

std::string get_sgroup_hierarchy_block(const ROMol &mol) {
  const auto &sgs = getSubstanceGroups(mol);
  if (sgs.empty()) {
    return "";
  }
  std::stringstream res;
  // we need a map from sgroup index to output index;
  std::map<unsigned int, unsigned int> sgroupOrder;
  bool parentPresent = false;
  for (const auto &sg : sgs) {
    if (sg.hasProp("_cxsmilesOutputIndex")) {
      unsigned int sgidx = sg.getIndexInMol();
      sg.getPropIfPresent("index", sgidx);
      sgroupOrder[sgidx] = sg.getProp<unsigned int>("_cxsmilesOutputIndex");
      sg.clearProp("_cxsmilesOutputIndex");
    }
    if (sg.hasProp("PARENT")) {
      parentPresent = true;
    }
  }

  if (parentPresent) {
    // now loop over them and add the information
    std::map<unsigned int, std::vector<unsigned int>> accum;
    for (const auto &sg : sgs) {
      unsigned pidx;
      if (sg.getPropIfPresent("PARENT", pidx) &&
          sgroupOrder.find(pidx) != sgroupOrder.end()) {
        unsigned int sgidx = sg.getIndexInMol();
        sg.getPropIfPresent("index", sgidx);
        if (sgroupOrder.find(sgidx) != sgroupOrder.end()) {
          accum[sgroupOrder[pidx]].push_back(sgroupOrder[sgidx]);
        }
      }
    }
    if (!accum.empty()) {
      res << "SgH:";
      for (const auto &pr : accum) {
        res << pr.first << ":";
        for (auto v : pr.second) {
          res << v << ".";
        }
        // remove the extra ".":
        res.seekp(-1, res.cur);
        res << ",";
      }
    }
    std::string resStr = res.str();
    while (!resStr.empty() && resStr.back() == ',') {
      resStr.pop_back();
    }
    return resStr;
  } else {
    return "";
  }
}

std::string get_sgroup_polymer_block(
    const ROMol &mol, const std::vector<unsigned int> &atomOrder,
    const std::vector<unsigned int> &bondOrder) {
  const auto &sgs = getSubstanceGroups(mol);
  if (sgs.empty()) {
    return "";
  }
  unsigned int sgroupOutputIndex = 0;
  mol.getPropIfPresent("_cxsmilesOutputIndex", sgroupOutputIndex);
  std::stringstream res;
  // we need a map from original atom idx to output idx:
  std::vector<unsigned int> revAtomOrder(mol.getNumAtoms());
  for (unsigned i = 0; i < atomOrder.size(); ++i) {
    revAtomOrder[atomOrder[i]] = i;
  }
  // we need a map from original bond idx to output idx:
  std::vector<unsigned int> revBondOrder(mol.getNumBonds());
  for (unsigned i = 0; i < bondOrder.size(); ++i) {
    revBondOrder[bondOrder[i]] = i;
  }

  std::map<std::string, std::string> reverseTypemap;
  for (const auto &pr : SmilesParseOps::sgroupTypemap) {
    if (reverseTypemap.find(pr.second) == reverseTypemap.end()) {
      reverseTypemap[pr.second] = pr.first;
    }
  }

  for (const auto &sg : sgs) {
    std::string typ;
    if (sg.getPropIfPresent("TYPE", typ) &&
        reverseTypemap.find(typ) != reverseTypemap.end()) {
      sg.setProp("_cxsmilesOutputIndex", sgroupOutputIndex);
      sgroupOutputIndex++;

      res << "Sg:";
      std::string subtype;
      if (typ == "COP" && sg.getPropIfPresent("SUBTYPE", subtype)) {
        if (subtype == "ALT") {
          res << "alt";
        } else if (subtype == "RAN") {
          res << "ran";
        } else if (subtype == "BLO") {
          res << "blk";
        } else {
          res << reverseTypemap["COP"];
        }
      } else {
        res << reverseTypemap[typ];
      }
      res << ":";
      for (const auto oaid : sg.getAtoms()) {
        res << revAtomOrder[oaid] << ",";
      }
      // remove the extra ",":
      res.seekp(-1, res.cur);
      res << ":";
      std::string label;
      if (sg.getPropIfPresent("LABEL", label)) {
        res << label;
      }
      res << ":";
      std::string connect;
      if (sg.getPropIfPresent("CONNECT", connect)) {
        boost::algorithm::to_lower(connect);
        res << connect;
      }
      res << ":";
      std::vector<unsigned int> headCrossings;
      if (sg.getPropIfPresent("XBHEAD", headCrossings) &&
          headCrossings.size() > 1) {
        for (auto v : headCrossings) {
          res << bondOrder[v] << ",";
        }
        // remove the extra ",":
        res.seekp(-1, res.cur);
      }
      res << ":";
      std::vector<unsigned int> tailCrossings;
      if (sg.getPropIfPresent("XBCORR", tailCrossings) &&
          tailCrossings.size() > 2) {
        for (unsigned int i = 1; i < tailCrossings.size(); i += 2) {
          res << bondOrder[tailCrossings[i]] << ",";
        }
        // remove the extra ",":
        res.seekp(-1, res.cur);
      }
      res << ":";
    }
    res << ",";
  }

  std::string resStr = res.str();
  while (!resStr.empty() && resStr.back() == ',') {
    resStr.pop_back();
  }
  mol.setProp("_cxsmilesOutputIndex", sgroupOutputIndex);

  return resStr;
}

std::string get_sgroup_data_block(const ROMol &mol,
                                  const std::vector<unsigned int> &atomOrder) {
  const auto &sgs = getSubstanceGroups(mol);
  if (sgs.empty()) {
    return "";
  }

  unsigned int sgroupOutputIndex = 0;
  mol.getPropIfPresent("_cxsmilesOutputIndex", sgroupOutputIndex);

  std::stringstream res;
  // we need a map from original atom idx to output idx:
  std::vector<unsigned int> revOrder(mol.getNumAtoms());
  for (unsigned i = 0; i < atomOrder.size(); ++i) {
    revOrder[atomOrder[i]] = i;
  }

  for (const auto &sg : sgs) {
    if (sg.hasProp("TYPE") && sg.getProp<std::string>("TYPE") == "DAT") {
      sg.setProp("_cxsmilesOutputIndex", sgroupOutputIndex);
      sgroupOutputIndex++;

      res << "SgD:";
      // we don't attempt to canonicalize the atom order because the user
      // may ascribe some significance to the ordering of the atoms
      for (const auto oaid : sg.getAtoms()) {
        res << revOrder[oaid] << ",";
      }
      // remove the extra ",":
      res.seekp(-1, res.cur);
      res << ":";
      std::string prop;
      if (sg.getPropIfPresent("FIELDNAME", prop) && !prop.empty()) {
        res << prop;
      }
      res << ":";
      std::vector<std::string> vprop;
      if (sg.getPropIfPresent("DATAFIELDS", vprop) && !vprop.empty()) {
        for (const auto &pv : vprop) {
          res << pv << ",";
        }
        // remove the extra ",":
        res.seekp(-1, res.cur);
      }
      res << ":";
      if (sg.getPropIfPresent("QUERYOP", prop) && !prop.empty()) {
        res << prop;
      }
      res << ":";
      if (sg.getPropIfPresent("FIELDINFO", prop) && !prop.empty()) {
        res << prop;
      }
      res << ":";
      if (sg.getPropIfPresent("FIELDTAG", prop) && !prop.empty()) {
        res << prop;
      }
      res << ":";
      // FIX: do something about the coordinates
    }
    res << ",";
  }

  std::string resStr = res.str();
  if (!resStr.empty() && resStr.back() == ',') {
    resStr.pop_back();
  }
  mol.setProp("_cxsmilesOutputIndex", sgroupOutputIndex);

  return resStr;
}

std::string get_atomlabel_block(const ROMol &mol,
                                const std::vector<unsigned int> &atomOrder) {
  std::string res = "";
  for (auto idx : atomOrder) {
    if (idx != atomOrder.front()) {
      res += ";";
    }
    std::string lbl;
    const auto atom = mol.getAtomWithIdx(idx);
    if (atom->getPropIfPresent(common_properties::_QueryAtomGenericLabel,
                               lbl)) {
      res += quote_string(lbl + "_p");
    } else if (!atom->getAtomicNum() &&
               atom->getPropIfPresent(common_properties::dummyLabel, lbl) &&
               std::find(SmilesParseOps::pseudoatoms.begin(),
                         SmilesParseOps::pseudoatoms.end(),
                         lbl) != SmilesParseOps::pseudoatoms.end()) {
      res += quote_string(lbl + "_p");
    } else if (atom->getPropIfPresent(common_properties::atomLabel, lbl)) {
      res += quote_string(lbl);
    }
  }
  // if we didn't find anything return an empty string
  if (std::find_if_not(res.begin(), res.end(),
                       [](const auto c) { return c == ';'; }) == res.end()) {
    res.clear();
  }
  return res;
}

std::string get_value_block(const ROMol &mol,
                            const std::vector<unsigned int> &atomOrder,
                            const std::string &prop) {
  std::string res = "";
  bool first = true;
  for (auto idx : atomOrder) {
    if (!first) {
      res += ";";
    } else {
      first = false;
    }
    std::string lbl;
    if (mol.getAtomWithIdx(idx)->getPropIfPresent(prop, lbl)) {
      res += quote_string(lbl);
    }
  }
  return res;
}
std::string get_radical_block(const ROMol &mol,
                              const std::vector<unsigned int> &atomOrder) {
  std::string res = "";
  std::map<unsigned int, std::vector<unsigned int>> rads;
  for (unsigned int i = 0; i < atomOrder.size(); ++i) {
    auto idx = atomOrder[i];
    auto nrad = mol.getAtomWithIdx(idx)->getNumRadicalElectrons();
    if (nrad) {
      rads[nrad].push_back(i);
    }
  }
  if (rads.size()) {
    for (const auto &pr : rads) {
      switch (pr.first) {
        case 1:
          res += "^1:";
          break;
        case 2:
          res += "^2:";
          break;
        case 3:
          res += "^5:";
          break;
        default:
          BOOST_LOG(rdWarningLog) << "unsupported number of radical electrons "
                                  << pr.first << std::endl;
      }
      for (auto aidx : pr.second) {
        res += boost::str(boost::format("%d,") % aidx);
      }
    }
  }
  return res;
}
double zero_small_vals(double val) {
  if (fabs(val) < 1e-4) {
    return 0.0;
  }
  return val;
}
std::string get_coords_block(const ROMol &mol,
                             const std::vector<unsigned int> &atomOrder) {
  std::string res = "";
  const auto &conf = mol.getConformer();
  bool first = true;
  for (auto idx : atomOrder) {
    const auto &pt = conf.getAtomPos(idx);
    if (!first) {
      res += ";";
    } else {
      first = false;
    }
    res += boost::str(boost::format("%g,%g,") % zero_small_vals(pt.x) %
                      zero_small_vals(pt.y));
    if (conf.is3D()) {
      auto zc = boost::str(boost::format("%g") % zero_small_vals(pt.z));
      if (zc != "0") {
        res += zc;
      }
    }
  }
  return res;
}

std::string get_atom_props_block(const ROMol &mol,
                                 const std::vector<unsigned int> &atomOrder) {
  std::vector<std::string> skip = {common_properties::atomLabel,
                                   common_properties::molFileValue,
                                   common_properties::molParity};
  std::string res = "";
  unsigned int which = 0;
  for (auto idx : atomOrder) {
    const auto atom = mol.getAtomWithIdx(idx);
    bool includePrivate = false, includeComputed = false;
    for (const auto &pn : atom->getPropList(includePrivate, includeComputed)) {
      if (std::find(skip.begin(), skip.end(), pn) == skip.end()) {
        std::string pv = atom->getProp<std::string>(pn);
        if (pn == "dummyLabel" &&
            std::find(SmilesParseOps::pseudoatoms.begin(),
                      SmilesParseOps::pseudoatoms.end(),
                      pv) != SmilesParseOps::pseudoatoms.end()) {
          // it's a pseudoatom, skip it
          continue;
        }
        if (res.empty()) {
          res += "atomProp";
        }
        res +=
            boost::str(boost::format(":%d.%s.%s") % which %
                       quote_atomprop_string(pn) % quote_atomprop_string(pv));
      }
    }
    ++which;
  }
  return res;
}

std::string get_bond_config_block(const ROMol &mol,
                                  const std::vector<unsigned int> &atomOrder,
                                  const std::vector<unsigned int> &bondOrder,
                                  bool coordsIncluded) {
  std::string w = "", wU = "", wD = "";
  for (unsigned int i = 0; i < bondOrder.size(); ++i) {
    auto idx = bondOrder[i];
    const auto bond = mol.getBondWithIdx(idx);
    // when figuring out what to output for the bond, favor the wedge state:
    Bond::BondDir bd = bond->getBondDir();
    switch (bd) {
      case Bond::BondDir::BEGINDASH:
      case Bond::BondDir::BEGINWEDGE:
      case Bond::BondDir::UNKNOWN:
        break;
      default:
        bd = Bond::BondDir::NONE;
    }
    unsigned int cfg = 0;
    if (bd == Bond::BondDir::NONE) {
      bond->getPropIfPresent(common_properties::_MolFileBondCfg, cfg);
    }
    if (cfg == 2 || bd == Bond::BondDir::UNKNOWN) {
      auto begAtomOrder = std::find(atomOrder.begin(), atomOrder.end(),
                                    bond->getBeginAtomIdx()) -
                          atomOrder.begin();
      if (w.empty()) {
        w += "w:";
      } else {
        w += ",";
      }
      w += boost::str(boost::format("%d.%d") % begAtomOrder % i);
    } else if (coordsIncluded) {
      // we only do wedgeUp and wedgeDown if coordinates are being output
      if (cfg == 1 || bd == Bond::BondDir::BEGINWEDGE) {
        auto begAtomOrder = std::find(atomOrder.begin(), atomOrder.end(),
                                      bond->getBeginAtomIdx()) -
                            atomOrder.begin();
        if (wU.empty()) {
          wU += "wU:";
        } else {
          wU += ",";
        }
        wU += boost::str(boost::format("%d.%d") % begAtomOrder % i);
      } else if (cfg == 3 || bd == Bond::BondDir::BEGINDASH) {
        auto begAtomOrder = std::find(atomOrder.begin(), atomOrder.end(),
                                      bond->getBeginAtomIdx()) -
                            atomOrder.begin();
        if (wD.empty()) {
          wD += "wD:";
        } else {
          wD += ",";
        }
        wD += boost::str(boost::format("%d.%d") % begAtomOrder % i);
      }
    }
  }
  return w + wU + wD;
}

<<<<<<< HEAD
std::string get_ringbond_cistrans_block(
    const ROMol &mol, const std::vector<unsigned int> &atomOrder,
    const std::vector<unsigned int> &bondOrder) {
  if (!mol.getRingInfo()->isInitialized()) {
    return "";
  }

  const auto rinfo = mol.getRingInfo();
  std::string c = "", t = "", ctu = "";
  for (unsigned int i = 0; i < bondOrder.size(); ++i) {
    auto idx = bondOrder[i];
    if (!rinfo->numBondRings(idx) ||
        rinfo->minBondRingSize(idx) <
            Chirality::minRingSizeForDoubleBondStereo) {
      // we only do ring bonds of a minimum size
      continue;
    }
    const auto bond = mol.getBondWithIdx(idx);
    if (bond->getBondType() != Bond::BondType::DOUBLE &&
        bond->getBondType() != Bond::BondType::AROMATIC) {
      continue;
    }
    Bond::BondStereo bstereo = bond->getStereo();
    if (bstereo != Bond::BondStereo::STEREOANY &&
        bstereo != Bond::BondStereo::STEREOCIS &&
        bstereo != Bond::BondStereo::STEREOTRANS) {
      continue;
    }

    auto label = boost::str(boost::format("%d") % i);

    if (bstereo == Bond::BondStereo::STEREOANY) {
      // this one's easy because we don't care about the atom order.
      if (ctu.empty()) {
        ctu += "ctu:";
      } else {
        ctu += ",";
      }
      ctu += label;
    } else {
      Atom *begAtom = bond->getBeginAtom();
      Atom *endAtom = bond->getEndAtom();
      bool needSwap = false;
      if (begAtom->getDegree() > 2) {
        unsigned int o1 = atomOrder[bond->getStereoAtoms()[0]];
        for (const auto nbr : mol.atomNeighbors(begAtom)) {
          if (nbr == endAtom || nbr->getIdx() == bond->getStereoAtoms()[0]) {
            continue;
          }
          if (atomOrder[nbr->getIdx() < o1]) {
            // this neighbor came first, we need to swap:
            needSwap = !needSwap;
          }
        }
      }
      if (endAtom->getDegree() > 2) {
        unsigned int o1 = atomOrder[bond->getStereoAtoms()[1]];
        for (const auto nbr : mol.atomNeighbors(endAtom)) {
          if (nbr == begAtom || nbr->getIdx() == bond->getStereoAtoms()[1]) {
            continue;
          }
          if (atomOrder[nbr->getIdx() < o1]) {
            // this neighbor came first, we need to swap:
            needSwap = !needSwap;
          }
        }
      }
      if (bstereo == Bond::BondStereo::STEREOCIS || needSwap) {
        if (c.empty()) {
          c += "c:";
        } else {
          c += ",";
        }
        c += label;
      } else {
        if (t.empty()) {
          t += "t:";
        } else {
          t += ",";
        }
        t += label;
      }
    }
  }
  return c + t + ctu;
}

=======
>>>>>>> 42eed260
std::string get_linknodes_block(const ROMol &mol,
                                const std::vector<unsigned int> &atomOrder) {
  bool strict = false;
  auto linkNodes = MolEnumerator::utils::getMolLinkNodes(mol, strict);
  if (linkNodes.empty()) {
    return "";
  }
  // we need a map from original atom idx to output idx:
  std::vector<unsigned int> revOrder(mol.getNumAtoms());
  for (unsigned i = 0; i < atomOrder.size(); ++i) {
    revOrder[atomOrder[i]] = i;
  }

  std::stringstream res;
  res << "LN:";
  for (const auto &ln : linkNodes) {
    unsigned int atomIdx = atomOrder[ln.bondAtoms[0].first];
    res << atomIdx << ":" << ln.minRep << "." << ln.maxRep;
    if (mol.getAtomWithIdx(ln.bondAtoms[0].first)->getDegree() > 2) {
      // include the outer atom indices
      res << "." << atomOrder[ln.bondAtoms[0].second] << "."
          << atomOrder[ln.bondAtoms[1].second];
    }
    res << ",";
  }

  std::string resStr = res.str();
  if (!resStr.empty() && resStr.back() == ',') {
    resStr.pop_back();
  }
  return resStr;
}

void appendToCXExtension(const std::string &addition, std::string &base) {
  if (!addition.empty()) {
    if (base.size() > 1) {
      base += ",";
    }
    base += addition;
  }
}

}  // namespace
std::string getCXExtensions(const ROMol &mol, std::uint32_t flags) {
  std::string res = "|";
  // we will need atom and bond orderings. Get them now:
  const std::vector<unsigned int> &atomOrder =
      mol.getProp<std::vector<unsigned int>>(
          common_properties::_smilesAtomOutputOrder);
  const std::vector<unsigned int> &bondOrder =
      mol.getProp<std::vector<unsigned int>>(
          common_properties::_smilesBondOutputOrder);
  bool needLabels = false;
  bool needValues = false;
  for (auto idx : atomOrder) {
    const auto at = mol.getAtomWithIdx(idx);
    if (at->hasProp(common_properties::atomLabel) ||
        at->hasProp(common_properties::_QueryAtomGenericLabel) ||
        at->hasProp(common_properties::dummyLabel)) {
      needLabels = true;
    }
    if (at->hasProp(common_properties::molFileValue)) {
      needValues = true;
    }
  }
  if ((flags & SmilesWrite::CXSmilesFields::CX_COORDS) &&
      mol.getNumConformers()) {
    res += "(" + get_coords_block(mol, atomOrder) + ")";
  }
  if ((flags & SmilesWrite::CXSmilesFields::CX_ATOM_LABELS) && needLabels) {
    auto lbls = get_atomlabel_block(mol, atomOrder);
    if (!lbls.empty()) {
      if (res.size() > 1) {
        res += ",";
      }
      res += "$" + lbls + "$";
    }
  }
  if ((flags & SmilesWrite::CXSmilesFields::CX_MOLFILE_VALUES) && needValues) {
    if (res.size() > 1) {
      res += ",";
    }
    res += "$_AV:" +
           get_value_block(mol, atomOrder, common_properties::molFileValue) +
           "$";
  }
  auto radblock = get_radical_block(mol, atomOrder);
  if ((flags & SmilesWrite::CXSmilesFields::CX_RADICALS) && radblock.size()) {
    if (res.size() > 1) {
      res += ",";
    }
    res += radblock;
    if (res.back() == ',') {
      res.erase(res.size() - 1);
    }
  }

  if (flags & SmilesWrite::CXSmilesFields::CX_ATOM_PROPS) {
    const auto atomblock = get_atom_props_block(mol, atomOrder);
    appendToCXExtension(atomblock, res);
  }

  if (flags & SmilesWrite::CXSmilesFields::CX_BOND_CFG) {
    bool includeCoords = flags & SmilesWrite::CXSmilesFields::CX_COORDS &&
                         mol.getNumConformers();
    const auto cfgblock =
        get_bond_config_block(mol, atomOrder, bondOrder, includeCoords);
    appendToCXExtension(cfgblock, res);
<<<<<<< HEAD
    const auto cistransblock =
        get_ringbond_cistrans_block(mol, atomOrder, bondOrder);
    appendToCXExtension(cistransblock, res);
=======
>>>>>>> 42eed260
  }

  if (flags & SmilesWrite::CXSmilesFields::CX_LINKNODES) {
    const auto linknodeblock = get_linknodes_block(mol, atomOrder);
    appendToCXExtension(linknodeblock, res);
  }
  if (flags & SmilesWrite::CXSmilesFields::CX_ENHANCEDSTEREO) {
    const auto stereoblock = get_enhanced_stereo_block(mol, atomOrder);
    appendToCXExtension(stereoblock, res);
  }
  if (flags & SmilesWrite::CXSmilesFields::CX_SGROUPS) {
    const auto sgroupdatablock = get_sgroup_data_block(mol, atomOrder);
    appendToCXExtension(sgroupdatablock, res);
  }
  if (flags & SmilesWrite::CXSmilesFields::CX_POLYMER) {
    const auto sgrouppolyblock =
        get_sgroup_polymer_block(mol, atomOrder, bondOrder);
    appendToCXExtension(sgrouppolyblock, res);
  }
  if (flags & (SmilesWrite::CXSmilesFields::CX_SGROUPS |
               SmilesWrite::CXSmilesFields::CX_POLYMER)) {
    const auto sgrouphierarchyblock = get_sgroup_hierarchy_block(mol);
    appendToCXExtension(sgrouphierarchyblock, res);
  }
  mol.clearProp("_cxsmilesOutputIndex");
  if (res.size() > 1) {
    res += "|";
  } else {
    res = "";
  }
  return res;
}
}  // namespace SmilesWrite
}  // namespace RDKit<|MERGE_RESOLUTION|>--- conflicted
+++ resolved
@@ -436,16 +436,12 @@
       ++first;
     }
   }
-<<<<<<< HEAD
-  conf->set3D(is3D);
-=======
   // make sure that the conformer really is 3D!
   if (is3D && hasNonZeroZCoords(*conf)) {
     conf->set3D(true);
   } else {
     conf->set3D(false);
   }
->>>>>>> 42eed260
   if (first >= last || *first != ')') {
     return false;
   }
@@ -1068,13 +1064,6 @@
     }
 
     if (!VALID_ATIDX(atomIdx)) {
-<<<<<<< HEAD
-      BOOST_LOG(rdWarningLog) << "bad atom index in w block" << std::endl;
-      return false;
-    }
-    if (!VALID_BNDIDX(bondIdx)) {
-      BOOST_LOG(rdWarningLog) << "bad bond index in w block" << std::endl;
-=======
       BOOST_LOG(rdWarningLog)
           << "bad atom index, " << atomIdx << ", in w block" << std::endl;
       return false;
@@ -1082,14 +1071,11 @@
     if (!VALID_BNDIDX(bondIdx)) {
       BOOST_LOG(rdWarningLog)
           << "bad bond index, " << bondIdx << ", in w block" << std::endl;
->>>>>>> 42eed260
       return false;
     }
     auto atom = mol.getAtomWithIdx(atomIdx + startAtomIdx);
     auto bond = mol.getBondWithIdx(bondIdx + startBondIdx);
 
-<<<<<<< HEAD
-=======
     // we can't set wedging twice:
     if (bond->hasProp(common_properties::_MolFileBondCfg)) {
       BOOST_LOG(rdWarningLog)
@@ -1098,7 +1084,6 @@
       return false;
     }
 
->>>>>>> 42eed260
     // first things first, the atom needs to be the start atom of the bond for
     // any of this to make sense
     if (atom->getIdx() != bond->getBeginAtomIdx()) {
@@ -1129,7 +1114,6 @@
   return true;
 }
 
-<<<<<<< HEAD
 template <typename Iterator>
 bool parse_doublebond_stereo(Iterator &first, Iterator last, RDKit::RWMol &mol,
                              unsigned int startAtomIdx,
@@ -1195,8 +1179,6 @@
   return true;
 }
 
-=======
->>>>>>> 42eed260
 template <typename Iterator>
 bool parse_substitution(Iterator &first, Iterator last, RDKit::RWMol &mol,
                         unsigned int startAtomIdx) {
@@ -1462,7 +1444,6 @@
       if (!parse_wedged_bonds(first, last, mol, startAtomIdx, startBondIdx)) {
         return false;
       }
-<<<<<<< HEAD
     } else if (*first == 'c' && first + 2 < last && first[1] == 't' &&
                first[2] == 'u') {
       if (!parse_doublebond_stereo(first, last, mol, startAtomIdx, startBondIdx,
@@ -1479,8 +1460,6 @@
                                    Bond::BondStereo::STEREOTRANS)) {
         return false;
       }
-=======
->>>>>>> 42eed260
     } else {
       ++first;
     }
@@ -2041,7 +2020,6 @@
   return w + wU + wD;
 }
 
-<<<<<<< HEAD
 std::string get_ringbond_cistrans_block(
     const ROMol &mol, const std::vector<unsigned int> &atomOrder,
     const std::vector<unsigned int> &bondOrder) {
@@ -2129,8 +2107,6 @@
   return c + t + ctu;
 }
 
-=======
->>>>>>> 42eed260
 std::string get_linknodes_block(const ROMol &mol,
                                 const std::vector<unsigned int> &atomOrder) {
   bool strict = false;
@@ -2239,12 +2215,9 @@
     const auto cfgblock =
         get_bond_config_block(mol, atomOrder, bondOrder, includeCoords);
     appendToCXExtension(cfgblock, res);
-<<<<<<< HEAD
     const auto cistransblock =
         get_ringbond_cistrans_block(mol, atomOrder, bondOrder);
     appendToCXExtension(cistransblock, res);
-=======
->>>>>>> 42eed260
   }
 
   if (flags & SmilesWrite::CXSmilesFields::CX_LINKNODES) {
