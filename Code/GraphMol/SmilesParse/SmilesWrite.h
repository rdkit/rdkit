//
//  Copyright (C) 2002-2021 Greg Landrum and other RDKit contributors
//
//   @@ All Rights Reserved @@
//  This file is part of the RDKit.
//  The contents are covered by the terms of the BSD license
//  which is included in the file license.txt, found at the root
//  of the RDKit source tree.
//
#include <RDGeneral/export.h>
#ifndef RD_SMILESWRITE_H_012020
#define RD_SMILESWRITE_H_012020

#include <string>
#include <vector>
#include <memory>
#include <cstdint>
#include <limits>
#include <GraphMol/RWMol.h>

namespace RDKit {
class Atom;
class Bond;
class ROMol;

class RigorousEnhancedStereoException : public std::runtime_error {
 public:
  explicit RigorousEnhancedStereoException(std::string message)
      : std::runtime_error(message){};
};

struct RDKIT_SMILESPARSE_EXPORT SmilesWriteParams {
  bool doIsomericSmiles =
      true;              /**< include stereochemistry and isotope information */
  bool doKekule = false; /**< kekulize the molecule before generating the SMILES
                            and output single/double bonds. NOTE that the output
                            is not canonical and that this will thrown an
                            exception if the molecule cannot be kekulized. */
  bool canonical = true; /**< generate canonical SMILES */
  bool cleanStereo = true;       /**< generate canonical SMILES */
  bool allBondsExplicit = false; /**< include symbols for all bonds */
  bool allHsExplicit = false;    /**< provide hydrogen counts for every atom */
  bool doRandom = false; /**< randomize the output order. The resulting SMILES
                            is not canonical */
  int rootedAtAtom = -1; /**< make sure the SMILES starts at the specified
                             atom. The resulting SMILES is not canonical */
<<<<<<< HEAD
  bool rigorousEnhancedStereo = true; /**< if true, use a more rigorous
             treatment of enhanced stereochemisty
             is performed */
  bool useStereoToBreakTies =
      false; /**< if true, ranks are determined without stereo,
then again using the previous ranks and the stereo information */
  bool doNotSortFragments = false; /**< if true, the fragments will not be
                                      sorted before generating the SMILES - used
                                      in canonlication of enahnanced stereo */
=======
  bool includeDativeBonds =
      true; /**< include the RDKit extension for dative bonds. Otherwise dative
               bonds will be written as single bonds*/
>>>>>>> ee714a48
};

namespace SmilesWrite {

#define CXSMILESFIELDS_ENUM_ITEMS                        \
  CXSMILESFIELDS_ENUM_ITEM(CX_NONE, 0)                   \
  CXSMILESFIELDS_ENUM_ITEM(CX_ATOM_LABELS, 1 << 0)       \
  CXSMILESFIELDS_ENUM_ITEM(CX_MOLFILE_VALUES, 1 << 1)    \
  CXSMILESFIELDS_ENUM_ITEM(CX_COORDS, 1 << 2)            \
  CXSMILESFIELDS_ENUM_ITEM(CX_RADICALS, 1 << 3)          \
  CXSMILESFIELDS_ENUM_ITEM(CX_ATOM_PROPS, 1 << 4)        \
  CXSMILESFIELDS_ENUM_ITEM(CX_LINKNODES, 1 << 5)         \
  CXSMILESFIELDS_ENUM_ITEM(CX_ENHANCEDSTEREO, 1 << 6)    \
  CXSMILESFIELDS_ENUM_ITEM(CX_SGROUPS, 1 << 7)           \
  CXSMILESFIELDS_ENUM_ITEM(CX_POLYMER, 1 << 8)           \
  CXSMILESFIELDS_ENUM_ITEM(CX_BOND_CFG, 1 << 9)          \
  CXSMILESFIELDS_ENUM_ITEM(CX_BOND_ATROPISOMER, 1 << 10) \
  CXSMILESFIELDS_ENUM_ITEM(CX_COORDINATE_BONDS, 1 << 11) \
  CXSMILESFIELDS_ENUM_ITEM(CX_ALL, 0x7fffffff)           \
  CXSMILESFIELDS_ENUM_ITEM(CX_ALL_BUT_COORDS, CX_ALL ^ CX_COORDS)

#define CXSMILESFIELDS_ENUM_ITEM(k, v) k = (v),
enum CXSmilesFields : uint32_t { CXSMILESFIELDS_ENUM_ITEMS };
#undef CXSMILESFIELDS_ENUM_ITEM
#define CXSMILESFIELDS_STD_MAP_ITEM(k) {#k, SmilesWrite::CXSmilesFields::k},
#define CXSMILESFIELDS_ENUM_ITEM(k, v) CXSMILESFIELDS_STD_MAP_ITEM(k)
#define CXSMILESFIELDS_ITEMS_MAP                       \
  std::map<std::string, SmilesWrite::CXSmilesFields> { \
    CXSMILESFIELDS_ENUM_ITEMS                          \
  }

//! \brief returns the cxsmiles data for a molecule
RDKIT_SMILESPARSE_EXPORT std::string getCXExtensions(
    const ROMol &mol, std::uint32_t flags = CXSmilesFields::CX_ALL);

//! \brief returns true if the atom number is in the SMILES organic subset
RDKIT_SMILESPARSE_EXPORT bool inOrganicSubset(int atomicNumber);

//! \brief returns the SMILES for an atom
/*!
  \param atom : the atom to work with
  \param ps : the parameters controlling the SMILES generation
*/
RDKIT_SMILESPARSE_EXPORT std::string GetAtomSmiles(const Atom *atom,
                                                   const SmilesWriteParams &ps);

//! \brief returns the SMILES for an atom
/*!
  \param atom : the atom to work with
  \param doKekule : we're doing kekulized smiles (e.g. don't use
    lower case for the atom label)
  \param bondIn : the bond we came into the atom on (unused)
  \param allHsExplicit : if true, hydrogen counts will be provided for every
  atom.
  \param isomericSmiles : if true, isomeric SMILES will be generated
*/
inline std::string GetAtomSmiles(const Atom *atom, bool doKekule = false,
                                 const Bond * = nullptr,
                                 bool allHsExplicit = false,
                                 bool isomericSmiles = true) {
  // RDUNUSED_PARAM(bondIn);
  SmilesWriteParams ps;
  ps.doIsomericSmiles = isomericSmiles;
  ps.doKekule = doKekule;
  ps.allHsExplicit = allHsExplicit;
  return GetAtomSmiles(atom, ps);
};

//! \brief returns the SMILES for a bond
/*!
  \param bond : the bond to work with
  \param ps : the parameters controlling the SMILES generation
  \param atomToLeftIdx : the index of the atom preceding \c bond
    in the SMILES
*/
RDKIT_SMILESPARSE_EXPORT std::string GetBondSmiles(const Bond *bond,
                                                   const SmilesWriteParams &ps,
                                                   int atomToLeftIdx = -1);
//! \brief returns the SMILES for a bond
/*!
  \param bond : the bond to work with
  \param atomToLeftIdx : the index of the atom preceding \c bond
    in the SMILES
  \param doKekule : we're doing kekulized smiles (e.g. write out
    bond orders for aromatic bonds)
  \param allBondsExplicit : if true, symbols will be included for all bonds.
*/
inline std::string GetBondSmiles(const Bond *bond, int atomToLeftIdx = -1,
                                 bool doKekule = false,
                                 bool allBondsExplicit = false) {
  SmilesWriteParams ps;
  ps.doKekule = doKekule;
  ps.allBondsExplicit = allBondsExplicit;
  ps.doIsomericSmiles = false;
  return GetBondSmiles(bond, ps, atomToLeftIdx);
};

namespace detail {
RDKIT_SMILESPARSE_EXPORT std::string MolToSmiles(
    const ROMol &mol, const SmilesWriteParams &params, bool doingCXSmiles);
}

}  // namespace SmilesWrite

//! \brief returns canonical SMILES for a molecule
RDKIT_SMILESPARSE_EXPORT std::string MolToSmiles(
    const ROMol &mol, const SmilesWriteParams &params);

//! \brief returns canonical SMILES for a molecule
/*!
  \param mol : the molecule in question.
  \param doIsomericSmiles : include stereochemistry and isotope information
      in the SMILES

  \param doKekule : do Kekule smiles (i.e. don't use aromatic bonds) NOTE that
      this will throw an exception if the molecule cannot be kekulized.

  \param rootedAtAtom : make sure the SMILES starts at the specified atom.
      The resulting SMILES is not, of course, canonical.
  \param canonical : if false, no attempt will be made to canonicalize the
  SMILES
  \param allBondsExplicit : if true, symbols will be included for all bonds.
  \param allHsExplicit : if true, hydrogen counts will be provided for every
  atom.
 */
inline std::string MolToSmiles(const ROMol &mol, bool doIsomericSmiles = true,
                               bool doKekule = false, int rootedAtAtom = -1,
                               bool canonical = true,
                               bool allBondsExplicit = false,
                               bool allHsExplicit = false,
                               bool doRandom = false) {
  SmilesWriteParams ps;
  ps.doIsomericSmiles = doIsomericSmiles;
  ps.doKekule = doKekule;
  ps.rootedAtAtom = rootedAtAtom;
  ps.canonical = canonical;
  ps.allBondsExplicit = allBondsExplicit;
  ps.allHsExplicit = allHsExplicit;
  ps.doRandom = doRandom;
  return MolToSmiles(mol, ps);
};

//! \brief returns a vector of random SMILES for a molecule (may contain
//! duplicates)
/*!
  \param mol : the molecule in question.
  \param numSmiles : the number of SMILES to return
  \param randomSeed : if >0, will be used to seed the random number generator
  \param doIsomericSmiles : include stereochemistry and isotope information
      in the SMILES
  \param doKekule : do Kekule smiles (i.e. don't use aromatic bonds)
  \param allBondsExplicit : if true, symbols will be included for all bonds.
  \param allHsExplicit : if true, hydrogen counts will be provided for every
  atom.
 */
RDKIT_SMILESPARSE_EXPORT std::vector<std::string> MolToRandomSmilesVect(
    const ROMol &mol, unsigned int numSmiles, unsigned int randomSeed = 0,
    bool doIsomericSmiles = true, bool doKekule = false,
    bool allBondsExplicit = false, bool allHsExplicit = false);

//! \brief returns canonical SMILES for part of a molecule
RDKIT_SMILESPARSE_EXPORT std::string MolFragmentToSmiles(
    const ROMol &mol, const SmilesWriteParams &params,
    const std::vector<int> &atomsToUse,
    const std::vector<int> *bondsToUse = nullptr,
    const std::vector<std::string> *atomSymbols = nullptr,
    const std::vector<std::string> *bondSymbols = nullptr);

//! \brief returns canonical SMILES for part of a molecule
/*!
  \param mol : the molecule in question.
  \param atomsToUse : indices of the atoms in the fragment
  \param bondsToUse : indices of the bonds in the fragment. If this is not
  provided,
                      all bonds between the atoms in atomsToUse will be included
  \param atomSymbols : symbols to use for the atoms in the output SMILES
  \param bondSymbols : symbols to use for the bonds in the output SMILES
  \param doIsomericSmiles : include stereochemistry and isotope information
      in the SMILES
  \param doKekule : do Kekule smiles (i.e. don't use aromatic bonds)
  \param rootedAtAtom : make sure the SMILES starts at the specified atom.
      The resulting SMILES is not, of course, canonical.
  \param canonical : if false, no attempt will be made to canonicalize the
  SMILES
  \param allBondsExplicit : if true, symbols will be included for all bonds.
  \param allHsExplicit : if true, hydrogen counts will be provided for every
  atom.
  \param doRandom : generate a randomized smiles string by randomly choosing
                    the priority to follow in the DFS traversal. [default false]

  \b NOTE: the bondSymbols are *not* currently used in the canonicalization.

 */
inline std::string MolFragmentToSmiles(
    const ROMol &mol, const std::vector<int> &atomsToUse,
    const std::vector<int> *bondsToUse = nullptr,
    const std::vector<std::string> *atomSymbols = nullptr,
    const std::vector<std::string> *bondSymbols = nullptr,
    bool doIsomericSmiles = true, bool doKekule = false, int rootedAtAtom = -1,
    bool canonical = true, bool allBondsExplicit = false,
    bool allHsExplicit = false) {
  SmilesWriteParams ps;
  ps.doIsomericSmiles = doIsomericSmiles;
  ps.doKekule = doKekule;
  ps.rootedAtAtom = rootedAtAtom;
  ps.canonical = canonical;
  ps.allBondsExplicit = allBondsExplicit;
  ps.allHsExplicit = allHsExplicit;
  return MolFragmentToSmiles(mol, ps, atomsToUse, bondsToUse, atomSymbols,
                             bondSymbols);
}

#define RESTOREBONDDIROPTION_ENUM_ITEMS                          \
  RESTOREBONDDIROPTION_ENUM_ITEM(RestoreBondDirOptionTrue,       \
                                 0) /*!< DO restore bond dirs */ \
  RESTOREBONDDIROPTION_ENUM_ITEM(RestoreBondDirOptionClear,      \
                                 1) /*!< clear all bond dir information */

#define RESTOREBONDDIROPTION_ENUM_ITEM(k, v) k = v,
enum RestoreBondDirOption { RESTOREBONDDIROPTION_ENUM_ITEMS };
#undef RESTOREBONDDIROPTION_ENUM_ITEM
#define RESTOREBONDDIROPTION_STD_MAP_ITEM(k) {#k, k},
#define RESTOREBONDDIROPTION_ENUM_ITEM(k, v) \
  RESTOREBONDDIROPTION_STD_MAP_ITEM(k)
#define RESTOREBONDDIROPTION_ITEMS_MAP          \
  std::map<std::string, RestoreBondDirOption> { \
    RESTOREBONDDIROPTION_ENUM_ITEMS             \
  }

//! \brief returns canonical CXSMILES for a molecule
RDKIT_SMILESPARSE_EXPORT std::string MolToCXSmiles(
    const ROMol &mol, const SmilesWriteParams &ps,
    std::uint32_t flags = SmilesWrite::CXSmilesFields::CX_ALL,
    RestoreBondDirOption restoreBondDirs = RestoreBondDirOptionClear);

//! \brief returns canonical CXSMILES for a molecule
/*!
  \param mol : the molecule in question.
  \param doIsomericSmiles : include stereochemistry and isotope information
      in the SMILES
  \param doKekule : do Kekule smiles (i.e. don't use aromatic bonds)
  \param rootedAtAtom : make sure the SMILES starts at the specified atom.
      The resulting SMILES is not, of course, canonical.
  \param canonical : if false, no attempt will be made to canonicalize the
  SMILES
  \param allBondsExplicit : if true, symbols will be included for all bonds.
  \param allHsExplicit : if true, hydrogen counts will be provided for every
  \param doRandom : generate a randomized smiles string by randomly choosing
                    the priority to follow in the DFS traversal. [default false]
  atom.
 */
inline std::string MolToCXSmiles(const ROMol &mol, bool doIsomericSmiles = true,
                                 bool doKekule = false, int rootedAtAtom = -1,
                                 bool canonical = true,
                                 bool allBondsExplicit = false,
                                 bool allHsExplicit = false,
                                 bool doRandom = false) {
  SmilesWriteParams ps;
  ps.doIsomericSmiles = doIsomericSmiles;
  ps.doKekule = doKekule;
  ps.rootedAtAtom = rootedAtAtom;
  ps.canonical = canonical;
  ps.allBondsExplicit = allBondsExplicit;
  ps.allHsExplicit = allHsExplicit;
  ps.doRandom = doRandom;
  return MolToCXSmiles(mol, ps, SmilesWrite::CXSmilesFields::CX_ALL);
};

//! \brief returns canonical CXSMILES for part of a molecule
RDKIT_SMILESPARSE_EXPORT std::string MolFragmentToCXSmiles(
    const ROMol &mol, const SmilesWriteParams &params,
    const std::vector<int> &atomsToUse,
    const std::vector<int> *bondsToUse = nullptr,
    const std::vector<std::string> *atomSymbols = nullptr,
    const std::vector<std::string> *bondSymbols = nullptr);

//! \brief returns canonical CXSMILES for part of a molecule
/*!
  \param mol : the molecule in question.
  \param atomsToUse : indices of the atoms in the fragment
  \param bondsToUse : indices of the bonds in the fragment. If this is not
  provided,
                      all bonds between the atoms in atomsToUse will be included
  \param atomSymbols : symbols to use for the atoms in the output SMILES
  \param bondSymbols : symbols to use for the bonds in the output SMILES
  \param doIsomericSmiles : include stereochemistry and isotope information
      in the SMILES
  \param doKekule : do Kekule smiles (i.e. don't use aromatic bonds)
  \param rootedAtAtom : make sure the SMILES starts at the specified atom.
      The resulting SMILES is not, of course, canonical.
  \param canonical : if false, no attempt will be made to canonicalize the
  SMILES
  \param allBondsExplicit : if true, symbols will be included for all bonds.
  \param allHsExplicit : if true, hydrogen counts will be provided for every
  atom.

  \b NOTE: the bondSymbols are *not* currently used in the canonicalization.

 */
inline std::string MolFragmentToCXSmiles(
    const ROMol &mol, const std::vector<int> &atomsToUse,
    const std::vector<int> *bondsToUse = nullptr,
    const std::vector<std::string> *atomSymbols = nullptr,
    const std::vector<std::string> *bondSymbols = nullptr,
    bool doIsomericSmiles = true, bool doKekule = false, int rootedAtAtom = -1,
    bool canonical = true, bool allBondsExplicit = false,
    bool allHsExplicit = false) {
  SmilesWriteParams ps;
  ps.doIsomericSmiles = doIsomericSmiles;
  ps.doKekule = doKekule;
  ps.rootedAtAtom = rootedAtAtom;
  ps.canonical = canonical;
  ps.allBondsExplicit = allBondsExplicit;
  ps.allHsExplicit = allHsExplicit;
  return MolFragmentToCXSmiles(mol, ps, atomsToUse, bondsToUse, atomSymbols,
                               bondSymbols);
}


// ! \brief returns canonical RWMol including rationalization of stereo groups
/*!
  \param mol : the molecule in question.

 */

RDKIT_SMILESPARSE_EXPORT std::string canonicalizeStereoGroups(
    const std::unique_ptr<RWMol> &mol, const SmilesWriteParams &params,
    std::uint32_t flags, RestoreBondDirOption restoreBondDirs);

void updateSmilesWriteParamsFromJSON(SmilesWriteParams &params,
                                     const std::string &details_json);
void updateSmilesWriteParamsFromJSON(SmilesWriteParams &params,
                                     const char *details_json);
void updateCXSmilesFieldsFromJSON(SmilesWrite::CXSmilesFields &cxSmilesFields,
                                  RestoreBondDirOption &restoreBondDirs,
                                  const std::string &details_json);
void updateCXSmilesFieldsFromJSON(SmilesWrite::CXSmilesFields &cxSmilesFields,
                                  RestoreBondDirOption &restoreBondDirs,
                                  const char *details_json);


}  // namespace RDKit
#endif<|MERGE_RESOLUTION|>--- conflicted
+++ resolved
@@ -44,7 +44,6 @@
                             is not canonical */
   int rootedAtAtom = -1; /**< make sure the SMILES starts at the specified
                              atom. The resulting SMILES is not canonical */
-<<<<<<< HEAD
   bool rigorousEnhancedStereo = true; /**< if true, use a more rigorous
              treatment of enhanced stereochemisty
              is performed */
@@ -54,11 +53,9 @@
   bool doNotSortFragments = false; /**< if true, the fragments will not be
                                       sorted before generating the SMILES - used
                                       in canonlication of enahnanced stereo */
-=======
   bool includeDativeBonds =
       true; /**< include the RDKit extension for dative bonds. Otherwise dative
                bonds will be written as single bonds*/
->>>>>>> ee714a48
 };
 
 namespace SmilesWrite {
@@ -377,7 +374,6 @@
                                bondSymbols);
 }
 
-
 // ! \brief returns canonical RWMol including rationalization of stereo groups
 /*!
   \param mol : the molecule in question.
@@ -399,6 +395,5 @@
                                   RestoreBondDirOption &restoreBondDirs,
                                   const char *details_json);
 
-
 }  // namespace RDKit
 #endif