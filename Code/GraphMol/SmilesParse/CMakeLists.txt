if(RDK_USE_FLEXBISON)
  FIND_PACKAGE(BISON)
  FIND_PACKAGE(FLEX)
else(RDK_USE_FLEXBISON)
  set(FLEX_EXECUTABLE "")
  set(BISON_EXECUTABLE "")
endif(RDK_USE_FLEXBISON)

if(MSVC)
ADD_DEFINITIONS("/D YY_NO_UNISTD_H")
endif()

if(CMAKE_COMPILER_IS_CLANG AND CMAKE_CXX_COMPILER_VERSION VERSION_GREATER 15)
# the output from bison triggers some warnings we can safely ignore with clang 16+
set_source_files_properties(smarts.tab.cpp smiles.tab.cpp PROPERTIES COMPILE_OPTIONS "-Wno-unused-but-set-variable")
endif()

if(FLEX_EXECUTABLE)
  FLEX_TARGET(SmilesL smiles.ll
              ${CMAKE_CURRENT_SOURCE_DIR}/lex.yysmiles.cpp
             COMPILE_FLAGS "-Pyysmiles_" )
  FLEX_TARGET(SmartsL smarts.ll
              ${CMAKE_CURRENT_SOURCE_DIR}/lex.yysmarts.cpp
              COMPILE_FLAGS "-Pyysmarts_" )
  SET(FLEX_OUTPUT_FILES ${FLEX_SmilesL_OUTPUTS} ${FLEX_SmartsL_OUTPUTS})
else(FLEX_EXECUTABLE)
  CONFIGURE_FILE(${CMAKE_CURRENT_SOURCE_DIR}/lex.yysmiles.cpp.cmake
                 ${CMAKE_CURRENT_SOURCE_DIR}/lex.yysmiles.cpp COPYONLY)
  CONFIGURE_FILE(${CMAKE_CURRENT_SOURCE_DIR}/lex.yysmarts.cpp.cmake
                 ${CMAKE_CURRENT_SOURCE_DIR}/lex.yysmarts.cpp COPYONLY)
  FILE(GLOB FLEX_OUTPUT_FILES "${CMAKE_CURRENT_SOURCE_DIR}/lex.*.cpp")
endif(FLEX_EXECUTABLE)

if(BISON_EXECUTABLE)
  BISON_TARGET(SmilesY smiles.yy
               ${CMAKE_CURRENT_SOURCE_DIR}/smiles.tab.cpp
               COMPILE_FLAGS "-pyysmiles_" )
  BISON_TARGET(SmartsY smarts.yy
               ${CMAKE_CURRENT_SOURCE_DIR}/smarts.tab.cpp
               COMPILE_FLAGS "-pyysmarts_" )
  SET(BISON_OUTPUT_FILES ${BISON_SmilesY_OUTPUTS} ${BISON_SmartsY_OUTPUTS})
  if(FLEX_EXECUTABLE)
    ADD_FLEX_BISON_DEPENDENCY(SmilesL SmilesY)
    ADD_FLEX_BISON_DEPENDENCY(SmartsL SmartsY)
  endif(FLEX_EXECUTABLE)
else(BISON_EXECUTABLE)
  CONFIGURE_FILE(${CMAKE_CURRENT_SOURCE_DIR}/smiles.tab.hpp.cmake
                 ${CMAKE_CURRENT_SOURCE_DIR}/smiles.tab.hpp COPYONLY)
  CONFIGURE_FILE(${CMAKE_CURRENT_SOURCE_DIR}/smiles.tab.cpp.cmake
                 ${CMAKE_CURRENT_SOURCE_DIR}/smiles.tab.cpp COPYONLY)
  CONFIGURE_FILE(${CMAKE_CURRENT_SOURCE_DIR}/smarts.tab.hpp.cmake
                 ${CMAKE_CURRENT_SOURCE_DIR}/smarts.tab.hpp COPYONLY)
  CONFIGURE_FILE(${CMAKE_CURRENT_SOURCE_DIR}/smarts.tab.cpp.cmake
                 ${CMAKE_CURRENT_SOURCE_DIR}/smarts.tab.cpp COPYONLY)
  FILE(GLOB BISON_OUTPUT_FILES "${CMAKE_CURRENT_SOURCE_DIR}/*.tab.?pp")
endif(BISON_EXECUTABLE)


rdkit_library(SmilesParse
              SmilesParse.cpp SmilesParseOps.cpp
<<<<<<< HEAD
              SmilesWrite.cpp SmartsWrite.cpp
              SmilesJSONParsers.cpp CXSmilesOps.cpp
=======
              SmilesWrite.cpp SmartsWrite.cpp CXSmilesOps.cpp
              CanonicalizeStereoGroups.cpp
>>>>>>> 0de215a1
              ${BISON_OUTPUT_FILES}
              ${FLEX_OUTPUT_FILES}
              LINK_LIBRARIES GraphMol RDGeneral)
target_compile_definitions(SmilesParse PRIVATE RDKIT_SMILESPARSE_BUILD)

rdkit_headers(primes.h
              SmartsWrite.h
              SmilesParse.h
              SmilesParseOps.h
<<<<<<< HEAD
              SmilesWrite.h
              SmilesJSONParsers.h DEST GraphMol/SmilesParse)

=======
              SmilesWrite.h 
              CanonicalizeStereoGroups.h DEST GraphMol/SmilesParse)
            
>>>>>>> 0de215a1
rdkit_test(smiTest1 test.cpp LINK_LIBRARIES FileParsers SmilesParse )
rdkit_test(smiTest2 test2.cpp LINK_LIBRARIES SmilesParse )
rdkit_catch_test(cxsmilesTest cxsmiles_test.cpp LINK_LIBRARIES FileParsers SmilesParse MarvinParser )

rdkit_test(smaTest1 smatest.cpp LINK_LIBRARIES SmilesParse SubstructMatch  )
rdkit_catch_test(smiTestCatch catch_tests.cpp LINK_LIBRARIES FileParsers SmilesParse )
rdkit_catch_test(nontetrahedralCatch nontetrahedral_tests.cpp LINK_LIBRARIES FileParsers SmilesParse )
rdkit_catch_test(v2smiTestCatch v2catch_tests.cpp LINK_LIBRARIES SmilesParse )<|MERGE_RESOLUTION|>--- conflicted
+++ resolved
@@ -58,13 +58,8 @@
 
 rdkit_library(SmilesParse
               SmilesParse.cpp SmilesParseOps.cpp
-<<<<<<< HEAD
-              SmilesWrite.cpp SmartsWrite.cpp
-              SmilesJSONParsers.cpp CXSmilesOps.cpp
-=======
               SmilesWrite.cpp SmartsWrite.cpp CXSmilesOps.cpp
-              CanonicalizeStereoGroups.cpp
->>>>>>> 0de215a1
+              CanonicalizeStereoGroups.cpp SmilesJSONParsers.cpp
               ${BISON_OUTPUT_FILES}
               ${FLEX_OUTPUT_FILES}
               LINK_LIBRARIES GraphMol RDGeneral)
@@ -74,15 +69,10 @@
               SmartsWrite.h
               SmilesParse.h
               SmilesParseOps.h
-<<<<<<< HEAD
-              SmilesWrite.h
+              SmilesWrite.h 
+              CanonicalizeStereoGroups.h
               SmilesJSONParsers.h DEST GraphMol/SmilesParse)
-
-=======
-              SmilesWrite.h 
-              CanonicalizeStereoGroups.h DEST GraphMol/SmilesParse)
             
->>>>>>> 0de215a1
 rdkit_test(smiTest1 test.cpp LINK_LIBRARIES FileParsers SmilesParse )
 rdkit_test(smiTest2 test2.cpp LINK_LIBRARIES SmilesParse )
 rdkit_catch_test(cxsmilesTest cxsmiles_test.cpp LINK_LIBRARIES FileParsers SmilesParse MarvinParser )
