//
//
//  Copyright (C) 2018-2019 Greg Landrum and T5 Informatics GmbH
//
//   @@ All Rights Reserved @@
//  This file is part of the RDKit.
//  The contents are covered by the terms of the BSD license
//  which is included in the file license.txt, found at the root
//  of the RDKit source tree.
//

#define CATCH_CONFIG_MAIN  // This tells Catch to provide a main() - only do
                           // this in one cpp file
#include "catch.hpp"

#include <GraphMol/RDKitBase.h>
#include <GraphMol/QueryAtom.h>
#include <GraphMol/SmilesParse/SmilesParse.h>
#include <GraphMol/SmilesParse/SmilesWrite.h>
#include <GraphMol/SmilesParse/SmartsWrite.h>
#include <GraphMol/Substruct/SubstructMatch.h>

using namespace RDKit;

TEST_CASE("Github #1972", "[SMILES,bug]") {
  SECTION("basics") {
    std::vector<std::vector<std::string>> smiles = {
        {"[C@@]1(Cl)(F)(I).Br1", "[C@@](Br)(Cl)(F)(I)"},
        {"[C@@](Cl)(F)(I)1.Br1", "[C@@](Cl)(F)(I)Br"},
        {"[C@@](Cl)1(F)(I).Br1", "[C@@](Cl)(Br)(F)(I)"},
        {"[C@@](Cl)(F)1(I).Br1", "[C@@](Cl)(F)(Br)(I)"}};
    for (const auto &pr : smiles) {
      std::unique_ptr<ROMol> m1(SmilesToMol(pr[0]));
      std::unique_ptr<ROMol> m2(SmilesToMol(pr[1]));
      REQUIRE(m1);
      REQUIRE(m2);
      auto csmi1 = MolToSmiles(*m1);
      auto csmi2 = MolToSmiles(*m2);
      CHECK(csmi1 == csmi2);
    }
  }
  SECTION("further examples") {
    std::vector<std::vector<std::string>> smiles = {
        {"[C@@]1(Cl)2(I).Br1.F2", "[C@@](Br)(Cl)(F)(I)"},
        {"[C@@](Cl)2(I)1.Br1.F2", "[C@@](Cl)(F)(I)Br"},
        {"[C@@]12(Cl)(I).Br1.F2", "[C@@](Br)(F)(Cl)(I)"},
        {"[C@@]21(Cl)(I).Br1.F2", "[C@@](F)(Br)(Cl)(I)"},
        {"[C@@](Cl)12(I).Br1.F2", "[C@@](Cl)(Br)(F)(I)"},
        {"[C@@](Cl)21(I).Br1.F2", "[C@@](Cl)(F)(Br)(I)"},
        {"[C@@](Cl)(I)21.Br1.F2", "[C@@](Cl)(I)(F)(Br)"},
        {"[C@@](Cl)(I)12.Br1.F2", "[C@@](Cl)(I)(Br)(F)"}};
    for (const auto &pr : smiles) {
      std::unique_ptr<ROMol> m1(SmilesToMol(pr[0]));
      std::unique_ptr<ROMol> m2(SmilesToMol(pr[1]));
      REQUIRE(m1);
      REQUIRE(m2);
      auto csmi1 = MolToSmiles(*m1);
      auto csmi2 = MolToSmiles(*m2);
      CHECK(csmi1 == csmi2);
    }
  }
}

TEST_CASE("Github #2029", "[SMILES,bug]") {
  SECTION("wedging") {
    std::unique_ptr<ROMol> m1(SmilesToMol("CN[C@H](Cl)C(=O)O"));
    REQUIRE(m1);
    m1->getBondWithIdx(1)->setBondDir(Bond::BEGINWEDGE);
    bool doKekule = false, allBondsExplicit = false;
    CHECK("" == SmilesWrite::GetBondSmiles(m1->getBondWithIdx(1), -1, doKekule,
                                           allBondsExplicit));
    allBondsExplicit = true;
    CHECK("-" == SmilesWrite::GetBondSmiles(m1->getBondWithIdx(1), -1, doKekule,
                                            allBondsExplicit));
  }
  SECTION("direction") {
    std::unique_ptr<ROMol> m1(SmilesToMol("C/C=C/C"));
    REQUIRE(m1);
    bool doKekule = false, allBondsExplicit = false;
    CHECK("" == SmilesWrite::GetBondSmiles(m1->getBondWithIdx(0), -1, doKekule,
                                           allBondsExplicit));
    CHECK("" == SmilesWrite::GetBondSmiles(m1->getBondWithIdx(2), -1, doKekule,
                                           allBondsExplicit));
    allBondsExplicit = true;
    CHECK("/" == SmilesWrite::GetBondSmiles(m1->getBondWithIdx(0), -1, doKekule,
                                            allBondsExplicit));
    CHECK("/" == SmilesWrite::GetBondSmiles(m1->getBondWithIdx(2), -1, doKekule,
                                            allBondsExplicit));
  }
  SECTION("aromatic double bonds") {
    std::unique_ptr<RWMol> m1(SmilesToMol("c1ccccc1"));
    REQUIRE(m1);
    bool markAtomsBonds = false;
    MolOps::Kekulize(*m1, markAtomsBonds);
    bool doKekule = false, allBondsExplicit = false;
    CHECK("" == SmilesWrite::GetBondSmiles(m1->getBondWithIdx(0), -1, doKekule,
                                           allBondsExplicit));
    CHECK("" == SmilesWrite::GetBondSmiles(m1->getBondWithIdx(1), -1, doKekule,
                                           allBondsExplicit));
    allBondsExplicit = true;
    CHECK("=" == SmilesWrite::GetBondSmiles(m1->getBondWithIdx(0), -1, doKekule,
                                            allBondsExplicit));
    CHECK("-" == SmilesWrite::GetBondSmiles(m1->getBondWithIdx(1), -1, doKekule,
                                            allBondsExplicit));
  }
}

TEST_CASE("Smiles literals", "[SMILES]") {
  auto mol = "c1ccccc1"_smiles;
  REQUIRE(mol);
  CHECK(6 == mol->getNumAtoms());
  auto fail1 = "c1ccccc"_smiles;
  REQUIRE(!fail1);
  auto fail2 = "c1cccn1"_smiles;
  REQUIRE(!fail2);
}

TEST_CASE("Smarts literals", "[Smarts]") {
  auto mol = "c1ccc[c,n]c1"_smarts;
  REQUIRE(mol);
  CHECK(6 == mol->getNumAtoms());
  auto fail1 = "c1ccccc"_smarts;
  REQUIRE(!fail1);
  auto mol2 = "c1cccn1"_smarts;
  REQUIRE(mol2);
}

TEST_CASE(
    "github #2197 and #2237: handling of aromatic main group atoms in SMARTS",
    "[Smarts]") {
  std::vector<std::string> smarts = {
      "[si]1ccccc1",
      "[as]1ccccc1",
      "[se]1ccccc1",
      "[te]1ccccc1",

  };
  SECTION("#2197") {
    for (const auto sma : smarts) {
      std::unique_ptr<ROMol> mol(SmartsToMol(sma));
      REQUIRE(mol);
      CHECK(6 == mol->getNumAtoms());
      REQUIRE(mol->getAtomWithIdx(0)->hasQuery());
      REQUIRE(static_cast<QueryAtom *>(mol->getAtomWithIdx(0))
                  ->getQuery()
                  ->getDescription() == "AtomType");
    }
  }
  SECTION("#2237") {
    for (const auto sma : smarts) {
      std::unique_ptr<ROMol> mol(SmartsToMol(sma));
      REQUIRE(mol);
      REQUIRE(MolToSmarts(*mol) == sma);
    }
  }
}

TEST_CASE("github #2257: writing cxsmiles", "[smiles,cxsmiles]") {
  SECTION("basics") {
    auto mol = "OCC"_smiles;
    REQUIRE(mol);
    auto smi = MolToCXSmiles(*mol);
    CHECK(smi == "CCO");
  }
  SECTION("atom labels") {
    auto mol = "CCC |$R1;;R2$|"_smiles;
    REQUIRE(mol);
    CHECK(mol->getAtomWithIdx(0)->getProp<std::string>(
              common_properties::atomLabel) == "R1");
    CHECK(mol->getAtomWithIdx(2)->getProp<std::string>(
              common_properties::atomLabel) == "R2");
    auto smi = MolToCXSmiles(*mol);
    CHECK(smi == "CCC |$R1;;R2$|");
  }
  SECTION("atom ordering") {
    auto mol = "OC(F)C |$R1;;R2;R3$|"_smiles;
    REQUIRE(mol);
    CHECK(mol->getAtomWithIdx(0)->getProp<std::string>(
              common_properties::atomLabel) == "R1");
    CHECK(mol->getAtomWithIdx(2)->getProp<std::string>(
              common_properties::atomLabel) == "R2");
    CHECK(mol->getAtomWithIdx(3)->getProp<std::string>(
              common_properties::atomLabel) == "R3");
    auto smi = MolToCXSmiles(*mol);
    CHECK(smi == "CC(O)F |$R3;;R1;R2$|");
  }
  SECTION("atom values") {
    auto mol = "COCC |$_AV:;bar;;foo$|"_smiles;
    REQUIRE(mol);
    CHECK(mol->getAtomWithIdx(3)->getProp<std::string>(
              common_properties::molFileValue) == "foo");
    CHECK(mol->getAtomWithIdx(1)->getProp<std::string>(
              common_properties::molFileValue) == "bar");
    auto smi = MolToCXSmiles(*mol);
    CHECK(smi == "CCOC |$_AV:foo;;bar;$|");
  }

  SECTION("radicals") {
    auto mol = "[Fe]N([O])[O] |^1:2,3|"_smiles;
    REQUIRE(mol);
    CHECK(mol->getAtomWithIdx(1)->getNumRadicalElectrons() == 0);
    CHECK(mol->getAtomWithIdx(2)->getNumRadicalElectrons() == 1);
    CHECK(mol->getAtomWithIdx(3)->getNumRadicalElectrons() == 1);

    auto smi = MolToCXSmiles(*mol);
    CHECK(smi == "[O]N([O])[Fe] |^1:0,2|");
  }
  SECTION("radicals2") {
    auto mol = "[CH]C[CH2] |^1:2,^2:0|"_smiles;
    REQUIRE(mol);
    CHECK(mol->getAtomWithIdx(1)->getNumRadicalElectrons() == 0);
    CHECK(mol->getAtomWithIdx(2)->getNumRadicalElectrons() == 1);
    CHECK(mol->getAtomWithIdx(0)->getNumRadicalElectrons() == 2);

    auto smi = MolToCXSmiles(*mol);
    CHECK(smi == "[CH]C[CH2] |^1:2,^2:0|");
  }
  SECTION("coordinates") {
    auto mol = "OC |(0,.75,;0,-.75,)|"_smiles;
    REQUIRE(mol);
    CHECK(mol->getNumConformers() == 1);

    auto smi = MolToCXSmiles(*mol);
    CHECK(smi == "CO |(0,-0.75,;0,0.75,)|");
  }
  SECTION("coordinates3d") {
    auto mol = "OC |(0,.75,0.1;0,-.75,-0.1)|"_smiles;
    REQUIRE(mol);
    CHECK(mol->getNumConformers() == 1);

    auto smi = MolToCXSmiles(*mol);
    CHECK(smi == "CO |(0,-0.75,-0.1;0,0.75,0.1)|");
  }
  SECTION("atom props") {
    auto mol = "N1CC1C |atomProp:0.p2.v2:0.p1.v1:1.p2.v2:1.p1.v1;2;3|"_smiles;
    REQUIRE(mol);
    CHECK(mol->getNumAtoms() == 4);
    CHECK(mol->getAtomWithIdx(0)->hasProp("p1"));
    CHECK(mol->getAtomWithIdx(0)->getProp<std::string>("p1") == "v1");
    CHECK(mol->getAtomWithIdx(0)->hasProp("p2"));
    CHECK(mol->getAtomWithIdx(0)->getProp<std::string>("p2") == "v2");
    CHECK(mol->getAtomWithIdx(1)->hasProp("p2"));
    CHECK(mol->getAtomWithIdx(1)->getProp<std::string>("p2") == "v2");
    CHECK(mol->getAtomWithIdx(1)->hasProp("p1"));
    CHECK(mol->getAtomWithIdx(1)->getProp<std::string>("p1") == "v1;2;3");

    auto smi = MolToCXSmiles(*mol);
    CHECK(smi == "CC1CN1 |atomProp:2.p2.v2:2.p1.v1;2;3:3.p2.v2:3.p1.v1|");
  }
  SECTION("atom props and values") {
    //"CN |$_AV:atomv0;atomv1$,atomProp:0.p2.v2:1.p2.v1|";
    auto mol = "CN |atomProp:0.p2.v2:1.p1.v1,$_AV:val1;val2$|"_smiles;
    REQUIRE(mol);
    auto smi = MolToCXSmiles(*mol);
    CHECK(smi == "CN |$_AV:val1;val2$,atomProp:0.p2.v2:1.p1.v1|");
  }
<<<<<<< HEAD
  SECTION("enhanced stereo 1") {
    auto mol = "C[C@H](F)[C@H](C)[C@@H](C)Br |a:1,o1:4,5|"_smiles;
    REQUIRE(mol);
    auto smi = MolToCXSmiles(*mol);
    CHECK(smi == "C[C@H](F)[C@H](C)[C@@H](C)Br |a:1,o1:4,5|");
  }

  SECTION("enhanced stereo 2") {
    auto mol = "C[C@H](O)[C@H](CC)F |o1:1,3|"_smiles;
    REQUIRE(mol);
    auto smi = MolToCXSmiles(*mol);
    CHECK(smi == "CC[C@H](F)[C@H](C)O |o1:2,4|");
  }

  SECTION("enhanced stereo 3") {
    auto mol = "C[C@@H]1N[C@H](C)[C@@H]([C@H](C)[C@@H]1C)C1[C@@H](C)O[C@@H](C)[C@@H](C)[C@H]1C |a:5,o1:1,8,o2:14,16,&1:11,18,&2:3,6,r|"_smiles;
    REQUIRE(mol);
    auto smi = MolToCXSmiles(*mol);
    CHECK(smi == "C[C@@H]1N[C@H](C)[C@H](C2[C@@H](C)O[C@@H](C)[C@@H](C)[C@H]2C)[C@H](C)[C@@H]1C |a:5,o1:1,18,o2:10,12,&1:3,16,&2:7,14|");
  }

  SECTION("enhanced stereo 4") {
    auto mol = "C[C@@H]1CCO[C@H](C)C1 |a:1,5,r|"_smiles;
    REQUIRE(mol);
    auto smi = MolToCXSmiles(*mol);
    CHECK(smi == "C[C@@H]1CCO[C@H](C)C1 |a:1,5|");
  }

=======

  SECTION("mol fragments1") {
    auto mol = "Cl.OC |(1,0,0;0,.75,0.1;0,-.75,-0.1)|"_smiles;
    REQUIRE(mol);
    CHECK(mol->getNumConformers() == 1);

    std::vector<int> atomsToUse = {1, 2};
    auto smi = MolFragmentToCXSmiles(*mol, atomsToUse);
    CHECK(smi == "CO |(0,-0.75,-0.1;0,0.75,0.1)|");
  }
  SECTION("mol fragments2") {
    auto mol = "Cl.N1CC1C |atomProp:1.p2.v1:1.p1.v1:2.p2.v2:2.p1.v2|"_smiles;
    REQUIRE(mol);
    CHECK(mol->getNumAtoms() == 5);
    CHECK(!mol->getAtomWithIdx(0)->hasProp("p1"));
    CHECK(mol->getAtomWithIdx(1)->hasProp("p1"));
    CHECK(mol->getAtomWithIdx(1)->getProp<std::string>("p1") == "v1");

    std::vector<int> atomsToUse = {1, 2, 3, 4};
    auto smi = MolFragmentToCXSmiles(*mol, atomsToUse);
    CHECK(smi == "CC1CN1 |atomProp:2.p2.v2:2.p1.v2:3.p2.v1:3.p1.v1|");
  }

  SECTION("mol fragments3") {
    auto mol = "Cl.[CH]C[CH2] |^1:3,^2:1|"_smiles;
    REQUIRE(mol);
    CHECK(mol->getAtomWithIdx(2)->getNumRadicalElectrons() == 0);
    CHECK(mol->getAtomWithIdx(3)->getNumRadicalElectrons() == 1);
    CHECK(mol->getAtomWithIdx(1)->getNumRadicalElectrons() == 2);

    std::vector<int> atomsToUse = {1, 2, 3};
    auto smi = MolFragmentToCXSmiles(*mol, atomsToUse);
    CHECK(smi == "[CH]C[CH2] |^1:2,^2:0|");
  }
>>>>>>> 2aed95bc
}

TEST_CASE("Github #2148", "[bug, Smiles, Smarts]") {
  SECTION("SMILES") {
    auto mol = "C(=C\\F)\\4.O=C1C=4CCc2ccccc21"_smiles;
    REQUIRE(mol);
    REQUIRE(mol->getBondBetweenAtoms(0, 5));
    CHECK(mol->getBondBetweenAtoms(0, 5)->getBondType() == Bond::DOUBLE);
  }
  SECTION("SMILES edges") {
    auto m1 = "C/C=C/C"_smiles;
    REQUIRE(m1);
    CHECK(m1->getBondBetweenAtoms(2, 1)->getBondType() == Bond::DOUBLE);
    CHECK(m1->getBondBetweenAtoms(2, 1)->getStereo() != Bond::STEREONONE);

    {
      std::vector<std::string> smis = {"C1=C/C.C/1", "C/1=C/C.C1",
                                       "C-1=C/C.C/1", "C/1=C/C.C-1"};
      for (auto smi : smis) {
        std::unique_ptr<RWMol> mol(SmilesToMol(smi));
        REQUIRE(mol);
        CHECK(mol->getBondBetweenAtoms(0, 3)->getBondType() == Bond::SINGLE);
        CHECK(mol->getBondBetweenAtoms(0, 3)->getBondDir() != Bond::NONE);
        CHECK(mol->getBondBetweenAtoms(0, 1)->getBondType() == Bond::DOUBLE);
        CHECK(mol->getBondBetweenAtoms(0, 1)->getStereo() != Bond::STEREONONE);
      }
    }
  }

  SECTION("Writing SMILES") {
    auto mol = "C/C=c1/ncc(=C)cc1"_smiles;
    REQUIRE(mol);
    REQUIRE(mol->getBondBetweenAtoms(1, 2));
    CHECK(mol->getBondBetweenAtoms(1, 2)->getBondType() == Bond::DOUBLE);
    CHECK(mol->getBondBetweenAtoms(1, 2)->getStereo() == Bond::STEREOE);
    auto smi = MolToSmiles(*mol);
    CHECK(smi == "C=c1cc/c(=C\\C)nc1");
  }
}

TEST_CASE("Github #2298", "[bug, Smarts, substructure]") {
  SubstructMatchParameters ps;
  ps.useQueryQueryMatches = true;
  SECTION("basics") {
    auto m1 = "[#6]"_smarts;
    REQUIRE(m1);
    CHECK(SubstructMatch(*m1, *m1, ps).size() == 1);
    auto m2 = "[C]"_smarts;
    REQUIRE(m2);
    CHECK(SubstructMatch(*m2, *m2, ps).size() == 1);
    auto m3 = "[C]"_smarts;
    REQUIRE(m3);
    CHECK(SubstructMatch(*m3, *m3, ps).size() == 1);
  }
  SECTION("a bit more complex") {
    auto m1 = "[CH0+2]"_smarts;
    REQUIRE(m1);
    CHECK(SubstructMatch(*m1, *m1, ps).size() == 1);
  }
}

TEST_CASE("dative ring closures", "[bug, smiles]") {
  SECTION("first closure1") {
    auto m1 = "N->1CCN->[Pt]1"_smiles;
    REQUIRE(m1);
    REQUIRE(m1->getBondBetweenAtoms(0, 4));
    CHECK(m1->getBondBetweenAtoms(0, 4)->getBondType() == Bond::DATIVE);
    CHECK(m1->getBondBetweenAtoms(0, 4)->getBeginAtomIdx() == 0);
  }
  SECTION("first closure2") {
    auto m1 = "[Pt]<-1CCCN1"_smiles;
    REQUIRE(m1);
    REQUIRE(m1->getBondBetweenAtoms(0, 4));
    CHECK(m1->getBondBetweenAtoms(0, 4)->getBondType() == Bond::DATIVE);
    CHECK(m1->getBondBetweenAtoms(0, 4)->getBeginAtomIdx() == 4);
  }
  SECTION("second closure1") {
    auto m1 = "N1CCN->[Pt]<-1"_smiles;
    REQUIRE(m1);
    REQUIRE(m1->getBondBetweenAtoms(0, 4));
    CHECK(m1->getBondBetweenAtoms(0, 4)->getBondType() == Bond::DATIVE);
    CHECK(m1->getBondBetweenAtoms(0, 4)->getBeginAtomIdx() == 0);
  }
  SECTION("second closure2") {
    auto m1 = "[Pt]1CCCN->1"_smiles;
    REQUIRE(m1);
    REQUIRE(m1->getBondBetweenAtoms(0, 4));
    CHECK(m1->getBondBetweenAtoms(0, 4)->getBondType() == Bond::DATIVE);
    CHECK(m1->getBondBetweenAtoms(0, 4)->getBeginAtomIdx() == 4);
  }
  SECTION("branch1") {
    auto m1 = "N(->[Pt])C"_smiles;
    REQUIRE(m1);
    REQUIRE(m1->getBondBetweenAtoms(0, 1));
    CHECK(m1->getBondBetweenAtoms(0, 1)->getBondType() == Bond::DATIVE);
    CHECK(m1->getBondBetweenAtoms(0, 1)->getBeginAtomIdx() == 0);
  }
  SECTION("branch2") {
    auto m1 = "N(->[Pt])C"_smiles;
    REQUIRE(m1);
    REQUIRE(m1->getBondBetweenAtoms(0, 1));
    CHECK(m1->getBondBetweenAtoms(0, 1)->getBondType() == Bond::DATIVE);
    CHECK(m1->getBondBetweenAtoms(0, 1)->getBeginAtomIdx() == 0);
  }
}<|MERGE_RESOLUTION|>--- conflicted
+++ resolved
@@ -254,7 +254,6 @@
     auto smi = MolToCXSmiles(*mol);
     CHECK(smi == "CN |$_AV:val1;val2$,atomProp:0.p2.v2:1.p1.v1|");
   }
-<<<<<<< HEAD
   SECTION("enhanced stereo 1") {
     auto mol = "C[C@H](F)[C@H](C)[C@@H](C)Br |a:1,o1:4,5|"_smiles;
     REQUIRE(mol);
@@ -282,8 +281,6 @@
     auto smi = MolToCXSmiles(*mol);
     CHECK(smi == "C[C@@H]1CCO[C@H](C)C1 |a:1,5|");
   }
-
-=======
 
   SECTION("mol fragments1") {
     auto mol = "Cl.OC |(1,0,0;0,.75,0.1;0,-.75,-0.1)|"_smiles;
@@ -318,7 +315,6 @@
     auto smi = MolFragmentToCXSmiles(*mol, atomsToUse);
     CHECK(smi == "[CH]C[CH2] |^1:2,^2:0|");
   }
->>>>>>> 2aed95bc
 }
 
 TEST_CASE("Github #2148", "[bug, Smiles, Smarts]") {
