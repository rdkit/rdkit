--- conflicted
+++ resolved
@@ -2039,8 +2039,6 @@
     CHECK(m->getAtomWithIdx(1)->getChiralTag() ==
           Atom::ChiralType::CHI_UNSPECIFIED);
   }
-<<<<<<< HEAD
-=======
   SECTION("detect 2d when z coords are all zero") {
     auto m =
         "CC(O)Cl |(-3.9163,5.4767,0;-3.9163,3.9367,0;-2.5826,3.1667,0;-5.25,3.1667,0)|"_smiles;
@@ -2050,7 +2048,6 @@
     CHECK(m->getAtomWithIdx(1)->getChiralTag() ==
           Atom::ChiralType::CHI_UNSPECIFIED);
   }
->>>>>>> 42eed260
 }
 
 TEST_CASE("wiggly and wedged bonds in CXSMILES") {
@@ -2207,7 +2204,15 @@
     CHECK(m->getBondWithIdx(2)->getPropIfPresent("_MolFileBondCfg", bondcfg));
     CHECK(bondcfg == 2);
   }
-<<<<<<< HEAD
+
+  SECTION("some invalid cxsmiles") {
+    std::vector<std::string> smileses = {"CC(O)Cl |wU:0.0,wU:1.0|",
+                                         "CC(O)Cl |wUP:1.0|", "CC(O)Cl |wU:1|"};
+    for (const auto smi : smileses) {
+      INFO(smi);
+      CHECK_THROWS_AS(SmilesToMol(smi), SmilesParseException);
+    }
+  }
 }
 
 TEST_CASE("ring bond stereochemistry in CXSMILES") {
@@ -2274,15 +2279,6 @@
       auto cxsmi = MolToCXSmiles(
           *m, ops, SmilesWrite::CXSmilesFields::CX_ALL_BUT_COORDS);
       CHECK(cxsmi == val);
-=======
-
-  SECTION("some invalid cxsmiles") {
-    std::vector<std::string> smileses = {"CC(O)Cl |wU:0.0,wU:1.0|",
-                                         "CC(O)Cl |wUP:1.0|", "CC(O)Cl |wU:1|"};
-    for (const auto smi : smileses) {
-      INFO(smi);
-      CHECK_THROWS_AS(SmilesToMol(smi), SmilesParseException);
->>>>>>> 42eed260
     }
   }
 }