--- conflicted
+++ resolved
@@ -1901,7 +1901,6 @@
   }
 }
 
-<<<<<<< HEAD
 #ifdef RDK_THREADSAFE_SSS
 namespace {
   void runblock(const ROMol *mol) {
@@ -1926,7 +1925,7 @@
   }
 }
 #endif
-=======
+
 TEST_CASE("Pol and Mod atoms in CXSMILES", "[cxsmiles]") {
   SECTION("Pol basics") {
     auto mol = "CC* |$;;Pol_p$|"_smiles;
@@ -1948,5 +1947,4 @@
     auto smi = MolToCXSmiles(*mol);
     CHECK(smi == "*CC |$Mod_p;;$|");
   }
-}
->>>>>>> 96ca896b
+}