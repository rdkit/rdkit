//
//  Copyright (C) 2018-2021 Greg Landrum and other RDKit contributors
//
//   @@ All Rights Reserved @@
//  This file is part of the RDKit.
//  The contents are covered by the terms of the BSD license
//  which is included in the file license.txt, found at the root
//  of the RDKit source tree.
//

#include <catch2/catch_all.hpp>
#ifdef RDK_BUILD_THREADSAFE_SSS
#include <future>
#include <thread>
#endif

#include <GraphMol/RDKitBase.h>
#include <GraphMol/MolPickler.h>
#include <GraphMol/QueryAtom.h>
#include <GraphMol/QueryBond.h>
#include <GraphMol/QueryOps.h>
#include <GraphMol/Chirality.h>
#include <GraphMol/test_fixtures.h>
#include <GraphMol/Canon.h>
#include <GraphMol/SmilesParse/SmilesParse.h>
#include <GraphMol/SmilesParse/SmilesWrite.h>
#include <GraphMol/SmilesParse/SmartsWrite.h>
#include <GraphMol/Substruct/SubstructMatch.h>
#include <GraphMol/FileParsers/FileParsers.h>
#include <GraphMol/FileParsers/MolFileStereochem.h>

using namespace RDKit;

TEST_CASE("Github #1972", "[SMILES][bug]") {
  SECTION("basics") {
    std::vector<std::vector<std::string>> smiles = {
        {"[C@@]1(Cl)(F)(I).Br1", "[C@@](Br)(Cl)(F)(I)"},
        {"[C@@](Cl)(F)(I)1.Br1", "[C@@](Cl)(F)(I)Br"},
        {"[C@@](Cl)1(F)(I).Br1", "[C@@](Cl)(Br)(F)(I)"},
        {"[C@@](Cl)(F)1(I).Br1", "[C@@](Cl)(F)(Br)(I)"}};
    for (const auto &pr : smiles) {
      std::unique_ptr<ROMol> m1(SmilesToMol(pr[0]));
      std::unique_ptr<ROMol> m2(SmilesToMol(pr[1]));
      REQUIRE(m1);
      REQUIRE(m2);
      auto csmi1 = MolToSmiles(*m1);
      auto csmi2 = MolToSmiles(*m2);
      CHECK(csmi1 == csmi2);
    }
  }
  SECTION("further examples") {
    std::vector<std::vector<std::string>> smiles = {
        {"[C@@]1(Cl)2(I).Br1.F2", "[C@@](Br)(Cl)(F)(I)"},
        {"[C@@](Cl)2(I)1.Br1.F2", "[C@@](Cl)(F)(I)Br"},
        {"[C@@]12(Cl)(I).Br1.F2", "[C@@](Br)(F)(Cl)(I)"},
        {"[C@@]21(Cl)(I).Br1.F2", "[C@@](F)(Br)(Cl)(I)"},
        {"[C@@](Cl)12(I).Br1.F2", "[C@@](Cl)(Br)(F)(I)"},
        {"[C@@](Cl)21(I).Br1.F2", "[C@@](Cl)(F)(Br)(I)"},
        {"[C@@](Cl)(I)21.Br1.F2", "[C@@](Cl)(I)(F)(Br)"},
        {"[C@@](Cl)(I)12.Br1.F2", "[C@@](Cl)(I)(Br)(F)"}};
    for (const auto &pr : smiles) {
      std::unique_ptr<ROMol> m1(SmilesToMol(pr[0]));
      std::unique_ptr<ROMol> m2(SmilesToMol(pr[1]));
      REQUIRE(m1);
      REQUIRE(m2);
      auto csmi1 = MolToSmiles(*m1);
      auto csmi2 = MolToSmiles(*m2);
      CHECK(csmi1 == csmi2);
    }
  }
}

TEST_CASE("Github #2029", "[SMILES][bug]") {
  SECTION("wedging") {
    std::unique_ptr<ROMol> m1(SmilesToMol("CN[C@H](Cl)C(=O)O"));
    REQUIRE(m1);
    m1->getBondWithIdx(1)->setBondDir(Bond::BEGINWEDGE);
    bool doKekule = false, allBondsExplicit = false;
    CHECK("" == SmilesWrite::GetBondSmiles(m1->getBondWithIdx(1), -1, doKekule,
                                           allBondsExplicit));
    allBondsExplicit = true;
    CHECK("-" == SmilesWrite::GetBondSmiles(m1->getBondWithIdx(1), -1, doKekule,
                                            allBondsExplicit));
  }
  SECTION("direction") {
    std::unique_ptr<ROMol> m1(SmilesToMol("C/C=C/C"));
    REQUIRE(m1);
    bool doKekule = false, allBondsExplicit = false;
    CHECK("" == SmilesWrite::GetBondSmiles(m1->getBondWithIdx(0), -1, doKekule,
                                           allBondsExplicit));
    CHECK("" == SmilesWrite::GetBondSmiles(m1->getBondWithIdx(2), -1, doKekule,
                                           allBondsExplicit));
    allBondsExplicit = true;
    CHECK("/" == SmilesWrite::GetBondSmiles(m1->getBondWithIdx(0), -1, doKekule,
                                            allBondsExplicit));
    CHECK("/" == SmilesWrite::GetBondSmiles(m1->getBondWithIdx(2), -1, doKekule,
                                            allBondsExplicit));
  }
  SECTION("aromatic double bonds") {
    std::unique_ptr<RWMol> m1(SmilesToMol("c1ccccc1"));
    REQUIRE(m1);
    bool markAtomsBonds = false;
    MolOps::Kekulize(*m1, markAtomsBonds);
    bool doKekule = false, allBondsExplicit = false;
    CHECK("" == SmilesWrite::GetBondSmiles(m1->getBondWithIdx(0), -1, doKekule,
                                           allBondsExplicit));
    CHECK("" == SmilesWrite::GetBondSmiles(m1->getBondWithIdx(1), -1, doKekule,
                                           allBondsExplicit));
    allBondsExplicit = true;
    CHECK("=" == SmilesWrite::GetBondSmiles(m1->getBondWithIdx(0), -1, doKekule,
                                            allBondsExplicit));
    CHECK("-" == SmilesWrite::GetBondSmiles(m1->getBondWithIdx(1), -1, doKekule,
                                            allBondsExplicit));
  }
}

TEST_CASE("Smiles literals", "[SMILES]") {
  auto mol = "c1ccccc1"_smiles;
  REQUIRE(mol);
  CHECK(6 == mol->getNumAtoms());
  auto fail1 = "c1ccccc"_smiles;
  REQUIRE(!fail1);
  auto fail2 = "c1cccn1"_smiles;
  REQUIRE(!fail2);
}

TEST_CASE("Smarts literals", "[Smarts]") {
  auto mol = "c1ccc[c,n]c1"_smarts;
  REQUIRE(mol);
  CHECK(6 == mol->getNumAtoms());
  auto fail1 = "c1ccccc"_smarts;
  REQUIRE(!fail1);
  auto mol2 = "c1cccn1"_smarts;
  REQUIRE(mol2);
}

TEST_CASE(
    "github #2197 and #2237: handling of aromatic main group atoms in SMARTS",
    "[Smarts]") {
  std::vector<std::string> smarts = {
      "[si]1ccccc1",
      "[as]1ccccc1",
      "[se]1ccccc1",
      "[te]1ccccc1",

  };
  SECTION("#2197") {
    for (const auto &sma : smarts) {
      std::unique_ptr<ROMol> mol(SmartsToMol(sma));
      REQUIRE(mol);
      CHECK(6 == mol->getNumAtoms());
      REQUIRE(mol->getAtomWithIdx(0)->hasQuery());
      REQUIRE(static_cast<QueryAtom *>(mol->getAtomWithIdx(0))
                  ->getQuery()
                  ->getDescription() == "AtomType");
    }
  }
  SECTION("#2237") {
    for (const auto &sma : smarts) {
      std::unique_ptr<ROMol> mol(SmartsToMol(sma));
      REQUIRE(mol);
      REQUIRE(MolToSmarts(*mol) == sma);
    }
  }
}

TEST_CASE("github #2257: writing cxsmiles", "[smiles][cxsmiles]") {
  SECTION("basics") {
    auto mol = "OCC"_smiles;
    REQUIRE(mol);
    auto smi = MolToCXSmiles(*mol);
    CHECK(smi == "CCO");
  }
  SECTION("atom labels") {
    auto mol = "CCC |$R1;;R2$|"_smiles;
    REQUIRE(mol);
    CHECK(mol->getAtomWithIdx(0)->getProp<std::string>(
              common_properties::atomLabel) == "R1");
    CHECK(mol->getAtomWithIdx(2)->getProp<std::string>(
              common_properties::atomLabel) == "R2");
    auto smi = MolToCXSmiles(*mol);
    CHECK(smi == "CCC |$R1;;R2$|");
  }
  SECTION("atom ordering") {
    auto mol = "OC(F)C |$R1;;R2;R3$|"_smiles;
    REQUIRE(mol);
    CHECK(mol->getAtomWithIdx(0)->getProp<std::string>(
              common_properties::atomLabel) == "R1");
    CHECK(mol->getAtomWithIdx(2)->getProp<std::string>(
              common_properties::atomLabel) == "R2");
    CHECK(mol->getAtomWithIdx(3)->getProp<std::string>(
              common_properties::atomLabel) == "R3");
    auto smi = MolToCXSmiles(*mol);
    CHECK(smi == "CC(O)F |$R3;;R1;R2$|");
  }
  SECTION("atom values") {
    auto mol = "COCC |$_AV:;bar;;foo$|"_smiles;
    REQUIRE(mol);
    CHECK(mol->getAtomWithIdx(3)->getProp<std::string>(
              common_properties::molFileValue) == "foo");
    CHECK(mol->getAtomWithIdx(1)->getProp<std::string>(
              common_properties::molFileValue) == "bar");
    auto smi = MolToCXSmiles(*mol);
    CHECK(smi == "CCOC |$_AV:foo;;bar;$|");
  }

  SECTION("radicals") {
    auto mol = "[Fe]N([O])[O] |^1:2,3|"_smiles;
    REQUIRE(mol);
    CHECK(mol->getAtomWithIdx(1)->getNumRadicalElectrons() == 0);
    CHECK(mol->getAtomWithIdx(2)->getNumRadicalElectrons() == 1);
    CHECK(mol->getAtomWithIdx(3)->getNumRadicalElectrons() == 1);

    auto smi = MolToCXSmiles(*mol);
    CHECK(smi == "[O]N([O])[Fe] |^1:0,2|");
  }
  SECTION("radicals2") {
    auto mol = "[CH]C[CH2] |^1:2,^2:0|"_smiles;
    REQUIRE(mol);
    CHECK(mol->getAtomWithIdx(1)->getNumRadicalElectrons() == 0);
    CHECK(mol->getAtomWithIdx(2)->getNumRadicalElectrons() == 1);
    CHECK(mol->getAtomWithIdx(0)->getNumRadicalElectrons() == 2);

    auto smi = MolToCXSmiles(*mol);
    CHECK(smi == "[CH]C[CH2] |^1:2,^2:0|");
  }
  SECTION("coordinates") {
    auto mol = "OC |(0,.75,;0,-.75,)|"_smiles;
    REQUIRE(mol);
    CHECK(mol->getNumConformers() == 1);

    auto smi = MolToCXSmiles(*mol);
    CHECK(smi == "CO |(0,-0.75,;0,0.75,)|");
  }
  SECTION("coordinates3d") {
    auto mol = "OC |(0,.75,0.1;0,-.75,-0.1)|"_smiles;
    REQUIRE(mol);
    CHECK(mol->getNumConformers() == 1);

    auto smi = MolToCXSmiles(*mol);
    CHECK(smi == "CO |(0,-0.75,-0.1;0,0.75,0.1)|");
  }
  SECTION("atom props") {
    auto mol = "N1CC1C |atomProp:0.p2.v2:0.p1.v1:1.p2.v2:1.p1.v1;2;3|"_smiles;
    REQUIRE(mol);
    CHECK(mol->getNumAtoms() == 4);
    CHECK(mol->getAtomWithIdx(0)->hasProp("p1"));
    CHECK(mol->getAtomWithIdx(0)->getProp<std::string>("p1") == "v1");
    CHECK(mol->getAtomWithIdx(0)->hasProp("p2"));
    CHECK(mol->getAtomWithIdx(0)->getProp<std::string>("p2") == "v2");
    CHECK(mol->getAtomWithIdx(1)->hasProp("p2"));
    CHECK(mol->getAtomWithIdx(1)->getProp<std::string>("p2") == "v2");
    CHECK(mol->getAtomWithIdx(1)->hasProp("p1"));
    CHECK(mol->getAtomWithIdx(1)->getProp<std::string>("p1") == "v1;2;3");

    auto smi = MolToCXSmiles(*mol);
    CHECK(smi == "CC1CN1 |atomProp:2.p2.v2:2.p1.v1;2;3:3.p2.v2:3.p1.v1|");
  }
  SECTION("atom props and values") {
    //"CN |$_AV:atomv0;atomv1$,atomProp:0.p2.v2:1.p2.v1|";
    auto mol = "CN |atomProp:0.p2.v2:1.p1.v1,$_AV:val1;val2$|"_smiles;
    REQUIRE(mol);
    auto smi = MolToCXSmiles(*mol);
    CHECK(smi == "CN |$_AV:val1;val2$,atomProp:0.p2.v2:1.p1.v1|");
  }
  SECTION("enhanced stereo 1") {
    auto mol = "C[C@H](F)[C@H](C)[C@@H](C)Br |a:1,o1:3,5|"_smiles;
    REQUIRE(mol);
    auto smi = MolToCXSmiles(*mol);
    CHECK(smi == "C[C@H](F)[C@@H](C)[C@H](C)Br |a:1,o1:3,5|");
  }

  SECTION("enhanced stereo 2") {
    auto mol = "C[C@H](O)[C@H](CC)F |o1:1,3|"_smiles;
    REQUIRE(mol);
    auto smi = MolToCXSmiles(*mol);
    CHECK(smi == "CC[C@H](F)[C@H](C)O |o1:2,4|");
  }

  SECTION("enhanced stereo 3") {
    auto mol =
        "C[C@@H]1N[C@H](C)[C@@H]([C@H](C)[C@@H]1C)C1[C@@H](C)O[C@@H](C)[C@@H](C)[C@H]1C |a:5,o1:1,8,o2:14,16,&1:11,18,&2:3,6,r|"_smiles;
    REQUIRE(mol);
    auto smi = MolToCXSmiles(*mol);
    CHECK(
        smi ==
        "C[C@H]1N[C@H](C)[C@H](C2[C@H](C)O[C@H](C)[C@H](C)[C@@H]2C)[C@H](C)[C@H]1C |a:5,o1:1,18,o2:10,12,&1:3,16,&2:7,14|");
  }

  SECTION("enhanced stereo 4") {
    auto mol = "C[C@@H]1CCO[C@H](C)C1 |a:1,5,r|"_smiles;
    REQUIRE(mol);
    auto smi = MolToCXSmiles(*mol);
    CHECK(smi == "C[C@@H]1CCO[C@H](C)C1 |a:1,5|");
  }

  SECTION("enhanced stereo with other properties") {
    auto mol = "CC[C@H](C)O |atomProp:3.p2.v2,o1:2|"_smiles;
    REQUIRE(mol);
    auto smi = MolToCXSmiles(*mol);
    CHECK(smi == "CC[C@H](C)O |atomProp:3.p2.v2,o1:2|");
  }

  SECTION("mol fragments1") {
    auto mol = "Cl.OC |(1,0,0;0,.75,0.1;0,-.75,-0.1)|"_smiles;
    REQUIRE(mol);
    CHECK(mol->getNumConformers() == 1);

    std::vector<int> atomsToUse = {1, 2};
    auto smi = MolFragmentToCXSmiles(*mol, atomsToUse);
    CHECK(smi == "CO |(0,-0.75,-0.1;0,0.75,0.1)|");
  }
  SECTION("mol fragments2") {
    auto mol = "Cl.N1CC1C |atomProp:1.p2.v1:1.p1.v1:2.p2.v2:2.p1.v2|"_smiles;
    REQUIRE(mol);
    CHECK(mol->getNumAtoms() == 5);
    CHECK(!mol->getAtomWithIdx(0)->hasProp("p1"));
    CHECK(mol->getAtomWithIdx(1)->hasProp("p1"));
    CHECK(mol->getAtomWithIdx(1)->getProp<std::string>("p1") == "v1");

    std::vector<int> atomsToUse = {1, 2, 3, 4};
    auto smi = MolFragmentToCXSmiles(*mol, atomsToUse);
    CHECK(smi == "CC1CN1 |atomProp:2.p2.v2:2.p1.v2:3.p2.v1:3.p1.v1|");
  }

  SECTION("mol fragments3") {
    auto mol = "Cl.[CH]C[CH2] |^1:3,^2:1|"_smiles;
    REQUIRE(mol);
    CHECK(mol->getAtomWithIdx(2)->getNumRadicalElectrons() == 0);
    CHECK(mol->getAtomWithIdx(3)->getNumRadicalElectrons() == 1);
    CHECK(mol->getAtomWithIdx(1)->getNumRadicalElectrons() == 2);

    std::vector<int> atomsToUse = {1, 2, 3};
    auto smi = MolFragmentToCXSmiles(*mol, atomsToUse);
    CHECK(smi == "[CH]C[CH2] |^1:2,^2:0|");
  }
}

TEST_CASE("Github #2148", "[bug][Smiles][Smarts]") {
  SECTION("SMILES") {
    auto mol = "C(=C\\F)\\4.O=C1C=4CCc2ccccc21"_smiles;
    REQUIRE(mol);
    REQUIRE(mol->getBondBetweenAtoms(0, 5));
    CHECK(mol->getBondBetweenAtoms(0, 5)->getBondType() == Bond::DOUBLE);
  }
  SECTION("SMILES edges") {
    auto m1 = "C/C=C/C"_smiles;
    REQUIRE(m1);
    CHECK(m1->getBondBetweenAtoms(2, 1)->getBondType() == Bond::DOUBLE);
    CHECK(m1->getBondBetweenAtoms(2, 1)->getStereo() != Bond::STEREONONE);

    {
      std::vector<std::string> smis = {"C1=C/C.C/1", "C/1=C/C.C1",
                                       "C-1=C/C.C/1", "C/1=C/C.C-1"};
      for (auto smi : smis) {
        std::unique_ptr<RWMol> mol(SmilesToMol(smi));
        REQUIRE(mol);
        CHECK(mol->getBondBetweenAtoms(0, 3)->getBondType() == Bond::SINGLE);
        CHECK(mol->getBondBetweenAtoms(0, 3)->getBondDir() != Bond::NONE);
        CHECK(mol->getBondBetweenAtoms(0, 1)->getBondType() == Bond::DOUBLE);
        CHECK(mol->getBondBetweenAtoms(0, 1)->getStereo() != Bond::STEREONONE);
      }
    }
  }

  SECTION("Writing SMILES") {
    auto mol = "C/C=c1/ncc(=C)cc1"_smiles;
    REQUIRE(mol);
    REQUIRE(mol->getBondBetweenAtoms(1, 2));
    CHECK(mol->getBondBetweenAtoms(1, 2)->getBondType() == Bond::DOUBLE);
    CHECK(mol->getBondBetweenAtoms(1, 2)->getStereo() == Bond::STEREOE);
    auto smi = MolToSmiles(*mol);
    CHECK(smi == "C=c1cc/c(=C\\C)nc1");
  }
}

TEST_CASE("Github #2298", "[bug][Smarts][substructure]") {
  SubstructMatchParameters ps;
  ps.useQueryQueryMatches = true;
  SECTION("basics") {
    auto m1 = "[#6]"_smarts;
    REQUIRE(m1);
    CHECK(SubstructMatch(*m1, *m1, ps).size() == 1);
    auto m2 = "[C]"_smarts;
    REQUIRE(m2);
    CHECK(SubstructMatch(*m2, *m2, ps).size() == 1);
    auto m3 = "[C]"_smarts;
    REQUIRE(m3);
    CHECK(SubstructMatch(*m3, *m3, ps).size() == 1);
  }
  SECTION("a bit more complex") {
    auto m1 = "[CH0+2]"_smarts;
    REQUIRE(m1);
    CHECK(SubstructMatch(*m1, *m1, ps).size() == 1);
  }
}

TEST_CASE("dative ring closures", "[bug][smiles]") {
  SECTION("first closure1") {
    auto m1 = "N->1CCN->[Pt]1"_smiles;
    REQUIRE(m1);
    REQUIRE(m1->getBondBetweenAtoms(0, 4));
    CHECK(m1->getBondBetweenAtoms(0, 4)->getBondType() == Bond::DATIVE);
    CHECK(m1->getBondBetweenAtoms(0, 4)->getBeginAtomIdx() == 0);
  }
  SECTION("first closure2") {
    auto m1 = "[Pt]<-1CCCN1"_smiles;
    REQUIRE(m1);
    REQUIRE(m1->getBondBetweenAtoms(0, 4));
    CHECK(m1->getBondBetweenAtoms(0, 4)->getBondType() == Bond::DATIVE);
    CHECK(m1->getBondBetweenAtoms(0, 4)->getBeginAtomIdx() == 4);
  }
  SECTION("second closure1") {
    auto m1 = "N1CCN->[Pt]<-1"_smiles;
    REQUIRE(m1);
    REQUIRE(m1->getBondBetweenAtoms(0, 4));
    CHECK(m1->getBondBetweenAtoms(0, 4)->getBondType() == Bond::DATIVE);
    CHECK(m1->getBondBetweenAtoms(0, 4)->getBeginAtomIdx() == 0);
  }
  SECTION("second closure2") {
    auto m1 = "[Pt]1CCCN->1"_smiles;
    REQUIRE(m1);
    REQUIRE(m1->getBondBetweenAtoms(0, 4));
    CHECK(m1->getBondBetweenAtoms(0, 4)->getBondType() == Bond::DATIVE);
    CHECK(m1->getBondBetweenAtoms(0, 4)->getBeginAtomIdx() == 4);
  }
  SECTION("branch1") {
    auto m1 = "N(->[Pt])C"_smiles;
    REQUIRE(m1);
    REQUIRE(m1->getBondBetweenAtoms(0, 1));
    CHECK(m1->getBondBetweenAtoms(0, 1)->getBondType() == Bond::DATIVE);
    CHECK(m1->getBondBetweenAtoms(0, 1)->getBeginAtomIdx() == 0);
  }
  SECTION("branch2") {
    auto m1 = "N(->[Pt])C"_smiles;
    REQUIRE(m1);
    REQUIRE(m1->getBondBetweenAtoms(0, 1));
    CHECK(m1->getBondBetweenAtoms(0, 1)->getBondType() == Bond::DATIVE);
    CHECK(m1->getBondBetweenAtoms(0, 1)->getBeginAtomIdx() == 0);
  }
}

TEST_CASE("github#2450: getAtomSmarts() fails for free atoms", "[bug]") {
  SECTION("original report") {
    std::unique_ptr<QueryAtom> qat(new QueryAtom());
    qat->setQuery(makeAtomNumQuery(6));
    auto smarts = SmartsWrite::GetAtomSmarts(qat.get());
    CHECK(smarts == "[#6]");
  }
  SECTION("query bonds") {
    std::unique_ptr<QueryBond> qbnd(new QueryBond(Bond::AROMATIC));
    auto smarts = SmartsWrite::GetBondSmarts(qbnd.get());
    CHECK(smarts == ":");
  }
  SECTION("SMILES works too") {
    std::unique_ptr<Bond> bnd(new Bond(Bond::AROMATIC));
    auto smiles = SmilesWrite::GetBondSmiles(bnd.get());
    CHECK(smiles == ":");
  }
}

TEST_CASE("MolFragmentToSmarts", "[Smarts]") {
  SECTION("BasicFragment") {
    auto m = "CCCCCN"_smiles;
    std::vector<int> indices = {3, 4, 5};
    const auto smarts = MolFragmentToSmarts(*m, indices);
    CHECK(smarts == "[#6]-[#6]-[#7]");
  }
  SECTION("FragmentWithParity1") {
    auto m = "C[C@H](F)CCCN"_smiles;
    std::vector<int> indices = {0, 1, 2, 3};
    const auto smarts = MolFragmentToSmarts(*m, indices);
    CHECK(smarts == "[#6]-[#6@H](-[#9])-[#6]");
  }
  SECTION("FragmentWithParity2") {
    auto m = "C[C@](F)(Cl)CCCN"_smiles;
    std::vector<int> indices = {0, 1, 2, 4};
    const auto smarts = MolFragmentToSmarts(*m, indices);
    CHECK(smarts == "[#6]-[#6@@](-[#9])-[#6]");
  }
  SECTION("FragmentLosingParity") {
    auto m = "C[C@H](F)CCCN"_smiles;
    std::vector<int> indices = {0, 1, 2};
    const auto smarts = MolFragmentToSmarts(*m, indices);
    CHECK(smarts == "[#6]-[#6@H]-[#9]");
  }
  SECTION("FragmentWithSpecifiedBonds") {
    auto m = "C1CC1O"_smiles;
    std::vector<int> atomIndices = {0, 1, 2};
    std::vector<int> bondIndices = {0};
    const auto smarts = MolFragmentToSmarts(*m, atomIndices, &bondIndices);
    CHECK(smarts == "[#6]-[#6].[#6]");
  }
  SECTION("SmartsFragmentFromQueryMol") {
    auto m = "CCCC[C,N]N"_smarts;
    std::vector<int> indices = {3, 4, 5};
    const auto smarts = MolFragmentToSmarts(*m, indices);
    CHECK(smarts == "C[C,N]N");
  }
}

TEST_CASE("github #2667: MolToCXSmiles generates error for empty molecule",
          "[bug][cxsmiles]") {
  SECTION("basics") {
    auto mol = ""_smiles;
    REQUIRE(mol);
    auto smi = MolToCXSmiles(*mol);
    CHECK(smi == "");
  }
}

TEST_CASE("github #2604: support range-based charge queries from SMARTS",
          "[ranges][smarts]") {
  SECTION("positive") {
    auto query = "[N+{0-1}]"_smarts;
    REQUIRE(query);
    {
      auto m1 = "CN"_smiles;
      REQUIRE(m1);
      CHECK(SubstructMatch(*m1, *query).size() == 1);
    }
    {
      auto m1 = "C[NH3+]"_smiles;
      REQUIRE(m1);
      CHECK(SubstructMatch(*m1, *query).size() == 1);
    }
    {
      auto m1 = "C[NH4+2]"_smiles;
      REQUIRE(m1);
      CHECK(SubstructMatch(*m1, *query).empty());
    }
    {
      auto m1 = "C[NH-]"_smiles;
      REQUIRE(m1);
      CHECK(SubstructMatch(*m1, *query).empty());
    }
  }
  SECTION("negative") {
    auto query = "[N-{0-1}]"_smarts;
    REQUIRE(query);
    {
      auto m1 = "CN"_smiles;
      REQUIRE(m1);
      CHECK(SubstructMatch(*m1, *query).size() == 1);
    }
    {
      auto m1 = "C[NH-]"_smiles;
      REQUIRE(m1);
      CHECK(SubstructMatch(*m1, *query).size() == 1);
    }
    {
      auto m1 = "C[N-2]"_smiles;
      REQUIRE(m1);
      CHECK(SubstructMatch(*m1, *query).empty());
    }
    {
      auto m1 = "C[NH3+]"_smiles;
      REQUIRE(m1);
      CHECK(SubstructMatch(*m1, *query).empty());
    }
  }
}

TEST_CASE("_smarts fails gracefully", "[smarts]") {
  SECTION("empty") {
    auto mol = ""_smarts;
    REQUIRE(mol);
  }
  SECTION("syntax error") {
    auto mol = "C1C"_smarts;
    REQUIRE(!mol);
  }
}

TEST_CASE(
    "github #2801: MolToSmarts may generate invalid SMARTS for bond queries",
    "[bug][smarts]") {
  SECTION("original_report") {
    auto q1 = "*~CCC"_smarts;
    REQUIRE(q1);
    Bond *qb = q1->getBondBetweenAtoms(0, 1);
    BOND_EQUALS_QUERY *bq1 = makeBondOrderEqualsQuery(qb->getBondType());
    qb->setQuery(bq1);
    BOND_EQUALS_QUERY *bq2 = makeBondIsInRingQuery();
    bq2->setNegation(true);
    qb->expandQuery(bq2, Queries::COMPOSITE_AND, true);
    std::string smarts = MolToSmarts(*q1);
    CHECK(smarts == "*!@CCC");
    std::unique_ptr<RWMol> q2(SmartsToMol(smarts));
    REQUIRE(q2);
  }
  SECTION("composite_or") {
    auto q1 = "*~CCC"_smarts;
    REQUIRE(q1);
    Bond *qb = q1->getBondBetweenAtoms(0, 1);
    BOND_EQUALS_QUERY *bq1 = makeBondOrderEqualsQuery(qb->getBondType());
    qb->setQuery(bq1);
    BOND_EQUALS_QUERY *bq2 = makeBondIsInRingQuery();
    bq2->setNegation(true);
    qb->expandQuery(bq2, Queries::COMPOSITE_OR, true);
    // this used to yield *,!@CCC
    std::string smarts = MolToSmarts(*q1);
    CHECK(smarts == "*!@CCC");
    std::unique_ptr<RWMol> q2(SmartsToMol(smarts));
    REQUIRE(q2);
  }
  SECTION("composite_lowand") {
    auto q1 = "*~CCC"_smarts;
    REQUIRE(q1);
    Bond *qb = q1->getBondBetweenAtoms(0, 1);
    BOND_EQUALS_QUERY *bq1 = makeBondOrderEqualsQuery(qb->getBondType());
    qb->setQuery(bq1);
    BOND_EQUALS_QUERY *bq2 = makeBondOrderEqualsQuery(qb->getBondType());
    qb->expandQuery(bq2, Queries::COMPOSITE_OR, true);
    BOND_EQUALS_QUERY *bq3 = makeBondIsInRingQuery();
    bq3->setNegation(true);
    qb->expandQuery(bq3, Queries::COMPOSITE_AND, true);
    std::string smarts = MolToSmarts(*q1);
    CHECK(smarts == "*!@CCC");
    std::unique_ptr<RWMol> q2(SmartsToMol(smarts));
    REQUIRE(q2);
  }
}

TEST_CASE("large rings", "[smarts]") {
  auto query = "[r24]"_smarts;
  auto m_r24 = "C1CCCCCCCCCCCCCCCCCCCCCCC1"_smiles;
  auto m_r23 = "C1CCCCCCCCCCCCCCCCCCCCCC1"_smiles;

  CHECK(SubstructMatch(*m_r23, *query).empty());
  CHECK(SubstructMatch(*m_r24, *query).size() == 24);
}

TEST_CASE("random smiles vectors", "[smiles]") {
  auto m = "C1OCC1N(CO)(Cc1ccccc1NCCl)"_smiles;
  REQUIRE(m);
  SECTION("basics") {
    std::vector<std::string> tgt = {
        "c1cc(CN(C2COC2)CO)c(cc1)NCCl", "N(CCl)c1c(CN(C2COC2)CO)cccc1",
        "N(CCl)c1ccccc1CN(C1COC1)CO", "OCN(Cc1ccccc1NCCl)C1COC1",
        "C(N(C1COC1)Cc1c(cccc1)NCCl)O"};
    unsigned int randomSeed = 0xf00d;
    auto smiV = MolToRandomSmilesVect(*m, 5, randomSeed);
    CHECK(smiV == tgt);
  }
  SECTION("options1") {
    std::vector<std::string> tgt = {
        "C1-C=C(-C-N(-C2-C-O-C-2)-C-O)-C(=C-C=1)-N-C-Cl",
        "N(-C-Cl)-C1-C(-C-N(-C2-C-O-C-2)-C-O)=C-C=C-C=1",
        "N(-C-Cl)-C1=C-C=C-C=C-1-C-N(-C1-C-O-C-1)-C-O",
        "O-C-N(-C-C1=C-C=C-C=C-1-N-C-Cl)-C1-C-O-C-1",
        "C(-N(-C1-C-O-C-1)-C-C1-C(=C-C=C-C=1)-N-C-Cl)-O"};
    RWMol nm(*m);
    MolOps::Kekulize(nm, true);
    unsigned int randomSeed = 0xf00d;
    bool isomericSmiles = true;
    bool kekuleSmiles = true;
    bool allBondsExplicit = true;
    bool allHsExplicit = false;
    auto smiV =
        MolToRandomSmilesVect(nm, 5, randomSeed, isomericSmiles, kekuleSmiles,
                              allBondsExplicit, allHsExplicit);
    CHECK(smiV == tgt);
  }
  SECTION("options2") {
    std::vector<std::string> tgt = {
        "[cH]1[cH][c]([CH2][N]([CH]2[CH2][O][CH2]2)[CH2][OH])[c]([cH][cH]1)[NH]"
        "[CH2][Cl]",
        "[NH]([CH2][Cl])[c]1[c]([CH2][N]([CH]2[CH2][O][CH2]2)[CH2][OH])[cH][cH]"
        "[cH][cH]1",
        "[NH]([CH2][Cl])[c]1[cH][cH][cH][cH][c]1[CH2][N]([CH]1[CH2][O][CH2]1)["
        "CH2][OH]",
        "[OH][CH2][N]([CH2][c]1[cH][cH][cH][cH][c]1[NH][CH2][Cl])[CH]1[CH2][O]["
        "CH2]1",
        "[CH2]([N]([CH]1[CH2][O][CH2]1)[CH2][c]1[c]([cH][cH][cH][cH]1)[NH][CH2]"
        "[Cl])[OH]"};
    RWMol nm(*m);
    MolOps::Kekulize(nm, false);
    unsigned int randomSeed = 0xf00d;
    bool isomericSmiles = true;
    bool kekuleSmiles = false;
    bool allBondsExplicit = false;
    bool allHsExplicit = true;
    auto smiV =
        MolToRandomSmilesVect(nm, 5, randomSeed, isomericSmiles, kekuleSmiles,
                              allBondsExplicit, allHsExplicit);
    CHECK(smiV == tgt);
  }
}

TEST_CASE(
    "github #3197: Molecule constructed from CXSMILES cannot be translated to "
    "SMARTS",
    "[smarts][bug]") {
  auto m = "C* |$;M_p$|"_smiles;
  REQUIRE(m);
  SECTION("smarts writing") {
    auto smarts = MolToSmarts(*m);
    // this will change if/when the definition of the query changes, just have
    // to update then
    CHECK(
        smarts ==
        "[#6]-[!#0&!#2&!#5&!#6&!#7&!#8&!#9&!#10&!#14&!#15&!#16&!#17&!#18&!#33&!#"
        "34&!#35&!#36&!#52&!#53&!#54&!#85&!#86&!#1]");
  }
  SECTION("serialization") {
    std::string pkl;
    MolPickler::pickleMol(*m, pkl, PicklerOps::PropertyPickleOptions::AllProps);
    ROMol cpy(pkl);
    auto osmi = MolToCXSmiles(*m);
    CHECK(osmi == "*C |$M_p;$|");
    auto smi = MolToCXSmiles(cpy);
    CHECK(smi == osmi);
    QueryAtom *oa1 = static_cast<QueryAtom *>(m->getAtomWithIdx(1));
    QueryAtom *a1 = static_cast<QueryAtom *>(m->getAtomWithIdx(1));
    REQUIRE(oa1->hasQuery());
    REQUIRE(a1->hasQuery());
    size_t osz =
        oa1->getQuery()->endChildren() - oa1->getQuery()->beginChildren();
    size_t sz = a1->getQuery()->endChildren() - a1->getQuery()->beginChildren();
    // we don't need to test the exact size (since that may change), but let's
    // at least be sure it's not unreasonable:
    CHECK(osz > 0);
    CHECK(osz < 200);
    CHECK(osz == sz);
  }
}

TEST_CASE("d primitive in SMARTS", "[smarts][extension]") {
  SmilesParserParams ps;
  ps.removeHs = false;
  std::unique_ptr<ROMol> m(SmilesToMol("[H]OCO[2H]", ps));
  REQUIRE(m);
  CHECK(m->getNumAtoms() == 5);
  SECTION("basics") {
    auto q = "[d2]"_smarts;
    REQUIRE(q);
    CHECK(SubstructMatch(*m, *q).size() == 2);
  }
  SECTION("comparison to D") {
    auto q = "[D2]"_smarts;
    REQUIRE(q);
    CHECK(SubstructMatch(*m, *q).size() == 3);
  }
}

TEST_CASE(
    "github #3342: unspecified branch bonds in SMARTS don't have aromaticity "
    "set",
    "[smarts][bug]") {
  SECTION("as reported") {
    auto m = "c1(ccccc1)"_smarts;
    REQUIRE(m);
    REQUIRE(m->getBondBetweenAtoms(0, 1));
    CHECK(m->getBondBetweenAtoms(0, 1)->getBondType() ==
          Bond::BondType::AROMATIC);
    CHECK(m->getBondBetweenAtoms(0, 1)->getIsAromatic());
  }
}

TEST_CASE("github #3320: incorrect bond properties from CXSMILES",
          "[cxsmiles][bug]") {
  SECTION("as reported") {
    auto m = "[Cl-][Pt++]1([Cl-])NCCN1C1CCCCC1 |C:6.6,3.2,0.0,2.1|"_smiles;
    REQUIRE(m);
    std::vector<std::pair<unsigned, unsigned>> bonds = {
        {0, 1}, {3, 1}, {2, 1}, {6, 1}};
    for (const auto &pr : bonds) {
      auto bnd = m->getBondBetweenAtoms(pr.first, pr.second);
      REQUIRE(bnd);
      CHECK(bnd->getBondType() == Bond::BondType::DATIVE);
      CHECK(bnd->getBeginAtomIdx() == pr.first);
    }
  }
  SECTION("as reported") {
    auto m = "[Cl-][Pt++]1([Cl-])NCC3C2CCCCC2.N13 |C:12.12,3.2,0.0,2.1|"_smiles;
    REQUIRE(m);
    std::vector<std::pair<unsigned, unsigned>> bonds = {
        {0, 1}, {3, 1}, {2, 1}, {12, 1}};
    for (const auto &pr : bonds) {
      auto bnd = m->getBondBetweenAtoms(pr.first, pr.second);
      REQUIRE(bnd);
      CHECK(bnd->getBondType() == Bond::BondType::DATIVE);
      CHECK(bnd->getBeginAtomIdx() == pr.first);
    }
  }
}

TEST_CASE("github #3774: MolToSmarts inverts direction of dative bond",
          "[smarts][bug]") {
  SECTION("as reported") {
    {
      auto m = "N->[Cu+]"_smiles;
      REQUIRE(m);
      CHECK(MolToSmarts(*m) == "[#7]->[Cu+]");
      CHECK(MolToSmiles(*m) == "N->[Cu+]");
    }
    {
      auto m = "N<-[Cu+]"_smiles;
      REQUIRE(m);
      CHECK(MolToSmarts(*m) == "[#7]<-[Cu+]");
      CHECK(MolToSmiles(*m) == "N<-[Cu+]");
    }
  }
  SECTION("from smarts") {
    {
      auto m = "N->[Cu+]"_smarts;
      REQUIRE(m);
      CHECK(MolToSmarts(*m) == "N->[#29&+]");
    }
    {
      auto m = "N<-[Cu+]"_smarts;
      REQUIRE(m);
      CHECK(MolToSmarts(*m) == "N<-[#29&+]");
    }
  }
}

TEST_CASE("Hydrogen bonds", "[smiles]") {
  SECTION("basics") {
    auto m = "CC1O[H]O=C(C)C1 |H:4.3|"_smiles;
    REQUIRE(m);
    REQUIRE(m->getBondBetweenAtoms(3, 4));
    CHECK(m->getBondBetweenAtoms(3, 4)->getBondType() ==
          Bond::BondType::HYDROGEN);
  }
}

TEST_CASE("Github #2788: doKekule=true should kekulize the molecule",
          "[smiles]") {
  SECTION("basics1") {
    auto m = "c1ccccc1"_smiles;
    REQUIRE(m);
    bool doIsomeric = true;
    bool doKekule = true;
    CHECK(MolToSmiles(*m, doIsomeric, doKekule) == "C1=CC=CC=C1");
  }
  SECTION("basics2") {
    auto m = "c1cc[nH]c1"_smiles;
    REQUIRE(m);
    bool doIsomeric = true;
    bool doKekule = true;
    CHECK(MolToSmiles(*m, doIsomeric, doKekule) == "C1=CNC=C1");
  }

  SECTION("can thrown exceptions") {
    int debugParse = 0;
    bool sanitize = false;
    std::unique_ptr<RWMol> m{SmilesToMol("c1ccnc1", debugParse, sanitize)};
    REQUIRE(m);
    bool doIsomeric = true;
    bool doKekule = false;
    {
      RWMol tm(*m);
      CHECK(MolToSmiles(tm, doIsomeric, doKekule) == "c1ccnc1");
    }
    doKekule = true;
    {
      RWMol tm(*m);
      CHECK_THROWS_AS(MolToSmiles(tm, doIsomeric, doKekule), KekulizeException);
    }
  }
}

TEST_CASE("bogus recursive SMARTS", "[smarts]") {
  std::string sma = "C)foo";
  CHECK(SmartsToMol(sma) == nullptr);
}

TEST_CASE(
    "Github #3998 MolFragmentToSmiles failing in Kekulization with "
    "kekuleSmiles=true") {
  auto mol = "Cc1ccccc1"_smiles;
  REQUIRE(mol);
  SECTION("normal") {
    std::vector<int> ats{0};
    std::string smi = MolFragmentToSmiles(*mol, ats);
    CHECK(smi == "C");
  }
  SECTION("kekulized") {
    std::vector<int> ats{0};
    bool doIsomericSmiles = true;
    bool doKekule = true;
    std::string smi = MolFragmentToSmiles(*mol, ats, nullptr, nullptr, nullptr,
                                          doIsomericSmiles, doKekule);
    CHECK(smi == "C");
  }
  SECTION("including ring parts") {
    std::vector<int> ats{0, 1, 2};
    bool doIsomericSmiles = true;
    bool doKekule = true;
    std::string smi = MolFragmentToSmiles(*mol, ats, nullptr, nullptr, nullptr,
                                          doIsomericSmiles, doKekule);
    CHECK(smi == "C:CC");
  }
}

TEST_CASE("Github #4319 add CXSMARTS support") {
  // note: the CXSMARTS support uses exactly the same code as the CXSMILES
  // parser/writer. We aren't testing that here since it's tested already with
  // the CXSMILES tests. The goal here is just to make sure that it's being
  // called by default and that we can control its behavior with the
  // SmartsParseParams structure
  SECTION("defaults") {
    auto mol = "CCC |$foo;;bar$|"_smarts;
    REQUIRE(mol);
    REQUIRE(mol->getNumAtoms() == 3);
    CHECK(mol->getAtomWithIdx(0)->getProp<std::string>(
              common_properties::atomLabel) == "foo");
    CHECK(mol->getAtomWithIdx(2)->getProp<std::string>(
              common_properties::atomLabel) == "bar");
    CHECK(!mol->getAtomWithIdx(1)->hasProp(common_properties::atomLabel));
  }
  SECTION("params") {
    std::string sma = "CCC |$foo;;bar$|";
    SmartsParserParams ps;
    const std::unique_ptr<RWMol> mol(SmartsToMol(sma, ps));
    REQUIRE(mol);
    REQUIRE(mol->getNumAtoms() == 3);
    CHECK(mol->getAtomWithIdx(0)->getProp<std::string>(
              common_properties::atomLabel) == "foo");
    CHECK(mol->getAtomWithIdx(2)->getProp<std::string>(
              common_properties::atomLabel) == "bar");
    CHECK(!mol->getAtomWithIdx(1)->hasProp(common_properties::atomLabel));
  }
  SECTION("no cxsmarts") {
    std::string sma = "CCC |$foo;;bar$|";
    SmartsParserParams ps;
    ps.allowCXSMILES = false;
    ps.parseName = false;
    const std::unique_ptr<RWMol> mol(SmartsToMol(sma, ps));
    REQUIRE(!mol);
  }
  SECTION("name") {
    std::string sma = "CCC foobar";
    SmartsParserParams ps;
    ps.parseName = true;
    const std::unique_ptr<RWMol> mol(SmartsToMol(sma, ps));
    REQUIRE(mol);
    REQUIRE(mol->getProp<std::string>(common_properties::_Name) == "foobar");
  }
  SECTION("writer") {
    auto mol = "CCC |$foo;;bar$|"_smarts;
    REQUIRE(mol);
    REQUIRE(mol->getNumAtoms() == 3);
    CHECK(MolToSmarts(*mol) == "CCC");
    CHECK(MolToCXSmarts(*mol) == "CCC |$foo;;bar$|");
  }
  SECTION("writer, check reordering") {
    auto mol = "CC1.OC1 |$foo;;;bar$|"_smarts;
    REQUIRE(mol);
    REQUIRE(mol->getNumAtoms() == 4);
    CHECK(MolToSmarts(*mol) == "CCCO");
    CHECK(MolToCXSmarts(*mol) == "CCCO |$foo;;bar;$|");
  }

  SECTION("parser, confirm enhanced stereo working") {
    auto mol = "[#6][C@]([#8])(F)Cl |&1:1|"_smarts;
    REQUIRE(mol);
    REQUIRE(mol->getNumAtoms() == 5);
    CHECK(MolToSmarts(*mol) == "[#6][C@]([#8])(F)Cl");
    CHECK(MolToCXSmarts(*mol) == "[#6][C@]([#8])(F)Cl |&1:1|");

    {
      auto smol = "C[C@](O)(F)Cl |&1:1|"_smiles;
      REQUIRE(smol);
      SubstructMatchParameters sssparams;
      sssparams.useEnhancedStereo = true;
      sssparams.useChirality = true;
      CHECK(SubstructMatch(*smol, *mol, sssparams).size() == 1);
    }
    {
      auto smol = "C[C@](O)(F)Cl |o1:1|"_smiles;
      REQUIRE(smol);
      SubstructMatchParameters sssparams;
      sssparams.useEnhancedStereo = true;
      sssparams.useChirality = true;
      CHECK(SubstructMatch(*smol, *mol, sssparams).empty());
    }
  }

  SECTION("CXSMARTS parsing bug") {
    {  // no cxsmarts
      auto mol = "C[C@H]([F,Cl,Br])[C@H](C)[C@@H](C)Br"_smarts;
      REQUIRE(mol);
      CHECK(mol->getAtomWithIdx(2)->getQuery()->getDescription() == "AtomOr");
      CHECK(MolToSmarts(*mol) == "C[C@&H1]([F,Cl,Br])[C@&H1](C)[C@@&H1](C)Br");
      CHECK(MolToCXSmarts(*mol) ==
            "C[C@&H1]([F,Cl,Br])[C@&H1](C)[C@@&H1](C)Br");
    }
    {  // make sure that doesn't break anything
      auto mol = "C[C@H]([F,Cl,Br])[C@H](C)[C@@H](C)Br |a:1,o1:4,5|"_smarts;
      REQUIRE(mol);
      CHECK(mol->getAtomWithIdx(2)->getQuery()->getDescription() == "AtomOr");
      CHECK(MolToSmarts(*mol) == "C[C@&H1]([F,Cl,Br])[C@&H1](C)[C@@&H1](C)Br");
      CHECK(MolToCXSmarts(*mol) ==
            "C[C@&H1]([F,Cl,Br])[C@&H1](C)[C@@&H1](C)Br |a:1,o1:4,5|");
    }
  }
}

TEST_CASE("Github #4233: data groups in CXSMILES neither parsed nor written") {
  SECTION("basics") {
    {
      auto mol = "C/C=C/C |SgD:2,1:FIELD:info::::|"_smiles;
      REQUIRE(mol);
      const auto &sgs = getSubstanceGroups(*mol);
      REQUIRE(sgs.size() == 1);
      CHECK(sgs[0].getAtoms() == std::vector<unsigned int>{2, 1});
      CHECK(sgs[0].getProp<std::string>("TYPE") == "DAT");
      CHECK(sgs[0].getProp<std::string>("FIELDNAME") == "FIELD");
      CHECK(sgs[0].getProp<std::vector<std::string>>("DATAFIELDS") ==
            std::vector<std::string>{"info"});
      CHECK(MolToCXSmiles(*mol) == "C/C=C/C |SgD:2,1:FIELD:info::::|");
    }
    {
      auto mol = "C/C=C/C |SgD:2,1:FIELD:foo:like:info:tag:|"_smiles;
      REQUIRE(mol);
      const auto &sgs = getSubstanceGroups(*mol);
      REQUIRE(sgs.size() == 1);
      CHECK(sgs[0].getAtoms() == std::vector<unsigned int>{2, 1});
      CHECK(sgs[0].getProp<std::string>("TYPE") == "DAT");
      CHECK(sgs[0].getProp<std::string>("FIELDNAME") == "FIELD");
      CHECK(sgs[0].getProp<std::vector<std::string>>("DATAFIELDS") ==
            std::vector<std::string>{"foo"});
      CHECK(sgs[0].getProp<std::string>("QUERYOP") == "like");
      CHECK(sgs[0].getProp<std::string>("FIELDINFO") == "info");
      CHECK(sgs[0].getProp<std::string>("FIELDTAG") == "tag");
      CHECK(MolToCXSmiles(*mol) ==
            "C/C=C/C |SgD:2,1:FIELD:foo:like:info:tag:|");
    }
    {  // data on a dummy atom
      auto mol = "CC-* |$;;star_e$,SgD:2:querydata:val::::|"_smiles;
      REQUIRE(mol);
      const auto &sgs = getSubstanceGroups(*mol);
      REQUIRE(sgs.size() == 1);
      CHECK(sgs[0].getAtoms().size() == 1);
      CHECK(sgs[0].getAtoms()[0] == 2);
      CHECK(sgs[0].getProp<std::string>("TYPE") == "DAT");
      CHECK(sgs[0].getProp<std::vector<std::string>>("DATAFIELDS") ==
            std::vector<std::string>{"val"});
      CHECK(MolToCXSmiles(*mol) == "*CC |$star_e;;$,SgD:0:querydata:val::::|");
    }
    {
      auto mol =
          "C1=CC=C(C=C1)C1=CC=CC=C1 |c:0,2,4,9,11,t:7,SgD:8,9,11,10,7,6:PieceName:Ring1::::,SgD:1,2,3,4,5,0:PieceName:Ring2::::|"_smiles;
      REQUIRE(mol);
      const auto &sgs = getSubstanceGroups(*mol);
      REQUIRE(sgs.size() == 2);
      CHECK(sgs[0].getAtoms() == std::vector<unsigned int>{8, 9, 11, 10, 7, 6});
      CHECK(sgs[0].getProp<std::string>("TYPE") == "DAT");
      CHECK(sgs[0].getProp<std::string>("FIELDNAME") == "PieceName");
      CHECK(sgs[0].getProp<std::vector<std::string>>("DATAFIELDS") ==
            std::vector<std::string>{"Ring1"});
      CHECK(sgs[1].getAtoms() == std::vector<unsigned int>{1, 2, 3, 4, 5, 0});
      CHECK(sgs[1].getProp<std::string>("TYPE") == "DAT");
      CHECK(sgs[1].getProp<std::string>("FIELDNAME") == "PieceName");
      CHECK(sgs[1].getProp<std::vector<std::string>>("DATAFIELDS") ==
            std::vector<std::string>{"Ring2"});

      CHECK(MolToCXSmiles(*mol) ==
            "c1ccc(-c2ccccc2)cc1 "
            "|SgD:6,7,9,8,5,4:PieceName:Ring1::::,SgD:1,2,3,10,11,0:PieceName:"
            "Ring2::::|");

      // make sure we can round-trip that result through mol blocks
      auto mb = MolToV3KMolBlock(*mol);
      std::unique_ptr<RWMol> mol2(MolBlockToMol(mb));
      REQUIRE(mol2);
      const auto &sgs2 = getSubstanceGroups(*mol2);
      REQUIRE(sgs2.size() == 2);
      CHECK(sgs2[0].getAtoms() ==
            std::vector<unsigned int>{8, 9, 11, 10, 7, 6});
      CHECK(sgs2[0].getProp<std::string>("TYPE") == "DAT");
      CHECK(sgs2[0].getProp<std::string>("FIELDNAME") == "PieceName");
      CHECK(sgs2[0].getProp<std::vector<std::string>>("DATAFIELDS") ==
            std::vector<std::string>{"Ring1"});
      CHECK(sgs2[1].getAtoms() == std::vector<unsigned int>{1, 2, 3, 4, 5, 0});
      CHECK(sgs2[1].getProp<std::string>("TYPE") == "DAT");
      CHECK(sgs2[1].getProp<std::string>("FIELDNAME") == "PieceName");
      CHECK(sgs2[1].getProp<std::vector<std::string>>("DATAFIELDS") ==
            std::vector<std::string>{"Ring2"});
    }
  }
}

TEST_CASE("polymer SGroups") {
  SECTION("basics") {
    {
      auto mol =
          "*CC(*)C(*)N* |$star_e;;;star_e;;star_e;;star_e$,Sg:n:6,1,2,4::ht:6,0,:4,2,|"_smiles;
      REQUIRE(mol);
      const auto &sgs = getSubstanceGroups(*mol);
      REQUIRE(sgs.size() == 1);
      CHECK(sgs[0].getAtoms() == std::vector<unsigned int>{6, 1, 2, 4});
      CHECK(sgs[0].getBonds() == std::vector<unsigned int>{6, 0, 4, 2});
      CHECK(sgs[0].getProp<std::vector<unsigned int>>("XBHEAD") ==
            std::vector<unsigned int>{6, 0});
      CHECK(sgs[0].getProp<std::vector<unsigned int>>("XBCORR") ==
            std::vector<unsigned int>{6, 4, 0, 2});
      CHECK(sgs[0].getProp<std::string>("TYPE") == "SRU");
      CHECK(sgs[0].getProp<std::string>("CONNECT") == "HT");
      CHECK(sgs[0].getProp<unsigned int>("index") == 1);

      auto smi = MolToCXSmiles(*mol);
      CHECK(smi ==
            "*CC(*)C(*)N* "
            "|$star_e;;;star_e;;star_e;;star_e$,Sg:n:6,1,2,4::ht:6,0:4,2:|");
      // auto mb = MolToV3KMolBlock(*mol);
      // std::cerr << mb << std::endl;
    }
    {
      auto mol =
          "*CC(*)C(*)N* |$star_e;;;star_e;;star_e;;star_e$,Sg:n:6,1,2,4::hh&#44;f:6,0,:4,2,|"_smiles;
      REQUIRE(mol);
      const auto &sgs = getSubstanceGroups(*mol);
      REQUIRE(sgs.size() == 1);
      CHECK(sgs[0].getAtoms() == std::vector<unsigned int>{6, 1, 2, 4});
      CHECK(sgs[0].getBonds() == std::vector<unsigned int>{6, 0, 4, 2});
      CHECK(sgs[0].getProp<std::vector<unsigned int>>("XBHEAD") ==
            std::vector<unsigned int>{6, 0});
      CHECK(sgs[0].getProp<std::vector<unsigned int>>("XBCORR") ==
            std::vector<unsigned int>{6, 2, 0, 4});
      CHECK(sgs[0].getProp<std::string>("TYPE") == "SRU");
      CHECK(sgs[0].getProp<std::string>("CONNECT") == "HH");
      CHECK(sgs[0].getProp<unsigned int>("index") == 1);

      auto smi = MolToCXSmiles(*mol);
      CHECK(smi ==
            "*CC(*)C(*)N* "
            "|$star_e;;;star_e;;star_e;;star_e$,Sg:n:6,1,2,4::hh:6,0:2,4:|");
    }
    {  // minimal
      auto mol = "*-CCO-* |$star_e;;;;star_e$,Sg:n:1,2,3|"_smiles;
      REQUIRE(mol);
      const auto &sgs = getSubstanceGroups(*mol);
      REQUIRE(sgs.size() == 1);
      CHECK(sgs[0].getAtoms() == std::vector<unsigned int>{1, 2, 3});
      CHECK(sgs[0].getBonds() == std::vector<unsigned int>{0, 3});
      CHECK(sgs[0].getProp<std::vector<unsigned int>>("XBCORR") ==
            sgs[0].getBonds());
      CHECK(sgs[0].getProp<std::vector<unsigned int>>("XBHEAD") ==
            std::vector<unsigned int>{0});
      CHECK(sgs[0].getProp<std::string>("TYPE") == "SRU");
      CHECK(sgs[0].getProp<std::string>("CONNECT") == "EU");
      CHECK(sgs[0].getProp<unsigned int>("index") == 1);

      auto smi = MolToCXSmiles(*mol);
      CHECK(smi == "*CCO* |$star_e;;;;star_e$,Sg:n:1,2,3::eu:::|");
    }
    {  // single atom
      auto mol = "*-C-* |$star_e;;star_e$,Sg:n:1::ht|"_smiles;
      REQUIRE(mol);
      const auto &sgs = getSubstanceGroups(*mol);
      REQUIRE(sgs.size() == 1);
      CHECK(sgs[0].getAtoms() == std::vector<unsigned int>{1});
      CHECK(sgs[0].getBonds() == std::vector<unsigned int>{0, 1});
      CHECK(sgs[0].getProp<std::vector<unsigned int>>("XBCORR") ==
            sgs[0].getBonds());
      CHECK(sgs[0].getProp<std::vector<unsigned int>>("XBHEAD") ==
            std::vector<unsigned int>{0});
      CHECK(sgs[0].getProp<std::string>("TYPE") == "SRU");
      CHECK(sgs[0].getProp<std::string>("CONNECT") == "HT");
      CHECK(sgs[0].getProp<unsigned int>("index") == 1);

      auto smi = MolToCXSmiles(*mol);
      CHECK(smi == "*C* |$star_e;;star_e$,Sg:n:1::ht:::|");
    }
  }
  SECTION("multiple s groups") {
    {
      auto mol =
          "*-NCCO-* |$star_e;;;;;star_e$,Sg:n:1,2::ht,Sg:any:3,4::hh|"_smiles;
      REQUIRE(mol);
      const auto &sgs = getSubstanceGroups(*mol);
      REQUIRE(sgs.size() == 2);
      CHECK(sgs[0].getAtoms() == std::vector<unsigned int>{1, 2});
      CHECK(sgs[0].getBonds() == std::vector<unsigned int>{0, 2});
      CHECK(sgs[0].getProp<std::vector<unsigned int>>("XBCORR") ==
            sgs[0].getBonds());
      CHECK(sgs[0].getProp<std::vector<unsigned int>>("XBHEAD") ==
            std::vector<unsigned int>{0});
      CHECK(sgs[0].getProp<std::string>("TYPE") == "SRU");
      CHECK(sgs[0].getProp<std::string>("CONNECT") == "HT");
      CHECK(sgs[0].getProp<unsigned int>("index") == 1);

      CHECK(sgs[1].getAtoms() == std::vector<unsigned int>{3, 4});
      CHECK(sgs[1].getBonds() == std::vector<unsigned int>{2, 4});
      CHECK(sgs[1].getProp<std::vector<unsigned int>>("XBCORR") ==
            sgs[1].getBonds());
      CHECK(sgs[1].getProp<std::vector<unsigned int>>("XBHEAD") ==
            std::vector<unsigned int>{2});
      CHECK(sgs[1].getProp<std::string>("TYPE") == "ANY");
      CHECK(sgs[1].getProp<std::string>("CONNECT") == "HH");
      CHECK(sgs[1].getProp<unsigned int>("index") == 2);

      auto smi = MolToCXSmiles(*mol);
      CHECK(smi ==
            "*NCCO* |$star_e;;;;;star_e$,,,Sg:n:1,2::ht:::,Sg:any:3,4::hh:::|");
    }

    {  // multiple s groups + data
      auto mol =
          "CCNCCO-* "
          "|$;;;;;;star_e$,SgD:1:atomdata:val::::,Sg:n:2,3::ht,Sg:any:4,5::hh|"_smiles;
      REQUIRE(mol);
      const auto &sgs = getSubstanceGroups(*mol);
      REQUIRE(sgs.size() == 3);
      CHECK(sgs[0].getAtoms() == std::vector<unsigned int>{1});
      CHECK(sgs[0].getProp<std::string>("TYPE") == "DAT");
      CHECK(sgs[0].getProp<std::string>("FIELDNAME") == "atomdata");
      CHECK(sgs[0].getProp<std::vector<std::string>>("DATAFIELDS") ==
            std::vector<std::string>{"val"});
      CHECK(sgs[0].getProp<unsigned int>("index") == 1);

      CHECK(sgs[1].getAtoms() == std::vector<unsigned int>{2, 3});
      CHECK(sgs[1].getBonds() == std::vector<unsigned int>{1, 3});
      CHECK(sgs[1].getProp<std::vector<unsigned int>>("XBCORR") ==
            sgs[1].getBonds());
      CHECK(sgs[1].getProp<std::vector<unsigned int>>("XBHEAD") ==
            std::vector<unsigned int>{1});
      CHECK(sgs[1].getProp<std::string>("TYPE") == "SRU");
      CHECK(sgs[1].getProp<std::string>("CONNECT") == "HT");
      CHECK(sgs[1].getProp<unsigned int>("index") == 2);

      CHECK(sgs[2].getAtoms() == std::vector<unsigned int>{4, 5});
      CHECK(sgs[2].getBonds() == std::vector<unsigned int>{3, 5});
      CHECK(sgs[2].getProp<std::vector<unsigned int>>("XBCORR") ==
            sgs[2].getBonds());
      CHECK(sgs[2].getProp<std::vector<unsigned int>>("XBHEAD") ==
            std::vector<unsigned int>{3});
      CHECK(sgs[2].getProp<std::string>("TYPE") == "ANY");
      CHECK(sgs[2].getProp<std::string>("CONNECT") == "HH");
      CHECK(sgs[2].getProp<unsigned int>("index") == 3);

      auto smi = MolToCXSmiles(*mol);
      CHECK(smi ==
            "*OCCNCC "
            "|$star_e;;;;;;$,SgD:5:atomdata:val::::,,,,Sg:n:4,3::ht:::,Sg:any:"
            "2,1::hh:::|");
    }
  }
}

TEST_CASE("SGroup hierarchy") {
  SECTION("basics") {
    auto mol =
        "*-CNC(C-*)O-* "
        "|$star_e;;;;;star_e;;star_e$,Sg:any:2,1::ht,Sg:any:4,3,2,1,0,6::ht,"
        "SgH:1:0|"_smiles;
    REQUIRE(mol);
    const auto &sgs = getSubstanceGroups(*mol);
    REQUIRE(sgs.size() == 2);
    CHECK(sgs[0].getAtoms() == std::vector<unsigned int>{2, 1});
    CHECK(sgs[0].getProp<std::string>("TYPE") == "ANY");
    CHECK(sgs[0].getProp<unsigned int>("PARENT") == 2);
    CHECK(sgs[0].getProp<unsigned int>("index") == 1);
    CHECK(sgs[1].getAtoms() == std::vector<unsigned int>{4, 3, 2, 1, 0, 6});
    CHECK(sgs[1].getProp<std::string>("TYPE") == "ANY");
    CHECK(sgs[1].getProp<unsigned int>("index") == 2);
    CHECK(!sgs[1].hasProp("PARENT"));
    CHECK(MolToCXSmiles(*mol) ==
          "*CNC(C*)O* "
          "|$star_e;;;;;star_e;;star_e$,,,Sg:any:2,1::ht:::,Sg:any:4,3,2,1,0,6:"
          ":ht:::,SgH:1:0|");
  }
  SECTION("nested") {
    auto mol =
        "*-CNC(CC(-*)C-*)O-* "
        "|$star_e;;;;;;star_e;;star_e;;star_e$,"
        "SgD:4:internal data:val::::,SgD:7:atom value:value2::::,"
        "Sg:n:7::ht,Sg:n:2::ht,Sg:any:5,7,8,4,3,2,1,0,9::ht,"
        "SgH:4:2.3.0,2:1|"_smiles;
    REQUIRE(mol);
    const auto &sgs = getSubstanceGroups(*mol);
    REQUIRE(sgs.size() == 5);
    CHECK(sgs[0].getProp<unsigned int>("PARENT") == 5);
    CHECK(sgs[2].getProp<unsigned int>("PARENT") == 5);
    CHECK(sgs[3].getProp<unsigned int>("PARENT") == 5);
    CHECK(sgs[1].getProp<unsigned int>("PARENT") == 3);
    CHECK(
        MolToCXSmiles(*mol) ==
        "*CNC(CC(*)C*)O* |$star_e;;;;;;star_e;;star_e;;star_e$,SgD:4:internal "
        "data:val::::,SgD:7:atom "
        "value:value2::::,,,,,,Sg:n:7::ht:::,Sg:n:2::ht:::,Sg:any:5,7,8,4,3,2,"
        "1,0,9::ht:::,SgH:2:1,4:0.2.3|");
  }
}

TEST_CASE("Linknode writing") {
  SECTION("single") {
    auto mol = "OC1CCC(F)C1 |LN:1:1.3.2.6|"_smiles;
    REQUIRE(mol);
    std::string lns;
    CHECK(mol->getPropIfPresent(common_properties::molFileLinkNodes, lns));
    CHECK(lns == "1 3 2 2 3 2 7");
    CHECK(MolToCXSmiles(*mol) == "OC1CCC(F)C1 |LN:1:1.3.2.6|");
  }
  SECTION("multiple") {
    auto mol = "FC1CCC(O)C1 |LN:1:1.3.2.6,4:1.4.3.6|"_smiles;
    REQUIRE(mol);
    std::string lns;
    CHECK(mol->getPropIfPresent(common_properties::molFileLinkNodes, lns));
    CHECK(lns == "1 3 2 2 3 2 7|1 4 2 5 4 5 7");
    CHECK(MolToCXSmiles(*mol) == "OC1CCC(F)C1 |LN:4:1.3.3.6,1:1.4.2.6|");
  }
  SECTION("two-coordinate") {
    auto mol = "C1OCCC1C |LN:0:1.5,1:1.3|"_smiles;
    REQUIRE(mol);
    CHECK(MolToCXSmiles(*mol) == "CC1CCOC1 |LN:5:1.5,4:1.3|");
  }
}

TEST_CASE("smilesBondOutputOrder") {
  SECTION("basics") {
    auto m = "OCCN.CCO"_smiles;
    REQUIRE(m);
    CHECK(MolToSmiles(*m) == "CCO.NCCO");
    std::vector<unsigned int> order;
    m->getProp(common_properties::_smilesAtomOutputOrder, order);
    CHECK(order == std::vector<unsigned int>{4, 5, 6, 3, 2, 1, 0});
    m->getProp(common_properties::_smilesBondOutputOrder, order);
    CHECK(order == std::vector<unsigned int>{3, 4, 2, 1, 0});
  }
  SECTION("Github #5585: incorrect ordering for ring closures") {
    auto m = "OC1CCCN1"_smiles;
    REQUIRE(m);
    CHECK(MolToSmiles(*m) == "OC1CCCN1");
    std::vector<unsigned int> order;
    m->getProp(common_properties::_smilesAtomOutputOrder, order);
    CHECK(order == std::vector<unsigned int>{0, 1, 2, 3, 4, 5});
    m->getProp(common_properties::_smilesBondOutputOrder, order);
    CHECK(order == std::vector<unsigned int>{0, 1, 2, 3, 4, 5});
  }
}

TEST_CASE("Github #4320: Support toggling components of CXSMILES output") {
  SECTION("sgroups") {
    auto mol =
        "*-CNC(CC(-*)C-*)O-* "
        "|$star_e;;;;;;star_e;;star_e;;star_e$,"
        "SgD:4:internal data:val::::,SgD:7:atom value:value2::::,"
        "Sg:n:7::ht,Sg:n:2::ht,Sg:any:5,7,8,4,3,2,1,0,9::ht,"
        "SgH:4:2.3.0,2:1|"_smiles;
    SmilesWriteParams ps;
    {
      auto cxsmi = MolToCXSmiles(*mol, ps, SmilesWrite::CXSmilesFields::CX_ALL);
      CHECK(cxsmi ==
            "*CNC(CC(*)C*)O* "
            "|$star_e;;;;;;star_e;;star_e;;star_e$,SgD:4:internal "
            "data:val::::,SgD:7:atom "
            "value:value2::::,,,,,,Sg:n:7::ht:::,Sg:n:2::ht:::,Sg:any:5,7,8,4,"
            "3,2,"
            "1,0,9::ht:::,SgH:2:1,4:0.2.3|");
      CHECK(std::unique_ptr<ROMol>(SmilesToMol(cxsmi)));
    }
    {
      auto cxsmi =
          MolToCXSmiles(*mol, ps, SmilesWrite::CXSmilesFields::CX_NONE);
      CHECK(cxsmi == "*CNC(CC(*)C*)O*");
      CHECK(std::unique_ptr<ROMol>(SmilesToMol(cxsmi)));
    }
    {
      auto cxsmi =
          MolToCXSmiles(*mol, ps,
                        SmilesWrite::CXSmilesFields::CX_ALL ^
                            SmilesWrite::CXSmilesFields::CX_ATOM_LABELS);
      CHECK(
          cxsmi ==
          "*CNC(CC(*)C*)O* |SgD:4:internal data:val::::,SgD:7:atom "
          "value:value2::::,,,,,,Sg:n:7::ht:::,Sg:n:2::ht:::,Sg:any:5,7,8,4,3,"
          "2,1,0,9::ht:::,SgH:2:1,4:0.2.3|");
      CHECK(std::unique_ptr<ROMol>(SmilesToMol(cxsmi)));
    }
    {
      auto cxsmi = MolToCXSmiles(*mol, ps,
                                 SmilesWrite::CXSmilesFields::CX_ALL ^
                                     SmilesWrite::CXSmilesFields::CX_SGROUPS);
      CHECK(cxsmi ==
            "*CNC(CC(*)C*)O* "
            "|$star_e;;;;;;star_e;;star_e;;star_e$,,,Sg:n:7::ht:::,Sg:n:2::ht::"
            ":,Sg:any:5,7,8,4,3,2,1,0,9::ht:::,SgH:2:0.1|");
      CHECK(std::unique_ptr<ROMol>(SmilesToMol(cxsmi)));
    }
    {
      auto cxsmi = MolToCXSmiles(*mol, ps,
                                 SmilesWrite::CXSmilesFields::CX_ALL ^
                                     SmilesWrite::CXSmilesFields::CX_POLYMER);
      CHECK(cxsmi ==
            "*CNC(CC(*)C*)O* "
            "|$star_e;;;;;;star_e;;star_e;;star_e$,SgD:4:internal "
            "data:val::::,SgD:7:atom value:value2::::,,,|");
      CHECK(std::unique_ptr<ROMol>(SmilesToMol(cxsmi)));
    }
  }
  SECTION("coordinates") {
    auto m = "CC |(0,.75,;0,-.75,)|"_smiles;
    REQUIRE(m);
    SmilesWriteParams ps;
    auto cxsmi = MolToCXSmiles(*m, ps,
                               SmilesWrite::CXSmilesFields::CX_ALL ^
                                   SmilesWrite::CXSmilesFields::CX_COORDS);
    CHECK(cxsmi == "CC");
    CHECK(std::unique_ptr<ROMol>(SmilesToMol(cxsmi)));
  }
  SECTION("enhanced stereo") {
    auto m = "C[C@H](F)Cl |o1:1|"_smiles;
    REQUIRE(m);
    SmilesWriteParams ps;
    auto cxsmi =
        MolToCXSmiles(*m, ps,
                      SmilesWrite::CXSmilesFields::CX_ALL ^
                          SmilesWrite::CXSmilesFields::CX_ENHANCEDSTEREO);
    CHECK(cxsmi == "C[C@H](F)Cl");
    CHECK(std::unique_ptr<ROMol>(SmilesToMol(cxsmi)));
  }
  SECTION("link nodes") {
    auto m = "OC1CCC(F)C1 |LN:1:1.3.2.6|"_smiles;
    REQUIRE(m);
    SmilesWriteParams ps;
    auto cxsmi = MolToCXSmiles(*m, ps,
                               SmilesWrite::CXSmilesFields::CX_ALL ^
                                   SmilesWrite::CXSmilesFields::CX_LINKNODES);
    CHECK(cxsmi == "OC1CCC(F)C1");
    CHECK(std::unique_ptr<ROMol>(SmilesToMol(cxsmi)));
  }
  SECTION("radicals") {
    auto m = "[O][C][O] |^1:0,2|"_smiles;
    REQUIRE(m);
    SmilesWriteParams ps;
    auto cxsmi = MolToCXSmiles(*m, ps,
                               SmilesWrite::CXSmilesFields::CX_ALL ^
                                   SmilesWrite::CXSmilesFields::CX_RADICALS);
    CHECK(cxsmi == "[O][C][O]");
    CHECK(std::unique_ptr<ROMol>(SmilesToMol(cxsmi)));
  }
  SECTION("values") {
    auto m = "COCC |$_AV:;bar;;foo$|"_smiles;
    REQUIRE(m);
    SmilesWriteParams ps;
    auto cxsmi =
        MolToCXSmiles(*m, ps,
                      SmilesWrite::CXSmilesFields::CX_ALL ^
                          SmilesWrite::CXSmilesFields::CX_MOLFILE_VALUES);
    CHECK(cxsmi == "CCOC");
  }
}

TEST_CASE("non-tetrahedral chirality") {
  SECTION("allowed values") {
    {
      auto m = "C[Fe@SP3](Cl)(F)N"_smiles;
      REQUIRE(m);
      CHECK(m->getAtomWithIdx(1)->getChiralTag() ==
            Atom::ChiralType::CHI_SQUAREPLANAR);
      CHECK(m->getAtomWithIdx(1)->getProp<unsigned int>(
                common_properties::_chiralPermutation) == 3);
    }
    {
      auto m = "C[Fe@SP3](Cl)(F)N"_smiles;
      REQUIRE(m);
      CHECK(m->getAtomWithIdx(1)->getChiralTag() ==
            Atom::ChiralType::CHI_SQUAREPLANAR);
      CHECK(m->getAtomWithIdx(1)->getProp<unsigned int>(
                common_properties::_chiralPermutation) == 3);
    }
  }
}
TEST_CASE(
    "Github #4503: MolFromSmiles and MolFromSmarts incorrectly accepting input "
    "with spaces") {
  SECTION("SMILES defaults") {
    std::unique_ptr<RWMol> m{SmilesToMol("NON sense extra")};
    CHECK(m);
    CHECK(m->hasProp("_Name"));
    CHECK(m->getProp<std::string>("_Name") == "sense extra");

    CHECK_THROWS_AS(SmilesToMol("NON |sense|"), SmilesParseException);
  }
  SECTION("SMARTS defaults") {
    std::unique_ptr<RWMol> m{SmilesToMol("NON sense extra")};
    CHECK(m);
    CHECK(m->hasProp("_Name"));
    CHECK(m->getProp<std::string>("_Name") == "sense extra");

    CHECK_THROWS_AS(SmartsToMol("NON |sense|"), SmilesParseException);
  }
  SECTION("SMILES no names") {
    SmilesParserParams ps;
    ps.parseName = false;
    CHECK_THROWS_AS(SmilesToMol("NON sense", ps), SmilesParseException);
  }
  SECTION("SMARTS no names") {
    SmartsParserParams ps;
    ps.parseName = false;
    CHECK_THROWS_AS(SmartsToMol("NON sense", ps), SmilesParseException);
  }
  SECTION("SMILES names without parsing CXSMILES") {
    SmilesParserParams ps;
    ps.allowCXSMILES = false;
    {
      std::unique_ptr<RWMol> m{SmilesToMol("NON sense extra", ps)};
      CHECK(m);
      CHECK(m->hasProp("_Name"));
      CHECK(m->getProp<std::string>("_Name") == "sense extra");
    }
    {
      std::unique_ptr<RWMol> m{SmilesToMol("NON |$N1;O2;N3$| sense extra", ps)};
      CHECK(m);
      CHECK(m->hasProp("_Name"));
      CHECK(m->getProp<std::string>("_Name") == "|$N1;O2;N3$| sense extra");
    }
  }

  SECTION("SMILES not strict") {
    SmilesParserParams ps;
    ps.strictCXSMILES = false;
    {
      std::unique_ptr<RWMol> m{SmilesToMol("NON sense", ps)};
      CHECK(m);
      CHECK(m->hasProp("_Name"));
    }
    {
      std::unique_ptr<RWMol> m{SmilesToMol("NON |sense|", ps)};
      CHECK(m);
      CHECK(!m->hasProp("_Name"));
    }
    ps.parseName = false;
    {
      std::unique_ptr<RWMol> m{SmilesToMol("NON sense", ps)};
      CHECK(m);
      CHECK(!m->hasProp("_Name"));
    }
    {
      std::unique_ptr<RWMol> m{SmilesToMol("NON |sense|", ps)};
      CHECK(m);
      CHECK(!m->hasProp("_Name"));
    }
  }
  SECTION("SMARTS not strict") {
    SmartsParserParams ps;
    ps.strictCXSMILES = false;
    {
      std::unique_ptr<RWMol> m{SmartsToMol("NON sense", ps)};
      CHECK(m);
      CHECK(m->hasProp("_Name"));
    }
    {
      std::unique_ptr<RWMol> m{SmartsToMol("NON |sense|", ps)};
      CHECK(m);
      CHECK(!m->hasProp("_Name"));
    }
    ps.parseName = false;
    {
      std::unique_ptr<RWMol> m{SmartsToMol("NON sense", ps)};
      CHECK(m);
      CHECK(!m->hasProp("_Name"));
    }
    {
      std::unique_ptr<RWMol> m{SmartsToMol("NON |sense|", ps)};
      CHECK(m);
      CHECK(!m->hasProp("_Name"));
    }
  }
  SECTION("SMARTS CXExtensions + names") {
    SmartsParserParams ps;
    ps.strictCXSMILES = false;
    {  // CXSMILES + name
      std::unique_ptr<RWMol> m{SmartsToMol("NON |$_AV:bar;;foo$| name", ps)};
      CHECK(m);
      CHECK(m->hasProp("_Name"));
      CHECK(m->getProp<std::string>("_Name") == "name");
    }
    {  // CXSMILES fails, so we don't read the name
      std::unique_ptr<RWMol> m{SmartsToMol("NON |sense| name", ps)};
      CHECK(m);
      CHECK(!m->hasProp("_Name"));
    }
    ps.parseName = false;
    {  // CXSMILES, skip the name
      std::unique_ptr<RWMol> m{SmartsToMol("NON |$_AV:bar;;foo$| name", ps)};
      CHECK(m);
      CHECK(!m->hasProp("_Name"));
    }
    ps.parseName = true;
    ps.allowCXSMILES = false;
    ps.strictCXSMILES = true;
    {  // CXSMILES + name, but not parsing the CXSMILES, so we read it as the
       // name
      std::unique_ptr<RWMol> m{SmartsToMol("NON |$_AV:bar;;foo$| name", ps)};
      CHECK(m);
      CHECK(m->hasProp("_Name"));
      CHECK(m->getProp<std::string>("_Name") == "|$_AV:bar;;foo$| name");
    }
  }
  SECTION("SMILES CXExtensions + names") {
    SmilesParserParams ps;
    ps.strictCXSMILES = false;
    {  // CXSMILES + name
      std::unique_ptr<RWMol> m{SmilesToMol("NON |$_AV:bar;;foo$| name", ps)};
      CHECK(m->hasProp("_Name"));
      CHECK(m->getProp<std::string>("_Name") == "name");
    }
    {  // CXSMILES fails, so we don't read the name
      std::unique_ptr<RWMol> m{SmilesToMol("NON |sense| name", ps)};
      CHECK(m);
      CHECK(!m->hasProp("_Name"));
    }
    ps.parseName = false;
    {  // CXSMILES, skip the name
      std::unique_ptr<RWMol> m{SmilesToMol("NON |$_AV:bar;;foo$| name", ps)};
      CHECK(m);
      CHECK(!m->hasProp("_Name"));
    }
    ps.parseName = true;
    ps.allowCXSMILES = false;
    ps.strictCXSMILES = true;
    {  // CXSMILES + name, but not parsing the CXSMILES, so we read it as the
       // name
      std::unique_ptr<RWMol> m{SmilesToMol("NON |$_AV:bar;;foo$| name", ps)};
      CHECK(m);
      CHECK(m->hasProp("_Name"));
      CHECK(m->getProp<std::string>("_Name") == "|$_AV:bar;;foo$| name");
    }
  }
}

TEST_CASE("Github #4582: double bonds and ring closures") {
  auto mol = R"CTAB(CHEMBL409450
     RDKit          2D

 22 25  0  0  0  0  0  0  0  0999 V2000
   -1.1669    1.3591    0.0000 C   0  0  0  0  0  0  0  0  0  0  0  0
   -0.6820    0.6916    0.0000 C   0  0  0  0  0  0  0  0  0  0  0  0
   -1.9516    1.1041    0.0000 C   0  0  0  0  0  0  0  0  0  0  0  0
   -1.9516    0.2791    0.0000 N   0  0  0  0  0  0  0  0  0  0  0  0
   -2.5647    1.6562    0.0000 C   0  0  0  0  0  0  0  0  0  0  0  0
   -2.3931    2.4631    0.0000 C   0  0  0  0  0  0  0  0  0  0  0  0
   -1.6085    2.7181    0.0000 C   0  0  0  0  0  0  0  0  0  0  0  0
   -0.9954    2.1661    0.0000 C   0  0  0  0  0  0  0  0  0  0  0  0
   -1.1669    0.0242    0.0000 C   0  0  0  0  0  0  0  0  0  0  0  0
   -0.9120   -0.7604    0.0000 C   0  0  0  0  0  0  0  0  0  0  0  0
   -1.3969   -1.4279    0.0000 C   0  0  0  0  0  0  0  0  0  0  0  0
   -0.9120   -2.0953    0.0000 N   0  0  0  0  0  0  0  0  0  0  0  0
   -0.1274   -1.8404    0.0000 C   0  0  0  0  0  0  0  0  0  0  0  0
   -0.1274   -1.0154    0.0000 C   0  0  0  0  0  0  0  0  0  0  0  0
    0.5871   -2.2529    0.0000 C   0  0  0  0  0  0  0  0  0  0  0  0
    1.3016   -1.8404    0.0000 C   0  0  0  0  0  0  0  0  0  0  0  0
    1.3016   -1.0154    0.0000 C   0  0  0  0  0  0  0  0  0  0  0  0
    0.5871   -0.6029    0.0000 C   0  0  0  0  0  0  0  0  0  0  0  0
   -2.2219   -1.4279    0.0000 O   0  0  0  0  0  0  0  0  0  0  0  0
    0.1430    0.6916    0.0000 N   0  0  0  0  0  0  0  0  0  0  0  0
    0.5555    1.4061    0.0000 O   0  0  0  0  0  0  0  0  0  0  0  0
    2.0160   -2.2529    0.0000 Br  0  0  0  0  0  0  0  0  0  0  0  0
  1  2  1  0
  1  3  2  0
  1  8  1  0
  9  2  1  0
  2 20  2  0
  3  4  1  0
  3  5  1  0
  9  4  1  0
  5  6  2  0
  6  7  1  0
  8  7  2  0
  9 10  2  0
 10 11  1  0
 10 14  1  0
 11 12  1  0
 11 19  2  0
 13 12  1  0
 13 14  2  0
 13 15  1  0
 14 18  1  0
 15 16  2  0
 16 17  1  0
 22 16  1  0
 17 18  2  0
 20 21  1  0
M  END)CTAB"_ctab;
  REQUIRE(mol);
  auto dbond = mol->getBondBetweenAtoms(1, 19);
  REQUIRE(dbond);
  CHECK(dbond->getBondType() == Bond::BondType::DOUBLE);
  CHECK((dbond->getStereo() == Bond::BondStereo::STEREOE ||
         dbond->getStereo() == Bond::BondStereo::STEREOTRANS));
  CHECK(dbond->getStereoAtoms() == std::vector<int>{8, 20});
  auto csmiles = MolToSmiles(*mol);
  CHECK(csmiles == "O=C1Nc2cc(Br)ccc2/C1=C1/Nc2ccccc2/C1=N\\O");

#if 0
  // FIX: this test fails. The SMILES generated for this random permutation
  // has the stereo for one of the double bonds wrong.
  SECTION("specific random output") {
    SmilesWriteParams ps;
    ps.doRandom = true;
    getRandomGenerator(51)();
    auto rsmiles = MolToSmiles(*mol, ps);
    std::unique_ptr<RWMol> mol2(SmilesToMol(rsmiles));
    REQUIRE(mol2);
    auto smiles = MolToSmiles(*mol2);
    if (smiles != csmiles) {
      std::cerr << smiles << std::endl;
    }
    CHECK(smiles == csmiles);
  }
#endif

  SECTION("bulk random output order") {
    auto csmiles = MolToSmiles(*mol);
    CHECK(csmiles == "O=C1Nc2cc(Br)ccc2/C1=C1/Nc2ccccc2/C1=N\\O");
    SmilesWriteParams ps;
    ps.doRandom = true;
    for (auto i = 0u; i < 100; ++i) {
      if (i == 50) {
        // we know this one fails (it's explicitly tested above)
        continue;
      }
      getRandomGenerator(i + 1)();
      auto rsmiles = MolToSmiles(*mol, ps);
      std::unique_ptr<RWMol> mol2(SmilesToMol(rsmiles));
      REQUIRE(mol2);
      auto smiles = MolToSmiles(*mol2);
      if (smiles != csmiles) {
        std::cerr << ">>> " << i << " " << rsmiles << std::endl;
      }
      CHECK(smiles == csmiles);
    }
  }
}

TEST_CASE("Github #4582 continued: double bonds and ring closures") {
  SECTION("basics") {
    auto mol = R"CTAB(
  Mrv2108 10072106112D

 11 11  0  0  0  0            999 V2000
    1.2097   -1.0517    0.0000 C   0  0  0  0  0  0  0  0  0  0  0  0
    0.3651   -1.1116    0.0000 C   0  0  0  0  0  0  0  0  0  0  0  0
    1.0571    0.9536    0.0000 C   0  0  0  0  0  0  0  0  0  0  0  0
   -0.2670   -0.5667    0.0000 C   0  0  0  0  0  0  0  0  0  0  0  0
    1.7001    0.4032    0.0000 C   0  0  0  0  0  0  0  0  0  0  0  0
   -0.3269    0.2561    0.0000 C   0  0  0  0  0  0  0  0  0  0  0  0
    0.2180    0.8882    0.0000 C   0  0  0  0  0  0  0  0  0  0  0  0
    1.7601   -0.4305    0.0000 C   0  0  0  0  0  0  0  0  0  0  0  0
    1.5763   -1.7848    0.0000 C   0  0  0  0  0  0  0  0  0  0  0  0
    1.1262   -2.4676    0.0000 N   0  0  0  0  0  0  0  0  0  0  0  0
    1.4920   -3.1990    0.0000 C   0  0  0  0  0  0  0  0  0  0  0  0
  8  1  1  0  0  0  0
  1  2  2  0  0  0  0
  5  3  1  0  0  0  0
  7  3  1  0  0  0  0
  4  2  1  0  0  0  0
  5  8  1  0  0  0  0
  6  7  1  0  0  0  0
  1  9  1  0  0  0  0
  9 10  2  0  0  0  0
 10 11  1  0  0  0  0
  6  4  1  0  0  0  0
M  END)CTAB"_ctab;
    REQUIRE(mol);
    auto csmiles = MolToSmiles(*mol);
    CHECK(csmiles == "C/N=C/C1=C/CCCCCC1");
  }
  SECTION("github #3967 part 1") {
    // duplicating a test from elsewhere
    auto mol = "C=c1s/c2n(c1=O)CCCCCCC\\N=2"_smiles;
    REQUIRE(mol);
    auto smi = MolToSmiles(*mol);
    CHECK(smi == "C=c1s/c2n(c1=O)CCCCCCC\\N=2");
  }
  SECTION("github #3967 part 2") {
    // duplicating a test from elsewhere
    auto mol = R"SMI(C1=CC/C=C2C3=C/CC=CC=CC\3C\2C=C1)SMI"_smiles;
    REQUIRE(mol);
    auto smi = MolToSmiles(*mol);
    CHECK(smi == R"SMI(C1=CC/C=C2C3=C\CC=CC=CC/3C\2C=C1)SMI");
  }
  SECTION("CHEMBL3623347") {
    auto mol = R"CTAB(CHEMBL3623347
     RDKit          2D

 44 47  0  0  0  0  0  0  0  0999 V2000
   -2.0000    1.0700    0.0000 C   0  0  0  0  0  0  0  0  0  0  0  0
   -2.1400   -0.4700    0.0000 O   0  0  0  0  0  0  0  0  0  0  0  0
   -3.6400   -0.8300    0.0000 C   0  0  0  0  0  0  0  0  0  0  0  0
   -4.4400    0.4800    0.0000 C   0  0  0  0  0  0  0  0  0  0  0  0
   -3.4200    1.6600    0.0000 C   0  0  0  0  0  0  0  0  0  0  0  0
    2.2200   -1.9300    0.0000 C   0  0  0  0  0  0  0  0  0  0  0  0
    0.6700   -2.0400    0.0000 C   0  0  0  0  0  0  0  0  0  0  0  0
    1.9400    1.7500    0.0000 C   0  0  0  0  0  0  0  0  0  0  0  0
   -0.4900   -1.0400    0.0000 C   0  0  0  0  0  0  0  0  0  0  0  0
    3.1200    0.7400    0.0000 C   0  0  0  0  0  0  0  0  0  0  0  0
    5.5400    0.1400    0.0000 C   0  0  0  0  0  0  0  0  0  0  0  0
    4.5400    1.3300    0.0000 C   0  0  0  0  0  0  0  0  0  0  0  0
   -0.6000    0.4700    0.0000 C   0  0  0  0  0  0  0  0  0  0  0  0
    0.4000    1.6300    0.0000 C   0  0  0  0  0  0  0  0  0  0  0  0
   -0.4000    2.9600    0.0000 C   0  0  0  0  0  0  0  0  0  0  0  0
   -1.8800    2.6000    0.0000 C   0  0  0  0  0  0  0  0  0  0  0  0
    3.6604    2.1462    0.0000 C   0  0  0  0  0  0  0  0  0  0  0  0
    5.6965    1.6501    0.0000 O   0  0  0  0  0  0  0  0  0  0  0  0
    3.2764    1.7277    0.0000 H   0  0  0  0  0  0  0  0  0  0  0  0
    0.9496    2.6967    0.0000 C   0  0  0  0  0  0  0  0  0  0  0  0
   -1.4143   -0.1105    0.0000 H   0  0  0  0  0  0  0  0  0  0  0  0
   -3.6960    2.8278    0.0000 C   0  0  0  0  0  0  0  0  0  0  0  0
   -4.2128   -2.2139    0.0000 C   0  0  0  0  0  0  0  0  0  0  0  0
   -3.2997   -3.4050    0.0000 C   0  0  0  0  0  0  0  0  0  0  0  0
   -3.7586   -4.5137    0.0000 C   0  0  0  0  0  0  0  0  0  0  0  0
   -2.1099   -3.2485    0.0000 C   0  0  0  0  0  0  0  0  0  0  0  0
    4.7200   -1.1200    0.0000 C   0  0  0  0  0  0  0  0  0  0  0  0
    3.2300   -0.7900    0.0000 C   0  0  0  0  0  0  0  0  0  0  0  0
    5.1740   -2.2308    0.0000 O   0  0  0  0  0  0  0  0  0  0  0  0
    2.8927   -3.2754    0.0000 C   0  0  0  0  0  0  0  0  0  0  0  0
    2.0667   -4.5284    0.0000 N   0  0  0  0  0  0  0  0  0  0  0  0
    2.7380   -5.8707    0.0000 C   0  0  0  0  0  0  0  0  0  0  0  0
    1.9120   -7.1238    0.0000 C   0  0  0  0  0  0  0  0  0  0  0  0
    2.5833   -8.4661    0.0000 C   0  0  0  0  0  0  0  0  0  0  0  0
    1.7573   -9.7192    0.0000 C   0  0  0  0  0  0  0  0  0  0  0  0
    2.4287  -11.0615    0.0000 C   0  0  0  0  0  0  0  0  0  0  0  0
    3.9267  -11.1538    0.0000 C   0  0  0  0  0  0  0  0  0  0  0  0
    4.4623  -12.2277    0.0000 O   0  0  0  0  0  0  0  0  0  0  0  0
    4.5892  -10.1533    0.0000 O   0  0  0  0  0  0  0  0  0  0  0  0
    1.6027  -12.3146    0.0000 N   0  0  0  0  0  0  0  0  0  0  0  0
    2.2740  -13.6569    0.0000 C   0  0  0  0  0  0  0  0  0  0  0  0
    3.4719  -13.7282    0.0000 C   0  0  0  0  0  0  0  0  0  0  0  0
    1.6136  -14.6588    0.0000 O   0  0  0  0  0  0  0  0  0  0  0  0
    3.5388   -1.7411    0.0000 H   0  0  0  0  0  0  0  0  0  0  0  0
  1  2  1  6
  3  2  1  0
  3  4  1  0
  4  5  1  0
  5  1  1  0
 28  6  1  0
  6  7  2  0
 10  8  1  0
  8 14  1  0
 13  9  1  0
  9  7  1  0
 10 28  1  0
 27 11  1  0
 11 12  1  0
 12 10  1  0
 13 14  1  0
 14 15  1  0
 15 16  1  0
 16  1  1  0
  1 13  1  0
 12 17  1  1
 12 18  1  0
 10 19  1  1
 14 20  1  1
 13 21  1  6
  5 22  1  6
  3 23  1  1
 23 24  2  0
 24 25  1  0
 24 26  1  0
 27 28  1  0
 27 29  2  0
  6 30  1  0
 30 31  2  0
 31 32  1  0
 32 33  1  0
 33 34  1  0
 34 35  1  0
 35 36  1  0
 36 37  1  0
 37 38  2  0
 37 39  1  0
 36 40  1  1
 40 41  1  0
 41 42  1  0
 41 43  2  0
 28 44  1  1
M  END)CTAB"_ctab;
    REQUIRE(mol);
    auto csmiles = MolToSmiles(*mol);
    // clang-format off
    CHECK(
        csmiles ==
        "CC(=O)N[C@@H](CCCC/N=C/C1=C/C[C@@H]2[C@](C)(CC[C@@]23O[C@@H](C=C(C)C)C[C@@H]3C)C[C@H]2[C@@H]1C(=O)C[C@@]2(C)O)C(=O)O");
  }
  // clang-format on
}

TEST_CASE(
    "unspecified bonds at beginning of branch in SMARTS not properly tagged") {
  auto m = "C(C)C"_smarts;
  REQUIRE(m);
  CHECK(m->getBondWithIdx(0)->getQuery()->getDescription() ==
        "SingleOrAromaticBond");
  CHECK(m->getBondWithIdx(1)->getQuery()->getDescription() ==
        "SingleOrAromaticBond");
}

TEST_CASE("Github #4878: cannot parse coordinate bonds from CXSMARTS",
          "[cxsmiles]") {
  SECTION("basics") {
    auto m = "[Fe]OC |C:1.0|"_smarts;
    REQUIRE(m);
    CHECK(m->getBondWithIdx(0)->getBondType() == Bond::BondType::DATIVE);
  }
  SECTION("branches") {
    {
      auto m = "[Fe](O)OC |C:2.1|"_smarts;
      REQUIRE(m);
      CHECK(m->getBondWithIdx(1)->getBondType() == Bond::BondType::DATIVE);
    }
    {
      auto m = "[Fe](OC)O |C:1.0|"_smarts;
      REQUIRE(m);
      CHECK(m->getBondWithIdx(0)->getBondType() == Bond::BondType::DATIVE);
    }
  }
  SECTION("rings") {
    {
      auto m = "O1CC[Fe]1 |C:0.3|"_smarts;
      REQUIRE(m);
      CHECK(m->getBondBetweenAtoms(0, 3)->getBondType() ==
            Bond::BondType::DATIVE);
    }
  }
}

TEST_CASE("Github #4981: Invalid SMARTS for negated single-atoms", "[smarts]") {
  SECTION("basics") {
    auto mol = "[!C]"_smarts;
    REQUIRE(mol);
    CHECK(SmartsWrite::GetAtomSmarts(mol->getAtomWithIdx(0)) == "[!C]");
  }
  SECTION("as reported") {
    auto mol = "[NX3H2+0,NX4H3+;!$([N][!C]);!$([N]*~[#7,#8,#15,#16])]"_smarts;
    REQUIRE(mol);
    CHECK(MolToSmarts(*mol).find("N!C") == std::string::npos);
  }
}

TEST_CASE("Pol and Mod atoms in CXSMILES", "[cxsmiles]") {
  SECTION("Pol basics") {
    auto mol = "CC* |$;;Pol_p$|"_smiles;
    REQUIRE(mol);
    std::string val;
    CHECK(mol->getAtomWithIdx(2)->getPropIfPresent(
        common_properties::dummyLabel, val));
    CHECK(val == "Pol");
    auto smi = MolToCXSmiles(*mol);
    CHECK(smi == "*CC |$Pol_p;;$|");
  }
  SECTION("Mod basics") {
    auto mol = "CC* |$;;Mod_p$|"_smiles;
    REQUIRE(mol);
    std::string val;
    CHECK(mol->getAtomWithIdx(2)->getPropIfPresent(
        common_properties::dummyLabel, val));
    CHECK(val == "Mod");
    auto smi = MolToCXSmiles(*mol);
    CHECK(smi == "*CC |$Mod_p;;$|");
  }
}

TEST_CASE("empty atom label block", "[cxsmiles]") {
  SECTION("basics") {
    auto m = R"CTAB(
  MJ201100

  8  8  0  0  0  0  0  0  0  0999 V2000
   -1.0491    1.5839    0.0000 C   0  0  0  0  0  0  0  0  0  0  0  0
   -1.7635    1.1714    0.0000 C   0  0  0  0  0  0  0  0  0  0  0  0
   -1.7635    0.3463    0.0000 C   0  0  0  0  0  0  0  0  0  0  0  0
   -1.0491   -0.0661    0.0000 C   0  0  0  0  0  0  0  0  0  0  0  0
   -0.3346    0.3463    0.0000 C   0  0  0  0  0  0  0  0  0  0  0  0
   -0.3346    1.1714    0.0000 C   0  0  0  0  0  0  0  0  0  0  0  0
    0.3798    1.5839    0.0000 R#  0  0  0  0  0  0  0  0  0  0  0  0
    0.3798   -0.0661    0.0000 R#  0  0  0  0  0  0  0  0  0  0  0  0
  1  2  2  0  0  0  0
  2  3  1  0  0  0  0
  3  4  2  0  0  0  0
  4  5  1  0  0  0  0
  5  6  2  0  0  0  0
  6  1  1  0  0  0  0
  6  7  1  0  0  2  0
  5  8  1  0  0  2  0
M  RGP  2   7   1   8   2
M  END)CTAB"_ctab;
    REQUIRE(m);
    m->clearConformers();
    auto smi = MolToCXSmiles(*m);
    CHECK(smi.find("$") == std::string::npos);
  }
}

TEST_CASE("Github #5372: errors with fragments and doRandom=True") {
  SECTION("basics") {
    auto m = "C.C"_smiles;
    REQUIRE(m);
    SmilesWriteParams ps;
    ps.doRandom = true;
    auto smi = MolToSmiles(*m, ps);
    CHECK(smi == "C.C");
  }
}

TEST_CASE("github #5466 writing floating point atom props cxsmiles",
          "[smiles][cxsmiles]") {
  SECTION("simple") {
    auto mol = "C"_smiles;
    REQUIRE(mol);

    mol->getAtomWithIdx(0)->setProp<std::string>("foo", "7.6");
    auto smi = MolToCXSmiles(*mol);
    CHECK(smi == "C |atomProp:0.foo.7&#46;6|");

    // 7.5 is exactly representable in IEEE so this helps :)
    mol->getAtomWithIdx(0)->setProp<double>("foo", 7.5);
    smi = MolToCXSmiles(*mol);
    CHECK(smi == "C |atomProp:0.foo.7&#46;5|");
  }
  SECTION("label with .") {
    auto mol = "C"_smiles;
    REQUIRE(mol);

    mol->getAtomWithIdx(0)->setProp<int>("foo.foo", 7);
    auto smi = MolToCXSmiles(*mol);
    CHECK(smi == "C |atomProp:0.foo&#46;foo.7|");
  }
}

TEST_CASE("CXSMILES and 3d conformers") {
  SECTION("detect 3d and perceive stereo") {
    auto m =
        "CC(O)(F)Cl |(0.856693,-0.0843716,-0.11692;-0.539611,0.360041,0.18126;-1.47941,-0.628083,-0.170155;-0.665621,0.560167,1.55524;-0.999017,1.83232,-0.693661)|"_smiles;
    REQUIRE(m);
    REQUIRE(m->getNumConformers() == 1);
    CHECK(m->getConformer().is3D());
    CHECK(m->getAtomWithIdx(1)->getChiralTag() !=
          Atom::ChiralType::CHI_UNSPECIFIED);
  }
  SECTION("detect 2d") {
    auto m =
        "CC(O)Cl |(-3.9163,5.4767,;-3.9163,3.9367,;-2.5826,3.1667,;-5.25,3.1667,)|"_smiles;
    REQUIRE(m);
    REQUIRE(m->getNumConformers() == 1);
    CHECK(!m->getConformer().is3D());
    CHECK(m->getAtomWithIdx(1)->getChiralTag() ==
          Atom::ChiralType::CHI_UNSPECIFIED);
  }
  SECTION("detect 2d when z coords are all zero") {
    auto m =
        "CC(O)Cl |(-3.9163,5.4767,0;-3.9163,3.9367,0;-2.5826,3.1667,0;-5.25,3.1667,0)|"_smiles;
    REQUIRE(m);
    REQUIRE(m->getNumConformers() == 1);
    CHECK(!m->getConformer().is3D());
    CHECK(m->getAtomWithIdx(1)->getChiralTag() ==
          Atom::ChiralType::CHI_UNSPECIFIED);
  }
}

TEST_CASE("wiggly and wedged bonds in CXSMILES") {
  SECTION("basic reading/writing") {
    auto m = "CC(O)F |w:1.2|"_smiles;
    REQUIRE(m);
    unsigned int bondcfg = 0;
    CHECK(m->getBondWithIdx(2)->getPropIfPresent("_MolFileBondCfg", bondcfg));
    CHECK(bondcfg == 2);
    // make sure we end up with a wiggly bond in output mol blocks:
    Chirality::reapplyMolBlockWedging(*m);
    auto mb = MolToV3KMolBlock(*m);
    CHECK(mb.find("CFG=2") != std::string::npos);
    // make sure we end up with the wiggly bond in the output CXSMILES:
    auto cxsmi = MolToCXSmiles(*m, SmilesWriteParams(),
                               SmilesWrite::CXSmilesFields::CX_ALL,
                               RestoreBondDirOptionTrue);
    CHECK(cxsmi == "CC(O)F |w:1.2|");
    // but we can turn that off
    SmilesWriteParams ps;
    cxsmi =
        MolToCXSmiles(*m, ps, SmilesWrite::CX_ALL ^ SmilesWrite::CX_BOND_CFG);
    CHECK(cxsmi == "CC(O)F");
  }

  SECTION("CXSMILES wiggly bond over-rides atomic stereo") {
    auto m = "C[C@H](O)F |w:1.2|"_smiles;
    REQUIRE(m);
    unsigned int bondcfg = 0;
    CHECK(m->getBondWithIdx(2)->getPropIfPresent("_MolFileBondCfg", bondcfg));
    CHECK(bondcfg == 2);
    CHECK(m->getAtomWithIdx(1)->getChiralTag() ==
          Atom::ChiralType::CHI_UNSPECIFIED);

    // make sure we end up with a wiggly bond in output mol blocks:
    Chirality::reapplyMolBlockWedging(*m);
    auto mb = MolToV3KMolBlock(*m);
    CHECK(mb.find("CFG=2") != std::string::npos);
    // make sure we end up with the wiggly bond in the output CXSMILES:
    auto cxsmi = MolToCXSmiles(*m, SmilesWriteParams(),
                               SmilesWrite::CXSmilesFields::CX_ALL,
                               RestoreBondDirOptionTrue);
    CHECK(cxsmi == "CC(O)F |w:1.2|");
  }
  SECTION("make sure order gets reversed when needed") {
    auto m = "CC(O)Cl |w:1.0|"_smiles;
    REQUIRE(m);
    CHECK(m->getBondWithIdx(0)->getBeginAtomIdx() == 1);
    unsigned int bondcfg = 0;
    CHECK(m->getBondWithIdx(0)->getPropIfPresent("_MolFileBondCfg", bondcfg));
    CHECK(bondcfg == 2);
  }

  SECTION("make sure wedging gets applied when coordinates are there") {
    auto m =
        "CC(O)Cl |(-3.9163,5.4767,;-3.9163,3.9367,;-2.5826,3.1667,;-5.25,3.1667,),wU:1.0|"_smiles;
    REQUIRE(m);
    unsigned int bondcfg = 0;
    CHECK(m->getBondWithIdx(0)->getPropIfPresent("_MolFileBondCfg", bondcfg));
    CHECK(bondcfg == 1);
    CHECK(m->getAtomWithIdx(1)->getChiralTag() ==
          Atom::ChiralType::CHI_TETRAHEDRAL_CW);
    m = "CC(O)Cl |(-3.9163,5.4767,;-3.9163,3.9367,;-2.5826,3.1667,;-5.25,3.1667,),wD:1.0|"_smiles;
    REQUIRE(m);
    CHECK(m->getBondWithIdx(0)->getPropIfPresent("_MolFileBondCfg", bondcfg));
    CHECK(bondcfg == 3);
    CHECK(m->getAtomWithIdx(1)->getChiralTag() ==
          Atom::ChiralType::CHI_TETRAHEDRAL_CCW);
    invertMolBlockWedgingInfo(*m);
    CHECK(m->getBondWithIdx(0)->getPropIfPresent("_MolFileBondCfg", bondcfg));
    CHECK(bondcfg == 1);
    Chirality::reapplyMolBlockWedging(*m);
    MolOps::assignChiralTypesFromBondDirs(*m);
    CHECK(m->getAtomWithIdx(1)->getChiralTag() ==
          Atom::ChiralType::CHI_TETRAHEDRAL_CW);
    invertMolBlockWedgingInfo(*m);
    CHECK(m->getBondWithIdx(0)->getPropIfPresent("_MolFileBondCfg", bondcfg));
    CHECK(bondcfg == 3);
    Chirality::reapplyMolBlockWedging(*m);
    MolOps::assignChiralTypesFromBondDirs(*m);
    CHECK(m->getAtomWithIdx(1)->getChiralTag() ==
          Atom::ChiralType::CHI_TETRAHEDRAL_CCW);
    Chirality::clearMolBlockWedgingInfo(*m);
    m->getAtomWithIdx(1)->setChiralTag(Atom::ChiralType::CHI_UNSPECIFIED);
    CHECK(!m->getBondWithIdx(0)->getPropIfPresent("_MolFileBondCfg", bondcfg));
    Chirality::reapplyMolBlockWedging(*m);
    MolOps::assignChiralTypesFromBondDirs(*m);
    CHECK(m->getAtomWithIdx(1)->getChiralTag() ==
          Atom::ChiralType::CHI_UNSPECIFIED);
  }

  SECTION("writing examples") {
    auto m = "OC(C)Cl"_smiles;
    REQUIRE(m);
    {
      ROMol nm(*m);
      nm.getBondWithIdx(1)->setBondDir(Bond::BondDir::UNKNOWN);
      auto cxsmi = MolToCXSmiles(nm, SmilesWriteParams(),
                                 SmilesWrite::CXSmilesFields::CX_ALL,
                                 RestoreBondDirOptionTrue);
      CHECK(cxsmi == "CC(O)Cl |w:1.0|");
    }
    {
      ROMol nm(*m);
      nm.getBondWithIdx(1)->setProp(common_properties::_MolFileBondCfg, 2);
      auto cxsmi = MolToCXSmiles(nm, SmilesWriteParams(),
                                 SmilesWrite::CXSmilesFields::CX_ALL,
                                 RestoreBondDirOptionClear);
      CHECK(cxsmi == "CC(O)Cl");
    }
  }

  SECTION("writing wedges and dashes") {
    auto m = R"CTAB(
  RDKit             2D

  0  0  0     0  0            999 V3000
M  V30 BEGIN CTAB
M  V30 COUNTS 4 3 0 0 0
M  V30 BEGIN ATOM
M  V30 1 Cl -5.25 3.1667 0 0
M  V30 2 C -3.9163 3.9367 0 0
M  V30 3 O -2.5826 3.1667 0 0
M  V30 4 C -3.9163 5.4767 0 0
M  V30 END ATOM
M  V30 BEGIN BOND
M  V30 1 1 1 2
M  V30 2 1 2 3
M  V30 3 1 2 4 CFG=1
M  V30 END BOND
M  V30 END CTAB
M  END
)CTAB"_ctab;
    REQUIRE(m);
    auto cxsmi = MolToCXSmiles(*m);
    CHECK(cxsmi.find("wU:1.0") != std::string::npos);
    SmilesWriteParams ps;
    cxsmi =
        MolToCXSmiles(*m, ps, SmilesWrite::CXSmilesFields::CX_ALL_BUT_COORDS);
    CHECK(cxsmi.find("wU:1.0") == std::string::npos);
    // change the bond dir. This also tests that the wedging overrides the
    // CFG property
    m->getBondWithIdx(2)->setBondDir(Bond::BondDir::BEGINDASH);
    cxsmi = MolToCXSmiles(*m, SmilesWriteParams(),
                          SmilesWrite::CXSmilesFields::CX_ALL,
                          RestoreBondDirOptionTrue);
    CHECK(cxsmi.find("wU:1.0") != std::string::npos);
    cxsmi =
        MolToCXSmiles(*m, ps, SmilesWrite::CXSmilesFields::CX_ALL_BUT_COORDS);
    CHECK(cxsmi.find("wU:1.0") == std::string::npos);
    m->getBondWithIdx(2)->setBondDir(Bond::BondDir::UNKNOWN);
    cxsmi = MolToCXSmiles(*m, SmilesWriteParams(),
                          SmilesWrite::CXSmilesFields::CX_ALL,
                          RestoreBondDirOptionTrue);
    CHECK(cxsmi.find("wU:1.0") != std::string::npos);
    // wiggly bonds get written even if we don't output coords:
    cxsmi =
        MolToCXSmiles(*m, ps, SmilesWrite::CXSmilesFields::CX_ALL_BUT_COORDS,
                      RestoreBondDirOptionClear);
    CHECK(cxsmi.find("w:1.0") == std::string::npos);
  }

  SECTION("double bond stereo") {
    auto m_from_ctab = R"CTAB(
  Mrv2211 09152216122D

  0  0  0     0  0            999 V3000
M  V30 BEGIN CTAB
M  V30 COUNTS 4 3 0 0 0
M  V30 BEGIN ATOM
M  V30 1 C -7.125 -12.0417 0 0
M  V30 2 C -5.7913 -11.2717 0 0
M  V30 3 C -4.4576 -12.0417 0 0
M  V30 4 C -8.4587 -11.2717 0 0
M  V30 END ATOM
M  V30 BEGIN BOND
M  V30 1 2 1 2
M  V30 2 1 2 3 CFG=2
M  V30 3 1 1 4
M  V30 END BOND
M  V30 END CTAB
M  END
)CTAB"_ctab;
    REQUIRE(m_from_ctab);
    auto m = "CC=CC |w:2.2|"_smiles;
    REQUIRE(m);
    unsigned int bondcfg = 0;
    CHECK(m->getBondWithIdx(2)->getPropIfPresent("_MolFileBondCfg", bondcfg));
    CHECK(bondcfg == 2);
  }

  SECTION("some invalid cxsmiles") {
    std::vector<std::string> smileses = {"CC(O)Cl |wU:0.0,wU:1.0|",
                                         "CC(O)Cl |wUP:1.0|", "CC(O)Cl |wU:1|"};
    for (const auto &smi : smileses) {
      INFO(smi);
      CHECK_THROWS_AS(SmilesToMol(smi), SmilesParseException);
    }
  }
}

TEST_CASE("ring bond stereochemistry in CXSMILES") {
  UseLegacyStereoPerceptionFixture useLegacy(false);
  SECTION("basic reading") {
    std::vector<std::pair<std::string, Bond::BondStereo>> tests = {
        {"C1CCCC/C=C/CCC1 |t:5|", Bond::BondStereo::STEREOTRANS},
        {"C1CCCCC=CCCC1 |t:5|", Bond::BondStereo::STEREOTRANS},
        {"C1CCCCC=CCCC1 |c:5|", Bond::BondStereo::STEREOCIS},
        {"C1CCCC/C=C/CCC1 |c:5|", Bond::BondStereo::STEREOCIS},
        {"C1CCCCC=CCCC1 |ctu:5|", Bond::BondStereo::STEREOANY},
        {"C1CCCC/C=C/CCC1 |ctu:5|", Bond::BondStereo::STEREOANY},
    };
    for (const auto &[smi, val] : tests) {
      std::unique_ptr<RWMol> m{SmilesToMol(smi)};
      INFO(smi);
      REQUIRE(m);
      CHECK(m->getBondWithIdx(5)->getBondType() == Bond::BondType::DOUBLE);
      CHECK(m->getBondWithIdx(5)->getStereo() == val);
    }
  }
  SECTION("read multiple values") {
    std::unique_ptr<RWMol> m{SmilesToMol("C1CCCCC=CCCC=1 |t:5,9|")};
    REQUIRE(m);
    CHECK(m->getBondWithIdx(5)->getBondType() == Bond::BondType::DOUBLE);
    CHECK(m->getBondWithIdx(5)->getStereo() == Bond::BondStereo::STEREOTRANS);
    CHECK(m->getBondWithIdx(9)->getBondType() == Bond::BondType::DOUBLE);
    CHECK(m->getBondWithIdx(9)->getStereo() == Bond::BondStereo::STEREOTRANS);
  }
  SECTION("skip small rings") {
    std::vector<std::pair<std::string, Bond::BondStereo>> tests = {
        {"C1=CCCCC1 |ctu:0|", Bond::BondStereo::STEREONONE},
        {"C1=CCCCC1 |c:0|", Bond::BondStereo::STEREONONE}};
    for (const auto &[smi, val] : tests) {
      std::unique_ptr<RWMol> m{SmilesToMol(smi)};
      INFO(smi);
      REQUIRE(m);
      CHECK(m->getBondWithIdx(0)->getBondType() == Bond::BondType::DOUBLE);
      CHECK(m->getBondWithIdx(0)->getStereo() == val);
    }
  }
  SECTION("basic writing") {
    std::vector<std::pair<std::string, std::string>> tests = {
        {"C1CCCC/C=C/CCC1 |t:5|", "C1=C/CCCCCCCC/1 |t:0|"},
        {"C1CCCCC=CCCC1 |t:5|", "C1=C/CCCCCCCC/1 |t:0|"},
        {"C1CCCCC=CCCC1 |c:5|", "C1=C\\CCCCCCCC/1 |c:0|"},
        {"C1CCCC/C=C/CCC1 |c:5|", "C1=C\\CCCCCCCC/1 |c:0|"},
        {"C1=CCCCCCCCC1 |ctu:0|", "C1=CCCCCCCCC1 |ctu:0|"},
        {"C=CCCCCCCCC |ctu:0|",
         "C=CCCCCCCCC"}  // we don't write the markers for non-ring bonds
    };
    for (const auto &[smi, val] : tests) {
      std::unique_ptr<RWMol> m{SmilesToMol(smi)};
      INFO(smi);
      REQUIRE(m);
      SmilesWriteParams ops;
      auto cxsmi = MolToCXSmiles(
          *m, ops, SmilesWrite::CXSmilesFields::CX_ALL_BUT_COORDS);
      CHECK(cxsmi == val);
    }
  }
}

TEST_CASE(
    "Github #5722: check w/c/t/ctu CX labels use bond positions from SMILES",
    "[SMILES][bug]") {
  SECTION("'w:' label") {
    auto m = "CC1CN1C=CC1CC1 |w:4.5|"_smiles;
    REQUIRE(m);
    auto b = m->getBondWithIdx(4);
    REQUIRE(b->getBondType() == Bond::BondType::DOUBLE);
    CHECK(b->getBondDir() == Bond::BondDir::UNKNOWN);
  }
  SECTION("'ctu:' label") {
    auto m = "CC1CN1C=CC1CC1 |ctu:5|"_smiles;
    REQUIRE(m);
    auto b = m->getBondWithIdx(4);
    REQUIRE(b->getBondType() == Bond::BondType::DOUBLE);
    CHECK(b->getStereo() == Bond::STEREOANY);
  }
  SECTION("'c:' label") {
    UseLegacyStereoPerceptionFixture useLegacy(false);

    auto m = "CC1CN1C=CC1CC1 |c:5|"_smiles;
    REQUIRE(m);
    auto b = m->getBondWithIdx(4);
    REQUIRE(b->getBondType() == Bond::BondType::DOUBLE);
    CHECK(b->getStereo() == Bond::STEREOCIS);
  }
  SECTION("'t:' label") {
    UseLegacyStereoPerceptionFixture useLegacy(false);

    auto m = "CC1CN1C=CC1CC1 |t:5|"_smiles;
    REQUIRE(m);
    auto b = m->getBondWithIdx(4);
    REQUIRE(b->getBondType() == Bond::BondType::DOUBLE);
    CHECK(b->getStereo() == Bond::STEREOTRANS);
  }
}

TEST_CASE("Github #5683: SMARTS bond ordering should be the same as SMILES") {
  SECTION("basics") {
    auto m = "C(OC)C"_smarts;
    REQUIRE(m);
    CHECK(m->getBondBetweenAtoms(0, 1)->getIdx() == 0);
    CHECK(m->getBondBetweenAtoms(1, 2)->getIdx() == 1);
    CHECK(m->getBondBetweenAtoms(0, 3)->getIdx() == 2);
  }
  SECTION("as reported: SMARTS which should generate an exception") {
    auto sma = "O=C(C=CCC1CCCCC1)N1N=Cc2ccccc2C1c1ccccc1 |w:3.1|";
    CHECK_THROWS_AS(SmartsToMol(sma), SmilesParseException);
  }
}

TEST_CASE("SMARTS for molecule with zero order bond should match itself") {
  auto m = "CN(<-[Li+])C"_smiles;
  m->getBondBetweenAtoms(1, 2)->setBondType(Bond::BondType::ZERO);
  const auto sma = MolToSmarts(*m);
  std::unique_ptr<ROMol> q{SmartsToMol(sma)};
  SubstructMatchParameters ps;
  ps.maxMatches = 1;
  CHECK(SubstructMatch(*m, *q, ps).size() == 1);
}

TEST_CASE("smilesSymbol in SMARTS", "[smarts][smilesSymbol]") {
  // Probably just the first case is going to be useful to people
  SECTION("smilesSymbol without queries") {
    auto m = "CC*"_smiles;
    REQUIRE(m);
    m->getAtomWithIdx(2)->setProp(common_properties::smilesSymbol, "Xa");
    CHECK(MolToSmarts(*m) == "[#6]-[#6]-[Xa]");
  }
  SECTION("smilesSymbol with query on other atoms") {
    auto m = "[#6]cc"_smarts;
    REQUIRE(m);
    m->getAtomWithIdx(0)->setProp(common_properties::smilesSymbol, "Xa");
    CHECK(MolToSmarts(*m) == "[Xa]cc");
  }
  SECTION("smilesSymbol with aromaticity query") {
    auto m = "ccc"_smarts;
    REQUIRE(m);
    m->getAtomWithIdx(0)->setProp(common_properties::smilesSymbol, "Xa");
    CHECK(MolToSmarts(*m) == "[Xa;a]cc");
  }
  SECTION("smilesSymbol with aliphatic query") {
    auto m = "CCC"_smarts;
    REQUIRE(m);
    m->getAtomWithIdx(0)->setProp(common_properties::smilesSymbol, "Xa");
    CHECK(MolToSmarts(*m) == "[Xa;A]CC");
  }
  SECTION("smilesSymbol with additional queries") {
    auto m = "[#6]C[#6]"_smarts;
    REQUIRE(m);
    auto atom = m->getAtomWithIdx(1);

    atom->expandQuery(makeAtomExplicitDegreeQuery(3), Queries::COMPOSITE_AND);
    atom->expandQuery(makeAtomTotalValenceQuery(4), Queries::COMPOSITE_AND);
    atom->expandQuery(makeAtomFormalChargeQuery(2), Queries::COMPOSITE_AND);

    atom->setProp(common_properties::smilesSymbol, "Xa");

    CHECK(MolToSmarts(*m) == "[#6][Xa;A&D3&v4&+2][#6]");
  }
  SECTION("degree query") {
    auto m = "[X3]-C"_smarts;
    REQUIRE(m);
    m->getAtomWithIdx(0)->setProp(common_properties::smilesSymbol, "Xa");
    CHECK(MolToSmarts(*m) == "[Xa;X3]-C");
  }
  SECTION("atom list") {
    auto m = "[C,N,O]C"_smarts;
    REQUIRE(m);
    m->getAtomWithIdx(0)->setProp(common_properties::smilesSymbol, "Xa");
    CHECK(MolToSmarts(*m) == "[Xa;C,N,O]C");
  }
}

TEST_CASE("Atropisomer output in CXSMILES", "[SMILES]") {
  SECTION("'WithChiralAtom' label") {
    auto mol =
        "CC1=C(N2C=CC=C2[C@H](C)Cl)C(C)CCC1 |(2.679,0.4142,;1.3509,1.181,;0.0229,0.4141,;0.0229,-1.1195,;1.2645,-2.0302,;0.7901,-3.4813,;-0.7446,-3.4813,;-1.219,-2.0302,;-2.679,-1.5609,;-3.0039,-0.0556,;-3.8202,-2.595,;-1.3054,1.1809,;-2.6335,0.4141,;-1.3054,2.7145,;0.0229,3.4813,;1.3509,2.7146,),wD:2.11,wU:8.10,&1:8|"_smiles;
    REQUIRE(mol);
    CHECK(mol->getNumConformers() == 1);

    RDKit::SmilesWriteParams ps;
    ps.canonical = false;
    unsigned int flags = SmilesWrite::CXSmilesFields::CX_COORDS |
                         SmilesWrite::CXSmilesFields::CX_MOLFILE_VALUES |
                         SmilesWrite::CXSmilesFields::CX_ATOM_PROPS |
                         SmilesWrite::CXSmilesFields::CX_BOND_CFG |
                         SmilesWrite::CXSmilesFields::CX_ENHANCEDSTEREO;

    auto smi = MolToCXSmiles(*mol, ps, flags,
                             RestoreBondDirOption::RestoreBondDirOptionTrue);

    CHECK(
        smi ==
        "CC1=C(n2cccc2[C@H](C)Cl)C(C)CCC1 |(2.679,0.4142,;1.3509,1.181,;0.0229,0.4141,;0.0229,-1.1195,;1.2645,-2.0302,;0.7901,-3.4813,;-0.7446,-3.4813,;-1.219,-2.0302,;-2.679,-1.5609,;-3.0039,-0.0556,;-3.8202,-2.595,;-1.3054,1.1809,;-2.6335,0.4141,;-1.3054,2.7145,;0.0229,3.4813,;1.3509,2.7146,),wD:2.11,wU:8.10,&1:8|");

    flags = SmilesWrite::CXSmilesFields::CX_COORDS |
            SmilesWrite::CXSmilesFields::CX_MOLFILE_VALUES |
            SmilesWrite::CXSmilesFields::CX_ATOM_PROPS |
            SmilesWrite::CXSmilesFields::CX_BOND_ATROPISOMER |
            SmilesWrite::CXSmilesFields::CX_ENHANCEDSTEREO;

    smi = MolToCXSmiles(*mol, ps, flags,
                        RestoreBondDirOption::RestoreBondDirOptionTrue);

    CHECK(
        smi ==
        "CC1=C(n2cccc2[C@H](C)Cl)C(C)CCC1 |(2.679,0.4142,;1.3509,1.181,;0.0229,0.4141,;0.0229,-1.1195,;1.2645,-2.0302,;0.7901,-3.4813,;-0.7446,-3.4813,;-1.219,-2.0302,;-2.679,-1.5609,;-3.0039,-0.0556,;-3.8202,-2.595,;-1.3054,1.1809,;-2.6335,0.4141,;-1.3054,2.7145,;0.0229,3.4813,;1.3509,2.7146,),wD:2.11,&1:8|");

    flags = SmilesWrite::CXSmilesFields::CX_COORDS |
            SmilesWrite::CXSmilesFields::CX_MOLFILE_VALUES |
            SmilesWrite::CXSmilesFields::CX_ATOM_PROPS |
            SmilesWrite::CXSmilesFields::CX_ENHANCEDSTEREO;

    smi = MolToCXSmiles(*mol, ps, flags,
                        RestoreBondDirOption::RestoreBondDirOptionTrue);

    CHECK(
        smi ==
        "CC1=C(n2cccc2[C@H](C)Cl)C(C)CCC1 |(2.679,0.4142,;1.3509,1.181,;0.0229,0.4141,;0.0229,-1.1195,;1.2645,-2.0302,;0.7901,-3.4813,;-0.7446,-3.4813,;-1.219,-2.0302,;-2.679,-1.5609,;-3.0039,-0.0556,;-3.8202,-2.595,;-1.3054,1.1809,;-2.6335,0.4141,;-1.3054,2.7145,;0.0229,3.4813,;1.3509,2.7146,),&1:8|");
  }
}

TEST_CASE("Dative  bond in cxsmiles double double def", "[bug][cxsmiles]") {
  SECTION("basics") {
    SmilesParserParams smilesParserParams;
    smilesParserParams.sanitize = true;
    smilesParserParams.allowCXSMILES = true;

    std::unique_ptr<RWMol> smilesMol(
        SmilesToMol("C1CCC2=[N]1[Fe](\\[O]=C(\\C)/C=C/C1CCCC1)[N]1=C(CCC1)C2",
                    smilesParserParams));
    RDKit::Chirality::reapplyMolBlockWedging(*smilesMol);
    {
      SmilesWriteParams ps;
      ps.canonical = true;

      std::string smilesOut = MolToSmiles(*smilesMol, ps);

      CHECK(smilesOut == "CC(/C=C/C1CCCC1)=O->[Fe]1<-N2=C(CC3=N->1CCC3)CCC2");
    }
  }
}

TEST_CASE("Fieldname not found in SuperatomSgroup in CXSmiles",
          "[bug][cxsmiles]") {
  SECTION("basics") {
    SmilesParserParams smilesParserParams;
    smilesParserParams.sanitize = true;
    smilesParserParams.allowCXSMILES = true;

    std::unique_ptr<RWMol> smilesMol(
        SmilesToMol("CC |SgD:0:::|", smilesParserParams));
    RDKit::Chirality::reapplyMolBlockWedging(*smilesMol);
    {
      SmilesWriteParams ps;
      ps.canonical = true;

      std::string smilesOut = MolToCXSmiles(*smilesMol, ps);

      CHECK(smilesOut == "CC |SgD:0::::::|");
    }
  }
}
TEST_CASE("ensure unused features are not used") {
  SECTION("isotopes") {
    auto mol1 = "FOCN[15F]"_smiles;
    REQUIRE(mol1);
    auto mol2 = "[15F]OCNF"_smiles;
    REQUIRE(mol2);
    std::vector<unsigned int> ranks;
    SmilesWriteParams ps;
    ps.doIsomericSmiles = true;
    auto smiles = MolToSmiles(*mol1, ps);
    CHECK(smiles == "FOCN[15F]");
    smiles = MolToSmiles(*mol2, ps);
    CHECK(smiles == "FNCO[15F]");

    ps.doIsomericSmiles = false;
    smiles = MolToSmiles(*mol1, ps);
    CHECK(smiles == "FNCOF");
    smiles = MolToSmiles(*mol2, ps);
    CHECK(smiles == "FNCOF");
  }

  SECTION("chirality") {
    auto mol1 = "FC(Cl)OCN[C@H](F)Cl"_smiles;
    REQUIRE(mol1);
    auto mol2 = "FC(Cl)NCO[C@H](F)Cl"_smiles;
    REQUIRE(mol2);
    std::vector<unsigned int> ranks;
    SmilesWriteParams ps;
    ps.doIsomericSmiles = true;
    auto smiles = MolToSmiles(*mol1, ps);
    CHECK(smiles == "FC(Cl)OCN[C@H](F)Cl");
    smiles = MolToSmiles(*mol2, ps);
    CHECK(smiles == "FC(Cl)NCO[C@H](F)Cl");

    ps.doIsomericSmiles = false;
    smiles = MolToSmiles(*mol1, ps);
    CHECK(smiles == "FC(Cl)NCOC(F)Cl");
    smiles = MolToSmiles(*mol2, ps);
    CHECK(smiles == "FC(Cl)NCOC(F)Cl");
  }

  SECTION("ring stereo") {
    auto mol1 = "CC1CCC(CC1)NO[C@@H]1CC[C@H](C)CC1"_smiles;
    REQUIRE(mol1);
    auto mol2 = "CC1CCC(CC1)ON[C@@H]1CC[C@H](C)CC1"_smiles;
    REQUIRE(mol2);
    std::vector<unsigned int> ranks;
    SmilesWriteParams ps;
    ps.doIsomericSmiles = true;
    auto smiles = MolToSmiles(*mol1, ps);
    CHECK(smiles == "CC1CCC(NO[C@H]2CC[C@@H](C)CC2)CC1");
    smiles = MolToSmiles(*mol2, ps);
    CHECK(smiles == "CC1CCC(ON[C@H]2CC[C@@H](C)CC2)CC1");

    ps.doIsomericSmiles = false;
    smiles = MolToSmiles(*mol1, ps);
    CHECK(smiles == "CC1CCC(NOC2CCC(C)CC2)CC1");
    smiles = MolToSmiles(*mol2, ps);
    CHECK(smiles == "CC1CCC(NOC2CCC(C)CC2)CC1");
  }

  SECTION("enhanced stereo") {
    // if we aren't doing CXSMILES then the enhanced stereo shouldn't enter into
    // consideration in canonicalization
    auto mol1 = "F[C@H](Cl)NCO[C@H](F)Cl |&1:6|"_smiles;
    REQUIRE(mol1);
    auto mol2 = "F[C@H](Cl)OCN[C@H](F)Cl |&1:6|"_smiles;
    REQUIRE(mol2);
    std::vector<unsigned int> ranks;
    SmilesWriteParams ps;
    ps.doIsomericSmiles = true;
    auto smiles = MolToSmiles(*mol1, ps);
    CHECK(smiles == "F[C@H](Cl)NCO[C@H](F)Cl");
    smiles = MolToSmiles(*mol2, ps);
    CHECK(smiles == "F[C@H](Cl)NCO[C@H](F)Cl");

    smiles = MolToCXSmiles(*mol1, ps);
    CHECK(smiles == "F[C@H](Cl)NCO[C@H](F)Cl |&1:6|");
    smiles = MolToCXSmiles(*mol2, ps);
    CHECK(smiles == "F[C@H](Cl)OCN[C@H](F)Cl |&1:6|");

    ps.doIsomericSmiles = false;
    smiles = MolToSmiles(*mol1, ps);
    CHECK(smiles == "FC(Cl)NCOC(F)Cl");
    smiles = MolToSmiles(*mol2, ps);
    CHECK(smiles == "FC(Cl)NCOC(F)Cl");
  }

  SECTION("problematic cases") {
    auto mol1 =
        "[C@H]1CC(C[C@@H](C)[C@@H](C)O)C[C@@H](C)C1 |o1:1,11,o2:5,7|"_smiles;
    REQUIRE(mol1);
    Canon::canonicalizeEnhancedStereo(*mol1);
    auto smiles = MolToSmiles(*mol1);
    CHECK(smiles == "C[C@H]1C[CH]CC(C[C@@H](C)[C@@H](C)O)C1");
  }
}

std::unique_ptr<ROMol> getSmartsRootedAtAtom(const ROMol &mol, int root_idx) {
  bool doIsomericSmarts = true;
  auto smarts = MolToSmarts(mol, doIsomericSmarts, root_idx);
  return std::unique_ptr<ROMol>{SmartsToMol(smarts)};
}

TEST_CASE("Test rootedAtAtom argument", "[smarts]") {
  SubstructMatchParameters sssparams;
  sssparams.useChirality = GENERATE(false, true);
  CAPTURE(sssparams.useChirality);

  SECTION("fully substituted chiral center in linear mol") {
    auto mol1 = "C[C@](O)(F)CCCl"_smiles;
    auto mol2 = "C[C@](F)(O)CCCl"_smiles;
    REQUIRE(mol1);
    REQUIRE(mol2);
    REQUIRE(mol1->getNumAtoms() == 7);
    REQUIRE(mol2->getNumAtoms() == 7);

    auto root_idx = GENERATE(range(-1, 6));
    CAPTURE(root_idx);
    auto qmol1 = getSmartsRootedAtAtom(*mol1, root_idx);
    auto qmol2 = getSmartsRootedAtAtom(*mol2, root_idx);

    CHECK(SubstructMatch(*mol1, *qmol1, sssparams).size() == 1);
    CHECK(SubstructMatch(*mol2, *qmol2, sssparams).size() == 1);
    CHECK(SubstructMatch(*mol2, *qmol1, sssparams).size() ==
          static_cast<size_t>(static_cast<size_t>(!sssparams.useChirality)));
    CHECK(SubstructMatch(*mol1, *qmol2, sssparams).size() ==
          static_cast<size_t>(static_cast<size_t>(!sssparams.useChirality)));
  }

  SECTION("chiral center w/ implicit H in linear mol") {
    auto mol1 = "C[C@H](F)CCCl"_smiles;
    auto mol2 = "C[C@@H](F)CCCl"_smiles;
    REQUIRE(mol1);
    REQUIRE(mol2);
    REQUIRE(mol1->getNumAtoms() == 6);
    REQUIRE(mol2->getNumAtoms() == 6);

    auto root_idx = GENERATE(range(-1, 5));
    CAPTURE(root_idx);
    auto qmol1 = getSmartsRootedAtAtom(*mol1, root_idx);
    auto qmol2 = getSmartsRootedAtAtom(*mol2, root_idx);

    CHECK(SubstructMatch(*mol1, *qmol1, sssparams).size() == 1);
    CHECK(SubstructMatch(*mol2, *qmol2, sssparams).size() == 1);
    CHECK(SubstructMatch(*mol2, *qmol1, sssparams).size() ==
          static_cast<size_t>(static_cast<size_t>(!sssparams.useChirality)));
    CHECK(SubstructMatch(*mol1, *qmol2, sssparams).size() ==
          static_cast<size_t>(static_cast<size_t>(!sssparams.useChirality)));
  }

  SECTION("fully substituted, asymmetric chiral atoms (2) in ring") {
    auto mol1 = "C[C@](F)1CC[C@](N)(F)CC1"_smiles;
    auto mol2 = "F[C@](C)1CC[C@](N)(F)CC1"_smiles;
    REQUIRE(mol1);
    REQUIRE(mol2);
    REQUIRE(mol1->getNumAtoms() == 10);
    REQUIRE(mol2->getNumAtoms() == 10);

    auto root_idx = GENERATE(range(-1, 9));
    CAPTURE(root_idx);
    auto qmol1 = getSmartsRootedAtAtom(*mol1, root_idx);
    auto qmol2 = getSmartsRootedAtAtom(*mol2, root_idx);

    CHECK(SubstructMatch(*mol1, *qmol1, sssparams).size() == 1);
    CHECK(SubstructMatch(*mol2, *qmol2, sssparams).size() == 1);
    CHECK(SubstructMatch(*mol2, *qmol1, sssparams).size() ==
          static_cast<size_t>(!sssparams.useChirality));
    CHECK(SubstructMatch(*mol1, *qmol2, sssparams).size() ==
          static_cast<size_t>(!sssparams.useChirality));
  }

  SECTION("partially substituted, asymmetric chiral atoms (2) in ring") {
    auto mol1 = "C[C@H]1CC[C@@H](N)CC1"_smiles;
    auto mol2 = "C[C@H]1CC[C@H](N)CC1"_smiles;
    REQUIRE(mol1);
    REQUIRE(mol2);
    REQUIRE(mol1->getNumAtoms() == 8);
    REQUIRE(mol2->getNumAtoms() == 8);

    auto root_idx = GENERATE(range(-1, 7));
    CAPTURE(root_idx);
    auto qmol1 = getSmartsRootedAtAtom(*mol1, root_idx);
    auto qmol2 = getSmartsRootedAtAtom(*mol2, root_idx);

    CHECK(SubstructMatch(*mol1, *qmol1, sssparams).size() == 1);
    CHECK(SubstructMatch(*mol2, *qmol2, sssparams).size() == 1);
    CHECK(SubstructMatch(*mol2, *qmol1, sssparams).size() ==
          static_cast<size_t>(!sssparams.useChirality));
    CHECK(SubstructMatch(*mol1, *qmol2, sssparams).size() ==
          static_cast<size_t>(!sssparams.useChirality));
  }
}

TEST_CASE(
    "Github #5499: STEREOANY bonds lead to non-stable SMILES/SMARTS strings") {
  SECTION("as reported") {
    std::string mb = R"CTAB(7643724
     RDKit          2D

  0  0  0  0  0  0  0  0  0  0999 V3000
M  V30 BEGIN CTAB
M  V30 COUNTS 14 15 0 0 0
M  V30 BEGIN ATOM
M  V30 1 N 2.776307 0.296081 0.000000 0
M  V30 2 N 2.708144 -1.320684 0.000000 0
M  V30 3 N 2.976836 -2.283790 0.000000 0
M  V30 4 N 4.328520 -0.579106 0.000000 0
M  V30 5 C 1.812993 0.027197 0.000000 0
M  V30 6 C 1.770944 -0.971719 0.000000 0
M  V30 7 C 3.329205 -0.537040 0.000000 0
M  V30 8 C 3.124872 1.233298 0.000000 0
M  V30 9 C 0.968792 0.563284 0.000000 0
M  V30 10 C 0.884677 -1.434947 0.000000 0
M  V30 11 C 0.082334 0.100263 0.000000 0
M  V30 12 C 0.040268 -0.899052 0.000000 0
M  V30 13 C 2.487521 2.003850 0.000000 0
M  V30 14 C 2.836086 2.941066 0.000000 0
M  V30 END ATOM
M  V30 BEGIN BOND
M  V30 1 1 1 5
M  V30 2 1 1 7
M  V30 3 1 1 8
M  V30 4 1 2 3
M  V30 5 1 2 6
M  V30 6 1 2 7
M  V30 7 2 4 7 CFG=2
M  V30 8 2 5 6
M  V30 9 1 5 9
M  V30 10 1 6 10
M  V30 11 1 8 13
M  V30 12 2 9 11
M  V30 13 2 10 12
M  V30 14 1 11 12
M  V30 15 2 13 14
M  V30 END BOND
M  V30 END CTAB
M  END)CTAB";
    auto params = v2::FileParsers::MolFileParserParams();
    params.sanitize = false;
    auto m = v2::FileParsers::MolFromMolBlock(mb, params);
    REQUIRE(m);
    auto osmi = MolToSmiles(*m);
    auto smiparams = v2::SmilesParse::SmilesParserParams();
    smiparams.sanitize = false;
    auto m2 = v2::SmilesParse::MolFromSmiles(osmi, smiparams);
    REQUIRE(m2);
    CHECK(MolToSmiles(*m2) == osmi);
  }
}

TEST_CASE("leaks on unclosed rings") {
  // These are Ok except for the unmatched ring closures
  SECTION("Ok SMARTS") {
    auto m = "C1.C2.C3.C4.C5"_smarts;
    REQUIRE(!m);
  }
  SECTION("Ok SMILES") {
    auto m = "C1.C2.C3.C4.C5"_smiles;
    REQUIRE(!m);
  }
  // These are bogus, but fail parsing AFTER we've seen
  // the unmatched ring closure
  SECTION("Bad SMARTS") {
    auto m = "C1C)foo"_smarts;
    REQUIRE(!m);
  }
  SECTION("Bad SMILES") {
    auto m = "C1C)foo"_smiles;
    REQUIRE(!m);
  }
}

TEST_CASE("Github #7295") {
  SECTION("basics") {
    auto m = "C[C@@H]1CC[C@@H](C(=O)O)CC1.Cl"_smiles;
    REQUIRE(m);
    auto smi1 = MolToSmiles(*m);
    m->clearComputedProps();
    auto smi2 = MolToSmiles(*m);
    CHECK(smi1 == smi2);
    auto m2(*m);
    bool cleanIt = true;
    MolOps::assignStereochemistry(m2, cleanIt);
    auto smi3 = MolToSmiles(m2);
    CHECK(smi1 == smi3);
  }
}

<<<<<<< HEAD
TEST_CASE("Github #7372: SMILES output option to disable dative bonds") {
  SECTION("basics") {
    auto m = "[NH3]->[Fe]-[NH2]"_smiles;
    REQUIRE(m);
    auto smi = MolToSmiles(*m);
    CHECK(smi == "N[Fe]<-N");
    SmilesWriteParams ps;
    ps.includeDativeBonds = false;
    auto newSmi = MolToSmiles(*m, ps);
    CHECK(newSmi == "N[Fe][NH3]");
    // ensure that representation round trips:
    auto m2 = v2::SmilesParse::MolFromSmiles(newSmi);
    REQUIRE(m2);
    CHECK(MolToSmiles(*m2) == smi);
  }
=======
TEST_CASE("CX_BOND_ATROPISOMER option requires ring info", "[bug][cxsmiles]") {
  std::string rdbase = getenv("RDBASE");
  std::string fName =
      rdbase +
      "/Code/GraphMol/FileParsers/test_data/atropisomers/RP-6306_atrop1.sdf";

  auto m = v2::FileParsers::MolFromMolFile(fName);
  REQUIRE(m);

  auto atropBond = m->getBondWithIdx(3);
  REQUIRE(atropBond->getStereo() == Bond::STEREOATROPCW);

  // Clear ring info to check that atropisomer wedging doesn't fail
  // if the info is not present
  bool includeRingInfo = true;
  m->clearComputedProps(includeRingInfo);

  auto ps = SmilesWriteParams();
  auto flags = SmilesWrite::CXSmilesFields::CX_BOND_ATROPISOMER;

  // This will fail if there's no ring information
  auto smi = MolToCXSmiles(*m, ps, flags);
  CHECK(smi == "Cc1cc2c(C(N)=O)c(N)n(-c3c(C)ccc(O)c3C)c2nc1C |wD:10.9|");
>>>>>>> 18eb648d
}<|MERGE_RESOLUTION|>--- conflicted
+++ resolved
@@ -2808,7 +2808,31 @@
   }
 }
 
-<<<<<<< HEAD
+TEST_CASE("CX_BOND_ATROPISOMER option requires ring info", "[bug][cxsmiles]") {
+  std::string rdbase = getenv("RDBASE");
+  std::string fName =
+      rdbase +
+      "/Code/GraphMol/FileParsers/test_data/atropisomers/RP-6306_atrop1.sdf";
+
+  auto m = v2::FileParsers::MolFromMolFile(fName);
+  REQUIRE(m);
+
+  auto atropBond = m->getBondWithIdx(3);
+  REQUIRE(atropBond->getStereo() == Bond::STEREOATROPCW);
+
+  // Clear ring info to check that atropisomer wedging doesn't fail
+  // if the info is not present
+  bool includeRingInfo = true;
+  m->clearComputedProps(includeRingInfo);
+
+  auto ps = SmilesWriteParams();
+  auto flags = SmilesWrite::CXSmilesFields::CX_BOND_ATROPISOMER;
+
+  // This will fail if there's no ring information
+  auto smi = MolToCXSmiles(*m, ps, flags);
+  CHECK(smi == "Cc1cc2c(C(N)=O)c(N)n(-c3c(C)ccc(O)c3C)c2nc1C |wD:10.9|");
+}
+
 TEST_CASE("Github #7372: SMILES output option to disable dative bonds") {
   SECTION("basics") {
     auto m = "[NH3]->[Fe]-[NH2]"_smiles;
@@ -2824,29 +2848,4 @@
     REQUIRE(m2);
     CHECK(MolToSmiles(*m2) == smi);
   }
-=======
-TEST_CASE("CX_BOND_ATROPISOMER option requires ring info", "[bug][cxsmiles]") {
-  std::string rdbase = getenv("RDBASE");
-  std::string fName =
-      rdbase +
-      "/Code/GraphMol/FileParsers/test_data/atropisomers/RP-6306_atrop1.sdf";
-
-  auto m = v2::FileParsers::MolFromMolFile(fName);
-  REQUIRE(m);
-
-  auto atropBond = m->getBondWithIdx(3);
-  REQUIRE(atropBond->getStereo() == Bond::STEREOATROPCW);
-
-  // Clear ring info to check that atropisomer wedging doesn't fail
-  // if the info is not present
-  bool includeRingInfo = true;
-  m->clearComputedProps(includeRingInfo);
-
-  auto ps = SmilesWriteParams();
-  auto flags = SmilesWrite::CXSmilesFields::CX_BOND_ATROPISOMER;
-
-  // This will fail if there's no ring information
-  auto smi = MolToCXSmiles(*m, ps, flags);
-  CHECK(smi == "Cc1cc2c(C(N)=O)c(N)n(-c3c(C)ccc(O)c3C)c2nc1C |wD:10.9|");
->>>>>>> 18eb648d
 }