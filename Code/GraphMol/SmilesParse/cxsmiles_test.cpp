--- conflicted
+++ resolved
@@ -1525,7 +1525,118 @@
   }
 }
 
-<<<<<<< HEAD
+TEST_CASE(
+    "Github #7725: double bond geometry not perceived even though c: or t: are in CXSMILES") {
+  SECTION("as reported") {
+    auto m = "C/C=C/C1=CC=CC=C1 |c:5,7,t:3|"_smiles;
+    REQUIRE(m);
+    CHECK((m->getBondWithIdx(1)->getStereo() == Bond::STEREOTRANS ||
+           m->getBondWithIdx(1)->getStereo() == Bond::STEREOE));
+    CHECK(m->getBondWithIdx(1)->getStereoAtoms() == std::vector<int>{0, 3});
+  }
+  SECTION("include actual double bond stereo in a ring") {
+    auto m = "C/C=C/C1CCCC=CCCCCC1 |t:7|"_smiles;
+    CHECK((m->getBondWithIdx(1)->getStereo() == Bond::STEREOTRANS ||
+           m->getBondWithIdx(1)->getStereo() == Bond::STEREOE));
+    CHECK(m->getBondWithIdx(1)->getStereoAtoms() == std::vector<int>{0, 3});
+    CHECK((m->getBondWithIdx(7)->getStereo() == Bond::STEREOTRANS ||
+           m->getBondWithIdx(7)->getStereo() == Bond::STEREOE));
+    CHECK(m->getBondWithIdx(7)->getStereoAtoms() == std::vector<int>{6, 9});
+  }
+}
+
+TEST_CASE("cis/trans/unknown in CXSMILES incorrectly interpreted") {
+  // This is #8365 and #8364
+  UseLegacyStereoPerceptionFixture f(false);
+  SECTION("in a ring") {
+    {
+      {
+        auto m = "FC1(=C(F)CCCCCCCCCC1) |c:1|"_smiles;
+        REQUIRE(m);
+        CHECK(m->getBondWithIdx(1)->getStereo() == Bond::STEREOCIS);
+        CHECK(m->getBondWithIdx(1)->getStereoAtoms() == std::vector<int>{0, 3});
+      }
+      {
+        auto m = "C1C(F)=C(F)CCCCCCCCC1 |c:2|"_smiles;
+        REQUIRE(m);
+        CHECK(m->getBondWithIdx(2)->getStereo() == Bond::STEREOCIS);
+        CHECK(m->getBondWithIdx(2)->getStereoAtoms() == std::vector<int>{0, 4});
+      }
+    }
+    {
+      auto m = "FC1(=C(F)CCCCCCCCCC1) |t:1|"_smiles;
+      REQUIRE(m);
+      CHECK(m->getBondWithIdx(1)->getStereo() == Bond::STEREOTRANS);
+      CHECK(m->getBondWithIdx(1)->getStereoAtoms() == std::vector<int>{0, 3});
+    }
+    {
+      auto m = "FC1(=C(F)CCCCCCCCCC1) |ctu:1|"_smiles;
+      REQUIRE(m);
+      CHECK(m->getBondWithIdx(1)->getStereo() == Bond::STEREOANY);
+      CHECK(m->getBondWithIdx(1)->getStereoAtoms() == std::vector<int>{0, 3});
+    }
+  }
+  SECTION("as reported") {
+    // technically these are only valid in rings, but we allow them elsewhere
+    {
+      auto m = "CC(F)=C(C)F |c:2|"_smiles;
+      REQUIRE(m);
+      CHECK(m->getBondWithIdx(2)->getStereo() == Bond::STEREOCIS);
+      CHECK(m->getBondWithIdx(2)->getStereoAtoms() == std::vector<int>{0, 4});
+    }
+    {
+      auto m = "CC(F)=C(C)F |t:2|"_smiles;
+      REQUIRE(m);
+      CHECK(m->getBondWithIdx(2)->getStereo() == Bond::STEREOTRANS);
+      CHECK(m->getBondWithIdx(2)->getStereoAtoms() == std::vector<int>{0, 4});
+    }
+    {
+      auto m = "CC(F)=C(C)F |ctu:2|"_smiles;
+      REQUIRE(m);
+      CHECK(m->getBondWithIdx(2)->getStereo() == Bond::STEREOANY);
+      CHECK(m->getBondWithIdx(2)->getStereoAtoms() == std::vector<int>{0, 4});
+    }
+  }
+}
+
+TEST_CASE("Github #8348: Unable to write wiggly bond information by default") {
+  auto test_input = GENERATE(
+      "CC(O)Cl |w:1.0|",
+      "CC(Cl)(Br)C=C[C@@](C)(N)Cl |(4.9105,-2.4464,;4.1235,-2.6938,;4.7314,-3.2517,;3.9443,-3.4991,;3.2367,-1.8799,;2.4117,-1.8799,;1.6973,-1.4674,;0.9435,-1.803,;1.6973,-0.6424,;1.654,-2.2913,),w:4.3,wU:6.5|",
+      "CC(Cl)(Br)C=C[C@@](C)(N)Cl |(4.9105,-2.4464,;4.1235,-2.6938,;4.7314,-3.2517,;3.9443,-3.4991,;3.2367,-1.8799,;2.4117,-1.8799,;1.6973,-1.4674,;0.9435,-1.803,;1.6973,-0.6424,;1.654,-2.2913,),w:4.3,wD:6.5|"
+
+  );
+  CAPTURE(test_input);
+
+  auto mol = v2::SmilesParse::MolFromSmiles(test_input);
+  // make sure mol is valid
+  REQUIRE(mol);
+  CHECK(mol->getNumAtoms() > 0);
+  CHECK(mol->getNumBonds() > 0);
+
+  // the default conversion
+  {
+    const auto output_cxsmiles = MolToCXSmiles(*mol);
+    // we should always be able to write wiggly bond information
+    CHECK(output_cxsmiles.find("w:") != std::string::npos);
+  }
+
+  // testing the RestoreBondDirOption parameter
+  {
+    auto bond_dir_option =
+        GENERATE(RestoreBondDirOptionClear, RestoreBondDirOptionTrue);
+    CAPTURE(bond_dir_option);
+
+    const SmilesWriteParams ps;
+    const auto flags = SmilesWrite::CXSmilesFields::CX_ALL;
+
+    const auto output_cxsmiles =
+        MolToCXSmiles(*mol, ps, flags, bond_dir_option);
+    // we should always be able to write wiggly bond information
+    CHECK(output_cxsmiles.find("w:") != std::string::npos);
+  }
+}
+
 TEST_CASE("Canonicalization of meso structures") {
   UseLegacyStereoPerceptionFixture reset_stereo_perception(false);
   SECTION("basics") {
@@ -1546,116 +1657,5 @@
         CHECK(osmi == expected);
       }
     }
-=======
-TEST_CASE(
-    "Github #7725: double bond geometry not perceived even though c: or t: are in CXSMILES") {
-  SECTION("as reported") {
-    auto m = "C/C=C/C1=CC=CC=C1 |c:5,7,t:3|"_smiles;
-    REQUIRE(m);
-    CHECK((m->getBondWithIdx(1)->getStereo() == Bond::STEREOTRANS ||
-           m->getBondWithIdx(1)->getStereo() == Bond::STEREOE));
-    CHECK(m->getBondWithIdx(1)->getStereoAtoms() == std::vector<int>{0, 3});
-  }
-  SECTION("include actual double bond stereo in a ring") {
-    auto m = "C/C=C/C1CCCC=CCCCCC1 |t:7|"_smiles;
-    CHECK((m->getBondWithIdx(1)->getStereo() == Bond::STEREOTRANS ||
-           m->getBondWithIdx(1)->getStereo() == Bond::STEREOE));
-    CHECK(m->getBondWithIdx(1)->getStereoAtoms() == std::vector<int>{0, 3});
-    CHECK((m->getBondWithIdx(7)->getStereo() == Bond::STEREOTRANS ||
-           m->getBondWithIdx(7)->getStereo() == Bond::STEREOE));
-    CHECK(m->getBondWithIdx(7)->getStereoAtoms() == std::vector<int>{6, 9});
-  }
-}
-
-TEST_CASE("cis/trans/unknown in CXSMILES incorrectly interpreted") {
-  // This is #8365 and #8364
-  UseLegacyStereoPerceptionFixture f(false);
-  SECTION("in a ring") {
-    {
-      {
-        auto m = "FC1(=C(F)CCCCCCCCCC1) |c:1|"_smiles;
-        REQUIRE(m);
-        CHECK(m->getBondWithIdx(1)->getStereo() == Bond::STEREOCIS);
-        CHECK(m->getBondWithIdx(1)->getStereoAtoms() == std::vector<int>{0, 3});
-      }
-      {
-        auto m = "C1C(F)=C(F)CCCCCCCCC1 |c:2|"_smiles;
-        REQUIRE(m);
-        CHECK(m->getBondWithIdx(2)->getStereo() == Bond::STEREOCIS);
-        CHECK(m->getBondWithIdx(2)->getStereoAtoms() == std::vector<int>{0, 4});
-      }
-    }
-    {
-      auto m = "FC1(=C(F)CCCCCCCCCC1) |t:1|"_smiles;
-      REQUIRE(m);
-      CHECK(m->getBondWithIdx(1)->getStereo() == Bond::STEREOTRANS);
-      CHECK(m->getBondWithIdx(1)->getStereoAtoms() == std::vector<int>{0, 3});
-    }
-    {
-      auto m = "FC1(=C(F)CCCCCCCCCC1) |ctu:1|"_smiles;
-      REQUIRE(m);
-      CHECK(m->getBondWithIdx(1)->getStereo() == Bond::STEREOANY);
-      CHECK(m->getBondWithIdx(1)->getStereoAtoms() == std::vector<int>{0, 3});
-    }
-  }
-  SECTION("as reported") {
-    // technically these are only valid in rings, but we allow them elsewhere
-    {
-      auto m = "CC(F)=C(C)F |c:2|"_smiles;
-      REQUIRE(m);
-      CHECK(m->getBondWithIdx(2)->getStereo() == Bond::STEREOCIS);
-      CHECK(m->getBondWithIdx(2)->getStereoAtoms() == std::vector<int>{0, 4});
-    }
-    {
-      auto m = "CC(F)=C(C)F |t:2|"_smiles;
-      REQUIRE(m);
-      CHECK(m->getBondWithIdx(2)->getStereo() == Bond::STEREOTRANS);
-      CHECK(m->getBondWithIdx(2)->getStereoAtoms() == std::vector<int>{0, 4});
-    }
-    {
-      auto m = "CC(F)=C(C)F |ctu:2|"_smiles;
-      REQUIRE(m);
-      CHECK(m->getBondWithIdx(2)->getStereo() == Bond::STEREOANY);
-      CHECK(m->getBondWithIdx(2)->getStereoAtoms() == std::vector<int>{0, 4});
-    }
-  }
-}
-
-TEST_CASE("Github #8348: Unable to write wiggly bond information by default") {
-  auto test_input = GENERATE(
-      "CC(O)Cl |w:1.0|",
-      "CC(Cl)(Br)C=C[C@@](C)(N)Cl |(4.9105,-2.4464,;4.1235,-2.6938,;4.7314,-3.2517,;3.9443,-3.4991,;3.2367,-1.8799,;2.4117,-1.8799,;1.6973,-1.4674,;0.9435,-1.803,;1.6973,-0.6424,;1.654,-2.2913,),w:4.3,wU:6.5|",
-      "CC(Cl)(Br)C=C[C@@](C)(N)Cl |(4.9105,-2.4464,;4.1235,-2.6938,;4.7314,-3.2517,;3.9443,-3.4991,;3.2367,-1.8799,;2.4117,-1.8799,;1.6973,-1.4674,;0.9435,-1.803,;1.6973,-0.6424,;1.654,-2.2913,),w:4.3,wD:6.5|"
-
-  );
-  CAPTURE(test_input);
-
-  auto mol = v2::SmilesParse::MolFromSmiles(test_input);
-  // make sure mol is valid
-  REQUIRE(mol);
-  CHECK(mol->getNumAtoms() > 0);
-  CHECK(mol->getNumBonds() > 0);
-
-  // the default conversion
-  {
-    const auto output_cxsmiles = MolToCXSmiles(*mol);
-    // we should always be able to write wiggly bond information
-    CHECK(output_cxsmiles.find("w:") != std::string::npos);
-  }
-
-  // testing the RestoreBondDirOption parameter
-  {
-    auto bond_dir_option =
-        GENERATE(RestoreBondDirOptionClear, RestoreBondDirOptionTrue);
-    CAPTURE(bond_dir_option);
-
-    const SmilesWriteParams ps;
-    const auto flags = SmilesWrite::CXSmilesFields::CX_ALL;
-
-    const auto output_cxsmiles =
-        MolToCXSmiles(*mol, ps, flags, bond_dir_option);
-    // we should always be able to write wiggly bond information
-    CHECK(output_cxsmiles.find("w:") != std::string::npos);
->>>>>>> f4012abb
   }
 }