//
//  Copyright (C) 2016-2023 Greg Landrum
//
//   @@ All Rights Reserved @@
//  This file is part of the RDKit.
//  The contents are covered by the terms of the BSD license
//  which is included in the file license.txt, found at the root
//  of the RDKit source tree.
//
#include <catch2/catch_all.hpp>
#include <RDGeneral/test.h>
#include <string>
#include <vector>
#include <GraphMol/RDKitBase.h>
#include <GraphMol/FileParsers/FileParsers.h>
#include <GraphMol/FileParsers/MolFileStereochem.h>
#include <GraphMol/MarvinParse/MarvinParser.h>
#include <GraphMol/Chirality.h>
#include "SmilesParse.h"
#include "SmilesWrite.h"
#include "SmartsWrite.h"
#include <RDGeneral/RDLog.h>
#include <fstream>
#include <iostream>

constexpr bool GenerateExpectedFiles = false;

using namespace RDKit;

TEST_CASE("base functionality") {
  {  // it works when nothing is provided
    std::string smiles = "CC";
    SmilesParserParams params;
    params.allowCXSMILES = true;
    ROMol *m = SmilesToMol(smiles, params);
    REQUIRE(m);
    CHECK(m->getNumAtoms() == 2);
    delete m;
  }
}
TEST_CASE("reading 2D coordinates") {
  {
    std::string smiles = "CC |(0,.75,;0,-.75,)|";
    SmilesParserParams params;
    params.allowCXSMILES = true;
    ROMol *m = SmilesToMol(smiles, params);
    REQUIRE(m);
    CHECK(m->getNumAtoms() == 2);
    CHECK(m->getNumConformers() == 1);
    CHECK(fabs(m->getConformer().getAtomPos(0).x) < 1e-4);
    CHECK(fabs(m->getConformer().getAtomPos(0).y - 0.75) < 1e-4);
    CHECK(fabs(m->getConformer().getAtomPos(0).z) < 1e-4);
    CHECK(fabs(m->getConformer().getAtomPos(1).x) < 1e-4);
    CHECK(fabs(m->getConformer().getAtomPos(1).y + 0.75) < 1e-4);
    CHECK(fabs(m->getConformer().getAtomPos(1).z) < 1e-4);

    delete m;
  }
  {
    std::string smiles = "CC |(,,;,,-.75)|";
    SmilesParserParams params;
    params.allowCXSMILES = true;
    ROMol *m = SmilesToMol(smiles, params);
    REQUIRE(m);
    CHECK(m->getNumAtoms() == 2);
    CHECK(m->getNumConformers() == 1);
    CHECK(fabs(m->getConformer().getAtomPos(0).x) < 1e-4);
    CHECK(fabs(m->getConformer().getAtomPos(0).y) < 1e-4);
    CHECK(fabs(m->getConformer().getAtomPos(0).z) < 1e-4);
    CHECK(fabs(m->getConformer().getAtomPos(1).x) < 1e-4);
    CHECK(fabs(m->getConformer().getAtomPos(1).y) < 1e-4);
    CHECK(fabs(m->getConformer().getAtomPos(1).z + 0.75) < 1e-4);

    delete m;
  }
}

TEST_CASE("reading Atom Labels") {
  {
    std::string smiles = "CCC |$foo;;bar$|";
    SmilesParserParams params;
    params.allowCXSMILES = true;
    ROMol *m = SmilesToMol(smiles, params);
    REQUIRE(m);
    CHECK(m->getNumAtoms() == 3);
    CHECK(m->getAtomWithIdx(0)->getProp<std::string>(
              common_properties::atomLabel) == "foo");
    CHECK(m->getAtomWithIdx(2)->getProp<std::string>(
              common_properties::atomLabel) == "bar");
    CHECK(!m->getAtomWithIdx(1)->hasProp(common_properties::atomLabel));
    delete m;
  }
  {  // attachment points, example from the docs
    std::string smiles = "C[C@H](N*)C(*)=O |$;;;_AP1;;_AP2;$|";
    SmilesParserParams params;
    params.allowCXSMILES = true;
    ROMol *m = SmilesToMol(smiles, params);
    REQUIRE(m);
    CHECK(m->getNumAtoms() == 7);
    CHECK(m->getAtomWithIdx(3)->getAtomicNum() == 0);
    CHECK(m->getAtomWithIdx(3)->getProp<std::string>(
              common_properties::atomLabel) == "_AP1");
    // we used to set an atom map for attachment points. This was github #3393
    CHECK(m->getAtomWithIdx(3)->getAtomMapNum() == 0);
    // check the _fromAttachPoint property, added as part of github #7078
    CHECK(m->getAtomWithIdx(3)->getProp<int>(
              common_properties::_fromAttachPoint) == 1);

    CHECK(m->getAtomWithIdx(5)->getAtomicNum() == 0);
    CHECK(m->getAtomWithIdx(5)->getProp<std::string>(
              common_properties::atomLabel) == "_AP2");
    // we used to set an atom map for attachment points. This was github #3393
    CHECK(m->getAtomWithIdx(5)->getAtomMapNum() == 0);
    // check the _fromAttachPoint property, added as part of github #7078
    CHECK(m->getAtomWithIdx(5)->getProp<int>(
              common_properties::_fromAttachPoint) == 2);

    delete m;
  }
  {  // query properties
    std::string smiles = "**C |$Q_e;QH_p;;$|";
    SmilesParserParams params;
    params.allowCXSMILES = true;
    ROMol *m = SmilesToMol(smiles, params);
    REQUIRE(m);
    CHECK(m->getNumAtoms() == 3);
    CHECK(m->getAtomWithIdx(0)->getProp<std::string>(
              common_properties::atomLabel) == "Q_e");
    CHECK(m->getAtomWithIdx(1)->getProp<std::string>(
              common_properties::atomLabel) == "QH_p");
    CHECK(!m->getAtomWithIdx(0)->hasProp(common_properties::dummyLabel));
    CHECK(!m->getAtomWithIdx(1)->hasProp(common_properties::dummyLabel));
    CHECK(!m->getAtomWithIdx(2)->hasProp(common_properties::atomLabel));
    CHECK(m->getAtomWithIdx(0)->hasQuery());
    CHECK(m->getAtomWithIdx(1)->hasQuery());
    CHECK(!m->getAtomWithIdx(2)->hasQuery());

    delete m;
  }
  {  // query properties2
    std::string smiles = "** |$;AH_p;$|";
    SmilesParserParams params;
    params.allowCXSMILES = true;
    ROMol *m = SmilesToMol(smiles, params);
    REQUIRE(m);
    CHECK(m->getNumAtoms() == 2);
    CHECK(m->getAtomWithIdx(1)->getProp<std::string>(
              common_properties::atomLabel) == "AH_p");
    CHECK(!m->getAtomWithIdx(0)->hasProp(common_properties::atomLabel));
    CHECK(m->getAtomWithIdx(0)->hasQuery());
    CHECK(m->getAtomWithIdx(0)->getQuery()->getDescription() ==
          "AtomAtomicNum");
    CHECK(m->getAtomWithIdx(1)->hasQuery());
    CHECK(m->getAtomWithIdx(1)->getQuery()->getDescription() == "AtomNull");

    delete m;
  }

  {  // query properties3
    std::string smiles = "** |$;XH_p;$|";
    SmilesParserParams params;
    params.allowCXSMILES = true;
    ROMol *m = SmilesToMol(smiles, params);
    REQUIRE(m);
    CHECK(m->getNumAtoms() == 2);
    CHECK(m->getAtomWithIdx(1)->getProp<std::string>(
              common_properties::atomLabel) == "XH_p");
    CHECK(!m->getAtomWithIdx(0)->hasProp(common_properties::atomLabel));
    CHECK(m->getAtomWithIdx(0)->hasQuery());
    CHECK(m->getAtomWithIdx(0)->getQuery()->getDescription() ==
          "AtomAtomicNum");
    CHECK(m->getAtomWithIdx(1)->hasQuery());
    CHECK(m->getAtomWithIdx(1)->getQuery()->getDescription() == "AtomOr");

    delete m;
  }
  {  // query properties3
    std::string smiles = "** |$MH_p;M_p;$|";
    SmilesParserParams params;
    params.allowCXSMILES = true;
    ROMol *m = SmilesToMol(smiles, params);
    REQUIRE(m);
    CHECK(m->getNumAtoms() == 2);
    CHECK(m->getAtomWithIdx(0)->getProp<std::string>(
              common_properties::atomLabel) == "MH_p");
    CHECK(m->getAtomWithIdx(1)->getProp<std::string>(
              common_properties::atomLabel) == "M_p");
    CHECK(m->getAtomWithIdx(0)->hasQuery());
    CHECK(m->getAtomWithIdx(0)->getQuery()->getDescription() == "AtomOr");
    CHECK(m->getAtomWithIdx(1)->hasQuery());
    CHECK(m->getAtomWithIdx(1)->getQuery()->getDescription() == "AtomOr");

    delete m;
  }
}

TEST_CASE("CXSMILES and mol name") {
  {
    std::string smiles = "CCC |$foo;;bar$|";
    SmilesParserParams params;
    params.allowCXSMILES = true;
    params.parseName = true;
    ROMol *m = SmilesToMol(smiles, params);
    REQUIRE(m);
    CHECK(m->getNumAtoms() == 3);
    CHECK(m->getAtomWithIdx(0)->getProp<std::string>(
              common_properties::atomLabel) == "foo");
    CHECK(m->getProp<std::string>("_CXSMILES_Data") == "|$foo;;bar$|");
    CHECK(!m->hasProp("_Name"));
    delete m;
  }
  {
    std::string smiles = "CCC |$foo;;bar$| ourname";
    SmilesParserParams params;
    params.allowCXSMILES = true;
    params.parseName = true;

    ROMol *m = SmilesToMol(smiles, params);
    REQUIRE(m);
    CHECK(m->getNumAtoms() == 3);
    CHECK(m->getAtomWithIdx(0)->getProp<std::string>(
              common_properties::atomLabel) == "foo");
    CHECK(m->getProp<std::string>("_CXSMILES_Data") == "|$foo;;bar$|");
    CHECK(m->getProp<std::string>(common_properties::_Name) == "ourname");
    delete m;
  }
}

TEST_CASE("coordinate bonds") {
  {
    std::string smiles = "[Fe]1C=C1 |C:1.0,2.2|";
    SmilesParserParams params;
    params.allowCXSMILES = true;
    ROMol *m = SmilesToMol(smiles, params);
    REQUIRE(m);
    CHECK(m->getNumAtoms() == 3);
    CHECK(m->getBondBetweenAtoms(1, 2));
    CHECK(m->getBondBetweenAtoms(1, 2)->getBondType() == Bond::DOUBLE);
    CHECK(m->getBondBetweenAtoms(0, 1));
    CHECK(m->getBondBetweenAtoms(0, 1)->getBondType() == Bond::DATIVE);
    CHECK(m->getBondBetweenAtoms(0, 1)->getBeginAtomIdx() == 1);
    CHECK(m->getBondBetweenAtoms(0, 2));
    CHECK(m->getBondBetweenAtoms(0, 2)->getBondType() == Bond::DATIVE);
    CHECK(m->getBondBetweenAtoms(0, 2)->getBeginAtomIdx() == 2);
    delete m;
  }
  {
    std::string smiles = "C1[Fe]C=1 |C:0.0,2.1|";
    SmilesParserParams params;
    params.allowCXSMILES = true;
    ROMol *m = SmilesToMol(smiles, params);
    REQUIRE(m);
    CHECK(m->getNumAtoms() == 3);
    CHECK(m->getBondBetweenAtoms(0, 2));
    CHECK(m->getBondBetweenAtoms(0, 2)->getBondType() == Bond::DOUBLE);
    CHECK(m->getBondBetweenAtoms(0, 1));
    CHECK(m->getBondBetweenAtoms(0, 1)->getBondType() == Bond::DATIVE);
    CHECK(m->getBondBetweenAtoms(0, 1)->getBeginAtomIdx() == 0);
    CHECK(m->getBondBetweenAtoms(1, 2));
    CHECK(m->getBondBetweenAtoms(1, 2)->getBondType() == Bond::DATIVE);
    CHECK(m->getBondBetweenAtoms(1, 2)->getBeginAtomIdx() == 2);
    delete m;
  }
}

TEST_CASE("radicals") {
  {
    std::string smiles = "[O]C[O] |^1:0,2|";
    SmilesParserParams params;
    params.allowCXSMILES = true;
    ROMol *m = SmilesToMol(smiles, params);
    REQUIRE(m);
    CHECK(m->getNumAtoms() == 3);
    CHECK(m->getAtomWithIdx(0)->getNumRadicalElectrons() == 1);
    CHECK(m->getAtomWithIdx(1)->getNumRadicalElectrons() == 0);
    CHECK(m->getAtomWithIdx(2)->getNumRadicalElectrons() == 1);

    delete m;
  }
  {
    std::string smiles = "[O][C][O] |^1:0,2,^4:1|";
    SmilesParserParams params;
    params.allowCXSMILES = true;
    ROMol *m = SmilesToMol(smiles, params);
    REQUIRE(m);
    CHECK(m->getNumAtoms() == 3);
    CHECK(m->getAtomWithIdx(0)->getNumRadicalElectrons() == 1);
    CHECK(m->getAtomWithIdx(1)->getNumRadicalElectrons() == 2);
    CHECK(m->getAtomWithIdx(2)->getNumRadicalElectrons() == 1);

    delete m;
  }
  {  // radicals and coordinate bonds
    std::string smiles = "[Fe]N([O])[O] |^1:2,3,C:1.0|";
    SmilesParserParams params;
    params.allowCXSMILES = true;
    ROMol *m = SmilesToMol(smiles, params);
    REQUIRE(m);
    CHECK(m->getNumAtoms() == 4);
    CHECK(m->getAtomWithIdx(1)->getNumRadicalElectrons() == 0);
    CHECK(m->getAtomWithIdx(2)->getNumRadicalElectrons() == 1);
    CHECK(m->getAtomWithIdx(3)->getNumRadicalElectrons() == 1);
    CHECK(m->getBondBetweenAtoms(0, 1));
    CHECK(m->getBondBetweenAtoms(0, 1)->getBondType() == Bond::DATIVE);
    CHECK(m->getBondBetweenAtoms(0, 1)->getBeginAtomIdx() == 1);

    delete m;
  }
}

TEST_CASE("atom values") {
  {  // testing atom values
    std::string smiles =
        "CCC1=CC=CC=C1 |$_AV:value 2;&#59;value1;value "
        "5&#59;6;;;;;$,c:4,6,t:2|";
    SmilesParserParams params;
    params.allowCXSMILES = true;
    ROMol *m = SmilesToMol(smiles, params);
    REQUIRE(m);
    CHECK(m->getNumAtoms() == 8);
    CHECK(m->getAtomWithIdx(0)->hasProp(common_properties::molFileValue));
    CHECK(m->getAtomWithIdx(0)->getProp<std::string>(
              common_properties::molFileValue) == "value 2");

    CHECK(m->getAtomWithIdx(1)->hasProp(common_properties::molFileValue));
    CHECK(m->getAtomWithIdx(1)->getProp<std::string>(
              common_properties::molFileValue) == ";value1");

    CHECK(m->getAtomWithIdx(2)->hasProp(common_properties::molFileValue));
    CHECK(m->getAtomWithIdx(2)->getProp<std::string>(
              common_properties::molFileValue) == "value 5;6");

    delete m;
  }
}

TEST_CASE("atom properties") {
  {  // testing atom properties
    std::string smiles =
        "C1CN1 "
        "|atomProp:0.prop2.val2:0.prop1.val1:1.prop2.v2&#38;4:1.prop1.v1;2;3|";
    SmilesParserParams params;
    params.allowCXSMILES = true;
    ROMol *m = SmilesToMol(smiles, params);
    REQUIRE(m);
    CHECK(m->getNumAtoms() == 3);
    CHECK(m->getAtomWithIdx(0)->hasProp("prop1"));
    CHECK(m->getAtomWithIdx(0)->getProp<std::string>("prop1") == "val1");
    CHECK(m->getAtomWithIdx(0)->hasProp("prop2"));
    CHECK(m->getAtomWithIdx(0)->getProp<std::string>("prop2") == "val2");
    CHECK(m->getAtomWithIdx(1)->hasProp("prop2"));
    CHECK(m->getAtomWithIdx(1)->getProp<std::string>("prop2") == "v2&4");
    CHECK(m->getAtomWithIdx(1)->hasProp("prop1"));
    CHECK(m->getAtomWithIdx(1)->getProp<std::string>("prop1") == "v1;2;3");

    delete m;
  }

  {  // testing atom properties + values
    std::string smiles =
        "C1CN1 "
        "|atomProp:0.prop2.val2:1.prop1.v1;2;3,$_AV:value 2;&#59;value1;$|";
    SmilesParserParams params;
    params.allowCXSMILES = true;
    ROMol *m = SmilesToMol(smiles, params);
    REQUIRE(m);
    CHECK(m->getNumAtoms() == 3);
    CHECK(m->getAtomWithIdx(0)->hasProp("prop2"));
    CHECK(m->getAtomWithIdx(0)->getProp<std::string>("prop2") == "val2");
    CHECK(m->getAtomWithIdx(1)->hasProp("prop1"));
    CHECK(m->getAtomWithIdx(1)->getProp<std::string>("prop1") == "v1;2;3");
    CHECK(m->getAtomWithIdx(0)->hasProp(common_properties::molFileValue));
    CHECK(m->getAtomWithIdx(0)->getProp<std::string>(
              common_properties::molFileValue) == "value 2");

    CHECK(m->getAtomWithIdx(1)->hasProp(common_properties::molFileValue));
    CHECK(m->getAtomWithIdx(1)->getProp<std::string>(
              common_properties::molFileValue) == ";value1");

    delete m;
  }
}

TEST_CASE("Github1968: CXSMILES should be parsed before H removal") {
  {  // the original report
    std::string smiles = "[H]C* |$;;X$|";
    SmilesParserParams params;
    params.allowCXSMILES = true;
    ROMol *m = SmilesToMol(smiles, params);
    REQUIRE(m);
    CHECK(m->getNumAtoms() == 2);
    CHECK(m->getAtomWithIdx(1)->hasProp(common_properties::atomLabel));
    CHECK(m->getAtomWithIdx(1)->getProp<std::string>(
              common_properties::atomLabel) == "X");
    CHECK(!m->getAtomWithIdx(0)->hasProp(common_properties::atomLabel));
    delete m;
  }
  {
    std::string smiles = "C([H])* |$;Y;X$|";
    SmilesParserParams params;
    params.allowCXSMILES = true;
    ROMol *m = SmilesToMol(smiles, params);
    REQUIRE(m);
    CHECK(m->getNumAtoms() == 2);
    CHECK(m->getAtomWithIdx(1)->hasProp(common_properties::atomLabel));
    CHECK(m->getAtomWithIdx(1)->getProp<std::string>(
              common_properties::atomLabel) == "X");
    CHECK(!m->getAtomWithIdx(0)->hasProp(common_properties::atomLabel));
    delete m;
  }
}

TEST_CASE("enhanced stereo") {
  std::vector<unsigned int> atom_ref1({4, 5});
  {
    std::string smiles = "C[C@H](F)[C@H](C)[C@@H](C)Br |a:1,o1:3,5|";
    SmilesParserParams params;
    params.allowCXSMILES = true;
    ROMol *m = SmilesToMol(smiles, params);
    REQUIRE(m);
    CHECK(m->getNumAtoms() == 8);

    auto &stereo_groups = m->getStereoGroups();

    CHECK(stereo_groups.size() == 2);

    auto stg = stereo_groups.begin();
    CHECK(stg->getGroupType() == StereoGroupType::STEREO_ABSOLUTE);
    {
      auto &atoms = stg->getAtoms();
      CHECK(atoms.size() == 1);
      CHECK(atoms[0]->getIdx() == 1);
    }
    ++stg;
    CHECK(stg->getGroupType() == StereoGroupType::STEREO_OR);
    {
      auto &atoms = stg->getAtoms();
      CHECK(atoms.size() == 2);
      CHECK(atoms[0]->getIdx() == 3);
      CHECK(atoms[1]->getIdx() == 5);
    }
    delete m;
  }
  {
    std::string smiles = "C[C@H](F)[C@H](C)[C@@H](C)Br |&1:3,5,a:1|";
    SmilesParserParams params;
    params.allowCXSMILES = true;
    ROMol *m = SmilesToMol(smiles, params);
    REQUIRE(m);
    CHECK(m->getNumAtoms() == 8);

    auto &stereo_groups = m->getStereoGroups();

    CHECK(stereo_groups.size() == 2);

    auto stg = stereo_groups.begin();
    CHECK(stg->getGroupType() == StereoGroupType::STEREO_AND);
    {
      auto &atoms = stg->getAtoms();
      CHECK(atoms.size() == 2);
      CHECK(atoms[0]->getIdx() == 3);
      CHECK(atoms[1]->getIdx() == 5);
    }
    ++stg;
    CHECK(stg->getGroupType() == StereoGroupType::STEREO_ABSOLUTE);
    {
      auto &atoms = stg->getAtoms();
      CHECK(atoms.size() == 1);
      CHECK(atoms[0]->getIdx() == 1);
    }
    delete m;
  }
}

TEST_CASE("HTML char codes") {
  {
    std::string smiles = R"(CCCC* |$;;;;_AP1$,Sg:n:2:2&#44;6-7:ht|)";
    SmilesParserParams params;
    params.allowCXSMILES = true;

    ROMol *m = SmilesToMol(smiles, params);
    REQUIRE(m);

    CHECK(m->getNumAtoms() == 5);

    delete m;
  }
}

TEST_CASE("errors in CXSMILES") {
  {
    std::string smiles = R"(CC |failure)";
    SmilesParserParams params;

    ROMol *m = nullptr;
    try {
      m = SmilesToMol(smiles, params);
    } catch (const SmilesParseException &) {
    }
    CHECK(!m);

    params.strictCXSMILES = false;
    m = SmilesToMol(smiles, params);
    REQUIRE(m);
    CHECK(m->getNumAtoms() == 2);

    delete m;
  }

  {  // sure partial parsing also works
    std::string smiles = "[O][C][O] |^1:0,2,^4:1 FAILURE|";
    SmilesParserParams params;
    params.strictCXSMILES = false;
    ROMol *m = SmilesToMol(smiles, params);
    REQUIRE(m);
    CHECK(m->getNumAtoms() == 3);
    CHECK(m->getAtomWithIdx(0)->getNumRadicalElectrons() == 1);
    CHECK(m->getAtomWithIdx(1)->getNumRadicalElectrons() == 2);
    CHECK(m->getAtomWithIdx(2)->getNumRadicalElectrons() == 1);
    delete m;
  }
}

TEST_CASE("MDL queries") {
  {  // just ring bonds
    auto m =
        "[#6]-[#6]-1-[#6]-[#6]-1 "
        "|rb:0:0,1:*,2:2|"_smiles;
    REQUIRE(m);
    auto sma = MolToSmarts(*m);
    CHECK(sma == "[#6&x0]-[#6&x2]1-[#6&x2]-[#6]-1");
  }

  {  // unsaturation
    auto m =
        "[#6]-[#6]-1-[#6]-[#6]-1 "
        "|u:0,2|"_smiles;
    REQUIRE(m);
    auto sma = MolToSmarts(*m);
    CHECK(sma == "[#6&$(*=,:,#*)]-[#6]1-[#6&$(*=,:,#*)]-[#6]-1");
  }

  {  // substitution count
    auto m =
        "[#6]-[#6]-1-[#6]-[#6]-1 "
        "|s:3:*,1:3|"_smiles;
    REQUIRE(m);
    auto sma = MolToSmarts(*m);
    CHECK(sma == "[#6]-[#6&d3]1-[#6]-[#6&d2]-1");
  }

  {  // everything together
    auto m =
        "[#6]-[#6]-1-[#6]-[#6]-1 "
        "|rb:0:0,1:*,2:2,s:3:*,u:0|"_smiles;
    REQUIRE(m);
    auto sma = MolToSmarts(*m);
    CHECK(sma == "[#6&x0&$(*=,:,#*)]-[#6&x2]1-[#6&x2]-[#6&d2]-1");
  }
}

TEST_CASE("LINKNODES") {
  {
    auto m = "OC1CCC(F)C1 |LN:1:1.3.2.6|"_smiles;
    REQUIRE(m);
    std::string lns;
    CHECK(m->getPropIfPresent(common_properties::molFileLinkNodes, lns));
    CHECK(lns == "1 3 2 2 3 2 7");
  }
  {
    auto m = "OC1CCC(F)C1 |LN:1:1.3.2.6,4:1.4.3.6|"_smiles;
    REQUIRE(m);
    std::string lns;
    CHECK(m->getPropIfPresent(common_properties::molFileLinkNodes, lns));
    CHECK(lns == "1 3 2 2 3 2 7|1 4 2 5 4 5 7");
  }
  {  // linknodes with implicit outer atoms
    auto m = "OC1CCCC1 |LN:4:1.3|"_smiles;
    REQUIRE(m);
    std::string lns;
    CHECK(m->getPropIfPresent(common_properties::molFileLinkNodes, lns));
    CHECK(lns == "1 3 2 5 4 5 6");
  }
  {  // linknodes with implicit outer atoms : fails because atom is
     // three-connected
    bool ok = false;
    try {
      auto m = "OC1CCC(F)C1 |LN:1:1.3|"_smiles;
    } catch (const RDKit::SmilesParseException &) {
      ok = true;
    }
    CHECK(ok);
  }
}

TEST_CASE("variable attachment bonds") {
  {
    auto m = "CO*.C1=CC=NC=C1 |m:2:3.5.4|"_smiles;
    REQUIRE(m);
    const auto bnd = m->getBondBetweenAtoms(1, 2);
    REQUIRE(bnd);
    CHECK(bnd->hasProp(common_properties::_MolFileBondAttach));
    CHECK(bnd->getProp<std::string>(common_properties::_MolFileBondAttach) ==
          "ANY");
    CHECK(bnd->hasProp(common_properties::_MolFileBondEndPts));
    CHECK(bnd->getProp<std::string>(common_properties::_MolFileBondEndPts) ==
          "(3 4 6 5)");
  }

  {
    auto m = "F*.Cl*.C1=CC=NC=C1 |m:1:9.8,3:4.5|"_smiles;
    REQUIRE(m);
    {
      const auto bnd = m->getBondBetweenAtoms(0, 1);
      REQUIRE(bnd);
      CHECK(bnd->hasProp(common_properties::_MolFileBondAttach));
      CHECK(bnd->getProp<std::string>(common_properties::_MolFileBondAttach) ==
            "ANY");
      CHECK(bnd->hasProp(common_properties::_MolFileBondEndPts));
      CHECK(bnd->getProp<std::string>(common_properties::_MolFileBondEndPts) ==
            "(2 10 9)");
    }
    {
      const auto bnd = m->getBondBetweenAtoms(2, 3);
      REQUIRE(bnd);
      CHECK(bnd->hasProp(common_properties::_MolFileBondAttach));
      CHECK(bnd->getProp<std::string>(common_properties::_MolFileBondAttach) ==
            "ANY");
      CHECK(bnd->hasProp(common_properties::_MolFileBondEndPts));
      CHECK(bnd->getProp<std::string>(common_properties::_MolFileBondEndPts) ==
            "(2 5 6)");
    }
  }
}

TEST_CASE("github #6050: stereogroups not combined") {
  SECTION("basics") {
    auto m =
        "C[C@@H](O)[C@H](C)[C@@H](C)[C@@H](C)O |&3:3,o1:7,&2:1,&3:5,r|"_smiles;
    REQUIRE(m);
    CHECK(m->getStereoGroups().size() == 3);
  }
  SECTION("duplicate indices") {
    auto m =
        "C[C@@H](O)[C@H](C)[C@@H](C)[C@@H](C)O |&3:3,o3:7,&2:1,&3:5,r|"_smiles;
    REQUIRE(m);
    CHECK(m->getStereoGroups().size() == 3);
    CHECK(m->getStereoGroups()[0].getGroupType() ==
          StereoGroupType::STEREO_AND);
    CHECK(m->getStereoGroups()[0].getAtoms().size() == 2);
    CHECK(m->getStereoGroups()[1].getGroupType() == StereoGroupType::STEREO_OR);
    CHECK(m->getStereoGroups()[1].getAtoms().size() == 1);
  }
  SECTION("multiple repeats") {
    auto m =
        "C[C@@H](O)[C@H](C)[C@@H](C)[C@H](O)[C@@H](C)[C@H](C)[C@H](C)O |o1:7,&2:1,&3:3,5,o1:9,11,o1:13,r|"_smiles;
    REQUIRE(m);
    CHECK(m->getStereoGroups().size() == 3);
    CHECK(m->getStereoGroups()[0].getGroupType() == StereoGroupType::STEREO_OR);
    CHECK(m->getStereoGroups()[0].getAtoms().size() == 4);
  }
}

class SmilesTest {
 public:
  std::string fileName;
  bool expectedResult;
  unsigned int atomCount;
  unsigned int bondCount;

  SmilesTest(std::string fileNameInit, bool expectedResultInit,
             int atomCountInit, int bondCountInit)
      : fileName(fileNameInit),
        expectedResult(expectedResultInit),
        atomCount(atomCountInit),
        bondCount(bondCountInit){};

  bool isRxnTest() const { return false; }
};

std::string getExpectedValue(std::string expectedFileName) {
  std::stringstream expectedMolStr;
  std::ifstream in;
  in.open(expectedFileName);
  expectedMolStr << in.rdbuf();
  return expectedMolStr.str();
}

void generateNewExpectedFilesIfSoSpecified(std::string filename,
                                           std::string dataToWrite) {
  if (GenerateExpectedFiles) {
    std::ofstream out;
    out.open(filename);
    out << dataToWrite;
  }
}

void testOneAtropisomers(const SmilesTest *smilesTest) {
  std::string rdbase = getenv("RDBASE");
  std::string fName =
      rdbase + "/Code/GraphMol/SmilesParse/test_data/" + smilesTest->fileName;
  std::string inputSmiles;

  std::stringstream inputSmilesStr;
  std::ifstream inStr;
  inStr.open(fName);
  inputSmilesStr << inStr.rdbuf();
  inputSmiles = inputSmilesStr.str();

  try {
    INFO(fName);

    SmilesParserParams smilesParserParams;
    smilesParserParams.sanitize = true;
    smilesParserParams.removeHs = false;

    std::unique_ptr<RWMol> smilesMol(
        SmilesToMol(inputSmiles, smilesParserParams));

    REQUIRE(smilesMol);
    CHECK(smilesMol->getNumAtoms() == smilesTest->atomCount);
    CHECK(smilesMol->getNumBonds() == smilesTest->bondCount);

    // test round trip back to smiles
    {
      std::string expectedFileName = fName + ".expected.cxsmi";
      SmilesWriteParams ps;
      ps.canonical = false;
      ps.doIsomericSmiles = true;

      unsigned int flags = SmilesWrite::CXSmilesFields::CX_COORDS |
                           SmilesWrite::CXSmilesFields::CX_MOLFILE_VALUES |
                           SmilesWrite::CXSmilesFields::CX_ATOM_PROPS |
                           SmilesWrite::CXSmilesFields::CX_BOND_CFG |
                           SmilesWrite::CXSmilesFields::CX_ENHANCEDSTEREO
          //| SmilesWrite::CXSmilesFields::CX_ALL
          ;

      std::string smilesOut =
          MolToCXSmiles(*smilesMol, ps, flags, RestoreBondDirOptionTrue);

      generateNewExpectedFilesIfSoSpecified(fName + ".NEW.cxsmi", smilesOut);
      CHECK(getExpectedValue(expectedFileName) == smilesOut);
    }

    // second pass without using original wedges

    smilesMol =
        std::unique_ptr<RWMol>(SmilesToMol(inputSmiles, smilesParserParams));

    // test round trip back to smiles
    {
      std::string expectedFileName = fName + ".expected2.cxsmi";

      SmilesWriteParams ps;
      ps.canonical = false;
      ps.doIsomericSmiles = true;

      unsigned int flags = SmilesWrite::CXSmilesFields::CX_COORDS |
                           SmilesWrite::CXSmilesFields::CX_MOLFILE_VALUES |
                           SmilesWrite::CXSmilesFields::CX_ATOM_PROPS |
                           SmilesWrite::CXSmilesFields::CX_BOND_CFG |
                           SmilesWrite::CXSmilesFields::CX_ENHANCEDSTEREO;

      std::string smilesOut =
          MolToCXSmiles(*smilesMol, ps, flags, RestoreBondDirOptionClear);

      generateNewExpectedFilesIfSoSpecified(fName + ".NEW2.cxsmi", smilesOut);
      CHECK(getExpectedValue(expectedFileName) == smilesOut);
    }

    // third pass without using original wedges and with canonicalization

    smilesMol =
        std::unique_ptr<RWMol>(SmilesToMol(inputSmiles, smilesParserParams));

    // test round trip back to smiles
    {
      std::string expectedFileName = fName + ".expected3.cxsmi";

      SmilesWriteParams ps;
      ps.canonical = true;
      ps.doIsomericSmiles = true;

      unsigned int flags = SmilesWrite::CXSmilesFields::CX_COORDS |
                           SmilesWrite::CXSmilesFields::CX_MOLFILE_VALUES |
                           SmilesWrite::CXSmilesFields::CX_ATOM_PROPS |
                           SmilesWrite::CXSmilesFields::CX_BOND_CFG |
                           SmilesWrite::CXSmilesFields::CX_ENHANCEDSTEREO;

      std::string smilesOut =
          MolToCXSmiles(*smilesMol, ps, flags, RestoreBondDirOptionClear);

      generateNewExpectedFilesIfSoSpecified(fName + ".NEW3.cxsmi", smilesOut);
      auto expected = getExpectedValue(expectedFileName);
      CHECK(expected == smilesOut);
    }

    smilesMol =
        std::unique_ptr<RWMol>(SmilesToMol(inputSmiles, smilesParserParams));
    {
      std::string expectedFileName = fName + ".expected.sdf";
      std::string outMolStr = "";
      try {
        outMolStr = MolToMolBlock(*smilesMol, true, 0, true, true);
      } catch (const RDKit::KekulizeException &e) {
        outMolStr = "";
      } catch (...) {
        throw;  // re-throw the error if not a kekule error
      }
      if (outMolStr == "") {
        outMolStr = MolToMolBlock(*smilesMol, true, 0, false,
                                  true);  // try without kekule'ing
      }
      generateNewExpectedFilesIfSoSpecified(fName + ".NEW.sdf", outMolStr);
      CHECK(getExpectedValue(expectedFileName) == outMolStr);
    }
    smilesMol =
        std::unique_ptr<RWMol>(SmilesToMol(inputSmiles, smilesParserParams));
    {
      std::string mrvBlock;
      std::string expectedFileName = fName + ".expected.mrv";
      std::string outMolStr = "";
      try {
        MolOps::Kekulize(*smilesMol);
        RDKit::Chirality::reapplyMolBlockWedging(*smilesMol);
        outMolStr = MolToMrvBlock(*smilesMol, true, -1, true, false);
      } catch (const RDKit::KekulizeException &e) {
        outMolStr = "";
      } catch (...) {
        throw;  // re-throw the error if not a kekule error
      }
      if (outMolStr == "") {
        RDKit::Chirality::reapplyMolBlockWedging(*smilesMol);
        outMolStr = MolToMrvBlock(*smilesMol, true, -1, false,
                                  false);  // try without kekule'ing
      }

      generateNewExpectedFilesIfSoSpecified(fName + ".NEW.mrv", outMolStr);
      CHECK(getExpectedValue(expectedFileName) == outMolStr);
    }
    BOOST_LOG(rdInfoLog) << "done" << std::endl;
  } catch (const std::exception &e) {
    if (smilesTest->expectedResult != false) {
      throw;
    }
    return;
  }

  CHECK(smilesTest->expectedResult == true);
}

void testOneAtropisomersCanon(const SmilesTest *smilesTest) {
  std::string rdbase = getenv("RDBASE");
  std::string fName =
      rdbase + "/Code/GraphMol/SmilesParse/test_data/" + smilesTest->fileName;
  std::string inputSmiles;

  std::stringstream inputSmilesStr;
  std::ifstream inStr;
  inStr.open(fName);
  inputSmilesStr << inStr.rdbuf();
  inputSmiles = inputSmilesStr.str();

  try {
    SmilesParserParams smilesParserParams;
    smilesParserParams.sanitize = true;
    smilesParserParams.removeHs = false;

    std::unique_ptr<RWMol> smilesMol(
        SmilesToMol(inputSmiles, smilesParserParams));

    REQUIRE(smilesMol);
    CHECK(smilesMol->getNumAtoms() == smilesTest->atomCount);
    CHECK(smilesMol->getNumBonds() == smilesTest->bondCount);

    // test kekule and canonicalization
    {
      std::string expectedMrvName = fName + ".kekule_expected.cxsmi";
      SmilesWriteParams ps;
      ps.canonical = true;
      ps.doKekule = true;
      ps.doIsomericSmiles = true;

      unsigned int flags = SmilesWrite::CXSmilesFields::CX_COORDS |
                           SmilesWrite::CXSmilesFields::CX_MOLFILE_VALUES |
                           SmilesWrite::CXSmilesFields::CX_ATOM_PROPS |
                           SmilesWrite::CXSmilesFields::CX_BOND_CFG |
                           SmilesWrite::CXSmilesFields::CX_ENHANCEDSTEREO
          //| SmilesWrite::CXSmilesFields::CX_ALL
          ;

      std::string smilesOut =
          MolToCXSmiles(*smilesMol, ps, flags, RestoreBondDirOptionTrue);

      generateNewExpectedFilesIfSoSpecified(fName + ".kekule_NEW.cxsmi",
                                            smilesOut);
      CHECK(getExpectedValue(expectedMrvName) == smilesOut);
    }

    // test aromatic and canonicalization

    smilesMol =
        std::unique_ptr<RWMol>(SmilesToMol(inputSmiles, smilesParserParams));

    // test round trip back to smiles
    {
      std::string expectedMrvName = fName + ".arom_expected.cxsmi";

      SmilesWriteParams ps;
      ps.canonical = true;
      ps.doKekule = false;
      ps.doIsomericSmiles = true;

      unsigned int flags = SmilesWrite::CXSmilesFields::CX_COORDS |
                           SmilesWrite::CXSmilesFields::CX_MOLFILE_VALUES |
                           SmilesWrite::CXSmilesFields::CX_ATOM_PROPS |
                           SmilesWrite::CXSmilesFields::CX_BOND_CFG |
                           SmilesWrite::CXSmilesFields::CX_ENHANCEDSTEREO;

      std::string smilesOut =
          MolToCXSmiles(*smilesMol, ps, flags, RestoreBondDirOptionClear);

      generateNewExpectedFilesIfSoSpecified(fName + ".arom_NEW.cxsmi",
                                            smilesOut);
      CHECK(getExpectedValue(expectedMrvName) == smilesOut);
    }

    BOOST_LOG(rdInfoLog) << "done" << std::endl;
  } catch (const std::exception &e) {
    if (smilesTest->expectedResult != false) {
      throw;
    }
    return;
  }

  CHECK(smilesTest->expectedResult == true);
}

void testOne3dChiral(const SmilesTest *smilesTest) {
  std::string rdbase = getenv("RDBASE");
  std::string fName =
      rdbase + "/Code/GraphMol/SmilesParse/test_data/" + smilesTest->fileName;
  std::string inputSmiles;

  std::stringstream inputSmilesStr;
  std::ifstream inStr;
  inStr.open(fName);
  inputSmilesStr << inStr.rdbuf();
  inputSmiles = inputSmilesStr.str();

  try {
    SmilesParserParams smilesParserParams;
    smilesParserParams.sanitize = false;
    smilesParserParams.removeHs = false;

    std::unique_ptr<RWMol> smilesMol(
        SmilesToMol(inputSmiles, smilesParserParams));

    REQUIRE(smilesMol);
    CHECK(smilesMol->getNumAtoms() == smilesTest->atomCount);
    CHECK(smilesMol->getNumBonds() == smilesTest->bondCount);

    // test round trip back to smiles
    {
      std::string expectedFileName = fName + ".expected3D.cxsmi";
      SmilesWriteParams ps;
      ps.canonical = false;
      ps.doIsomericSmiles = true;

      unsigned int flags = SmilesWrite::CXSmilesFields::CX_COORDS |
                           SmilesWrite::CXSmilesFields::CX_MOLFILE_VALUES |
                           SmilesWrite::CXSmilesFields::CX_ATOM_PROPS |
                           SmilesWrite::CXSmilesFields::CX_BOND_CFG |
                           SmilesWrite::CXSmilesFields::CX_ENHANCEDSTEREO
          //| SmilesWrite::CXSmilesFields::CX_ALL
          ;

      std::string smilesOut =
          MolToCXSmiles(*smilesMol, ps, flags, RestoreBondDirOptionTrue);

      generateNewExpectedFilesIfSoSpecified(fName + ".NEW3D.cxsmi", smilesOut);
      CHECK(getExpectedValue(expectedFileName) == smilesOut);
    }

    // second pass use onlyExplicit3D

    smilesParserParams.sanitize = true;
    smilesMol =
        std::unique_ptr<RWMol>(SmilesToMol(inputSmiles, smilesParserParams));
    RDKit::Chirality::removeNonExplicit3DChirality(*smilesMol);

    // test no canonical, sanitize,  no restore bond dirs
    {
      std::string expectedFileName = fName + ".expected3D2.cxsmi";

      SmilesWriteParams ps;
      ps.canonical = false;
      ps.doIsomericSmiles = true;

      unsigned int flags = SmilesWrite::CXSmilesFields::CX_COORDS |
                           SmilesWrite::CXSmilesFields::CX_MOLFILE_VALUES |
                           SmilesWrite::CXSmilesFields::CX_ATOM_PROPS |
                           SmilesWrite::CXSmilesFields::CX_BOND_CFG |
                           SmilesWrite::CXSmilesFields::CX_ENHANCEDSTEREO;

      std::string smilesOut =
          MolToCXSmiles(*smilesMol, ps, flags, RestoreBondDirOptionClear);

      generateNewExpectedFilesIfSoSpecified(fName + ".NEW3D2.cxsmi", smilesOut);
      CHECK(getExpectedValue(expectedFileName) == smilesOut);
    }

    BOOST_LOG(rdInfoLog) << "done" << std::endl;
  } catch (const std::exception &e) {
    if (smilesTest->expectedResult != false) {
      throw;
    }
    return;
  }

  CHECK(smilesTest->expectedResult == true);
}

TEST_CASE("testAtropisomersInCXSmiles") {
  {
    std::list<SmilesTest> smiTests{
        SmilesTest("ShortAtropisomerNoCoords.cxsmi", true, 14, 15),
        SmilesTest("ShortAtropisomer.cxsmi", true, 14, 15),
        SmilesTest("ShortAtropisomerArom.cxsmi", true, 14, 15),
        SmilesTest("AtropManyChirals.cxsmi", true, 20, 20),
        SmilesTest("AtropManyChiralsEnhanced.cxsmi", true, 20, 20),
        SmilesTest("AtropManyChiralsEnhanced2.cxsmi", true, 20, 20),
        SmilesTest("AtropManyChiralsEnhanced3.cxsmi", true, 20, 20),
        SmilesTest("AtropManyChiralsEnhanced4.cxsmi", true, 20, 20),
        SmilesTest("BMS-986142_3d_chiral.cxsmi", true, 72, 77),
        SmilesTest("BMS-986142_3d.cxsmi", true, 72, 77),
        SmilesTest("BMS-986142_atrop1.cxsmi", true, 42, 47),
        SmilesTest("BMS-986142_atrop2.cxsmi", true, 42, 47),
        SmilesTest("BMS-986142_atrop3.cxsmi", true, 42, 47),
        SmilesTest("BMS-986142_atrop4.cxsmi", true, 42, 47),
        SmilesTest("BMS-986142_atrop5.cxsmi", true, 42, 47),
        SmilesTest("BMS-986142_atrop6.cxsmi", true, 42, 47),
        SmilesTest("BMS-986142_atropBad1.cxsmi", true, 42, 47),
        SmilesTest("BMS-986142_atropBad2.cxsmi", true, 42, 47),
        SmilesTest("JDQ443_3d.cxsmi", true, 66, 72),
        SmilesTest("JDQ443_atrop1.cxsmi", true, 38, 44),
        SmilesTest("JDQ443_atrop2.cxsmi", true, 38, 44),
        SmilesTest("JDQ443_atrop3.cxsmi", true, 38, 44),
        SmilesTest("JDQ443_atrop4.cxsmi", true, 38, 44),
        SmilesTest("JDQ443_atropBad1.cxsmi", true, 38, 44),
        SmilesTest("RP-6306_atrop1.cxsmi", true, 24, 26),
        SmilesTest("RP-6306_atrop2.cxsmi", true, 24, 26),
        SmilesTest("RP-6306_atrop3.cxsmi", true, 24, 26),
        SmilesTest("RP-6306_atrop4.cxsmi", true, 24, 26),
        SmilesTest("RP-6306_atrop5.cxsmi", true, 24, 26),
        SmilesTest("RP-6306_atrop6.cxsmi", true, 24, 26),
        SmilesTest("RP-6306_atropBad1.cxsmi", true, 24, 26),
        SmilesTest("RP-6306_atropBad2.cxsmi", true, 24, 26),
        // note the rp-6306_3d.cxsmi is backwards from the 2D versions
        // the 2D version were based on images from drug hunter
        // the 3D version came from PUBCHEM
        SmilesTest("RP-6306_3d.cxsmi", true, 44, 46),
        SmilesTest("Sotorasib_atrop1.cxsmi", true, 41, 45),
        SmilesTest("Sotorasib_atrop2.cxsmi", true, 41, 45),
        SmilesTest("Sotorasib_atrop3.cxsmi", true, 41, 45),
        SmilesTest("Sotorasib_atrop4.cxsmi", true, 41, 45),
        SmilesTest("Sotorasib_atrop5.cxsmi", true, 41, 45),
        SmilesTest("Sotorasib_atropBad1.cxsmi", true, 41, 45),
        SmilesTest("Sotorasib_atropBad2.cxsmi", true, 41, 45),
        // note the sotorasib_3d.cxsmi is backwards from
        //     the 2D versions the 2D version were based on images from drug
        //     hunter the 3D version came from PUBCHEM
        SmilesTest("Sotorasib_3d.cxsmi", true, 71, 75),
        SmilesTest("ZM374979_atrop1.cxsmi", true, 45, 49),
        SmilesTest("ZM374979_atrop2.cxsmi", true, 45, 49),
        SmilesTest("ZM374979_atrop3.cxsmi", true, 45, 49),
        SmilesTest("ZM374979_atrop4.cxsmi", true, 45, 49),
        SmilesTest("ZM374979_atropBad1.cxsmi", true, 45, 49),
        // note the mrtx1719_3d.cxsmi is backwards from the 2D versions
        // the 2D version were based on images from drug hunter
        // the 3D version came from PUBCHEM
        SmilesTest("Mrtx1719_3d.cxsmi", true, 51, 55),
        SmilesTest("Mrtx1719_atrop1.cxsmi", true, 33, 37),
        SmilesTest("Mrtx1719_atrop2.cxsmi", true, 33, 37),
        SmilesTest("Mrtx1719_atrop3.cxsmi", true, 33, 37),
        SmilesTest("Mrtx1719_atrop4.cxsmi", true, 33, 37),
        SmilesTest("Mrtx1719_atropBad1.cxsmi", true, 33, 37),
    };

    for (auto smiTest : smiTests) {
      printf("Test\n\n %s\n\n", smiTest.fileName.c_str());
      // RDDepict::preferCoordGen = true;
      testOneAtropisomers(&smiTest);
    }
  }

  BOOST_LOG(rdInfoLog) << "done" << std::endl;
}

TEST_CASE("testAtropisomersInCXSmilesCanon") {
  {
    std::list<SmilesTest> smiTests{
        SmilesTest("AtropCanon1.cxsmi", true, 15, 16),
        SmilesTest("AtropCanon2.cxsmi", true, 15, 16),
        SmilesTest("AtropCanon3.cxsmi", true, 15, 16),
    };

    for (auto smiTest : smiTests) {
      printf("Test\n\n %s\n\n", smiTest.fileName.c_str());
      // RDDepict::preferCoordGen = true;
      testOneAtropisomersCanon(&smiTest);
    }
  }

  BOOST_LOG(rdInfoLog) << "done" << std::endl;
}

TEST_CASE("test3DChrial") {
  std::list<SmilesTest> smiTests{
      SmilesTest("Cubane.cxsmi", true, 16, 20),
      SmilesTest("BMS-986142_3d_chiral.cxsmi", true, 72, 77),
      SmilesTest("BMS-986142_3d.cxsmi", true, 72, 77),
  };

  for (auto smiTest : smiTests) {
    printf("Test\n\n %s\n\n", smiTest.fileName.c_str());
    // RDDepict::preferCoordGen = true;
    testOne3dChiral(&smiTest);
  }

  BOOST_LOG(rdInfoLog) << "done" << std::endl;
}

void testOneSmilesCanonicalization(std::string smiles,
                                   std::string &expectedStr) {
  SmilesParserParams smilesParserParams;
  smilesParserParams.sanitize = true;
  std::unique_ptr<RWMol> randMol(SmilesToMol(smiles, smilesParserParams));

  // test round trip back to smiles

  SmilesWriteParams ps;
  ps.canonical = true;
  ps.doIsomericSmiles = true;

  std::string smilesOut = MolToSmiles(*randMol, ps);

  if (expectedStr == "") {
    expectedStr = smilesOut;  // if not supplied, use the first one
  }
  CHECK(expectedStr == smilesOut);
}

void testSmilesCanonicalization(std::string smiles,
                                std::string expectedStr = "") {
  BOOST_LOG(rdInfoLog) << "testing smiles canonicalization " << std::endl;

  try {
    testOneSmilesCanonicalization(smiles, expectedStr);

    SmilesParserParams smilesParserParams;
    smilesParserParams.sanitize = true;

    std::unique_ptr<RWMol> smilesMol(SmilesToMol(smiles, smilesParserParams));
    REQUIRE(smilesMol);

    unsigned int randomSeed = 0xf00d;
    auto smiV = MolToRandomSmilesVect(*smilesMol, 100, randomSeed);

    for (auto smi : smiV) {
      testOneSmilesCanonicalization(smi, expectedStr);
    }

    BOOST_LOG(rdInfoLog) << "done" << std::endl;
  } catch (const std::exception &e) {
    CHECK(false);
    return;
  }
}

void testMolCanonicalization(std::string fileName1, std::string fileName2,
                             unsigned int atomIndexToMark1,
                             Atom::ChiralType chiralType1,
                             unsigned int atomIndexToMark2,
                             Atom::ChiralType chiralType2) {
  BOOST_LOG(rdInfoLog) << "testing mol canonicalization " << std::endl;
  std::string rdbase = getenv("RDBASE");
  std::string fName1 =
      rdbase + "/Code/GraphMol/SmilesParse/test_data/" + fileName1;
  std::string fName2 =
      rdbase + "/Code/GraphMol/SmilesParse/test_data/" + fileName2;

  try {
    std::unique_ptr<RWMol> mol1(MolFileToMol(fName1, true, false, false));
    mol1->getAtomWithIdx(atomIndexToMark1)->setChiralTag(chiralType1);

    std::unique_ptr<RWMol> mol2(MolFileToMol(fName2, true, false, false));
    mol2->getAtomWithIdx(atomIndexToMark2)->setChiralTag(chiralType2);
    CHECK(mol1->getNumAtoms() > 0);
    CHECK(mol2->getNumAtoms() > 0);

    auto smilesOut1 = MolToSmiles(*mol1);
    auto smilesOut2 = MolToSmiles(*mol2);

    CHECK(smilesOut1 == smilesOut2);

    BOOST_LOG(rdInfoLog) << "done" << std::endl;
  } catch (const std::exception &e) {
    CHECK(false);
    return;
  }
}

std::vector<std::string> splitOnString(std::string s, const std::string delim) {
  CHECK(s.size() > 0);
  auto delimSize = delim.size();
  CHECK(delimSize > 0);

  std::vector<std::string> res;

  while (s.size() >= delimSize) {
    auto pos = s.find(delim);
    if (pos == std::string::npos) {
      break;
    }
    res.push_back(s.substr(0, pos));
    s.erase(0, pos + delimSize);  // 3 is the length of the delimiter, "%20"
  }

  // if anything is left, add it to the vector
  if (s.size() > 0) {
    res.push_back(s);
  }

  return res;
}
void testMolCanonicalizationAtrop(std::string fileName1,
                                  std::string fileName2) {
  BOOST_LOG(rdInfoLog) << "testing mol canonicalization " << std::endl;
  std::string rdbase = getenv("RDBASE");
  std::string fName1 =
      rdbase + "/Code/GraphMol/SmilesParse/test_data/" + fileName1;
  std::string fName2 =
      rdbase + "/Code/GraphMol/SmilesParse/test_data/" + fileName2;

  try {
    std::unique_ptr<RWMol> mol1(MolFileToMol(fName1, true, false, false));

    std::unique_ptr<RWMol> mol2(MolFileToMol(fName2, true, false, false));
    CHECK(mol1->getNumAtoms() > 0);
    CHECK(mol2->getNumAtoms() > 0);

    SmilesWriteParams ps;
    ps.canonical = true;
    ps.doIsomericSmiles = true;
    unsigned int flags = SmilesWrite::CXSmilesFields::CX_ALL;
    //  unsigned int flags =
    //     SmilesWrite::CXSmilesFields::CX_COORDS |
    //     SmilesWrite::CXSmilesFields::CX_MOLFILE_VALUES |
    //     SmilesWrite::CXSmilesFields::CX_ATOM_PROPS |
    //     SmilesWrite::CXSmilesFields::CX_BOND_CFG |
    //     SmilesWrite::CXSmilesFields::CX_ENHANCEDSTEREO |
    //    ;

    // mol1->clearConformers();

    std::string smilesOut1 =
        MolToCXSmiles(*mol1, ps, flags, RestoreBondDirOptionClear);
    std::string smilesOut2 =
        MolToCXSmiles(*mol2, ps, flags, RestoreBondDirOptionClear);

    std::vector<std::string> parts = splitOnString(smilesOut1, " |");
    CHECK(parts.size() == 2);
    auto smilesOnly1 = parts[0];
    std::vector<std::string> subParts = splitOnString(parts[1], ",),");
    CHECK(subParts.size() == 2);
    auto wedges1 = subParts[1];

    parts = splitOnString(smilesOut2, " |");
    CHECK(parts.size() == 2);
    auto smilesOnly2 = parts[0];
    subParts = splitOnString(parts[1], ",),");
    CHECK(subParts.size() == 2);
    auto wedges2 = subParts[1];

    CHECK(smilesOnly1 == smilesOnly2);
    CHECK(wedges1 == wedges2);

    BOOST_LOG(rdInfoLog) << "done" << std::endl;
  } catch (const std::exception &e) {
    CHECK(false);
    return;
  }
}

TEST_CASE("SMILES CANONICALIZATION ATROP") {
  SECTION("atrop") {
    testMolCanonicalizationAtrop("ST-0023268.mol", "ST-0023267_B.mol");
  }
}

TEST_CASE("SMILES CANONICALIZATION") {
  SECTION("adamantaneError") {
    std::string expectedSmiles =
        R"(C[C@@H](PC(C)(O)O)[C@]12C[C@@]3(F)C[C@@](F)(C[C@](F)(C3)C1)C2)";
    std::string AdamantaneError1 =
        R"(C[C@@H](PC(C)(O)O)[C@]12C[C@@]3(F)C[C@@](F)(C[C@](F)(C3)C1)C2)";
    std::string AdamantaneError2 =
        R"(C[C@@H](PC(C)(O)O)[C@]12C[C@]3(F)C[C@](F)(C[C@](F)(C3)C1)C2)";

    testSmilesCanonicalization(AdamantaneError1, expectedSmiles);
    testSmilesCanonicalization(AdamantaneError2, expectedSmiles);
  }

  SECTION("chiralCopper") {
    testMolCanonicalization("ChiralSpiro.sdf", "ChiralSpiro2.sdf", 4,
                            Atom::CHI_TETRAHEDRAL_CCW, 4,
                            Atom::CHI_TETRAHEDRAL_CCW);
  }

  SECTION("Other Compounds") {
    testSmilesCanonicalization(
        R"(CC1=C(\C=C\C(C)=C\C=C\C(C)=C/C(O)=O)C(C)(C)CCC1)");
    testSmilesCanonicalization("CN1N=C(SC1=NC(C)=O)S(N)(=O)=O |c:2|");
    testSmilesCanonicalization(
        "C[C@@H]1CCCCCCCCC(=O)OCCN[C@H](C)CCCCCCCCC(=O)OCCN[C@H](C)CCCCCCCCC(=O)OCCN1");
    testSmilesCanonicalization("N[C@@H]([O-])c1cc[13c]cc1");

    // this one is expected to fail
    // testSmilesCanonicalizationOldVsNew(
    //     R"(C[C@@H](PC(C)(O)O)[C@]12C[C@@]3(F)C[C@@](F)(C[C@](F)(C3)C1)C2)");

    std::string rdbase = getenv("RDBASE");
    std::string fName =
        rdbase + "/Code/GraphMol/SmilesParse/test_data/TestSmilesUniq.sdf";

    std::ifstream in;
    int molCount = 0;
    in.open(fName);
    while (!in.eof()) {
      std::string molBlock = "";
      std::string line;
      while (!in.eof() && line.find("$$$$") == std::string::npos) {
        std::getline(in, line);
        molBlock += line + "\n";
      }
      molCount++;

      if (molBlock.length() > 25) {
        std::unique_ptr<RWMol> mol(MolBlockToMol(molBlock));
        std::string smiles = MolToCXSmiles(*mol);

        testSmilesCanonicalization(smiles);
      }
    }
  }
}

TEST_CASE(
    "github #6225: removes enhanced stereo if doIsomericSmiles is false") {
  {  // Gets rid of chiral centers
    std::string smiles = "O[C@H](Br)[C@H](F)C |&1:1,3|";
    ROMol *m = SmilesToMol(smiles);
    SmilesWriteParams params;
    params.doIsomericSmiles = false;
    REQUIRE(m);
    CHECK(MolToCXSmiles(*m, params) == "CC(F)C(O)Br");
    delete m;
  }

  // cis-trans flags
  {
    std::string smiles = "C1CCCC/C=C/CCC1 |ctu:5|";
    ROMol *m = SmilesToMol(smiles);
    SmilesWriteParams params;
    params.doIsomericSmiles = false;
    REQUIRE(m);
    CHECK(MolToCXSmiles(*m, params) == "C1=CCCCCCCCC1");
    delete m;
  }
}

TEST_CASE(
    "Github #6315: MolToSmiles(canonical=False) creates the wrong _smilesBondOutputOrder property") {
  auto m = "C"_smiles;
  REQUIRE(m);

  SECTION("initial report") {
    SmilesWriteParams sw;
    sw.canonical = false;
    auto smi = MolToSmiles(*m, sw);
    CHECK(smi == "C");
    auto cxsmi = MolToCXSmiles(*m, sw);
    CHECK(cxsmi == "C");
  }

  SECTION("details") {
    SmilesWriteParams sw;
    sw.canonical = false;
    auto smi = MolToSmiles(*m, sw);
    CHECK(smi == "C");
    std::vector<unsigned int> order;
    CHECK(
        m->getPropIfPresent(common_properties::_smilesBondOutputOrder, order));
    CHECK(order.empty());
  }

  SECTION("bond ordering is actually correct") {
    auto m2 = "C1(CC1)O"_smiles;
    REQUIRE(m2);

    SmilesWriteParams sw;
    sw.canonical = false;
    auto smi = MolToSmiles(*m2, sw);
    CHECK(smi == "C1(O)CC1");
    std::vector<unsigned int> order;
    CHECK(
        m2->getPropIfPresent(common_properties::_smilesBondOutputOrder, order));
    CHECK(order.size() == 4);
    CHECK(order == std::vector<unsigned int>{2, 0, 1, 3});
  }
}

TEST_CASE("StereoGroup id forwarding", "[StereoGroup][cxsmiles]") {
  auto m = "C[C@@H](O)[C@H](C)[C@@H](C)[C@@H](C)O |&7:3,o1:7,&8:1,&9:5|"_smiles;
  REQUIRE(m);
  CHECK(m->getStereoGroups().size() == 4);

  SECTION("ids reassigned by default") {
    const auto smi_out = MolToCXSmiles(*m);
    CHECK(smi_out.find("&1") != std::string::npos);
    CHECK(smi_out.find("&2") != std::string::npos);
    CHECK(smi_out.find("&3") != std::string::npos);
    CHECK(smi_out.find("o1") != std::string::npos);
  }

  SECTION("forward input ids") {
    forwardStereoGroupIds(*m);
    const auto smi_out = MolToCXSmiles(*m);
    CHECK(smi_out.find("&7") != std::string::npos);
    CHECK(smi_out.find("&8") != std::string::npos);
    CHECK(smi_out.find("&9") != std::string::npos);
    CHECK(smi_out.find("o1") != std::string::npos);
  }
}

TEST_CASE(
    "Github #6309: CXSMILES: atom with labels should not also have dummyLabel property set") {
  SECTION("as-reported") {
    std::vector<std::string> data = {"F* |$;foo_p$|", "F* |$;HAR_p$|"};
    for (const auto &smi : data) {
      INFO(smi);
      std::unique_ptr<RWMol> m{SmilesToMol(smi)};
      REQUIRE(m);
      CHECK(m->getAtomWithIdx(1)->hasProp(common_properties::atomLabel));
      CHECK(!m->getAtomWithIdx(1)->hasProp(common_properties::dummyLabel));
      CHECK(MolToCXSmiles(*m).find("atomProp") == std::string::npos);
    }
  }
}

TEST_CASE("write attachment points") {
  auto m = "C[C@H](N*)C(*)=O"_smiles;
  REQUIRE(m);
  m->getAtomWithIdx(3)->setProp(common_properties::_fromAttachPoint, 1);
  m->getAtomWithIdx(5)->setProp(common_properties::_fromAttachPoint, 2);
  CHECK(MolToCXSmiles(*m) == "*N[C@@H](C)C(*)=O |$_AP1;;;;;_AP2;$|");
}

<<<<<<< HEAD
TEST_CASE("Github #7372: SMILES output option to disable dative bonds") {
  SECTION("basics") {
    auto m = "[NH3]->[Fe]-[NH2]"_smiles;
    REQUIRE(m);
    auto smi = MolToCXSmiles(*m);
    CHECK(smi == "N[Fe][NH3] |C:2.1|");

    // disable the dative bond output
    SmilesWriteParams ps;
    smi = MolToCXSmiles(*m, ps,
                        SmilesWrite::CXSmilesFields::CX_ALL_BUT_COORDS ^
                            SmilesWrite::CXSmilesFields::CX_COORDINATE_BONDS);
    CHECK(smi == "N[Fe][NH3]");
  }
  SECTION("two dative bonds") {
    auto m = "[NH3][Fe][NH3]"_smiles;  // auto single->dative conversion
    REQUIRE(m);
    auto smi = MolToCXSmiles(*m);
    CHECK(smi == "[NH3][Fe][NH3] |C:0.0,2.1|");
=======
TEST_CASE("github #7414: CXSmiles writer does not use default conformer ID") {
  SECTION("basics") {
    auto m = "CC |(-0.75,0,;0.75,0,)|"_smiles;
    REQUIRE(m);
    CHECK(m->getNumConformers() == 1);
    m->getConformer().setId(5);
    CHECK(MolToCXSmiles(*m) == "CC |(-0.75,0,;0.75,0,)|");
>>>>>>> 18eb648d
  }
}<|MERGE_RESOLUTION|>--- conflicted
+++ resolved
@@ -1468,7 +1468,16 @@
   CHECK(MolToCXSmiles(*m) == "*N[C@@H](C)C(*)=O |$_AP1;;;;;_AP2;$|");
 }
 
-<<<<<<< HEAD
+TEST_CASE("github #7414: CXSmiles writer does not use default conformer ID") {
+  SECTION("basics") {
+    auto m = "CC |(-0.75,0,;0.75,0,)|"_smiles;
+    REQUIRE(m);
+    CHECK(m->getNumConformers() == 1);
+    m->getConformer().setId(5);
+    CHECK(MolToCXSmiles(*m) == "CC |(-0.75,0,;0.75,0,)|");
+  }
+}
+
 TEST_CASE("Github #7372: SMILES output option to disable dative bonds") {
   SECTION("basics") {
     auto m = "[NH3]->[Fe]-[NH2]"_smiles;
@@ -1488,14 +1497,5 @@
     REQUIRE(m);
     auto smi = MolToCXSmiles(*m);
     CHECK(smi == "[NH3][Fe][NH3] |C:0.0,2.1|");
-=======
-TEST_CASE("github #7414: CXSmiles writer does not use default conformer ID") {
-  SECTION("basics") {
-    auto m = "CC |(-0.75,0,;0.75,0,)|"_smiles;
-    REQUIRE(m);
-    CHECK(m->getNumConformers() == 1);
-    m->getConformer().setId(5);
-    CHECK(MolToCXSmiles(*m) == "CC |(-0.75,0,;0.75,0,)|");
->>>>>>> 18eb648d
   }
 }