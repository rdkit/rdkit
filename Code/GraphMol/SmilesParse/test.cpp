--- conflicted
+++ resolved
@@ -2020,14 +2020,7 @@
     BOOST_LOG(rdInfoLog) << smi2 << std::endl;
     TEST_ASSERT(smi==smi2);
 #endif  
-<<<<<<< HEAD
-    delete mol;
-  }
-
-
-=======
-  delete mol;
->>>>>>> 9dcb127e
+  delete mol;
   BOOST_LOG(rdInfoLog) << "\tdone" << std::endl;
 }
 
@@ -3617,10 +3610,6 @@
   testGithub45();
   testGithub206();
   testGithub210();
-<<<<<<< HEAD
-//  testGithub298();
-=======
->>>>>>> 9dcb127e
   testGithub378();
   testGithub389();
   testBug1719046();
