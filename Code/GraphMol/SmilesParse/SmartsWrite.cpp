--- conflicted
+++ resolved
@@ -639,14 +639,10 @@
   return res;
 }
 
-std::string FragmentSmartsConstruct(ROMol &mol, unsigned int atomIdx,
-                                    std::vector<Canon::AtomColors> &colors,
-<<<<<<< HEAD
-                                    UINT_VECT &ranks, bool doIsomericSmiles) {
-=======
-                                    UINT_VECT &ranks,
-                                    const boost::dynamic_bitset<> *bondsInPlay=nullptr) {
->>>>>>> 01fbec33
+std::string FragmentSmartsConstruct(
+    ROMol &mol, unsigned int atomIdx, std::vector<Canon::AtomColors> &colors,
+    UINT_VECT &ranks, bool doIsomericSmiles,
+    const boost::dynamic_bitset<> *bondsInPlay = nullptr) {
   Canon::MolStack molStack;
   molStack.reserve(mol.getNumAtoms() + mol.getNumBonds());
   std::stringstream res;
@@ -660,7 +656,6 @@
   for (auto &atom : mol.atoms()) {
     atom->updatePropertyCache(false);
   }
-<<<<<<< HEAD
 
   // Another dirty trick to avoid reordering of lead chiral atoms in
   // canonicalizeFragment: since we are writing SMARTS, there won't be a
@@ -679,11 +674,8 @@
     }
   }
 
-  Canon::canonicalizeFragment(mol, atomIdx, colors, ranks, molStack, 0, 0,
-                              doIsomericSmiles);
-=======
-  Canon::canonicalizeFragment(mol, atomIdx, colors, ranks, molStack, bondsInPlay);
->>>>>>> 01fbec33
+  Canon::canonicalizeFragment(mol, atomIdx, colors, ranks, molStack,
+                              bondsInPlay, nullptr, doIsomericSmiles);
 
   // now clear the "SSSR" property
   mol.getRingInfo()->reset();
@@ -811,15 +803,16 @@
   return res;
 }
 
-std::string molToSmarts(const ROMol &inmol, bool doIsomericSmiles, std::vector<AtomColors>&& colors,
-                        const boost::dynamic_bitset<> *bondsInPlay=nullptr) {
+std::string molToSmarts(const ROMol &inmol, bool doIsomericSmiles,
+                        std::vector<AtomColors> &&colors,
+                        const boost::dynamic_bitset<> *bondsInPlay = nullptr) {
   ROMol mol(inmol);
   const unsigned int nAtoms = mol.getNumAtoms();
   UINT_VECT ranks;
   ranks.reserve(nAtoms);
   // For smiles writing we would be canonicalizing but we will not do that here.
   // We will simply use the atom indices as the rank
-  for (const auto& atom: mol.atoms()) {
+  for (const auto &atom : mol.atoms()) {
     ranks.push_back(atom->getIdx());
   }
 
@@ -841,7 +834,8 @@
       }
     }
 
-    subSmi = FragmentSmartsConstruct(mol, nextAtomIdx, colors, ranks, bondsInPlay);
+    subSmi =
+        FragmentSmartsConstruct(mol, nextAtomIdx, colors, ranks, bondsInPlay);
     res += subSmi;
 
     colorIt = std::find(colors.begin(), colors.end(), Canon::WHITE_NODE);
@@ -957,59 +951,26 @@
   const unsigned int nAtoms = mol.getNumAtoms();
   if (!nAtoms) return "";
 
-<<<<<<< HEAD
-  ROMol mol(inmol);
-  UINT_VECT ranks;
-  ranks.reserve(nAtoms);
-  // For smiles writing we would be canonicalizing but we will not do that here.
-  // We will simple use the atom indices as the rank
-  for (ROMol::AtomIterator atIt = mol.beginAtoms(); atIt != mol.endAtoms();
-       atIt++) {
-    ranks.push_back((*atIt)->getIdx());
-  }
-=======
   std::vector<AtomColors> colors(nAtoms, Canon::WHITE_NODE);
   return molToSmarts(mol, doIsomericSmarts, std::move(colors));
 }
->>>>>>> 01fbec33
-
 
 std::string MolFragmentToSmarts(const ROMol &mol,
-                                const std::vector<int>& atomsToUse,
+                                const std::vector<int> &atomsToUse,
                                 const std::vector<int> *bondsToUse,
-                                bool doIsomericSmarts)
-{
+                                bool doIsomericSmarts) {
   PRECONDITION(!atomsToUse.empty(), "no atoms provided");
   PRECONDITION(!bondsToUse || !bondsToUse->empty(), "no bonds provided");
 
-<<<<<<< HEAD
-  colorIt = std::find(colors.begin(), colors.end(), Canon::WHITE_NODE);
-  while (colorIt != colors.end()) {
-    unsigned int nextAtomIdx = 0;
-    unsigned int nextRank;
-    std::string subSmi;
-    nextRank = nAtoms + 1;
-    for (unsigned int i = 0; i < nAtoms; i++) {
-      if (colors[i] == Canon::WHITE_NODE && ranks[i] < nextRank) {
-        nextRank = ranks[i];
-        nextAtomIdx = i;
-      }
-    }
-
-    subSmi = FragmentSmartsConstruct(mol, nextAtomIdx, colors, ranks,
-                                     doIsomericSmiles);
-    res += subSmi;
-=======
   const unsigned int nAtoms = mol.getNumAtoms();
   if (!nAtoms) {
     return "";
   }
->>>>>>> 01fbec33
 
   std::unique_ptr<boost::dynamic_bitset<>> bondsInPlay(nullptr);
   if (bondsToUse != nullptr) {
     bondsInPlay.reset(new boost::dynamic_bitset<>(mol.getNumBonds(), 0));
-    for (int bidx: *bondsToUse) {
+    for (int bidx : *bondsToUse) {
       bondsInPlay->set(bidx);
     }
   }
@@ -1019,7 +980,7 @@
   // grey: partial
   // black: complete
   std::vector<AtomColors> colors(nAtoms, Canon::BLACK_NODE);
-  for (const auto& idx: atomsToUse) {
+  for (const auto &idx : atomsToUse) {
     colors[idx] = Canon::WHITE_NODE;
   }
 
