--- conflicted
+++ resolved
@@ -574,17 +574,6 @@
       }
     }
 
-<<<<<<< HEAD
-#if 0
-    std::cout << "----------------------------" << std::endl;
-    std::cout << "MolToSmiles:" << std::endl;
-    tmol->debugMol(std::cout);
-    std::cout << "----------------------------" << std::endl;
-#endif
-
-    rootedAtAtom = fragsRootedAtAtom[fragIdx];
-=======
->>>>>>> cad6962a
     if (params.doRandom && rootedAtAtom == -1) {
       // need to find a random atom id between 0 and mol.getNumAtoms()
       // exclusively
