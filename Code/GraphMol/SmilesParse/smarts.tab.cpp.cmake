/* A Bison parser, made by GNU Bison 3.0.4.  */

/* Bison implementation for Yacc-like parsers in C

   Copyright (C) 1984, 1989-1990, 2000-2015 Free Software Foundation, Inc.

   This program is free software: you can redistribute it and/or modify
   it under the terms of the GNU General Public License as published by
   the Free Software Foundation, either version 3 of the License, or
   (at your option) any later version.

   This program is distributed in the hope that it will be useful,
   but WITHOUT ANY WARRANTY; without even the implied warranty of
   MERCHANTABILITY or FITNESS FOR A PARTICULAR PURPOSE.  See the
   GNU General Public License for more details.

   You should have received a copy of the GNU General Public License
   along with this program.  If not, see <http://www.gnu.org/licenses/>.  */

/* As a special exception, you may create a larger work that contains
   part or all of the Bison parser skeleton and distribute that work
   under terms of your choice, so long as that work isn't itself a
   parser generator using the skeleton or a modified version thereof
   as a parser skeleton.  Alternatively, if you modify or redistribute
   the parser skeleton itself, you may (at your option) remove this
   special exception, which will cause the skeleton and the resulting
   Bison output files to be licensed under the GNU General Public
   License without this special exception.

   This special exception was added by the Free Software Foundation in
   version 2.2 of Bison.  */

/* C LALR(1) parser skeleton written by Richard Stallman, by
   simplifying the original so-called "semantic" parser.  */

/* All symbols defined below should begin with yy or YY, to avoid
   infringing on user name space.  This should be done even for local
   variables, as they might otherwise be expanded by user macros.
   There are some unavoidable exceptions within include files to
   define necessary library symbols; they are noted "INFRINGES ON
   USER NAME SPACE" below.  */

/* Identify Bison output.  */
#define YYBISON 1

/* Bison version.  */
#define YYBISON_VERSION "3.0.4"

/* Skeleton name.  */
#define YYSKELETON_NAME "yacc.c"

/* Pure parsers.  */
#define YYPURE 2

/* Push parsers.  */
#define YYPUSH 0

/* Pull parsers.  */
#define YYPULL 1


/* Substitute the variable and function names.  */
#define yyparse         yysmarts_parse
#define yylex           yysmarts_lex
#define yyerror         yysmarts_error
#define yydebug         yysmarts_debug
#define yynerrs         yysmarts_nerrs


/* Copy the first part of user declarations.  */
#line 1 "smarts.yy" /* yacc.c:339  */


  //
  //  Copyright (C) 2003-2018 Greg Landrum and Rational Discovery LLC
  //
  //   @@ All Rights Reserved  @@
  //
#include <cstring>
#include <iostream>
#include <vector>

#include <GraphMol/RDKitBase.h>
#include <GraphMol/RDKitQueries.h>
#include <GraphMol/SmilesParse/SmilesParse.h>
#include <GraphMol/SmilesParse/SmilesParseOps.h>
#include <RDGeneral/RDLog.h>

#define YYDEBUG 1
#include "smarts.tab.hpp"

extern int yysmarts_lex(YYSTYPE *,void *, int &);

void
yysmarts_error( const char *input,
                std::vector<RDKit::RWMol *> *ms,
                RDKit::Atom* &lastAtom,
                RDKit::Bond* &lastBond,
		void *scanner,int start_token, const char * msg )
{
  throw RDKit::SmilesParseException(msg);
}

using namespace RDKit;
namespace {
 void yyErrorCleanup(std::vector<RDKit::RWMol *> *molList){
  for(std::vector<RDKit::RWMol *>::iterator iter=molList->begin();
      iter != molList->end(); ++iter){
     delete *iter;
  }
  molList->clear();
  molList->resize(0);
 }
}

#line 117 "/scratch/RDKit_git/Code/GraphMol/SmilesParse/smarts.tab.cpp" /* yacc.c:339  */

# ifndef YY_NULLPTR
#  if defined __cplusplus && 201103L <= __cplusplus
#   define YY_NULLPTR nullptr
#  else
#   define YY_NULLPTR 0
#  endif
# endif

/* Enabling verbose error messages.  */
#ifdef YYERROR_VERBOSE
# undef YYERROR_VERBOSE
# define YYERROR_VERBOSE 1
#else
# define YYERROR_VERBOSE 0
#endif

/* In a future release of Bison, this section will be replaced
   by #include "smarts.tab.hpp".  */
#ifndef YY_YYSMARTS_SCRATCH_RDKIT_GIT_CODE_GRAPHMOL_SMILESPARSE_SMARTS_TAB_HPP_INCLUDED
# define YY_YYSMARTS_SCRATCH_RDKIT_GIT_CODE_GRAPHMOL_SMILESPARSE_SMARTS_TAB_HPP_INCLUDED
/* Debug traces.  */
#ifndef YYDEBUG
# define YYDEBUG 0
#endif
#if YYDEBUG
extern int yysmarts_debug;
#endif

/* Token type.  */
#ifndef YYTOKENTYPE
# define YYTOKENTYPE
  enum yytokentype
  {
    START_MOL = 258,
    START_ATOM = 259,
    START_BOND = 260,
    AROMATIC_ATOM_TOKEN = 261,
    ORGANIC_ATOM_TOKEN = 262,
    ATOM_TOKEN = 263,
    SIMPLE_ATOM_QUERY_TOKEN = 264,
    COMPLEX_ATOM_QUERY_TOKEN = 265,
    RINGSIZE_ATOM_QUERY_TOKEN = 266,
    RINGBOND_ATOM_QUERY_TOKEN = 267,
    IMPLICIT_H_ATOM_QUERY_TOKEN = 268,
    HYB_TOKEN = 269,
    HETERONEIGHBOR_ATOM_QUERY_TOKEN = 270,
    ALIPHATIC = 271,
    ALIPHATICHETERONEIGHBOR_ATOM_QUERY_TOKEN = 272,
    ZERO_TOKEN = 273,
    NONZERO_DIGIT_TOKEN = 274,
    GROUP_OPEN_TOKEN = 275,
    GROUP_CLOSE_TOKEN = 276,
    SEPARATOR_TOKEN = 277,
    RANGE_OPEN_TOKEN = 278,
    RANGE_CLOSE_TOKEN = 279,
    HASH_TOKEN = 280,
    MINUS_TOKEN = 281,
    PLUS_TOKEN = 282,
    CHIRAL_MARKER_TOKEN = 283,
    CHI_CLASS_TOKEN = 284,
    CHI_CLASS_OH_TOKEN = 285,
    H_TOKEN = 286,
    AT_TOKEN = 287,
    PERCENT_TOKEN = 288,
    ATOM_OPEN_TOKEN = 289,
    ATOM_CLOSE_TOKEN = 290,
    NOT_TOKEN = 291,
    AND_TOKEN = 292,
    OR_TOKEN = 293,
    SEMI_TOKEN = 294,
    BEGIN_RECURSE = 295,
    END_RECURSE = 296,
    COLON_TOKEN = 297,
    UNDERSCORE_TOKEN = 298,
    BOND_TOKEN = 299,
    EOS_TOKEN = 300
  };
#endif

/* Value type.  */
#if ! defined YYSTYPE && ! defined YYSTYPE_IS_DECLARED

union YYSTYPE
{
#line 61 "smarts.yy" /* yacc.c:355  */

  int                      moli;
  RDKit::QueryAtom * atom;
  RDKit::QueryBond * bond;
  int                      ival;

#line 210 "/scratch/RDKit_git/Code/GraphMol/SmilesParse/smarts.tab.cpp" /* yacc.c:355  */
};

typedef union YYSTYPE YYSTYPE;
# define YYSTYPE_IS_TRIVIAL 1
# define YYSTYPE_IS_DECLARED 1
#endif



int yysmarts_parse (const char *input, std::vector<RDKit::RWMol *> *molList, RDKit::Atom* &lastAtom, RDKit::Bond* &lastBond, void *scanner, int& start_token);
/* "%code provides" blocks.  */
#line 56 "smarts.yy" /* yacc.c:355  */

#define YY_DECL int yylex \
               (YYSTYPE * yylval_param , yyscan_t yyscanner, int& start_token)

#line 227 "/scratch/RDKit_git/Code/GraphMol/SmilesParse/smarts.tab.cpp" /* yacc.c:355  */

#endif /* !YY_YYSMARTS_SCRATCH_RDKIT_GIT_CODE_GRAPHMOL_SMILESPARSE_SMARTS_TAB_HPP_INCLUDED  */

/* Copy the second part of user declarations.  */

#line 233 "/scratch/RDKit_git/Code/GraphMol/SmilesParse/smarts.tab.cpp" /* yacc.c:358  */

#ifdef short
# undef short
#endif

#ifdef YYTYPE_UINT8
typedef YYTYPE_UINT8 yytype_uint8;
#else
typedef unsigned char yytype_uint8;
#endif

#ifdef YYTYPE_INT8
typedef YYTYPE_INT8 yytype_int8;
#else
typedef signed char yytype_int8;
#endif

#ifdef YYTYPE_UINT16
typedef YYTYPE_UINT16 yytype_uint16;
#else
typedef unsigned short int yytype_uint16;
#endif

#ifdef YYTYPE_INT16
typedef YYTYPE_INT16 yytype_int16;
#else
typedef short int yytype_int16;
#endif

#ifndef YYSIZE_T
# ifdef __SIZE_TYPE__
#  define YYSIZE_T __SIZE_TYPE__
# elif defined size_t
#  define YYSIZE_T size_t
# elif ! defined YYSIZE_T
#  include <stddef.h> /* INFRINGES ON USER NAME SPACE */
#  define YYSIZE_T size_t
# else
#  define YYSIZE_T unsigned int
# endif
#endif

#define YYSIZE_MAXIMUM ((YYSIZE_T) -1)

#ifndef YY_
# if defined YYENABLE_NLS && YYENABLE_NLS
#  if ENABLE_NLS
#   include <libintl.h> /* INFRINGES ON USER NAME SPACE */
#   define YY_(Msgid) dgettext ("bison-runtime", Msgid)
#  endif
# endif
# ifndef YY_
#  define YY_(Msgid) Msgid
# endif
#endif

#ifndef YY_ATTRIBUTE
# if (defined __GNUC__                                               \
      && (2 < __GNUC__ || (__GNUC__ == 2 && 96 <= __GNUC_MINOR__)))  \
     || defined __SUNPRO_C && 0x5110 <= __SUNPRO_C
#  define YY_ATTRIBUTE(Spec) __attribute__(Spec)
# else
#  define YY_ATTRIBUTE(Spec) /* empty */
# endif
#endif

#ifndef YY_ATTRIBUTE_PURE
# define YY_ATTRIBUTE_PURE   YY_ATTRIBUTE ((__pure__))
#endif

#ifndef YY_ATTRIBUTE_UNUSED
# define YY_ATTRIBUTE_UNUSED YY_ATTRIBUTE ((__unused__))
#endif

#if !defined _Noreturn \
     && (!defined __STDC_VERSION__ || __STDC_VERSION__ < 201112)
# if defined _MSC_VER && 1200 <= _MSC_VER
#  define _Noreturn __declspec (noreturn)
# else
#  define _Noreturn YY_ATTRIBUTE ((__noreturn__))
# endif
#endif

/* Suppress unused-variable warnings by "using" E.  */
#if ! defined lint || defined __GNUC__
# define YYUSE(E) ((void) (E))
#else
# define YYUSE(E) /* empty */
#endif

#if defined __GNUC__ && 407 <= __GNUC__ * 100 + __GNUC_MINOR__
/* Suppress an incorrect diagnostic about yylval being uninitialized.  */
# define YY_IGNORE_MAYBE_UNINITIALIZED_BEGIN \
    _Pragma ("GCC diagnostic push") \
    _Pragma ("GCC diagnostic ignored \"-Wuninitialized\"")\
    _Pragma ("GCC diagnostic ignored \"-Wmaybe-uninitialized\"")
# define YY_IGNORE_MAYBE_UNINITIALIZED_END \
    _Pragma ("GCC diagnostic pop")
#else
# define YY_INITIAL_VALUE(Value) Value
#endif
#ifndef YY_IGNORE_MAYBE_UNINITIALIZED_BEGIN
# define YY_IGNORE_MAYBE_UNINITIALIZED_BEGIN
# define YY_IGNORE_MAYBE_UNINITIALIZED_END
#endif
#ifndef YY_INITIAL_VALUE
# define YY_INITIAL_VALUE(Value) /* Nothing. */
#endif


#if ! defined yyoverflow || YYERROR_VERBOSE

/* The parser invokes alloca or malloc; define the necessary symbols.  */

# ifdef YYSTACK_USE_ALLOCA
#  if YYSTACK_USE_ALLOCA
#   ifdef __GNUC__
#    define YYSTACK_ALLOC __builtin_alloca
#   elif defined __BUILTIN_VA_ARG_INCR
#    include <alloca.h> /* INFRINGES ON USER NAME SPACE */
#   elif defined _AIX
#    define YYSTACK_ALLOC __alloca
#   elif defined _MSC_VER
#    include <malloc.h> /* INFRINGES ON USER NAME SPACE */
#    define alloca _alloca
#   else
#    define YYSTACK_ALLOC alloca
#    if ! defined _ALLOCA_H && ! defined EXIT_SUCCESS
#     include <stdlib.h> /* INFRINGES ON USER NAME SPACE */
      /* Use EXIT_SUCCESS as a witness for stdlib.h.  */
#     ifndef EXIT_SUCCESS
#      define EXIT_SUCCESS 0
#     endif
#    endif
#   endif
#  endif
# endif

# ifdef YYSTACK_ALLOC
   /* Pacify GCC's 'empty if-body' warning.  */
#  define YYSTACK_FREE(Ptr) do { /* empty */; } while (0)
#  ifndef YYSTACK_ALLOC_MAXIMUM
    /* The OS might guarantee only one guard page at the bottom of the stack,
       and a page size can be as small as 4096 bytes.  So we cannot safely
       invoke alloca (N) if N exceeds 4096.  Use a slightly smaller number
       to allow for a few compiler-allocated temporary stack slots.  */
#   define YYSTACK_ALLOC_MAXIMUM 4032 /* reasonable circa 2006 */
#  endif
# else
#  define YYSTACK_ALLOC YYMALLOC
#  define YYSTACK_FREE YYFREE
#  ifndef YYSTACK_ALLOC_MAXIMUM
#   define YYSTACK_ALLOC_MAXIMUM YYSIZE_MAXIMUM
#  endif
#  if (defined __cplusplus && ! defined EXIT_SUCCESS \
       && ! ((defined YYMALLOC || defined malloc) \
             && (defined YYFREE || defined free)))
#   include <stdlib.h> /* INFRINGES ON USER NAME SPACE */
#   ifndef EXIT_SUCCESS
#    define EXIT_SUCCESS 0
#   endif
#  endif
#  ifndef YYMALLOC
#   define YYMALLOC malloc
#   if ! defined malloc && ! defined EXIT_SUCCESS
void *malloc (YYSIZE_T); /* INFRINGES ON USER NAME SPACE */
#   endif
#  endif
#  ifndef YYFREE
#   define YYFREE free
#   if ! defined free && ! defined EXIT_SUCCESS
void free (void *); /* INFRINGES ON USER NAME SPACE */
#   endif
#  endif
# endif
#endif /* ! defined yyoverflow || YYERROR_VERBOSE */


#if (! defined yyoverflow \
     && (! defined __cplusplus \
         || (defined YYSTYPE_IS_TRIVIAL && YYSTYPE_IS_TRIVIAL)))

/* A type that is properly aligned for any stack member.  */
union yyalloc
{
  yytype_int16 yyss_alloc;
  YYSTYPE yyvs_alloc;
};

/* The size of the maximum gap between one aligned stack and the next.  */
# define YYSTACK_GAP_MAXIMUM (sizeof (union yyalloc) - 1)

/* The size of an array large to enough to hold all stacks, each with
   N elements.  */
# define YYSTACK_BYTES(N) \
     ((N) * (sizeof (yytype_int16) + sizeof (YYSTYPE)) \
      + YYSTACK_GAP_MAXIMUM)

# define YYCOPY_NEEDED 1

/* Relocate STACK from its old location to the new one.  The
   local variables YYSIZE and YYSTACKSIZE give the old and new number of
   elements in the stack, and YYPTR gives the new location of the
   stack.  Advance YYPTR to a properly aligned location for the next
   stack.  */
# define YYSTACK_RELOCATE(Stack_alloc, Stack)                           \
    do                                                                  \
      {                                                                 \
        YYSIZE_T yynewbytes;                                            \
        YYCOPY (&yyptr->Stack_alloc, Stack, yysize);                    \
        Stack = &yyptr->Stack_alloc;                                    \
        yynewbytes = yystacksize * sizeof (*Stack) + YYSTACK_GAP_MAXIMUM; \
        yyptr += yynewbytes / sizeof (*yyptr);                          \
      }                                                                 \
    while (0)

#endif

#if defined YYCOPY_NEEDED && YYCOPY_NEEDED
/* Copy COUNT objects from SRC to DST.  The source and destination do
   not overlap.  */
# ifndef YYCOPY
#  if defined __GNUC__ && 1 < __GNUC__
#   define YYCOPY(Dst, Src, Count) \
      __builtin_memcpy (Dst, Src, (Count) * sizeof (*(Src)))
#  else
#   define YYCOPY(Dst, Src, Count)              \
      do                                        \
        {                                       \
          YYSIZE_T yyi;                         \
          for (yyi = 0; yyi < (Count); yyi++)   \
            (Dst)[yyi] = (Src)[yyi];            \
        }                                       \
      while (0)
#  endif
# endif
#endif /* !YYCOPY_NEEDED */

/* YYFINAL -- State number of the termination state.  */
#define YYFINAL  25
/* YYLAST -- Last index in YYTABLE.  */
#define YYLAST   467

/* YYNTOKENS -- Number of terminals.  */
#define YYNTOKENS  46
/* YYNNTS -- Number of nonterminals.  */
#define YYNNTS  20
/* YYNRULES -- Number of rules.  */
#define YYNRULES  108
/* YYNSTATES -- Number of states.  */
#define YYNSTATES  160

/* YYTRANSLATE[YYX] -- Symbol number corresponding to YYX as returned
   by yylex, with out-of-bounds checking.  */
#define YYUNDEFTOK  2
#define YYMAXUTOK   300

#define YYTRANSLATE(YYX)                                                \
  ((unsigned int) (YYX) <= YYMAXUTOK ? yytranslate[YYX] : YYUNDEFTOK)

/* YYTRANSLATE[TOKEN-NUM] -- Symbol number corresponding to TOKEN-NUM
   as returned by yylex, without out-of-bounds checking.  */
static const yytype_uint8 yytranslate[] =
{
       0,     2,     2,     2,     2,     2,     2,     2,     2,     2,
       2,     2,     2,     2,     2,     2,     2,     2,     2,     2,
       2,     2,     2,     2,     2,     2,     2,     2,     2,     2,
       2,     2,     2,     2,     2,     2,     2,     2,     2,     2,
       2,     2,     2,     2,     2,     2,     2,     2,     2,     2,
       2,     2,     2,     2,     2,     2,     2,     2,     2,     2,
       2,     2,     2,     2,     2,     2,     2,     2,     2,     2,
       2,     2,     2,     2,     2,     2,     2,     2,     2,     2,
       2,     2,     2,     2,     2,     2,     2,     2,     2,     2,
       2,     2,     2,     2,     2,     2,     2,     2,     2,     2,
       2,     2,     2,     2,     2,     2,     2,     2,     2,     2,
       2,     2,     2,     2,     2,     2,     2,     2,     2,     2,
       2,     2,     2,     2,     2,     2,     2,     2,     2,     2,
       2,     2,     2,     2,     2,     2,     2,     2,     2,     2,
       2,     2,     2,     2,     2,     2,     2,     2,     2,     2,
       2,     2,     2,     2,     2,     2,     2,     2,     2,     2,
       2,     2,     2,     2,     2,     2,     2,     2,     2,     2,
       2,     2,     2,     2,     2,     2,     2,     2,     2,     2,
       2,     2,     2,     2,     2,     2,     2,     2,     2,     2,
       2,     2,     2,     2,     2,     2,     2,     2,     2,     2,
       2,     2,     2,     2,     2,     2,     2,     2,     2,     2,
       2,     2,     2,     2,     2,     2,     2,     2,     2,     2,
       2,     2,     2,     2,     2,     2,     2,     2,     2,     2,
       2,     2,     2,     2,     2,     2,     2,     2,     2,     2,
       2,     2,     2,     2,     2,     2,     2,     2,     2,     2,
       2,     2,     2,     2,     2,     2,     1,     2,     3,     4,
       5,     6,     7,     8,     9,    10,    11,    12,    13,    14,
      15,    16,    17,    18,    19,    20,    21,    22,    23,    24,
      25,    26,    27,    28,    29,    30,    31,    32,    33,    34,
      35,    36,    37,    38,    39,    40,    41,    42,    43,    44,
      45
};

#if YYDEBUG
  /* YYRLINE[YYN] -- Source line where rule number YYN was defined.  */
static const yytype_uint16 yyrline[] =
{
<<<<<<< HEAD
       0,    87,    87,    88,    94,    97,   108,   116,   141,   161,
     166,   197,   217,   231,   232,   243,   244,   245,   249,   272,
     276,   281,   287,   296,   302,   310,   318,   331,   337,   344,
     350,   373,   376,   382,   383,   387,   404,   428,   429,   434,
     435,   440,   441,   446,   447,   448,   449,   450,   451,   452,
     455,   458,   461,   464,   467,   470,   476,   482,   489,   497,
     505,   511,   517,   523,   529,   535,   536,   543,   544,   547,
     550,   553,   556,   562,   574,   579,   584,   588,   592,   596,
     599,   600,   607,   608,   614,   620,   626,   631,   638,   639,
     640,   641,   642,   643,   647,   648,   649,   650,   651,   652,
     653,   658,   659,   663,   664,   667,   668
=======
       0,   101,   101,   104,   107,   110,   116,   119,   129,   137,
     162,   182,   187,   218,   238,   252,   253,   264,   265,   266,
     270,   293,   297,   302,   308,   317,   323,   331,   339,   352,
     358,   364,   370,   393,   396,   402,   403,   407,   424,   448,
     449,   454,   455,   460,   461,   466,   467,   468,   469,   470,
     471,   472,   475,   478,   481,   484,   487,   490,   496,   502,
     509,   517,   525,   531,   537,   543,   549,   555,   556,   563,
     564,   567,   570,   573,   576,   582,   594,   599,   604,   608,
     612,   616,   619,   620,   627,   628,   634,   640,   646,   651,
     658,   659,   660,   661,   662,   663,   667,   668,   669,   670,
     671,   672,   673,   678,   679,   683,   684,   687,   688
>>>>>>> b73fc3e3
};
#endif

#if YYDEBUG || YYERROR_VERBOSE || 0
/* YYTNAME[SYMBOL-NUM] -- String name of the symbol SYMBOL-NUM.
   First, the terminals, then, starting at YYNTOKENS, nonterminals.  */
static const char *const yytname[] =
{
  "$end", "error", "$undefined", "START_MOL", "START_ATOM", "START_BOND",
  "AROMATIC_ATOM_TOKEN", "ORGANIC_ATOM_TOKEN", "ATOM_TOKEN",
  "SIMPLE_ATOM_QUERY_TOKEN", "COMPLEX_ATOM_QUERY_TOKEN",
  "RINGSIZE_ATOM_QUERY_TOKEN", "RINGBOND_ATOM_QUERY_TOKEN",
  "IMPLICIT_H_ATOM_QUERY_TOKEN", "HYB_TOKEN",
  "HETERONEIGHBOR_ATOM_QUERY_TOKEN", "ALIPHATIC",
  "ALIPHATICHETERONEIGHBOR_ATOM_QUERY_TOKEN", "ZERO_TOKEN",
  "NONZERO_DIGIT_TOKEN", "GROUP_OPEN_TOKEN", "GROUP_CLOSE_TOKEN",
  "SEPARATOR_TOKEN", "RANGE_OPEN_TOKEN", "RANGE_CLOSE_TOKEN", "HASH_TOKEN",
  "MINUS_TOKEN", "PLUS_TOKEN", "CHIRAL_MARKER_TOKEN", "CHI_CLASS_TOKEN",
  "CHI_CLASS_OH_TOKEN", "H_TOKEN", "AT_TOKEN", "PERCENT_TOKEN",
  "ATOM_OPEN_TOKEN", "ATOM_CLOSE_TOKEN", "NOT_TOKEN", "AND_TOKEN",
  "OR_TOKEN", "SEMI_TOKEN", "BEGIN_RECURSE", "END_RECURSE", "COLON_TOKEN",
  "UNDERSCORE_TOKEN", "BOND_TOKEN", "EOS_TOKEN", "$accept", "meta_start",
  "mol", "branch", "atomd", "hydrogen_atom", "atom_expr", "point_query",
  "recursive_query", "atom_query", "possible_range_query", "simple_atom",
  "bond_expr", "bond_query", "bondd", "charge_spec", "ring_number",
  "number", "nonzero_number", "digit", YY_NULLPTR
};
#endif

# ifdef YYPRINT
/* YYTOKNUM[NUM] -- (External) token number corresponding to the
   (internal) symbol number NUM (which must be that of a token).  */
static const yytype_uint16 yytoknum[] =
{
       0,   256,   257,   258,   259,   260,   261,   262,   263,   264,
     265,   266,   267,   268,   269,   270,   271,   272,   273,   274,
     275,   276,   277,   278,   279,   280,   281,   282,   283,   284,
     285,   286,   287,   288,   289,   290,   291,   292,   293,   294,
     295,   296,   297,   298,   299,   300
};
# endif

#define YYPACT_NINF -50

#define yypact_value_is_default(Yystate) \
  (!!((Yystate) == (-50)))

#define YYTABLE_NINF -75

#define yytable_value_is_error(Yytable_value) \
  0

  /* YYPACT[STATE-NUM] -- Index in YYTABLE of the portion describing
     STATE-NUM.  */
static const yytype_int16 yypact[] =
{
     176,   -29,    32,    32,   106,    13,   -50,   -50,   -50,   -50,
     353,   186,   -50,   -50,   -50,   -50,   -50,   -50,   -50,   106,
     -50,   -50,   237,   106,   -50,   -50,   -27,   -50,   -50,    62,
      79,   101,   139,   -50,   146,   227,   -50,   -50,    30,    14,
      18,     8,   -26,   388,    32,   246,   -50,   -50,   -50,    46,
     -50,   -50,   217,    56,   -50,   -50,   207,    32,    80,   -50,
     -50,   403,   -50,   -50,   -50,   106,   106,   106,   -50,   -50,
     -50,   -50,   -50,   -50,   -50,   -50,   -50,   -50,   -50,   -50,
     -50,   -50,    30,   -25,   -50,   -50,    30,   -50,   424,   103,
     -50,   388,   388,   388,    30,   -50,    28,   -50,    30,   425,
     -50,   -50,   134,   420,   -50,    56,    56,   -50,   -50,   -50,
      34,    76,    20,   -50,    30,    30,    40,   388,   318,   283,
      60,    30,    75,   -50,   -50,    30,    17,   -50,   -50,   165,
     -50,   216,   -50,    73,   107,   -50,   110,    49,   111,   -50,
      30,   -50,   -50,   248,   -50,    56,   -50,   -50,   125,   -50,
     116,   -50,   285,   -50,   -50,   -50,   320,   -50,   140,   -50
};

  /* YYDEFACT[STATE-NUM] -- Default reduction number in state STATE-NUM.
     Performed when YYTABLE does not specify something else to do.  Zero
     means the default is an error.  */
static const yytype_uint8 yydefact[] =
{
       0,     0,     0,     0,     0,     0,     7,    76,    75,    77,
       0,     2,     8,    18,    17,     3,    86,    85,    88,     0,
      87,    84,     4,    81,    82,     1,     0,     6,    41,    45,
      48,    49,    50,    67,    46,    47,   103,   105,     0,    95,
      92,    63,    66,     0,     0,     0,    33,    35,    36,     0,
      39,    64,    68,   104,   108,   107,     0,     0,     0,    14,
       9,     0,    12,    96,    89,     0,     0,     0,    83,     5,
      51,    54,    55,    56,    52,    53,    43,    93,    94,    90,
      91,    21,     0,     0,    62,    65,    63,    34,    68,     0,
      19,     0,     0,     0,     0,    32,     0,    42,     0,    60,
      40,   106,     0,     0,    11,     0,     0,    10,    13,    78,
      79,    80,     0,    25,     0,    60,    37,    29,    30,    31,
       0,     0,     0,    44,    23,     0,     0,    61,    15,     0,
      97,     0,    22,     0,     0,    20,     0,     0,     0,    27,
       0,    16,    98,     0,    26,    38,    57,    58,     0,    24,
       0,    99,     0,    59,    28,   100,     0,   101,     0,   102
};

  /* YYPGOTO[NTERM-NUM].  */
static const yytype_int16 yypgoto[] =
{
     -50,   -50,   -33,   -50,     4,   -50,   220,   -40,   -50,   -50,
     -50,    -1,    -3,   -50,   -11,   -39,   102,   -10,    39,   -49
};

  /* YYDEFGOTO[NTERM-NUM].  */
static const yytype_int8 yydefgoto[] =
{
      -1,     5,    11,    59,    12,    13,    45,    46,    47,    48,
      49,    14,    61,    23,    24,    51,    62,    88,    53,    63
};

  /* YYTABLE[YYPACT[STATE-NUM]] -- What to do in state STATE-NUM.  If
     positive, shift that token.  If negative, reduce the rule whose
     number is the opposite.  If YYTABLE_NINF, syntax error.  */
static const yytype_int16 yytable[] =
{
      52,    22,    83,    87,   101,    95,    85,    15,    64,    50,
     113,    89,    68,    25,    26,    60,     6,   114,    69,    70,
      71,    72,    73,   102,    74,    75,    36,    37,    76,    78,
      80,    84,    36,    37,    39,    40,    36,    37,     7,     8,
      77,     9,    50,    81,    50,    79,    36,    37,    36,    37,
      82,   100,   139,   103,   121,   132,   130,   131,    27,   140,
     126,   104,   109,   110,   111,   107,    10,    36,    37,    96,
     129,    65,   112,   147,    54,    55,    84,    95,    95,    95,
      36,    37,   143,   134,   120,   -69,   122,   100,   123,   127,
      50,    50,    50,    60,   152,   135,   101,    36,    37,   105,
     106,   137,   -72,   156,   133,   127,    60,   158,   144,     7,
       8,   136,     9,    65,    66,   138,    50,    50,    50,    36,
      37,    54,    55,    56,   -73,    57,    37,   148,    16,    17,
     150,    16,    17,    60,   146,    18,    58,    10,    18,    19,
       7,     8,    19,     9,   116,    20,   149,    21,    20,   153,
      21,   154,    54,    55,    56,   128,    57,    36,    37,    16,
      17,   159,   -74,   108,    36,    37,    18,    58,    10,   -70,
      19,     7,     8,   145,     9,     0,    20,     1,    21,     2,
       3,     4,     0,    54,    55,    56,   141,    57,     0,     0,
      16,    17,     7,     8,     0,     9,     0,    18,    58,    10,
       0,    19,     0,     0,    54,    55,    56,    20,    57,    21,
       0,    16,    17,     7,     8,     0,     9,     0,    18,    58,
      10,     0,    19,     7,     8,    97,     9,     0,    20,     0,
      21,     0,    16,    17,    54,    55,     0,   142,     0,    18,
       0,    10,    98,    19,     0,    36,    37,     0,    99,    20,
     -71,    21,     7,     8,    28,     9,    29,    30,    31,    32,
      33,    34,     0,    35,    36,    37,    54,    55,     0,   151,
       0,    38,    39,    40,    65,    66,    67,    86,    42,     0,
       0,    90,    43,    91,    92,    93,    44,     0,    94,     7,
       8,    28,     9,    29,    30,    31,    32,    33,    34,     0,
      35,    36,    37,    54,    55,     0,   155,     0,    38,    39,
      40,   117,   118,   119,    86,    42,     0,     0,     0,    43,
      91,    92,     0,    44,     7,     8,    28,     9,    29,    30,
      31,    32,    33,    34,     0,    35,    36,    37,    54,    55,
       0,   157,     0,    38,    39,    40,     0,     0,     0,    86,
      42,     0,     0,     0,    43,    91,     0,     0,    44,     7,
       8,    28,     9,    29,    30,    31,    32,    33,    34,     0,
      35,    36,    37,     0,     0,     0,     0,     0,    38,    39,
      40,     0,     0,     0,    41,    42,     0,     0,     0,    43,
       0,     0,     0,    44,     7,     8,    28,     9,    29,    30,
      31,    32,    33,    34,     0,    35,    36,    37,     0,     7,
       8,     0,     9,    38,    39,    40,     0,     0,     0,    86,
      42,    54,    55,     0,    43,     0,     7,     8,    44,     9,
       7,     8,    97,     9,     0,     0,    58,    10,     0,     0,
      65,    66,    67,    36,    37,     0,     0,     0,     0,    98,
       0,    39,    40,     0,    10,   115,     0,    65,    66,    67,
     124,     0,     0,     0,     0,     0,     0,   125
};

static const yytype_int16 yycheck[] =
{
      10,     4,    41,    43,    53,    45,    32,     3,    19,    10,
      35,    44,    23,     0,     1,    11,    45,    42,    45,    29,
      30,    31,    32,    56,    34,    35,    18,    19,    38,    39,
      40,    41,    18,    19,    26,    27,    18,    19,     6,     7,
      26,     9,    43,    35,    45,    27,    18,    19,    18,    19,
      42,    52,    35,    56,    26,    35,   105,   106,    45,    42,
      99,    57,    65,    66,    67,    61,    34,    18,    19,    23,
     103,    37,    82,    24,    18,    19,    86,   117,   118,   119,
      18,    19,   131,    43,    94,    23,    96,    88,    98,    99,
      91,    92,    93,    89,   143,    35,   145,    18,    19,    19,
      20,    26,    23,   152,   114,   115,   102,   156,    35,     6,
       7,   121,     9,    37,    38,   125,   117,   118,   119,    18,
      19,    18,    19,    20,    23,    22,    19,   137,    25,    26,
     140,    25,    26,   129,    24,    32,    33,    34,    32,    36,
       6,     7,    36,     9,    41,    42,    35,    44,    42,    24,
      44,    35,    18,    19,    20,    21,    22,    18,    19,    25,
      26,    21,    23,    61,    18,    19,    32,    33,    34,    23,
      36,     6,     7,   134,     9,    -1,    42,     1,    44,     3,
       4,     5,    -1,    18,    19,    20,    21,    22,    -1,    -1,
      25,    26,     6,     7,    -1,     9,    -1,    32,    33,    34,
      -1,    36,    -1,    -1,    18,    19,    20,    42,    22,    44,
      -1,    25,    26,     6,     7,    -1,     9,    -1,    32,    33,
      34,    -1,    36,     6,     7,     8,     9,    -1,    42,    -1,
      44,    -1,    25,    26,    18,    19,    -1,    21,    -1,    32,
      -1,    34,    25,    36,    -1,    18,    19,    -1,    31,    42,
      23,    44,     6,     7,     8,     9,    10,    11,    12,    13,
      14,    15,    -1,    17,    18,    19,    18,    19,    -1,    21,
      -1,    25,    26,    27,    37,    38,    39,    31,    32,    -1,
      -1,    35,    36,    37,    38,    39,    40,    -1,    42,     6,
       7,     8,     9,    10,    11,    12,    13,    14,    15,    -1,
      17,    18,    19,    18,    19,    -1,    21,    -1,    25,    26,
      27,    91,    92,    93,    31,    32,    -1,    -1,    -1,    36,
      37,    38,    -1,    40,     6,     7,     8,     9,    10,    11,
      12,    13,    14,    15,    -1,    17,    18,    19,    18,    19,
      -1,    21,    -1,    25,    26,    27,    -1,    -1,    -1,    31,
      32,    -1,    -1,    -1,    36,    37,    -1,    -1,    40,     6,
       7,     8,     9,    10,    11,    12,    13,    14,    15,    -1,
      17,    18,    19,    -1,    -1,    -1,    -1,    -1,    25,    26,
      27,    -1,    -1,    -1,    31,    32,    -1,    -1,    -1,    36,
      -1,    -1,    -1,    40,     6,     7,     8,     9,    10,    11,
      12,    13,    14,    15,    -1,    17,    18,    19,    -1,     6,
       7,    -1,     9,    25,    26,    27,    -1,    -1,    -1,    31,
      32,    18,    19,    -1,    36,    -1,     6,     7,    40,     9,
       6,     7,     8,     9,    -1,    -1,    33,    34,    -1,    -1,
      37,    38,    39,    18,    19,    -1,    -1,    -1,    -1,    25,
      -1,    26,    27,    -1,    34,    31,    -1,    37,    38,    39,
      35,    -1,    -1,    -1,    -1,    -1,    -1,    42
};

  /* YYSTOS[STATE-NUM] -- The (internal number of the) accessing
     symbol of state STATE-NUM.  */
static const yytype_uint8 yystos[] =
{
       0,     1,     3,     4,     5,    47,    45,     6,     7,     9,
      34,    48,    50,    51,    57,    50,    25,    26,    32,    36,
      42,    44,    58,    59,    60,     0,     1,    45,     8,    10,
      11,    12,    13,    14,    15,    17,    18,    19,    25,    26,
      27,    31,    32,    36,    40,    52,    53,    54,    55,    56,
      57,    61,    63,    64,    18,    19,    20,    22,    33,    49,
      50,    58,    62,    65,    60,    37,    38,    39,    60,    45,
      63,    63,    63,    63,    63,    63,    63,    26,    63,    27,
      63,    35,    42,    61,    63,    32,    31,    53,    63,    48,
      35,    37,    38,    39,    42,    53,    23,     8,    25,    31,
      57,    65,    48,    58,    50,    19,    20,    50,    62,    58,
      58,    58,    63,    35,    42,    31,    41,    52,    52,    52,
      63,    26,    63,    63,    35,    42,    61,    63,    21,    48,
      65,    65,    35,    63,    43,    35,    63,    26,    63,    35,
      42,    21,    21,    65,    35,    64,    24,    24,    63,    35,
      63,    21,    65,    24,    35,    21,    65,    21,    65,    21
};

  /* YYR1[YYN] -- Symbol number of symbol that rule YYN derives.  */
static const yytype_uint8 yyr1[] =
{
       0,    46,    47,    47,    47,    47,    47,    47,    48,    48,
      48,    48,    48,    48,    48,    49,    49,    50,    50,    50,
      50,    51,    51,    51,    51,    51,    51,    51,    51,    52,
      52,    52,    52,    52,    53,    53,    53,    54,    54,    55,
      55,    55,    55,    55,    55,    55,    55,    55,    55,    55,
      55,    55,    55,    55,    55,    55,    55,    55,    55,    55,
      55,    55,    55,    55,    55,    55,    55,    55,    55,    56,
      56,    56,    56,    56,    56,    57,    57,    57,    58,    58,
      58,    58,    59,    59,    60,    60,    60,    60,    60,    60,
      61,    61,    61,    61,    61,    61,    62,    62,    62,    62,
      62,    62,    62,    63,    63,    64,    64,    65,    65
};

  /* YYR2[YYN] -- Number of symbols on the right hand side of rule YYN.  */
static const yytype_uint8 yyr2[] =
{
       0,     2,     2,     2,     2,     3,     2,     2,     1,     2,
       3,     3,     2,     3,     2,     3,     4,     1,     1,     3,
       5,     3,     5,     4,     6,     4,     6,     5,     7,     3,
       3,     3,     2,     1,     2,     1,     1,     3,     5,     1,
       2,     1,     2,     2,     3,     1,     1,     1,     1,     1,
       1,     2,     2,     2,     2,     2,     2,     5,     5,     6,
       2,     3,     2,     1,     1,     2,     1,     1,     1,     1,
       1,     1,     1,     1,     1,     1,     1,     1,     3,     3,
       3,     1,     1,     2,     1,     1,     1,     1,     1,     2,
       2,     2,     1,     2,     2,     1,     1,     3,     4,     5,
       6,     7,     8,     1,     1,     1,     2,     1,     1
};


#define yyerrok         (yyerrstatus = 0)
#define yyclearin       (yychar = YYEMPTY)
#define YYEMPTY         (-2)
#define YYEOF           0

#define YYACCEPT        goto yyacceptlab
#define YYABORT         goto yyabortlab
#define YYERROR         goto yyerrorlab


#define YYRECOVERING()  (!!yyerrstatus)

#define YYBACKUP(Token, Value)                                  \
do                                                              \
  if (yychar == YYEMPTY)                                        \
    {                                                           \
      yychar = (Token);                                         \
      yylval = (Value);                                         \
      YYPOPSTACK (yylen);                                       \
      yystate = *yyssp;                                         \
      goto yybackup;                                            \
    }                                                           \
  else                                                          \
    {                                                           \
      yyerror (input, molList, lastAtom, lastBond, scanner, start_token, YY_("syntax error: cannot back up")); \
      YYERROR;                                                  \
    }                                                           \
while (0)

/* Error token number */
#define YYTERROR        1
#define YYERRCODE       256



/* Enable debugging if requested.  */
#if YYDEBUG

# ifndef YYFPRINTF
#  include <stdio.h> /* INFRINGES ON USER NAME SPACE */
#  define YYFPRINTF fprintf
# endif

# define YYDPRINTF(Args)                        \
do {                                            \
  if (yydebug)                                  \
    YYFPRINTF Args;                             \
} while (0)

/* This macro is provided for backward compatibility. */
#ifndef YY_LOCATION_PRINT
# define YY_LOCATION_PRINT(File, Loc) ((void) 0)
#endif


# define YY_SYMBOL_PRINT(Title, Type, Value, Location)                    \
do {                                                                      \
  if (yydebug)                                                            \
    {                                                                     \
      YYFPRINTF (stderr, "%s ", Title);                                   \
      yy_symbol_print (stderr,                                            \
                  Type, Value, input, molList, lastAtom, lastBond, scanner, start_token); \
      YYFPRINTF (stderr, "\n");                                           \
    }                                                                     \
} while (0)


/*----------------------------------------.
| Print this symbol's value on YYOUTPUT.  |
`----------------------------------------*/

static void
yy_symbol_value_print (FILE *yyoutput, int yytype, YYSTYPE const * const yyvaluep, const char *input, std::vector<RDKit::RWMol *> *molList, RDKit::Atom* &lastAtom, RDKit::Bond* &lastBond, void *scanner, int& start_token)
{
  FILE *yyo = yyoutput;
  YYUSE (yyo);
  YYUSE (input);
  YYUSE (molList);
  YYUSE (lastAtom);
  YYUSE (lastBond);
  YYUSE (scanner);
  YYUSE (start_token);
  if (!yyvaluep)
    return;
# ifdef YYPRINT
  if (yytype < YYNTOKENS)
    YYPRINT (yyoutput, yytoknum[yytype], *yyvaluep);
# endif
  YYUSE (yytype);
}


/*--------------------------------.
| Print this symbol on YYOUTPUT.  |
`--------------------------------*/

static void
yy_symbol_print (FILE *yyoutput, int yytype, YYSTYPE const * const yyvaluep, const char *input, std::vector<RDKit::RWMol *> *molList, RDKit::Atom* &lastAtom, RDKit::Bond* &lastBond, void *scanner, int& start_token)
{
  YYFPRINTF (yyoutput, "%s %s (",
             yytype < YYNTOKENS ? "token" : "nterm", yytname[yytype]);

  yy_symbol_value_print (yyoutput, yytype, yyvaluep, input, molList, lastAtom, lastBond, scanner, start_token);
  YYFPRINTF (yyoutput, ")");
}

/*------------------------------------------------------------------.
| yy_stack_print -- Print the state stack from its BOTTOM up to its |
| TOP (included).                                                   |
`------------------------------------------------------------------*/

static void
yy_stack_print (yytype_int16 *yybottom, yytype_int16 *yytop)
{
  YYFPRINTF (stderr, "Stack now");
  for (; yybottom <= yytop; yybottom++)
    {
      int yybot = *yybottom;
      YYFPRINTF (stderr, " %d", yybot);
    }
  YYFPRINTF (stderr, "\n");
}

# define YY_STACK_PRINT(Bottom, Top)                            \
do {                                                            \
  if (yydebug)                                                  \
    yy_stack_print ((Bottom), (Top));                           \
} while (0)


/*------------------------------------------------.
| Report that the YYRULE is going to be reduced.  |
`------------------------------------------------*/

static void
yy_reduce_print (yytype_int16 *yyssp, YYSTYPE *yyvsp, int yyrule, const char *input, std::vector<RDKit::RWMol *> *molList, RDKit::Atom* &lastAtom, RDKit::Bond* &lastBond, void *scanner, int& start_token)
{
  unsigned long int yylno = yyrline[yyrule];
  int yynrhs = yyr2[yyrule];
  int yyi;
  YYFPRINTF (stderr, "Reducing stack by rule %d (line %lu):\n",
             yyrule - 1, yylno);
  /* The symbols being reduced.  */
  for (yyi = 0; yyi < yynrhs; yyi++)
    {
      YYFPRINTF (stderr, "   $%d = ", yyi + 1);
      yy_symbol_print (stderr,
                       yystos[yyssp[yyi + 1 - yynrhs]],
                       &(yyvsp[(yyi + 1) - (yynrhs)])
                                              , input, molList, lastAtom, lastBond, scanner, start_token);
      YYFPRINTF (stderr, "\n");
    }
}

# define YY_REDUCE_PRINT(Rule)          \
do {                                    \
  if (yydebug)                          \
    yy_reduce_print (yyssp, yyvsp, Rule, input, molList, lastAtom, lastBond, scanner, start_token); \
} while (0)

/* Nonzero means print parse trace.  It is left uninitialized so that
   multiple parsers can coexist.  */
int yydebug;
#else /* !YYDEBUG */
# define YYDPRINTF(Args)
# define YY_SYMBOL_PRINT(Title, Type, Value, Location)
# define YY_STACK_PRINT(Bottom, Top)
# define YY_REDUCE_PRINT(Rule)
#endif /* !YYDEBUG */


/* YYINITDEPTH -- initial size of the parser's stacks.  */
#ifndef YYINITDEPTH
# define YYINITDEPTH 200
#endif

/* YYMAXDEPTH -- maximum size the stacks can grow to (effective only
   if the built-in stack extension method is used).

   Do not make this value too large; the results are undefined if
   YYSTACK_ALLOC_MAXIMUM < YYSTACK_BYTES (YYMAXDEPTH)
   evaluated with infinite-precision integer arithmetic.  */

#ifndef YYMAXDEPTH
# define YYMAXDEPTH 10000
#endif


#if YYERROR_VERBOSE

# ifndef yystrlen
#  if defined __GLIBC__ && defined _STRING_H
#   define yystrlen strlen
#  else
/* Return the length of YYSTR.  */
static YYSIZE_T
yystrlen (const char *yystr)
{
  YYSIZE_T yylen;
  for (yylen = 0; yystr[yylen]; yylen++)
    continue;
  return yylen;
}
#  endif
# endif

# ifndef yystpcpy
#  if defined __GLIBC__ && defined _STRING_H && defined _GNU_SOURCE
#   define yystpcpy stpcpy
#  else
/* Copy YYSRC to YYDEST, returning the address of the terminating '\0' in
   YYDEST.  */
static char *
yystpcpy (char *yydest, const char *yysrc)
{
  char *yyd = yydest;
  const char *yys = yysrc;

  while ((*yyd++ = *yys++) != '\0')
    continue;

  return yyd - 1;
}
#  endif
# endif

# ifndef yytnamerr
/* Copy to YYRES the contents of YYSTR after stripping away unnecessary
   quotes and backslashes, so that it's suitable for yyerror.  The
   heuristic is that double-quoting is unnecessary unless the string
   contains an apostrophe, a comma, or backslash (other than
   backslash-backslash).  YYSTR is taken from yytname.  If YYRES is
   null, do not copy; instead, return the length of what the result
   would have been.  */
static YYSIZE_T
yytnamerr (char *yyres, const char *yystr)
{
  if (*yystr == '"')
    {
      YYSIZE_T yyn = 0;
      char const *yyp = yystr;

      for (;;)
        switch (*++yyp)
          {
          case '\'':
          case ',':
            goto do_not_strip_quotes;

          case '\\':
            if (*++yyp != '\\')
              goto do_not_strip_quotes;
            /* Fall through.  */
          default:
            if (yyres)
              yyres[yyn] = *yyp;
            yyn++;
            break;

          case '"':
            if (yyres)
              yyres[yyn] = '\0';
            return yyn;
          }
    do_not_strip_quotes: ;
    }

  if (! yyres)
    return yystrlen (yystr);

  return yystpcpy (yyres, yystr) - yyres;
}
# endif

/* Copy into *YYMSG, which is of size *YYMSG_ALLOC, an error message
   about the unexpected token YYTOKEN for the state stack whose top is
   YYSSP.

   Return 0 if *YYMSG was successfully written.  Return 1 if *YYMSG is
   not large enough to hold the message.  In that case, also set
   *YYMSG_ALLOC to the required number of bytes.  Return 2 if the
   required number of bytes is too large to store.  */
static int
yysyntax_error (YYSIZE_T *yymsg_alloc, char **yymsg,
                yytype_int16 *yyssp, int yytoken)
{
  YYSIZE_T yysize0 = yytnamerr (YY_NULLPTR, yytname[yytoken]);
  YYSIZE_T yysize = yysize0;
  enum { YYERROR_VERBOSE_ARGS_MAXIMUM = 5 };
  /* Internationalized format string. */
  const char *yyformat = YY_NULLPTR;
  /* Arguments of yyformat. */
  char const *yyarg[YYERROR_VERBOSE_ARGS_MAXIMUM];
  /* Number of reported tokens (one for the "unexpected", one per
     "expected"). */
  int yycount = 0;

  /* There are many possibilities here to consider:
     - If this state is a consistent state with a default action, then
       the only way this function was invoked is if the default action
       is an error action.  In that case, don't check for expected
       tokens because there are none.
     - The only way there can be no lookahead present (in yychar) is if
       this state is a consistent state with a default action.  Thus,
       detecting the absence of a lookahead is sufficient to determine
       that there is no unexpected or expected token to report.  In that
       case, just report a simple "syntax error".
     - Don't assume there isn't a lookahead just because this state is a
       consistent state with a default action.  There might have been a
       previous inconsistent state, consistent state with a non-default
       action, or user semantic action that manipulated yychar.
     - Of course, the expected token list depends on states to have
       correct lookahead information, and it depends on the parser not
       to perform extra reductions after fetching a lookahead from the
       scanner and before detecting a syntax error.  Thus, state merging
       (from LALR or IELR) and default reductions corrupt the expected
       token list.  However, the list is correct for canonical LR with
       one exception: it will still contain any token that will not be
       accepted due to an error action in a later state.
  */
  if (yytoken != YYEMPTY)
    {
      int yyn = yypact[*yyssp];
      yyarg[yycount++] = yytname[yytoken];
      if (!yypact_value_is_default (yyn))
        {
          /* Start YYX at -YYN if negative to avoid negative indexes in
             YYCHECK.  In other words, skip the first -YYN actions for
             this state because they are default actions.  */
          int yyxbegin = yyn < 0 ? -yyn : 0;
          /* Stay within bounds of both yycheck and yytname.  */
          int yychecklim = YYLAST - yyn + 1;
          int yyxend = yychecklim < YYNTOKENS ? yychecklim : YYNTOKENS;
          int yyx;

          for (yyx = yyxbegin; yyx < yyxend; ++yyx)
            if (yycheck[yyx + yyn] == yyx && yyx != YYTERROR
                && !yytable_value_is_error (yytable[yyx + yyn]))
              {
                if (yycount == YYERROR_VERBOSE_ARGS_MAXIMUM)
                  {
                    yycount = 1;
                    yysize = yysize0;
                    break;
                  }
                yyarg[yycount++] = yytname[yyx];
                {
                  YYSIZE_T yysize1 = yysize + yytnamerr (YY_NULLPTR, yytname[yyx]);
                  if (! (yysize <= yysize1
                         && yysize1 <= YYSTACK_ALLOC_MAXIMUM))
                    return 2;
                  yysize = yysize1;
                }
              }
        }
    }

  switch (yycount)
    {
# define YYCASE_(N, S)                      \
      case N:                               \
        yyformat = S;                       \
      break
      YYCASE_(0, YY_("syntax error"));
      YYCASE_(1, YY_("syntax error, unexpected %s"));
      YYCASE_(2, YY_("syntax error, unexpected %s, expecting %s"));
      YYCASE_(3, YY_("syntax error, unexpected %s, expecting %s or %s"));
      YYCASE_(4, YY_("syntax error, unexpected %s, expecting %s or %s or %s"));
      YYCASE_(5, YY_("syntax error, unexpected %s, expecting %s or %s or %s or %s"));
# undef YYCASE_
    }

  {
    YYSIZE_T yysize1 = yysize + yystrlen (yyformat);
    if (! (yysize <= yysize1 && yysize1 <= YYSTACK_ALLOC_MAXIMUM))
      return 2;
    yysize = yysize1;
  }

  if (*yymsg_alloc < yysize)
    {
      *yymsg_alloc = 2 * yysize;
      if (! (yysize <= *yymsg_alloc
             && *yymsg_alloc <= YYSTACK_ALLOC_MAXIMUM))
        *yymsg_alloc = YYSTACK_ALLOC_MAXIMUM;
      return 1;
    }

  /* Avoid sprintf, as that infringes on the user's name space.
     Don't have undefined behavior even if the translation
     produced a string with the wrong number of "%s"s.  */
  {
    char *yyp = *yymsg;
    int yyi = 0;
    while ((*yyp = *yyformat) != '\0')
      if (*yyp == '%' && yyformat[1] == 's' && yyi < yycount)
        {
          yyp += yytnamerr (yyp, yyarg[yyi++]);
          yyformat += 2;
        }
      else
        {
          yyp++;
          yyformat++;
        }
  }
  return 0;
}
#endif /* YYERROR_VERBOSE */

/*-----------------------------------------------.
| Release the memory associated to this symbol.  |
`-----------------------------------------------*/

static void
yydestruct (const char *yymsg, int yytype, YYSTYPE *yyvaluep, const char *input, std::vector<RDKit::RWMol *> *molList, RDKit::Atom* &lastAtom, RDKit::Bond* &lastBond, void *scanner, int& start_token)
{
  YYUSE (yyvaluep);
  YYUSE (input);
  YYUSE (molList);
  YYUSE (lastAtom);
  YYUSE (lastBond);
  YYUSE (scanner);
  YYUSE (start_token);
  if (!yymsg)
    yymsg = "Deleting";
  YY_SYMBOL_PRINT (yymsg, yytype, yyvaluep, yylocationp);

  YY_IGNORE_MAYBE_UNINITIALIZED_BEGIN
  YYUSE (yytype);
  YY_IGNORE_MAYBE_UNINITIALIZED_END
}




/*----------.
| yyparse.  |
`----------*/

int
yyparse (const char *input, std::vector<RDKit::RWMol *> *molList, RDKit::Atom* &lastAtom, RDKit::Bond* &lastBond, void *scanner, int& start_token)
{
/* The lookahead symbol.  */
int yychar;


/* The semantic value of the lookahead symbol.  */
/* Default value used for initialization, for pacifying older GCCs
   or non-GCC compilers.  */
YY_INITIAL_VALUE (static YYSTYPE yyval_default;)
YYSTYPE yylval YY_INITIAL_VALUE (= yyval_default);

    /* Number of syntax errors so far.  */
    int yynerrs;

    int yystate;
    /* Number of tokens to shift before error messages enabled.  */
    int yyerrstatus;

    /* The stacks and their tools:
       'yyss': related to states.
       'yyvs': related to semantic values.

       Refer to the stacks through separate pointers, to allow yyoverflow
       to reallocate them elsewhere.  */

    /* The state stack.  */
    yytype_int16 yyssa[YYINITDEPTH];
    yytype_int16 *yyss;
    yytype_int16 *yyssp;

    /* The semantic value stack.  */
    YYSTYPE yyvsa[YYINITDEPTH];
    YYSTYPE *yyvs;
    YYSTYPE *yyvsp;

    YYSIZE_T yystacksize;

  int yyn;
  int yyresult;
  /* Lookahead token as an internal (translated) token number.  */
  int yytoken = 0;
  /* The variables used to return semantic value and location from the
     action routines.  */
  YYSTYPE yyval;

#if YYERROR_VERBOSE
  /* Buffer for error messages, and its allocated size.  */
  char yymsgbuf[128];
  char *yymsg = yymsgbuf;
  YYSIZE_T yymsg_alloc = sizeof yymsgbuf;
#endif

#define YYPOPSTACK(N)   (yyvsp -= (N), yyssp -= (N))

  /* The number of symbols on the RHS of the reduced rule.
     Keep to zero when no symbol should be popped.  */
  int yylen = 0;

  yyssp = yyss = yyssa;
  yyvsp = yyvs = yyvsa;
  yystacksize = YYINITDEPTH;

  YYDPRINTF ((stderr, "Starting parse\n"));

  yystate = 0;
  yyerrstatus = 0;
  yynerrs = 0;
  yychar = YYEMPTY; /* Cause a token to be read.  */
  goto yysetstate;

/*------------------------------------------------------------.
| yynewstate -- Push a new state, which is found in yystate.  |
`------------------------------------------------------------*/
 yynewstate:
  /* In all cases, when you get here, the value and location stacks
     have just been pushed.  So pushing a state here evens the stacks.  */
  yyssp++;

 yysetstate:
  *yyssp = yystate;

  if (yyss + yystacksize - 1 <= yyssp)
    {
      /* Get the current used size of the three stacks, in elements.  */
      YYSIZE_T yysize = yyssp - yyss + 1;

#ifdef yyoverflow
      {
        /* Give user a chance to reallocate the stack.  Use copies of
           these so that the &'s don't force the real ones into
           memory.  */
        YYSTYPE *yyvs1 = yyvs;
        yytype_int16 *yyss1 = yyss;

        /* Each stack pointer address is followed by the size of the
           data in use in that stack, in bytes.  This used to be a
           conditional around just the two extra args, but that might
           be undefined if yyoverflow is a macro.  */
        yyoverflow (YY_("memory exhausted"),
                    &yyss1, yysize * sizeof (*yyssp),
                    &yyvs1, yysize * sizeof (*yyvsp),
                    &yystacksize);

        yyss = yyss1;
        yyvs = yyvs1;
      }
#else /* no yyoverflow */
# ifndef YYSTACK_RELOCATE
      goto yyexhaustedlab;
# else
      /* Extend the stack our own way.  */
      if (YYMAXDEPTH <= yystacksize)
        goto yyexhaustedlab;
      yystacksize *= 2;
      if (YYMAXDEPTH < yystacksize)
        yystacksize = YYMAXDEPTH;

      {
        yytype_int16 *yyss1 = yyss;
        union yyalloc *yyptr =
          (union yyalloc *) YYSTACK_ALLOC (YYSTACK_BYTES (yystacksize));
        if (! yyptr)
          goto yyexhaustedlab;
        YYSTACK_RELOCATE (yyss_alloc, yyss);
        YYSTACK_RELOCATE (yyvs_alloc, yyvs);
#  undef YYSTACK_RELOCATE
        if (yyss1 != yyssa)
          YYSTACK_FREE (yyss1);
      }
# endif
#endif /* no yyoverflow */

      yyssp = yyss + yysize - 1;
      yyvsp = yyvs + yysize - 1;

      YYDPRINTF ((stderr, "Stack size increased to %lu\n",
                  (unsigned long int) yystacksize));

      if (yyss + yystacksize - 1 <= yyssp)
        YYABORT;
    }

  YYDPRINTF ((stderr, "Entering state %d\n", yystate));

  if (yystate == YYFINAL)
    YYACCEPT;

  goto yybackup;

/*-----------.
| yybackup.  |
`-----------*/
yybackup:

  /* Do appropriate processing given the current state.  Read a
     lookahead token if we need one and don't already have one.  */

  /* First try to decide what to do without reference to lookahead token.  */
  yyn = yypact[yystate];
  if (yypact_value_is_default (yyn))
    goto yydefault;

  /* Not known => get a lookahead token if don't already have one.  */

  /* YYCHAR is either YYEMPTY or YYEOF or a valid lookahead symbol.  */
  if (yychar == YYEMPTY)
    {
      YYDPRINTF ((stderr, "Reading a token: "));
      yychar = yylex (&yylval, scanner, start_token);
    }

  if (yychar <= YYEOF)
    {
      yychar = yytoken = YYEOF;
      YYDPRINTF ((stderr, "Now at end of input.\n"));
    }
  else
    {
      yytoken = YYTRANSLATE (yychar);
      YY_SYMBOL_PRINT ("Next token is", yytoken, &yylval, &yylloc);
    }

  /* If the proper action on seeing token YYTOKEN is to reduce or to
     detect an error, take that action.  */
  yyn += yytoken;
  if (yyn < 0 || YYLAST < yyn || yycheck[yyn] != yytoken)
    goto yydefault;
  yyn = yytable[yyn];
  if (yyn <= 0)
    {
      if (yytable_value_is_error (yyn))
        goto yyerrlab;
      yyn = -yyn;
      goto yyreduce;
    }

  /* Count tokens shifted since error; after three, turn off error
     status.  */
  if (yyerrstatus)
    yyerrstatus--;

  /* Shift the lookahead token.  */
  YY_SYMBOL_PRINT ("Shifting", yytoken, &yylval, &yylloc);

  /* Discard the shifted token.  */
  yychar = YYEMPTY;

  yystate = yyn;
  YY_IGNORE_MAYBE_UNINITIALIZED_BEGIN
  *++yyvsp = yylval;
  YY_IGNORE_MAYBE_UNINITIALIZED_END

  goto yynewstate;


/*-----------------------------------------------------------.
| yydefault -- do the default action for the current state.  |
`-----------------------------------------------------------*/
yydefault:
  yyn = yydefact[yystate];
  if (yyn == 0)
    goto yyerrlab;
  goto yyreduce;


/*-----------------------------.
| yyreduce -- Do a reduction.  |
`-----------------------------*/
yyreduce:
  /* yyn is the number of a rule to reduce with.  */
  yylen = yyr2[yyn];

  /* If YYLEN is nonzero, implement the default value of the action:
     '$$ = $1'.

     Otherwise, the following line sets YYVAL to garbage.
     This behavior is undocumented and Bison
     users should not rely upon it.  Assigning to YYVAL
     unconditionally makes the parser a bit smaller, and it avoids a
     GCC warning that YYVAL may be used uninitialized.  */
  yyval = yyvsp[1-yylen];


  YY_REDUCE_PRINT (yyn);
  switch (yyn)
    {
        case 2:
#line 101 "smarts.yy" /* yacc.c:1646  */
    {
// the molList has already been updated, no need to do anything
}
#line 1510 "/scratch/RDKit_git/Code/GraphMol/SmilesParse/smarts.tab.cpp" /* yacc.c:1646  */
    break;

  case 3:
#line 104 "smarts.yy" /* yacc.c:1646  */
    {
  lastAtom = (yyvsp[0].atom);
}
#line 1518 "/scratch/RDKit_git/Code/GraphMol/SmilesParse/smarts.tab.cpp" /* yacc.c:1646  */
    break;

  case 4:
#line 107 "smarts.yy" /* yacc.c:1646  */
    {
  lastBond = (yyvsp[0].bond);
}
#line 1526 "/scratch/RDKit_git/Code/GraphMol/SmilesParse/smarts.tab.cpp" /* yacc.c:1646  */
    break;

  case 5:
#line 110 "smarts.yy" /* yacc.c:1646  */
    {
  yyclearin;
  yyerrok;
  yyErrorCleanup(molList);
  YYABORT;
}
#line 1537 "/scratch/RDKit_git/Code/GraphMol/SmilesParse/smarts.tab.cpp" /* yacc.c:1646  */
    break;

  case 6:
#line 116 "smarts.yy" /* yacc.c:1646  */
    {
  YYACCEPT;
}
#line 1545 "/scratch/RDKit_git/Code/GraphMol/SmilesParse/smarts.tab.cpp" /* yacc.c:1646  */
    break;

  case 7:
#line 119 "smarts.yy" /* yacc.c:1646  */
    {
  yyclearin;
  yyerrok;
  yyErrorCleanup(molList);
  YYABORT;
}
#line 1556 "/scratch/RDKit_git/Code/GraphMol/SmilesParse/smarts.tab.cpp" /* yacc.c:1646  */
    break;

  case 8:
#line 129 "smarts.yy" /* yacc.c:1646  */
    {
  int sz     = molList->size();
  molList->resize( sz + 1);
  (*molList)[ sz ] = new RWMol();
  (*molList)[ sz ]->addAtom((yyvsp[0].atom),true,true);
  //delete $1;
  (yyval.moli) = sz;
}
#line 1569 "/scratch/RDKit_git/Code/GraphMol/SmilesParse/smarts.tab.cpp" /* yacc.c:1646  */
    break;

  case 9:
#line 137 "smarts.yy" /* yacc.c:1646  */
    {
  RWMol *mp = (*molList)[(yyval.moli)];
  Atom *a1 = mp->getActiveAtom();
  int atomIdx1=a1->getIdx();
  int atomIdx2=mp->addAtom((yyvsp[0].atom),true,true);

  QueryBond *newB;
  // this is a bit of a hack to try and get nicer "SMILES" from
  // a SMARTS molecule:
  if(!(a1->getIsAromatic() && (yyvsp[0].atom)->getIsAromatic())){
    newB = new QueryBond(Bond::SINGLE);
    newB->setQuery(makeSingleOrAromaticBondQuery());
  } else {
    newB = new QueryBond(Bond::AROMATIC);
    newB->setQuery(makeSingleOrAromaticBondQuery());
  }
  newB->setProp(RDKit::common_properties::_unspecifiedOrder,1);
  newB->setOwningMol(mp);
  newB->setBeginAtomIdx(atomIdx1);
  newB->setEndAtomIdx(atomIdx2);
  mp->addBond(newB);
  delete newB;
  //delete $2;
}
#line 1598 "/scratch/RDKit_git/Code/GraphMol/SmilesParse/smarts.tab.cpp" /* yacc.c:1646  */
    break;

  case 10:
#line 162 "smarts.yy" /* yacc.c:1646  */
    {
  RWMol *mp = (*molList)[(yyval.moli)];
  int atomIdx1 = mp->getActiveAtom()->getIdx();
  int atomIdx2 = mp->addAtom((yyvsp[0].atom),true,true);
  if( (yyvsp[-1].bond)->getBondType() == Bond::DATIVER ){
    (yyvsp[-1].bond)->setBeginAtomIdx(atomIdx1);
    (yyvsp[-1].bond)->setEndAtomIdx(atomIdx2);
    (yyvsp[-1].bond)->setBondType(Bond::DATIVE);
  }else if ( (yyvsp[-1].bond)->getBondType() == Bond::DATIVEL ){
    (yyvsp[-1].bond)->setBeginAtomIdx(atomIdx2);
    (yyvsp[-1].bond)->setEndAtomIdx(atomIdx1);
    (yyvsp[-1].bond)->setBondType(Bond::DATIVE);
  } else {
    (yyvsp[-1].bond)->setBeginAtomIdx(atomIdx1);
    (yyvsp[-1].bond)->setEndAtomIdx(atomIdx2);
  }
  mp->addBond((yyvsp[-1].bond));
  delete (yyvsp[-1].bond);
}
#line 1622 "/scratch/RDKit_git/Code/GraphMol/SmilesParse/smarts.tab.cpp" /* yacc.c:1646  */
    break;

  case 11:
#line 182 "smarts.yy" /* yacc.c:1646  */
    {
  RWMol *mp = (*molList)[(yyval.moli)];
  mp->addAtom((yyvsp[0].atom),true,true);
}
#line 1631 "/scratch/RDKit_git/Code/GraphMol/SmilesParse/smarts.tab.cpp" /* yacc.c:1646  */
    break;

  case 12:
#line 187 "smarts.yy" /* yacc.c:1646  */
    {
  RWMol * mp = (*molList)[(yyval.moli)];
  Atom *atom=mp->getActiveAtom();

  // this is a bit of a hack to try and get nicer "SMILES" from
  // a SMARTS molecule:
  QueryBond * newB;
  if(!atom->getIsAromatic()){
    newB = new QueryBond(Bond::SINGLE);
    newB->setQuery(makeSingleOrAromaticBondQuery());
  } else {
    newB = new QueryBond(Bond::AROMATIC);
    newB->setQuery(makeSingleOrAromaticBondQuery());
  }
  newB->setProp(RDKit::common_properties::_unspecifiedOrder,1);
  newB->setOwningMol(mp);
  newB->setBeginAtomIdx(atom->getIdx());
  mp->setBondBookmark(newB,(yyvsp[0].ival));
  mp->setAtomBookmark(atom,(yyvsp[0].ival));

  SmilesParseOps::CheckRingClosureBranchStatus(atom,mp);

  INT_VECT tmp;
  if(atom->hasProp(RDKit::common_properties::_RingClosures)){
    atom->getProp(RDKit::common_properties::_RingClosures,tmp);
  }
  tmp.push_back(-((yyvsp[0].ival)+1));
  atom->setProp(RDKit::common_properties::_RingClosures,tmp);

}
#line 1666 "/scratch/RDKit_git/Code/GraphMol/SmilesParse/smarts.tab.cpp" /* yacc.c:1646  */
    break;

  case 13:
#line 218 "smarts.yy" /* yacc.c:1646  */
    {
  RWMol * mp = (*molList)[(yyval.moli)];
  Atom *atom=mp->getActiveAtom();

  mp->setBondBookmark((yyvsp[-1].bond),(yyvsp[0].ival));
  (yyvsp[-1].bond)->setOwningMol(mp);
  (yyvsp[-1].bond)->setBeginAtomIdx(atom->getIdx());
  mp->setAtomBookmark(atom,(yyvsp[0].ival));

  SmilesParseOps::CheckRingClosureBranchStatus(atom,mp);

  INT_VECT tmp;
  if(atom->hasProp(RDKit::common_properties::_RingClosures)){
    atom->getProp(RDKit::common_properties::_RingClosures,tmp);
  }
  tmp.push_back(-((yyvsp[0].ival)+1));
  atom->setProp(RDKit::common_properties::_RingClosures,tmp);

}
#line 1690 "/scratch/RDKit_git/Code/GraphMol/SmilesParse/smarts.tab.cpp" /* yacc.c:1646  */
    break;

  case 14:
#line 238 "smarts.yy" /* yacc.c:1646  */
    {
  RWMol *m1_p = (*molList)[(yyval.moli)],*m2_p=(*molList)[(yyvsp[0].moli)];
  // FIX: handle generic bonds here
  SmilesParseOps::AddFragToMol(m1_p,m2_p,Bond::UNSPECIFIED,Bond::NONE,false,true);
  delete m2_p;
  int sz = molList->size();
  if ( sz==(yyvsp[0].moli)+1) {
    molList->resize( sz-1 );
  }
}
#line 1705 "/scratch/RDKit_git/Code/GraphMol/SmilesParse/smarts.tab.cpp" /* yacc.c:1646  */
    break;

  case 15:
#line 252 "smarts.yy" /* yacc.c:1646  */
    { (yyval.moli) = (yyvsp[-1].moli); }
#line 1711 "/scratch/RDKit_git/Code/GraphMol/SmilesParse/smarts.tab.cpp" /* yacc.c:1646  */
    break;

  case 16:
#line 253 "smarts.yy" /* yacc.c:1646  */
    {
  // FIX: this needs to handle arbitrary bond_exprs
  (yyval.moli) = (yyvsp[-1].moli);
  int sz     = molList->size();
  (yyvsp[-2].bond)->setOwningMol((*molList)[ sz-1 ]);
  (yyvsp[-2].bond)->setBeginAtomIdx(0);
  (*molList)[ sz-1 ]->setBondBookmark((yyvsp[-2].bond),ci_LEADING_BOND);
}
#line 1724 "/scratch/RDKit_git/Code/GraphMol/SmilesParse/smarts.tab.cpp" /* yacc.c:1646  */
    break;

  case 19:
#line 267 "smarts.yy" /* yacc.c:1646  */
    {
  (yyval.atom) = (yyvsp[-1].atom);
}
#line 1732 "/scratch/RDKit_git/Code/GraphMol/SmilesParse/smarts.tab.cpp" /* yacc.c:1646  */
    break;

  case 20:
#line 271 "smarts.yy" /* yacc.c:1646  */
    {
  (yyval.atom) = (yyvsp[-3].atom);
  (yyval.atom)->setProp(RDKit::common_properties::molAtomMapNumber,(yyvsp[-1].ival));
}
#line 1741 "/scratch/RDKit_git/Code/GraphMol/SmilesParse/smarts.tab.cpp" /* yacc.c:1646  */
    break;

  case 21:
#line 294 "smarts.yy" /* yacc.c:1646  */
    {
  (yyval.atom) = new QueryAtom(1);
}
#line 1749 "/scratch/RDKit_git/Code/GraphMol/SmilesParse/smarts.tab.cpp" /* yacc.c:1646  */
    break;

  case 22:
#line 298 "smarts.yy" /* yacc.c:1646  */
    {
  (yyval.atom) = new QueryAtom(1);
  (yyval.atom)->setProp(RDKit::common_properties::molAtomMapNumber,(yyvsp[-1].ival));
}
#line 1758 "/scratch/RDKit_git/Code/GraphMol/SmilesParse/smarts.tab.cpp" /* yacc.c:1646  */
    break;

  case 23:
#line 302 "smarts.yy" /* yacc.c:1646  */
    {
  QueryAtom *newQ = new QueryAtom(1);
  newQ->setIsotope((yyvsp[-2].ival));
  newQ->expandQuery(makeAtomIsotopeQuery((yyvsp[-2].ival)),Queries::COMPOSITE_AND,true);
  (yyval.atom)=newQ;
}
#line 1769 "/scratch/RDKit_git/Code/GraphMol/SmilesParse/smarts.tab.cpp" /* yacc.c:1646  */
    break;

  case 24:
#line 308 "smarts.yy" /* yacc.c:1646  */
    {
  QueryAtom *newQ = new QueryAtom(1);
  newQ->setIsotope((yyvsp[-4].ival));
  newQ->expandQuery(makeAtomIsotopeQuery((yyvsp[-4].ival)),Queries::COMPOSITE_AND,true);
  newQ->setProp(RDKit::common_properties::molAtomMapNumber,(yyvsp[-1].ival));

  (yyval.atom)=newQ;
}
#line 1782 "/scratch/RDKit_git/Code/GraphMol/SmilesParse/smarts.tab.cpp" /* yacc.c:1646  */
    break;

  case 25:
#line 317 "smarts.yy" /* yacc.c:1646  */
    {
  QueryAtom *newQ = new QueryAtom(1);
  newQ->setFormalCharge((yyvsp[-1].ival));
  newQ->expandQuery(makeAtomFormalChargeQuery((yyvsp[-1].ival)),Queries::COMPOSITE_AND,true);
  (yyval.atom)=newQ;
}
#line 1793 "/scratch/RDKit_git/Code/GraphMol/SmilesParse/smarts.tab.cpp" /* yacc.c:1646  */
    break;

  case 26:
#line 323 "smarts.yy" /* yacc.c:1646  */
    {
  QueryAtom *newQ = new QueryAtom(1);
  newQ->setFormalCharge((yyvsp[-3].ival));
  newQ->expandQuery(makeAtomFormalChargeQuery((yyvsp[-3].ival)),Queries::COMPOSITE_AND,true);
  newQ->setProp(RDKit::common_properties::molAtomMapNumber,(yyvsp[-1].ival));

  (yyval.atom)=newQ;
}
#line 1806 "/scratch/RDKit_git/Code/GraphMol/SmilesParse/smarts.tab.cpp" /* yacc.c:1646  */
    break;

  case 27:
#line 331 "smarts.yy" /* yacc.c:1646  */
    {
  QueryAtom *newQ = new QueryAtom(1);
  newQ->setIsotope((yyvsp[-3].ival));
  newQ->setFormalCharge((yyvsp[-1].ival));
  newQ->expandQuery(makeAtomIsotopeQuery((yyvsp[-3].ival)),Queries::COMPOSITE_AND,true);
  newQ->expandQuery(makeAtomFormalChargeQuery((yyvsp[-1].ival)),Queries::COMPOSITE_AND,true);
  (yyval.atom)=newQ;
}
#line 1819 "/scratch/RDKit_git/Code/GraphMol/SmilesParse/smarts.tab.cpp" /* yacc.c:1646  */
    break;

  case 28:
#line 339 "smarts.yy" /* yacc.c:1646  */
    {
  QueryAtom *newQ = new QueryAtom(1);
  newQ->setIsotope((yyvsp[-5].ival));
  newQ->setFormalCharge((yyvsp[-3].ival));
  newQ->expandQuery(makeAtomIsotopeQuery((yyvsp[-5].ival)),Queries::COMPOSITE_AND,true);
  newQ->expandQuery(makeAtomFormalChargeQuery((yyvsp[-3].ival)),Queries::COMPOSITE_AND,true);
  newQ->setProp(RDKit::common_properties::molAtomMapNumber,(yyvsp[-1].ival));

  (yyval.atom)=newQ;
}
#line 1834 "/scratch/RDKit_git/Code/GraphMol/SmilesParse/smarts.tab.cpp" /* yacc.c:1646  */
    break;

  case 29:
#line 352 "smarts.yy" /* yacc.c:1646  */
    {
  (yyvsp[-2].atom)->expandQuery((yyvsp[0].atom)->getQuery()->copy(),Queries::COMPOSITE_AND,true);
  if((yyvsp[-2].atom)->getChiralTag()==Atom::CHI_UNSPECIFIED) (yyvsp[-2].atom)->setChiralTag((yyvsp[0].atom)->getChiralTag());
  SmilesParseOps::ClearAtomChemicalProps((yyvsp[-2].atom));
  delete (yyvsp[0].atom);
}
#line 1845 "/scratch/RDKit_git/Code/GraphMol/SmilesParse/smarts.tab.cpp" /* yacc.c:1646  */
    break;

  case 30:
#line 358 "smarts.yy" /* yacc.c:1646  */
    {
  (yyvsp[-2].atom)->expandQuery((yyvsp[0].atom)->getQuery()->copy(),Queries::COMPOSITE_OR,true);
  if((yyvsp[-2].atom)->getChiralTag()==Atom::CHI_UNSPECIFIED) (yyvsp[-2].atom)->setChiralTag((yyvsp[0].atom)->getChiralTag());
  SmilesParseOps::ClearAtomChemicalProps((yyvsp[-2].atom));
  (yyvsp[-2].atom)->setAtomicNum(0);
  delete (yyvsp[0].atom);
}
<<<<<<< HEAD
#line 1816 "C:/Users/glandrum/RDKit_git/Code/GraphMol/SmilesParse/smarts.tab.cpp" /* yacc.c:1646  */
    break;

  case 29:
#line 344 "smarts.yy" /* yacc.c:1646  */
=======
#line 1856 "/scratch/RDKit_git/Code/GraphMol/SmilesParse/smarts.tab.cpp" /* yacc.c:1646  */
    break;

  case 31:
#line 364 "smarts.yy" /* yacc.c:1646  */
>>>>>>> b73fc3e3
    {
  (yyvsp[-2].atom)->expandQuery((yyvsp[0].atom)->getQuery()->copy(),Queries::COMPOSITE_AND,true);
  if((yyvsp[-2].atom)->getChiralTag()==Atom::CHI_UNSPECIFIED) (yyvsp[-2].atom)->setChiralTag((yyvsp[0].atom)->getChiralTag());
  SmilesParseOps::ClearAtomChemicalProps((yyvsp[-2].atom));
  delete (yyvsp[0].atom);
}
<<<<<<< HEAD
#line 1827 "C:/Users/glandrum/RDKit_git/Code/GraphMol/SmilesParse/smarts.tab.cpp" /* yacc.c:1646  */
    break;

  case 30:
#line 350 "smarts.yy" /* yacc.c:1646  */
=======
#line 1867 "/scratch/RDKit_git/Code/GraphMol/SmilesParse/smarts.tab.cpp" /* yacc.c:1646  */
    break;

  case 32:
#line 370 "smarts.yy" /* yacc.c:1646  */
>>>>>>> b73fc3e3
    {
  (yyvsp[-1].atom)->expandQuery((yyvsp[0].atom)->getQuery()->copy(),Queries::COMPOSITE_AND,true);
  if((yyvsp[-1].atom)->getChiralTag()==Atom::CHI_UNSPECIFIED) (yyvsp[-1].atom)->setChiralTag((yyvsp[0].atom)->getChiralTag());
  if((yyvsp[0].atom)->getNumExplicitHs()){
    if(!(yyvsp[-1].atom)->getNumExplicitHs()){
      (yyvsp[-1].atom)->setNumExplicitHs((yyvsp[0].atom)->getNumExplicitHs());
      (yyvsp[-1].atom)->setNoImplicit(true);
    } else if((yyvsp[-1].atom)->getNumExplicitHs()!=(yyvsp[0].atom)->getNumExplicitHs()){
      // conflicting queries...
      (yyvsp[-1].atom)->setNumExplicitHs(0);
      (yyvsp[-1].atom)->setNoImplicit(false);
    }
  }
  if((yyvsp[0].atom)->getFormalCharge()){
    if(!(yyvsp[-1].atom)->getFormalCharge()){
      (yyvsp[-1].atom)->setFormalCharge((yyvsp[0].atom)->getFormalCharge());
    } else if((yyvsp[-1].atom)->getFormalCharge()!=(yyvsp[0].atom)->getFormalCharge()){
      // conflicting queries...
      (yyvsp[-1].atom)->setFormalCharge(0);
    }
  }
  delete (yyvsp[0].atom);
}
<<<<<<< HEAD
#line 1855 "C:/Users/glandrum/RDKit_git/Code/GraphMol/SmilesParse/smarts.tab.cpp" /* yacc.c:1646  */
    break;

  case 32:
#line 376 "smarts.yy" /* yacc.c:1646  */
=======
#line 1895 "/scratch/RDKit_git/Code/GraphMol/SmilesParse/smarts.tab.cpp" /* yacc.c:1646  */
    break;

  case 34:
#line 396 "smarts.yy" /* yacc.c:1646  */
>>>>>>> b73fc3e3
    {
  (yyvsp[0].atom)->getQuery()->setNegation(!((yyvsp[0].atom)->getQuery()->getNegation()));
  (yyvsp[0].atom)->setAtomicNum(0);
  SmilesParseOps::ClearAtomChemicalProps((yyvsp[0].atom));
  (yyval.atom) = (yyvsp[0].atom);
}
<<<<<<< HEAD
#line 1866 "C:/Users/glandrum/RDKit_git/Code/GraphMol/SmilesParse/smarts.tab.cpp" /* yacc.c:1646  */
    break;

  case 35:
#line 387 "smarts.yy" /* yacc.c:1646  */
=======
#line 1906 "/scratch/RDKit_git/Code/GraphMol/SmilesParse/smarts.tab.cpp" /* yacc.c:1646  */
    break;

  case 37:
#line 407 "smarts.yy" /* yacc.c:1646  */
>>>>>>> b73fc3e3
    {
  // this is a recursive SMARTS expression
  QueryAtom *qA = new QueryAtom();
  //  FIX: there's maybe a leak here
  RWMol *molP = (*molList)[(yyvsp[-1].moli)];
  // close any rings in the molecule:
  SmilesParseOps::CloseMolRings(molP,0);

  //molP->debugMol(std::cout);
  qA->setQuery(new RecursiveStructureQuery(molP));
  //std::cout << "qA: " << qA << " " << qA->getQuery() << std::endl;
  int sz = molList->size();
  if ( sz==(yyvsp[-1].moli)+1) {
    molList->resize( sz-1 );
  }
  (yyval.atom) = qA;
}
<<<<<<< HEAD
#line 1888 "C:/Users/glandrum/RDKit_git/Code/GraphMol/SmilesParse/smarts.tab.cpp" /* yacc.c:1646  */
    break;

  case 36:
#line 404 "smarts.yy" /* yacc.c:1646  */
=======
#line 1928 "/scratch/RDKit_git/Code/GraphMol/SmilesParse/smarts.tab.cpp" /* yacc.c:1646  */
    break;

  case 38:
#line 424 "smarts.yy" /* yacc.c:1646  */
>>>>>>> b73fc3e3
    {
  // UNDOCUMENTED EXTENSION:
  // this is a recursive SMARTS expression with a serial number
  // please don't write your own SMARTS that include this extension:
  // the RDKit smarts parsing code will automatically insert serial
  // numbers for recursive smarts patterns.
  QueryAtom *qA = new QueryAtom();
  //  FIX: there's maybe a leak here
  RWMol *molP = (*molList)[(yyvsp[-3].moli)];
  // close any rings in the molecule:
  SmilesParseOps::CloseMolRings(molP,0);

  //molP->debugMol(std::cout);
  qA->setQuery(new RecursiveStructureQuery(molP,(yyvsp[0].ival)));
  //std::cout << "qA: " << qA << " " << qA->getQuery() << std::endl;
  int sz = molList->size();
  if ( sz==(yyvsp[-3].moli)+1) {
    molList->resize( sz-1 );
  }
  (yyval.atom) = qA;
}
<<<<<<< HEAD
#line 1914 "C:/Users/glandrum/RDKit_git/Code/GraphMol/SmilesParse/smarts.tab.cpp" /* yacc.c:1646  */
    break;

  case 38:
#line 429 "smarts.yy" /* yacc.c:1646  */
=======
#line 1954 "/scratch/RDKit_git/Code/GraphMol/SmilesParse/smarts.tab.cpp" /* yacc.c:1646  */
    break;

  case 40:
#line 449 "smarts.yy" /* yacc.c:1646  */
>>>>>>> b73fc3e3
    {
  (yyvsp[0].atom)->setIsotope((yyvsp[-1].ival));
  (yyvsp[0].atom)->expandQuery(makeAtomIsotopeQuery((yyvsp[-1].ival)),Queries::COMPOSITE_AND,true);
  (yyval.atom)=(yyvsp[0].atom);
}
<<<<<<< HEAD
#line 1924 "C:/Users/glandrum/RDKit_git/Code/GraphMol/SmilesParse/smarts.tab.cpp" /* yacc.c:1646  */
    break;

  case 40:
#line 435 "smarts.yy" /* yacc.c:1646  */
=======
#line 1964 "/scratch/RDKit_git/Code/GraphMol/SmilesParse/smarts.tab.cpp" /* yacc.c:1646  */
    break;

  case 42:
#line 455 "smarts.yy" /* yacc.c:1646  */
>>>>>>> b73fc3e3
    {
  (yyvsp[0].atom)->setIsotope((yyvsp[-1].ival));
  (yyvsp[0].atom)->expandQuery(makeAtomIsotopeQuery((yyvsp[-1].ival)),Queries::COMPOSITE_AND,true);
  (yyval.atom)=(yyvsp[0].atom);
}
<<<<<<< HEAD
#line 1934 "C:/Users/glandrum/RDKit_git/Code/GraphMol/SmilesParse/smarts.tab.cpp" /* yacc.c:1646  */
    break;

  case 41:
#line 440 "smarts.yy" /* yacc.c:1646  */
    { (yyval.atom) = new QueryAtom((yyvsp[0].ival)); }
#line 1940 "C:/Users/glandrum/RDKit_git/Code/GraphMol/SmilesParse/smarts.tab.cpp" /* yacc.c:1646  */
    break;

  case 42:
#line 441 "smarts.yy" /* yacc.c:1646  */
=======
#line 1974 "/scratch/RDKit_git/Code/GraphMol/SmilesParse/smarts.tab.cpp" /* yacc.c:1646  */
    break;

  case 43:
#line 460 "smarts.yy" /* yacc.c:1646  */
    { (yyval.atom) = new QueryAtom((yyvsp[0].ival)); }
#line 1980 "/scratch/RDKit_git/Code/GraphMol/SmilesParse/smarts.tab.cpp" /* yacc.c:1646  */
    break;

  case 44:
#line 461 "smarts.yy" /* yacc.c:1646  */
>>>>>>> b73fc3e3
    {
  (yyval.atom) = new QueryAtom((yyvsp[0].ival));
  (yyval.atom)->setIsotope((yyvsp[-2].ival));
  (yyval.atom)->expandQuery(makeAtomIsotopeQuery((yyvsp[-2].ival)),Queries::COMPOSITE_AND,true);
}
<<<<<<< HEAD
#line 1950 "C:/Users/glandrum/RDKit_git/Code/GraphMol/SmilesParse/smarts.tab.cpp" /* yacc.c:1646  */
    break;

  case 49:
#line 452 "smarts.yy" /* yacc.c:1646  */
    {
  static_cast<ATOM_EQUALS_QUERY *>((yyvsp[-1].atom)->getQuery())->setVal((yyvsp[0].ival));
}
#line 1958 "C:/Users/glandrum/RDKit_git/Code/GraphMol/SmilesParse/smarts.tab.cpp" /* yacc.c:1646  */
    break;

  case 50:
#line 455 "smarts.yy" /* yacc.c:1646  */
    {
  (yyvsp[-1].atom)->setQuery(makeAtomNumHeteroatomNbrsQuery((yyvsp[0].ival)));
}
#line 1966 "C:/Users/glandrum/RDKit_git/Code/GraphMol/SmilesParse/smarts.tab.cpp" /* yacc.c:1646  */
    break;

  case 51:
#line 458 "smarts.yy" /* yacc.c:1646  */
    {
  (yyvsp[-1].atom)->setQuery(makeAtomNumAliphaticHeteroatomNbrsQuery((yyvsp[0].ival)));
}
#line 1974 "C:/Users/glandrum/RDKit_git/Code/GraphMol/SmilesParse/smarts.tab.cpp" /* yacc.c:1646  */
    break;

  case 52:
#line 461 "smarts.yy" /* yacc.c:1646  */
    {
  (yyvsp[-1].atom)->setQuery(makeAtomMinRingSizeQuery((yyvsp[0].ival)));
}
#line 1982 "C:/Users/glandrum/RDKit_git/Code/GraphMol/SmilesParse/smarts.tab.cpp" /* yacc.c:1646  */
    break;

  case 53:
#line 464 "smarts.yy" /* yacc.c:1646  */
    {
  (yyvsp[-1].atom)->setQuery(makeAtomRingBondCountQuery((yyvsp[0].ival)));
}
#line 1990 "C:/Users/glandrum/RDKit_git/Code/GraphMol/SmilesParse/smarts.tab.cpp" /* yacc.c:1646  */
    break;

  case 54:
#line 467 "smarts.yy" /* yacc.c:1646  */
    {
  (yyvsp[-1].atom)->setQuery(makeAtomImplicitHCountQuery((yyvsp[0].ival)));
}
#line 1998 "C:/Users/glandrum/RDKit_git/Code/GraphMol/SmilesParse/smarts.tab.cpp" /* yacc.c:1646  */
    break;

  case 55:
#line 470 "smarts.yy" /* yacc.c:1646  */
=======
#line 1990 "/scratch/RDKit_git/Code/GraphMol/SmilesParse/smarts.tab.cpp" /* yacc.c:1646  */
    break;

  case 51:
#line 472 "smarts.yy" /* yacc.c:1646  */
    {
  static_cast<ATOM_EQUALS_QUERY *>((yyvsp[-1].atom)->getQuery())->setVal((yyvsp[0].ival));
}
#line 1998 "/scratch/RDKit_git/Code/GraphMol/SmilesParse/smarts.tab.cpp" /* yacc.c:1646  */
    break;

  case 52:
#line 475 "smarts.yy" /* yacc.c:1646  */
    {
  (yyvsp[-1].atom)->setQuery(makeAtomNumHeteroatomNbrsQuery((yyvsp[0].ival)));
}
#line 2006 "/scratch/RDKit_git/Code/GraphMol/SmilesParse/smarts.tab.cpp" /* yacc.c:1646  */
    break;

  case 53:
#line 478 "smarts.yy" /* yacc.c:1646  */
    {
  (yyvsp[-1].atom)->setQuery(makeAtomNumAliphaticHeteroatomNbrsQuery((yyvsp[0].ival)));
}
#line 2014 "/scratch/RDKit_git/Code/GraphMol/SmilesParse/smarts.tab.cpp" /* yacc.c:1646  */
    break;

  case 54:
#line 481 "smarts.yy" /* yacc.c:1646  */
    {
  (yyvsp[-1].atom)->setQuery(makeAtomMinRingSizeQuery((yyvsp[0].ival)));
}
#line 2022 "/scratch/RDKit_git/Code/GraphMol/SmilesParse/smarts.tab.cpp" /* yacc.c:1646  */
    break;

  case 55:
#line 484 "smarts.yy" /* yacc.c:1646  */
    {
  (yyvsp[-1].atom)->setQuery(makeAtomRingBondCountQuery((yyvsp[0].ival)));
}
#line 2030 "/scratch/RDKit_git/Code/GraphMol/SmilesParse/smarts.tab.cpp" /* yacc.c:1646  */
    break;

  case 56:
#line 487 "smarts.yy" /* yacc.c:1646  */
    {
  (yyvsp[-1].atom)->setQuery(makeAtomImplicitHCountQuery((yyvsp[0].ival)));
}
#line 2038 "/scratch/RDKit_git/Code/GraphMol/SmilesParse/smarts.tab.cpp" /* yacc.c:1646  */
    break;

  case 57:
#line 490 "smarts.yy" /* yacc.c:1646  */
>>>>>>> b73fc3e3
    {
  ATOM_EQUALS_QUERY *oq = static_cast<ATOM_EQUALS_QUERY *>((yyvsp[-4].atom)->getQuery());
  ATOM_GREATEREQUAL_QUERY *nq = makeAtomSimpleQuery<ATOM_GREATEREQUAL_QUERY>((yyvsp[-1].ival),oq->getDataFunc(),
    std::string("greater_")+oq->getDescription());
  (yyvsp[-4].atom)->setQuery(nq);
}
<<<<<<< HEAD
#line 2009 "C:/Users/glandrum/RDKit_git/Code/GraphMol/SmilesParse/smarts.tab.cpp" /* yacc.c:1646  */
    break;

  case 56:
#line 476 "smarts.yy" /* yacc.c:1646  */
=======
#line 2049 "/scratch/RDKit_git/Code/GraphMol/SmilesParse/smarts.tab.cpp" /* yacc.c:1646  */
    break;

  case 58:
#line 496 "smarts.yy" /* yacc.c:1646  */
>>>>>>> b73fc3e3
    {
  ATOM_EQUALS_QUERY *oq = static_cast<ATOM_EQUALS_QUERY *>((yyvsp[-4].atom)->getQuery());
  ATOM_LESSEQUAL_QUERY *nq = makeAtomSimpleQuery<ATOM_LESSEQUAL_QUERY>((yyvsp[-2].ival),oq->getDataFunc(),
    std::string("less_")+oq->getDescription());
  (yyvsp[-4].atom)->setQuery(nq);
}
<<<<<<< HEAD
#line 2020 "C:/Users/glandrum/RDKit_git/Code/GraphMol/SmilesParse/smarts.tab.cpp" /* yacc.c:1646  */
    break;

  case 57:
#line 482 "smarts.yy" /* yacc.c:1646  */
=======
#line 2060 "/scratch/RDKit_git/Code/GraphMol/SmilesParse/smarts.tab.cpp" /* yacc.c:1646  */
    break;

  case 59:
#line 502 "smarts.yy" /* yacc.c:1646  */
>>>>>>> b73fc3e3
    {
  ATOM_EQUALS_QUERY *oq = static_cast<ATOM_EQUALS_QUERY *>((yyvsp[-5].atom)->getQuery());
  ATOM_RANGE_QUERY *nq = makeAtomRangeQuery((yyvsp[-3].ival),(yyvsp[-1].ival),false,false,
    oq->getDataFunc(),
    std::string("range_")+oq->getDescription());
  (yyvsp[-5].atom)->setQuery(nq);
}
<<<<<<< HEAD
#line 2032 "C:/Users/glandrum/RDKit_git/Code/GraphMol/SmilesParse/smarts.tab.cpp" /* yacc.c:1646  */
    break;

  case 58:
#line 489 "smarts.yy" /* yacc.c:1646  */
=======
#line 2072 "/scratch/RDKit_git/Code/GraphMol/SmilesParse/smarts.tab.cpp" /* yacc.c:1646  */
    break;

  case 60:
#line 509 "smarts.yy" /* yacc.c:1646  */
>>>>>>> b73fc3e3
    {
  QueryAtom *newQ = new QueryAtom();
  newQ->setQuery(makeAtomIsotopeQuery((yyvsp[-1].ival)));
  newQ->setIsotope((yyvsp[-1].ival));
  newQ->expandQuery(makeAtomHCountQuery(1),Queries::COMPOSITE_AND,true);
  newQ->setNumExplicitHs(1);
  (yyval.atom)=newQ;
}
<<<<<<< HEAD
#line 2045 "C:/Users/glandrum/RDKit_git/Code/GraphMol/SmilesParse/smarts.tab.cpp" /* yacc.c:1646  */
    break;

  case 59:
#line 497 "smarts.yy" /* yacc.c:1646  */
=======
#line 2085 "/scratch/RDKit_git/Code/GraphMol/SmilesParse/smarts.tab.cpp" /* yacc.c:1646  */
    break;

  case 61:
#line 517 "smarts.yy" /* yacc.c:1646  */
>>>>>>> b73fc3e3
    {
  QueryAtom *newQ = new QueryAtom();
  newQ->setQuery(makeAtomIsotopeQuery((yyvsp[-2].ival)));
  newQ->setIsotope((yyvsp[-2].ival));
  newQ->expandQuery(makeAtomHCountQuery((yyvsp[0].ival)),Queries::COMPOSITE_AND,true);
  newQ->setNumExplicitHs((yyvsp[0].ival));
  (yyval.atom)=newQ;
}
<<<<<<< HEAD
#line 2058 "C:/Users/glandrum/RDKit_git/Code/GraphMol/SmilesParse/smarts.tab.cpp" /* yacc.c:1646  */
    break;

  case 60:
#line 505 "smarts.yy" /* yacc.c:1646  */
=======
#line 2098 "/scratch/RDKit_git/Code/GraphMol/SmilesParse/smarts.tab.cpp" /* yacc.c:1646  */
    break;

  case 62:
#line 525 "smarts.yy" /* yacc.c:1646  */
>>>>>>> b73fc3e3
    {
  QueryAtom *newQ = new QueryAtom();
  newQ->setQuery(makeAtomHCountQuery((yyvsp[0].ival)));
  newQ->setNumExplicitHs((yyvsp[0].ival));
  (yyval.atom)=newQ;
}
<<<<<<< HEAD
#line 2069 "C:/Users/glandrum/RDKit_git/Code/GraphMol/SmilesParse/smarts.tab.cpp" /* yacc.c:1646  */
    break;

  case 61:
#line 511 "smarts.yy" /* yacc.c:1646  */
=======
#line 2109 "/scratch/RDKit_git/Code/GraphMol/SmilesParse/smarts.tab.cpp" /* yacc.c:1646  */
    break;

  case 63:
#line 531 "smarts.yy" /* yacc.c:1646  */
>>>>>>> b73fc3e3
    {
  QueryAtom *newQ = new QueryAtom();
  newQ->setQuery(makeAtomHCountQuery(1));
  newQ->setNumExplicitHs(1);
  (yyval.atom)=newQ;
}
<<<<<<< HEAD
#line 2080 "C:/Users/glandrum/RDKit_git/Code/GraphMol/SmilesParse/smarts.tab.cpp" /* yacc.c:1646  */
    break;

  case 62:
#line 517 "smarts.yy" /* yacc.c:1646  */
=======
#line 2120 "/scratch/RDKit_git/Code/GraphMol/SmilesParse/smarts.tab.cpp" /* yacc.c:1646  */
    break;

  case 64:
#line 537 "smarts.yy" /* yacc.c:1646  */
>>>>>>> b73fc3e3
    {
  QueryAtom *newQ = new QueryAtom();
  newQ->setQuery(makeAtomFormalChargeQuery((yyvsp[0].ival)));
  newQ->setFormalCharge((yyvsp[0].ival));
  (yyval.atom)=newQ;
}
<<<<<<< HEAD
#line 2091 "C:/Users/glandrum/RDKit_git/Code/GraphMol/SmilesParse/smarts.tab.cpp" /* yacc.c:1646  */
    break;

  case 63:
#line 523 "smarts.yy" /* yacc.c:1646  */
=======
#line 2131 "/scratch/RDKit_git/Code/GraphMol/SmilesParse/smarts.tab.cpp" /* yacc.c:1646  */
    break;

  case 65:
#line 543 "smarts.yy" /* yacc.c:1646  */
>>>>>>> b73fc3e3
    {
  QueryAtom *newQ = new QueryAtom();
  newQ->setQuery(makeAtomNullQuery());
  newQ->setChiralTag(Atom::CHI_TETRAHEDRAL_CW);
  (yyval.atom)=newQ;
}
<<<<<<< HEAD
#line 2102 "C:/Users/glandrum/RDKit_git/Code/GraphMol/SmilesParse/smarts.tab.cpp" /* yacc.c:1646  */
    break;

  case 64:
#line 529 "smarts.yy" /* yacc.c:1646  */
=======
#line 2142 "/scratch/RDKit_git/Code/GraphMol/SmilesParse/smarts.tab.cpp" /* yacc.c:1646  */
    break;

  case 66:
#line 549 "smarts.yy" /* yacc.c:1646  */
>>>>>>> b73fc3e3
    {
  QueryAtom *newQ = new QueryAtom();
  newQ->setQuery(makeAtomNullQuery());
  newQ->setChiralTag(Atom::CHI_TETRAHEDRAL_CCW);
  (yyval.atom)=newQ;
}
<<<<<<< HEAD
#line 2113 "C:/Users/glandrum/RDKit_git/Code/GraphMol/SmilesParse/smarts.tab.cpp" /* yacc.c:1646  */
    break;

  case 66:
#line 536 "smarts.yy" /* yacc.c:1646  */
=======
#line 2153 "/scratch/RDKit_git/Code/GraphMol/SmilesParse/smarts.tab.cpp" /* yacc.c:1646  */
    break;

  case 68:
#line 556 "smarts.yy" /* yacc.c:1646  */
>>>>>>> b73fc3e3
    {
  QueryAtom *newQ = new QueryAtom();
  newQ->setQuery(makeAtomIsotopeQuery((yyvsp[0].ival)));
  (yyval.atom)=newQ;
}
<<<<<<< HEAD
#line 2123 "C:/Users/glandrum/RDKit_git/Code/GraphMol/SmilesParse/smarts.tab.cpp" /* yacc.c:1646  */
    break;

  case 68:
#line 544 "smarts.yy" /* yacc.c:1646  */
    {
  (yyvsp[0].atom)->setQuery(makeAtomNumHeteroatomNbrsQuery(0));
}
#line 2131 "C:/Users/glandrum/RDKit_git/Code/GraphMol/SmilesParse/smarts.tab.cpp" /* yacc.c:1646  */
    break;

  case 69:
#line 547 "smarts.yy" /* yacc.c:1646  */
    {
  (yyvsp[0].atom)->setQuery(makeAtomNumAliphaticHeteroatomNbrsQuery(0));
}
#line 2139 "C:/Users/glandrum/RDKit_git/Code/GraphMol/SmilesParse/smarts.tab.cpp" /* yacc.c:1646  */
    break;

  case 70:
#line 550 "smarts.yy" /* yacc.c:1646  */
    {
  (yyvsp[0].atom)->setQuery(makeAtomMinRingSizeQuery(5)); // this is going to be ignored anyway
}
#line 2147 "C:/Users/glandrum/RDKit_git/Code/GraphMol/SmilesParse/smarts.tab.cpp" /* yacc.c:1646  */
    break;

  case 71:
#line 553 "smarts.yy" /* yacc.c:1646  */
    {
  (yyvsp[0].atom)->setQuery(makeAtomRingBondCountQuery(0));
}
#line 2155 "C:/Users/glandrum/RDKit_git/Code/GraphMol/SmilesParse/smarts.tab.cpp" /* yacc.c:1646  */
    break;

  case 72:
#line 556 "smarts.yy" /* yacc.c:1646  */
    {
  (yyvsp[0].atom)->setQuery(makeAtomImplicitHCountQuery(0));
}
#line 2163 "C:/Users/glandrum/RDKit_git/Code/GraphMol/SmilesParse/smarts.tab.cpp" /* yacc.c:1646  */
    break;

  case 73:
#line 562 "smarts.yy" /* yacc.c:1646  */
=======
#line 2163 "/scratch/RDKit_git/Code/GraphMol/SmilesParse/smarts.tab.cpp" /* yacc.c:1646  */
    break;

  case 70:
#line 564 "smarts.yy" /* yacc.c:1646  */
    {
  (yyvsp[0].atom)->setQuery(makeAtomNumHeteroatomNbrsQuery(0));
}
#line 2171 "/scratch/RDKit_git/Code/GraphMol/SmilesParse/smarts.tab.cpp" /* yacc.c:1646  */
    break;

  case 71:
#line 567 "smarts.yy" /* yacc.c:1646  */
    {
  (yyvsp[0].atom)->setQuery(makeAtomNumAliphaticHeteroatomNbrsQuery(0));
}
#line 2179 "/scratch/RDKit_git/Code/GraphMol/SmilesParse/smarts.tab.cpp" /* yacc.c:1646  */
    break;

  case 72:
#line 570 "smarts.yy" /* yacc.c:1646  */
    {
  (yyvsp[0].atom)->setQuery(makeAtomMinRingSizeQuery(5)); // this is going to be ignored anyway
}
#line 2187 "/scratch/RDKit_git/Code/GraphMol/SmilesParse/smarts.tab.cpp" /* yacc.c:1646  */
    break;

  case 73:
#line 573 "smarts.yy" /* yacc.c:1646  */
    {
  (yyvsp[0].atom)->setQuery(makeAtomRingBondCountQuery(0));
}
#line 2195 "/scratch/RDKit_git/Code/GraphMol/SmilesParse/smarts.tab.cpp" /* yacc.c:1646  */
    break;

  case 74:
#line 576 "smarts.yy" /* yacc.c:1646  */
    {
  (yyvsp[0].atom)->setQuery(makeAtomImplicitHCountQuery(0));
}
#line 2203 "/scratch/RDKit_git/Code/GraphMol/SmilesParse/smarts.tab.cpp" /* yacc.c:1646  */
    break;

  case 75:
#line 582 "smarts.yy" /* yacc.c:1646  */
>>>>>>> b73fc3e3
    {
  //
  // This construction (and some others) may seem odd, but the
  // SMARTS definition requires that an atom which is aliphatic on
  // input (i.e. something in the "organic subset" that is given with
  // a capital letter) only match aliphatic atoms.
  //
  // The following rule applies a similar logic to aromatic atoms.
  //
  (yyval.atom) = new QueryAtom((yyvsp[0].ival));
  (yyval.atom)->setQuery(makeAtomTypeQuery((yyvsp[0].ival),false));
}
<<<<<<< HEAD
#line 2180 "C:/Users/glandrum/RDKit_git/Code/GraphMol/SmilesParse/smarts.tab.cpp" /* yacc.c:1646  */
    break;

  case 74:
#line 574 "smarts.yy" /* yacc.c:1646  */
=======
#line 2220 "/scratch/RDKit_git/Code/GraphMol/SmilesParse/smarts.tab.cpp" /* yacc.c:1646  */
    break;

  case 76:
#line 594 "smarts.yy" /* yacc.c:1646  */
>>>>>>> b73fc3e3
    {
  (yyval.atom) = new QueryAtom((yyvsp[0].ival));
  (yyval.atom)->setIsAromatic(true);
  (yyval.atom)->setQuery(makeAtomTypeQuery((yyvsp[0].ival),true));
}
<<<<<<< HEAD
#line 2190 "C:/Users/glandrum/RDKit_git/Code/GraphMol/SmilesParse/smarts.tab.cpp" /* yacc.c:1646  */
    break;

  case 76:
#line 584 "smarts.yy" /* yacc.c:1646  */
=======
#line 2230 "/scratch/RDKit_git/Code/GraphMol/SmilesParse/smarts.tab.cpp" /* yacc.c:1646  */
    break;

  case 78:
#line 604 "smarts.yy" /* yacc.c:1646  */
>>>>>>> b73fc3e3
    {
  (yyvsp[-2].bond)->expandQuery((yyvsp[0].bond)->getQuery()->copy(),Queries::COMPOSITE_AND,true);
  delete (yyvsp[0].bond);
}
<<<<<<< HEAD
#line 2199 "C:/Users/glandrum/RDKit_git/Code/GraphMol/SmilesParse/smarts.tab.cpp" /* yacc.c:1646  */
    break;

  case 77:
#line 588 "smarts.yy" /* yacc.c:1646  */
=======
#line 2239 "/scratch/RDKit_git/Code/GraphMol/SmilesParse/smarts.tab.cpp" /* yacc.c:1646  */
    break;

  case 79:
#line 608 "smarts.yy" /* yacc.c:1646  */
>>>>>>> b73fc3e3
    {
  (yyvsp[-2].bond)->expandQuery((yyvsp[0].bond)->getQuery()->copy(),Queries::COMPOSITE_OR,true);
  delete (yyvsp[0].bond);
}
<<<<<<< HEAD
#line 2208 "C:/Users/glandrum/RDKit_git/Code/GraphMol/SmilesParse/smarts.tab.cpp" /* yacc.c:1646  */
    break;

  case 78:
#line 592 "smarts.yy" /* yacc.c:1646  */
=======
#line 2248 "/scratch/RDKit_git/Code/GraphMol/SmilesParse/smarts.tab.cpp" /* yacc.c:1646  */
    break;

  case 80:
#line 612 "smarts.yy" /* yacc.c:1646  */
>>>>>>> b73fc3e3
    {
  (yyvsp[-2].bond)->expandQuery((yyvsp[0].bond)->getQuery()->copy(),Queries::COMPOSITE_AND,true);
  delete (yyvsp[0].bond);
}
<<<<<<< HEAD
#line 2217 "C:/Users/glandrum/RDKit_git/Code/GraphMol/SmilesParse/smarts.tab.cpp" /* yacc.c:1646  */
    break;

  case 81:
#line 600 "smarts.yy" /* yacc.c:1646  */
=======
#line 2257 "/scratch/RDKit_git/Code/GraphMol/SmilesParse/smarts.tab.cpp" /* yacc.c:1646  */
    break;

  case 83:
#line 620 "smarts.yy" /* yacc.c:1646  */
>>>>>>> b73fc3e3
    {
  (yyvsp[-1].bond)->expandQuery((yyvsp[0].bond)->getQuery()->copy(),Queries::COMPOSITE_AND,true);
  delete (yyvsp[0].bond);
}
<<<<<<< HEAD
#line 2226 "C:/Users/glandrum/RDKit_git/Code/GraphMol/SmilesParse/smarts.tab.cpp" /* yacc.c:1646  */
    break;

  case 83:
#line 608 "smarts.yy" /* yacc.c:1646  */
=======
#line 2266 "/scratch/RDKit_git/Code/GraphMol/SmilesParse/smarts.tab.cpp" /* yacc.c:1646  */
    break;

  case 85:
#line 628 "smarts.yy" /* yacc.c:1646  */
>>>>>>> b73fc3e3
    {
  QueryBond *newB= new QueryBond();
  newB->setBondType(Bond::SINGLE);
  newB->setQuery(makeBondOrderEqualsQuery(Bond::SINGLE));
  (yyval.bond) = newB;
}
<<<<<<< HEAD
#line 2237 "C:/Users/glandrum/RDKit_git/Code/GraphMol/SmilesParse/smarts.tab.cpp" /* yacc.c:1646  */
    break;

  case 84:
#line 614 "smarts.yy" /* yacc.c:1646  */
=======
#line 2277 "/scratch/RDKit_git/Code/GraphMol/SmilesParse/smarts.tab.cpp" /* yacc.c:1646  */
    break;

  case 86:
#line 634 "smarts.yy" /* yacc.c:1646  */
>>>>>>> b73fc3e3
    {
  QueryBond *newB= new QueryBond();
  newB->setBondType(Bond::TRIPLE);
  newB->setQuery(makeBondOrderEqualsQuery(Bond::TRIPLE));
  (yyval.bond) = newB;
}
<<<<<<< HEAD
#line 2248 "C:/Users/glandrum/RDKit_git/Code/GraphMol/SmilesParse/smarts.tab.cpp" /* yacc.c:1646  */
    break;

  case 85:
#line 620 "smarts.yy" /* yacc.c:1646  */
=======
#line 2288 "/scratch/RDKit_git/Code/GraphMol/SmilesParse/smarts.tab.cpp" /* yacc.c:1646  */
    break;

  case 87:
#line 640 "smarts.yy" /* yacc.c:1646  */
>>>>>>> b73fc3e3
    {
  QueryBond *newB= new QueryBond();
  newB->setBondType(Bond::AROMATIC);
  newB->setQuery(makeBondOrderEqualsQuery(Bond::AROMATIC));
  (yyval.bond) = newB;
}
<<<<<<< HEAD
#line 2259 "C:/Users/glandrum/RDKit_git/Code/GraphMol/SmilesParse/smarts.tab.cpp" /* yacc.c:1646  */
    break;

  case 86:
#line 626 "smarts.yy" /* yacc.c:1646  */
=======
#line 2299 "/scratch/RDKit_git/Code/GraphMol/SmilesParse/smarts.tab.cpp" /* yacc.c:1646  */
    break;

  case 88:
#line 646 "smarts.yy" /* yacc.c:1646  */
>>>>>>> b73fc3e3
    {
  QueryBond *newB= new QueryBond();
  newB->setQuery(makeBondIsInRingQuery());
  (yyval.bond) = newB;
}
<<<<<<< HEAD
#line 2269 "C:/Users/glandrum/RDKit_git/Code/GraphMol/SmilesParse/smarts.tab.cpp" /* yacc.c:1646  */
    break;

  case 87:
#line 631 "smarts.yy" /* yacc.c:1646  */
=======
#line 2309 "/scratch/RDKit_git/Code/GraphMol/SmilesParse/smarts.tab.cpp" /* yacc.c:1646  */
    break;

  case 89:
#line 651 "smarts.yy" /* yacc.c:1646  */
>>>>>>> b73fc3e3
    {
  (yyvsp[0].bond)->getQuery()->setNegation(!((yyvsp[0].bond)->getQuery()->getNegation()));
  (yyval.bond) = (yyvsp[0].bond);
}
<<<<<<< HEAD
#line 2278 "C:/Users/glandrum/RDKit_git/Code/GraphMol/SmilesParse/smarts.tab.cpp" /* yacc.c:1646  */
    break;

  case 88:
#line 638 "smarts.yy" /* yacc.c:1646  */
    { (yyval.ival)=2; }
#line 2284 "C:/Users/glandrum/RDKit_git/Code/GraphMol/SmilesParse/smarts.tab.cpp" /* yacc.c:1646  */
    break;

  case 89:
#line 639 "smarts.yy" /* yacc.c:1646  */
    { (yyval.ival)=(yyvsp[0].ival); }
#line 2290 "C:/Users/glandrum/RDKit_git/Code/GraphMol/SmilesParse/smarts.tab.cpp" /* yacc.c:1646  */
    break;

  case 90:
#line 640 "smarts.yy" /* yacc.c:1646  */
    { (yyval.ival)=1; }
#line 2296 "C:/Users/glandrum/RDKit_git/Code/GraphMol/SmilesParse/smarts.tab.cpp" /* yacc.c:1646  */
    break;

  case 91:
#line 641 "smarts.yy" /* yacc.c:1646  */
    { (yyval.ival)=-2; }
#line 2302 "C:/Users/glandrum/RDKit_git/Code/GraphMol/SmilesParse/smarts.tab.cpp" /* yacc.c:1646  */
    break;

  case 92:
#line 642 "smarts.yy" /* yacc.c:1646  */
    { (yyval.ival)=-(yyvsp[0].ival); }
#line 2308 "C:/Users/glandrum/RDKit_git/Code/GraphMol/SmilesParse/smarts.tab.cpp" /* yacc.c:1646  */
    break;

  case 93:
#line 643 "smarts.yy" /* yacc.c:1646  */
    { (yyval.ival)=-1; }
#line 2314 "C:/Users/glandrum/RDKit_git/Code/GraphMol/SmilesParse/smarts.tab.cpp" /* yacc.c:1646  */
    break;

  case 95:
#line 648 "smarts.yy" /* yacc.c:1646  */
    { (yyval.ival) = (yyvsp[-1].ival)*10+(yyvsp[0].ival); }
#line 2320 "C:/Users/glandrum/RDKit_git/Code/GraphMol/SmilesParse/smarts.tab.cpp" /* yacc.c:1646  */
    break;

  case 96:
#line 649 "smarts.yy" /* yacc.c:1646  */
    { (yyval.ival) = (yyvsp[-1].ival); }
#line 2326 "C:/Users/glandrum/RDKit_git/Code/GraphMol/SmilesParse/smarts.tab.cpp" /* yacc.c:1646  */
    break;

  case 97:
#line 650 "smarts.yy" /* yacc.c:1646  */
    { (yyval.ival) = (yyvsp[-2].ival)*10+(yyvsp[-1].ival); }
#line 2332 "C:/Users/glandrum/RDKit_git/Code/GraphMol/SmilesParse/smarts.tab.cpp" /* yacc.c:1646  */
    break;

  case 98:
#line 651 "smarts.yy" /* yacc.c:1646  */
    { (yyval.ival) = (yyvsp[-3].ival)*100+(yyvsp[-2].ival)*10+(yyvsp[-1].ival); }
#line 2338 "C:/Users/glandrum/RDKit_git/Code/GraphMol/SmilesParse/smarts.tab.cpp" /* yacc.c:1646  */
    break;

  case 99:
#line 652 "smarts.yy" /* yacc.c:1646  */
    { (yyval.ival) = (yyvsp[-4].ival)*1000+(yyvsp[-3].ival)*100+(yyvsp[-2].ival)*10+(yyvsp[-1].ival); }
#line 2344 "C:/Users/glandrum/RDKit_git/Code/GraphMol/SmilesParse/smarts.tab.cpp" /* yacc.c:1646  */
    break;

  case 100:
#line 653 "smarts.yy" /* yacc.c:1646  */
    { (yyval.ival) = (yyvsp[-5].ival)*10000+(yyvsp[-4].ival)*1000+(yyvsp[-3].ival)*100+(yyvsp[-2].ival)*10+(yyvsp[-1].ival); }
#line 2350 "C:/Users/glandrum/RDKit_git/Code/GraphMol/SmilesParse/smarts.tab.cpp" /* yacc.c:1646  */
    break;

  case 104:
#line 664 "smarts.yy" /* yacc.c:1646  */
    { (yyval.ival) = (yyvsp[-1].ival)*10 + (yyvsp[0].ival); }
#line 2356 "C:/Users/glandrum/RDKit_git/Code/GraphMol/SmilesParse/smarts.tab.cpp" /* yacc.c:1646  */
    break;


#line 2360 "C:/Users/glandrum/RDKit_git/Code/GraphMol/SmilesParse/smarts.tab.cpp" /* yacc.c:1646  */
=======
#line 2318 "/scratch/RDKit_git/Code/GraphMol/SmilesParse/smarts.tab.cpp" /* yacc.c:1646  */
    break;

  case 90:
#line 658 "smarts.yy" /* yacc.c:1646  */
    { (yyval.ival)=2; }
#line 2324 "/scratch/RDKit_git/Code/GraphMol/SmilesParse/smarts.tab.cpp" /* yacc.c:1646  */
    break;

  case 91:
#line 659 "smarts.yy" /* yacc.c:1646  */
    { (yyval.ival)=(yyvsp[0].ival); }
#line 2330 "/scratch/RDKit_git/Code/GraphMol/SmilesParse/smarts.tab.cpp" /* yacc.c:1646  */
    break;

  case 92:
#line 660 "smarts.yy" /* yacc.c:1646  */
    { (yyval.ival)=1; }
#line 2336 "/scratch/RDKit_git/Code/GraphMol/SmilesParse/smarts.tab.cpp" /* yacc.c:1646  */
    break;

  case 93:
#line 661 "smarts.yy" /* yacc.c:1646  */
    { (yyval.ival)=-2; }
#line 2342 "/scratch/RDKit_git/Code/GraphMol/SmilesParse/smarts.tab.cpp" /* yacc.c:1646  */
    break;

  case 94:
#line 662 "smarts.yy" /* yacc.c:1646  */
    { (yyval.ival)=-(yyvsp[0].ival); }
#line 2348 "/scratch/RDKit_git/Code/GraphMol/SmilesParse/smarts.tab.cpp" /* yacc.c:1646  */
    break;

  case 95:
#line 663 "smarts.yy" /* yacc.c:1646  */
    { (yyval.ival)=-1; }
#line 2354 "/scratch/RDKit_git/Code/GraphMol/SmilesParse/smarts.tab.cpp" /* yacc.c:1646  */
    break;

  case 97:
#line 668 "smarts.yy" /* yacc.c:1646  */
    { (yyval.ival) = (yyvsp[-1].ival)*10+(yyvsp[0].ival); }
#line 2360 "/scratch/RDKit_git/Code/GraphMol/SmilesParse/smarts.tab.cpp" /* yacc.c:1646  */
    break;

  case 98:
#line 669 "smarts.yy" /* yacc.c:1646  */
    { (yyval.ival) = (yyvsp[-1].ival); }
#line 2366 "/scratch/RDKit_git/Code/GraphMol/SmilesParse/smarts.tab.cpp" /* yacc.c:1646  */
    break;

  case 99:
#line 670 "smarts.yy" /* yacc.c:1646  */
    { (yyval.ival) = (yyvsp[-2].ival)*10+(yyvsp[-1].ival); }
#line 2372 "/scratch/RDKit_git/Code/GraphMol/SmilesParse/smarts.tab.cpp" /* yacc.c:1646  */
    break;

  case 100:
#line 671 "smarts.yy" /* yacc.c:1646  */
    { (yyval.ival) = (yyvsp[-3].ival)*100+(yyvsp[-2].ival)*10+(yyvsp[-1].ival); }
#line 2378 "/scratch/RDKit_git/Code/GraphMol/SmilesParse/smarts.tab.cpp" /* yacc.c:1646  */
    break;

  case 101:
#line 672 "smarts.yy" /* yacc.c:1646  */
    { (yyval.ival) = (yyvsp[-4].ival)*1000+(yyvsp[-3].ival)*100+(yyvsp[-2].ival)*10+(yyvsp[-1].ival); }
#line 2384 "/scratch/RDKit_git/Code/GraphMol/SmilesParse/smarts.tab.cpp" /* yacc.c:1646  */
    break;

  case 102:
#line 673 "smarts.yy" /* yacc.c:1646  */
    { (yyval.ival) = (yyvsp[-5].ival)*10000+(yyvsp[-4].ival)*1000+(yyvsp[-3].ival)*100+(yyvsp[-2].ival)*10+(yyvsp[-1].ival); }
#line 2390 "/scratch/RDKit_git/Code/GraphMol/SmilesParse/smarts.tab.cpp" /* yacc.c:1646  */
    break;

  case 106:
#line 684 "smarts.yy" /* yacc.c:1646  */
    { (yyval.ival) = (yyvsp[-1].ival)*10 + (yyvsp[0].ival); }
#line 2396 "/scratch/RDKit_git/Code/GraphMol/SmilesParse/smarts.tab.cpp" /* yacc.c:1646  */
    break;


#line 2400 "/scratch/RDKit_git/Code/GraphMol/SmilesParse/smarts.tab.cpp" /* yacc.c:1646  */
>>>>>>> b73fc3e3
      default: break;
    }
  /* User semantic actions sometimes alter yychar, and that requires
     that yytoken be updated with the new translation.  We take the
     approach of translating immediately before every use of yytoken.
     One alternative is translating here after every semantic action,
     but that translation would be missed if the semantic action invokes
     YYABORT, YYACCEPT, or YYERROR immediately after altering yychar or
     if it invokes YYBACKUP.  In the case of YYABORT or YYACCEPT, an
     incorrect destructor might then be invoked immediately.  In the
     case of YYERROR or YYBACKUP, subsequent parser actions might lead
     to an incorrect destructor call or verbose syntax error message
     before the lookahead is translated.  */
  YY_SYMBOL_PRINT ("-> $$ =", yyr1[yyn], &yyval, &yyloc);

  YYPOPSTACK (yylen);
  yylen = 0;
  YY_STACK_PRINT (yyss, yyssp);

  *++yyvsp = yyval;

  /* Now 'shift' the result of the reduction.  Determine what state
     that goes to, based on the state we popped back to and the rule
     number reduced by.  */

  yyn = yyr1[yyn];

  yystate = yypgoto[yyn - YYNTOKENS] + *yyssp;
  if (0 <= yystate && yystate <= YYLAST && yycheck[yystate] == *yyssp)
    yystate = yytable[yystate];
  else
    yystate = yydefgoto[yyn - YYNTOKENS];

  goto yynewstate;


/*--------------------------------------.
| yyerrlab -- here on detecting error.  |
`--------------------------------------*/
yyerrlab:
  /* Make sure we have latest lookahead translation.  See comments at
     user semantic actions for why this is necessary.  */
  yytoken = yychar == YYEMPTY ? YYEMPTY : YYTRANSLATE (yychar);

  /* If not already recovering from an error, report this error.  */
  if (!yyerrstatus)
    {
      ++yynerrs;
#if ! YYERROR_VERBOSE
      yyerror (input, molList, lastAtom, lastBond, scanner, start_token, YY_("syntax error"));
#else
# define YYSYNTAX_ERROR yysyntax_error (&yymsg_alloc, &yymsg, \
                                        yyssp, yytoken)
      {
        char const *yymsgp = YY_("syntax error");
        int yysyntax_error_status;
        yysyntax_error_status = YYSYNTAX_ERROR;
        if (yysyntax_error_status == 0)
          yymsgp = yymsg;
        else if (yysyntax_error_status == 1)
          {
            if (yymsg != yymsgbuf)
              YYSTACK_FREE (yymsg);
            yymsg = (char *) YYSTACK_ALLOC (yymsg_alloc);
            if (!yymsg)
              {
                yymsg = yymsgbuf;
                yymsg_alloc = sizeof yymsgbuf;
                yysyntax_error_status = 2;
              }
            else
              {
                yysyntax_error_status = YYSYNTAX_ERROR;
                yymsgp = yymsg;
              }
          }
        yyerror (input, molList, lastAtom, lastBond, scanner, start_token, yymsgp);
        if (yysyntax_error_status == 2)
          goto yyexhaustedlab;
      }
# undef YYSYNTAX_ERROR
#endif
    }



  if (yyerrstatus == 3)
    {
      /* If just tried and failed to reuse lookahead token after an
         error, discard it.  */

      if (yychar <= YYEOF)
        {
          /* Return failure if at end of input.  */
          if (yychar == YYEOF)
            YYABORT;
        }
      else
        {
          yydestruct ("Error: discarding",
                      yytoken, &yylval, input, molList, lastAtom, lastBond, scanner, start_token);
          yychar = YYEMPTY;
        }
    }

  /* Else will try to reuse lookahead token after shifting the error
     token.  */
  goto yyerrlab1;


/*---------------------------------------------------.
| yyerrorlab -- error raised explicitly by YYERROR.  |
`---------------------------------------------------*/
yyerrorlab:

  /* Pacify compilers like GCC when the user code never invokes
     YYERROR and the label yyerrorlab therefore never appears in user
     code.  */
  if (/*CONSTCOND*/ 0)
     goto yyerrorlab;

  /* Do not reclaim the symbols of the rule whose action triggered
     this YYERROR.  */
  YYPOPSTACK (yylen);
  yylen = 0;
  YY_STACK_PRINT (yyss, yyssp);
  yystate = *yyssp;
  goto yyerrlab1;


/*-------------------------------------------------------------.
| yyerrlab1 -- common code for both syntax error and YYERROR.  |
`-------------------------------------------------------------*/
yyerrlab1:
  yyerrstatus = 3;      /* Each real token shifted decrements this.  */

  for (;;)
    {
      yyn = yypact[yystate];
      if (!yypact_value_is_default (yyn))
        {
          yyn += YYTERROR;
          if (0 <= yyn && yyn <= YYLAST && yycheck[yyn] == YYTERROR)
            {
              yyn = yytable[yyn];
              if (0 < yyn)
                break;
            }
        }

      /* Pop the current state because it cannot handle the error token.  */
      if (yyssp == yyss)
        YYABORT;


      yydestruct ("Error: popping",
                  yystos[yystate], yyvsp, input, molList, lastAtom, lastBond, scanner, start_token);
      YYPOPSTACK (1);
      yystate = *yyssp;
      YY_STACK_PRINT (yyss, yyssp);
    }

  YY_IGNORE_MAYBE_UNINITIALIZED_BEGIN
  *++yyvsp = yylval;
  YY_IGNORE_MAYBE_UNINITIALIZED_END


  /* Shift the error token.  */
  YY_SYMBOL_PRINT ("Shifting", yystos[yyn], yyvsp, yylsp);

  yystate = yyn;
  goto yynewstate;


/*-------------------------------------.
| yyacceptlab -- YYACCEPT comes here.  |
`-------------------------------------*/
yyacceptlab:
  yyresult = 0;
  goto yyreturn;

/*-----------------------------------.
| yyabortlab -- YYABORT comes here.  |
`-----------------------------------*/
yyabortlab:
  yyresult = 1;
  goto yyreturn;

#if !defined yyoverflow || YYERROR_VERBOSE
/*-------------------------------------------------.
| yyexhaustedlab -- memory exhaustion comes here.  |
`-------------------------------------------------*/
yyexhaustedlab:
  yyerror (input, molList, lastAtom, lastBond, scanner, start_token, YY_("memory exhausted"));
  yyresult = 2;
  /* Fall through.  */
#endif

yyreturn:
  if (yychar != YYEMPTY)
    {
      /* Make sure we have latest lookahead translation.  See comments at
         user semantic actions for why this is necessary.  */
      yytoken = YYTRANSLATE (yychar);
      yydestruct ("Cleanup: discarding lookahead",
                  yytoken, &yylval, input, molList, lastAtom, lastBond, scanner, start_token);
    }
  /* Do not reclaim the symbols of the rule whose action triggered
     this YYABORT or YYACCEPT.  */
  YYPOPSTACK (yylen);
  YY_STACK_PRINT (yyss, yyssp);
  while (yyssp != yyss)
    {
      yydestruct ("Cleanup: popping",
                  yystos[*yyssp], yyvsp, input, molList, lastAtom, lastBond, scanner, start_token);
      YYPOPSTACK (1);
    }
#ifndef yyoverflow
  if (yyss != yyssa)
    YYSTACK_FREE (yyss);
#endif
#if YYERROR_VERBOSE
  if (yymsg != yymsgbuf)
    YYSTACK_FREE (yymsg);
#endif
  return yyresult;
}
<<<<<<< HEAD
#line 671 "smarts.yy" /* yacc.c:1906  */
=======
#line 691 "smarts.yy" /* yacc.c:1906  */
>>>>>>> b73fc3e3
<|MERGE_RESOLUTION|>--- conflicted
+++ resolved
@@ -531,31 +531,17 @@
   /* YYRLINE[YYN] -- Source line where rule number YYN was defined.  */
 static const yytype_uint16 yyrline[] =
 {
-<<<<<<< HEAD
-       0,    87,    87,    88,    94,    97,   108,   116,   141,   161,
-     166,   197,   217,   231,   232,   243,   244,   245,   249,   272,
-     276,   281,   287,   296,   302,   310,   318,   331,   337,   344,
-     350,   373,   376,   382,   383,   387,   404,   428,   429,   434,
-     435,   440,   441,   446,   447,   448,   449,   450,   451,   452,
-     455,   458,   461,   464,   467,   470,   476,   482,   489,   497,
-     505,   511,   517,   523,   529,   535,   536,   543,   544,   547,
-     550,   553,   556,   562,   574,   579,   584,   588,   592,   596,
-     599,   600,   607,   608,   614,   620,   626,   631,   638,   639,
-     640,   641,   642,   643,   647,   648,   649,   650,   651,   652,
-     653,   658,   659,   663,   664,   667,   668
-=======
        0,   101,   101,   104,   107,   110,   116,   119,   129,   137,
      162,   182,   187,   218,   238,   252,   253,   264,   265,   266,
      270,   293,   297,   302,   308,   317,   323,   331,   339,   352,
-     358,   364,   370,   393,   396,   402,   403,   407,   424,   448,
-     449,   454,   455,   460,   461,   466,   467,   468,   469,   470,
-     471,   472,   475,   478,   481,   484,   487,   490,   496,   502,
-     509,   517,   525,   531,   537,   543,   549,   555,   556,   563,
-     564,   567,   570,   573,   576,   582,   594,   599,   604,   608,
-     612,   616,   619,   620,   627,   628,   634,   640,   646,   651,
-     658,   659,   660,   661,   662,   663,   667,   668,   669,   670,
-     671,   672,   673,   678,   679,   683,   684,   687,   688
->>>>>>> b73fc3e3
+     358,   365,   371,   394,   397,   403,   404,   408,   425,   449,
+     450,   455,   456,   461,   462,   467,   468,   469,   470,   471,
+     472,   473,   476,   479,   482,   485,   488,   491,   497,   503,
+     510,   518,   526,   532,   538,   544,   550,   556,   557,   564,
+     565,   568,   571,   574,   577,   583,   595,   600,   605,   609,
+     613,   617,   620,   621,   628,   629,   635,   641,   647,   652,
+     659,   660,   661,   662,   663,   664,   668,   669,   670,   671,
+     672,   673,   674,   679,   680,   684,   685,   688,   689
 };
 #endif
 
@@ -1867,38 +1853,22 @@
   (yyvsp[-2].atom)->setAtomicNum(0);
   delete (yyvsp[0].atom);
 }
-<<<<<<< HEAD
-#line 1816 "C:/Users/glandrum/RDKit_git/Code/GraphMol/SmilesParse/smarts.tab.cpp" /* yacc.c:1646  */
-    break;
-
-  case 29:
-#line 344 "smarts.yy" /* yacc.c:1646  */
-=======
-#line 1856 "/scratch/RDKit_git/Code/GraphMol/SmilesParse/smarts.tab.cpp" /* yacc.c:1646  */
+#line 1857 "/scratch/RDKit_git/Code/GraphMol/SmilesParse/smarts.tab.cpp" /* yacc.c:1646  */
     break;
 
   case 31:
-#line 364 "smarts.yy" /* yacc.c:1646  */
->>>>>>> b73fc3e3
+#line 365 "smarts.yy" /* yacc.c:1646  */
     {
   (yyvsp[-2].atom)->expandQuery((yyvsp[0].atom)->getQuery()->copy(),Queries::COMPOSITE_AND,true);
   if((yyvsp[-2].atom)->getChiralTag()==Atom::CHI_UNSPECIFIED) (yyvsp[-2].atom)->setChiralTag((yyvsp[0].atom)->getChiralTag());
   SmilesParseOps::ClearAtomChemicalProps((yyvsp[-2].atom));
   delete (yyvsp[0].atom);
 }
-<<<<<<< HEAD
-#line 1827 "C:/Users/glandrum/RDKit_git/Code/GraphMol/SmilesParse/smarts.tab.cpp" /* yacc.c:1646  */
-    break;
-
-  case 30:
-#line 350 "smarts.yy" /* yacc.c:1646  */
-=======
-#line 1867 "/scratch/RDKit_git/Code/GraphMol/SmilesParse/smarts.tab.cpp" /* yacc.c:1646  */
+#line 1868 "/scratch/RDKit_git/Code/GraphMol/SmilesParse/smarts.tab.cpp" /* yacc.c:1646  */
     break;
 
   case 32:
-#line 370 "smarts.yy" /* yacc.c:1646  */
->>>>>>> b73fc3e3
+#line 371 "smarts.yy" /* yacc.c:1646  */
     {
   (yyvsp[-1].atom)->expandQuery((yyvsp[0].atom)->getQuery()->copy(),Queries::COMPOSITE_AND,true);
   if((yyvsp[-1].atom)->getChiralTag()==Atom::CHI_UNSPECIFIED) (yyvsp[-1].atom)->setChiralTag((yyvsp[0].atom)->getChiralTag());
@@ -1922,38 +1892,22 @@
   }
   delete (yyvsp[0].atom);
 }
-<<<<<<< HEAD
-#line 1855 "C:/Users/glandrum/RDKit_git/Code/GraphMol/SmilesParse/smarts.tab.cpp" /* yacc.c:1646  */
-    break;
-
-  case 32:
-#line 376 "smarts.yy" /* yacc.c:1646  */
-=======
-#line 1895 "/scratch/RDKit_git/Code/GraphMol/SmilesParse/smarts.tab.cpp" /* yacc.c:1646  */
+#line 1896 "/scratch/RDKit_git/Code/GraphMol/SmilesParse/smarts.tab.cpp" /* yacc.c:1646  */
     break;
 
   case 34:
-#line 396 "smarts.yy" /* yacc.c:1646  */
->>>>>>> b73fc3e3
+#line 397 "smarts.yy" /* yacc.c:1646  */
     {
   (yyvsp[0].atom)->getQuery()->setNegation(!((yyvsp[0].atom)->getQuery()->getNegation()));
   (yyvsp[0].atom)->setAtomicNum(0);
   SmilesParseOps::ClearAtomChemicalProps((yyvsp[0].atom));
   (yyval.atom) = (yyvsp[0].atom);
 }
-<<<<<<< HEAD
-#line 1866 "C:/Users/glandrum/RDKit_git/Code/GraphMol/SmilesParse/smarts.tab.cpp" /* yacc.c:1646  */
-    break;
-
-  case 35:
-#line 387 "smarts.yy" /* yacc.c:1646  */
-=======
-#line 1906 "/scratch/RDKit_git/Code/GraphMol/SmilesParse/smarts.tab.cpp" /* yacc.c:1646  */
+#line 1907 "/scratch/RDKit_git/Code/GraphMol/SmilesParse/smarts.tab.cpp" /* yacc.c:1646  */
     break;
 
   case 37:
-#line 407 "smarts.yy" /* yacc.c:1646  */
->>>>>>> b73fc3e3
+#line 408 "smarts.yy" /* yacc.c:1646  */
     {
   // this is a recursive SMARTS expression
   QueryAtom *qA = new QueryAtom();
@@ -1971,19 +1925,11 @@
   }
   (yyval.atom) = qA;
 }
-<<<<<<< HEAD
-#line 1888 "C:/Users/glandrum/RDKit_git/Code/GraphMol/SmilesParse/smarts.tab.cpp" /* yacc.c:1646  */
-    break;
-
-  case 36:
-#line 404 "smarts.yy" /* yacc.c:1646  */
-=======
-#line 1928 "/scratch/RDKit_git/Code/GraphMol/SmilesParse/smarts.tab.cpp" /* yacc.c:1646  */
+#line 1929 "/scratch/RDKit_git/Code/GraphMol/SmilesParse/smarts.tab.cpp" /* yacc.c:1646  */
     break;
 
   case 38:
-#line 424 "smarts.yy" /* yacc.c:1646  */
->>>>>>> b73fc3e3
+#line 425 "smarts.yy" /* yacc.c:1646  */
     {
   // UNDOCUMENTED EXTENSION:
   // this is a recursive SMARTS expression with a serial number
@@ -2005,219 +1951,117 @@
   }
   (yyval.atom) = qA;
 }
-<<<<<<< HEAD
-#line 1914 "C:/Users/glandrum/RDKit_git/Code/GraphMol/SmilesParse/smarts.tab.cpp" /* yacc.c:1646  */
-    break;
-
-  case 38:
-#line 429 "smarts.yy" /* yacc.c:1646  */
-=======
-#line 1954 "/scratch/RDKit_git/Code/GraphMol/SmilesParse/smarts.tab.cpp" /* yacc.c:1646  */
+#line 1955 "/scratch/RDKit_git/Code/GraphMol/SmilesParse/smarts.tab.cpp" /* yacc.c:1646  */
     break;
 
   case 40:
-#line 449 "smarts.yy" /* yacc.c:1646  */
->>>>>>> b73fc3e3
+#line 450 "smarts.yy" /* yacc.c:1646  */
     {
   (yyvsp[0].atom)->setIsotope((yyvsp[-1].ival));
   (yyvsp[0].atom)->expandQuery(makeAtomIsotopeQuery((yyvsp[-1].ival)),Queries::COMPOSITE_AND,true);
   (yyval.atom)=(yyvsp[0].atom);
 }
-<<<<<<< HEAD
-#line 1924 "C:/Users/glandrum/RDKit_git/Code/GraphMol/SmilesParse/smarts.tab.cpp" /* yacc.c:1646  */
-    break;
-
-  case 40:
-#line 435 "smarts.yy" /* yacc.c:1646  */
-=======
-#line 1964 "/scratch/RDKit_git/Code/GraphMol/SmilesParse/smarts.tab.cpp" /* yacc.c:1646  */
+#line 1965 "/scratch/RDKit_git/Code/GraphMol/SmilesParse/smarts.tab.cpp" /* yacc.c:1646  */
     break;
 
   case 42:
-#line 455 "smarts.yy" /* yacc.c:1646  */
->>>>>>> b73fc3e3
+#line 456 "smarts.yy" /* yacc.c:1646  */
     {
   (yyvsp[0].atom)->setIsotope((yyvsp[-1].ival));
   (yyvsp[0].atom)->expandQuery(makeAtomIsotopeQuery((yyvsp[-1].ival)),Queries::COMPOSITE_AND,true);
   (yyval.atom)=(yyvsp[0].atom);
 }
-<<<<<<< HEAD
-#line 1934 "C:/Users/glandrum/RDKit_git/Code/GraphMol/SmilesParse/smarts.tab.cpp" /* yacc.c:1646  */
-    break;
-
-  case 41:
-#line 440 "smarts.yy" /* yacc.c:1646  */
+#line 1975 "/scratch/RDKit_git/Code/GraphMol/SmilesParse/smarts.tab.cpp" /* yacc.c:1646  */
+    break;
+
+  case 43:
+#line 461 "smarts.yy" /* yacc.c:1646  */
     { (yyval.atom) = new QueryAtom((yyvsp[0].ival)); }
-#line 1940 "C:/Users/glandrum/RDKit_git/Code/GraphMol/SmilesParse/smarts.tab.cpp" /* yacc.c:1646  */
-    break;
-
-  case 42:
-#line 441 "smarts.yy" /* yacc.c:1646  */
-=======
-#line 1974 "/scratch/RDKit_git/Code/GraphMol/SmilesParse/smarts.tab.cpp" /* yacc.c:1646  */
-    break;
-
-  case 43:
-#line 460 "smarts.yy" /* yacc.c:1646  */
-    { (yyval.atom) = new QueryAtom((yyvsp[0].ival)); }
-#line 1980 "/scratch/RDKit_git/Code/GraphMol/SmilesParse/smarts.tab.cpp" /* yacc.c:1646  */
+#line 1981 "/scratch/RDKit_git/Code/GraphMol/SmilesParse/smarts.tab.cpp" /* yacc.c:1646  */
     break;
 
   case 44:
-#line 461 "smarts.yy" /* yacc.c:1646  */
->>>>>>> b73fc3e3
+#line 462 "smarts.yy" /* yacc.c:1646  */
     {
   (yyval.atom) = new QueryAtom((yyvsp[0].ival));
   (yyval.atom)->setIsotope((yyvsp[-2].ival));
   (yyval.atom)->expandQuery(makeAtomIsotopeQuery((yyvsp[-2].ival)),Queries::COMPOSITE_AND,true);
 }
-<<<<<<< HEAD
-#line 1950 "C:/Users/glandrum/RDKit_git/Code/GraphMol/SmilesParse/smarts.tab.cpp" /* yacc.c:1646  */
-    break;
-
-  case 49:
-#line 452 "smarts.yy" /* yacc.c:1646  */
+#line 1991 "/scratch/RDKit_git/Code/GraphMol/SmilesParse/smarts.tab.cpp" /* yacc.c:1646  */
+    break;
+
+  case 51:
+#line 473 "smarts.yy" /* yacc.c:1646  */
     {
   static_cast<ATOM_EQUALS_QUERY *>((yyvsp[-1].atom)->getQuery())->setVal((yyvsp[0].ival));
 }
-#line 1958 "C:/Users/glandrum/RDKit_git/Code/GraphMol/SmilesParse/smarts.tab.cpp" /* yacc.c:1646  */
-    break;
-
-  case 50:
-#line 455 "smarts.yy" /* yacc.c:1646  */
+#line 1999 "/scratch/RDKit_git/Code/GraphMol/SmilesParse/smarts.tab.cpp" /* yacc.c:1646  */
+    break;
+
+  case 52:
+#line 476 "smarts.yy" /* yacc.c:1646  */
     {
   (yyvsp[-1].atom)->setQuery(makeAtomNumHeteroatomNbrsQuery((yyvsp[0].ival)));
 }
-#line 1966 "C:/Users/glandrum/RDKit_git/Code/GraphMol/SmilesParse/smarts.tab.cpp" /* yacc.c:1646  */
-    break;
-
-  case 51:
-#line 458 "smarts.yy" /* yacc.c:1646  */
+#line 2007 "/scratch/RDKit_git/Code/GraphMol/SmilesParse/smarts.tab.cpp" /* yacc.c:1646  */
+    break;
+
+  case 53:
+#line 479 "smarts.yy" /* yacc.c:1646  */
     {
   (yyvsp[-1].atom)->setQuery(makeAtomNumAliphaticHeteroatomNbrsQuery((yyvsp[0].ival)));
 }
-#line 1974 "C:/Users/glandrum/RDKit_git/Code/GraphMol/SmilesParse/smarts.tab.cpp" /* yacc.c:1646  */
-    break;
-
-  case 52:
-#line 461 "smarts.yy" /* yacc.c:1646  */
+#line 2015 "/scratch/RDKit_git/Code/GraphMol/SmilesParse/smarts.tab.cpp" /* yacc.c:1646  */
+    break;
+
+  case 54:
+#line 482 "smarts.yy" /* yacc.c:1646  */
     {
   (yyvsp[-1].atom)->setQuery(makeAtomMinRingSizeQuery((yyvsp[0].ival)));
 }
-#line 1982 "C:/Users/glandrum/RDKit_git/Code/GraphMol/SmilesParse/smarts.tab.cpp" /* yacc.c:1646  */
-    break;
-
-  case 53:
-#line 464 "smarts.yy" /* yacc.c:1646  */
+#line 2023 "/scratch/RDKit_git/Code/GraphMol/SmilesParse/smarts.tab.cpp" /* yacc.c:1646  */
+    break;
+
+  case 55:
+#line 485 "smarts.yy" /* yacc.c:1646  */
     {
   (yyvsp[-1].atom)->setQuery(makeAtomRingBondCountQuery((yyvsp[0].ival)));
 }
-#line 1990 "C:/Users/glandrum/RDKit_git/Code/GraphMol/SmilesParse/smarts.tab.cpp" /* yacc.c:1646  */
-    break;
-
-  case 54:
-#line 467 "smarts.yy" /* yacc.c:1646  */
+#line 2031 "/scratch/RDKit_git/Code/GraphMol/SmilesParse/smarts.tab.cpp" /* yacc.c:1646  */
+    break;
+
+  case 56:
+#line 488 "smarts.yy" /* yacc.c:1646  */
     {
   (yyvsp[-1].atom)->setQuery(makeAtomImplicitHCountQuery((yyvsp[0].ival)));
 }
-#line 1998 "C:/Users/glandrum/RDKit_git/Code/GraphMol/SmilesParse/smarts.tab.cpp" /* yacc.c:1646  */
-    break;
-
-  case 55:
-#line 470 "smarts.yy" /* yacc.c:1646  */
-=======
-#line 1990 "/scratch/RDKit_git/Code/GraphMol/SmilesParse/smarts.tab.cpp" /* yacc.c:1646  */
-    break;
-
-  case 51:
-#line 472 "smarts.yy" /* yacc.c:1646  */
-    {
-  static_cast<ATOM_EQUALS_QUERY *>((yyvsp[-1].atom)->getQuery())->setVal((yyvsp[0].ival));
-}
-#line 1998 "/scratch/RDKit_git/Code/GraphMol/SmilesParse/smarts.tab.cpp" /* yacc.c:1646  */
-    break;
-
-  case 52:
-#line 475 "smarts.yy" /* yacc.c:1646  */
-    {
-  (yyvsp[-1].atom)->setQuery(makeAtomNumHeteroatomNbrsQuery((yyvsp[0].ival)));
-}
-#line 2006 "/scratch/RDKit_git/Code/GraphMol/SmilesParse/smarts.tab.cpp" /* yacc.c:1646  */
-    break;
-
-  case 53:
-#line 478 "smarts.yy" /* yacc.c:1646  */
-    {
-  (yyvsp[-1].atom)->setQuery(makeAtomNumAliphaticHeteroatomNbrsQuery((yyvsp[0].ival)));
-}
-#line 2014 "/scratch/RDKit_git/Code/GraphMol/SmilesParse/smarts.tab.cpp" /* yacc.c:1646  */
-    break;
-
-  case 54:
-#line 481 "smarts.yy" /* yacc.c:1646  */
-    {
-  (yyvsp[-1].atom)->setQuery(makeAtomMinRingSizeQuery((yyvsp[0].ival)));
-}
-#line 2022 "/scratch/RDKit_git/Code/GraphMol/SmilesParse/smarts.tab.cpp" /* yacc.c:1646  */
-    break;
-
-  case 55:
-#line 484 "smarts.yy" /* yacc.c:1646  */
-    {
-  (yyvsp[-1].atom)->setQuery(makeAtomRingBondCountQuery((yyvsp[0].ival)));
-}
-#line 2030 "/scratch/RDKit_git/Code/GraphMol/SmilesParse/smarts.tab.cpp" /* yacc.c:1646  */
-    break;
-
-  case 56:
-#line 487 "smarts.yy" /* yacc.c:1646  */
-    {
-  (yyvsp[-1].atom)->setQuery(makeAtomImplicitHCountQuery((yyvsp[0].ival)));
-}
-#line 2038 "/scratch/RDKit_git/Code/GraphMol/SmilesParse/smarts.tab.cpp" /* yacc.c:1646  */
+#line 2039 "/scratch/RDKit_git/Code/GraphMol/SmilesParse/smarts.tab.cpp" /* yacc.c:1646  */
     break;
 
   case 57:
-#line 490 "smarts.yy" /* yacc.c:1646  */
->>>>>>> b73fc3e3
+#line 491 "smarts.yy" /* yacc.c:1646  */
     {
   ATOM_EQUALS_QUERY *oq = static_cast<ATOM_EQUALS_QUERY *>((yyvsp[-4].atom)->getQuery());
   ATOM_GREATEREQUAL_QUERY *nq = makeAtomSimpleQuery<ATOM_GREATEREQUAL_QUERY>((yyvsp[-1].ival),oq->getDataFunc(),
     std::string("greater_")+oq->getDescription());
   (yyvsp[-4].atom)->setQuery(nq);
 }
-<<<<<<< HEAD
-#line 2009 "C:/Users/glandrum/RDKit_git/Code/GraphMol/SmilesParse/smarts.tab.cpp" /* yacc.c:1646  */
-    break;
-
-  case 56:
-#line 476 "smarts.yy" /* yacc.c:1646  */
-=======
-#line 2049 "/scratch/RDKit_git/Code/GraphMol/SmilesParse/smarts.tab.cpp" /* yacc.c:1646  */
+#line 2050 "/scratch/RDKit_git/Code/GraphMol/SmilesParse/smarts.tab.cpp" /* yacc.c:1646  */
     break;
 
   case 58:
-#line 496 "smarts.yy" /* yacc.c:1646  */
->>>>>>> b73fc3e3
+#line 497 "smarts.yy" /* yacc.c:1646  */
     {
   ATOM_EQUALS_QUERY *oq = static_cast<ATOM_EQUALS_QUERY *>((yyvsp[-4].atom)->getQuery());
   ATOM_LESSEQUAL_QUERY *nq = makeAtomSimpleQuery<ATOM_LESSEQUAL_QUERY>((yyvsp[-2].ival),oq->getDataFunc(),
     std::string("less_")+oq->getDescription());
   (yyvsp[-4].atom)->setQuery(nq);
 }
-<<<<<<< HEAD
-#line 2020 "C:/Users/glandrum/RDKit_git/Code/GraphMol/SmilesParse/smarts.tab.cpp" /* yacc.c:1646  */
-    break;
-
-  case 57:
-#line 482 "smarts.yy" /* yacc.c:1646  */
-=======
-#line 2060 "/scratch/RDKit_git/Code/GraphMol/SmilesParse/smarts.tab.cpp" /* yacc.c:1646  */
+#line 2061 "/scratch/RDKit_git/Code/GraphMol/SmilesParse/smarts.tab.cpp" /* yacc.c:1646  */
     break;
 
   case 59:
-#line 502 "smarts.yy" /* yacc.c:1646  */
->>>>>>> b73fc3e3
+#line 503 "smarts.yy" /* yacc.c:1646  */
     {
   ATOM_EQUALS_QUERY *oq = static_cast<ATOM_EQUALS_QUERY *>((yyvsp[-5].atom)->getQuery());
   ATOM_RANGE_QUERY *nq = makeAtomRangeQuery((yyvsp[-3].ival),(yyvsp[-1].ival),false,false,
@@ -2225,19 +2069,11 @@
     std::string("range_")+oq->getDescription());
   (yyvsp[-5].atom)->setQuery(nq);
 }
-<<<<<<< HEAD
-#line 2032 "C:/Users/glandrum/RDKit_git/Code/GraphMol/SmilesParse/smarts.tab.cpp" /* yacc.c:1646  */
-    break;
-
-  case 58:
-#line 489 "smarts.yy" /* yacc.c:1646  */
-=======
-#line 2072 "/scratch/RDKit_git/Code/GraphMol/SmilesParse/smarts.tab.cpp" /* yacc.c:1646  */
+#line 2073 "/scratch/RDKit_git/Code/GraphMol/SmilesParse/smarts.tab.cpp" /* yacc.c:1646  */
     break;
 
   case 60:
-#line 509 "smarts.yy" /* yacc.c:1646  */
->>>>>>> b73fc3e3
+#line 510 "smarts.yy" /* yacc.c:1646  */
     {
   QueryAtom *newQ = new QueryAtom();
   newQ->setQuery(makeAtomIsotopeQuery((yyvsp[-1].ival)));
@@ -2246,19 +2082,11 @@
   newQ->setNumExplicitHs(1);
   (yyval.atom)=newQ;
 }
-<<<<<<< HEAD
-#line 2045 "C:/Users/glandrum/RDKit_git/Code/GraphMol/SmilesParse/smarts.tab.cpp" /* yacc.c:1646  */
-    break;
-
-  case 59:
-#line 497 "smarts.yy" /* yacc.c:1646  */
-=======
-#line 2085 "/scratch/RDKit_git/Code/GraphMol/SmilesParse/smarts.tab.cpp" /* yacc.c:1646  */
+#line 2086 "/scratch/RDKit_git/Code/GraphMol/SmilesParse/smarts.tab.cpp" /* yacc.c:1646  */
     break;
 
   case 61:
-#line 517 "smarts.yy" /* yacc.c:1646  */
->>>>>>> b73fc3e3
+#line 518 "smarts.yy" /* yacc.c:1646  */
     {
   QueryAtom *newQ = new QueryAtom();
   newQ->setQuery(makeAtomIsotopeQuery((yyvsp[-2].ival)));
@@ -2267,212 +2095,116 @@
   newQ->setNumExplicitHs((yyvsp[0].ival));
   (yyval.atom)=newQ;
 }
-<<<<<<< HEAD
-#line 2058 "C:/Users/glandrum/RDKit_git/Code/GraphMol/SmilesParse/smarts.tab.cpp" /* yacc.c:1646  */
-    break;
-
-  case 60:
-#line 505 "smarts.yy" /* yacc.c:1646  */
-=======
-#line 2098 "/scratch/RDKit_git/Code/GraphMol/SmilesParse/smarts.tab.cpp" /* yacc.c:1646  */
+#line 2099 "/scratch/RDKit_git/Code/GraphMol/SmilesParse/smarts.tab.cpp" /* yacc.c:1646  */
     break;
 
   case 62:
-#line 525 "smarts.yy" /* yacc.c:1646  */
->>>>>>> b73fc3e3
+#line 526 "smarts.yy" /* yacc.c:1646  */
     {
   QueryAtom *newQ = new QueryAtom();
   newQ->setQuery(makeAtomHCountQuery((yyvsp[0].ival)));
   newQ->setNumExplicitHs((yyvsp[0].ival));
   (yyval.atom)=newQ;
 }
-<<<<<<< HEAD
-#line 2069 "C:/Users/glandrum/RDKit_git/Code/GraphMol/SmilesParse/smarts.tab.cpp" /* yacc.c:1646  */
-    break;
-
-  case 61:
-#line 511 "smarts.yy" /* yacc.c:1646  */
-=======
-#line 2109 "/scratch/RDKit_git/Code/GraphMol/SmilesParse/smarts.tab.cpp" /* yacc.c:1646  */
+#line 2110 "/scratch/RDKit_git/Code/GraphMol/SmilesParse/smarts.tab.cpp" /* yacc.c:1646  */
     break;
 
   case 63:
-#line 531 "smarts.yy" /* yacc.c:1646  */
->>>>>>> b73fc3e3
+#line 532 "smarts.yy" /* yacc.c:1646  */
     {
   QueryAtom *newQ = new QueryAtom();
   newQ->setQuery(makeAtomHCountQuery(1));
   newQ->setNumExplicitHs(1);
   (yyval.atom)=newQ;
 }
-<<<<<<< HEAD
-#line 2080 "C:/Users/glandrum/RDKit_git/Code/GraphMol/SmilesParse/smarts.tab.cpp" /* yacc.c:1646  */
-    break;
-
-  case 62:
-#line 517 "smarts.yy" /* yacc.c:1646  */
-=======
-#line 2120 "/scratch/RDKit_git/Code/GraphMol/SmilesParse/smarts.tab.cpp" /* yacc.c:1646  */
+#line 2121 "/scratch/RDKit_git/Code/GraphMol/SmilesParse/smarts.tab.cpp" /* yacc.c:1646  */
     break;
 
   case 64:
-#line 537 "smarts.yy" /* yacc.c:1646  */
->>>>>>> b73fc3e3
+#line 538 "smarts.yy" /* yacc.c:1646  */
     {
   QueryAtom *newQ = new QueryAtom();
   newQ->setQuery(makeAtomFormalChargeQuery((yyvsp[0].ival)));
   newQ->setFormalCharge((yyvsp[0].ival));
   (yyval.atom)=newQ;
 }
-<<<<<<< HEAD
-#line 2091 "C:/Users/glandrum/RDKit_git/Code/GraphMol/SmilesParse/smarts.tab.cpp" /* yacc.c:1646  */
-    break;
-
-  case 63:
-#line 523 "smarts.yy" /* yacc.c:1646  */
-=======
-#line 2131 "/scratch/RDKit_git/Code/GraphMol/SmilesParse/smarts.tab.cpp" /* yacc.c:1646  */
+#line 2132 "/scratch/RDKit_git/Code/GraphMol/SmilesParse/smarts.tab.cpp" /* yacc.c:1646  */
     break;
 
   case 65:
-#line 543 "smarts.yy" /* yacc.c:1646  */
->>>>>>> b73fc3e3
+#line 544 "smarts.yy" /* yacc.c:1646  */
     {
   QueryAtom *newQ = new QueryAtom();
   newQ->setQuery(makeAtomNullQuery());
   newQ->setChiralTag(Atom::CHI_TETRAHEDRAL_CW);
   (yyval.atom)=newQ;
 }
-<<<<<<< HEAD
-#line 2102 "C:/Users/glandrum/RDKit_git/Code/GraphMol/SmilesParse/smarts.tab.cpp" /* yacc.c:1646  */
-    break;
-
-  case 64:
-#line 529 "smarts.yy" /* yacc.c:1646  */
-=======
-#line 2142 "/scratch/RDKit_git/Code/GraphMol/SmilesParse/smarts.tab.cpp" /* yacc.c:1646  */
+#line 2143 "/scratch/RDKit_git/Code/GraphMol/SmilesParse/smarts.tab.cpp" /* yacc.c:1646  */
     break;
 
   case 66:
-#line 549 "smarts.yy" /* yacc.c:1646  */
->>>>>>> b73fc3e3
+#line 550 "smarts.yy" /* yacc.c:1646  */
     {
   QueryAtom *newQ = new QueryAtom();
   newQ->setQuery(makeAtomNullQuery());
   newQ->setChiralTag(Atom::CHI_TETRAHEDRAL_CCW);
   (yyval.atom)=newQ;
 }
-<<<<<<< HEAD
-#line 2113 "C:/Users/glandrum/RDKit_git/Code/GraphMol/SmilesParse/smarts.tab.cpp" /* yacc.c:1646  */
-    break;
-
-  case 66:
-#line 536 "smarts.yy" /* yacc.c:1646  */
-=======
-#line 2153 "/scratch/RDKit_git/Code/GraphMol/SmilesParse/smarts.tab.cpp" /* yacc.c:1646  */
+#line 2154 "/scratch/RDKit_git/Code/GraphMol/SmilesParse/smarts.tab.cpp" /* yacc.c:1646  */
     break;
 
   case 68:
-#line 556 "smarts.yy" /* yacc.c:1646  */
->>>>>>> b73fc3e3
+#line 557 "smarts.yy" /* yacc.c:1646  */
     {
   QueryAtom *newQ = new QueryAtom();
   newQ->setQuery(makeAtomIsotopeQuery((yyvsp[0].ival)));
   (yyval.atom)=newQ;
 }
-<<<<<<< HEAD
-#line 2123 "C:/Users/glandrum/RDKit_git/Code/GraphMol/SmilesParse/smarts.tab.cpp" /* yacc.c:1646  */
-    break;
-
-  case 68:
-#line 544 "smarts.yy" /* yacc.c:1646  */
+#line 2164 "/scratch/RDKit_git/Code/GraphMol/SmilesParse/smarts.tab.cpp" /* yacc.c:1646  */
+    break;
+
+  case 70:
+#line 565 "smarts.yy" /* yacc.c:1646  */
     {
   (yyvsp[0].atom)->setQuery(makeAtomNumHeteroatomNbrsQuery(0));
 }
-#line 2131 "C:/Users/glandrum/RDKit_git/Code/GraphMol/SmilesParse/smarts.tab.cpp" /* yacc.c:1646  */
-    break;
-
-  case 69:
-#line 547 "smarts.yy" /* yacc.c:1646  */
+#line 2172 "/scratch/RDKit_git/Code/GraphMol/SmilesParse/smarts.tab.cpp" /* yacc.c:1646  */
+    break;
+
+  case 71:
+#line 568 "smarts.yy" /* yacc.c:1646  */
     {
   (yyvsp[0].atom)->setQuery(makeAtomNumAliphaticHeteroatomNbrsQuery(0));
 }
-#line 2139 "C:/Users/glandrum/RDKit_git/Code/GraphMol/SmilesParse/smarts.tab.cpp" /* yacc.c:1646  */
-    break;
-
-  case 70:
-#line 550 "smarts.yy" /* yacc.c:1646  */
+#line 2180 "/scratch/RDKit_git/Code/GraphMol/SmilesParse/smarts.tab.cpp" /* yacc.c:1646  */
+    break;
+
+  case 72:
+#line 571 "smarts.yy" /* yacc.c:1646  */
     {
   (yyvsp[0].atom)->setQuery(makeAtomMinRingSizeQuery(5)); // this is going to be ignored anyway
 }
-#line 2147 "C:/Users/glandrum/RDKit_git/Code/GraphMol/SmilesParse/smarts.tab.cpp" /* yacc.c:1646  */
-    break;
-
-  case 71:
-#line 553 "smarts.yy" /* yacc.c:1646  */
+#line 2188 "/scratch/RDKit_git/Code/GraphMol/SmilesParse/smarts.tab.cpp" /* yacc.c:1646  */
+    break;
+
+  case 73:
+#line 574 "smarts.yy" /* yacc.c:1646  */
     {
   (yyvsp[0].atom)->setQuery(makeAtomRingBondCountQuery(0));
 }
-#line 2155 "C:/Users/glandrum/RDKit_git/Code/GraphMol/SmilesParse/smarts.tab.cpp" /* yacc.c:1646  */
-    break;
-
-  case 72:
-#line 556 "smarts.yy" /* yacc.c:1646  */
+#line 2196 "/scratch/RDKit_git/Code/GraphMol/SmilesParse/smarts.tab.cpp" /* yacc.c:1646  */
+    break;
+
+  case 74:
+#line 577 "smarts.yy" /* yacc.c:1646  */
     {
   (yyvsp[0].atom)->setQuery(makeAtomImplicitHCountQuery(0));
 }
-#line 2163 "C:/Users/glandrum/RDKit_git/Code/GraphMol/SmilesParse/smarts.tab.cpp" /* yacc.c:1646  */
-    break;
-
-  case 73:
-#line 562 "smarts.yy" /* yacc.c:1646  */
-=======
-#line 2163 "/scratch/RDKit_git/Code/GraphMol/SmilesParse/smarts.tab.cpp" /* yacc.c:1646  */
-    break;
-
-  case 70:
-#line 564 "smarts.yy" /* yacc.c:1646  */
-    {
-  (yyvsp[0].atom)->setQuery(makeAtomNumHeteroatomNbrsQuery(0));
-}
-#line 2171 "/scratch/RDKit_git/Code/GraphMol/SmilesParse/smarts.tab.cpp" /* yacc.c:1646  */
-    break;
-
-  case 71:
-#line 567 "smarts.yy" /* yacc.c:1646  */
-    {
-  (yyvsp[0].atom)->setQuery(makeAtomNumAliphaticHeteroatomNbrsQuery(0));
-}
-#line 2179 "/scratch/RDKit_git/Code/GraphMol/SmilesParse/smarts.tab.cpp" /* yacc.c:1646  */
-    break;
-
-  case 72:
-#line 570 "smarts.yy" /* yacc.c:1646  */
-    {
-  (yyvsp[0].atom)->setQuery(makeAtomMinRingSizeQuery(5)); // this is going to be ignored anyway
-}
-#line 2187 "/scratch/RDKit_git/Code/GraphMol/SmilesParse/smarts.tab.cpp" /* yacc.c:1646  */
-    break;
-
-  case 73:
-#line 573 "smarts.yy" /* yacc.c:1646  */
-    {
-  (yyvsp[0].atom)->setQuery(makeAtomRingBondCountQuery(0));
-}
-#line 2195 "/scratch/RDKit_git/Code/GraphMol/SmilesParse/smarts.tab.cpp" /* yacc.c:1646  */
-    break;
-
-  case 74:
-#line 576 "smarts.yy" /* yacc.c:1646  */
-    {
-  (yyvsp[0].atom)->setQuery(makeAtomImplicitHCountQuery(0));
-}
-#line 2203 "/scratch/RDKit_git/Code/GraphMol/SmilesParse/smarts.tab.cpp" /* yacc.c:1646  */
+#line 2204 "/scratch/RDKit_git/Code/GraphMol/SmilesParse/smarts.tab.cpp" /* yacc.c:1646  */
     break;
 
   case 75:
-#line 582 "smarts.yy" /* yacc.c:1646  */
->>>>>>> b73fc3e3
+#line 583 "smarts.yy" /* yacc.c:1646  */
     {
   //
   // This construction (and some others) may seem odd, but the
@@ -2485,353 +2217,187 @@
   (yyval.atom) = new QueryAtom((yyvsp[0].ival));
   (yyval.atom)->setQuery(makeAtomTypeQuery((yyvsp[0].ival),false));
 }
-<<<<<<< HEAD
-#line 2180 "C:/Users/glandrum/RDKit_git/Code/GraphMol/SmilesParse/smarts.tab.cpp" /* yacc.c:1646  */
-    break;
-
-  case 74:
-#line 574 "smarts.yy" /* yacc.c:1646  */
-=======
-#line 2220 "/scratch/RDKit_git/Code/GraphMol/SmilesParse/smarts.tab.cpp" /* yacc.c:1646  */
+#line 2221 "/scratch/RDKit_git/Code/GraphMol/SmilesParse/smarts.tab.cpp" /* yacc.c:1646  */
     break;
 
   case 76:
-#line 594 "smarts.yy" /* yacc.c:1646  */
->>>>>>> b73fc3e3
+#line 595 "smarts.yy" /* yacc.c:1646  */
     {
   (yyval.atom) = new QueryAtom((yyvsp[0].ival));
   (yyval.atom)->setIsAromatic(true);
   (yyval.atom)->setQuery(makeAtomTypeQuery((yyvsp[0].ival),true));
 }
-<<<<<<< HEAD
-#line 2190 "C:/Users/glandrum/RDKit_git/Code/GraphMol/SmilesParse/smarts.tab.cpp" /* yacc.c:1646  */
-    break;
-
-  case 76:
-#line 584 "smarts.yy" /* yacc.c:1646  */
-=======
-#line 2230 "/scratch/RDKit_git/Code/GraphMol/SmilesParse/smarts.tab.cpp" /* yacc.c:1646  */
+#line 2231 "/scratch/RDKit_git/Code/GraphMol/SmilesParse/smarts.tab.cpp" /* yacc.c:1646  */
     break;
 
   case 78:
-#line 604 "smarts.yy" /* yacc.c:1646  */
->>>>>>> b73fc3e3
+#line 605 "smarts.yy" /* yacc.c:1646  */
     {
   (yyvsp[-2].bond)->expandQuery((yyvsp[0].bond)->getQuery()->copy(),Queries::COMPOSITE_AND,true);
   delete (yyvsp[0].bond);
 }
-<<<<<<< HEAD
-#line 2199 "C:/Users/glandrum/RDKit_git/Code/GraphMol/SmilesParse/smarts.tab.cpp" /* yacc.c:1646  */
-    break;
-
-  case 77:
-#line 588 "smarts.yy" /* yacc.c:1646  */
-=======
-#line 2239 "/scratch/RDKit_git/Code/GraphMol/SmilesParse/smarts.tab.cpp" /* yacc.c:1646  */
+#line 2240 "/scratch/RDKit_git/Code/GraphMol/SmilesParse/smarts.tab.cpp" /* yacc.c:1646  */
     break;
 
   case 79:
-#line 608 "smarts.yy" /* yacc.c:1646  */
->>>>>>> b73fc3e3
+#line 609 "smarts.yy" /* yacc.c:1646  */
     {
   (yyvsp[-2].bond)->expandQuery((yyvsp[0].bond)->getQuery()->copy(),Queries::COMPOSITE_OR,true);
   delete (yyvsp[0].bond);
 }
-<<<<<<< HEAD
-#line 2208 "C:/Users/glandrum/RDKit_git/Code/GraphMol/SmilesParse/smarts.tab.cpp" /* yacc.c:1646  */
-    break;
-
-  case 78:
-#line 592 "smarts.yy" /* yacc.c:1646  */
-=======
-#line 2248 "/scratch/RDKit_git/Code/GraphMol/SmilesParse/smarts.tab.cpp" /* yacc.c:1646  */
+#line 2249 "/scratch/RDKit_git/Code/GraphMol/SmilesParse/smarts.tab.cpp" /* yacc.c:1646  */
     break;
 
   case 80:
-#line 612 "smarts.yy" /* yacc.c:1646  */
->>>>>>> b73fc3e3
+#line 613 "smarts.yy" /* yacc.c:1646  */
     {
   (yyvsp[-2].bond)->expandQuery((yyvsp[0].bond)->getQuery()->copy(),Queries::COMPOSITE_AND,true);
   delete (yyvsp[0].bond);
 }
-<<<<<<< HEAD
-#line 2217 "C:/Users/glandrum/RDKit_git/Code/GraphMol/SmilesParse/smarts.tab.cpp" /* yacc.c:1646  */
-    break;
-
-  case 81:
-#line 600 "smarts.yy" /* yacc.c:1646  */
-=======
-#line 2257 "/scratch/RDKit_git/Code/GraphMol/SmilesParse/smarts.tab.cpp" /* yacc.c:1646  */
+#line 2258 "/scratch/RDKit_git/Code/GraphMol/SmilesParse/smarts.tab.cpp" /* yacc.c:1646  */
     break;
 
   case 83:
-#line 620 "smarts.yy" /* yacc.c:1646  */
->>>>>>> b73fc3e3
+#line 621 "smarts.yy" /* yacc.c:1646  */
     {
   (yyvsp[-1].bond)->expandQuery((yyvsp[0].bond)->getQuery()->copy(),Queries::COMPOSITE_AND,true);
   delete (yyvsp[0].bond);
 }
-<<<<<<< HEAD
-#line 2226 "C:/Users/glandrum/RDKit_git/Code/GraphMol/SmilesParse/smarts.tab.cpp" /* yacc.c:1646  */
-    break;
-
-  case 83:
-#line 608 "smarts.yy" /* yacc.c:1646  */
-=======
-#line 2266 "/scratch/RDKit_git/Code/GraphMol/SmilesParse/smarts.tab.cpp" /* yacc.c:1646  */
+#line 2267 "/scratch/RDKit_git/Code/GraphMol/SmilesParse/smarts.tab.cpp" /* yacc.c:1646  */
     break;
 
   case 85:
-#line 628 "smarts.yy" /* yacc.c:1646  */
->>>>>>> b73fc3e3
+#line 629 "smarts.yy" /* yacc.c:1646  */
     {
   QueryBond *newB= new QueryBond();
   newB->setBondType(Bond::SINGLE);
   newB->setQuery(makeBondOrderEqualsQuery(Bond::SINGLE));
   (yyval.bond) = newB;
 }
-<<<<<<< HEAD
-#line 2237 "C:/Users/glandrum/RDKit_git/Code/GraphMol/SmilesParse/smarts.tab.cpp" /* yacc.c:1646  */
-    break;
-
-  case 84:
-#line 614 "smarts.yy" /* yacc.c:1646  */
-=======
-#line 2277 "/scratch/RDKit_git/Code/GraphMol/SmilesParse/smarts.tab.cpp" /* yacc.c:1646  */
+#line 2278 "/scratch/RDKit_git/Code/GraphMol/SmilesParse/smarts.tab.cpp" /* yacc.c:1646  */
     break;
 
   case 86:
-#line 634 "smarts.yy" /* yacc.c:1646  */
->>>>>>> b73fc3e3
+#line 635 "smarts.yy" /* yacc.c:1646  */
     {
   QueryBond *newB= new QueryBond();
   newB->setBondType(Bond::TRIPLE);
   newB->setQuery(makeBondOrderEqualsQuery(Bond::TRIPLE));
   (yyval.bond) = newB;
 }
-<<<<<<< HEAD
-#line 2248 "C:/Users/glandrum/RDKit_git/Code/GraphMol/SmilesParse/smarts.tab.cpp" /* yacc.c:1646  */
-    break;
-
-  case 85:
-#line 620 "smarts.yy" /* yacc.c:1646  */
-=======
-#line 2288 "/scratch/RDKit_git/Code/GraphMol/SmilesParse/smarts.tab.cpp" /* yacc.c:1646  */
+#line 2289 "/scratch/RDKit_git/Code/GraphMol/SmilesParse/smarts.tab.cpp" /* yacc.c:1646  */
     break;
 
   case 87:
-#line 640 "smarts.yy" /* yacc.c:1646  */
->>>>>>> b73fc3e3
+#line 641 "smarts.yy" /* yacc.c:1646  */
     {
   QueryBond *newB= new QueryBond();
   newB->setBondType(Bond::AROMATIC);
   newB->setQuery(makeBondOrderEqualsQuery(Bond::AROMATIC));
   (yyval.bond) = newB;
 }
-<<<<<<< HEAD
-#line 2259 "C:/Users/glandrum/RDKit_git/Code/GraphMol/SmilesParse/smarts.tab.cpp" /* yacc.c:1646  */
-    break;
-
-  case 86:
-#line 626 "smarts.yy" /* yacc.c:1646  */
-=======
-#line 2299 "/scratch/RDKit_git/Code/GraphMol/SmilesParse/smarts.tab.cpp" /* yacc.c:1646  */
+#line 2300 "/scratch/RDKit_git/Code/GraphMol/SmilesParse/smarts.tab.cpp" /* yacc.c:1646  */
     break;
 
   case 88:
-#line 646 "smarts.yy" /* yacc.c:1646  */
->>>>>>> b73fc3e3
+#line 647 "smarts.yy" /* yacc.c:1646  */
     {
   QueryBond *newB= new QueryBond();
   newB->setQuery(makeBondIsInRingQuery());
   (yyval.bond) = newB;
 }
-<<<<<<< HEAD
-#line 2269 "C:/Users/glandrum/RDKit_git/Code/GraphMol/SmilesParse/smarts.tab.cpp" /* yacc.c:1646  */
-    break;
-
-  case 87:
-#line 631 "smarts.yy" /* yacc.c:1646  */
-=======
-#line 2309 "/scratch/RDKit_git/Code/GraphMol/SmilesParse/smarts.tab.cpp" /* yacc.c:1646  */
+#line 2310 "/scratch/RDKit_git/Code/GraphMol/SmilesParse/smarts.tab.cpp" /* yacc.c:1646  */
     break;
 
   case 89:
-#line 651 "smarts.yy" /* yacc.c:1646  */
->>>>>>> b73fc3e3
+#line 652 "smarts.yy" /* yacc.c:1646  */
     {
   (yyvsp[0].bond)->getQuery()->setNegation(!((yyvsp[0].bond)->getQuery()->getNegation()));
   (yyval.bond) = (yyvsp[0].bond);
 }
-<<<<<<< HEAD
-#line 2278 "C:/Users/glandrum/RDKit_git/Code/GraphMol/SmilesParse/smarts.tab.cpp" /* yacc.c:1646  */
-    break;
-
-  case 88:
-#line 638 "smarts.yy" /* yacc.c:1646  */
+#line 2319 "/scratch/RDKit_git/Code/GraphMol/SmilesParse/smarts.tab.cpp" /* yacc.c:1646  */
+    break;
+
+  case 90:
+#line 659 "smarts.yy" /* yacc.c:1646  */
     { (yyval.ival)=2; }
-#line 2284 "C:/Users/glandrum/RDKit_git/Code/GraphMol/SmilesParse/smarts.tab.cpp" /* yacc.c:1646  */
-    break;
-
-  case 89:
-#line 639 "smarts.yy" /* yacc.c:1646  */
+#line 2325 "/scratch/RDKit_git/Code/GraphMol/SmilesParse/smarts.tab.cpp" /* yacc.c:1646  */
+    break;
+
+  case 91:
+#line 660 "smarts.yy" /* yacc.c:1646  */
     { (yyval.ival)=(yyvsp[0].ival); }
-#line 2290 "C:/Users/glandrum/RDKit_git/Code/GraphMol/SmilesParse/smarts.tab.cpp" /* yacc.c:1646  */
-    break;
-
-  case 90:
-#line 640 "smarts.yy" /* yacc.c:1646  */
+#line 2331 "/scratch/RDKit_git/Code/GraphMol/SmilesParse/smarts.tab.cpp" /* yacc.c:1646  */
+    break;
+
+  case 92:
+#line 661 "smarts.yy" /* yacc.c:1646  */
     { (yyval.ival)=1; }
-#line 2296 "C:/Users/glandrum/RDKit_git/Code/GraphMol/SmilesParse/smarts.tab.cpp" /* yacc.c:1646  */
-    break;
-
-  case 91:
-#line 641 "smarts.yy" /* yacc.c:1646  */
+#line 2337 "/scratch/RDKit_git/Code/GraphMol/SmilesParse/smarts.tab.cpp" /* yacc.c:1646  */
+    break;
+
+  case 93:
+#line 662 "smarts.yy" /* yacc.c:1646  */
     { (yyval.ival)=-2; }
-#line 2302 "C:/Users/glandrum/RDKit_git/Code/GraphMol/SmilesParse/smarts.tab.cpp" /* yacc.c:1646  */
-    break;
-
-  case 92:
-#line 642 "smarts.yy" /* yacc.c:1646  */
+#line 2343 "/scratch/RDKit_git/Code/GraphMol/SmilesParse/smarts.tab.cpp" /* yacc.c:1646  */
+    break;
+
+  case 94:
+#line 663 "smarts.yy" /* yacc.c:1646  */
     { (yyval.ival)=-(yyvsp[0].ival); }
-#line 2308 "C:/Users/glandrum/RDKit_git/Code/GraphMol/SmilesParse/smarts.tab.cpp" /* yacc.c:1646  */
-    break;
-
-  case 93:
-#line 643 "smarts.yy" /* yacc.c:1646  */
+#line 2349 "/scratch/RDKit_git/Code/GraphMol/SmilesParse/smarts.tab.cpp" /* yacc.c:1646  */
+    break;
+
+  case 95:
+#line 664 "smarts.yy" /* yacc.c:1646  */
     { (yyval.ival)=-1; }
-#line 2314 "C:/Users/glandrum/RDKit_git/Code/GraphMol/SmilesParse/smarts.tab.cpp" /* yacc.c:1646  */
-    break;
-
-  case 95:
-#line 648 "smarts.yy" /* yacc.c:1646  */
+#line 2355 "/scratch/RDKit_git/Code/GraphMol/SmilesParse/smarts.tab.cpp" /* yacc.c:1646  */
+    break;
+
+  case 97:
+#line 669 "smarts.yy" /* yacc.c:1646  */
     { (yyval.ival) = (yyvsp[-1].ival)*10+(yyvsp[0].ival); }
-#line 2320 "C:/Users/glandrum/RDKit_git/Code/GraphMol/SmilesParse/smarts.tab.cpp" /* yacc.c:1646  */
-    break;
-
-  case 96:
-#line 649 "smarts.yy" /* yacc.c:1646  */
+#line 2361 "/scratch/RDKit_git/Code/GraphMol/SmilesParse/smarts.tab.cpp" /* yacc.c:1646  */
+    break;
+
+  case 98:
+#line 670 "smarts.yy" /* yacc.c:1646  */
     { (yyval.ival) = (yyvsp[-1].ival); }
-#line 2326 "C:/Users/glandrum/RDKit_git/Code/GraphMol/SmilesParse/smarts.tab.cpp" /* yacc.c:1646  */
-    break;
-
-  case 97:
-#line 650 "smarts.yy" /* yacc.c:1646  */
+#line 2367 "/scratch/RDKit_git/Code/GraphMol/SmilesParse/smarts.tab.cpp" /* yacc.c:1646  */
+    break;
+
+  case 99:
+#line 671 "smarts.yy" /* yacc.c:1646  */
     { (yyval.ival) = (yyvsp[-2].ival)*10+(yyvsp[-1].ival); }
-#line 2332 "C:/Users/glandrum/RDKit_git/Code/GraphMol/SmilesParse/smarts.tab.cpp" /* yacc.c:1646  */
-    break;
-
-  case 98:
-#line 651 "smarts.yy" /* yacc.c:1646  */
+#line 2373 "/scratch/RDKit_git/Code/GraphMol/SmilesParse/smarts.tab.cpp" /* yacc.c:1646  */
+    break;
+
+  case 100:
+#line 672 "smarts.yy" /* yacc.c:1646  */
     { (yyval.ival) = (yyvsp[-3].ival)*100+(yyvsp[-2].ival)*10+(yyvsp[-1].ival); }
-#line 2338 "C:/Users/glandrum/RDKit_git/Code/GraphMol/SmilesParse/smarts.tab.cpp" /* yacc.c:1646  */
-    break;
-
-  case 99:
-#line 652 "smarts.yy" /* yacc.c:1646  */
+#line 2379 "/scratch/RDKit_git/Code/GraphMol/SmilesParse/smarts.tab.cpp" /* yacc.c:1646  */
+    break;
+
+  case 101:
+#line 673 "smarts.yy" /* yacc.c:1646  */
     { (yyval.ival) = (yyvsp[-4].ival)*1000+(yyvsp[-3].ival)*100+(yyvsp[-2].ival)*10+(yyvsp[-1].ival); }
-#line 2344 "C:/Users/glandrum/RDKit_git/Code/GraphMol/SmilesParse/smarts.tab.cpp" /* yacc.c:1646  */
-    break;
-
-  case 100:
-#line 653 "smarts.yy" /* yacc.c:1646  */
+#line 2385 "/scratch/RDKit_git/Code/GraphMol/SmilesParse/smarts.tab.cpp" /* yacc.c:1646  */
+    break;
+
+  case 102:
+#line 674 "smarts.yy" /* yacc.c:1646  */
     { (yyval.ival) = (yyvsp[-5].ival)*10000+(yyvsp[-4].ival)*1000+(yyvsp[-3].ival)*100+(yyvsp[-2].ival)*10+(yyvsp[-1].ival); }
-#line 2350 "C:/Users/glandrum/RDKit_git/Code/GraphMol/SmilesParse/smarts.tab.cpp" /* yacc.c:1646  */
-    break;
-
-  case 104:
-#line 664 "smarts.yy" /* yacc.c:1646  */
+#line 2391 "/scratch/RDKit_git/Code/GraphMol/SmilesParse/smarts.tab.cpp" /* yacc.c:1646  */
+    break;
+
+  case 106:
+#line 685 "smarts.yy" /* yacc.c:1646  */
     { (yyval.ival) = (yyvsp[-1].ival)*10 + (yyvsp[0].ival); }
-#line 2356 "C:/Users/glandrum/RDKit_git/Code/GraphMol/SmilesParse/smarts.tab.cpp" /* yacc.c:1646  */
-    break;
-
-
-#line 2360 "C:/Users/glandrum/RDKit_git/Code/GraphMol/SmilesParse/smarts.tab.cpp" /* yacc.c:1646  */
-=======
-#line 2318 "/scratch/RDKit_git/Code/GraphMol/SmilesParse/smarts.tab.cpp" /* yacc.c:1646  */
-    break;
-
-  case 90:
-#line 658 "smarts.yy" /* yacc.c:1646  */
-    { (yyval.ival)=2; }
-#line 2324 "/scratch/RDKit_git/Code/GraphMol/SmilesParse/smarts.tab.cpp" /* yacc.c:1646  */
-    break;
-
-  case 91:
-#line 659 "smarts.yy" /* yacc.c:1646  */
-    { (yyval.ival)=(yyvsp[0].ival); }
-#line 2330 "/scratch/RDKit_git/Code/GraphMol/SmilesParse/smarts.tab.cpp" /* yacc.c:1646  */
-    break;
-
-  case 92:
-#line 660 "smarts.yy" /* yacc.c:1646  */
-    { (yyval.ival)=1; }
-#line 2336 "/scratch/RDKit_git/Code/GraphMol/SmilesParse/smarts.tab.cpp" /* yacc.c:1646  */
-    break;
-
-  case 93:
-#line 661 "smarts.yy" /* yacc.c:1646  */
-    { (yyval.ival)=-2; }
-#line 2342 "/scratch/RDKit_git/Code/GraphMol/SmilesParse/smarts.tab.cpp" /* yacc.c:1646  */
-    break;
-
-  case 94:
-#line 662 "smarts.yy" /* yacc.c:1646  */
-    { (yyval.ival)=-(yyvsp[0].ival); }
-#line 2348 "/scratch/RDKit_git/Code/GraphMol/SmilesParse/smarts.tab.cpp" /* yacc.c:1646  */
-    break;
-
-  case 95:
-#line 663 "smarts.yy" /* yacc.c:1646  */
-    { (yyval.ival)=-1; }
-#line 2354 "/scratch/RDKit_git/Code/GraphMol/SmilesParse/smarts.tab.cpp" /* yacc.c:1646  */
-    break;
-
-  case 97:
-#line 668 "smarts.yy" /* yacc.c:1646  */
-    { (yyval.ival) = (yyvsp[-1].ival)*10+(yyvsp[0].ival); }
-#line 2360 "/scratch/RDKit_git/Code/GraphMol/SmilesParse/smarts.tab.cpp" /* yacc.c:1646  */
-    break;
-
-  case 98:
-#line 669 "smarts.yy" /* yacc.c:1646  */
-    { (yyval.ival) = (yyvsp[-1].ival); }
-#line 2366 "/scratch/RDKit_git/Code/GraphMol/SmilesParse/smarts.tab.cpp" /* yacc.c:1646  */
-    break;
-
-  case 99:
-#line 670 "smarts.yy" /* yacc.c:1646  */
-    { (yyval.ival) = (yyvsp[-2].ival)*10+(yyvsp[-1].ival); }
-#line 2372 "/scratch/RDKit_git/Code/GraphMol/SmilesParse/smarts.tab.cpp" /* yacc.c:1646  */
-    break;
-
-  case 100:
-#line 671 "smarts.yy" /* yacc.c:1646  */
-    { (yyval.ival) = (yyvsp[-3].ival)*100+(yyvsp[-2].ival)*10+(yyvsp[-1].ival); }
-#line 2378 "/scratch/RDKit_git/Code/GraphMol/SmilesParse/smarts.tab.cpp" /* yacc.c:1646  */
-    break;
-
-  case 101:
-#line 672 "smarts.yy" /* yacc.c:1646  */
-    { (yyval.ival) = (yyvsp[-4].ival)*1000+(yyvsp[-3].ival)*100+(yyvsp[-2].ival)*10+(yyvsp[-1].ival); }
-#line 2384 "/scratch/RDKit_git/Code/GraphMol/SmilesParse/smarts.tab.cpp" /* yacc.c:1646  */
-    break;
-
-  case 102:
-#line 673 "smarts.yy" /* yacc.c:1646  */
-    { (yyval.ival) = (yyvsp[-5].ival)*10000+(yyvsp[-4].ival)*1000+(yyvsp[-3].ival)*100+(yyvsp[-2].ival)*10+(yyvsp[-1].ival); }
-#line 2390 "/scratch/RDKit_git/Code/GraphMol/SmilesParse/smarts.tab.cpp" /* yacc.c:1646  */
-    break;
-
-  case 106:
-#line 684 "smarts.yy" /* yacc.c:1646  */
-    { (yyval.ival) = (yyvsp[-1].ival)*10 + (yyvsp[0].ival); }
-#line 2396 "/scratch/RDKit_git/Code/GraphMol/SmilesParse/smarts.tab.cpp" /* yacc.c:1646  */
-    break;
-
-
-#line 2400 "/scratch/RDKit_git/Code/GraphMol/SmilesParse/smarts.tab.cpp" /* yacc.c:1646  */
->>>>>>> b73fc3e3
+#line 2397 "/scratch/RDKit_git/Code/GraphMol/SmilesParse/smarts.tab.cpp" /* yacc.c:1646  */
+    break;
+
+
+#line 2401 "/scratch/RDKit_git/Code/GraphMol/SmilesParse/smarts.tab.cpp" /* yacc.c:1646  */
       default: break;
     }
   /* User semantic actions sometimes alter yychar, and that requires
@@ -3059,8 +2625,4 @@
 #endif
   return yyresult;
 }
-<<<<<<< HEAD
-#line 671 "smarts.yy" /* yacc.c:1906  */
-=======
-#line 691 "smarts.yy" /* yacc.c:1906  */
->>>>>>> b73fc3e3
+#line 692 "smarts.yy" /* yacc.c:1906  */
