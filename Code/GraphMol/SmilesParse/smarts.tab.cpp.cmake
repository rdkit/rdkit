/* A Bison parser, made by GNU Bison 3.8.2.  */

/* Bison implementation for Yacc-like parsers in C

   Copyright (C) 1984, 1989-1990, 2000-2015, 2018-2021 Free Software Foundation,
   Inc.

   This program is free software: you can redistribute it and/or modify
   it under the terms of the GNU General Public License as published by
   the Free Software Foundation, either version 3 of the License, or
   (at your option) any later version.

   This program is distributed in the hope that it will be useful,
   but WITHOUT ANY WARRANTY; without even the implied warranty of
   MERCHANTABILITY or FITNESS FOR A PARTICULAR PURPOSE.  See the
   GNU General Public License for more details.

   You should have received a copy of the GNU General Public License
   along with this program.  If not, see <https://www.gnu.org/licenses/>.  */

/* As a special exception, you may create a larger work that contains
   part or all of the Bison parser skeleton and distribute that work
   under terms of your choice, so long as that work isn't itself a
   parser generator using the skeleton or a modified version thereof
   as a parser skeleton.  Alternatively, if you modify or redistribute
   the parser skeleton itself, you may (at your option) remove this
   special exception, which will cause the skeleton and the resulting
   Bison output files to be licensed under the GNU General Public
   License without this special exception.

   This special exception was added by the Free Software Foundation in
   version 2.2 of Bison.  */

/* C LALR(1) parser skeleton written by Richard Stallman, by
   simplifying the original so-called "semantic" parser.  */

/* DO NOT RELY ON FEATURES THAT ARE NOT DOCUMENTED in the manual,
   especially those whose name start with YY_ or yy_.  They are
   private implementation details that can be changed or removed.  */

/* All symbols defined below should begin with yy or YY, to avoid
   infringing on user name space.  This should be done even for local
   variables, as they might otherwise be expanded by user macros.
   There are some unavoidable exceptions within include files to
   define necessary library symbols; they are noted "INFRINGES ON
   USER NAME SPACE" below.  */

/* Identify Bison output, and Bison version.  */
#define YYBISON 30802

/* Bison version string.  */
#define YYBISON_VERSION "3.8.2"

/* Skeleton name.  */
#define YYSKELETON_NAME "yacc.c"

/* Pure parsers.  */
#define YYPURE 2

/* Push parsers.  */
#define YYPUSH 0

/* Pull parsers.  */
#define YYPULL 1

/* Substitute the variable and function names.  */
#define yyparse yysmarts_parse
#define yylex yysmarts_lex
#define yyerror yysmarts_error
#define yydebug yysmarts_debug
#define yynerrs yysmarts_nerrs

/* First part of user prologue.  */
#line 1 "smarts.yy"

//
//  Copyright (C) 2003-2022 Greg Landrum and other RDKit contributors
//
//   @@ All Rights Reserved  @@
//
#include <cstring>
#include <iostream>
#include <vector>

#include <GraphMol/RDKitBase.h>
#include <GraphMol/RDKitQueries.h>
#include <GraphMol/SmilesParse/SmilesParse.h>
#include <GraphMol/SmilesParse/SmilesParseOps.h>
#include <RDGeneral/RDLog.h>

#define YYDEBUG 1
#include "smarts.tab.hpp"

extern int yysmarts_lex(YYSTYPE *, void *, int &);

using namespace RDKit;
namespace {
void yyErrorCleanup(std::vector<RDKit::RWMol *> *molList) {
  for (std::vector<RDKit::RWMol *>::iterator iter = molList->begin();
       iter != molList->end(); ++iter) {
    SmilesParseOps::CleanupAfterParseError(*iter);
    delete *iter;
  }
  molList->clear();
  molList->resize(0);
}
}  // namespace
void yysmarts_error(const char *input, std::vector<RDKit::RWMol *> *ms,
                    RDKit::Atom *&, RDKit::Bond *&, unsigned int &,
                    unsigned int &, std::list<unsigned int> *, void *, int,
                    const char *msg) {
  yyErrorCleanup(ms);
  BOOST_LOG(rdErrorLog) << "SMARTS Parse Error: " << msg
                        << " while parsing: " << input << std::endl;
}

void yysmarts_error(const char *input, std::vector<RDKit::RWMol *> *ms,
                    std::list<unsigned int> *, void *, int, const char *msg) {
  yyErrorCleanup(ms);
  BOOST_LOG(rdErrorLog) << "SMARTS Parse Error: " << msg
                        << " while parsing: " << input << std::endl;
}

#line 136 "/scratch/RDKit_git/Code/GraphMol/SmilesParse/smarts.tab.cpp"

#ifndef YY_CAST
#ifdef __cplusplus
#define YY_CAST(Type, Val) static_cast<Type>(Val)
#define YY_REINTERPRET_CAST(Type, Val) reinterpret_cast<Type>(Val)
#else
#define YY_CAST(Type, Val) ((Type)(Val))
#define YY_REINTERPRET_CAST(Type, Val) ((Type)(Val))
#endif
#endif
#ifndef YY_NULLPTR
#if defined __cplusplus
#if 201103L <= __cplusplus
#define YY_NULLPTR nullptr
#else
#define YY_NULLPTR 0
#endif
#else
#define YY_NULLPTR ((void *)0)
#endif
#endif

#include "smarts.tab.hpp"
/* Symbol kind.  */
enum yysymbol_kind_t {
  YYSYMBOL_YYEMPTY = -2,
  YYSYMBOL_YYEOF = 0,                        /* "end of file"  */
  YYSYMBOL_YYerror = 1,                      /* error  */
  YYSYMBOL_YYUNDEF = 2,                      /* "invalid token"  */
  YYSYMBOL_START_MOL = 3,                    /* START_MOL  */
  YYSYMBOL_START_ATOM = 4,                   /* START_ATOM  */
  YYSYMBOL_START_BOND = 5,                   /* START_BOND  */
  YYSYMBOL_AROMATIC_ATOM_TOKEN = 6,          /* AROMATIC_ATOM_TOKEN  */
  YYSYMBOL_ORGANIC_ATOM_TOKEN = 7,           /* ORGANIC_ATOM_TOKEN  */
  YYSYMBOL_ATOM_TOKEN = 8,                   /* ATOM_TOKEN  */
  YYSYMBOL_SIMPLE_ATOM_QUERY_TOKEN = 9,      /* SIMPLE_ATOM_QUERY_TOKEN  */
  YYSYMBOL_COMPLEX_ATOM_QUERY_TOKEN = 10,    /* COMPLEX_ATOM_QUERY_TOKEN  */
  YYSYMBOL_RINGSIZE_ATOM_QUERY_TOKEN = 11,   /* RINGSIZE_ATOM_QUERY_TOKEN  */
  YYSYMBOL_RINGBOND_ATOM_QUERY_TOKEN = 12,   /* RINGBOND_ATOM_QUERY_TOKEN  */
  YYSYMBOL_IMPLICIT_H_ATOM_QUERY_TOKEN = 13, /* IMPLICIT_H_ATOM_QUERY_TOKEN  */
  YYSYMBOL_HYB_TOKEN = 14,                   /* HYB_TOKEN  */
  YYSYMBOL_HETERONEIGHBOR_ATOM_QUERY_TOKEN =
      15,                  /* HETERONEIGHBOR_ATOM_QUERY_TOKEN  */
  YYSYMBOL_ALIPHATIC = 16, /* ALIPHATIC  */
  YYSYMBOL_ALIPHATICHETERONEIGHBOR_ATOM_QUERY_TOKEN =
      17,                   /* ALIPHATICHETERONEIGHBOR_ATOM_QUERY_TOKEN  */
  YYSYMBOL_ZERO_TOKEN = 18, /* ZERO_TOKEN  */
  YYSYMBOL_NONZERO_DIGIT_TOKEN = 19,  /* NONZERO_DIGIT_TOKEN  */
  YYSYMBOL_GROUP_OPEN_TOKEN = 20,     /* GROUP_OPEN_TOKEN  */
  YYSYMBOL_GROUP_CLOSE_TOKEN = 21,    /* GROUP_CLOSE_TOKEN  */
  YYSYMBOL_SEPARATOR_TOKEN = 22,      /* SEPARATOR_TOKEN  */
  YYSYMBOL_RANGE_OPEN_TOKEN = 23,     /* RANGE_OPEN_TOKEN  */
  YYSYMBOL_RANGE_CLOSE_TOKEN = 24,    /* RANGE_CLOSE_TOKEN  */
  YYSYMBOL_HASH_TOKEN = 25,           /* HASH_TOKEN  */
  YYSYMBOL_MINUS_TOKEN = 26,          /* MINUS_TOKEN  */
  YYSYMBOL_PLUS_TOKEN = 27,           /* PLUS_TOKEN  */
  YYSYMBOL_H_TOKEN = 28,              /* H_TOKEN  */
  YYSYMBOL_AT_TOKEN = 29,             /* AT_TOKEN  */
  YYSYMBOL_PERCENT_TOKEN = 30,        /* PERCENT_TOKEN  */
  YYSYMBOL_ATOM_OPEN_TOKEN = 31,      /* ATOM_OPEN_TOKEN  */
  YYSYMBOL_ATOM_CLOSE_TOKEN = 32,     /* ATOM_CLOSE_TOKEN  */
  YYSYMBOL_NOT_TOKEN = 33,            /* NOT_TOKEN  */
  YYSYMBOL_AND_TOKEN = 34,            /* AND_TOKEN  */
  YYSYMBOL_OR_TOKEN = 35,             /* OR_TOKEN  */
  YYSYMBOL_SEMI_TOKEN = 36,           /* SEMI_TOKEN  */
  YYSYMBOL_BEGIN_RECURSE = 37,        /* BEGIN_RECURSE  */
  YYSYMBOL_END_RECURSE = 38,          /* END_RECURSE  */
  YYSYMBOL_COLON_TOKEN = 39,          /* COLON_TOKEN  */
  YYSYMBOL_UNDERSCORE_TOKEN = 40,     /* UNDERSCORE_TOKEN  */
  YYSYMBOL_BOND_TOKEN = 41,           /* BOND_TOKEN  */
  YYSYMBOL_CHI_CLASS_TOKEN = 42,      /* CHI_CLASS_TOKEN  */
  YYSYMBOL_EOS_TOKEN = 43,            /* EOS_TOKEN  */
  YYSYMBOL_YYACCEPT = 44,             /* $accept  */
  YYSYMBOL_meta_start = 45,           /* meta_start  */
  YYSYMBOL_bad_atom_def = 46,         /* bad_atom_def  */
  YYSYMBOL_mol = 47,                  /* mol  */
  YYSYMBOL_atomd = 48,                /* atomd  */
  YYSYMBOL_hydrogen_atom = 49,        /* hydrogen_atom  */
  YYSYMBOL_atom_expr = 50,            /* atom_expr  */
  YYSYMBOL_point_query = 51,          /* point_query  */
  YYSYMBOL_recursive_query = 52,      /* recursive_query  */
  YYSYMBOL_atom_query = 53,           /* atom_query  */
  YYSYMBOL_possible_range_query = 54, /* possible_range_query  */
  YYSYMBOL_simple_atom = 55,          /* simple_atom  */
  YYSYMBOL_bond_expr = 56,            /* bond_expr  */
  YYSYMBOL_bond_query = 57,           /* bond_query  */
  YYSYMBOL_bondd = 58,                /* bondd  */
  YYSYMBOL_charge_spec = 59,          /* charge_spec  */
  YYSYMBOL_ring_number = 60,          /* ring_number  */
  YYSYMBOL_number = 61,               /* number  */
  YYSYMBOL_nonzero_number = 62,       /* nonzero_number  */
  YYSYMBOL_digit = 63                 /* digit  */
};
typedef enum yysymbol_kind_t yysymbol_kind_t;

#ifdef short
#undef short
#endif

/* On compilers that do not define __PTRDIFF_MAX__ etc., make sure
   <limits.h> and (if available) <stdint.h> are included
   so that the code can choose integer types of a good width.  */

#ifndef __PTRDIFF_MAX__
#include <limits.h> /* INFRINGES ON USER NAME SPACE */
#if defined __STDC_VERSION__ && 199901 <= __STDC_VERSION__
#include <stdint.h> /* INFRINGES ON USER NAME SPACE */
#define YY_STDINT_H
#endif
#endif

/* Narrow types that promote to a signed type and that can represent a
   signed or unsigned integer of at least N bits.  In tables they can
   save space and decrease cache pressure.  Promoting to a signed type
   helps avoid bugs in integer arithmetic.  */

#ifdef __INT_LEAST8_MAX__
typedef __INT_LEAST8_TYPE__ yytype_int8;
#elif defined YY_STDINT_H
typedef int_least8_t yytype_int8;
#else
typedef signed char yytype_int8;
#endif

#ifdef __INT_LEAST16_MAX__
typedef __INT_LEAST16_TYPE__ yytype_int16;
#elif defined YY_STDINT_H
typedef int_least16_t yytype_int16;
#else
typedef short yytype_int16;
#endif

/* Work around bug in HP-UX 11.23, which defines these macros
   incorrectly for preprocessor constants.  This workaround can likely
   be removed in 2023, as HPE has promised support for HP-UX 11.23
   (aka HP-UX 11i v2) only through the end of 2022; see Table 2 of
   <https://h20195.www2.hpe.com/V2/getpdf.aspx/4AA4-7673ENW.pdf>.  */
#ifdef __hpux
#undef UINT_LEAST8_MAX
#undef UINT_LEAST16_MAX
#define UINT_LEAST8_MAX 255
#define UINT_LEAST16_MAX 65535
#endif

#if defined __UINT_LEAST8_MAX__ && __UINT_LEAST8_MAX__ <= __INT_MAX__
typedef __UINT_LEAST8_TYPE__ yytype_uint8;
#elif (!defined __UINT_LEAST8_MAX__ && defined YY_STDINT_H && \
       UINT_LEAST8_MAX <= INT_MAX)
typedef uint_least8_t yytype_uint8;
#elif !defined __UINT_LEAST8_MAX__ && UCHAR_MAX <= INT_MAX
typedef unsigned char yytype_uint8;
#else
typedef short yytype_uint8;
#endif

#if defined __UINT_LEAST16_MAX__ && __UINT_LEAST16_MAX__ <= __INT_MAX__
typedef __UINT_LEAST16_TYPE__ yytype_uint16;
#elif (!defined __UINT_LEAST16_MAX__ && defined YY_STDINT_H && \
       UINT_LEAST16_MAX <= INT_MAX)
typedef uint_least16_t yytype_uint16;
#elif !defined __UINT_LEAST16_MAX__ && USHRT_MAX <= INT_MAX
typedef unsigned short yytype_uint16;
#else
typedef int yytype_uint16;
#endif

#ifndef YYPTRDIFF_T
#if defined __PTRDIFF_TYPE__ && defined __PTRDIFF_MAX__
#define YYPTRDIFF_T __PTRDIFF_TYPE__
#define YYPTRDIFF_MAXIMUM __PTRDIFF_MAX__
#elif defined PTRDIFF_MAX
#ifndef ptrdiff_t
#include <stddef.h> /* INFRINGES ON USER NAME SPACE */
#endif
#define YYPTRDIFF_T ptrdiff_t
#define YYPTRDIFF_MAXIMUM PTRDIFF_MAX
#else
#define YYPTRDIFF_T long
#define YYPTRDIFF_MAXIMUM LONG_MAX
#endif
#endif

#ifndef YYSIZE_T
#ifdef __SIZE_TYPE__
#define YYSIZE_T __SIZE_TYPE__
#elif defined size_t
#define YYSIZE_T size_t
#elif defined __STDC_VERSION__ && 199901 <= __STDC_VERSION__
#include <stddef.h> /* INFRINGES ON USER NAME SPACE */
#define YYSIZE_T size_t
#else
#define YYSIZE_T unsigned
#endif
#endif

#define YYSIZE_MAXIMUM                                                   \
  YY_CAST(YYPTRDIFF_T,                                                   \
          (YYPTRDIFF_MAXIMUM < YY_CAST(YYSIZE_T, -1) ? YYPTRDIFF_MAXIMUM \
                                                     : YY_CAST(YYSIZE_T, -1)))

#define YYSIZEOF(X) YY_CAST(YYPTRDIFF_T, sizeof(X))

/* Stored state numbers (used for stacks). */
typedef yytype_uint8 yy_state_t;

/* State numbers in computations.  */
typedef int yy_state_fast_t;

#ifndef YY_
#if defined YYENABLE_NLS && YYENABLE_NLS
#if ENABLE_NLS
#include <libintl.h> /* INFRINGES ON USER NAME SPACE */
#define YY_(Msgid) dgettext("bison-runtime", Msgid)
#endif
#endif
#ifndef YY_
#define YY_(Msgid) Msgid
#endif
#endif

#ifndef YY_ATTRIBUTE_PURE
#if defined __GNUC__ && 2 < __GNUC__ + (96 <= __GNUC_MINOR__)
#define YY_ATTRIBUTE_PURE __attribute__((__pure__))
#else
#define YY_ATTRIBUTE_PURE
#endif
#endif

#ifndef YY_ATTRIBUTE_UNUSED
#if defined __GNUC__ && 2 < __GNUC__ + (7 <= __GNUC_MINOR__)
#define YY_ATTRIBUTE_UNUSED __attribute__((__unused__))
#else
#define YY_ATTRIBUTE_UNUSED
#endif
#endif

/* Suppress unused-variable warnings by "using" E.  */
#if !defined lint || defined __GNUC__
#define YY_USE(E) ((void)(E))
#else
#define YY_USE(E) /* empty */
#endif

/* Suppress an incorrect diagnostic about yylval being uninitialized.  */
#if defined __GNUC__ && !defined __ICC && 406 <= __GNUC__ * 100 + __GNUC_MINOR__
#if __GNUC__ * 100 + __GNUC_MINOR__ < 407
#define YY_IGNORE_MAYBE_UNINITIALIZED_BEGIN \
  _Pragma("GCC diagnostic push")            \
      _Pragma("GCC diagnostic ignored \"-Wuninitialized\"")
#else
#define YY_IGNORE_MAYBE_UNINITIALIZED_BEGIN                 \
  _Pragma("GCC diagnostic push")                            \
      _Pragma("GCC diagnostic ignored \"-Wuninitialized\"") \
          _Pragma("GCC diagnostic ignored \"-Wmaybe-uninitialized\"")
#endif
#define YY_IGNORE_MAYBE_UNINITIALIZED_END _Pragma("GCC diagnostic pop")
#else
#define YY_INITIAL_VALUE(Value) Value
#endif
#ifndef YY_IGNORE_MAYBE_UNINITIALIZED_BEGIN
#define YY_IGNORE_MAYBE_UNINITIALIZED_BEGIN
#define YY_IGNORE_MAYBE_UNINITIALIZED_END
#endif
#ifndef YY_INITIAL_VALUE
#define YY_INITIAL_VALUE(Value) /* Nothing. */
#endif

#if defined __cplusplus && defined __GNUC__ && !defined __ICC && 6 <= __GNUC__
#define YY_IGNORE_USELESS_CAST_BEGIN \
  _Pragma("GCC diagnostic push")     \
      _Pragma("GCC diagnostic ignored \"-Wuseless-cast\"")
#define YY_IGNORE_USELESS_CAST_END _Pragma("GCC diagnostic pop")
#endif
#ifndef YY_IGNORE_USELESS_CAST_BEGIN
#define YY_IGNORE_USELESS_CAST_BEGIN
#define YY_IGNORE_USELESS_CAST_END
#endif

#define YY_ASSERT(E) ((void)(0 && (E)))

#if !defined yyoverflow

/* The parser invokes alloca or malloc; define the necessary symbols.  */

#ifdef YYSTACK_USE_ALLOCA
#if YYSTACK_USE_ALLOCA
#ifdef __GNUC__
#define YYSTACK_ALLOC __builtin_alloca
#elif defined __BUILTIN_VA_ARG_INCR
#include <alloca.h> /* INFRINGES ON USER NAME SPACE */
#elif defined _AIX
#define YYSTACK_ALLOC __alloca
#elif defined _MSC_VER
#include <malloc.h> /* INFRINGES ON USER NAME SPACE */
#define alloca _alloca
#else
#define YYSTACK_ALLOC alloca
#if !defined _ALLOCA_H && !defined EXIT_SUCCESS
#include <stdlib.h> /* INFRINGES ON USER NAME SPACE */
/* Use EXIT_SUCCESS as a witness for stdlib.h.  */
#ifndef EXIT_SUCCESS
#define EXIT_SUCCESS 0
#endif
#endif
#endif
#endif
#endif

#ifdef YYSTACK_ALLOC
/* Pacify GCC's 'empty if-body' warning.  */
#define YYSTACK_FREE(Ptr) \
  do { /* empty */        \
    ;                     \
  } while (0)
#ifndef YYSTACK_ALLOC_MAXIMUM
/* The OS might guarantee only one guard page at the bottom of the stack,
   and a page size can be as small as 4096 bytes.  So we cannot safely
   invoke alloca (N) if N exceeds 4096.  Use a slightly smaller number
   to allow for a few compiler-allocated temporary stack slots.  */
#define YYSTACK_ALLOC_MAXIMUM 4032 /* reasonable circa 2006 */
#endif
#else
#define YYSTACK_ALLOC YYMALLOC
#define YYSTACK_FREE YYFREE
#ifndef YYSTACK_ALLOC_MAXIMUM
#define YYSTACK_ALLOC_MAXIMUM YYSIZE_MAXIMUM
#endif
#if (defined __cplusplus && !defined EXIT_SUCCESS && \
     !((defined YYMALLOC || defined malloc) &&       \
       (defined YYFREE || defined free)))
#include <stdlib.h> /* INFRINGES ON USER NAME SPACE */
#ifndef EXIT_SUCCESS
#define EXIT_SUCCESS 0
#endif
#endif
#ifndef YYMALLOC
#define YYMALLOC malloc
#if !defined malloc && !defined EXIT_SUCCESS
void *malloc(YYSIZE_T); /* INFRINGES ON USER NAME SPACE */
#endif
#endif
#ifndef YYFREE
#define YYFREE free
#if !defined free && !defined EXIT_SUCCESS
void free(void *);      /* INFRINGES ON USER NAME SPACE */
#endif
#endif
#endif
#endif /* !defined yyoverflow */

#if (!defined yyoverflow &&   \
     (!defined __cplusplus || \
      (defined YYSTYPE_IS_TRIVIAL && YYSTYPE_IS_TRIVIAL)))

/* A type that is properly aligned for any stack member.  */
union yyalloc {
  yy_state_t yyss_alloc;
  YYSTYPE yyvs_alloc;
};

/* The size of the maximum gap between one aligned stack and the next.  */
#define YYSTACK_GAP_MAXIMUM (YYSIZEOF(union yyalloc) - 1)

/* The size of an array large to enough to hold all stacks, each with
   N elements.  */
#define YYSTACK_BYTES(N) \
  ((N) * (YYSIZEOF(yy_state_t) + YYSIZEOF(YYSTYPE)) + YYSTACK_GAP_MAXIMUM)

#define YYCOPY_NEEDED 1

/* Relocate STACK from its old location to the new one.  The
   local variables YYSIZE and YYSTACKSIZE give the old and new number of
   elements in the stack, and YYPTR gives the new location of the
   stack.  Advance YYPTR to a properly aligned location for the next
   stack.  */
#define YYSTACK_RELOCATE(Stack_alloc, Stack)                           \
  do {                                                                 \
    YYPTRDIFF_T yynewbytes;                                            \
    YYCOPY(&yyptr->Stack_alloc, Stack, yysize);                        \
    Stack = &yyptr->Stack_alloc;                                       \
    yynewbytes = yystacksize * YYSIZEOF(*Stack) + YYSTACK_GAP_MAXIMUM; \
    yyptr += yynewbytes / YYSIZEOF(*yyptr);                            \
  } while (0)

#endif

#if defined YYCOPY_NEEDED && YYCOPY_NEEDED
/* Copy COUNT objects from SRC to DST.  The source and destination do
   not overlap.  */
#ifndef YYCOPY
#if defined __GNUC__ && 1 < __GNUC__
#define YYCOPY(Dst, Src, Count) \
  __builtin_memcpy(Dst, Src, YY_CAST(YYSIZE_T, (Count)) * sizeof(*(Src)))
#else
#define YYCOPY(Dst, Src, Count)                                  \
  do {                                                           \
    YYPTRDIFF_T yyi;                                             \
    for (yyi = 0; yyi < (Count); yyi++) (Dst)[yyi] = (Src)[yyi]; \
  } while (0)
#endif
#endif
#endif /* !YYCOPY_NEEDED */

/* YYFINAL -- State number of the termination state.  */
#define YYFINAL 56
/* YYLAST -- Last index in YYTABLE.  */
#define YYLAST 588

/* YYNTOKENS -- Number of terminals.  */
#define YYNTOKENS 44
/* YYNNTS -- Number of nonterminals.  */
#define YYNNTS 20
/* YYNRULES -- Number of rules.  */
#define YYNRULES 120
/* YYNSTATES -- Number of states.  */
#define YYNSTATES 175

/* YYMAXUTOK -- Last valid token kind.  */
#define YYMAXUTOK 298

/* YYTRANSLATE(TOKEN-NUM) -- Symbol number corresponding to TOKEN-NUM
   as returned by yylex, with out-of-bounds checking.  */
#define YYTRANSLATE(YYX)                            \
  (0 <= (YYX) && (YYX) <= YYMAXUTOK                 \
       ? YY_CAST(yysymbol_kind_t, yytranslate[YYX]) \
       : YYSYMBOL_YYUNDEF)

/* YYTRANSLATE[TOKEN-NUM] -- Symbol number corresponding to TOKEN-NUM
   as returned by yylex.  */
static const yytype_int8 yytranslate[] = {
    0,  2,  2,  2,  2,  2,  2,  2,  2,  2,  2,  2,  2,  2,  2,  2,  2,  2,  2,
    2,  2,  2,  2,  2,  2,  2,  2,  2,  2,  2,  2,  2,  2,  2,  2,  2,  2,  2,
    2,  2,  2,  2,  2,  2,  2,  2,  2,  2,  2,  2,  2,  2,  2,  2,  2,  2,  2,
    2,  2,  2,  2,  2,  2,  2,  2,  2,  2,  2,  2,  2,  2,  2,  2,  2,  2,  2,
    2,  2,  2,  2,  2,  2,  2,  2,  2,  2,  2,  2,  2,  2,  2,  2,  2,  2,  2,
    2,  2,  2,  2,  2,  2,  2,  2,  2,  2,  2,  2,  2,  2,  2,  2,  2,  2,  2,
    2,  2,  2,  2,  2,  2,  2,  2,  2,  2,  2,  2,  2,  2,  2,  2,  2,  2,  2,
    2,  2,  2,  2,  2,  2,  2,  2,  2,  2,  2,  2,  2,  2,  2,  2,  2,  2,  2,
    2,  2,  2,  2,  2,  2,  2,  2,  2,  2,  2,  2,  2,  2,  2,  2,  2,  2,  2,
    2,  2,  2,  2,  2,  2,  2,  2,  2,  2,  2,  2,  2,  2,  2,  2,  2,  2,  2,
    2,  2,  2,  2,  2,  2,  2,  2,  2,  2,  2,  2,  2,  2,  2,  2,  2,  2,  2,
    2,  2,  2,  2,  2,  2,  2,  2,  2,  2,  2,  2,  2,  2,  2,  2,  2,  2,  2,
    2,  2,  2,  2,  2,  2,  2,  2,  2,  2,  2,  2,  2,  2,  2,  2,  2,  2,  2,
    2,  2,  2,  2,  2,  2,  2,  2,  2,  1,  2,  3,  4,  5,  6,  7,  8,  9,  10,
    11, 12, 13, 14, 15, 16, 17, 18, 19, 20, 21, 22, 23, 24, 25, 26, 27, 28, 29,
    30, 31, 32, 33, 34, 35, 36, 37, 38, 39, 40, 41, 42, 43};

#if YYDEBUG
/* YYRLINE[YYN] -- Source line where rule number YYN was defined.  */
static const yytype_int16 yyrline[] = {
    0,   124, 124, 127, 131, 134, 137, 141, 145, 148, 153, 156, 164, 165,
    166, 167, 175, 183, 197, 218, 223, 247, 268, 285, 308, 322, 323, 324,
    328, 351, 355, 360, 366, 375, 381, 389, 397, 410, 416, 423, 429, 452,
    455, 461, 462, 466, 483, 507, 508, 513, 514, 519, 520, 525, 526, 527,
    528, 529, 530, 531, 534, 537, 540, 543, 546, 549, 555, 561, 568, 576,
    584, 590, 596, 602, 608, 614, 621, 628, 629, 636, 637, 640, 643, 646,
    649, 652, 657, 665, 677, 682, 687, 691, 695, 699, 702, 703, 710, 711,
    717, 723, 729, 734, 741, 742, 743, 744, 745, 746, 750, 751, 752, 753,
    754, 755, 756, 761, 762, 766, 767, 776, 777};
#endif

/** Accessing symbol of state STATE.  */
#define YY_ACCESSING_SYMBOL(State) YY_CAST(yysymbol_kind_t, yystos[State])

#if YYDEBUG || 0
/* The user-facing name of the symbol whose (internal) number is
   YYSYMBOL.  No bounds checking.  */
static const char *yysymbol_name(yysymbol_kind_t yysymbol) YY_ATTRIBUTE_UNUSED;

/* YYTNAME[SYMBOL-NUM] -- String name of the symbol SYMBOL-NUM.
   First, the terminals, then, starting at YYNTOKENS, nonterminals.  */
static const char *const yytname[] = {
    "\"end of file\"",
    "error",
    "\"invalid token\"",
    "START_MOL",
    "START_ATOM",
    "START_BOND",
    "AROMATIC_ATOM_TOKEN",
    "ORGANIC_ATOM_TOKEN",
    "ATOM_TOKEN",
    "SIMPLE_ATOM_QUERY_TOKEN",
    "COMPLEX_ATOM_QUERY_TOKEN",
    "RINGSIZE_ATOM_QUERY_TOKEN",
    "RINGBOND_ATOM_QUERY_TOKEN",
    "IMPLICIT_H_ATOM_QUERY_TOKEN",
    "HYB_TOKEN",
    "HETERONEIGHBOR_ATOM_QUERY_TOKEN",
    "ALIPHATIC",
    "ALIPHATICHETERONEIGHBOR_ATOM_QUERY_TOKEN",
    "ZERO_TOKEN",
    "NONZERO_DIGIT_TOKEN",
    "GROUP_OPEN_TOKEN",
    "GROUP_CLOSE_TOKEN",
    "SEPARATOR_TOKEN",
    "RANGE_OPEN_TOKEN",
    "RANGE_CLOSE_TOKEN",
    "HASH_TOKEN",
    "MINUS_TOKEN",
    "PLUS_TOKEN",
    "H_TOKEN",
    "AT_TOKEN",
    "PERCENT_TOKEN",
    "ATOM_OPEN_TOKEN",
    "ATOM_CLOSE_TOKEN",
    "NOT_TOKEN",
    "AND_TOKEN",
    "OR_TOKEN",
    "SEMI_TOKEN",
    "BEGIN_RECURSE",
    "END_RECURSE",
    "COLON_TOKEN",
    "UNDERSCORE_TOKEN",
    "BOND_TOKEN",
    "CHI_CLASS_TOKEN",
    "EOS_TOKEN",
    "$accept",
    "meta_start",
    "bad_atom_def",
    "mol",
    "atomd",
    "hydrogen_atom",
    "atom_expr",
    "point_query",
    "recursive_query",
    "atom_query",
    "possible_range_query",
    "simple_atom",
    "bond_expr",
    "bond_query",
    "bondd",
    "charge_spec",
    "ring_number",
    "number",
    "nonzero_number",
    "digit",
    YY_NULLPTR};

static const char *yysymbol_name(yysymbol_kind_t yysymbol) {
  return yytname[yysymbol];
}
#endif

#define YYPACT_NINF (-55)

#define yypact_value_is_default(Yyn) ((Yyn) == YYPACT_NINF)

#define YYTABLE_NINF (-87)

#define yytable_value_is_error(Yyn) 0

/* YYPACT[STATE-NUM] -- Index in YYTABLE of the portion describing
   STATE-NUM.  */
static const yytype_int16 yypact[] = {
    237, -39, 29,  181, 547, 27,  -55, -55, -55, -55, 403, 493, -55, -55, -55,
    -55, 40,  99,  125, 198, -55, 235, 272, -55, -55, 64,  116, 3,   64,  -16,
    218, 255, 440, 29,  255, 64,  -55, -19, 292, -55, -55, -55, 14,  2,   -55,
    104, 166, -55, -55, -55, 547, -55, -55, 131, 547, -55, -55, 11,  -55, 527,
    144, -55, 324, -55, -55, 46,  -55, 29,  182, -55, 521, -55, -55, -55, -55,
    -55, -55, -55, -55, -55, -55, -55, -55, -55, -55, -55, 255, -55, 144, -55,
    -55, 465, -55, -55, -55, 440, 440, 440, -55, 88,  -55, 64,  64,  -55, -55,
    -55, 547, 547, 547, -55, -55, -55, 185, 24,  -55, 64,  9,   -55, 64,  543,
    -55, 529, -55, 166, 166, -55, -55, 33,  440, 366, 329, 64,  50,  -55, -55,
    -55, 44,  288, 54,  -55, 64,  56,  -55, 64,  35,  -55, -55, 257, 75,  73,
    38,  -55, 91,  -55, 109, -55, 64,  -55, 294, 166, -55, -55, 107, -55, -55,
    113, -55, 332, -55, -55, -55, 349, -55, 126, -55};

/* YYDEFACT[STATE-NUM] -- Default reduction number in state STATE-NUM.
   Performed when YYTABLE does not specify something else to do.  Zero
   means the default is an error.  */
static const yytype_int8 yydefact[] = {
    0,   0,   0,  5,   8,   0,   11,  88,  87,  89,  0,  2,   16,  26, 25,
    49,  53,  56, 57,  58,  77,  54,  55,  115, 117, 0,  107, 104, 71, 74,
    0,   0,   0,  0,   0,   75,  4,   0,   15,  41,  43, 44,  0,   47, 72,
    78,  116, 98, 97,  100, 0,   99,  96,  7,   93,  94, 1,   0,   10, 71,
    0,   47,  78, 120, 119, 0,   24,  0,   0,   17,  0,  20,  108, 59, 62,
    63,  64,  60, 61,  51,  105, 106, 102, 103, 70,  73, 0,   12,  15, 13,
    42,  0,   14, 76,  3,   0,   0,   0,   40,  0,   50, 0,   68,  48, 118,
    101, 0,   0,  0,   6,   95,  9,   107, 104, 29,  0,  0,   27,  0,  68,
    22,  0,   19, 0,   0,   18,  21,  45,  37,  38,  39, 0,   0,   52, 69,
    90,  91,  92, 0,   33,  0,   0,   31,  0,   0,   23, 109, 0,   0,  0,
    0,   30,  0,  28,  0,   35,  0,   110, 0,   46,  65, 66,  0,   34, 32,
    0,   111, 0,  67,  36,  112, 0,   113, 0,   114};

/* YYPGOTO[NTERM-NUM].  */
static const yytype_int8 yypgoto[] = {-55, -55, 16,  127, 28, -55, 4,
                                      8,   -55, -55, -55, -1, 19,  -55,
                                      -21, -54, 94,  -10, 20, -43};

/* YYDEFGOTO[NTERM-NUM].  */
static const yytype_int8 yydefgoto[] = {0,  5,  87, 11, 12, 13, 38, 39, 40, 41,
                                        42, 61, 70, 54, 55, 44, 71, 45, 46, 72};

/* YYTABLE[YYPACT[STATE-NUM]] -- What to do in state STATE-NUM.  If
   positive, shift that token.  If negative, reduce the rule whose
   number is the opposite.  If YYTABLE_NINF, syntax error.  */
static const yytype_int16 yytable[] = {
    62,  14,  43,  104, 6,   116, 73,  74,  75,  76,  14,  77,  78,  85,  60,
    79,  81,  83,  84,  36,  62,  23,  24,  53,  94,  93,  -85, 56,  57,  105,
    82,  37,  14,  110, 88,  7,   8,   99,  9,   69,  90,  139, 23,  24,  103,
    -25, 98,  89,  140, 84,  92,  82,  7,   8,   111, 9,   23,  24,  23,  24,
    10,  103, 161, -79, 14,  144, 14,  155, 98,  14,  58,  47,  48,  148, 156,
    49,  150, 10,  106, 50,  146, 147, 23,  24,  121, 51,  151, 52,  153, 132,
    14,  133, 134, 120, 24,  122, 98,  160, 125, 128, 129, 130, 81,  83,  158,
    138, 23,  24,  141, 134, 7,   8,   100, 9,   131, 167, 104, 23,  24,  69,
    14,  149, -82, 163, 171, 135, 136, 137, 173, 101, 152, 168, 102, 154, 23,
    24,  98,  98,  98,  -86, 162, 164, 80,  23,  24,  169, 165, 174, -83, 145,
    7,   8,   15,  9,   16,  17,  18,  19,  20,  21,  91,  22,  23,  24,  126,
    106, 107, 108, 159, 25,  26,  27,  28,  29,  109, 0,   117, 32,  95,  96,
    97,  33,  0,   118, 63,  64,  35,  7,   8,   15,  9,   16,  17,  18,  19,
    20,  21,  0,   22,  23,  24,  123, 124, 23,  24,  0,   25,  26,  27,  28,
    29,  80,  30,  31,  32,  0,   23,  24,  33,  0,   34,  -84, 0,   35,  7,
    8,   15,  9,   16,  17,  18,  19,  20,  21,  0,   22,  23,  24,  1,   0,
    2,   3,   4,   25,  26,  27,  59,  29,  0,   86,  31,  32,  0,   23,  24,
    33,  0,   34,  -80, 0,   35,  7,   8,   15,  9,   16,  17,  18,  19,  20,
    21,  0,   22,  23,  24,  63,  64,  0,   157, 0,   25,  26,  27,  28,  29,
    0,   86,  31,  32,  0,   23,  24,  33,  0,   34,  -81, 0,   35,  7,   8,
    15,  9,   16,  17,  18,  19,  20,  21,  0,   22,  23,  24,  63,  64,  0,
    166, 0,   25,  26,  27,  28,  29,  106, 107, 0,   32,  95,  96,  97,  33,
    7,   8,   100, 9,   35,  7,   8,   15,  9,   16,  17,  18,  19,  20,  21,
    0,   22,  23,  24,  101, 63,  64,  119, 170, 25,  26,  27,  28,  29,  0,
    0,   0,   32,  95,  96,  0,   33,  63,  64,  0,   172, 35,  7,   8,   15,
    9,   16,  17,  18,  19,  20,  21,  0,   22,  23,  24,  0,   0,   0,   0,
    0,   25,  26,  27,  28,  29,  0,   0,   0,   32,  95,  0,   0,   33,  0,
    0,   0,   0,   35,  7,   8,   15,  9,   16,  17,  18,  19,  20,  21,  0,
    22,  23,  24,  0,   0,   0,   0,   0,   25,  26,  27,  59,  29,  0,   0,
    0,   32,  0,   0,   0,   33,  0,   0,   0,   0,   35,  7,   8,   15,  9,
    16,  17,  18,  19,  20,  21,  0,   22,  23,  24,  0,   0,   0,   0,   0,
    25,  26,  27,  28,  29,  0,   7,   8,   32,  9,   0,   0,   33,  0,   0,
    0,   0,   35,  63,  64,  65,  66,  67,  0,   0,   47,  48,  0,   0,   49,
    68,  10,  0,   50,  7,   8,   0,   9,   127, 51,  0,   52,  0,   0,   0,
    0,   63,  64,  65,  66,  67,  0,   0,   47,  48,  0,   0,   49,  68,  10,
    0,   50,  7,   8,   0,   9,   0,   51,  0,   52,  7,   8,   0,   9,   63,
    64,  0,   0,   0,   0,   23,  24,  0,   0,   0,   0,   68,  10,  112, 113,
    106, 107, 108, 0,   114, 10,  23,  24,  106, 107, 108, 115, 0,   0,   112,
    113, 0,   47,  48,  0,   142, 49,  0,   0,   0,   50,  0,   143, 0,   0,
    0,   51,  0,   52};

static const yytype_int16 yycheck[] = {
    10,  2,   3,   46,  43,  59,  16,  17,  18,  19, 11,  21,  22,  29,  10,
    25,  26,  27,  28,  3,   30,  18,  19,  4,   43, 35,  23,  0,   1,   50,
    27,  3,   33,  54,  30,  6,   7,   23,  9,   11, 32,  32,  18,  19,  45,
    43,  38,  31,  39,  59,  34,  27,  6,   7,   43, 9,   18,  19,  18,  19,
    31,  62,  24,  23,  65,  119, 67,  32,  60,  70, 43,  25,  26,  40,  39,
    29,  26,  31,  34,  33,  123, 124, 18,  19,  65, 39,  32,  41,  32,  99,
    91,  101, 102, 65,  19,  67,  88,  24,  70,  95, 96,  97,  112, 113, 147,
    115, 18,  19,  118, 119, 6,   7,   8,   9,   26, 158, 159, 18,  19,  91,
    121, 131, 23,  32,  167, 106, 107, 108, 171, 25, 140, 24,  28,  143, 18,
    19,  128, 129, 130, 23,  150, 32,  26,  18,  19, 32,  156, 21,  23,  121,
    6,   7,   8,   9,   10,  11,  12,  13,  14,  15, 33,  17,  18,  19,  70,
    34,  35,  36,  148, 25,  26,  27,  28,  29,  43, -1,  32,  33,  34,  35,
    36,  37,  -1,  39,  18,  19,  42,  6,   7,   8,  9,   10,  11,  12,  13,
    14,  15,  -1,  17,  18,  19,  19,  20,  18,  19, -1,  25,  26,  27,  28,
    29,  26,  31,  32,  33,  -1,  18,  19,  37,  -1, 39,  23,  -1,  42,  6,
    7,   8,   9,   10,  11,  12,  13,  14,  15,  -1, 17,  18,  19,  1,   -1,
    3,   4,   5,   25,  26,  27,  28,  29,  -1,  31, 32,  33,  -1,  18,  19,
    37,  -1,  39,  23,  -1,  42,  6,   7,   8,   9,  10,  11,  12,  13,  14,
    15,  -1,  17,  18,  19,  18,  19,  -1,  21,  -1, 25,  26,  27,  28,  29,
    -1,  31,  32,  33,  -1,  18,  19,  37,  -1,  39, 23,  -1,  42,  6,   7,
    8,   9,   10,  11,  12,  13,  14,  15,  -1,  17, 18,  19,  18,  19,  -1,
    21,  -1,  25,  26,  27,  28,  29,  34,  35,  -1, 33,  34,  35,  36,  37,
    6,   7,   8,   9,   42,  6,   7,   8,   9,   10, 11,  12,  13,  14,  15,
    -1,  17,  18,  19,  25,  18,  19,  28,  21,  25, 26,  27,  28,  29,  -1,
    -1,  -1,  33,  34,  35,  -1,  37,  18,  19,  -1, 21,  42,  6,   7,   8,
    9,   10,  11,  12,  13,  14,  15,  -1,  17,  18, 19,  -1,  -1,  -1,  -1,
    -1,  25,  26,  27,  28,  29,  -1,  -1,  -1,  33, 34,  -1,  -1,  37,  -1,
    -1,  -1,  -1,  42,  6,   7,   8,   9,   10,  11, 12,  13,  14,  15,  -1,
    17,  18,  19,  -1,  -1,  -1,  -1,  -1,  25,  26, 27,  28,  29,  -1,  -1,
    -1,  33,  -1,  -1,  -1,  37,  -1,  -1,  -1,  -1, 42,  6,   7,   8,   9,
    10,  11,  12,  13,  14,  15,  -1,  17,  18,  19, -1,  -1,  -1,  -1,  -1,
    25,  26,  27,  28,  29,  -1,  6,   7,   33,  9,  -1,  -1,  37,  -1,  -1,
    -1,  -1,  42,  18,  19,  20,  21,  22,  -1,  -1, 25,  26,  -1,  -1,  29,
    30,  31,  -1,  33,  6,   7,   -1,  9,   38,  39, -1,  41,  -1,  -1,  -1,
    -1,  18,  19,  20,  21,  22,  -1,  -1,  25,  26, -1,  -1,  29,  30,  31,
    -1,  33,  6,   7,   -1,  9,   -1,  39,  -1,  41, 6,   7,   -1,  9,   18,
    19,  -1,  -1,  -1,  -1,  18,  19,  -1,  -1,  -1, -1,  30,  31,  26,  27,
    34,  35,  36,  -1,  32,  31,  18,  19,  34,  35, 36,  39,  -1,  -1,  26,
    27,  -1,  25,  26,  -1,  32,  29,  -1,  -1,  -1, 33,  -1,  39,  -1,  -1,
    -1,  39,  -1,  41};

/* YYSTOS[STATE-NUM] -- The symbol kind of the accessing symbol of
   state STATE-NUM.  */
static const yytype_int8 yystos[] = {
    0,  1,  3,  4,  5,  45, 43, 6,  7,  9,  31, 47, 48, 49, 55, 8,  10, 11,
    12, 13, 14, 15, 17, 18, 19, 25, 26, 27, 28, 29, 31, 32, 33, 37, 39, 42,
    46, 48, 50, 51, 52, 53, 54, 55, 59, 61, 62, 25, 26, 29, 33, 39, 41, 56,
    57, 58, 0,  1,  43, 28, 50, 55, 61, 18, 19, 20, 21, 22, 30, 48, 56, 60,
    63, 61, 61, 61, 61, 61, 61, 61, 26, 61, 27, 61, 61, 29, 31, 46, 50, 46,
    51, 47, 46, 61, 43, 34, 35, 36, 51, 23, 8,  25, 28, 55, 63, 58, 34, 35,
    36, 43, 58, 43, 26, 27, 32, 39, 59, 32, 39, 28, 48, 56, 48, 19, 20, 48,
    60, 38, 50, 50, 50, 26, 61, 61, 61, 56, 56, 56, 61, 32, 39, 61, 32, 39,
    59, 48, 63, 63, 40, 61, 26, 32, 61, 32, 61, 32, 39, 21, 63, 62, 24, 24,
    61, 32, 32, 61, 21, 63, 24, 32, 21, 63, 21, 63, 21};

/* YYR1[RULE-NUM] -- Symbol kind of the left-hand side of rule RULE-NUM.  */
static const yytype_int8 yyr1[] = {
    0,  44, 45, 45, 45, 45, 45, 45, 45, 45, 45, 45, 46, 46, 46, 46, 47, 47,
    47, 47, 47, 47, 47, 47, 47, 48, 48, 48, 48, 49, 49, 49, 49, 49, 49, 49,
    49, 50, 50, 50, 50, 50, 51, 51, 51, 52, 52, 53, 53, 53, 53, 53, 53, 53,
    53, 53, 53, 53, 53, 53, 53, 53, 53, 53, 53, 53, 53, 53, 53, 53, 53, 53,
    53, 53, 53, 53, 53, 53, 53, 54, 54, 54, 54, 54, 54, 54, 54, 55, 55, 55,
    56, 56, 56, 56, 57, 57, 58, 58, 58, 58, 58, 58, 59, 59, 59, 59, 59, 59,
    60, 60, 60, 60, 60, 60, 60, 61, 61, 62, 62, 63, 63};

/* YYR2[RULE-NUM] -- Number of symbols on the right-hand side of rule RULE-NUM.
 */
static const yytype_int8 yyr2[] = {
    0, 2, 2, 3, 2, 1, 3, 2, 1, 3, 2, 2, 2, 2, 2, 1, 1, 2, 3, 3, 2, 3, 3, 4, 2,
    1, 1, 3, 5, 3, 5, 4, 6, 4, 6, 5, 7, 3, 3, 3, 2, 1, 2, 1, 1, 3, 5, 1, 2, 1,
    2, 2, 3, 1, 1, 1, 1, 1, 1, 2, 2, 2, 2, 2, 2, 5, 5, 6, 2, 3, 2, 1, 1, 2, 1,
    1, 2, 1, 1, 1, 1, 1, 1, 1, 1, 1, 1, 1, 1, 1, 3, 3, 3, 1, 1, 2, 1, 1, 1, 1,
    1, 2, 2, 2, 1, 2, 2, 1, 1, 3, 4, 5, 6, 7, 8, 1, 1, 1, 2, 1, 1};

enum { YYENOMEM = -2 };

#define yyerrok (yyerrstatus = 0)
#define yyclearin (yychar = YYEMPTY)

#define YYACCEPT goto yyacceptlab
#define YYABORT goto yyabortlab
#define YYERROR goto yyerrorlab
#define YYNOMEM goto yyexhaustedlab

#define YYRECOVERING() (!!yyerrstatus)

#define YYBACKUP(Token, Value)                                    \
  do                                                              \
    if (yychar == YYEMPTY) {                                      \
      yychar = (Token);                                           \
      yylval = (Value);                                           \
      YYPOPSTACK(yylen);                                          \
      yystate = *yyssp;                                           \
      goto yybackup;                                              \
    } else {                                                      \
      yyerror(input, molList, lastAtom, lastBond, numAtomsParsed, \
              numBondsParsed, branchPoints, scanner, start_token, \
              YY_("syntax error: cannot back up"));               \
      YYERROR;                                                    \
    }                                                             \
  while (0)

/* Backward compatibility with an undocumented macro.
   Use YYerror or YYUNDEF. */
#define YYERRCODE YYUNDEF

/* Enable debugging if requested.  */
#if YYDEBUG

#ifndef YYFPRINTF
#include <stdio.h> /* INFRINGES ON USER NAME SPACE */
#define YYFPRINTF fprintf
#endif

#define YYDPRINTF(Args)          \
  do {                           \
    if (yydebug) YYFPRINTF Args; \
  } while (0)

#define YY_SYMBOL_PRINT(Title, Kind, Value, Location)                          \
  do {                                                                         \
    if (yydebug) {                                                             \
      YYFPRINTF(stderr, "%s ", Title);                                         \
      yy_symbol_print(stderr, Kind, Value, input, molList, lastAtom, lastBond, \
                      numAtomsParsed, numBondsParsed, branchPoints, scanner,   \
                      start_token);                                            \
      YYFPRINTF(stderr, "\n");                                                 \
    }                                                                          \
  } while (0)

/*-----------------------------------.
| Print this symbol's value on YYO.  |
`-----------------------------------*/

static void yy_symbol_value_print(
    FILE *yyo, yysymbol_kind_t yykind, YYSTYPE const *const yyvaluep,
    const char *input, std::vector<RDKit::RWMol *> *molList,
    RDKit::Atom *&lastAtom, RDKit::Bond *&lastBond, unsigned &numAtomsParsed,
    unsigned &numBondsParsed, std::list<unsigned int> *branchPoints,
    void *scanner, int &start_token) {
  FILE *yyoutput = yyo;
  YY_USE(yyoutput);
  YY_USE(input);
  YY_USE(molList);
  YY_USE(lastAtom);
  YY_USE(lastBond);
  YY_USE(numAtomsParsed);
  YY_USE(numBondsParsed);
  YY_USE(branchPoints);
  YY_USE(scanner);
  YY_USE(start_token);
  if (!yyvaluep) return;
  YY_IGNORE_MAYBE_UNINITIALIZED_BEGIN
  YY_USE(yykind);
  YY_IGNORE_MAYBE_UNINITIALIZED_END
}

/*---------------------------.
| Print this symbol on YYO.  |
`---------------------------*/

static void yy_symbol_print(FILE *yyo, yysymbol_kind_t yykind,
                            YYSTYPE const *const yyvaluep, const char *input,
                            std::vector<RDKit::RWMol *> *molList,
                            RDKit::Atom *&lastAtom, RDKit::Bond *&lastBond,
                            unsigned &numAtomsParsed, unsigned &numBondsParsed,
                            std::list<unsigned int> *branchPoints,
                            void *scanner, int &start_token) {
  YYFPRINTF(yyo, "%s %s (", yykind < YYNTOKENS ? "token" : "nterm",
            yysymbol_name(yykind));

  yy_symbol_value_print(yyo, yykind, yyvaluep, input, molList, lastAtom,
                        lastBond, numAtomsParsed, numBondsParsed, branchPoints,
                        scanner, start_token);
  YYFPRINTF(yyo, ")");
}

/*------------------------------------------------------------------.
| yy_stack_print -- Print the state stack from its BOTTOM up to its |
| TOP (included).                                                   |
`------------------------------------------------------------------*/

static void yy_stack_print(yy_state_t *yybottom, yy_state_t *yytop) {
  YYFPRINTF(stderr, "Stack now");
  for (; yybottom <= yytop; yybottom++) {
    int yybot = *yybottom;
    YYFPRINTF(stderr, " %d", yybot);
  }
  YYFPRINTF(stderr, "\n");
}

#define YY_STACK_PRINT(Bottom, Top)               \
  do {                                            \
    if (yydebug) yy_stack_print((Bottom), (Top)); \
  } while (0)

/*------------------------------------------------.
| Report that the YYRULE is going to be reduced.  |
`------------------------------------------------*/

static void yy_reduce_print(yy_state_t *yyssp, YYSTYPE *yyvsp, int yyrule,
                            const char *input,
                            std::vector<RDKit::RWMol *> *molList,
                            RDKit::Atom *&lastAtom, RDKit::Bond *&lastBond,
                            unsigned &numAtomsParsed, unsigned &numBondsParsed,
                            std::list<unsigned int> *branchPoints,
                            void *scanner, int &start_token) {
  int yylno = yyrline[yyrule];
  int yynrhs = yyr2[yyrule];
  int yyi;
  YYFPRINTF(stderr, "Reducing stack by rule %d (line %d):\n", yyrule - 1,
            yylno);
  /* The symbols being reduced.  */
  for (yyi = 0; yyi < yynrhs; yyi++) {
    YYFPRINTF(stderr, "   $%d = ", yyi + 1);
    yy_symbol_print(stderr, YY_ACCESSING_SYMBOL(+yyssp[yyi + 1 - yynrhs]),
                    &yyvsp[(yyi + 1) - (yynrhs)], input, molList, lastAtom,
                    lastBond, numAtomsParsed, numBondsParsed, branchPoints,
                    scanner, start_token);
    YYFPRINTF(stderr, "\n");
  }
}

#define YY_REDUCE_PRINT(Rule)                                                 \
  do {                                                                        \
    if (yydebug)                                                              \
      yy_reduce_print(yyssp, yyvsp, Rule, input, molList, lastAtom, lastBond, \
                      numAtomsParsed, numBondsParsed, branchPoints, scanner,  \
                      start_token);                                           \
  } while (0)

/* Nonzero means print parse trace.  It is left uninitialized so that
   multiple parsers can coexist.  */
int yydebug;
#else /* !YYDEBUG */
#define YYDPRINTF(Args) ((void)0)
#define YY_SYMBOL_PRINT(Title, Kind, Value, Location)
#define YY_STACK_PRINT(Bottom, Top)
#define YY_REDUCE_PRINT(Rule)
#endif /* !YYDEBUG */

/* YYINITDEPTH -- initial size of the parser's stacks.  */
#ifndef YYINITDEPTH
#define YYINITDEPTH 200
#endif

/* YYMAXDEPTH -- maximum size the stacks can grow to (effective only
   if the built-in stack extension method is used).

   Do not make this value too large; the results are undefined if
   YYSTACK_ALLOC_MAXIMUM < YYSTACK_BYTES (YYMAXDEPTH)
   evaluated with infinite-precision integer arithmetic.  */

#ifndef YYMAXDEPTH
#define YYMAXDEPTH 10000
#endif

/*-----------------------------------------------.
| Release the memory associated to this symbol.  |
`-----------------------------------------------*/

static void yydestruct(const char *yymsg, yysymbol_kind_t yykind,
                       YYSTYPE *yyvaluep, const char *input,
                       std::vector<RDKit::RWMol *> *molList,
                       RDKit::Atom *&lastAtom, RDKit::Bond *&lastBond,
                       unsigned &numAtomsParsed, unsigned &numBondsParsed,
                       std::list<unsigned int> *branchPoints, void *scanner,
                       int &start_token) {
  YY_USE(yyvaluep);
  YY_USE(input);
  YY_USE(molList);
  YY_USE(lastAtom);
  YY_USE(lastBond);
  YY_USE(numAtomsParsed);
  YY_USE(numBondsParsed);
  YY_USE(branchPoints);
  YY_USE(scanner);
  YY_USE(start_token);
  if (!yymsg) yymsg = "Deleting";
  YY_SYMBOL_PRINT(yymsg, yykind, yyvaluep, yylocationp);

  YY_IGNORE_MAYBE_UNINITIALIZED_BEGIN
  switch (yykind) {
    case YYSYMBOL_ATOM_TOKEN: /* ATOM_TOKEN  */
#line 115 "smarts.yy"
    {
      delete ((*yyvaluep).atom);
    }
#line 1155 "/scratch/RDKit_git/Code/GraphMol/SmilesParse/smarts.tab.cpp"
    break;

    case YYSYMBOL_SIMPLE_ATOM_QUERY_TOKEN: /* SIMPLE_ATOM_QUERY_TOKEN  */
#line 115 "smarts.yy"
    {
      delete ((*yyvaluep).atom);
    }
#line 1161 "/scratch/RDKit_git/Code/GraphMol/SmilesParse/smarts.tab.cpp"
    break;

    case YYSYMBOL_COMPLEX_ATOM_QUERY_TOKEN: /* COMPLEX_ATOM_QUERY_TOKEN  */
#line 115 "smarts.yy"
    {
      delete ((*yyvaluep).atom);
    }
#line 1167 "/scratch/RDKit_git/Code/GraphMol/SmilesParse/smarts.tab.cpp"
    break;

    case YYSYMBOL_RINGSIZE_ATOM_QUERY_TOKEN: /* RINGSIZE_ATOM_QUERY_TOKEN  */
#line 115 "smarts.yy"
    {
      delete ((*yyvaluep).atom);
    }
#line 1173 "/scratch/RDKit_git/Code/GraphMol/SmilesParse/smarts.tab.cpp"
    break;

    case YYSYMBOL_RINGBOND_ATOM_QUERY_TOKEN: /* RINGBOND_ATOM_QUERY_TOKEN  */
#line 115 "smarts.yy"
    {
      delete ((*yyvaluep).atom);
    }
#line 1179 "/scratch/RDKit_git/Code/GraphMol/SmilesParse/smarts.tab.cpp"
    break;

    case YYSYMBOL_IMPLICIT_H_ATOM_QUERY_TOKEN: /* IMPLICIT_H_ATOM_QUERY_TOKEN */
#line 115 "smarts.yy"
    {
      delete ((*yyvaluep).atom);
    }
#line 1185 "/scratch/RDKit_git/Code/GraphMol/SmilesParse/smarts.tab.cpp"
    break;

    case YYSYMBOL_HYB_TOKEN: /* HYB_TOKEN  */
#line 115 "smarts.yy"
    {
      delete ((*yyvaluep).atom);
    }
#line 1191 "/scratch/RDKit_git/Code/GraphMol/SmilesParse/smarts.tab.cpp"
    break;

    case YYSYMBOL_HETERONEIGHBOR_ATOM_QUERY_TOKEN: /* HETERONEIGHBOR_ATOM_QUERY_TOKEN
                                                    */
#line 115 "smarts.yy"
    {
      delete ((*yyvaluep).atom);
    }
#line 1197 "/scratch/RDKit_git/Code/GraphMol/SmilesParse/smarts.tab.cpp"
    break;

    case YYSYMBOL_ALIPHATIC: /* ALIPHATIC  */
#line 115 "smarts.yy"
    {
      delete ((*yyvaluep).atom);
    }
#line 1203 "/scratch/RDKit_git/Code/GraphMol/SmilesParse/smarts.tab.cpp"
    break;

    case YYSYMBOL_ALIPHATICHETERONEIGHBOR_ATOM_QUERY_TOKEN: /* ALIPHATICHETERONEIGHBOR_ATOM_QUERY_TOKEN
                                                             */
#line 115 "smarts.yy"
    {
      delete ((*yyvaluep).atom);
    }
#line 1209 "/scratch/RDKit_git/Code/GraphMol/SmilesParse/smarts.tab.cpp"
    break;

    case YYSYMBOL_BOND_TOKEN: /* BOND_TOKEN  */
#line 116 "smarts.yy"
    {
      delete ((*yyvaluep).bond);
    }
#line 1215 "/scratch/RDKit_git/Code/GraphMol/SmilesParse/smarts.tab.cpp"
    break;

    case YYSYMBOL_atomd: /* atomd  */
#line 115 "smarts.yy"
    {
      delete ((*yyvaluep).atom);
    }
#line 1221 "/scratch/RDKit_git/Code/GraphMol/SmilesParse/smarts.tab.cpp"
    break;

    case YYSYMBOL_hydrogen_atom: /* hydrogen_atom  */
#line 115 "smarts.yy"
    {
      delete ((*yyvaluep).atom);
    }
#line 1227 "/scratch/RDKit_git/Code/GraphMol/SmilesParse/smarts.tab.cpp"
    break;

    case YYSYMBOL_atom_expr: /* atom_expr  */
#line 115 "smarts.yy"
    {
      delete ((*yyvaluep).atom);
    }
#line 1233 "/scratch/RDKit_git/Code/GraphMol/SmilesParse/smarts.tab.cpp"
    break;

    case YYSYMBOL_point_query: /* point_query  */
#line 115 "smarts.yy"
    {
      delete ((*yyvaluep).atom);
    }
#line 1239 "/scratch/RDKit_git/Code/GraphMol/SmilesParse/smarts.tab.cpp"
    break;

    case YYSYMBOL_recursive_query: /* recursive_query  */
#line 115 "smarts.yy"
    {
      delete ((*yyvaluep).atom);
    }
#line 1245 "/scratch/RDKit_git/Code/GraphMol/SmilesParse/smarts.tab.cpp"
    break;

    case YYSYMBOL_atom_query: /* atom_query  */
#line 115 "smarts.yy"
    {
      delete ((*yyvaluep).atom);
    }
#line 1251 "/scratch/RDKit_git/Code/GraphMol/SmilesParse/smarts.tab.cpp"
    break;

    case YYSYMBOL_possible_range_query: /* possible_range_query  */
#line 115 "smarts.yy"
    {
      delete ((*yyvaluep).atom);
    }
#line 1257 "/scratch/RDKit_git/Code/GraphMol/SmilesParse/smarts.tab.cpp"
    break;

    case YYSYMBOL_simple_atom: /* simple_atom  */
#line 115 "smarts.yy"
    {
      delete ((*yyvaluep).atom);
    }
#line 1263 "/scratch/RDKit_git/Code/GraphMol/SmilesParse/smarts.tab.cpp"
    break;

    case YYSYMBOL_bond_expr: /* bond_expr  */
#line 116 "smarts.yy"
    {
      delete ((*yyvaluep).bond);
    }
#line 1269 "/scratch/RDKit_git/Code/GraphMol/SmilesParse/smarts.tab.cpp"
    break;

    case YYSYMBOL_bond_query: /* bond_query  */
#line 116 "smarts.yy"
    {
      delete ((*yyvaluep).bond);
    }
#line 1275 "/scratch/RDKit_git/Code/GraphMol/SmilesParse/smarts.tab.cpp"
    break;

    case YYSYMBOL_bondd: /* bondd  */
#line 116 "smarts.yy"
    {
      delete ((*yyvaluep).bond);
    }
#line 1281 "/scratch/RDKit_git/Code/GraphMol/SmilesParse/smarts.tab.cpp"
    break;

    default:
      break;
  }
  YY_IGNORE_MAYBE_UNINITIALIZED_END
}

/*----------.
| yyparse.  |
`----------*/

int yyparse(const char *input, std::vector<RDKit::RWMol *> *molList,
            RDKit::Atom *&lastAtom, RDKit::Bond *&lastBond,
            unsigned &numAtomsParsed, unsigned &numBondsParsed,
            std::list<unsigned int> *branchPoints, void *scanner,
            int &start_token) {
  /* Lookahead token kind.  */
  int yychar;

  /* The semantic value of the lookahead symbol.  */
  /* Default value used for initialization, for pacifying older GCCs
     or non-GCC compilers.  */
  YY_INITIAL_VALUE(static YYSTYPE yyval_default;)
  YYSTYPE yylval YY_INITIAL_VALUE(= yyval_default);

  /* Number of syntax errors so far.  */
  int yynerrs = 0;

  yy_state_fast_t yystate = 0;
  /* Number of tokens to shift before error messages enabled.  */
  int yyerrstatus = 0;

  /* Refer to the stacks through separate pointers, to allow yyoverflow
     to reallocate them elsewhere.  */

  /* Their size.  */
  YYPTRDIFF_T yystacksize = YYINITDEPTH;

  /* The state stack: array, bottom, top.  */
  yy_state_t yyssa[YYINITDEPTH];
  yy_state_t *yyss = yyssa;
  yy_state_t *yyssp = yyss;

  /* The semantic value stack: array, bottom, top.  */
  YYSTYPE yyvsa[YYINITDEPTH];
  YYSTYPE *yyvs = yyvsa;
  YYSTYPE *yyvsp = yyvs;

  int yyn;
  /* The return value of yyparse.  */
  int yyresult;
  /* Lookahead symbol kind.  */
  yysymbol_kind_t yytoken = YYSYMBOL_YYEMPTY;
  /* The variables used to return semantic value and location from the
     action routines.  */
  YYSTYPE yyval;

#define YYPOPSTACK(N) (yyvsp -= (N), yyssp -= (N))

  /* The number of symbols on the RHS of the reduced rule.
     Keep to zero when no symbol should be popped.  */
  int yylen = 0;

  YYDPRINTF((stderr, "Starting parse\n"));

  yychar = YYEMPTY; /* Cause a token to be read.  */

  goto yysetstate;

/*------------------------------------------------------------.
| yynewstate -- push a new state, which is found in yystate.  |
`------------------------------------------------------------*/
yynewstate:
  /* In all cases, when you get here, the value and location stacks
     have just been pushed.  So pushing a state here evens the stacks.  */
  yyssp++;

/*--------------------------------------------------------------------.
| yysetstate -- set current state (the top of the stack) to yystate.  |
`--------------------------------------------------------------------*/
yysetstate:
  YYDPRINTF((stderr, "Entering state %d\n", yystate));
  YY_ASSERT(0 <= yystate && yystate < YYNSTATES);
  YY_IGNORE_USELESS_CAST_BEGIN
  *yyssp = YY_CAST(yy_state_t, yystate);
  YY_IGNORE_USELESS_CAST_END
  YY_STACK_PRINT(yyss, yyssp);

  if (yyss + yystacksize - 1 <= yyssp)
#if !defined yyoverflow && !defined YYSTACK_RELOCATE
    YYNOMEM;
#else
  {
    /* Get the current used size of the three stacks, in elements.  */
    YYPTRDIFF_T yysize = yyssp - yyss + 1;

#if defined yyoverflow
    {
      /* Give user a chance to reallocate the stack.  Use copies of
         these so that the &'s don't force the real ones into
         memory.  */
      yy_state_t *yyss1 = yyss;
      YYSTYPE *yyvs1 = yyvs;

      /* Each stack pointer address is followed by the size of the
         data in use in that stack, in bytes.  This used to be a
         conditional around just the two extra args, but that might
         be undefined if yyoverflow is a macro.  */
      yyoverflow(YY_("memory exhausted"), &yyss1, yysize * YYSIZEOF(*yyssp),
                 &yyvs1, yysize * YYSIZEOF(*yyvsp), &yystacksize);
      yyss = yyss1;
      yyvs = yyvs1;
    }
#else /* defined YYSTACK_RELOCATE */
    /* Extend the stack our own way.  */
    if (YYMAXDEPTH <= yystacksize) YYNOMEM;
    yystacksize *= 2;
    if (YYMAXDEPTH < yystacksize) yystacksize = YYMAXDEPTH;

    {
      yy_state_t *yyss1 = yyss;
      union yyalloc *yyptr =
          YY_CAST(union yyalloc *,
                  YYSTACK_ALLOC(YY_CAST(YYSIZE_T, YYSTACK_BYTES(yystacksize))));
      if (!yyptr) YYNOMEM;
      YYSTACK_RELOCATE(yyss_alloc, yyss);
      YYSTACK_RELOCATE(yyvs_alloc, yyvs);
#undef YYSTACK_RELOCATE
      if (yyss1 != yyssa) YYSTACK_FREE(yyss1);
    }
#endif

    yyssp = yyss + yysize - 1;
    yyvsp = yyvs + yysize - 1;

    YY_IGNORE_USELESS_CAST_BEGIN
    YYDPRINTF(
        (stderr, "Stack size increased to %ld\n", YY_CAST(long, yystacksize)));
    YY_IGNORE_USELESS_CAST_END

    if (yyss + yystacksize - 1 <= yyssp) YYABORT;
  }
#endif /* !defined yyoverflow && !defined YYSTACK_RELOCATE */

  if (yystate == YYFINAL) YYACCEPT;

  goto yybackup;

/*-----------.
| yybackup.  |
`-----------*/
yybackup:
  /* Do appropriate processing given the current state.  Read a
     lookahead token if we need one and don't already have one.  */

  /* First try to decide what to do without reference to lookahead token.  */
  yyn = yypact[yystate];
  if (yypact_value_is_default(yyn)) goto yydefault;

  /* Not known => get a lookahead token if don't already have one.  */

  /* YYCHAR is either empty, or end-of-input, or a valid lookahead.  */
  if (yychar == YYEMPTY) {
    YYDPRINTF((stderr, "Reading a token\n"));
    yychar = yylex(&yylval, scanner, start_token);
  }

  if (yychar <= YYEOF) {
    yychar = YYEOF;
    yytoken = YYSYMBOL_YYEOF;
    YYDPRINTF((stderr, "Now at end of input.\n"));
  } else if (yychar == YYerror) {
    /* The scanner already issued an error message, process directly
       to error recovery.  But do not keep the error token as
       lookahead, it is too special and may lead us to an endless
       loop in error recovery. */
    yychar = YYUNDEF;
    yytoken = YYSYMBOL_YYerror;
    goto yyerrlab1;
  } else {
    yytoken = YYTRANSLATE(yychar);
    YY_SYMBOL_PRINT("Next token is", yytoken, &yylval, &yylloc);
  }

  /* If the proper action on seeing token YYTOKEN is to reduce or to
     detect an error, take that action.  */
  yyn += yytoken;
  if (yyn < 0 || YYLAST < yyn || yycheck[yyn] != yytoken) goto yydefault;
  yyn = yytable[yyn];
  if (yyn <= 0) {
    if (yytable_value_is_error(yyn)) goto yyerrlab;
    yyn = -yyn;
    goto yyreduce;
  }

  /* Count tokens shifted since error; after three, turn off error
     status.  */
  if (yyerrstatus) yyerrstatus--;

  /* Shift the lookahead token.  */
  YY_SYMBOL_PRINT("Shifting", yytoken, &yylval, &yylloc);
  yystate = yyn;
  YY_IGNORE_MAYBE_UNINITIALIZED_BEGIN
  *++yyvsp = yylval;
  YY_IGNORE_MAYBE_UNINITIALIZED_END

  /* Discard the shifted token.  */
  yychar = YYEMPTY;
  goto yynewstate;

/*-----------------------------------------------------------.
| yydefault -- do the default action for the current state.  |
`-----------------------------------------------------------*/
yydefault:
  yyn = yydefact[yystate];
  if (yyn == 0) goto yyerrlab;
  goto yyreduce;

/*-----------------------------.
| yyreduce -- do a reduction.  |
`-----------------------------*/
yyreduce:
  /* yyn is the number of a rule to reduce with.  */
  yylen = yyr2[yyn];

  /* If YYLEN is nonzero, implement the default value of the action:
     '$$ = $1'.

     Otherwise, the following line sets YYVAL to garbage.
     This behavior is undocumented and Bison
     users should not rely upon it.  Assigning to YYVAL
     unconditionally makes the parser a bit smaller, and it avoids a
     GCC warning that YYVAL may be used uninitialized.  */
  yyval = yyvsp[1 - yylen];

  YY_REDUCE_PRINT(yyn);
  switch (yyn) {
    case 2: /* meta_start: START_MOL mol  */
#line 124 "smarts.yy"
    {
      // the molList has already been updated, no need to do anything
    }
#line 1559 "/scratch/RDKit_git/Code/GraphMol/SmilesParse/smarts.tab.cpp"
    break;

    case 3: /* meta_start: START_ATOM atomd EOS_TOKEN  */
#line 127 "smarts.yy"
    {
      lastAtom = (yyvsp[-1].atom);
      YYACCEPT;
    }
#line 1568 "/scratch/RDKit_git/Code/GraphMol/SmilesParse/smarts.tab.cpp"
    break;

    case 4: /* meta_start: START_ATOM bad_atom_def  */
#line 131 "smarts.yy"
    {
      YYABORT;
    }
#line 1576 "/scratch/RDKit_git/Code/GraphMol/SmilesParse/smarts.tab.cpp"
    break;

    case 5: /* meta_start: START_ATOM  */
#line 134 "smarts.yy"
    {
      YYABORT;
    }
#line 1584 "/scratch/RDKit_git/Code/GraphMol/SmilesParse/smarts.tab.cpp"
    break;

    case 6: /* meta_start: START_BOND bond_expr EOS_TOKEN  */
#line 137 "smarts.yy"
    {
      lastBond = (yyvsp[-1].bond);
      YYACCEPT;
    }
#line 1593 "/scratch/RDKit_git/Code/GraphMol/SmilesParse/smarts.tab.cpp"
    break;

    case 7: /* meta_start: START_BOND bond_expr  */
#line 141 "smarts.yy"
    {
      delete (yyvsp[0].bond);
      YYABORT;
    }
#line 1602 "/scratch/RDKit_git/Code/GraphMol/SmilesParse/smarts.tab.cpp"
    break;

    case 8: /* meta_start: START_BOND  */
#line 145 "smarts.yy"
    {
      YYABORT;
    }
#line 1610 "/scratch/RDKit_git/Code/GraphMol/SmilesParse/smarts.tab.cpp"
    break;

    case 9: /* meta_start: meta_start error EOS_TOKEN  */
#line 148 "smarts.yy"
    {
      yyerrok;
      yyErrorCleanup(molList);
      YYABORT;
    }
#line 1620 "/scratch/RDKit_git/Code/GraphMol/SmilesParse/smarts.tab.cpp"
    break;

    case 10: /* meta_start: meta_start EOS_TOKEN  */
#line 153 "smarts.yy"
    {
      YYACCEPT;
    }
#line 1628 "/scratch/RDKit_git/Code/GraphMol/SmilesParse/smarts.tab.cpp"
    break;

    case 11: /* meta_start: error EOS_TOKEN  */
#line 156 "smarts.yy"
    {
      yyerrok;
      yyErrorCleanup(molList);
      YYABORT;
    }
#line 1638 "/scratch/RDKit_git/Code/GraphMol/SmilesParse/smarts.tab.cpp"
    break;

    case 15: /* bad_atom_def: atom_expr  */
#line 167 "smarts.yy"
    {
      delete (yyvsp[0].atom);
      YYABORT;
    }
#line 1647 "/scratch/RDKit_git/Code/GraphMol/SmilesParse/smarts.tab.cpp"
    break;

    case 16: /* mol: atomd  */
#line 175 "smarts.yy"
    {
      int sz = molList->size();
      molList->resize(sz + 1);
      (*molList)[sz] = new RWMol();
      (*molList)[sz]->addAtom((yyvsp[0].atom), true, true);
      // delete $1;
      (yyval.moli) = sz;
    }
#line 1660 "/scratch/RDKit_git/Code/GraphMol/SmilesParse/smarts.tab.cpp"
    break;

    case 17: /* mol: mol atomd  */
#line 183 "smarts.yy"
    {
      RWMol *mp = (*molList)[(yyval.moli)];
      Atom *a1 = mp->getActiveAtom();
      int atomIdx1 = a1->getIdx();
      int atomIdx2 = mp->addAtom((yyvsp[0].atom), true, true);

      QueryBond *newB = SmilesParseOps::getUnspecifiedQueryBond(
          a1, mp->getAtomWithIdx(atomIdx2));
      newB->setOwningMol(mp);
      newB->setBeginAtomIdx(atomIdx1);
      newB->setEndAtomIdx(atomIdx2);
      newB->setProp("_cxsmilesBondIdx", numBondsParsed++);
      mp->addBond(newB, true);
    }
#line 1678 "/scratch/RDKit_git/Code/GraphMol/SmilesParse/smarts.tab.cpp"
    break;

    case 18: /* mol: mol bond_expr atomd  */
#line 197 "smarts.yy"
    {
      RWMol *mp = (*molList)[(yyval.moli)];
      int atomIdx1 = mp->getActiveAtom()->getIdx();
      int atomIdx2 = mp->addAtom((yyvsp[0].atom), true, true);
      if ((yyvsp[-1].bond)->getBondType() == Bond::DATIVER) {
        (yyvsp[-1].bond)->setBeginAtomIdx(atomIdx1);
        (yyvsp[-1].bond)->setEndAtomIdx(atomIdx2);
        (yyvsp[-1].bond)->setBondType(Bond::DATIVE);
      } else if ((yyvsp[-1].bond)->getBondType() == Bond::DATIVEL) {
        (yyvsp[-1].bond)->setBeginAtomIdx(atomIdx2);
        (yyvsp[-1].bond)->setEndAtomIdx(atomIdx1);
        (yyvsp[-1].bond)->setBondType(Bond::DATIVE);
      } else {
        (yyvsp[-1].bond)->setBeginAtomIdx(atomIdx1);
        (yyvsp[-1].bond)->setEndAtomIdx(atomIdx2);
      }
      (yyvsp[-1].bond)->setProp("_cxsmilesBondIdx", numBondsParsed++);
      mp->addBond((yyvsp[-1].bond));
      delete (yyvsp[-1].bond);
    }
#line 1703 "/scratch/RDKit_git/Code/GraphMol/SmilesParse/smarts.tab.cpp"
    break;

    case 19: /* mol: mol SEPARATOR_TOKEN atomd  */
#line 218 "smarts.yy"
    {
      RWMol *mp = (*molList)[(yyval.moli)];
      mp->addAtom((yyvsp[0].atom), true, true);
    }
#line 1712 "/scratch/RDKit_git/Code/GraphMol/SmilesParse/smarts.tab.cpp"
    break;

    case 20: /* mol: mol ring_number  */
#line 223 "smarts.yy"
    {
      RWMol *mp = (*molList)[(yyval.moli)];
      Atom *atom = mp->getActiveAtom();

      QueryBond *newB = SmilesParseOps::getUnspecifiedQueryBond(atom, nullptr);
      newB->setOwningMol(mp);
      newB->setBeginAtomIdx(atom->getIdx());
      mp->setBondBookmark(newB, (yyvsp[0].ival));
      if (!(mp->getAllBondsWithBookmark((yyvsp[0].ival)).size() % 2)) {
        newB->setProp("_cxsmilesBondIdx", numBondsParsed++);
      }
      mp->setAtomBookmark(atom, (yyvsp[0].ival));

      SmilesParseOps::CheckRingClosureBranchStatus(atom, mp);

      INT_VECT tmp;
      if (atom->hasProp(RDKit::common_properties::_RingClosures)) {
        atom->getProp(RDKit::common_properties::_RingClosures, tmp);
      }
      tmp.push_back(-((yyvsp[0].ival) + 1));
      atom->setProp(RDKit::common_properties::_RingClosures, tmp);

    }
#line 1740 "/scratch/RDKit_git/Code/GraphMol/SmilesParse/smarts.tab.cpp"
    break;

    case 21: /* mol: mol bond_expr ring_number  */
#line 247 "smarts.yy"
    {
      RWMol *mp = (*molList)[(yyval.moli)];
      Atom *atom = mp->getActiveAtom();

      mp->setBondBookmark((yyvsp[-1].bond), (yyvsp[0].ival));
      (yyvsp[-1].bond)->setOwningMol(mp);
      (yyvsp[-1].bond)->setBeginAtomIdx(atom->getIdx());
      (yyvsp[-1].bond)->setProp("_cxsmilesBondIdx", numBondsParsed++);
      mp->setAtomBookmark(atom, (yyvsp[0].ival));

      SmilesParseOps::CheckRingClosureBranchStatus(atom, mp);

      INT_VECT tmp;
      if (atom->hasProp(RDKit::common_properties::_RingClosures)) {
        atom->getProp(RDKit::common_properties::_RingClosures, tmp);
      }
      tmp.push_back(-((yyvsp[0].ival) + 1));
      atom->setProp(RDKit::common_properties::_RingClosures, tmp);

    }
#line 1765 "/scratch/RDKit_git/Code/GraphMol/SmilesParse/smarts.tab.cpp"
    break;

    case 22: /* mol: mol GROUP_OPEN_TOKEN atomd  */
#line 268 "smarts.yy"
    {
      RWMol *mp = (*molList)[(yyval.moli)];
      Atom *a1 = mp->getActiveAtom();
      int atomIdx1 = a1->getIdx();
      int atomIdx2 = mp->addAtom((yyvsp[0].atom), true, true);

      QueryBond *newB = SmilesParseOps::getUnspecifiedQueryBond(
          a1, mp->getAtomWithIdx(atomIdx2));
      newB->setOwningMol(mp);
      newB->setBeginAtomIdx(atomIdx1);
      newB->setEndAtomIdx(atomIdx2);
      newB->setProp("_cxsmilesBondIdx", numBondsParsed++);
      mp->addBond(newB);
      delete newB;

      branchPoints->push_back(atomIdx1);
    }
#line 1786 "/scratch/RDKit_git/Code/GraphMol/SmilesParse/smarts.tab.cpp"
    break;

    case 23: /* mol: mol GROUP_OPEN_TOKEN bond_expr atomd  */
#line 285 "smarts.yy"
    {
      RWMol *mp = (*molList)[(yyval.moli)];
      int atomIdx1 = mp->getActiveAtom()->getIdx();
      int atomIdx2 = mp->addAtom((yyvsp[0].atom), true, true);
      if ((yyvsp[-1].bond)->getBondType() == Bond::DATIVER) {
        (yyvsp[-1].bond)->setBeginAtomIdx(atomIdx1);
        (yyvsp[-1].bond)->setEndAtomIdx(atomIdx2);
        (yyvsp[-1].bond)->setBondType(Bond::DATIVE);
      } else if ((yyvsp[-1].bond)->getBondType() == Bond::DATIVEL) {
        (yyvsp[-1].bond)->setBeginAtomIdx(atomIdx2);
        (yyvsp[-1].bond)->setEndAtomIdx(atomIdx1);
        (yyvsp[-1].bond)->setBondType(Bond::DATIVE);
      } else {
        (yyvsp[-1].bond)->setBeginAtomIdx(atomIdx1);
        (yyvsp[-1].bond)->setEndAtomIdx(atomIdx2);
      }
      (yyvsp[-1].bond)->setProp("_cxsmilesBondIdx", numBondsParsed++);
      mp->addBond((yyvsp[-1].bond), true);
      branchPoints->push_back(atomIdx1);

    }
#line 1812 "/scratch/RDKit_git/Code/GraphMol/SmilesParse/smarts.tab.cpp"
    break;

    case 24: /* mol: mol GROUP_CLOSE_TOKEN  */
#line 308 "smarts.yy"
    {
      if (branchPoints->empty()) {
        yyerror(input, molList, branchPoints, scanner, start_token,
                "extra close parentheses");
        yyErrorCleanup(molList);
        YYABORT;
      }
      RWMol *mp = (*molList)[(yyval.moli)];
      mp->setActiveAtom(branchPoints->back());
      branchPoints->pop_back();
    }
#line 1827 "/scratch/RDKit_git/Code/GraphMol/SmilesParse/smarts.tab.cpp"
    break;

    case 27: /* atomd: ATOM_OPEN_TOKEN atom_expr ATOM_CLOSE_TOKEN  */
#line 325 "smarts.yy"
    {
      (yyval.atom) = (yyvsp[-1].atom);
    }
#line 1835 "/scratch/RDKit_git/Code/GraphMol/SmilesParse/smarts.tab.cpp"
    break;

    case 28: /* atomd: ATOM_OPEN_TOKEN atom_expr COLON_TOKEN number
                ATOM_CLOSE_TOKEN  */
#line 329 "smarts.yy"
    {
      (yyval.atom) = (yyvsp[-3].atom);
      (yyval.atom)
          ->setProp(RDKit::common_properties::molAtomMapNumber,
                    (yyvsp[-1].ival));
    }
#line 1844 "/scratch/RDKit_git/Code/GraphMol/SmilesParse/smarts.tab.cpp"
    break;

    case 29: /* hydrogen_atom: ATOM_OPEN_TOKEN H_TOKEN ATOM_CLOSE_TOKEN  */
#line 352 "smarts.yy"
    {
      (yyval.atom) = new QueryAtom(1);
    }
#line 1852 "/scratch/RDKit_git/Code/GraphMol/SmilesParse/smarts.tab.cpp"
    break;

    case 30: /* hydrogen_atom: ATOM_OPEN_TOKEN H_TOKEN COLON_TOKEN number
                ATOM_CLOSE_TOKEN  */
#line 356 "smarts.yy"
    {
      (yyval.atom) = new QueryAtom(1);
      (yyval.atom)
          ->setProp(RDKit::common_properties::molAtomMapNumber,
                    (yyvsp[-1].ival));
    }
#line 1861 "/scratch/RDKit_git/Code/GraphMol/SmilesParse/smarts.tab.cpp"
    break;

    case 31: /* hydrogen_atom: ATOM_OPEN_TOKEN number H_TOKEN ATOM_CLOSE_TOKEN
              */
#line 360 "smarts.yy"
    {
      QueryAtom *newQ = new QueryAtom(1);
      newQ->setIsotope((yyvsp[-2].ival));
      newQ->expandQuery(makeAtomIsotopeQuery((yyvsp[-2].ival)),
                        Queries::COMPOSITE_AND, true);
      (yyval.atom) = newQ;
    }
#line 1872 "/scratch/RDKit_git/Code/GraphMol/SmilesParse/smarts.tab.cpp"
    break;

    case 32: /* hydrogen_atom: ATOM_OPEN_TOKEN number H_TOKEN COLON_TOKEN number
                ATOM_CLOSE_TOKEN  */
#line 366 "smarts.yy"
    {
      QueryAtom *newQ = new QueryAtom(1);
      newQ->setIsotope((yyvsp[-4].ival));
      newQ->expandQuery(makeAtomIsotopeQuery((yyvsp[-4].ival)),
                        Queries::COMPOSITE_AND, true);
      newQ->setProp(RDKit::common_properties::molAtomMapNumber,
                    (yyvsp[-1].ival));

      (yyval.atom) = newQ;
    }
#line 1885 "/scratch/RDKit_git/Code/GraphMol/SmilesParse/smarts.tab.cpp"
    break;

    case 33: /* hydrogen_atom: ATOM_OPEN_TOKEN H_TOKEN charge_spec
                ATOM_CLOSE_TOKEN  */
#line 375 "smarts.yy"
    {
      QueryAtom *newQ = new QueryAtom(1);
      newQ->setFormalCharge((yyvsp[-1].ival));
      newQ->expandQuery(makeAtomFormalChargeQuery((yyvsp[-1].ival)),
                        Queries::COMPOSITE_AND, true);
      (yyval.atom) = newQ;
    }
#line 1896 "/scratch/RDKit_git/Code/GraphMol/SmilesParse/smarts.tab.cpp"
    break;

    case 34: /* hydrogen_atom: ATOM_OPEN_TOKEN H_TOKEN charge_spec COLON_TOKEN
                number ATOM_CLOSE_TOKEN  */
#line 381 "smarts.yy"
    {
      QueryAtom *newQ = new QueryAtom(1);
      newQ->setFormalCharge((yyvsp[-3].ival));
      newQ->expandQuery(makeAtomFormalChargeQuery((yyvsp[-3].ival)),
                        Queries::COMPOSITE_AND, true);
      newQ->setProp(RDKit::common_properties::molAtomMapNumber,
                    (yyvsp[-1].ival));

      (yyval.atom) = newQ;
    }
#line 1909 "/scratch/RDKit_git/Code/GraphMol/SmilesParse/smarts.tab.cpp"
    break;

    case 35: /* hydrogen_atom: ATOM_OPEN_TOKEN number H_TOKEN charge_spec
                ATOM_CLOSE_TOKEN  */
#line 389 "smarts.yy"
    {
      QueryAtom *newQ = new QueryAtom(1);
      newQ->setIsotope((yyvsp[-3].ival));
      newQ->setFormalCharge((yyvsp[-1].ival));
      newQ->expandQuery(makeAtomIsotopeQuery((yyvsp[-3].ival)),
                        Queries::COMPOSITE_AND, true);
      newQ->expandQuery(makeAtomFormalChargeQuery((yyvsp[-1].ival)),
                        Queries::COMPOSITE_AND, true);
      (yyval.atom) = newQ;
    }
#line 1922 "/scratch/RDKit_git/Code/GraphMol/SmilesParse/smarts.tab.cpp"
    break;

    case 36: /* hydrogen_atom: ATOM_OPEN_TOKEN number H_TOKEN charge_spec
                COLON_TOKEN number ATOM_CLOSE_TOKEN  */
#line 397 "smarts.yy"
    {
      QueryAtom *newQ = new QueryAtom(1);
      newQ->setIsotope((yyvsp[-5].ival));
      newQ->setFormalCharge((yyvsp[-3].ival));
      newQ->expandQuery(makeAtomIsotopeQuery((yyvsp[-5].ival)),
                        Queries::COMPOSITE_AND, true);
      newQ->expandQuery(makeAtomFormalChargeQuery((yyvsp[-3].ival)),
                        Queries::COMPOSITE_AND, true);
      newQ->setProp(RDKit::common_properties::molAtomMapNumber,
                    (yyvsp[-1].ival));

      (yyval.atom) = newQ;
    }
#line 1937 "/scratch/RDKit_git/Code/GraphMol/SmilesParse/smarts.tab.cpp"
    break;

    case 37: /* atom_expr: atom_expr AND_TOKEN atom_expr  */
#line 410 "smarts.yy"
    {
      (yyvsp[-2].atom)
          ->expandQuery((yyvsp[0].atom)->getQuery()->copy(),
                        Queries::COMPOSITE_AND, true);
      if ((yyvsp[-2].atom)->getChiralTag() == Atom::CHI_UNSPECIFIED)
        (yyvsp[-2].atom)->setChiralTag((yyvsp[0].atom)->getChiralTag());
      SmilesParseOps::ClearAtomChemicalProps((yyvsp[-2].atom));
      delete (yyvsp[0].atom);
    }
#line 1948 "/scratch/RDKit_git/Code/GraphMol/SmilesParse/smarts.tab.cpp"
    break;

    case 38: /* atom_expr: atom_expr OR_TOKEN atom_expr  */
#line 416 "smarts.yy"
    {
      (yyvsp[-2].atom)
          ->expandQuery((yyvsp[0].atom)->getQuery()->copy(),
                        Queries::COMPOSITE_OR, true);
      if ((yyvsp[-2].atom)->getChiralTag() == Atom::CHI_UNSPECIFIED)
        (yyvsp[-2].atom)->setChiralTag((yyvsp[0].atom)->getChiralTag());
      SmilesParseOps::ClearAtomChemicalProps((yyvsp[-2].atom));
      (yyvsp[-2].atom)->setAtomicNum(0);
      delete (yyvsp[0].atom);
    }
#line 1960 "/scratch/RDKit_git/Code/GraphMol/SmilesParse/smarts.tab.cpp"
    break;

    case 39: /* atom_expr: atom_expr SEMI_TOKEN atom_expr  */
#line 423 "smarts.yy"
    {
      (yyvsp[-2].atom)
          ->expandQuery((yyvsp[0].atom)->getQuery()->copy(),
                        Queries::COMPOSITE_AND, true);
      if ((yyvsp[-2].atom)->getChiralTag() == Atom::CHI_UNSPECIFIED)
        (yyvsp[-2].atom)->setChiralTag((yyvsp[0].atom)->getChiralTag());
      SmilesParseOps::ClearAtomChemicalProps((yyvsp[-2].atom));
      delete (yyvsp[0].atom);
    }
#line 1971 "/scratch/RDKit_git/Code/GraphMol/SmilesParse/smarts.tab.cpp"
    break;

    case 40: /* atom_expr: atom_expr point_query  */
#line 429 "smarts.yy"
    {
      (yyvsp[-1].atom)
          ->expandQuery((yyvsp[0].atom)->getQuery()->copy(),
                        Queries::COMPOSITE_AND, true);
      if ((yyvsp[-1].atom)->getChiralTag() == Atom::CHI_UNSPECIFIED)
        (yyvsp[-1].atom)->setChiralTag((yyvsp[0].atom)->getChiralTag());
      if ((yyvsp[0].atom)->getNumExplicitHs()) {
        if (!(yyvsp[-1].atom)->getNumExplicitHs()) {
          (yyvsp[-1].atom)
              ->setNumExplicitHs((yyvsp[0].atom)->getNumExplicitHs());
          (yyvsp[-1].atom)->setNoImplicit(true);
        } else if ((yyvsp[-1].atom)->getNumExplicitHs() !=
                   (yyvsp[0].atom)->getNumExplicitHs()) {
          // conflicting queries...
          (yyvsp[-1].atom)->setNumExplicitHs(0);
          (yyvsp[-1].atom)->setNoImplicit(false);
        }
      }
      if ((yyvsp[0].atom)->getFormalCharge()) {
        if (!(yyvsp[-1].atom)->getFormalCharge()) {
          (yyvsp[-1].atom)->setFormalCharge((yyvsp[0].atom)->getFormalCharge());
        } else if ((yyvsp[-1].atom)->getFormalCharge() !=
                   (yyvsp[0].atom)->getFormalCharge()) {
          // conflicting queries...
          (yyvsp[-1].atom)->setFormalCharge(0);
        }
      }
      delete (yyvsp[0].atom);
    }
#line 1999 "/scratch/RDKit_git/Code/GraphMol/SmilesParse/smarts.tab.cpp"
    break;

    case 42: /* point_query: NOT_TOKEN point_query  */
#line 455 "smarts.yy"
    {
      (yyvsp[0].atom)
          ->getQuery()
          ->setNegation(!((yyvsp[0].atom)->getQuery()->getNegation()));
      (yyvsp[0].atom)->setAtomicNum(0);
      SmilesParseOps::ClearAtomChemicalProps((yyvsp[0].atom));
      (yyval.atom) = (yyvsp[0].atom);
    }
#line 2010 "/scratch/RDKit_git/Code/GraphMol/SmilesParse/smarts.tab.cpp"
    break;

    case 45: /* recursive_query: BEGIN_RECURSE mol END_RECURSE  */
#line 466 "smarts.yy"
<<<<<<< HEAD
                                               {
  // this is a recursive SMARTS expression
  QueryAtom *qA = new QueryAtom();
  //  FIX: there's maybe a leak here
  RWMol *molP = (*molList)[(yyvsp[-1].moli)];
  CHECK_INVARIANT(molP, "no molecule");
  // close any rings in the molecule:
  auto errorMsg = SmilesParseOps::CloseMolRings(*molP,0);
  if (!errorMsg.empty()) {
    BOOST_LOG(rdErrorLog) << errorMsg << std::endl;
    YYABORT;
  }

  //molP->debugMol(std::cout);
  qA->setQuery(new RecursiveStructureQuery(molP));
  //std::cout << "qA: " << qA << " " << qA->getQuery() << std::endl;
  int sz = molList->size();
  if ( sz==(yyvsp[-1].moli)+1) {
    molList->resize( sz-1 );
  }
  (yyval.atom) = qA;
}
=======
    {
      // this is a recursive SMARTS expression
      QueryAtom *qA = new QueryAtom();
      //  FIX: there's maybe a leak here
      RWMol *molP = (*molList)[(yyvsp[-1].moli)];
      // close any rings in the molecule:
      SmilesParseOps::CloseMolRings(molP, 0);

      // molP->debugMol(std::cout);
      qA->setQuery(new RecursiveStructureQuery(molP));
      // std::cout << "qA: " << qA << " " << qA->getQuery() << std::endl;
      int sz = molList->size();
      if (sz == (yyvsp[-1].moli) + 1) {
        molList->resize(sz - 1);
      }
      (yyval.atom) = qA;
    }
>>>>>>> 880a8e57
#line 2032 "/scratch/RDKit_git/Code/GraphMol/SmilesParse/smarts.tab.cpp"
    break;

    case 46: /* recursive_query: BEGIN_RECURSE mol END_RECURSE UNDERSCORE_TOKEN
                nonzero_number  */
#line 483 "smarts.yy"
<<<<<<< HEAD
                                                                {
  // UNDOCUMENTED EXTENSION:
  // this is a recursive SMARTS expression with a serial number
  // please don't write your own SMARTS that include this extension:
  // the RDKit smarts parsing code will automatically insert serial
  // numbers for recursive smarts patterns.
  QueryAtom *qA = new QueryAtom();
  //  FIX: there's maybe a leak here
  RWMol *molP = (*molList)[(yyvsp[-3].moli)];
  CHECK_INVARIANT(molP, "no molecule");
  // close any rings in the molecule:
  auto errorMsg = SmilesParseOps::CloseMolRings(*molP,0);
  if (!errorMsg.empty()) {
    BOOST_LOG(rdErrorLog) << errorMsg << std::endl;
    YYABORT;
  }

  //molP->debugMol(std::cout);
  qA->setQuery(new RecursiveStructureQuery(molP,(yyvsp[0].ival)));
  //std::cout << "qA: " << qA << " " << qA->getQuery() << std::endl;
  int sz = molList->size();
  if ( sz==(yyvsp[-3].moli)+1) {
    molList->resize( sz-1 );
  }
  (yyval.atom) = qA;
}
=======
    {
      // UNDOCUMENTED EXTENSION:
      // this is a recursive SMARTS expression with a serial number
      // please don't write your own SMARTS that include this extension:
      // the RDKit smarts parsing code will automatically insert serial
      // numbers for recursive smarts patterns.
      QueryAtom *qA = new QueryAtom();
      //  FIX: there's maybe a leak here
      RWMol *molP = (*molList)[(yyvsp[-3].moli)];
      // close any rings in the molecule:
      SmilesParseOps::CloseMolRings(molP, 0);

      // molP->debugMol(std::cout);
      qA->setQuery(new RecursiveStructureQuery(molP, (yyvsp[0].ival)));
      // std::cout << "qA: " << qA << " " << qA->getQuery() << std::endl;
      int sz = molList->size();
      if (sz == (yyvsp[-3].moli) + 1) {
        molList->resize(sz - 1);
      }
      (yyval.atom) = qA;
    }
>>>>>>> 880a8e57
#line 2058 "/scratch/RDKit_git/Code/GraphMol/SmilesParse/smarts.tab.cpp"
    break;

    case 48: /* atom_query: number simple_atom  */
#line 508 "smarts.yy"
    {
      (yyvsp[0].atom)->setIsotope((yyvsp[-1].ival));
      (yyvsp[0].atom)
          ->expandQuery(makeAtomIsotopeQuery((yyvsp[-1].ival)),
                        Queries::COMPOSITE_AND, true);
      (yyval.atom) = (yyvsp[0].atom);
    }
#line 2068 "/scratch/RDKit_git/Code/GraphMol/SmilesParse/smarts.tab.cpp"
    break;

    case 50: /* atom_query: number ATOM_TOKEN  */
#line 514 "smarts.yy"
    {
      (yyvsp[0].atom)->setIsotope((yyvsp[-1].ival));
      (yyvsp[0].atom)
          ->expandQuery(makeAtomIsotopeQuery((yyvsp[-1].ival)),
                        Queries::COMPOSITE_AND, true);
      (yyval.atom) = (yyvsp[0].atom);
    }
#line 2078 "/scratch/RDKit_git/Code/GraphMol/SmilesParse/smarts.tab.cpp"
    break;

    case 51: /* atom_query: HASH_TOKEN number  */
#line 519 "smarts.yy"
    {
      (yyval.atom) = new QueryAtom((yyvsp[0].ival));
    }
#line 2084 "/scratch/RDKit_git/Code/GraphMol/SmilesParse/smarts.tab.cpp"
    break;

    case 52: /* atom_query: number HASH_TOKEN number  */
#line 520 "smarts.yy"
    {
      (yyval.atom) = new QueryAtom((yyvsp[0].ival));
      (yyval.atom)->setIsotope((yyvsp[-2].ival));
      (yyval.atom)
          ->expandQuery(makeAtomIsotopeQuery((yyvsp[-2].ival)),
                        Queries::COMPOSITE_AND, true);
    }
#line 2094 "/scratch/RDKit_git/Code/GraphMol/SmilesParse/smarts.tab.cpp"
    break;

    case 59: /* atom_query: COMPLEX_ATOM_QUERY_TOKEN number  */
#line 531 "smarts.yy"
    {
      static_cast<ATOM_EQUALS_QUERY *>((yyvsp[-1].atom)->getQuery())
          ->setVal((yyvsp[0].ival));
    }
#line 2102 "/scratch/RDKit_git/Code/GraphMol/SmilesParse/smarts.tab.cpp"
    break;

    case 60: /* atom_query: HETERONEIGHBOR_ATOM_QUERY_TOKEN number  */
#line 534 "smarts.yy"
    {
      (yyvsp[-1].atom)
          ->setQuery(makeAtomNumHeteroatomNbrsQuery((yyvsp[0].ival)));
    }
#line 2110 "/scratch/RDKit_git/Code/GraphMol/SmilesParse/smarts.tab.cpp"
    break;

    case 61: /* atom_query: ALIPHATICHETERONEIGHBOR_ATOM_QUERY_TOKEN number  */
#line 537 "smarts.yy"
    {
      (yyvsp[-1].atom)
          ->setQuery(makeAtomNumAliphaticHeteroatomNbrsQuery((yyvsp[0].ival)));
    }
#line 2118 "/scratch/RDKit_git/Code/GraphMol/SmilesParse/smarts.tab.cpp"
    break;

    case 62: /* atom_query: RINGSIZE_ATOM_QUERY_TOKEN number  */
#line 540 "smarts.yy"
    {
      (yyvsp[-1].atom)->setQuery(makeAtomMinRingSizeQuery((yyvsp[0].ival)));
    }
#line 2126 "/scratch/RDKit_git/Code/GraphMol/SmilesParse/smarts.tab.cpp"
    break;

    case 63: /* atom_query: RINGBOND_ATOM_QUERY_TOKEN number  */
#line 543 "smarts.yy"
    {
      (yyvsp[-1].atom)->setQuery(makeAtomRingBondCountQuery((yyvsp[0].ival)));
    }
#line 2134 "/scratch/RDKit_git/Code/GraphMol/SmilesParse/smarts.tab.cpp"
    break;

    case 64: /* atom_query: IMPLICIT_H_ATOM_QUERY_TOKEN number  */
#line 546 "smarts.yy"
    {
      (yyvsp[-1].atom)->setQuery(makeAtomImplicitHCountQuery((yyvsp[0].ival)));
    }
#line 2142 "/scratch/RDKit_git/Code/GraphMol/SmilesParse/smarts.tab.cpp"
    break;

    case 65: /* atom_query: possible_range_query RANGE_OPEN_TOKEN MINUS_TOKEN
                number RANGE_CLOSE_TOKEN  */
#line 549 "smarts.yy"
    {
      ATOM_EQUALS_QUERY *oq =
          static_cast<ATOM_EQUALS_QUERY *>((yyvsp[-4].atom)->getQuery());
      ATOM_GREATEREQUAL_QUERY *nq =
          makeAtomSimpleQuery<ATOM_GREATEREQUAL_QUERY>(
              (yyvsp[-1].ival), oq->getDataFunc(),
              std::string("greater_") + oq->getDescription());
      (yyvsp[-4].atom)->setQuery(nq);
    }
#line 2153 "/scratch/RDKit_git/Code/GraphMol/SmilesParse/smarts.tab.cpp"
    break;

    case 66: /* atom_query: possible_range_query RANGE_OPEN_TOKEN number
                MINUS_TOKEN RANGE_CLOSE_TOKEN  */
#line 555 "smarts.yy"
    {
      ATOM_EQUALS_QUERY *oq =
          static_cast<ATOM_EQUALS_QUERY *>((yyvsp[-4].atom)->getQuery());
      ATOM_LESSEQUAL_QUERY *nq = makeAtomSimpleQuery<ATOM_LESSEQUAL_QUERY>(
          (yyvsp[-2].ival), oq->getDataFunc(),
          std::string("less_") + oq->getDescription());
      (yyvsp[-4].atom)->setQuery(nq);
    }
#line 2164 "/scratch/RDKit_git/Code/GraphMol/SmilesParse/smarts.tab.cpp"
    break;

    case 67: /* atom_query: possible_range_query RANGE_OPEN_TOKEN number
                MINUS_TOKEN number RANGE_CLOSE_TOKEN  */
#line 561 "smarts.yy"
    {
      ATOM_EQUALS_QUERY *oq =
          static_cast<ATOM_EQUALS_QUERY *>((yyvsp[-5].atom)->getQuery());
      ATOM_RANGE_QUERY *nq = makeAtomRangeQuery(
          (yyvsp[-3].ival), (yyvsp[-1].ival), false, false, oq->getDataFunc(),
          std::string("range_") + oq->getDescription());
      (yyvsp[-5].atom)->setQuery(nq);
    }
#line 2176 "/scratch/RDKit_git/Code/GraphMol/SmilesParse/smarts.tab.cpp"
    break;

    case 68: /* atom_query: number H_TOKEN  */
#line 568 "smarts.yy"
    {
      QueryAtom *newQ = new QueryAtom();
      newQ->setQuery(makeAtomIsotopeQuery((yyvsp[-1].ival)));
      newQ->setIsotope((yyvsp[-1].ival));
      newQ->expandQuery(makeAtomHCountQuery(1), Queries::COMPOSITE_AND, true);
      newQ->setNumExplicitHs(1);
      (yyval.atom) = newQ;
    }
#line 2189 "/scratch/RDKit_git/Code/GraphMol/SmilesParse/smarts.tab.cpp"
    break;

    case 69: /* atom_query: number H_TOKEN number  */
#line 576 "smarts.yy"
    {
      QueryAtom *newQ = new QueryAtom();
      newQ->setQuery(makeAtomIsotopeQuery((yyvsp[-2].ival)));
      newQ->setIsotope((yyvsp[-2].ival));
      newQ->expandQuery(makeAtomHCountQuery((yyvsp[0].ival)),
                        Queries::COMPOSITE_AND, true);
      newQ->setNumExplicitHs((yyvsp[0].ival));
      (yyval.atom) = newQ;
    }
#line 2202 "/scratch/RDKit_git/Code/GraphMol/SmilesParse/smarts.tab.cpp"
    break;

    case 70: /* atom_query: H_TOKEN number  */
#line 584 "smarts.yy"
    {
      QueryAtom *newQ = new QueryAtom();
      newQ->setQuery(makeAtomHCountQuery((yyvsp[0].ival)));
      newQ->setNumExplicitHs((yyvsp[0].ival));
      (yyval.atom) = newQ;
    }
#line 2213 "/scratch/RDKit_git/Code/GraphMol/SmilesParse/smarts.tab.cpp"
    break;

    case 71: /* atom_query: H_TOKEN  */
#line 590 "smarts.yy"
    {
      QueryAtom *newQ = new QueryAtom();
      newQ->setQuery(makeAtomHCountQuery(1));
      newQ->setNumExplicitHs(1);
      (yyval.atom) = newQ;
    }
#line 2224 "/scratch/RDKit_git/Code/GraphMol/SmilesParse/smarts.tab.cpp"
    break;

    case 72: /* atom_query: charge_spec  */
#line 596 "smarts.yy"
    {
      QueryAtom *newQ = new QueryAtom();
      newQ->setQuery(makeAtomFormalChargeQuery((yyvsp[0].ival)));
      newQ->setFormalCharge((yyvsp[0].ival));
      (yyval.atom) = newQ;
    }
#line 2235 "/scratch/RDKit_git/Code/GraphMol/SmilesParse/smarts.tab.cpp"
    break;

    case 73: /* atom_query: AT_TOKEN AT_TOKEN  */
#line 602 "smarts.yy"
    {
      QueryAtom *newQ = new QueryAtom();
      newQ->setQuery(makeAtomNullQuery());
      newQ->setChiralTag(Atom::CHI_TETRAHEDRAL_CW);
      (yyval.atom) = newQ;
    }
#line 2246 "/scratch/RDKit_git/Code/GraphMol/SmilesParse/smarts.tab.cpp"
    break;

    case 74: /* atom_query: AT_TOKEN  */
#line 608 "smarts.yy"
    {
      QueryAtom *newQ = new QueryAtom();
      newQ->setQuery(makeAtomNullQuery());
      newQ->setChiralTag(Atom::CHI_TETRAHEDRAL_CCW);
      (yyval.atom) = newQ;
    }
#line 2257 "/scratch/RDKit_git/Code/GraphMol/SmilesParse/smarts.tab.cpp"
    break;

    case 75: /* atom_query: CHI_CLASS_TOKEN  */
#line 614 "smarts.yy"
    {
      QueryAtom *newQ = new QueryAtom();
      newQ->setQuery(makeAtomNullQuery());
      newQ->setChiralTag((yyvsp[0].chiraltype));
      newQ->setProp(common_properties::_chiralPermutation, 0);
      (yyval.atom) = newQ;
    }
#line 2269 "/scratch/RDKit_git/Code/GraphMol/SmilesParse/smarts.tab.cpp"
    break;

    case 76: /* atom_query: CHI_CLASS_TOKEN number  */
#line 621 "smarts.yy"
    {
      QueryAtom *newQ = new QueryAtom();
      newQ->setQuery(makeAtomNullQuery());
      newQ->setChiralTag((yyvsp[-1].chiraltype));
      newQ->setProp(common_properties::_chiralPermutation, (yyvsp[0].ival));
      (yyval.atom) = newQ;
    }
#line 2281 "/scratch/RDKit_git/Code/GraphMol/SmilesParse/smarts.tab.cpp"
    break;

    case 78: /* atom_query: number  */
#line 629 "smarts.yy"
    {
      QueryAtom *newQ = new QueryAtom();
      newQ->setQuery(makeAtomIsotopeQuery((yyvsp[0].ival)));
      (yyval.atom) = newQ;
    }
#line 2291 "/scratch/RDKit_git/Code/GraphMol/SmilesParse/smarts.tab.cpp"
    break;

    case 80: /* possible_range_query: HETERONEIGHBOR_ATOM_QUERY_TOKEN  */
#line 637 "smarts.yy"
    {
      (yyvsp[0].atom)->setQuery(makeAtomNumHeteroatomNbrsQuery(0));
    }
#line 2299 "/scratch/RDKit_git/Code/GraphMol/SmilesParse/smarts.tab.cpp"
    break;

    case 81: /* possible_range_query: ALIPHATICHETERONEIGHBOR_ATOM_QUERY_TOKEN
              */
#line 640 "smarts.yy"
    {
      (yyvsp[0].atom)->setQuery(makeAtomNumAliphaticHeteroatomNbrsQuery(0));
    }
#line 2307 "/scratch/RDKit_git/Code/GraphMol/SmilesParse/smarts.tab.cpp"
    break;

    case 82: /* possible_range_query: RINGSIZE_ATOM_QUERY_TOKEN  */
#line 643 "smarts.yy"
    {
      (yyvsp[0].atom)
          ->setQuery(makeAtomMinRingSizeQuery(
              5));  // this is going to be ignored anyway
    }
#line 2315 "/scratch/RDKit_git/Code/GraphMol/SmilesParse/smarts.tab.cpp"
    break;

    case 83: /* possible_range_query: RINGBOND_ATOM_QUERY_TOKEN  */
#line 646 "smarts.yy"
    {
      (yyvsp[0].atom)->setQuery(makeAtomRingBondCountQuery(0));
    }
#line 2323 "/scratch/RDKit_git/Code/GraphMol/SmilesParse/smarts.tab.cpp"
    break;

    case 84: /* possible_range_query: IMPLICIT_H_ATOM_QUERY_TOKEN  */
#line 649 "smarts.yy"
    {
      (yyvsp[0].atom)->setQuery(makeAtomImplicitHCountQuery(0));
    }
#line 2331 "/scratch/RDKit_git/Code/GraphMol/SmilesParse/smarts.tab.cpp"
    break;

    case 85: /* possible_range_query: PLUS_TOKEN  */
#line 652 "smarts.yy"
    {
      QueryAtom *newQ = new QueryAtom();
      newQ->setQuery(makeAtomFormalChargeQuery(0));
      (yyval.atom) = newQ;
    }
#line 2341 "/scratch/RDKit_git/Code/GraphMol/SmilesParse/smarts.tab.cpp"
    break;

    case 86: /* possible_range_query: MINUS_TOKEN  */
#line 657 "smarts.yy"
    {
      QueryAtom *newQ = new QueryAtom();
      newQ->setQuery(makeAtomNegativeFormalChargeQuery(0));
      (yyval.atom) = newQ;
    }
#line 2351 "/scratch/RDKit_git/Code/GraphMol/SmilesParse/smarts.tab.cpp"
    break;

    case 87: /* simple_atom: ORGANIC_ATOM_TOKEN  */
#line 665 "smarts.yy"
    {
      //
      // This construction (and some others) may seem odd, but the
      // SMARTS definition requires that an atom which is aliphatic on
      // input (i.e. something in the "organic subset" that is given with
      // a capital letter) only match aliphatic atoms.
      //
      // The following rule applies a similar logic to aromatic atoms.
      //
      (yyval.atom) = new QueryAtom((yyvsp[0].ival));
      (yyval.atom)->setQuery(makeAtomTypeQuery((yyvsp[0].ival), false));
    }
#line 2368 "/scratch/RDKit_git/Code/GraphMol/SmilesParse/smarts.tab.cpp"
    break;

    case 88: /* simple_atom: AROMATIC_ATOM_TOKEN  */
#line 677 "smarts.yy"
    {
      (yyval.atom) = new QueryAtom((yyvsp[0].ival));
      (yyval.atom)->setIsAromatic(true);
      (yyval.atom)->setQuery(makeAtomTypeQuery((yyvsp[0].ival), true));
    }
#line 2378 "/scratch/RDKit_git/Code/GraphMol/SmilesParse/smarts.tab.cpp"
    break;

    case 90: /* bond_expr: bond_expr AND_TOKEN bond_expr  */
#line 687 "smarts.yy"
    {
      (yyvsp[-2].bond)
          ->expandQuery((yyvsp[0].bond)->getQuery()->copy(),
                        Queries::COMPOSITE_AND, true);
      delete (yyvsp[0].bond);
    }
#line 2387 "/scratch/RDKit_git/Code/GraphMol/SmilesParse/smarts.tab.cpp"
    break;

    case 91: /* bond_expr: bond_expr OR_TOKEN bond_expr  */
#line 691 "smarts.yy"
    {
      (yyvsp[-2].bond)
          ->expandQuery((yyvsp[0].bond)->getQuery()->copy(),
                        Queries::COMPOSITE_OR, true);
      delete (yyvsp[0].bond);
    }
#line 2396 "/scratch/RDKit_git/Code/GraphMol/SmilesParse/smarts.tab.cpp"
    break;

    case 92: /* bond_expr: bond_expr SEMI_TOKEN bond_expr  */
#line 695 "smarts.yy"
    {
      (yyvsp[-2].bond)
          ->expandQuery((yyvsp[0].bond)->getQuery()->copy(),
                        Queries::COMPOSITE_AND, true);
      delete (yyvsp[0].bond);
    }
#line 2405 "/scratch/RDKit_git/Code/GraphMol/SmilesParse/smarts.tab.cpp"
    break;

    case 95: /* bond_query: bond_query bondd  */
#line 703 "smarts.yy"
    {
      (yyvsp[-1].bond)
          ->expandQuery((yyvsp[0].bond)->getQuery()->copy(),
                        Queries::COMPOSITE_AND, true);
      delete (yyvsp[0].bond);
    }
#line 2414 "/scratch/RDKit_git/Code/GraphMol/SmilesParse/smarts.tab.cpp"
    break;

    case 97: /* bondd: MINUS_TOKEN  */
#line 711 "smarts.yy"
    {
      QueryBond *newB = new QueryBond();
      newB->setBondType(Bond::SINGLE);
      newB->setQuery(makeBondOrderEqualsQuery(Bond::SINGLE));
      (yyval.bond) = newB;
    }
#line 2425 "/scratch/RDKit_git/Code/GraphMol/SmilesParse/smarts.tab.cpp"
    break;

    case 98: /* bondd: HASH_TOKEN  */
#line 717 "smarts.yy"
    {
      QueryBond *newB = new QueryBond();
      newB->setBondType(Bond::TRIPLE);
      newB->setQuery(makeBondOrderEqualsQuery(Bond::TRIPLE));
      (yyval.bond) = newB;
    }
#line 2436 "/scratch/RDKit_git/Code/GraphMol/SmilesParse/smarts.tab.cpp"
    break;

    case 99: /* bondd: COLON_TOKEN  */
#line 723 "smarts.yy"
    {
      QueryBond *newB = new QueryBond();
      newB->setBondType(Bond::AROMATIC);
      newB->setQuery(makeBondOrderEqualsQuery(Bond::AROMATIC));
      (yyval.bond) = newB;
    }
#line 2447 "/scratch/RDKit_git/Code/GraphMol/SmilesParse/smarts.tab.cpp"
    break;

    case 100: /* bondd: AT_TOKEN  */
#line 729 "smarts.yy"
    {
      QueryBond *newB = new QueryBond();
      newB->setQuery(makeBondIsInRingQuery());
      (yyval.bond) = newB;
    }
#line 2457 "/scratch/RDKit_git/Code/GraphMol/SmilesParse/smarts.tab.cpp"
    break;

    case 101: /* bondd: NOT_TOKEN bondd  */
#line 734 "smarts.yy"
    {
      (yyvsp[0].bond)
          ->getQuery()
          ->setNegation(!((yyvsp[0].bond)->getQuery()->getNegation()));
      (yyval.bond) = (yyvsp[0].bond);
    }
#line 2466 "/scratch/RDKit_git/Code/GraphMol/SmilesParse/smarts.tab.cpp"
    break;

    case 102: /* charge_spec: PLUS_TOKEN PLUS_TOKEN  */
#line 741 "smarts.yy"
    {
      (yyval.ival) = 2;
    }
#line 2472 "/scratch/RDKit_git/Code/GraphMol/SmilesParse/smarts.tab.cpp"
    break;

    case 103: /* charge_spec: PLUS_TOKEN number  */
#line 742 "smarts.yy"
    {
      (yyval.ival) = (yyvsp[0].ival);
    }
#line 2478 "/scratch/RDKit_git/Code/GraphMol/SmilesParse/smarts.tab.cpp"
    break;

    case 104: /* charge_spec: PLUS_TOKEN  */
#line 743 "smarts.yy"
    {
      (yyval.ival) = 1;
    }
#line 2484 "/scratch/RDKit_git/Code/GraphMol/SmilesParse/smarts.tab.cpp"
    break;

    case 105: /* charge_spec: MINUS_TOKEN MINUS_TOKEN  */
#line 744 "smarts.yy"
    {
      (yyval.ival) = -2;
    }
#line 2490 "/scratch/RDKit_git/Code/GraphMol/SmilesParse/smarts.tab.cpp"
    break;

    case 106: /* charge_spec: MINUS_TOKEN number  */
#line 745 "smarts.yy"
    {
      (yyval.ival) = -(yyvsp[0].ival);
    }
#line 2496 "/scratch/RDKit_git/Code/GraphMol/SmilesParse/smarts.tab.cpp"
    break;

    case 107: /* charge_spec: MINUS_TOKEN  */
#line 746 "smarts.yy"
    {
      (yyval.ival) = -1;
    }
#line 2502 "/scratch/RDKit_git/Code/GraphMol/SmilesParse/smarts.tab.cpp"
    break;

    case 109: /* ring_number: PERCENT_TOKEN NONZERO_DIGIT_TOKEN digit  */
#line 751 "smarts.yy"
    {
      (yyval.ival) = (yyvsp[-1].ival) * 10 + (yyvsp[0].ival);
    }
#line 2508 "/scratch/RDKit_git/Code/GraphMol/SmilesParse/smarts.tab.cpp"
    break;

    case 110: /* ring_number: PERCENT_TOKEN GROUP_OPEN_TOKEN digit
                 GROUP_CLOSE_TOKEN  */
#line 752 "smarts.yy"
    {
      (yyval.ival) = (yyvsp[-1].ival);
    }
#line 2514 "/scratch/RDKit_git/Code/GraphMol/SmilesParse/smarts.tab.cpp"
    break;

    case 111: /* ring_number: PERCENT_TOKEN GROUP_OPEN_TOKEN digit digit
                 GROUP_CLOSE_TOKEN  */
#line 753 "smarts.yy"
    {
      (yyval.ival) = (yyvsp[-2].ival) * 10 + (yyvsp[-1].ival);
    }
#line 2520 "/scratch/RDKit_git/Code/GraphMol/SmilesParse/smarts.tab.cpp"
    break;

    case 112: /* ring_number: PERCENT_TOKEN GROUP_OPEN_TOKEN digit digit digit
                 GROUP_CLOSE_TOKEN  */
#line 754 "smarts.yy"
    {
      (yyval.ival) =
          (yyvsp[-3].ival) * 100 + (yyvsp[-2].ival) * 10 + (yyvsp[-1].ival);
    }
#line 2526 "/scratch/RDKit_git/Code/GraphMol/SmilesParse/smarts.tab.cpp"
    break;

    case 113: /* ring_number: PERCENT_TOKEN GROUP_OPEN_TOKEN digit digit digit
                 digit GROUP_CLOSE_TOKEN  */
#line 755 "smarts.yy"
    {
      (yyval.ival) = (yyvsp[-4].ival) * 1000 + (yyvsp[-3].ival) * 100 +
                     (yyvsp[-2].ival) * 10 + (yyvsp[-1].ival);
    }
#line 2532 "/scratch/RDKit_git/Code/GraphMol/SmilesParse/smarts.tab.cpp"
    break;

    case 114: /* ring_number: PERCENT_TOKEN GROUP_OPEN_TOKEN digit digit digit
                 digit digit GROUP_CLOSE_TOKEN  */
#line 756 "smarts.yy"
    {
      (yyval.ival) = (yyvsp[-5].ival) * 10000 + (yyvsp[-4].ival) * 1000 +
                     (yyvsp[-3].ival) * 100 + (yyvsp[-2].ival) * 10 +
                     (yyvsp[-1].ival);
    }
#line 2538 "/scratch/RDKit_git/Code/GraphMol/SmilesParse/smarts.tab.cpp"
    break;

    case 118: /* nonzero_number: nonzero_number digit  */
#line 767 "smarts.yy"
    {
      if ((yyvsp[-1].ival) >= std::numeric_limits<std::int32_t>::max() / 10 ||
          (yyvsp[-1].ival) * 10 >=
              std::numeric_limits<std::int32_t>::max() - (yyvsp[0].ival)) {
        yysmarts_error(input, molList, lastAtom, lastBond, numAtomsParsed,
                       numBondsParsed, branchPoints, scanner, start_token,
                       "number too large");
        YYABORT;
      }
      (yyval.ival) = (yyvsp[-1].ival) * 10 + (yyvsp[0].ival);
    }
#line 2550 "/scratch/RDKit_git/Code/GraphMol/SmilesParse/smarts.tab.cpp"
    break;

#line 2554 "/scratch/RDKit_git/Code/GraphMol/SmilesParse/smarts.tab.cpp"

    default:
      break;
  }
  /* User semantic actions sometimes alter yychar, and that requires
     that yytoken be updated with the new translation.  We take the
     approach of translating immediately before every use of yytoken.
     One alternative is translating here after every semantic action,
     but that translation would be missed if the semantic action invokes
     YYABORT, YYACCEPT, or YYERROR immediately after altering yychar or
     if it invokes YYBACKUP.  In the case of YYABORT or YYACCEPT, an
     incorrect destructor might then be invoked immediately.  In the
     case of YYERROR or YYBACKUP, subsequent parser actions might lead
     to an incorrect destructor call or verbose syntax error message
     before the lookahead is translated.  */
  YY_SYMBOL_PRINT("-> $$ =", YY_CAST(yysymbol_kind_t, yyr1[yyn]), &yyval,
                  &yyloc);

  YYPOPSTACK(yylen);
  yylen = 0;

  *++yyvsp = yyval;

  /* Now 'shift' the result of the reduction.  Determine what state
     that goes to, based on the state we popped back to and the rule
     number reduced by.  */
  {
    const int yylhs = yyr1[yyn] - YYNTOKENS;
    const int yyi = yypgoto[yylhs] + *yyssp;
    yystate = (0 <= yyi && yyi <= YYLAST && yycheck[yyi] == *yyssp
                   ? yytable[yyi]
                   : yydefgoto[yylhs]);
  }

  goto yynewstate;

/*--------------------------------------.
| yyerrlab -- here on detecting error.  |
`--------------------------------------*/
yyerrlab:
  /* Make sure we have latest lookahead translation.  See comments at
     user semantic actions for why this is necessary.  */
  yytoken = yychar == YYEMPTY ? YYSYMBOL_YYEMPTY : YYTRANSLATE(yychar);
  /* If not already recovering from an error, report this error.  */
  if (!yyerrstatus) {
    ++yynerrs;
    yyerror(input, molList, lastAtom, lastBond, numAtomsParsed, numBondsParsed,
            branchPoints, scanner, start_token, YY_("syntax error"));
  }

  if (yyerrstatus == 3) {
    /* If just tried and failed to reuse lookahead token after an
       error, discard it.  */

    if (yychar <= YYEOF) {
      /* Return failure if at end of input.  */
      if (yychar == YYEOF) YYABORT;
    } else {
      yydestruct("Error: discarding", yytoken, &yylval, input, molList,
                 lastAtom, lastBond, numAtomsParsed, numBondsParsed,
                 branchPoints, scanner, start_token);
      yychar = YYEMPTY;
    }
  }

  /* Else will try to reuse lookahead token after shifting the error
     token.  */
  goto yyerrlab1;

/*---------------------------------------------------.
| yyerrorlab -- error raised explicitly by YYERROR.  |
`---------------------------------------------------*/
yyerrorlab:
  /* Pacify compilers when the user code never invokes YYERROR and the
     label yyerrorlab therefore never appears in user code.  */
  if (0) YYERROR;
  ++yynerrs;

  /* Do not reclaim the symbols of the rule whose action triggered
     this YYERROR.  */
  YYPOPSTACK(yylen);
  yylen = 0;
  YY_STACK_PRINT(yyss, yyssp);
  yystate = *yyssp;
  goto yyerrlab1;

/*-------------------------------------------------------------.
| yyerrlab1 -- common code for both syntax error and YYERROR.  |
`-------------------------------------------------------------*/
yyerrlab1:
  yyerrstatus = 3; /* Each real token shifted decrements this.  */

  /* Pop stack until we find a state that shifts the error token.  */
  for (;;) {
    yyn = yypact[yystate];
    if (!yypact_value_is_default(yyn)) {
      yyn += YYSYMBOL_YYerror;
      if (0 <= yyn && yyn <= YYLAST && yycheck[yyn] == YYSYMBOL_YYerror) {
        yyn = yytable[yyn];
        if (0 < yyn) break;
      }
    }

    /* Pop the current state because it cannot handle the error token.  */
    if (yyssp == yyss) YYABORT;

    yydestruct("Error: popping", YY_ACCESSING_SYMBOL(yystate), yyvsp, input,
               molList, lastAtom, lastBond, numAtomsParsed, numBondsParsed,
               branchPoints, scanner, start_token);
    YYPOPSTACK(1);
    yystate = *yyssp;
    YY_STACK_PRINT(yyss, yyssp);
  }

  YY_IGNORE_MAYBE_UNINITIALIZED_BEGIN
  *++yyvsp = yylval;
  YY_IGNORE_MAYBE_UNINITIALIZED_END

  /* Shift the error token.  */
  YY_SYMBOL_PRINT("Shifting", YY_ACCESSING_SYMBOL(yyn), yyvsp, yylsp);

  yystate = yyn;
  goto yynewstate;

/*-------------------------------------.
| yyacceptlab -- YYACCEPT comes here.  |
`-------------------------------------*/
yyacceptlab:
  yyresult = 0;
  goto yyreturnlab;

/*-----------------------------------.
| yyabortlab -- YYABORT comes here.  |
`-----------------------------------*/
yyabortlab:
  yyresult = 1;
  goto yyreturnlab;

/*-----------------------------------------------------------.
| yyexhaustedlab -- YYNOMEM (memory exhaustion) comes here.  |
`-----------------------------------------------------------*/
yyexhaustedlab:
  yyerror(input, molList, lastAtom, lastBond, numAtomsParsed, numBondsParsed,
          branchPoints, scanner, start_token, YY_("memory exhausted"));
  yyresult = 2;
  goto yyreturnlab;

/*----------------------------------------------------------.
| yyreturnlab -- parsing is finished, clean up and return.  |
`----------------------------------------------------------*/
yyreturnlab:
  if (yychar != YYEMPTY) {
    /* Make sure we have latest lookahead translation.  See comments at
       user semantic actions for why this is necessary.  */
    yytoken = YYTRANSLATE(yychar);
    yydestruct("Cleanup: discarding lookahead", yytoken, &yylval, input,
               molList, lastAtom, lastBond, numAtomsParsed, numBondsParsed,
               branchPoints, scanner, start_token);
  }
  /* Do not reclaim the symbols of the rule whose action triggered
     this YYABORT or YYACCEPT.  */
  YYPOPSTACK(yylen);
  YY_STACK_PRINT(yyss, yyssp);
  while (yyssp != yyss) {
    yydestruct("Cleanup: popping", YY_ACCESSING_SYMBOL(+*yyssp), yyvsp, input,
               molList, lastAtom, lastBond, numAtomsParsed, numBondsParsed,
               branchPoints, scanner, start_token);
    YYPOPSTACK(1);
  }
#ifndef yyoverflow
  if (yyss != yyssa) YYSTACK_FREE(yyss);
#endif

  return yyresult;
}

#line 780 "smarts.yy"<|MERGE_RESOLUTION|>--- conflicted
+++ resolved
@@ -1962,30 +1962,6 @@
 
     case 45: /* recursive_query: BEGIN_RECURSE mol END_RECURSE  */
 #line 466 "smarts.yy"
-<<<<<<< HEAD
-                                               {
-  // this is a recursive SMARTS expression
-  QueryAtom *qA = new QueryAtom();
-  //  FIX: there's maybe a leak here
-  RWMol *molP = (*molList)[(yyvsp[-1].moli)];
-  CHECK_INVARIANT(molP, "no molecule");
-  // close any rings in the molecule:
-  auto errorMsg = SmilesParseOps::CloseMolRings(*molP,0);
-  if (!errorMsg.empty()) {
-    BOOST_LOG(rdErrorLog) << errorMsg << std::endl;
-    YYABORT;
-  }
-
-  //molP->debugMol(std::cout);
-  qA->setQuery(new RecursiveStructureQuery(molP));
-  //std::cout << "qA: " << qA << " " << qA->getQuery() << std::endl;
-  int sz = molList->size();
-  if ( sz==(yyvsp[-1].moli)+1) {
-    molList->resize( sz-1 );
-  }
-  (yyval.atom) = qA;
-}
-=======
     {
       // this is a recursive SMARTS expression
       QueryAtom *qA = new QueryAtom();
@@ -2003,41 +1979,12 @@
       }
       (yyval.atom) = qA;
     }
->>>>>>> 880a8e57
 #line 2032 "/scratch/RDKit_git/Code/GraphMol/SmilesParse/smarts.tab.cpp"
     break;
 
     case 46: /* recursive_query: BEGIN_RECURSE mol END_RECURSE UNDERSCORE_TOKEN
                 nonzero_number  */
 #line 483 "smarts.yy"
-<<<<<<< HEAD
-                                                                {
-  // UNDOCUMENTED EXTENSION:
-  // this is a recursive SMARTS expression with a serial number
-  // please don't write your own SMARTS that include this extension:
-  // the RDKit smarts parsing code will automatically insert serial
-  // numbers for recursive smarts patterns.
-  QueryAtom *qA = new QueryAtom();
-  //  FIX: there's maybe a leak here
-  RWMol *molP = (*molList)[(yyvsp[-3].moli)];
-  CHECK_INVARIANT(molP, "no molecule");
-  // close any rings in the molecule:
-  auto errorMsg = SmilesParseOps::CloseMolRings(*molP,0);
-  if (!errorMsg.empty()) {
-    BOOST_LOG(rdErrorLog) << errorMsg << std::endl;
-    YYABORT;
-  }
-
-  //molP->debugMol(std::cout);
-  qA->setQuery(new RecursiveStructureQuery(molP,(yyvsp[0].ival)));
-  //std::cout << "qA: " << qA << " " << qA->getQuery() << std::endl;
-  int sz = molList->size();
-  if ( sz==(yyvsp[-3].moli)+1) {
-    molList->resize( sz-1 );
-  }
-  (yyval.atom) = qA;
-}
-=======
     {
       // UNDOCUMENTED EXTENSION:
       // this is a recursive SMARTS expression with a serial number
@@ -2059,7 +2006,6 @@
       }
       (yyval.atom) = qA;
     }
->>>>>>> 880a8e57
 #line 2058 "/scratch/RDKit_git/Code/GraphMol/SmilesParse/smarts.tab.cpp"
     break;
 
