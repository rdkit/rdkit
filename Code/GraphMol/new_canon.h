--- conflicted
+++ resolved
@@ -501,11 +501,8 @@
   bool df_useChirality{true};
   bool df_useChiralityRings{true};
   bool df_useAtomMaps{true};
-<<<<<<< HEAD
   bool df_useNonStereoRanks{false};
-=======
   bool df_useChiralPresence{true};
->>>>>>> 4a8b3b88
 
   AtomCompareFunctor() {}
   AtomCompareFunctor(Canon::canon_atom *atoms, const ROMol &m,
@@ -514,17 +511,14 @@
       : dp_atoms(atoms),
         dp_mol(&m),
         dp_atomsInPlay(atomsInPlay),
-<<<<<<< HEAD
         dp_bondsInPlay(bondsInPlay),
         df_useNbrs(false),
         df_useIsotopes(true),
         df_useChirality(true),
         df_useChiralityRings(true),
         df_useAtomMaps(true),
-        df_useNonStereoRanks(false) {}
-=======
+        df_useNonStereoRanks(false),
         dp_bondsInPlay(bondsInPlay) {}
->>>>>>> 4a8b3b88
   int operator()(int i, int j) const {
     if (dp_atomsInPlay && !((*dp_atomsInPlay)[i] || (*dp_atomsInPlay)[j])) {
       return 0;
@@ -853,12 +847,8 @@
 RDKIT_GRAPHMOL_EXPORT void rankMolAtoms(
     const ROMol &mol, std::vector<unsigned int> &res, bool breakTies = true,
     bool includeChirality = true, bool includeIsotopes = true,
-<<<<<<< HEAD
-    bool includeAtomMaps = true, bool useNonStereoRanks = false);
-=======
-    bool includeAtomMaps = true, bool includeChiralPresence = false,
-    bool includeStereoGroups = true);
->>>>>>> 4a8b3b88
+    bool includeAtomMaps = true, bool useNonStereoRanks = false,
+    bool includeChiralPresence = false, bool includeStereoGroups = true);
 
 RDKIT_GRAPHMOL_EXPORT void rankFragmentAtoms(
     const ROMol &mol, std::vector<unsigned int> &res,
