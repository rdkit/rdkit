--- conflicted
+++ resolved
@@ -19,8 +19,6 @@
 #include <GraphMol/SynthonSpaceSearch/SynthonSpaceSearcher.h>
 
 namespace RDKit::SynthonSpaceSearch {
-
-namespace {}  // namespace
 
 SynthonSpaceSearcher::SynthonSpaceSearcher(
     const ROMol &query, const SynthonSpaceSearchParams &params,
@@ -49,12 +47,6 @@
   }
   std::vector<std::unique_ptr<ROMol>> results;
 
-<<<<<<< HEAD
-=======
-  auto fragments = details::splitMolecule(d_query, d_params.maxBondSplits, d_params.maxNumFrags);
-  std::vector<SynthonSpaceHitSet> allHits;
-  size_t totHits = 0;
->>>>>>> c2944e70
   TimePoint *endTime = nullptr;
   TimePoint endTimePt;
   if (d_params.timeOut > 0) {
@@ -62,7 +54,7 @@
     endTime = &endTimePt;
   }
   bool timedOut = false;
-  auto fragments = details::splitMolecule(d_query, d_params.maxBondSplits,
+  auto fragments = details::splitMolecule(d_query, d_params.maxBondSplits, d_params.maxNumFrags,
                                           endTime, timedOut, signalHandler);
   if (timedOut || signalHandler.getGotSignal()) {
     return SearchResults{std::move(results), 0UL, timedOut,
