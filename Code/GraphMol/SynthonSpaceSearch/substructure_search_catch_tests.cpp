//
// Copyright (C) David Cosgrove 2024.
//
//   @@ All Rights Reserved @@
//  This file is part of the RDKit.
//  The contents are covered by the terms of the BSD license
//  which is included in the file license.txt, found at the root
//  of the RDKit source tree.

#include <algorithm>
#include <chrono>
#include <cstdio>
#include <filesystem>
#include <fstream>

#include <GraphMol/Fingerprints/MorganGenerator.h>
#include <GraphMol/FileParsers/MolSupplier.h>
#include <GraphMol/GeneralizedSubstruct/XQMol.h>
#include <GraphMol/GenericGroups/GenericGroups.h>
#include <GraphMol/SubstructLibrary/SubstructLibrary.h>
#include <GraphMol/SynthonSpaceSearch/SearchResults.h>
#include <GraphMol/SynthonSpaceSearch/Synthon.h>
#include <GraphMol/SynthonSpaceSearch/SynthonSet.h>
#include <GraphMol/SynthonSpaceSearch/SynthonSpace.h>
#include <GraphMol/SynthonSpaceSearch/SynthonSpaceSearch_details.h>
#include <GraphMol/SmilesParse/SmilesParse.h>
#include <GraphMol/SmilesParse/SmartsWrite.h>
#include <GraphMol/SmilesParse/SmilesWrite.h>

#include <catch2/catch_all.hpp>

using namespace RDKit;
using namespace RDKit::SynthonSpaceSearch;

using namespace RDKit::SynthonSpaceSearch::details;

const char *rdbase = getenv("RDBASE");

std::unique_ptr<SubstructLibrary> loadSubstructLibrary(
    const std::string &smiFile) {
  std::unique_ptr<SubstructLibrary> subsLib(new SubstructLibrary());
  v2::FileParsers::SmilesMolSupplierParams params;
  params.titleLine = false;
  v2::FileParsers::SmilesMolSupplier suppl(smiFile, params);
  while (!suppl.atEnd()) {
    subsLib->addMol(*suppl.next());
  }
  return subsLib;
}

std::map<std::string, std::string> loadLibrary(const std::string inFilename) {
  v2::FileParsers::SmilesMolSupplierParams params;
  params.titleLine = false;
  v2::FileParsers::SmilesMolSupplier suppl(inFilename, params);
  std::map<std::string, std::string> smiles;
  while (!suppl.atEnd()) {
    auto mol = suppl.next();
    if (mol) {
      smiles.insert(
          std::make_pair(mol->getProp<std::string>(common_properties::_Name),
                         std::string(MolToSmiles(*mol))));
    }
  }
  return smiles;
};

TEST_CASE("Test splits 1") {
  const std::vector<std::string> smiles{"c1ccccc1CN1CCN(CC1)C(-O)c1ncc(F)cc1",
                                        "CC(C)OCc1nnc(N2CC(C)CC2)n1C1CCCC1",
                                        "c1ccccc1Oc1cccc2[nH]ccc12"};
  std::vector<std::vector<size_t>> expCounts{
      {1, 47, 1020, 0}, {1, 37, 562, 0}, {1, 29, 397, 0}};
  for (size_t i = 0; i < smiles.size(); ++i) {
    auto mol = v2::SmilesParse::MolFromSmiles(smiles[i]);
    REQUIRE(mol);
    bool timedOut = false;
    auto fragments = splitMolecule(*mol, 3, 100000, nullptr, 1, timedOut);
    CHECK(fragments.size() ==
          std::accumulate(expCounts[i].begin(), expCounts[i].end(), size_t(0)));
    // The first fragment set should just be the molecule itself.  There
    // shouldn't be any 4 fragment sets, but check.
    for (size_t j = 0; j < 4; ++j) {
      const auto numFragSets = std::accumulate(
          fragments.begin(), fragments.end(), static_cast<size_t>(0),
          [&](size_t prevRes,
              const std::vector<std::unique_ptr<ROMol>> &frags) {
            if (frags.size() == j + 1) {
              return prevRes + 1;
            }
            return prevRes;
          });
      CHECK(numFragSets == expCounts[i][j]);
    }
  }
}

TEST_CASE("Enumerate") {
  REQUIRE(rdbase);
  std::string fName(rdbase);
  // Making sure it works when the query has fewer bonds than maxBondSplits.
  std::string libName =
      fName + "/Code/GraphMol/SynthonSpaceSearch/data/triazole_space.txt";
  SynthonSpace synthonspace;
  bool cancelled = false;
  synthonspace.readTextFile(libName, cancelled);
  auto testName = std::tmpnam(nullptr);
  BOOST_LOG(rdInfoLog) << "Enumerating to " << testName << std::endl;
  synthonspace.writeEnumeratedFile(testName);

  std::string enumLibName =
      fName + "/Code/GraphMol/SynthonSpaceSearch/data/triazole_space_enum.smi";

  auto newSmiles = loadLibrary(testName);
  auto oldSmiles = loadLibrary(enumLibName);
  REQUIRE(newSmiles.size() == oldSmiles.size());
  for (const auto &[name, smiles] : oldSmiles) {
    REQUIRE(oldSmiles.find(name) != oldSmiles.end());
    REQUIRE(newSmiles.at(name) == oldSmiles.at(name));
  }
  std::remove(testName);
}

TEST_CASE("S Amide 1") {
  REQUIRE(rdbase);
  std::string fName(rdbase);
  std::string libName =
      fName + "/Code/GraphMol/SynthonSpaceSearch/data/amide_space.txt";
  std::string enumLibName =
      fName + "/Code/GraphMol/SynthonSpaceSearch/data/amide_space_enum.smi";

  auto queryMol = "c1ccccc1C(=O)N1CCCC1"_smiles;
  SynthonSpace synthonspace;
  bool cancelled = false;
  synthonspace.readTextFile(libName, cancelled);
  SubstructMatchParameters matchParams;
  SynthonSpaceSearchParams params;
  auto results =
      synthonspace.substructureSearch(*queryMol, matchParams, params);
  CHECK(results.getHitMolecules().size() == 2);
  std::set<std::string> resSmi;
  for (const auto &r : results.getHitMolecules()) {
    resSmi.insert(MolToSmiles(*r));
  }

  auto subsLib = loadSubstructLibrary(enumLibName);
  auto query = "c1ccccc1C(=O)N1CCCC1"_smarts;
  auto enumRes = subsLib->getMatches(*query);
  std::set<std::string> enumSmi;
  for (auto i : enumRes) {
    enumSmi.insert(MolToSmiles(*subsLib->getMol(i)));
  }
  CHECK(resSmi == enumSmi);
}

TEST_CASE("S Urea 1") {
  REQUIRE(rdbase);
  std::string fName(rdbase);
  std::string libName =
      fName + "/Code/GraphMol/SynthonSpaceSearch/data/urea_space.txt";
  SynthonSpace synthonspace;
  bool cancelled = false;
  synthonspace.readTextFile(libName, cancelled);
  auto queryMol = "O=C(Nc1c(CNC=O)cc[s]1)c1nccnc1"_smiles;
  auto results = synthonspace.substructureSearch(*queryMol);
  CHECK(results.getHitMolecules().size() == 2);
}

TEST_CASE("S Simple query 1") {
  REQUIRE(rdbase);
  std::string fName(rdbase);
  SynthonSpace synthonspace;
  std::string libName =
      fName + "/Code/GraphMol/SynthonSpaceSearch/data/idorsia_toy_space_a.spc";
  synthonspace.readDBFile(libName);
  {
    // should give 220 hits for urea-3
    auto queryMol = "c1ccccc1C(=O)N1CCCC1"_smiles;
    auto results = synthonspace.substructureSearch(*queryMol);
    CHECK(results.getHitMolecules().size() == 220);
    CHECK(results.getMaxNumResults() == 220);
  }
  {
    auto queryMol = "O=C(Nc1c(CNC=O)cc[s]1)c1nccnc1"_smiles;
    auto results = synthonspace.substructureSearch(*queryMol);
    CHECK(results.getHitMolecules().size() == 20);
  }
  {
    // Test for multiple threads.
    auto queryMol = "c1ccccc1C(=O)N1CCCC1"_smiles;
    SynthonSpaceSearchParams params;
    params.numThreads = -1;
    SubstructMatchParameters matchParams;
    auto results =
        synthonspace.substructureSearch(*queryMol, matchParams, params);
    CHECK(results.getHitMolecules().size() == 220);
    CHECK(results.getMaxNumResults() == 220);
  }
}

TEST_CASE("S Triazole") {
  REQUIRE(rdbase);
  std::string fName(rdbase);
  std::string libName =
      fName + "/Code/GraphMol/SynthonSpaceSearch/data/triazole_space.txt";
  std::string enumLibName =
      fName + "/Code/GraphMol/SynthonSpaceSearch/data/triazole_space_enum.smi";

  SynthonSpace synthonspace;
  bool cancelled = false;
  synthonspace.readTextFile(libName, cancelled);

  auto queryMol = "OCc1ncnn1"_smarts;
  REQUIRE(queryMol);
  auto results = synthonspace.substructureSearch(*queryMol);
  CHECK(results.getHitMolecules().size() == 8);
  std::set<std::string> resSmi;
  for (const auto &r : results.getHitMolecules()) {
    resSmi.insert(MolToSmiles(*r));
  }

  auto subsLib = loadSubstructLibrary(enumLibName);
  auto enumRes = subsLib->getMatches(*queryMol);
  std::set<std::string> enumSmi;
  for (auto i : enumRes) {
    enumSmi.insert(MolToSmiles(*subsLib->getMol(i)));
  }
  CHECK(resSmi == enumSmi);
}

TEST_CASE("S Quinoline") {
  REQUIRE(rdbase);
  std::string fName(rdbase);
  std::string libName =
      fName + "/Code/GraphMol/SynthonSpaceSearch/data/doebner_miller_space.txt";
  std::string enumLibName =
      fName +
      "/Code/GraphMol/SynthonSpaceSearch/data/doebner_miller_space_enum.smi";

  SynthonSpace synthonspace;
  bool cancelled = false;
  synthonspace.readTextFile(libName, cancelled);
  {
    auto queryMol = "c1ccccn1"_smiles;
    auto results = synthonspace.substructureSearch(*queryMol);
    CHECK(results.getHitMolecules().size() == 12);
    std::set<std::string> resSmi;
    for (const auto &r : results.getHitMolecules()) {
      resSmi.insert(MolToSmiles(*r));
    }
    auto subsLib = loadSubstructLibrary(enumLibName);
    auto enumRes = subsLib->getMatches(*queryMol);
    std::set<std::string> enumSmi;
    for (auto i : enumRes) {
      enumSmi.insert(MolToSmiles(*subsLib->getMol(i)));
    }
    CHECK(resSmi == enumSmi);
  }
}

TEST_CASE("S Substructure in 1 reagent") {
  // Making sure it works when the query is a complete substructure of 1
  // of the synthons in the library, so the whole library is a hit.
  REQUIRE(rdbase);
  std::string fName(rdbase);
  std::string libName =
      fName + "/Code/GraphMol/SynthonSpaceSearch/data/triazole_space.txt";
  SynthonSpace synthonspace;
  bool cancelled = false;
  synthonspace.readTextFile(libName, cancelled);
  {
    auto queryMol = "N1CCCC1"_smiles;
    auto results = synthonspace.substructureSearch(*queryMol);
    CHECK(results.getHitMolecules().size() == 8);
  }
  {
    auto queryMol = "N1CCC(C(F)(F)F)C1"_smiles;
    auto results = synthonspace.substructureSearch(*queryMol);
    CHECK(results.getHitMolecules().size() == 4);
  }
  {
    auto queryMol = "C1CCCCC1"_smiles;
    auto results = synthonspace.substructureSearch(*queryMol);
    CHECK(results.getHitMolecules().empty());
  }
}

TEST_CASE("Connector Regions") {
  SECTION("Single tests") {
    auto m1 = "[1*]CN(C[2*])Cc1ccccc1"_smiles;
    REQUIRE(m1);
    CHECK(MolToSmiles(*buildConnRegion(*m1)) == "[1*]CN(C)C[1*]");

    auto m2 = "[1*]CN(C[2*])Cc1ccc(CN(C[3*])C[1*])cc1"_smiles;
    REQUIRE(m2);
    CHECK(MolToSmiles(*buildConnRegion(*m2)) ==
          "[1*]CN(C)C[1*].[1*]CN(C)C[1*]");

    auto m3 = "[2*]C"_smiles;
    REQUIRE(m3);
    CHECK(MolToSmiles(*buildConnRegion(*m3)) == "[1*]C");

    auto m4 = "[1*]c1cnccc1"_smiles;
    REQUIRE(m4);
    CHECK(MolToSmiles(*buildConnRegion(*m4)) == "[1*]c(cc)cn");
  }

  SECTION("Built from file") {
    REQUIRE(rdbase);
    std::string fName(rdbase);
    std::string libName =
        fName + "/Code/GraphMol/SynthonSpaceSearch/data/urea_3.txt";
    SynthonSpace synthonspace;
    bool cancelled = false;
    synthonspace.readTextFile(libName, cancelled);
    const auto &rnames = synthonspace.getReactionNames();
    const auto rs = synthonspace.getReaction(rnames.front());
    CHECK(rs->getConnectorRegions().size() == 32);
  }
}

TEST_CASE("DB Writer") {
  REQUIRE(rdbase);
  std::string fName(rdbase);
  std::string libName =
      fName + "/Code/GraphMol/SynthonSpaceSearch/data/doebner_miller_space.txt";
  SynthonSpace synthonspace;
  bool cancelled = false;
  synthonspace.readTextFile(libName, cancelled);
  CHECK(synthonspace.getNumReactions() == 1);
  std::unique_ptr<FingerprintGenerator<std::uint64_t>> fpGen(
      MorganFingerprint::getMorganGenerator<std::uint64_t>(2));
  synthonspace.buildSynthonFingerprints(*fpGen);

  auto spaceName = std::tmpnam(nullptr);

  synthonspace.writeDBFile(spaceName);

  SynthonSpace newsynthonspace;
  newsynthonspace.readDBFile(spaceName);
  std::shared_ptr<SynthonSet> irxn;
  CHECK_NOTHROW(irxn = newsynthonspace.getReaction("doebner-miller-quinoline"));
  const auto &orxn = synthonspace.getReaction("doebner-miller-quinoline");
  CHECK(irxn->getId() == orxn->getId());
  CHECK(irxn->getConnectorRegions().size() ==
        orxn->getConnectorRegions().size());
  CHECK(irxn->getConnRegFPs().size() == orxn->getConnRegFPs().size());
  for (size_t i = 0; i < irxn->getConnRegFPs().size(); ++i) {
    CHECK(*irxn->getConnRegFPs()[i] == *orxn->getConnRegFPs()[i]);
  }
  CHECK(irxn->getConnectors() == orxn->getConnectors());
  CHECK(irxn->getSynthons().size() == orxn->getSynthons().size());
  for (size_t i = 0; i < irxn->getSynthons().size(); ++i) {
    CHECK(irxn->getSynthons()[i].size() == orxn->getSynthons()[i].size());
    for (size_t j = 0; j < irxn->getSynthons().size(); ++j) {
      CHECK(irxn->getSynthons()[i][j].first == orxn->getSynthons()[i][j].first);
      CHECK(*irxn->getSynthons()[i][j].second->getFP() ==
            *orxn->getSynthons()[i][j].second->getFP());
    }
  }
  std::remove(spaceName);
  // Check it behaves gracefully with a missing file
  CHECK_THROWS(synthonspace.readDBFile(spaceName));
}

TEST_CASE("S Small query") {
  REQUIRE(rdbase);
  std::string fName(rdbase);
  // Making sure it works when the query has fewer bonds than the maximum
  // number of synthons.
  std::string libName =
      fName + "/Code/GraphMol/SynthonSpaceSearch/data/triazole_space.txt";
  SynthonSpace synthonspace;
  bool cancelled = false;
  synthonspace.readTextFile(libName, cancelled);
  auto queryMol = "C=CC"_smiles;
  auto results = synthonspace.substructureSearch(*queryMol);
  // The number of results is immaterial, it just matters that the search
  // finished.
  CHECK(results.getHitMolecules().empty());
}

TEST_CASE("S Map numbers in connectors") {
  // Map numbers might occur in the connectors, e.g. [1*:1] as well
  // as [1*].  This checks that that is the case.
  REQUIRE(rdbase);
  std::string fName(rdbase);
  std::string libName =
      fName + "/Code/GraphMol/SynthonSpaceSearch/data/map_numbers.txt";
  SynthonSpace synthonspace;
  bool cancelled = false;
  synthonspace.readTextFile(libName, cancelled);

  auto queryMol = "c1ccccc1C(=O)N1CCCC1"_smarts;
  REQUIRE(queryMol);
  auto results = synthonspace.substructureSearch(*queryMol);
  // These were missing before map numbers were accommodated.
  std::set<std::string> missNames{
      "67468;30577;29389;a7",  "67468;249279;29389;a7", "67468;24773;29389;a7",
      "67468;29593;29389;a7",  "67468;308698;29389;a7", "67468;56491;29389;a7",
      "67468;265474;29389;a7", "67468;15535;29389;a7",  "67468;44908;29389;a7",
      "67468;59597;29389;a7",  "67468;45686;29389;a7"};
  std::set<std::string> hitNames;
  for (const auto &hm : results.getHitMolecules()) {
    hitNames.insert(hm->getProp<std::string>(common_properties::_Name));
  }
  CHECK(results.getHitMolecules().size() == 11);
  CHECK(hitNames == missNames);
}

TEST_CASE("Greg Space Failure") {
  // This failed at one point due to the aliphatic synthon, aromatic
  // product issue.
  REQUIRE(rdbase);
  std::string fName(rdbase);
  std::string libName =
      fName + "/Code/GraphMol/SynthonSpaceSearch/data/gregs_space_fail.txt";
  SynthonSpace synthonspace;
  bool cancelled = false;
  synthonspace.readTextFile(libName, cancelled);

  auto queryMol =
      "Cc1nn(C)c(C)c1-c1nc(Cn2cc(CNC(C)C(=O)NC3CCCC3)nn2)no1"_smarts;
  REQUIRE(queryMol);

  SubstructMatchParameters matchParams;
  SynthonSpaceSearchParams params;
  auto results =
      synthonspace.substructureSearch(*queryMol, matchParams, params);
  CHECK(results.getHitMolecules().size() == 1);
}

TEST_CASE("DOS File") {
  REQUIRE(rdbase);
  std::string fName(rdbase);
  std::string libName =
      fName + "/Code/GraphMol/SynthonSpaceSearch/data/amide_space_dos.txt";
  SynthonSpace synthonspace;
  bool cancelled = false;
  synthonspace.readTextFile(libName, cancelled);
  CHECK(synthonspace.getNumProducts() == 12);
}

TEST_CASE("Synthon Error") {
  REQUIRE(rdbase);
  std::string fName(rdbase);
  {
    std::string libName =
        fName + "/Code/GraphMol/SynthonSpaceSearch/data/amide_space_error.txt";
    SynthonSpace synthonspace;
    bool cancelled = false;
    CHECK_THROWS(synthonspace.readTextFile(libName, cancelled));
  }
  {
    std::string libName =
        fName + "/Code/GraphMol/SynthonSpaceSearch/data/synthon_error.txt";
    SynthonSpace synthonspace;
    bool cancelled = false;
    CHECK_THROWS(synthonspace.readTextFile(libName, cancelled));
  }
}

TEST_CASE("Amino Acid") {
  // The issue here was that the SMARTS pattern should match just one synthon
  // in the "library" but doesn't because the connector is on the nitrogen
  // of the amino acid which says !$(N-[!#6;!#1]) i.e. the nitrogen can
  // only be attached to a carbon or hydrogen, and in the synthon it's
  // attached to a dummy atom.
  REQUIRE(rdbase);
  std::string fName(rdbase);
  std::string libName =
      fName + "/Code/GraphMol/SynthonSpaceSearch/data/amino_acid.txt";
  SynthonSpace synthonspace;
  bool cancelled = false;
  synthonspace.readTextFile(libName, cancelled);

  auto queryMol =
      "[$(C-[C;!$(C=[!#6])]-[N;!H0;!$(N-[!#6;!#1]);!$(N-C=[O,N,S])])](=O)([O;H,-])"_smarts;
  REQUIRE(queryMol);
  SubstructMatchParameters matchParams;
  SynthonSpaceSearchParams params;
  auto results =
      synthonspace.substructureSearch(*queryMol, matchParams, params);
  CHECK(results.getHitMolecules().size() == 1);
}

TEST_CASE("Extended Query") {
  REQUIRE(rdbase);
  std::string fName(rdbase);
  std::string libName =
      fName + "/Code/GraphMol/SynthonSpaceSearch/data/extended_query.csv";
  SynthonSpace synthonspace;
  bool cancelled = false;
  synthonspace.readTextFile(libName, cancelled);

  {
    auto queryMol =
        v2::SmilesParse::MolFromSmarts("[#6]-*.c1nc2cccnc2n1 |m:1:3.10|");
    REQUIRE(queryMol);
    auto xrq = GeneralizedSubstruct::createExtendedQueryMol(*queryMol);
#ifdef RDK_USE_BOOST_SERIALIZATION
    auto results = synthonspace.substructureSearch(xrq);
    CHECK(results.getHitMolecules().size() == 12);
#else
    CHECK_THROWS_AS(synthonspace.substructureSearch(xrq), Invar::Invariant);
#endif
    MolOps::AdjustQueryParameters aqps;
    aqps.adjustHeavyDegree = true;
    aqps.adjustHeavyDegreeFlags =
        MolOps::AdjustQueryWhichFlags::ADJUST_IGNORECHAINS;
    auto xrq1 = GeneralizedSubstruct::createExtendedQueryMol(*queryMol, true,
                                                             true, true, aqps);
#ifdef RDK_USE_BOOST_SERIALIZATION
    auto results1 = synthonspace.substructureSearch(xrq1);
    CHECK(results1.getHitMolecules().size() == 5);
#else
    CHECK_THROWS_AS(synthonspace.substructureSearch(xrq1), Invar::Invariant);
#endif
  }

  {
    auto queryMol = R"CTAB(
  Mrv2401 02062512582D

  0  0  0     0  0            999 V3000
M  V30 BEGIN CTAB
M  V30 COUNTS 12 13 1 0 0
M  V30 BEGIN ATOM
M  V30 1 C -2.4167 7.8733 0 0
M  V30 2 C -3.7503 7.1033 0 0
M  V30 3 C -3.7503 5.5632 0 0
M  V30 4 N -2.4167 4.7932 0 0
M  V30 5 C -1.083 5.5632 0 0
M  V30 6 C -1.083 7.1033 0 0
M  V30 7 C 0.3973 7.5278 0 0
M  V30 8 N 0.3104 5.0376 0 0
M  V30 9 C 1.2585 6.251 0 0
M  V30 10 C 2.7975 6.1973 0 0
M  V30 11 N 3.6136 7.5032 0 0
M  V30 12 * -2.4167 9.4133 0 0
M  V30 END ATOM
M  V30 BEGIN BOND
M  V30 1 1 1 2
M  V30 2 2 2 3
M  V30 3 1 3 4
M  V30 4 2 4 5
M  V30 5 1 5 6
M  V30 6 2 1 6
M  V30 7 1 7 6
M  V30 8 1 5 8
M  V30 9 1 8 9
M  V30 10 2 7 9
M  V30 11 1 9 10
M  V30 12 1 10 11
M  V30 13 1 1 12
M  V30 END BOND
M  V30 LINKNODE 1 3 2 10 9 10 11
M  V30 BEGIN SGROUP
M  V30 1 SUP 0 ATOMS=(1 12) SAP=(3 12 1 1) XBONDS=(1 13) LABEL=ARY ESTATE=E
M  V30 END SGROUP
M  V30 END CTAB
M  END)CTAB"_ctab;
    REQUIRE(queryMol);
    GenericGroups::setGenericQueriesFromProperties(*queryMol);
    auto xrq = GeneralizedSubstruct::createExtendedQueryMol(*queryMol);
#ifdef RDK_USE_BOOST_SERIALIZATION
    auto results = synthonspace.substructureSearch(xrq);
    CHECK(results.getHitMolecules().size() == 2);
#else
    CHECK_THROWS_AS(synthonspace.substructureSearch(xrq), Invar::Invariant);
#endif
  }

  {
    auto queryMol = R"CTAB(qry
  Mrv2305 09052314502D

  0  0  0     0  0            999 V3000
M  V30 BEGIN CTAB
M  V30 COUNTS 13 13 0 0 0
M  V30 BEGIN ATOM
M  V30 1 N -4.75 1.9567 0 0
M  V30 2 C -6.0837 1.1867 0 0
M  V30 3 C -6.0837 -0.3534 0 0
M  V30 4 C -4.75 -1.1234 0 0
M  V30 5 C -3.4163 -0.3534 0 0
M  V30 6 C -3.4163 1.1867 0 0
M  V30 7 N -1.9692 1.7134 0 0
M  V30 8 N -1.8822 -0.7768 0 0
M  V30 9 C -1.0211 0.4999 0 0
M  V30 10 C 0.5179 0.5536 0 0
M  V30 11 N 1.2409 1.9133 0 0
M  V30 12 * -5.6391 -0.0967 0 0
M  V30 13 C -5.6391 -2.4067 0 0
M  V30 END ATOM
M  V30 BEGIN BOND
M  V30 1 1 1 2
M  V30 2 2 2 3
M  V30 3 1 3 4
M  V30 4 2 4 5
M  V30 5 1 5 6
M  V30 6 2 1 6
M  V30 7 1 8 9
M  V30 8 1 7 6
M  V30 9 1 5 8
M  V30 10 2 7 9
M  V30 11 1 9 10
M  V30 12 1 10 11
M  V30 13 1 12 13 ENDPTS=(3 4 3 2) ATTACH=ANY
M  V30 END BOND
M  V30 LINKNODE 1 2 2 10 9 10 11
M  V30 END CTAB
M  END)CTAB"_ctab;
    REQUIRE(queryMol);
    GenericGroups::setGenericQueriesFromProperties(*queryMol);
    auto xrq = GeneralizedSubstruct::createExtendedQueryMol(*queryMol);
#ifdef RDK_USE_BOOST_SERIALIZATION
    auto results = synthonspace.substructureSearch(xrq);
    CHECK(results.getHitMolecules().size() == 12);
#else
    CHECK_THROWS_AS(synthonspace.substructureSearch(xrq), Invar::Invariant);
#endif
  }

  {
    // Check maxHits is working correctly.
    auto queryMol = v2::SmilesParse::MolFromSmarts(
        "[#6]-1-[#6]-c2ccccc2-[#7]-1 |LN:1:1.2|");
    REQUIRE(queryMol);
    auto xrq = GeneralizedSubstruct::createExtendedQueryMol(*queryMol);
#ifdef RDK_USE_BOOST_SERIALIZATION
    auto results = synthonspace.substructureSearch(xrq);
    CHECK(results.getHitMolecules().size() == 8);
#else
    CHECK_THROWS_AS(synthonspace.substructureSearch(xrq), Invar::Invariant);
#endif

    SynthonSpaceSearch::SynthonSpaceSearchParams params;
    params.maxHits = 5;
    SubstructMatchParameters mparams;
#ifdef RDK_USE_BOOST_SERIALIZATION
    auto results1 = synthonspace.substructureSearch(xrq, mparams, params);
    CHECK(results1.getHitMolecules().size() == 5);
#else
<<<<<<< HEAD
    CHECK_THROWS_AS(synthonspace.substructureSearch(xrq, mparams, params), Invar::Invariant);
=======
    CHECK_THROWS_AS(synthonspace.substructureSearch(xrq, mparams, params),
                    Invar::Invariant);
>>>>>>> ca41fa5b
#endif
  }

  {
    // Generic query check.
    auto queryMol = R"CTAB(
  Mrv2401 02062512582D

  0  0  0     0  0            999 V3000
M  V30 BEGIN CTAB
M  V30 COUNTS 12 13 1 0 0
M  V30 BEGIN ATOM
M  V30 1 C -2.4167 7.8733 0 0
M  V30 2 C -3.7503 7.1033 0 0
M  V30 3 C -3.7503 5.5632 0 0
M  V30 4 N -2.4167 4.7932 0 0
M  V30 5 C -1.083 5.5632 0 0
M  V30 6 C -1.083 7.1033 0 0
M  V30 7 N 0.3973 7.5278 0 0
M  V30 8 N 0.3104 5.0376 0 0
M  V30 9 C 1.2585 6.251 0 0
M  V30 10 C 2.7975 6.1973 0 0
M  V30 11 N 3.6136 7.5032 0 0
M  V30 12 * -2.4167 9.4133 0 0
M  V30 END ATOM
M  V30 BEGIN BOND
M  V30 1 1 1 2
M  V30 2 2 2 3
M  V30 3 1 3 4
M  V30 4 2 4 5
M  V30 5 1 5 6
M  V30 6 2 1 6
M  V30 7 1 7 6
M  V30 8 1 5 8
M  V30 9 1 8 9
M  V30 10 2 7 9
M  V30 11 1 9 10
M  V30 12 1 10 11
M  V30 13 1 1 12
M  V30 END BOND
M  V30 LINKNODE 1 3 2 10 9 10 11
M  V30 BEGIN SGROUP
M  V30 1 SUP 0 ATOMS=(1 12) SAP=(3 12 1 1) XBONDS=(1 13) LABEL=ARY ESTATE=E
M  V30 END SGROUP
M  V30 END CTAB
M  END)CTAB"_ctab;
    REQUIRE(queryMol);
    GenericGroups::setGenericQueriesFromProperties(*queryMol);
    auto xrq = GeneralizedSubstruct::createExtendedQueryMol(*queryMol);
    SubstructMatchParameters mparams;
    mparams.useGenericMatchers = true;
#ifdef RDK_USE_BOOST_SERIALIZATION
    auto results1 = synthonspace.substructureSearch(xrq, mparams);
    CHECK(results1.getHitMolecules().size() == 2);
#else
<<<<<<< HEAD
    CHECK_THROWS_AS(synthonspace.substructureSearch(xrq, mparams), Invar::Invariant);
=======
    CHECK_THROWS_AS(synthonspace.substructureSearch(xrq, mparams),
                    Invar::Invariant);
>>>>>>> ca41fa5b
#endif
  }
}

TEST_CASE("Fails simple test (Github 8502)") {
  SynthonSpace space;
  std::istringstream iss(R"(SMILES	synton_id	synton#	reaction_id
F[1*]	277310376-742385846	0	fake-chiral
Cl[1*]	287123986-010598048	0	fake-chiral
OC(N)([1*])[2*]	584456271-623025187	1	fake-chiral
OC(Br)([1*])[2*]	584456271-623025187	1	fake-chiral
F[2*]	277310376-742385dd	2	fake-chiral
)");
  bool cancelled = false;
  space.readStream(iss, cancelled);

  auto mol1 = "C"_smiles;
  REQUIRE(mol1);
  auto res1 = space.substructureSearch(*mol1);
  CHECK(res1.getHitMolecules().size() == 2);

  auto mol2 = "CF"_smiles;
  REQUIRE(mol2);
  auto res2 = space.substructureSearch(*mol2);
  CHECK(res2.getHitMolecules().size() == 2);
}
TEST_CASE("Chiral substructure search") {
  SynthonSpace space;
  std::istringstream iss(R"(SMILES	synton_id	synton#	reaction_id
F[1*]	277310376-742385846	0	fake-chiral
Cl[1*]	287123986-010598048	0	fake-chiral
O[C@H](F)C(N)([1*])[2*]	584456271-623025187	1	fake-chiral
O[C@H](F)C(Br)([1*])[2*]	584456271-623025187	1	fake-chiral
F[2*]	277310376-742385dd	2	fake-chiral
)");
  bool cancelled = false;
  space.readStream(iss, cancelled);

  auto qmol = "N-C-C"_smarts;
  REQUIRE(qmol);
  auto res1 = space.substructureSearch(*qmol);
  CHECK(res1.getHitMolecules().size() == 2);

  SubstructMatchParameters mparams;
  SynthonSpaceSearchParams sparams;
  sparams.minHitChiralAtoms = 2;
  auto res2 = space.substructureSearch(*qmol, mparams, sparams);
  REQUIRE(res2.getHitMolecules().size() == 1);
  CHECK(MolToSmiles(*res2.getHitMolecules().front()) == "NC(F)(Cl)[C@H](O)F");

  sparams.minHitChiralAtoms = 0;
  sparams.maxHitChiralAtoms = 1;
  auto res3 = space.substructureSearch(*qmol, mparams, sparams);
  REQUIRE(res3.getHitMolecules().size() == 1);
  CHECK(MolToSmiles(*res3.getHitMolecules().front()) == "NC(F)(F)[C@H](O)F");

  sparams.maxHitChiralAtoms = 0;
  auto res4 = space.substructureSearch(*qmol, mparams, sparams);
  CHECK(res4.getHitMolecules().size() == 0);
}<|MERGE_RESOLUTION|>--- conflicted
+++ resolved
@@ -641,12 +641,8 @@
     auto results1 = synthonspace.substructureSearch(xrq, mparams, params);
     CHECK(results1.getHitMolecules().size() == 5);
 #else
-<<<<<<< HEAD
-    CHECK_THROWS_AS(synthonspace.substructureSearch(xrq, mparams, params), Invar::Invariant);
-=======
     CHECK_THROWS_AS(synthonspace.substructureSearch(xrq, mparams, params),
                     Invar::Invariant);
->>>>>>> ca41fa5b
 #endif
   }
 
@@ -702,12 +698,8 @@
     auto results1 = synthonspace.substructureSearch(xrq, mparams);
     CHECK(results1.getHitMolecules().size() == 2);
 #else
-<<<<<<< HEAD
-    CHECK_THROWS_AS(synthonspace.substructureSearch(xrq, mparams), Invar::Invariant);
-=======
     CHECK_THROWS_AS(synthonspace.substructureSearch(xrq, mparams),
                     Invar::Invariant);
->>>>>>> ca41fa5b
 #endif
   }
 }
