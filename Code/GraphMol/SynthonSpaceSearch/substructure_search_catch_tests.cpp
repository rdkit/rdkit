//
// Copyright (C) David Cosgrove 2024.
//
//   @@ All Rights Reserved @@
//  This file is part of the RDKit.
//  The contents are covered by the terms of the BSD license
//  which is included in the file license.txt, found at the root
//  of the RDKit source tree.

#include <algorithm>
#include <chrono>
#include <cstdio>
#include <filesystem>
#include <fstream>

#include <GraphMol/Fingerprints/MorganGenerator.h>
#include <GraphMol/FileParsers/MolSupplier.h>
#include <GraphMol/GeneralizedSubstruct/XQMol.h>
#include <GraphMol/GenericGroups/GenericGroups.h>
#include <GraphMol/SubstructLibrary/SubstructLibrary.h>
#include <GraphMol/SynthonSpaceSearch/SearchResults.h>
#include <GraphMol/SynthonSpaceSearch/Synthon.h>
#include <GraphMol/SynthonSpaceSearch/SynthonSet.h>
#include <GraphMol/SynthonSpaceSearch/SynthonSpace.h>
#include <GraphMol/SynthonSpaceSearch/SynthonSpaceSearch_details.h>
#include <GraphMol/SmilesParse/SmilesParse.h>
#include <GraphMol/SmilesParse/SmartsWrite.h>
#include <GraphMol/SmilesParse/SmilesWrite.h>

#include <catch2/catch_all.hpp>

using namespace RDKit;
using namespace RDKit::SynthonSpaceSearch;

using namespace RDKit::SynthonSpaceSearch::details;

const char *rdbase = getenv("RDBASE");

std::unique_ptr<SubstructLibrary> loadSubstructLibrary(
    const std::string &smiFile) {
  std::unique_ptr<SubstructLibrary> subsLib(new SubstructLibrary());
  v2::FileParsers::SmilesMolSupplierParams params;
  params.titleLine = false;
  v2::FileParsers::SmilesMolSupplier suppl(smiFile, params);
  while (!suppl.atEnd()) {
    subsLib->addMol(*suppl.next());
  }
  return subsLib;
}

std::map<std::string, std::string> loadLibrary(const std::string inFilename) {
  v2::FileParsers::SmilesMolSupplierParams params;
  params.titleLine = false;
  v2::FileParsers::SmilesMolSupplier suppl(inFilename, params);
  std::map<std::string, std::string> smiles;
  while (!suppl.atEnd()) {
    auto mol = suppl.next();
    if (mol) {
      smiles.insert(
          std::make_pair(mol->getProp<std::string>(common_properties::_Name),
                         std::string(MolToSmiles(*mol))));
    }
  }
  return smiles;
};

TEST_CASE("Test splits 1") {
  const std::vector<std::string> smiles{"c1ccccc1CN1CCN(CC1)C(-O)c1ncc(F)cc1",
                                        "CC(C)OCc1nnc(N2CC(C)CC2)n1C1CCCC1",
                                        "c1ccccc1Oc1cccc2[nH]ccc12"};
  std::vector<std::vector<size_t>> expCounts{
      {1, 47, 1020, 0}, {1, 37, 562, 0}, {1, 29, 397, 0}};
  for (size_t i = 0; i < smiles.size(); ++i) {
    auto mol = v2::SmilesParse::MolFromSmiles(smiles[i]);
    REQUIRE(mol);
    bool timedOut = false;
    auto fragments = splitMolecule(*mol, 3, 100000, nullptr, 1, timedOut);
    CHECK(fragments.size() ==
          std::accumulate(expCounts[i].begin(), expCounts[i].end(), size_t(0)));
    // The first fragment set should just be the molecule itself.  There
    // shouldn't be any 4 fragment sets, but check.
    for (size_t j = 0; j < 4; ++j) {
      const auto numFragSets = std::accumulate(
          fragments.begin(), fragments.end(), static_cast<size_t>(0),
          [&](size_t prevRes,
              const std::vector<std::unique_ptr<ROMol>> &frags) {
            if (frags.size() == j + 1) {
              return prevRes + 1;
            }
            return prevRes;
          });
      CHECK(numFragSets == expCounts[i][j]);
    }
  }
}

TEST_CASE("Enumerate") {
  REQUIRE(rdbase);
  std::string fName(rdbase);
  // Making sure it works when the query has fewer bonds than maxBondSplits.
  std::string libName =
      fName + "/Code/GraphMol/SynthonSpaceSearch/data/triazole_space.txt";
  SynthonSpace synthonspace;
  bool cancelled = false;
  synthonspace.readTextFile(libName, cancelled);
  auto testName = std::tmpnam(nullptr);
  BOOST_LOG(rdInfoLog) << "Enumerating to " << testName << std::endl;
  synthonspace.writeEnumeratedFile(testName);

  std::string enumLibName =
      fName + "/Code/GraphMol/SynthonSpaceSearch/data/triazole_space_enum.smi";

  auto newSmiles = loadLibrary(testName);
  auto oldSmiles = loadLibrary(enumLibName);
  REQUIRE(newSmiles.size() == oldSmiles.size());
  for (const auto &[name, smiles] : oldSmiles) {
    REQUIRE(oldSmiles.find(name) != oldSmiles.end());
    REQUIRE(newSmiles.at(name) == oldSmiles.at(name));
  }
  std::remove(testName);
}

TEST_CASE("S Amide 1") {
  REQUIRE(rdbase);
  std::string fName(rdbase);
  std::string libName =
      fName + "/Code/GraphMol/SynthonSpaceSearch/data/amide_space.txt";
  std::string enumLibName =
      fName + "/Code/GraphMol/SynthonSpaceSearch/data/amide_space_enum.smi";

  auto queryMol = "c1ccccc1C(=O)N1CCCC1"_smiles;
  SynthonSpace synthonspace;
  bool cancelled = false;
  synthonspace.readTextFile(libName, cancelled);
  SubstructMatchParameters matchParams;
  SynthonSpaceSearchParams params;
  auto results =
      synthonspace.substructureSearch(*queryMol, matchParams, params);
  CHECK(results.getHitMolecules().size() == 2);
  std::set<std::string> resSmi;
  for (const auto &r : results.getHitMolecules()) {
    resSmi.insert(MolToSmiles(*r));
  }

  auto subsLib = loadSubstructLibrary(enumLibName);
  auto query = "c1ccccc1C(=O)N1CCCC1"_smarts;
  auto enumRes = subsLib->getMatches(*query);
  std::set<std::string> enumSmi;
  for (auto i : enumRes) {
    enumSmi.insert(MolToSmiles(*subsLib->getMol(i)));
  }
  CHECK(resSmi == enumSmi);

  resSmi.clear();
  SearchResultCallback cb =
      [&resSmi](const std::vector<std::unique_ptr<ROMol>> &r) {
        for (auto &elem : r) {
          resSmi.insert(MolToSmiles(*elem));
        }
        return false;
      };
  synthonspace.substructureSearch(*queryMol, cb, matchParams, params);
  CHECK(resSmi == enumSmi);
}

TEST_CASE("Search Callback returns true") {
  REQUIRE(rdbase);
  std::string fName(rdbase);
  std::string libName =
      fName + "/Code/GraphMol/SynthonSpaceSearch/data/amide_space.txt";
  std::string enumLibName =
      fName + "/Code/GraphMol/SynthonSpaceSearch/data/amide_space_enum.smi";

  auto queryMol = "c1ccccc1"_smiles;
  SynthonSpace synthonspace;
  bool cancelled = false;
  synthonspace.readTextFile(libName, cancelled);
  SubstructMatchParameters matchParams;
  SynthonSpaceSearchParams params;

  // set chunk size small so that we get multiple chunks back
  params.toTryChunkSize = 2;
  std::set<std::string> cbSmi;
  bool retval = false;
  SearchResultCallback cb =
      [&cbSmi, &retval](const std::vector<std::unique_ptr<ROMol>> &r) {
        for (auto &elem : r) {
          CHECK(r.size() == 2);
          cbSmi.insert(MolToSmiles(*elem));
        }
        return retval;
      };
  synthonspace.substructureSearch(*queryMol, cb, matchParams, params);
  CHECK(cbSmi.size() == 6);

  cbSmi.clear();
  // return true from callback unconditionally, we receive only one chunk
  retval = true;
  synthonspace.substructureSearch(*queryMol, cb, matchParams, params);
  CHECK(cbSmi.size() == 2);
}

TEST_CASE("S Urea 1") {
  REQUIRE(rdbase);
  std::string fName(rdbase);
  std::string libName =
      fName + "/Code/GraphMol/SynthonSpaceSearch/data/urea_space.txt";
  SynthonSpace synthonspace;
  bool cancelled = false;
  synthonspace.readTextFile(libName, cancelled);
  auto queryMol = "O=C(Nc1c(CNC=O)cc[s]1)c1nccnc1"_smiles;
  auto results = synthonspace.substructureSearch(*queryMol);
  CHECK(results.getHitMolecules().size() == 2);
}

TEST_CASE("S Simple query 1") {
  REQUIRE(rdbase);
  std::string fName(rdbase);
  SynthonSpace synthonspace;
  std::string libName =
      fName + "/Code/GraphMol/SynthonSpaceSearch/data/idorsia_toy_space_a.spc";
  synthonspace.readDBFile(libName);
  {
    // should give 220 hits for urea-3
    auto queryMol = "c1ccccc1C(=O)N1CCCC1"_smiles;
    auto results = synthonspace.substructureSearch(*queryMol);
    CHECK(results.getHitMolecules().size() == 220);
    CHECK(results.getMaxNumResults() == 220);
  }
  {
    auto queryMol = "O=C(Nc1c(CNC=O)cc[s]1)c1nccnc1"_smiles;
    auto results = synthonspace.substructureSearch(*queryMol);
    CHECK(results.getHitMolecules().size() == 20);
  }
  {
    // Test for multiple threads.
    auto queryMol = "c1ccccc1C(=O)N1CCCC1"_smiles;
    SynthonSpaceSearchParams params;
    params.numThreads = -1;
    SubstructMatchParameters matchParams;
    auto results =
        synthonspace.substructureSearch(*queryMol, matchParams, params);
    CHECK(results.getHitMolecules().size() == 220);
    CHECK(results.getMaxNumResults() == 220);
  }
}

TEST_CASE("S Triazole") {
  REQUIRE(rdbase);
  std::string fName(rdbase);
  std::string libName =
      fName + "/Code/GraphMol/SynthonSpaceSearch/data/triazole_space.txt";
  std::string enumLibName =
      fName + "/Code/GraphMol/SynthonSpaceSearch/data/triazole_space_enum.smi";

  SynthonSpace synthonspace;
  bool cancelled = false;
  synthonspace.readTextFile(libName, cancelled);

  auto queryMol = "OCc1ncnn1"_smarts;
  REQUIRE(queryMol);
  auto results = synthonspace.substructureSearch(*queryMol);
  CHECK(results.getHitMolecules().size() == 8);
  std::set<std::string> resSmi;
  for (const auto &r : results.getHitMolecules()) {
    resSmi.insert(MolToSmiles(*r));
  }

  auto subsLib = loadSubstructLibrary(enumLibName);
  auto enumRes = subsLib->getMatches(*queryMol);
  std::set<std::string> enumSmi;
  for (auto i : enumRes) {
    enumSmi.insert(MolToSmiles(*subsLib->getMol(i)));
  }
  CHECK(resSmi == enumSmi);
}

TEST_CASE("S Quinoline") {
  REQUIRE(rdbase);
  std::string fName(rdbase);
  std::string libName =
      fName + "/Code/GraphMol/SynthonSpaceSearch/data/doebner_miller_space.txt";
  std::string enumLibName =
      fName +
      "/Code/GraphMol/SynthonSpaceSearch/data/doebner_miller_space_enum.smi";

  SynthonSpace synthonspace;
  bool cancelled = false;
  synthonspace.readTextFile(libName, cancelled);
  {
    auto queryMol = "c1ccccn1"_smiles;
    auto results = synthonspace.substructureSearch(*queryMol);
    CHECK(results.getHitMolecules().size() == 12);
    std::set<std::string> resSmi;
    for (const auto &r : results.getHitMolecules()) {
      resSmi.insert(MolToSmiles(*r));
    }
    auto subsLib = loadSubstructLibrary(enumLibName);
    auto enumRes = subsLib->getMatches(*queryMol);
    std::set<std::string> enumSmi;
    for (auto i : enumRes) {
      enumSmi.insert(MolToSmiles(*subsLib->getMol(i)));
    }
    CHECK(resSmi == enumSmi);
  }
}

TEST_CASE("S Substructure in 1 reagent") {
  // Making sure it works when the query is a complete substructure of 1
  // of the synthons in the library, so the whole library is a hit.
  REQUIRE(rdbase);
  std::string fName(rdbase);
  std::string libName =
      fName + "/Code/GraphMol/SynthonSpaceSearch/data/triazole_space.txt";
  SynthonSpace synthonspace;
  bool cancelled = false;
  synthonspace.readTextFile(libName, cancelled);
  {
    auto queryMol = "N1CCCC1"_smiles;
    auto results = synthonspace.substructureSearch(*queryMol);
    CHECK(results.getHitMolecules().size() == 8);
  }
  {
    auto queryMol = "N1CCC(C(F)(F)F)C1"_smiles;
    auto results = synthonspace.substructureSearch(*queryMol);
    CHECK(results.getHitMolecules().size() == 4);
  }
  {
    auto queryMol = "C1CCCCC1"_smiles;
    auto results = synthonspace.substructureSearch(*queryMol);
    CHECK(results.getHitMolecules().empty());
  }
}

TEST_CASE("Connector Regions") {
  SECTION("Single tests") {
    auto m1 = "[1*]CN(C[2*])Cc1ccccc1"_smiles;
    REQUIRE(m1);
    CHECK(MolToSmiles(*buildConnRegion(*m1)) == "[1*]CN(C)C[1*]");

    auto m2 = "[1*]CN(C[2*])Cc1ccc(CN(C[3*])C[1*])cc1"_smiles;
    REQUIRE(m2);
    CHECK(MolToSmiles(*buildConnRegion(*m2)) ==
          "[1*]CN(C)C[1*].[1*]CN(C)C[1*]");

    auto m3 = "[2*]C"_smiles;
    REQUIRE(m3);
    CHECK(MolToSmiles(*buildConnRegion(*m3)) == "[1*]C");

    auto m4 = "[1*]c1cnccc1"_smiles;
    REQUIRE(m4);
    CHECK(MolToSmiles(*buildConnRegion(*m4)) == "[1*]c(cc)cn");
  }

  SECTION("Built from file") {
    REQUIRE(rdbase);
    std::string fName(rdbase);
    std::string libName =
        fName + "/Code/GraphMol/SynthonSpaceSearch/data/urea_3.txt";
    SynthonSpace synthonspace;
    bool cancelled = false;
    synthonspace.readTextFile(libName, cancelled);
    const auto &rnames = synthonspace.getReactionNames();
    const auto rs = synthonspace.getReaction(rnames.front());
    CHECK(rs->getConnectorRegions().size() == 32);
  }
}

TEST_CASE("DB Writer") {
  REQUIRE(rdbase);
  std::string fName(rdbase);
  std::string libName =
      fName + "/Code/GraphMol/SynthonSpaceSearch/data/doebner_miller_space.txt";
  SynthonSpace synthonspace;
  bool cancelled = false;
  synthonspace.readTextFile(libName, cancelled);
  CHECK(synthonspace.getNumReactions() == 1);
  std::unique_ptr<FingerprintGenerator<std::uint64_t>> fpGen(
      MorganFingerprint::getMorganGenerator<std::uint64_t>(2));
  synthonspace.buildSynthonFingerprints(*fpGen);

  auto spaceName = std::tmpnam(nullptr);

  synthonspace.writeDBFile(spaceName);

  SynthonSpace newsynthonspace;
  newsynthonspace.readDBFile(spaceName);
  std::shared_ptr<SynthonSet> irxn;
  CHECK_NOTHROW(irxn = newsynthonspace.getReaction("doebner-miller-quinoline"));
  const auto &orxn = synthonspace.getReaction("doebner-miller-quinoline");
  CHECK(irxn->getId() == orxn->getId());
  CHECK(irxn->getConnectorRegions().size() ==
        orxn->getConnectorRegions().size());
  CHECK(irxn->getConnRegFPs().size() == orxn->getConnRegFPs().size());
  for (size_t i = 0; i < irxn->getConnRegFPs().size(); ++i) {
    CHECK(*irxn->getConnRegFPs()[i] == *orxn->getConnRegFPs()[i]);
  }
  CHECK(irxn->getConnectors() == orxn->getConnectors());
  CHECK(irxn->getSynthons().size() == orxn->getSynthons().size());
  for (size_t i = 0; i < irxn->getSynthons().size(); ++i) {
    CHECK(irxn->getSynthons()[i].size() == orxn->getSynthons()[i].size());
    for (size_t j = 0; j < irxn->getSynthons().size(); ++j) {
      CHECK(irxn->getSynthons()[i][j].first == orxn->getSynthons()[i][j].first);
      CHECK(*irxn->getSynthons()[i][j].second->getFP() ==
            *orxn->getSynthons()[i][j].second->getFP());
    }
  }
  std::remove(spaceName);
  // Check it behaves gracefully with a missing file
  CHECK_THROWS(synthonspace.readDBFile(spaceName));
}

TEST_CASE("S Small query") {
  REQUIRE(rdbase);
  std::string fName(rdbase);
  // Making sure it works when the query has fewer bonds than the maximum
  // number of synthons.
  std::string libName =
      fName + "/Code/GraphMol/SynthonSpaceSearch/data/triazole_space.txt";
  SynthonSpace synthonspace;
  bool cancelled = false;
  synthonspace.readTextFile(libName, cancelled);
  auto queryMol = "C=CC"_smiles;
  auto results = synthonspace.substructureSearch(*queryMol);
  // The number of results is immaterial, it just matters that the search
  // finished.
  CHECK(results.getHitMolecules().empty());
}

TEST_CASE("S Map numbers in connectors") {
  // Map numbers might occur in the connectors, e.g. [1*:1] as well
  // as [1*].  This checks that that is the case.
  REQUIRE(rdbase);
  std::string fName(rdbase);
  std::string libName =
      fName + "/Code/GraphMol/SynthonSpaceSearch/data/map_numbers.txt";
  SynthonSpace synthonspace;
  bool cancelled = false;
  synthonspace.readTextFile(libName, cancelled);

  auto queryMol = "c1ccccc1C(=O)N1CCCC1"_smarts;
  REQUIRE(queryMol);
  auto results = synthonspace.substructureSearch(*queryMol);
  // These were missing before map numbers were accommodated.
  std::set<std::string> missNames{
      "67468;30577;29389;a7",  "67468;249279;29389;a7", "67468;24773;29389;a7",
      "67468;29593;29389;a7",  "67468;308698;29389;a7", "67468;56491;29389;a7",
      "67468;265474;29389;a7", "67468;15535;29389;a7",  "67468;44908;29389;a7",
      "67468;59597;29389;a7",  "67468;45686;29389;a7"};
  std::set<std::string> hitNames;
  for (const auto &hm : results.getHitMolecules()) {
    hitNames.insert(hm->getProp<std::string>(common_properties::_Name));
  }
  CHECK(results.getHitMolecules().size() == 11);
  CHECK(hitNames == missNames);
}

TEST_CASE("Greg Space Failure") {
  // This failed at one point due to the aliphatic synthon, aromatic
  // product issue.
  REQUIRE(rdbase);
  std::string fName(rdbase);
  std::string libName =
      fName + "/Code/GraphMol/SynthonSpaceSearch/data/gregs_space_fail.txt";
  SynthonSpace synthonspace;
  bool cancelled = false;
  synthonspace.readTextFile(libName, cancelled);

  auto queryMol =
      "Cc1nn(C)c(C)c1-c1nc(Cn2cc(CNC(C)C(=O)NC3CCCC3)nn2)no1"_smarts;
  REQUIRE(queryMol);

  SubstructMatchParameters matchParams;
  SynthonSpaceSearchParams params;
  auto results =
      synthonspace.substructureSearch(*queryMol, matchParams, params);
  CHECK(results.getHitMolecules().size() == 1);
}

TEST_CASE("DOS File") {
  REQUIRE(rdbase);
  std::string fName(rdbase);
  std::string libName =
      fName + "/Code/GraphMol/SynthonSpaceSearch/data/amide_space_dos.txt";
  SynthonSpace synthonspace;
  bool cancelled = false;
  synthonspace.readTextFile(libName, cancelled);
  CHECK(synthonspace.getNumProducts() == 12);
}

TEST_CASE("Synthon Error") {
  REQUIRE(rdbase);
  std::string fName(rdbase);
  {
    std::string libName =
        fName + "/Code/GraphMol/SynthonSpaceSearch/data/amide_space_error.txt";
    SynthonSpace synthonspace;
    bool cancelled = false;
    CHECK_THROWS(synthonspace.readTextFile(libName, cancelled));
  }
  {
    std::string libName =
        fName + "/Code/GraphMol/SynthonSpaceSearch/data/synthon_error.txt";
    SynthonSpace synthonspace;
    bool cancelled = false;
    CHECK_THROWS(synthonspace.readTextFile(libName, cancelled));
  }
}

TEST_CASE("Amino Acid") {
  // The issue here was that the SMARTS pattern should match just one synthon
  // in the "library" but doesn't because the connector is on the nitrogen
  // of the amino acid which says !$(N-[!#6;!#1]) i.e. the nitrogen can
  // only be attached to a carbon or hydrogen, and in the synthon it's
  // attached to a dummy atom.
  REQUIRE(rdbase);
  std::string fName(rdbase);
  std::string libName =
      fName + "/Code/GraphMol/SynthonSpaceSearch/data/amino_acid.txt";
  SynthonSpace synthonspace;
  bool cancelled = false;
  synthonspace.readTextFile(libName, cancelled);

  auto queryMol =
      "[$(C-[C;!$(C=[!#6])]-[N;!H0;!$(N-[!#6;!#1]);!$(N-C=[O,N,S])])](=O)([O;H,-])"_smarts;
  REQUIRE(queryMol);
  SubstructMatchParameters matchParams;
  SynthonSpaceSearchParams params;
  auto results =
      synthonspace.substructureSearch(*queryMol, matchParams, params);
  CHECK(results.getHitMolecules().size() == 1);
}

TEST_CASE("Extended Query") {
  REQUIRE(rdbase);
  std::string fName(rdbase);
  std::string libName =
      fName + "/Code/GraphMol/SynthonSpaceSearch/data/extended_query.csv";
  SynthonSpace synthonspace;
  bool cancelled = false;
  synthonspace.readTextFile(libName, cancelled);

  {
    auto queryMol =
        v2::SmilesParse::MolFromSmarts("[#6]-*.c1nc2cccnc2n1 |m:1:3.10|");
    REQUIRE(queryMol);
    auto xrq = GeneralizedSubstruct::createExtendedQueryMol(*queryMol);
#ifdef RDK_USE_BOOST_SERIALIZATION
    auto results = synthonspace.substructureSearch(xrq);
    CHECK(results.getHitMolecules().size() == 12);
#else
    CHECK_THROWS_AS(synthonspace.substructureSearch(xrq), Invar::Invariant);
#endif
    MolOps::AdjustQueryParameters aqps;
    aqps.adjustHeavyDegree = true;
    aqps.adjustHeavyDegreeFlags =
        MolOps::AdjustQueryWhichFlags::ADJUST_IGNORECHAINS;
    auto xrq1 = GeneralizedSubstruct::createExtendedQueryMol(*queryMol, true,
                                                             true, true, aqps);
#ifdef RDK_USE_BOOST_SERIALIZATION
    auto results1 = synthonspace.substructureSearch(xrq1);
    CHECK(results1.getHitMolecules().size() == 5);
#else
    CHECK_THROWS_AS(synthonspace.substructureSearch(xrq1), Invar::Invariant);
#endif
  }

  {
    auto queryMol = R"CTAB(
  Mrv2401 02062512582D

  0  0  0     0  0            999 V3000
M  V30 BEGIN CTAB
M  V30 COUNTS 12 13 1 0 0
M  V30 BEGIN ATOM
M  V30 1 C -2.4167 7.8733 0 0
M  V30 2 C -3.7503 7.1033 0 0
M  V30 3 C -3.7503 5.5632 0 0
M  V30 4 N -2.4167 4.7932 0 0
M  V30 5 C -1.083 5.5632 0 0
M  V30 6 C -1.083 7.1033 0 0
M  V30 7 C 0.3973 7.5278 0 0
M  V30 8 N 0.3104 5.0376 0 0
M  V30 9 C 1.2585 6.251 0 0
M  V30 10 C 2.7975 6.1973 0 0
M  V30 11 N 3.6136 7.5032 0 0
M  V30 12 * -2.4167 9.4133 0 0
M  V30 END ATOM
M  V30 BEGIN BOND
M  V30 1 1 1 2
M  V30 2 2 2 3
M  V30 3 1 3 4
M  V30 4 2 4 5
M  V30 5 1 5 6
M  V30 6 2 1 6
M  V30 7 1 7 6
M  V30 8 1 5 8
M  V30 9 1 8 9
M  V30 10 2 7 9
M  V30 11 1 9 10
M  V30 12 1 10 11
M  V30 13 1 1 12
M  V30 END BOND
M  V30 LINKNODE 1 3 2 10 9 10 11
M  V30 BEGIN SGROUP
M  V30 1 SUP 0 ATOMS=(1 12) SAP=(3 12 1 1) XBONDS=(1 13) LABEL=ARY ESTATE=E
M  V30 END SGROUP
M  V30 END CTAB
M  END)CTAB"_ctab;
    REQUIRE(queryMol);
    GenericGroups::setGenericQueriesFromProperties(*queryMol);
    auto xrq = GeneralizedSubstruct::createExtendedQueryMol(*queryMol);
#ifdef RDK_USE_BOOST_SERIALIZATION
    auto results = synthonspace.substructureSearch(xrq);
    CHECK(results.getHitMolecules().size() == 2);
#else
    CHECK_THROWS_AS(synthonspace.substructureSearch(xrq), Invar::Invariant);
#endif
  }

  {
    auto queryMol = R"CTAB(qry
  Mrv2305 09052314502D

  0  0  0     0  0            999 V3000
M  V30 BEGIN CTAB
M  V30 COUNTS 13 13 0 0 0
M  V30 BEGIN ATOM
M  V30 1 N -4.75 1.9567 0 0
M  V30 2 C -6.0837 1.1867 0 0
M  V30 3 C -6.0837 -0.3534 0 0
M  V30 4 C -4.75 -1.1234 0 0
M  V30 5 C -3.4163 -0.3534 0 0
M  V30 6 C -3.4163 1.1867 0 0
M  V30 7 N -1.9692 1.7134 0 0
M  V30 8 N -1.8822 -0.7768 0 0
M  V30 9 C -1.0211 0.4999 0 0
M  V30 10 C 0.5179 0.5536 0 0
M  V30 11 N 1.2409 1.9133 0 0
M  V30 12 * -5.6391 -0.0967 0 0
M  V30 13 C -5.6391 -2.4067 0 0
M  V30 END ATOM
M  V30 BEGIN BOND
M  V30 1 1 1 2
M  V30 2 2 2 3
M  V30 3 1 3 4
M  V30 4 2 4 5
M  V30 5 1 5 6
M  V30 6 2 1 6
M  V30 7 1 8 9
M  V30 8 1 7 6
M  V30 9 1 5 8
M  V30 10 2 7 9
M  V30 11 1 9 10
M  V30 12 1 10 11
M  V30 13 1 12 13 ENDPTS=(3 4 3 2) ATTACH=ANY
M  V30 END BOND
M  V30 LINKNODE 1 2 2 10 9 10 11
M  V30 END CTAB
M  END)CTAB"_ctab;
    REQUIRE(queryMol);
    GenericGroups::setGenericQueriesFromProperties(*queryMol);
    auto xrq = GeneralizedSubstruct::createExtendedQueryMol(*queryMol);
#ifdef RDK_USE_BOOST_SERIALIZATION
    auto results = synthonspace.substructureSearch(xrq);
    CHECK(results.getHitMolecules().size() == 12);
#else
    CHECK_THROWS_AS(synthonspace.substructureSearch(xrq), Invar::Invariant);
#endif
  }

  {
    // Check maxHits is working correctly.
    auto queryMol = v2::SmilesParse::MolFromSmarts(
        "[#6]-1-[#6]-c2ccccc2-[#7]-1 |LN:1:1.2|");
    REQUIRE(queryMol);
    auto xrq = GeneralizedSubstruct::createExtendedQueryMol(*queryMol);
#ifdef RDK_USE_BOOST_SERIALIZATION
    auto results = synthonspace.substructureSearch(xrq);
    CHECK(results.getHitMolecules().size() == 8);
#else
    CHECK_THROWS_AS(synthonspace.substructureSearch(xrq), Invar::Invariant);
#endif

    SynthonSpaceSearch::SynthonSpaceSearchParams params;
    params.maxHits = 5;
    SubstructMatchParameters mparams;
#ifdef RDK_USE_BOOST_SERIALIZATION
    auto results1 = synthonspace.substructureSearch(xrq, mparams, params);
    CHECK(results1.getHitMolecules().size() == 5);
#else
    CHECK_THROWS_AS(synthonspace.substructureSearch(xrq, mparams, params),
                    Invar::Invariant);
#endif
  }

  {
    // Generic query check.
    auto queryMol = R"CTAB(
  Mrv2401 02062512582D

  0  0  0     0  0            999 V3000
M  V30 BEGIN CTAB
M  V30 COUNTS 12 13 1 0 0
M  V30 BEGIN ATOM
M  V30 1 C -2.4167 7.8733 0 0
M  V30 2 C -3.7503 7.1033 0 0
M  V30 3 C -3.7503 5.5632 0 0
M  V30 4 N -2.4167 4.7932 0 0
M  V30 5 C -1.083 5.5632 0 0
M  V30 6 C -1.083 7.1033 0 0
M  V30 7 N 0.3973 7.5278 0 0
M  V30 8 N 0.3104 5.0376 0 0
M  V30 9 C 1.2585 6.251 0 0
M  V30 10 C 2.7975 6.1973 0 0
M  V30 11 N 3.6136 7.5032 0 0
M  V30 12 * -2.4167 9.4133 0 0
M  V30 END ATOM
M  V30 BEGIN BOND
M  V30 1 1 1 2
M  V30 2 2 2 3
M  V30 3 1 3 4
M  V30 4 2 4 5
M  V30 5 1 5 6
M  V30 6 2 1 6
M  V30 7 1 7 6
M  V30 8 1 5 8
M  V30 9 1 8 9
M  V30 10 2 7 9
M  V30 11 1 9 10
M  V30 12 1 10 11
M  V30 13 1 1 12
M  V30 END BOND
M  V30 LINKNODE 1 3 2 10 9 10 11
M  V30 BEGIN SGROUP
M  V30 1 SUP 0 ATOMS=(1 12) SAP=(3 12 1 1) XBONDS=(1 13) LABEL=ARY ESTATE=E
M  V30 END SGROUP
M  V30 END CTAB
M  END)CTAB"_ctab;
    REQUIRE(queryMol);
    GenericGroups::setGenericQueriesFromProperties(*queryMol);
    auto xrq = GeneralizedSubstruct::createExtendedQueryMol(*queryMol);
    SubstructMatchParameters mparams;
    mparams.useGenericMatchers = true;
#ifdef RDK_USE_BOOST_SERIALIZATION
    auto results1 = synthonspace.substructureSearch(xrq, mparams);
    CHECK(results1.getHitMolecules().size() == 2);
#else
    CHECK_THROWS_AS(synthonspace.substructureSearch(xrq, mparams),
                    Invar::Invariant);
#endif
  }
}

TEST_CASE("Fails simple test (Github 8502)") {
  SynthonSpace space;
  std::istringstream iss(R"(SMILES	synton_id	synton#	reaction_id
F[1*]	277310376-742385846	0	fake-chiral
Cl[1*]	287123986-010598048	0	fake-chiral
OC(N)([1*])[2*]	584456271-623025187	1	fake-chiral
OC(Br)([1*])[2*]	584456271-623025187	1	fake-chiral
F[2*]	277310376-742385dd	2	fake-chiral
)");
  bool cancelled = false;
  space.readStream(iss, cancelled);

  auto mol1 = "C"_smiles;
  REQUIRE(mol1);
  auto res1 = space.substructureSearch(*mol1);
  CHECK(res1.getHitMolecules().size() == 2);

  auto mol2 = "CF"_smiles;
  REQUIRE(mol2);
  auto res2 = space.substructureSearch(*mol2);
  CHECK(res2.getHitMolecules().size() == 2);
}

TEST_CASE("Chiral substructure search") {
  SynthonSpace space;
  std::istringstream iss(R"(SMILES	synton_id	synton#	reaction_id
F[1*]	277310376-742385846	0	fake-chiral
Cl[1*]	287123986-010598048	0	fake-chiral
O[C@H](F)C(N)([1*])[2*]	584456271-623025187	1	fake-chiral
O[C@H](F)C(Br)([1*])[2*]	584456271-623025187	1	fake-chiral
F[2*]	277310376-742385dd	2	fake-chiral
)");
  bool cancelled = false;
  space.readStream(iss, cancelled);

  auto qmol = "N-C-C"_smarts;
  REQUIRE(qmol);
  auto res1 = space.substructureSearch(*qmol);
  CHECK(res1.getHitMolecules().size() == 2);

  SubstructMatchParameters mparams;
  SynthonSpaceSearchParams sparams;
  sparams.minHitChiralAtoms = 2;
  auto res2 = space.substructureSearch(*qmol, mparams, sparams);
  REQUIRE(res2.getHitMolecules().size() == 1);
  CHECK(MolToSmiles(*res2.getHitMolecules().front()) == "NC(F)(Cl)[C@H](O)F");

  sparams.minHitChiralAtoms = 0;
  sparams.maxHitChiralAtoms = 1;
  auto res3 = space.substructureSearch(*qmol, mparams, sparams);
  REQUIRE(res3.getHitMolecules().size() == 1);
  CHECK(MolToSmiles(*res3.getHitMolecules().front()) == "NC(F)(F)[C@H](O)F");

  sparams.maxHitChiralAtoms = 0;
  auto res4 = space.substructureSearch(*qmol, mparams, sparams);
  CHECK(res4.getHitMolecules().size() == 0);
}

TEST_CASE("Bad Chiral Atom Count") {
  SynthonSpace space;
  std::istringstream iss(
      R"(SMILES	synton_id	synton#	reaction_id	release
C[U]	200011483129	1	4a	2024-09
c1c/c2n3/c1=C\C1=N/C(=C\c4c(C)c5c(n4[Mg]3)/C(=C3\N=C(\C=2)[C@@H](C)[C@@H]3C)[C@@H](C)C5=[U])C=C1	bad	2	4a	2024-09
)");
  bool cancelled = false;
  CHECK_NOTHROW(space.readStream(iss, cancelled));
}

TEST_CASE("Enhanced Stereochemistry - Github 8650") {
  SynthonSpace space;
  std::istringstream iss(
      "SMILES\tsynton_id\tsynton#\treaction_id\trelease\nC[C@H]1CC[C@H](CC1)F |&1:1,4|\tABCDEFGHIJKL1234567890\t1\tx_1abc\t2024-02\n");
  bool cancelled = false;
  CHECK_NOTHROW(space.readStream(iss, cancelled));
  // Bonus bug - it returned a valid reaction even if it had a different name.
  CHECK_THROWS(space.getReaction("rhubarb"));
  auto rxn = space.getReaction("x_1abc");
  auto synthons = rxn->getSynthons();
  REQUIRE(synthons.size() == 1);
  REQUIRE(synthons[0].size() == 1);
  CHECK(synthons[0][0].second->getSmiles() == "C[C@H]1CC[C@H](CC1)F |&1:1,4|");
}

<<<<<<< HEAD
TEST_CASE("Github 9007") {
  auto q1 = "O=c1ncnc([a])c1[a]"_smarts;
  REQUIRE(q1);
  auto q2 = "O=c1ncnc([c])c1[c]"_smarts;
  REQUIRE(q2);
  {
    // Basic test. In the original bug, q1 gave hits, q2 didn't.  q1 gave
    // them for the wrong reason, though.
    SynthonSpace space;
    std::istringstream iss(
        R"(SMILES	synton_id	synton#	reaction_id	release
[1*]c1nc[nH]c(=O)c1[2*]	1	1	r1	1
[1*]ccc(c[2*])[N+](=O)[O-]	10	2	r1	1
[2*]ncc(c[1*])[N+](=O)[O-]	11	2	r1	1
)");
    bool cancelled = false;
    space.readStream(iss, cancelled);

    auto res1 = space.substructureSearch(*q1);
    CHECK(res1.getHitMolecules().size() == 2);

    auto res2 = space.substructureSearch(*q2);
    CHECK(res2.getHitMolecules().size() == 1);

    // Simpler case of just 1 dangling subsituent
    auto q6 = "O=c1ncncc1c"_smarts;
    REQUIRE(q6);
    auto res6 = space.substructureSearch(*q6);
    CHECK(res6.getHitMolecules().size() == 1);
    auto q7 = "O=c1ncncc1a"_smarts;
    REQUIRE(q7);
    auto res7 = space.substructureSearch(*q7);
    CHECK(res7.getHitMolecules().size() == 2);
  }
  {
    // More complex case - 1 ring creation, extra substituent
    SynthonSpace space;
    std::istringstream iss(
        R"(SMILES	synton_id	synton#	reaction_id	release
[1*]C1:C([2*])C(=O)N([3*])C=N1	192	1	r2	1
[1*]cc(C)cc([2*])Br	227	2	r2	1
[3*]c1c(Cl)ncnc1Cl	384	3	r2	1
)");
    bool cancelled = false;
    space.readStream(iss, cancelled);

    auto res1 = space.substructureSearch(*q1);
    CHECK(res1.getHitMolecules().size() == 1);
    auto res2 = space.substructureSearch(*q2);
    CHECK(res2.getHitMolecules().size() == 1);

    auto q3 = "O=c1n(c)cnc(c)c1c"_smarts;
    auto res3 = space.substructureSearch(*q3);
    CHECK(res3.getHitMolecules().size() == 1);
  }
  {
    // 2 ring creations.
    SynthonSpace space;
    std::istringstream iss(
        R"(SMILES	synton_id	synton#	reaction_id	release
[1*]C1:C([2*])C(=O)N([3*])C([4*])=N1	1	1	r1	1
[1*]ccc(c[2*])[N+](=O)[O-]	10	2	r1	1
[3*]CCCC[4*]	100	3	r1	1
)");
    bool cancelled = false;
    space.readStream(iss, cancelled);

    auto q4 = "O=c1n(C)c(C)nc(c)c(c)1"_smarts;
    REQUIRE(q4);
    auto res4 = space.substructureSearch(*q4);
    CHECK(res4.getHitMolecules().size() == 1);
    auto q5 = "O=c1n([A])c([A])nc([a])c([a])1"_smarts;
    REQUIRE(q5);
    auto res5 = space.substructureSearch(*q5);
    CHECK(res5.getHitMolecules().size() == 1);
  }
=======
TEST_CASE("Github 9009") {
  {
    // Single bond to "extra" aromatic C
    SynthonSpace space;
    std::istringstream iss(
        R"(SMILES	synton_id	synton#	reaction_id	release
O=c1ccncn1[1*]	192	1	r2	1
[1*]c1ccccc1	227	2	r2	1
)");
    bool cancelled = false;
    space.readStream(iss, cancelled);
    auto q1 = "O=c1n([c])cncc1"_smarts;
    auto res1 = space.substructureSearch(*q1);
    CHECK(res1.getHitMolecules().size() == 1);
    auto q2 = "O=c1n([a])cncc1"_smarts;
    auto res2 = space.substructureSearch(*q2);
    CHECK(res2.getHitMolecules().size() == 1);
  }
  {
    // Check that aromatic bond works
    SynthonSpace space;
    std::istringstream iss(
        R"(SMILES	synton_id	synton#	reaction_id	release
[1*]C=CC=C[2*]	192	1	r2	1
O=C1NC=NC([2*])=C1[1*]	227	2	r2	1
)");
    bool cancelled = false;
    space.readStream(iss, cancelled);
    auto q3 = "O=c1ncncc1c"_smarts;
    auto res3 = space.substructureSearch(*q3);
    CHECK(res3.getHitMolecules().size() == 1);
  }
>>>>>>> 2921deb2
}<|MERGE_RESOLUTION|>--- conflicted
+++ resolved
@@ -836,84 +836,6 @@
   CHECK(synthons[0][0].second->getSmiles() == "C[C@H]1CC[C@H](CC1)F |&1:1,4|");
 }
 
-<<<<<<< HEAD
-TEST_CASE("Github 9007") {
-  auto q1 = "O=c1ncnc([a])c1[a]"_smarts;
-  REQUIRE(q1);
-  auto q2 = "O=c1ncnc([c])c1[c]"_smarts;
-  REQUIRE(q2);
-  {
-    // Basic test. In the original bug, q1 gave hits, q2 didn't.  q1 gave
-    // them for the wrong reason, though.
-    SynthonSpace space;
-    std::istringstream iss(
-        R"(SMILES	synton_id	synton#	reaction_id	release
-[1*]c1nc[nH]c(=O)c1[2*]	1	1	r1	1
-[1*]ccc(c[2*])[N+](=O)[O-]	10	2	r1	1
-[2*]ncc(c[1*])[N+](=O)[O-]	11	2	r1	1
-)");
-    bool cancelled = false;
-    space.readStream(iss, cancelled);
-
-    auto res1 = space.substructureSearch(*q1);
-    CHECK(res1.getHitMolecules().size() == 2);
-
-    auto res2 = space.substructureSearch(*q2);
-    CHECK(res2.getHitMolecules().size() == 1);
-
-    // Simpler case of just 1 dangling subsituent
-    auto q6 = "O=c1ncncc1c"_smarts;
-    REQUIRE(q6);
-    auto res6 = space.substructureSearch(*q6);
-    CHECK(res6.getHitMolecules().size() == 1);
-    auto q7 = "O=c1ncncc1a"_smarts;
-    REQUIRE(q7);
-    auto res7 = space.substructureSearch(*q7);
-    CHECK(res7.getHitMolecules().size() == 2);
-  }
-  {
-    // More complex case - 1 ring creation, extra substituent
-    SynthonSpace space;
-    std::istringstream iss(
-        R"(SMILES	synton_id	synton#	reaction_id	release
-[1*]C1:C([2*])C(=O)N([3*])C=N1	192	1	r2	1
-[1*]cc(C)cc([2*])Br	227	2	r2	1
-[3*]c1c(Cl)ncnc1Cl	384	3	r2	1
-)");
-    bool cancelled = false;
-    space.readStream(iss, cancelled);
-
-    auto res1 = space.substructureSearch(*q1);
-    CHECK(res1.getHitMolecules().size() == 1);
-    auto res2 = space.substructureSearch(*q2);
-    CHECK(res2.getHitMolecules().size() == 1);
-
-    auto q3 = "O=c1n(c)cnc(c)c1c"_smarts;
-    auto res3 = space.substructureSearch(*q3);
-    CHECK(res3.getHitMolecules().size() == 1);
-  }
-  {
-    // 2 ring creations.
-    SynthonSpace space;
-    std::istringstream iss(
-        R"(SMILES	synton_id	synton#	reaction_id	release
-[1*]C1:C([2*])C(=O)N([3*])C([4*])=N1	1	1	r1	1
-[1*]ccc(c[2*])[N+](=O)[O-]	10	2	r1	1
-[3*]CCCC[4*]	100	3	r1	1
-)");
-    bool cancelled = false;
-    space.readStream(iss, cancelled);
-
-    auto q4 = "O=c1n(C)c(C)nc(c)c(c)1"_smarts;
-    REQUIRE(q4);
-    auto res4 = space.substructureSearch(*q4);
-    CHECK(res4.getHitMolecules().size() == 1);
-    auto q5 = "O=c1n([A])c([A])nc([a])c([a])1"_smarts;
-    REQUIRE(q5);
-    auto res5 = space.substructureSearch(*q5);
-    CHECK(res5.getHitMolecules().size() == 1);
-  }
-=======
 TEST_CASE("Github 9009") {
   {
     // Single bond to "extra" aromatic C
@@ -946,5 +868,81 @@
     auto res3 = space.substructureSearch(*q3);
     CHECK(res3.getHitMolecules().size() == 1);
   }
->>>>>>> 2921deb2
+}
+TEST_CASE("Github 9007") {
+  auto q1 = "O=c1ncnc([a])c1[a]"_smarts;
+  REQUIRE(q1);
+  auto q2 = "O=c1ncnc([c])c1[c]"_smarts;
+  REQUIRE(q2);
+  {
+    // Basic test. In the original bug, q1 gave hits, q2 didn't.  q1 gave
+    // them for the wrong reason, though.
+    SynthonSpace space;
+    std::istringstream iss(
+        R"(SMILES	synton_id	synton#	reaction_id	release
+[1*]c1nc[nH]c(=O)c1[2*]	1	1	r1	1
+[1*]ccc(c[2*])[N+](=O)[O-]	10	2	r1	1
+[2*]ncc(c[1*])[N+](=O)[O-]	11	2	r1	1
+)");
+    bool cancelled = false;
+    space.readStream(iss, cancelled);
+
+    auto res1 = space.substructureSearch(*q1);
+    CHECK(res1.getHitMolecules().size() == 2);
+
+    auto res2 = space.substructureSearch(*q2);
+    CHECK(res2.getHitMolecules().size() == 1);
+
+    // Simpler case of just 1 dangling subsituent
+    auto q6 = "O=c1ncncc1c"_smarts;
+    REQUIRE(q6);
+    auto res6 = space.substructureSearch(*q6);
+    CHECK(res6.getHitMolecules().size() == 1);
+    auto q7 = "O=c1ncncc1a"_smarts;
+    REQUIRE(q7);
+    auto res7 = space.substructureSearch(*q7);
+    CHECK(res7.getHitMolecules().size() == 2);
+  }
+  {
+    // More complex case - 1 ring creation, extra substituent
+    SynthonSpace space;
+    std::istringstream iss(
+        R"(SMILES	synton_id	synton#	reaction_id	release
+[1*]C1:C([2*])C(=O)N([3*])C=N1	192	1	r2	1
+[1*]cc(C)cc([2*])Br	227	2	r2	1
+[3*]c1c(Cl)ncnc1Cl	384	3	r2	1
+)");
+    bool cancelled = false;
+    space.readStream(iss, cancelled);
+
+    auto res1 = space.substructureSearch(*q1);
+    CHECK(res1.getHitMolecules().size() == 1);
+    auto res2 = space.substructureSearch(*q2);
+    CHECK(res2.getHitMolecules().size() == 1);
+
+    auto q3 = "O=c1n(c)cnc(c)c1c"_smarts;
+    auto res3 = space.substructureSearch(*q3);
+    CHECK(res3.getHitMolecules().size() == 1);
+  }
+  {
+    // 2 ring creations.
+    SynthonSpace space;
+    std::istringstream iss(
+        R"(SMILES	synton_id	synton#	reaction_id	release
+[1*]C1:C([2*])C(=O)N([3*])C([4*])=N1	1	1	r1	1
+[1*]ccc(c[2*])[N+](=O)[O-]	10	2	r1	1
+[3*]CCCC[4*]	100	3	r1	1
+)");
+    bool cancelled = false;
+    space.readStream(iss, cancelled);
+
+    auto q4 = "O=c1n(C)c(C)nc(c)c(c)1"_smarts;
+    REQUIRE(q4);
+    auto res4 = space.substructureSearch(*q4);
+    CHECK(res4.getHitMolecules().size() == 1);
+    auto q5 = "O=c1n([A])c([A])nc([a])c([a])1"_smarts;
+    REQUIRE(q5);
+    auto res5 = space.substructureSearch(*q5);
+    CHECK(res5.getHitMolecules().size() == 1);
+  }
 }