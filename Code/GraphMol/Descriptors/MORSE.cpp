--- conflicted
+++ resolved
@@ -125,8 +125,6 @@
   res = R1;
 }
 
-<<<<<<< HEAD
-
 void getMORSEDescCustom(double *DM, const ROMol &mol, const Conformer &conf,
                       std::vector<double> &res, const std::string customAtomPropName) {
       int numAtoms = conf.getNumAtoms();
@@ -155,62 +153,21 @@
       }
       res = R1;
     }
-=======
-void getMORSEDescCustom(const double *DM, const ROMol &mol,
-                        const Conformer &conf, std::vector<double> &res,
-                        const std::string &customAtomPropName) {
-  int numAtoms = conf.getNumAtoms();
-
-  std::vector<double> R = getG(32);
-  std::vector<double> R1(32);
-  std::vector<double> customAtomArray =
-      moldata3D.GetCustomAtomProp(mol, customAtomPropName);
-
-  double p;
-  for (size_t i = 0; i < R.size(); i++) {
-    double res1 = 0.0;
-
-    for (int j = 0; j < numAtoms - 1; j++) {
-      for (int k = j + 1; k < numAtoms; k++) {
-        if (i == 0) {
-          p = 1;
-        } else {
-          p = sin(R[i] * DM[j * numAtoms + k]) / (R[i] * DM[j * numAtoms + k]);
-        }
-        res1 += customAtomArray[j] * customAtomArray[k] * p;  // "custom"
-      }
-    }
-    R1[i] = std::round(1000 * res1) / 1000;
-  }
-  res = R1;
-}
->>>>>>> ae8e2a11
+
 
 void GetMORSE(double *dist3D, const ROMol &mol, const Conformer &conf,
               std::vector<double> &res) {
   getMORSEDesc(dist3D, mol, conf, res);
 }
 
-<<<<<<< HEAD
-
 void GetMORSEone(double *dist3D, const ROMol &mol, const Conformer &conf,
               std::vector<double> &res, const std::string customAtomPropName) {
-=======
-void GetMORSEone(double *dist3D, const ROMol &mol, const Conformer &conf,
-                 std::vector<double> &res,
-                 const std::string &customAtomPropName) {
->>>>>>> ae8e2a11
   getMORSEDescCustom(dist3D, mol, conf, res, customAtomPropName);
 }
 
 }  // end of anonymous namespace
 
-<<<<<<< HEAD
 void MORSE(const ROMol &mol, std::vector<double> &res, int confId, const std::string customAtomPropName) {
-=======
-void MORSE(const ROMol &mol, std::vector<double> &res, int confId,
-           const std::string &customAtomPropName) {
->>>>>>> ae8e2a11
   PRECONDITION(mol.getNumConformers() >= 1, "molecule has no conformers")
 
   // Mor01u Mor02u  Mor03u  Mor04u  Mor05u  Mor06u  Mor07u  Mor08u  Mor09u
@@ -246,7 +203,6 @@
 
   double *dist3D =
       MolOps::get3DDistanceMat(mol, confId, false, true);  // 3D distance matrix
-<<<<<<< HEAD
  if (customAtomPropName.size()>0) {
   res.clear();
   res.resize(32);  // 7 * 32
@@ -256,17 +212,6 @@
   res.clear();
   res.resize(224);  // 7 * 32
   GetMORSE(dist3D, mol, conf, res);
-=======
-  if (!customAtomPropName.empty()) {
-    res.clear();
-    res.resize(32);  // 7 * 32
-    GetMORSEone(dist3D, mol, conf, res, customAtomPropName);
-
-  } else {
-    res.clear();
-    res.resize(224);  // 7 * 32
-    GetMORSE(dist3D, mol, conf, res);
->>>>>>> ae8e2a11
   }
 }
 
