//
//  Copyright (c) 2016, Guillaume GODIN
//  All rights reserved.
//
// Redistribution and use in source and binary forms, with or without
// modification, are permitted provided that the following conditions are
// met:
//
//     * Redistributions of source code must retain the above copyright
//       notice, this list of conditions and the following disclaimer.
//     * Redistributions in binary form must reproduce the above
//       copyright notice, this list of conditions and the following
//       disclaimer in the documentation and/or other materials provided
//       with the distribution.
//     * Neither the name of Institue of Cancer Research.
//       nor the names of its contributors may be used to endorse or promote
//       products derived from this software without specific prior written
//       permission.
//
// THIS SOFTWARE IS PROVIDED BY THE COPYRIGHT HOLDERS AND CONTRIBUTORS
// "AS IS" AND ANY EXPRESS OR IMPLIED WARRANTIES, INCLUDING, BUT NOT
// LIMITED TO, THE IMPLIED WARRANTIES OF MERCHANTABILITY AND FITNESS FOR
// A PARTICULAR PURPOSE ARE DISCLAIMED. IN NO EVENT SHALL THE COPYRIGHT
// OWNER OR CONTRIBUTORS BE LIABLE FOR ANY DIRECT, INDIRECT, INCIDENTAL,
// SPECIAL, EXEMPLARY, OR CONSEQUENTIAL DAMAGES (INCLUDING, BUT NOT
// LIMITED TO, PROCUREMENT OF SUBSTITUTE GOODS OR SERVICES; LOSS OF USE,
// DATA, OR PROFITS; OR BUSINESS INTERRUPTION) HOWEVER CAUSED AND ON ANY
// THEORY OF LIABILITY, WHETHER IN CONTRACT, STRICT LIABILITY, OR TORT
// (INCLUDING NEGLIGENCE OR OTHERWISE) ARISING IN ANY WAY OUT OF THE USE
// OF THIS SOFTWARE, EVEN IF ADVISED OF THE POSSIBILITY OF SUCH DAMAGE.
//
// Adding GETAWAY descriptors by Guillaume Godin
// for build & set RDBASE! => export RDBASE=/Users/mbp/Github/rdkit_mine/

#include <GraphMol/RDKitBase.h>
#include <GraphMol/MolTransforms/MolTransforms.h>

#include "GETAWAY.h"
#include "PBF.h"
#include "MolData3Ddescriptors.h"

#include "GraphMol/PartialCharges/GasteigerCharges.h"
#include "GraphMol/PartialCharges/GasteigerParams.h"
#include <Numerics/EigenSolvers/PowerEigenSolver.h>

#include <Numerics/Matrix.h>
#include <Numerics/SquareMatrix.h>
#include <Numerics/SymmMatrix.h>
#include <boost/foreach.hpp>
#include <cmath>
#include <Eigen/Dense>
#include <Eigen/SVD>
#include <iostream>
#include <deque>
#include <Eigen/Core>
#include <Eigen/QR>

using namespace Eigen;

namespace RDKit {

namespace Descriptors {

namespace {

MolData3Ddescriptors moldata3D;

double roundn(double in, int factor) {
  return std::round(in * pow(10., factor)) / pow(10., factor);
}

double* retreiveMat(MatrixXd matrix) {
  double* arrayd = matrix.data();
  return arrayd;
}

double* retreiveVect(VectorXd matrix) {
  double* arrayd = matrix.data();
  return arrayd;
}

VectorXd getEigenVect(std::vector<double> v) {
  double* varray_ptr = &v[0];
  Map<VectorXd> V(varray_ptr, v.size());
  return V;
}

double round_to_n_digits_(double x, int n) {
  char buff[32];
  sprintf(buff, "%.*g", n, x);  // use g to have significant digits!
  return atof(buff);
}

double round_to_n_digits(double x, int n) {
  double scale = pow(10.0, ceil(log10(fabs(x))) + n);
  return std::round(x * scale) / scale;
}

bool IsClose(double a, double b, int n) {
  return (fabs(a - b) <= pow(0.1, n) * 1.1);
}

int countZeros(std::string ta) {
  int nbzero = 0;
  for (char i : ta) {
    if (i != '0') {
      break;
    }
    nbzero = nbzero + 1;
  }

  return nbzero;
}

bool IsClose2(double a, double b, unsigned int precision) {
  RDUNUSED_PARAM(precision);
  bool isclose = false;

  std::string sa, sb;
  std::string ta, tb;
  std::stringstream outa, outb;
  outa << a;
  sa = outa.str();
  outb << b;
  sb = outb.str();
  ta = sa.substr(sa.find('.') + 1);
  tb = sb.substr(sb.find('.') + 1);

  // same number of digits!
  if (countZeros(ta) == countZeros(tb)) {
    if (ta.length() > tb.length()) {
      tb += '0';
    }
    if (ta.length() < tb.length()) {
      ta += '0';
    }
  }
  // std::cout << tb << ":"<<  atoi(tb.c_str()) << ":" << countZeros(ta) <<
  // "\n";
  // std::cout << ta << ":"<<  atoi(ta.c_str()) << ":" << countZeros(ta) <<
  // "\n";

  if (ta.length() == tb.length()) {
    // last digit +/-1 deviation only!)
    if (abs(atoi(ta.c_str()) - atoi(tb.c_str())) < 2) {
      // std::cout << a << "," << b << " ta:"  << ta << "," << "tb:" << tb<<
      // "\n";
      isclose = true;
    }
  }
  return isclose;
}

bool IsClose3(double a, double b, unsigned int precision) {
  RDUNUSED_PARAM(precision);
  bool isclose = false;
  std::string sa, sb;
  std::string ta, tb;
  std::stringstream outa, outb;
  outa << a;
  sa = outa.str();
  outb << b;
  sb = outb.str();
  ta = sa.substr(sa.find('.') + 1);
  tb = sb.substr(sb.find('.') + 1);
  // same number of digits!
  if (ta.length() == tb.length()) {
    // last digit +/-1 deviation only!)
    if (abs(atoi(ta.c_str()) - atoi(tb.c_str())) < 2) {
      // std::cout << a << "," << b << " ta:"  << ta << "," << "tb:" << tb<<
      // "\n";
      isclose = true;
    }
  }
  return isclose;
}

// need to clean that code to have always the same output which is not the case
// the classes used the last 2 digit +/- 1 to cluster in the same group (with 3
// digit precision)
// 0.012 and 0.013 are in the same group while 0.014 are not!
std::vector<double> clusterArray(std::vector<double> data, double precision) {
  std::vector<double> Store;

  // sort the input data
  std::sort(data.begin(), data.end());

  // find the difference between each number and its predecessor
  std::vector<double> diffs;

  std::adjacent_difference(data.begin(), data.end(), std::back_inserter(diffs));

  // convert differences into percentage changes
  // std::transform(diffs.begin(), diffs.end(), data.begin(), diffs.begin(),
  //    std::divides<double>());

  int j = 0;
  int count = 0;
  for (unsigned int i = 0; i < data.size(); i++) {
    // std::cout << diffs[i] << ",";
    count++;
    // if a difference exceeds 0.01 <=> 1%, start a new group: if transform is
    // used!
    // use diff not ratio (with 0.003 precision look like it's what it's used in
    // Dragon 6!)
    if (diffs[i] > pow(0.1, precision)) {
      Store.push_back(count);
      count = 0;
      j++;
    }
  }

  return Store;
}

// need to clean that code to have always the same output which is not the case
// the classes used the last 2 digit +/- 1 to cluster in the same group (with 3
// digit precision)
// 0.012 and 0.013 are in the same group while 0.014 are not!
// alternative clustering method not working as in Dragon
std::vector<double> clusterArray2(std::vector<double> data,
                                  unsigned int precision) {
  std::vector<double> Store;

  // sort the input data descend order!
  std::sort(data.begin(), data.end(), std::greater<double>());
  std::deque<double> B(data.begin(), data.end());

  int count = 0;
  while (!B.empty()) {
    double dk = B.front();
    B.pop_front();
    count++;
    // case where the last value is not grouped it goes to the single last group
    if (B.empty()) {
      Store.push_back(count);
    }

    for (unsigned int i = 0; i < B.size(); i++) {
      if (IsClose2(dk, B[i], precision)) {
        count++;
      } else {
        Store.push_back(count);
        for (unsigned int j = 0; j < i; j++) {
          B.pop_front();
        }
        count = 0;
        break;
      }

      if (i == B.size() - 1) {
        Store.push_back(count);
        B.pop_front();
        count = 0;
      }
    }
  }
  return Store;
}

std::vector<double> GetGeodesicMatrix(const double* dist, int lag,
                                      int numAtoms) {
  PRECONDITION(dist != nullptr, "bad array");

  int sizeArray = numAtoms * numAtoms;
  std::vector<double> Geodesic;
  Geodesic.reserve(sizeArray);
  std::transform(dist, dist + sizeArray, Geodesic.begin(),
                 [&lag](const double& dist) { return int(dist == lag); });

  return Geodesic;
}

JacobiSVD<MatrixXd> getSVD(const MatrixXd& A) {
  JacobiSVD<MatrixXd> mysvd(A, ComputeThinU | ComputeThinV);
  return mysvd;
}

MatrixXd GetPinv(const MatrixXd& A) {
  JacobiSVD<MatrixXd> svd = getSVD(A);
  double pinvtoler = 1.e-3;  // choose your tolerance wisely!
  VectorXd vs = svd.singularValues();
  VectorXd vsinv = svd.singularValues();

  for (unsigned int i = 0; i < A.cols(); ++i) {
    if (vs(i) > pinvtoler) {
      vsinv(i) = 1.0 / vs(i);
    } else {
      vsinv(i) = 0.0;
    }
  }

  MatrixXd S = vsinv.asDiagonal();
  MatrixXd Ap = svd.matrixV() * S * svd.matrixU().transpose();
  return Ap;
}

MatrixXd GetCenterMatrix(MatrixXd Mat) {
  VectorXd v = Mat.colwise().mean();
  MatrixXd X = Mat.rowwise() - v.transpose();
  return X;
}

MatrixXd GetHmatrix(MatrixXd X) {
  MatrixXd Weighted = X.transpose() * X;
  return X * GetPinv(Weighted) * X.transpose();
}

MatrixXd GetRmatrix(MatrixXd H, MatrixXd DM, int numAtoms) {
  MatrixXd R = MatrixXd::Zero(numAtoms, numAtoms);
  for (int i = 0; i < numAtoms - 1; i++) {
    for (int j = i + 1; j < numAtoms; j++) {
      R(i, j) = sqrt(H(i, i) * H(j, j)) / DM(i, j);
      R(j, i) = R(i, j);
    }
  }

  return R;
}

std::vector<int> GetHeavyList(const ROMol& mol) {
  int numAtoms = mol.getNumAtoms();
  std::vector<int> HeavyList;
  HeavyList.reserve(numAtoms);
  for (int i = 0; i < numAtoms; ++i) {
    const RDKit::Atom* atom = mol.getAtomWithIdx(i);
    HeavyList.push_back(int(atom->getAtomicNum() > 1));
  }
  return HeavyList;
}

double* AppendDouble(double* w, const double* Append, int length, int pos) {
  PRECONDITION(w != nullptr, "bad array");
  PRECONDITION(Append != nullptr, "bad array");

  for (int i = pos; i < pos + length; i++) {
    w[i] = Append[i - pos];
  }

  return w;
}

double getRCON(MatrixXd R, MatrixXd Adj, int numAtoms) {
  // similar implementation of J. Chem. Inf. Comput. Sci. 2004, 44, 200-209
  // equation 1 or 2 page 201
  // we use instead of atomic absolute values the atomic relative ones as in
  // Dragon
  double RCON = 0.0;
  VectorXd VSR = R.rowwise().sum();
  for (int i = 0; i < numAtoms - 1; ++i) {
    for (int j = i + 1; j < numAtoms; ++j) {
      if (Adj(i, j) > 0) {
        RCON +=
            sqrt(VSR(i) * VSR(j));  // the sqrt is in the sum not over the sum!
      }
    }
  }
  return RCON;
}

double getHATS(double W1, double W2, double H1, double H2) {
  return W1 * H1 * W2 * H2;
}

double getH(double W1, double W2, double H) { return W1 * H * W2; }

double getMax(const double* Rk) {
  PRECONDITION(Rk != nullptr, "bad rK");
  double RTp = 0;
  for (int j = 0; j < 8; j++) {
    if (Rk[j] > RTp) {
      RTp = Rk[j];
    }
  }
  return RTp;
}

<<<<<<< HEAD


    void getGETAWAYDescCustom(MatrixXd H, MatrixXd R, MatrixXd Adj, int numAtoms,
                        std::vector<int> Heavylist, const ROMol& mol,
                        std::vector<double>& res, int precision,
                        const std::string customAtomPropName) {
      // prepare data for Getaway parameter computation
      // compute parameters

      VectorXd Lev = H.diagonal();
      std::vector<double> heavyLev;

      for (int i = 0; i < numAtoms; i++) {
        if (Heavylist[i] == 1) {
          heavyLev.push_back(round_to_n_digits_(Lev(i), precision));
        }
      }

      std::vector<double> Clus = clusterArray2(heavyLev, precision);

      double numHeavy = heavyLev.size();
      double ITH0 = numHeavy * log(numHeavy) / log(2.0);
      double ITH = ITH0;
      for (unsigned int j = 0; j < Clus.size(); j++) {
        ITH -= Clus[j] * log(Clus[j]) / log(2.0);
      }
      res[0] = roundn(ITH, 3);  // issue somethime with this due to cluster
      double ISH = ITH / ITH0;
      res[1] = roundn(ISH, 3);  // issue somethime with this due to cluster

      // use the PBF to determine 2D vs 3D (with Thresold)
      // determine if this is a plane molecule
      double pbf = RDKit::Descriptors::PBF(mol);
      double D;
      if (pbf < 1.e-5) {
        D = 2.0;
      } else {
        D = 3.0;
      }

      // what about linear molecule ie (D=1) ?
      double HIC = 0.0;
      for (int i = 0; i < numAtoms; i++) {
        HIC -= H(i, i) / D * log(H(i, i) / D) / log(2);
      }
      res[2] = roundn(HIC, 3);

      double HGM = 1.0;
      for (int i = 0; i < numAtoms; i++) {
        HGM = HGM * H(i, i);
      }
      HGM = 100.0 * pow(HGM, 1.0 / numAtoms);
      res[3] = roundn(HGM, 3);

      double RARS = R.rowwise().sum().sum() / numAtoms;

      JacobiSVD<MatrixXd> mysvd = getSVD(R);

      VectorXd EIG = mysvd.singularValues();

      double rcon = getRCON(R, Adj, numAtoms);

      std::vector<double> customAtomArray = moldata3D.GetCustomAtomProp(mol,customAtomPropName);
      VectorXd Wc = getEigenVect(customAtomArray);

      MatrixXd Bi;
      MatrixXd RBw;
      double HATSc, HATSct, H0ct, R0ct, H0c, R0c, Rkmaxc, tmpc;
      double HATSk[9];
      double Hk[9];
      double Rk[8];
      double Rp[8];

      double* dist =
              MolOps::getDistanceMat(mol, false);  // need to be be set to false to have
      // topological distance not weigthed!

      Map<MatrixXd> D2(dist, numAtoms, numAtoms);

      double Dmax = D2.colwise().maxCoeff().maxCoeff();

      HATSct = 0.0;
      H0ct = 0.0;
      R0ct = 0.0;


      // need to loop other all the D values so <= not <!
      for (int i = 0; i <= Dmax; i++) {
        if (i == 0) {
          Bi = H.diagonal().asDiagonal();
        }

        HATSc = 0.0;
        H0c = 0.0;


        if (i == 0) {  // use Bi
          for (int j = 0; j < numAtoms; j++) {
            for (int k = j; k < numAtoms; k++) {
              if (Bi(j, k) > 0) {
                HATSc += getHATS((double)Wc(j), (double)Wc(j), (double)H(j, j),
                                 (double)H(j, j));

                if (H(j, k) > 0) {
                  H0c += getH((double)Wc(j), (double)Wc(k), (double)H(j, k));

                }
              }
            }
          }
        }
        double* Bimat = GetGeodesicMatrix(dist, i, numAtoms);
        Map<MatrixXd> Bj(Bimat, numAtoms, numAtoms);
        if (i > 0 && i < 9) {  // use Bj
          for (int j = 0; j < numAtoms - 1; j++) {
            for (int k = j + 1; k < numAtoms; k++) {
              if (Bj(j, k) == 1) {
                HATSc += getHATS((double)Wc(j), (double)Wc(k), (double)H(j, j),
                                 (double)H(k, k));

                if (H(j, k) > 0) {
                  H0c += getH((double)Wc(j), (double)Wc(k), (double)H(j, k));

                }
              }
            }
          }
        }

        if (i >= 9) {  // Totals missing part
          for (int j = 0; j < numAtoms - 1; j++) {
            for (int k = j + 1; k < numAtoms; k++) {
              if (Bj(j, k) == 1) {
                HATSct += 2 * getHATS((double)Wc(j), (double)Wc(k), (double)H(j, j),
                                      (double)H(k, k));


                if (H(j, k) > 0) {
                  H0ct += 2 * getH((double)Wc(j), (double)Wc(k), (double)H(j, k));

                }
              }
            }
          }
        }

        if (i < 9) {
          HATSk[i] = HATSc;
          Hk[i] = H0c;

        }

        R0c = 0.0;
        Rkmaxc = 0.0;


        // from 1 to 8
        if (i > 0 && i < 9) {
          for (int j = 0; j < numAtoms - 1; j++) {
            for (int k = j + 1; k < numAtoms; k++) {
              if (Bj(j, k) == 1) {
                tmpc = getH((double)Wc(j), (double)Wc(k),
                            (double)R(j, k));  // Use same function but on all R not
                // "H>0" like in the previous loop &
                // i>0!

                R0c += tmpc;

                if (tmpc > Rkmaxc) {
                  Rkmaxc = tmpc;
                }
              }
            }
          }

          Rk[i - 1] = R0c;
          Rp[i - 1] = Rkmaxc;

        }

        if (i >= 9) {
          for (int j = 0; j < numAtoms - 1; j++) {
            for (int k = j + 1; k < numAtoms; k++) {
              if (Bj(j, k) == 1) {
                R0ct += 2 * getH((double)Wc(j), (double)Wc(k),
                                 (double)R(j, k));  // Use same function but on all
                // R not "H>0" like in the
                // previous loop & i>0!
              }
            }
          }
        }
        delete[] Bimat;
      }

      // can be column vs row selecgted that can explain the issue!
      double HATSTc = HATSk[0] + HATSct;
      for (int ii = 1; ii < 9; ii++) {
        HATSTc += 2 * HATSk[ii];

      }

      double HTc = Hk[0] + H0ct;
      for (int ii = 1; ii < 9; ii++) {
        HTc += 2.0 * Hk[ii];

      }


      double RTc = 0.0;
      for (int ii = 0; ii < 8; ii++) {
        RTc += 2.0 * Rk[ii];

      }

      double RTMc = getMax(Rp);

      // create the output vector...
      for (int i = 0; i < 9; i++) {
        res[i + 4] = roundn(Hk[i], 3);
        res[i + 14] = roundn(HATSk[i], 3);
      }

      res[13] = roundn(HTc, 3);
      res[23] = roundn(HATSTc, 3);

      res[24] = roundn(rcon, 3);
      res[25] = roundn(RARS, 3);
      res[26] = roundn(EIG(0), 3);

      for (int i = 0; i < 8; i++) {
        res[i + 27] = roundn(Rk[i], 3);
        res[i + 36] = roundn(Rp[i], 3);
      }

      res[35] = roundn(RTc + R0ct, 3);
      res[44] = roundn(RTMc, 3);
    }

    void getGETAWAYDesc(MatrixXd H, MatrixXd R, MatrixXd Adj, int numAtoms,
=======
void getGETAWAYDescCustom(MatrixXd H, MatrixXd R, MatrixXd Adj, int numAtoms,
                          std::vector<int> Heavylist, const ROMol& mol,
                          std::vector<double>& res, unsigned int precision,
                          const std::string& customAtomPropName) {
  // prepare data for Getaway parameter computation
  // compute parameters

  VectorXd Lev = H.diagonal();
  std::vector<double> heavyLev;

  for (int i = 0; i < numAtoms; i++) {
    if (Heavylist[i] == 1) {
      heavyLev.push_back(round_to_n_digits_(Lev(i), precision));
    }
  }

  std::vector<double> Clus = clusterArray2(heavyLev, precision);

  double numHeavy = heavyLev.size();
  double ITH0 = numHeavy * log(numHeavy) / log(2.0);
  double ITH = ITH0;
  for (double Clu : Clus) {
    ITH -= Clu * log(Clu) / log(2.0);
  }
  res[0] = roundn(ITH, 3);  // issue sometime with this due to cluster
  double ISH = ITH / ITH0;
  res[1] = roundn(ISH, 3);  // issue sometime with this due to cluster

  // use the PBF to determine 2D vs 3D (with Threshold)
  // determine if this is a plane molecule
  double pbf = RDKit::Descriptors::PBF(mol);
  double D;
  if (pbf < 1.e-5) {
    D = 2.0;
  } else {
    D = 3.0;
  }

  // what about linear molecule ie (D=1) ?
  double HIC = 0.0;
  for (int i = 0; i < numAtoms; i++) {
    HIC -= H(i, i) / D * log(H(i, i) / D) / log(2);
  }
  res[2] = roundn(HIC, 3);

  double HGM = 1.0;
  for (int i = 0; i < numAtoms; i++) {
    HGM = HGM * H(i, i);
  }
  HGM = 100.0 * pow(HGM, 1.0 / numAtoms);
  res[3] = roundn(HGM, 3);

  double RARS = R.rowwise().sum().sum() / numAtoms;

  JacobiSVD<MatrixXd> mysvd = getSVD(R);

  VectorXd EIG = mysvd.singularValues();

  double rcon = getRCON(R, std::move(Adj), numAtoms);

  std::vector<double> customAtomArray =
      moldata3D.GetCustomAtomProp(mol, customAtomPropName);
  VectorXd Wc = getEigenVect(customAtomArray);

  MatrixXd Bi;
  MatrixXd RBw;
  double HATSc, HATSct, H0ct, R0ct, H0c, R0c, Rkmaxc, tmpc;
  double HATSk[9];
  double Hk[9];
  double Rk[8];
  double Rp[8];

  double* dist =
      MolOps::getDistanceMat(mol, false);  // need to be be set to false to have
  // topological distance not weighted!

  Map<MatrixXd> D2(dist, numAtoms, numAtoms);

  double Dmax = D2.colwise().maxCoeff().maxCoeff();

  HATSct = 0.0;
  H0ct = 0.0;
  R0ct = 0.0;

  // need to loop other all the D values so <= not <!
  for (int i = 0; i <= Dmax; i++) {
    if (i == 0) {
      Bi = H.diagonal().asDiagonal();
    }

    HATSc = 0.0;
    H0c = 0.0;

    if (i == 0) {  // use Bi
      for (int j = 0; j < numAtoms; j++) {
        for (int k = j; k < numAtoms; k++) {
          if (Bi(j, k) > 0) {
            HATSc += getHATS((double)Wc(j), (double)Wc(j), (double)H(j, j),
                             (double)H(j, j));

            if (H(j, k) > 0) {
              H0c += getH((double)Wc(j), (double)Wc(k), (double)H(j, k));
            }
          }
        }
      }
    }
    auto Bimat = GetGeodesicMatrix(dist, i, numAtoms);
    Map<MatrixXd> Bj(Bimat.data(), numAtoms, numAtoms);
    if (i > 0 && i < 9) {  // use Bj
      for (int j = 0; j < numAtoms - 1; j++) {
        for (int k = j + 1; k < numAtoms; k++) {
          if (Bj(j, k) == 1) {
            HATSc += getHATS((double)Wc(j), (double)Wc(k), (double)H(j, j),
                             (double)H(k, k));

            if (H(j, k) > 0) {
              H0c += getH((double)Wc(j), (double)Wc(k), (double)H(j, k));
            }
          }
        }
      }
    }

    if (i >= 9) {  // Totals missing part
      for (int j = 0; j < numAtoms - 1; j++) {
        for (int k = j + 1; k < numAtoms; k++) {
          if (Bj(j, k) == 1) {
            HATSct += 2 * getHATS((double)Wc(j), (double)Wc(k), (double)H(j, j),
                                  (double)H(k, k));

            if (H(j, k) > 0) {
              H0ct += 2 * getH((double)Wc(j), (double)Wc(k), (double)H(j, k));
            }
          }
        }
      }
    }

    if (i < 9) {
      HATSk[i] = HATSc;
      Hk[i] = H0c;
    }

    R0c = 0.0;
    Rkmaxc = 0.0;

    // from 1 to 8
    if (i > 0 && i < 9) {
      for (int j = 0; j < numAtoms - 1; j++) {
        for (int k = j + 1; k < numAtoms; k++) {
          if (Bj(j, k) == 1) {
            tmpc = getH((double)Wc(j), (double)Wc(k),
                        (double)R(j, k));  // Use same function but on all R not
            // "H>0" like in the previous loop &
            // i>0!

            R0c += tmpc;

            if (tmpc > Rkmaxc) {
              Rkmaxc = tmpc;
            }
          }
        }
      }

      Rk[i - 1] = R0c;
      Rp[i - 1] = Rkmaxc;
    }

    if (i >= 9) {
      for (int j = 0; j < numAtoms - 1; j++) {
        for (int k = j + 1; k < numAtoms; k++) {
          if (Bj(j, k) == 1) {
            R0ct += 2 * getH((double)Wc(j), (double)Wc(k),
                             (double)R(j, k));  // Use same function but on all
            // R not "H>0" like in the
            // previous loop & i>0!
          }
        }
      }
    }
  }

  // can be column vs row selected that can explain the issue!
  double HATSTc = HATSk[0] + HATSct;
  for (int ii = 1; ii < 9; ii++) {
    HATSTc += 2 * HATSk[ii];
  }

  double HTc = Hk[0] + H0ct;
  for (int ii = 1; ii < 9; ii++) {
    HTc += 2.0 * Hk[ii];
  }

  double RTc = 0.0;
  for (double rk_ii : Rk) {
    RTc += 2.0 * rk_ii;
  }

  double RTMc = getMax(Rp);

  // create the output vector...
  for (int i = 0; i < 9; i++) {
    res[i + 4] = roundn(Hk[i], 3);
    res[i + 14] = roundn(HATSk[i], 3);
  }

  res[13] = roundn(HTc, 3);
  res[23] = roundn(HATSTc, 3);

  res[24] = roundn(rcon, 3);
  res[25] = roundn(RARS, 3);
  res[26] = roundn(EIG(0), 3);

  for (int i = 0; i < 8; i++) {
    res[i + 27] = roundn(Rk[i], 3);
    res[i + 36] = roundn(Rp[i], 3);
  }

  res[35] = roundn(RTc + R0ct, 3);
  res[44] = roundn(RTMc, 3);
}

void getGETAWAYDesc(MatrixXd H, MatrixXd R, MatrixXd Adj, int numAtoms,
>>>>>>> ae8e2a11
                    std::vector<int> Heavylist, const ROMol& mol,
                    std::vector<double>& res, unsigned int precision) {
  // prepare data for Getaway parameter computation
  // compute parameters

  VectorXd Lev = H.diagonal();
  std::vector<double> heavyLev;

  for (int i = 0; i < numAtoms; i++) {
    if (Heavylist[i] == 1) {
      heavyLev.push_back(round_to_n_digits_(Lev(i), precision));
    }
  }

  std::vector<double> Clus = clusterArray2(heavyLev, precision);

  double numHeavy = heavyLev.size();
  double ITH0 = numHeavy * log(numHeavy) / log(2.0);
  double ITH = ITH0;
  for (double Clu : Clus) {
    ITH -= Clu * log(Clu) / log(2.0);
  }
  res[0] = roundn(ITH, 3);  // issue sometime with this due to cluster
  double ISH = ITH / ITH0;
  res[1] = roundn(ISH, 3);  // issue sometime with this due to cluster

  // use the PBF to determine 2D vs 3D (with Threshold)
  // determine if this is a plane molecule
  double pbf = RDKit::Descriptors::PBF(mol);
  double D;
  if (pbf < 1.e-5) {
    D = 2.0;
  } else {
    D = 3.0;
  }

  // what about linear molecule ie (D=1) ?
  double HIC = 0.0;
  for (int i = 0; i < numAtoms; i++) {
    HIC -= H(i, i) / D * log(H(i, i) / D) / log(2.);
  }
  res[2] = roundn(HIC, 3);

  double HGM = 1.0;
  for (int i = 0; i < numAtoms; i++) {
    HGM = HGM * H(i, i);
  }
  HGM = 100.0 * pow(HGM, 1.0 / numAtoms);
  res[3] = roundn(HGM, 3);

  double RARS = R.rowwise().sum().sum() / numAtoms;

  JacobiSVD<MatrixXd> mysvd = getSVD(R);

  VectorXd EIG = mysvd.singularValues();

  double rcon = getRCON(R, std::move(Adj), numAtoms);

  std::vector<double> wp = moldata3D.GetRelativePol(mol);

  VectorXd Wp = getEigenVect(wp);

  std::vector<double> wm = moldata3D.GetRelativeMW(mol);

  VectorXd Wm = getEigenVect(wm);

  std::vector<double> wi = moldata3D.GetRelativeIonPol(mol);

  VectorXd Wi = getEigenVect(wi);

  std::vector<double> wv = moldata3D.GetRelativeVdW(mol);

  VectorXd Wv = getEigenVect(wv);

  std::vector<double> we = moldata3D.GetRelativeENeg(mol);

  VectorXd We = getEigenVect(we);

  std::vector<double> wu = moldata3D.GetUn(numAtoms);

  VectorXd Wu = getEigenVect(wu);

  std::vector<double> ws = moldata3D.GetIState(mol);

  VectorXd Ws = getEigenVect(ws);

  MatrixXd Bi;
  MatrixXd RBw;
  double HATSu, HATSm, HATSv, HATSe, HATSp, HATSi, HATSs;
  double HATSut, HATSmt, HATSvt, HATSet, HATSpt, HATSit, HATSst;
  double H0ut, H0mt, H0vt, H0et, H0pt, H0it, H0st;
  double R0ut, R0mt, R0vt, R0et, R0pt, R0it, R0st;
  double H0u, H0m, H0v, H0e, H0p, H0i, H0s;
  double R0u, R0m, R0v, R0e, R0p, R0i, R0s;
  double Rkmaxu, Rkmaxm, Rkmaxv, Rkmaxe, Rkmaxp, Rkmaxi, Rkmaxs;
  double tmpu, tmpm, tmpv, tmpe, tmpp, tmpi, tmps;
  double HATSk[7][9];
  double Hk[7][9];
  double Rk[7][8];
  double Rp[7][8];

  double* dist =
      MolOps::getDistanceMat(mol, false);  // need to be be set to false to have
                                           // topological distance not weighted!

  Map<MatrixXd> D2(dist, numAtoms, numAtoms);

  double Dmax = D2.colwise().maxCoeff().maxCoeff();

  HATSut = 0.0;
  HATSmt = 0.0;
  HATSvt = 0.0;
  HATSet = 0.0;
  HATSpt = 0.0;
  HATSit = 0.0;
  HATSst = 0.0;

  H0ut = 0.0;
  H0mt = 0.0;
  H0vt = 0.0;
  H0et = 0.0;
  H0pt = 0.0;
  H0it = 0.0;
  H0st = 0.0;

  R0ut = 0.0;
  R0mt = 0.0;
  R0vt = 0.0;
  R0et = 0.0;
  R0pt = 0.0;
  R0it = 0.0;
  R0st = 0.0;

  // need to loop other all the D values so <= not <!
  for (int i = 0; i <= Dmax; i++) {
    if (i == 0) {
      Bi = H.diagonal().asDiagonal();
    }

    HATSu = 0.0;
    HATSm = 0.0;
    HATSv = 0.0;
    HATSe = 0.0;
    HATSp = 0.0;
    HATSi = 0.0;
    HATSs = 0.0;

    H0u = 0.0;
    H0m = 0.0;
    H0v = 0.0;
    H0e = 0.0;
    H0p = 0.0;
    H0i = 0.0;
    H0s = 0.0;

    if (i == 0) {  // use Bi
      for (int j = 0; j < numAtoms; j++) {
        for (int k = j; k < numAtoms; k++) {
          if (Bi(j, k) > 0) {
            HATSu += getHATS((double)Wu(j), (double)Wu(j), (double)H(j, j),
                             (double)H(j, j));
            HATSm += getHATS((double)Wm(j), (double)Wm(j), (double)H(j, j),
                             (double)H(j, j));
            HATSv += getHATS((double)Wv(j), (double)Wv(j), (double)H(j, j),
                             (double)H(j, j));
            HATSe += getHATS((double)We(j), (double)We(j), (double)H(j, j),
                             (double)H(j, j));
            HATSp += getHATS((double)Wp(j), (double)Wp(j), (double)H(j, j),
                             (double)H(j, j));
            HATSi += getHATS((double)Wi(j), (double)Wi(j), (double)H(j, j),
                             (double)H(j, j));
            HATSs += getHATS((double)Ws(j), (double)Ws(j), (double)H(j, j),
                             (double)H(j, j));

            if (H(j, k) > 0) {
              H0u += getH((double)Wu(j), (double)Wu(k), (double)H(j, k));
              H0m += getH((double)Wm(j), (double)Wm(k), (double)H(j, k));
              H0v += getH((double)Wv(j), (double)Wv(k), (double)H(j, k));
              H0e += getH((double)We(j), (double)We(k), (double)H(j, k));
              H0p += getH((double)Wp(j), (double)Wp(k), (double)H(j, k));
              H0i += getH((double)Wi(j), (double)Wi(k), (double)H(j, k));
              H0s += getH((double)Ws(j), (double)Ws(k), (double)H(j, k));
            }
          }
        }
      }
    }
    auto Bimat = GetGeodesicMatrix(dist, i, numAtoms);
    Map<MatrixXd> Bj(Bimat.data(), numAtoms, numAtoms);
    if (i > 0 && i < 9) {  // use Bj
      for (int j = 0; j < numAtoms - 1; j++) {
        for (int k = j + 1; k < numAtoms; k++) {
          if (Bj(j, k) == 1) {
            HATSu += getHATS((double)Wu(j), (double)Wu(k), (double)H(j, j),
                             (double)H(k, k));
            HATSm += getHATS((double)Wm(j), (double)Wm(k), (double)H(j, j),
                             (double)H(k, k));
            HATSv += getHATS((double)Wv(j), (double)Wv(k), (double)H(j, j),
                             (double)H(k, k));
            HATSe += getHATS((double)We(j), (double)We(k), (double)H(j, j),
                             (double)H(k, k));
            HATSp += getHATS((double)Wp(j), (double)Wp(k), (double)H(j, j),
                             (double)H(k, k));
            HATSi += getHATS((double)Wi(j), (double)Wi(k), (double)H(j, j),
                             (double)H(k, k));
            HATSs += getHATS((double)Ws(j), (double)Ws(k), (double)H(j, j),
                             (double)H(k, k));

            if (H(j, k) > 0) {
              H0u += getH((double)Wu(j), (double)Wu(k), (double)H(j, k));
              H0m += getH((double)Wm(j), (double)Wm(k), (double)H(j, k));
              H0v += getH((double)Wv(j), (double)Wv(k), (double)H(j, k));
              H0e += getH((double)We(j), (double)We(k), (double)H(j, k));
              H0p += getH((double)Wp(j), (double)Wp(k), (double)H(j, k));
              H0i += getH((double)Wi(j), (double)Wi(k), (double)H(j, k));
              H0s += getH((double)Ws(j), (double)Ws(k), (double)H(j, k));
            }
          }
        }
      }
    }

    if (i >= 9) {  // Totals missing part
      for (int j = 0; j < numAtoms - 1; j++) {
        for (int k = j + 1; k < numAtoms; k++) {
          if (Bj(j, k) == 1) {
            HATSut += 2 * getHATS((double)Wu(j), (double)Wu(k), (double)H(j, j),
                                  (double)H(k, k));
            HATSmt += 2 * getHATS((double)Wm(j), (double)Wm(k), (double)H(j, j),
                                  (double)H(k, k));
            HATSvt += 2 * getHATS((double)Wv(j), (double)Wv(k), (double)H(j, j),
                                  (double)H(k, k));
            HATSet += 2 * getHATS((double)We(j), (double)We(k), (double)H(j, j),
                                  (double)H(k, k));
            HATSpt += 2 * getHATS((double)Wp(j), (double)Wp(k), (double)H(j, j),
                                  (double)H(k, k));
            HATSit += 2 * getHATS((double)Wi(j), (double)Wi(k), (double)H(j, j),
                                  (double)H(k, k));
            HATSst += 2 * getHATS((double)Ws(j), (double)Ws(k), (double)H(j, j),
                                  (double)H(k, k));

            if (H(j, k) > 0) {
              H0ut += 2 * getH((double)Wu(j), (double)Wu(k), (double)H(j, k));
              H0mt += 2 * getH((double)Wm(j), (double)Wm(k), (double)H(j, k));
              H0vt += 2 * getH((double)Wv(j), (double)Wv(k), (double)H(j, k));
              H0et += 2 * getH((double)We(j), (double)We(k), (double)H(j, k));
              H0pt += 2 * getH((double)Wp(j), (double)Wp(k), (double)H(j, k));
              H0it += 2 * getH((double)Wi(j), (double)Wi(k), (double)H(j, k));
              H0st += 2 * getH((double)Ws(j), (double)Ws(k), (double)H(j, k));
            }
          }
        }
      }
    }

    if (i < 9) {
      HATSk[0][i] = HATSu;
      HATSk[1][i] = HATSm;
      HATSk[2][i] = HATSv;
      HATSk[3][i] = HATSe;
      HATSk[4][i] = HATSp;
      HATSk[5][i] = HATSi;
      HATSk[6][i] = HATSs;

      Hk[0][i] = H0u;
      Hk[1][i] = H0m;
      Hk[2][i] = H0v;
      Hk[3][i] = H0e;
      Hk[4][i] = H0p;
      Hk[5][i] = H0i;
      Hk[6][i] = H0s;
    }

    R0u = 0.0;
    R0m = 0.0;
    R0v = 0.0;
    R0e = 0.0;
    R0p = 0.0;
    R0i = 0.0;
    R0s = 0.0;

    Rkmaxu = 0;
    Rkmaxm = 0;
    Rkmaxv = 0;
    Rkmaxe = 0;
    Rkmaxp = 0;
    Rkmaxi = 0;
    Rkmaxs = 0;

    // from 1 to 8
    if (i > 0 && i < 9) {
      for (int j = 0; j < numAtoms - 1; j++) {
        for (int k = j + 1; k < numAtoms; k++) {
          if (Bj(j, k) == 1) {
            tmpu = getH((double)Wu(j), (double)Wu(k),
                        (double)R(j, k));  // Use same function but on all R not
                                           // "H>0" like in the previous loop &
                                           // i>0!
            tmpm = getH((double)Wm(j), (double)Wm(k),
                        (double)R(j, k));  // Use same function but on all R not
                                           // "H>0" like in the previous loop &
                                           // i>0!
            tmpv = getH((double)Wv(j), (double)Wv(k),
                        (double)R(j, k));  // Use same function but on all R not
                                           // "H>0" like in the previous loop &
                                           // i>0!
            tmpe = getH((double)We(j), (double)We(k),
                        (double)R(j, k));  // Use same function but on all R not
                                           // "H>0" like in the previous loop &
                                           // i>0!
            tmpp = getH((double)Wp(j), (double)Wp(k),
                        (double)R(j, k));  // Use same function but on all R not
                                           // "H>0" like in the previous loop &
                                           // i>0!
            tmpi = getH((double)Wi(j), (double)Wi(k),
                        (double)R(j, k));  // Use same function but on all R not
                                           // "H>0" like in the previous loop &
                                           // i>0!
            tmps = getH((double)Ws(j), (double)Ws(k),
                        (double)R(j, k));  // Use same function but on all R not
                                           // "H>0" like in the previous loop &
                                           // i>0!
            R0u += tmpu;
            R0m += tmpm;
            R0v += tmpv;
            R0e += tmpe;
            R0p += tmpp;
            R0i += tmpi;
            R0s += tmps;
            if (tmpu > Rkmaxu) {
              Rkmaxu = tmpu;
            }
            if (tmpm > Rkmaxm) {
              Rkmaxm = tmpm;
            }
            if (tmpv > Rkmaxv) {
              Rkmaxv = tmpv;
            }
            if (tmpe > Rkmaxe) {
              Rkmaxe = tmpe;
            }
            if (tmpp > Rkmaxp) {
              Rkmaxp = tmpp;
            }
            if (tmpi > Rkmaxi) {
              Rkmaxi = tmpi;
            }
            if (tmps > Rkmaxs) {
              Rkmaxs = tmps;
            }
          }
        }
      }

      Rk[0][i - 1] = R0u;
      Rk[1][i - 1] = R0m;
      Rk[2][i - 1] = R0v;
      Rk[3][i - 1] = R0e;
      Rk[4][i - 1] = R0p;
      Rk[5][i - 1] = R0i;
      Rk[6][i - 1] = R0s;

      Rp[0][i - 1] = Rkmaxu;
      Rp[1][i - 1] = Rkmaxm;
      Rp[2][i - 1] = Rkmaxv;
      Rp[3][i - 1] = Rkmaxe;
      Rp[4][i - 1] = Rkmaxp;
      Rp[5][i - 1] = Rkmaxi;
      Rp[6][i - 1] = Rkmaxs;
    }

    if (i >= 9) {
      for (int j = 0; j < numAtoms - 1; j++) {
        for (int k = j + 1; k < numAtoms; k++) {
          if (Bj(j, k) == 1) {
            R0ut += 2 * getH((double)Wu(j), (double)Wu(k),
                             (double)R(j, k));  // Use same function but on all
                                                // R not "H>0" like in the
                                                // previous loop & i>0!
            R0mt += 2 * getH((double)Wm(j), (double)Wm(k),
                             (double)R(j, k));  // Use same function but on all
                                                // R not "H>0" like in the
                                                // previous loop & i>0!
            R0vt += 2 * getH((double)Wv(j), (double)Wv(k),
                             (double)R(j, k));  // Use same function but on all
                                                // R not "H>0" like in the
                                                // previous loop & i>0!
            R0et += 2 * getH((double)We(j), (double)We(k),
                             (double)R(j, k));  // Use same function but on all
                                                // R not "H>0" like in the
                                                // previous loop & i>0!
            R0pt += 2 * getH((double)Wp(j), (double)Wp(k),
                             (double)R(j, k));  // Use same function but on all
                                                // R not "H>0" like in the
                                                // previous loop & i>0!
            R0it += 2 * getH((double)Wi(j), (double)Wi(k),
                             (double)R(j, k));  // Use same function but on all
                                                // R not "H>0" like in the
                                                // previous loop & i>0!
            R0st += 2 * getH((double)Ws(j), (double)Ws(k),
                             (double)R(j, k));  // Use same function but on all
                                                // R not "H>0" like in the
                                                // previous loop & i>0!
          }
        }
      }
    }
  }

  // can be column vs row selected that can explain the issue!
  double HATSTu = HATSk[0][0] + HATSut;
  double HATSTm = HATSk[1][0] + HATSmt;
  double HATSTv = HATSk[2][0] + HATSvt;
  double HATSTe = HATSk[3][0] + HATSet;
  double HATSTp = HATSk[4][0] + HATSpt;
  double HATSTi = HATSk[5][0] + HATSit;
  double HATSTs = HATSk[6][0] + HATSst;

  for (int ii = 1; ii < 9; ii++) {
    HATSTu += 2 * HATSk[0][ii];
    HATSTm += 2 * HATSk[1][ii];
    HATSTv += 2 * HATSk[2][ii];
    HATSTe += 2 * HATSk[3][ii];
    HATSTp += 2 * HATSk[4][ii];
    HATSTi += 2 * HATSk[5][ii];
    HATSTs += 2 * HATSk[6][ii];
  }

  double HTu = Hk[0][0] + H0ut;
  double HTm = Hk[1][0] + H0mt;
  double HTv = Hk[2][0] + H0vt;
  double HTe = Hk[3][0] + H0et;
  double HTp = Hk[4][0] + H0pt;
  double HTi = Hk[5][0] + H0it;
  double HTs = Hk[6][0] + H0st;

  for (int ii = 1; ii < 9; ii++) {
    HTu += 2.0 * Hk[0][ii];
    HTm += 2.0 * Hk[1][ii];
    HTv += 2.0 * Hk[2][ii];
    HTe += 2.0 * Hk[3][ii];
    HTp += 2.0 * Hk[4][ii];
    HTi += 2.0 * Hk[5][ii];
    HTs += 2.0 * Hk[6][ii];
  }

  // 2*(Rk[1]+Rk[2]+Rk[3]+Rk[4]+Rk[5]+Rk[6]+Rk[7]+Rk[8]) // this is not true
  // this is on all the element

  double RTu = 0.0;
  double RTm = 0.0;
  double RTv = 0.0;
  double RTe = 0.0;
  double RTp = 0.0;
  double RTi = 0.0;
  double RTs = 0.0;

  for (int ii = 0; ii < 8; ii++) {
    RTu += 2.0 * Rk[0][ii];
    RTm += 2.0 * Rk[1][ii];
    RTv += 2.0 * Rk[2][ii];
    RTe += 2.0 * Rk[3][ii];
    RTp += 2.0 * Rk[4][ii];
    RTi += 2.0 * Rk[5][ii];
    RTs += 2.0 * Rk[6][ii];
  }

  double RTMu = getMax(Rp[0]);
  double RTMm = getMax(Rp[1]);
  double RTMv = getMax(Rp[2]);
  double RTMe = getMax(Rp[3]);
  double RTMp = getMax(Rp[4]);
  double RTMi = getMax(Rp[5]);
  double RTMs = getMax(Rp[6]);

  // create the output vector...
  for (int i = 0; i < 9; i++) {
    res[i + 4] = roundn(Hk[0][i], 3);
    res[i + 14] = roundn(HATSk[0][i], 3);
    res[i + 24] = roundn(Hk[1][i], 3);
    res[i + 34] = roundn(HATSk[1][i], 3);
    res[i + 44] = roundn(Hk[2][i], 3);
    res[i + 54] = roundn(HATSk[2][i], 3);
    res[i + 64] = roundn(Hk[3][i], 3);
    res[i + 74] = roundn(HATSk[3][i], 3);
    res[i + 84] = roundn(Hk[4][i], 3);
    res[i + 94] = roundn(HATSk[4][i], 3);
    res[i + 104] = roundn(Hk[5][i], 3);
    res[i + 114] = roundn(HATSk[5][i], 3);
    res[i + 124] = roundn(Hk[6][i], 3);
    res[i + 134] = roundn(HATSk[6][i], 3);
  }

  res[13] = roundn(HTu, 3);
  res[23] = roundn(HATSTu, 3);
  res[33] = roundn(HTm, 3);
  res[43] = roundn(HATSTm, 3);
  res[53] = roundn(HTv, 3);
  res[63] = roundn(HATSTv, 3);
  res[73] = roundn(HTe, 3);
  res[83] = roundn(HATSTe, 3);
  res[93] = roundn(HTp, 3);
  res[103] = roundn(HATSTp, 3);
  res[113] = roundn(HTi, 3);
  res[123] = roundn(HATSTi, 3);
  res[133] = roundn(HTs, 3);
  res[143] = roundn(HATSTs, 3);

  res[144] = roundn(rcon, 3);
  res[145] = roundn(RARS, 3);
  res[146] = roundn(EIG(0), 3);

  for (int i = 0; i < 8; i++) {
    res[i + 147] = roundn(Rk[0][i], 3);
    res[i + 156] = roundn(Rp[0][i], 3);
    res[i + 165] = roundn(Rk[1][i], 3);
    res[i + 174] = roundn(Rp[1][i], 3);
    res[i + 183] = roundn(Rk[2][i], 3);
    res[i + 192] = roundn(Rp[2][i], 3);
    res[i + 201] = roundn(Rk[3][i], 3);
    res[i + 210] = roundn(Rp[3][i], 3);
    res[i + 219] = roundn(Rk[4][i], 3);
    res[i + 228] = roundn(Rp[4][i], 3);
    res[i + 237] = roundn(Rk[5][i], 3);
    res[i + 246] = roundn(Rp[5][i], 3);
    res[i + 255] = roundn(Rk[6][i], 3);
    res[i + 264] = roundn(Rp[6][i], 3);
  }

  res[155] = roundn(RTu + R0ut, 3);
  res[164] = roundn(RTMu, 3);
  res[173] = roundn(RTm + R0mt, 3);
  res[182] = roundn(RTMm, 3);
  res[191] = roundn(RTv + R0vt, 3);
  res[200] = roundn(RTMv, 3);
  res[209] = roundn(RTe + R0et, 3);
  res[218] = roundn(RTMe, 3);
  res[227] = roundn(RTp + R0pt, 3);
  res[236] = roundn(RTMp, 3);
  res[245] = roundn(RTi + R0it, 3);
  res[254] = roundn(RTMi, 3);
  res[263] = roundn(RTs + R0st, 3);
  res[272] = roundn(RTMs, 3);
}

/*
std::vector<std::string>
GETAWAYNAMES={"ITH","ISH","HIC","HGM","H0u","H1u","H2u","H3u","H4u","H5u","H6u","H7u","H8u","HTu",
"HATS0u","HATS1u","HATS2u","HATS3u","HATS4u","HATS5u","HATS6u","HATS7u","HATS8u","HATSu","H0m","H1m","H2m","H3m","H4m","H5m",
"H6m","H7m","H8m","HTm","HATS0m","HATS1m","HATS2m","HATS3m","HATS4m","HATS5m","HATS6m","HATS7m","HATS8m","HATSm","H0v","H1v",
"H2v","H3v","H4v","H5v","H6v","H7v","H8v","HTv","HATS0v","HATS1v","HATS2v","HATS3v","HATS4v","HATS5v","HATS6v","HATS7v","HATS8v",
"HATSv","H0e","H1e","H2e","H3e","H4e","H5e","H6e","H7e","H8e","HTe","HATS0e","HATS1e","HATS2e","HATS3e","HATS4e","HATS5e","HATS6e",
"HATS7e","HATS8e","HATSe","H0p","H1p","H2p","H3p","H4p","H5p","H6p","H7p","H8p","HTp","HATS0p","HATS1p","HATS2p","HATS3p","HATS4p",
"HATS5p","HATS6p","HATS7p","HATS8p","HATSp","H0i","H1i","H2i","H3i","H4i","H5i","H6i","H7i","H8i","HTi","HATS0i","HATS1i","HATS2i",
"HATS3i","HATS4i","HATS5i","HATS6i","HATS7i","HATS8i","HATSi","H0s","H1s","H2s","H3s","H4s","H5s","H6s","H7s","H8s","HTs","HATS0s",
"HATS1s","HATS2s","HATS3s","HATS4s","HATS5s","HATS6s","HATS7s","HATS8s","HATSs","RCON","RARS","REIG","R1u","R2u","R3u","R4u","R5u",
"R6u","R7u","R8u","RTu","R1u+","R2u+","R3u+","R4u+","R5u+","R6u+","R7u+","R8u+","RTu+","R1m","R2m","R3m","R4m","R5m","R6m","R7m",
"R8m","RTm","R1m+","R2m+","R3m+","R4m+","R5m+","R6m+","R7m+","R8m+","RTm+","R1v","R2v","R3v","R4v","R5v","R6v","R7v","R8v","RTv",
"R1v+","R2v+","R3v+","R4v+","R5v+","R6v+","R7v+","R8v+","RTv+","R1e","R2e","R3e","R4e","R5e","R6e","R7e","R8e","RTe","R1e+","R2e+",
"R3e+","R4e+","R5e+","R6e+","R7e+","R8e+","RTe+","R1p","R2p","R3p","R4p","R5p","R6p","R7p","R8p","RTp","R1p+","R2p+","R3p+","R4p+",
"R5p+","R6p+","R7p+","R8p+","RTp+","R1i","R2i","R3i","R4i","R5i","R6i","R7i","R8i","RTi","R1i+","R2i+","R3i+","R4i+","R5i+","R6i+",
"R7i+","R8i+","RTi+","R1s","R2s","R3s","R4s","R5s","R6s","R7s","R8s","RTs","R1s+","R2s+","R3s+","R4s+","R5s+","R6s+","R7s+","R8s+","RTs+"};
 */

<<<<<<< HEAD
    void GetGETAWAYone(double* dist3D, double* AdjMat, std::vector<double> Vpoints,
                    const ROMol& mol, const Conformer& conf,
                    std::vector<int> Heavylist, std::vector<double>& res,
                    int precision, const std::string customAtomPropName) {
      int numAtoms = conf.getNumAtoms();

      Map<MatrixXd> ADJ(AdjMat, numAtoms, numAtoms);

      Map<MatrixXd> DM(dist3D, numAtoms, numAtoms);

      double* vpoints = &Vpoints[0];

      Map<MatrixXd> matorigin(vpoints, 3, numAtoms);

      MatrixXd MatOrigin = matorigin.transpose();

      MatrixXd Xmean = GetCenterMatrix(MatOrigin);

      MatrixXd H = GetHmatrix(Xmean);

      MatrixXd R = GetRmatrix(H, DM, numAtoms);

      getGETAWAYDescCustom(H, R, ADJ, numAtoms, Heavylist, mol, res, precision,
                           customAtomPropName);
    }
=======
void GetGETAWAYone(double* dist3D, double* AdjMat, std::vector<double> Vpoints,
                   const ROMol& mol, const Conformer& conf,
                   std::vector<int> Heavylist, std::vector<double>& res,
                   unsigned int precision,
                   const std::string& customAtomPropName) {
  PRECONDITION(dist3D != nullptr, "no distance matrix");
  PRECONDITION(AdjMat != nullptr, "no adjacency matrix");
  int numAtoms = conf.getNumAtoms();

  Map<MatrixXd> ADJ(AdjMat, numAtoms, numAtoms);

  Map<MatrixXd> DM(dist3D, numAtoms, numAtoms);

  double* vpoints = &Vpoints[0];

  Map<MatrixXd> matorigin(vpoints, 3, numAtoms);

  MatrixXd MatOrigin = matorigin.transpose();

  MatrixXd Xmean = GetCenterMatrix(MatOrigin);

  MatrixXd H = GetHmatrix(Xmean);

  MatrixXd R = GetRmatrix(H, DM, numAtoms);

  getGETAWAYDescCustom(H, R, ADJ, numAtoms, std::move(Heavylist), mol, res,
                       precision, customAtomPropName);
}
>>>>>>> ae8e2a11

void GetGETAWAY(double* dist3D, double* AdjMat, std::vector<double> Vpoints,
                const ROMol& mol, const Conformer& conf,
                std::vector<int> Heavylist, std::vector<double>& res,
                unsigned int precision) {
  PRECONDITION(dist3D != nullptr, "no distance matrix");
  PRECONDITION(AdjMat != nullptr, "no adjacency matrix");

  int numAtoms = conf.getNumAtoms();

  Map<MatrixXd> ADJ(AdjMat, numAtoms, numAtoms);

  Map<MatrixXd> DM(dist3D, numAtoms, numAtoms);

  double* vpoints = &Vpoints[0];

  Map<MatrixXd> matorigin(vpoints, 3, numAtoms);

  MatrixXd MatOrigin = matorigin.transpose();

  MatrixXd Xmean = GetCenterMatrix(MatOrigin);

  MatrixXd H = GetHmatrix(Xmean);

  MatrixXd R = GetRmatrix(H, DM, numAtoms);

  getGETAWAYDesc(H, R, ADJ, numAtoms, std::move(Heavylist), mol, res,
                 precision);
}

}  // end of anonymous namespace

void GETAWAY(const ROMol& mol, std::vector<double>& res, int confId,
<<<<<<< HEAD
             int precision, const std::string customAtomPropName) {
=======
             unsigned int precision, const std::string& customAtomPropName) {
>>>>>>> ae8e2a11
  PRECONDITION(mol.getNumConformers() >= 1, "molecule has no conformers")

  int numAtoms = mol.getNumAtoms();

  const Conformer& conf = mol.getConformer(confId);

  std::vector<double> Vpoints(3 * numAtoms);

  for (int i = 0; i < numAtoms; ++i) {
    Vpoints[3 * i] = conf.getAtomPos(i).x;
    Vpoints[3 * i + 1] = conf.getAtomPos(i).y;
    Vpoints[3 * i + 2] = conf.getAtomPos(i).z;
  }

  std::vector<int> Heavylist = GetHeavyList(mol);
  // should be the same as the List size upper!
  // int nHeavyAt= mol.getNumHeavyAtoms();

  double* dist3D = MolOps::get3DDistanceMat(mol, confId);

  double* AdjMat = MolOps::getAdjacencyMatrix(
<<<<<<< HEAD
      mol, false, 0, false, 0);  // false to have only the 1,0 matrix unweighted

  if (customAtomPropName.size()>0) {
=======
      mol, false, 0, false,
      nullptr);  // false to have only the 1,0 matrix unweighted

  if (!customAtomPropName.empty()) {
>>>>>>> ae8e2a11
    res.clear();
    res.resize(45);
    GetGETAWAYone(dist3D, AdjMat, Vpoints, mol, conf, Heavylist, res, precision,
                  customAtomPropName);
  } else {
    res.clear();
    res.resize(273);

    GetGETAWAY(dist3D, AdjMat, Vpoints, mol, conf, Heavylist, res, precision);
  }
}

}  // namespace Descriptors
}  // namespace RDKit<|MERGE_RESOLUTION|>--- conflicted
+++ resolved
@@ -375,7 +375,6 @@
   return RTp;
 }
 
-<<<<<<< HEAD
 
 
     void getGETAWAYDescCustom(MatrixXd H, MatrixXd R, MatrixXd Adj, int numAtoms,
@@ -616,233 +615,6 @@
     }
 
     void getGETAWAYDesc(MatrixXd H, MatrixXd R, MatrixXd Adj, int numAtoms,
-=======
-void getGETAWAYDescCustom(MatrixXd H, MatrixXd R, MatrixXd Adj, int numAtoms,
-                          std::vector<int> Heavylist, const ROMol& mol,
-                          std::vector<double>& res, unsigned int precision,
-                          const std::string& customAtomPropName) {
-  // prepare data for Getaway parameter computation
-  // compute parameters
-
-  VectorXd Lev = H.diagonal();
-  std::vector<double> heavyLev;
-
-  for (int i = 0; i < numAtoms; i++) {
-    if (Heavylist[i] == 1) {
-      heavyLev.push_back(round_to_n_digits_(Lev(i), precision));
-    }
-  }
-
-  std::vector<double> Clus = clusterArray2(heavyLev, precision);
-
-  double numHeavy = heavyLev.size();
-  double ITH0 = numHeavy * log(numHeavy) / log(2.0);
-  double ITH = ITH0;
-  for (double Clu : Clus) {
-    ITH -= Clu * log(Clu) / log(2.0);
-  }
-  res[0] = roundn(ITH, 3);  // issue sometime with this due to cluster
-  double ISH = ITH / ITH0;
-  res[1] = roundn(ISH, 3);  // issue sometime with this due to cluster
-
-  // use the PBF to determine 2D vs 3D (with Threshold)
-  // determine if this is a plane molecule
-  double pbf = RDKit::Descriptors::PBF(mol);
-  double D;
-  if (pbf < 1.e-5) {
-    D = 2.0;
-  } else {
-    D = 3.0;
-  }
-
-  // what about linear molecule ie (D=1) ?
-  double HIC = 0.0;
-  for (int i = 0; i < numAtoms; i++) {
-    HIC -= H(i, i) / D * log(H(i, i) / D) / log(2);
-  }
-  res[2] = roundn(HIC, 3);
-
-  double HGM = 1.0;
-  for (int i = 0; i < numAtoms; i++) {
-    HGM = HGM * H(i, i);
-  }
-  HGM = 100.0 * pow(HGM, 1.0 / numAtoms);
-  res[3] = roundn(HGM, 3);
-
-  double RARS = R.rowwise().sum().sum() / numAtoms;
-
-  JacobiSVD<MatrixXd> mysvd = getSVD(R);
-
-  VectorXd EIG = mysvd.singularValues();
-
-  double rcon = getRCON(R, std::move(Adj), numAtoms);
-
-  std::vector<double> customAtomArray =
-      moldata3D.GetCustomAtomProp(mol, customAtomPropName);
-  VectorXd Wc = getEigenVect(customAtomArray);
-
-  MatrixXd Bi;
-  MatrixXd RBw;
-  double HATSc, HATSct, H0ct, R0ct, H0c, R0c, Rkmaxc, tmpc;
-  double HATSk[9];
-  double Hk[9];
-  double Rk[8];
-  double Rp[8];
-
-  double* dist =
-      MolOps::getDistanceMat(mol, false);  // need to be be set to false to have
-  // topological distance not weighted!
-
-  Map<MatrixXd> D2(dist, numAtoms, numAtoms);
-
-  double Dmax = D2.colwise().maxCoeff().maxCoeff();
-
-  HATSct = 0.0;
-  H0ct = 0.0;
-  R0ct = 0.0;
-
-  // need to loop other all the D values so <= not <!
-  for (int i = 0; i <= Dmax; i++) {
-    if (i == 0) {
-      Bi = H.diagonal().asDiagonal();
-    }
-
-    HATSc = 0.0;
-    H0c = 0.0;
-
-    if (i == 0) {  // use Bi
-      for (int j = 0; j < numAtoms; j++) {
-        for (int k = j; k < numAtoms; k++) {
-          if (Bi(j, k) > 0) {
-            HATSc += getHATS((double)Wc(j), (double)Wc(j), (double)H(j, j),
-                             (double)H(j, j));
-
-            if (H(j, k) > 0) {
-              H0c += getH((double)Wc(j), (double)Wc(k), (double)H(j, k));
-            }
-          }
-        }
-      }
-    }
-    auto Bimat = GetGeodesicMatrix(dist, i, numAtoms);
-    Map<MatrixXd> Bj(Bimat.data(), numAtoms, numAtoms);
-    if (i > 0 && i < 9) {  // use Bj
-      for (int j = 0; j < numAtoms - 1; j++) {
-        for (int k = j + 1; k < numAtoms; k++) {
-          if (Bj(j, k) == 1) {
-            HATSc += getHATS((double)Wc(j), (double)Wc(k), (double)H(j, j),
-                             (double)H(k, k));
-
-            if (H(j, k) > 0) {
-              H0c += getH((double)Wc(j), (double)Wc(k), (double)H(j, k));
-            }
-          }
-        }
-      }
-    }
-
-    if (i >= 9) {  // Totals missing part
-      for (int j = 0; j < numAtoms - 1; j++) {
-        for (int k = j + 1; k < numAtoms; k++) {
-          if (Bj(j, k) == 1) {
-            HATSct += 2 * getHATS((double)Wc(j), (double)Wc(k), (double)H(j, j),
-                                  (double)H(k, k));
-
-            if (H(j, k) > 0) {
-              H0ct += 2 * getH((double)Wc(j), (double)Wc(k), (double)H(j, k));
-            }
-          }
-        }
-      }
-    }
-
-    if (i < 9) {
-      HATSk[i] = HATSc;
-      Hk[i] = H0c;
-    }
-
-    R0c = 0.0;
-    Rkmaxc = 0.0;
-
-    // from 1 to 8
-    if (i > 0 && i < 9) {
-      for (int j = 0; j < numAtoms - 1; j++) {
-        for (int k = j + 1; k < numAtoms; k++) {
-          if (Bj(j, k) == 1) {
-            tmpc = getH((double)Wc(j), (double)Wc(k),
-                        (double)R(j, k));  // Use same function but on all R not
-            // "H>0" like in the previous loop &
-            // i>0!
-
-            R0c += tmpc;
-
-            if (tmpc > Rkmaxc) {
-              Rkmaxc = tmpc;
-            }
-          }
-        }
-      }
-
-      Rk[i - 1] = R0c;
-      Rp[i - 1] = Rkmaxc;
-    }
-
-    if (i >= 9) {
-      for (int j = 0; j < numAtoms - 1; j++) {
-        for (int k = j + 1; k < numAtoms; k++) {
-          if (Bj(j, k) == 1) {
-            R0ct += 2 * getH((double)Wc(j), (double)Wc(k),
-                             (double)R(j, k));  // Use same function but on all
-            // R not "H>0" like in the
-            // previous loop & i>0!
-          }
-        }
-      }
-    }
-  }
-
-  // can be column vs row selected that can explain the issue!
-  double HATSTc = HATSk[0] + HATSct;
-  for (int ii = 1; ii < 9; ii++) {
-    HATSTc += 2 * HATSk[ii];
-  }
-
-  double HTc = Hk[0] + H0ct;
-  for (int ii = 1; ii < 9; ii++) {
-    HTc += 2.0 * Hk[ii];
-  }
-
-  double RTc = 0.0;
-  for (double rk_ii : Rk) {
-    RTc += 2.0 * rk_ii;
-  }
-
-  double RTMc = getMax(Rp);
-
-  // create the output vector...
-  for (int i = 0; i < 9; i++) {
-    res[i + 4] = roundn(Hk[i], 3);
-    res[i + 14] = roundn(HATSk[i], 3);
-  }
-
-  res[13] = roundn(HTc, 3);
-  res[23] = roundn(HATSTc, 3);
-
-  res[24] = roundn(rcon, 3);
-  res[25] = roundn(RARS, 3);
-  res[26] = roundn(EIG(0), 3);
-
-  for (int i = 0; i < 8; i++) {
-    res[i + 27] = roundn(Rk[i], 3);
-    res[i + 36] = roundn(Rp[i], 3);
-  }
-
-  res[35] = roundn(RTc + R0ct, 3);
-  res[44] = roundn(RTMc, 3);
-}
-
-void getGETAWAYDesc(MatrixXd H, MatrixXd R, MatrixXd Adj, int numAtoms,
->>>>>>> ae8e2a11
                     std::vector<int> Heavylist, const ROMol& mol,
                     std::vector<double>& res, unsigned int precision) {
   // prepare data for Getaway parameter computation
@@ -1407,8 +1179,7 @@
 "R7i+","R8i+","RTi+","R1s","R2s","R3s","R4s","R5s","R6s","R7s","R8s","RTs","R1s+","R2s+","R3s+","R4s+","R5s+","R6s+","R7s+","R8s+","RTs+"};
  */
 
-<<<<<<< HEAD
-    void GetGETAWAYone(double* dist3D, double* AdjMat, std::vector<double> Vpoints,
+void GetGETAWAYone(double* dist3D, double* AdjMat, std::vector<double> Vpoints,
                     const ROMol& mol, const Conformer& conf,
                     std::vector<int> Heavylist, std::vector<double>& res,
                     int precision, const std::string customAtomPropName) {
@@ -1433,36 +1204,7 @@
       getGETAWAYDescCustom(H, R, ADJ, numAtoms, Heavylist, mol, res, precision,
                            customAtomPropName);
     }
-=======
-void GetGETAWAYone(double* dist3D, double* AdjMat, std::vector<double> Vpoints,
-                   const ROMol& mol, const Conformer& conf,
-                   std::vector<int> Heavylist, std::vector<double>& res,
-                   unsigned int precision,
-                   const std::string& customAtomPropName) {
-  PRECONDITION(dist3D != nullptr, "no distance matrix");
-  PRECONDITION(AdjMat != nullptr, "no adjacency matrix");
-  int numAtoms = conf.getNumAtoms();
-
-  Map<MatrixXd> ADJ(AdjMat, numAtoms, numAtoms);
-
-  Map<MatrixXd> DM(dist3D, numAtoms, numAtoms);
-
-  double* vpoints = &Vpoints[0];
-
-  Map<MatrixXd> matorigin(vpoints, 3, numAtoms);
-
-  MatrixXd MatOrigin = matorigin.transpose();
-
-  MatrixXd Xmean = GetCenterMatrix(MatOrigin);
-
-  MatrixXd H = GetHmatrix(Xmean);
-
-  MatrixXd R = GetRmatrix(H, DM, numAtoms);
-
-  getGETAWAYDescCustom(H, R, ADJ, numAtoms, std::move(Heavylist), mol, res,
-                       precision, customAtomPropName);
-}
->>>>>>> ae8e2a11
+
 
 void GetGETAWAY(double* dist3D, double* AdjMat, std::vector<double> Vpoints,
                 const ROMol& mol, const Conformer& conf,
@@ -1496,11 +1238,7 @@
 }  // end of anonymous namespace
 
 void GETAWAY(const ROMol& mol, std::vector<double>& res, int confId,
-<<<<<<< HEAD
              int precision, const std::string customAtomPropName) {
-=======
-             unsigned int precision, const std::string& customAtomPropName) {
->>>>>>> ae8e2a11
   PRECONDITION(mol.getNumConformers() >= 1, "molecule has no conformers")
 
   int numAtoms = mol.getNumAtoms();
@@ -1522,16 +1260,9 @@
   double* dist3D = MolOps::get3DDistanceMat(mol, confId);
 
   double* AdjMat = MolOps::getAdjacencyMatrix(
-<<<<<<< HEAD
       mol, false, 0, false, 0);  // false to have only the 1,0 matrix unweighted
 
   if (customAtomPropName.size()>0) {
-=======
-      mol, false, 0, false,
-      nullptr);  // false to have only the 1,0 matrix unweighted
-
-  if (!customAtomPropName.empty()) {
->>>>>>> ae8e2a11
     res.clear();
     res.resize(45);
     GetGETAWAYone(dist3D, AdjMat, Vpoints, mol, conf, Heavylist, res, precision,
