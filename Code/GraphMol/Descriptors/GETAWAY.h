//
//  Copyright (c) 2016, Guillaume GODIN
//  All rights reserved.
//
// Redistribution and use in source and binary forms, with or without
// modification, are permitted provided that the following conditions are
// met:
//
//     * Redistributions of source code must retain the above copyright
//       notice, this list of conditions and the following disclaimer.
//     * Redistributions in binary form must reproduce the above
//       copyright notice, this list of conditions and the following
//       disclaimer in the documentation and/or other materials provided
//       with the distribution.
//     * Neither the name of Institue of Cancer Research.
//       nor the names of its contributors may be used to endorse or promote
//       products derived from this software without specific prior written
//       permission.
//
// THIS SOFTWARE IS PROVIDED BY THE COPYRIGHT HOLDERS AND CONTRIBUTORS
// "AS IS" AND ANY EXPRESS OR IMPLIED WARRANTIES, INCLUDING, BUT NOT
// LIMITED TO, THE IMPLIED WARRANTIES OF MERCHANTABILITY AND FITNESS FOR
// A PARTICULAR PURPOSE ARE DISCLAIMED. IN NO EVENT SHALL THE COPYRIGHT
// OWNER OR CONTRIBUTORS BE LIABLE FOR ANY DIRECT, INDIRECT, INCIDENTAL,
// SPECIAL, EXEMPLARY, OR CONSEQUENTIAL DAMAGES (INCLUDING, BUT NOT
// LIMITED TO, PROCUREMENT OF SUBSTITUTE GOODS OR SERVICES; LOSS OF USE,
// DATA, OR PROFITS; OR BUSINESS INTERRUPTION) HOWEVER CAUSED AND ON ANY
// THEORY OF LIABILITY, WHETHER IN CONTRACT, STRICT LIABILITY, OR TORT
// (INCLUDING NEGLIGENCE OR OTHERWISE) ARISING IN ANY WAY OUT OF THE USE
// OF THIS SOFTWARE, EVEN IF ADVISED OF THE POSSIBILITY OF SUCH DAMAGE.
//
// https://en.wikipedia.org/wiki/Molecular_descriptor
//
// Created by Guillaume Godin 2016

#include <RDBoost/export.h>
#ifndef GETAWAYRDKIT_H_SEPT2016
#define GETAWAYRDKIT_H_SEPT2016

#ifdef RDK_BUILD_DESCRIPTORS3D
namespace RDKit {
<<<<<<< HEAD
class ROMol;
namespace Descriptors {
const std::string GETAWAYVersion = "1.0.0";
RDKIT_DESCRIPTORS_EXPORT void GETAWAY(const ROMol &, std::vector<double> &res, int confId = -1,
             int precision = 2);
}
=======
  class ROMol;
  namespace Descriptors {
    const std::string GETAWAYVersion = "1.0.0";
    void GETAWAY(const ROMol&, std::vector<double> &res, int confId=-1, int precision=2,
                 const std::string &customAtomPropName="");
  }
>>>>>>> a6354d15
}
#endif
#endif<|MERGE_RESOLUTION|>--- conflicted
+++ resolved
@@ -39,21 +39,12 @@
 
 #ifdef RDK_BUILD_DESCRIPTORS3D
 namespace RDKit {
-<<<<<<< HEAD
 class ROMol;
 namespace Descriptors {
 const std::string GETAWAYVersion = "1.0.0";
-RDKIT_DESCRIPTORS_EXPORT void GETAWAY(const ROMol &, std::vector<double> &res, int confId = -1,
-             int precision = 2);
+RDKIT_DESCRIPTORS_EXPORT void GETAWAY(const ROMol&, std::vector<double> &res, int confId=-1, int precision=2,
+             const std::string &customAtomPropName="");
 }
-=======
-  class ROMol;
-  namespace Descriptors {
-    const std::string GETAWAYVersion = "1.0.0";
-    void GETAWAY(const ROMol&, std::vector<double> &res, int confId=-1, int precision=2,
-                 const std::string &customAtomPropName="");
-  }
->>>>>>> a6354d15
 }
 #endif
 #endif