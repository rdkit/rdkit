//
//  Copyright (c) 2016, Guillaume GODIN
//  All rights reserved.
//
// Redistribution and use in source and binary forms, with or without
// modification, are permitted provided that the following conditions are
// met:
//
//     * Redistributions of source code must retain the above copyright
//       notice, this list of conditions and the following disclaimer.
//     * Redistributions in binary form must reproduce the above
//       copyright notice, this list of conditions and the following
//       disclaimer in the documentation and/or other materials provided
//       with the distribution.
//     * Neither the name of Institue of Cancer Research.
//       nor the names of its contributors may be used to endorse or promote
//       products derived from this software without specific prior written
//       permission.
//
// THIS SOFTWARE IS PROVIDED BY THE COPYRIGHT HOLDERS AND CONTRIBUTORS
// "AS IS" AND ANY EXPRESS OR IMPLIED WARRANTIES, INCLUDING, BUT NOT
// LIMITED TO, THE IMPLIED WARRANTIES OF MERCHANTABILITY AND FITNESS FOR
// A PARTICULAR PURPOSE ARE DISCLAIMED. IN NO EVENT SHALL THE COPYRIGHT
// OWNER OR CONTRIBUTORS BE LIABLE FOR ANY DIRECT, INDIRECT, INCIDENTAL,
// SPECIAL, EXEMPLARY, OR CONSEQUENTIAL DAMAGES (INCLUDING, BUT NOT
// LIMITED TO, PROCUREMENT OF SUBSTITUTE GOODS OR SERVICES; LOSS OF USE,
// DATA, OR PROFITS; OR BUSINESS INTERRUPTION) HOWEVER CAUSED AND ON ANY
// THEORY OF LIABILITY, WHETHER IN CONTRACT, STRICT LIABILITY, OR TORT
// (INCLUDING NEGLIGENCE OR OTHERWISE) ARISING IN ANY WAY OUT OF THE USE
// OF THIS SOFTWARE, EVEN IF ADVISED OF THE POSSIBILITY OF SUCH DAMAGE.
//
//
//
// Created by Guillaume GODIN

#include <RDBoost/export.h>
#ifndef WHIMRDKIT_H_SEPT2016
#define WHIMRDKIT_H_SEPT2016

#ifdef RDK_BUILD_DESCRIPTORS3D
namespace RDKit {
class ROMol;
namespace Descriptors {
const std::string WHIMVersion = "1.0.0";
<<<<<<< HEAD
RDKIT_DESCRIPTORS_EXPORT void WHIM(const ROMol &, std::vector<double> &res, int confId = -1,
          double th = 0.001);
}
}
=======
void WHIM(const ROMol &, std::vector<double> &res, int confId = -1,
          double th = 0.001, const std::string &customAtomPropName = "");
}  // namespace Descriptors
}  // namespace RDKit
>>>>>>> a6354d15
#endif
#endif<|MERGE_RESOLUTION|>--- conflicted
+++ resolved
@@ -42,16 +42,9 @@
 class ROMol;
 namespace Descriptors {
 const std::string WHIMVersion = "1.0.0";
-<<<<<<< HEAD
 RDKIT_DESCRIPTORS_EXPORT void WHIM(const ROMol &, std::vector<double> &res, int confId = -1,
-          double th = 0.001);
-}
-}
-=======
-void WHIM(const ROMol &, std::vector<double> &res, int confId = -1,
           double th = 0.001, const std::string &customAtomPropName = "");
 }  // namespace Descriptors
 }  // namespace RDKit
->>>>>>> a6354d15
 #endif
 #endif