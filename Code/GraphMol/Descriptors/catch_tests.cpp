//
//  Copyright (C) 2021 Greg Landrum
//
//   @@ All Rights Reserved @@
//  This file is part of the RDKit.
//  The contents are covered by the terms of the BSD license
//  which is included in the file license.txt, found at the root
//  of the RDKit source tree.
//

#include "catch.hpp"

#include <GraphMol/RDKitBase.h>
#include <GraphMol/SmilesParse/SmilesParse.h>
<<<<<<< HEAD
#include <GraphMol/Descriptors/MolDescriptors.h>
=======
#include <GraphMol/FileParsers/MolSupplier.h>
>>>>>>> e627e706
#include <GraphMol/Descriptors/ConnectivityDescriptors.h>
#include <GraphMol/Descriptors/PMI.h>

using namespace RDKit;

TEST_CASE("Kier kappa2", "[2D]") {
  SECTION("values from https://doi.org/10.1002/qsar.19860050103") {
    std::vector<std::pair<std::string, double>> data = {
      // Table 5 from the paper
      {"c1ccccc15.Cl5", 1.987},
      {"c1ccccc15.F5", 1.735},
      {"c1ccccc15.[N+]5(=O)O", 2.259},
      {"c1ccccc15.C5(=O)C", 2.444},
#if 0
      // expected values from paper (differences are due to hybridization mismatches)
        {"c1ccccc15.N5(C)C", 2.646},
        {"c1ccccc15.C5(=O)N", 2.416},
        {"c1ccccc15.C5(=O)O", 2.416},
        {"c1ccccc15.S5(=O)(=O)C", 2.617},
        {"c1ccccc15.O5", 1.756},
#else
      {"c1ccccc15.N5(C)C", 2.53},
      {"c1ccccc15.C5(=O)N", 2.31},
      {"c1ccccc15.C5(=O)O", 2.31},
      {"c1ccccc15.S5(=O)(=O)C", 2.42},
      {"c1ccccc15.O5", 1.65},
#endif
    };
    for (const auto &pr : data) {
      std::unique_ptr<ROMol> m(SmilesToMol(pr.first));
      REQUIRE(m);
      auto k2 = Descriptors::calcKappa2(*m);
      CHECK(k2 == Approx(pr.second).epsilon(0.01));
    }
  }
}

TEST_CASE("Kier Phi", "[2D]") {
  SECTION("regression-test values from the paper") {
    std::vector<std::pair<std::string, double>> data = {
      // Table 1 from the paper
      {"CCCCCC", 5.00},
      {"CCCCCCC", 6.00},
      {"CCCCCCCC", 7.00},
      {"CCC(C)CC", 3.20},
      {"CC(C)C(C)C", 2.22},
      {"CC(C)(C)CC", 1.63},
      {"C1CCCC1", 0.92},
      {"C1CCCCC1", 1.54},
      {"C1CCCCCC1", 2.25},
      {"CCCCC=C", 4.53},
      {"C=CCCC=C", 4.07},
      {"C#CCCCC", 4.21},
      {"c1ccccc1", 0.91},
      // additional from Table 2
      {"C=CCC=CC", 4.09},
      {"CC=CC=CC", 4.09},
      {"C1=CCCCC1", 1.31},
      {"C1=CC=CCC1", 1.1},
      {"C1=CCC=CC1", 1.1},
      // additional from Table 3
      {"CCCCCCCCCC", 9.00},
      {"CC(C)CCCCC", 5.14},
      {"CCC(C)CCCC", 5.14},
      {"CC(C)CCCC", 4.17},
      {"CCC(C)CCC", 4.17},
      {"CCC(CC)CCC", 5.14},
      {"CCC(CC)CC", 4.17},
      {"CC(C)(C)CCC", 2.34},
      {"CC(C)C(C)CC", 3.06},
      {"CCC(C)(C)CC", 2.34},
      {"CC(C)(C)C(C)C", 1.85},
      // additional from table 4
      {"CCOCC", 3.93},
      {"CCC(=O)CC", 2.73},
      {"CCc1ccc(CC)cc1", 2.49},
      {"CCC(O)CC", 3.14},
      {"CCCC(Cl)(Cl)CCC", 4.69},
      {"CCC(F)C(F)CC", 3.75},
#if 0
      // expected values from paper (differences are due to hybridization mismatches)
        {"CCOC(=O)CC", 3.61},
        {"CCC(=O)Nc1ccc(CC)cc1", 3.65},
#else
      {"CCOC(=O)CC", 3.38},
      {"CCC(=O)Nc1ccc(CC)cc1", 3.50},
#endif

    };
    for (const auto &pr : data) {
      std::unique_ptr<ROMol> m(SmilesToMol(pr.first));
      REQUIRE(m);
      auto val = Descriptors::calcPhi(*m);
      CHECK(val == Approx(pr.second).epsilon(0.01));
    }
  }
}

<<<<<<< HEAD
TEST_CASE("atom counts", "[2D]") {
  {
    SmilesParserParams ps;
    ps.sanitize = true;
    ps.removeHs = false;
    std::unique_ptr<ROMol> m(SmilesToMol("CC[H]", ps));
    REQUIRE(m);
    CHECK(Descriptors::calcNumHeavyAtoms(*m) == 2);
    CHECK(Descriptors::calcNumAtoms(*m) == 8);
  }
}
=======
#ifdef RDK_BUILD_DESCRIPTORS3D
TEST_CASE(
    "Github #4167: SpherocityIndex() not being recalculated for different "
    "conformers",
    "[3D]") {
  std::string pathName = getenv("RDBASE");
  std::string sdfName =
      pathName + "/Code/GraphMol/Descriptors/test_data/github4167.sdf";
  bool sanitize = true;
  bool removeHs = false;
  RDKit::SDMolSupplier reader(sdfName, sanitize, removeHs);
  std::unique_ptr<ROMol> m1(reader.next());
  std::unique_ptr<ROMol> m2(reader.next());
  REQUIRE(m1);
  REQUIRE(m2);
  m1->addConformer(new RDKit::Conformer(m2->getConformer()), true);
  REQUIRE(m1->getNumConformers() == 2);

  {
    int confId = 0;
    auto v1_0 = RDKit::Descriptors::spherocityIndex(*m1, confId, true);
    auto v2 = RDKit::Descriptors::spherocityIndex(*m2, confId, true);
    confId = 1;
    auto v1_1 = RDKit::Descriptors::spherocityIndex(*m1, confId, true);
    CHECK(v1_0 != v1_1);
    CHECK(v1_1 == v2);
  }
  {
    std::vector<double (*)(const ROMol &, int, bool, bool)> funcs{
        RDKit::Descriptors::NPR1,
        RDKit::Descriptors::NPR2,
        RDKit::Descriptors::PMI1,
        RDKit::Descriptors::PMI2,
        RDKit::Descriptors::PMI3,
        RDKit::Descriptors::radiusOfGyration,
        RDKit::Descriptors::inertialShapeFactor,
        RDKit::Descriptors::eccentricity,
        RDKit::Descriptors::asphericity};
    for (const auto func : funcs) {
      bool useAtomMasses = true;
      bool force = true;
      int confId = 0;
      auto v1_0 = func(*m1, confId, useAtomMasses, force);
      auto v2 = func(*m2, confId, useAtomMasses, force);
      confId = 1;
      auto v1_1 = func(*m1, confId, useAtomMasses, force);
      CHECK(v1_0 != v1_1);
      CHECK(v1_1 == v2);
    }
  }
  // { // surrogate for NPR1, NPR2, PMI1, PM2,
  //   int confId = 0;
  //   auto v1_0 = RDKit::Descriptors::spherocityIndex(*m1, confId, true);
  //   auto v2 = RDKit::Descriptors::spherocityIndex(*m2, confId, true);
  //   confId = 1;
  //   auto v1_1 = RDKit::Descriptors::spherocityIndex(*m1, confId, true);
  //   CHECK(v1_0 != v1_1);
  //   CHECK(v1_1 == v2);
  // }
}
#endif
>>>>>>> e627e706
<|MERGE_RESOLUTION|>--- conflicted
+++ resolved
@@ -12,11 +12,8 @@
 
 #include <GraphMol/RDKitBase.h>
 #include <GraphMol/SmilesParse/SmilesParse.h>
-<<<<<<< HEAD
 #include <GraphMol/Descriptors/MolDescriptors.h>
-=======
 #include <GraphMol/FileParsers/MolSupplier.h>
->>>>>>> e627e706
 #include <GraphMol/Descriptors/ConnectivityDescriptors.h>
 #include <GraphMol/Descriptors/PMI.h>
 
@@ -115,7 +112,6 @@
   }
 }
 
-<<<<<<< HEAD
 TEST_CASE("atom counts", "[2D]") {
   {
     SmilesParserParams ps;
@@ -127,7 +123,6 @@
     CHECK(Descriptors::calcNumAtoms(*m) == 8);
   }
 }
-=======
 #ifdef RDK_BUILD_DESCRIPTORS3D
 TEST_CASE(
     "Github #4167: SpherocityIndex() not being recalculated for different "
@@ -188,5 +183,4 @@
   //   CHECK(v1_1 == v2);
   // }
 }
-#endif
->>>>>>> e627e706
+#endif