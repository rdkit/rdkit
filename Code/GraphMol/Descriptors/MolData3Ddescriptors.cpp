#include <cstdlib>
#include <iostream>
#include "MolData3Ddescriptors.h"
#include <GraphMol/RDKitBase.h>

#include "GraphMol/PartialCharges/GasteigerCharges.h"
#include "GraphMol/PartialCharges/GasteigerParams.h"

using namespace std;

MolData3Ddescriptors::MolData3Ddescriptors() {}

std::vector<double> MolData3Ddescriptors::GetUn(int numAtoms) {
  std::vector<double> u(numAtoms, 1.0);

  return u;
}

std::vector<double> MolData3Ddescriptors::GetRelativeMW(
    const RDKit::ROMol& mol) {
  double* relativeMw = data3D.getMW();
  int numAtoms = mol.getNumAtoms();

  std::vector<double> pol(numAtoms, 0.0);
  for (int i = 0; i < numAtoms; ++i) {
    pol[i] = relativeMw[mol.getAtomWithIdx(i)->getAtomicNum() - 1];
  }
  return pol;
}

std::vector<double> MolData3Ddescriptors::GetRelativePol(
    const RDKit::ROMol& mol) {
  int numAtoms = mol.getNumAtoms();
  double* relativePol = data3D.getPOL();

  std::vector<double> pol(numAtoms, 0.0);
  for (int i = 0; i < numAtoms; ++i) {
    pol[i] = relativePol[mol.getAtomWithIdx(i)->getAtomicNum() - 1];
  }
  return pol;
}

std::vector<double> MolData3Ddescriptors::GetRelativeVdW(
    const RDKit::ROMol& mol) {
  int numAtoms = mol.getNumAtoms();
  double* relativeVdW = data3D.getVDW();

  std::vector<double> vdw(numAtoms, 0.0);
  for (int i = 0; i < numAtoms; ++i) {
    vdw[i] = relativeVdW[mol.getAtomWithIdx(i)->getAtomicNum() - 1];
  }
  return vdw;
}

std::vector<double> MolData3Ddescriptors::GetRelativeRcov(
    const RDKit::ROMol& mol) {
  int numAtoms = mol.getNumAtoms();
  double* rcov = data3D.getRCOV();

  std::vector<double> wroc(numAtoms, 0.0);
  for (int i = 0; i < numAtoms; ++i) {
    wroc[i] = rcov[mol.getAtomWithIdx(i)->getAtomicNum() - 1] / rcov[5];
  }
  return wroc;
}

std::vector<double> MolData3Ddescriptors::GetRelativeENeg(
    const RDKit::ROMol& mol) {
  int numAtoms = mol.getNumAtoms();
  double* relativeNeg = data3D.getNEG();

  std::vector<double> neg(numAtoms, 0.0);
  for (int i = 0; i < numAtoms; ++i) {
    neg[i] = relativeNeg[mol.getAtomWithIdx(i)->getAtomicNum() - 1];
  }
  return neg;
}

std::vector<double> MolData3Ddescriptors::GetRelativeIonPol(
    const RDKit::ROMol& mol) {
  int numAtoms = mol.getNumAtoms();
  double* absionpol = data3D.getIonPOL();

  std::vector<double> ionpols(numAtoms, 0.0);
  for (int i = 0; i < numAtoms; ++i) {
    ionpols[i] = absionpol[mol.getAtomWithIdx(i)->getAtomicNum() - 1];
  }
  return ionpols;
}

std::vector<double> MolData3Ddescriptors::GetCustomAtomProp(
<<<<<<< HEAD
      const RDKit::ROMol& mol, const std::string customAtomPropName) {
    int numAtoms = mol.getNumAtoms();
    
    std::vector<double> customAtomarray(numAtoms, 0.0);
    for (int i = 0; i < numAtoms; ++i) {
        
        if (mol.getAtomWithIdx(i)->hasProp(customAtomPropName)) {
            customAtomarray[i] = mol.getAtomWithIdx(i)->getProp<double>(customAtomPropName);
        }
        else {
            customAtomarray[i] =1;
        }
    }
    return customAtomarray;
}


=======
    const RDKit::ROMol& mol, const std::string& customAtomPropName) {
  int numAtoms = mol.getNumAtoms();

  std::vector<double> customAtomArray(numAtoms, 1.0);
  for (auto& atom : mol.atoms()) {
    atom->getPropIfPresent(customAtomPropName, customAtomArray[atom->getIdx()]);
  }
  return customAtomArray;
}
>>>>>>> ae8e2a11

std::vector<double> MolData3Ddescriptors::GetCharges(const RDKit::ROMol& mol) {
  std::vector<double> charges(mol.getNumAtoms(), 0);
  // use 12 iterations... can be more
  RDKit::computeGasteigerCharges(mol, charges, 12, true);
  return charges;
}

int MolData3Ddescriptors::GetPrincipalQuantumNumber(int AtomicNum) {
  if (AtomicNum <= 2) {
    return 1;
  } else if (AtomicNum <= 10) {
    return 2;
  } else if (AtomicNum <= 18) {
    return 3;
  } else if (AtomicNum <= 36) {
    return 4;
  } else if (AtomicNum <= 54) {
    return 5;
  } else if (AtomicNum <= 86) {
    return 6;
  } else {
    return 7;
  }
}

std::vector<double> MolData3Ddescriptors::GetIState(const RDKit::ROMol& mol) {
  int numAtoms = mol.getNumAtoms();
  std::vector<double> Is(numAtoms, 1.0);  // values set to 1 for Hs

  for (int i = 0; i < numAtoms; ++i) {
    const RDKit::Atom* atom = mol.getAtomWithIdx(i);
    int atNum = atom->getAtomicNum();
    int degree = atom->getDegree();  // number of substituants (heavy of not?)
    if (degree > 0 && atNum > 1) {
      int h = atom->getTotalNumHs(
          true);  // caution getTotalNumHs(true) to count h !!!!
      int dv = RDKit::PeriodicTable::getTable()->getNouterElecs(atNum) -
               h;  // number of valence (explicit with Hs)
      int N = GetPrincipalQuantumNumber(atNum);  // principal quantum number
      double d = (double)degree - h;             // degree-h
      if (d > 0) {
        Is[i] = std::round(1000 * (4.0 / (N * N) * dv + 1.0) / d) / 1000;
      }
    }
  }

  return Is;
}

std::vector<double> MolData3Ddescriptors::GetIStateDrag(
    const RDKit::ROMol& mol) {
  int numAtoms = mol.getNumAtoms();
  std::vector<double> Is(numAtoms, 1.0);

  for (int i = 0; i < numAtoms; ++i) {
    const RDKit::Atom* atom = mol.getAtomWithIdx(i);
    int atNum = atom->getAtomicNum();
    int degree = atom->getDegree();  // number of substituants
    if (degree > 0 && atNum > 1) {
      int h = atom->getTotalNumHs(true);
      int Zv = RDKit::PeriodicTable::getTable()->getNouterElecs(
          atNum);                  // number of valence (explicit with Hs)
      double dv = (double)Zv - h;  // number of valence electron without Hs
      int N = GetPrincipalQuantumNumber(atNum);  // principal quantum number
      double d = (double)degree - h;             // degree-h
      if (d > 0) {
        Is[i] = std::round(1000 * (4.0 / (N * N) * dv + 1.0) / d) / 1000;
      }
    }
  }

  return Is;
}

// adaptation from EState.py
// we need the Is value only there
std::vector<double> MolData3Ddescriptors::GetEState(const RDKit::ROMol& mol) {
  int numAtoms = mol.getNumAtoms();

  std::vector<double> Is = GetIState(mol);

  double tmp, p;
  double* dist = RDKit::MolOps::getDistanceMat(mol, false, false);
  std::vector<double> accum(numAtoms, 0.0);

  for (int i = 0; i < numAtoms; i++) {
    for (int j = i + 1; j < numAtoms; j++) {
      p = dist[i * numAtoms + j] + 1;
      if (p < 1e6) {
        tmp = (Is[i] - Is[j]) / (p * p);
        accum[i] += tmp;
        accum[j] -= tmp;
      }
    }
  }

  for (int i = 0; i < numAtoms; i++) {
    Is[i] += accum[i];
  }

  return Is;
}

// modification of previous code to follow documentation from Padel code
std::vector<double> MolData3Ddescriptors::GetEState2(const RDKit::ROMol& mol) {
  int numAtoms = mol.getNumAtoms();

  std::vector<double> Si = GetIState(mol);

  // in WHIM definition it's write:
  double tmp, p, d;
  double* dist = RDKit::MolOps::getDistanceMat(mol, false, false);
  std::vector<double> accum(numAtoms, 0.0);

  for (int i = 0; i < numAtoms; i++) {
    for (int j = i + 1; j < numAtoms; j++) {
      d = dist[i * numAtoms + j];
      p = dist[i * numAtoms + j] + 1;
      if (d == 1) {
        tmp = (Si[i] - Si[j]) / (p * p);
        accum[i] += tmp;
        accum[j] -= tmp;
      }
    }
  }

  // add the Accum to the Si
  // WHIM Si values
  // electrotopological indices are scaled thus: Si'=Si + 7 => Si' > 0
  // In this case, only the nonhydrogen atoms are considered,
  // and the atomic electrotopological charge of each atom depends on its atom
  // neighbor.
  // So we should not use all the terms in the sum but only Adj matrix cases!

  // Correct the Si adding the rescaling parameter for WHIM only
  for (int i = 0; i < numAtoms; i++) {
    Si[i] += accum[i] + 7.0;
  }

  return Si;
}<|MERGE_RESOLUTION|>--- conflicted
+++ resolved
@@ -89,7 +89,6 @@
 }
 
 std::vector<double> MolData3Ddescriptors::GetCustomAtomProp(
-<<<<<<< HEAD
       const RDKit::ROMol& mol, const std::string customAtomPropName) {
     int numAtoms = mol.getNumAtoms();
     
@@ -107,17 +106,7 @@
 }
 
 
-=======
-    const RDKit::ROMol& mol, const std::string& customAtomPropName) {
-  int numAtoms = mol.getNumAtoms();
-
-  std::vector<double> customAtomArray(numAtoms, 1.0);
-  for (auto& atom : mol.atoms()) {
-    atom->getPropIfPresent(customAtomPropName, customAtomArray[atom->getIdx()]);
-  }
-  return customAtomArray;
-}
->>>>>>> ae8e2a11
+
 
 std::vector<double> MolData3Ddescriptors::GetCharges(const RDKit::ROMol& mol) {
   std::vector<double> charges(mol.getNumAtoms(), 0);
