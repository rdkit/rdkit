//
//  Copyright (C) 2012-2016 Greg Landrum
//   @@ All Rights Reserved @@
//
//  This file is part of the RDKit.
//  The contents are covered by the terms of the BSD license
//  which is included in the file license.txt, found at the root
//  of the RDKit source tree.
//

#include <RDGeneral/Invariant.h>
#include <GraphMol/RDKitBase.h>
#include <GraphMol/FileParsers/MolSupplier.h>
#include <GraphMol/FileParsers/FileParsers.h>
#include <RDGeneral/RDLog.h>
#include <vector>
#include <algorithm>
#include <fstream>

#include <GraphMol/Descriptors/RDF.h>

void testRDF() {
  std::cout << "=>start test rdf\n";

  std::string pathName = getenv("RDBASE");
  std::string sdfName =
      pathName + "/Code/GraphMol/Descriptors/test_data/PBF_egfr.sdf";

  RDKit::SDMolSupplier reader(sdfName, true, false);
  std::cout << "=>read file\n";

  int nDone = 0;
  while (!reader.atEnd()) {
    ++nDone;

<<<<<<< HEAD
    RDKit::ROMol *m=reader.next();
    std::cout << "=>read molecule:\n";
    
    std::vector<double> drdf= RDKit::Descriptors::RDF(*m);
   
    delete m;
    ++nDone;

=======
    RDKit::ROMol *m = reader.next();
    std::cout << "=>read molecule: " << nDone << std::endl;
    ;

    std::vector<double> drdf = RDKit::Descriptors::RDF(*m);

    delete m;
    ++nDone;
>>>>>>> d47826b7
  }

  BOOST_LOG(rdErrorLog) << "  done" << std::endl;
}

int main(int argc, char *argv[]) {
  RDLog::InitLogs();
  testRDF();
}<|MERGE_RESOLUTION|>--- conflicted
+++ resolved
@@ -33,16 +33,7 @@
   while (!reader.atEnd()) {
     ++nDone;
 
-<<<<<<< HEAD
-    RDKit::ROMol *m=reader.next();
-    std::cout << "=>read molecule:\n";
-    
-    std::vector<double> drdf= RDKit::Descriptors::RDF(*m);
-   
-    delete m;
-    ++nDone;
 
-=======
     RDKit::ROMol *m = reader.next();
     std::cout << "=>read molecule: " << nDone << std::endl;
     ;
@@ -51,7 +42,6 @@
 
     delete m;
     ++nDone;
->>>>>>> d47826b7
   }
 
   BOOST_LOG(rdErrorLog) << "  done" << std::endl;
