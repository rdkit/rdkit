//
//  Copyright (C) 2007-2025 Greg Landrum and other RDKit contributors
//
//   @@ All Rights Reserved @@
//  This file is part of the RDKit.
//  The contents are covered by the terms of the BSD license
//  which is included in the file license.txt, found at the root
//  of the RDKit source tree.
//
#pragma GCC diagnostic ignored "-Wdeprecated-declarations"

#include <RDBoost/Wrap.h>
#include <GraphMol/Atom.h>
#include <GraphMol/GraphMol.h>

#include <RDGeneral/BoostStartInclude.h>
#include <RDGeneral/BoostEndInclude.h>
#include <RDGeneral/RDLog.h>

#include <GraphMol/Descriptors/MolDescriptors.h>
#include <GraphMol/Descriptors/AtomFeat.h>
#include <GraphMol/Descriptors/OxidationNumbers.h>
#include <GraphMol/Fingerprints/AtomPairs.h>
#include <GraphMol/Fingerprints/MorganFingerprints.h>
#include <GraphMol/Fingerprints/MACCS.h>
#include <GraphMol/Descriptors/DCLV.h>
#include <DataStructs/BitVects.h>

#include <GraphMol/Descriptors/USRDescriptor.h>

#ifdef RDK_HAS_EIGEN3
#include <GraphMol/Descriptors/BCUT.h>
#endif

#ifdef RDK_BUILD_DESCRIPTORS3D
#include <GraphMol/Descriptors/MolDescriptors3D.h>
#endif

#include <vector>

namespace python = boost::python;

namespace {
std::vector<unsigned int> atomPairTypes(
    RDKit::AtomPairs::atomNumberTypes,
    RDKit::AtomPairs::atomNumberTypes +
        sizeof(RDKit::AtomPairs::atomNumberTypes) / sizeof(unsigned int));
python::tuple computeASAContribs(const RDKit::ROMol &mol, bool includeHs = true,
                                 bool force = false) {
  std::vector<double> contribs(mol.getNumAtoms());
  double hContrib = 0.0;
  RDKit::Descriptors::getLabuteAtomContribs(mol, contribs, hContrib, includeHs,
                                            force);
  python::tuple pycontribs(contribs);
  return python::make_tuple(contribs, hContrib);
}
python::tuple computeTPSAContribs(const RDKit::ROMol &mol, bool force,
                                  bool includeSandP) {
  std::vector<double> contribs(mol.getNumAtoms());
  RDKit::Descriptors::getTPSAAtomContribs(mol, contribs, force, includeSandP);
  python::tuple pycontribs(contribs);
  return pycontribs;
}

python::list computeCrippenContribs(
    const RDKit::ROMol &mol, bool force = false,
    python::list atomTypes = python::list(),
    python::list atomTypeLabels = python::list()) {
  std::vector<unsigned int> *tAtomTypes = nullptr;
  std::vector<std::string> *tAtomTypeLabels = nullptr;
  unsigned int numAtomTypes = python::len(atomTypes);
  if (numAtomTypes != 0) {
    if (numAtomTypes != mol.getNumAtoms()) {
      throw_value_error(
          "if atomTypes vector is provided, it must be as long as the number "
          "of atoms");
    } else {
      tAtomTypes = new std::vector<unsigned int>(mol.getNumAtoms(), 0);
    }
  }
  unsigned int numAtomTypeLabels = python::len(atomTypeLabels);
  if (numAtomTypeLabels != 0) {
    if (numAtomTypeLabels != mol.getNumAtoms()) {
      throw_value_error(
          "if atomTypeLabels vector is provided, it must be as long as the "
          "number of atoms");
    } else {
      tAtomTypeLabels = new std::vector<std::string>(mol.getNumAtoms(), "");
    }
  }

  std::vector<double> logpContribs(mol.getNumAtoms());
  std::vector<double> mrContribs(mol.getNumAtoms());

  RDKit::Descriptors::getCrippenAtomContribs(
      mol, logpContribs, mrContribs, force, tAtomTypes, tAtomTypeLabels);
  python::list pycontribs;
  for (unsigned int i = 0; i < mol.getNumAtoms(); ++i) {
    pycontribs.append(python::make_tuple(logpContribs[i], mrContribs[i]));
  }
  if (tAtomTypes) {
    for (unsigned int i = 0; i < mol.getNumAtoms(); ++i) {
      atomTypes[i] = (*tAtomTypes)[i];
    }
    delete tAtomTypes;
  }
  if (tAtomTypeLabels) {
    for (unsigned int i = 0; i < mol.getNumAtoms(); ++i) {
      atomTypeLabels[i] = (*tAtomTypeLabels)[i];
    }
    delete tAtomTypeLabels;
  }
  return pycontribs;
}
python::tuple calcCrippenDescriptors(const RDKit::ROMol &mol,
                                     bool includeHs = true,
                                     bool force = false) {
  double logp, mr;
  RDKit::Descriptors::calcCrippenDescriptors(mol, logp, mr, includeHs, force);
  return python::make_tuple(logp, mr);
}

#ifdef RDK_BUILD_DESCRIPTORS3D

python::tuple calcCoulombMat(const RDKit::ROMol &mol, int confId) {
  std::vector<std::vector<double>> results;
  RDKit::Descriptors::CoulombMat(mol, results, confId);
  python::list result;
  for (auto &res : results) {
    result.append(res);
  }
  return python::tuple(result);
}

python::list calcEEMcharges(RDKit::ROMol &mol, int confId) {
  std::vector<double> res;
  RDKit::Descriptors::EEM(mol, res, confId);
  python::list pyres;
  for (const auto iv : res) {
    pyres.append(iv);
  }
  return pyres;
}

python::list calcWHIMs(const RDKit::ROMol &mol, int confId, double thresh,
                       const std::string CustomAtomProperty) {
  std::vector<double> res;
  RDKit::Descriptors::WHIM(mol, res, confId, thresh, CustomAtomProperty);
  python::list pyres;
  for (const auto iv : res) {
    pyres.append(iv);
  }
  return pyres;
}

python::list calcGETAWAYs(const RDKit::ROMol &mol, int confId, double precision,
                          const std::string CustomAtomProperty) {
  std::vector<double> res;
  RDKit::Descriptors::GETAWAY(mol, res, confId, precision, CustomAtomProperty);
  python::list pyres;
  for (const auto iv : res) {
    pyres.append(iv);
  }
  return pyres;
}

python::list calcRDFs(const RDKit::ROMol &mol, int confId,
                      const std::string CustomAtomProperty) {
  std::vector<double> res;
  RDKit::Descriptors::RDF(mol, res, confId, CustomAtomProperty);
  python::list pyres;
  for (const auto iv : res) {
    pyres.append(iv);
  }
  return pyres;
}

python::list calcMORSEs(const RDKit::ROMol &mol, int confId,
                        const std::string CustomAtomProperty) {
  std::vector<double> res;
  RDKit::Descriptors::MORSE(mol, res, confId, CustomAtomProperty);
  python::list pyres;
  for (const auto iv : res) {
    pyres.append(iv);
  }
  return pyres;
}

python::list calcAUTOCORR3Ds(const RDKit::ROMol &mol, int confId,
                             const std::string CustomAtomProperty) {
  std::vector<double> res;
  RDKit::Descriptors::AUTOCORR3D(mol, res, confId, CustomAtomProperty);
  python::list pyres;
  for (const auto iv : res) {
    pyres.append(iv);
  }
  return pyres;
}

python::list calcAUTOCORR2Ds(const RDKit::ROMol &mol,
                             const std::string CustomAtomProperty) {
  std::vector<double> res;
  RDKit::Descriptors::AUTOCORR2D(mol, res, CustomAtomProperty);
  python::list pyres;
  for (const auto iv : res) {
    pyres.append(iv);
  }
  return pyres;
}

#endif

RDKit::SparseIntVect<std::int32_t> *GetAtomPairFingerprint(
    const RDKit::ROMol &mol, unsigned int minLength, unsigned int maxLength,
    python::object fromAtoms, python::object ignoreAtoms,
    python::object atomInvariants, bool includeChirality, bool use2D,
    int confId) {
  std::unique_ptr<std::vector<std::uint32_t>> fvect =
      pythonObjectToVect(fromAtoms, mol.getNumAtoms());
  std::unique_ptr<std::vector<std::uint32_t>> ivect =
      pythonObjectToVect(ignoreAtoms, mol.getNumAtoms());
  std::unique_ptr<std::vector<std::uint32_t>> invvect = pythonObjectToVect(
      atomInvariants,
      static_cast<unsigned int>(1 << RDKit::AtomPairs::codeSize));
  RDKit::SparseIntVect<std::int32_t> *res;
  res = RDKit::AtomPairs::getAtomPairFingerprint(
      mol, minLength, maxLength, fvect.get(), ivect.get(), invvect.get(),
      includeChirality, use2D, confId);
  return res;
}
RDKit::SparseIntVect<std::int32_t> *GetHashedAtomPairFingerprint(
    const RDKit::ROMol &mol, unsigned int nBits, unsigned int minLength,
    unsigned int maxLength, python::object fromAtoms,
    python::object ignoreAtoms, python::object atomInvariants,
    bool includeChirality, bool use2D, int confId) {
  std::unique_ptr<std::vector<std::uint32_t>> fvect =
      pythonObjectToVect(fromAtoms, mol.getNumAtoms());
  std::unique_ptr<std::vector<std::uint32_t>> ivect =
      pythonObjectToVect(ignoreAtoms, mol.getNumAtoms());
  std::unique_ptr<std::vector<std::uint32_t>> invvect = pythonObjectToVect(
      atomInvariants,
      static_cast<unsigned int>(1 << RDKit::AtomPairs::codeSize));
  RDKit::SparseIntVect<std::int32_t> *res;
  res = RDKit::AtomPairs::getHashedAtomPairFingerprint(
      mol, nBits, minLength, maxLength, fvect.get(), ivect.get(), invvect.get(),
      includeChirality, use2D, confId);
  return res;
}

RDKit::SparseIntVect<boost::int64_t> *GetTopologicalTorsionFingerprint(
    const RDKit::ROMol &mol, unsigned int targetSize, python::object fromAtoms,
    python::object ignoreAtoms, python::object atomInvariants,
    bool includeChirality) {
  std::unique_ptr<std::vector<std::uint32_t>> fvect =
      pythonObjectToVect(fromAtoms, mol.getNumAtoms());
  std::unique_ptr<std::vector<std::uint32_t>> ivect =
      pythonObjectToVect(ignoreAtoms, mol.getNumAtoms());
  std::unique_ptr<std::vector<std::uint32_t>> invvect = pythonObjectToVect(
      atomInvariants,
      static_cast<unsigned int>(1 << RDKit::AtomPairs::codeSize));
  if (targetSize * RDKit::AtomPairs::codeSize > 64) {
    std::ostringstream errout;
    errout << "Maximum supported topological torsion path length is "
           << 64 / RDKit::AtomPairs::codeSize << std::endl;
    throw_value_error(errout.str());
  }

  RDKit::SparseIntVect<boost::int64_t> *res;
  res = RDKit::AtomPairs::getTopologicalTorsionFingerprint(
      mol, targetSize, fvect.get(), ivect.get(), invvect.get(),
      includeChirality);
  return res;
}

RDKit::SparseIntVect<boost::int64_t> *GetHashedTopologicalTorsionFingerprint(
    const RDKit::ROMol &mol, unsigned int nBits, unsigned int targetSize,
    python::object fromAtoms, python::object ignoreAtoms,
    python::object atomInvariants, bool includeChirality) {
  std::unique_ptr<std::vector<std::uint32_t>> fvect =
      pythonObjectToVect(fromAtoms, mol.getNumAtoms());
  std::unique_ptr<std::vector<std::uint32_t>> ivect =
      pythonObjectToVect(ignoreAtoms, mol.getNumAtoms());
  std::unique_ptr<std::vector<std::uint32_t>> invvect = pythonObjectToVect(
      atomInvariants,
      static_cast<unsigned int>(1 << RDKit::AtomPairs::codeSize));
  RDKit::SparseIntVect<boost::int64_t> *res;
  res = RDKit::AtomPairs::getHashedTopologicalTorsionFingerprint(
      mol, nBits, targetSize, fvect.get(), ivect.get(), invvect.get(),
      includeChirality);
  return res;
}

ExplicitBitVect *GetHashedTopologicalTorsionFingerprintAsBitVect(
    const RDKit::ROMol &mol, unsigned int nBits, unsigned int targetSize,
    python::object fromAtoms, python::object ignoreAtoms,
    python::object atomInvariants, unsigned int nBitsPerEntry,
    bool includeChirality) {
  std::unique_ptr<std::vector<std::uint32_t>> fvect =
      pythonObjectToVect(fromAtoms, mol.getNumAtoms());
  std::unique_ptr<std::vector<std::uint32_t>> ivect =
      pythonObjectToVect(ignoreAtoms, mol.getNumAtoms());
  std::unique_ptr<std::vector<std::uint32_t>> invvect = pythonObjectToVect(
      atomInvariants,
      static_cast<unsigned int>(1 << RDKit::AtomPairs::codeSize));
  ExplicitBitVect *res;
  res = RDKit::AtomPairs::getHashedTopologicalTorsionFingerprintAsBitVect(
      mol, nBits, targetSize, fvect.get(), ivect.get(), invvect.get(),
      nBitsPerEntry, includeChirality);
  return res;
}

ExplicitBitVect *GetHashedAtomPairFingerprintAsBitVect(
    const RDKit::ROMol &mol, unsigned int nBits, unsigned int minLength,
    unsigned int maxLength, python::object fromAtoms,
    python::object ignoreAtoms, python::object atomInvariants,
    unsigned int nBitsPerEntry, bool includeChirality, bool use2D, int confId) {
  std::unique_ptr<std::vector<std::uint32_t>> fvect =
      pythonObjectToVect(fromAtoms, mol.getNumAtoms());
  std::unique_ptr<std::vector<std::uint32_t>> ivect =
      pythonObjectToVect(ignoreAtoms, mol.getNumAtoms());
  std::unique_ptr<std::vector<std::uint32_t>> invvect = pythonObjectToVect(
      atomInvariants,
      static_cast<unsigned int>(1 << RDKit::AtomPairs::codeSize));
  ExplicitBitVect *res;
  res = RDKit::AtomPairs::getHashedAtomPairFingerprintAsBitVect(
      mol, nBits, minLength, maxLength, fvect.get(), ivect.get(), invvect.get(),
      nBitsPerEntry, includeChirality, use2D, confId);
  return res;
}

namespace {
double kappaHelper(double (*fn)(const RDKit::ROMol &, std::vector<double> *),
                   const RDKit::ROMol &mol, python::object atomContribs) {
  std::vector<double> *lContribs = nullptr;
  if (atomContribs != python::object()) {
    // make sure the optional argument actually was a list
    python::list typecheck = python::extract<python::list>(atomContribs);

    if (python::len(typecheck) != mol.getNumAtoms()) {
      throw_value_error("length of atomContribs list != number of atoms");
    }

    lContribs = new std::vector<double>(mol.getNumAtoms());
  }
  double res = fn(mol, lContribs);
  if (lContribs) {
    python::list acl = python::extract<python::list>(atomContribs);
    for (unsigned int i = 0; i < mol.getNumAtoms(); ++i) {
      acl[i] = (*lContribs)[i];
    }
    delete lContribs;
  }
  return res;
}
double hkAlphaHelper(const RDKit::ROMol &mol, python::object atomContribs) {
  return kappaHelper(RDKit::Descriptors::calcHallKierAlpha, mol, atomContribs);
}

[[deprecated(
    "please use MorganGenerator")]] RDKit::SparseIntVect<std::uint32_t> *
MorganFingerprintHelper(const RDKit::ROMol &mol, unsigned int radius, int nBits,
                        python::object invariants, python::object fromAtoms,
                        bool useChirality, bool useBondTypes, bool useFeatures,
                        bool useCounts, python::object bitInfo,
                        bool includeRedundantEnvironments) {
  RDLog::deprecationWarning("please use MorganGenerator");
  std::vector<boost::uint32_t> *invars = nullptr;
  if (invariants) {
    unsigned int nInvar = python::len(invariants);
    if (nInvar) {
      if (nInvar != mol.getNumAtoms()) {
        throw_value_error("length of invariant vector != number of atoms");
      }
      invars = new std::vector<std::uint32_t>(mol.getNumAtoms());
      for (unsigned int i = 0; i < mol.getNumAtoms(); ++i) {
        (*invars)[i] = python::extract<std::uint32_t>(invariants[i]);
      }
    }
  } else if (useFeatures) {
    invars = new std::vector<std::uint32_t>(mol.getNumAtoms());
    RDKit::MorganFingerprints::getFeatureInvariants(mol, *invars);
  }
  std::vector<std::uint32_t> *froms = nullptr;
  if (fromAtoms) {
    unsigned int nFrom = python::len(fromAtoms);
    if (nFrom) {
      froms = new std::vector<std::uint32_t>();
      for (unsigned int i = 0; i < nFrom; ++i) {
        froms->push_back(python::extract<std::uint32_t>(fromAtoms[i]));
      }
    }
  }
  RDKit::MorganFingerprints::BitInfoMap *bitInfoMap = nullptr;
  if (bitInfo != python::object()) {
    // make sure the optional argument actually was a dictionary
    python::dict typecheck = python::extract<python::dict>(bitInfo);
    bitInfoMap = new RDKit::MorganFingerprints::BitInfoMap();
  }
  RDKit::SparseIntVect<std::uint32_t> *res;
  if (nBits < 0) {
    res = RDKit::MorganFingerprints::getFingerprint(
        mol, static_cast<unsigned int>(radius), invars, froms, useChirality,
        useBondTypes, useCounts, false, bitInfoMap,
        includeRedundantEnvironments);
  } else {
    res = RDKit::MorganFingerprints::getHashedFingerprint(
        mol, static_cast<unsigned int>(radius),
        static_cast<unsigned int>(nBits), invars, froms, useChirality,
        useBondTypes, false, bitInfoMap, includeRedundantEnvironments);
  }
  if (bitInfoMap) {
    bitInfo.attr("clear")();
    for (RDKit::MorganFingerprints::BitInfoMap::const_iterator iter =
             bitInfoMap->begin();
         iter != bitInfoMap->end(); ++iter) {
      const std::vector<std::pair<std::uint32_t, std::uint32_t>> &v =
          iter->second;
      python::list localL;
      for (const auto &vIt : v) {
        localL.append(python::make_tuple(vIt.first, vIt.second));
      }
      bitInfo[iter->first] = python::tuple(localL);
    }
    delete bitInfoMap;
  }
  if (invars) {
    delete invars;
  }
  if (froms) {
    delete froms;
  }
  return res;
}

#ifdef RDK_HAS_EIGEN3
python::list BCUT(const RDKit::ROMol &mol) {
  return python::list(RDKit::Descriptors::BCUT2D(mol));
}

std::pair<double, double> BCUT2D_list(const RDKit::ROMol &m,
                                      python::list atomprops) {
  std::vector<double> dvec;
  for (int i = 0; i < len(atomprops); ++i) {
    dvec.push_back(boost::python::extract<double>(atomprops[i]));
  }
  return RDKit::Descriptors::BCUT2D(m, dvec);
}

std::pair<double, double> BCUT2D_tuple(const RDKit::ROMol &m,
                                       python::tuple atomprops) {
  std::vector<double> dvec;
  for (int i = 0; i < len(atomprops); ++i) {
    dvec.push_back(boost::python::extract<double>(atomprops[i]));
  }
  return RDKit::Descriptors::BCUT2D(m, dvec);
}

// From boost::python examples
// Converts a std::pair instance to a Python tuple.
template <typename T1, typename T2>
struct std_pair_to_tuple {
  static PyObject *convert(std::pair<T1, T2> const &p) {
    return boost::python::incref(
        boost::python::make_tuple(p.first, p.second).ptr());
  }
  static PyTypeObject const *get_pytype() { return &PyTuple_Type; }
};

// Helper for convenience.
template <typename T1, typename T2>
struct std_pair_to_python_converter {
  std_pair_to_python_converter() {
    boost::python::to_python_converter<std::pair<T1, T2>,
                                       std_pair_to_tuple<T1, T2>,
                                       true  // std_pair_to_tuple has get_pytype
                                       >();
  }
};
#endif
}  // namespace
RDKit::SparseIntVect<std::uint32_t> *GetMorganFingerprint(
    const RDKit::ROMol &mol, unsigned int radius, python::object invariants,
    python::object fromAtoms, bool useChirality, bool useBondTypes,
    bool useFeatures, bool useCounts, python::object bitInfo,
    bool includeRedundantEnvironments) {
  return MorganFingerprintHelper(
      mol, radius, -1, invariants, fromAtoms, useChirality, useBondTypes,
      useFeatures, useCounts, bitInfo, includeRedundantEnvironments);
}
RDKit::SparseIntVect<std::uint32_t> *GetHashedMorganFingerprint(
    const RDKit::ROMol &mol, unsigned int radius, unsigned int nBits,
    python::object invariants, python::object fromAtoms, bool useChirality,
    bool useBondTypes, bool useFeatures, python::object bitInfo,
    bool includeRedundantEnvironments) {
  return MorganFingerprintHelper(mol, radius, nBits, invariants, fromAtoms,
                                 useChirality, useBondTypes, useFeatures, true,
                                 bitInfo, includeRedundantEnvironments);
}

[[deprecated("please use MorganGenerator")]] ExplicitBitVect *
GetMorganFingerprintBV(const RDKit::ROMol &mol, unsigned int radius,
                       unsigned int nBits, python::object invariants,
                       python::object fromAtoms, bool useChirality,
                       bool useBondTypes, bool useFeatures,
                       python::object bitInfo,
                       bool includeRedundantEnvironments) {
  RDLog::deprecationWarning("please use MorganGenerator");
  std::vector<boost::uint32_t> *invars = nullptr;
  if (invariants) {
    unsigned int nInvar = python::len(invariants);
    if (nInvar) {
      if (nInvar != mol.getNumAtoms()) {
        throw_value_error("length of invariant vector != number of atoms");
      }
      invars = new std::vector<std::uint32_t>(mol.getNumAtoms());
      for (unsigned int i = 0; i < mol.getNumAtoms(); ++i) {
        (*invars)[i] = python::extract<std::uint32_t>(invariants[i]);
      }
    }
  } else if (useFeatures) {
    invars = new std::vector<std::uint32_t>(mol.getNumAtoms());
    RDKit::MorganFingerprints::getFeatureInvariants(mol, *invars);
  }

  std::unique_ptr<std::vector<std::uint32_t>> froms =
      pythonObjectToVect(fromAtoms, mol.getNumAtoms());
  RDKit::MorganFingerprints::BitInfoMap *bitInfoMap = nullptr;
  if (bitInfo != python::object()) {
    // make sure the optional argument actually was a dictionary
    python::dict typecheck = python::extract<python::dict>(bitInfo);
    bitInfoMap = new RDKit::MorganFingerprints::BitInfoMap();
  }
  ExplicitBitVect *res;
  res = RDKit::MorganFingerprints::getFingerprintAsBitVect(
      mol, radius, nBits, invars, froms.get(), useChirality, useBondTypes,
      false, bitInfoMap, includeRedundantEnvironments);
  if (bitInfoMap) {
    bitInfo.attr("clear")();
    for (RDKit::MorganFingerprints::BitInfoMap::const_iterator iter =
             bitInfoMap->begin();
         iter != bitInfoMap->end(); ++iter) {
      const std::vector<std::pair<std::uint32_t, std::uint32_t>> &v =
          iter->second;
      python::list localL;
      for (const auto &vIt : v) {
        localL.append(python::make_tuple(vIt.first, vIt.second));
      }
      bitInfo[iter->first] = python::tuple(localL);
    }
    delete bitInfoMap;
  }
  delete invars;
  return res;
}

python::list GetAtomFeatures(const RDKit::ROMol &mol, int atomid,
                             bool addchiral) {
  std::vector<double> res;
  RDKit::Descriptors::AtomFeatVect(mol, res, atomid, addchiral);
  python::list pyres;
  for (auto iv : res) {
    pyres.append(iv);
  }
  return pyres;
}

python::list GetConnectivityInvariants(const RDKit::ROMol &mol,
                                       bool includeRingMembership) {
  std::vector<std::uint32_t> invars(mol.getNumAtoms());
  RDKit::MorganFingerprints::getConnectivityInvariants(mol, invars,
                                                       includeRingMembership);
  python::list res;
  for (const auto iv : invars) {
    res.append(python::long_(iv));
  }
  return res;
}
python::list GetFeatureInvariants(const RDKit::ROMol &mol) {
  std::vector<std::uint32_t> invars(mol.getNumAtoms());
  RDKit::MorganFingerprints::getFeatureInvariants(mol, invars);
  python::list res;
  for (const auto iv : invars) {
    res.append(python::long_(iv));
  }
  return res;
}

python::list GetUSR(const RDKit::ROMol &mol, int confId) {
  if (mol.getNumConformers() == 0) {
    throw_value_error("no conformers");
  }
  if (mol.getNumAtoms() < 3) {
    throw_value_error("too few atoms (minimum three)");
  }
  std::vector<double> descriptor(12);
  RDKit::Descriptors::USR(mol, descriptor, confId);
  python::list pyDescr;
  for (const auto d : descriptor) {
    pyDescr.append(d);
  }
  return pyDescr;
}

python::list GetUSRDistributions(python::object coords, python::object points) {
  unsigned int numCoords = python::len(coords);
  if (numCoords == 0) {
    throw_value_error("no coordinates");
  }
  RDGeom::Point3DConstPtrVect c(numCoords);
  for (unsigned int i = 0; i < numCoords; ++i) {
    auto *pt = new RDGeom::Point3D;
    *pt = python::extract<RDGeom::Point3D>(coords[i]);
    c[i] = pt;
  }
  std::vector<RDGeom::Point3D> pts(4);
  std::vector<std::vector<double>> distances(4);
  RDKit::Descriptors::calcUSRDistributions(c, distances, pts);
  if (points != python::object()) {
    // make sure the optional argument actually was a list
    python::list tmpPts = python::extract<python::list>(points);
    for (const auto &p : pts) {
      tmpPts.append(p);
    }
    points = tmpPts;
  }
  python::list pyDist;
  for (const auto &dist : distances) {
    python::list pytmp;
    for (const auto d : dist) {
      pytmp.append(d);
    }
    pyDist.append(pytmp);
  }
  for (const auto *pt : c) {
    delete pt;
  }
  return pyDist;
}

python::list GetUSRDistributionsFromPoints(python::object coords,
                                           python::object points) {
  unsigned int numCoords = python::len(coords);
  unsigned int numPts = python::len(points);
  if (numCoords == 0) {
    throw_value_error("no coordinates");
  }
  RDGeom::Point3DConstPtrVect c(numCoords);
  for (unsigned int i = 0; i < numCoords; ++i) {
    c[i] = python::extract<RDGeom::Point3D *>(coords[i]);
  }
  std::vector<RDGeom::Point3D> p(numPts);
  if (numPts == 0) {
    throw_value_error("no points");
  }
  for (unsigned int i = 0; i < numPts; ++i) {
    p[i] = python::extract<RDGeom::Point3D>(points[i]);
  }
  std::vector<std::vector<double>> distances(numPts);
  RDKit::Descriptors::calcUSRDistributionsFromPoints(c, p, distances);
  python::list pyDist;
  for (const auto &dist : distances) {
    python::list pytmp;
    for (const auto d : dist) {
      pytmp.append(d);
    }
    pyDist.append(pytmp);
  }

  return pyDist;
}

python::list GetUSRFromDistributions(python::object distances) {
  unsigned int numDist = python::len(distances);
  if (numDist == 0) {
    throw_value_error("no distances");
  }
  std::vector<std::vector<double>> dist(numDist);
  for (unsigned int i = 0; i < numDist; ++i) {
    unsigned int numPts = python::len(distances[i]);
    if (numPts == 0) {
      throw_value_error("distances missing");
    }
    std::vector<double> tmpDist(numPts);
    for (unsigned int j = 0; j < numPts; ++j) {
      tmpDist[j] = python::extract<double>(distances[i][j]);
    }
    dist[i] = tmpDist;
  }
  std::vector<double> descriptor(12);
  RDKit::Descriptors::calcUSRFromDistributions(dist, descriptor);
  python::list pyDescr;
  for (const auto d : descriptor) {
    pyDescr.append(d);
  }
  return pyDescr;
}

double GetUSRScore(python::object descriptor1, python::object descriptor2,
                   python::object weights) {
  unsigned int numElements = python::len(descriptor1);
  if (numElements != python::len(descriptor2)) {
    throw_value_error("descriptors must have the same length");
  }
  unsigned int numWeights = numElements / 12;
  unsigned int numPyWeights = python::len(weights);
  std::vector<double> w(numWeights, 1.0);  // default weights: all to 1.0
  if ((numPyWeights > 0) && (numPyWeights != numWeights)) {
    throw_value_error("number of weights is not correct");
  } else if (numPyWeights == numWeights) {
    for (unsigned int i = 0; i < numWeights; ++i) {
      w[i] = python::extract<double>(weights[i]);
    }
  }
  std::vector<double> d1(numElements);
  std::vector<double> d2(numElements);
  for (unsigned int i = 0; i < numElements; ++i) {
    d1[i] = python::extract<double>(descriptor1[i]);
    d2[i] = python::extract<double>(descriptor2[i]);
  }
  double res = RDKit::Descriptors::calcUSRScore(d1, d2, w);
  return res;
}

python::list GetUSRCAT(const RDKit::ROMol &mol, python::object atomSelections,
                       int confId) {
  if (mol.getNumConformers() == 0) {
    throw_value_error("no conformers");
  }
  if (mol.getNumAtoms() < 3) {
    throw_value_error("too few atoms (minimum three)");
  }

  // check if there is an atom selection provided
  std::vector<std::vector<unsigned int>> atomIds;
  unsigned int sizeDescriptor = 60;
  if (atomSelections != python::object()) {
    // make sure the optional argument actually was a list
    python::list typecheck = python::extract<python::list>(atomSelections);
    unsigned int numSel = python::len(atomSelections);
    if (numSel == 0) {
      throw_value_error("empty atom selections");
    }
    atomIds.resize(numSel);
    for (unsigned int i = 0; i < numSel; ++i) {
      unsigned int numPts = python::len(atomSelections[i]);
      std::vector<unsigned int> tmpIds(numPts);
      for (unsigned int j = 0; j < numPts; ++j) {
        tmpIds[j] = python::extract<unsigned int>(atomSelections[i][j]) - 1;
      }
      atomIds[i] = tmpIds;
    }
    sizeDescriptor = 12 * (numSel + 1);
  }
  std::vector<double> descriptor(sizeDescriptor);
  RDKit::Descriptors::USRCAT(mol, descriptor, atomIds, confId);
  python::list pyDescr;
  for (const auto d : descriptor) {
    pyDescr.append(d);
  }
  return pyDescr;
}

python::list CalcSlogPVSA(const RDKit::ROMol &mol, python::object bins,
                          bool force) {
  std::vector<double> *lbins = nullptr;
  if (bins) {
    unsigned int nBins = python::len(bins);
    if (nBins) {
      lbins = new std::vector<double>(nBins, 0.0);
      for (unsigned int i = 0; i < nBins; ++i) {
        (*lbins)[i] = python::extract<double>(bins[i]);
      }
    }
  }
  std::vector<double> res;
  res = RDKit::Descriptors::calcSlogP_VSA(mol, lbins, force);

  python::list pyres;
  for (const auto d : res) {
    pyres.append(d);
  }
  return pyres;
}
python::list CalcSMRVSA(const RDKit::ROMol &mol, python::object bins,
                        bool force) {
  std::vector<double> *lbins = nullptr;
  if (bins) {
    unsigned int nBins = python::len(bins);
    if (nBins) {
      lbins = new std::vector<double>(nBins, 0.0);
      for (unsigned int i = 0; i < nBins; ++i) {
        (*lbins)[i] = python::extract<double>(bins[i]);
      }
    }
  }
  std::vector<double> res;
  res = RDKit::Descriptors::calcSMR_VSA(mol, lbins, force);

  python::list pyres;
  for (const auto d : res) {
    pyres.append(d);
  }
  return pyres;
}
python::list CalcPEOEVSA(const RDKit::ROMol &mol, python::object bins,
                         bool force) {
  std::vector<double> *lbins = nullptr;
  if (bins) {
    unsigned int nBins = python::len(bins);
    if (nBins) {
      lbins = new std::vector<double>(nBins, 0.0);
      for (unsigned int i = 0; i < nBins; ++i) {
        (*lbins)[i] = python::extract<double>(bins[i]);
      }
    }
  }
  std::vector<double> res;
  res = RDKit::Descriptors::calcPEOE_VSA(mol, lbins, force);

  python::list pyres;
  for (const auto d : res) {
    pyres.append(d);
  }
  return pyres;
}
python::list CalcCustomPropVSA(const RDKit::ROMol &mol,
                               const std::string customPropName,
                               python::object bins, bool force) {
  unsigned int nBins = python::len(bins);
  std::vector<double> lbins = std::vector<double>(nBins, 0.0);
  for (unsigned int i = 0; i < nBins; ++i) {
    lbins[i] = python::extract<double>(bins[i]);
  }
  std::vector<double> res;
  res =
      RDKit::Descriptors::calcCustomProp_VSA(mol, customPropName, lbins, force);

  python::list pyres;
  for (const auto d : res) {
    pyres.append(d);
  }
  return pyres;
}
python::list CalcMQNs(const RDKit::ROMol &mol, bool force) {
  std::vector<unsigned int> res;
  res = RDKit::Descriptors::calcMQNs(mol, force);

  python::list pyres;
  for (const auto d : res) {
    pyres.append(d);
  }
  return pyres;
}

unsigned int numSpiroAtoms(const RDKit::ROMol &mol, python::object pyatoms) {
  std::vector<unsigned int> ats;
  unsigned int res = RDKit::Descriptors::calcNumSpiroAtoms(
      mol, pyatoms != python::object() ? &ats : nullptr);
  if (pyatoms != python::object()) {
    python::list pyres = python::extract<python::list>(pyatoms);
    for (const auto d : ats) {
      pyres.append(d);
    }
  }
  return res;
}
unsigned int numBridgeheadAtoms(const RDKit::ROMol &mol,
                                python::object pyatoms) {
  std::vector<unsigned int> ats;
  unsigned int res = RDKit::Descriptors::calcNumBridgeheadAtoms(
      mol, pyatoms != python::object() ? &ats : nullptr);
  if (pyatoms != python::object()) {
    python::list pyres = python::extract<python::list>(pyatoms);
    for (const auto d : ats) {
      pyres.append(d);
    }
  }
  return res;
}

struct PythonPropertyFunctor : public RDKit::Descriptors::PropertyFunctor {
  PyObject *self;

  // n.b. until we switch the query d_dataFunc over to boost::function
  //  we can't use python props in functions.
  PythonPropertyFunctor(PyObject *self, const std::string &name,
                        const std::string &version)
      : PropertyFunctor(name, version), self(self) {}

  double operator()(const RDKit::ROMol &mol) const override {
    return python::call_method<double>(self, "__call__", boost::ref(mol));
  }
};

int registerPropertyHelper(python::object o) {
  // We increase the refcount to make sure the original Python object
  // does not get cleaned up (we don't want that to happen once it's
  // registered, we may need to use its __call__() method; note there's
  // no matching decref). We register the shared_ptr so that Python
  // and the (static) registry can share ownership.

  python::incref(o.ptr());
  python::extract<boost::shared_ptr<PythonPropertyFunctor>> ptr(o);
  return RDKit::Descriptors::Properties::registerProperty(ptr());
}

boost::shared_ptr<RDKit::Descriptors::DoubleCubicLatticeVolume>
getDoubleCubicLatticeVolume(const RDKit::ROMol &mol, const python::list &radii,
                            bool isProtein = false, bool includeLigand = true,
                            double probeRadius = 1.4, int confId = -1) {
  std::vector<double> radiiAsVector;
  radiiAsVector.reserve(mol.getNumAtoms());
  pythonObjectToVect<double>(radii, radiiAsVector);

  return boost::make_shared<RDKit::Descriptors::DoubleCubicLatticeVolume>(
      mol, std::move(radiiAsVector), isProtein, includeLigand, probeRadius,
      confId);
}

double getPartialSurfaceAreaHelper(
    RDKit::Descriptors::DoubleCubicLatticeVolume &self,
    const python::object &atomIdxs) {
  unsigned int numAtoms = self.mol.getNumAtoms();
  auto atoms = pythonObjectToDynBitset(atomIdxs, numAtoms);

  if (atoms.empty()) {
    throw_value_error("No atom indices supplied for Partial Surface Area");
  }

  return self.getPartialSurfaceArea(atoms);
}

double getPartialVolumeHelper(
    RDKit::Descriptors::DoubleCubicLatticeVolume &self,
    const python::object &atomIdxs) {
  unsigned int numAtoms = self.mol.getNumAtoms();
  auto atoms = pythonObjectToDynBitset(atomIdxs, numAtoms);
  if (atoms.empty()) {
    throw_value_error("No atom indices supplied for Partial Surface Area");
  }

  return self.getPartialVolume(atoms);
}

python::dict getSurfacePointsHelper(
    RDKit::Descriptors::DoubleCubicLatticeVolume &self) {
  const std::map<unsigned int, std::vector<RDGeom::Point3D>> &points =
      self.getSurfacePoints();
  python::dict surfacePoints;

  for (const auto &it : points) {
    python::list points3D;
    for (const auto &p : it.second) {
      points3D.append(p);
    }
    surfacePoints[it.first] = points3D;
  }
  return surfacePoints;
}

}  // namespace

BOOST_PYTHON_MODULE(rdMolDescriptors) {
  python::scope().attr("__doc__") =
      "Module containing functions to compute molecular descriptors";

  std::string docString = "";

  python::class_<python::object>("AtomPairsParameters")
      .setattr("version", RDKit::AtomPairs::atomPairsVersion)
      .setattr("numTypeBits", RDKit::AtomPairs::numTypeBits)
      .setattr("numPiBits", RDKit::AtomPairs::numPiBits)
      .setattr("numBranchBits", RDKit::AtomPairs::numBranchBits)
      .setattr("numChiralBits", RDKit::AtomPairs::numChiralBits)
      .setattr("codeSize", RDKit::AtomPairs::codeSize)
      .setattr("atomTypes", atomPairTypes)
      .setattr("numPathBits", RDKit::AtomPairs::numPathBits)
      .setattr("numAtomPairFingerprintBits",
               RDKit::AtomPairs::numAtomPairFingerprintBits);
  docString = "Returns the atom code (hash) for an atom";
  python::def("GetAtomPairAtomCode", RDKit::AtomPairs::getAtomCode,
              (python::arg("atom"), python::arg("branchSubtract") = 0,
               python::arg("includeChirality") = false),
              docString.c_str());
  docString =
      "Returns the atom-pair code (hash) for a pair of atoms separated by a "
      "certain number of bonds";
  python::def(
      "GetAtomPairCode", RDKit::AtomPairs::getAtomPairCode,
      (python::arg("atom1Code"), python::arg("atom2Code"),
       python::arg("distance"), python::arg("includeChirality") = false),
      docString.c_str());
  docString =
      "Returns the atom-pair fingerprint for a molecule as an IntSparseIntVect";
  python::def("GetAtomPairFingerprint", GetAtomPairFingerprint,
              (python::arg("mol"), python::arg("minLength") = 1,
               python::arg("maxLength") = RDKit::AtomPairs::maxPathLen - 1,
               python::arg("fromAtoms") = 0, python::arg("ignoreAtoms") = 0,
               python::arg("atomInvariants") = 0,
               python::arg("includeChirality") = false,
               python::arg("use2D") = true, python::arg("confId") = -1),
              docString.c_str(),
              python::return_value_policy<python::manage_new_object>());

  docString =
      "Returns the hashed atom-pair fingerprint for a molecule as an "
      "IntSparseIntVect";
  python::def("GetHashedAtomPairFingerprint", GetHashedAtomPairFingerprint,
              (python::arg("mol"), python::arg("nBits") = 2048,
               python::arg("minLength") = 1,
               python::arg("maxLength") = RDKit::AtomPairs::maxPathLen - 1,
               python::arg("fromAtoms") = 0, python::arg("ignoreAtoms") = 0,
               python::arg("atomInvariants") = 0,
               python::arg("includeChirality") = false,
               python::arg("use2D") = true, python::arg("confId") = -1),
              docString.c_str(),
              python::return_value_policy<python::manage_new_object>());

  docString =
      "Returns the atom-pair fingerprint for a molecule as an ExplicitBitVect";
  python::def(
      "GetHashedAtomPairFingerprintAsBitVect",
      GetHashedAtomPairFingerprintAsBitVect,
      (python::arg("mol"), python::arg("nBits") = 2048,
       python::arg("minLength") = 1,
       python::arg("maxLength") = RDKit::AtomPairs::maxPathLen - 1,
       python::arg("fromAtoms") = 0, python::arg("ignoreAtoms") = 0,
       python::arg("atomInvariants") = 0, python::arg("nBitsPerEntry") = 4,
       python::arg("includeChirality") = false, python::arg("use2D") = true,
       python::arg("confId") = -1),
      docString.c_str(),
      python::return_value_policy<python::manage_new_object>());

  docString =
      "Returns the topological-torsion fingerprint for a molecule as a "
      "LongIntSparseIntVect";
  python::def("GetTopologicalTorsionFingerprint",
              GetTopologicalTorsionFingerprint,
              (python::arg("mol"), python::arg("targetSize") = 4,
               python::arg("fromAtoms") = 0, python::arg("ignoreAtoms") = 0,
               python::arg("atomInvariants") = 0,
               python::arg("includeChirality") = false),
              docString.c_str(),
              python::return_value_policy<python::manage_new_object>());
  docString =
      "Returns the hashed topological-torsion fingerprint for a molecule as a "
      "LongIntSparseIntVect";
  python::def(
      "GetHashedTopologicalTorsionFingerprint",
      GetHashedTopologicalTorsionFingerprint,
      (python::arg("mol"), python::arg("nBits") = 2048,
       python::arg("targetSize") = 4, python::arg("fromAtoms") = 0,
       python::arg("ignoreAtoms") = 0, python::arg("atomInvariants") = 0,
       python::arg("includeChirality") = false),
      docString.c_str(),
      python::return_value_policy<python::manage_new_object>());
  docString =
      "Returns the topological-torsion fingerprint for a molecule as an "
      "ExplicitBitVect";
  python::def(
      "GetHashedTopologicalTorsionFingerprintAsBitVect",
      GetHashedTopologicalTorsionFingerprintAsBitVect,
      (python::arg("mol"), python::arg("nBits") = 2048,
       python::arg("targetSize") = 4, python::arg("fromAtoms") = 0,
       python::arg("ignoreAtoms") = 0, python::arg("atomInvariants") = 0,
       python::arg("nBitsPerEntry") = 4,
       python::arg("includeChirality") = false),
      docString.c_str(),
      python::return_value_policy<python::manage_new_object>());
  docString = "Returns a Morgan fingerprint for a molecule";
  python::def(
      "GetMorganFingerprint", GetMorganFingerprint,
      (python::arg("mol"), python::arg("radius"),
       python::arg("invariants") = python::list(),
       python::arg("fromAtoms") = python::list(),
       python::arg("useChirality") = false, python::arg("useBondTypes") = true,
       python::arg("useFeatures") = false, python::arg("useCounts") = true,
       python::arg("bitInfo") = python::object(),
       python::arg("includeRedundantEnvironments") = false),
      docString.c_str(),
      python::return_value_policy<python::manage_new_object>());
  docString = "Returns a hashed Morgan fingerprint for a molecule";
  python::def(
      "GetHashedMorganFingerprint", GetHashedMorganFingerprint,
      (python::arg("mol"), python::arg("radius"), python::arg("nBits") = 2048,
       python::arg("invariants") = python::list(),
       python::arg("fromAtoms") = python::list(),
       python::arg("useChirality") = false, python::arg("useBondTypes") = true,
       python::arg("useFeatures") = false,
       python::arg("bitInfo") = python::object(),
       python::arg("includeRedundantEnvironments") = false),
      docString.c_str(),
      python::return_value_policy<python::manage_new_object>());
  docString = "Returns a Morgan fingerprint for a molecule as a bit vector";
  python::def(
      "GetMorganFingerprintAsBitVect", GetMorganFingerprintBV,
      (python::arg("mol"), python::arg("radius"), python::arg("nBits") = 2048,
       python::arg("invariants") = python::list(),
       python::arg("fromAtoms") = python::list(),
       python::arg("useChirality") = false, python::arg("useBondTypes") = true,
       python::arg("useFeatures") = false,
       python::arg("bitInfo") = python::object(),
       python::arg("includeRedundantEnvironments") = false),
      docString.c_str(),
      python::return_value_policy<python::manage_new_object>());
  python::scope().attr("_MorganFingerprint_version") =
      RDKit::MorganFingerprints::morganFingerprintVersion;
  docString = "Returns connectivity invariants (ECFP-like) for a molecule.";
  python::def("GetConnectivityInvariants", GetConnectivityInvariants,
              (python::arg("mol"), python::arg("includeRingMembership") = true),
              docString.c_str());
  python::scope().attr("_ConnectivityInvariants_version") =
      RDKit::MorganFingerprints::morganConnectivityInvariantVersion;

  docString = "Returns feature invariants (FCFP-like) for a molecule.";
  python::def("GetFeatureInvariants", GetFeatureInvariants,
              (python::arg("mol")), docString.c_str());
  python::scope().attr("_FeatureInvariants_version") =
      RDKit::MorganFingerprints::morganFeatureInvariantVersion;

  // USR descriptor
  docString = "Returns a USR descriptor for one conformer of a molecule";
  python::def("GetUSR", GetUSR,
              (python::arg("mol"), python::arg("confId") = -1),
              docString.c_str());
  docString =
      "Returns the four USR distance distributions for a set of coordinates";
  python::def("GetUSRDistributions", GetUSRDistributions,
              (python::arg("coords"), python::arg("points") = python::object()),
              docString.c_str());
  docString =
      "Returns the USR distance distributions for a set of coordinates and "
      "points";
  python::def("GetUSRDistributionsFromPoints", GetUSRDistributionsFromPoints,
              (python::arg("coords"), python::arg("points")),
              docString.c_str());
  docString = "Returns the USR descriptor from a set of distance distributions";
  python::def("GetUSRFromDistributions", GetUSRFromDistributions,
              (python::arg("distances")), docString.c_str());
  docString = "Returns the USR score for two USR or USRCAT descriptors";
  python::def("GetUSRScore", GetUSRScore,
              (python::arg("descriptor1"), python::arg("descriptor2"),
               python::arg("weights") = python::list()),
              docString.c_str());
  docString = "Returns a USRCAT descriptor for one conformer of a molecule";
  python::def(
      "GetUSRCAT", GetUSRCAT,
      (python::arg("mol"), python::arg("atomSelections") = python::object(),
       python::arg("confId") = -1),
      docString.c_str());

  docString =
      "returns (as a list of 2-tuples) the contributions of each atom to\n"
      "the Wildman-Cripppen logp and mr value";
  python::def("_CalcCrippenContribs", computeCrippenContribs,
              (python::arg("mol"), python::arg("force") = false,
               python::arg("atomTypes") = python::list(),
               python::arg("atomTypeLabels") = python::list()),
              docString.c_str());
  docString = "returns a 2-tuple with the Wildman-Crippen logp,mr values";
  python::def("CalcCrippenDescriptors", calcCrippenDescriptors,
              (python::arg("mol"), python::arg("includeHs") = true,
               python::arg("force") = false),
              docString.c_str());
  python::scope().attr("_CalcCrippenDescriptors_version") =
      RDKit::Descriptors::crippenVersion;

  docString = "returns the Labute ASA value for a molecule";
  python::def("CalcLabuteASA", RDKit::Descriptors::calcLabuteASA,
              (python::arg("mol"), python::arg("includeHs") = true,
               python::arg("force") = false),
              docString.c_str());
  python::scope().attr("_CalcLabuteASA_version") =
      RDKit::Descriptors::labuteASAVersion;

  docString = "returns a list of atomic contributions to the Labute ASA";
  python::def("_CalcLabuteASAContribs", computeASAContribs,
              (python::arg("mol"), python::arg("includeHs") = true,
               python::arg("force") = false),
              docString.c_str());

  docString = "returns the TPSA value for a molecule";
  python::def("CalcTPSA", RDKit::Descriptors::calcTPSA,
              (python::arg("mol"), python::arg("force") = false,
               python::arg("includeSandP") = false),
              docString.c_str());
  python::scope().attr("_CalcTPSA_version") = RDKit::Descriptors::tpsaVersion;

  docString = "returns a list of atomic contributions to the TPSA";
  python::def("_CalcTPSAContribs", computeTPSAContribs,
              (python::arg("mol"), python::arg("force") = false,
               python::arg("includeSandP") = false),
              docString.c_str());

  docString = "returns the molecule's molecular weight";
  python::def("_CalcMolWt", RDKit::Descriptors::calcAMW,
              (python::arg("mol"), python::arg("onlyHeavy") = false),
              docString.c_str());
  python::scope().attr("_CalcMolWt_version") = "1.0.0";

  docString = "returns the molecule's exact molecular weight";
  python::def("CalcExactMolWt", RDKit::Descriptors::calcExactMW,
              (python::arg("mol"), python::arg("onlyHeavy") = false),
              docString.c_str());
  python::scope().attr("_CalcExactMolWt_version") = "1.0.0";

  docString = "returns the molecule's formula";
  python::def("CalcMolFormula", RDKit::Descriptors::calcMolFormula,
              (python::arg("mol"), python::arg("separateIsotopes") = false,
               python::arg("abbreviateHIsotopes") = true),
              docString.c_str());
  python::scope().attr("_CalcMolFormula_version") = "1.3.0";

  docString = "returns the number of Lipinski H-bond donors for a molecule";
  python::def("CalcNumLipinskiHBD", RDKit::Descriptors::calcLipinskiHBD,
              (python::arg("mol")), docString.c_str());
  python::scope().attr("_CalcNumLipinskiHBD_version") =
      RDKit::Descriptors::lipinskiHBDVersion;
  docString = "returns the number of Lipinski H-bond acceptors for a molecule";
  python::def("CalcNumLipinskiHBA", RDKit::Descriptors::calcLipinskiHBA,
              (python::arg("mol")), docString.c_str());
  python::scope().attr("_CalcNumLipinskiHBA_version") =
      RDKit::Descriptors::lipinskiHBAVersion;
  docString = "returns the number of H-bond donors for a molecule";
  python::def("CalcNumHBD", RDKit::Descriptors::calcNumHBD,
              (python::arg("mol")), docString.c_str());
  python::scope().attr("_CalcNumHBD_version") =
      RDKit::Descriptors::NumHBDVersion;
  docString = "returns the number of H-bond acceptors for a molecule";
  python::def("CalcNumHBA", RDKit::Descriptors::calcNumHBA,
              (python::arg("mol")), docString.c_str());
  python::scope().attr("_CalcNumHBA_version") =
      RDKit::Descriptors::NumHBAVersion;

  // exposes calcNumRotatableBondOptions (must be a better way!)

  docString =
      "Options for generating rotatable bonds\n\
 NonStrict - standard loose definitions\n\
 Strict - stricter definition excluding amides, esters, etc\n\
 StrictLinkages - adds rotors between rotatable bonds\n\
 Default - Current RDKit default\n";

  python::enum_<RDKit::Descriptors::NumRotatableBondsOptions>(
      "NumRotatableBondsOptions", docString.c_str())
      .value("NonStrict", RDKit::Descriptors::NonStrict)
      .value("Strict", RDKit::Descriptors::Strict)
      .value("StrictLinkages", RDKit::Descriptors::StrictLinkages)
      .value("Default", RDKit::Descriptors::Default);

#ifdef RDK_USE_STRICT_ROTOR_DEFINITION
  docString =
      "returns the number of rotatable bonds for a molecule.\n\
   strict = NumRotatableBondsOptions.NonStrict - Simple rotatable bond definition.\n\
   strict = NumRotatableBondsOptions.Strict - (default) does not count things like\n\
            amide or ester bonds\n\
   strict = NumRotatableBondsOptions.StrictLinkages - handles linkages between ring\n\
      systems.\n\
      - Single bonds between aliphatic ring Cs are always rotatable. This\n\
        means that the central bond in CC1CCCC(C)C1-C1C(C)CCCC1C is now \n\
        considered rotatable; it was not before\n\
      - Heteroatoms in the linked rings no longer affect whether or not\n\
        the linking bond is rotatable\n\
      - the linking bond in systems like Cc1cccc(C)c1-c1c(C)cccc1 is now\n\
         considered non-rotatable";
#else
  docString =
      "returns the number of rotatable bonds for a molecule.\n\
   strict = NumRotatableBondsOptions.NonStrict - (default) Simple rotatable bond definition.\n\
   strict = NumRotatableBondsOptions.Strict - does not count things like\n\
            amide or ester bonds\n\
   strict = NumRotatableBondsOptions.StrictLinkages - handles linkages between ring\n\
      systems.\n\
      - Single bonds between aliphatic ring Cs are always rotatable. This\n\
        means that the central bond in CC1CCCC(C)C1-C1C(C)CCCC1C is now \n\
        considered rotatable; it was not before\n\
      - Heteroatoms in the linked rings no longer affect whether or not\n\
        the linking bond is rotatable\n\
      - the linking bond in systems like Cc1cccc(C)c1-c1c(C)cccc1 is now\n\
         considered non-rotatable";
#endif

  python::def("CalcNumRotatableBonds",
              (unsigned int (*)(const RDKit::ROMol &,
                                bool))RDKit::Descriptors::calcNumRotatableBonds,
              (python::arg("mol"), python::arg("strict")), docString.c_str());

  python::def(
      "CalcNumRotatableBonds",
      (unsigned int (*)(const RDKit::ROMol &,
                        RDKit::Descriptors::NumRotatableBondsOptions))
          RDKit::Descriptors::calcNumRotatableBonds,
      (python::arg("mol"), python::arg("strict") = RDKit::Descriptors::Default),
      docString.c_str());
  python::scope().attr("_CalcNumRotatableBonds_version") =
      RDKit::Descriptors::NumRotatableBondsVersion;

  docString = "returns the number of rings for a molecule";
  python::def("CalcNumRings", RDKit::Descriptors::calcNumRings,
              (python::arg("mol")), docString.c_str());
  python::scope().attr("_CalcNumRings_version") =
      RDKit::Descriptors::NumRingsVersion;

  docString = "returns the number of aromatic rings for a molecule";
  python::def("CalcNumAromaticRings", RDKit::Descriptors::calcNumAromaticRings,
              (python::arg("mol")), docString.c_str());
  python::scope().attr("_CalcNumAromaticRings_version") =
      RDKit::Descriptors::NumAromaticRingsVersion;

  docString = "returns the number of saturated rings for a molecule";
  python::def("CalcNumSaturatedRings",
              RDKit::Descriptors::calcNumSaturatedRings, (python::arg("mol")),
              docString.c_str());
  python::scope().attr("_CalcNumSaturatedRings_version") =
      RDKit::Descriptors::NumSaturatedRingsVersion;

  docString = "returns the number of heterocycles for a molecule";
  python::def("CalcNumHeterocycles", RDKit::Descriptors::calcNumHeterocycles,
              (python::arg("mol")), docString.c_str());
  python::scope().attr("_CalcNumHeterocycles_version") =
      RDKit::Descriptors::NumHeterocyclesVersion;

  docString = "returns the number of aromatic heterocycles for a molecule";
  python::def("CalcNumAromaticHeterocycles",
              RDKit::Descriptors::calcNumAromaticHeterocycles,
              (python::arg("mol")), docString.c_str());
  python::scope().attr("_CalcNumAromaticHeterocycles_version") =
      RDKit::Descriptors::NumAromaticHeterocyclesVersion;

  docString = "returns the number of aromatic carbocycles for a molecule";
  python::def("CalcNumAromaticCarbocycles",
              RDKit::Descriptors::calcNumAromaticCarbocycles,
              (python::arg("mol")), docString.c_str());
  python::scope().attr("_CalcNumAromaticCarbocycles_version") =
      RDKit::Descriptors::NumAromaticCarbocyclesVersion;

  docString = "returns the number of saturated heterocycles for a molecule";
  python::def("CalcNumSaturatedHeterocycles",
              RDKit::Descriptors::calcNumSaturatedHeterocycles,
              (python::arg("mol")), docString.c_str());
  python::scope().attr("_CalcNumSaturatedHeterocycles_version") =
      RDKit::Descriptors::NumSaturatedHeterocyclesVersion;

  docString = "returns the number of saturated carbocycles for a molecule";
  python::def("CalcNumSaturatedCarbocycles",
              RDKit::Descriptors::calcNumSaturatedCarbocycles,
              (python::arg("mol")), docString.c_str());
  python::scope().attr("_CalcNumSaturatedCarbocycles_version") =
      RDKit::Descriptors::NumSaturatedCarbocyclesVersion;

  docString =
      "returns the number of aliphatic (containing at least one non-aromatic "
      "bond) rings for a molecule";
  python::def("CalcNumAliphaticRings",
              RDKit::Descriptors::calcNumAliphaticRings, (python::arg("mol")),
              docString.c_str());
  python::scope().attr("_CalcNumAliphaticRings_version") =
      RDKit::Descriptors::NumAliphaticRingsVersion;

  docString =
      "returns the number of aliphatic (containing at least one non-aromatic "
      "bond) heterocycles for a molecule";
  python::def("CalcNumAliphaticHeterocycles",
              RDKit::Descriptors::calcNumAliphaticHeterocycles,
              (python::arg("mol")), docString.c_str());
  python::scope().attr("_CalcNumAliphaticHeterocycles_version") =
      RDKit::Descriptors::NumAliphaticHeterocyclesVersion;

  docString =
      "returns the number of aliphatic (containing at least one non-aromatic "
      "bond) carbocycles for a molecule";
  python::def("CalcNumAliphaticCarbocycles",
              RDKit::Descriptors::calcNumAliphaticCarbocycles,
              (python::arg("mol")), docString.c_str());
  python::scope().attr("_CalcNumAliphaticCarbocycles_version") =
      RDKit::Descriptors::NumAliphaticCarbocyclesVersion;

  docString = "returns the number of heavy atoms for a molecule";
  python::def("CalcNumHeavyAtoms", RDKit::Descriptors::calcNumHeavyAtoms,
              (python::arg("mol")), docString.c_str());
  python::scope().attr("_CalcNumHeavyAtoms_version") =
      RDKit::Descriptors::NumHeavyAtomsVersion;
  docString = "returns the total number of atoms for a molecule";
  python::def("CalcNumAtoms", RDKit::Descriptors::calcNumAtoms,
              (python::arg("mol")), docString.c_str());
  python::scope().attr("_CalcNumAtoms_version") =
      RDKit::Descriptors::NumAtomsVersion;
  docString = "returns the number of heteroatoms for a molecule";
  python::def("CalcNumHeteroatoms", RDKit::Descriptors::calcNumHeteroatoms,
              (python::arg("mol")), docString.c_str());
  python::scope().attr("_CalcNumHeteroatoms_version") =
      RDKit::Descriptors::NumHeteroatomsVersion;
  docString = "returns the number of amide bonds in a molecule";
  python::def("CalcNumAmideBonds", RDKit::Descriptors::calcNumAmideBonds,
              (python::arg("mol")), docString.c_str());
  python::scope().attr("_CalcNumAmideBonds_version") =
      RDKit::Descriptors::NumAmideBondsVersion;

  docString = "returns the fraction of C atoms that are SP3 hybridized";
  python::def("CalcFractionCSP3", RDKit::Descriptors::calcFractionCSP3,
              (python::arg("mol")), docString.c_str());
  python::scope().attr("_CalcFractionCSP3_version") =
      RDKit::Descriptors::FractionCSP3Version;

  docString = "returns the SlogP VSA contributions for a molecule";
  python::def("SlogP_VSA_", CalcSlogPVSA,
              (python::arg("mol"), python::arg("bins") = python::list(),
               python::arg("force") = false));
  docString = "returns the SMR VSA contributions for a molecule";
  python::def("SMR_VSA_", CalcSMRVSA,
              (python::arg("mol"), python::arg("bins") = python::list(),
               python::arg("force") = false));
  docString = "returns the PEOE VSA contributions for a molecule";
  python::def("PEOE_VSA_", CalcPEOEVSA,
              (python::arg("mol"), python::arg("bins") = python::list(),
               python::arg("force") = false));
  docString =
      "returns the VSA contributions based on a custom property for a molecule";
  python::def("CustomProp_VSA_", CalcCustomPropVSA,
              (python::arg("mol"), python::arg("customPropName"),
               python::arg("bins"), python::arg("force") = false));
  docString = "returns the MQN descriptors for a molecule";
  python::def("MQNs_", CalcMQNs,
              (python::arg("mol"), python::arg("force") = false));

  docString =
      "From equations (5),(9) and (10) of Rev. Comp. Chem. vol 2, 367-422, "
      "(1991)";
  python::def(
      "CalcChiNv", RDKit::Descriptors::calcChiNv,
      (python::arg("mol"), python::arg("n"), python::arg("force") = false));
  python::scope().attr("_CalcChiNv_version") = RDKit::Descriptors::chiNvVersion;
  docString =
      "From equations (5),(9) and (10) of Rev. Comp. Chem. vol 2, 367-422, "
      "(1991)";
  python::def("CalcChi0v", RDKit::Descriptors::calcChi0v,
              (python::arg("mol"), python::arg("force") = false));
  python::scope().attr("_CalcChi0v_version") = RDKit::Descriptors::chi0vVersion;
  docString =
      "From equations (5),(9) and (10) of Rev. Comp. Chem. vol 2, 367-422, "
      "(1991)";
  python::def("CalcChi1v", RDKit::Descriptors::calcChi1v,
              (python::arg("mol"), python::arg("force") = false));
  python::scope().attr("_CalcChi1v_version") = RDKit::Descriptors::chi1vVersion;
  docString =
      "From equations (5),(9) and (10) of Rev. Comp. Chem. vol 2, 367-422, "
      "(1991)";
  python::def("CalcChi2v", RDKit::Descriptors::calcChi2v,
              (python::arg("mol"), python::arg("force") = false));
  python::scope().attr("_CalcChi2v_version") = RDKit::Descriptors::chi2vVersion;
  docString =
      "From equations (5),(9) and (10) of Rev. Comp. Chem. vol 2, 367-422, "
      "(1991)";
  python::def("CalcChi3v", RDKit::Descriptors::calcChi3v,
              (python::arg("mol"), python::arg("force") = false));
  python::scope().attr("_CalcChi3v_version") = RDKit::Descriptors::chi3vVersion;
  docString =
      "From equations (5),(9) and (10) of Rev. Comp. Chem. vol 2, 367-422, "
      "(1991)";
  python::def("CalcChi4v", RDKit::Descriptors::calcChi4v,
              (python::arg("mol"), python::arg("force") = false));
  python::scope().attr("_CalcChi4v_version") = RDKit::Descriptors::chi4vVersion;
  docString =
      "Similar to ChiXv, but uses uses nVal instead of valence. This makes a "
      "big difference after we get out of the first row.";
  python::def(
      "CalcChiNn", RDKit::Descriptors::calcChiNn,
      (python::arg("mol"), python::arg("n"), python::arg("force") = false));
  python::scope().attr("_CalcChiNn_version") = RDKit::Descriptors::chiNnVersion;

  docString =
      "Similar to ChiXv, but uses uses nVal instead of valence. This makes a "
      "big difference after we get out of the first row.";
  python::def("CalcChi0n", RDKit::Descriptors::calcChi0n,
              (python::arg("mol"), python::arg("force") = false));
  python::scope().attr("_CalcChi0n_version") = RDKit::Descriptors::chi0nVersion;

  docString =
      "Similar to ChiXv, but uses uses nVal instead of valence. This makes a "
      "big difference after we get out of the first row.";
  python::def("CalcChi1n", RDKit::Descriptors::calcChi1n,
              (python::arg("mol"), python::arg("force") = false));
  python::scope().attr("_CalcChi1n_version") = RDKit::Descriptors::chi1nVersion;

  docString =
      "Similar to ChiXv, but uses uses nVal instead of valence. This makes a "
      "big difference after we get out of the first row.";
  python::def("CalcChi2n", RDKit::Descriptors::calcChi2n,
              (python::arg("mol"), python::arg("force") = false));
  python::scope().attr("_CalcChi2n_version") = RDKit::Descriptors::chi2nVersion;

  docString =
      "Similar to ChiXv, but uses uses nVal instead of valence. This makes a "
      "big difference after we get out of the first row.";
  python::def("CalcChi3n", RDKit::Descriptors::calcChi3n,
              (python::arg("mol"), python::arg("force") = false));
  python::scope().attr("_CalcChi3n_version") = RDKit::Descriptors::chi3nVersion;

  docString =
      "Similar to ChiXv, but uses uses nVal instead of valence. This makes a "
      "big difference after we get out of the first row.";
  python::def("CalcChi4n", RDKit::Descriptors::calcChi4n,
              (python::arg("mol"), python::arg("force") = false));
  python::scope().attr("_CalcChi4n_version") = RDKit::Descriptors::chi4nVersion;

  docString =
      "From equation (58) of Rev. Comp. Chem. vol 2, 367-422, (1991). "
      "NOTE: Because hybridization is used to calculate this, results may "
      "differ from other implementations which have different conventions for "
      "assigning hybridization";
  python::def(
      "CalcHallKierAlpha", hkAlphaHelper,
      (python::arg("mol"), python::arg("atomContribs") = python::object()));
  python::scope().attr("_CalcHallKierAlpha_version") =
      RDKit::Descriptors::hallKierAlphaVersion;

  docString =
      "From equations (58) and (59) of Rev. Comp. Chem. vol 2, 367-422, (1991) "
      "NOTE: Because hybridization is used to calculate this, results may "
      "differ from other implementations which have different conventions for "
      "assigning hybridization";
  python::def("CalcKappa1", RDKit::Descriptors::calcKappa1,
              (python::arg("mol")));
  python::scope().attr("_CalcKappa1_version") =
      RDKit::Descriptors::kappa1Version;
  docString =
      "From equations (58) and (60) of Rev. Comp. Chem. vol 2, 367-422, (1991) "
      "NOTE: Because hybridization is used to calculate this, results may "
      "differ from other implementations which have different conventions for "
      "assigning hybridization";
  python::def("CalcKappa2", RDKit::Descriptors::calcKappa2,
              (python::arg("mol")));
  python::scope().attr("_CalcKappa2_version") =
      RDKit::Descriptors::kappa2Version;
  docString =
      "From equations (58), (61) and (62) of Rev. Comp. Chem. vol 2, 367-422, "
      "(1991) "
      "NOTE: Because hybridization is used to calculate this, results may "
      "differ from other implementations which have different conventions for "
      "assigning hybridization";
  python::def("CalcKappa3", RDKit::Descriptors::calcKappa3,
              (python::arg("mol")));
  python::scope().attr("_CalcKappa3_version") =
      RDKit::Descriptors::kappa3Version;
  docString =
      "From Quantitative Structure-Activity Relationships 8, 221–224 (1989). "
      "NOTE: Because hybridization is used to calculate this, results may "
      "differ from other implementations which have different conventions for "
      "assigning hybridization";
  python::def("CalcPhi", RDKit::Descriptors::calcPhi, (python::arg("mol")));
  python::scope().attr("_CalcPhi_version") = RDKit::Descriptors::PhiVersion;

  docString = "Returns the MACCS keys for a molecule as an ExplicitBitVect";
  python::def("GetMACCSKeysFingerprint",
              RDKit::MACCSFingerprints::getFingerprintAsBitVect,
              (python::arg("mol")), docString.c_str(),
              python::return_value_policy<python::manage_new_object>());

  python::scope().attr("_GetAtomFeatures_version") =
      RDKit::Descriptors::AtomFeatVersion;
  docString = "Returns the Atom Features vector";
  python::def("GetAtomFeatures", GetAtomFeatures,
              (python::arg("mol"), python::arg("atomid"),
               python::arg("addchiral") = false),
              docString.c_str());

  python::scope().attr("_CalcNumSpiroAtoms_version") =
      RDKit::Descriptors::NumSpiroAtomsVersion;
  docString =
      "Returns the number of spiro atoms (atoms shared between rings that "
      "share exactly one atom)";
  python::def("CalcNumSpiroAtoms", numSpiroAtoms,
              (python::arg("mol"), python::arg("atoms") = python::object()),
              docString.c_str());

  python::scope().attr("_CalcNumBridgeheadAtoms_version") =
      RDKit::Descriptors::NumBridgeheadAtomsVersion;
  docString =
      "Returns the number of bridgehead atoms (atoms shared between rings that "
      "share at least two bonds)";
  python::def("CalcNumBridgeheadAtoms", numBridgeheadAtoms,
              (python::arg("mol"), python::arg("atoms") = python::object()),
              docString.c_str());

  python::scope().attr("_CalcNumAtomStereoCenters_version") =
      RDKit::Descriptors::NumAtomStereoCentersVersion;
  docString =
      "Returns the total number of atomic stereocenters (specified and "
      "unspecified)";
  python::def("CalcNumAtomStereoCenters",
              RDKit::Descriptors::numAtomStereoCenters, (python::arg("mol")),
              docString.c_str());

  python::scope().attr("_CalcNumUnspecifiedAtomStereoCenters_version") =
      RDKit::Descriptors::NumUnspecifiedAtomStereoCentersVersion;
  docString = "Returns the number of unspecified atomic stereocenters";
  python::def("CalcNumUnspecifiedAtomStereoCenters",
              RDKit::Descriptors::numUnspecifiedAtomStereoCenters,
              (python::arg("mol")), docString.c_str());

  docString =
      "Property computation class stored in the property registry.\n"
      "See rdkit.Chem.rdMolDescriptor.Properties.GetProperty and \n"
      "rdkit.Chem.Descriptor.Properties.PropertyFunctor for creating new ones";
  python::class_<RDKit::Descriptors::PropertyFunctor,
                 boost::shared_ptr<RDKit::Descriptors::PropertyFunctor>,
                 boost::noncopyable>("PropertyFunctor", docString.c_str(),
                                     python::no_init)
      .def("__call__", &RDKit::Descriptors::PropertyFunctor::operator(),
           python::args("self", "mol"),
           "Compute the property for the specified molecule")
      .def("GetName", &RDKit::Descriptors::PropertyFunctor::getName,
           python::args("self"), "Return the name of the property to calculate")
      .def("GetVersion", &RDKit::Descriptors::PropertyFunctor::getVersion,
           python::args("self"),
           "Return the version of the calculated property");

  iterable_converter().from_python<std::vector<std::string>>();

  docString =
      "Property computation and registry system.  To compute all registered "
      "properties:\n"
      "mol = Chem.MolFromSmiles('c1ccccc1')\n"
      "properties = rdMolDescriptors.Properties()\n"
      "for name, value in zip(properties.GetPropertyNames(), "
      "properties.ComputeProperties(mol)):\n"
      "  print(name, value)\n\n"
      "To compute a subset\n"
      "properties = rdMolDescriptors.Properties(['exactmw', 'lipinskiHBA'])\n"
      "for name, value in zip(properties.GetPropertyNames(), "
      "properties.ComputeProperties(mol)):\n"
      "  print(name, value)\n\n"
      "";

  python::class_<RDKit::Descriptors::Properties,
                 boost::shared_ptr<RDKit::Descriptors::Properties>>(
      "Properties", docString.c_str(), python::init<>(python::args("self")))
      .def(python::init<const std::vector<std::string> &>(
          python::args("self", "propNames")))
      .def("GetPropertyNames",
           &RDKit::Descriptors::Properties::getPropertyNames,
           python::args("self"),
           "Return the property names computed by this instance")
      .def("ComputeProperties",
           &RDKit::Descriptors::Properties::computeProperties,
           ((python::arg("self"), python::arg("mol")),
            python::arg("annotateMol") = false),
           "Return a list of computed properties, if annotateMol==True, "
           "annotate the molecule with "
           "the computed properties.")
      .def("AnnotateProperties",
           &RDKit::Descriptors::Properties::annotateProperties,
           (python::arg("self"), python::arg("mol")),
           "Annotate the molecule with the computed properties.  These "
           "properties will be available "
           "as SDData or from mol.GetProp(prop)")
      .def("GetAvailableProperties",
           &RDKit::Descriptors::Properties::getAvailableProperties,
           "Return all available property names that can be computed")
      .staticmethod("GetAvailableProperties")
      .def("GetProperty", &RDKit::Descriptors::Properties::getProperty,
           python::arg("propName"), "Return the named property if it exists")
      .staticmethod("GetProperty")
      .def("RegisterProperty", &registerPropertyHelper,
           python::arg("propertyFunctor"),
           "Register a new property object (not thread safe)")
      .staticmethod("RegisterProperty");

  python::class_<PythonPropertyFunctor, boost::noncopyable,
                 python::bases<RDKit::Descriptors::PropertyFunctor>>(
      "PythonPropertyFunctor", "",
      python::init<PyObject *, const std::string &, const std::string &>(
          python::args("self", "callback", "name", "version")))
      .def("__call__", &PythonPropertyFunctor::operator(),
           python::args("self", "mol"),
           "Compute the property for the specified molecule");

  docString =
      "Property Range Query for a molecule.  Match(mol) -> true if in range";
  python::class_<Queries::RangeQuery<double, RDKit::ROMol const &, true>,
                 Queries::RangeQuery<double, RDKit::ROMol const &, true> *,
                 boost::noncopyable>("PropertyRangeQuery", docString.c_str(),
                                     python::no_init)
      .def("Match",
           &Queries::RangeQuery<double, RDKit::ROMol const &, true>::Match,
           python::args("self", "what"));

  docString =
      "Generates a Range property for the specified property, between min and "
      "max\n"
      "query = MakePropertyRangeQuery('exactmw', 0, 500)\n"
      "query.Match( mol )";

  python::def("MakePropertyRangeQuery",
              RDKit::Descriptors::makePropertyRangeQuery,
              (python::arg("name"), python::arg("min"), python::arg("max")),
              docString.c_str(),
              python::return_value_policy<python::manage_new_object>());

  docString =
      R"DOC(ARGUMENTS:
      "   - mol: molecule or protein under consideration
      "   - radii: radii for atoms of input mol (get using GetPeriodicTable or provide custom list)
      "   - isProtein: flag to indicate if the input is a protein (default=False, free ligand).
      "   - includeLigand: flag to include or exclude a bound ligand when input is a protein (default=True)
      "   - probeRadius: radius of the solvent probe (default=1.2)
      "   - confId: conformer ID to consider (default=-1)
      ")DOC";

  python::class_<
      RDKit::Descriptors::DoubleCubicLatticeVolume,
      boost::shared_ptr<RDKit::Descriptors::DoubleCubicLatticeVolume>>(
      "DoubleCubicLatticeVolume",
<<<<<<< HEAD
      "Class for the Double Cubic Lattice Volume method",
      python::init<const RDKit::ROMol &, bool, bool, double, int>(
          (python::arg("mol"), python::arg("isProtein") = false,
           python::arg("includeLigand") = true,
           python::arg("probeRadius") = 1.4, python::arg("confId") = -1)))
=======
      "Class for the Double Cubic Lattice Volume method", python::no_init)
>>>>>>> 7b7a8a4e
      .def("__init__",
           python::make_constructor(
               &getDoubleCubicLatticeVolume, python::default_call_policies(),
               (python::arg("mol"), python::arg("radii"),
                python::arg("isProtein") = false,
                python::arg("includeLigand") = true,
                python::arg("probeRadius") = 1.4, python::arg("confId") = -1)),
           docString.c_str())
      .def("GetSurfaceArea",
           &RDKit::Descriptors::DoubleCubicLatticeVolume::getSurfaceArea,
           (python::args("self")),
           "Get the Surface Area of the Molecule or Protein")
      .def("GetAtomSurfaceArea",
           &RDKit::Descriptors::DoubleCubicLatticeVolume::getAtomSurfaceArea,
           (python::arg("atom_idx")),
           "Get the surface area of atom with atom_idx")
      .def("GetPolarSurfaceArea",
           &RDKit::Descriptors::DoubleCubicLatticeVolume::getPolarSurfaceArea,
           (python::arg("includeSandP") = false,
            python::arg("includeHs") = false),
           "Get the Polar Surface Area of the Molecule or Protein")
      .def(
          "GetPartialSurfaceArea", &getPartialSurfaceAreaHelper,
          (python::arg("atomIndices")),
          "Get the Partial Surface Area of the Molecule or Protein for specified subset of atoms")
      .def("GetSurfacePoints", &getSurfacePointsHelper,
           "Get the set of points representing the surface")
      .def("GetVolume",
           &RDKit::Descriptors::DoubleCubicLatticeVolume::getVolume,
           "Get the Total Volume of the Molecule or Protein")
      .def("GetVDWVolume",
           &RDKit::Descriptors::DoubleCubicLatticeVolume::getVDWVolume,
           "Get the van der Waals Volume of the Molecule or Protein")
      .def(
          "GetAtomVolume",
          &RDKit::Descriptors::DoubleCubicLatticeVolume::getAtomVolume,
          (python::arg("atomIdx"), python::arg("solventRadius")),
          "Get the volume atom of atom_idx with volume for specified Probe Radius")
      .def("GetPolarVolume",
           &RDKit::Descriptors::DoubleCubicLatticeVolume::getPolarVolume,
           (python::arg("includeSandP") = false,
            python::arg("includeHs") = false),
           "Get the Polar Volume of the Molecule or Protein")
      .def(
          "GetPartialVolume", &getPartialVolumeHelper, python::arg("atomIdx"),
          "Get the Partial Volume of the Molecule or Protein for specified subset of atoms")
      .def("GetCompactness",
           &RDKit::Descriptors::DoubleCubicLatticeVolume::getCompactness,
           "Get the Compactness of the Protein")
      .def("GetPackingDensity",
           &RDKit::Descriptors::DoubleCubicLatticeVolume::getPackingDensity,
           "Get the PackingDensity of the Protein");

#ifdef RDK_BUILD_DESCRIPTORS3D
  python::scope().attr("_CalcCoulombMat_version") =
      RDKit::Descriptors::CoulombMatVersion;
  docString = "Returns severals Coulomb randomized matrices";
  python::def("CalcCoulombMat", calcCoulombMat,
              (python::arg("mol"), python::arg("confId") = -1),
              docString.c_str());

  python::scope().attr("_CalcEMMcharges_version") =
      RDKit::Descriptors::EEMVersion;
  docString = "Returns EEM atomic partial charges";
  python::def("CalcEEMcharges", calcEEMcharges,
              (python::arg("mol"), python::arg("confId") = -1),
              docString.c_str());

  python::scope().attr("_CalcWHIM_version") = RDKit::Descriptors::WHIMVersion;
  docString = "Returns the WHIM descriptors vector";
  python::def(
      "CalcWHIM", calcWHIMs,
      (python::arg("mol"), python::arg("confId") = -1,
       python::arg("thresh") = 0.001, python::arg("CustomAtomProperty") = ""),
      docString.c_str());

  python::scope().attr("_CalcGETAWAY_version") =
      RDKit::Descriptors::GETAWAYVersion;
  docString = "Returns the GETAWAY descriptors vector";
  python::def(
      "CalcGETAWAY", calcGETAWAYs,
      (python::arg("mol"), python::arg("confId") = -1,
       python::arg("precision") = 2, python::arg("CustomAtomProperty") = ""),
      docString.c_str());

  python::scope().attr("_CalcRDF_version") = RDKit::Descriptors::RDFVersion;
  docString = "Returns radial distribution fonction descriptors (RDF)";
  python::def("CalcRDF", calcRDFs,
              (python::arg("mol"), python::arg("confId") = -1,
               python::arg("CustomAtomProperty") = ""),
              docString.c_str());

  python::scope().attr("_CalcMORSE_version") = RDKit::Descriptors::MORSEVersion;
  docString =
      "Returns Molecule Representation of Structures based on Electron "
      "diffraction descriptors";
  python::def("CalcMORSE", calcMORSEs,
              (python::arg("mol"), python::arg("confId") = -1,
               python::arg("CustomAtomProperty") = ""),
              docString.c_str());

  python::scope().attr("_CalcAUTOCORR3D_version") =
      RDKit::Descriptors::AUTOCORR3DVersion;
  docString = "Returns 3D Autocorrelation descriptors vector";
  python::def("CalcAUTOCORR3D", calcAUTOCORR3Ds,
              (python::arg("mol"), python::arg("confId") = -1,
               python::arg("CustomAtomProperty") = ""),
              docString.c_str());

  python::scope().attr("_CalcPBF_version") = RDKit::Descriptors::PBFVersion;
  docString =
      "Returns the PBF (plane of best fit) descriptor "
      "(https://doi.org/10.1021/ci300293f)";
  python::def("CalcPBF", RDKit::Descriptors::PBF,
              (python::arg("mol"), python::arg("confId") = -1),
              docString.c_str());
  python::scope().attr("_CalcNPR1_version") = RDKit::Descriptors::NPR1Version;
  docString = "";
  python::def(
      "CalcNPR1", RDKit::Descriptors::NPR1,
      (python::arg("mol"), python::arg("confId") = -1,
       python::arg("useAtomicMasses") = true, python::arg("force") = true),
      docString.c_str());
  python::scope().attr("_CalcNPR2_version") = RDKit::Descriptors::NPR2Version;
  docString = "";
  python::def(
      "CalcNPR2", RDKit::Descriptors::NPR2,
      (python::arg("mol"), python::arg("confId") = -1,
       python::arg("useAtomicMasses") = true, python::arg("force") = true),
      docString.c_str());
  python::scope().attr("_CalcPMI1_version") = RDKit::Descriptors::PMI1Version;
  docString = "";
  python::def(
      "CalcPMI1", RDKit::Descriptors::PMI1,
      (python::arg("mol"), python::arg("confId") = -1,
       python::arg("useAtomicMasses") = true, python::arg("force") = true),
      docString.c_str());
  python::scope().attr("_CalcPMI2_version") = RDKit::Descriptors::PMI2Version;
  docString = "";
  python::def(
      "CalcPMI2", RDKit::Descriptors::PMI2,
      (python::arg("mol"), python::arg("confId") = -1,
       python::arg("useAtomicMasses") = true, python::arg("force") = true),
      docString.c_str());
  python::scope().attr("_CalcPMI3_version") = RDKit::Descriptors::PMI3Version;
  docString = "";
  python::def(
      "CalcPMI3", RDKit::Descriptors::PMI3,
      (python::arg("mol"), python::arg("confId") = -1,
       python::arg("useAtomicMasses") = true, python::arg("force") = true),
      docString.c_str());

  python::scope().attr("_CalcRadiusOfGyration_version") =
      RDKit::Descriptors::radiusOfGyrationVersion;
  docString = "";
  python::def(
      "CalcRadiusOfGyration", RDKit::Descriptors::radiusOfGyration,
      (python::arg("mol"), python::arg("confId") = -1,
       python::arg("useAtomicMasses") = true, python::arg("force") = true),
      docString.c_str());
  python::scope().attr("_CalcInertialShapeFactor_version") =
      RDKit::Descriptors::inertialShapeFactorVersion;
  docString = "";
  python::def(
      "CalcInertialShapeFactor", RDKit::Descriptors::inertialShapeFactor,
      (python::arg("mol"), python::arg("confId") = -1,
       python::arg("useAtomicMasses") = true, python::arg("force") = true),
      docString.c_str());

  python::scope().attr("_CalcEccentricity_version") =
      RDKit::Descriptors::eccentricityVersion;
  docString = "";
  python::def(
      "CalcEccentricity", RDKit::Descriptors::eccentricity,
      (python::arg("mol"), python::arg("confId") = -1,
       python::arg("useAtomicMasses") = true, python::arg("force") = true),
      docString.c_str());
  python::scope().attr("_CalcAsphericity_version") =
      RDKit::Descriptors::asphericityVersion;
  docString = "";
  python::def(
      "CalcAsphericity", RDKit::Descriptors::asphericity,
      (python::arg("mol"), python::arg("confId") = -1,
       python::arg("useAtomicMasses") = true, python::arg("force") = true),
      docString.c_str());
  python::scope().attr("_CalcSpherocityIndex_version") =
      RDKit::Descriptors::spherocityIndexVersion;
  docString = "";
  python::def("CalcSpherocityIndex", RDKit::Descriptors::spherocityIndex,
              (python::arg("mol"), python::arg("confId") = -1,
               python::arg("force") = true),
              docString.c_str());

  python::scope().attr("_CalcAUTOCORR2D_version") =
      RDKit::Descriptors::AUTOCORR2DVersion;
  docString = "Returns 2D Autocorrelation descriptors vector";
  python::def("CalcAUTOCORR2D", calcAUTOCORR2Ds,
              (python::arg("mol"), python::arg("CustomAtomProperty") = ""),
              docString.c_str());

#endif

#ifdef RDK_HAS_EIGEN3
  python::scope().attr("_BCUT2D_version") = RDKit::Descriptors::BCUT2DVersion;
  std::pair<double, double> (*BCUT_atomprops)(
      const RDKit::ROMol &, const std::string &) = &RDKit::Descriptors::BCUT2D;
  docString =
      "Implements BCUT descriptors From J. Chem. Inf. Comput. Sci., Vol. 39, "
      "No. 1, 1999"
      "Diagonal elements are (currently) atomic mass, gasteiger charge,"
      "crippen logP and crippen MRReturns the 2D BCUT2D descriptors vector as "
      "described in\n"
      "returns [mass eigen value high, mass eigen value low,\n"
      "         gasteiger charge eigenvalue high, gasteiger charge low,\n"
      "         crippen lowgp  eigenvalue high, crippen lowgp  low,\n"
      "         crippen mr eigenvalue high, crippen mr low]\n"
      "";

  python::def("BCUT2D", BCUT, (python::arg("mol")), docString.c_str());

  std_pair_to_python_converter<double, double>();
  docString =
      "Returns a 2D BCUT (eigen value hi, eigenvalue low) given the molecule "
      "and the specified atom props\n"
      " atom_props must be a list or tuple of floats equal in "
      "size to the number of atoms in mol";

  python::def("BCUT2D", BCUT2D_list,
              (python::arg("mol"), python::arg("atom_props")),
              docString.c_str());
  python::def("BCUT2D", BCUT2D_tuple,
              (python::arg("mol"), python::arg("atom_props")),
              docString.c_str());

  docString =
      "Returns a 2D BCUT (eigen value high, eigen value low) given the "
      "molecule and the specified atom prop name\n"
      "atom_propname must exist on each atom and be convertible to a float";
  python::def("BCUT2D", BCUT_atomprops,
              (python::arg("mol"), python::arg("atom_propname")),
              docString.c_str());

  docString =
      "Adds the oxidation number/state to the atoms of a molecule as"
      " property OxidationNumber on each atom.  Use Pauling"
      " electronegativities."
      "  This is experimental code, still under development.";
  python::def("CalcOxidationNumbers", RDKit::Descriptors::calcOxidationNumbers,
              (python::arg("mol")), docString.c_str());
#endif
}<|MERGE_RESOLUTION|>--- conflicted
+++ resolved
@@ -1711,15 +1711,11 @@
       RDKit::Descriptors::DoubleCubicLatticeVolume,
       boost::shared_ptr<RDKit::Descriptors::DoubleCubicLatticeVolume>>(
       "DoubleCubicLatticeVolume",
-<<<<<<< HEAD
       "Class for the Double Cubic Lattice Volume method",
       python::init<const RDKit::ROMol &, bool, bool, double, int>(
           (python::arg("mol"), python::arg("isProtein") = false,
            python::arg("includeLigand") = true,
            python::arg("probeRadius") = 1.4, python::arg("confId") = -1)))
-=======
-      "Class for the Double Cubic Lattice Volume method", python::no_init)
->>>>>>> 7b7a8a4e
       .def("__init__",
            python::make_constructor(
                &getDoubleCubicLatticeVolume, python::default_call_policies(),
