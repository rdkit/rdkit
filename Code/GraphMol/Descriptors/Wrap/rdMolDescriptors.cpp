--- conflicted
+++ resolved
@@ -111,61 +111,37 @@
 
 #ifdef RDK_BUILD_DESCRIPTORS3D
 
-<<<<<<< HEAD
-python::list calcRDFs(const RDKit::ROMol &mol, int confId) {
-  std::vector<double> res;
-  res = RDKit::Descriptors::RDF(mol, confId);
-=======
 
 python::list calcWHIMs(const RDKit::ROMol &mol, int confId) {
   std::vector<double> res;
   RDKit::Descriptors::WHIM(mol, res, confId);
->>>>>>> bfaac125
   python::list pyres;
   BOOST_FOREACH (double iv, res) { pyres.append(iv); }
   return pyres;
 }
 
 
-<<<<<<< HEAD
-python::list calcMORSEs(const RDKit::ROMol &mol, int confId) {
-  std::vector<double> res;
-  res = RDKit::Descriptors::MORSE(mol, confId);
-=======
 python::list calcGETAWAYs(const RDKit::ROMol &mol, int confId, double precision) {
   std::vector<double> res;
   RDKit::Descriptors::GETAWAY(mol, res, confId, precision);
->>>>>>> bfaac125
   python::list pyres;
   BOOST_FOREACH (double iv, res) { pyres.append(iv); }
   return pyres;
 }
 
 
-<<<<<<< HEAD
-python::list calcWHIMs(const RDKit::ROMol &mol, int confId) {
-  std::vector<double> res;
-  res = RDKit::Descriptors::WHIM(mol, confId);
-=======
 python::list calcRDFs(const RDKit::ROMol &mol, int confId) {
   std::vector<double> res;
   RDKit::Descriptors::RDF(mol, res, confId);
->>>>>>> bfaac125
   python::list pyres;
   BOOST_FOREACH (double iv, res) { pyres.append(iv); }
   return pyres;
 }
 
-<<<<<<< HEAD
-python::list calcGETAWAYs(const RDKit::ROMol &mol, int confId) {
-  std::vector<double> res;
-  res = RDKit::Descriptors::GETAWAY(mol, confId);
-=======
 
 python::list calcMORSEs(const RDKit::ROMol &mol, int confId) {
   std::vector<double> res;
   RDKit::Descriptors::MORSE(mol, res, confId);
->>>>>>> bfaac125
   python::list pyres;
   BOOST_FOREACH (double iv, res) { pyres.append(iv); }
   return pyres;
@@ -173,11 +149,7 @@
 
 python::list calcAUTOCORR3Ds(const RDKit::ROMol &mol, int confId) {
   std::vector<double> res;
-<<<<<<< HEAD
-  res = RDKit::Descriptors::AUTOCORR3D(mol, confId);
-=======
   RDKit::Descriptors::AUTOCORR3D(mol, res, confId);
->>>>>>> bfaac125
   python::list pyres;
   BOOST_FOREACH (double iv, res) { pyres.append(iv); }
   return pyres;
@@ -185,10 +157,6 @@
 #endif
 
 
-<<<<<<< HEAD
-
-=======
->>>>>>> bfaac125
 RDKit::SparseIntVect<boost::int32_t> *GetAtomPairFingerprint(
     const RDKit::ROMol &mol, unsigned int minLength, unsigned int maxLength,
     python::object fromAtoms, python::object ignoreAtoms,
@@ -1304,37 +1272,6 @@
 
 #ifdef RDK_BUILD_DESCRIPTORS3D
 
-<<<<<<< HEAD
-  python::scope().attr("_CalcRDF_version") = RDKit::Descriptors::RDFVersion;
-  docString ="Returns the RDF vector (radial distribution fonction) descriptors";
-  python::def("CalcRDF", calcRDFs,
-              (python::arg("mol"), python::arg("confId") = -1),
-              docString.c_str());
-
-
-  python::scope().attr("_CalcMORSE_version") =  RDKit::Descriptors::MORSEVersion;
-
-  docString = "Returns the MORSE vector (Molecule Representation of Structures based on Electron diffraction) descriptors";
-  python::def("CalcMORSE", calcMORSEs,
-              (python::arg("mol"), python::arg("confId") = -1),
-              docString.c_str());
-
-
- python::scope().attr("_CalcWHIM_version") = RDKit::Descriptors::WHIMVersion;
-  docString ="Returns the WHIM descriptors vector () descriptors";
-  python::def("CalcWHIM", calcWHIMs,
-              (python::arg("mol"), python::arg("confId") = -1),
-              docString.c_str());
-
- python::scope().attr("_CalcGETAWAY_version") = RDKit::Descriptors::GETAWAYVersion;
-  docString ="Returns the GETAWAY descriptors vector () descriptors";
-  python::def("CalcGETAWAY", calcGETAWAYs,
-              (python::arg("mol"), python::arg("confId") = -1),
-              docString.c_str());
-
- python::scope().attr("_CalcAUTOCORR3D_version") = RDKit::Descriptors::AUTOCORR3DVersion;
-  docString ="Returns the GETAWAY descriptors vector () descriptors";
-=======
 
   python::scope().attr("_CalcWHIM_version") = 
     RDKit::Descriptors::WHIMVersion;
@@ -1367,17 +1304,11 @@
   python::scope().attr("_CalcAUTOCORR3D_version") =
       RDKit::Descriptors::AUTOCORR3DVersion;
   docString = "Returns 3D Autocorrelation descriptors vector";
->>>>>>> bfaac125
   python::def("CalcAUTOCORR3D", calcAUTOCORR3Ds,
               (python::arg("mol"), python::arg("confId") = -1),
               docString.c_str());
 
-<<<<<<< HEAD
-  python::scope().attr("_CalcPBF_version") =
-      RDKit::Descriptors::PBFVersion;
-=======
   python::scope().attr("_CalcPBF_version") = RDKit::Descriptors::PBFVersion;
->>>>>>> bfaac125
   docString =
       "Returns the PBF (plane of best fit) descriptor "
       "(http://dx.doi.org/10.1021/ci300293f)";
