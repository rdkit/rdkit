//
//  Copyright (C) 2007-2017 Greg Landrum
//
//   @@ All Rights Reserved @@
//  This file is part of the RDKit.
//  The contents are covered by the terms of the BSD license
//  which is included in the file license.txt, found at the root
//  of the RDKit source tree.
//
#include <RDBoost/Wrap.h>
#include <GraphMol/Atom.h>
#include <GraphMol/GraphMol.h>

#include <RDGeneral/BoostStartInclude.h>
#include <boost/foreach.hpp>
#include <RDGeneral/BoostEndInclude.h>

#include <GraphMol/Descriptors/MolDescriptors.h>
#include <GraphMol/Descriptors/AtomFeat.h>
#include <GraphMol/Fingerprints/AtomPairs.h>
#include <GraphMol/Fingerprints/MorganFingerprints.h>
#include <GraphMol/Fingerprints/MACCS.h>
#include <DataStructs/BitVects.h>

#include <GraphMol/Descriptors/USRDescriptor.h>

#ifdef RDK_HAS_EIGEN3
#include <GraphMol/Descriptors/BCUT.h>
#endif

#ifdef RDK_BUILD_DESCRIPTORS3D
#include <GraphMol/Descriptors/MolDescriptors3D.h>
#endif

#include <vector>

namespace python = boost::python;

namespace {
std::vector<unsigned int> atomPairTypes(
    RDKit::AtomPairs::atomNumberTypes,
    RDKit::AtomPairs::atomNumberTypes +
        sizeof(RDKit::AtomPairs::atomNumberTypes) / sizeof(unsigned int));
python::tuple computeASAContribs(const RDKit::ROMol &mol, bool includeHs = true,
                                 bool force = false) {
  std::vector<double> contribs(mol.getNumAtoms());
  double hContrib = 0.0;
  RDKit::Descriptors::getLabuteAtomContribs(mol, contribs, hContrib, includeHs,
                                            force);
  python::tuple pycontribs(contribs);
  return python::make_tuple(contribs, hContrib);
}
python::tuple computeTPSAContribs(const RDKit::ROMol &mol, bool force,
                                  bool includeSandP) {
  std::vector<double> contribs(mol.getNumAtoms());
  RDKit::Descriptors::getTPSAAtomContribs(mol, contribs, force, includeSandP);
  python::tuple pycontribs(contribs);
  return pycontribs;
}

python::list computeCrippenContribs(
    const RDKit::ROMol &mol, bool force = false,
    python::list atomTypes = python::list(),
    python::list atomTypeLabels = python::list()) {
  std::vector<unsigned int> *tAtomTypes = nullptr;
  std::vector<std::string> *tAtomTypeLabels = nullptr;
  if (python::extract<unsigned int>(atomTypes.attr("__len__")()) != 0) {
    if (python::extract<unsigned int>(atomTypes.attr("__len__")()) !=
        mol.getNumAtoms()) {
      throw_value_error(
          "if atomTypes vector is provided, it must be as long as the number "
          "of atoms");
    } else {
      tAtomTypes = new std::vector<unsigned int>(mol.getNumAtoms(), 0);
    }
  }
  if (python::extract<unsigned int>(atomTypeLabels.attr("__len__")()) != 0) {
    if (python::extract<unsigned int>(atomTypeLabels.attr("__len__")()) !=
        mol.getNumAtoms()) {
      throw_value_error(
          "if atomTypeLabels vector is provided, it must be as long as the "
          "number of atoms");
    } else {
      tAtomTypeLabels = new std::vector<std::string>(mol.getNumAtoms(), "");
    }
  }

  std::vector<double> logpContribs(mol.getNumAtoms());
  std::vector<double> mrContribs(mol.getNumAtoms());

  RDKit::Descriptors::getCrippenAtomContribs(
      mol, logpContribs, mrContribs, force, tAtomTypes, tAtomTypeLabels);
  python::list pycontribs;
  for (unsigned int i = 0; i < mol.getNumAtoms(); ++i) {
    pycontribs.append(python::make_tuple(logpContribs[i], mrContribs[i]));
  }
  if (tAtomTypes) {
    for (unsigned int i = 0; i < mol.getNumAtoms(); ++i) {
      atomTypes[i] = (*tAtomTypes)[i];
    }
    delete tAtomTypes;
  }
  if (tAtomTypeLabels) {
    for (unsigned int i = 0; i < mol.getNumAtoms(); ++i) {
      atomTypeLabels[i] = (*tAtomTypeLabels)[i];
    }
    delete tAtomTypeLabels;
  }
  return pycontribs;
}
python::tuple calcCrippenDescriptors(const RDKit::ROMol &mol,
                                     bool includeHs = true,
                                     bool force = false) {
  double logp, mr;
  RDKit::Descriptors::calcCrippenDescriptors(mol, logp, mr, includeHs, force);
  return python::make_tuple(logp, mr);
}

#ifdef RDK_BUILD_DESCRIPTORS3D
<<<<<<< HEAD

#ifdef RDK_HAS_EIGEN3
python::tuple calcANIAtomicEnvironmentVector(const RDKit::ROMol &mol,
                                             int confId) {
  auto aev = RDKit::Descriptors::ANI::AtomicEnvironmentVector(mol, confId);
  python::list result;
  for (auto i = 0; i < aev.rows(); i++) {
    python::list row;
    for (auto j = 0; j < aev.cols(); j++) {
      row.append(aev(i, j));
    }
    result.append(python::tuple(row));
  }
  return python::tuple(result);
}
#endif

=======
>>>>>>> 4dd8f2ef
python::tuple calcCoulombMat(const RDKit::ROMol &mol, int confId) {
  std::vector<std::vector<double>> results;
  RDKit::Descriptors::CoulombMat(mol, results, confId);
  python::list result;
  for (auto &res : results) {
    result.append(res);
  }
  return python::tuple(result);
}

python::list calcEEMcharges(RDKit::ROMol &mol, int confId) {
  std::vector<double> res;
  RDKit::Descriptors::EEM(mol, res, confId);
  python::list pyres;
  BOOST_FOREACH (double iv, res) { pyres.append(iv); }
  return pyres;
}

python::list calcWHIMs(const RDKit::ROMol &mol, int confId, double thresh,
                       const std::string CustomAtomProperty) {
  std::vector<double> res;
  RDKit::Descriptors::WHIM(mol, res, confId, thresh, CustomAtomProperty);
  python::list pyres;
  BOOST_FOREACH (double iv, res) { pyres.append(iv); }
  return pyres;
}

python::list calcGETAWAYs(const RDKit::ROMol &mol, int confId, double precision,
                          const std::string CustomAtomProperty) {
  std::vector<double> res;
  RDKit::Descriptors::GETAWAY(mol, res, confId, precision, CustomAtomProperty);
  python::list pyres;
  BOOST_FOREACH (double iv, res) { pyres.append(iv); }
  return pyres;
}

python::list calcRDFs(const RDKit::ROMol &mol, int confId,
                      const std::string CustomAtomProperty) {
  std::vector<double> res;
  RDKit::Descriptors::RDF(mol, res, confId, CustomAtomProperty);
  python::list pyres;
  BOOST_FOREACH (double iv, res) { pyres.append(iv); }
  return pyres;
}

python::list calcMORSEs(const RDKit::ROMol &mol, int confId,
                        const std::string CustomAtomProperty) {
  std::vector<double> res;
  RDKit::Descriptors::MORSE(mol, res, confId, CustomAtomProperty);
  python::list pyres;
  BOOST_FOREACH (double iv, res) { pyres.append(iv); }
  return pyres;
}

python::list calcAUTOCORR3Ds(const RDKit::ROMol &mol, int confId,
                             const std::string CustomAtomProperty) {
  std::vector<double> res;
  RDKit::Descriptors::AUTOCORR3D(mol, res, confId, CustomAtomProperty);
  python::list pyres;
  BOOST_FOREACH (double iv, res) { pyres.append(iv); }
  return pyres;
}

python::list calcAUTOCORR2Ds(const RDKit::ROMol &mol,
                             const std::string CustomAtomProperty) {
  std::vector<double> res;
  RDKit::Descriptors::AUTOCORR2D(mol, res, CustomAtomProperty);
  python::list pyres;
  BOOST_FOREACH (double iv, res) { pyres.append(iv); }
  return pyres;
}

#endif

RDKit::SparseIntVect<std::int32_t> *GetAtomPairFingerprint(
    const RDKit::ROMol &mol, unsigned int minLength, unsigned int maxLength,
    python::object fromAtoms, python::object ignoreAtoms,
    python::object atomInvariants, bool includeChirality, bool use2D,
    int confId) {
  std::unique_ptr<std::vector<std::uint32_t>> fvect =
      pythonObjectToVect(fromAtoms, mol.getNumAtoms());
  std::unique_ptr<std::vector<std::uint32_t>> ivect =
      pythonObjectToVect(ignoreAtoms, mol.getNumAtoms());
  std::unique_ptr<std::vector<std::uint32_t>> invvect = pythonObjectToVect(
      atomInvariants,
      static_cast<unsigned int>(1 << RDKit::AtomPairs::codeSize));
  RDKit::SparseIntVect<std::int32_t> *res;
  res = RDKit::AtomPairs::getAtomPairFingerprint(
      mol, minLength, maxLength, fvect.get(), ivect.get(), invvect.get(),
      includeChirality, use2D, confId);
  return res;
}
RDKit::SparseIntVect<std::int32_t> *GetHashedAtomPairFingerprint(
    const RDKit::ROMol &mol, unsigned int nBits, unsigned int minLength,
    unsigned int maxLength, python::object fromAtoms,
    python::object ignoreAtoms, python::object atomInvariants,
    bool includeChirality, bool use2D, int confId) {
  std::unique_ptr<std::vector<std::uint32_t>> fvect =
      pythonObjectToVect(fromAtoms, mol.getNumAtoms());
  std::unique_ptr<std::vector<std::uint32_t>> ivect =
      pythonObjectToVect(ignoreAtoms, mol.getNumAtoms());
  std::unique_ptr<std::vector<std::uint32_t>> invvect = pythonObjectToVect(
      atomInvariants,
      static_cast<unsigned int>(1 << RDKit::AtomPairs::codeSize));
  RDKit::SparseIntVect<std::int32_t> *res;
  res = RDKit::AtomPairs::getHashedAtomPairFingerprint(
      mol, nBits, minLength, maxLength, fvect.get(), ivect.get(), invvect.get(),
      includeChirality, use2D, confId);
  return res;
}

RDKit::SparseIntVect<boost::int64_t> *GetTopologicalTorsionFingerprint(
    const RDKit::ROMol &mol, unsigned int targetSize, python::object fromAtoms,
    python::object ignoreAtoms, python::object atomInvariants,
    bool includeChirality) {
  std::unique_ptr<std::vector<std::uint32_t>> fvect =
      pythonObjectToVect(fromAtoms, mol.getNumAtoms());
  std::unique_ptr<std::vector<std::uint32_t>> ivect =
      pythonObjectToVect(ignoreAtoms, mol.getNumAtoms());
  std::unique_ptr<std::vector<std::uint32_t>> invvect = pythonObjectToVect(
      atomInvariants,
      static_cast<unsigned int>(1 << RDKit::AtomPairs::codeSize));
  if (targetSize * RDKit::AtomPairs::codeSize > 64) {
    std::ostringstream errout;
    errout << "Maximum supported topological torsion path length is "
           << 64 / RDKit::AtomPairs::codeSize << std::endl;
    throw_value_error(errout.str());
  }

  RDKit::SparseIntVect<boost::int64_t> *res;
  res = RDKit::AtomPairs::getTopologicalTorsionFingerprint(
      mol, targetSize, fvect.get(), ivect.get(), invvect.get(),
      includeChirality);
  return res;
}

RDKit::SparseIntVect<boost::int64_t> *GetHashedTopologicalTorsionFingerprint(
    const RDKit::ROMol &mol, unsigned int nBits, unsigned int targetSize,
    python::object fromAtoms, python::object ignoreAtoms,
    python::object atomInvariants, bool includeChirality) {
  std::unique_ptr<std::vector<std::uint32_t>> fvect =
      pythonObjectToVect(fromAtoms, mol.getNumAtoms());
  std::unique_ptr<std::vector<std::uint32_t>> ivect =
      pythonObjectToVect(ignoreAtoms, mol.getNumAtoms());
  std::unique_ptr<std::vector<std::uint32_t>> invvect = pythonObjectToVect(
      atomInvariants,
      static_cast<unsigned int>(1 << RDKit::AtomPairs::codeSize));
  RDKit::SparseIntVect<boost::int64_t> *res;
  res = RDKit::AtomPairs::getHashedTopologicalTorsionFingerprint(
      mol, nBits, targetSize, fvect.get(), ivect.get(), invvect.get(),
      includeChirality);
  return res;
}

ExplicitBitVect *GetHashedTopologicalTorsionFingerprintAsBitVect(
    const RDKit::ROMol &mol, unsigned int nBits, unsigned int targetSize,
    python::object fromAtoms, python::object ignoreAtoms,
    python::object atomInvariants, unsigned int nBitsPerEntry,
    bool includeChirality) {
  std::unique_ptr<std::vector<std::uint32_t>> fvect =
      pythonObjectToVect(fromAtoms, mol.getNumAtoms());
  std::unique_ptr<std::vector<std::uint32_t>> ivect =
      pythonObjectToVect(ignoreAtoms, mol.getNumAtoms());
  std::unique_ptr<std::vector<std::uint32_t>> invvect = pythonObjectToVect(
      atomInvariants,
      static_cast<unsigned int>(1 << RDKit::AtomPairs::codeSize));
  ExplicitBitVect *res;
  res = RDKit::AtomPairs::getHashedTopologicalTorsionFingerprintAsBitVect(
      mol, nBits, targetSize, fvect.get(), ivect.get(), invvect.get(),
      nBitsPerEntry, includeChirality);
  return res;
}

ExplicitBitVect *GetHashedAtomPairFingerprintAsBitVect(
    const RDKit::ROMol &mol, unsigned int nBits, unsigned int minLength,
    unsigned int maxLength, python::object fromAtoms,
    python::object ignoreAtoms, python::object atomInvariants,
    unsigned int nBitsPerEntry, bool includeChirality, bool use2D, int confId) {
  std::unique_ptr<std::vector<std::uint32_t>> fvect =
      pythonObjectToVect(fromAtoms, mol.getNumAtoms());
  std::unique_ptr<std::vector<std::uint32_t>> ivect =
      pythonObjectToVect(ignoreAtoms, mol.getNumAtoms());
  std::unique_ptr<std::vector<std::uint32_t>> invvect = pythonObjectToVect(
      atomInvariants,
      static_cast<unsigned int>(1 << RDKit::AtomPairs::codeSize));
  ExplicitBitVect *res;
  res = RDKit::AtomPairs::getHashedAtomPairFingerprintAsBitVect(
      mol, nBits, minLength, maxLength, fvect.get(), ivect.get(), invvect.get(),
      nBitsPerEntry, includeChirality, use2D, confId);
  return res;
}

namespace {
double kappaHelper(double (*fn)(const RDKit::ROMol &, std::vector<double> *),
                   const RDKit::ROMol &mol, python::object atomContribs) {
  std::vector<double> *lContribs = nullptr;
  if (atomContribs != python::object()) {
    // make sure the optional argument actually was a list
    python::list typecheck = python::extract<python::list>(atomContribs);

    if (python::extract<unsigned int>(typecheck.attr("__len__")()) !=
        mol.getNumAtoms()) {
      throw_value_error("length of atomContribs list != number of atoms");
    }

    lContribs = new std::vector<double>(mol.getNumAtoms());
  }
  double res = fn(mol, lContribs);
  if (lContribs) {
    python::list acl = python::extract<python::list>(atomContribs);
    for (unsigned int i = 0; i < mol.getNumAtoms(); ++i) {
      acl[i] = (*lContribs)[i];
    }
    delete lContribs;
  }
  return res;
}
double hkAlphaHelper(const RDKit::ROMol &mol, python::object atomContribs) {
  return kappaHelper(RDKit::Descriptors::calcHallKierAlpha, mol, atomContribs);
}

RDKit::SparseIntVect<std::uint32_t> *MorganFingerprintHelper(
    const RDKit::ROMol &mol, int radius, int nBits, python::object invariants,
    python::object fromAtoms, bool useChirality, bool useBondTypes,
    bool useFeatures, bool useCounts, python::object bitInfo,
    bool includeRedundantEnvironments) {
  std::vector<boost::uint32_t> *invars = nullptr;
  if (invariants) {
    unsigned int nInvar =
        python::extract<unsigned int>(invariants.attr("__len__")());
    if (nInvar) {
      if (nInvar != mol.getNumAtoms()) {
        throw_value_error("length of invariant vector != number of atoms");
      }
      invars = new std::vector<std::uint32_t>(mol.getNumAtoms());
      for (unsigned int i = 0; i < mol.getNumAtoms(); ++i) {
        (*invars)[i] = python::extract<std::uint32_t>(invariants[i]);
      }
    }
  } else if (useFeatures) {
    invars = new std::vector<std::uint32_t>(mol.getNumAtoms());
    RDKit::MorganFingerprints::getFeatureInvariants(mol, *invars);
  }
  std::vector<std::uint32_t> *froms = nullptr;
  if (fromAtoms) {
    unsigned int nFrom =
        python::extract<unsigned int>(fromAtoms.attr("__len__")());
    if (nFrom) {
      froms = new std::vector<std::uint32_t>();
      for (unsigned int i = 0; i < nFrom; ++i) {
        froms->push_back(python::extract<std::uint32_t>(fromAtoms[i]));
      }
    }
  }
  RDKit::MorganFingerprints::BitInfoMap *bitInfoMap = nullptr;
  if (bitInfo != python::object()) {
    // make sure the optional argument actually was a dictionary
    python::dict typecheck = python::extract<python::dict>(bitInfo);
    bitInfoMap = new RDKit::MorganFingerprints::BitInfoMap();
  }
  RDKit::SparseIntVect<std::uint32_t> *res;
  if (nBits < 0) {
    res = RDKit::MorganFingerprints::getFingerprint(
        mol, static_cast<unsigned int>(radius), invars, froms, useChirality,
        useBondTypes, useCounts, false, bitInfoMap,
        includeRedundantEnvironments);
  } else {
    res = RDKit::MorganFingerprints::getHashedFingerprint(
        mol, static_cast<unsigned int>(radius),
        static_cast<unsigned int>(nBits), invars, froms, useChirality,
        useBondTypes, false, bitInfoMap, includeRedundantEnvironments);
  }
  if (bitInfoMap) {
    bitInfo.attr("clear")();
    for (RDKit::MorganFingerprints::BitInfoMap::const_iterator iter =
             bitInfoMap->begin();
         iter != bitInfoMap->end(); ++iter) {
      const std::vector<std::pair<std::uint32_t, std::uint32_t>> &v =
          iter->second;
      python::list localL;
      for (const auto &vIt : v) {
        localL.append(python::make_tuple(vIt.first, vIt.second));
      }
      bitInfo[iter->first] = python::tuple(localL);
    }
    delete bitInfoMap;
  }
  if (invars) {
    delete invars;
  }
  if (froms) {
    delete froms;
  }
  return res;
}

#ifdef RDK_HAS_EIGEN3
std::pair<double, double> BCUT2D_list(const RDKit::ROMol &m,
                                      python::list atomprops) {
  std::vector<double> dvec;
  for (int i = 0; i < len(atomprops); ++i) {
    dvec.push_back(boost::python::extract<double>(atomprops[i]));
  }
  return RDKit::Descriptors::BCUT2D(m, dvec);
}

std::pair<double, double> BCUT2D_tuple(const RDKit::ROMol &m,
                                       python::tuple atomprops) {
  std::vector<double> dvec;
  for (int i = 0; i < len(atomprops); ++i) {
    dvec.push_back(boost::python::extract<double>(atomprops[i]));
  }
  return RDKit::Descriptors::BCUT2D(m, dvec);
}

// From boost::python examples
// Converts a std::pair instance to a Python tuple.
template <typename T1, typename T2>
struct std_pair_to_tuple {
  static PyObject *convert(std::pair<T1, T2> const &p) {
    return boost::python::incref(
        boost::python::make_tuple(p.first, p.second).ptr());
  }
  static PyTypeObject const *get_pytype() { return &PyTuple_Type; }
};

// Helper for convenience.
template <typename T1, typename T2>
struct std_pair_to_python_converter {
  std_pair_to_python_converter() {
    boost::python::to_python_converter<std::pair<T1, T2>,
                                       std_pair_to_tuple<T1, T2>,
                                       true  // std_pair_to_tuple has get_pytype
                                       >();
  }
};
#endif
}  // namespace
RDKit::SparseIntVect<std::uint32_t> *GetMorganFingerprint(
    const RDKit::ROMol &mol, int radius, python::object invariants,
    python::object fromAtoms, bool useChirality, bool useBondTypes,
    bool useFeatures, bool useCounts, python::object bitInfo,
    bool includeRedundantEnvironments) {
  return MorganFingerprintHelper(
      mol, radius, -1, invariants, fromAtoms, useChirality, useBondTypes,
      useFeatures, useCounts, bitInfo, includeRedundantEnvironments);
}
RDKit::SparseIntVect<std::uint32_t> *GetHashedMorganFingerprint(
    const RDKit::ROMol &mol, int radius, int nBits, python::object invariants,
    python::object fromAtoms, bool useChirality, bool useBondTypes,
    bool useFeatures, python::object bitInfo,
    bool includeRedundantEnvironments) {
  return MorganFingerprintHelper(mol, radius, nBits, invariants, fromAtoms,
                                 useChirality, useBondTypes, useFeatures, true,
                                 bitInfo, includeRedundantEnvironments);
}

ExplicitBitVect *GetMorganFingerprintBV(
    const RDKit::ROMol &mol, int radius, unsigned int nBits,
    python::object invariants, python::object fromAtoms, bool useChirality,
    bool useBondTypes, bool useFeatures, python::object bitInfo,
    bool includeRedundantEnvironments) {
  std::vector<boost::uint32_t> *invars = nullptr;
  if (invariants) {
    unsigned int nInvar =
        python::extract<unsigned int>(invariants.attr("__len__")());
    if (nInvar) {
      if (nInvar != mol.getNumAtoms()) {
        throw_value_error("length of invariant vector != number of atoms");
      }
      invars = new std::vector<std::uint32_t>(mol.getNumAtoms());
      for (unsigned int i = 0; i < mol.getNumAtoms(); ++i) {
        (*invars)[i] = python::extract<std::uint32_t>(invariants[i]);
      }
    }
  } else if (useFeatures) {
    invars = new std::vector<std::uint32_t>(mol.getNumAtoms());
    RDKit::MorganFingerprints::getFeatureInvariants(mol, *invars);
  }

  std::unique_ptr<std::vector<std::uint32_t>> froms =
      pythonObjectToVect(fromAtoms, mol.getNumAtoms());
  RDKit::MorganFingerprints::BitInfoMap *bitInfoMap = nullptr;
  if (bitInfo != python::object()) {
    // make sure the optional argument actually was a dictionary
    python::dict typecheck = python::extract<python::dict>(bitInfo);
    bitInfoMap = new RDKit::MorganFingerprints::BitInfoMap();
  }
  ExplicitBitVect *res;
  res = RDKit::MorganFingerprints::getFingerprintAsBitVect(
      mol, static_cast<unsigned int>(radius), nBits, invars, froms.get(),
      useChirality, useBondTypes, false, bitInfoMap,
      includeRedundantEnvironments);
  if (bitInfoMap) {
    bitInfo.attr("clear")();
    for (RDKit::MorganFingerprints::BitInfoMap::const_iterator iter =
             bitInfoMap->begin();
         iter != bitInfoMap->end(); ++iter) {
      const std::vector<std::pair<std::uint32_t, std::uint32_t>> &v =
          iter->second;
      python::list localL;
      for (const auto &vIt : v) {
        localL.append(python::make_tuple(vIt.first, vIt.second));
      }
      bitInfo[iter->first] = python::tuple(localL);
    }
    delete bitInfoMap;
  }
  delete invars;
  return res;
}

python::list GetAtomFeatures(const RDKit::ROMol &mol, int atomid,
                             bool addchiral) {
  std::vector<double> res;
  RDKit::Descriptors::AtomFeatVect(mol, res, atomid, addchiral);
  python::list pyres;
  for (auto iv : res) {
    pyres.append(iv);
  }
  return pyres;
}

python::list GetConnectivityInvariants(const RDKit::ROMol &mol,
                                       bool includeRingMembership) {
  std::vector<std::uint32_t> invars(mol.getNumAtoms());
  RDKit::MorganFingerprints::getConnectivityInvariants(mol, invars,
                                                       includeRingMembership);
  python::list res;
  BOOST_FOREACH (std::uint32_t iv, invars) { res.append(python::long_(iv)); }
  return res;
}
python::list GetFeatureInvariants(const RDKit::ROMol &mol) {
  std::vector<std::uint32_t> invars(mol.getNumAtoms());
  RDKit::MorganFingerprints::getFeatureInvariants(mol, invars);
  python::list res;
  BOOST_FOREACH (std::uint32_t iv, invars) { res.append(python::long_(iv)); }
  return res;
}

python::list GetUSR(const RDKit::ROMol &mol, int confId) {
  if (mol.getNumConformers() == 0) {
    throw_value_error("no conformers");
  }
  if (mol.getNumAtoms() < 3) {
    throw_value_error("too few atoms (minimum three)");
  }
  std::vector<double> descriptor(12);
  RDKit::Descriptors::USR(mol, descriptor, confId);
  python::list pyDescr;
  BOOST_FOREACH (double d, descriptor) { pyDescr.append(d); }
  return pyDescr;
}

python::list GetUSRDistributions(python::object coords, python::object points) {
  unsigned int numCoords =
      python::extract<unsigned int>(coords.attr("__len__")());
  if (numCoords == 0) {
    throw_value_error("no coordinates");
  }
  RDGeom::Point3DConstPtrVect c(numCoords);
  for (unsigned int i = 0; i < numCoords; ++i) {
    auto *pt = new RDGeom::Point3D;
    *pt = python::extract<RDGeom::Point3D>(coords[i]);
    c[i] = pt;
  }
  std::vector<RDGeom::Point3D> pts(4);
  std::vector<std::vector<double>> distances(4);
  RDKit::Descriptors::calcUSRDistributions(c, distances, pts);
  if (points != python::object()) {
    // make sure the optional argument actually was a list
    python::list tmpPts = python::extract<python::list>(points);
    BOOST_FOREACH (RDGeom::Point3D p, pts) { tmpPts.append(p); }
    points = tmpPts;
  }
  python::list pyDist;
  BOOST_FOREACH (std::vector<double> dist, distances) {
    python::list pytmp;
    BOOST_FOREACH (double d, dist) { pytmp.append(d); }
    pyDist.append(pytmp);
  }
  BOOST_FOREACH (const RDGeom::Point3D *pt, c) { delete pt; }
  return pyDist;
}

python::list GetUSRDistributionsFromPoints(python::object coords,
                                           python::object points) {
  unsigned int numCoords =
      python::extract<unsigned int>(coords.attr("__len__")());
  unsigned int numPts = python::extract<unsigned int>(points.attr("__len__")());
  if (numCoords == 0) {
    throw_value_error("no coordinates");
  }
  RDGeom::Point3DConstPtrVect c(numCoords);
  for (unsigned int i = 0; i < numCoords; ++i) {
    auto *pt = new RDGeom::Point3D;
    *pt = python::extract<RDGeom::Point3D>(coords[i]);
    c[i] = pt;
  }
  std::vector<RDGeom::Point3D> p(numPts);
  if (numPts == 0) {
    throw_value_error("no points");
  }
  for (unsigned int i = 0; i < numPts; ++i) {
    p[i] = python::extract<RDGeom::Point3D>(points[i]);
  }
  std::vector<std::vector<double>> distances(numPts);
  RDKit::Descriptors::calcUSRDistributionsFromPoints(c, p, distances);
  python::list pyDist;
  BOOST_FOREACH (std::vector<double> dist, distances) {
    python::list pytmp;
    BOOST_FOREACH (double d, dist) { pytmp.append(d); }
    pyDist.append(pytmp);
  }
  BOOST_FOREACH (const RDGeom::Point3D *pt, c) { delete pt; }
  return pyDist;
}

python::list GetUSRFromDistributions(python::object distances) {
  unsigned int numDist =
      python::extract<unsigned int>(distances.attr("__len__")());
  if (numDist == 0) {
    throw_value_error("no distances");
  }
  std::vector<std::vector<double>> dist(numDist);
  for (unsigned int i = 0; i < numDist; ++i) {
    unsigned int numPts =
        python::extract<unsigned int>(distances[i].attr("__len__")());
    if (numPts == 0) {
      throw_value_error("distances missing");
    }
    std::vector<double> tmpDist(numPts);
    for (unsigned int j = 0; j < numPts; ++j) {
      tmpDist[j] = python::extract<double>(distances[i][j]);
    }
    dist[i] = tmpDist;
  }
  std::vector<double> descriptor(12);
  RDKit::Descriptors::calcUSRFromDistributions(dist, descriptor);
  python::list pyDescr;
  BOOST_FOREACH (double d, descriptor) { pyDescr.append(d); }
  return pyDescr;
}

double GetUSRScore(python::object descriptor1, python::object descriptor2,
                   python::object weights) {
  unsigned int numElements =
      python::extract<unsigned int>(descriptor1.attr("__len__")());
  if (numElements !=
      python::extract<unsigned int>(descriptor2.attr("__len__")())) {
    throw_value_error("descriptors must have the same length");
  }
  unsigned int numWeights = numElements / 12;
  unsigned int numPyWeights =
      python::extract<unsigned int>(weights.attr("__len__")());
  std::vector<double> w(numWeights, 1.0);  // default weights: all to 1.0
  if ((numPyWeights > 0) && (numPyWeights != numWeights)) {
    throw_value_error("number of weights is not correct");
  } else if (numPyWeights == numWeights) {
    for (unsigned int i = 0; i < numWeights; ++i) {
      w[i] = python::extract<double>(weights[i]);
    }
  }
  std::vector<double> d1(numElements);
  std::vector<double> d2(numElements);
  for (unsigned int i = 0; i < numElements; ++i) {
    d1[i] = python::extract<double>(descriptor1[i]);
    d2[i] = python::extract<double>(descriptor2[i]);
  }
  double res = RDKit::Descriptors::calcUSRScore(d1, d2, w);
  return res;
}

python::list GetUSRCAT(const RDKit::ROMol &mol, python::object atomSelections,
                       int confId) {
  if (mol.getNumConformers() == 0) {
    throw_value_error("no conformers");
  }
  if (mol.getNumAtoms() < 3) {
    throw_value_error("too few atoms (minimum three)");
  }

  // check if there is an atom selection provided
  std::vector<std::vector<unsigned int>> atomIds;
  unsigned int sizeDescriptor = 60;
  if (atomSelections != python::object()) {
    // make sure the optional argument actually was a list
    python::list typecheck = python::extract<python::list>(atomSelections);
    unsigned int numSel =
        python::extract<unsigned int>(atomSelections.attr("__len__")());
    if (numSel == 0) {
      throw_value_error("empty atom selections");
    }
    atomIds.resize(numSel);
    for (unsigned int i = 0; i < numSel; ++i) {
      unsigned int numPts =
          python::extract<unsigned int>(atomSelections[i].attr("__len__")());
      std::vector<unsigned int> tmpIds(numPts);
      for (unsigned int j = 0; j < numPts; ++j) {
        tmpIds[j] = python::extract<unsigned int>(atomSelections[i][j]) - 1;
      }
      atomIds[i] = tmpIds;
    }
    sizeDescriptor = 12 * (numSel + 1);
  }
  std::vector<double> descriptor(sizeDescriptor);
  RDKit::Descriptors::USRCAT(mol, descriptor, atomIds, confId);
  python::list pyDescr;
  BOOST_FOREACH (double d, descriptor) { pyDescr.append(d); }
  return pyDescr;
}

python::list CalcSlogPVSA(const RDKit::ROMol &mol, python::object bins,
                          bool force) {
  std::vector<double> *lbins = nullptr;
  if (bins) {
    unsigned int nBins = python::extract<unsigned int>(bins.attr("__len__")());
    if (nBins) {
      lbins = new std::vector<double>(nBins, 0.0);
      for (unsigned int i = 0; i < nBins; ++i) {
        (*lbins)[i] = python::extract<double>(bins[i]);
      }
    }
  }
  std::vector<double> res;
  res = RDKit::Descriptors::calcSlogP_VSA(mol, lbins, force);

  python::list pyres;
  BOOST_FOREACH (double dv, res) { pyres.append(dv); }
  return pyres;
}
python::list CalcSMRVSA(const RDKit::ROMol &mol, python::object bins,
                        bool force) {
  std::vector<double> *lbins = nullptr;
  if (bins) {
    unsigned int nBins = python::extract<unsigned int>(bins.attr("__len__")());
    if (nBins) {
      lbins = new std::vector<double>(nBins, 0.0);
      for (unsigned int i = 0; i < nBins; ++i) {
        (*lbins)[i] = python::extract<double>(bins[i]);
      }
    }
  }
  std::vector<double> res;
  res = RDKit::Descriptors::calcSMR_VSA(mol, lbins, force);

  python::list pyres;
  BOOST_FOREACH (double dv, res) { pyres.append(dv); }
  return pyres;
}
python::list CalcPEOEVSA(const RDKit::ROMol &mol, python::object bins,
                         bool force) {
  std::vector<double> *lbins = nullptr;
  if (bins) {
    unsigned int nBins = python::extract<unsigned int>(bins.attr("__len__")());
    if (nBins) {
      lbins = new std::vector<double>(nBins, 0.0);
      for (unsigned int i = 0; i < nBins; ++i) {
        (*lbins)[i] = python::extract<double>(bins[i]);
      }
    }
  }
  std::vector<double> res;
  res = RDKit::Descriptors::calcPEOE_VSA(mol, lbins, force);

  python::list pyres;
  BOOST_FOREACH (double dv, res) { pyres.append(dv); }
  return pyres;
}
python::list CalcCustomPropVSA(const RDKit::ROMol &mol,
                               const std::string customPropName,
                               python::object bins, bool force) {
  unsigned int nBins = python::extract<unsigned int>(bins.attr("__len__")());
  std::vector<double> lbins = std::vector<double>(nBins, 0.0);
  for (unsigned int i = 0; i < nBins; ++i) {
    lbins[i] = python::extract<double>(bins[i]);
  }
  std::vector<double> res;
  res =
      RDKit::Descriptors::calcCustomProp_VSA(mol, customPropName, lbins, force);

  python::list pyres;
  BOOST_FOREACH (double dv, res) { pyres.append(dv); }
  return pyres;
}
python::list CalcMQNs(const RDKit::ROMol &mol, bool force) {
  std::vector<unsigned int> res;
  res = RDKit::Descriptors::calcMQNs(mol, force);

  python::list pyres;
  BOOST_FOREACH (unsigned int iv, res) { pyres.append(iv); }
  return pyres;
}

unsigned int numSpiroAtoms(const RDKit::ROMol &mol, python::object pyatoms) {
  std::vector<unsigned int> ats;
  unsigned int res = RDKit::Descriptors::calcNumSpiroAtoms(
      mol, pyatoms != python::object() ? &ats : nullptr);
  if (pyatoms != python::object()) {
    python::list pyres = python::extract<python::list>(pyatoms);
    BOOST_FOREACH (unsigned int iv, ats) { pyres.append(iv); }
  }
  return res;
}
unsigned int numBridgeheadAtoms(const RDKit::ROMol &mol,
                                python::object pyatoms) {
  std::vector<unsigned int> ats;
  unsigned int res = RDKit::Descriptors::calcNumBridgeheadAtoms(
      mol, pyatoms != python::object() ? &ats : nullptr);
  if (pyatoms != python::object()) {
    python::list pyres = python::extract<python::list>(pyatoms);
    BOOST_FOREACH (unsigned int iv, ats) { pyres.append(iv); }
  }
  return res;
}

struct PythonPropertyFunctor : public RDKit::Descriptors::PropertyFunctor {
  PyObject *self;

  // n.b. until we switch the query d_dataFunc over to boost::function
  //  we can't use python props in functions.
  PythonPropertyFunctor(PyObject *self, const std::string &name,
                        const std::string &version)
      : PropertyFunctor(name, version), self(self) {
    python::incref(self);
  }

  ~PythonPropertyFunctor() override { python::decref(self); }

  double operator()(const RDKit::ROMol &mol) const override {
    return python::call_method<double>(self, "__call__", boost::ref(mol));
  }
};
}  // namespace

BOOST_PYTHON_MODULE(rdMolDescriptors) {
  python::scope().attr("__doc__") =
      "Module containing functions to compute molecular descriptors";

  std::string docString = "";

  python::class_<python::object>("AtomPairsParameters")
      .setattr("version", RDKit::AtomPairs::atomPairsVersion)
      .setattr("numTypeBits", RDKit::AtomPairs::numTypeBits)
      .setattr("numPiBits", RDKit::AtomPairs::numPiBits)
      .setattr("numBranchBits", RDKit::AtomPairs::numBranchBits)
      .setattr("numChiralBits", RDKit::AtomPairs::numChiralBits)
      .setattr("codeSize", RDKit::AtomPairs::codeSize)
      .setattr("atomTypes", atomPairTypes)
      .setattr("numPathBits", RDKit::AtomPairs::numPathBits)
      .setattr("numAtomPairFingerprintBits",
               RDKit::AtomPairs::numAtomPairFingerprintBits);
  docString = "Returns the atom code (hash) for an atom";
  python::def("GetAtomPairAtomCode", RDKit::AtomPairs::getAtomCode,
              (python::arg("atom"), python::arg("branchSubtract") = 0,
               python::arg("includeChirality") = false),
              docString.c_str());
  docString =
      "Returns the atom-pair code (hash) for a pair of atoms separated by a "
      "certain number of bonds";
  python::def(
      "GetAtomPairCode", RDKit::AtomPairs::getAtomPairCode,
      (python::arg("atom1Code"), python::arg("atom2Code"),
       python::arg("distance"), python::arg("includeChirality") = false),
      docString.c_str());
  docString =
      "Returns the atom-pair fingerprint for a molecule as an IntSparseIntVect";
  python::def("GetAtomPairFingerprint", GetAtomPairFingerprint,
              (python::arg("mol"), python::arg("minLength") = 1,
               python::arg("maxLength") = RDKit::AtomPairs::maxPathLen - 1,
               python::arg("fromAtoms") = 0, python::arg("ignoreAtoms") = 0,
               python::arg("atomInvariants") = 0,
               python::arg("includeChirality") = false,
               python::arg("use2D") = true, python::arg("confId") = -1),
              docString.c_str(),
              python::return_value_policy<python::manage_new_object>());

  docString =
      "Returns the hashed atom-pair fingerprint for a molecule as an "
      "IntSparseIntVect";
  python::def("GetHashedAtomPairFingerprint", GetHashedAtomPairFingerprint,
              (python::arg("mol"), python::arg("nBits") = 2048,
               python::arg("minLength") = 1,
               python::arg("maxLength") = RDKit::AtomPairs::maxPathLen - 1,
               python::arg("fromAtoms") = 0, python::arg("ignoreAtoms") = 0,
               python::arg("atomInvariants") = 0,
               python::arg("includeChirality") = false,
               python::arg("use2D") = true, python::arg("confId") = -1),
              docString.c_str(),
              python::return_value_policy<python::manage_new_object>());

  docString =
      "Returns the atom-pair fingerprint for a molecule as an ExplicitBitVect";
  python::def(
      "GetHashedAtomPairFingerprintAsBitVect",
      GetHashedAtomPairFingerprintAsBitVect,
      (python::arg("mol"), python::arg("nBits") = 2048,
       python::arg("minLength") = 1,
       python::arg("maxLength") = RDKit::AtomPairs::maxPathLen - 1,
       python::arg("fromAtoms") = 0, python::arg("ignoreAtoms") = 0,
       python::arg("atomInvariants") = 0, python::arg("nBitsPerEntry") = 4,
       python::arg("includeChirality") = false, python::arg("use2D") = true,
       python::arg("confId") = -1),
      docString.c_str(),
      python::return_value_policy<python::manage_new_object>());

  docString =
      "Returns the topological-torsion fingerprint for a molecule as a "
      "LongIntSparseIntVect";
  python::def("GetTopologicalTorsionFingerprint",
              GetTopologicalTorsionFingerprint,
              (python::arg("mol"), python::arg("targetSize") = 4,
               python::arg("fromAtoms") = 0, python::arg("ignoreAtoms") = 0,
               python::arg("atomInvariants") = 0,
               python::arg("includeChirality") = false),
              docString.c_str(),
              python::return_value_policy<python::manage_new_object>());
  docString =
      "Returns the hashed topological-torsion fingerprint for a molecule as a "
      "LongIntSparseIntVect";
  python::def(
      "GetHashedTopologicalTorsionFingerprint",
      GetHashedTopologicalTorsionFingerprint,
      (python::arg("mol"), python::arg("nBits") = 2048,
       python::arg("targetSize") = 4, python::arg("fromAtoms") = 0,
       python::arg("ignoreAtoms") = 0, python::arg("atomInvariants") = 0,
       python::arg("includeChirality") = false),
      docString.c_str(),
      python::return_value_policy<python::manage_new_object>());
  docString =
      "Returns the topological-torsion fingerprint for a molecule as an "
      "ExplicitBitVect";
  python::def(
      "GetHashedTopologicalTorsionFingerprintAsBitVect",
      GetHashedTopologicalTorsionFingerprintAsBitVect,
      (python::arg("mol"), python::arg("nBits") = 2048,
       python::arg("targetSize") = 4, python::arg("fromAtoms") = 0,
       python::arg("ignoreAtoms") = 0, python::arg("atomInvariants") = 0,
       python::arg("nBitsPerEntry") = 4,
       python::arg("includeChirality") = false),
      docString.c_str(),
      python::return_value_policy<python::manage_new_object>());

  docString = "Returns a Morgan fingerprint for a molecule";
  python::def(
      "GetMorganFingerprint", GetMorganFingerprint,
      (python::arg("mol"), python::arg("radius"),
       python::arg("invariants") = python::list(),
       python::arg("fromAtoms") = python::list(),
       python::arg("useChirality") = false, python::arg("useBondTypes") = true,
       python::arg("useFeatures") = false, python::arg("useCounts") = true,
       python::arg("bitInfo") = python::object(),
       python::arg("includeRedundantEnvironments") = false),
      docString.c_str(),
      python::return_value_policy<python::manage_new_object>());
  docString = "Returns a hashed Morgan fingerprint for a molecule";
  python::def(
      "GetHashedMorganFingerprint", GetHashedMorganFingerprint,
      (python::arg("mol"), python::arg("radius"), python::arg("nBits") = 2048,
       python::arg("invariants") = python::list(),
       python::arg("fromAtoms") = python::list(),
       python::arg("useChirality") = false, python::arg("useBondTypes") = true,
       python::arg("useFeatures") = false,
       python::arg("bitInfo") = python::object(),
       python::arg("includeRedundantEnvironments") = false),
      docString.c_str(),
      python::return_value_policy<python::manage_new_object>());
  docString = "Returns a Morgan fingerprint for a molecule as a bit vector";
  python::def(
      "GetMorganFingerprintAsBitVect", GetMorganFingerprintBV,
      (python::arg("mol"), python::arg("radius"), python::arg("nBits") = 2048,
       python::arg("invariants") = python::list(),
       python::arg("fromAtoms") = python::list(),
       python::arg("useChirality") = false, python::arg("useBondTypes") = true,
       python::arg("useFeatures") = false,
       python::arg("bitInfo") = python::object(),
       python::arg("includeRedundantEnvironments") = false),
      docString.c_str(),
      python::return_value_policy<python::manage_new_object>());
  python::scope().attr("_MorganFingerprint_version") =
      RDKit::MorganFingerprints::morganFingerprintVersion;
  docString = "Returns connectivity invariants (ECFP-like) for a molecule.";
  python::def("GetConnectivityInvariants", GetConnectivityInvariants,
              (python::arg("mol"), python::arg("includeRingMembership") = true),
              docString.c_str());
  python::scope().attr("_ConnectivityInvariants_version") =
      RDKit::MorganFingerprints::morganConnectivityInvariantVersion;

  docString = "Returns feature invariants (FCFP-like) for a molecule.";
  python::def("GetFeatureInvariants", GetFeatureInvariants,
              (python::arg("mol")), docString.c_str());
  python::scope().attr("_FeatureInvariants_version") =
      RDKit::MorganFingerprints::morganFeatureInvariantVersion;

  // USR descriptor
  docString = "Returns a USR descriptor for one conformer of a molecule";
  python::def("GetUSR", GetUSR,
              (python::arg("mol"), python::arg("confId") = -1),
              docString.c_str());
  docString =
      "Returns the four USR distance distributions for a set of coordinates";
  python::def("GetUSRDistributions", GetUSRDistributions,
              (python::arg("coords"), python::arg("points") = python::object()),
              docString.c_str());
  docString =
      "Returns the USR distance distributions for a set of coordinates and "
      "points";
  python::def("GetUSRDistributionsFromPoints", GetUSRDistributionsFromPoints,
              (python::arg("coords"), python::arg("points")),
              docString.c_str());
  docString = "Returns the USR descriptor from a set of distance distributions";
  python::def("GetUSRFromDistributions", GetUSRFromDistributions,
              (python::arg("distances")), docString.c_str());
  docString = "Returns the USR score for two USR or USRCAT descriptors";
  python::def("GetUSRScore", GetUSRScore,
              (python::arg("descriptor1"), python::arg("descriptor2"),
               python::arg("weights") = python::list()),
              docString.c_str());
  docString = "Returns a USRCAT descriptor for one conformer of a molecule";
  python::def(
      "GetUSRCAT", GetUSRCAT,
      (python::arg("mol"), python::arg("atomSelections") = python::object(),
       python::arg("confId") = -1),
      docString.c_str());

  docString =
      "returns (as a list of 2-tuples) the contributions of each atom to\n"
      "the Wildman-Cripppen logp and mr value";
  python::def("_CalcCrippenContribs", computeCrippenContribs,
              (python::arg("mol"), python::arg("force") = false,
               python::arg("atomTypes") = python::list(),
               python::arg("atomTypeLabels") = python::list()),
              docString.c_str());
  docString = "returns a 2-tuple with the Wildman-Crippen logp,mr values";
  python::def("CalcCrippenDescriptors", calcCrippenDescriptors,
              (python::arg("mol"), python::arg("includeHs") = true,
               python::arg("force") = false),
              docString.c_str());
  python::scope().attr("_CalcCrippenDescriptors_version") =
      RDKit::Descriptors::crippenVersion;

  docString = "returns the Labute ASA value for a molecule";
  python::def("CalcLabuteASA", RDKit::Descriptors::calcLabuteASA,
              (python::arg("mol"), python::arg("includeHs") = true,
               python::arg("force") = false),
              docString.c_str());
  python::scope().attr("_CalcLabuteASA_version") =
      RDKit::Descriptors::labuteASAVersion;

  docString = "returns a list of atomic contributions to the Labute ASA";
  python::def("_CalcLabuteASAContribs", computeASAContribs,
              (python::arg("mol"), python::arg("includeHs") = true,
               python::arg("force") = false),
              docString.c_str());

  docString = "returns the TPSA value for a molecule";
  python::def("CalcTPSA", RDKit::Descriptors::calcTPSA,
              (python::arg("mol"), python::arg("force") = false,
               python::arg("includeSandP") = false),
              docString.c_str());
  python::scope().attr("_CalcTPSA_version") = RDKit::Descriptors::tpsaVersion;

  docString = "returns a list of atomic contributions to the TPSA";
  python::def("_CalcTPSAContribs", computeTPSAContribs,
              (python::arg("mol"), python::arg("force") = false,
               python::arg("includeSandP") = false),
              docString.c_str());

  docString = "returns the molecule's molecular weight";
  python::def("_CalcMolWt", RDKit::Descriptors::calcAMW,
              (python::arg("mol"), python::arg("onlyHeavy") = false),
              docString.c_str());
  python::scope().attr("_CalcMolWt_version") = "1.0.0";

  docString = "returns the molecule's exact molecular weight";
  python::def("CalcExactMolWt", RDKit::Descriptors::calcExactMW,
              (python::arg("mol"), python::arg("onlyHeavy") = false),
              docString.c_str());
  python::scope().attr("_CalcExactMolWt_version") = "1.0.0";

  docString = "returns the molecule's formula";
  python::def("CalcMolFormula", RDKit::Descriptors::calcMolFormula,
              (python::arg("mol"), python::arg("separateIsotopes") = false,
               python::arg("abbreviateHIsotopes") = true),
              docString.c_str());
  python::scope().attr("_CalcMolFormula_version") = "1.3.0";

  docString = "returns the number of Lipinski H-bond donors for a molecule";
  python::def("CalcNumLipinskiHBD", RDKit::Descriptors::calcLipinskiHBD,
              (python::arg("mol")), docString.c_str());
  python::scope().attr("_CalcNumLipinskiHBD_version") =
      RDKit::Descriptors::lipinskiHBDVersion;
  docString = "returns the number of Lipinski H-bond acceptors for a molecule";
  python::def("CalcNumLipinskiHBA", RDKit::Descriptors::calcLipinskiHBA,
              (python::arg("mol")), docString.c_str());
  python::scope().attr("_CalcNumLipinskiHBA_version") =
      RDKit::Descriptors::lipinskiHBAVersion;
  docString = "returns the number of H-bond donors for a molecule";
  python::def("CalcNumHBD", RDKit::Descriptors::calcNumHBD,
              (python::arg("mol")), docString.c_str());
  python::scope().attr("_CalcNumHBD_version") =
      RDKit::Descriptors::NumHBDVersion;
  docString = "returns the number of H-bond acceptors for a molecule";
  python::def("CalcNumHBA", RDKit::Descriptors::calcNumHBA,
              (python::arg("mol")), docString.c_str());
  python::scope().attr("_CalcNumHBA_version") =
      RDKit::Descriptors::NumHBAVersion;

  // exposes calcNumRotatableBondOptions (must be a better way!)

  docString =
      "Options for generating rotatble bonds\n\
 NonStrict - standard loose definitions\n\
 Strict - stricter definition excluding amides, esters, etc\n\
 StrictLinkages - adds rotors between rotatable bonds\n\
 Default - Current RDKit default\n";

  python::enum_<RDKit::Descriptors::NumRotatableBondsOptions>(
      "NumRotatableBondsOptions", docString.c_str())
      .value("NonStrict", RDKit::Descriptors::NonStrict)
      .value("Strict", RDKit::Descriptors::Strict)
      .value("StrictLinkages", RDKit::Descriptors::StrictLinkages)
      .value("Default", RDKit::Descriptors::Default);

#ifdef RDK_USE_STRICT_ROTOR_DEFINITION
  docString =
      "returns the number of rotatable bonds for a molecule.\n\
   strict = NumRotatableBondsOptions.NonStrict - Simple rotatable bond definition.\n\
   strict = NumRotatableBondsOptions.Strict - (default) does not count things like\n\
            amide or ester bonds\n\
   strict = NumRotatableBondsOptions.StrictLinkages - handles linkages between ring\n\
      systems.\n\
      - Single bonds between aliphatic ring Cs are always rotatable. This\n\
        means that the central bond in CC1CCCC(C)C1-C1C(C)CCCC1C is now \n\
        considered rotatable; it was not before\n\
      - Heteroatoms in the linked rings no longer affect whether or not\n\
        the linking bond is rotatable\n\
      - the linking bond in systems like Cc1cccc(C)c1-c1c(C)cccc1 is now\n\
         considered non-rotatable";
#else
  docString =
      "returns the number of rotatable bonds for a molecule.\n\
   strict = NumRotatableBondsOptions.NonStrict - (default) Simple rotatable bond definition.\n\
   strict = NumRotatableBondsOptions.Strict - does not count things like\n\
            amide or ester bonds\n\
   strict = NumRotatableBondsOptions.StrictLinkages - handles linkages between ring\n\
      systems.\n\
      - Single bonds between aliphatic ring Cs are always rotatable. This\n\
        means that the central bond in CC1CCCC(C)C1-C1C(C)CCCC1C is now \n\
        considered rotatable; it was not before\n\
      - Heteroatoms in the linked rings no longer affect whether or not\n\
        the linking bond is rotatable\n\
      - the linking bond in systems like Cc1cccc(C)c1-c1c(C)cccc1 is now\n\
         considered non-rotatable";
#endif

  python::def("CalcNumRotatableBonds",
              (unsigned int (*)(const RDKit::ROMol &,
                                bool))RDKit::Descriptors::calcNumRotatableBonds,
              (python::arg("mol"), python::arg("strict")), docString.c_str());

  python::def(
      "CalcNumRotatableBonds",
      (unsigned int (*)(const RDKit::ROMol &,
                        RDKit::Descriptors::NumRotatableBondsOptions))
          RDKit::Descriptors::calcNumRotatableBonds,
      (python::arg("mol"), python::arg("strict") = RDKit::Descriptors::Default),
      docString.c_str());
  python::scope().attr("_CalcNumRotatableBonds_version") =
      RDKit::Descriptors::NumRotatableBondsVersion;

  docString = "returns the number of rings for a molecule";
  python::def("CalcNumRings", RDKit::Descriptors::calcNumRings,
              (python::arg("mol")), docString.c_str());
  python::scope().attr("_CalcNumRings_version") =
      RDKit::Descriptors::NumRingsVersion;

  docString = "returns the number of aromatic rings for a molecule";
  python::def("CalcNumAromaticRings", RDKit::Descriptors::calcNumAromaticRings,
              (python::arg("mol")), docString.c_str());
  python::scope().attr("_CalcNumAromaticRings_version") =
      RDKit::Descriptors::NumAromaticRingsVersion;

  docString = "returns the number of saturated rings for a molecule";
  python::def("CalcNumSaturatedRings",
              RDKit::Descriptors::calcNumSaturatedRings, (python::arg("mol")),
              docString.c_str());
  python::scope().attr("_CalcNumSaturatedRings_version") =
      RDKit::Descriptors::NumSaturatedRingsVersion;

  docString = "returns the number of heterocycles for a molecule";
  python::def("CalcNumHeterocycles", RDKit::Descriptors::calcNumHeterocycles,
              (python::arg("mol")), docString.c_str());
  python::scope().attr("_CalcNumHeterocycles_version") =
      RDKit::Descriptors::NumHeterocyclesVersion;

  docString = "returns the number of aromatic heterocycles for a molecule";
  python::def("CalcNumAromaticHeterocycles",
              RDKit::Descriptors::calcNumAromaticHeterocycles,
              (python::arg("mol")), docString.c_str());
  python::scope().attr("_CalcNumAromaticHeterocycles_version") =
      RDKit::Descriptors::NumAromaticHeterocyclesVersion;

  docString = "returns the number of aromatic carbocycles for a molecule";
  python::def("CalcNumAromaticCarbocycles",
              RDKit::Descriptors::calcNumAromaticCarbocycles,
              (python::arg("mol")), docString.c_str());
  python::scope().attr("_CalcNumAromaticCarbocycles_version") =
      RDKit::Descriptors::NumAromaticCarbocyclesVersion;

  docString = "returns the number of saturated heterocycles for a molecule";
  python::def("CalcNumSaturatedHeterocycles",
              RDKit::Descriptors::calcNumSaturatedHeterocycles,
              (python::arg("mol")), docString.c_str());
  python::scope().attr("_CalcNumSaturatedHeterocycles_version") =
      RDKit::Descriptors::NumSaturatedHeterocyclesVersion;

  docString = "returns the number of saturated carbocycles for a molecule";
  python::def("CalcNumSaturatedCarbocycles",
              RDKit::Descriptors::calcNumSaturatedCarbocycles,
              (python::arg("mol")), docString.c_str());
  python::scope().attr("_CalcNumSaturatedCarbocycles_version") =
      RDKit::Descriptors::NumSaturatedCarbocyclesVersion;

  docString =
      "returns the number of aliphatic (containing at least one non-aromatic "
      "bond) rings for a molecule";
  python::def("CalcNumAliphaticRings",
              RDKit::Descriptors::calcNumAliphaticRings, (python::arg("mol")),
              docString.c_str());
  python::scope().attr("_CalcNumAliphaticRings_version") =
      RDKit::Descriptors::NumAliphaticRingsVersion;

  docString =
      "returns the number of aliphatic (containing at least one non-aromatic "
      "bond) heterocycles for a molecule";
  python::def("CalcNumAliphaticHeterocycles",
              RDKit::Descriptors::calcNumAliphaticHeterocycles,
              (python::arg("mol")), docString.c_str());
  python::scope().attr("_CalcNumAliphaticHeterocycles_version") =
      RDKit::Descriptors::NumAliphaticHeterocyclesVersion;

  docString =
      "returns the number of aliphatic (containing at least one non-aromatic "
      "bond) carbocycles for a molecule";
  python::def("CalcNumAliphaticCarbocycles",
              RDKit::Descriptors::calcNumAliphaticCarbocycles,
              (python::arg("mol")), docString.c_str());
  python::scope().attr("_CalcNumAliphaticCarbocycles_version") =
      RDKit::Descriptors::NumAliphaticCarbocyclesVersion;

  docString = "returns the number of heteroatoms for a molecule";
  python::def("CalcNumHeteroatoms", RDKit::Descriptors::calcNumHeteroatoms,
              (python::arg("mol")), docString.c_str());
  python::scope().attr("_CalcNumHeteroatoms_version") =
      RDKit::Descriptors::NumHeteroatomsVersion;
  docString = "returns the number of amide bonds in a molecule";
  python::def("CalcNumAmideBonds", RDKit::Descriptors::calcNumAmideBonds,
              (python::arg("mol")), docString.c_str());
  python::scope().attr("_CalcNumAmideBonds_version") =
      RDKit::Descriptors::NumAmideBondsVersion;

  docString = "returns the fraction of C atoms that are SP3 hybridized";
  python::def("CalcFractionCSP3", RDKit::Descriptors::calcFractionCSP3,
              (python::arg("mol")), docString.c_str());
  python::scope().attr("_CalcFractionCSP3_version") =
      RDKit::Descriptors::FractionCSP3Version;

  docString = "returns the SlogP VSA contributions for a molecule";
  python::def("SlogP_VSA_", CalcSlogPVSA,
              (python::arg("mol"), python::arg("bins") = python::list(),
               python::arg("force") = false));
  docString = "returns the SMR VSA contributions for a molecule";
  python::def("SMR_VSA_", CalcSMRVSA,
              (python::arg("mol"), python::arg("bins") = python::list(),
               python::arg("force") = false));
  docString = "returns the PEOE VSA contributions for a molecule";
  python::def("PEOE_VSA_", CalcPEOEVSA,
              (python::arg("mol"), python::arg("bins") = python::list(),
               python::arg("force") = false));
  docString =
      "returns the VSA contributions based on a custom property for a molecule";
  python::def("CustomProp_VSA_", CalcCustomPropVSA,
              (python::arg("mol"), python::arg("customPropName"),
               python::arg("bins"), python::arg("force") = false));
  docString = "returns the MQN descriptors for a molecule";
  python::def("MQNs_", CalcMQNs,
              (python::arg("mol"), python::arg("force") = false));

  docString =
      "From equations (5),(9) and (10) of Rev. Comp. Chem. vol 2, 367-422, "
      "(1991)";
  python::def(
      "CalcChiNv", RDKit::Descriptors::calcChiNv,
      (python::arg("mol"), python::arg("n"), python::arg("force") = false));
  python::scope().attr("_CalcChiNv_version") = RDKit::Descriptors::chiNvVersion;
  docString =
      "From equations (5),(9) and (10) of Rev. Comp. Chem. vol 2, 367-422, "
      "(1991)";
  python::def("CalcChi0v", RDKit::Descriptors::calcChi0v,
              (python::arg("mol"), python::arg("force") = false));
  python::scope().attr("_CalcChi0v_version") = RDKit::Descriptors::chi0vVersion;
  docString =
      "From equations (5),(9) and (10) of Rev. Comp. Chem. vol 2, 367-422, "
      "(1991)";
  python::def("CalcChi1v", RDKit::Descriptors::calcChi1v,
              (python::arg("mol"), python::arg("force") = false));
  python::scope().attr("_CalcChi1v_version") = RDKit::Descriptors::chi1vVersion;
  docString =
      "From equations (5),(9) and (10) of Rev. Comp. Chem. vol 2, 367-422, "
      "(1991)";
  python::def("CalcChi2v", RDKit::Descriptors::calcChi2v,
              (python::arg("mol"), python::arg("force") = false));
  python::scope().attr("_CalcChi2v_version") = RDKit::Descriptors::chi2vVersion;
  docString =
      "From equations (5),(9) and (10) of Rev. Comp. Chem. vol 2, 367-422, "
      "(1991)";
  python::def("CalcChi3v", RDKit::Descriptors::calcChi3v,
              (python::arg("mol"), python::arg("force") = false));
  python::scope().attr("_CalcChi3v_version") = RDKit::Descriptors::chi3vVersion;
  docString =
      "From equations (5),(9) and (10) of Rev. Comp. Chem. vol 2, 367-422, "
      "(1991)";
  python::def("CalcChi4v", RDKit::Descriptors::calcChi4v,
              (python::arg("mol"), python::arg("force") = false));
  python::scope().attr("_CalcChi4v_version") = RDKit::Descriptors::chi4vVersion;
  docString =
      "Similar to ChiXv, but uses uses nVal instead of valence. This makes a "
      "big difference after we get out of the first row.";
  python::def(
      "CalcChiNn", RDKit::Descriptors::calcChiNn,
      (python::arg("mol"), python::arg("n"), python::arg("force") = false));
  python::scope().attr("_CalcChiNn_version") = RDKit::Descriptors::chiNnVersion;

  docString =
      "Similar to ChiXv, but uses uses nVal instead of valence. This makes a "
      "big difference after we get out of the first row.";
  python::def("CalcChi0n", RDKit::Descriptors::calcChi0n,
              (python::arg("mol"), python::arg("force") = false));
  python::scope().attr("_CalcChi0n_version") = RDKit::Descriptors::chi0nVersion;

  docString =
      "Similar to ChiXv, but uses uses nVal instead of valence. This makes a "
      "big difference after we get out of the first row.";
  python::def("CalcChi1n", RDKit::Descriptors::calcChi1n,
              (python::arg("mol"), python::arg("force") = false));
  python::scope().attr("_CalcChi1n_version") = RDKit::Descriptors::chi1nVersion;

  docString =
      "Similar to ChiXv, but uses uses nVal instead of valence. This makes a "
      "big difference after we get out of the first row.";
  python::def("CalcChi2n", RDKit::Descriptors::calcChi2n,
              (python::arg("mol"), python::arg("force") = false));
  python::scope().attr("_CalcChi2n_version") = RDKit::Descriptors::chi2nVersion;

  docString =
      "Similar to ChiXv, but uses uses nVal instead of valence. This makes a "
      "big difference after we get out of the first row.";
  python::def("CalcChi3n", RDKit::Descriptors::calcChi3n,
              (python::arg("mol"), python::arg("force") = false));
  python::scope().attr("_CalcChi3n_version") = RDKit::Descriptors::chi3nVersion;

  docString =
      "Similar to ChiXv, but uses uses nVal instead of valence. This makes a "
      "big difference after we get out of the first row.";
  python::def("CalcChi4n", RDKit::Descriptors::calcChi4n,
              (python::arg("mol"), python::arg("force") = false));
  python::scope().attr("_CalcChi4n_version") = RDKit::Descriptors::chi4nVersion;

  docString = "From equation (58) of Rev. Comp. Chem. vol 2, 367-422, (1991)";
  python::def(
      "CalcHallKierAlpha", hkAlphaHelper,
      (python::arg("mol"), python::arg("atomContribs") = python::object()));
  python::scope().attr("_CalcHallKierAlpha_version") =
      RDKit::Descriptors::hallKierAlphaVersion;

  docString =
      "From equations (58) and (59) of Rev. Comp. Chem. vol 2, 367-422, (1991)";
  python::def("CalcKappa1", RDKit::Descriptors::calcKappa1,
              (python::arg("mol")));
  python::scope().attr("_CalcKappa1_version") =
      RDKit::Descriptors::kappa1Version;
  docString =
      "From equations (58) and (60) of Rev. Comp. Chem. vol 2, 367-422, (1991)";
  python::def("CalcKappa2", RDKit::Descriptors::calcKappa2,
              (python::arg("mol")));
  python::scope().attr("_CalcKappa2_version") =
      RDKit::Descriptors::kappa2Version;
  docString =
      "From equations (58), (61) and (62) of Rev. Comp. Chem. vol 2, 367-422, "
      "(1991)";
  python::def("CalcKappa3", RDKit::Descriptors::calcKappa3,
              (python::arg("mol")));
  python::scope().attr("_CalcKappa3_version") =
      RDKit::Descriptors::kappa3Version;

  docString = "Returns the MACCS keys for a molecule as an ExplicitBitVect";
  python::def("GetMACCSKeysFingerprint",
              RDKit::MACCSFingerprints::getFingerprintAsBitVect,
              (python::arg("mol")), docString.c_str(),
              python::return_value_policy<python::manage_new_object>());

  python::scope().attr("_GetAtomFeatures_version") =
      RDKit::Descriptors::AtomFeatVersion;
  docString = "Returns the Atom Features vector";
  python::def("GetAtomFeatures", GetAtomFeatures,
              (python::arg("mol"), python::arg("atomid"),
               python::arg("addchiral") = false),
              docString.c_str());

  python::scope().attr("_CalcNumSpiroAtoms_version") =
      RDKit::Descriptors::NumSpiroAtomsVersion;
  docString =
      "Returns the number of spiro atoms (atoms shared between rings that "
      "share exactly one atom)";
  python::def("CalcNumSpiroAtoms", numSpiroAtoms,
              (python::arg("mol"), python::arg("atoms") = python::object()),
              docString.c_str());

  python::scope().attr("_CalcNumBridgeheadAtoms_version") =
      RDKit::Descriptors::NumBridgeheadAtomsVersion;
  docString =
      "Returns the number of bridgehead atoms (atoms shared between rings that "
      "share at least two bonds)";
  python::def("CalcNumBridgeheadAtoms", numBridgeheadAtoms,
              (python::arg("mol"), python::arg("atoms") = python::object()),
              docString.c_str());

  python::scope().attr("_CalcNumAtomStereoCenters_version") =
      RDKit::Descriptors::NumAtomStereoCentersVersion;
  docString =
      "Returns the total number of atomic stereocenters (specified and "
      "unspecified)";
  python::def("CalcNumAtomStereoCenters",
              RDKit::Descriptors::numAtomStereoCenters, (python::arg("mol")),
              docString.c_str());

  python::scope().attr("_CalcNumUnspecifiedAtomStereoCenters_version") =
      RDKit::Descriptors::NumUnspecifiedAtomStereoCentersVersion;
  docString = "Returns the number of unspecified atomic stereocenters";
  python::def("CalcNumUnspecifiedAtomStereoCenters",
              RDKit::Descriptors::numUnspecifiedAtomStereoCenters,
              (python::arg("mol")), docString.c_str());

  docString =
      "Property computation class stored in the property registry.\n"
      "See rdkit.Chem.rdMolDescriptor.Properties.GetProperty and \n"
      "rdkit.Chem.Descriptor.Properties.PropertyFunctor for creating new ones";
  python::class_<RDKit::Descriptors::PropertyFunctor,
                 RDKit::Descriptors::PropertyFunctor *,
                 boost::shared_ptr<RDKit::Descriptors::PropertyFunctor>,
                 boost::noncopyable>("PropertyFunctor", docString.c_str(),
                                     python::no_init)
      .def("__call__", &RDKit::Descriptors::PropertyFunctor::operator(),
           "Compute the property for the specified molecule")
      .def("GetName", &RDKit::Descriptors::PropertyFunctor::getName,
           "Return the name of the property to calculate")
      .def("GetVersion", &RDKit::Descriptors::PropertyFunctor::getVersion,
           "Return the version of the calculated property");

  iterable_converter().from_python<std::vector<std::string>>();

  docString =
      "Property computation and registry system.  To compute all registered "
      "properties:\n"
      "mol = Chem.MolFromSmiles('c1ccccc1')\n"
      "properties = rdMolDescriptors.Properties()\n"
      "for name, value in zip(properties.GetPropertyNames(), "
      "properties.ComputeProperties(mol)):\n"
      "  print(name, value)\n\n"
      "To compute a subset\n"
      "properties = rdMolDescriptors.Properties(['exactmw', 'lipinskiHBA'])\n"
      "for name, value in zip(properties.GetPropertyNames(), "
      "properties.ComputeProperties(mol)):\n"
      "  print(name, value)\n\n"
      "";

  python::class_<RDKit::Descriptors::Properties,
                 RDKit::Descriptors::Properties *>(
      "Properties", docString.c_str(), python::init<>())
      .def(python::init<const std::vector<std::string> &>())
      .def("GetPropertyNames",
           &RDKit::Descriptors::Properties::getPropertyNames,
           "Return the property names computed by this instance")
      .def("ComputeProperties",
           &RDKit::Descriptors::Properties::computeProperties,
           (python::arg("mol"), python::arg("annotateMol") = false),
           "Return a list of computed properties, if annotateMol==True, "
           "annotate the molecule with "
           "the computed properties.")
      .def("AnnotateProperties",
           &RDKit::Descriptors::Properties::annotateProperties,
           python::arg("mol"),
           "Annotate the molecule with the computed properties.  These "
           "properties will be available "
           "as SDData or from mol.GetProp(prop)")
      .def("GetAvailableProperties",
           &RDKit::Descriptors::Properties::getAvailableProperties,
           "Return all available property names that can be computed")
      .staticmethod("GetAvailableProperties")
      .def("GetProperty", &RDKit::Descriptors::Properties::getProperty,
           python::arg("propName"), "Return the named property if it exists")
      .staticmethod("GetProperty")
      .def("RegisterProperty",
           &RDKit::Descriptors::Properties::registerProperty,
           python::arg("propertyFunctor"),
           "Register a new property object (not thread safe)")
      .staticmethod("RegisterProperty");

  python::class_<PythonPropertyFunctor, boost::noncopyable,
                 python::bases<RDKit::Descriptors::PropertyFunctor>>(
      "PythonPropertyFunctor", "",
      python::init<PyObject *, const std::string &, const std::string &>())
      .def("__call__", &PythonPropertyFunctor::operator(),
           "Compute the property for the specified molecule");

  docString =
      "Property Range Query for a molecule.  Match(mol) -> true if in range";
  python::class_<Queries::RangeQuery<double, RDKit::ROMol const &, true>,
                 Queries::RangeQuery<double, RDKit::ROMol const &, true> *,
                 boost::noncopyable>("PropertyRangeQuery", docString.c_str(),
                                     python::no_init)
      .def("Match",
           &Queries::RangeQuery<double, RDKit::ROMol const &, true>::Match);

  docString =
      "Generates a Range property for the specified property, between min and "
      "max\n"
      "query = MakePropertyRangeQuery('exactmw', 0, 500)\n"
      "query.Match( mol )";

  python::def("MakePropertyRangeQuery",
              RDKit::Descriptors::makePropertyRangeQuery,
              (python::arg("name"), python::arg("min"), python::arg("max")),
              docString.c_str(),
              python::return_value_policy<python::manage_new_object>());

#ifdef RDK_BUILD_DESCRIPTORS3D
#ifdef RDK_HAS_EIGEN3
  python::scope().attr("_CalcANIAtomicEnvironmentVector_version") =
      RDKit::Descriptors::ANI::AtomicEnvironmentVectorVersion;
  docString =
      "Returns torchANI style feature vectors for each atom in the molecule";
  python::def("CalcANIAtomicEnvironmentVector", calcANIAtomicEnvironmentVector,
              (python::arg("mol"), python::arg("confId") = -1),
              docString.c_str());
#endif
  python::scope().attr("_CalcCoulombMat_version") =
      RDKit::Descriptors::CoulombMatVersion;
  docString = "Returns severals Coulomb randomized matrices";
  python::def("CalcCoulombMat", calcCoulombMat,
              (python::arg("mol"), python::arg("confId") = -1),
              docString.c_str());

  python::scope().attr("_CalcEMMcharges_version") =
      RDKit::Descriptors::EEMVersion;
  docString = "Returns EEM atomic partial charges";
  python::def("CalcEEMcharges", calcEEMcharges,
              (python::arg("mol"), python::arg("confId") = -1),
              docString.c_str());

  python::scope().attr("_CalcWHIM_version") = RDKit::Descriptors::WHIMVersion;
  docString = "Returns the WHIM descriptors vector";
  python::def(
      "CalcWHIM", calcWHIMs,
      (python::arg("mol"), python::arg("confId") = -1,
       python::arg("thresh") = 0.001, python::arg("CustomAtomProperty") = ""),
      docString.c_str());

  python::scope().attr("_CalcGETAWAY_version") =
      RDKit::Descriptors::GETAWAYVersion;
  docString = "Returns the GETAWAY descriptors vector";
  python::def(
      "CalcGETAWAY", calcGETAWAYs,
      (python::arg("mol"), python::arg("confId") = -1,
       python::arg("precision") = 2, python::arg("CustomAtomProperty") = ""),
      docString.c_str());

  python::scope().attr("_CalcRDF_version") = RDKit::Descriptors::RDFVersion;
  docString = "Returns radial distribution fonction descriptors (RDF)";
  python::def("CalcRDF", calcRDFs,
              (python::arg("mol"), python::arg("confId") = -1,
               python::arg("CustomAtomProperty") = ""),
              docString.c_str());

  python::scope().attr("_CalcMORSE_version") = RDKit::Descriptors::MORSEVersion;
  docString =
      "Returns Molecule Representation of Structures based on Electron "
      "diffraction descriptors";
  python::def("CalcMORSE", calcMORSEs,
              (python::arg("mol"), python::arg("confId") = -1,
               python::arg("CustomAtomProperty") = ""),
              docString.c_str());

  python::scope().attr("_CalcAUTOCORR3D_version") =
      RDKit::Descriptors::AUTOCORR3DVersion;
  docString = "Returns 3D Autocorrelation descriptors vector";
  python::def("CalcAUTOCORR3D", calcAUTOCORR3Ds,
              (python::arg("mol"), python::arg("confId") = -1,
               python::arg("CustomAtomProperty") = ""),
              docString.c_str());

  python::scope().attr("_CalcPBF_version") = RDKit::Descriptors::PBFVersion;
  docString =
      "Returns the PBF (plane of best fit) descriptor "
      "(https://doi.org/10.1021/ci300293f)";
  python::def("CalcPBF", RDKit::Descriptors::PBF,
              (python::arg("mol"), python::arg("confId") = -1),
              docString.c_str());
  python::scope().attr("_CalcNPR1_version") = RDKit::Descriptors::NPR1Version;
  docString = "";
  python::def(
      "CalcNPR1", RDKit::Descriptors::NPR1,
      (python::arg("mol"), python::arg("confId") = -1,
       python::arg("useAtomicMasses") = true, python::arg("force") = true),
      docString.c_str());
  python::scope().attr("_CalcNPR2_version") = RDKit::Descriptors::NPR2Version;
  docString = "";
  python::def(
      "CalcNPR2", RDKit::Descriptors::NPR2,
      (python::arg("mol"), python::arg("confId") = -1,
       python::arg("useAtomicMasses") = true, python::arg("force") = true),
      docString.c_str());
  python::scope().attr("_CalcPMI1_version") = RDKit::Descriptors::PMI1Version;
  docString = "";
  python::def(
      "CalcPMI1", RDKit::Descriptors::PMI1,
      (python::arg("mol"), python::arg("confId") = -1,
       python::arg("useAtomicMasses") = true, python::arg("force") = true),
      docString.c_str());
  python::scope().attr("_CalcPMI2_version") = RDKit::Descriptors::PMI2Version;
  docString = "";
  python::def(
      "CalcPMI2", RDKit::Descriptors::PMI2,
      (python::arg("mol"), python::arg("confId") = -1,
       python::arg("useAtomicMasses") = true, python::arg("force") = true),
      docString.c_str());
  python::scope().attr("_CalcPMI3_version") = RDKit::Descriptors::PMI3Version;
  docString = "";
  python::def(
      "CalcPMI3", RDKit::Descriptors::PMI3,
      (python::arg("mol"), python::arg("confId") = -1,
       python::arg("useAtomicMasses") = true, python::arg("force") = true),
      docString.c_str());

  python::scope().attr("_CalcRadiusOfGyration_version") =
      RDKit::Descriptors::radiusOfGyrationVersion;
  docString = "";
  python::def(
      "CalcRadiusOfGyration", RDKit::Descriptors::radiusOfGyration,
      (python::arg("mol"), python::arg("confId") = -1,
       python::arg("useAtomicMasses") = true, python::arg("force") = true),
      docString.c_str());
  python::scope().attr("_CalcInertialShapeFactor_version") =
      RDKit::Descriptors::inertialShapeFactorVersion;
  docString = "";
  python::def(
      "CalcInertialShapeFactor", RDKit::Descriptors::inertialShapeFactor,
      (python::arg("mol"), python::arg("confId") = -1,
       python::arg("useAtomicMasses") = true, python::arg("force") = true),
      docString.c_str());

  python::scope().attr("_CalcEccentricity_version") =
      RDKit::Descriptors::eccentricityVersion;
  docString = "";
  python::def(
      "CalcEccentricity", RDKit::Descriptors::eccentricity,
      (python::arg("mol"), python::arg("confId") = -1,
       python::arg("useAtomicMasses") = true, python::arg("force") = true),
      docString.c_str());
  python::scope().attr("_CalcAsphericity_version") =
      RDKit::Descriptors::asphericityVersion;
  docString = "";
  python::def(
      "CalcAsphericity", RDKit::Descriptors::asphericity,
      (python::arg("mol"), python::arg("confId") = -1,
       python::arg("useAtomicMasses") = true, python::arg("force") = true),
      docString.c_str());
  python::scope().attr("_CalcSpherocityIndex_version") =
      RDKit::Descriptors::spherocityIndexVersion;
  docString = "";
  python::def("CalcSpherocityIndex", RDKit::Descriptors::spherocityIndex,
              (python::arg("mol"), python::arg("confId") = -1,
               python::arg("force") = true),
              docString.c_str());

  python::scope().attr("_CalcAUTOCORR2D_version") =
      RDKit::Descriptors::AUTOCORR2DVersion;
  docString = "Returns 2D Autocorrelation descriptors vector";
  python::def("CalcAUTOCORR2D", calcAUTOCORR2Ds,
              (python::arg("mol"), python::arg("CustomAtomProperty") = ""),
              docString.c_str());

#endif

#ifdef RDK_HAS_EIGEN3
  python::scope().attr("_BCUT2D_version") = RDKit::Descriptors::BCUT2DVersion;
  std::vector<double> (*BCUT)(const RDKit::ROMol &) =
      &RDKit::Descriptors::BCUT2D;
  std::pair<double, double> (*BCUT_atomprops)(
      const RDKit::ROMol &, const std::string &) = &RDKit::Descriptors::BCUT2D;
  docString =
      "Implements BCUT descriptors From J. Chem. Inf. Comput. Sci., Vol. 39, "
      "No. 1, 1999"
      "Diagonal elements are (currently) atomic mass, gasteiger charge,"
      "crippen logP and crippen MRReturns the 2D BCUT2D descriptors vector as "
      "described in\n"
      "returns [mass eigen value high, mass eigen value low,\n"
      "         gasteiger charge eigenvalue high, gasteiger charge low,\n"
      "         crippen lowgp  eigenvalue high, crippen lowgp  low,\n"
      "         crippen mr eigenvalue high, crippen mr low]\n"
      "";

  python::def("BCUT2D", BCUT, (python::arg("mol")), docString.c_str());

  std_pair_to_python_converter<double, double>();
  docString =
      "Returns a 2D BCUT (eigen value hi, eigenvalue low) given the molecule "
      "and the specified atom props\n"
      " atom_props must be a list or tuple of floats equal in "
      "size to the number of atoms in mol";

  python::def("BCUT2D", BCUT2D_list,
              (python::arg("mol"), python::arg("atom_props")),
              docString.c_str());
  python::def("BCUT2D", BCUT2D_tuple,
              (python::arg("mol"), python::arg("atom_props")),
              docString.c_str());

  docString =
      "Returns a 2D BCUT (eigen value high, eigen value low) given the "
      "molecule and the specified atom prop name\n"
      "atom_propname must exist on each atom and be convertible to a float";
  python::def("BCUT2D", BCUT_atomprops,
              (python::arg("mol"), python::arg("atom_propname")),
              docString.c_str());
#endif
}<|MERGE_RESOLUTION|>--- conflicted
+++ resolved
@@ -117,26 +117,6 @@
 }
 
 #ifdef RDK_BUILD_DESCRIPTORS3D
-<<<<<<< HEAD
-
-#ifdef RDK_HAS_EIGEN3
-python::tuple calcANIAtomicEnvironmentVector(const RDKit::ROMol &mol,
-                                             int confId) {
-  auto aev = RDKit::Descriptors::ANI::AtomicEnvironmentVector(mol, confId);
-  python::list result;
-  for (auto i = 0; i < aev.rows(); i++) {
-    python::list row;
-    for (auto j = 0; j < aev.cols(); j++) {
-      row.append(aev(i, j));
-    }
-    result.append(python::tuple(row));
-  }
-  return python::tuple(result);
-}
-#endif
-
-=======
->>>>>>> 4dd8f2ef
 python::tuple calcCoulombMat(const RDKit::ROMol &mol, int confId) {
   std::vector<std::vector<double>> results;
   RDKit::Descriptors::CoulombMat(mol, results, confId);
@@ -1575,15 +1555,6 @@
               python::return_value_policy<python::manage_new_object>());
 
 #ifdef RDK_BUILD_DESCRIPTORS3D
-#ifdef RDK_HAS_EIGEN3
-  python::scope().attr("_CalcANIAtomicEnvironmentVector_version") =
-      RDKit::Descriptors::ANI::AtomicEnvironmentVectorVersion;
-  docString =
-      "Returns torchANI style feature vectors for each atom in the molecule";
-  python::def("CalcANIAtomicEnvironmentVector", calcANIAtomicEnvironmentVector,
-              (python::arg("mol"), python::arg("confId") = -1),
-              docString.c_str());
-#endif
   python::scope().attr("_CalcCoulombMat_version") =
       RDKit::Descriptors::CoulombMatVersion;
   docString = "Returns severals Coulomb randomized matrices";
