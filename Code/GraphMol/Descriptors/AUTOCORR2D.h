//
//  Copyright (c) 2016, Guillaume GODIN
//  All rights reserved.
//
// Redistribution and use in source and binary forms, with or without
// modification, are permitted provided that the following conditions are
// met:
//
//     * Redistributions of source code must retain the above copyright
//       notice, this list of conditions and the following disclaimer.
//     * Redistributions in binary form must reproduce the above
//       copyright notice, this list of conditions and the following
//       disclaimer in the documentation and/or other materials provided
//       with the distribution.
//     * Neither the name of Institue of Cancer Research.
//       nor the names of its contributors may be used to endorse or promote
//       products derived from this software without specific prior written
//       permission.
//
// THIS SOFTWARE IS PROVIDED BY THE COPYRIGHT HOLDERS AND CONTRIBUTORS
// "AS IS" AND ANY EXPRESS OR IMPLIED WARRANTIES, INCLUDING, BUT NOT
// LIMITED TO, THE IMPLIED WARRANTIES OF MERCHANTABILITY AND FITNESS FOR
// A PARTICULAR PURPOSE ARE DISCLAIMED. IN NO EVENT SHALL THE COPYRIGHT
// OWNER OR CONTRIBUTORS BE LIABLE FOR ANY DIRECT, INDIRECT, INCIDENTAL,
// SPECIAL, EXEMPLARY, OR CONSEQUENTIAL DAMAGES (INCLUDING, BUT NOT
// LIMITED TO, PROCUREMENT OF SUBSTITUTE GOODS OR SERVICES; LOSS OF USE,
// DATA, OR PROFITS; OR BUSINESS INTERRUPTION) HOWEVER CAUSED AND ON ANY
// THEORY OF LIABILITY, WHETHER IN CONTRACT, STRICT LIABILITY, OR TORT
// (INCLUDING NEGLIGENCE OR OTHERWISE) ARISING IN ANY WAY OUT OF THE USE
// OF THIS SOFTWARE, EVEN IF ADVISED OF THE POSSIBILITY OF SUCH DAMAGE.
//
//
//
// Created by Guillaume GODIN, 2016

#include <RDGeneral/export.h>
#ifndef AUTOCORR2DRDKIT_H_SEPT2016
#define AUTOCORR2DRDKIT_H_SEPT2016

namespace RDKit {
class ROMol;
namespace Descriptors {
const std::string AUTOCORR2DVersion = "1.0.0";
<<<<<<< HEAD
	void AUTOCORR2D(const ROMol &, std::vector<double> &res,
					const std::string customAtomPropName="");
}
}
#endif
=======
RDKIT_DESCRIPTORS_EXPORT void AUTOCORR2D(
    const ROMol &, std::vector<double> &res,
    const std::string &customAtomPropName = "");
}  // namespace Descriptors
}  // namespace RDKit
>>>>>>> ae8e2a11
#endif<|MERGE_RESOLUTION|>--- conflicted
+++ resolved
@@ -41,17 +41,9 @@
 class ROMol;
 namespace Descriptors {
 const std::string AUTOCORR2DVersion = "1.0.0";
-<<<<<<< HEAD
 	void AUTOCORR2D(const ROMol &, std::vector<double> &res,
 					const std::string customAtomPropName="");
 }
 }
 #endif
-=======
-RDKIT_DESCRIPTORS_EXPORT void AUTOCORR2D(
-    const ROMol &, std::vector<double> &res,
-    const std::string &customAtomPropName = "");
-}  // namespace Descriptors
-}  // namespace RDKit
->>>>>>> ae8e2a11
 #endif