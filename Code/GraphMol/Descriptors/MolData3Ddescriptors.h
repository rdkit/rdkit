--- conflicted
+++ resolved
@@ -45,12 +45,7 @@
   MolData3Ddescriptors();
   std::vector<double> GetCharges(const RDKit::ROMol& mol);
   std::vector<double> GetRelativeMW(const RDKit::ROMol& mol);
-<<<<<<< HEAD
   std::vector<double> GetCustomAtomProp(const RDKit::ROMol& mol, const std::string customAtomPropName);
-=======
-  std::vector<double> GetCustomAtomProp(const RDKit::ROMol& mol,
-                                        const std::string& customAtomPropName);
->>>>>>> ae8e2a11
   std::vector<double> GetRelativePol(const RDKit::ROMol& mol);
   std::vector<double> GetRelativeRcov(const RDKit::ROMol& mol);
   std::vector<double> GetRelativeENeg(const RDKit::ROMol& mol);
