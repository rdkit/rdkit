/*=================================================================*/
/* Copyright (C)  2024  Greg Landrum and other RDKit contributors  */
/* Contributed by NextMove Software, Cambridge, UK.                */
/*                                                                 */
/*                                                                 */
/* @@ All Rights Reserved @@                                       */
/* The contents are covered by the terms of the                    */
/* BSD license, which is included in the file                      */
/* license.txt.                                                    */
/*=================================================================*/
#define _USE_MATH_DEFINES

#include <iostream>
#include <limits>
#include <string>
#include <list>
#include <cmath>
#include <unordered_map>
#include <algorithm>

#include <GraphMol/GraphMol.h>
#include <GraphMol/MolOps.h>
#include <GraphMol/MonomerInfo.h>
#include <Geometry/point.h>
#include <GraphMol/RDKitBase.h>
#include <GraphMol/FileParsers/FileParsers.h>

#include "DCLV.h"
#include "DCLV_dots.h"

using RDGeom::Point3D;

struct GridKey {
    const unsigned char x, y, z;

    GridKey(unsigned char _x, unsigned char _y, unsigned char _z) : x(_x), y(_y), z(_z) {}

    bool operator <(const GridKey &rhs) const {
      if (x != rhs.x) return x < rhs.x;
      if (y != rhs.y) return y < rhs.y;
      return z < rhs.z;
    }

    bool operator ==(const GridKey &rhs) const {
      return x == rhs.x && y == rhs.y && z == rhs.z;
    }
};

template <>
struct std::hash<GridKey>
{
  std::size_t operator()(const GridKey& k) const
  {
    std::size_t h = 5381; 
    h = ((h<<5) + h) + k.x;
    h = ((h<<5) + h) + k.y;
    h = ((h<<5) + h) + k.z;
    return h;
  }
};

namespace RDKit {
namespace Descriptors {

constexpr int VOXORDER = 16;
int recordCache = -1;

static bool checkExcludedAtoms(const Atom *atm, const bool &includeLigand) {
  // helper to check whether atom should be included
  // radius = 0 if atom is to be excluded

  // check if solvent atom
  const auto *info = atm->getMonomerInfo();

  if (info) {
    const std::string &resName =
        static_cast<const AtomPDBResidueInfo *>(info)->getResidueName();

    switch (resName[0]) {
      case 'D':
        return resName == "DOD" || resName == "D20";
      case 'H':
        return resName == "HOH" || resName == "H20";
      case 'S':
        return resName == "SOL" || resName == "SO4" || resName == "SUL";
      case 'W':
        return resName == "WAT";
      case 'T':
        return resName == "TIP";
      case 'P':
        return resName == "P04";
      default:
        return false;
    }

    if (!includeLigand &&
        static_cast<const AtomPDBResidueInfo *>(info)->getIsHeteroAtom()) {
      return true;
    }
  }

  return false;
}

static bool includeInPSA(const Atom *atm, const ROMol &mol,
                         const bool &includeSandP) {
  // using Peter Ertl definition, polar atoms = O, N, P, S and attached Hs

  switch (atm->getAtomicNum()) {
    // nitrogen and oxygen
    case 7:
    case 8: {
      return true;
    }

    // sulphur and phosphorous
    case 15:
    case 16: {
      return includeSandP;
    }

    // hydrogen
    case 1: {
      for (const auto nbr : mol.atomNeighbors(atm)) {
        if (includeInPSA(nbr, mol, includeSandP)) {
          return true;
        }
      }
      return false;
    }
    // everything else
    default: {
      return false;
    }
  }
}

<<<<<<< HEAD
static bool within(const Point3D &pos1, const Point3D &pos2,
                   const double &dist) {
  return (pos1 - pos2).lengthSq() < (dist * dist);
=======
static bool within(const Point3D &pos1, const Point3D &pos2, const double &dist) {
  
  const double dx = pos1.x - pos2.x;
  const double dy = pos1.y - pos2.y;
  const double dz = pos1.z - pos2.z;
  
  return ((dx * dx + dy * dy + dz * dz) < (dist * dist));
>>>>>>> 93f04cf8
}

struct State {
  double voxX = 0.0;
  double voxY = 0.0;
  double voxZ = 0.0;
  double voxU = 0.0;
  double voxV = 0.0;
  double voxW = 0.0;
  
  // std::unordered_map<GridKey,std::vector<unsigned int> > grid;
  std::vector<unsigned int> grid[VOXORDER][VOXORDER][VOXORDER];

  void createVoxelGrid(const Point3D &minXYZ, const Point3D &maxXYZ,
                       const std::vector<Point3D> &positions,
                       const std::vector<double> &radii) {
    voxX = VOXORDER / ((maxXYZ.x - minXYZ.x) + 0.1);
    voxU = minXYZ.x;
    voxY = VOXORDER / ((maxXYZ.y - minXYZ.y) + 0.1);
    voxV = minXYZ.y;
    voxZ = VOXORDER / ((maxXYZ.z - minXYZ.z) + 0.1);
    voxW = minXYZ.z;

    unsigned int pcount = (unsigned int)positions.size();
    for (unsigned int i = 0; i < pcount; i++) {
      if (radii[i] != 0.0) {
        // get grid positions and add to list
        const Point3D &pos = positions[i];
        const unsigned int x = (unsigned int)(voxX * (pos.x - voxU));
        const unsigned int y = (unsigned int)(voxY * (pos.y - voxV));
        const unsigned int z = (unsigned int)(voxZ * (pos.z - voxW));
        grid[x][y][z].push_back(i);
      }
    }
  }
<<<<<<< HEAD

  std::vector<std::vector<unsigned int>> findNeighbours(
      const ROMol &mol, const std::vector<Point3D> &positions,
      const std::vector<double> &radii, double probeRad, double maxRadius) {
    std::vector<std::vector<unsigned int>> nbrs;

    for (const auto atom : mol.atoms()) {
      std::vector<unsigned int> atomNeighbours;
      const auto atm_idx = atom->getIdx();
=======
            
  void findNeighbours(std::vector<std::vector<unsigned int>> &nbrs, 
    const ROMol &mol, std::vector<Point3D> &positions, std::vector<double> &radii, double &probeRad){
    
    double maxRadius = 1.87;
    //double maxRadius = std::max_element(radii);

    std::vector<unsigned int> atomNeighbours;

    for (const auto atom : mol.atoms()) {
    
      atomNeighbours.clear();
      const unsigned int atm_idx = atom->getIdx();
>>>>>>> 93f04cf8
      if (radii[atm_idx] != 0.0) {
        const Point3D &pos = positions[atm_idx];
        const double range = radii[atm_idx] + probeRad + probeRad;
        const double maxDist = range + maxRadius;

        int lx = voxX * (pos.x - maxDist - voxU);
        if (lx < 0) {
          lx = 0;
        }

        int ly = voxY * (pos.y - maxDist - voxV);
        if (ly < 0) {
          ly = 0;
        }
        int lz = voxZ * (pos.z - maxDist - voxW);
        if (lz < 0) {
          lz = 0;
        }

        int ux = voxX * (pos.x + maxDist - voxU);
        if (ux >= VOXORDER) {
          ux = VOXORDER - 1;
        }
        int uy = voxY * (pos.y + maxDist - voxV);
        if (uy >= VOXORDER) {
          uy = VOXORDER - 1;
        }
        int uz = voxZ * (pos.z + maxDist - voxW);
        if (uz >= VOXORDER) {
          uz = VOXORDER - 1;
        }
<<<<<<< HEAD

        for (auto x = lx; x <= ux; x++) {
          for (auto y = ly; y <= uy; y++) {
            for (auto z = lz; z <= uz; z++) {
              for (auto idx : grid[x][y][z]) {
=======
    
        for (int x = lx; x <= ux; x++) {
          for (int y = ly; y <= uy; y++) {
            for (int z = lz; z <= uz; z++) {
#if 0              
              std::unordered_map<GridKey,std::vector<unsigned int> >::const_iterator it = grid.find(GridKey(x,y,z));
              if (it != grid.end()) {
                for (const unsigned int &idx : it->second) {
                  if (idx != atm_idx) {
                    double dist = range + radii[idx];
                    if (within(pos, positions[idx], dist)){
                      atomNeighbours.push_back(idx);
                    }
                  }
                }
              }
#else
              for (const unsigned int &idx : grid[x][y][z]) {
>>>>>>> 93f04cf8
                if (idx != atm_idx) {
                  auto dist = range + radii[idx];
                  if (within(pos, positions[idx], dist)) {
                    atomNeighbours.push_back(idx);
                  }
                }
              }              
#endif              
            }
          }
        }
      }
      nbrs.push_back(atomNeighbours);
    }
  }
};

// constructor definition
DoubleCubicLatticeVolume::DoubleCubicLatticeVolume(const ROMol &mol,
                                                   bool isProtein,
                                                   bool includeLigand,
                                                   double probeRadius,
                                                   int confId)
    : mol(mol),
      isProtein(isProtein),
      includeLigand(includeLigand),
      probeRadius(probeRadius),
      confId(confId) {
  //! Class for calculation of the Shrake and Rupley surface area and volume
  //! using the Double Cubic Lattice Method.
  //!
  //! Frank Eisenhaber, Philip Lijnzaad, Patrick Argos, Chris Sander and
  //! Michael Scharf, "The Double Cubic Lattice Method: Efficient Approaches
  //! to Numerical Integration of Surface Area and Volume and to Dot Surface
  //! Contouring of Molecular Assemblies", Journal of Computational Chemistry,
  //! Vol. 16, No. 3, pp. 273-284, 1995.

  /*!

    \param mol: input molecule or protein
    \param isProtein: flag to calculate burried surface area of a protein ligand
    complex [default=false, free ligand]
    \param includeLigand: flag to trigger
    inclusion of bound ligand in surface area and volume calculations where
    molecule is a protein [default=true]
    \param probeRadius: radius of the
    sphere representing the probe solvent atom
    \param confId: conformer ID to consider [default=-1]
    \return class
    object
  */

  positions = mol.getConformer(confId).getPositions();
  const PeriodicTable *tbl = PeriodicTable::getTable();

  // total x,y,z centres
  Point3D cXYZ;
  cXYZ.x = cXYZ.y = cXYZ.z = 0.0;

  // total min max coords
  Point3D minXYZ;
  Point3D maxXYZ;

  minXYZ.x = minXYZ.y = minXYZ.z = std::numeric_limits<double>::infinity();
  maxXYZ.x = maxXYZ.y = maxXYZ.z = -std::numeric_limits<double>::infinity();

  State s = State();

  bool init = false;
<<<<<<< HEAD

=======
  radii.reserve(mol.getNumAtoms());
>>>>>>> 93f04cf8
  for (const auto atom : mol.atoms()) {
    const unsigned int aidx = atom->getIdx();
    double rad = tbl->getRvdw(atom->getAtomicNum());

    numAtoms++;

    if (isProtein) {
      if (checkExcludedAtoms(atom, includeLigand)) {
        rad = 0.0;
        numAtoms--;
      }
    }

<<<<<<< HEAD
    if (rad != 0.0) {
      const Point3D position = positions[aidx];
=======
    if (rad != 0.0){
      const Point3D &position = positions[aidx];
>>>>>>> 93f04cf8
      // get sum over centres
      cXYZ.x += position.x;
      cXYZ.y += position.y;
      cXYZ.z += position.z;

      // loop over atoms to find min + max x, y + z
      if (init) {
        if (position.x > maxXYZ.x) {
          maxXYZ.x = position.x;
        } else if (position.x < minXYZ.x) {
          minXYZ.x = position.x;
        }

        if (position.y > maxXYZ.y) {
          maxXYZ.y = position.y;
        } else if (position.y < minXYZ.y) {
          minXYZ.y = position.y;
        }

        if (position.z > maxXYZ.z) {
          maxXYZ.z = position.z;
        } else if (position.z < minXYZ.z) {
          minXYZ.z = position.z;
        }
      } else {
        maxXYZ.x = minXYZ.x = position.x;
        maxXYZ.y = minXYZ.y = position.y;
        maxXYZ.z = minXYZ.z = position.z;
        init = true;
      }
    }
    radii.push_back(rad);  // get radii
  }

  // determineCentreOfGravity
  centreOfGravity.x = cXYZ.x / numAtoms;
  centreOfGravity.y = cXYZ.y / numAtoms;
  centreOfGravity.z = cXYZ.z / numAtoms;

  if (init) {
    s.createVoxelGrid(minXYZ, maxXYZ, positions, radii);
<<<<<<< HEAD
    neighbours =
        s.findNeighbours(mol, positions, radii, probeRadius, maxRadius);
=======
    s.findNeighbours(neighbours, mol, positions, radii, probeRadius);
>>>>>>> 93f04cf8
  }
}

bool DoubleCubicLatticeVolume::testPoint(
    const Point3D &vect, double solvrad,
    const std::vector<unsigned int> &nbrs) {
  if (recordCache != -1) {
    const Point3D &pos = positions[recordCache];
    const double dist = radii[recordCache] + solvrad;
    if ((pos - vect).lengthSq() < (dist * dist)) {
      return false;
    }
    recordCache = -1;
  }

  for (unsigned int i : nbrs) {
    const Point3D &pos = positions[i];
    const double dist = radii[i] + solvrad;
    if ((pos - vect).lengthSq() < (dist * dist)) {
      recordCache = i;
      return false;
    }
  }
  return true;
}

<<<<<<< HEAD
double DoubleCubicLatticeVolume::getAtomSurfaceArea(unsigned int atomIdx) {
=======
double DoubleCubicLatticeVolume::getAtomSurfaceArea(const unsigned int &atom_idx) {

>>>>>>> 93f04cf8
  // surface area for single atom

  const auto rad = radii[atomIdx];
  if (rad == 0.0) {
    return -1.0;  // don't include if radius = 0, masked atom
  }

  const Point3D &pos = positions[atomIdx];
  const std::vector<unsigned int> &nbr = neighbours[atomIdx];

  double atomSurfaceArea = 0.0;
  const double factor = rad + probeRadius;

  recordCache = -1;

  // standard dots has fixed NUMDOTS entries
  // using precomputed dots in DCLV_dots.h
<<<<<<< HEAD
  for (int i = 0; i < 320; i++) {
    const Point3D &dots =
        Point3D(standardDots[i][0], standardDots[i][1], standardDots[i][2]);
    const auto vect = pos + dots * factor;
=======
  for (unsigned int i = 0; i < NUMDOTS; i++) {
    
    vect[0] = pos.x + factor * standardDots[i][0];
    vect[1] = pos.y + factor * standardDots[i][1];
    vect[2] = pos.z + factor * standardDots[i][2];
>>>>>>> 93f04cf8

    if (testPoint(vect, probeRadius, nbr)) {
      atomSurfaceArea += dotArea;
    }
  }
  atomSurfaceArea *= ((4.0 * M_PI) * (factor * factor)) / standardArea;

  return atomSurfaceArea;
}

double DoubleCubicLatticeVolume::getSurfaceArea() {
  // check if already calculated in compactness calc
  if (surfaceArea != 0.0) {
    return surfaceArea;
  }

  for (const auto atom : mol.atoms()) {
    const auto atomIdx = atom->getIdx();
    if (radii[atomIdx] != 0.0) {
      surfaceArea += getAtomSurfaceArea(atomIdx);
    }
  }
  return surfaceArea;
}

double DoubleCubicLatticeVolume::getPartialSurfaceArea(
    const boost::dynamic_bitset<> &polarAtoms) {
  // TODO check this
  for (const auto atom : mol.atoms()) {
    const unsigned int atomIdx = atom->getIdx();
    bool incAtom = polarAtoms[atomIdx];
    if (incAtom && radii[atomIdx] != 0.0) {
      polarSurfaceArea += getAtomSurfaceArea(atomIdx);
    }
  }
  return polarSurfaceArea;
}

double DoubleCubicLatticeVolume::getPolarSurfaceArea(bool includeSandP) {
  boost::dynamic_bitset<> polarAtoms(mol.getNumAtoms());
  for (const auto atom : mol.atoms()) {
    if (includeInPSA(atom, mol, includeSandP)) {
      polarAtoms.set(atom->getIdx());
    }
  }
  return getPartialSurfaceArea(polarAtoms);
}

double DoubleCubicLatticeVolume::getAtomVolume(unsigned int atomIdx,
                                               double solventRadius) {
  // get volume for single atom

  const double rad = radii[atomIdx];
  if (rad == 0.0) {
    return -1.0;  // don't include if radius = 0, masked atom
  }

  const auto &pos = positions[atomIdx];
  const auto &nbr = neighbours[atomIdx];

  const auto factor = rad + solventRadius;

  recordCache = -1;

  RDGeom::Point3D p;
  unsigned int count = 0;
  // using precomputed dots in DCLV_dots.h
<<<<<<< HEAD
  for (const auto &dot : standardDots) {
    auto vect = pos + dot * factor;

    if (testPoint(vect, solventRadius, nbr)) {
      p += dot;
=======
  for (int i = 0; i < NUMDOTS; i++) {
    
    vect[0] = pos.x + factor * standardDots[i][0];
    vect[1] = pos.y + factor * standardDots[i][1];
    vect[2] = pos.z + factor * standardDots[i][2];

    if (testPoint(vect, solventRadius, nbr)) {
      px += standardDots[i][0];
      py += standardDots[i][1];
      pz += standardDots[i][2];
>>>>>>> 93f04cf8
      count++;
    }
  }

  /* Calculate Volume with Gauss-Ostrogradskii Theorem */
  auto atomvolume = (pos - centreOfGravity).dotProduct(p);
  atomvolume = factor * factor * (atomvolume + factor * count);

  atomvolume *= ((4.0 / 3) * M_PI) / 320;  // 320 standard dots
  return atomvolume;
}

double DoubleCubicLatticeVolume::getVolume() {
  // function to return volume enclosed by probe sphere

  // check if already calculated in compactness or packing density
  if (totalVolume != 0.0) {
    return totalVolume;
  }

  for (const auto atom : mol.atoms()) {
    const unsigned int atomIdx = atom->getIdx();
    if (radii[atomIdx] != 0.0) {
      totalVolume += getAtomVolume(atomIdx, probeRadius);
    }
  }

  return totalVolume;
}

double DoubleCubicLatticeVolume::getVDWVolume() {
  // check if already calculated in packing density
  if (vdwVolume != 0.0) {
    return vdwVolume;
  }

  // function to return VDW volume (probe radius == 0)
  for (const auto atom : mol.atoms()) {
    const unsigned int atomIdx = atom->getIdx();
    if (radii[atomIdx] != 0.0) {
      vdwVolume += getAtomVolume(atomIdx, 0.0);
    }
  }

  return vdwVolume;
}

double DoubleCubicLatticeVolume::getCompactness() {
  // check both surface area and volume already computed
  if (surfaceArea == 0.0) {
    getSurfaceArea();
  }

  if (totalVolume == 0.0) {
    getVolume();
  }

  return surfaceArea / cbrt(36.0 * M_PI * totalVolume * totalVolume);
}

double DoubleCubicLatticeVolume::getPackingDensity() {
  if (vdwVolume == 0.0) {
    getVDWVolume();
  }

  if (totalVolume == 0.0) {
    getVolume();
  }

  return vdwVolume / totalVolume;
}

}  // namespace Descriptors
}  // namespace RDKit<|MERGE_RESOLUTION|>--- conflicted
+++ resolved
@@ -135,19 +135,9 @@
   }
 }
 
-<<<<<<< HEAD
 static bool within(const Point3D &pos1, const Point3D &pos2,
                    const double &dist) {
   return (pos1 - pos2).lengthSq() < (dist * dist);
-=======
-static bool within(const Point3D &pos1, const Point3D &pos2, const double &dist) {
-  
-  const double dx = pos1.x - pos2.x;
-  const double dy = pos1.y - pos2.y;
-  const double dz = pos1.z - pos2.z;
-  
-  return ((dx * dx + dy * dy + dz * dz) < (dist * dist));
->>>>>>> 93f04cf8
 }
 
 struct State {
@@ -183,7 +173,6 @@
       }
     }
   }
-<<<<<<< HEAD
 
   std::vector<std::vector<unsigned int>> findNeighbours(
       const ROMol &mol, const std::vector<Point3D> &positions,
@@ -193,21 +182,6 @@
     for (const auto atom : mol.atoms()) {
       std::vector<unsigned int> atomNeighbours;
       const auto atm_idx = atom->getIdx();
-=======
-            
-  void findNeighbours(std::vector<std::vector<unsigned int>> &nbrs, 
-    const ROMol &mol, std::vector<Point3D> &positions, std::vector<double> &radii, double &probeRad){
-    
-    double maxRadius = 1.87;
-    //double maxRadius = std::max_element(radii);
-
-    std::vector<unsigned int> atomNeighbours;
-
-    for (const auto atom : mol.atoms()) {
-    
-      atomNeighbours.clear();
-      const unsigned int atm_idx = atom->getIdx();
->>>>>>> 93f04cf8
       if (radii[atm_idx] != 0.0) {
         const Point3D &pos = positions[atm_idx];
         const double range = radii[atm_idx] + probeRad + probeRad;
@@ -239,17 +213,10 @@
         if (uz >= VOXORDER) {
           uz = VOXORDER - 1;
         }
-<<<<<<< HEAD
 
         for (auto x = lx; x <= ux; x++) {
           for (auto y = ly; y <= uy; y++) {
             for (auto z = lz; z <= uz; z++) {
-              for (auto idx : grid[x][y][z]) {
-=======
-    
-        for (int x = lx; x <= ux; x++) {
-          for (int y = ly; y <= uy; y++) {
-            for (int z = lz; z <= uz; z++) {
 #if 0              
               std::unordered_map<GridKey,std::vector<unsigned int> >::const_iterator it = grid.find(GridKey(x,y,z));
               if (it != grid.end()) {
@@ -263,8 +230,7 @@
                 }
               }
 #else
-              for (const unsigned int &idx : grid[x][y][z]) {
->>>>>>> 93f04cf8
+              for (auto idx : grid[x][y][z]) {
                 if (idx != atm_idx) {
                   auto dist = range + radii[idx];
                   if (within(pos, positions[idx], dist)) {
@@ -334,11 +300,8 @@
   State s = State();
 
   bool init = false;
-<<<<<<< HEAD
-
-=======
+
   radii.reserve(mol.getNumAtoms());
->>>>>>> 93f04cf8
   for (const auto atom : mol.atoms()) {
     const unsigned int aidx = atom->getIdx();
     double rad = tbl->getRvdw(atom->getAtomicNum());
@@ -352,13 +315,8 @@
       }
     }
 
-<<<<<<< HEAD
     if (rad != 0.0) {
       const Point3D position = positions[aidx];
-=======
-    if (rad != 0.0){
-      const Point3D &position = positions[aidx];
->>>>>>> 93f04cf8
       // get sum over centres
       cXYZ.x += position.x;
       cXYZ.y += position.y;
@@ -400,12 +358,8 @@
 
   if (init) {
     s.createVoxelGrid(minXYZ, maxXYZ, positions, radii);
-<<<<<<< HEAD
     neighbours =
         s.findNeighbours(mol, positions, radii, probeRadius, maxRadius);
-=======
-    s.findNeighbours(neighbours, mol, positions, radii, probeRadius);
->>>>>>> 93f04cf8
   }
 }
 
@@ -432,12 +386,8 @@
   return true;
 }
 
-<<<<<<< HEAD
 double DoubleCubicLatticeVolume::getAtomSurfaceArea(unsigned int atomIdx) {
-=======
-double DoubleCubicLatticeVolume::getAtomSurfaceArea(const unsigned int &atom_idx) {
-
->>>>>>> 93f04cf8
+
   // surface area for single atom
 
   const auto rad = radii[atomIdx];
@@ -455,18 +405,10 @@
 
   // standard dots has fixed NUMDOTS entries
   // using precomputed dots in DCLV_dots.h
-<<<<<<< HEAD
-  for (int i = 0; i < 320; i++) {
+  for (int i = 0; i < NUMDOTS; i++) {
     const Point3D &dots =
         Point3D(standardDots[i][0], standardDots[i][1], standardDots[i][2]);
     const auto vect = pos + dots * factor;
-=======
-  for (unsigned int i = 0; i < NUMDOTS; i++) {
-    
-    vect[0] = pos.x + factor * standardDots[i][0];
-    vect[1] = pos.y + factor * standardDots[i][1];
-    vect[2] = pos.z + factor * standardDots[i][2];
->>>>>>> 93f04cf8
 
     if (testPoint(vect, probeRadius, nbr)) {
       atomSurfaceArea += dotArea;
@@ -534,24 +476,11 @@
   RDGeom::Point3D p;
   unsigned int count = 0;
   // using precomputed dots in DCLV_dots.h
-<<<<<<< HEAD
   for (const auto &dot : standardDots) {
     auto vect = pos + dot * factor;
 
     if (testPoint(vect, solventRadius, nbr)) {
       p += dot;
-=======
-  for (int i = 0; i < NUMDOTS; i++) {
-    
-    vect[0] = pos.x + factor * standardDots[i][0];
-    vect[1] = pos.y + factor * standardDots[i][1];
-    vect[2] = pos.z + factor * standardDots[i][2];
-
-    if (testPoint(vect, solventRadius, nbr)) {
-      px += standardDots[i][0];
-      py += standardDots[i][1];
-      pz += standardDots[i][2];
->>>>>>> 93f04cf8
       count++;
     }
   }
