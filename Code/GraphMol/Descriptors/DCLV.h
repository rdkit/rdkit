--- conflicted
+++ resolved
@@ -36,7 +36,6 @@
 //! Vol. 16, No. 3, pp. 273-284, 1995.
 class RDKIT_DESCRIPTORS_EXPORT DoubleCubicLatticeVolume {
  public:
-<<<<<<< HEAD
   // default params assume a small molecule and default conformer
   const ROMol &mol;
   std::vector<double> radii_;
@@ -46,8 +45,6 @@
   int confId = -1;
   double maxRadius = 1.7;  // treat default max radius as Carbon
 
-=======
->>>>>>> 7b7a8a4e
   /*!
 
     \param mol: input molecule or protein
@@ -66,35 +63,12 @@
                            bool isProtein = false, bool includeLigand = true,
                            double probeRadius = 1.4, int confId = -1);
 
-<<<<<<< HEAD
   //! \overload uses default vdw radii
   DoubleCubicLatticeVolume(const ROMol &mol, bool isProtein = false,
                            bool includeLigand = true, double probeRadius = 1.4,
                            int confId = -1)
       : DoubleCubicLatticeVolume(mol, std::vector<double>(), isProtein,
                                  includeLigand, probeRadius, confId) {};
-=======
-  // default params assume a small molecule and default conformer
-  const ROMol &mol;
-  std::vector<double> radii_;
-  bool isProtein = false;
-  bool includeLigand = true;
-  double probeRadius = 1.4;
-  int confId = -1;
-  double maxRadius = 1.7;  // treat default max radius as Carbon
-
-  DoubleCubicLatticeVolume(const ROMol &mol, std::vector<double> radii,
-                           bool isProtein = false, bool includeLigand = true,
-                           double probeRadius = 1.4, int confId = -1);
-  //! Class for calculation of the Shrake and Rupley surface area and volume
-  //! using the Double Cubic Lattice Method.
-  //!
-  //! Frank Eisenhaber, Philip Lijnzaad, Patrick Argos, Chris Sander and
-  //! Michael Scharf, "The Double Cubic Lattice Method: Efficient Approaches
-  //! to Numerical Integration of Surface Area and Volume and to Dot Surface
-  //! Contouring of Molecular Assemblies", Journal of Computational Chemistry,
-  //! Vol. 16, No. 3, pp. 273-284, 1995.
->>>>>>> 7b7a8a4e
 
   // value returns
 
