//
//  Copyright (c) 2016, Guillaume GODIN.
//  All rights reserved.
//
// Redistribution and use in source and binary forms, with or without
// modification, are permitted provided that the following conditions are
// met:
//
//     * Redistributions of source code must retain the above copyright
//       notice, this list of conditions and the following disclaimer.
//     * Redistributions in binary form must reproduce the above
//       copyright notice, this list of conditions and the following
//       disclaimer in the documentation and/or other materials provided
//       with the distribution.
//     * Neither the name of Institue of Cancer Research.
//       nor the names of its contributors may be used to endorse or promote
//       products derived from this software without specific prior written
//       permission.
//
// THIS SOFTWARE IS PROVIDED BY THE COPYRIGHT HOLDERS AND CONTRIBUTORS
// "AS IS" AND ANY EXPRESS OR IMPLIED WARRANTIES, INCLUDING, BUT NOT
// LIMITED TO, THE IMPLIED WARRANTIES OF MERCHANTABILITY AND FITNESS FOR
// A PARTICULAR PURPOSE ARE DISCLAIMED. IN NO EVENT SHALL THE COPYRIGHT
// OWNER OR CONTRIBUTORS BE LIABLE FOR ANY DIRECT, INDIRECT, INCIDENTAL,
// SPECIAL, EXEMPLARY, OR CONSEQUENTIAL DAMAGES (INCLUDING, BUT NOT
// LIMITED TO, PROCUREMENT OF SUBSTITUTE GOODS OR SERVICES; LOSS OF USE,
// DATA, OR PROFITS; OR BUSINESS INTERRUPTION) HOWEVER CAUSED AND ON ANY
// THEORY OF LIABILITY, WHETHER IN CONTRACT, STRICT LIABILITY, OR TORT
// (INCLUDING NEGLIGENCE OR OTHERWISE) ARISING IN ANY WAY OUT OF THE USE
// OF THIS SOFTWARE, EVEN IF ADVISED OF THE POSSIBILITY OF SUCH DAMAGE.
//
// Guillaume GODIN access the AutoCorrelation 3D descriptors names in Dragon TDB

#include <GraphMol/RDKitBase.h>

#include "AUTOCORR3D.h"
#include "MolData3Ddescriptors.h"

#include <cmath>
#include <Eigen/Dense>
#include <Eigen/SVD>
#include <iostream>
#include <Eigen/Core>
#include <Eigen/QR>

using namespace Eigen;
namespace RDKit {
namespace Descriptors {

namespace {

MolData3Ddescriptors moldata3D;

VectorXd getEigenVect(std::vector<double> v) {
  double* varray_ptr = &v[0];
  Map<VectorXd> V(varray_ptr, v.size());
  return V;
}

double* GetGeodesicMatrix(double* dist, int lag, int numAtoms) {
  int sizeArray = numAtoms * numAtoms;
  auto* Geodesic = new double[sizeArray];
  for (int i = 0; i < sizeArray; i++) {
    if (dist[i] == lag) {
      Geodesic[i] = 1.0;
    } else {
      Geodesic[i] = 0.0;
    }
  }
  return Geodesic;
}

// matrix prod that mimic the v2 version
// the code is in respect to Dragon 6 descriptors.
// replace the number of "Bicount" vertex per lag by a (numAtoms * (numAtoms -
// 1))!
// provided by Kobe team!
void get3DautocorrelationDesc(double* dist3D, double* topologicaldistance,
                              int numAtoms, const ROMol& mol,
                              std::vector<double>& res) {
  Map<MatrixXd> dm(dist3D, numAtoms, numAtoms);
  Map<MatrixXd> di(topologicaldistance, numAtoms, numAtoms);

  std::vector<double> wp = moldata3D.GetRelativePol(mol);
  VectorXd Wp = getEigenVect(wp);

  std::vector<double> wm = moldata3D.GetRelativeMW(mol);
  VectorXd Wm = getEigenVect(wm);

  std::vector<double> wi = moldata3D.GetRelativeIonPol(mol);
  VectorXd Wi = getEigenVect(wi);

  std::vector<double> wv = moldata3D.GetRelativeVdW(mol);
  VectorXd Wv = getEigenVect(wv);

  std::vector<double> we = moldata3D.GetRelativeENeg(mol);
  VectorXd We = getEigenVect(we);

  std::vector<double> wu = moldata3D.GetUn(numAtoms);
  VectorXd Wu = getEigenVect(wu);

  std::vector<double> ws = moldata3D.GetIState(mol);
  VectorXd Ws = getEigenVect(ws);

  std::vector<double> wr = moldata3D.GetRelativeRcov(mol);
  VectorXd Wr = getEigenVect(wr);

  MatrixXd Bi;
  MatrixXd tmp;
  double TDBmat[8][10];
  double dtmp;

  for (int i = 0; i < 10; i++) {
    double* Bimat = GetGeodesicMatrix(topologicaldistance, i + 1, numAtoms);
    Map<MatrixXd> Bi(Bimat, numAtoms, numAtoms);
    MatrixXd RBi = Bi.cwiseProduct(dm);
    // double Bicount = (double)Bi.sum();

    tmp = Wu.transpose() * RBi * Wu;
    dtmp = (double)tmp(0);
    if (std::isnan(dtmp)) {
      dtmp = 0.0;
    }
    TDBmat[0][i] = dtmp;

    tmp = Wm.transpose() * RBi * Wm;
    dtmp = (double)tmp(0);
    if (std::isnan(dtmp)) {
      dtmp = 0.0;
    }
    TDBmat[1][i] = dtmp;

    tmp = Wv.transpose() * RBi * Wv;
    dtmp = (double)tmp(0);
    if (std::isnan(dtmp)) {
      dtmp = 0.0;
    }
    TDBmat[2][i] = dtmp;

    tmp = We.transpose() * RBi * We;
    dtmp = (double)tmp(0);
    if (std::isnan(dtmp)) {
      dtmp = 0.0;
    }
    TDBmat[3][i] = dtmp;

    tmp = Wp.transpose() * RBi * Wp;
    dtmp = (double)tmp(0);
    if (std::isnan(dtmp)) {
      dtmp = 0.0;
    }
    TDBmat[4][i] = dtmp;

    tmp = Wi.transpose() * RBi * Wi;
    dtmp = (double)tmp(0);
    if (std::isnan(dtmp)) {
      dtmp = 0.0;
    }
    TDBmat[5][i] = dtmp;

    tmp = Ws.transpose() * RBi * Ws;
    dtmp = (double)tmp(0);
    if (std::isnan(dtmp)) {
      dtmp = 0.0;
    }
    TDBmat[6][i] = dtmp;

    tmp = Wr.transpose() * RBi * Wr;
    dtmp = (double)tmp(0);
    if (std::isnan(dtmp)) {
      dtmp = 0.0;
    }
    TDBmat[7][i] = dtmp;
    delete[] Bimat;
  }

  // update the Output vector!
  for (unsigned int j = 0; j < 8; ++j) {
    for (unsigned int i = 0; i < 10; ++i) {
      res[j * 10 + i] =
          std::round(1000 * TDBmat[j][i] / (numAtoms * (numAtoms - 1))) / 1000;
    }
  }
}

<<<<<<< HEAD
    void get3DautocorrelationDescCustom(double* dist3D, double* topologicaldistance,
                                  int numAtoms, const ROMol& mol,
                                  std::vector<double>& res, const std::string customAtomPropName) {
      Map<MatrixXd> dm(dist3D, numAtoms, numAtoms);
      Map<MatrixXd> di(topologicaldistance, numAtoms, numAtoms);

      std::vector<double> customAtomArray = moldata3D.GetCustomAtomProp(mol,customAtomPropName);
      VectorXd Wc = getEigenVect(customAtomArray);

      MatrixXd Bi;
      MatrixXd tmp;
      double TDBmat[10];
      double dtmp;

      for (int i = 0; i < 10; i++) {
        double* Bimat = GetGeodesicMatrix(topologicaldistance, i + 1, numAtoms);
        Map<MatrixXd> Bi(Bimat, numAtoms, numAtoms);
        MatrixXd RBi = Bi.cwiseProduct(dm);

        tmp = Wc.transpose() * RBi * Wc;
        dtmp = (double)tmp(0);
        if (std::isnan(dtmp)) dtmp = 0.0;
        TDBmat[i] = dtmp;
        delete[] Bimat;
      }
      // update the Output vector!
        for (unsigned int i = 0; i < 10; ++i) {
          res[i] = round(1000 * TDBmat[i] / (numAtoms * (numAtoms - 1))) / 1000;
      }
    }


    void Get3Dauto(double* dist3D, double* topologicaldistance, int numAtoms,
=======
void get3DautocorrelationDescCustom(double* dist3D, double* topologicaldistance,
                                    int numAtoms, const ROMol& mol,
                                    std::vector<double>& res,
                                    const std::string& customAtomPropName) {
  Map<MatrixXd> dm(dist3D, numAtoms, numAtoms);
  Map<MatrixXd> di(topologicaldistance, numAtoms, numAtoms);

  std::vector<double> customAtomArray =
      moldata3D.GetCustomAtomProp(mol, customAtomPropName);
  VectorXd Wc = getEigenVect(customAtomArray);

  MatrixXd Bi;
  MatrixXd tmp;
  double TDBmat[10];
  double dtmp;

  for (int i = 0; i < 10; i++) {
    double* Bimat = GetGeodesicMatrix(topologicaldistance, i + 1, numAtoms);
    Map<MatrixXd> Bi(Bimat, numAtoms, numAtoms);
    MatrixXd RBi = Bi.cwiseProduct(dm);

    tmp = Wc.transpose() * RBi * Wc;
    dtmp = (double)tmp(0);
    if (std::isnan(dtmp)) {
      dtmp = 0.0;
    }
    TDBmat[i] = dtmp;
    delete[] Bimat;
  }
  // update the Output vector!
  for (unsigned int i = 0; i < 10; ++i) {
    res[i] = std::round(1000 * TDBmat[i] / (numAtoms * (numAtoms - 1))) / 1000;
  }
}

void Get3Dauto(double* dist3D, double* topologicaldistance, int numAtoms,
>>>>>>> ae8e2a11
               const ROMol& mol, std::vector<double>& res) {
  // AUTOCORRNAMES={"TDB01u","TDB02u","TDB03u","TDB04u","TDB05u","TDB06u","TDB07u","TDB08u","TDB09u","TDB10u","TDB01m","TDB02m","TDB03m","TDB04m","TDB05m","TDB06m","TDB07m","TDB08m","TDB09m","TDB10m","TDB01v","TDB02v","TDB03v","TDB04v","TDB05v","TDB06v","TDB07v","TDB08v","TDB09v","TDB10v","TDB01e","TDB02e","TDB03e","TDB04e","TDB05e","TDB06e","TDB07e","TDB08e","TDB09e","TDB10e","TDB01p","TDB02p","TDB03p","TDB04p","TDB05p","TDB06p","TDB07p","TDB08p","TDB09p","TDB10p","TDB01i","TDB02i","TDB03i","TDB04i","TDB05i","TDB06i","TDB07i","TDB08i","TDB09i","TDB10i","TDB01s","TDB02s","TDB03s","TDB04s","TDB05s","TDB06s","TDB07s","TDB08s","TDB09s","TDB10s","TDB01r","TDB02r","TDB03r","TDB04r","TDB05r","TDB06r","TDB07r","TDB08r","TDB09r","TDB10r"};
  get3DautocorrelationDesc(dist3D, topologicaldistance, numAtoms, mol, res);
}

<<<<<<< HEAD
    void Get3Dautoone(double* dist3D, double* topologicaldistance, int numAtoms,
                   const ROMol& mol, std::vector<double>& res, const std::string customAtomPropName) {
      get3DautocorrelationDescCustom(dist3D, topologicaldistance, numAtoms, mol, res, customAtomPropName);
    }
=======
void Get3Dautoone(double* dist3D, double* topologicaldistance, int numAtoms,
                  const ROMol& mol, std::vector<double>& res,
                  const std::string& customAtomPropName) {
  get3DautocorrelationDescCustom(dist3D, topologicaldistance, numAtoms, mol,
                                 res, customAtomPropName);
}
>>>>>>> ae8e2a11

}  // end of anonymous namespace

void AUTOCORR3D(const ROMol& mol, std::vector<double>& res, int confId,
<<<<<<< HEAD
                const std::string customAtomPropName) {
=======
                const std::string& customAtomPropName) {
>>>>>>> ae8e2a11
  PRECONDITION(mol.getNumConformers() >= 1, "molecule has no conformers")
  int numAtoms = mol.getNumAtoms();

  double* topologicaldistance =
      MolOps::getDistanceMat(mol, false);  // topological matrix
  double* dist3D =
      MolOps::get3DDistanceMat(mol, confId, false, true);  // 3D distance matrix
<<<<<<< HEAD
  if (customAtomPropName.size()>0) {
      res.clear();
      res.resize(10);
      Get3Dautoone(dist3D, topologicaldistance, numAtoms, mol, res, customAtomPropName);
  } else {
      res.clear();
      res.resize(80);
      Get3Dauto(dist3D, topologicaldistance, numAtoms, mol, res);
    }


=======
  if (customAtomPropName != "") {
    res.clear();
    res.resize(10);
    Get3Dautoone(dist3D, topologicaldistance, numAtoms, mol, res,
                 customAtomPropName);
  } else {
    res.clear();
    res.resize(80);
    Get3Dauto(dist3D, topologicaldistance, numAtoms, mol, res);
  }
>>>>>>> ae8e2a11
}
}  // namespace Descriptors
}  // namespace RDKit<|MERGE_RESOLUTION|>--- conflicted
+++ resolved
@@ -183,8 +183,7 @@
   }
 }
 
-<<<<<<< HEAD
-    void get3DautocorrelationDescCustom(double* dist3D, double* topologicaldistance,
+void get3DautocorrelationDescCustom(double* dist3D, double* topologicaldistance,
                                   int numAtoms, const ROMol& mol,
                                   std::vector<double>& res, const std::string customAtomPropName) {
       Map<MatrixXd> dm(dist3D, numAtoms, numAtoms);
@@ -217,71 +216,22 @@
 
 
     void Get3Dauto(double* dist3D, double* topologicaldistance, int numAtoms,
-=======
-void get3DautocorrelationDescCustom(double* dist3D, double* topologicaldistance,
-                                    int numAtoms, const ROMol& mol,
-                                    std::vector<double>& res,
-                                    const std::string& customAtomPropName) {
-  Map<MatrixXd> dm(dist3D, numAtoms, numAtoms);
-  Map<MatrixXd> di(topologicaldistance, numAtoms, numAtoms);
-
-  std::vector<double> customAtomArray =
-      moldata3D.GetCustomAtomProp(mol, customAtomPropName);
-  VectorXd Wc = getEigenVect(customAtomArray);
-
-  MatrixXd Bi;
-  MatrixXd tmp;
-  double TDBmat[10];
-  double dtmp;
-
-  for (int i = 0; i < 10; i++) {
-    double* Bimat = GetGeodesicMatrix(topologicaldistance, i + 1, numAtoms);
-    Map<MatrixXd> Bi(Bimat, numAtoms, numAtoms);
-    MatrixXd RBi = Bi.cwiseProduct(dm);
-
-    tmp = Wc.transpose() * RBi * Wc;
-    dtmp = (double)tmp(0);
-    if (std::isnan(dtmp)) {
-      dtmp = 0.0;
-    }
-    TDBmat[i] = dtmp;
-    delete[] Bimat;
-  }
-  // update the Output vector!
-  for (unsigned int i = 0; i < 10; ++i) {
-    res[i] = std::round(1000 * TDBmat[i] / (numAtoms * (numAtoms - 1))) / 1000;
-  }
-}
-
-void Get3Dauto(double* dist3D, double* topologicaldistance, int numAtoms,
->>>>>>> ae8e2a11
                const ROMol& mol, std::vector<double>& res) {
   // AUTOCORRNAMES={"TDB01u","TDB02u","TDB03u","TDB04u","TDB05u","TDB06u","TDB07u","TDB08u","TDB09u","TDB10u","TDB01m","TDB02m","TDB03m","TDB04m","TDB05m","TDB06m","TDB07m","TDB08m","TDB09m","TDB10m","TDB01v","TDB02v","TDB03v","TDB04v","TDB05v","TDB06v","TDB07v","TDB08v","TDB09v","TDB10v","TDB01e","TDB02e","TDB03e","TDB04e","TDB05e","TDB06e","TDB07e","TDB08e","TDB09e","TDB10e","TDB01p","TDB02p","TDB03p","TDB04p","TDB05p","TDB06p","TDB07p","TDB08p","TDB09p","TDB10p","TDB01i","TDB02i","TDB03i","TDB04i","TDB05i","TDB06i","TDB07i","TDB08i","TDB09i","TDB10i","TDB01s","TDB02s","TDB03s","TDB04s","TDB05s","TDB06s","TDB07s","TDB08s","TDB09s","TDB10s","TDB01r","TDB02r","TDB03r","TDB04r","TDB05r","TDB06r","TDB07r","TDB08r","TDB09r","TDB10r"};
   get3DautocorrelationDesc(dist3D, topologicaldistance, numAtoms, mol, res);
 }
 
-<<<<<<< HEAD
     void Get3Dautoone(double* dist3D, double* topologicaldistance, int numAtoms,
                    const ROMol& mol, std::vector<double>& res, const std::string customAtomPropName) {
       get3DautocorrelationDescCustom(dist3D, topologicaldistance, numAtoms, mol, res, customAtomPropName);
     }
-=======
-void Get3Dautoone(double* dist3D, double* topologicaldistance, int numAtoms,
-                  const ROMol& mol, std::vector<double>& res,
-                  const std::string& customAtomPropName) {
-  get3DautocorrelationDescCustom(dist3D, topologicaldistance, numAtoms, mol,
-                                 res, customAtomPropName);
-}
->>>>>>> ae8e2a11
+
 
 }  // end of anonymous namespace
 
 void AUTOCORR3D(const ROMol& mol, std::vector<double>& res, int confId,
-<<<<<<< HEAD
                 const std::string customAtomPropName) {
-=======
-                const std::string& customAtomPropName) {
->>>>>>> ae8e2a11
+
   PRECONDITION(mol.getNumConformers() >= 1, "molecule has no conformers")
   int numAtoms = mol.getNumAtoms();
 
@@ -289,7 +239,6 @@
       MolOps::getDistanceMat(mol, false);  // topological matrix
   double* dist3D =
       MolOps::get3DDistanceMat(mol, confId, false, true);  // 3D distance matrix
-<<<<<<< HEAD
   if (customAtomPropName.size()>0) {
       res.clear();
       res.resize(10);
@@ -299,20 +248,6 @@
       res.resize(80);
       Get3Dauto(dist3D, topologicaldistance, numAtoms, mol, res);
     }
-
-
-=======
-  if (customAtomPropName != "") {
-    res.clear();
-    res.resize(10);
-    Get3Dautoone(dist3D, topologicaldistance, numAtoms, mol, res,
-                 customAtomPropName);
-  } else {
-    res.clear();
-    res.resize(80);
-    Get3Dauto(dist3D, topologicaldistance, numAtoms, mol, res);
-  }
->>>>>>> ae8e2a11
 }
 }  // namespace Descriptors
 }  // namespace RDKit