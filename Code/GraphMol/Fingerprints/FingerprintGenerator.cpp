//
//  Copyright (C) 2018-2022 Boran Adas and other RDKit contributors
//
//   @@ All Rights Reserved @@
//  This file is part of the RDKit.
//  The contents are covered by the terms of the BSD license
//  which is included in the file license.txt, found at the root
//  of the RDKit source tree.
//

#include <DataStructs/SparseIntVect.h>
#include <DataStructs/ExplicitBitVect.h>
#include <DataStructs/SparseBitVect.h>
#include <GraphMol/Fingerprints/FingerprintGenerator.h>
#include <RDGeneral/hash/hash.hpp>
#include <cstdint>

#include <GraphMol/Fingerprints/AtomPairGenerator.h>
#include <GraphMol/Fingerprints/MorganGenerator.h>
#include <GraphMol/Fingerprints/RDKitFPGenerator.h>
#include <GraphMol/Fingerprints/TopologicalTorsionGenerator.h>

namespace RDKit {

FingerprintArguments::FingerprintArguments(
    const bool countSimulation, const std::vector<std::uint32_t> countBounds,
    std::uint32_t fpSize, std::uint32_t numBitsPerFeature,
    bool includeChirality)
    : df_countSimulation(countSimulation),
      df_includeChirality(includeChirality),
      d_countBounds(countBounds),
      d_fpSize(fpSize),
      d_numBitsPerFeature(numBitsPerFeature) {
  PRECONDITION(!countSimulation || !countBounds.empty(),
               "bad count bounds provided");
  PRECONDITION(d_numBitsPerFeature > 0, "numBitsPerFeature must be >0");
}

std::string FingerprintArguments::commonArgumentsString() const {
  return "Common arguments : countSimulation=" +
         std::to_string(df_countSimulation) +
         " fpSize=" + std::to_string(d_fpSize) +
         " bitsPerFeature=" + std::to_string(d_numBitsPerFeature) +
         " includeChirality=" + std::to_string(df_includeChirality);
}

template <typename OutputType>
FingerprintGenerator<OutputType>::FingerprintGenerator(
    AtomEnvironmentGenerator<OutputType> *atomEnvironmentGenerator,
    FingerprintArguments *fingerprintArguments,
    AtomInvariantsGenerator *atomInvariantsGenerator,
    BondInvariantsGenerator *bondInvariantsGenerator, bool ownsAtomInvGenerator,
    bool ownsBondInvGenerator)
    : df_ownsAtomInvGenerator(ownsAtomInvGenerator),
      df_ownsBondInvGenerator(ownsBondInvGenerator) {
  this->dp_atomEnvironmentGenerator = atomEnvironmentGenerator;
  this->dp_atomEnvironmentGenerator->dp_fingerprintArguments =
      fingerprintArguments;

  this->dp_fingerprintArguments = fingerprintArguments;
  this->dp_atomInvariantsGenerator = atomInvariantsGenerator;
  this->dp_bondInvariantsGenerator = bondInvariantsGenerator;
}

template FingerprintGenerator<std::uint32_t>::FingerprintGenerator(
    AtomEnvironmentGenerator<std::uint32_t> *atomEnvironmentGenerator,
    FingerprintArguments *fingerprintArguments,
    AtomInvariantsGenerator *atomInvariantsGenerator,
    BondInvariantsGenerator *bondInvariantsGenerator, bool ownsAtomInvGenerator,
    bool ownsBondInvGenerator);

template FingerprintGenerator<std::uint64_t>::FingerprintGenerator(
    AtomEnvironmentGenerator<std::uint64_t> *atomEnvironmentGenerator,
    FingerprintArguments *fingerprintArguments,
    AtomInvariantsGenerator *atomInvariantsGenerator,
    BondInvariantsGenerator *bondInvariantsGenerator, bool ownsAtomInvGenerator,
    bool ownsBondInvGenerator);

template <typename OutputType>
FingerprintGenerator<OutputType>::~FingerprintGenerator() {
  delete dp_atomEnvironmentGenerator;
  delete dp_fingerprintArguments;
  if (df_ownsAtomInvGenerator) {
    delete dp_atomInvariantsGenerator;
  }
  if (df_ownsBondInvGenerator) {
    delete dp_bondInvariantsGenerator;
  }
}

template FingerprintGenerator<std::uint32_t>::~FingerprintGenerator();

template FingerprintGenerator<std::uint64_t>::~FingerprintGenerator();

template std::string FingerprintGenerator<std::uint32_t>::infoString() const;

template std::string FingerprintGenerator<std::uint64_t>::infoString() const;

template <typename OutputType>
std::string FingerprintGenerator<OutputType>::infoString() const {
  std::string separator = " --- ";
  return dp_fingerprintArguments->commonArgumentsString() + separator +
         dp_fingerprintArguments->infoString() + separator +
         dp_atomEnvironmentGenerator->infoString() + separator +
         (dp_atomInvariantsGenerator
              ? (dp_atomInvariantsGenerator->infoString() + separator)
              : ("No atom invariants generator" + separator)) +
         (dp_bondInvariantsGenerator
              ? (dp_bondInvariantsGenerator->infoString())
              : "No bond invariants generator");
}

template <typename OutputType>
std::unique_ptr<SparseIntVect<OutputType>>
FingerprintGenerator<OutputType>::getFingerprintHelper(
    const ROMol &mol, FingerprintFuncArguments &args,
    const std::uint64_t fpSize) const {
  const ROMol *lmol = &mol;
  std::unique_ptr<ROMol> tmol;
  if (dp_fingerprintArguments->df_includeChirality &&
      !mol.hasProp(common_properties::_StereochemDone)) {
    tmol = std::unique_ptr<ROMol>(new ROMol(mol));
    MolOps::assignStereochemistry(*tmol);
    lmol = tmol.get();
  }

  if (args.additionalOutput) {
    if (args.additionalOutput->atomCounts) {
      args.additionalOutput->atomCounts->resize(lmol->getNumAtoms());
      std::fill(args.additionalOutput->atomCounts->begin(),
                args.additionalOutput->atomCounts->end(), 0);
    }
    if (args.additionalOutput->atomToBits) {
      args.additionalOutput->atomToBits->resize(lmol->getNumAtoms());
      std::fill(args.additionalOutput->atomToBits->begin(),
                args.additionalOutput->atomToBits->end(),
                std::vector<std::uint64_t>());
    }
    if (args.additionalOutput->bitInfoMap) {
      args.additionalOutput->bitInfoMap->clear();
    }
    if (args.additionalOutput->bitPaths) {
      args.additionalOutput->bitPaths->clear();
    }
  }
  bool hashResults = false;
  if (fpSize != 0) {
    hashResults = true;
  }

  std::vector<std::uint32_t> *atomInvariants = nullptr;
  if (args.customAtomInvariants) {
    atomInvariants = new std::vector<std::uint32_t>(*args.customAtomInvariants);
  } else if (dp_atomInvariantsGenerator) {
    atomInvariants = dp_atomInvariantsGenerator->getAtomInvariants(mol);
  }

  std::vector<std::uint32_t> *bondInvariants = nullptr;
  if (args.customBondInvariants) {
    bondInvariants = new std::vector<std::uint32_t>(*args.customBondInvariants);
  } else if (dp_bondInvariantsGenerator) {
    bondInvariants = dp_bondInvariantsGenerator->getBondInvariants(mol);
  }

  // create all atom environments that will generate the bit-ids that will make
  // up the fingerprint
  std::vector<AtomEnvironment<OutputType> *> atomEnvironments =
      dp_atomEnvironmentGenerator->getEnvironments(
          *lmol, dp_fingerprintArguments, args.fromAtoms, args.ignoreAtoms,
          args.confId, args.additionalOutput, atomInvariants, bondInvariants,
          hashResults);

  // allocate the result
  auto res = std::make_unique<SparseIntVect<OutputType>>(
      fpSize ? fpSize : dp_atomEnvironmentGenerator->getResultSize());

  // define a mersenne twister with customized parameters.
  // The standard parameters (used to create boost::mt19937)
  // result in an RNG that's much too computationally intensive
  // to seed.
  // These are the parameters that have been used for the RDKit fingerprint.
  typedef boost::random::mersenne_twister<std::uint32_t, 32, 4, 2, 31,
                                          0x9908b0df, 11, 7, 0x9d2c5680, 15,
                                          0xefc60000, 18, 3346425566U>
      rng_type;
  typedef boost::uniform_int<> distrib_type;
  typedef boost::variate_generator<rng_type &, distrib_type> source_type;
  std::unique_ptr<rng_type> generator;
  //
  // if we generate arbitrarily sized ints then mod them down to the
  // appropriate size, we can guarantee that a fingerprint of
  // size x has the same bits set as one of size 2x that's been folded
  // in half.  This is a nice guarantee to have.
  //
  std::unique_ptr<distrib_type> dist;
  std::unique_ptr<source_type> randomSource;
  if (dp_fingerprintArguments->d_numBitsPerFeature > 1) {
    // we will only create the RNG if we're going to need it
    generator.reset(new rng_type(42u));
    dist.reset(new distrib_type(0, INT_MAX));
    randomSource.reset(new source_type(*generator, *dist));
  }

  // iterate over every atom environment and generate bit-ids that will make up
  // the fingerprint
  for (const auto env : atomEnvironments) {
    OutputType seed =
<<<<<<< HEAD
        (*it)->getBitId(dp_fingerprintArguments, atomInvariants, bondInvariants,
                        args.additionalOutput, hashResults, fpSize);
=======
        env->getBitId(dp_fingerprintArguments, atomInvariants, bondInvariants,
                      args.additionalOutput, hashResults, fpSize);
>>>>>>> 7c3acc8c

    auto bitId = seed;
    if (fpSize != 0) {
      bitId %= fpSize;
    }
    res->setVal(bitId, res->getVal(bitId) + 1);
    if (args.additionalOutput) {
<<<<<<< HEAD
      (*it)->updateAdditionalOutput(args.additionalOutput, bitId);
=======
      env->updateAdditionalOutput(args.additionalOutput, bitId);
>>>>>>> 7c3acc8c
    }
    // do the additional bits if required:
    if (dp_fingerprintArguments->d_numBitsPerFeature > 1) {
      generator->seed(static_cast<rng_type::result_type>(seed));

      for (boost::uint32_t bitN = 1;
           bitN < dp_fingerprintArguments->d_numBitsPerFeature; ++bitN) {
        bitId = (*randomSource)();
        if (fpSize != 0) {
          bitId %= fpSize;
        }
        res->setVal(bitId, res->getVal(bitId) + 1);
        if (args.additionalOutput) {
<<<<<<< HEAD
          (*it)->updateAdditionalOutput(args.additionalOutput, bitId);
=======
          env->updateAdditionalOutput(args.additionalOutput, bitId);
>>>>>>> 7c3acc8c
        }
      }
    }
    delete env;
  }

  delete atomInvariants;
  delete bondInvariants;

  return res;
}

template <typename OutputType>
std::unique_ptr<SparseIntVect<OutputType>>
FingerprintGenerator<OutputType>::getSparseCountFingerprint(
    const ROMol &mol, FingerprintFuncArguments &args) const {
  return getFingerprintHelper(mol, args);
}

// todo getSparseFingerprint does not completely produce the same output as
// getSparseCountFingerprint. Count simulation and potential 64 bit outputs
// makes size limiting necessary for getSparseFingerprint. This can be
// changed if there is another way to avoid the size limitation of SparseBitVect
template <typename OutputType>
std::unique_ptr<SparseBitVect>
FingerprintGenerator<OutputType>::getSparseFingerprint(
    const ROMol &mol, FingerprintFuncArguments &args) const {
  // make sure the result will fit into SparseBitVect
  std::uint32_t resultSize =
      std::min((std::uint64_t)std::numeric_limits<std::uint32_t>::max(),
               (std::uint64_t)dp_atomEnvironmentGenerator->getResultSize());

  std::uint32_t effectiveSize = resultSize;
  if (dp_fingerprintArguments->df_countSimulation) {
    // effective size needs to be smaller than result size to compansate for
    // count simulation
    effectiveSize /= dp_fingerprintArguments->d_countBounds.size();
  }

  auto tempResult = getFingerprintHelper(mol, args, effectiveSize);

  auto result = std::make_unique<SparseBitVect>(resultSize);

  for (auto val : tempResult->getNonzeroElements()) {
    if (dp_fingerprintArguments->df_countSimulation) {
      for (unsigned int i = 0;
           i < dp_fingerprintArguments->d_countBounds.size(); ++i) {
        // for every bound in the d_countBounds in dp_fingerprintArguments, set
        // a bit if the occurrence count is equal or higher than the bound for
        // that bit
        const auto &bounds_count = dp_fingerprintArguments->d_countBounds;
        if (val.second >= static_cast<int>(bounds_count[i])) {
          result->setBit(val.first * bounds_count.size() + i);
        }
      }
    } else {
      result->setBit(val.first);
    }
  }

  return result;
}

template <typename OutputType>
std::unique_ptr<SparseIntVect<std::uint32_t>>
FingerprintGenerator<OutputType>::getCountFingerprint(
    const ROMol &mol, FingerprintFuncArguments &args) const {
  auto tempResult =
      getFingerprintHelper(mol, args, dp_fingerprintArguments->d_fpSize);

  auto result = std::make_unique<SparseIntVect<std::uint32_t>>(
      dp_fingerprintArguments->d_fpSize);
  for (auto val : tempResult->getNonzeroElements()) {
    result->setVal(val.first, val.second);
  }

  return result;
}

template <typename OutputType>
std::unique_ptr<ExplicitBitVect>
FingerprintGenerator<OutputType>::getFingerprint(
    const ROMol &mol, FingerprintFuncArguments &args) const {
  std::uint32_t effectiveSize = dp_fingerprintArguments->d_fpSize;
  if (dp_fingerprintArguments->df_countSimulation) {
    // effective size needs to be smaller than result size to compansate for
    // count simulation
    effectiveSize /= dp_fingerprintArguments->d_countBounds.size();
  }
  auto tempResult = getFingerprintHelper(mol, args, effectiveSize);

  auto result =
      std::make_unique<ExplicitBitVect>(dp_fingerprintArguments->d_fpSize);
  for (auto val : tempResult->getNonzeroElements()) {
    if (dp_fingerprintArguments->df_countSimulation) {
      for (unsigned int i = 0;
           i < dp_fingerprintArguments->d_countBounds.size(); ++i) {
        // for every bound in the d_countBounds in dp_fingerprintArguments, set
        // a bit if the occurrence count is equal or higher than the bound for
        // that bit
        const auto &bounds_count = dp_fingerprintArguments->d_countBounds;
        if (val.second >= static_cast<int>(bounds_count[i])) {
          result->setBit(val.first * bounds_count.size() + i);
        }
      }
    } else {
      result->setBit(val.first);
    }
  }

  return result;
}

template RDKIT_FINGERPRINTS_EXPORT std::unique_ptr<SparseIntVect<std::uint32_t>>
FingerprintGenerator<std::uint32_t>::getSparseCountFingerprint(
    const ROMol &mol, FingerprintFuncArguments &args) const;

template RDKIT_FINGERPRINTS_EXPORT std::unique_ptr<SparseIntVect<std::uint64_t>>
FingerprintGenerator<std::uint64_t>::getSparseCountFingerprint(
    const ROMol &mol, FingerprintFuncArguments &args) const;

template RDKIT_FINGERPRINTS_EXPORT std::unique_ptr<SparseBitVect>
FingerprintGenerator<std::uint32_t>::getSparseFingerprint(
    const ROMol &mol, FingerprintFuncArguments &args) const;

template RDKIT_FINGERPRINTS_EXPORT std::unique_ptr<SparseBitVect>
FingerprintGenerator<std::uint64_t>::getSparseFingerprint(
    const ROMol &mol, FingerprintFuncArguments &args) const;

template RDKIT_FINGERPRINTS_EXPORT std::unique_ptr<SparseIntVect<std::uint32_t>>
FingerprintGenerator<std::uint32_t>::getCountFingerprint(
    const ROMol &mol, FingerprintFuncArguments &args) const;

template RDKIT_FINGERPRINTS_EXPORT std::unique_ptr<SparseIntVect<std::uint32_t>>
FingerprintGenerator<std::uint64_t>::getCountFingerprint(
    const ROMol &mol, FingerprintFuncArguments &args) const;

template RDKIT_FINGERPRINTS_EXPORT std::unique_ptr<ExplicitBitVect>
FingerprintGenerator<std::uint32_t>::getFingerprint(
    const ROMol &mol, FingerprintFuncArguments &args) const;

template RDKIT_FINGERPRINTS_EXPORT std::unique_ptr<ExplicitBitVect>
FingerprintGenerator<std::uint64_t>::getFingerprint(
    const ROMol &mol, FingerprintFuncArguments &args) const;

SparseIntVect<std::uint64_t> *getSparseCountFP(const ROMol &mol,
                                               FPType fPType) {
  std::vector<const ROMol *> tempVect(1, &mol);
  return (*getSparseCountFPBulk(tempVect, fPType))[0];
}

SparseBitVect *getSparseFP(const ROMol &mol, FPType fPType) {
  std::vector<const ROMol *> tempVect(1, &mol);
  return (*getSparseFPBulk(tempVect, fPType))[0];
}

SparseIntVect<std::uint32_t> *getCountFP(const ROMol &mol, FPType fPType) {
  std::vector<const ROMol *> tempVect(1, &mol);
  return (*getCountFPBulk(tempVect, fPType))[0];
}

ExplicitBitVect *getFP(const ROMol &mol, FPType fPType) {
  std::vector<const ROMol *> tempVect(1, &mol);
  return (*getFPBulk(tempVect, fPType))[0];
}

std::vector<SparseIntVect<std::uint64_t> *> *getSparseCountFPBulk(
    const std::vector<const ROMol *> molVector, FPType fPType) {
  FingerprintGenerator<std::uint64_t> *generator = nullptr;
  switch (fPType) {
    case FPType::AtomPairFP: {
      generator = AtomPair::getAtomPairGenerator<std::uint64_t>();
      break;
    }
    case FPType::MorganFP: {
      generator = MorganFingerprint::getMorganGenerator<std::uint64_t>(2);
      break;
    }
    case FPType::RDKitFP: {
      generator = RDKitFP::getRDKitFPGenerator<std::uint64_t>();
      break;
    }
    case FPType::TopologicalTorsionFP: {
      generator =
          TopologicalTorsion::getTopologicalTorsionGenerator<std::uint64_t>();
      break;
    }
    default: {
      throw UnimplementedFPException(
          "Fingerprint type not implemented for getSparseCountFP");
    }
  }
  auto *res = new std::vector<SparseIntVect<std::uint64_t> *>();

  for (const auto *mol : molVector) {
    res->push_back(generator->getSparseCountFingerprint(*mol));
  }

  delete generator;
  return res;
}

std::vector<SparseBitVect *> *getSparseFPBulk(
    const std::vector<const ROMol *> molVector, FPType fPType) {
  FingerprintGenerator<std::uint64_t> *generator = nullptr;
  switch (fPType) {
    case FPType::AtomPairFP: {
      generator = AtomPair::getAtomPairGenerator<std::uint64_t>();
      break;
    }
    case FPType::MorganFP: {
      generator = MorganFingerprint::getMorganGenerator<std::uint64_t>(2);
      break;
    }
    case FPType::RDKitFP: {
      generator = RDKitFP::getRDKitFPGenerator<std::uint64_t>();
      break;
    }
    case FPType::TopologicalTorsionFP: {
      generator =
          TopologicalTorsion::getTopologicalTorsionGenerator<std::uint64_t>();
      break;
    }
    default: {
      throw UnimplementedFPException(
          "Fingerprint type not implemented for getSparseFP");
    }
  }
  auto *res = new std::vector<SparseBitVect *>();

  for (const auto *mol : molVector) {
    res->push_back(generator->getSparseFingerprint(*mol));
  }

  delete generator;
  return res;
}

std::vector<SparseIntVect<std::uint32_t> *> *getCountFPBulk(
    const std::vector<const ROMol *> molVector, FPType fPType) {
  FingerprintGenerator<std::uint64_t> *generator = nullptr;
  switch (fPType) {
    case FPType::AtomPairFP: {
      generator = AtomPair::getAtomPairGenerator<std::uint64_t>();
      break;
    }
    case FPType::MorganFP: {
      generator = MorganFingerprint::getMorganGenerator<std::uint64_t>(2);
      break;
    }
    case FPType::RDKitFP: {
      generator = RDKitFP::getRDKitFPGenerator<std::uint64_t>();
      break;
    }
    case FPType::TopologicalTorsionFP: {
      generator =
          TopologicalTorsion::getTopologicalTorsionGenerator<std::uint64_t>();
      break;
    }
    default: {
      throw UnimplementedFPException(
          "Fingerprint type not implemented for getCountFP");
    }
  }
  auto *res = new std::vector<SparseIntVect<std::uint32_t> *>();

  for (const auto *mol : molVector) {
    res->push_back(generator->getCountFingerprint(*mol));
  }

  delete generator;
  return res;
}

std::vector<ExplicitBitVect *> *getFPBulk(
    const std::vector<const ROMol *> molVector, FPType fPType) {
  FingerprintGenerator<std::uint64_t> *generator = nullptr;
  switch (fPType) {
    case FPType::AtomPairFP: {
      generator = AtomPair::getAtomPairGenerator<std::uint64_t>();
      break;
    }
    case FPType::MorganFP: {
      generator = MorganFingerprint::getMorganGenerator<std::uint64_t>(2);
      break;
    }
    case FPType::RDKitFP: {
      generator = RDKitFP::getRDKitFPGenerator<std::uint64_t>();
      break;
    }
    case FPType::TopologicalTorsionFP: {
      generator =
          TopologicalTorsion::getTopologicalTorsionGenerator<std::uint64_t>();
      break;
    }
    default: {
      throw UnimplementedFPException(
          "Fingerprint type not implemented for getFP");
    }
  }
  auto *res = new std::vector<ExplicitBitVect *>();

  for (const auto *mol : molVector) {
    res->push_back(generator->getFingerprint(*mol));
  }

  delete generator;
  return res;
}

}  // namespace RDKit<|MERGE_RESOLUTION|>--- conflicted
+++ resolved
@@ -205,13 +205,8 @@
   // the fingerprint
   for (const auto env : atomEnvironments) {
     OutputType seed =
-<<<<<<< HEAD
-        (*it)->getBitId(dp_fingerprintArguments, atomInvariants, bondInvariants,
-                        args.additionalOutput, hashResults, fpSize);
-=======
         env->getBitId(dp_fingerprintArguments, atomInvariants, bondInvariants,
                       args.additionalOutput, hashResults, fpSize);
->>>>>>> 7c3acc8c
 
     auto bitId = seed;
     if (fpSize != 0) {
@@ -219,11 +214,7 @@
     }
     res->setVal(bitId, res->getVal(bitId) + 1);
     if (args.additionalOutput) {
-<<<<<<< HEAD
-      (*it)->updateAdditionalOutput(args.additionalOutput, bitId);
-=======
       env->updateAdditionalOutput(args.additionalOutput, bitId);
->>>>>>> 7c3acc8c
     }
     // do the additional bits if required:
     if (dp_fingerprintArguments->d_numBitsPerFeature > 1) {
@@ -237,11 +228,7 @@
         }
         res->setVal(bitId, res->getVal(bitId) + 1);
         if (args.additionalOutput) {
-<<<<<<< HEAD
-          (*it)->updateAdditionalOutput(args.additionalOutput, bitId);
-=======
           env->updateAdditionalOutput(args.additionalOutput, bitId);
->>>>>>> 7c3acc8c
         }
       }
     }
