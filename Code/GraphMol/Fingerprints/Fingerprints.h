//
//  Copyright (C) 2003-2012 Greg Landrum and Rational Discovery LLC
//
//   @@ All Rights Reserved @@
//  This file is part of the RDKit.
//  The contents are covered by the terms of the BSD license
//  which is included in the file license.txt, found at the root
//  of the RDKit source tree.
//
#include <RDGeneral/export.h>
#ifndef _RD_FINGERPRINTS_H_
#define _RD_FINGERPRINTS_H_

#include <vector>
#include <cstdint>
#include <DataStructs/SparseIntVect.h>

class ExplicitBitVect;
namespace RDKit {
class ROMol;

//! \brief Generates a topological (Daylight like) fingerprint for a molecule
//!        using an alternate (faster) hashing algorithm
/*!

  \param mol:          the molecule to be fingerprinted
  \param minPath:      the minimum path length (in bonds) to be included
  \param maxPath:      the minimum path length (in bonds) to be included
  \param fpSize:       the size of the fingerprint
  \param nBitsPerHash: the number of bits to be set by each path
  \param useHs:        toggles inclusion of Hs in paths (if the molecule has
  explicit Hs)
  \param tgtDensity:   if the generated fingerprint is below this density, it
  will
                       be folded until the density is reached.
  \param minSize:      the minimum size to which the fingerprint will be
                       folded
  \param branchedPaths: toggles generation of branched subgraphs, not just
  linear paths
  \param useBondOrders: toggles inclusion of bond orders in the path hashes
  \param atomInvariants: a vector of atom invariants to use while hashing the
  paths
  \param fromAtoms:    only paths starting at these atoms will be included
  \param atomBits:     used to return the bits that each atom is involved in
                       (should be at least \c mol.numAtoms long)

  \return the molecular fingerprint, as an ExplicitBitVect

  <b>Notes:</b>
    - the caller is responsible for <tt>delete</tt>ing the result

*/
RDKIT_FINGERPRINTS_EXPORT ExplicitBitVect *RDKFingerprintMol(
    const ROMol &mol, unsigned int minPath = 1, unsigned int maxPath = 7,
    unsigned int fpSize = 2048, unsigned int nBitsPerHash = 2,
    bool useHs = true, double tgtDensity = 0.0, unsigned int minSize = 128,
    bool branchedPaths = true, bool useBondOrder = true,
    std::vector<std::uint32_t> *atomInvariants = nullptr,
    const std::vector<std::uint32_t> *fromAtoms = nullptr,
    std::vector<std::vector<std::uint32_t>> *atomBits = nullptr,
    std::map<std::uint32_t, std::vector<std::vector<int>>> *bitInfo = nullptr);
const std::string RDKFingerprintMolVersion = "2.0.0";

//! \brief Generates a topological (Daylight like) fingerprint for a molecule
//!        using a layer-based hashing algorithm
/*!

  <b>Experimental:</b> This function is experimental. The API or results may
  change from
  release to release.

  \param mol:          the molecule to be fingerprinted
  \param layerFlags:   the layers to be included (see below)
  \param minPath:      the minimum path length (in bonds) to be included
  \param maxPath:      the minimum path length (in bonds) to be included
  \param fpSize:       the size of the fingerprint
  \param atomCounts:   if provided, this will be used to provide the count of
  the number
                       of paths that set bits each atom is involved in. The
  vector should
                       have at least as many entries as the molecule has atoms
  and is not
                       zeroed out here.
  \param setOnlyBits:  if provided, only bits that are set in this bit vector
  will be set
                       in the result. This is essentially the same as doing:
                          (*res) &= (*setOnlyBits);
                       but also has an impact on the atomCounts (if being used)
  \param branchedPaths: toggles generation of branched subgraphs, not just
  linear paths

  \return the molecular fingerprint, as an ExplicitBitVect

  <b>Notes:</b>
    - the caller is responsible for <tt>delete</tt>ing the result

  <b>Layer definitions:</b>
     - 0x01: pure topology
     - 0x02: bond order
     - 0x04: atom types
     - 0x08: presence of rings
     - 0x10: ring sizes
     - 0x20: aromaticity
*/
RDKIT_FINGERPRINTS_EXPORT ExplicitBitVect *LayeredFingerprintMol(
    const ROMol &mol, unsigned int layerFlags = 0xFFFFFFFF,
    unsigned int minPath = 1, unsigned int maxPath = 7,
    unsigned int fpSize = 2048, std::vector<unsigned int> *atomCounts = nullptr,
    ExplicitBitVect *setOnlyBits = nullptr, bool branchedPaths = true,
    const std::vector<std::uint32_t> *fromAtoms = nullptr);
const unsigned int maxFingerprintLayers = 10;
const std::string LayeredFingerprintMolVersion = "0.7.0";
const unsigned int substructLayers = 0x07;

//! \brief Generates a topological fingerprint for a molecule
//!        using a series of pre-defined structural patterns
/*!

  <b>Experimental:</b> This function is experimental. The API or results may
  change from
  release to release.

  \param mol:          the molecule to be fingerprinted
  \param fpSize:       the size of the fingerprint
  \param atomCounts:   if provided, this will be used to provide the count of
  the number
                       of paths that set bits each atom is involved in. The
  vector should
                       have at least as many entries as the molecule has atoms
  and is not
                       zeroed out here.
  \param setOnlyBits:  if provided, only bits that are set in this bit vector
  will be set
                       in the result. This is essentially the same as doing:
                          (*res) &= (*setOnlyBits);
                       but also has an impact on the atomCounts (if being used)

  \return the molecular fingerprint, as an ExplicitBitVect

  <b>Notes:</b>
    - the caller is responsible for <tt>delete</tt>ing the result

*/
RDKIT_FINGERPRINTS_EXPORT ExplicitBitVect *PatternFingerprintMol(
    const ROMol &mol, unsigned int fpSize = 2048,
<<<<<<< HEAD
    std::vector<unsigned int> *atomCounts = 0,
    ExplicitBitVect *setOnlyBits = 0,
    bool tautomericFingerprints = false);
=======
    std::vector<unsigned int> *atomCounts = nullptr,
    ExplicitBitVect *setOnlyBits = nullptr);
>>>>>>> 870219a4

RDKIT_FINGERPRINTS_EXPORT SparseIntVect<boost::uint64_t>
    *getUnfoldedRDKFingerprintMol(
        const ROMol &mol, unsigned int minPath = 1, unsigned int maxPath = 7,
        bool useHs = true, bool branchedPaths = true, bool useBondOrder = true,
        std::vector<std::uint32_t> *atomInvariants = nullptr,
        const std::vector<std::uint32_t> *fromAtoms = nullptr,
        std::vector<std::vector<boost::uint64_t>> *atomBits = nullptr,
        std::map<boost::uint64_t, std::vector<std::vector<int>>> *bitInfo =
            nullptr);

}  // namespace RDKit

#endif<|MERGE_RESOLUTION|>--- conflicted
+++ resolved
@@ -143,14 +143,9 @@
 */
 RDKIT_FINGERPRINTS_EXPORT ExplicitBitVect *PatternFingerprintMol(
     const ROMol &mol, unsigned int fpSize = 2048,
-<<<<<<< HEAD
-    std::vector<unsigned int> *atomCounts = 0,
-    ExplicitBitVect *setOnlyBits = 0,
+    std::vector<unsigned int> *atomCounts = nullptr,
+    ExplicitBitVect *setOnlyBits = nullptr,
     bool tautomericFingerprints = false);
-=======
-    std::vector<unsigned int> *atomCounts = nullptr,
-    ExplicitBitVect *setOnlyBits = nullptr);
->>>>>>> 870219a4
 
 RDKIT_FINGERPRINTS_EXPORT SparseIntVect<boost::uint64_t>
     *getUnfoldedRDKFingerprintMol(
