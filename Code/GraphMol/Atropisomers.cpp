--- conflicted
+++ resolved
@@ -966,11 +966,8 @@
       bestBond->setEndAtom(bestBond->getBeginAtom());
       bestBond->setBeginAtom(atomAndBondVecs[bestBondEnd].first);
     }
-<<<<<<< HEAD
-=======
     bestBond->setBondDir(bestBondDir);
 
->>>>>>> a2b149a8
     auto newWedgeInfo = std::unique_ptr<RDKit::Chirality::WedgeInfoBase>(
         new RDKit::Chirality::WedgeInfoAtropisomer(bond->getIdx(),
                                                    bestBondDir));
@@ -1147,10 +1144,7 @@
       bestBond->setEndAtom(bestBond->getBeginAtom());
       bestBond->setBeginAtom(atomAndBondVecs[bestBondEnd].first);
     }
-<<<<<<< HEAD
-=======
     bestBond->setBondDir(bestBondDir);
->>>>>>> a2b149a8
     auto newWedgeInfo = std::unique_ptr<RDKit::Chirality::WedgeInfoBase>(
         new RDKit::Chirality::WedgeInfoAtropisomer(bond->getIdx(),
                                                    bestBondDir));
