//
//  Copyright (C) 2004-2021 Tad hurst/CDD  and other RDKit contributors
//
//   @@ All Rights Reserved @@
//  This file is part of the RDKit.
//  The contents are covered by the terms of the BSD license
//  which is included in the file license.txt, found at the root
//  of the RDKit source tree.
//
//
#include <list>
#include <RDGeneral/RDLog.h>
#include <GraphMol/Chirality.h>
#include <GraphMol/FileParsers/MolFileStereochem.h>
#include <GraphMol/Atropisomers.h>
#include <Geometry/point.h>
#include <boost/dynamic_bitset.hpp>
#include <algorithm>
#include <RDGeneral/Ranking.h>
#include <RDGeneral/FileParseException.h>
#include <RDGeneral/BoostStartInclude.h>
#include <boost/foreach.hpp>
#include <boost/algorithm/string.hpp>
#include <RDGeneral/BoostEndInclude.h>

constexpr double REALLY_SMALL_BOND_LEN = 0.0000001;

namespace RDKit {
namespace Atropisomers {

bool getAtropisomerAtomsAndBonds(const Bond *bond,
                                 AtropAtomAndBondVec atomsAndBondVects[2],
                                 const ROMol &mol) {
  PRECONDITION(bond, "no bond");
  atomsAndBondVects[0].first = bond->getBeginAtom();
  atomsAndBondVects[1].first = bond->getEndAtom();

  // get the one or two bonds on each end

  for (int bondAtomIndex = 0; bondAtomIndex < 2; ++bondAtomIndex) {
    for (const auto nbrBond :
         mol.atomBonds(atomsAndBondVects[bondAtomIndex].first)) {
      if (nbrBond == bond) {
        continue;  // a bond is NOT its own neighbor
      }
      atomsAndBondVects[bondAtomIndex].second.push_back(nbrBond);
    }
    if (atomsAndBondVects[bondAtomIndex].second.size() == 0) {
      return false;  // no neighbor bonds found
    }

    // make sure the bond with this lowest atom is is first

    if (atomsAndBondVects[bondAtomIndex].second.size() == 2 &&
        atomsAndBondVects[bondAtomIndex]
                .second[1]
                ->getOtherAtom(atomsAndBondVects[bondAtomIndex].first)
                ->getIdx() <
            atomsAndBondVects[bondAtomIndex]
                .second[0]
                ->getOtherAtom(atomsAndBondVects[bondAtomIndex].first)
                ->getIdx()) {
      std::swap(atomsAndBondVects[bondAtomIndex].second[0],
                atomsAndBondVects[bondAtomIndex].second[1]);
    }
  }

  return true;
}

bool getBondFrameOfReference(const Bond *bond, const Conformer *conf,
                             RDGeom::Point3D &xAxis, RDGeom::Point3D &yAxis,
                             RDGeom::Point3D &zAxis) {
  // create a frame of reference that has its X-axis along the atrop bond
  // for 2D confs, the yAxis is in the 2D plane and the zAxis is perpendicular
  // to that plane) for 3D confs  the yAxis and the zAxis are arbitrary.

  PRECONDITION(bond, "bad bond");

  xAxis = conf->getAtomPos(bond->getEndAtom()->getIdx()) -
          conf->getAtomPos(bond->getBeginAtom()->getIdx());
  if (xAxis.length() < REALLY_SMALL_BOND_LEN) {
    return false;  // bond len is xero
  }
  xAxis.normalize();
  if (!conf->is3D()) {
    yAxis = RDGeom::Point3D(-xAxis.y, xAxis.x, 0);
    yAxis.normalize();
    zAxis = RDGeom::Point3D(0.0, 0.0, 1.0);
    return true;
  }

  // here for 3D conf

  if (xAxis.x > REALLY_SMALL_BOND_LEN || xAxis.y > REALLY_SMALL_BOND_LEN) {
    zAxis = RDGeom::Point3D(-xAxis.y, xAxis.x,
                            0);  // temp z axis - used to find yAxis
  } else {
    zAxis = RDGeom::Point3D(xAxis.z, xAxis.z,
                            0);  // temp z axis - used to find yAxis
  }

  yAxis = zAxis.crossProduct(xAxis);
  zAxis = xAxis.crossProduct(yAxis);
  yAxis.normalize();
  zAxis.normalize();

  return true;
}

Bond::BondDir getBondDirForAtropisomerNoConf(Bond::BondStereo bondStereo,
                                             unsigned int whichEnd,
                                             unsigned int whichBond) {
<<<<<<< HEAD
  // the convention is that the lowest number atoms on each end is
  // considered to be on the same side of the bond
=======
  // the convention is that in the absence of coords, the coordiates are choosen
  // with the lowest numbered atom of the atrop bond down, and the other atom
  // straight up.
  // On each end, the lowest numbered connecting atom is on the left
  //
  //              a      b
  //               \   /
  //                 c
  //                 |
  //                 d
  //               /   \     aaa
  //              e      f
  //
  // where  c > d
  //        a < b
  //        e < f
>>>>>>> d68f6ef6

  PRECONDITION(whichEnd <= 1, "whichEnd must be 0 or 1");
  PRECONDITION(whichBond <= 1, "whichBond must be 0 or 1");
  PRECONDITION(bondStereo == Bond::BondStereo::STEREOATROPCW ||
                   bondStereo == Bond::BondStereo::STEREOATROPCCW,
               "bondStereo must be BondAtropisomerCW or BondAtropisomerCCW");

  int flips = 0;
  if (bondStereo == Bond::BondStereo::STEREOATROPCW) {
    ++flips;
  }
  if (whichBond == 1) {
    ++flips;
  }
  if (whichEnd == 1) {
    ++flips;
  }

  return flips % 2 ? Bond::BEGINDASH : Bond::BEGINWEDGE;
}

Bond::BondDir getBondDirForAtropisomer2d(RDGeom::Point3D bondVecs[2],
                                         Bond::BondStereo bondStereo,
                                         unsigned int whichEnd,
                                         unsigned int whichBond) {
  PRECONDITION(whichEnd <= 1, "whichEnd must be 0 or 1");
  PRECONDITION(whichBond <= 1, "whichBond must be 0 or 1");
  PRECONDITION(bondStereo == Bond::BondStereo::STEREOATROPCW ||
                   bondStereo == Bond::BondStereo::STEREOATROPCCW,
               "bondStereo must be BondAtropisomerCW or BondAtropisomerCCW");

  int flips = 0;
  if (bondStereo == Bond::BondStereo::STEREOATROPCCW) {
    ++flips;
  }
  if (whichBond == 1) {
    ++flips;
  }
  if (whichEnd == 1) {
    ++flips;
  }
  if (bondVecs[1 - whichEnd].y < 0) {
    ++flips;  // if the OTHER end is negative for the low index bond vec, it
              // is a flip
  }

  return flips % 2 ? Bond::BEGINWEDGE : Bond::BEGINDASH;
}

Bond::BondDir getBondDirForAtropisomer3d(Bond *whichBond,
                                         const Conformer *conf) {
  // for 3D we mark it as wedge or hash depending on the z-value of the bond
  // vector
  //  IT really doesn't matter since we ignore these except as MARKERS for
  //  which bonds are atropisomer bonds
  if ((conf->getAtomPos(whichBond->getEndAtom()->getIdx()).z -
       conf->getAtomPos(whichBond->getBeginAtom()->getIdx()).z) >
      REALLY_SMALL_BOND_LEN) {
    return Bond::BondDir::BEGINWEDGE;
  } else {
    return Bond::BondDir::BEGINDASH;
  }
}

bool getAtropIsomerEndVect(const AtropAtomAndBondVec &atomAndBondVec,
                           const RDGeom::Point3D &yAxis,
                           const RDGeom::Point3D &zAxis, const Conformer *conf,
                           RDGeom::Point3D &bondVec) {
  PRECONDITION(
      atomAndBondVec.second.size() > 0 && atomAndBondVec.second.size() < 3,
      "bad bond size");
  PRECONDITION(atomAndBondVec.second[0], "bad first bond");
  PRECONDITION(atomAndBondVec.second.size() == 1 || atomAndBondVec.second[1],
               "bad second bond");

  bondVec = conf->getAtomPos(atomAndBondVec.second[0]
                                 ->getOtherAtom(atomAndBondVec.first)
                                 ->getIdx()) -
            conf->getAtomPos(
                atomAndBondVec.first->getIdx());  // in old frame of reference

  bondVec = RDGeom::Point3D(0.0, bondVec.dotProduct(yAxis),
                            bondVec.dotProduct(zAxis));  // in new frame

  // make sure the other atom is on the other side

  if (atomAndBondVec.second.size() == 2) {
    RDGeom::Point3D otherVec =
        conf->getAtomPos(atomAndBondVec.second[1]
                             ->getOtherAtom(atomAndBondVec.first)
                             ->getIdx()) -
        conf->getAtomPos(
            atomAndBondVec.first->getIdx());  // in old frame of reference
    otherVec = RDGeom::Point3D(0.0, otherVec.dotProduct(yAxis),
                               otherVec.dotProduct(zAxis));  // in new frame

    if (bondVec.length() < REALLY_SMALL_BOND_LEN) {
      bondVec = -otherVec;  // put it on the other side of otherVec
    } else if (bondVec.dotProduct(otherVec) > REALLY_SMALL_BOND_LEN) {
      // the product of dotproducts (y-values) should be
      // negative (or at least zero)
      BOOST_LOG(rdWarningLog)
          << "Both bonds on one end of an atropisomer are on the same side - atoms is : "
          << atomAndBondVec.first->getIdx() << std::endl;
      return false;
    }
  }
  if (bondVec.length() < REALLY_SMALL_BOND_LEN) {
    BOOST_LOG(rdWarningLog)
        << "Could not find a bond on one end of an atropisomer that is not co-linear - atoms are : "
        << atomAndBondVec.first->getIdx() << std::endl;
    return false;
  }

  bondVec.normalize();
  return true;
}

std::pair<bool, Bond::BondDir> getBondDir(
    const Bond *bond, const AtropAtomAndBondVec &atomAndBondVec) {
  // get the wedge dir for this end of the bond
  // if the first bond 1 has a bondDir, use it
  // if the second bond has a bond dir use the opposite of if
  // if both bonds have a dir, make sure they are different

  auto bond1Dir = atomAndBondVec.second[0]->getBondDir();
  if (bond1Dir != Bond::BEGINWEDGE && bond1Dir != Bond::BEGINDASH) {
    bond1Dir = Bond::NONE;  //  we dont care if it any thing else
  }
  auto bond2Dir = atomAndBondVec.second.size() == 2
                      ? atomAndBondVec.second[1]->getBondDir()
                      : Bond::NONE;
  if (bond2Dir != Bond::BEGINWEDGE && bond2Dir != Bond::BEGINDASH) {
    bond2Dir = Bond::NONE;
  }

  // if both are set to a direction, they must NOT be the same - one
  // must be a dash and the other a hash

  if (bond1Dir != Bond::NONE && bond2Dir != Bond::NONE &&
      bond1Dir == bond2Dir) {
    BOOST_LOG(rdWarningLog)
        << "The bonds on one end of an atropisomer are both UP or both DOWN - atoms are: "
        << bond->getBeginAtomIdx() << " " << bond->getEndAtomIdx() << std::endl;
    return {false, Bond::BondDir::NONE};
  }

  if (bond1Dir == Bond::BEGINWEDGE || bond2Dir == Bond::BEGINDASH) {
    return {true, Bond::BondDir::BEGINWEDGE};
  }
  if (bond1Dir == Bond::BEGINDASH || bond2Dir == Bond::BEGINWEDGE) {
    return {true, Bond::BondDir::BEGINDASH};
  }
  return {true, Bond::BondDir::NONE};
}

bool DetectAtropisomerChiralityOneBond(Bond *bond, ROMol &mol,
                                       const Conformer *conf) {
  // the approach is this:
  // we will view the system along the line from the potential atropisomer
  // bond, from atom1 to atom 2 and we do a coordinate transformation to
  // the plane of reference where that vector, from a1 to a2, is the x-AXIS.
  // For 2D, the y axis is in the 2D plane, and the zaxis is perpendicaul to
  // the 2D plane For 3D, the Y and Z axes are taken arbitrarily to form
  // a right-handed system with the X-axis.
  //  atoms 1 and 2 each have one or two bonds out from the main potential
  //  atrop bond. for each end of the main bond, we find a vector to reprent
  //  the neighbor atom with the smallest index as its projection onto the
  //  x=0 plane.
  // (In 2d, this projection is on the y-AXIS for the end that does NOT have
  // a wedge/hash bond, and  on the z axis - out of the plane - for the end
  // that does have a wedge/hash). The chirality is recorded as the
  // direction we rotate from, atom 1's projection to atom2's proejection -
  // either clockwise or counter clockwise

  PRECONDITION(bond, "bad bond");

  // one vector for each end - each one - should end up with 1 or 2 entries
  AtropAtomAndBondVec atomAndBondVecs[2];
  if (!getAtropisomerAtomsAndBonds(bond, atomAndBondVecs, mol)) {
    return false;  // not an atropisomer
  }

  // make sure we do not have wiggle bonds

  for (auto atomAndBondVec : atomAndBondVecs) {
    for (auto endBond : atomAndBondVec.second) {
      if (endBond->getBondDir() == Bond::UNKNOWN) {
        return false;  // not an atropisomer
      }
    }
  }

<<<<<<< HEAD
  // if there are no coordinates, we use wedge/hash bonds assumeing, as a
  // convention, that the lowest numbers atoms on each end ofthe atrop bond are
  // on the same side of the bond.
=======

  // the convention is that in the absence of coords, the coordiates are choosen
  // with the lowest numbered atom of the atrop bond down, and the other atom
  // straight up.
  // On each end, the lowest numbered connecting atom is on the left
  //
  //              a      b
  //               \   /
  //                 c
  //                 |
  //                 d
  //               /   \     aaa
  //              e      f
  //
  // where  c > d
  //        a < b
  //        e < f
>>>>>>> d68f6ef6

  if (conf == nullptr) {
    std::pair<bool, Bond::BondDir> bond1DirResult;
    bond1DirResult = getBondDir(bond, atomAndBondVecs[0]);
    if (!bond1DirResult.first) {
      return false;
    }
    std::pair<bool, Bond::BondDir> bond2DirResult;
    bond2DirResult = getBondDir(bond, atomAndBondVecs[1]);
    if (!bond2DirResult.first) {
      return false;
    }
    if (bond1DirResult.second == bond2DirResult.second) {
      BOOST_LOG(rdWarningLog)
          << "inconsistent bond wedging for an atropisomer.  Atoms are: "
          << bond->getBeginAtomIdx() << " " << bond->getEndAtomIdx()
          << std::endl;
      return false;
    }

<<<<<<< HEAD
    // by convention, assumes the
    // lowest numbered atoms are on
    // the same side
=======
>>>>>>> d68f6ef6
    if (bond1DirResult.second == Bond::BEGINWEDGE ||
        bond2DirResult.second == Bond::BEGINDASH) {
      bond->setStereo(Bond::BondStereo::STEREOATROPCCW);
    } else if (bond1DirResult.second == Bond::BEGINDASH ||
               bond2DirResult.second == Bond::BEGINWEDGE) {
      bond->setStereo(Bond::BondStereo::STEREOATROPCW);
    }

    return true;
  }

  // create a frame of reference that has its X-axis along the atrop bond

  RDGeom::Point3D xAxis, yAxis, zAxis;
  if (!getBondFrameOfReference(bond, conf, xAxis, yAxis, zAxis)) {
    // connot percieve atroisomer
    BOOST_LOG(rdWarningLog)
        << "Failed to get a frame of reference along an atropisomer bond - atoms are: "
        << bond->getBeginAtomIdx() << " " << bond->getEndAtomIdx() << std::endl;
    return false;
  }
  RDGeom::Point3D bondVecs[2];  // one bond vector from each end of the
                                // potential atropisomer bond

  for (int bondAtomIndex = 0; bondAtomIndex < 2; ++bondAtomIndex) {
    // if the conf is 2D, we use the wedge bonds to set the coords for the
    // projected vector onto the xAxis perpendicular plane (looking down
    // the atrop bond )

    if (!conf->is3D()) {
      // get the wedge dir for this end of the bond
      // if the first bond 1 has a bondDir, use it
      // if the second bond has a bond dir use the opposite of if
      // if both bonds have a dir, make sure they are different

      std::pair<bool, Bond::BondDir> bondDirResult;

      bondDirResult = getBondDir(bond, atomAndBondVecs[bondAtomIndex]);
      if (!bondDirResult.first) {
        return false;
      }

      if (!getAtropIsomerEndVect(atomAndBondVecs[bondAtomIndex], yAxis, zAxis,
                                 conf, bondVecs[bondAtomIndex])) {
        return false;
      }

      if (bondDirResult.second == Bond::BEGINWEDGE) {
        bondVecs[bondAtomIndex].y *= 0.707;
        bondVecs[bondAtomIndex].z = fabs(bondVecs[bondAtomIndex].y);
      } else if (bondDirResult.second == Bond::BEGINDASH) {
        bondVecs[bondAtomIndex].y *= 0.707;
        bondVecs[bondAtomIndex].z = -fabs(bondVecs[bondAtomIndex].y);
      }
    } else {  // the conf is 3D
      // to be considered, one or more neighbor bonds must have a wedge or
      // hash

      // find the projection of the bond(s) on this end in the frame of
      // reference's  x=0  plane
      RDGeom::Point3D tempBondVec =
          conf->getAtomPos(
              atomAndBondVecs[bondAtomIndex]
                  .second[0]
                  ->getOtherAtom(atomAndBondVecs[bondAtomIndex].first)
                  ->getIdx()) -
          conf->getAtomPos(atomAndBondVecs[bondAtomIndex].first->getIdx());
      bondVecs[bondAtomIndex] = RDGeom::Point3D(
          0.0, tempBondVec.dotProduct(yAxis), tempBondVec.dotProduct(zAxis));

      if (atomAndBondVecs[bondAtomIndex].second.size() == 2) {
        tempBondVec =
            conf->getAtomPos(
                atomAndBondVecs[bondAtomIndex]
                    .second[1]
                    ->getOtherAtom(atomAndBondVecs[bondAtomIndex].first)
                    ->getIdx()) -
            conf->getAtomPos(atomAndBondVecs[bondAtomIndex].first->getIdx());

        // get the projection of the 2nd bond on the x=0 plane

        RDGeom::Point3D otherBondVec = RDGeom::Point3D(
            0.0, tempBondVec.dotProduct(yAxis), tempBondVec.dotProduct(zAxis));

        // if the first atom is co-linear with the main atrop bond, use
        // the opposite of the 2nd atom

        if (bondVecs[bondAtomIndex].length() < REALLY_SMALL_BOND_LEN) {
          bondVecs[bondAtomIndex] =
              -otherBondVec;  // note - it might still be co-linear-
                              // this is checked below
        } else if (bondVecs[bondAtomIndex].dotProduct(otherBondVec) >
                   REALLY_SMALL_BOND_LEN) {
          BOOST_LOG(rdWarningLog)
              << "Both bonds on one end of an atropisomer are on the same side - atoms are: "
              << bond->getBeginAtomIdx() << " " << bond->getEndAtomIdx()
              << std::endl;
          return false;
        }
      }

      if (bondVecs[bondAtomIndex].length() < REALLY_SMALL_BOND_LEN) {
        BOOST_LOG(rdWarningLog)
            << "Failed to find a bond on one end of an atropisomer that is NOT co-linear - atoms are: "
            << bond->getBeginAtomIdx() << " " << bond->getEndAtomIdx()
            << std::endl;
        return false;
      }
    }
  }

  auto crossProduct = bondVecs[1].crossProduct(bondVecs[0]);

  if (crossProduct.x > REALLY_SMALL_BOND_LEN) {
    bond->setStereo(Bond::BondStereo::STEREOATROPCCW);
  } else if (crossProduct.x < -REALLY_SMALL_BOND_LEN) {
    bond->setStereo(Bond::BondStereo::STEREOATROPCW);
  } else {
    BOOST_LOG(rdWarningLog)
        << "The 2 defining bonds for an atropisomer are co-planar - atoms are: "
        << bond->getBeginAtomIdx() << " " << bond->getEndAtomIdx() << std::endl;
    return false;
  }

  return true;
}

void cleanupAtropisomerStereoGroups(ROMol &mol) {
  std::vector<StereoGroup> newsgs;
  for (auto sg : mol.getStereoGroups()) {
    std::vector<Atom *> okatoms;
    std::vector<Bond *> okbonds;

    for (auto atom : sg.getAtoms()) {
      bool foundAtrop = false;
      for (auto bndI : boost::make_iterator_range(mol.getAtomBonds(atom))) {
        auto bond = (mol)[bndI];
        if (bond->getStereo() == Bond::BondStereo::STEREOATROPCCW ||
            bond->getStereo() == Bond::BondStereo::STEREOATROPCW) {
          foundAtrop = true;
          if (std::find(okbonds.begin(), okbonds.end(), bond) ==
              okbonds.end()) {
            okbonds.push_back(bond);
          }
        }
      }

      if (!foundAtrop) {
        okatoms.push_back(atom);
      }
    }

    if (okbonds.empty()) {
      newsgs.push_back(sg);
    } else {
      newsgs.emplace_back(sg.getGroupType(), std::move(okatoms),
                          std::move(okbonds));
    }
  }
  mol.setStereoGroups(std::move(newsgs));
}

void detectAtropisomerChirality(ROMol &mol, const Conformer *conf) {
  PRECONDITION(conf == nullptr || &(conf->getOwningMol()) == &mol,
               "conformer does not belong to molecule");

  std::set<Bond *> bondsToTry;

  for (auto bond : mol.bonds()) {
    if (canHaveDirection(*bond) &&
        (bond->getBondDir() == Bond::BondDir::BEGINDASH ||
         bond->getBondDir() == Bond::BondDir::BEGINWEDGE)) {
      for (const auto &nbrBond : mol.atomBonds(bond->getBeginAtom())) {
        if (nbrBond == bond) {
          continue;  // a bond is NOT its own neighbor
        }
        bondsToTry.insert(nbrBond);
      }
    }
  }

  bool foundAtrop = false;
  for (auto bondToTry : bondsToTry) {
    if (bondToTry->getBeginAtom()->getImplicitValence() == -1) {
      bondToTry->getBeginAtom()->calcExplicitValence(false);
      bondToTry->getBeginAtom()->calcImplicitValence(false);
    }
    if (bondToTry->getEndAtom()->getImplicitValence() == -1) {
      bondToTry->getEndAtom()->calcExplicitValence(false);
      bondToTry->getEndAtom()->calcImplicitValence(false);
    }
    if (bondToTry->getBondType() != Bond::SINGLE ||
        bondToTry->getStereo() == Bond::BondStereo::STEREOANY ||
        bondToTry->getBeginAtom()->getTotalDegree() < 2 ||
        bondToTry->getEndAtom()->getTotalDegree() < 2 ||
        bondToTry->getBeginAtom()->getTotalDegree() > 3 ||
        bondToTry->getEndAtom()->getTotalDegree() > 3) {
      continue;
    }

    if (DetectAtropisomerChiralityOneBond(bondToTry, mol, conf)) {
      foundAtrop = true;
    }
  }

  if (foundAtrop) {
    cleanupAtropisomerStereoGroups(mol);
  }
}
void getAllAtomIdsForStereoGroup(
    const ROMol &mol, const StereoGroup &group,
    std::vector<unsigned int> &atomIds,
    const std::map<int, std::unique_ptr<RDKit::Chirality::WedgeInfoBase>>
        &wedgeBonds) {
  atomIds.clear();
  for (auto &&atom : group.getAtoms()) {
    atomIds.push_back(atom->getIdx());
  }

  for (auto &&bond : group.getBonds()) {
    // figure out which atoms of the bond get wedge/hash indications
    // mark the atom with the wedge/hash

    for (auto atom : {bond->getBeginAtom(), bond->getEndAtom()}) {
      for (const auto atomBond : mol.atomBonds(atom)) {
        if (atomBond->getIdx() == bond->getIdx()) {
          continue;
        }

        if (atomBond->getBondDir() == Bond::BEGINWEDGE ||
            atomBond->getBondDir() == Bond::BEGINDASH ||
            (wedgeBonds.find(atomBond->getIdx()) != wedgeBonds.end() &&
             (wedgeBonds.at(atomBond->getIdx())->getType()) ==
                 Chirality::WedgeInfoType::WedgeInfoTypeAtropisomer)) {
          if (std::find(atomIds.begin(), atomIds.end(), atom->getIdx()) ==
              atomIds.end()) {
            atomIds.push_back(atom->getIdx());
          }
        }
      }
    }
  }
}

bool WedgeBondFromAtropisomerOneBondNoConf(
    Bond *bond, const ROMol &mol,
    std::map<int, std::unique_ptr<RDKit::Chirality::WedgeInfoBase>>
        &wedgeBonds) {
  PRECONDITION(bond, "no bond");

  AtropAtomAndBondVec atomAndBondVecs[2];
  if (!getAtropisomerAtomsAndBonds(bond, atomAndBondVecs, mol)) {
    return false;  // not an atropisomer
  }

  //  make sure we do not have wiggle bonds

  for (auto atomAndBondVec : atomAndBondVecs) {
    for (auto endBond : atomAndBondVec.second) {
      if (endBond->getBondDir() == Bond::UNKNOWN) {
        return false;  // not an atropisomer)
      }
    }
  }

  // first see if any candidate bond is already set to a wedge or hash
  // if so, we will use that bond as a wedge or hash

  std::vector<int> useBondsAtEnd[2];
  bool foundBondDir = false;

  for (unsigned int whichEnd = 0; whichEnd < 2; ++whichEnd) {
    for (unsigned int whichBond = 0;
         whichBond < atomAndBondVecs[whichEnd].second.size(); ++whichBond) {
      auto bondDir = atomAndBondVecs[whichEnd].second[whichBond]->getBondDir();

      // see if it is a wedge or hash and its origin is the atom in the
      // main bond

      if ((bondDir == Bond::BEGINWEDGE || bondDir == Bond::BEGINDASH) &&
          atomAndBondVecs[whichEnd].second[whichBond]->getBeginAtom() ==
              atomAndBondVecs[whichEnd].first &&
          canHaveDirection(*bond)) {
        useBondsAtEnd[whichEnd].push_back(whichBond);
        foundBondDir = true;
      }
    }
  }

  if (foundBondDir) {
    for (unsigned int whichEnd = 0; whichEnd < 2; ++whichEnd) {
      for (unsigned int whichBondIndex = 0;
           whichBondIndex < useBondsAtEnd[whichEnd].size(); ++whichBondIndex) {
        atomAndBondVecs[whichEnd]
            .second[useBondsAtEnd[whichEnd][whichBondIndex]]
            ->setBondDir(getBondDirForAtropisomerNoConf(
                bond->getStereo(), whichEnd,
                useBondsAtEnd[whichEnd][whichBondIndex]));
      }
    }

    return true;
  }

  // did not find a good bond dir - pick one to use
  // we would like to have one that is not in a ring, and will be a wedge

  const RingInfo *ri = bond->getOwningMol().getRingInfo();

  int bestBondEnd = -1, bestBondNumber = -1;
  bool bestBondIsSingle = false;
  unsigned int bestRingCount = INT_MAX;
  Bond::BondDir bestBondDir = Bond::BondDir::NONE;
  for (unsigned int whichEnd = 0; whichEnd < 2; ++whichEnd) {
    for (unsigned int whichBond = 0;
         whichBond < atomAndBondVecs[whichEnd].second.size(); ++whichBond) {
      auto bondToTry = atomAndBondVecs[whichEnd].second[whichBond];

      if (!canHaveDirection(*bondToTry) ||
          wedgeBonds.find(bondToTry->getIdx()) != wedgeBonds.end()) {
        continue;  // must be a single OR aromatic bond and not already
                   // spoken for by a chiral center
      }

      if (bondToTry->getBondDir() != Bond::BondDir::NONE) {
        if (bondToTry->getBeginAtom()->getIdx() ==
            atomAndBondVecs[whichEnd].first->getIdx()) {
          BOOST_LOG(rdWarningLog)
              << "Wedge or hash bond found on atropisomer where not expected - atoms are: "
              << bond->getBeginAtomIdx() << " " << bond->getEndAtomIdx()
              << std::endl;
          return false;
        } else {
          continue;  // wedge or hash bond affecting the OTHER atom
                     // = perhaps a chiral center
        }
      }
      auto ringCount = ri->numBondRings(bondToTry->getIdx());
      if (ringCount > bestRingCount) {
        continue;
      }

      else if (ringCount < bestRingCount) {
        bestBondEnd = whichEnd;
        bestBondNumber = whichBond;
        bestRingCount = ringCount;
        bestBondIsSingle = (bondToTry->getBondType() == Bond::BondType::SINGLE);
        bestBondDir = getBondDirForAtropisomerNoConf(bond->getStereo(),
                                                     whichEnd, whichBond);
      } else if (bestBondIsSingle &&
                 bondToTry->getBondType() != Bond::BondType::SINGLE) {
        continue;

      } else if (!bestBondIsSingle &&
                 bondToTry->getBondType() == Bond::BondType::SINGLE) {
        bestBondEnd = whichEnd;
        bestBondNumber = whichBond;
        bestRingCount = ringCount;
        bestBondIsSingle = true;
        bestBondDir = getBondDirForAtropisomerNoConf(bond->getStereo(),
                                                     whichEnd, whichBond);

      } else {
        auto bondDir = getBondDirForAtropisomerNoConf(bond->getStereo(),
                                                      whichEnd, whichBond);
        if (bestBondDir == Bond::BondDir::NONE ||
            (bestBondDir == Bond::BondDir::BEGINDASH &&
             bondDir == Bond::BondDir::BEGINWEDGE)) {
          bestBondEnd = whichEnd;
          bestBondNumber = whichBond;
          bestRingCount = ringCount;
          bestBondIsSingle =
              (bondToTry->getBondType() == Bond::BondType::SINGLE);
          bestBondDir = bondDir;
        }
      }
    }
  }

  if (bestBondEnd >= 0)  // we found a good one
  {
    // make sure the atoms on the bond are in the right order for the
    // wedge/hash the atom on the end of the main bond must be listed
    // first for the wedge/has bond

    auto bestBond = atomAndBondVecs[bestBondEnd].second[bestBondNumber];
    if (bestBond->getBeginAtom() != atomAndBondVecs[bestBondEnd].first) {
      bestBond->setEndAtom(bestBond->getBeginAtom());
      bestBond->setBeginAtom(atomAndBondVecs[bestBondEnd].first);
    }

    bestBond->setBondDir(bestBondDir);

    auto newWedgeInfo = std::unique_ptr<RDKit::Chirality::WedgeInfoBase>(
        new RDKit::Chirality::WedgeInfoAtropisomer(bond->getIdx(),
                                                   bestBondDir));
    wedgeBonds[bestBond->getIdx()] = std::move(newWedgeInfo);
  } else {
    BOOST_LOG(rdWarningLog)
        << "Failed to find a good bond to set as UP or DOWN for an atropisomer - atoms are: "
        << bond->getBeginAtomIdx() << " " << bond->getEndAtomIdx() << std::endl;
    return false;
  }

  return true;
}

bool WedgeBondFromAtropisomerOneBond2d(
    Bond *bond, const ROMol &mol, const Conformer *conf,
    std::map<int, std::unique_ptr<RDKit::Chirality::WedgeInfoBase>>
        &wedgeBonds) {
  PRECONDITION(bond, "no bond");

  AtropAtomAndBondVec atomAndBondVecs[2];
  if (!getAtropisomerAtomsAndBonds(bond, atomAndBondVecs, mol)) {
    return false;  // not an atropisomer
  }

  //  make sure we do not have wiggle bonds

  for (auto atomAndBondVec : atomAndBondVecs) {
    for (auto endBond : atomAndBondVec.second) {
      if (endBond->getBondDir() == Bond::UNKNOWN) {
        return false;  // not an atropisomer)
      }
    }
  }

  // create a frame of reference that has its X-axis along the atrop bond

  RDGeom::Point3D xAxis, yAxis, zAxis;

  if (!getBondFrameOfReference(bond, conf, xAxis, yAxis, zAxis)) {
    // connot percieve atroisomer bond

    BOOST_LOG(rdWarningLog)
        << "Cound not get a frame of reference for an atropisomer bond - atoms are: "
        << bond->getBeginAtomIdx() << " " << bond->getEndAtomIdx() << std::endl;
    return false;
  }

  RDGeom::Point3D bondVecs[2];  // one bond vector from each end of the
                                // potential atropisome bond

  for (int bondAtomIndex = 0; bondAtomIndex < 2; ++bondAtomIndex) {
    // find a vector to represent the lowest numbered atom on each end
    // this vector is NOT the bond vector, but is y-value in the bond
    // frame or reference

    if (!getAtropIsomerEndVect(atomAndBondVecs[bondAtomIndex], yAxis, zAxis,
                               conf, bondVecs[bondAtomIndex])) {
      return false;
    }

    if (bondVecs[bondAtomIndex].length() < REALLY_SMALL_BOND_LEN) {
      // did not find a non-colinear bond

      BOOST_LOG(rdWarningLog)
          << "Failed to get a representative vector for the defining bond of an atropisomer - atoms are: "
          << bond->getBeginAtomIdx() << " " << bond->getEndAtomIdx()
          << std::endl;
      return false;
    }
  }

  // first see if any candidate bond is already set to a wedge or hash
  // if so, we will use that bond as a wedge or hash

  std::vector<int> useBondsAtEnd[2];
  bool foundBondDir = false;

  for (unsigned int whichEnd = 0; whichEnd < 2; ++whichEnd) {
    for (unsigned int whichBond = 0;
         whichBond < atomAndBondVecs[whichEnd].second.size(); ++whichBond) {
      auto bondDir = atomAndBondVecs[whichEnd].second[whichBond]->getBondDir();

      // see if it is a wedge or hash and its origin is the atom in the
      // main bond

      if ((bondDir == Bond::BEGINWEDGE || bondDir == Bond::BEGINDASH) &&
          atomAndBondVecs[whichEnd].second[whichBond]->getBeginAtom() ==
              atomAndBondVecs[whichEnd].first &&
          canHaveDirection(*bond)) {
        useBondsAtEnd[whichEnd].push_back(whichBond);
        foundBondDir = true;
      }
    }
  }

  if (foundBondDir) {
    for (unsigned int whichEnd = 0; whichEnd < 2; ++whichEnd) {
      for (unsigned int whichBondIndex = 0;
           whichBondIndex < useBondsAtEnd[whichEnd].size(); ++whichBondIndex) {
        atomAndBondVecs[whichEnd]
            .second[useBondsAtEnd[whichEnd][whichBondIndex]]
            ->setBondDir(getBondDirForAtropisomer2d(
                bondVecs, bond->getStereo(), whichEnd,
                useBondsAtEnd[whichEnd][whichBondIndex]));
      }
    }

    return true;
  }

  // did not find a good bond dir - pick one to use
  // we would like to have one that is in a ring, and will favor it being a
  // wedge

  // We favor rings here because wedging non-ring bonds makes it too likely that
  // we'll end up accidentally creating new atropisomeric bonds. This was github
  // issue 7371

  const RingInfo *ri = bond->getOwningMol().getRingInfo();

  int bestBondEnd = -1, bestBondNumber = -1;
  bool bestBondIsSingle = false;
  unsigned int bestRingCount = INT_MAX;
  unsigned int largestRingSize = 0;
  Bond::BondDir bestBondDir = Bond::BondDir::NONE;
  for (unsigned int whichEnd = 0; whichEnd < 2; ++whichEnd) {
    for (unsigned int whichBond = 0;
         whichBond < atomAndBondVecs[whichEnd].second.size(); ++whichBond) {
      auto bondToTry = atomAndBondVecs[whichEnd].second[whichBond];

      if (!canHaveDirection(*bondToTry) ||
          wedgeBonds.find(bondToTry->getIdx()) != wedgeBonds.end()) {
        continue;  // must be a single OR aromatic bond and not already
                   // spoken for by a chiral center
      }

      if (bondToTry->getBondDir() != Bond::BondDir::NONE) {
        if (bondToTry->getBeginAtom()->getIdx() ==
            atomAndBondVecs[whichEnd].first->getIdx()) {
          if (bondToTry->getBondDir() == Bond::BEGINWEDGE ||
              bondToTry->getBondDir() == Bond::BEGINDASH) {
            BOOST_LOG(rdWarningLog)
                << "Wedge or hash bond found on atropisomer where not expected - atoms are: "
                << bond->getBeginAtomIdx() << " " << bond->getEndAtomIdx()
                << std::endl;
            return false;
          } else {
            continue;  // probably a slash up or down for a double bond
          }
        } else {
          continue;  // wedge or hash bond affecting the OTHER atom
                     // = perhaps a chiral center
        }
      }
      auto ringCount = ri->numBondRings(bondToTry->getIdx());
      unsigned int ringSize = 0;
      if (!ringCount) {
        ringCount = 10;
      } else {
        // we're going to prefer to put wedges in larger rings, but don't want
        // to end up wedging macrocyles if it's avoidable.
        ringSize = ri->minBondRingSize(bondToTry->getIdx());
        if (ringSize > 8) {
          ringSize = 0;
        }
      }
      if (ringCount > bestRingCount) {
        continue;
      } else if (ringCount < bestRingCount || ringSize > largestRingSize) {
        bestBondEnd = whichEnd;
        bestBondNumber = whichBond;
        bestRingCount = ringCount;
        largestRingSize = ringSize;
        bestBondIsSingle = (bondToTry->getBondType() == Bond::BondType::SINGLE);
        bestBondDir = getBondDirForAtropisomer2d(bondVecs, bond->getStereo(),
                                                 whichEnd, whichBond);
      } else if (bestBondIsSingle &&
                 bondToTry->getBondType() != Bond::BondType::SINGLE) {
        continue;

      } else if (!bestBondIsSingle &&
                 bondToTry->getBondType() == Bond::BondType::SINGLE) {
        bestBondEnd = whichEnd;
        bestBondNumber = whichBond;
        bestRingCount = ringCount;
        bestBondIsSingle = true;
        bestBondDir = getBondDirForAtropisomer2d(bondVecs, bond->getStereo(),
                                                 whichEnd, whichBond);

      } else {
        auto bondDir = getBondDirForAtropisomer2d(bondVecs, bond->getStereo(),
                                                  whichEnd, whichBond);
        if (bestBondDir == Bond::BondDir::NONE ||
            (bestBondDir == Bond::BondDir::BEGINDASH &&
             bondDir == Bond::BondDir::BEGINWEDGE)) {
          bestBondEnd = whichEnd;
          bestBondNumber = whichBond;
          bestRingCount = ringCount;
          bestBondIsSingle =
              (bondToTry->getBondType() == Bond::BondType::SINGLE);
          bestBondDir = bondDir;
        }
      }
    }
  }

  if (bestBondEnd >= 0) {
    // we found a good one
    // make sure the atoms on the bond are in the right order for the
    // wedge/hash the atom on the end of the main bond must be listed
    // first for the wedge/has bond

    auto bestBond = atomAndBondVecs[bestBondEnd].second[bestBondNumber];
    if (bestBond->getBeginAtom() != atomAndBondVecs[bestBondEnd].first) {
      bestBond->setEndAtom(bestBond->getBeginAtom());
      bestBond->setBeginAtom(atomAndBondVecs[bestBondEnd].first);
    }
    bestBond->setBondDir(bestBondDir);

    auto newWedgeInfo = std::unique_ptr<RDKit::Chirality::WedgeInfoBase>(
        new RDKit::Chirality::WedgeInfoAtropisomer(bond->getIdx(),
                                                   bestBondDir));
    wedgeBonds[bestBond->getIdx()] = std::move(newWedgeInfo);

  } else {
    BOOST_LOG(rdWarningLog)
        << "Failed to find a good bond to set as UP or DOWN for an atropisomer - atoms are: "
        << bond->getBeginAtomIdx() << " " << bond->getEndAtomIdx() << std::endl;
    return false;
  }

  return true;
}

bool WedgeBondFromAtropisomerOneBond3d(
    Bond *bond, const ROMol &mol, const Conformer *conf,
    std::map<int, std::unique_ptr<RDKit::Chirality::WedgeInfoBase>>
        &wedgeBonds) {
  PRECONDITION(bond, "bad bond");

  AtropAtomAndBondVec atomAndBondVecs[2];
  if (!getAtropisomerAtomsAndBonds(bond, atomAndBondVecs, mol)) {
    return false;  // not an atropisomer
  }

  //  make sure we do not have wiggle bonds

  for (auto atomAndBondVecs : atomAndBondVecs) {
    for (auto endBond : atomAndBondVecs.second) {
      if (endBond->getBondDir() == Bond::UNKNOWN) {
        return false;  // not an atropisomer)
      }
    }
  }

  // first see if any candidate bond is already set to a wedge or hash
  // if so, we will use that bond as a wedge or hash

  std::vector<Bond *> useBonds;

  for (unsigned int whichEnd = 0; whichEnd < 2; ++whichEnd) {
    for (unsigned int whichBond = 0;
         whichBond < atomAndBondVecs[whichEnd].second.size(); ++whichBond) {
      auto bond = atomAndBondVecs[whichEnd].second[whichBond];
      auto bondDir = bond->getBondDir();

      // see if it is a wedge or hash and its origin is the atom in the
      // main bond

      if ((bondDir == Bond::BEGINWEDGE || bondDir == Bond::BEGINDASH) &&
          bond->getBeginAtom() == atomAndBondVecs[whichEnd].first &&
          canHaveDirection(*bond)) {
        useBonds.push_back(bond);
      }
    }
  }

  // the following may seem redundant, since we just found the useBonds
  // based on their bond dir PRESENCE, but this endures that the values are
  // correct.

  if (useBonds.size() > 0) {
    for (auto useBond : useBonds) {
      useBond->setBondDir(getBondDirForAtropisomer3d(useBond, conf));
    }

    return true;
  }

  // did not find a used bond dir - pick one to use
  // we would like to have one that is not in a ring, and will be a dash

  const RingInfo *ri = bond->getOwningMol().getRingInfo();

  Bond *bestBond = nullptr;
  int bestBondEnd = -1;
  unsigned int bestRingCount = UINT_MAX;
  unsigned int largestRingSize = 0;
  Bond::BondDir bestBondDir = Bond::BondDir::NONE;
  bool bestBondIsSingle = false;
  for (unsigned int whichEnd = 0; whichEnd < 2; ++whichEnd) {
    for (unsigned int whichBond = 0;
         whichBond < atomAndBondVecs[whichEnd].second.size(); ++whichBond) {
      auto bondToTry = atomAndBondVecs[whichEnd].second[whichBond];

      // cannot use a bond that is not single, nor if it is already slated
      // to be used for a chiral center

      if (!canHaveDirection(*bondToTry) ||
          wedgeBonds.find(bond->getIdx()) != wedgeBonds.end()) {
        continue;  // must be a single bond and not already spoken
                   // for by a chiral center
      }

      // make sure the atoms on the bond are in the right order for the
      // wedge/hash the atom on the end of the main bond must be listed
      // first

      if (bondToTry->getBeginAtom() != atomAndBondVecs[whichEnd].first) {
        bondToTry->setEndAtom(bondToTry->getBeginAtom());
        bondToTry->setBeginAtom(atomAndBondVecs[whichEnd].first);
      }

      if (bondToTry->getBondDir() != Bond::BondDir::NONE) {
        if (bondToTry->getBeginAtom()->getIdx() ==
            atomAndBondVecs[whichEnd].first->getIdx()) {
          BOOST_LOG(rdWarningLog)
              << "Wedge or hash bond found on atropisomer where not expected - atoms are: "
              << bond->getBeginAtomIdx() << " " << bond->getEndAtomIdx()
              << std::endl;
          return false;
        } else {
          continue;  // wedge or hash bond affecting the OTHER atom
                     // = perhaps a chiral center
        }
      }
      auto ringCount = ri->numBondRings(bondToTry->getIdx());
      unsigned int ringSize = 0;
      if (!ringCount) {
        ringCount = 10;
      } else {
        // we're going to prefer to put wedges in larger rings, but don't want
        // to end up wedging macrocyles if it's avoidable.
        ringSize = ri->minBondRingSize(bondToTry->getIdx());
        if (ringSize > 8) {
          ringSize = 0;
        }
      }
      if (ringCount > bestRingCount) {
        continue;
      } else if (ringCount < bestRingCount || ringSize > largestRingSize) {
        bestBond = bondToTry;
        bestBondEnd = whichEnd;
        bestRingCount = ringCount;
        largestRingSize = ringSize;
        bestBondIsSingle = (bondToTry->getBondType() == Bond::BondType::SINGLE);
        bestBondDir = getBondDirForAtropisomer3d(bondToTry, conf);
      } else if (bestBondIsSingle &&
                 bondToTry->getBondType() != Bond::BondType::SINGLE) {
        continue;
      } else if (!bestBondIsSingle &&
                 bondToTry->getBondType() == Bond::BondType::SINGLE) {
        bestBondEnd = whichEnd;
        bestBond = bondToTry;
        bestRingCount = ringCount;
        bestBondIsSingle = true;
        bestBondDir = getBondDirForAtropisomer3d(bondToTry, conf);
      } else {
        auto bondDir = getBondDirForAtropisomer3d(bondToTry, conf);
        if (bestBondDir == Bond::BondDir::NONE ||
            (bestBondDir == Bond::BondDir::BEGINDASH &&
             bondDir == Bond::BondDir::BEGINWEDGE)) {
          bestBond = bondToTry;
          bestBondEnd = whichEnd;
          bestRingCount = ringCount;
          bestBondIsSingle =
              (bondToTry->getBondType() == Bond::BondType::SINGLE);

          bestBondDir = bondDir;
        }
      }
    }
  }

  if (bestBond != nullptr) {
    // we found a good one

    // make sure the atoms on the bond are in the right order for the
    // wedge/hash the atom on the end of the main bond must be listed
    // first for the wedge/has bond

    if (bestBond->getBeginAtom() != atomAndBondVecs[bestBondEnd].first) {
      bestBond->setEndAtom(bestBond->getBeginAtom());
      bestBond->setBeginAtom(atomAndBondVecs[bestBondEnd].first);
    }
    bestBond->setBondDir(bestBondDir);
    auto newWedgeInfo = std::unique_ptr<RDKit::Chirality::WedgeInfoBase>(
        new RDKit::Chirality::WedgeInfoAtropisomer(bond->getIdx(),
                                                   bestBondDir));

    wedgeBonds[bestBond->getIdx()] = std::move(newWedgeInfo);
  } else {
    BOOST_LOG(rdWarningLog)
        << "Failed to find a good bond to set as UP or DOWN for an atropisomer - atoms are: "
        << bond->getBeginAtomIdx() << " " << bond->getEndAtomIdx() << std::endl;
    return false;
  }

  return true;
}

void wedgeBondsFromAtropisomers(
    const ROMol &mol, const Conformer *conf,
    std::map<int, std::unique_ptr<RDKit::Chirality::WedgeInfoBase>>
        &wedgeBonds) {
  PRECONDITION(conf == nullptr || &(conf->getOwningMol()) == &mol,
               "conformer does not belong to molecule");
  for (auto bond : mol.bonds()) {
    auto bondStereo = bond->getStereo();

    if (bond->getBondType() != Bond::BondType::SINGLE ||
        (bondStereo != Bond::BondStereo::STEREOATROPCW &&
         bondStereo != Bond::BondStereo::STEREOATROPCCW) ||
        bond->getBeginAtom()->getTotalDegree() < 2 ||
        bond->getEndAtom()->getTotalDegree() < 2 ||
        bond->getBeginAtom()->getTotalDegree() > 3 ||
        bond->getEndAtom()->getTotalDegree() > 3) {
      continue;
    }

    if (conf) {
      if (conf->is3D()) {
        WedgeBondFromAtropisomerOneBond3d(bond, mol, conf, wedgeBonds);
      } else {
        WedgeBondFromAtropisomerOneBond2d(bond, mol, conf, wedgeBonds);
      }
    } else {  // no conformer
      WedgeBondFromAtropisomerOneBondNoConf(bond, mol, wedgeBonds);
    }
  }
}

bool doesMolHaveAtropisomers(const ROMol &mol) {
  for (auto bond : mol.bonds()) {
    auto bondStereo = bond->getStereo();

    if (bondStereo == Bond::BondStereo::STEREOATROPCW ||
        bondStereo == Bond::BondStereo::STEREOATROPCCW) {
      return true;
    }
  }
  return false;
}
}  // namespace Atropisomers
}  // namespace RDKit<|MERGE_RESOLUTION|>--- conflicted
+++ resolved
@@ -111,10 +111,6 @@
 Bond::BondDir getBondDirForAtropisomerNoConf(Bond::BondStereo bondStereo,
                                              unsigned int whichEnd,
                                              unsigned int whichBond) {
-<<<<<<< HEAD
-  // the convention is that the lowest number atoms on each end is
-  // considered to be on the same side of the bond
-=======
   // the convention is that in the absence of coords, the coordiates are choosen
   // with the lowest numbered atom of the atrop bond down, and the other atom
   // straight up.
@@ -131,7 +127,6 @@
   // where  c > d
   //        a < b
   //        e < f
->>>>>>> d68f6ef6
 
   PRECONDITION(whichEnd <= 1, "whichEnd must be 0 or 1");
   PRECONDITION(whichBond <= 1, "whichBond must be 0 or 1");
@@ -325,11 +320,6 @@
     }
   }
 
-<<<<<<< HEAD
-  // if there are no coordinates, we use wedge/hash bonds assumeing, as a
-  // convention, that the lowest numbers atoms on each end ofthe atrop bond are
-  // on the same side of the bond.
-=======
 
   // the convention is that in the absence of coords, the coordiates are choosen
   // with the lowest numbered atom of the atrop bond down, and the other atom
@@ -347,7 +337,6 @@
   // where  c > d
   //        a < b
   //        e < f
->>>>>>> d68f6ef6
 
   if (conf == nullptr) {
     std::pair<bool, Bond::BondDir> bond1DirResult;
@@ -368,12 +357,6 @@
       return false;
     }
 
-<<<<<<< HEAD
-    // by convention, assumes the
-    // lowest numbered atoms are on
-    // the same side
-=======
->>>>>>> d68f6ef6
     if (bond1DirResult.second == Bond::BEGINWEDGE ||
         bond2DirResult.second == Bond::BEGINDASH) {
       bond->setStereo(Bond::BondStereo::STEREOATROPCCW);
