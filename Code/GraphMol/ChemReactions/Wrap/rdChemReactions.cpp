--- conflicted
+++ resolved
@@ -897,7 +897,6 @@
       "construct a ChemicalReaction from a string in Marvin (mrv) format",
       python::return_value_policy<python::manage_new_object>());
 
-<<<<<<< HEAD
   python::def(
       "ReactionFromMrvBlock", RDKit::ReactionFromMrvBlock,
       (python::arg("rxnblock"), python::arg("sanitize") = false,
@@ -908,20 +907,21 @@
   python::def("MrvFileIsReaction", RDKit::MrvFileIsReaction,
               (python::arg("filename")),
               "returns whether or not an MRV file contains reaction data");
+  
   python::def("MrvBlockIsReaction", RDKit::MrvBlockIsReaction,
               (python::arg("mrvData")),
               "returns whether or not an MRV block contains reaction data");
-=======
+
   python::def("ReactionsFromCDXMLFile", RDKit::ReactionsFromCDXMLFile,
               (python::arg("filename"), python::arg("sanitize") = false,
                python::arg("removeHs") = false),
               "construct a tuple of ChemicalReactions from a CDXML rxn file");
+
   python::def(
       "ReactionsFromCDXMLBlock", RDKit::ReactionsFromCDXMLBlock,
       (python::arg("rxnblock"), python::arg("sanitize") = false,
        python::arg("removeHs") = false),
       "construct a tuple of ChemicalReactions from a string in CDXML format");
->>>>>>> ea06500c
 
   python::def("ReactionToRxnBlock", RDKit::ChemicalReactionToRxnBlock,
               (python::arg("reaction"), python::arg("separateAgents") = false,
