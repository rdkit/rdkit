--- conflicted
+++ resolved
@@ -6922,7 +6922,6 @@
   }
 }
 
-<<<<<<< HEAD
 bool check_bond_stereo(const ROMOL_SPTR &mol, unsigned bond_idx,
                        int start_anchor_idx, int end_anchor_idx,
                        Bond::BondStereo stereo) {
@@ -7220,7 +7219,7 @@
     TEST_ASSERT(check_bond_stereo(product_sets[0][0], 0, 2, 3,
                                   Bond::BondStereo::STEREOTRANS));
   }
-=======
+
 void testGithub2547() {
   BOOST_LOG(rdInfoLog) << "-------------------------------------" << std::endl;
   BOOST_LOG(rdInfoLog) << "Testing Github #2547: Check kekulization issues in mdl rxn files"
@@ -7243,7 +7242,6 @@
 
   prods = rxn->runReactants(v);
   TEST_ASSERT(prods.size() > 1);
->>>>>>> e0f61195
 }
 
 int main() {
@@ -7332,13 +7330,10 @@
   testGithub1869();
   testGithub1269();
   testGithub1868();
-<<<<<<< HEAD
   testBondStereoGistExamples();
   testStereoBondIsomerization();
   testOtherBondStereo();
-=======
   testGithub2547();
->>>>>>> e0f61195
   BOOST_LOG(rdInfoLog)
       << "*******************************************************\n";
   return (0);
