find_package(Boost 1.39.0 COMPONENTS serialization REQUIRED)
message("==> ${Boost_SERIALIZATION_LIBRARY}")
rdkit_library(ChemReactions
              Reaction.cpp MDLParser.cpp DaylightParser.cpp ReactionPickler.cpp
<<<<<<< HEAD
	            ReactionWriter.cpp ReactionDepict.cpp ReactionFingerprints.cpp ReactionUtils.cpp MoleculeParser.cpp ReactionRunner.cpp PreprocessRxn.cpp
=======
	            ReactionWriter.cpp ReactionDepict.cpp ReactionFingerprints.cpp ReactionUtils.cpp MoleculeParser.cpp ReactionRunner.cpp SanitizeRxn.cpp
>>>>>>> 36789b59
                    Enumerate/Enumerate.cpp
                    Enumerate/EnumerationPickler.cpp
                    Enumerate/EvenSamplePairs.cpp
                    Enumerate/Template/EnumerateTemplate.cpp
                    Enumerate/Template/RGroupTemplate.cpp        
<<<<<<< HEAD
                    
              LINK_LIBRARIES ${Boost_SERIALIZATION_LIBRARY}
                             FilterCatalog Descriptors Fingerprints DataStructs Depictor FileParsers SubstructMatch ChemTransforms)
=======
              LINK_LIBRARIES
               ${Boost_SERIALIZATION_LIBRARY}
               Descriptors Fingerprints DataStructs Depictor FileParsers SubstructMatch ChemTransforms)
>>>>>>> 36789b59

rdkit_headers(Reaction.h
              ReactionParser.h
              ReactionPickler.h 
              ReactionFingerprints.h 
              ReactionUtils.h 
              ReactionRunner.h
<<<<<<< HEAD
              PreprocessRxn.h
=======
>>>>>>> 36789b59
              SanitizeRxn.h
              Enumerate/Enumerate.h
              Enumerate/EnumerateBase.h
              Enumerate/EnumerationPickler.h
              Enumerate/EnumerationStrategyBase.h
              Enumerate/CartesianProduct.h
              Enumerate/EvenSamplePairs.h
              Enumerate/RandomSample.h
              Enumerate/RandomSampleAllBBs.h
              Enumerate/Template/EnumerateTemplate.h
              Enumerate/Template/RGroupTemplate.h
              DEST GraphMol/ChemReactions)

rdkit_test(testReaction testReaction.cpp LINK_LIBRARIES
${Boost_SERIALIZATION_LIBRARY} ChemReactions ChemTransforms Descriptors Fingerprints Subgraphs DataStructs Depictor FileParsers SmilesParse SubstructMatch
GraphMol RDGeneral RDGeometryLib )

rdkit_test(testReactionFingerprints testReactionFingerprints.cpp LINK_LIBRARIES
${Boost_SERIALIZATION_LIBRARY} ChemReactions Descriptors Fingerprints Subgraphs DataStructs ChemTransforms Depictor FileParsers SmilesParse SubstructMatch
GraphMol RDGeneral RDGeometryLib )

rdkit_test(testEnumerate Enumerate/testEnumerate.cpp LINK_LIBRARIES
${Boost_SERIALIZATION_LIBRARY} ChemReactions ChemTransforms Descriptors Fingerprints Subgraphs DataStructs Depictor FileParsers SmilesParse SubstructMatch
GraphMol RDGeneral RDGeometryLib )

rdkit_test(testTemplateEnumerate Enumerate/testTemplateEnumeration.cpp LINK_LIBRARIES
${Boost_SERIALIZATION_LIBRARY} ChemReactions ChemTransforms Descriptors Fingerprints Subgraphs DataStructs Depictor FileParsers SmilesParse SubstructMatch
GraphMol RDGeneral RDGeometryLib )

add_subdirectory(Wrap)<|MERGE_RESOLUTION|>--- conflicted
+++ resolved
@@ -2,25 +2,15 @@
 message("==> ${Boost_SERIALIZATION_LIBRARY}")
 rdkit_library(ChemReactions
               Reaction.cpp MDLParser.cpp DaylightParser.cpp ReactionPickler.cpp
-<<<<<<< HEAD
 	            ReactionWriter.cpp ReactionDepict.cpp ReactionFingerprints.cpp ReactionUtils.cpp MoleculeParser.cpp ReactionRunner.cpp PreprocessRxn.cpp
-=======
-	            ReactionWriter.cpp ReactionDepict.cpp ReactionFingerprints.cpp ReactionUtils.cpp MoleculeParser.cpp ReactionRunner.cpp SanitizeRxn.cpp
->>>>>>> 36789b59
                     Enumerate/Enumerate.cpp
                     Enumerate/EnumerationPickler.cpp
                     Enumerate/EvenSamplePairs.cpp
                     Enumerate/Template/EnumerateTemplate.cpp
                     Enumerate/Template/RGroupTemplate.cpp        
-<<<<<<< HEAD
                     
               LINK_LIBRARIES ${Boost_SERIALIZATION_LIBRARY}
                              FilterCatalog Descriptors Fingerprints DataStructs Depictor FileParsers SubstructMatch ChemTransforms)
-=======
-              LINK_LIBRARIES
-               ${Boost_SERIALIZATION_LIBRARY}
-               Descriptors Fingerprints DataStructs Depictor FileParsers SubstructMatch ChemTransforms)
->>>>>>> 36789b59
 
 rdkit_headers(Reaction.h
               ReactionParser.h
@@ -28,17 +18,13 @@
               ReactionFingerprints.h 
               ReactionUtils.h 
               ReactionRunner.h
-<<<<<<< HEAD
               PreprocessRxn.h
-=======
->>>>>>> 36789b59
               SanitizeRxn.h
               Enumerate/Enumerate.h
               Enumerate/EnumerateBase.h
               Enumerate/EnumerationPickler.h
               Enumerate/EnumerationStrategyBase.h
               Enumerate/CartesianProduct.h
-              Enumerate/EvenSamplePairs.h
               Enumerate/RandomSample.h
               Enumerate/RandomSampleAllBBs.h
               Enumerate/Template/EnumerateTemplate.h
