--- conflicted
+++ resolved
@@ -449,15 +449,10 @@
       bnd->setProp("CDX_BOND_ID", bond.bond_id);
       if (bond.display == "WedgeBegin") {
         bnd->setBondDir(Bond::BondDir::BEGINWEDGE);
-<<<<<<< HEAD
-      } else if (bond.display == "WedgedHashBegin") {
-        bnd->setBondDir(Bond::BondDir::BEGINDASH);
-=======
         bnd->setProp(common_properties::_MolFileBondCfg, 1);
       } else if (bond.display == "WedgedHashBegin") {
         bnd->setBondDir(Bond::BondDir::BEGINDASH);
         bnd->setProp(common_properties::_MolFileBondCfg, 3);
->>>>>>> 70427aa9
       } else if (bond.display == "Wavy") {
         switch (bond.getBondType()) {
           case Bond::BondType::SINGLE:
