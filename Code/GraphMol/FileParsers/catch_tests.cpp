//
//  Copyright (C) 2018 Greg Landrum
//   @@ All Rights Reserved @@
//  This file is part of the RDKit.
//  The contents are covered by the terms of the BSD license
//  which is included in the file license.txt, found at the root
//  of the RDKit source tree.
//

#define CATCH_CONFIG_MAIN  // This tells Catch to provide a main() - only do
                           // this in one cpp file
#include "RDGeneral/test.h"
#include "catch.hpp"

#include <GraphMol/RDKitBase.h>
#include <GraphMol/QueryAtom.h>
#include <GraphMol/FileParsers/FileParsers.h>
#include <GraphMol/SmilesParse/SmilesWrite.h>
#include <GraphMol/SmilesParse/SmilesParse.h>
#include <GraphMol/SmilesParse/SmartsWrite.h>

using namespace RDKit;

TEST_CASE("Basic SVG Parsing", "[SVG,parser]") {
  SECTION("basics") {
    std::string svg = R"SVG(<?xml version='1.0' encoding='iso-8859-1'?>
<svg version='1.1' baseProfile='full'
              xmlns='http://www.w3.org/2000/svg'
                      xmlns:rdkit='http://www.rdkit.org/xml'
                      xmlns:xlink='http://www.w3.org/1999/xlink'
                  xml:space='preserve'
width='200px' height='200px' >
<rect style='opacity:1.0;fill:#FFFFFF;stroke:none' width='200' height='200' x='0' y='0'> </rect>
<path d='M 9.09091,89.4974 24.2916,84.7462' style='fill:none;fill-rule:evenodd;stroke:#000000;stroke-width:2px;stroke-linecap:butt;stroke-linejoin:miter;stroke-opacity:1' />
<path d='M 24.2916,84.7462 39.4923,79.9949' style='fill:none;fill-rule:evenodd;stroke:#0000FF;stroke-width:2px;stroke-linecap:butt;stroke-linejoin:miter;stroke-opacity:1' />
<path d='M 86.2908,106.814 75.1709,93.4683 72.0765,96.8285 86.2908,106.814' style='fill:#000000;fill-rule:evenodd;stroke:#000000;stroke-width:2px;stroke-linecap:butt;stroke-linejoin:miter;stroke-opacity:1' />
<path d='M 75.1709,93.4683 57.8622,86.8431 64.051,80.1229 75.1709,93.4683' style='fill:#0000FF;fill-rule:evenodd;stroke:#0000FF;stroke-width:2px;stroke-linecap:butt;stroke-linejoin:miter;stroke-opacity:1' />
<path d='M 75.1709,93.4683 72.0765,96.8285 57.8622,86.8431 75.1709,93.4683' style='fill:#0000FF;fill-rule:evenodd;stroke:#0000FF;stroke-width:2px;stroke-linecap:butt;stroke-linejoin:miter;stroke-opacity:1' />
<path d='M 86.2908,106.814 82.1459,125.293' style='fill:none;fill-rule:evenodd;stroke:#000000;stroke-width:2px;stroke-linecap:butt;stroke-linejoin:miter;stroke-opacity:1' />
<path d='M 82.1459,125.293 78.0009,143.772' style='fill:none;fill-rule:evenodd;stroke:#00CC00;stroke-width:2px;stroke-linecap:butt;stroke-linejoin:miter;stroke-opacity:1' />
<path d='M 86.2908,106.814 129.89,93.1862' style='fill:none;fill-rule:evenodd;stroke:#000000;stroke-width:2px;stroke-linecap:butt;stroke-linejoin:miter;stroke-opacity:1' />
<path d='M 134.347,94.186 138.492,75.7069' style='fill:none;fill-rule:evenodd;stroke:#000000;stroke-width:2px;stroke-linecap:butt;stroke-linejoin:miter;stroke-opacity:1' />
<path d='M 138.492,75.7069 142.637,57.2277' style='fill:none;fill-rule:evenodd;stroke:#FF0000;stroke-width:2px;stroke-linecap:butt;stroke-linejoin:miter;stroke-opacity:1' />
<path d='M 125.432,92.1865 129.577,73.7074' style='fill:none;fill-rule:evenodd;stroke:#000000;stroke-width:2px;stroke-linecap:butt;stroke-linejoin:miter;stroke-opacity:1' />
<path d='M 129.577,73.7074 133.722,55.2282' style='fill:none;fill-rule:evenodd;stroke:#FF0000;stroke-width:2px;stroke-linecap:butt;stroke-linejoin:miter;stroke-opacity:1' />
<path d='M 129.89,93.1862 142.557,104.852' style='fill:none;fill-rule:evenodd;stroke:#000000;stroke-width:2px;stroke-linecap:butt;stroke-linejoin:miter;stroke-opacity:1' />
<path d='M 142.557,104.852 155.224,116.517' style='fill:none;fill-rule:evenodd;stroke:#FF0000;stroke-width:2px;stroke-linecap:butt;stroke-linejoin:miter;stroke-opacity:1' />
<text x='39.4923' y='83.483' style='font-size:15px;font-style:normal;font-weight:normal;fill-opacity:1;stroke:none;font-family:sans-serif;text-anchor:start;fill:#0000FF' ><tspan>NH</tspan></text>
<text x='67.6656' y='158.998' style='font-size:15px;font-style:normal;font-weight:normal;fill-opacity:1;stroke:none;font-family:sans-serif;text-anchor:start;fill:#00CC00' ><tspan>Cl</tspan></text>
<text x='132.777' y='56.228' style='font-size:15px;font-style:normal;font-weight:normal;fill-opacity:1;stroke:none;font-family:sans-serif;text-anchor:start;fill:#FF0000' ><tspan>O</tspan></text>
<text x='149.782' y='131.743' style='font-size:15px;font-style:normal;font-weight:normal;fill-opacity:1;stroke:none;font-family:sans-serif;text-anchor:start;fill:#FF0000' ><tspan>OH</tspan></text>
<text x='89.9952' y='194' style='font-size:12px;font-style:normal;font-weight:normal;fill-opacity:1;stroke:none;font-family:sans-serif;text-anchor:start;fill:#000000' ><tspan>m1</tspan></text>
<metadata>
<rdkit:mol xmlns:rdkit = "http://www.rdkit.org/xml" version="0.9">
<rdkit:atom idx="1" atom-smiles="[CH3]" drawing-x="9.09091" drawing-y="89.4974" x="-2.78651" y="0.295614" z="0" />
<rdkit:atom idx="2" atom-smiles="[NH]" drawing-x="52.6897" drawing-y="75.8699" x="-1.35482" y="0.743114" z="0" />
<rdkit:atom idx="3" atom-smiles="[C@H]" drawing-x="86.2908" drawing-y="106.814" x="-0.251428" y="-0.273019" z="0" />
<rdkit:atom idx="4" atom-smiles="[Cl]" drawing-x="76.2932" drawing-y="151.385" x="-0.579728" y="-1.73665" z="0" />
<rdkit:atom idx="5" atom-smiles="[C]" drawing-x="129.89" drawing-y="93.1862" x="1.18027" y="0.174481" z="0" />
<rdkit:atom idx="6" atom-smiles="[O]" drawing-x="139.887" drawing-y="48.6148" x="1.50857" y="1.63811" z="0" />
<rdkit:atom idx="7" atom-smiles="[OH]" drawing-x="163.491" drawing-y="124.13" x="2.28366" y="-0.841652" z="0" />
<rdkit:bond idx="1" begin-atom-idx="1" end-atom-idx="2" bond-smiles="-" />
<rdkit:bond idx="2" begin-atom-idx="2" end-atom-idx="3" bond-smiles="-" />
<rdkit:bond idx="3" begin-atom-idx="3" end-atom-idx="4" bond-smiles="-" />
<rdkit:bond idx="4" begin-atom-idx="3" end-atom-idx="5" bond-smiles="-" />
<rdkit:bond idx="5" begin-atom-idx="5" end-atom-idx="6" bond-smiles="=" />
<rdkit:bond idx="6" begin-atom-idx="5" end-atom-idx="7" bond-smiles="-" />
</rdkit:mol></metadata>
</svg>)SVG";

    std::unique_ptr<RWMol> mol(RDKitSVGToMol(svg));
    REQUIRE(mol);
    CHECK(mol->getNumAtoms() == 7);
    CHECK(mol->getNumConformers() == 1);
    CHECK_FALSE(mol->getConformer().is3D());
    auto smiles = MolToSmiles(*mol);
    CHECK(smiles == "CN[C@H](Cl)C(=O)O");
  }
}

TEST_CASE(
    "Github #2040: Failure to parse V3K mol file with bonds to multi-center "
    "linkage points",
    "[bug,parser]") {
  std::string rdbase = getenv("RDBASE");
  SECTION("basics") {
    std::string fName =
        rdbase + "/Code/GraphMol/FileParsers/test_data/github2040_1.mol";
    std::unique_ptr<RWMol> mol(
        MolFileToMol(fName, false));  // don't sanitize yet
    REQUIRE(mol);
    CHECK(mol->getBondWithIdx(0)->getBondType() == Bond::SINGLE);
    CHECK(
        mol->getBondWithIdx(0)->hasProp(common_properties::_MolFileBondEndPts));
    CHECK(mol->getBondWithIdx(0)->getProp<std::string>(
              common_properties::_MolFileBondEndPts) == "(3 5 4 3)");
    CHECK(
        mol->getBondWithIdx(0)->hasProp(common_properties::_MolFileBondAttach));
    CHECK(mol->getBondWithIdx(0)->getProp<std::string>(
              common_properties::_MolFileBondAttach) == "ANY");
    CHECK(mol->getBondWithIdx(1)->getBondType() == Bond::AROMATIC);
  }
}

TEST_CASE("Github #2225: failure round-tripping mol block with Q atoms",
          "[bug,writer]") {
  std::string rdbase = getenv("RDBASE");
  SECTION("basics") {
    std::string fName =
        rdbase + "/Code/GraphMol/FileParsers/test_data/github2225_1.mol";
    std::unique_ptr<RWMol> mol(MolFileToMol(fName));
    REQUIRE(mol);
    REQUIRE(mol->getNumAtoms() == 7);
    REQUIRE(!mol->getAtomWithIdx(0)->hasQuery());
    REQUIRE(mol->getAtomWithIdx(6)->hasQuery());
    auto outBlock = MolToMolBlock(*mol);
    REQUIRE(outBlock.find(" Q ") != std::string::npos);
    REQUIRE(outBlock.find(" ALS ") == std::string::npos);
    std::unique_ptr<RWMol> mol2(MolBlockToMol(outBlock));
    REQUIRE(mol2);
    REQUIRE(mol2->getNumAtoms() == 7);
    REQUIRE(!mol2->getAtomWithIdx(0)->hasQuery());
    REQUIRE(mol2->getAtomWithIdx(6)->hasQuery());
    auto outBlock2 = MolToMolBlock(*mol2);
    REQUIRE(outBlock2.find(" Q ") != std::string::npos);
    REQUIRE(outBlock2.find(" ALS ") == std::string::npos);
  }
  SECTION("check that SMARTS still works") {
    std::unique_ptr<RWMol> mol(SmartsToMol("C[#8,#7]"));
    REQUIRE(mol);
    REQUIRE(mol->getNumAtoms() == 2);
    auto outBlock = MolToMolBlock(*mol);
    REQUIRE(outBlock.find(" Q ") == std::string::npos);
    REQUIRE(outBlock.find(" ALS ") != std::string::npos);
    std::unique_ptr<RWMol> mol2(MolBlockToMol(outBlock));
    REQUIRE(mol2);
    auto smarts = MolToSmarts(*mol2);
    REQUIRE(smarts == "[#6][#8,#7]");
  }
  SECTION("basics with v3K") {
    std::string fName =
        rdbase + "/Code/GraphMol/FileParsers/test_data/github2225_2.mol";
    std::unique_ptr<RWMol> mol(MolFileToMol(fName));
    REQUIRE(mol);
    REQUIRE(mol->getNumAtoms() == 7);
    REQUIRE(!mol->getAtomWithIdx(0)->hasQuery());
    REQUIRE(mol->getAtomWithIdx(6)->hasQuery());

    bool includeStereo = true;
    int confId = -1;
    bool kekulize = true;
    bool forceV3000 = true;
    auto outBlock =
        MolToMolBlock(*mol, includeStereo, confId, kekulize, forceV3000);
    REQUIRE(outBlock.find(" Q ") != std::string::npos);
    REQUIRE(outBlock.find(" ALS ") == std::string::npos);
    std::unique_ptr<RWMol> mol2(MolBlockToMol(outBlock));
    REQUIRE(mol2);
    REQUIRE(mol2->getNumAtoms() == 7);
    REQUIRE(!mol2->getAtomWithIdx(0)->hasQuery());
    REQUIRE(mol2->getAtomWithIdx(6)->hasQuery());
    auto outBlock2 =
        MolToMolBlock(*mol2, includeStereo, confId, kekulize, forceV3000);
    REQUIRE(outBlock2.find(" Q ") != std::string::npos);
    REQUIRE(outBlock2.find(" ALS ") == std::string::npos);
  }
  SECTION("check that SMARTS still works with v3K output") {
    std::unique_ptr<RWMol> mol(SmartsToMol("C[#8,#7]"));
    REQUIRE(mol);
    REQUIRE(mol->getNumAtoms() == 2);
    bool includeStereo = true;
    int confId = -1;
    bool kekulize = true;
    bool forceV3000 = true;
    auto outBlock =
        MolToMolBlock(*mol, includeStereo, confId, kekulize, forceV3000);
    REQUIRE(outBlock.find(" Q ") == std::string::npos);
    REQUIRE(outBlock.find(" [O,N] ") != std::string::npos);
    std::unique_ptr<RWMol> mol2(MolBlockToMol(outBlock));
    REQUIRE(mol2);
    auto smarts = MolToSmarts(*mol2);
    REQUIRE(smarts == "[#6][#8,#7]");
  }
}
TEST_CASE(
    "Github #2229: problem round-tripping mol files with bond topology info",
    "[bug,writer]") {
  std::string rdbase = getenv("RDBASE");
  std::string fName =
      rdbase + "/Code/GraphMol/FileParsers/test_data/github2229_1.mol";
  std::unique_ptr<RWMol> mol(MolFileToMol(fName));
  REQUIRE(mol);
  REQUIRE(mol->getNumBonds() == 9);
  REQUIRE(!mol->getBondWithIdx(0)->hasQuery());
  REQUIRE(mol->getBondWithIdx(7)->hasQuery());
  SECTION("basics") {
    auto outBlock = MolToMolBlock(*mol);
    REQUIRE(outBlock.find(" 7  8  1  0  0  2") != std::string::npos);
    std::unique_ptr<RWMol> mol2(MolBlockToMol(outBlock));
    REQUIRE(mol2);
    REQUIRE(mol2->getNumBonds() == 9);
    REQUIRE(!mol2->getBondWithIdx(0)->hasQuery());
    REQUIRE(mol2->getBondWithIdx(7)->hasQuery());
  }
  SECTION("basics with v3k") {
    bool includeStereo = true;
    int confId = -1;
    bool kekulize = true;
    bool forceV3000 = true;
    auto outBlock =
        MolToMolBlock(*mol, includeStereo, confId, kekulize, forceV3000);
    REQUIRE(outBlock.find("1 7 8 TOPO=2") != std::string::npos);
    std::unique_ptr<RWMol> mol2(MolBlockToMol(outBlock));
    REQUIRE(mol2);
    REQUIRE(mol2->getNumBonds() == 9);
    REQUIRE(!mol2->getBondWithIdx(0)->hasQuery());
    REQUIRE(mol2->getBondWithIdx(7)->hasQuery());
  }
}
TEST_CASE("preserve mol file properties on bonds", "[parser,ctab]") {
  SECTION("basics") {
    std::string molblock = R"CTAB(
  Mrv1810 02111915042D          

  4  3  0  0  0  0            999 V2000
   -1.5625    1.6071    0.0000 C   0  0  0  0  0  0  0  0  0  0  0  0
   -0.8480    2.0196    0.0000 C   0  0  0  0  0  0  0  0  0  0  0  0
   -2.2770    2.0196    0.0000 C   0  0  0  0  0  0  0  0  0  0  0  0
   -1.5625    0.7821    0.0000 C   0  0  0  0  0  0  0  0  0  0  0  0
  1  3  1  0  0  0  0
  1  2  6  0  0  0  0
  1  4  1  1  0  0  0
M  END
      )CTAB";
    std::unique_ptr<ROMol> mol(MolBlockToMol(molblock));
    REQUIRE(mol);
    CHECK(mol->getBondWithIdx(1)->getProp<unsigned int>(
              common_properties::_MolFileBondType) == 6);
    CHECK(mol->getBondWithIdx(2)->getProp<unsigned int>(
              common_properties::_MolFileBondType) == 1);
    CHECK(mol->getBondWithIdx(2)->getProp<unsigned int>(
              common_properties::_MolFileBondStereo) == 1);
  }
  SECTION("basics-v3k") {
    std::string molblock = R"CTAB(
  Mrv1810 02111915102D          

  0  0  0     0  0            999 V3000
M  V30 BEGIN CTAB
M  V30 COUNTS 4 3 0 0 0
M  V30 BEGIN ATOM
M  V30 1 C -2.9167 3 0 0
M  V30 2 C -1.583 3.77 0 0
M  V30 3 C -4.2503 3.77 0 0
M  V30 4 C -2.9167 1.46 0 0
M  V30 END ATOM
M  V30 BEGIN BOND
M  V30 1 1 1 3
M  V30 2 6 1 2
M  V30 3 1 1 4 CFG=1
M  V30 END BOND
M  V30 END CTAB
M  END
)CTAB";
    std::unique_ptr<ROMol> mol(MolBlockToMol(molblock));
    REQUIRE(mol);
    CHECK(mol->getBondWithIdx(1)->getProp<unsigned int>(
              common_properties::_MolFileBondType) == 6);
    CHECK(mol->getBondWithIdx(2)->getProp<unsigned int>(
              common_properties::_MolFileBondType) == 1);
    CHECK(mol->getBondWithIdx(2)->getProp<unsigned int>(
              common_properties::_MolFileBondCfg) == 1);
  }
}

TEST_CASE("github #2277 : Failure when parsing mol block with M PXA",
          "[parser,ctab]") {
  std::string molblock = R"CTAB(
  Mrv1810 02151911552D          

 13 12  0  0  1  0            999 V2000
   -3.6588  -26.0592    0.0000 C   0  0  2  0  0  0  0  0  0  0  0  0
   -2.9453  -27.2971    0.0000 O   0  0  0  0  0  0  0  0  0  0  0  0
   -2.9453  -26.4713    0.0000 C   0  0  0  0  0  0  0  0  0  0  0  0
   -3.6588  -25.2360    0.0000 C   0  0  0  0  0  0  0  0  0  0  0  0
   -2.9467  -24.8200    0.0000 C   0  0  0  0  0  0  0  0  0  0  0  0
   -2.9467  -23.9968    0.0000 C   0  0  0  0  0  0  0  0  0  0  0  0
   -2.2304  -25.2358    0.0000 C   0  0  0  0  0  0  0  0  0  0  0  0
   -1.5102  -26.4716    0.0000 C   0  0  0  0  0  0  0  0  0  0  0  0
   -0.7989  -25.2306    0.0000 O   0  0  0  0  0  0  0  0  0  0  0  0
   -0.7989  -26.0582    0.0000 C   0  0  0  0  0  0  0  0  0  0  0  0
   -4.3730  -26.4732    0.0000 N   0  0  0  0  0  0  0  0  0  0  0  0
   -2.2277  -26.0635    0.0000 N   0  0  0  0  0  0  0  0  0  0  0  0
   -0.0839  -26.4708    0.0000 O   0  0  0  0  0  0  0  0  0  0  0  0
  1  3  1  0  0  0  0
  3  2  2  0  0  0  0
  1  4  1  1  0  0  0
  4  5  1  0  0  0  0
  5  6  1  0  0  0  0
  5  7  1  0  0  0  0
  8 10  1  0  0  0  0
 10  9  2  0  0  0  0
  3 12  1  0  0  0  0
 12  8  1  0  0  0  0
 11  1  1  0  0  0  0
 10 13  1  0  0  0  0
M  PXA  11   -5.0817  -26.0408    0.0000 H
M  END
)CTAB";
  std::unique_ptr<ROMol> mol(MolBlockToMol(molblock));
  SECTION("basics, make sure we can parse the original data") {
    REQUIRE(mol);
    CHECK(mol->getAtomWithIdx(10)->hasProp("_MolFile_PXA"));
    CHECK(!mol->getAtomWithIdx(11)->hasProp("_MolFile_PXA"));
  }
  SECTION("basics, can we write it?") {
    REQUIRE(mol);
    std::string outmb = MolToMolBlock(*mol);
    CHECK(outmb.find("M  PXA  11") != std::string::npos);
  }
}

TEST_CASE(
    "github #2266: missing stereo in adamantyl-like cages with "
    "exocyclic bonds",
    "[bug]") {
  SECTION("basics") {
    std::string molblock = R"CTAB(
        SciTegic12231509382D

 14 16  0  0  0  0            999 V2000
    1.5584   -5.7422    0.0000 C   0  0
    2.2043   -5.0535    0.0000 C   0  0  2  0  0  0
    2.3688   -5.5155    0.0000 C   0  0  1  0  0  0
    2.9210   -5.3181    0.0000 C   0  0
    3.1270   -5.8206    0.0000 C   0  0
    3.6744   -5.1312    0.0000 C   0  0  2  0  0  0
    2.3619   -4.6609    0.0000 C   0  0
    2.9268   -3.9939    0.0000 C   0  0  2  0  0  0
    2.1999   -4.2522    0.0000 C   0  0
    3.6803   -4.3062    0.0000 C   0  0
    2.9436   -3.1692    0.0000 N   0  0
    4.4569   -5.4095    0.0000 H   0  0
    2.3246   -6.3425    0.0000 H   0  0
    1.4365   -4.7500    0.0000 H   0  0
  1  2  1  0
  1  3  1  0
  2  4  1  0
  3  5  1  0
  4  6  1  0
  5  6  1  0
  7  8  1  0
  3  7  1  0
  2  9  1  0
  6 10  1  0
 10  8  1  0
  8  9  1  0
  8 11  1  1
  6 12  1  6
  3 13  1  1
  2 14  1  6
M  END)CTAB";
    {
      std::unique_ptr<ROMol> mol(MolBlockToMol(molblock));
      REQUIRE(mol);
      CHECK(mol->getNumAtoms() == 11);
      CHECK(mol->getAtomWithIdx(1)->getChiralTag() != Atom::CHI_UNSPECIFIED);
      CHECK(mol->getAtomWithIdx(2)->getChiralTag() != Atom::CHI_UNSPECIFIED);
      CHECK(mol->getAtomWithIdx(5)->getChiralTag() != Atom::CHI_UNSPECIFIED);
    }
    {
      bool sanitize = true;
      bool removeHs = false;
      std::unique_ptr<ROMol> mol(MolBlockToMol(molblock, sanitize, removeHs));
      REQUIRE(mol);
      CHECK(mol->getNumAtoms() == 14);

      CHECK(mol->getAtomWithIdx(1)->getChiralTag() != Atom::CHI_UNSPECIFIED);
      CHECK(mol->getAtomWithIdx(2)->getChiralTag() != Atom::CHI_UNSPECIFIED);
      CHECK(mol->getAtomWithIdx(5)->getChiralTag() != Atom::CHI_UNSPECIFIED);
    }
  }
  SECTION("with F") {
    std::string molblock = R"CTAB(
        SciTegic12231509382D

 14 16  0  0  0  0            999 V2000
    1.5584   -5.7422    0.0000 C   0  0
    2.2043   -5.0535    0.0000 C   0  0  2  0  0  0
    2.3688   -5.5155    0.0000 C   0  0  1  0  0  0
    2.9210   -5.3181    0.0000 C   0  0
    3.1270   -5.8206    0.0000 C   0  0
    3.6744   -5.1312    0.0000 C   0  0  2  0  0  0
    2.3619   -4.6609    0.0000 C   0  0
    2.9268   -3.9939    0.0000 C   0  0  2  0  0  0
    2.1999   -4.2522    0.0000 C   0  0
    3.6803   -4.3062    0.0000 C   0  0
    2.9436   -3.1692    0.0000 N   0  0
    4.4569   -5.4095    0.0000 F   0  0
    2.3246   -6.3425    0.0000 F   0  0
    1.4365   -4.7500    0.0000 F   0  0
  1  2  1  0
  1  3  1  0
  2  4  1  0
  3  5  1  0
  4  6  1  0
  5  6  1  0
  7  8  1  0
  3  7  1  0
  2  9  1  0
  6 10  1  0
 10  8  1  0
  8  9  1  0
  8 11  1  1
  6 12  1  6
  3 13  1  1
  2 14  1  6
M  END)CTAB";
    {
      std::unique_ptr<ROMol> mol(MolBlockToMol(molblock));
      REQUIRE(mol);
      CHECK(mol->getNumAtoms() == 14);
      CHECK(mol->getAtomWithIdx(1)->getChiralTag() != Atom::CHI_UNSPECIFIED);
      CHECK(mol->getAtomWithIdx(2)->getChiralTag() != Atom::CHI_UNSPECIFIED);
      CHECK(mol->getAtomWithIdx(5)->getChiralTag() != Atom::CHI_UNSPECIFIED);
    }
  }
}

TEST_CASE("parsing of SCN lines", "[bug, sgroups]") {
  SECTION("basics") {
    std::string molblock = R"CTAB(
  MJ171200

 76 80  0  0  0  0  0  0  0  0999 V2000
   -6.4802    2.6494    0.0000 C   0  0  0  0  0  0  0  0  0  0  0  0
   -6.8927    3.3638    0.0000 C   0  0  0  0  0  0  0  0  0  0  0  0
   -7.7177    3.3638    0.0000 C   0  0  0  0  0  0  0  0  0  0  0  0
   -8.1302    2.6494    0.0000 C   0  0  0  0  0  0  0  0  0  0  0  0
   -7.7177    1.9349    0.0000 C   0  0  0  0  0  0  0  0  0  0  0  0
   -6.8927    1.9349    0.0000 C   0  0  0  0  0  0  0  0  0  0  0  0
   -5.2426    1.9349    0.0000 C   0  0  0  0  0  0  0  0  0  0  0  0
   -5.6552    2.6494    0.0000 Cl  0  0  0  0  0  0  0  0  0  0  0  0
   -6.4802    1.2203    0.0000 N   0  0  0  0  0  0  0  0  0  0  0  0
   -5.6552    1.2203    0.0000 C   0  0  0  0  0  0  0  0  0  0  0  0
   -4.0051    1.2203    0.0000 C   0  0  0  0  0  0  0  0  0  0  0  0
   -4.4176    1.9349    0.0000 C   0  0  0  0  0  0  0  0  0  0  0  0
   -5.2426    0.5060    0.0000 C   0  0  0  0  0  0  0  0  0  0  0  0
   -4.4176    0.5060    0.0000 C   0  0  0  0  0  0  0  0  0  0  0  0
   -6.8927    0.5060    0.0000 O   0  0  0  0  0  0  0  0  0  0  0  0
   -6.4802   -0.2085    0.0000 C   0  0  0  0  0  0  0  0  0  0  0  0
   -5.6552   -0.2085    0.0000 C   0  0  0  0  0  0  0  0  0  0  0  0
   -8.1302    1.2203    0.0000 Cl  0  0  0  0  0  0  0  0  0  0  0  0
   -6.8927   -0.9230    0.0000 O   0  0  0  0  0  0  0  0  0  0  0  0
   -6.4802   -1.6374    0.0000 C   0  0  0  0  0  0  0  0  0  0  0  0
   -5.6552   -1.6374    0.0000 C   0  0  0  0  0  0  0  0  0  0  0  0
   -4.0051   -1.6374    0.0000 O   0  0  0  0  0  0  0  0  0  0  0  0
   -5.2426   -2.3519    0.0000 N   0  0  0  0  0  0  0  0  0  0  0  0
   -4.4176   -2.3519    0.0000 C   0  0  0  0  0  0  0  0  0  0  0  0
   -4.0051   -3.0663    0.0000 C   0  0  0  0  0  0  0  0  0  0  0  0
   -3.1801   -3.0663    0.0000 O   0  0  0  0  0  0  0  0  0  0  0  0
   -2.7676   -3.7808    0.0000 C   0  0  0  0  0  0  0  0  0  0  0  0
   -4.4176   -3.7808    0.0000 C   0  0  0  0  0  0  0  0  0  0  0  0
   -4.0051   -4.4953    0.0000 C   0  0  0  0  0  0  0  0  0  0  0  0
   -3.1801   -4.4953    0.0000 C   0  0  0  0  0  0  0  0  0  0  0  0
   -6.3243   -3.7791    0.0000 C   0  0  0  0  0  0  0  0  0  0  0  0
   -6.7368   -3.0648    0.0000 O   0  0  0  0  0  0  0  0  0  0  0  0
   -7.5619   -3.0648    0.0000 C   0  0  0  0  0  0  0  0  0  0  0  0
   -7.9744   -3.7791    0.0000 C   0  0  0  0  0  0  0  0  0  0  0  0
   -7.5619   -4.4936    0.0000 C   0  0  0  0  0  0  0  0  0  0  0  0
   -6.7368   -4.4936    0.0000 C   0  0  0  0  0  0  0  0  0  0  0  0
   -6.3243   -5.2082    0.0000 N   0  0  0  0  0  0  0  0  0  0  0  0
   -7.9744   -5.2082    0.0000 O   0  0  0  0  0  0  0  0  0  0  0  0
   -7.5619   -5.9226    0.0000 O   0  0  0  0  0  0  0  0  0  0  0  0
   -6.7368   -5.9226    0.0000 C   0  0  0  0  0  0  0  0  0  0  0  0
   -7.9744   -2.3503    0.0000 C   0  0  0  0  0  0  0  0  0  0  0  0
   -8.7994   -2.3503    0.0000 O   0  0  0  0  0  0  0  0  0  0  0  0
   -8.7994   -3.7791    0.0000 O   0  0  0  0  0  0  0  0  0  0  0  0
   -9.9487   -5.1497    0.0000 H   0  0  0  0  0  0  0  0  0  0  0  0
   -6.3243   -6.6371    0.0000 C   0  0  0  0  0  0  0  0  0  0  0  0
    1.3705   -2.2987    0.0000 C   0  0  0  0  0  0  0  0  0  0  0  0
    0.9580   -1.5842    0.0000 O   0  0  0  0  0  0  0  0  0  0  0  0
    0.1329   -1.5842    0.0000 C   0  0  0  0  0  0  0  0  0  0  0  0
   -0.2796   -2.2987    0.0000 C   0  0  0  0  0  0  0  0  0  0  0  0
    0.1329   -3.0132    0.0000 C   0  0  0  0  0  0  0  0  0  0  0  0
    0.9580   -3.0132    0.0000 C   0  0  0  0  0  0  0  0  0  0  0  0
    0.1329   -0.1553    0.0000 O   0  0  0  0  0  0  0  0  0  0  0  0
   -0.2796   -0.8698    0.0000 C   0  0  0  0  0  0  0  0  0  0  0  0
    1.3705   -3.7276    0.0000 N   0  0  0  0  0  0  0  0  0  0  0  0
   -0.2796   -3.7276    0.0000 O   0  0  0  0  0  0  0  0  0  0  0  0
    0.1329   -4.4420    0.0000 O   0  0  0  0  0  0  0  0  0  0  0  0
    0.9580   -4.4420    0.0000 C   0  0  0  0  0  0  0  0  0  0  0  0
    1.3705   -5.1566    0.0000 C   0  0  0  0  0  0  0  0  0  0  0  0
    4.8575   -2.2792    0.0000 C   0  0  0  0  0  0  0  0  0  0  0  0
    4.4450   -1.5648    0.0000 O   0  0  0  0  0  0  0  0  0  0  0  0
    3.6200   -1.5648    0.0000 C   0  0  0  0  0  0  0  0  0  0  0  0
    3.2073   -2.2792    0.0000 C   0  0  0  0  0  0  0  0  0  0  0  0
    3.6200   -2.9937    0.0000 C   0  0  0  0  0  0  0  0  0  0  0  0
    4.4450   -2.9937    0.0000 C   0  0  0  0  0  0  0  0  0  0  0  0
   -5.3789   -3.8003    0.0000 O   0  0  0  0  0  0  0  0  0  0  0  0
   -4.3797   -5.2304    0.0000 O   0  0  0  0  0  0  0  0  0  0  0  0
   -2.8445   -5.2489    0.0000 O   0  0  0  0  0  0  0  0  0  0  0  0
    2.3318   -2.2987    0.0000 O   0  0  0  0  0  0  0  0  0  0  0  0
    3.2075   -3.7082    0.0000 O   0  0  0  0  0  0  0  0  0  0  0  0
    4.8195   -3.7288    0.0000 O   0  0  0  0  0  0  0  0  0  0  0  0
    6.3448   -2.2597    0.0000 O   0  0  0  0  0  0  0  0  0  0  0  0
    3.1706   -0.8729    0.0000 C   0  0  0  0  0  0  0  0  0  0  0  0
    2.3860   -0.6179    0.0000 O   0  5  0  0  0  0  0  0  0  0  0  0
    3.2997   -0.0580    0.0000 O   0  0  0  0  0  0  0  0  0  0  0  0
   -1.1046   -2.2987    0.0000 O   0  0  0  0  0  0  0  0  0  0  0  0
    1.9675   -0.6233    0.0000 Na  0  3  0  0  0  0  0  0  0  0  0  0
  1  2  2  0  0  0  0
  2  3  1  0  0  0  0
  3  4  2  0  0  0  0
  4  5  1  0  0  0  0
  5  6  2  0  0  0  0
  1  6  1  0  0  0  0
  9 10  1  0  0  0  0
  7 10  1  0  0  0  0
  8  1  1  0  0  0  0
  6  9  1  0  0  0  0
 11 12  1  0  0  0  0
 13 14  1  0  0  0  0
 11 14  2  0  0  0  0
 10 13  2  0  0  0  0
 12  7  2  0  0  0  0
 15 16  2  0  0  0  0
 16 17  1  0  0  0  0
 13 17  1  0  0  0  0
  5 18  1  0  0  0  0
 19 20  1  0  0  0  0
 20 21  1  0  0  0  0
 16 19  1  0  0  0  0
 23 24  1  0  0  0  0
 22 24  2  0  0  0  0
 21 23  1  0  0  0  0
 25 26  1  0  0  0  0
 25 24  1  1  0  0  0
 28 29  1  0  0  0  0
 29 30  1  0  0  0  0
 27 30  1  0  0  0  0
 25 28  1  0  0  0  0
 27 26  1  0  0  0  0
 31 32  1  0  0  0  0
 32 33  1  0  0  0  0
 33 34  1  0  0  0  0
 34 35  1  0  0  0  0
 35 36  1  0  0  0  0
 31 36  1  0  0  0  0
 39 40  2  0  0  0  0
 37 40  1  0  0  0  0
 35 38  1  1  0  0  0
 36 37  1  6  0  0  0
 41 42  1  0  0  0  0
 34 43  1  6  0  0  0
 33 41  1  1  0  0  0
 44 38  1  1  0  0  0
 40 45  1  0  0  0  0
 46 47  1  0  0  0  0
 47 48  1  0  0  0  0
 48 49  1  0  0  0  0
 49 50  1  0  0  0  0
 50 51  1  0  0  0  0
 46 51  1  0  0  0  0
 52 53  1  0  0  0  0
 48 53  1  1  0  0  0
 56 57  2  0  0  0  0
 54 57  1  0  0  0  0
 51 54  1  6  0  0  0
 50 55  1  1  0  0  0
 57 58  1  0  0  0  0
 59 60  1  0  0  0  0
 60 61  1  0  0  0  0
 61 62  1  0  0  0  0
 62 63  1  0  0  0  0
 63 64  1  0  0  0  0
 59 64  1  0  0  0  0
 28 65  1  6  0  0  0
 31 65  1  1  0  0  0
 29 66  1  1  0  0  0
 30 67  1  6  0  0  0
 27 55  1  1  0  0  0
 46 68  1  1  0  0  0
 62 68  1  6  0  0  0
 63 69  1  1  0  0  0
 64 70  1  6  0  0  0
 59 71  1  1  0  0  0
 61 72  1  1  0  0  0
 72 73  1  0  0  0  0
 72 74  2  0  0  0  0
 49 75  1  6  0  0  0
M  STY  3   1 SRU   2 SRU   3 SRU
M  SCN  3   1 HT    2 HT    3 HT
M  SAL   1 15  55  50  51  54  57  58  56  46  68  62  63  69  64  70  61
M  SAL   1 11  72  74  73  60  47  48  53  52  49  75  59
M  SMT   1 b
M  SBL   1  2  71  76
M  SAL   2 15  27  26  25  28  65  31  36  37  40  45  39  35  34  43  33
M  SAL   2 15  41  42  32  29  66  24  22  23  21  20  19  16  17  13  10
M  SAL   2 15   7  12  11   9   6   1   8   2   3   4   5  18  14  15  30
M  SAL   2  2  67  38
M  SMT   2 a
M  SBL   2  2  71  46
M  SAL   3 15  38  35  36  37  40  45  39  31  65  28  25  24  22  23  21
M  SAL   3 15  20  19  16  17  13  10   7  12  11   9   6   1   8   2   3
M  SAL   3 15   4   5  18  14  15  26  27  55  50  51  54  57  58  56  46
M  SAL   3 15  68  62  63  69  64  70  61  72  74  73  60  47  48  53  52
M  SAL   3 13  49  75  30  67  29  66  32  33  41  42  34  43  59
M  SMT   3 n
M  SBL   3  2  46  76
M  END
)CTAB";
    std::unique_ptr<ROMol> mol(MolBlockToMol(molblock));
    REQUIRE(mol);
  }
}

TEST_CASE("A couple more S group problems", "[bug, sgroups]") {
  std::string molblock = R"CTAB(CHEMBL3666739
      SciTegic05171617282D

 35 40  0  0  0  0            999 V2000
   -3.6559    5.8551    0.0000 O   0  0
   -2.6152    5.2576    0.0000 C   0  0
   -2.6120    3.7568    0.0000 N   0  0
   -3.9097    3.0028    0.0000 C   0  0
   -5.2093    3.7519    0.0000 C   0  0
   -6.5078    3.0010    0.0000 C   0  0
   -6.5067    1.5010    0.0000 C   0  0
   -5.2071    0.7519    0.0000 C   0  0
   -3.9086    1.5029    0.0000 C   0  0
   -2.6111    0.7486    0.0000 C   0  0
   -2.6111   -0.7486    0.0000 N   0  0
   -1.2964   -1.4973    0.0000 C   0  0
   -1.2907   -2.9981    0.0000 N   0  0
   -2.5870   -3.7544    0.0000 C   0  0
   -2.5748   -5.2506    0.0000 C   0  0
   -3.8815   -6.0264    0.0000 C   0  0
   -5.1819   -5.2707    0.0000 C   0  0
   -6.6004   -5.7374    0.0000 N   0  0
   -7.4849   -4.5227    0.0000 N   0  0
   -6.6189   -3.3309    0.0000 C   0  0
   -5.1934   -3.7757    0.0000 C   0  0
   -3.9049   -3.0000    0.0000 C   0  0
    0.0000   -0.7486    0.0000 C   0  0
    1.2964   -1.4973    0.0000 C   0  0
    2.5929   -0.7486    0.0000 C   0  0
    2.5929    0.7486    0.0000 C   0  0
    1.2964    1.4973    0.0000 C   0  0
    0.0000    0.7486    0.0000 C   0  0
   -1.2964    1.4973    0.0000 N   0  0
   -1.3175    6.0116    0.0000 C   0  0
   -1.3185    7.5117    0.0000 C   0  0
   -0.0200    8.2626    0.0000 C   0  0
    1.2795    7.5135    0.0000 N   0  0
    1.2806    6.0135    0.0000 C   0  0
   -0.0178    5.2626    0.0000 C   0  0
  1  2  2  0
  2  3  1  0
  3  4  1  0
  4  5  2  0
  5  6  1  0
  6  7  2  0
  7  8  1  0
  8  9  2  0
  4  9  1  0
  9 10  1  0
 10 11  2  0
 11 12  1  0
 12 13  1  0
 13 14  1  0
 14 15  2  0
 15 16  1  0
 16 17  2  0
 17 18  1  0
 18 19  1  0
 19 20  2  0
 20 21  1  0
 17 21  1  0
 21 22  2  0
 14 22  1  0
 12 23  2  0
 23 24  1  0
 24 25  2  0
 25 26  1  0
 26 27  2  0
 27 28  1  0
 23 28  1  0
 28 29  2  0
 10 29  1  0
  2 30  1  0
 30 31  2  0
 31 32  1  0
 32 33  2  0
 33 34  1  0
 34 35  2  0
 30 35  1  0
M  STY  1   1 DAT
M  SLB  1   1   1
M  SAL   1  1  33
M  SDT   1 MRV_IMPLICIT_H
M  SDD   1     0.5304   -0.4125    DR    ALL  0       0
M  SED   1 IMPL_H1
M  END
)CTAB";
  SECTION("spaces in count lines") {
    std::unique_ptr<ROMol> mol(MolBlockToMol(molblock));
    REQUIRE(mol);
  }
  SECTION("short SDT lines") {
    std::unique_ptr<ROMol> mol(MolBlockToMol(molblock));
    REQUIRE(mol);
    const auto &sgroups = getSubstanceGroups(*mol);
    CHECK(sgroups.size() == 1);
    CHECK(sgroups[0].hasProp("TYPE"));
    CHECK(sgroups[0].getProp<std::string>("TYPE") == "DAT");
    CHECK(sgroups[0].hasProp("FIELDNAME"));
    CHECK(sgroups[0].getProp<std::string>("FIELDNAME") == "MRV_IMPLICIT_H");
  }
}

<<<<<<< HEAD
TEST_CASE("Github #2527: handling of \"R\" in CTABs", "[rgroups]") {
  std::string molblock = R"CTAB(example
  Mrv1902 07031913362D          

  2  1  0  0  0  0            999 V2000
   -1.1418    0.0687    0.0000 N   0  0  0  0  0  0  0  0  0  3  0  0
   -1.9668    0.0687    0.0000 R   0  0  0  0  0  0  0  0  0  0  0  0
  1  2  1  0  0  0  0
M  END
)CTAB";
  SECTION("basics") {
    bool sanitize = false;
    std::unique_ptr<ROMol> mol(MolBlockToMol(molblock, sanitize));
    REQUIRE(mol);
    QueryAtom *at = static_cast<QueryAtom *>(mol->getAtomWithIdx(1));
    REQUIRE(at->hasQuery());
    CHECK(at->getQuery()->getDescription() == "AtomNull");
=======
TEST_CASE("XYZ", "[XYZ,writer]"){
  SECTION("basics") {
    std::unique_ptr<RWMol> mol{new RWMol{}};
    mol->setProp(common_properties::_Name, "methane\nthis part should not be output");

    for (unsigned z : {6, 1, 1, 1, 1}) {
      auto* a = new Atom{z};
      mol->addAtom(a, false, true);
    }

    auto* conf = new Conformer{5};
    conf->setId(0);
    conf->setAtomPos(0, RDGeom::Point3D{0.000, 0.000, 0.000});
    conf->setAtomPos(1, RDGeom::Point3D{-0.635, -0.635, 0.635});
    conf->setAtomPos(2, RDGeom::Point3D{-0.635, 0.635, -0.635});
    conf->setAtomPos(3, RDGeom::Point3D{0.635, -0.635, -0.635});
    conf->setAtomPos(4, RDGeom::Point3D{0.635, 0.635, 0.635});
    mol->addConformer(conf);

    const std::string xyzblock = MolToXYZBlock(*mol);
    std::string xyzblock_expected = R"XYZ(5
methane
C      0.000000    0.000000    0.000000
H     -0.635000   -0.635000    0.635000
H     -0.635000    0.635000   -0.635000
H      0.635000   -0.635000   -0.635000
H      0.635000    0.635000    0.635000
)XYZ";
    CHECK(xyzblock == xyzblock_expected);
>>>>>>> d8c49e6d
  }
}<|MERGE_RESOLUTION|>--- conflicted
+++ resolved
@@ -719,7 +719,6 @@
   }
 }
 
-<<<<<<< HEAD
 TEST_CASE("Github #2527: handling of \"R\" in CTABs", "[rgroups]") {
   std::string molblock = R"CTAB(example
   Mrv1902 07031913362D          
@@ -737,7 +736,9 @@
     QueryAtom *at = static_cast<QueryAtom *>(mol->getAtomWithIdx(1));
     REQUIRE(at->hasQuery());
     CHECK(at->getQuery()->getDescription() == "AtomNull");
-=======
+  }
+}
+
 TEST_CASE("XYZ", "[XYZ,writer]"){
   SECTION("basics") {
     std::unique_ptr<RWMol> mol{new RWMol{}};
@@ -767,6 +768,5 @@
 H      0.635000    0.635000    0.635000
 )XYZ";
     CHECK(xyzblock == xyzblock_expected);
->>>>>>> d8c49e6d
   }
 }