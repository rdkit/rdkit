//
//  Copyright (C) 2018 Greg Landrum
//   @@ All Rights Reserved @@
//  This file is part of the RDKit.
//  The contents are covered by the terms of the BSD license
//  which is included in the file license.txt, found at the root
//  of the RDKit source tree.
//

#define CATCH_CONFIG_MAIN  // This tells Catch to provide a main() - only do
                           // this in one cpp file
#include "RDGeneral/test.h"
#include "catch.hpp"

#include <GraphMol/RDKitBase.h>
#include <GraphMol/FileParsers/FileParsers.h>
#include <GraphMol/SmilesParse/SmilesWrite.h>
#include <GraphMol/SmilesParse/SmilesParse.h>
#include <GraphMol/SmilesParse/SmartsWrite.h>

using namespace RDKit;

TEST_CASE("Basic SVG Parsing", "[SVG,parser]") {
  SECTION("basics") {
    std::string svg = R"SVG(<?xml version='1.0' encoding='iso-8859-1'?>
<svg version='1.1' baseProfile='full'
              xmlns='http://www.w3.org/2000/svg'
                      xmlns:rdkit='http://www.rdkit.org/xml'
                      xmlns:xlink='http://www.w3.org/1999/xlink'
                  xml:space='preserve'
width='200px' height='200px' >
<rect style='opacity:1.0;fill:#FFFFFF;stroke:none' width='200' height='200' x='0' y='0'> </rect>
<path d='M 9.09091,89.4974 24.2916,84.7462' style='fill:none;fill-rule:evenodd;stroke:#000000;stroke-width:2px;stroke-linecap:butt;stroke-linejoin:miter;stroke-opacity:1' />
<path d='M 24.2916,84.7462 39.4923,79.9949' style='fill:none;fill-rule:evenodd;stroke:#0000FF;stroke-width:2px;stroke-linecap:butt;stroke-linejoin:miter;stroke-opacity:1' />
<path d='M 86.2908,106.814 75.1709,93.4683 72.0765,96.8285 86.2908,106.814' style='fill:#000000;fill-rule:evenodd;stroke:#000000;stroke-width:2px;stroke-linecap:butt;stroke-linejoin:miter;stroke-opacity:1' />
<path d='M 75.1709,93.4683 57.8622,86.8431 64.051,80.1229 75.1709,93.4683' style='fill:#0000FF;fill-rule:evenodd;stroke:#0000FF;stroke-width:2px;stroke-linecap:butt;stroke-linejoin:miter;stroke-opacity:1' />
<path d='M 75.1709,93.4683 72.0765,96.8285 57.8622,86.8431 75.1709,93.4683' style='fill:#0000FF;fill-rule:evenodd;stroke:#0000FF;stroke-width:2px;stroke-linecap:butt;stroke-linejoin:miter;stroke-opacity:1' />
<path d='M 86.2908,106.814 82.1459,125.293' style='fill:none;fill-rule:evenodd;stroke:#000000;stroke-width:2px;stroke-linecap:butt;stroke-linejoin:miter;stroke-opacity:1' />
<path d='M 82.1459,125.293 78.0009,143.772' style='fill:none;fill-rule:evenodd;stroke:#00CC00;stroke-width:2px;stroke-linecap:butt;stroke-linejoin:miter;stroke-opacity:1' />
<path d='M 86.2908,106.814 129.89,93.1862' style='fill:none;fill-rule:evenodd;stroke:#000000;stroke-width:2px;stroke-linecap:butt;stroke-linejoin:miter;stroke-opacity:1' />
<path d='M 134.347,94.186 138.492,75.7069' style='fill:none;fill-rule:evenodd;stroke:#000000;stroke-width:2px;stroke-linecap:butt;stroke-linejoin:miter;stroke-opacity:1' />
<path d='M 138.492,75.7069 142.637,57.2277' style='fill:none;fill-rule:evenodd;stroke:#FF0000;stroke-width:2px;stroke-linecap:butt;stroke-linejoin:miter;stroke-opacity:1' />
<path d='M 125.432,92.1865 129.577,73.7074' style='fill:none;fill-rule:evenodd;stroke:#000000;stroke-width:2px;stroke-linecap:butt;stroke-linejoin:miter;stroke-opacity:1' />
<path d='M 129.577,73.7074 133.722,55.2282' style='fill:none;fill-rule:evenodd;stroke:#FF0000;stroke-width:2px;stroke-linecap:butt;stroke-linejoin:miter;stroke-opacity:1' />
<path d='M 129.89,93.1862 142.557,104.852' style='fill:none;fill-rule:evenodd;stroke:#000000;stroke-width:2px;stroke-linecap:butt;stroke-linejoin:miter;stroke-opacity:1' />
<path d='M 142.557,104.852 155.224,116.517' style='fill:none;fill-rule:evenodd;stroke:#FF0000;stroke-width:2px;stroke-linecap:butt;stroke-linejoin:miter;stroke-opacity:1' />
<text x='39.4923' y='83.483' style='font-size:15px;font-style:normal;font-weight:normal;fill-opacity:1;stroke:none;font-family:sans-serif;text-anchor:start;fill:#0000FF' ><tspan>NH</tspan></text>
<text x='67.6656' y='158.998' style='font-size:15px;font-style:normal;font-weight:normal;fill-opacity:1;stroke:none;font-family:sans-serif;text-anchor:start;fill:#00CC00' ><tspan>Cl</tspan></text>
<text x='132.777' y='56.228' style='font-size:15px;font-style:normal;font-weight:normal;fill-opacity:1;stroke:none;font-family:sans-serif;text-anchor:start;fill:#FF0000' ><tspan>O</tspan></text>
<text x='149.782' y='131.743' style='font-size:15px;font-style:normal;font-weight:normal;fill-opacity:1;stroke:none;font-family:sans-serif;text-anchor:start;fill:#FF0000' ><tspan>OH</tspan></text>
<text x='89.9952' y='194' style='font-size:12px;font-style:normal;font-weight:normal;fill-opacity:1;stroke:none;font-family:sans-serif;text-anchor:start;fill:#000000' ><tspan>m1</tspan></text>
<metadata>
<rdkit:mol xmlns:rdkit = "http://www.rdkit.org/xml" version="0.9">
<rdkit:atom idx="1" atom-smiles="[CH3]" drawing-x="9.09091" drawing-y="89.4974" x="-2.78651" y="0.295614" z="0" />
<rdkit:atom idx="2" atom-smiles="[NH]" drawing-x="52.6897" drawing-y="75.8699" x="-1.35482" y="0.743114" z="0" />
<rdkit:atom idx="3" atom-smiles="[C@H]" drawing-x="86.2908" drawing-y="106.814" x="-0.251428" y="-0.273019" z="0" />
<rdkit:atom idx="4" atom-smiles="[Cl]" drawing-x="76.2932" drawing-y="151.385" x="-0.579728" y="-1.73665" z="0" />
<rdkit:atom idx="5" atom-smiles="[C]" drawing-x="129.89" drawing-y="93.1862" x="1.18027" y="0.174481" z="0" />
<rdkit:atom idx="6" atom-smiles="[O]" drawing-x="139.887" drawing-y="48.6148" x="1.50857" y="1.63811" z="0" />
<rdkit:atom idx="7" atom-smiles="[OH]" drawing-x="163.491" drawing-y="124.13" x="2.28366" y="-0.841652" z="0" />
<rdkit:bond idx="1" begin-atom-idx="1" end-atom-idx="2" bond-smiles="-" />
<rdkit:bond idx="2" begin-atom-idx="2" end-atom-idx="3" bond-smiles="-" />
<rdkit:bond idx="3" begin-atom-idx="3" end-atom-idx="4" bond-smiles="-" />
<rdkit:bond idx="4" begin-atom-idx="3" end-atom-idx="5" bond-smiles="-" />
<rdkit:bond idx="5" begin-atom-idx="5" end-atom-idx="6" bond-smiles="=" />
<rdkit:bond idx="6" begin-atom-idx="5" end-atom-idx="7" bond-smiles="-" />
</rdkit:mol></metadata>
</svg>)SVG";

    std::unique_ptr<RWMol> mol(RDKitSVGToMol(svg));
    REQUIRE(mol);
    CHECK(mol->getNumAtoms() == 7);
    CHECK(mol->getNumConformers() == 1);
    CHECK_FALSE(mol->getConformer().is3D());
    auto smiles = MolToSmiles(*mol);
    CHECK(smiles == "CN[C@H](Cl)C(=O)O");
  }
}

TEST_CASE(
    "Github #2040: Failure to parse V3K mol file with bonds to multi-center "
    "linkage points",
    "[bug,parser]") {
  std::string rdbase = getenv("RDBASE");
  SECTION("basics") {
    std::string fName =
        rdbase + "/Code/GraphMol/FileParsers/test_data/github2040_1.mol";
    std::unique_ptr<RWMol> mol(
        MolFileToMol(fName, false));  // don't sanitize yet
    REQUIRE(mol);
    CHECK(mol->getBondWithIdx(0)->getBondType() == Bond::SINGLE);
    CHECK(
        mol->getBondWithIdx(0)->hasProp(common_properties::_MolFileBondEndPts));
    CHECK(mol->getBondWithIdx(0)->getProp<std::string>(
              common_properties::_MolFileBondEndPts) == "(3 5 4 3)");
    CHECK(
        mol->getBondWithIdx(0)->hasProp(common_properties::_MolFileBondAttach));
    CHECK(mol->getBondWithIdx(0)->getProp<std::string>(
              common_properties::_MolFileBondAttach) == "ANY");
    CHECK(mol->getBondWithIdx(1)->getBondType() == Bond::AROMATIC);
  }
}

TEST_CASE("Github #2225: failure round-tripping mol block with Q atoms",
          "[bug,writer]") {
  std::string rdbase = getenv("RDBASE");
  SECTION("basics") {
    std::string fName =
        rdbase + "/Code/GraphMol/FileParsers/test_data/github2225_1.mol";
    std::unique_ptr<RWMol> mol(MolFileToMol(fName));
    REQUIRE(mol);
    REQUIRE(mol->getNumAtoms() == 7);
    REQUIRE(!mol->getAtomWithIdx(0)->hasQuery());
    REQUIRE(mol->getAtomWithIdx(6)->hasQuery());
    auto outBlock = MolToMolBlock(*mol);
    REQUIRE(outBlock.find(" Q ") != std::string::npos);
    REQUIRE(outBlock.find(" ALS ") == std::string::npos);
    std::unique_ptr<RWMol> mol2(MolBlockToMol(outBlock));
    REQUIRE(mol2);
    REQUIRE(mol2->getNumAtoms() == 7);
    REQUIRE(!mol2->getAtomWithIdx(0)->hasQuery());
    REQUIRE(mol2->getAtomWithIdx(6)->hasQuery());
    auto outBlock2 = MolToMolBlock(*mol2);
    REQUIRE(outBlock2.find(" Q ") != std::string::npos);
    REQUIRE(outBlock2.find(" ALS ") == std::string::npos);
  }
  SECTION("check that SMARTS still works") {
    std::unique_ptr<RWMol> mol(SmartsToMol("C[#8,#7]"));
    REQUIRE(mol);
    REQUIRE(mol->getNumAtoms() == 2);
    auto outBlock = MolToMolBlock(*mol);
    REQUIRE(outBlock.find(" Q ") == std::string::npos);
    REQUIRE(outBlock.find(" ALS ") != std::string::npos);
    std::unique_ptr<RWMol> mol2(MolBlockToMol(outBlock));
    REQUIRE(mol2);
    auto smarts = MolToSmarts(*mol2);
    REQUIRE(smarts == "[#6][#8,#7]");
  }
  SECTION("basics with v3K") {
    std::string fName =
        rdbase + "/Code/GraphMol/FileParsers/test_data/github2225_2.mol";
    std::unique_ptr<RWMol> mol(MolFileToMol(fName));
    REQUIRE(mol);
    REQUIRE(mol->getNumAtoms() == 7);
    REQUIRE(!mol->getAtomWithIdx(0)->hasQuery());
    REQUIRE(mol->getAtomWithIdx(6)->hasQuery());

    bool includeStereo = true;
    int confId = -1;
    bool kekulize = true;
    bool forceV3000 = true;
    auto outBlock =
        MolToMolBlock(*mol, includeStereo, confId, kekulize, forceV3000);
    REQUIRE(outBlock.find(" Q ") != std::string::npos);
    REQUIRE(outBlock.find(" ALS ") == std::string::npos);
    std::unique_ptr<RWMol> mol2(MolBlockToMol(outBlock));
    REQUIRE(mol2);
    REQUIRE(mol2->getNumAtoms() == 7);
    REQUIRE(!mol2->getAtomWithIdx(0)->hasQuery());
    REQUIRE(mol2->getAtomWithIdx(6)->hasQuery());
    auto outBlock2 =
        MolToMolBlock(*mol2, includeStereo, confId, kekulize, forceV3000);
    REQUIRE(outBlock2.find(" Q ") != std::string::npos);
    REQUIRE(outBlock2.find(" ALS ") == std::string::npos);
  }
  SECTION("check that SMARTS still works with v3K output") {
    std::unique_ptr<RWMol> mol(SmartsToMol("C[#8,#7]"));
    REQUIRE(mol);
    REQUIRE(mol->getNumAtoms() == 2);
    bool includeStereo = true;
    int confId = -1;
    bool kekulize = true;
    bool forceV3000 = true;
    auto outBlock =
        MolToMolBlock(*mol, includeStereo, confId, kekulize, forceV3000);
    REQUIRE(outBlock.find(" Q ") == std::string::npos);
    REQUIRE(outBlock.find(" [O,N] ") != std::string::npos);
    std::unique_ptr<RWMol> mol2(MolBlockToMol(outBlock));
    REQUIRE(mol2);
    auto smarts = MolToSmarts(*mol2);
    REQUIRE(smarts == "[#6][#8,#7]");
  }
}
TEST_CASE(
    "Github #2229: problem round-tripping mol files with bond topology info",
    "[bug,writer]") {
  std::string rdbase = getenv("RDBASE");
  std::string fName =
      rdbase + "/Code/GraphMol/FileParsers/test_data/github2229_1.mol";
  std::unique_ptr<RWMol> mol(MolFileToMol(fName));
  REQUIRE(mol);
  REQUIRE(mol->getNumBonds() == 9);
  REQUIRE(!mol->getBondWithIdx(0)->hasQuery());
  REQUIRE(mol->getBondWithIdx(7)->hasQuery());
  SECTION("basics") {
    auto outBlock = MolToMolBlock(*mol);
    REQUIRE(outBlock.find(" 7  8  1  0  0  2") != std::string::npos);
    std::unique_ptr<RWMol> mol2(MolBlockToMol(outBlock));
    REQUIRE(mol2);
    REQUIRE(mol2->getNumBonds() == 9);
    REQUIRE(!mol2->getBondWithIdx(0)->hasQuery());
    REQUIRE(mol2->getBondWithIdx(7)->hasQuery());
  }
  SECTION("basics with v3k") {
    bool includeStereo = true;
    int confId = -1;
    bool kekulize = true;
    bool forceV3000 = true;
    auto outBlock =
        MolToMolBlock(*mol, includeStereo, confId, kekulize, forceV3000);
    REQUIRE(outBlock.find("1 7 8 TOPO=2") != std::string::npos);
    std::unique_ptr<RWMol> mol2(MolBlockToMol(outBlock));
    REQUIRE(mol2);
    REQUIRE(mol2->getNumBonds() == 9);
    REQUIRE(!mol2->getBondWithIdx(0)->hasQuery());
    REQUIRE(mol2->getBondWithIdx(7)->hasQuery());
  }
}
TEST_CASE("preserve mol file properties on bonds", "[parser,ctab]") {
  SECTION("basics") {
    std::string molblock = R"CTAB(
  Mrv1810 02111915042D          

  4  3  0  0  0  0            999 V2000
   -1.5625    1.6071    0.0000 C   0  0  0  0  0  0  0  0  0  0  0  0
   -0.8480    2.0196    0.0000 C   0  0  0  0  0  0  0  0  0  0  0  0
   -2.2770    2.0196    0.0000 C   0  0  0  0  0  0  0  0  0  0  0  0
   -1.5625    0.7821    0.0000 C   0  0  0  0  0  0  0  0  0  0  0  0
  1  3  1  0  0  0  0
  1  2  6  0  0  0  0
  1  4  1  1  0  0  0
M  END
      )CTAB";
    std::unique_ptr<ROMol> mol(MolBlockToMol(molblock));
    REQUIRE(mol);
    CHECK(mol->getBondWithIdx(1)->getProp<unsigned int>(
              common_properties::_MolFileBondType) == 6);
    CHECK(mol->getBondWithIdx(2)->getProp<unsigned int>(
              common_properties::_MolFileBondType) == 1);
    CHECK(mol->getBondWithIdx(2)->getProp<unsigned int>(
              common_properties::_MolFileBondStereo) == 1);
  }
  SECTION("basics-v3k") {
    std::string molblock = R"CTAB(
  Mrv1810 02111915102D          

  0  0  0     0  0            999 V3000
M  V30 BEGIN CTAB
M  V30 COUNTS 4 3 0 0 0
M  V30 BEGIN ATOM
M  V30 1 C -2.9167 3 0 0
M  V30 2 C -1.583 3.77 0 0
M  V30 3 C -4.2503 3.77 0 0
M  V30 4 C -2.9167 1.46 0 0
M  V30 END ATOM
M  V30 BEGIN BOND
M  V30 1 1 1 3
M  V30 2 6 1 2
M  V30 3 1 1 4 CFG=1
M  V30 END BOND
M  V30 END CTAB
M  END
)CTAB";
    std::unique_ptr<ROMol> mol(MolBlockToMol(molblock));
    REQUIRE(mol);
    CHECK(mol->getBondWithIdx(1)->getProp<unsigned int>(
              common_properties::_MolFileBondType) == 6);
    CHECK(mol->getBondWithIdx(2)->getProp<unsigned int>(
              common_properties::_MolFileBondType) == 1);
    CHECK(mol->getBondWithIdx(2)->getProp<unsigned int>(
              common_properties::_MolFileBondCfg) == 1);
  }
}
<<<<<<< HEAD
TEST_CASE("github #2277 : Failure when parsing mol block with M PXA",
          "[parser,ctab]") {
  std::string molblock = R"CTAB(
  Mrv1810 02151911552D          

 13 12  0  0  1  0            999 V2000
   -3.6588  -26.0592    0.0000 C   0  0  2  0  0  0  0  0  0  0  0  0
   -2.9453  -27.2971    0.0000 O   0  0  0  0  0  0  0  0  0  0  0  0
   -2.9453  -26.4713    0.0000 C   0  0  0  0  0  0  0  0  0  0  0  0
   -3.6588  -25.2360    0.0000 C   0  0  0  0  0  0  0  0  0  0  0  0
   -2.9467  -24.8200    0.0000 C   0  0  0  0  0  0  0  0  0  0  0  0
   -2.9467  -23.9968    0.0000 C   0  0  0  0  0  0  0  0  0  0  0  0
   -2.2304  -25.2358    0.0000 C   0  0  0  0  0  0  0  0  0  0  0  0
   -1.5102  -26.4716    0.0000 C   0  0  0  0  0  0  0  0  0  0  0  0
   -0.7989  -25.2306    0.0000 O   0  0  0  0  0  0  0  0  0  0  0  0
   -0.7989  -26.0582    0.0000 C   0  0  0  0  0  0  0  0  0  0  0  0
   -4.3730  -26.4732    0.0000 N   0  0  0  0  0  0  0  0  0  0  0  0
   -2.2277  -26.0635    0.0000 N   0  0  0  0  0  0  0  0  0  0  0  0
   -0.0839  -26.4708    0.0000 O   0  0  0  0  0  0  0  0  0  0  0  0
  1  3  1  0  0  0  0
  3  2  2  0  0  0  0
  1  4  1  1  0  0  0
  4  5  1  0  0  0  0
  5  6  1  0  0  0  0
  5  7  1  0  0  0  0
  8 10  1  0  0  0  0
 10  9  2  0  0  0  0
  3 12  1  0  0  0  0
 12  8  1  0  0  0  0
 11  1  1  0  0  0  0
 10 13  1  0  0  0  0
M  PXA  11   -5.0817  -26.0408    0.0000 H
M  END
)CTAB";
  std::unique_ptr<ROMol> mol(MolBlockToMol(molblock));
  SECTION("basics, make sure we can parse the original data") {
    REQUIRE(mol);
    CHECK(mol->getAtomWithIdx(10)->hasProp("_MolFile_PXA"));
    CHECK(!mol->getAtomWithIdx(11)->hasProp("_MolFile_PXA"));
  }
  SECTION("basics, can we write it?") {
    REQUIRE(mol);
    std::string outmb = MolToMolBlock(*mol);
    CHECK(outmb.find("M  PXA  11") != std::string::npos);
=======

TEST_CASE(
    "github #2266: missing stereo in adamantyl-like cages with "
    "exocyclic bonds",
    "[bug]") {
  SECTION("basics") {
    std::string molblock = R"CTAB(
        SciTegic12231509382D

 14 16  0  0  0  0            999 V2000
    1.5584   -5.7422    0.0000 C   0  0
    2.2043   -5.0535    0.0000 C   0  0  2  0  0  0
    2.3688   -5.5155    0.0000 C   0  0  1  0  0  0
    2.9210   -5.3181    0.0000 C   0  0
    3.1270   -5.8206    0.0000 C   0  0
    3.6744   -5.1312    0.0000 C   0  0  2  0  0  0
    2.3619   -4.6609    0.0000 C   0  0
    2.9268   -3.9939    0.0000 C   0  0  2  0  0  0
    2.1999   -4.2522    0.0000 C   0  0
    3.6803   -4.3062    0.0000 C   0  0
    2.9436   -3.1692    0.0000 N   0  0
    4.4569   -5.4095    0.0000 H   0  0
    2.3246   -6.3425    0.0000 H   0  0
    1.4365   -4.7500    0.0000 H   0  0
  1  2  1  0
  1  3  1  0
  2  4  1  0
  3  5  1  0
  4  6  1  0
  5  6  1  0
  7  8  1  0
  3  7  1  0
  2  9  1  0
  6 10  1  0
 10  8  1  0
  8  9  1  0
  8 11  1  1
  6 12  1  6
  3 13  1  1
  2 14  1  6
M  END)CTAB";
    {
      std::unique_ptr<ROMol> mol(MolBlockToMol(molblock));
      REQUIRE(mol);
      CHECK(mol->getNumAtoms() == 11);
      CHECK(mol->getAtomWithIdx(1)->getChiralTag() != Atom::CHI_UNSPECIFIED);
      CHECK(mol->getAtomWithIdx(2)->getChiralTag() != Atom::CHI_UNSPECIFIED);
      CHECK(mol->getAtomWithIdx(5)->getChiralTag() != Atom::CHI_UNSPECIFIED);
    }
    {
      bool sanitize = true;
      bool removeHs = false;
      std::unique_ptr<ROMol> mol(MolBlockToMol(molblock, sanitize, removeHs));
      REQUIRE(mol);
      CHECK(mol->getNumAtoms() == 14);

      CHECK(mol->getAtomWithIdx(1)->getChiralTag() != Atom::CHI_UNSPECIFIED);
      CHECK(mol->getAtomWithIdx(2)->getChiralTag() != Atom::CHI_UNSPECIFIED);
      CHECK(mol->getAtomWithIdx(5)->getChiralTag() != Atom::CHI_UNSPECIFIED);
    }
  }
  SECTION("with F") {
    std::string molblock = R"CTAB(
        SciTegic12231509382D

 14 16  0  0  0  0            999 V2000
    1.5584   -5.7422    0.0000 C   0  0
    2.2043   -5.0535    0.0000 C   0  0  2  0  0  0
    2.3688   -5.5155    0.0000 C   0  0  1  0  0  0
    2.9210   -5.3181    0.0000 C   0  0
    3.1270   -5.8206    0.0000 C   0  0
    3.6744   -5.1312    0.0000 C   0  0  2  0  0  0
    2.3619   -4.6609    0.0000 C   0  0
    2.9268   -3.9939    0.0000 C   0  0  2  0  0  0
    2.1999   -4.2522    0.0000 C   0  0
    3.6803   -4.3062    0.0000 C   0  0
    2.9436   -3.1692    0.0000 N   0  0
    4.4569   -5.4095    0.0000 F   0  0
    2.3246   -6.3425    0.0000 F   0  0
    1.4365   -4.7500    0.0000 F   0  0
  1  2  1  0
  1  3  1  0
  2  4  1  0
  3  5  1  0
  4  6  1  0
  5  6  1  0
  7  8  1  0
  3  7  1  0
  2  9  1  0
  6 10  1  0
 10  8  1  0
  8  9  1  0
  8 11  1  1
  6 12  1  6
  3 13  1  1
  2 14  1  6
M  END)CTAB";
    {
      std::unique_ptr<ROMol> mol(MolBlockToMol(molblock));
      REQUIRE(mol);
      CHECK(mol->getNumAtoms() == 14);
      CHECK(mol->getAtomWithIdx(1)->getChiralTag() != Atom::CHI_UNSPECIFIED);
      CHECK(mol->getAtomWithIdx(2)->getChiralTag() != Atom::CHI_UNSPECIFIED);
      CHECK(mol->getAtomWithIdx(5)->getChiralTag() != Atom::CHI_UNSPECIFIED);
    }
>>>>>>> 7869e086
  }
}<|MERGE_RESOLUTION|>--- conflicted
+++ resolved
@@ -271,7 +271,7 @@
               common_properties::_MolFileBondCfg) == 1);
   }
 }
-<<<<<<< HEAD
+
 TEST_CASE("github #2277 : Failure when parsing mol block with M PXA",
           "[parser,ctab]") {
   std::string molblock = R"CTAB(
@@ -316,7 +316,8 @@
     REQUIRE(mol);
     std::string outmb = MolToMolBlock(*mol);
     CHECK(outmb.find("M  PXA  11") != std::string::npos);
-=======
+  }
+}
 
 TEST_CASE(
     "github #2266: missing stereo in adamantyl-like cages with "
@@ -422,6 +423,5 @@
       CHECK(mol->getAtomWithIdx(2)->getChiralTag() != Atom::CHI_UNSPECIFIED);
       CHECK(mol->getAtomWithIdx(5)->getChiralTag() != Atom::CHI_UNSPECIFIED);
     }
->>>>>>> 7869e086
   }
 }