--- conflicted
+++ resolved
@@ -106,12 +106,8 @@
 rdkit_catch_test(fileParsersCatchTest file_parsers_catch.cpp 
            LINK_LIBRARIES FileParsers )
 
-<<<<<<< HEAD
-rdkit_catch_test(testPropertyLists testPropertyLists.cpp catch_main.cpp 
+rdkit_catch_test(testPropertyLists testPropertyLists.cpp
            LINK_LIBRARIES FileParsers )
 
 rdkit_catch_test(cdxmlParserCatchTest cdxml_parser_catch.cpp catch_main.cpp
-=======
-rdkit_catch_test(testPropertyLists testPropertyLists.cpp
->>>>>>> b7c9a8b3
            LINK_LIBRARIES FileParsers )