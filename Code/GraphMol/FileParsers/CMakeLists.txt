--- conflicted
+++ resolved
@@ -27,12 +27,8 @@
               ${maesupplier}
               ProximityBonds.cpp
               SequenceParsers.cpp SequenceWriters.cpp
-<<<<<<< HEAD
+              SVGParser.cpp
               LINK_LIBRARIES Depictor SmilesParse GraphMol ${maeparser_var} ${regex_lib})
-=======
-              SVGParser.cpp
-              LINK_LIBRARIES Depictor SmilesParse GraphMol ${maeparser_var})
->>>>>>> 1b562a0f
 
 rdkit_headers(FileParsers.h
               FileParserUtils.h
@@ -69,9 +65,7 @@
 
 rdkit_test(testSequence testSequence.cpp LINK_LIBRARIES FileParsers SmilesParse GraphMol RDGeneral RDGeometryLib )
 
-<<<<<<< HEAD
 rdkit_test(testExtendedStereoParsing testExtendedStereoParsing.cpp
            LINK_LIBRARIES FileParsers Depictor GraphMol RDGeneral RDGeometryLib )
-=======
-rdkit_catch_test(fileParsersCatchTest catch_tests.cpp LINK_LIBRARIES FileParsers SmilesParse GraphMol RDGeneral RDGeometryLib )
->>>>>>> 1b562a0f
+
+rdkit_catch_test(fileParsersCatchTest catch_tests.cpp LINK_LIBRARIES FileParsers SmilesParse GraphMol RDGeneral RDGeometryLib )