--- conflicted
+++ resolved
@@ -4,51 +4,27 @@
 endif()
 
 rdkit_library(FileParsers
-<<<<<<< HEAD
-              CDXMLParser.cpp
-              Mol2FileParser.cpp MolFileParser.cpp
-              MolSGroupParsing.cpp MolSGroupWriting.cpp
-              MolFileStereochem.cpp MolFileWriter.cpp
-              ForwardSDMolSupplier.cpp 
-              SDMolSupplier.cpp
-              SDWriter.cpp
-            #   SmilesMolSupplier.cpp 
-              SmilesWriter.cpp
-            #   TDTMolSupplier.cpp 
-              TDTWriter.cpp
-            #   TplFileParser.cpp 
-              TplFileWriter.cpp
-              PDBParser.cpp PDBWriter.cpp 
-            #   PDBSupplier.cpp
-              CMLWriter.cpp XYZFileWriter.cpp XYZFileParser.cpp
-            #   ${maesupplier}
-              ProximityBonds.cpp
-              SequenceParsers.cpp SequenceWriters.cpp
-              SVGParser.cpp PNGParser.cpp
-            #   MultithreadedMolSupplier.cpp
-            #   MultithreadedSmilesMolSupplier.cpp
-            #   MultithreadedSDMolSupplier.cpp
-              LINK_LIBRARIES GenericGroups Depictor SmilesParse ChemTransforms GraphMol  ${RDK_MAEPARSER_LIBS})
-=======
     CDXMLParser.cpp
     Mol2FileParser.cpp MolFileParser.cpp
     MolSGroupParsing.cpp MolSGroupWriting.cpp
     MolFileStereochem.cpp MolFileWriter.cpp
     ForwardSDMolSupplier.cpp SDMolSupplier.cpp SDWriter.cpp
-    SmilesMolSupplier.cpp SmilesWriter.cpp
-    TDTMolSupplier.cpp TDTWriter.cpp
+    # SmilesMolSupplier.cpp 
+    SmilesWriter.cpp
+    # TDTMolSupplier.cpp 
+    TDTWriter.cpp
     TplFileParser.cpp TplFileWriter.cpp
-    PDBParser.cpp PDBWriter.cpp PDBSupplier.cpp
+    PDBParser.cpp PDBWriter.cpp 
+    # PDBSupplier.cpp
     CMLWriter.cpp XYZFileWriter.cpp XYZFileParser.cpp
-    ${maesupplier}
+    # ${maesupplier}
     ProximityBonds.cpp
     SequenceParsers.cpp SequenceWriters.cpp
     SVGParser.cpp PNGParser.cpp
-    MultithreadedMolSupplier.cpp
-    MultithreadedSmilesMolSupplier.cpp
-    MultithreadedSDMolSupplier.cpp
+    # MultithreadedMolSupplier.cpp
+    # MultithreadedSmilesMolSupplier.cpp
+    # MultithreadedSDMolSupplier.cpp
     LINK_LIBRARIES GenericGroups Depictor SmilesParse ChemTransforms GraphMol ${RDK_MAEPARSER_LIBS})
->>>>>>> 716b38a2
 target_compile_definitions(FileParsers PRIVATE RDKIT_FILEPARSERS_BUILD)
 
 rdkit_headers(CDXMLParser.h
@@ -56,7 +32,7 @@
     FileParserUtils.h
     MolFileStereochem.h
     FileWriters.h
-    MolSupplier.h
+    MolSupplier.h MolSupplier.v1API.h
     MolWriters.h
     SequenceParsers.h SequenceWriters.h
     GeneralFileReader.h
@@ -113,12 +89,8 @@
     LINK_LIBRARIES FileParsers CIPLabeler Subgraphs)
 
 rdkit_catch_test(connectTheDotsTest connectTheDots_catch.cpp
-<<<<<<< HEAD
-           LINK_LIBRARIES FileParsers)
+    LINK_LIBRARIES FileParsers)
 
 rdkit_catch_test(v2MolSuppliers v2_suppliers_catch.cpp
-           LINK_LIBRARIES FileParsers)
+    LINK_LIBRARIES FileParsers)
 
-=======
-    LINK_LIBRARIES FileParsers)
->>>>>>> 716b38a2
