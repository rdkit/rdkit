//
//  Copyright (c) 2022 Brian P Kelley
//  All rights reserved.
//
//  This file is part of the RDKit.
//  The contents are covered by the terms of the BSD license
//  which is included in the file license.txt, found at the root
//  of the RDKit source tree.
//
#include "RDGeneral/test.h"
#include "catch.hpp"
#include <RDGeneral/Invariant.h>
#include <GraphMol/RDKitBase.h>
#include <GraphMol/FileParsers/FileParsers.h>
#include <GraphMol/SmilesParse/SmilesWrite.h>
#include <GraphMol/SmilesParse/SmilesParse.h>
#include <GraphMol/SmilesParse/SmartsWrite.h>
#include <RDGeneral/FileParseException.h>
#include <boost/algorithm/string.hpp>
#include <RDGeneral/BadFileException.h>

using namespace RDKit;
std::string canon(const std::string &smi) {
  auto *m = SmilesToMol(smi);
  auto res = MolToSmiles(*m);
  delete m;
  return res;
}

void check_smiles_and_roundtrip(const RWMol &m, const std::string &expected) {
  CHECK(MolToSmiles(m) == expected);
  //  std::cout << "*********" << std::endl;
  //  std::cout << MolToMolBlock(m) << std::endl;
  std::unique_ptr<RWMol> mol(MolBlockToMol(MolToMolBlock(m)));
  CHECK(MolToSmiles(*mol) == expected);
}

TEST_CASE("CDXML") {
  std::string cdxmlbase =
      std::string(getenv("RDBASE")) + "/Code/GraphMol/test_data/CDXML/";

  SECTION("SIMPLE") {
    std::string cdxml1 = R"(<?xml version="1.0" encoding="UTF-8" ?>
        <!DOCTYPE CDXML SYSTEM "http://www.cambridgesoft.com/xml/cdxml.dtd" >
        <CDXML
         CreationProgram="ChemDraw JS 2.0.0.9"
         Name="ACS Document 1996"
         BoundingBox="94.75 178.16 154.89 211.17"
         WindowPosition="0 0"
         WindowSize="0 0"
         FractionalWidths="yes"
         InterpretChemically="yes"
         ShowAtomQuery="yes"
         ShowAtomStereo="no"
         ShowAtomEnhancedStereo="yes"
         ShowAtomNumber="no"
         ShowResidueID="no"
         ShowBondQuery="yes"
         ShowBondRxn="yes"
         ShowBondStereo="no"
         ShowTerminalCarbonLabels="no"
         ShowNonTerminalCarbonLabels="no"
         HideImplicitHydrogens="no"
         Magnification="666"
         LabelFont="24"
         LabelSize="10"
         LabelFace="96"
         CaptionFont="24"
         CaptionSize="10"
         HashSpacing="2.50"
         MarginWidth="1.60"
         LineWidth="0.60"
         BoldWidth="2"
         BondLength="14.40"
         BondSpacing="18"
         ChainAngle="120"
         LabelJustification="Auto"
         CaptionJustification="Left"
         AminoAcidTermini="HOH"
         ShowSequenceTermini="yes"
         ShowSequenceBonds="yes"
         ShowSequenceUnlinkedBranches="no"
         ResidueWrapCount="40"
         ResidueBlockCount="10"
         ResidueZigZag="yes"
         NumberResidueBlocks="no"
         PrintMargins="36 36 36 36"
         MacPrintInfo="0003000001200120000000000B6608A0FF84FF880BE309180367052703FC0002000001200120000000000B6608A0000100000064000000010001010100000001270F000100010000000000000000000000000002001901900000000000400000000000000000000100000000000000000000000000000000"
         ChemPropName=""
         ChemPropFormula="Chemical Formula: "
         ChemPropExactMass="Exact Mass: "
         ChemPropMolWt="Molecular Weight: "
         ChemPropMOverZ="m/z: "
         ChemPropAnalysis="Elemental Analysis: "
         ChemPropBoilingPt="Boiling Point: "
         ChemPropMeltingPt="Melting Point: "
         ChemPropCritTemp="Critical Temp: "
         ChemPropCritPres="Critical Pres: "
         ChemPropCritVol="Critical Vol: "
         ChemPropGibbs="Gibbs Energy: "
         ChemPropLogP="Log P: "
         ChemPropMR="MR: "
         ChemPropHenry="Henry&apos;s Law: "
         ChemPropEForm="Heat of Form: "
         ChemProptPSA="tPSA: "
         ChemPropID=""
         ChemPropFragmentLabel=""
         color="0"
         bgcolor="1"
         RxnAutonumberStart="1"
         RxnAutonumberConditions="no"
         RxnAutonumberStyle="Roman"
        ><colortable>
        <color r="1" g="1" b="1"/>
        <color r="0" g="0" b="0"/>
        <color r="1" g="0" b="0"/>
        <color r="1" g="1" b="0"/>
        <color r="0" g="1" b="0"/>
        <color r="0" g="1" b="1"/>
        <color r="0" g="0" b="1"/>
        <color r="1" g="0" b="1"/>
        </colortable><fonttable>
        <font id="24" charset="utf-8" name="Arial"/>
        </fonttable><page
         id="32"
         BoundingBox="0 0 542 354"
         Width="542"
         Height="354"
         HeaderPosition="36"
         FooterPosition="36"
         PageOverlap="0"
         PrintTrimMarks="yes"
         HeightPages="1"
         WidthPages="1"
         DrawingSpace="poster"
        ><fragment
         id="10"
         BoundingBox="94.75 178.16 154.89 211.17"
         Z="4"
        ><n
         id="7"
         p="95.05 187.47"
         Z="1"
         AS="N"
        /><n
         id="9"
         p="95.05 201.87"
         Z="3"
         AS="N"
        /><n
         id="11"
         p="106.31 210.84"
         Z="5"
         AS="N"
        /><n
         id="13"
         p="120.35 207.64"
         Z="7"
         AS="N"
        /><n
         id="15"
         p="126.59 194.67"
         Z="9"
         AS="N"
        /><n
         id="17"
         p="120.35 181.69"
         Z="11"
         AS="N"
        /><n
         id="19"
         p="106.31 178.49"
         Z="13"
         AS="N"
        /><n
         id="28"
         p="140.99 194.67"
         Z="22"
         NodeType="Nickname"
         NeedsClean="yes"
         AS="N"
        ><fragment
         id="33"
        ><n
         id="34"
         p="148.17 207.09"
         Element="8"
         NumHydrogens="0"
        /><n
         id="35"
         p="162.52 207.09"
        /><n
         id="36"
         p="176.87 207.09"
        /><n
         id="37"
         p="169.69 194.67"
        /><n
         id="38"
         p="169.69 219.52"
        /><n
         id="39"
         p="140.99 194.67"
        /><n
         id="40"
         p="148.17 182.24"
         Element="8"
         NumHydrogens="0"
        /><n
         id="41"
         p="126.64 194.67"
         NodeType="ExternalConnectionPoint"
        /><b
         id="42"
         B="39"
         E="40"
         Order="2"
        /><b
         id="43"
         B="35"
         E="38"
        /><b
         id="44"
         B="35"
         E="36"
        /><b
         id="45"
         B="35"
         E="37"
        /><b
         id="46"
         B="34"
         E="35"
        /><b
         id="47"
         B="34"
         E="39"
        /><b
         id="48"
         B="41"
         E="39"
        /></fragment><t
         p="137.66 198.28"
         BoundingBox="137.66 189.64 154.89 198.28"
         LabelJustification="Left"
         LabelAlignment="Left"
        ><s font="24" size="9.95" color="0" face="96">Boc</s></t></n><b
         id="21"
         Z="15"
         B="7"
         E="9"
         BS="N"
        /><b
         id="22"
         Z="16"
         B="9"
         E="11"
         BS="N"
        /><b
         id="23"
         Z="17"
         B="11"
         E="13"
         BS="N"
        /><b
         id="24"
         Z="18"
         B="13"
         E="15"
         BS="N"
        /><b
         id="25"
         Z="19"
         B="15"
         E="17"
         BS="N"
        /><b
         id="26"
         Z="20"
         B="17"
         E="19"
         BS="N"
        /><b
         id="27"
         Z="21"
         B="19"
         E="7"
         BS="N"
        /><b
         id="29"
         Z="23"
         B="15"
         E="28"
         BS="N"
        /></fragment></page></CDXML>)";
    std::stringstream iss(cdxml1);
    auto mols = CDXMLDataStreamToMols(iss);
    for (auto &mol : mols) {
      CHECK(MolToSmiles(*mol) == "CC(C)(C)OC(=O)C1CCCCCC1");
    }
  }
  SECTION("REACTION") {
    std::string fname = cdxmlbase + "reaction-with-boc.cdxml";
    std::vector<std::string> expected = {"CC(C)(C)OC(=O)C1CCCCCC1[*:1]",
                                         "c1ccc([*:1])cc1", "C1CC1", "C1CCC1"};
    auto mols = CDXMLFileToMols(fname);
    CHECK(mols.size() == expected.size());
    int i = 0;
    for (auto &mol : mols) {
      CHECK(MolToSmiles(*mol) == expected[i++]);
    }
  }
  SECTION("RING CHIRALITY") {
    std::string fname = cdxmlbase + "ring-stereo1.cdxml";
    std::vector<std::string> expected = {"C1CC[C@H]2CCCC[C@H]2C1"};
    auto mols = CDXMLFileToMols(fname);
    CHECK(mols.size() == expected.size());
    int i = 0;
    for (auto &mol : mols) {
      CHECK(MolToSmiles(*mol) == expected[i++]);
    }
  }
  SECTION("SIMPLE CHIRAL") {
    std::string fname = cdxmlbase + "chirality1.cdxml";
    std::vector<std::string> expected = {"C[C@H](N)C[C@H](C)N"};
    auto mols = CDXMLFileToMols(fname);
    CHECK(mols.size() == expected.size());
    int i = 0;
    for (auto &mol : mols) {
      CHECK(MolToSmiles(*mol) == expected[i++]);
    }
  }
  SECTION("CDXML-CISTRANS") {
    auto fname = cdxmlbase + "cistrans1.cdxml";
    std::vector<std::string> expected = {"F/C(I)=C(\\Cl)Br"};
    auto mols = CDXMLFileToMols(fname);
    CHECK(mols.size() == expected.size());
    int i = 0;
    for (auto &mol : mols) {
      CHECK(MolToSmiles(*mol) == expected[i++]);
    }
  }
  SECTION("REACTION") {
    auto fname = cdxmlbase + "rxn1.cdxml";
    std::vector<std::string> expected = {
        "Cl[c:1]1[cH:4][cH:3][cH:2][cH:6][cH:5]1",
        "OC(O)B[c:7]1[cH:8][cH:9][cH:10][cH:11][cH:12]1",
        "[cH:1]1[cH:4][cH:3][cH:2][c:6](-[c:7]2[cH:8][cH:9][cH:10][cH:11][cH:12]2)[cH:5]1"};
    auto mols = CDXMLFileToMols(fname);
    int i = 0;
    for (auto &mol : mols) {
      CHECK(mol->getProp<unsigned int>("CDX_SCHEME_ID") == 397);
      CHECK(mol->getProp<unsigned int>("CDX_STEP_ID") == 398);
      if (i == 0) {
        CHECK(mol->getProp<unsigned int>("CDX_REAGENT_ID") == 0);
      } else if (i == 1) {
        CHECK(mol->getProp<unsigned int>("CDX_REAGENT_ID") == 1);
      } else if (i == 2) {
        CHECK(mol->getProp<unsigned int>("CDX_PRODUCT_ID") == 0);
      }
      CHECK(MolToSmiles(*mol) == expected[i++]);
    }
  }
  SECTION("DEUTERIUM") {
    auto fname = cdxmlbase + "deuterium.cdxml";
    {
      std::vector<std::string> expected = {
          "[2H]c1c([2H])c([2H])c([2H])c([2H])c1[2H]"};
      auto mols = CDXMLFileToMols(fname);
      CHECK(mols.size() == expected.size());
      int i = 0;
      for (auto &mol : mols) {
        CHECK(MolToSmiles(*mol) == expected[i++]);
      }
    }
    {
      std::vector<std::string> expected = {
          "[2H]C1=C([2H])C([2H])=C([2H])C([2H])=C1[2H]"};
      auto mols = CDXMLFileToMols(fname, false, false);
      CHECK(mols.size() == expected.size());
      int i = 0;
      for (auto &mol : mols) {
        CHECK(MolToSmiles(*mol) == expected[i++]);
      }
    }
    {
      std::vector<std::string> expected = {
          "[2H]C1=C([2H])C([2H])=C([2H])C([2H])=C1[2H]"};
      auto mols = CDXMLFileToMols(fname, false, true);
      CHECK(mols.size() == expected.size());
      int i = 0;
      for (auto &mol : mols) {
        CHECK(MolToSmiles(*mol) == expected[i++]);
      }
    }
  }
  SECTION("Queries") {
    auto fname = cdxmlbase + "query-atoms.cdxml";

    std::vector<std::string> expected = {"*c1ccccc1", "*c1ccccc1", "*c1ccccc1"};
    std::vector<std::string> expected_smarts = {
        "[#6]1:[#6]:[#6]:[#6]:[#6]:[#6]:1-*",
        "[#6]1:[#6]:[#6]:[#6]:[#6]:[#6]:1-[!#1]",
        "[#6]1:[#6]:[#6]:[#6]:[#6]:[#6]:1-[!#6&!#1]"};
    auto mols = CDXMLFileToMols(fname);
    CHECK(mols.size() == expected.size());
    int i = 0;
    for (auto &mol : mols) {
      CHECK(MolToSmarts(*mol) == expected_smarts[i]);
      CHECK(MolToSmiles(*mol) == expected[i++]);
    }
  }
  SECTION("ElementList") {
    auto fname = cdxmlbase + "element-list.cdxml";

    std::vector<std::string> expected = {"[C]CC"};
    std::vector<std::string> expected_smarts = {"[#6]-[#6]-[#6,#7,#8,#16]"};
    auto mols = CDXMLFileToMols(fname);
    CHECK(mols.size() == expected.size());
    int i = 0;
    for (auto &mol : mols) {
      CHECK(MolToSmarts(*mol) == expected_smarts[i]);
      CHECK(MolToSmiles(*mol) == expected[i++]);
    }
  }
  SECTION("Enhanced Stereo") {
    auto fname = cdxmlbase + "beta-cypermethrin.cdxml";
    std::vector<std::string> expected = {
        "CC1(C)[C@H](C=C(Cl)Cl)[C@@H]1C(=O)O[C@H](C#N)c1cccc(Oc2ccccc2)c1"};
    std::vector<std::string> expected_cx = {
        "CC1(C)[C@H](C=C(Cl)Cl)[C@@H]1C(=O)O[C@H](C#N)c1cccc(Oc2ccccc2)c1 |&1:3,&2:8,12|"};
    auto mols = CDXMLFileToMols(fname);
    CHECK(mols.size() == expected.size());
    int i = 0;
    for (auto &mol : mols) {
      mol.get()->clearConformers();
      CHECK(MolToSmiles(*mol) == expected[i]);
      CHECK(MolToCXSmiles(*mol) == expected_cx[i++]);
    }
  }
  SECTION("Enhanced Stereo 2") {
    auto fname = cdxmlbase + "beta-cypermethrin-or-abs.cdxml";
    std::vector<std::string> expected = {
        "CC1(C)[C@H](C=C(Cl)Cl)[C@@H]1C(=O)O[C@H](C#N)c1cccc(Oc2ccccc2)c1"};
    std::vector<std::string> expected_cx = {
        "CC1(C)[C@H](C=C(Cl)Cl)[C@@H]1C(=O)O[C@H](C#N)c1cccc(Oc2ccccc2)c1 |o1:8,12|"};
    auto mols = CDXMLFileToMols(fname);
    CHECK(mols.size() == expected.size());
    int i = 0;
    for (auto &mol : mols) {
      mol.get()->clearConformers();
      CHECK(MolToSmiles(*mol) == expected[i]);
      CHECK(MolToCXSmiles(*mol) == expected_cx[i++]);
    }
  }
  SECTION("Bad CDXML") {
    auto fname = cdxmlbase + "bad-cdxml.cdxml";
    // Only one passes sanitization
    {
      std::vector<std::string> expected = {"*c1ccccc1"};
      std::vector<std::string> expected_smarts = {
          "[#6]1:[#6]:[#6]:[#6]:[#6]:[#6]:1-*",
      };
      auto mols = CDXMLFileToMols(fname);
      CHECK(mols.size() == expected.size());
      int i = 0;
      for (auto &mol : mols) {
        CHECK(MolToSmarts(*mol) == expected_smarts[i]);
        CHECK(MolToSmiles(*mol) == expected[i++]);
      }
    }
    // setting sanitization to false, we get both
    std::vector<std::string> expected = {"*C1=C([H])C([H])=C([H])C([H])=C1[H]",
                                         "*C1=C([H])N([H])=C([H])C([H])=C1[H]"};
    std::vector<std::string> expected_smarts = {
        "[#6]1(=[#6](-[#6](=[#6](-[#6](=[#6]-1-*)-[H])-[H])-[H])-[H])-[H]",
        "[#6]1(=[#6](-[#6](=[#7](-[#6](=[#6]-1-[!#1])-[H])-[H])-[H])-[H])-[H]",
    };
    auto mols = CDXMLFileToMols(fname, false);
    CHECK(mols.size() == expected.size());
    int i = 0;
    for (auto &mol : mols) {
      CHECK(MolToSmarts(*mol) == expected_smarts[i]);
      CHECK(MolToSmiles(*mol) == expected[i++]);
    }
  }

  SECTION("Fusion with chirality") {
    auto fname = cdxmlbase + "fusion-chiral.cdxml";
    auto mols = CDXMLFileToMols(fname);
    std::vector<std::string> expected = {"C[C@@H](O)[C@@H](C)O"};
    CHECK(mols.size() == expected.size());
    int i = 0;
    for (auto &mol : mols) {
      CHECK(MolToSmiles(*mol) == expected[i++]);
    }
  }

  SECTION("ChemDraw Template from the synthesis-workshop") {
    // this was hella fun to validate the stereo-chemistry...
    auto fname = cdxmlbase + "chemdraw_template1.cdxml";
    auto mols = CDXMLFileToMols(fname);
    std::vector<std::string> expected = {
        "CCC/C=C/C=C/C(=O)O[C@H]1/C(=C/C(=O)OC)C[C@H]2C[C@H]([C@@H](C)O)OC(=O)C[C@H](O)C[C@@H]3C[C@H](OC(C)=O)C(C)(C)[C@](O)(C[C@@H]4C/C(=C/C(=O)OC)C[C@H](/C=C/C(C)(C)[C@]1(O)O2)O4)O3",
        "[B]",
        "*",
        "[C]",
<<<<<<< HEAD
        "Cc1ccc2n1[C@@H]1[C@H]3O[C@]([C@H](C)O)(C=C2)[C@H]1c1ccc(C)n1[C@@H]3C",
=======
        "Cc1ccc2n1[C@@H]1[C@@H]3O[C@]([C@H](C)O)(C=C2)[C@H]1c1ccc(C)n1[C@@H]3C",  // this is wrong, but the structure is drawn incorrectly. There's a test below which fixes this
>>>>>>> 70427aa9
        "Cc1ccc2n1[C@H](C)C(=O)[C@@H]1[C@H]2C(=O)C=Cc2ccc(C)n21",
        "Cc1ccc2ccc(=O)ccn12",
        "Cc1cccn1[C@H](C)C=O",
        "Cc1ccc2ccc([O-])cc[n+]1-2",
        "Cc1ccc2ccc(=O)ccn12",
        "Cc1cccn1[C@H](C)C(C#N)O[Si](C)(C)C",
        "CC1CCC2(O)C3(OC4(O)C[C@]2(C)C2(O)[C@H](OC(=O)c5ccc[nH]5)C(O)(C(C)C)C4(C)C32O)C1O",
        "C=C(C)[C@H]1CC(=O)CC2=C(C1)[C@H]1C(=O)O[C@H]3C[C@@](C)(O)[C@@H](C2=O)[C@@H]13"};
    CHECK(mols.size() == expected.size());
    int i = 0;
    for (auto &mol : mols) {
      CHECK(MolToSmiles(*mol) == expected[i++]);
    }
  }

  SECTION("deuterium atom") {
    auto fname = cdxmlbase + "deuterium-atom.cdxml";
    auto mols = CDXMLFileToMols(fname, false, false);
    std::vector<std::string> expected = {"[2H]"};
    CHECK(mols.size() == expected.size());
    int i = 0;
    for (auto &mol : mols) {
      CHECK(MolToSmiles(*mol) == expected[i++]);
    }
  }
  SECTION("ChemDraw Template 2 from the synthesis-workshop") {
    // this was another hella fun to validate the stereo-chemistry...
    //   there were so many stereo warnings in chemdraw, I'm just going to
    //   assume
    //    the rdkit is correct here...
    auto fname = cdxmlbase + "chemdraw_template2.cdxml";
    auto mols = CDXMLFileToMols(fname);
    std::vector<std::string> expected = {
        "CCN1CC2(COC)CCC(OC)C34C5CC6C(OC)CC(O)(C(CC23)C14)C5C6O",
        "*",
        "C",
        "[F]",
        "[B]",
        "[C]",
        "[2H]",
        "CCN1CC2(COC)CCC(OC)C34C5CC6C(OC)CC(O)(C(CC23)C14)C5C6O",
        "*",
        "C",
        "[F]",
        "[B]",
        "[C]",
        "[2H]",
        "CCN1CC2(COC)CCC(OC)C34C5CC6C(OC)CC(O)(C(CC23)C14)C5C6O",
        "*",
        "C",
        "[F]",
        "[B]",
        "[C]",
        "[2H]",
        "CCN1CC2(COC)CCC(OC)C34C5CC6C(OC)CC(O)(C(CC23)C14)C5C6O",
        "*",
        "C",
        "[F]",
        "[B]",
        "[C]",
        "[2H]",
        "CCN1CC2(COC)CCC(OC)C34C5CC6C(OC)CC(O)(C(CC23)C14)C5C6O",
        "CCN1CC2(COC)CCC(OC)C34C5CC6C(OC)CC(O)(C(CC23)C14)C5C6O",
        "*",
        "[B]",
        "[C]",
        "[2H]",
        "C",
        "[F]",
        "*",
        "C",
        "[F]",
        "[B]",
        "[C]",
        "[2H]",
        "CCN1CC2(COC)CCC(OC)C34C5CC6C(OC)CC(O)(C(CC23)C14)C5C6O",
        "*",
        "C",
        "[F]",
        "[B]",
        "[C]",
        "[2H]",
        "CCN1CC2(COC)CCC(OC)C34C5CC6C(OC)CC(O)(C(CC23)C14)C5C6O",
        "*",
        "C",
        "[F]",
        "[B]",
        "[C]",
        "[2H]",
        "CC1CCC2(O)C3(OC4(O)C[C@]2(C)C2(O)[C@H](O)C(O)(C(C)C)C4(C)C32O)C1O",
        "CC1=C(C(C)C)[C@@H](O)C2(O)C1(O)C13OC(=O)C[C@@]2(C)C1(O)CCC(C)C3O",
        "CC1=CC23OC(=O)C[C@@](C)(C2(O)CC1)C1(O)[C@H](O)C2(C(C)C)OC2(C)C31O",
        "*",
        "[B]",
        "[C]",
        "CC1CCC2C3(C1)OC1C[C@]2(C)C2CC(C(C)C)C1(C)C23",
        "[2H]",
        "*",
        "[B]",
        "[C]",
        "C",
        "CC1CCC2(O)C3(OC4(O)C[C@]2(C)C2(O)[C@H](O)C(O)(C(C)C)C4(C)C32O)C1O",
        "[2H]"};
    CHECK(mols.size() == expected.size());
    int i = 0;
    for (auto &mol : mols) {
      INFO(i);
      CHECK(MolToSmiles(*mol) == expected[i++]);
    }
  }
  SECTION("ChemDraw Template 3 from the synthesis-workshop") {
    // this was another hella fun to validate the stereo-chemistry...
    //   there were so many stereo warnings in chemdraw, I'm just going to
    //   assume
    //    the rdkit is correct here...
    auto fname = cdxmlbase + "chemdraw_template3.cdxml";
    auto mols = CDXMLFileToMols(fname);
    std::vector<std::string> expected = {
        "CCC/C=C/C=C/C(=O)O[C@H]1/C(=C/C(=O)OC)C[C@H]2C[C@H]([C@@H](C)O)OC(=O)C[C@H](O)C[C@@H]3C[C@H](OC(C)=O)C(C)(C)[C@](O)(C[C@@H]4C/C(=C/C(=O)OC)C[C@H](/C=C/C(C)(C)[C@]1(O)O2)O4)O3",
        "[B]",
        "*",
        "[C]",
        "CCC/C=C/C=C/C(=O)O[C@H]1/C(=C/C(=O)OC)C[C@H]2C[C@H]([C@@H](C)O)OC(=O)C[C@H](O)C[C@@H]3C[C@H](OC(C)=O)C(C)(C)[C@](O)(C[C@@H]4C/C(=C/C(=O)OC)C[C@H](/C=C/C(C)(C)[C@]1(O)O2)O4)O3",
        "[B]",
        "*",
        "[C]",
        "CCC/C=C/C=C/C(=O)O[C@H]1/C(=C/C(=O)OC)C[C@@H](C[C@@H](O)[C@@H](C)O)O[C@@]1(O)C(C)(C)/C=C/C=O",
        "*",
        "[C]",
        "C=C(C[C@H]([O])C[C@]1(O)O[C@H](C[C@@H](O)CC(=O)O)C[C@H](OC(C)=O)C1(C)C)C[Si](C)(C)C",
        "*.CC[Si](CC)CC",
        "CC[Si](C)(CC)CC",
        "CC[Si](C)(CC)CC",
        "CC",
        "CC",
        "*",
        "C=C(C[C@H]([O])C[C@]1(O)O[C@H](C[C@@H](O)CC(=O)O)C[C@H](OC(C)=O)C1(C)C)C[Si](C)(C)C",
        "*.CC[Si](CC)CC",
        "CCC/C=C/C=C/C(=O)O[C@H]1/C(=C/C(=O)OC)C[C@@H](C[C@@H](O)[C@@H](C)O)O[C@@]1(O)C(C)(C)/C=C/C=O",
        "[C]"};
    int i = 0;
    for (auto &mol : mols) {
      INFO(i);
      check_smiles_and_roundtrip(*mol, expected[i++]);
    }
  }
  SECTION("protecting group") {
    auto fname = cdxmlbase + "protecting-groups.cdxml";
    auto mols = CDXMLFileToMols(fname);
    std::vector<std::string> expected = {"CC[Si](C)(CC)CC", "CC"};
    CHECK(mols.size() == expected.size());
    int i = 0;
    for (auto &mol : mols) {
      check_smiles_and_roundtrip(*mol, expected[i++]);
    }
  }
  SECTION("protecting group 2") {
    auto fname = cdxmlbase + "protecting-groups2.cdxml";
    auto mols = CDXMLFileToMols(fname);
    std::vector<std::string> expected = {"CC[Si](C)(CC)CC", "CC"};
    CHECK(mols.size() == expected.size());
    int i = 0;
    for (auto &mol : mols) {
      check_smiles_and_roundtrip(*mol, expected[i++]);
    }
  }

  SECTION("floating protecting group") {
    auto fname = cdxmlbase + "floating-protecting-group.cdxml";
    // This is a weird one, chemdraw simply ignores the error that causes the
    // bond issue, we should probably drop the floating fragment here if
    //  we are sanitizing
    auto mols = CDXMLFileToMols(fname);
    std::vector<std::string> expected = {
        "*",
        "C=C(C[C@H]([O])C[C@]1(O)O[C@H](C[C@@H](O)CC(=O)O)C[C@H](OC(C)=O)C1(C)C)C[Si](C)(C)C",
        "*.CC[Si](CC)CC"};
    CHECK(mols.size() == expected.size());
    int i = 0;
    for (auto &mol : mols) {
      INFO(i);
      check_smiles_and_roundtrip(*mol, expected[i++]);
    }
  }

  SECTION("Missing File Name") {
    try {
      auto mols = CDXMLFileToMols("missing file");
      CHECK(0);  // Bad file exception not caught
    } catch (RDKit::BadFileException &) {
    }
  }

  SECTION("Aromatic ring (bondorder==4") {
    auto fname = cdxmlbase + "aromatic.cdxml";
    auto mols = CDXMLFileToMols(fname);
    std::vector<std::string> expected = {"c1ccccc1"};
    CHECK(mols.size() == expected.size());
    int i = 0;
    for (auto &mol : mols) {
      check_smiles_and_roundtrip(*mol, expected[i++]);
    }
  }
  SECTION("Malformed") {
    auto fname = cdxmlbase + "malformed.cdxml";
    try {
      auto mols = CDXMLFileToMols(fname);
      CHECK(0);
    } catch (FileParseException &e) {
      CHECK(std::string(e.what()) == "expected > at line: 373");
    }
  }
  SECTION("Lots of stereo") {
    {
      auto fname = cdxmlbase + "stereo.cdxml";
      std::vector<std::string> expected = {
          "C[C@@H](Cl)[C@H](N)O.C[C@@H](F)[C@H](N)O.C[C@H](Br)[C@@H](N)O.C[C@H](I)[C@@H](N)O"};
      auto mols = CDXMLFileToMols(fname);
      CHECK(mols.size() == expected.size());
      int i = 0;
      for (auto &mol : mols) {
        check_smiles_and_roundtrip(*mol, expected[i++]);
<<<<<<< HEAD
      }
    }

    {  // The above, but broken out for easier testing
      std::vector<std::string> filenames = {"stereo1.cdxml", "stereo2.cdxml",
                                            "stereo3.cdxml", "stereo4.cdxml"};
      std::vector<std::string> expected = {
          "C[C@H](I)[C@@H](N)O", "C[C@@H](I)[C@H](N)O", "C[C@@H](Cl)[C@H](N)O",
          "C[C@H](Br)[C@@H](N)O"};

      for (int i = 0; i < filenames.size(); ++i) {
        auto fname = cdxmlbase + filenames[i];
        auto mols = CDXMLFileToMols(fname);
        CHECK(mols.size() == 1);
        auto &m = *mols.back();
        check_smiles_and_roundtrip(m, expected[i]);
      }
    }

=======
      }
    }

    {  // The above, but broken out for easier testing
      std::vector<std::string> filenames = {"stereo1.cdxml", "stereo2.cdxml",
                                            "stereo3.cdxml", "stereo4.cdxml"};
      std::vector<std::string> expected = {
          "C[C@H](I)[C@@H](N)O", "C[C@@H](I)[C@H](N)O", "C[C@@H](Cl)[C@H](N)O",
          "C[C@H](Br)[C@@H](N)O"};

      for (auto i = 0u; i < filenames.size(); ++i) {
        auto fname = cdxmlbase + filenames[i];
        auto mols = CDXMLFileToMols(fname);
        CHECK(mols.size() == 1);
        auto &m = *mols.back();
        check_smiles_and_roundtrip(m, expected[i]);
      }
    }

>>>>>>> 70427aa9
    {
      auto fname = cdxmlbase + "wavy.cdxml";
      std::vector<std::string> expected = {"Cc1cccc(C)c1NC(=O)N=C1CCCN1C",
                                           "Cc1cccc(C)c1NC(=O)/N=C1\\CCCN1C"};
      auto mols = CDXMLFileToMols(fname);
      CHECK(mols.size() == expected.size());
      int i = 0;
      for (auto &mol : mols) {
        if (i == 0) {
          CHECK(mol->getBondWithIdx(11)->getStereo() ==
                Bond::BondStereo::STEREOANY);
        }
        check_smiles_and_roundtrip(*mol, expected[i++]);
      }
    }
    {
      auto fname = cdxmlbase + "wavy-single.cdxml";
      std::vector<std::string> expected = {"CCCC"};
      auto mols = CDXMLFileToMols(fname);
      CHECK(mols.size() == expected.size());
      int i = 0;
      for (auto &mol : mols) {
        CHECK(mol->getBondWithIdx(0)->getBondDir() == Bond::BondDir::NONE);
        CHECK(mol->getBondWithIdx(1)->getBondDir() == Bond::BondDir::NONE);
        CHECK(mol->getBondWithIdx(2)->getBondDir() == Bond::BondDir::NONE);
        check_smiles_and_roundtrip(*mol, expected[i++]);
      }
    }
  }
  SECTION("Lots of bad stereo") {
    {
      auto fname = cdxmlbase + "bad-id.cdxml";
      auto mols = CDXMLFileToMols(fname);
      CHECK(mols.size() == 0);
    }
    {
      auto fname = cdxmlbase + "bad-coords.cdxml";
      auto mols = CDXMLFileToMols(fname);
      CHECK(mols.size() == 0);
    }
    {
      auto fname = cdxmlbase + "bad-bondorder.cdxml";
      auto mols = CDXMLFileToMols(fname);
      CHECK(mols.size() == 0);
    }
    {
      auto fname = cdxmlbase + "bad-bondorder2.cdxml";
      auto mols = CDXMLFileToMols(fname);
      CHECK(mols.size() == 0);
    }
  }
}

TEST_CASE("bad stereo in a natural product") {
  std::string cdxmlbase =
      std::string(getenv("RDBASE")) + "/Code/GraphMol/test_data/CDXML/";
  SECTION("case 1") {
    auto fname = cdxmlbase + "stereo5.cdxml";
    auto mols = CDXMLFileToMols(fname);
    REQUIRE(mols.size() == 1);
    CHECK(
        MolToSmiles(*mols[0]) ==
        "Cc1ccc2n1[C@@H]1[C@@H]3O[C@]([C@H](C)O)(C=C2)[C@H]1c1ccc(C)n1[C@@H]3C");
  }
}

TEST_CASE("Github #6262: preserve bond wedging") {
  std::string cdxmlbase =
      std::string(getenv("RDBASE")) + "/Code/GraphMol/test_data/CDXML/";
  SECTION("case 1") {
    auto fname = cdxmlbase + "stereo6.cdxml";
    auto mols = CDXMLFileToMols(fname);
    REQUIRE(mols.size() == 1);
    {
      REQUIRE(mols[0]->getBondBetweenAtoms(2, 5));
      unsigned int cfg = 0;
      CHECK(mols[0]->getBondBetweenAtoms(2, 5)->getPropIfPresent(
          common_properties::_MolFileBondCfg, cfg));
      CHECK(cfg == 1);
    }
    {
      REQUIRE(mols[0]->getBondBetweenAtoms(1, 4));
      unsigned int cfg = 0;
      CHECK(mols[0]->getBondBetweenAtoms(1, 4)->getPropIfPresent(
          common_properties::_MolFileBondCfg, cfg));
      CHECK(cfg == 3);
    }
    {
      REQUIRE(mols[0]->getBondBetweenAtoms(3, 8));
      unsigned int cfg = 0;
      CHECK(mols[0]->getBondBetweenAtoms(3, 8)->getPropIfPresent(
          common_properties::_MolFileBondCfg, cfg));
      CHECK(cfg == 2);
    }
  }
}<|MERGE_RESOLUTION|>--- conflicted
+++ resolved
@@ -505,11 +505,7 @@
         "[B]",
         "*",
         "[C]",
-<<<<<<< HEAD
-        "Cc1ccc2n1[C@@H]1[C@H]3O[C@]([C@H](C)O)(C=C2)[C@H]1c1ccc(C)n1[C@@H]3C",
-=======
-        "Cc1ccc2n1[C@@H]1[C@@H]3O[C@]([C@H](C)O)(C=C2)[C@H]1c1ccc(C)n1[C@@H]3C",  // this is wrong, but the structure is drawn incorrectly. There's a test below which fixes this
->>>>>>> 70427aa9
+        "Cc1ccc2n1[C@@H]1[C@H]3O[C@]([C@H](C)O)(C=C2)[C@H]1c1ccc(C)n1[C@@H]3C",  // this is may or may not be correct, but the structure is drawn incorrectly. There's a test below which fixes this
         "Cc1ccc2n1[C@H](C)C(=O)[C@@H]1[C@H]2C(=O)C=Cc2ccc(C)n21",
         "Cc1ccc2ccc(=O)ccn12",
         "Cc1cccn1[C@H](C)C=O",
@@ -732,27 +728,6 @@
       int i = 0;
       for (auto &mol : mols) {
         check_smiles_and_roundtrip(*mol, expected[i++]);
-<<<<<<< HEAD
-      }
-    }
-
-    {  // The above, but broken out for easier testing
-      std::vector<std::string> filenames = {"stereo1.cdxml", "stereo2.cdxml",
-                                            "stereo3.cdxml", "stereo4.cdxml"};
-      std::vector<std::string> expected = {
-          "C[C@H](I)[C@@H](N)O", "C[C@@H](I)[C@H](N)O", "C[C@@H](Cl)[C@H](N)O",
-          "C[C@H](Br)[C@@H](N)O"};
-
-      for (int i = 0; i < filenames.size(); ++i) {
-        auto fname = cdxmlbase + filenames[i];
-        auto mols = CDXMLFileToMols(fname);
-        CHECK(mols.size() == 1);
-        auto &m = *mols.back();
-        check_smiles_and_roundtrip(m, expected[i]);
-      }
-    }
-
-=======
       }
     }
 
@@ -772,7 +747,6 @@
       }
     }
 
->>>>>>> 70427aa9
     {
       auto fname = cdxmlbase + "wavy.cdxml";
       std::vector<std::string> expected = {"Cc1cccc(C)c1NC(=O)N=C1CCCN1C",
