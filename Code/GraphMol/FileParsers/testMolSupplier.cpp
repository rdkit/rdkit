--- conflicted
+++ resolved
@@ -1,6 +1,3 @@
-
-
-
 //  $Id$
 //
 //   Copyright (C) 2002-2008 Greg Landrum and Rational Discovery LLC
@@ -2162,19 +2159,9 @@
   }
   // looks good, now do a supplier:
   {
-<<<<<<< HEAD
-    gzstream strm(maefname2);
-
-    MaeMolSupplier maesup(&strm, false);
-=======
-    auto strm = std::make_shared<io::filtering_istream>();
-    // the stream must be opened in binary mode otherwise it won't work on
-    // Windows
-    std::ifstream is(maefname2.c_str(), std::ios_base::binary);
-    strm->push(io::gzip_decompressor());
-    strm->push(is);
+    gzstream *strm = new gzstream(maefname2);
+
     MaeMolSupplier maesup(strm);
->>>>>>> 89439f55
     unsigned int i = 0;
     std::shared_ptr<ROMol> nmol;
     while (!maesup.atEnd()) {
