//
//  Copyright (C) 2020-2021 Greg Landrum and other RDKit contributors
//   @@ All Rights Reserved @@
//  This file is part of the RDKit.
//  The contents are covered by the terms of the BSD license
//  which is included in the file license.txt, found at the root
//  of the RDKit source tree.
//

#include "RDGeneral/test.h"
#include "catch.hpp"
#include <RDGeneral/Invariant.h>
#include <GraphMol/RDKitBase.h>
#include <GraphMol/QueryAtom.h>
#include <GraphMol/MolPickler.h>
#include <GraphMol/FileParsers/FileParsers.h>
#include <GraphMol/FileParsers/MolSupplier.h>
#include <GraphMol/SmilesParse/SmilesWrite.h>
#include <GraphMol/SmilesParse/SmilesParse.h>
#include <GraphMol/SmilesParse/SmartsWrite.h>
#include <GraphMol/FileParsers/SequenceParsers.h>
#include <GraphMol/FileParsers/SequenceWriters.h>
#include <GraphMol/FileParsers/PNGParser.h>
#include <GraphMol/FileParsers/MolFileStereochem.h>
#include <RDGeneral/FileParseException.h>
#include <boost/algorithm/string.hpp>

using namespace RDKit;

TEST_CASE("Basic SVG Parsing", "[SVG][reader]") {
  SECTION("basics") {
    std::string svg = R"SVG(<?xml version='1.0' encoding='iso-8859-1'?>
<svg version='1.1' baseProfile='full'
              xmlns='http://www.w3.org/2000/svg'
                      xmlns:rdkit='http://www.rdkit.org/xml'
                      xmlns:xlink='http://www.w3.org/1999/xlink'
         xml:space='preserve'
width='200px' height='200px' >
<rect style='opacity:1.0;fill:#FFFFFF;stroke:none' width='200' height='200' x='0' y='0'> </rect>
<path d='M 9.09091,89.4974 24.2916,84.7462' style='fill:none;fill-rule:evenodd;stroke:#000000;stroke-width:2px;stroke-linecap:butt;stroke-linejoin:miter;stroke-opacity:1' />
<path d='M 24.2916,84.7462 39.4923,79.9949' style='fill:none;fill-rule:evenodd;stroke:#0000FF;stroke-width:2px;stroke-linecap:butt;stroke-linejoin:miter;stroke-opacity:1' />
<path d='M 86.2908,106.814 75.1709,93.4683 72.0765,96.8285 86.2908,106.814' style='fill:#000000;fill-rule:evenodd;stroke:#000000;stroke-width:2px;stroke-linecap:butt;stroke-linejoin:miter;stroke-opacity:1' />
<path d='M 75.1709,93.4683 57.8622,86.8431 64.051,80.1229 75.1709,93.4683' style='fill:#0000FF;fill-rule:evenodd;stroke:#0000FF;stroke-width:2px;stroke-linecap:butt;stroke-linejoin:miter;stroke-opacity:1' />
<path d='M 75.1709,93.4683 72.0765,96.8285 57.8622,86.8431 75.1709,93.4683' style='fill:#0000FF;fill-rule:evenodd;stroke:#0000FF;stroke-width:2px;stroke-linecap:butt;stroke-linejoin:miter;stroke-opacity:1' />
<path d='M 86.2908,106.814 82.1459,125.293' style='fill:none;fill-rule:evenodd;stroke:#000000;stroke-width:2px;stroke-linecap:butt;stroke-linejoin:miter;stroke-opacity:1' />
<path d='M 82.1459,125.293 78.0009,143.772' style='fill:none;fill-rule:evenodd;stroke:#00CC00;stroke-width:2px;stroke-linecap:butt;stroke-linejoin:miter;stroke-opacity:1' />
<path d='M 86.2908,106.814 129.89,93.1862' style='fill:none;fill-rule:evenodd;stroke:#000000;stroke-width:2px;stroke-linecap:butt;stroke-linejoin:miter;stroke-opacity:1' />
<path d='M 134.347,94.186 138.492,75.7069' style='fill:none;fill-rule:evenodd;stroke:#000000;stroke-width:2px;stroke-linecap:butt;stroke-linejoin:miter;stroke-opacity:1' />
<path d='M 138.492,75.7069 142.637,57.2277' style='fill:none;fill-rule:evenodd;stroke:#FF0000;stroke-width:2px;stroke-linecap:butt;stroke-linejoin:miter;stroke-opacity:1' />
<path d='M 125.432,92.1865 129.577,73.7074' style='fill:none;fill-rule:evenodd;stroke:#000000;stroke-width:2px;stroke-linecap:butt;stroke-linejoin:miter;stroke-opacity:1' />
<path d='M 129.577,73.7074 133.722,55.2282' style='fill:none;fill-rule:evenodd;stroke:#FF0000;stroke-width:2px;stroke-linecap:butt;stroke-linejoin:miter;stroke-opacity:1' />
<path d='M 129.89,93.1862 142.557,104.852' style='fill:none;fill-rule:evenodd;stroke:#000000;stroke-width:2px;stroke-linecap:butt;stroke-linejoin:miter;stroke-opacity:1' />
<path d='M 142.557,104.852 155.224,116.517' style='fill:none;fill-rule:evenodd;stroke:#FF0000;stroke-width:2px;stroke-linecap:butt;stroke-linejoin:miter;stroke-opacity:1' />
<text x='39.4923' y='83.483' style='font-size:15px;font-style:normal;font-weight:normal;fill-opacity:1;stroke:none;font-family:sans-serif;text-anchor:start;fill:#0000FF' ><tspan>NH</tspan></text>
<text x='67.6656' y='158.998' style='font-size:15px;font-style:normal;font-weight:normal;fill-opacity:1;stroke:none;font-family:sans-serif;text-anchor:start;fill:#00CC00' ><tspan>Cl</tspan></text>
<text x='132.777' y='56.228' style='font-size:15px;font-style:normal;font-weight:normal;fill-opacity:1;stroke:none;font-family:sans-serif;text-anchor:start;fill:#FF0000' ><tspan>O</tspan></text>
<text x='149.782' y='131.743' style='font-size:15px;font-style:normal;font-weight:normal;fill-opacity:1;stroke:none;font-family:sans-serif;text-anchor:start;fill:#FF0000' ><tspan>OH</tspan></text>
<text x='89.9952' y='194' style='font-size:12px;font-style:normal;font-weight:normal;fill-opacity:1;stroke:none;font-family:sans-serif;text-anchor:start;fill:#000000' ><tspan>m1</tspan></text>
<metadata>
<rdkit:mol xmlns:rdkit = "http://www.rdkit.org/xml" version="0.9">
<rdkit:atom idx="1" atom-smiles="[CH3]" drawing-x="9.09091" drawing-y="89.4974" x="-2.78651" y="0.295614" z="0" />
<rdkit:atom idx="2" atom-smiles="[NH]" drawing-x="52.6897" drawing-y="75.8699" x="-1.35482" y="0.743114" z="0" />
<rdkit:atom idx="3" atom-smiles="[C@H]" drawing-x="86.2908" drawing-y="106.814" x="-0.251428" y="-0.273019" z="0" />
<rdkit:atom idx="4" atom-smiles="[Cl]" drawing-x="76.2932" drawing-y="151.385" x="-0.579728" y="-1.73665" z="0" />
<rdkit:atom idx="5" atom-smiles="[C]" drawing-x="129.89" drawing-y="93.1862" x="1.18027" y="0.174481" z="0" />
<rdkit:atom idx="6" atom-smiles="[O]" drawing-x="139.887" drawing-y="48.6148" x="1.50857" y="1.63811" z="0" />
<rdkit:atom idx="7" atom-smiles="[OH]" drawing-x="163.491" drawing-y="124.13" x="2.28366" y="-0.841652" z="0" />
<rdkit:bond idx="1" begin-atom-idx="1" end-atom-idx="2" bond-smiles="-" />
<rdkit:bond idx="2" begin-atom-idx="2" end-atom-idx="3" bond-smiles="-" />
<rdkit:bond idx="3" begin-atom-idx="3" end-atom-idx="4" bond-smiles="-" />
<rdkit:bond idx="4" begin-atom-idx="3" end-atom-idx="5" bond-smiles="-" />
<rdkit:bond idx="5" begin-atom-idx="5" end-atom-idx="6" bond-smiles="=" />
<rdkit:bond idx="6" begin-atom-idx="5" end-atom-idx="7" bond-smiles="-" />
</rdkit:mol></metadata>
</svg>)SVG";

    std::unique_ptr<RWMol> mol(RDKitSVGToMol(svg));
    REQUIRE(mol);
    CHECK(mol->getNumAtoms() == 7);
    CHECK(mol->getNumConformers() == 1);
    CHECK_FALSE(mol->getConformer().is3D());
    auto smiles = MolToSmiles(*mol);
    CHECK(smiles == "CN[C@H](Cl)C(=O)O");
  }
}

TEST_CASE(
    "Github #2040: Failure to parse V3K mol file with bonds to multi-center "
    "linkage points",
    "[bug][reader]") {
  std::string rdbase = getenv("RDBASE");
  SECTION("basics") {
    std::string fName =
        rdbase + "/Code/GraphMol/FileParsers/test_data/github2040_1.mol";
    std::unique_ptr<RWMol> mol(
        MolFileToMol(fName, false));  // don't sanitize yet
    REQUIRE(mol);
    CHECK(mol->getBondWithIdx(0)->getBondType() == Bond::SINGLE);
    CHECK(
        mol->getBondWithIdx(0)->hasProp(common_properties::_MolFileBondEndPts));
    CHECK(mol->getBondWithIdx(0)->getProp<std::string>(
              common_properties::_MolFileBondEndPts) == "(3 5 4 3)");
    CHECK(
        mol->getBondWithIdx(0)->hasProp(common_properties::_MolFileBondAttach));
    CHECK(mol->getBondWithIdx(0)->getProp<std::string>(
              common_properties::_MolFileBondAttach) == "ANY");
    CHECK(mol->getBondWithIdx(1)->getBondType() == Bond::AROMATIC);
  }
}

TEST_CASE("Github #2225: failure round-tripping mol block with Q atoms",
          "[bug][writer]") {
  std::string rdbase = getenv("RDBASE");
  SECTION("basics") {
    std::string fName =
        rdbase + "/Code/GraphMol/FileParsers/test_data/github2225_1.mol";
    std::unique_ptr<RWMol> mol(MolFileToMol(fName));
    REQUIRE(mol);
    REQUIRE(mol->getNumAtoms() == 7);
    REQUIRE(!mol->getAtomWithIdx(0)->hasQuery());
    REQUIRE(mol->getAtomWithIdx(6)->hasQuery());
    auto outBlock = MolToMolBlock(*mol);
    REQUIRE(outBlock.find(" Q ") != std::string::npos);
    REQUIRE(outBlock.find(" ALS ") == std::string::npos);
    std::unique_ptr<RWMol> mol2(MolBlockToMol(outBlock));
    REQUIRE(mol2);
    REQUIRE(mol2->getNumAtoms() == 7);
    REQUIRE(!mol2->getAtomWithIdx(0)->hasQuery());
    REQUIRE(mol2->getAtomWithIdx(6)->hasQuery());
    auto outBlock2 = MolToMolBlock(*mol2);
    REQUIRE(outBlock2.find(" Q ") != std::string::npos);
    REQUIRE(outBlock2.find(" ALS ") == std::string::npos);
  }
  SECTION("check that SMARTS still works") {
    std::unique_ptr<RWMol> mol(SmartsToMol("C[#8,#7]"));
    REQUIRE(mol);
    REQUIRE(mol->getNumAtoms() == 2);
    auto outBlock = MolToMolBlock(*mol);
    REQUIRE(outBlock.find(" Q ") == std::string::npos);
    REQUIRE(outBlock.find(" ALS ") != std::string::npos);
    std::unique_ptr<RWMol> mol2(MolBlockToMol(outBlock));
    REQUIRE(mol2);
    auto smarts = MolToSmarts(*mol2);
    REQUIRE(smarts == "[#6][#8,#7]");
  }
  SECTION("basics with v3K") {
    std::string fName =
        rdbase + "/Code/GraphMol/FileParsers/test_data/github2225_2.mol";
    std::unique_ptr<RWMol> mol(MolFileToMol(fName));
    REQUIRE(mol);
    REQUIRE(mol->getNumAtoms() == 7);
    REQUIRE(!mol->getAtomWithIdx(0)->hasQuery());
    REQUIRE(mol->getAtomWithIdx(6)->hasQuery());

    bool includeStereo = true;
    int confId = -1;
    bool kekulize = true;
    bool forceV3000 = true;
    auto outBlock =
        MolToMolBlock(*mol, includeStereo, confId, kekulize, forceV3000);
    REQUIRE(outBlock.find(" Q ") != std::string::npos);
    REQUIRE(outBlock.find(" ALS ") == std::string::npos);
    std::unique_ptr<RWMol> mol2(MolBlockToMol(outBlock));
    REQUIRE(mol2);
    REQUIRE(mol2->getNumAtoms() == 7);
    REQUIRE(!mol2->getAtomWithIdx(0)->hasQuery());
    REQUIRE(mol2->getAtomWithIdx(6)->hasQuery());
    auto outBlock2 =
        MolToMolBlock(*mol2, includeStereo, confId, kekulize, forceV3000);
    REQUIRE(outBlock2.find(" Q ") != std::string::npos);
    REQUIRE(outBlock2.find(" ALS ") == std::string::npos);
  }
  SECTION("check that SMARTS still works with v3K output") {
    std::unique_ptr<RWMol> mol(SmartsToMol("C[#8,#7]"));
    REQUIRE(mol);
    REQUIRE(mol->getNumAtoms() == 2);
    bool includeStereo = true;
    int confId = -1;
    bool kekulize = true;
    bool forceV3000 = true;
    auto outBlock =
        MolToMolBlock(*mol, includeStereo, confId, kekulize, forceV3000);
    REQUIRE(outBlock.find(" Q ") == std::string::npos);
    REQUIRE(outBlock.find(" [O,N] ") != std::string::npos);
    std::unique_ptr<RWMol> mol2(MolBlockToMol(outBlock));
    REQUIRE(mol2);
    auto smarts = MolToSmarts(*mol2);
    REQUIRE(smarts == "[#6][#8,#7]");
  }
}
TEST_CASE(
    "Github #2229: problem round-tripping mol files with bond topology info",
    "[bug][writer]") {
  std::string rdbase = getenv("RDBASE");
  std::string fName =
      rdbase + "/Code/GraphMol/FileParsers/test_data/github2229_1.mol";
  std::unique_ptr<RWMol> mol(MolFileToMol(fName));
  REQUIRE(mol);
  REQUIRE(mol->getNumBonds() == 9);
  REQUIRE(!mol->getBondWithIdx(0)->hasQuery());
  REQUIRE(mol->getBondWithIdx(7)->hasQuery());
  SECTION("basics") {
    auto outBlock = MolToMolBlock(*mol);
    REQUIRE(outBlock.find(" 7  8  1  0  0  2") != std::string::npos);
    std::unique_ptr<RWMol> mol2(MolBlockToMol(outBlock));
    REQUIRE(mol2);
    REQUIRE(mol2->getNumBonds() == 9);
    REQUIRE(!mol2->getBondWithIdx(0)->hasQuery());
    REQUIRE(mol2->getBondWithIdx(7)->hasQuery());
  }
  SECTION("basics with v3k") {
    bool includeStereo = true;
    int confId = -1;
    bool kekulize = true;
    bool forceV3000 = true;
    auto outBlock =
        MolToMolBlock(*mol, includeStereo, confId, kekulize, forceV3000);
    REQUIRE(outBlock.find("1 7 8 TOPO=2") != std::string::npos);
    std::unique_ptr<RWMol> mol2(MolBlockToMol(outBlock));
    REQUIRE(mol2);
    REQUIRE(mol2->getNumBonds() == 9);
    REQUIRE(!mol2->getBondWithIdx(0)->hasQuery());
    REQUIRE(mol2->getBondWithIdx(7)->hasQuery());
  }
}
TEST_CASE("preserve mol file properties on bonds", "[reader][ctab]") {
  SECTION("basics") {
    std::string molblock = R"CTAB(
  Mrv1810 02111915042D          

  4  3  0  0  0  0            999 V2000
   -1.5625    1.6071    0.0000 C   0  0  0  0  0  0  0  0  0  0  0  0
   -0.8480    2.0196    0.0000 C   0  0  0  0  0  0  0  0  0  0  0  0
   -2.2770    2.0196    0.0000 C   0  0  0  0  0  0  0  0  0  0  0  0
   -1.5625    0.7821    0.0000 C   0  0  0  0  0  0  0  0  0  0  0  0
  1  3  1  0  0  0  0
  1  2  6  0  0  0  0
  1  4  1  1  0  0  0
M  END
      )CTAB";
    std::unique_ptr<ROMol> mol(MolBlockToMol(molblock));
    REQUIRE(mol);
    CHECK(mol->getBondWithIdx(1)->getProp<unsigned int>(
              common_properties::_MolFileBondType) == 6);
    CHECK(mol->getBondWithIdx(2)->getProp<unsigned int>(
              common_properties::_MolFileBondType) == 1);
    CHECK(mol->getBondWithIdx(2)->getProp<unsigned int>(
              common_properties::_MolFileBondStereo) == 1);
  }
  SECTION("basics-v3k") {
    std::string molblock = R"CTAB(
  Mrv1810 02111915102D          

  0  0  0     0  0            999 V3000
M  V30 BEGIN CTAB
M  V30 COUNTS 4 3 0 0 0
M  V30 BEGIN ATOM
M  V30 1 C -2.9167 3 0 0
M  V30 2 C -1.583 3.77 0 0
M  V30 3 C -4.2503 3.77 0 0
M  V30 4 C -2.9167 1.46 0 0
M  V30 END ATOM
M  V30 BEGIN BOND
M  V30 1 1 1 3
M  V30 2 6 1 2
M  V30 3 1 1 4 CFG=1
M  V30 END BOND
M  V30 END CTAB
M  END
)CTAB";
    std::unique_ptr<ROMol> mol(MolBlockToMol(molblock));
    REQUIRE(mol);
    CHECK(mol->getBondWithIdx(1)->getProp<unsigned int>(
              common_properties::_MolFileBondType) == 6);
    CHECK(mol->getBondWithIdx(2)->getProp<unsigned int>(
              common_properties::_MolFileBondType) == 1);
    CHECK(mol->getBondWithIdx(2)->getProp<unsigned int>(
              common_properties::_MolFileBondCfg) == 1);
  }
}

TEST_CASE("github #2277 : Failure when parsing mol block with M PXA",
          "[reader][ctab]") {
  std::string molblock = R"CTAB(
  Mrv1810 02151911552D          

 13 12  0  0  1  0            999 V2000
   -3.6588  -26.0592    0.0000 C   0  0  2  0  0  0  0  0  0  0  0  0
   -2.9453  -27.2971    0.0000 O   0  0  0  0  0  0  0  0  0  0  0  0
   -2.9453  -26.4713    0.0000 C   0  0  0  0  0  0  0  0  0  0  0  0
   -3.6588  -25.2360    0.0000 C   0  0  0  0  0  0  0  0  0  0  0  0
   -2.9467  -24.8200    0.0000 C   0  0  0  0  0  0  0  0  0  0  0  0
   -2.9467  -23.9968    0.0000 C   0  0  0  0  0  0  0  0  0  0  0  0
   -2.2304  -25.2358    0.0000 C   0  0  0  0  0  0  0  0  0  0  0  0
   -1.5102  -26.4716    0.0000 C   0  0  0  0  0  0  0  0  0  0  0  0
   -0.7989  -25.2306    0.0000 O   0  0  0  0  0  0  0  0  0  0  0  0
   -0.7989  -26.0582    0.0000 C   0  0  0  0  0  0  0  0  0  0  0  0
   -4.3730  -26.4732    0.0000 N   0  0  0  0  0  0  0  0  0  0  0  0
   -2.2277  -26.0635    0.0000 N   0  0  0  0  0  0  0  0  0  0  0  0
   -0.0839  -26.4708    0.0000 O   0  0  0  0  0  0  0  0  0  0  0  0
  1  3  1  0  0  0  0
  3  2  2  0  0  0  0
  1  4  1  1  0  0  0
  4  5  1  0  0  0  0
  5  6  1  0  0  0  0
  5  7  1  0  0  0  0
  8 10  1  0  0  0  0
 10  9  2  0  0  0  0
  3 12  1  0  0  0  0
 12  8  1  0  0  0  0
 11  1  1  0  0  0  0
 10 13  1  0  0  0  0
M  PXA  11   -5.0817  -26.0408    0.0000 H
M  END
)CTAB";
  std::unique_ptr<ROMol> mol(MolBlockToMol(molblock));
  SECTION("basics, make sure we can parse the original data") {
    REQUIRE(mol);
    CHECK(mol->getAtomWithIdx(10)->hasProp("_MolFile_PXA"));
    CHECK(!mol->getAtomWithIdx(11)->hasProp("_MolFile_PXA"));
  }
  SECTION("basics, can we write it?") {
    REQUIRE(mol);
    std::string outmb = MolToMolBlock(*mol);
    CHECK(outmb.find("M  PXA  11") != std::string::npos);
  }
}

TEST_CASE(
    "github #2266: missing stereo in adamantyl-like cages with "
    "exocyclic bonds",
    "[bug]") {
  SECTION("basics") {
    std::string molblock = R"CTAB(
        SciTegic12231509382D

 14 16  0  0  0  0            999 V2000
    1.5584   -5.7422    0.0000 C   0  0
    2.2043   -5.0535    0.0000 C   0  0  2  0  0  0
    2.3688   -5.5155    0.0000 C   0  0  1  0  0  0
    2.9210   -5.3181    0.0000 C   0  0
    3.1270   -5.8206    0.0000 C   0  0
    3.6744   -5.1312    0.0000 C   0  0  2  0  0  0
    2.3619   -4.6609    0.0000 C   0  0
    2.9268   -3.9939    0.0000 C   0  0  2  0  0  0
    2.1999   -4.2522    0.0000 C   0  0
    3.6803   -4.3062    0.0000 C   0  0
    2.9436   -3.1692    0.0000 N   0  0
    4.4569   -5.4095    0.0000 H   0  0
    2.3246   -6.3425    0.0000 H   0  0
    1.4365   -4.7500    0.0000 H   0  0
  1  2  1  0
  1  3  1  0
  2  4  1  0
  3  5  1  0
  4  6  1  0
  5  6  1  0
  7  8  1  0
  3  7  1  0
  2  9  1  0
  6 10  1  0
 10  8  1  0
  8  9  1  0
  8 11  1  1
  6 12  1  6
  3 13  1  1
  2 14  1  6
M  END)CTAB";
    {
      std::unique_ptr<ROMol> mol(MolBlockToMol(molblock));
      REQUIRE(mol);
      CHECK(mol->getNumAtoms() == 11);
      CHECK(mol->getAtomWithIdx(1)->getChiralTag() != Atom::CHI_UNSPECIFIED);
      CHECK(mol->getAtomWithIdx(2)->getChiralTag() != Atom::CHI_UNSPECIFIED);
      CHECK(mol->getAtomWithIdx(5)->getChiralTag() != Atom::CHI_UNSPECIFIED);
    }
    {
      bool sanitize = true;
      bool removeHs = false;
      std::unique_ptr<ROMol> mol(MolBlockToMol(molblock, sanitize, removeHs));
      REQUIRE(mol);
      CHECK(mol->getNumAtoms() == 14);

      CHECK(mol->getAtomWithIdx(1)->getChiralTag() != Atom::CHI_UNSPECIFIED);
      CHECK(mol->getAtomWithIdx(2)->getChiralTag() != Atom::CHI_UNSPECIFIED);
      CHECK(mol->getAtomWithIdx(5)->getChiralTag() != Atom::CHI_UNSPECIFIED);
    }
  }
  SECTION("with F") {
    std::string molblock = R"CTAB(
        SciTegic12231509382D

 14 16  0  0  0  0            999 V2000
    1.5584   -5.7422    0.0000 C   0  0
    2.2043   -5.0535    0.0000 C   0  0  2  0  0  0
    2.3688   -5.5155    0.0000 C   0  0  1  0  0  0
    2.9210   -5.3181    0.0000 C   0  0
    3.1270   -5.8206    0.0000 C   0  0
    3.6744   -5.1312    0.0000 C   0  0  2  0  0  0
    2.3619   -4.6609    0.0000 C   0  0
    2.9268   -3.9939    0.0000 C   0  0  2  0  0  0
    2.1999   -4.2522    0.0000 C   0  0
    3.6803   -4.3062    0.0000 C   0  0
    2.9436   -3.1692    0.0000 N   0  0
    4.4569   -5.4095    0.0000 F   0  0
    2.3246   -6.3425    0.0000 F   0  0
    1.4365   -4.7500    0.0000 F   0  0
  1  2  1  0
  1  3  1  0
  2  4  1  0
  3  5  1  0
  4  6  1  0
  5  6  1  0
  7  8  1  0
  3  7  1  0
  2  9  1  0
  6 10  1  0
 10  8  1  0
  8  9  1  0
  8 11  1  1
  6 12  1  6
  3 13  1  1
  2 14  1  6
M  END)CTAB";
    {
      std::unique_ptr<ROMol> mol(MolBlockToMol(molblock));
      REQUIRE(mol);
      CHECK(mol->getNumAtoms() == 14);
      CHECK(mol->getAtomWithIdx(1)->getChiralTag() != Atom::CHI_UNSPECIFIED);
      CHECK(mol->getAtomWithIdx(2)->getChiralTag() != Atom::CHI_UNSPECIFIED);
      CHECK(mol->getAtomWithIdx(5)->getChiralTag() != Atom::CHI_UNSPECIFIED);
    }
  }
}

TEST_CASE("workaround for broken MJ2009-MJ2011 molblocks",
          "[feature][sgroups]") {
  SECTION("molblock1 strictParsing true/false") {
    std::string molblock1 = R"CTAB(
  MJ201100                      

 10 10  0  0  0  0  0  0  0  0999 V2000
   -1.2946    0.5348    0.0000 C   0  0  0  0  0  0  0  0  0  0  0  0
   -2.0090    0.1223    0.0000 C   0  0  0  0  0  0  0  0  0  0  0  0
   -2.0090   -0.7027    0.0000 C   0  0  0  0  0  0  0  0  0  0  0  0
   -1.2946   -1.1152    0.0000 C   0  0  0  0  0  0  0  0  0  0  0  0
   -0.5801   -0.7027    0.0000 C   0  0  0  0  0  0  0  0  0  0  0  0
   -0.5801    0.1223    0.0000 C   0  0  0  0  0  0  0  0  0  0  0  0
    0.5467    1.2493    0.0000 F   0  0  0  0  0  0  0  0  0  0  0  0
    0.1342    0.5348    0.0000 C   0  0  0  0  0  0  0  0  0  0  0  0
    0.5467   -0.1796    0.0000 F   0  0  0  0  0  0  0  0  0  0  0  0
   -0.6907    0.5348    0.0000 F   0  0  0  0  0  0  0  0  0  0  0  0
  1  2  2  0  0  0  0
  2  3  1  0  0  0  0
  3  4  2  0  0  0  0
  4  5  1  0  0  0  0
  5  6  2  0  0  0  0
  6  1  1  0  0  0  0
  6  8  1  0  0  0  0
  7  8  1  0  0  0  0
  8  9  1  0  0  0  0
  8 10  1  0  0  0  0
M  STY  1   1 SUP
M  SAL   1  4   7   8   9  10
M  SMT   1 CF3
M  SBL   1  1   7
M  SAP   1  1   8
M  END
)CTAB";
    std::string expectedMolblock1 = R"CTAB(
     RDKit          2D

 10 10  0  1  0  0  0  0  0  0999 V2000
   -1.2946    0.5348    0.0000 C   0  0  0  0  0  0  0  0  0  0  0  0
   -2.0090    0.1223    0.0000 C   0  0  0  0  0  0  0  0  0  0  0  0
   -2.0090   -0.7027    0.0000 C   0  0  0  0  0  0  0  0  0  0  0  0
   -1.2946   -1.1152    0.0000 C   0  0  0  0  0  0  0  0  0  0  0  0
   -0.5801   -0.7027    0.0000 C   0  0  0  0  0  0  0  0  0  0  0  0
   -0.5801    0.1223    0.0000 C   0  0  0  0  0  0  0  0  0  0  0  0
    0.5467    1.2493    0.0000 F   0  0  0  0  0  0  0  0  0  0  0  0
    0.1342    0.5348    0.0000 C   0  0  0  0  0  0  0  0  0  0  0  0
    0.5467   -0.1796    0.0000 F   0  0  0  0  0  0  0  0  0  0  0  0
   -0.6907    0.5348    0.0000 F   0  0  0  0  0  0  0  0  0  0  0  0
  1  2  2  0
  2  3  1  0
  3  4  2  0
  4  5  1  0
  5  6  2  0
  6  1  1  0
  6  8  1  0
  7  8  1  0
  8  9  1  0
  8 10  1  0
M  STY  1   1 SUP
M  SAL   1  4   7   8   9  10
M  SBL   1  1   7
M  SMT   1 CF3
M  SAP   1  1   8   6   
M  END
)CTAB";
    std::unique_ptr<ROMol> mol;
    REQUIRE_THROWS_AS(mol.reset(MolBlockToMol(molblock1)), FileParseException);
    REQUIRE_NOTHROW(mol.reset(MolBlockToMol(molblock1, true, true, false)));
    REQUIRE(mol);
    CHECK(MolToMolBlock(*mol) == expectedMolblock1);
  }
  SECTION("molblock1 strictParsing true/false no/bad SBL group") {
    std::string molblock1NoSBL = R"CTAB(
  MJ201100                      

 10 10  0  0  0  0  0  0  0  0999 V2000
   -1.2946    0.5348    0.0000 C   0  0  0  0  0  0  0  0  0  0  0  0
   -2.0090    0.1223    0.0000 C   0  0  0  0  0  0  0  0  0  0  0  0
   -2.0090   -0.7027    0.0000 C   0  0  0  0  0  0  0  0  0  0  0  0
   -1.2946   -1.1152    0.0000 C   0  0  0  0  0  0  0  0  0  0  0  0
   -0.5801   -0.7027    0.0000 C   0  0  0  0  0  0  0  0  0  0  0  0
   -0.5801    0.1223    0.0000 C   0  0  0  0  0  0  0  0  0  0  0  0
    0.5467    1.2493    0.0000 F   0  0  0  0  0  0  0  0  0  0  0  0
    0.1342    0.5348    0.0000 C   0  0  0  0  0  0  0  0  0  0  0  0
    0.5467   -0.1796    0.0000 F   0  0  0  0  0  0  0  0  0  0  0  0
   -0.6907    0.5348    0.0000 F   0  0  0  0  0  0  0  0  0  0  0  0
  1  2  2  0  0  0  0
  2  3  1  0  0  0  0
  3  4  2  0  0  0  0
  4  5  1  0  0  0  0
  5  6  2  0  0  0  0
  6  1  1  0  0  0  0
  6  8  1  0  0  0  0
  7  8  1  0  0  0  0
  8  9  1  0  0  0  0
  8 10  1  0  0  0  0
M  STY  1   1 SUP
M  SAL   1  4   7   8   9  10
M  SMT   1 CF3
M  SAP   1  1   8
M  END
)CTAB";
    std::string molblock1BadSBL = R"CTAB(
  MJ201100                      

 10 10  0  0  0  0  0  0  0  0999 V2000
   -1.2946    0.5348    0.0000 C   0  0  0  0  0  0  0  0  0  0  0  0
   -2.0090    0.1223    0.0000 C   0  0  0  0  0  0  0  0  0  0  0  0
   -2.0090   -0.7027    0.0000 C   0  0  0  0  0  0  0  0  0  0  0  0
   -1.2946   -1.1152    0.0000 C   0  0  0  0  0  0  0  0  0  0  0  0
   -0.5801   -0.7027    0.0000 C   0  0  0  0  0  0  0  0  0  0  0  0
   -0.5801    0.1223    0.0000 C   0  0  0  0  0  0  0  0  0  0  0  0
    0.5467    1.2493    0.0000 F   0  0  0  0  0  0  0  0  0  0  0  0
    0.1342    0.5348    0.0000 C   0  0  0  0  0  0  0  0  0  0  0  0
    0.5467   -0.1796    0.0000 F   0  0  0  0  0  0  0  0  0  0  0  0
   -0.6907    0.5348    0.0000 F   0  0  0  0  0  0  0  0  0  0  0  0
  1  2  2  0  0  0  0
  2  3  1  0  0  0  0
  3  4  2  0  0  0  0
  4  5  1  0  0  0  0
  5  6  2  0  0  0  0
  6  1  1  0  0  0  0
  6  8  1  0  0  0  0
  7  8  1  0  0  0  0
  8  9  1  0  0  0  0
  8 10  1  0  0  0  0
M  STY  1   1 SUP
M  SAL   1  4   7   8   9  10
M  SMT   1 CF3
M  SAP   1  1   8
M  SBL   1  2   7   8
M  END
)CTAB";
    std::string expectedMolblock1NoSGroups = R"CTAB(
     RDKit          2D

 10 10  0  0  0  0  0  0  0  0999 V2000
   -1.2946    0.5348    0.0000 C   0  0  0  0  0  0  0  0  0  0  0  0
   -2.0090    0.1223    0.0000 C   0  0  0  0  0  0  0  0  0  0  0  0
   -2.0090   -0.7027    0.0000 C   0  0  0  0  0  0  0  0  0  0  0  0
   -1.2946   -1.1152    0.0000 C   0  0  0  0  0  0  0  0  0  0  0  0
   -0.5801   -0.7027    0.0000 C   0  0  0  0  0  0  0  0  0  0  0  0
   -0.5801    0.1223    0.0000 C   0  0  0  0  0  0  0  0  0  0  0  0
    0.5467    1.2493    0.0000 F   0  0  0  0  0  0  0  0  0  0  0  0
    0.1342    0.5348    0.0000 C   0  0  0  0  0  0  0  0  0  0  0  0
    0.5467   -0.1796    0.0000 F   0  0  0  0  0  0  0  0  0  0  0  0
   -0.6907    0.5348    0.0000 F   0  0  0  0  0  0  0  0  0  0  0  0
  1  2  2  0
  2  3  1  0
  3  4  2  0
  4  5  1  0
  5  6  2  0
  6  1  1  0
  6  8  1  0
  7  8  1  0
  8  9  1  0
  8 10  1  0
M  END
)CTAB";
    std::unique_ptr<ROMol> mol;
    REQUIRE_THROWS_AS(mol.reset(MolBlockToMol(molblock1NoSBL)),
                      FileParseException);
    REQUIRE_NOTHROW(
        mol.reset(MolBlockToMol(molblock1NoSBL, true, true, false)));
    REQUIRE(mol);
    CHECK(MolToMolBlock(*mol) == expectedMolblock1NoSGroups);
    REQUIRE_THROWS_AS(mol.reset(MolBlockToMol(molblock1BadSBL)),
                      FileParseException);
    REQUIRE_NOTHROW(
        mol.reset(MolBlockToMol(molblock1BadSBL, true, true, false)));
    REQUIRE(mol);
    CHECK(MolToMolBlock(*mol) == expectedMolblock1NoSGroups);
  }
  SECTION("molblock2 strictParsing true/false") {
    std::string molblock2 = R"CTAB(
  MJ201100                      

 13 13  0  0  0  0  0  0  0  0999 V2000
   -1.2946    0.5348    0.0000 C   0  0  0  0  0  0  0  0  0  0  0  0
   -2.0090    0.1223    0.0000 C   0  0  0  0  0  0  0  0  0  0  0  0
   -2.0090   -0.7027    0.0000 C   0  0  0  0  0  0  0  0  0  0  0  0
   -1.2946   -1.1152    0.0000 C   0  0  0  0  0  0  0  0  0  0  0  0
   -0.5801   -0.7027    0.0000 C   0  0  0  0  0  0  0  0  0  0  0  0
   -0.5801    0.1223    0.0000 C   0  0  0  0  0  0  0  0  0  0  0  0
    0.5467    1.2493    0.0000 F   0  0  0  0  0  0  0  0  0  0  0  0
    0.1342    0.5348    0.0000 C   0  0  0  0  0  0  0  0  0  0  0  0
    0.5467   -0.1796    0.0000 F   0  0  0  0  0  0  0  0  0  0  0  0
   -0.6907    0.5348    0.0000 F   0  0  0  0  0  0  0  0  0  0  0  0
   -3.4380   -0.7027    0.0000 O   0  0  0  0  0  0  0  0  0  0  0  0
   -2.7235   -1.1152    0.0000 C   0  0  0  0  0  0  0  0  0  0  0  0
   -2.0091   -0.7027    0.0000 O   0  0  0  0  0  0  0  0  0  0  0  0
  1  2  2  0  0  0  0
  4  5  1  0  0  0  0
  5  6  2  0  0  0  0
  6  1  1  0  0  0  0
  2  3  1  0  0  0  0
  3  4  2  0  0  0  0
  6  8  1  0  0  0  0
  3 12  1  0  0  0  0
  7  8  1  0  0  0  0
  8  9  1  0  0  0  0
  8 10  1  0  0  0  0
 11 12  1  0  0  0  0
 12 13  2  0  0  0  0
M  STY  2   1 SUP   2 SUP
M  SAL   1  4   7   8   9  10
M  SMT   1 CF3
M  SBL   1  1   7
M  SAP   1  1   8
M  SAL   2  3  11  12  13
M  SMT   2 COOH
M  SBL   2  1   8
M  SAP   2  1  12
M  END
)CTAB";
    std::string expectedMolblock2 = R"CTAB(
     RDKit          2D

 13 13  0  2  0  0  0  0  0  0999 V2000
   -1.2946    0.5348    0.0000 C   0  0  0  0  0  0  0  0  0  0  0  0
   -2.0090    0.1223    0.0000 C   0  0  0  0  0  0  0  0  0  0  0  0
   -2.0090   -0.7027    0.0000 C   0  0  0  0  0  0  0  0  0  0  0  0
   -1.2946   -1.1152    0.0000 C   0  0  0  0  0  0  0  0  0  0  0  0
   -0.5801   -0.7027    0.0000 C   0  0  0  0  0  0  0  0  0  0  0  0
   -0.5801    0.1223    0.0000 C   0  0  0  0  0  0  0  0  0  0  0  0
    0.5467    1.2493    0.0000 F   0  0  0  0  0  0  0  0  0  0  0  0
    0.1342    0.5348    0.0000 C   0  0  0  0  0  0  0  0  0  0  0  0
    0.5467   -0.1796    0.0000 F   0  0  0  0  0  0  0  0  0  0  0  0
   -0.6907    0.5348    0.0000 F   0  0  0  0  0  0  0  0  0  0  0  0
   -3.4380   -0.7027    0.0000 O   0  0  0  0  0  0  0  0  0  0  0  0
   -2.7235   -1.1152    0.0000 C   0  0  0  0  0  0  0  0  0  0  0  0
   -2.0091   -0.7027    0.0000 O   0  0  0  0  0  0  0  0  0  0  0  0
  1  2  2  0
  4  5  1  0
  5  6  2  0
  6  1  1  0
  2  3  1  0
  3  4  2  0
  6  8  1  0
  3 12  1  0
  7  8  1  0
  8  9  1  0
  8 10  1  0
 11 12  1  0
 12 13  2  0
M  STY  2   1 SUP   2 SUP
M  SAL   1  4   7   8   9  10
M  SBL   1  1   7
M  SMT   1 CF3
M  SAP   1  1   8   6   
M  SAL   2  3  11  12  13
M  SBL   2  1   8
M  SMT   2 COOH
M  SAP   2  1  12   3   
M  END
)CTAB";
    std::unique_ptr<ROMol> mol;
    REQUIRE_THROWS_AS(mol.reset(MolBlockToMol(molblock2)), FileParseException);
    REQUIRE_NOTHROW(mol.reset(MolBlockToMol(molblock2, true, true, false)));
    REQUIRE(mol);
    CHECK(MolToMolBlock(*mol) == expectedMolblock2);
  }
  SECTION("molblock2 strictParsing true/false no/bad SBL group1") {
    std::string molblock2NoSBL = R"CTAB(
  MJ201100                      

 13 13  0  0  0  0  0  0  0  0999 V2000
   -1.2946    0.5348    0.0000 C   0  0  0  0  0  0  0  0  0  0  0  0
   -2.0090    0.1223    0.0000 C   0  0  0  0  0  0  0  0  0  0  0  0
   -2.0090   -0.7027    0.0000 C   0  0  0  0  0  0  0  0  0  0  0  0
   -1.2946   -1.1152    0.0000 C   0  0  0  0  0  0  0  0  0  0  0  0
   -0.5801   -0.7027    0.0000 C   0  0  0  0  0  0  0  0  0  0  0  0
   -0.5801    0.1223    0.0000 C   0  0  0  0  0  0  0  0  0  0  0  0
    0.5467    1.2493    0.0000 F   0  0  0  0  0  0  0  0  0  0  0  0
    0.1342    0.5348    0.0000 C   0  0  0  0  0  0  0  0  0  0  0  0
    0.5467   -0.1796    0.0000 F   0  0  0  0  0  0  0  0  0  0  0  0
   -0.6907    0.5348    0.0000 F   0  0  0  0  0  0  0  0  0  0  0  0
   -3.4380   -0.7027    0.0000 O   0  0  0  0  0  0  0  0  0  0  0  0
   -2.7235   -1.1152    0.0000 C   0  0  0  0  0  0  0  0  0  0  0  0
   -2.0091   -0.7027    0.0000 O   0  0  0  0  0  0  0  0  0  0  0  0
  1  2  2  0  0  0  0
  4  5  1  0  0  0  0
  5  6  2  0  0  0  0
  6  1  1  0  0  0  0
  2  3  1  0  0  0  0
  3  4  2  0  0  0  0
  6  8  1  0  0  0  0
  3 12  1  0  0  0  0
  7  8  1  0  0  0  0
  8  9  1  0  0  0  0
  8 10  1  0  0  0  0
 11 12  1  0  0  0  0
 12 13  2  0  0  0  0
M  STY  2   1 SUP   2 SUP
M  SAL   1  4   7   8   9  10
M  SMT   1 CF3
M  SAP   1  1   8
M  SAL   2  3  11  12  13
M  SMT   2 COOH
M  SBL   2  1   8
M  SAP   2  1  12
M  END
)CTAB";
    std::string molblock2BadSBL = R"CTAB(
  MJ201100                      

 13 13  0  0  0  0  0  0  0  0999 V2000
   -1.2946    0.5348    0.0000 C   0  0  0  0  0  0  0  0  0  0  0  0
   -2.0090    0.1223    0.0000 C   0  0  0  0  0  0  0  0  0  0  0  0
   -2.0090   -0.7027    0.0000 C   0  0  0  0  0  0  0  0  0  0  0  0
   -1.2946   -1.1152    0.0000 C   0  0  0  0  0  0  0  0  0  0  0  0
   -0.5801   -0.7027    0.0000 C   0  0  0  0  0  0  0  0  0  0  0  0
   -0.5801    0.1223    0.0000 C   0  0  0  0  0  0  0  0  0  0  0  0
    0.5467    1.2493    0.0000 F   0  0  0  0  0  0  0  0  0  0  0  0
    0.1342    0.5348    0.0000 C   0  0  0  0  0  0  0  0  0  0  0  0
    0.5467   -0.1796    0.0000 F   0  0  0  0  0  0  0  0  0  0  0  0
   -0.6907    0.5348    0.0000 F   0  0  0  0  0  0  0  0  0  0  0  0
   -3.4380   -0.7027    0.0000 O   0  0  0  0  0  0  0  0  0  0  0  0
   -2.7235   -1.1152    0.0000 C   0  0  0  0  0  0  0  0  0  0  0  0
   -2.0091   -0.7027    0.0000 O   0  0  0  0  0  0  0  0  0  0  0  0
  1  2  2  0  0  0  0
  4  5  1  0  0  0  0
  5  6  2  0  0  0  0
  6  1  1  0  0  0  0
  2  3  1  0  0  0  0
  3  4  2  0  0  0  0
  6  8  1  0  0  0  0
  3 12  1  0  0  0  0
  7  8  1  0  0  0  0
  8  9  1  0  0  0  0
  8 10  1  0  0  0  0
 11 12  1  0  0  0  0
 12 13  2  0  0  0  0
M  STY  2   1 SUP   2 SUP
M  SAL   1  4   7   8   9  10
M  SMT   1 CF3
M  SAP   1  1   8
M  SBL   1  2   7   8
M  SAL   2  3  11  12  13
M  SMT   2 COOH
M  SBL   2  1   8
M  SAP   2  1  12
M  END
)CTAB";
    std::string expectedMolblock2NoSGroup1 = R"CTAB(
     RDKit          2D

 13 13  0  1  0  0  0  0  0  0999 V2000
   -1.2946    0.5348    0.0000 C   0  0  0  0  0  0  0  0  0  0  0  0
   -2.0090    0.1223    0.0000 C   0  0  0  0  0  0  0  0  0  0  0  0
   -2.0090   -0.7027    0.0000 C   0  0  0  0  0  0  0  0  0  0  0  0
   -1.2946   -1.1152    0.0000 C   0  0  0  0  0  0  0  0  0  0  0  0
   -0.5801   -0.7027    0.0000 C   0  0  0  0  0  0  0  0  0  0  0  0
   -0.5801    0.1223    0.0000 C   0  0  0  0  0  0  0  0  0  0  0  0
    0.5467    1.2493    0.0000 F   0  0  0  0  0  0  0  0  0  0  0  0
    0.1342    0.5348    0.0000 C   0  0  0  0  0  0  0  0  0  0  0  0
    0.5467   -0.1796    0.0000 F   0  0  0  0  0  0  0  0  0  0  0  0
   -0.6907    0.5348    0.0000 F   0  0  0  0  0  0  0  0  0  0  0  0
   -3.4380   -0.7027    0.0000 O   0  0  0  0  0  0  0  0  0  0  0  0
   -2.7235   -1.1152    0.0000 C   0  0  0  0  0  0  0  0  0  0  0  0
   -2.0091   -0.7027    0.0000 O   0  0  0  0  0  0  0  0  0  0  0  0
  1  2  2  0
  4  5  1  0
  5  6  2  0
  6  1  1  0
  2  3  1  0
  3  4  2  0
  6  8  1  0
  3 12  1  0
  7  8  1  0
  8  9  1  0
  8 10  1  0
 11 12  1  0
 12 13  2  0
M  STY  1   1 SUP
M  SAL   1  3  11  12  13
M  SBL   1  1   8
M  SMT   1 COOH
M  SAP   1  1  12   3   
M  END
)CTAB";
    std::unique_ptr<ROMol> mol;
    REQUIRE_THROWS_AS(mol.reset(MolBlockToMol(molblock2NoSBL)),
                      FileParseException);
    REQUIRE_NOTHROW(
        mol.reset(MolBlockToMol(molblock2NoSBL, true, true, false)));
    REQUIRE(mol);
    CHECK(MolToMolBlock(*mol) == expectedMolblock2NoSGroup1);
    REQUIRE_THROWS_AS(mol.reset(MolBlockToMol(molblock2BadSBL)),
                      FileParseException);
    REQUIRE_NOTHROW(
        mol.reset(MolBlockToMol(molblock2BadSBL, true, true, false)));
    REQUIRE(mol);
    CHECK(MolToMolBlock(*mol) == expectedMolblock2NoSGroup1);
  }
}

TEST_CASE(
    "do not throw but remove malformed V2000 SGroups when strictParsing is "
    "false",
    "[feature][sgroups]") {
  std::string molblock = R"CTAB(
  ChemDraw01072117362D

 16 16  0  0  0  0  0  0  0  0999 V2000
   -1.7862    0.7219    0.0000 C   0  0  0  0  0  0  0  0  0  0  0  0
   -1.7862   -0.1031    0.0000 C   0  0  0  0  0  0  0  0  0  0  0  0
   -1.0717   -0.5156    0.0000 C   0  0  0  0  0  0  0  0  0  0  0  0
   -0.3572   -0.1031    0.0000 C   0  0  0  0  0  0  0  0  0  0  0  0
   -0.3572    0.7219    0.0000 C   0  0  0  0  0  0  0  0  0  0  0  0
   -1.0717    1.1344    0.0000 C   0  0  0  0  0  0  0  0  0  0  0  0
   -0.3572    2.3719    0.0000 O   0  0  0  0  0  0  0  0  0  0  0  0
    0.3572   -0.5156    0.0000 C   0  0  0  0  0  0  0  0  0  0  0  0
    1.0717   -0.1031    0.0000 O   0  0  0  0  0  0  0  0  0  0  0  0
    0.3572   -1.3406    0.0000 O   0  0  0  0  0  0  0  0  0  0  0  0
    1.0717   -1.7531    0.0000 C   0  0  0  0  0  0  0  0  0  0  0  0
    1.0717   -2.5781    0.0000 C   0  0  0  0  0  0  0  0  0  0  0  0
    1.7862   -1.3406    0.0000 C   0  0  0  0  0  0  0  0  0  0  0  0
   -1.4289    1.3406    0.0000 C   0  0  0  0  0  0  0  0  0  0  0  0
   -0.7145    1.7531    0.0000 C   0  0  0  0  0  0  0  0  0  0  0  0
   -0.7145    2.5781    0.0000 C   0  0  0  0  0  0  0  0  0  0  0  0
 11 12  1  0      
 11 13  1  0      
 10 11  1  0      
  8  9  2  0      
  8 10  1  0      
  4  8  1  0      
 15 16  1  0      
 14 15  1  0      
  6 14  1  0      
  7 16  1  0      
  1  2  2  0      
  2  3  1  0      
  3  4  2  0      
  4  5  1  0      
  5  6  2  0      
  6  1  1  0      
M  STY  1   1 SUP
M  SLB  1   1   1
M  SAL   1  6   8   9  10  11  12  13
M  SBL   1  1   6
M  SMT   1 COOiPr
M  SBV   1   6   -0.7145    0.4125
M  STY  1   2 SUP
M  SLB  1   2   2
M  SAL   2  3  14  15  16
M  SBL   2  2   9  10
M  SMT   2 (CH2)3
M  SBV   2   9    0.3572   -0.2062
M  SBV   2  10    0.3572   -0.2062
M  END
)CTAB";
  SECTION("molblock strictParsing true") {
    std::unique_ptr<ROMol> mol(MolBlockToMol(molblock));
    REQUIRE(mol);
    CHECK(getSubstanceGroups(*mol).size() == 2);
  }
  SECTION("molblock bad sgroup idx") {
    std::string molblockBad = boost::replace_all_copy(
        molblock, "M  SBL   1  1   6", "M  SBL   3  1   6");
    std::unique_ptr<ROMol> mol;
    REQUIRE_THROWS(mol.reset(MolBlockToMol(molblockBad)));
    REQUIRE_NOTHROW(mol.reset(MolBlockToMol(molblockBad, true, true, false)));
    CHECK(getSubstanceGroups(*mol).size() == 1);
  }
  SECTION("molblock sgroup line too short (1)") {
    std::string molblockBad = boost::replace_all_copy(
        molblock, "M  SBV   1   6   -0.7145    0.4125", "M  SBV   1   6");
    std::unique_ptr<ROMol> mol;
    REQUIRE_THROWS(mol.reset(MolBlockToMol(molblockBad)));
    REQUIRE_NOTHROW(mol.reset(MolBlockToMol(molblockBad, true, true, false)));
    CHECK(getSubstanceGroups(*mol).size() == 1);
  }
  SECTION("molblock sgroup line too short (2)") {
    std::string molblockBad = boost::replace_all_copy(
        molblock, "M  SBL   2  2   9  10", "M  SBL   2  3   9  10");
    std::unique_ptr<ROMol> mol;
    REQUIRE_THROWS(mol.reset(MolBlockToMol(molblockBad)));
    REQUIRE_NOTHROW(mol.reset(MolBlockToMol(molblockBad, true, true, false)));
    CHECK(getSubstanceGroups(*mol).size() == 1);
  }
  SECTION("molblock sgroup bad bond idx") {
    std::string molblockBad = boost::replace_all_copy(
        molblock, "M  SBL   2  2   9  10", "M  SBL   2  2   9  99");
    std::unique_ptr<ROMol> mol;
    REQUIRE_THROWS(mol.reset(MolBlockToMol(molblockBad)));
    REQUIRE_NOTHROW(mol.reset(MolBlockToMol(molblockBad, true, true, false)));
    CHECK(getSubstanceGroups(*mol).size() == 1);
  }
  SECTION("molblock sgroup bad atom idx") {
    std::string molblockBad = boost::replace_all_copy(
        molblock, "M  SAL   2  3  14  15  16", "M  SAL   2  3  14  15  99");
    std::unique_ptr<ROMol> mol;
    REQUIRE_THROWS(mol.reset(MolBlockToMol(molblockBad)));
    REQUIRE_NOTHROW(mol.reset(MolBlockToMol(molblockBad, true, true, false)));
    CHECK(getSubstanceGroups(*mol).size() == 1);
  }
}

TEST_CASE(
    "do not throw but remove malformed V3000 SGroups when strictParsing is "
    "false",
    "[feature][sgroups]") {
  std::string molblock = R"CTAB(
     RDKit          2D

  0  0  0  0  0  0  0  0  0  0999 V3000
M  V30 BEGIN CTAB
M  V30 COUNTS 16 16 2 0 0
M  V30 BEGIN ATOM
M  V30 1 C -1.786200 0.721900 0.000000 0
M  V30 2 C -1.786200 -0.103100 0.000000 0
M  V30 3 C -1.071700 -0.515600 0.000000 0
M  V30 4 C -0.357200 -0.103100 0.000000 0
M  V30 5 C -0.357200 0.721900 0.000000 0
M  V30 6 C -1.071700 1.134400 0.000000 0
M  V30 7 O -0.357200 2.371900 0.000000 0
M  V30 8 C 0.357200 -0.515600 0.000000 0
M  V30 9 O 1.071700 -0.103100 0.000000 0
M  V30 10 O 0.357200 -1.340600 0.000000 0
M  V30 11 C 1.071700 -1.753100 0.000000 0
M  V30 12 C 1.071700 -2.578100 0.000000 0
M  V30 13 C 1.786200 -1.340600 0.000000 0
M  V30 14 C -1.428900 1.340600 0.000000 0
M  V30 15 C -0.714500 1.753100 0.000000 0
M  V30 16 C -0.714500 2.578100 0.000000 0
M  V30 END ATOM
M  V30 BEGIN BOND
M  V30 1 1 11 12
M  V30 2 1 11 13
M  V30 3 1 10 11
M  V30 4 2 8 9
M  V30 5 1 8 10
M  V30 6 1 4 8
M  V30 7 1 15 16
M  V30 8 1 14 15
M  V30 9 1 6 14
M  V30 10 1 7 16
M  V30 11 2 1 2
M  V30 12 1 2 3
M  V30 13 2 3 4
M  V30 14 1 4 5
M  V30 15 2 5 6
M  V30 16 1 6 1
M  V30 END BOND
M  V30 BEGIN SGROUP
M  V30 1 SUP 1 ATOMS=(6 8 9 10 11 12 13) XBONDS=(1 6) LABEL=COOiPr CSTATE=(4 6 -
M  V30 -0.7145 0.4125 0)
M  V30 2 SUP 2 ATOMS=(3 14 15 16) XBONDS=(2 9 10) LABEL=(CH2)3 CSTATE=(4 9 0.35-
M  V30 72 -0.2062 0) CSTATE=(4 10 0.3572 -0.2062 0)
M  V30 END SGROUP
M  V30 END CTAB
M  END
)CTAB";
  SECTION("molblock strictParsing true") {
    std::unique_ptr<ROMol> mol(MolBlockToMol(molblock));
    REQUIRE(mol);
    CHECK(getSubstanceGroups(*mol).size() == 2);
  }
  SECTION("molblock sgroup line too short (1)") {
    std::string molblockBad =
        boost::replace_all_copy(molblock, "XBONDS=(1 6)", "XBONDS=(2 6)");
    std::unique_ptr<ROMol> mol;
    REQUIRE_THROWS(mol.reset(MolBlockToMol(molblockBad)));
    REQUIRE_NOTHROW(mol.reset(MolBlockToMol(molblockBad, true, true, false)));
    CHECK(getSubstanceGroups(*mol).size() == 1);
  }
  SECTION("molblock sgroup line too short (2)") {
    std::string molblockBad = boost::replace_all_copy(
        molblock, "ATOMS=(6 8 9 10 11 12 13)", "ATOMS=(7 8 9 10 11 12 13)");
    std::unique_ptr<ROMol> mol;
    REQUIRE_THROWS(mol.reset(MolBlockToMol(molblockBad)));
    REQUIRE_NOTHROW(mol.reset(MolBlockToMol(molblockBad, true, true, false)));
    CHECK(getSubstanceGroups(*mol).size() == 1);
  }
  SECTION("molblock sgroup bad bond idx") {
    std::string molblockBad =
        boost::replace_all_copy(molblock, "XBONDS=(2 9 10)", "XBONDS=(2 9 99)");
    std::unique_ptr<ROMol> mol;
    REQUIRE_THROWS(mol.reset(MolBlockToMol(molblockBad)));
    REQUIRE_NOTHROW(mol.reset(MolBlockToMol(molblockBad, true, true, false)));
    CHECK(getSubstanceGroups(*mol).size() == 1);
  }
  SECTION("molblock sgroup bad atom idx") {
    std::string molblockBad = boost::replace_all_copy(
        molblock, "ATOMS=(3 14 15 16)", "ATOMS=(3 14 15 99)");
    std::unique_ptr<ROMol> mol;
    REQUIRE_THROWS(mol.reset(MolBlockToMol(molblockBad)));
    REQUIRE_NOTHROW(mol.reset(MolBlockToMol(molblockBad, true, true, false)));
    CHECK(getSubstanceGroups(*mol).size() == 1);
  }
}

TEST_CASE("parsing of SCN lines", "[bug][sgroups]") {
  SECTION("basics") {
    std::string molblock = R"CTAB(
  MJ171200

 76 80  0  0  0  0  0  0  0  0999 V2000
   -6.4802    2.6494    0.0000 C   0  0  0  0  0  0  0  0  0  0  0  0
   -6.8927    3.3638    0.0000 C   0  0  0  0  0  0  0  0  0  0  0  0
   -7.7177    3.3638    0.0000 C   0  0  0  0  0  0  0  0  0  0  0  0
   -8.1302    2.6494    0.0000 C   0  0  0  0  0  0  0  0  0  0  0  0
   -7.7177    1.9349    0.0000 C   0  0  0  0  0  0  0  0  0  0  0  0
   -6.8927    1.9349    0.0000 C   0  0  0  0  0  0  0  0  0  0  0  0
   -5.2426    1.9349    0.0000 C   0  0  0  0  0  0  0  0  0  0  0  0
   -5.6552    2.6494    0.0000 Cl  0  0  0  0  0  0  0  0  0  0  0  0
   -6.4802    1.2203    0.0000 N   0  0  0  0  0  0  0  0  0  0  0  0
   -5.6552    1.2203    0.0000 C   0  0  0  0  0  0  0  0  0  0  0  0
   -4.0051    1.2203    0.0000 C   0  0  0  0  0  0  0  0  0  0  0  0
   -4.4176    1.9349    0.0000 C   0  0  0  0  0  0  0  0  0  0  0  0
   -5.2426    0.5060    0.0000 C   0  0  0  0  0  0  0  0  0  0  0  0
   -4.4176    0.5060    0.0000 C   0  0  0  0  0  0  0  0  0  0  0  0
   -6.8927    0.5060    0.0000 O   0  0  0  0  0  0  0  0  0  0  0  0
   -6.4802   -0.2085    0.0000 C   0  0  0  0  0  0  0  0  0  0  0  0
   -5.6552   -0.2085    0.0000 C   0  0  0  0  0  0  0  0  0  0  0  0
   -8.1302    1.2203    0.0000 Cl  0  0  0  0  0  0  0  0  0  0  0  0
   -6.8927   -0.9230    0.0000 O   0  0  0  0  0  0  0  0  0  0  0  0
   -6.4802   -1.6374    0.0000 C   0  0  0  0  0  0  0  0  0  0  0  0
   -5.6552   -1.6374    0.0000 C   0  0  0  0  0  0  0  0  0  0  0  0
   -4.0051   -1.6374    0.0000 O   0  0  0  0  0  0  0  0  0  0  0  0
   -5.2426   -2.3519    0.0000 N   0  0  0  0  0  0  0  0  0  0  0  0
   -4.4176   -2.3519    0.0000 C   0  0  0  0  0  0  0  0  0  0  0  0
   -4.0051   -3.0663    0.0000 C   0  0  0  0  0  0  0  0  0  0  0  0
   -3.1801   -3.0663    0.0000 O   0  0  0  0  0  0  0  0  0  0  0  0
   -2.7676   -3.7808    0.0000 C   0  0  0  0  0  0  0  0  0  0  0  0
   -4.4176   -3.7808    0.0000 C   0  0  0  0  0  0  0  0  0  0  0  0
   -4.0051   -4.4953    0.0000 C   0  0  0  0  0  0  0  0  0  0  0  0
   -3.1801   -4.4953    0.0000 C   0  0  0  0  0  0  0  0  0  0  0  0
   -6.3243   -3.7791    0.0000 C   0  0  0  0  0  0  0  0  0  0  0  0
   -6.7368   -3.0648    0.0000 O   0  0  0  0  0  0  0  0  0  0  0  0
   -7.5619   -3.0648    0.0000 C   0  0  0  0  0  0  0  0  0  0  0  0
   -7.9744   -3.7791    0.0000 C   0  0  0  0  0  0  0  0  0  0  0  0
   -7.5619   -4.4936    0.0000 C   0  0  0  0  0  0  0  0  0  0  0  0
   -6.7368   -4.4936    0.0000 C   0  0  0  0  0  0  0  0  0  0  0  0
   -6.3243   -5.2082    0.0000 N   0  0  0  0  0  0  0  0  0  0  0  0
   -7.9744   -5.2082    0.0000 O   0  0  0  0  0  0  0  0  0  0  0  0
   -7.5619   -5.9226    0.0000 O   0  0  0  0  0  0  0  0  0  0  0  0
   -6.7368   -5.9226    0.0000 C   0  0  0  0  0  0  0  0  0  0  0  0
   -7.9744   -2.3503    0.0000 C   0  0  0  0  0  0  0  0  0  0  0  0
   -8.7994   -2.3503    0.0000 O   0  0  0  0  0  0  0  0  0  0  0  0
   -8.7994   -3.7791    0.0000 O   0  0  0  0  0  0  0  0  0  0  0  0
   -9.9487   -5.1497    0.0000 H   0  0  0  0  0  0  0  0  0  0  0  0
   -6.3243   -6.6371    0.0000 C   0  0  0  0  0  0  0  0  0  0  0  0
    1.3705   -2.2987    0.0000 C   0  0  0  0  0  0  0  0  0  0  0  0
    0.9580   -1.5842    0.0000 O   0  0  0  0  0  0  0  0  0  0  0  0
    0.1329   -1.5842    0.0000 C   0  0  0  0  0  0  0  0  0  0  0  0
   -0.2796   -2.2987    0.0000 C   0  0  0  0  0  0  0  0  0  0  0  0
    0.1329   -3.0132    0.0000 C   0  0  0  0  0  0  0  0  0  0  0  0
    0.9580   -3.0132    0.0000 C   0  0  0  0  0  0  0  0  0  0  0  0
    0.1329   -0.1553    0.0000 O   0  0  0  0  0  0  0  0  0  0  0  0
   -0.2796   -0.8698    0.0000 C   0  0  0  0  0  0  0  0  0  0  0  0
    1.3705   -3.7276    0.0000 N   0  0  0  0  0  0  0  0  0  0  0  0
   -0.2796   -3.7276    0.0000 O   0  0  0  0  0  0  0  0  0  0  0  0
    0.1329   -4.4420    0.0000 O   0  0  0  0  0  0  0  0  0  0  0  0
    0.9580   -4.4420    0.0000 C   0  0  0  0  0  0  0  0  0  0  0  0
    1.3705   -5.1566    0.0000 C   0  0  0  0  0  0  0  0  0  0  0  0
    4.8575   -2.2792    0.0000 C   0  0  0  0  0  0  0  0  0  0  0  0
    4.4450   -1.5648    0.0000 O   0  0  0  0  0  0  0  0  0  0  0  0
    3.6200   -1.5648    0.0000 C   0  0  0  0  0  0  0  0  0  0  0  0
    3.2073   -2.2792    0.0000 C   0  0  0  0  0  0  0  0  0  0  0  0
    3.6200   -2.9937    0.0000 C   0  0  0  0  0  0  0  0  0  0  0  0
    4.4450   -2.9937    0.0000 C   0  0  0  0  0  0  0  0  0  0  0  0
   -5.3789   -3.8003    0.0000 O   0  0  0  0  0  0  0  0  0  0  0  0
   -4.3797   -5.2304    0.0000 O   0  0  0  0  0  0  0  0  0  0  0  0
   -2.8445   -5.2489    0.0000 O   0  0  0  0  0  0  0  0  0  0  0  0
    2.3318   -2.2987    0.0000 O   0  0  0  0  0  0  0  0  0  0  0  0
    3.2075   -3.7082    0.0000 O   0  0  0  0  0  0  0  0  0  0  0  0
    4.8195   -3.7288    0.0000 O   0  0  0  0  0  0  0  0  0  0  0  0
    6.3448   -2.2597    0.0000 O   0  0  0  0  0  0  0  0  0  0  0  0
    3.1706   -0.8729    0.0000 C   0  0  0  0  0  0  0  0  0  0  0  0
    2.3860   -0.6179    0.0000 O   0  5  0  0  0  0  0  0  0  0  0  0
    3.2997   -0.0580    0.0000 O   0  0  0  0  0  0  0  0  0  0  0  0
   -1.1046   -2.2987    0.0000 O   0  0  0  0  0  0  0  0  0  0  0  0
    1.9675   -0.6233    0.0000 Na  0  3  0  0  0  0  0  0  0  0  0  0
  1  2  2  0  0  0  0
  2  3  1  0  0  0  0
  3  4  2  0  0  0  0
  4  5  1  0  0  0  0
  5  6  2  0  0  0  0
  1  6  1  0  0  0  0
  9 10  1  0  0  0  0
  7 10  1  0  0  0  0
  8  1  1  0  0  0  0
  6  9  1  0  0  0  0
 11 12  1  0  0  0  0
 13 14  1  0  0  0  0
 11 14  2  0  0  0  0
 10 13  2  0  0  0  0
 12  7  2  0  0  0  0
 15 16  2  0  0  0  0
 16 17  1  0  0  0  0
 13 17  1  0  0  0  0
  5 18  1  0  0  0  0
 19 20  1  0  0  0  0
 20 21  1  0  0  0  0
 16 19  1  0  0  0  0
 23 24  1  0  0  0  0
 22 24  2  0  0  0  0
 21 23  1  0  0  0  0
 25 26  1  0  0  0  0
 25 24  1  1  0  0  0
 28 29  1  0  0  0  0
 29 30  1  0  0  0  0
 27 30  1  0  0  0  0
 25 28  1  0  0  0  0
 27 26  1  0  0  0  0
 31 32  1  0  0  0  0
 32 33  1  0  0  0  0
 33 34  1  0  0  0  0
 34 35  1  0  0  0  0
 35 36  1  0  0  0  0
 31 36  1  0  0  0  0
 39 40  2  0  0  0  0
 37 40  1  0  0  0  0
 35 38  1  1  0  0  0
 36 37  1  6  0  0  0
 41 42  1  0  0  0  0
 34 43  1  6  0  0  0
 33 41  1  1  0  0  0
 44 38  1  1  0  0  0
 40 45  1  0  0  0  0
 46 47  1  0  0  0  0
 47 48  1  0  0  0  0
 48 49  1  0  0  0  0
 49 50  1  0  0  0  0
 50 51  1  0  0  0  0
 46 51  1  0  0  0  0
 52 53  1  0  0  0  0
 48 53  1  1  0  0  0
 56 57  2  0  0  0  0
 54 57  1  0  0  0  0
 51 54  1  6  0  0  0
 50 55  1  1  0  0  0
 57 58  1  0  0  0  0
 59 60  1  0  0  0  0
 60 61  1  0  0  0  0
 61 62  1  0  0  0  0
 62 63  1  0  0  0  0
 63 64  1  0  0  0  0
 59 64  1  0  0  0  0
 28 65  1  6  0  0  0
 31 65  1  1  0  0  0
 29 66  1  1  0  0  0
 30 67  1  6  0  0  0
 27 55  1  1  0  0  0
 46 68  1  1  0  0  0
 62 68  1  6  0  0  0
 63 69  1  1  0  0  0
 64 70  1  6  0  0  0
 59 71  1  1  0  0  0
 61 72  1  1  0  0  0
 72 73  1  0  0  0  0
 72 74  2  0  0  0  0
 49 75  1  6  0  0  0
M  STY  3   1 SRU   2 SRU   3 SRU
M  SCN  3   1 HT    2 HT    3 HT
M  SAL   1 15  55  50  51  54  57  58  56  46  68  62  63  69  64  70  61
M  SAL   1 11  72  74  73  60  47  48  53  52  49  75  59
M  SMT   1 b
M  SBL   1  2  71  76
M  SAL   2 15  27  26  25  28  65  31  36  37  40  45  39  35  34  43  33
M  SAL   2 15  41  42  32  29  66  24  22  23  21  20  19  16  17  13  10
M  SAL   2 15   7  12  11   9   6   1   8   2   3   4   5  18  14  15  30
M  SAL   2  2  67  38
M  SMT   2 a
M  SBL   2  2  71  46
M  SAL   3 15  38  35  36  37  40  45  39  31  65  28  25  24  22  23  21
M  SAL   3 15  20  19  16  17  13  10   7  12  11   9   6   1   8   2   3
M  SAL   3 15   4   5  18  14  15  26  27  55  50  51  54  57  58  56  46
M  SAL   3 15  68  62  63  69  64  70  61  72  74  73  60  47  48  53  52
M  SAL   3 13  49  75  30  67  29  66  32  33  41  42  34  43  59
M  SMT   3 n
M  SBL   3  2  46  76
M  END
)CTAB";
    std::unique_ptr<ROMol> mol(MolBlockToMol(molblock));
    REQUIRE(mol);
  }
}

TEST_CASE("A couple more S group problems", "[bug][sgroups]") {
  std::string molblock = R"CTAB(CHEMBL3666739
      SciTegic05171617282D

 35 40  0  0  0  0            999 V2000
   -3.6559    5.8551    0.0000 O   0  0
   -2.6152    5.2576    0.0000 C   0  0
   -2.6120    3.7568    0.0000 N   0  0
   -3.9097    3.0028    0.0000 C   0  0
   -5.2093    3.7519    0.0000 C   0  0
   -6.5078    3.0010    0.0000 C   0  0
   -6.5067    1.5010    0.0000 C   0  0
   -5.2071    0.7519    0.0000 C   0  0
   -3.9086    1.5029    0.0000 C   0  0
   -2.6111    0.7486    0.0000 C   0  0
   -2.6111   -0.7486    0.0000 N   0  0
   -1.2964   -1.4973    0.0000 C   0  0
   -1.2907   -2.9981    0.0000 N   0  0
   -2.5870   -3.7544    0.0000 C   0  0
   -2.5748   -5.2506    0.0000 C   0  0
   -3.8815   -6.0264    0.0000 C   0  0
   -5.1819   -5.2707    0.0000 C   0  0
   -6.6004   -5.7374    0.0000 N   0  0
   -7.4849   -4.5227    0.0000 N   0  0
   -6.6189   -3.3309    0.0000 C   0  0
   -5.1934   -3.7757    0.0000 C   0  0
   -3.9049   -3.0000    0.0000 C   0  0
    0.0000   -0.7486    0.0000 C   0  0
    1.2964   -1.4973    0.0000 C   0  0
    2.5929   -0.7486    0.0000 C   0  0
    2.5929    0.7486    0.0000 C   0  0
    1.2964    1.4973    0.0000 C   0  0
    0.0000    0.7486    0.0000 C   0  0
   -1.2964    1.4973    0.0000 N   0  0
   -1.3175    6.0116    0.0000 C   0  0
   -1.3185    7.5117    0.0000 C   0  0
   -0.0200    8.2626    0.0000 C   0  0
    1.2795    7.5135    0.0000 N   0  0
    1.2806    6.0135    0.0000 C   0  0
   -0.0178    5.2626    0.0000 C   0  0
  1  2  2  0
  2  3  1  0
  3  4  1  0
  4  5  2  0
  5  6  1  0
  6  7  2  0
  7  8  1  0
  8  9  2  0
  4  9  1  0
  9 10  1  0
 10 11  2  0
 11 12  1  0
 12 13  1  0
 13 14  1  0
 14 15  2  0
 15 16  1  0
 16 17  2  0
 17 18  1  0
 18 19  1  0
 19 20  2  0
 20 21  1  0
 17 21  1  0
 21 22  2  0
 14 22  1  0
 12 23  2  0
 23 24  1  0
 24 25  2  0
 25 26  1  0
 26 27  2  0
 27 28  1  0
 23 28  1  0
 28 29  2  0
 10 29  1  0
  2 30  1  0
 30 31  2  0
 31 32  1  0
 32 33  2  0
 33 34  1  0
 34 35  2  0
 30 35  1  0
M  STY  1   1 DAT
M  SLB  1   1   1
M  SAL   1  1  33
M  SDT   1 FAKE_MRV_IMPLICIT_H
M  SDD   1     0.5304   -0.4125    DR    ALL  0       0
M  SED   1 IMPL_H1
M  END
)CTAB";
  SECTION("spaces in count lines") {
    std::unique_ptr<ROMol> mol(MolBlockToMol(molblock));
    REQUIRE(mol);
  }
  SECTION("short SDT lines") {
    std::unique_ptr<ROMol> mol(MolBlockToMol(molblock));
    REQUIRE(mol);
    const auto &sgroups = getSubstanceGroups(*mol);
    CHECK(sgroups.size() == 1);
    CHECK(sgroups[0].hasProp("TYPE"));
    CHECK(sgroups[0].getProp<std::string>("TYPE") == "DAT");
    CHECK(sgroups[0].hasProp("FIELDNAME"));
    CHECK(sgroups[0].getProp<std::string>("FIELDNAME") ==
          "FAKE_MRV_IMPLICIT_H");
  }
}

TEST_CASE("Github #2527: handling of \"R\" in CTABs", "[rgroups]") {
  std::string molblock = R"CTAB(example
  Mrv1902 07031913362D          

  2  1  0  0  0  0            999 V2000
   -1.1418    0.0687    0.0000 N   0  0  0  0  0  0  0  0  0  3  0  0
   -1.9668    0.0687    0.0000 R   0  0  0  0  0  0  0  0  0  0  0  0
  1  2  1  0  0  0  0
M  END
)CTAB";
  SECTION("basics") {
    bool sanitize = false;
    std::unique_ptr<ROMol> mol(MolBlockToMol(molblock, sanitize));
    REQUIRE(mol);
    auto *at = static_cast<QueryAtom *>(mol->getAtomWithIdx(1));
    REQUIRE(at->hasQuery());
    CHECK(at->getQuery()->getDescription() == "AtomNull");
  }
}

TEST_CASE("CML writer", "[CML][writer]") {
  SECTION("basics") {
    std::unique_ptr<RWMol> mol{new RWMol{}};
    mol->setProp(common_properties::_Name, "S-lactic acid");

    for (auto z : {6u, 1u, 1u, 1u, 6u, 1u, 8u, 1u, 6u, 8u, 8u}) {
      auto *a = new Atom{z};
      mol->addAtom(a, false, true);
    }
    mol->getAtomWithIdx(7u)->setIsotope(2u);
    mol->getAtomWithIdx(10u)->setFormalCharge(-1);

    mol->addBond(0u, 1u, Bond::SINGLE);
    mol->addBond(0u, 2u, Bond::SINGLE);
    mol->addBond(0u, 3u, Bond::SINGLE);
    mol->addBond(0u, 4u, Bond::SINGLE);
    mol->addBond(4u, 5u, Bond::SINGLE);
    mol->addBond(4u, 6u, Bond::SINGLE);
    mol->addBond(4u, 8u, Bond::SINGLE);
    mol->addBond(6u, 7u, Bond::SINGLE);
    mol->addBond(8u, 9u, Bond::DOUBLE);
    mol->addBond(8u, 10u, Bond::SINGLE);

    auto *conf = new Conformer{11u};
    conf->setId(0u);

    conf->setAtomPos(0u, RDGeom::Point3D{-0.95330, 0.60416, 1.01609});
    conf->setAtomPos(1u, RDGeom::Point3D{-1.00832, 1.68746, 0.83520});
    conf->setAtomPos(2u, RDGeom::Point3D{-1.96274, 0.16103, 0.94471});
    conf->setAtomPos(3u, RDGeom::Point3D{-0.57701, 0.44737, 2.04167});
    conf->setAtomPos(4u, RDGeom::Point3D{0.00000, 0.00000, 0.00000});
    conf->setAtomPos(5u, RDGeom::Point3D{-0.43038, 0.18596, -1.01377});
    conf->setAtomPos(6u, RDGeom::Point3D{0.22538, -1.36531, 0.19373});
    conf->setAtomPos(7u, RDGeom::Point3D{1.21993, -1.33937, 0.14580});
    conf->setAtomPos(8u, RDGeom::Point3D{1.38490, 0.73003, 0.00000});
    conf->setAtomPos(9u, RDGeom::Point3D{1.38490, 1.96795, 0.00000});
    conf->setAtomPos(10u, RDGeom::Point3D{2.35253, -0.07700, 0.00000});

    mol->addConformer(conf);

    mol->updatePropertyCache();
    MolOps::assignChiralTypesFrom3D(*mol);

    const std::string cmlblock = MolToCMLBlock(*mol);
    const std::string cmlblock_expected =
        R"CML(<?xml version="1.0" encoding="utf-8"?>
<cml xmlns="http://www.xml-cml.org/schema" xmlns:convention="http://www.xml-cml.org/convention/" convention="convention:molecular">
  <molecule id="m-1" formalCharge="-1" spinMultiplicity="1">
    <name>S-lactic acid</name>
    <atomArray>
      <atom id="a0" elementType="C" formalCharge="0" hydrogenCount="3" x3="-0.953300" y3="0.604160" z3="1.016090"/>
      <atom id="a1" elementType="H" formalCharge="0" hydrogenCount="0" x3="-1.008320" y3="1.687460" z3="0.835200"/>
      <atom id="a2" elementType="H" formalCharge="0" hydrogenCount="0" x3="-1.962740" y3="0.161030" z3="0.944710"/>
      <atom id="a3" elementType="H" formalCharge="0" hydrogenCount="0" x3="-0.577010" y3="0.447370" z3="2.041670"/>
      <atom id="a4" elementType="C" formalCharge="0" hydrogenCount="1" x3="0.000000" y3="0.000000" z3="0.000000">
        <atomParity atomRefs4="a0 a5 a6 a8">1</atomParity>
      </atom>
      <atom id="a5" elementType="H" formalCharge="0" hydrogenCount="0" x3="-0.430380" y3="0.185960" z3="-1.013770"/>
      <atom id="a6" elementType="O" formalCharge="0" hydrogenCount="1" x3="0.225380" y3="-1.365310" z3="0.193730"/>
      <atom id="a7" elementType="H" formalCharge="0" hydrogenCount="0" isotopeNumber="2" x3="1.219930" y3="-1.339370" z3="0.145800"/>
      <atom id="a8" elementType="C" formalCharge="0" hydrogenCount="0" x3="1.384900" y3="0.730030" z3="0.000000"/>
      <atom id="a9" elementType="O" formalCharge="0" hydrogenCount="0" x3="1.384900" y3="1.967950" z3="0.000000"/>
      <atom id="a10" elementType="O" formalCharge="-1" hydrogenCount="0" x3="2.352530" y3="-0.077000" z3="0.000000"/>
    </atomArray>
    <bondArray>
      <bond atomRefs2="a0 a1" id="b0" order="S"/>
      <bond atomRefs2="a0 a2" id="b1" order="S"/>
      <bond atomRefs2="a0 a3" id="b2" order="S"/>
      <bond atomRefs2="a0 a4" id="b3" order="S"/>
      <bond atomRefs2="a4 a5" id="b4" order="S" bondStereo="H"/>
      <bond atomRefs2="a4 a6" id="b5" order="S"/>
      <bond atomRefs2="a4 a8" id="b6" order="S"/>
      <bond atomRefs2="a6 a7" id="b7" order="S"/>
      <bond atomRefs2="a8 a9" id="b8" order="D"/>
      <bond atomRefs2="a8 a10" id="b9" order="S"/>
    </bondArray>
  </molecule>
</cml>
)CML";
    CHECK(cmlblock == cmlblock_expected);
  }

  SECTION("chirality1") {
    auto mol = R"CTAB(
  Mrv1921 04232106262D          

  0  0  0     0  0            999 V3000
M  V30 BEGIN CTAB
M  V30 COUNTS 5 4 0 0 1
M  V30 BEGIN ATOM
M  V30 1 I 0.8918 -1.0472 0 0
M  V30 2 C 0.8918 0.4928 0 0
M  V30 3 Br 0.8918 2.0328 0 0
M  V30 4 F 2.4318 0.4928 0 0
M  V30 5 Cl -0.6482 0.4928 0 0
M  V30 END ATOM
M  V30 BEGIN BOND
M  V30 1 1 2 1
M  V30 2 1 2 3 CFG=3
M  V30 3 1 2 4 CFG=1
M  V30 4 1 2 5
M  V30 END BOND
M  V30 END CTAB
M  END
)CTAB"_ctab;
    REQUIRE(mol);
    const std::string cmlblock = MolToCMLBlock(*mol);
    const std::string cmlblock_expected =
        R"CML(<?xml version="1.0" encoding="utf-8"?>
<cml xmlns="http://www.xml-cml.org/schema" xmlns:convention="http://www.xml-cml.org/convention/" convention="convention:molecular">
  <molecule id="m-1" formalCharge="0" spinMultiplicity="1">
    <atomArray>
      <atom id="a0" elementType="I" formalCharge="0" hydrogenCount="0" x2="0.891800" y2="-1.047200"/>
      <atom id="a1" elementType="C" formalCharge="0" hydrogenCount="0" x2="0.891800" y2="0.492800">
        <atomParity atomRefs4="a0 a2 a3 a4">1</atomParity>
      </atom>
      <atom id="a2" elementType="Br" formalCharge="0" hydrogenCount="0" x2="0.891800" y2="2.032800"/>
      <atom id="a3" elementType="F" formalCharge="0" hydrogenCount="0" x2="2.431800" y2="0.492800"/>
      <atom id="a4" elementType="Cl" formalCharge="0" hydrogenCount="0" x2="-0.648200" y2="0.492800"/>
    </atomArray>
    <bondArray>
      <bond atomRefs2="a0 a1" id="b0" order="S"/>
      <bond atomRefs2="a1 a2" id="b1" order="S"/>
      <bond atomRefs2="a1 a3" id="b2" order="S" bondStereo="W"/>
      <bond atomRefs2="a1 a4" id="b3" order="S"/>
    </bondArray>
  </molecule>
</cml>
)CML";
    CHECK(cmlblock == cmlblock_expected);
  }
  SECTION("chirality2") {
    auto mol = R"CTAB(
  Mrv1921 04232106262D          

  0  0  0     0  0            999 V3000
M  V30 BEGIN CTAB
M  V30 COUNTS 5 4 0 0 1
M  V30 BEGIN ATOM
M  V30 1 I 0.8918 -1.0472 0 0
M  V30 2 C 0.8918 0.4928 0 0
M  V30 3 Br 0.8918 2.0328 0 0
M  V30 4 F 2.4318 0.4928 0 0
M  V30 5 Cl -0.6482 0.4928 0 0
M  V30 END ATOM
M  V30 BEGIN BOND
M  V30 1 1 2 1
M  V30 2 1 2 3 CFG=1
M  V30 3 1 2 4 CFG=3
M  V30 4 1 2 5
M  V30 END BOND
M  V30 END CTAB
M  END
)CTAB"_ctab;
    REQUIRE(mol);
    const std::string cmlblock = MolToCMLBlock(*mol);
    const std::string cmlblock_expected =
        R"CML(<?xml version="1.0" encoding="utf-8"?>
<cml xmlns="http://www.xml-cml.org/schema" xmlns:convention="http://www.xml-cml.org/convention/" convention="convention:molecular">
  <molecule id="m-1" formalCharge="0" spinMultiplicity="1">
    <atomArray>
      <atom id="a0" elementType="I" formalCharge="0" hydrogenCount="0" x2="0.891800" y2="-1.047200"/>
      <atom id="a1" elementType="C" formalCharge="0" hydrogenCount="0" x2="0.891800" y2="0.492800">
        <atomParity atomRefs4="a0 a2 a3 a4">-1</atomParity>
      </atom>
      <atom id="a2" elementType="Br" formalCharge="0" hydrogenCount="0" x2="0.891800" y2="2.032800"/>
      <atom id="a3" elementType="F" formalCharge="0" hydrogenCount="0" x2="2.431800" y2="0.492800"/>
      <atom id="a4" elementType="Cl" formalCharge="0" hydrogenCount="0" x2="-0.648200" y2="0.492800"/>
    </atomArray>
    <bondArray>
      <bond atomRefs2="a0 a1" id="b0" order="S"/>
      <bond atomRefs2="a1 a2" id="b1" order="S"/>
      <bond atomRefs2="a1 a3" id="b2" order="S" bondStereo="H"/>
      <bond atomRefs2="a1 a4" id="b3" order="S"/>
    </bondArray>
  </molecule>
</cml>
)CML";
    CHECK(cmlblock == cmlblock_expected);
  }

  SECTION("no conformer") {
    auto mol = "C[C@](O)(F)Cl"_smiles;
    REQUIRE(mol);
    const std::string cmlblock = MolToCMLBlock(*mol);
    const std::string cmlblock_expected =
        R"CML(<?xml version="1.0" encoding="utf-8"?>
<cml xmlns="http://www.xml-cml.org/schema" xmlns:convention="http://www.xml-cml.org/convention/" convention="convention:molecular">
  <molecule id="m-1" formalCharge="0" spinMultiplicity="1">
    <atomArray>
      <atom id="a0" elementType="C" formalCharge="0" hydrogenCount="3"/>
      <atom id="a1" elementType="C" formalCharge="0" hydrogenCount="0">
        <atomParity atomRefs4="a0 a2 a3 a4">1</atomParity>
      </atom>
      <atom id="a2" elementType="O" formalCharge="0" hydrogenCount="1"/>
      <atom id="a3" elementType="F" formalCharge="0" hydrogenCount="0"/>
      <atom id="a4" elementType="Cl" formalCharge="0" hydrogenCount="0"/>
    </atomArray>
    <bondArray>
      <bond atomRefs2="a0 a1" id="b0" order="S"/>
      <bond atomRefs2="a1 a2" id="b1" order="S"/>
      <bond atomRefs2="a1 a3" id="b2" order="S"/>
      <bond atomRefs2="a1 a4" id="b3" order="S"/>
    </bondArray>
  </molecule>
</cml>
)CML";
    CHECK(cmlblock == cmlblock_expected);
  }
}

TEST_CASE("XYZ", "[XYZ][writer]") {
  SECTION("basics") {
    std::unique_ptr<RWMol> mol{new RWMol{}};
    mol->setProp(common_properties::_Name,
                 "methane\nthis part should not be output");

    for (unsigned z : {6, 1, 1, 1, 1}) {
      auto *a = new Atom{z};
      mol->addAtom(a, false, true);
    }

    auto *conf = new Conformer{5};
    conf->setId(0);
    conf->setAtomPos(0, RDGeom::Point3D{0.000, 0.000, 0.000});
    conf->setAtomPos(1, RDGeom::Point3D{-0.635, -0.635, 0.635});
    conf->setAtomPos(2, RDGeom::Point3D{-0.635, 0.635, -0.635});
    conf->setAtomPos(3, RDGeom::Point3D{0.635, -0.635, -0.635});
    conf->setAtomPos(4, RDGeom::Point3D{0.635, 0.635, 0.635});
    mol->addConformer(conf);

    const std::string xyzblock = MolToXYZBlock(*mol);
    std::string xyzblock_expected = R"XYZ(5
methane
C      0.000000    0.000000    0.000000
H     -0.635000   -0.635000    0.635000
H     -0.635000    0.635000   -0.635000
H      0.635000   -0.635000   -0.635000
H      0.635000    0.635000    0.635000
)XYZ";
    CHECK(xyzblock == xyzblock_expected);
  }
}

TEST_CASE("valence writing 1", "[bug][writer]") {
  SECTION("carbon") {
    std::string molblock = R"CTAB(carbon atom


  1  0  0  0  0  0            999 V2000
   -0.3958   -0.0542    0.0000 C   0  0  0  0  0 15
M  END)CTAB";
    bool sanitize = false;
    bool removeHs = false;
    std::unique_ptr<ROMol> mol(MolBlockToMol(molblock, sanitize, removeHs));
    REQUIRE(mol);
    mol->updatePropertyCache();
    CHECK(mol->getAtomWithIdx(0)->getNoImplicit());
    CHECK(mol->getAtomWithIdx(0)->getExplicitValence() == 0);
    CHECK(mol->getAtomWithIdx(0)->getTotalValence() == 0);
    auto outBlock = MolToMolBlock(*mol);
    REQUIRE(outBlock.find("0  0 15") != std::string::npos);
  }
  SECTION("P valences") {
    std::string molblock = R"CTAB(H2PO2


  3  2  0  0  0  0            999 V2000
    0.2667   -0.4167    0.0000 P   0  0  0  0  0  5
    0.2667    1.1083    0.0000 O   0  0
   -1.0958   -1.0042    0.0000 O   0  0
  2  1  2  0
  3  1  1  0
M  END)CTAB";
    bool sanitize = false;
    bool removeHs = false;
    std::unique_ptr<ROMol> mol(MolBlockToMol(molblock, sanitize, removeHs));
    REQUIRE(mol);
    mol->updatePropertyCache();
    CHECK(mol->getAtomWithIdx(0)->getNoImplicit());
    CHECK(mol->getAtomWithIdx(0)->getExplicitValence() == 5);
    CHECK(mol->getAtomWithIdx(0)->getTotalValence() == 5);
    auto outBlock = MolToMolBlock(*mol);
    REQUIRE(outBlock.find("0  0  5") != std::string::npos);
  }
}

TEST_CASE("Github #2695: Error when a squiggle bond is in an aromatic ring",
          "[bug][reader]") {
  SECTION("reported") {
    auto ctab = R"CTAB(
  -ISIS-  -- StrEd -- 

 19 22  0  0  0  0  0  0  0  0999 V2000
   -3.1355   -0.9331    0.0000 N   0  0  0  0  0  0  0  0  0  0  0  0
   -2.6355   -1.7990    0.0000 C   0  0  0  0  0  0  0  0  0  0  0  0
   -1.6356   -1.7990    0.0000 C   0  0  0  0  0  0  0  0  0  0  0  0
   -1.1356   -0.9331    0.0000 C   0  0  0  0  0  0  0  0  0  0  0  0
   -1.6356   -0.0671    0.0000 C   0  0  0  0  0  0  0  0  0  0  0  0
   -2.6355   -0.0671    0.0000 C   0  0  0  0  0  0  0  0  0  0  0  0
   -3.1355    0.7991    0.0000 C   0  0  0  0  0  0  0  0  0  0  0  0
   -2.6355    1.6651    0.0000 C   0  0  0  0  0  0  0  0  0  0  0  0
   -1.6356    1.6651    0.0000 C   0  0  0  0  0  0  0  0  0  0  0  0
   -1.1356    0.7991    0.0000 C   0  0  3  0  0  0  0  0  0  0  0  0
   -0.1354    0.7991    0.0000 C   0  0  0  0  0  0  0  0  0  0  0  0
    0.4523    1.6080    0.0000 N   0  0  0  0  0  0  0  0  0  0  0  0
    1.4034    1.2991    0.0000 C   0  0  0  0  0  0  0  0  0  0  0  0
    2.2693    1.7990    0.0000 C   0  0  0  0  0  0  0  0  0  0  0  0
    3.1355    1.2991    0.0000 C   0  0  0  0  0  0  0  0  0  0  0  0
    3.1355    0.2991    0.0000 N   0  0  0  0  0  0  0  0  0  0  0  0
    2.2693   -0.2011    0.0000 C   0  0  0  0  0  0  0  0  0  0  0  0
    1.4034    0.2991    0.0000 C   0  0  0  0  0  0  0  0  0  0  0  0
    0.4523   -0.0099    0.0000 N   0  0  0  0  0  0  0  0  0  0  0  0
  1  2  1  0  0  0  0
  2  3  2  0  0  0  0
  3  4  1  0  0  0  0
  4  5  2  0  0  0  0
  5  6  1  0  0  0  0
  1  6  1  0  0  0  0
  6  7  2  0  0  0  0
  7  8  1  0  0  0  0
  8  9  2  0  0  0  0
 10  9  1  4  0  0  0
  5 10  1  0  0  0  0
 10 11  2  0  0  0  0
 11 12  1  0  0  0  0
 12 13  2  0  0  0  0
 13 14  1  0  0  0  0
 14 15  2  0  0  0  0
 15 16  1  0  0  0  0
 16 17  2  0  0  0  0
 17 18  1  0  0  0  0
 13 18  1  0  0  0  0
 18 19  2  0  0  0  0
 11 19  1  0  0  0  0
M  END)CTAB";
    std::unique_ptr<ROMol> mol(MolBlockToMol(ctab));
    REQUIRE(mol);
  }
}

TEST_CASE("Github #2917: _ctab _mol2 and _pdb support", "[feature][reader]") {
  SECTION("_ctab") {
    auto mol = R"CTAB(
  Mrv1810 01292008292D          

  4  3  0  0  0  0            999 V2000
   -3.7669    1.1053    0.0000 C   0  0  0  0  0  0  0  0  0  0  0  0
   -3.0524    1.5178    0.0000 C   0  0  0  0  0  0  0  0  0  0  0  0
   -2.3380    1.1053    0.0000 O   0  0  0  0  0  0  0  0  0  0  0  0
   -4.4814    1.5178    0.0000 F   0  0  0  0  0  0  0  0  0  0  0  0
  2  3  1  0  0  0  0
  1  4  1  0  0  0  0
  1  2  2  0  0  0  0
M  END
)CTAB"_ctab;
    REQUIRE(mol);
    CHECK(mol->getNumAtoms() == 4);
  }
  SECTION("_ctab failure") {
    auto mol = R"CTAB(
  Mrv1810 01292008292D          

  4  3  0  0  0  0            999 V2000
   -3.7669    1.1053    0.0000 C   0  0  0  0  0  0  0  0  0  0  0  0
   -3.0524    1.5178    0.0000 C   0  0  0  0  0  0  0  0  0  0  0  0
   -2.3380    1.1053    0.0000 O   0  0  0  0  0  0  0  0  0  0  0  0
   -4.4814    1.5178    0.0000 F   0  0  0  0  0  0  0  0  0  0  0  0
  2  3  1  0  0  0  0
  3  4  1  0  0  0  0
  3  1  1  0  0  0  0
M  END
)CTAB"_ctab;
    REQUIRE(!mol);
  }
  SECTION("_pdb") {
    auto mol = R"DATA(HEADER    2VNF_PROTEIN
COMPND    2VNF_PROTEIN
REMARK    GENERATED BY X-TOOL on Wed Nov 21 18:02:19 2012
ATOM      1  N   ALA A 225      10.250 -13.177   9.152  1.00 19.76           N
ATOM      2  H   ALA A 225      10.605 -14.082   8.782  1.00  0.00           H
ATOM      3  CA  ALA A 225      11.136 -12.000   9.236  1.00 21.97           C
ATOM      4  HA  ALA A 225      11.079 -11.589  10.244  1.00  0.00           H
ATOM      5  C   ALA A 225      10.683 -10.934   8.231  1.00 21.61           C
ATOM      6  O   ALA A 225      10.811  -9.723   8.485  1.00 20.83           O
ATOM      7  CB  ALA A 225      12.572 -12.399   8.956  1.00 22.98           C
ATOM      8  HB1 ALA A 225      12.892 -13.138   9.690  1.00  0.00           H
ATOM      9  HB2 ALA A 225      12.641 -12.825   7.955  1.00  0.00           H
ATOM     10  HB3 ALA A 225      13.212 -11.519   9.022  1.00  0.00           H
TER      11      ALA A 225
HETATM   12  O   HOH    43      12.371  -9.746   8.354  0.50 30.13           O
END
)DATA"_pdb;
    REQUIRE(mol);
    CHECK(mol->getNumAtoms() == 6);
  }
  SECTION("_pdb failure") {
    auto mol_ok = R"DATA(HEADER    TEST
COMPND    ACY
REMARK    invented
HETATM 2779  C   ACY A 404      15.911  -4.912  26.073  1.00 30.04           C  
HETATM 2780  O   ACY A 404      15.855  -4.063  25.124  1.00 24.12           O  
HETATM 2781  OXT ACY A 404      16.514  -4.578  27.173  1.00 34.44           O  
HETATM 2782  CH3 ACY A 404      15.319  -6.258  25.820  1.00 30.60           C  
CONECT 2780 2781
END
)DATA"_pdb;
    REQUIRE(mol_ok);
    CHECK(mol_ok->getNumAtoms() == 4);
    CHECK(mol_ok->getBondBetweenAtoms(1, 2));

    auto mol_fail = R"DATA(HEADER    TEST
COMPND    ACY
REMARK    invented
HETATM 2779  C   ACY A 404      15.911  -4.912  26.073  1.00 30.04           C  
HETATM 2780  O   ACY A 404      15.855  -4.063  25.124  1.00 24.12           O  
HETATM 2781  OXT ACY A 404      16.514  -4.578  27.173  1.00 34.44           O  
HETATM 2782  CH3 ACY A 404      15.319  -6.258  25.820  1.00 30.60           C  
CONECT 2780 2781
CONECT 2780 2779
CONECT 2780 2782
END
)DATA"_pdb;
    REQUIRE(!mol_fail);
  }
  SECTION("_mol2") {
    auto mol = R"DATA(@<TRIPOS>MOLECULE
UNK
6 4 0 0 0
SMALL
GASTEIGER

@<TRIPOS>ATOM
   1   Na        0.0000    0.0000    0.0000 Na    1 UNL  1.0000
   2    C        0.0000    0.0000    0.0000 C.3   1 UNL -0.0305
   3    H        0.0000    0.0000    0.0000 H     1 UNL  0.0265
   4    H        0.0000    0.0000    0.0000 H     1 UNL  0.0265
   5    H        0.0000    0.0000    0.0000 H     1 UNL  0.0265
   6    H        0.0000    0.0000    0.0000 H     1 UNL  0.0265
@<TRIPOS>BOND
    1     2     3  1
    2     2     4  1
    3     2     5  1
    4     2     6  1
)DATA"_mol2;
    REQUIRE(mol);
    CHECK(mol->getNumAtoms() == 2);
  }
  SECTION("_mol2 failure") {
    auto mol = R"DATA(@<TRIPOS>MOLECULE
UNK
6 5 0 0 0
SMALL
GASTEIGER

@<TRIPOS>ATOM
   1   Na        0.0000    0.0000    0.0000 Na    1 UNL  1.0000
   2    C        0.0000    0.0000    0.0000 C.3   1 UNL -0.0305
   3    H        0.0000    0.0000    0.0000 H     1 UNL  0.0265
   4    H        0.0000    0.0000    0.0000 H     1 UNL  0.0265
   5    H        0.0000    0.0000    0.0000 H     1 UNL  0.0265
   6    H        0.0000    0.0000    0.0000 H     1 UNL  0.0265
@<TRIPOS>BOND
    1     2     3  1
    2     2     4  1
    3     2     5  1
    4     2     6  1
    5     2     1  1
)DATA"_mol2;
    REQUIRE(!mol);
  }
}

TEST_CASE("handling STBOX properties from v3k ctabs", "[feature][v3k]") {
  SECTION("atoms and bonds") {
    auto mol = R"CTAB(basic test
  Mrv1810 01292006422D          

  0  0  0     0  0            999 V3000
M  V30 BEGIN CTAB
M  V30 COUNTS 4 3 0 0 0
M  V30 BEGIN ATOM
M  V30 1 C -7.0316 2.0632 0 0 STBOX=1
M  V30 2 C -5.6979 2.8332 0 0 STBOX=1
M  V30 3 O -4.3642 2.0632 0 0
M  V30 4 F -8.3653 2.8332 0 0
M  V30 END ATOM
M  V30 BEGIN BOND
M  V30 1 1 2 3
M  V30 2 1 1 4
M  V30 3 2 1 2 STBOX=1
M  V30 END BOND
M  V30 END CTAB
M  END
)CTAB"_ctab;
    REQUIRE(mol);
    CHECK(mol->getNumAtoms() == 4);
    int val;
    CHECK(mol->getAtomWithIdx(0)->getPropIfPresent(
        common_properties::molStereoCare, val));
    CHECK(val == 1);
    CHECK(mol->getAtomWithIdx(1)->getPropIfPresent(
        common_properties::molStereoCare, val));
    CHECK(val == 1);
    CHECK(!mol->getAtomWithIdx(2)->hasProp(common_properties::molStereoCare));
    REQUIRE(mol->getBondBetweenAtoms(0, 1));
    CHECK(mol->getBondBetweenAtoms(0, 1)->getPropIfPresent(
        common_properties::molStereoCare, val));
    CHECK(val == 1);
  }
  SECTION("bonds set if the atoms are also set 1") {
    auto mol = R"CTAB(basic test
  Mrv1810 01292006422D          

  0  0  0     0  0            999 V3000
M  V30 BEGIN CTAB
M  V30 COUNTS 4 3 0 0 0
M  V30 BEGIN ATOM
M  V30 1 C -7.0316 2.0632 0 0 STBOX=1
M  V30 2 C -5.6979 2.8332 0 0 STBOX=1
M  V30 3 O -4.3642 2.0632 0 0
M  V30 4 F -8.3653 2.8332 0 0
M  V30 END ATOM
M  V30 BEGIN BOND
M  V30 1 1 2 3
M  V30 2 1 1 4
M  V30 3 2 1 2
M  V30 END BOND
M  V30 END CTAB
M  END
)CTAB"_ctab;
    REQUIRE(mol);
    CHECK(mol->getNumAtoms() == 4);
    int val;
    REQUIRE(mol->getBondBetweenAtoms(0, 1));
    CHECK(mol->getBondBetweenAtoms(0, 1)->getPropIfPresent(
        common_properties::molStereoCare, val));
    CHECK(val == 1);
  }
  SECTION("bonds set if the atoms are also set 2") {
    auto mol = R"CTAB(basic test
  Mrv1810 01292006422D          

  0  0  0     0  0            999 V3000
M  V30 BEGIN CTAB
M  V30 COUNTS 4 3 0 0 0
M  V30 BEGIN ATOM
M  V30 1 C -7.0316 2.0632 0 0 STBOX=0
M  V30 2 C -5.6979 2.8332 0 0 STBOX=0
M  V30 3 O -4.3642 2.0632 0 0
M  V30 4 F -8.3653 2.8332 0 0
M  V30 END ATOM
M  V30 BEGIN BOND
M  V30 1 1 2 3
M  V30 2 1 1 4
M  V30 3 2 1 2
M  V30 END BOND
M  V30 END CTAB
M  END
)CTAB"_ctab;
    REQUIRE(mol);
    CHECK(mol->getNumAtoms() == 4);
    REQUIRE(mol->getBondBetweenAtoms(0, 1));
    CHECK(!mol->getBondBetweenAtoms(0, 1)->hasProp(
        common_properties::molStereoCare));
  }
  SECTION("bonds set if the atoms are also set 2") {
    auto mol = R"CTAB(basic test
  Mrv1810 01292006422D          

  0  0  0     0  0            999 V3000
M  V30 BEGIN CTAB
M  V30 COUNTS 4 3 0 0 0
M  V30 BEGIN ATOM
M  V30 1 C -7.0316 2.0632 0 0 STBOX=1
M  V30 2 C -5.6979 2.8332 0 0 STBOX=0
M  V30 3 O -4.3642 2.0632 0 0
M  V30 4 F -8.3653 2.8332 0 0
M  V30 END ATOM
M  V30 BEGIN BOND
M  V30 1 1 2 3
M  V30 2 1 1 4
M  V30 3 2 1 2
M  V30 END BOND
M  V30 END CTAB
M  END
)CTAB"_ctab;
    REQUIRE(mol);
    CHECK(mol->getNumAtoms() == 4);
    REQUIRE(mol->getBondBetweenAtoms(0, 1));
    CHECK(!mol->getBondBetweenAtoms(0, 1)->hasProp(
        common_properties::molStereoCare));
  }
  SECTION("bonds set if the atoms are also set v2k") {
    auto mol = R"CTAB(basic test
  Mrv1810 01292015042D          

  4  3  0  0  0  0            999 V2000
   -3.7669    1.1053    0.0000 C   0  0  0  0  1  0  0  0  0  0  0  0
   -3.0524    1.5178    0.0000 C   0  0  0  0  1  0  0  0  0  0  0  0
   -2.3380    1.1053    0.0000 O   0  0  0  0  0  0  0  0  0  0  0  0
   -4.4814    1.5178    0.0000 F   0  0  0  0  0  0  0  0  0  0  0  0
  2  3  1  0  0  0  0
  1  4  1  0  0  0  0
  1  2  2  0  0  0  0
M  END
)CTAB"_ctab;
    REQUIRE(mol);
    CHECK(mol->getNumAtoms() == 4);
    int val;
    REQUIRE(mol->getBondBetweenAtoms(0, 1));
    CHECK(mol->getBondBetweenAtoms(0, 1)->getPropIfPresent(
        common_properties::molStereoCare, val));
    CHECK(val == 1);
  }
}

TEST_CASE("github #2829: support MRV_IMPLICIT_H", "[feature][sgroups]") {
  SECTION("basics v2k") {
    auto mol = R"CTAB(
  Mrv1810 01302015262D          
 
  5  5  0  0  0  0            999 V2000
    1.1387   -1.3654    0.0000 C   0  0  0  0  0  0  0  0  0  0  0  0
    0.6538   -0.6979    0.0000 C   0  0  0  0  0  0  0  0  0  0  0  0
    1.1387   -0.0305    0.0000 N   0  0  0  0  0  0  0  0  0  0  0  0
    1.9233   -0.2854    0.0000 C   0  0  0  0  0  0  0  0  0  0  0  0
    1.9233   -1.1104    0.0000 C   0  0  0  0  0  0  0  0  0  0  0  0
  1  2  4  0  0  0  0
  2  3  4  0  0  0  0
  3  4  4  0  0  0  0
  1  5  4  0  0  0  0
  4  5  4  0  0  0  0
M  STY  1   1 DAT
M  SAL   1  1   3
M  SDT   1 MRV_IMPLICIT_H                                        
M  SDD   1     0.0000    0.0000    DR    ALL  0       0  
M  SED   1 IMPL_H1
M  END
)CTAB"_ctab;
    REQUIRE(mol);
    CHECK(MolToSmiles(*mol) == "c1cc[nH]c1");
  }
  SECTION("basics v3k") {
    auto mol = R"CTAB(
  Mrv1810 01302015452D          
 
  0  0  0     0  0            999 V3000
M  V30 BEGIN CTAB
M  V30 COUNTS 5 5 1 0 0
M  V30 BEGIN ATOM
M  V30 1 C 2.1256 -2.5487 0 0
M  V30 2 C 1.2204 -1.3027 0 0
M  V30 3 N 2.1256 -0.0569 0 0
M  V30 4 C 3.5902 -0.5327 0 0
M  V30 5 C 3.5902 -2.0727 0 0
M  V30 END ATOM
M  V30 BEGIN BOND
M  V30 1 4 1 2
M  V30 2 4 2 3
M  V30 3 4 3 4
M  V30 4 4 1 5
M  V30 5 4 4 5
M  V30 END BOND
M  V30 BEGIN SGROUP
M  V30 1 DAT 0 ATOMS=(1 3) FIELDNAME=MRV_IMPLICIT_H -
M  V30 FIELDDISP="    0.0000    0.0000    DR    ALL  0       0" -
M  V30 FIELDDATA=IMPL_H1
M  V30 END SGROUP
M  V30 END CTAB
M  END
)CTAB"_ctab;
    REQUIRE(mol);
    CHECK(MolToSmiles(*mol) == "c1cc[nH]c1");
    // we removed all the S groups:
    CHECK(getSubstanceGroups(*mol).empty());
  }
  SECTION("v3k two groups") {
    auto mol = R"CTAB(
  Mrv1810 01302016392D          
 
 12 14  0  0  0  0            999 V2000
    1.1387   -1.3654    0.0000 C   0  0  0  0  0  0  0  0  0  0  0  0
    0.6538   -0.6979    0.0000 C   0  0  0  0  0  0  0  0  0  0  0  0
    1.1387   -0.0305    0.0000 N   0  0  0  0  0  0  0  0  0  0  0  0
    1.9233   -0.2854    0.0000 C   0  0  0  0  0  0  0  0  0  0  0  0
    1.9233   -1.1104    0.0000 C   0  0  0  0  0  0  0  0  0  0  0  0
    2.6378    0.1271    0.0000 C   0  0  0  0  0  0  0  0  0  0  0  0
    2.6378   -1.5229    0.0000 C   0  0  0  0  0  0  0  0  0  0  0  0
    3.3522   -1.1104    0.0000 C   0  0  0  0  0  0  0  0  0  0  0  0
    3.3522   -0.2854    0.0000 C   0  0  0  0  0  0  0  0  0  0  0  0
    4.1369   -1.3653    0.0000 N   0  0  0  0  0  0  0  0  0  0  0  0
    4.1369   -0.0305    0.0000 C   0  0  0  0  0  0  0  0  0  0  0  0
    4.6218   -0.6979    0.0000 C   0  0  0  0  0  0  0  0  0  0  0  0
  1  2  4  0  0  0  0
  2  3  4  0  0  0  0
  3  4  4  0  0  0  0
  1  5  4  0  0  0  0
  4  5  4  0  0  0  0
  7  8  1  0  0  0  0
  6  9  1  0  0  0  0
  5  7  1  0  0  0  0
  6  4  1  0  0  0  0
 11 12  4  0  0  0  0
 10 12  4  0  0  0  0
  9 11  4  0  0  0  0
 10  8  4  0  0  0  0
  8  9  4  0  0  0  0
M  STY  2   1 DAT   2 DAT
M  SAL   1  1   3
M  SDT   1 MRV_IMPLICIT_H                                        
M  SDD   1     0.0000    0.0000    DR    ALL  0       0  
M  SED   1 IMPL_H1
M  SAL   2  1  10
M  SDT   2 MRV_IMPLICIT_H                                        
M  SDD   2     0.0000    0.0000    DR    ALL  0       0  
M  SED   2 IMPL_H1
M  END
)CTAB"_ctab;
    REQUIRE(mol);
    CHECK(MolToSmiles(*mol) == "c1cc2c([nH]1)Cc1cc[nH]c1C2");
    // we removed all the S groups:
    CHECK(getSubstanceGroups(*mol).empty());
  }
  SECTION("removal leaves other s groups intact") {
    auto mol = R"CTAB(
  Mrv1810 02022006062D          
 
  0  0  0     0  0            999 V3000
M  V30 BEGIN CTAB
M  V30 COUNTS 6 6 2 0 0
M  V30 BEGIN ATOM
M  V30 1 C 2.1256 -2.5487 0 0
M  V30 2 C 1.2204 -1.3027 0 0
M  V30 3 N 2.1256 -0.0569 0 0
M  V30 4 C 3.5902 -0.5327 0 0
M  V30 5 C 3.5902 -2.0727 0 0
M  V30 6 C 4.8361 -2.9778 0 0
M  V30 END ATOM
M  V30 BEGIN BOND
M  V30 1 4 1 2
M  V30 2 4 2 3
M  V30 3 4 3 4
M  V30 4 4 1 5
M  V30 5 4 4 5
M  V30 6 1 5 6
M  V30 END BOND
M  V30 BEGIN SGROUP
M  V30 1 DAT 0 ATOMS=(1 6) FIELDNAME=some_data -
M  V30 FIELDDISP="    4.8361   -2.9778    DAU   ALL  0       0" -
M  V30 MRV_FIELDDISP=0 FIELDDATA=foo
M  V30 2 DAT 0 ATOMS=(1 3) FIELDNAME=MRV_IMPLICIT_H -
M  V30 FIELDDISP="    0.0000    0.0000    DR    ALL  0       0" -
M  V30 FIELDDATA=IMPL_H1
M  V30 END SGROUP
M  V30 END CTAB
M  END
)CTAB"_ctab;
    REQUIRE(mol);
    CHECK(MolToSmiles(*mol) == "Cc1cc[nH]c1");
    CHECK(getSubstanceGroups(*mol).size() == 1);
  }
}

TEST_CASE("extra v3k mol file properties", "[ctab][v3k]") {
  SECTION("ATTCHPT") {
    auto mol = R"CTAB(
  Mrv2007 03132014352D          

  0  0  0     0  0            999 V3000
M  V30 BEGIN CTAB
M  V30 COUNTS 3 2 0 0 0
M  V30 BEGIN ATOM
M  V30 1 C -16.625 7.1667 0 0 ATTCHPT=2
M  V30 2 C -15.2913 7.9367 0 0 ATTCHPT=1
M  V30 3 N -13.9576 7.1667 0 0
M  V30 END ATOM
M  V30 BEGIN BOND
M  V30 1 1 1 2
M  V30 2 1 2 3
M  V30 END BOND
M  V30 END CTAB
M  END
)CTAB"_ctab;
    REQUIRE(mol);
    CHECK(mol->getAtomWithIdx(0)->getProp<int>(
              common_properties::molAttachPoint) == 2);
    CHECK(mol->getAtomWithIdx(1)->getProp<int>(
              common_properties::molAttachPoint) == 1);
    auto molb = MolToV3KMolBlock(*mol);
    CHECK(molb.find("ATTCHPT=1") != std::string::npos);
    CHECK(molb.find("ATTCHPT=2") != std::string::npos);
  }
  SECTION("others") {
    // this is not reasonable; just there to ensure that the reading/writing is
    // working
    auto mol = R"CTAB(really fake
  Mrv2007 03132015062D          

  0  0  0     0  0            999 V3000
M  V30 BEGIN CTAB
M  V30 COUNTS 5 4 0 0 0
M  V30 BEGIN ATOM
M  V30 1 C -22.5833 11.0833 0 0 EXACHG=1
M  V30 2 C -21.2497 11.8533 0 0 INVRET=2
M  V30 3 C -23.917 11.8533 0 0 ATTCHORD=3
M  V30 4 C -25.2507 11.0833 0 0 CLASS=foo
M  V30 5 C -26.5844 11.8533 0 0 SEQID=4
M  V30 END ATOM
M  V30 BEGIN BOND
M  V30 1 1 1 2
M  V30 2 1 1 3
M  V30 3 1 3 4
M  V30 4 1 4 5
M  V30 END BOND
M  V30 END CTAB
M  END
)CTAB"_ctab;
    REQUIRE(mol);
    CHECK(mol->getAtomWithIdx(0)->getProp<int>(
              common_properties::molRxnExactChange) == 1);
    CHECK(mol->getAtomWithIdx(1)->getProp<int>(
              common_properties::molInversionFlag) == 2);
    CHECK(mol->getAtomWithIdx(2)->getProp<int>(
              common_properties::molAttachOrder) == 3);
    CHECK(mol->getAtomWithIdx(3)->getProp<std::string>(
              common_properties::molAtomClass) == "foo");
    CHECK(mol->getAtomWithIdx(4)->getProp<int>(
              common_properties::molAtomSeqId) == 4);
    auto molb = MolToV3KMolBlock(*mol);
    CHECK(molb.find("EXACHG=1") != std::string::npos);
    CHECK(molb.find("INVRET=2") != std::string::npos);
    CHECK(molb.find("ATTCHORD=3") != std::string::npos);
    CHECK(molb.find("CLASS=foo") != std::string::npos);
    CHECK(molb.find("SEQID=4") != std::string::npos);
  }
  SECTION("SUBST") {
    auto mol = R"CTAB(test
  Mrv2007 03132018122D          

  0  0  0     0  0            999 V3000
M  V30 BEGIN CTAB
M  V30 COUNTS 4 3 0 0 0
M  V30 BEGIN ATOM
M  V30 1 C -16.6248 7.1666 0 0 SUBST=3
M  V30 2 C -15.2911 7.9366 0 0 SUBST=-2
M  V30 3 N -13.9574 7.1666 0 0 SUBST=-1
M  V30 4 C -17.9585 7.9366 0 0 SUBST=6
M  V30 END ATOM
M  V30 BEGIN BOND
M  V30 1 1 1 2
M  V30 2 1 2 3
M  V30 3 1 1 4
M  V30 END BOND
M  V30 END CTAB
M  END
)CTAB"_ctab;
    REQUIRE(mol);

    auto smarts = MolToSmarts(*mol);
    CHECK(smarts == "[#6&D3](-[#6&D2]-[#7&D0])-[#6&D{6-}]");

    auto molb = MolToV3KMolBlock(*mol);
    CHECK(molb.find("SUBST=3") != std::string::npos);
    CHECK(molb.find("SUBST=-2") != std::string::npos);
    CHECK(molb.find("SUBST=-1") != std::string::npos);
  }
  SECTION("bond props") {
    auto mol = R"CTAB(bogus example
  Mrv2007 03132017102D          

  0  0  0     0  0            999 V3000
M  V30 BEGIN CTAB
M  V30 COUNTS 8 7 0 0 0
M  V30 BEGIN ATOM
M  V30 1 C -28.125 8.2067 0 0
M  V30 2 C -26.7913 7.4367 0 0
M  V30 3 C -26.7913 5.8967 0 0
M  V30 4 C -28.125 5.1267 0 0
M  V30 5 N -29.4587 5.8967 0 0
M  V30 6 C -29.4587 7.4367 0 0
M  V30 7 * -27.2359 7.18 0 0
M  V30 8 R# -25.2354 8.335 0 0 RGROUPS=(1 1)
M  V30 END ATOM
M  V30 BEGIN BOND
M  V30 1 1 1 2
M  V30 2 2 2 3
M  V30 3 1 3 4
M  V30 4 2 4 5
M  V30 5 1 5 6 
M  V30 6 2 1 6 RXCTR=1
M  V30 7 1 7 8 ENDPTS=(3 1 2 3) ATTACH=ANY
M  V30 END BOND
M  V30 END CTAB
M  END)CTAB"_ctab;
    REQUIRE(mol);

    auto molb = MolToV3KMolBlock(*mol);
    CHECK(molb.find("ENDPTS=(3 1 2 3) ATTACH=ANY") != std::string::npos);
    CHECK(molb.find("RXCTR=1") != std::string::npos);
  }
}

TEST_CASE(
    "Problems parsing SGroup abbreviations with multiple attachment points",
    "[bug][parser]") {
  std::string rdbase = getenv("RDBASE");
  SECTION("basics") {
    std::string fName =
        rdbase + "/Code/GraphMol/FileParsers/test_data/sgroup_ap_bug.mol";
    std::unique_ptr<RWMol> mol(MolFileToMol(fName));
    REQUIRE(mol);

    const auto &sgroups = getSubstanceGroups(*mol);
    CHECK(sgroups.size() == 3);
    CHECK(sgroups[0].hasProp("TYPE"));
    CHECK(sgroups[0].getProp<std::string>("TYPE") == "SUP");
    CHECK(sgroups[0].getAttachPoints().size() == 1);
    CHECK(sgroups[1].hasProp("TYPE"));
    CHECK(sgroups[1].getProp<std::string>("TYPE") == "SUP");
    CHECK(sgroups[1].getAttachPoints().size() == 1);
    CHECK(sgroups[2].hasProp("TYPE"));
    CHECK(sgroups[2].getProp<std::string>("TYPE") == "SUP");
    CHECK(sgroups[2].getAttachPoints().size() == 2);
  }
}

TEST_CASE(
    "github #3207: Attachment point info not being read from V2000 mol blocks",
    "[ctab][bug]") {
  SECTION("ATTCHPT") {
    auto mol = R"CTAB(
  Mrv1824 06092009122D          

  3  2  0  0  0  0            999 V2000
   -8.9061    3.8393    0.0000 C   0  0  0  0  0  0  0  0  0  0  0  0
   -8.1917    4.2518    0.0000 C   0  0  0  0  0  0  0  0  0  0  0  0
   -7.4772    3.8393    0.0000 N   0  0  0  0  0  0  0  0  0  0  0  0
  1  2  1  0  0  0  0
  2  3  1  0  0  0  0
M  APO  2   1   2   2   1
M  END
)CTAB"_ctab;
    REQUIRE(mol);
    CHECK(mol->getAtomWithIdx(0)->getProp<int>(
              common_properties::molAttachPoint) == 2);
    CHECK(mol->getAtomWithIdx(1)->getProp<int>(
              common_properties::molAttachPoint) == 1);
    auto molb = MolToV3KMolBlock(*mol);
    CHECK(molb.find("ATTCHPT=1") != std::string::npos);
    CHECK(molb.find("ATTCHPT=2") != std::string::npos);
  }
  SECTION("Val=-1") {
    auto mol = R"CTAB(
  Mrv1824 06092009122D          

  3  2  0  0  0  0            999 V2000
   -8.9061    3.8393    0.0000 C   0  0  0  0  0  0  0  0  0  0  0  0
   -8.1917    4.2518    0.0000 C   0  0  0  0  0  0  0  0  0  0  0  0
   -7.4772    3.8393    0.0000 N   0  0  0  0  0  0  0  0  0  0  0  0
  1  2  1  0  0  0  0
  2  3  1  0  0  0  0
M  APO  2   1   3   2   1
M  END
)CTAB"_ctab;
    REQUIRE(mol);
    CHECK(mol->getAtomWithIdx(0)->getProp<int>(
              common_properties::molAttachPoint) == -1);
    CHECK(mol->getAtomWithIdx(1)->getProp<int>(
              common_properties::molAttachPoint) == 1);
    auto molb = MolToV3KMolBlock(*mol);
    CHECK(molb.find("ATTCHPT=1") != std::string::npos);
    CHECK(molb.find("ATTCHPT=-1") != std::string::npos);
  }
}

TEST_CASE("XBHEAD and XBCORR causing parser failures", "[bug][reader]") {
  std::string rdbase = getenv("RDBASE");
  SECTION("basics") {
    std::string fName =
        rdbase +
        "/Code/GraphMol/FileParsers/sgroup_test_data/repeat_groups_query1.mol";
    std::unique_ptr<RWMol> mol(MolFileToMol(fName));
    REQUIRE(mol);
    const auto &sgroups = getSubstanceGroups(*mol);
    CHECK(sgroups.size() == 1);
    CHECK(sgroups[0].hasProp("TYPE"));
    CHECK(sgroups[0].getProp<std::string>("TYPE") == "SRU");
    CHECK(sgroups[0].hasProp("XBHEAD"));
    auto v = sgroups[0].getProp<std::vector<unsigned int>>("XBHEAD");
    CHECK(v.size() == 2);
    CHECK(v[0] == 5);
    CHECK(v[1] == 0);

    CHECK(sgroups[0].hasProp("XBCORR"));
    CHECK(sgroups[0].getProp<std::vector<unsigned int>>("XBCORR").size() == 4);

    auto mb = MolToV3KMolBlock(*mol);
    CHECK(mb.find("XBHEAD=(2 6 1)") != std::string::npos);
    CHECK(mb.find("XBCORR=(4 6 6 1 1)") != std::string::npos);
  }
}
TEST_CASE("LINKNODE information being ignored", "[ctab][bug]") {
  SECTION("v3000") {
    auto mol = R"CTAB(
  Mrv2007 06212005162D          

  0  0  0     0  0            999 V3000
M  V30 BEGIN CTAB
M  V30 COUNTS 5 5 0 0 0
M  V30 BEGIN ATOM
M  V30 1 C -3.25 12.2683 0 0
M  V30 2 C -4.4959 11.3631 0 0
M  V30 3 C -4.02 9.8986 0 0
M  V30 4 C -2.48 9.8986 0 0
M  V30 5 C -2.0041 11.3631 0 0
M  V30 END ATOM
M  V30 BEGIN BOND
M  V30 1 1 1 2
M  V30 2 1 2 3
M  V30 3 1 3 4
M  V30 4 1 4 5
M  V30 5 1 1 5
M  V30 END BOND
M  V30 LINKNODE 1 3 2 1 2 1 5
M  V30 LINKNODE 1 4 2 4 3 4 5
M  V30 END CTAB
M  END
)CTAB"_ctab;
    REQUIRE(mol);
    CHECK(mol->getProp<std::string>(common_properties::molFileLinkNodes) ==
          "1 3 2 1 2 1 5|1 4 2 4 3 4 5");
    auto molb = MolToV3KMolBlock(*mol);
    CHECK(molb.find("LINKNODE 1 3 2 1 2 1 5") != std::string::npos);
    CHECK(molb.find("LINKNODE 1 4 2 4 3 4 5") != std::string::npos);
  }
  SECTION("v2000") {
    auto mol = R"CTAB(
  Mrv2007 06222015182D          

  5  5  0  0  0  0            999 V2000
   -1.7411    6.5723    0.0000 C   0  0  0  0  0  0  0  0  0  0  0  0
   -2.4085    6.0874    0.0000 C   0  0  0  0  0  0  0  0  0  0  0  0
   -2.1536    5.3028    0.0000 C   0  0  0  0  0  0  0  0  0  0  0  0
   -1.3286    5.3028    0.0000 C   0  0  0  0  0  0  0  0  0  0  0  0
   -1.0736    6.0874    0.0000 C   0  0  0  0  0  0  0  0  0  0  0  0
  1  2  1  0  0  0  0
  2  3  1  0  0  0  0
  3  4  1  0  0  0  0
  4  5  1  0  0  0  0
  1  5  1  0  0  0  0
M  LIN  2   1   3   2   5   4   4   3   5
M  END
)CTAB"_ctab;
    REQUIRE(mol);
    CHECK(mol->getProp<std::string>(common_properties::molFileLinkNodes) ==
          "1 3 2 1 2 1 5|1 4 2 4 3 4 5");
    auto molb = MolToV3KMolBlock(*mol);
    CHECK(molb.find("LINKNODE 1 3 2 1 2 1 5") != std::string::npos);
    CHECK(molb.find("LINKNODE 1 4 2 4 3 4 5") != std::string::npos);
  }
}
TEST_CASE("more complex queries in CTAB parsers", "[ctab]") {
  SECTION("v3000") {
    auto mol = R"CTAB(*.*.*.*.*.*.*.* |$;Q_e;M_p;X_p;AH_p;QH_p;MH_p;XH_p$|
  manual  06272007272D          

  0  0  0     0  0            999 V3000
M  V30 BEGIN CTAB
M  V30 COUNTS 8 0 0 0 0
M  V30 BEGIN ATOM
M  V30 1 A -3.2083 5.25 0 0
M  V30 2 Q -0.25 6 0 0
M  V30 3 M 4.5417 6.0417 0 0
M  V30 4 X 1.2917 4.2083 0 0
M  V30 5 AH -4.2083 5.25 0 0
M  V30 6 QH -1.25 6 0 0
M  V30 7 MH 3.5417 6.0417 0 0
M  V30 8 XH 0.2917 4.2083 0 0
M  V30 END ATOM
M  V30 END CTAB
M  END
)CTAB"_ctab;
    REQUIRE(mol);
    for (const auto atom : mol->atoms()) {
      REQUIRE(atom->hasQuery());
      CHECK(!atom->getQuery()->getTypeLabel().empty());
    }
    std::string pkl;
    MolPickler::pickleMol(*mol, pkl);
    ROMol cp(pkl);
    for (const auto atom : cp.atoms()) {
      REQUIRE(atom->hasQuery());
      CHECK(!atom->getQuery()->getTypeLabel().empty());
      CHECK(atom->getQuery()->getTypeLabel() ==
            mol->getAtomWithIdx(atom->getIdx())->getQuery()->getTypeLabel());
    }
    auto molb = MolToV3KMolBlock(*mol);
    CHECK(molb.find(" A ") != std::string::npos);
    CHECK(molb.find(" AH ") != std::string::npos);
    CHECK(molb.find(" Q ") != std::string::npos);
    CHECK(molb.find(" QH ") != std::string::npos);
    CHECK(molb.find(" M ") != std::string::npos);
    CHECK(molb.find(" MH ") != std::string::npos);
    CHECK(molb.find(" X ") != std::string::npos);
    CHECK(molb.find(" XH ") != std::string::npos);
  }
  SECTION("v2000") {
    auto mol = R"CTAB(*.*.*.*.*.*.*.* |$;Q_e;M_p;X_p;AH_p;QH_p;MH_p;XH_p$|
  manual  06272007272D          

  8  0  0  0  0  0            999 V2000
   -3.2083    5.2500    0.0000 A   0  0  0  0  0  0  0  0  0  0  0  0
   -0.2500    6.0000    0.0000 Q   0  0  0  0  0  0  0  0  0  0  0  0
    4.5417    6.0417    0.0000 M   0  0  0  0  0  0  0  0  0  0  0  0
    1.2917    4.2083    0.0000 X   0  0  0  0  0  0  0  0  0  0  0  0
   -4.2083    5.2500    0.0000 AH  0  0  0  0  0  0  0  0  0  0  0  0
   -1.2500    6.0000    0.0000 QH  0  0  0  0  0  0  0  0  0  0  0  0
    3.5417    6.0417    0.0000 MH  0  0  0  0  0  0  0  0  0  0  0  0
    0.2917    4.2083    0.0000 XH  0  0  0  0  0  0  0  0  0  0  0  0
M  END
)CTAB"_ctab;
    REQUIRE(mol);
    for (const auto atom : mol->atoms()) {
      REQUIRE(atom->hasQuery());
      CHECK(!atom->getQuery()->getTypeLabel().empty());
    }
    std::string pkl;
    MolPickler::pickleMol(*mol, pkl);
    ROMol cp(pkl);
    for (const auto atom : cp.atoms()) {
      REQUIRE(atom->hasQuery());
      CHECK(!atom->getQuery()->getTypeLabel().empty());
      CHECK(atom->getQuery()->getTypeLabel() ==
            mol->getAtomWithIdx(atom->getIdx())->getQuery()->getTypeLabel());
    }
    auto molb = MolToMolBlock(*mol);
    CHECK(molb.find(" A ") != std::string::npos);
    CHECK(molb.find(" AH ") != std::string::npos);
    CHECK(molb.find(" Q ") != std::string::npos);
    CHECK(molb.find(" QH ") != std::string::npos);
    CHECK(molb.find(" M ") != std::string::npos);
    CHECK(molb.find(" MH ") != std::string::npos);
    CHECK(molb.find(" X ") != std::string::npos);
    CHECK(molb.find(" XH ") != std::string::npos);
    /// SMARTS-based queries are not written for these:
    CHECK(molb.find("V    ") == std::string::npos);
  }
}

TEST_CASE("read metadata from PNG", "[reader][PNG]") {
  std::string rdbase = getenv("RDBASE");
  SECTION("basics") {
    std::string fname =
        rdbase + "/Code/GraphMol/FileParsers/test_data/colchicine.png";
    auto metadata = PNGFileToMetadata(fname);

    auto iter =
        std::find_if(metadata.begin(), metadata.end(),
                     [](const std::pair<std::string, std::string> &val) {
                       return boost::starts_with(val.first, PNGData::smilesTag);
                     });
    REQUIRE(iter != metadata.end());
    CHECK(
        iter->second ==
        "COc1cc2c(-c3ccc(OC)c(=O)cc3[C@@H](NC(C)=O)CC2)c(OC)c1OC "
        "|(6.46024,1.03002,;5.30621,1.98825,;3.89934,1.46795,;2.74531,2.42618,;"
        "1.33844,1.90588,;1.0856,0.427343,;-0.228013,-0.296833,;0.1857,-1."
        "73865,;-0.683614,-2.96106,;-2.18134,-3.04357,;-2.75685,-4.42878,;-4."
        "24422,-4.62298,;-3.17967,-1.92404,;-4.62149,-2.33775,;-2.92683,-0."
        "445502,;-1.61322,0.278673,;-2.02693,1.72049,;-3.50547,1.97333,;-4."
        "02577,3.3802,;-5.50431,3.63304,;-3.06754,4.53423,;-1.15762,2.9429,;0."
        "340111,3.02541,;2.23963,-0.530891,;1.98679,-2.00943,;3.14082,-2.96766,"
        ";3.6465,-0.0105878,;4.80053,-0.968822,;4.54769,-2.44736,)|");
  }
  SECTION("no metadata") {
    std::string fname =
        rdbase +
        "/Code/GraphMol/FileParsers/test_data/colchicine.no_metadata.png";
    auto metadata = PNGFileToMetadata(fname);
    REQUIRE(metadata.empty());
  }
  SECTION("bad PNG") {
    std::string text = "NOT A PNG";
    REQUIRE_THROWS_AS(PNGStringToMetadata(text), FileParseException);
  }

  SECTION("truncated PNG") {
    std::string fname =
        rdbase + "/Code/GraphMol/FileParsers/test_data/colchicine.png";
    auto istr = std::ifstream(fname, std::ios_base::binary);
    istr.seekg(0, istr.end);
    auto sz = istr.tellg();
    istr.seekg(0, istr.beg);
    char *buff = new char[sz];
    istr.read(buff, sz);
    std::string data(buff, sz);
    delete[] buff;
    auto metadata = PNGStringToMetadata(data);
    REQUIRE(!metadata.empty());
    REQUIRE_THROWS_AS(PNGStringToMetadata(data.substr(1000)),
                      FileParseException);
  }
#ifdef RDK_USE_BOOST_IOSTREAMS
  SECTION("compressed metadata") {
    std::string fname =
        rdbase + "/Code/GraphMol/FileParsers/test_data/colchicine.mrv.png";
    auto metadata = PNGFileToMetadata(fname);
    auto iter =
        std::find_if(metadata.begin(), metadata.end(),
                     [](const std::pair<std::string, std::string> &val) {
                       return val.first == "molSource";
                     });
    REQUIRE(iter != metadata.end());
    CHECK(iter->second.find("<MChemicalStruct>") != std::string::npos);
  }
#endif
}

TEST_CASE("write metadata to PNG", "[writer][PNG]") {
  std::string rdbase = getenv("RDBASE");
  SECTION("basics") {
    std::string fname =
        rdbase +
        "/Code/GraphMol/FileParsers/test_data/colchicine.no_metadata.png";
    std::vector<std::pair<std::string, std::string>> metadata;
    metadata.push_back(std::make_pair(
        PNGData::smilesTag,
        std::string(
            "COc1cc2c(-c3ccc(OC)c(=O)cc3[C@@H](NC(C)=O)CC2)c(OC)c1OC "
            "|(6.46024,1.03002,;5.30621,1.98825,;3.89934,1.46795,;2.74531,2."
            "42618,;1.33844,1.90588,;1.0856,0.427343,;-0.228013,-0.296833,;0."
            "1857,-1.73865,;-0.683614,-2.96106,;-2.18134,-3.04357,;-2.75685,-4."
            "42878,;-4.24422,-4.62298,;-3.17967,-1.92404,;-4.62149,-2.33775,;-"
            "2.92683,-0.445502,;-1.61322,0.278673,;-2.02693,1.72049,;-3.50547,"
            "1.97333,;-4.02577,3.3802,;-5.50431,3.63304,;-3.06754,4.53423,;-1."
            "15762,2.9429,;0.340111,3.02541,;2.23963,-0.530891,;1.98679,-2."
            "00943,;3.14082,-2.96766,;3.6465,-0.0105878,;4.80053,-0.968822,;4."
            "54769,-2.44736,)|")));
    auto pngData = addMetadataToPNGFile(fname, metadata);
    std::ofstream ofs("write_metadata.png");
    ofs.write(pngData.c_str(), pngData.size());
    ofs.flush();
    auto ometadata = PNGStringToMetadata(pngData);
    REQUIRE(ometadata.size() == metadata.size());
    for (unsigned int i = 0; i < ometadata.size(); ++i) {
      CHECK(ometadata[i].first == metadata[i].first);
      CHECK(ometadata[i].second == metadata[i].second);
    }
  }
}

TEST_CASE("read molecule from PNG", "[reader][PNG]") {
  std::string rdbase = getenv("RDBASE");
  SECTION("smiles") {
    std::string fname =
        rdbase + "/Code/GraphMol/FileParsers/test_data/colchicine.png";
    std::unique_ptr<ROMol> mol(PNGFileToMol(fname));
    REQUIRE(mol);
    CHECK(mol->getNumAtoms() == 29);
    CHECK(mol->getNumConformers() == 1);
  }
  SECTION("mol") {
    std::string fname =
        rdbase + "/Code/GraphMol/FileParsers/test_data/colchicine.mol.png";
    std::unique_ptr<ROMol> mol(PNGFileToMol(fname));
    REQUIRE(mol);
    CHECK(mol->getNumAtoms() == 29);
    CHECK(mol->getNumConformers() == 1);
  }
  SECTION("no metadata") {
    std::string fname =
        rdbase +
        "/Code/GraphMol/FileParsers/test_data/colchicine.no_metadata.png";
    REQUIRE_THROWS_AS(PNGFileToMol(fname), FileParseException);
  }
}

TEST_CASE("write molecule to PNG", "[writer][PNG]") {
  std::string rdbase = getenv("RDBASE");
  SECTION("basics") {
    std::string fname =
        rdbase +
        "/Code/GraphMol/FileParsers/test_data/colchicine.no_metadata.png";
    std::ifstream strm(fname, std::ios::in | std::ios::binary);
    auto colchicine =
        "COc1cc2c(c(OC)c1OC)-c1ccc(OC)c(=O)cc1[C@@H](NC(C)=O)CC2"_smiles;
    REQUIRE(colchicine);
    auto pngString = addMolToPNGStream(*colchicine, strm);
    // read it back out
    std::unique_ptr<ROMol> mol(PNGStringToMol(pngString));
    REQUIRE(mol);
    CHECK(mol->getNumAtoms() == 29);
    CHECK(mol->getNumConformers() == 0);
  }
  SECTION("use SMILES") {
    std::string fname =
        rdbase +
        "/Code/GraphMol/FileParsers/test_data/colchicine.no_metadata.png";
    std::ifstream strm(fname, std::ios::in | std::ios::binary);
    auto colchicine =
        "COc1cc2c(c(OC)c1OC)-c1ccc(OC)c(=O)cc1[C@@H](NC(C)=O)CC2"_smiles;
    REQUIRE(colchicine);
    bool includePkl = false;
    auto pngString = addMolToPNGStream(*colchicine, strm, includePkl);
    // read it back out
    std::unique_ptr<ROMol> mol(PNGStringToMol(pngString));
    REQUIRE(mol);
    CHECK(mol->getNumAtoms() == 29);
    CHECK(mol->getNumConformers() == 0);
  }
  SECTION("use MOL") {
    std::string fname =
        rdbase +
        "/Code/GraphMol/FileParsers/test_data/colchicine.no_metadata.png";
    std::ifstream strm(fname, std::ios::in | std::ios::binary);
    auto colchicine =
        "COc1cc2c(c(OC)c1OC)-c1ccc(OC)c(=O)cc1[C@@H](NC(C)=O)CC2"_smiles;
    REQUIRE(colchicine);
    bool includePkl = false;
    bool includeSmiles = false;
    bool includeMol = true;
    auto pngString = addMolToPNGStream(*colchicine, strm, includePkl,
                                       includeSmiles, includeMol);
    // read it back out
    std::unique_ptr<ROMol> mol(PNGStringToMol(pngString));
    REQUIRE(mol);
    CHECK(mol->getNumAtoms() == 29);
    CHECK(mol->getNumConformers() == 1);
  }
}
TEST_CASE("multiple molecules in the PNG", "[writer][PNG]") {
  std::string rdbase = getenv("RDBASE");

  std::vector<std::string> smiles = {"c1ccccc1", "CCCOC", "c1ncccc1"};
  std::vector<std::unique_ptr<ROMol>> mols;
  for (const auto &smi : smiles) {
    mols.emplace_back(SmilesToMol(smi));
  }
  SECTION("pickles") {
    std::vector<std::pair<std::string, std::string>> metadata;
    for (const auto &mol : mols) {
      std::string pkl;
      MolPickler::pickleMol(*mol, pkl);
      metadata.push_back(std::make_pair(PNGData::pklTag, pkl));
    }
    // for the purposes of this test we'll add the metadata to an unrelated
    // PNG
    std::string fname =
        rdbase +
        "/Code/GraphMol/FileParsers/test_data/colchicine.no_metadata.png";
    std::ifstream strm(fname, std::ios::in | std::ios::binary);
    auto png = addMetadataToPNGStream(strm, metadata);
    std::stringstream pngstrm(png);
    auto molsRead = PNGStreamToMols(pngstrm);
    REQUIRE(molsRead.size() == mols.size());
    for (unsigned i = 0; i < molsRead.size(); ++i) {
      CHECK(MolToSmiles(*molsRead[i]) == MolToSmiles(*mols[i]));
    }
  }
  SECTION("SMILES") {
    std::vector<std::pair<std::string, std::string>> metadata;
    for (const auto &mol : mols) {
      std::string pkl = "BOGUS";
      // add bogus pickle data so we know that's not being read
      metadata.push_back(std::make_pair(PNGData::pklTag, pkl));
      metadata.push_back(std::make_pair(PNGData::smilesTag, MolToSmiles(*mol)));
    }
    // for the purposes of this test we'll add the metadata to an unrelated
    // PNG
    std::string fname =
        rdbase +
        "/Code/GraphMol/FileParsers/test_data/colchicine.no_metadata.png";
    std::ifstream strm(fname, std::ios::in | std::ios::binary);
    auto png = addMetadataToPNGStream(strm, metadata);
    std::stringstream pngstrm(png);
    auto molsRead = PNGStreamToMols(pngstrm, PNGData::smilesTag);
    REQUIRE(molsRead.size() == mols.size());
    for (unsigned i = 0; i < molsRead.size(); ++i) {
      CHECK(MolToSmiles(*molsRead[i]) == MolToSmiles(*mols[i]));
    }
  }
}

TEST_CASE("multiple molecules in the PNG, second example", "[writer][PNG]") {
  std::string rdbase = getenv("RDBASE");

  std::vector<std::string> smiles = {"c1ccccc1", "CCO", "CC(=O)O", "c1ccccn1"};
  std::vector<std::unique_ptr<ROMol>> mols;
  for (const auto &smi : smiles) {
    mols.emplace_back(SmilesToMol(smi));
  }
  SECTION("pickles") {
    std::string fname =
        rdbase + "/Code/GraphMol/FileParsers/test_data/multiple_mols.png";
    std::ifstream strm(fname, std::ios::in | std::ios::binary);
    auto molsRead = PNGStreamToMols(strm);
    REQUIRE(molsRead.size() == mols.size());
    for (unsigned i = 0; i < molsRead.size(); ++i) {
      CHECK(MolToSmiles(*molsRead[i]) == MolToSmiles(*mols[i]));
    }
  }
  SECTION("SMILES") {
    std::vector<std::pair<std::string, std::string>> metadata;
    for (const auto &mol : mols) {
      std::string pkl = "BOGUS";
      // add bogus pickle data so we know that's not being read
      metadata.push_back(std::make_pair(PNGData::pklTag, pkl));
      metadata.push_back(std::make_pair(PNGData::smilesTag, MolToSmiles(*mol)));
    }
    // for the purposes of this test we'll add the metadata to an unrelated
    // PNG
    std::string fname =
        rdbase +
        "/Code/GraphMol/FileParsers/test_data/colchicine.no_metadata.png";
    std::ifstream strm(fname, std::ios::in | std::ios::binary);
    auto png = addMetadataToPNGStream(strm, metadata);
    std::stringstream pngstrm(png);
    auto molsRead = PNGStreamToMols(pngstrm, PNGData::smilesTag);
    REQUIRE(molsRead.size() == mols.size());
    for (unsigned i = 0; i < molsRead.size(); ++i) {
      CHECK(MolToSmiles(*molsRead[i]) == MolToSmiles(*mols[i]));
    }
  }
}

TEST_CASE("github #3413: V3K mol blocks with no atoms fail to parse", "[bug]") {
  SECTION("basics") {
    auto m = R"CTAB(6065
     RDKit          2D

  0  0  0  0  0  0  0  0  0  0999 V3000
M  V30 BEGIN CTAB
M  V30 COUNTS 0 0 0 0 0
M  V30 BEGIN ATOM
M  V30 END ATOM
M  V30 END CTAB
M  END)CTAB"_ctab;
    REQUIRE(m);
    CHECK(m->getNumAtoms() == 0);
    CHECK(m->getNumBonds() == 0);
  }
}

TEST_CASE("github #3415: problem parsing SGroup data containing \" ", "[bug]") {
  SECTION("basics") {
    auto m = R"CTAB(
  Mrv2014 09172018222D          

  0  0  0     0  0            999 V3000
M  V30 BEGIN CTAB
M  V30 COUNTS 6 6 1 0 0
M  V30 BEGIN ATOM
M  V30 1 C 1.3337 2.31 0 0
M  V30 2 C 2.6674 1.54 0 0
M  V30 3 C 2.6674 -0 0 0
M  V30 4 C 1.3337 -0.77 0 0
M  V30 5 C 0 0 0 0
M  V30 6 C 0 1.54 0 0
M  V30 END ATOM
M  V30 BEGIN BOND
M  V30 1 2 1 2
M  V30 2 1 2 3
M  V30 3 2 3 4
M  V30 4 1 4 5
M  V30 5 2 5 6
M  V30 6 1 1 6
M  V30 END BOND
M  V30 BEGIN SGROUP
M  V30 1 DAT 0 ATOMS=(1 1) FIELDNAME=Tempstruct FIELDINFO="""" -
M  V30 FIELDDISP="    2.1037    1.5400    DA    ALL  0       0" QUERYOP="""" -
M  V30 FIELDDATA=Foo1
M  V30 END SGROUP
M  V30 END CTAB
M  END
)CTAB"_ctab;
    REQUIRE(m);
    CHECK(m->getNumAtoms() == 6);
    CHECK(m->getNumBonds() == 6);
    auto sgs = getSubstanceGroups(*m);
    REQUIRE(sgs.size() == 1);
    CHECK(sgs[0].getProp<std::string>("TYPE") == "DAT");
    CHECK(sgs[0].getProp<std::string>("FIELDINFO") == "\"");
    CHECK(sgs[0].getProp<std::string>("QUERYOP") == "\"");
  }
  SECTION("empty string") {
    auto m = R"CTAB(
  Mrv2014 09172018222D          

  0  0  0     0  0            999 V3000
M  V30 BEGIN CTAB
M  V30 COUNTS 6 6 1 0 0
M  V30 BEGIN ATOM
M  V30 1 C 1.3337 2.31 0 0
M  V30 2 C 2.6674 1.54 0 0
M  V30 3 C 2.6674 -0 0 0
M  V30 4 C 1.3337 -0.77 0 0
M  V30 5 C 0 0 0 0
M  V30 6 C 0 1.54 0 0
M  V30 END ATOM
M  V30 BEGIN BOND
M  V30 1 2 1 2
M  V30 2 1 2 3
M  V30 3 2 3 4
M  V30 4 1 4 5
M  V30 5 2 5 6
M  V30 6 1 1 6
M  V30 END BOND
M  V30 BEGIN SGROUP
M  V30 1 DAT 0 ATOMS=(1 1) FIELDNAME=Tempstruct FIELDINFO="" -
M  V30 FIELDDISP="    2.1037    1.5400    DA    ALL  0       0" QUERYOP="""" -
M  V30 FIELDDATA=Foo1
M  V30 END SGROUP
M  V30 END CTAB
M  END
)CTAB"_ctab;
    REQUIRE(m);
    CHECK(m->getNumAtoms() == 6);
    CHECK(m->getNumBonds() == 6);
    auto sgs = getSubstanceGroups(*m);
    REQUIRE(sgs.size() == 1);
    CHECK(sgs[0].getProp<std::string>("TYPE") == "DAT");
    CHECK(sgs[0].getProp<std::string>("FIELDINFO").empty());
    CHECK(sgs[0].getProp<std::string>("QUERYOP") == "\"");
  }
}

TEST_CASE("github #3597: Scientific notation in SDF V3000 files", "[bug]") {
  SECTION("basics") {
    auto m = R"CTAB(
  Mrv2020 11302014062D          

  2  1  0  0  0  0            999 V2000
   -2.8125    1.9196    0.0000 C   0  0  0  0  0  0  0  0  0  0  0  0
   -2.0980    2.3321    0.0000 C   0  0  0  0  0  0  0  0  0  0  0  0
  1  2  1  0  0  0  0
M  END
)CTAB"_ctab;
    REQUIRE(m);
    m->getConformer().getAtomPos(0).z = 1e-6;
    m->getConformer().getAtomPos(1).z = 1e-4;
    auto mb = MolToV3KMolBlock(*m);
    CHECK(mb.find("1e-06") == std::string::npos);
  }
  SECTION("toosmall") {
    auto m = R"CTAB(
  Mrv2020 11302014062D          

  2  1  0  0  0  0            999 V2000
   -2.8125    1.9196    0.0000 C   0  0  0  0  0  0  0  0  0  0  0  0
   -2.0980    2.3321    0.0000 C   0  0  0  0  0  0  0  0  0  0  0  0
  1  2  1  0  0  0  0
M  END
)CTAB"_ctab;
    REQUIRE(m);
    m->getConformer().getAtomPos(0).z = 1e-17;
    m->getConformer().getAtomPos(1).z = 1e-4;
    auto mb = MolToV3KMolBlock(*m);
    // std::cerr<<mb<<std::endl;
    CHECK(mb.find("M  V30 1 C -2.812500 1.919600 0.000000 0") !=
          std::string::npos);
  }
}

TEST_CASE("github #3620: V3K mol block parser not saving the chiral flag",
          "[bug]") {
  SECTION("basics") {
    auto m = R"CTAB(
  Mrv2014 12082009582D          

  0  0  0     0  0            999 V3000
M  V30 BEGIN CTAB
M  V30 COUNTS 4 3 0 0 1
M  V30 BEGIN ATOM
M  V30 1 C -1.875 6.0417 0 0 CFG=2
M  V30 2 C -0.5413 6.8117 0 0
M  V30 3 F -3.2087 6.8117 0 0
M  V30 4 Cl -1.875 4.5017 0 0
M  V30 END ATOM
M  V30 BEGIN BOND
M  V30 1 1 1 3
M  V30 2 1 1 4
M  V30 3 1 1 2 CFG=1
M  V30 END BOND
M  V30 END CTAB
M  END
)CTAB"_ctab;
    REQUIRE(m);
    unsigned int chiralFlag = 0;
    CHECK(
        m->getPropIfPresent(common_properties::_MolFileChiralFlag, chiralFlag));
    CHECK(chiralFlag == 1);
    auto mb = MolToV3KMolBlock(*m);
    CHECK(mb.find("4 3 0 0 1") != std::string::npos);
  }
}

TEST_CASE("test bond flavors when writing PDBs", "[bug]") {
  SECTION("basics") {
    std::unique_ptr<RWMol> m{SequenceToMol("G")};
    REQUIRE(m);
    int confId = -1;
    {
      int flavor = 0;
      auto pdb = MolToPDBBlock(*m, confId, flavor);
      CHECK(pdb.find("CONECT    1    2\n") != std::string::npos);
      CHECK(pdb.find("CONECT    3    4    4    5\n") != std::string::npos);
    }
    {
      int flavor = 2;
      auto pdb = MolToPDBBlock(*m, confId, flavor);
      CHECK(pdb.find("CONECT    1    2\n") == std::string::npos);
      CHECK(pdb.find("CONECT    3    4    4\n") != std::string::npos);
    }
    {
      int flavor = 8;
      auto pdb = MolToPDBBlock(*m, confId, flavor);
      CHECK(pdb.find("CONECT    1    2\n") != std::string::npos);
      CHECK(pdb.find("CONECT    3    4    5\n") != std::string::npos);
    }
    {
      int flavor = 2 | 8;
      auto pdb = MolToPDBBlock(*m, confId, flavor);
      CHECK(pdb.find("CONECT") == std::string::npos);
    }
  }
}

TEST_CASE(
    "github #3599: Add explicit support for remaining CTAB query bond types",
    "[feature]") {
  SECTION("basics V3K") {
    auto m = R"CTAB(
  Mrv2014 11302009242D          

  0  0  0     0  0            999 V3000
M  V30 BEGIN CTAB
M  V30 COUNTS 6 6 0 0 0
M  V30 BEGIN ATOM
M  V30 1 N 3.7917 -2.96 0 0
M  V30 2 C 2.458 -3.73 0 0
M  V30 3 O 2.458 -5.27 0 0
M  V30 4 C 3.7917 -6.04 0 0
M  V30 5 C 5.1253 -5.27 0 0
M  V30 6 C 5.1253 -3.73 0 0
M  V30 END ATOM
M  V30 BEGIN BOND
M  V30 1 1 2 3
M  V30 2 1 4 5
M  V30 3 1 1 6
M  V30 4 5 1 2
M  V30 5 6 5 6
M  V30 6 7 3 4
M  V30 END BOND
M  V30 END CTAB
M  END
)CTAB"_ctab;
    REQUIRE(m);
    REQUIRE(m->getBondWithIdx(3)->hasQuery());
    CHECK(m->getBondWithIdx(3)->getQuery()->getDescription() ==
          "SingleOrDoubleBond");
    REQUIRE(m->getBondWithIdx(4)->hasQuery());
    CHECK(m->getBondWithIdx(4)->getQuery()->getDescription() ==
          "SingleOrAromaticBond");
    REQUIRE(m->getBondWithIdx(5)->hasQuery());
    CHECK(m->getBondWithIdx(5)->getQuery()->getDescription() ==
          "DoubleOrAromaticBond");
    auto mb = MolToV3KMolBlock(*m);
    CHECK(mb.find("M  V30 4 5 1 2") != std::string::npos);
    CHECK(mb.find("M  V30 5 6 5 6") != std::string::npos);
    CHECK(mb.find("M  V30 6 7 3 4") != std::string::npos);
    std::string pkl;
    MolPickler::pickleMol(*m, pkl);
    m.reset(new RWMol(pkl));
    REQUIRE(m);
    REQUIRE(m->getBondWithIdx(3)->hasQuery());
    CHECK(m->getBondWithIdx(3)->getQuery()->getDescription() ==
          "SingleOrDoubleBond");
    REQUIRE(m->getBondWithIdx(4)->hasQuery());
    CHECK(m->getBondWithIdx(4)->getQuery()->getDescription() ==
          "SingleOrAromaticBond");
    REQUIRE(m->getBondWithIdx(5)->hasQuery());
    CHECK(m->getBondWithIdx(5)->getQuery()->getDescription() ==
          "DoubleOrAromaticBond");

    auto smarts = MolToSmarts(*m);
    CHECK(smarts == "[#7]1-,=[#6]-[#8]=,:[#6]-[#6][#6]-1");
  }
  SECTION("basics V2K") {
    auto m = R"CTAB(
  Mrv2014 11302009442D          

  6  6  0  0  0  0            999 V2000
    2.0313   -1.5857    0.0000 N   0  0  0  0  0  0  0  0  0  0  0  0
    1.3168   -1.9982    0.0000 C   0  0  0  0  0  0  0  0  0  0  0  0
    1.3168   -2.8232    0.0000 O   0  0  0  0  0  0  0  0  0  0  0  0
    2.0313   -3.2357    0.0000 C   0  0  0  0  0  0  0  0  0  0  0  0
    2.7457   -2.8232    0.0000 C   0  0  0  0  0  0  0  0  0  0  0  0
    2.7457   -1.9982    0.0000 C   0  0  0  0  0  0  0  0  0  0  0  0
  2  3  1  0  0  0  0
  4  5  1  0  0  0  0
  1  6  1  0  0  0  0
  1  2  5  0  0  0  0
  5  6  6  0  0  0  0
  3  4  7  0  0  0  0
M  END
)CTAB"_ctab;
    REQUIRE(m);
    REQUIRE(m->getBondWithIdx(3)->hasQuery());
    CHECK(m->getBondWithIdx(3)->getQuery()->getDescription() ==
          "SingleOrDoubleBond");
    REQUIRE(m->getBondWithIdx(4)->hasQuery());
    CHECK(m->getBondWithIdx(4)->getQuery()->getDescription() ==
          "SingleOrAromaticBond");
    REQUIRE(m->getBondWithIdx(5)->hasQuery());
    CHECK(m->getBondWithIdx(5)->getQuery()->getDescription() ==
          "DoubleOrAromaticBond");
    auto mb = MolToMolBlock(*m);
    CHECK(mb.find("  1  2  5") != std::string::npos);
    CHECK(mb.find("  5  6  6") != std::string::npos);
    CHECK(mb.find("  3  4  7") != std::string::npos);
    std::string pkl;
    MolPickler::pickleMol(*m, pkl);
    m.reset(new RWMol(pkl));
    REQUIRE(m);
    REQUIRE(m->getBondWithIdx(3)->hasQuery());
    CHECK(m->getBondWithIdx(3)->getQuery()->getDescription() ==
          "SingleOrDoubleBond");
    REQUIRE(m->getBondWithIdx(4)->hasQuery());
    CHECK(m->getBondWithIdx(4)->getQuery()->getDescription() ==
          "SingleOrAromaticBond");
    REQUIRE(m->getBondWithIdx(5)->hasQuery());
    CHECK(m->getBondWithIdx(5)->getQuery()->getDescription() ==
          "DoubleOrAromaticBond");
  }
}

TEST_CASE("supplier close methods") {
  std::string rdbase = getenv("RDBASE");

  SECTION("SDF") {
    std::string fname =
        rdbase + "/Code/GraphMol/FileParsers/test_data/NCI_aids_few.sdf";
    {
      SDMolSupplier suppl(fname);
      std::unique_ptr<ROMol> mol{suppl.next()};
      REQUIRE(mol);
      suppl.close();
#if INVARIANT_EXCEPTION_METHOD
      REQUIRE_THROWS_AS(suppl.next(), Invar::Invariant);
#endif
    }
    {
      std::ifstream instr(fname);
      ForwardSDMolSupplier suppl(&instr, false);
      std::unique_ptr<ROMol> mol{suppl.next()};
      REQUIRE(mol);
      suppl.close();
#if INVARIANT_EXCEPTION_METHOD
      REQUIRE_THROWS_AS(suppl.next(), Invar::Invariant);
#endif
    }
  }
  SECTION("SMILES") {
    std::string fname =
        rdbase + "/Code/GraphMol/FileParsers/test_data/fewSmi.2.csv";
    {
      SmilesMolSupplier suppl(fname, ",", 1, 0, true);
      std::unique_ptr<ROMol> mol{suppl.next()};
      REQUIRE(mol);
      suppl.close();
#if INVARIANT_EXCEPTION_METHOD
      REQUIRE_THROWS_AS(suppl.next(), Invar::Invariant);
#endif
    }
  }
  SECTION("TDT") {
    std::string fname =
        rdbase + "/Code/GraphMol/FileParsers/test_data/acd_few.tdt";
    {
      TDTMolSupplier suppl(fname, "PN");
      std::unique_ptr<ROMol> mol{suppl.next()};
      REQUIRE(mol);
      suppl.close();
#if INVARIANT_EXCEPTION_METHOD
      REQUIRE_THROWS_AS(suppl.next(), Invar::Invariant);
#endif
    }
  }
#ifdef RDK_BUILD_MAEPARSER_SUPPORT
  SECTION("MAE") {
    std::string fname =
        rdbase + "/Code/GraphMol/FileParsers/test_data/NCI_aids_few.mae";
    {
      MaeMolSupplier suppl(fname);
      std::unique_ptr<ROMol> mol{suppl.next()};
      REQUIRE(mol);
      suppl.close();
#if INVARIANT_EXCEPTION_METHOD
      REQUIRE_THROWS_AS(suppl.next(), Invar::Invariant);
#endif
    }
  }
#endif
}

TEST_CASE(
    "github #3768: SubstanceGroup output doesn't properly quote double "
    "quotes") {
  SECTION("basics") {
    auto m = R"CTAB(
  Mrv2014 01292104542D

  0  0  0     0  0            999 V3000
M  V30 BEGIN CTAB
M  V30 COUNTS 2 1 1 0 0
M  V30 BEGIN ATOM
M  V30 1 C -1.3343 -0.7691 0 0
M  V30 2 C -1.333 0.7709 0 0
M  V30 END ATOM
M  V30 BEGIN BOND
M  V30 1 2 1 2
M  V30 END BOND
M  V30 BEGIN SGROUP
M  V30 1 DAT 0 ATOMS=(1 1) FIELDNAME=[DUP]Tempstruct FIELDINFO="""" -
M  V30 FIELDDISP="   -0.1770   -0.5034    DA    ALL  0       0" -
M  V30 QUERYOP="""""" FIELDDATA=Foo1
M  V30 END SGROUP
M  V30 END CTAB
M  END
)CTAB"_ctab;
    REQUIRE(m);
    auto sgs = getSubstanceGroups(*m);
    REQUIRE(sgs.size() == 1);
    auto sg = sgs[0];
    CHECK(sg.getProp<std::string>("FIELDINFO") == "\"");
    CHECK(sg.getProp<std::string>("QUERYOP") == "\"\"");
    auto mb = MolToV3KMolBlock(*m);
    CHECK(mb.find("FIELDINFO=\"\"\"\"") != std::string::npos);
    CHECK(mb.find("QUERYOP=\"\"\"\"\"") != std::string::npos);
  }
  SECTION("parens and quote not at beginning") {
    auto m = R"CTAB(
  Mrv2014 01292104542D          

  0  0  0     0  0            999 V3000
M  V30 BEGIN CTAB
M  V30 COUNTS 2 1 1 0 0
M  V30 BEGIN ATOM
M  V30 1 C -1.3343 -0.7691 0 0
M  V30 2 C -1.333 0.7709 0 0
M  V30 END ATOM
M  V30 BEGIN BOND
M  V30 1 2 1 2
M  V30 END BOND
M  V30 BEGIN SGROUP
M  V30 1 DAT 0 ATOMS=(1 1) FIELDNAME=[DUP]Tempstruct FIELDINFO="foo""" -
M  V30 FIELDDISP="   -0.1770   -0.5034    DA    ALL  0       0" -
M  V30 QUERYOP="(bar)" FIELDDATA=Foo1
M  V30 END SGROUP
M  V30 END CTAB
M  END
)CTAB"_ctab;
    REQUIRE(m);
    auto sgs = getSubstanceGroups(*m);
    REQUIRE(sgs.size() == 1);
    auto sg = sgs[0];
    CHECK(sg.getProp<std::string>("FIELDINFO") == "foo\"");
    CHECK(sg.getProp<std::string>("QUERYOP") == "(bar)");
    auto mb = MolToV3KMolBlock(*m);
    CHECK(mb.find("FIELDINFO=\"foo\"\"\"") != std::string::npos);
    CHECK(mb.find("QUERYOP=\"(bar)\"") != std::string::npos);
  }
}

TEST_CASE("github #3216: WedgeMolBonds() should prefer degree-1 atoms") {
  SECTION("basics") {
    auto m = R"CTAB(
  Mrv2007 06082008522D          
 
  0  0  0     0  0            999 V3000
M  V30 BEGIN CTAB
M  V30 COUNTS 8 7 0 0 0
M  V30 BEGIN ATOM
M  V30 1 C -17.7571 16.6703 0 0
M  V30 2 C -16.4234 17.4403 0 0
M  V30 3 C -15.0897 16.6703 0 0 CFG=1
M  V30 4 C -13.7561 17.4403 0 0 CFG=2
M  V30 5 Br -15.0897 15.1303 0 0
M  V30 6 C -12.4225 16.6703 0 0
M  V30 7 Cl -13.7561 18.9803 0 0
M  V30 8 C -11.0888 17.4403 0 0
M  V30 END ATOM
M  V30 BEGIN BOND
M  V30 1 1 1 2
M  V30 2 1 2 3
M  V30 3 1 3 5 CFG=1
M  V30 4 1 3 4
M  V30 5 1 4 6
M  V30 6 1 4 7 CFG=1
M  V30 7 1 6 8
M  V30 END BOND
M  V30 END CTAB
M  END)CTAB"_ctab;
    REQUIRE(m);
    WedgeMolBonds(*m, &m->getConformer());
    CHECK(m->getBondBetweenAtoms(2, 4)->getBondDir() != Bond::BondDir::NONE);
    CHECK(m->getBondBetweenAtoms(3, 6)->getBondDir() != Bond::BondDir::NONE);
    CHECK(m->getBondBetweenAtoms(2, 1)->getBondDir() == Bond::BondDir::NONE);
    CHECK(m->getBondBetweenAtoms(2, 3)->getBondDir() == Bond::BondDir::NONE);
    CHECK(m->getBondBetweenAtoms(3, 5)->getBondDir() == Bond::BondDir::NONE);
  }
}

TEST_CASE("Hydrogen bonds in CTABs") {
  SECTION("basics") {
    auto m = R"CTAB(
  Mrv2014 03022114422D          

  0  0  0     0  0            999 V3000
M  V30 BEGIN CTAB
M  V30 COUNTS 8 8 0 0 0
M  V30 BEGIN ATOM
M  V30 1 C -5.4583 -0.125 0 0
M  V30 2 C -4.1247 0.645 0 0
M  V30 3 C -2.791 -0.125 0 0
M  V30 4 C -1.4573 0.645 0 0
M  V30 5 O -2.791 -1.665 0 0
M  V30 6 C -6.792 0.645 0 0
M  V30 7 O -5.4583 -1.665 0 0
M  V30 8 H -4.1247 -2.435 0 0
M  V30 END ATOM
M  V30 BEGIN BOND
M  V30 1 1 1 2
M  V30 2 1 2 3
M  V30 3 1 3 4
M  V30 4 2 3 5
M  V30 5 1 1 6
M  V30 6 1 1 7
M  V30 7 1 7 8
M  V30 8 10 5 8
M  V30 END BOND
M  V30 END CTAB
M  END
)CTAB"_ctab;
    REQUIRE(m);
    REQUIRE(m->getBondBetweenAtoms(4, 7));
    CHECK(m->getBondBetweenAtoms(4, 7)->getBondType() ==
          Bond::BondType::HYDROGEN);
    auto mb = MolToV3KMolBlock(*m);
    CHECK(mb.find("V30 8 10 5 8") != std::string::npos);
    CHECK(MolToSmiles(*m) ==
          "CC1=O~[H]OC(C)C1");  // the SMILES writer still doesn't know what to
                                // do with it
  }
}

TEST_CASE("Support empty FIELDNAMES in SDT lines") {
  SECTION("basics") {
    auto m = R"CTAB(
  Mrv2014 03112117322D          

  6  6  0  0  0  0            999 V2000
   -1.8270   -1.5114    0.0000 C   0  0  0  0  0  0  0  0  0  0  0  0
   -2.2764   -0.8194    0.0000 C   0  0  0  0  0  0  0  0  0  0  0  0
   -3.1002   -0.8626    0.0000 C   0  0  0  0  0  0  0  0  0  0  0  0
   -3.4748   -1.5977    0.0000 C   0  0  0  0  0  0  0  0  0  0  0  0
   -3.0255   -2.2896    0.0000 C   0  0  0  0  0  0  0  0  0  0  0  0
   -2.2016   -2.2465    0.0000 C   0  0  0  0  0  0  0  0  0  0  0  0
  1  2  1  0  0  0  0
  2  3  1  0  0  0  0
  3  4  1  0  0  0  0
  4  5  1  0  0  0  0
  5  6  1  0  0  0  0
  1  6  1  0  0  0  0
M  STY  1   1 DAT
M  SAL   1  6   1   2   3   4   5   6
M  SDT   1                                                       
M  SDD   1    -2.4921   -3.0466    DA    ALL  1       5  
M  SED   1 foo: 1234.6
M  END
)CTAB"_ctab;
    REQUIRE(m);
    auto sgs = getSubstanceGroups(*m);
    REQUIRE(sgs.size() == 1);
    {
      auto outctab = MolToMolBlock(*m);
      CHECK(outctab.find("1234.6") != std::string::npos);
      auto nm = MolBlockToMol(outctab);
      REQUIRE(nm);
      auto sgs = getSubstanceGroups(*nm);
      REQUIRE(sgs.size() == 1);
      delete nm;
    }
    {
      auto outctab = MolToV3KMolBlock(*m);
      CHECK(outctab.find("1234.6") != std::string::npos);
      auto nm = MolBlockToMol(outctab);
      REQUIRE(nm);
      auto sgs = getSubstanceGroups(*nm);
      REQUIRE(sgs.size() == 1);
      delete nm;
    }
  }
}

TEST_CASE("Support reading unambiguous short atom lines") {
  SECTION("basics") {
    std::string mb = R"CTAB(
  Mrv2014 03112117322D          

  2  1  0  0  0  0            999 V2000
   -1.8270   -1.5114    0.0000 C 
   -2.2764   -0.8194    0.0000 C
  1  2  1  0  0  0  0
M  END
)CTAB";
    // we fail when doing strict parsing
    REQUIRE_THROWS_AS(MolBlockToMol(mb), FileParseException);

    bool removeHs = true;
    bool sanitize = true;
    bool strictParsing = false;
    // but can read it with non-strict parsing
    std::unique_ptr<ROMol> m{
        MolBlockToMol(mb, sanitize, removeHs, strictParsing)};
    REQUIRE(m);
    CHECK(m->getNumAtoms() == 2);
    CHECK(m->getAtomWithIdx(0)->getAtomicNum() == 6);
    CHECK(m->getAtomWithIdx(1)->getAtomicNum() == 6);
  }
  SECTION("too short") {
    std::string mb = R"CTAB(
  Mrv2014 03112117322D          

  2  1  0  0  0  0            999 V2000
   -1.8270   -1.5114    0.0000  
   -2.2764   -0.8194    0.0000 C
  1  2  1  0  0  0  0
M  END
)CTAB";
    // we fail when doing strict parsing
    REQUIRE_THROWS_AS(MolBlockToMol(mb), FileParseException);

    bool removeHs = true;
    bool sanitize = true;
    bool strictParsing = false;
    // fail even with non-strict parsing
    REQUIRE_THROWS_AS(MolBlockToMol(mb, sanitize, removeHs, strictParsing),
                      FileParseException);
  }
}

TEST_CASE("Github #4099: HCount field in v2000 mol blocks ignored") {
  SECTION("basics") {
    auto mol = R"CTAB(Test


  3  2  0  0  0  0  0  0  0  0999 V2000
    2.7500   -7.9167   -0.0000 C   0  0  0  3  0  0  0  0  0  0  0  0
    3.6160   -7.4167   -0.0000 N   0  0  0  1  0  0  0  0  0  0  0  0
    4.4821   -7.9167   -0.0000 C   0  0  0  2  0  0  0  0  0  0  0  0
  1  2  1  0  0  0  0
  2  3  1  0  0  0  0
M  END)CTAB"_ctab;
    REQUIRE(mol);
    CHECK(MolToSmarts(*mol) == "[#6&h{2-}]-[#7&h0]-[#6&h{1-}]");
  }
}

TEST_CASE("Github #4131: HCOUNT from v3000 CTABS incorrectly interpreted") {
  SECTION("basics") {
    auto mol = R"CTAB(
  Mrv2108 05122108272D          

  0  0  0     0  0            999 V3000
M  V30 BEGIN CTAB
M  V30 COUNTS 3 2 0 0 0
M  V30 BEGIN ATOM
M  V30 1 C 5.458 -2.2567 0 0 HCOUNT=2
M  V30 2 N 6.7916 -1.4867 0 0 HCOUNT=0
M  V30 3 C 8.1254 -2.2567 0 0 HCOUNT=-1
M  V30 END ATOM
M  V30 BEGIN BOND
M  V30 1 1 1 2
M  V30 2 1 2 3
M  V30 END BOND
M  V30 END CTAB
M  END
)CTAB"_ctab;
    REQUIRE(mol);
    CHECK(MolToSmarts(*mol) == "[#6&h{2-}]-[#7]-[#6&h0]");
  }
}

TEST_CASE("sgroups and strict parsing") {
  SECTION("everything ok") {
    std::string ctab = R"CTAB(
  Mrv2108 06052107052D          

  0  0  0     0  0            999 V3000
M  V30 BEGIN CTAB
M  V30 COUNTS 2 1 2 0 0
M  V30 BEGIN ATOM
M  V30 1 C -6.875 1.0417 0 0
M  V30 2 C -5.5413 1.8117 0 0
M  V30 END ATOM
M  V30 BEGIN BOND
M  V30 1 1 1 2
M  V30 END BOND
M  V30 BEGIN SGROUP
M  V30 1 DAT 0 ATOMS=(1 2) FIELDNAME=foo -
M  V30 FIELDDISP="   -5.5413    1.8117    DAU   ALL  0       0" -
M  V30 MRV_FIELDDISP=0 FIELDDATA=bar
M  V30 2 DAT 0 ATOMS=(1 1) FIELDNAME=foo -
M  V30 FIELDDISP="   -6.8750    1.0417    DAU   ALL  0       0" -
M  V30 MRV_FIELDDISP=0 FIELDDATA=baz
M  V30 END SGROUP
M  V30 END CTAB
M  END
)CTAB";
    std::unique_ptr<ROMol> m(MolBlockToMol(ctab));
    CHECK(m);
  }
  SECTION("SGroups totally missing") {
    std::string ctab = R"CTAB(
  Mrv2108 06052107052D          

  0  0  0     0  0            999 V3000
M  V30 BEGIN CTAB
M  V30 COUNTS 2 1 2 0 0
M  V30 BEGIN ATOM
M  V30 1 C -6.875 1.0417 0 0
M  V30 2 C -5.5413 1.8117 0 0
M  V30 END ATOM
M  V30 BEGIN BOND
M  V30 1 1 1 2
M  V30 END BOND
M  V30 END CTAB
M  END
)CTAB";
    std::unique_ptr<ROMol> m;
    CHECK_THROWS_AS(m.reset(MolBlockToMol(ctab)), FileParseException);
    bool sanitize = true;
    bool removeHs = true;
    bool strictParsing = false;
    m.reset(MolBlockToMol(ctab, sanitize, removeHs, strictParsing));
    CHECK(m);
  }
  SECTION("one SGroup missing") {
    std::string ctab = R"CTAB(
  Mrv2108 06052107052D          

  0  0  0     0  0            999 V3000
M  V30 BEGIN CTAB
M  V30 COUNTS 2 1 2 0 0
M  V30 BEGIN ATOM
M  V30 1 C -6.875 1.0417 0 0
M  V30 2 C -5.5413 1.8117 0 0
M  V30 END ATOM
M  V30 BEGIN BOND
M  V30 1 1 1 2
M  V30 END BOND
M  V30 BEGIN SGROUP
M  V30 2 DAT 0 ATOMS=(1 1) FIELDNAME=foo -
M  V30 FIELDDISP="   -6.8750    1.0417    DAU   ALL  0       0" -
M  V30 MRV_FIELDDISP=0 FIELDDATA=baz
M  V30 END SGROUP
M  V30 END CTAB
M  END
)CTAB";
    std::unique_ptr<ROMol> m;
    // fails without an exception
    m.reset(MolBlockToMol(ctab));
    CHECK(!m);
    bool sanitize = true;
    bool removeHs = true;
    bool strictParsing = false;
    m.reset(MolBlockToMol(ctab, sanitize, removeHs, strictParsing));
    CHECK(m);
  }

  SECTION("END SGROUPS missing") {
    std::string ctab = R"CTAB(
  Mrv2108 06052107052D          

  0  0  0     0  0            999 V3000
M  V30 BEGIN CTAB
M  V30 COUNTS 2 1 2 0 0
M  V30 BEGIN ATOM
M  V30 1 C -6.875 1.0417 0 0
M  V30 2 C -5.5413 1.8117 0 0
M  V30 END ATOM
M  V30 BEGIN BOND
M  V30 1 1 1 2
M  V30 END BOND
M  V30 BEGIN SGROUP
M  V30 1 DAT 0 ATOMS=(1 2) FIELDNAME=foo -
M  V30 FIELDDISP="   -5.5413    1.8117    DAU   ALL  0       0" -
M  V30 MRV_FIELDDISP=0 FIELDDATA=bar
M  V30 2 DAT 0 ATOMS=(1 1) FIELDNAME=foo -
M  V30 FIELDDISP="   -6.8750    1.0417    DAU   ALL  0       0" -
M  V30 MRV_FIELDDISP=0 FIELDDATA=baz
M  V30 END CTAB
M  END
)CTAB";
    std::unique_ptr<ROMol> m;
    CHECK_THROWS_AS(m.reset(MolBlockToMol(ctab)), FileParseException);
    bool sanitize = true;
    bool removeHs = true;
    bool strictParsing = false;
    m.reset(MolBlockToMol(ctab, sanitize, removeHs, strictParsing));
    CHECK(m);
  }
}

TEST_CASE("double bond stereo should not be set when the coords are all zero") {
  auto m = R"CTAB(
     RDKit          2D

  4  3  0  0  0  0  0  0  0  0999 V2000
    0.0000    0.0000    0.0000 C   0  0  0  0  0  0  0  0  0  0  0  0
    0.0000    0.0000    0.0000 C   0  0  0  0  0  0  0  0  0  0  0  0
    0.0000    0.0000    0.0000 C   0  0  0  0  0  0  0  0  0  0  0  0
    0.0000    0.0000    0.0000 C   0  0  0  0  0  0  0  0  0  0  0  0
  1  2  1  0
  2  3  2  0
  3  4  1  0
M  END)CTAB"_ctab;
  REQUIRE(m);
  REQUIRE(m->getBondBetweenAtoms(1, 2));
  CHECK(m->getBondBetweenAtoms(1, 2)->getBondDir() == Bond::EITHERDOUBLE);
}

TEST_CASE(
<<<<<<< HEAD
    "Convert SDF V200 MRV_COORDINATE_BOND_TYPE data Substance Groups "
    "into coordinate bonds") {
  auto m = R"CTAB(
  Mrv2111 06302118332D          

  9  9  0  0  0  0            999 V2000
   -2.9465    0.7804    0.0000 C   0  0  0  0  0  0  0  0  0  0  0  0
   -3.6609    0.3679    0.0000 C   0  0  0  0  0  0  0  0  0  0  0  0
   -3.6609   -0.4572    0.0000 C   0  0  0  0  0  0  0  0  0  0  0  0
   -2.9465   -0.8697    0.0000 C   0  0  0  0  0  0  0  0  0  0  0  0
   -2.2320   -0.4572    0.0000 C   0  0  0  0  0  0  0  0  0  0  0  0
   -2.2320    0.3679    0.0000 C   0  0  0  0  0  0  0  0  0  0  0  0
   -1.5175    0.7804    0.0000 C   0  0  0  0  0  0  0  0  0  0  0  0
   -2.9465   -1.6947    0.0000 C   0  0  0  0  0  0  0  0  0  0  0  0
   -4.3754    0.7804    0.0000 C   0  0  0  0  0  0  0  0  0  0  0  0
  1  2  2  0  0  0  0
  2  3  1  0  0  0  0
  3  4  2  0  0  0  0
  4  5  1  0  0  0  0
  5  6  2  0  0  0  0
  6  1  1  0  0  0  0
  6  7  8  0  0  0  0
  4  8  8  0  0  0  0
  2  9  8  0  0  0  0
M  STY  3   1 DAT   2 DAT   3 DAT
M  SAL   1  2   6   7
M  SDT   1 MRV_COORDINATE_BOND_TYPE                              
M  SDD   1     0.0000    0.0000    DR    ALL  0       0  
M  SED   1 7
M  SAL   2  2   4   8
M  SDT   2 MRV_COORDINATE_BOND_TYPE                              
M  SDD   2     0.0000    0.0000    DR    ALL  0       0  
M  SED   2 8
M  SAL   3  2   2   9
M  SDT   3 MRV_COORDINATE_BOND_TYPE                              
M  SDD   3     0.0000    0.0000    DR    ALL  0       0  
M  SED   3 9
M  END
)CTAB"_ctab;
  REQUIRE(m);

  std::vector<std::pair<unsigned, unsigned>> coordinate_bonds{
      {5, 6}, {3, 7}, {1, 8}};

  for (const auto &bond_atoms : coordinate_bonds) {
    auto bnd = m->getBondBetweenAtoms(bond_atoms.first, bond_atoms.second);
    REQUIRE(bnd);
    CHECK(bnd->getBondType() == Bond::BondType::DATIVE);
    CHECK(typeid(*bnd) == typeid(Bond));
  }

  CHECK(getSubstanceGroups(*m).empty());
=======
    "Github #4256: multiple ATTCHPT entries for one atom handled "
    "incorrectly") {
  SECTION("V3000") {
    std::string ctab = R"CTAB(
  Mrv2108 06172117542D          

  0  0  0     0  0            999 V3000
M  V30 BEGIN CTAB
M  V30 COUNTS 2 1 0 0 0
M  V30 BEGIN ATOM
M  V30 1 C -4.8333 3.5 0 0
M  V30 2 C -3.4997 4.27 0 0 ATTCHPT=-1 ATTCHPT=3
M  V30 END ATOM
M  V30 BEGIN BOND
M  V30 1 1 1 2
M  V30 END BOND
M  V30 END CTAB
M  END)CTAB";
    { REQUIRE_THROWS_AS(MolBlockToMol(ctab), FileParseException); }
    {
      bool sanitize = true;
      bool removeHs = true;
      bool strictParsing = false;
      std::unique_ptr<RWMol> m{
          MolBlockToMol(ctab, sanitize, removeHs, strictParsing)};
      REQUIRE(m);
      auto atom = m->getAtomWithIdx(1);
      REQUIRE(atom->hasProp(common_properties::molAttachPoint));
      REQUIRE(atom->getProp<int>(common_properties::molAttachPoint) == -1);
    }
  }
  SECTION("V2000 1") {  // Marvin doesn't actually do this, but might as well
                        // test for it anyway
    std::string ctab = R"CTAB(
  Mrv2108 06212115462D          

  2  1  0  0  0  0            999 V2000
   -2.5894    1.8751    0.0000 C   0  0  0  0  0  0  0  0  0  0  0  0
   -1.8749    2.2876    0.0000 C   0  0  0  0  0  0  0  0  0  0  0  0
  1  2  1  0  0  0  0
M  APO  2   2   3   2   2
M  END
)CTAB";
  }
  SECTION("V2000 2") {  // Marvin doesn't actually do this, but might as well
                        // test for it anyway
    std::string ctab = R"CTAB(
  Mrv2108 06212115482D          

  2  1  0  0  0  0            999 V2000
   -2.5894    1.8751    0.0000 C   0  0  0  0  0  0  0  0  0  0  0  0
   -1.8749    2.2876    0.0000 C   0  0  0  0  0  0  0  0  0  0  0  0
  1  2  1  0  0  0  0
M  APO  1   2   3
M  APO  1   2   2
M  END
)CTAB";
  }
>>>>>>> f47703e7
}<|MERGE_RESOLUTION|>--- conflicted
+++ resolved
@@ -3574,7 +3574,6 @@
 }
 
 TEST_CASE(
-<<<<<<< HEAD
     "Convert SDF V200 MRV_COORDINATE_BOND_TYPE data Substance Groups "
     "into coordinate bonds") {
   auto m = R"CTAB(
@@ -3627,7 +3626,9 @@
   }
 
   CHECK(getSubstanceGroups(*m).empty());
-=======
+}
+
+TEST_CASE(
     "Github #4256: multiple ATTCHPT entries for one atom handled "
     "incorrectly") {
   SECTION("V3000") {
@@ -3686,5 +3687,4 @@
 M  END
 )CTAB";
   }
->>>>>>> f47703e7
 }