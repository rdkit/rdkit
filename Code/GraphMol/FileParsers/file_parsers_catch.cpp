//
//  Copyright (C) 2020-2021 Greg Landrum and other RDKit contributors
//   @@ All Rights Reserved @@
//  This file is part of the RDKit.
//  The contents are covered by the terms of the BSD license
//  which is included in the file license.txt, found at the root
//  of the RDKit source tree.
//

#include <algorithm>
#include <fstream>
#include <string>
#include <sstream>
#include <string_view>
#include <streambuf>

#include "RDGeneral/test.h"
#include <catch2/catch_all.hpp>
#include <RDGeneral/Invariant.h>
#include <GraphMol/RDKitBase.h>
#include <GraphMol/QueryAtom.h>
#include <GraphMol/MolPickler.h>
#include <GraphMol/Chirality.h>
#include <GraphMol/FileParsers/FileParsers.h>
#include <GraphMol/FileParsers/MolSupplier.h>
#include <GraphMol/SmilesParse/SmilesWrite.h>
#include <GraphMol/SmilesParse/SmilesParse.h>
#include <GraphMol/SmilesParse/SmartsWrite.h>
#include <GraphMol/FileParsers/SequenceParsers.h>
#include <GraphMol/FileParsers/SequenceWriters.h>
#include <GraphMol/FileParsers/PNGParser.h>
#include <GraphMol/FileParsers/MolFileStereochem.h>
#include <GraphMol/FileParsers/MolWriters.h>
#include <RDGeneral/FileParseException.h>
#include <boost/algorithm/string.hpp>

using namespace RDKit;

TEST_CASE("Basic SVG Parsing", "[SVG][reader]") {
  SECTION("basics") {
    std::string svg = R"SVG(<?xml version='1.0' encoding='iso-8859-1'?>
<svg version='1.1' baseProfile='full'
              xmlns='http://www.w3.org/2000/svg'
                      xmlns:rdkit='http://www.rdkit.org/xml'
                      xmlns:xlink='http://www.w3.org/1999/xlink'
         xml:space='preserve'
width='200px' height='200px' >
<rect style='opacity:1.0;fill:#FFFFFF;stroke:none' width='200' height='200' x='0' y='0'> </rect>
<path d='M 9.09091,89.4974 24.2916,84.7462' style='fill:none;fill-rule:evenodd;stroke:#000000;stroke-width:2px;stroke-linecap:butt;stroke-linejoin:miter;stroke-opacity:1' />
<path d='M 24.2916,84.7462 39.4923,79.9949' style='fill:none;fill-rule:evenodd;stroke:#0000FF;stroke-width:2px;stroke-linecap:butt;stroke-linejoin:miter;stroke-opacity:1' />
<path d='M 86.2908,106.814 75.1709,93.4683 72.0765,96.8285 86.2908,106.814' style='fill:#000000;fill-rule:evenodd;stroke:#000000;stroke-width:2px;stroke-linecap:butt;stroke-linejoin:miter;stroke-opacity:1' />
<path d='M 75.1709,93.4683 57.8622,86.8431 64.051,80.1229 75.1709,93.4683' style='fill:#0000FF;fill-rule:evenodd;stroke:#0000FF;stroke-width:2px;stroke-linecap:butt;stroke-linejoin:miter;stroke-opacity:1' />
<path d='M 75.1709,93.4683 72.0765,96.8285 57.8622,86.8431 75.1709,93.4683' style='fill:#0000FF;fill-rule:evenodd;stroke:#0000FF;stroke-width:2px;stroke-linecap:butt;stroke-linejoin:miter;stroke-opacity:1' />
<path d='M 86.2908,106.814 82.1459,125.293' style='fill:none;fill-rule:evenodd;stroke:#000000;stroke-width:2px;stroke-linecap:butt;stroke-linejoin:miter;stroke-opacity:1' />
<path d='M 82.1459,125.293 78.0009,143.772' style='fill:none;fill-rule:evenodd;stroke:#00CC00;stroke-width:2px;stroke-linecap:butt;stroke-linejoin:miter;stroke-opacity:1' />
<path d='M 86.2908,106.814 129.89,93.1862' style='fill:none;fill-rule:evenodd;stroke:#000000;stroke-width:2px;stroke-linecap:butt;stroke-linejoin:miter;stroke-opacity:1' />
<path d='M 134.347,94.186 138.492,75.7069' style='fill:none;fill-rule:evenodd;stroke:#000000;stroke-width:2px;stroke-linecap:butt;stroke-linejoin:miter;stroke-opacity:1' />
<path d='M 138.492,75.7069 142.637,57.2277' style='fill:none;fill-rule:evenodd;stroke:#FF0000;stroke-width:2px;stroke-linecap:butt;stroke-linejoin:miter;stroke-opacity:1' />
<path d='M 125.432,92.1865 129.577,73.7074' style='fill:none;fill-rule:evenodd;stroke:#000000;stroke-width:2px;stroke-linecap:butt;stroke-linejoin:miter;stroke-opacity:1' />
<path d='M 129.577,73.7074 133.722,55.2282' style='fill:none;fill-rule:evenodd;stroke:#FF0000;stroke-width:2px;stroke-linecap:butt;stroke-linejoin:miter;stroke-opacity:1' />
<path d='M 129.89,93.1862 142.557,104.852' style='fill:none;fill-rule:evenodd;stroke:#000000;stroke-width:2px;stroke-linecap:butt;stroke-linejoin:miter;stroke-opacity:1' />
<path d='M 142.557,104.852 155.224,116.517' style='fill:none;fill-rule:evenodd;stroke:#FF0000;stroke-width:2px;stroke-linecap:butt;stroke-linejoin:miter;stroke-opacity:1' />
<text x='39.4923' y='83.483' style='font-size:15px;font-style:normal;font-weight:normal;fill-opacity:1;stroke:none;font-family:sans-serif;text-anchor:start;fill:#0000FF' ><tspan>NH</tspan></text>
<text x='67.6656' y='158.998' style='font-size:15px;font-style:normal;font-weight:normal;fill-opacity:1;stroke:none;font-family:sans-serif;text-anchor:start;fill:#00CC00' ><tspan>Cl</tspan></text>
<text x='132.777' y='56.228' style='font-size:15px;font-style:normal;font-weight:normal;fill-opacity:1;stroke:none;font-family:sans-serif;text-anchor:start;fill:#FF0000' ><tspan>O</tspan></text>
<text x='149.782' y='131.743' style='font-size:15px;font-style:normal;font-weight:normal;fill-opacity:1;stroke:none;font-family:sans-serif;text-anchor:start;fill:#FF0000' ><tspan>OH</tspan></text>
<text x='89.9952' y='194' style='font-size:12px;font-style:normal;font-weight:normal;fill-opacity:1;stroke:none;font-family:sans-serif;text-anchor:start;fill:#000000' ><tspan>m1</tspan></text>
<metadata>
<rdkit:mol xmlns:rdkit = "http://www.rdkit.org/xml" version="0.9">
<rdkit:atom idx="1" atom-smiles="[CH3]" drawing-x="9.09091" drawing-y="89.4974" x="-2.78651" y="0.295614" z="0" />
<rdkit:atom idx="2" atom-smiles="[NH]" drawing-x="52.6897" drawing-y="75.8699" x="-1.35482" y="0.743114" z="0" />
<rdkit:atom idx="3" atom-smiles="[C@H]" drawing-x="86.2908" drawing-y="106.814" x="-0.251428" y="-0.273019" z="0" />
<rdkit:atom idx="4" atom-smiles="[Cl]" drawing-x="76.2932" drawing-y="151.385" x="-0.579728" y="-1.73665" z="0" />
<rdkit:atom idx="5" atom-smiles="[C]" drawing-x="129.89" drawing-y="93.1862" x="1.18027" y="0.174481" z="0" />
<rdkit:atom idx="6" atom-smiles="[O]" drawing-x="139.887" drawing-y="48.6148" x="1.50857" y="1.63811" z="0" />
<rdkit:atom idx="7" atom-smiles="[OH]" drawing-x="163.491" drawing-y="124.13" x="2.28366" y="-0.841652" z="0" />
<rdkit:bond idx="1" begin-atom-idx="1" end-atom-idx="2" bond-smiles="-" />
<rdkit:bond idx="2" begin-atom-idx="2" end-atom-idx="3" bond-smiles="-" />
<rdkit:bond idx="3" begin-atom-idx="3" end-atom-idx="4" bond-smiles="-" />
<rdkit:bond idx="4" begin-atom-idx="3" end-atom-idx="5" bond-smiles="-" />
<rdkit:bond idx="5" begin-atom-idx="5" end-atom-idx="6" bond-smiles="=" />
<rdkit:bond idx="6" begin-atom-idx="5" end-atom-idx="7" bond-smiles="-" />
</rdkit:mol></metadata>
</svg>)SVG";

    std::unique_ptr<RWMol> mol(RDKitSVGToMol(svg));
    REQUIRE(mol);
    CHECK(mol->getNumAtoms() == 7);
    CHECK(mol->getNumConformers() == 1);
    CHECK_FALSE(mol->getConformer().is3D());
    auto smiles = MolToSmiles(*mol);
    CHECK(smiles == "CN[C@H](Cl)C(=O)O");
  }
}

TEST_CASE(
    "Github #2040: Failure to parse V3K mol file with bonds to multi-center "
    "linkage points",
    "[bug][reader]") {
  std::string rdbase = getenv("RDBASE");
  SECTION("basics") {
    std::string fName =
        rdbase + "/Code/GraphMol/FileParsers/test_data/github2040_1.mol";
    std::unique_ptr<RWMol> mol(
        MolFileToMol(fName, false));  // don't sanitize yet
    REQUIRE(mol);
    CHECK(mol->getBondWithIdx(0)->getBondType() == Bond::SINGLE);
    CHECK(
        mol->getBondWithIdx(0)->hasProp(common_properties::_MolFileBondEndPts));
    CHECK(mol->getBondWithIdx(0)->getProp<std::string>(
              common_properties::_MolFileBondEndPts) == "(3 5 4 3)");
    CHECK(
        mol->getBondWithIdx(0)->hasProp(common_properties::_MolFileBondAttach));
    CHECK(mol->getBondWithIdx(0)->getProp<std::string>(
              common_properties::_MolFileBondAttach) == "ANY");
    CHECK(mol->getBondWithIdx(1)->getBondType() == Bond::AROMATIC);
  }
}

TEST_CASE("Github #2225: failure round-tripping mol block with Q atoms",
          "[bug][writer]") {
  std::string rdbase = getenv("RDBASE");
  SECTION("basics") {
    std::string fName =
        rdbase + "/Code/GraphMol/FileParsers/test_data/github2225_1.mol";
    std::unique_ptr<RWMol> mol(MolFileToMol(fName));
    REQUIRE(mol);
    REQUIRE(mol->getNumAtoms() == 7);
    REQUIRE(!mol->getAtomWithIdx(0)->hasQuery());
    REQUIRE(mol->getAtomWithIdx(6)->hasQuery());
    auto outBlock = MolToMolBlock(*mol);
    REQUIRE(outBlock.find(" Q ") != std::string::npos);
    REQUIRE(outBlock.find(" ALS ") == std::string::npos);
    std::unique_ptr<RWMol> mol2(MolBlockToMol(outBlock));
    REQUIRE(mol2);
    REQUIRE(mol2->getNumAtoms() == 7);
    REQUIRE(!mol2->getAtomWithIdx(0)->hasQuery());
    REQUIRE(mol2->getAtomWithIdx(6)->hasQuery());
    auto outBlock2 = MolToMolBlock(*mol2);
    REQUIRE(outBlock2.find(" Q ") != std::string::npos);
    REQUIRE(outBlock2.find(" ALS ") == std::string::npos);
  }
  SECTION("check that SMARTS still works") {
    std::unique_ptr<RWMol> mol(SmartsToMol("C[#8,#7]"));
    REQUIRE(mol);
    REQUIRE(mol->getNumAtoms() == 2);
    auto outBlock = MolToMolBlock(*mol);
    REQUIRE(outBlock.find(" Q ") == std::string::npos);
    REQUIRE(outBlock.find(" ALS ") != std::string::npos);
    std::unique_ptr<RWMol> mol2(MolBlockToMol(outBlock));
    REQUIRE(mol2);
    auto smarts = MolToSmarts(*mol2);
    REQUIRE(smarts == "[#6][#8,#7]");
  }
  SECTION("basics with v3K") {
    std::string fName =
        rdbase + "/Code/GraphMol/FileParsers/test_data/github2225_2.mol";
    std::unique_ptr<RWMol> mol(MolFileToMol(fName));
    REQUIRE(mol);
    REQUIRE(mol->getNumAtoms() == 7);
    REQUIRE(!mol->getAtomWithIdx(0)->hasQuery());
    REQUIRE(mol->getAtomWithIdx(6)->hasQuery());

    bool includeStereo = true;
    int confId = -1;
    bool kekulize = true;
    bool forceV3000 = true;
    auto outBlock =
        MolToMolBlock(*mol, includeStereo, confId, kekulize, forceV3000);
    REQUIRE(outBlock.find(" Q ") != std::string::npos);
    REQUIRE(outBlock.find(" ALS ") == std::string::npos);
    std::unique_ptr<RWMol> mol2(MolBlockToMol(outBlock));
    REQUIRE(mol2);
    REQUIRE(mol2->getNumAtoms() == 7);
    REQUIRE(!mol2->getAtomWithIdx(0)->hasQuery());
    REQUIRE(mol2->getAtomWithIdx(6)->hasQuery());
    auto outBlock2 =
        MolToMolBlock(*mol2, includeStereo, confId, kekulize, forceV3000);
    REQUIRE(outBlock2.find(" Q ") != std::string::npos);
    REQUIRE(outBlock2.find(" ALS ") == std::string::npos);
  }
  SECTION("check that SMARTS still works with v3K output") {
    std::unique_ptr<RWMol> mol(SmartsToMol("C[#8,#7]"));
    REQUIRE(mol);
    REQUIRE(mol->getNumAtoms() == 2);
    bool includeStereo = true;
    int confId = -1;
    bool kekulize = true;
    bool forceV3000 = true;
    auto outBlock =
        MolToMolBlock(*mol, includeStereo, confId, kekulize, forceV3000);
    REQUIRE(outBlock.find(" Q ") == std::string::npos);
    REQUIRE(outBlock.find(" [O,N] ") != std::string::npos);
    std::unique_ptr<RWMol> mol2(MolBlockToMol(outBlock));
    REQUIRE(mol2);
    auto smarts = MolToSmarts(*mol2);
    REQUIRE(smarts == "[#6][#8,#7]");
  }
}
TEST_CASE(
    "Github #2229: problem round-tripping mol files with bond topology info",
    "[bug][writer]") {
  std::string rdbase = getenv("RDBASE");
  std::string fName =
      rdbase + "/Code/GraphMol/FileParsers/test_data/github2229_1.mol";
  std::unique_ptr<RWMol> mol(MolFileToMol(fName));
  REQUIRE(mol);
  REQUIRE(mol->getNumBonds() == 9);
  REQUIRE(!mol->getBondWithIdx(0)->hasQuery());
  REQUIRE(mol->getBondWithIdx(7)->hasQuery());
  SECTION("basics") {
    auto outBlock = MolToMolBlock(*mol);
    REQUIRE(outBlock.find(" 7  8  1  0  0  2") != std::string::npos);
    std::unique_ptr<RWMol> mol2(MolBlockToMol(outBlock));
    REQUIRE(mol2);
    REQUIRE(mol2->getNumBonds() == 9);
    REQUIRE(!mol2->getBondWithIdx(0)->hasQuery());
    REQUIRE(mol2->getBondWithIdx(7)->hasQuery());
  }
  SECTION("basics with v3k") {
    bool includeStereo = true;
    int confId = -1;
    bool kekulize = true;
    bool forceV3000 = true;
    auto outBlock =
        MolToMolBlock(*mol, includeStereo, confId, kekulize, forceV3000);
    REQUIRE(outBlock.find("1 7 8 TOPO=2") != std::string::npos);
    std::unique_ptr<RWMol> mol2(MolBlockToMol(outBlock));
    REQUIRE(mol2);
    REQUIRE(mol2->getNumBonds() == 9);
    REQUIRE(!mol2->getBondWithIdx(0)->hasQuery());
    REQUIRE(mol2->getBondWithIdx(7)->hasQuery());
  }
}
TEST_CASE("preserve mol file properties on bonds", "[reader][ctab]") {
  SECTION("basics") {
    std::string molblock = R"CTAB(
  Mrv1810 02111915042D

  4  3  0  0  0  0            999 V2000
   -1.5625    1.6071    0.0000 C   0  0  0  0  0  0  0  0  0  0  0  0
   -0.8480    2.0196    0.0000 C   0  0  0  0  0  0  0  0  0  0  0  0
   -2.2770    2.0196    0.0000 C   0  0  0  0  0  0  0  0  0  0  0  0
   -1.5625    0.7821    0.0000 C   0  0  0  0  0  0  0  0  0  0  0  0
  1  3  1  0  0  0  0
  1  2  6  0  0  0  0
  1  4  1  1  0  0  0
M  END
      )CTAB";
    std::unique_ptr<ROMol> mol(MolBlockToMol(molblock));
    REQUIRE(mol);
    CHECK(mol->getBondWithIdx(1)->getProp<unsigned int>(
              common_properties::_MolFileBondType) == 6);
    CHECK(mol->getBondWithIdx(2)->getProp<unsigned int>(
              common_properties::_MolFileBondType) == 1);
    CHECK(mol->getBondWithIdx(2)->getProp<unsigned int>(
              common_properties::_MolFileBondStereo) == 1);
  }
  SECTION("basics-v3k") {
    std::string molblock = R"CTAB(
  Mrv1810 02111915102D

  0  0  0     0  0            999 V3000
M  V30 BEGIN CTAB
M  V30 COUNTS 4 3 0 0 0
M  V30 BEGIN ATOM
M  V30 1 C -2.9167 3 0 0
M  V30 2 C -1.583 3.77 0 0
M  V30 3 C -4.2503 3.77 0 0
M  V30 4 C -2.9167 1.46 0 0
M  V30 END ATOM
M  V30 BEGIN BOND
M  V30 1 1 1 3
M  V30 2 6 1 2
M  V30 3 1 1 4 CFG=1
M  V30 END BOND
M  V30 END CTAB
M  END
)CTAB";
    std::unique_ptr<ROMol> mol(MolBlockToMol(molblock));
    REQUIRE(mol);
    CHECK(mol->getBondWithIdx(1)->getProp<unsigned int>(
              common_properties::_MolFileBondType) == 6);
    CHECK(mol->getBondWithIdx(2)->getProp<unsigned int>(
              common_properties::_MolFileBondType) == 1);
    CHECK(mol->getBondWithIdx(2)->getProp<unsigned int>(
              common_properties::_MolFileBondCfg) == 1);
  }
}

TEST_CASE("github #2277 : Failure when parsing mol block with M PXA",
          "[reader][ctab]") {
  std::string molblock = R"CTAB(
  Mrv1810 02151911552D

 13 12  0  0  1  0            999 V2000
   -3.6588  -26.0592    0.0000 C   0  0  2  0  0  0  0  0  0  0  0  0
   -2.9453  -27.2971    0.0000 O   0  0  0  0  0  0  0  0  0  0  0  0
   -2.9453  -26.4713    0.0000 C   0  0  0  0  0  0  0  0  0  0  0  0
   -3.6588  -25.2360    0.0000 C   0  0  0  0  0  0  0  0  0  0  0  0
   -2.9467  -24.8200    0.0000 C   0  0  0  0  0  0  0  0  0  0  0  0
   -2.9467  -23.9968    0.0000 C   0  0  0  0  0  0  0  0  0  0  0  0
   -2.2304  -25.2358    0.0000 C   0  0  0  0  0  0  0  0  0  0  0  0
   -1.5102  -26.4716    0.0000 C   0  0  0  0  0  0  0  0  0  0  0  0
   -0.7989  -25.2306    0.0000 O   0  0  0  0  0  0  0  0  0  0  0  0
   -0.7989  -26.0582    0.0000 C   0  0  0  0  0  0  0  0  0  0  0  0
   -4.3730  -26.4732    0.0000 N   0  0  0  0  0  0  0  0  0  0  0  0
   -2.2277  -26.0635    0.0000 N   0  0  0  0  0  0  0  0  0  0  0  0
   -0.0839  -26.4708    0.0000 O   0  0  0  0  0  0  0  0  0  0  0  0
  1  3  1  0  0  0  0
  3  2  2  0  0  0  0
  1  4  1  1  0  0  0
  4  5  1  0  0  0  0
  5  6  1  0  0  0  0
  5  7  1  0  0  0  0
  8 10  1  0  0  0  0
 10  9  2  0  0  0  0
  3 12  1  0  0  0  0
 12  8  1  0  0  0  0
 11  1  1  0  0  0  0
 10 13  1  0  0  0  0
M  PXA  11   -5.0817  -26.0408    0.0000 H
M  END
)CTAB";
  std::unique_ptr<ROMol> mol(MolBlockToMol(molblock));
  SECTION("basics, make sure we can parse the original data") {
    REQUIRE(mol);
    CHECK(mol->getAtomWithIdx(10)->hasProp("_MolFile_PXA"));
    CHECK(!mol->getAtomWithIdx(11)->hasProp("_MolFile_PXA"));
  }
  SECTION("basics, can we write it?") {
    REQUIRE(mol);
    std::string outmb = MolToMolBlock(*mol);
    CHECK(outmb.find("M  PXA  11") != std::string::npos);
  }
}

TEST_CASE(
    "github #2266: missing stereo in adamantyl-like cages with "
    "exocyclic bonds",
    "[bug]") {
  SECTION("basics") {
    std::string molblock = R"CTAB(
        SciTegic12231509382D

 14 16  0  0  0  0            999 V2000
    1.5584   -5.7422    0.0000 C   0  0
    2.2043   -5.0535    0.0000 C   0  0  2  0  0  0
    2.3688   -5.5155    0.0000 C   0  0  1  0  0  0
    2.9210   -5.3181    0.0000 C   0  0
    3.1270   -5.8206    0.0000 C   0  0
    3.6744   -5.1312    0.0000 C   0  0  2  0  0  0
    2.3619   -4.6609    0.0000 C   0  0
    2.9268   -3.9939    0.0000 C   0  0  2  0  0  0
    2.1999   -4.2522    0.0000 C   0  0
    3.6803   -4.3062    0.0000 C   0  0
    2.9436   -3.1692    0.0000 N   0  0
    4.4569   -5.4095    0.0000 H   0  0
    2.3246   -6.3425    0.0000 H   0  0
    1.4365   -4.7500    0.0000 H   0  0
  1  2  1  0
  1  3  1  0
  2  4  1  0
  3  5  1  0
  4  6  1  0
  5  6  1  0
  7  8  1  0
  3  7  1  0
  2  9  1  0
  6 10  1  0
 10  8  1  0
  8  9  1  0
  8 11  1  1
  6 12  1  6
  3 13  1  1
  2 14  1  6
M  END)CTAB";
    {
      std::unique_ptr<ROMol> mol(MolBlockToMol(molblock));
      REQUIRE(mol);
      CHECK(mol->getNumAtoms() == 11);
      CHECK(mol->getAtomWithIdx(1)->getChiralTag() != Atom::CHI_UNSPECIFIED);
      CHECK(mol->getAtomWithIdx(2)->getChiralTag() != Atom::CHI_UNSPECIFIED);
      CHECK(mol->getAtomWithIdx(5)->getChiralTag() != Atom::CHI_UNSPECIFIED);
    }
    {
      bool sanitize = true;
      bool removeHs = false;
      std::unique_ptr<ROMol> mol(MolBlockToMol(molblock, sanitize, removeHs));
      REQUIRE(mol);
      CHECK(mol->getNumAtoms() == 14);

      CHECK(mol->getAtomWithIdx(1)->getChiralTag() != Atom::CHI_UNSPECIFIED);
      CHECK(mol->getAtomWithIdx(2)->getChiralTag() != Atom::CHI_UNSPECIFIED);
      CHECK(mol->getAtomWithIdx(5)->getChiralTag() != Atom::CHI_UNSPECIFIED);
    }
  }
  SECTION("with F") {
    std::string molblock = R"CTAB(
        SciTegic12231509382D

 14 16  0  0  0  0            999 V2000
    1.5584   -5.7422    0.0000 C   0  0
    2.2043   -5.0535    0.0000 C   0  0  2  0  0  0
    2.3688   -5.5155    0.0000 C   0  0  1  0  0  0
    2.9210   -5.3181    0.0000 C   0  0
    3.1270   -5.8206    0.0000 C   0  0
    3.6744   -5.1312    0.0000 C   0  0  2  0  0  0
    2.3619   -4.6609    0.0000 C   0  0
    2.9268   -3.9939    0.0000 C   0  0  2  0  0  0
    2.1999   -4.2522    0.0000 C   0  0
    3.6803   -4.3062    0.0000 C   0  0
    2.9436   -3.1692    0.0000 N   0  0
    4.4569   -5.4095    0.0000 F   0  0
    2.3246   -6.3425    0.0000 F   0  0
    1.4365   -4.7500    0.0000 F   0  0
  1  2  1  0
  1  3  1  0
  2  4  1  0
  3  5  1  0
  4  6  1  0
  5  6  1  0
  7  8  1  0
  3  7  1  0
  2  9  1  0
  6 10  1  0
 10  8  1  0
  8  9  1  0
  8 11  1  1
  6 12  1  6
  3 13  1  1
  2 14  1  6
M  END)CTAB";
    {
      std::unique_ptr<ROMol> mol(MolBlockToMol(molblock));
      REQUIRE(mol);
      CHECK(mol->getNumAtoms() == 14);
      CHECK(mol->getAtomWithIdx(1)->getChiralTag() != Atom::CHI_UNSPECIFIED);
      CHECK(mol->getAtomWithIdx(2)->getChiralTag() != Atom::CHI_UNSPECIFIED);
      CHECK(mol->getAtomWithIdx(5)->getChiralTag() != Atom::CHI_UNSPECIFIED);
    }
  }
}

TEST_CASE("workaround for broken MJ2009-MJ2011 molblocks",
          "[feature][sgroups]") {
  SECTION("molblock1 strictParsing true/false") {
    std::string molblock1 = R"CTAB(
  MJ201100

 10 10  0  0  0  0  0  0  0  0999 V2000
   -1.2946    0.5348    0.0000 C   0  0  0  0  0  0  0  0  0  0  0  0
   -2.0090    0.1223    0.0000 C   0  0  0  0  0  0  0  0  0  0  0  0
   -2.0090   -0.7027    0.0000 C   0  0  0  0  0  0  0  0  0  0  0  0
   -1.2946   -1.1152    0.0000 C   0  0  0  0  0  0  0  0  0  0  0  0
   -0.5801   -0.7027    0.0000 C   0  0  0  0  0  0  0  0  0  0  0  0
   -0.5801    0.1223    0.0000 C   0  0  0  0  0  0  0  0  0  0  0  0
    0.5467    1.2493    0.0000 F   0  0  0  0  0  0  0  0  0  0  0  0
    0.1342    0.5348    0.0000 C   0  0  0  0  0  0  0  0  0  0  0  0
    0.5467   -0.1796    0.0000 F   0  0  0  0  0  0  0  0  0  0  0  0
   -0.6907    0.5348    0.0000 F   0  0  0  0  0  0  0  0  0  0  0  0
  1  2  2  0  0  0  0
  2  3  1  0  0  0  0
  3  4  2  0  0  0  0
  4  5  1  0  0  0  0
  5  6  2  0  0  0  0
  6  1  1  0  0  0  0
  6  8  1  0  0  0  0
  7  8  1  0  0  0  0
  8  9  1  0  0  0  0
  8 10  1  0  0  0  0
M  STY  1   1 SUP
M  SAL   1  4   7   8   9  10
M  SMT   1 CF3
M  SBL   1  1   7
M  SAP   1  1   8
M  END
)CTAB";
    std::string expectedMolblock1 = R"CTAB(
     RDKit          2D

 10 10  0  1  0  0  0  0  0  0999 V2000
   -1.2946    0.5348    0.0000 C   0  0  0  0  0  0  0  0  0  0  0  0
   -2.0090    0.1223    0.0000 C   0  0  0  0  0  0  0  0  0  0  0  0
   -2.0090   -0.7027    0.0000 C   0  0  0  0  0  0  0  0  0  0  0  0
   -1.2946   -1.1152    0.0000 C   0  0  0  0  0  0  0  0  0  0  0  0
   -0.5801   -0.7027    0.0000 C   0  0  0  0  0  0  0  0  0  0  0  0
   -0.5801    0.1223    0.0000 C   0  0  0  0  0  0  0  0  0  0  0  0
    0.5467    1.2493    0.0000 F   0  0  0  0  0  0  0  0  0  0  0  0
    0.1342    0.5348    0.0000 C   0  0  0  0  0  0  0  0  0  0  0  0
    0.5467   -0.1796    0.0000 F   0  0  0  0  0  0  0  0  0  0  0  0
   -0.6907    0.5348    0.0000 F   0  0  0  0  0  0  0  0  0  0  0  0
  1  2  2  0
  2  3  1  0
  3  4  2  0
  4  5  1  0
  5  6  2  0
  6  1  1  0
  6  8  1  0
  7  8  1  0
  8  9  1  0
  8 10  1  0
M  STY  1   1 SUP
M  SAL   1  4   7   8   9  10
M  SBL   1  1   7
M  SMT   1 CF3
M  SAP   1  1   8   6   
M  END
)CTAB";
    std::unique_ptr<ROMol> mol;
    REQUIRE_THROWS_AS(mol.reset(MolBlockToMol(molblock1)), FileParseException);
    REQUIRE_NOTHROW(mol.reset(MolBlockToMol(molblock1, true, true, false)));
    REQUIRE(mol);
    CHECK(MolToMolBlock(*mol) == expectedMolblock1);
  }
  SECTION("molblock1 strictParsing true/false no/bad SBL group") {
    std::string molblock1NoSBL = R"CTAB(
  MJ201100

 10 10  0  0  0  0  0  0  0  0999 V2000
   -1.2946    0.5348    0.0000 C   0  0  0  0  0  0  0  0  0  0  0  0
   -2.0090    0.1223    0.0000 C   0  0  0  0  0  0  0  0  0  0  0  0
   -2.0090   -0.7027    0.0000 C   0  0  0  0  0  0  0  0  0  0  0  0
   -1.2946   -1.1152    0.0000 C   0  0  0  0  0  0  0  0  0  0  0  0
   -0.5801   -0.7027    0.0000 C   0  0  0  0  0  0  0  0  0  0  0  0
   -0.5801    0.1223    0.0000 C   0  0  0  0  0  0  0  0  0  0  0  0
    0.5467    1.2493    0.0000 F   0  0  0  0  0  0  0  0  0  0  0  0
    0.1342    0.5348    0.0000 C   0  0  0  0  0  0  0  0  0  0  0  0
    0.5467   -0.1796    0.0000 F   0  0  0  0  0  0  0  0  0  0  0  0
   -0.6907    0.5348    0.0000 F   0  0  0  0  0  0  0  0  0  0  0  0
  1  2  2  0  0  0  0
  2  3  1  0  0  0  0
  3  4  2  0  0  0  0
  4  5  1  0  0  0  0
  5  6  2  0  0  0  0
  6  1  1  0  0  0  0
  6  8  1  0  0  0  0
  7  8  1  0  0  0  0
  8  9  1  0  0  0  0
  8 10  1  0  0  0  0
M  STY  1   1 SUP
M  SAL   1  4   7   8   9  10
M  SMT   1 CF3
M  SAP   1  1   8
M  END
)CTAB";
    std::string molblock1BadSBL = R"CTAB(
  MJ201100

 10 10  0  0  0  0  0  0  0  0999 V2000
   -1.2946    0.5348    0.0000 C   0  0  0  0  0  0  0  0  0  0  0  0
   -2.0090    0.1223    0.0000 C   0  0  0  0  0  0  0  0  0  0  0  0
   -2.0090   -0.7027    0.0000 C   0  0  0  0  0  0  0  0  0  0  0  0
   -1.2946   -1.1152    0.0000 C   0  0  0  0  0  0  0  0  0  0  0  0
   -0.5801   -0.7027    0.0000 C   0  0  0  0  0  0  0  0  0  0  0  0
   -0.5801    0.1223    0.0000 C   0  0  0  0  0  0  0  0  0  0  0  0
    0.5467    1.2493    0.0000 F   0  0  0  0  0  0  0  0  0  0  0  0
    0.1342    0.5348    0.0000 C   0  0  0  0  0  0  0  0  0  0  0  0
    0.5467   -0.1796    0.0000 F   0  0  0  0  0  0  0  0  0  0  0  0
   -0.6907    0.5348    0.0000 F   0  0  0  0  0  0  0  0  0  0  0  0
  1  2  2  0  0  0  0
  2  3  1  0  0  0  0
  3  4  2  0  0  0  0
  4  5  1  0  0  0  0
  5  6  2  0  0  0  0
  6  1  1  0  0  0  0
  6  8  1  0  0  0  0
  7  8  1  0  0  0  0
  8  9  1  0  0  0  0
  8 10  1  0  0  0  0
M  STY  1   1 SUP
M  SAL   1  4   7   8   9  10
M  SMT   1 CF3
M  SAP   1  1   8
M  SBL   1  2   7   8
M  END
)CTAB";
    std::string expectedMolblock1NoSGroups = R"CTAB(
     RDKit          2D

 10 10  0  0  0  0  0  0  0  0999 V2000
   -1.2946    0.5348    0.0000 C   0  0  0  0  0  0  0  0  0  0  0  0
   -2.0090    0.1223    0.0000 C   0  0  0  0  0  0  0  0  0  0  0  0
   -2.0090   -0.7027    0.0000 C   0  0  0  0  0  0  0  0  0  0  0  0
   -1.2946   -1.1152    0.0000 C   0  0  0  0  0  0  0  0  0  0  0  0
   -0.5801   -0.7027    0.0000 C   0  0  0  0  0  0  0  0  0  0  0  0
   -0.5801    0.1223    0.0000 C   0  0  0  0  0  0  0  0  0  0  0  0
    0.5467    1.2493    0.0000 F   0  0  0  0  0  0  0  0  0  0  0  0
    0.1342    0.5348    0.0000 C   0  0  0  0  0  0  0  0  0  0  0  0
    0.5467   -0.1796    0.0000 F   0  0  0  0  0  0  0  0  0  0  0  0
   -0.6907    0.5348    0.0000 F   0  0  0  0  0  0  0  0  0  0  0  0
  1  2  2  0
  2  3  1  0
  3  4  2  0
  4  5  1  0
  5  6  2  0
  6  1  1  0
  6  8  1  0
  7  8  1  0
  8  9  1  0
  8 10  1  0
M  END
)CTAB";
    std::unique_ptr<ROMol> mol;
    REQUIRE_THROWS_AS(mol.reset(MolBlockToMol(molblock1NoSBL)),
                      FileParseException);
    REQUIRE_NOTHROW(
        mol.reset(MolBlockToMol(molblock1NoSBL, true, true, false)));
    REQUIRE(mol);
    CHECK(MolToMolBlock(*mol) == expectedMolblock1NoSGroups);
    REQUIRE_THROWS_AS(mol.reset(MolBlockToMol(molblock1BadSBL)),
                      FileParseException);
    REQUIRE_NOTHROW(
        mol.reset(MolBlockToMol(molblock1BadSBL, true, true, false)));
    REQUIRE(mol);
    CHECK(MolToMolBlock(*mol) == expectedMolblock1NoSGroups);
  }
  SECTION("molblock2 strictParsing true/false") {
    std::string molblock2 = R"CTAB(
  MJ201100

 13 13  0  0  0  0  0  0  0  0999 V2000
   -1.2946    0.5348    0.0000 C   0  0  0  0  0  0  0  0  0  0  0  0
   -2.0090    0.1223    0.0000 C   0  0  0  0  0  0  0  0  0  0  0  0
   -2.0090   -0.7027    0.0000 C   0  0  0  0  0  0  0  0  0  0  0  0
   -1.2946   -1.1152    0.0000 C   0  0  0  0  0  0  0  0  0  0  0  0
   -0.5801   -0.7027    0.0000 C   0  0  0  0  0  0  0  0  0  0  0  0
   -0.5801    0.1223    0.0000 C   0  0  0  0  0  0  0  0  0  0  0  0
    0.5467    1.2493    0.0000 F   0  0  0  0  0  0  0  0  0  0  0  0
    0.1342    0.5348    0.0000 C   0  0  0  0  0  0  0  0  0  0  0  0
    0.5467   -0.1796    0.0000 F   0  0  0  0  0  0  0  0  0  0  0  0
   -0.6907    0.5348    0.0000 F   0  0  0  0  0  0  0  0  0  0  0  0
   -3.4380   -0.7027    0.0000 O   0  0  0  0  0  0  0  0  0  0  0  0
   -2.7235   -1.1152    0.0000 C   0  0  0  0  0  0  0  0  0  0  0  0
   -2.0091   -0.7027    0.0000 O   0  0  0  0  0  0  0  0  0  0  0  0
  1  2  2  0  0  0  0
  4  5  1  0  0  0  0
  5  6  2  0  0  0  0
  6  1  1  0  0  0  0
  2  3  1  0  0  0  0
  3  4  2  0  0  0  0
  6  8  1  0  0  0  0
  3 12  1  0  0  0  0
  7  8  1  0  0  0  0
  8  9  1  0  0  0  0
  8 10  1  0  0  0  0
 11 12  1  0  0  0  0
 12 13  2  0  0  0  0
M  STY  2   1 SUP   2 SUP
M  SAL   1  4   7   8   9  10
M  SMT   1 CF3
M  SBL   1  1   7
M  SAP   1  1   8
M  SAL   2  3  11  12  13
M  SMT   2 COOH
M  SBL   2  1   8
M  SAP   2  1  12
M  END
)CTAB";
    std::string expectedMolblock2 = R"CTAB(
     RDKit          2D

 13 13  0  2  0  0  0  0  0  0999 V2000
   -1.2946    0.5348    0.0000 C   0  0  0  0  0  0  0  0  0  0  0  0
   -2.0090    0.1223    0.0000 C   0  0  0  0  0  0  0  0  0  0  0  0
   -2.0090   -0.7027    0.0000 C   0  0  0  0  0  0  0  0  0  0  0  0
   -1.2946   -1.1152    0.0000 C   0  0  0  0  0  0  0  0  0  0  0  0
   -0.5801   -0.7027    0.0000 C   0  0  0  0  0  0  0  0  0  0  0  0
   -0.5801    0.1223    0.0000 C   0  0  0  0  0  0  0  0  0  0  0  0
    0.5467    1.2493    0.0000 F   0  0  0  0  0  0  0  0  0  0  0  0
    0.1342    0.5348    0.0000 C   0  0  0  0  0  0  0  0  0  0  0  0
    0.5467   -0.1796    0.0000 F   0  0  0  0  0  0  0  0  0  0  0  0
   -0.6907    0.5348    0.0000 F   0  0  0  0  0  0  0  0  0  0  0  0
   -3.4380   -0.7027    0.0000 O   0  0  0  0  0  0  0  0  0  0  0  0
   -2.7235   -1.1152    0.0000 C   0  0  0  0  0  0  0  0  0  0  0  0
   -2.0091   -0.7027    0.0000 O   0  0  0  0  0  0  0  0  0  0  0  0
  1  2  2  0
  4  5  1  0
  5  6  2  0
  6  1  1  0
  2  3  1  0
  3  4  2  0
  6  8  1  0
  3 12  1  0
  7  8  1  0
  8  9  1  0
  8 10  1  0
 11 12  1  0
 12 13  2  0
M  STY  2   1 SUP   2 SUP
M  SAL   1  4   7   8   9  10
M  SBL   1  1   7
M  SMT   1 CF3
M  SAP   1  1   8   6   
M  SAL   2  3  11  12  13
M  SBL   2  1   8
M  SMT   2 COOH
M  SAP   2  1  12   3   
M  END
)CTAB";
    std::unique_ptr<ROMol> mol;
    REQUIRE_THROWS_AS(mol.reset(MolBlockToMol(molblock2)), FileParseException);
    REQUIRE_NOTHROW(mol.reset(MolBlockToMol(molblock2, true, true, false)));
    REQUIRE(mol);
    CHECK(MolToMolBlock(*mol) == expectedMolblock2);
  }
  SECTION("molblock2 strictParsing true/false no/bad SBL group1") {
    std::string molblock2NoSBL = R"CTAB(
  MJ201100

 13 13  0  0  0  0  0  0  0  0999 V2000
   -1.2946    0.5348    0.0000 C   0  0  0  0  0  0  0  0  0  0  0  0
   -2.0090    0.1223    0.0000 C   0  0  0  0  0  0  0  0  0  0  0  0
   -2.0090   -0.7027    0.0000 C   0  0  0  0  0  0  0  0  0  0  0  0
   -1.2946   -1.1152    0.0000 C   0  0  0  0  0  0  0  0  0  0  0  0
   -0.5801   -0.7027    0.0000 C   0  0  0  0  0  0  0  0  0  0  0  0
   -0.5801    0.1223    0.0000 C   0  0  0  0  0  0  0  0  0  0  0  0
    0.5467    1.2493    0.0000 F   0  0  0  0  0  0  0  0  0  0  0  0
    0.1342    0.5348    0.0000 C   0  0  0  0  0  0  0  0  0  0  0  0
    0.5467   -0.1796    0.0000 F   0  0  0  0  0  0  0  0  0  0  0  0
   -0.6907    0.5348    0.0000 F   0  0  0  0  0  0  0  0  0  0  0  0
   -3.4380   -0.7027    0.0000 O   0  0  0  0  0  0  0  0  0  0  0  0
   -2.7235   -1.1152    0.0000 C   0  0  0  0  0  0  0  0  0  0  0  0
   -2.0091   -0.7027    0.0000 O   0  0  0  0  0  0  0  0  0  0  0  0
  1  2  2  0  0  0  0
  4  5  1  0  0  0  0
  5  6  2  0  0  0  0
  6  1  1  0  0  0  0
  2  3  1  0  0  0  0
  3  4  2  0  0  0  0
  6  8  1  0  0  0  0
  3 12  1  0  0  0  0
  7  8  1  0  0  0  0
  8  9  1  0  0  0  0
  8 10  1  0  0  0  0
 11 12  1  0  0  0  0
 12 13  2  0  0  0  0
M  STY  2   1 SUP   2 SUP
M  SAL   1  4   7   8   9  10
M  SMT   1 CF3
M  SAP   1  1   8
M  SAL   2  3  11  12  13
M  SMT   2 COOH
M  SBL   2  1   8
M  SAP   2  1  12
M  END
)CTAB";
    std::string molblock2BadSBL = R"CTAB(
  MJ201100

 13 13  0  0  0  0  0  0  0  0999 V2000
   -1.2946    0.5348    0.0000 C   0  0  0  0  0  0  0  0  0  0  0  0
   -2.0090    0.1223    0.0000 C   0  0  0  0  0  0  0  0  0  0  0  0
   -2.0090   -0.7027    0.0000 C   0  0  0  0  0  0  0  0  0  0  0  0
   -1.2946   -1.1152    0.0000 C   0  0  0  0  0  0  0  0  0  0  0  0
   -0.5801   -0.7027    0.0000 C   0  0  0  0  0  0  0  0  0  0  0  0
   -0.5801    0.1223    0.0000 C   0  0  0  0  0  0  0  0  0  0  0  0
    0.5467    1.2493    0.0000 F   0  0  0  0  0  0  0  0  0  0  0  0
    0.1342    0.5348    0.0000 C   0  0  0  0  0  0  0  0  0  0  0  0
    0.5467   -0.1796    0.0000 F   0  0  0  0  0  0  0  0  0  0  0  0
   -0.6907    0.5348    0.0000 F   0  0  0  0  0  0  0  0  0  0  0  0
   -3.4380   -0.7027    0.0000 O   0  0  0  0  0  0  0  0  0  0  0  0
   -2.7235   -1.1152    0.0000 C   0  0  0  0  0  0  0  0  0  0  0  0
   -2.0091   -0.7027    0.0000 O   0  0  0  0  0  0  0  0  0  0  0  0
  1  2  2  0  0  0  0
  4  5  1  0  0  0  0
  5  6  2  0  0  0  0
  6  1  1  0  0  0  0
  2  3  1  0  0  0  0
  3  4  2  0  0  0  0
  6  8  1  0  0  0  0
  3 12  1  0  0  0  0
  7  8  1  0  0  0  0
  8  9  1  0  0  0  0
  8 10  1  0  0  0  0
 11 12  1  0  0  0  0
 12 13  2  0  0  0  0
M  STY  2   1 SUP   2 SUP
M  SAL   1  4   7   8   9  10
M  SMT   1 CF3
M  SAP   1  1   8
M  SBL   1  2   7   8
M  SAL   2  3  11  12  13
M  SMT   2 COOH
M  SBL   2  1   8
M  SAP   2  1  12
M  END
)CTAB";
    std::string expectedMolblock2NoSGroup1 = R"CTAB(
     RDKit          2D

 13 13  0  1  0  0  0  0  0  0999 V2000
   -1.2946    0.5348    0.0000 C   0  0  0  0  0  0  0  0  0  0  0  0
   -2.0090    0.1223    0.0000 C   0  0  0  0  0  0  0  0  0  0  0  0
   -2.0090   -0.7027    0.0000 C   0  0  0  0  0  0  0  0  0  0  0  0
   -1.2946   -1.1152    0.0000 C   0  0  0  0  0  0  0  0  0  0  0  0
   -0.5801   -0.7027    0.0000 C   0  0  0  0  0  0  0  0  0  0  0  0
   -0.5801    0.1223    0.0000 C   0  0  0  0  0  0  0  0  0  0  0  0
    0.5467    1.2493    0.0000 F   0  0  0  0  0  0  0  0  0  0  0  0
    0.1342    0.5348    0.0000 C   0  0  0  0  0  0  0  0  0  0  0  0
    0.5467   -0.1796    0.0000 F   0  0  0  0  0  0  0  0  0  0  0  0
   -0.6907    0.5348    0.0000 F   0  0  0  0  0  0  0  0  0  0  0  0
   -3.4380   -0.7027    0.0000 O   0  0  0  0  0  0  0  0  0  0  0  0
   -2.7235   -1.1152    0.0000 C   0  0  0  0  0  0  0  0  0  0  0  0
   -2.0091   -0.7027    0.0000 O   0  0  0  0  0  0  0  0  0  0  0  0
  1  2  2  0
  4  5  1  0
  5  6  2  0
  6  1  1  0
  2  3  1  0
  3  4  2  0
  6  8  1  0
  3 12  1  0
  7  8  1  0
  8  9  1  0
  8 10  1  0
 11 12  1  0
 12 13  2  0
M  STY  1   1 SUP
M  SAL   1  3  11  12  13
M  SBL   1  1   8
M  SMT   1 COOH
M  SAP   1  1  12   3   
M  END
)CTAB";
    std::unique_ptr<ROMol> mol;
    REQUIRE_THROWS_AS(mol.reset(MolBlockToMol(molblock2NoSBL)),
                      FileParseException);
    REQUIRE_NOTHROW(
        mol.reset(MolBlockToMol(molblock2NoSBL, true, true, false)));
    REQUIRE(mol);
    CHECK(MolToMolBlock(*mol) == expectedMolblock2NoSGroup1);
    REQUIRE_THROWS_AS(mol.reset(MolBlockToMol(molblock2BadSBL)),
                      FileParseException);
    REQUIRE_NOTHROW(
        mol.reset(MolBlockToMol(molblock2BadSBL, true, true, false)));
    REQUIRE(mol);
    CHECK(MolToMolBlock(*mol) == expectedMolblock2NoSGroup1);
  }
}

TEST_CASE(
    "do not throw but remove malformed V2000 SGroups when strictParsing is "
    "false",
    "[feature][sgroups]") {
  std::string molblock = R"CTAB(
  ChemDraw01072117362D

 16 16  0  0  0  0  0  0  0  0999 V2000
   -1.7862    0.7219    0.0000 C   0  0  0  0  0  0  0  0  0  0  0  0
   -1.7862   -0.1031    0.0000 C   0  0  0  0  0  0  0  0  0  0  0  0
   -1.0717   -0.5156    0.0000 C   0  0  0  0  0  0  0  0  0  0  0  0
   -0.3572   -0.1031    0.0000 C   0  0  0  0  0  0  0  0  0  0  0  0
   -0.3572    0.7219    0.0000 C   0  0  0  0  0  0  0  0  0  0  0  0
   -1.0717    1.1344    0.0000 C   0  0  0  0  0  0  0  0  0  0  0  0
   -0.3572    2.3719    0.0000 O   0  0  0  0  0  0  0  0  0  0  0  0
    0.3572   -0.5156    0.0000 C   0  0  0  0  0  0  0  0  0  0  0  0
    1.0717   -0.1031    0.0000 O   0  0  0  0  0  0  0  0  0  0  0  0
    0.3572   -1.3406    0.0000 O   0  0  0  0  0  0  0  0  0  0  0  0
    1.0717   -1.7531    0.0000 C   0  0  0  0  0  0  0  0  0  0  0  0
    1.0717   -2.5781    0.0000 C   0  0  0  0  0  0  0  0  0  0  0  0
    1.7862   -1.3406    0.0000 C   0  0  0  0  0  0  0  0  0  0  0  0
   -1.4289    1.3406    0.0000 C   0  0  0  0  0  0  0  0  0  0  0  0
   -0.7145    1.7531    0.0000 C   0  0  0  0  0  0  0  0  0  0  0  0
   -0.7145    2.5781    0.0000 C   0  0  0  0  0  0  0  0  0  0  0  0
 11 12  1  0
 11 13  1  0
 10 11  1  0
  8  9  2  0
  8 10  1  0
  4  8  1  0
 15 16  1  0
 14 15  1  0
  6 14  1  0
  7 16  1  0
  1  2  2  0
  2  3  1  0
  3  4  2  0
  4  5  1  0
  5  6  2  0
  6  1  1  0
M  STY  1   1 SUP
M  SLB  1   1   1
M  SAL   1  6   8   9  10  11  12  13
M  SBL   1  1   6
M  SMT   1 COOiPr
M  SBV   1   6   -0.7145    0.4125
M  STY  1   2 SUP
M  SLB  1   2   2
M  SAL   2  3  14  15  16
M  SBL   2  2   9  10
M  SMT   2 (CH2)3
M  SBV   2   9    0.3572   -0.2062
M  SBV   2  10    0.3572   -0.2062
M  END
)CTAB";
  SECTION("molblock strictParsing true") {
    std::unique_ptr<ROMol> mol(MolBlockToMol(molblock));
    REQUIRE(mol);
    CHECK(getSubstanceGroups(*mol).size() == 2);
  }
  SECTION("molblock bad sgroup idx") {
    std::string molblockBad = boost::replace_all_copy(
        molblock, "M  SBL   1  1   6", "M  SBL   3  1   6");
    std::unique_ptr<ROMol> mol;
    REQUIRE_THROWS(mol.reset(MolBlockToMol(molblockBad)));
    REQUIRE_NOTHROW(mol.reset(MolBlockToMol(molblockBad, true, true, false)));
    CHECK(getSubstanceGroups(*mol).size() == 1);
  }
  SECTION("molblock sgroup line too short (1)") {
    std::string molblockBad = boost::replace_all_copy(
        molblock, "M  SBV   1   6   -0.7145    0.4125", "M  SBV   1   6");
    std::unique_ptr<ROMol> mol;
    REQUIRE_THROWS(mol.reset(MolBlockToMol(molblockBad)));
    REQUIRE_NOTHROW(mol.reset(MolBlockToMol(molblockBad, true, true, false)));
    CHECK(getSubstanceGroups(*mol).size() == 1);
  }
  SECTION("molblock sgroup line too short (2)") {
    std::string molblockBad = boost::replace_all_copy(
        molblock, "M  SBL   2  2   9  10", "M  SBL   2  3   9  10");
    std::unique_ptr<ROMol> mol;
    REQUIRE_THROWS(mol.reset(MolBlockToMol(molblockBad)));
    REQUIRE_NOTHROW(mol.reset(MolBlockToMol(molblockBad, true, true, false)));
    CHECK(getSubstanceGroups(*mol).size() == 1);
  }
  SECTION("molblock sgroup bad bond idx") {
    std::string molblockBad = boost::replace_all_copy(
        molblock, "M  SBL   2  2   9  10", "M  SBL   2  2   9  99");
    std::unique_ptr<ROMol> mol;
    REQUIRE_THROWS(mol.reset(MolBlockToMol(molblockBad)));
    REQUIRE_NOTHROW(mol.reset(MolBlockToMol(molblockBad, true, true, false)));
    CHECK(getSubstanceGroups(*mol).size() == 1);
  }
  SECTION("molblock sgroup bad atom idx") {
    std::string molblockBad = boost::replace_all_copy(
        molblock, "M  SAL   2  3  14  15  16", "M  SAL   2  3  14  15  99");
    std::unique_ptr<ROMol> mol;
    REQUIRE_THROWS(mol.reset(MolBlockToMol(molblockBad)));
    REQUIRE_NOTHROW(mol.reset(MolBlockToMol(molblockBad, true, true, false)));
    CHECK(getSubstanceGroups(*mol).size() == 1);
  }
}

TEST_CASE(
    "do not throw but remove malformed V3000 SGroups when strictParsing is "
    "false",
    "[feature][sgroups]") {
  std::string molblock = R"CTAB(
     RDKit          2D

  0  0  0  0  0  0  0  0  0  0999 V3000
M  V30 BEGIN CTAB
M  V30 COUNTS 16 16 2 0 0
M  V30 BEGIN ATOM
M  V30 1 C -1.786200 0.721900 0.000000 0
M  V30 2 C -1.786200 -0.103100 0.000000 0
M  V30 3 C -1.071700 -0.515600 0.000000 0
M  V30 4 C -0.357200 -0.103100 0.000000 0
M  V30 5 C -0.357200 0.721900 0.000000 0
M  V30 6 C -1.071700 1.134400 0.000000 0
M  V30 7 O -0.357200 2.371900 0.000000 0
M  V30 8 C 0.357200 -0.515600 0.000000 0
M  V30 9 O 1.071700 -0.103100 0.000000 0
M  V30 10 O 0.357200 -1.340600 0.000000 0
M  V30 11 C 1.071700 -1.753100 0.000000 0
M  V30 12 C 1.071700 -2.578100 0.000000 0
M  V30 13 C 1.786200 -1.340600 0.000000 0
M  V30 14 C -1.428900 1.340600 0.000000 0
M  V30 15 C -0.714500 1.753100 0.000000 0
M  V30 16 C -0.714500 2.578100 0.000000 0
M  V30 END ATOM
M  V30 BEGIN BOND
M  V30 1 1 11 12
M  V30 2 1 11 13
M  V30 3 1 10 11
M  V30 4 2 8 9
M  V30 5 1 8 10
M  V30 6 1 4 8
M  V30 7 1 15 16
M  V30 8 1 14 15
M  V30 9 1 6 14
M  V30 10 1 7 16
M  V30 11 2 1 2
M  V30 12 1 2 3
M  V30 13 2 3 4
M  V30 14 1 4 5
M  V30 15 2 5 6
M  V30 16 1 6 1
M  V30 END BOND
M  V30 BEGIN SGROUP
M  V30 1 SUP 1 ATOMS=(6 8 9 10 11 12 13) XBONDS=(1 6) LABEL=COOiPr CSTATE=(4 6 -
M  V30 -0.7145 0.4125 0)
M  V30 2 SUP 2 ATOMS=(3 14 15 16) XBONDS=(2 9 10) LABEL=(CH2)3 CSTATE=(4 9 0.35-
M  V30 72 -0.2062 0) CSTATE=(4 10 0.3572 -0.2062 0)
M  V30 END SGROUP
M  V30 END CTAB
M  END
)CTAB";
  SECTION("molblock strictParsing true") {
    std::unique_ptr<ROMol> mol(MolBlockToMol(molblock));
    REQUIRE(mol);
    CHECK(getSubstanceGroups(*mol).size() == 2);
  }
  SECTION("molblock sgroup line too short (1)") {
    std::string molblockBad =
        boost::replace_all_copy(molblock, "XBONDS=(1 6)", "XBONDS=(2 6)");
    std::unique_ptr<ROMol> mol;
    REQUIRE_THROWS(mol.reset(MolBlockToMol(molblockBad)));
    REQUIRE_NOTHROW(mol.reset(MolBlockToMol(molblockBad, true, true, false)));
    CHECK(getSubstanceGroups(*mol).size() == 1);
  }
  SECTION("molblock sgroup line too short (2)") {
    std::string molblockBad = boost::replace_all_copy(
        molblock, "ATOMS=(6 8 9 10 11 12 13)", "ATOMS=(7 8 9 10 11 12 13)");
    std::unique_ptr<ROMol> mol;
    REQUIRE_THROWS(mol.reset(MolBlockToMol(molblockBad)));
    REQUIRE_NOTHROW(mol.reset(MolBlockToMol(molblockBad, true, true, false)));
    CHECK(getSubstanceGroups(*mol).size() == 1);
  }
  SECTION("molblock sgroup bad bond idx") {
    std::string molblockBad =
        boost::replace_all_copy(molblock, "XBONDS=(2 9 10)", "XBONDS=(2 9 99)");
    std::unique_ptr<ROMol> mol;
    REQUIRE_THROWS(mol.reset(MolBlockToMol(molblockBad)));
    REQUIRE_NOTHROW(mol.reset(MolBlockToMol(molblockBad, true, true, false)));
    CHECK(getSubstanceGroups(*mol).size() == 1);
  }
  SECTION("molblock sgroup bad atom idx") {
    std::string molblockBad = boost::replace_all_copy(
        molblock, "ATOMS=(3 14 15 16)", "ATOMS=(3 14 15 99)");
    std::unique_ptr<ROMol> mol;
    REQUIRE_THROWS(mol.reset(MolBlockToMol(molblockBad)));
    REQUIRE_NOTHROW(mol.reset(MolBlockToMol(molblockBad, true, true, false)));
    CHECK(getSubstanceGroups(*mol).size() == 1);
  }
}

TEST_CASE("parsing of SCN lines", "[bug][sgroups]") {
  SECTION("basics") {
    std::string molblock = R"CTAB(
  MJ171200

 76 80  0  0  0  0  0  0  0  0999 V2000
   -6.4802    2.6494    0.0000 C   0  0  0  0  0  0  0  0  0  0  0  0
   -6.8927    3.3638    0.0000 C   0  0  0  0  0  0  0  0  0  0  0  0
   -7.7177    3.3638    0.0000 C   0  0  0  0  0  0  0  0  0  0  0  0
   -8.1302    2.6494    0.0000 C   0  0  0  0  0  0  0  0  0  0  0  0
   -7.7177    1.9349    0.0000 C   0  0  0  0  0  0  0  0  0  0  0  0
   -6.8927    1.9349    0.0000 C   0  0  0  0  0  0  0  0  0  0  0  0
   -5.2426    1.9349    0.0000 C   0  0  0  0  0  0  0  0  0  0  0  0
   -5.6552    2.6494    0.0000 Cl  0  0  0  0  0  0  0  0  0  0  0  0
   -6.4802    1.2203    0.0000 N   0  0  0  0  0  0  0  0  0  0  0  0
   -5.6552    1.2203    0.0000 C   0  0  0  0  0  0  0  0  0  0  0  0
   -4.0051    1.2203    0.0000 C   0  0  0  0  0  0  0  0  0  0  0  0
   -4.4176    1.9349    0.0000 C   0  0  0  0  0  0  0  0  0  0  0  0
   -5.2426    0.5060    0.0000 C   0  0  0  0  0  0  0  0  0  0  0  0
   -4.4176    0.5060    0.0000 C   0  0  0  0  0  0  0  0  0  0  0  0
   -6.8927    0.5060    0.0000 O   0  0  0  0  0  0  0  0  0  0  0  0
   -6.4802   -0.2085    0.0000 C   0  0  0  0  0  0  0  0  0  0  0  0
   -5.6552   -0.2085    0.0000 C   0  0  0  0  0  0  0  0  0  0  0  0
   -8.1302    1.2203    0.0000 Cl  0  0  0  0  0  0  0  0  0  0  0  0
   -6.8927   -0.9230    0.0000 O   0  0  0  0  0  0  0  0  0  0  0  0
   -6.4802   -1.6374    0.0000 C   0  0  0  0  0  0  0  0  0  0  0  0
   -5.6552   -1.6374    0.0000 C   0  0  0  0  0  0  0  0  0  0  0  0
   -4.0051   -1.6374    0.0000 O   0  0  0  0  0  0  0  0  0  0  0  0
   -5.2426   -2.3519    0.0000 N   0  0  0  0  0  0  0  0  0  0  0  0
   -4.4176   -2.3519    0.0000 C   0  0  0  0  0  0  0  0  0  0  0  0
   -4.0051   -3.0663    0.0000 C   0  0  0  0  0  0  0  0  0  0  0  0
   -3.1801   -3.0663    0.0000 O   0  0  0  0  0  0  0  0  0  0  0  0
   -2.7676   -3.7808    0.0000 C   0  0  0  0  0  0  0  0  0  0  0  0
   -4.4176   -3.7808    0.0000 C   0  0  0  0  0  0  0  0  0  0  0  0
   -4.0051   -4.4953    0.0000 C   0  0  0  0  0  0  0  0  0  0  0  0
   -3.1801   -4.4953    0.0000 C   0  0  0  0  0  0  0  0  0  0  0  0
   -6.3243   -3.7791    0.0000 C   0  0  0  0  0  0  0  0  0  0  0  0
   -6.7368   -3.0648    0.0000 O   0  0  0  0  0  0  0  0  0  0  0  0
   -7.5619   -3.0648    0.0000 C   0  0  0  0  0  0  0  0  0  0  0  0
   -7.9744   -3.7791    0.0000 C   0  0  0  0  0  0  0  0  0  0  0  0
   -7.5619   -4.4936    0.0000 C   0  0  0  0  0  0  0  0  0  0  0  0
   -6.7368   -4.4936    0.0000 C   0  0  0  0  0  0  0  0  0  0  0  0
   -6.3243   -5.2082    0.0000 N   0  0  0  0  0  0  0  0  0  0  0  0
   -7.9744   -5.2082    0.0000 O   0  0  0  0  0  0  0  0  0  0  0  0
   -7.5619   -5.9226    0.0000 O   0  0  0  0  0  0  0  0  0  0  0  0
   -6.7368   -5.9226    0.0000 C   0  0  0  0  0  0  0  0  0  0  0  0
   -7.9744   -2.3503    0.0000 C   0  0  0  0  0  0  0  0  0  0  0  0
   -8.7994   -2.3503    0.0000 O   0  0  0  0  0  0  0  0  0  0  0  0
   -8.7994   -3.7791    0.0000 O   0  0  0  0  0  0  0  0  0  0  0  0
   -9.9487   -5.1497    0.0000 H   0  0  0  0  0  0  0  0  0  0  0  0
   -6.3243   -6.6371    0.0000 C   0  0  0  0  0  0  0  0  0  0  0  0
    1.3705   -2.2987    0.0000 C   0  0  0  0  0  0  0  0  0  0  0  0
    0.9580   -1.5842    0.0000 O   0  0  0  0  0  0  0  0  0  0  0  0
    0.1329   -1.5842    0.0000 C   0  0  0  0  0  0  0  0  0  0  0  0
   -0.2796   -2.2987    0.0000 C   0  0  0  0  0  0  0  0  0  0  0  0
    0.1329   -3.0132    0.0000 C   0  0  0  0  0  0  0  0  0  0  0  0
    0.9580   -3.0132    0.0000 C   0  0  0  0  0  0  0  0  0  0  0  0
    0.1329   -0.1553    0.0000 O   0  0  0  0  0  0  0  0  0  0  0  0
   -0.2796   -0.8698    0.0000 C   0  0  0  0  0  0  0  0  0  0  0  0
    1.3705   -3.7276    0.0000 N   0  0  0  0  0  0  0  0  0  0  0  0
   -0.2796   -3.7276    0.0000 O   0  0  0  0  0  0  0  0  0  0  0  0
    0.1329   -4.4420    0.0000 O   0  0  0  0  0  0  0  0  0  0  0  0
    0.9580   -4.4420    0.0000 C   0  0  0  0  0  0  0  0  0  0  0  0
    1.3705   -5.1566    0.0000 C   0  0  0  0  0  0  0  0  0  0  0  0
    4.8575   -2.2792    0.0000 C   0  0  0  0  0  0  0  0  0  0  0  0
    4.4450   -1.5648    0.0000 O   0  0  0  0  0  0  0  0  0  0  0  0
    3.6200   -1.5648    0.0000 C   0  0  0  0  0  0  0  0  0  0  0  0
    3.2073   -2.2792    0.0000 C   0  0  0  0  0  0  0  0  0  0  0  0
    3.6200   -2.9937    0.0000 C   0  0  0  0  0  0  0  0  0  0  0  0
    4.4450   -2.9937    0.0000 C   0  0  0  0  0  0  0  0  0  0  0  0
   -5.3789   -3.8003    0.0000 O   0  0  0  0  0  0  0  0  0  0  0  0
   -4.3797   -5.2304    0.0000 O   0  0  0  0  0  0  0  0  0  0  0  0
   -2.8445   -5.2489    0.0000 O   0  0  0  0  0  0  0  0  0  0  0  0
    2.3318   -2.2987    0.0000 O   0  0  0  0  0  0  0  0  0  0  0  0
    3.2075   -3.7082    0.0000 O   0  0  0  0  0  0  0  0  0  0  0  0
    4.8195   -3.7288    0.0000 O   0  0  0  0  0  0  0  0  0  0  0  0
    6.3448   -2.2597    0.0000 O   0  0  0  0  0  0  0  0  0  0  0  0
    3.1706   -0.8729    0.0000 C   0  0  0  0  0  0  0  0  0  0  0  0
    2.3860   -0.6179    0.0000 O   0  5  0  0  0  0  0  0  0  0  0  0
    3.2997   -0.0580    0.0000 O   0  0  0  0  0  0  0  0  0  0  0  0
   -1.1046   -2.2987    0.0000 O   0  0  0  0  0  0  0  0  0  0  0  0
    1.9675   -0.6233    0.0000 Na  0  3  0  0  0  0  0  0  0  0  0  0
  1  2  2  0  0  0  0
  2  3  1  0  0  0  0
  3  4  2  0  0  0  0
  4  5  1  0  0  0  0
  5  6  2  0  0  0  0
  1  6  1  0  0  0  0
  9 10  1  0  0  0  0
  7 10  1  0  0  0  0
  8  1  1  0  0  0  0
  6  9  1  0  0  0  0
 11 12  1  0  0  0  0
 13 14  1  0  0  0  0
 11 14  2  0  0  0  0
 10 13  2  0  0  0  0
 12  7  2  0  0  0  0
 15 16  2  0  0  0  0
 16 17  1  0  0  0  0
 13 17  1  0  0  0  0
  5 18  1  0  0  0  0
 19 20  1  0  0  0  0
 20 21  1  0  0  0  0
 16 19  1  0  0  0  0
 23 24  1  0  0  0  0
 22 24  2  0  0  0  0
 21 23  1  0  0  0  0
 25 26  1  0  0  0  0
 25 24  1  1  0  0  0
 28 29  1  0  0  0  0
 29 30  1  0  0  0  0
 27 30  1  0  0  0  0
 25 28  1  0  0  0  0
 27 26  1  0  0  0  0
 31 32  1  0  0  0  0
 32 33  1  0  0  0  0
 33 34  1  0  0  0  0
 34 35  1  0  0  0  0
 35 36  1  0  0  0  0
 31 36  1  0  0  0  0
 39 40  2  0  0  0  0
 37 40  1  0  0  0  0
 35 38  1  1  0  0  0
 36 37  1  6  0  0  0
 41 42  1  0  0  0  0
 34 43  1  6  0  0  0
 33 41  1  1  0  0  0
 44 38  1  1  0  0  0
 40 45  1  0  0  0  0
 46 47  1  0  0  0  0
 47 48  1  0  0  0  0
 48 49  1  0  0  0  0
 49 50  1  0  0  0  0
 50 51  1  0  0  0  0
 46 51  1  0  0  0  0
 52 53  1  0  0  0  0
 48 53  1  1  0  0  0
 56 57  2  0  0  0  0
 54 57  1  0  0  0  0
 51 54  1  6  0  0  0
 50 55  1  1  0  0  0
 57 58  1  0  0  0  0
 59 60  1  0  0  0  0
 60 61  1  0  0  0  0
 61 62  1  0  0  0  0
 62 63  1  0  0  0  0
 63 64  1  0  0  0  0
 59 64  1  0  0  0  0
 28 65  1  6  0  0  0
 31 65  1  1  0  0  0
 29 66  1  1  0  0  0
 30 67  1  6  0  0  0
 27 55  1  1  0  0  0
 46 68  1  1  0  0  0
 62 68  1  6  0  0  0
 63 69  1  1  0  0  0
 64 70  1  6  0  0  0
 59 71  1  1  0  0  0
 61 72  1  1  0  0  0
 72 73  1  0  0  0  0
 72 74  2  0  0  0  0
 49 75  1  6  0  0  0
M  STY  3   1 SRU   2 SRU   3 SRU
M  SCN  3   1 HT    2 HT    3 HT
M  SAL   1 15  55  50  51  54  57  58  56  46  68  62  63  69  64  70  61
M  SAL   1 11  72  74  73  60  47  48  53  52  49  75  59
M  SMT   1 b
M  SBL   1  2  71  76
M  SAL   2 15  27  26  25  28  65  31  36  37  40  45  39  35  34  43  33
M  SAL   2 15  41  42  32  29  66  24  22  23  21  20  19  16  17  13  10
M  SAL   2 15   7  12  11   9   6   1   8   2   3   4   5  18  14  15  30
M  SAL   2  2  67  38
M  SMT   2 a
M  SBL   2  2  71  46
M  SAL   3 15  38  35  36  37  40  45  39  31  65  28  25  24  22  23  21
M  SAL   3 15  20  19  16  17  13  10   7  12  11   9   6   1   8   2   3
M  SAL   3 15   4   5  18  14  15  26  27  55  50  51  54  57  58  56  46
M  SAL   3 15  68  62  63  69  64  70  61  72  74  73  60  47  48  53  52
M  SAL   3 13  49  75  30  67  29  66  32  33  41  42  34  43  59
M  SMT   3 n
M  SBL   3  2  46  76
M  END
)CTAB";
    std::unique_ptr<ROMol> mol(MolBlockToMol(molblock));
    REQUIRE(mol);
  }
}

TEST_CASE("A couple more S group problems", "[bug][sgroups]") {
  std::string molblock = R"CTAB(CHEMBL3666739
      SciTegic05171617282D

 35 40  0  0  0  0            999 V2000
   -3.6559    5.8551    0.0000 O   0  0
   -2.6152    5.2576    0.0000 C   0  0
   -2.6120    3.7568    0.0000 N   0  0
   -3.9097    3.0028    0.0000 C   0  0
   -5.2093    3.7519    0.0000 C   0  0
   -6.5078    3.0010    0.0000 C   0  0
   -6.5067    1.5010    0.0000 C   0  0
   -5.2071    0.7519    0.0000 C   0  0
   -3.9086    1.5029    0.0000 C   0  0
   -2.6111    0.7486    0.0000 C   0  0
   -2.6111   -0.7486    0.0000 N   0  0
   -1.2964   -1.4973    0.0000 C   0  0
   -1.2907   -2.9981    0.0000 N   0  0
   -2.5870   -3.7544    0.0000 C   0  0
   -2.5748   -5.2506    0.0000 C   0  0
   -3.8815   -6.0264    0.0000 C   0  0
   -5.1819   -5.2707    0.0000 C   0  0
   -6.6004   -5.7374    0.0000 N   0  0
   -7.4849   -4.5227    0.0000 N   0  0
   -6.6189   -3.3309    0.0000 C   0  0
   -5.1934   -3.7757    0.0000 C   0  0
   -3.9049   -3.0000    0.0000 C   0  0
    0.0000   -0.7486    0.0000 C   0  0
    1.2964   -1.4973    0.0000 C   0  0
    2.5929   -0.7486    0.0000 C   0  0
    2.5929    0.7486    0.0000 C   0  0
    1.2964    1.4973    0.0000 C   0  0
    0.0000    0.7486    0.0000 C   0  0
   -1.2964    1.4973    0.0000 N   0  0
   -1.3175    6.0116    0.0000 C   0  0
   -1.3185    7.5117    0.0000 C   0  0
   -0.0200    8.2626    0.0000 C   0  0
    1.2795    7.5135    0.0000 N   0  0
    1.2806    6.0135    0.0000 C   0  0
   -0.0178    5.2626    0.0000 C   0  0
  1  2  2  0
  2  3  1  0
  3  4  1  0
  4  5  2  0
  5  6  1  0
  6  7  2  0
  7  8  1  0
  8  9  2  0
  4  9  1  0
  9 10  1  0
 10 11  2  0
 11 12  1  0
 12 13  1  0
 13 14  1  0
 14 15  2  0
 15 16  1  0
 16 17  2  0
 17 18  1  0
 18 19  1  0
 19 20  2  0
 20 21  1  0
 17 21  1  0
 21 22  2  0
 14 22  1  0
 12 23  2  0
 23 24  1  0
 24 25  2  0
 25 26  1  0
 26 27  2  0
 27 28  1  0
 23 28  1  0
 28 29  2  0
 10 29  1  0
  2 30  1  0
 30 31  2  0
 31 32  1  0
 32 33  2  0
 33 34  1  0
 34 35  2  0
 30 35  1  0
M  STY  1   1 DAT
M  SLB  1   1   1
M  SAL   1  1  33
M  SDT   1 FAKE_MRV_IMPLICIT_H
M  SDD   1     0.5304   -0.4125    DR    ALL  0       0
M  SED   1 IMPL_H1
M  END
)CTAB";
  SECTION("spaces in count lines") {
    std::unique_ptr<ROMol> mol(MolBlockToMol(molblock));
    REQUIRE(mol);
  }
  SECTION("short SDT lines") {
    std::unique_ptr<ROMol> mol(MolBlockToMol(molblock));
    REQUIRE(mol);
    const auto &sgroups = getSubstanceGroups(*mol);
    CHECK(sgroups.size() == 1);
    CHECK(sgroups[0].hasProp("TYPE"));
    CHECK(sgroups[0].getProp<std::string>("TYPE") == "DAT");
    CHECK(sgroups[0].hasProp("FIELDNAME"));
    CHECK(sgroups[0].getProp<std::string>("FIELDNAME") ==
          "FAKE_MRV_IMPLICIT_H");
  }
}

TEST_CASE("Github #2527: handling of \"R\" in CTABs", "[rgroups]") {
  std::string molblock = R"CTAB(example
  Mrv1902 07031913362D

  2  1  0  0  0  0            999 V2000
   -1.1418    0.0687    0.0000 N   0  0  0  0  0  0  0  0  0  3  0  0
   -1.9668    0.0687    0.0000 R   0  0  0  0  0  0  0  0  0  0  0  0
  1  2  1  0  0  0  0
M  END
)CTAB";
  SECTION("basics") {
    bool sanitize = false;
    std::unique_ptr<ROMol> mol(MolBlockToMol(molblock, sanitize));
    REQUIRE(mol);
    auto *at = static_cast<QueryAtom *>(mol->getAtomWithIdx(1));
    REQUIRE(at->hasQuery());
    CHECK(at->getQuery()->getDescription() == "AtomNull");
  }
}

TEST_CASE("CML writer", "[CML][writer]") {
  SECTION("basics") {
    std::unique_ptr<RWMol> mol{new RWMol{}};
    mol->setProp(common_properties::_Name, "S-lactic acid");

    for (auto z : {6u, 1u, 1u, 1u, 6u, 1u, 8u, 1u, 6u, 8u, 8u}) {
      auto *a = new Atom{z};
      mol->addAtom(a, false, true);
    }
    mol->getAtomWithIdx(7u)->setIsotope(2u);
    mol->getAtomWithIdx(10u)->setFormalCharge(-1);

    mol->addBond(0u, 1u, Bond::SINGLE);
    mol->addBond(0u, 2u, Bond::SINGLE);
    mol->addBond(0u, 3u, Bond::SINGLE);
    mol->addBond(0u, 4u, Bond::SINGLE);
    mol->addBond(4u, 5u, Bond::SINGLE);
    mol->addBond(4u, 6u, Bond::SINGLE);
    mol->addBond(4u, 8u, Bond::SINGLE);
    mol->addBond(6u, 7u, Bond::SINGLE);
    mol->addBond(8u, 9u, Bond::DOUBLE);
    mol->addBond(8u, 10u, Bond::SINGLE);

    auto *conf = new Conformer{11u};
    conf->setId(0u);

    conf->setAtomPos(0u, RDGeom::Point3D{-0.95330, 0.60416, 1.01609});
    conf->setAtomPos(1u, RDGeom::Point3D{-1.00832, 1.68746, 0.83520});
    conf->setAtomPos(2u, RDGeom::Point3D{-1.96274, 0.16103, 0.94471});
    conf->setAtomPos(3u, RDGeom::Point3D{-0.57701, 0.44737, 2.04167});
    conf->setAtomPos(4u, RDGeom::Point3D{0.00000, 0.00000, 0.00000});
    conf->setAtomPos(5u, RDGeom::Point3D{-0.43038, 0.18596, -1.01377});
    conf->setAtomPos(6u, RDGeom::Point3D{0.22538, -1.36531, 0.19373});
    conf->setAtomPos(7u, RDGeom::Point3D{1.21993, -1.33937, 0.14580});
    conf->setAtomPos(8u, RDGeom::Point3D{1.38490, 0.73003, 0.00000});
    conf->setAtomPos(9u, RDGeom::Point3D{1.38490, 1.96795, 0.00000});
    conf->setAtomPos(10u, RDGeom::Point3D{2.35253, -0.07700, 0.00000});

    mol->addConformer(conf);

    mol->updatePropertyCache();
    MolOps::assignStereochemistryFrom3D(*mol);

    const std::string cmlblock = MolToCMLBlock(*mol);
    const std::string cmlblock_expected =
        R"CML(<?xml version="1.0" encoding="utf-8"?>
<cml xmlns="http://www.xml-cml.org/schema" xmlns:convention="http://www.xml-cml.org/convention/" convention="convention:molecular">
  <molecule id="m-1" formalCharge="-1" spinMultiplicity="1">
    <name>S-lactic acid</name>
    <atomArray>
      <atom id="a0" elementType="C" formalCharge="0" hydrogenCount="3" x3="-0.953300" y3="0.604160" z3="1.016090"/>
      <atom id="a1" elementType="H" formalCharge="0" hydrogenCount="0" x3="-1.008320" y3="1.687460" z3="0.835200"/>
      <atom id="a2" elementType="H" formalCharge="0" hydrogenCount="0" x3="-1.962740" y3="0.161030" z3="0.944710"/>
      <atom id="a3" elementType="H" formalCharge="0" hydrogenCount="0" x3="-0.577010" y3="0.447370" z3="2.041670"/>
      <atom id="a4" elementType="C" formalCharge="0" hydrogenCount="1" x3="0.000000" y3="0.000000" z3="0.000000">
        <atomParity atomRefs4="a0 a5 a6 a8">1</atomParity>
      </atom>
      <atom id="a5" elementType="H" formalCharge="0" hydrogenCount="0" x3="-0.430380" y3="0.185960" z3="-1.013770"/>
      <atom id="a6" elementType="O" formalCharge="0" hydrogenCount="1" x3="0.225380" y3="-1.365310" z3="0.193730"/>
      <atom id="a7" elementType="H" formalCharge="0" hydrogenCount="0" isotopeNumber="2" x3="1.219930" y3="-1.339370" z3="0.145800"/>
      <atom id="a8" elementType="C" formalCharge="0" hydrogenCount="0" x3="1.384900" y3="0.730030" z3="0.000000"/>
      <atom id="a9" elementType="O" formalCharge="0" hydrogenCount="0" x3="1.384900" y3="1.967950" z3="0.000000"/>
      <atom id="a10" elementType="O" formalCharge="-1" hydrogenCount="0" x3="2.352530" y3="-0.077000" z3="0.000000"/>
    </atomArray>
    <bondArray>
      <bond atomRefs2="a0 a1" id="b0" order="S"/>
      <bond atomRefs2="a0 a2" id="b1" order="S"/>
      <bond atomRefs2="a0 a3" id="b2" order="S"/>
      <bond atomRefs2="a0 a4" id="b3" order="S"/>
      <bond atomRefs2="a4 a5" id="b4" order="S" bondStereo="H"/>
      <bond atomRefs2="a4 a6" id="b5" order="S"/>
      <bond atomRefs2="a4 a8" id="b6" order="S"/>
      <bond atomRefs2="a6 a7" id="b7" order="S"/>
      <bond atomRefs2="a8 a9" id="b8" order="D"/>
      <bond atomRefs2="a8 a10" id="b9" order="S"/>
    </bondArray>
  </molecule>
</cml>
)CML";
    CHECK(cmlblock == cmlblock_expected);
  }

  SECTION("chirality1") {
    auto mol = R"CTAB(
  Mrv1921 04232106262D

  0  0  0     0  0            999 V3000
M  V30 BEGIN CTAB
M  V30 COUNTS 5 4 0 0 1
M  V30 BEGIN ATOM
M  V30 1 I 0.8918 -1.0472 0 0
M  V30 2 C 0.8918 0.4928 0 0
M  V30 3 Br 0.8918 2.0328 0 0
M  V30 4 F 2.4318 0.4928 0 0
M  V30 5 Cl -0.6482 0.4928 0 0
M  V30 END ATOM
M  V30 BEGIN BOND
M  V30 1 1 2 1
M  V30 2 1 2 3 CFG=3
M  V30 3 1 2 4 CFG=1
M  V30 4 1 2 5
M  V30 END BOND
M  V30 END CTAB
M  END
)CTAB"_ctab;
    REQUIRE(mol);
    const std::string cmlblock = MolToCMLBlock(*mol);
    const std::string cmlblock_expected =
        R"CML(<?xml version="1.0" encoding="utf-8"?>
<cml xmlns="http://www.xml-cml.org/schema" xmlns:convention="http://www.xml-cml.org/convention/" convention="convention:molecular">
  <molecule id="m-1" formalCharge="0" spinMultiplicity="1">
    <atomArray>
      <atom id="a0" elementType="I" formalCharge="0" hydrogenCount="0" x2="0.891800" y2="-1.047200"/>
      <atom id="a1" elementType="C" formalCharge="0" hydrogenCount="0" x2="0.891800" y2="0.492800">
        <atomParity atomRefs4="a0 a2 a3 a4">1</atomParity>
      </atom>
      <atom id="a2" elementType="Br" formalCharge="0" hydrogenCount="0" x2="0.891800" y2="2.032800"/>
      <atom id="a3" elementType="F" formalCharge="0" hydrogenCount="0" x2="2.431800" y2="0.492800"/>
      <atom id="a4" elementType="Cl" formalCharge="0" hydrogenCount="0" x2="-0.648200" y2="0.492800"/>
    </atomArray>
    <bondArray>
      <bond atomRefs2="a0 a1" id="b0" order="S"/>
      <bond atomRefs2="a1 a2" id="b1" order="S"/>
      <bond atomRefs2="a1 a3" id="b2" order="S" bondStereo="W"/>
      <bond atomRefs2="a1 a4" id="b3" order="S"/>
    </bondArray>
  </molecule>
</cml>
)CML";
    CHECK(cmlblock == cmlblock_expected);
  }
  SECTION("chirality2") {
    auto mol = R"CTAB(
  Mrv1921 04232106262D

  0  0  0     0  0            999 V3000
M  V30 BEGIN CTAB
M  V30 COUNTS 5 4 0 0 1
M  V30 BEGIN ATOM
M  V30 1 I 0.8918 -1.0472 0 0
M  V30 2 C 0.8918 0.4928 0 0
M  V30 3 Br 0.8918 2.0328 0 0
M  V30 4 F 2.4318 0.4928 0 0
M  V30 5 Cl -0.6482 0.4928 0 0
M  V30 END ATOM
M  V30 BEGIN BOND
M  V30 1 1 2 1
M  V30 2 1 2 3 CFG=1
M  V30 3 1 2 4 CFG=3
M  V30 4 1 2 5
M  V30 END BOND
M  V30 END CTAB
M  END
)CTAB"_ctab;
    REQUIRE(mol);
    const std::string cmlblock = MolToCMLBlock(*mol);
    const std::string cmlblock_expected =
        R"CML(<?xml version="1.0" encoding="utf-8"?>
<cml xmlns="http://www.xml-cml.org/schema" xmlns:convention="http://www.xml-cml.org/convention/" convention="convention:molecular">
  <molecule id="m-1" formalCharge="0" spinMultiplicity="1">
    <atomArray>
      <atom id="a0" elementType="I" formalCharge="0" hydrogenCount="0" x2="0.891800" y2="-1.047200"/>
      <atom id="a1" elementType="C" formalCharge="0" hydrogenCount="0" x2="0.891800" y2="0.492800">
        <atomParity atomRefs4="a0 a2 a3 a4">-1</atomParity>
      </atom>
      <atom id="a2" elementType="Br" formalCharge="0" hydrogenCount="0" x2="0.891800" y2="2.032800"/>
      <atom id="a3" elementType="F" formalCharge="0" hydrogenCount="0" x2="2.431800" y2="0.492800"/>
      <atom id="a4" elementType="Cl" formalCharge="0" hydrogenCount="0" x2="-0.648200" y2="0.492800"/>
    </atomArray>
    <bondArray>
      <bond atomRefs2="a0 a1" id="b0" order="S"/>
      <bond atomRefs2="a1 a2" id="b1" order="S"/>
      <bond atomRefs2="a1 a3" id="b2" order="S" bondStereo="H"/>
      <bond atomRefs2="a1 a4" id="b3" order="S"/>
    </bondArray>
  </molecule>
</cml>
)CML";
    CHECK(cmlblock == cmlblock_expected);
  }

  SECTION("no conformer") {
    auto mol = "C[C@](O)(F)Cl"_smiles;
    REQUIRE(mol);
    const std::string cmlblock = MolToCMLBlock(*mol);
    const std::string cmlblock_expected =
        R"CML(<?xml version="1.0" encoding="utf-8"?>
<cml xmlns="http://www.xml-cml.org/schema" xmlns:convention="http://www.xml-cml.org/convention/" convention="convention:molecular">
  <molecule id="m-1" formalCharge="0" spinMultiplicity="1">
    <atomArray>
      <atom id="a0" elementType="C" formalCharge="0" hydrogenCount="3"/>
      <atom id="a1" elementType="C" formalCharge="0" hydrogenCount="0">
        <atomParity atomRefs4="a0 a2 a3 a4">1</atomParity>
      </atom>
      <atom id="a2" elementType="O" formalCharge="0" hydrogenCount="1"/>
      <atom id="a3" elementType="F" formalCharge="0" hydrogenCount="0"/>
      <atom id="a4" elementType="Cl" formalCharge="0" hydrogenCount="0"/>
    </atomArray>
    <bondArray>
      <bond atomRefs2="a0 a1" id="b0" order="S"/>
      <bond atomRefs2="a1 a2" id="b1" order="S"/>
      <bond atomRefs2="a1 a3" id="b2" order="S"/>
      <bond atomRefs2="a1 a4" id="b3" order="S"/>
    </bondArray>
  </molecule>
</cml>
)CML";
    CHECK(cmlblock == cmlblock_expected);
  }
}

TEST_CASE("XYZ", "[XYZ][writer]") {
  SECTION("basics") {
    std::unique_ptr<RWMol> mol{new RWMol{}};
    mol->setProp(common_properties::_Name,
                 "methane\nthis part should not be output");

    for (unsigned z : {6, 1, 1, 1, 1}) {
      auto *a = new Atom{z};
      mol->addAtom(a, false, true);
    }

    auto *conf = new Conformer{5};
    conf->setId(0);
    conf->setAtomPos(0, RDGeom::Point3D{0.000, 0.000, 0.000});
    conf->setAtomPos(1, RDGeom::Point3D{-0.635, -0.635, 0.635});
    conf->setAtomPos(2, RDGeom::Point3D{-0.635, 0.635, -0.635});
    conf->setAtomPos(3, RDGeom::Point3D{0.635, -0.635, -0.635});
    conf->setAtomPos(4, RDGeom::Point3D{0.635, 0.635, 0.635});
    mol->addConformer(conf);

    const std::string xyzblock = MolToXYZBlock(*mol);
    std::string xyzblock_expected = R"XYZ(5
methane
C      0.000000    0.000000    0.000000
H     -0.635000   -0.635000    0.635000
H     -0.635000    0.635000   -0.635000
H      0.635000   -0.635000   -0.635000
H      0.635000    0.635000    0.635000
)XYZ";
    CHECK(xyzblock == xyzblock_expected);
  }
  SECTION("precistion") {
    std::unique_ptr<RWMol> mol{new RWMol{}};
    mol->setProp(common_properties::_Name, "CHEMBL506259");

    for (unsigned z : {8, 6, 8, 6, 9, 9, 9}) {
      auto *a = new Atom{z};
      mol->addAtom(a, false, true);
    }

    auto *conf = new Conformer{7};
    conf->setId(0);
    conf->setAtomPos(0, RDGeom::Point3D{0.402012650000000, -0.132994360000000, 1.000000170000000});
    conf->setAtomPos(1, RDGeom::Point3D{0.876222600000000, 0.997390900000000,  1.000000030000000});
    conf->setAtomPos(2, RDGeom::Point3D{0.366137990000000, 2.110718500000000,  0.999999820000000});
    conf->setAtomPos(3, RDGeom::Point3D{2.486961570000000, 1.004799350000000,  0.999999990000000});
    conf->setAtomPos(4, RDGeom::Point3D{3.033118410000000, 2.237399550000000,  1.000000100000000});
    conf->setAtomPos(5, RDGeom::Point3D{3.007723370000000, 0.373992940000000,  2.077133250000000});
    conf->setAtomPos(6, RDGeom::Point3D{3.007723400000000, 0.373993120000000,  -0.077133360000000});
    mol->addConformer(conf);

    const std::string xyzblock = MolToXYZBlock(*mol, 0, 15);
    std::cout << xyzblock << std::endl;
    std::string xyzblock_expected = R"XYZ(7
CHEMBL506259
O      0.402012650000000   -0.132994360000000    1.000000170000000
C      0.876222600000000    0.997390900000000    1.000000030000000
O      0.366137990000000    2.110718500000000    0.999999820000000
C      2.486961570000000    1.004799350000000    0.999999990000000
F      3.033118410000000    2.237399550000000    1.000000100000000
F      3.007723370000000    0.373992940000000    2.077133250000000
F      3.007723400000000    0.373993120000000   -0.077133360000000
)XYZ";
    CHECK(xyzblock == xyzblock_expected);
  }
}

TEST_CASE("valence writing 1", "[bug][writer]") {
  SECTION("carbon") {
    std::string molblock = R"CTAB(carbon atom


  1  0  0  0  0  0            999 V2000
   -0.3958   -0.0542    0.0000 C   0  0  0  0  0 15
M  END)CTAB";
    bool sanitize = false;
    bool removeHs = false;
    std::unique_ptr<ROMol> mol(MolBlockToMol(molblock, sanitize, removeHs));
    REQUIRE(mol);
    mol->updatePropertyCache();
    CHECK(mol->getAtomWithIdx(0)->getNoImplicit());
    CHECK(mol->getAtomWithIdx(0)->getExplicitValence() == 0);
    CHECK(mol->getAtomWithIdx(0)->getTotalValence() == 0);
    auto outBlock = MolToMolBlock(*mol);
    REQUIRE(outBlock.find("0  0 15") != std::string::npos);
  }
  SECTION("P valences") {
    std::string molblock = R"CTAB(H2PO2


  3  2  0  0  0  0            999 V2000
    0.2667   -0.4167    0.0000 P   0  0  0  0  0  5
    0.2667    1.1083    0.0000 O   0  0
   -1.0958   -1.0042    0.0000 O   0  0
  2  1  2  0
  3  1  1  0
M  END)CTAB";
    bool sanitize = false;
    bool removeHs = false;
    std::unique_ptr<ROMol> mol(MolBlockToMol(molblock, sanitize, removeHs));
    REQUIRE(mol);
    mol->updatePropertyCache();
    CHECK(mol->getAtomWithIdx(0)->getNoImplicit());
    CHECK(mol->getAtomWithIdx(0)->getExplicitValence() == 5);
    CHECK(mol->getAtomWithIdx(0)->getTotalValence() == 5);
    auto outBlock = MolToMolBlock(*mol);
    REQUIRE(outBlock.find("0  0  5") != std::string::npos);
  }
}

TEST_CASE("Github #2695: Error when a squiggle bond is in an aromatic ring",
          "[bug][reader]") {
  SECTION("reported") {
    auto ctab = R"CTAB(
  -ISIS-  -- StrEd --

 19 22  0  0  0  0  0  0  0  0999 V2000
   -3.1355   -0.9331    0.0000 N   0  0  0  0  0  0  0  0  0  0  0  0
   -2.6355   -1.7990    0.0000 C   0  0  0  0  0  0  0  0  0  0  0  0
   -1.6356   -1.7990    0.0000 C   0  0  0  0  0  0  0  0  0  0  0  0
   -1.1356   -0.9331    0.0000 C   0  0  0  0  0  0  0  0  0  0  0  0
   -1.6356   -0.0671    0.0000 C   0  0  0  0  0  0  0  0  0  0  0  0
   -2.6355   -0.0671    0.0000 C   0  0  0  0  0  0  0  0  0  0  0  0
   -3.1355    0.7991    0.0000 C   0  0  0  0  0  0  0  0  0  0  0  0
   -2.6355    1.6651    0.0000 C   0  0  0  0  0  0  0  0  0  0  0  0
   -1.6356    1.6651    0.0000 C   0  0  0  0  0  0  0  0  0  0  0  0
   -1.1356    0.7991    0.0000 C   0  0  3  0  0  0  0  0  0  0  0  0
   -0.1354    0.7991    0.0000 C   0  0  0  0  0  0  0  0  0  0  0  0
    0.4523    1.6080    0.0000 N   0  0  0  0  0  0  0  0  0  0  0  0
    1.4034    1.2991    0.0000 C   0  0  0  0  0  0  0  0  0  0  0  0
    2.2693    1.7990    0.0000 C   0  0  0  0  0  0  0  0  0  0  0  0
    3.1355    1.2991    0.0000 C   0  0  0  0  0  0  0  0  0  0  0  0
    3.1355    0.2991    0.0000 N   0  0  0  0  0  0  0  0  0  0  0  0
    2.2693   -0.2011    0.0000 C   0  0  0  0  0  0  0  0  0  0  0  0
    1.4034    0.2991    0.0000 C   0  0  0  0  0  0  0  0  0  0  0  0
    0.4523   -0.0099    0.0000 N   0  0  0  0  0  0  0  0  0  0  0  0
  1  2  1  0  0  0  0
  2  3  2  0  0  0  0
  3  4  1  0  0  0  0
  4  5  2  0  0  0  0
  5  6  1  0  0  0  0
  1  6  1  0  0  0  0
  6  7  2  0  0  0  0
  7  8  1  0  0  0  0
  8  9  2  0  0  0  0
 10  9  1  4  0  0  0
  5 10  1  0  0  0  0
 10 11  2  0  0  0  0
 11 12  1  0  0  0  0
 12 13  2  0  0  0  0
 13 14  1  0  0  0  0
 14 15  2  0  0  0  0
 15 16  1  0  0  0  0
 16 17  2  0  0  0  0
 17 18  1  0  0  0  0
 13 18  1  0  0  0  0
 18 19  2  0  0  0  0
 11 19  1  0  0  0  0
M  END)CTAB";
    std::unique_ptr<ROMol> mol(MolBlockToMol(ctab));
    REQUIRE(mol);
  }
}

TEST_CASE("Github #2917: _ctab _mol2 and _pdb support", "[feature][reader]") {
  SECTION("_ctab") {
    auto mol = R"CTAB(
  Mrv1810 01292008292D

  4  3  0  0  0  0            999 V2000
   -3.7669    1.1053    0.0000 C   0  0  0  0  0  0  0  0  0  0  0  0
   -3.0524    1.5178    0.0000 C   0  0  0  0  0  0  0  0  0  0  0  0
   -2.3380    1.1053    0.0000 O   0  0  0  0  0  0  0  0  0  0  0  0
   -4.4814    1.5178    0.0000 F   0  0  0  0  0  0  0  0  0  0  0  0
  2  3  1  0  0  0  0
  1  4  1  0  0  0  0
  1  2  2  0  0  0  0
M  END
)CTAB"_ctab;
    REQUIRE(mol);
    CHECK(mol->getNumAtoms() == 4);
  }
  SECTION("_ctab failure") {
    auto mol = R"CTAB(
  Mrv1810 01292008292D

  4  3  0  0  0  0            999 V2000
   -3.7669    1.1053    0.0000 C   0  0  0  0  0  0  0  0  0  0  0  0
   -3.0524    1.5178    0.0000 C   0  0  0  0  0  0  0  0  0  0  0  0
   -2.3380    1.1053    0.0000 O   0  0  0  0  0  0  0  0  0  0  0  0
   -4.4814    1.5178    0.0000 F   0  0  0  0  0  0  0  0  0  0  0  0
  2  3  1  0  0  0  0
  3  4  1  0  0  0  0
  3  1  1  0  0  0  0
M  END
)CTAB"_ctab;
    REQUIRE(!mol);
  }
  SECTION("_pdb") {
    auto mol = R"DATA(HEADER    2VNF_PROTEIN
COMPND    2VNF_PROTEIN
REMARK    GENERATED BY X-TOOL on Wed Nov 21 18:02:19 2012
ATOM      1  N   ALA A 225      10.250 -13.177   9.152  1.00 19.76           N
ATOM      2  H   ALA A 225      10.605 -14.082   8.782  1.00  0.00           H
ATOM      3  CA  ALA A 225      11.136 -12.000   9.236  1.00 21.97           C
ATOM      4  HA  ALA A 225      11.079 -11.589  10.244  1.00  0.00           H
ATOM      5  C   ALA A 225      10.683 -10.934   8.231  1.00 21.61           C
ATOM      6  O   ALA A 225      10.811  -9.723   8.485  1.00 20.83           O
ATOM      7  CB  ALA A 225      12.572 -12.399   8.956  1.00 22.98           C
ATOM      8  HB1 ALA A 225      12.892 -13.138   9.690  1.00  0.00           H
ATOM      9  HB2 ALA A 225      12.641 -12.825   7.955  1.00  0.00           H
ATOM     10  HB3 ALA A 225      13.212 -11.519   9.022  1.00  0.00           H
TER      11      ALA A 225
HETATM   12  O   HOH    43      12.371  -9.746   8.354  0.50 30.13           O
END
)DATA"_pdb;
    REQUIRE(mol);
    CHECK(mol->getNumAtoms() == 6);
  }
  SECTION("_pdb failure") {
    auto mol_ok = R"DATA(HEADER    TEST
COMPND    ACY
REMARK    invented
HETATM 2779  C   ACY A 404      15.911  -4.912  26.073  1.00 30.04           C
HETATM 2780  O   ACY A 404      15.855  -4.063  25.124  1.00 24.12           O
HETATM 2781  OXT ACY A 404      16.514  -4.578  27.173  1.00 34.44           O
HETATM 2782  CH3 ACY A 404      15.319  -6.258  25.820  1.00 30.60           C
CONECT 2780 2781
END
)DATA"_pdb;
    REQUIRE(mol_ok);
    CHECK(mol_ok->getNumAtoms() == 4);
    CHECK(mol_ok->getBondBetweenAtoms(1, 2));

    auto mol_fail = R"DATA(HEADER    TEST
COMPND    ACY
REMARK    invented
HETATM 2779  C   ACY A 404      15.911  -4.912  26.073  1.00 30.04           C
HETATM 2780  O   ACY A 404      15.855  -4.063  25.124  1.00 24.12           O
HETATM 2781  OXT ACY A 404      16.514  -4.578  27.173  1.00 34.44           O
HETATM 2782  CH3 ACY A 404      15.319  -6.258  25.820  1.00 30.60           C
CONECT 2780 2781
CONECT 2780 2779
CONECT 2780 2782
END
)DATA"_pdb;
    REQUIRE(!mol_fail);
  }
  SECTION("_mol2") {
    auto mol = R"DATA(@<TRIPOS>MOLECULE
UNK
6 4 0 0 0
SMALL
GASTEIGER

@<TRIPOS>ATOM
   1   Na        0.0000    0.0000    0.0000 Na    1 UNL  1.0000
   2    C        0.0000    0.0000    0.0000 C.3   1 UNL -0.0305
   3    H        0.0000    0.0000    0.0000 H     1 UNL  0.0265
   4    H        0.0000    0.0000    0.0000 H     1 UNL  0.0265
   5    H        0.0000    0.0000    0.0000 H     1 UNL  0.0265
   6    H        0.0000    0.0000    0.0000 H     1 UNL  0.0265
@<TRIPOS>BOND
    1     2     3  1
    2     2     4  1
    3     2     5  1
    4     2     6  1
)DATA"_mol2;
    REQUIRE(mol);
    CHECK(mol->getNumAtoms() == 2);
  }
  SECTION("_mol2 failure") {
    auto mol = R"DATA(@<TRIPOS>MOLECULE
UNK
6 5 0 0 0
SMALL
GASTEIGER

@<TRIPOS>ATOM
   1   Na        0.0000    0.0000    0.0000 Na    1 UNL  1.0000
   2    C        0.0000    0.0000    0.0000 C.3   1 UNL -0.0305
   3    H        0.0000    0.0000    0.0000 H     1 UNL  0.0265
   4    H        0.0000    0.0000    0.0000 H     1 UNL  0.0265
   5    H        0.0000    0.0000    0.0000 H     1 UNL  0.0265
   6    H        0.0000    0.0000    0.0000 H     1 UNL  0.0265
@<TRIPOS>BOND
    1     2     3  1
    2     2     4  1
    3     2     5  1
    4     2     6  1
    5     2     1  1
)DATA"_mol2;
    REQUIRE(!mol);
  }
}

TEST_CASE("handling STBOX properties from v3k ctabs", "[feature][v3k]") {
  SECTION("atoms and bonds") {
    auto mol = R"CTAB(basic test
  Mrv1810 01292006422D

  0  0  0     0  0            999 V3000
M  V30 BEGIN CTAB
M  V30 COUNTS 4 3 0 0 0
M  V30 BEGIN ATOM
M  V30 1 C -7.0316 2.0632 0 0 STBOX=1
M  V30 2 C -5.6979 2.8332 0 0 STBOX=1
M  V30 3 O -4.3642 2.0632 0 0
M  V30 4 F -8.3653 2.8332 0 0
M  V30 END ATOM
M  V30 BEGIN BOND
M  V30 1 1 2 3
M  V30 2 1 1 4
M  V30 3 2 1 2 STBOX=1
M  V30 END BOND
M  V30 END CTAB
M  END
)CTAB"_ctab;
    REQUIRE(mol);
    CHECK(mol->getNumAtoms() == 4);
    int val = 0;
    CHECK(mol->getAtomWithIdx(0)->getPropIfPresent(
        common_properties::molStereoCare, val));
    CHECK(val == 1);
    CHECK(mol->getAtomWithIdx(1)->getPropIfPresent(
        common_properties::molStereoCare, val));
    CHECK(val == 1);
    CHECK(!mol->getAtomWithIdx(2)->hasProp(common_properties::molStereoCare));
    REQUIRE(mol->getBondBetweenAtoms(0, 1));
    CHECK(mol->getBondBetweenAtoms(0, 1)->getPropIfPresent(
        common_properties::molStereoCare, val));
    CHECK(val == 1);
  }
  SECTION("bonds set if the atoms are also set 1") {
    auto mol = R"CTAB(basic test
  Mrv1810 01292006422D

  0  0  0     0  0            999 V3000
M  V30 BEGIN CTAB
M  V30 COUNTS 4 3 0 0 0
M  V30 BEGIN ATOM
M  V30 1 C -7.0316 2.0632 0 0 STBOX=1
M  V30 2 C -5.6979 2.8332 0 0 STBOX=1
M  V30 3 O -4.3642 2.0632 0 0
M  V30 4 F -8.3653 2.8332 0 0
M  V30 END ATOM
M  V30 BEGIN BOND
M  V30 1 1 2 3
M  V30 2 1 1 4
M  V30 3 2 1 2
M  V30 END BOND
M  V30 END CTAB
M  END
)CTAB"_ctab;
    REQUIRE(mol);
    CHECK(mol->getNumAtoms() == 4);
    REQUIRE(mol->getBondBetweenAtoms(0, 1));
    int val = 0;
    CHECK(mol->getBondBetweenAtoms(0, 1)->getPropIfPresent(
        common_properties::molStereoCare, val));
    CHECK(val == 1);
  }
  SECTION("bonds set if the atoms are also set 2") {
    auto mol = R"CTAB(basic test
  Mrv1810 01292006422D

  0  0  0     0  0            999 V3000
M  V30 BEGIN CTAB
M  V30 COUNTS 4 3 0 0 0
M  V30 BEGIN ATOM
M  V30 1 C -7.0316 2.0632 0 0 STBOX=0
M  V30 2 C -5.6979 2.8332 0 0 STBOX=0
M  V30 3 O -4.3642 2.0632 0 0
M  V30 4 F -8.3653 2.8332 0 0
M  V30 END ATOM
M  V30 BEGIN BOND
M  V30 1 1 2 3
M  V30 2 1 1 4
M  V30 3 2 1 2
M  V30 END BOND
M  V30 END CTAB
M  END
)CTAB"_ctab;
    REQUIRE(mol);
    CHECK(mol->getNumAtoms() == 4);
    REQUIRE(mol->getBondBetweenAtoms(0, 1));
    CHECK(!mol->getBondBetweenAtoms(0, 1)->hasProp(
        common_properties::molStereoCare));
  }
  SECTION("bonds set if the atoms are also set 2") {
    auto mol = R"CTAB(basic test
  Mrv1810 01292006422D

  0  0  0     0  0            999 V3000
M  V30 BEGIN CTAB
M  V30 COUNTS 4 3 0 0 0
M  V30 BEGIN ATOM
M  V30 1 C -7.0316 2.0632 0 0 STBOX=1
M  V30 2 C -5.6979 2.8332 0 0 STBOX=0
M  V30 3 O -4.3642 2.0632 0 0
M  V30 4 F -8.3653 2.8332 0 0
M  V30 END ATOM
M  V30 BEGIN BOND
M  V30 1 1 2 3
M  V30 2 1 1 4
M  V30 3 2 1 2
M  V30 END BOND
M  V30 END CTAB
M  END
)CTAB"_ctab;
    REQUIRE(mol);
    CHECK(mol->getNumAtoms() == 4);
    REQUIRE(mol->getBondBetweenAtoms(0, 1));
    CHECK(!mol->getBondBetweenAtoms(0, 1)->hasProp(
        common_properties::molStereoCare));
  }
  SECTION("bonds set if the atoms are also set v2k") {
    auto mol = R"CTAB(basic test
  Mrv1810 01292015042D

  4  3  0  0  0  0            999 V2000
   -3.7669    1.1053    0.0000 C   0  0  0  0  1  0  0  0  0  0  0  0
   -3.0524    1.5178    0.0000 C   0  0  0  0  1  0  0  0  0  0  0  0
   -2.3380    1.1053    0.0000 O   0  0  0  0  0  0  0  0  0  0  0  0
   -4.4814    1.5178    0.0000 F   0  0  0  0  0  0  0  0  0  0  0  0
  2  3  1  0  0  0  0
  1  4  1  0  0  0  0
  1  2  2  0  0  0  0
M  END
)CTAB"_ctab;
    REQUIRE(mol);
    CHECK(mol->getNumAtoms() == 4);
    REQUIRE(mol->getBondBetweenAtoms(0, 1));
    int val = 0;
    CHECK(mol->getBondBetweenAtoms(0, 1)->getPropIfPresent(
        common_properties::molStereoCare, val));
    CHECK(val == 1);
  }
}

TEST_CASE("github #2829: support MRV_IMPLICIT_H", "[feature][sgroups]") {
  SECTION("basics v2k") {
    auto mol = R"CTAB(
  Mrv1810 01302015262D

  5  5  0  0  0  0            999 V2000
    1.1387   -1.3654    0.0000 C   0  0  0  0  0  0  0  0  0  0  0  0
    0.6538   -0.6979    0.0000 C   0  0  0  0  0  0  0  0  0  0  0  0
    1.1387   -0.0305    0.0000 N   0  0  0  0  0  0  0  0  0  0  0  0
    1.9233   -0.2854    0.0000 C   0  0  0  0  0  0  0  0  0  0  0  0
    1.9233   -1.1104    0.0000 C   0  0  0  0  0  0  0  0  0  0  0  0
  1  2  4  0  0  0  0
  2  3  4  0  0  0  0
  3  4  4  0  0  0  0
  1  5  4  0  0  0  0
  4  5  4  0  0  0  0
M  STY  1   1 DAT
M  SAL   1  1   3
M  SDT   1 MRV_IMPLICIT_H
M  SDD   1     0.0000    0.0000    DR    ALL  0       0
M  SED   1 IMPL_H1
M  END
)CTAB"_ctab;
    REQUIRE(mol);
    CHECK(MolToSmiles(*mol) == "c1cc[nH]c1");
  }
  SECTION("basics v3k") {
    auto mol = R"CTAB(
  Mrv1810 01302015452D

  0  0  0     0  0            999 V3000
M  V30 BEGIN CTAB
M  V30 COUNTS 5 5 1 0 0
M  V30 BEGIN ATOM
M  V30 1 C 2.1256 -2.5487 0 0
M  V30 2 C 1.2204 -1.3027 0 0
M  V30 3 N 2.1256 -0.0569 0 0
M  V30 4 C 3.5902 -0.5327 0 0
M  V30 5 C 3.5902 -2.0727 0 0
M  V30 END ATOM
M  V30 BEGIN BOND
M  V30 1 4 1 2
M  V30 2 4 2 3
M  V30 3 4 3 4
M  V30 4 4 1 5
M  V30 5 4 4 5
M  V30 END BOND
M  V30 BEGIN SGROUP
M  V30 1 DAT 0 ATOMS=(1 3) FIELDNAME=MRV_IMPLICIT_H -
M  V30 FIELDDISP="    0.0000    0.0000    DR    ALL  0       0" -
M  V30 FIELDDATA=IMPL_H1
M  V30 END SGROUP
M  V30 END CTAB
M  END
)CTAB"_ctab;
    REQUIRE(mol);
    CHECK(MolToSmiles(*mol) == "c1cc[nH]c1");
    // we removed all the S groups:
    CHECK(getSubstanceGroups(*mol).empty());
  }
  SECTION("v3k two groups") {
    auto mol = R"CTAB(
  Mrv1810 01302016392D

 12 14  0  0  0  0            999 V2000
    1.1387   -1.3654    0.0000 C   0  0  0  0  0  0  0  0  0  0  0  0
    0.6538   -0.6979    0.0000 C   0  0  0  0  0  0  0  0  0  0  0  0
    1.1387   -0.0305    0.0000 N   0  0  0  0  0  0  0  0  0  0  0  0
    1.9233   -0.2854    0.0000 C   0  0  0  0  0  0  0  0  0  0  0  0
    1.9233   -1.1104    0.0000 C   0  0  0  0  0  0  0  0  0  0  0  0
    2.6378    0.1271    0.0000 C   0  0  0  0  0  0  0  0  0  0  0  0
    2.6378   -1.5229    0.0000 C   0  0  0  0  0  0  0  0  0  0  0  0
    3.3522   -1.1104    0.0000 C   0  0  0  0  0  0  0  0  0  0  0  0
    3.3522   -0.2854    0.0000 C   0  0  0  0  0  0  0  0  0  0  0  0
    4.1369   -1.3653    0.0000 N   0  0  0  0  0  0  0  0  0  0  0  0
    4.1369   -0.0305    0.0000 C   0  0  0  0  0  0  0  0  0  0  0  0
    4.6218   -0.6979    0.0000 C   0  0  0  0  0  0  0  0  0  0  0  0
  1  2  4  0  0  0  0
  2  3  4  0  0  0  0
  3  4  4  0  0  0  0
  1  5  4  0  0  0  0
  4  5  4  0  0  0  0
  7  8  1  0  0  0  0
  6  9  1  0  0  0  0
  5  7  1  0  0  0  0
  6  4  1  0  0  0  0
 11 12  4  0  0  0  0
 10 12  4  0  0  0  0
  9 11  4  0  0  0  0
 10  8  4  0  0  0  0
  8  9  4  0  0  0  0
M  STY  2   1 DAT   2 DAT
M  SAL   1  1   3
M  SDT   1 MRV_IMPLICIT_H
M  SDD   1     0.0000    0.0000    DR    ALL  0       0
M  SED   1 IMPL_H1
M  SAL   2  1  10
M  SDT   2 MRV_IMPLICIT_H
M  SDD   2     0.0000    0.0000    DR    ALL  0       0
M  SED   2 IMPL_H1
M  END
)CTAB"_ctab;
    REQUIRE(mol);
    CHECK(MolToSmiles(*mol) == "c1cc2c([nH]1)Cc1cc[nH]c1C2");
    // we removed all the S groups:
    CHECK(getSubstanceGroups(*mol).empty());
  }
  SECTION("removal leaves other s groups intact") {
    auto mol = R"CTAB(
  Mrv1810 02022006062D

  0  0  0     0  0            999 V3000
M  V30 BEGIN CTAB
M  V30 COUNTS 6 6 2 0 0
M  V30 BEGIN ATOM
M  V30 1 C 2.1256 -2.5487 0 0
M  V30 2 C 1.2204 -1.3027 0 0
M  V30 3 N 2.1256 -0.0569 0 0
M  V30 4 C 3.5902 -0.5327 0 0
M  V30 5 C 3.5902 -2.0727 0 0
M  V30 6 C 4.8361 -2.9778 0 0
M  V30 END ATOM
M  V30 BEGIN BOND
M  V30 1 4 1 2
M  V30 2 4 2 3
M  V30 3 4 3 4
M  V30 4 4 1 5
M  V30 5 4 4 5
M  V30 6 1 5 6
M  V30 END BOND
M  V30 BEGIN SGROUP
M  V30 1 DAT 0 ATOMS=(1 6) FIELDNAME=some_data -
M  V30 FIELDDISP="    4.8361   -2.9778    DAU   ALL  0       0" -
M  V30 MRV_FIELDDISP=0 FIELDDATA=foo
M  V30 2 DAT 0 ATOMS=(1 3) FIELDNAME=MRV_IMPLICIT_H -
M  V30 FIELDDISP="    0.0000    0.0000    DR    ALL  0       0" -
M  V30 FIELDDATA=IMPL_H1
M  V30 END SGROUP
M  V30 END CTAB
M  END
)CTAB"_ctab;
    REQUIRE(mol);
    CHECK(MolToSmiles(*mol) == "Cc1cc[nH]c1");
    CHECK(getSubstanceGroups(*mol).size() == 1);
  }
}

TEST_CASE("extra v3k mol file properties", "[ctab][v3k]") {
  SECTION("ATTCHPT") {
    auto mol = R"CTAB(
  Mrv2007 03132014352D

  0  0  0     0  0            999 V3000
M  V30 BEGIN CTAB
M  V30 COUNTS 3 2 0 0 0
M  V30 BEGIN ATOM
M  V30 1 C -16.625 7.1667 0 0 ATTCHPT=2
M  V30 2 C -15.2913 7.9367 0 0 ATTCHPT=1
M  V30 3 N -13.9576 7.1667 0 0
M  V30 END ATOM
M  V30 BEGIN BOND
M  V30 1 1 1 2
M  V30 2 1 2 3
M  V30 END BOND
M  V30 END CTAB
M  END
)CTAB"_ctab;
    REQUIRE(mol);
    CHECK(mol->getAtomWithIdx(0)->getProp<int>(
              common_properties::molAttachPoint) == 2);
    CHECK(mol->getAtomWithIdx(1)->getProp<int>(
              common_properties::molAttachPoint) == 1);
    auto molb = MolToV3KMolBlock(*mol);
    CHECK(molb.find("ATTCHPT=1") != std::string::npos);
    CHECK(molb.find("ATTCHPT=2") != std::string::npos);
  }
  SECTION("others") {
    // this is not reasonable; just there to ensure that the reading/writing is
    // working
    auto mol = R"CTAB(really fake
  Mrv2007 03132015062D

  0  0  0     0  0            999 V3000
M  V30 BEGIN CTAB
M  V30 COUNTS 5 4 0 0 0
M  V30 BEGIN ATOM
M  V30 1 C -22.5833 11.0833 0 0 EXACHG=1
M  V30 2 C -21.2497 11.8533 0 0 INVRET=2
M  V30 3 C -23.917 11.8533 0 0 ATTCHORD=3
M  V30 4 C -25.2507 11.0833 0 0 CLASS=foo
M  V30 5 C -26.5844 11.8533 0 0 SEQID=4
M  V30 END ATOM
M  V30 BEGIN BOND
M  V30 1 1 1 2
M  V30 2 1 1 3
M  V30 3 1 3 4
M  V30 4 1 4 5
M  V30 END BOND
M  V30 END CTAB
M  END
)CTAB"_ctab;
    REQUIRE(mol);
    CHECK(mol->getAtomWithIdx(0)->getProp<int>(
              common_properties::molRxnExactChange) == 1);
    CHECK(mol->getAtomWithIdx(1)->getProp<int>(
              common_properties::molInversionFlag) == 2);
    CHECK(mol->getAtomWithIdx(2)->getProp<int>(
              common_properties::molAttachOrder) == 3);
    CHECK(mol->getAtomWithIdx(3)->getProp<std::string>(
              common_properties::molAtomClass) == "foo");
    CHECK(mol->getAtomWithIdx(4)->getProp<int>(
              common_properties::molAtomSeqId) == 4);
    auto molb = MolToV3KMolBlock(*mol);
    CHECK(molb.find("EXACHG=1") != std::string::npos);
    CHECK(molb.find("INVRET=2") != std::string::npos);
    CHECK(molb.find("ATTCHORD=3") != std::string::npos);
    CHECK(molb.find("CLASS=foo") != std::string::npos);
    CHECK(molb.find("SEQID=4") != std::string::npos);
  }
  SECTION("SUBST") {
    auto mol = R"CTAB(test
  Mrv2007 03132018122D

  0  0  0     0  0            999 V3000
M  V30 BEGIN CTAB
M  V30 COUNTS 4 3 0 0 0
M  V30 BEGIN ATOM
M  V30 1 C -16.6248 7.1666 0 0 SUBST=3
M  V30 2 C -15.2911 7.9366 0 0 SUBST=-2
M  V30 3 N -13.9574 7.1666 0 0 SUBST=-1
M  V30 4 C -17.9585 7.9366 0 0 SUBST=6
M  V30 END ATOM
M  V30 BEGIN BOND
M  V30 1 1 1 2
M  V30 2 1 2 3
M  V30 3 1 1 4
M  V30 END BOND
M  V30 END CTAB
M  END
)CTAB"_ctab;
    REQUIRE(mol);

    auto smarts = MolToSmarts(*mol);
    CHECK(smarts == "[#6&D3](-[#6&D2]-[#7&D0])-[#6&D{6-}]");

    auto molb = MolToV3KMolBlock(*mol);
    CHECK(molb.find("SUBST=3") != std::string::npos);
    CHECK(molb.find("SUBST=-2") != std::string::npos);
    CHECK(molb.find("SUBST=-1") != std::string::npos);
  }
  SECTION("bond props") {
    auto mol = R"CTAB(bogus example
  Mrv2007 03132017102D

  0  0  0     0  0            999 V3000
M  V30 BEGIN CTAB
M  V30 COUNTS 8 7 0 0 0
M  V30 BEGIN ATOM
M  V30 1 C -28.125 8.2067 0 0
M  V30 2 C -26.7913 7.4367 0 0
M  V30 3 C -26.7913 5.8967 0 0
M  V30 4 C -28.125 5.1267 0 0
M  V30 5 N -29.4587 5.8967 0 0
M  V30 6 C -29.4587 7.4367 0 0
M  V30 7 * -27.2359 7.18 0 0
M  V30 8 R# -25.2354 8.335 0 0 RGROUPS=(1 1)
M  V30 END ATOM
M  V30 BEGIN BOND
M  V30 1 1 1 2
M  V30 2 2 2 3
M  V30 3 1 3 4
M  V30 4 2 4 5
M  V30 5 1 5 6
M  V30 6 2 1 6 RXCTR=1
M  V30 7 1 7 8 ENDPTS=(3 1 2 3) ATTACH=ANY
M  V30 END BOND
M  V30 END CTAB
M  END)CTAB"_ctab;
    REQUIRE(mol);

    auto molb = MolToV3KMolBlock(*mol);
    CHECK(molb.find("ENDPTS=(3 1 2 3) ATTACH=ANY") != std::string::npos);
    CHECK(molb.find("RXCTR=1") != std::string::npos);
  }
}

TEST_CASE(
    "Problems parsing SGroup abbreviations with multiple attachment points",
    "[bug][reader]") {
  std::string rdbase = getenv("RDBASE");
  SECTION("basics") {
    std::string fName =
        rdbase + "/Code/GraphMol/FileParsers/test_data/sgroup_ap_bug.mol";
    std::unique_ptr<RWMol> mol(MolFileToMol(fName));
    REQUIRE(mol);

    const auto &sgroups = getSubstanceGroups(*mol);
    CHECK(sgroups.size() == 3);
    CHECK(sgroups[0].hasProp("TYPE"));
    CHECK(sgroups[0].getProp<std::string>("TYPE") == "SUP");
    CHECK(sgroups[0].getAttachPoints().size() == 1);
    CHECK(sgroups[1].hasProp("TYPE"));
    CHECK(sgroups[1].getProp<std::string>("TYPE") == "SUP");
    CHECK(sgroups[1].getAttachPoints().size() == 1);
    CHECK(sgroups[2].hasProp("TYPE"));
    CHECK(sgroups[2].getProp<std::string>("TYPE") == "SUP");
    CHECK(sgroups[2].getAttachPoints().size() == 2);
  }
}

TEST_CASE(
    "github #3207: Attachment point info not being read from V2000 mol blocks",
    "[ctab][bug]") {
  SECTION("ATTCHPT") {
    auto mol = R"CTAB(
  Mrv1824 06092009122D

  3  2  0  0  0  0            999 V2000
   -8.9061    3.8393    0.0000 C   0  0  0  0  0  0  0  0  0  0  0  0
   -8.1917    4.2518    0.0000 C   0  0  0  0  0  0  0  0  0  0  0  0
   -7.4772    3.8393    0.0000 N   0  0  0  0  0  0  0  0  0  0  0  0
  1  2  1  0  0  0  0
  2  3  1  0  0  0  0
M  APO  2   1   2   2   1
M  END
)CTAB"_ctab;
    REQUIRE(mol);
    CHECK(mol->getAtomWithIdx(0)->getProp<int>(
              common_properties::molAttachPoint) == 2);
    CHECK(mol->getAtomWithIdx(1)->getProp<int>(
              common_properties::molAttachPoint) == 1);
    auto molb = MolToV3KMolBlock(*mol);
    CHECK(molb.find("ATTCHPT=1") != std::string::npos);
    CHECK(molb.find("ATTCHPT=2") != std::string::npos);
  }
  SECTION("Val=-1") {
    auto mol = R"CTAB(
  Mrv1824 06092009122D

  3  2  0  0  0  0            999 V2000
   -8.9061    3.8393    0.0000 C   0  0  0  0  0  0  0  0  0  0  0  0
   -8.1917    4.2518    0.0000 C   0  0  0  0  0  0  0  0  0  0  0  0
   -7.4772    3.8393    0.0000 N   0  0  0  0  0  0  0  0  0  0  0  0
  1  2  1  0  0  0  0
  2  3  1  0  0  0  0
M  APO  2   1   3   2   1
M  END
)CTAB"_ctab;
    REQUIRE(mol);
    CHECK(mol->getAtomWithIdx(0)->getProp<int>(
              common_properties::molAttachPoint) == -1);
    CHECK(mol->getAtomWithIdx(1)->getProp<int>(
              common_properties::molAttachPoint) == 1);
    auto molb = MolToV3KMolBlock(*mol);
    CHECK(molb.find("ATTCHPT=1") != std::string::npos);
    CHECK(molb.find("ATTCHPT=-1") != std::string::npos);
  }
}

TEST_CASE("XBHEAD and XBCORR causing parser failures", "[bug][reader]") {
  std::string rdbase = getenv("RDBASE");
  SECTION("basics") {
    std::string fName =
        rdbase +
        "/Code/GraphMol/FileParsers/sgroup_test_data/repeat_groups_query1.mol";
    std::unique_ptr<RWMol> mol(MolFileToMol(fName));
    REQUIRE(mol);
    const auto &sgroups = getSubstanceGroups(*mol);
    CHECK(sgroups.size() == 1);
    CHECK(sgroups[0].hasProp("TYPE"));
    CHECK(sgroups[0].getProp<std::string>("TYPE") == "SRU");
    CHECK(sgroups[0].hasProp("XBHEAD"));
    auto v = sgroups[0].getProp<std::vector<unsigned int>>("XBHEAD");
    CHECK(v.size() == 2);
    CHECK(v[0] == 5);
    CHECK(v[1] == 0);

    CHECK(sgroups[0].hasProp("XBCORR"));
    CHECK(sgroups[0].getProp<std::vector<unsigned int>>("XBCORR").size() == 4);

    auto mb = MolToV3KMolBlock(*mol);
    CHECK(mb.find("XBHEAD=(2 6 1)") != std::string::npos);
    CHECK(mb.find("XBCORR=(4 6 6 1 1)") != std::string::npos);
  }
}
TEST_CASE("LINKNODE information being ignored", "[ctab][bug]") {
  SECTION("v3000") {
    auto mol = R"CTAB(
  Mrv2007 06212005162D

  0  0  0     0  0            999 V3000
M  V30 BEGIN CTAB
M  V30 COUNTS 5 5 0 0 0
M  V30 BEGIN ATOM
M  V30 1 C -3.25 12.2683 0 0
M  V30 2 C -4.4959 11.3631 0 0
M  V30 3 C -4.02 9.8986 0 0
M  V30 4 C -2.48 9.8986 0 0
M  V30 5 C -2.0041 11.3631 0 0
M  V30 END ATOM
M  V30 BEGIN BOND
M  V30 1 1 1 2
M  V30 2 1 2 3
M  V30 3 1 3 4
M  V30 4 1 4 5
M  V30 5 1 1 5
M  V30 END BOND
M  V30 LINKNODE 1 3 2 1 2 1 5
M  V30 LINKNODE 1 4 2 4 3 4 5
M  V30 END CTAB
M  END
)CTAB"_ctab;
    REQUIRE(mol);
    CHECK(mol->getProp<std::string>(common_properties::molFileLinkNodes) ==
          "1 3 2 1 2 1 5|1 4 2 4 3 4 5");
    auto molb = MolToV3KMolBlock(*mol);
    CHECK(molb.find("LINKNODE 1 3 2 1 2 1 5") != std::string::npos);
    CHECK(molb.find("LINKNODE 1 4 2 4 3 4 5") != std::string::npos);
  }
  SECTION("v2000") {
    auto mol = R"CTAB(
  Mrv2007 06222015182D

  5  5  0  0  0  0            999 V2000
   -1.7411    6.5723    0.0000 C   0  0  0  0  0  0  0  0  0  0  0  0
   -2.4085    6.0874    0.0000 C   0  0  0  0  0  0  0  0  0  0  0  0
   -2.1536    5.3028    0.0000 C   0  0  0  0  0  0  0  0  0  0  0  0
   -1.3286    5.3028    0.0000 C   0  0  0  0  0  0  0  0  0  0  0  0
   -1.0736    6.0874    0.0000 C   0  0  0  0  0  0  0  0  0  0  0  0
  1  2  1  0  0  0  0
  2  3  1  0  0  0  0
  3  4  1  0  0  0  0
  4  5  1  0  0  0  0
  1  5  1  0  0  0  0
M  LIN  2   1   3   2   5   4   4   3   5
M  END
)CTAB"_ctab;
    REQUIRE(mol);
    CHECK(mol->getProp<std::string>(common_properties::molFileLinkNodes) ==
          "1 3 2 1 2 1 5|1 4 2 4 3 4 5");
    auto molb = MolToV3KMolBlock(*mol);
    CHECK(molb.find("LINKNODE 1 3 2 1 2 1 5") != std::string::npos);
    CHECK(molb.find("LINKNODE 1 4 2 4 3 4 5") != std::string::npos);
  }
}
TEST_CASE("more complex queries in CTAB parsers", "[ctab]") {
  SECTION("v3000") {
    auto mol = R"CTAB(*.*.*.*.*.*.*.* |$;Q_e;M_p;X_p;AH_p;QH_p;MH_p;XH_p$|
  manual  06272007272D

  0  0  0     0  0            999 V3000
M  V30 BEGIN CTAB
M  V30 COUNTS 8 0 0 0 0
M  V30 BEGIN ATOM
M  V30 1 A -3.2083 5.25 0 0
M  V30 2 Q -0.25 6 0 0
M  V30 3 M 4.5417 6.0417 0 0
M  V30 4 X 1.2917 4.2083 0 0
M  V30 5 AH -4.2083 5.25 0 0
M  V30 6 QH -1.25 6 0 0
M  V30 7 MH 3.5417 6.0417 0 0
M  V30 8 XH 0.2917 4.2083 0 0
M  V30 END ATOM
M  V30 END CTAB
M  END
)CTAB"_ctab;
    REQUIRE(mol);
    for (const auto atom : mol->atoms()) {
      REQUIRE(atom->hasQuery());
      CHECK(!atom->getQuery()->getTypeLabel().empty());
    }
    std::string pkl;
    MolPickler::pickleMol(*mol, pkl);
    ROMol cp(pkl);
    for (const auto atom : cp.atoms()) {
      REQUIRE(atom->hasQuery());
      CHECK(!atom->getQuery()->getTypeLabel().empty());
      CHECK(atom->getQuery()->getTypeLabel() ==
            mol->getAtomWithIdx(atom->getIdx())->getQuery()->getTypeLabel());
    }
    auto molb = MolToV3KMolBlock(*mol);
    CHECK(molb.find(" A ") != std::string::npos);
    CHECK(molb.find(" AH ") != std::string::npos);
    CHECK(molb.find(" Q ") != std::string::npos);
    CHECK(molb.find(" QH ") != std::string::npos);
    CHECK(molb.find(" M ") != std::string::npos);
    CHECK(molb.find(" MH ") != std::string::npos);
    CHECK(molb.find(" X ") != std::string::npos);
    CHECK(molb.find(" XH ") != std::string::npos);
  }
  SECTION("v2000") {
    auto mol = R"CTAB(*.*.*.*.*.*.*.* |$;Q_e;M_p;X_p;AH_p;QH_p;MH_p;XH_p$|
  manual  06272007272D

  8  0  0  0  0  0            999 V2000
   -3.2083    5.2500    0.0000 A   0  0  0  0  0  0  0  0  0  0  0  0
   -0.2500    6.0000    0.0000 Q   0  0  0  0  0  0  0  0  0  0  0  0
    4.5417    6.0417    0.0000 M   0  0  0  0  0  0  0  0  0  0  0  0
    1.2917    4.2083    0.0000 X   0  0  0  0  0  0  0  0  0  0  0  0
   -4.2083    5.2500    0.0000 AH  0  0  0  0  0  0  0  0  0  0  0  0
   -1.2500    6.0000    0.0000 QH  0  0  0  0  0  0  0  0  0  0  0  0
    3.5417    6.0417    0.0000 MH  0  0  0  0  0  0  0  0  0  0  0  0
    0.2917    4.2083    0.0000 XH  0  0  0  0  0  0  0  0  0  0  0  0
M  END
)CTAB"_ctab;
    REQUIRE(mol);
    for (const auto atom : mol->atoms()) {
      REQUIRE(atom->hasQuery());
      CHECK(!atom->getQuery()->getTypeLabel().empty());
    }
    std::string pkl;
    MolPickler::pickleMol(*mol, pkl);
    ROMol cp(pkl);
    for (const auto atom : cp.atoms()) {
      REQUIRE(atom->hasQuery());
      CHECK(!atom->getQuery()->getTypeLabel().empty());
      CHECK(atom->getQuery()->getTypeLabel() ==
            mol->getAtomWithIdx(atom->getIdx())->getQuery()->getTypeLabel());
    }
    auto molb = MolToMolBlock(*mol);
    CHECK(molb.find(" A ") != std::string::npos);
    CHECK(molb.find(" AH ") != std::string::npos);
    CHECK(molb.find(" Q ") != std::string::npos);
    CHECK(molb.find(" QH ") != std::string::npos);
    CHECK(molb.find(" M ") != std::string::npos);
    CHECK(molb.find(" MH ") != std::string::npos);
    CHECK(molb.find(" X ") != std::string::npos);
    CHECK(molb.find(" XH ") != std::string::npos);
    /// SMARTS-based queries are not written for these:
    CHECK(molb.find("V    ") == std::string::npos);
  }
}

#ifdef RDK_USE_BOOST_IOSTREAMS
TEST_CASE("read metadata from PNG", "[reader][PNG]") {
  std::string rdbase = getenv("RDBASE");
  SECTION("basics") {
    std::string fname =
        rdbase + "/Code/GraphMol/FileParsers/test_data/colchicine.png";
    auto metadata = PNGFileToMetadata(fname);

    auto iter =
        std::find_if(metadata.begin(), metadata.end(),
                     [](const std::pair<std::string, std::string> &val) {
                       return boost::starts_with(val.first, PNGData::smilesTag);
                     });
    REQUIRE(iter != metadata.end());
    CHECK(
        iter->second ==
        "COc1cc2c(-c3ccc(OC)c(=O)cc3[C@@H](NC(C)=O)CC2)c(OC)c1OC "
        "|(6.46024,1.03002,;5.30621,1.98825,;3.89934,1.46795,;2.74531,2.42618,;"
        "1.33844,1.90588,;1.0856,0.427343,;-0.228013,-0.296833,;0.1857,-1."
        "73865,;-0.683614,-2.96106,;-2.18134,-3.04357,;-2.75685,-4.42878,;-4."
        "24422,-4.62298,;-3.17967,-1.92404,;-4.62149,-2.33775,;-2.92683,-0."
        "445502,;-1.61322,0.278673,;-2.02693,1.72049,;-3.50547,1.97333,;-4."
        "02577,3.3802,;-5.50431,3.63304,;-3.06754,4.53423,;-1.15762,2.9429,;0."
        "340111,3.02541,;2.23963,-0.530891,;1.98679,-2.00943,;3.14082,-2.96766,"
        ";3.6465,-0.0105878,;4.80053,-0.968822,;4.54769,-2.44736,)|");
  }
  SECTION("no metadata") {
    std::string fname =
        rdbase +
        "/Code/GraphMol/FileParsers/test_data/colchicine.no_metadata.png";
    auto metadata = PNGFileToMetadata(fname);
    REQUIRE(metadata.empty());
  }
  SECTION("bad PNG") {
    std::string text = "NOT A PNG";
    REQUIRE_THROWS_AS(PNGStringToMetadata(text), FileParseException);
  }

  SECTION("truncated PNG") {
    std::string fname =
        rdbase + "/Code/GraphMol/FileParsers/test_data/colchicine.png";
    auto istr = std::ifstream(fname, std::ios_base::binary);
    istr.seekg(0, istr.end);
    auto sz = istr.tellg();
    istr.seekg(0, istr.beg);
    char *buff = new char[sz];
    istr.read(buff, sz);
    std::string data(buff, sz);
    delete[] buff;
    auto metadata = PNGStringToMetadata(data);
    REQUIRE(!metadata.empty());
    REQUIRE_THROWS_AS(PNGStringToMetadata(data.substr(1000)),
                      FileParseException);
  }
  SECTION("compressed metadata") {
    std::string fname =
        rdbase + "/Code/GraphMol/FileParsers/test_data/colchicine.mrv.png";
    auto metadata = PNGFileToMetadata(fname);
    auto iter =
        std::find_if(metadata.begin(), metadata.end(),
                     [](const std::pair<std::string, std::string> &val) {
                       return val.first == "molSource";
                     });
    REQUIRE(iter != metadata.end());
    CHECK(iter->second.find("<MChemicalStruct>") != std::string::npos);
  }
}

TEST_CASE("write metadata to PNG", "[writer][PNG]") {
  std::string rdbase = getenv("RDBASE");
  SECTION("basics") {
    std::string fname =
        rdbase +
        "/Code/GraphMol/FileParsers/test_data/colchicine.no_metadata.png";
    std::vector<std::pair<std::string, std::string>> metadata;
    metadata.push_back(std::make_pair(
        PNGData::smilesTag,
        std::string(
            "COc1cc2c(-c3ccc(OC)c(=O)cc3[C@@H](NC(C)=O)CC2)c(OC)c1OC "
            "|(6.46024,1.03002,;5.30621,1.98825,;3.89934,1.46795,;2.74531,2."
            "42618,;1.33844,1.90588,;1.0856,0.427343,;-0.228013,-0.296833,;0."
            "1857,-1.73865,;-0.683614,-2.96106,;-2.18134,-3.04357,;-2.75685,-4."
            "42878,;-4.24422,-4.62298,;-3.17967,-1.92404,;-4.62149,-2.33775,;-"
            "2.92683,-0.445502,;-1.61322,0.278673,;-2.02693,1.72049,;-3.50547,"
            "1.97333,;-4.02577,3.3802,;-5.50431,3.63304,;-3.06754,4.53423,;-1."
            "15762,2.9429,;0.340111,3.02541,;2.23963,-0.530891,;1.98679,-2."
            "00943,;3.14082,-2.96766,;3.6465,-0.0105878,;4.80053,-0.968822,;4."
            "54769,-2.44736,)|")));
    auto pngData = addMetadataToPNGFile(fname, metadata);
    std::ofstream ofs("write_metadata.png");
    ofs.write(pngData.c_str(), pngData.size());
    ofs.flush();
    auto ometadata = PNGStringToMetadata(pngData);
    REQUIRE(ometadata.size() == metadata.size());
    for (unsigned int i = 0; i < ometadata.size(); ++i) {
      CHECK(ometadata[i].first == metadata[i].first);
      CHECK(ometadata[i].second == metadata[i].second);
    }
  }
}

TEST_CASE("read molecule from PNG", "[reader][PNG]") {
  std::string rdbase = getenv("RDBASE");
  SECTION("smiles") {
    std::string fname =
        rdbase + "/Code/GraphMol/FileParsers/test_data/colchicine.png";
    std::unique_ptr<ROMol> mol(PNGFileToMol(fname));
    REQUIRE(mol);
    CHECK(mol->getNumAtoms() == 29);
    CHECK(mol->getNumConformers() == 1);
  }
  SECTION("mol") {
    std::string fname =
        rdbase + "/Code/GraphMol/FileParsers/test_data/colchicine.mol.png";
    std::unique_ptr<ROMol> mol(PNGFileToMol(fname));
    REQUIRE(mol);
    CHECK(mol->getNumAtoms() == 29);
    CHECK(mol->getNumConformers() == 1);
  }
  SECTION("no metadata") {
    std::string fname =
        rdbase +
        "/Code/GraphMol/FileParsers/test_data/colchicine.no_metadata.png";
    REQUIRE_THROWS_AS(PNGFileToMol(fname), FileParseException);
  }
}
#endif

TEST_CASE("write molecule to PNG", "[writer][PNG]") {
  std::string rdbase = getenv("RDBASE");
  SECTION("basics") {
    std::string fname =
        rdbase +
        "/Code/GraphMol/FileParsers/test_data/colchicine.no_metadata.png";
    std::ifstream strm(fname, std::ios::in | std::ios::binary);
    auto colchicine =
        "COc1cc2c(c(OC)c1OC)-c1ccc(OC)c(=O)cc1[C@@H](NC(C)=O)CC2"_smiles;
    REQUIRE(colchicine);
    auto pngString = addMolToPNGStream(*colchicine, strm);
    // read it back out
    std::unique_ptr<ROMol> mol(PNGStringToMol(pngString));
    REQUIRE(mol);
    CHECK(mol->getNumAtoms() == 29);
    CHECK(mol->getNumConformers() == 0);
  }
  SECTION("use SMILES") {
    std::string fname =
        rdbase +
        "/Code/GraphMol/FileParsers/test_data/colchicine.no_metadata.png";
    std::ifstream strm(fname, std::ios::in | std::ios::binary);
    auto colchicine =
        "COc1cc2c(c(OC)c1OC)-c1ccc(OC)c(=O)cc1[C@@H](NC(C)=O)CC2"_smiles;
    REQUIRE(colchicine);
    bool includePkl = false;
    auto pngString = addMolToPNGStream(*colchicine, strm, includePkl);
    // read it back out
    std::unique_ptr<ROMol> mol(PNGStringToMol(pngString));
    REQUIRE(mol);
    CHECK(mol->getNumAtoms() == 29);
    CHECK(mol->getNumConformers() == 0);
  }
  SECTION("use MOL") {
    std::string fname =
        rdbase +
        "/Code/GraphMol/FileParsers/test_data/colchicine.no_metadata.png";
    std::ifstream strm(fname, std::ios::in | std::ios::binary);
    auto colchicine =
        "COc1cc2c(c(OC)c1OC)-c1ccc(OC)c(=O)cc1[C@@H](NC(C)=O)CC2"_smiles;
    REQUIRE(colchicine);
    bool includePkl = false;
    bool includeSmiles = false;
    bool includeMol = true;
    auto pngString = addMolToPNGStream(*colchicine, strm, includePkl,
                                       includeSmiles, includeMol);
    // read it back out
    std::unique_ptr<ROMol> mol(PNGStringToMol(pngString));
    REQUIRE(mol);
    CHECK(mol->getNumAtoms() == 29);
    CHECK(mol->getNumConformers() == 1);
  }
}
TEST_CASE("multiple molecules in the PNG", "[writer][PNG]") {
  std::string rdbase = getenv("RDBASE");

  std::vector<std::string> smiles = {"c1ccccc1", "CCCOC", "c1ncccc1"};
  std::vector<std::unique_ptr<ROMol>> mols;
  for (const auto &smi : smiles) {
    mols.emplace_back(SmilesToMol(smi));
  }
  SECTION("pickles") {
    std::vector<std::pair<std::string, std::string>> metadata;
    for (const auto &mol : mols) {
      std::string pkl;
      MolPickler::pickleMol(*mol, pkl);
      metadata.push_back(std::make_pair(PNGData::pklTag, pkl));
    }
    // for the purposes of this test we'll add the metadata to an unrelated
    // PNG
    std::string fname =
        rdbase +
        "/Code/GraphMol/FileParsers/test_data/colchicine.no_metadata.png";
    std::ifstream strm(fname, std::ios::in | std::ios::binary);
    auto png = addMetadataToPNGStream(strm, metadata);
    std::stringstream pngstrm(png);
    auto molsRead = PNGStreamToMols(pngstrm);
    REQUIRE(molsRead.size() == mols.size());
    for (unsigned i = 0; i < molsRead.size(); ++i) {
      CHECK(MolToSmiles(*molsRead[i]) == MolToSmiles(*mols[i]));
    }
  }
  SECTION("SMILES") {
    std::vector<std::pair<std::string, std::string>> metadata;
    for (const auto &mol : mols) {
      std::string pkl = "BOGUS";
      // add bogus pickle data so we know that's not being read
      metadata.push_back(std::make_pair(PNGData::pklTag, pkl));
      metadata.push_back(std::make_pair(PNGData::smilesTag, MolToSmiles(*mol)));
    }
    // for the purposes of this test we'll add the metadata to an unrelated
    // PNG
    std::string fname =
        rdbase +
        "/Code/GraphMol/FileParsers/test_data/colchicine.no_metadata.png";
    std::ifstream strm(fname, std::ios::in | std::ios::binary);
    auto png = addMetadataToPNGStream(strm, metadata);
    std::stringstream pngstrm(png);
    auto molsRead = PNGStreamToMols(pngstrm, PNGData::smilesTag);
    REQUIRE(molsRead.size() == mols.size());
    for (unsigned i = 0; i < molsRead.size(); ++i) {
      CHECK(MolToSmiles(*molsRead[i]) == MolToSmiles(*mols[i]));
    }
  }
}

TEST_CASE("multiple molecules in the PNG, second example", "[writer][PNG]") {
  std::string rdbase = getenv("RDBASE");

  std::vector<std::string> smiles = {"c1ccccc1", "CCO", "CC(=O)O", "c1ccccn1"};
  std::vector<std::unique_ptr<ROMol>> mols;
  for (const auto &smi : smiles) {
    mols.emplace_back(SmilesToMol(smi));
  }
#ifdef RDK_USE_BOOST_IOSTREAMS
  SECTION("pickles") {
    std::string fname =
        rdbase + "/Code/GraphMol/FileParsers/test_data/multiple_mols.png";
    std::ifstream strm(fname, std::ios::in | std::ios::binary);
    auto molsRead = PNGStreamToMols(strm);
    REQUIRE(molsRead.size() == mols.size());
    for (unsigned i = 0; i < molsRead.size(); ++i) {
      CHECK(MolToSmiles(*molsRead[i]) == MolToSmiles(*mols[i]));
    }
  }
#endif
  SECTION("SMILES") {
    std::vector<std::pair<std::string, std::string>> metadata;
    for (const auto &mol : mols) {
      std::string pkl = "BOGUS";
      // add bogus pickle data so we know that's not being read
      metadata.push_back(std::make_pair(PNGData::pklTag, pkl));
      metadata.push_back(std::make_pair(PNGData::smilesTag, MolToSmiles(*mol)));
    }
    // for the purposes of this test we'll add the metadata to an unrelated
    // PNG
    std::string fname =
        rdbase +
        "/Code/GraphMol/FileParsers/test_data/colchicine.no_metadata.png";
    std::ifstream strm(fname, std::ios::in | std::ios::binary);
    auto png = addMetadataToPNGStream(strm, metadata);
    std::stringstream pngstrm(png);
    auto molsRead = PNGStreamToMols(pngstrm, PNGData::smilesTag);
    REQUIRE(molsRead.size() == mols.size());
    for (unsigned i = 0; i < molsRead.size(); ++i) {
      CHECK(MolToSmiles(*molsRead[i]) == MolToSmiles(*mols[i]));
    }
  }
}

TEST_CASE("github #3413: V3K mol blocks with no atoms fail to parse", "[bug]") {
  SECTION("basics") {
    auto m = R"CTAB(6065
     RDKit          2D

  0  0  0  0  0  0  0  0  0  0999 V3000
M  V30 BEGIN CTAB
M  V30 COUNTS 0 0 0 0 0
M  V30 BEGIN ATOM
M  V30 END ATOM
M  V30 END CTAB
M  END)CTAB"_ctab;
    REQUIRE(m);
    CHECK(m->getNumAtoms() == 0);
    CHECK(m->getNumBonds() == 0);
  }
}

TEST_CASE("github #3415: problem parsing SGroup data containing \" ", "[bug]") {
  SECTION("basics") {
    auto m = R"CTAB(
  Mrv2014 09172018222D

  0  0  0     0  0            999 V3000
M  V30 BEGIN CTAB
M  V30 COUNTS 6 6 1 0 0
M  V30 BEGIN ATOM
M  V30 1 C 1.3337 2.31 0 0
M  V30 2 C 2.6674 1.54 0 0
M  V30 3 C 2.6674 -0 0 0
M  V30 4 C 1.3337 -0.77 0 0
M  V30 5 C 0 0 0 0
M  V30 6 C 0 1.54 0 0
M  V30 END ATOM
M  V30 BEGIN BOND
M  V30 1 2 1 2
M  V30 2 1 2 3
M  V30 3 2 3 4
M  V30 4 1 4 5
M  V30 5 2 5 6
M  V30 6 1 1 6
M  V30 END BOND
M  V30 BEGIN SGROUP
M  V30 1 DAT 0 ATOMS=(1 1) FIELDNAME=Tempstruct FIELDINFO="""" -
M  V30 FIELDDISP="    2.1037    1.5400    DA    ALL  0       0" QUERYOP="""" -
M  V30 FIELDDATA=Foo1
M  V30 END SGROUP
M  V30 END CTAB
M  END
)CTAB"_ctab;
    REQUIRE(m);
    CHECK(m->getNumAtoms() == 6);
    CHECK(m->getNumBonds() == 6);
    auto sgs = getSubstanceGroups(*m);
    REQUIRE(sgs.size() == 1);
    CHECK(sgs[0].getProp<std::string>("TYPE") == "DAT");
    CHECK(sgs[0].getProp<std::string>("FIELDINFO") == "\"");
    CHECK(sgs[0].getProp<std::string>("QUERYOP") == "\"");
  }
  SECTION("empty string") {
    auto m = R"CTAB(
  Mrv2014 09172018222D

  0  0  0     0  0            999 V3000
M  V30 BEGIN CTAB
M  V30 COUNTS 6 6 1 0 0
M  V30 BEGIN ATOM
M  V30 1 C 1.3337 2.31 0 0
M  V30 2 C 2.6674 1.54 0 0
M  V30 3 C 2.6674 -0 0 0
M  V30 4 C 1.3337 -0.77 0 0
M  V30 5 C 0 0 0 0
M  V30 6 C 0 1.54 0 0
M  V30 END ATOM
M  V30 BEGIN BOND
M  V30 1 2 1 2
M  V30 2 1 2 3
M  V30 3 2 3 4
M  V30 4 1 4 5
M  V30 5 2 5 6
M  V30 6 1 1 6
M  V30 END BOND
M  V30 BEGIN SGROUP
M  V30 1 DAT 0 ATOMS=(1 1) FIELDNAME=Tempstruct FIELDINFO="" -
M  V30 FIELDDISP="    2.1037    1.5400    DA    ALL  0       0" QUERYOP="""" -
M  V30 FIELDDATA=Foo1
M  V30 END SGROUP
M  V30 END CTAB
M  END
)CTAB"_ctab;
    REQUIRE(m);
    CHECK(m->getNumAtoms() == 6);
    CHECK(m->getNumBonds() == 6);
    auto sgs = getSubstanceGroups(*m);
    REQUIRE(sgs.size() == 1);
    CHECK(sgs[0].getProp<std::string>("TYPE") == "DAT");
    CHECK(sgs[0].getProp<std::string>("FIELDINFO").empty());
    CHECK(sgs[0].getProp<std::string>("QUERYOP") == "\"");
  }
}

TEST_CASE("github #3597: Scientific notation in SDF V3000 files", "[bug]") {
  SECTION("basics") {
    auto m = R"CTAB(
  Mrv2020 11302014062D

  2  1  0  0  0  0            999 V2000
   -2.8125    1.9196    0.0000 C   0  0  0  0  0  0  0  0  0  0  0  0
   -2.0980    2.3321    0.0000 C   0  0  0  0  0  0  0  0  0  0  0  0
  1  2  1  0  0  0  0
M  END
)CTAB"_ctab;
    REQUIRE(m);
    m->getConformer().getAtomPos(0).z = 1e-6;
    m->getConformer().getAtomPos(1).z = 1e-4;
    auto mb = MolToV3KMolBlock(*m);
    CHECK(mb.find("1e-06") == std::string::npos);
  }
  SECTION("toosmall") {
    auto m = R"CTAB(
  Mrv2020 11302014062D

  2  1  0  0  0  0            999 V2000
   -2.8125    1.9196    0.0000 C   0  0  0  0  0  0  0  0  0  0  0  0
   -2.0980    2.3321    0.0000 C   0  0  0  0  0  0  0  0  0  0  0  0
  1  2  1  0  0  0  0
M  END
)CTAB"_ctab;
    REQUIRE(m);
    m->getConformer().getAtomPos(0).z = 1e-17;
    m->getConformer().getAtomPos(1).z = 1e-4;
    auto mb = MolToV3KMolBlock(*m);
    // std::cerr<<mb<<std::endl;
    CHECK(mb.find("M  V30 1 C -2.812500 1.919600 0.000000 0") !=
          std::string::npos);
  }
}

TEST_CASE("github #3620: V3K mol block parser not saving the chiral flag",
          "[bug]") {
  SECTION("basics") {
    auto m = R"CTAB(
  Mrv2014 12082009582D

  0  0  0     0  0            999 V3000
M  V30 BEGIN CTAB
M  V30 COUNTS 4 3 0 0 1
M  V30 BEGIN ATOM
M  V30 1 C -1.875 6.0417 0 0 CFG=2
M  V30 2 C -0.5413 6.8117 0 0
M  V30 3 F -3.2087 6.8117 0 0
M  V30 4 Cl -1.875 4.5017 0 0
M  V30 END ATOM
M  V30 BEGIN BOND
M  V30 1 1 1 3
M  V30 2 1 1 4
M  V30 3 1 1 2 CFG=1
M  V30 END BOND
M  V30 END CTAB
M  END
)CTAB"_ctab;
    REQUIRE(m);
    unsigned int chiralFlag = 0;
    CHECK(
        m->getPropIfPresent(common_properties::_MolFileChiralFlag, chiralFlag));
    CHECK(chiralFlag == 1);
    auto mb = MolToV3KMolBlock(*m);
    CHECK(mb.find("4 3 0 0 1") != std::string::npos);
  }
}

TEST_CASE("test bond flavors when writing PDBs", "[bug]") {
  SECTION("basics") {
    std::unique_ptr<RWMol> m{SequenceToMol("G")};
    REQUIRE(m);
    int confId = -1;
    {
      int flavor = 0;
      auto pdb = MolToPDBBlock(*m, confId, flavor);
      CHECK(pdb.find("CONECT    1    2\n") != std::string::npos);
      CHECK(pdb.find("CONECT    3    4    4    5\n") != std::string::npos);
    }
    {
      int flavor = 2;
      auto pdb = MolToPDBBlock(*m, confId, flavor);
      CHECK(pdb.find("CONECT    1    2\n") == std::string::npos);
      CHECK(pdb.find("CONECT    3    4    4\n") != std::string::npos);
    }
    {
      int flavor = 8;
      auto pdb = MolToPDBBlock(*m, confId, flavor);
      CHECK(pdb.find("CONECT    1    2\n") != std::string::npos);
      CHECK(pdb.find("CONECT    3    4    5\n") != std::string::npos);
    }
    {
      int flavor = 2 | 8;
      auto pdb = MolToPDBBlock(*m, confId, flavor);
      CHECK(pdb.find("CONECT") == std::string::npos);
    }
  }
}

TEST_CASE(
    "github #3599: Add explicit support for remaining CTAB query bond types",
    "[feature]") {
  SECTION("basics V3K") {
    auto m = R"CTAB(
  Mrv2014 11302009242D

  0  0  0     0  0            999 V3000
M  V30 BEGIN CTAB
M  V30 COUNTS 6 6 0 0 0
M  V30 BEGIN ATOM
M  V30 1 N 3.7917 -2.96 0 0
M  V30 2 C 2.458 -3.73 0 0
M  V30 3 O 2.458 -5.27 0 0
M  V30 4 C 3.7917 -6.04 0 0
M  V30 5 C 5.1253 -5.27 0 0
M  V30 6 C 5.1253 -3.73 0 0
M  V30 END ATOM
M  V30 BEGIN BOND
M  V30 1 1 2 3
M  V30 2 1 4 5
M  V30 3 1 1 6
M  V30 4 5 1 2
M  V30 5 6 5 6
M  V30 6 7 3 4
M  V30 END BOND
M  V30 END CTAB
M  END
)CTAB"_ctab;
    REQUIRE(m);
    REQUIRE(m->getBondWithIdx(3)->hasQuery());
    CHECK(m->getBondWithIdx(3)->getQuery()->getDescription() ==
          "SingleOrDoubleBond");
    REQUIRE(m->getBondWithIdx(4)->hasQuery());
    CHECK(m->getBondWithIdx(4)->getQuery()->getDescription() ==
          "SingleOrAromaticBond");
    REQUIRE(m->getBondWithIdx(5)->hasQuery());
    CHECK(m->getBondWithIdx(5)->getQuery()->getDescription() ==
          "DoubleOrAromaticBond");
    auto mb = MolToV3KMolBlock(*m);
    CHECK(mb.find("M  V30 4 5 1 2") != std::string::npos);
    CHECK(mb.find("M  V30 5 6 5 6") != std::string::npos);
    CHECK(mb.find("M  V30 6 7 3 4") != std::string::npos);
    std::string pkl;
    MolPickler::pickleMol(*m, pkl);
    m.reset(new RWMol(pkl));
    REQUIRE(m);
    REQUIRE(m->getBondWithIdx(3)->hasQuery());
    CHECK(m->getBondWithIdx(3)->getQuery()->getDescription() ==
          "SingleOrDoubleBond");
    REQUIRE(m->getBondWithIdx(4)->hasQuery());
    CHECK(m->getBondWithIdx(4)->getQuery()->getDescription() ==
          "SingleOrAromaticBond");
    REQUIRE(m->getBondWithIdx(5)->hasQuery());
    CHECK(m->getBondWithIdx(5)->getQuery()->getDescription() ==
          "DoubleOrAromaticBond");

    auto smarts = MolToSmarts(*m);
    CHECK(smarts == "[#7]1-,=[#6]-[#8]=,:[#6]-[#6][#6]-1");
  }
  SECTION("basics V2K") {
    auto m = R"CTAB(
  Mrv2014 11302009442D

  6  6  0  0  0  0            999 V2000
    2.0313   -1.5857    0.0000 N   0  0  0  0  0  0  0  0  0  0  0  0
    1.3168   -1.9982    0.0000 C   0  0  0  0  0  0  0  0  0  0  0  0
    1.3168   -2.8232    0.0000 O   0  0  0  0  0  0  0  0  0  0  0  0
    2.0313   -3.2357    0.0000 C   0  0  0  0  0  0  0  0  0  0  0  0
    2.7457   -2.8232    0.0000 C   0  0  0  0  0  0  0  0  0  0  0  0
    2.7457   -1.9982    0.0000 C   0  0  0  0  0  0  0  0  0  0  0  0
  2  3  1  0  0  0  0
  4  5  1  0  0  0  0
  1  6  1  0  0  0  0
  1  2  5  0  0  0  0
  5  6  6  0  0  0  0
  3  4  7  0  0  0  0
M  END
)CTAB"_ctab;
    REQUIRE(m);
    REQUIRE(m->getBondWithIdx(3)->hasQuery());
    CHECK(m->getBondWithIdx(3)->getQuery()->getDescription() ==
          "SingleOrDoubleBond");
    REQUIRE(m->getBondWithIdx(4)->hasQuery());
    CHECK(m->getBondWithIdx(4)->getQuery()->getDescription() ==
          "SingleOrAromaticBond");
    REQUIRE(m->getBondWithIdx(5)->hasQuery());
    CHECK(m->getBondWithIdx(5)->getQuery()->getDescription() ==
          "DoubleOrAromaticBond");
    auto mb = MolToMolBlock(*m);
    CHECK(mb.find("  1  2  5") != std::string::npos);
    CHECK(mb.find("  5  6  6") != std::string::npos);
    CHECK(mb.find("  3  4  7") != std::string::npos);
    std::string pkl;
    MolPickler::pickleMol(*m, pkl);
    m.reset(new RWMol(pkl));
    REQUIRE(m);
    REQUIRE(m->getBondWithIdx(3)->hasQuery());
    CHECK(m->getBondWithIdx(3)->getQuery()->getDescription() ==
          "SingleOrDoubleBond");
    REQUIRE(m->getBondWithIdx(4)->hasQuery());
    CHECK(m->getBondWithIdx(4)->getQuery()->getDescription() ==
          "SingleOrAromaticBond");
    REQUIRE(m->getBondWithIdx(5)->hasQuery());
    CHECK(m->getBondWithIdx(5)->getQuery()->getDescription() ==
          "DoubleOrAromaticBond");
  }
}

TEST_CASE("supplier close methods") {
  std::string rdbase = getenv("RDBASE");

  SECTION("SDF") {
    std::string fname =
        rdbase + "/Code/GraphMol/FileParsers/test_data/NCI_aids_few.sdf";
    {
      SDMolSupplier suppl(fname);
      std::unique_ptr<ROMol> mol{suppl.next()};
      REQUIRE(mol);
      suppl.close();
#if INVARIANT_EXCEPTION_METHOD
      REQUIRE_THROWS_AS(suppl.next(), Invar::Invariant);
#endif
    }
    {
      std::ifstream instr(fname);
      ForwardSDMolSupplier suppl(&instr, false);
      std::unique_ptr<ROMol> mol{suppl.next()};
      REQUIRE(mol);
      suppl.close();
#if INVARIANT_EXCEPTION_METHOD
      REQUIRE_THROWS_AS(suppl.next(), Invar::Invariant);
#endif
    }
  }
  SECTION("SMILES") {
    std::string fname =
        rdbase + "/Code/GraphMol/FileParsers/test_data/fewSmi.2.csv";
    {
      SmilesMolSupplier suppl(fname, ",", 1, 0, true);
      std::unique_ptr<ROMol> mol{suppl.next()};
      REQUIRE(mol);
      suppl.close();
#if INVARIANT_EXCEPTION_METHOD
      REQUIRE_THROWS_AS(suppl.next(), Invar::Invariant);
#endif
    }
  }
  SECTION("TDT") {
    std::string fname =
        rdbase + "/Code/GraphMol/FileParsers/test_data/acd_few.tdt";
    {
      TDTMolSupplier suppl(fname, "PN");
      std::unique_ptr<ROMol> mol{suppl.next()};
      REQUIRE(mol);
      suppl.close();
#if INVARIANT_EXCEPTION_METHOD
      REQUIRE_THROWS_AS(suppl.next(), Invar::Invariant);
#endif
    }
  }
#ifdef RDK_BUILD_MAEPARSER_SUPPORT
  SECTION("MAE") {
    std::string fname =
        rdbase + "/Code/GraphMol/FileParsers/test_data/NCI_aids_few.mae";
    {
      MaeMolSupplier suppl(fname);
      std::unique_ptr<ROMol> mol{suppl.next()};
      REQUIRE(mol);
      suppl.close();
#if INVARIANT_EXCEPTION_METHOD
      REQUIRE_THROWS_AS(suppl.next(), Invar::Invariant);
#endif
    }
  }
#endif
}

TEST_CASE(
    "github #3768: SubstanceGroup output doesn't properly quote double "
    "quotes") {
  SECTION("basics") {
    auto m = R"CTAB(
  Mrv2014 01292104542D

  0  0  0     0  0            999 V3000
M  V30 BEGIN CTAB
M  V30 COUNTS 2 1 1 0 0
M  V30 BEGIN ATOM
M  V30 1 C -1.3343 -0.7691 0 0
M  V30 2 C -1.333 0.7709 0 0
M  V30 END ATOM
M  V30 BEGIN BOND
M  V30 1 2 1 2
M  V30 END BOND
M  V30 BEGIN SGROUP
M  V30 1 DAT 0 ATOMS=(1 1) FIELDNAME=[DUP]Tempstruct FIELDINFO="""" -
M  V30 FIELDDISP="   -0.1770   -0.5034    DA    ALL  0       0" -
M  V30 QUERYOP="""""" FIELDDATA=Foo1
M  V30 END SGROUP
M  V30 END CTAB
M  END
)CTAB"_ctab;
    REQUIRE(m);
    auto sgs = getSubstanceGroups(*m);
    REQUIRE(sgs.size() == 1);
    auto sg = sgs[0];
    CHECK(sg.getProp<std::string>("FIELDINFO") == "\"");
    CHECK(sg.getProp<std::string>("QUERYOP") == "\"\"");
    auto mb = MolToV3KMolBlock(*m);
    CHECK(mb.find("FIELDINFO=\"\"\"\"") != std::string::npos);
    CHECK(mb.find("QUERYOP=\"\"\"\"\"") != std::string::npos);
  }
  SECTION("parens and quote not at beginning") {
    auto m = R"CTAB(
  Mrv2014 01292104542D

  0  0  0     0  0            999 V3000
M  V30 BEGIN CTAB
M  V30 COUNTS 2 1 1 0 0
M  V30 BEGIN ATOM
M  V30 1 C -1.3343 -0.7691 0 0
M  V30 2 C -1.333 0.7709 0 0
M  V30 END ATOM
M  V30 BEGIN BOND
M  V30 1 2 1 2
M  V30 END BOND
M  V30 BEGIN SGROUP
M  V30 1 DAT 0 ATOMS=(1 1) FIELDNAME=[DUP]Tempstruct FIELDINFO="foo""" -
M  V30 FIELDDISP="   -0.1770   -0.5034    DA    ALL  0       0" -
M  V30 QUERYOP="(bar)" FIELDDATA=Foo1
M  V30 END SGROUP
M  V30 END CTAB
M  END
)CTAB"_ctab;
    REQUIRE(m);
    auto sgs = getSubstanceGroups(*m);
    REQUIRE(sgs.size() == 1);
    auto sg = sgs[0];
    CHECK(sg.getProp<std::string>("FIELDINFO") == "foo\"");
    CHECK(sg.getProp<std::string>("QUERYOP") == "(bar)");
    auto mb = MolToV3KMolBlock(*m);
    CHECK(mb.find("FIELDINFO=\"foo\"\"\"") != std::string::npos);
    CHECK(mb.find("QUERYOP=\"(bar)\"") != std::string::npos);
  }
}

TEST_CASE("github #3216: WedgeMolBonds() should prefer degree-1 atoms") {
  SECTION("basics") {
    auto m = R"CTAB(
  Mrv2007 06082008522D

  0  0  0     0  0            999 V3000
M  V30 BEGIN CTAB
M  V30 COUNTS 8 7 0 0 0
M  V30 BEGIN ATOM
M  V30 1 C -17.7571 16.6703 0 0
M  V30 2 C -16.4234 17.4403 0 0
M  V30 3 C -15.0897 16.6703 0 0 CFG=1
M  V30 4 C -13.7561 17.4403 0 0 CFG=2
M  V30 5 Br -15.0897 15.1303 0 0
M  V30 6 C -12.4225 16.6703 0 0
M  V30 7 Cl -13.7561 18.9803 0 0
M  V30 8 C -11.0888 17.4403 0 0
M  V30 END ATOM
M  V30 BEGIN BOND
M  V30 1 1 1 2
M  V30 2 1 2 3
M  V30 3 1 3 5 CFG=1
M  V30 4 1 3 4
M  V30 5 1 4 6
M  V30 6 1 4 7 CFG=1
M  V30 7 1 6 8
M  V30 END BOND
M  V30 END CTAB
M  END)CTAB"_ctab;
    REQUIRE(m);
    Chirality::wedgeMolBonds(*m, &m->getConformer());
    CHECK(m->getBondBetweenAtoms(2, 4)->getBondDir() != Bond::BondDir::NONE);
    CHECK(m->getBondBetweenAtoms(3, 6)->getBondDir() != Bond::BondDir::NONE);
    CHECK(m->getBondBetweenAtoms(2, 1)->getBondDir() == Bond::BondDir::NONE);
    CHECK(m->getBondBetweenAtoms(2, 3)->getBondDir() == Bond::BondDir::NONE);
    CHECK(m->getBondBetweenAtoms(3, 5)->getBondDir() == Bond::BondDir::NONE);
  }
}

TEST_CASE("Hydrogen bonds in CTABs") {
  SECTION("basics") {
    auto m = R"CTAB(
  Mrv2014 03022114422D

  0  0  0     0  0            999 V3000
M  V30 BEGIN CTAB
M  V30 COUNTS 8 8 0 0 0
M  V30 BEGIN ATOM
M  V30 1 C -5.4583 -0.125 0 0
M  V30 2 C -4.1247 0.645 0 0
M  V30 3 C -2.791 -0.125 0 0
M  V30 4 C -1.4573 0.645 0 0
M  V30 5 O -2.791 -1.665 0 0
M  V30 6 C -6.792 0.645 0 0
M  V30 7 O -5.4583 -1.665 0 0
M  V30 8 H -4.1247 -2.435 0 0
M  V30 END ATOM
M  V30 BEGIN BOND
M  V30 1 1 1 2
M  V30 2 1 2 3
M  V30 3 1 3 4
M  V30 4 2 3 5
M  V30 5 1 1 6
M  V30 6 1 1 7
M  V30 7 1 7 8
M  V30 8 10 5 8
M  V30 END BOND
M  V30 END CTAB
M  END
)CTAB"_ctab;
    REQUIRE(m);
    REQUIRE(m->getBondBetweenAtoms(4, 7));
    CHECK(m->getBondBetweenAtoms(4, 7)->getBondType() ==
          Bond::BondType::HYDROGEN);
    auto mb = MolToV3KMolBlock(*m);
    CHECK(mb.find("V30 8 10 5 8") != std::string::npos);
    CHECK(MolToSmiles(*m) ==
          "CC1=O~[H]OC(C)C1");  // the SMILES writer still doesn't know what to
                                // do with it
  }
}

TEST_CASE("Support empty FIELDNAMES in SDT lines") {
  SECTION("basics") {
    auto m = R"CTAB(
  Mrv2014 03112117322D

  6  6  0  0  0  0            999 V2000
   -1.8270   -1.5114    0.0000 C   0  0  0  0  0  0  0  0  0  0  0  0
   -2.2764   -0.8194    0.0000 C   0  0  0  0  0  0  0  0  0  0  0  0
   -3.1002   -0.8626    0.0000 C   0  0  0  0  0  0  0  0  0  0  0  0
   -3.4748   -1.5977    0.0000 C   0  0  0  0  0  0  0  0  0  0  0  0
   -3.0255   -2.2896    0.0000 C   0  0  0  0  0  0  0  0  0  0  0  0
   -2.2016   -2.2465    0.0000 C   0  0  0  0  0  0  0  0  0  0  0  0
  1  2  1  0  0  0  0
  2  3  1  0  0  0  0
  3  4  1  0  0  0  0
  4  5  1  0  0  0  0
  5  6  1  0  0  0  0
  1  6  1  0  0  0  0
M  STY  1   1 DAT
M  SAL   1  6   1   2   3   4   5   6
M  SDT   1
M  SDD   1    -2.4921   -3.0466    DA    ALL  1       5
M  SED   1 foo: 1234.6
M  END
)CTAB"_ctab;
    REQUIRE(m);
    auto sgs = getSubstanceGroups(*m);
    REQUIRE(sgs.size() == 1);
    {
      auto outctab = MolToMolBlock(*m);
      CHECK(outctab.find("1234.6") != std::string::npos);
      auto nm = MolBlockToMol(outctab);
      REQUIRE(nm);
      auto sgs = getSubstanceGroups(*nm);
      REQUIRE(sgs.size() == 1);
      delete nm;
    }
    {
      auto outctab = MolToV3KMolBlock(*m);
      CHECK(outctab.find("1234.6") != std::string::npos);
      auto nm = MolBlockToMol(outctab);
      REQUIRE(nm);
      auto sgs = getSubstanceGroups(*nm);
      REQUIRE(sgs.size() == 1);
      delete nm;
    }
  }
}

TEST_CASE("Support reading unambiguous short atom lines") {
  SECTION("basics") {
    std::string mb = R"CTAB(
  Mrv2014 03112117322D

  2  1  0  0  0  0            999 V2000
   -1.8270   -1.5114    0.0000 C
   -2.2764   -0.8194    0.0000 C
  1  2  1  0  0  0  0
M  END
)CTAB";
    // we fail when doing strict parsing
    REQUIRE_THROWS_AS(MolBlockToMol(mb), FileParseException);

    bool removeHs = true;
    bool sanitize = true;
    bool strictParsing = false;
    // but can read it with non-strict parsing
    std::unique_ptr<ROMol> m{
        MolBlockToMol(mb, sanitize, removeHs, strictParsing)};
    REQUIRE(m);
    CHECK(m->getNumAtoms() == 2);
    CHECK(m->getAtomWithIdx(0)->getAtomicNum() == 6);
    CHECK(m->getAtomWithIdx(1)->getAtomicNum() == 6);
  }
  SECTION("too short") {
    std::string mb = R"CTAB(
  Mrv2014 03112117322D

  2  1  0  0  0  0            999 V2000
   -1.8270   -1.5114    0.0000
   -2.2764   -0.8194    0.0000 C
  1  2  1  0  0  0  0
M  END
)CTAB";
    // we fail when doing strict parsing
    REQUIRE_THROWS_AS(MolBlockToMol(mb), FileParseException);

    bool removeHs = true;
    bool sanitize = true;
    bool strictParsing = false;
    // fail even with non-strict parsing
    REQUIRE_THROWS_AS(MolBlockToMol(mb, sanitize, removeHs, strictParsing),
                      FileParseException);
  }
}

TEST_CASE("Github #4099: HCount field in v2000 mol blocks ignored") {
  SECTION("basics") {
    auto mol = R"CTAB(Test


  3  2  0  0  0  0  0  0  0  0999 V2000
    2.7500   -7.9167   -0.0000 C   0  0  0  3  0  0  0  0  0  0  0  0
    3.6160   -7.4167   -0.0000 N   0  0  0  1  0  0  0  0  0  0  0  0
    4.4821   -7.9167   -0.0000 C   0  0  0  2  0  0  0  0  0  0  0  0
  1  2  1  0  0  0  0
  2  3  1  0  0  0  0
M  END)CTAB"_ctab;
    REQUIRE(mol);
    CHECK(MolToSmarts(*mol) == "[#6&h{2-}]-[#7&h0]-[#6&h{1-}]");
  }
}

TEST_CASE("Github #4131: HCOUNT from v3000 CTABS incorrectly interpreted") {
  SECTION("basics") {
    auto mol = R"CTAB(
  Mrv2108 05122108272D

  0  0  0     0  0            999 V3000
M  V30 BEGIN CTAB
M  V30 COUNTS 3 2 0 0 0
M  V30 BEGIN ATOM
M  V30 1 C 5.458 -2.2567 0 0 HCOUNT=2
M  V30 2 N 6.7916 -1.4867 0 0 HCOUNT=0
M  V30 3 C 8.1254 -2.2567 0 0 HCOUNT=-1
M  V30 END ATOM
M  V30 BEGIN BOND
M  V30 1 1 1 2
M  V30 2 1 2 3
M  V30 END BOND
M  V30 END CTAB
M  END
)CTAB"_ctab;
    REQUIRE(mol);
    CHECK(MolToSmarts(*mol) == "[#6&h{2-}]-[#7]-[#6&h0]");
  }
}

TEST_CASE("sgroups and strict parsing") {
  SECTION("everything ok") {
    std::string ctab = R"CTAB(
  Mrv2108 06052107052D

  0  0  0     0  0            999 V3000
M  V30 BEGIN CTAB
M  V30 COUNTS 2 1 2 0 0
M  V30 BEGIN ATOM
M  V30 1 C -6.875 1.0417 0 0
M  V30 2 C -5.5413 1.8117 0 0
M  V30 END ATOM
M  V30 BEGIN BOND
M  V30 1 1 1 2
M  V30 END BOND
M  V30 BEGIN SGROUP
M  V30 1 DAT 0 ATOMS=(1 2) FIELDNAME=foo -
M  V30 FIELDDISP="   -5.5413    1.8117    DAU   ALL  0       0" -
M  V30 MRV_FIELDDISP=0 FIELDDATA=bar
M  V30 2 DAT 0 ATOMS=(1 1) FIELDNAME=foo -
M  V30 FIELDDISP="   -6.8750    1.0417    DAU   ALL  0       0" -
M  V30 MRV_FIELDDISP=0 FIELDDATA=baz
M  V30 END SGROUP
M  V30 END CTAB
M  END
)CTAB";
    std::unique_ptr<ROMol> m(MolBlockToMol(ctab));
    CHECK(m);
  }
  SECTION("SGroups totally missing") {
    std::string ctab = R"CTAB(
  Mrv2108 06052107052D

  0  0  0     0  0            999 V3000
M  V30 BEGIN CTAB
M  V30 COUNTS 2 1 2 0 0
M  V30 BEGIN ATOM
M  V30 1 C -6.875 1.0417 0 0
M  V30 2 C -5.5413 1.8117 0 0
M  V30 END ATOM
M  V30 BEGIN BOND
M  V30 1 1 1 2
M  V30 END BOND
M  V30 END CTAB
M  END
)CTAB";
    std::unique_ptr<ROMol> m;
    CHECK_THROWS_AS(m.reset(MolBlockToMol(ctab)), FileParseException);
    bool sanitize = true;
    bool removeHs = true;
    bool strictParsing = false;
    m.reset(MolBlockToMol(ctab, sanitize, removeHs, strictParsing));
    CHECK(m);
  }
  SECTION("one SGroup missing") {
    std::string ctab = R"CTAB(
  Mrv2108 06052107052D

  0  0  0     0  0            999 V3000
M  V30 BEGIN CTAB
M  V30 COUNTS 2 1 2 0 0
M  V30 BEGIN ATOM
M  V30 1 C -6.875 1.0417 0 0
M  V30 2 C -5.5413 1.8117 0 0
M  V30 END ATOM
M  V30 BEGIN BOND
M  V30 1 1 1 2
M  V30 END BOND
M  V30 BEGIN SGROUP
M  V30 2 DAT 0 ATOMS=(1 1) FIELDNAME=foo -
M  V30 FIELDDISP="   -6.8750    1.0417    DAU   ALL  0       0" -
M  V30 MRV_FIELDDISP=0 FIELDDATA=baz
M  V30 END SGROUP
M  V30 END CTAB
M  END
)CTAB";
    std::unique_ptr<ROMol> m;
    // fails without an exception
    m.reset(MolBlockToMol(ctab));
    CHECK(!m);
    bool sanitize = true;
    bool removeHs = true;
    bool strictParsing = false;
    m.reset(MolBlockToMol(ctab, sanitize, removeHs, strictParsing));
    CHECK(m);
  }

  SECTION("END SGROUPS missing") {
    std::string ctab = R"CTAB(
  Mrv2108 06052107052D

  0  0  0     0  0            999 V3000
M  V30 BEGIN CTAB
M  V30 COUNTS 2 1 2 0 0
M  V30 BEGIN ATOM
M  V30 1 C -6.875 1.0417 0 0
M  V30 2 C -5.5413 1.8117 0 0
M  V30 END ATOM
M  V30 BEGIN BOND
M  V30 1 1 1 2
M  V30 END BOND
M  V30 BEGIN SGROUP
M  V30 1 DAT 0 ATOMS=(1 2) FIELDNAME=foo -
M  V30 FIELDDISP="   -5.5413    1.8117    DAU   ALL  0       0" -
M  V30 MRV_FIELDDISP=0 FIELDDATA=bar
M  V30 2 DAT 0 ATOMS=(1 1) FIELDNAME=foo -
M  V30 FIELDDISP="   -6.8750    1.0417    DAU   ALL  0       0" -
M  V30 MRV_FIELDDISP=0 FIELDDATA=baz
M  V30 END CTAB
M  END
)CTAB";
    std::unique_ptr<ROMol> m;
    CHECK_THROWS_AS(m.reset(MolBlockToMol(ctab)), FileParseException);
    bool sanitize = true;
    bool removeHs = true;
    bool strictParsing = false;
    m.reset(MolBlockToMol(ctab, sanitize, removeHs, strictParsing));
    CHECK(m);
  }
}

TEST_CASE("double bond stereo should not be set when the coords are all zero") {
  auto m = R"CTAB(
     RDKit          2D

  4  3  0  0  0  0  0  0  0  0999 V2000
    0.0000    0.0000    0.0000 C   0  0  0  0  0  0  0  0  0  0  0  0
    0.0000    0.0000    0.0000 C   0  0  0  0  0  0  0  0  0  0  0  0
    0.0000    0.0000    0.0000 C   0  0  0  0  0  0  0  0  0  0  0  0
    0.0000    0.0000    0.0000 C   0  0  0  0  0  0  0  0  0  0  0  0
  1  2  1  0
  2  3  2  0
  3  4  1  0
M  END)CTAB"_ctab;
  REQUIRE(m);
  REQUIRE(m->getBondBetweenAtoms(1, 2));
  CHECK(m->getBondBetweenAtoms(1, 2)->getStereo() == Bond::STEREOANY);
}

TEST_CASE("Handle MRV_COORDINATE_BOND_TYPE data Substance Groups") {
  SECTION(
      "Convert SDF V2000 MRV_COORDINATE_BOND_TYPE data Substance Groups "
      "into coordinate bonds") {
    auto m = R"CTAB(
  Mrv2111 06302118332D

  9  9  0  0  0  0            999 V2000
   -2.9465    0.7804    0.0000 C   0  0  0  0  0  0  0  0  0  0  0  0
   -3.6609    0.3679    0.0000 C   0  0  0  0  0  0  0  0  0  0  0  0
   -3.6609   -0.4572    0.0000 C   0  0  0  0  0  0  0  0  0  0  0  0
   -2.9465   -0.8697    0.0000 C   0  0  0  0  0  0  0  0  0  0  0  0
   -2.2320   -0.4572    0.0000 C   0  0  0  0  0  0  0  0  0  0  0  0
   -2.2320    0.3679    0.0000 C   0  0  0  0  0  0  0  0  0  0  0  0
   -1.5175    0.7804    0.0000 C   0  0  0  0  0  0  0  0  0  0  0  0
   -2.9465   -1.6947    0.0000 C   0  0  0  0  0  0  0  0  0  0  0  0
   -4.3754    0.7804    0.0000 C   0  0  0  0  0  0  0  0  0  0  0  0
  1  2  2  0  0  0  0
  2  3  1  0  0  0  0
  3  4  2  0  0  0  0
  4  5  1  0  0  0  0
  5  6  2  0  0  0  0
  6  1  1  0  0  0  0
  6  7  8  0  0  0  0
  4  8  8  0  0  0  0
  2  9  8  0  0  0  0
M  STY  3   1 DAT   2 DAT   3 DAT
M  SAL   1  2   6   7
M  SDT   1 MRV_COORDINATE_BOND_TYPE
M  SDD   1     0.0000    0.0000    DR    ALL  0       0
M  SED   1 7
M  SAL   2  2   4   8
M  SDT   2 MRV_COORDINATE_BOND_TYPE
M  SDD   2     0.0000    0.0000    DR    ALL  0       0
M  SED   2 8
M  SAL   3  2   2   9
M  SDT   3 MRV_COORDINATE_BOND_TYPE
M  SDD   3     0.0000    0.0000    DR    ALL  0       0
M  SED   3 9
M  END
)CTAB"_ctab;
    REQUIRE(m);

    std::vector<std::pair<unsigned, unsigned>> coordinate_bonds{
        {5, 6}, {3, 7}, {1, 8}};

    for (const auto &bond_atoms : coordinate_bonds) {
      auto bnd = m->getBondBetweenAtoms(bond_atoms.first, bond_atoms.second);
      REQUIRE(bnd);
      CHECK(bnd->getBondType() == Bond::BondType::DATIVE);
      CHECK(typeid(*bnd) == typeid(Bond));
    }

    CHECK(getSubstanceGroups(*m).empty());
  }

  SECTION(
      "GitHub Issue #4473: MRV_COORDINATE_BOND_TYPE SGroup may reference bond "
      "index, instead of atom") {
    // Same input as previous test, just shuffled the bonds and changed
    // the indexes in the SGroups

    auto m1 = R"CTAB(
  Mrv2111 06302118332D

  9  9  0  0  0  0            999 V2000
   -2.9465    0.7804    0.0000 C   0  0  0  0  0  0  0  0  0  0  0  0
   -3.6609    0.3679    0.0000 C   0  0  0  0  0  0  0  0  0  0  0  0
   -3.6609   -0.4572    0.0000 C   0  0  0  0  0  0  0  0  0  0  0  0
   -2.9465   -0.8697    0.0000 C   0  0  0  0  0  0  0  0  0  0  0  0
   -2.2320   -0.4572    0.0000 C   0  0  0  0  0  0  0  0  0  0  0  0
   -2.2320    0.3679    0.0000 C   0  0  0  0  0  0  0  0  0  0  0  0
   -1.5175    0.7804    0.0000 C   0  0  0  0  0  0  0  0  0  0  0  0
   -2.9465   -1.6947    0.0000 C   0  0  0  0  0  0  0  0  0  0  0  0
   -4.3754    0.7804    0.0000 C   0  0  0  0  0  0  0  0  0  0  0  0
  6  7  8  0  0  0  0
  4  8  8  0  0  0  0
  2  9  8  0  0  0  0
  1  2  2  0  0  0  0
  2  3  1  0  0  0  0
  3  4  2  0  0  0  0
  4  5  1  0  0  0  0
  5  6  2  0  0  0  0
  6  1  1  0  0  0  0
M  STY  3   1 DAT   2 DAT   3 DAT
M  SAL   1  2   6   7
M  SDT   1 MRV_COORDINATE_BOND_TYPE
M  SDD   1     0.0000    0.0000    DR    ALL  0       0
M  SED   1 1
M  SAL   2  2   4   8
M  SDT   2 MRV_COORDINATE_BOND_TYPE
M  SDD   2     0.0000    0.0000    DR    ALL  0       0
M  SED   2 2
M  SAL   3  2   2   9
M  SDT   3 MRV_COORDINATE_BOND_TYPE
M  SDD   3     0.0000    0.0000    DR    ALL  0       0
M  SED   3 3
M  END
)CTAB"_ctab;

    // Same input, but changing the type of 2 of the bonds, and giving
    // a random value to the other SGroup to check that we fail
    auto m2 = R"CTAB(
  Mrv2111 06302118332D

  9  9  0  0  0  0            999 V2000
   -2.9465    0.7804    0.0000 C   0  0  0  0  0  0  0  0  0  0  0  0
   -3.6609    0.3679    0.0000 C   0  0  0  0  0  0  0  0  0  0  0  0
   -3.6609   -0.4572    0.0000 C   0  0  0  0  0  0  0  0  0  0  0  0
   -2.9465   -0.8697    0.0000 C   0  0  0  0  0  0  0  0  0  0  0  0
   -2.2320   -0.4572    0.0000 C   0  0  0  0  0  0  0  0  0  0  0  0
   -2.2320    0.3679    0.0000 C   0  0  0  0  0  0  0  0  0  0  0  0
   -1.5175    0.7804    0.0000 C   0  0  0  0  0  0  0  0  0  0  0  0
   -2.9465   -1.6947    0.0000 C   0  0  0  0  0  0  0  0  0  0  0  0
   -4.3754    0.7804    0.0000 C   0  0  0  0  0  0  0  0  0  0  0  0
  6  7  1  0  0  0  0
  4  8  1  0  0  0  0
  2  9  1  0  0  0  0
  1  2  2  0  0  0  0
  2  3  1  0  0  0  0
  3  4  2  0  0  0  0
  4  5  1  0  0  0  0
  5  6  2  0  0  0  0
  6  1  1  0  0  0  0
M  STY  3   1 DAT   2 DAT   3 DAT
M  SAL   1  2   6   7
M  SDT   1 MRV_COORDINATE_BOND_TYPE
M  SDD   1     0.0000    0.0000    DR    ALL  0       0
M  SED   1 1
M  SAL   2  2   4   8
M  SDT   2 MRV_COORDINATE_BOND_TYPE
M  SDD   2     0.0000    0.0000    DR    ALL  0       0
M  SED   2 2
M  SAL   3  2   2   9
M  SDT   3 MRV_COORDINATE_BOND_TYPE
M  SDD   3     0.0000    0.0000    DR    ALL  0       0
M  SED   3 100
M  END
)CTAB"_ctab;

    std::vector<std::pair<unsigned, unsigned>> coordinate_bonds{
        {5, 6}, {3, 7}, {1, 8}};

    for (const auto &bond_atoms : coordinate_bonds) {
      auto bnd = m1->getBondBetweenAtoms(bond_atoms.first, bond_atoms.second);
      REQUIRE(bnd);
      CHECK(bnd->getBondType() == Bond::BondType::DATIVE);
      CHECK(typeid(*bnd) == typeid(Bond));
    }
    CHECK(getSubstanceGroups(*m1).empty());

    REQUIRE(m2);
    for (const auto &bond_atoms : coordinate_bonds) {
      auto bnd = m2->getBondBetweenAtoms(bond_atoms.first, bond_atoms.second);
      REQUIRE(bnd);
      CHECK(bnd->getBondType() != Bond::BondType::DATIVE);
    }
    CHECK(getSubstanceGroups(*m2).empty());
  }
}

TEST_CASE(
    "Github #4256: multiple ATTCHPT entries for one atom handled "
    "incorrectly") {
  SECTION("V3000") {
    std::string ctab = R"CTAB(
  Mrv2108 06172117542D

  0  0  0     0  0            999 V3000
M  V30 BEGIN CTAB
M  V30 COUNTS 2 1 0 0 0
M  V30 BEGIN ATOM
M  V30 1 C -4.8333 3.5 0 0
M  V30 2 C -3.4997 4.27 0 0 ATTCHPT=-1 ATTCHPT=3
M  V30 END ATOM
M  V30 BEGIN BOND
M  V30 1 1 1 2
M  V30 END BOND
M  V30 END CTAB
M  END)CTAB";
    { REQUIRE_THROWS_AS(MolBlockToMol(ctab), FileParseException); }
    {
      bool sanitize = true;
      bool removeHs = true;
      bool strictParsing = false;
      std::unique_ptr<RWMol> m{
          MolBlockToMol(ctab, sanitize, removeHs, strictParsing)};
      REQUIRE(m);
      auto atom = m->getAtomWithIdx(1);
      REQUIRE(atom->hasProp(common_properties::molAttachPoint));
      REQUIRE(atom->getProp<int>(common_properties::molAttachPoint) == -1);
    }
  }
  SECTION("V2000 1") {  // Marvin doesn't actually do this, but might as well
                        // test for it anyway
    std::string ctab = R"CTAB(
  Mrv2108 06212115462D

  2  1  0  0  0  0            999 V2000
   -2.5894    1.8751    0.0000 C   0  0  0  0  0  0  0  0  0  0  0  0
   -1.8749    2.2876    0.0000 C   0  0  0  0  0  0  0  0  0  0  0  0
  1  2  1  0  0  0  0
M  APO  2   2   3   2   2
M  END
)CTAB";
  }
  SECTION("V2000 2") {  // Marvin doesn't actually do this, but might as well
                        // test for it anyway
    std::string ctab = R"CTAB(
  Mrv2108 06212115482D

  2  1  0  0  0  0            999 V2000
   -2.5894    1.8751    0.0000 C   0  0  0  0  0  0  0  0  0  0  0  0
   -1.8749    2.2876    0.0000 C   0  0  0  0  0  0  0  0  0  0  0  0
  1  2  1  0  0  0  0
M  APO  1   2   3
M  APO  1   2   2
M  END
)CTAB";
  }
}

TEST_CASE("Long lines in V3000 mol blocks") {
  SECTION("basics") {
    auto m = R"CTAB(query
  Mrv2108 07152116102D

  0  0  0     0  0            999 V3000
M  V30 BEGIN CTAB
M  V30 COUNTS 2 1 1 0 0
M  V30 BEGIN ATOM
M  V30 1 C 3.5417 -5.875 0 0
M  V30 2 C 4.8753 -5.105 0 0
M  V30 END ATOM
M  V30 BEGIN BOND
M  V30 1 1 1 2
M  V30 END BOND
M  V30 BEGIN SGROUP
M  V30 1 DAT 0 ATOMS=(1 2) -
M  V30 FIELDDISP="    4.8753   -5.1050    DA    ALL  0       0" -
M  V30 QUERYTYPE=SMARTSL QUERYOP== FIELDDATA=[#6;R]
M  V30 END SGROUP
M  V30 END CTAB
M  END)CTAB"_ctab;
    REQUIRE(m);
    CHECK(getSubstanceGroups(*m).size() == 1);
    auto mb = MolToV3KMolBlock(*m);
    std::unique_ptr<RWMol> m2(MolBlockToMol(mb));
    REQUIRE(m2);
    CHECK(getSubstanceGroups(*m2).size() == 1);
  }
  SECTION("long data elements") {
    auto m = R"CTAB(query with bogus sgroups
  Mrv2108 07152116102D

  0  0  0     0  0            999 V3000
M  V30 BEGIN CTAB
M  V30 COUNTS 2 1 5 0 0
M  V30 BEGIN ATOM
M  V30 1 C 3.5417 -5.875 0 0
M  V30 2 C 4.8753 -5.105 0 0
M  V30 END ATOM
M  V30 BEGIN BOND
M  V30 1 1 1 2
M  V30 END BOND
M  V30 BEGIN SGROUP
M  V30 1 DAT 0 ATOMS=(1 2) -
M  V30 FIELDDISP="    0.0000    0.0000    DR    ALL  0       0" -
M  V30 QUERYTYPE=SMARTSR QUERYOP== -
M  V30 FIELDDATA="quite long piece of text that needs to be broken -
M  V30 across two lines"
M  V30 2 DAT 0 ATOMS=(1 1) -
M  V30 FIELDDISP="    0.0000    0.0000    DR    ALL  0       0" -
M  V30 QUERYTYPE=SMARTSR QUERYOP== -
M  V30 FIELDDATA="quite long piece of text that needs to be broken -
M  V30 across more than two lines because we really want to be sure -
M  V30 that we are doing this right"
M  V30 3 DAT 0 ATOMS=(1 1) -
M  V30 FIELDDISP="    0.0000    0.0000    DR    ALL  0       0" -
M  V30 QUERYTYPE=SMARTSR QUERYOP== -
M  V30 FIELDDATA="quite long piece of text that needs to be broken -
M  V30 across exactly two lines so that we can check the edge case -
M  V30 11111111111111111111"
M  V30 4 DAT 0 ATOMS=(1 1) -
M  V30 FIELDDISP="    0.0000    0.0000    DR    ALL  0       0" -
M  V30 QUERYTYPE=SMARTSR QUERYOP== -
M  V30 FIELDDATA="quite long piece of text that needs to be broken -
M  V30 across more than two lines because we really want to be sure -
M  V30 that we are doing this right" SEQID=1
M  V30 5 DAT 0 ATOMS=(1 1) -
M  V30 FIELDDISP="    0.0000    0.0000    DR    ALL  0       0" -
M  V30 QUERYTYPE=SMARTSR QUERYOP== -
M  V30 FIELDDATA="quite long piece of text that needs to be broken -
M  V30 across exactly two lines so that we can check the edge case -
M  V30 11111111111111111111" SEQID=2
M  V30 END SGROUP
M  V30 END CTAB
M  END)CTAB"_ctab;
    REQUIRE(m);
    CHECK(getSubstanceGroups(*m).size() == 5);
    auto mb = MolToV3KMolBlock(*m);
    std::unique_ptr<RWMol> m2(MolBlockToMol(mb));
    REQUIRE(m2);
    CHECK(getSubstanceGroups(*m2).size() == 5);
  }

  SECTION(
      "GitHub Issue #4471: SDF SGroups may be missing the final space in the "
      "\"M V30 \" prefix") {
    auto m = R"CTAB(bogus mol with unspaced SGroup field
  Mrv2114 09022123382D

  0  0  0     0  0            999 V3000
M  V30 BEGIN CTAB
M  V30 COUNTS 1 0 1 0 0
M  V30 BEGIN ATOM
M  V30 1 C -0.7917 0 0 0
M  V30 END ATOM
M  V30 BEGIN SGROUP
M  V30 1 DAT 0 ATOMS=(1 1) FIELDNAME=Data -
M  V30 FIELDDISP="    0.0000    0.0000    DRU   ALL  0       0" -
M  V30 MRV_FIELDDISP=0 -
M  V30 FIELDDATA=AAAAAAAAAAAAAAAAAAAAAAAAAAAAAAAAAAAAAAAAAAAAAAAAAAAAAAAAAAAAAA-
M  V30 AAAAAAAAAAAAAAAAAAAAAAAAAAAAAAAAAAAAAAAAAAAAAAAAAAAAAAAAAAAAAAAAAAAAAAAA-
M  V30 AAAAAAAAAAAAAAAAAAAAAAAAAAAAAAAAAAAAAAAAAAAAAAAAAAAAAAAAAAAAAAAAAAAAAAAA-
M  V30 AAAAAAAAAAAAAAAAAAAAAAAAAAAAAAAAAAAAAAAAAAAA
M  V30 END SGROUP
M  V30 END CTAB
M  END)CTAB"_ctab;
    REQUIRE(m);
    CHECK(getSubstanceGroups(*m).size() == 1);
    auto mb = MolToV3KMolBlock(*m);
    std::unique_ptr<RWMol> m2(MolBlockToMol(mb));
    REQUIRE(m2);
    CHECK(getSubstanceGroups(*m2).size() == 1);
  }

  SECTION(
      "GitHub Issue #4477: Same SDF SGroup lines may be written multiple "
      "times") {
    auto m = R"CTAB(
  Mrv2014 03112117322D

  6  6  0  0  0  0            999 V2000
   -1.8270   -1.5114    0.0000 C   0  0  0  0  0  0  0  0  0  0  0  0
   -2.2764   -0.8194    0.0000 C   0  0  0  0  0  0  0  0  0  0  0  0
   -3.1002   -0.8626    0.0000 C   0  0  0  0  0  0  0  0  0  0  0  0
   -3.4748   -1.5977    0.0000 C   0  0  0  0  0  0  0  0  0  0  0  0
   -3.0255   -2.2896    0.0000 C   0  0  0  0  0  0  0  0  0  0  0  0
   -2.2016   -2.2465    0.0000 C   0  0  0  0  0  0  0  0  0  0  0  0
  1  2  1  0  0  0  0
  2  3  1  0  0  0  0
  3  4  1  0  0  0  0
  4  5  1  0  0  0  0
  5  6  1  0  0  0  0
  1  6  1  0  0  0  0
M  STY  1   1 DAT
M  SAL   1  6   1   2   3   4   5   6
M  SDT   1
M  SDD   1    -2.4921   -3.0466    DA  123456789012345  ALL  1       5
M  END)CTAB"_ctab;
    REQUIRE(m);
    CHECK(getSubstanceGroups(*m).size() == 1);
    auto mb = MolToV3KMolBlock(*m);

    auto pos = 0u;
    auto count = 0u;
    std::string target{"FIELDDISP"};
    while (pos < mb.size()) {
      pos = mb.find(target, pos);
      if (pos < mb.size()) {
        pos += target.size();
        ++count;
      }
    }

    CHECK(count == 1);
  }
}

TEST_CASE("github #4345: non-stereo bonds written with unspecified parity") {
  SECTION("basics") {
    auto m = "CC=C(F)F"_smiles;
    REQUIRE(m);
    auto mb = MolToV3KMolBlock(*m);
    CHECK(mb.find("CFG=2") == std::string::npos);
    mb = MolToMolBlock(*m);
    CHECK(mb.find("  2  3  2  3") == std::string::npos);
  }
  SECTION("possible chirality") {
    auto m = "CC=C(O)F"_smiles;
    REQUIRE(m);
    auto mb = MolToV3KMolBlock(*m);
    CHECK(mb.find("CFG=2") != std::string::npos);
    mb = MolToMolBlock(*m);
    CHECK(mb.find("  2  3  2  3") != std::string::npos);
  }
  SECTION("terminal") {
    auto m = "CC=C"_smiles;
    REQUIRE(m);
    auto mb = MolToV3KMolBlock(*m);
    CHECK(mb.find("CFG=2") == std::string::npos);
    mb = MolToMolBlock(*m);
    CHECK(mb.find("  2  3  2  3") == std::string::npos);
  }
  SECTION("nitrogen") {
    auto m = "CC(C)=NF"_smiles;
    REQUIRE(m);
    auto mb = MolToV3KMolBlock(*m);
    CHECK(mb.find("CFG=2") == std::string::npos);
    mb = MolToMolBlock(*m);
    CHECK(mb.find("  3  4  2  3") == std::string::npos);
  }
  SECTION("nitrogen with") {
    auto m = "CC=NF"_smiles;
    REQUIRE(m);
    auto mb = MolToV3KMolBlock(*m);
    CHECK(mb.find("CFG=2") != std::string::npos);
    mb = MolToMolBlock(*m);
    CHECK(mb.find("  2  3  2  3") != std::string::npos);
  }
  SECTION("direction explicitly set should be ignored") {
    auto m = "CC=C(F)F"_smiles;
    REQUIRE(m);
    m->getBondWithIdx(0)->setBondDir(Bond::BondDir::ENDUPRIGHT);
    m->getBondWithIdx(2)->setBondDir(Bond::BondDir::ENDUPRIGHT);
    auto mb = MolToV3KMolBlock(*m);
    CHECK(mb.find("CFG=2") == std::string::npos);
    mb = MolToMolBlock(*m);
    CHECK(mb.find("  2  3  2  3") == std::string::npos);
  }
}

TEST_CASE(
    "github #4476: Additional SDT properties not decoded if FIELDNAME is "
    "empty") {
  SECTION("basics") {
    auto m = R"CTAB(query
  Mrv2102 09032106302D

  2  1  0  0  0  0            999 V2000
   -0.4464    2.4334    0.0000 C   0  0  0  0  0  0  0  0  0  0  0  0
    0.2680    2.8459    0.0000 C   0  0  0  0  0  0  0  0  0  0  0  0
  1  2  1  0  0  0  0
M  STY  1   1 DAT
M  SAL   1  1   2
M  SDT   1                                                     PQ=
M  SDD   1     0.0000    0.0000    DR    ALL  0       0
M  SED   1 [#6;R]
M  END
)CTAB"_ctab;
    REQUIRE(m);
    REQUIRE(getSubstanceGroups(*m).size() == 1);
    const auto sg = getSubstanceGroups(*m)[0];
    CHECK(sg.hasProp("QUERYTYPE"));
    CHECK(sg.getProp<std::string>("QUERYTYPE") == "PQ");
    CHECK(sg.hasProp("QUERYOP"));
    CHECK(sg.getProp<std::string>("QUERYOP") == "=");
  }
}

TEST_CASE("github #4468: decode SMARTS in SGroups") {
  SECTION("parsing v3000") {
    auto m = R"CTAB(query
  Mrv2108 07152116012D

  0  0  0     0  0            999 V3000
M  V30 BEGIN CTAB
M  V30 COUNTS 2 1 1 0 0
M  V30 BEGIN ATOM
M  V30 1 C -0.8333 4.5421 0 0
M  V30 2 C 0.5003 5.3121 0 0
M  V30 END ATOM
M  V30 BEGIN BOND
M  V30 1 1 1 2
M  V30 END BOND
M  V30 BEGIN SGROUP
M  V30 1 DAT 0 ATOMS=(1 2) -
M  V30 FIELDDISP="    0.0000    0.0000    DR    ALL  0       0" -
M  V30 QUERYTYPE=SMARTSQ QUERYOP== FIELDDATA=[#6;R]
M  V30 END SGROUP
M  V30 END CTAB
M  END)CTAB"_ctab;
    REQUIRE(m);
    REQUIRE(m->getAtomWithIdx(1)->hasQuery());
    CHECK(SmartsWrite::GetAtomSmarts(
              static_cast<QueryAtom *>(m->getAtomWithIdx(1))) == "[#6&R]");
    CHECK(getSubstanceGroups(*m).empty());
  }
  SECTION("ensure bad SMARTS don't break things") {
    auto m = R"CTAB(query
  Mrv2108 07152116012D

  0  0  0     0  0            999 V3000
M  V30 BEGIN CTAB
M  V30 COUNTS 2 1 1 0 0
M  V30 BEGIN ATOM
M  V30 1 C -0.8333 4.5421 0 0
M  V30 2 C 0.5003 5.3121 0 0
M  V30 END ATOM
M  V30 BEGIN BOND
M  V30 1 1 1 2
M  V30 END BOND
M  V30 BEGIN SGROUP
M  V30 1 DAT 0 ATOMS=(1 2) -
M  V30 FIELDDISP="    0.0000    0.0000    DR    ALL  0       0" -
M  V30 QUERYTYPE=SMARTSQ QUERYOP== FIELDDATA=[#6;R
M  V30 END SGROUP
M  V30 END CTAB
M  END)CTAB"_ctab;
    REQUIRE(m);
    REQUIRE(!m->getAtomWithIdx(1)->hasQuery());
    CHECK(getSubstanceGroups(*m).empty());
  }
  SECTION("empty SMARTS") {
    auto m = R"CTAB(query
  Mrv2108 07152116012D

  0  0  0     0  0            999 V3000
M  V30 BEGIN CTAB
M  V30 COUNTS 2 1 1 0 0
M  V30 BEGIN ATOM
M  V30 1 C -0.8333 4.5421 0 0
M  V30 2 C 0.5003 5.3121 0 0
M  V30 END ATOM
M  V30 BEGIN BOND
M  V30 1 1 1 2
M  V30 END BOND
M  V30 BEGIN SGROUP
M  V30 1 DAT 0 ATOMS=(1 2) -
M  V30 FIELDDISP="    0.0000    0.0000    DR    ALL  0       0" -
M  V30 QUERYTYPE=SMARTSQ QUERYOP== FIELDDATA=
M  V30 END SGROUP
M  V30 END CTAB
M  END)CTAB"_ctab;
    REQUIRE(m);
    REQUIRE(!m->getAtomWithIdx(1)->hasQuery());
    CHECK(getSubstanceGroups(*m).empty());
  }
  SECTION("bad operator") {
    auto m = R"CTAB(query
  Mrv2108 07152116012D

  0  0  0     0  0            999 V3000
M  V30 BEGIN CTAB
M  V30 COUNTS 2 1 1 0 0
M  V30 BEGIN ATOM
M  V30 1 C -0.8333 4.5421 0 0
M  V30 2 C 0.5003 5.3121 0 0
M  V30 END ATOM
M  V30 BEGIN BOND
M  V30 1 1 1 2
M  V30 END BOND
M  V30 BEGIN SGROUP
M  V30 1 DAT 0 ATOMS=(1 2) -
M  V30 FIELDDISP="    0.0000    0.0000    DR    ALL  0       0" -
M  V30 QUERYTYPE=SMARTSQ QUERYOP=> FIELDDATA=[#6;R]
M  V30 END SGROUP
M  V30 END CTAB
M  END)CTAB"_ctab;
    REQUIRE(m);
    REQUIRE(!m->getAtomWithIdx(1)->hasQuery());
    CHECK(getSubstanceGroups(*m).empty());
  }
  SECTION("SMARTS with multiple atoms become recursive") {
    auto m = R"CTAB(query
  Mrv2108 07152116012D

  0  0  0     0  0            999 V3000
M  V30 BEGIN CTAB
M  V30 COUNTS 2 1 1 0 0
M  V30 BEGIN ATOM
M  V30 1 C -0.8333 4.5421 0 0
M  V30 2 C 0.5003 5.3121 0 0
M  V30 END ATOM
M  V30 BEGIN BOND
M  V30 1 1 1 2
M  V30 END BOND
M  V30 BEGIN SGROUP
M  V30 1 DAT 0 ATOMS=(1 2) -
M  V30 FIELDDISP="    0.0000    0.0000    DR    ALL  0       0" -
M  V30 QUERYTYPE=SMARTSQ QUERYOP== FIELDDATA=[#6;R]-[#8]
M  V30 END SGROUP
M  V30 END CTAB
M  END)CTAB"_ctab;
    REQUIRE(m);
    REQUIRE(m->getAtomWithIdx(1)->hasQuery());
    CHECK(SmartsWrite::GetAtomSmarts(static_cast<QueryAtom *>(
              m->getAtomWithIdx(1))) == "[$([#6&R]-[#8])]");
    CHECK(getSubstanceGroups(*m).empty());
  }
  SECTION("parsing v3000, v2000 compatibility version") {
    auto m = R"CTAB(query
  Mrv2108 07152116012D

  0  0  0     0  0            999 V3000
M  V30 BEGIN CTAB
M  V30 COUNTS 2 1 1 0 0
M  V30 BEGIN ATOM
M  V30 1 C -0.8333 4.5421 0 0
M  V30 2 C 0.5003 5.3121 0 0
M  V30 END ATOM
M  V30 BEGIN BOND
M  V30 1 1 1 2
M  V30 END BOND
M  V30 BEGIN SGROUP
M  V30 1 DAT 0 ATOMS=(1 2) -
M  V30 FIELDDISP="    0.0000    0.0000    DR    ALL  0       0" -
M  V30 QUERYTYPE=SQ QUERYOP== FIELDDATA=[#6;R]
M  V30 END SGROUP
M  V30 END CTAB
M  END)CTAB"_ctab;
    REQUIRE(m);
    REQUIRE(m->getAtomWithIdx(1)->hasQuery());
    CHECK(SmartsWrite::GetAtomSmarts(
              static_cast<QueryAtom *>(m->getAtomWithIdx(1))) == "[#6&R]");
    CHECK(getSubstanceGroups(*m).empty());
  }
  SECTION("parsing v2000") {
    auto m = R"CTAB(query
  Mrv2102 09032106302D

  2  1  0  0  0  0            999 V2000
   -0.4464    2.4334    0.0000 C   0  0  0  0  0  0  0  0  0  0  0  0
    0.2680    2.8459    0.0000 C   0  0  0  0  0  0  0  0  0  0  0  0
  1  2  1  0  0  0  0
M  STY  1   1 DAT
M  SAL   1  1   2
M  SDT   1                                                     SQ=
M  SDD   1     0.0000    0.0000    DR    ALL  0       0
M  SED   1 [#6;R]
M  END
)CTAB"_ctab;
    REQUIRE(m);
    REQUIRE(m->getAtomWithIdx(1)->hasQuery());
    CHECK(SmartsWrite::GetAtomSmarts(
              static_cast<QueryAtom *>(m->getAtomWithIdx(1))) == "[#6&R]");
    CHECK(getSubstanceGroups(*m).empty());
  }
}

TEST_CASE("Github #4561: failure to parse CTAB with LINKNODE and SGROUP") {
  SECTION("BASICS") {
    auto mol1 = R"CTAB(
  Mrv2108 09252106182D

  0  0  0     0  0            999 V3000
M  V30 BEGIN CTAB
M  V30 COUNTS 7 7 1 0 0
M  V30 BEGIN ATOM
M  V30 1 C 12.719 -9.1518 0 0
M  V30 2 O 14.0458 -9.9326 0 0
M  V30 3 * 15.3857 -9.1735 0 0
M  V30 4 * 11.379 -9.9108 0 0
M  V30 5 C 12.7317 -7.6118 0 0
M  V30 6 C 12.2558 -6.1472 0 0
M  V30 7 C 13.7622 -6.4674 0 0
M  V30 END ATOM
M  V30 BEGIN BOND
M  V30 1 1 1 2
M  V30 2 1 2 3
M  V30 3 1 1 4
M  V30 4 1 1 5
M  V30 5 1 7 6
M  V30 6 1 6 5
M  V30 7 1 5 7
M  V30 END BOND
M  V30 LINKNODE 1 2 2 7 5 7 6
M  V30 BEGIN SGROUP
M  V30 1 SRU 0 ATOMS=(5 2 1 5 7 6) XBONDS=(2 2 3) BRKXYZ=(9 12.044 -10.2974 0 -
M  V30 12.044 -8.7593 0 0 0 0) BRKXYZ=(9 14.7161 -8.7854 0 14.7161 -10.3235 0 -
M  V30 0 0 0) CONNECT=HT LABEL=n
M  V30 END SGROUP
M  V30 END CTAB
M  END
)CTAB"_ctab;
    REQUIRE(mol1);
    CHECK(getSubstanceGroups(*mol1).size() == 1);
    CHECK(mol1->hasProp(common_properties::molFileLinkNodes));
  }
}

TEST_CASE(
    "Github #4785: MDL query with aromatic bond sets aromatic flag on atoms "
    "even though they are not in an aromatic ring") {
  SECTION("benzene") {
    auto mol = R"CTAB(
  Mrv2108 12102110572D

  0  0  0     0  0            999 V3000
M  V30 BEGIN CTAB
M  V30 COUNTS 6 6 0 0 0
M  V30 BEGIN ATOM
M  V30 1 C 128.125 -103.585 0 0
M  V30 2 C 126.7913 -104.355 0 0
M  V30 3 C 126.7913 -105.895 0 0
M  V30 4 C 128.125 -106.665 0 0
M  V30 5 C 129.4587 -105.895 0 0
M  V30 6 C 129.4587 -104.355 0 0
M  V30 END ATOM
M  V30 BEGIN BOND
M  V30 1 4 1 2
M  V30 2 4 2 3
M  V30 3 4 3 4
M  V30 4 4 4 5
M  V30 5 4 5 6
M  V30 6 4 1 6
M  V30 END BOND
M  V30 END CTAB
M  END
)CTAB"_ctab;
    REQUIRE(mol);
    CHECK(mol->getAtomWithIdx(0)->getIsAromatic());
    CHECK(mol->getBondWithIdx(0)->getIsAromatic());
  }
  SECTION("non-kekulizeable") {
    auto mol = R"CTAB(
  Mrv2108 12102110572D

  0  0  0     0  0            999 V3000
M  V30 BEGIN CTAB
M  V30 COUNTS 5 5 0 0 0
M  V30 BEGIN ATOM
M  V30 1 C 128.125 -103.585 0 0
M  V30 2 C 126.7913 -104.355 0 0
M  V30 3 C 126.7913 -105.895 0 0
M  V30 4 C 128.125 -106.665 0 0
M  V30 5 C 129.4587 -105.895 0 0
M  V30 END ATOM
M  V30 BEGIN BOND
M  V30 1 4 1 2
M  V30 2 4 2 3
M  V30 3 4 3 4
M  V30 4 4 4 5
M  V30 5 4 5 1
M  V30 END BOND
M  V30 END CTAB
M  END
)CTAB"_ctab;
    REQUIRE(!mol);
  }
  SECTION("as reported1") {
    auto mol = R"CTAB(
  MJ201100

  2  1  0  0  0  0  0  0  0  0999 V2000
   -0.3538    0.6163    0.0000 C   0  0  0  0  0  0  0  0  0  0  0  0
   -1.0668    0.2012    0.0000 C   0  0  0  0  0  0  0  0  0  0  0  0
  1  2  4  0  0  1  0
M  MRV SMA   1 [#6;a;a]
M  MRV SMA   2 [#6;a;a]
M  END)CTAB"_ctab;
    REQUIRE(mol);
  }
  SECTION("as reported2") {
    auto mol = R"CTAB(
  MJ201100

  2  1  0  0  0  0  0  0  0  0999 V2000
   -0.3538    0.6163    0.0000 A   0  0  0  0  0  0  0  0  0  0  0  0
   -1.0668    0.2012    0.0000 A   0  0  0  0  0  0  0  0  0  0  0  0
  1  2  4  0  0  1  0
M  END)CTAB"_ctab;
    REQUIRE(mol);
  }
  SECTION("as reported3") {
    auto mol = R"CTAB(
     RDKit          2D

  0  0  0  0  0  0  0  0  0  0999 V3000
M  V30 BEGIN CTAB
M  V30 COUNTS 2 1 0 0 0
M  V30 BEGIN ATOM
M  V30 1 A -0.353800 0.616300 0.000000 0
M  V30 2 A -1.066800 0.201200 0.000000 0
M  V30 END ATOM
M  V30 BEGIN BOND
M  V30 1 4 1 2 TOPO=1
M  V30 END BOND
M  V30 END CTAB
M  END
)CTAB"_ctab;
    REQUIRE(mol);
  }
}
TEST_CASE("checking array bounds") {
  SECTION("XBONDS") {
    auto mb = R"CTAB(
  Mrv2108 01202214292D

  0  0  0     0  0            999 V3000
M  V30 BEGIN CTAB
M  V30 COUNTS 4 3 1 0 0
M  V30 BEGIN ATOM
M  V30 1 * -6.6667 7.5833 0 0
M  V30 2 C -5.333 8.3533 0 0
M  V30 3 C -3.9993 7.5833 0 0
M  V30 4 * -2.6656 8.3533 0 0
M  V30 END ATOM
M  V30 BEGIN BOND
M  V30 1 1 1 2
M  V30 2 1 2 3
M  V30 3 1 3 4
M  V30 END BOND
M  V30 BEGIN SGROUP
M  V30 1 SRU 0 ATOMS=(2 2 3) XBONDS=(20 1 3) BRKXYZ=(9 -3.9121 8.7006 0 -
M  V30 -2.9881 7.1002 0 0 0 0) BRKXYZ=(9 -5.4201 7.2361 0 -6.3441 8.8365 0 0 -
M  V30 0 0) CONNECT=HT LABEL=n
M  V30 END SGROUP
M  V30 END CTAB
M  END
)CTAB";
    std::unique_ptr<RWMol> mol;
    REQUIRE_THROWS_AS(mol.reset(MolBlockToMol(mb)), FileParseException);
  }
  SECTION("ATOMS") {
    auto mb = R"CTAB(
  Mrv2108 01202214292D

  0  0  0     0  0            999 V3000
M  V30 BEGIN CTAB
M  V30 COUNTS 4 3 1 0 0
M  V30 BEGIN ATOM
M  V30 1 * -6.6667 7.5833 0 0
M  V30 2 C -5.333 8.3533 0 0
M  V30 3 C -3.9993 7.5833 0 0
M  V30 4 * -2.6656 8.3533 0 0
M  V30 END ATOM
M  V30 BEGIN BOND
M  V30 1 1 1 2
M  V30 2 1 2 3
M  V30 3 1 3 4
M  V30 END BOND
M  V30 BEGIN SGROUP
M  V30 1 SRU 0 ATOMS=(12 2 3) XBONDS=(2 1 3) BRKXYZ=(9 -3.9121 8.7006 0 -
M  V30 -2.9881 7.1002 0 0 0 0) BRKXYZ=(9 -5.4201 7.2361 0 -6.3441 8.8365 0 0 -
M  V30 0 0) CONNECT=HT LABEL=n
M  V30 END SGROUP
M  V30 END CTAB
M  END
)CTAB";
    std::unique_ptr<RWMol> mol;
    REQUIRE_THROWS_AS(mol.reset(MolBlockToMol(mb)), FileParseException);
  }
}

TEST_CASE("Github #5108: Wiggly bonds don't override wedged bonds") {
  SECTION("as reported") {
    auto m = R"CTAB(
  Mrv2102 03212207042D

  0  0  0     0  0            999 V3000
M  V30 BEGIN CTAB
M  V30 COUNTS 5 4 0 0 1
M  V30 BEGIN ATOM
M  V30 1 C 1.54 -1.54 0 0
M  V30 2 C 1.54 0 0 0
M  V30 3 O 1.54 1.54 0 0
M  V30 4 F 3.08 -0 0 0
M  V30 5 Cl 0 0 0 0
M  V30 END ATOM
M  V30 BEGIN BOND
M  V30 1 1 2 1
M  V30 2 1 2 3 CFG=2
M  V30 3 1 2 4 CFG=1
M  V30 4 1 2 5
M  V30 END BOND
M  V30 END CTAB
M  END
)CTAB"_ctab;
    REQUIRE(m);
    CHECK(m->getAtomWithIdx(1)->getChiralTag() ==
          Atom::ChiralType::CHI_UNSPECIFIED);
  }
  SECTION("as reported, bond ordering changed") {
    auto m = R"CTAB(
  Mrv2102 03212207042D

  0  0  0     0  0            999 V3000
M  V30 BEGIN CTAB
M  V30 COUNTS 5 4 0 0 1
M  V30 BEGIN ATOM
M  V30 1 C 1.54 -1.54 0 0
M  V30 2 C 1.54 0 0 0
M  V30 3 O 1.54 1.54 0 0
M  V30 4 F 3.08 -0 0 0
M  V30 5 Cl 0 0 0 0
M  V30 END ATOM
M  V30 BEGIN BOND
M  V30 1 1 2 1
M  V30 2 1 2 4 CFG=1
M  V30 3 1 2 3 CFG=2
M  V30 4 1 2 5
M  V30 END BOND
M  V30 END CTAB
M  END
)CTAB"_ctab;
    REQUIRE(m);
    CHECK(m->getAtomWithIdx(1)->getChiralTag() ==
          Atom::ChiralType::CHI_UNSPECIFIED);
  }
  SECTION("assignChiralTypesFromBondDirs details") {
    auto m = R"CTAB(
  Mrv2102 03212207042D

  0  0  0     0  0            999 V3000
M  V30 BEGIN CTAB
M  V30 COUNTS 5 4 0 0 1
M  V30 BEGIN ATOM
M  V30 1 C 1.54 -1.54 0 0
M  V30 2 C 1.54 0 0 0
M  V30 3 O 1.54 1.54 0 0
M  V30 4 F 3.08 -0 0 0
M  V30 5 Cl 0 0 0 0
M  V30 END ATOM
M  V30 BEGIN BOND
M  V30 1 1 2 1
M  V30 2 1 2 4 CFG=1
M  V30 3 1 2 3
M  V30 4 1 2 5
M  V30 END BOND
M  V30 END CTAB
M  END
)CTAB"_ctab;
    REQUIRE(m);
    CHECK(m->getAtomWithIdx(1)->getChiralTag() !=
          Atom::ChiralType::CHI_UNSPECIFIED);
    m->getBondBetweenAtoms(1, 2)->setBondDir(Bond::BondDir::UNKNOWN);
    bool replaceExistingTags = false;
    MolOps::assignChiralTypesFromBondDirs(*m, -1, replaceExistingTags);
    CHECK(m->getAtomWithIdx(1)->getChiralTag() !=
          Atom::ChiralType::CHI_UNSPECIFIED);
    replaceExistingTags = true;
    MolOps::assignChiralTypesFromBondDirs(*m, -1, replaceExistingTags);
    CHECK(m->getAtomWithIdx(1)->getChiralTag() ==
          Atom::ChiralType::CHI_UNSPECIFIED);
  }
}

TEST_CASE(
    "Github #5152: presence of exocyclic query bonds in CTAB prevents "
    "aromaticity perception") {
  SECTION("as reported") {
    auto m = R"CTAB(
     RDKit          2D

  0  0  0  0  0  0  0  0  0  0999 V3000
M  V30 BEGIN CTAB
M  V30 COUNTS 8 8 0 0 1
M  V30 BEGIN ATOM
M  V30 1 C -2.229300 0.915100 0.000000 0
M  V30 2 C -3.562800 0.145100 0.000000 0
M  V30 3 C -3.562800 -1.395100 0.000000 0
M  V30 4 C -2.229300 -2.165100 0.000000 0
M  V30 5 C -0.895500 -1.395100 0.000000 0
M  V30 6 C -0.895500 0.145100 0.000000 0
M  V30 7 A 0.438100 0.915100 0.000000 0
M  V30 8 A 0.438100 -2.165100 0.000000 0
M  V30 END ATOM
M  V30 BEGIN BOND
M  V30 1 2 1 2
M  V30 2 1 2 3
M  V30 3 2 3 4
M  V30 4 1 4 5
M  V30 5 2 5 6
M  V30 6 1 6 1
M  V30 7 6 6 7
M  V30 8 6 5 8
M  V30 END BOND
M  V30 END CTAB
M  END)CTAB"_ctab;
    REQUIRE(m);
    CHECK(m->getAtomWithIdx(0)->getIsAromatic());
    CHECK(m->getBondWithIdx(0)->getIsAromatic());
  }
  SECTION("more detailed") {
    std::string molb = R"CTAB(
     RDKit          2D

  0  0  0  0  0  0  0  0  0  0999 V3000
M  V30 BEGIN CTAB
M  V30 COUNTS 8 8 0 0 1
M  V30 BEGIN ATOM
M  V30 1 C -2.229300 0.915100 0.000000 0
M  V30 2 C -3.562800 0.145100 0.000000 0
M  V30 3 C -3.562800 -1.395100 0.000000 0
M  V30 4 C -2.229300 -2.165100 0.000000 0
M  V30 5 C -0.895500 -1.395100 0.000000 0
M  V30 6 C -0.895500 0.145100 0.000000 0
M  V30 7 A 0.438100 0.915100 0.000000 0
M  V30 8 A 0.438100 -2.165100 0.000000 0
M  V30 END ATOM
M  V30 BEGIN BOND
M  V30 1 2 1 2
M  V30 2 1 2 3
M  V30 3 2 3 4
M  V30 4 1 4 5
M  V30 5 2 5 6
M  V30 6 1 6 1
M  V30 7 6 6 7
M  V30 8 6 5 8
M  V30 END BOND
M  V30 END CTAB
M  END)CTAB";
    std::string ptrn = "7 6 6 7";
    std::vector<std::string> alternatives = {
        "7 5 6 7",  // S/D
        "7 7 6 7",  // D/A
        "7 8 6 7",  // any
    };
    auto pos = molb.find(ptrn);
    REQUIRE(pos != std::string::npos);
    for (auto alternative : alternatives) {
      auto mb2 = molb.replace(pos, ptrn.size(), alternative);
      std::unique_ptr<RWMol> m(MolBlockToMol(mb2));
      REQUIRE(m);
      CHECK(m->getAtomWithIdx(0)->getIsAromatic());
      CHECK(m->getBondWithIdx(0)->getIsAromatic());
    }
  }
}

TEST_CASE(
    "Github #5165: issue with V3000 SD files containing enhanced "
    "stereochemistry information") {
  SECTION("as reported") {
    std::string rdbase = getenv("RDBASE");
    std::string fName = rdbase +
                        "/Code/GraphMol/FileParsers/test_data/"
                        "mol_with_enhanced_stereo_2_And_groups.sdf";
    SDMolSupplier suppl(fName);
    std::unique_ptr<ROMol> mol{suppl.next()};
    REQUIRE(mol);
    auto groups = mol->getStereoGroups();
    REQUIRE(groups.size() == 2);
    CHECK(groups[0].getGroupType() == RDKit::StereoGroupType::STEREO_AND);
    CHECK(groups[1].getGroupType() == RDKit::StereoGroupType::STEREO_AND);
  }

  SECTION("as reported, less whitespace") {
    std::string rdbase = getenv("RDBASE");
    std::string fName =
        rdbase + "/Code/GraphMol/FileParsers/test_data/m_with_enh_stereo.sdf";
    SDMolSupplier suppl(fName);
    std::unique_ptr<ROMol> mol{suppl.next()};
    REQUIRE(mol);
    auto groups = mol->getStereoGroups();
    REQUIRE(groups.size() == 2);
    CHECK(groups[0].getGroupType() == RDKit::StereoGroupType::STEREO_AND);
    CHECK(groups[1].getGroupType() == RDKit::StereoGroupType::STEREO_AND);
  }
}

TEST_CASE("POL atoms in CTABS") {
  SECTION("V3000") {
    auto mol = R"CTAB(
  Mrv2102 05042219282D

  0  0  0     0  0            999 V3000
M  V30 BEGIN CTAB
M  V30 COUNTS 3 2 0 0 0
M  V30 BEGIN ATOM
M  V30 1 Pol -6.25 3.375 0 0
M  V30 2 C -4.9163 4.145 0 0
M  V30 3 C -3.5826 3.375 0 0
M  V30 END ATOM
M  V30 BEGIN BOND
M  V30 1 1 1 2
M  V30 2 1 2 3
M  V30 END BOND
M  V30 END CTAB
M  END
)CTAB"_ctab;
    REQUIRE(mol);
    std::string val;
    CHECK(mol->getAtomWithIdx(0)->getPropIfPresent(
        common_properties::dummyLabel, val));
    CHECK(val == "Pol");

    auto mb = MolToV3KMolBlock(*mol);
    CHECK(mb.find("1 Pol") != std::string::npos);
    mol->clearConformers();
    auto smi = MolToCXSmiles(*mol);
    CHECK(smi == "*CC |$Pol_p;;$|");
  }
  SECTION("V2000") {
    auto mol = R"CTAB(
  Mrv2102 05042219412D

  3  2  0  0  0  0            999 V2000
   -3.3482    1.8080    0.0000 Mod 0  0  0  0  0  0  0  0  0  0  0  0
   -2.6337    2.2205    0.0000 C   0  0  0  0  0  0  0  0  0  0  0  0
   -1.9193    1.8080    0.0000 C   0  0  0  0  0  0  0  0  0  0  0  0
  1  2  1  0  0  0  0
  2  3  1  0  0  0  0
M  END
)CTAB"_ctab;
    REQUIRE(mol);
    std::string val;
    CHECK(mol->getAtomWithIdx(0)->getPropIfPresent(
        common_properties::dummyLabel, val));
    CHECK(val == "Mod");
    auto mb = MolToMolBlock(*mol);
    CHECK(mb.find("0 Mod 0") != std::string::npos);
    mol->clearConformers();
    auto smi = MolToCXSmiles(*mol);
    CHECK(smi == "*CC |$Mod_p;;$|");
  }
}

TEST_CASE("PDB ACE caps bond order") {
  auto mol = R"DATA(HEADER TEST
ATOM      1  H1  ACE     1      25.950  25.179  24.582  1.00  0.00           H
ATOM      2  CH3 ACE     1      25.986  26.176  24.145  1.00  0.00           C
ATOM      3  H2  ACE     1      25.332  26.843  24.703  1.00  0.00           H
ATOM      4  H3  ACE     1      25.673  26.131  23.104  1.00  0.00           H
ATOM      5  C   ACE     1      27.405  26.691  24.218  1.00  0.00           C
ATOM      6  O   ACE     1      28.285  25.999  24.713  1.00  0.00           O
ATOM      7  N   ALA     2      27.621  27.909  23.728  1.00  0.00           N
ATOM      8  H   ALA     2      26.838  28.435  23.370  1.00  0.00           H
ATOM      9  CA  ALA     2      28.916  28.589  23.730  1.00  0.00           C
ATOM     10  HA  ALA     2      29.471  28.288  24.620  1.00  0.00           H
ATOM     11  CB  ALA     2      29.710  28.153  22.489  1.00  0.00           C
ATOM     12  HB1 ALA     2      29.172  28.440  21.584  1.00  0.00           H
ATOM     13  HB2 ALA     2      30.691  28.627  22.488  1.00  0.00           H
ATOM     14  HB3 ALA     2      29.844  27.070  22.499  1.00  0.00           H
ATOM     15  C   ALA     2      28.737  30.119  23.778  1.00  0.00           C
ATOM     16  O   ALA     2      27.675  30.634  23.429  1.00  0.00           O
ATOM     17  N   NME     3      29.784  30.841  24.197  1.00  0.00           N
ATOM     18  H   NME     3      30.622  30.348  24.461  1.00  0.00           H
ATOM     19  CH3 NME     3      29.784  32.300  24.293  1.00  0.00           C
ATOM     20 HH31 NME     3      28.951  32.628  24.918  1.00  0.00           H
ATOM     21 HH32 NME     3      30.720  32.652  24.729  1.00  0.00           H
ATOM     22 HH33 NME     3      29.663  32.734  23.299  1.00  0.00           H
TER      23      NME     3
END
)DATA"_pdb;
  REQUIRE(mol);
  // Oxygen in ACE (3rd heavy atom in mol) should be C=O, i.e. not OH
  CHECK(mol->getAtomWithIdx(2)->getTotalNumHs() == 0);
  CHECK(mol->getAtomWithIdx(2)->getTotalDegree() == 1);
  auto bond = mol->getBondBetweenAtoms(1, 2);
  REQUIRE(bond);
  CHECK(bond->getBondType() == Bond::BondType::DOUBLE);
}

TEST_CASE(
    "github #5327: MolFromMolBlock should correctly assign stereochemistry "
    "to 3D molecules") {
  SECTION("basics") {
    auto m = R"CTAB(
     RDKit          3D

  0  0  0  0  0  0  0  0  0  0999 V3000
M  V30 BEGIN CTAB
M  V30 COUNTS 5 4 0 0 0
M  V30 BEGIN ATOM
M  V30 1 C 0.900794 -0.086835 0.009340 0
M  V30 2 C -0.552652 0.319534 0.077502 0
M  V30 3 F -0.861497 0.413307 1.437370 0
M  V30 4 Cl -0.784572 1.925710 -0.672698 0
M  V30 5 O -1.402227 -0.583223 -0.509512 0
M  V30 END ATOM
M  V30 BEGIN BOND
M  V30 1 1 1 2
M  V30 2 1 2 3
M  V30 3 1 2 4
M  V30 4 1 2 5
M  V30 END BOND
M  V30 END CTAB
M  END)CTAB"_ctab;
    REQUIRE(m);
    CHECK(m->getConformer().is3D());
    CHECK(m->getAtomWithIdx(1)->getChiralTag() ==
          Atom::ChiralType::CHI_TETRAHEDRAL_CW);
  }
  SECTION("wiggly bond") {
    auto m = R"CTAB(
     RDKit          3D

  0  0  0  0  0  0  0  0  0  0999 V3000
M  V30 BEGIN CTAB
M  V30 COUNTS 5 4 0 0 0
M  V30 BEGIN ATOM
M  V30 1 C 0.900794 -0.086835 0.009340 0
M  V30 2 C -0.552652 0.319534 0.077502 0
M  V30 3 F -0.861497 0.413307 1.437370 0
M  V30 4 Cl -0.784572 1.925710 -0.672698 0
M  V30 5 O -1.402227 -0.583223 -0.509512 0
M  V30 END ATOM
M  V30 BEGIN BOND
M  V30 1 1 1 2
M  V30 2 1 2 3
M  V30 3 1 2 4 CFG=2
M  V30 4 1 2 5
M  V30 END BOND
M  V30 END CTAB
M  END)CTAB"_ctab;
    REQUIRE(m);
    CHECK(m->getConformer().is3D());
    CHECK(m->getAtomWithIdx(1)->getChiralTag() ==
          Atom::ChiralType::CHI_UNSPECIFIED);
  }
  SECTION("3D as 2D") {
    // here we lie to the RDKit and tell it that a 3D conformer is 2D,
    //  the code detects that and still sets the conformer to be 3D and
    //  assigns stereo:
    auto m = R"CTAB(
     RDKit          2D

  0  0  0  0  0  0  0  0  0  0999 V3000
M  V30 BEGIN CTAB
M  V30 COUNTS 5 4 0 0 0
M  V30 BEGIN ATOM
M  V30 1 C 0.900794 -0.086835 0.009340 0
M  V30 2 C -0.552652 0.319534 0.077502 0
M  V30 3 F -0.861497 0.413307 1.437370 0
M  V30 4 Cl -0.784572 1.925710 -0.672698 0
M  V30 5 O -1.402227 -0.583223 -0.509512 0
M  V30 END ATOM
M  V30 BEGIN BOND
M  V30 1 1 1 2
M  V30 2 1 2 3
M  V30 3 1 2 4
M  V30 4 1 2 5
M  V30 END BOND
M  V30 END CTAB
M  END)CTAB"_ctab;
    REQUIRE(m);
    CHECK(m->getConformer().is3D());
    CHECK(m->getAtomWithIdx(1)->getChiralTag() ==
          Atom::ChiralType::CHI_TETRAHEDRAL_CW);
  }
  SECTION("2D as 3D") {
    // here we lie to the RDKit and tell it that a 2D conformer is 3D,
    //  there's no chiral volume, so we don't end up with a chiral center
    auto m = R"CTAB(
     RDKit          3D

  0  0  0  0  0  0  0  0  0  0999 V3000
M  V30 BEGIN CTAB
M  V30 COUNTS 5 4 0 0 0
M  V30 BEGIN ATOM
M  V30 1 C -1.299038 -0.750000 0.000000 0
M  V30 2 C 0.000000 -0.000000 0.000000 0
M  V30 3 F 0.750000 -1.299038 0.000000 0
M  V30 4 Cl -0.750000 1.299038 0.000000 0
M  V30 5 O 1.299038 0.750000 0.000000 0
M  V30 END ATOM
M  V30 BEGIN BOND
M  V30 1 1 1 2
M  V30 2 1 2 3
M  V30 3 1 2 4
M  V30 4 1 2 5
M  V30 END BOND
M  V30 END CTAB
M  END
)CTAB"_ctab;
    REQUIRE(m);
    CHECK(m->getConformer().is3D());
    CHECK(m->getAtomWithIdx(1)->getChiralTag() ==
          Atom::ChiralType::CHI_UNSPECIFIED);
  }
  SECTION("double bond") {
    auto m = R"CTAB(
     RDKit          3D

  0  0  0  0  0  0  0  0  0  0999 V3000
M  V30 BEGIN CTAB
M  V30 COUNTS 4 3 0 0 0
M  V30 BEGIN ATOM
M  V30 1 C 1.911935 -0.058147 -0.007384 0
M  V30 2 C 0.477913 -0.091130 -0.413392 0
M  V30 3 C -0.494810 0.079132 0.449979 0
M  V30 4 C -1.932350 0.037738 -0.006356 0
M  V30 END ATOM
M  V30 BEGIN BOND
M  V30 1 1 1 2
M  V30 2 2 2 3
M  V30 3 1 3 4
M  V30 END BOND
M  V30 END CTAB
M  END
)CTAB"_ctab;
    REQUIRE(m);
    CHECK(m->getConformer().is3D());
    CHECK(Chirality::translateEZLabelToCisTrans(
              m->getBondWithIdx(1)->getStereo()) ==
          Bond::BondStereo::STEREOTRANS);
  }
  SECTION("double bond, crossed") {
    auto m = R"CTAB(
     RDKit          3D

  0  0  0  0  0  0  0  0  0  0999 V3000
M  V30 BEGIN CTAB
M  V30 COUNTS 4 3 0 0 0
M  V30 BEGIN ATOM
M  V30 1 C 1.911935 -0.058147 -0.007384 0
M  V30 2 C 0.477913 -0.091130 -0.413392 0
M  V30 3 C -0.494810 0.079132 0.449979 0
M  V30 4 C -1.932350 0.037738 -0.006356 0
M  V30 END ATOM
M  V30 BEGIN BOND
M  V30 1 1 1 2
M  V30 2 2 2 3 CFG=2
M  V30 3 1 3 4
M  V30 END BOND
M  V30 END CTAB
M  END
)CTAB"_ctab;
    REQUIRE(m);
    CHECK(m->getConformer().is3D());
    CHECK(Chirality::translateEZLabelToCisTrans(
              m->getBondWithIdx(1)->getStereo()) ==
          Bond::BondStereo::STEREOANY);
  }
  SECTION("double bond, wiggly bond") {
    auto m = R"CTAB(
     RDKit          3D

  0  0  0  0  0  0  0  0  0  0999 V3000
M  V30 BEGIN CTAB
M  V30 COUNTS 4 3 0 0 0
M  V30 BEGIN ATOM
M  V30 1 C 1.911935 -0.058147 -0.007384 0
M  V30 2 C 0.477913 -0.091130 -0.413392 0
M  V30 3 C -0.494810 0.079132 0.449979 0
M  V30 4 C -1.932350 0.037738 -0.006356 0
M  V30 END ATOM
M  V30 BEGIN BOND
M  V30 1 1 1 2
M  V30 2 2 2 3
M  V30 3 1 3 4 CFG=2
M  V30 END BOND
M  V30 END CTAB
M  END
)CTAB"_ctab;
    REQUIRE(m);
    CHECK(m->getConformer().is3D());
    CHECK(Chirality::translateEZLabelToCisTrans(
              m->getBondWithIdx(1)->getStereo()) ==
          Bond::BondStereo::STEREOANY);
  }
  SECTION("non-tetrahedral") {
    auto m = R"CTAB(
  Mrv2108 05252216313D

  0  0  0     0  0            999 V3000
M  V30 BEGIN CTAB
M  V30 COUNTS 6 5 0 0 0
M  V30 BEGIN ATOM
M  V30 1 C -1.7191 0.2488 -3.5085 0
M  V30 2 As -1.0558 1.9209 -2.6345 0
M  V30 3 F -0.4636 3.422 -1.7567 0
M  V30 4 O -2.808 2.4243 -2.1757 0
M  V30 5 Cl -0.1145 2.6609 -4.5048 0
M  V30 6 Br 0.2255 0.6458 -1.079 0
M  V30 END ATOM
M  V30 BEGIN BOND
M  V30 1 1 1 2
M  V30 2 1 2 3
M  V30 3 1 2 4
M  V30 4 1 2 5
M  V30 5 1 2 6
M  V30 END BOND
M  V30 END CTAB
M  END
)CTAB"_ctab;
    REQUIRE(m);
    CHECK(m->getConformer().is3D());
    CHECK(m->getAtomWithIdx(1)->getChiralTag() ==
          Atom::ChiralType::CHI_TRIGONALBIPYRAMIDAL);
  }
  SECTION("non-tetrahedral, wiggly") {
    auto m = R"CTAB(
  Mrv2108 05252216313D

  0  0  0     0  0            999 V3000
M  V30 BEGIN CTAB
M  V30 COUNTS 6 5 0 0 0
M  V30 BEGIN ATOM
M  V30 1 C -1.7191 0.2488 -3.5085 0
M  V30 2 As -1.0558 1.9209 -2.6345 0
M  V30 3 F -0.4636 3.422 -1.7567 0
M  V30 4 O -2.808 2.4243 -2.1757 0
M  V30 5 Cl -0.1145 2.6609 -4.5048 0
M  V30 6 Br 0.2255 0.6458 -1.079 0
M  V30 END ATOM
M  V30 BEGIN BOND
M  V30 1 1 1 2
M  V30 2 1 2 3
M  V30 3 1 2 4
M  V30 4 1 2 5 CFG=2
M  V30 5 1 2 6
M  V30 END BOND
M  V30 END CTAB
M  END
)CTAB"_ctab;
    REQUIRE(m);
    CHECK(m->getConformer().is3D());
    CHECK(m->getAtomWithIdx(1)->getChiralTag() ==
          Atom::ChiralType::CHI_UNSPECIFIED);
  }
}

TEST_CASE("Force use of MolBlock wedges", "") {
  SECTION("basics") {
    auto m = R"CTAB(bad wedging
  ChemDraw07092209022D

  0  0  0     0  0              0 V3000
M  V30 BEGIN CTAB
M  V30 COUNTS 7 7 0 0 0
M  V30 BEGIN ATOM
M  V30 1 C -0.714471 0.825000 0.000000 0
M  V30 2 C -0.714471 0.000000 0.000000 0
M  V30 3 C -0.000000 -0.412500 0.000000 0
M  V30 4 C 0.714471 0.000000 0.000000 0
M  V30 5 C 0.714471 0.825000 0.000000 0
M  V30 6 C -0.000000 1.237500 0.000000 0
M  V30 7 C -0.000000 -1.237500 0.000000 0
M  V30 END ATOM
M  V30 BEGIN BOND
M  V30 1 1 1 2
M  V30 2 1 2 3
M  V30 3 1 3 4 CFG=1
M  V30 4 1 4 5
M  V30 5 1 5 6
M  V30 6 1 6 1
M  V30 7 1 3 7
M  V30 END BOND
M  V30 END CTAB
M  END
)CTAB"_ctab;
    REQUIRE(m);
    CHECK(m->getBondWithIdx(2)->getBondDir() == Bond::BondDir::NONE);
    Chirality::reapplyMolBlockWedging(*m);
    CHECK(m->getBondWithIdx(2)->getBondDir() == Bond::BondDir::BEGINWEDGE);
    Chirality::invertMolBlockWedgingInfo(*m);
    Chirality::reapplyMolBlockWedging(*m);
    CHECK(m->getBondWithIdx(2)->getBondDir() == Bond::BondDir::BEGINDASH);
    Chirality::invertMolBlockWedgingInfo(*m);
    Chirality::reapplyMolBlockWedging(*m);
    CHECK(m->getBondWithIdx(2)->getBondDir() == Bond::BondDir::BEGINWEDGE);
    Chirality::clearMolBlockWedgingInfo(*m);
    Chirality::reapplyMolBlockWedging(*m);
    CHECK(m->getBondWithIdx(2)->getBondDir() == Bond::BondDir::NONE);
  }
  SECTION("GitHub5448") {
    {
      auto m = R"CTAB(
  ChemDraw07232208492D

  0  0  0     0  0              0 V3000
M  V30 BEGIN CTAB
M  V30 COUNTS 12 12 0 0 1
M  V30 BEGIN ATOM
M  V30 1 C 1.151421 0.903801 0.000000 0
M  V30 2 C 1.151421 0.078801 0.000000 0
M  V30 3 N 1.936021 -0.176200 0.000000 0
M  V30 4 C 2.420921 0.491301 0.000000 0
M  V30 5 N 1.936021 1.158699 0.000000 0
M  V30 6 C 0.436921 -0.333699 0.000000 0
M  V30 7 C -0.277478 0.078801 0.000000 0
M  V30 8 C -0.991978 -0.333699 0.000000 0
M  V30 9 C 0.436921 -1.158699 0.000000 0
M  V30 10 C -1.706442 0.078813 0.000000 0
M  V30 11 C -2.420921 -0.333674 0.000000 0
M  V30 12 F -1.706428 0.903813 0.000000 0
M  V30 END ATOM
M  V30 BEGIN BOND
M  V30 1 2 1 2
M  V30 2 1 2 3
M  V30 3 2 3 4
M  V30 4 1 4 5
M  V30 5 1 5 1
M  V30 6 1 2 6
M  V30 7 1 6 7
M  V30 8 2 7 8 CFG=2
M  V30 9 1 6 9 CFG=2
M  V30 10 1 8 10
M  V30 11 1 10 11
M  V30 12 1 10 12 CFG=1
M  V30 END BOND
M  V30 BEGIN COLLECTION
M  V30 MDLV30/STEABS ATOMS=(1 10)
M  V30 END COLLECTION
M  V30 END CTAB
M  END)CTAB"_ctab;
      REQUIRE(m);
      Chirality::wedgeMolBonds(*m, &m->getConformer());
      CHECK(m->getBondWithIdx(10)->getBondDir() == Bond::BondDir::BEGINWEDGE);
      CHECK(m->getBondWithIdx(11)->getBondDir() == Bond::BondDir::NONE);
      Chirality::reapplyMolBlockWedging(*m);
      CHECK(m->getBondWithIdx(10)->getBondDir() == Bond::BondDir::NONE);
      CHECK(m->getBondWithIdx(11)->getBondDir() == Bond::BondDir::BEGINWEDGE);
    }
  }
}

TEST_CASE(
    "GitHub Issue #5423: Parsing a Mol block/file does not clear the "
    "\"molTotValence\" property from atoms") {
  auto m = R"CTAB(
     RDKit          2D

  0  0  0  0  0  0  0  0  0  0999 V3000
M  V30 BEGIN CTAB
M  V30 COUNTS 1 0 0 0 0
M  V30 BEGIN ATOM
M  V30 1 N -3.657143 -0.742857 0.000000 0 CHG=1 VAL=4
M  V30 END ATOM
M  V30 END CTAB
M  END)CTAB"_ctab;
  REQUIRE(m);
  CHECK(!m->getAtomWithIdx(0)->hasProp(common_properties::molTotValence));
}

TEST_CASE("Github #5433: PRECONDITION error with nonsense molecule") {
  auto m = R"CTAB(
  SomeFailingMolFile

  8  8  0  0  1  0            999 V2000
   -0.7145    1.2375    0.0000 C   0  0  2  0  0  0  0  0  0  0  0  0
    0.0000    0.8250    0.0000 N   0  0  0  0  0  0  0  0  0  0  0  0
    0.0000    0.0000    0.0000 C   0  0  0  0  0  0  0  0  0  0  0  0
   -0.7145   -0.4125    0.0000 C   0  0  0  0  0  0  0  0  0  0  0  0
   -0.7145   -1.2375    0.0000 C   0  0  0  0  0  0  0  0  0  0  0  0
    0.0000   -1.6500    0.0000 O   0  0  0  0  0  0  0  0  0  0  0  0
    0.7145   -1.2375    0.0000 C   0  0  0  0  0  0  0  0  0  0  0  0
    0.7145   -0.4125    0.0000 C   0  0  0  0  0  0  0  0  0  0  0  0
  1  2  1  6  0  0  0
  2  3  2  0  0  0  0
  3  4  1  4  0  0  0
  3  8  1  0  0  0  0
  4  5  2  0  0  0  0
  5  6  1  0  0  0  0
  6  7  1  0  0  0  0
  7  8  2  0  0  0  0
M  END)CTAB"_ctab;
  REQUIRE(m);
}

TEST_CASE("Github #5765: R label information lost") {
  SECTION("just R") {
    auto m = R"CTAB(
  MJ221900

  4  3  0  0  0  0  0  0  0  0999 V2000
    2.1433    1.6500    0.0000 C   0  0  0  0  0  0  0  0  0  0  0  0
    1.4289    2.0625    0.0000 C   0  0  0  0  0  0  0  0  0  0  0  0
    2.8578    2.0625    0.0000 R   0  0  0  0  0  0  0  0  0  0  0  0
    2.1433    0.8250    0.0000 O   0  0  0  0  0  0  0  0  0  0  0  0
  1  2  1  0  0  0  0
  1  3  1  0  0  0  0
  4  1  2  0  0  0  0
M  END)CTAB"_ctab;
    REQUIRE(m);
    CHECK(m->getAtomWithIdx(2)->hasProp(common_properties::dummyLabel));
    CHECK(m->getAtomWithIdx(2)->getProp<std::string>(
              common_properties::dummyLabel) == "R");
  }
  SECTION("R with number") {
    auto m = R"CTAB(
  MJ221900

  4  3  0  0  0  0  0  0  0  0999 V2000
    2.1433    1.6500    0.0000 C   0  0  0  0  0  0  0  0  0  0  0  0
    1.4289    2.0625    0.0000 C   0  0  0  0  0  0  0  0  0  0  0  0
    2.8578    2.0625    0.0000 R95 0  0  0  0  0  0  0  0  0  0  0  0
    2.1433    0.8250    0.0000 O   0  0  0  0  0  0  0  0  0  0  0  0
  1  2  1  0  0  0  0
  1  3  1  0  0  0  0
  4  1  2  0  0  0  0
M  END)CTAB"_ctab;
    REQUIRE(m);
    CHECK(m->getAtomWithIdx(2)->hasProp(common_properties::dummyLabel));
    CHECK(m->getAtomWithIdx(2)->getProp<std::string>(
              common_properties::dummyLabel) == "R95");
  }
  SECTION("V3000") {
    auto m = R"CTAB(
  Mrv1810 02111915102D

  0  0  0     0  0            999 V3000
M  V30 BEGIN CTAB
M  V30 COUNTS 3 2 0 0 0
M  V30 BEGIN ATOM
M  V30 1 C -2.9167 3 0 0
M  V30 2 C -1.583 3.77 0 0
M  V30 3 R -4.2503 3.77 0 0
M  V30 END ATOM
M  V30 BEGIN BOND
M  V30 1 1 1 3
M  V30 2 1 1 2
M  V30 END BOND
M  V30 END CTAB
M  END)CTAB"_ctab;
    REQUIRE(m);
    CHECK(m->getAtomWithIdx(2)->hasProp(common_properties::dummyLabel));
    CHECK(m->getAtomWithIdx(2)->getProp<std::string>(
              common_properties::dummyLabel) == "R");
  }
  SECTION("V3000 with number") {
    auto m = R"CTAB(
  Mrv1810 02111915102D

  0  0  0     0  0            999 V3000
M  V30 BEGIN CTAB
M  V30 COUNTS 3 2 0 0 0
M  V30 BEGIN ATOM
M  V30 1 C -2.9167 3 0 0
M  V30 2 C -1.583 3.77 0 0
M  V30 3 R98 -4.2503 3.77 0 0
M  V30 END ATOM
M  V30 BEGIN BOND
M  V30 1 1 1 3
M  V30 2 1 1 2
M  V30 END BOND
M  V30 END CTAB
M  END)CTAB"_ctab;
    REQUIRE(m);
    CHECK(m->getAtomWithIdx(2)->hasProp(common_properties::dummyLabel));
    CHECK(m->getAtomWithIdx(2)->getProp<std::string>(
              common_properties::dummyLabel) == "R98");
  }
  SECTION("R# also gets the tag (was #5810)") {
    auto m = R"CTAB(
  Mrv1810 02111915102D

  0  0  0     0  0            999 V3000
M  V30 BEGIN CTAB
M  V30 COUNTS 3 2 0 0 0
M  V30 BEGIN ATOM
M  V30 1 C -2.9167 3 0 0
M  V30 2 C -1.583 3.77 0 0
M  V30 3 R# -4.2503 3.77 0 0
M  V30 END ATOM
M  V30 BEGIN BOND
M  V30 1 1 1 3
M  V30 2 1 1 2
M  V30 END BOND
M  V30 END CTAB
M  END)CTAB"_ctab;
    REQUIRE(m);
    CHECK(m->getAtomWithIdx(2)->hasProp(common_properties::dummyLabel));
    CHECK(m->getAtomWithIdx(2)->getProp<std::string>(
              common_properties::dummyLabel) == "R#");
  }
  SECTION("R# also gets the tag (V2000, #5810)") {
    auto m = R"CTAB(
     RDKit          2D

  3  2  0  0  0  0  0  0  0  0999 V2000
   -2.9167    3.0000    0.0000 C   0  0  0  0  0  0  0  0  0  0  0  0
   -1.5830    3.7700    0.0000 C   0  0  0  0  0  0  0  0  0  0  0  0
   -4.2503    3.7700    0.0000 R#  0  0  0  0  0  0  0  0  0  0  0  0
  1  3  1  0
  1  2  1  0
M  END)CTAB"_ctab;
    REQUIRE(m);
    CHECK(m->getAtomWithIdx(2)->hasProp(common_properties::dummyLabel));
    CHECK(m->getAtomWithIdx(2)->getProp<std::string>(
              common_properties::dummyLabel) == "R#");
  }
}

TEST_CASE("github #5718: ") {
  SECTION("as reported") {
    auto m = R"CTAB(

  Mrv2108 07152116012D
  0  0  0     0  0            999 V3000
M  V30 BEGIN CTAB
M  V30 COUNTS 2 1 1 0 0
M  V30 BEGIN ATOM
M  V30 1 C -0.8333 4.5421 0 0
M  V30 2 C 0.5003 5.3121 0 0
M  V30 END ATOM
M  V30 BEGIN BOND
M  V30 1 1 1 2
M  V30 END BOND
M  V30 BEGIN SGROUP
M  V30 1 DAT 0 ATOMS=(1 2) -
M  V30 FIELDDISP="    0.0000    0.0000    DR    ALL  0       0" -
M  V30 QUERYTYPE=SMARTSQ QUERYOP== FIELDDATA=[#6;R]
M  V30 END SGROUP
M  V30 END CTAB
M  END")CTAB"_ctab;
    REQUIRE(m);
    CHECK(!m->getAtomWithIdx(0)->hasQuery());
    CHECK(m->getAtomWithIdx(1)->hasQuery());
    auto ctab = MolToV3KMolBlock(*m);
    CHECK(ctab.find("SMARTSQ") != std::string::npos);
    CHECK(ctab.find("[#6;R]") != std::string::npos);
  }
}

TEST_CASE("github #5827: do not write properties with new lines to SDF") {
  auto m = R"CTAB(
  Mrv2211 12152210292D

  0  0  0     0  0            999 V3000
M  V30 BEGIN CTAB
M  V30 COUNTS 2 1 0 0 0
M  V30 BEGIN ATOM
M  V30 1 C 0.5 6.0833 0 0
M  V30 2 O 1.8337 6.8533 0 0
M  V30 END ATOM
M  V30 BEGIN BOND
M  V30 1 1 1 2
M  V30 END BOND
M  V30 END CTAB
M  END
)CTAB"_ctab;
  REQUIRE(m);
  SECTION("basics") {
    m->setProp("foo", "fooprop");
    m->setProp("bar", "foo\n\nprop");
    m->setProp("baz", "foo\r\n\r\nprop");
    m->setProp("bletch\nnope", "fooprop");
    m->setProp("bletch\r\nnope2", "fooprop");
    std::ostringstream oss;
    SDWriter sdw(&oss);
    sdw.write(*m);
    sdw.flush();
    auto sdf = oss.str();
    CHECK(sdf.find("<foo>") != std::string::npos);
    CHECK(sdf.find("<bar>") == std::string::npos);
    CHECK(sdf.find("<baz>") == std::string::npos);
    CHECK(sdf.find("<bletch") == std::string::npos);
  }
}

TEST_CASE(
    "accept unrecognized atom names in CTABs when strictParsing is false") {
  SECTION("V3000") {
    std::string mb = R"CTAB(
  Mrv2211 12152210292D

  0  0  0     0  0            999 V3000
M  V30 BEGIN CTAB
M  V30 COUNTS 2 1 0 0 0
M  V30 BEGIN ATOM
M  V30 1 C 0.5 6.0833 0 0
M  V30 2 QQQ 1.8337 6.8533 0 0
M  V30 END ATOM
M  V30 BEGIN BOND
M  V30 1 1 1 2
M  V30 END BOND
M  V30 END CTAB
M  END
)CTAB";
    std::unique_ptr<RWMol> m;
    CHECK_THROWS_AS(m.reset(MolBlockToMol(mb)), FileParseException);
    bool sanitize = true;
    bool removeHs = true;
    bool strictParsing = false;
    m.reset(MolBlockToMol(mb, sanitize, removeHs, strictParsing));
    REQUIRE(m);
    CHECK(m->getAtomWithIdx(1)->getAtomicNum() == 0);
    CHECK(m->getAtomWithIdx(1)->hasProp(common_properties::dummyLabel));
  }

  SECTION("V2000") {
    std::string mb = R"CTAB(
  Mrv1810 02111915042D

  2  1  0  0  0  0            999 V2000
   -1.5625    1.6071    0.0000 C   0  0  0  0  0  0  0  0  0  0  0  0
   -0.8480    2.0196    0.0000 QQQ 0  0  0  0  0  0  0  0  0  0  0  0
  1  2  1  0  0  0  0
M  END
      )CTAB";
    std::unique_ptr<RWMol> m;
    CHECK_THROWS_AS(m.reset(MolBlockToMol(mb)), FileParseException);
    bool sanitize = true;
    bool removeHs = true;
    bool strictParsing = false;
    m.reset(MolBlockToMol(mb, sanitize, removeHs, strictParsing));
    REQUIRE(m);
    CHECK(m->getAtomWithIdx(1)->getAtomicNum() == 0);
    CHECK(m->getAtomWithIdx(1)->hasProp(common_properties::dummyLabel));
  }
}

TEST_CASE(
    "Github #5930: single-element atom list queries not output to mol blocks") {
  SECTION("as reported") {
    auto m = R"CTAB(
  Mrv2211 01052305042D

  0  0  0     0  0            999 V3000
M  V30 BEGIN CTAB
M  V30 COUNTS 1 0 0 0 0
M  V30 BEGIN ATOM
M  V30 1 "NOT [N]" -3.0413 6.2283 0 0
M  V30 END ATOM
M  V30 END CTAB
M  END
)CTAB"_ctab;
    REQUIRE(m);
    REQUIRE(m->getAtomWithIdx(0)->hasQuery());
    CHECK(m->getAtomWithIdx(0)->getQuery()->getNegation());
    auto mb = MolToV3KMolBlock(*m);
    {
      INFO(mb);
      CHECK(mb.find("NOT [N]") != std::string::npos);
    }
  }
  SECTION("don't output the query if it's not negated") {
    auto m = R"CTAB(
  Mrv2211 01052305042D

  0  0  0     0  0            999 V3000
M  V30 BEGIN CTAB
M  V30 COUNTS 1 0 0 0 0
M  V30 BEGIN ATOM
M  V30 1 "[N]" -3.0413 6.2283 0 0
M  V30 END ATOM
M  V30 END CTAB
M  END
)CTAB"_ctab;
    REQUIRE(m);
    REQUIRE(m->getAtomWithIdx(0)->hasQuery());
    CHECK(!m->getAtomWithIdx(0)->getQuery()->getNegation());
    auto mb = MolToV3KMolBlock(*m);
    {
      INFO(mb);
      CHECK(mb.find("[N]") == std::string::npos);
    }
  }
  SECTION("v2000") {
    auto m = R"CTAB(
  Mrv2211 01052305142D

  1  0  1  0  0  0            999 V2000
   -1.6293    3.3366    0.0000 L   0  0  0  0  0  0  0  0  0  0  0  0
  1 T    1   7
M  ALS   1  1 T N   
M  END
)CTAB"_ctab;
    REQUIRE(m);
    REQUIRE(m->getAtomWithIdx(0)->hasQuery());
    CHECK(m->getAtomWithIdx(0)->getQuery()->getNegation());
    auto mb = MolToMolBlock(*m);
    {
      INFO(mb);
      CHECK(mb.find("M  ALS   1  1 T N") != std::string::npos);
    }
  }
  SECTION("broader consequences") {
    std::vector<std::string> smas{"[!N]", "[!#7]", "[!n]"};
    for (const auto &sma : smas) {
      INFO(sma);
      std::unique_ptr<RWMol> m(SmartsToMol(sma));
      REQUIRE(m);
      REQUIRE(m->getAtomWithIdx(0)->hasQuery());
      CHECK(m->getAtomWithIdx(0)->getQuery()->getNegation());
      auto mb = MolToV3KMolBlock(*m);
      CHECK(mb.find("NOT [N]") != std::string::npos);
    }
  }
}

TEST_CASE("Github #6395: Mol Unsaturated Query Not Parsed Correctly") {
  SECTION("as reported") {
    auto m = R"CTAB(
MOESketch           2D

  5  5  0  0  1  0            999 V2000
   13.5413    2.8394    0.0000 N   0  0  0  0  0  0  0  0  0  3  0  0
   14.0120    1.4152    0.0000 N   0  0  0  0  0  0  0  0  0  0  0  0
   15.5120    1.4227    0.0000 N   0  0  0  0  0  0  0  0  0  0  0  0
   15.9683    2.8516    0.0000 N   0  0  0  0  0  0  0  0  0  2  0  0
   14.7504    3.7272    0.0000 C   0  0  0  0  0  0  0  0  0  1  0  0
  1  2  8  0  0  0  4
  2  3  8  0  0  0  0
  3  4  8  0  0  0  4
  4  5  8  0  0  0  9
  5  1  1  0  0  0  0
M  SUB  4   1   2   2   2   3   2   4   2
M  UNS  4   2   1   3   1   4   1   5   1
M  END
)CTAB"_ctab;
    REQUIRE(m);
  }
  SECTION("test that queries exist for only nonzero unsaturated values") {
    auto m = R"CTAB(
MOESketch           2D

  5  5  0  0  1  0            999 V2000
   13.5413    2.8394    0.0000 N   0  0  0  0  0  0  0  0  0  3  0  0
   14.0120    1.4152    0.0000 N   0  0  0  0  0  0  0  0  0  0  0  0
   15.5120    1.4227    0.0000 N   0  0  0  0  0  0  0  0  0  0  0  0
   15.9683    2.8516    0.0000 N   0  0  0  0  0  0  0  0  0  2  0  0
   14.7504    3.7272    0.0000 C   0  0  0  0  0  0  0  0  0  1  0  0
  1  2  8  0  0  0  4
  2  3  8  0  0  0  0
  3  4  8  0  0  0  4
  4  5  8  0  0  0  9
  5  1  1  0  0  0  0
M  UNS  4   2   1   3   0   4   1   5   0
M  END
)CTAB"_ctab;
    REQUIRE(m);
    REQUIRE(m->getAtomWithIdx(1)->hasQuery());
    REQUIRE(!m->getAtomWithIdx(2)->hasQuery());
    REQUIRE(m->getAtomWithIdx(3)->hasQuery());
    REQUIRE(!m->getAtomWithIdx(4)->hasQuery());
  }
  SECTION("test that isotope properties parse correctly") {
    auto m = R"CTAB(
MOESketch           2D

  5  5  0  0  1  0            999 V2000
   13.5413    2.8394    0.0000 N   0  0  0  0  0  0  0  0  0  3  0  0
   14.0120    1.4152    0.0000 N   0  0  0  0  0  0  0  0  0  0  0  0
   15.5120    1.4227    0.0000 N   0  0  0  0  0  0  0  0  0  0  0  0
   15.9683    2.8516    0.0000 N   0  0  0  0  0  0  0  0  0  2  0  0
   14.7504    3.7272    0.0000 C   0  0  0  0  0  0  0  0  0  1  0  0
  1  2  8  0  0  0  4
  2  3  8  0  0  0  0
  3  4  8  0  0  0  4
  4  5  8  0  0  0  9
  5  1  1  0  0  0  0
M  ISO  3   2  15   3  -1   5  14
M  END
)CTAB"_ctab;
    REQUIRE(m);
    REQUIRE(m->getAtomWithIdx(1)->getIsotope() == 15);
    REQUIRE(m->getAtomWithIdx(2)->getIsotope() == 0);
    REQUIRE(m->getAtomWithIdx(4)->getIsotope() == 14);
  }
  SECTION("test that substitution properties parse correctly") {
    auto m = R"CTAB(
MOESketch           2D

  5  5  0  0  1  0            999 V2000
   13.5413    2.8394    0.0000 N   0  0  0  0  0  0  0  0  0  3  0  0
   14.0120    1.4152    0.0000 N   0  0  0  0  0  0  0  0  0  0  0  0
   15.5120    1.4227    0.0000 N   0  0  0  0  0  0  0  0  0  0  0  0
   15.9683    2.8516    0.0000 N   0  0  0  0  0  0  0  0  0  2  0  0
   14.7504    3.7272    0.0000 C   0  0  0  0  0  0  0  0  0  1  0  0
  1  2  8  0  0  0  4
  2  3  8  0  0  0  0
  3  4  8  0  0  0  4
  4  5  8  0  0  0  9
  5  1  1  0  0  0  0
M  SUB  4   2   1   3   0   4  -1   5   0
M  END
)CTAB"_ctab;
    REQUIRE(m);
    REQUIRE(m->getAtomWithIdx(1)->hasQuery());
    REQUIRE(!m->getAtomWithIdx(2)->hasQuery());
    REQUIRE(m->getAtomWithIdx(3)->hasQuery());
    REQUIRE(!m->getAtomWithIdx(4)->hasQuery());
  }
  SECTION("test that ring bond count properties parse correctly") {
    auto m = R"CTAB(
MOESketch           2D

  5  5  0  0  1  0            999 V2000
   13.5413    2.8394    0.0000 N   0  0  0  0  0  0  0  0  0  3  0  0
   14.0120    1.4152    0.0000 N   0  0  0  0  0  0  0  0  0  0  0  0
   15.5120    1.4227    0.0000 N   0  0  0  0  0  0  0  0  0  0  0  0
   15.9683    2.8516    0.0000 N   0  0  0  0  0  0  0  0  0  2  0  0
   14.7504    3.7272    0.0000 C   0  0  0  0  0  0  0  0  0  1  0  0
  1  2  8  0  0  0  4
  2  3  8  0  0  0  0
  3  4  8  0  0  0  4
  4  5  8  0  0  0  9
  5  1  1  0  0  0  0
M  RBC  4   2   1   3   0   4  -1   5   0
M  END
)CTAB"_ctab;
    REQUIRE(m);
    REQUIRE(m->getAtomWithIdx(1)->hasQuery());
    REQUIRE(!m->getAtomWithIdx(2)->hasQuery());
    REQUIRE(m->getAtomWithIdx(3)->hasQuery());
    REQUIRE(!m->getAtomWithIdx(4)->hasQuery());
  }
}

TEST_CASE("Github #3246: O.co2 types around P not correctly handled") {
  SECTION("as reported") {
    std::string mol2 = R"MOL2(#       Name: temp
#       Creating user name:     baliuste
#       Creation time:  12. 03. 2021 13:50

#       Modifying user name:    baliuste
#       Modification time:      12. 03. 2021 13:50
#       Program:        corina 4.3.0 0026  30.10.2019

# @<TRIPOS>ENERGY
#       0.00

# @<TRIPOS>FOOTER
# DeltaE 0.0
@<TRIPOS>MOLECULE
temp
  20   21    0    0    0
SMALL
NO_CHARGES


@<TRIPOS>ATOM
   1 C1            -1.2321    -0.8688     0.0096 C.3
   2 C2             0.0021    -0.0041     0.0020 C.2
   3 N3             1.1984    -0.4572    -0.0118 N.2
   4 C4             2.2083     0.4335    -0.0167 C.ar
   5 C5             3.6010     0.2154    -0.0311 C.ar
   6 C6             4.4640     1.2688    -0.0342 C.ar
   7 C7             3.9918     2.5739    -0.0227 C.ar
   8 C8             2.6369     2.8170    -0.0080 C.ar
   9 C9             1.7390     1.7516    -0.0051 C.ar
  10 S10           -0.0211     1.7022     0.0114 S.3
  11 P11            5.1612     3.9606    -0.0264 P.3
  12 O12            6.4827     3.5313     0.6973 O.co2
  13 O13            5.4837     4.3678    -1.5044 O.co2
  14 O14            4.5270     5.1805     0.7248 O.co2
  15 H15           -1.5398    -1.0718    -1.0162 H
  16 H16           -1.0139    -1.8089     0.5163 H
  17 H17           -2.0352    -0.3512     0.5342 H
  18 H18            3.9859    -0.7936    -0.0402 H
  19 H19            5.5284     1.0865    -0.0460 H
  20 H20            2.2703     3.8328     0.0010 H
@<TRIPOS>BOND
   1    1    2 1
   2    1   15 1
   3    1   16 1
   4    1   17 1
   5    2   10 1
   6    2    3 2
   7    3    4 1
   8    4    9 ar
   9    4    5 ar
  10    5    6 ar
  11    5   18 1
  12    6    7 ar
  13    6   19 1
  14    7    8 ar
  15    7   11 1
  16    8    9 ar
  17    8   20 1
  18    9   10 1
  19   11   12 ar
  20   11   13 ar
  21   11   14 ar

#       End of record)MOL2";
    std::unique_ptr<RWMol> m(Mol2BlockToMol(mol2));
    REQUIRE(m);
  }
}

std::string read_file(const std::string &fname) {
  std::ifstream ifs(fname);
  return std::string(std::istreambuf_iterator<char>(ifs),
                     std::istreambuf_iterator<char>());
}

#ifdef RDK_BUILD_MAEPARSER_SUPPORT
TEST_CASE("MaeMolSupplier setData and reset methods",
          "[mae][MaeMolSupplier][reader]") {
  std::string rdbase = getenv("RDBASE");

  MaeMolSupplier supplier;

  std::vector<std::string> mol_names1 = {
      "48",  "78",  "128", "163", "164", "170", "180", "186",
      "192", "203", "210", "211", "213", "220", "229", "256"};
  std::string fname1 =
      rdbase + "/Code/GraphMol/FileParsers/test_data/NCI_aids_few.mae";
  auto data1 = read_file(fname1);

  supplier.setData(data1);

  // Test the reset method by iterating the same input twice
  for (unsigned i = 0; i < 2; ++i) {
    unsigned j = 0;
    while (!supplier.atEnd()) {
      INFO("First input, lap " + std::to_string(i) + ", mol " +
           std::to_string(j));

      std::unique_ptr<ROMol> mol(supplier.next());
      REQUIRE(mol != nullptr);

      std::string mol_name;
      REQUIRE(mol->getPropIfPresent("_Name", mol_name) == true);
      REQUIRE(j < mol_names1.size());
      CHECK(mol_name == mol_names1[j]);

      ++j;
    }
    INFO("First input, mol count");
    CHECK(j == 16);

    supplier.reset();
  }

  // Now reuse the supplier with some different input
  std::string fname2 =
      rdbase + "/Code/GraphMol/FileParsers/test_data/stereochem.mae";
  auto data2 = read_file(fname2);

  supplier.setData(data2);

  unsigned i = 0;
  while (!supplier.atEnd()) {
    INFO("Second input, mol " + std::to_string(i));

    std::unique_ptr<ROMol> molptr;
    try {
      molptr.reset(supplier.next());
    } catch (const FileParseException &) {
      // the 4th structure is intentionally bad.
    }

    REQUIRE((i == 3) ^ (molptr != nullptr));

    ++i;
  }
  INFO("Second input, mol count");
  CHECK(i == 5);

  // Reset throws if called after close
  INFO("Reset after close");
  supplier.close();
  REQUIRE_THROWS_AS(supplier.reset(), Invar::Invariant);
}

TEST_CASE("MaeMolSupplier length", "[mae][MaeMolSupplier][reader]") {
  std::string rdbase = getenv("RDBASE");
  std::string fname1 =
      rdbase + "/Code/GraphMol/FileParsers/test_data/NCI_aids_few.mae";

  std::vector<std::string> mol_names = {
      "48",  "78",  "128", "163", "164", "170", "180", "186",
      "192", "203", "210", "211", "213", "220", "229", "256"};
  auto mols_in_file = mol_names.size();

  MaeMolSupplier supplier(fname1);

  CHECK(supplier.length() == mols_in_file);

  unsigned i = 0;
  for (; i < 2; ++i) {
    std::unique_ptr<ROMol> mol(supplier.next());

    std::string mol_name;
    REQUIRE(mol->getPropIfPresent("_Name", mol_name) == true);
    CHECK(mol_name == mol_names[i]);
  }

  CHECK(supplier.length() == mols_in_file);

  while (!supplier.atEnd()) {
    std::unique_ptr<ROMol> mol(supplier.next());

    std::string mol_name;
    REQUIRE(mol->getPropIfPresent("_Name", mol_name) == true);
    CHECK(mol_name == mol_names[i]);
    ++i;
  }

  CHECK(i == mols_in_file);
  CHECK(supplier.length() == mols_in_file);
  CHECK(supplier.atEnd());
}

TEST_CASE("MaeMolSupplier and operator[]", "[mae][MaeMolSupplier][reader]") {
  std::string rdbase = getenv("RDBASE");
  std::string fname1 =
      rdbase + "/Code/GraphMol/FileParsers/test_data/NCI_aids_few.mae";

  std::vector<std::string> mol_names = {
      "48",  "78",  "128", "163", "164", "170", "180", "186",
      "192", "203", "210", "211", "213", "220", "229", "256"};
  auto mols_in_file = mol_names.size();

  MaeMolSupplier supplier(fname1);

  std::string mol_name;
  for (unsigned i = 0; i < mols_in_file; ++i) {
    std::unique_ptr<ROMol> mol(supplier[i]);
    REQUIRE(mol->getPropIfPresent("_Name", mol_name) == true);
    CHECK(mol_name == mol_names[i]);

    auto j = mols_in_file - (i + 1);
    mol.reset(supplier[j]);
    REQUIRE(mol->getPropIfPresent("_Name", mol_name) == true);
    CHECK(mol_name == mol_names[j]);
  }

  CHECK_THROWS_AS(supplier[mols_in_file], FileParseException);
  CHECK_THROWS_AS(supplier[-1], FileParseException);
}

TEST_CASE("MaeMolSupplier is3D flag", "[mae][MaeMolSupplier][reader]") {
  std::string rdbase = getenv("RDBASE");
  std::string fname1 =
      rdbase + "/Code/GraphMol/FileParsers/test_data/NCI_aids_few.mae";

  MaeMolSupplier supplier(fname1);

  std::unique_ptr<ROMol> mol(supplier[0]);

  std::string mol_name;
  REQUIRE(mol->getPropIfPresent("_Name", mol_name) == true);
  CHECK(mol_name == "48");

  CHECK(mol->getConformer().is3D() == true);

  std::string fname2 =
      rdbase + "/Code/GraphMol/FileParsers/test_data/benzene.mae";

  supplier.setData(read_file(fname2));

  mol.reset(supplier[0]);

  REQUIRE(mol->getPropIfPresent("_Name", mol_name) == true);
  CHECK(mol_name == "Structure1");

  CHECK(mol->getConformer().is3D() == false);
}

void check_roundtripped_properties(RDProps &original, RDProps &roundtrip) {
  // We don't care about the computed or private props
  original.clearComputedProps();
  auto includePrivate = false;
  auto originalPropNames = original.getPropList(includePrivate);
  auto roundtripPropNames = roundtrip.getPropList(includePrivate);

  // We allow the roundtrip to add extra info, but the original
  // properties must be present
  REQUIRE(roundtripPropNames.size() >= originalPropNames.size());

  std::sort(originalPropNames.begin(), originalPropNames.end());
  std::sort(roundtripPropNames.begin(), roundtripPropNames.end());

  REQUIRE(std::includes(roundtripPropNames.begin(), roundtripPropNames.end(),
                        originalPropNames.begin(), originalPropNames.end()));

  for (const auto &o : original.getDict().getData()) {
    if (o.key == detail::computedPropName) {
      continue;
    }

    UNSCOPED_INFO("Checking property = " << o.key);

    switch (o.val.getTag()) {
      case RDTypeTag::BoolTag:
        CHECK(rdvalue_cast<bool>(o.val) == roundtrip.getProp<bool>(o.key));
        break;

      case RDTypeTag::IntTag:
      case RDTypeTag::UnsignedIntTag:
        CHECK(rdvalue_cast<int>(o.val) == roundtrip.getProp<int>(o.key));
        break;

      case RDTypeTag::DoubleTag:
      case RDTypeTag::FloatTag:
        CHECK(rdvalue_cast<double>(o.val) == roundtrip.getProp<double>(o.key));
        break;

      case RDTypeTag::StringTag:
        CHECK(rdvalue_cast<std::string>(o.val) ==
              roundtrip.getProp<std::string>(o.key));
        break;

      default:
        throw std::runtime_error("Unexpected property type");
    }
  }
}

TEST_CASE("MaeWriter atom numbering chirality", "[mae][MaeWriter][writer]") {
  SECTION("R") {
    auto mol = "C/C=C/[C@@H](CO)C(C)C"_smiles;
    auto oss = new std::ostringstream;
    MaeWriter w(oss);
    w.write(*mol);
    w.flush();
    auto iss = new std::istringstream(oss->str());
    auto roundtrip = MaeMolSupplier(iss).next();
    CHECK(roundtrip->getAtomWithIdx(3)->getChiralTag() ==
          Atom::CHI_TETRAHEDRAL_CW);
    delete roundtrip;
  }

  SECTION("S") {
    auto mol = "C/C=C/[C@H](CO)C(C)C"_smiles;
    auto oss = new std::ostringstream;
    MaeWriter w(oss);
    w.write(*mol);
    w.flush();
    auto iss = new std::istringstream(oss->str());
    auto roundtrip = MaeMolSupplier(iss).next();
    CHECK(roundtrip->getAtomWithIdx(3)->getChiralTag() ==
          Atom::CHI_TETRAHEDRAL_CCW);
    delete roundtrip;
  }
}

TEST_CASE("MaeWriter any stereo", "[mae][MaeWriter][writer]") {
  auto m = R"CTAB(
     RDKit          2D

  0  0  0  0  0  0  0  0  0  0999 V3000
M  V30 BEGIN CTAB
M  V30 COUNTS 6 5 0 0 0
M  V30 BEGIN ATOM
M  V30 1 C -2.942857 -0.857143 0.000000 0
M  V30 2 C -1.514286 -0.857143 0.000000 0
M  V30 3 H -3.657143 0.380036 0.000000 0
M  V30 4 Br -3.657143 -2.094322 0.000000 0
M  V30 5 F -0.800000 -2.094322 0.000000 0
M  V30 6 Cl -0.800000 0.380036 0.000000 0
M  V30 END ATOM
M  V30 BEGIN BOND
M  V30 1 2 1 2 CFG=2
M  V30 2 1 1 3
M  V30 3 1 1 4
M  V30 4 1 2 5
M  V30 5 1 2 6
M  V30 END BOND
M  V30 END CTAB
M  END
$$$$
)CTAB"_ctab;
  REQUIRE(m);

  // Currently, MaeMolSupplier does not recognize "either" double bonds, this
  // just tests that the bond will be recognizable by schrodinger software
  auto oss = new std::ostringstream;
  MaeWriter w(oss);
  w.write(*m);
  w.flush();
  auto maeblock = oss->str();
  CHECK(maeblock.find("i_sd_original_parity") != std::string::npos);
  // expected bond line -- include RDKit cfg properties
  CHECK(maeblock.find("1 1 2 2 2 2 2") != std::string::npos);
}

TEST_CASE("MaeWriter basic testing", "[mae][MaeWriter][writer]") {
  auto mol = "C1CCCCC1"_smiles;
  REQUIRE(mol);

  auto add_some_props = [](RDProps &obj, const std::string &prefix) {
    obj.setProp(prefix + "_bool_prop", false);
    obj.setProp(prefix + "_int_prop", 42);
    obj.setProp(prefix + "_real_prop", 3.141592);
    obj.setProp(prefix + "_string_prop", "this is just a dummy property");
  };

  add_some_props(*mol, "mol");
  add_some_props(*mol->getAtomWithIdx(0), "atom");
  add_some_props(*mol->getBondWithIdx(0), "bond");

  SECTION("Check output") {
    mol->setProp(common_properties::_Name, "test mol 1");

    // The writer always takes ownership of the stream!
    auto oss = new std::ostringstream;
    MaeWriter w(oss);
    w.write(*mol);
    w.flush();

    auto mae = oss->str();

    // Check for the Maestro file header
    REQUIRE(mae.find("s_m_m2io_version") != std::string::npos);

    // Check the CT header and Structure properties
    auto ctBlockStart = mae.find("f_m_ct");
    REQUIRE(ctBlockStart != std::string::npos);

    auto atomBlockStart = mae.find("m_atom[6]");
    REQUIRE(atomBlockStart != std::string::npos);

    auto bondBlockStart = mae.find("m_bond[6]");
    REQUIRE(bondBlockStart != std::string::npos);

    std::string_view ctBlock(&mae[ctBlockStart], atomBlockStart - ctBlockStart);
    std::string_view atomBlock(&mae[atomBlockStart],
                               bondBlockStart - atomBlockStart);
    std::string_view bondBlock(&mae[bondBlockStart]);

    // Check mol properties
    CHECK(ctBlock.find("s_m_title") != std::string::npos);

    CHECK(ctBlock.find("b_rdk_mol_bool_prop") != std::string::npos);
    CHECK(ctBlock.find("i_rdk_mol_int_prop") != std::string::npos);
    CHECK(ctBlock.find("r_rdk_mol_real_prop") != std::string::npos);
    CHECK(ctBlock.find("s_rdk_mol_string_prop") != std::string::npos);

    // Check Atom properties
    CHECK(atomBlock.find("r_m_x_coord") != std::string::npos);
    CHECK(atomBlock.find("r_m_y_coord") != std::string::npos);
    CHECK(atomBlock.find("r_m_z_coord") != std::string::npos);
    CHECK(atomBlock.find("i_m_atomic_number") != std::string::npos);
    CHECK(atomBlock.find("i_m_formal_charge") != std::string::npos);

    CHECK(atomBlock.find("b_rdk_atom_bool_prop") != std::string::npos);
    CHECK(atomBlock.find("i_rdk_atom_int_prop") != std::string::npos);
    CHECK(atomBlock.find("r_rdk_atom_real_prop") != std::string::npos);
    CHECK(atomBlock.find("s_rdk_atom_string_prop") != std::string::npos);

    // Check Bond properties
    CHECK(bondBlock.find("i_m_from") != std::string::npos);
    CHECK(bondBlock.find("i_m_to") != std::string::npos);
    CHECK(bondBlock.find("i_m_order") != std::string::npos);

    CHECK(bondBlock.find("b_rdk_bond_bool_prop") != std::string::npos);
    CHECK(bondBlock.find("i_rdk_bond_int_prop") != std::string::npos);
    CHECK(bondBlock.find("r_rdk_bond_real_prop") != std::string::npos);
    CHECK(bondBlock.find("s_rdk_bond_string_prop") != std::string::npos);
  }

  SECTION("Check bond ends indices order") {
    // in the bonds block, 'from' index must be lower than 'to' index

    // As usual, the writer takes ownership of the stream
    auto oss = new std::stringstream;
    MaeWriter w(oss);
    w.write(*mol);
    w.flush();

    std::string line;
    while (std::getline(*oss, line) &&
           line.find("m_bond[6]") == std::string::npos) {
      // Discard data until we reach the bond block
    }

    unsigned from_pos = -1;  // offset comment
    unsigned to_pos = -1;    // offset comment
    bool from_seen = false;
    bool to_seen = false;

    while (std::getline(*oss, line) && line.find(":::") == std::string::npos) {
      // Skip lines (comment, property names, separator)
      // until we reach the actual data.
      // Also, find position of 'to' and 'from' indices in the property list
      if (!from_seen) {
        ++from_pos;
        if (line.find("i_m_from") != std::string::npos) {
          from_seen = true;
        }
      }
      if (!to_seen) {
        ++to_pos;
        if (line.find("i_m_to") != std::string::npos) {
          to_seen = true;
        }
      }
    }
    REQUIRE(from_pos > 0);
    REQUIRE(to_pos > 0);

    int from = -1;
    int to = -1;
    std::string prop;
    unsigned tokens = 1 + std::max(from_pos, to_pos);
    for (unsigned i = 0; i < mol->getNumAtoms(); ++i) {
      std::getline(*oss, line);
      std::stringstream ss(line);
      for (unsigned j = 0; j < tokens; ++j) {
        if (j == from_pos) {
          ss >> from;
        } else if (j == to_pos) {
          ss >> to;
        } else {
          ss >> prop;
        }
      }
      REQUIRE(from != -1);
      REQUIRE(to != -1);
      CHECK(from < to);
    }
  }

  SECTION("Check Property filtering") {
    std::vector<std::string> keptProps{
        "mol_bool_prop",
        "atom_int_prop",
        "bond_real_prop",
        "non_existent_property",
    };

    mol->setProp(common_properties::_Name, "test mol 2");

    // The writer always takes ownership of the stream!
    auto oss = new std::ostringstream;
    MaeWriter w(oss);

    w.setProps(keptProps);

    w.write(*mol);
    w.flush();

    auto mae = oss->str();

    // Check for the Maestro file header
    REQUIRE(mae.find("s_m_m2io_version") != std::string::npos);

    // Check the CT header and Structure properties
    auto ctBlockStart = mae.find("f_m_ct");
    REQUIRE(ctBlockStart != std::string::npos);

    auto atomBlockStart = mae.find("m_atom[6]");
    REQUIRE(atomBlockStart != std::string::npos);

    auto bondBlockStart = mae.find("m_bond[6]");
    REQUIRE(bondBlockStart != std::string::npos);

    std::string_view ctBlock(&mae[ctBlockStart], atomBlockStart - ctBlockStart);
    std::string_view atomBlock(&mae[atomBlockStart],
                               bondBlockStart - atomBlockStart);
    std::string_view bondBlock(&mae[bondBlockStart]);

    // Check mol properties
    CHECK(ctBlock.find("s_m_title") != std::string::npos);

    CHECK(ctBlock.find("b_rdk_mol_bool_prop") != std::string::npos);

    CHECK(ctBlock.find("i_rdk_mol_int_prop") == std::string::npos);
    CHECK(ctBlock.find("r_rdk_mol_real_prop") == std::string::npos);
    CHECK(ctBlock.find("s_rdk_mol_string_prop") == std::string::npos);

    // Check Atom properties
    CHECK(atomBlock.find("r_m_x_coord") != std::string::npos);
    CHECK(atomBlock.find("r_m_y_coord") != std::string::npos);
    CHECK(atomBlock.find("r_m_z_coord") != std::string::npos);
    CHECK(atomBlock.find("i_m_atomic_number") != std::string::npos);
    CHECK(atomBlock.find("i_m_formal_charge") != std::string::npos);

    CHECK(atomBlock.find("i_rdk_atom_int_prop") != std::string::npos);

    CHECK(atomBlock.find("b_rdk_atom_bool_prop") == std::string::npos);
    CHECK(atomBlock.find("r_rdk_atom_real_prop") == std::string::npos);
    CHECK(atomBlock.find("s_rdk_atom_string_prop") == std::string::npos);

    // Check Bond properties
    CHECK(bondBlock.find("i_m_from") != std::string::npos);
    CHECK(bondBlock.find("i_m_to") != std::string::npos);
    CHECK(bondBlock.find("i_m_order") != std::string::npos);

    CHECK(bondBlock.find("r_rdk_bond_real_prop") != std::string::npos);

    CHECK(bondBlock.find("b_rdk_bond_bool_prop") == std::string::npos);
    CHECK(bondBlock.find("i_rdk_bond_int_prop") == std::string::npos);
    CHECK(bondBlock.find("s_rdk_bond_string_prop") == std::string::npos);

    // The "i_rdk_atom_int_prop" prop should only be set on the first atom,
    // and unset on the other five
    auto count_occurrences = [&atomBlock](const char *needle) {
      size_t pos = 0;
      unsigned counter = 0;
      while (pos < std::string::npos) {
        pos = atomBlock.find(needle, pos + 1);
        counter += (pos != std::string::npos);
      }
      return counter;
    };

    CHECK(count_occurrences(" 42") == 1);
    CHECK(count_occurrences(" <>") == 5);
  }

  SECTION("Check roundtrip") {
    mol->setProp(common_properties::_Name, "test mol 3");

    // The writer always takes ownership of the stream!
    auto oss = new std::ostringstream;
    MaeWriter w(oss);
    w.write(*mol);
    w.flush();

    auto iss = new std::istringstream(oss->str());
    MaeMolSupplier r(iss);

    std::unique_ptr<ROMol> roundtrip_mol(r.next());
    REQUIRE(roundtrip_mol);

    REQUIRE(MolToSmiles(*roundtrip_mol) == "C1CCCCC1");

    {
      INFO("Checking mol properties");
      check_roundtripped_properties(*mol, *roundtrip_mol);
    }
    {
      INFO("Checking atom properties");
      for (unsigned i = 0; i < mol->getNumAtoms(); ++i) {
        check_roundtripped_properties(*mol->getAtomWithIdx(i),
                                      *roundtrip_mol->getAtomWithIdx(i));
      }
    }
    // Maeparser does not parse bond properties, so don't check them.
  }
  SECTION("Check reverse roundtrip") {
    constexpr std::string_view maeBlock = R"MAE(f_m_ct {
  s_m_title
  :::
  ""
  m_atom[1] {
    # First column is Index #
    r_m_x_coord
    r_m_y_coord
    r_m_z_coord
    i_m_atomic_number
    i_m_formal_charge
    :::
    1 -2.542857 2.171429 0.000000 6 0
    :::
  }
})MAE";

    auto iss = new std::istringstream(maeBlock.data());
    MaeMolSupplier r(iss);

    std::unique_ptr<ROMol> mol(r.next());
    REQUIRE(mol);

    // The writer always takes ownership of the stream!
    auto oss = new std::stringstream;
    MaeWriter w(oss);
    w.write(*mol);
    w.flush();

    std::string line;
    while (std::getline(*oss, line) && line != "f_m_ct {") {
      // Skip ahead to the ct block
    }

    // The only ct level property should be the title and stereo status
    std::getline(*oss, line);
    CHECK(line.find("i_m_ct_stereo_status") != std::string::npos);
    std::getline(*oss, line);
    CHECK(line.find("s_m_title") != std::string::npos);

    // End block marker
    std::getline(*oss, line);
    CHECK(line.find(":::") != std::string::npos);

    while (std::getline(*oss, line) &&
           line.find("m_atom[1]") == std::string::npos) {
      // Skip ahead to the atom block
    }

    // Only the atom properties in the initial mae block should be present
    std::getline(*oss, line);  // Chomp the comment line
    CAPTURE(line);
    REQUIRE(line.find("# First column is Index #") != std::string::npos);
    std::getline(*oss, line);

    CAPTURE(line);
    CHECK(line.find("r_m_x_coord") != std::string::npos);
    std::getline(*oss, line);
    CHECK(line.find("r_m_y_coord") != std::string::npos);
    std::getline(*oss, line);
    CHECK(line.find("r_m_z_coord") != std::string::npos);
    std::getline(*oss, line);
    CHECK(line.find("i_m_atomic_number") != std::string::npos);
    std::getline(*oss, line);
    CHECK(line.find("i_m_formal_charge") != std::string::npos);

    // End block marker
    std::getline(*oss, line);
    CHECK(line.find(":::") != std::string::npos);
  }

  SECTION("getText()") {
    mol->setProp(common_properties::_Name, "test mol 4");

    // The writer always takes ownership of the stream!
    auto oss = new std::ostringstream;
    std::string mae;
    {
      MaeWriter w(oss);
      w.write(*mol);
      mae = oss->str();
    }

    // Check for the Maestro file header
    REQUIRE(mae.find("s_m_m2io_version") != std::string::npos);

    // Check the CT header and Structure properties
    auto ctBlockStart = mae.find("f_m_ct");
    REQUIRE(ctBlockStart != std::string::npos);

    std::string_view ctBlock(&mae[ctBlockStart]);

    CHECK(ctBlock == MaeWriter::getText(*mol));
  }
}

TEST_CASE("MaeWriter edge case testing", "[mae][MaeWriter][writer][bug]") {
  SECTION("No atoms") {
    ROMol m;

    auto oss = new std::ostringstream;
    MaeWriter w(oss);
    w.write(m);
    w.flush();

    CHECK(oss->str().empty());
  }
  SECTION("No bonds") {
    auto m = "C"_smiles;
    REQUIRE(m);

    auto oss = new std::ostringstream;
    MaeWriter w(oss);
    w.write(*m);
    w.flush();

    auto mae = oss->str();
    REQUIRE(!mae.empty());

    CHECK(mae.find("m_atom[1]") != std::string::npos);
    CHECK(mae.find("m_bond[") == std::string::npos);
  }
  SECTION("Not kekulizable bonds") {
    bool debug = false;
    bool sanitize = false;
    std::unique_ptr<ROMol> m(SmilesToMol(
        "c1cncc1", debug, sanitize));  // This SMILES is intentionally bad!
    REQUIRE(m);

    m->getBondWithIdx(0)->setBondType(Bond::AROMATIC);

    auto oss = new std::ostringstream;
    MaeWriter w(oss);
    w.write(*m);
    w.flush();

    CHECK(oss->str().empty());
  }
  SECTION("Unsupported bonds") {
    auto m = "CC"_smiles;
    REQUIRE(m);

    m->getBondWithIdx(0)->setBondType(Bond::DATIVEONE);

    auto oss = new std::ostringstream;
    MaeWriter w(oss);
    w.write(*m);
    w.flush();

    CHECK(oss->str().empty());
  }
}

TEST_CASE("GitHub issue #6153: MaeMolSupplier requires bond block",
          "[mae][MaeMolSupplier][reader]") {
  SECTION("Reported issue: allow structure blocks without bond block") {
    std::string maeBlock = R"MAE(f_m_ct {
  s_m_title
  :::
  ""
  m_atom[1] {
    # First column is Index #
    r_m_x_coord
    r_m_y_coord
    r_m_z_coord
    i_m_atomic_number
    i_m_formal_charge
    :::
    1 -2.542857 2.171429 0.000000 6 0
    :::
  }
})MAE";

    MaeMolSupplier supplier;
    supplier.setData(maeBlock);

    std::unique_ptr<ROMol> mol{supplier.next()};
    CHECK(mol);
    CHECK(mol->getNumAtoms() == 1);
  }

  SECTION("Fail on ct block without atom block") {
    std::string maeBlock = R"MAE(f_m_ct {
  s_m_title
  :::
  ""
  }
})MAE";

    MaeMolSupplier supplier;
    supplier.setData(maeBlock);

    CHECK_THROWS_AS(supplier.next(), FileParseException);
  }

  SECTION("Fail on atom block without atoms #1") {
    // Note that the number of elements in the block is not
    // read from the block header!
    std::string maeBlock = R"MAE(f_m_ct {
  s_m_title
  :::
  ""
  m_atom[1] {
    # First column is Index #
    r_m_x_coord
    r_m_y_coord
    r_m_z_coord
    i_m_atomic_number
    i_m_formal_charge
    :::
    :::
  }
})MAE";

    MaeMolSupplier supplier;
    CHECK_THROWS_AS(supplier.setData(maeBlock), FileParseException);
  }
  SECTION("Fail on atom block without atoms #2") {
    // Note that the number of elements in the block is not
    // read from the block header!
    std::string maeBlock = R"MAE(f_m_ct {
  s_m_title
  :::
  ""
  m_atom[1] {
    # First column is Index #
    r_m_x_coord
    r_m_y_coord
    r_m_z_coord
    i_m_atomic_number
    i_m_formal_charge
    :::
    1 -2.542857 2.171429 0.000000 6 0
    :::
  }
}

f_m_ct {
  s_m_title
  :::
  ""
  m_atom[1] {
    # First column is Index #
    r_m_x_coord
    r_m_y_coord
    r_m_z_coord
    i_m_atomic_number
    i_m_formal_charge
    :::
    :::
  }
})MAE";

    MaeMolSupplier supplier;
    supplier.setData(maeBlock);

    // The first structure is ok
    std::unique_ptr<ROMol> mol{supplier.next()};
    CHECK(mol);
    CHECK(mol->getNumAtoms() == 1);

    CHECK_THROWS_AS(supplier.next(), FileParseException);
  }
}

TEST_CASE(
    "GitHub issue #6153: MaeMolSupplier cannot read dummy atoms from Maestro files",
    "[mae][MaeMolSupplier][MaeWriter]") {
  std::string maeBlock = R"MAE(f_m_ct {
 s_m_title
 i_m_ct_stereo_status
 i_m_ct_format
 :::
 COCH3
  1
  2
 m_atom[7] {
  # First column is atom index #
  i_m_mmod_type
  r_m_x_coord
  r_m_y_coord
  r_m_z_coord
  i_m_color
  i_m_atomic_number
  s_m_color_rgb
  s_m_atom_name
  i_m_mass_number
  :::
  1 61 -0.536336 0.931891 -0.000000 10 -2 1EE11E  DU1  1
  2 2 0.000000 0.000000 0.000000 2 6 A0A0A0  C2  <>
  3 3 1.500000 0.000000 0.000000 2 6 A0A0A0  C3  <>
  4 15 -0.623038 -1.078345 -0.000420 70 8 FF2F2F  O4  <>
  5 41 1.863333 -1.027662 -0.000000 21 1 FFFFFF  H5  <>
  6 41 1.863333 0.513831 -0.889981 21 1 FFFFFF  H6  <>
  7 41 1.863333 0.513831 0.889981 21 1 FFFFFF  H7  <>
  :::
 }
 m_bond[6] {
  # First column is bond index #
  i_m_from
  i_m_to
  i_m_order
  :::
  1 1 2 1
  2 2 3 1
  3 2 4 2
  4 3 5 1
  5 3 6 1
  6 3 7 1
  :::
 }
})MAE";
  SECTION("Read dummy atoms") {
    MaeMolSupplier supplier;
    supplier.setData(maeBlock);

    std::unique_ptr<ROMol> mol{supplier.next()};
    CHECK(mol);
    CHECK(mol->getNumAtoms() == 4);
    CHECK(mol->getAtomWithIdx(0)->getAtomicNum() == 0);
  }

  SECTION("Read Mol with reserved atom type") {
    const std::string dummyAtomicNum = " -2 ";
    const std::string reservedAtomicNum = " 0 ";
    size_t pos = maeBlock.find(dummyAtomicNum);
    maeBlock.replace(pos, dummyAtomicNum.size(), reservedAtomicNum);

    MaeMolSupplier supplier;
    supplier.setData(maeBlock);

    std::unique_ptr<ROMol> mol{supplier.next()};
    CHECK(mol);
    CHECK(mol->getNumAtoms() == 3);
    CHECK(mol->getNumBonds() == 2);
    CHECK(mol->getAtomWithIdx(0)->getAtomicNum() == 6);
  }

  SECTION("Write dummy atoms") {
    auto m = "*CC"_smiles;
    REQUIRE(m);
    REQUIRE(m->getNumAtoms() == 3);
    REQUIRE(m->getAtomWithIdx(0)->getAtomicNum() == 0);

    auto oss = new std::ostringstream;
    MaeWriter w(oss);
    w.write(*m);
    w.flush();

    const auto mae = oss->str();
    REQUIRE(!mae.empty());

    auto atomBlockStart = mae.find("m_atom[3]");
    REQUIRE(atomBlockStart != std::string::npos);

    auto bondBlockStart = mae.find("m_bond[2]");
    REQUIRE(bondBlockStart != std::string::npos);

    const std::string_view atomBlock(&mae[atomBlockStart],
                                     bondBlockStart - atomBlockStart);

    CHECK(atomBlock.find(" -2 ") != std::string::npos);
  }
}

#endif

TEST_CASE("Chained bond stereo and wiggly bonds") {
  SECTION("github6434") {
    std::string molblock = R"CTAB(
  Mrv2004 07102311132D

 10  9  0  0  0  0            999 V2000
   -4.7714   -0.0130    0.0000 O   0  0  0  0  0  0  0  0  0  0  0  0
   -5.4839   -0.4255    0.0000 C   0  0  0  0  0  0  0  0  0  0  0  0
   -6.2152   -0.0130    0.0000 C   0  0  0  0  0  0  0  0  0  0  0  0
   -6.9277   -0.4255    0.0000 C   0  0  0  0  0  0  0  0  0  0  0  0
   -5.4839   -1.2693    0.0000 N   0  0  0  0  0  0  0  0  0  0  0  0
   -6.2152    0.8120    0.0000 C   0  0  0  0  0  0  0  0  0  0  0  0
   -5.5007    1.2245    0.0000 H   0  0  0  0  0  0  0  0  0  0  0  0
   -6.9277    1.2433    0.0000 C   0  0  0  0  0  0  0  0  0  0  0  0
   -7.6422    0.8308    0.0000 H   0  0  0  0  0  0  0  0  0  0  0  0
   -6.9192    2.0683    0.0000 O   0  0  0  0  0  0  0  0  0  0  0  0
  2  1  1  0  0  0  0
  3  2  2  0  0  0  0
  2  5  1  4  0  0  0
  4  3  1  0  0  0  0
  6  3  1  0  0  0  0
  8  6  2  0  0  0  0
  6  7  1  4  0  0  0
  8  9  1  4  0  0  0
  8 10  1  0  0  0  0
M  END
  )CTAB";
    std::unique_ptr<RWMol> m;
    m.reset(MolBlockToMol(molblock));
    REQUIRE(m);
    CHECK(m->getNumAtoms() == 8);
  }
}

TEST_CASE("StereoGroup id forwarding", "[StereoGroup][ctab]") {
  auto m = "C[C@@H](O)[C@H](C)[C@@H](C)[C@@H](C)O |&7:3,o1:7,&8:1,&9:5|"_smiles;
  REQUIRE(m);
  CHECK(m->getStereoGroups().size() == 4);

  SECTION("ids reassigned by default") {
    const auto mb_out = MolToMolBlock(*m);
    CHECK(mb_out.find("M  V30 MDLV30/STERAC1") != std::string::npos);
    CHECK(mb_out.find("M  V30 MDLV30/STERAC2") != std::string::npos);
    CHECK(mb_out.find("M  V30 MDLV30/STERAC3") != std::string::npos);
    CHECK(mb_out.find("M  V30 MDLV30/STEREL1") != std::string::npos);
  }

  SECTION("forward input ids") {
    forwardStereoGroupIds(*m);
    const auto mb_out = MolToMolBlock(*m);
    CHECK(mb_out.find("M  V30 MDLV30/STERAC7") != std::string::npos);
    CHECK(mb_out.find("M  V30 MDLV30/STERAC8") != std::string::npos);
    CHECK(mb_out.find("M  V30 MDLV30/STERAC9") != std::string::npos);
    CHECK(mb_out.find("M  V30 MDLV30/STEREL1") != std::string::npos);
  }
}

TEST_CASE(
    "GitHub issue #6664: Mol file parser strips stereogenic H from imine bonds",
    "[reader]") {
  SECTION("mol file") {
    auto mol = R"CTAB(
                    2D

  7  7  0  0  0  0  0  0  0  0999 V2000
   -5.6250    1.1481    0.0000 C   0  0  0  0  0  0  0  0  0  0  0  0
   -6.2924    0.6631    0.0000 C   0  0  0  0  0  0  0  0  0  0  0  0
   -6.0375   -0.1214    0.0000 C   0  0  0  0  0  0  0  0  0  0  0  0
   -5.2125   -0.1214    0.0000 O   0  0  0  0  0  0  0  0  0  0  0  0
   -4.9576    0.6631    0.0000 C   0  0  0  0  0  0  0  0  0  0  0  0
   -4.1729    0.9181    0.0000 N   0  0  0  0  0  0  0  0  0  0  0  0
   -4.0014    1.7250    0.0000 H   0  0  0  0  0  0  0  0  0  0  0  0
  1  2  1  0  0  0  0
  2  3  1  0  0  0  0
  1  5  1  0  0  0  0
  5  6  2  0  0  0  0
  6  7  1  0  0  0  0
  3  4  1  0  0  0  0
  4  5  1  0  0  0  0
M  END
  )CTAB"_ctab;
    REQUIRE(mol);
    CHECK(mol->getNumAtoms() == 7);

    auto dblBond = mol->getBondWithIdx(3);
    REQUIRE(dblBond->getBondType() == Bond::DOUBLE);
    CHECK(dblBond->getStereo() == Bond::STEREOE);
  }
  SECTION("mol2 file") {
    auto mol = R"MOL2(
@<TRIPOS>MOLECULE
title: molecule 1
7   7    1
SMALL
USER_CHARGES


@<TRIPOS>ATOM
      1 C1         -5.6250    1.1481    0.0000 C.3       1 UNK         0.0000
      2 C2         -6.2924    0.6631    0.0000 C.3       1 UNK         0.0000
      3 C3         -6.0375   -0.1214    0.0000 C.3       1 UNK         0.0000
      4 O4         -5.2125   -0.1214    0.0000 O.3       1 UNK         0.0000
      5 C5         -4.9576    0.6631    0.0000 C.2       1 UNK         0.0000
      6 N6         -4.1729    0.9181    0.0000 N.2       1 UNK         0.0000
      7 H7         -4.0014    1.7250    0.0000 H         1 UNK         0.0000
@<TRIPOS>BOND
     1    1    2 1
     2    1    5 1
     3    2    3 1
     4    3    4 1
     5    4    5 1
     6    5    6 2
     7    6    7 1
  )MOL2"_mol2;
    REQUIRE(mol);
    CHECK(mol->getNumAtoms() == 7);

    auto dblBond = mol->getBondWithIdx(5);
    REQUIRE(dblBond->getBondType() == Bond::DOUBLE);
    CHECK(dblBond->getStereo() == Bond::STEREOE);
  }
}

TEST_CASE(
    "z coordinate tolerance in flat structures"
    "[bug][molblock]") {
  const auto mol = R"CTAB(
     RDKit          2D

  4  3  0  0  0  0  0  0  0  0999 V2000
    0.0000    0.0000    0.0010 C   0  0  0  0  0  0  0  0  0  0  0  0
    1.2990    0.7500    0.0000 C   0  0  0  0  0  0  0  0  0  0  0  0
    2.5981   -0.0000    0.0000 O   0  0  0  0  0  0  0  0  0  0  0  0
    1.2990    2.2500    0.0000 S   0  0  0  0  0  0  0  0  0  0  0  0
  2  1  1  1
  2  3  1  0
  2  4  1  0
M  END
)CTAB"_ctab;
  REQUIRE(mol);
  REQUIRE(mol->getNumConformers() == 1);

  auto conf = mol->getConformer();
  CHECK(!conf.is3D());

  CHECK(mol->getAtomWithIdx(1)->getChiralTag() ==
        Atom::ChiralType::CHI_TETRAHEDRAL_CCW);
}

TEST_CASE("Calculate 2D/3D from coordinates", "[molblock]") {
  SECTION("v2000, 2D structure marked as 3D without 2D stereo marks") {
    const auto mol = R"CTAB(
     RDKit          3D

  4  3  0  0  0  0  0  0  0  0999 V2000
    0.0000    0.0000    0.0000 C   0  0  0  0  0  0  0  0  0  0  0  0
    1.2990    0.7500    0.0000 C   0  0  0  0  0  0  0  0  0  0  0  0
    2.5981   -0.0000    0.0000 O   0  0  0  0  0  0  0  0  0  0  0  0
    1.2990    2.2500    0.0000 S   0  0  0  0  0  0  0  0  0  0  0  0
  2  1  1
  2  3  1
  2  4  1
M  END
)CTAB"_ctab;
    REQUIRE(mol);
    REQUIRE(mol->getNumConformers() == 1);

    auto conf = mol->getConformer();
    CHECK(conf.is3D());

    CHECK(mol->getAtomWithIdx(1)->getChiralTag() ==
          Atom::ChiralType::CHI_UNSPECIFIED);
  }

  SECTION("v2000, 2D structure marked as 3D with 2D stereo marks") {
    const auto mol = R"CTAB(
     RDKit          3D

  4  3  0  0  0  0  0  0  0  0999 V2000
    0.0000    0.0000    0.0000 C   0  0  0  0  0  0  0  0  0  0  0  0
    1.2990    0.7500    0.0000 C   0  0  0  0  0  0  0  0  0  0  0  0
    2.5981   -0.0000    0.0000 O   0  0  0  0  0  0  0  0  0  0  0  0
    1.2990    2.2500    0.0000 S   0  0  0  0  0  0  0  0  0  0  0  0
  2  1  1  1
  2  3  1  0
  2  4  1  0
M  END
)CTAB"_ctab;
    REQUIRE(mol);
    REQUIRE(mol->getNumConformers() == 1);

    auto conf = mol->getConformer();
    CHECK(!conf.is3D());

    CHECK(mol->getAtomWithIdx(1)->getChiralTag() ==
          Atom::ChiralType::CHI_TETRAHEDRAL_CCW);
  }

  SECTION("v2000, 3D structure marked as 2D") {
    const auto mol = R"CTAB(
     RDKit          2D

  4  3  0  0  0  0  0  0  0  0999 V2000
   -0.0017    0.0135    0.0027 C   0  0  0  0  0  0  0  0  0  0  0  0
    0.8238    0.0150    0.0040 C   0  0  0  0  0  0  0  0  0  0  0  0
    1.0881   -0.3228    0.6346 O   0  0  0  0  0  0  0  0  0  0  0  0
    1.1772    0.9156   -0.0296 S   0  0  0  0  0  0  0  0  0  0  0  0
  2  1  1
  2  3  1
  2  4  1
M  END
)CTAB"_ctab;
    REQUIRE(mol);
    REQUIRE(mol->getNumConformers() == 1);

    auto conf = mol->getConformer();
    CHECK(conf.is3D());

    CHECK(mol->getAtomWithIdx(1)->getChiralTag() ==
          Atom::ChiralType::CHI_TETRAHEDRAL_CCW);
  }

  SECTION("v3000, 2D structure marked as 3D without 2D stereo marks") {
    const auto mol = R"CTAB(
     RDKit          3D

  0  0  0     0  0            999 V3000
M  V30 BEGIN CTAB
M  V30 COUNTS 4 3 0 0 0
M  V30 BEGIN ATOM
M  V30 1 C 1.0912 0.945 0 0
M  V30 2 C 2.4248 1.715 0 0
M  V30 3 O 3.7586 0.945 0 0
M  V30 4 S 2.4248 3.255 0 0
M  V30 END ATOM
M  V30 BEGIN BOND
M  V30 1 1 2 1
M  V30 2 1 2 3
M  V30 3 1 2 4
M  V30 END BOND
M  V30 END CTAB
M  END
)CTAB"_ctab;
    REQUIRE(mol);
    REQUIRE(mol->getNumConformers() == 1);

    auto conf = mol->getConformer();
    CHECK(conf.is3D());

    CHECK(mol->getAtomWithIdx(1)->getChiralTag() ==
          Atom::ChiralType::CHI_UNSPECIFIED);
  }

  SECTION("v3000, 2D structure marked as 3D with 2D stereo marks") {
    const auto mol = R"CTAB(
     RDKit          3D

  0  0  0     0  0            999 V3000
M  V30 BEGIN CTAB
M  V30 COUNTS 4 3 0 0 0
M  V30 BEGIN ATOM
M  V30 1 C 1.0912 0.945 0 0
M  V30 2 C 2.4248 1.715 0 0 CFG=2
M  V30 3 O 3.7586 0.945 0 0
M  V30 4 S 2.4248 3.255 0 0
M  V30 END ATOM
M  V30 BEGIN BOND
M  V30 1 1 2 1 CFG=1
M  V30 2 1 2 3
M  V30 3 1 2 4
M  V30 END BOND
M  V30 END CTAB
M  END
)CTAB"_ctab;
    REQUIRE(mol);
    REQUIRE(mol->getNumConformers() == 1);

    auto conf = mol->getConformer();
    CHECK(!conf.is3D());

    CHECK(mol->getAtomWithIdx(1)->getChiralTag() ==
          Atom::ChiralType::CHI_TETRAHEDRAL_CCW);
  }

  SECTION("v3000, 3D structure marked as 2D") {
    const auto mol = R"CTAB(
     RDKit          2D

  0  0  0     0  0            999 V3000
M  V30 BEGIN CTAB
M  V30 COUNTS 4 3 0 0 0
M  V30 BEGIN ATOM
M  V30 1 C -0.0033 0.0252 0.0052 0
M  V30 2 C 1.5379 0.028 0.0075 0 CFG=2
M  V30 3 O 2.0313 -0.6027 1.1846 0
M  V30 4 S 2.1975 1.7092 -0.0554 0
M  V30 END ATOM
M  V30 BEGIN BOND
M  V30 1 1 2 1
M  V30 2 1 2 3
M  V30 3 1 2 4
M  V30 END BOND
M  V30 END CTAB
M  END
)CTAB"_ctab;
    REQUIRE(mol);
    REQUIRE(mol->getNumConformers() == 1);

    auto conf = mol->getConformer();
    CHECK(conf.is3D());

    CHECK(mol->getAtomWithIdx(1)->getChiralTag() ==
          Atom::ChiralType::CHI_TETRAHEDRAL_CCW);
  }
}

TEST_CASE(
    "GitHub Issue #6703: Exporting to mol marks imine bonds EITHERDOUBLE when imine H is implicit",
    "[bug][writer][stereo]") {
  auto m = "NC(O)=N"_smiles;
  REQUIRE(m);
  REQUIRE(m->getNumAtoms() == 4);
  auto bond = m->getBondWithIdx(2);
  REQUIRE(bond->getBondType() == Bond::DOUBLE);
  REQUIRE(bond->getStereo() == Bond::BondStereo::STEREONONE);
  REQUIRE(bond->getBondDir() == Bond::BondDir::NONE);

  std::string molblock;
  SECTION("v2000") {
    molblock = MolToMolBlock(*m);
    REQUIRE(molblock.find("  4  3  0  0  0  0  0  0  0  0999 V2000") !=
            std::string::npos);

    // There must be a double bond, but it must not be marked as either
    REQUIRE(molblock.find("  2  4  2") != std::string::npos);
    CHECK(molblock.find("  2  4  2  3") == std::string::npos);
  }
  SECTION("v3000") {
    molblock = MolToV3KMolBlock(*m);
    REQUIRE(molblock.find("M  V30 COUNTS 4 3 0 0 0") != std::string::npos);

    // There must be a double bond, but it must not be marked as either
    REQUIRE(molblock.find("M  V30 3 2 2 4") != std::string::npos);
    CHECK(molblock.find("CFG=2") == std::string::npos);
  }

  std::unique_ptr<ROMol> m2{MolBlockToMol(molblock)};
  REQUIRE(m2);
  REQUIRE(m2->getNumAtoms() == 4);

  auto bond2 = m2->getBondWithIdx(2);
  REQUIRE(bond2->getBondType() == Bond::DOUBLE);
  CHECK(bond2->getStereo() == Bond::BondStereo::STEREONONE);
  CHECK(bond2->getBondDir() == Bond::BondDir::NONE);
}

TEST_CASE(
    "github #5819: Support writing detailed SMARTS queries to CTABs using the SMARTSQ mechanism") {
  SECTION("as reported") {
    auto m = "[C,N,O]C[#6]*[$(C(=O)O)]"_smarts;
    REQUIRE(m);
    auto ctab = MolToV3KMolBlock(*m);
    // std::cerr << ctab << std::endl;
    // make sure we still do list queries correctly
    CHECK(ctab.find("V30 1 [C,N,O]") != std::string::npos);
    CHECK(ctab.find("FIELDDATA=\"[C,N,O]") == std::string::npos);
    CHECK(ctab.find("FIELDDATA=\"C\"") == std::string::npos);
    CHECK(ctab.find("FIELDDATA=\"[#6]\"") == std::string::npos);
    CHECK(ctab.find("FIELDDATA=\"*\"") == std::string::npos);
    CHECK(ctab.find("SMARTSQ") != std::string::npos);
    CHECK(ctab.find("[$(C(=O)O)]") != std::string::npos);

    // make sure we can properly parse that
    std::unique_ptr<RWMol> nm{MolBlockToMol(ctab)};
    REQUIRE(nm);
    CHECK(MolToSmarts(*nm) == "[#6,#7,#8][#6][#6]*[$(C(=O)O)]");
  }
}

class FragTest {
 public:
  std::string fileName;
  bool expectedResult;
  bool reapplyMolBlockWedging;
  unsigned int origSgroupCount;
  unsigned int newSgroupCount;

  FragTest(std::string fileNameInit, bool expectedResultInit,
           bool reapplyMolBlockWedgingInit, unsigned int origSgroupCountInit,
           unsigned int newSgroupCountInit)
      : fileName(fileNameInit),
        expectedResult(expectedResultInit),
        reapplyMolBlockWedging(reapplyMolBlockWedgingInit),
        origSgroupCount(origSgroupCountInit),
        newSgroupCount(newSgroupCountInit){};
};

void testFragmentation(const FragTest &fragTest) {
  INFO(fragTest.fileName);
  std::string rdbase = getenv("RDBASE");

  std::string fName = rdbase +
                      "/Code/GraphMol/FileParsers/test_data/sgroupFragments/" +
                      fragTest.fileName;
  std::unique_ptr<RWMol> mol(MolFileToMol(fName, false));  // don't sanitize yet
  REQUIRE(mol);
  CHECK(getSubstanceGroups(*mol).size() == fragTest.origSgroupCount);

  auto frags = MolOps::getMolFrags(*mol, true);
  CHECK(frags.size() > 1);

  // get the largest fragment

  unsigned int largestFragSize = 0;
  ROMol *largestFrag = nullptr;
  for (auto frag : frags) {
    if (frag->getNumAtoms() > largestFragSize) {
      largestFragSize = frag->getNumAtoms();
      largestFrag = frag.get();
    }
  }

  CHECK(largestFrag);
  CHECK(getSubstanceGroups(*largestFrag).size() == fragTest.newSgroupCount);

  if (fragTest.origSgroupCount == fragTest.newSgroupCount) {
    // if the number of sgroups is the same, then the sgroups should be the
    // same
    for (unsigned int sgIndex = 0;
         sgIndex < getSubstanceGroups(*largestFrag).size(); ++sgIndex) {
      CHECK(getSubstanceGroups(*largestFrag)[sgIndex].getProp<std::string>(
                "TYPE") ==
            getSubstanceGroups(*mol)[sgIndex].getProp<std::string>("TYPE"));
    }
  }
}

TEST_CASE("FragmentSgroupTest", "[bug][reader]") {
  std::string rdbase = getenv("RDBASE");
  SECTION("basics") {
    std::vector<FragTest> tests = {
        FragTest("polymerSalt.mol", true, true, 1, 1),
        FragTest("copolymer_sgroup.sdf", true, true, 1,
                 0),  // fragmntation does not keep the sgroup for this one
        FragTest("DataSgroup.sdf", true, true, 2, 2),
        FragTest("DataSgroupMissingUnitsDisplayed.sdf", true, true, 1, 1),
        FragTest("EmbeddedSGroupSUP_MUL.sdf", true, true, 2, 2),
        FragTest("EmbeddedSgroupCOP_SUP.sdf", true, true, 2, 2),
        FragTest("EmbeddedSgroupDAT_SUP.sdf", true, true, 2, 2),
        FragTest("EmbeddedSgroupMUL_MUL.sdf", true, true, 3, 3),
        FragTest("EmbeddedSgroupMUL_SUP.sdf", true, true, 2, 2),
        FragTest("EmbeddedSgroupSRU_SUP.sdf", true, true, 2, 2),
        FragTest("EmbeddedSgroupSUPEXP_SUP.sdf", true, true, 2, 2),
        FragTest("EmbeddedSgroupSUPEXP_SUP2.sdf", true, true, 2, 2),
        FragTest("EmbeddedSgroupSUP_SUP.sdf", true, true, 2, 2),
        FragTest("EmbeddedSgroupSUP_SUP2.sdf", true, true, 2, 2),
        FragTest("GenericSgroup.sdf", true, true, 1, 1),
        FragTest("MarvinOldSuperGroupTest.sdf", true, true, 9, 5),
        FragTest("MonomerSgroup.sdf", true, true, 1, 1),
        FragTest("MultipleSgroup.sdf", true, true, 1, 1),
        FragTest("MultipleSgroupParentInMiddleOfAtomBlock.sdf", true, true, 1,
                 1),
        FragTest("SgroupExpanded.sdf", true, true, 1, 1),
        FragTest("SgroupMultAttach.sdf", true, true, 4, 4),
        FragTest("Sgroup_MUL_ParentInMiddle.sdf", true, true, 1, 1),
        FragTest("modification_sgroup.sdf", true, true, 2, 1),
    };
    for (auto test : tests) {
      testFragmentation(test);
    }
  };
}

<<<<<<< HEAD
TEST_CASE("ZBOs in V3K blocks") {
  std::string rdbase = getenv("RDBASE");
  rdbase += "/Code/GraphMol/FileParsers/test_data/";

  SECTION("basics") {
    std::string fName;
    fName = rdbase + "H3BNH3.mol";
    auto m = v2::FileParsers::MolFromMolFile(fName);
    REQUIRE(m);
    auto run_tests = [](auto &m) {
      CHECK(m->getNumAtoms() == 2);
      CHECK(m->getNumBonds() == 1);
      CHECK(m->getBondWithIdx(0)->getBondType() == Bond::ZERO);
      CHECK(m->getAtomWithIdx(0)->getFormalCharge() == 0);
      CHECK(m->getAtomWithIdx(1)->getFormalCharge() == 0);
      CHECK(m->getAtomWithIdx(0)->getNumExplicitHs() == 3);
      CHECK(m->getAtomWithIdx(1)->getNumExplicitHs() == 0);
      CHECK(m->getAtomWithIdx(0)->getTotalNumHs() == 3);
      CHECK(m->getAtomWithIdx(1)->getTotalNumHs() == 3);
    };
    run_tests(m);
    auto mb = MolToV3KMolBlock(*m);
    std::cerr << "!!!!" << mb << std::endl;
    CHECK(mb.find("ZBO") != std::string::npos);
    CHECK(mb.find("HYD") != std::string::npos);
    CHECK(mb.find("ZCH") != std::string::npos);
    auto m2 = v2::FileParsers::MolFromMolBlock(mb);
    REQUIRE(m2);
    run_tests(m2);
  }
=======
TEST_CASE(
    "GitHub Issue #7259: Writing StereoGroups to Mol files should break lines at 80 characters",
    "[bug]") {
  auto run_checks = [](const auto &mol) {
    REQUIRE(mol);
    REQUIRE(mol->getNumAtoms() == 77);

    const auto stgs = mol->getStereoGroups();
    REQUIRE(stgs.size() == 1);
    CHECK(stgs[0].getAtoms().size() == 35);
  };

  // Just some long chain with (a lot of) random up and down side branches
  const auto m =
      ("CC(C)[C@@H](C)[C@H](C)[C@@H](C)[C@H](C)[C@@H](C)[C@H](C)[C@@H](C)[C@H](C)[C@@H](C)[C@H]"
       "(C)[C@@H](C)[C@H](C)[C@@H](C)[C@H](C)[C@H](C)[C@H](C)[C@@H](C)[C@H](C)[C@H]1C[C@@H]([C@H]"
       "(C)[C@@H](C)[C@H](C)[C@@H](C)[C@H](C)[C@@H](C)[C@H](C)[C@@H](C)[C@H](C)[C@@H](C)[C@H](C)"
       "[C@@H](C)[C@H](C)[C@@H](C)C(C)C)[C@@H](C)[C@H]1C |a:1,3,5,7,9,11,13,15,17,19,21,23,25,27,"
       "29,31,33,35,39,41,42,44,46,48,50,52,54,56,58,60,62,64,66,68,70,73,75|"_smiles);
  run_checks(m);

  const auto mb = MolToMolBlock(*m);
  const auto steAbsPos = mb.find("M  V30 MDLV30/STEABS ATOMS=(35 ");
  REQUIRE(steAbsPos != std::string::npos);
  const auto endOfLine = mb.find("\nM  V30 ", steAbsPos + 1);
  REQUIRE(endOfLine != std::string::npos);
  CHECK(mb[endOfLine - 1] == '-');

  run_checks(v2::FileParsers::MolFromMolBlock(mb));
}

TEST_CASE(
    "GitHub Issue #7256: RDKit fails to parse \"M RAD\" lines with were radical is 0",
    "[bug]") {
  const auto mb = R"CTAB(
     RDKit          2D

  1  0  0  0  0  0  0  0  0  0999 V2000
    0.0000    0.0000    0.0000 C   0  0  0  0  0  0  0  0  0  0  0  0
M  RAD  1   1   0
M  END
)CTAB";

  std::unique_ptr<RWMol> mol(MolBlockToMol(mb));
  REQUIRE(mol);
  REQUIRE(mol->getNumAtoms() == 1);
  const auto at = mol->getAtomWithIdx(0);
  CHECK(at->getNumRadicalElectrons() == 0);
>>>>>>> a6f0493f
}<|MERGE_RESOLUTION|>--- conflicted
+++ resolved
@@ -1601,13 +1601,20 @@
 
     auto *conf = new Conformer{7};
     conf->setId(0);
-    conf->setAtomPos(0, RDGeom::Point3D{0.402012650000000, -0.132994360000000, 1.000000170000000});
-    conf->setAtomPos(1, RDGeom::Point3D{0.876222600000000, 0.997390900000000,  1.000000030000000});
-    conf->setAtomPos(2, RDGeom::Point3D{0.366137990000000, 2.110718500000000,  0.999999820000000});
-    conf->setAtomPos(3, RDGeom::Point3D{2.486961570000000, 1.004799350000000,  0.999999990000000});
-    conf->setAtomPos(4, RDGeom::Point3D{3.033118410000000, 2.237399550000000,  1.000000100000000});
-    conf->setAtomPos(5, RDGeom::Point3D{3.007723370000000, 0.373992940000000,  2.077133250000000});
-    conf->setAtomPos(6, RDGeom::Point3D{3.007723400000000, 0.373993120000000,  -0.077133360000000});
+    conf->setAtomPos(0, RDGeom::Point3D{0.402012650000000, -0.132994360000000,
+                                        1.000000170000000});
+    conf->setAtomPos(1, RDGeom::Point3D{0.876222600000000, 0.997390900000000,
+                                        1.000000030000000});
+    conf->setAtomPos(2, RDGeom::Point3D{0.366137990000000, 2.110718500000000,
+                                        0.999999820000000});
+    conf->setAtomPos(3, RDGeom::Point3D{2.486961570000000, 1.004799350000000,
+                                        0.999999990000000});
+    conf->setAtomPos(4, RDGeom::Point3D{3.033118410000000, 2.237399550000000,
+                                        1.000000100000000});
+    conf->setAtomPos(5, RDGeom::Point3D{3.007723370000000, 0.373992940000000,
+                                        2.077133250000000});
+    conf->setAtomPos(6, RDGeom::Point3D{3.007723400000000, 0.373993120000000,
+                                        -0.077133360000000});
     mol->addConformer(conf);
 
     const std::string xyzblock = MolToXYZBlock(*mol, 0, 15);
@@ -7060,7 +7067,56 @@
   };
 }
 
-<<<<<<< HEAD
+TEST_CASE(
+    "GitHub Issue #7259: Writing StereoGroups to Mol files should break lines at 80 characters",
+    "[bug]") {
+  auto run_checks = [](const auto &mol) {
+    REQUIRE(mol);
+    REQUIRE(mol->getNumAtoms() == 77);
+
+    const auto stgs = mol->getStereoGroups();
+    REQUIRE(stgs.size() == 1);
+    CHECK(stgs[0].getAtoms().size() == 35);
+  };
+
+  // Just some long chain with (a lot of) random up and down side branches
+  const auto m =
+      ("CC(C)[C@@H](C)[C@H](C)[C@@H](C)[C@H](C)[C@@H](C)[C@H](C)[C@@H](C)[C@H](C)[C@@H](C)[C@H]"
+       "(C)[C@@H](C)[C@H](C)[C@@H](C)[C@H](C)[C@H](C)[C@H](C)[C@@H](C)[C@H](C)[C@H]1C[C@@H]([C@H]"
+       "(C)[C@@H](C)[C@H](C)[C@@H](C)[C@H](C)[C@@H](C)[C@H](C)[C@@H](C)[C@H](C)[C@@H](C)[C@H](C)"
+       "[C@@H](C)[C@H](C)[C@@H](C)C(C)C)[C@@H](C)[C@H]1C |a:1,3,5,7,9,11,13,15,17,19,21,23,25,27,"
+       "29,31,33,35,39,41,42,44,46,48,50,52,54,56,58,60,62,64,66,68,70,73,75|"_smiles);
+  run_checks(m);
+
+  const auto mb = MolToMolBlock(*m);
+  const auto steAbsPos = mb.find("M  V30 MDLV30/STEABS ATOMS=(35 ");
+  REQUIRE(steAbsPos != std::string::npos);
+  const auto endOfLine = mb.find("\nM  V30 ", steAbsPos + 1);
+  REQUIRE(endOfLine != std::string::npos);
+  CHECK(mb[endOfLine - 1] == '-');
+
+  run_checks(v2::FileParsers::MolFromMolBlock(mb));
+}
+
+TEST_CASE(
+    "GitHub Issue #7256: RDKit fails to parse \"M RAD\" lines where radical is 0",
+    "[bug]") {
+  const auto mb = R"CTAB(
+     RDKit          2D
+
+  1  0  0  0  0  0  0  0  0  0999 V2000
+    0.0000    0.0000    0.0000 C   0  0  0  0  0  0  0  0  0  0  0  0
+M  RAD  1   1   0
+M  END
+)CTAB";
+
+  std::unique_ptr<RWMol> mol(MolBlockToMol(mb));
+  REQUIRE(mol);
+  REQUIRE(mol->getNumAtoms() == 1);
+  const auto at = mol->getAtomWithIdx(0);
+  CHECK(at->getNumRadicalElectrons() == 0);
+}
+
 TEST_CASE("ZBOs in V3K blocks") {
   std::string rdbase = getenv("RDBASE");
   rdbase += "/Code/GraphMol/FileParsers/test_data/";
@@ -7084,6 +7140,8 @@
     run_tests(m);
     auto mb = MolToV3KMolBlock(*m);
     std::cerr << "!!!!" << mb << std::endl;
+    CHECK(mb.find("M  V30 1 0 1 2") == std::string::npos);
+    CHECK(mb.find("M  V30 1 1 1 2") != std::string::npos);
     CHECK(mb.find("ZBO") != std::string::npos);
     CHECK(mb.find("HYD") != std::string::npos);
     CHECK(mb.find("ZCH") != std::string::npos);
@@ -7091,54 +7149,4 @@
     REQUIRE(m2);
     run_tests(m2);
   }
-=======
-TEST_CASE(
-    "GitHub Issue #7259: Writing StereoGroups to Mol files should break lines at 80 characters",
-    "[bug]") {
-  auto run_checks = [](const auto &mol) {
-    REQUIRE(mol);
-    REQUIRE(mol->getNumAtoms() == 77);
-
-    const auto stgs = mol->getStereoGroups();
-    REQUIRE(stgs.size() == 1);
-    CHECK(stgs[0].getAtoms().size() == 35);
-  };
-
-  // Just some long chain with (a lot of) random up and down side branches
-  const auto m =
-      ("CC(C)[C@@H](C)[C@H](C)[C@@H](C)[C@H](C)[C@@H](C)[C@H](C)[C@@H](C)[C@H](C)[C@@H](C)[C@H]"
-       "(C)[C@@H](C)[C@H](C)[C@@H](C)[C@H](C)[C@H](C)[C@H](C)[C@@H](C)[C@H](C)[C@H]1C[C@@H]([C@H]"
-       "(C)[C@@H](C)[C@H](C)[C@@H](C)[C@H](C)[C@@H](C)[C@H](C)[C@@H](C)[C@H](C)[C@@H](C)[C@H](C)"
-       "[C@@H](C)[C@H](C)[C@@H](C)C(C)C)[C@@H](C)[C@H]1C |a:1,3,5,7,9,11,13,15,17,19,21,23,25,27,"
-       "29,31,33,35,39,41,42,44,46,48,50,52,54,56,58,60,62,64,66,68,70,73,75|"_smiles);
-  run_checks(m);
-
-  const auto mb = MolToMolBlock(*m);
-  const auto steAbsPos = mb.find("M  V30 MDLV30/STEABS ATOMS=(35 ");
-  REQUIRE(steAbsPos != std::string::npos);
-  const auto endOfLine = mb.find("\nM  V30 ", steAbsPos + 1);
-  REQUIRE(endOfLine != std::string::npos);
-  CHECK(mb[endOfLine - 1] == '-');
-
-  run_checks(v2::FileParsers::MolFromMolBlock(mb));
-}
-
-TEST_CASE(
-    "GitHub Issue #7256: RDKit fails to parse \"M RAD\" lines with were radical is 0",
-    "[bug]") {
-  const auto mb = R"CTAB(
-     RDKit          2D
-
-  1  0  0  0  0  0  0  0  0  0999 V2000
-    0.0000    0.0000    0.0000 C   0  0  0  0  0  0  0  0  0  0  0  0
-M  RAD  1   1   0
-M  END
-)CTAB";
-
-  std::unique_ptr<RWMol> mol(MolBlockToMol(mb));
-  REQUIRE(mol);
-  REQUIRE(mol->getNumAtoms() == 1);
-  const auto at = mol->getAtomWithIdx(0);
-  CHECK(at->getNumRadicalElectrons() == 0);
->>>>>>> a6f0493f
 }