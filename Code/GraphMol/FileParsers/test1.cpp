--- conflicted
+++ resolved
@@ -5320,143 +5320,76 @@
   {
     std::string pathName = getenv("RDBASE");
     pathName += "/Code/GraphMol/FileParsers/test_data/";
-<<<<<<< HEAD
-    RWMol *testQuery =
-        MolFileToMol(pathName + "AtomQuery1.mol", true, false, true);
-    TEST_ASSERT(testQuery);
-
-    RWMol *testMol = SmilesToMol("[H]C([H])([H])C1=CN=C(C=C)C(C2CCCCC2)=C1C");
-=======
     std::unique_ptr<RWMol> testQuery(
         MolFileToMol(pathName + "AtomQuery1.mol", true, false, true));
     TEST_ASSERT(testQuery);
 
     std::unique_ptr<RWMol> testMol(
         SmilesToMol("[H]C([H])([H])C1=CN=C(C=C)C(C2CCCCC2)=C1C"));
->>>>>>> 73b4da2a
     TEST_ASSERT(testMol);
 
     MatchVectType mv;
     SubstructMatch(*testMol, *testQuery, mv);
     TEST_ASSERT(mv.size() > 0);
 
-<<<<<<< HEAD
-    delete testMol;
-    testMol = SmilesToMol("[H]CC1=CN=C(C=C)C(C2CCCCC2)=C1C");
-=======
     testMol.reset(SmilesToMol("[H]CC1=CN=C(C=C)C(C2CCCCC2)=C1C"));
->>>>>>> 73b4da2a
     TEST_ASSERT(testMol);
 
     SubstructMatch(*testMol, *testQuery, mv);
     TEST_ASSERT(mv.size() > 0);
 
-<<<<<<< HEAD
-    delete testMol;
-    testMol = SmilesToMol("CCC1=CN=C(C=C)C(C2CCCCC2)=C1C");
-=======
     testMol.reset(SmilesToMol("CCC1=CN=C(C=C)C(C2CCCCC2)=C1C"));
->>>>>>> 73b4da2a
     TEST_ASSERT(testMol);
 
     SubstructMatch(*testMol, *testQuery, mv);
     TEST_ASSERT(mv.size() == 0);  // search fails
-<<<<<<< HEAD
-
-    delete testMol;
-    delete testQuery;
-=======
->>>>>>> 73b4da2a
   }
   {
     std::string pathName = getenv("RDBASE");
     pathName += "/Code/GraphMol/FileParsers/test_data/";
-<<<<<<< HEAD
-    RWMol *testQuery =
-        MolFileToMol(pathName + "AtomQuery2.mol", true, false, true);
-    TEST_ASSERT(testQuery);
-
-    RWMol *testMol = SmilesToMol("C1(C)C(C)=CN=C(C)C=1C1CCCCC1");
-=======
     std::unique_ptr<RWMol> testQuery(
         MolFileToMol(pathName + "AtomQuery2.mol", true, false, true));
     TEST_ASSERT(testQuery);
 
     std::unique_ptr<RWMol> testMol(SmilesToMol("C1(C)C(C)=CN=C(C)C=1C1CCCCC1"));
->>>>>>> 73b4da2a
     TEST_ASSERT(testMol);
 
     MatchVectType mv;
     SubstructMatch(*testMol, *testQuery, mv);
     TEST_ASSERT(mv.size() > 0);
 
-<<<<<<< HEAD
-    delete testMol;
-    testMol = SmilesToMol("C1(C)C(C)=CN=C(C)C=1C12CCC(CC1)CC2");
-=======
     testMol.reset(SmilesToMol("C1(C)C(C)=CN=C(C)C=1C12CCC(CC1)CC2"));
->>>>>>> 73b4da2a
     TEST_ASSERT(testMol);
 
     SubstructMatch(*testMol, *testQuery, mv);
     TEST_ASSERT(mv.size() == 0);  // search fails
-<<<<<<< HEAD
-
-    delete testMol;
-    delete testQuery;
-=======
->>>>>>> 73b4da2a
   }
   {
     std::string pathName = getenv("RDBASE");
     pathName += "/Code/GraphMol/FileParsers/test_data/";
-<<<<<<< HEAD
-    RWMol *testQuery =
-        MolFileToMol(pathName + "AtomQuery3.mol", true, false, true);
-    TEST_ASSERT(testQuery);
-
-    RWMol *testMol = SmilesToMol("CCC1=CN=C(C=C)C(C2CCCCC2)=C1C");
-=======
     std::unique_ptr<RWMol> testQuery(
         MolFileToMol(pathName + "AtomQuery3.mol", true, false, true));
     TEST_ASSERT(testQuery);
 
     std::unique_ptr<RWMol> testMol(
         SmilesToMol("CCC1=CN=C(C=C)C(C2CCCCC2)=C1C"));
->>>>>>> 73b4da2a
     TEST_ASSERT(testMol);
 
     MatchVectType mv;
     SubstructMatch(*testMol, *testQuery, mv);
     TEST_ASSERT(mv.size() > 0);
 
-<<<<<<< HEAD
-    delete testMol;
-    testMol = SmilesToMol("CCC1=CN=C(C3=CC=CC=C3)C(C2CCCCC2)=C1C");
-=======
     testMol.reset(SmilesToMol("CCC1=CN=C(C3=CC=CC=C3)C(C2CCCCC2)=C1C"));
->>>>>>> 73b4da2a
     TEST_ASSERT(testMol);
 
     SubstructMatch(*testMol, *testQuery, mv);
     TEST_ASSERT(mv.size() > 0);
 
-<<<<<<< HEAD
-    delete testMol;
-    testMol = SmilesToMol("CCC1=CN=C(C3CCCCC3)C(C2CCCCC2)=C1C");
-=======
     testMol.reset(SmilesToMol("CCC1=CN=C(C3CCCCC3)C(C2CCCCC2)=C1C"));
->>>>>>> 73b4da2a
     TEST_ASSERT(testMol);
 
     SubstructMatch(*testMol, *testQuery, mv);
     TEST_ASSERT(mv.size() == 0);
-<<<<<<< HEAD
-
-    delete testMol;
-    delete testQuery;
-=======
->>>>>>> 73b4da2a
   }
 
   BOOST_LOG(rdInfoLog) << "Finished" << std::endl;
