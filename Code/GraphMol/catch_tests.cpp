--- conflicted
+++ resolved
@@ -256,7 +256,6 @@
   }
 }
 
-<<<<<<< HEAD
 #endif
 TEST_CASE("github #2437: Canon::rankMolAtoms results in crossed double bonds in rings",
           "[bug, molops]") {
@@ -318,7 +317,8 @@
       nmb = MolToMolBlock(*mol);
       CHECK(nmb.find("2  4  2  3") == std::string::npos);
       CHECK(nmb.find("2  4  2  0") != std::string::npos);
-=======
+  }
+}
 TEST_CASE(
     "github #2423: Incorrect assignment of explicit Hs to Al+3 read from mol "
     "block",
@@ -335,6 +335,5 @@
     REQUIRE(mol);
     CHECK(mol->getAtomWithIdx(0)->getFormalCharge() == 3);
     CHECK(mol->getAtomWithIdx(0)->getTotalNumHs() == 0);
->>>>>>> 1b43c9f8
   }
 }