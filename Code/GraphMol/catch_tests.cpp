#define CATCH_CONFIG_MAIN  // This tells Catch to provide a main() - only do
                           // this in one cpp file
#include "catch.hpp"

#include <GraphMol/RDKitBase.h>
#include <GraphMol/new_canon.h>
#include <GraphMol/RDKitQueries.h>
#include <GraphMol/Chirality.h>
#include <GraphMol/FileParsers/FileParsers.h>
#include <GraphMol/SmilesParse/SmilesParse.h>
#include <GraphMol/SmilesParse/SmilesWrite.h>
#include <GraphMol/SmilesParse/SmartsWrite.h>

using namespace RDKit;
#if 1
TEST_CASE("SMILES Parsing works", "[molops]") {
  std::unique_ptr<RWMol> mol(SmilesToMol("C1CC1"));
  REQUIRE(mol);
  REQUIRE(mol->getNumAtoms() == 3);
}

TEST_CASE("Sanitization tests", "[molops]") {
  std::unique_ptr<RWMol> mol(SmilesToMol("C1=CC=CC=C1Cc2ccccc2", false, false));
  REQUIRE(mol);
  REQUIRE(mol->getNumAtoms() == 13);

  SECTION("properties") {
    mol->updatePropertyCache();
    CHECK(mol->getAtomWithIdx(0)->getTotalNumHs() == 1);
    CHECK(!mol->getAtomWithIdx(0)->getIsAromatic());
    CHECK(mol->getAtomWithIdx(7)->getIsAromatic());
    SECTION("aromaticity") {
      unsigned int opThatFailed;
      MolOps::sanitizeMol(*mol, opThatFailed, MolOps::SANITIZE_SETAROMATICITY);
      // mol->debugMol(std::cerr);
      CHECK(mol->getAtomWithIdx(7)->getIsAromatic());
      // blocked by #1730
      // CHECK(mol->getAtomWithIdx(0)->getIsAromatic());
    }
    SECTION("kekulize") {
      unsigned int opThatFailed;
      MolOps::sanitizeMol(*mol, opThatFailed, MolOps::SANITIZE_KEKULIZE);
      CHECK(!mol->getAtomWithIdx(0)->getIsAromatic());
      CHECK(!mol->getAtomWithIdx(7)->getIsAromatic());
    }
  }
}

TEST_CASE("Github #2062", "[bug, molops]") {
  SmilesParserParams ps;
  ps.removeHs = false;
  ps.sanitize = true;
  std::unique_ptr<RWMol> mol(SmilesToMol("[C:1][C:2]([H:3])([H])[O:4][H]", ps));
  REQUIRE(mol);
  CHECK(mol->getNumAtoms() == 6);
  mol->getAtomWithIdx(1)->setProp("intProp", 42);
  MolOps::mergeQueryHs(*mol);
  CHECK(mol->getNumAtoms() == 3);
  SECTION("basics") { CHECK(mol->getAtomWithIdx(1)->getAtomMapNum() == 2); }
  SECTION("other props") {
    REQUIRE(mol->getAtomWithIdx(1)->hasProp("intProp"));
    CHECK(mol->getAtomWithIdx(1)->getProp<int>("intProp") == 42);
  }
}

TEST_CASE("Github #2086", "[bug, molops]") {
  SECTION("reported version") {
    auto mol = "C1CCCC1"_smiles;
    REQUIRE(mol);
    MolOps::addHs(*mol);
    REQUIRE(mol->getNumAtoms() == 15);
    mol->removeBond(4, 13);
    MolOps::removeHs(*mol);
    REQUIRE(mol->getNumAtoms() == 6);
  }
}

TEST_CASE("github #299", "[bug, molops, SSSR]") {
  SECTION("simplified") {
    auto mol =
        "C13%13%14.C124%18.C25%13%15.C368%17.C4679.C75%10%17.C8%11%14%16.C9%11%12%18.C%10%12%15%16"_smiles;
    REQUIRE(mol);
    REQUIRE(mol->getNumAtoms() == 9);
  }

  SECTION("old example from molopstest") {
    auto mol = "C123C45C11C44C55C22C33C14C523"_smiles;
    REQUIRE(mol);
    REQUIRE(mol->getNumAtoms() == 9);
  }

  SECTION("carborane") {
    std::unique_ptr<RWMol> mol(
        SmilesToMol("[B]1234[B]567[B]118[B]229[B]33%10[B]454[B]656[B]711[B]822["
                    "C]933[B]%1045[C]6123",
                    0, false));
    REQUIRE(mol);
    CHECK(mol->getNumAtoms() == 12);
    mol->updatePropertyCache(false);
    MolOps::findSSSR(*mol);
    REQUIRE(mol->getRingInfo()->isInitialized());
  }
  SECTION("original report from ChEbI") {
    std::string pathName = getenv("RDBASE");
    pathName += "/Code/GraphMol/test_data/";
    std::unique_ptr<RWMol> mol(
        MolFileToMol(pathName + "ChEBI_50252.mol", false));
    REQUIRE(mol);
    CHECK(mol->getNumAtoms() == 80);
    mol->updatePropertyCache(false);
    MolOps::findSSSR(*mol);
    REQUIRE(mol->getRingInfo()->isInitialized());
  }
}

TEST_CASE("github #2224", "[bug, molops, removeHs, query]") {
  SECTION("the original report") {
    std::string pathName = getenv("RDBASE");
    pathName += "/Code/GraphMol/test_data/";
    std::unique_ptr<RWMol> mol(MolFileToMol(pathName + "github2224_1.mol"));
    REQUIRE(mol);
    REQUIRE(mol->getNumAtoms() == 7);
  }
  SECTION("basics") {
    SmilesParserParams ps;
    ps.removeHs = false;
    ps.sanitize = true;
    std::unique_ptr<ROMol> mol(SmilesToMol("C[H]", ps));
    REQUIRE(mol);
    REQUIRE(mol->getNumAtoms() == 2);
    {  // The H without a query is removed
      std::unique_ptr<ROMol> m2(MolOps::removeHs(*mol));
      CHECK(m2->getNumAtoms() == 1);
    }
    {  // but if we add a query feature it's not removed
      RWMol m2(*mol);
      auto *qa = new QueryAtom(1);
      m2.replaceAtom(1, qa);
      m2.getAtomWithIdx(1)->setAtomicNum(1);
      MolOps::removeHs(m2);
      CHECK(m2.getNumAtoms() == 2);
      delete qa;
    }
  }
}

TEST_CASE(
    "github #2268: Recognize N in three-membered rings as potentially chiral",
    "[bug,stereo]") {
  SECTION("basics: N in a 3 ring") {
    const auto mol = "C[N@]1CC1C"_smiles;
    REQUIRE(mol);
    CHECK(mol->getAtomWithIdx(1)->getChiralTag() != Atom::CHI_UNSPECIFIED);
  }
  SECTION("basics: N in a 4 ring") {
    const auto mol = "C[N@]1CCC1C"_smiles;
    REQUIRE(mol);
    CHECK(mol->getAtomWithIdx(1)->getChiralTag() == Atom::CHI_UNSPECIFIED);
  }
  SECTION("the original molecule") {
    std::string mb = R"CTAB(
  Mrv1810 02131915062D          

 18 20  0  0  1  0            999 V2000
   -0.7207   -1.3415    0.0000 N   0  0  1  0  0  0  0  0  0  0  0  0
   -0.0583   -0.8416    0.0000 C   0  0  2  0  0  0  0  0  0  0  0  0
   -0.0083   -1.7540    0.0000 O   0  0  0  0  0  0  0  0  0  0  0  0
   -1.3956   -0.8666    0.0000 C   0  0  2  0  0  0  0  0  0  0  0  0
   -0.3250   -0.0667    0.0000 C   0  0  0  0  0  0  0  0  0  0  0  0
   -2.1955   -0.6499    0.0000 C   0  0  0  0  0  0  0  0  0  0  0  0
   -1.1499   -0.0792    0.0000 C   0  0  0  0  0  0  0  0  0  0  0  0
    0.6541   -0.4292    0.0000 C   0  0  0  0  0  0  0  0  0  0  0  0
   -2.7830   -1.2291    0.0000 O   0  0  0  0  0  0  0  0  0  0  0  0
   -1.6081   -1.6623    0.0000 C   0  0  0  0  0  0  0  0  0  0  0  0
   -2.4080    0.1500    0.0000 O   0  0  0  0  0  0  0  0  0  0  0  0
    1.3665   -0.8374    0.0000 C   0  0  0  0  0  0  0  0  0  0  0  0
    0.6416    0.3958    0.0000 C   0  0  0  0  0  0  0  0  0  0  0  0
   -3.1996    0.3708    0.0000 C   0  0  0  0  0  0  0  0  0  0  0  0
   -3.4121    1.1624    0.0000 C   0  0  0  0  0  0  0  0  0  0  0  0
    1.3498    0.8207    0.0000 C   0  0  0  0  0  0  0  0  0  0  0  0
    2.0790   -0.4167    0.0000 C   0  0  0  0  0  0  0  0  0  0  0  0
    2.0665    0.4083    0.0000 C   0  0  0  0  0  0  0  0  0  0  0  0
  2  1  1  0  0  0  0
  1  3  1  1  0  0  0
  4  1  1  0  0  0  0
  5  2  1  0  0  0  0
  4  6  1  0  0  0  0
  7  4  1  0  0  0  0
  2  8  1  6  0  0  0
  9  6  2  0  0  0  0
  4 10  1  1  0  0  0
 11  6  1  0  0  0  0
 12  8  2  0  0  0  0
 13  8  1  0  0  0  0
 14 11  1  0  0  0  0
 15 14  1  0  0  0  0
 16 13  2  0  0  0  0
 17 12  1  0  0  0  0
 18 16  1  0  0  0  0
  2  3  1  0  0  0  0
  5  7  1  0  0  0  0
 17 18  2  0  0  0  0
M  END
)CTAB";
    std::unique_ptr<ROMol> mol(MolBlockToMol(mb));
    REQUIRE(mol);
    CHECK(mol->getAtomWithIdx(0)->getChiralTag() != Atom::CHI_UNSPECIFIED);
  }
}

TEST_CASE("github #2244", "[bug, molops, stereo]") {
  SECTION("the original report") {
    auto mol = "CC=CC=CC"_smiles;
    REQUIRE(mol);
    MolOps::findPotentialStereoBonds(*mol, true);
    CHECK(mol->getBondWithIdx(1)->getStereo() == Bond::STEREOANY);
    CHECK(mol->getBondWithIdx(3)->getStereo() == Bond::STEREOANY);
    mol->getBondWithIdx(3)->setStereo(Bond::STEREONONE);
    MolOps::findPotentialStereoBonds(*mol, true);
    CHECK(mol->getBondWithIdx(1)->getStereo() == Bond::STEREOANY);
    CHECK(mol->getBondWithIdx(3)->getStereo() == Bond::STEREOANY);
  }
}

TEST_CASE(
    "github #2258: heterocycles with exocyclic bonds not failing valence check",
    "[bug, molops]") {
  SECTION("the original report") {
    std::vector<std::string> smiles = {"C=n1ccnc1", "C#n1ccnc1"};
    for (auto smi : smiles) {
      CHECK_THROWS_AS(SmilesToMol(smi), MolSanitizeException);
    }
  }
}

TEST_CASE("github #908: AddHs() using 3D coordinates with 2D conformations",
          "[bug, molops]") {
  SECTION("basics: single atom mols") {
    std::vector<std::string> smiles = {"Cl", "O", "N", "C"};
    for (auto smi : smiles) {
      // std::cerr << smi << std::endl;
      std::unique_ptr<RWMol> mol(SmilesToMol(smi));
      REQUIRE(mol);
      auto conf = new Conformer(1);
      conf->set3D(false);
      conf->setAtomPos(0, RDGeom::Point3D(0, 0, 0));
      mol->addConformer(conf, true);
      bool explicitOnly = false;
      bool addCoords = true;
      MolOps::addHs(*mol, explicitOnly, addCoords);
      for (size_t i = 0; i < mol->getNumAtoms(); ++i) {
        // std::cerr << "   " << i << " " << conf->getAtomPos(i) << std::endl;
        CHECK(conf->getAtomPos(i).z == 0.0);
      }
    }
  }
}

#endif
TEST_CASE(
    "github #2437: Canon::rankMolAtoms results in crossed double bonds in "
    "rings",
    "[bug, molops]") {
  SECTION("underlying problem") {
    std::string molb = R"CTAB(testmol
  Mrv1824 05081910082D          

  4  4  0  0  0  0            999 V2000
    6.9312   -8.6277    0.0000 C   0  0  0  0  0  0  0  0  0  0  0  0
    6.9312   -9.4527    0.0000 C   0  0  0  0  0  0  0  0  0  0  0  0
    7.7562   -8.6277    0.0000 C   0  0  0  0  0  0  0  0  0  0  0  0
    7.7562   -9.4527    0.0000 C   0  0  0  0  0  0  0  0  0  0  0  0
  1  2  1  0  0  0  0
  1  3  1  0  0  0  0
  3  4  1  0  0  0  0
  2  4  2  0  0  0  0
M  END
    )CTAB";
    bool sanitize = false;
    bool removeHs = false;
    std::unique_ptr<RWMol> mol(MolBlockToMol(molb, sanitize, removeHs));
    REQUIRE(mol);
    mol->updatePropertyCache();
    CHECK(mol->getBondWithIdx(3)->getBondType() == Bond::BondType::DOUBLE);
    CHECK(mol->getBondWithIdx(3)->getBondDir() == Bond::BondDir::NONE);
    std::vector<unsigned int> ranks;
    CHECK(!mol->getRingInfo()->isInitialized());
    Canon::rankMolAtoms(*mol, ranks);
    CHECK(!mol->getRingInfo()->isInitialized());
  }

  SECTION("as discovered") {
    std::string molb = R"CTAB(testmol
  Mrv1824 05081910082D          

  4  4  0  0  0  0            999 V2000
    6.9312   -8.6277    0.0000 C   0  0  0  0  0  0  0  0  0  0  0  0
    6.9312   -9.4527    0.0000 C   0  0  0  0  0  0  0  0  0  0  0  0
    7.7562   -8.6277    0.0000 C   0  0  0  0  0  0  0  0  0  0  0  0
    7.7562   -9.4527    0.0000 C   0  0  0  0  0  0  0  0  0  0  0  0
  1  2  1  0  0  0  0
  1  3  1  0  0  0  0
  3  4  1  0  0  0  0
  2  4  2  0  0  0  0
M  END
    )CTAB";
    bool sanitize = false;
    bool removeHs = false;
    std::unique_ptr<RWMol> mol(MolBlockToMol(molb, sanitize, removeHs));
    REQUIRE(mol);
    mol->updatePropertyCache();
    CHECK(mol->getBondWithIdx(3)->getBondType() == Bond::BondType::DOUBLE);
    CHECK(mol->getBondWithIdx(3)->getBondDir() == Bond::BondDir::NONE);
    auto nmb = MolToMolBlock(*mol);
    CHECK(nmb.find("2  4  2  3") == std::string::npos);
    CHECK(nmb.find("2  4  2  0") != std::string::npos);
    std::vector<unsigned int> ranks;
    Canon::rankMolAtoms(*mol, ranks);
    nmb = MolToMolBlock(*mol);
    CHECK(nmb.find("2  4  2  3") == std::string::npos);
    CHECK(nmb.find("2  4  2  0") != std::string::npos);
  }
}
TEST_CASE(
    "github #2423: Incorrect assignment of explicit Hs to Al+3 read from mol "
    "block",
    "[bug, molops]") {
  SECTION("basics: single atom mols") {
    std::string mb = R"CTAB(2300
  -OEChem-01301907122D

  1  0  0     0  0  0  0  0  0999 V2000
  -66.7000  999.0000    0.0000 Al  0  1  0  0  0  0  0  0  0  0  0  0
M  CHG  1   1   3
M  END)CTAB";
    std::unique_ptr<ROMol> mol(MolBlockToMol(mb));
    REQUIRE(mol);
    CHECK(mol->getAtomWithIdx(0)->getFormalCharge() == 3);
    CHECK(mol->getAtomWithIdx(0)->getTotalNumHs() == 0);
  }
}

<<<<<<< HEAD
TEST_CASE("Specialized exceptions for sanitization errors", "[molops]") {
  SECTION("AtomValenceException") {
    std::vector<std::pair<std::string, unsigned int>> smiles = {
        {"C=n1ccnc1", 1}, {"CCO(C)C", 2}};
    for (auto pr : smiles) {
      CHECK_THROWS_AS(SmilesToMol(pr.first), AtomValenceException);
      try {
        auto m = SmilesToMol(pr.first);
      } catch (const AtomValenceException &e) {
        CHECK(e.getType() == "AtomValenceException");
        CHECK(e.getAtomIdx() == pr.second);
      }
    }
  }
  SECTION("AtomKekulizeException") {
    std::vector<std::pair<std::string, unsigned int>> smiles = {
        {"CCcc", 2}, {"C1:c:CC1", 0}};
    for (auto pr : smiles) {
      CHECK_THROWS_AS(SmilesToMol(pr.first), AtomKekulizeException);
      try {
        auto m = SmilesToMol(pr.first);
      } catch (const AtomKekulizeException &e) {
        CHECK(e.getType() == "AtomKekulizeException");
        CHECK(e.getAtomIdx() == pr.second);
      }
    }
  }
  SECTION("KekulizeException") {
    std::vector<std::pair<std::string, std::vector<unsigned int>>> smiles = {
        {"c1cccc1", {0, 1, 2, 3, 4}}, {"Cc1cc1", {1, 2, 3}}};
    for (auto pr : smiles) {
      CHECK_THROWS_AS(SmilesToMol(pr.first), KekulizeException);
      try {
        auto m = SmilesToMol(pr.first);
      } catch (const KekulizeException &e) {
        CHECK(e.getType() == "KekulizeException");
        CHECK(e.getAtomIndices() == pr.second);
      }
    }
  }
}

TEST_CASE("detectChemistryProblems", "[molops]") {
  SECTION("Basics") {
    SmilesParserParams ps;
    ps.sanitize = false;
    auto m = std::unique_ptr<ROMol>(SmilesToMol("CO(C)CFCc1cc1", ps));
    REQUIRE(m);
    auto res = MolOps::detectChemistryProblems(*m);
    REQUIRE(res.size() == 3);

    CHECK(res[0]->getType() == "AtomValenceException");
    REQUIRE(dynamic_cast<AtomValenceException *>(res[0].get()));
    CHECK(dynamic_cast<AtomSanitizeException *>(res[0].get())->getAtomIdx() ==
          1);

    CHECK(res[1]->getType() == "AtomValenceException");
    REQUIRE(dynamic_cast<AtomSanitizeException *>(res[1].get()));
    CHECK(dynamic_cast<AtomSanitizeException *>(res[1].get())->getAtomIdx() ==
          4);

    CHECK(res[2]->getType() == "KekulizeException");
    REQUIRE(dynamic_cast<KekulizeException *>(res[2].get()));
    CHECK(dynamic_cast<KekulizeException *>(res[2].get())->getAtomIndices() ==
          std::vector<unsigned int>({6, 7, 8}));
  }
  SECTION("No problems") {
    SmilesParserParams ps;
    ps.sanitize = false;
    auto m = std::unique_ptr<ROMol>(SmilesToMol("c1ccccc1", ps));
    REQUIRE(m);
    auto res = MolOps::detectChemistryProblems(*m);
    REQUIRE(res.size() == 0);
=======
TEST_CASE(
    "github #2606: Bad valence corrections on Pb, Sn"
    "[bug, molops]") {
  SECTION("basics-Pb") {
    std::string mb = R"CTAB(
  Mrv1810 08141905562D          

  5  0  0  0  0  0            999 V2000
   -3.6316   -0.4737    0.0000 Pb  0  0  0  0  0  0  0  0  0  0  0  0
   -3.6541    0.3609    0.0000 O   0  5  0  0  0  0  0  0  0  0  0  0
   -2.4586   -0.5188    0.0000 O   0  5  0  0  0  0  0  0  0  0  0  0
   -3.6992   -1.5338    0.0000 O   0  5  0  0  0  0  0  0  0  0  0  0
   -4.5789   -0.4286    0.0000 O   0  5  0  0  0  0  0  0  0  0  0  0
M  CHG  5   1   4   2  -1   3  -1   4  -1   5  -1
M  END
)CTAB";
    std::unique_ptr<ROMol> mol(MolBlockToMol(mb));
    REQUIRE(mol);
    CHECK(mol->getAtomWithIdx(0)->getFormalCharge() == 4);
    CHECK(mol->getAtomWithIdx(0)->getTotalNumHs() == 0);
  }
  SECTION("basics-Sn") {
    std::string mb = R"CTAB(
  Mrv1810 08141905562D          

  5  0  0  0  0  0            999 V2000
   -3.6316   -0.4737    0.0000 Sn  0  0  0  0  0  0  0  0  0  0  0  0
   -3.6541    0.3609    0.0000 O   0  5  0  0  0  0  0  0  0  0  0  0
   -2.4586   -0.5188    0.0000 O   0  5  0  0  0  0  0  0  0  0  0  0
   -3.6992   -1.5338    0.0000 O   0  5  0  0  0  0  0  0  0  0  0  0
   -4.5789   -0.4286    0.0000 O   0  5  0  0  0  0  0  0  0  0  0  0
M  CHG  5   1   4   2  -1   3  -1   4  -1   5  -1
M  END
)CTAB";
    std::unique_ptr<ROMol> mol(MolBlockToMol(mb));
    REQUIRE(mol);
    CHECK(mol->getAtomWithIdx(0)->getFormalCharge() == 4);
    CHECK(mol->getAtomWithIdx(0)->getTotalNumHs() == 0);
  }
  SECTION("basics-Ge") {
    std::string mb = R"CTAB(
  Mrv1810 08141905562D          

  5  0  0  0  0  0            999 V2000
   -3.6316   -0.4737    0.0000 Ge  0  0  0  0  0  0  0  0  0  0  0  0
   -3.6541    0.3609    0.0000 O   0  5  0  0  0  0  0  0  0  0  0  0
   -2.4586   -0.5188    0.0000 O   0  5  0  0  0  0  0  0  0  0  0  0
   -3.6992   -1.5338    0.0000 O   0  5  0  0  0  0  0  0  0  0  0  0
   -4.5789   -0.4286    0.0000 O   0  5  0  0  0  0  0  0  0  0  0  0
M  CHG  5   1   4   2  -1   3  -1   4  -1   5  -1
M  END
)CTAB";
    std::unique_ptr<ROMol> mol(MolBlockToMol(mb));
    REQUIRE(mol);
    CHECK(mol->getAtomWithIdx(0)->getFormalCharge() == 4);
    CHECK(mol->getAtomWithIdx(0)->getTotalNumHs() == 0);
  }
}
TEST_CASE(
    "github #2607: Pb, Sn should support valence 2"
    "[bug, molops]") {
  SECTION("basics-Pb") {
    std::string mb = R"CTAB(
  Mrv1810 08141905562D          

  3  0  0  0  0  0            999 V2000
   -3.6316   -0.4737    0.0000 Pb  0  0  0  0  0  0  0  0  0  0  0  0
   -3.6541    0.3609    0.0000 O   0  5  0  0  0  0  0  0  0  0  0  0
   -2.4586   -0.5188    0.0000 O   0  5  0  0  0  0  0  0  0  0  0  0
M  CHG  3   1   2   2  -1   3  -1
M  END
)CTAB";
    std::unique_ptr<ROMol> mol(MolBlockToMol(mb));
    REQUIRE(mol);
    CHECK(mol->getAtomWithIdx(0)->getFormalCharge() == 2);
    CHECK(mol->getAtomWithIdx(0)->getTotalNumHs() == 0);
  }
  SECTION("basics-Sn") {
    std::string mb = R"CTAB(
  Mrv1810 08141905562D          

  3  0  0  0  0  0            999 V2000
   -3.6316   -0.4737    0.0000 Sn  0  0  0  0  0  0  0  0  0  0  0  0
   -3.6541    0.3609    0.0000 O   0  5  0  0  0  0  0  0  0  0  0  0
   -2.4586   -0.5188    0.0000 O   0  5  0  0  0  0  0  0  0  0  0  0
M  CHG  3   1   2   2  -1   3  -1
M  END
)CTAB";
    std::unique_ptr<ROMol> mol(MolBlockToMol(mb));
    REQUIRE(mol);
    CHECK(mol->getAtomWithIdx(0)->getFormalCharge() == 2);
    CHECK(mol->getAtomWithIdx(0)->getTotalNumHs() == 0);
>>>>>>> df522d02
  }
}<|MERGE_RESOLUTION|>--- conflicted
+++ resolved
@@ -340,7 +340,6 @@
   }
 }
 
-<<<<<<< HEAD
 TEST_CASE("Specialized exceptions for sanitization errors", "[molops]") {
   SECTION("AtomValenceException") {
     std::vector<std::pair<std::string, unsigned int>> smiles = {
@@ -414,7 +413,9 @@
     REQUIRE(m);
     auto res = MolOps::detectChemistryProblems(*m);
     REQUIRE(res.size() == 0);
-=======
+  }
+}
+
 TEST_CASE(
     "github #2606: Bad valence corrections on Pb, Sn"
     "[bug, molops]") {
@@ -507,6 +508,5 @@
     REQUIRE(mol);
     CHECK(mol->getAtomWithIdx(0)->getFormalCharge() == 2);
     CHECK(mol->getAtomWithIdx(0)->getTotalNumHs() == 0);
->>>>>>> df522d02
   }
 }