--- conflicted
+++ resolved
@@ -1133,13 +1133,8 @@
 
   for (auto& i : smi) {
     std::string id;
-<<<<<<< HEAD
     mols.emplace_back(SmilesToMol(getSmilesOnly(i, &id)));
-    std::auto_ptr<ROMol> seed(SmartsToMol(initial_smarts));
-=======
-    mols.push_back(ROMOL_SPTR(SmilesToMol(getSmilesOnly(i, &id))));
     std::unique_ptr<ROMol> seed(SmartsToMol(initial_smarts));
->>>>>>> c346aa14
     MatchVectType match;
     bool matched = SubstructMatch(*mols.back(), *seed, match);
     BOOST_LOG(rdInfoLog) << (matched ? "RDKit MATCHED " : "RDKit DISmatched ")
