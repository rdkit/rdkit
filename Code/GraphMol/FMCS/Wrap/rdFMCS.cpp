--- conflicted
+++ resolved
@@ -89,16 +89,10 @@
   }
   inline bool checkBondRingMatch(const MCSBondCompareParameters &p,
                                  const ROMol &mol1, unsigned int bond1,
-<<<<<<< HEAD
                                  const ROMol &mol2, unsigned int bond2,
                                  MCSCompareFunctionsData &cfd) {
     updateRingMatchTables(ringMatchTables, ringMatchTablesMols, mol1, mol2,
                           *mcsParameters, cfd);
-=======
-                                 const ROMol &mol2, unsigned int bond2) {
-    updateRingMatchTables(ringMatchTables, ringMatchTablesMols, mol1, mol2,
-                          *mcsParameters);
->>>>>>> 7fc8feee
     return RDKit::checkBondRingMatch(p, mol1, bond1, mol2, bond2,
                                      &ringMatchTables);
   }
@@ -197,15 +191,9 @@
  public:
   PyMCSParameters()
       : p(new MCSParameters()),
-<<<<<<< HEAD
         pcfd(new PyCompareFunctionData()),
         pcud(new PyProgressCallbackUserData()) {
     pcfd->mcsParameters = p.get();
-=======
-        cfud(new PyCompareFunctionUserData()),
-        pcud(new PyProgressCallbackUserData()) {
-    cfud->mcsParameters = p.get();
->>>>>>> 7fc8feee
     pcud->mcsProgressData = nullptr;
   }
   PyMCSParameters(const MCSParameters &other,
@@ -213,11 +201,7 @@
       : PyMCSParameters() {
     *p = other;
     pcud->pyMCSProgress = pcudOther.pyMCSProgress;
-<<<<<<< HEAD
     pcfd->pyAtomBondCompData = pcudOther.pyAtomBondCompData;
-=======
-    cfud->pyAtomBondCompData = pcudOther.pyAtomBondCompData;
->>>>>>> 7fc8feee
   }
   const MCSParameters *get() const { return p.get(); }
   bool getMaximizeBonds() const { return p->MaximizeBonds; }
@@ -302,31 +286,18 @@
                   COMPARE_DEPRECATED_FUNC_NAME)) {
             errorNotOverridden(COMPARE_FUNC_NAME, "rdFMCS.MCSAtomCompare");
           } else {
-<<<<<<< HEAD
             pcfd->pyAtomBondCompData.atomCompFuncName =
-=======
-            cfud->pyAtomBondCompData.atomCompFuncName =
->>>>>>> 7fc8feee
                 COMPARE_DEPRECATED_FUNC_NAME;
           }
           // DEPRECATED: remove until here in release 2021.01
           // uncomment the following line in release 2021.01
           // errorNotOverridden(COMPARE_FUNC_NAME, "rdFMCS.MCSAtomCompare");
         } else {
-<<<<<<< HEAD
           pcfd->pyAtomBondCompData.atomCompFuncName = COMPARE_FUNC_NAME;
         }
         p->AtomTyper = MCSAtomComparePyFunc;
         pcfd->pyAtomBondCompData.pyAtomComp = atomCompObject;
         pcfd->mcsParameters = p.get();
-=======
-          cfud->pyAtomBondCompData.atomCompFuncName = COMPARE_FUNC_NAME;
-        }
-        p->CompareFunctionsUserData = cfud.get();
-        p->AtomTyper = MCSAtomComparePyFunc;
-        cfud->pyAtomBondCompData.pyAtomComp = atomCompObject;
-        cfud->mcsParameters = p.get();
->>>>>>> 7fc8feee
       } else {
         PyErr_SetString(
             PyExc_TypeError,
@@ -343,13 +314,8 @@
             {MCSAtomCompareElements, AtomCompareElements},
             {MCSAtomCompareIsotopes, AtomCompareIsotopes},
             {MCSAtomCompareAnyHeavyAtom, AtomCompareAnyHeavyAtom}};
-<<<<<<< HEAD
     if (!pcfd->pyAtomBondCompData.pyAtomComp.is_none()) {
       return pcfd->pyAtomBondCompData.pyAtomComp;
-=======
-    if (!cfud->pyAtomBondCompData.pyAtomComp.is_none()) {
-      return cfud->pyAtomBondCompData.pyAtomComp;
->>>>>>> 7fc8feee
     }
     python::object res;
     try {
@@ -395,39 +361,23 @@
                   COMPARE_DEPRECATED_FUNC_NAME)) {
             errorNotOverridden(COMPARE_FUNC_NAME, "rdFMCS.MCSBondCompare");
           } else {
-<<<<<<< HEAD
             pcfd->pyAtomBondCompData.bondCompFuncName =
-=======
-            cfud->pyAtomBondCompData.bondCompFuncName =
->>>>>>> 7fc8feee
                 COMPARE_DEPRECATED_FUNC_NAME;
           }
           // DEPRECATED: remove until here in release 2021.01
           // uncomment the following line in release 2021.01
           // errorNotOverridden(COMPARE_FUNC_NAME, "rdFMCS.MCSBondCompare");
         } else {
-<<<<<<< HEAD
           pcfd->pyAtomBondCompData.bondCompFuncName = COMPARE_FUNC_NAME;
         }
 
-=======
-          cfud->pyAtomBondCompData.bondCompFuncName = COMPARE_FUNC_NAME;
-        }
-        p->CompareFunctionsUserData = cfud.get();
->>>>>>> 7fc8feee
         p->BondTyper = MCSBondComparePyFunc;
         pcfd->pyAtomBondCompData.pyBondComp = bondCompObject;
         PyMCSBondCompare *bc = extractPyMCSBondCompare();
         bc->mcsParameters = p.get();
-<<<<<<< HEAD
         pcfd->mcsParameters = p.get();
         pcfd->ringMatchTablesMols = &bc->ringMatchTablesMols;
         pcfd->ringMatchTables = &bc->ringMatchTables;
-=======
-        cfud->mcsParameters = p.get();
-        cfud->ringMatchTablesMols = &bc->ringMatchTablesMols;
-        cfud->ringMatchTables = &bc->ringMatchTables;
->>>>>>> 7fc8feee
       } else {
         PyErr_SetString(
             PyExc_TypeError,
@@ -442,13 +392,8 @@
         bondTyperToComp = {{MCSBondCompareAny, BondCompareAny},
                            {MCSBondCompareOrder, BondCompareOrder},
                            {MCSBondCompareOrderExact, BondCompareOrderExact}};
-<<<<<<< HEAD
     if (!pcfd->pyAtomBondCompData.pyBondComp.is_none()) {
       return pcfd->pyAtomBondCompData.pyBondComp;
-=======
-    if (!cfud->pyAtomBondCompData.pyBondComp.is_none()) {
-      return cfud->pyAtomBondCompData.pyBondComp;
->>>>>>> 7fc8feee
     }
     python::object res;
     try {
@@ -515,11 +460,7 @@
       p->ProgressCallbackUserData = pcud.get();
       p->ProgressCallback = MCSProgressCallbackPyFunc;
       pcud->pyMCSProgress = progressObject;
-<<<<<<< HEAD
       pcud->pyAtomBondCompData = pcfd->pyAtomBondCompData;
-=======
-      pcud->pyAtomBondCompData = cfud->pyAtomBondCompData;
->>>>>>> 7fc8feee
     } else {
       PyErr_SetString(PyExc_TypeError,
                       "expected an instance of a rdFMCS.MCSProgress subclass");
@@ -545,46 +486,24 @@
   static bool MCSAtomComparePyFunc(const MCSAtomCompareParameters &p,
                                    const ROMol &mol1, unsigned int atom1,
                                    const ROMol &mol2, unsigned int atom2,
-<<<<<<< HEAD
                                    MCSCompareFunctionsData &cfd) {
     PyCompareFunctionData &pcfd = static_cast<PyCompareFunctionData &>(cfd);
-=======
-                                   void *userData) {
-    PRECONDITION(userData, "userData must not be NULL");
-    PyCompareFunctionUserData *cfud =
-        static_cast<PyCompareFunctionUserData *>(userData);
->>>>>>> 7fc8feee
     bool res = false;
     {
       PyGILStateHolder h;
       res = python::call_method<bool>(
-<<<<<<< HEAD
           pcfd.pyAtomBondCompData.pyAtomComp.ptr(),
           pcfd.pyAtomBondCompData.atomCompFuncName.c_str(), boost::ref(p),
-=======
-          cfud->pyAtomBondCompData.pyAtomComp.ptr(),
-          cfud->pyAtomBondCompData.atomCompFuncName.c_str(), boost::ref(p),
->>>>>>> 7fc8feee
           boost::ref(mol1), atom1, boost::ref(mol2), atom2);
     }
     return res;
   }
-<<<<<<< HEAD
 
   static bool MCSBondComparePyFunc(const MCSBondCompareParameters &p,
                                    const ROMol &mol1, unsigned int bond1,
                                    const ROMol &mol2, unsigned int bond2,
                                    MCSCompareFunctionsData &cfd) {
     PyCompareFunctionData &pcfd = static_cast<PyCompareFunctionData &>(cfd);
-=======
-  static bool MCSBondComparePyFunc(const MCSBondCompareParameters &p,
-                                   const ROMol &mol1, unsigned int bond1,
-                                   const ROMol &mol2, unsigned int bond2,
-                                   void *userData) {
-    PRECONDITION(userData, "userData must not be NULL");
-    PyCompareFunctionUserData *cfud =
-        static_cast<PyCompareFunctionUserData *>(userData);
->>>>>>> 7fc8feee
     bool res = false;
     if ((p.RingMatchesRingOnly ||
          pcfd.mcsParameters->AtomCompareParameters.RingMatchesRingOnly) &&
@@ -597,21 +516,13 @@
     } else {
       PyGILStateHolder h;
       res = python::call_method<bool>(
-<<<<<<< HEAD
           pcfd.pyAtomBondCompData.pyBondComp.ptr(),
           pcfd.pyAtomBondCompData.bondCompFuncName.c_str(), boost::ref(p),
-=======
-          cfud->pyAtomBondCompData.pyBondComp.ptr(),
-          cfud->pyAtomBondCompData.bondCompFuncName.c_str(), boost::ref(p),
->>>>>>> 7fc8feee
           boost::ref(mol1), bond1, boost::ref(mol2), bond2);
     }
     return res;
   }
-<<<<<<< HEAD
-
-=======
->>>>>>> 7fc8feee
+
   static bool MCSProgressCallbackPyFunc(const MCSProgressData &stat,
                                         const MCSParameters &params,
                                         void *userData) {
