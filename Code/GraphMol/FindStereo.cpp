--- conflicted
+++ resolved
@@ -1117,11 +1117,8 @@
 
 #if LOCAL_CANON
   delete[] atomOrder;
-<<<<<<< HEAD
   Canon::detail::freeCanonAtoms(canonAtoms);
 #endif
-=======
->>>>>>> 9158208c
   return res;
 }
 
