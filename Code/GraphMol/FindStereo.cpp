--- conflicted
+++ resolved
@@ -585,7 +585,6 @@
       if (currentStereo != Bond::BondStereo::STEREOATROPCW &&
           currentStereo != Bond::BondStereo::STEREOATROPCCW) {
         if (cleanIt) {
-<<<<<<< HEAD
           bond->setStereo(Bond::BondStereo::STEREONONE);
         }
       } else {
@@ -596,9 +595,6 @@
           bondSymbols[bidx] += "_atropccw";
         }
       }
-=======
-      bond->setStereo(Bond::BondStereo::STEREONONE);
->>>>>>> cc36a86b
     }
       } else {
         knownBonds.set(bidx);
@@ -1088,11 +1084,7 @@
     // Now apply the canonical atom ranking code with basic connectivity
     // invariants The necessary condition for chirality is that an atom's
     // neighbors must have unique ranks
-<<<<<<< HEAD
     RDKit::Canon::rankFragmentAtoms(
-=======
-    Canon::rankFragmentAtoms(
->>>>>>> cc36a86b
         mol, aranks, atomsInPlay, bondsInPlay, &atomSymbols, &bondSymbols,
         breakTies, includeChirality, includeIsotopes, includeAtomMaps);
 #endif
@@ -1173,11 +1165,8 @@
         const bool includeChirality = false;
         const bool includeIsotopes = false;
         const bool includeAtomMaps = false;
-<<<<<<< HEAD
+
         RDKit::Canon::rankFragmentAtoms(
-=======
-        Canon::rankFragmentAtoms(
->>>>>>> cc36a86b
             mol, aranks, atomsInPlay, bondsInPlay, &atomSymbols, &bondSymbols,
             breakTies, includeChirality, includeIsotopes, includeAtomMaps);
 #endif
