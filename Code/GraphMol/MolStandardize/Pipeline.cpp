//
//  Copyright (C) 2023 Novartis Biomedical Research
//
//   @@ All Rights Reserved @@
//  This file is part of the RDKit.
//  The contents are covered by the terms of the BSD license
//  which is included in the file license.txt, found at the root
//  of the RDKit source tree.
//

#include <cmath>
#include <regex>
#include <sstream>
#include "Pipeline.h"
#include "Validate.h"
#include "Metal.h"
#include "Normalize.h"
#include "Charge.h"
#include "Fragment.h"
#include <RDGeneral/FileParseException.h>
#include <GraphMol/FileParsers/FileParsers.h>
#include <GraphMol/SmilesParse/SmilesParse.h>
#include <GraphMol/SmilesParse/SmilesWrite.h>
#include <GraphMol/Chirality.h>

namespace RDKit {
namespace MolStandardize {

void PipelineResult::append(PipelineStatus newStatus, const std::string &info) {
  status = static_cast<PipelineStatus>(status | newStatus);
  log.push_back({newStatus, info});
}

PipelineResult Pipeline::run(const std::string &molblock) const {
  PipelineResult result;
  result.status = NO_EVENT;
  result.inputMolData = molblock;

  // parse the molblock into an RWMol instance
  result.stage = static_cast<uint32_t>(PipelineStage::PARSING_INPUT);
  RWMOL_SPTR mol = parse(molblock, result, options);
  if (!mol || ((result.status & PIPELINE_ERROR) != NO_EVENT &&
               !options.reportAllFailures)) {
    return result;
  }

  RWMOL_SPTR_PAIR output;

  if (mol->getNumAtoms() == 0 && options.allowEmptyMolecules) {
    output = {mol, mol};
  } else {
    // we try sanitization and validation on a copy, because we want to preserve
    // the original input molecule for later
    RWMOL_SPTR molCopy{new RWMol(*mol)};
    for (const auto &[stage, operation] : validationSteps) {
      result.stage = stage;
      molCopy = operation(molCopy, result, options);
      if (!molCopy || ((result.status & PIPELINE_ERROR) != NO_EVENT &&
                       !options.reportAllFailures)) {
        return result;
      }
    }

    for (const auto &[stage, operation] : standardizationSteps) {
      result.stage = stage;
      mol = operation(mol, result, options);
      if (!mol || ((result.status & PIPELINE_ERROR) != NO_EVENT &&
                   !options.reportAllFailures)) {
        return result;
      }
    }
    if (makeParent) {
      result.stage = static_cast<uint32_t>(PipelineStage::MAKE_PARENT);
      output = makeParent(mol, result, options);
      if (!output.first || !output.second ||
          ((result.status & PIPELINE_ERROR) != NO_EVENT &&
           !options.reportAllFailures)) {
        return result;
      }
    } else {
      output = {mol, mol};
    }
  }

  // serialize as MolBlocks
  result.stage = static_cast<uint32_t>(PipelineStage::SERIALIZING_OUTPUT);
  serialize(output, result, options);
  if ((result.status & PIPELINE_ERROR) != NO_EVENT &&
      !options.reportAllFailures) {
    return result;
  }

  result.stage = static_cast<uint32_t>(PipelineStage::COMPLETED);

  return result;
}

namespace Operations {
RWMOL_SPTR parse(const std::string &molblock, PipelineResult &result,
                 const PipelineOptions &options) {
  v2::FileParsers::MolFileParserParams params;
  // we don't want to sanitize the molecule at this stage
  params.sanitize = false;
  // Hs wouldn't be anyway removed if the mol is not sanitized
  params.removeHs = false;
  // strict parsing is configurable via the pipeline options
  params.strictParsing = options.strictParsing;

  RWMOL_SPTR mol{};

  try {
    mol.reset(v2::FileParsers::MolFromMolBlock(molblock, params).release());
  } catch (FileParseException &e) {
    result.append(INPUT_ERROR, e.what());
  }

  if (!mol) {
    result.append(INPUT_ERROR,
                  "Could not instantiate a valid molecule from input");
  }

  return mol;
}

void serialize(RWMOL_SPTR_PAIR output, PipelineResult &result,
               const PipelineOptions &options) {
  const ROMol &outputMol = *output.first;
  const ROMol &parentMol = *output.second;

  try {
    if (!options.outputV2000) {
      result.outputMolBlock = MolToV3KMolBlock(outputMol);
      result.parentMolBlock = MolToV3KMolBlock(parentMol);
    } else {
      try {
        result.outputMolBlock = MolToV2KMolBlock(outputMol);
        result.parentMolBlock = MolToV2KMolBlock(parentMol);
      } catch (ValueErrorException &e) {
        result.append(OUTPUT_ERROR,
                      "Can't write molecule to V2000 output format: " +
                          std::string(e.what()));
      }
    }
  } catch (const std::exception &e) {
    result.append(OUTPUT_ERROR, "Can't write molecule to output format: " +
                                    std::string(e.what()));
  } catch (...) {
    result.append(
        OUTPUT_ERROR,
        "An unexpected error occurred while serializing the output structures.");
  }
}
RWMOL_SPTR prepareForValidation(RWMOL_SPTR mol, PipelineResult &result,
                                const PipelineOptions &) {
  // Prepare the mol for validation.

  try {
    // The general intention is about validating the original input, and
    // therefore limit the sanitization to the minimum, but it's not very useful
    // to record a valence validation error for issues like a badly drawn nitro
    // group that would be later fixed during by the normalization step.
    //
    // Some sanitization also needs to be performed in order to assign the
    // stereochemistry (which needs to happen prior to reapplying the wedging,
    // see below), and we need to find radicals, in order to support the
    // corresponding validation criterion.
    constexpr unsigned int sanitizeOps =
        (MolOps::SANITIZE_CLEANUP | MolOps::SANITIZE_SYMMRINGS |
         MolOps::SANITIZE_CLEANUP_ORGANOMETALLICS |
         MolOps::SANITIZE_FINDRADICALS);
    unsigned int failedOp = 0;
    MolOps::sanitizeMol(*mol, failedOp, sanitizeOps);

    // We want to restore the original MolBlock wedging, but this step may in
    // some cases overwrite the ENDDOWNRIGHT/ENDUPRIGHT info that describes the
    // configuration of double bonds adjacent to stereocenters. We therefore
    // first assign the stereochemistry, and then restore the wedging.
    constexpr bool cleanIt = true;
    constexpr bool force = true;
    constexpr bool flagPossible = true;
    MolOps::assignStereochemistry(*mol, cleanIt, force, flagPossible);
    Chirality::reapplyMolBlockWedging(*mol);
  } catch (MolSanitizeException &) {
    result.append(
        PREPARE_FOR_VALIDATION_ERROR,
        "An error occurred while preparing the molecule for validation.");
  }

  return mol;
}

namespace {
// The error messages from the ValidationMethod classes include some metadata
// in a string prefix that are not particularly useful within the context of
// this Pipeline. The function below removes that prefix.
static const std::regex prefix("^(ERROR|INFO): \\[.+\\] ");
std::string removeErrorPrefix(const std::string &message) {
  return std::regex_replace(message, prefix, "");
}
}  // namespace

RWMOL_SPTR validate(RWMOL_SPTR mol, PipelineResult &result,
                    const PipelineOptions &options) {
  auto applyValidation = [&mol, &result, &options](
                             const ValidationMethod &v,
                             PipelineStatus status) -> bool {
    auto errors = v.validate(*mol, options.reportAllFailures);
    for (const auto &error : errors) {
      result.append(status, removeErrorPrefix(error));
    }
    return errors.empty();
  };

  // check for undesired features in the input molecule (e.g., query
  // atoms/bonds)
  FeaturesValidation featuresValidation(options.allowEnhancedStereo,
                                        options.allowAromaticBondType,
                                        options.allowDativeBondType);
  if (!applyValidation(featuresValidation, FEATURES_VALIDATION_ERROR) &&
      !options.reportAllFailures) {
    return mol;
  }

  // check the number of atoms and valence status
  RDKitValidation rdkitValidation;
  if (!applyValidation(rdkitValidation, BASIC_VALIDATION_ERROR) &&
      !options.reportAllFailures) {
    return mol;
  }

  // disallow radicals
  DisallowedRadicalValidation radicalValidation;
  if (!applyValidation(radicalValidation, BASIC_VALIDATION_ERROR) &&
      !options.reportAllFailures) {
    return mol;
  }

  // validate the isotopic numbers (if any are specified)
  IsotopeValidation isotopeValidation(true);
  if (!applyValidation(isotopeValidation, BASIC_VALIDATION_ERROR) &&
      !options.reportAllFailures) {
    return mol;
  }

  // verify that the input is a 2D structure
  Is2DValidation is2DValidation(options.is2DZeroThreshold);
  if (!applyValidation(is2DValidation, IS2D_VALIDATION_ERROR) &&
      !options.reportAllFailures) {
    return mol;
  }

  // validate the 2D layout (check for clashing atoms and abnormally long bonds)
  Layout2DValidation layout2DValidation(
      options.atomClashLimit, options.bondLengthLimit,
      options.allowLongBondsInRings, options.allowAtomBondClashExemption,
      options.minMedianBondLength);
  if (!applyValidation(layout2DValidation, LAYOUT2D_VALIDATION_ERROR) &&
      !options.reportAllFailures) {
    return mol;
  }

  // verify that the specified stereochemistry is formally correct
  StereoValidation stereoValidation;
  if (!applyValidation(stereoValidation, STEREO_VALIDATION_ERROR) &&
      !options.reportAllFailures) {
    return mol;
  }

  return mol;
}

RWMOL_SPTR prepareForStandardization(RWMOL_SPTR mol, PipelineResult &result,
                                     const PipelineOptions &) {
  // Prepare the mol for standardization.

  try {
    MolOps::sanitizeMol(*mol);
  } catch (MolSanitizeException &) {
    result.append(
        PREPARE_FOR_STANDARDIZATION_ERROR,
        "An error occurred while preparing the molecule for standardization.");
  }

  return mol;
}

RWMOL_SPTR standardize(RWMOL_SPTR mol, PipelineResult &result,
                       const PipelineOptions &options) {
  auto smiles = MolToSmiles(*mol);
  auto reference = smiles;

  // bonding to metals
  try {
    MetalDisconnectorOptions mdOpts;
    MetalDisconnector metalDisconnector(mdOpts);
    std::unique_ptr<ROMol> metalNof{SmartsToMol(options.metalNof)};
    metalDisconnector.setMetalNof(*metalNof);
    std::unique_ptr<ROMol> metalNon{SmartsToMol(options.metalNon)};
    metalDisconnector.setMetalNon(*metalNon);
    metalDisconnector.disconnectInPlace(*mol);
  } catch (...) {
    result.append(
        METAL_STANDARDIZATION_ERROR,
        "An error occurred while processing the bonding of metal species.");
    return mol;
  }

  smiles = MolToSmiles(*mol);
  if (smiles != reference) {
    result.append(METALS_DISCONNECTED,
                  "One or more metal atoms were disconnected.");
  }
  reference = smiles;

  // functional groups
  try {
    std::unique_ptr<Normalizer> normalizer{};
    if (options.normalizerData.empty()) {
      normalizer.reset(new Normalizer);
    } else {
      std::istringstream sstr(options.normalizerData);
      normalizer.reset(new Normalizer(sstr, options.normalizerMaxRestarts));
    }
    // normalizeInPlace() may return an ill-formed molecule if
    // the sanitization of a transformed structure failed
    // => use normalize() instead (also see GitHub #7189)
    mol.reset(static_cast<RWMol *>(normalizer->normalize(*mol)));
    mol->updatePropertyCache(false);
  } catch (...) {
    result.append(
        NORMALIZER_STANDARDIZATION_ERROR,
        "An error occurred while normalizing the representation of some functional groups");
    return mol;
  }

  smiles = MolToSmiles(*mol);
  if (smiles != reference) {
    result.append(NORMALIZATION_APPLIED,
                  "The representation of some functional groups was adjusted.");
  }
  reference = smiles;

  // keep the largest fragment
  try {
    LargestFragmentChooser fragmentChooser;
    fragmentChooser.chooseInPlace(*mol);
  } catch (...) {
    result.append(
        FRAGMENT_STANDARDIZATION_ERROR,
        "An error occurred while removing the disconnected fragments");
    return mol;
  }

  smiles = MolToSmiles(*mol);
  if (smiles != reference) {
    result.append(
        FRAGMENTS_REMOVED,
        "One or more disconnected fragments (e.g., counterions) were removed.");
  }

  // The stereochemistry is not assigned until after we are done modifying the
  // molecular graph:
  constexpr bool cleanIt = true;
  constexpr bool force = true;
  constexpr bool flagPossible = true;
  MolOps::assignStereochemistry(*mol, cleanIt, force, flagPossible);

  return mol;
}

RWMOL_SPTR reapplyWedging(RWMOL_SPTR mol, PipelineResult &result,
                          const PipelineOptions &) {
  // in general, we want to restore the bond wedging from the input molblock,
  // but we prefer to not use any wavy bonds, because of their ambiguity
  // in some configurations.

  // we therefore proceed in two steps, we first reapply the molblock wedging
  // and then revert the changes related to double bonds with undefined/unknown
  // stereochemistry and change single bonds with "unknown" direction into plain
  // single bonds.

  // in order to do so, we need to keep track of the current bond configuration
  // settings.
  using BondInfo = std::tuple<Bond::BondType, Bond::BondDir, Bond::BondStereo>;
  std::map<unsigned int, BondInfo> oldBonds;
  for (auto bond : mol->bonds()) {
    oldBonds[bond->getIdx()] = {bond->getBondType(), bond->getBondDir(),
                                bond->getStereo()};
  }

  // 1) restore the original wedging from the input MolBlock
  Chirality::reapplyMolBlockWedging(*mol);

  // 2) revert the changes related to double bonds with stereo type "either":
  //    restore the STEREOANY direction of double bonds that have a substituent
  //    with direction UNKNOWN and are now STEREONONE
  for (auto bond : mol->bonds()) {
    if (bond->getBondType() != Bond::DOUBLE) {
      continue;
    }
    Bond::BondStereo oldStereo = std::get<2>(oldBonds[bond->getIdx()]);
    Bond::BondStereo newStereo = bond->getStereo();
    bool hasAdjacentWavy{false};
    for (auto atom : {bond->getBeginAtom(), bond->getEndAtom()}) {
      for (auto adjacentBond : mol->atomBonds(atom)) {
        if (adjacentBond == bond) {
          continue;
        }
        if (adjacentBond->getBondDir() == Bond::UNKNOWN) {
          hasAdjacentWavy = true;
        }
      }
    }
    if (hasAdjacentWavy && oldStereo == Bond::STEREOANY &&
        newStereo == Bond::STEREONONE) {
      bond->setStereo(Bond::STEREOANY);
      result.append(
          NORMALIZATION_APPLIED,
          "Double bond " + std::to_string(bond->getIdx()) +
              " was assigned an undefined/unknown stereochemical configuration");
    }
  }

  // 3) set the bond direction to NONE for bonds with direction UNKNOWN
  for (auto bond : mol->bonds()) {
    if (bond->getBondDir() != Bond::UNKNOWN) {
      continue;
    }
    bond->setBondDir(Bond::NONE);
    result.append(NORMALIZATION_APPLIED, "The \"wavy\" style of bond " +
                                             std::to_string(bond->getIdx()) +
                                             " was removed");
  }

  return mol;
}

RWMOL_SPTR cleanup2D(RWMOL_SPTR mol, PipelineResult & /*result*/,
                     const PipelineOptions &options) {
  // scale the atoms coordinates
  // and make sure that z coords are set to 0 (some z coords may be non-null
  // albeit smaller than the validation threshold - these noisy coords may in
  // some cases also interfere with the perception of stereochemistry by some
  // tools e.g., inchi)
  if (options.scaledMedianBondLength > 0. && mol->getNumConformers()) {
    auto &conf = mol->getConformer();
    double medianBondLength =
        sqrt(Layout2DValidation::squaredMedianBondLength(*mol, conf));
    if (medianBondLength > options.minMedianBondLength) {
      double scaleFactor = options.scaledMedianBondLength / medianBondLength;
      unsigned int natoms = conf.getNumAtoms();
      for (unsigned int i = 0; i < natoms; ++i) {
        auto pos = conf.getAtomPos(i) * scaleFactor;
        pos.z = 0.;
        conf.setAtomPos(i, pos);
      }
    }
  }

  return mol;
}

namespace {
void replaceDativeBonds(RWMOL_SPTR mol) {
  bool modified{false};
  for (auto bond : mol->bonds()) {
    if (bond->getBondType() != Bond::BondType::DATIVE) {
      continue;
    }
    auto donor = bond->getBeginAtom();
    donor->setFormalCharge(donor->getFormalCharge() + 1);
    auto acceptor = bond->getEndAtom();
    acceptor->setFormalCharge(acceptor->getFormalCharge() - 1);
    bond->setBondType(Bond::BondType::SINGLE);
    modified = true;
  }
  if (modified) {
    mol->updatePropertyCache(false);
  }
}

void removeHsAtProtonatedSites(RWMOL_SPTR mol) {
  boost::dynamic_bitset<> protons{mol->getNumAtoms(), 0};
  for (auto atom : mol->atoms()) {
    if (atom->getAtomicNum() != 1 || atom->getDegree() != 1) {
      continue;
    }
    for (auto neighbor : mol->atomNeighbors(atom)) {
      if (neighbor->getFormalCharge() > 0) {
        protons.set(atom->getIdx());
      }
    }
  }
  if (protons.any()) {
    for (int idx = mol->getNumAtoms() - 1; idx >= 0; --idx) {
      if (!protons[idx]) {
        continue;
      }
      auto atom = mol->getAtomWithIdx(idx);
      for (auto bond : mol->atomBonds(atom)) {
        auto neighbor = bond->getOtherAtom(atom);
        neighbor->setNumExplicitHs(neighbor->getNumExplicitHs() + 1);
        break;  // there are no other bonds anyways
      }
      mol->removeAtom(atom);
    }
    mol->updatePropertyCache(false);
  }
}
}  // namespace

RWMOL_SPTR_PAIR makeParent(RWMOL_SPTR mol, PipelineResult &result,
                           const PipelineOptions &) {
  auto reference = MolToSmiles(*mol);

  RWMOL_SPTR parent{new RWMol(*mol)};

  // A "parent" structure is constructed here, in order to provide a
  // representation of the original input that may be more suitable for
  // identification purposes even though it may not reflect the most stable
  // physical state or nicest representation for the compound.
  //
  // The two steps that are currently implemented for this procedure consist in
  // normalizing the overall charge status and replacing any explicit dative
  // bonds.
  //
  // If the input was submitted in an unsuitable protonation status, the
  // neutralized parent structure may become the actual output from the
  // standardization.

  // overall charge status
  try {
    // The Uncharger implementation wouldn't identify the positively
    // charged sites with adjacent explicit Hs correctly (it's a quite
    // unlikely configuration, but potentially possible considering that
    // the pipeline operates on unsanitized input).
    //
    // If present, these Hs are therefore removed from the molecular graph
    // prior to neutralization.
    removeHsAtProtonatedSites(parent);

    static const bool canonicalOrdering = false;
    static const bool force = true;
    static const bool protonationOnly = true;
    Uncharger uncharger(canonicalOrdering, force, protonationOnly);
    uncharger.unchargeInPlace(*parent);
  } catch (...) {
    result.append(
        CHARGE_STANDARDIZATION_ERROR,
        "An error occurred while normalizing the compound's charge status");
    return {{}, {}};
  }

  // Check if `mol` was submitted in a suitable ionization state
  int parentCharge{};
  for (auto atom : parent->atoms()) {
    parentCharge += atom->getFormalCharge();
  }

  int molCharge{};
  for (auto atom : mol->atoms()) {
    molCharge += atom->getFormalCharge();
  }

  // If mol is neutral or in a protonation state that partially or fully
  // balances the non-neutralizable charged sites in the parent structure,
  // then mol is accepted. Otherwise, it is replaced by its parent.
  if ((molCharge > 0 && molCharge > parentCharge) ||
      (molCharge < 0 && molCharge < parentCharge)) {
    mol = parent;
  }

  auto smiles = MolToSmiles(*mol);
  if (smiles != reference) {
    result.append(PROTONATION_CHANGED, "The protonation state was adjusted.");
  }
  reference = smiles;

  // normalize the dative bonds
  replaceDativeBonds(parent);

  return {mol, parent};
}
<<<<<<< HEAD
}  // namespace Operations
=======

void Pipeline::serialize(RWMOL_SPTR_PAIR output, PipelineResult &result) const {
  const ROMol &outputMol = *output.first;
  const ROMol &parentMol = *output.second;

  try {
    if (!options.outputV2000) {
      result.outputMolData = MolToV3KMolBlock(outputMol);
      result.parentMolData = MolToV3KMolBlock(parentMol);
    } else {
      try {
        result.outputMolData = MolToV2KMolBlock(outputMol);
        result.parentMolData = MolToV2KMolBlock(parentMol);
      } catch (ValueErrorException &e) {
        result.append(OUTPUT_ERROR,
                      "Can't write molecule to V2000 output format: " +
                          std::string(e.what()));
      }
    }
  } catch (const std::exception &e) {
    result.append(OUTPUT_ERROR, "Can't write molecule to output format: " +
                                    std::string(e.what()));
  } catch (...) {
    result.append(OUTPUT_ERROR,
                  "An error occurred while serializing the output structures.");
  }
}
>>>>>>> 051ee533

}  // namespace MolStandardize
}  // namespace RDKit<|MERGE_RESOLUTION|>--- conflicted
+++ resolved
@@ -129,12 +129,12 @@
 
   try {
     if (!options.outputV2000) {
-      result.outputMolBlock = MolToV3KMolBlock(outputMol);
-      result.parentMolBlock = MolToV3KMolBlock(parentMol);
+      result.outputMolData = MolToV3KMolBlock(outputMol);
+      result.parentMolData = MolToV3KMolBlock(parentMol);
     } else {
       try {
-        result.outputMolBlock = MolToV2KMolBlock(outputMol);
-        result.parentMolBlock = MolToV2KMolBlock(parentMol);
+        result.outputMolData = MolToV2KMolBlock(outputMol);
+        result.parentMolData = MolToV2KMolBlock(parentMol);
       } catch (ValueErrorException &e) {
         result.append(OUTPUT_ERROR,
                       "Can't write molecule to V2000 output format: " +
@@ -581,37 +581,7 @@
 
   return {mol, parent};
 }
-<<<<<<< HEAD
 }  // namespace Operations
-=======
-
-void Pipeline::serialize(RWMOL_SPTR_PAIR output, PipelineResult &result) const {
-  const ROMol &outputMol = *output.first;
-  const ROMol &parentMol = *output.second;
-
-  try {
-    if (!options.outputV2000) {
-      result.outputMolData = MolToV3KMolBlock(outputMol);
-      result.parentMolData = MolToV3KMolBlock(parentMol);
-    } else {
-      try {
-        result.outputMolData = MolToV2KMolBlock(outputMol);
-        result.parentMolData = MolToV2KMolBlock(parentMol);
-      } catch (ValueErrorException &e) {
-        result.append(OUTPUT_ERROR,
-                      "Can't write molecule to V2000 output format: " +
-                          std::string(e.what()));
-      }
-    }
-  } catch (const std::exception &e) {
-    result.append(OUTPUT_ERROR, "Can't write molecule to output format: " +
-                                    std::string(e.what()));
-  } catch (...) {
-    result.append(OUTPUT_ERROR,
-                  "An error occurred while serializing the output structures.");
-  }
-}
->>>>>>> 051ee533
 
 }  // namespace MolStandardize
 }  // namespace RDKit