--- conflicted
+++ resolved
@@ -70,11 +70,6 @@
 void testChargeParent() {
   BOOST_LOG(rdInfoLog) << "-----------------------\n test charge parent"
                        << std::endl;
-<<<<<<< HEAD
-  std::string smi1, smi2, smi3, smi4, smi5, smi6, smi7, smi8, smi9, smi10,
-      smi11, smi12, smi13;
-=======
->>>>>>> 6fbb8d4e
   MolStandardize::CleanupParameters params;
   // initialize CleanupParameters with preferOrganic=true
   MolStandardize::CleanupParameters params_preferorg;
@@ -144,19 +139,17 @@
       MolStandardize::chargeParent(*m12, params_preferorg));
   TEST_ASSERT(MolToSmiles(*res12) == "[CH2]");
 
-<<<<<<< HEAD
-  smi13 = "[Cu+2]";
-  std::unique_ptr<RWMol> m13(SmilesToMol(smi13));
-  std::unique_ptr<RWMol> res13(MolStandardize::chargeParent(*m13));
-  TEST_ASSERT(MolToSmiles(*res13) == "[Cu+2]");
-=======
   // do not completely neutralize zwitterions
   auto m13 = "C[S+](=O)([O-])NC"_smiles;
   std::unique_ptr<RWMol> res13(MolStandardize::chargeParent(*m13, params));
   TEST_ASSERT(MolToSmiles(*res13) == "CN[S+](C)(=O)[O-]");
 
-  BOOST_LOG(rdInfoLog) << "Finished" << std::endl;
->>>>>>> 6fbb8d4e
+  // standalone metal ion
+  auto m14 = "[Cu+2]"_smiles;
+  std::unique_ptr<RWMol> res14(MolStandardize::chargeParent(*m14));
+  TEST_ASSERT(MolToSmiles(*res14) == "[Cu+2]");
+
+  BOOST_LOG(rdInfoLog) << "Finished" << std::endl;
 }
 
 void testGithub2144() {
