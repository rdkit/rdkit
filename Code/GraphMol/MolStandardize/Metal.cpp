//
//  Copyright (C) 2018 Susan H. Leung
//
//   @@ All Rights Reserved @@
//  This file is part of the RDKit.
//  The contents are covered by the terms of the BSD license
//  which is included in the file license.txt, found at the root
//  of the RDKit source tree.
//
#include "Metal.h"
#include <GraphMol/FileParsers/MolSGroupParsing.h>
#include <GraphMol/SmilesParse/SmilesParse.h>
#include <GraphMol/SmilesParse/SmilesWrite.h>
#include <GraphMol/RDKitBase.h>
#include <GraphMol/Substruct/SubstructMatch.h>

#include <GraphMol/RDKitQueries.h>
#include <GraphMol/Substruct/SubstructMatch.h>
#include <GraphMol/Substruct/SubstructUtils.h>

using namespace std;
using namespace RDKit;
namespace RDKit {
class RWMol;

class ROMol;

namespace MolStandardize {
<<<<<<< HEAD

MetalDisconnector::MetalDisconnector(const MetalDisconnectorOptions &options)
    : metal_nof_(
=======
MetalDisconnector::MetalDisconnector()
    : metal_nof(
>>>>>>> 2b325812
          SmartsToMol("[Li,Na,K,Rb,Cs,Fr,Be,Mg,Ca,Sr,Ba,Ra,Sc,Ti,V,Cr,Mn,Fe,Co,"
                      "Ni,Cu,Zn,Al,Ga,Y,Zr,Nb,Mo,Tc,Ru,Rh,Pd,Ag,Cd,In,Sn,Hf,Ta,"
                      "W,Re,Os,Ir,Pt,Au,Hg,Tl,Pb,Bi]~[#7,#8,F]")),
      options_(options) {
  BOOST_LOG(rdInfoLog) << "Initializing MetalDisconnector\n";
  std::string metalList =
      "Al,Sc,Ti,V,Cr,Mn,Fe,Co,Ni,Cu,Zn,Y,Zr,Nb,Mo,Tc,Ru,Rh,Pd,Ag,Cd,Hf,Ta,"
      "W,Re,Os,Ir,Pt,Au]~";
  std::string nonMetalList = "Si,P,As,Sb,S,Se,Te,Cl,Br,I,At]";
  if (options_.splitGrignards) {
    metalList = "[Li,Na,Mg,K," + metalList;
  } else {
    metalList = "[" + metalList;
  }
  if (options_.splitAromaticC) {
    nonMetalList = "[B,#6," + nonMetalList;
  } else {
    nonMetalList = "[B,C," + nonMetalList;
  }
  std::string metal_non_smt = metalList + nonMetalList;
  metal_non_.reset(RDKit::SmartsToMol(metal_non_smt));
  std::string metalDummySmt = metalList + "[*]";
  metalDummy_.reset(RDKit::SmartsToMol(metalDummySmt));
};

MetalDisconnector::MetalDisconnector(const MetalDisconnector &other)
    : metal_nof_(other.metal_nof_),
      metal_non_(other.metal_non_),
      metalDummy_(other.metalDummy_),
      options_(other.options_){};

MetalDisconnector::~MetalDisconnector(){};

ROMol *MetalDisconnector::getMetalNof() { return metal_nof_.get(); }

ROMol *MetalDisconnector::getMetalNon() { return metal_non_.get(); }

void MetalDisconnector::setMetalNof(const ROMol &mol) {
  this->metal_nof_.reset(new ROMol(mol));
}

void MetalDisconnector::setMetalNon(const ROMol &mol) {
  this->metal_non_.reset(new ROMol(mol));
}

ROMol *MetalDisconnector::disconnect(const ROMol &mol) {
  auto *res = new RWMol(mol);
  MetalDisconnector::disconnect(*res);
  return static_cast<ROMol *>(res);
}

void MetalDisconnector::disconnect(RWMol &mol) {
  BOOST_LOG(rdInfoLog) << "Running MetalDisconnector\n";
  std::list<ROMOL_SPTR> metalList = {metal_nof_, metal_non_};
  std::map<int, NonMetal> nonMetals;
  std::map<int, int> metalChargeExcess;
  for (auto &query : metalList) {
    std::vector<MatchVectType> matches;
    SubstructMatch(mol, *query, matches);

    for (const auto &match : matches) {
      int metal_idx = match[0].second;
      metalChargeExcess[metal_idx] = 0;
      auto metal = mol.getAtomWithIdx(metal_idx);
      int non_idx = match[1].second;
      auto nonMetal = mol.getAtomWithIdx(non_idx);

      Bond *b = mol.getBondBetweenAtoms(metal_idx, non_idx);
      int order = (b->getBondType() >= Bond::DATIVEONE &&
                   b->getBondType() <= Bond::DATIVER)
                      ? 0
                      : static_cast<int>(b->getBondTypeAsDouble());
      // disconnecting metal-R bond
      mol.removeBond(metal_idx, non_idx);
      // increment the cut bond count for this non-metal atom
      // and store the metal it was bonded to. We will need this
      // later to adjust the metal charge
      auto &value = nonMetals[non_idx];
      value.cutBonds += order;
      auto it = std::lower_bound(value.boundMetalIndices.begin(),
                                 value.boundMetalIndices.end(), metal_idx);
      if (it == value.boundMetalIndices.end() || *it != metal_idx) {
        value.boundMetalIndices.insert(it, metal_idx);
      }

      BOOST_LOG(rdInfoLog) << "Removed covalent bond between "
                           << metal->getSymbol() << " and "
                           << nonMetal->getSymbol() << "\n";
    }
    //	std::cout << "After removing bond and charge adjustment: " <<
    // MolToSmiles(mol) << std::endl;
  }
  if (options_.adjustCharges) {
    adjust_charges(mol, nonMetals, metalChargeExcess);
  }
  if (options_.removeHapticDummies) {
    remove_haptic_dummies(mol);
  }
}

void MetalDisconnector::adjust_charges(RDKit::RWMol &mol,
                                       std::map<int, NonMetal> &nonMetals,
                                       std::map<int, int> &metalChargeExcess) {
  for (auto it = nonMetals.begin(); it != nonMetals.end(); ++it) {
    auto a = mol.getAtomWithIdx(it->first);
    // do not blindly trust the original formal charge as it is often wrong
    // instead, find out the most appropriate formal charge based
    // on the allowed element valences and on its current valence/lone electrons
    // if there are no standard valences we assume the original
    // valence was correct and the non-metal element was neutral
    int valenceBeforeCut = a->getTotalValence();
    int radBeforeCut = a->getNumRadicalElectrons();
    int fcAfterCut = -it->second.cutBonds;
    int valenceAfterCut = 0;
    int loneElectrons = 0;
    const auto &valens =
        PeriodicTable::getTable()->getValenceList(a->getAtomicNum());
    if (!valens.empty() && valens.front() != -1) {
      for (auto v = valens.begin(); v != valens.end(); ++v) {
        valenceAfterCut = valenceBeforeCut + radBeforeCut - it->second.cutBonds;
        if (valenceAfterCut > *v) {
          if (v + 1 != valens.end()) {
            continue;
          }
          valenceAfterCut = *v;
          break;
        }
        fcAfterCut = valenceAfterCut - *v;
        // if there were radicals before and now we have
        // a negative formal charge, then it's a carbene-like
        // system (e.g., [Me]-[C]=O), or there was something silly
        // such as [Me]-[S]=X or [Me]-[P](X)(X)X
        if ((radBeforeCut % 2) && fcAfterCut < 0) {
          ++fcAfterCut;
          ++loneElectrons;
          // no radical doublets on N and higher
          a->setNumRadicalElectrons(a->getAtomicNum() < 7 ? radBeforeCut + 1
                                                          : 0);
        }
        break;
      }
    }
    // do not put a negative charge on sp2 carbon
    if (fcAfterCut == -1 &&
        valenceAfterCut == static_cast<int>(a->getTotalDegree()) + 1) {
      fcAfterCut = 0;
    }
    a->setFormalCharge(fcAfterCut);
    if (!it->second.cutBonds ||
        (fcAfterCut == -1 && a->getAtomicNum() == 6 &&
         valenceAfterCut == static_cast<int>(a->getTotalDegree()) + 2)) {
      // do not take electrons from the metal if it was a dative bond
      // (e.g., [C-]#[O+] coordinated to metal)
      fcAfterCut = 0;
    }
    std::sort(it->second.boundMetalIndices.begin(),
              it->second.boundMetalIndices.end(),
              [&metalChargeExcess](int a, int b) {
                return (metalChargeExcess.at(a) < metalChargeExcess.at(b));
              });
    fcAfterCut += loneElectrons;
    while (fcAfterCut < 0) {
      for (auto i : it->second.boundMetalIndices) {
        // if the bond was not dative, the non-metal stole electrons
        // from the metal(s), so we need to take electrons from
        // once-bonded metal(s)
        if (fcAfterCut++ >= 0) {
          break;
        }
        ++metalChargeExcess[i];
      }
    }
    a->updatePropertyCache();
  }
  // adjust formal charges of metal atoms
  for (auto it = metalChargeExcess.begin(); it != metalChargeExcess.end();
       ++it) {
    auto a = mol.getAtomWithIdx(it->first);
    auto currentFc = a->getFormalCharge();
    const auto &valens =
        PeriodicTable::getTable()->getValenceList(a->getAtomicNum());
    // valens should have at least -1 in it, as the atom data is currently
    // configured, so max_element should never return valens.end().
    auto max_valence = *std::max_element(valens.begin(), valens.end());
    // Don't go over the maximum real valence.
    if (max_valence != -1 && currentFc >= max_valence) {
      continue;
    }
    int fcAfterCut = it->second;
    if (currentFc > 0) {
      // if the original formal charge on the metal was positive, we trust it
      // and add it to the charge excess
      fcAfterCut += currentFc;
    }
    if (!valens.empty() && valens.front() != -1) {
      for (auto v = valens.begin(); v != valens.end(); ++v) {
        // Some metals (e.g. Mg and Ba) have -1 as a final catchall, which
        // is unhelpful for this.
        if (*v == -1) {
          continue;
        }
        if (fcAfterCut > *v) {
          auto next = v + 1;
          if (next != valens.end() && fcAfterCut >= *v) {
            continue;
          }
          fcAfterCut = *v;
          break;
        }
      }
    }
    if (fcAfterCut > currentFc) {
      a->setFormalCharge(fcAfterCut);
    }
    // make sure that radical electrons on metals are 0
    // and are not added to metals by sanitization
    // by setting NoImplicit to false
    a->setNumRadicalElectrons(0);
    a->setNumExplicitHs(0);
    a->setNoImplicit(false);
    a->updatePropertyCache();
  }
}
<<<<<<< HEAD

void MetalDisconnector::remove_haptic_dummies(RDKit::RWMol &mol) {
  std::vector<MatchVectType> matches;
  SubstructMatch(mol, *metalDummy_, matches);
  std::vector<unsigned int> dummiesToGo;
  for (const auto &match : matches) {
    int metal_idx = match[0].second;
    int dummy_idx = match[1].second;
    auto bond = mol.getBondBetweenAtoms(metal_idx, dummy_idx);
    std::string sprop;
    if (bond->getPropIfPresent(RDKit::common_properties::_MolFileBondEndPts,
                               sprop)) {
      if (sprop.length() && sprop[0] == '(' &&
          sprop[sprop.length() - 1] == ')') {
        dummiesToGo.push_back(dummy_idx);
      }
    }
  }
  // The atom indices are recalculated after each atom removal, so take them
  // out in descending order. Bonds are taken out when the atom is removed.
  std::sort(dummiesToGo.begin(), dummiesToGo.end(), std::greater{});
  for (auto a : dummiesToGo) {
    mol.removeAtom(a);
  }
}

void disconnectOrganometallics(RWMol &mol) {
  RDKit::MolStandardize::MetalDisconnectorOptions mdOptions;
  mdOptions.splitGrignards = true;
  mdOptions.splitAromaticC = true;
  mdOptions.adjustCharges = false;
  mdOptions.removeHapticDummies = true;
  RDKit::MolStandardize::MetalDisconnector md(mdOptions);
  md.disconnect(mol);
}

ROMol *disconnectOrganometallics(const ROMol &mol) {
  RDKit::MolStandardize::MetalDisconnectorOptions mdOptions;
  mdOptions.splitGrignards = true;
  mdOptions.splitAromaticC = true;
  mdOptions.adjustCharges = false;
  mdOptions.removeHapticDummies = true;
  RDKit::MolStandardize::MetalDisconnector md(mdOptions);
  return md.disconnect(mol);
}

=======
>>>>>>> 2b325812
}  // namespace MolStandardize
}  // namespace RDKit<|MERGE_RESOLUTION|>--- conflicted
+++ resolved
@@ -26,14 +26,9 @@
 class ROMol;
 
 namespace MolStandardize {
-<<<<<<< HEAD
 
 MetalDisconnector::MetalDisconnector(const MetalDisconnectorOptions &options)
     : metal_nof_(
-=======
-MetalDisconnector::MetalDisconnector()
-    : metal_nof(
->>>>>>> 2b325812
           SmartsToMol("[Li,Na,K,Rb,Cs,Fr,Be,Mg,Ca,Sr,Ba,Ra,Sc,Ti,V,Cr,Mn,Fe,Co,"
                       "Ni,Cu,Zn,Al,Ga,Y,Zr,Nb,Mo,Tc,Ru,Rh,Pd,Ag,Cd,In,Sn,Hf,Ta,"
                       "W,Re,Os,Ir,Pt,Au,Hg,Tl,Pb,Bi]~[#7,#8,F]")),
@@ -257,7 +252,6 @@
     a->updatePropertyCache();
   }
 }
-<<<<<<< HEAD
 
 void MetalDisconnector::remove_haptic_dummies(RDKit::RWMol &mol) {
   std::vector<MatchVectType> matches;
@@ -304,7 +298,5 @@
   return md.disconnect(mol);
 }
 
-=======
->>>>>>> 2b325812
 }  // namespace MolStandardize
 }  // namespace RDKit