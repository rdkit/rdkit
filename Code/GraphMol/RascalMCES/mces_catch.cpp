--- conflicted
+++ resolved
@@ -1413,23 +1413,6 @@
   }
 }
 
-<<<<<<< HEAD
-TEST_CASE("Fragment match") {
-  {
-    auto m1 = "[1*]C(=O)c1ccccc1.[1*]N1CCCC1"_smiles;
-    REQUIRE(m1);
-    auto m2 = "c1ccccc1C(=O)N1CCCC1"_smiles;
-    REQUIRE(m2);
-
-    RascalOptions opts;
-    // opts.similarityThreshold = 0.1;
-    // opts.ignoreAtomAromaticity = true;
-    auto res = rascalMCES(*m2, *m1, opts);
-    std::cout << "Num results : " << res.size() << std::endl;
-    std::cout << res.front().getSmarts() << std::endl;
-    std::cout << res.front().getSimilarity() << std::endl;
-  }
-=======
 TEST_CASE("Aromatic fragment match") {
   v2::SmilesParse::SmilesParserParams params;
   params.sanitize = false;
@@ -1444,5 +1427,4 @@
   REQUIRE(res.size() == 1);
   CHECK(res.front().getAtomMatches().size() == 6);
   CHECK(res.front().getBondMatches().size() == 5);
->>>>>>> 6db3f982
 }