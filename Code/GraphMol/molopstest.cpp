//
//   Copyright (C) 2002-2017 Greg Landrum and Rational Discovery LLC
//
//   @@ All Rights Reserved @@
//  This file is part of the RDKit.
//  The contents are covered by the terms of the BSD license
//  which is included in the file license.txt, found at the root
//  of the RDKit source tree.
//
#include <RDGeneral/utils.h>
#include <RDGeneral/Invariant.h>
#include <RDGeneral/RDLog.h>
#include <GraphMol/RDKitBase.h>
#include <GraphMol/RDKitQueries.h>
#include <GraphMol/Chirality.h>
#include <GraphMol/SmilesParse/SmilesParse.h>
#include <GraphMol/SmilesParse/SmilesWrite.h>
#include <GraphMol/SmilesParse/SmartsWrite.h>
#include <GraphMol/FileParsers/FileParsers.h>
#include <GraphMol/FileParsers/MolSupplier.h>
#include <GraphMol/FileParsers/MolWriters.h>
#include <GraphMol/Substruct/SubstructMatch.h>

#include <iostream>
#include <map>
#include <algorithm>
#include <boost/foreach.hpp>

#ifndef M_PI
#define M_PI 3.14159265358979323846
#endif

using namespace RDKit;
using namespace std;
RWMol _t;
typedef class ROMol Mol;

void test1() {
  string smi;
  Mol *m;
  INT_VECT iv;
  unsigned int count;
  std::vector<ROMOL_SPTR> frags;

  smi = "CCCC(=O)O";
  m = SmilesToMol(smi);
  CHECK_INVARIANT(m, "smiles parse failed");
  count = MolOps::getMolFrags(*m, iv);
  CHECK_INVARIANT(count == 1, "bad frag count");
  frags = MolOps::getMolFrags(*m);
  CHECK_INVARIANT(frags.size() == 1, "bad frag count");
  TEST_ASSERT(frags[0]->getNumAtoms() == 6);
  delete m;

  smi = "CCCC(=O)[O-].[Na+]";
  m = SmilesToMol(smi);
  CHECK_INVARIANT(m, "smiles parse failed");
  count = MolOps::getMolFrags(*m, iv);
  CHECK_INVARIANT(count == 2, "bad frag count");
  frags = MolOps::getMolFrags(*m);
  CHECK_INVARIANT(frags.size() == 2, "bad frag count");
  TEST_ASSERT(frags[0]->getNumAtoms() == 6);
  TEST_ASSERT(frags[1]->getNumAtoms() == 1);
  frags = MolOps::getMolFrags(*m, true, &iv);
  CHECK_INVARIANT(frags.size() == 2, "bad frag count");
  TEST_ASSERT(frags[0]->getNumAtoms() == 6);
  TEST_ASSERT(frags[1]->getNumAtoms() == 1);
  TEST_ASSERT(iv.size() == 7);
  TEST_ASSERT(iv[0] == 0)
  TEST_ASSERT(iv[6] == 1)
  delete m;

  smi = "CCCC(=O)[O-].[Na+].[NH4+].[Cl-]";
  m = SmilesToMol(smi);
  CHECK_INVARIANT(m, "smiles parse failed");
  count = MolOps::getMolFrags(*m, iv);
  CHECK_INVARIANT(count == 4, "bad frag count");
  frags = MolOps::getMolFrags(*m);
  CHECK_INVARIANT(frags.size() == 4, "bad frag count");
  TEST_ASSERT(frags[0]->getNumAtoms() == 6);
  TEST_ASSERT(frags[1]->getNumAtoms() == 1);
  TEST_ASSERT(frags[2]->getNumAtoms() == 1);
  TEST_ASSERT(frags[3]->getNumAtoms() == 1);
  delete m;
};

void test2() {
  string smi;
  Mol *m;
  INT_VECT iv;
  int count;
  smi = "CCCC(=O)O";
  m = SmilesToMol(smi);
  CHECK_INVARIANT(m, "smiles parse failed");
  count = MolOps::getMolFrags(*m, iv);
  CHECK_INVARIANT(count == 1, "bad frag count");
  CHECK_INVARIANT(iv[0] == 0, "bad frag membership");
  CHECK_INVARIANT(iv[1] == 0, "bad frag membership");
  CHECK_INVARIANT(iv[4] == 0, "bad frag membership");
  CHECK_INVARIANT(iv[5] == 0, "bad frag membership");
  delete m;

  smi = "CCCC(=O)[O-].[Na+]";
  m = SmilesToMol(smi);
  CHECK_INVARIANT(m, "smiles parse failed");
  count = MolOps::getMolFrags(*m, iv);
  CHECK_INVARIANT(count == 2, "bad frag count");
  CHECK_INVARIANT(iv[0] == 0, "bad frag membership");
  CHECK_INVARIANT(iv[1] == 0, "bad frag membership");
  CHECK_INVARIANT(iv[4] == 0, "bad frag membership");
  CHECK_INVARIANT(iv[5] == 0, "bad frag membership");
  CHECK_INVARIANT(iv[6] == 1, "bad frag membership");
  delete m;
};

void test3() {
  string smi;
  Mol *m;
  VECT_INT_VECT sssr;
  INT_VECT rings;
  int count;

  smi = "C1CC1";
  m = SmilesToMol(smi);
  TEST_ASSERT(m);
  TEST_ASSERT(m->getRingInfo()->numRings() == 1);
  count = MolOps::findSSSR(*m, sssr);
  TEST_ASSERT(count == 1);
  TEST_ASSERT(sssr[0].size() == 3);
  TEST_ASSERT(m->getRingInfo()->numRings() == 1);

  for (unsigned int i = 0; i < m->getNumAtoms(); i++) {
    TEST_ASSERT(m->getRingInfo()->isAtomInRingOfSize(i, 3));
    TEST_ASSERT(!m->getRingInfo()->isAtomInRingOfSize(i, 4));
    TEST_ASSERT(m->getRingInfo()->numAtomRings(i) == 1);
  }
  for (unsigned int i = 0; i < m->getNumBonds(); i++) {
    TEST_ASSERT(m->getRingInfo()->isBondInRingOfSize(i, 3));
    TEST_ASSERT(!m->getRingInfo()->isBondInRingOfSize(i, 4));
    TEST_ASSERT(m->getRingInfo()->numBondRings(i) == 1);
  }
  BOOST_LOG(rdInfoLog) << smi << "\n";
  delete m;

  smi = "C1CCC1";
  m = SmilesToMol(smi);
  TEST_ASSERT(m);
  TEST_ASSERT(m->getRingInfo()->numRings() == 1);
  count = MolOps::findSSSR(*m, sssr);
  TEST_ASSERT(count == 1);
  TEST_ASSERT(sssr[0].size() == 4);
  TEST_ASSERT(m->getRingInfo()->numRings() == 1);
  for (unsigned int i = 0; i < m->getNumAtoms(); i++) {
    TEST_ASSERT(m->getRingInfo()->isAtomInRingOfSize(i, 4));
    TEST_ASSERT(!m->getRingInfo()->isAtomInRingOfSize(i, 3));
    TEST_ASSERT(m->getRingInfo()->numAtomRings(i) == 1);
  }
  TEST_ASSERT(m->getRingInfo()->isBondInRingOfSize(0, 4));
  TEST_ASSERT(m->getRingInfo()->numBondRings(0) == 1);

  BOOST_LOG(rdInfoLog) << smi << "\n";
  delete m;

  smi = "C1CCCCCC1";
  m = SmilesToMol(smi);
  TEST_ASSERT(m);
  TEST_ASSERT(m->getRingInfo()->numRings() == 1);
  count = MolOps::findSSSR(*m, sssr);
  TEST_ASSERT(count == 1);
  TEST_ASSERT(sssr[0].size() == 7);
  TEST_ASSERT(m->getRingInfo()->numRings() == 1);
  for (unsigned int i = 0; i < m->getNumAtoms(); i++) {
    TEST_ASSERT(m->getRingInfo()->isAtomInRingOfSize(i, 7));
    TEST_ASSERT(m->getRingInfo()->numAtomRings(i) == 1);
  }
  TEST_ASSERT(m->getRingInfo()->isBondInRingOfSize(0, 7));
  TEST_ASSERT(m->getRingInfo()->numBondRings(0) == 1);

  BOOST_LOG(rdInfoLog) << smi << "\n";
  delete m;

  smi = "C1C(CCC)CC(C(C)CCC(CC))CCC1";
  m = SmilesToMol(smi);
  TEST_ASSERT(m);
  count = MolOps::findSSSR(*m, sssr);
  TEST_ASSERT(count == 1);
  TEST_ASSERT(sssr[0].size() == 7);
  TEST_ASSERT(m->getRingInfo()->numAtomRings(0) == 1);
  TEST_ASSERT(
      m->getRingInfo()->numBondRings(m->getBondBetweenAtoms(0, 1)->getIdx()));
  TEST_ASSERT(
      !m->getRingInfo()->numBondRings(m->getBondBetweenAtoms(1, 2)->getIdx()));
  BOOST_LOG(rdInfoLog) << smi << "\n";
  delete m;

  smi = "CC1CCC1";
  m = SmilesToMol(smi);
  TEST_ASSERT(m);
  count = MolOps::findSSSR(*m, sssr);
  TEST_ASSERT(count == 1);
  TEST_ASSERT(sssr[0].size() == 4);
  TEST_ASSERT(!m->getBondBetweenAtoms(0, 1)->hasProp(
      common_properties::ringMembership));
  TEST_ASSERT(
      !m->getRingInfo()->numBondRings(m->getBondBetweenAtoms(0, 1)->getIdx()));
  TEST_ASSERT(
      m->getRingInfo()->numBondRings(m->getBondBetweenAtoms(1, 2)->getIdx()));
  BOOST_LOG(rdInfoLog) << smi << "\n";
  delete m;

  smi = "CC1C(C2)CCC2C1";
  m = SmilesToMol(smi);
  TEST_ASSERT(m);
  count = MolOps::findSSSR(*m, sssr);
  TEST_ASSERT(count == 2)
  TEST_ASSERT(sssr[0].size() == 5);
  TEST_ASSERT(sssr[1].size() == 5);
  TEST_ASSERT(!m->getRingInfo()->isAtomInRingOfSize(0, 5));
  TEST_ASSERT(m->getRingInfo()->numAtomRings(0) == 0);
  TEST_ASSERT(m->getRingInfo()->isAtomInRingOfSize(1, 5));
  TEST_ASSERT(m->getRingInfo()->numAtomRings(1) == 1);
  TEST_ASSERT(m->getRingInfo()->isAtomInRingOfSize(2, 5));
  TEST_ASSERT(m->getRingInfo()->numAtomRings(2) == 2);
  BOOST_LOG(rdInfoLog) << smi << "\n";
  delete m;

  smi = "C(C1C2C3C41)(C2C35)C45";  // cubane
  // smi = "C1(C2C3C4C5C6C72)C3C4C5C6C71"; // from Figureras paper
  // smi = "C17C5C4C3C2C1C6C2C3C4C5C67";
  // we cannot use the sanitzation code, because that finds *symmetric*
  // rings, which will break this case:
  m = SmilesToMol(smi, 0, 0);
  int bfs = MolOps::findSSSR(*m);
  TEST_ASSERT(bfs == 5);
  BOOST_LOG(rdInfoLog) << "BFSR: " << bfs << "\n";
  VECT_INT_VECT bfrs;
  bfrs.resize(0);
  bfs = MolOps::symmetrizeSSSR(*m, bfrs);
  TEST_ASSERT(bfs == 6);
  BOOST_LOG(rdInfoLog) << "BFSR: " << bfs << "\n";
  // VECT_INT_VECT_I ri;
  // for (ri == bfrs.begin(); ri != bfrs.end(); ri++) {
  for (auto bring : bfrs) {
    INT_VECT_I mi;
    BOOST_LOG(rdInfoLog) << "( ";
    // for (mi = (*ri).begin(); mi != (*ri).end(); mi++) {
    for (mi = bring.begin(); mi != bring.end(); mi++) {
      BOOST_LOG(rdInfoLog) << " " << (*mi);
    }
    BOOST_LOG(rdInfoLog) << ")\n";
  }
  BOOST_LOG(rdInfoLog) << smi << "\n";

  delete m;

  smi = "C1CC2C1CCC2";
  m = SmilesToMol(smi);
  TEST_ASSERT(m);
  count = MolOps::findSSSR(*m, sssr);
  TEST_ASSERT(count == 2);
  TEST_ASSERT(sssr[0].size() == 4);
  TEST_ASSERT(sssr[1].size() == 5);
  BOOST_LOG(rdInfoLog) << smi << "\n";
  delete m;

  smi = "C12=C3C=CC=C1C=CC2=CC=C3";
  BOOST_LOG(rdInfoLog) << "\n" << smi << "\n";
  m = SmilesToMol(smi, 0, 0);
  TEST_ASSERT(m);
  count = MolOps::findSSSR(*m, sssr);
  TEST_ASSERT(count == 3);
  TEST_ASSERT(sssr[0].size() == 6);
  TEST_ASSERT(sssr[1].size() == 5);
  TEST_ASSERT(sssr[2].size() == 6);
  BOOST_LOG(rdInfoLog) << smi << "\n";
  delete m;

  smi = "C1(O)C(O)C(O)C1O";
  m = SmilesToMol(smi, 0, 0);
  TEST_ASSERT(m);
  count = MolOps::findSSSR(*m, sssr);
  TEST_ASSERT(count == 1);
  TEST_ASSERT(sssr[0].size() == 4);
  for (unsigned i = 0; i < m->getNumAtoms(); i++) {
    if (!(i % 2)) {
      TEST_ASSERT(m->getRingInfo()->numAtomRings(i) == 1);
      TEST_ASSERT(m->getRingInfo()->isAtomInRingOfSize(i, 4));
    } else {
      TEST_ASSERT(m->getRingInfo()->numAtomRings(i) == 0);
    }
  }
  BOOST_LOG(rdInfoLog) << smi << "\n";
  delete m;

  // this molecule is from issue 134
  // it should come up with three rings
  smi = "SC(C3C1CC(C3)CC(C2S)(O)C1)2S";
  m = SmilesToMol(smi, 0, 0);
  TEST_ASSERT(m);
  count = MolOps::findSSSR(*m, sssr);
  TEST_ASSERT(count == 3);
  TEST_ASSERT(sssr[0].size() == 5);
  TEST_ASSERT(sssr[1].size() == 6);
  TEST_ASSERT(sssr[2].size() == 6);

  // this yet another painful case
  smi = "CC1=CC=C(C=C1)S(=O)(=O)O[CH]2[CH]3CO[CH](O3)[CH]4OC(C)(C)O[CH]24";
  m = SmilesToMol(smi, 0, 0);
  TEST_ASSERT(m);
  count = MolOps::findSSSR(*m, sssr);
  TEST_ASSERT(count == 4);
  TEST_ASSERT(sssr[0].size() == 6);
  TEST_ASSERT(sssr[1].size() == 5);
  TEST_ASSERT(sssr[2].size() == 5);
  TEST_ASSERT(sssr[3].size() == 6);

  smi = "C1CC2C1C2";
  m = SmilesToMol(smi, 0, 0);
  TEST_ASSERT(m);
  count = MolOps::findSSSR(*m, sssr);
  TEST_ASSERT(count == 2);
  TEST_ASSERT(sssr[0].size() == 4);
  TEST_ASSERT(sssr[1].size() == 3);

  TEST_ASSERT(m->getRingInfo()->numAtomRings(0) == 1);
  TEST_ASSERT(m->getRingInfo()->isAtomInRingOfSize(0, 4));

  TEST_ASSERT(m->getRingInfo()->numAtomRings(1) == 1);
  TEST_ASSERT(m->getRingInfo()->isAtomInRingOfSize(1, 4));

  TEST_ASSERT(m->getRingInfo()->numAtomRings(2) == 2);
  TEST_ASSERT(m->getRingInfo()->isAtomInRingOfSize(2, 3));
  TEST_ASSERT(m->getRingInfo()->isAtomInRingOfSize(2, 4));

  TEST_ASSERT(m->getRingInfo()->numAtomRings(3) == 2);
  TEST_ASSERT(m->getRingInfo()->isAtomInRingOfSize(3, 4));
  TEST_ASSERT(m->getRingInfo()->isAtomInRingOfSize(3, 3));

  TEST_ASSERT(m->getRingInfo()->numAtomRings(4) == 1);
  TEST_ASSERT(!m->getRingInfo()->isAtomInRingOfSize(4, 4));
  TEST_ASSERT(m->getRingInfo()->isAtomInRingOfSize(4, 3));
  delete m;

  // This is a test of Issue 217
  smi = "C=C1C2CC1C2";
  m = SmilesToMol(smi, 0, 0);
  TEST_ASSERT(m);
  count = MolOps::findSSSR(*m, sssr);
  TEST_ASSERT(count == 2);
  TEST_ASSERT(sssr[0].size() == 4);
  TEST_ASSERT(sssr[1].size() == 4);
  count = MolOps::symmetrizeSSSR(*m, sssr);
  TEST_ASSERT(count == 3);
  TEST_ASSERT(sssr[0].size() == 4);
  TEST_ASSERT(sssr[1].size() == 4);
  TEST_ASSERT(sssr[2].size() == 4);

  TEST_ASSERT(m->getRingInfo()->numAtomRings(0) == 0);
  TEST_ASSERT(m->getRingInfo()->numAtomRings(1) == 2);
  TEST_ASSERT(m->getRingInfo()->isAtomInRingOfSize(1, 4));
  TEST_ASSERT(m->getRingInfo()->numAtomRings(2) == 3);
  TEST_ASSERT(m->getRingInfo()->isAtomInRingOfSize(2, 4));
  TEST_ASSERT(m->getRingInfo()->numAtomRings(3) == 2);
  TEST_ASSERT(m->getRingInfo()->isAtomInRingOfSize(3, 4));
  TEST_ASSERT(m->getRingInfo()->numAtomRings(4) == 3);
  TEST_ASSERT(m->getRingInfo()->isAtomInRingOfSize(4, 4));
  delete m;
}

void test4() {
  string smi;
  Mol *m;
  INT_VECT iv;
  VECT_INT_VECT sssr;
  smi = "CC";
  m = SmilesToMol(smi);
  TEST_ASSERT(m);
  double *adjMat = MolOps::getAdjacencyMatrix(*m);
  TEST_ASSERT(adjMat);
  TEST_ASSERT(adjMat[0] == 0);
  TEST_ASSERT(adjMat[1] == 1);
  TEST_ASSERT(adjMat[2] == 1);
  TEST_ASSERT(adjMat[3] == 0);
  adjMat = MolOps::getAdjacencyMatrix(*m);
  TEST_ASSERT(adjMat);
  TEST_ASSERT(adjMat[0] == 0);
  TEST_ASSERT(adjMat[1] == 1);
  TEST_ASSERT(adjMat[2] == 1);
  TEST_ASSERT(adjMat[3] == 0);
}

void test5() {
  string smi;
  Mol *m;
  VECT_INT_VECT sssr;

  int count;
  smi = "C1C4C5C3C(=O)C2C5C1C2C34";
  m = SmilesToMol(smi, 0, 0);
  count = MolOps::findSSSR(*m, sssr);
  BOOST_LOG(rdInfoLog) << "Count: " << count << "\n";
  CHECK_INVARIANT(count == 5, "");

  smi = "C1C(C2)CCC2C1";
  m = SmilesToMol(smi);
  count = MolOps::findSSSR(*m, sssr);
  CHECK_INVARIANT(count == 2, "");
}

/*
  void test6(){
  string smi;
  Mol *m;
  VECT_INT_VECT sssr;

  int c1,c2;
  smi = "C1(Cl)C(Cl)C1Cl";
  m = SmilesToMol(smi);
  INT_SET ringAtoms,ringBonds;
  //boost::tie(c1,c2) = MolOps::findRingAtomsAndBonds(*m,ringAtoms,ringBonds);

  CHECK_INVARIANT(c1==3,"bad nRingAtoms");
  CHECK_INVARIANT(ringAtoms.count(0)==1,"bad RingAtoms");
  CHECK_INVARIANT(ringAtoms.count(1)==0,"bad RingAtoms");
  CHECK_INVARIANT(ringAtoms.count(2)==1,"bad RingAtoms");
  CHECK_INVARIANT(ringAtoms.count(3)==0,"bad RingAtoms");
  CHECK_INVARIANT(ringAtoms.count(4)==1,"bad RingAtoms");
  CHECK_INVARIANT(ringAtoms.count(5)==0,"bad RingAtoms");

  CHECK_INVARIANT(c2==3,"bad nRingBonds");
  CHECK_INVARIANT(ringBonds.count(0)==0,"");
  CHECK_INVARIANT(ringBonds.count(1)==1,"");
  CHECK_INVARIANT(ringBonds.count(2)==0,"");
  CHECK_INVARIANT(ringBonds.count(3)==1,"");
  CHECK_INVARIANT(ringBonds.count(4)==0,"");
  CHECK_INVARIANT(ringBonds.count(5)==1,"");


  }
*/

void test7() {
#if 0
  string smi;
  Mol *m;
  INT_VECT tree;
#if 1
  smi = "C(CO)OCC";
  m = SmilesToMol(smi);
  MolOps::findSpanningTree(*m,tree);
  CHECK_INVARIANT(tree.size()==5,"bad mst");
  delete m;

  smi = "C1CC1";
  m = SmilesToMol(smi);
  MolOps::findSpanningTree(*m,tree);
  CHECK_INVARIANT(tree.size()==2,"bad mst");
  delete m;

  smi = "C1C=C1";
  m = SmilesToMol(smi);
  MolOps::findSpanningTree(*m,tree);
  CHECK_INVARIANT(tree.size()==2,"bad mst");
  CHECK_INVARIANT(std::find(tree.begin(),tree.end(),1)==tree.end(),"bogus idx in mst");
  delete m;
#endif

  smi = "C1C=CC=CC=1";
  m = SmilesToMol(smi);
  MolOps::findSpanningTree(*m,tree);
  CHECK_INVARIANT(tree.size()==5,"bad mst");
  delete m;


  smi = "C1C(=CC1)";
  m = SmilesToMol(smi);
  MolOps::findSpanningTree(*m,tree);
  CHECK_INVARIANT(tree.size()==3,"bad mst");
  delete m;


  smi = "C1C(C=C1)";
  m = SmilesToMol(smi);
  MolOps::findSpanningTree(*m,tree);
  CHECK_INVARIANT(tree.size()==3,"bad mst");
  delete m;

  smi = "C1C(C2)CCC2C1";
  m = SmilesToMol(smi);
  MolOps::findSpanningTree(*m,tree);
  CHECK_INVARIANT(tree.size()==6,"bad mst");
  delete m;

  smi = "C1C2CC3CCCCC3CC2CCC1";
  m = SmilesToMol(smi);
  MolOps::findSpanningTree(*m,tree);
  CHECK_INVARIANT(tree.size()==13,"bad mst");
  delete m;
#endif
}

void test8() {
  BOOST_LOG(rdInfoLog) << "-----------------------\n Testing Hydrogen Ops"
                       << std::endl;
  ROMol *m, *m2, *m3;
  INT_VECT tree;

  std::string smi = "CCC";
  m = SmilesToMol(smi);
  CHECK_INVARIANT(m, "");
  CHECK_INVARIANT(m->getNumAtoms() == 3, "");

  // BOOST_LOG(rdInfoLog) << "1" << std::endl;
  m2 = MolOps::addHs(*m);
  CHECK_INVARIANT(m2->getNumAtoms() == 11, "");

  smi = "CC(=O)[OH]";
  delete m;
  m = SmilesToMol(smi);
  CHECK_INVARIANT(m, "");
  CHECK_INVARIANT(m->getNumAtoms() == 4, "");

  // BOOST_LOG(rdInfoLog) << "2" << std::endl;
  delete m2;
  m2 = MolOps::addHs(*m, true);
  CHECK_INVARIANT(m2->getNumAtoms() == 5, "");

  // BOOST_LOG(rdInfoLog) << "3" << std::endl;
  m3 = MolOps::addHs(*m2, false);
  CHECK_INVARIANT(m3->getNumAtoms() == 8, "");

  // BOOST_LOG(rdInfoLog) << "4" << std::endl;
  delete m2;
  m2 = MolOps::addHs(*m, false);
  CHECK_INVARIANT(m2->getNumAtoms() == 8, "");
  delete m3;
  // remove all
  // BOOST_LOG(rdInfoLog) << "5" << std::endl;
  m3 = MolOps::removeHs(*m2, false);
  CHECK_INVARIANT(m3->getNumAtoms() == 4, "");
  delete m3;
  // remove only implicit
  // BOOST_LOG(rdInfoLog) << "6" << std::endl;
  m3 = MolOps::removeHs(*m2, true);
  CHECK_INVARIANT(m3->getNumAtoms() == 5, "");

  // BOOST_LOG(rdInfoLog) << "7" << std::endl;
  // remove all after removing only implicit
  MolOps::removeHs(static_cast<RWMol &>(*m3), false);
  CHECK_INVARIANT(m3->getNumAtoms() == 4, "");

  // this test is also done in the same order in the python tests:
  delete m;
  m = SmilesToMol(smi);
  CHECK_INVARIANT(m, "");
  CHECK_INVARIANT(m->getNumAtoms() == 4, "");

  delete m2;
  m2 = MolOps::addHs(*m, true);
  CHECK_INVARIANT(m2->getNumAtoms() == 5, "");
  // BOOST_LOG(rdInfoLog) << "8" << std::endl;
  m3 = MolOps::removeHs(*m2, true);
  CHECK_INVARIANT(m3->getNumAtoms() == 5, "");
  delete m3;
  // BOOST_LOG(rdInfoLog) << "9" << std::endl;
  m3 = MolOps::removeHs(*m2, false);
  CHECK_INVARIANT(m3->getNumAtoms() == 4, "");

  delete m2;
  // BOOST_LOG(rdInfoLog) << "10" << std::endl;
  m2 = MolOps::addHs(*m, false);
  CHECK_INVARIANT(m2->getNumAtoms() == 8, "");
  delete m3;
  // BOOST_LOG(rdInfoLog) << "11" << std::endl;
  m3 = MolOps::removeHs(*m2, true);
  CHECK_INVARIANT(m3->getNumAtoms() == 5, "");
  delete m3;
  // BOOST_LOG(rdInfoLog) << "12" << std::endl;
  m3 = MolOps::removeHs(*m2, false);
  CHECK_INVARIANT(m3->getNumAtoms() == 4, "");

  // related to RDTrack Issues 109 and 110:
  smi =
      "C1C=C([C@H](N)C(=O)N[C@@]2([H])[C@]3([H])SC(C)(C)[C@@H](C(=O)O)N3C(=O)2)"
      "C=CC=1";
  delete m;
  m = SmilesToMol(smi);
  CHECK_INVARIANT(m, "");
  CHECK_INVARIANT(m->getNumAtoms() == 24, "");
  delete m3;
  // BOOST_LOG(rdInfoLog) << "13" << std::endl;
  m3 = MolOps::removeHs(*m, false);
  CHECK_INVARIANT(m3->getNumAtoms() == 24, "");

  // RDTrack Issue 130:
  delete m;
  smi = "[H][N+]([H])([H])[H]";
  m = SmilesToMol(smi, false, false);
  CHECK_INVARIANT(m, "");
  CHECK_INVARIANT(m->getNumAtoms() == 5, "");
  delete m2;
  // BOOST_LOG(rdInfoLog) << "14" << std::endl;
  m2 = MolOps::removeHs(*m, 0, false);
  CHECK_INVARIANT(m2->getNumAtoms() == 1, "");
  delete m;
  smi = "[H][N+]([H])([H])[H]";
  m = SmilesToMol(smi);
  CHECK_INVARIANT(m, "");
  CHECK_INVARIANT(m->getNumAtoms() == 1, "");

  delete m;
  smi = "[H][H]";
  m = SmilesToMol(smi, false, false);
  CHECK_INVARIANT(m, "");
  CHECK_INVARIANT(m->getNumAtoms() == 2, "");
  delete m2;
  // BOOST_LOG(rdInfoLog) << "15" << std::endl;
  m2 = MolOps::removeHs(*m, 0, false);
  CHECK_INVARIANT(m2->getNumAtoms() == 2, "");

  std::string sma;
  delete m;
  smi = "CC";
  m = SmartsToMol(smi);
  MolOps::sanitizeMol(*((RWMol *)m));
  TEST_ASSERT(m);
  TEST_ASSERT(m->getNumAtoms() == 2);
  sma = SmartsWrite::GetAtomSmarts(
      static_cast<const QueryAtom *>(m->getAtomWithIdx(0)));
  TEST_ASSERT(sma == "C");

  delete m2;
  // BOOST_LOG(rdInfoLog) << "16" << std::endl;
  m2 = MolOps::addHs(*m);
  TEST_ASSERT(m2->getNumAtoms() == 8);
  sma = SmartsWrite::GetAtomSmarts(
      static_cast<const QueryAtom *>(m2->getAtomWithIdx(0)));
  TEST_ASSERT(sma == "C");

  delete m;
  // BOOST_LOG(rdInfoLog) << "17" << std::endl;
  m = MolOps::mergeQueryHs(*m2);
  TEST_ASSERT(m->getNumAtoms() == 2);
  sma = SmartsWrite::GetAtomSmarts(
      static_cast<const QueryAtom *>(m->getAtomWithIdx(0)));
  // BOOST_LOG(rdInfoLog) << "sma: " << sma<<std::endl;
  // this was sf.net issue 3415204:
  TEST_ASSERT(sma == "[C&!H0&!H1&!H2]");

  // RDTrack Issue 1228:
  delete m;
  smi = "c1c[nH]cc1";
  m = SmilesToMol(smi);
  CHECK_INVARIANT(m, "");
  CHECK_INVARIANT(m->getNumAtoms() == 5, "");
  delete m2;
  // BOOST_LOG(rdInfoLog) << "18" << std::endl;
  m2 = MolOps::addHs(*m, false, false);
  CHECK_INVARIANT(m2->getNumAtoms() == 10, "");
  delete m;
  // BOOST_LOG(rdInfoLog) << "19" << std::endl;
  m = MolOps::removeHs(*m2);
  CHECK_INVARIANT(m, "");
  CHECK_INVARIANT(m->getNumAtoms() == 5, "");

  // labelling:
  delete m;
  smi = "c1cn([H])cc1";
  m = SmilesToMol(smi);
  CHECK_INVARIANT(m, "");
  CHECK_INVARIANT(m->getNumAtoms() == 5, "");
  delete m2;
  // BOOST_LOG(rdInfoLog) << "19" << std::endl;
  m2 = MolOps::removeHs(*m);
  CHECK_INVARIANT(m, "");
  CHECK_INVARIANT(m->getNumAtoms() == 5, "");

  delete m;
  smi = "c1cn([2H])cc1";
  m = SmilesToMol(smi);
  CHECK_INVARIANT(m, "");
  CHECK_INVARIANT(m->getNumAtoms() == 6, "");
  delete m2;
  // BOOST_LOG(rdInfoLog) << "19" << std::endl;
  m2 = MolOps::removeHs(*m);
  CHECK_INVARIANT(m, "");
  CHECK_INVARIANT(m->getNumAtoms() == 6, "");
  delete m;
  delete m2;

  smi = "CC[H]";
  m = SmilesToMol(smi, false, false);
  TEST_ASSERT(m);
  TEST_ASSERT(m->getNumAtoms() == 3);
  m2 = MolOps::mergeQueryHs(*m);
  TEST_ASSERT(m2->getNumAtoms() == 2);
  TEST_ASSERT(!m->getAtomWithIdx(1)->hasQuery());
  TEST_ASSERT(m2->getAtomWithIdx(1)->hasQuery());
  delete m;
  delete m2;

  // sf.net issue 3415206
  smi = "CO[H]";
  m = SmilesToMol(smi, false, false);
  TEST_ASSERT(m);
  TEST_ASSERT(m->getNumAtoms() == 3);
  m2 = MolOps::mergeQueryHs(*m);
  TEST_ASSERT(m2->getNumAtoms() == 2);
  sma = SmartsWrite::GetAtomSmarts(
      static_cast<const QueryAtom *>(m2->getAtomWithIdx(1)));
  // BOOST_LOG(rdInfoLog) << "sma: " << sma<<std::endl;
  TEST_ASSERT(sma == "[#8&!H0]");
  delete m;
  delete m2;

  smi = "CN([H])[H]";
  m = SmilesToMol(smi, false, false);
  TEST_ASSERT(m);
  TEST_ASSERT(m->getNumAtoms() == 4);
  m2 = MolOps::mergeQueryHs(*m);
  TEST_ASSERT(m2->getNumAtoms() == 2);
  sma = SmartsWrite::GetAtomSmarts(
      static_cast<const QueryAtom *>(m2->getAtomWithIdx(1)));
  // BOOST_LOG(rdInfoLog) << "sma: " << sma<<std::endl;
  TEST_ASSERT(sma == "[#7&!H0&!H1]");
  delete m;
  delete m2;

  {
    // test the onlyOnAtoms option (github #758)
    std::string smi = "CCC";
    m = SmilesToMol(smi);
    CHECK_INVARIANT(m, "");
    CHECK_INVARIANT(m->getNumAtoms() == 3, "");

    // BOOST_LOG(rdInfoLog) << "1" << std::endl;
    UINT_VECT onlyOn;
    onlyOn.push_back(0);
    onlyOn.push_back(2);
    m2 = MolOps::addHs(*m, false, false, &onlyOn);
    CHECK_INVARIANT(m2->getNumAtoms() == 9, "");
    CHECK_INVARIANT(m2->getAtomWithIdx(0)->getDegree() == 4, "");
    CHECK_INVARIANT(m2->getAtomWithIdx(1)->getDegree() == 2, "");
    CHECK_INVARIANT(m2->getAtomWithIdx(2)->getDegree() == 4, "");
    delete m;
    delete m2;
  }

  BOOST_LOG(rdInfoLog) << "Finished" << std::endl;
}

void test9() {
  BOOST_LOG(rdInfoLog)
      << "-----------------------\n Testing Distance Matrix Operations"
      << std::endl;
  ROMol *m;
  std::string smi = "CC=C";
  m = SmilesToMol(smi);
  TEST_ASSERT(m);
  TEST_ASSERT(m->getNumAtoms() == 3);
  double *dMat;
  dMat = MolOps::getDistanceMat(*m, false, false);
  TEST_ASSERT(dMat);
  TEST_ASSERT(dMat[0] == 0.0);
  TEST_ASSERT(dMat[1] == 1.0);
  TEST_ASSERT(dMat[2] == 2.0);
  TEST_ASSERT(dMat[3] == 1.0);
  TEST_ASSERT(dMat[4] == 0.0);
  TEST_ASSERT(dMat[5] == 1.0);
  TEST_ASSERT(dMat[6] == 2.0);
  TEST_ASSERT(dMat[7] == 1.0);
  TEST_ASSERT(dMat[8] == 0.0);

  dMat = MolOps::getDistanceMat(*m, false, false);
  TEST_ASSERT(dMat);
  TEST_ASSERT(dMat[0] == 0.0);
  TEST_ASSERT(dMat[1] == 1.0);
  TEST_ASSERT(dMat[2] == 2.0);
  TEST_ASSERT(dMat[3] == 1.0);
  TEST_ASSERT(dMat[4] == 0.0);
  TEST_ASSERT(dMat[5] == 1.0);
  TEST_ASSERT(dMat[6] == 2.0);
  TEST_ASSERT(dMat[7] == 1.0);
  TEST_ASSERT(dMat[8] == 0.0);

  // test Issue328:
  dMat = MolOps::getDistanceMat(*m, true, false);
  TEST_ASSERT(dMat);
  TEST_ASSERT(dMat[0] == 0.0);
  TEST_ASSERT(dMat[1] == 1.0);
  TEST_ASSERT(dMat[2] == 1.5);
  TEST_ASSERT(dMat[3] == 1.0);
  TEST_ASSERT(dMat[4] == 0.0);
  TEST_ASSERT(dMat[5] == 0.5);
  TEST_ASSERT(dMat[6] == 1.5);
  TEST_ASSERT(dMat[7] == 0.5);
  TEST_ASSERT(dMat[8] == 0.0);

  dMat = MolOps::getDistanceMat(*m, false, false);
  TEST_ASSERT(dMat);
  TEST_ASSERT(dMat[0] == 0.0);
  TEST_ASSERT(dMat[1] == 1.0);
  TEST_ASSERT(dMat[2] == 2.0);
  TEST_ASSERT(dMat[3] == 1.0);
  TEST_ASSERT(dMat[4] == 0.0);
  TEST_ASSERT(dMat[5] == 1.0);
  TEST_ASSERT(dMat[6] == 2.0);
  TEST_ASSERT(dMat[7] == 1.0);
  TEST_ASSERT(dMat[8] == 0.0);

  BOOST_LOG(rdInfoLog) << "Finished" << std::endl;
}

void test10() {
  BOOST_LOG(rdInfoLog) << "-----------------------\n Testing Atom Ranking"
                       << std::endl;
  ROMol *m;
  std::string smi = "FC(Cl)(Br)C";
  m = SmilesToMol(smi);
  TEST_ASSERT(m);

  UINT_VECT ranks;
  ranks.resize(m->getNumAtoms());
  Chirality::assignAtomCIPRanks(*m, ranks);

  unsigned int cip1, cip2;
  TEST_ASSERT(m->getAtomWithIdx(0)->hasProp(common_properties::_CIPRank));
  m->getAtomWithIdx(0)->getProp(common_properties::_CIPRank, cip1);
  TEST_ASSERT(cip1 == ranks[0]);
  TEST_ASSERT(m->getAtomWithIdx(2)->hasProp(common_properties::_CIPRank));
  m->getAtomWithIdx(2)->getProp(common_properties::_CIPRank, cip2);
  TEST_ASSERT(cip2 == ranks[2]);
  TEST_ASSERT(cip1 < cip2);
  TEST_ASSERT(m->getAtomWithIdx(4)->hasProp(common_properties::_CIPRank));
  m->getAtomWithIdx(4)->getProp(common_properties::_CIPRank, cip2);
  TEST_ASSERT(cip1 > cip2);
  m->getAtomWithIdx(2)->getProp(common_properties::_CIPRank, cip1);
  TEST_ASSERT(m->getAtomWithIdx(3)->hasProp(common_properties::_CIPRank));
  m->getAtomWithIdx(3)->getProp(common_properties::_CIPRank, cip2);
  TEST_ASSERT(cip1 < cip2);

  delete m;
  smi = "FC(Cl)(Br)C(F)(F)F";
  m = SmilesToMol(smi);
  TEST_ASSERT(m);
  ranks.resize(m->getNumAtoms());
  Chirality::assignAtomCIPRanks(*m, ranks);
  for (unsigned int i = 0; i < m->getNumAtoms(); i++) {
    unsigned int cip;
    TEST_ASSERT(m->getAtomWithIdx(i)->hasProp(common_properties::_CIPRank));
    m->getAtomWithIdx(i)->getProp(common_properties::_CIPRank, cip);
  }

  BOOST_LOG(rdInfoLog) << "Finished" << std::endl;
}

void test11() {
  BOOST_LOG(rdInfoLog) << "-----------------------\n Testing CIP chirality"
                       << std::endl;
  ROMol *m;
  std::string cip;
  std::string smi = "F[C@]([C@])(Cl)Br";

  m = SmilesToMol(smi);
  TEST_ASSERT(m);
  MolOps::assignStereochemistry(*m, true);
  // make sure the cleanup worked:
  TEST_ASSERT(m->getAtomWithIdx(2)->getChiralTag() == Atom::CHI_UNSPECIFIED);

  TEST_ASSERT(!(m->getAtomWithIdx(0)->hasProp(common_properties::_CIPCode)));
  TEST_ASSERT(m->getAtomWithIdx(1)->hasProp(common_properties::_CIPCode));
  TEST_ASSERT(!(m->getAtomWithIdx(2)->hasProp(common_properties::_CIPCode)));
  m->getAtomWithIdx(1)->getProp(common_properties::_CIPCode, cip);
  TEST_ASSERT(cip == "R");

  delete m;
  smi = "F[C@H](C)C";
  m = SmilesToMol(smi);
  TEST_ASSERT(m);
  MolOps::assignStereochemistry(*m, true);
  TEST_ASSERT(m->getAtomWithIdx(1)->getChiralTag() == Atom::CHI_UNSPECIFIED);
  TEST_ASSERT(!(m->getAtomWithIdx(0)->hasProp(common_properties::_CIPCode)));
  TEST_ASSERT(!(m->getAtomWithIdx(1)->hasProp(common_properties::_CIPCode)));
  TEST_ASSERT(!(m->getAtomWithIdx(2)->hasProp(common_properties::_CIPCode)));
  // test Issue 194:
  TEST_ASSERT(m->getAtomWithIdx(1)->getNumExplicitHs() == 0);

  delete m;
  smi = "F[C@]1CC(Cl)C1";
  m = SmilesToMol(smi);
  TEST_ASSERT(m);
  MolOps::assignStereochemistry(*m, true);
  TEST_ASSERT(m->getAtomWithIdx(1)->getChiralTag() == Atom::CHI_UNSPECIFIED);
  TEST_ASSERT(!(m->getAtomWithIdx(1)->hasProp(common_properties::_CIPCode)));

  delete m;
  smi = "F[C@H]1C(Cl)CC1";
  m = SmilesToMol(smi);
  TEST_ASSERT(m);
  MolOps::assignStereochemistry(*m, true);
  TEST_ASSERT(m->getAtomWithIdx(1)->getChiralTag() != Atom::CHI_UNSPECIFIED);
  TEST_ASSERT(m->getAtomWithIdx(1)->hasProp(common_properties::_CIPCode));

  delete m;
  smi = "F[C@@](C)(Cl)Br";
  m = SmilesToMol(smi);
  TEST_ASSERT(m);
  MolOps::assignStereochemistry(*m, true);
  TEST_ASSERT(!(m->getAtomWithIdx(0)->hasProp(common_properties::_CIPCode)));
  TEST_ASSERT(m->getAtomWithIdx(1)->hasProp(common_properties::_CIPCode));
  TEST_ASSERT(!(m->getAtomWithIdx(2)->hasProp(common_properties::_CIPCode)));
  m->getAtomWithIdx(1)->getProp(common_properties::_CIPCode, cip);
  TEST_ASSERT(cip == "S");

  delete m;
  smi = "F[C@](Br)(C)Cl";
  m = SmilesToMol(smi);
  TEST_ASSERT(m);
  MolOps::assignStereochemistry(*m, true);
  TEST_ASSERT(m->getAtomWithIdx(1)->hasProp(common_properties::_CIPCode));
  m->getAtomWithIdx(1)->getProp(common_properties::_CIPCode, cip);
  TEST_ASSERT(cip == "R");
  delete m;
  smi = "F[C@](Cl)(Br)C";
  m = SmilesToMol(smi);
  TEST_ASSERT(m);
  MolOps::assignStereochemistry(*m, true);
  TEST_ASSERT(m->getAtomWithIdx(1)->hasProp(common_properties::_CIPCode));
  m->getAtomWithIdx(1)->getProp(common_properties::_CIPCode, cip);
  TEST_ASSERT(cip == "R");

  delete m;
  smi = "FC(F)(F)[C@](Br)(F)C(Cl)(Cl)Cl";
  m = SmilesToMol(smi);
  TEST_ASSERT(m);
  MolOps::assignStereochemistry(*m, true);
  TEST_ASSERT(m->getAtomWithIdx(4)->hasProp(common_properties::_CIPCode));
  m->getAtomWithIdx(4)->getProp(common_properties::_CIPCode, cip);
  TEST_ASSERT(cip == "R");

  delete m;
  smi = "C[C@](C=C)(F)Br";
  m = SmilesToMol(smi);
  TEST_ASSERT(m);
  MolOps::assignStereochemistry(*m, true);
  TEST_ASSERT(m->getAtomWithIdx(1)->hasProp(common_properties::_CIPCode));
  m->getAtomWithIdx(1)->getProp(common_properties::_CIPCode, cip);
  TEST_ASSERT(cip == "S");

  delete m;
  smi = "CC[C@](C=C)(F)Br";
  m = SmilesToMol(smi);
  TEST_ASSERT(m);
  MolOps::assignStereochemistry(*m, true);
  TEST_ASSERT(m->getAtomWithIdx(2)->hasProp(common_properties::_CIPCode));
  m->getAtomWithIdx(2)->getProp(common_properties::_CIPCode, cip);
  TEST_ASSERT(cip == "S");
  delete m;
  std::cerr << "-------------------------------" << std::endl;
  smi = "[CH2-][C@](C)(F)Br";
  m = SmilesToMol(smi);
  TEST_ASSERT(m);
  MolOps::assignStereochemistry(*m, true);
  TEST_ASSERT(m->getAtomWithIdx(1)->hasProp(common_properties::_CIPCode));
  m->getAtomWithIdx(1)->getProp(common_properties::_CIPCode, cip);
  TEST_ASSERT(cip == "S");

  delete m;
  smi = "F[C@]([H])(Cl)Br";
  m = SmilesToMol(smi);
  TEST_ASSERT(m);
  MolOps::assignStereochemistry(*m, true);
  TEST_ASSERT(m->getAtomWithIdx(1)->hasProp(common_properties::_CIPCode));
  m->getAtomWithIdx(1)->getProp(common_properties::_CIPCode, cip);
  TEST_ASSERT(cip == "R");

  delete m;
  smi = "[C@H](Cl)(F)Br";
  m = SmilesToMol(smi);
  TEST_ASSERT(m);
  MolOps::assignStereochemistry(*m, true);
  TEST_ASSERT(m->getAtomWithIdx(0)->hasProp(common_properties::_CIPCode));
  m->getAtomWithIdx(0)->getProp(common_properties::_CIPCode, cip);
  TEST_ASSERT(cip == "R");

  delete m;
  smi = "[C@]([H])(Cl)(F)Br";
  m = SmilesToMol(smi);
  TEST_ASSERT(m);
  MolOps::assignStereochemistry(*m, true);
  TEST_ASSERT(m->getAtomWithIdx(0)->hasProp(common_properties::_CIPCode));
  m->getAtomWithIdx(0)->getProp(common_properties::_CIPCode, cip);
  TEST_ASSERT(cip == "R");

  delete m;
  smi = "F[C@H](Cl)Br";
  m = SmilesToMol(smi);
  TEST_ASSERT(m);
  MolOps::assignStereochemistry(*m, true);
  TEST_ASSERT(m->getAtomWithIdx(1)->hasProp(common_properties::_CIPCode));
  m->getAtomWithIdx(1)->getProp(common_properties::_CIPCode, cip);
  TEST_ASSERT(cip == "R");

  delete m;
  smi = "CC[C@H](C=C)C";
#ifdef VERBOSE_CANON
  BOOST_LOG(rdDebugLog) << " ----------------- ------------- ----------------"
                        << std::endl;
  BOOST_LOG(rdDebugLog) << "\t>" << smi << std::endl;
#endif
  m = SmilesToMol(smi);
  TEST_ASSERT(m);
  MolOps::assignStereochemistry(*m, true);
  TEST_ASSERT(m->getAtomWithIdx(2)->hasProp(common_properties::_CIPCode));
  m->getAtomWithIdx(2)->getProp(common_properties::_CIPCode, cip);
  TEST_ASSERT(cip == "R");

  delete m;
  smi = "OC[C@H](C=C)C";
#ifdef VERBOSE_CANON
  BOOST_LOG(rdDebugLog) << " ----------------- ------------- ----------------"
                        << std::endl;
  BOOST_LOG(rdDebugLog) << "\t>" << smi << std::endl;
#endif
  m = SmilesToMol(smi);
  TEST_ASSERT(m);
  MolOps::assignStereochemistry(*m, true);
  TEST_ASSERT(m->getAtomWithIdx(2)->hasProp(common_properties::_CIPCode));
  m->getAtomWithIdx(2)->getProp(common_properties::_CIPCode, cip);
  TEST_ASSERT(cip == "S");

  delete m;
  smi = "CC[C@H](C=C)O";
#ifdef VERBOSE_CANON
  BOOST_LOG(rdDebugLog) << " ----------------- ------------- ----------------"
                        << std::endl;
  BOOST_LOG(rdDebugLog) << "\t>" << smi << std::endl;
#endif
  m = SmilesToMol(smi);
  TEST_ASSERT(m);
  MolOps::assignStereochemistry(*m, true);
  TEST_ASSERT(m->getAtomWithIdx(2)->hasProp(common_properties::_CIPCode));
  m->getAtomWithIdx(2)->getProp(common_properties::_CIPCode, cip);
  TEST_ASSERT(cip == "R");

  delete m;
  smi = "OC[C@H](C=C)O";
#ifdef VERBOSE_CANON
  BOOST_LOG(rdDebugLog) << " ----------------- ------------- ----------------"
                        << std::endl;
  BOOST_LOG(rdDebugLog) << "\t>" << smi << std::endl;
#endif
  m = SmilesToMol(smi);
  TEST_ASSERT(m);
  MolOps::assignStereochemistry(*m, true);
  TEST_ASSERT(m->getAtomWithIdx(2)->hasProp(common_properties::_CIPCode));
  m->getAtomWithIdx(2)->getProp(common_properties::_CIPCode, cip);
  TEST_ASSERT(cip == "S");

  delete m;
  smi = "C[C@H]1C[C@H](C=C1)N";
#ifdef VERBOSE_CANON
  BOOST_LOG(rdDebugLog) << " ----------------- ------------- ----------------"
                        << std::endl;
  BOOST_LOG(rdDebugLog) << "\t>" << smi << std::endl;
#endif
  m = SmilesToMol(smi);
  TEST_ASSERT(m);
  MolOps::assignStereochemistry(*m, true);
  TEST_ASSERT(m->getAtomWithIdx(1)->hasProp(common_properties::_CIPCode));
  m->getAtomWithIdx(1)->getProp(common_properties::_CIPCode, cip);
  TEST_ASSERT(cip == "S");
  TEST_ASSERT(m->getAtomWithIdx(3)->hasProp(common_properties::_CIPCode));
  m->getAtomWithIdx(3)->getProp(common_properties::_CIPCode, cip);
  TEST_ASSERT(cip == "R");

  // a couple random molecules from the BBB data set
  delete m;
  smi = "OC[C@H]1C[C@@H](N2C=NC3=C2N=C(N)N=C3NC4CC4)C=C1";
#ifdef VERBOSE_CANON
  BOOST_LOG(rdDebugLog) << " ----------------- ------------- ----------------"
                        << std::endl;
  BOOST_LOG(rdDebugLog) << "\t>" << smi << std::endl;
#endif
  m = SmilesToMol(smi);
  TEST_ASSERT(m);
  MolOps::assignStereochemistry(*m, true);
  TEST_ASSERT(m->getAtomWithIdx(2)->hasProp(common_properties::_CIPCode));
  m->getAtomWithIdx(2)->getProp(common_properties::_CIPCode, cip);
  TEST_ASSERT(cip == "S");
  TEST_ASSERT(m->getAtomWithIdx(4)->hasProp(common_properties::_CIPCode));
  m->getAtomWithIdx(4)->getProp(common_properties::_CIPCode, cip);
  TEST_ASSERT(cip == "R");

  delete m;
  smi = "N[C@H]1O[C@@H](SC1)CO";
#ifdef VERBOSE_CANON
  BOOST_LOG(rdDebugLog) << " ----------------- ------------- ----------------"
                        << std::endl;
  BOOST_LOG(rdDebugLog) << "\t>" << smi << std::endl;
#endif
  m = SmilesToMol(smi);
  TEST_ASSERT(m);
  MolOps::assignStereochemistry(*m, true);
  TEST_ASSERT(m->getAtomWithIdx(1)->hasProp(common_properties::_CIPCode));
  m->getAtomWithIdx(1)->getProp(common_properties::_CIPCode, cip);
  TEST_ASSERT(cip == "S");
  TEST_ASSERT(m->getAtomWithIdx(3)->hasProp(common_properties::_CIPCode));
  m->getAtomWithIdx(3)->getProp(common_properties::_CIPCode, cip);
  TEST_ASSERT(cip == "S");

  delete m;
  smi = "C1(N([C@H]2O[C@H](CO)SC2)C=CC(N)=N1)=O";
#ifdef VERBOSE_CANON
  BOOST_LOG(rdDebugLog) << " ----------------- ------------- ----------------"
                        << std::endl;
  BOOST_LOG(rdDebugLog) << "\t>" << smi << std::endl;
#endif
  m = SmilesToMol(smi);
  TEST_ASSERT(m);
  MolOps::assignStereochemistry(*m, true);
  TEST_ASSERT(m->getAtomWithIdx(2)->hasProp(common_properties::_CIPCode));
  m->getAtomWithIdx(2)->getProp(common_properties::_CIPCode, cip);
  TEST_ASSERT(cip == "S");
  TEST_ASSERT(m->getAtomWithIdx(4)->hasProp(common_properties::_CIPCode));
  m->getAtomWithIdx(4)->getProp(common_properties::_CIPCode, cip);
  TEST_ASSERT(cip == "S");

  // this is Issue 152:
  smi = "C1[C@H](N)C[C@H](C)C=1";
#ifdef VERBOSE_CANON
  BOOST_LOG(rdDebugLog) << " ----------------- ------------- ----------------"
                        << std::endl;
  BOOST_LOG(rdDebugLog) << "\t>" << smi << std::endl;
#endif
  delete m;
  m = SmilesToMol(smi);
  TEST_ASSERT(m);
  MolOps::assignStereochemistry(*m, true);
  TEST_ASSERT(m->getAtomWithIdx(1)->hasProp(common_properties::_CIPCode));
  m->getAtomWithIdx(1)->getProp(common_properties::_CIPCode, cip);
  TEST_ASSERT(cip == "R");
  TEST_ASSERT(m->getAtomWithIdx(4)->hasProp(common_properties::_CIPCode));
  m->getAtomWithIdx(4)->getProp(common_properties::_CIPCode, cip);
  TEST_ASSERT(cip == "S");

  // -----------------------------------------------
  // these are related to Issue 397:
  smi = "C(=O)[C@@H](C)N";
#ifdef VERBOSE_CANON
  BOOST_LOG(rdDebugLog) << " ----------------- ------------- ----------------"
                        << std::endl;
  BOOST_LOG(rdDebugLog) << "\t>" << smi << std::endl;
#endif
  delete m;
  m = SmilesToMol(smi);
  TEST_ASSERT(m);
  MolOps::assignStereochemistry(*m, true);
  TEST_ASSERT(m->getAtomWithIdx(2)->hasProp(common_properties::_CIPCode));
  m->getAtomWithIdx(2)->getProp(common_properties::_CIPCode, cip);
  TEST_ASSERT(cip == "R");

  smi = "C(=O)[C@@H](CO)N";
#ifdef VERBOSE_CANON
  BOOST_LOG(rdDebugLog) << " ----------------- ------------- ----------------"
                        << std::endl;
  BOOST_LOG(rdDebugLog) << "\t>" << smi << std::endl;
#endif
  delete m;
  m = SmilesToMol(smi);
  TEST_ASSERT(m);
  MolOps::assignStereochemistry(*m, true);
  TEST_ASSERT(m->getAtomWithIdx(2)->hasProp(common_properties::_CIPCode));
  m->getAtomWithIdx(2)->getProp(common_properties::_CIPCode, cip);
  TEST_ASSERT(cip == "R");

  smi = "C(O)[C@@H](C)N";
#ifdef VERBOSE_CANON
  BOOST_LOG(rdDebugLog) << " ----------------- ------------- ----------------"
                        << std::endl;
  BOOST_LOG(rdDebugLog) << "\t>" << smi << std::endl;
#endif
  delete m;
  m = SmilesToMol(smi);
  TEST_ASSERT(m);
  MolOps::assignStereochemistry(*m, true);
  TEST_ASSERT(m->getAtomWithIdx(2)->hasProp(common_properties::_CIPCode));
  m->getAtomWithIdx(2)->getProp(common_properties::_CIPCode, cip);
  TEST_ASSERT(cip == "R");
  // -----------------------------------------------

  // NOTE: This test gives correct results according to the current
  // CIP ranking procedure, but the results are actually incorrect.
  // This arises because of the inclusion of hybridization in the
  // chiral atom invariants
  // (see the note in Chirality.cpp:buildCIPInvariants())
  smi = "[H][C@@](O)(C=C)C(C)CC";
#ifdef VERBOSE_CANON
  BOOST_LOG(rdDebugLog) << " ----------------- ------------- ----------------"
                        << std::endl;
  BOOST_LOG(rdDebugLog) << "\t>" << smi << std::endl;
#endif
  delete m;
  m = SmilesToMol(smi);
  TEST_ASSERT(m);
  MolOps::assignStereochemistry(*m, true);
  TEST_ASSERT(m->getAtomWithIdx(0)->hasProp(common_properties::_CIPCode));
  m->getAtomWithIdx(0)->getProp(common_properties::_CIPCode, cip);
  TEST_ASSERT(cip == "S");

  smi = "[H][C@@](O)(C=C)C(C)CO";
#ifdef VERBOSE_CANON
  BOOST_LOG(rdDebugLog) << " ----------------- ------------- ----------------"
                        << std::endl;
  BOOST_LOG(rdDebugLog) << "\t>" << smi << std::endl;
#endif
  delete m;
  m = SmilesToMol(smi);
  TEST_ASSERT(m);
  MolOps::assignStereochemistry(*m, true);
  TEST_ASSERT(m->getAtomWithIdx(0)->hasProp(common_properties::_CIPCode));
  m->getAtomWithIdx(0)->getProp(common_properties::_CIPCode, cip);
  TEST_ASSERT(cip == "R");

  smi = "[H][C@@]12C[C@@](NC1)(OC2)[H]";
#ifdef VERBOSE_CANON
  BOOST_LOG(rdDebugLog) << " ----------------- ------------- ----------------"
                        << std::endl;
  BOOST_LOG(rdDebugLog) << "\t>" << smi << std::endl;
#endif
  delete m;
  m = SmilesToMol(smi);
  TEST_ASSERT(m);
  MolOps::assignStereochemistry(*m, true);
  TEST_ASSERT(m->getAtomWithIdx(0)->hasProp(common_properties::_CIPCode));
  m->getAtomWithIdx(0)->getProp(common_properties::_CIPCode, cip);
  TEST_ASSERT(cip == "R");
  TEST_ASSERT(m->getAtomWithIdx(2)->hasProp(common_properties::_CIPCode));
  m->getAtomWithIdx(2)->getProp(common_properties::_CIPCode, cip);
  TEST_ASSERT(cip == "S");

  smi = "[H][C@@]12C[C@@](C=C1)(CC2)[H]";
#ifdef VERBOSE_CANON
  BOOST_LOG(rdDebugLog) << " ----------------- ------------- ----------------"
                        << std::endl;
  BOOST_LOG(rdDebugLog) << "\t>" << smi << std::endl;
#endif
  delete m;
  m = SmilesToMol(smi);
  TEST_ASSERT(m);
  MolOps::assignStereochemistry(*m, true);
  TEST_ASSERT(m->getAtomWithIdx(0)->hasProp(common_properties::_CIPCode));
  m->getAtomWithIdx(0)->getProp(common_properties::_CIPCode, cip);
  TEST_ASSERT(cip == "R");
  TEST_ASSERT(m->getAtomWithIdx(2)->hasProp(common_properties::_CIPCode));
  m->getAtomWithIdx(2)->getProp(common_properties::_CIPCode, cip);
  TEST_ASSERT(cip == "S");

  smi = "[H][C@@]12O[C@@](CC1)(C3C2C(NC3=O)=O)[H]";
#ifdef VERBOSE_CANON
  BOOST_LOG(rdDebugLog) << " ----------------- ------------- ----------------"
                        << std::endl;
  BOOST_LOG(rdDebugLog) << "\t>" << smi << std::endl;
#endif
  delete m;
  m = SmilesToMol(smi);
  TEST_ASSERT(m);
  MolOps::assignStereochemistry(*m, true);
  TEST_ASSERT(m->getAtomWithIdx(0)->hasProp(common_properties::_CIPCode));
  m->getAtomWithIdx(0)->getProp(common_properties::_CIPCode, cip);
  TEST_ASSERT(cip == "R");
  TEST_ASSERT(m->getAtomWithIdx(2)->hasProp(common_properties::_CIPCode));
  m->getAtomWithIdx(2)->getProp(common_properties::_CIPCode, cip);
  TEST_ASSERT(cip == "S");

  smi = "[H][C@@]12O[C@@](C=C1)(C3C2C(NC3=O)=O)[H]";
#ifdef VERBOSE_CANON
  BOOST_LOG(rdDebugLog) << " ----------------- ------------- ----------------"
                        << std::endl;
  BOOST_LOG(rdDebugLog) << "\t>" << smi << std::endl;
#endif
  delete m;
  m = SmilesToMol(smi);
  TEST_ASSERT(m);
  MolOps::assignStereochemistry(*m, true);
  TEST_ASSERT(m->getAtomWithIdx(0)->hasProp(common_properties::_CIPCode));
  m->getAtomWithIdx(0)->getProp(common_properties::_CIPCode, cip);
  TEST_ASSERT(cip == "R");
  TEST_ASSERT(m->getAtomWithIdx(2)->hasProp(common_properties::_CIPCode));
  m->getAtomWithIdx(2)->getProp(common_properties::_CIPCode, cip);
  TEST_ASSERT(cip == "S");

  // -----------------------------------------------

  BOOST_LOG(rdInfoLog) << "Finished" << std::endl;
}

void test12() {
  BOOST_LOG(rdInfoLog)
      << "-----------------------\n Testing double bond stereochemistry"
      << std::endl;
  ROMol *m;
  RWMol *m2;
  std::string smi = "F\\C=C/Cl";
  std::string refSmi;

  m = SmilesToMol(smi);
  TEST_ASSERT(m);
  TEST_ASSERT(m->getBondWithIdx(0)->getStereo() == Bond::STEREONONE);
  TEST_ASSERT(m->getBondWithIdx(1)->getStereo() == Bond::STEREOZ);
  TEST_ASSERT(m->getBondWithIdx(2)->getStereo() == Bond::STEREONONE);

  delete m;
  smi = "F/C=CCl";
  m = SmilesToMol(smi);
  TEST_ASSERT(m);
  TEST_ASSERT(m->getBondWithIdx(1)->getStereo() == Bond::STEREONONE);

  delete m;
  smi = "F/C=C/Cl";
  m = SmilesToMol(smi);
  TEST_ASSERT(m);
  TEST_ASSERT(m->getBondWithIdx(1)->getStereo() == Bond::STEREOE);

  delete m;
  smi = "F/C=C(/Br)Cl";
  m = SmilesToMol(smi);
  TEST_ASSERT(m);
  TEST_ASSERT(m->getBondWithIdx(1)->getStereo() == Bond::STEREOE);

  delete m;
  smi = "F/C=C(/Cl)Br";
  m = SmilesToMol(smi);
  TEST_ASSERT(m);
  TEST_ASSERT(m->getBondWithIdx(1)->getStereo() == Bond::STEREOZ);

  delete m;
  smi = "F/C(Br)=C/Cl";
  m = SmilesToMol(smi);
  TEST_ASSERT(m);
  TEST_ASSERT(m->getBondWithIdx(2)->getStereo() == Bond::STEREOZ);

  delete m;
  smi = "F/C=C(/Cl)Cl";
  m = SmilesToMol(smi);
  TEST_ASSERT(m);
  TEST_ASSERT(m->getBondWithIdx(1)->getStereo() == Bond::STEREONONE);

  // build a molecule from scratch to test problems
  // around Issue 180. The molecule corresponds to SMILES
  // F/C=C(/Br)C
  delete m;
  m2 = new RWMol();
  m2->addAtom(new Atom(9), true, true);
  m2->addAtom(new Atom(6), true, true);
  m2->addAtom(new Atom(6), true, true);
  m2->addAtom(new Atom(35), true, true);
  m2->addAtom(new Atom(6), true, true);
  m2->addBond(0, 1, Bond::SINGLE);
  m2->addBond(1, 2, Bond::DOUBLE);
  m2->addBond(2, 3, Bond::SINGLE);
  m2->addBond(2, 4, Bond::SINGLE);
  m2->getBondWithIdx(0)->setBondDir(Bond::ENDUPRIGHT);
  m2->getBondWithIdx(2)->setBondDir(Bond::ENDUPRIGHT);
  m2->getBondWithIdx(3)->setBondDir(Bond::ENDDOWNRIGHT);
  MolOps::sanitizeMol(*m2);
  MolOps::assignStereochemistry(*m2);
  TEST_ASSERT(m2->getBondWithIdx(1)->getStereo() == Bond::STEREOE);

  m2->getBondWithIdx(0)->setBondDir(Bond::ENDDOWNRIGHT);
  MolOps::assignStereochemistry(*m2, true, true);
  TEST_ASSERT(m2->getBondWithIdx(1)->getStereo() == Bond::STEREOZ);

  delete m2;
  m2 = new RWMol();
  m2->addAtom(new Atom(9), true, true);
  m2->addAtom(new Atom(6), true, true);
  m2->addAtom(new Atom(6), true, true);
  m2->addAtom(new Atom(35), true, true);
  m2->addAtom(new Atom(6), true, true);
  m2->addBond(1, 0, Bond::SINGLE);
  m2->addBond(1, 2, Bond::DOUBLE);
  m2->addBond(2, 3, Bond::SINGLE);
  m2->addBond(2, 4, Bond::SINGLE);
  m2->getBondWithIdx(0)->setBondDir(Bond::ENDUPRIGHT);
  m2->getBondWithIdx(2)->setBondDir(Bond::ENDUPRIGHT);
  m2->getBondWithIdx(3)->setBondDir(Bond::ENDDOWNRIGHT);
  MolOps::sanitizeMol(*m2);
  MolOps::assignStereochemistry(*m2);
  TEST_ASSERT(m2->getBondWithIdx(1)->getStereo() == Bond::STEREOZ);

  m2->getBondWithIdx(0)->setBondDir(Bond::ENDDOWNRIGHT);
  MolOps::assignStereochemistry(*m2, true, true);
  TEST_ASSERT(m2->getBondWithIdx(1)->getStereo() == Bond::STEREOE);

  // ----------------------
  // test Issue 174:
  delete m2;
  smi = "O\\N=C\\C=N/O";
  m2 = SmilesToMol(smi);
  TEST_ASSERT(m2);
  TEST_ASSERT(m2->getBondWithIdx(1)->getStereo() == Bond::STEREOE);
  TEST_ASSERT(m2->getBondWithIdx(3)->getStereo() == Bond::STEREOZ);
  refSmi = MolToSmiles(*m2, 1);
  m = SmilesToMol(refSmi);
  TEST_ASSERT(m);
  smi = MolToSmiles(*m, 1);
  TEST_ASSERT(refSmi == smi);

  delete m;
  delete m2;

  BOOST_LOG(rdInfoLog) << "Finished" << std::endl;
}

void testIssue183() {
  // ----------------------
  // test "unsetting" of redundant bond directions:

  BOOST_LOG(rdInfoLog) << "-----------------------\n Testing Issue 183\n"
                       << std::endl;
  RWMol *m, *m2;
  std::string smi;
  std::string refSmi;

  smi = "Cl\\C(C)=C(\\C(F)=C(/F)C)/C(C)=C(\\F)C";
  m2 = SmilesToMol(smi);
  TEST_ASSERT(m2);
  TEST_ASSERT(m2->getBondWithIdx(2)->getStereo() == Bond::STEREOE);
  TEST_ASSERT(m2->getBondWithIdx(5)->getStereo() == Bond::STEREOE);
  TEST_ASSERT(m2->getBondWithIdx(10)->getStereo() == Bond::STEREOZ);

  m2->debugMol(std::cerr);
  refSmi = MolToSmiles(*m2, 1);
  BOOST_LOG(rdInfoLog) << "ref: " << refSmi << std::endl;
  m = SmilesToMol(refSmi);
  TEST_ASSERT(m);
  smi = MolToSmiles(*m, 1);
  BOOST_LOG(rdInfoLog) << "smi: " << smi << std::endl;
  TEST_ASSERT(refSmi == smi);

  int nEs = 0, nZs = 0, nDbl = 0;
  for (RWMol::BondIterator bondIt = m->beginBonds(); bondIt != m->endBonds();
       bondIt++) {
    if ((*bondIt)->getBondType() == Bond::DOUBLE) {
      nDbl++;
      if ((*bondIt)->getStereo() == Bond::STEREOE)
        nEs++;
      else if ((*bondIt)->getStereo() == Bond::STEREOZ)
        nZs++;
    }
  }
  // BOOST_LOG(rdInfoLog) << ">> " << nDbl << " " << nEs << " " << nZs <<
  // std::endl;
  TEST_ASSERT(nDbl == 3);
  TEST_ASSERT(nEs == 2);
  TEST_ASSERT(nZs == 1);
  delete m;
  delete m2;
  BOOST_LOG(rdInfoLog) << "Finished" << std::endl;
}

void testIssue188() {
  BOOST_LOG(rdInfoLog)
      << "-----------------------\n Testing Issue 188: bad CIP rankings"
      << std::endl;
  ROMol *m;
  std::string smi;
  unsigned int cip1, cip2, cip3;

  smi = "OC[C@H](C=C)C";
  m = SmilesToMol(smi);
  UINT_VECT ranks;
  ranks.resize(m->getNumAtoms());
  Chirality::assignAtomCIPRanks(*m, ranks);
  TEST_ASSERT(m);
  TEST_ASSERT(m->getAtomWithIdx(1)->hasProp(common_properties::_CIPRank));
  m->getAtomWithIdx(1)->getProp(common_properties::_CIPRank, cip1);
  TEST_ASSERT(m->getAtomWithIdx(3)->hasProp(common_properties::_CIPRank));
  m->getAtomWithIdx(3)->getProp(common_properties::_CIPRank, cip2);
  TEST_ASSERT(cip1 > cip2);
  TEST_ASSERT(m->getAtomWithIdx(5)->hasProp(common_properties::_CIPRank));
  m->getAtomWithIdx(5)->getProp(common_properties::_CIPRank, cip3);
  TEST_ASSERT(cip1 > cip3);
  TEST_ASSERT(cip2 > cip3);

  delete m;
  smi = "CC(=N\\N)/C=N/N";
  m = SmilesToMol(smi);
  TEST_ASSERT(m);
  ranks.resize(m->getNumAtoms());
  Chirality::assignAtomCIPRanks(*m, ranks);
  TEST_ASSERT(m->getAtomWithIdx(0)->hasProp(common_properties::_CIPRank));
  m->getAtomWithIdx(0)->getProp(common_properties::_CIPRank, cip1);
  TEST_ASSERT(m->getAtomWithIdx(1)->hasProp(common_properties::_CIPRank));
  m->getAtomWithIdx(1)->getProp(common_properties::_CIPRank, cip2);
  TEST_ASSERT(cip2 > cip1);
  TEST_ASSERT(m->getAtomWithIdx(4)->hasProp(common_properties::_CIPRank));
  m->getAtomWithIdx(4)->getProp(common_properties::_CIPRank, cip3);
  TEST_ASSERT(cip3 > cip1);
  TEST_ASSERT(cip2 > cip3);
  delete m;
  BOOST_LOG(rdInfoLog) << "Finished" << std::endl;
}

void testIssue189() {
  BOOST_LOG(rdInfoLog) << "-----------------------\n Testing Issue 189: "
                          "BondDirs not getting properly cleared."
                       << std::endl;
  ROMol *m;
  std::string smi, refSmi;
  int count;

  smi = "C(=S)/N=c(/n1C)scc1";
  m = SmilesToMol(smi);
  TEST_ASSERT(m);

  TEST_ASSERT(m->getBondWithIdx(2)->getBondType() == Bond::DOUBLE);
  TEST_ASSERT(m->getBondWithIdx(2)->getStereo() == Bond::STEREOZ);

  count = 0;
  for (unsigned int i = 0; i < m->getNumBonds(); i++) {
    if (m->getBondWithIdx(i)->getBondDir() != Bond::NONE) {
      count++;
    }
  }
  TEST_ASSERT(count == 2);

  refSmi = MolToSmiles(*m, 1);
  count = 0;
  for (unsigned int i = 0; i < m->getNumBonds(); i++) {
    if (m->getBondWithIdx(i)->getBondDir() != Bond::NONE) {
      count++;
    }
  }
  TEST_ASSERT(count == 2);

  delete m;
  m = SmilesToMol(refSmi);
  TEST_ASSERT(m);
  count = 0;
  for (unsigned int i = 0; i < m->getNumBonds(); i++) {
    if (m->getBondWithIdx(i)->getBondDir() != Bond::NONE) {
      count++;
    }
  }
  TEST_ASSERT(count == 2);
  smi = MolToSmiles(*m, 1);
  count = 0;
  for (unsigned int i = 0; i < m->getNumBonds(); i++) {
    if (m->getBondWithIdx(i)->getBondDir() != Bond::NONE) {
      count++;
    }
  }
  TEST_ASSERT(count == 2);
  TEST_ASSERT(smi == refSmi);

  delete m;
  BOOST_LOG(rdInfoLog) << "Finished" << std::endl;
}

void testIssue190() {
  BOOST_LOG(rdInfoLog) << "-----------------------\n Testing Issue 190: "
                          "BondDirs incorrectly cleared."
                       << std::endl;
  ROMol *m;
  std::string smi, refSmi;
  int count;

  smi = "O\\N=C\\NC(\\C)=N/OC";
  m = SmilesToMol(smi);
  TEST_ASSERT(m);
  TEST_ASSERT(m->getBondWithIdx(1)->getBondType() == Bond::DOUBLE);
  TEST_ASSERT(m->getBondWithIdx(1)->getStereo() == Bond::STEREOE);
  TEST_ASSERT(m->getBondWithIdx(5)->getBondType() == Bond::DOUBLE);
  TEST_ASSERT(m->getBondWithIdx(5)->getStereo() == Bond::STEREOZ);
  refSmi = MolToSmiles(*m, 1);

  count = 0;
  for (unsigned int i = 0; i < m->getNumBonds(); i++) {
    if (m->getBondWithIdx(i)->getBondDir() != Bond::NONE) {
      count++;
    }
  }
  TEST_ASSERT(count == 4);

  delete m;
  m = SmilesToMol(refSmi);
  TEST_ASSERT(m);
  count = 0;
  for (unsigned int i = 0; i < m->getNumBonds(); i++) {
    if (m->getBondWithIdx(i)->getBondDir() != Bond::NONE) {
      count++;
    }
  }
  TEST_ASSERT(count == 4);
  smi = MolToSmiles(*m, 1);
  count = 0;
  for (unsigned int i = 0; i < m->getNumBonds(); i++) {
    if (m->getBondWithIdx(i)->getBondDir() != Bond::NONE) {
      count++;
    }
  }
  TEST_ASSERT(count == 4);
  TEST_ASSERT(smi == refSmi);

  delete m;
  smi = "O\\N=C\\CC(\\C)=N/OC";
  m = SmilesToMol(smi);
  TEST_ASSERT(m);
  TEST_ASSERT(m->getBondWithIdx(1)->getBondType() == Bond::DOUBLE);
  TEST_ASSERT(m->getBondWithIdx(1)->getStereo() == Bond::STEREOE);
  TEST_ASSERT(m->getBondWithIdx(5)->getBondType() == Bond::DOUBLE);
  TEST_ASSERT(m->getBondWithIdx(5)->getStereo() == Bond::STEREOZ);
  refSmi = MolToSmiles(*m, 1);

  count = 0;
  for (unsigned int i = 0; i < m->getNumBonds(); i++) {
    if (m->getBondWithIdx(i)->getBondDir() != Bond::NONE) {
      count++;
    }
  }
  TEST_ASSERT(count == 4);
  delete m;
  m = SmilesToMol(refSmi);
  TEST_ASSERT(m);
  count = 0;
  for (unsigned int i = 0; i < m->getNumBonds(); i++) {
    if (m->getBondWithIdx(i)->getBondDir() != Bond::NONE) {
      count++;
    }
  }
  TEST_ASSERT(count == 4);
  smi = MolToSmiles(*m, 1);
  count = 0;
  for (unsigned int i = 0; i < m->getNumBonds(); i++) {
    if (m->getBondWithIdx(i)->getBondDir() != Bond::NONE) {
      count++;
    }
  }
  TEST_ASSERT(count == 4);
  TEST_ASSERT(smi == refSmi);

  delete m;
  smi = "O\\N=C\\C(=O)C(\\C)=N/OC";
  m = SmilesToMol(smi);
  TEST_ASSERT(m);
  TEST_ASSERT(m->getBondWithIdx(1)->getBondType() == Bond::DOUBLE);
  TEST_ASSERT(m->getBondWithIdx(1)->getStereo() == Bond::STEREOE);
  TEST_ASSERT(m->getBondWithIdx(6)->getBondType() == Bond::DOUBLE);
  TEST_ASSERT(m->getBondWithIdx(6)->getStereo() == Bond::STEREOZ);
  refSmi = MolToSmiles(*m, 1);

  count = 0;
  for (unsigned int i = 0; i < m->getNumBonds(); i++) {
    if (m->getBondWithIdx(i)->getBondDir() != Bond::NONE) {
      count++;
    }
  }
  TEST_ASSERT(count == 4);
  delete m;
  m = SmilesToMol(refSmi);
  TEST_ASSERT(m);
  count = 0;
  for (unsigned int i = 0; i < m->getNumBonds(); i++) {
    if (m->getBondWithIdx(i)->getBondDir() != Bond::NONE) {
      count++;
    }
  }
  TEST_ASSERT(count == 4);
  smi = MolToSmiles(*m, 1);
  count = 0;
  for (unsigned int i = 0; i < m->getNumBonds(); i++) {
    if (m->getBondWithIdx(i)->getBondDir() != Bond::NONE) {
      count++;
    }
  }
  TEST_ASSERT(count == 4);
  TEST_ASSERT(smi == refSmi);

  delete m;
  BOOST_LOG(rdInfoLog) << "Finished" << std::endl;
}

void testShortestPath() {
  BOOST_LOG(rdInfoLog) << "-----------------------\n Testing shortest path "
                          "code. This should finish very quickly."
                       << std::endl;
  {
    std::string smi = "CC(OC1C(CCCC3)C3C(CCCC2)C2C1OC(C)=O)=O";
    ROMol *m = SmilesToMol(smi);

    INT_LIST path = MolOps::getShortestPath(*m, 1, 20);
    CHECK_INVARIANT(path.size() == 7, "");
    INT_LIST_CI pi = path.begin();
    CHECK_INVARIANT((*pi) == 1, "");
    pi++;
    CHECK_INVARIANT((*pi) == 2, "");
    pi++;
    CHECK_INVARIANT((*pi) == 3, "");
    pi++;
    CHECK_INVARIANT((*pi) == 16, "");
    pi++;
    CHECK_INVARIANT((*pi) == 17, "");
    pi++;
    CHECK_INVARIANT((*pi) == 18, "");
    pi++;
    CHECK_INVARIANT((*pi) == 20, "");
    pi++;
    delete m;
  }
  {
    // issue 2219400
    std::string smi = "CC.C";
    ROMol *m = SmilesToMol(smi);

    INT_LIST path = MolOps::getShortestPath(*m, 0, 1);
    std::cerr << "path: " << path.size() << std::endl;
    CHECK_INVARIANT(path.size() == 2, "");
    INT_LIST_CI pi = path.begin();
    CHECK_INVARIANT((*pi) == 0, "");
    pi++;
    CHECK_INVARIANT((*pi) == 1, "");

    path = MolOps::getShortestPath(*m, 1, 2);
    CHECK_INVARIANT(path.size() == 0, "");

    path = MolOps::getShortestPath(*m, 0, 2);
    CHECK_INVARIANT(path.size() == 0, "");
    delete m;
  }
  // fused ring test
  {
    std::string smi = "[H]c1nc2c(C(=O)N([H])C2([H])Cl)c([H])c1Cl";
    ROMol *m = SmilesToMol(smi);

    INT_LIST path = MolOps::getShortestPath(*m, 8, 11);
    CHECK_INVARIANT(path.size() == 7, "");
    INT_LIST_CI pi = path.begin();
    CHECK_INVARIANT((*pi) == 8, "");
    pi++;
    CHECK_INVARIANT((*pi) == 7, "");
    pi++;
    CHECK_INVARIANT((*pi) == 2, "");
    pi++;
    pi++;  // two equally long routes here
    pi++;  // two equally long routes here
    CHECK_INVARIANT((*pi) == 10, "");
    pi++;
    CHECK_INVARIANT((*pi) == 11, "");
    pi++;
    delete m;
  }
  BOOST_LOG(rdInfoLog) << "Finished" << std::endl;
}

void testIssue210() {
  BOOST_LOG(rdInfoLog) << "-----------------------\n Testing Issue 210"
                       << std::endl;
  ROMol *m, *m2;

  std::string smi = "C1CC1";
  m = SmilesToMol(smi);
  TEST_ASSERT(m);
  TEST_ASSERT(m->getNumAtoms() == 3);
  TEST_ASSERT(m->getRingInfo()->isInitialized());

  m2 = MolOps::addHs(*m);
  TEST_ASSERT(m2->getNumAtoms() == 9);
  TEST_ASSERT(m2->getRingInfo()->isInitialized());

  BOOST_LOG(rdInfoLog) << "Finished" << std::endl;
  delete m;
  delete m2;
}

void testIssue211() {
  BOOST_LOG(rdInfoLog) << "-----------------------\n Testing Issue 211"
                       << std::endl;
  ROMol *m;

  std::string smi = "P(c1ccccc1)(c1ccccc1)c1ccccc1";
  m = SmilesToMol(smi);
  TEST_ASSERT(m);
  TEST_ASSERT(m->getNumAtoms() == 19);

  const Atom *at = m->getAtomWithIdx(0);
  TEST_ASSERT(at->getHybridization() == Atom::SP3);

  BOOST_LOG(rdInfoLog) << "Finished" << std::endl;
}

void testIssue212() {
  BOOST_LOG(rdInfoLog) << "-----------------------\n Testing Issue 212"
                       << std::endl;
  ROMol *m, *m2;
  std::string smi, mb;
  smi = "C";
  m = SmilesToMol(smi);
  TEST_ASSERT(m);
  TEST_ASSERT(m->getNumAtoms() == 1);
  auto *conf = new Conformer(1);
  m->addConformer(conf);
  conf->setAtomPos(0, RDGeom::Point3D(0, 0, 0));
  m2 = MolOps::addHs(*m, false, true);
  TEST_ASSERT(m2->getNumAtoms() == 5);

  try {
    mb = MolToMolBlock(*m2);
  } catch (...) {
    TEST_ASSERT(0);  //,"MolToMolBlock() failed");
  }

  delete m;
  delete m2;
  BOOST_LOG(rdInfoLog) << "Finished" << std::endl;
}

void testAddHsCoords() {
  BOOST_LOG(rdInfoLog)
      << "-----------------------\n Testing AddHs with coordinates"
      << std::endl;
  ROMol *m, *m2;
  RDGeom::Point3D v;
  double bondLength = PeriodicTable::getTable()->getRb0(1) +
                      PeriodicTable::getTable()->getRb0(6);
  double tetDist = 2. * sin((109.471 / 2.) * M_PI / 180) * bondLength;
  double sp2Dist = 2. * sin(60. * M_PI / 180) * bondLength;

  std::string smi;

  smi = "C";
  m = SmilesToMol(smi);
  TEST_ASSERT(m);
  TEST_ASSERT(m->getNumAtoms() == 1);
  auto *conf = new Conformer(1);
  m->addConformer(conf);
  conf->setAtomPos(0, RDGeom::Point3D(0, 0, 0));

  m2 = MolOps::addHs(*m, false, true);
  const Conformer *conf2 = &(m2->getConformer());
  TEST_ASSERT(m2->getNumAtoms() == 5);
  TEST_ASSERT(
      feq((conf2->getAtomPos(0) - conf2->getAtomPos(1)).length(), bondLength));
  TEST_ASSERT(
      feq((conf2->getAtomPos(0) - conf2->getAtomPos(2)).length(), bondLength));
  TEST_ASSERT(
      feq((conf2->getAtomPos(0) - conf2->getAtomPos(3)).length(), bondLength));
  TEST_ASSERT(
      feq((conf2->getAtomPos(0) - conf2->getAtomPos(4)).length(), bondLength));
  TEST_ASSERT(
      feq((conf2->getAtomPos(1) - conf2->getAtomPos(2)).length(), tetDist));
  TEST_ASSERT(
      feq((conf2->getAtomPos(1) - conf2->getAtomPos(3)).length(), tetDist));
  TEST_ASSERT(
      feq((conf2->getAtomPos(1) - conf2->getAtomPos(4)).length(), tetDist));
  TEST_ASSERT(
      feq((conf2->getAtomPos(2) - conf2->getAtomPos(3)).length(), tetDist));
  TEST_ASSERT(
      feq((conf2->getAtomPos(2) - conf2->getAtomPos(4)).length(), tetDist));
  TEST_ASSERT(
      feq((conf2->getAtomPos(3) - conf2->getAtomPos(4)).length(), tetDist));
  delete m;
  delete m2;

  smi = "CC";
  m = SmilesToMol(smi);
  TEST_ASSERT(m);
  TEST_ASSERT(m->getNumAtoms() == 2);
  conf = new Conformer(2);
  m->addConformer(conf);
  conf->setAtomPos(0, RDGeom::Point3D(0, 0, 0));
  conf->setAtomPos(1, RDGeom::Point3D(1.54, 0, 0));

  m2 = MolOps::addHs(*m, false, true);
  conf2 = &(m2->getConformer());
  TEST_ASSERT(m2->getNumAtoms() == 8);
  TEST_ASSERT(
      feq((conf2->getAtomPos(0) - conf2->getAtomPos(2)).length(), bondLength));
  TEST_ASSERT(
      feq((conf2->getAtomPos(0) - conf2->getAtomPos(3)).length(), bondLength));
  TEST_ASSERT(
      feq((conf2->getAtomPos(0) - conf2->getAtomPos(4)).length(), bondLength));
  TEST_ASSERT(
      feq((conf2->getAtomPos(2) - conf2->getAtomPos(3)).length(), tetDist));
  TEST_ASSERT(
      feq((conf2->getAtomPos(2) - conf2->getAtomPos(4)).length(), tetDist));
  TEST_ASSERT(
      feq((conf2->getAtomPos(3) - conf2->getAtomPos(4)).length(), tetDist));
  TEST_ASSERT(
      feq((conf2->getAtomPos(1) - conf2->getAtomPos(5)).length(), bondLength));
  TEST_ASSERT(
      feq((conf2->getAtomPos(1) - conf2->getAtomPos(6)).length(), bondLength));
  TEST_ASSERT(
      feq((conf2->getAtomPos(1) - conf2->getAtomPos(7)).length(), bondLength));
  TEST_ASSERT(
      feq((conf2->getAtomPos(5) - conf2->getAtomPos(6)).length(), tetDist));
  TEST_ASSERT(
      feq((conf2->getAtomPos(5) - conf2->getAtomPos(7)).length(), tetDist));
  TEST_ASSERT(
      feq((conf2->getAtomPos(6) - conf2->getAtomPos(7)).length(), tetDist));

  delete m;
  delete m2;

  smi = "C=C";
  m = SmilesToMol(smi);
  TEST_ASSERT(m);
  TEST_ASSERT(m->getNumAtoms() == 2);
  conf = new Conformer(2);
  m->addConformer(conf);
  conf->setAtomPos(0, RDGeom::Point3D(0, 0, 0));
  conf->setAtomPos(1, RDGeom::Point3D(1.3, 0, 0));

  m2 = MolOps::addHs(*m, false, true);

  conf2 = &(m2->getConformer());

  TEST_ASSERT(m2->getNumAtoms() == 6);

  TEST_ASSERT(
      feq((conf2->getAtomPos(0) - conf2->getAtomPos(2)).length(), bondLength));
  TEST_ASSERT(
      feq((conf2->getAtomPos(0) - conf2->getAtomPos(3)).length(), bondLength));
  TEST_ASSERT(
      feq((conf2->getAtomPos(1) - conf2->getAtomPos(4)).length(), bondLength));
  TEST_ASSERT(
      feq((conf2->getAtomPos(1) - conf2->getAtomPos(5)).length(), bondLength));
  TEST_ASSERT(
      feq((conf2->getAtomPos(2) - conf2->getAtomPos(3)).length(), sp2Dist));
  TEST_ASSERT(
      feq((conf2->getAtomPos(4) - conf2->getAtomPos(5)).length(), sp2Dist));
  delete m;
  delete m2;

  smi = "C#C";
  m = SmilesToMol(smi);
  TEST_ASSERT(m);
  TEST_ASSERT(m->getNumAtoms() == 2);
  conf = new Conformer(2);
  m->addConformer(conf);
  conf->setAtomPos(0, RDGeom::Point3D(0, 0, 0));
  conf->setAtomPos(1, RDGeom::Point3D(1.2, 0, 0));

  m2 = MolOps::addHs(*m, false, true);
  conf2 = &(m2->getConformer());
  TEST_ASSERT(m2->getNumAtoms() == 4);
  TEST_ASSERT(
      feq((conf2->getAtomPos(0) - conf2->getAtomPos(2)).length(), bondLength));
  TEST_ASSERT(
      feq((conf2->getAtomPos(1) - conf2->getAtomPos(3)).length(), bondLength));
  TEST_ASSERT(feq((conf2->getAtomPos(0) - conf2->getAtomPos(3)).length(),
                  bondLength + 1.2));
  TEST_ASSERT(feq((conf2->getAtomPos(1) - conf2->getAtomPos(2)).length(),
                  bondLength + 1.2));

  delete m;
  delete m2;

  BOOST_LOG(rdInfoLog) << "Finished" << std::endl;
}

void testSanitOps() {
  BOOST_LOG(rdInfoLog) << "-----------------------\n Sanitization special cases"
                       << std::endl;
  ROMol *m;
  std::string smi, pathName;

  smi = "CN(=O)=O";
  m = SmilesToMol(smi);
  TEST_ASSERT(m);
  TEST_ASSERT(m->getNumAtoms() == 4);
  TEST_ASSERT(m->getAtomWithIdx(1)->getFormalCharge() == 1);
  delete m;

  smi = "C[N+](=O)[O-]";
  m = SmilesToMol(smi);
  TEST_ASSERT(m);
  TEST_ASSERT(m->getNumAtoms() == 4);
  TEST_ASSERT(m->getAtomWithIdx(1)->getFormalCharge() == 1);
  delete m;

  smi = "Cl(=O)(=O)(=O)[O-]";
  m = SmilesToMol(smi);
  TEST_ASSERT(m);
  TEST_ASSERT(m->getNumAtoms() == 5);
  TEST_ASSERT(m->getAtomWithIdx(0)->getFormalCharge() == 3);
  delete m;

  smi = "Cl(=O)(=O)(=O)O";
  m = SmilesToMol(smi);
  TEST_ASSERT(m);
  TEST_ASSERT(m->getNumAtoms() == 5);
  TEST_ASSERT(m->getAtomWithIdx(0)->getFormalCharge() == 3);
  delete m;

  smi = "Br(=O)(=O)(=O)[O-]";
  m = SmilesToMol(smi);
  TEST_ASSERT(m);
  TEST_ASSERT(m->getNumAtoms() == 5);
  TEST_ASSERT(m->getAtomWithIdx(0)->getFormalCharge() == 3);
  delete m;

  smi = "Br(=O)(=O)(=O)O";
  m = SmilesToMol(smi);
  TEST_ASSERT(m);
  TEST_ASSERT(m->getNumAtoms() == 5);
  TEST_ASSERT(m->getAtomWithIdx(0)->getFormalCharge() == 3);
  delete m;

  smi = "I(=O)(=O)(=O)[O-]";
  m = SmilesToMol(smi);
  TEST_ASSERT(m);
  TEST_ASSERT(m->getNumAtoms() == 5);
  TEST_ASSERT(m->getAtomWithIdx(0)->getFormalCharge() == 3);
  delete m;

  smi = "I(=O)(=O)(=O)O";
  m = SmilesToMol(smi);
  TEST_ASSERT(m);
  TEST_ASSERT(m->getNumAtoms() == 5);
  TEST_ASSERT(m->getAtomWithIdx(0)->getFormalCharge() == 3);
  delete m;

  pathName = getenv("RDBASE");
  pathName += "/Code/GraphMol/test_data/";
  m = MolFileToMol(pathName + "perchlorate1.mol");
  TEST_ASSERT(m);
  TEST_ASSERT(m->getNumAtoms() == 51);
  TEST_ASSERT(m->getAtomWithIdx(7)->getFormalCharge() == 3);
  delete m;

  smi = "CN=N#N";
  m = SmilesToMol(smi);
  TEST_ASSERT(m);
  TEST_ASSERT(m->getNumAtoms() == 4);
  TEST_ASSERT(m->getAtomWithIdx(1)->getFormalCharge() == 0);
  TEST_ASSERT(m->getAtomWithIdx(2)->getFormalCharge() == 1);
  TEST_ASSERT(m->getAtomWithIdx(3)->getFormalCharge() == -1);
  TEST_ASSERT(m->getBondBetweenAtoms(2, 3)->getBondType() == Bond::DOUBLE);
  delete m;

  smi = "N#N=NC";
  m = SmilesToMol(smi);
  TEST_ASSERT(m);
  TEST_ASSERT(m->getNumAtoms() == 4);
  TEST_ASSERT(m->getAtomWithIdx(2)->getFormalCharge() == 0);
  TEST_ASSERT(m->getAtomWithIdx(1)->getFormalCharge() == 1);
  TEST_ASSERT(m->getAtomWithIdx(0)->getFormalCharge() == -1);
  TEST_ASSERT(m->getBondBetweenAtoms(0, 1)->getBondType() == Bond::DOUBLE);
  delete m;

  smi = "N#N";
  m = SmilesToMol(smi);
  TEST_ASSERT(m);
  TEST_ASSERT(m->getNumAtoms() == 2);
  TEST_ASSERT(m->getAtomWithIdx(1)->getFormalCharge() == 0);
  TEST_ASSERT(m->getAtomWithIdx(0)->getFormalCharge() == 0);
  TEST_ASSERT(m->getBondBetweenAtoms(0, 1)->getBondType() == Bond::TRIPLE);
  delete m;

  smi = "Cl(=O)(=O)O";
  m = SmilesToMol(smi);
  TEST_ASSERT(m);
  TEST_ASSERT(m->getNumAtoms() == 4);
  TEST_ASSERT(m->getAtomWithIdx(0)->getFormalCharge() == 2);
  delete m;

  smi = "Cl(=O)(=O)[O-]";
  m = SmilesToMol(smi);
  TEST_ASSERT(m);
  TEST_ASSERT(m->getNumAtoms() == 4);
  TEST_ASSERT(m->getAtomWithIdx(0)->getFormalCharge() == 2);
  delete m;

  smi = "Br(=O)(=O)O";
  m = SmilesToMol(smi);
  TEST_ASSERT(m);
  TEST_ASSERT(m->getNumAtoms() == 4);
  TEST_ASSERT(m->getAtomWithIdx(0)->getFormalCharge() == 2);
  delete m;

  smi = "Br(=O)(=O)[O-]";
  m = SmilesToMol(smi);
  TEST_ASSERT(m);
  TEST_ASSERT(m->getNumAtoms() == 4);
  TEST_ASSERT(m->getAtomWithIdx(0)->getFormalCharge() == 2);
  delete m;

  smi = "I(=O)(=O)O";
  m = SmilesToMol(smi);
  TEST_ASSERT(m);
  TEST_ASSERT(m->getNumAtoms() == 4);
  TEST_ASSERT(m->getAtomWithIdx(0)->getFormalCharge() == 2);
  delete m;

  smi = "I(=O)(=O)[O-]";
  m = SmilesToMol(smi);
  TEST_ASSERT(m);
  TEST_ASSERT(m->getNumAtoms() == 4);
  TEST_ASSERT(m->getAtomWithIdx(0)->getFormalCharge() == 2);
  delete m;

  smi = "Cl(=O)O";
  m = SmilesToMol(smi);
  TEST_ASSERT(m);
  TEST_ASSERT(m->getNumAtoms() == 3);
  TEST_ASSERT(m->getAtomWithIdx(0)->getFormalCharge() == 1);
  delete m;

  smi = "Cl(=O)[O-]";
  m = SmilesToMol(smi);
  TEST_ASSERT(m);
  TEST_ASSERT(m->getNumAtoms() == 3);
  TEST_ASSERT(m->getAtomWithIdx(0)->getFormalCharge() == 1);
  delete m;

  smi = "Br(=O)O";
  m = SmilesToMol(smi);
  TEST_ASSERT(m);
  TEST_ASSERT(m->getNumAtoms() == 3);
  TEST_ASSERT(m->getAtomWithIdx(0)->getFormalCharge() == 1);
  delete m;

  smi = "Br(=O)[O-]";
  m = SmilesToMol(smi);
  TEST_ASSERT(m);
  TEST_ASSERT(m->getNumAtoms() == 3);
  TEST_ASSERT(m->getAtomWithIdx(0)->getFormalCharge() == 1);
  delete m;

  smi = "I(=O)O";
  m = SmilesToMol(smi);
  TEST_ASSERT(m);
  TEST_ASSERT(m->getNumAtoms() == 3);
  TEST_ASSERT(m->getAtomWithIdx(0)->getFormalCharge() == 1);
  delete m;

  smi = "I(=O)[O-]";
  m = SmilesToMol(smi);
  TEST_ASSERT(m);
  TEST_ASSERT(m->getNumAtoms() == 3);
  TEST_ASSERT(m->getAtomWithIdx(0)->getFormalCharge() == 1);
  delete m;

  BOOST_LOG(rdInfoLog) << "Finished" << std::endl;
}

void testAddConformers() {
  BOOST_LOG(rdInfoLog) << "-----------------------\n Testing Add Confomers"
                       << std::endl;

  std::string smi = "CC";
  ROMol *m = SmilesToMol(smi);
  unsigned int i;
  for (i = 0; i < 5; i++) {
    auto *conf = new Conformer(2);
    conf->setAtomPos(0, RDGeom::Point3D(0.0, 0.0, 0.0));
    conf->setAtomPos(1, RDGeom::Point3D(1.5, 0.0, 0.0));
    m->addConformer(conf, true);
  }
  CHECK_INVARIANT(m->getNumConformers() == 5, "");

  ROMol *m2 = MolOps::addHs(*m, false, true);
  CHECK_INVARIANT(m2->getNumConformers() == 5, "");
  // const ROMol::CONF_SPTR_LIST &confs = m2->getConformers();
  ROMol::ConstConformerIterator ci;
  i = 0;
  for (ci = m2->beginConformers(); ci != m2->endConformers(); ci++) {
    CHECK_INVARIANT((*ci)->getNumAtoms() == 8, "");
    CHECK_INVARIANT((*ci)->getId() == i, "");
    const ROMol *mn = &((*ci)->getOwningMol());
    CHECK_INVARIANT(mn->getNumAtoms() == 8, "");
    i++;
  }
  // std::cout << m2->getNumAtoms() << " " << m2->getNumConformers() << "\n";
  delete m;
  delete m2;
  BOOST_LOG(rdInfoLog) << "Finished \n ";
}

void testIssue252() {
  // lets check if we can sanitize C60
  std::string smi =
      "C12=C3C4=C5C6=C1C7=C8C9=C1C%10=C%11C(=C29)C3=C2C3=C4C4=C5C5=C9C6=C7C6="
      "C7C8=C1C1=C8C%10=C%10C%11=C2C2=C3C3=C4C4=C5C5=C%11C%12=C(C6=C95)C7=C1C1="
      "C%12C5=C%11C4=C3C3=C5C(=C81)C%10=C23";
  ROMol *mol = SmilesToMol(smi);
  for (ROMol::BondIterator it = mol->beginBonds(); it != mol->endBonds();
       it++) {
    TEST_ASSERT((*it)->getIsAromatic());
    TEST_ASSERT((*it)->getBondType() == Bond::AROMATIC);
  }
  std::string asmi = MolToSmiles(*mol);
  // check if we can do it in the aromatic form
  ROMol *nmol = SmilesToMol(asmi);
  for (ROMol::BondIterator it = nmol->beginBonds(); it != nmol->endBonds();
       it++) {
    TEST_ASSERT((*it)->getIsAromatic());
    TEST_ASSERT((*it)->getBondType() == Bond::AROMATIC);
  }

  std::string nsmi = MolToSmiles(*nmol);
  delete mol;
  delete nmol;

  // This is a check for Issue253
  CHECK_INVARIANT(asmi == nsmi, "");
}

void testIssue276() {
  BOOST_LOG(rdInfoLog) << "-----------------------\n Issue 276" << std::endl;
  std::string smi = "CP1(C)=CC=CN=C1C";
  ROMol *mol = SmilesToMol(smi);
  TEST_ASSERT(mol);
  // as of this writing, I'm not 100% sure what the right answer is here,
  // but the hybridization definitely should *not* be SP2:
  TEST_ASSERT(mol->getAtomWithIdx(1)->getHybridization() > Atom::SP2);
  delete mol;

  BOOST_LOG(rdInfoLog) << "Finished \n ";
}

void testHsAndAromaticity() {
  BOOST_LOG(rdInfoLog)
      << "-----------------------\n Additional Aromaticity Cases" << std::endl;
  std::string smi;
  ROMol *mol;

  smi = "[CH]1-[CH]-[CH]-[CH]-[CH]-[CH]-1";
  mol = SmilesToMol(smi);
  TEST_ASSERT(mol);
  // std::cerr << mol->getAtomWithIdx(0)->getHybridization() << std::endl;
  TEST_ASSERT(mol->getAtomWithIdx(0)->getHybridization() == Atom::SP3);
  TEST_ASSERT(mol->getAtomWithIdx(0)->getImplicitValence() == 0);
  TEST_ASSERT(mol->getAtomWithIdx(0)->getNumImplicitHs() == 0);
  TEST_ASSERT(mol->getAtomWithIdx(0)->getNumRadicalElectrons() == 1);
  TEST_ASSERT(!mol->getAtomWithIdx(0)->getIsAromatic());
  TEST_ASSERT(!mol->getBondBetweenAtoms(0, 1)->getIsAromatic());

  smi = "C1=CC(=C)C(=C)C=C1";
  mol = SmilesToMol(smi);
  TEST_ASSERT(mol);
  TEST_ASSERT(mol->getAtomWithIdx(0)->getHybridization() == Atom::SP2);
  TEST_ASSERT(mol->getAtomWithIdx(2)->getHybridization() == Atom::SP2);
  TEST_ASSERT(mol->getAtomWithIdx(0)->getIsAromatic());
  TEST_ASSERT(mol->getBondBetweenAtoms(0, 1)->getIsAromatic());

  delete mol;

  BOOST_LOG(rdInfoLog) << "Finished \n ";
}

void testSFIssue1694023() {
  BOOST_LOG(rdInfoLog) << "-----------------------\n Testing sf.net issue "
                          "1694023 (bad chiral smiles after removing Hs) "
                       << std::endl;
  ROMol *m;

  std::string smi;

  smi = "[C@@]([H])(F)(Cl)Br";
  m = SmilesToMol(smi);
  TEST_ASSERT(m);
  TEST_ASSERT(m->getNumAtoms() == 4);
  TEST_ASSERT(m->getAtomWithIdx(0)->getChiralTag() ==
              Atom::CHI_TETRAHEDRAL_CCW);

  smi = "[C@@](F)([H])(Cl)Br";
  delete m;
  m = SmilesToMol(smi);
  TEST_ASSERT(m);
  TEST_ASSERT(m->getNumAtoms() == 4);
  TEST_ASSERT(m->getAtomWithIdx(0)->getChiralTag() == Atom::CHI_TETRAHEDRAL_CW);

  smi = "[C@@](F)(Cl)([H])Br";
  delete m;
  m = SmilesToMol(smi);
  TEST_ASSERT(m);
  TEST_ASSERT(m->getNumAtoms() == 4);
  TEST_ASSERT(m->getAtomWithIdx(0)->getChiralTag() ==
              Atom::CHI_TETRAHEDRAL_CCW);

  smi = "[C@@](F)(Cl)(Br)[H]";
  delete m;
  m = SmilesToMol(smi);
  TEST_ASSERT(m);
  TEST_ASSERT(m->getNumAtoms() == 4);
  TEST_ASSERT(m->getAtomWithIdx(0)->getChiralTag() == Atom::CHI_TETRAHEDRAL_CW);

  smi = "[H][C@@](F)(Cl)Br";
  delete m;
  m = SmilesToMol(smi);
  TEST_ASSERT(m);
  TEST_ASSERT(m->getNumAtoms() == 4);
  TEST_ASSERT(m->getAtomWithIdx(0)->getChiralTag() ==
              Atom::CHI_TETRAHEDRAL_CCW);

  smi = "F[C@@]([H])(Cl)Br";
  delete m;
  m = SmilesToMol(smi);
  TEST_ASSERT(m);
  TEST_ASSERT(m->getNumAtoms() == 4);
  TEST_ASSERT(m->getAtomWithIdx(1)->getChiralTag() == Atom::CHI_TETRAHEDRAL_CW);

  smi = "F[C@@](Cl)([H])Br";
  delete m;
  m = SmilesToMol(smi);
  TEST_ASSERT(m);
  TEST_ASSERT(m->getNumAtoms() == 4);
  TEST_ASSERT(m->getAtomWithIdx(1)->getChiralTag() ==
              Atom::CHI_TETRAHEDRAL_CCW);

  smi = "F[C@@](Cl)(Br)[H]";
  delete m;
  m = SmilesToMol(smi);
  TEST_ASSERT(m);
  TEST_ASSERT(m->getNumAtoms() == 4);
  TEST_ASSERT(m->getAtomWithIdx(1)->getChiralTag() == Atom::CHI_TETRAHEDRAL_CW);

  smi = "C1CO[C@@H]1Cl";
  delete m;
  m = SmilesToMol(smi);
  TEST_ASSERT(m);
  TEST_ASSERT(m->getNumAtoms() == 5);
  TEST_ASSERT(m->getAtomWithIdx(3)->getChiralTag() ==
              Atom::CHI_TETRAHEDRAL_CCW);

  smi = "C1CO[C@]1([H])Cl";
  delete m;
  m = SmilesToMol(smi);
  TEST_ASSERT(m);
  TEST_ASSERT(m->getNumAtoms() == 5);
  TEST_ASSERT(m->getAtomWithIdx(3)->getChiralTag() ==
              Atom::CHI_TETRAHEDRAL_CCW);

  smi = "C1CO[C@@]1(Cl)[H]";
  delete m;
  m = SmilesToMol(smi);
  TEST_ASSERT(m);
  TEST_ASSERT(m->getNumAtoms() == 5);
  TEST_ASSERT(m->getAtomWithIdx(3)->getChiralTag() ==
              Atom::CHI_TETRAHEDRAL_CCW);

  delete m;
  BOOST_LOG(rdInfoLog) << "Finished" << std::endl;
}

void testSFIssue1719053() {
  BOOST_LOG(rdInfoLog) << "-----------------------\n Testing sf.net issue "
                          "1719053 (Ring stereochemistry incorrectly removed) "
                       << std::endl;
  ROMol *m;

  std::string smi;

  smi = "C[C@@H]1CCCCC1";
  m = SmilesToMol(smi);
  TEST_ASSERT(m);
  TEST_ASSERT(m->getAtomWithIdx(1)->getChiralTag() == Atom::CHI_UNSPECIFIED);

  delete m;
  smi = "C[C@@H]1CC[C@@H](C)CC1";
  m = SmilesToMol(smi);
  TEST_ASSERT(m);
  TEST_ASSERT(m->getAtomWithIdx(1)->getChiralTag() != Atom::CHI_UNSPECIFIED);
  TEST_ASSERT(m->getAtomWithIdx(4)->getChiralTag() != Atom::CHI_UNSPECIFIED);

  delete m;
  smi = "C[C@@H]1C(C)CCCC1C";
  m = SmilesToMol(smi);
  TEST_ASSERT(m);
  TEST_ASSERT(m->getAtomWithIdx(1)->getChiralTag() == Atom::CHI_UNSPECIFIED);

  delete m;
  smi = "C[C@@H]1[C@H](C)CCC[C@H]1C";
  m = SmilesToMol(smi);
  TEST_ASSERT(m);
  // this is a truly symmetric case, so the stereochem should be removed:
  TEST_ASSERT(m->getAtomWithIdx(1)->getChiralTag() == Atom::CHI_UNSPECIFIED);
  TEST_ASSERT(m->getAtomWithIdx(2)->getChiralTag() != Atom::CHI_UNSPECIFIED);
  TEST_ASSERT(m->getAtomWithIdx(7)->getChiralTag() != Atom::CHI_UNSPECIFIED);

  delete m;
  smi = "C[C@@H]1C=C[C@@H](C)C=C1";
  m = SmilesToMol(smi);
  TEST_ASSERT(m);
  TEST_ASSERT(m->getAtomWithIdx(1)->getChiralTag() != Atom::CHI_UNSPECIFIED);
  TEST_ASSERT(m->getAtomWithIdx(4)->getChiralTag() != Atom::CHI_UNSPECIFIED);

  delete m;
  smi = "C[N@@]1C=C[C@@H](C)C=C1";
  m = SmilesToMol(smi);
  TEST_ASSERT(m);
  TEST_ASSERT(m->getAtomWithIdx(1)->getChiralTag() == Atom::CHI_UNSPECIFIED);
  TEST_ASSERT(m->getAtomWithIdx(4)->getChiralTag() == Atom::CHI_UNSPECIFIED);

  delete m;
  smi = "C[N@@]1CC[C@@H](C)CC1";
  m = SmilesToMol(smi);
  TEST_ASSERT(m);
  TEST_ASSERT(m->getAtomWithIdx(1)->getChiralTag() != Atom::CHI_UNSPECIFIED);
  TEST_ASSERT(m->getAtomWithIdx(4)->getChiralTag() != Atom::CHI_UNSPECIFIED);

  delete m;
  BOOST_LOG(rdInfoLog) << "Finished" << std::endl;
}

void testSFIssue1811276() {
  BOOST_LOG(rdInfoLog) << "-----------------------\n Testing sf.net issue "
                          "1811276 (kekulization failing) "
                       << std::endl;
  ROMol *m;

  std::string smi;

  smi = "[O-]N1C=C[N+](=O)C=C1";
  m = SmilesToMol(smi);
  TEST_ASSERT(m);
  smi = MolToSmiles(*m);
  TEST_ASSERT(smi == "O=[n+]1ccn([O-])cc1");
  delete m;

  smi = "o1ccc(=O)cc1";
  m = SmilesToMol(smi);
  TEST_ASSERT(m);
  smi = MolToSmiles(*m);
  TEST_ASSERT(smi == "O=c1ccocc1");

  smi = "O=[n+]1ccocc1";
  m = SmilesToMol(smi);
  TEST_ASSERT(m);
  smi = MolToSmiles(*m);
  TEST_ASSERT(smi == "O=[n+]1ccocc1");

  smi = "O=[n+]1ccn([O-])cc1";
  m = SmilesToMol(smi);
  TEST_ASSERT(m);
  smi = MolToSmiles(*m);
  TEST_ASSERT(smi == "O=[n+]1ccn([O-])cc1");

  smi = "O=n1ccccc1";
  m = SmilesToMol(smi);
  TEST_ASSERT(m);
  smi = MolToSmiles(*m);
  TEST_ASSERT(smi == "[O-][n+]1ccccc1");

  delete m;
  BOOST_LOG(rdInfoLog) << "Finished" << std::endl;
}

void testSFIssue1836576() {
  BOOST_LOG(rdInfoLog) << "-----------------------\n Testing sf.net issue "
                          "1836576 (sanitization crash) "
                       << std::endl;
  RWMol *m;

  std::string smi;
  bool ok;

  // the original form of the test runs foul of the rules for explicit
  // valence on B:
  smi =
      "[BH]123[BH]45[BH]167[BH]289[BH]312[BH]838[BH]966[Co]74479%10%11%12[CH]"
      "633[BH]811[CH]345[BH]21[BH]1234[BH]75[BH]911[BH]226[BH]%1011[BH]227[BH]"
      "633[BH]44[BH]322[CH]%1145[CH]%12271";
  m = SmilesToMol(smi, false, false);
  TEST_ASSERT(m);

  unsigned int opThatFailed;
  ok = false;
  try {
    MolOps::sanitizeMol(*m, opThatFailed);
  } catch (MolSanitizeException &vee) {
    ok = true;
  }
  TEST_ASSERT(ok);
  TEST_ASSERT(opThatFailed == MolOps::SANITIZE_PROPERTIES);

  // this molecule shows a known bug related to ring
  // ring finding in a molecule where all atoms are 4 connected.
  smi = "C123C45C11C44C55C22C33C14C523";
  m = SmilesToMol(smi, false, false);
  TEST_ASSERT(m);

  ok = false;
  try {
    MolOps::sanitizeMol(*m, opThatFailed);
  } catch (ValueErrorException &vee) {
    ok = true;
  }
  TEST_ASSERT(ok);
  TEST_ASSERT(opThatFailed == MolOps::SANITIZE_SYMMRINGS);

  delete m;

  BOOST_LOG(rdInfoLog) << "Finished" << std::endl;
}

void testChiralityAndRemoveHs() {
  BOOST_LOG(rdInfoLog)
      << "-----------------------\n Testing impact of removeHs on chirality"
      << std::endl;
  ROMol *m, *m2;

  std::string smi, code;

  smi = "F[C@]([H])(Cl)Br";
  m = SmilesToMol(smi, false, false);
  TEST_ASSERT(m);
  MolOps::assignStereochemistry(*m, true, true);
  TEST_ASSERT(m->getAtomWithIdx(1)->hasProp(common_properties::_CIPCode));
  m->getAtomWithIdx(1)->getProp(common_properties::_CIPCode, code);
  TEST_ASSERT(code == "R");
  m2 = MolOps::removeHs(*m);
  TEST_ASSERT(m2);
  MolOps::assignStereochemistry(*m2, true, true);
  TEST_ASSERT(m2->getAtomWithIdx(1)->hasProp(common_properties::_CIPCode));
  m2->getAtomWithIdx(1)->getProp(common_properties::_CIPCode, code);
  TEST_ASSERT(code == "R");
  delete m;
  delete m2;

  smi = "F[C@H](Cl)Br";
  m = SmilesToMol(smi, false, false);
  TEST_ASSERT(m);
  MolOps::assignStereochemistry(*m, true, true);
  TEST_ASSERT(m->getAtomWithIdx(1)->hasProp(common_properties::_CIPCode));
  m->getAtomWithIdx(1)->getProp(common_properties::_CIPCode, code);
  TEST_ASSERT(code == "R");
  m2 = MolOps::removeHs(*m);
  TEST_ASSERT(m2);
  MolOps::assignStereochemistry(*m2, true, true);
  TEST_ASSERT(m2->getAtomWithIdx(1)->hasProp(common_properties::_CIPCode));
  m2->getAtomWithIdx(1)->getProp(common_properties::_CIPCode, code);
  TEST_ASSERT(code == "R");
  delete m;
  delete m2;

  smi = "[C@]([H])(Cl)(F)Br";
  m = SmilesToMol(smi, false, false);
  TEST_ASSERT(m);
  MolOps::assignStereochemistry(*m, true, true);
  TEST_ASSERT(m->getAtomWithIdx(0)->hasProp(common_properties::_CIPCode));
  m->getAtomWithIdx(0)->getProp(common_properties::_CIPCode, code);
  TEST_ASSERT(code == "R");
  m2 = MolOps::removeHs(*m);
  TEST_ASSERT(m2);
  MolOps::assignStereochemistry(*m2, true, true);
  TEST_ASSERT(m2->getAtomWithIdx(0)->hasProp(common_properties::_CIPCode));
  m2->getAtomWithIdx(0)->getProp(common_properties::_CIPCode, code);
  TEST_ASSERT(code == "R");
  delete m;
  delete m2;

  smi = "[C@H](Cl)(F)Br";
  m = SmilesToMol(smi, false, false);
  TEST_ASSERT(m);
  MolOps::assignStereochemistry(*m, true, true);
  TEST_ASSERT(m->getAtomWithIdx(0)->hasProp(common_properties::_CIPCode));
  m->getAtomWithIdx(0)->getProp(common_properties::_CIPCode, code);
  TEST_ASSERT(code == "R");
  m2 = MolOps::removeHs(*m);
  TEST_ASSERT(m2);
  MolOps::assignStereochemistry(*m2, true, true);
  TEST_ASSERT(m2->getAtomWithIdx(0)->hasProp(common_properties::_CIPCode));
  m2->getAtomWithIdx(0)->getProp(common_properties::_CIPCode, code);
  TEST_ASSERT(code == "R");
  delete m;
  delete m2;

  smi = "[H]1.F[C@]1(Cl)Br";
  m = SmilesToMol(smi, false, false);
  TEST_ASSERT(m);
  MolOps::assignStereochemistry(*m, true, true);
  TEST_ASSERT(m->getAtomWithIdx(2)->hasProp(common_properties::_CIPCode));
  m->getAtomWithIdx(2)->getProp(common_properties::_CIPCode, code);
  TEST_ASSERT(code == "R");
  m2 = MolOps::removeHs(*m);
  TEST_ASSERT(m2);
  MolOps::assignStereochemistry(*m2, true, true);
  TEST_ASSERT(m2->getAtomWithIdx(1)->hasProp(common_properties::_CIPCode));
  m2->getAtomWithIdx(1)->getProp(common_properties::_CIPCode, code);
  TEST_ASSERT(code == "R");
  delete m;
  delete m2;

  smi = "F[C@]1(Cl)Br.[H]1";
  m = SmilesToMol(smi, false, false);
  TEST_ASSERT(m);
  MolOps::assignStereochemistry(*m, true, true);
  TEST_ASSERT(m->getAtomWithIdx(1)->hasProp(common_properties::_CIPCode));
  m->getAtomWithIdx(1)->getProp(common_properties::_CIPCode, code);
  TEST_ASSERT(code == "R");
  m2 = MolOps::removeHs(*m);
  TEST_ASSERT(m2);
  MolOps::assignStereochemistry(*m2, true, true);
  TEST_ASSERT(m2->getAtomWithIdx(1)->hasProp(common_properties::_CIPCode));
  m2->getAtomWithIdx(1)->getProp(common_properties::_CIPCode, code);
  TEST_ASSERT(code == "R");
  delete m;
  delete m2;

  smi = "[H]1.[C@]1(Cl)(F)Br";
  m = SmilesToMol(smi, false, false);
  TEST_ASSERT(m);
  MolOps::assignStereochemistry(*m, true, true);
  TEST_ASSERT(m->getAtomWithIdx(1)->hasProp(common_properties::_CIPCode));
  m->getAtomWithIdx(1)->getProp(common_properties::_CIPCode, code);
  TEST_ASSERT(code == "R");
  m2 = MolOps::removeHs(*m);
  TEST_ASSERT(m2);
  MolOps::assignStereochemistry(*m2, true, true);
  TEST_ASSERT(m2->getAtomWithIdx(0)->hasProp(common_properties::_CIPCode));
  m2->getAtomWithIdx(0)->getProp(common_properties::_CIPCode, code);
  TEST_ASSERT(code == "R");
  delete m;
  delete m2;

  smi = "[C@]1(Cl)(F)Br.[H]1";
  m = SmilesToMol(smi, false, false);
  TEST_ASSERT(m);
  MolOps::assignStereochemistry(*m, true, true);
  TEST_ASSERT(m->getAtomWithIdx(0)->hasProp(common_properties::_CIPCode));
  m->getAtomWithIdx(0)->getProp(common_properties::_CIPCode, code);
  TEST_ASSERT(code == "R");
  m2 = MolOps::removeHs(*m);
  TEST_ASSERT(m2);
  MolOps::assignStereochemistry(*m2, true, true);
  TEST_ASSERT(m2->getAtomWithIdx(0)->hasProp(common_properties::_CIPCode));
  m2->getAtomWithIdx(0)->getProp(common_properties::_CIPCode, code);
  TEST_ASSERT(code == "R");
  delete m;
  delete m2;

  smi = "Cl1.F2.Br3.[C@H]123";
  m = SmilesToMol(smi, false, false);
  TEST_ASSERT(m);
  MolOps::assignStereochemistry(*m, true, true);
  TEST_ASSERT(m->getAtomWithIdx(3)->hasProp(common_properties::_CIPCode));
  m->getAtomWithIdx(3)->getProp(common_properties::_CIPCode, code);
  TEST_ASSERT(code == "R");
  delete m;

  smi = "[C@H]123.Cl1.F2.Br3";
  m = SmilesToMol(smi, false, false);
  TEST_ASSERT(m);
  MolOps::assignStereochemistry(*m, true, true);
  TEST_ASSERT(m->getAtomWithIdx(0)->hasProp(common_properties::_CIPCode));
  m->getAtomWithIdx(0)->getProp(common_properties::_CIPCode, code);
  TEST_ASSERT(code == "R");
  delete m;

  smi = "F2.Cl1.Br3.[C@H]123";
  m = SmilesToMol(smi, false, false);
  TEST_ASSERT(m);
  MolOps::assignStereochemistry(*m, true, true);
  TEST_ASSERT(m->getAtomWithIdx(3)->hasProp(common_properties::_CIPCode));
  m->getAtomWithIdx(3)->getProp(common_properties::_CIPCode, code);
  TEST_ASSERT(code == "R");
  delete m;

  smi = "Cl2.F1.Br3.[C@H]213";
  m = SmilesToMol(smi, false, false);
  TEST_ASSERT(m);
  MolOps::assignStereochemistry(*m, true, true);
  TEST_ASSERT(m->getAtomWithIdx(3)->hasProp(common_properties::_CIPCode));
  m->getAtomWithIdx(3)->getProp(common_properties::_CIPCode, code);
  TEST_ASSERT(code == "R");
  delete m;

  BOOST_LOG(rdInfoLog) << "Finished" << std::endl;
}

void testSFIssue1894348() {
  BOOST_LOG(rdInfoLog) << "-----------------------\n Testing SFIssue1894348 "
                          "(impact of removeHs on bond stereo atoms)"
                       << std::endl;
  RWMol *m, *m2;

  std::string smi;

  smi = "Cl/C([H])=C/Cl";
  m = SmilesToMol(smi, false, false);
  TEST_ASSERT(m);
  MolOps::sanitizeMol(*m);
  MolOps::assignStereochemistry(*m);
  TEST_ASSERT(m->getBondWithIdx(2)->getStereoAtoms().size() == 2);
  TEST_ASSERT(m->getBondWithIdx(2)->getStereoAtoms()[0] == 0);
  TEST_ASSERT(m->getBondWithIdx(2)->getStereoAtoms()[1] == 4);
  // we remove an H attached to a stereo bond
  m2 = static_cast<RWMol *>(MolOps::removeHs(static_cast<const ROMol &>(*m)));
  TEST_ASSERT(m->getBondWithIdx(2)->getStereoAtoms().size() == 2);
  TEST_ASSERT(m->getBondWithIdx(2)->getStereoAtoms()[0] == 0);
  TEST_ASSERT(m->getBondWithIdx(2)->getStereoAtoms()[1] == 4);
  // at first the stereoatoms are gone:
  TEST_ASSERT(m2->getBondWithIdx(2)->getStereoAtoms().size() == 0);
  // but they can be re-perceived:
  MolOps::assignStereochemistry(*m2, true, true);
  TEST_ASSERT(m2->getBondWithIdx(1)->getStereoAtoms().size() == 2);
  TEST_ASSERT(m2->getBondWithIdx(1)->getStereoAtoms()[0] == 0);
  TEST_ASSERT(m2->getBondWithIdx(1)->getStereoAtoms()[1] == 3);

  delete m;
  delete m2;

  smi = "Cl/C([H])=C/Cl";
  m = SmilesToMol(smi, false, false);
  TEST_ASSERT(m);
  MolOps::sanitizeMol(*m);
  TEST_ASSERT(m->getBondWithIdx(2)->getStereoAtoms().size() == 0);
  m2 = static_cast<RWMol *>(MolOps::removeHs(static_cast<const ROMol &>(*m)));
  // if we don't assign stereocodes in the original we shouldn't have them here:
  TEST_ASSERT(m2->getBondWithIdx(1)->getStereoAtoms().size() == 0);
  delete m;
  delete m2;

  BOOST_LOG(rdInfoLog) << "Finished" << std::endl;
}

void testAromaticityEdges() {
  BOOST_LOG(rdInfoLog)
      << "-----------------------\n Testing some aromaticity edge cases "
      << std::endl;
  RWMol *m;

  std::string smi;

  // ------
  // this was sf.net bug 1934360
  smi = "C1=C=NC=N1";
  m = SmilesToMol(smi);
  TEST_ASSERT(m);
  TEST_ASSERT(!m->getAtomWithIdx(0)->getIsAromatic());
  TEST_ASSERT(!m->getBondWithIdx(0)->getIsAromatic());
  delete m;

  smi = "C1=CNC=N1";
  m = SmilesToMol(smi);
  TEST_ASSERT(m);
  TEST_ASSERT(m->getAtomWithIdx(0)->getIsAromatic());
  TEST_ASSERT(m->getBondWithIdx(0)->getIsAromatic());
  delete m;

  smi = "C=[C+]1=CNC=N1";
  m = SmilesToMol(smi);
  TEST_ASSERT(m);
  TEST_ASSERT(!m->getAtomWithIdx(1)->getIsAromatic());
  TEST_ASSERT(!m->getBondWithIdx(1)->getIsAromatic());
  delete m;

  // ------
  // this was sf.net bug 1940646
  smi = "C1#CC=C1";
  m = SmilesToMol(smi);
  TEST_ASSERT(m);
  TEST_ASSERT(!m->getAtomWithIdx(0)->getIsAromatic());
  TEST_ASSERT(!m->getBondWithIdx(0)->getIsAromatic());
  delete m;
  smi = "C1#CC=CC=C1";
  m = SmilesToMol(smi);
  TEST_ASSERT(m);
  TEST_ASSERT(m->getAtomWithIdx(0)->getIsAromatic());
  TEST_ASSERT(m->getBondWithIdx(0)->getIsAromatic());
  delete m;

  // ------
  // this was sf.net bug 2091839

  smi = "c1cccc[c]1";
  m = SmilesToMol(smi);
  TEST_ASSERT(m);
  TEST_ASSERT(m->getAtomWithIdx(0)->getIsAromatic());
  TEST_ASSERT(m->getBondWithIdx(0)->getIsAromatic());
  delete m;

  smi = "C1=CC=CC=[C]1";
  m = SmilesToMol(smi);
  TEST_ASSERT(m);
  TEST_ASSERT(m->getAtomWithIdx(0)->getIsAromatic());
  TEST_ASSERT(m->getBondWithIdx(0)->getIsAromatic());
  delete m;

  smi = "c1cccc[n+]1";  // disqualified because N has a radical
  m = SmilesToMol(smi);
  TEST_ASSERT(m);
  TEST_ASSERT(!m->getAtomWithIdx(0)->getIsAromatic());
  TEST_ASSERT(!m->getBondWithIdx(0)->getIsAromatic());
  delete m;

  smi = "[N]1C=CC=C1";  // disqualified because N has a radical
  m = SmilesToMol(smi);
  TEST_ASSERT(m);
  TEST_ASSERT(!m->getAtomWithIdx(0)->getIsAromatic());
  TEST_ASSERT(m->getAtomWithIdx(0)->getNumRadicalElectrons() == 1);
  TEST_ASSERT(!m->getBondWithIdx(0)->getIsAromatic());
  delete m;

  smi = "[n]1ccccc1";
  m = SmilesToMol(smi);
  TEST_ASSERT(m);
  TEST_ASSERT(m->getAtomWithIdx(0)->getIsAromatic());
  TEST_ASSERT(m->getAtomWithIdx(0)->getNumRadicalElectrons() == 0);
  TEST_ASSERT(m->getBondWithIdx(0)->getIsAromatic());
  delete m;

  smi = "[H]n1cccc1";
  m = SmilesToMol(smi, 0, 0);
  TEST_ASSERT(m);
  MolOps::sanitizeMol(*m);
  TEST_ASSERT(m->getAtomWithIdx(1)->getIsAromatic());
  TEST_ASSERT(m->getAtomWithIdx(1)->getNumRadicalElectrons() == 0);
  TEST_ASSERT(!m->getAtomWithIdx(0)->getIsAromatic());
  TEST_ASSERT(m->getAtomWithIdx(0)->getNumRadicalElectrons() == 0);
  delete m;

  smi = "[H]";
  m = SmilesToMol(smi, 0, 0);
  TEST_ASSERT(m);
  MolOps::sanitizeMol(*m);
  TEST_ASSERT(m->getAtomWithIdx(0)->getNumRadicalElectrons() == 1);
  delete m;

  // ------
  // this was sf.net bug 2787221.
  smi = "O=C1C(=O)C=C1";
  m = SmilesToMol(smi);
  TEST_ASSERT(m);
  TEST_ASSERT(m->getAtomWithIdx(1)->getIsAromatic());
  TEST_ASSERT(m->getBondBetweenAtoms(1, 2)->getIsAromatic());
  delete m;

  BOOST_LOG(rdInfoLog) << "Finished" << std::endl;
}

void testSFIssue1942657() {
  BOOST_LOG(rdInfoLog)
      << "-----------------------\n Testing sf.net issue 1942657 " << std::endl;
  RWMol *m;

  std::string smi;

  smi = "C[C](C)(C)(C)C";
  try {
    m = SmilesToMol(smi);
  } catch (MolSanitizeException &e) {
    m = nullptr;
  }
  TEST_ASSERT(!m);

  smi = "C[CH](C)(C)C";
  try {
    m = SmilesToMol(smi);
  } catch (MolSanitizeException &e) {
    m = nullptr;
  }
  TEST_ASSERT(!m);

  smi = "C[C](=C)(C)C";
  try {
    m = SmilesToMol(smi);
  } catch (MolSanitizeException &e) {
    m = nullptr;
  }
  TEST_ASSERT(!m);

  smi = "C[Si](=C)(=C)=C";
  try {
    m = SmilesToMol(smi);
  } catch (MolSanitizeException &e) {
    m = nullptr;
  }
  TEST_ASSERT(!m);

  BOOST_LOG(rdInfoLog) << "Finished" << std::endl;
}

void testSFIssue1968608() {
  BOOST_LOG(rdInfoLog)
      << "-----------------------\n Testing sf.net issue 198608 " << std::endl;
  RWMol *m;

  std::string smi;

  smi = "C1CC1CC1CC1";
  m = SmilesToMol(smi);
  TEST_ASSERT(m->getRingInfo()->minAtomRingSize(0) == 3);
  TEST_ASSERT(m->getRingInfo()->minAtomRingSize(3) == 0);
  TEST_ASSERT(m->getRingInfo()->minBondRingSize(0) == 3);
  TEST_ASSERT(m->getRingInfo()->minBondRingSize(3) == 0);

  BOOST_LOG(rdInfoLog) << "Finished" << std::endl;
}

void testHybridization() {
  BOOST_LOG(rdInfoLog)
      << "-----------------------\n Testing hybridization assignment "
      << std::endl;

  {
    RWMol *m;
    std::string smi = "CCC";
    m = SmilesToMol(smi);
    TEST_ASSERT(m);
    TEST_ASSERT(m->getAtomWithIdx(1)->getHybridization() == Atom::SP3);
    TEST_ASSERT(m->getAtomWithIdx(0)->getHybridization() == Atom::SP3);
    delete m;
  }

  {
    RWMol *m;
    std::string smi = "CNC";
    m = SmilesToMol(smi);
    TEST_ASSERT(m);
    TEST_ASSERT(m->getAtomWithIdx(1)->getHybridization() == Atom::SP3);
    TEST_ASSERT(m->getAtomWithIdx(0)->getHybridization() == Atom::SP3);
    delete m;
  }

  {
    RWMol *m;
    std::string smi = "COC";
    m = SmilesToMol(smi);
    TEST_ASSERT(m);
    TEST_ASSERT(m->getAtomWithIdx(1)->getHybridization() == Atom::SP3);
    TEST_ASSERT(m->getAtomWithIdx(0)->getHybridization() == Atom::SP3);
    delete m;
  }

  {
    RWMol *m;
    std::string smi = "C[C-2]C";
    m = SmilesToMol(smi);
    TEST_ASSERT(m);
    TEST_ASSERT(m->getAtomWithIdx(1)->getHybridization() == Atom::SP3);
    TEST_ASSERT(m->getAtomWithIdx(0)->getHybridization() == Atom::SP3);
    delete m;
  }

  {
    RWMol *m;
    std::string smi = "C[CH-]C";
    m = SmilesToMol(smi);
    TEST_ASSERT(m);
    TEST_ASSERT(m->getAtomWithIdx(1)->getHybridization() == Atom::SP3);
    TEST_ASSERT(m->getAtomWithIdx(0)->getHybridization() == Atom::SP3);
    delete m;
  }

  {
    RWMol *m;
    std::string smi = "C[CH]C";
    m = SmilesToMol(smi);
    TEST_ASSERT(m);
    TEST_ASSERT(m->getAtomWithIdx(1)->getHybridization() == Atom::SP3);
    TEST_ASSERT(m->getAtomWithIdx(0)->getHybridization() == Atom::SP3);
    delete m;
  }

  {
    RWMol *m;
    std::string smi = "C[C]C";
    m = SmilesToMol(smi);
    TEST_ASSERT(m);
    TEST_ASSERT(m->getAtomWithIdx(1)->getHybridization() == Atom::SP3);
    TEST_ASSERT(m->getAtomWithIdx(0)->getHybridization() == Atom::SP3);
    delete m;
  }

  {
    RWMol *m;
    std::string smi = "C[C-]C";
    m = SmilesToMol(smi);
    TEST_ASSERT(m);
    TEST_ASSERT(m->getAtomWithIdx(1)->getHybridization() == Atom::SP3);
    TEST_ASSERT(m->getAtomWithIdx(0)->getHybridization() == Atom::SP3);
    delete m;
  }

  {
    RWMol *m;
    std::string smi = "C[CH+]C";
    m = SmilesToMol(smi);
    TEST_ASSERT(m);
    TEST_ASSERT(m->getAtomWithIdx(1)->getHybridization() == Atom::SP2);
    TEST_ASSERT(m->getAtomWithIdx(0)->getHybridization() == Atom::SP3);
    delete m;
  }

  {
    RWMol *m;
    std::string smi = "CC=C";
    m = SmilesToMol(smi);
    TEST_ASSERT(m);
    TEST_ASSERT(m->getAtomWithIdx(1)->getHybridization() == Atom::SP2);
    TEST_ASSERT(m->getAtomWithIdx(0)->getHybridization() == Atom::SP3);
    delete m;
  }

  {
    RWMol *m;
    std::string smi = "CN=C";
    m = SmilesToMol(smi);
    TEST_ASSERT(m);
    TEST_ASSERT(m->getAtomWithIdx(1)->getHybridization() == Atom::SP2);
    TEST_ASSERT(m->getAtomWithIdx(0)->getHybridization() == Atom::SP3);
    delete m;
  }

  {
    RWMol *m;
    std::string smi = "C[C-]=C";
    m = SmilesToMol(smi);
    TEST_ASSERT(m);
    TEST_ASSERT(m->getAtomWithIdx(1)->getHybridization() == Atom::SP2);
    TEST_ASSERT(m->getAtomWithIdx(0)->getHybridization() == Atom::SP3);
    delete m;
  }

  {
    RWMol *m;
    std::string smi = "C[C]=C";
    m = SmilesToMol(smi);
    TEST_ASSERT(m);
    TEST_ASSERT(m->getAtomWithIdx(1)->getHybridization() == Atom::SP2);
    TEST_ASSERT(m->getAtomWithIdx(0)->getHybridization() == Atom::SP3);
    delete m;
  }

  {
    RWMol *m;
    std::string smi = "C[N+]=C";
    m = SmilesToMol(smi);
    TEST_ASSERT(m);
    TEST_ASSERT(m->getAtomWithIdx(1)->getHybridization() == Atom::SP2);
    TEST_ASSERT(m->getAtomWithIdx(0)->getHybridization() == Atom::SP3);
    delete m;
  }

  {
    RWMol *m;
    std::string smi = "C#C";
    m = SmilesToMol(smi);
    TEST_ASSERT(m);
    TEST_ASSERT(m->getAtomWithIdx(1)->getHybridization() == Atom::SP);
    delete m;
  }

  {
    RWMol *m;
    std::string smi = "C#[C-]";
    m = SmilesToMol(smi);
    TEST_ASSERT(m);
    TEST_ASSERT(m->getAtomWithIdx(1)->getHybridization() == Atom::SP);
    delete m;
  }

  {
    RWMol *m;
    std::string smi = "C#[C]";
    m = SmilesToMol(smi);
    TEST_ASSERT(m);
    TEST_ASSERT(m->getAtomWithIdx(1)->getHybridization() == Atom::SP);
    delete m;
  }

  {
    RWMol *m;
    std::string smi = "C[O]";
    m = SmilesToMol(smi);
    TEST_ASSERT(m);
    TEST_ASSERT(m->getAtomWithIdx(1)->getHybridization() == Atom::SP3);
    delete m;
  }

  {
    RWMol *m;
    std::string smi = "C[N-]";
    m = SmilesToMol(smi);
    TEST_ASSERT(m);
    TEST_ASSERT(m->getAtomWithIdx(1)->getHybridization() == Atom::SP3);
    delete m;
  }

  BOOST_LOG(rdInfoLog) << "Finished" << std::endl;
}

void testSFNetIssue2196817() {
  BOOST_LOG(rdInfoLog) << "-----------------------\n Testing sf.net issue "
                          "2196817: handling of aromatic dummies"
                       << std::endl;

  {
    std::string pathName = getenv("RDBASE");
    pathName += "/Code/GraphMol/test_data/";
    RWMol *m = MolFileToMol(pathName + "dummyArom.mol");
    TEST_ASSERT(m);
    TEST_ASSERT(m->getAtomWithIdx(0)->getAtomicNum() == 0);
    TEST_ASSERT(m->getAtomWithIdx(0)->getIsAromatic() == true);

    MolOps::Kekulize(*m);
    TEST_ASSERT(m->getBondBetweenAtoms(0, 1)->getBondType() == Bond::SINGLE);
    TEST_ASSERT(m->getBondBetweenAtoms(0, 4)->getBondType() == Bond::SINGLE);

    delete m;
  }

  {
    std::string smi = "*1cncc1";
    RWMol *m = SmilesToMol(smi);
    TEST_ASSERT(m);
    TEST_ASSERT(m->getAtomWithIdx(0)->getAtomicNum() == 0);
    TEST_ASSERT(m->getBondWithIdx(0)->getIsAromatic() == true);
    delete m;
  }

  {
    std::string smi = "*1C=NC=C1";
    RWMol *m = SmilesToMol(smi);
    TEST_ASSERT(m);
    TEST_ASSERT(m->getAtomWithIdx(0)->getAtomicNum() == 0);
    TEST_ASSERT(m->getBondWithIdx(0)->getIsAromatic() == true);
    delete m;
  }

  {
    // case where all must be ignored:
    std::string smi = "c1*ccc1-c1*ccc1-c1*ccc1";
    RWMol *m = SmilesToMol(smi);
    TEST_ASSERT(m);
    delete m;
  }

  {
    std::string smi = "c1*[nH]*c1";
    RWMol *m = SmilesToMol(smi);
    TEST_ASSERT(m);
    smi = MolToSmiles(*m);
    TEST_ASSERT(smi == "[*]1cc[*][nH]1");
    delete m;
    smi = "c1***c1";
    m = SmilesToMol(smi);
    TEST_ASSERT(m);
    smi = MolToSmiles(*m);
    TEST_ASSERT(smi == "[*]1:[*]cc[*]:1");
    delete m;
    smi = "c:1:*:*:*:*1";
    m = SmilesToMol(smi);
    TEST_ASSERT(m);
    smi = MolToSmiles(*m);
    TEST_ASSERT(smi == "[*]1:[*]:[*]c[*]:1");

    delete m;
    // we don't kekulize rings that are all dummies, this was github #1478
    smi = "*:1:*:*:*:*:1";
    m = SmilesToMol(smi);
    TEST_ASSERT(m);
    smi = MolToSmiles(*m);
    TEST_ASSERT(smi == "[*]1:[*]:[*]:[*]:[*]:1");
    delete m;
  }

  {
    std::string smi = "c1*[nH]cc1-c1*[nH]cc1-c1*ccc1";
    RWMol *m = SmilesToMol(smi);
    TEST_ASSERT(m);
    delete m;
    smi = "c1*[nH]cc1-c1*ccc1-c1*[nH]cc1";
    m = SmilesToMol(smi);
    TEST_ASSERT(m);
    delete m;
    smi = "c1*ccc1-c1*[nH]cc1-c1*[nH1]cc1";
    m = SmilesToMol(smi);
    TEST_ASSERT(m);
    delete m;
  }

  {
    std::string smi = "c1*[nH]cc1-c1*[nH]cc1-c1*[nH]cc1";
    RWMol *m = SmilesToMol(smi);
    TEST_ASSERT(m);
    delete m;
  }

  {
    std::string smi = "c1ccc(C2CC(n4cc[*]c4=C2))cc1";
    RWMol *m = SmilesToMol(smi);
    TEST_ASSERT(m);
    TEST_ASSERT(m->getBondBetweenAtoms(0, 1)->getIsAromatic());
    TEST_ASSERT(m->getBondBetweenAtoms(0, 14)->getIsAromatic());
    TEST_ASSERT(m->getBondBetweenAtoms(0, 1)->getBondType() == Bond::AROMATIC);
    TEST_ASSERT(m->getBondBetweenAtoms(0, 14)->getBondType() == Bond::AROMATIC);
    MolOps::Kekulize(*m);
    TEST_ASSERT(!m->getBondBetweenAtoms(0, 1)->getIsAromatic());
    TEST_ASSERT(!m->getBondBetweenAtoms(0, 14)->getIsAromatic());
    TEST_ASSERT(m->getBondBetweenAtoms(0, 1)->getBondType() == Bond::DOUBLE ||
                m->getBondBetweenAtoms(0, 14)->getBondType() == Bond::DOUBLE);
    MolOps::setAromaticity(*m);
    TEST_ASSERT(m->getBondBetweenAtoms(0, 1)->getIsAromatic());
    TEST_ASSERT(m->getBondBetweenAtoms(0, 14)->getIsAromatic());
    TEST_ASSERT(m->getBondBetweenAtoms(0, 1)->getBondType() == Bond::AROMATIC);
    TEST_ASSERT(m->getBondBetweenAtoms(0, 14)->getBondType() == Bond::AROMATIC);
    delete m;
  }

  BOOST_LOG(rdInfoLog) << "Finished" << std::endl;
}

void testSFNetIssue2208994() {
  BOOST_LOG(rdInfoLog) << "-----------------------\n Testing sf.net issue "
                          "2208994 : kekulization error"
                       << std::endl;

  {
    std::string smi = "Cn1ccc(=O)n1C";
    RWMol *m = SmilesToMol(smi);
    TEST_ASSERT(m);
    TEST_ASSERT(m->getAtomWithIdx(1)->getIsAromatic() == true);
    TEST_ASSERT(m->getBondWithIdx(1)->getIsAromatic() == true);

    delete m;
  }

  {
    std::string smi = "c:1:c:c:c:c:c1";
    RWMol *m = SmilesToMol(smi);
    TEST_ASSERT(m);
    TEST_ASSERT(m->getAtomWithIdx(1)->getIsAromatic() == true);
    TEST_ASSERT(m->getBondWithIdx(1)->getIsAromatic() == true);

    delete m;
  }

  {
    std::string smi = "c1:c:c:c:c:c:1";
    RWMol *m = SmilesToMol(smi);
    TEST_ASSERT(m);
    TEST_ASSERT(m->getAtomWithIdx(1)->getIsAromatic() == true);
    TEST_ASSERT(m->getBondWithIdx(1)->getIsAromatic() == true);

    delete m;
  }

  BOOST_LOG(rdInfoLog) << "Finished" << std::endl;
}

void testSFNetIssue2313979() {
  BOOST_LOG(rdInfoLog) << "-----------------------\n Testing sf.net issue "
                          "2313979: aromaticity assignment hangs "
                       << std::endl;
  {
    std::string pathName = getenv("RDBASE");
    pathName += "/Code/GraphMol/test_data/";
    SDMolSupplier suppl(pathName + "Issue2313979.sdf", false);

    while (!suppl.atEnd()) {
      ROMol *m = suppl.next();
      TEST_ASSERT(m);
      std::string nm;
      m->getProp(common_properties::_Name, nm);
      BOOST_LOG(rdInfoLog) << "   Doing molecule: " << nm << std::endl;

      BOOST_LOG(rdInfoLog) << "     This should finish in a few seconds.  >>>"
                           << std::endl;
      MolOps::sanitizeMol(*(RWMol *)m);
      delete m;
      BOOST_LOG(rdInfoLog) << "   <<< Done." << std::endl;
    }
  }

  BOOST_LOG(rdInfoLog) << "Finished" << std::endl;
}

void testSFNetIssue2316677() {
  BOOST_LOG(rdInfoLog) << "-----------------------\n Testing sf.net issue "
                          "2316677 : canonicalization error"
                       << std::endl;
  {
    std::string pathName = getenv("RDBASE");
    pathName += "/Code/GraphMol/test_data/";
    RWMol *m = MolFileToMol(pathName + "Issue2316677.mol");
    TEST_ASSERT(m);
    std::string smi = MolToSmiles(*m, true);
    std::cerr << "smi: " << smi << std::endl;
    TEST_ASSERT(smi ==
                "Cc1ccc(S(=O)(=O)/N=C2\\CC(=N\\C(C)(C)C)/C2=N\\C(C)(C)C)cc1");
  }

  BOOST_LOG(rdInfoLog) << "Finished" << std::endl;
}

void testSanitizeNonringAromatics() {
  BOOST_LOG(rdInfoLog) << "-----------------------\n Testing sf.net issue "
                          "2830244: make sure that non-ring aromatic atoms "
                          "generate errors:"
                       << std::endl;
  {
    std::string smi = "c-C";

    RWMol *m = SmilesToMol(smi, 0, false);
    bool ok = false;
    try {
      MolOps::Kekulize(*m);
    } catch (MolSanitizeException &vee) {
      ok = true;
    }
    TEST_ASSERT(ok);
    delete m;
  }
  {
    std::string smi = "c-C";

    RWMol *m = SmilesToMol(smi, 0, false);
    bool ok = false;
    unsigned int opThatFailed;
    try {
      MolOps::sanitizeMol(*m, opThatFailed);
    } catch (MolSanitizeException &vee) {
      ok = true;
    }
    TEST_ASSERT(ok);
    TEST_ASSERT(opThatFailed == MolOps::SANITIZE_KEKULIZE);
    delete m;
  }

  BOOST_LOG(rdInfoLog) << "Finished" << std::endl;
}

void testSFNetIssue2951221() {
  BOOST_LOG(rdInfoLog) << "-----------------------\n Testing sf.net issue "
                          "2951221 : hydrogens added with bad coordinates"
                       << std::endl;
  {
    std::string pathName = getenv("RDBASE");
    pathName += "/Code/GraphMol/test_data/";
    ROMol *m = MolFileToMol(pathName + "Issue2951221.1.mol");
    TEST_ASSERT(m);
    TEST_ASSERT(m->getConformer().is3D());
    ROMol *m2 = MolOps::addHs(*m, false, true);
    TEST_ASSERT(m2);
    delete m;
    TEST_ASSERT(m2->getNumAtoms(false) == 12);
    RDGeom::Point3D coords[4];
    coords[0] = m2->getConformer().getAtomPos(2);
    coords[1] = m2->getConformer().getAtomPos(0);
    coords[2] = m2->getConformer().getAtomPos(1);
    coords[3] = m2->getConformer().getAtomPos(9);
    double dot =
        (coords[3] - coords[0])
            .dotProduct(
                (coords[1] - coords[0]).crossProduct(coords[2] - coords[0]));
    TEST_ASSERT(dot > 1.0);
    delete m2;
  }

  {
    std::string pathName = getenv("RDBASE");
    pathName += "/Code/GraphMol/test_data/";
    ROMol *m = MolFileToMol(pathName + "Issue2951221.2.mol");
    TEST_ASSERT(m);
    ROMol *m2 = MolOps::addHs(*m, false, true);
    TEST_ASSERT(m2);
    delete m;
    TEST_ASSERT(m2->getNumAtoms(false) == 5);
    MolOps::assignChiralTypesFrom3D(*m2);
    MolOps::assignStereochemistry(*m2, true, true);
    TEST_ASSERT(m2->getAtomWithIdx(1)->hasProp(common_properties::_CIPCode));
    std::string cip;
    m2->getAtomWithIdx(1)->getProp(common_properties::_CIPCode, cip);
    TEST_ASSERT(cip == "S");
    delete m2;
  }
  {
    std::string pathName = getenv("RDBASE");
    pathName += "/Code/GraphMol/test_data/";
    ROMol *m = MolFileToMol(pathName + "Issue2951221.3.mol");
    TEST_ASSERT(m);
    ROMol *m2 = MolOps::addHs(*m, false, true);
    TEST_ASSERT(m2);
    delete m;
    TEST_ASSERT(m2->getNumAtoms(false) == 5);
    MolOps::assignChiralTypesFrom3D(*m2);
    MolOps::assignStereochemistry(*m2, true, true);
    TEST_ASSERT(m2->getAtomWithIdx(1)->hasProp(common_properties::_CIPCode));
    std::string cip;
    m2->getAtomWithIdx(1)->getProp(common_properties::_CIPCode, cip);
    TEST_ASSERT(cip == "R");
    delete m2;
  }

  BOOST_LOG(rdInfoLog) << "Finished" << std::endl;
}

void testSFNetIssue2952255() {
  BOOST_LOG(rdInfoLog) << "-----------------------\n Testing sf.net issue "
                          "2952255 : bad assignment of radicals to early "
                          "elements"
                       << std::endl;
  {
    std::string smi = "[C](C)(C)C";
    RWMol *m = SmilesToMol(smi);
    TEST_ASSERT(m);
    TEST_ASSERT(m->getAtomWithIdx(0)->getNumRadicalElectrons() == 1);
    delete m;
  }
  {
    std::string smi = "[C](C)C";
    RWMol *m = SmilesToMol(smi);
    TEST_ASSERT(m);
    TEST_ASSERT(m->getAtomWithIdx(0)->getNumRadicalElectrons() == 2);
    delete m;
  }
  {
    std::string smi = "[CH](C)C";
    RWMol *m = SmilesToMol(smi);
    TEST_ASSERT(m);
    TEST_ASSERT(m->getAtomWithIdx(0)->getNumRadicalElectrons() == 1);
    delete m;
  }
  {
    std::string smi = "[CH+](C)C";
    RWMol *m = SmilesToMol(smi);
    TEST_ASSERT(m);
    TEST_ASSERT(m->getAtomWithIdx(0)->getNumRadicalElectrons() == 0);
    delete m;
  }
  {
    std::string smi = "[C-](C)C";
    RWMol *m = SmilesToMol(smi);
    TEST_ASSERT(m);
    TEST_ASSERT(m->getAtomWithIdx(0)->getNumRadicalElectrons() == 1);
    delete m;
  }
  {
    std::string smi = "[C+](C)(C)(C)C";
    RWMol *m = SmilesToMol(smi);
    TEST_ASSERT(m);
    TEST_ASSERT(m->getAtomWithIdx(0)->getNumRadicalElectrons() == 1);
    delete m;
  }
  {
    std::string smi = "C(C)(C)(C)C";
    RWMol *m = SmilesToMol(smi);
    TEST_ASSERT(m);
    TEST_ASSERT(m->getAtomWithIdx(0)->getNumRadicalElectrons() == 0);
    delete m;
  }
  {
    std::string smi = "[N](C)C";
    RWMol *m = SmilesToMol(smi);
    TEST_ASSERT(m);
    TEST_ASSERT(m->getAtomWithIdx(0)->getNumRadicalElectrons() == 1);
    delete m;
  }
  {
    std::string smi = "[N+](C)(C)C";
    RWMol *m = SmilesToMol(smi);
    TEST_ASSERT(m);
    TEST_ASSERT(m->getAtomWithIdx(0)->getNumRadicalElectrons() == 1);
    delete m;
  }
  {
    std::string smi = "[Cl]";
    RWMol *m = SmilesToMol(smi);
    TEST_ASSERT(m);
    TEST_ASSERT(m->getAtomWithIdx(0)->getNumRadicalElectrons() == 1);
    delete m;
  }
  {
    std::string smi = "[Cl-]";
    RWMol *m = SmilesToMol(smi);
    TEST_ASSERT(m);
    TEST_ASSERT(m->getAtomWithIdx(0)->getNumRadicalElectrons() == 0);
    delete m;
  }
  {
    std::string smi = "[Cl]C";
    RWMol *m = SmilesToMol(smi);
    TEST_ASSERT(m);
    TEST_ASSERT(m->getAtomWithIdx(0)->getNumRadicalElectrons() == 0);
    delete m;
  }
  {
    std::string smi = "[Na]";
    RWMol *m = SmilesToMol(smi);
    TEST_ASSERT(m);
    TEST_ASSERT(m->getAtomWithIdx(0)->getNumRadicalElectrons() == 1);
    delete m;
  }
  {
    std::string smi = "[Na+]";
    RWMol *m = SmilesToMol(smi);
    TEST_ASSERT(m);
    TEST_ASSERT(m->getAtomWithIdx(0)->getNumRadicalElectrons() == 0);
    delete m;
  }
  {
    std::string smi = "[Na]C";
    RWMol *m = SmilesToMol(smi);
    TEST_ASSERT(m);
    TEST_ASSERT(m->getAtomWithIdx(0)->getNumRadicalElectrons() == 0);
    delete m;
  }
  {
    std::string smi = "[Mg+]C";
    RWMol *m = SmilesToMol(smi);
    TEST_ASSERT(m);
    TEST_ASSERT(m->getAtomWithIdx(0)->getNumRadicalElectrons() == 0);
    delete m;
  }
  {
    std::string smi = "[Mg]C";
    RWMol *m = SmilesToMol(smi);
    TEST_ASSERT(m);
    TEST_ASSERT(m->getAtomWithIdx(0)->getNumRadicalElectrons() == 1);
    delete m;
  }
  {
    std::string smi = "[Mg+]";
    RWMol *m = SmilesToMol(smi);
    TEST_ASSERT(m);
    TEST_ASSERT(m->getAtomWithIdx(0)->getNumRadicalElectrons() == 1);
    delete m;
  }
  {
    std::string smi = "[Mg+2]";
    RWMol *m = SmilesToMol(smi);
    TEST_ASSERT(m);
    TEST_ASSERT(m->getAtomWithIdx(0)->getNumRadicalElectrons() == 0);
    delete m;
  }
  BOOST_LOG(rdInfoLog) << "Finished" << std::endl;
}

void testSFNetIssue3185548() {
  BOOST_LOG(rdInfoLog) << "-----------------------\n Testing sf.net issue "
                          "3185548 : problems with SSSR code"
                       << std::endl;

  {
    std::string pathName = getenv("RDBASE");
    pathName += "/Code/GraphMol/test_data/";
    BOOST_LOG(rdInfoLog) << "  Starting file read 1" << std::endl;
    RWMol *m = MolFileToMol(pathName + "Issue3185548.mol");
    BOOST_LOG(rdInfoLog) << "  finished" << std::endl;
    TEST_ASSERT(m);
  }

  {
    std::string pathName = getenv("RDBASE");
    pathName += "/Code/GraphMol/test_data/";
    BOOST_LOG(rdInfoLog) << "  Starting file read 2" << std::endl;
    RWMol *m = MolFileToMol(pathName + "Issue3185548.2.mol");
    BOOST_LOG(rdInfoLog) << "  finished" << std::endl;
    TEST_ASSERT(m);

    m->getRingInfo()->reset();
    unsigned int nsssr;
    VECT_INT_VECT sssrs;
    nsssr = MolOps::findSSSR(*m, sssrs);
    TEST_ASSERT(nsssr = 48);
    nsssr = MolOps::symmetrizeSSSR(*m, sssrs);
    TEST_ASSERT(nsssr = 56);
  }

  BOOST_LOG(rdInfoLog) << "Finished" << std::endl;
}

void testSFNetIssue3349243() {
  BOOST_LOG(rdInfoLog) << "-------------------------------------" << std::endl;
  BOOST_LOG(rdInfoLog) << "Testing Issue 3349243" << std::endl;
  {
    std::string smi = "c1cccc[n+]1";
    RWMol *m = SmilesToMol(smi);
    TEST_ASSERT(m);
    MolOps::Kekulize(*m);
    // just finishing is good
    TEST_ASSERT(m->getBondWithIdx(0)->getBondType() != Bond::AROMATIC);
    delete m;
  }

  BOOST_LOG(rdInfoLog) << "\tdone" << std::endl;
}

void testFastFindRings() {
  BOOST_LOG(rdInfoLog) << "-------------------------------------" << std::endl;
  BOOST_LOG(rdInfoLog) << "Testing fast find rings" << std::endl;
  {
    std::string smi = "CCC";
    RWMol *m = SmilesToMol(smi, 0, 0);
    TEST_ASSERT(m);
    MolOps::fastFindRings(*m);
    TEST_ASSERT(m->getRingInfo());
    TEST_ASSERT(m->getRingInfo()->isInitialized());
    TEST_ASSERT(m->getRingInfo()->numRings() == 0);
    delete m;
  }
  {
    std::string smi = "C1CC1";
    RWMol *m = SmilesToMol(smi, 0, 0);
    TEST_ASSERT(m);
    MolOps::fastFindRings(*m);
    TEST_ASSERT(m->getRingInfo());
    TEST_ASSERT(m->getRingInfo()->isInitialized());
    TEST_ASSERT(m->getRingInfo()->numRings() == 1);
    delete m;
  }

  {
    std::string smi = "CC1CC1";
    RWMol *m = SmilesToMol(smi, 0, 0);
    TEST_ASSERT(m);
    MolOps::fastFindRings(*m);
    TEST_ASSERT(m->getRingInfo());
    TEST_ASSERT(m->getRingInfo()->isInitialized());
    TEST_ASSERT(m->getRingInfo()->numRings() == 1);
    delete m;
  }

  {
    std::string smi = "C1CC1.C1CC1";
    RWMol *m = SmilesToMol(smi, 0, 0);
    TEST_ASSERT(m);
    MolOps::fastFindRings(*m);
    TEST_ASSERT(m->getRingInfo());
    TEST_ASSERT(m->getRingInfo()->isInitialized());
    TEST_ASSERT(m->getRingInfo()->numRings() == 2);
    delete m;
  }
  {
    std::string smi = "C1C(C)C1";
    RWMol *m = SmilesToMol(smi, 0, 0);
    TEST_ASSERT(m);
    MolOps::fastFindRings(*m);
    TEST_ASSERT(m->getRingInfo());
    TEST_ASSERT(m->getRingInfo()->isInitialized());
    TEST_ASSERT(m->getRingInfo()->numRings() == 1);
    delete m;
  }
  {
    std::string smi = "c1c(=O)nc2[nH]cnn2c1O";
    RWMol *m = SmilesToMol(smi, 0, 0);
    TEST_ASSERT(m);
    MolOps::fastFindRings(*m);
    TEST_ASSERT(m->getRingInfo());
    TEST_ASSERT(m->getRingInfo()->isInitialized());
    TEST_ASSERT(m->getRingInfo()->numRings() == 2);
    delete m;
  }
  BOOST_LOG(rdInfoLog) << "\tdone" << std::endl;
}

void testSFNetIssue3487473() {
  BOOST_LOG(rdInfoLog) << "-------------------------------------" << std::endl;
  BOOST_LOG(rdInfoLog) << "Testing Issue 3487473" << std::endl;
  {
    std::string smi = "C*C";
    RWMol *m = SmilesToMol(smi);
    TEST_ASSERT(m);
    TEST_ASSERT(m->getAtomWithIdx(1)->getHybridization() == Atom::UNSPECIFIED);
    delete m;
  }

  {
    std::string smi = "C*C";
    RWMol *m = SmartsToMol(smi);
    TEST_ASSERT(m);
    m->updatePropertyCache(false);
    MolOps::setConjugation(*m);
    TEST_ASSERT(m->getAtomWithIdx(1)->getHybridization() == Atom::UNSPECIFIED);
    delete m;
  }

  BOOST_LOG(rdInfoLog) << "\tdone" << std::endl;
}

void testSFNetIssue3480481() {
  BOOST_LOG(rdInfoLog) << "-------------------------------------" << std::endl;
  BOOST_LOG(rdInfoLog) << "Testing Issue 3480481" << std::endl;
  {
    std::string pathName = getenv("RDBASE");
    pathName += "/Code/GraphMol/test_data/";
    RWMol *m = MolFileToMol(pathName + "Issue3480481.mol");
    TEST_ASSERT(m);
    TEST_ASSERT(m->getAtomWithIdx(0)->getIsAromatic() == true);
    TEST_ASSERT(m->getAtomWithIdx(0)->getExplicitValence() == 4);
    TEST_ASSERT(m->getAtomWithIdx(0)->getImplicitValence() == 0);
    TEST_ASSERT(m->getAtomWithIdx(0)->getFormalCharge() == -1);
    delete m;
  }

  BOOST_LOG(rdInfoLog) << "\tdone" << std::endl;
}

void aamatchtest(std::string smi1, std::string smi2, bool shouldMatch, int idx1,
                 int idx2) {
  RWMol *m1 = SmilesToMol(smi1);
  RWMol *m2 = SmilesToMol(smi2);
  TEST_ASSERT(m1);
  TEST_ASSERT(m2);
  // std::cerr<<"   "<<smi1<<" "<<smi2<<std::endl;
  TEST_ASSERT(m2->getAtomWithIdx(idx2)->Match(m1->getAtomWithIdx(idx1)) ==
              shouldMatch);
  delete m1;
  delete m2;
}

void testAtomAtomMatch() {
  BOOST_LOG(rdInfoLog) << "-------------------------------------" << std::endl;
  BOOST_LOG(rdInfoLog) << "Testing Atom-Atom matching behavior" << std::endl;
  /* Here's what we're testing:

     | Molecule | Query   | Match |
     | CCO      | CCO     | Yes   |
     | CC[O-]   | CCO     | Yes   |
     | CCO      | CC[O-]  | No    |
     | CC[O-]   | CC[O-]  | Yes   |
     | CC[O-]   | CC[OH]  | Yes   |
     | CCOC     | CC[OH]  | Yes   |
     | CCOC     | CCO     | Yes   |
     | CCC      | CCC     | Yes   |
     | CC[14C]  | CCC     | Yes   |
     | CCC      | CC[14C] | No    |
     | CC[14C]  | CC[14C] | Yes   |
     | OCO      | C       | Yes   |
     | OCO      | [CH2]   | Yes   |
     | OCO      | [CH3]   | Yes   |
     | O[CH2]O  | C       | Yes   |
     | O[CH2]O  | [CH2]   | Yes   |
     | OCO      | [CH]    | Yes   |

     This is a large superset of issue 3495370

  */

  // note that in some cases here we have to be fairly careful about Hs on
  // the query to make sure that it doesn't have radicals (radical handling
  // added to fix github #165
  aamatchtest("CCO", "O", true, 2, 0);
  aamatchtest("CC[O-]", "O", true, 2, 0);
  aamatchtest("CCO", "[OH-]", false, 2, 0);
  aamatchtest("CC[O-]", "[OH-]", true, 2, 0);
  aamatchtest("CC[O-]", "[OH2]", true, 2, 0);
  aamatchtest("CCOC", "[OH2]", true, 2, 0);
  aamatchtest("CCOC", "O", true, 2, 0);
  aamatchtest("CCC", "C", true, 2, 0);
  aamatchtest("CC[14C]", "C", true, 2, 0);
  aamatchtest("CCC", "[14CH4]", false, 2, 0);
  aamatchtest("CC[14C]", "[14CH4]", true, 2, 0);
  aamatchtest("CC[13C]", "[14CH4]", false, 2, 0);
  aamatchtest("OCO", "C", true, 1, 0);
  aamatchtest("OCO", "[CH4]", true, 1, 0);
  aamatchtest("O[CH2]O", "C", true, 1, 0);
  aamatchtest("O[CH2]O", "[CH4]", true, 1, 0);
  aamatchtest("OCO", "[CH2]", false, 1,
              0);  // doesn't match due to radical count
  aamatchtest("O[CH2]O", "[CH2]", false, 1,
              0);  // doesn't match due to radical count
  aamatchtest("O[CH]O", "[CH3]", true, 1, 0);
  aamatchtest("O[CH]O", "[CH2]", false, 1,
              0);  // doesn't match due to radical count
  aamatchtest("CC", "*", false, 1, 0);
  aamatchtest("C*", "*", true, 1, 0);
  aamatchtest("C[1*]", "*", true, 1, 0);
  aamatchtest("C[1*]", "[1*]", true, 1, 0);
  aamatchtest("C*", "[1*]", true, 1, 0);
  aamatchtest("C[2*]", "[1*]", false, 1, 0);

  BOOST_LOG(rdInfoLog) << "\tdone" << std::endl;
}

void testSFNetIssue3525076() {
  BOOST_LOG(rdInfoLog) << "-------------------------------------" << std::endl;
  BOOST_LOG(rdInfoLog) << "Testing Issue 3525076" << std::endl;
  {
    std::string pathName = getenv("RDBASE");
    pathName += "/Code/GraphMol/test_data/";
    RWMol *m = MolFileToMol(pathName + "Issue3525076.sdf");
    TEST_ASSERT(m);
    TEST_ASSERT(m->getBondWithIdx(18)->getIsAromatic() == false);
    TEST_ASSERT(m->getBondWithIdx(18)->getBondType() == Bond::SINGLE);
    MolOps::Kekulize(*m);
    TEST_ASSERT(m->getBondWithIdx(18)->getIsAromatic() == false);
    TEST_ASSERT(m->getBondWithIdx(18)->getBondType() == Bond::SINGLE);
    MolOps::sanitizeMol(*m);
    TEST_ASSERT(m->getBondWithIdx(18)->getIsAromatic() == false);
    TEST_ASSERT(m->getBondWithIdx(18)->getBondType() == Bond::SINGLE);
    delete m;
  }

  BOOST_LOG(rdInfoLog) << "\tdone" << std::endl;
}

void testBasicCanon() {
  BOOST_LOG(rdInfoLog) << "-------------------------------------" << std::endl;
  BOOST_LOG(rdInfoLog) << "Testing canonicalization basics" << std::endl;
// these are all cases that were problematic at one time or another during
// the canonicalization rewrite.
#if 1
  {
    std::string smi = "FC1C(=C/Cl)\\C1";
    RWMol *m = SmilesToMol(smi);
    TEST_ASSERT(m);
    TEST_ASSERT(m->getBondBetweenAtoms(2, 3)->getBondType() == Bond::DOUBLE);
    TEST_ASSERT(m->getBondBetweenAtoms(2, 3)->getStereo() == Bond::STEREOZ);

    // std::cerr<<"-------------\n";
    std::string csmi1 = MolToSmiles(*m, true);
    // std::cerr<<csmi1<<std::endl;
    RWMol *m2 = SmilesToMol(csmi1);
    TEST_ASSERT(m2);

    MatchVectType mv;
    TEST_ASSERT(SubstructMatch(*m, *m2, mv));
    std::map<int, int> mmap;
    for (MatchVectType::const_iterator mvit = mv.begin(); mvit != mv.end();
         ++mvit) {
      mmap[mvit->second] = mvit->first;
    }
    TEST_ASSERT(m2->getBondBetweenAtoms(mmap[2], mmap[3])->getBondType() ==
                Bond::DOUBLE);
    TEST_ASSERT(m2->getBondBetweenAtoms(mmap[2], mmap[3])->getStereo() ==
                Bond::STEREOZ);

    // std::cerr<<"-------------\n";
    std::string csmi2 = MolToSmiles(*m2, true);
    // std::cerr<<csmi1<<"\n"<<csmi2<<"\n-------------\n"<<std::endl;
    TEST_ASSERT(csmi1 == csmi2);
    delete m;
    delete m2;
  }

  {
    std::string smi = "CC1(C)C2CCC1(C)C(=O)/C2=C\\C(N=N/c1ccccc1)=N/Nc1ccccc1";
    RWMol *m = SmilesToMol(smi);
    TEST_ASSERT(m);
    TEST_ASSERT(m->getBondBetweenAtoms(10, 11)->getBondType() == Bond::DOUBLE);
    TEST_ASSERT(m->getBondBetweenAtoms(10, 11)->getStereo() == Bond::STEREOZ);
    TEST_ASSERT(m->getBondBetweenAtoms(12, 21)->getBondType() == Bond::DOUBLE);
    TEST_ASSERT(m->getBondBetweenAtoms(12, 21)->getStereo() == Bond::STEREOE);
    TEST_ASSERT(m->getBondBetweenAtoms(13, 14)->getBondType() == Bond::DOUBLE);
    TEST_ASSERT(m->getBondBetweenAtoms(13, 14)->getStereo() ==
                Bond::STEREONONE);
    // std::cerr<<"-------------\n";
    std::string csmi1 = MolToSmiles(*m, true);

    RWMol *m2 = SmilesToMol(csmi1);
    TEST_ASSERT(m2);

    MatchVectType mv;
    TEST_ASSERT(SubstructMatch(*m, *m2, mv));
    std::map<int, int> mmap;
    for (MatchVectType::const_iterator mvit = mv.begin(); mvit != mv.end();
         ++mvit) {
      mmap[mvit->second] = mvit->first;
    }
    TEST_ASSERT(m2->getBondBetweenAtoms(mmap[10], mmap[11])->getBondType() ==
                Bond::DOUBLE);
    TEST_ASSERT(m2->getBondBetweenAtoms(mmap[10], mmap[11])->getStereo() ==
                Bond::STEREOZ);
    TEST_ASSERT(m2->getBondBetweenAtoms(mmap[12], mmap[21])->getBondType() ==
                Bond::DOUBLE);
    TEST_ASSERT(m2->getBondBetweenAtoms(mmap[12], mmap[21])->getStereo() ==
                Bond::STEREOE);
    TEST_ASSERT(m2->getBondBetweenAtoms(mmap[13], mmap[14])->getBondType() ==
                Bond::DOUBLE);
    TEST_ASSERT(m2->getBondBetweenAtoms(mmap[13], mmap[14])->getStereo() ==
                Bond::STEREONONE);

    // std::cerr<<"-------------\n";
    std::string csmi2 = MolToSmiles(*m2, true);
    // std::cerr<<csmi1<<"\n"<<csmi2<<"\n-------------\n"<<std::endl;
    TEST_ASSERT(csmi1 == csmi2);
    delete m;
    delete m2;
  }

  {
    std::string smi = "COc1ccc(OC)c2[nH]c(=O)cc(C)c21";
    RWMol *m = SmilesToMol(smi);
    TEST_ASSERT(m);
    // std::cerr<<"-------------\n";
    std::string csmi1 = MolToSmiles(*m, true);
    delete m;
    m = SmilesToMol(csmi1);
    TEST_ASSERT(m);
    // std::cerr<<"-------------\n";
    std::string csmi2 = MolToSmiles(*m, true);
    // std::cerr<<csmi1<<"\n"<<csmi2<<"\n-------------\n"<<std::endl;
    TEST_ASSERT(csmi1 == csmi2);
    delete m;
  }
  {
    std::string smi = "COc1cc(C)c(C(=O)[O-])cc1OC";
    RWMol *m = SmilesToMol(smi);
    TEST_ASSERT(m);
    // std::cerr<<"-------------\n";
    std::string csmi1 = MolToSmiles(*m, true);
    delete m;
    m = SmilesToMol(csmi1);
    TEST_ASSERT(m);
    // std::cerr<<"-------------\n";
    std::string csmi2 = MolToSmiles(*m, true);
    // std::cerr<<csmi1<<"\n"<<csmi2<<"\n-------------\n"<<std::endl;
    TEST_ASSERT(csmi1 == csmi2);
    delete m;
  }
  {
    std::string smi = "COc1ccc(C(=O)OC(c2ccc(OC)cc2)C(C)O)cc1";
    RWMol *m = SmilesToMol(smi);
    TEST_ASSERT(m);
    // std::cerr<<"-------------\n";
    std::string csmi1 = MolToSmiles(*m, true);
    delete m;
    m = SmilesToMol(csmi1);
    TEST_ASSERT(m);
    // std::cerr<<"-------------\n";
    std::string csmi2 = MolToSmiles(*m, true);
    // std::cerr<<csmi1<<"\n"<<csmi2<<"\n-------------\n"<<std::endl;
    TEST_ASSERT(csmi1 == csmi2);
    delete m;
  }
  {
    std::string smi = "CC(C)C1CCC(C)=CC1=NNC(N)=O";
    RWMol *m = SmilesToMol(smi);
    TEST_ASSERT(m);
    // std::cerr<<"-------------\n";
    std::string csmi1 = MolToSmiles(*m, true);
    delete m;
    m = SmilesToMol(csmi1);
    TEST_ASSERT(m);
    // std::cerr<<"-------------\n";
    std::string csmi2 = MolToSmiles(*m, true);
    // std::cerr<<csmi1<<"\n"<<csmi2<<"\n-------------\n"<<std::endl;
    TEST_ASSERT(csmi1 == csmi2);
    delete m;
  }
  {
    std::string smi = "COCCNC(=O)c1ccccc1N1C(=O)C2(C)c3[nH]c4ccccc4c3CCN2C1=O";
    RWMol *m = SmilesToMol(smi);
    TEST_ASSERT(m);
    // std::cerr<<"-------------\n";
    std::string csmi1 = MolToSmiles(*m, true);
    delete m;
    m = SmilesToMol(csmi1);
    TEST_ASSERT(m);
    // std::cerr<<"-------------\n";
    std::string csmi2 = MolToSmiles(*m, true);
    // std::cerr<<csmi1<<"\n"<<csmi2<<"\n-------------\n"<<std::endl;
    TEST_ASSERT(csmi1 == csmi2);
    delete m;
  }
  {
    std::string smi = "Cc1c(Br)cc(Br)cc1C(F)(F)F";
    RWMol *m = SmilesToMol(smi);
    TEST_ASSERT(m);
    // std::cerr<<"-------------\n";
    std::string csmi1 = MolToSmiles(*m, true);
    delete m;
    m = SmilesToMol(csmi1);
    TEST_ASSERT(m);
    // std::cerr<<"-------------\n";
    std::string csmi2 = MolToSmiles(*m, true);
    // std::cerr<<csmi1<<"\n"<<csmi2<<"\n-------------\n"<<std::endl;
    TEST_ASSERT(csmi1 == csmi2);
    delete m;
  }
  {
    std::string pathName = getenv("RDBASE");
    pathName += "/Code/GraphMol/test_data/";
    RWMol *m = MolFileToMol(pathName + "zinc4235774a.mol");
    TEST_ASSERT(m);
    TEST_ASSERT(m->getBondBetweenAtoms(1, 2)->getBondType() == Bond::DOUBLE);
    TEST_ASSERT(m->getBondBetweenAtoms(1, 2)->getStereo() == Bond::STEREOZ);
    TEST_ASSERT(m->getBondBetweenAtoms(7, 8)->getBondType() == Bond::DOUBLE);
    TEST_ASSERT(m->getBondBetweenAtoms(7, 8)->getStereo() == Bond::STEREOZ);
    std::string smi = MolToSmiles(*m, true);
    // std::cerr<<"SMILES: "<<smi<<std::endl;
    RWMol *m2 = SmilesToMol(smi);
    MatchVectType mv;
    TEST_ASSERT(SubstructMatch(*m, *m2, mv));
    std::map<int, int> mmap;
    for (MatchVectType::const_iterator mvit = mv.begin(); mvit != mv.end();
         ++mvit) {
      mmap[mvit->second] = mvit->first;
    }
    TEST_ASSERT(m2->getBondBetweenAtoms(mmap[1], mmap[2])->getBondType() ==
                Bond::DOUBLE);
    TEST_ASSERT(m2->getBondBetweenAtoms(mmap[7], mmap[8])->getBondType() ==
                Bond::DOUBLE);
    TEST_ASSERT(m2->getBondBetweenAtoms(mmap[1], mmap[2])->getStereo() ==
                Bond::STEREOZ);
    TEST_ASSERT(m2->getBondBetweenAtoms(mmap[7], mmap[8])->getStereo() ==
                Bond::STEREOZ);
  }
  {
    std::string pathName = getenv("RDBASE");
    pathName += "/Code/GraphMol/test_data/";
    RWMol *m = MolFileToMol(pathName + "zinc4235774.mol");
    TEST_ASSERT(m);
    TEST_ASSERT(m->getBondBetweenAtoms(4, 5)->getBondType() == Bond::DOUBLE);
    TEST_ASSERT(m->getBondBetweenAtoms(4, 5)->getStereo() == Bond::STEREOZ);
    TEST_ASSERT(m->getBondBetweenAtoms(14, 15)->getBondType() == Bond::DOUBLE);
    TEST_ASSERT(m->getBondBetweenAtoms(14, 15)->getStereo() == Bond::STEREOZ);
    std::string smi = MolToSmiles(*m, true);
    RWMol *m2 = SmilesToMol(smi);
    MatchVectType mv;
    TEST_ASSERT(SubstructMatch(*m, *m2, mv));
    std::map<int, int> mmap;
    for (MatchVectType::const_iterator mvit = mv.begin(); mvit != mv.end();
         ++mvit) {
      mmap[mvit->second] = mvit->first;
    }
    TEST_ASSERT(m2->getBondBetweenAtoms(mmap[4], mmap[5])->getBondType() ==
                Bond::DOUBLE);
    TEST_ASSERT(m2->getBondBetweenAtoms(mmap[14], mmap[15])->getBondType() ==
                Bond::DOUBLE);
    TEST_ASSERT(m2->getBondBetweenAtoms(mmap[4], mmap[5])->getStereo() ==
                Bond::STEREOZ);
    TEST_ASSERT(m2->getBondBetweenAtoms(mmap[14], mmap[15])->getStereo() ==
                Bond::STEREOZ);
  }
#endif

  {
    std::string pathName = getenv("RDBASE");
    pathName += "/Code/GraphMol/test_data/";
    RWMol *m = MolFileToMol(pathName + "zinc3850436piece.mol");
    TEST_ASSERT(m);
    std::string csmi1 = MolToSmiles(*m, true);
    delete m;
    m = SmilesToMol(csmi1);
    // std::cerr<<"-------------\n";
    std::string csmi2 = MolToSmiles(*m, true);
    // std::cerr<<csmi1<<"\n"<<csmi2<<"\n-------------\n"<<std::endl;
    TEST_ASSERT(csmi1 == csmi2);
    delete m;
  }
  {
    std::string pathName = getenv("RDBASE");
    pathName += "/Code/GraphMol/test_data/";
    RWMol *m = MolFileToMol(pathName + "zinc13403961piece.mol");
    TEST_ASSERT(m);
    TEST_ASSERT(m->getBondBetweenAtoms(1, 2)->getBondType() == Bond::DOUBLE);
    TEST_ASSERT(m->getBondBetweenAtoms(1, 2)->getStereo() == Bond::STEREOZ);
    TEST_ASSERT(m->getBondBetweenAtoms(3, 7)->getBondType() == Bond::DOUBLE);
    TEST_ASSERT(m->getBondBetweenAtoms(3, 7)->getStereo() == Bond::STEREOE);
    TEST_ASSERT(m->getBondBetweenAtoms(4, 5)->getBondType() == Bond::DOUBLE);
    TEST_ASSERT(m->getBondBetweenAtoms(4, 5)->getStereo() == Bond::STEREOE);
    std::string csmi1 = MolToSmiles(*m, true);
    // std::cerr<<"SMI1: "<<csmi1<<std::endl;
    RWMol *m2 = SmilesToMol(csmi1);
    MatchVectType mv;
    TEST_ASSERT(SubstructMatch(*m, *m2, mv));
    std::map<int, int> mmap;
    for (MatchVectType::const_iterator mvit = mv.begin(); mvit != mv.end();
         ++mvit) {
      mmap[mvit->second] = mvit->first;
    }

    TEST_ASSERT(m2->getBondBetweenAtoms(mmap[1], mmap[2])->getBondType() ==
                Bond::DOUBLE);
    TEST_ASSERT(m2->getBondBetweenAtoms(mmap[1], mmap[2])->getStereo() ==
                Bond::STEREOZ);
    TEST_ASSERT(m2->getBondBetweenAtoms(mmap[3], mmap[7])->getBondType() ==
                Bond::DOUBLE);
    TEST_ASSERT(m2->getBondBetweenAtoms(mmap[3], mmap[7])->getStereo() ==
                Bond::STEREOE);
    TEST_ASSERT(m2->getBondBetweenAtoms(mmap[4], mmap[5])->getBondType() ==
                Bond::DOUBLE);
    TEST_ASSERT(m2->getBondBetweenAtoms(mmap[4], mmap[5])->getStereo() ==
                Bond::STEREOE);

    // std::cerr<<"-------------\n";
    std::string csmi2 = MolToSmiles(*m2, true);
    // std::cerr<<csmi1<<"\n"<<csmi2<<"\n-------------\n"<<std::endl;
    TEST_ASSERT(csmi1 == csmi2);
    delete m;
  }
  {
    std::string smi = "C\\N=c1/s/c(=N\\Cl)/c/1=N/F";
    RWMol *m = SmilesToMol(smi);
    TEST_ASSERT(m);
    // std::cerr<<"-------------\n";
    std::string csmi1 = MolToSmiles(*m, true);
    delete m;
    m = SmilesToMol(csmi1);
    TEST_ASSERT(m);
    // std::cerr<<"-------------\n";
    std::string csmi2 = MolToSmiles(*m, true);
    // std::cerr<<csmi1<<"\n"<<csmi2<<"\n-------------\n"<<std::endl;
    TEST_ASSERT(csmi1 == csmi2);
    delete m;
  }
  {
    std::string smi =
        "Cc1ccc(S(=O)(=O)/N=c2sc(=N\\C(C)(C)C)/c\\2=N/C(C)(C)C)cc1";
    RWMol *m = SmilesToMol(smi);
    TEST_ASSERT(m);
    // std::cerr<<"-------------\n";
    std::string csmi1 = MolToSmiles(*m, true);
    delete m;
    m = SmilesToMol(csmi1);
    TEST_ASSERT(m);
    // std::cerr<<"-------------\n";
    std::string csmi2 = MolToSmiles(*m, true);
    // std::cerr<<csmi1<<"\n"<<csmi2<<"\n-------------\n"<<std::endl;
    TEST_ASSERT(csmi1 == csmi2);
    delete m;
  }
  {
    std::string pathName = getenv("RDBASE");
    pathName += "/Code/GraphMol/test_data/";
    RWMol *m = MolFileToMol(pathName + "zinc6624278.mol");
    TEST_ASSERT(m);
    TEST_ASSERT(m->getBondBetweenAtoms(21, 13)->getBondType() == Bond::DOUBLE);
    TEST_ASSERT(m->getBondBetweenAtoms(21, 13)->getStereo() == Bond::STEREOE);
    TEST_ASSERT(m->getBondBetweenAtoms(5, 12)->getBondType() == Bond::DOUBLE);
    TEST_ASSERT(m->getBondBetweenAtoms(5, 12)->getStereo() == Bond::STEREOZ);

    std::string csmi1 = MolToSmiles(*m, true);
    // std::cerr<<"SMI1: "<<csmi1<<std::endl;
    RWMol *m2 = SmilesToMol(csmi1);
    MatchVectType mv;
    TEST_ASSERT(SubstructMatch(*m, *m2, mv));
    std::map<int, int> mmap;
    for (MatchVectType::const_iterator mvit = mv.begin(); mvit != mv.end();
         ++mvit) {
      mmap[mvit->second] = mvit->first;
    }

    TEST_ASSERT(m2->getBondBetweenAtoms(mmap[21], mmap[13])->getBondType() ==
                Bond::DOUBLE);
    TEST_ASSERT(m2->getBondBetweenAtoms(mmap[21], mmap[13])->getStereo() ==
                Bond::STEREOE);
    TEST_ASSERT(m2->getBondBetweenAtoms(mmap[5], mmap[12])->getBondType() ==
                Bond::DOUBLE);
    TEST_ASSERT(m2->getBondBetweenAtoms(mmap[5], mmap[12])->getStereo() ==
                Bond::STEREOZ);

    // std::cerr<<"-------------\n";
    std::string csmi2 = MolToSmiles(*m2, true);
    // std::cerr<<csmi1<<"\n"<<csmi2<<"\n-------------\n"<<std::endl;
    TEST_ASSERT(csmi1 == csmi2);
    delete m2;

    std::string tsmi = MolToSmiles(*m, true, false, 7, false);
    // std::cerr<<"-------------\n";
    // std::cerr<<"T:\n"<<tsmi<<"\n-------------\n"<<std::endl;
    m2 = SmilesToMol(tsmi);
    TEST_ASSERT(SubstructMatch(*m, *m2, mv));
    mmap.clear();
    for (MatchVectType::const_iterator mvit = mv.begin(); mvit != mv.end();
         ++mvit) {
      mmap[mvit->second] = mvit->first;
    }
    TEST_ASSERT(m2->getBondBetweenAtoms(mmap[21], mmap[13])->getBondType() ==
                Bond::DOUBLE);
    TEST_ASSERT(m2->getBondBetweenAtoms(mmap[21], mmap[13])->getStereo() ==
                Bond::STEREOE);
    TEST_ASSERT(m2->getBondBetweenAtoms(mmap[5], mmap[12])->getBondType() ==
                Bond::DOUBLE);
    TEST_ASSERT(m2->getBondBetweenAtoms(mmap[5], mmap[12])->getStereo() ==
                Bond::STEREOZ);

    // std::cerr<<"-------------\n";
    csmi2 = MolToSmiles(*m2, true);
    // std::cerr<<csmi1<<"\n"<<csmi2<<"\n-------------\n"<<std::endl;
    TEST_ASSERT(csmi1 == csmi2);
    delete m2;

    delete m;
  }
  {
    std::string smi = "F/C=C/C=C(C)/C=C/Cl";
    RWMol *m = SmilesToMol(smi);
    TEST_ASSERT(m);
    TEST_ASSERT(m->getBondBetweenAtoms(1, 2)->getBondType() == Bond::DOUBLE);
    TEST_ASSERT(m->getBondBetweenAtoms(1, 2)->getStereo() == Bond::STEREOE);
    TEST_ASSERT(m->getBondBetweenAtoms(3, 4)->getBondType() == Bond::DOUBLE);
    TEST_ASSERT(m->getBondBetweenAtoms(3, 4)->getStereo() == Bond::STEREOE);
    TEST_ASSERT(m->getBondBetweenAtoms(6, 7)->getBondType() == Bond::DOUBLE);
    TEST_ASSERT(m->getBondBetweenAtoms(6, 7)->getStereo() == Bond::STEREOE);

    std::string tsmi = MolToSmiles(*m, true, false, 3, false);
    // std::cerr<<"-------------\n";
    // std::cerr<<"T:\n"<<tsmi<<"\n-------------\n"<<std::endl;
    RWMol *m2 = SmilesToMol(tsmi);
    MatchVectType mv;
    TEST_ASSERT(SubstructMatch(*m, *m2, mv));
    std::map<int, int> mmap;
    mmap.clear();
    for (MatchVectType::const_iterator mvit = mv.begin(); mvit != mv.end();
         ++mvit) {
      mmap[mvit->second] = mvit->first;
    }
    TEST_ASSERT(m2->getBondBetweenAtoms(mmap[1], mmap[2])->getBondType() ==
                Bond::DOUBLE);
    TEST_ASSERT(m2->getBondBetweenAtoms(mmap[1], mmap[2])->getStereo() ==
                Bond::STEREOE);
    TEST_ASSERT(m2->getBondBetweenAtoms(mmap[3], mmap[4])->getBondType() ==
                Bond::DOUBLE);
    TEST_ASSERT(m2->getBondBetweenAtoms(mmap[3], mmap[4])->getStereo() ==
                Bond::STEREOE);
    TEST_ASSERT(m2->getBondBetweenAtoms(mmap[6], mmap[7])->getBondType() ==
                Bond::DOUBLE);
    TEST_ASSERT(m2->getBondBetweenAtoms(mmap[6], mmap[7])->getStereo() ==
                Bond::STEREOE);

    std::string csmi1 = MolToSmiles(*m, true);
    // std::cerr<<"SMI1: "<<csmi1<<std::endl;
    // std::cerr<<"-------------\n";
    std::string csmi2 = MolToSmiles(*m2, true);
    // std::cerr<<csmi1<<"\n"<<csmi2<<"\n-------------\n"<<std::endl;
    TEST_ASSERT(csmi1 == csmi2);

    delete m2;
    delete m;
  }

  {
    // this was issue 3528556
    std::string smi = "N12.N13.C24.C35.C46.C56";
    RWMol *m = SmilesToMol(smi);
    TEST_ASSERT(m);
    std::string csmi = MolToSmiles(*m, true);
    delete m;
    m = SmilesToMol(csmi);
    TEST_ASSERT(m);
    smi = MolToSmiles(*m, true);
    TEST_ASSERT(csmi == smi);
  }
  {
    // this was issue 3526831
    std::string smi = "CO/N=C/C(=C(\\O)/c1ccc(Cl)cc1)/C=N\\OC";
    RWMol *m = SmilesToMol(smi);
    TEST_ASSERT(m);
    std::string csmi = MolToSmiles(*m, true);
    delete m;
    m = SmilesToMol(csmi);
    TEST_ASSERT(m);
    smi = MolToSmiles(*m, true);
    TEST_ASSERT(csmi == smi);
  }

  BOOST_LOG(rdInfoLog) << "\tdone" << std::endl;
}

void testSFNetIssue3549146() {
  BOOST_LOG(rdInfoLog) << "-----------------------\n Testing sf.net issue "
                          "3549146: problems after mergeQueryHs"
                       << std::endl;

  {
    std::string pathName = getenv("RDBASE");
    pathName += "/Code/GraphMol/test_data/";
    ROMol *m = MolFileToMol(pathName + "Issue3549146.mol", true, false);
    TEST_ASSERT(m);
    TEST_ASSERT(m->getNumAtoms() == 16);
    ROMol *m2 = MolOps::mergeQueryHs(*m);
    TEST_ASSERT(m2);
    TEST_ASSERT(m2->getNumAtoms() == 13);
    TEST_ASSERT(!(m2->getRingInfo()->isInitialized()));
    delete m;
    delete m2;
  }
  {
    std::string smi = "CCC.C";
    RWMol *m = SmilesToMol(smi);
    TEST_ASSERT(m);
    TEST_ASSERT(m->getNumAtoms() == 4);
    TEST_ASSERT((m->getRingInfo()->isInitialized()));
    m->addBond(1, 3, Bond::SINGLE);
    TEST_ASSERT((m->getRingInfo()->isInitialized()));
    m->addBond(0, 2, Bond::SINGLE);
    TEST_ASSERT(!(m->getRingInfo()->isInitialized()));

    delete m;
  }
  {
    std::string smi = "C1CC1C";
    RWMol *m = SmilesToMol(smi);
    TEST_ASSERT(m);
    TEST_ASSERT(m->getNumAtoms() == 4);
    TEST_ASSERT((m->getRingInfo()->isInitialized()));
    m->removeBond(2, 3);
    TEST_ASSERT(!(m->getRingInfo()->isInitialized()));
    delete m;
  }
  {
    std::string smi = "C1CC1C";
    RWMol *m = SmilesToMol(smi);
    TEST_ASSERT(m);
    TEST_ASSERT(m->getNumAtoms() == 4);
    TEST_ASSERT((m->getRingInfo()->isInitialized()));
    m->removeAtom(3);
    TEST_ASSERT(!(m->getRingInfo()->isInitialized()));
    delete m;
  }

  BOOST_LOG(rdInfoLog) << "Finished" << std::endl;
}

void testSFNetIssue249() {
  BOOST_LOG(rdInfoLog) << "-----------------------\n Testing sf.net issue 249: "
                          "finding rings consumes all memory"
                       << std::endl;

  {
    std::string smi =
        "Cc1cc2cc(c1)C(=O)NCc1cc-3cc(CNC(=O)c4cc(C)cc(c4)C(=O)NCc4cc(cc(CNC2=O)"
        "c4O)-c2cc4CNC(=O)c5cc(C)cc(c5)C(=O)NCc5cc-3cc(CNC(=O)c3cc(C)cc(c3)C(="
        "O)NCc(c2)c4O)c5O)c1O";
    ROMol *m = SmilesToMol(smi, 0, 0);
    TEST_ASSERT(m);
    TEST_ASSERT(m->getNumAtoms() == 88);
    m->updatePropertyCache(false);
    std::cerr << "starting ring finding" << std::endl;
    MolOps::findSSSR(*m);
    std::cerr << "done" << std::endl;

    delete m;
  }

  {
    std::string smi =
        "CCCOc1c2CNC(=O)c3cc(cc(c3)C(=O)NCc3cc4cc(CNC(=O)c5cc(C(=O)NCc1cc(c2)"
        "c1cc2CNC(=O)c6cc(cc(c6)C(=O)NCc6cc4cc(CNC(=O)c4cc(C(=O)NCc(c1)c2OCCC)"
        "cc(c4)C(=O)NC(COCCC(=O)O)(COCCC(=O)O)COCCC(=O)O)c6OCCC)C(=O)NC(COCCC(="
        "O)O)(COCCC(=O)O)COCCC(=O)O)cc(c5)C(=O)NC(COCCC(=O)O)(COCCC(=O)O)COCCC("
        "=O)O)c3OCCC)C(=O)NC(COCCC(=O)O)(COCCC(=O)O)COCCC(=O)O";
    ROMol *m = SmilesToMol(smi, 0, 0);
    TEST_ASSERT(m);
    TEST_ASSERT(m->getNumAtoms() == 196);
    m->updatePropertyCache(false);
    std::cerr << "starting ring finding" << std::endl;
    MolOps::findSSSR(*m);
    std::cerr << "done" << std::endl;

    delete m;
  }

  {
    std::string smi =
        "CCn1nnc(c1)CN=C(C1CC2C3CCC4C5C3C3C6C2C2C1C1CCC7C(C1)C1C8C9C7C(C(=O)O)"
        "C(C(=O)O)C7C9C(C9C8C8C%10C1C1C(C2C2C6C6C%11C3C(C5)C3C(C(=O)O)C5C%"
        "12CC9C9C8C8C(C%10)C%10C%13C(C%14C(C2C1C(=O)O)C6C1C2C%11C3C3C5C(C5C%"
        "12C9C(C8CC%10)CC5)C(CC3C2C(C(C1C%14CC%13C(=NCc1nnn(c1)CC)O)C(=O)O)C(="
        "O)O)C(=NCc1nnn(c1)CC)O)C(=O)O)C(=O)O)CC1C(C4C(CC71)C(=NCc1nnn(c1)CC)O)"
        "C(=O)O)O";
    ROMol *m = SmilesToMol(smi, 0, 0);
    TEST_ASSERT(m);
    TEST_ASSERT(m->getNumAtoms() == 167);
    m->updatePropertyCache(false);
    std::cerr << "starting ring finding" << std::endl;
    MolOps::findSSSR(*m);
    std::cerr << "done" << std::endl;
    delete m;
  }

  {
    std::string smi =
        "C/C=N/"
        "c1ccc(cc1)c1cc2cc(c1)c1ccc(cc1)N=Cc1ccc(cc1)c1cc(cc(c1)c1ccc(cc1)C)"
        "c1ccc(cc1)C=Nc1ccc(cc1)c1cc(cc(c1)c1ccc(cc1)/N=C/"
        "C)c1ccc(cc1)N=Cc1ccc(cc1)c1cc(c3ccc(C=Nc4ccc(c5cc6c7ccc(N=Cc8ccc(c9cc("
        "c%10ccc(C=Nc%11ccc2cc%11)cc%10)cc(c9)c2ccc(cc2)C=Nc2ccc(cc2)c2cc(cc("
        "c2)c2ccc(cc2)N=Cc2ccc(cc2)c2cc(cc(c2)c2ccc(cc2)C)c2ccc(cc2)C=Nc2ccc("
        "cc2)c2cc(c9ccc(N=Cc%10ccc(c%11cc(c%12ccc(C=Nc%13ccc(c(c6)c5)cc%13)cc%"
        "12)cc(c%11)c5ccc(cc5)C)cc%10)cc9)cc(c2)c2ccc(cc2)/N=C/C)c2ccc(cc2)/"
        "N=C/C)cc8)cc7)cc4)cc3)cc(c1)c1ccc(cc1)C";
    RWMol *m = SmilesToMol(smi, 0, 0);
    TEST_ASSERT(m);
    TEST_ASSERT(m->getNumAtoms() == 278);
    std::cerr << "starting sanitization" << std::endl;
    MolOps::sanitizeMol(*m);
    std::cerr << "done" << std::endl;
    delete m;
  }

  {
    std::string smi =
        "COc1cc2ccc1n1c(=O)n(c3ccc(cc3OC)c3ccc(c(c3)OC)n3c(=O)n(c4ccc(cc4OC)"
        "c4ccc(c(c4)OC)n4c(=O)n(c5ccc(cc5OC)c5ccc(n6c(=O)n(c7ccc(c8ccc(n9c(=O)"
        "n(c%10ccc(c%11ccc(n%12c(=O)n(c%13ccc2cc%13OC)c(=O)n(c%12=O)c2ccc("
        "cc2OC)C)c(OC)c%11)cc%10OC)c(=O)n(c9=O)c2ccc(cc2OC)C)c(OC)c8)cc7OC)c(="
        "O)n(c6=O)c2ccc(cc2OC)C)c(c5)OC)c(=O)n(c4=O)c2ccc(cc2OC)C)c(=O)n(c3=O)"
        "c2ccc(cc2OC)C)c(=O)n(c1=O)c1ccc(cc1OC)C";
    RWMol *m = SmilesToMol(smi, 0, 0);
    TEST_ASSERT(m);
    TEST_ASSERT(m->getNumAtoms() == 204);
    std::cerr << "starting sanitization" << std::endl;
    MolOps::sanitizeMol(*m);
    std::cerr << "done" << std::endl;
    delete m;
  }

  BOOST_LOG(rdInfoLog) << "Finished" << std::endl;
}

void testSFNetIssue256() {
  BOOST_LOG(rdInfoLog)
      << "-----------------------\n Testing sf.net issue 256: bad atom counts"
      << std::endl;

  {
    std::string smi = "*CC[H]";
    ROMol *m = SmilesToMol(smi, 0, 0);
    TEST_ASSERT(m);
    m->updatePropertyCache(false);
    TEST_ASSERT(m->getNumAtoms() == 4);
    TEST_ASSERT(m->getNumAtoms(false) == 8);
    TEST_ASSERT(m->getNumHeavyAtoms() == 2);
    delete m;
  }
  {
    std::string smi = "*CC[2H]";
    ROMol *m = SmilesToMol(smi);
    TEST_ASSERT(m);
    TEST_ASSERT(m->getNumAtoms() == 4);
    TEST_ASSERT(m->getNumAtoms(false) == 8);
    TEST_ASSERT(m->getNumHeavyAtoms() == 2);
    delete m;
  }

  BOOST_LOG(rdInfoLog) << "Finished" << std::endl;
}

void testSFNetIssue266() {
  BOOST_LOG(rdInfoLog) << "-----------------------\n Testing sf.net issue 266: "
                          "ring finding error"
                       << std::endl;

  {
    std::string pathName = getenv("RDBASE");
    pathName += "/Code/GraphMol/test_data/";
    RWMol *m = MolFileToMol(pathName + "Issue266.mol", false);
    TEST_ASSERT(m);
    TEST_ASSERT(m->getNumAtoms() == 19);
    TEST_ASSERT(m->getNumBonds() == 25);
    std::cerr << "starting ring finding" << std::endl;
    MolOps::findSSSR(*m);
    std::cerr << "done" << std::endl;
    TEST_ASSERT(m->getRingInfo()->numRings() ==
                (m->getNumBonds() - m->getNumAtoms() + 1));
    delete m;
  }

  BOOST_LOG(rdInfoLog) << "Finished" << std::endl;
}

void testSFNetIssue272() {
  BOOST_LOG(rdInfoLog) << "-----------------------\n Testing sf.net issue 272: "
                          "removing two-coordinate Hs"
                       << std::endl;

  {
    std::string smi = "C[H-]C";
    ROMol *m = SmilesToMol(smi);
    TEST_ASSERT(m);
    TEST_ASSERT(m->getNumAtoms() == 3);
    delete m;
  }
  {
    std::string smi = "C[H].C";
    ROMol *m = SmilesToMol(smi);
    TEST_ASSERT(m);
    TEST_ASSERT(m->getNumAtoms() == 2);
    delete m;
  }

  BOOST_LOG(rdInfoLog) << "Finished" << std::endl;
}

void testGitHubIssue8() {
  BOOST_LOG(rdInfoLog) << "-----------------------\n Testing Github issue 8 "
                          "(impact of removeAtom on bond stereo atoms)"
                       << std::endl;
  {
    std::string smi = "Cl/C=C/Cl";
    RWMol *m = SmilesToMol(smi);
    TEST_ASSERT(m);
    MolOps::assignStereochemistry(*m);
    TEST_ASSERT(m->getBondWithIdx(1)->getStereoAtoms().size() == 2);
    m->removeAtom((unsigned int)0);
    TEST_ASSERT(m->getBondWithIdx(1)->getStereoAtoms().size() == 0);
    delete m;
  }
  {
    std::string smi = "CC/C=C/Cl";
    RWMol *m = SmilesToMol(smi);
    TEST_ASSERT(m);
    MolOps::assignStereochemistry(*m);
    INT_VECT &sas = m->getBondWithIdx(2)->getStereoAtoms();
    TEST_ASSERT(sas.size() == 2);
    TEST_ASSERT(std::find(sas.begin(), sas.end(), 1) != sas.end());
    m->removeAtom((unsigned int)0);
    TEST_ASSERT(m->getBondWithIdx(1)->getStereoAtoms().size() == 2);
    TEST_ASSERT(std::find(sas.begin(), sas.end(), 0) != sas.end());
    TEST_ASSERT(std::find(sas.begin(), sas.end(), 1) == sas.end());
    delete m;
  }
  {
    std::string smi = "C/C=C/CC";
    RWMol *m = SmilesToMol(smi);
    TEST_ASSERT(m);
    MolOps::assignStereochemistry(*m);
    INT_VECT &sas = m->getBondWithIdx(1)->getStereoAtoms();
    TEST_ASSERT(sas.size() == 2);
    TEST_ASSERT(std::find(sas.begin(), sas.end(), 0) != sas.end());
    TEST_ASSERT(std::find(sas.begin(), sas.end(), 3) != sas.end());
    m->removeAtom((unsigned int)4);
    TEST_ASSERT(m->getBondWithIdx(1)->getStereoAtoms().size() == 2);
    TEST_ASSERT(std::find(sas.begin(), sas.end(), 0) != sas.end());
    TEST_ASSERT(std::find(sas.begin(), sas.end(), 3) != sas.end());
    delete m;
  }

  BOOST_LOG(rdInfoLog) << "Finished" << std::endl;
}

void testGitHubIssue42() {
  BOOST_LOG(rdInfoLog) << "-----------------------\n Testing Github issue 42 "
                          "(impact of removeAtom on atom stereochem)"
                       << std::endl;
  {
    std::string smi =
        "CCN1CCN(c2cc3[nH]c(C(=O)[C@@]4(CC)CC[C@](C)(O)CC4)nc3cc2Cl)CC1";
    RWMol *m = SmilesToMol(smi);
    TEST_ASSERT(m);
    int indices[] = {29, 28, 27, 26, 25, 24, 8, 7, 6, 5, 4, 3, 2, 1, 0, -1};
    for (unsigned int i = 0; indices[i] > -1; ++i) {
      m->removeAtom((unsigned int)indices[i]);
    }
    smi = MolToSmiles(*m, true);
    std::cerr << "smiles: " << smi << std::endl;
    delete m;
  }
  BOOST_LOG(rdInfoLog) << "Finished" << std::endl;
}

void testGitHubIssue65() {
  BOOST_LOG(rdInfoLog) << "-----------------------\n Testing Github issue 65 "
                          "(kekulization of boron-containing aromatic rings)"
                       << std::endl;
  {
    std::string smi = "C[B-]1=CC=CC=C1";
    RWMol *m = SmilesToMol(smi);
    TEST_ASSERT(m);
    TEST_ASSERT(m->getAtomWithIdx(1)->getIsAromatic());
    TEST_ASSERT(m->getBondWithIdx(1)->getIsAromatic());

    MolOps::Kekulize(*m);

    delete m;
  }
  BOOST_LOG(rdInfoLog) << "Finished" << std::endl;
}

void testGitHubIssue72() {
  BOOST_LOG(rdInfoLog) << "-----------------------\n Testing Github issue 72 "
                          "(problems with bad benzothiazolium structure)"
                       << std::endl;
  {
    std::string pathName = getenv("RDBASE");
    pathName += "/Code/GraphMol/test_data/";
    RWMol *m = MolFileToMol(pathName + "github72.mol");
    TEST_ASSERT(m);
    TEST_ASSERT(!m->getBondBetweenAtoms(0, 8)->getIsAromatic());
    TEST_ASSERT(m->getBondBetweenAtoms(1, 6)->getIsAromatic());
    delete m;
  }

  {
    std::string pathName = getenv("RDBASE");
    pathName += "/Code/GraphMol/test_data/";
    RWMol *m = MolFileToMol(pathName + "github72.2.mol");
    TEST_ASSERT(m);
    TEST_ASSERT(m->getBondBetweenAtoms(0, 8)->getIsAromatic());
    TEST_ASSERT(m->getBondBetweenAtoms(1, 6)->getIsAromatic());
    delete m;
  }
  {
    std::string pathName = getenv("RDBASE");
    pathName += "/Code/GraphMol/test_data/";
    RWMol *m = MolFileToMol(pathName + "github72.3.mol");
    TEST_ASSERT(m);
    TEST_ASSERT(!m->getBondBetweenAtoms(0, 8)->getIsAromatic());
    TEST_ASSERT(m->getBondBetweenAtoms(1, 6)->getIsAromatic());

    std::string smi = MolToSmiles(*m, true);
    delete m;
    m = SmilesToMol(smi);
    TEST_ASSERT(m);

    delete m;
  }

  BOOST_LOG(rdInfoLog) << "Finished" << std::endl;
}

namespace {
void _renumberTest(const ROMol *m) {
  PRECONDITION(m, "no molecule");
  std::vector<unsigned int> idxV(m->getNumAtoms());
  for (unsigned int i = 0; i < m->getNumAtoms(); ++i) idxV[i] = i;

  std::string refSmi = MolToSmiles(*m, true);
  for (unsigned int i = 0; i < m->getNumAtoms(); ++i) {
    std::vector<unsigned int> nVect(idxV);
    std::random_shuffle(nVect.begin(), nVect.end());
    // std::copy(nVect.begin(),nVect.end(),std::ostream_iterator<int>(std::cerr,",
    // "));
    // std::cerr<<std::endl;

    ROMol *nm = MolOps::renumberAtoms(*m, nVect);
    TEST_ASSERT(nm);
    TEST_ASSERT(nm->getNumAtoms() == m->getNumAtoms());
    TEST_ASSERT(nm->getNumBonds() == m->getNumBonds());

    // checking the SSS is a test for Github #317
    MatchVectType mv;
    TEST_ASSERT(SubstructMatch(*m, *nm, mv));
    TEST_ASSERT(mv.size() == nm->getNumAtoms());

    for (unsigned int j = 0; j < m->getNumAtoms(); ++j) {
      TEST_ASSERT(m->getAtomWithIdx(nVect[j])->getAtomicNum() ==
                  nm->getAtomWithIdx(j)->getAtomicNum());
    }

    // checking the conformation is a test for Github #441
    TEST_ASSERT(m->getNumConformers() == nm->getNumConformers());
    if (m->getNumConformers()) {
      for (unsigned int j = 0; j < m->getNumAtoms(); ++j) {
        RDGeom::Point3D po = m->getConformer().getAtomPos(nVect[j]);
        RDGeom::Point3D pn = nm->getConformer().getAtomPos(j);
        TEST_ASSERT(po.x == pn.x);
        TEST_ASSERT(po.y == pn.y);
        TEST_ASSERT(po.z == pn.z);
      }
      // checking conformer dimensionality is a test for Github #584
      TEST_ASSERT(m->getConformer().is3D() == nm->getConformer().is3D());
    }

    std::string nSmi = MolToSmiles(*nm, true);
    if (nSmi != refSmi) std::cerr << refSmi << std::endl << nSmi << std::endl;
    TEST_ASSERT(nSmi == refSmi);
    delete nm;
  }
}
}

void testRenumberAtoms() {
  BOOST_LOG(rdInfoLog) << "-----------------------\n Testing renumbering atoms"
                       << std::endl;
  {
    std::string smiles = "CC1CCCC(C)C1C";
    ROMol *m = SmilesToMol(smiles);
    TEST_ASSERT(m);
    _renumberTest(m);
    delete m;
  }
  {
    std::string smiles = "C[C@H]1C[C@H](F)C1";
    ROMol *m = SmilesToMol(smiles);
    TEST_ASSERT(m);
    _renumberTest(m);
    delete m;
  }
  {
    std::string smiles = "C[C@H]1CC[C@H](C/C=C/[C@H](F)Cl)CC1";
    ROMol *m = SmilesToMol(smiles);
    TEST_ASSERT(m);
    _renumberTest(m);
    delete m;
  }
  {  // github issue #441 and #584
    std::string pathName = getenv("RDBASE");
    pathName += "/Code/GraphMol/test_data/";
    RWMol *m = MolFileToMol(pathName + "Issue266.mol");  // no significance to
                                                         // choice of files, we
                                                         // just need something
                                                         // with 2D coords
    TEST_ASSERT(m);
    _renumberTest(m);
    delete m;
  }
  BOOST_LOG(rdInfoLog) << "Finished" << std::endl;
}
void testGithubIssue141() {
  BOOST_LOG(rdInfoLog) << "-----------------------\n Testing github issue 141: "
                          "Kekulization of molecule with aromatic N leaves the "
                          "explicit H there."
                       << std::endl;
  {
    std::string smiles = "N1C=CC=C1";
    RWMol *m = SmilesToMol(smiles);
    TEST_ASSERT(m);
    MolOps::Kekulize(*m, true);
    m->updatePropertyCache(true);
    TEST_ASSERT(!m->getAtomWithIdx(0)->getIsAromatic())
    TEST_ASSERT(m->getAtomWithIdx(0)->getNumImplicitHs() == 1)
    TEST_ASSERT(m->getAtomWithIdx(0)->getNumExplicitHs() == 0)

    delete m;
  }
  BOOST_LOG(rdInfoLog) << "Finished" << std::endl;
}

void testZBO() {
  BOOST_LOG(rdInfoLog) << "-----------------------\n";
  BOOST_LOG(rdInfoLog) << "Testing ZBO basics" << std::endl;
  {
    auto *m = new RWMol();

    m->addAtom(new Atom(26));
    m->addAtom(new Atom(6));
    m->addAtom(new Atom(6));
    m->addAtom(new Atom(6));
    m->addAtom(new Atom(6));
    m->addAtom(new Atom(6));
    m->addAtom(new Atom(6));
    m->addBond(1, 2, Bond::AROMATIC);
    m->addBond(2, 3, Bond::AROMATIC);
    m->addBond(3, 4, Bond::AROMATIC);
    m->addBond(4, 5, Bond::AROMATIC);
    m->addBond(5, 6, Bond::AROMATIC);
    m->addBond(1, 6, Bond::AROMATIC);

    m->addBond(1, 0, Bond::ZERO);
    m->addBond(2, 0, Bond::ZERO);
    m->addBond(3, 0, Bond::ZERO);
    m->addBond(4, 0, Bond::ZERO);
    m->addBond(5, 0, Bond::ZERO);
    m->addBond(6, 0, Bond::ZERO);

    MolOps::sanitizeMol(*m);

    TEST_ASSERT(m->getRingInfo()->numAtomRings(0) == 0);
    TEST_ASSERT(m->getRingInfo()->numAtomRings(1) == 1);

    TEST_ASSERT(m->getAtomWithIdx(1)->getHybridization() == Atom::SP2);
    TEST_ASSERT(m->getAtomWithIdx(2)->getHybridization() == Atom::SP2);
    TEST_ASSERT(m->getAtomWithIdx(3)->getHybridization() == Atom::SP2);
    TEST_ASSERT(m->getAtomWithIdx(4)->getHybridization() == Atom::SP2);
    TEST_ASSERT(m->getAtomWithIdx(5)->getHybridization() == Atom::SP2);
    TEST_ASSERT(m->getAtomWithIdx(6)->getHybridization() == Atom::SP2);

    TEST_ASSERT(m->getBondWithIdx(0)->getIsAromatic());
    TEST_ASSERT(m->getBondWithIdx(1)->getIsAromatic());
    TEST_ASSERT(m->getBondWithIdx(2)->getIsAromatic());
    TEST_ASSERT(m->getBondWithIdx(3)->getIsAromatic());
    TEST_ASSERT(m->getBondWithIdx(4)->getIsAromatic());
    TEST_ASSERT(m->getBondWithIdx(5)->getIsAromatic());
  }
  BOOST_LOG(rdInfoLog) << "Finished" << std::endl;
}

void testMolAssignment() {
  BOOST_LOG(rdInfoLog)
      << "-----------------------\n Testing operator= on molecules"
      << std::endl;
  {
    std::string smi =
        "CCN1CCN(c2cc3[nH]c(C(=O)[C@@]4(CC)CC[C@](C)(O)CC4)nc3cc2Cl)CC1";
    RWMol *m = SmilesToMol(smi);
    TEST_ASSERT(m);
    std::string csmi = MolToSmiles(*m, true);

    RWMol m2 = *m;
    std::string nsmi = MolToSmiles(m2, true);
    TEST_ASSERT(nsmi == csmi);

    RWMol *m3 = SmilesToMol("C2CC2[C@H](F)Cl");
    TEST_ASSERT(m3);
    *m3 = *m;
    nsmi = MolToSmiles(*m3, true);
    TEST_ASSERT(nsmi == csmi);
    delete m3;
    delete m;
  }
  BOOST_LOG(rdInfoLog) << "Finished" << std::endl;
}

void testGithubIssue190() {
  BOOST_LOG(rdInfoLog) << "-----------------------\n Testing github issue 190: "
                          "Don't merge Hs onto dummy atoms."
                       << std::endl;
  {
    std::string smiles = "*[H]";
    RWMol *m = SmilesToMol(smiles);
    TEST_ASSERT(m);
    TEST_ASSERT(m->getNumAtoms() == 2);
    delete m;
  }
  BOOST_LOG(rdInfoLog) << "Finished" << std::endl;
}

namespace {
int getAtNum(const ROMol &, const Atom *at) { return at->getAtomicNum(); }
}
void testMolFragsWithQuery() {
  BOOST_LOG(rdInfoLog)
      << "-----------------------\n Testing getMolFragsWithQuery()."
      << std::endl;
  {
    std::string smiles = "C1CCC1ONNC";
    RWMol *m = SmilesToMol(smiles);
    TEST_ASSERT(m);
    TEST_ASSERT(m->getNumAtoms() == 8);
    std::map<int, boost::shared_ptr<ROMol> > res =
        MolOps::getMolFragsWithQuery(*m, getAtNum);
    TEST_ASSERT(res.size() == 3);
    TEST_ASSERT(res.find(6) != res.end());
    TEST_ASSERT(res.find(7) != res.end());
    TEST_ASSERT(res.find(8) != res.end());
    TEST_ASSERT(res.find(5) == res.end());
    TEST_ASSERT(res[6]->getNumAtoms() == 5);
    TEST_ASSERT(res[6]->getNumBonds() == 4);
    TEST_ASSERT(res[7]->getNumAtoms() == 2);
    TEST_ASSERT(res[7]->getNumBonds() == 1);
    TEST_ASSERT(res[8]->getNumAtoms() == 1);
    TEST_ASSERT(res[8]->getNumBonds() == 0);
    delete m;
  }
  {
    std::string smiles = "C1CCC1ONNC";
    RWMol *m = SmilesToMol(smiles);
    TEST_ASSERT(m);
    TEST_ASSERT(m->getNumAtoms() == 8);
    std::vector<int> keep;
    keep.push_back(6);
    keep.push_back(8);
    std::map<int, boost::shared_ptr<ROMol> > res =
        MolOps::getMolFragsWithQuery(*m, getAtNum, true, &keep);
    TEST_ASSERT(res.size() == 2);
    TEST_ASSERT(res.find(6) != res.end());
    TEST_ASSERT(res.find(7) == res.end());
    TEST_ASSERT(res.find(8) != res.end());
    TEST_ASSERT(res[6]->getNumAtoms() == 5);
    TEST_ASSERT(res[6]->getNumBonds() == 4);
    TEST_ASSERT(res[8]->getNumAtoms() == 1);
    TEST_ASSERT(res[8]->getNumBonds() == 0);
    delete m;
  }
  {
    std::string smiles = "C1CCC1ONNC";
    RWMol *m = SmilesToMol(smiles);
    TEST_ASSERT(m);
    TEST_ASSERT(m->getNumAtoms() == 8);
    std::vector<int> keep;
    keep.push_back(6);
    keep.push_back(8);
    std::map<int, boost::shared_ptr<ROMol> > res =
        MolOps::getMolFragsWithQuery(*m, getAtNum, true, &keep, true);
    TEST_ASSERT(res.size() == 1);
    TEST_ASSERT(res.find(6) == res.end());
    TEST_ASSERT(res.find(7) != res.end());
    TEST_ASSERT(res.find(8) == res.end());
    TEST_ASSERT(res[7]->getNumAtoms() == 2);
    TEST_ASSERT(res[7]->getNumBonds() == 1);

    delete m;
  }
  BOOST_LOG(rdInfoLog) << "Finished" << std::endl;
}

void testGithubIssue418() {
  BOOST_LOG(rdInfoLog) << "-----------------------\n Testing github issue 418: "
                          "removeHs not updating H count."
                       << std::endl;
  {
    auto *m2 = new RWMol();
    m2->addAtom(new Atom(7), true, true);
    m2->addAtom(new Atom(1), true, true);
    m2->addAtom(new Atom(1), true, true);
    m2->addAtom(new Atom(1), true, true);
    m2->addAtom(new Atom(1), true, true);
    m2->addBond(0, 1, Bond::SINGLE);
    m2->addBond(0, 2, Bond::SINGLE);
    m2->addBond(0, 3, Bond::SINGLE);
    m2->addBond(0, 4, Bond::SINGLE);
    MolOps::removeHs(*m2, false, true, false);
    TEST_ASSERT(m2->getAtomWithIdx(0)->getNumExplicitHs() == 4);
    delete m2;
  }
  {
    std::string smiles = "[H][N+]([H])([H])[H]";
    RWMol *m = SmilesToMol(smiles);
    TEST_ASSERT(m);
    TEST_ASSERT(m->getNumAtoms() == 1);
    TEST_ASSERT(m->getAtomWithIdx(0)->getNumExplicitHs() == 4);
    delete m;
  }
  {
    std::string smiles = "[H]N([H])([H])[H]";
    bool ok = false;
    try {
      SmilesToMol(smiles);
    } catch (MolSanitizeException &e) {
      ok = true;
    }
    TEST_ASSERT(ok);
  }
  BOOST_LOG(rdInfoLog) << "Finished" << std::endl;
}

void testGithubIssue432() {
  BOOST_LOG(rdInfoLog) << "-----------------------\n Testing github issue 432: "
                          "problems caused by aromatic Ns with radical "
                          "electrons."
                       << std::endl;
  {
    std::string smiles = "C1=NN=N[N]1";
    RWMol *m = SmilesToMol(smiles);
    TEST_ASSERT(m);
    TEST_ASSERT(m->getAtomWithIdx(4)->getNumRadicalElectrons() == 1);
    TEST_ASSERT(!m->getAtomWithIdx(4)->getIsAromatic());
    TEST_ASSERT(!m->getAtomWithIdx(0)->getIsAromatic());
    TEST_ASSERT(!m->getBondWithIdx(0)->getIsAromatic());
    delete m;
  }
  {  // test round-tripping:
    std::string smiles = "C1=NN=N[N]1";
    RWMol *m = SmilesToMol(smiles);
    TEST_ASSERT(m);
    smiles = MolToSmiles(*m);
    delete m;
    m = SmilesToMol(smiles);
    TEST_ASSERT(m);
    delete m;
  }
  {  // test round-tripping:
    std::string smiles = "OC(=O)C(=O)Nc1cccc(c1)C2=NN=N[N]2";
    RWMol *m = SmilesToMol(smiles);
    TEST_ASSERT(m);
    smiles = MolToSmiles(*m);
    delete m;
    m = SmilesToMol(smiles);
    TEST_ASSERT(m);
    delete m;
  }
  {
    std::string smiles = "C1=C[N]C=C1";
    RWMol *m = SmilesToMol(smiles);
    TEST_ASSERT(m);
    TEST_ASSERT(m->getAtomWithIdx(2)->getNumRadicalElectrons() == 1);
    TEST_ASSERT(!m->getAtomWithIdx(2)->getIsAromatic());
    TEST_ASSERT(!m->getAtomWithIdx(0)->getIsAromatic());
    TEST_ASSERT(!m->getBondWithIdx(0)->getIsAromatic());
    delete m;
  }
  BOOST_LOG(rdInfoLog) << "Finished" << std::endl;
}

void testGithubIssue443() {
  BOOST_LOG(rdInfoLog) << "-----------------------\n Testing github issue 443: "
                          "kekulization problems caused by any bonds."
                       << std::endl;
  {
    std::string pathName = getenv("RDBASE");
    pathName += "/Code/GraphMol/test_data/";
    RWMol *m = MolFileToMol(pathName + "github443.min.mol");
    TEST_ASSERT(m);
    TEST_ASSERT(!m->getAtomWithIdx(0)->getIsAromatic());
    TEST_ASSERT(m->getBondBetweenAtoms(0, 3));
    MolOps::Kekulize(*m);
    delete m;
  }

  {
    std::string pathName = getenv("RDBASE");
    pathName += "/Code/GraphMol/test_data/";
    RWMol *m = MolFileToMol(pathName + "github443.mol");
    TEST_ASSERT(m);
    TEST_ASSERT(m->getAtomWithIdx(19)->getIsAromatic());
    TEST_ASSERT(m->getAtomWithIdx(12)->getIsAromatic());
    // we might normally expect these to be aromatic because the outer porphyrin
    // ring
    // is 4n+2 aromatic. However, the current fused ring aromaticity perception
    // uses
    // the symmetrized SSSR rings and only works if all atoms are aromatic. This
    // cannot
    // happen when the Mg is involved
    // TEST_ASSERT(m->getAtomWithIdx(13)->getIsAromatic());
    // TEST_ASSERT(m->getAtomWithIdx(11)->getIsAromatic());
    TEST_ASSERT(m->getBondBetweenAtoms(13, 20));
    TEST_ASSERT(m->getBondBetweenAtoms(19, 20));
    TEST_ASSERT(m->getBondBetweenAtoms(11, 20));
    TEST_ASSERT(m->getBondBetweenAtoms(12, 20));
    MolOps::Kekulize(*m);

    delete m;
  }

  BOOST_LOG(rdInfoLog) << "Finished" << std::endl;
}

void testGithubIssue447() {
  BOOST_LOG(rdInfoLog) << "-----------------------\n Testing github issue 447: "
                          "Radicals are not correctly assigned when reading "
                          "from SMILES."
                       << std::endl;
  {
    std::string smiles = "C[S]";
    RWMol *m = SmilesToMol(smiles);
    TEST_ASSERT(m);
    TEST_ASSERT(m->getAtomWithIdx(1)->getNoImplicit());
    TEST_ASSERT(m->getAtomWithIdx(1)->getNumRadicalElectrons() == 1);
    delete m;
  }
  {
    std::string smiles = "C[SH]C";
    RWMol *m = SmilesToMol(smiles);
    TEST_ASSERT(m);
    TEST_ASSERT(m->getAtomWithIdx(1)->getNoImplicit());
    TEST_ASSERT(m->getAtomWithIdx(1)->getNumRadicalElectrons() == 1);
    delete m;
  }
  {
    std::string smiles = "C[SH3]C";
    RWMol *m = SmilesToMol(smiles);
    TEST_ASSERT(m);
    TEST_ASSERT(m->getAtomWithIdx(1)->getNoImplicit());
    TEST_ASSERT(m->getAtomWithIdx(1)->getNumRadicalElectrons() == 1);
    delete m;
  }
  {
    std::string smiles = "C[SH4]C";
    RWMol *m = SmilesToMol(smiles);
    TEST_ASSERT(m);
    TEST_ASSERT(m->getAtomWithIdx(1)->getNoImplicit());
    TEST_ASSERT(m->getAtomWithIdx(1)->getNumRadicalElectrons() == 0);
    delete m;
  }
  {
    std::string smiles = "C[SH4+]C";
    RWMol *m = SmilesToMol(smiles);
    TEST_ASSERT(m);
    TEST_ASSERT(m->getAtomWithIdx(1)->getNoImplicit());
    TEST_ASSERT(m->getAtomWithIdx(1)->getNumRadicalElectrons() == 1);
    delete m;
  }

  {
    std::string smiles = "C[P]C";
    RWMol *m = SmilesToMol(smiles);
    TEST_ASSERT(m);
    TEST_ASSERT(m->getAtomWithIdx(1)->getNoImplicit());
    TEST_ASSERT(m->getAtomWithIdx(1)->getNumRadicalElectrons() == 1);
    delete m;
  }
  {
    std::string smiles = "C[PH2]C";
    RWMol *m = SmilesToMol(smiles);
    TEST_ASSERT(m);
    TEST_ASSERT(m->getAtomWithIdx(1)->getNoImplicit());
    TEST_ASSERT(m->getAtomWithIdx(1)->getNumRadicalElectrons() == 1);
    delete m;
  }

  BOOST_LOG(rdInfoLog) << "Finished" << std::endl;
}

void testGetMolFrags() {
  BOOST_LOG(rdInfoLog) << "-----------------------\n Testing generation of new "
                          "molecules from molecule fragments"
                       << std::endl;
  {
    std::string smiles = "c1ccccc1.O.CCC(=O)O";
    RWMol *m = SmilesToMol(smiles);
    TEST_ASSERT(m);

    INT_VECT fragsMapping;
    VECT_INT_VECT fragsMolAtomMapping;
    std::vector<ROMOL_SPTR> frags =
        MolOps::getMolFrags(*m, false, &fragsMapping, &fragsMolAtomMapping);

    TEST_ASSERT(frags.size() == 3)
    TEST_ASSERT(fragsMapping.size() == m->getNumAtoms());

    TEST_ASSERT(fragsMapping[2] == 0);
    TEST_ASSERT(fragsMapping[6] == 1);
    TEST_ASSERT(fragsMapping[8] == 2);
    TEST_ASSERT(fragsMolAtomMapping[0].size() == frags[0]->getNumAtoms());
    TEST_ASSERT(fragsMolAtomMapping[1].size() == frags[1]->getNumAtoms());
    TEST_ASSERT(fragsMolAtomMapping[2].size() == frags[2]->getNumAtoms());
    TEST_ASSERT(fragsMolAtomMapping[0][1] == 1);
    TEST_ASSERT(fragsMolAtomMapping[1][0] == 6);
    TEST_ASSERT(fragsMolAtomMapping[2][1] == 8);

    TEST_ASSERT(MolToSmiles(*frags[0], true) == "c1ccccc1");
    TEST_ASSERT(MolToSmiles(*frags[1], true) == "O");
    TEST_ASSERT(MolToSmiles(*frags[2], true) == "CCC(=O)O");
    delete m;
  }
  {
    std::string pathName = getenv("RDBASE");
    pathName += "/Code/GraphMol/test_data/";
    RWMol *m = MolFileToMol(pathName + "chembl1203199.mol");
    TEST_ASSERT(m);
    std::string smi = "C[C@H](NC(=O)[C@H]1Cc2c(sc3ccccc23)CN1)c1ccccc1.Cl";
    TEST_ASSERT(MolToSmiles(*m, true) == smi);

    INT_VECT fragsMapping;
    VECT_INT_VECT fragsMolAtomMapping;
    std::vector<ROMOL_SPTR> frags = MolOps::getMolFrags(
        *m, false, &fragsMapping, &fragsMolAtomMapping, true);

    TEST_ASSERT(frags.size() == 2)
    TEST_ASSERT(fragsMapping.size() == m->getNumAtoms());
    TEST_ASSERT(fragsMapping[2] == 0);
    TEST_ASSERT(fragsMapping[24] == 1);
    TEST_ASSERT(fragsMolAtomMapping[0].size() == frags[0]->getNumAtoms());
    TEST_ASSERT(fragsMolAtomMapping[1].size() == frags[1]->getNumAtoms());
    TEST_ASSERT(fragsMolAtomMapping[0][1] == 1);
    TEST_ASSERT(fragsMolAtomMapping[1][0] == 24);

    TEST_ASSERT(frags[0]->getNumConformers() == 1);
    TEST_ASSERT(frags[1]->getNumConformers() == 1);

    TEST_ASSERT(frags[0]->getConformer(0).getAtomPos(0).x ==
                m->getConformer(0).getAtomPos(0).x);
    TEST_ASSERT(frags[0]->getConformer(0).getAtomPos(0).y ==
                m->getConformer(0).getAtomPos(0).y);
    TEST_ASSERT(frags[0]->getConformer(0).getAtomPos(0).z ==
                m->getConformer(0).getAtomPos(0).z);

    TEST_ASSERT(frags[0]->getConformer(0).getAtomPos(3).x ==
                m->getConformer(0).getAtomPos(3).x);
    TEST_ASSERT(frags[0]->getConformer(0).getAtomPos(3).y ==
                m->getConformer(0).getAtomPos(3).y);
    TEST_ASSERT(frags[0]->getConformer(0).getAtomPos(3).z ==
                m->getConformer(0).getAtomPos(3).z);

    TEST_ASSERT(frags[1]->getConformer(0).getAtomPos(0).x ==
                m->getConformer(0).getAtomPos(24).x);
    TEST_ASSERT(frags[1]->getConformer(0).getAtomPos(0).y ==
                m->getConformer(0).getAtomPos(24).y);
    TEST_ASSERT(frags[1]->getConformer(0).getAtomPos(0).z ==
                m->getConformer(0).getAtomPos(24).z);
    delete m;
  }
  BOOST_LOG(rdInfoLog) << "Finished" << std::endl;
}

void testGithubIssue510() {
  BOOST_LOG(rdInfoLog) << "-----------------------\n Testing github issue 510: "
                          "Hexafluorophosphate cannot be handled"
                       << std::endl;
  {
    std::string smiles = "F[P-](F)(F)(F)(F)F";
    RWMol *m = SmilesToMol(smiles);
    TEST_ASSERT(m);
    TEST_ASSERT(m->getBondBetweenAtoms(0, 1)->getBondType() == Bond::SINGLE);
    TEST_ASSERT(m->getAtomWithIdx(1)->getFormalCharge() == -1);
    delete m;
  }

  BOOST_LOG(rdInfoLog) << "Finished" << std::endl;
}

void testGithubIssue526() {
  BOOST_LOG(rdInfoLog) << "-----------------------\n Testing github issue 526: "
                          "Bad ring finding in a complex fused ring"
                       << std::endl;
  {
    std::string smiles = "N1C2[C@@H]3N[C@H]4[C@@H]5N[C@@H]([C@@H]1C35)C24";
    RWMol *m = SmilesToMol(smiles);
    TEST_ASSERT(m);
    TEST_ASSERT(m->getRingInfo()->numRings() == 6);
    delete m;
  }
  {
    std::string smiles =
        "NN1C2C3[C@@H]4[C@@H]1C1[C@H]2N([C@H]3[C@@H]1N4N1C(=O)C2=C(C=CC=C2)C1="
        "O)N1C(=O)C2=C(C=CC=C2)C1=O";
    RWMol *m = SmilesToMol(smiles);
    TEST_ASSERT(m);
    TEST_ASSERT(m->getRingInfo()->numRings() == 10);
    delete m;
  }

  BOOST_LOG(rdInfoLog) << "Finished" << std::endl;
}

void testGithubIssue539() {
  BOOST_LOG(rdInfoLog) << "-----------------------\n Testing github issue 539: "
                          "Lack of conjugation in allyl cations, "
                          "lack of aromaticity perception/ability to kekulize "
                          "aromatic carbocations such as cyclopropenyl and "
                          "tropylium"
                       << std::endl;
  {
    std::string smiles = "C=C-[CH2+]";
    RWMol *m = SmilesToMol(smiles);
    TEST_ASSERT(m);
    bool allConjugated = true;
    for (unsigned int i = 0; allConjugated && i < m->getNumBonds(); ++i)
      allConjugated = m->getBondWithIdx(i)->getIsConjugated();
    TEST_ASSERT(allConjugated);
    delete m;
  }
  {
    std::vector<std::string> smilesVec;
    smilesVec.push_back("C1=C[CH+]1");
    smilesVec.push_back("C1=CC=C[CH+]C=C1");
    smilesVec.push_back("c1c[cH+]1");
    smilesVec.push_back("c1ccc[cH+]cc1");
    for (std::vector<std::string>::const_iterator smiles = smilesVec.begin();
         smiles != smilesVec.end(); ++smiles) {
      RWMol *m = SmilesToMol(*smiles);
      TEST_ASSERT(m);
      bool allConjugated = true;
      for (unsigned int i = 0; allConjugated && i < m->getNumBonds(); ++i)
        allConjugated = m->getBondWithIdx(i)->getIsConjugated();
      TEST_ASSERT(allConjugated);
      bool allAromatic = true;
      for (unsigned int i = 0; allAromatic && i < m->getNumBonds(); ++i)
        allAromatic = m->getBondWithIdx(i)->getIsAromatic();
      TEST_ASSERT(allAromatic);
      delete m;
    }
  }

  {
    std::string smiles = "C=C-C";
    RWMol *m = SmilesToMol(smiles);
    TEST_ASSERT(m);
    TEST_ASSERT(m->getAtomWithIdx(2)->getHybridization() == Atom::SP3);
    TEST_ASSERT(m->getBondWithIdx(1)->getBondType() == Bond::SINGLE);
    TEST_ASSERT(!m->getBondWithIdx(1)->getIsConjugated());
    delete m;
  }

  {
    std::string smiles = "C=C-O";
    RWMol *m = SmilesToMol(smiles);
    TEST_ASSERT(m);
    TEST_ASSERT(m->getAtomWithIdx(2)->getHybridization() == Atom::SP2);
    TEST_ASSERT(m->getBondWithIdx(1)->getBondType() == Bond::SINGLE);
    TEST_ASSERT(m->getBondWithIdx(1)->getIsConjugated());
    delete m;
  }

  {
    std::string smiles = "C=C-N";
    RWMol *m = SmilesToMol(smiles);
    TEST_ASSERT(m);
    TEST_ASSERT(m->getAtomWithIdx(2)->getHybridization() == Atom::SP2);
    TEST_ASSERT(m->getBondWithIdx(1)->getBondType() == Bond::SINGLE);
    TEST_ASSERT(m->getBondWithIdx(1)->getIsConjugated());
    delete m;
  }

  {
    std::string smiles = "C=C-[NH3+]";
    RWMol *m = SmilesToMol(smiles);
    TEST_ASSERT(m);
    TEST_ASSERT(m->getAtomWithIdx(2)->getHybridization() == Atom::SP3);
    TEST_ASSERT(m->getBondWithIdx(1)->getBondType() == Bond::SINGLE);
    TEST_ASSERT(!m->getBondWithIdx(1)->getIsConjugated());
    delete m;
  }
  {
    std::string smiles = "Cc1ccccc1";
    RWMol *m = SmilesToMol(smiles);
    TEST_ASSERT(m);
    TEST_ASSERT(m->getBondWithIdx(0)->getBondType() == Bond::SINGLE);
    // the bond to the CH3 should not be conjugated, but the others are
    TEST_ASSERT(!m->getBondWithIdx(0)->getIsConjugated());
    for (unsigned int i = 1; i < m->getNumBonds(); ++i) {
      TEST_ASSERT(m->getBondWithIdx(i)->getIsConjugated());
    }
    delete m;
  }
  {
    std::string smiles = "Fc1c[nH]c(=O)[nH]c1=O";
    RWMol *m = SmilesToMol(smiles);
    TEST_ASSERT(m);
    TEST_ASSERT(m->getBondWithIdx(0)->getBondType() == Bond::SINGLE);
    // the bond to the F should not be conjugated, but the others are
    TEST_ASSERT(!m->getBondWithIdx(0)->getIsConjugated());
    for (unsigned int i = 1; i < m->getNumBonds(); ++i) {
      TEST_ASSERT(m->getBondWithIdx(i)->getIsConjugated());
    }
    delete m;
  }

  BOOST_LOG(rdInfoLog) << "Finished" << std::endl;
}

void testAdjustQueryProperties() {
  BOOST_LOG(rdInfoLog)
      << "-----------------------\n Testing adjustQueryProperties()"
      << std::endl;
#if 1
  {  // basics from SMILES
    std::string smiles = "C1CCC1C";
    ROMol *qm = SmilesToMol(smiles);
    TEST_ASSERT(qm);
    TEST_ASSERT(qm->getNumAtoms() == 5);
    ROMol *aqm = MolOps::adjustQueryProperties(*qm);
    TEST_ASSERT(aqm);
    TEST_ASSERT(aqm->getNumAtoms() == 5);
    {
      smiles = "C1CCC1CC";
      ROMol *m = SmilesToMol(smiles);
      TEST_ASSERT(m);
      MatchVectType match;
      TEST_ASSERT(SubstructMatch(*m, *qm, match));
      TEST_ASSERT(SubstructMatch(*m, *aqm, match));
      delete m;
    }
    {
      smiles = "C1C(C)CC1CC";
      ROMol *m = SmilesToMol(smiles);
      TEST_ASSERT(m);
      MatchVectType match;
      TEST_ASSERT(SubstructMatch(*m, *qm, match));
      TEST_ASSERT(!SubstructMatch(*m, *aqm, match));
      delete m;
    }

    delete qm;
    delete aqm;
  }
  {  // basics from SMARTS
    std::string smiles = "C1CCC1*";
    ROMol *qm = SmartsToMol(smiles);
    TEST_ASSERT(qm);
    TEST_ASSERT(qm->getNumAtoms() == 5);
    ROMol *aqm = MolOps::adjustQueryProperties(*qm);
    TEST_ASSERT(aqm);
    TEST_ASSERT(aqm->getNumAtoms() == 5);
    {
      smiles = "C1CCC1CC";
      ROMol *m = SmilesToMol(smiles);
      TEST_ASSERT(m);
      MatchVectType match;
      TEST_ASSERT(SubstructMatch(*m, *qm, match));
      TEST_ASSERT(SubstructMatch(*m, *aqm, match));
      delete m;
    }
    {
      smiles = "C1C(C)CC1CC";
      ROMol *m = SmilesToMol(smiles);
      TEST_ASSERT(m);
      MatchVectType match;
      TEST_ASSERT(SubstructMatch(*m, *qm, match));
      TEST_ASSERT(!SubstructMatch(*m, *aqm, match));
      delete m;
    }

    delete qm;
    delete aqm;
  }

  {
    std::string smiles = "C1CC(*)C1*";
    ROMol *qm = SmartsToMol(smiles);
    TEST_ASSERT(qm);
    TEST_ASSERT(qm->getNumAtoms() == 6);
    ROMol *aqm = MolOps::adjustQueryProperties(*qm);
    TEST_ASSERT(aqm);
    TEST_ASSERT(aqm->getNumAtoms() == 6);
    {
      smiles = "C1CC2C1CC2";
      ROMol *m = SmilesToMol(smiles);
      TEST_ASSERT(m);
      MatchVectType match;
      TEST_ASSERT(SubstructMatch(*m, *qm, match));
      TEST_ASSERT(SubstructMatch(*m, *aqm, match));

      MolOps::AdjustQueryParameters aqp;

      delete aqm;
      aqp.adjustDegree = false;
      aqp.adjustRingCount = false;
      aqm = MolOps::adjustQueryProperties(*qm, &aqp);
      TEST_ASSERT(aqm);
      TEST_ASSERT(aqm->getNumAtoms() == 6);
      TEST_ASSERT(SubstructMatch(*m, *aqm, match));

      delete aqm;
      aqp.adjustDegree = false;
      aqp.adjustRingCount = true;
      aqm = MolOps::adjustQueryProperties(*qm, &aqp);
      TEST_ASSERT(aqm);
      TEST_ASSERT(aqm->getNumAtoms() == 6);
      TEST_ASSERT(!SubstructMatch(*m, *aqm, match));

      delete aqm;
      aqp.adjustDegree = true;
      aqp.adjustRingCount = false;
      aqp.adjustDegreeFlags = MolOps::ADJUST_IGNORENONE;
      aqm = MolOps::adjustQueryProperties(*qm, &aqp);
      TEST_ASSERT(aqm);
      TEST_ASSERT(aqm->getNumAtoms() == 6);
      TEST_ASSERT(!SubstructMatch(*m, *aqm, match));

      delete m;
    }

    {
      smiles = "C1CC(C2CC2)C1C2CC2";
      ROMol *m = SmilesToMol(smiles);
      TEST_ASSERT(m);
      MatchVectType match;
      delete aqm;
      aqm = MolOps::adjustQueryProperties(*qm);
      TEST_ASSERT(SubstructMatch(*m, *qm, match));
      TEST_ASSERT(SubstructMatch(*m, *aqm, match));

      MolOps::AdjustQueryParameters aqp;

      delete aqm;
      aqp.adjustRingCount = true;
      aqm = MolOps::adjustQueryProperties(*qm, &aqp);
      TEST_ASSERT(aqm);
      TEST_ASSERT(aqm->getNumAtoms() == 6);
      TEST_ASSERT(SubstructMatch(*m, *aqm, match));

      delete aqm;
      aqp.adjustRingCountFlags =
          MolOps::ADJUST_IGNORENONE;  // neither "not dummy"
                                      // nor "in ring"
                                      // restrictions
      aqm = MolOps::adjustQueryProperties(*qm, &aqp);
      TEST_ASSERT(aqm);
      TEST_ASSERT(aqm->getNumAtoms() == 6);
      TEST_ASSERT(!SubstructMatch(*m, *aqm, match));

      delete aqm;
      aqp.adjustRingCountFlags =
          MolOps::ADJUST_IGNOREDUMMIES;  // no "in ring" restrictions
      aqm = MolOps::adjustQueryProperties(*qm, &aqp);
      TEST_ASSERT(aqm);
      TEST_ASSERT(aqm->getNumAtoms() == 6);
      TEST_ASSERT(SubstructMatch(*m, *aqm, match));

      delete m;
    }

    delete qm;
    delete aqm;
  }

  {  // dummies from SMILES
    std::string smiles = "C1CCC1*";
    ROMol *qm = SmilesToMol(smiles);
    TEST_ASSERT(qm);
    TEST_ASSERT(qm->getNumAtoms() == 5);
    ROMol *aqm = MolOps::adjustQueryProperties(*qm);
    TEST_ASSERT(aqm);
    TEST_ASSERT(aqm->getNumAtoms() == 5);

    smiles = "C1CCC1CC";
    ROMol *m = SmilesToMol(smiles);
    TEST_ASSERT(m);
    MatchVectType match;
    TEST_ASSERT(!SubstructMatch(*m, *qm, match));
    TEST_ASSERT(SubstructMatch(*m, *aqm, match));

    delete aqm;
    MolOps::AdjustQueryParameters aqp;
    aqp.makeDummiesQueries = false;
    aqm = MolOps::adjustQueryProperties(*qm, &aqp);
    TEST_ASSERT(!SubstructMatch(*m, *aqm, match));

    delete m;
    delete qm;
    delete aqm;
  }
  {  // dummies from SMILES 2
    std::string smiles = "C1CCC1[1*]";
    ROMol *qm = SmilesToMol(smiles);
    TEST_ASSERT(qm);
    TEST_ASSERT(qm->getNumAtoms() == 5);
    ROMol *aqm = MolOps::adjustQueryProperties(*qm);
    TEST_ASSERT(aqm);
    TEST_ASSERT(aqm->getNumAtoms() == 5);
    {
      smiles = "C1CCC1CC";
      ROMol *m = SmilesToMol(smiles);
      TEST_ASSERT(m);
      MatchVectType match;
      TEST_ASSERT(!SubstructMatch(*m, *qm, match));
      TEST_ASSERT(!SubstructMatch(*m, *aqm, match));
      delete m;
    }
    delete qm;
    delete aqm;
  }
  {  // dummies from SMILES 2
    std::string smiles = "C1CCC1[*:1]";
    ROMol *qm = SmilesToMol(smiles);
    qm->getAtomWithIdx(4)->setProp<int>("foo", 2);
<<<<<<< HEAD
    
=======

>>>>>>> 7d4aaf90
    TEST_ASSERT(qm);
    TEST_ASSERT(qm->getNumAtoms() == 5);
    ROMol *aqm = MolOps::adjustQueryProperties(*qm);
    TEST_ASSERT(aqm);
    TEST_ASSERT(aqm->getNumAtoms() == 5);
    TEST_ASSERT(aqm->getAtomWithIdx(4)->getProp<int>("foo") == 2);
    TEST_ASSERT(aqm->getAtomWithIdx(4)->getAtomMapNum() == 1);
    {
      smiles = "C1CCC1CC";
      ROMol *m = SmilesToMol(smiles);
      TEST_ASSERT(m);
      MatchVectType match;
      TEST_ASSERT(!SubstructMatch(*m, *qm, match));
      TEST_ASSERT(SubstructMatch(*m, *aqm, match));
      delete m;
    }
    delete qm;
    delete aqm;
  }
  {  // CTAB
    //  -- only match rgroups
    std::string mb =
        "adjust.mol\n"
        "  ChemDraw06271617272D\n"
        "\n"
        "  7  7  0  0  0  0  0  0  0  0999 V2000\n"
        "   -1.0717    0.4125    0.0000 C   0  0  0  0  0  0  0  0  0  0  0  "
        "0\n"
        "   -1.0717   -0.4125    0.0000 C   0  0  0  0  0  0  0  0  0  0  0  "
        "0\n"
        "   -0.3572   -0.8250    0.0000 C   0  0  0  0  0  0  0  0  0  0  0  "
        "0\n"
        "    0.3572   -0.4125    0.0000 C   0  0  0  0  0  0  0  0  0  0  0  "
        "0\n"
        "    0.3572    0.4125    0.0000 C   0  0  0  0  0  0  0  0  0  0  0  "
        "0\n"
        "   -0.3572    0.8250    0.0000 C   0  0  0  0  0  0  0  0  0  0  0  "
        "0\n"
        "    1.0717    0.8250    0.0000 R   0  0  0  0  0  0  0  0  0  1  0  "
        "0\n"
        "  1  2  1  0      \n"
        "  2  3  2  0      \n"
        "  3  4  1  0      \n"
        "  4  5  2  0      \n"
        "  5  6  1  0      \n"
        "  6  1  2  0      \n"
        "  5  7  1  0      \n"
        "M  END\n";
    MolOps::AdjustQueryParameters params;
    params.aromatizeIfPossible = false;
    params.makeDummiesQueries = true;
    params.adjustDegreeFlags =
        (MolOps::ADJUST_IGNOREDUMMIES | MolOps::ADJUST_IGNORECHAINS |
         MolOps::ADJUST_IGNOREMAPPED);

    RWMol *m = MolBlockToMol(mb, false, false);
    MolOps::adjustQueryProperties(*m, &params);
    MatchVectType match;
    ROMol *t = SmilesToMol("c1ccccc1Cl");
    // shouldn't match (aromaticity):
    TEST_ASSERT(!SubstructMatch(*t, *m, match));
    // adjust aromaticity and then it should match:
    params.aromatizeIfPossible = true;
    MolOps::adjustQueryProperties(*m, &params);
    TEST_ASSERT(SubstructMatch(*t, *m, match));

    delete t;
    // shouldn't match (explicit degree)
    t = SmilesToMol("c1ccc(Cl)cc1Cl");
    TEST_ASSERT(!SubstructMatch(*t, *m, match));
    delete m;
  }

  {  // CTAB
    //  -- match non rgroups if mapped
    std::string mb =
        "adjust.mol\n"
        "  ChemDraw06271617272D\n"
        "\n"
        "  7  7  0  0  0  0  0  0  0  0999 V2000\n"
        "   -1.0717    0.4125    0.0000 C   0  0  0  0  0  0  0  0  0  2  0  "
        "0\n"
        "   -1.0717   -0.4125    0.0000 C   0  0  0  0  0  0  0  0  0  3  0  "
        "0\n"
        "   -0.3572   -0.8250    0.0000 C   0  0  0  0  0  0  0  0  0  4  0  "
        "0\n"
        "    0.3572   -0.4125    0.0000 C   0  0  0  0  0  0  0  0  0  5  0  "
        "0\n"
        "    0.3572    0.4125    0.0000 C   0  0  0  0  0  0  0  0  0  6  0  "
        "0\n"
        "   -0.3572    0.8250    0.0000 C   0  0  0  0  0  0  0  0  0  7  0  "
        "0\n"
        "    1.0717    0.8250    0.0000 R   0  0  0  0  0  0  0  0  0  1  0  "
        "0\n"
        "  1  2  1  0      \n"
        "  2  3  2  0      \n"
        "  3  4  1  0      \n"
        "  4  5  2  0      \n"
        "  5  6  1  0      \n"
        "  6  1  2  0      \n"
        "  5  7  1  0      \n"
        "M  END\n";
    MolOps::AdjustQueryParameters params;
    params.aromatizeIfPossible = true;
    params.makeDummiesQueries = true;
    params.adjustDegreeFlags =
        (MolOps::ADJUST_IGNOREDUMMIES | MolOps::ADJUST_IGNORECHAINS |
         MolOps::ADJUST_IGNOREMAPPED);

    RWMol *m = MolBlockToMol(mb);
    MolOps::adjustQueryProperties(*m, &params);
    MatchVectType match;
    ROMol *t = SmilesToMol("c1ccccc1Cl");
    TEST_ASSERT(SubstructMatch(*t, *m, match));
    delete t;
    // should match (mapped!)
    t = SmilesToMol("c1c(Cl)cc(Cl)cc1Cl");
    TEST_ASSERT(SubstructMatch(*t, *m, match));
    delete m;
  }
#endif
  {  // make atoms generic
    std::string smiles = "C1CC1CC";
    ROMol *qm = SmilesToMol(smiles);
    TEST_ASSERT(qm);
    TEST_ASSERT(qm->getNumAtoms() == 5);

    {
      MolOps::AdjustQueryParameters params;
      params.makeAtomsGeneric = true;

      ROMol *aqm = MolOps::adjustQueryProperties(*qm, &params);
      // std::cerr << MolToSmarts(*aqm) << std::endl;
      TEST_ASSERT(aqm);
      TEST_ASSERT(aqm->getNumAtoms() == qm->getNumAtoms());
      {
        MatchVectType match;
        TEST_ASSERT(SubstructMatch(*qm, *aqm, match));
        std::string smiles = "O1CN1NN";
        ROMol *m = SmilesToMol(smiles);
        // std::cerr << MolToSmiles(*m) << std::endl;

        TEST_ASSERT(m);
        TEST_ASSERT(!SubstructMatch(*m, *qm, match));
        TEST_ASSERT(SubstructMatch(*m, *aqm, match));
        delete m;
      }
      delete aqm;
    }
    {
      MolOps::AdjustQueryParameters params;
      params.makeAtomsGeneric = true;
      params.makeAtomsGenericFlags = MolOps::ADJUST_IGNORECHAINS;

      ROMol *aqm = MolOps::adjustQueryProperties(*qm, &params);
      TEST_ASSERT(aqm);
      TEST_ASSERT(aqm->getNumAtoms() == qm->getNumAtoms());
      {
        MatchVectType match;
        TEST_ASSERT(SubstructMatch(*qm, *aqm, match));
        std::string smiles = "O1CN1NN";
        ROMol *m = SmilesToMol(smiles);
        TEST_ASSERT(m);
        TEST_ASSERT(!SubstructMatch(*m, *qm, match));
        TEST_ASSERT(!SubstructMatch(*m, *aqm, match));
        delete m;
        smiles = "O1CN1CC";
        m = SmilesToMol(smiles);
        TEST_ASSERT(m);
        TEST_ASSERT(!SubstructMatch(*m, *qm, match));
        TEST_ASSERT(SubstructMatch(*m, *aqm, match));
        delete m;
      }
      delete aqm;
    }
    {
      MolOps::AdjustQueryParameters params;
      params.makeAtomsGeneric = true;
      params.makeAtomsGenericFlags = MolOps::ADJUST_IGNORERINGS;

      ROMol *aqm = MolOps::adjustQueryProperties(*qm, &params);
      TEST_ASSERT(aqm);
      TEST_ASSERT(aqm->getNumAtoms() == qm->getNumAtoms());
      {
        MatchVectType match;
        TEST_ASSERT(SubstructMatch(*qm, *aqm, match));
        std::string smiles = "O1CN1NN";
        ROMol *m = SmilesToMol(smiles);
        TEST_ASSERT(m);
        TEST_ASSERT(!SubstructMatch(*m, *qm, match));
        TEST_ASSERT(!SubstructMatch(*m, *aqm, match));
        delete m;
        smiles = "C1CC1NN";
        m = SmilesToMol(smiles);
        TEST_ASSERT(m);
        TEST_ASSERT(!SubstructMatch(*m, *qm, match));
        TEST_ASSERT(SubstructMatch(*m, *aqm, match));
        delete m;
      }
      delete aqm;
    }

    delete qm;
  }

  {  // make bonds generic
    std::string smiles = "N1C=C1C=C";
    ROMol *qm = SmilesToMol(smiles);
    TEST_ASSERT(qm);
    TEST_ASSERT(qm->getNumAtoms() == 5);

    {
      MolOps::AdjustQueryParameters params;
      params.makeBondsGeneric = true;

      ROMol *aqm = MolOps::adjustQueryProperties(*qm, &params);
      TEST_ASSERT(aqm);
      TEST_ASSERT(aqm->getNumAtoms() == qm->getNumAtoms());
      {
        MatchVectType match;
        TEST_ASSERT(SubstructMatch(*qm, *aqm, match));
        std::string smiles = "N1=CC1=CC";
        ROMol *m = SmilesToMol(smiles);
        TEST_ASSERT(m);
        TEST_ASSERT(!SubstructMatch(*m, *qm, match));
        TEST_ASSERT(SubstructMatch(*m, *aqm, match));
        delete m;
      }
      delete aqm;
    }
    {
      MolOps::AdjustQueryParameters params;
      params.makeBondsGeneric = true;
      params.makeBondsGenericFlags = MolOps::ADJUST_IGNORECHAINS;

      ROMol *aqm = MolOps::adjustQueryProperties(*qm, &params);
      TEST_ASSERT(aqm);
      TEST_ASSERT(aqm->getNumAtoms() == qm->getNumAtoms());
      {
        MatchVectType match;
        TEST_ASSERT(SubstructMatch(*qm, *aqm, match));
        std::string smiles = "N1=CC1=C=C";
        ROMol *m = SmilesToMol(smiles);
        TEST_ASSERT(m);
        TEST_ASSERT(!SubstructMatch(*m, *qm, match));
        TEST_ASSERT(!SubstructMatch(*m, *aqm, match));
        delete m;
        smiles = "N1=CC1C=C";
        m = SmilesToMol(smiles);
        TEST_ASSERT(m);
        TEST_ASSERT(!SubstructMatch(*m, *qm, match));
        TEST_ASSERT(SubstructMatch(*m, *aqm, match));
        delete m;
      }
      delete aqm;
    }
    {
      MolOps::AdjustQueryParameters params;
      params.makeBondsGeneric = true;
      params.makeBondsGenericFlags = MolOps::ADJUST_IGNORERINGS;

      ROMol *aqm = MolOps::adjustQueryProperties(*qm, &params);
      TEST_ASSERT(aqm);
      TEST_ASSERT(aqm->getNumAtoms() == qm->getNumAtoms());
      {
        MatchVectType match;
        TEST_ASSERT(SubstructMatch(*qm, *aqm, match));
        std::string smiles = "N1=CC1=C=C";
        ROMol *m = SmilesToMol(smiles);
        TEST_ASSERT(m);
        TEST_ASSERT(!SubstructMatch(*m, *qm, match));
        TEST_ASSERT(!SubstructMatch(*m, *aqm, match));
        delete m;
        smiles = "N1C=C1CC#C";
        m = SmilesToMol(smiles);

        TEST_ASSERT(m);
        TEST_ASSERT(!SubstructMatch(*m, *qm, match));
        TEST_ASSERT(SubstructMatch(*m, *aqm, match));
        delete m;
      }
      delete aqm;
    }

    delete qm;
  }

  BOOST_LOG(rdInfoLog) << "Finished" << std::endl;
}

void testGithubIssue678() {
  BOOST_LOG(rdInfoLog)
      << "-----------------------\n Testing github issue 678: "
         "failure in AddHs when addCoords is true and coords are all zero"
      << std::endl;
  {
    std::string smiles = "CC";
    RWMol *m = SmilesToMol(smiles);
    TEST_ASSERT(m);
    auto *conf = new Conformer(2);
    m->addConformer(conf);
    MolOps::addHs(*m, false, true);
    TEST_ASSERT(m->getNumAtoms() == 8);
    delete m;
  }

  {  // single connected atom with degenerate coords
    std::string mb =
        "example\n"
        "  Mrv0541 12171503572D          \n"
        "\n"
        "  7  8  0  0  0  0            999 V2000\n"
        "   -3.5063    2.5339    0.0000 C   0  0  0  0  0  0  0  0  0  0  0  "
        "0\n"
        "   -3.5063    1.7089    0.0000 C   0  0  0  0  0  0  0  0  0  0  0  "
        "0\n"
        "   -2.6813    2.5339    0.0000 C   0  0  0  0  0  0  0  0  0  0  0  "
        "0\n"
        "   -2.6813    1.7089    0.0000 C   0  0  0  0  0  0  0  0  0  0  0  "
        "0\n"
        "   -1.8563    2.5339    0.0000 C   0  0  0  0  0  0  0  0  0  0  0  "
        "0\n"
        "   -1.8563    1.7089    0.0000 C   0  0  0  0  0  0  0  0  0  0  0  "
        "0\n"
        "   -1.8563    2.5339    0.0000 C   0  0  0  0  0  0  0  0  0  0  0  "
        "0\n"
        "  1  2  1  0  0  0  0\n"
        "  1  3  1  0  0  0  0\n"
        "  3  4  1  0  0  0  0\n"
        "  2  4  1  0  0  0  0\n"
        "  3  5  1  0  0  0  0\n"
        "  5  6  1  0  0  0  0\n"
        "  4  6  1  0  0  0  0\n"
        "  5  7  1  0  0  0  0\n"
        "M  END\n";
    RWMol *m = MolBlockToMol(mb);
    TEST_ASSERT(m);
    MolOps::addHs(*m, false, true);
    TEST_ASSERT(m->getNumAtoms() == 19);
    delete m;
  }
  {  // doubly connected atom(s) with degenerate coords
    std::string mb =
        "example\n"
        "  Mrv0541 12171503572D          \n"
        "\n"
        "  7  8  0  0  0  0            999 V2000\n"
        "   -3.5063    2.5339    0.0000 C   0  0  0  0  0  0  0  0  0  0  0  "
        "0\n"
        "   -3.5063    2.5339    0.0000 C   0  0  0  0  0  0  0  0  0  0  0  "
        "0\n"
        "   -2.6813    2.5339    0.0000 C   0  0  0  0  0  0  0  0  0  0  0  "
        "0\n"
        "   -2.6813    1.7089    0.0000 C   0  0  0  0  0  0  0  0  0  0  0  "
        "0\n"
        "   -1.8563    2.5339    0.0000 C   0  0  0  0  0  0  0  0  0  0  0  "
        "0\n"
        "   -1.8563    1.7089    0.0000 C   0  0  0  0  0  0  0  0  0  0  0  "
        "0\n"
        "   -1.2729    3.1173    0.0000 C   0  0  0  0  0  0  0  0  0  0  0  "
        "0\n"
        "  1  2  1  0  0  0  0\n"
        "  1  3  1  0  0  0  0\n"
        "  3  4  1  0  0  0  0\n"
        "  2  4  1  0  0  0  0\n"
        "  3  5  1  0  0  0  0\n"
        "  5  6  1  0  0  0  0\n"
        "  4  6  1  0  0  0  0\n"
        "  5  7  1  0  0  0  0\n"
        "M  END\n";
    RWMol *m = MolBlockToMol(mb);
    TEST_ASSERT(m);
    MolOps::addHs(*m, false, true);
    TEST_ASSERT(m->getNumAtoms() == 19);
    delete m;
  }

  {  // triply connected atom(s) with degenerate coords
    std::string mb =
        "example\n"
        "  Mrv0541 12171503572D          \n"
        "\n"
        "  7  8  0  0  0  0            999 V2000\n"
        "   -3.5063    2.5339    0.0000 C   0  0  0  0  0  0  0  0  0  0  0  "
        "0\n"
        "   -3.5063    1.7089    0.0000 C   0  0  0  0  0  0  0  0  0  0  0  "
        "0\n"
        "   -3.5063    2.5339    0.0000 C   0  0  0  0  0  0  0  0  0  0  0  "
        "0\n"
        "   -3.5063    2.5339    0.0000 C   0  0  0  0  0  0  0  0  0  0  0  "
        "0\n"
        "   -1.8563    2.5339    0.0000 C   0  0  0  0  0  0  0  0  0  0  0  "
        "0\n"
        "   -1.8563    1.7089    0.0000 C   0  0  0  0  0  0  0  0  0  0  0  "
        "0\n"
        "   -1.2729    3.1173    0.0000 C   0  0  0  0  0  0  0  0  0  0  0  "
        "0\n"
        "  1  2  1  0  0  0  0\n"
        "  1  3  1  0  0  0  0\n"
        "  3  4  1  0  0  0  0\n"
        "  2  4  1  0  0  0  0\n"
        "  3  5  1  0  0  0  0\n"
        "  5  6  1  0  0  0  0\n"
        "  4  6  1  0  0  0  0\n"
        "  5  7  1  0  0  0  0\n"
        "M  END\n";
    RWMol *m = MolBlockToMol(mb);
    TEST_ASSERT(m);
    MolOps::addHs(*m, false, true);
    TEST_ASSERT(m->getNumAtoms() == 19);
    delete m;
  }

  BOOST_LOG(rdInfoLog) << "Finished" << std::endl;
}

void testGithubIssue717() {
  BOOST_LOG(rdInfoLog)
      << "-----------------------\n Testing github issue 717: "
         "AddHs cip rank is declared <int> should be unsigned int"
      << std::endl;

  {  // single connected atom with degenerate coords
    std::string mb =
        "mol\n"
        "  Mrv1561 01051606293D\n"
        "\n"
        "  4  3  0  0  0  0            999 V2000\n"
        "   -0.0080   -0.0000   -0.0004 C   0  0  0  0  0  0  0  0  0  0  0  "
        "0\n"
        "    1.5343   -0.0050    0.0032 C   0  0  1  0  0  0  0  0  0  0  0  "
        "0\n"
        "    2.1517   -0.8276    1.4332 Cl  0  0  0  0  0  0  0  0  0  0  0  "
        "0\n"
        "    2.0123   -0.6447   -1.1142 F   0  0  0  0  0  0  0  0  0  0  0  "
        "0\n"
        "  2  3  1  0  0  0  0\n"
        "  2  4  1  0  0  0  0\n"
        "  2  1  1  0  0  0  0\n"
        "M  END\n";
    RWMol *m = MolBlockToMol(mb);
    TEST_ASSERT(m);
    MolOps::assignChiralTypesFrom3D(*m);
    MolOps::assignStereochemistry(*m, true, true);
    MolOps::addHs(*m, false, true);
    TEST_ASSERT(m->getNumAtoms() == 8);
    delete m;
  }
  BOOST_LOG(rdInfoLog) << "Finished" << std::endl;
}

void testPotentialStereoBonds() {
  BOOST_LOG(rdInfoLog)
      << "-----------------------\n Testing findPotentialStereoBonds"
      << std::endl;

  {  // starting point: full sanitization
    std::string smiles =
        "Br/C(=N\\N=c1/nn[nH][nH]1)c1ccncc1";  // possible problem reported by
                                               // Steve Roughley
    ROMol *m = SmilesToMol(smiles);
    TEST_ASSERT(m);
    TEST_ASSERT(m->getNumAtoms() == 15);
    TEST_ASSERT(m->getBondWithIdx(1)->getBondType() == Bond::DOUBLE);
    TEST_ASSERT(m->getBondWithIdx(1)->getStereoAtoms().size() == 2);
    TEST_ASSERT(m->getBondWithIdx(3)->getBondType() == Bond::DOUBLE);
    TEST_ASSERT(m->getBondWithIdx(3)->getStereoAtoms().size() == 2);
    delete m;

    // partial sanitization:
    m = SmilesToMol(smiles, false, false);
    TEST_ASSERT(m);
    m->updatePropertyCache(true);
    MolOps::findSSSR(*m);
    MolOps::findPotentialStereoBonds(*m, false);
    TEST_ASSERT(m->getNumAtoms() == 15);
    TEST_ASSERT(m->getBondWithIdx(1)->getBondType() == Bond::DOUBLE);
    TEST_ASSERT(m->getBondWithIdx(1)->getStereoAtoms().size() == 2);
    TEST_ASSERT(m->getBondWithIdx(3)->getBondType() == Bond::DOUBLE);
    TEST_ASSERT(m->getBondWithIdx(3)->getStereoAtoms().size() == 2);
    delete m;
  }

  // this next block is for github1230: FindPotentialStereoBonds() failure
  {  // simple
    std::string smiles = "CC=CC";
    ROMol *m = SmilesToMol(smiles);
    TEST_ASSERT(m);
    TEST_ASSERT(m->getNumAtoms() == 4);
    TEST_ASSERT(m->getBondWithIdx(1)->getBondType() == Bond::DOUBLE);
    TEST_ASSERT(m->getBondWithIdx(1)->getStereo() == Bond::STEREONONE);

    MolOps::findPotentialStereoBonds(*m, true);
    TEST_ASSERT(m->getBondWithIdx(1)->getStereo() == Bond::STEREOANY);

    delete m;
  }
  {  // simple2
    std::string smiles = "CC=C(C)C";
    ROMol *m = SmilesToMol(smiles);
    TEST_ASSERT(m);
    TEST_ASSERT(m->getNumAtoms() == 5);
    TEST_ASSERT(m->getBondWithIdx(1)->getBondType() == Bond::DOUBLE);
    TEST_ASSERT(m->getBondWithIdx(1)->getStereo() == Bond::STEREONONE);

    MolOps::findPotentialStereoBonds(*m, true);
    TEST_ASSERT(m->getBondWithIdx(1)->getStereo() == Bond::STEREONONE);

    delete m;
  }
  {  // the real problem
    std::string smiles = "CC/C=C/C(\\C=C/CC)=C(CC)CO";
    ROMol *m = SmilesToMol(smiles);
    TEST_ASSERT(m);
    TEST_ASSERT(m->getNumAtoms() == 14);
    TEST_ASSERT(m->getBondWithIdx(2)->getBondType() == Bond::DOUBLE);
    TEST_ASSERT(m->getBondWithIdx(2)->getStereo() == Bond::STEREOE);
    TEST_ASSERT(m->getBondWithIdx(5)->getBondType() == Bond::DOUBLE);
    TEST_ASSERT(m->getBondWithIdx(5)->getStereo() == Bond::STEREOZ);
    TEST_ASSERT(m->getBondWithIdx(8)->getBondType() == Bond::DOUBLE);
    TEST_ASSERT(m->getBondWithIdx(8)->getStereo() == Bond::STEREONONE);
    MolOps::findPotentialStereoBonds(*m, true);
    TEST_ASSERT(m->getBondWithIdx(2)->getBondType() == Bond::DOUBLE);
    TEST_ASSERT(m->getBondWithIdx(2)->getStereo() == Bond::STEREOANY);
    TEST_ASSERT(m->getBondWithIdx(5)->getBondType() == Bond::DOUBLE);
    TEST_ASSERT(m->getBondWithIdx(5)->getStereo() == Bond::STEREOANY);
    TEST_ASSERT(m->getBondWithIdx(8)->getBondType() == Bond::DOUBLE);
    TEST_ASSERT(m->getBondWithIdx(8)->getStereo() == Bond::STEREOANY);

    delete m;
  }
  {  // repeat the real problem, but set the cleanIt argument to false
    std::string smiles = "CC/C=C/C(\\C=C/CC)=C(CC)CO";
    ROMol *m = SmilesToMol(smiles);
    TEST_ASSERT(m);
    TEST_ASSERT(m->getNumAtoms() == 14);
    TEST_ASSERT(m->getBondWithIdx(2)->getBondType() == Bond::DOUBLE);
    TEST_ASSERT(m->getBondWithIdx(2)->getStereo() == Bond::STEREOE);
    TEST_ASSERT(m->getBondWithIdx(5)->getBondType() == Bond::DOUBLE);
    TEST_ASSERT(m->getBondWithIdx(5)->getStereo() == Bond::STEREOZ);
    TEST_ASSERT(m->getBondWithIdx(8)->getBondType() == Bond::DOUBLE);
    TEST_ASSERT(m->getBondWithIdx(8)->getStereo() == Bond::STEREONONE);
    MolOps::findPotentialStereoBonds(*m, false);
    TEST_ASSERT(m->getBondWithIdx(2)->getBondType() == Bond::DOUBLE);
    TEST_ASSERT(m->getBondWithIdx(2)->getStereo() == Bond::STEREOE);
    TEST_ASSERT(m->getBondWithIdx(5)->getBondType() == Bond::DOUBLE);
    TEST_ASSERT(m->getBondWithIdx(5)->getStereo() == Bond::STEREOZ);
    TEST_ASSERT(m->getBondWithIdx(8)->getBondType() == Bond::DOUBLE);
    TEST_ASSERT(m->getBondWithIdx(8)->getStereo() == Bond::STEREOANY);

    delete m;
  }

  {  // just do document that we still don't do this one, which is much harder
    std::string smiles = "CC/C=C/C(/C=C/CC)=C(CC)CO";
    ROMol *m = SmilesToMol(smiles);
    TEST_ASSERT(m);
    TEST_ASSERT(m->getNumAtoms() == 14);
    TEST_ASSERT(m->getBondWithIdx(2)->getBondType() == Bond::DOUBLE);
    TEST_ASSERT(m->getBondWithIdx(2)->getStereo() == Bond::STEREOE);
    TEST_ASSERT(m->getBondWithIdx(5)->getBondType() == Bond::DOUBLE);
    TEST_ASSERT(m->getBondWithIdx(5)->getStereo() == Bond::STEREOE);
    TEST_ASSERT(m->getBondWithIdx(8)->getBondType() == Bond::DOUBLE);
    TEST_ASSERT(m->getBondWithIdx(8)->getStereo() == Bond::STEREONONE);
    MolOps::findPotentialStereoBonds(*m, true);
    TEST_ASSERT(m->getBondWithIdx(2)->getBondType() == Bond::DOUBLE);
    TEST_ASSERT(m->getBondWithIdx(2)->getStereo() == Bond::STEREOANY);
    TEST_ASSERT(m->getBondWithIdx(5)->getBondType() == Bond::DOUBLE);
    TEST_ASSERT(m->getBondWithIdx(5)->getStereo() == Bond::STEREOANY);
    TEST_ASSERT(m->getBondWithIdx(8)->getBondType() == Bond::DOUBLE);
    TEST_ASSERT(m->getBondWithIdx(8)->getStereo() == Bond::STEREONONE);

    delete m;
  }

  BOOST_LOG(rdInfoLog) << "Finished" << std::endl;
}

void testSetBondStereo() {
  BOOST_LOG(rdInfoLog) << "-----------------------\n Testing "
                          "Bond::setStereo(Bond::STEREOCIS / Bond::STEREOTRANS)"
                       << std::endl;

  // tests to make sure neighboring bond stereo is handled properly
  {
    const char *smiles[] = {"CC=CC",         "CC=C/C=C/C",    "CC=C/C=C\\C",
                            "CC=C\\C=C/C",   "CC=C\\C=C\\C",  "C(C)=CC",
                            "C(C)=C/C=C/C",  "C(C)=C/C=C\\C", "C(C)=C\\C=C/C",
                            "C(C)=C\\C=C\\C"};
    const Bond::BondStereo stereos[] = {Bond::STEREOCIS, Bond::STEREOTRANS};
    const Bond::BondStereo ezstros[] = {Bond::STEREOZ, Bond::STEREOE};

    for (auto &smile : smiles) {
      ROMol *m = SmilesToMol(smile);
      MolOps::findPotentialStereoBonds(*m);
      Bond *bond = m->getBondWithIdx(1);

      for (size_t j = 0; j < 2; ++j) {
        Bond::BondStereo desired_stereo = stereos[j];
        bond->setStereo(desired_stereo);

        bool doIsomericSmiles = true;
        bool doKekule = false;
        int rootedAtAtom = -1;
        bool canonical = false;
        std::string isosmi = MolToSmiles(*m, doIsomericSmiles, doKekule,
                                         rootedAtAtom, canonical);

        ROMol *isomol = SmilesToMol(isosmi);
        Bond *isobond = isomol->getBondWithIdx(1);
        const Bond::BondStereo expected_ez_stereo = ezstros[j];
        TEST_ASSERT(isobond->getStereo() == expected_ez_stereo);

        std::string round_trip_isosmi = MolToSmiles(
            *m, doIsomericSmiles, doKekule, rootedAtAtom, canonical);
        TEST_ASSERT(isosmi == round_trip_isosmi);

        BOOST_LOG(rdInfoLog) << isosmi << " == " << round_trip_isosmi << " "
                             << desired_stereo << std::endl;

        delete isomol;
      }
      delete m;
    }
  }

  // tests enumerating all possible smiles with halogens still yield
  // the same isomeric canonical smiles strings.
  {
    const char *smiles[] = {"ClC=CF", "FC=CCl", "C(Cl)=CF", "C(F)=CCl"};
    const Bond::BondStereo stereos[] = {Bond::STEREOCIS, Bond::STEREOTRANS};

    for (auto desired_stereo : stereos) {
      std::string refSmiles;
      for (auto &smile : smiles) {
        ROMol *m = SmilesToMol(smile);
        MolOps::findPotentialStereoBonds(*m);
        TEST_ASSERT(m->getNumAtoms() == 4);

        Bond *doubleBond = m->getBondWithIdx(1);
        doubleBond->setStereo(desired_stereo);

        bool doIsomericSmiles = true;
        std::string isocansmi = MolToSmiles(*m, doIsomericSmiles);

        if (refSmiles.empty()) {
          refSmiles = isocansmi;
        }
        BOOST_LOG(rdInfoLog) << refSmiles << " == " << isocansmi << " "
                             << desired_stereo << std::endl;
        TEST_ASSERT(refSmiles == isocansmi);

        delete m;
      }
    }
  }
}

void testBondSetStereoAtoms() {
  BOOST_LOG(rdInfoLog)
      << "-----------------------\n Testing Bond::setStereoAtoms(...)"
      << std::endl;

  // tests to make sure setStereoAtoms works as expected
  {
    bool doIsomericSmiles = true;
    std::string unspec_smiles = "FC(Cl)=C(Br)I";

    ROMol *m = SmilesToMol(unspec_smiles);

    Bond *doubleBond = m->getBondWithIdx(2);
    TEST_ASSERT(doubleBond->getBondType() == 2);

    doubleBond->setStereoAtoms(0, 4);
    doubleBond->setStereo(Bond::STEREOCIS);
    BOOST_LOG(rdInfoLog) << MolToSmiles(*m, doIsomericSmiles) << std::endl;
    TEST_ASSERT(MolToSmiles(*m, doIsomericSmiles) == "F/C(Cl)=C(\\Br)I");
    // this should be the same as the previous
    doubleBond->setStereoAtoms(0, 5);
    doubleBond->setStereo(Bond::STEREOTRANS);
    BOOST_LOG(rdInfoLog) << MolToSmiles(*m, doIsomericSmiles) << std::endl;
    TEST_ASSERT(MolToSmiles(*m, doIsomericSmiles) == "F/C(Cl)=C(\\Br)I");

    doubleBond->setStereoAtoms(0, 4);
    doubleBond->setStereo(Bond::STEREOTRANS);
    BOOST_LOG(rdInfoLog) << MolToSmiles(*m, doIsomericSmiles) << std::endl;
    TEST_ASSERT(MolToSmiles(*m, doIsomericSmiles) == "F/C(Cl)=C(/Br)I");
    // this should be the same as the previous
    doubleBond->setStereoAtoms(0, 5);
    doubleBond->setStereo(Bond::STEREOCIS);
    BOOST_LOG(rdInfoLog) << MolToSmiles(*m, doIsomericSmiles) << std::endl;
    TEST_ASSERT(MolToSmiles(*m, doIsomericSmiles) == "F/C(Cl)=C(/Br)I");

    doubleBond->setStereoAtoms(3, 4);
    doubleBond->setStereo(Bond::STEREOTRANS);
    BOOST_LOG(rdInfoLog) << MolToSmiles(*m, doIsomericSmiles) << std::endl;
    TEST_ASSERT(MolToSmiles(*m, doIsomericSmiles) == "F/C(Cl)=C(\\Br)I");
    // this should be the same as the previous
    doubleBond->setStereoAtoms(3, 5);
    doubleBond->setStereo(Bond::STEREOCIS);
    BOOST_LOG(rdInfoLog) << MolToSmiles(*m, doIsomericSmiles) << std::endl;
    TEST_ASSERT(MolToSmiles(*m, doIsomericSmiles) == "F/C(Cl)=C(\\Br)I");

    doubleBond->setStereoAtoms(3, 4);
    doubleBond->setStereo(Bond::STEREOCIS);
    BOOST_LOG(rdInfoLog) << MolToSmiles(*m, doIsomericSmiles) << std::endl;
    TEST_ASSERT(MolToSmiles(*m, doIsomericSmiles) == "F/C(Cl)=C(/Br)I");
    // this should be the same as the previous
    doubleBond->setStereoAtoms(3, 5);
    doubleBond->setStereo(Bond::STEREOTRANS);
    BOOST_LOG(rdInfoLog) << MolToSmiles(*m, doIsomericSmiles) << std::endl;
    TEST_ASSERT(MolToSmiles(*m, doIsomericSmiles) == "F/C(Cl)=C(/Br)I");
  }
}

void testGithubIssue754() {
  BOOST_LOG(rdInfoLog) << "-----------------------\n Testing github #754 : "
                          "loss of double bond geometry with removeHs"
                       << std::endl;
  {  // starting point: full sanitization
    std::string smiles =
        "[H]C([H])([H])/C([H])=C(/[H])C([H])([H])[H]";  // possible problem
                                                        // reported by
                                                        // Steve Roughley
    RWMol *m = SmilesToMol(smiles, false, false);
    TEST_ASSERT(m);
    MolOps::sanitizeMol(*m);
    MolOps::assignStereochemistry(*m, true, true);
    TEST_ASSERT(m->getNumAtoms() == 12);
    TEST_ASSERT(m->getBondWithIdx(5)->getBondType() == Bond::DOUBLE);
    TEST_ASSERT(m->getBondWithIdx(5)->getStereo() == Bond::STEREOZ);
    delete m;

    m = SmilesToMol(smiles);
    TEST_ASSERT(m);
    TEST_ASSERT(m->getNumAtoms() == 4);
    TEST_ASSERT(m->getBondWithIdx(1)->getBondType() == Bond::DOUBLE);
    TEST_ASSERT(m->getBondWithIdx(1)->getStereo() == Bond::STEREOZ);
    delete m;
  }
  {  // another basic test
    std::string smiles = "[H]/C(C)=C/C";
    RWMol *m = SmilesToMol(smiles);
    TEST_ASSERT(m);
    TEST_ASSERT(m->getNumAtoms() == 4);
    TEST_ASSERT(m->getBondBetweenAtoms(0, 2)->getBondType() == Bond::DOUBLE);
    TEST_ASSERT(m->getBondBetweenAtoms(0, 2)->getStereo() == Bond::STEREOZ);
    delete m;
  }
  {  // H following the C:
    std::string smiles = "CC(\\[H])=C/C";
    RWMol *m = SmilesToMol(smiles);
    TEST_ASSERT(m);
    TEST_ASSERT(m->getNumAtoms() == 4);
    TEST_ASSERT(m->getBondBetweenAtoms(1, 2)->getBondType() == Bond::DOUBLE);
    TEST_ASSERT(m->getBondBetweenAtoms(1, 2)->getStereo() == Bond::STEREOZ);
    delete m;
  }
  {  // bond dir already set :
    std::string smiles = "[H]/C(/C)=C\\C";
    RWMol *m = SmilesToMol(smiles);
    TEST_ASSERT(m);
    TEST_ASSERT(m->getNumAtoms() == 4);
    TEST_ASSERT(m->getBondBetweenAtoms(0, 2)->getBondType() == Bond::DOUBLE);
    TEST_ASSERT(m->getBondBetweenAtoms(0, 2)->getStereo() == Bond::STEREOE);
    delete m;
  }

  {  // chained bonds :
    std::string smiles = "[H]/C(C=C/C)=C\\C";
    RWMol *m = SmilesToMol(smiles);
    TEST_ASSERT(m);
    TEST_ASSERT(m->getNumAtoms() == 6);
    TEST_ASSERT(m->getBondBetweenAtoms(0, 4)->getBondType() == Bond::DOUBLE);
    TEST_ASSERT(m->getBondBetweenAtoms(0, 4)->getStereo() == Bond::STEREOE);
    TEST_ASSERT(m->getBondBetweenAtoms(1, 2)->getBondType() == Bond::DOUBLE);
    TEST_ASSERT(m->getBondBetweenAtoms(1, 2)->getStereo() == Bond::STEREOE);
    delete m;
  }

  BOOST_LOG(rdInfoLog) << "Finished" << std::endl;
}
void testGithubIssue805() {
  BOOST_LOG(rdInfoLog) << "-----------------------\n Testing github #805 : "
                          "Pre-condition Violation: bad bond type"
                       << std::endl;
  {
    std::string pathName = getenv("RDBASE");
    pathName += "/Code/GraphMol/test_data/";
    ROMol *m = MolFileToMol(pathName + "pubchem_87396055.sdf");

    TEST_ASSERT(m);
    TEST_ASSERT(m->getNumAtoms() == 20);
    TEST_ASSERT(m->getBondBetweenAtoms(2, 6)->getBondType() == Bond::SINGLE);
    TEST_ASSERT(m->getAtomWithIdx(2)->getFormalCharge() == 1);
    TEST_ASSERT(m->getAtomWithIdx(6)->getFormalCharge() == -1);
    TEST_ASSERT(m->getBondBetweenAtoms(2, 9)->getBondType() == Bond::DOUBLE);
    TEST_ASSERT(m->getBondBetweenAtoms(2, 9)->getStereo() != Bond::STEREONONE);
    TEST_ASSERT(m->getBondBetweenAtoms(3, 10)->getBondType() == Bond::DOUBLE);
    TEST_ASSERT(m->getBondBetweenAtoms(3, 10)->getStereo() != Bond::STEREONONE);
    std::string smi = MolToSmiles(*m, true);
    TEST_ASSERT(smi == "CCO/[P+]([O-])=C1\\CSC(c2cccs2)\\C1=[P+](\\[O-])OCC");
    delete m;
  }
  {
    std::string smi = "O=P(/O)=C/C";
    ROMol *m = SmilesToMol(smi);
    TEST_ASSERT(m);
    TEST_ASSERT(m->getNumAtoms() == 5);
    TEST_ASSERT(m->getBondBetweenAtoms(0, 1)->getBondType() == Bond::SINGLE);
    TEST_ASSERT(m->getAtomWithIdx(1)->getFormalCharge() == 1);
    TEST_ASSERT(m->getAtomWithIdx(0)->getFormalCharge() == -1);
    TEST_ASSERT(m->getBondBetweenAtoms(1, 3)->getBondType() == Bond::DOUBLE);
    TEST_ASSERT(m->getBondBetweenAtoms(1, 3)->getStereo() != Bond::STEREONONE);
    smi = MolToSmiles(*m, true);
    TEST_ASSERT(smi == "C/C=[P+](/[O-])O");
    delete m;
  }
  BOOST_LOG(rdInfoLog) << "Finished" << std::endl;
}

void testGithubIssue518() {
  BOOST_LOG(rdInfoLog) << "-----------------------\n Testing github #518 : "
                          "Rings containing all dummy atoms with single bonds "
                          "are flagged as aromatic"
                       << std::endl;
  {
    std::string smi = "*-1-*-*-*-1";
    ROMol *m = SmilesToMol(smi);
    TEST_ASSERT(m);
    TEST_ASSERT(m->getNumAtoms() == 4);
    TEST_ASSERT(!m->getBondWithIdx(0)->getIsAromatic());
    TEST_ASSERT(m->getBondWithIdx(0)->getBondType() == Bond::SINGLE);

    TEST_ASSERT(!m->getAtomWithIdx(0)->getIsAromatic());
    delete m;
  }
  {  // in this case we leave it aromatic since it's all dummies
    std::string smi = "*:1:*:*:*:1";
    ROMol *m = SmilesToMol(smi);
    TEST_ASSERT(m);
    TEST_ASSERT(m->getNumAtoms() == 4);
    TEST_ASSERT(!m->getBondWithIdx(0)->getIsAromatic());
    TEST_ASSERT(m->getBondWithIdx(0)->getBondType() == Bond::AROMATIC);
    TEST_ASSERT(!m->getAtomWithIdx(0)->getIsAromatic());
    delete m;
  }
  {
    std::string smi = "*-1-*-C-*-*-*-1";
    ROMol *m = SmilesToMol(smi);
    TEST_ASSERT(m);
    TEST_ASSERT(m->getNumAtoms() == 6);
    TEST_ASSERT(!m->getBondWithIdx(0)->getIsAromatic());
    TEST_ASSERT(m->getBondWithIdx(0)->getBondType() == Bond::SINGLE);

    TEST_ASSERT(!m->getAtomWithIdx(0)->getIsAromatic());
    delete m;
  }
  {
    std::string smi = "C1=CC=*2*(=C1)*1=CC=CC=*1*1=CC=CC=*21";
    ROMol *m = SmilesToMol(smi);
    TEST_ASSERT(m);
    TEST_ASSERT(m->getNumAtoms() == 18);
    TEST_ASSERT(!m->getBondBetweenAtoms(4, 6)->getIsAromatic());
    TEST_ASSERT(m->getBondBetweenAtoms(4, 6)->getBondType() == Bond::SINGLE);
    TEST_ASSERT(!m->getBondBetweenAtoms(11, 12)->getIsAromatic());
    TEST_ASSERT(m->getBondBetweenAtoms(11, 12)->getBondType() == Bond::SINGLE);
    TEST_ASSERT(!m->getBondBetweenAtoms(3, 17)->getIsAromatic());
    TEST_ASSERT(m->getBondBetweenAtoms(3, 17)->getBondType() == Bond::SINGLE);

    delete m;
  }

  BOOST_LOG(rdInfoLog) << "Finished" << std::endl;
}

void testSimpleAromaticity() {
  BOOST_LOG(rdInfoLog) << "-----------------------\n Testing simple aromaticity"
                       << std::endl;
  {
    std::string smiles = "c1ccccc1";
    RWMol *m = SmilesToMol(smiles);
    TEST_ASSERT(m);
    TEST_ASSERT(m->getBondWithIdx(0)->getIsAromatic() == true);
    TEST_ASSERT(m->getAtomWithIdx(0)->getIsAromatic() == true);
    MolOps::Kekulize(*m, true);
    TEST_ASSERT(m->getBondWithIdx(0)->getIsAromatic() == false);
    TEST_ASSERT(m->getAtomWithIdx(0)->getIsAromatic() == false);
    MolOps::setAromaticity(*m, MolOps::AROMATICITY_SIMPLE);
    TEST_ASSERT(m->getBondWithIdx(0)->getIsAromatic() == true);
    TEST_ASSERT(m->getAtomWithIdx(0)->getIsAromatic() == true);
    delete m;
  }
  {
    std::string smiles = "c1[nH]ccc1";
    RWMol *m = SmilesToMol(smiles);
    TEST_ASSERT(m);
    TEST_ASSERT(m->getBondWithIdx(0)->getIsAromatic() == true);
    TEST_ASSERT(m->getAtomWithIdx(0)->getIsAromatic() == true);
    MolOps::Kekulize(*m, true);
    TEST_ASSERT(m->getBondWithIdx(0)->getIsAromatic() == false);
    TEST_ASSERT(m->getAtomWithIdx(0)->getIsAromatic() == false);
    MolOps::setAromaticity(*m, MolOps::AROMATICITY_SIMPLE);
    TEST_ASSERT(m->getBondWithIdx(0)->getIsAromatic() == true);
    TEST_ASSERT(m->getAtomWithIdx(0)->getIsAromatic() == true);
    delete m;
  }
  {  // ring size constraints
    std::string smiles = "c1cccoocc1";
    RWMol *m = SmilesToMol(smiles);
    TEST_ASSERT(m);
    TEST_ASSERT(m->getBondWithIdx(0)->getIsAromatic() == true);
    TEST_ASSERT(m->getAtomWithIdx(0)->getIsAromatic() == true);
    MolOps::Kekulize(*m, true);
    TEST_ASSERT(m->getBondWithIdx(0)->getIsAromatic() == false);
    TEST_ASSERT(m->getAtomWithIdx(0)->getIsAromatic() == false);
    MolOps::setAromaticity(*m, MolOps::AROMATICITY_SIMPLE);
    TEST_ASSERT(m->getBondWithIdx(0)->getIsAromatic() == false);
    TEST_ASSERT(m->getAtomWithIdx(0)->getIsAromatic() == false);
    delete m;
  }
  {  // ring size constraints
    std::string smiles = "c1coo1";
    RWMol *m = SmilesToMol(smiles);
    TEST_ASSERT(m);
    TEST_ASSERT(m->getBondWithIdx(0)->getIsAromatic() == true);
    TEST_ASSERT(m->getAtomWithIdx(0)->getIsAromatic() == true);
    MolOps::Kekulize(*m, true);
    TEST_ASSERT(m->getBondWithIdx(0)->getIsAromatic() == false);
    TEST_ASSERT(m->getAtomWithIdx(0)->getIsAromatic() == false);
    MolOps::setAromaticity(*m, MolOps::AROMATICITY_SIMPLE);
    TEST_ASSERT(m->getBondWithIdx(0)->getIsAromatic() == false);
    TEST_ASSERT(m->getAtomWithIdx(0)->getIsAromatic() == false);
    delete m;
  }
  {  // fused rings are not considered
    std::string smiles = "C1=CC2=CC=CC=CC2=C1";  // azulene
    RWMol *m = SmilesToMol(smiles);
    TEST_ASSERT(m);
    TEST_ASSERT(m->getBondWithIdx(0)->getIsAromatic() == true);
    TEST_ASSERT(m->getAtomWithIdx(0)->getIsAromatic() == true);
    MolOps::Kekulize(*m, true);
    TEST_ASSERT(m->getBondWithIdx(0)->getIsAromatic() == false);
    TEST_ASSERT(m->getAtomWithIdx(0)->getIsAromatic() == false);
    MolOps::setAromaticity(*m, MolOps::AROMATICITY_SIMPLE);
    TEST_ASSERT(m->getBondWithIdx(0)->getIsAromatic() == false);
    TEST_ASSERT(m->getAtomWithIdx(0)->getIsAromatic() == false);
    delete m;
  }
  BOOST_LOG(rdInfoLog) << "Finished" << std::endl;
}

//! really dumb aromaticity: any conjugated ring bond is aromatic
int customAromaticity(RWMol &m) {
  m.updatePropertyCache();
  MolOps::setConjugation(m);
  MolOps::fastFindRings(m);
  int res = 0;
  for (ROMol::BondIterator bIt = m.beginBonds(); bIt != m.endBonds(); ++bIt) {
    if ((*bIt)->getIsConjugated() && queryIsBondInRing(*bIt)) {
      (*bIt)->setIsAromatic(true);
      (*bIt)->getBeginAtom()->setIsAromatic(true);
      (*bIt)->getEndAtom()->setIsAromatic(true);
      ++res;
    }
  }
  return res;
}

void testCustomAromaticity() {
  BOOST_LOG(rdInfoLog) << "-----------------------\n Testing custom aromaticity"
                       << std::endl;

  {
    std::string smiles = "C1=CC=CC=C1";
    RWMol *m = SmilesToMol(smiles, 0, false);
    TEST_ASSERT(m);
    TEST_ASSERT(m->getBondWithIdx(0)->getIsAromatic() == false);
    TEST_ASSERT(m->getAtomWithIdx(0)->getIsAromatic() == false);
    MolOps::setAromaticity(*m, MolOps::AROMATICITY_CUSTOM, customAromaticity);
    TEST_ASSERT(m->getBondWithIdx(0)->getIsAromatic() == true);
    TEST_ASSERT(m->getAtomWithIdx(0)->getIsAromatic() == true);
    delete m;
  }
  {
    std::string smiles = "C1CC=CC=C1";
    RWMol *m = SmilesToMol(smiles, 0, false);
    TEST_ASSERT(m);
    TEST_ASSERT(m->getBondWithIdx(0)->getIsAromatic() == false);
    TEST_ASSERT(m->getAtomWithIdx(0)->getIsAromatic() == false);
    MolOps::setAromaticity(*m, MolOps::AROMATICITY_CUSTOM, customAromaticity);
    TEST_ASSERT(m->getBondWithIdx(0)->getIsAromatic() == false);
    TEST_ASSERT(m->getAtomWithIdx(0)->getIsAromatic() == false);
    TEST_ASSERT(m->getBondWithIdx(2)->getIsAromatic() == true);
    TEST_ASSERT(m->getAtomWithIdx(2)->getIsAromatic() == true);
    delete m;
  }
  BOOST_LOG(rdInfoLog) << "Finished" << std::endl;
}

void testKekulizeErrorReporting() {
  BOOST_LOG(rdInfoLog)
      << "-----------------------\n Testing error reporting for kekulization"
      << std::endl;
  std::stringstream sstrm;
  rdErrorLog->SetTee(sstrm);
  {
    sstrm.str("");
    std::string smi = "c1ccccc1";
    ROMol *m = SmilesToMol(smi);
    TEST_ASSERT(m);
    TEST_ASSERT(sstrm.str() == "");
    delete m;
  }
  {
    sstrm.str("");
    std::string smi = "c1cccc1";
    ROMol *m;
    try {
      m = SmilesToMol(smi);
    } catch (MolSanitizeException &e) {
      m = nullptr;
    }
    TEST_ASSERT(m == nullptr);
    TEST_ASSERT(sstrm.str().find("0 1 2 3 4") != std::string::npos);
    delete m;
  }
  {
    sstrm.str("");
    std::string smi = "c1ccccc1.c1cccc1";
    ROMol *m;
    try {
      m = SmilesToMol(smi);
    } catch (MolSanitizeException &e) {
      m = nullptr;
    }
    TEST_ASSERT(m == nullptr);
    TEST_ASSERT(sstrm.str().find("6 7 8 9 10") != std::string::npos);
    delete m;
  }
  {
    sstrm.str("");
    std::string smi = "c1cccc1.c1cccc1";
    ROMol *m;
    try {
      m = SmilesToMol(smi);
    } catch (MolSanitizeException &e) {
      m = nullptr;
    }
    TEST_ASSERT(m == nullptr);
    TEST_ASSERT(sstrm.str().find("0 1 2 3 4") != std::string::npos);
    delete m;
  }
  rdErrorLog->ClearTee();

  BOOST_LOG(rdInfoLog) << "Finished" << std::endl;
}

void testGithubIssue868() {
  BOOST_LOG(rdInfoLog) << "-----------------------\n Testing github issue "
                          "#868: inappropriate warning from MergeQueryHs"
                       << std::endl;
  std::stringstream sstrm;
  rdWarningLog->SetTee(sstrm);
  {
    sstrm.str("");

    std::string sma = "[SX3](=O)[O-,#1]";
    RWMol *m = SmartsToMol(sma);
    TEST_ASSERT(m);
    TEST_ASSERT(m->getNumAtoms() == 3);
    MolOps::mergeQueryHs(*m);
    TEST_ASSERT(
        sstrm.str().find(
            "merging explicit H queries involved in ORs is not supported") !=
        std::string::npos);
    TEST_ASSERT(sstrm.str().find("This query will not be merged") !=
                std::string::npos);
    delete m;
  }
  {
    sstrm.str("");

    std::string sma = "[SX3](=O)[O-,H1]";
    RWMol *m = SmartsToMol(sma);
    TEST_ASSERT(m);
    TEST_ASSERT(m->getNumAtoms() == 3);
    MolOps::mergeQueryHs(*m);
    TEST_ASSERT(sstrm.str().find("merging explicit H queries involved in "
                                 "ORs is not supported") == std::string::npos);
    TEST_ASSERT(sstrm.str().find("This query will not be merged") ==
                std::string::npos);
    delete m;
  }
  {
    sstrm.str("");

    std::string sma = "[SX3](=O)[O-,H]";
    RWMol *m = SmartsToMol(sma);
    TEST_ASSERT(m);
    TEST_ASSERT(m->getNumAtoms() == 3);
    MolOps::mergeQueryHs(*m);
    TEST_ASSERT(sstrm.str().find("merging explicit H queries involved in "
                                 "ORs is not supported") == std::string::npos);
    TEST_ASSERT(sstrm.str().find("This query will not be merged") ==
                std::string::npos);
    delete m;
  }

  BOOST_LOG(rdInfoLog) << "\tdone" << std::endl;
}

void testGithubIssue908() {
  BOOST_LOG(rdInfoLog) << "-----------------------\n Testing github issue 908: "
                          "AddHs() using 3D coordinates with 2D conformations"
                       << std::endl;
  {
    std::string mb =
        "\n     RDKit          2D\n\n  4  3  0  0  0  0  0  0  0  0999 V2000\n "
        "  -0.0000   -1.5000    0.0000 Br  0  0  0  0  0  0  0  0  0  0  0  "
        "0\n   -0.0000   -0.0000    0.0000 C   0  0  0  0  0  0  0  0  0  0  0 "
        " 0\n    1.2990    0.7500    0.0000 F   0  0  0  0  0  0  0  0  0  0  "
        "0  0\n   -1.2990    0.7500    0.0000 Cl  0  0  0  0  0  0  0  0  0  0 "
        " 0  0\n  2  1  1  1\n  2  3  1  0\n  2  4  1  0\nM  END\n";
    RWMol *m = MolBlockToMol(mb);
    TEST_ASSERT(m);
    TEST_ASSERT(m->getNumAtoms() == 4);
    MolOps::addHs(*m, false, true);
    TEST_ASSERT(m->getNumAtoms() == 5);
    TEST_ASSERT(feq(m->getConformer().getAtomPos(4).z, 0.0));
    delete m;
  }
  BOOST_LOG(rdInfoLog) << "\tdone" << std::endl;
}

void testGithubIssue962() {
  BOOST_LOG(rdInfoLog) << "-----------------------\n Testing github issue 962: "
                          "Kekulization issues post successful smiles parsing"
                       << std::endl;
  {
    std::string smi = "C2*c1ccccc1C2";
    RWMol *m = SmilesToMol(smi, 0, false);
    TEST_ASSERT(m);
    TEST_ASSERT(m->getNumAtoms() == 9);
    TEST_ASSERT(m->getBondBetweenAtoms(0, 1));
    TEST_ASSERT(m->getBondBetweenAtoms(2, 1));
    m->updatePropertyCache();
    MolOps::Kekulize(*m);
    TEST_ASSERT(m->getBondBetweenAtoms(0, 1)->getBondType() == Bond::SINGLE);
    TEST_ASSERT(m->getBondBetweenAtoms(2, 1)->getBondType() == Bond::SINGLE);

    delete m;
  }
  {  // this one did not cause problems before, but verify!
    std::string smi = "*2Cc1ccccc1C2";
    RWMol *m = SmilesToMol(smi, 0, false);
    TEST_ASSERT(m);
    TEST_ASSERT(m->getNumAtoms() == 9);
    TEST_ASSERT(m->getBondBetweenAtoms(0, 1));
    TEST_ASSERT(m->getBondBetweenAtoms(0, 8));
    m->updatePropertyCache();
    MolOps::Kekulize(*m);
    TEST_ASSERT(m->getBondBetweenAtoms(0, 1)->getBondType() == Bond::SINGLE);
    TEST_ASSERT(m->getBondBetweenAtoms(0, 8)->getBondType() == Bond::SINGLE);

    delete m;
  }
  BOOST_LOG(rdInfoLog) << "\tdone" << std::endl;
}

void testGithubIssue1021() {
  BOOST_LOG(rdInfoLog)
      << "-----------------------\n Testing github issue 1021: "
         "AssignStereochemistry() giving incorrect results after "
         "FastFindRings()"
      << std::endl;
  {
    std::string smi = "C[C@H]1CC2CCCC(C1)[C@H]2N";
    RWMol *m = SmilesToMol(smi);
    TEST_ASSERT(m);
    TEST_ASSERT(m->getNumAtoms() == 11);
    TEST_ASSERT(m->getAtomWithIdx(1)->getChiralTag() != Atom::CHI_UNSPECIFIED);
    TEST_ASSERT(m->getAtomWithIdx(9)->getChiralTag() != Atom::CHI_UNSPECIFIED);

    m->clearComputedProps();
    bool cleanit = true, force = true;
    MolOps::assignStereochemistry(*m, cleanit, force);
    TEST_ASSERT(m->getAtomWithIdx(1)->getChiralTag() != Atom::CHI_UNSPECIFIED);
    TEST_ASSERT(m->getAtomWithIdx(9)->getChiralTag() != Atom::CHI_UNSPECIFIED);

    m->clearComputedProps();
    MolOps::fastFindRings(*m);
    MolOps::assignStereochemistry(*m, cleanit, force);
    TEST_ASSERT(m->getAtomWithIdx(1)->getChiralTag() != Atom::CHI_UNSPECIFIED);
    TEST_ASSERT(m->getAtomWithIdx(9)->getChiralTag() != Atom::CHI_UNSPECIFIED);

    delete m;
  }
  BOOST_LOG(rdInfoLog) << "\tdone" << std::endl;
}
void testGithubIssue607() {
  BOOST_LOG(rdInfoLog)
      << "-----------------------\n Testing github issue 607: "
         "AssignAtomChiralTagsFromStructure() not recognizing chiral S"
      << std::endl;
  {
    std::string pathName = getenv("RDBASE");
    pathName += "/Code/GraphMol/test_data/";
    ROMol *m = MolFileToMol(pathName + "1a9u.zwitterion.sdf");
    TEST_ASSERT(m);
    TEST_ASSERT(m->getNumAtoms() == 27);
    MolOps::assignChiralTypesFrom3D(*m);

    TEST_ASSERT(m->getAtomWithIdx(26)->getAtomicNum() == 16);
    TEST_ASSERT(m->getAtomWithIdx(26)->getChiralTag() != Atom::CHI_UNSPECIFIED);

    delete m;
  }
  {
    std::string pathName = getenv("RDBASE");
    pathName += "/Code/GraphMol/test_data/";
    ROMol *m = MolFileToMol(pathName + "1a9u.sdf");
    TEST_ASSERT(m);
    TEST_ASSERT(m->getNumAtoms() == 27);
    MolOps::assignChiralTypesFrom3D(*m);

    TEST_ASSERT(m->getAtomWithIdx(26)->getAtomicNum() == 16);
    TEST_ASSERT(m->getAtomWithIdx(26)->getChiralTag() != Atom::CHI_UNSPECIFIED);

    delete m;
  }
  {  // convert S -> Se and test again
    std::string pathName = getenv("RDBASE");
    pathName += "/Code/GraphMol/test_data/";
    ROMol *m = MolFileToMol(pathName + "1a9u.zwitterion.sdf");
    TEST_ASSERT(m);
    TEST_ASSERT(m->getNumAtoms() == 27);
    m->getAtomWithIdx(26)->setAtomicNum(34);
    MolOps::assignChiralTypesFrom3D(*m);
    TEST_ASSERT(m->getAtomWithIdx(26)->getChiralTag() != Atom::CHI_UNSPECIFIED);

    delete m;
  }
  {  // convert S -> Se and test again
    std::string pathName = getenv("RDBASE");
    pathName += "/Code/GraphMol/test_data/";
    ROMol *m = MolFileToMol(pathName + "1a9u.sdf");
    TEST_ASSERT(m);
    TEST_ASSERT(m->getNumAtoms() == 27);
    m->getAtomWithIdx(26)->setAtomicNum(34);
    MolOps::assignChiralTypesFrom3D(*m);
    TEST_ASSERT(m->getAtomWithIdx(26)->getChiralTag() != Atom::CHI_UNSPECIFIED);

    delete m;
  }
  BOOST_LOG(rdInfoLog) << "\tdone" << std::endl;
}

void testGithubIssue1204() {
  BOOST_LOG(rdInfoLog)
      << "-----------------------\n Testing github issue 1204: "
         "Support tetravalent and hexavalent Te"
      << std::endl;
  {
    std::string smiles = "F[Te](F)(F)(F)(F)F";
    RWMol *m = SmilesToMol(smiles);
    TEST_ASSERT(m);
    delete m;
  }
  {
    std::string smiles = "F[Te](F)(F)(F)";
    RWMol *m = SmilesToMol(smiles);
    TEST_ASSERT(m);
    delete m;
  }

  BOOST_LOG(rdInfoLog) << "Finished" << std::endl;
}

void testGithub1478() {
  BOOST_LOG(rdInfoLog)
      << "-----------------------\n Testing github issue 1478: " << std::endl
      << "  Aromatic rings composed solely of dummy atoms should not be "
         "kekulized"
      << std::endl;
  {  // basics
    std::string smiles = "*:1:*:*:*:*:*:1";
    RWMol *m = SmilesToMol(smiles, false);
    TEST_ASSERT(m);
    m->updatePropertyCache();
    MolOps::Kekulize(*m);
    for (unsigned int i = 0; i < m->getNumBonds(); ++i) {
      TEST_ASSERT(m->getBondWithIdx(i)->getBondType() == Bond::AROMATIC);
    }
    delete m;
  }

  {  // fused rings where one is kekulized
    std::string smiles = "*:1:*:*:*:*:2:*:1cccc2";
    RWMol *m = SmilesToMol(smiles, false);
    TEST_ASSERT(m);
    m->updatePropertyCache();
    MolOps::Kekulize(*m);
    TEST_ASSERT(m->getBondBetweenAtoms(0, 1)->getBondType() == Bond::AROMATIC);
    TEST_ASSERT(m->getBondBetweenAtoms(6, 7)->getBondType() != Bond::AROMATIC);
    delete m;
  }

  BOOST_LOG(rdInfoLog) << "Finished" << std::endl;
}

void testGithub1439() {
  BOOST_LOG(rdInfoLog)
      << "-----------------------\n Testing github issue 1439: " << std::endl
      << "RemoveHs() removes H atom attached to dummy if it came from AddHs()"
      << std::endl;
  {  // basics
    std::string smiles = "F";
    RWMol *m = SmilesToMol(smiles);
    TEST_ASSERT(m);
    MolOps::addHs(*m);
    TEST_ASSERT(m->getNumAtoms() == 2);
    m->getAtomWithIdx(0)->setAtomicNum(0);
    MolOps::removeHs(*m);
    TEST_ASSERT(m->getNumAtoms() == 2);
    delete m;
  }
  BOOST_LOG(rdInfoLog) << "Finished" << std::endl;
}

int main() {
  RDLog::InitLogs();
// boost::logging::enable_logs("rdApp.debug");

#if 1
  test1();
  test2();
  test3();
  test4();
  test5();
  // test6();
  test7();
  test8();
  test9();
  test10();
  test12();
  testIssue183();
  testIssue188();
  testIssue189();
  testShortestPath();
  testIssue190();
  testIssue211();
  testIssue210();
  testIssue212();
  testAddHsCoords();
  testAddConformers();
  testSanitOps();
  testIssue252();
  testIssue276();
  testHsAndAromaticity();
  testSFIssue1694023();
  testSFIssue1719053();
  testSFIssue1811276();
  testSFIssue1836576();
  testChiralityAndRemoveHs();
  testSFIssue1894348();
  testSFIssue1942657();
  testSFIssue1968608();
  testHybridization();
  testAromaticityEdges();
  testSFNetIssue2196817();
  testSFNetIssue2208994();
  testSFNetIssue2313979();
  testSFNetIssue2316677();
  testSFNetIssue2951221();
  testSFNetIssue2952255();
  testSFNetIssue3185548();
  testSFNetIssue3349243();
  testFastFindRings();
  testSanitizeNonringAromatics();
  testSFNetIssue3349243();
  testBasicCanon();
  testSFNetIssue3549146();
  testSFNetIssue249();
  testSFNetIssue256();
  testSFNetIssue266();
  testSFNetIssue266();
  testSFNetIssue272();
  testGitHubIssue8();
  testGitHubIssue42();
  testGitHubIssue65();
  testGitHubIssue72();
  testRenumberAtoms();
  testGithubIssue141();
  testZBO();
  testMolAssignment();

  testAtomAtomMatch();
  testGithubIssue190();
  testMolFragsWithQuery();
  test11();
  testGithubIssue418();
  testGithubIssue432();
  testGithubIssue443();
  testGithubIssue447();
  testGetMolFrags();
  testGithubIssue510();
  testGithubIssue526();
  testGithubIssue539();
  testGithubIssue678();
  testGithubIssue717();
  testGithubIssue754();
  testGithubIssue805();
  testGithubIssue518();
  testKekulizeErrorReporting();
  testGithubIssue868();
  testSimpleAromaticity();
  testCustomAromaticity();
  testGithubIssue908();
  testGithubIssue962();

  testGithubIssue1021();
  testGithubIssue607();
  testAdjustQueryProperties();
  testGithubIssue1204();
  testPotentialStereoBonds();
  testSetBondStereo();
#endif

  testBondSetStereoAtoms();
  testGithub1478();
  testGithub1439();

  return 0;
}<|MERGE_RESOLUTION|>--- conflicted
+++ resolved
@@ -4808,7 +4808,7 @@
     RWMol *m = SmilesToMol(smiles);
     TEST_ASSERT(m);
     TEST_ASSERT(m->getNumAtoms() == 8);
-    std::map<int, boost::shared_ptr<ROMol> > res =
+    std::map<int, boost::shared_ptr<ROMol>> res =
         MolOps::getMolFragsWithQuery(*m, getAtNum);
     TEST_ASSERT(res.size() == 3);
     TEST_ASSERT(res.find(6) != res.end());
@@ -4831,7 +4831,7 @@
     std::vector<int> keep;
     keep.push_back(6);
     keep.push_back(8);
-    std::map<int, boost::shared_ptr<ROMol> > res =
+    std::map<int, boost::shared_ptr<ROMol>> res =
         MolOps::getMolFragsWithQuery(*m, getAtNum, true, &keep);
     TEST_ASSERT(res.size() == 2);
     TEST_ASSERT(res.find(6) != res.end());
@@ -4851,7 +4851,7 @@
     std::vector<int> keep;
     keep.push_back(6);
     keep.push_back(8);
-    std::map<int, boost::shared_ptr<ROMol> > res =
+    std::map<int, boost::shared_ptr<ROMol>> res =
         MolOps::getMolFragsWithQuery(*m, getAtNum, true, &keep, true);
     TEST_ASSERT(res.size() == 1);
     TEST_ASSERT(res.find(6) == res.end());
@@ -5496,11 +5496,7 @@
     std::string smiles = "C1CCC1[*:1]";
     ROMol *qm = SmilesToMol(smiles);
     qm->getAtomWithIdx(4)->setProp<int>("foo", 2);
-<<<<<<< HEAD
-    
-=======
-
->>>>>>> 7d4aaf90
+
     TEST_ASSERT(qm);
     TEST_ASSERT(qm->getNumAtoms() == 5);
     ROMol *aqm = MolOps::adjustQueryProperties(*qm);
