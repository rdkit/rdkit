--- conflicted
+++ resolved
@@ -595,14 +595,11 @@
         {"CXH", Matchers::NoCarbonRingHAtomMatcher}
 };
 
-<<<<<<< HEAD
-=======
 // This is an extension of adjustQueryProperties from GraphMol that allows the search of generic groups 
 RDKIT_GENERICGROUPS_EXPORT ROMol *adjustQueryPropertiesWithGenericGroups(
     const ROMol &mol,
     const MolOps::AdjustQueryParameters *inParams=nullptr);
 
->>>>>>> 7053e97a
 //! returns false if any of the molecule's generic atoms are not satisfied in
 /// the current match
 RDKIT_GENERICGROUPS_EXPORT bool genericAtomMatcher(
