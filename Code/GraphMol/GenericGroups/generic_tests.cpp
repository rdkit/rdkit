//
//  Copyright (C) 2021 Greg Landrum
//
//   @@ All Rights Reserved @@
//  This file is part of the RDKit.
//  The contents are covered by the terms of the BSD license
//  which is included in the file license.txt, found at the root
//  of the RDKit source tree.
//
// Tests of handling generics in substructure searching
//

#include "catch.hpp"

#include <tuple>
#include <utility>

#include <GraphMol/RDKitBase.h>
#include <GraphMol/SmilesParse/SmilesParse.h>
#include <GraphMol/SmilesParse/SmilesWrite.h>
#include <GraphMol/Substruct/SubstructMatch.h>
#include <GraphMol/GenericGroups/GenericGroups.h>
#include <GraphMol/FileParsers/FileParsers.h>

using namespace RDKit;

class _IsSubstructOf : public Catch::MatcherBase<const ROMol &> {
  ROMol const *m_mol;
  SubstructMatchParameters m_ps;
  unsigned m_count;

 public:
  _IsSubstructOf(const ROMol &m, unsigned count, SubstructMatchParameters ps)
      : m_mol(&m), m_ps(std::move(ps)), m_count(count) {}

  bool match(const ROMol &query) const override {
    return SubstructMatch(*m_mol, query, m_ps).size() == m_count;
  }

  std::string describe() const override {
    std::ostringstream ss;
    ss << "does not have expected number of matches to "
       << MolToCXSmiles(*m_mol);
    return ss.str();
  }
};

static _IsSubstructOf IsSubstructOf(const ROMol &m, unsigned count,
                                    const SubstructMatchParameters &ps) {
  return _IsSubstructOf(m, count, ps);
}

TEST_CASE("edge cases", "[substructure][generics]") {
  SECTION("basics") {
    auto query = "O=C* |$;Foo_p$|"_smarts;
    REQUIRE(query);
    query->getAtomWithIdx(2)->setProp(common_properties::_QueryAtomGenericLabel,
                                      "Foo");
    std::vector<std::pair<std::string, unsigned>> tests = {
        {"O=CCC", 1}, {"O=CC=C", 1}, {"O=C", 0}};
    SubstructMatchParameters ps;
    ps.useGenericMatchers = true;
    for (const auto &pr : tests) {
      SmilesParserParams smilesParms;
      smilesParms.removeHs = false;
      std::unique_ptr<ROMol> mol{SmilesToMol(pr.first, smilesParms)};
      REQUIRE(mol);
      CHECK_THAT(*query, IsSubstructOf(*mol, pr.second, ps));
    }
  }
}

TEST_CASE("Setting generic queries", "[substructure][generics]") {
  SECTION("cxsmiles") {
    auto m = "CO* |$;foo_p;ARY_p$|"_smiles;
    REQUIRE(m);
    auto atm = m->getAtomWithIdx(2);
    CHECK(atm->hasProp(common_properties::atomLabel));
    GenericGroups::setGenericQueriesFromProperties(*m);
    CHECK(atm->hasProp(common_properties::_QueryAtomGenericLabel));
    CHECK(atm->getProp<std::string>(
              common_properties::_QueryAtomGenericLabel) == "ARY");
    CHECK(!atm->hasProp(common_properties::atomLabel));
    // make sure we didn't remove the other atom label
    CHECK(m->getAtomWithIdx(1)->hasProp(common_properties::atomLabel));
    {
      auto smi = MolToCXSmiles(*m, SmilesWriteParams(),
                               SmilesWrite::CXSmilesFields::CX_ATOM_LABELS);
      CHECK(smi == "*OC |$ARY_p;foo_p;$|");
      std::unique_ptr<ROMol> m2{SmilesToMol(smi)};
      REQUIRE(m2);
      GenericGroups::setGenericQueriesFromProperties(*m2);
      CHECK(m2->getAtomWithIdx(0)->hasProp(
          common_properties::_QueryAtomGenericLabel));
    }
    {
      auto ctab = MolToV3KMolBlock(*m);
      CHECK(ctab.find("ARY") != std::string::npos);
    }
  }
  SECTION("CTAB") {
    auto m = R"CTAB(
  Mrv2108 11042108512D

  0  0  0     0  0            999 V3000
M  V30 BEGIN CTAB
M  V30 COUNTS 7 7 3 0 0
M  V30 BEGIN ATOM
M  V30 1 C -0.0001 0.77 0 0
M  V30 2 N -1.3336 0.0001 0 0
M  V30 3 C -1.3336 -1.54 0 0
M  V30 4 C -0.0001 -2.31 0 0
M  V30 5 C 1.3336 -1.54 0 0
M  V30 6 N 1.3336 0.0001 0 0
M  V30 7 C -0.0001 2.31 0 0
M  V30 END ATOM
M  V30 BEGIN BOND
M  V30 1 2 3 4
M  V30 2 1 4 5
M  V30 3 2 1 2
M  V30 4 1 2 3
M  V30 5 1 1 6
M  V30 6 2 5 6
M  V30 7 1 1 7
M  V30 END BOND
M  V30 BEGIN SGROUP
M  V30 1 SUP 0 -
M  V30 ATOMS=(1 7) -
M  V30 LABEL="AOX"
M  V30 2 DAT 0 ATOMS=(1 6) FIELDNAME=data -
M  V30 FIELDDISP="    1.3336    0.0001    DAU   ALL  0       0" -
M  V30 MRV_FIELDDISP=0 FIELDDATA=value
M  V30 3 SUP 0 -
M  V30 ATOMS=(1 5) -
M  V30 LABEL="carbon"
M  V30 END SGROUP
M  V30 END CTAB
M  END
)CTAB"_ctab;
    REQUIRE(m);
    auto atm = m->getAtomWithIdx(6);
    CHECK(getSubstanceGroups(*m).size() == 3);
    GenericGroups::setGenericQueriesFromProperties(*m);
    CHECK(atm->hasProp(common_properties::_QueryAtomGenericLabel));
    CHECK(atm->getProp<std::string>(
              common_properties::_QueryAtomGenericLabel) == "AOX");
    CHECK(getSubstanceGroups(*m).size() == 2);
    {
      auto smi = MolToCXSmiles(*m, SmilesWriteParams(),
                               SmilesWrite::CXSmilesFields::CX_ATOM_LABELS);
      CHECK(smi == "Cc1ncccn1 |$AOX_p;;;;;;$|");
      std::unique_ptr<ROMol> m2{SmilesToMol(smi)};
      REQUIRE(m2);
      GenericGroups::setGenericQueriesFromProperties(*m2);
      CHECK(m2->getAtomWithIdx(0)->hasProp(
          common_properties::_QueryAtomGenericLabel));
    }

    {
      RWMol m2(*m);
      GenericGroups::convertGenericQueriesToSubstanceGroups(m2);
      CHECK(getSubstanceGroups(m2).size() == getSubstanceGroups(*m).size() + 1);
      CHECK(!m2.getAtomWithIdx(0)->hasProp(
          common_properties::_QueryAtomGenericLabel));
    }
    {
      auto ctab = MolToV3KMolBlock(*m);
      CHECK(ctab.find("AOX") != std::string::npos);
    }
  }
}

namespace {
bool no_match(const ROMol &mol, const std::vector<unsigned int> &ids) {
  RDUNUSED_PARAM(mol);
  RDUNUSED_PARAM(ids);
  return false;
}
bool always_match(const ROMol &mol, const std::vector<unsigned int> &ids) {
  RDUNUSED_PARAM(mol);
  RDUNUSED_PARAM(ids);
  return true;
}
}  // namespace

TEST_CASE("generics are compatible with extraFinalChecks",
          "[substructure][generics]") {
  SECTION("basics") {
    auto query = "O=C*"_smarts;
    REQUIRE(query);
    std::vector<std::string> labels = {"Heteroaryl", "HAR"};
    for (auto label : labels) {
      query->getAtomWithIdx(2)->setProp(
          common_properties::_QueryAtomGenericLabel, label);
      std::vector<std::pair<std::string, unsigned>> tests = {
          {"O=CC1OC1", 0},          {"O=CCC1COC1", 0},  {"O=CC1CCC2C1CNC2", 0},
          {"O=Cc1cccc2c1ccnc2", 1}, {"O=Cc1ccccc1", 0}, {"O=Cc1cccnc1", 1},

      };
      SubstructMatchParameters ps;
      ps.useGenericMatchers = true;
      ps.extraFinalCheck = always_match;
      for (const auto &pr : tests) {
        SmilesParserParams smilesParms;
        smilesParms.removeHs = false;
        std::unique_ptr<ROMol> mol{SmilesToMol(pr.first, smilesParms)};
        REQUIRE(mol);
        CHECK_THAT(*query, IsSubstructOf(*mol, pr.second, ps));
      }
      ps.extraFinalCheck = no_match;
      for (const auto &pr : tests) {
        SmilesParserParams smilesParms;
        smilesParms.removeHs = false;
        std::unique_ptr<ROMol> mol{SmilesToMol(pr.first, smilesParms)};
        REQUIRE(mol);
        CHECK_THAT(*query, IsSubstructOf(*mol, 0, ps));
      }
    }
  }
}

<<<<<<< HEAD
std::string getCXSmilesQuery(const std::string groupToTest) {
  std::ostringstream out;

  out << "*C=O |$" << groupToTest << ";;$|";
  return out.str();
}

std::string getMolQuery(const std::string groupToTest,
                        bool supGroupFlag = false) {
  std::ostringstream out;

  if (!supGroupFlag) {
    // pad the groupToTest with spaces to make it 3 characters long
    std::string groupToTestPadded = groupToTest;
    while (groupToTestPadded.length() < 3) {
      groupToTestPadded += " ";
    }

    out << R"MOLQQQ(
  Ketcher  3212315322D 1   1.00000     0.00000     0

  3  2  0  0  0  0  0  0  0  0999 V2000
    9.2250   -1.6000    0.0000 O   0  0  0  0  0  0  0  0  0  0  0  0
   10.0910   -2.1000    0.0000 C   0  0  0  0  0  0  0  0  0  0  0  0
   10.9570   -1.6000    0.0000 )MOLQQQ"
        << groupToTestPadded << R"MOLQQQ( 0  0  0  0  0  0  0  0  0  0  0  0
  1  2  2  0     0  0
  2  3  1  0     0  0
M  END
)MOLQQQ";

  } else {
    out << R"MOLQQQ(
  Ketcher  3202311 72D 1   1.00000     0.00000     0

  3  2  0  0  0  0  0  0  0  0999 V2000
    6.3840   61.5000    0.0000 O   0  0  0  0  0  0  0  0  0  0  0  0
    7.2500   61.0000    0.0000 C   0  0  0  0  0  0  0  0  0  0  0  0
    8.1160   61.5000    0.0000 *   0  0  0  0  0  0  0  0  0  0  0  0
  1  2  2  0     0  0
  2  3  1  0     0  0
M  STY  1   1 SUP
M  SLB  1   1   1
M  SAL   1  1   3
M  SBL   1  1   2
M  SMT   1 )MOLQQQ"
        << groupToTest << R"MOLQQQ(
M  END
)MOLQQQ";
  }

  return out.str();
}

void runTest(RWMol *query,
             std::vector<std::pair<std::string, unsigned>> &tests) {
  GenericGroups::setGenericQueriesFromProperties(*query, true, true);

  SubstructMatchParameters ps;
  ps.useGenericMatchers = true;
  ps.extraFinalCheck = always_match;
  for (const auto &pr : tests) {
    SmilesParserParams smilesParms;
    smilesParms.removeHs = false;
    std::unique_ptr<ROMol> mol{SmilesToMol(pr.first, smilesParms)};
    REQUIRE(mol);
    CHECK_THAT(*query, IsSubstructOf(*mol, pr.second, ps));
  }
  ps.extraFinalCheck = no_match;
  for (const auto &pr : tests) {
    SmilesParserParams smilesParms;
    smilesParms.removeHs = false;
    std::unique_ptr<ROMol> mol{SmilesToMol(pr.first, smilesParms)};
    REQUIRE(mol);
    CHECK_THAT(*query, IsSubstructOf(*mol, 0, ps));
  }
}

void runCxsmilesTest(const std::string groupToTest,
                     std::vector<std::pair<std::string, unsigned>> &tests,
                     bool manualInsertOfGroupFlag = false) {
  std::unique_ptr<RWMol> query;
  if (!manualInsertOfGroupFlag) {
    std::string queryString = getCXSmilesQuery(groupToTest);
    query = std::unique_ptr<RWMol>(SmartsToMol(queryString));
  } else {
    query = std::unique_ptr<RWMol>(SmartsToMol("*C=O |$;;$|"));
    query->getAtomWithIdx(0)->setProp(RDKit::common_properties::atomLabel,
                                      groupToTest);
  }
  runTest(query.get(), tests);
}

void runMolTest(const std::string groupToTest,
                std::vector<std::pair<std::string, unsigned>> &tests,
                bool supGroupFlag) {
  std::string queryString = getMolQuery(groupToTest, supGroupFlag);
  auto query =
      std::unique_ptr<RWMol>(MolBlockToMol(queryString, false, false, false));
  runTest(query.get(), tests);
}

void runTest(const std::string groupToTest,
             std::vector<std::pair<std::string, unsigned>> &tests) {
  runCxsmilesTest(groupToTest, tests, false);
  runCxsmilesTest(groupToTest, tests, true);
  runMolTest(groupToTest, tests, true);
  if (groupToTest.size() <= 3) {
    runMolTest(groupToTest, tests, false);
  }
  runMolTest(groupToTest, tests, true);
}

TEST_CASE("alkyl", "[substructure][generics]") {
  SECTION("Basics") {
    std::vector<std::pair<std::string, unsigned>> tests = {
        {"O=CCC", 1},  {"O=CC=C", 0},        {"O=CCC=C", 0},
        {"O=CCO", 0},  {"O=CC", 1},          {"O=CC[H]", 1},
        {"O=C[H]", 0}, {"O=CC.CC(C=O)C", 2}, {"O=CCC1CC1", 0}};
    runTest("Alkyl", tests);
    runTest("ALK", tests);
  }
}
TEST_CASE("alkyl or h", "[substructure][generics]") {
  SECTION("Basics") {
    std::vector<std::pair<std::string, unsigned>> tests = {
        {"O=CCC", 1},  {"O=CC=C", 0},        {"O=CCC=C", 0},
        {"O=CCO", 0},  {"O=CC", 1},          {"O=CC[H]", 1},
        {"O=C[H]", 1}, {"O=CC.CC(C=O)C", 2}, {"O=CCC1CC1", 0}};
    runTest("AlkylH", tests);
    runTest("ALH", tests);
  }
}

TEST_CASE("carboacyclic", "[substructure][generics]") {
  SECTION("basics") {
    std::vector<std::pair<std::string, unsigned>> tests = {
        {"O=CC1CC1", 0}, {"O=CCCCC1CCC1", 0},
        {"O=CCCCC", 1},  {"O=CC([H])([H])([H])", 1},
        {"O=CCCCO", 0},  {"O=C[H]", 0},
    };
    runTest("Carboacyclic", tests);
    runTest("ABC", tests);
  }
}
TEST_CASE("carboacyclic or h", "[substructure][generics]") {
  SECTION("basics") {
    std::vector<std::pair<std::string, unsigned>> tests = {
        {"O=CC1CC1", 0}, {"O=CCCCC1CCC1", 0},
        {"O=CCCCC", 1},  {"O=CC([H])([H])([H])", 1},
        {"O=CCCCO", 0},  {"O=C[H]", 1},
    };
    runTest("CarboacyclicH", tests);
    runTest("ABH", tests);
  }
}
TEST_CASE("acyclic", "[substructure][generics]") {
  SECTION("basics") {
    std::vector<std::pair<std::string, unsigned>> tests = {
        {"O=CC1CC1", 0}, {"O=CCCCC1CCC1", 0}, {"O=CCCCC", 1},
        {"O=CCCCO", 1},  {"O=C[H]", 0},
    };
    runTest("Acyclic", tests);
    runTest("ACY", tests);
  }
}

TEST_CASE("acyclic or h", "[substructure][generics]") {
  SECTION("basics") {
    std::vector<std::pair<std::string, unsigned>> tests = {
        {"O=CC1CC1", 0}, {"O=CCCCC1CCC1", 0}, {"O=CCCCC", 1},
        {"O=CCCCO", 1},  {"O=C[H]", 1},
    };
    runTest("AcyclicH", tests);
    runTest("ACH", tests);
  }
}

TEST_CASE("Alkenyl", "[substructure][generics]") {
  SECTION("basics") {
    std::vector<std::pair<std::string, unsigned>> tests = {
        {"O=CCC", 0},  {"O=CC=C", 1},    {"O=CCC=C", 1},     {"O=CCC#C", 0},
        {"O=CC=N", 0}, {"O=CC=C[H]", 1}, {"O=CCC1CC=C1", 0}, {"O=C[H]", 0}};

    runTest("Alkenyl", tests);
    runTest("AEL", tests);
  }
}
TEST_CASE("Alkenyl or h", "[substructure][generics]") {
  SECTION("basics") {
    std::vector<std::pair<std::string, unsigned>> tests = {
        {"O=CCC", 0},  {"O=CC=C", 1},    {"O=CCC=C", 1},     {"O=CCC#C", 0},
        {"O=CC=N", 0}, {"O=CC=C[H]", 1}, {"O=CCC1CC=C1", 0}, {"O=C[H]", 1}};

    runTest("AlkenylH", tests);
    runTest("AEH", tests);
  }
}

TEST_CASE("Alkynyl", "[substructure][generics]") {
  SECTION("basics") {
    std::vector<std::pair<std::string, unsigned>> tests = {
        {"O=CCC", 0},       {"O=CC#C", 1},     {"O=CCC#C", 1},
        {"O=CCC=C", 0},     {"O=CC#N", 0},     {"O=CC#C[H]", 1},
        {"O=CCC1CC#C1", 0}, {"O=C([H])[H]", 0}};
    runTest("Alkynyl", tests);
    runTest("AYL", tests);
  }
}
TEST_CASE("Alkynyl or h", "[substructure][generics]") {
  SECTION("basics") {
    std::vector<std::pair<std::string, unsigned>> tests = {
        {"O=CCC", 0},       {"O=CC#C", 1},     {"O=CCC#C", 1},
        {"O=CCC=C", 0},     {"O=CC#N", 0},     {"O=CC#C[H]", 1},
        {"O=CCC1CC#C1", 0}, {"O=C([H])[H]", 2}};

    runTest("AlkynylH", tests);
    runTest("AYH", tests);
  }
}

TEST_CASE("Heteroacyclic", "[substructure][generics]") {
  SECTION("basics") {
    std::vector<std::pair<std::string, unsigned>> tests = {
        {"O=CC1OC1", 0}, {"O=CCCCC1CCC1", 0}, {"O=CCCCC", 0},
        {"O=CCCCO", 1},  {"O=C[H]", 0},
    };
    runTest("Heteroacyclic", tests);
    runTest("AHC", tests);
  }
}
TEST_CASE("Heteroacyclic or h", "[substructure][generics]") {
  SECTION("basics") {
    std::vector<std::pair<std::string, unsigned>> tests = {
        {"O=CC1OC1", 0}, {"O=CCCCC1CCC1", 0}, {"O=CCCCC", 0},
        {"O=CCCCO", 1},  {"O=C[H]", 1},
    };
    runTest("HeteroacyclicH", tests);
    runTest("AHH", tests);
  }
}

TEST_CASE("alkoxy", "[substructure][generics]") {
  SECTION("basics") {
    std::vector<std::pair<std::string, unsigned>> tests = {
        {"O=CCC", 0},   {"O=COC", 1},     {"O=COC=C", 0},
        {"O=COC=C", 0}, {"O=COCO", 0},    {"O=CO", 0},
        {"O=CO[H]", 0}, {"O=COC1CC1", 0}, {"O=C([H])[H]", 0}};

    runTest("Alkoxy", tests);
    runTest("AOX", tests);
  }
}

TEST_CASE("alkoxy or H", "[substructure][generics]") {
  SECTION("basics") {
    std::vector<std::pair<std::string, unsigned>> tests = {
        {"O=CCC", 0},   {"O=COC", 1},     {"O=COC=C", 0},
        {"O=COC=C", 0}, {"O=COCO", 0},    {"O=CO", 0},
        {"O=CO[H]", 0}, {"O=COC1CC1", 0}, {"O=C([H])[H]", 2}};

    runTest("AlkoxyH", tests);
    runTest("AOH", tests);
  }
}

TEST_CASE("carboaryl", "[substructure][generics]") {
  SECTION("basics") {
    std::vector<std::pair<std::string, unsigned>> tests = {
        {"O=CC1CCCCC1", 0},          {"O=Cc1ccccc1", 1},
        {"O=CC1=CC=CC2=C1CCCC2", 0}, {"O=Cc1cccnc1", 0},
        {"O=CC1=CC=CC2=C1CCNC2", 0}, {"O=C([H])[H]", 0}};

    runTest("Carboaryl", tests);
    runTest("ARY", tests);
  }
}
TEST_CASE("carboaryl or H", "[substructure][generics]") {
  SECTION("basics") {
    std::vector<std::pair<std::string, unsigned>> tests = {
        {"O=CC1CCCCC1", 0},          {"O=Cc1ccccc1", 1},
        {"O=CC1=CC=CC2=C1CCCC2", 0}, {"O=Cc1cccnc1", 0},
        {"O=CC1=CC=CC2=C1CCNC2", 0}, {"O=C([H])[H]", 2}};

    runTest("CarboarylH", tests);
    runTest("ARH", tests);
  }
}

TEST_CASE("cycloalkyl", "[substructure][generics]") {
  SECTION("basics") {
    std::vector<std::pair<std::string, unsigned>> tests = {
        {"O=CCC", 0},           {"O=CC1CC1", 1},
        {"O=CC1C(O)C1", 1},     {"O=CCC1CC1", 0},
        {"O=CC1C=C1", 0},       {"O=CC1OC1", 0},
        {"O=CC1CC(=O)C1", 1},   {"O=CC1CC2CCC1CC2", 1},
        {"O=CC1CC2CCC1NC2", 0}, {"O=CC1CCCC2CC=CCC12", 0},
        {"O=C([H])[H]", 0}};
    runTest("Carbocycloalkyl", tests);
    runTest("CAL", tests);
  }
}

TEST_CASE("cycloalkyl or H", "[substructure][generics]") {
  SECTION("basics") {
    std::vector<std::pair<std::string, unsigned>> tests = {
        {"O=CCC", 0},           {"O=CC1CC1", 1},
        {"O=CC1C(O)C1", 1},     {"O=CCC1CC1", 0},
        {"O=CC1C=C1", 0},       {"O=CC1OC1", 0},
        {"O=CC1CC(=O)C1", 1},   {"O=CC1CC2CCC1CC2", 1},
        {"O=CC1CC2CCC1NC2", 0}, {"O=CC1CCCC2CC=CCC12", 0},
        {"O=C([H])[H]", 2}};
    runTest("CarbocycloalkylH", tests);
    runTest("CAH", tests);
  }
}

TEST_CASE("carbocyclic", "[substructure][generics]") {
  SECTION("basics") {
    std::vector<std::pair<std::string, unsigned>> tests = {
        {"O=CC1CCCCC1", 1},    {"O=Cc1ccccc1", 1},
        {"O=Cc1ccc(O)cc1", 1}, {"O=CC1=CC=CC2=C1CCCC2", 1},
        {"O=Cc1cccnc1", 0},    {"O=CC1=CC=CC2=C1CCNC2", 0},
        {"O=C([H])[H]", 0},
    };
    runTest("Carbocyclic", tests);
    runTest("CBC", tests);
  }
}

TEST_CASE("carbocyclic or H", "[substructure][generics]") {
  SECTION("basics") {
    std::vector<std::pair<std::string, unsigned>> tests = {
        {"O=CC1CCCCC1", 1},    {"O=Cc1ccccc1", 1},
        {"O=Cc1ccc(O)cc1", 1}, {"O=CC1=CC=CC2=C1CCCC2", 1},
        {"O=Cc1cccnc1", 0},    {"O=CC1=CC=CC2=C1CCNC2", 0},
        {"O=C([H])[H]", 2},
    };
    runTest("CarbocyclicH", tests);
    runTest("CBH", tests);
  }
}

TEST_CASE("cycloalkenyl", "[substructure][generics]") {
  SECTION("basics") {
    std::vector<std::pair<std::string, unsigned>> tests = {
        {"O=CCC", 0},
        {"O=Cc1ccccc1", 1},
        {"O=CC1CC=CCC1", 1},
        {"O=CC1CC2CCC1CC2", 0},
        {"O=CC1CC2CCC1C=C2", 0},  // <- one of the SSSR rings doesn't match
        {"O=CC1CC2C=CC1NC2", 0},
        {"O=CC1CCCC2=C1CCCC2", 1},
        {"O=CC1CC=CC2C1C=CC1CCC=CC21", 1},
        {"O=CC1CC=CC2C1C=CC1CNC=CC21", 0},
        {"O=C([H])[H]", 0},
    };
    runTest("Carbocycloalkenyl", tests);
    runTest("CEL", tests);
  }
}

TEST_CASE("cycloalkenyl or H", "[substructure][generics]") {
  SECTION("basics") {
    std::vector<std::pair<std::string, unsigned>> tests = {
        {"O=CCC", 0},
        {"O=Cc1ccccc1", 1},
        {"O=CC1CC=CCC1", 1},
        {"O=CC1CC2CCC1CC2", 0},
        {"O=CC1CC2CCC1C=C2", 0},  // <- one of the SSSR
                                  // rings doesn't match
        {"O=CC1CC2C=CC1NC2", 0},
        {"O=CC1CCCC2=C1CCCC2", 1},
        {"O=CC1CC=CC2C1C=CC1CCC=CC21", 1},
        {"O=CC1CC=CC2C1C=CC1CNC=CC21", 0},
        {"O=C([H])[H]", 2},
    };
    runTest("CarbocycloalkenylH", tests);
    runTest("CEH", tests);
  }
}

TEST_CASE("heterocyclic", "[substructure][generics]") {
  SECTION("basics") {
    std::vector<std::pair<std::string, unsigned>> tests = {
        {"O=CC1OC1", 1},        {"O=CC1CC1", 0},    {"O=CCC1COC1", 0},
        {"O=CC1CCC2C1CNC2", 1}, {"O=Cc1ccccc1", 0}, {"O=Cc1cccnc1", 1},
        {"O=C([H])[H]", 0},
    };
    runTest("Heterocyclic", tests);
    runTest("CHC", tests);
  }
}
TEST_CASE("heterocyclic or H", "[substructure][generics]") {
  SECTION("basics") {
    std::vector<std::pair<std::string, unsigned>> tests = {
        {"O=CC1OC1", 1},        {"O=CC1CC1", 0},    {"O=CCC1COC1", 0},
        {"O=CC1CCC2C1CNC2", 1}, {"O=Cc1ccccc1", 0}, {"O=Cc1cccnc1", 1},
        {"O=C([H])[H]", 2},
    };
    runTest("HeterocyclicH", tests);
    runTest("CHH", tests);
  }
}

TEST_CASE("no carbon ring", "[substructure][generics]") {
  SECTION("basics") {
    std::vector<std::pair<std::string, unsigned>> tests = {
        {"O=CN1NC1", 0},       {"O=CN1NN1", 1},       {"O=CCN1NNN1", 0},
        {"O=CN1NNNN2N1N2", 1}, {"O=CN1NNNN2N1C2", 0}, {"O=CNNN", 0},
        {"O=C1NNN1", 0},       {"O=C([H])[H]", 0},
    };
    runTest("NoCarbonRing", tests);
    runTest("CXX", tests);
  }
}

TEST_CASE("no carbon ring or H", "[substructure][generics]") {
  SECTION("basics") {
    std::vector<std::pair<std::string, unsigned>> tests = {
        {"O=CN1NC1", 0},       {"O=CN1NN1", 1},       {"O=CCN1NNN1", 0},
        {"O=CN1NNNN2N1N2", 1}, {"O=CN1NNNN2N1C2", 0}, {"O=CNNN", 0},
        {"O=C1NNN1", 0},       {"O=C([H])[H]", 2},
    };
    runTest("NoCarbonRingH", tests);
    runTest("CXH", tests);
  }
}

TEST_CASE("cyclic", "[substructure][generics]") {
  SECTION("basics") {
    std::vector<std::pair<std::string, unsigned>> tests = {
        {"O=CC1CCC1", 1},       {"O=C1CCCC1", 0},   {"O=CCC1CCC1", 0},
        {"O=CC1CNC1", 1},       {"O=Cc1ccccc1", 1}, {"O=CC1CC2C1C2", 1},
        {"O=CC1CC2CCC1CC2", 1}, {"O=C([H])[H]", 0},
    };
    runTest("Cyclic", tests);
    runTest("CYC", tests);
  }
}

TEST_CASE("cyclic or H", "[substructure][generics]") {
  SECTION("basics") {
    std::vector<std::pair<std::string, unsigned>> tests = {
        {"O=CC1CCC1", 1},       {"O=C1CCCC1", 0},   {"O=CCC1CCC1", 0},
        {"O=CC1CNC1", 1},       {"O=Cc1ccccc1", 1}, {"O=CC1CC2C1C2", 1},
        {"O=CC1CC2CCC1CC2", 1}, {"O=C([H])[H]", 2},
    };
    runTest("CyclicH", tests);
    runTest("CYH", tests);
  }
}

TEST_CASE("heteroaryl", "[substructure][generics]") {
  SECTION("basics") {
    std::string query = "*C=O |$HAH;;$|";
    std::vector<std::pair<std::string, unsigned>> tests = {
        {"O=CC1OC1", 0},          {"O=CCC1COC1", 0},  {"O=CC1CCC2C1CNC2", 0},
        {"O=Cc1cccc2c1ccnc2", 1}, {"O=Cc1ccccc1", 0}, {"O=Cc1cccnc1", 1},
        {"O=C([H])[H]", 0},
    };
    runTest("Heteroaryl", tests);
    runTest("HAR", tests);
  }
}

TEST_CASE("heteroaryl or H", "[substructure][generics]") {
  SECTION("basics") {
    std::string query = "*C=O |$HAH;;$|";
    std::vector<std::pair<std::string, unsigned>> tests = {
        {"O=CC1OC1", 0},          {"O=CCC1COC1", 0},  {"O=CC1CCC2C1CNC2", 0},
        {"O=Cc1cccc2c1ccnc2", 1}, {"O=Cc1ccccc1", 0}, {"O=Cc1cccnc1", 1},
        {"O=C([H])[H]", 2},
    };
    runTest("HeteroarylH", tests);
    runTest("HAH", tests);
  }
}

TEST_CASE("group", "[substructure][generics]") {
  SECTION("basics") {
    std::vector<std::pair<std::string, unsigned>> tests = {
        {"O=CC1CCC1", 1},       {"O=CCCCC", 1},     {"O=CCC1CCC1", 1},
        {"O=CC1CNC1", 1},       {"O=Cc1ccccc1", 1}, {"O=CC1CC2C1C2", 1},
        {"O=CC1CC2CCC1CC2", 1}, {"O=C([H])[H]", 0},
    };
    runTest("Group", tests);
    runTest("G", tests);
  }
}

TEST_CASE("group or H", "[substructure][generics]") {
  SECTION("basics") {
    std::vector<std::pair<std::string, unsigned>> tests = {
        {"O=CC1CCC1", 1},       {"O=CCCCC", 1},     {"O=CCC1CCC1", 1},
        {"O=CC1CNC1", 1},       {"O=Cc1ccccc1", 1}, {"O=CC1CC2C1C2", 1},
        {"O=CC1CC2CCC1CC2", 1}, {"O=C([H])[H]", 2},
    };
    runTest("GroupH", tests);
    runTest("GH", tests);
  }
}

TEST_CASE("group with ring", "[substructure][generics]") {
  SECTION("basics") {
    std::vector<std::pair<std::string, unsigned>> tests = {
        {"O=CCCCC", 0},     {"O=CCC1CCC1", 1},   {"O=CC1CNC1", 1},
        {"O=Cc1ccccc1", 1}, {"O=CC1CC2C1C2", 1}, {"O=CC1CC2CCC1CC2", 1},
        {"O=C([H])[H]", 0},
    };
    runTest("Group*", tests);
    runTest("G*", tests);
  }
}

TEST_CASE("group with ring or H", "[substructure][generics]") {
  SECTION("basics") {
    std::vector<std::pair<std::string, unsigned>> tests = {
        {"O=CC1CCC1", 1},       {"O=CCCCC", 0},     {"O=CCC1CCC1", 1},
        {"O=CC1CNC1", 1},       {"O=Cc1ccccc1", 1}, {"O=CC1CC2C1C2", 1},
        {"O=CC1CC2CCC1CC2", 1}, {"O=C([H])[H]", 2},
    };
    runTest("GroupH*", tests);
    runTest("GH*", tests);
  }
}

TEST_CASE("from mol blocks using atom labels") {
  SECTION("basics") {
    auto qry = R"CTAB(
  Mrv2211 08032317212D          

  0  0  0     0  0            999 V3000
M  V30 BEGIN CTAB
M  V30 COUNTS 2 1 0 0 0
M  V30 BEGIN ATOM
M  V30 1 C -6.5833 1.9167 0 0
M  V30 2 ARY -5.2497 2.6867 0 0
=======
void testGenericQueries() {
  BOOST_LOG(rdInfoLog) << "-----------------------\n Testing generic queries: "
                          "Set GenericQueriesFromProperties"
                       << std::endl;
  auto query = R"CTAB(alkquery.mol
Generated by WebMolKit

  0  0  0     0  0            999 V3000
M  V30 BEGIN CTAB
M  V30 COUNTS 2 1 1 0 1
M  V30 BEGIN ATOM
M  V30 1 O 7.4214 -9.6318 0.0000 0
M  V30 2 * 8.5430 -10.2809 0.0000 0
>>>>>>> 7053e97a
M  V30 END ATOM
M  V30 BEGIN BOND
M  V30 1 1 1 2
M  V30 END BOND
<<<<<<< HEAD
M  V30 END CTAB
M  END
)CTAB"_ctab;
    REQUIRE(qry);

    SubstructMatchParameters ps;
    ps.useGenericMatchers = true;
    auto m1 = "CC"_smiles;
    REQUIRE(m1);
    auto m2 = "Cc1ccccc1"_smiles;
    REQUIRE(m2);

    CHECK(SubstructMatch(*m1, *qry, ps).empty());
    CHECK(SubstructMatch(*m2, *qry, ps).empty());

    GenericGroups::setGenericQueriesFromProperties(*qry, true);
    CHECK(SubstructMatch(*m1, *qry, ps).empty());
    CHECK(SubstructMatch(*m2, *qry, ps).size() == 1);
  }
=======
M  V30 BEGIN SGROUP
M  V30 1 SUP 0 LABEL=ALK ATOMS=(1 2)
M  V30 END SGROUP
M  V30 END CTAB
M  END)CTAB"_ctab;

  TEST_ASSERT(query);

  std::string target_smi{"c1c(OF)cccc1"};
  std::unique_ptr<RWMol> t{SmilesToMol(target_smi)};
  TEST_ASSERT(t);

  MolOps::AdjustQueryParameters params;
  auto m = new RWMol(*query);

  TEST_ASSERT(m);

  MolOps::adjustQueryProperties(*m, &params);
  SubstructMatchParameters params_match;
  params_match.useQueryQueryMatches = true;
  params_match.useGenericMatchers = true;
  params_match.maxMatches = 1;
  auto matchVect = SubstructMatch(*t, *m, params_match);
  TEST_ASSERT(matchVect.size() == 1);

  delete m;
  m = new RWMol(*query);
  GenericGroups::adjustQueryPropertiesWithGenericGroups(*m, &params);
  matchVect = SubstructMatch(*t, *m, params_match);
  TEST_ASSERT(matchVect.size() == 0);
  delete m;

  m = new RWMol(*query);
  GenericGroups::adjustQueryPropertiesWithGenericGroups(*m);
  matchVect = SubstructMatch(*t, *m, params_match);
  TEST_ASSERT(matchVect.size() == 0);
  delete m;
>>>>>>> 7053e97a
}<|MERGE_RESOLUTION|>--- conflicted
+++ resolved
@@ -219,7 +219,6 @@
   }
 }
 
-<<<<<<< HEAD
 std::string getCXSmilesQuery(const std::string groupToTest) {
   std::ostringstream out;
 
@@ -747,6 +746,7 @@
   }
 }
 
+
 TEST_CASE("from mol blocks using atom labels") {
   SECTION("basics") {
     auto qry = R"CTAB(
@@ -758,7 +758,31 @@
 M  V30 BEGIN ATOM
 M  V30 1 C -6.5833 1.9167 0 0
 M  V30 2 ARY -5.2497 2.6867 0 0
-=======
+M  V30 END ATOM
+M  V30 BEGIN BOND
+M  V30 1 1 1 2
+M  V30 END BOND
+M  V30 END CTAB
+M  END
+)CTAB"_ctab;
+    REQUIRE(qry);
+
+    SubstructMatchParameters ps;
+    ps.useGenericMatchers = true;
+    auto m1 = "CC"_smiles;
+    REQUIRE(m1);
+    auto m2 = "Cc1ccccc1"_smiles;
+    REQUIRE(m2);
+
+    CHECK(SubstructMatch(*m1, *qry, ps).empty());
+    CHECK(SubstructMatch(*m2, *qry, ps).empty());
+
+    GenericGroups::setGenericQueriesFromProperties(*qry, true);
+    CHECK(SubstructMatch(*m1, *qry, ps).empty());
+    CHECK(SubstructMatch(*m2, *qry, ps).size() == 1);
+  }
+}
+
 void testGenericQueries() {
   BOOST_LOG(rdInfoLog) << "-----------------------\n Testing generic queries: "
                           "Set GenericQueriesFromProperties"
@@ -772,32 +796,10 @@
 M  V30 BEGIN ATOM
 M  V30 1 O 7.4214 -9.6318 0.0000 0
 M  V30 2 * 8.5430 -10.2809 0.0000 0
->>>>>>> 7053e97a
 M  V30 END ATOM
 M  V30 BEGIN BOND
 M  V30 1 1 1 2
 M  V30 END BOND
-<<<<<<< HEAD
-M  V30 END CTAB
-M  END
-)CTAB"_ctab;
-    REQUIRE(qry);
-
-    SubstructMatchParameters ps;
-    ps.useGenericMatchers = true;
-    auto m1 = "CC"_smiles;
-    REQUIRE(m1);
-    auto m2 = "Cc1ccccc1"_smiles;
-    REQUIRE(m2);
-
-    CHECK(SubstructMatch(*m1, *qry, ps).empty());
-    CHECK(SubstructMatch(*m2, *qry, ps).empty());
-
-    GenericGroups::setGenericQueriesFromProperties(*qry, true);
-    CHECK(SubstructMatch(*m1, *qry, ps).empty());
-    CHECK(SubstructMatch(*m2, *qry, ps).size() == 1);
-  }
-=======
 M  V30 BEGIN SGROUP
 M  V30 1 SUP 0 LABEL=ALK ATOMS=(1 2)
 M  V30 END SGROUP
@@ -835,5 +837,4 @@
   matchVect = SubstructMatch(*t, *m, params_match);
   TEST_ASSERT(matchVect.size() == 0);
   delete m;
->>>>>>> 7053e97a
 }