//
//  Copyright (C) 2017 Novartis Institutes for BioMedical Research
//
//   @@ All Rights Reserved @@
//  This file is part of the RDKit.
//  The contents are covered by the terms of the BSD license
//  which is included in the file license.txt, found at the root
//  of the RDKit source tree.
//
#include "RGroupUtils.h"
#include <boost/format.hpp>
#include <GraphMol/SmilesParse/SmilesWrite.h>
#include <GraphMol/SmilesParse/SmartsWrite.h>

namespace RDKit {
std::string labellingToString(Labelling type) {
  switch (type) {
    case Labelling::RGROUP_LABELS:
      return "RGroupLabels";
    case Labelling::ISOTOPE_LABELS:
      return "IsotopeLabels";
    case Labelling::ATOMMAP_LABELS:
      return "AtomMapLabels";
    case Labelling::INDEX_LABELS:
      return "IndexLabels";
    case Labelling::DUMMY_LABELS:
      return "DummyLabels";
    case Labelling::INTERNAL_LABELS:
      return "InternalLabels";
  }
  return "unknown";
}

// Return the current set of rlabels for the molecule
//  Negative RLabels are ones not assigned by the user and are
//   either set to the index of the atom OR set to the index of
//   the atom from the core with the best MCS.
//  Positive rlabels are user defined (i.e. the user has specified
//   specific R1, R2 etc...
std::map<int, Atom *> getRlabels(const RWMol &mol) {
  std::map<int, Atom *> atoms;

  for (auto atom : mol.atoms()) {
    if (atom->hasProp(RLABEL)) {
      int rlabel = atom->getProp<int>(RLABEL);  // user label
      CHECK_INVARIANT(atoms.find(rlabel) == atoms.end(),
                      "Duplicate labels in rgroup core!");
      atoms[rlabel] = atom;
    }
  }
  return atoms;
}

void clearInputLabels(Atom *atom) {
  // atom->setIsotope(0); Don't want to clear deuterium and things like that if
  // they aren't labels
  atom->setAtomMapNum(0);
  if (atom->hasProp(common_properties::_MolFileRLabel)) {
    atom->clearProp(common_properties::_MolFileRLabel);
  }
}

bool setLabel(Atom *atom, int label, std::set<int> &labels, int &maxLabel,
              bool relabel, Labelling type) {
  if (type == Labelling::ISOTOPE_LABELS) {
    atom->setIsotope(0);
  } else if (type == Labelling::ATOMMAP_LABELS) {
    atom->setAtomMapNum(0);
  } else if (type == Labelling::RGROUP_LABELS) {
    if (atom->hasProp(common_properties::_MolFileRLabel)) {
      atom->clearProp(common_properties::_MolFileRLabel);
      atom->setIsotope(0);
    }
  }

  if (label) {
    if (labels.find(label) != labels.end()) {
      if (relabel) {
        if (type == Labelling::INTERNAL_LABELS) {
          BOOST_LOG(rdWarningLog) << "Relabelling existing label" << std::endl;
        }
        label = maxLabel;
      } else {
        // XXX FIX me - get label id
        throw ValueErrorException(
            std::string("Duplicate label in input, current type is:") +
            labellingToString(type));
      }
    }

    atom->setProp<int>(RLABEL, label);
    atom->setProp<int>(RLABEL_TYPE, static_cast<int>(type));
    labels.insert(label);
    maxLabel = (std::max)(maxLabel, label + 1);
    return true;
  }
  return false;
}

bool isAnyAtomWithMultipleNeighborsOrNotUserRLabel(const Atom &atom) {
  if (atom.getAtomicNum()) return false;
  if (atom.getDegree() > 1) return true;
  auto userRLabel = atom.hasProp(RLABEL) && atom.hasProp(RLABEL_TYPE) &&
                    static_cast<Labelling>(atom.getProp<int>(RLABEL_TYPE)) !=
                        Labelling::INDEX_LABELS;
  return !userRLabel;
}

bool hasDummy(const RWMol &core) {
  for (RWMol::ConstAtomIterator atIt = core.beginAtoms();
       atIt != core.endAtoms(); ++atIt) {
    if ((*atIt)->getAtomicNum() == 0) {
      return true;
    }
  }
  return false;
}
<<<<<<< HEAD
=======

namespace {
std::string MolToText(const ROMol &mol) {
  bool hasQuery = false;
  for (const auto atom : mol.atoms()) {
    if (atom->hasQuery() && atom->getQuery()->getDescription() != "AtomNull") {
      hasQuery = true;
      break;
    }
  }
  if (!hasQuery) {
    for (const auto bond : mol.bonds()) {
      if (bond->hasQuery()) {
        hasQuery = true;
        break;
      }
    }
  }
  if (!hasQuery) {
    return MolToSmiles(mol);
  } else {
    return MolToSmarts(mol);
  }
}
}  // namespace

std::string toJSON(const RGroupRow &rgr, const std::string &prefix) {
  std::string res = prefix + "{\n";
  for (const auto &elem : rgr) {
    auto fmt = boost::format{"  \"%1%\":\"%2%\""} % (elem.first) %
               (MolToText(*elem.second));
    res += prefix + fmt.str() + ",\n";
  }
  res.erase(res.end() - 2, res.end());
  res += "\n" + prefix + "}";
  return res;
}

std::string toJSON(const RGroupRows &rows, const std::string &prefix) {
  std::string res = prefix + "[\n";
  auto rowPrefix = prefix + "  ";
  for (const auto row : rows) {
    res += toJSON(row, rowPrefix) + ",\n";
  }
  res.erase(res.end() - 2, res.end());
  res += "\n" + prefix + "]";
  return res;
}

std::string toJSON(const RGroupColumn &rgr, const std::string &prefix) {
  std::string res = "[\n";
  for (const auto &elem : rgr) {
    auto fmt = boost::format{"  \"%1%\""} % (MolToText(*elem));
    res += prefix + fmt.str() + ",\n";
  }
  res.erase(res.end() - 2, res.end());
  res += "\n" + prefix + "]";
  return res;
}

std::string toJSON(const RGroupColumns &cols, const std::string &prefix) {
  std::string res = prefix + "[\n";
  auto colPrefix = prefix + "  ";
  for (const auto col : cols) {
    auto fmt = boost::format{"  \"%1%\": %2%"} % (col.first) %
               (toJSON(col.second, colPrefix));
    res += prefix + fmt.str() + ",\n";
  }
  res.erase(res.end() - 2, res.end());
  res += "\n" + prefix + "]";
  return res;
}

>>>>>>> c23ea9aa
}  // namespace RDKit<|MERGE_RESOLUTION|>--- conflicted
+++ resolved
@@ -115,8 +115,6 @@
   }
   return false;
 }
-<<<<<<< HEAD
-=======
 
 namespace {
 std::string MolToText(const ROMol &mol) {
@@ -190,5 +188,4 @@
   return res;
 }
 
->>>>>>> c23ea9aa
 }  // namespace RDKit