//  Copyright (c) 2017, Novartis Institutes for BioMedical Research Inc.
//  All rights reserved.
//
// Redistribution and use in source and binary forms, with or without
// modification, are permitted provided that the following conditions are
// met:
//
//     * Redistributions of source code must retain the above copyright
//       notice, this list of conditions and the following disclaimer.
//     * Redistributions in binary form must reproduce the above
//       copyright notice, this list of conditions and the following
//       disclaimer in the documentation and/or other materials provided
//       with the distribution.
//     * Neither the name of Novartis Institutes for BioMedical Research Inc.
//       nor the names of its contributors may be used to endorse or promote
//       products derived from this software without specific prior written
//       permission.
//
// THIS SOFTWARE IS PROVIDED BY THE COPYRIGHT HOLDERS AND CONTRIBUTORS
// "AS IS" AND ANY EXPRESS OR IMPLIED WARRANTIES, INCLUDING, BUT NOT
// LIMITED TO, THE IMPLIED WARRANTIES OF MERCHANTABILITY AND FITNESS FOR
// A PARTICULAR PURPOSE ARE DISCLAIMED. IN NO EVENT SHALL THE COPYRIGHT
// OWNER OR CONTRIBUTORS BE LIABLE FOR ANY DIRECT, INDIRECT, INCIDENTAL,
// SPECIAL, EXEMPLARY, OR CONSEQUENTIAL DAMAGES (INCLUDING, BUT NOT
// LIMITED TO, PROCUREMENT OF SUBSTITUTE GOODS OR SERVICES; LOSS OF USE,
// DATA, OR PROFITS; OR BUSINESS INTERRUPTION) HOWEVER CAUSED AND ON ANY
// THEORY OF LIABILITY, WHETHER IN CONTRACT, STRICT LIABILITY, OR TORT
// (INCLUDING NEGLIGENCE OR OTHERWISE) ARISING IN ANY WAY OUT OF THE USE
// OF THIS SOFTWARE, EVEN IF ADVISED OF THE POSSIBILITY OF SUCH DAMAGE.
//
#include <RDGeneral/test.h>
#include <RDGeneral/RDLog.h>
#include <RDGeneral/utils.h>
#include <GraphMol/RDKitBase.h>
#include <string>
#include <iostream>
#include <GraphMol/SmilesParse/SmilesParse.h>
#include <GraphMol/SmilesParse/SmilesWrite.h>
#include <GraphMol/RGroupDecomposition/RGroupDecomp.h>
#include <GraphMol/FileParsers/FileParsers.h>
#include <GraphMol/FileParsers/MolSupplier.h>
#include <RDGeneral/Exceptions.h>

using namespace RDKit;

void CHECK_RGROUP(RGroupRows::const_iterator &it, std::string expected,
                  bool doassert = true) {
  std::ostringstream str;
  int i = 0;

  for (auto rgroups = it->begin(); rgroups != it->end(); ++rgroups, ++i) {
    if (i) str << " ";
    // rlabel:smiles
    str << rgroups->first << ":" << MolToSmiles(*rgroups->second.get(), true);
  }
  std::string result = str.str();

  if (1 || expected != result) {
    std::cerr << "Expected: " << expected << std::endl;
    std::cerr << "Got:      " << result << std::endl;
  }

  if (doassert) TEST_ASSERT(result == expected);
}

void DUMP_RGROUP(RGroupRows::const_iterator &it, std::string &result) {
  std::ostringstream str;

  for (const auto &rgroups : *it) {
    // rlabel:smiles
    str << rgroups.first << "\t" << MolToSmiles(*rgroups.second.get(), true)
        << "\t";
  }
  std::cerr << str.str() << std::endl;
  result = str.str();
}

const char *symdata[5] = {"c1(Cl)ccccc1", "c1c(Cl)cccc1", "c1c(Cl)cccc1",
                          "c1cc(Cl)ccc1", "c1ccc(Cl)cc1"};

void testSymmetryMatching() {
  BOOST_LOG(rdInfoLog)
      << "********************************************************\n";
  BOOST_LOG(rdInfoLog) << "test rgroup decomp symmetry matching" << std::endl;

  RWMol *core = SmilesToMol("c1ccccc1");
  RGroupDecomposition decomp(*core);
  for (int i = 0; i < 5; ++i) {
    ROMol *mol = SmilesToMol(symdata[i]);
    int res = decomp.add(*mol);
    TEST_ASSERT(res == i);
    delete mol;
  }

  decomp.process();
  RGroupRows rows = decomp.getRGroupsAsRows();

  std::ostringstream str;

  // All Cl's should be labeled with the same rgroup
  for (RGroupRows::const_iterator it = rows.begin(); it != rows.end(); ++it) {
    CHECK_RGROUP(it, "Core:c1ccc([*:1])cc1 R1:Cl[*:1]");
  }
  delete core;
}

const char *matchRGroupOnlyData[5] = {
    "c1(Cl)ccccc1", "c1c(Cl)cccc1",    "c1cc(Cl)ccc1",
    "c1ccc(Cl)cc1", "c1c(Cl)cccc(I)1",
};

void testRGroupOnlyMatching() {
  BOOST_LOG(rdInfoLog)
      << "********************************************************\n";
  BOOST_LOG(rdInfoLog) << "test rgroup decomp rgroup only matching"
                       << std::endl;

  RWMol *core = SmilesToMol("c1ccccc1[1*]");
  RGroupDecompositionParameters params(IsotopeLabels);
  params.onlyMatchAtRGroups = true;

  RGroupDecomposition decomp(*core, params);
  for (int i = 0; i < 5; ++i) {
    ROMol *mol = SmilesToMol(matchRGroupOnlyData[i]);
    int res = decomp.add(*mol);
    if (i < 4) {
      TEST_ASSERT(res == i);
    } else {
      TEST_ASSERT(res == -1);
    }
    delete mol;
  }

  decomp.process();
  RGroupRows rows = decomp.getRGroupsAsRows();
  std::ostringstream str;

  // All Cl's should be labeled with the same rgroup
  int i = 0;
  for (RGroupRows::const_iterator it = rows.begin(); it != rows.end();
       ++it, ++i) {
    CHECK_RGROUP(it, "Core:c1ccc([*:1])cc1 R1:Cl[*:1]");
  }
  delete core;
}

const char *ringData[3] = {"c1cocc1", "c1c[nH]cc1", "c1cscc1"};

const char *ringDataRes[3] = {"Core:c1cc:[*:1]:c1 R1:o(:[*:1]):[*:1]",
                              "Core:c1cc:[*:1]:c1 R1:[H]n(:[*:1]):[*:1]",
                              "Core:c1cc:[*:1]:c1 R1:s(:[*:1]):[*:1]"};

void testRingMatching() {
  BOOST_LOG(rdInfoLog)
      << "********************************************************\n";
  BOOST_LOG(rdInfoLog) << "test rgroup decomp ring matching" << std::endl;

  RWMol *core = SmilesToMol("c1ccc[1*]1");
  RGroupDecompositionParameters params(IsotopeLabels);

  RGroupDecomposition decomp(*core, params);
  for (int i = 0; i < 3; ++i) {
    ROMol *mol = SmilesToMol(ringData[i]);
    int res = decomp.add(*mol);
    TEST_ASSERT(res == i);
    delete mol;
  }

  decomp.process();
  RGroupRows rows = decomp.getRGroupsAsRows();
  std::ostringstream str;

  // All Cl's should be labeled with the same rgroup
  int i = 0;
  for (RGroupRows::const_iterator it = rows.begin(); it != rows.end();
       ++it, ++i) {
    CHECK_RGROUP(it, ringDataRes[i]);
  }
  delete core;
}

const char *ringData2[3] = {"c1cocc1CCl", "c1c[nH]cc1CI", "c1cscc1CF"};

const char *ringDataRes2[3] = {
    "Core:*1**[*:1](C[*:2])*1 R1:[H]c1oc([H])c([*:1])c1[H] R2:Cl[*:2]",
    "Core:*1**[*:1](C[*:2])*1 R1:[H]c1c([*:1])c([H])n([H])c1[H] "
    "R2:I[*:2]",
    "Core:*1**[*:1](C[*:2])*1 R1:[H]c1sc([H])c([*:1])c1[H] R2:F[*:2]"};

void testRingMatching2() {
  BOOST_LOG(rdInfoLog)
      << "********************************************************\n";
  BOOST_LOG(rdInfoLog) << "test rgroup decomp full ring dummy core"
                       << std::endl;

  RWMol *core = SmartsToMol("*1***[*:1]1C[*:2]");
  RGroupDecompositionParameters params;

  RGroupDecomposition decomp(*core, params);
  for (int i = 0; i < 3; ++i) {
    ROMol *mol = SmilesToMol(ringData2[i]);
    int res = decomp.add(*mol);
    TEST_ASSERT(res == i);
    delete mol;
  }

  decomp.process();
  RGroupRows rows = decomp.getRGroupsAsRows();
  std::ostringstream str;

  // All Cl's should be labeled with the same rgroup
  int i = 0;
  for (RGroupRows::const_iterator it = rows.begin(); it != rows.end();
       ++it, ++i) {
    CHECK_RGROUP(it, ringDataRes2[i]);
  }
  delete core;
}

const char *ringData3[3] = {"c1cocc1CCl", "c1c[nH]cc1CI", "c1cscc1CF"};

const char *ringDataRes3[3] = {
    "Core:c1co([*:2])cc1[*:1] R1:[H]C([H])(Cl)[*:1]",
    "Core:c1cn([*:2])cc1[*:1] R1:[H]C([H])(I)[*:1] R2:[H][*:2]",
    "Core:c1cs([*:2])cc1[*:1] R1:[H]C([H])(F)[*:1]"};

void testRingMatching3() {
  BOOST_LOG(rdInfoLog)
      << "********************************************************\n";
  BOOST_LOG(rdInfoLog) << "test rgroup decomp full ring dummy core"
                       << std::endl;

  RWMol *core = SmartsToMol("*1***[*:1]1");
  RGroupDecompositionParameters params;

  RGroupDecomposition decomp(*core, params);
  for (int i = 0; i < 3; ++i) {
    ROMol *mol = SmilesToMol(ringData3[i]);
    int res = decomp.add(*mol);
    delete mol;
    TEST_ASSERT(res == i);
  }

  decomp.process();
  RGroupRows rows = decomp.getRGroupsAsRows();
  std::ostringstream str;

  // All Cl's should be labeled with the same rgroup
  int i = 0;
  for (RGroupRows::const_iterator it = rows.begin(); it != rows.end();
       ++it, ++i) {
    CHECK_RGROUP(it, ringDataRes3[i]);
  }
  delete core;
}

const char *coreSmi[] = {
    "C1CCNC(Cl)CC1", "C1CC(Cl)NCCC1", "C1CCNC(I)CC1", "C1CC(I)NCCC1",

    "C1CCSC(Cl)CC1", "C1CC(Cl)SCCC1", "C1CCSC(I)CC1", "C1CC(I)SCCC1",

    "C1CCOC(Cl)CC1", "C1CC(Cl)OCCC1", "C1CCOC(I)CC1", "C1CC(I)OCCC1"};

const char *coreSmiRes[] = {"Core:C1CCC([*:2])N([*:1])CC1 R1:Cl[*:1].[H][*:1]",
                            "Core:C1CCC([*:2])N([*:1])CC1 R1:Cl[*:1].[H][*:1]",
                            "Core:C1CCC([*:2])N([*:1])CC1 R1:I[*:1].[H][*:1]",
                            "Core:C1CCC([*:2])N([*:1])CC1 R1:I[*:1].[H][*:1]",
                            "Core:C1CCSC([*:1])CC1 R1:Cl[*:1].[H][*:1]",
                            "Core:C1CCSC([*:1])CC1 R1:Cl[*:1].[H][*:1]",
                            "Core:C1CCSC([*:1])CC1 R1:I[*:1].[H][*:1]",
                            "Core:C1CCSC([*:1])CC1 R1:I[*:1].[H][*:1]",
                            "Core:C1CCOC([*:1])CC1 R1:Cl[*:1].[H][*:1]",
                            "Core:C1CCOC([*:1])CC1 R1:Cl[*:1].[H][*:1]",
                            "Core:C1CCOC([*:1])CC1 R1:I[*:1].[H][*:1]",
                            "Core:C1CCOC([*:1])CC1 R1:I[*:1].[H][*:1]"};

void testMultiCore() {
  BOOST_LOG(rdInfoLog)
      << "********************************************************\n";
  BOOST_LOG(rdInfoLog) << "test multi core" << std::endl;
  std::vector<ROMOL_SPTR> cores;
  cores.push_back(ROMOL_SPTR(SmartsToMol("C1CCNCCC1")));
  cores.push_back(ROMOL_SPTR(SmilesToMol("C1CCOCCC1")));
  cores.push_back(ROMOL_SPTR(SmilesToMol("C1CCSCCC1")));

  RGroupDecomposition decomp(cores);
  for (unsigned int i = 0; i < sizeof(coreSmi) / sizeof(const char *); ++i) {
    ROMol *mol = SmilesToMol(coreSmi[i]);
    unsigned int res = decomp.add(*mol);
    delete mol;
    TEST_ASSERT(res == i);
  }

  decomp.process();
  RGroupRows rows = decomp.getRGroupsAsRows();
  std::ostringstream str;

  // All Cl's should be labeled with the same rgroup
  int i = 0;
  for (RGroupRows::const_iterator it = rows.begin(); it != rows.end();
       ++it, ++i) {
    CHECK_RGROUP(it, coreSmiRes[i]);
  }
}

void testGithub1550() {
  BOOST_LOG(rdInfoLog)
      << "********************************************************\n";
  BOOST_LOG(rdInfoLog)
      << "test Github #1550: Kekulization error from R-group decomposition"
      << std::endl;

  RWMol *core = SmilesToMol("O=c1oc2ccccc2cc1");
  RGroupDecompositionParameters params;

  RGroupDecomposition decomp(*core, params);
  const char *smilesData[3] = {"O=c1cc(Cn2ccnc2)c2ccc(Oc3ccccc3)cc2o1",
                               "O=c1oc2ccccc2c(Cn2ccnc2)c1-c1ccccc1",
                               "COc1ccc2c(Cn3cncn3)cc(=O)oc2c1"};
  for (int i = 0; i < 3; ++i) {
    ROMol *mol = SmilesToMol(smilesData[i]);
    int res = decomp.add(*mol);
    delete mol;
    TEST_ASSERT(res == i);
  }

  decomp.process();
  RGroupColumns groups = decomp.getRGroupsAsColumns();

  RWMol *coreRes = (RWMol *)groups["Core"][0].get();
  TEST_ASSERT(coreRes->getNumAtoms() == 14);
  MolOps::Kekulize(*coreRes);
  RWMol *rg2 = (RWMol *)groups["R2"][0].get();
  TEST_ASSERT(rg2->getNumAtoms() == 12);
  MolOps::Kekulize(*rg2);

  delete core;
}

void testRemoveHs() {
  BOOST_LOG(rdInfoLog)
      << "********************************************************\n";
  BOOST_LOG(rdInfoLog) << "test remove sidechain Hs" << std::endl;

  RWMol *core = SmilesToMol("O=c1oc2ccccc2cc1");

  {
    RGroupDecompositionParameters params;
    RGroupDecomposition decomp(*core, params);
    const char *smilesData[3] = {"O=c1cc(Cn2ccnc2)c2ccc(Oc3ccccc3)cc2o1",
                                 "O=c1oc2ccccc2c(Cn2ccnc2)c1-c1ccccc1",
                                 "COc1ccc2c(Cn3cncn3)cc(=O)oc2c1"};
    for (int i = 0; i < 3; ++i) {
      ROMol *mol = SmilesToMol(smilesData[i]);
      int res = decomp.add(*mol);
      delete mol;
      TEST_ASSERT(res == i);
    }

    decomp.process();
    RGroupColumns groups = decomp.getRGroupsAsColumns();
    RWMol *rg2 = (RWMol *)groups["R2"][0].get();
    TEST_ASSERT(rg2->getNumAtoms() == 12);
  }
  {
    RGroupDecompositionParameters params;
    params.removeHydrogensPostMatch = true;
    RGroupDecomposition decomp(*core, params);
    const char *smilesData[3] = {"O=c1cc(Cn2ccnc2)c2ccc(Oc3ccccc3)cc2o1",
                                 "O=c1oc2ccccc2c(Cn2ccnc2)c1-c1ccccc1",
                                 "COc1ccc2c(Cn3cncn3)cc(=O)oc2c1"};
    for (int i = 0; i < 3; ++i) {
      ROMol *mol = SmilesToMol(smilesData[i]);
      int res = decomp.add(*mol);
      delete mol;
      TEST_ASSERT(res == i);
    }

    decomp.process();
    RGroupColumns groups = decomp.getRGroupsAsColumns();
    RWMol *rg2 = (RWMol *)groups["R2"][0].get();
    TEST_ASSERT(rg2->getNumAtoms() == 7);
  }
  delete core;
}

void testGitHubIssue1705() {
  BOOST_LOG(rdInfoLog)
      << "********************************************************\n";
  BOOST_LOG(rdInfoLog)
      << "test preferring grouping non hydrogens over hydrogens if possible"
      << std::endl;
#if 1
  {
    RWMol *core = SmilesToMol("Oc1ccccc1");
    RGroupDecompositionParameters params;

    RGroupDecomposition decomp(*core, params);
    const char *smilesData[5] = {"Oc1ccccc1", "Oc1c(F)cccc1", "Oc1ccccc1F",
                                 "Oc1c(F)cc(N)cc1", "Oc1ccccc1Cl"};
    for (int i = 0; i < 5; ++i) {
      ROMol *mol = SmilesToMol(smilesData[i]);
      int res = decomp.add(*mol);
      delete mol;
      TEST_ASSERT(res == i);
    }

    decomp.process();
    std::stringstream ss;
    RGroupColumns groups = decomp.getRGroupsAsColumns();
    for (auto &column : groups) {
      ss << "Rgroup===" << column.first << std::endl;
      for (auto &rgroup : column.second) {
        ss << MolToSmiles(*rgroup) << std::endl;
      }
    }
    delete core;
    // std::cerr<<ss.str()<<std::endl;

    TEST_ASSERT(ss.str() == R"RES(Rgroup===Core
Oc1ccc([*:1])cc1[*:2]
Oc1ccc([*:1])cc1[*:2]
Oc1ccc([*:1])cc1[*:2]
Oc1ccc([*:1])cc1[*:2]
Oc1ccc([*:1])cc1[*:2]
Rgroup===R1
[H][*:1]
[H][*:1]
[H][*:1]
[H]N([H])[*:1]
[H][*:1]
Rgroup===R2
[H][*:2]
F[*:2]
F[*:2]
F[*:2]
Cl[*:2]
)RES");
  }
#endif
  // std::cerr<<"n\n\n\n\n\n--------------------------------------------------------------\n\n\n\n\n";
  {
    RWMol *core = SmilesToMol("Cc1ccccc1");
    RGroupDecompositionParameters params;

    RGroupDecomposition decomp(*core, params);
    std::vector<std::string> smilesData = {"c1ccccc1C", "Fc1ccccc1C",
                                           "c1cccc(F)c1C", "Fc1cccc(F)c1C"};
    for (const auto &smi : smilesData) {
      ROMol *mol = SmilesToMol(smi);
      decomp.add(*mol);
      delete mol;
<<<<<<< HEAD
    }

    decomp.process();
    std::stringstream ss;
    RGroupColumns groups = decomp.getRGroupsAsColumns();
    for (auto &column : groups) {
      ss << "Rgroup===" << column.first << std::endl;
      for (auto &rgroup : column.second) {
        ss << MolToSmiles(*rgroup) << std::endl;
      }
    }
=======
    }

    decomp.process();
    std::stringstream ss;
    RGroupColumns groups = decomp.getRGroupsAsColumns();
    for (auto &column : groups) {
      ss << "Rgroup===" << column.first << std::endl;
      for (auto &rgroup : column.second) {
        ss << MolToSmiles(*rgroup) << std::endl;
      }
    }
>>>>>>> 7c095c77
    delete core;
    // std::cerr<<ss.str()<<std::endl;
    TEST_ASSERT(ss.str() == R"RES(Rgroup===Core
Cc1c([*:1])cccc1[*:2]
Cc1c([*:1])cccc1[*:2]
Cc1c([*:1])cccc1[*:2]
Cc1c([*:1])cccc1[*:2]
Rgroup===R1
[H][*:1]
F[*:1]
F[*:1]
F[*:1]
Rgroup===R2
[H][*:2]
[H][*:2]
[H][*:2]
F[*:2]
)RES");
  }
}

void testMatchOnlyAtRgroupHs() {
  BOOST_LOG(rdInfoLog)
      << "********************************************************\n";
  BOOST_LOG(rdInfoLog) << "test matching only rgroups but allows Hs"
                       << std::endl;

  RWMol *core = SmilesToMol("*OCC");
  RGroupDecompositionParameters params;
  params.onlyMatchAtRGroups = true;
  RGroupDecomposition decomp(*core, params);
  const char *smilesData[2] = {"OCC", "COCC"};
  for (int i = 0; i < 2; ++i) {
    ROMol *mol = SmilesToMol(smilesData[i]);
    decomp.add(*mol);
    delete mol;
  }
  decomp.process();

  std::stringstream ss;
  RGroupColumns groups = decomp.getRGroupsAsColumns();
  for (auto &column : groups) {
    ss << "Rgroup===" << column.first << std::endl;
    for (auto &rgroup : column.second) {
      ss << MolToSmiles(*rgroup) << std::endl;
    }
  }
  std::cerr << ss.str() << std::endl;

  delete core;
  TEST_ASSERT(ss.str() ==
              "Rgroup===Core\nCCO[*:1]\nCCO[*:1]\nRgroup===R1\n[H][*:1]\n[H]C(["
              "H])([H])[*:1]\n");
}

void testGithub2332() {
  BOOST_LOG(rdInfoLog)
      << "********************************************************\n";
  BOOST_LOG(rdInfoLog) << "test github #2332: RGroupDecomposition: addHs() "
                          "call should set coords "
                       << std::endl;
  auto core = "*OCC"_smiles;
  RGroupDecompositionParameters params;
  params.onlyMatchAtRGroups = true;
  RGroupDecomposition decomp(*core, params);
  std::string chains[2] = {
      R"CTAB(
  Mrv1810 03291913362D          

  4  3  0  0  0  0            999 V2000
    2.0625   -0.7145    0.0000 Cl  0  0  0  0  0  0  0  0  0  0  0  0
    1.2375   -0.7145    0.0000 O   0  0  0  0  0  0  0  0  0  0  0  0
    0.8250    0.0000    0.0000 C   0  0  0  0  0  0  0  0  0  0  0  0
    0.0000    0.0000    0.0000 C   0  0  0  0  0  0  0  0  0  0  0  0
  1  2  1  0  0  0  0
  2  3  1  0  0  0  0
  3  4  1  0  0  0  0
M  END
)CTAB",
      R"CTAB(
  Mrv1810 03291913362D          

  3  2  0  0  0  0            999 V2000
    1.2375   -0.7145    0.0000 O   0  0  0  0  0  0  0  0  0  0  0  0
    0.8250    0.0000    0.0000 C   0  0  0  0  0  0  0  0  0  0  0  0
    0.0000    0.0000    0.0000 C   0  0  0  0  0  0  0  0  0  0  0  0
  1  2  1  0  0  0  0
  2  3  1  0  0  0  0
M  END
)CTAB"};
  for (int i = 0; i < 2; ++i) {
    ROMol *mol = MolBlockToMol(chains[i]);
    decomp.add(*mol);
    delete mol;
  }
  decomp.process();

  std::stringstream ss;
  RGroupColumns groups = decomp.getRGroupsAsColumns();
  auto &r1 = groups["R1"];
  TEST_ASSERT(r1.size() == 2);
  TEST_ASSERT(r1[1]->getAtomWithIdx(0)->getAtomicNum() == 1);
  auto conf = r1[1]->getConformer();
  TEST_ASSERT(!feq(conf.getAtomPos(0).x, 0.0));
  TEST_ASSERT(!feq(conf.getAtomPos(0).y, 0.0));
  TEST_ASSERT(feq(conf.getAtomPos(0).z, 0.0));
}

<<<<<<< HEAD
void testSDFGRoupMultiCore() {
=======
void testSDFGRoupMultiCoreNoneShouldMatch() {
>>>>>>> 7c095c77
  std::string sdcores = R"CTAB(
  Mrv1813 05061918272D          

 13 14  0  0  0  0            999 V2000
   -1.1505    0.0026    0.0000 C   0  0  0  0  0  0  0  0  0  0  0  0
   -1.1505   -0.8225    0.0000 C   0  0  0  0  0  0  0  0  0  0  0  0
   -0.4360   -1.2350    0.0000 N   0  0  0  0  0  0  0  0  0  0  0  0
    0.2784   -0.8225    0.0000 C   0  0  0  0  0  0  0  0  0  0  0  0
    0.2784    0.0026    0.0000 N   0  0  0  0  0  0  0  0  0  0  0  0
   -0.4360    0.4151    0.0000 C   0  0  0  0  0  0  0  0  0  0  0  0
   -1.9354    0.2575    0.0000 A   0  0  0  0  0  0  0  0  0  0  0  0
   -2.4202   -0.4099    0.0000 C   0  0  0  0  0  0  0  0  0  0  0  0
   -1.9354   -1.0775    0.0000 A   0  0  0  0  0  0  0  0  0  0  0  0
    0.9907   -1.2333    0.0000 R#  0  0  0  0  0  0  0  0  0  0  0  0
   -0.4360    1.2373    0.0000 N   0  0  0  0  0  0  0  0  0  0  0  0
    0.2784    1.6497    0.0000 R#  0  0  0  0  0  0  0  0  0  0  0  0
   -3.2452   -0.4098    0.0000 R#  0  0  0  0  0  0  0  0  0  0  0  0
  6  1  1  0  0  0  0
  1  7  1  0  0  0  0
  1  2  1  0  0  0  0
  2  3  1  0  0  0  0
  9  2  1  0  0  0  0
  3  4  1  0  0  0  0
  4  5  1  0  0  0  0
  4 10  1  0  0  0  0
  5  6  1  0  0  0  0
  6 11  1  0  0  0  0
  7  8  1  0  0  0  0
  8 13  1  0  0  0  0
  8  9  1  0  0  0  0
 11 12  1  0  0  0  0
M  RGP  3  10   1  12   2  13   3
M  END
$$$$

  Mrv1813 05061918272D          

 13 14  0  0  0  0            999 V2000
    6.9524    0.1684    0.0000 C   0  0  0  0  0  0  0  0  0  0  0  0
    6.9524   -0.6567    0.0000 C   0  0  0  0  0  0  0  0  0  0  0  0
    7.6668   -1.0692    0.0000 C   0  0  0  0  0  0  0  0  0  0  0  0
    8.3813   -0.6567    0.0000 C   0  0  0  0  0  0  0  0  0  0  0  0
    8.3813    0.1684    0.0000 N   0  0  0  0  0  0  0  0  0  0  0  0
    7.6668    0.5809    0.0000 C   0  0  0  0  0  0  0  0  0  0  0  0
    6.1674    0.4233    0.0000 A   0  0  0  0  0  0  0  0  0  0  0  0
    5.6827   -0.2441    0.0000 C   0  0  0  0  0  0  0  0  0  0  0  0
    6.1674   -0.9117    0.0000 A   0  0  0  0  0  0  0  0  0  0  0  0
    9.0935   -1.0675    0.0000 R#  0  0  0  0  0  0  0  0  0  0  0  0
    7.6668    1.4031    0.0000 N   0  0  0  0  0  0  0  0  0  0  0  0
    8.3813    1.8155    0.0000 R#  0  0  0  0  0  0  0  0  0  0  0  0
    4.8576   -0.2440    0.0000 R#  0  0  0  0  0  0  0  0  0  0  0  0
  6  1  1  0  0  0  0
  1  7  1  0  0  0  0
  1  2  1  0  0  0  0
  2  3  1  0  0  0  0
  9  2  1  0  0  0  0
  3  4  1  0  0  0  0
  4  5  1  0  0  0  0
  4 10  1  0  0  0  0
  5  6  1  0  0  0  0
  6 11  1  0  0  0  0
  7  8  1  0  0  0  0
  8 13  1  0  0  0  0
  8  9  1  0  0  0  0
 11 12  1  0  0  0  0
M  RGP  3  10   1  12   2  13   3
M  END
$$$$)CTAB";
  std::string sdmols = R"CTAB(
  Mrv1813 05061918322D          

 15 17  0  0  0  0            999 V2000
    0.1742    0.6899    0.0000 C   0  0  0  0  0  0  0  0  0  0  0  0
    0.8886    0.2774    0.0000 C   0  0  0  0  0  0  0  0  0  0  0  0
    0.8886   -0.5476    0.0000 C   0  0  0  0  0  0  0  0  0  0  0  0
    0.1742   -0.9601    0.0000 N   0  0  0  0  0  0  0  0  0  0  0  0
    0.1742   -1.7851    0.0000 C   0  0  0  0  0  0  0  0  0  0  0  0
    0.8886   -2.1976    0.0000 N   0  0  0  0  0  0  0  0  0  0  0  0
    0.8886   -3.0226    0.0000 C   0  0  0  0  0  0  0  0  0  0  0  0
    0.1742   -3.4351    0.0000 N   0  0  0  0  0  0  0  0  0  0  0  0
   -0.5403   -3.0226    0.0000 C   0  0  0  0  0  0  0  0  0  0  0  0
   -1.3249   -3.2775    0.0000 N   0  0  0  0  0  0  0  0  0  0  0  0
   -1.8099   -2.6101    0.0000 C   0  0  0  0  0  0  0  0  0  0  0  0
   -1.3249   -1.9426    0.0000 C   0  0  0  0  0  0  0  0  0  0  0  0
   -0.5403   -2.1976    0.0000 C   0  0  0  0  0  0  0  0  0  0  0  0
   -0.5403   -0.5476    0.0000 C   0  0  0  0  0  0  0  0  0  0  0  0
   -0.5403    0.2774    0.0000 C   0  0  0  0  0  0  0  0  0  0  0  0
  1  2  1  0  0  0  0
  1 15  1  0  0  0  0
  2  3  1  0  0  0  0
  3  4  1  0  0  0  0
  4  5  1  0  0  0  0
  4 14  1  0  0  0  0
  5  6  1  0  0  0  0
  5 13  1  0  0  0  0
  6  7  1  0  0  0  0
  7  8  1  0  0  0  0
  8  9  1  0  0  0  0
  9 10  1  0  0  0  0
  9 13  1  0  0  0  0
 10 11  1  0  0  0  0
 11 12  1  0  0  0  0
 12 13  1  0  0  0  0
 14 15  1  0  0  0  0
M  END
$$$$

  Mrv1813 05061918322D          

 14 15  0  0  0  0            999 V2000
    6.4368    0.3002    0.0000 C   0  0  0  0  0  0  0  0  0  0  0  0
    5.7223   -0.1123    0.0000 N   0  0  0  0  0  0  0  0  0  0  0  0
    5.7223   -0.9373    0.0000 C   0  0  0  0  0  0  0  0  0  0  0  0
    6.4368   -1.3498    0.0000 N   0  0  0  0  0  0  0  0  0  0  0  0
    6.4368   -2.1748    0.0000 C   0  0  0  0  0  0  0  0  0  0  0  0
    5.7223   -2.5873    0.0000 N   0  0  0  0  0  0  0  0  0  0  0  0
    5.0078   -2.1748    0.0000 C   0  0  0  0  0  0  0  0  0  0  0  0
    4.2232   -2.4297    0.0000 S   0  0  0  0  0  0  0  0  0  0  0  0
    3.7383   -1.7623    0.0000 C   0  0  0  0  0  0  0  0  0  0  0  0
    4.2232   -1.0949    0.0000 C   0  0  0  0  0  0  0  0  0  0  0  0
    3.9683   -0.3102    0.0000 C   0  0  0  0  0  0  0  0  0  0  0  0
    3.1613   -0.1387    0.0000 C   0  0  0  0  0  0  0  0  0  0  0  0
    4.5203    0.3029    0.0000 C   0  0  0  0  0  0  0  0  0  0  0  0
    5.0078   -1.3498    0.0000 C   0  0  0  0  0  0  0  0  0  0  0  0
  1  2  1  0  0  0  0
  2  3  1  0  0  0  0
  3  4  1  0  0  0  0
  3 14  1  0  0  0  0
  4  5  1  0  0  0  0
  5  6  1  0  0  0  0
  6  7  1  0  0  0  0
  7  8  1  0  0  0  0
  7 14  1  0  0  0  0
  8  9  1  0  0  0  0
  9 10  1  0  0  0  0
 10 11  1  0  0  0  0
 10 14  1  0  0  0  0
 11 13  1  0  0  0  0
 11 12  1  0  0  0  0
M  END
$$$$

  Mrv1813 05061918322D          

 14 15  0  0  0  0            999 V2000
    0.8289   -7.9643    0.0000 C   0  0  0  0  0  0  0  0  0  0  0  0
    0.1144   -8.3768    0.0000 N   0  0  0  0  0  0  0  0  0  0  0  0
    0.1144   -9.2018    0.0000 C   0  0  0  0  0  0  0  0  0  0  0  0
    0.8289   -9.6143    0.0000 N   0  0  0  0  0  0  0  0  0  0  0  0
    0.8289  -10.4393    0.0000 C   0  0  0  0  0  0  0  0  0  0  0  0
    0.1144  -10.8518    0.0000 C   0  0  0  0  0  0  0  0  0  0  0  0
   -0.6000  -10.4393    0.0000 C   0  0  0  0  0  0  0  0  0  0  0  0
   -1.3847  -10.6942    0.0000 S   0  0  0  0  0  0  0  0  0  0  0  0
   -1.8696  -10.0268    0.0000 C   0  0  0  0  0  0  0  0  0  0  0  0
   -1.3847   -9.3593    0.0000 C   0  0  0  0  0  0  0  0  0  0  0  0
   -1.6396   -8.5747    0.0000 C   0  0  0  0  0  0  0  0  0  0  0  0
   -2.4466   -8.4032    0.0000 C   0  0  0  0  0  0  0  0  0  0  0  0
   -1.0876   -7.9616    0.0000 C   0  0  0  0  0  0  0  0  0  0  0  0
   -0.6000   -9.6143    0.0000 C   0  0  0  0  0  0  0  0  0  0  0  0
  1  2  1  0  0  0  0
  2  3  1  0  0  0  0
  3  4  1  0  0  0  0
  3 14  1  0  0  0  0
  4  5  1  0  0  0  0
  5  6  1  0  0  0  0
  6  7  1  0  0  0  0
  7  8  1  0  0  0  0
  7 14  1  0  0  0  0
  8  9  1  0  0  0  0
  9 10  1  0  0  0  0
 10 11  1  0  0  0  0
 10 14  1  0  0  0  0
 11 13  1  0  0  0  0
 11 12  1  0  0  0  0
M  END
$$$$

  Mrv1813 05061918322D          

 12 13  0  0  0  0            999 V2000
    5.3295   -8.1871    0.0000 C   0  0  0  0  0  0  0  0  0  0  0  0
    5.5844   -7.4025    0.0000 N   0  0  0  0  0  0  0  0  0  0  0  0
    5.0995   -6.7351    0.0000 C   0  0  0  0  0  0  0  0  0  0  0  0
    5.5844   -6.0676    0.0000 N   0  0  0  0  0  0  0  0  0  0  0  0
    6.3690   -6.3226    0.0000 C   0  0  0  0  0  0  0  0  0  0  0  0
    7.0835   -5.9101    0.0000 C   0  0  0  0  0  0  0  0  0  0  0  0
    7.0835   -5.0851    0.0000 N   0  0  0  0  0  0  0  0  0  0  0  0
    7.7980   -6.3226    0.0000 N   0  0  0  0  0  0  0  0  0  0  0  0
    7.7980   -7.1476    0.0000 C   0  0  0  0  0  0  0  0  0  0  0  0
    8.5124   -7.5601    0.0000 O   0  0  0  0  0  0  0  0  0  0  0  0
    7.0835   -7.5601    0.0000 C   0  0  0  0  0  0  0  0  0  0  0  0
    6.3690   -7.1476    0.0000 C   0  0  0  0  0  0  0  0  0  0  0  0
  1  2  1  0  0  0  0
  2  3  1  0  0  0  0
  2 12  1  0  0  0  0
  3  4  1  0  0  0  0
  4  5  1  0  0  0  0
  5 12  1  0  0  0  0
  5  6  1  0  0  0  0
  6  7  1  0  0  0  0
  6  8  1  0  0  0  0
  8  9  1  0  0  0  0
  9 10  1  0  0  0  0
  9 11  1  0  0  0  0
 11 12  1  0  0  0  0
M  END
$$$$)CTAB";

<<<<<<< HEAD
  RGroupDecompositionParameters params;
  params.onlyMatchAtRGroups = true;
  params.removeHydrogensPostMatch = true;
  std::vector<ROMOL_SPTR>  cores;

  {
    SDMolSupplier sdsup;
    sdsup.setData(sdcores);
    while(!sdsup.atEnd()) {
      cores.push_back(ROMOL_SPTR(sdsup.next()));
    }
  }
  
  RGroupDecomposition decomp(cores, params);

  {
    SDMolSupplier sdsup;
    sdsup.setData(sdmols);
    
	int idx = 0;
    while(!sdsup.atEnd()) {
      ROMol *mol = sdsup.next();
      TEST_ASSERT(mol);
      int addedIndex = decomp.add(*mol);
	  if (!addedIndex)
		  std::cerr << "Could not add index: " << idx << std::endl;
	  ++idx;
	  //TEST_ASSERT(addedIndex >= 0);
      delete mol;
    }
  }
  
  decomp.process();
  RGroupRows rows = decomp.getRGroupsAsRows();

  // All Cl's should be labeled with the same rgroup
  int i = 0;
  const char * expected[5] = {
	  "Core:*C1[*:1]C2C(N[*:2])NC([*:5])NC2[*:3]1 R1:CC(C)C([*:1])[*:1] R2:C[*:2] R3:S([*:3])[*:3] R5:[H][*:5]",
	  "Core:*C1[*:1]C2C(N[*:2])NC([*:5])CC2[*:3]1 R1:CC(C)C([*:1])[*:1] R2:C[*:2] R3:S([*:3])[*:3] R5:[H][*:5]",
	  "Core:*C1[*:1]C2C(N[*:2])NC([*:5])CC2[*:3]1 R1:N([*:1])[*:1] R2:[H][*:2] R3:CN([*:3])[*:3] R5:O[*:5]"
  };
  for (RGroupRows::const_iterator it = rows.begin(); it != rows.end();
       ++it, ++i) {
	  std::cerr << "*******" << i << std::endl;
    CHECK_RGROUP(it, expected[i], true);
  }
=======
  {
	  RGroupDecompositionParameters params;
	  params.onlyMatchAtRGroups = true;
	  params.removeHydrogensPostMatch = true;
	  std::vector<ROMOL_SPTR>  cores;

	  {
		  SDMolSupplier sdsup;
		  sdsup.setData(sdcores);
		  while (!sdsup.atEnd()) {
			  cores.push_back(ROMOL_SPTR(sdsup.next()));
		  }
	  }

	  RGroupDecomposition decomp(cores, params);

	  {
		  SDMolSupplier sdsup;
		  sdsup.setData(sdmols);

		  int idx = 0;
		  while (!sdsup.atEnd()) {
			  ROMol *mol = sdsup.next();
			  TEST_ASSERT(mol);
			  std::cerr << "adding: " << MolToSmiles(*mol) << std::endl;
			  int addedIndex = decomp.add(*mol);
			  TEST_ASSERT(addedIndex == -1);   // none should match
			  ++idx;
			  delete mol;
		  }
	  }
  }
  {
	  RGroupDecompositionParameters params;
	  params.onlyMatchAtRGroups = false;
	  params.removeHydrogensPostMatch = true;
	  std::vector<ROMOL_SPTR>  cores;

	  {
		  SDMolSupplier sdsup;
		  sdsup.setData(sdcores);
		  while (!sdsup.atEnd()) {
			  cores.push_back(ROMOL_SPTR(sdsup.next()));
		  }
	  }

	  RGroupDecomposition decomp(cores, params);

	  {
		  SDMolSupplier sdsup;
		  sdsup.setData(sdmols);

		  int idx = 0;
		  while (!sdsup.atEnd()) {
			  ROMol *mol = sdsup.next();
			  TEST_ASSERT(mol);
			  std::cerr << "adding: " << MolToSmiles(*mol) << std::endl;
			  int addedIndex = decomp.add(*mol);
			  //TEST_ASSERT(addedIndex == -1);   // none should match
			  ++idx;
			  delete mol;
		  }
	  }

	  decomp.process();
	  RGroupRows rows = decomp.getRGroupsAsRows();

	  const char * expected[4] = { "Core:N1C(N([*:2])[*:4])C2C(N([*:7])C1[*:1])[*:5]C([*:3])[*:6]2 R1:[H][*:1] R2:C(CC[*:2])CC[*:5] R5:C(CC[*:2])CC[*:5] R6:N([*:6])[*:6] R7:[H][*:7]",
		  "Core:N1C(N([*:2])[*:4])C2C(N([*:7])C1[*:1])[*:5]C([*:3])[*:6]2 R1:[H][*:1] R2:C[*:2] R5:[H][*:5] R6:S([*:6])[*:6] R7:[H][*:7]",
		  "Core:N1C(N([*:2])[*:5])C2C(C([*:4])C1[*:1])[*:6]C([*:3])[*:7]2 R1:[H][*:1] R2:C[*:2] R4:[H][*:4].[H][*:4] R5:[H][*:5] R6:S([*:6])[*:6] R7:CC(C)C([*:7])[*:7]",
		  "Core:N1C(N([*:2])[*:5])C2C(C([*:4])C1[*:1])[*:6]C([*:3])[*:7]2 R1:O[*:1] R2:[H][*:2] R4:[H][*:4].[H][*:4] R5:[H][*:5] R6:CN([*:6])[*:6] R7:N([*:7])[*:7]"
	  };

	  // All Cl's should be labeled with the same rgroup
	  int i = 0;
	  for (RGroupRows::const_iterator it = rows.begin(); it != rows.end();
		  ++it, ++i) {
		  CHECK_RGROUP(it, expected[i], true);
	  }
  }

>>>>>>> 7c095c77
}

int main() {
  RDLog::InitLogs();

  BOOST_LOG(rdInfoLog)
      << "********************************************************\n";
  BOOST_LOG(rdInfoLog) << "Testing R-Group Decomposition \n";

#if 1
  testSymmetryMatching();
  testRGroupOnlyMatching();
  testRingMatching();
  testRingMatching3();
  testMultiCore();
  testGithub1550();
  testRemoveHs();

  testMatchOnlyAtRgroupHs();
#endif
  testRingMatching2();
  testGitHubIssue1705();
  testGithub2332();
<<<<<<< HEAD
  testSDFGRoupMultiCore();
=======
  testSDFGRoupMultiCoreNoneShouldMatch();
>>>>>>> 7c095c77
  
  BOOST_LOG(rdInfoLog)
      << "********************************************************\n";
  return 0;
}<|MERGE_RESOLUTION|>--- conflicted
+++ resolved
@@ -450,7 +450,6 @@
       ROMol *mol = SmilesToMol(smi);
       decomp.add(*mol);
       delete mol;
-<<<<<<< HEAD
     }
 
     decomp.process();
@@ -462,19 +461,6 @@
         ss << MolToSmiles(*rgroup) << std::endl;
       }
     }
-=======
-    }
-
-    decomp.process();
-    std::stringstream ss;
-    RGroupColumns groups = decomp.getRGroupsAsColumns();
-    for (auto &column : groups) {
-      ss << "Rgroup===" << column.first << std::endl;
-      for (auto &rgroup : column.second) {
-        ss << MolToSmiles(*rgroup) << std::endl;
-      }
-    }
->>>>>>> 7c095c77
     delete core;
     // std::cerr<<ss.str()<<std::endl;
     TEST_ASSERT(ss.str() == R"RES(Rgroup===Core
@@ -583,11 +569,7 @@
   TEST_ASSERT(feq(conf.getAtomPos(0).z, 0.0));
 }
 
-<<<<<<< HEAD
-void testSDFGRoupMultiCore() {
-=======
 void testSDFGRoupMultiCoreNoneShouldMatch() {
->>>>>>> 7c095c77
   std::string sdcores = R"CTAB(
   Mrv1813 05061918272D          
 
@@ -796,55 +778,6 @@
 M  END
 $$$$)CTAB";
 
-<<<<<<< HEAD
-  RGroupDecompositionParameters params;
-  params.onlyMatchAtRGroups = true;
-  params.removeHydrogensPostMatch = true;
-  std::vector<ROMOL_SPTR>  cores;
-
-  {
-    SDMolSupplier sdsup;
-    sdsup.setData(sdcores);
-    while(!sdsup.atEnd()) {
-      cores.push_back(ROMOL_SPTR(sdsup.next()));
-    }
-  }
-  
-  RGroupDecomposition decomp(cores, params);
-
-  {
-    SDMolSupplier sdsup;
-    sdsup.setData(sdmols);
-    
-	int idx = 0;
-    while(!sdsup.atEnd()) {
-      ROMol *mol = sdsup.next();
-      TEST_ASSERT(mol);
-      int addedIndex = decomp.add(*mol);
-	  if (!addedIndex)
-		  std::cerr << "Could not add index: " << idx << std::endl;
-	  ++idx;
-	  //TEST_ASSERT(addedIndex >= 0);
-      delete mol;
-    }
-  }
-  
-  decomp.process();
-  RGroupRows rows = decomp.getRGroupsAsRows();
-
-  // All Cl's should be labeled with the same rgroup
-  int i = 0;
-  const char * expected[5] = {
-	  "Core:*C1[*:1]C2C(N[*:2])NC([*:5])NC2[*:3]1 R1:CC(C)C([*:1])[*:1] R2:C[*:2] R3:S([*:3])[*:3] R5:[H][*:5]",
-	  "Core:*C1[*:1]C2C(N[*:2])NC([*:5])CC2[*:3]1 R1:CC(C)C([*:1])[*:1] R2:C[*:2] R3:S([*:3])[*:3] R5:[H][*:5]",
-	  "Core:*C1[*:1]C2C(N[*:2])NC([*:5])CC2[*:3]1 R1:N([*:1])[*:1] R2:[H][*:2] R3:CN([*:3])[*:3] R5:O[*:5]"
-  };
-  for (RGroupRows::const_iterator it = rows.begin(); it != rows.end();
-       ++it, ++i) {
-	  std::cerr << "*******" << i << std::endl;
-    CHECK_RGROUP(it, expected[i], true);
-  }
-=======
   {
 	  RGroupDecompositionParameters params;
 	  params.onlyMatchAtRGroups = true;
@@ -926,7 +859,6 @@
 	  }
   }
 
->>>>>>> 7c095c77
 }
 
 int main() {
@@ -950,11 +882,7 @@
   testRingMatching2();
   testGitHubIssue1705();
   testGithub2332();
-<<<<<<< HEAD
-  testSDFGRoupMultiCore();
-=======
   testSDFGRoupMultiCoreNoneShouldMatch();
->>>>>>> 7c095c77
   
   BOOST_LOG(rdInfoLog)
       << "********************************************************\n";
