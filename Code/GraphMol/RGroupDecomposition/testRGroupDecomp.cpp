--- conflicted
+++ resolved
@@ -1984,7 +1984,6 @@
   }
 }
 
-<<<<<<< HEAD
 void testMatchOnAnyAtom() {
   BOOST_LOG(rdInfoLog)
       << "********************************************************\n";
@@ -2051,7 +2050,8 @@
   CHECK_RGROUP(it,
                "Core:O=C(*C1~C~C~*([*:3])~*~C~1[*:2])[*:1] "
                "R1:Clc1cc([*:1])[nH]c1Cl R3:O=[N+]([O-])c1cccnc1[*:3]");
-=======
+}
+
 void testNoAlignmentAndSymmetry() {
   BOOST_LOG(rdInfoLog)
       << "********************************************************\n";
@@ -2081,7 +2081,6 @@
   for (RGroupRows::const_iterator it = rows.begin(); it != rows.end(); ++it) {
     CHECK_RGROUP(it, res.at(i++));
   }
->>>>>>> c23ea9aa
 }
 
 int main() {
@@ -2123,11 +2122,8 @@
   testMultiCorePreLabelled();
   testCoreWithRGroupAdjQuery();
   testGeminalRGroups();
-<<<<<<< HEAD
   testMatchOnAnyAtom();
-=======
   testNoAlignmentAndSymmetry();
->>>>>>> c23ea9aa
   BOOST_LOG(rdInfoLog)
       << "********************************************************\n";
   return 0;
