--- conflicted
+++ resolved
@@ -2259,7 +2259,6 @@
   }
 }
 
-<<<<<<< HEAD
 void testAddHsDoesNotFail() {
   BOOST_LOG(rdInfoLog)
       << "********************************************************\n";
@@ -2269,7 +2268,8 @@
   RGroupDecompositionParameters params;
   RGroupDecomposition decomp(*core, params);
   TEST_ASSERT(decomp.add(*mol) == 0);
-=======
+}
+
 void testNoTempLabels() {
   BOOST_LOG(rdInfoLog)
       << "********************************************************\n";
@@ -2291,7 +2291,6 @@
       }
     }
   }
->>>>>>> 6b50f652
 }
 
 int main() {
@@ -2338,11 +2337,8 @@
   testAddedRGroupsHaveCoords();
   testUserMatchTypes();
   testUnlabelledRGroupsOnAromaticNitrogen();
-<<<<<<< HEAD
   testAddHsDoesNotFail();
-=======
   testNoTempLabels();
->>>>>>> 6b50f652
 
   BOOST_LOG(rdInfoLog)
       << "********************************************************\n";
