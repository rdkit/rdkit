//  Copyright (c) 2017, Novartis Institutes for BioMedical Research Inc.
//  All rights reserved.
//
// Redistribution and use in source and binary forms, with or without
// modification, are permitted provided that the following conditions are
// met:
//
//     * Redistributions of source code must retain the above copyright
//       notice, this list of conditions and the following disclaimer.
//     * Redistributions in binary form must reproduce the above
//       copyright notice, this list of conditions and the following
//       disclaimer in the documentation and/or other materials provided
//       with the distribution.
//     * Neither the name of Novartis Institutes for BioMedical Research Inc.
//       nor the names of its contributors may be used to endorse or promote
//       products derived from this software without specific prior written
//       permission.
//
// THIS SOFTWARE IS PROVIDED BY THE COPYRIGHT HOLDERS AND CONTRIBUTORS
// "AS IS" AND ANY EXPRESS OR IMPLIED WARRANTIES, INCLUDING, BUT NOT
// LIMITED TO, THE IMPLIED WARRANTIES OF MERCHANTABILITY AND FITNESS FOR
// A PARTICULAR PURPOSE ARE DISCLAIMED. IN NO EVENT SHALL THE COPYRIGHT
// OWNER OR CONTRIBUTORS BE LIABLE FOR ANY DIRECT, INDIRECT, INCIDENTAL,
// SPECIAL, EXEMPLARY, OR CONSEQUENTIAL DAMAGES (INCLUDING, BUT NOT
// LIMITED TO, PROCUREMENT OF SUBSTITUTE GOODS OR SERVICES; LOSS OF USE,
// DATA, OR PROFITS; OR BUSINESS INTERRUPTION) HOWEVER CAUSED AND ON ANY
// THEORY OF LIABILITY, WHETHER IN CONTRACT, STRICT LIABILITY, OR TORT
// (INCLUDING NEGLIGENCE OR OTHERWISE) ARISING IN ANY WAY OUT OF THE USE
// OF THIS SOFTWARE, EVEN IF ADVISED OF THE POSSIBILITY OF SUCH DAMAGE.
//
#include <RDGeneral/test.h>
#include <RDGeneral/RDLog.h>
#include <RDGeneral/utils.h>
#include <GraphMol/RDKitBase.h>
#include <string>
#include <iostream>
#include <GraphMol/SmilesParse/SmilesParse.h>
#include <GraphMol/SmilesParse/SmilesWrite.h>
#include <GraphMol/RGroupDecomposition/RGroupDecomp.h>
#include <GraphMol/FileParsers/FileParsers.h>
#include <GraphMol/FileParsers/MolSupplier.h>
#include <RDGeneral/Exceptions.h>
#include <boost/tokenizer.hpp>
<<<<<<< HEAD
#include <regex>
=======
>>>>>>> 93d13c52

typedef boost::tokenizer<boost::char_separator<char>> tokenizer;

using namespace RDKit;

void CHECK_RGROUP(RGroupRows::const_iterator &it, const std::string &expected,
                  bool doassert = true) {
  std::ostringstream str;
  int i = 0;

  for (auto rgroups = it->begin(); rgroups != it->end(); ++rgroups, ++i) {
    if (i) {
      str << " ";
    }
    // rlabel:smiles
    str << rgroups->first << ":" << MolToSmiles(*rgroups->second.get(), true);
  }
  std::string result = str.str();

  if (expected != result) {
    std::cerr << "Expected: '" << expected << "'" << std::endl;
    std::cerr << "Got:      '" << result << "'" << std::endl;
  }

  if (doassert) {
    TEST_ASSERT(result == expected)
  }
}

void DUMP_RGROUP(RGroupRows::const_iterator &it, std::string &result) {
  std::ostringstream str;

  for (const auto &rgroups : *it) {
    // rlabel:smiles
    str << rgroups.first << "\t" << MolToSmiles(*rgroups.second.get(), true)
        << "\t";
  }
  std::cerr << str.str() << std::endl;
  result = str.str();
}

const char *symdata[5] = {"c1(Cl)ccccc1", "c1c(Cl)cccc1", "c1cccc(Cl)c1",
                          "c1cc(Cl)ccc1", "c1ccc(Cl)cc1"};

void testSymmetryMatching(RGroupScore scoreMethod = Match) {
<<<<<<< HEAD
  BOOST_LOG(rdInfoLog)
      << "********************************************************\n";
  BOOST_LOG(rdInfoLog) << "test rgroup decomp symmetry matchingi with score method " << scoreMethod << std::endl;

  RWMol *core = SmilesToMol("c1ccccc1");
  RGroupDecompositionParameters params;
  params.scoreMethod = scoreMethod;
  RGroupDecomposition decomp(*core, params);
  for (int i = 0; i < 5; ++i) {
    ROMol *mol = SmilesToMol(symdata[i]);
    int res = decomp.add(*mol);
    TEST_ASSERT(res == i);
    delete mol;
  }

  decomp.process();
  RGroupRows rows = decomp.getRGroupsAsRows();

  std::ostringstream str;

  // All Cl's should be labeled with the same rgroup
  for (RGroupRows::const_iterator it = rows.begin(); it != rows.end(); ++it) {
    CHECK_RGROUP(it, "Core:c1ccc([*:1])cc1 R1:Cl[*:1]");
  }
  delete core;
}

void testGaSymmetryMatching(RGroupScore scoreMethod) {
  BOOST_LOG(rdInfoLog)
      << "********************************************************\n";
  BOOST_LOG(rdInfoLog)
      << "test rgroup decomp symmetry matching using GA using scoring method "
      << scoreMethod << std::endl;

  RWMol *core = SmilesToMol("c1ccccc1");
  RGroupDecompositionParameters params;
=======
  BOOST_LOG(rdInfoLog)
      << "********************************************************\n";
  BOOST_LOG(rdInfoLog) << "test rgroup decomp symmetry matchingi with score method " << scoreMethod << std::endl;

  RWMol *core = SmilesToMol("c1ccccc1");
  RGroupDecompositionParameters params;
  params.scoreMethod = scoreMethod;
  RGroupDecomposition decomp(*core, params);
  for (int i = 0; i < 5; ++i) {
    ROMol *mol = SmilesToMol(symdata[i]);
    int res = decomp.add(*mol);
    TEST_ASSERT(res == i);
    delete mol;
  }

  decomp.process();
  RGroupRows rows = decomp.getRGroupsAsRows();

  std::ostringstream str;

  // All Cl's should be labeled with the same rgroup
  for (RGroupRows::const_iterator it = rows.begin(); it != rows.end(); ++it) {
    CHECK_RGROUP(it, "Core:c1ccc([*:1])cc1 R1:Cl[*:1]");
  }
  delete core;
}

void testGaSymmetryMatching(RGroupScore scoreMethod) {
  BOOST_LOG(rdInfoLog)
      << "********************************************************\n";
  BOOST_LOG(rdInfoLog)
      << "test rgroup decomp symmetry matching using GA using scoring method "
      << scoreMethod << std::endl;

  RWMol *core = SmilesToMol("c1ccccc1");
  RGroupDecompositionParameters params;
>>>>>>> 93d13c52
  params.matchingStrategy = GA;
  params.scoreMethod = scoreMethod;
  RGroupDecomposition decomp(*core, params);
  for (int i = 0; i < 5; ++i) {
    ROMol *mol = SmilesToMol(symdata[i]);
    int res = decomp.add(*mol);
    TEST_ASSERT(res == i);
    delete mol;
  }

  decomp.process();
  RGroupRows rows = decomp.getRGroupsAsRows();

  std::ostringstream str;

  // All Cl's should be labeled with the same rgroup
  for (RGroupRows::const_iterator it = rows.begin(); it != rows.end(); ++it) {
    CHECK_RGROUP(it, "Core:c1ccc([*:1])cc1 R1:Cl[*:1]");
  }
  delete core;
}

const char *matchRGroupOnlyData[5] = {
    "c1(Cl)ccccc1", "c1c(Cl)cccc1",    "c1cc(Cl)ccc1",
    "c1ccc(Cl)cc1", "c1c(Cl)cccc(I)1",
};

void testRGroupOnlyMatching() {
  BOOST_LOG(rdInfoLog)
      << "********************************************************\n";
  BOOST_LOG(rdInfoLog) << "test rgroup decomp rgroup only matching"
                       << std::endl;

  RWMol *core = SmilesToMol("c1ccccc1[1*]");
  RGroupDecompositionParameters params;
  params.labels = IsotopeLabels;
  params.onlyMatchAtRGroups = true;

  RGroupDecomposition decomp(*core, params);
  for (int i = 0; i < 5; ++i) {
    ROMol *mol = SmilesToMol(matchRGroupOnlyData[i]);
    int res = decomp.add(*mol);
    if (i < 4) {
      TEST_ASSERT(res == i);
    } else {
      TEST_ASSERT(res == -1);
    }
    delete mol;
  }

  decomp.process();
  RGroupRows rows = decomp.getRGroupsAsRows();
  std::ostringstream str;

  // All Cl's should be labeled with the same rgroup
  int i = 0;
  for (RGroupRows::const_iterator it = rows.begin(); it != rows.end();
       ++it, ++i) {
    CHECK_RGROUP(it, "Core:c1ccc([*:1])cc1 R1:Cl[*:1]");
  }
  delete core;
}

const char *ringData[3] = {"c1cocc1", "c1c[nH]cc1", "c1cscc1"};

const char *ringDataRes[3] = {"Core:c1cc:[*:1]:c1 R1:o(:[*:1]):[*:1]",
                              "Core:c1cc:[*:1]:c1 R1:[nH](:[*:1]):[*:1]",
                              "Core:c1cc:[*:1]:c1 R1:s(:[*:1]):[*:1]"};

void testRingMatching() {
  BOOST_LOG(rdInfoLog)
      << "********************************************************\n";
  BOOST_LOG(rdInfoLog) << "test rgroup decomp ring matching" << std::endl;

  RWMol *core = SmilesToMol("c1ccc[1*]1");
  RGroupDecompositionParameters params;
  params.labels = IsotopeLabels;

  RGroupDecomposition decomp(*core, params);
  for (int i = 0; i < 3; ++i) {
    ROMol *mol = SmilesToMol(ringData[i]);
    int res = decomp.add(*mol);
    TEST_ASSERT(res == i);
    delete mol;
  }

  decomp.process();
  RGroupRows rows = decomp.getRGroupsAsRows();
  std::ostringstream str;

  // All Cl's should be labeled with the same rgroup
  int i = 0;
  for (RGroupRows::const_iterator it = rows.begin(); it != rows.end();
       ++it, ++i) {
    CHECK_RGROUP(it, ringDataRes[i]);
  }
  delete core;
}

const char *ringData2[3] = {"c1cocc1CCl", "c1c[nH]cc1CI", "c1cscc1CF"};

const char *ringDataRes2[3] = {
    "Core:*1**[*:1](C[*:2])*1 R1:c1cc([*:1])co1 R2:Cl[*:2]",
    "Core:*1**[*:1](C[*:2])*1 R1:c1cc([*:1])c[nH]1 "
    "R2:I[*:2]",
    "Core:*1**[*:1](C[*:2])*1 R1:c1cc([*:1])cs1 R2:F[*:2]"};

void testRingMatching2() {
  BOOST_LOG(rdInfoLog)
      << "********************************************************\n";
  BOOST_LOG(rdInfoLog) << "test rgroup decomp full ring dummy core"
                       << std::endl;

  RWMol *core = SmartsToMol("*1***[*:1]1C[*:2]");
  RGroupDecompositionParameters params;

  RGroupDecomposition decomp(*core, params);
  for (int i = 0; i < 3; ++i) {
    ROMol *mol = SmilesToMol(ringData2[i]);
    int res = decomp.add(*mol);
    TEST_ASSERT(res == i);
    delete mol;
  }

  decomp.process();
  RGroupRows rows = decomp.getRGroupsAsRows();
  std::ostringstream str;

  // All Cl's should be labeled with the same rgroup
  int i = 0;
  for (RGroupRows::const_iterator it = rows.begin(); it != rows.end();
       ++it, ++i) {
    CHECK_RGROUP(it, ringDataRes2[i]);
  }
  delete core;
}

const char *ringData3[3] = {"c1cocc1CCl", "c1c[nH]cc1CI", "c1cscc1CF"};

const char *ringDataRes3[3] = {
    "Core:c1co([*:2])cc1[*:1] R1:ClC[*:1]",
    "Core:c1cn([*:2])cc1[*:1] R1:IC[*:1] R2:[H][*:2]",
    "Core:c1cs([*:2])cc1[*:1] R1:FC[*:1]"};

void testRingMatching3() {
  BOOST_LOG(rdInfoLog)
      << "********************************************************\n";
  BOOST_LOG(rdInfoLog) << "test rgroup decomp full ring dummy core"
                       << std::endl;

  RWMol *core = SmartsToMol("*1***[*:1]1");
  RGroupDecompositionParameters params;

  RGroupDecomposition decomp(*core, params);
  for (int i = 0; i < 3; ++i) {
    ROMol *mol = SmilesToMol(ringData3[i]);
    int res = decomp.add(*mol);
    delete mol;
    TEST_ASSERT(res == i);
  }

  decomp.process();
  RGroupRows rows = decomp.getRGroupsAsRows();
  std::ostringstream str;

  // All Cl's should be labeled with the same rgroup
  int i = 0;
  for (RGroupRows::const_iterator it = rows.begin(); it != rows.end();
       ++it, ++i) {
    CHECK_RGROUP(it, ringDataRes3[i]);
  }
  delete core;
}

const char *coreSmi[] = {
    "C1CCNC(Cl)CC1", "C1CC(Cl)NCCC1", "C1CCNC(I)CC1", "C1CC(I)NCCC1",

    "C1CCSC(Cl)CC1", "C1CC(Cl)SCCC1", "C1CCSC(I)CC1", "C1CC(I)SCCC1",

    "C1CCOC(Cl)CC1", "C1CC(Cl)OCCC1", "C1CCOC(I)CC1", "C1CC(I)OCCC1"};

const char *coreSmiRes[] = {"Core:C1CCNC([*:1])CC1 R1:Cl[*:1].[H][*:1]",
                            "Core:C1CCNC([*:1])CC1 R1:Cl[*:1].[H][*:1]",
                            "Core:C1CCNC([*:1])CC1 R1:I[*:1].[H][*:1]",
                            "Core:C1CCNC([*:1])CC1 R1:I[*:1].[H][*:1]",
                            "Core:C1CCSC([*:1])CC1 R1:Cl[*:1].[H][*:1]",
                            "Core:C1CCSC([*:1])CC1 R1:Cl[*:1].[H][*:1]",
                            "Core:C1CCSC([*:1])CC1 R1:I[*:1].[H][*:1]",
                            "Core:C1CCSC([*:1])CC1 R1:I[*:1].[H][*:1]",
                            "Core:C1CCOC([*:1])CC1 R1:Cl[*:1].[H][*:1]",
                            "Core:C1CCOC([*:1])CC1 R1:Cl[*:1].[H][*:1]",
                            "Core:C1CCOC([*:1])CC1 R1:I[*:1].[H][*:1]",
                            "Core:C1CCOC([*:1])CC1 R1:I[*:1].[H][*:1]"};

void testMultiCore() {
  BOOST_LOG(rdInfoLog)
      << "********************************************************\n";
  BOOST_LOG(rdInfoLog) << "test multi core" << std::endl;
  std::vector<ROMOL_SPTR> cores;
  cores.emplace_back(SmartsToMol("C1CCNCCC1"));
  cores.emplace_back(SmilesToMol("C1CCOCCC1"));
  cores.emplace_back(SmilesToMol("C1CCSCCC1"));

  RGroupDecomposition decomp(cores);
  for (unsigned int i = 0; i < sizeof(coreSmi) / sizeof(const char *); ++i) {
    ROMol *mol = SmilesToMol(coreSmi[i]);
    unsigned int res = decomp.add(*mol);
    delete mol;
    TEST_ASSERT(res == i);
  }

  decomp.process();
  RGroupRows rows = decomp.getRGroupsAsRows();
  std::ostringstream str;

  // All Cl's should be labeled with the same rgroup
  int i = 0;
  for (RGroupRows::const_iterator it = rows.begin(); it != rows.end();
       ++it, ++i) {
    CHECK_RGROUP(it, coreSmiRes[i]);
  }
}

void testGithub1550() {
  BOOST_LOG(rdInfoLog)
      << "********************************************************\n";
  BOOST_LOG(rdInfoLog)
      << "test Github #1550: Kekulization error from R-group decomposition"
      << std::endl;

  RWMol *core = SmilesToMol("O=c1oc2ccccc2cc1");
  RGroupDecompositionParameters params;

  RGroupDecomposition decomp(*core, params);
  const char *smilesData[3] = {"O=c1cc(Cn2ccnc2)c2ccc(Oc3ccccc3)cc2o1",
                               "O=c1oc2ccccc2c(Cn2ccnc2)c1-c1ccccc1",
                               "COc1ccc2c(Cn3cncn3)cc(=O)oc2c1"};
  for (int i = 0; i < 3; ++i) {
    ROMol *mol = SmilesToMol(smilesData[i]);
    int res = decomp.add(*mol);
    delete mol;
    TEST_ASSERT(res == i);
  }

  decomp.process();
  RGroupColumns groups = decomp.getRGroupsAsColumns();

  RWMol *coreRes = (RWMol *)groups["Core"][0].get();
  TEST_ASSERT(coreRes->getNumAtoms() == 14);
  MolOps::Kekulize(*coreRes);
  RWMol *rg2 = (RWMol *)groups["R2"][0].get();
  TEST_ASSERT(rg2->getNumAtoms() == 7);
  MolOps::Kekulize(*rg2);

  delete core;
}

void testRemoveHs() {
  BOOST_LOG(rdInfoLog)
      << "********************************************************\n";
  BOOST_LOG(rdInfoLog) << "test remove sidechain Hs" << std::endl;

  RWMol *core = SmilesToMol("O=c1oc2ccccc2cc1");

  {
    RGroupDecompositionParameters params;
    RGroupDecomposition decomp(*core, params);
    const char *smilesData[3] = {"O=c1cc(Cn2ccnc2)c2ccc(Oc3ccccc3)cc2o1",
                                 "O=c1oc2ccccc2c(Cn2ccnc2)c1-c1ccccc1",
                                 "COc1ccc2c(Cn3cncn3)cc(=O)oc2c1"};
    for (int i = 0; i < 3; ++i) {
      ROMol *mol = SmilesToMol(smilesData[i]);
      int res = decomp.add(*mol);
      delete mol;
      TEST_ASSERT(res == i);
    }

    decomp.process();
    RGroupColumns groups = decomp.getRGroupsAsColumns();
    RWMol *rg2 = (RWMol *)groups["R2"][0].get();
    TEST_ASSERT(rg2->getNumAtoms() == 7);
  }
  {
    RGroupDecompositionParameters params;
    params.removeHydrogensPostMatch = false;
    RGroupDecomposition decomp(*core, params);
    const char *smilesData[3] = {"O=c1cc(Cn2ccnc2)c2ccc(Oc3ccccc3)cc2o1",
                                 "O=c1oc2ccccc2c(Cn2ccnc2)c1-c1ccccc1",
                                 "COc1ccc2c(Cn3cncn3)cc(=O)oc2c1"};
    for (int i = 0; i < 3; ++i) {
      ROMol *mol = SmilesToMol(smilesData[i]);
      int res = decomp.add(*mol);
      delete mol;
      TEST_ASSERT(res == i);
    }

    decomp.process();
    RGroupColumns groups = decomp.getRGroupsAsColumns();
    RWMol *rg2 = (RWMol *)groups["R2"][0].get();
    TEST_ASSERT(rg2->getNumAtoms() == 12);
  }
  delete core;
}

void testGitHubIssue1705() {
  BOOST_LOG(rdInfoLog)
      << "********************************************************\n";
  BOOST_LOG(rdInfoLog)
      << "test grouping substituents in chunks as large as possible"
      << std::endl;
#if 1
  {
    RWMol *core = SmilesToMol("Oc1ccccc1");
    RGroupDecompositionParameters params;

    RGroupDecomposition decomp(*core, params);
    const char *smilesData[5] = {"Oc1ccccc1", "Oc1c(F)cccc1", "Oc1ccccc1F",
                                 "Oc1c(F)cc(N)cc1", "Oc1ccccc1Cl"};
    for (int i = 0; i < 5; ++i) {
      ROMol *mol = SmilesToMol(smilesData[i]);
      int res = decomp.add(*mol);
      delete mol;
      TEST_ASSERT(res == i);
    }

    decomp.process();
    std::stringstream ss;
    RGroupColumns groups = decomp.getRGroupsAsColumns();
    for (auto &column : groups) {
      ss << "Rgroup===" << column.first << std::endl;
      for (auto &rgroup : column.second) {
        ss << MolToSmiles(*rgroup) << std::endl;
      }
    }
    delete core;
    TEST_ASSERT(ss.str() == R"RES(Rgroup===Core
Oc1ccc([*:2])cc1[*:1]
Oc1ccc([*:2])cc1[*:1]
Oc1ccc([*:2])cc1[*:1]
Oc1ccc([*:2])cc1[*:1]
Oc1ccc([*:2])cc1[*:1]
Rgroup===R1
[H][*:1]
F[*:1]
F[*:1]
F[*:1]
Cl[*:1]
Rgroup===R2
[H][*:2]
[H][*:2]
[H][*:2]
N[*:2]
[H][*:2]
)RES");
  }
#endif
  // std::cerr<<"n\n\n\n\n\n--------------------------------------------------------------\n\n\n\n\n";
  {
    RWMol *core = SmilesToMol("Cc1ccccc1");
    RGroupDecompositionParameters params;

    RGroupDecomposition decomp(*core, params);
    std::vector<std::string> smilesData = {"c1ccccc1C", "Fc1ccccc1C",
                                           "c1cccc(F)c1C", "Fc1cccc(F)c1C"};
    for (const auto &smi : smilesData) {
      ROMol *mol = SmilesToMol(smi);
      decomp.add(*mol);
      delete mol;
    }

    decomp.process();
    std::stringstream ss;
    RGroupColumns groups = decomp.getRGroupsAsColumns();
    for (auto &column : groups) {
      ss << "Rgroup===" << column.first << std::endl;
      for (auto &rgroup : column.second) {
        ss << MolToSmiles(*rgroup) << std::endl;
      }
    }
    delete core;
    TEST_ASSERT(ss.str() == R"RES(Rgroup===Core
Cc1c([*:1])cccc1[*:2]
Cc1c([*:1])cccc1[*:2]
Cc1c([*:1])cccc1[*:2]
Cc1c([*:1])cccc1[*:2]
Rgroup===R1
[H][*:1]
[H][*:1]
[H][*:1]
F[*:1]
Rgroup===R2
[H][*:2]
F[*:2]
F[*:2]
F[*:2]
)RES");
  }
}

void testMatchOnlyAtRgroupHs() {
  BOOST_LOG(rdInfoLog)
      << "********************************************************\n";
  BOOST_LOG(rdInfoLog) << "test matching only rgroups but allows Hs"
                       << std::endl;

  RWMol *core = SmilesToMol("*OCC");
  RGroupDecompositionParameters params;
  params.onlyMatchAtRGroups = true;
  RGroupDecomposition decomp(*core, params);
  const char *smilesData[2] = {"OCC", "COCC"};
  for (auto &i : smilesData) {
    ROMol *mol = SmilesToMol(i);
    decomp.add(*mol);
    delete mol;
  }
  decomp.process();

  std::stringstream ss;
  RGroupColumns groups = decomp.getRGroupsAsColumns();
  for (auto &column : groups) {
    ss << "Rgroup===" << column.first << std::endl;
    for (auto &rgroup : column.second) {
      ss << MolToSmiles(*rgroup) << std::endl;
    }
  }
  delete core;
  TEST_ASSERT(
      ss.str() ==
      "Rgroup===Core\nCCO[*:1]\nCCO[*:1]\nRgroup===R1\n[H][*:1]\nC[*:1]\n");
}

void testGithub2332() {
  BOOST_LOG(rdInfoLog)
      << "********************************************************\n";
  BOOST_LOG(rdInfoLog) << "test github #2332: RGroupDecomposition: addHs() "
                          "call should set coords "
                       << std::endl;
  auto core = "*OCC"_smiles;
  RGroupDecompositionParameters params;
  params.onlyMatchAtRGroups = true;
  RGroupDecomposition decomp(*core, params);
  std::string chains[2] = {
      R"CTAB(
  Mrv1810 03291913362D          

  4  3  0  0  0  0            999 V2000
    2.0625   -0.7145    0.0000 Cl  0  0  0  0  0  0  0  0  0  0  0  0
    1.2375   -0.7145    0.0000 O   0  0  0  0  0  0  0  0  0  0  0  0
    0.8250    0.0000    0.0000 C   0  0  0  0  0  0  0  0  0  0  0  0
    0.0000    0.0000    0.0000 C   0  0  0  0  0  0  0  0  0  0  0  0
  1  2  1  0  0  0  0
  2  3  1  0  0  0  0
  3  4  1  0  0  0  0
M  END
)CTAB",
      R"CTAB(
  Mrv1810 03291913362D          

  3  2  0  0  0  0            999 V2000
    1.2375   -0.7145    0.0000 O   0  0  0  0  0  0  0  0  0  0  0  0
    0.8250    0.0000    0.0000 C   0  0  0  0  0  0  0  0  0  0  0  0
    0.0000    0.0000    0.0000 C   0  0  0  0  0  0  0  0  0  0  0  0
  1  2  1  0  0  0  0
  2  3  1  0  0  0  0
M  END
)CTAB"};
  for (const auto &chain : chains) {
    ROMol *mol = MolBlockToMol(chain);
    decomp.add(*mol);
    delete mol;
  }
  decomp.process();

  std::stringstream ss;
  RGroupColumns groups = decomp.getRGroupsAsColumns();
  auto &r1 = groups["R1"];
  TEST_ASSERT(r1.size() == 2);
  TEST_ASSERT(r1[1]->getAtomWithIdx(0)->getAtomicNum() == 1);
  auto conf = r1[1]->getConformer();
  TEST_ASSERT(!feq(conf.getAtomPos(0).x, 0.0));
  TEST_ASSERT(!feq(conf.getAtomPos(0).y, 0.0));
  TEST_ASSERT(feq(conf.getAtomPos(0).z, 0.0));
}

void testSDFGRoupMultiCoreNoneShouldMatch() {
  std::string sdcores = R"CTAB(
  Mrv1813 05061918272D          

 13 14  0  0  0  0            999 V2000
   -1.1505    0.0026    0.0000 C   0  0  0  0  0  0  0  0  0  0  0  0
   -1.1505   -0.8225    0.0000 C   0  0  0  0  0  0  0  0  0  0  0  0
   -0.4360   -1.2350    0.0000 N   0  0  0  0  0  0  0  0  0  0  0  0
    0.2784   -0.8225    0.0000 C   0  0  0  0  0  0  0  0  0  0  0  0
    0.2784    0.0026    0.0000 N   0  0  0  0  0  0  0  0  0  0  0  0
   -0.4360    0.4151    0.0000 C   0  0  0  0  0  0  0  0  0  0  0  0
   -1.9354    0.2575    0.0000 A   0  0  0  0  0  0  0  0  0  0  0  0
   -2.4202   -0.4099    0.0000 C   0  0  0  0  0  0  0  0  0  0  0  0
   -1.9354   -1.0775    0.0000 A   0  0  0  0  0  0  0  0  0  0  0  0
    0.9907   -1.2333    0.0000 R#  0  0  0  0  0  0  0  0  0  0  0  0
   -0.4360    1.2373    0.0000 N   0  0  0  0  0  0  0  0  0  0  0  0
    0.2784    1.6497    0.0000 R#  0  0  0  0  0  0  0  0  0  0  0  0
   -3.2452   -0.4098    0.0000 R#  0  0  0  0  0  0  0  0  0  0  0  0
  6  1  1  0  0  0  0
  1  7  1  0  0  0  0
  1  2  1  0  0  0  0
  2  3  1  0  0  0  0
  9  2  1  0  0  0  0
  3  4  1  0  0  0  0
  4  5  1  0  0  0  0
  4 10  1  0  0  0  0
  5  6  1  0  0  0  0
  6 11  1  0  0  0  0
  7  8  1  0  0  0  0
  8 13  1  0  0  0  0
  8  9  1  0  0  0  0
 11 12  1  0  0  0  0
M  RGP  3  10   1  12   2  13   3
M  END
$$$$

  Mrv1813 05061918272D          

 13 14  0  0  0  0            999 V2000
    6.9524    0.1684    0.0000 C   0  0  0  0  0  0  0  0  0  0  0  0
    6.9524   -0.6567    0.0000 C   0  0  0  0  0  0  0  0  0  0  0  0
    7.6668   -1.0692    0.0000 C   0  0  0  0  0  0  0  0  0  0  0  0
    8.3813   -0.6567    0.0000 C   0  0  0  0  0  0  0  0  0  0  0  0
    8.3813    0.1684    0.0000 N   0  0  0  0  0  0  0  0  0  0  0  0
    7.6668    0.5809    0.0000 C   0  0  0  0  0  0  0  0  0  0  0  0
    6.1674    0.4233    0.0000 A   0  0  0  0  0  0  0  0  0  0  0  0
    5.6827   -0.2441    0.0000 C   0  0  0  0  0  0  0  0  0  0  0  0
    6.1674   -0.9117    0.0000 A   0  0  0  0  0  0  0  0  0  0  0  0
    9.0935   -1.0675    0.0000 R#  0  0  0  0  0  0  0  0  0  0  0  0
    7.6668    1.4031    0.0000 N   0  0  0  0  0  0  0  0  0  0  0  0
    8.3813    1.8155    0.0000 R#  0  0  0  0  0  0  0  0  0  0  0  0
    4.8576   -0.2440    0.0000 R#  0  0  0  0  0  0  0  0  0  0  0  0
  6  1  1  0  0  0  0
  1  7  1  0  0  0  0
  1  2  1  0  0  0  0
  2  3  1  0  0  0  0
  9  2  1  0  0  0  0
  3  4  1  0  0  0  0
  4  5  1  0  0  0  0
  4 10  1  0  0  0  0
  5  6  1  0  0  0  0
  6 11  1  0  0  0  0
  7  8  1  0  0  0  0
  8 13  1  0  0  0  0
  8  9  1  0  0  0  0
 11 12  1  0  0  0  0
M  RGP  3  10   1  12   2  13   3
M  END
$$$$)CTAB";
  std::string sdmols = R"CTAB(
  Mrv1813 05061918322D          

 15 17  0  0  0  0            999 V2000
    0.1742    0.6899    0.0000 C   0  0  0  0  0  0  0  0  0  0  0  0
    0.8886    0.2774    0.0000 C   0  0  0  0  0  0  0  0  0  0  0  0
    0.8886   -0.5476    0.0000 C   0  0  0  0  0  0  0  0  0  0  0  0
    0.1742   -0.9601    0.0000 N   0  0  0  0  0  0  0  0  0  0  0  0
    0.1742   -1.7851    0.0000 C   0  0  0  0  0  0  0  0  0  0  0  0
    0.8886   -2.1976    0.0000 N   0  0  0  0  0  0  0  0  0  0  0  0
    0.8886   -3.0226    0.0000 C   0  0  0  0  0  0  0  0  0  0  0  0
    0.1742   -3.4351    0.0000 N   0  0  0  0  0  0  0  0  0  0  0  0
   -0.5403   -3.0226    0.0000 C   0  0  0  0  0  0  0  0  0  0  0  0
   -1.3249   -3.2775    0.0000 N   0  0  0  0  0  0  0  0  0  0  0  0
   -1.8099   -2.6101    0.0000 C   0  0  0  0  0  0  0  0  0  0  0  0
   -1.3249   -1.9426    0.0000 C   0  0  0  0  0  0  0  0  0  0  0  0
   -0.5403   -2.1976    0.0000 C   0  0  0  0  0  0  0  0  0  0  0  0
   -0.5403   -0.5476    0.0000 C   0  0  0  0  0  0  0  0  0  0  0  0
   -0.5403    0.2774    0.0000 C   0  0  0  0  0  0  0  0  0  0  0  0
  1  2  1  0  0  0  0
  1 15  1  0  0  0  0
  2  3  1  0  0  0  0
  3  4  1  0  0  0  0
  4  5  1  0  0  0  0
  4 14  1  0  0  0  0
  5  6  1  0  0  0  0
  5 13  1  0  0  0  0
  6  7  1  0  0  0  0
  7  8  1  0  0  0  0
  8  9  1  0  0  0  0
  9 10  1  0  0  0  0
  9 13  1  0  0  0  0
 10 11  1  0  0  0  0
 11 12  1  0  0  0  0
 12 13  1  0  0  0  0
 14 15  1  0  0  0  0
M  END
$$$$

  Mrv1813 05061918322D          

 14 15  0  0  0  0            999 V2000
    6.4368    0.3002    0.0000 C   0  0  0  0  0  0  0  0  0  0  0  0
    5.7223   -0.1123    0.0000 N   0  0  0  0  0  0  0  0  0  0  0  0
    5.7223   -0.9373    0.0000 C   0  0  0  0  0  0  0  0  0  0  0  0
    6.4368   -1.3498    0.0000 N   0  0  0  0  0  0  0  0  0  0  0  0
    6.4368   -2.1748    0.0000 C   0  0  0  0  0  0  0  0  0  0  0  0
    5.7223   -2.5873    0.0000 N   0  0  0  0  0  0  0  0  0  0  0  0
    5.0078   -2.1748    0.0000 C   0  0  0  0  0  0  0  0  0  0  0  0
    4.2232   -2.4297    0.0000 S   0  0  0  0  0  0  0  0  0  0  0  0
    3.7383   -1.7623    0.0000 C   0  0  0  0  0  0  0  0  0  0  0  0
    4.2232   -1.0949    0.0000 C   0  0  0  0  0  0  0  0  0  0  0  0
    3.9683   -0.3102    0.0000 C   0  0  0  0  0  0  0  0  0  0  0  0
    3.1613   -0.1387    0.0000 C   0  0  0  0  0  0  0  0  0  0  0  0
    4.5203    0.3029    0.0000 C   0  0  0  0  0  0  0  0  0  0  0  0
    5.0078   -1.3498    0.0000 C   0  0  0  0  0  0  0  0  0  0  0  0
  1  2  1  0  0  0  0
  2  3  1  0  0  0  0
  3  4  1  0  0  0  0
  3 14  1  0  0  0  0
  4  5  1  0  0  0  0
  5  6  1  0  0  0  0
  6  7  1  0  0  0  0
  7  8  1  0  0  0  0
  7 14  1  0  0  0  0
  8  9  1  0  0  0  0
  9 10  1  0  0  0  0
 10 11  1  0  0  0  0
 10 14  1  0  0  0  0
 11 13  1  0  0  0  0
 11 12  1  0  0  0  0
M  END
$$$$

  Mrv1813 05061918322D          

 14 15  0  0  0  0            999 V2000
    0.8289   -7.9643    0.0000 C   0  0  0  0  0  0  0  0  0  0  0  0
    0.1144   -8.3768    0.0000 N   0  0  0  0  0  0  0  0  0  0  0  0
    0.1144   -9.2018    0.0000 C   0  0  0  0  0  0  0  0  0  0  0  0
    0.8289   -9.6143    0.0000 N   0  0  0  0  0  0  0  0  0  0  0  0
    0.8289  -10.4393    0.0000 C   0  0  0  0  0  0  0  0  0  0  0  0
    0.1144  -10.8518    0.0000 C   0  0  0  0  0  0  0  0  0  0  0  0
   -0.6000  -10.4393    0.0000 C   0  0  0  0  0  0  0  0  0  0  0  0
   -1.3847  -10.6942    0.0000 S   0  0  0  0  0  0  0  0  0  0  0  0
   -1.8696  -10.0268    0.0000 C   0  0  0  0  0  0  0  0  0  0  0  0
   -1.3847   -9.3593    0.0000 C   0  0  0  0  0  0  0  0  0  0  0  0
   -1.6396   -8.5747    0.0000 C   0  0  0  0  0  0  0  0  0  0  0  0
   -2.4466   -8.4032    0.0000 C   0  0  0  0  0  0  0  0  0  0  0  0
   -1.0876   -7.9616    0.0000 C   0  0  0  0  0  0  0  0  0  0  0  0
   -0.6000   -9.6143    0.0000 C   0  0  0  0  0  0  0  0  0  0  0  0
  1  2  1  0  0  0  0
  2  3  1  0  0  0  0
  3  4  1  0  0  0  0
  3 14  1  0  0  0  0
  4  5  1  0  0  0  0
  5  6  1  0  0  0  0
  6  7  1  0  0  0  0
  7  8  1  0  0  0  0
  7 14  1  0  0  0  0
  8  9  1  0  0  0  0
  9 10  1  0  0  0  0
 10 11  1  0  0  0  0
 10 14  1  0  0  0  0
 11 13  1  0  0  0  0
 11 12  1  0  0  0  0
M  END
$$$$

  Mrv1813 05061918322D          

 12 13  0  0  0  0            999 V2000
    5.3295   -8.1871    0.0000 C   0  0  0  0  0  0  0  0  0  0  0  0
    5.5844   -7.4025    0.0000 N   0  0  0  0  0  0  0  0  0  0  0  0
    5.0995   -6.7351    0.0000 C   0  0  0  0  0  0  0  0  0  0  0  0
    5.5844   -6.0676    0.0000 N   0  0  0  0  0  0  0  0  0  0  0  0
    6.3690   -6.3226    0.0000 C   0  0  0  0  0  0  0  0  0  0  0  0
    7.0835   -5.9101    0.0000 C   0  0  0  0  0  0  0  0  0  0  0  0
    7.0835   -5.0851    0.0000 N   0  0  0  0  0  0  0  0  0  0  0  0
    7.7980   -6.3226    0.0000 N   0  0  0  0  0  0  0  0  0  0  0  0
    7.7980   -7.1476    0.0000 C   0  0  0  0  0  0  0  0  0  0  0  0
    8.5124   -7.5601    0.0000 O   0  0  0  0  0  0  0  0  0  0  0  0
    7.0835   -7.5601    0.0000 C   0  0  0  0  0  0  0  0  0  0  0  0
    6.3690   -7.1476    0.0000 C   0  0  0  0  0  0  0  0  0  0  0  0
  1  2  1  0  0  0  0
  2  3  1  0  0  0  0
  2 12  1  0  0  0  0
  3  4  1  0  0  0  0
  4  5  1  0  0  0  0
  5 12  1  0  0  0  0
  5  6  1  0  0  0  0
  6  7  1  0  0  0  0
  6  8  1  0  0  0  0
  8  9  1  0  0  0  0
  9 10  1  0  0  0  0
  9 11  1  0  0  0  0
 11 12  1  0  0  0  0
M  END
$$$$)CTAB";

  {
    RGroupDecompositionParameters params;
    params.onlyMatchAtRGroups = true;
    params.removeHydrogensPostMatch = true;
    std::vector<ROMOL_SPTR> cores;

    {
      SDMolSupplier sdsup;
      sdsup.setData(sdcores);
      while (!sdsup.atEnd()) {
        cores.emplace_back(sdsup.next());
      }
    }

    RGroupDecomposition decomp(cores, params);

    {
      SDMolSupplier sdsup;
      sdsup.setData(sdmols);

      int idx = 0;
      while (!sdsup.atEnd()) {
        ROMol *mol = sdsup.next();
        TEST_ASSERT(mol);
        int addedIndex = decomp.add(*mol);
        TEST_ASSERT(addedIndex == -1);  // none should match
        ++idx;
        delete mol;
      }
    }
  }
  {
    RGroupDecompositionParameters params;
    params.onlyMatchAtRGroups = false;
    params.removeHydrogensPostMatch = true;
    std::vector<ROMOL_SPTR> cores;

    {
      SDMolSupplier sdsup;
      sdsup.setData(sdcores);
      while (!sdsup.atEnd()) {
        cores.emplace_back(sdsup.next());
      }
    }

    RGroupDecomposition decomp(cores, params);

    {
      SDMolSupplier sdsup;
      sdsup.setData(sdmols);

      int idx = 0;
      while (!sdsup.atEnd()) {
        ROMol *mol = sdsup.next();
        TEST_ASSERT(mol);
        decomp.add(*mol);
        ++idx;
        delete mol;
      }
    }

    decomp.process();
    RGroupRows rows = decomp.getRGroupsAsRows();

    const char *expected[4] = {
        "Core:N1C(N([*:2])[*:4])C2C(NC1[*:1])[*:5]C([*:3])[*:6]2 "
        "R2:C(CC[*:2])CC[*:4] R4:C(CC[*:2])CC[*:4] R5:N([*:5])[*:5] "
        "R6:C([*:6])[*:6]",
        "Core:N1C(N([*:2])[*:4])C2C(NC1[*:1])[*:5]C([*:3])[*:6]2 "
        "R2:C[*:2] R4:[H][*:4] R5:S([*:5])[*:5] R6:CC(C)C([*:6])[*:6]",
        "Core:C1C([*:1])NC(N([*:2])[*:4])C2C1[*:5]C([*:3])[*:6]2 "
        "R2:C[*:2] R4:[H][*:4] R5:S([*:5])[*:5] R6:CC(C)C([*:6])[*:6]",
        "Core:C1C([*:1])NC(N([*:2])[*:4])C2C1[*:5]C([*:3])[*:6]2 "
        "R2:[H][*:2] R4:[H][*:4] R5:CN([*:5])[*:5] R6:N([*:6])[*:6]"};

    int i = 0;
    for (RGroupRows::const_iterator it = rows.begin(); it != rows.end();
         ++it, ++i) {
      TEST_ASSERT(i < 4);
      CHECK_RGROUP(it, expected[i]);
    }
  }
}

void testRowColumnAlignmentProblem() {
  BOOST_LOG(rdInfoLog)
      << "********************************************************\n";
  BOOST_LOG(rdInfoLog) << "test a problem with row-column alignment"
                       << std::endl;
  std::vector<std::string> csmiles = {"c1c([*:1])cncn1", "c1c([*:1])cccn1"};
  std::vector<ROMOL_SPTR> cores;
  for (auto smi : csmiles) {
    cores.emplace_back(SmilesToMol(smi));
  }

  std::vector<std::string> msmiles = {"c1c(F)cccn1", "c1c(F)cncn1",
                                      "c1c(Cl)cccn1"};
  std::vector<std::unique_ptr<RWMol>> mols;
  for (auto smi : msmiles) {
    mols.emplace_back(SmilesToMol(smi));
  }

  {
    RGroupDecomposition decomp(cores);
    for (const auto &mol : mols) {
      TEST_ASSERT(decomp.add(*mol) >= 0);
    }
    decomp.process();

    auto rows = decomp.getRGroupsAsRows();
    TEST_ASSERT(rows.size() == mols.size());
    // dump rgroups
    const char *expected[] = {"Core:c1cncc([*:1])c1 R1:F[*:1]",
                              "Core:c1ncc([*:1])cn1 R1:F[*:1]",
                              "Core:c1cncc([*:1])c1 R1:Cl[*:1]"};

    int i = 0;
    for (RGroupRows::const_iterator it = rows.begin(); it != rows.end();
         ++it, ++i) {
      CHECK_RGROUP(it, expected[i]);
    }

    for (const auto &row : rows) {
      TEST_ASSERT(row.count("Core") == 1);
      TEST_ASSERT(row.count("R1") == 1);
    }
    TEST_ASSERT(rows[0].count("R2") == 0);
    TEST_ASSERT(rows[2].count("R2") == 0);
    TEST_ASSERT(rows[1].count("R2") == 0);

    auto cols = decomp.getRGroupsAsColumns();
    auto &core = cols["Core"];
    TEST_ASSERT(core.size() == 3);
    auto &R1 = cols["R1"];
    TEST_ASSERT(R1.size() == 3);
    for (const auto &rg : R1) {
      TEST_ASSERT(rg);
      TEST_ASSERT(rg->getNumAtoms());
    }
    auto &R2 = cols["R2"];
    TEST_ASSERT(R2.size() == 0);
  }
}

void testSymmetryIssues() {
  BOOST_LOG(rdInfoLog)
      << "********************************************************\n";
  BOOST_LOG(rdInfoLog) << "Testing R-Group symmetry issues \n";

  auto m1 = "c1c(F)cccn1"_smiles;
  auto m2 = "c1c(Cl)c(C)ccn1"_smiles;
  auto m3 = "c1c(O)cccn1"_smiles;
  auto m4 = "c1cc(C)c(F)cn1"_smiles;
  auto core = "c1c([*:1])c([*:2])ccn1"_smiles;
  {
    RGroupDecomposition decomp(*core);
    decomp.add(*m1);
    decomp.add(*m2);
    decomp.add(*m3);
    decomp.add(*m4);
    decomp.process();
    std::stringstream ss;
    auto groups = decomp.getRGroupsAsColumns();
    std::set<std::string> r_labels;
    for (auto &column : groups) {
      r_labels.insert(column.first);
      ss << "Rgroup===" << column.first << std::endl;
      for (auto &rgroup : column.second) {
        ss << MolToSmiles(*rgroup) << std::endl;
      }
    }
    // We only want two groups added

    TEST_ASSERT(r_labels == std::set<std::string>({"Core", "R1", "R2"}));
    TEST_ASSERT(groups.size() == 3);

    TEST_ASSERT(ss.str() == R"RES(Rgroup===Core
c1cc([*:2])c([*:1])cn1
c1cc([*:2])c([*:1])cn1
c1cc([*:2])c([*:1])cn1
c1cc([*:2])c([*:1])cn1
Rgroup===R1
F[*:1]
Cl[*:1]
O[*:1]
F[*:1]
Rgroup===R2
[H][*:2]
C[*:2]
[H][*:2]
C[*:2]
)RES");
  }
  {  // repeat that without symmetrization (testing #3224)
    RGroupDecompositionParameters ps;
    ps.matchingStrategy = RDKit::NoSymmetrization;
    RGroupDecomposition decomp(*core, ps);
    decomp.add(*m1);
    decomp.add(*m2);
    decomp.add(*m3);
    decomp.add(*m4);
    decomp.process();
    std::stringstream ss;
    auto groups = decomp.getRGroupsAsColumns();
    std::set<std::string> r_labels;
    for (auto &column : groups) {
      r_labels.insert(column.first);
      ss << "Rgroup===" << column.first << std::endl;
      for (auto &rgroup : column.second) {
        ss << MolToSmiles(*rgroup) << std::endl;
      }
    }
    TEST_ASSERT(r_labels == std::set<std::string>({"Core", "R1", "R2", "R3"}));
    TEST_ASSERT(groups.size() == 4);

    TEST_ASSERT(ss.str() == R"RES(Rgroup===Core
c1ncc([*:3])c([*:2])c1[*:1]
c1ncc([*:3])c([*:2])c1[*:1]
c1ncc([*:3])c([*:2])c1[*:1]
c1ncc([*:3])c([*:2])c1[*:1]
Rgroup===R1
F[*:1]
Cl[*:1]
O[*:1]
[H][*:1]
Rgroup===R2
[H][*:2]
C[*:2]
[H][*:2]
C[*:2]
Rgroup===R3
[H][*:3]
[H][*:3]
[H][*:3]
F[*:3]
)RES");
  }
}

void testSymmetryPerformance() {
  BOOST_LOG(rdInfoLog)
      << "********************************************************\n";
  BOOST_LOG(rdInfoLog) << "Testing R-Group symmetry issues \n";
  boost::logging::disable_logs("rdApp.warning");

  std::string smis =
      R"DATA(CN(C)Cc1cccc(Oc2cc(N3CCN(Cc4ccccc4-c4ccc(Cl)cc4)CC3)ccc2C(=O)NS(=O)(=O)c2ccc(NCC3CCOCC3)c([N+](=O)[O-])c2)c1
CNc1cccc(Oc2cc(N3CCN(Cc4ccccc4-c4ccc(Cl)cc4)CC3)ccc2C(=O)NS(=O)(=O)c2ccc(NCC3CCOCC3)c([N+](=O)[O-])c2)c1
Cc1cc2cc(Oc3cc(N4CCN(CC5=C(c6ccc(Cl)cc6)CC(C)(C)CC5)CC4)ccc3C(=O)NS(=O)(=O)c3ccc(NC4CCN(C)CC4)c([N+](=O)[O-])c3)ccc2[nH]1
Cc1cc2cc(Oc3cc(N4CCN(CC5=C(c6ccc(Cl)cc6)CC(C)(C)CC5)CC4)ccc3C(=O)NS(=O)(=O)c3ccc(NCCCN4CCOCC4)c([N+](=O)[O-])c3)ccc2[nH]1
O=C(NS(=O)(=O)c1ccc(NCC2CCOCC2)c([N+](=O)[O-])c1)c1ccc(N2CCN(Cc3ccccc3-c3ccc(Cl)cc3)CC2)cc1Oc1ccccc1Cl
O=C(NS(=O)(=O)c1ccc(NCC2CCOCC2)c([N+](=O)[O-])c1)c1ccc(N2CCN(Cc3ccccc3-c3ccc(Cl)cc3)CC2)cc1Oc1cccc(Cl)c1
O=C(NS(=O)(=O)c1ccc(NCC2CCOCC2)c([N+](=O)[O-])c1)c1ccc(N2CCN(Cc3ccccc3-c3ccc(Cl)cc3)CC2)cc1Oc1ccc(Cl)cc1
O=C(NS(=O)(=O)c1ccc(NCC2CCOCC2)c([N+](=O)[O-])c1)c1ccc(N2CCN(Cc3ccccc3-c3ccc(Cl)cc3)CC2)cc1Oc1cccc([N+](=O)[O-])c1
O=C(NS(=O)(=O)c1ccc(NCCCN2CCOCC2)c([N+](=O)[O-])c1)c1ccc(N2CCN(Cc3ccccc3-c3ccc(Cl)cc3)CC2)cc1Oc1cccc(CO)c1
CN(C)CCCNc1ccc(S(=O)(=O)NC(=O)c2ccc(N3CCN(Cc4ccccc4-c4ccc(Cl)cc4)CC3)cc2Oc2ccccc2Cl)cc1[N+](=O)[O-]
O=C(NS(=O)(=O)c1ccc(NCCCN2CCOCC2)c([N+](=O)[O-])c1)c1ccc(N2CCN(Cc3ccccc3-c3ccc(Cl)cc3)CC2)cc1Oc1cccc(Cl)c1
O=C(NS(=O)(=O)c1ccc(NCCCN2CCOCC2)c([N+](=O)[O-])c1)c1ccc(N2CCN(Cc3ccccc3-c3ccc(Cl)cc3)CC2)cc1Oc1ccc(Cl)cc1
CN(C)CCCNc1ccc(S(=O)(=O)NC(=O)c2ccc(N3CCN(Cc4ccccc4-c4ccc(Cl)cc4)CC3)cc2Oc2cccc(Cl)c2)cc1[N+](=O)[O-]
CN(C)CCCNc1ccc(S(=O)(=O)NC(=O)c2ccc(N3CCN(Cc4ccccc4-c4ccc(Cl)cc4)CC3)cc2Oc2ccc(Cl)cc2)cc1[N+](=O)[O-]
CN(C)CCCNc1ccc(S(=O)(=O)NC(=O)c2ccc(N3CCN(Cc4ccccc4-c4ccc(Cl)cc4)CC3)cc2Oc2cccc3c2ccn3C)cc1[N+](=O)[O-]
CC(=O)Nc1cccc(Oc2cc(N3CCN(Cc4ccccc4-c4ccc(Cl)cc4)CC3)ccc2C(=O)NS(=O)(=O)c2ccc(NCC3CCOCC3)c([N+](=O)[O-])c2)c1
Nc1ccc(Oc2cc(N3CCN(Cc4ccccc4-c4ccc(Cl)cc4)CC3)ccc2C(=O)NS(=O)(=O)c2ccc(NCC3CCOCC3)c([N+](=O)[O-])c2)cc1
Nc1cccc(Oc2cc(N3CCN(Cc4ccccc4-c4ccc(Cl)cc4)CC3)ccc2C(=O)NS(=O)(=O)c2ccc(NCC3CCOCC3)c([N+](=O)[O-])c2)c1
COc1cccc(Oc2cc(N3CCN(Cc4ccccc4-c4ccc(Cl)cc4)CC3)ccc2C(=O)NS(=O)(=O)c2ccc(NCC3CCOCC3)c([N+](=O)[O-])c2)c1
CN(C)c1cccc(Oc2cc(N3CCN(Cc4ccccc4-c4ccc(Cl)cc4)CC3)ccc2C(=O)NS(=O)(=O)c2ccc(NCC3CCOCC3)c([N+](=O)[O-])c2)c1
N#Cc1cccc(Oc2cc(N3CCN(Cc4ccccc4-c4ccc(Cl)cc4)CC3)ccc2C(=O)NS(=O)(=O)c2ccc(NCC3CCOCC3)c([N+](=O)[O-])c2)c1
Cc1nc2ccc(Oc3cc(N4CCN(Cc5ccccc5-c5ccc(Cl)cc5)CC4)ccc3C(=O)NS(=O)(=O)c3ccc(NCC4CCOCC4)c([N+](=O)[O-])c3)cc2s1
Cc1nc2cc(Oc3cc(N4CCN(Cc5ccccc5-c5ccc(Cl)cc5)CC4)ccc3C(=O)NS(=O)(=O)c3ccc(NCCCN4CCOCC4)c([N+](=O)[O-])c3)ccc2s1
Cc1nc2cc(Oc3cc(N4CCN(Cc5ccccc5-c5ccc(Cl)cc5)CC4)ccc3C(=O)NS(=O)(=O)c3ccc(NCCCN(C)C)c([N+](=O)[O-])c3)ccc2s1
CN(C)C(=O)CCc1ccccc1Oc1cc(N2CCN(Cc3ccccc3-c3ccc(Cl)cc3)CC2)ccc1C(=O)NS(=O)(=O)c1ccc(NCC2CCOCC2)c([N+](=O)[O-])c1
CN(C)C(=O)Cc1ccccc1Oc1cc(N2CCN(Cc3ccccc3-c3ccc(Cl)cc3)CC2)ccc1C(=O)NS(=O)(=O)c1ccc(NCC2CCOCC2)c([N+](=O)[O-])c1
CN(C)CCCc1ccccc1Oc1cc(N2CCN(Cc3ccccc3-c3ccc(Cl)cc3)CC2)ccc1C(=O)NS(=O)(=O)c1ccc(NCC2CCOCC2)c([N+](=O)[O-])c1
CN(C)CCc1ccccc1Oc1cc(N2CCN(Cc3ccccc3-c3ccc(Cl)cc3)CC2)ccc1C(=O)NS(=O)(=O)c1ccc(NCC2CCOCC2)c([N+](=O)[O-])c1
CN(C)C(=O)c1ccccc1Oc1cc(N2CCN(Cc3ccccc3-c3ccc(Cl)cc3)CC2)ccc1C(=O)NS(=O)(=O)c1ccc(NCC2CCOCC2)c([N+](=O)[O-])c1
CN(C)Cc1ccccc1Oc1cc(N2CCN(Cc3ccccc3-c3ccc(Cl)cc3)CC2)ccc1C(=O)NS(=O)(=O)c1ccc(NCC2CCOCC2)c([N+](=O)[O-])c1
CN(C)CCCNc1ccc(S(=O)(=O)NC(=O)c2ccc(N3CCN(Cc4ccccc4-c4ccc(Cl)cc4)CC3)cc2Oc2cccc(N3CCOCC3)c2)cc1[N+](=O)[O-]
Cc1nc(C)c(-c2cccc(Oc3cc(N4CCN(Cc5ccccc5-c5ccc(Cl)cc5)CC4)ccc3C(=O)NS(=O)(=O)c3ccc(NCCCN4CCOCC4)c([N+](=O)[O-])c3)c2)s1
CN1CCC(Nc2ccc(S(=O)(=O)NC(=O)c3ccc(N4CCN(CC5=C(c6ccc(Cl)cc6)CC(C)(C)CC5)CC4)cc3Oc3cc(Cl)cc(Cl)c3)cc2[N+](=O)[O-])CC1
CN1CCC(Nc2ccc(S(=O)(=O)NC(=O)c3ccc(N4CCN(CC5=C(c6ccc(Cl)cc6)CC(C)(C)CC5)CC4)cc3Oc3cccc(Cl)c3)cc2[N+](=O)[O-])CC1
CN(C)CCOc1ccc(-c2ccc(Cl)cc2)c(CN2CCN(c3ccc(C(=O)NS(=O)(=O)c4ccc(NC5CCN(C)CC5)c([N+](=O)[O-])c4)c(Oc4cccc(Cl)c4)c3)CC2)c1
CN1CCC(Nc2ccc(S(=O)(=O)NC(=O)c3ccc(N4CCN(CC5=C(c6ccc(Cl)cc6)CC(C)(C)OC5)CC4)cc3Oc3ccccc3Cl)cc2[N+](=O)[O-])CC1
CN(C)CCOc1cccc(Oc2cc(N3CCN(Cc4ccccc4-c4ccc(Cl)cc4)CC3)ccc2C(=O)NS(=O)(=O)c2ccc(NCC3CCOCC3)c([N+](=O)[O-])c2)c1
CN1CCC(Nc2ccc(S(=O)(=O)NC(=O)c3ccc(N4CCN(CC5=C(c6ccc(Cl)cc6)CC(C)(C)CC5)CC4)cc3Oc3ccc(N)c(Cl)c3)cc2[N+](=O)[O-])CC1
CC(C)N1CCC(Nc2ccc(S(=O)(=O)NC(=O)c3ccc(N4CCN(CC5=C(c6ccc(Cl)cc6)CC(C)(C)CC5)CC4)cc3Oc3ccccc3Cl)cc2[N+](=O)[O-])CC1
CN1CCC(Nc2ccc(S(=O)(=O)NC(=O)c3ccc(N4CCN(CC5=C(c6ccc(Cl)cc6)CC(C)(C)CC5)CC4)cc3Oc3ccccc3Br)cc2[N+](=O)[O-])CC1
CN1CCC(Nc2ccc(S(=O)(=O)NC(=O)c3ccc(N4CCN(CC5=C(c6ccc(Cl)cc6)CCCC5)CC4)cc3Oc3ccccc3Cl)cc2[N+](=O)[O-])CC1
Cc1n[nH]c2cccc(Oc3cc(N4CCN(CC5=C(c6ccc(Cl)cc6)CC(C)(C)CC5)CC4)ccc3C(=O)NS(=O)(=O)c3ccc(NCCCN4CCOCC4)c([N+](=O)[O-])c3)c12
CN1CCC(Nc2ccc(S(=O)(=O)NC(=O)c3ccc(N4CCN(CC5=C(c6ccc(Cl)cc6)CC(C)(C)CC5)CC4)cc3Oc3cccc(F)c3F)cc2[N+](=O)[O-])CC1
CN1CCC(Nc2ccc(S(=O)(=O)NC(=O)c3ccc(N4CCN(CC5=C(c6ccc(Cl)cc6)CC(C)(C)CC5)CC4)cc3Oc3cccc(Br)c3)cc2[N+](=O)[O-])CC1
CCN1CCC(Nc2ccc(S(=O)(=O)NC(=O)c3ccc(N4CCN(CC5=C(c6ccc(Cl)cc6)CC(C)(C)CC5)CC4)cc3Oc3ccccc3Cl)cc2[N+](=O)[O-])CC1
CN1C(C)(C)CC(Nc2ccc(S(=O)(=O)NC(=O)c3ccc(N4CCN(CC5=C(c6ccc(Cl)cc6)CC(C)(C)CC5)CC4)cc3Oc3ccccc3Cl)cc2[N+](=O)[O-])CC1(C)C
CC1(C)CCC(CN2CCN(c3ccc(C(=O)NS(=O)(=O)c4ccc(NC5CCN(C6CCOCC6)CC5)c([N+](=O)[O-])c4)c(Oc4cccc(F)c4F)c3)CC2)=C(c2ccc(Cl)cc2)C1
CN1CCC(Nc2ccc(S(=O)(=O)NC(=O)c3ccc(N4CCN(CC5=C(c6ccc(Cl)cc6)CC(C)(C)CC5)CC4)cc3Oc3cc(F)c4[nH]ccc4c3)cc2[N+](=O)[O-])CC1
CC1(C)CCC(CN2CCN(c3ccc(C(=O)NS(=O)(=O)c4ccc(NCCCN5CCOCC5)c([N+](=O)[O-])c4)c(Oc4cccc(F)c4F)c3)CC2)=C(c2ccc(Cl)cc2)C1
CC1(C)CCC(CN2CCN(c3ccc(C(=O)NS(=O)(=O)c4ccc(NCCCN5CCOCC5)c([N+](=O)[O-])c4)c(Oc4ccc(N)c(Cl)c4)c3)CC2)=C(c2ccc(Cl)cc2)C1
O=C(NS(=O)(=O)c1ccc(NCC2CCOCC2)c([N+](=O)[O-])c1)c1ccc(N2CCN(Cc3cc(CCN4CCCC4)ccc3-c3ccc(Cl)cc3)CC2)cc1Oc1cccc(Cl)c1
CN1CCC(Nc2ccc(S(=O)(=O)NC(=O)c3ccc(N4CCN(CC5=C(c6ccc(Cl)cc6)CC(C)(C)CC5)CC4)cc3Oc3cccc(Cl)c3Cl)cc2[N+](=O)[O-])CC1
Cc1n[nH]c2cccc(Oc3cc(N4CCN(CC5=C(c6ccc(Cl)cc6)CC(C)(C)CC5)CC4)ccc3C(=O)NS(=O)(=O)c3ccc(NC4CCN(C)CC4)c([N+](=O)[O-])c3)c12
CN1CCC(Nc2ccc(S(=O)(=O)NC(=O)c3ccc(N4CCN(CC5=C(c6ccc(Cl)cc6)CCCCC5)CC4)cc3Oc3ccccc3Cl)cc2[N+](=O)[O-])CC1
CN1CCC(Nc2ccc(S(=O)(=O)NC(=O)c3ccc(N4CCN(CC5=C(c6ccc(Cl)cc6)CC(C)(C)CC5)CC4)cc3Oc3cccc(C(F)(F)F)c3)cc2[N+](=O)[O-])CC1
CN(C)CCCNc1ccc(S(=O)(=O)NC(=O)c2ccc(N3CCN(Cc4ccccc4-c4ccc(Cl)cc4)CC3)cc2Oc2cccc3c2CCC(=O)N3)cc1[N+](=O)[O-]
CN1CCC(Nc2ccc(S(=O)(=O)NC(=O)c3ccc(N4CCN(CC5=C(c6ccc(Cl)cc6)CC(C)(C)CC5)CC4)cc3Oc3ccccc3Cl)cc2S(=O)(=O)C(F)(F)F)CC1
CN1CCC(Nc2ccc(S(=O)(=O)NC(=O)c3ccc(N4CCN(CC5=C(c6ccc(Cl)cc6)CC(C)(C)CC5)CC4)cc3Oc3cc(Cl)ccc3Cl)cc2[N+](=O)[O-])CC1
CN1CCC(Nc2ccc(S(=O)(=O)NC(=O)c3ccc(N4CCN(CC5=C(c6ccc(Cl)cc6)CC(C)(C)CC5)CC4)cc3Oc3ccc(F)cc3Cl)cc2[N+](=O)[O-])CC1
CN1CCC(Nc2ccc(S(=O)(=O)NC(=O)c3ccc(N4CCN(CC5=C(c6ccc(Cl)cc6)CC(C)(C)C5)CC4)cc3Oc3ccccc3Cl)cc2[N+](=O)[O-])CC1
Cc1c[nH]c2cccc(Oc3cc(N4CCN(CC5=C(c6ccc(Cl)cc6)CC(C)(C)CC5)CC4)ccc3C(=O)NS(=O)(=O)c3ccc(NCCCN4CCOCC4)c([N+](=O)[O-])c3)c12
CN1CCC(Nc2ccc(S(=O)(=O)NC(=O)c3ccc(N4CCN(CC5=C(c6ccc(Cl)cc6)CC(C)(C)CC5)CC4)cc3Oc3cccc(C(F)(F)F)c3Cl)cc2[N+](=O)[O-])CC1
CC1(C)CCC(CN2CCN(c3ccc(C(=O)NS(=O)(=O)c4ccc(NC5CCN(C6CC6)CC5)c([N+](=O)[O-])c4)c(Oc4ccccc4Cl)c3)CC2)=C(c2ccc(Cl)cc2)C1
Cc1c[nH]c2cccc(Oc3cc(N4CCN(CC5=C(c6ccc(Cl)cc6)CC(C)(C)CC5)CC4)ccc3C(=O)NS(=O)(=O)c3ccc(NC4CCN(C)CC4)c([N+](=O)[O-])c3)c12
CC1(C)CCC(CN2CCN(c3ccc(C(=O)NS(=O)(=O)c4ccc(NCCCN5CCOCC5)c([N+](=O)[O-])c4)c(Oc4cc(Cl)ccc4Cl)c3)CC2)=C(c2ccc(Cl)cc2)C1
Cn1ccc2c(Oc3cc(N4CCN(Cc5ccccc5-c5ccc(Cl)cc5)CC4)ccc3C(=O)NS(=O)(=O)c3ccc(NCCCN4CCOCC4)c([N+](=O)[O-])c3)cccc21
O=C(NS(=O)(=O)c1ccc(NCCCN2CCOCC2)c([N+](=O)[O-])c1)c1ccc(N2CCN(Cc3ccccc3-c3ccc(Cl)cc3)CC2)cc1Oc1cccc(N2CCOCC2)c1
CN(C)CCCNc1ccc(S(=O)(=O)NC(=O)c2ccc(N3CCN(Cc4ccccc4-c4ccc(Cl)cc4)CC3)cc2Oc2ccc3[nH]cc(CCC(=O)N4CCOCC4)c3c2)cc1[N+](=O)[O-]
O=C(NS(=O)(=O)c1ccc(NCC2CCOCC2)c([N+](=O)[O-])c1)c1ccc(N2CCN(Cc3ccccc3-c3ccc(Cl)cc3)CC2)cc1Oc1cccc(OCc2ccccc2)c1
N#Cc1ccc(Oc2cc(N3CCN(Cc4ccccc4-c4ccc(Cl)cc4)CC3)ccc2C(=O)NS(=O)(=O)c2ccc(NCC3CCOCC3)c([N+](=O)[O-])c2)cc1
O=C(NS(=O)(=O)c1ccc(NCC2CCOCC2)c([N+](=O)[O-])c1)c1ccc(N2CCN(Cc3ccccc3-c3ccc(Cl)cc3)CC2)cc1Oc1ccc2[nH]cc(CCC(=O)N3CCOCC3)c2c1
O=C(NS(=O)(=O)c1ccc(NCC2CCOCC2)c([N+](=O)[O-])c1)c1ccc(N2CCN(Cc3ccccc3-c3ccc(Cl)cc3)CC2)cc1Oc1ccc2[nH]cc(CCCN3CCOCC3)c2c1
CN(C)Cc1ccc(Oc2cc(N3CCN(Cc4ccccc4-c4ccc(Cl)cc4)CC3)ccc2C(=O)NS(=O)(=O)c2ccc(NCC3CCOCC3)c([N+](=O)[O-])c2)cc1
O=C(NS(=O)(=O)c1ccc(NCC2CCOCC2)c([N+](=O)[O-])c1)c1ccc(N2CCN(Cc3ccccc3-c3ccc(Cl)cc3)CC2)cc1Oc1ccc(-n2ccnc2)cc1
O=C(NS(=O)(=O)c1ccc(NCC2CCOCC2)cc1)c1ccc(N2CCN(Cc3ccccc3-c3ccc(Cl)cc3)CC2)cc1Oc1cccc([N+](=O)[O-])c1
CCN(Cc1ccc(Oc2cc(N3CCN(Cc4ccccc4-c4ccc(Cl)cc4)CC3)ccc2C(=O)NS(=O)(=O)c2ccc(NCC3CCOCC3)c([N+](=O)[O-])c2)cc1)C(=O)OC(C)(C)C
CCN(Cc1cccc(Oc2cc(N3CCN(Cc4ccccc4-c4ccc(Cl)cc4)CC3)ccc2C(=O)NS(=O)(=O)c2ccc(NCC3CCOCC3)c([N+](=O)[O-])c2)c1)C(=O)OC(C)(C)C
CCNCc1ccc(Oc2cc(N3CCN(Cc4ccccc4-c4ccc(Cl)cc4)CC3)ccc2C(=O)NS(=O)(=O)c2ccc(NCC3CCOCC3)c([N+](=O)[O-])c2)cc1
CCNCc1cccc(Oc2cc(N3CCN(Cc4ccccc4-c4ccc(Cl)cc4)CC3)ccc2C(=O)NS(=O)(=O)c2ccc(NCC3CCOCC3)c([N+](=O)[O-])c2)c1
CC(=O)Nc1ccc(Oc2cc(N3CCN(Cc4ccccc4-c4ccc(Cl)cc4)CC3)ccc2C(=O)NS(=O)(=O)c2ccc(NCC3CCOCC3)c([N+](=O)[O-])c2)cc1
CC(C)(C)OC(=O)Nc1ccc(Oc2cc(N3CCN(Cc4ccccc4-c4ccc(Cl)cc4)CC3)ccc2C(=O)NS(=O)(=O)c2ccc(NCC3CCOCC3)c([N+](=O)[O-])c2)cc1
O=C(NS(=O)(=O)c1ccc(NCC2CCOCC2)c([N+](=O)[O-])c1)c1ccc(N2CCN(Cc3ccccc3-c3ccc(Cl)cc3)CC2)cc1Oc1ccccc1-c1ccccc1
CC(C)(C)OC(=O)Nc1cccc(Oc2cc(N3CCN(Cc4ccccc4-c4ccc(Cl)cc4)CC3)ccc2C(=O)NS(=O)(=O)c2ccc(NCC3CCOCC3)c([N+](=O)[O-])c2)c1
O=C(NS(=O)(=O)c1ccc(NCC2CCOCC2)c([N+](=O)[O-])c1)c1ccc(N2CCN(Cc3ccccc3-c3ccc(Cl)cc3)CC2)cc1Oc1cccc(-c2ccccc2)c1
CN(C)CCc1ccc(Oc2cc(N3CCN(Cc4ccccc4-c4ccc(Cl)cc4)CC3)ccc2C(=O)NS(=O)(=O)c2ccc(NCC3CCOCC3)c([N+](=O)[O-])c2)cc1
O=C(NS(=O)(=O)c1ccc(NCC2CCOCC2)c([N+](=O)[O-])c1)c1ccc(N2CCN(Cc3ccccc3-c3ccc(Cl)cc3)CC2)cc1Oc1ccc(OCc2ccccc2)cc1
O=C(NS(=O)(=O)c1ccc(NCC2CCOCC2)c([N+](=O)[O-])c1)c1ccc(N2CCN(Cc3ccccc3-c3ccc(Cl)cc3)CC2)cc1Oc1cccc(N2CCOCC2)c1
Cc1nc2cc(Oc3cc(N4CCN(Cc5ccccc5-c5ccc(Cl)cc5)CC4)ccc3C(=O)NS(=O)(=O)c3ccc(NCC4CCOCC4)c([N+](=O)[O-])c3)ccc2s1
CC(C)(C)OC(=O)N1CCN(c2cccc(Oc3cc(N4CCN(Cc5ccccc5-c5ccc(Cl)cc5)CC4)ccc3C(=O)NS(=O)(=O)c3ccc(NCC4CCOCC4)c([N+](=O)[O-])c3)c2)CC1
CN(C)CCCNc1ccc(S(=O)(=O)NC(=O)c2ccc(N3CCN(Cc4ccccc4-c4ccc(Cl)cc4)CC3)cc2Oc2cccc(OCc3ccccc3)c2)cc1[N+](=O)[O-]
O=C(NS(=O)(=O)c1ccc(NCCCN2CCOCC2)c([N+](=O)[O-])c1)c1ccc(N2CCN(Cc3ccccc3-c3ccc(Cl)cc3)CC2)cc1Oc1cccc(OCc2ccccc2)c1
O=C(NS(=O)(=O)c1ccc(NCC2CCOCC2)c([N+](=O)[O-])c1)c1ccc(N2CCN(Cc3ccccc3-c3ccc(Cl)cc3)CC2)cc1Oc1ccc(OCCN2CCOCC2)cc1
O=C1CCc2c(cccc2Oc2cc(N3CCN(Cc4ccccc4-c4ccc(Cl)cc4)CC3)ccc2C(=O)NS(=O)(=O)c2ccc(NCC3CCOCC3)c([N+](=O)[O-])c2)N1
O=C(NS(=O)(=O)c1ccc(NCCCN2CCOCC2)c([N+](=O)[O-])c1)c1ccc(N2CCN(Cc3ccccc3-c3ccc(Cl)cc3)CC2)cc1Oc1ccc(OCc2ccccc2)cc1
CC(C)(C)OC(=O)N1CCN(c2ccc(Oc3cc(N4CCN(Cc5ccccc5-c5ccc(Cl)cc5)CC4)ccc3C(=O)NS(=O)(=O)c3ccc(NCCCN4CCOCC4)c([N+](=O)[O-])c3)cc2)CC1
O=C(NS(=O)(=O)c1ccc(NCCCN2CCOCC2)c([N+](=O)[O-])c1)c1ccc(N2CCN(Cc3ccccc3-c3ccc(Cl)cc3)CC2)cc1Oc1cccc(-c2ccncc2)c1
O=C(NS(=O)(=O)c1ccc(NCCCN2CCOCC2)c([N+](=O)[O-])c1)c1ccc(N2CCN(Cc3ccccc3-c3ccc(Cl)cc3)CC2)cc1Oc1ccc(-c2ccncc2)cc1
O=C(NS(=O)(=O)c1ccc(NCCCN2CCOCC2)c([N+](=O)[O-])c1)c1ccc(N2CCN(Cc3ccccc3-c3ccc(Cl)cc3)CC2)cc1Oc1ccc(-c2cccnc2)cc1
CN(C)C(=O)COc1ccc(Oc2cc(N3CCN(Cc4ccccc4-c4ccc(Cl)cc4)CC3)ccc2C(=O)NS(=O)(=O)c2ccc(NCC3CCOCC3)c([N+](=O)[O-])c2)cc1
Cn1cnc2cc(Oc3cc(N4CCN(Cc5ccccc5-c5ccc(Cl)cc5)CC4)ccc3C(=O)NS(=O)(=O)c3ccc(NCCCN4CCOCC4)c([N+](=O)[O-])c3)ccc21)DATA";
  std::vector<ROMOL_SPTR> ms;
  boost::char_separator<char> sep(" \n");
  tokenizer tokens(smis, sep);
  for (tokenizer::iterator token = tokens.begin(); token != tokens.end();
       ++token) {
    std::string smi = *token;
    RWMol *m = SmilesToMol(smi);
    TEST_ASSERT(m);
    ms.push_back(ROMOL_SPTR(m));
  }
  auto core = "O=C(NS(=O)(=O)c1ccccc1)c1ccccc1Oc1ccccc1"_smiles;

  {
    std::cerr << "iterative" << std::endl;
    RGroupDecompositionParameters ps = RGroupDecompositionParameters();
    ps.timeout = 1.0;
    RGroupDecomposition decomp(*core, ps);
    bool ok = false;
    try {
      size_t ndone = 0;
      for (auto m : ms) {
        decomp.add(*m);
        ++ndone;
      }
    } catch (const std::runtime_error &) {
      ok = true;
    }
    TEST_ASSERT(ok);
  }
  {
    RGroupDecompositionParameters ps = RGroupDecompositionParameters();
    ps.timeout = 2.0;
    std::cerr << "bulk" << std::endl;
    std::vector<ROMOL_SPTR> cores;
    cores.push_back(ROMOL_SPTR(new ROMol(*core)));
    RGroupRows rows;
    bool ok = false;
    try {
      auto res = RGroupDecompose(cores, ms, rows, nullptr, ps);
      RDUNUSED_PARAM(res);
    } catch (const std::runtime_error &) {
      ok = true;
    }
    TEST_ASSERT(ok);
  }
  {
    RGroupDecompositionParameters ps = RGroupDecompositionParameters();
#ifdef NDEBUG
    ps.timeout = 1.0;
#else
    ps.timeout = 5.0;
#endif
    ps.matchingStrategy = RDKit::NoSymmetrization;
    std::cerr << "bulk, no symmetry" << std::endl;
    std::vector<ROMOL_SPTR> cores;
    cores.push_back(ROMOL_SPTR(new ROMol(*core)));
    RGroupRows rows;
    bool ok = true;
    try {
      auto res = RGroupDecompose(cores, ms, rows, nullptr, ps);
      RDUNUSED_PARAM(res);
    } catch (const std::runtime_error &) {
      ok = false;
    }
    TEST_ASSERT(ok);
  }
  boost::logging::enable_logs("rdApp.warning");
}

void testScorePermutations() {
  BOOST_LOG(rdInfoLog)
      << "********************************************************\n";
  BOOST_LOG(rdInfoLog) << "Testing permutation scoring function \n";

  {
    auto core = "Cc1ccccc1"_smiles;
    std::vector<RWMOL_SPTR> mols{"c1ccccc1C"_smiles, "Fc1ccccc1C"_smiles,
                                 "c1cccc(F)c1C"_smiles, "Fc1cccc(F)c1C"_smiles};
    RGroupDecomposition decomp(*core);
    for (auto &m : mols) {
      decomp.add(*m);
    }
    decomp.process();
    std::stringstream ss;
    auto groups = decomp.getRGroupsAsColumns();
    std::set<std::string> r_labels;
    for (auto &column : groups) {
      r_labels.insert(column.first);
      ss << "Rgroup===" << column.first << std::endl;
      for (auto &rgroup : column.second) {
        ss << MolToSmiles(*rgroup) << std::endl;
      }
    }
    TEST_ASSERT(r_labels == std::set<std::string>({"Core", "R1", "R2"}));
    TEST_ASSERT(groups.size() == 3);
    TEST_ASSERT(ss.str() == R"RES(Rgroup===Core
Cc1c([*:1])cccc1[*:2]
Cc1c([*:1])cccc1[*:2]
Cc1c([*:1])cccc1[*:2]
Cc1c([*:1])cccc1[*:2]
Rgroup===R1
[H][*:1]
[H][*:1]
[H][*:1]
F[*:1]
Rgroup===R2
[H][*:2]
F[*:2]
F[*:2]
F[*:2]
)RES");
  }
  {
    auto core = "Cc1ccccc1"_smiles;
    std::vector<RWMOL_SPTR> mols{
        "c1(Cl)cccc(Cl)c1C"_smiles, "Fc1cccc(Cl)c1C"_smiles,
        "Clc1cccc(F)c1C"_smiles, "Fc1cccc(F)c1C"_smiles};
    RGroupDecomposition decomp(*core);
    for (auto &m : mols) {
      decomp.add(*m);
    }
    decomp.process();
    std::stringstream ss;
    auto groups = decomp.getRGroupsAsColumns();
    std::set<std::string> r_labels;
    for (auto &column : groups) {
      r_labels.insert(column.first);
      ss << "Rgroup===" << column.first << std::endl;
      for (auto &rgroup : column.second) {
        ss << MolToSmiles(*rgroup) << std::endl;
      }
    }
    TEST_ASSERT(r_labels == std::set<std::string>({"Core", "R1", "R2"}));
    TEST_ASSERT(groups.size() == 3);
    TEST_ASSERT(ss.str() == R"RES(Rgroup===Core
Cc1c([*:1])cccc1[*:2]
Cc1c([*:1])cccc1[*:2]
Cc1c([*:1])cccc1[*:2]
Cc1c([*:1])cccc1[*:2]
Rgroup===R1
Cl[*:1]
Cl[*:1]
Cl[*:1]
F[*:1]
Rgroup===R2
Cl[*:2]
F[*:2]
F[*:2]
F[*:2]
)RES");
  }
  {
    auto core = "O1C([*:1])([*:2])CCC1"_smiles;
    std::vector<RWMOL_SPTR> mols{"NC1CCCO1"_smiles,
                                 "OC1CCCO1"_smiles,
                                 "SC1CCCO1"_smiles,
                                 "O1C2(CN2)CCC1"_smiles,
                                 "OC1(P)CCCO1"_smiles,
                                 "NC1(O)CCCO1"_smiles,
                                 "CC1(N)CCCO1"_smiles,
                                 "CCC1(C)CCCO1"_smiles,
                                 "CCC1(C(C)C)CCCO1"_smiles,
                                 "CCC1(Cc2ccccc2)CCCO1"_smiles,
                                 "OCC1(Cc2ccccc2)CCCO1"_smiles,
                                 "CCCC1(CO)CCCO1"_smiles,
                                 "CCCCC1(CC(C)C)CCCO1"_smiles};
    RGroupDecompositionParameters params;
    params.removeHydrogensPostMatch = true;
    params.onlyMatchAtRGroups = true;
    RGroupDecomposition decomp(*core, params);
    for (auto &m : mols) {
      decomp.add(*m);
    }
    decomp.process();
    std::stringstream ss;
    auto groups = decomp.getRGroupsAsColumns();
    std::set<std::string> r_labels;
    for (auto &column : groups) {
      r_labels.insert(column.first);
      ss << "Rgroup===" << column.first << std::endl;
      for (auto &rgroup : column.second) {
        ss << MolToSmiles(*rgroup) << std::endl;
      }
    }
    TEST_ASSERT(r_labels == std::set<std::string>({"Core", "R1", "R2"}));
    TEST_ASSERT(groups.size() == 3);
    TEST_ASSERT(ss.str() == R"RES(Rgroup===Core
C1COC([*:1])([*:2])C1
C1COC([*:1])([*:2])C1
C1COC([*:1])([*:2])C1
C1COC([*:1])([*:2])C1
C1COC([*:1])([*:2])C1
C1COC([*:1])([*:2])C1
C1COC([*:1])([*:2])C1
C1COC([*:1])([*:2])C1
C1COC([*:1])([*:2])C1
C1COC([*:1])([*:2])C1
C1COC([*:1])([*:2])C1
C1COC([*:1])([*:2])C1
C1COC([*:1])([*:2])C1
Rgroup===R1
N[*:1]
O[*:1]
S[*:1]
C(N[*:1])[*:2]
O[*:1]
O[*:1]
C[*:1]
C[*:1]
CC(C)[*:1]
c1ccc(C[*:1])cc1
c1ccc(C[*:1])cc1
CCC[*:1]
CC(C)C[*:1]
Rgroup===R2
[H][*:2]
[H][*:2]
[H][*:2]
C(N[*:1])[*:2]
P[*:2]
N[*:2]
N[*:2]
CC[*:2]
CC[*:2]
CC[*:2]
OC[*:2]
OC[*:2]
CCCC[*:2]
)RES");
  }
}

void testMultiCorePreLabelled() {
  BOOST_LOG(rdInfoLog)
      << "********************************************************\n";
  BOOST_LOG(rdInfoLog) << "test multi core pre-labelled" << std::endl;

  struct MultiCoreRGD {
    static void test(
        const std::vector<ROMOL_SPTR> &cores,
        RGroupDecompositionParameters &params,
        const std::vector<std::string> &expectedLabels,
        const std::vector<std::string> &expectedRows,
        const std::vector<std::vector<std::string>> &expectedItems) {
      std::vector<ROMOL_SPTR> mols{"CNC(=O)C1=CN=CN1CC"_smiles,
                                   "Fc1ccc2ccc(Br)nc2n1"_smiles};
      params.removeHydrogensPostMatch = true;
      params.onlyMatchAtRGroups = true;
      RGroupDecomposition decomp(cores, params);
      unsigned int i = 0;
      for (const auto &m : mols) {
        unsigned int res = decomp.add(*m);
        TEST_ASSERT(res == i++);
      }
      decomp.process();
      RGroupRows rows = decomp.getRGroupsAsRows();
      i = 0;
      for (RGroupRows::const_iterator it = rows.begin(); it != rows.end();
           ++it, ++i) {
        CHECK_RGROUP(it, expectedRows[i] /*, false*/);
      }
      RGroupColumns groups = decomp.getRGroupsAsColumns();
      i = 0;
      TEST_ASSERT(groups.size() == 3);
      for (const auto &pair : groups) {
        /*
        if (pair.first != expectedLabels[i]) {
          std::cerr << "ERROR: Expected " << expectedLabels[i] << ", got "
                    << pair.first << std::endl;
        }
        */
        TEST_ASSERT(pair.first == expectedLabels[i]);
        unsigned int j = 0;
        for (const auto &item : pair.second) {
          /*
          if (expectedItems[i][j] != MolToSmiles(*item)) {
            std::cerr << "ERROR: Expected " << expectedItems[i][j] << ", got "
                      << MolToSmiles(*item) << std::endl;
          }
          */
          TEST_ASSERT(expectedItems[i][j] == MolToSmiles(*item));
          ++j;
        }
        ++i;
      }
    }
  };

  std::string sdcores = R"CTAB(
     RDKit          2D

  9  9  0  0  0  0  0  0  0  0999 V2000
    1.1100   -1.3431    0.0000 N   0  0  0  0  0  0  0  0  0  0  0  0
    1.5225   -0.6286    0.0000 C   0  0  0  0  0  0  0  0  0  0  0  0
    0.9705   -0.0156    0.0000 C   0  0  0  0  0  0  0  0  0  0  0  0
    0.2168   -0.3511    0.0000 N   0  0  0  0  0  0  0  0  0  0  0  0
    0.3029   -1.1716    0.0000 C   0  0  0  0  0  0  0  0  0  0  0  0
    1.1419    0.7914    0.0000 C   0  0  0  0  0  0  0  0  0  0  0  0
    0.5289    1.3431    0.0000 O   0  0  0  0  0  0  0  0  0  0  0  0
    1.9266    1.0463    0.0000 R#  0  0  0  0  0  0  0  0  0  0  0  0
   -0.4976    0.0613    0.0000 R#  0  0  0  0  0  0  0  0  0  0  0  0
  1  2  1  0
  2  3  2  0
  3  4  1  0
  4  5  1  0
  1  5  2  0
  3  6  1  0
  6  7  2  0
  6  8  1  0
  4  9  1  0
M  RGP  2   8   1   9   2
V    8 *
V    9 *
M  END
$$$$

     RDKit          2D

 12 13  0  0  0  0  0  0  0  0999 V2000
   -6.5623    0.3977    0.0000 R#  0  0  0  0  0  0  0  0  0  0  0  0
   -5.8478   -0.0147    0.0000 C   0  0  0  0  0  0  0  0  0  0  0  0
   -5.1333    0.3977    0.0000 A   0  0  0  0  0  0  0  0  0  0  0  0
   -4.4188   -0.0147    0.0000 C   0  0  0  0  0  0  0  0  0  0  0  0
   -4.4188   -0.8397    0.0000 C   0  0  0  0  0  0  0  0  0  0  0  0
   -5.1333   -1.2522    0.0000 A   0  0  0  0  0  0  0  0  0  0  0  0
   -5.8478   -0.8397    0.0000 C   0  0  0  0  0  0  0  0  0  0  0  0
   -3.7044   -1.2522    0.0000 A   0  0  0  0  0  0  0  0  0  0  0  0
   -3.7044    0.3977    0.0000 N   0  0  0  0  0  0  0  0  0  0  0  0
   -2.9899   -0.0147    0.0000 C   0  0  0  0  0  0  0  0  0  0  0  0
   -2.9899   -0.8397    0.0000 A   0  0  0  0  0  0  0  0  0  0  0  0
   -2.2754    0.3978    0.0000 R#  0  0  0  0  0  0  0  0  0  0  0  0
  3  4  1  0
  4  5  2  0
  5  6  1  0
  6  7  2  0
  2  3  2  0
  2  7  1  0
  9 10  2  0
 10 11  1  0
  8 11  2  0
  8  5  1  0
  4  9  1  0
 10 12  1  0
  1  2  1  0
M  RGP  2   1   2  12   1
V    1 *
V   12 *
M  END
$$$$
)CTAB";
  std::vector<ROMOL_SPTR> cores;
  SDMolSupplier sdsup;
  sdsup.setData(sdcores);
  while (!sdsup.atEnd()) {
    cores.emplace_back(sdsup.next());
  }
  std::vector<std::string> expectedRowsAutodetect{
      "Core:O=C(c1cncn1[*:2])[*:1] R1:CN[*:1] R2:CC[*:2]",
      "Core:*1:*c2c(*c([*:2])c[*:1]2)nc1[*:3] R1:c(:[*:1]):[*:1] R2:Br[*:2]"};
  std::vector<std::vector<std::string>> expectedItemsAutodetect{
      {"O=C(c1cncn1[*:2])[*:1]", "*1:*c2c(*c([*:2])c[*:1]2)nc1[*:3]"},
      {"CN[*:1]", "c(:[*:1]):[*:1]"},
      {"CC[*:2]", "Br[*:2]"}};
  std::vector<std::string> expectedRowsNoAutodetect{
      "Core:O=C(c1cncn1[*:2])[*:1] R1:CN[*:1] R2:CC[*:2]",
      "Core:*1:*c2*cc([*:2])*c2nc1[*:1] R1:F[*:1] R2:Br[*:2]"};
  std::vector<std::vector<std::string>> expectedItemsNoAutodetect{
      {"O=C(c1cncn1[*:2])[*:1]", "*1:*c2*cc([*:2])*c2nc1[*:1]"},
      {"CN[*:1]", "F[*:1]"},
      {"CC[*:2]", "Br[*:2]"}};
  std::vector<std::string> expectedLabels{"Core", "R1", "R2"};
  RGroupDecompositionParameters params;

  // test pre-labelled with MDL R-group labels, autodetect
  params.labels = AutoDetect;
  params.alignment = MCS;
  MultiCoreRGD::test(cores, params, expectedLabels, expectedRowsAutodetect,
                     expectedItemsAutodetect);
  // test pre-labelled with MDL R-group labels, no autodetect
  params.labels = MDLRGroupLabels | RelabelDuplicateLabels;
  params.alignment = MCS;
  MultiCoreRGD::test(cores, params, expectedLabels, expectedRowsNoAutodetect,
                     expectedItemsNoAutodetect);
  // test pre-labelled with MDL R-group labels, autodetect, no MCS alignment
  params.labels = AutoDetect;
  params.alignment = NoAlignment;
  MultiCoreRGD::test(cores, params, expectedLabels, expectedRowsNoAutodetect,
                     expectedItemsNoAutodetect);

  // Reading from a MDL molblock also sets isotopic labels, so no need
  // to set them again; we only clear MDL R-group labels
  for (auto &core : cores) {
    for (auto a : core->atoms()) {
      if (a->hasProp(common_properties::_MolFileRLabel)) {
        a->clearProp(common_properties::_MolFileRLabel);
      }
    }
  }
  // test pre-labelled with isotopic labels, autodetect
  params.labels = AutoDetect;
  params.alignment = MCS;
  MultiCoreRGD::test(cores, params, expectedLabels, expectedRowsAutodetect,
                     expectedItemsAutodetect);
  // test pre-labelled with isotopic labels, no autodetect
  params.labels = IsotopeLabels | RelabelDuplicateLabels;
  params.alignment = MCS;
  MultiCoreRGD::test(cores, params, expectedLabels, expectedRowsNoAutodetect,
                     expectedItemsNoAutodetect);
  // test pre-labelled with isotopic labels, autodetect, no MCS alignment
  params.labels = AutoDetect;
  params.alignment = NoAlignment;
  MultiCoreRGD::test(cores, params, expectedLabels, expectedRowsNoAutodetect,
                     expectedItemsNoAutodetect);

  for (auto &core : cores) {
    for (auto a : core->atoms()) {
      auto iso = a->getIsotope();
      if (iso) {
        a->setAtomMapNum(iso);
        a->setIsotope(0);
      }
    }
  }
  // test pre-labelled with atom map labels, autodetect
  params.labels = AutoDetect;
  params.alignment = MCS;
  MultiCoreRGD::test(cores, params, expectedLabels, expectedRowsAutodetect,
                     expectedItemsAutodetect);
  // test pre-labelled with atom map labels, no autodetect
  params.labels = AtomMapLabels | RelabelDuplicateLabels;
  params.alignment = MCS;
  MultiCoreRGD::test(cores, params, expectedLabels, expectedRowsNoAutodetect,
                     expectedItemsNoAutodetect);
  // test pre-labelled with atom map labels, autodetect, no MCS alignment
  params.labels = AutoDetect;
  params.alignment = NoAlignment;
  MultiCoreRGD::test(cores, params, expectedLabels, expectedRowsNoAutodetect,
                     expectedItemsNoAutodetect);

  for (auto &core : cores) {
    for (auto a : core->atoms()) {
      if (a->getAtomMapNum()) {
        a->setAtomMapNum(0);
      }
    }
  }
  // test pre-labelled with dummy atom labels, autodetect
  expectedRowsAutodetect = std::vector<std::string>{
      "Core:O=C(c1cncn1[*:2])[*:1] R1:CN[*:1] R2:CC[*:2]",
      "Core:c1c([*:2])[*:3]c2nc([*:6])[*:5]:[*:4]c2[*:1]1 R1:c(:[*:1]):[*:1] "
      "R2:Br[*:2]"};
  expectedItemsAutodetect = std::vector<std::vector<std::string>>{
      {"O=C(c1cncn1[*:2])[*:1]",
       "c1c([*:2])[*:3]c2nc([*:6])[*:5]:[*:4]c2[*:1]1"},
      {"CN[*:1]", "c(:[*:1]):[*:1]"},
      {"CC[*:2]", "Br[*:2]"}};
  params.labels = AutoDetect;
  params.alignment = MCS;
  MultiCoreRGD::test(cores, params, expectedLabels, expectedRowsAutodetect,
                     expectedItemsAutodetect);
  // test pre-labelled with dummy atom labels, no autodetect
  // in this case there is no difference from autodetect as the RGD code
  // cannot tell the difference between query atoms and dummy R-groups
  params.labels = DummyAtomLabels | RelabelDuplicateLabels;
  params.alignment = MCS;
  MultiCoreRGD::test(cores, params, expectedLabels, expectedRowsAutodetect,
                     expectedItemsAutodetect);
}

void testCoreWithRGroupAdjQuery() {
  BOOST_LOG(rdInfoLog)
      << "********************************************************\n";
  BOOST_LOG(rdInfoLog) << "test core with query atom adjacent to R-group"
                       << std::endl;
  std::string sdcore_query = R"CTAB(
     RDKit          2D

 10 10  0  0  0  0  0  0  0  0999 V2000
   -3.6689   -0.8582    0.0000 R#  0  0  0  0  0  1  0  0  0  0  0  0
   -2.2421   -1.3211    0.0000 N   0  0  0  0  0  0  0  0  0  0  0  0
   -1.1279   -0.3169    0.0000 C   0  0  0  0  0  0  0  0  0  0  0  0
   -1.4403    1.1502    0.0000 C   0  0  0  0  0  0  0  0  0  0  0  0
   -0.3261    2.1543    0.0000 C   0  0  0  0  0  0  0  0  0  0  0  0
    1.1007    1.6914    0.0000 C   0  0  0  0  0  0  0  0  0  0  0  0
    1.4132    0.2243    0.0000 C   0  0  0  0  0  0  0  0  0  0  0  0
    0.2989   -0.7798    0.0000 C   0  0  0  0  0  0  0  0  0  0  0  0
    2.8400   -0.2386    0.0000 Q   0  0  0  0  0  0  0  0  0  0  0  0
    3.1525   -1.7057    0.0000 R#  0  0  0  0  0  1  0  0  0  0  0  0
  1  2  1  0
  2  3  1  0
  3  4  2  0
  4  5  1  0
  5  6  2  0
  6  7  1  0
  7  8  2  0
  7  9  1  0
  9 10  1  0
  8  3  1  0
M  RGP  2   1   1  10   2
M  END
$$$$
)CTAB";
  std::string sdcore_noquery =
      std::regex_replace(sdcore_query, std::regex("Q  "), "O  ");
  auto mol = "CNc1cccc(c1)OC1CCC1"_smiles;
  for (const auto &sdcore : {sdcore_query, sdcore_noquery}) {
    SDMolSupplier sdsup;
    sdsup.setData(sdcore);
    ROMOL_SPTR core(sdsup.next());
    RGroupDecompositionParameters params;
    params.removeHydrogensPostMatch = true;
    params.onlyMatchAtRGroups = true;
    RGroupDecomposition decomp(*core, params);
    TEST_ASSERT(decomp.add(*mol) == 0);
    TEST_ASSERT(decomp.process());
    RGroupColumns groups = decomp.getRGroupsAsColumns();
    TEST_ASSERT(groups.size() == 3);
    TEST_ASSERT(groups.find("R1") != groups.end());
    TEST_ASSERT(groups.find("R2") != groups.end());
    TEST_ASSERT(MolToSmiles(*groups.at("R1")[0]) == "C[*:1]");
    TEST_ASSERT(MolToSmiles(*groups.at("R2")[0]) == "C1CC([*:2])C1");
  }
}

int main() {
  RDLog::InitLogs();

  BOOST_LOG(rdInfoLog)
      << "********************************************************\n";
  BOOST_LOG(rdInfoLog) << "Testing R-Group Decomposition \n";

#if 1
  testSymmetryMatching(FingerprintVariance);
  testGaSymmetryMatching(FingerprintVariance);
  testGaSymmetryMatching(Match);
  testGaSymmetryMatching(FingerprintDistance);
  testSymmetryMatching();
  testRGroupOnlyMatching();
  testRingMatching();
  testRingMatching3();
  testMultiCore();
  testGithub1550();
  testRemoveHs();

  testMatchOnlyAtRgroupHs();
  testRingMatching2();
  testGitHubIssue1705();
  testGithub2332();
  testSDFGRoupMultiCoreNoneShouldMatch();
  testRowColumnAlignmentProblem();
  testSymmetryIssues();
#endif
  testSymmetryPerformance();
  testScorePermutations();
  testMultiCorePreLabelled();
  testCoreWithRGroupAdjQuery();
  BOOST_LOG(rdInfoLog)
      << "********************************************************\n";
  return 0;
}<|MERGE_RESOLUTION|>--- conflicted
+++ resolved
@@ -41,10 +41,7 @@
 #include <GraphMol/FileParsers/MolSupplier.h>
 #include <RDGeneral/Exceptions.h>
 #include <boost/tokenizer.hpp>
-<<<<<<< HEAD
 #include <regex>
-=======
->>>>>>> 93d13c52
 
 typedef boost::tokenizer<boost::char_separator<char>> tokenizer;
 
@@ -90,10 +87,9 @@
                           "c1cc(Cl)ccc1", "c1ccc(Cl)cc1"};
 
 void testSymmetryMatching(RGroupScore scoreMethod = Match) {
-<<<<<<< HEAD
-  BOOST_LOG(rdInfoLog)
-      << "********************************************************\n";
-  BOOST_LOG(rdInfoLog) << "test rgroup decomp symmetry matchingi with score method " << scoreMethod << std::endl;
+  BOOST_LOG(rdInfoLog)
+      << "********************************************************\n";
+  BOOST_LOG(rdInfoLog) << "test rgroup decomp symmetry matching with score method " << scoreMethod << std::endl;
 
   RWMol *core = SmilesToMol("c1ccccc1");
   RGroupDecompositionParameters params;
@@ -122,49 +118,11 @@
   BOOST_LOG(rdInfoLog)
       << "********************************************************\n";
   BOOST_LOG(rdInfoLog)
-      << "test rgroup decomp symmetry matching using GA using scoring method "
+      << "test rgroup decomp symmetry matching using GA with scoring method "
       << scoreMethod << std::endl;
 
   RWMol *core = SmilesToMol("c1ccccc1");
   RGroupDecompositionParameters params;
-=======
-  BOOST_LOG(rdInfoLog)
-      << "********************************************************\n";
-  BOOST_LOG(rdInfoLog) << "test rgroup decomp symmetry matchingi with score method " << scoreMethod << std::endl;
-
-  RWMol *core = SmilesToMol("c1ccccc1");
-  RGroupDecompositionParameters params;
-  params.scoreMethod = scoreMethod;
-  RGroupDecomposition decomp(*core, params);
-  for (int i = 0; i < 5; ++i) {
-    ROMol *mol = SmilesToMol(symdata[i]);
-    int res = decomp.add(*mol);
-    TEST_ASSERT(res == i);
-    delete mol;
-  }
-
-  decomp.process();
-  RGroupRows rows = decomp.getRGroupsAsRows();
-
-  std::ostringstream str;
-
-  // All Cl's should be labeled with the same rgroup
-  for (RGroupRows::const_iterator it = rows.begin(); it != rows.end(); ++it) {
-    CHECK_RGROUP(it, "Core:c1ccc([*:1])cc1 R1:Cl[*:1]");
-  }
-  delete core;
-}
-
-void testGaSymmetryMatching(RGroupScore scoreMethod) {
-  BOOST_LOG(rdInfoLog)
-      << "********************************************************\n";
-  BOOST_LOG(rdInfoLog)
-      << "test rgroup decomp symmetry matching using GA using scoring method "
-      << scoreMethod << std::endl;
-
-  RWMol *core = SmilesToMol("c1ccccc1");
-  RGroupDecompositionParameters params;
->>>>>>> 93d13c52
   params.matchingStrategy = GA;
   params.scoreMethod = scoreMethod;
   RGroupDecomposition decomp(*core, params);
