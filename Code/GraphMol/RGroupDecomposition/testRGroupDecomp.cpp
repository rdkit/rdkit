//  Copyright (c) 2017, Novartis Institutes for BioMedical Research Inc.
//  All rights reserved.
//
// Redistribution and use in source and binary forms, with or without
// modification, are permitted provided that the following conditions are
// met:
//
//     * Redistributions of source code must retain the above copyright
//       notice, this list of conditions and the following disclaimer.
//     * Redistributions in binary form must reproduce the above
//       copyright notice, this list of conditions and the following
//       disclaimer in the documentation and/or other materials provided
//       with the distribution.
//     * Neither the name of Novartis Institutes for BioMedical Research Inc.
//       nor the names of its contributors may be used to endorse or promote
//       products derived from this software without specific prior written
//       permission.
//
// THIS SOFTWARE IS PROVIDED BY THE COPYRIGHT HOLDERS AND CONTRIBUTORS
// "AS IS" AND ANY EXPRESS OR IMPLIED WARRANTIES, INCLUDING, BUT NOT
// LIMITED TO, THE IMPLIED WARRANTIES OF MERCHANTABILITY AND FITNESS FOR
// A PARTICULAR PURPOSE ARE DISCLAIMED. IN NO EVENT SHALL THE COPYRIGHT
// OWNER OR CONTRIBUTORS BE LIABLE FOR ANY DIRECT, INDIRECT, INCIDENTAL,
// SPECIAL, EXEMPLARY, OR CONSEQUENTIAL DAMAGES (INCLUDING, BUT NOT
// LIMITED TO, PROCUREMENT OF SUBSTITUTE GOODS OR SERVICES; LOSS OF USE,
// DATA, OR PROFITS; OR BUSINESS INTERRUPTION) HOWEVER CAUSED AND ON ANY
// THEORY OF LIABILITY, WHETHER IN CONTRACT, STRICT LIABILITY, OR TORT
// (INCLUDING NEGLIGENCE OR OTHERWISE) ARISING IN ANY WAY OUT OF THE USE
// OF THIS SOFTWARE, EVEN IF ADVISED OF THE POSSIBILITY OF SUCH DAMAGE.
//
#include <RDGeneral/test.h>
#include <RDGeneral/RDLog.h>
#include <RDGeneral/utils.h>
#include <GraphMol/RDKitBase.h>
#include <string>
#include <iostream>
#include <GraphMol/SmilesParse/SmilesParse.h>
#include <GraphMol/SmilesParse/SmilesWrite.h>
#include <GraphMol/RGroupDecomposition/RGroupDecomp.h>
#include <GraphMol/RGroupDecomposition/RGroupDecompData.h>
#include <GraphMol/FileParsers/FileParsers.h>
#include <GraphMol/FileParsers/MolSupplier.h>
#include <RDGeneral/Exceptions.h>
#include <boost/tokenizer.hpp>
#include <regex>

// #define DEBUG

typedef boost::tokenizer<boost::char_separator<char>> tokenizer;

using namespace RDKit;

#ifdef DEBUG
const bool DOASSERT = false;
#else
const bool DOASSERT = true;
#endif

typedef std::vector<std::unique_ptr<ROMol>> UMOLS;
#define UPTR(m) std::unique_ptr<ROMol>(m)

void CHECK_RGROUP(RGroupRows::const_iterator &it, const std::string &expected,
                  ROMol *mol = nullptr, bool doassert = DOASSERT) {
  std::ostringstream str;
  int i = 0;
  std::unique_ptr<ROMol> res;
  for (auto rgroups = it->begin(); rgroups != it->end(); ++rgroups, ++i) {
    if (i) {
      str << " ";
      if (mol) {
        res = molzip(*res, *rgroups->second.get());
      }
    } else if (mol) {
      res = std::unique_ptr<ROMol>(new ROMol(*rgroups->second.get()));
    }
    // rlabel:smiles
    str << rgroups->first << ":" << MolToSmiles(*rgroups->second.get(), true);
  }
  std::string result = str.str();

  if (expected != result) {
    std::cerr << "Expected: '" << expected << "'" << std::endl;
    std::cerr << "Got:      '" << result << "'" << std::endl;
  }

  if (doassert) {
    TEST_ASSERT(result == expected)
    if (mol) {
      auto smi1 = MolToSmiles(*res);
      auto smi2 = MolToSmiles(*mol);
      TEST_ASSERT(smi1 == smi2)
    }
  }
}

void DUMP_RGROUP(RGroupRows::const_iterator &it, std::string &result) {
  std::ostringstream str;

  for (const auto &rgroups : *it) {
    // rlabel:smiles
    str << rgroups.first << ":" << MolToSmiles(*rgroups.second.get(), true)
        << " ";
  }
  std::cerr << str.str() << std::endl;
  result = str.str();
}

const char *symdata[5] = {"c1(Cl)ccccc1", "c1c(Cl)cccc1", "c1cccc(Cl)c1",
                          "c1cc(Cl)ccc1", "c1ccc(Cl)cc1"};

void testSymmetryMatching(RGroupScore scoreMethod = Match) {
  BOOST_LOG(rdInfoLog)
      << "********************************************************\n";
  BOOST_LOG(rdInfoLog)
      << "test rgroup decomp symmetry matching with score method "
      << scoreMethod << std::endl;

  UMOLS mols;
  RWMol *core = SmilesToMol("c1ccccc1");
  RGroupDecompositionParameters params;
  params.scoreMethod = scoreMethod;
  RGroupDecomposition decomp(*core, params);
  for (int i = 0; i < 5; ++i) {
    ROMol *mol = SmilesToMol(symdata[i]);
    int res = decomp.add(*mol);
    TEST_ASSERT(res == i);
    mols.push_back(UPTR(mol));
  }

  decomp.process();
  RGroupRows rows = decomp.getRGroupsAsRows();

  // All Cl's should be labeled with the same rgroup
  int i = 0;
  for (RGroupRows::const_iterator it = rows.begin(); it != rows.end();
       ++it, ++i) {
    CHECK_RGROUP(it, "Core:c1ccc([*:1])cc1 R1:Cl[*:1]", mols[i].get());
  }
  delete core;
}

void testGaSymmetryMatching(RGroupScore scoreMethod) {
  BOOST_LOG(rdInfoLog)
      << "********************************************************\n";
  BOOST_LOG(rdInfoLog)
      << "test rgroup decomp symmetry matching using GA with scoring method "
      << scoreMethod << std::endl;

  UMOLS mols;
  RWMol *core = SmilesToMol("c1ccccc1");
  RGroupDecompositionParameters params;
  params.matchingStrategy = GA;
  params.scoreMethod = scoreMethod;
  RGroupDecomposition decomp(*core, params);
  for (int i = 0; i < 5; ++i) {
    ROMol *mol = SmilesToMol(symdata[i]);
    int res = decomp.add(*mol);
    TEST_ASSERT(res == i);
    mols.push_back(UPTR(mol));
  }

  decomp.process();
  RGroupRows rows = decomp.getRGroupsAsRows();

  // All Cl's should be labeled with the same rgroup
  int i = 0;
  for (RGroupRows::const_iterator it = rows.begin(); it != rows.end();
       ++it, ++i) {
    CHECK_RGROUP(it, "Core:c1ccc([*:1])cc1 R1:Cl[*:1]", mols[i].get());
  }
  delete core;
}

void testGaBatch() {
  BOOST_LOG(rdInfoLog)
      << "********************************************************\n";
  BOOST_LOG(rdInfoLog)
      << "test rgroup decomp symmetry matching using GA with parallel runs"
      << std::endl;

  UMOLS mols;
  RWMol *core = SmilesToMol("c1ccccc1");
  RGroupDecompositionParameters params;
  params.matchingStrategy = GA;
  params.scoreMethod = FingerprintVariance;
  params.gaNumberRuns = 3;
  params.gaParallelRuns = true;

  std::stringstream sstrm;
  rdWarningLog->SetTee(sstrm);
  RGroupDecomposition decomp(*core, params);
  for (int i = 0; i < 5; ++i) {
    ROMol *mol = SmilesToMol(symdata[i]);
    int res = decomp.add(*mol);
    TEST_ASSERT(res == i);
    mols.push_back(UPTR(mol));
  }

  decomp.process();
  RGroupRows rows = decomp.getRGroupsAsRows();
  bool isParallelGaEnabled =
      (sstrm.str().find("This RDKit build does not enable GA parallel runs") ==
       std::string::npos);
#ifdef RDK_TEST_MULTITHREADED
  TEST_ASSERT(isParallelGaEnabled);
#else
  TEST_ASSERT(!isParallelGaEnabled);
#endif
  rdWarningLog->ClearTee();

  // All Cl's should be labeled with the same rgroup
  int i = 0;
  for (RGroupRows::const_iterator it = rows.begin(); it != rows.end(); ++it) {
    CHECK_RGROUP(it, "Core:c1ccc([*:1])cc1 R1:Cl[*:1]", mols[i].get());
  }
  delete core;
}

const char *matchRGroupOnlyData[] = {
    "c1(Cl)ccccc1", "c1c(Cl)cccc1",    "c1cc(Cl)ccc1",
    "c1ccc(Cl)cc1", "c1c(Cl)cccc(I)1",
};

void testRGroupOnlyMatching() {
  BOOST_LOG(rdInfoLog)
      << "********************************************************\n";
  BOOST_LOG(rdInfoLog) << "test rgroup decomp rgroup only matching"
                       << std::endl;

  UMOLS mols;
  RWMol *core = SmilesToMol("c1ccccc1[1*]");
  RGroupDecompositionParameters params;
  params.labels = IsotopeLabels;
  params.onlyMatchAtRGroups = true;

  RGroupDecomposition decomp(*core, params);
  for (int i = 0; i < 5; ++i) {
    ROMol *mol = SmilesToMol(matchRGroupOnlyData[i]);
    int res = decomp.add(*mol);
    if (i < 4) {
      TEST_ASSERT(res == i);
      mols.push_back(UPTR(mol));
    } else {
      TEST_ASSERT(res == -1);
      delete mol;
    }
  }

  decomp.process();
  RGroupRows rows = decomp.getRGroupsAsRows();
  // All Cl's should be labeled with the same rgroup
  int i = 0;
  for (RGroupRows::const_iterator it = rows.begin(); it != rows.end();
       ++it, ++i) {
    CHECK_RGROUP(it, "Core:c1ccc([*:1])cc1 R1:Cl[*:1]", mols[i].get());
  }
  delete core;
}

const char *ringData[3] = {"c1cocc1", "c1c[nH]cc1", "c1cscc1"};

const char *ringDataRes[3] = {"Core:c1ccoc1", "Core:c1cc[nH]c1",
                              "Core:c1ccsc1"};

void testRingMatching() {
  BOOST_LOG(rdInfoLog)
      << "********************************************************\n";
  BOOST_LOG(rdInfoLog) << "test rgroup decomp ring matching" << std::endl;

  UMOLS mols;
  RWMol *core = SmilesToMol("c1ccc[1*]1");
  RGroupDecompositionParameters params;
  params.labels = IsotopeLabels;

  auto exceptionThrown = false;
  try {
    RGroupDecomposition decompError(*core, params);
  } catch (ValueErrorException &) {
    exceptionThrown = true;
  }
  TEST_ASSERT(exceptionThrown);

  params.allowNonTerminalRGroups = true;
  RGroupDecomposition decomp(*core, params);
  for (int i = 0; i < 3; ++i) {
    ROMol *mol = SmilesToMol(ringData[i]);
    int res = decomp.add(*mol);
    TEST_ASSERT(res == i);
    mols.push_back(UPTR(mol));
  }

  decomp.process();
  RGroupRows rows = decomp.getRGroupsAsRows();
  auto cols = decomp.getRGroupsAsColumns();
  // All Cl's should be labeled with the same rgroup
  int i = 0;
  for (RGroupRows::const_iterator it = rows.begin(); it != rows.end();
       ++it, ++i) {
    // Ring rgroups not supported by molzip yet.
    CHECK_RGROUP(it, ringDataRes[i]);
  }
  delete core;
}

const char *ringData2[3] = {"c1cocc1CCl", "c1c[nH]cc1CI", "c1cscc1CF"};

const char *ringDataRes2[3] = {"Core:c1cc(C[*:2])co1 R2:Cl[*:2]",
                               "Core:c1cc(C[*:2])c[nH]1 R2:I[*:2]",
                               "Core:c1cc(C[*:2])cs1 R2:F[*:2]"};

void testRingMatching2() {
  BOOST_LOG(rdInfoLog)
      << "********************************************************\n";
  BOOST_LOG(rdInfoLog) << "test rgroup decomp full ring dummy core"
                       << std::endl;

  RWMol *core = SmartsToMol("*1***[*:1]1C[*:2]");
  RGroupDecompositionParameters params;
  params.allowNonTerminalRGroups = true;

  RGroupDecomposition decomp(*core, params);
  for (int i = 0; i < 3; ++i) {
    ROMol *mol = SmilesToMol(ringData2[i]);
    int res = decomp.add(*mol);
    TEST_ASSERT(res == i);
    delete mol;
  }

  decomp.process();
  RGroupRows rows = decomp.getRGroupsAsRows();
  // All Cl's should be labeled with the same rgroup
  int i = 0;
  for (RGroupRows::const_iterator it = rows.begin(); it != rows.end();
       ++it, ++i) {
    CHECK_RGROUP(it, ringDataRes2[i]);
  }
  delete core;
}

const char *ringData3[3] = {"c1cocc1CCl", "c1c[nH]cc1CI", "c1cscc1CF"};

const char *ringDataRes3[3] = {"Core:c1cc([*:1])co1 R1:ClC[*:1]",
                               "Core:c1cc([*:1])c[nH]1 R1:IC[*:1]",
                               "Core:c1cc([*:1])cs1 R1:FC[*:1]"};

void testRingMatching3() {
  BOOST_LOG(rdInfoLog)
      << "********************************************************\n";
  BOOST_LOG(rdInfoLog) << "test rgroup decomp full ring dummy core"
                       << std::endl;

  RWMol *core = SmartsToMol("*1***[*:1]1");
  // RWMol *core = SmartsToMol("*1****1");

  std::vector<RGroupScore> matchtypes{Match, FingerprintVariance};
  for (auto match : matchtypes) {
    RGroupDecompositionParameters params;
    // This test is currently failing using the default scoring method (the
    // halogens are not all in the same group)
    params.scoreMethod = match;
    params.allowNonTerminalRGroups = true;

    RGroupDecomposition decomp(*core, params);
    for (int i = 0; i < 3; ++i) {
      ROMol *mol = SmilesToMol(ringData3[i]);
      int res = decomp.add(*mol);
      delete mol;
      TEST_ASSERT(res == i);
    }

    decomp.process();
    RGroupRows rows = decomp.getRGroupsAsRows();
    // All Cl's should be labeled with the same rgroup
    int i = 0;
    for (RGroupRows::const_iterator it = rows.begin(); it != rows.end();
         ++it, ++i) {
      CHECK_RGROUP(it, ringDataRes3[i]);
    }
  }
  delete core;
}

const char *coreSmi[] = {
    "C1CCNC(Cl)CC1", "C1CC(Cl)NCCC1", "C1CCNC(I)CC1", "C1CC(I)NCCC1",

    "C1CCSC(Cl)CC1", "C1CC(Cl)SCCC1", "C1CCSC(I)CC1", "C1CC(I)SCCC1",

    "C1CCOC(Cl)CC1", "C1CC(Cl)OCCC1", "C1CCOC(I)CC1", "C1CC(I)OCCC1"};

const char *coreSmiRes[] = {
    "Core:C1CCNC([*:1])CC1 R1:Cl[*:1]", "Core:C1CCNC([*:1])CC1 R1:Cl[*:1]",
    "Core:C1CCNC([*:1])CC1 R1:I[*:1]",  "Core:C1CCNC([*:1])CC1 R1:I[*:1]",
    "Core:C1CCSC([*:1])CC1 R1:Cl[*:1]", "Core:C1CCSC([*:1])CC1 R1:Cl[*:1]",
    "Core:C1CCSC([*:1])CC1 R1:I[*:1]",  "Core:C1CCSC([*:1])CC1 R1:I[*:1]",
    "Core:C1CCOC([*:1])CC1 R1:Cl[*:1]", "Core:C1CCOC([*:1])CC1 R1:Cl[*:1]",
    "Core:C1CCOC([*:1])CC1 R1:I[*:1]",  "Core:C1CCOC([*:1])CC1 R1:I[*:1]"};

void testMultiCore() {
  BOOST_LOG(rdInfoLog)
      << "********************************************************\n";
  BOOST_LOG(rdInfoLog) << "test multi core" << std::endl;
  std::vector<ROMOL_SPTR> cores;
  cores.emplace_back(SmartsToMol("C1CCNCCC1"));
  cores.emplace_back(SmilesToMol("C1CCOCCC1"));
  cores.emplace_back(SmilesToMol("C1CCSCCC1"));
  UMOLS mols;
  RGroupDecomposition decomp(cores);
  for (unsigned int i = 0; i < sizeof(coreSmi) / sizeof(const char *); ++i) {
    ROMol *mol = SmilesToMol(coreSmi[i]);
    unsigned int res = decomp.add(*mol);
    mols.push_back(UPTR(mol));
    TEST_ASSERT(res == i);
  }

  decomp.process();
  RGroupRows rows = decomp.getRGroupsAsRows();
  // All Cl's should be labeled with the same rgroup
  int i = 0;
  for (RGroupRows::const_iterator it = rows.begin(); it != rows.end();
       ++it, ++i) {
    // molzip doesn't support double attachments yet (it probably should)
    CHECK_RGROUP(it, coreSmiRes[i]);
  }
}

void testGithub1550() {
  BOOST_LOG(rdInfoLog)
      << "********************************************************\n";
  BOOST_LOG(rdInfoLog)
      << "test Github #1550: Kekulization error from R-group decomposition"
      << std::endl;

  RWMol *core = SmilesToMol("O=c1oc2ccccc2cc1");
  RGroupDecompositionParameters params;

  RGroupDecomposition decomp(*core, params);
  const char *smilesData[3] = {"O=c1cc(Cn2ccnc2)c2ccc(Oc3ccccc3)cc2o1",
                               "O=c1oc2ccccc2c(Cn2ccnc2)c1-c1ccccc1",
                               "COc1ccc2c(Cn3cncn3)cc(=O)oc2c1"};
  for (int i = 0; i < 3; ++i) {
    ROMol *mol = SmilesToMol(smilesData[i]);
    int res = decomp.add(*mol);
    delete mol;
    TEST_ASSERT(res == i);
  }

  decomp.process();
  RGroupColumns groups = decomp.getRGroupsAsColumns();

  RWMol *coreRes = (RWMol *)groups["Core"][0].get();
  TEST_ASSERT(coreRes->getNumAtoms() == 14);
  MolOps::Kekulize(*coreRes);
  RWMol *rg2 = (RWMol *)groups["R2"][0].get();
  TEST_ASSERT(rg2->getNumAtoms() == 7);
  MolOps::Kekulize(*rg2);

  delete core;
}

void testRemoveHs() {
  BOOST_LOG(rdInfoLog)
      << "********************************************************\n";
  BOOST_LOG(rdInfoLog) << "test remove sidechain Hs" << std::endl;

  RWMol *core = SmilesToMol("O=c1oc2ccccc2cc1");

  {
    RGroupDecompositionParameters params;
    RGroupDecomposition decomp(*core, params);
    const char *smilesData[3] = {"O=c1cc(Cn2ccnc2)c2ccc(Oc3ccccc3)cc2o1",
                                 "O=c1oc2ccccc2c(Cn2ccnc2)c1-c1ccccc1",
                                 "COc1ccc2c(Cn3cncn3)cc(=O)oc2c1"};
    for (int i = 0; i < 3; ++i) {
      ROMol *mol = SmilesToMol(smilesData[i]);
      int res = decomp.add(*mol);
      delete mol;
      TEST_ASSERT(res == i);
    }

    decomp.process();
    RGroupColumns groups = decomp.getRGroupsAsColumns();
    RWMol *rg2 = (RWMol *)groups["R2"][0].get();
    TEST_ASSERT(rg2->getNumAtoms() == 7);
  }
  {
    RGroupDecompositionParameters params;
    params.removeHydrogensPostMatch = false;
    RGroupDecomposition decomp(*core, params);
    const char *smilesData[3] = {"O=c1cc(Cn2ccnc2)c2ccc(Oc3ccccc3)cc2o1",
                                 "O=c1oc2ccccc2c(Cn2ccnc2)c1-c1ccccc1",
                                 "COc1ccc2c(Cn3cncn3)cc(=O)oc2c1"};
    for (int i = 0; i < 3; ++i) {
      ROMol *mol = SmilesToMol(smilesData[i]);
      int res = decomp.add(*mol);
      delete mol;
      TEST_ASSERT(res == i);
    }

    decomp.process();
    RGroupColumns groups = decomp.getRGroupsAsColumns();
    RWMol *rg2 = (RWMol *)groups["R2"][0].get();
    TEST_ASSERT(rg2->getNumAtoms() == 12);
  }
  delete core;
}

void testGitHubIssue1705() {
  BOOST_LOG(rdInfoLog)
      << "********************************************************\n";
  BOOST_LOG(rdInfoLog)
      << "test grouping substituents in chunks as large as possible"
      << std::endl;
#if 1
  {
    RWMol *core = SmilesToMol("Oc1ccccc1");
    RGroupDecompositionParameters params;

    RGroupDecomposition decomp(*core, params);
    const char *smilesData[5] = {"Oc1ccccc1", "Oc1c(F)cccc1", "Oc1ccccc1F",
                                 "Oc1c(F)cc(N)cc1", "Oc1ccccc1Cl"};
    for (int i = 0; i < 5; ++i) {
      ROMol *mol = SmilesToMol(smilesData[i]);
      int res = decomp.add(*mol);
      delete mol;
      TEST_ASSERT(res == i);
    }

    decomp.process();
    std::stringstream ss;
    RGroupColumns groups = decomp.getRGroupsAsColumns();
    for (auto &column : groups) {
      ss << "Rgroup===" << column.first << std::endl;
      for (auto &rgroup : column.second) {
        ss << MolToSmiles(*rgroup) << std::endl;
      }
    }
    delete core;
    std::string expected = R"RES(Rgroup===Core
Oc1ccc([*:1])cc1[*:2]
Oc1ccc([*:1])cc1[*:2]
Oc1ccc([*:1])cc1[*:2]
Oc1ccc([*:1])cc1[*:2]
Oc1ccc([*:1])cc1[*:2]
Rgroup===R1
[H][*:1]
[H][*:1]
[H][*:1]
N[*:1]
[H][*:1]
Rgroup===R2
[H][*:2]
F[*:2]
F[*:2]
F[*:2]
Cl[*:2]
)RES";
#ifdef DEBUG
    if (ss.str() != expected) {
      std::cerr << __LINE__ << " ERROR got\n"
                << ss.str() << "\nexpected\n"
                << expected << std::endl;
    }
#else
    TEST_ASSERT(ss.str() == expected);
#endif
  }
#endif
  // std::cerr<<"n\n\n\n\n\n--------------------------------------------------------------\n\n\n\n\n";
  {
    RWMol *core = SmilesToMol("Cc1ccccc1");
    RGroupDecompositionParameters params;

    RGroupDecomposition decomp(*core, params);
    std::vector<std::string> smilesData = {"c1ccccc1C", "Fc1ccccc1C",
                                           "c1cccc(F)c1C", "Fc1cccc(F)c1C"};
    for (const auto &smi : smilesData) {
      ROMol *mol = SmilesToMol(smi);
      decomp.add(*mol);
      delete mol;
    }

    decomp.process();
    std::stringstream ss;
    RGroupColumns groups = decomp.getRGroupsAsColumns();
    for (auto &column : groups) {
      ss << "Rgroup===" << column.first << std::endl;
      for (auto &rgroup : column.second) {
        ss << MolToSmiles(*rgroup) << std::endl;
      }
    }
    delete core;
    std::string expected = R"RES(Rgroup===Core
Cc1c([*:1])cccc1[*:2]
Cc1c([*:1])cccc1[*:2]
Cc1c([*:1])cccc1[*:2]
Cc1c([*:1])cccc1[*:2]
Rgroup===R1
[H][*:1]
[H][*:1]
[H][*:1]
F[*:1]
Rgroup===R2
[H][*:2]
F[*:2]
F[*:2]
F[*:2]
)RES";
#ifdef DEBUG
    if (ss.str() != expected) {
      std::cerr << __LINE__ << " ERROR got\n"
                << ss.str() << "\nexpected\n"
                << expected << std::endl;
    }
#else
    TEST_ASSERT(ss.str() == expected);
#endif
  }
}

void testMatchOnlyAtRgroupHs() {
  BOOST_LOG(rdInfoLog)
      << "********************************************************\n";
  BOOST_LOG(rdInfoLog) << "test matching only rgroups but allows Hs"
                       << std::endl;

  RWMol *core = SmilesToMol("*OCC");
  RGroupDecompositionParameters params;
  params.onlyMatchAtRGroups = true;
  RGroupDecomposition decomp(*core, params);
  const char *smilesData[2] = {"OCC", "COCC"};
  for (auto &i : smilesData) {
    ROMol *mol = SmilesToMol(i);
    decomp.add(*mol);
    delete mol;
  }
  decomp.process();

  std::stringstream ss;
  RGroupColumns groups = decomp.getRGroupsAsColumns();
  for (auto &column : groups) {
    ss << "Rgroup===" << column.first << std::endl;
    for (auto &rgroup : column.second) {
      ss << MolToSmiles(*rgroup) << std::endl;
    }
  }
  delete core;
  TEST_ASSERT(
      ss.str() ==
      "Rgroup===Core\nCCO[*:1]\nCCO[*:1]\nRgroup===R1\n[H][*:1]\nC[*:1]\n");
}

void testGithub2332() {
  BOOST_LOG(rdInfoLog)
      << "********************************************************\n";
  BOOST_LOG(rdInfoLog) << "test github #2332: RGroupDecomposition: addHs() "
                          "call should set coords "
                       << std::endl;
  auto core = "*OCC"_smiles;
  RGroupDecompositionParameters params;
  params.onlyMatchAtRGroups = true;
  RGroupDecomposition decomp(*core, params);
  std::string chains[2] = {
      R"CTAB(
  Mrv1810 03291913362D          

  4  3  0  0  0  0            999 V2000
    2.0625   -0.7145    0.0000 Cl  0  0  0  0  0  0  0  0  0  0  0  0
    1.2375   -0.7145    0.0000 O   0  0  0  0  0  0  0  0  0  0  0  0
    0.8250    0.0000    0.0000 C   0  0  0  0  0  0  0  0  0  0  0  0
    0.0000    0.0000    0.0000 C   0  0  0  0  0  0  0  0  0  0  0  0
  1  2  1  0  0  0  0
  2  3  1  0  0  0  0
  3  4  1  0  0  0  0
M  END
)CTAB",
      R"CTAB(
  Mrv1810 03291913362D          

  3  2  0  0  0  0            999 V2000
    1.2375   -0.7145    0.0000 O   0  0  0  0  0  0  0  0  0  0  0  0
    0.8250    0.0000    0.0000 C   0  0  0  0  0  0  0  0  0  0  0  0
    0.0000    0.0000    0.0000 C   0  0  0  0  0  0  0  0  0  0  0  0
  1  2  1  0  0  0  0
  2  3  1  0  0  0  0
M  END
)CTAB"};
  for (const auto &chain : chains) {
    ROMol *mol = MolBlockToMol(chain);
    decomp.add(*mol);
    delete mol;
  }
  decomp.process();

  std::stringstream ss;
  RGroupColumns groups = decomp.getRGroupsAsColumns();
  auto &r1 = groups["R1"];
  TEST_ASSERT(r1.size() == 2);
  TEST_ASSERT(r1[1]->getAtomWithIdx(0)->getAtomicNum() == 1);
  auto conf = r1[1]->getConformer();
  TEST_ASSERT(!feq(conf.getAtomPos(0).x, 0.0));
  TEST_ASSERT(!feq(conf.getAtomPos(0).y, 0.0));
  TEST_ASSERT(feq(conf.getAtomPos(0).z, 0.0));
}

void testSDFGRoupMultiCoreNoneShouldMatch() {
  BOOST_LOG(rdInfoLog)
      << "********************************************************\n";
  BOOST_LOG(rdInfoLog) << "testSDFGRoupMultiCoreNoneShouldMatch" << std::endl;
  std::string sdcores = R"CTAB(
  Mrv1813 05061918272D          

 13 14  0  0  0  0            999 V2000
   -1.1505    0.0026    0.0000 C   0  0  0  0  0  0  0  0  0  0  0  0
   -1.1505   -0.8225    0.0000 C   0  0  0  0  0  0  0  0  0  0  0  0
   -0.4360   -1.2350    0.0000 N   0  0  0  0  0  0  0  0  0  0  0  0
    0.2784   -0.8225    0.0000 C   0  0  0  0  0  0  0  0  0  0  0  0
    0.2784    0.0026    0.0000 N   0  0  0  0  0  0  0  0  0  0  0  0
   -0.4360    0.4151    0.0000 C   0  0  0  0  0  0  0  0  0  0  0  0
   -1.9354    0.2575    0.0000 A   0  0  0  0  0  0  0  0  0  0  0  0
   -2.4202   -0.4099    0.0000 C   0  0  0  0  0  0  0  0  0  0  0  0
   -1.9354   -1.0775    0.0000 A   0  0  0  0  0  0  0  0  0  0  0  0
    0.9907   -1.2333    0.0000 R#  0  0  0  0  0  0  0  0  0  0  0  0
   -0.4360    1.2373    0.0000 N   0  0  0  0  0  0  0  0  0  0  0  0
    0.2784    1.6497    0.0000 R#  0  0  0  0  0  0  0  0  0  0  0  0
   -3.2452   -0.4098    0.0000 R#  0  0  0  0  0  0  0  0  0  0  0  0
  6  1  1  0  0  0  0
  1  7  1  0  0  0  0
  1  2  1  0  0  0  0
  2  3  1  0  0  0  0
  9  2  1  0  0  0  0
  3  4  1  0  0  0  0
  4  5  1  0  0  0  0
  4 10  1  0  0  0  0
  5  6  1  0  0  0  0
  6 11  1  0  0  0  0
  7  8  1  0  0  0  0
  8 13  1  0  0  0  0
  8  9  1  0  0  0  0
 11 12  1  0  0  0  0
M  RGP  3  10   1  12   2  13   3
M  END
$$$$

  Mrv1813 05061918272D          

 13 14  0  0  0  0            999 V2000
    6.9524    0.1684    0.0000 C   0  0  0  0  0  0  0  0  0  0  0  0
    6.9524   -0.6567    0.0000 C   0  0  0  0  0  0  0  0  0  0  0  0
    7.6668   -1.0692    0.0000 C   0  0  0  0  0  0  0  0  0  0  0  0
    8.3813   -0.6567    0.0000 C   0  0  0  0  0  0  0  0  0  0  0  0
    8.3813    0.1684    0.0000 N   0  0  0  0  0  0  0  0  0  0  0  0
    7.6668    0.5809    0.0000 C   0  0  0  0  0  0  0  0  0  0  0  0
    6.1674    0.4233    0.0000 A   0  0  0  0  0  0  0  0  0  0  0  0
    5.6827   -0.2441    0.0000 C   0  0  0  0  0  0  0  0  0  0  0  0
    6.1674   -0.9117    0.0000 A   0  0  0  0  0  0  0  0  0  0  0  0
    9.0935   -1.0675    0.0000 R#  0  0  0  0  0  0  0  0  0  0  0  0
    7.6668    1.4031    0.0000 N   0  0  0  0  0  0  0  0  0  0  0  0
    8.3813    1.8155    0.0000 R#  0  0  0  0  0  0  0  0  0  0  0  0
    4.8576   -0.2440    0.0000 R#  0  0  0  0  0  0  0  0  0  0  0  0
  6  1  1  0  0  0  0
  1  7  1  0  0  0  0
  1  2  1  0  0  0  0
  2  3  1  0  0  0  0
  9  2  1  0  0  0  0
  3  4  1  0  0  0  0
  4  5  1  0  0  0  0
  4 10  1  0  0  0  0
  5  6  1  0  0  0  0
  6 11  1  0  0  0  0
  7  8  1  0  0  0  0
  8 13  1  0  0  0  0
  8  9  1  0  0  0  0
 11 12  1  0  0  0  0
M  RGP  3  10   1  12   2  13   3
M  END
$$$$)CTAB";
  std::string sdmols = R"CTAB(
  Mrv1813 05061918322D          

 15 17  0  0  0  0            999 V2000
    0.1742    0.6899    0.0000 C   0  0  0  0  0  0  0  0  0  0  0  0
    0.8886    0.2774    0.0000 C   0  0  0  0  0  0  0  0  0  0  0  0
    0.8886   -0.5476    0.0000 C   0  0  0  0  0  0  0  0  0  0  0  0
    0.1742   -0.9601    0.0000 N   0  0  0  0  0  0  0  0  0  0  0  0
    0.1742   -1.7851    0.0000 C   0  0  0  0  0  0  0  0  0  0  0  0
    0.8886   -2.1976    0.0000 N   0  0  0  0  0  0  0  0  0  0  0  0
    0.8886   -3.0226    0.0000 C   0  0  0  0  0  0  0  0  0  0  0  0
    0.1742   -3.4351    0.0000 N   0  0  0  0  0  0  0  0  0  0  0  0
   -0.5403   -3.0226    0.0000 C   0  0  0  0  0  0  0  0  0  0  0  0
   -1.3249   -3.2775    0.0000 N   0  0  0  0  0  0  0  0  0  0  0  0
   -1.8099   -2.6101    0.0000 C   0  0  0  0  0  0  0  0  0  0  0  0
   -1.3249   -1.9426    0.0000 C   0  0  0  0  0  0  0  0  0  0  0  0
   -0.5403   -2.1976    0.0000 C   0  0  0  0  0  0  0  0  0  0  0  0
   -0.5403   -0.5476    0.0000 C   0  0  0  0  0  0  0  0  0  0  0  0
   -0.5403    0.2774    0.0000 C   0  0  0  0  0  0  0  0  0  0  0  0
  1  2  1  0  0  0  0
  1 15  1  0  0  0  0
  2  3  1  0  0  0  0
  3  4  1  0  0  0  0
  4  5  1  0  0  0  0
  4 14  1  0  0  0  0
  5  6  1  0  0  0  0
  5 13  1  0  0  0  0
  6  7  1  0  0  0  0
  7  8  1  0  0  0  0
  8  9  1  0  0  0  0
  9 10  1  0  0  0  0
  9 13  1  0  0  0  0
 10 11  1  0  0  0  0
 11 12  1  0  0  0  0
 12 13  1  0  0  0  0
 14 15  1  0  0  0  0
M  END
$$$$

  Mrv1813 05061918322D          

 14 15  0  0  0  0            999 V2000
    6.4368    0.3002    0.0000 C   0  0  0  0  0  0  0  0  0  0  0  0
    5.7223   -0.1123    0.0000 N   0  0  0  0  0  0  0  0  0  0  0  0
    5.7223   -0.9373    0.0000 C   0  0  0  0  0  0  0  0  0  0  0  0
    6.4368   -1.3498    0.0000 N   0  0  0  0  0  0  0  0  0  0  0  0
    6.4368   -2.1748    0.0000 C   0  0  0  0  0  0  0  0  0  0  0  0
    5.7223   -2.5873    0.0000 N   0  0  0  0  0  0  0  0  0  0  0  0
    5.0078   -2.1748    0.0000 C   0  0  0  0  0  0  0  0  0  0  0  0
    4.2232   -2.4297    0.0000 S   0  0  0  0  0  0  0  0  0  0  0  0
    3.7383   -1.7623    0.0000 C   0  0  0  0  0  0  0  0  0  0  0  0
    4.2232   -1.0949    0.0000 C   0  0  0  0  0  0  0  0  0  0  0  0
    3.9683   -0.3102    0.0000 C   0  0  0  0  0  0  0  0  0  0  0  0
    3.1613   -0.1387    0.0000 C   0  0  0  0  0  0  0  0  0  0  0  0
    4.5203    0.3029    0.0000 C   0  0  0  0  0  0  0  0  0  0  0  0
    5.0078   -1.3498    0.0000 C   0  0  0  0  0  0  0  0  0  0  0  0
  1  2  1  0  0  0  0
  2  3  1  0  0  0  0
  3  4  1  0  0  0  0
  3 14  1  0  0  0  0
  4  5  1  0  0  0  0
  5  6  1  0  0  0  0
  6  7  1  0  0  0  0
  7  8  1  0  0  0  0
  7 14  1  0  0  0  0
  8  9  1  0  0  0  0
  9 10  1  0  0  0  0
 10 11  1  0  0  0  0
 10 14  1  0  0  0  0
 11 13  1  0  0  0  0
 11 12  1  0  0  0  0
M  END
$$$$

  Mrv1813 05061918322D          

 14 15  0  0  0  0            999 V2000
    0.8289   -7.9643    0.0000 C   0  0  0  0  0  0  0  0  0  0  0  0
    0.1144   -8.3768    0.0000 N   0  0  0  0  0  0  0  0  0  0  0  0
    0.1144   -9.2018    0.0000 C   0  0  0  0  0  0  0  0  0  0  0  0
    0.8289   -9.6143    0.0000 N   0  0  0  0  0  0  0  0  0  0  0  0
    0.8289  -10.4393    0.0000 C   0  0  0  0  0  0  0  0  0  0  0  0
    0.1144  -10.8518    0.0000 C   0  0  0  0  0  0  0  0  0  0  0  0
   -0.6000  -10.4393    0.0000 C   0  0  0  0  0  0  0  0  0  0  0  0
   -1.3847  -10.6942    0.0000 S   0  0  0  0  0  0  0  0  0  0  0  0
   -1.8696  -10.0268    0.0000 C   0  0  0  0  0  0  0  0  0  0  0  0
   -1.3847   -9.3593    0.0000 C   0  0  0  0  0  0  0  0  0  0  0  0
   -1.6396   -8.5747    0.0000 C   0  0  0  0  0  0  0  0  0  0  0  0
   -2.4466   -8.4032    0.0000 C   0  0  0  0  0  0  0  0  0  0  0  0
   -1.0876   -7.9616    0.0000 C   0  0  0  0  0  0  0  0  0  0  0  0
   -0.6000   -9.6143    0.0000 C   0  0  0  0  0  0  0  0  0  0  0  0
  1  2  1  0  0  0  0
  2  3  1  0  0  0  0
  3  4  1  0  0  0  0
  3 14  1  0  0  0  0
  4  5  1  0  0  0  0
  5  6  1  0  0  0  0
  6  7  1  0  0  0  0
  7  8  1  0  0  0  0
  7 14  1  0  0  0  0
  8  9  1  0  0  0  0
  9 10  1  0  0  0  0
 10 11  1  0  0  0  0
 10 14  1  0  0  0  0
 11 13  1  0  0  0  0
 11 12  1  0  0  0  0
M  END
$$$$

  Mrv1813 05061918322D          

 12 13  0  0  0  0            999 V2000
    5.3295   -8.1871    0.0000 C   0  0  0  0  0  0  0  0  0  0  0  0
    5.5844   -7.4025    0.0000 N   0  0  0  0  0  0  0  0  0  0  0  0
    5.0995   -6.7351    0.0000 C   0  0  0  0  0  0  0  0  0  0  0  0
    5.5844   -6.0676    0.0000 N   0  0  0  0  0  0  0  0  0  0  0  0
    6.3690   -6.3226    0.0000 C   0  0  0  0  0  0  0  0  0  0  0  0
    7.0835   -5.9101    0.0000 C   0  0  0  0  0  0  0  0  0  0  0  0
    7.0835   -5.0851    0.0000 N   0  0  0  0  0  0  0  0  0  0  0  0
    7.7980   -6.3226    0.0000 N   0  0  0  0  0  0  0  0  0  0  0  0
    7.7980   -7.1476    0.0000 C   0  0  0  0  0  0  0  0  0  0  0  0
    8.5124   -7.5601    0.0000 O   0  0  0  0  0  0  0  0  0  0  0  0
    7.0835   -7.5601    0.0000 C   0  0  0  0  0  0  0  0  0  0  0  0
    6.3690   -7.1476    0.0000 C   0  0  0  0  0  0  0  0  0  0  0  0
  1  2  1  0  0  0  0
  2  3  1  0  0  0  0
  2 12  1  0  0  0  0
  3  4  1  0  0  0  0
  4  5  1  0  0  0  0
  5 12  1  0  0  0  0
  5  6  1  0  0  0  0
  6  7  1  0  0  0  0
  6  8  1  0  0  0  0
  8  9  1  0  0  0  0
  9 10  1  0  0  0  0
  9 11  1  0  0  0  0
 11 12  1  0  0  0  0
M  END
$$$$)CTAB";

  {
    RGroupDecompositionParameters params;
    params.onlyMatchAtRGroups = true;
    params.removeHydrogensPostMatch = true;
    std::vector<ROMOL_SPTR> cores;

    {
      SDMolSupplier sdsup;
      sdsup.setData(sdcores);
      while (!sdsup.atEnd()) {
        cores.emplace_back(sdsup.next());
      }
    }

    RGroupDecomposition decomp(cores, params);

    {
      SDMolSupplier sdsup;
      sdsup.setData(sdmols);

      int idx = 0;
      while (!sdsup.atEnd()) {
        ROMol *mol = sdsup.next();
        TEST_ASSERT(mol);
        int addedIndex = decomp.add(*mol);
        TEST_ASSERT(addedIndex == -1);  // none should match
        ++idx;
        delete mol;
      }
    }
  }
  {
    RGroupDecompositionParameters params;
    params.onlyMatchAtRGroups = false;
    params.removeHydrogensPostMatch = true;
    std::vector<ROMOL_SPTR> cores;

    {
      SDMolSupplier sdsup;
      sdsup.setData(sdcores);
      while (!sdsup.atEnd()) {
        cores.emplace_back(sdsup.next());
      }
    }

    RGroupDecomposition decomp(cores, params);

    {
      SDMolSupplier sdsup;
      sdsup.setData(sdmols);

      int idx = 0;
      while (!sdsup.atEnd()) {
        ROMol *mol = sdsup.next();
        TEST_ASSERT(mol);
        decomp.add(*mol);
        ++idx;
        delete mol;
      }
    }

    decomp.process();
    RGroupRows rows = decomp.getRGroupsAsRows();

    const char *expected[4] = {
        "Core:C1C([*:6])C2C(N([*:2])[*:4])NC([*:1])NC2N1[*:5] "
        "R1:[H][*:1] R2:C(CC[*:2])CC[*:4] R4:C(CC[*:2])CC[*:4] R5:[H][*:5] "
        "R6:[H][*:6]",
        "Core:C1SC2NC([*:1])NC(N([*:2])[*:4])C2C1[*:6] "
        "R1:[H][*:1] R2:C[*:2] R4:[H][*:4] R6:CC(C)[*:6]",
        "Core:C1SC2CC([*:1])NC(N([*:2])[*:4])C2C1[*:6] "
        "R1:[H][*:1] R2:C[*:2] R4:[H][*:4] R6:CC(C)[*:6]",
        "Core:C1C2C(C(N([*:2])[*:4])NC1[*:1])N([*:6])CN2[*:5] R1:O[*:1] "
        "R2:[H][*:2] R4:[H][*:4] R5:C[*:5] R6:[H][*:6]"};
    int i = 0;
    for (RGroupRows::const_iterator it = rows.begin(); it != rows.end();
         ++it, ++i) {
      TEST_ASSERT(i < 4);
      // molzip doesn't support double attachment points yet
      CHECK_RGROUP(it, expected[i]);
    }
  }
}

void testRowColumnAlignmentProblem() {
  BOOST_LOG(rdInfoLog)
      << "********************************************************\n";
  BOOST_LOG(rdInfoLog) << "test a problem with row-column alignment"
                       << std::endl;
  std::vector<std::string> csmiles = {"c1c([*:1])cncn1", "c1c([*:1])cccn1"};
  std::vector<ROMOL_SPTR> cores;
  for (auto smi : csmiles) {
    cores.emplace_back(SmilesToMol(smi));
  }

  std::vector<std::string> msmiles = {"c1c(F)cccn1", "c1c(F)cncn1",
                                      "c1c(Cl)cccn1"};
  std::vector<std::unique_ptr<RWMol>> mols;
  for (auto smi : msmiles) {
    mols.emplace_back(SmilesToMol(smi));
  }

  {
    RGroupDecomposition decomp(cores);
    for (const auto &mol : mols) {
      TEST_ASSERT(decomp.add(*mol) >= 0);
    }
    decomp.process();

    auto rows = decomp.getRGroupsAsRows();
    TEST_ASSERT(rows.size() == mols.size());
    // dump rgroups
    const char *expected[] = {"Core:c1cncc([*:1])c1 R1:F[*:1]",
                              "Core:c1ncc([*:1])cn1 R1:F[*:1]",
                              "Core:c1cncc([*:1])c1 R1:Cl[*:1]"};

    int i = 0;
    for (RGroupRows::const_iterator it = rows.begin(); it != rows.end();
         ++it, ++i) {
      CHECK_RGROUP(it, expected[i], mols[i].get());
    }

    for (const auto &row : rows) {
      TEST_ASSERT(row.count("Core") == 1);
      TEST_ASSERT(row.count("R1") == 1);
    }
    TEST_ASSERT(rows[0].count("R2") == 0);
    TEST_ASSERT(rows[2].count("R2") == 0);
    TEST_ASSERT(rows[1].count("R2") == 0);

    auto cols = decomp.getRGroupsAsColumns();
    auto &core = cols["Core"];
    TEST_ASSERT(core.size() == 3);
    auto &R1 = cols["R1"];
    TEST_ASSERT(R1.size() == 3);
    for (const auto &rg : R1) {
      TEST_ASSERT(rg);
      TEST_ASSERT(rg->getNumAtoms());
    }
    auto &R2 = cols["R2"];
    TEST_ASSERT(R2.size() == 0);
  }
}

void testSymmetryIssues() {
  BOOST_LOG(rdInfoLog)
      << "********************************************************\n";
  BOOST_LOG(rdInfoLog) << "Testing R-Group symmetry issues\n";

  auto m1 = "c1c(F)cccn1"_smiles;
  auto m2 = "c1c(Cl)c(C)c(Br)cn1"_smiles;
  auto m3 = "c1c(O)cccn1"_smiles;
  auto m4 = "c1c(Br)c(C)c(F)cn1"_smiles;
  auto core = "c1c([*:1])c([*:2])ccn1"_smiles;
  {
    RGroupDecomposition decomp(*core);
    decomp.add(*m1);
    decomp.add(*m2);
    decomp.add(*m3);
    decomp.add(*m4);
    decomp.process();
    std::stringstream ss;
    auto groups = decomp.getRGroupsAsColumns();
    std::set<std::string> r_labels;
    for (auto &column : groups) {
      r_labels.insert(column.first);
      ss << "Rgroup===" << column.first << std::endl;
      for (auto &rgroup : column.second) {
        ss << MolToSmiles(*rgroup) << std::endl;
      }
    }
    // We want three groups added, fluorine as R1 and bromine as R3

    TEST_ASSERT(r_labels == std::set<std::string>({"Core", "R1", "R2", "R3"}));
    TEST_ASSERT(groups.size() == 4);

    TEST_ASSERT(ss.str() == R"RES(Rgroup===Core
c1ncc([*:3])c([*:2])c1[*:1]
c1ncc([*:3])c([*:2])c1[*:1]
c1ncc([*:3])c([*:2])c1[*:1]
c1ncc([*:3])c([*:2])c1[*:1]
Rgroup===R1
F[*:1]
Cl[*:1]
O[*:1]
F[*:1]
Rgroup===R2
[H][*:2]
C[*:2]
[H][*:2]
C[*:2]
Rgroup===R3
[H][*:3]
Br[*:3]
[H][*:3]
Br[*:3]
)RES");
  }
  {  // repeat that without symmetrization (testing #3224)
     // Still three groups added, but bromine and fluorine
     // are not aligned between R1 and R3
    RGroupDecompositionParameters ps;
    ps.matchingStrategy = RDKit::NoSymmetrization;
    RGroupDecomposition decomp(*core, ps);
    decomp.add(*m1);
    decomp.add(*m2);
    decomp.add(*m3);
    decomp.add(*m4);
    decomp.process();
    std::stringstream ss;
    auto groups = decomp.getRGroupsAsColumns();
    std::set<std::string> r_labels;
    for (auto &column : groups) {
      r_labels.insert(column.first);
      ss << "Rgroup===" << column.first << std::endl;
      for (auto &rgroup : column.second) {
        ss << MolToSmiles(*rgroup) << std::endl;
      }
    }
    TEST_ASSERT(r_labels == std::set<std::string>({"Core", "R1", "R2", "R3"}));
    TEST_ASSERT(groups.size() == 4);

    TEST_ASSERT(ss.str() == R"RES(Rgroup===Core
c1ncc([*:3])c([*:2])c1[*:1]
c1ncc([*:3])c([*:2])c1[*:1]
c1ncc([*:3])c([*:2])c1[*:1]
c1ncc([*:3])c([*:2])c1[*:1]
Rgroup===R1
F[*:1]
Cl[*:1]
O[*:1]
Br[*:1]
Rgroup===R2
[H][*:2]
C[*:2]
[H][*:2]
C[*:2]
Rgroup===R3
[H][*:3]
Br[*:3]
[H][*:3]
F[*:3]
)RES");
  }
}

void testSymmetryPerformance() {
  BOOST_LOG(rdInfoLog)
      << "********************************************************\n";
  BOOST_LOG(rdInfoLog) << "Testing R-Group symmetry performance\n";
  boost::logging::disable_logs("rdApp.warning");

  std::string smis =
      R"DATA(CN(C)Cc1cccc(Oc2cc(N3CCN(Cc4ccccc4-c4ccc(Cl)cc4)CC3)ccc2C(=O)NS(=O)(=O)c2ccc(NCC3CCOCC3)c([N+](=O)[O-])c2)c1
CNc1cccc(Oc2cc(N3CCN(Cc4ccccc4-c4ccc(Cl)cc4)CC3)ccc2C(=O)NS(=O)(=O)c2ccc(NCC3CCOCC3)c([N+](=O)[O-])c2)c1
Cc1cc2cc(Oc3cc(N4CCN(CC5=C(c6ccc(Cl)cc6)CC(C)(C)CC5)CC4)ccc3C(=O)NS(=O)(=O)c3ccc(NC4CCN(C)CC4)c([N+](=O)[O-])c3)ccc2[nH]1
Cc1cc2cc(Oc3cc(N4CCN(CC5=C(c6ccc(Cl)cc6)CC(C)(C)CC5)CC4)ccc3C(=O)NS(=O)(=O)c3ccc(NCCCN4CCOCC4)c([N+](=O)[O-])c3)ccc2[nH]1
O=C(NS(=O)(=O)c1ccc(NCC2CCOCC2)c([N+](=O)[O-])c1)c1ccc(N2CCN(Cc3ccccc3-c3ccc(Cl)cc3)CC2)cc1Oc1ccccc1Cl
O=C(NS(=O)(=O)c1ccc(NCC2CCOCC2)c([N+](=O)[O-])c1)c1ccc(N2CCN(Cc3ccccc3-c3ccc(Cl)cc3)CC2)cc1Oc1cccc(Cl)c1
O=C(NS(=O)(=O)c1ccc(NCC2CCOCC2)c([N+](=O)[O-])c1)c1ccc(N2CCN(Cc3ccccc3-c3ccc(Cl)cc3)CC2)cc1Oc1ccc(Cl)cc1
O=C(NS(=O)(=O)c1ccc(NCC2CCOCC2)c([N+](=O)[O-])c1)c1ccc(N2CCN(Cc3ccccc3-c3ccc(Cl)cc3)CC2)cc1Oc1cccc([N+](=O)[O-])c1
O=C(NS(=O)(=O)c1ccc(NCCCN2CCOCC2)c([N+](=O)[O-])c1)c1ccc(N2CCN(Cc3ccccc3-c3ccc(Cl)cc3)CC2)cc1Oc1cccc(CO)c1
CN(C)CCCNc1ccc(S(=O)(=O)NC(=O)c2ccc(N3CCN(Cc4ccccc4-c4ccc(Cl)cc4)CC3)cc2Oc2ccccc2Cl)cc1[N+](=O)[O-]
O=C(NS(=O)(=O)c1ccc(NCCCN2CCOCC2)c([N+](=O)[O-])c1)c1ccc(N2CCN(Cc3ccccc3-c3ccc(Cl)cc3)CC2)cc1Oc1cccc(Cl)c1
O=C(NS(=O)(=O)c1ccc(NCCCN2CCOCC2)c([N+](=O)[O-])c1)c1ccc(N2CCN(Cc3ccccc3-c3ccc(Cl)cc3)CC2)cc1Oc1ccc(Cl)cc1
CN(C)CCCNc1ccc(S(=O)(=O)NC(=O)c2ccc(N3CCN(Cc4ccccc4-c4ccc(Cl)cc4)CC3)cc2Oc2cccc(Cl)c2)cc1[N+](=O)[O-]
CN(C)CCCNc1ccc(S(=O)(=O)NC(=O)c2ccc(N3CCN(Cc4ccccc4-c4ccc(Cl)cc4)CC3)cc2Oc2ccc(Cl)cc2)cc1[N+](=O)[O-]
CN(C)CCCNc1ccc(S(=O)(=O)NC(=O)c2ccc(N3CCN(Cc4ccccc4-c4ccc(Cl)cc4)CC3)cc2Oc2cccc3c2ccn3C)cc1[N+](=O)[O-]
CC(=O)Nc1cccc(Oc2cc(N3CCN(Cc4ccccc4-c4ccc(Cl)cc4)CC3)ccc2C(=O)NS(=O)(=O)c2ccc(NCC3CCOCC3)c([N+](=O)[O-])c2)c1
Nc1ccc(Oc2cc(N3CCN(Cc4ccccc4-c4ccc(Cl)cc4)CC3)ccc2C(=O)NS(=O)(=O)c2ccc(NCC3CCOCC3)c([N+](=O)[O-])c2)cc1
Nc1cccc(Oc2cc(N3CCN(Cc4ccccc4-c4ccc(Cl)cc4)CC3)ccc2C(=O)NS(=O)(=O)c2ccc(NCC3CCOCC3)c([N+](=O)[O-])c2)c1
COc1cccc(Oc2cc(N3CCN(Cc4ccccc4-c4ccc(Cl)cc4)CC3)ccc2C(=O)NS(=O)(=O)c2ccc(NCC3CCOCC3)c([N+](=O)[O-])c2)c1
CN(C)c1cccc(Oc2cc(N3CCN(Cc4ccccc4-c4ccc(Cl)cc4)CC3)ccc2C(=O)NS(=O)(=O)c2ccc(NCC3CCOCC3)c([N+](=O)[O-])c2)c1
N#Cc1cccc(Oc2cc(N3CCN(Cc4ccccc4-c4ccc(Cl)cc4)CC3)ccc2C(=O)NS(=O)(=O)c2ccc(NCC3CCOCC3)c([N+](=O)[O-])c2)c1
Cc1nc2ccc(Oc3cc(N4CCN(Cc5ccccc5-c5ccc(Cl)cc5)CC4)ccc3C(=O)NS(=O)(=O)c3ccc(NCC4CCOCC4)c([N+](=O)[O-])c3)cc2s1
Cc1nc2cc(Oc3cc(N4CCN(Cc5ccccc5-c5ccc(Cl)cc5)CC4)ccc3C(=O)NS(=O)(=O)c3ccc(NCCCN4CCOCC4)c([N+](=O)[O-])c3)ccc2s1
Cc1nc2cc(Oc3cc(N4CCN(Cc5ccccc5-c5ccc(Cl)cc5)CC4)ccc3C(=O)NS(=O)(=O)c3ccc(NCCCN(C)C)c([N+](=O)[O-])c3)ccc2s1
CN(C)C(=O)CCc1ccccc1Oc1cc(N2CCN(Cc3ccccc3-c3ccc(Cl)cc3)CC2)ccc1C(=O)NS(=O)(=O)c1ccc(NCC2CCOCC2)c([N+](=O)[O-])c1
CN(C)C(=O)Cc1ccccc1Oc1cc(N2CCN(Cc3ccccc3-c3ccc(Cl)cc3)CC2)ccc1C(=O)NS(=O)(=O)c1ccc(NCC2CCOCC2)c([N+](=O)[O-])c1
CN(C)CCCc1ccccc1Oc1cc(N2CCN(Cc3ccccc3-c3ccc(Cl)cc3)CC2)ccc1C(=O)NS(=O)(=O)c1ccc(NCC2CCOCC2)c([N+](=O)[O-])c1
CN(C)CCc1ccccc1Oc1cc(N2CCN(Cc3ccccc3-c3ccc(Cl)cc3)CC2)ccc1C(=O)NS(=O)(=O)c1ccc(NCC2CCOCC2)c([N+](=O)[O-])c1
CN(C)C(=O)c1ccccc1Oc1cc(N2CCN(Cc3ccccc3-c3ccc(Cl)cc3)CC2)ccc1C(=O)NS(=O)(=O)c1ccc(NCC2CCOCC2)c([N+](=O)[O-])c1
CN(C)Cc1ccccc1Oc1cc(N2CCN(Cc3ccccc3-c3ccc(Cl)cc3)CC2)ccc1C(=O)NS(=O)(=O)c1ccc(NCC2CCOCC2)c([N+](=O)[O-])c1
CN(C)CCCNc1ccc(S(=O)(=O)NC(=O)c2ccc(N3CCN(Cc4ccccc4-c4ccc(Cl)cc4)CC3)cc2Oc2cccc(N3CCOCC3)c2)cc1[N+](=O)[O-]
Cc1nc(C)c(-c2cccc(Oc3cc(N4CCN(Cc5ccccc5-c5ccc(Cl)cc5)CC4)ccc3C(=O)NS(=O)(=O)c3ccc(NCCCN4CCOCC4)c([N+](=O)[O-])c3)c2)s1
CN1CCC(Nc2ccc(S(=O)(=O)NC(=O)c3ccc(N4CCN(CC5=C(c6ccc(Cl)cc6)CC(C)(C)CC5)CC4)cc3Oc3cc(Cl)cc(Cl)c3)cc2[N+](=O)[O-])CC1
CN1CCC(Nc2ccc(S(=O)(=O)NC(=O)c3ccc(N4CCN(CC5=C(c6ccc(Cl)cc6)CC(C)(C)CC5)CC4)cc3Oc3cccc(Cl)c3)cc2[N+](=O)[O-])CC1
CN(C)CCOc1ccc(-c2ccc(Cl)cc2)c(CN2CCN(c3ccc(C(=O)NS(=O)(=O)c4ccc(NC5CCN(C)CC5)c([N+](=O)[O-])c4)c(Oc4cccc(Cl)c4)c3)CC2)c1
CN1CCC(Nc2ccc(S(=O)(=O)NC(=O)c3ccc(N4CCN(CC5=C(c6ccc(Cl)cc6)CC(C)(C)OC5)CC4)cc3Oc3ccccc3Cl)cc2[N+](=O)[O-])CC1
CN(C)CCOc1cccc(Oc2cc(N3CCN(Cc4ccccc4-c4ccc(Cl)cc4)CC3)ccc2C(=O)NS(=O)(=O)c2ccc(NCC3CCOCC3)c([N+](=O)[O-])c2)c1
CN1CCC(Nc2ccc(S(=O)(=O)NC(=O)c3ccc(N4CCN(CC5=C(c6ccc(Cl)cc6)CC(C)(C)CC5)CC4)cc3Oc3ccc(N)c(Cl)c3)cc2[N+](=O)[O-])CC1
CC(C)N1CCC(Nc2ccc(S(=O)(=O)NC(=O)c3ccc(N4CCN(CC5=C(c6ccc(Cl)cc6)CC(C)(C)CC5)CC4)cc3Oc3ccccc3Cl)cc2[N+](=O)[O-])CC1
CN1CCC(Nc2ccc(S(=O)(=O)NC(=O)c3ccc(N4CCN(CC5=C(c6ccc(Cl)cc6)CC(C)(C)CC5)CC4)cc3Oc3ccccc3Br)cc2[N+](=O)[O-])CC1
CN1CCC(Nc2ccc(S(=O)(=O)NC(=O)c3ccc(N4CCN(CC5=C(c6ccc(Cl)cc6)CCCC5)CC4)cc3Oc3ccccc3Cl)cc2[N+](=O)[O-])CC1
Cc1n[nH]c2cccc(Oc3cc(N4CCN(CC5=C(c6ccc(Cl)cc6)CC(C)(C)CC5)CC4)ccc3C(=O)NS(=O)(=O)c3ccc(NCCCN4CCOCC4)c([N+](=O)[O-])c3)c12
CN1CCC(Nc2ccc(S(=O)(=O)NC(=O)c3ccc(N4CCN(CC5=C(c6ccc(Cl)cc6)CC(C)(C)CC5)CC4)cc3Oc3cccc(F)c3F)cc2[N+](=O)[O-])CC1
CN1CCC(Nc2ccc(S(=O)(=O)NC(=O)c3ccc(N4CCN(CC5=C(c6ccc(Cl)cc6)CC(C)(C)CC5)CC4)cc3Oc3cccc(Br)c3)cc2[N+](=O)[O-])CC1
CCN1CCC(Nc2ccc(S(=O)(=O)NC(=O)c3ccc(N4CCN(CC5=C(c6ccc(Cl)cc6)CC(C)(C)CC5)CC4)cc3Oc3ccccc3Cl)cc2[N+](=O)[O-])CC1
CN1C(C)(C)CC(Nc2ccc(S(=O)(=O)NC(=O)c3ccc(N4CCN(CC5=C(c6ccc(Cl)cc6)CC(C)(C)CC5)CC4)cc3Oc3ccccc3Cl)cc2[N+](=O)[O-])CC1(C)C
CC1(C)CCC(CN2CCN(c3ccc(C(=O)NS(=O)(=O)c4ccc(NC5CCN(C6CCOCC6)CC5)c([N+](=O)[O-])c4)c(Oc4cccc(F)c4F)c3)CC2)=C(c2ccc(Cl)cc2)C1
CN1CCC(Nc2ccc(S(=O)(=O)NC(=O)c3ccc(N4CCN(CC5=C(c6ccc(Cl)cc6)CC(C)(C)CC5)CC4)cc3Oc3cc(F)c4[nH]ccc4c3)cc2[N+](=O)[O-])CC1
CC1(C)CCC(CN2CCN(c3ccc(C(=O)NS(=O)(=O)c4ccc(NCCCN5CCOCC5)c([N+](=O)[O-])c4)c(Oc4cccc(F)c4F)c3)CC2)=C(c2ccc(Cl)cc2)C1
CC1(C)CCC(CN2CCN(c3ccc(C(=O)NS(=O)(=O)c4ccc(NCCCN5CCOCC5)c([N+](=O)[O-])c4)c(Oc4ccc(N)c(Cl)c4)c3)CC2)=C(c2ccc(Cl)cc2)C1
O=C(NS(=O)(=O)c1ccc(NCC2CCOCC2)c([N+](=O)[O-])c1)c1ccc(N2CCN(Cc3cc(CCN4CCCC4)ccc3-c3ccc(Cl)cc3)CC2)cc1Oc1cccc(Cl)c1
CN1CCC(Nc2ccc(S(=O)(=O)NC(=O)c3ccc(N4CCN(CC5=C(c6ccc(Cl)cc6)CC(C)(C)CC5)CC4)cc3Oc3cccc(Cl)c3Cl)cc2[N+](=O)[O-])CC1
Cc1n[nH]c2cccc(Oc3cc(N4CCN(CC5=C(c6ccc(Cl)cc6)CC(C)(C)CC5)CC4)ccc3C(=O)NS(=O)(=O)c3ccc(NC4CCN(C)CC4)c([N+](=O)[O-])c3)c12
CN1CCC(Nc2ccc(S(=O)(=O)NC(=O)c3ccc(N4CCN(CC5=C(c6ccc(Cl)cc6)CCCCC5)CC4)cc3Oc3ccccc3Cl)cc2[N+](=O)[O-])CC1
CN1CCC(Nc2ccc(S(=O)(=O)NC(=O)c3ccc(N4CCN(CC5=C(c6ccc(Cl)cc6)CC(C)(C)CC5)CC4)cc3Oc3cccc(C(F)(F)F)c3)cc2[N+](=O)[O-])CC1
CN(C)CCCNc1ccc(S(=O)(=O)NC(=O)c2ccc(N3CCN(Cc4ccccc4-c4ccc(Cl)cc4)CC3)cc2Oc2cccc3c2CCC(=O)N3)cc1[N+](=O)[O-]
CN1CCC(Nc2ccc(S(=O)(=O)NC(=O)c3ccc(N4CCN(CC5=C(c6ccc(Cl)cc6)CC(C)(C)CC5)CC4)cc3Oc3ccccc3Cl)cc2S(=O)(=O)C(F)(F)F)CC1
CN1CCC(Nc2ccc(S(=O)(=O)NC(=O)c3ccc(N4CCN(CC5=C(c6ccc(Cl)cc6)CC(C)(C)CC5)CC4)cc3Oc3cc(Cl)ccc3Cl)cc2[N+](=O)[O-])CC1
CN1CCC(Nc2ccc(S(=O)(=O)NC(=O)c3ccc(N4CCN(CC5=C(c6ccc(Cl)cc6)CC(C)(C)CC5)CC4)cc3Oc3ccc(F)cc3Cl)cc2[N+](=O)[O-])CC1
CN1CCC(Nc2ccc(S(=O)(=O)NC(=O)c3ccc(N4CCN(CC5=C(c6ccc(Cl)cc6)CC(C)(C)C5)CC4)cc3Oc3ccccc3Cl)cc2[N+](=O)[O-])CC1
Cc1c[nH]c2cccc(Oc3cc(N4CCN(CC5=C(c6ccc(Cl)cc6)CC(C)(C)CC5)CC4)ccc3C(=O)NS(=O)(=O)c3ccc(NCCCN4CCOCC4)c([N+](=O)[O-])c3)c12
CN1CCC(Nc2ccc(S(=O)(=O)NC(=O)c3ccc(N4CCN(CC5=C(c6ccc(Cl)cc6)CC(C)(C)CC5)CC4)cc3Oc3cccc(C(F)(F)F)c3Cl)cc2[N+](=O)[O-])CC1
CC1(C)CCC(CN2CCN(c3ccc(C(=O)NS(=O)(=O)c4ccc(NC5CCN(C6CC6)CC5)c([N+](=O)[O-])c4)c(Oc4ccccc4Cl)c3)CC2)=C(c2ccc(Cl)cc2)C1
Cc1c[nH]c2cccc(Oc3cc(N4CCN(CC5=C(c6ccc(Cl)cc6)CC(C)(C)CC5)CC4)ccc3C(=O)NS(=O)(=O)c3ccc(NC4CCN(C)CC4)c([N+](=O)[O-])c3)c12
CC1(C)CCC(CN2CCN(c3ccc(C(=O)NS(=O)(=O)c4ccc(NCCCN5CCOCC5)c([N+](=O)[O-])c4)c(Oc4cc(Cl)ccc4Cl)c3)CC2)=C(c2ccc(Cl)cc2)C1
Cn1ccc2c(Oc3cc(N4CCN(Cc5ccccc5-c5ccc(Cl)cc5)CC4)ccc3C(=O)NS(=O)(=O)c3ccc(NCCCN4CCOCC4)c([N+](=O)[O-])c3)cccc21
O=C(NS(=O)(=O)c1ccc(NCCCN2CCOCC2)c([N+](=O)[O-])c1)c1ccc(N2CCN(Cc3ccccc3-c3ccc(Cl)cc3)CC2)cc1Oc1cccc(N2CCOCC2)c1
CN(C)CCCNc1ccc(S(=O)(=O)NC(=O)c2ccc(N3CCN(Cc4ccccc4-c4ccc(Cl)cc4)CC3)cc2Oc2ccc3[nH]cc(CCC(=O)N4CCOCC4)c3c2)cc1[N+](=O)[O-]
O=C(NS(=O)(=O)c1ccc(NCC2CCOCC2)c([N+](=O)[O-])c1)c1ccc(N2CCN(Cc3ccccc3-c3ccc(Cl)cc3)CC2)cc1Oc1cccc(OCc2ccccc2)c1
N#Cc1ccc(Oc2cc(N3CCN(Cc4ccccc4-c4ccc(Cl)cc4)CC3)ccc2C(=O)NS(=O)(=O)c2ccc(NCC3CCOCC3)c([N+](=O)[O-])c2)cc1
O=C(NS(=O)(=O)c1ccc(NCC2CCOCC2)c([N+](=O)[O-])c1)c1ccc(N2CCN(Cc3ccccc3-c3ccc(Cl)cc3)CC2)cc1Oc1ccc2[nH]cc(CCC(=O)N3CCOCC3)c2c1
O=C(NS(=O)(=O)c1ccc(NCC2CCOCC2)c([N+](=O)[O-])c1)c1ccc(N2CCN(Cc3ccccc3-c3ccc(Cl)cc3)CC2)cc1Oc1ccc2[nH]cc(CCCN3CCOCC3)c2c1
CN(C)Cc1ccc(Oc2cc(N3CCN(Cc4ccccc4-c4ccc(Cl)cc4)CC3)ccc2C(=O)NS(=O)(=O)c2ccc(NCC3CCOCC3)c([N+](=O)[O-])c2)cc1
O=C(NS(=O)(=O)c1ccc(NCC2CCOCC2)c([N+](=O)[O-])c1)c1ccc(N2CCN(Cc3ccccc3-c3ccc(Cl)cc3)CC2)cc1Oc1ccc(-n2ccnc2)cc1
O=C(NS(=O)(=O)c1ccc(NCC2CCOCC2)cc1)c1ccc(N2CCN(Cc3ccccc3-c3ccc(Cl)cc3)CC2)cc1Oc1cccc([N+](=O)[O-])c1
CCN(Cc1ccc(Oc2cc(N3CCN(Cc4ccccc4-c4ccc(Cl)cc4)CC3)ccc2C(=O)NS(=O)(=O)c2ccc(NCC3CCOCC3)c([N+](=O)[O-])c2)cc1)C(=O)OC(C)(C)C
CCN(Cc1cccc(Oc2cc(N3CCN(Cc4ccccc4-c4ccc(Cl)cc4)CC3)ccc2C(=O)NS(=O)(=O)c2ccc(NCC3CCOCC3)c([N+](=O)[O-])c2)c1)C(=O)OC(C)(C)C
CCNCc1ccc(Oc2cc(N3CCN(Cc4ccccc4-c4ccc(Cl)cc4)CC3)ccc2C(=O)NS(=O)(=O)c2ccc(NCC3CCOCC3)c([N+](=O)[O-])c2)cc1
CCNCc1cccc(Oc2cc(N3CCN(Cc4ccccc4-c4ccc(Cl)cc4)CC3)ccc2C(=O)NS(=O)(=O)c2ccc(NCC3CCOCC3)c([N+](=O)[O-])c2)c1
CC(=O)Nc1ccc(Oc2cc(N3CCN(Cc4ccccc4-c4ccc(Cl)cc4)CC3)ccc2C(=O)NS(=O)(=O)c2ccc(NCC3CCOCC3)c([N+](=O)[O-])c2)cc1
CC(C)(C)OC(=O)Nc1ccc(Oc2cc(N3CCN(Cc4ccccc4-c4ccc(Cl)cc4)CC3)ccc2C(=O)NS(=O)(=O)c2ccc(NCC3CCOCC3)c([N+](=O)[O-])c2)cc1
O=C(NS(=O)(=O)c1ccc(NCC2CCOCC2)c([N+](=O)[O-])c1)c1ccc(N2CCN(Cc3ccccc3-c3ccc(Cl)cc3)CC2)cc1Oc1ccccc1-c1ccccc1
CC(C)(C)OC(=O)Nc1cccc(Oc2cc(N3CCN(Cc4ccccc4-c4ccc(Cl)cc4)CC3)ccc2C(=O)NS(=O)(=O)c2ccc(NCC3CCOCC3)c([N+](=O)[O-])c2)c1
O=C(NS(=O)(=O)c1ccc(NCC2CCOCC2)c([N+](=O)[O-])c1)c1ccc(N2CCN(Cc3ccccc3-c3ccc(Cl)cc3)CC2)cc1Oc1cccc(-c2ccccc2)c1
CN(C)CCc1ccc(Oc2cc(N3CCN(Cc4ccccc4-c4ccc(Cl)cc4)CC3)ccc2C(=O)NS(=O)(=O)c2ccc(NCC3CCOCC3)c([N+](=O)[O-])c2)cc1
O=C(NS(=O)(=O)c1ccc(NCC2CCOCC2)c([N+](=O)[O-])c1)c1ccc(N2CCN(Cc3ccccc3-c3ccc(Cl)cc3)CC2)cc1Oc1ccc(OCc2ccccc2)cc1
O=C(NS(=O)(=O)c1ccc(NCC2CCOCC2)c([N+](=O)[O-])c1)c1ccc(N2CCN(Cc3ccccc3-c3ccc(Cl)cc3)CC2)cc1Oc1cccc(N2CCOCC2)c1
Cc1nc2cc(Oc3cc(N4CCN(Cc5ccccc5-c5ccc(Cl)cc5)CC4)ccc3C(=O)NS(=O)(=O)c3ccc(NCC4CCOCC4)c([N+](=O)[O-])c3)ccc2s1
CC(C)(C)OC(=O)N1CCN(c2cccc(Oc3cc(N4CCN(Cc5ccccc5-c5ccc(Cl)cc5)CC4)ccc3C(=O)NS(=O)(=O)c3ccc(NCC4CCOCC4)c([N+](=O)[O-])c3)c2)CC1
CN(C)CCCNc1ccc(S(=O)(=O)NC(=O)c2ccc(N3CCN(Cc4ccccc4-c4ccc(Cl)cc4)CC3)cc2Oc2cccc(OCc3ccccc3)c2)cc1[N+](=O)[O-]
O=C(NS(=O)(=O)c1ccc(NCCCN2CCOCC2)c([N+](=O)[O-])c1)c1ccc(N2CCN(Cc3ccccc3-c3ccc(Cl)cc3)CC2)cc1Oc1cccc(OCc2ccccc2)c1
O=C(NS(=O)(=O)c1ccc(NCC2CCOCC2)c([N+](=O)[O-])c1)c1ccc(N2CCN(Cc3ccccc3-c3ccc(Cl)cc3)CC2)cc1Oc1ccc(OCCN2CCOCC2)cc1
O=C1CCc2c(cccc2Oc2cc(N3CCN(Cc4ccccc4-c4ccc(Cl)cc4)CC3)ccc2C(=O)NS(=O)(=O)c2ccc(NCC3CCOCC3)c([N+](=O)[O-])c2)N1
O=C(NS(=O)(=O)c1ccc(NCCCN2CCOCC2)c([N+](=O)[O-])c1)c1ccc(N2CCN(Cc3ccccc3-c3ccc(Cl)cc3)CC2)cc1Oc1ccc(OCc2ccccc2)cc1
CC(C)(C)OC(=O)N1CCN(c2ccc(Oc3cc(N4CCN(Cc5ccccc5-c5ccc(Cl)cc5)CC4)ccc3C(=O)NS(=O)(=O)c3ccc(NCCCN4CCOCC4)c([N+](=O)[O-])c3)cc2)CC1
O=C(NS(=O)(=O)c1ccc(NCCCN2CCOCC2)c([N+](=O)[O-])c1)c1ccc(N2CCN(Cc3ccccc3-c3ccc(Cl)cc3)CC2)cc1Oc1cccc(-c2ccncc2)c1
O=C(NS(=O)(=O)c1ccc(NCCCN2CCOCC2)c([N+](=O)[O-])c1)c1ccc(N2CCN(Cc3ccccc3-c3ccc(Cl)cc3)CC2)cc1Oc1ccc(-c2ccncc2)cc1
O=C(NS(=O)(=O)c1ccc(NCCCN2CCOCC2)c([N+](=O)[O-])c1)c1ccc(N2CCN(Cc3ccccc3-c3ccc(Cl)cc3)CC2)cc1Oc1ccc(-c2cccnc2)cc1
CN(C)C(=O)COc1ccc(Oc2cc(N3CCN(Cc4ccccc4-c4ccc(Cl)cc4)CC3)ccc2C(=O)NS(=O)(=O)c2ccc(NCC3CCOCC3)c([N+](=O)[O-])c2)cc1
Cn1cnc2cc(Oc3cc(N4CCN(Cc5ccccc5-c5ccc(Cl)cc5)CC4)ccc3C(=O)NS(=O)(=O)c3ccc(NCCCN4CCOCC4)c([N+](=O)[O-])c3)ccc21)DATA";
  std::vector<ROMOL_SPTR> ms;
  boost::char_separator<char> sep(" \n");
  tokenizer tokens(smis, sep);
  for (tokenizer::iterator token = tokens.begin(); token != tokens.end();
       ++token) {
    std::string smi = *token;
    RWMol *m = SmilesToMol(smi);
    TEST_ASSERT(m);
    ms.push_back(ROMOL_SPTR(m));
  }
  auto core = "O=C(NS(=O)(=O)c1ccccc1)c1ccccc1Oc1ccccc1"_smiles;

  {
    std::cerr << "iterative" << std::endl;
    RGroupDecompositionParameters ps = RGroupDecompositionParameters();
    ps.timeout = 0.1;
    RGroupDecomposition decomp(*core, ps);
    bool ok = false;
    int ndone = -1;
    try {
      for (auto m : ms) {
        decomp.add(*m);
        ++ndone;
      }
    } catch (const std::runtime_error &) {
      ok = true;
    }
    TEST_ASSERT(ok);
    TEST_ASSERT(ndone >= 0);
  }
  {
    RGroupDecompositionParameters ps = RGroupDecompositionParameters();
    ps.timeout = 2.0;
    std::cerr << "bulk" << std::endl;
    std::vector<ROMOL_SPTR> cores;
    cores.push_back(ROMOL_SPTR(new ROMol(*core)));
    RGroupRows rows;
    bool ok = false;
    try {
      auto res = RGroupDecompose(cores, ms, rows, nullptr, ps);
      RDUNUSED_PARAM(res);
    } catch (const std::runtime_error &) {
      ok = true;
    }
    TEST_ASSERT(ok);
  }
  {
    RGroupDecompositionParameters ps = RGroupDecompositionParameters();
#ifdef NDEBUG
    ps.timeout = 5.0;
#else
    ps.timeout = 25.0;
#endif
    ps.matchingStrategy = RDKit::NoSymmetrization;
    std::cerr << "bulk, no symmetry" << std::endl;
    std::vector<ROMOL_SPTR> cores;
    cores.push_back(ROMOL_SPTR(new ROMol(*core)));
    RGroupRows rows;
    bool ok = true;
    try {
      auto res = RGroupDecompose(cores, ms, rows, nullptr, ps);
      RDUNUSED_PARAM(res);
    } catch (const std::runtime_error &) {
      ok = false;
    }
    TEST_ASSERT(ok);
  }
  boost::logging::enable_logs("rdApp.warning");
}

void testScorePermutations() {
  BOOST_LOG(rdInfoLog)
      << "********************************************************\n";
  BOOST_LOG(rdInfoLog) << "Testing permutation scoring function\n";

  {
    auto core = "Cc1ccccc1"_smiles;
    std::vector<RWMOL_SPTR> mols{"c1ccccc1C"_smiles, "Fc1ccccc1C"_smiles,
                                 "c1cccc(F)c1C"_smiles, "Fc1cccc(F)c1C"_smiles};
    RGroupDecomposition decomp(*core);
    for (auto &m : mols) {
      decomp.add(*m);
    }
    decomp.process();
    std::stringstream ss;
    auto groups = decomp.getRGroupsAsColumns();
    std::set<std::string> r_labels;
    for (auto &column : groups) {
      r_labels.insert(column.first);
      ss << "Rgroup===" << column.first << std::endl;
      for (auto &rgroup : column.second) {
        ss << MolToSmiles(*rgroup) << std::endl;
      }
    }
    TEST_ASSERT(r_labels == std::set<std::string>({"Core", "R1", "R2"}));
    TEST_ASSERT(groups.size() == 3);
    std::string expected = R"RES(Rgroup===Core
Cc1c([*:1])cccc1[*:2]
Cc1c([*:1])cccc1[*:2]
Cc1c([*:1])cccc1[*:2]
Cc1c([*:1])cccc1[*:2]
Rgroup===R1
[H][*:1]
[H][*:1]
[H][*:1]
F[*:1]
Rgroup===R2
[H][*:2]
F[*:2]
F[*:2]
F[*:2]
)RES";
#ifdef DEBUG
    if (ss.str() != expected) {
      std::cerr << __LINE__ << " ERROR got\n"
                << ss.str() << "\nexpected\n"
                << expected << std::endl;
    }
#else
    TEST_ASSERT(ss.str() == expected);
#endif
  }
  {
    auto core = "Cc1ccccc1"_smiles;
    std::vector<RWMOL_SPTR> mols{
        "c1(Cl)cccc(Cl)c1C"_smiles, "Fc1cccc(Cl)c1C"_smiles,
        "Clc1cccc(F)c1C"_smiles, "Fc1cccc(F)c1C"_smiles};
    RGroupDecomposition decomp(*core);
    for (auto &m : mols) {
      decomp.add(*m);
    }
    decomp.process();
    std::stringstream ss;
    auto groups = decomp.getRGroupsAsColumns();
    std::set<std::string> r_labels;
    for (auto &column : groups) {
      r_labels.insert(column.first);
      ss << "Rgroup===" << column.first << std::endl;
      for (auto &rgroup : column.second) {
        ss << MolToSmiles(*rgroup) << std::endl;
      }
    }
    TEST_ASSERT(r_labels == std::set<std::string>({"Core", "R1", "R2"}));
    TEST_ASSERT(groups.size() == 3);
    std::string expected = R"RES(Rgroup===Core
Cc1c([*:1])cccc1[*:2]
Cc1c([*:1])cccc1[*:2]
Cc1c([*:1])cccc1[*:2]
Cc1c([*:1])cccc1[*:2]
Rgroup===R1
Cl[*:1]
Cl[*:1]
Cl[*:1]
F[*:1]
Rgroup===R2
Cl[*:2]
F[*:2]
F[*:2]
F[*:2]
)RES";
#ifdef DEBUG
    if (ss.str() != expected) {
      std::cerr << __LINE__ << " ERROR got\n"
                << ss.str() << "\nexpected\n"
                << expected << std::endl;
    }
#else
    TEST_ASSERT(ss.str() == expected);
#endif
  }
  {
    auto core = "O1C([*:1])([*:2])CCC1"_smiles;
    std::vector<RWMOL_SPTR> mols{"NC1CCCO1"_smiles,
                                 "OC1CCCO1"_smiles,
                                 "SC1CCCO1"_smiles,
                                 "O1C2(CN2)CCC1"_smiles,
                                 "OC1(P)CCCO1"_smiles,
                                 "NC1(O)CCCO1"_smiles,
                                 "CC1(N)CCCO1"_smiles,
                                 "CCC1(C)CCCO1"_smiles,
                                 "CCC1(C(C)C)CCCO1"_smiles,
                                 "CCC1(Cc2ccccc2)CCCO1"_smiles,
                                 "OCC1(Cc2ccccc2)CCCO1"_smiles,
                                 "CCCC1(CO)CCCO1"_smiles,
                                 "CCCCC1(CC(C)C)CCCO1"_smiles};
    RGroupDecompositionParameters params;
    params.removeHydrogensPostMatch = true;
    params.onlyMatchAtRGroups = true;
    RGroupDecomposition decomp(*core, params);
    for (auto &m : mols) {
      auto res = decomp.add(*m);
      TEST_ASSERT(res != -1);
    }
    decomp.process();
    std::stringstream ss;
    auto groups = decomp.getRGroupsAsColumns();
    std::set<std::string> r_labels;
    for (auto &column : groups) {
      r_labels.insert(column.first);
      ss << "Rgroup===" << column.first << std::endl;
      for (auto &rgroup : column.second) {
        ss << MolToSmiles(*rgroup) << std::endl;
      }
    }
    TEST_ASSERT(r_labels == std::set<std::string>({"Core", "R1", "R2"}));
    TEST_ASSERT(groups.size() == 3);
    std::string expected = R"RES(Rgroup===Core
C1COC([*:1])([*:2])C1
C1COC([*:1])([*:2])C1
C1COC([*:1])([*:2])C1
C1COC([*:1])([*:2])C1
C1COC([*:1])([*:2])C1
C1COC([*:1])([*:2])C1
C1COC([*:1])([*:2])C1
C1COC([*:1])([*:2])C1
C1COC([*:1])([*:2])C1
C1COC([*:1])([*:2])C1
C1COC([*:1])([*:2])C1
C1COC([*:1])([*:2])C1
C1COC([*:1])([*:2])C1
Rgroup===R1
N[*:1]
O[*:1]
S[*:1]
C(N[*:1])[*:2]
P[*:1]
O[*:1]
N[*:1]
C[*:1]
CC(C)[*:1]
c1ccc(C[*:1])cc1
c1ccc(C[*:1])cc1
OC[*:1]
CC(C)C[*:1]
Rgroup===R2
[H][*:2]
[H][*:2]
[H][*:2]
C(N[*:1])[*:2]
O[*:2]
N[*:2]
C[*:2]
CC[*:2]
CC[*:2]
CC[*:2]
OC[*:2]
CCC[*:2]
CCCC[*:2]
)RES";

    if (ss.str() != expected) {
      std::cerr << __LINE__ << " ERROR got\n"
                << ss.str() << "\nexpected\n"
                << expected << std::endl;
    }

    TEST_ASSERT(ss.str() == expected);
  }
}

void testMultiCorePreLabelled() {
  BOOST_LOG(rdInfoLog)
      << "********************************************************\n";
  BOOST_LOG(rdInfoLog) << "test multi core pre-labelled" << std::endl;

  struct MultiCoreRGD {
    static void test(
        const std::vector<ROMOL_SPTR> &cores,
        RGroupDecompositionParameters &params,
        const std::vector<std::string> &expectedLabels,
        const std::vector<std::string> &expectedRows,
        const std::vector<std::vector<std::string>> &expectedItems) {
      std::vector<ROMOL_SPTR> mols{"CNC(=O)C1=CN=CN1CC"_smiles,
                                   "Fc1ccc2ccc(Br)nc2n1"_smiles};
      params.removeHydrogensPostMatch = true;
      params.onlyMatchAtRGroups = true;
      RGroupDecomposition decomp(cores, params);
      unsigned int i = 0;
      for (const auto &m : mols) {
        unsigned int res = decomp.add(*m);
        TEST_ASSERT(res == i++);
      }
      decomp.process();
      RGroupRows rows = decomp.getRGroupsAsRows();
      i = 0;
      for (RGroupRows::const_iterator it = rows.begin(); it != rows.end();
           ++it, ++i) {
        CHECK_RGROUP(it, expectedRows[i]);
      }
      RGroupColumns groups = decomp.getRGroupsAsColumns();
      i = 0;
      TEST_ASSERT(groups.size() <= expectedLabels.size());
      for (const auto &pair : groups) {
#ifdef DEBUG
        if (pair.first != expectedLabels[i]) {
          std::cerr << __LINE__ << " ERROR: Expected " << expectedLabels[i]
                    << ", got " << pair.first << std::endl;
        }
#else
        TEST_ASSERT(pair.first == expectedLabels[i]);
#endif
        unsigned int j = 0;
        for (const auto &item : pair.second) {
#ifdef DEBUG
          if (expectedItems[i][j] != MolToSmiles(*item)) {
            std::cerr << __LINE__ << " ERROR: Expected " << expectedItems[i][j]
                      << ", got " << MolToSmiles(*item) << std::endl;
          }
#else
          TEST_ASSERT(expectedItems[i][j] == MolToSmiles(*item));
#endif
          ++j;
        }
        ++i;
      }
    }
  };

  std::string sdcores = R"CTAB(
     RDKit          2D

  9  9  0  0  0  0  0  0  0  0999 V2000
    1.1100   -1.3431    0.0000 N   0  0  0  0  0  0  0  0  0  0  0  0
    1.5225   -0.6286    0.0000 C   0  0  0  0  0  0  0  0  0  0  0  0
    0.9705   -0.0156    0.0000 C   0  0  0  0  0  0  0  0  0  0  0  0
    0.2168   -0.3511    0.0000 N   0  0  0  0  0  0  0  0  0  0  0  0
    0.3029   -1.1716    0.0000 C   0  0  0  0  0  0  0  0  0  0  0  0
    1.1419    0.7914    0.0000 C   0  0  0  0  0  0  0  0  0  0  0  0
    0.5289    1.3431    0.0000 O   0  0  0  0  0  0  0  0  0  0  0  0
    1.9266    1.0463    0.0000 R#  0  0  0  0  0  0  0  0  0  0  0  0
   -0.4976    0.0613    0.0000 R#  0  0  0  0  0  0  0  0  0  0  0  0
  1  2  1  0
  2  3  2  0
  3  4  1  0
  4  5  1  0
  1  5  2  0
  3  6  1  0
  6  7  2  0
  6  8  1  0
  4  9  1  0
M  RGP  2   8   1   9   2
V    8 *
V    9 *
M  END
$$$$

     RDKit          2D

 12 13  0  0  0  0  0  0  0  0999 V2000
   -6.5623    0.3977    0.0000 R#  0  0  0  0  0  0  0  0  0  0  0  0
   -5.8478   -0.0147    0.0000 C   0  0  0  0  0  0  0  0  0  0  0  0
   -5.1333    0.3977    0.0000 A   0  0  0  0  0  0  0  0  0  0  0  0
   -4.4188   -0.0147    0.0000 C   0  0  0  0  0  0  0  0  0  0  0  0
   -4.4188   -0.8397    0.0000 C   0  0  0  0  0  0  0  0  0  0  0  0
   -5.1333   -1.2522    0.0000 A   0  0  0  0  0  0  0  0  0  0  0  0
   -5.8478   -0.8397    0.0000 C   0  0  0  0  0  0  0  0  0  0  0  0
   -3.7044   -1.2522    0.0000 A   0  0  0  0  0  0  0  0  0  0  0  0
   -3.7044    0.3977    0.0000 N   0  0  0  0  0  0  0  0  0  0  0  0
   -2.9899   -0.0147    0.0000 C   0  0  0  0  0  0  0  0  0  0  0  0
   -2.9899   -0.8397    0.0000 A   0  0  0  0  0  0  0  0  0  0  0  0
   -2.2754    0.3978    0.0000 R#  0  0  0  0  0  0  0  0  0  0  0  0
  3  4  1  0
  4  5  2  0
  5  6  1  0
  6  7  2  0
  2  3  2  0
  2  7  1  0
  9 10  2  0
 10 11  1  0
  8 11  2  0
  8  5  1  0
  4  9  1  0
 10 12  1  0
  1  2  1  0
M  RGP  2   1   2  12   1
V    1 *
V   12 *
M  END
$$$$
)CTAB";
  std::vector<ROMOL_SPTR> cores;
  SDMolSupplier sdsup;
  sdsup.setData(sdcores);
  while (!sdsup.atEnd()) {
    cores.emplace_back(sdsup.next());
  }

  std::vector<std::string> expectedRows{
      "Core:O=C(c1cncn1[*:2])[*:1] R1:CN[*:1] R2:CC[*:2]",
      "Core:c1cc2ccc([*:2])nc2nc1[*:1] R1:F[*:1] R2:Br[*:2]"};

  std::vector<std::vector<std::string>> expectedItems{
      {"O=C(c1cncn1[*:2])[*:1]", "c1cc2ccc([*:2])nc2nc1[*:1]"},
      {"CN[*:1]", "F[*:1]"},
      {"CC[*:2]", "Br[*:2]"},
  };

  std::vector<std::string> expectedLabels{"Core", "R1", "R2"};

  RGroupDecompositionParameters params;

  // test pre-labelled with MDL R-group labels, autodetect
  params.labels = AutoDetect;
  params.alignment = MCS;
  MultiCoreRGD::test(cores, params, expectedLabels, expectedRows,
                     expectedItems);
  // test pre-labelled with MDL R-group labels, no autodetect
  params.labels = MDLRGroupLabels | RelabelDuplicateLabels;
  params.alignment = MCS;
  MultiCoreRGD::test(cores, params, expectedLabels, expectedRows,
                     expectedItems);
  // test pre-labelled with MDL R-group labels, autodetect, no MCS alignment
  params.labels = AutoDetect;
  params.alignment = NoAlignment;
  MultiCoreRGD::test(cores, params, expectedLabels, expectedRows,
                     expectedItems);

  // Reading from a MDL molblock also sets isotopic labels, so no need
  // to set them again; we only clear MDL R-group labels
  for (auto &core : cores) {
    for (auto a : core->atoms()) {
      if (a->hasProp(common_properties::_MolFileRLabel)) {
        a->clearProp(common_properties::_MolFileRLabel);
      }
    }
  }
  // test pre-labelled with isotopic labels, autodetect
  params.labels = AutoDetect;
  params.alignment = MCS;
  MultiCoreRGD::test(cores, params, expectedLabels, expectedRows,
                     expectedItems);
  // test pre-labelled with isotopic labels, no autodetect
  params.labels = IsotopeLabels | RelabelDuplicateLabels;
  params.alignment = MCS;
  MultiCoreRGD::test(cores, params, expectedLabels, expectedRows,
                     expectedItems);
  // test pre-labelled with isotopic labels, autodetect, no MCS alignment
  params.labels = AutoDetect;
  params.alignment = NoAlignment;
  MultiCoreRGD::test(cores, params, expectedLabels, expectedRows,
                     expectedItems);

  for (auto &core : cores) {
    for (auto a : core->atoms()) {
      auto iso = a->getIsotope();
      if (iso) {
        a->setAtomMapNum(iso);
        a->setIsotope(0);
      }
    }
  }
  // test pre-labelled with atom map labels, autodetect
  params.labels = AutoDetect;
  params.alignment = MCS;
  MultiCoreRGD::test(cores, params, expectedLabels, expectedRows,
                     expectedItems);
  // test pre-labelled with atom map labels, no autodetect
  params.labels = AtomMapLabels | RelabelDuplicateLabels;
  params.alignment = MCS;
  MultiCoreRGD::test(cores, params, expectedLabels, expectedRows,
                     expectedItems);
  // test pre-labelled with atom map labels, autodetect, no MCS alignment
  params.labels = AutoDetect;
  params.alignment = NoAlignment;
  MultiCoreRGD::test(cores, params, expectedLabels, expectedRows,
                     expectedItems);

  for (auto &core : cores) {
    for (auto a : core->atoms()) {
      if (a->getAtomMapNum()) {
        a->setAtomMapNum(0);
      }
    }
  }
  // test pre-labelled with dummy atom labels, autodetect

  expectedRows = {"Core:O=C(c1cncn1[*:2])[*:1] R1:CN[*:1] R2:CC[*:2]",
                  "Core:c1cc2ccc([*:2])nc2nc1[*:1] R1:Br[*:1] R2:F[*:2]"};

  expectedItems = {{"O=C(c1cncn1[*:2])[*:1]", "c1cc2ccc([*:2])nc2nc1[*:1]"},
                   {"CN[*:1]", "Br[*:1]"},
                   {"CC[*:2]", "F[*:2]"}};

  params.labels = AutoDetect;
  params.alignment = MCS;
  MultiCoreRGD::test(cores, params, expectedLabels, expectedRows,
                     expectedItems);
  MultiCoreRGD::test(cores, params, expectedLabels, expectedRows,
                     expectedItems);
  // test pre-labelled with dummy atom labels, no autodetect
  params.labels = DummyAtomLabels | RelabelDuplicateLabels;
  params.alignment = MCS;
  MultiCoreRGD::test(cores, params, expectedLabels, expectedRows,
                     expectedItems);
}

void testCoreWithRGroupAdjQuery() {
  BOOST_LOG(rdInfoLog)
      << "********************************************************\n";
  BOOST_LOG(rdInfoLog) << "test core with query atom adjacent to R-group"
                       << std::endl;
  std::string sdcore_query = R"CTAB(
     RDKit          2D

 10 10  0  0  0  0  0  0  0  0999 V2000
   -3.6689   -0.8582    0.0000 R#  0  0  0  0  0  1  0  0  0  0  0  0
   -2.2421   -1.3211    0.0000 N   0  0  0  0  0  0  0  0  0  0  0  0
   -1.1279   -0.3169    0.0000 C   0  0  0  0  0  0  0  0  0  0  0  0
   -1.4403    1.1502    0.0000 C   0  0  0  0  0  0  0  0  0  0  0  0
   -0.3261    2.1543    0.0000 C   0  0  0  0  0  0  0  0  0  0  0  0
    1.1007    1.6914    0.0000 C   0  0  0  0  0  0  0  0  0  0  0  0
    1.4132    0.2243    0.0000 C   0  0  0  0  0  0  0  0  0  0  0  0
    0.2989   -0.7798    0.0000 C   0  0  0  0  0  0  0  0  0  0  0  0
    2.8400   -0.2386    0.0000 Q   0  0  0  0  0  0  0  0  0  0  0  0
    3.1525   -1.7057    0.0000 R#  0  0  0  0  0  1  0  0  0  0  0  0
  1  2  1  0
  2  3  1  0
  3  4  2  0
  4  5  1  0
  5  6  2  0
  6  7  1  0
  7  8  2  0
  7  9  1  0
  9 10  1  0
  8  3  1  0
M  RGP  2   1   1  10   2
M  END
$$$$
)CTAB";
  std::string sdcore_noquery =
      std::regex_replace(sdcore_query, std::regex("Q  "), "O  ");
  auto mol = "CNc1cccc(c1)OC1CCC1"_smiles;
  for (const auto &sdcore : {sdcore_query, sdcore_noquery}) {
    SDMolSupplier sdsup;
    sdsup.setData(sdcore);
    ROMOL_SPTR core(sdsup.next());
    RGroupDecompositionParameters params;
    params.removeHydrogensPostMatch = true;
    params.onlyMatchAtRGroups = true;
    RGroupDecomposition decomp(*core, params);
    TEST_ASSERT(decomp.add(*mol) == 0);
    TEST_ASSERT(decomp.process());
    RGroupColumns groups = decomp.getRGroupsAsColumns();
    TEST_ASSERT(groups.size() == 3);
    TEST_ASSERT(groups.find("R1") != groups.end());
    TEST_ASSERT(groups.find("R2") != groups.end());
    TEST_ASSERT(MolToSmiles(*groups.at("R1")[0]) == "C[*:1]");
    TEST_ASSERT(MolToSmiles(*groups.at("R2")[0]) == "C1CC([*:2])C1");

    auto rows = decomp.getRGroupsAsRows();
    TEST_ASSERT(rows.size() == 1)
    RGroupRows::const_iterator it = rows.begin();
    std::string expected(
        "Core:c1cc(N[*:1])cc(O[*:2])c1 R1:C[*:1] R2:C1CC([*:2])C1");
    CHECK_RGROUP(it, expected);
  }
}

void testMultipleCoreRelabellingIssues() {
  // This test fixes 2 issues with relabelling groups
  // Firstly, a new R group which appeared in a later core could have it's label
  // assigned to an unindexed group in a previous core
  // Secondly, a user defined r group which is not part of the decomposition
  // could have it's index assigned to an unindexed group.

  // See https://github.com/rdkit/rdkit/pull/3565

  BOOST_LOG(rdInfoLog)
      << "********************************************************\n";
  BOOST_LOG(rdInfoLog) << "Test relabelling issues in multiple core decomp"
                       << std::endl;

  std::vector<std::shared_ptr<ROMol>> molecules;
  {
    std::fstream fh;
    std::string rdBase(getenv("RDBASE"));
    fh.open(rdBase + "/Docs/Notebooks/compounds.txt", std::ios::in);
    std::string line;
    getline(fh, line);

    while (getline(fh, line)) {
      int pos = line.find_last_of("\t");
      auto smiles = line.substr(pos + 1);
      std::shared_ptr<ROMol> mol(SmilesToMol(smiles));
      molecules.push_back(mol);
      if (molecules.size() == 30) {
        break;
      }
    }
  }

  std::vector<std::string> smi{
      "O=C1C([*:2])([*:1])[C@@H]2N1C(C(O)=O)C([*:3])([*:4])S2",
      "O=C1C([*:2])([*:1])[C@@H]2N1C(C(O)=O)=C([*:3])CS2",
      "O=C1C([*:2])([*:1])[C@@H]2N1C(C(O)=O)=C([*:3])CC2",
      "O=C1C([*:2])([*:1])[C@@H]2N1C(C(O)=O)=C([*:3])CO2",
      "O=C1C([*:2])([*:1])[C@@H]2N1C(C(O)=O)=C([*:3])C2",
      "O=C1C([*:2])([*:1])[C@@H]2N1C(C(O)=O)C([*:3])([*:4])C2",
      "O=C1C([*:2])([*:1])[C@@H]2N1C(C(O)=O)=C([*:3])S2",
      "O=C1C([*:2])([*:1])[C@@H]2N1C(C(O)=O)C([*:3])([*:4])S2",
      "O=C1C([*:2])([*:1])[C@@H]2N1C(C(O)=O)C([*:3])([*:4])O2",
      "O=C1C([*:2])([*:1])C([*:6])([*:5])N1"};
  std::vector<RGroupScore> matchtypes{Match, FingerprintVariance};
  for (auto match : matchtypes) {
    std::vector<ROMOL_SPTR> cores;
    for (const auto &s : smi) {
      cores.emplace_back(SmartsToMol(s));
    }

    RGroupDecompositionParameters params;
    params.scoreMethod = match;
    RGroupDecomposition decomposition(cores, params);
    for (auto &mol : molecules) {
      decomposition.add(*mol);
    }

    decomposition.process();
    const auto &columns = decomposition.getRGroupsAsColumns();
    TEST_ASSERT(columns.size() == 7u);
    for (auto &col : columns) {
      TEST_ASSERT(30U == col.second.size());
    }
  }
}

void testUnprocessedMapping() {
  // Tests a bug that results in an unprocessed mapping Invariant violation
  // The cause of the error is an rgroup mistakenly identified as containing
  // only hydrogens in a multicore decomp

  // See https://github.com/rdkit/rdkit/pull/3565

  BOOST_LOG(rdInfoLog)
      << "********************************************************\n";
  BOOST_LOG(rdInfoLog)
      << "Test unprocessed mapping error in multiple core decomp" << std::endl;
  std::vector<std::string> structureSmi = {
      "Cn1nc(-c2ccccc2)cc1OC1CCC(OC2CCN(C(=O)OC(C)(C)C)CC2)CC1",
      "Cc1cccc(N2CCN(c3ncnc(Nc4ccc(S(C)(=O)=O)nc4C)c3F)[C@@H](C)C2)c1",
      "CC(C)(C)OC(=O)N1CCC(OCC2CCCCC2COc2ccc(Br)nn2)CC1",
      "CC(C)(C)OC(=O)N1CCC(CO[C@H]2CC[C@@H](c3ccc(S(C)(=O)=O)nc3)CC2)CC1",
      "CCCCCCCC/"
      "C=C\\CCCCCCCC(=O)Oc1ccc2c(c1)CC[C@@H]1[C@@H]2CC[C@]2(C)C(=O)CC[C@@H]12"};
  std::vector<std::string> coreSmi = {"N1([*:1])CCN([*:2])CC1",
                                      "C1(O[*:1])CCC(O[*:2])CC1",
                                      "C1([*:1])CCC([*:2])CC1"};

  std::vector<RGroupScore> matchtypes{Match, FingerprintVariance};
  for (auto match : matchtypes) {
    std::vector<ROMOL_SPTR> cores;
    for (const auto &s : coreSmi) {
      cores.emplace_back(SmartsToMol(s));
    }

    RGroupDecompositionParameters params;
    params.scoreMethod = match;
    RGroupDecomposition decomposition(cores, params);
    for (auto &smi : structureSmi) {
      auto mol = SmilesToMol(smi);
      decomposition.add(*mol);
      delete mol;
    }

    auto result = decomposition.processAndScore();
    TEST_ASSERT(result.success);
    TEST_ASSERT(result.score != -1.0);
  }
}

void testGeminalRGroups() {
  BOOST_LOG(rdInfoLog)
      << "********************************************************\n";
  BOOST_LOG(rdInfoLog) << "test core with geminal R-groups" << std::endl;
  std::string core_ctab = R"CTAB(
     RDKit          2D

  8  8  0  0  0  0  0  0  0  0999 V2000
   -0.6026    1.2267    0.0000 C   0  0  0  0  0  0  0  0  0  0  0  0
   -1.3171    0.8142    0.0000 C   0  0  0  0  0  0  0  0  0  0  0  0
   -1.3171   -0.0108    0.0000 C   0  0  0  0  0  0  0  0  0  0  0  0
   -0.6026   -0.4232    0.0000 C   0  0  0  0  0  0  0  0  0  0  0  0
    0.1118   -0.0108    0.0000 C   0  0  0  0  0  0  0  0  0  0  0  0
    0.1118    0.8142    0.0000 C   0  0  0  0  0  0  0  0  0  0  0  0
   -1.0714    1.7839    0.0000 R#  0  0  0  0  0  0  0  0  0  0  0  0
   -0.0506    1.8398    0.0000 R#  0  0  0  0  0  0  0  0  0  0  0  0
  2  3  1  0  0  0  0
  3  4  1  0  0  0  0
  4  5  1  0  0  0  0
  5  6  1  0  0  0  0
  1  2  1  0  0  0  0
  1  6  1  0  0  0  0
  1  7  1  0  0  0  0
  1  8  1  0  0  0  0
M  RGP  2   7   5   8   6
M  END
)CTAB";
  ROMOL_SPTR core(MolBlockToMol(core_ctab));
  const std::vector<const char *> smilesData{"C1CCCCC12CC2", "C1CCCCC1(C)C",
                                             "C1CCCCC1(Cl)Br"};

  // the test should yield the same results irrespective of the permutations
  // across the two parameters
  for (auto matchAtRGroup = 0; matchAtRGroup < 2; ++matchAtRGroup) {
    for (auto mdlRGroupLabels = 0; mdlRGroupLabels < 2; ++mdlRGroupLabels) {
      RGroupDecompositionParameters params;
      if (matchAtRGroup) {
        params.labels = MDLRGroupLabels;
      }
      if (mdlRGroupLabels) {
        params.labels = MDLRGroupLabels;
      }
      RGroupDecomposition decomp(*core, params);
      for (const auto &smi : smilesData) {
        ROMol *mol = SmilesToMol(smi);
        TEST_ASSERT(decomp.add(*mol) != -1);
        delete mol;
      }
      TEST_ASSERT(decomp.process());
      auto rows = decomp.getRGroupsAsRows();
      const std::vector<const char *> res{
          "Core:C1CCC([*:5])([*:6])CC1 R5:C(C[*:6])[*:5] R6:C(C[*:6])[*:5]",
          "Core:C1CCC([*:5])([*:6])CC1 R5:C[*:5] R6:C[*:6]",
          "Core:C1CCC([*:5])([*:6])CC1 R5:Br[*:5] R6:Cl[*:6]"};
      TEST_ASSERT(rows.size() == res.size());
      size_t i = 0;
      for (RGroupRows::const_iterator it = rows.begin(); it != rows.end();
           ++it) {
        CHECK_RGROUP(it, res.at(i++));
      }
    }
  }
}

void testMatchOnAnyAtom() {
  BOOST_LOG(rdInfoLog)
      << "********************************************************\n";
  BOOST_LOG(rdInfoLog) << "Test core with matching at any atom" << std::endl;
  std::string core_ctab = R"CTAB(
  Mrv2008 01192109352D

 12 12  0  0  0  0            999 V2000
    3.7389   -3.2028    0.0000 C   0  0  0  0  0  0  0  0  0  0  0  0
    4.5640   -3.2028    0.0000 A   0  0  0  0  0  0  0  0  0  0  0  0
    4.9764   -2.4884    0.0000 A   0  0  0  0  0  0  0  0  0  0  0  0
    4.5640   -1.7739    0.0000 C   0  0  0  0  0  0  0  0  0  0  0  0
    3.7389   -1.7739    0.0000 C   0  0  0  0  0  0  0  0  0  0  0  0
    3.3265   -2.4884    0.0000 C   0  0  0  0  0  0  0  0  0  0  0  0
    2.5015   -2.4884    0.0000 A   0  0  0  0  0  0  0  0  0  0  0  0
    3.3265   -3.9172    0.0000 R#  0  0  0  0  0  0  0  0  0  0  0  0
    5.8014   -2.4884    0.0000 R#  0  0  0  0  0  0  0  0  0  0  0  0
    2.0890   -1.7739    0.0000 C   0  0  0  0  0  0  0  0  0  0  0  0
    2.5015   -1.0595    0.0000 O   0  0  0  0  0  0  0  0  0  0  0  0
    1.2640   -1.7739    0.0000 R#  0  0  0  0  0  0  0  0  0  0  0  0
  5  6  8  0  0  0  0
  4  5  8  0  0  0  0
  3  4  8  0  0  0  0
  2  3  8  0  0  0  0
  1  2  8  0  0  0  0
  1  6  8  0  0  0  0
  6  7  1  0  0  0  0
  1  8  1  0  0  0  0
  3  9  1  0  0  0  0
  7 10  1  0  0  0  0
 10 11  2  0  0  0  0
 10 12  1  0  0  0  0
M  RGP  3   8   2   9   3  12   1
M  END
)CTAB";
  ROMOL_SPTR core(MolBlockToMol(core_ctab));
  const std::vector<const char *> smilesData{""};
  RGroupDecompositionParameters params;
  params.onlyMatchAtRGroups = false;

  RGroupDecomposition decomp(*core, params);
  auto mol = "O=C(NC1CCN(c2ncccc2[N+](=O)[O-])CC1)c1cc(Cl)c(Cl)[nH]1"_smiles;
  int res = decomp.add(*mol);
  TEST_ASSERT(res == 0);

  decomp.process();
  auto rows = decomp.getRGroupsAsRows();
  TEST_ASSERT(rows.size() == 1)
  RGroupRows::const_iterator it = rows.begin();
  std::string expected(
      "Core:O=C(NC1CCN([*:3])CC1)[*:1] R1:Clc1cc([*:1])[nH]c1Cl "
      "R3:O=[N+]([O-])c1cccnc1[*:3]");
  CHECK_RGROUP(it, expected);

  params.onlyMatchAtRGroups = true;
  RGroupDecomposition decomp2(*core, params);
  res = decomp2.add(*mol);
  TEST_ASSERT(res == 0);

  decomp2.process();
  rows = decomp2.getRGroupsAsRows();
  TEST_ASSERT(rows.size() == 1)
  it = rows.begin();
  CHECK_RGROUP(it, expected);
}

void testNoAlignmentAndSymmetry() {
  BOOST_LOG(rdInfoLog)
      << "********************************************************\n";
  BOOST_LOG(rdInfoLog) << "test NoAlignment with symmetric groups" << std::endl;
  const std::vector<ROMOL_SPTR> cores{"c([*:1])1c([*:2])c([*:3])ccc1"_smiles,
                                      "c([*:3])1c([*:2])c([*:1])cnc1"_smiles};
  const std::vector<const char *> smilesData{"c1(CO)c(F)c(CN)ccc1",
                                             "c1(CO)c(Cl)c(CN)cnc1"};

  RGroupDecompositionParameters params;
  params.onlyMatchAtRGroups = true;
  params.removeHydrogensPostMatch = true;
  params.alignment = NoAlignment;
  RGroupDecomposition decomp(cores, params);
  size_t i = 0;
  for (const auto &smi : smilesData) {
    ROMOL_SPTR mol(static_cast<ROMol *>(SmilesToMol(smi)));
    TEST_ASSERT(decomp.add(*mol) == static_cast<int>(i++));
  }
  TEST_ASSERT(decomp.process());
  auto rows = decomp.getRGroupsAsRows();
  const std::vector<const char *> res{
      "Core:c1cc([*:1])c([*:2])c([*:3])c1 R1:NC[*:1] R2:F[*:2] R3:OC[*:3]",
      "Core:c1ncc([*:3])c([*:2])c1[*:1] R1:NC[*:1] R2:Cl[*:2] R3:OC[*:3]"};
  TEST_ASSERT(rows.size() == res.size());
  i = 0;
  for (RGroupRows::const_iterator it = rows.begin(); it != rows.end(); ++it) {
    CHECK_RGROUP(it, res.at(i++));
  }
}

void testSingleAtomBridge() {
  BOOST_LOG(rdInfoLog)
      << "********************************************************\n";
  BOOST_LOG(rdInfoLog) << "test single atom bridge between 2 user r groups"
                       << std::endl;

  auto core = "C1([*:1])C([*:2])CC1"_smiles;
  RGroupDecompositionParameters params;
  RGroupDecomposition decomp(*core, params);
  auto mol = "C1CC2NC12"_smiles;
  params.onlyMatchAtRGroups = true;
  auto res = decomp.add(*mol);
  TEST_ASSERT(res == 0);
  TEST_ASSERT(decomp.process());
  auto rows = decomp.getRGroupsAsRows();
  TEST_ASSERT(rows.size() == 1)
  const std::string expected(
      "Core:C1CC([*:2])C1[*:1] R1:N([*:1])[*:2]"
      " R2:N([*:1])[*:2]");
  RGroupRows::const_iterator it = rows.begin();
  CHECK_RGROUP(it, expected);

  core = "C1([*:1])CCC1"_smiles;
  RGroupDecomposition decomp3(*core, params);
  res = decomp3.add(*mol);
  TEST_ASSERT(res == -1);

  params.onlyMatchAtRGroups = false;
  RGroupDecomposition decomp2(*core, params);
  res = decomp2.add(*mol);
  TEST_ASSERT(res == 0);
  TEST_ASSERT(decomp2.process());
  rows = decomp2.getRGroupsAsRows();
  TEST_ASSERT(rows.size() == 1)
  it = rows.begin();
  CHECK_RGROUP(it, expected);

  params.onlyMatchAtRGroups = true;
  params.allowNonTerminalRGroups = true;
  core = "C1([*:1])[*:2]CC1"_smiles;
  RGroupDecomposition decomp4(*core, params);
  res = decomp4.add(*mol);
  TEST_ASSERT(res == 0);
  TEST_ASSERT(rows.size() == 1)
  it = rows.begin();
  CHECK_RGROUP(it, expected);

  core = "C1([*:1])C([*:2])*([*:3])C1"_smiles;
  params.onlyMatchAtRGroups = true;
  RGroupDecomposition decomp5(*core, params);
  mol = "C1OC2NC12"_smiles;
  res = decomp5.add(*mol);
  TEST_ASSERT(res == -1);
}

void testAddedRGroupsHaveCoords() {
  BOOST_LOG(rdInfoLog)
      << "********************************************************\n";
  BOOST_LOG(rdInfoLog) << "test added R groups have non-zero coords"
                       << std::endl;
  auto core = R"CTAB(
     RDKit          2D

 13 14  0  0  0  0  0  0  0  0999 V2000
   -3.9955    2.1866    0.0000 C   0  0  0  0  0  0  0  0  0  0  0  0
   -4.7099    1.7741    0.0000 C   0  0  0  0  0  0  0  0  0  0  0  0
   -4.7099    0.9490    0.0000 C   0  0  0  0  0  0  0  0  0  0  0  0
   -3.9955    0.5365    0.0000 C   0  0  0  0  0  0  0  0  0  0  0  0
   -3.2810    0.9490    0.0000 C   0  0  0  0  0  0  0  0  0  0  0  0
   -3.2810    1.7741    0.0000 C   0  0  0  0  0  0  0  0  0  0  0  0
   -5.4244    2.1866    0.0000 R1  0  0  0  0  0  0  0  0  0  0  0  0
   -3.9956   -0.2884    0.0000 C   0  0  0  0  0  0  0  0  0  0  0  0
   -3.2811   -0.7009    0.0000 C   0  0  0  0  0  0  0  0  0  0  0  0
   -3.1948   -1.5214    0.0000 C   0  0  0  0  0  0  0  0  0  0  0  0
   -2.3878   -1.6929    0.0000 C   0  0  0  0  0  0  0  0  0  0  0  0
   -1.9753   -0.9785    0.0000 N   0  0  0  0  0  0  0  0  0  0  0  0
   -2.5274   -0.3654    0.0000 C   0  0  0  0  0  0  0  0  0  0  0  0
  1  2  2  0  0  0  0
  2  3  1  0  0  0  0
  3  4  2  0  0  0  0
  4  5  1  0  0  0  0
  5  6  2  0  0  0  0
  6  1  1  0  0  0  0
  4  8  1  0  0  0  0
  8  9  1  0  0  0  0
 10 11  1  0  0  0  0
  9 10  1  0  0  0  0
  9 13  1  0  0  0  0
 11 12  1  0  0  0  0
 12 13  1  0  0  0  0
  2  7  1  0  0  0  0
M  RGP  1   7   1
M  END
)CTAB"_ctab;
  TEST_ASSERT(core);
  auto mol = "COc1ccc(CC2CCNC2)cc1NC(C)=O"_smiles;
  RGroupDecompositionParameters params;
  RGroupDecomposition decomp(*core, params);
  TEST_ASSERT(decomp.add(*mol) == 0);
  decomp.process();
  RGroupRows rows = decomp.getRGroupsAsRows();
  for (const auto &row : rows) {
    auto it = row.find("Core");
    TEST_ASSERT(it != row.end());
    const auto &rgdCore = it->second;
    TEST_ASSERT(rgdCore->getNumConformers() == 1);
    size_t r2Num = 0;
    for (const auto atom : rgdCore->atoms()) {
      // test that R2 has non-zero coords and a sensible bond length
      // to its neighboring atom
      if (atom->getAtomicNum() == 0 && atom->getAtomMapNum() == 2) {
        ++r2Num;
        auto &r2Coord = rgdCore->getConformer().getAtomPos(atom->getIdx());
        TEST_ASSERT(fabs(r2Coord.x) > 1e-4);
        TEST_ASSERT(fabs(r2Coord.y) > 1e-4);
        for (const auto &nbri :
             boost::make_iterator_range(rgdCore->getAtomNeighbors(atom))) {
          const auto nbr = (*rgdCore)[nbri];
          const auto bond =
              rgdCore->getBondBetweenAtoms(nbr->getIdx(), atom->getIdx());
          TEST_ASSERT(bond);
          auto &nbrCoord = rgdCore->getConformer().getAtomPos(nbr->getIdx());
          auto bondLen = (nbrCoord - r2Coord).length();
          TEST_ASSERT(fabs(bondLen - 1.0) < 0.1);
        }
        TEST_ASSERT(atom->getDegree() == 1);
      }
    }
    TEST_ASSERT(r2Num == 1);
  }
}

void testUserMatchTypes() {
  BOOST_LOG(rdInfoLog)
      << "********************************************************\n";
  BOOST_LOG(rdInfoLog) << "Test user rgroup label specification and matching"
                       << std::endl;

  struct TestMatchType {
    static void test(RWMol &core, RWMol &mol,
                     RGroupDecompositionParameters &parameters,
                     std::string &expected) {
      RGroupDecomposition decomp(core, parameters);
      auto res = decomp.add(mol);
      TEST_ASSERT(res == 0);
      TEST_ASSERT(decomp.process());
      auto rows = decomp.getRGroupsAsRows();
      TEST_ASSERT(rows.size() == 1)
      RGroupRows::const_iterator it = rows.begin();
      CHECK_RGROUP(it, expected);
    }
  };

  std::vector<RGroupScore> matchtype{Match, FingerprintVariance};
  for (auto match : matchtype) {
    auto mol = "C1CCCCC1(N)(O)"_smiles;
    auto core = "C1CCCCC1[*:1]"_smiles;
    core = "C1CCCCC1[*:1]"_smarts;
    RGroupDecompositionParameters params;
    params.onlyMatchAtRGroups = true;
    params.scoreMethod = match;
    RGroupDecomposition decomp(*core, params);
    int res = decomp.add(*mol);
    TEST_ASSERT(res == -1);

    params.onlyMatchAtRGroups = false;
    std::string expected("Core:C1CCC([*:1])([*:2])CC1 R1:O[*:1] R2:N[*:2]");
    TestMatchType::test(*core, *mol, params, expected);
    core = "C1CCCCC1([*:1])([*:2])"_smiles;
    TestMatchType::test(*core, *mol, params, expected);
    core = "C1CCCC[*:2]1[*:1]"_smiles;
    params.allowNonTerminalRGroups = true;
    TestMatchType::test(*core, *mol, params, expected);
  }
}

void testUnlabelledRGroupsOnAromaticNitrogen() {
  BOOST_LOG(rdInfoLog)
      << "********************************************************\n";
  BOOST_LOG(rdInfoLog) << "Test unlabelled R groups on aromatic nitrogens"
                       << std::endl;

  auto core = "c1ccc(-c2cccc3[nH]ncc23)nc1"_smiles;
  auto mol1 = "c1ccc(-c2cccc3n(C)ncc23)nc1"_smiles;
  auto mol2 = "c1ccc(-c2cccc3[nH]ncc23)[n+](CC)c1"_smiles;
  RGroupDecompositionParameters params;
  RGroupDecomposition decomp(*core, params);
  TEST_ASSERT(decomp.add(*mol1) == 0);
  TEST_ASSERT(decomp.add(*mol2) == 1);
  TEST_ASSERT(decomp.process());
  auto rows = decomp.getRGroupsAsRows();
  TEST_ASSERT(rows.size() == 2);
  size_t i = 0;
  std::vector<std::string> expected{
      "Core:c1ccc(-c2cccc3c2cnn3[*:2])nc1 R2:C[*:2]",
      "Core:c1cc[n+]([*:1])c(-c2cccc3c2cnn3[*:2])c1 R1:CC[*:1] R2:[H][*:2]",
  };
  for (RGroupRows::const_iterator it = rows.begin(); it != rows.end(); ++it) {
    CHECK_RGROUP(it, expected.at(i++));
  }
}

void testAddHsDoesNotFail() {
  BOOST_LOG(rdInfoLog)
      << "********************************************************\n";
  BOOST_LOG(rdInfoLog) << "Test that AddHs does not fail" << std::endl;
  auto core = "[1*]c1ccc([2*])cn1"_smiles;
  auto mol = "Fc1ccc([2*])cn1"_smiles;
  RGroupDecompositionParameters params;
  RGroupDecomposition decomp(*core, params);
  TEST_ASSERT(decomp.add(*mol) == 0);
}

void testNoTempLabels() {
  BOOST_LOG(rdInfoLog)
      << "********************************************************\n";
  BOOST_LOG(rdInfoLog) << "Test that temp labels are removed from results"
                       << std::endl;
  auto core = "[1*]c1ccccc1"_smiles;
  auto mol = "Cc1ccccc1"_smiles;
  RGroupDecompositionParameters params;
  RGroupDecomposition decomp(*core, params);
  TEST_ASSERT(decomp.add(*mol) == 0);
  TEST_ASSERT(decomp.process());
  auto rows = decomp.getRGroupsAsRows();
  TEST_ASSERT(rows.size() == 1);
  const auto &res = rows.front();
  for (const auto &pair : res) {
    for (const auto a : pair.second->atoms()) {
      for (const auto &propName : a->getPropList()) {
        TEST_ASSERT(propName.find("label") == std::string::npos);
      }
    }
  }
}

void testNoSideChains() {
  BOOST_LOG(rdInfoLog)
      << "********************************************************\n";
  BOOST_LOG(rdInfoLog) << "Test the no side chain return code" << std::endl;
  auto core = "[H]C([H])([H])[H]"_smarts;
  auto mol = "C"_smiles;
  RGroupDecompositionParameters params;
  RGroupDecomposition decomp(*core, params);
  TEST_ASSERT(decomp.add(*mol) == -2);
}

void testDoNotAddUnnecessaryRLabels() {
  BOOST_LOG(rdInfoLog)
      << "********************************************************\n";
  BOOST_LOG(rdInfoLog) << "Test that R labels are not added if not necessary"
                       << std::endl;
  {
    auto m1 = "c1c(F)cccn1"_smiles;
    auto m2 = "c1c(Cl)c(C)ccn1"_smiles;
    auto m3 = "c1c(O)cccn1"_smiles;
    auto m4 = "c1cc(C)c(F)cn1"_smiles;
    auto core = "c1c([*:1])c([*:2])ccn1"_smiles;
    // the test runs twice, with and without symmetrization
    // results should be the same as do not depend on permutations
    for (unsigned int i = 0; i < 2; ++i) {
      RGroupDecompositionParameters ps;
      if (i) {
        ps.matchingStrategy = RDKit::NoSymmetrization;
      }
      RGroupDecomposition decomp(*core, ps);
      TEST_ASSERT(decomp.add(*m1) == 0);
      TEST_ASSERT(decomp.add(*m2) == 1);
      TEST_ASSERT(decomp.add(*m3) == 2);
      TEST_ASSERT(decomp.add(*m4) == 3);
      decomp.process();
      std::stringstream ss;
      auto groups = decomp.getRGroupsAsColumns();
      std::set<std::string> r_labels;
      for (auto &column : groups) {
        r_labels.insert(column.first);
        ss << "Rgroup===" << column.first << std::endl;
        for (auto &rgroup : column.second) {
          ss << MolToSmiles(*rgroup) << std::endl;
        }
      }
      // We only want two groups added

      TEST_ASSERT(r_labels == std::set<std::string>({"Core", "R1", "R2"}));
      TEST_ASSERT(groups.size() == 3);

      TEST_ASSERT(ss.str() == R"RES(Rgroup===Core
c1cc([*:2])c([*:1])cn1
c1cc([*:2])c([*:1])cn1
c1cc([*:2])c([*:1])cn1
c1cc([*:2])c([*:1])cn1
Rgroup===R1
F[*:1]
Cl[*:1]
O[*:1]
F[*:1]
Rgroup===R2
[H][*:2]
C[*:2]
[H][*:2]
C[*:2]
)RES");
    }
  }
  {
    auto cores = std::vector<ROMOL_SPTR>{"[*:1]c1ccccc1"_smiles,
                                         "[*:1]c1c([*:2])ccc(F)c1"_smiles};
    auto m1 = "Cc1c(Cl)ccc(F)c1"_smiles;
    auto m2 = "Cc1c(Br)cccc1"_smiles;
    size_t i;
    RGroupRows rows;
    RGroupDecomposition decomp(cores);
    TEST_ASSERT(decomp.add(*m1) == 0);
    decomp.process();
    rows = decomp.getRGroupsAsRows();
    TEST_ASSERT(rows.size() == 1);
    std::vector<std::string> expected1{
        "Core:Fc1ccc([*:2])c([*:1])c1 R1:C[*:1] R2:Cl[*:2]"};
    i = 0;
    for (RGroupRows::const_iterator it = rows.begin(); it != rows.end(); ++it) {
      CHECK_RGROUP(it, expected1.at(i++));
    }
    TEST_ASSERT(decomp.add(*m2) == 1);
    decomp.process();
    rows = decomp.getRGroupsAsRows();
    TEST_ASSERT(rows.size() == 2);
    std::vector<std::string> expected2{
        "Core:Fc1ccc([*:2])c([*:1])c1 R1:C[*:1] R2:Cl[*:2]",
        "Core:c1ccc([*:3])c([*:1])c1 R1:C[*:1] R3:Br[*:3]"};
    i = 0;
    for (RGroupRows::const_iterator it = rows.begin(); it != rows.end(); ++it) {
      CHECK_RGROUP(it, expected2.at(i++));
    }
  }
  {
    auto cores = std::vector<ROMOL_SPTR>{"[*:1]c1c([*:2])ccc(F)c1"_smiles,
                                         "[*:1]c1ccccc1"_smiles,
                                         "[*:1]c1c([*:2])cccc1"_smiles};
    auto mols = std::vector<ROMOL_SPTR>{
        "Cc1c(Cl)ccc(F)c1"_smiles, "Cc1c(Cl)ccc(N)c1"_smiles,
        "Cc1ccccc1"_smiles, "Cc1c(Br)cccc1"_smiles, "Cc1cc(F)ccc1"_smiles};
    RGroupRows rows;
    RGroupDecomposition decomp(cores);
    int n = 0;
    for (const auto &m : mols) {
      TEST_ASSERT(decomp.add(*m) == n++);
    }
    decomp.process();
    rows = decomp.getRGroupsAsRows();
    TEST_ASSERT(rows.size() == 5);
    std::vector<std::string> expected{
        "Core:Fc1ccc([*:2])c([*:1])c1 R1:C[*:1] R2:Cl[*:2]",
        "Core:c1cc([*:2])c([*:1])cc1[*:3] R1:C[*:1] R2:Cl[*:2] R3:N[*:3]",
        "Core:c1cc([*:1])cc([*:3])c1 R1:C[*:1] R3:[H][*:3]",
        "Core:c1cc([*:2])c([*:1])cc1[*:3] R1:C[*:1] R2:Br[*:2] R3:[H][*:3]",
        "Core:Fc1ccc([*:2])c([*:1])c1 R1:C[*:1] R2:[H][*:2]"};
    size_t i = 0;
    for (RGroupRows::const_iterator it = rows.begin(); it != rows.end(); ++it) {
      CHECK_RGROUP(it, expected.at(i++));
    }
  }
}

void testCoreWithAlsRecords() {
  auto core = R"CTAB(
  Mrv2008 11112113312D

  6  6  6  0  0  0            999 V2000
  -13.7277    2.6107    0.0000 L   0  0  0  0  0  0  0  0  0  0  0  0
  -14.4421    2.1982    0.0000 L   0  0  0  0  0  0  0  0  0  0  0  0
  -14.4421    1.3732    0.0000 L   0  0  0  0  0  0  0  0  0  0  0  0
  -13.7277    0.9607    0.0000 L   0  0  0  0  0  0  0  0  0  0  0  0
  -13.0132    1.3732    0.0000 L   0  0  0  0  0  0  0  0  0  0  0  0
  -13.0132    2.1982    0.0000 L   0  0  0  0  0  0  0  0  0  0  0  0
  1  2  1  0  0  0  0
  2  3  2  0  0  0  0
  3  4  1  0  0  0  0
  4  5  2  0  0  0  0
  5  6  1  0  0  0  0
  1  6  2  0  0  0  0
  1 F    2   6   7
  2 F    2   6   7
  3 F    2   6   7
  4 F    2   6   7
  5 F    2   6   7
  6 F    2   6   7
M  ALS   1  2 F C   N   
M  ALS   2  2 F C   N   
M  ALS   3  2 F C   N   
M  ALS   4  2 F C   N   
M  ALS   5  2 F C   N   
M  ALS   6  2 F C   N   
M  END
)CTAB"_ctab;
  TEST_ASSERT(core);

  auto structure = "ClC1=CN=C(C=C1)N1CCCC1"_smiles;
  RGroupDecomposition decomp(*core);
  TEST_ASSERT(decomp.add(*structure) == 0);
  decomp.process();
  auto rows = decomp.getRGroupsAsRows();
  auto core_out = rows[0]["Core"];
  auto core_mol_block = MolToMolBlock(*rows[0]["Core"]);
  auto pos = core_mol_block.find("ALS");
  TEST_ASSERT(pos == std::string::npos);
  std::string expected(
      "Core:c1cc([*:2])ncc1[*:1] R1:Cl[*:1] R2:C1CCN([*:2])C1");
  RGroupRows::const_iterator it = rows.begin();
  CHECK_RGROUP(it, expected);
}

void testAlignOutputCoreToMolecule() {
  BOOST_LOG(rdInfoLog)
      << "********************************************************\n";
  BOOST_LOG(rdInfoLog) << "Test that output core is aligned to input molecule"
                       << std::endl;
  struct Helper {
    static RDGeom::Point3D findPointForAtomNumber(const ROMol &mol,
                                                  int atomNumber) {
      for (const auto atom : mol.atoms()) {
        if (atom->getAtomicNum() == atomNumber) {
          return mol.getConformer().getAtomPos(atom->getIdx());
        }
      }
      throw std::runtime_error("Can't find atom in molecule");
    }
  };

  auto core = R"CTAB(
  Mrv2008 11162112382D

 15 16  0  0  0  0            999 V2000
  -13.4365    2.6419    0.0000 C   0  0  0  0  0  0  0  0  0  0  0  0
  -13.0116    1.9347    0.0000 C   0  0  0  0  0  0  0  0  0  0  0  0
  -12.1867    1.9491    0.0000 C   0  0  0  0  0  0  0  0  0  0  0  0
  -11.7867    2.6706    0.0000 C   0  0  0  0  0  0  0  0  0  0  0  0
  -12.2116    3.3778    0.0000 C   0  0  0  0  0  0  0  0  0  0  0  0
  -13.0365    3.3634    0.0000 C   0  0  0  0  0  0  0  0  0  0  0  0
  -10.9618    2.6850    0.0000 C   0  0  0  0  0  0  0  0  0  0  0  0
  -10.5619    3.4066    0.0000 N   0  0  0  0  0  0  0  0  0  0  0  0
   -9.7370    3.4210    0.0000 C   0  0  0  0  0  0  0  0  0  0  0  0
  -10.5369    1.9779    0.0000 O   0  0  0  0  0  0  0  0  0  0  0  0
   -9.3121    4.1282    0.0000 C   0  0  0  0  0  0  0  0  0  0  0  0
   -9.3370    2.6994    0.0000 C   0  0  0  0  0  0  0  0  0  0  0  0
   -8.5121    2.6850    0.0000 C   0  0  0  0  0  0  0  0  0  0  0  0
   -8.0873    3.3922    0.0000 C   0  0  0  0  0  0  0  0  0  0  0  0
   -8.4872    4.1138    0.0000 C   0  0  0  0  0  0  0  0  0  0  0  0
  1  2  2  0  0  0  0
  3  4  2  0  0  0  0
  5  6  2  0  0  0  0
  4  5  1  0  0  0  0
  2  3  1  0  0  0  0
  1  6  1  0  0  0  0
  4  7  1  0  0  0  0
  7  8  1  0  0  0  0
  8  9  1  0  0  0  0
  7 10  2  0  0  0  0
 12 13  1  0  0  0  0
 13 14  2  0  0  0  0
 14 15  1  0  0  0  0
 11 15  2  0  0  0  0
 11  9  1  0  0  0  0
  9 12  2  0  0  0  0
M  END
      )CTAB"_ctab;
  auto mol = R"CTAB(
  -OEChem-03051316302D
  
 19 21  0     0  0  0  0  0  0999 V2000
   -1.7593    5.0073    0.0000 C   0  0  0  0  0  0  0  0  0  0  0  0
   -2.6211    4.4999    0.0000 C   0  0  0  0  0  0  0  0  0  0  0  0
   -2.6183    3.4999    0.0000 C   0  0  0  0  0  0  0  0  0  0  0  0
   -1.7450    3.0022    0.0000 C   0  0  0  0  0  0  0  0  0  0  0  0
   -0.8744    3.5045    0.0000 C   0  0  0  0  0  0  0  0  0  0  0  0
   -0.8860    4.5096    0.0000 C   0  0  0  0  0  0  0  0  0  0  0  0
   -1.7423    2.0022    0.0000 C   0  0  0  0  0  0  0  0  0  0  0  0
   -2.6070    1.4999    0.0000 O   0  0  0  0  0  0  0  0  0  0  0  0
   -0.8750    1.5045    0.0000 N   0  0  0  0  0  0  0  0  0  0  0  0
   -0.8723    0.5045    0.0000 C   0  0  0  0  0  0  0  0  0  0  0  0
    0.0000    0.0000    0.0000 C   0  0  0  0  0  0  0  0  0  0  0  0
    0.0013   -1.0057    0.0000 C   0  0  0  0  0  0  0  0  0  0  0  0
   -0.8697   -1.5068    0.0000 C   0  0  0  0  0  0  0  0  0  0  0  0
   -1.7364   -1.0079    0.0000 C   0  0  0  0  0  0  0  0  0  0  0  0
   -1.7377   -0.0022    0.0000 C   0  0  0  0  0  0  0  0  0  0  0  0
   -2.6056    0.5056    0.0000 C   0  0  0  0  0  0  0  0  0  0  0  0
   -3.4735   -0.0022    0.0000 C   0  0  0  0  0  0  0  0  0  0  0  0
   -3.4735   -1.0079    0.0000 C   0  0  0  0  0  0  0  0  0  0  0  0
   -2.6056   -1.5057    0.0000 C   0  0  0  0  0  0  0  0  0  0  0  0
  1  6  2  0  0  0  0
  1  2  1  0  0  0  0
  2  3  2  0  0  0  0
  3  4  1  0  0  0  0
  4  5  2  0  0  0  0
  5  6  1  0  0  0  0
  4  7  1  0  0  0  0
  7  8  2  0  0  0  0
  7  9  1  0  0  0  0
  9 10  1  0  0  0  0
 10 15  2  0  0  0  0
 10 11  1  0  0  0  0
 11 12  2  0  0  0  0
 12 13  1  0  0  0  0
 13 14  2  0  0  0  0
 14 19  1  0  0  0  0
 14 15  1  0  0  0  0
 15 16  1  0  0  0  0
 16 17  2  0  0  0  0
 17 18  1  0  0  0  0
 18 19  2  0  0  0  0
M  END
)CTAB"_ctab;

  RGroupRows rows;
  RGroupDecomposition decomp(*core);
  TEST_ASSERT(decomp.add(*mol) == 0);
  decomp.process();
  rows = decomp.getRGroupsAsRows();
  TEST_ASSERT(rows.size() == 1)
  auto coreOut = rows[0]["Core"];

  for (int atomNumber = 7; atomNumber <= 8; atomNumber++) {
    const auto &coreInPoint = Helper::findPointForAtomNumber(*core, atomNumber);
    const auto &molInPoint = Helper::findPointForAtomNumber(*mol, atomNumber);
    const auto &coreOutPoint =
        Helper::findPointForAtomNumber(*coreOut, atomNumber);
    TEST_ASSERT(fabs(coreInPoint.x - molInPoint.x) > 0.25);
    TEST_ASSERT(fabs(coreOutPoint.x - molInPoint.x) < 1e-10);
    TEST_ASSERT(fabs(coreInPoint.y - molInPoint.y) > 0.25);
    TEST_ASSERT(fabs(coreOutPoint.y - molInPoint.y) < 1e-10);
  }
}

void testWildcardInInput() {
  BOOST_LOG(rdInfoLog)
      << "********************************************************\n";
  BOOST_LOG(rdInfoLog)
      << "Test that dummy atom in input molecule is handled correctly"
      << std::endl;

  auto core = R"CTAB(
Mrv2008 12012115162D          

  6  6  6  0  0  0            999 V2000
  -21.0938  -16.9652    0.0000 L   0  0  0  0  0  0  0  0  0  0  0  0
  -21.8082  -17.3777    0.0000 L   0  0  0  0  0  0  0  0  0  0  0  0
  -21.8082  -18.2027    0.0000 L   0  0  0  0  0  0  0  0  0  0  0  0
  -21.0938  -18.6152    0.0000 L   0  0  0  0  0  0  0  0  0  0  0  0
  -20.3793  -18.2027    0.0000 L   0  0  0  0  0  0  0  0  0  0  0  0
  -20.3793  -17.3777    0.0000 L   0  0  0  0  0  0  0  0  0  0  0  0
  1  2  6  0  0  0  0
  2  3  7  0  0  0  0
  3  4  6  0  0  0  0
  4  5  7  0  0  0  0
  5  6  6  0  0  0  0
  1  6  7  0  0  0  0
  1 F    2   6   7
  2 F    2   6   7
  3 F    2   6   7
  4 F    2   6   7
  5 F    2   6   7
  6 F    2   6   7
M  ALS   1  2 F C   N   
M  ALS   2  2 F C   N   
M  ALS   3  2 F C   N   
M  ALS   4  2 F C   N   
M  ALS   5  2 F C   N   
M  ALS   6  2 F C   N   
M  END
)CTAB"_ctab;

  auto structure = "CC1CCN(C1)C1=CC(O*)=C(Cl)C=C1C#N"_smiles;
  RGroupDecomposition decomp(*core);
  TEST_ASSERT(decomp.add(*structure) == 0);
  decomp.process();
  auto rows = decomp.getRGroupsAsRows();
  TEST_ASSERT(rows.size() == 1)
  RGroupRows::const_iterator it = rows.begin();
  std::string expected(
      "Core:c1c([*:2])c([*:1])cc([*:4])c1[*:3] R1:Cl[*:1] R2:*O[*:2] "
      "R3:CC1CCN([*:3])C1 R4:N#C[*:4]");
  CHECK_RGROUP(it, expected);

  structure = "CC1CCN(C1)C1=CC([*:2])=C(Cl)C=C1C#N"_smiles;
  RGroupDecomposition decomp2(*core);
  TEST_ASSERT(decomp2.add(*structure) == 0);
  decomp2.process();
  rows = decomp2.getRGroupsAsRows();
  TEST_ASSERT(rows.size() == 1)
  it = rows.begin();
  expected =
      "Core:c1c([*:2])c([*:1])cc([*:4])c1[*:3] R1:Cl[*:1] R2:*[*:2] "
      "R3:CC1CCN([*:3])C1 R4:N#C[*:4]";
  CHECK_RGROUP(it, expected);
}

void testDoNotChooseUnrelatedCores() {
  BOOST_LOG(rdInfoLog)
      << "********************************************************\n";
  BOOST_LOG(rdInfoLog) << "Test that later cores with more R-groups\n"
                       << "are only chosen if superstructures of earlier\n"
                       << "cores" << std::endl;
  {
    // 1st test, two unrelated cores:
    // 1) 5 terms, 1 R-group
    // 2) 6 terms, 3 R-groups
    // dataset molecule can fit core 1 adding 1 non-user defined R label,
    // and core 2 with no addition of R labels
    ROMOL_SPTR core5Terms1RGroup = "[*:1]C1COCN1"_smiles;
    ROMOL_SPTR core6Terms3RGroups = "[*:1]c1ccc([*:2])c([*:3])c1"_smiles;
    std::vector<ROMOL_SPTR> cores{core5Terms1RGroup, core6Terms3RGroups};
    auto m = "Cc1cc(ccc1F)C1NC(CO1)c1cccs1"_smiles;
    // repeat the test twice, with cores in opposite orders
    // in both cases core ordering should be honored and the first
    // core (either 5-term of 6-term) should be chosen, even when adding
    // R labels is required, as the 2 cores are not structurally related
    for (unsigned int i = 0; i < 2; ++i) {
      std::vector<ROMOL_SPTR> orderedCores{cores[i], cores[1 - i]};
      RGroupDecomposition decomp(orderedCores);
      TEST_ASSERT(decomp.add(*m) == 0);
      TEST_ASSERT(decomp.process());
      auto cols = decomp.getRGroupsAsColumns();
      const auto &core = cols["Core"];
      TEST_ASSERT(core.size() == 1);
      TEST_ASSERT(
          core.front()->getRingInfo()->atomRings().front().size() ==
          orderedCores.front()->getRingInfo()->atomRings().front().size());
    }
  }
  {
    // 2nd test: two related cores:
    // 1) 5 terms, 2 R-groups
    // 2) 5 terms, 3 R-groups
    // dataset molecule 1 has 1 substituent, fits both cores
    // dataset molecule 2 has 2 substituents, fits both cores
    // dataset molecule 3 has 3 substituents, fits core 2 with no need to add
    // R labels
    ROMOL_SPTR core5Terms2RGroups = "[*:1]C1COC([*:2])N1"_smiles;
    ROMOL_SPTR core5Terms3RGroups = "[*:1]C1C([*:2])OC([*:3])N1"_smiles;
    std::vector<ROMOL_SPTR> cores{core5Terms2RGroups, core5Terms3RGroups};
    std::vector<ROMOL_SPTR> mols{"CC1NCCO1"_smiles, "CC1NC(F)CO1"_smiles,
                                 "CC1NC(F)C(Cl)O1"_smiles};
    // repeat the test twice, with cores in opposite orders
    // Molecules (1) and (2) should always pick the first core
    // in the order provided, though both cores could fit
    // Molecule (3) should always pick the more specific core 2
    for (unsigned int i = 0; i < 2; ++i) {
      std::vector<ROMOL_SPTR> orderedCores{cores[i], cores[1 - i]};
      RGroupDecomposition decomp(orderedCores);
      int j = 0;
      for (const auto &m : mols) {
        TEST_ASSERT(decomp.add(*m) == j++);
      }
      TEST_ASSERT(decomp.process());
      auto cols = decomp.getRGroupsAsColumns();
      const auto &core = cols["Core"];
      TEST_ASSERT(core.size() == 3);
      TEST_ASSERT(MolToSmiles(*core.at(0)) ==
                  MolToSmiles(*orderedCores.front()));
      TEST_ASSERT(MolToSmiles(*core.at(1)) ==
                  MolToSmiles(*orderedCores.front()));
      TEST_ASSERT(MolToSmiles(*core.at(2)) == MolToSmiles(*core5Terms3RGroups));
    }
  }
}

<<<<<<< HEAD
void atomDegreePreconditionBug() {
  BOOST_LOG(rdInfoLog)
      << "********************************************************\n";
  BOOST_LOG(rdInfoLog)
      << "Test that we don't get a bad atom degree precondition violation when the input structure has dummy atoms"
      << std::endl;

  auto structure = R"CTAB(
     RDKit          2D

 12 12  0  0  0  0  0  0  0  0999 V2000
    3.0000    0.0000    0.0000 C   0  0  0  0  0  0  0  0  0  0  0  0
    1.5000    0.0000    0.0000 C   0  0  0  0  0  0  0  0  0  0  0  0
    0.7500   -1.2990    0.0000 C   0  0  0  0  0  0  0  0  0  0  0  0
   -0.7500   -1.2990    0.0000 C   0  0  0  0  0  0  0  0  0  0  0  0
   -1.5000    0.0000    0.0000 N   0  0  0  0  0  0  0  0  0  0  0  0
   -0.7500    1.2990    0.0000 C   0  0  0  0  0  0  0  0  0  0  0  0
    0.7500    1.2990    0.0000 N   0  0  0  0  0  0  0  0  0  0  0  0
   -1.5000   -2.5981    0.0000 C   0  0  0  0  0  0  0  0  0  0  0  0
   -3.0000   -2.5981    0.0000 O   0  0  0  0  0  0  0  0  0  0  0  0
   -0.7500   -3.8971    0.0000 O   0  0  0  0  0  0  0  0  0  0  0  0
   -1.5000   -5.1962    0.0000 C   0  0  0  0  0  0  0  0  0  0  0  0
   -1.5000    2.5981    0.0000 R#  0  0  0  0  0  0  0  0  0  0  0  0
  1  2  1  0
  2  3  2  0
  3  4  1  0
  4  5  2  0
  5  6  1  0
  6  7  2  0
  4  8  1  0
  8  9  2  0
  8 10  1  0
 10 11  1  0
  7  2  1  0
  6 12  1  0
M  RGP  1  12   3
M  END

)CTAB"_ctab;

  auto core = "[#6]1:[#7]:[#6]:[#6]:[#6]:[#7]:1"_smarts;
  RGroupDecomposition decomp(*core);
  TEST_ASSERT(decomp.add(*structure) == 0);
  decomp.process();
  auto rows = decomp.getRGroupsAsRows();
  TEST_ASSERT(rows.size() == 1)
  RGroupRows::const_iterator it = rows.begin();
  std::string expected(
      "Core:c1c([*:1])nc([*:3])nc1[*:2] R1:COC(=O)[*:1] R2:C[*:2] R3:*[*:3]");
  // Check R3 atom labelling
  auto r3 = rows[0]["R3"];
  TEST_ASSERT(r3->getNumAtoms() == 2)
  TEST_ASSERT(r3->getAtomWithIdx(0)->hasProp(common_properties::dummyLabel));
  TEST_ASSERT(r3->getAtomWithIdx(1)->hasProp(common_properties::dummyLabel));
  TEST_ASSERT(r3->getAtomWithIdx(0)->getProp<std::string>(common_properties::dummyLabel) == "*");
  TEST_ASSERT(r3->getAtomWithIdx(1)->getProp<std::string>(common_properties::dummyLabel) == "R3");
 CHECK_RGROUP(it, expected);
=======
void testGithub5222() {
  BOOST_LOG(rdInfoLog)
      << "********************************************************\n";
  BOOST_LOG(rdInfoLog) << "Test that Github5222 is fixed" << std::endl;
  
  auto core = R"CTAB(
  ChemDraw04112214222D

  6  6  3  0  0  0  0  0  0  0999 V2000
   -0.7145    0.4125    0.0000 C   0  0  0  0  0  0  0  0  0  0  0  0
   -0.7145   -0.4125    0.0000 L   0  0  0  0  0  0  0  0  0  0  0  0
    0.0000   -0.8250    0.0000 C   0  0  0  0  0  0  0  0  0  0  0  0
    0.7145   -0.4125    0.0000 L   0  0  0  0  0  0  0  0  0  0  0  0
    0.7145    0.4125    0.0000 C   0  0  0  0  0  0  0  0  0  0  0  0
    0.0000    0.8250    0.0000 L   0  0  0  0  0  0  0  0  0  0  0  0
  1  2  2  0
  2  3  1  0
  3  4  2  0
  4  5  1  0
  5  6  2  0
  6  1  1  0
  2 F    2   6   7
  4 F    2   6   7
  6 F    2   6   7
M  ALS   2  2 F C   N   
M  ALS   4  2 F C   N   
M  ALS   6  2 F C   N   
M  END
)CTAB"_ctab;
  std::vector<std::string> smiArray(10, "COc1ccccc1");
  smiArray.push_back("COc1ccncn1");
  RGroupDecompositionParameters params;
  params.matchingStrategy = GreedyChunks;
  RGroupDecomposition decomp(*core, params);
  for (const auto smiles : smiArray) {
    ROMol *mol = SmilesToMol(smiles);
    int res = decomp.add(*mol);
    TEST_ASSERT(res >= 0);
    delete mol;
  }

  decomp.process();
  std::cerr << "Best mapping" << std::endl;
  RGroupRows rows = decomp.getRGroupsAsRows();
  TEST_ASSERT(rows.size() == 11);
  for (const auto row : rows) {
    TEST_ASSERT(row.size() == 2);
    TEST_ASSERT(row.count("Core") == 1);
    TEST_ASSERT(row.count("R1") == 1);
    auto mol = row.at("R1");
    auto groupSmiles = MolToSmiles(*mol);
    TEST_ASSERT(groupSmiles == "CO[*:1]");
  }
>>>>>>> dc7058ab
}

int main() {
  RDLog::InitLogs();
  boost::logging::disable_logs("rdApp.debug");
  BOOST_LOG(rdInfoLog)
      << "********************************************************\n";
  BOOST_LOG(rdInfoLog) << "Testing R-Group Decomposition \n";

#if 1
  testSymmetryMatching(FingerprintVariance);
  testSymmetryMatching();
  testRGroupOnlyMatching();
  testRingMatching();
  testRingMatching3();
  testMultiCore();
  testGithub1550();
  testRemoveHs();

  testMatchOnlyAtRgroupHs();
  testRingMatching2();
  testGitHubIssue1705();
  testGithub2332();
  testSDFGRoupMultiCoreNoneShouldMatch();
  testRowColumnAlignmentProblem();
  testSymmetryIssues();
  testMultipleCoreRelabellingIssues();

  testGaSymmetryMatching(FingerprintVariance);
  testGaSymmetryMatching(Match);
  testGaBatch();

  testUnprocessedMapping();
  testSingleAtomBridge();
#endif
  testSymmetryPerformance();
  testScorePermutations();
  testMultiCorePreLabelled();
  testCoreWithRGroupAdjQuery();
  testGeminalRGroups();
  testMatchOnAnyAtom();
  testNoAlignmentAndSymmetry();
  testAddedRGroupsHaveCoords();
  testUserMatchTypes();
  testUnlabelledRGroupsOnAromaticNitrogen();
  testAddHsDoesNotFail();
  testNoTempLabels();
  testNoSideChains();
  testDoNotAddUnnecessaryRLabels();
  testCoreWithAlsRecords();
  testAlignOutputCoreToMolecule();
  testWildcardInInput();
  testDoNotChooseUnrelatedCores();
<<<<<<< HEAD
  atomDegreePreconditionBug();
=======
  testGithub5222();
>>>>>>> dc7058ab
  BOOST_LOG(rdInfoLog)
      << "********************************************************\n";
  return 0;
}<|MERGE_RESOLUTION|>--- conflicted
+++ resolved
@@ -2762,12 +2762,12 @@
   }
 }
 
-<<<<<<< HEAD
 void atomDegreePreconditionBug() {
   BOOST_LOG(rdInfoLog)
       << "********************************************************\n";
   BOOST_LOG(rdInfoLog)
-      << "Test that we don't get a bad atom degree precondition violation when the input structure has dummy atoms"
+      << "Test that we don't get a bad atom degree precondition violation when "
+         "the input structure has dummy atoms"
       << std::endl;
 
   auto structure = R"CTAB(
@@ -2817,15 +2817,18 @@
   TEST_ASSERT(r3->getNumAtoms() == 2)
   TEST_ASSERT(r3->getAtomWithIdx(0)->hasProp(common_properties::dummyLabel));
   TEST_ASSERT(r3->getAtomWithIdx(1)->hasProp(common_properties::dummyLabel));
-  TEST_ASSERT(r3->getAtomWithIdx(0)->getProp<std::string>(common_properties::dummyLabel) == "*");
-  TEST_ASSERT(r3->getAtomWithIdx(1)->getProp<std::string>(common_properties::dummyLabel) == "R3");
- CHECK_RGROUP(it, expected);
-=======
+  TEST_ASSERT(r3->getAtomWithIdx(0)->getProp<std::string>(
+                  common_properties::dummyLabel) == "*");
+  TEST_ASSERT(r3->getAtomWithIdx(1)->getProp<std::string>(
+                  common_properties::dummyLabel) == "R3");
+  CHECK_RGROUP(it, expected);
+}
+
 void testGithub5222() {
   BOOST_LOG(rdInfoLog)
       << "********************************************************\n";
   BOOST_LOG(rdInfoLog) << "Test that Github5222 is fixed" << std::endl;
-  
+
   auto core = R"CTAB(
   ChemDraw04112214222D
 
@@ -2874,7 +2877,6 @@
     auto groupSmiles = MolToSmiles(*mol);
     TEST_ASSERT(groupSmiles == "CO[*:1]");
   }
->>>>>>> dc7058ab
 }
 
 int main() {
@@ -2928,11 +2930,8 @@
   testAlignOutputCoreToMolecule();
   testWildcardInInput();
   testDoNotChooseUnrelatedCores();
-<<<<<<< HEAD
   atomDegreePreconditionBug();
-=======
   testGithub5222();
->>>>>>> dc7058ab
   BOOST_LOG(rdInfoLog)
       << "********************************************************\n";
   return 0;
