//  Copyright (c) 2017, Novartis Institutes for BioMedical Research Inc.
//  All rights reserved.
//
// Redistribution and use in source and binary forms, with or without
// modification, are permitted provided that the following conditions are
// met:
//
//     * Redistributions of source code must retain the above copyright
//       notice, this list of conditions and the following disclaimer.
//     * Redistributions in binary form must reproduce the above
//       copyright notice, this list of conditions and the following
//       disclaimer in the documentation and/or other materials provided
//       with the distribution.
//     * Neither the name of Novartis Institutes for BioMedical Research Inc.
//       nor the names of its contributors may be used to endorse or promote
//       products derived from this software without specific prior written
//       permission.
//
// THIS SOFTWARE IS PROVIDED BY THE COPYRIGHT HOLDERS AND CONTRIBUTORS
// "AS IS" AND ANY EXPRESS OR IMPLIED WARRANTIES, INCLUDING, BUT NOT
// LIMITED TO, THE IMPLIED WARRANTIES OF MERCHANTABILITY AND FITNESS FOR
// A PARTICULAR PURPOSE ARE DISCLAIMED. IN NO EVENT SHALL THE COPYRIGHT
// OWNER OR CONTRIBUTORS BE LIABLE FOR ANY DIRECT, INDIRECT, INCIDENTAL,
// SPECIAL, EXEMPLARY, OR CONSEQUENTIAL DAMAGES (INCLUDING, BUT NOT
// LIMITED TO, PROCUREMENT OF SUBSTITUTE GOODS OR SERVICES; LOSS OF USE,
// DATA, OR PROFITS; OR BUSINESS INTERRUPTION) HOWEVER CAUSED AND ON ANY
// THEORY OF LIABILITY, WHETHER IN CONTRACT, STRICT LIABILITY, OR TORT
// (INCLUDING NEGLIGENCE OR OTHERWISE) ARISING IN ANY WAY OUT OF THE USE
// OF THIS SOFTWARE, EVEN IF ADVISED OF THE POSSIBILITY OF SUCH DAMAGE.
//
#include <RDGeneral/test.h>
#include <RDGeneral/RDLog.h>
#include <RDGeneral/utils.h>
#include <GraphMol/RDKitBase.h>
#include <string>
#include <iostream>
#include <GraphMol/SmilesParse/SmilesParse.h>
#include <GraphMol/SmilesParse/SmilesWrite.h>
#include <GraphMol/RGroupDecomposition/RGroupDecomp.h>
#include <GraphMol/RGroupDecomposition/RGroupDecompData.h>
#include <GraphMol/FileParsers/FileParsers.h>
#include <GraphMol/FileParsers/MolSupplier.h>
#include <RDGeneral/Exceptions.h>
#include <boost/tokenizer.hpp>
#include <regex>

// #define DEBUG

typedef boost::tokenizer<boost::char_separator<char>> tokenizer;

using namespace RDKit;

#ifdef DEBUG
const bool DOASSERT = false;
#else
const bool DOASSERT = true;
#endif

typedef std::vector<std::unique_ptr<ROMol>> UMOLS;
#define UPTR(m) std::unique_ptr<ROMol>(m)

void CHECK_RGROUP(RGroupRows::const_iterator &it, const std::string &expected,
                  ROMol *mol = nullptr, bool doassert = DOASSERT) {
  std::ostringstream str;
  int i = 0;
  std::unique_ptr<ROMol> res;
  for (auto rgroups = it->begin(); rgroups != it->end(); ++rgroups, ++i) {
    if (i) {
      str << " ";
      if (mol) {
        res = molzip(*res, *rgroups->second.get());
      }
    } else if (mol) {
      res = std::unique_ptr<ROMol>(new ROMol(*rgroups->second.get()));
    }
    // rlabel:smiles
    str << rgroups->first << ":" << MolToSmiles(*rgroups->second.get(), true);
  }
  std::string result = str.str();

  if (expected != result) {
    std::cerr << "Expected: '" << expected << "'" << std::endl;
    std::cerr << "Got:      '" << result << "'" << std::endl;
  }

  if (doassert) {
    TEST_ASSERT(result == expected)
    if (mol) {
      auto smi1 = MolToSmiles(*res);
      auto smi2 = MolToSmiles(*mol);
      TEST_ASSERT(smi1 == smi2)
    }
  }
}

void DUMP_RGROUP(RGroupRows::const_iterator &it, std::string &result) {
  std::ostringstream str;

  for (const auto &rgroups : *it) {
    // rlabel:smiles
    str << rgroups.first << "\t" << MolToSmiles(*rgroups.second.get(), true)
        << "\t";
  }
  std::cerr << str.str() << std::endl;
  result = str.str();
}

const char *symdata[5] = {"c1(Cl)ccccc1", "c1c(Cl)cccc1", "c1cccc(Cl)c1",
                          "c1cc(Cl)ccc1", "c1ccc(Cl)cc1"};

void testSymmetryMatching(RGroupScore scoreMethod = Match) {
  BOOST_LOG(rdInfoLog)
      << "********************************************************\n";
  BOOST_LOG(rdInfoLog)
      << "test rgroup decomp symmetry matching with score method "
      << scoreMethod << std::endl;

  UMOLS mols;
  RWMol *core = SmilesToMol("c1ccccc1");
  RGroupDecompositionParameters params;
  params.scoreMethod = scoreMethod;
  RGroupDecomposition decomp(*core, params);
  for (int i = 0; i < 5; ++i) {
    ROMol *mol = SmilesToMol(symdata[i]);
    int res = decomp.add(*mol);
    TEST_ASSERT(res == i);
    mols.push_back(UPTR(mol));
  }

  decomp.process();
  RGroupRows rows = decomp.getRGroupsAsRows();

  std::ostringstream str;

  // All Cl's should be labeled with the same rgroup
  int i = 0;
  for (RGroupRows::const_iterator it = rows.begin(); it != rows.end();
       ++it, ++i) {
    CHECK_RGROUP(it, "Core:c1ccc([*:1])cc1 R1:Cl[*:1]", mols[i].get());
  }
  delete core;
}

void testGaSymmetryMatching(RGroupScore scoreMethod) {
  BOOST_LOG(rdInfoLog)
      << "********************************************************\n";
  BOOST_LOG(rdInfoLog)
      << "test rgroup decomp symmetry matching using GA with scoring method "
      << scoreMethod << std::endl;

  UMOLS mols;
  RWMol *core = SmilesToMol("c1ccccc1");
  RGroupDecompositionParameters params;
  params.matchingStrategy = GA;
  params.scoreMethod = scoreMethod;
  RGroupDecomposition decomp(*core, params);
  for (int i = 0; i < 5; ++i) {
    ROMol *mol = SmilesToMol(symdata[i]);
    int res = decomp.add(*mol);
    TEST_ASSERT(res == i);
    mols.push_back(UPTR(mol));
  }

  decomp.process();
  RGroupRows rows = decomp.getRGroupsAsRows();

  std::ostringstream str;

  // All Cl's should be labeled with the same rgroup
  int i = 0;
  for (RGroupRows::const_iterator it = rows.begin(); it != rows.end();
       ++it, ++i) {
    CHECK_RGROUP(it, "Core:c1ccc([*:1])cc1 R1:Cl[*:1]", mols[i].get());
  }
  delete core;
}

void testGaBatch() {
  BOOST_LOG(rdInfoLog)
      << "********************************************************\n";
  BOOST_LOG(rdInfoLog)
      << "test rgroup decomp symmetry matching using GA with parallel runs"
      << std::endl;

  UMOLS mols;
  RWMol *core = SmilesToMol("c1ccccc1");
  RGroupDecompositionParameters params;
  params.matchingStrategy = GA;
  params.scoreMethod = FingerprintVariance;
  params.gaNumberRuns = 3;
  params.gaParallelRuns = true;

  RGroupDecomposition decomp(*core, params);
  for (int i = 0; i < 5; ++i) {
    ROMol *mol = SmilesToMol(symdata[i]);
    int res = decomp.add(*mol);
    TEST_ASSERT(res == i);
    mols.push_back(UPTR(mol));
  }

  decomp.process();
  RGroupRows rows = decomp.getRGroupsAsRows();

  std::ostringstream str;

  // All Cl's should be labeled with the same rgroup
  int i = 0;
  for (RGroupRows::const_iterator it = rows.begin(); it != rows.end(); ++it) {
    CHECK_RGROUP(it, "Core:c1ccc([*:1])cc1 R1:Cl[*:1]", mols[i].get());
  }
  delete core;
}

const char *matchRGroupOnlyData[5] = {
    "c1(Cl)ccccc1", "c1c(Cl)cccc1",    "c1cc(Cl)ccc1",
    "c1ccc(Cl)cc1", "c1c(Cl)cccc(I)1",
};

void testRGroupOnlyMatching() {
  BOOST_LOG(rdInfoLog)
      << "********************************************************\n";
  BOOST_LOG(rdInfoLog) << "test rgroup decomp rgroup only matching"
                       << std::endl;

  UMOLS mols;
  RWMol *core = SmilesToMol("c1ccccc1[1*]");
  RGroupDecompositionParameters params;
  params.labels = IsotopeLabels;
  params.onlyMatchAtRGroups = true;

  RGroupDecomposition decomp(*core, params);
  for (int i = 0; i < 5; ++i) {
    ROMol *mol = SmilesToMol(matchRGroupOnlyData[i]);
    int res = decomp.add(*mol);
    if (i < 4) {
      TEST_ASSERT(res == i);
      mols.push_back(UPTR(mol));
    } else {
      TEST_ASSERT(res == -1);
      delete mol;
    }
  }

  decomp.process();
  RGroupRows rows = decomp.getRGroupsAsRows();
  std::ostringstream str;

  // All Cl's should be labeled with the same rgroup
  int i = 0;
  for (RGroupRows::const_iterator it = rows.begin(); it != rows.end();
       ++it, ++i) {
    CHECK_RGROUP(it, "Core:c1ccc([*:1])cc1 R1:Cl[*:1]", mols[i].get());
  }
  delete core;
}

const char *ringData[3] = {"c1cocc1", "c1c[nH]cc1", "c1cscc1"};

const char *ringDataRes[3] = {"Core:c1ccoc1", "Core:c1cc[nH]c1",
                              "Core:c1ccsc1"};

void testRingMatching() {
  BOOST_LOG(rdInfoLog)
      << "********************************************************\n";
  BOOST_LOG(rdInfoLog) << "test rgroup decomp ring matching" << std::endl;

  UMOLS mols;
  RWMol *core = SmilesToMol("c1ccc[1*]1");
  RGroupDecompositionParameters params;
  params.labels = IsotopeLabels;

  auto exceptionThrown = false;
  try {
    RGroupDecomposition decompError(*core, params);
  } catch (ValueErrorException &) {
    exceptionThrown = true;
  }
  TEST_ASSERT(exceptionThrown);

  params.allowNonTerminalRGroups = true;
  RGroupDecomposition decomp(*core, params);
  for (int i = 0; i < 3; ++i) {
    ROMol *mol = SmilesToMol(ringData[i]);
    int res = decomp.add(*mol);
    TEST_ASSERT(res == i);
    mols.push_back(UPTR(mol));
  }

  decomp.process();
  RGroupRows rows = decomp.getRGroupsAsRows();
  auto cols = decomp.getRGroupsAsColumns();
  std::ostringstream str;

  // All Cl's should be labeled with the same rgroup
  int i = 0;
  for (RGroupRows::const_iterator it = rows.begin(); it != rows.end();
       ++it, ++i) {
    // Ring rgroups not supported by molzip yet.
    CHECK_RGROUP(it, ringDataRes[i]);
  }
  delete core;
}

const char *ringData2[3] = {"c1cocc1CCl", "c1c[nH]cc1CI", "c1cscc1CF"};

const char *ringDataRes2[3] = {"Core:c1cc(C[*:2])co1 R2:Cl[*:2]",
                               "Core:c1cc(C[*:2])c[nH]1 R2:I[*:2]",
                               "Core:c1cc(C[*:2])cs1 R2:F[*:2]"};

void testRingMatching2() {
  BOOST_LOG(rdInfoLog)
      << "********************************************************\n";
  BOOST_LOG(rdInfoLog) << "test rgroup decomp full ring dummy core"
                       << std::endl;

  RWMol *core = SmartsToMol("*1***[*:1]1C[*:2]");
  RGroupDecompositionParameters params;
  params.allowNonTerminalRGroups = true;

  RGroupDecomposition decomp(*core, params);
  for (int i = 0; i < 3; ++i) {
    ROMol *mol = SmilesToMol(ringData2[i]);
    int res = decomp.add(*mol);
    TEST_ASSERT(res == i);
    delete mol;
  }

  decomp.process();
  RGroupRows rows = decomp.getRGroupsAsRows();
  std::ostringstream str;

  // All Cl's should be labeled with the same rgroup
  int i = 0;
  for (RGroupRows::const_iterator it = rows.begin(); it != rows.end();
       ++it, ++i) {
    CHECK_RGROUP(it, ringDataRes2[i]);
  }
  delete core;
}

const char *ringData3[3] = {"c1cocc1CCl", "c1c[nH]cc1CI", "c1cscc1CF"};

const char *ringDataRes3[3] = {"Core:c1cc([*:1])co1 R1:ClC[*:1]",
                               "Core:c1cc([*:1])c[nH]1 R1:IC[*:1]",
                               "Core:c1cc([*:1])cs1 R1:FC[*:1]"};

void testRingMatching3() {
  BOOST_LOG(rdInfoLog)
      << "********************************************************\n";
  BOOST_LOG(rdInfoLog) << "test rgroup decomp full ring dummy core"
                       << std::endl;

  RWMol *core = SmartsToMol("*1***[*:1]1");
  // RWMol *core = SmartsToMol("*1****1");
  RGroupDecompositionParameters params;
  // This test is currently failing using the default scoring method (the
  // halogens are not all in the same group)
  params.scoreMethod = FingerprintVariance;
  params.allowNonTerminalRGroups = true;

  RGroupDecomposition decomp(*core, params);
  for (int i = 0; i < 3; ++i) {
    ROMol *mol = SmilesToMol(ringData3[i]);
    int res = decomp.add(*mol);
    delete mol;
    TEST_ASSERT(res == i);
  }

  decomp.process();
  RGroupRows rows = decomp.getRGroupsAsRows();
  std::ostringstream str;

  // All Cl's should be labeled with the same rgroup
  int i = 0;
  for (RGroupRows::const_iterator it = rows.begin(); it != rows.end();
       ++it, ++i) {
    CHECK_RGROUP(it, ringDataRes3[i]);
  }
  delete core;
}

const char *coreSmi[] = {
    "C1CCNC(Cl)CC1", "C1CC(Cl)NCCC1", "C1CCNC(I)CC1", "C1CC(I)NCCC1",

    "C1CCSC(Cl)CC1", "C1CC(Cl)SCCC1", "C1CCSC(I)CC1", "C1CC(I)SCCC1",

    "C1CCOC(Cl)CC1", "C1CC(Cl)OCCC1", "C1CCOC(I)CC1", "C1CC(I)OCCC1"};

const char *coreSmiRes[] = {
    "Core:C1CCNC([*:1])CC1 R1:Cl[*:1]", "Core:C1CCNC([*:1])CC1 R1:Cl[*:1]",
    "Core:C1CCNC([*:1])CC1 R1:I[*:1]",  "Core:C1CCNC([*:1])CC1 R1:I[*:1]",
    "Core:C1CCSC([*:1])CC1 R1:Cl[*:1]", "Core:C1CCSC([*:1])CC1 R1:Cl[*:1]",
    "Core:C1CCSC([*:1])CC1 R1:I[*:1]",  "Core:C1CCSC([*:1])CC1 R1:I[*:1]",
    "Core:C1CCOC([*:1])CC1 R1:Cl[*:1]", "Core:C1CCOC([*:1])CC1 R1:Cl[*:1]",
    "Core:C1CCOC([*:1])CC1 R1:I[*:1]",  "Core:C1CCOC([*:1])CC1 R1:I[*:1]"};

void testMultiCore() {
  BOOST_LOG(rdInfoLog)
      << "********************************************************\n";
  BOOST_LOG(rdInfoLog) << "test multi core" << std::endl;
  std::vector<ROMOL_SPTR> cores;
  cores.emplace_back(SmartsToMol("C1CCNCCC1"));
  cores.emplace_back(SmilesToMol("C1CCOCCC1"));
  cores.emplace_back(SmilesToMol("C1CCSCCC1"));
  UMOLS mols;
  RGroupDecomposition decomp(cores);
  for (unsigned int i = 0; i < sizeof(coreSmi) / sizeof(const char *); ++i) {
    ROMol *mol = SmilesToMol(coreSmi[i]);
    unsigned int res = decomp.add(*mol);
    mols.push_back(UPTR(mol));
    TEST_ASSERT(res == i);
  }

  decomp.process();
  RGroupRows rows = decomp.getRGroupsAsRows();
  std::ostringstream str;

  // All Cl's should be labeled with the same rgroup
  int i = 0;
  for (RGroupRows::const_iterator it = rows.begin(); it != rows.end();
       ++it, ++i) {
    // molzip doesn't support double attachments yet (it probably should)
    CHECK_RGROUP(it, coreSmiRes[i]);
  }
}

void testGithub1550() {
  BOOST_LOG(rdInfoLog)
      << "********************************************************\n";
  BOOST_LOG(rdInfoLog)
      << "test Github #1550: Kekulization error from R-group decomposition"
      << std::endl;

  RWMol *core = SmilesToMol("O=c1oc2ccccc2cc1");
  RGroupDecompositionParameters params;

  RGroupDecomposition decomp(*core, params);
  const char *smilesData[3] = {"O=c1cc(Cn2ccnc2)c2ccc(Oc3ccccc3)cc2o1",
                               "O=c1oc2ccccc2c(Cn2ccnc2)c1-c1ccccc1",
                               "COc1ccc2c(Cn3cncn3)cc(=O)oc2c1"};
  for (int i = 0; i < 3; ++i) {
    ROMol *mol = SmilesToMol(smilesData[i]);
    int res = decomp.add(*mol);
    delete mol;
    TEST_ASSERT(res == i);
  }

  decomp.process();
  RGroupColumns groups = decomp.getRGroupsAsColumns();

  RWMol *coreRes = (RWMol *)groups["Core"][0].get();
  TEST_ASSERT(coreRes->getNumAtoms() == 14);
  MolOps::Kekulize(*coreRes);
  RWMol *rg2 = (RWMol *)groups["R2"][0].get();
  TEST_ASSERT(rg2->getNumAtoms() == 7);
  MolOps::Kekulize(*rg2);

  delete core;
}

void testRemoveHs() {
  BOOST_LOG(rdInfoLog)
      << "********************************************************\n";
  BOOST_LOG(rdInfoLog) << "test remove sidechain Hs" << std::endl;

  RWMol *core = SmilesToMol("O=c1oc2ccccc2cc1");

  {
    RGroupDecompositionParameters params;
    RGroupDecomposition decomp(*core, params);
    const char *smilesData[3] = {"O=c1cc(Cn2ccnc2)c2ccc(Oc3ccccc3)cc2o1",
                                 "O=c1oc2ccccc2c(Cn2ccnc2)c1-c1ccccc1",
                                 "COc1ccc2c(Cn3cncn3)cc(=O)oc2c1"};
    for (int i = 0; i < 3; ++i) {
      ROMol *mol = SmilesToMol(smilesData[i]);
      int res = decomp.add(*mol);
      delete mol;
      TEST_ASSERT(res == i);
    }

    decomp.process();
    RGroupColumns groups = decomp.getRGroupsAsColumns();
    RWMol *rg2 = (RWMol *)groups["R2"][0].get();
    TEST_ASSERT(rg2->getNumAtoms() == 7);
  }
  {
    RGroupDecompositionParameters params;
    params.removeHydrogensPostMatch = false;
    RGroupDecomposition decomp(*core, params);
    const char *smilesData[3] = {"O=c1cc(Cn2ccnc2)c2ccc(Oc3ccccc3)cc2o1",
                                 "O=c1oc2ccccc2c(Cn2ccnc2)c1-c1ccccc1",
                                 "COc1ccc2c(Cn3cncn3)cc(=O)oc2c1"};
    for (int i = 0; i < 3; ++i) {
      ROMol *mol = SmilesToMol(smilesData[i]);
      int res = decomp.add(*mol);
      delete mol;
      TEST_ASSERT(res == i);
    }

    decomp.process();
    RGroupColumns groups = decomp.getRGroupsAsColumns();
    RWMol *rg2 = (RWMol *)groups["R2"][0].get();
    TEST_ASSERT(rg2->getNumAtoms() == 12);
  }
  delete core;
}

void testGitHubIssue1705() {
  BOOST_LOG(rdInfoLog)
      << "********************************************************\n";
  BOOST_LOG(rdInfoLog)
      << "test grouping substituents in chunks as large as possible"
      << std::endl;
#if 1
  {
    RWMol *core = SmilesToMol("Oc1ccccc1");
    RGroupDecompositionParameters params;

    RGroupDecomposition decomp(*core, params);
    const char *smilesData[5] = {"Oc1ccccc1", "Oc1c(F)cccc1", "Oc1ccccc1F",
                                 "Oc1c(F)cc(N)cc1", "Oc1ccccc1Cl"};
    for (int i = 0; i < 5; ++i) {
      ROMol *mol = SmilesToMol(smilesData[i]);
      int res = decomp.add(*mol);
      delete mol;
      TEST_ASSERT(res == i);
    }

    decomp.process();
    std::stringstream ss;
    RGroupColumns groups = decomp.getRGroupsAsColumns();
    for (auto &column : groups) {
      ss << "Rgroup===" << column.first << std::endl;
      for (auto &rgroup : column.second) {
        ss << MolToSmiles(*rgroup) << std::endl;
      }
    }
    delete core;
    std::string expected = R"RES(Rgroup===Core
Oc1ccc([*:2])cc1[*:1]
Oc1ccc([*:2])cc1[*:1]
Oc1ccc([*:2])cc1[*:1]
Oc1ccc([*:2])cc1[*:1]
Oc1ccc([*:2])cc1[*:1]
Rgroup===R1
[H][*:1]
F[*:1]
F[*:1]
F[*:1]
Cl[*:1]
Rgroup===R2
[H][*:2]
[H][*:2]
[H][*:2]
N[*:2]
[H][*:2]
)RES";
#ifdef DEBUG
    if (ss.str() != expected) {
      std::cerr << __LINE__ << " ERROR got\n"
                << ss.str() << "\nexpected\n"
                << expected << std::endl;
    }
#else
    TEST_ASSERT(ss.str() == expected);
#endif
  }
#endif
  // std::cerr<<"n\n\n\n\n\n--------------------------------------------------------------\n\n\n\n\n";
  {
    RWMol *core = SmilesToMol("Cc1ccccc1");
    RGroupDecompositionParameters params;

    RGroupDecomposition decomp(*core, params);
    std::vector<std::string> smilesData = {"c1ccccc1C", "Fc1ccccc1C",
                                           "c1cccc(F)c1C", "Fc1cccc(F)c1C"};
    for (const auto &smi : smilesData) {
      ROMol *mol = SmilesToMol(smi);
      decomp.add(*mol);
      delete mol;
    }

    decomp.process();
    std::stringstream ss;
    RGroupColumns groups = decomp.getRGroupsAsColumns();
    for (auto &column : groups) {
      ss << "Rgroup===" << column.first << std::endl;
      for (auto &rgroup : column.second) {
        ss << MolToSmiles(*rgroup) << std::endl;
      }
    }
    delete core;
    std::string expected = R"RES(Rgroup===Core
Cc1c([*:1])cccc1[*:2]
Cc1c([*:1])cccc1[*:2]
Cc1c([*:1])cccc1[*:2]
Cc1c([*:1])cccc1[*:2]
Rgroup===R1
[H][*:1]
F[*:1]
F[*:1]
F[*:1]
Rgroup===R2
[H][*:2]
[H][*:2]
[H][*:2]
F[*:2]
)RES";
#ifdef DEBUG
    if (ss.str() != expected) {
      std::cerr << __LINE__ << " ERROR got\n"
                << ss.str() << "\nexpected\n"
                << expected << std::endl;
    }
#else
    TEST_ASSERT(ss.str() == expected);
#endif
  }
}

void testMatchOnlyAtRgroupHs() {
  BOOST_LOG(rdInfoLog)
      << "********************************************************\n";
  BOOST_LOG(rdInfoLog) << "test matching only rgroups but allows Hs"
                       << std::endl;

  RWMol *core = SmilesToMol("*OCC");
  RGroupDecompositionParameters params;
  params.onlyMatchAtRGroups = true;
  RGroupDecomposition decomp(*core, params);
  const char *smilesData[2] = {"OCC", "COCC"};
  for (auto &i : smilesData) {
    ROMol *mol = SmilesToMol(i);
    decomp.add(*mol);
    delete mol;
  }
  decomp.process();

  std::stringstream ss;
  RGroupColumns groups = decomp.getRGroupsAsColumns();
  for (auto &column : groups) {
    ss << "Rgroup===" << column.first << std::endl;
    for (auto &rgroup : column.second) {
      ss << MolToSmiles(*rgroup) << std::endl;
    }
  }
  delete core;
  TEST_ASSERT(
      ss.str() ==
      "Rgroup===Core\nCCO[*:1]\nCCO[*:1]\nRgroup===R1\n[H][*:1]\nC[*:1]\n");
}

void testGithub2332() {
  BOOST_LOG(rdInfoLog)
      << "********************************************************\n";
  BOOST_LOG(rdInfoLog) << "test github #2332: RGroupDecomposition: addHs() "
                          "call should set coords "
                       << std::endl;
  auto core = "*OCC"_smiles;
  RGroupDecompositionParameters params;
  params.onlyMatchAtRGroups = true;
  RGroupDecomposition decomp(*core, params);
  std::string chains[2] = {
      R"CTAB(
  Mrv1810 03291913362D          

  4  3  0  0  0  0            999 V2000
    2.0625   -0.7145    0.0000 Cl  0  0  0  0  0  0  0  0  0  0  0  0
    1.2375   -0.7145    0.0000 O   0  0  0  0  0  0  0  0  0  0  0  0
    0.8250    0.0000    0.0000 C   0  0  0  0  0  0  0  0  0  0  0  0
    0.0000    0.0000    0.0000 C   0  0  0  0  0  0  0  0  0  0  0  0
  1  2  1  0  0  0  0
  2  3  1  0  0  0  0
  3  4  1  0  0  0  0
M  END
)CTAB",
      R"CTAB(
  Mrv1810 03291913362D          

  3  2  0  0  0  0            999 V2000
    1.2375   -0.7145    0.0000 O   0  0  0  0  0  0  0  0  0  0  0  0
    0.8250    0.0000    0.0000 C   0  0  0  0  0  0  0  0  0  0  0  0
    0.0000    0.0000    0.0000 C   0  0  0  0  0  0  0  0  0  0  0  0
  1  2  1  0  0  0  0
  2  3  1  0  0  0  0
M  END
)CTAB"};
  for (const auto &chain : chains) {
    ROMol *mol = MolBlockToMol(chain);
    decomp.add(*mol);
    delete mol;
  }
  decomp.process();

  std::stringstream ss;
  RGroupColumns groups = decomp.getRGroupsAsColumns();
  auto &r1 = groups["R1"];
  TEST_ASSERT(r1.size() == 2);
  TEST_ASSERT(r1[1]->getAtomWithIdx(0)->getAtomicNum() == 1);
  auto conf = r1[1]->getConformer();
  TEST_ASSERT(!feq(conf.getAtomPos(0).x, 0.0));
  TEST_ASSERT(!feq(conf.getAtomPos(0).y, 0.0));
  TEST_ASSERT(feq(conf.getAtomPos(0).z, 0.0));
}

void testSDFGRoupMultiCoreNoneShouldMatch() {
  BOOST_LOG(rdInfoLog)
      << "********************************************************\n";
  BOOST_LOG(rdInfoLog) << "testSDFGRoupMultiCoreNoneShouldMatch" << std::endl;
  std::string sdcores = R"CTAB(
  Mrv1813 05061918272D          

 13 14  0  0  0  0            999 V2000
   -1.1505    0.0026    0.0000 C   0  0  0  0  0  0  0  0  0  0  0  0
   -1.1505   -0.8225    0.0000 C   0  0  0  0  0  0  0  0  0  0  0  0
   -0.4360   -1.2350    0.0000 N   0  0  0  0  0  0  0  0  0  0  0  0
    0.2784   -0.8225    0.0000 C   0  0  0  0  0  0  0  0  0  0  0  0
    0.2784    0.0026    0.0000 N   0  0  0  0  0  0  0  0  0  0  0  0
   -0.4360    0.4151    0.0000 C   0  0  0  0  0  0  0  0  0  0  0  0
   -1.9354    0.2575    0.0000 A   0  0  0  0  0  0  0  0  0  0  0  0
   -2.4202   -0.4099    0.0000 C   0  0  0  0  0  0  0  0  0  0  0  0
   -1.9354   -1.0775    0.0000 A   0  0  0  0  0  0  0  0  0  0  0  0
    0.9907   -1.2333    0.0000 R#  0  0  0  0  0  0  0  0  0  0  0  0
   -0.4360    1.2373    0.0000 N   0  0  0  0  0  0  0  0  0  0  0  0
    0.2784    1.6497    0.0000 R#  0  0  0  0  0  0  0  0  0  0  0  0
   -3.2452   -0.4098    0.0000 R#  0  0  0  0  0  0  0  0  0  0  0  0
  6  1  1  0  0  0  0
  1  7  1  0  0  0  0
  1  2  1  0  0  0  0
  2  3  1  0  0  0  0
  9  2  1  0  0  0  0
  3  4  1  0  0  0  0
  4  5  1  0  0  0  0
  4 10  1  0  0  0  0
  5  6  1  0  0  0  0
  6 11  1  0  0  0  0
  7  8  1  0  0  0  0
  8 13  1  0  0  0  0
  8  9  1  0  0  0  0
 11 12  1  0  0  0  0
M  RGP  3  10   1  12   2  13   3
M  END
$$$$

  Mrv1813 05061918272D          

 13 14  0  0  0  0            999 V2000
    6.9524    0.1684    0.0000 C   0  0  0  0  0  0  0  0  0  0  0  0
    6.9524   -0.6567    0.0000 C   0  0  0  0  0  0  0  0  0  0  0  0
    7.6668   -1.0692    0.0000 C   0  0  0  0  0  0  0  0  0  0  0  0
    8.3813   -0.6567    0.0000 C   0  0  0  0  0  0  0  0  0  0  0  0
    8.3813    0.1684    0.0000 N   0  0  0  0  0  0  0  0  0  0  0  0
    7.6668    0.5809    0.0000 C   0  0  0  0  0  0  0  0  0  0  0  0
    6.1674    0.4233    0.0000 A   0  0  0  0  0  0  0  0  0  0  0  0
    5.6827   -0.2441    0.0000 C   0  0  0  0  0  0  0  0  0  0  0  0
    6.1674   -0.9117    0.0000 A   0  0  0  0  0  0  0  0  0  0  0  0
    9.0935   -1.0675    0.0000 R#  0  0  0  0  0  0  0  0  0  0  0  0
    7.6668    1.4031    0.0000 N   0  0  0  0  0  0  0  0  0  0  0  0
    8.3813    1.8155    0.0000 R#  0  0  0  0  0  0  0  0  0  0  0  0
    4.8576   -0.2440    0.0000 R#  0  0  0  0  0  0  0  0  0  0  0  0
  6  1  1  0  0  0  0
  1  7  1  0  0  0  0
  1  2  1  0  0  0  0
  2  3  1  0  0  0  0
  9  2  1  0  0  0  0
  3  4  1  0  0  0  0
  4  5  1  0  0  0  0
  4 10  1  0  0  0  0
  5  6  1  0  0  0  0
  6 11  1  0  0  0  0
  7  8  1  0  0  0  0
  8 13  1  0  0  0  0
  8  9  1  0  0  0  0
 11 12  1  0  0  0  0
M  RGP  3  10   1  12   2  13   3
M  END
$$$$)CTAB";
  std::string sdmols = R"CTAB(
  Mrv1813 05061918322D          

 15 17  0  0  0  0            999 V2000
    0.1742    0.6899    0.0000 C   0  0  0  0  0  0  0  0  0  0  0  0
    0.8886    0.2774    0.0000 C   0  0  0  0  0  0  0  0  0  0  0  0
    0.8886   -0.5476    0.0000 C   0  0  0  0  0  0  0  0  0  0  0  0
    0.1742   -0.9601    0.0000 N   0  0  0  0  0  0  0  0  0  0  0  0
    0.1742   -1.7851    0.0000 C   0  0  0  0  0  0  0  0  0  0  0  0
    0.8886   -2.1976    0.0000 N   0  0  0  0  0  0  0  0  0  0  0  0
    0.8886   -3.0226    0.0000 C   0  0  0  0  0  0  0  0  0  0  0  0
    0.1742   -3.4351    0.0000 N   0  0  0  0  0  0  0  0  0  0  0  0
   -0.5403   -3.0226    0.0000 C   0  0  0  0  0  0  0  0  0  0  0  0
   -1.3249   -3.2775    0.0000 N   0  0  0  0  0  0  0  0  0  0  0  0
   -1.8099   -2.6101    0.0000 C   0  0  0  0  0  0  0  0  0  0  0  0
   -1.3249   -1.9426    0.0000 C   0  0  0  0  0  0  0  0  0  0  0  0
   -0.5403   -2.1976    0.0000 C   0  0  0  0  0  0  0  0  0  0  0  0
   -0.5403   -0.5476    0.0000 C   0  0  0  0  0  0  0  0  0  0  0  0
   -0.5403    0.2774    0.0000 C   0  0  0  0  0  0  0  0  0  0  0  0
  1  2  1  0  0  0  0
  1 15  1  0  0  0  0
  2  3  1  0  0  0  0
  3  4  1  0  0  0  0
  4  5  1  0  0  0  0
  4 14  1  0  0  0  0
  5  6  1  0  0  0  0
  5 13  1  0  0  0  0
  6  7  1  0  0  0  0
  7  8  1  0  0  0  0
  8  9  1  0  0  0  0
  9 10  1  0  0  0  0
  9 13  1  0  0  0  0
 10 11  1  0  0  0  0
 11 12  1  0  0  0  0
 12 13  1  0  0  0  0
 14 15  1  0  0  0  0
M  END
$$$$

  Mrv1813 05061918322D          

 14 15  0  0  0  0            999 V2000
    6.4368    0.3002    0.0000 C   0  0  0  0  0  0  0  0  0  0  0  0
    5.7223   -0.1123    0.0000 N   0  0  0  0  0  0  0  0  0  0  0  0
    5.7223   -0.9373    0.0000 C   0  0  0  0  0  0  0  0  0  0  0  0
    6.4368   -1.3498    0.0000 N   0  0  0  0  0  0  0  0  0  0  0  0
    6.4368   -2.1748    0.0000 C   0  0  0  0  0  0  0  0  0  0  0  0
    5.7223   -2.5873    0.0000 N   0  0  0  0  0  0  0  0  0  0  0  0
    5.0078   -2.1748    0.0000 C   0  0  0  0  0  0  0  0  0  0  0  0
    4.2232   -2.4297    0.0000 S   0  0  0  0  0  0  0  0  0  0  0  0
    3.7383   -1.7623    0.0000 C   0  0  0  0  0  0  0  0  0  0  0  0
    4.2232   -1.0949    0.0000 C   0  0  0  0  0  0  0  0  0  0  0  0
    3.9683   -0.3102    0.0000 C   0  0  0  0  0  0  0  0  0  0  0  0
    3.1613   -0.1387    0.0000 C   0  0  0  0  0  0  0  0  0  0  0  0
    4.5203    0.3029    0.0000 C   0  0  0  0  0  0  0  0  0  0  0  0
    5.0078   -1.3498    0.0000 C   0  0  0  0  0  0  0  0  0  0  0  0
  1  2  1  0  0  0  0
  2  3  1  0  0  0  0
  3  4  1  0  0  0  0
  3 14  1  0  0  0  0
  4  5  1  0  0  0  0
  5  6  1  0  0  0  0
  6  7  1  0  0  0  0
  7  8  1  0  0  0  0
  7 14  1  0  0  0  0
  8  9  1  0  0  0  0
  9 10  1  0  0  0  0
 10 11  1  0  0  0  0
 10 14  1  0  0  0  0
 11 13  1  0  0  0  0
 11 12  1  0  0  0  0
M  END
$$$$

  Mrv1813 05061918322D          

 14 15  0  0  0  0            999 V2000
    0.8289   -7.9643    0.0000 C   0  0  0  0  0  0  0  0  0  0  0  0
    0.1144   -8.3768    0.0000 N   0  0  0  0  0  0  0  0  0  0  0  0
    0.1144   -9.2018    0.0000 C   0  0  0  0  0  0  0  0  0  0  0  0
    0.8289   -9.6143    0.0000 N   0  0  0  0  0  0  0  0  0  0  0  0
    0.8289  -10.4393    0.0000 C   0  0  0  0  0  0  0  0  0  0  0  0
    0.1144  -10.8518    0.0000 C   0  0  0  0  0  0  0  0  0  0  0  0
   -0.6000  -10.4393    0.0000 C   0  0  0  0  0  0  0  0  0  0  0  0
   -1.3847  -10.6942    0.0000 S   0  0  0  0  0  0  0  0  0  0  0  0
   -1.8696  -10.0268    0.0000 C   0  0  0  0  0  0  0  0  0  0  0  0
   -1.3847   -9.3593    0.0000 C   0  0  0  0  0  0  0  0  0  0  0  0
   -1.6396   -8.5747    0.0000 C   0  0  0  0  0  0  0  0  0  0  0  0
   -2.4466   -8.4032    0.0000 C   0  0  0  0  0  0  0  0  0  0  0  0
   -1.0876   -7.9616    0.0000 C   0  0  0  0  0  0  0  0  0  0  0  0
   -0.6000   -9.6143    0.0000 C   0  0  0  0  0  0  0  0  0  0  0  0
  1  2  1  0  0  0  0
  2  3  1  0  0  0  0
  3  4  1  0  0  0  0
  3 14  1  0  0  0  0
  4  5  1  0  0  0  0
  5  6  1  0  0  0  0
  6  7  1  0  0  0  0
  7  8  1  0  0  0  0
  7 14  1  0  0  0  0
  8  9  1  0  0  0  0
  9 10  1  0  0  0  0
 10 11  1  0  0  0  0
 10 14  1  0  0  0  0
 11 13  1  0  0  0  0
 11 12  1  0  0  0  0
M  END
$$$$

  Mrv1813 05061918322D          

 12 13  0  0  0  0            999 V2000
    5.3295   -8.1871    0.0000 C   0  0  0  0  0  0  0  0  0  0  0  0
    5.5844   -7.4025    0.0000 N   0  0  0  0  0  0  0  0  0  0  0  0
    5.0995   -6.7351    0.0000 C   0  0  0  0  0  0  0  0  0  0  0  0
    5.5844   -6.0676    0.0000 N   0  0  0  0  0  0  0  0  0  0  0  0
    6.3690   -6.3226    0.0000 C   0  0  0  0  0  0  0  0  0  0  0  0
    7.0835   -5.9101    0.0000 C   0  0  0  0  0  0  0  0  0  0  0  0
    7.0835   -5.0851    0.0000 N   0  0  0  0  0  0  0  0  0  0  0  0
    7.7980   -6.3226    0.0000 N   0  0  0  0  0  0  0  0  0  0  0  0
    7.7980   -7.1476    0.0000 C   0  0  0  0  0  0  0  0  0  0  0  0
    8.5124   -7.5601    0.0000 O   0  0  0  0  0  0  0  0  0  0  0  0
    7.0835   -7.5601    0.0000 C   0  0  0  0  0  0  0  0  0  0  0  0
    6.3690   -7.1476    0.0000 C   0  0  0  0  0  0  0  0  0  0  0  0
  1  2  1  0  0  0  0
  2  3  1  0  0  0  0
  2 12  1  0  0  0  0
  3  4  1  0  0  0  0
  4  5  1  0  0  0  0
  5 12  1  0  0  0  0
  5  6  1  0  0  0  0
  6  7  1  0  0  0  0
  6  8  1  0  0  0  0
  8  9  1  0  0  0  0
  9 10  1  0  0  0  0
  9 11  1  0  0  0  0
 11 12  1  0  0  0  0
M  END
$$$$)CTAB";

  {
    RGroupDecompositionParameters params;
    params.onlyMatchAtRGroups = true;
    params.removeHydrogensPostMatch = true;
    std::vector<ROMOL_SPTR> cores;

    {
      SDMolSupplier sdsup;
      sdsup.setData(sdcores);
      while (!sdsup.atEnd()) {
        cores.emplace_back(sdsup.next());
      }
    }

    RGroupDecomposition decomp(cores, params);

    {
      SDMolSupplier sdsup;
      sdsup.setData(sdmols);

      int idx = 0;
      while (!sdsup.atEnd()) {
        ROMol *mol = sdsup.next();
        TEST_ASSERT(mol);
        int addedIndex = decomp.add(*mol);
        TEST_ASSERT(addedIndex == -1);  // none should match
        ++idx;
        delete mol;
      }
    }
  }
  {
    RGroupDecompositionParameters params;
    params.onlyMatchAtRGroups = false;
    params.removeHydrogensPostMatch = true;
    std::vector<ROMOL_SPTR> cores;

    {
      SDMolSupplier sdsup;
      sdsup.setData(sdcores);
      while (!sdsup.atEnd()) {
        cores.emplace_back(sdsup.next());
      }
    }

    RGroupDecomposition decomp(cores, params);

    {
      SDMolSupplier sdsup;
      sdsup.setData(sdmols);

      int idx = 0;
      while (!sdsup.atEnd()) {
        ROMol *mol = sdsup.next();
        TEST_ASSERT(mol);
        decomp.add(*mol);
        ++idx;
        delete mol;
      }
    }

    decomp.process();
    RGroupRows rows = decomp.getRGroupsAsRows();

    const char *expected[4] = {
        "Core:C1C([*:6])C2C(N([*:2])[*:4])NC([*:1])NC2N1[*:5] "
        "R1:[H][*:1] R2:C(CC[*:2])CC[*:4] R4:C(CC[*:2])CC[*:4] R5:[H][*:5] "
        "R6:[H][*:6]",
        "Core:C1SC2NC([*:1])NC(N([*:2])[*:4])C2C1[*:6] "
        "R1:[H][*:1] R2:C[*:2] R4:[H][*:4] R6:CC(C)[*:6]",
        "Core:C1SC2CC([*:1])NC(N([*:2])[*:4])C2C1[*:6] "
        "R1:[H][*:1] R2:C[*:2] R4:[H][*:4] R6:CC(C)[*:6]",
        "Core:C1C2C(C(N([*:2])[*:4])NC1[*:1])N([*:6])CN2[*:5] R1:O[*:1] "
        "R2:[H][*:2] R4:[H][*:4] R5:C[*:5] R6:[H][*:6]"};
    int i = 0;
    for (RGroupRows::const_iterator it = rows.begin(); it != rows.end();
         ++it, ++i) {
      TEST_ASSERT(i < 4);
      // molzip doesn't support double attachment points yet
      CHECK_RGROUP(it, expected[i]);
    }
  }
}

void testRowColumnAlignmentProblem() {
  BOOST_LOG(rdInfoLog)
      << "********************************************************\n";
  BOOST_LOG(rdInfoLog) << "test a problem with row-column alignment"
                       << std::endl;
  std::vector<std::string> csmiles = {"c1c([*:1])cncn1", "c1c([*:1])cccn1"};
  std::vector<ROMOL_SPTR> cores;
  for (auto smi : csmiles) {
    cores.emplace_back(SmilesToMol(smi));
  }

  std::vector<std::string> msmiles = {"c1c(F)cccn1", "c1c(F)cncn1",
                                      "c1c(Cl)cccn1"};
  std::vector<std::unique_ptr<RWMol>> mols;
  for (auto smi : msmiles) {
    mols.emplace_back(SmilesToMol(smi));
  }

  {
    RGroupDecomposition decomp(cores);
    for (const auto &mol : mols) {
      TEST_ASSERT(decomp.add(*mol) >= 0);
    }
    decomp.process();

    auto rows = decomp.getRGroupsAsRows();
    TEST_ASSERT(rows.size() == mols.size());
    // dump rgroups
    const char *expected[] = {"Core:c1cncc([*:1])c1 R1:F[*:1]",
                              "Core:c1ncc([*:1])cn1 R1:F[*:1]",
                              "Core:c1cncc([*:1])c1 R1:Cl[*:1]"};

    int i = 0;
    for (RGroupRows::const_iterator it = rows.begin(); it != rows.end();
         ++it, ++i) {
      CHECK_RGROUP(it, expected[i], mols[i].get());
    }

    for (const auto &row : rows) {
      TEST_ASSERT(row.count("Core") == 1);
      TEST_ASSERT(row.count("R1") == 1);
    }
    TEST_ASSERT(rows[0].count("R2") == 0);
    TEST_ASSERT(rows[2].count("R2") == 0);
    TEST_ASSERT(rows[1].count("R2") == 0);

    auto cols = decomp.getRGroupsAsColumns();
    auto &core = cols["Core"];
    TEST_ASSERT(core.size() == 3);
    auto &R1 = cols["R1"];
    TEST_ASSERT(R1.size() == 3);
    for (const auto &rg : R1) {
      TEST_ASSERT(rg);
      TEST_ASSERT(rg->getNumAtoms());
    }
    auto &R2 = cols["R2"];
    TEST_ASSERT(R2.size() == 0);
  }
}

void testSymmetryIssues() {
  BOOST_LOG(rdInfoLog)
      << "********************************************************\n";
  BOOST_LOG(rdInfoLog) << "Testing R-Group symmetry issues\n";

  auto m1 = "c1c(F)cccn1"_smiles;
  auto m2 = "c1c(Cl)c(C)ccn1"_smiles;
  auto m3 = "c1c(O)cccn1"_smiles;
  auto m4 = "c1cc(C)c(F)cn1"_smiles;
  auto core = "c1c([*:1])c([*:2])ccn1"_smiles;
  {
    RGroupDecomposition decomp(*core);
    decomp.add(*m1);
    decomp.add(*m2);
    decomp.add(*m3);
    decomp.add(*m4);
    decomp.process();
    std::stringstream ss;
    auto groups = decomp.getRGroupsAsColumns();
    std::set<std::string> r_labels;
    for (auto &column : groups) {
      r_labels.insert(column.first);
      ss << "Rgroup===" << column.first << std::endl;
      for (auto &rgroup : column.second) {
        ss << MolToSmiles(*rgroup) << std::endl;
      }
    }
    // We only want two groups added

    TEST_ASSERT(r_labels == std::set<std::string>({"Core", "R1", "R2"}));
    TEST_ASSERT(groups.size() == 3);

    TEST_ASSERT(ss.str() == R"RES(Rgroup===Core
c1cc([*:2])c([*:1])cn1
c1cc([*:2])c([*:1])cn1
c1cc([*:2])c([*:1])cn1
c1cc([*:2])c([*:1])cn1
Rgroup===R1
F[*:1]
Cl[*:1]
O[*:1]
F[*:1]
Rgroup===R2
[H][*:2]
C[*:2]
[H][*:2]
C[*:2]
)RES");
  }
  {  // repeat that without symmetrization (testing #3224)
    RGroupDecompositionParameters ps;
    ps.matchingStrategy = RDKit::NoSymmetrization;
    RGroupDecomposition decomp(*core, ps);
    decomp.add(*m1);
    decomp.add(*m2);
    decomp.add(*m3);
    decomp.add(*m4);
    decomp.process();
    std::stringstream ss;
    auto groups = decomp.getRGroupsAsColumns();
    std::set<std::string> r_labels;
    for (auto &column : groups) {
      r_labels.insert(column.first);
      ss << "Rgroup===" << column.first << std::endl;
      for (auto &rgroup : column.second) {
        ss << MolToSmiles(*rgroup) << std::endl;
      }
    }
    TEST_ASSERT(r_labels == std::set<std::string>({"Core", "R1", "R2", "R3"}));
    TEST_ASSERT(groups.size() == 4);

    TEST_ASSERT(ss.str() == R"RES(Rgroup===Core
c1ncc([*:3])c([*:2])c1[*:1]
c1ncc([*:3])c([*:2])c1[*:1]
c1ncc([*:3])c([*:2])c1[*:1]
c1ncc([*:3])c([*:2])c1[*:1]
Rgroup===R1
F[*:1]
Cl[*:1]
O[*:1]
[H][*:1]
Rgroup===R2
[H][*:2]
C[*:2]
[H][*:2]
C[*:2]
Rgroup===R3
[H][*:3]
[H][*:3]
[H][*:3]
F[*:3]
)RES");
  }
}

void testSymmetryPerformance() {
  BOOST_LOG(rdInfoLog)
      << "********************************************************\n";
  BOOST_LOG(rdInfoLog) << "Testing R-Group symmetry performance\n";
  boost::logging::disable_logs("rdApp.warning");

  std::string smis =
      R"DATA(CN(C)Cc1cccc(Oc2cc(N3CCN(Cc4ccccc4-c4ccc(Cl)cc4)CC3)ccc2C(=O)NS(=O)(=O)c2ccc(NCC3CCOCC3)c([N+](=O)[O-])c2)c1
CNc1cccc(Oc2cc(N3CCN(Cc4ccccc4-c4ccc(Cl)cc4)CC3)ccc2C(=O)NS(=O)(=O)c2ccc(NCC3CCOCC3)c([N+](=O)[O-])c2)c1
Cc1cc2cc(Oc3cc(N4CCN(CC5=C(c6ccc(Cl)cc6)CC(C)(C)CC5)CC4)ccc3C(=O)NS(=O)(=O)c3ccc(NC4CCN(C)CC4)c([N+](=O)[O-])c3)ccc2[nH]1
Cc1cc2cc(Oc3cc(N4CCN(CC5=C(c6ccc(Cl)cc6)CC(C)(C)CC5)CC4)ccc3C(=O)NS(=O)(=O)c3ccc(NCCCN4CCOCC4)c([N+](=O)[O-])c3)ccc2[nH]1
O=C(NS(=O)(=O)c1ccc(NCC2CCOCC2)c([N+](=O)[O-])c1)c1ccc(N2CCN(Cc3ccccc3-c3ccc(Cl)cc3)CC2)cc1Oc1ccccc1Cl
O=C(NS(=O)(=O)c1ccc(NCC2CCOCC2)c([N+](=O)[O-])c1)c1ccc(N2CCN(Cc3ccccc3-c3ccc(Cl)cc3)CC2)cc1Oc1cccc(Cl)c1
O=C(NS(=O)(=O)c1ccc(NCC2CCOCC2)c([N+](=O)[O-])c1)c1ccc(N2CCN(Cc3ccccc3-c3ccc(Cl)cc3)CC2)cc1Oc1ccc(Cl)cc1
O=C(NS(=O)(=O)c1ccc(NCC2CCOCC2)c([N+](=O)[O-])c1)c1ccc(N2CCN(Cc3ccccc3-c3ccc(Cl)cc3)CC2)cc1Oc1cccc([N+](=O)[O-])c1
O=C(NS(=O)(=O)c1ccc(NCCCN2CCOCC2)c([N+](=O)[O-])c1)c1ccc(N2CCN(Cc3ccccc3-c3ccc(Cl)cc3)CC2)cc1Oc1cccc(CO)c1
CN(C)CCCNc1ccc(S(=O)(=O)NC(=O)c2ccc(N3CCN(Cc4ccccc4-c4ccc(Cl)cc4)CC3)cc2Oc2ccccc2Cl)cc1[N+](=O)[O-]
O=C(NS(=O)(=O)c1ccc(NCCCN2CCOCC2)c([N+](=O)[O-])c1)c1ccc(N2CCN(Cc3ccccc3-c3ccc(Cl)cc3)CC2)cc1Oc1cccc(Cl)c1
O=C(NS(=O)(=O)c1ccc(NCCCN2CCOCC2)c([N+](=O)[O-])c1)c1ccc(N2CCN(Cc3ccccc3-c3ccc(Cl)cc3)CC2)cc1Oc1ccc(Cl)cc1
CN(C)CCCNc1ccc(S(=O)(=O)NC(=O)c2ccc(N3CCN(Cc4ccccc4-c4ccc(Cl)cc4)CC3)cc2Oc2cccc(Cl)c2)cc1[N+](=O)[O-]
CN(C)CCCNc1ccc(S(=O)(=O)NC(=O)c2ccc(N3CCN(Cc4ccccc4-c4ccc(Cl)cc4)CC3)cc2Oc2ccc(Cl)cc2)cc1[N+](=O)[O-]
CN(C)CCCNc1ccc(S(=O)(=O)NC(=O)c2ccc(N3CCN(Cc4ccccc4-c4ccc(Cl)cc4)CC3)cc2Oc2cccc3c2ccn3C)cc1[N+](=O)[O-]
CC(=O)Nc1cccc(Oc2cc(N3CCN(Cc4ccccc4-c4ccc(Cl)cc4)CC3)ccc2C(=O)NS(=O)(=O)c2ccc(NCC3CCOCC3)c([N+](=O)[O-])c2)c1
Nc1ccc(Oc2cc(N3CCN(Cc4ccccc4-c4ccc(Cl)cc4)CC3)ccc2C(=O)NS(=O)(=O)c2ccc(NCC3CCOCC3)c([N+](=O)[O-])c2)cc1
Nc1cccc(Oc2cc(N3CCN(Cc4ccccc4-c4ccc(Cl)cc4)CC3)ccc2C(=O)NS(=O)(=O)c2ccc(NCC3CCOCC3)c([N+](=O)[O-])c2)c1
COc1cccc(Oc2cc(N3CCN(Cc4ccccc4-c4ccc(Cl)cc4)CC3)ccc2C(=O)NS(=O)(=O)c2ccc(NCC3CCOCC3)c([N+](=O)[O-])c2)c1
CN(C)c1cccc(Oc2cc(N3CCN(Cc4ccccc4-c4ccc(Cl)cc4)CC3)ccc2C(=O)NS(=O)(=O)c2ccc(NCC3CCOCC3)c([N+](=O)[O-])c2)c1
N#Cc1cccc(Oc2cc(N3CCN(Cc4ccccc4-c4ccc(Cl)cc4)CC3)ccc2C(=O)NS(=O)(=O)c2ccc(NCC3CCOCC3)c([N+](=O)[O-])c2)c1
Cc1nc2ccc(Oc3cc(N4CCN(Cc5ccccc5-c5ccc(Cl)cc5)CC4)ccc3C(=O)NS(=O)(=O)c3ccc(NCC4CCOCC4)c([N+](=O)[O-])c3)cc2s1
Cc1nc2cc(Oc3cc(N4CCN(Cc5ccccc5-c5ccc(Cl)cc5)CC4)ccc3C(=O)NS(=O)(=O)c3ccc(NCCCN4CCOCC4)c([N+](=O)[O-])c3)ccc2s1
Cc1nc2cc(Oc3cc(N4CCN(Cc5ccccc5-c5ccc(Cl)cc5)CC4)ccc3C(=O)NS(=O)(=O)c3ccc(NCCCN(C)C)c([N+](=O)[O-])c3)ccc2s1
CN(C)C(=O)CCc1ccccc1Oc1cc(N2CCN(Cc3ccccc3-c3ccc(Cl)cc3)CC2)ccc1C(=O)NS(=O)(=O)c1ccc(NCC2CCOCC2)c([N+](=O)[O-])c1
CN(C)C(=O)Cc1ccccc1Oc1cc(N2CCN(Cc3ccccc3-c3ccc(Cl)cc3)CC2)ccc1C(=O)NS(=O)(=O)c1ccc(NCC2CCOCC2)c([N+](=O)[O-])c1
CN(C)CCCc1ccccc1Oc1cc(N2CCN(Cc3ccccc3-c3ccc(Cl)cc3)CC2)ccc1C(=O)NS(=O)(=O)c1ccc(NCC2CCOCC2)c([N+](=O)[O-])c1
CN(C)CCc1ccccc1Oc1cc(N2CCN(Cc3ccccc3-c3ccc(Cl)cc3)CC2)ccc1C(=O)NS(=O)(=O)c1ccc(NCC2CCOCC2)c([N+](=O)[O-])c1
CN(C)C(=O)c1ccccc1Oc1cc(N2CCN(Cc3ccccc3-c3ccc(Cl)cc3)CC2)ccc1C(=O)NS(=O)(=O)c1ccc(NCC2CCOCC2)c([N+](=O)[O-])c1
CN(C)Cc1ccccc1Oc1cc(N2CCN(Cc3ccccc3-c3ccc(Cl)cc3)CC2)ccc1C(=O)NS(=O)(=O)c1ccc(NCC2CCOCC2)c([N+](=O)[O-])c1
CN(C)CCCNc1ccc(S(=O)(=O)NC(=O)c2ccc(N3CCN(Cc4ccccc4-c4ccc(Cl)cc4)CC3)cc2Oc2cccc(N3CCOCC3)c2)cc1[N+](=O)[O-]
Cc1nc(C)c(-c2cccc(Oc3cc(N4CCN(Cc5ccccc5-c5ccc(Cl)cc5)CC4)ccc3C(=O)NS(=O)(=O)c3ccc(NCCCN4CCOCC4)c([N+](=O)[O-])c3)c2)s1
CN1CCC(Nc2ccc(S(=O)(=O)NC(=O)c3ccc(N4CCN(CC5=C(c6ccc(Cl)cc6)CC(C)(C)CC5)CC4)cc3Oc3cc(Cl)cc(Cl)c3)cc2[N+](=O)[O-])CC1
CN1CCC(Nc2ccc(S(=O)(=O)NC(=O)c3ccc(N4CCN(CC5=C(c6ccc(Cl)cc6)CC(C)(C)CC5)CC4)cc3Oc3cccc(Cl)c3)cc2[N+](=O)[O-])CC1
CN(C)CCOc1ccc(-c2ccc(Cl)cc2)c(CN2CCN(c3ccc(C(=O)NS(=O)(=O)c4ccc(NC5CCN(C)CC5)c([N+](=O)[O-])c4)c(Oc4cccc(Cl)c4)c3)CC2)c1
CN1CCC(Nc2ccc(S(=O)(=O)NC(=O)c3ccc(N4CCN(CC5=C(c6ccc(Cl)cc6)CC(C)(C)OC5)CC4)cc3Oc3ccccc3Cl)cc2[N+](=O)[O-])CC1
CN(C)CCOc1cccc(Oc2cc(N3CCN(Cc4ccccc4-c4ccc(Cl)cc4)CC3)ccc2C(=O)NS(=O)(=O)c2ccc(NCC3CCOCC3)c([N+](=O)[O-])c2)c1
CN1CCC(Nc2ccc(S(=O)(=O)NC(=O)c3ccc(N4CCN(CC5=C(c6ccc(Cl)cc6)CC(C)(C)CC5)CC4)cc3Oc3ccc(N)c(Cl)c3)cc2[N+](=O)[O-])CC1
CC(C)N1CCC(Nc2ccc(S(=O)(=O)NC(=O)c3ccc(N4CCN(CC5=C(c6ccc(Cl)cc6)CC(C)(C)CC5)CC4)cc3Oc3ccccc3Cl)cc2[N+](=O)[O-])CC1
CN1CCC(Nc2ccc(S(=O)(=O)NC(=O)c3ccc(N4CCN(CC5=C(c6ccc(Cl)cc6)CC(C)(C)CC5)CC4)cc3Oc3ccccc3Br)cc2[N+](=O)[O-])CC1
CN1CCC(Nc2ccc(S(=O)(=O)NC(=O)c3ccc(N4CCN(CC5=C(c6ccc(Cl)cc6)CCCC5)CC4)cc3Oc3ccccc3Cl)cc2[N+](=O)[O-])CC1
Cc1n[nH]c2cccc(Oc3cc(N4CCN(CC5=C(c6ccc(Cl)cc6)CC(C)(C)CC5)CC4)ccc3C(=O)NS(=O)(=O)c3ccc(NCCCN4CCOCC4)c([N+](=O)[O-])c3)c12
CN1CCC(Nc2ccc(S(=O)(=O)NC(=O)c3ccc(N4CCN(CC5=C(c6ccc(Cl)cc6)CC(C)(C)CC5)CC4)cc3Oc3cccc(F)c3F)cc2[N+](=O)[O-])CC1
CN1CCC(Nc2ccc(S(=O)(=O)NC(=O)c3ccc(N4CCN(CC5=C(c6ccc(Cl)cc6)CC(C)(C)CC5)CC4)cc3Oc3cccc(Br)c3)cc2[N+](=O)[O-])CC1
CCN1CCC(Nc2ccc(S(=O)(=O)NC(=O)c3ccc(N4CCN(CC5=C(c6ccc(Cl)cc6)CC(C)(C)CC5)CC4)cc3Oc3ccccc3Cl)cc2[N+](=O)[O-])CC1
CN1C(C)(C)CC(Nc2ccc(S(=O)(=O)NC(=O)c3ccc(N4CCN(CC5=C(c6ccc(Cl)cc6)CC(C)(C)CC5)CC4)cc3Oc3ccccc3Cl)cc2[N+](=O)[O-])CC1(C)C
CC1(C)CCC(CN2CCN(c3ccc(C(=O)NS(=O)(=O)c4ccc(NC5CCN(C6CCOCC6)CC5)c([N+](=O)[O-])c4)c(Oc4cccc(F)c4F)c3)CC2)=C(c2ccc(Cl)cc2)C1
CN1CCC(Nc2ccc(S(=O)(=O)NC(=O)c3ccc(N4CCN(CC5=C(c6ccc(Cl)cc6)CC(C)(C)CC5)CC4)cc3Oc3cc(F)c4[nH]ccc4c3)cc2[N+](=O)[O-])CC1
CC1(C)CCC(CN2CCN(c3ccc(C(=O)NS(=O)(=O)c4ccc(NCCCN5CCOCC5)c([N+](=O)[O-])c4)c(Oc4cccc(F)c4F)c3)CC2)=C(c2ccc(Cl)cc2)C1
CC1(C)CCC(CN2CCN(c3ccc(C(=O)NS(=O)(=O)c4ccc(NCCCN5CCOCC5)c([N+](=O)[O-])c4)c(Oc4ccc(N)c(Cl)c4)c3)CC2)=C(c2ccc(Cl)cc2)C1
O=C(NS(=O)(=O)c1ccc(NCC2CCOCC2)c([N+](=O)[O-])c1)c1ccc(N2CCN(Cc3cc(CCN4CCCC4)ccc3-c3ccc(Cl)cc3)CC2)cc1Oc1cccc(Cl)c1
CN1CCC(Nc2ccc(S(=O)(=O)NC(=O)c3ccc(N4CCN(CC5=C(c6ccc(Cl)cc6)CC(C)(C)CC5)CC4)cc3Oc3cccc(Cl)c3Cl)cc2[N+](=O)[O-])CC1
Cc1n[nH]c2cccc(Oc3cc(N4CCN(CC5=C(c6ccc(Cl)cc6)CC(C)(C)CC5)CC4)ccc3C(=O)NS(=O)(=O)c3ccc(NC4CCN(C)CC4)c([N+](=O)[O-])c3)c12
CN1CCC(Nc2ccc(S(=O)(=O)NC(=O)c3ccc(N4CCN(CC5=C(c6ccc(Cl)cc6)CCCCC5)CC4)cc3Oc3ccccc3Cl)cc2[N+](=O)[O-])CC1
CN1CCC(Nc2ccc(S(=O)(=O)NC(=O)c3ccc(N4CCN(CC5=C(c6ccc(Cl)cc6)CC(C)(C)CC5)CC4)cc3Oc3cccc(C(F)(F)F)c3)cc2[N+](=O)[O-])CC1
CN(C)CCCNc1ccc(S(=O)(=O)NC(=O)c2ccc(N3CCN(Cc4ccccc4-c4ccc(Cl)cc4)CC3)cc2Oc2cccc3c2CCC(=O)N3)cc1[N+](=O)[O-]
CN1CCC(Nc2ccc(S(=O)(=O)NC(=O)c3ccc(N4CCN(CC5=C(c6ccc(Cl)cc6)CC(C)(C)CC5)CC4)cc3Oc3ccccc3Cl)cc2S(=O)(=O)C(F)(F)F)CC1
CN1CCC(Nc2ccc(S(=O)(=O)NC(=O)c3ccc(N4CCN(CC5=C(c6ccc(Cl)cc6)CC(C)(C)CC5)CC4)cc3Oc3cc(Cl)ccc3Cl)cc2[N+](=O)[O-])CC1
CN1CCC(Nc2ccc(S(=O)(=O)NC(=O)c3ccc(N4CCN(CC5=C(c6ccc(Cl)cc6)CC(C)(C)CC5)CC4)cc3Oc3ccc(F)cc3Cl)cc2[N+](=O)[O-])CC1
CN1CCC(Nc2ccc(S(=O)(=O)NC(=O)c3ccc(N4CCN(CC5=C(c6ccc(Cl)cc6)CC(C)(C)C5)CC4)cc3Oc3ccccc3Cl)cc2[N+](=O)[O-])CC1
Cc1c[nH]c2cccc(Oc3cc(N4CCN(CC5=C(c6ccc(Cl)cc6)CC(C)(C)CC5)CC4)ccc3C(=O)NS(=O)(=O)c3ccc(NCCCN4CCOCC4)c([N+](=O)[O-])c3)c12
CN1CCC(Nc2ccc(S(=O)(=O)NC(=O)c3ccc(N4CCN(CC5=C(c6ccc(Cl)cc6)CC(C)(C)CC5)CC4)cc3Oc3cccc(C(F)(F)F)c3Cl)cc2[N+](=O)[O-])CC1
CC1(C)CCC(CN2CCN(c3ccc(C(=O)NS(=O)(=O)c4ccc(NC5CCN(C6CC6)CC5)c([N+](=O)[O-])c4)c(Oc4ccccc4Cl)c3)CC2)=C(c2ccc(Cl)cc2)C1
Cc1c[nH]c2cccc(Oc3cc(N4CCN(CC5=C(c6ccc(Cl)cc6)CC(C)(C)CC5)CC4)ccc3C(=O)NS(=O)(=O)c3ccc(NC4CCN(C)CC4)c([N+](=O)[O-])c3)c12
CC1(C)CCC(CN2CCN(c3ccc(C(=O)NS(=O)(=O)c4ccc(NCCCN5CCOCC5)c([N+](=O)[O-])c4)c(Oc4cc(Cl)ccc4Cl)c3)CC2)=C(c2ccc(Cl)cc2)C1
Cn1ccc2c(Oc3cc(N4CCN(Cc5ccccc5-c5ccc(Cl)cc5)CC4)ccc3C(=O)NS(=O)(=O)c3ccc(NCCCN4CCOCC4)c([N+](=O)[O-])c3)cccc21
O=C(NS(=O)(=O)c1ccc(NCCCN2CCOCC2)c([N+](=O)[O-])c1)c1ccc(N2CCN(Cc3ccccc3-c3ccc(Cl)cc3)CC2)cc1Oc1cccc(N2CCOCC2)c1
CN(C)CCCNc1ccc(S(=O)(=O)NC(=O)c2ccc(N3CCN(Cc4ccccc4-c4ccc(Cl)cc4)CC3)cc2Oc2ccc3[nH]cc(CCC(=O)N4CCOCC4)c3c2)cc1[N+](=O)[O-]
O=C(NS(=O)(=O)c1ccc(NCC2CCOCC2)c([N+](=O)[O-])c1)c1ccc(N2CCN(Cc3ccccc3-c3ccc(Cl)cc3)CC2)cc1Oc1cccc(OCc2ccccc2)c1
N#Cc1ccc(Oc2cc(N3CCN(Cc4ccccc4-c4ccc(Cl)cc4)CC3)ccc2C(=O)NS(=O)(=O)c2ccc(NCC3CCOCC3)c([N+](=O)[O-])c2)cc1
O=C(NS(=O)(=O)c1ccc(NCC2CCOCC2)c([N+](=O)[O-])c1)c1ccc(N2CCN(Cc3ccccc3-c3ccc(Cl)cc3)CC2)cc1Oc1ccc2[nH]cc(CCC(=O)N3CCOCC3)c2c1
O=C(NS(=O)(=O)c1ccc(NCC2CCOCC2)c([N+](=O)[O-])c1)c1ccc(N2CCN(Cc3ccccc3-c3ccc(Cl)cc3)CC2)cc1Oc1ccc2[nH]cc(CCCN3CCOCC3)c2c1
CN(C)Cc1ccc(Oc2cc(N3CCN(Cc4ccccc4-c4ccc(Cl)cc4)CC3)ccc2C(=O)NS(=O)(=O)c2ccc(NCC3CCOCC3)c([N+](=O)[O-])c2)cc1
O=C(NS(=O)(=O)c1ccc(NCC2CCOCC2)c([N+](=O)[O-])c1)c1ccc(N2CCN(Cc3ccccc3-c3ccc(Cl)cc3)CC2)cc1Oc1ccc(-n2ccnc2)cc1
O=C(NS(=O)(=O)c1ccc(NCC2CCOCC2)cc1)c1ccc(N2CCN(Cc3ccccc3-c3ccc(Cl)cc3)CC2)cc1Oc1cccc([N+](=O)[O-])c1
CCN(Cc1ccc(Oc2cc(N3CCN(Cc4ccccc4-c4ccc(Cl)cc4)CC3)ccc2C(=O)NS(=O)(=O)c2ccc(NCC3CCOCC3)c([N+](=O)[O-])c2)cc1)C(=O)OC(C)(C)C
CCN(Cc1cccc(Oc2cc(N3CCN(Cc4ccccc4-c4ccc(Cl)cc4)CC3)ccc2C(=O)NS(=O)(=O)c2ccc(NCC3CCOCC3)c([N+](=O)[O-])c2)c1)C(=O)OC(C)(C)C
CCNCc1ccc(Oc2cc(N3CCN(Cc4ccccc4-c4ccc(Cl)cc4)CC3)ccc2C(=O)NS(=O)(=O)c2ccc(NCC3CCOCC3)c([N+](=O)[O-])c2)cc1
CCNCc1cccc(Oc2cc(N3CCN(Cc4ccccc4-c4ccc(Cl)cc4)CC3)ccc2C(=O)NS(=O)(=O)c2ccc(NCC3CCOCC3)c([N+](=O)[O-])c2)c1
CC(=O)Nc1ccc(Oc2cc(N3CCN(Cc4ccccc4-c4ccc(Cl)cc4)CC3)ccc2C(=O)NS(=O)(=O)c2ccc(NCC3CCOCC3)c([N+](=O)[O-])c2)cc1
CC(C)(C)OC(=O)Nc1ccc(Oc2cc(N3CCN(Cc4ccccc4-c4ccc(Cl)cc4)CC3)ccc2C(=O)NS(=O)(=O)c2ccc(NCC3CCOCC3)c([N+](=O)[O-])c2)cc1
O=C(NS(=O)(=O)c1ccc(NCC2CCOCC2)c([N+](=O)[O-])c1)c1ccc(N2CCN(Cc3ccccc3-c3ccc(Cl)cc3)CC2)cc1Oc1ccccc1-c1ccccc1
CC(C)(C)OC(=O)Nc1cccc(Oc2cc(N3CCN(Cc4ccccc4-c4ccc(Cl)cc4)CC3)ccc2C(=O)NS(=O)(=O)c2ccc(NCC3CCOCC3)c([N+](=O)[O-])c2)c1
O=C(NS(=O)(=O)c1ccc(NCC2CCOCC2)c([N+](=O)[O-])c1)c1ccc(N2CCN(Cc3ccccc3-c3ccc(Cl)cc3)CC2)cc1Oc1cccc(-c2ccccc2)c1
CN(C)CCc1ccc(Oc2cc(N3CCN(Cc4ccccc4-c4ccc(Cl)cc4)CC3)ccc2C(=O)NS(=O)(=O)c2ccc(NCC3CCOCC3)c([N+](=O)[O-])c2)cc1
O=C(NS(=O)(=O)c1ccc(NCC2CCOCC2)c([N+](=O)[O-])c1)c1ccc(N2CCN(Cc3ccccc3-c3ccc(Cl)cc3)CC2)cc1Oc1ccc(OCc2ccccc2)cc1
O=C(NS(=O)(=O)c1ccc(NCC2CCOCC2)c([N+](=O)[O-])c1)c1ccc(N2CCN(Cc3ccccc3-c3ccc(Cl)cc3)CC2)cc1Oc1cccc(N2CCOCC2)c1
Cc1nc2cc(Oc3cc(N4CCN(Cc5ccccc5-c5ccc(Cl)cc5)CC4)ccc3C(=O)NS(=O)(=O)c3ccc(NCC4CCOCC4)c([N+](=O)[O-])c3)ccc2s1
CC(C)(C)OC(=O)N1CCN(c2cccc(Oc3cc(N4CCN(Cc5ccccc5-c5ccc(Cl)cc5)CC4)ccc3C(=O)NS(=O)(=O)c3ccc(NCC4CCOCC4)c([N+](=O)[O-])c3)c2)CC1
CN(C)CCCNc1ccc(S(=O)(=O)NC(=O)c2ccc(N3CCN(Cc4ccccc4-c4ccc(Cl)cc4)CC3)cc2Oc2cccc(OCc3ccccc3)c2)cc1[N+](=O)[O-]
O=C(NS(=O)(=O)c1ccc(NCCCN2CCOCC2)c([N+](=O)[O-])c1)c1ccc(N2CCN(Cc3ccccc3-c3ccc(Cl)cc3)CC2)cc1Oc1cccc(OCc2ccccc2)c1
O=C(NS(=O)(=O)c1ccc(NCC2CCOCC2)c([N+](=O)[O-])c1)c1ccc(N2CCN(Cc3ccccc3-c3ccc(Cl)cc3)CC2)cc1Oc1ccc(OCCN2CCOCC2)cc1
O=C1CCc2c(cccc2Oc2cc(N3CCN(Cc4ccccc4-c4ccc(Cl)cc4)CC3)ccc2C(=O)NS(=O)(=O)c2ccc(NCC3CCOCC3)c([N+](=O)[O-])c2)N1
O=C(NS(=O)(=O)c1ccc(NCCCN2CCOCC2)c([N+](=O)[O-])c1)c1ccc(N2CCN(Cc3ccccc3-c3ccc(Cl)cc3)CC2)cc1Oc1ccc(OCc2ccccc2)cc1
CC(C)(C)OC(=O)N1CCN(c2ccc(Oc3cc(N4CCN(Cc5ccccc5-c5ccc(Cl)cc5)CC4)ccc3C(=O)NS(=O)(=O)c3ccc(NCCCN4CCOCC4)c([N+](=O)[O-])c3)cc2)CC1
O=C(NS(=O)(=O)c1ccc(NCCCN2CCOCC2)c([N+](=O)[O-])c1)c1ccc(N2CCN(Cc3ccccc3-c3ccc(Cl)cc3)CC2)cc1Oc1cccc(-c2ccncc2)c1
O=C(NS(=O)(=O)c1ccc(NCCCN2CCOCC2)c([N+](=O)[O-])c1)c1ccc(N2CCN(Cc3ccccc3-c3ccc(Cl)cc3)CC2)cc1Oc1ccc(-c2ccncc2)cc1
O=C(NS(=O)(=O)c1ccc(NCCCN2CCOCC2)c([N+](=O)[O-])c1)c1ccc(N2CCN(Cc3ccccc3-c3ccc(Cl)cc3)CC2)cc1Oc1ccc(-c2cccnc2)cc1
CN(C)C(=O)COc1ccc(Oc2cc(N3CCN(Cc4ccccc4-c4ccc(Cl)cc4)CC3)ccc2C(=O)NS(=O)(=O)c2ccc(NCC3CCOCC3)c([N+](=O)[O-])c2)cc1
Cn1cnc2cc(Oc3cc(N4CCN(Cc5ccccc5-c5ccc(Cl)cc5)CC4)ccc3C(=O)NS(=O)(=O)c3ccc(NCCCN4CCOCC4)c([N+](=O)[O-])c3)ccc21)DATA";
  std::vector<ROMOL_SPTR> ms;
  boost::char_separator<char> sep(" \n");
  tokenizer tokens(smis, sep);
  for (tokenizer::iterator token = tokens.begin(); token != tokens.end();
       ++token) {
    std::string smi = *token;
    RWMol *m = SmilesToMol(smi);
    TEST_ASSERT(m);
    ms.push_back(ROMOL_SPTR(m));
  }
  auto core = "O=C(NS(=O)(=O)c1ccccc1)c1ccccc1Oc1ccccc1"_smiles;

  {
    std::cerr << "iterative" << std::endl;
    RGroupDecompositionParameters ps = RGroupDecompositionParameters();
    ps.timeout = 1.0;
    RGroupDecomposition decomp(*core, ps);
    bool ok = false;
    try {
      size_t ndone = 0;
      for (auto m : ms) {
        decomp.add(*m);
        ++ndone;
      }
    } catch (const std::runtime_error &) {
      ok = true;
    }
    TEST_ASSERT(ok);
  }
  {
    RGroupDecompositionParameters ps = RGroupDecompositionParameters();
    ps.timeout = 2.0;
    std::cerr << "bulk" << std::endl;
    std::vector<ROMOL_SPTR> cores;
    cores.push_back(ROMOL_SPTR(new ROMol(*core)));
    RGroupRows rows;
    bool ok = false;
    try {
      auto res = RGroupDecompose(cores, ms, rows, nullptr, ps);
      RDUNUSED_PARAM(res);
    } catch (const std::runtime_error &) {
      ok = true;
    }
    TEST_ASSERT(ok);
  }
  {
    RGroupDecompositionParameters ps = RGroupDecompositionParameters();
#ifdef NDEBUG
    ps.timeout = 1.0;
#else
    ps.timeout = 5.0;
#endif
    ps.matchingStrategy = RDKit::NoSymmetrization;
    std::cerr << "bulk, no symmetry" << std::endl;
    std::vector<ROMOL_SPTR> cores;
    cores.push_back(ROMOL_SPTR(new ROMol(*core)));
    RGroupRows rows;
    bool ok = true;
    try {
      auto res = RGroupDecompose(cores, ms, rows, nullptr, ps);
      RDUNUSED_PARAM(res);
    } catch (const std::runtime_error &) {
      ok = false;
    }
    TEST_ASSERT(ok);
  }
  boost::logging::enable_logs("rdApp.warning");
}

void testScorePermutations() {
  BOOST_LOG(rdInfoLog)
      << "********************************************************\n";
  BOOST_LOG(rdInfoLog) << "Testing permutation scoring function\n";

  {
    auto core = "Cc1ccccc1"_smiles;
    std::vector<RWMOL_SPTR> mols{"c1ccccc1C"_smiles, "Fc1ccccc1C"_smiles,
                                 "c1cccc(F)c1C"_smiles, "Fc1cccc(F)c1C"_smiles};
    RGroupDecomposition decomp(*core);
    for (auto &m : mols) {
      decomp.add(*m);
    }
    decomp.process();
    std::stringstream ss;
    auto groups = decomp.getRGroupsAsColumns();
    std::set<std::string> r_labels;
    for (auto &column : groups) {
      r_labels.insert(column.first);
      ss << "Rgroup===" << column.first << std::endl;
      for (auto &rgroup : column.second) {
        ss << MolToSmiles(*rgroup) << std::endl;
      }
    }
    TEST_ASSERT(r_labels == std::set<std::string>({"Core", "R1", "R2"}));
    TEST_ASSERT(groups.size() == 3);
    std::string expected = R"RES(Rgroup===Core
Cc1c([*:1])cccc1[*:2]
Cc1c([*:1])cccc1[*:2]
Cc1c([*:1])cccc1[*:2]
Cc1c([*:1])cccc1[*:2]
Rgroup===R1
[H][*:1]
F[*:1]
F[*:1]
F[*:1]
Rgroup===R2
[H][*:2]
[H][*:2]
[H][*:2]
F[*:2]
)RES";
#ifdef DEBUG
    if (ss.str() != expected) {
      std::cerr << __LINE__ << " ERROR got\n"
                << ss.str() << "\nexpected\n"
                << expected << std::endl;
    }
#else
    TEST_ASSERT(ss.str() == expected);
#endif
  }
  {
    auto core = "Cc1ccccc1"_smiles;
    std::vector<RWMOL_SPTR> mols{
        "c1(Cl)cccc(Cl)c1C"_smiles, "Fc1cccc(Cl)c1C"_smiles,
        "Clc1cccc(F)c1C"_smiles, "Fc1cccc(F)c1C"_smiles};
    RGroupDecomposition decomp(*core);
    for (auto &m : mols) {
      decomp.add(*m);
    }
    decomp.process();
    std::stringstream ss;
    auto groups = decomp.getRGroupsAsColumns();
    std::set<std::string> r_labels;
    for (auto &column : groups) {
      r_labels.insert(column.first);
      ss << "Rgroup===" << column.first << std::endl;
      for (auto &rgroup : column.second) {
        ss << MolToSmiles(*rgroup) << std::endl;
      }
    }
    TEST_ASSERT(r_labels == std::set<std::string>({"Core", "R1", "R2"}));
    TEST_ASSERT(groups.size() == 3);
    std::string expected = R"RES(Rgroup===Core
Cc1c([*:1])cccc1[*:2]
Cc1c([*:1])cccc1[*:2]
Cc1c([*:1])cccc1[*:2]
Cc1c([*:1])cccc1[*:2]
Rgroup===R1
Cl[*:1]
Cl[*:1]
Cl[*:1]
F[*:1]
Rgroup===R2
Cl[*:2]
F[*:2]
F[*:2]
F[*:2]
)RES";
#ifdef DEBUG
    if (ss.str() != expected) {
      std::cerr << __LINE__ << " ERROR got\n"
                << ss.str() << "\nexpected\n"
                << expected << std::endl;
    }
#else
    TEST_ASSERT(ss.str() == expected);
#endif
  }
  {
    auto core = "O1C([*:1])([*:2])CCC1"_smiles;
    std::vector<RWMOL_SPTR> mols{"NC1CCCO1"_smiles,
                                 "OC1CCCO1"_smiles,
                                 "SC1CCCO1"_smiles,
                                 "O1C2(CN2)CCC1"_smiles,
                                 "OC1(P)CCCO1"_smiles,
                                 "NC1(O)CCCO1"_smiles,
                                 "CC1(N)CCCO1"_smiles,
                                 "CCC1(C)CCCO1"_smiles,
                                 "CCC1(C(C)C)CCCO1"_smiles,
                                 "CCC1(Cc2ccccc2)CCCO1"_smiles,
                                 "OCC1(Cc2ccccc2)CCCO1"_smiles,
                                 "CCCC1(CO)CCCO1"_smiles,
                                 "CCCCC1(CC(C)C)CCCO1"_smiles};
    RGroupDecompositionParameters params;
    params.removeHydrogensPostMatch = true;
    params.onlyMatchAtRGroups = true;
    RGroupDecomposition decomp(*core, params);
    for (auto &m : mols) {
      decomp.add(*m);
    }
    decomp.process();
    std::stringstream ss;
    auto groups = decomp.getRGroupsAsColumns();
    std::set<std::string> r_labels;
    for (auto &column : groups) {
      r_labels.insert(column.first);
      ss << "Rgroup===" << column.first << std::endl;
      for (auto &rgroup : column.second) {
        ss << MolToSmiles(*rgroup) << std::endl;
      }
    }
    TEST_ASSERT(r_labels == std::set<std::string>({"Core", "R1", "R2"}));
    TEST_ASSERT(groups.size() == 3);
    std::string expected = R"RES(Rgroup===Core
C1COC([*:1])([*:2])C1
C1COC([*:1])([*:2])C1
C1COC([*:1])([*:2])C1
C1COC([*:1])([*:2])C1
C1COC([*:1])([*:2])C1
C1COC([*:1])([*:2])C1
C1COC([*:1])([*:2])C1
C1COC([*:1])([*:2])C1
C1COC([*:1])([*:2])C1
C1COC([*:1])([*:2])C1
C1COC([*:1])([*:2])C1
C1COC([*:1])([*:2])C1
C1COC([*:1])([*:2])C1
Rgroup===R1
N[*:1]
O[*:1]
S[*:1]
C(N[*:1])[*:2]
P[*:1]
O[*:1]
N[*:1]
C[*:1]
CC(C)[*:1]
c1ccc(C[*:1])cc1
c1ccc(C[*:1])cc1
OC[*:1]
CC(C)C[*:1]
Rgroup===R2
[H][*:2]
[H][*:2]
[H][*:2]
C(N[*:1])[*:2]
O[*:2]
N[*:2]
C[*:2]
CC[*:2]
CC[*:2]
CC[*:2]
OC[*:2]
CCC[*:2]
CCCC[*:2]
)RES";

    if (ss.str() != expected) {
      std::cerr << __LINE__ << " ERROR got\n"
                << ss.str() << "\nexpected\n"
                << expected << std::endl;
    }

    TEST_ASSERT(ss.str() == expected);
  }
}

void testMultiCorePreLabelled() {
  BOOST_LOG(rdInfoLog)
      << "********************************************************\n";
  BOOST_LOG(rdInfoLog) << "test multi core pre-labelled" << std::endl;

  struct MultiCoreRGD {
    static void test(
        const std::vector<ROMOL_SPTR> &cores,
        RGroupDecompositionParameters &params,
        const std::vector<std::string> &expectedLabels,
        const std::vector<std::string> &expectedRows,
        const std::vector<std::vector<std::string>> &expectedItems) {
      std::vector<ROMOL_SPTR> mols{"CNC(=O)C1=CN=CN1CC"_smiles,
                                   "Fc1ccc2ccc(Br)nc2n1"_smiles};
      params.removeHydrogensPostMatch = true;
      params.onlyMatchAtRGroups = true;
      RGroupDecomposition decomp(cores, params);
      unsigned int i = 0;
      for (const auto &m : mols) {
        unsigned int res = decomp.add(*m);
        TEST_ASSERT(res == i++);
      }
      decomp.process();
      RGroupRows rows = decomp.getRGroupsAsRows();
      i = 0;
      for (RGroupRows::const_iterator it = rows.begin(); it != rows.end();
           ++it, ++i) {
        CHECK_RGROUP(it, expectedRows[i]);
      }
      RGroupColumns groups = decomp.getRGroupsAsColumns();
      i = 0;
      TEST_ASSERT(groups.size() <= expectedLabels.size());
      for (const auto &pair : groups) {
#ifdef DEBUG
        if (pair.first != expectedLabels[i]) {
          std::cerr << __LINE__ << " ERROR: Expected " << expectedLabels[i]
                    << ", got " << pair.first << std::endl;
        }
#else
        TEST_ASSERT(pair.first == expectedLabels[i]);
#endif
        unsigned int j = 0;
        for (const auto &item : pair.second) {
#ifdef DEBUG
          if (expectedItems[i][j] != MolToSmiles(*item)) {
            std::cerr << __LINE__ << " ERROR: Expected " << expectedItems[i][j]
                      << ", got " << MolToSmiles(*item) << std::endl;
          }
#else
          TEST_ASSERT(expectedItems[i][j] == MolToSmiles(*item));
#endif
          ++j;
        }
        ++i;
      }
    }
  };

  std::string sdcores = R"CTAB(
     RDKit          2D

  9  9  0  0  0  0  0  0  0  0999 V2000
    1.1100   -1.3431    0.0000 N   0  0  0  0  0  0  0  0  0  0  0  0
    1.5225   -0.6286    0.0000 C   0  0  0  0  0  0  0  0  0  0  0  0
    0.9705   -0.0156    0.0000 C   0  0  0  0  0  0  0  0  0  0  0  0
    0.2168   -0.3511    0.0000 N   0  0  0  0  0  0  0  0  0  0  0  0
    0.3029   -1.1716    0.0000 C   0  0  0  0  0  0  0  0  0  0  0  0
    1.1419    0.7914    0.0000 C   0  0  0  0  0  0  0  0  0  0  0  0
    0.5289    1.3431    0.0000 O   0  0  0  0  0  0  0  0  0  0  0  0
    1.9266    1.0463    0.0000 R#  0  0  0  0  0  0  0  0  0  0  0  0
   -0.4976    0.0613    0.0000 R#  0  0  0  0  0  0  0  0  0  0  0  0
  1  2  1  0
  2  3  2  0
  3  4  1  0
  4  5  1  0
  1  5  2  0
  3  6  1  0
  6  7  2  0
  6  8  1  0
  4  9  1  0
M  RGP  2   8   1   9   2
V    8 *
V    9 *
M  END
$$$$

     RDKit          2D

 12 13  0  0  0  0  0  0  0  0999 V2000
   -6.5623    0.3977    0.0000 R#  0  0  0  0  0  0  0  0  0  0  0  0
   -5.8478   -0.0147    0.0000 C   0  0  0  0  0  0  0  0  0  0  0  0
   -5.1333    0.3977    0.0000 A   0  0  0  0  0  0  0  0  0  0  0  0
   -4.4188   -0.0147    0.0000 C   0  0  0  0  0  0  0  0  0  0  0  0
   -4.4188   -0.8397    0.0000 C   0  0  0  0  0  0  0  0  0  0  0  0
   -5.1333   -1.2522    0.0000 A   0  0  0  0  0  0  0  0  0  0  0  0
   -5.8478   -0.8397    0.0000 C   0  0  0  0  0  0  0  0  0  0  0  0
   -3.7044   -1.2522    0.0000 A   0  0  0  0  0  0  0  0  0  0  0  0
   -3.7044    0.3977    0.0000 N   0  0  0  0  0  0  0  0  0  0  0  0
   -2.9899   -0.0147    0.0000 C   0  0  0  0  0  0  0  0  0  0  0  0
   -2.9899   -0.8397    0.0000 A   0  0  0  0  0  0  0  0  0  0  0  0
   -2.2754    0.3978    0.0000 R#  0  0  0  0  0  0  0  0  0  0  0  0
  3  4  1  0
  4  5  2  0
  5  6  1  0
  6  7  2  0
  2  3  2  0
  2  7  1  0
  9 10  2  0
 10 11  1  0
  8 11  2  0
  8  5  1  0
  4  9  1  0
 10 12  1  0
  1  2  1  0
M  RGP  2   1   2  12   1
V    1 *
V   12 *
M  END
$$$$
)CTAB";
  std::vector<ROMOL_SPTR> cores;
  SDMolSupplier sdsup;
  sdsup.setData(sdcores);
  while (!sdsup.atEnd()) {
    cores.emplace_back(sdsup.next());
  }

  std::vector<std::string> expectedRows{
      "Core:O=C(c1cncn1[*:2])[*:1] R1:CN[*:1] R2:CC[*:2]",
      "Core:c1cc2ccc([*:2])nc2nc1[*:1] R1:F[*:1] R2:Br[*:2]"};

  std::vector<std::vector<std::string>> expectedItems{
      {"O=C(c1cncn1[*:2])[*:1]", "c1cc2ccc([*:2])nc2nc1[*:1]"},
      {"CN[*:1]", "F[*:1]"},
      {"CC[*:2]", "Br[*:2]"},
  };

  std::vector<std::string> expectedLabels{"Core", "R1", "R2"};

  RGroupDecompositionParameters params;

  // test pre-labelled with MDL R-group labels, autodetect
  params.labels = AutoDetect;
  params.alignment = MCS;
  MultiCoreRGD::test(cores, params, expectedLabels, expectedRows,
                     expectedItems);
  // test pre-labelled with MDL R-group labels, no autodetect
  params.labels = MDLRGroupLabels | RelabelDuplicateLabels;
  params.alignment = MCS;
  MultiCoreRGD::test(cores, params, expectedLabels, expectedRows,
                     expectedItems);
  // test pre-labelled with MDL R-group labels, autodetect, no MCS alignment
  params.labels = AutoDetect;
  params.alignment = NoAlignment;
  MultiCoreRGD::test(cores, params, expectedLabels, expectedRows,
                     expectedItems);

  // Reading from a MDL molblock also sets isotopic labels, so no need
  // to set them again; we only clear MDL R-group labels
  for (auto &core : cores) {
    for (auto a : core->atoms()) {
      if (a->hasProp(common_properties::_MolFileRLabel)) {
        a->clearProp(common_properties::_MolFileRLabel);
      }
    }
  }
  // test pre-labelled with isotopic labels, autodetect
  params.labels = AutoDetect;
  params.alignment = MCS;
  MultiCoreRGD::test(cores, params, expectedLabels, expectedRows,
                     expectedItems);
  // test pre-labelled with isotopic labels, no autodetect
  params.labels = IsotopeLabels | RelabelDuplicateLabels;
  params.alignment = MCS;
  MultiCoreRGD::test(cores, params, expectedLabels, expectedRows,
                     expectedItems);
  // test pre-labelled with isotopic labels, autodetect, no MCS alignment
  params.labels = AutoDetect;
  params.alignment = NoAlignment;
  MultiCoreRGD::test(cores, params, expectedLabels, expectedRows,
                     expectedItems);

  for (auto &core : cores) {
    for (auto a : core->atoms()) {
      auto iso = a->getIsotope();
      if (iso) {
        a->setAtomMapNum(iso);
        a->setIsotope(0);
      }
    }
  }
  // test pre-labelled with atom map labels, autodetect
  params.labels = AutoDetect;
  params.alignment = MCS;
  MultiCoreRGD::test(cores, params, expectedLabels, expectedRows,
                     expectedItems);
  // test pre-labelled with atom map labels, no autodetect
  params.labels = AtomMapLabels | RelabelDuplicateLabels;
  params.alignment = MCS;
  MultiCoreRGD::test(cores, params, expectedLabels, expectedRows,
                     expectedItems);
  // test pre-labelled with atom map labels, autodetect, no MCS alignment
  params.labels = AutoDetect;
  params.alignment = NoAlignment;
  MultiCoreRGD::test(cores, params, expectedLabels, expectedRows,
                     expectedItems);

  for (auto &core : cores) {
    for (auto a : core->atoms()) {
      if (a->getAtomMapNum()) {
        a->setAtomMapNum(0);
      }
    }
  }
  // test pre-labelled with dummy atom labels, autodetect

  expectedRows = {"Core:O=C(c1cncn1[*:2])[*:1] R1:CN[*:1] R2:CC[*:2]",
                  "Core:c1cc2ccc([*:2])nc2nc1[*:1] R1:Br[*:1] R2:F[*:2]"};

  expectedItems = {{"O=C(c1cncn1[*:2])[*:1]", "c1cc2ccc([*:2])nc2nc1[*:1]"},
                   {"CN[*:1]", "Br[*:1]"},
                   {"CC[*:2]", "F[*:2]"}};

  params.labels = AutoDetect;
  params.alignment = MCS;
  MultiCoreRGD::test(cores, params, expectedLabels, expectedRows,
                     expectedItems);
  MultiCoreRGD::test(cores, params, expectedLabels, expectedRows,
                     expectedItems);
  // test pre-labelled with dummy atom labels, no autodetect
  params.labels = DummyAtomLabels | RelabelDuplicateLabels;
  params.alignment = MCS;
  MultiCoreRGD::test(cores, params, expectedLabels, expectedRows,
                     expectedItems);
}

void testCoreWithRGroupAdjQuery() {
  BOOST_LOG(rdInfoLog)
      << "********************************************************\n";
  BOOST_LOG(rdInfoLog) << "test core with query atom adjacent to R-group"
                       << std::endl;
  std::string sdcore_query = R"CTAB(
     RDKit          2D

 10 10  0  0  0  0  0  0  0  0999 V2000
   -3.6689   -0.8582    0.0000 R#  0  0  0  0  0  1  0  0  0  0  0  0
   -2.2421   -1.3211    0.0000 N   0  0  0  0  0  0  0  0  0  0  0  0
   -1.1279   -0.3169    0.0000 C   0  0  0  0  0  0  0  0  0  0  0  0
   -1.4403    1.1502    0.0000 C   0  0  0  0  0  0  0  0  0  0  0  0
   -0.3261    2.1543    0.0000 C   0  0  0  0  0  0  0  0  0  0  0  0
    1.1007    1.6914    0.0000 C   0  0  0  0  0  0  0  0  0  0  0  0
    1.4132    0.2243    0.0000 C   0  0  0  0  0  0  0  0  0  0  0  0
    0.2989   -0.7798    0.0000 C   0  0  0  0  0  0  0  0  0  0  0  0
    2.8400   -0.2386    0.0000 Q   0  0  0  0  0  0  0  0  0  0  0  0
    3.1525   -1.7057    0.0000 R#  0  0  0  0  0  1  0  0  0  0  0  0
  1  2  1  0
  2  3  1  0
  3  4  2  0
  4  5  1  0
  5  6  2  0
  6  7  1  0
  7  8  2  0
  7  9  1  0
  9 10  1  0
  8  3  1  0
M  RGP  2   1   1  10   2
M  END
$$$$
)CTAB";
  std::string sdcore_noquery =
      std::regex_replace(sdcore_query, std::regex("Q  "), "O  ");
  auto mol = "CNc1cccc(c1)OC1CCC1"_smiles;
  for (const auto &sdcore : {sdcore_query, sdcore_noquery}) {
    SDMolSupplier sdsup;
    sdsup.setData(sdcore);
    ROMOL_SPTR core(sdsup.next());
    RGroupDecompositionParameters params;
    params.removeHydrogensPostMatch = true;
    params.onlyMatchAtRGroups = true;
    RGroupDecomposition decomp(*core, params);
    TEST_ASSERT(decomp.add(*mol) == 0);
    TEST_ASSERT(decomp.process());
    RGroupColumns groups = decomp.getRGroupsAsColumns();
    TEST_ASSERT(groups.size() == 3);
    TEST_ASSERT(groups.find("R1") != groups.end());
    TEST_ASSERT(groups.find("R2") != groups.end());
    TEST_ASSERT(MolToSmiles(*groups.at("R1")[0]) == "C[*:1]");
    TEST_ASSERT(MolToSmiles(*groups.at("R2")[0]) == "C1CC([*:2])C1");

    auto rows = decomp.getRGroupsAsRows();
    TEST_ASSERT(rows.size() == 1)
    RGroupRows::const_iterator it = rows.begin();
    std::string expected(
        "Core:c1cc(N[*:1])cc(O[*:2])c1 R1:C[*:1] R2:C1CC([*:2])C1");
    CHECK_RGROUP(it, expected);
  }
}

void testMutipleCoreRelabellingIssues() {
  // This test fixes 2 issues with relabelling groups
  // Firstly, a new R group which appeared in a later core could have it's label
  // assigned to an unindexed group in a previous core
  // Secondly, a user defined r group which is not part of the decomposition
  // could have it's index assigned to an unindexed group.

  // See https://github.com/rdkit/rdkit/pull/3565

  BOOST_LOG(rdInfoLog)
      << "********************************************************\n";
  BOOST_LOG(rdInfoLog) << "Test relabelling issues in multiple core decomp"
                       << std::endl;

  std::vector<std::shared_ptr<ROMol>> molecules;
  {
    std::fstream fh;
    std::string rdBase(getenv("RDBASE"));
    fh.open(rdBase + "/Docs/Notebooks/compounds.txt", std::ios::in);
    std::string line;
    getline(fh, line);

    while (getline(fh, line)) {
      int pos = line.find_last_of("\t");
      auto smiles = line.substr(pos + 1);
      std::shared_ptr<ROMol> mol(SmilesToMol(smiles));
      molecules.push_back(mol);
      if (molecules.size() == 30) break;
    }
  }

  std::vector<std::string> smi{
      "O=C1C([*:2])([*:1])[C@@H]2N1C(C(O)=O)=C([*:3])CS2",
      "O=C1C([*:2])([*:1])[C@@H]2N1C(C(O)=O)=C([*:3])CC2",
      "O=C1C([*:2])([*:1])[C@@H]2N1C(C(O)=O)=C([*:3])CO2",
      "O=C1C([*:2])([*:1])[C@@H]2N1C(C(O)=O)=C([*:3])C2",
      "O=C1C([*:2])([*:1])[C@@H]2N1C(C(O)=O)C([*:3])([*:4])C2",
      "O=C1C([*:2])([*:1])[C@@H]2N1C(C(O)=O)=C([*:3])S2",
      "O=C1C([*:2])([*:1])[C@@H]2N1C(C(O)=O)C([*:3])([*:4])S2",
      "O=C1C([*:2])([*:1])[C@@H]2N1C(C(O)=O)C([*:3])([*:4])O2",
      "O=C1C([*:2])([*:1])C([*:6])([*:5])N1"};
  std::vector<ROMOL_SPTR> cores;
  for (const auto &s : smi) {
    cores.emplace_back(SmartsToMol(s));
  }

  RGroupDecompositionParameters params;
  params.scoreMethod = FingerprintVariance;
  RGroupDecomposition decomposition(cores, params);
  for (auto &mol : molecules) {
    decomposition.add(*mol);
  }

  decomposition.process();
  const auto &columns = decomposition.getRGroupsAsColumns();
  TEST_ASSERT(columns.size() == 7u);
  for (auto &col : columns) {
    TEST_ASSERT(30U == col.second.size());
  }
}

void testUnprocessedMapping() {
  // Tests a bug that results in an unprocessed mapping Invariant violation
  // The cause of the error is an rgroup mistakenly identified as containing
  // only hydrogens in a multicore decomp

  // See https://github.com/rdkit/rdkit/pull/3565

  BOOST_LOG(rdInfoLog)
      << "********************************************************\n";
  BOOST_LOG(rdInfoLog)
      << "Test unprocessed mapping error in multiple core decomp" << std::endl;
  std::vector<std::string> structureSmi = {
      "Cn1nc(-c2ccccc2)cc1OC1CCC(OC2CCN(C(=O)OC(C)(C)C)CC2)CC1",
      "Cc1cccc(N2CCN(c3ncnc(Nc4ccc(S(C)(=O)=O)nc4C)c3F)[C@@H](C)C2)c1",
      "CC(C)(C)OC(=O)N1CCC(OCC2CCCCC2COc2ccc(Br)nn2)CC1",
      "CC(C)(C)OC(=O)N1CCC(CO[C@H]2CC[C@@H](c3ccc(S(C)(=O)=O)nc3)CC2)CC1",
      "CCCCCCCC/"
      "C=C\\CCCCCCCC(=O)Oc1ccc2c(c1)CC[C@@H]1[C@@H]2CC[C@]2(C)C(=O)CC[C@@H]12"};
  std::vector<std::string> coreSmi = {"N1([*:1])CCN([*:2])CC1",
                                      "C1(O[*:1])CCC(O[*:2])CC1",
                                      "C1([*:1])CCC([*:2])CC1"};

  std::vector<ROMOL_SPTR> cores;
  for (const auto &s : coreSmi) {
    cores.emplace_back(SmartsToMol(s));
  }

  RGroupDecompositionParameters params;
  params.scoreMethod = FingerprintVariance;
  RGroupDecomposition decomposition(cores, params);
  for (auto &smi : structureSmi) {
    auto mol = SmilesToMol(smi);
    decomposition.add(*mol);
    delete mol;
  }

  auto result = decomposition.processAndScore();
  TEST_ASSERT(result.success);
  TEST_ASSERT(result.score != -1.0);
}

void testGeminalRGroups() {
  BOOST_LOG(rdInfoLog)
      << "********************************************************\n";
  BOOST_LOG(rdInfoLog) << "test core with geminal R-groups" << std::endl;
  std::string core_ctab = R"CTAB(
     RDKit          2D

  8  8  0  0  0  0  0  0  0  0999 V2000
   -0.6026    1.2267    0.0000 C   0  0  0  0  0  0  0  0  0  0  0  0
   -1.3171    0.8142    0.0000 C   0  0  0  0  0  0  0  0  0  0  0  0
   -1.3171   -0.0108    0.0000 C   0  0  0  0  0  0  0  0  0  0  0  0
   -0.6026   -0.4232    0.0000 C   0  0  0  0  0  0  0  0  0  0  0  0
    0.1118   -0.0108    0.0000 C   0  0  0  0  0  0  0  0  0  0  0  0
    0.1118    0.8142    0.0000 C   0  0  0  0  0  0  0  0  0  0  0  0
   -1.0714    1.7839    0.0000 R#  0  0  0  0  0  0  0  0  0  0  0  0
   -0.0506    1.8398    0.0000 R#  0  0  0  0  0  0  0  0  0  0  0  0
  2  3  1  0  0  0  0
  3  4  1  0  0  0  0
  4  5  1  0  0  0  0
  5  6  1  0  0  0  0
  1  2  1  0  0  0  0
  1  6  1  0  0  0  0
  1  7  1  0  0  0  0
  1  8  1  0  0  0  0
M  RGP  2   7   5   8   6
M  END
)CTAB";
  ROMOL_SPTR core(MolBlockToMol(core_ctab));
  const std::vector<const char *> smilesData{"C1CCCCC12CC2", "C1CCCCC1(C)C",
                                             "C1CCCCC1(Cl)Br"};

  // the test should yield the same results irrespective of the permutations
  // across the two parameters
  for (auto matchAtRGroup = 0; matchAtRGroup < 2; ++matchAtRGroup) {
    for (auto mdlRGroupLabels = 0; mdlRGroupLabels < 2; ++mdlRGroupLabels) {
      RGroupDecompositionParameters params;
      if (matchAtRGroup) {
        params.labels = MDLRGroupLabels;
      }
      if (mdlRGroupLabels) {
        params.labels = MDLRGroupLabels;
      }
      RGroupDecomposition decomp(*core, params);
      for (const auto &smi : smilesData) {
        ROMol *mol = SmilesToMol(smi);
        TEST_ASSERT(decomp.add(*mol) != -1);
        delete mol;
      }
      TEST_ASSERT(decomp.process());
      auto rows = decomp.getRGroupsAsRows();
      const std::vector<const char *> res{
          "Core:C1CCC([*:5])([*:6])CC1 R5:C(C[*:6])[*:5] R6:C(C[*:6])[*:5]",
          "Core:C1CCC([*:5])([*:6])CC1 R5:C[*:5] R6:C[*:6]",
          "Core:C1CCC([*:5])([*:6])CC1 R5:Br[*:5] R6:Cl[*:6]"};
      TEST_ASSERT(rows.size() == res.size());
      size_t i = 0;
      for (RGroupRows::const_iterator it = rows.begin(); it != rows.end();
           ++it) {
        CHECK_RGROUP(it, res.at(i++));
      }
    }
  }
}

void testMatchOnAnyAtom() {
  BOOST_LOG(rdInfoLog)
      << "********************************************************\n";
  BOOST_LOG(rdInfoLog) << "Test core with matching at any atom" << std::endl;
  std::string core_ctab = R"CTAB(
  Mrv2008 01192109352D

 12 12  0  0  0  0            999 V2000
    3.7389   -3.2028    0.0000 C   0  0  0  0  0  0  0  0  0  0  0  0
    4.5640   -3.2028    0.0000 A   0  0  0  0  0  0  0  0  0  0  0  0
    4.9764   -2.4884    0.0000 A   0  0  0  0  0  0  0  0  0  0  0  0
    4.5640   -1.7739    0.0000 C   0  0  0  0  0  0  0  0  0  0  0  0
    3.7389   -1.7739    0.0000 C   0  0  0  0  0  0  0  0  0  0  0  0
    3.3265   -2.4884    0.0000 C   0  0  0  0  0  0  0  0  0  0  0  0
    2.5015   -2.4884    0.0000 A   0  0  0  0  0  0  0  0  0  0  0  0
    3.3265   -3.9172    0.0000 R#  0  0  0  0  0  0  0  0  0  0  0  0
    5.8014   -2.4884    0.0000 R#  0  0  0  0  0  0  0  0  0  0  0  0
    2.0890   -1.7739    0.0000 C   0  0  0  0  0  0  0  0  0  0  0  0
    2.5015   -1.0595    0.0000 O   0  0  0  0  0  0  0  0  0  0  0  0
    1.2640   -1.7739    0.0000 R#  0  0  0  0  0  0  0  0  0  0  0  0
  5  6  8  0  0  0  0
  4  5  8  0  0  0  0
  3  4  8  0  0  0  0
  2  3  8  0  0  0  0
  1  2  8  0  0  0  0
  1  6  8  0  0  0  0
  6  7  1  0  0  0  0
  1  8  1  0  0  0  0
  3  9  1  0  0  0  0
  7 10  1  0  0  0  0
 10 11  2  0  0  0  0
 10 12  1  0  0  0  0
M  RGP  3   8   2   9   3  12   1
M  END
)CTAB";
  ROMOL_SPTR core(MolBlockToMol(core_ctab));
  const std::vector<const char *> smilesData{""};
  RGroupDecompositionParameters params;
  params.onlyMatchAtRGroups = false;

  RGroupDecomposition decomp(*core, params);
  auto mol = "O=C(NC1CCN(c2ncccc2[N+](=O)[O-])CC1)c1cc(Cl)c(Cl)[nH]1"_smiles;
  int res = decomp.add(*mol);
  TEST_ASSERT(res == 0);

  decomp.process();
  auto rows = decomp.getRGroupsAsRows();
  TEST_ASSERT(rows.size() == 1)
  RGroupRows::const_iterator it = rows.begin();
  std::string expected(
      "Core:O=C(NC1CCN([*:3])CC1)[*:1] R1:Clc1cc([*:1])[nH]c1Cl "
      "R3:O=[N+]([O-])c1cccnc1[*:3]");
  CHECK_RGROUP(it, expected);

  params.onlyMatchAtRGroups = true;
  RGroupDecomposition decomp2(*core, params);
  res = decomp2.add(*mol);
  TEST_ASSERT(res == 0);

  decomp2.process();
  rows = decomp2.getRGroupsAsRows();
  TEST_ASSERT(rows.size() == 1)
  it = rows.begin();
  CHECK_RGROUP(it, expected);
}

void testNoAlignmentAndSymmetry() {
  BOOST_LOG(rdInfoLog)
      << "********************************************************\n";
  BOOST_LOG(rdInfoLog) << "test NoAlignment with symmetric groups" << std::endl;
  const std::vector<ROMOL_SPTR> cores{"c([*:1])1c([*:2])c([*:3])ccc1"_smiles,
                                      "c([*:3])1c([*:2])c([*:1])cnc1"_smiles};
  const std::vector<const char *> smilesData{"c1(CO)c(F)c(CN)ccc1",
                                             "c1(CO)c(Cl)c(CN)cnc1"};

  RGroupDecompositionParameters params;
  params.onlyMatchAtRGroups = true;
  params.removeHydrogensPostMatch = true;
  params.alignment = NoAlignment;
  RGroupDecomposition decomp(cores, params);
  size_t i = 0;
  for (const auto &smi : smilesData) {
    ROMOL_SPTR mol(static_cast<ROMol *>(SmilesToMol(smi)));
    TEST_ASSERT(decomp.add(*mol) == static_cast<int>(i++));
  }
  TEST_ASSERT(decomp.process());
  auto rows = decomp.getRGroupsAsRows();
  const std::vector<const char *> res{
      "Core:c1cc([*:1])c([*:2])c([*:3])c1 R1:NC[*:1] R2:F[*:2] R3:OC[*:3]",
      "Core:c1ncc([*:3])c([*:2])c1[*:1] R1:NC[*:1] R2:Cl[*:2] R3:OC[*:3]"};
  TEST_ASSERT(rows.size() == res.size());
  i = 0;
  for (RGroupRows::const_iterator it = rows.begin(); it != rows.end(); ++it) {
    CHECK_RGROUP(it, res.at(i++));
  }
}

<<<<<<< HEAD
void testAddedRGroupsHaveCoords() {
  BOOST_LOG(rdInfoLog)
      << "********************************************************\n";
  BOOST_LOG(rdInfoLog) << "test added R groups have non-zero coords"
                       << std::endl;
  auto core = R"CTAB(
     RDKit          2D

 13 14  0  0  0  0  0  0  0  0999 V2000
   -3.9955    2.1866    0.0000 C   0  0  0  0  0  0  0  0  0  0  0  0
   -4.7099    1.7741    0.0000 C   0  0  0  0  0  0  0  0  0  0  0  0
   -4.7099    0.9490    0.0000 C   0  0  0  0  0  0  0  0  0  0  0  0
   -3.9955    0.5365    0.0000 C   0  0  0  0  0  0  0  0  0  0  0  0
   -3.2810    0.9490    0.0000 C   0  0  0  0  0  0  0  0  0  0  0  0
   -3.2810    1.7741    0.0000 C   0  0  0  0  0  0  0  0  0  0  0  0
   -5.4244    2.1866    0.0000 R1  0  0  0  0  0  0  0  0  0  0  0  0
   -3.9956   -0.2884    0.0000 C   0  0  0  0  0  0  0  0  0  0  0  0
   -3.2811   -0.7009    0.0000 C   0  0  0  0  0  0  0  0  0  0  0  0
   -3.1948   -1.5214    0.0000 C   0  0  0  0  0  0  0  0  0  0  0  0
   -2.3878   -1.6929    0.0000 C   0  0  0  0  0  0  0  0  0  0  0  0
   -1.9753   -0.9785    0.0000 N   0  0  0  0  0  0  0  0  0  0  0  0
   -2.5274   -0.3654    0.0000 C   0  0  0  0  0  0  0  0  0  0  0  0
  1  2  2  0  0  0  0
  2  3  1  0  0  0  0
  3  4  2  0  0  0  0
  4  5  1  0  0  0  0
  5  6  2  0  0  0  0
  6  1  1  0  0  0  0
  4  8  1  0  0  0  0
  8  9  1  0  0  0  0
 10 11  1  0  0  0  0
  9 10  1  0  0  0  0
  9 13  1  0  0  0  0
 11 12  1  0  0  0  0
 12 13  1  0  0  0  0
  2  7  1  0  0  0  0
M  RGP  1   7   1
M  END
)CTAB"_ctab;
  TEST_ASSERT(core);
  auto mol = "COc1ccc(CC2CCNC2)cc1NC(C)=O"_smiles;
  RGroupDecompositionParameters params;
  RGroupDecomposition decomp(*core, params);
  TEST_ASSERT(decomp.add(*mol) == 0);
  decomp.process();
  RGroupRows rows = decomp.getRGroupsAsRows();
  for (const auto &row : rows) {
    auto it = row.find("Core");
    TEST_ASSERT(it != row.end());
    const auto &rgdCore = it->second;
    TEST_ASSERT(rgdCore->getNumConformers() == 1);
    size_t r2Num = 0;
    for (const auto atom : rgdCore->atoms()) {
      // test that R2 has non-zero coords and a sensible bond length
      // to its neighboring atom
      if (atom->getAtomicNum() == 0 && atom->getAtomMapNum() == 2) {
        ++r2Num;
        auto &r2Coord = rgdCore->getConformer().getAtomPos(atom->getIdx());
        TEST_ASSERT(!(r2Coord.x > -1.e-4 && r2Coord.x < 1.e-4));
        TEST_ASSERT(!(r2Coord.y > -1.e-4 && r2Coord.y < 1.e-4));
        size_t nBonds = 0;
        for (const auto &nbri :
             boost::make_iterator_range(rgdCore->getAtomNeighbors(atom))) {
          ++nBonds;
          const auto nbr = (*rgdCore)[nbri];
          const auto bond =
              rgdCore->getBondBetweenAtoms(nbr->getIdx(), atom->getIdx());
          TEST_ASSERT(bond);
          auto &nbrCoord = rgdCore->getConformer().getAtomPos(nbr->getIdx());
          auto bondLen = (nbrCoord - r2Coord).length();
          TEST_ASSERT(bondLen > 0.9 && bondLen < 1.1);
        }
        TEST_ASSERT(nBonds == 1);
      }
    }
    TEST_ASSERT(r2Num == 1);
=======
void testSingleAtomBridge() {
  /* This test for the expected result for the "cubane fix" is currently
   * failing. */

  BOOST_LOG(rdInfoLog)
      << "********************************************************\n";
  BOOST_LOG(rdInfoLog) << "test single atom bridge between 2 user r groups"
                       << std::endl;

  auto core = "C1([*:1])C([*:2])CC1"_smiles;
  RGroupDecompositionParameters params;
  RGroupDecomposition decomp(*core, params);
  auto mol = "C1CC2NC12"_smiles;
  int res = decomp.add(*mol);
  TEST_ASSERT(res == 0);
  TEST_ASSERT(decomp.process());
  auto rows = decomp.getRGroupsAsRows();
  TEST_ASSERT(rows.size() == 1)
  const std::string expected(
      "Core:C1CC([*:2])C1[*:1] R1:N([*:1])[*:2]"
      "R2:N([*:1])[*:2]");
  RGroupRows::const_iterator it = rows.begin();
  CHECK_RGROUP(it, expected);

  core = "C1([*:1])CCC1"_smiles;
  RGroupDecomposition decomp2(*core, params);
  res = decomp2.add(*mol);
  TEST_ASSERT(res == 0);
  TEST_ASSERT(decomp2.process());
  rows = decomp2.getRGroupsAsRows();
  TEST_ASSERT(rows.size() == 1)
  it = rows.begin();
  CHECK_RGROUP(it, expected);
}

void testUserMatchTypes() {
  BOOST_LOG(rdInfoLog)
      << "********************************************************\n";
  BOOST_LOG(rdInfoLog) << "Test user rgroup label specification and matching"
                       << std::endl;

  struct TestMatchType {
    static void test(RWMol &core, RWMol &mol,
                     RGroupDecompositionParameters &parameters,
                     std::string &expected) {
      RGroupDecomposition decomp(core, parameters);
      auto res = decomp.add(mol);
      TEST_ASSERT(res == 0);
      TEST_ASSERT(decomp.process());
      auto rows = decomp.getRGroupsAsRows();
      TEST_ASSERT(rows.size() == 1)
      RGroupRows::const_iterator it = rows.begin();
      CHECK_RGROUP(it, expected);
    }
  };

  auto mol = "C1CCCCC1(N)(O)"_smiles;
  auto core = "C1CCCCC1[*:1]"_smiles;
  core = "C1CCCCC1[*:1]"_smarts;
  RGroupDecompositionParameters params;
  params.onlyMatchAtRGroups = true;
  params.scoreMethod = FingerprintVariance;
  RGroupDecomposition decomp(*core, params);
  int res = decomp.add(*mol);
  TEST_ASSERT(res == -1);

  params.onlyMatchAtRGroups = false;
  std::string expected("Core:C1CCC([*:1])([*:2])CC1 R1:O[*:1] R2:N[*:2]");
  TestMatchType::test(*core, *mol, params, expected);
  core = "C1CCCCC1([*:1])([*:2])"_smiles;
  TestMatchType::test(*core, *mol, params, expected);
  core = "C1CCCC[*:2]1[*:1]"_smiles;
  params.allowNonTerminalRGroups = true;
  TestMatchType::test(*core, *mol, params, expected);
}

void testUnlabelledRGroupsOnAromaticNitrogen() {
  BOOST_LOG(rdInfoLog)
      << "********************************************************\n";
  BOOST_LOG(rdInfoLog) << "Test unlabelled R groups on aromatic nitrogens"
                       << std::endl;

  auto core = "c1ccc(-c2cccc3[nH]ncc23)nc1"_smiles;
  auto mol1 = "c1ccc(-c2cccc3n(C)ncc23)nc1"_smiles;
  auto mol2 = "c1ccc(-c2cccc3[nH]ncc23)[n+](CC)c1"_smiles;
  RGroupDecompositionParameters params;
  RGroupDecomposition decomp(*core, params);
  TEST_ASSERT(decomp.add(*mol1) == 0);
  TEST_ASSERT(decomp.add(*mol2) == 1);
  TEST_ASSERT(decomp.process());
  auto rows = decomp.getRGroupsAsRows();
  TEST_ASSERT(rows.size() == 2);
  size_t i = 0;
  std::vector<std::string> expected{
      "Core:c1ccc(-c2cccc3c2cnn3[*:2])nc1 R2:C[*:2]",
      "Core:c1cc[n+]([*:1])c(-c2cccc3c2cnn3[*:2])c1 R1:CC[*:1] R2:[H][*:2]",
  };
  for (RGroupRows::const_iterator it = rows.begin(); it != rows.end(); ++it) {
    CHECK_RGROUP(it, expected.at(i++));
>>>>>>> a6ee6ae5
  }
}

int main() {
  RDLog::InitLogs();
  boost::logging::disable_logs("rdApp.debug");
  BOOST_LOG(rdInfoLog)
      << "********************************************************\n";
  BOOST_LOG(rdInfoLog) << "Testing R-Group Decomposition \n";

#if 1
  testSymmetryMatching(FingerprintVariance);
  testSymmetryMatching();
  testRGroupOnlyMatching();
  testRingMatching();
  testRingMatching3();
  testMultiCore();
  testGithub1550();
  testRemoveHs();

  testMatchOnlyAtRgroupHs();
  testRingMatching2();
  testGitHubIssue1705();
  testGithub2332();
  testSDFGRoupMultiCoreNoneShouldMatch();
  testRowColumnAlignmentProblem();
  testSymmetryIssues();
  testMutipleCoreRelabellingIssues();

  testGaSymmetryMatching(FingerprintVariance);
  testGaSymmetryMatching(Match);
  testGaBatch();

  testUnprocessedMapping();
  // This test is currently failing. The spec is correct, so we do want to get
  // it working. testSingleAtomBridge();
#endif
  testSymmetryPerformance();
  testScorePermutations();
  testMultiCorePreLabelled();
  testCoreWithRGroupAdjQuery();
  testGeminalRGroups();
  testMatchOnAnyAtom();
  testNoAlignmentAndSymmetry();
<<<<<<< HEAD
  testAddedRGroupsHaveCoords();
=======
  testUserMatchTypes();
  testUnlabelledRGroupsOnAromaticNitrogen();

>>>>>>> a6ee6ae5
  BOOST_LOG(rdInfoLog)
      << "********************************************************\n";
  return 0;
}<|MERGE_RESOLUTION|>--- conflicted
+++ resolved
@@ -2080,7 +2080,41 @@
   }
 }
 
-<<<<<<< HEAD
+void testSingleAtomBridge() {
+  /* This test for the expected result for the "cubane fix" is currently
+   * failing. */
+
+  BOOST_LOG(rdInfoLog)
+      << "********************************************************\n";
+  BOOST_LOG(rdInfoLog) << "test single atom bridge between 2 user r groups"
+                       << std::endl;
+
+  auto core = "C1([*:1])C([*:2])CC1"_smiles;
+  RGroupDecompositionParameters params;
+  RGroupDecomposition decomp(*core, params);
+  auto mol = "C1CC2NC12"_smiles;
+  int res = decomp.add(*mol);
+  TEST_ASSERT(res == 0);
+  TEST_ASSERT(decomp.process());
+  auto rows = decomp.getRGroupsAsRows();
+  TEST_ASSERT(rows.size() == 1)
+  const std::string expected(
+      "Core:C1CC([*:2])C1[*:1] R1:N([*:1])[*:2]"
+      "R2:N([*:1])[*:2]");
+  RGroupRows::const_iterator it = rows.begin();
+  CHECK_RGROUP(it, expected);
+
+  core = "C1([*:1])CCC1"_smiles;
+  RGroupDecomposition decomp2(*core, params);
+  res = decomp2.add(*mol);
+  TEST_ASSERT(res == 0);
+  TEST_ASSERT(decomp2.process());
+  rows = decomp2.getRGroupsAsRows();
+  TEST_ASSERT(rows.size() == 1)
+  it = rows.begin();
+  CHECK_RGROUP(it, expected);
+}
+
 void testAddedRGroupsHaveCoords() {
   BOOST_LOG(rdInfoLog)
       << "********************************************************\n";
@@ -2157,40 +2191,7 @@
       }
     }
     TEST_ASSERT(r2Num == 1);
-=======
-void testSingleAtomBridge() {
-  /* This test for the expected result for the "cubane fix" is currently
-   * failing. */
-
-  BOOST_LOG(rdInfoLog)
-      << "********************************************************\n";
-  BOOST_LOG(rdInfoLog) << "test single atom bridge between 2 user r groups"
-                       << std::endl;
-
-  auto core = "C1([*:1])C([*:2])CC1"_smiles;
-  RGroupDecompositionParameters params;
-  RGroupDecomposition decomp(*core, params);
-  auto mol = "C1CC2NC12"_smiles;
-  int res = decomp.add(*mol);
-  TEST_ASSERT(res == 0);
-  TEST_ASSERT(decomp.process());
-  auto rows = decomp.getRGroupsAsRows();
-  TEST_ASSERT(rows.size() == 1)
-  const std::string expected(
-      "Core:C1CC([*:2])C1[*:1] R1:N([*:1])[*:2]"
-      "R2:N([*:1])[*:2]");
-  RGroupRows::const_iterator it = rows.begin();
-  CHECK_RGROUP(it, expected);
-
-  core = "C1([*:1])CCC1"_smiles;
-  RGroupDecomposition decomp2(*core, params);
-  res = decomp2.add(*mol);
-  TEST_ASSERT(res == 0);
-  TEST_ASSERT(decomp2.process());
-  rows = decomp2.getRGroupsAsRows();
-  TEST_ASSERT(rows.size() == 1)
-  it = rows.begin();
-  CHECK_RGROUP(it, expected);
+  }
 }
 
 void testUserMatchTypes() {
@@ -2257,7 +2258,6 @@
   };
   for (RGroupRows::const_iterator it = rows.begin(); it != rows.end(); ++it) {
     CHECK_RGROUP(it, expected.at(i++));
->>>>>>> a6ee6ae5
   }
 }
 
@@ -2302,13 +2302,10 @@
   testGeminalRGroups();
   testMatchOnAnyAtom();
   testNoAlignmentAndSymmetry();
-<<<<<<< HEAD
   testAddedRGroupsHaveCoords();
-=======
   testUserMatchTypes();
   testUnlabelledRGroupsOnAromaticNitrogen();
 
->>>>>>> a6ee6ae5
   BOOST_LOG(rdInfoLog)
       << "********************************************************\n";
   return 0;
