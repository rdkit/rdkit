--- conflicted
+++ resolved
@@ -223,11 +223,7 @@
     }
   }
   finalCore->beginBatchEdit();
-<<<<<<< HEAD
-  for (auto atom : atomsToRemove) {
-=======
   for (auto atom: atomsToRemove) {
->>>>>>> 518f08cc
     finalCore->removeAtom(atom);
   }
   finalCore->commitBatchEdit();
