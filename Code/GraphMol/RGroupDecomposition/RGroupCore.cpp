--- conflicted
+++ resolved
@@ -808,11 +808,7 @@
 }
 
 // Create tautomer query for the matching mol on demand and cache for
-<<<<<<< HEAD
-// performance If the tautomer query cannot be created (because we can't
-=======
 // performance. If the tautomer query cannot be created (because we can't
->>>>>>> 752e9e81
 // kekulize the query) then nullptr will be returned and we revert to
 // non-tautomer match
 std::shared_ptr<TautomerQuery> RCore::getMatchingTautomerQuery() {
@@ -820,15 +816,9 @@
     try {
       // Enumerate tautomers from a sanitized copy of the matching molecule
       RWMol copy(*matchingMol);
-<<<<<<< HEAD
-      // If the core has had rgroup labels removed when creating the matching
-      // mol then we need to update properties.  Should a full sanitization be
-      // done? MolOps::sanitizeMol(*copy);
-=======
       // If the core has had rgroup labels removed when creating the matching mol
       // then we need to update properties. Should a full sanitization be done?
       // MolOps::sanitizeMol(*copy);
->>>>>>> 752e9e81
       copy.updatePropertyCache(false);
       std::shared_ptr<TautomerQuery> tautomerQuery(
           TautomerQuery::fromMol(copy));
