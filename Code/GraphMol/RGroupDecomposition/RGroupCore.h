//
//  Copyright (C) 2020 Novartis Institutes for BioMedical Research
//
//   @@ All Rights Reserved @@
//  This file is part of the RDKit.
//  The contents are covered by the terms of the BSD license
//  which is included in the file license.txt, found at the root
//  of the RDKit source tree.
//
#ifndef RGROUP_CORE
#define RGROUP_CORE

#include <GraphMol/SmilesParse/SmartsWrite.h>
#include <GraphMol/Substruct/SubstructUtils.h>
#include <GraphMol/SmilesParse/SmilesWrite.h>
#include "../RDKitBase.h"
#include "RGroupUtils.h"

// #define VERBOSE 1

namespace RDKit {

//! RCore is the core common to a series of molecules
struct RCore {
  boost::shared_ptr<RWMol> core;
  boost::shared_ptr<RWMol> matchingMol;
  boost::shared_ptr<RWMol> labelledCore;

  // Bitset: indices corresponding to atoms bearing user-defined labels are 1
  boost::dynamic_bitset<> core_atoms_with_user_labels;
  // Number of user labelled rgroups in the core
  size_t numberUserRGroups = 0;
  RCore(){};
<<<<<<< HEAD
  RCore(const RWMol &c, bool onlyMatchAtRGroups = false) : core(new RWMol(c)) {
    init(onlyMatchAtRGroups);
  }

  // move this to constructor if the create new core path can be removed from
  // RGroupDecomposition::add
  void init(bool onlyMatchAtRGroups) {
    if (onlyMatchAtRGroups) {
      findIndicesWithRLabel();
    }
    countUserRGroups();
    buildMatchingMol();
=======
  RCore(const RWMol &c) : core(new RWMol(c)) {
    findIndicesWithRLabel();
    countUserRGroups();
  }

  inline bool isCoreAtomUserLabelled(int idx) const {
    return core_atoms_with_user_labels.test(idx);
  }

  void countUserRGroups() {
    numberUserRGroups = core_atoms_with_user_labels.count();
  }

  void findIndicesWithRLabel() {
    // Find all the core atoms that have user
    // label and set their indices to 1 into core_atoms_with_user_labels
    core_atoms_with_user_labels.resize(core->getNumAtoms());
    for (const auto atom : core->atoms()) {
      int label;
      if (atom->getPropIfPresent(RLABEL, label) && label > 0) {
        core_atoms_with_user_labels.set(atom->getIdx());
      }
    }
>>>>>>> 0370b6cc
  }

  // Return a copy of core where dummy atoms are replaced by
  // the respective matching atom in mol, while other atoms have
  // their aromatic flag and formal charge copied from from
  // the respective matching atom in mol
  ROMOL_SPTR replaceCoreAtomsWithMolMatches(bool &hasCoreDummies,
                                            const ROMol &mol,
                                            const MatchVectType &match) const {
    auto coreReplacedAtoms = boost::make_shared<RWMol>(*core);
    hasCoreDummies = false;
    for (const auto &p : match) {
      auto atom = coreReplacedAtoms->getAtomWithIdx(p.first);
      if (atom->getAtomicNum() == 0) {
        hasCoreDummies = true;
      }
      if (isAtomWithMultipleNeighborsOrNotUserRLabel(*atom)) {
        auto molAtom = mol.getAtomWithIdx(p.second);
        replaceCoreAtom(*coreReplacedAtoms, *atom, *molAtom);
      }
    }

    std::map<int, int> matchLookup(match.cbegin(), match.cend());
    for (auto bond : coreReplacedAtoms->bonds()) {
      if (bond->hasQuery()) {
        hasCoreDummies = true;
        const auto molBond =
            mol.getBondBetweenAtoms(matchLookup[bond->getBeginAtomIdx()],
                                    matchLookup[bond->getEndAtomIdx()]);
        if (molBond == nullptr) {
          // this can happen if we have a user-defined R group that is not
          // matched in the query
          CHECK_INVARIANT(bond->getBeginAtom()->getAtomicNum() == 0 ||
                              bond->getEndAtom()->getAtomicNum() == 0,
                          "Failed to find core bond in molecule");
        } else {
          Bond newBond(molBond->getBondType());
          newBond.setIsAromatic(molBond->getIsAromatic());
          coreReplacedAtoms->replaceBond(bond->getIdx(), &newBond, true);
        }
      }
    }

#ifdef VERBOSE
    std::cerr << "Original core smarts  " << MolToSmarts(*core) << std::endl;
    std::cerr << "Dummy replaced core smarts  "
              << MolToSmarts(*coreReplacedAtoms) << std::endl;
#endif
    return coreReplacedAtoms;
  }

  void replaceCoreAtom(RWMol &mol, Atom &atom, const Atom &other) const {
    auto atomicNumber = other.getAtomicNum();
    auto targetAtom = &atom;
    bool wasDummy = (atom.getAtomicNum() == 0);
    if (wasDummy) {
      if (atom.hasQuery()) {
        Atom newAtom(atomicNumber);
        auto atomIdx = atom.getIdx();
        mol.replaceAtom(atomIdx, &newAtom, false, true);
        targetAtom = mol.getAtomWithIdx(atomIdx);
      } else {
        atom.setAtomicNum(atomicNumber);
      }
    }
    targetAtom->setIsAromatic(other.getIsAromatic());
    targetAtom->setFormalCharge(other.getFormalCharge());
    if (wasDummy) {
      targetAtom->setNoImplicit(true);
      unsigned int numHs = 0;
      const auto &otherMol = other.getOwningMol();
      for (const auto &nbri :
           boost::make_iterator_range(otherMol.getAtomNeighbors(&other))) {
        const auto nbrAtom = otherMol[nbri];
        if (nbrAtom->getAtomicNum() == 1) {
          ++numHs;
        }
      }
      targetAtom->setNumExplicitHs(numHs + other.getTotalNumHs());
      targetAtom->updatePropertyCache(false);
    }
  }

  // Final core returned to user with dummy atoms and bonds set to those in the
  // match
  RWMOL_SPTR coreWithMatches(const ROMol &coreReplacedAtoms) const {
    auto finalCore = boost::make_shared<RWMol>(*labelledCore);
    for (size_t atomIdx = 0; atomIdx < coreReplacedAtoms.getNumAtoms();
         ++atomIdx) {
      auto coreAtom = finalCore->getAtomWithIdx(atomIdx);
      auto templateAtom = coreReplacedAtoms.getAtomWithIdx(atomIdx);
      auto unlabelledCoreAtom = core->getAtomWithIdx(atomIdx);
      if (templateAtom->getAtomicNum() > 0 &&
          isAtomWithMultipleNeighborsOrNotUserRLabel(*unlabelledCoreAtom)) {
        replaceCoreAtom(*finalCore, *coreAtom, *templateAtom);
      }
    }

    for (size_t bondIdx = 0; bondIdx < coreReplacedAtoms.getNumBonds();
         ++bondIdx) {
      auto coreBond = finalCore->getBondWithIdx(bondIdx);
      if (coreBond->hasQuery()) {
        auto templateBond = coreReplacedAtoms.getBondWithIdx(bondIdx);
        Bond newBond(templateBond->getBondType());
        newBond.setIsAromatic(templateBond->getIsAromatic());
        finalCore->replaceBond(bondIdx, &newBond, true);
      }
    }

    finalCore->updatePropertyCache(false);
    return finalCore;
  }

  std::vector<MatchVectType> matchTerminalUserRGroups(
      const RWMol &target, MatchVectType match) const {
    std::transform(match.begin(), match.end(), match.begin(),
                   [this](const std::pair<int, int> &mapping) {
                     auto queryIdx =
                         this->matchingIndexToCoreIndex(mapping.first);
                     std::pair<int, int> newMapping(queryIdx, mapping.second);
                     return newMapping;
                   });
    std::map<int, int> matchMap(match.cbegin(), match.cend());

    std::vector<MatchVectType> allMappings;
    if (terminalRGroupAtomsWithUserLabels.size() == 0) {
      allMappings.push_back(match);
      return allMappings;
    }

    std::set<int> mappedTargetIdx;
    std::transform(
        match.cbegin(), match.cend(),
        std::inserter(mappedTargetIdx, mappedTargetIdx.begin()),
        [](const std::pair<int, int> &mapping) { return mapping.second; });

    std::vector<int> dummiesWithMapping;
    std::vector<std::vector<int>> availableMappingsForDummy;

    SubstructMatchParameters ssParameters;
    ssParameters.useChirality = true;
    for (const auto dummyIdx : terminalRGroupAtomsWithUserLabels) {
      const int neighborIdx =
          terminalRGroupAtomToNeighbor.find(dummyIdx)->second;
      const auto coreBond = core->getBondBetweenAtoms(dummyIdx, neighborIdx);
      const int targetIdx = matchMap[neighborIdx];
      const auto targetAtom = target.getAtomWithIdx(targetIdx);
      ROMol::ADJ_ITER nbrIter, endNbrs;
      std::vector<int> available;
      boost::tie(nbrIter, endNbrs) = target.getAtomNeighbors(targetAtom);
      while (nbrIter != endNbrs) {
        if (mappedTargetIdx.find(*nbrIter) == mappedTargetIdx.end()) {
          const auto targetBond =
              target.getBondBetweenAtoms(targetIdx, *nbrIter);
          if (bondCompat(coreBond, targetBond, ssParameters)) {
            available.push_back(*nbrIter);
          }
        }
        ++nbrIter;
      }

      if (available.size()) {
        dummiesWithMapping.push_back(dummyIdx);
        availableMappingsForDummy.push_back(available);
      }
      // We could return no matches here if available.size() == 0 as the user R
      // group has not matched which is the behavior of release 2021.03, but I
      // think it is better to allow a user R group to be unmapped.
    }
    if (availableMappingsForDummy.size() == 0) {
      allMappings.push_back(match);
      return allMappings;
    }

    // enumerate
    const auto allAvailableMappings =
        cartesianProduct(availableMappingsForDummy);
    size_t size = allAvailableMappings[0].size() + match.size();
    auto queryIndices = new std::uint32_t[size];
    auto targetIndices = new std::uint32_t[size];
    for (size_t position = 0; position < match.size(); position++) {
      const auto &pair = match[position];
      queryIndices[position] = pair.first;
      targetIndices[position] = pair.second;
    }

    MolMatchFinalCheckFunctor molMatchFunctor(*core, target, ssParameters);
    boost::dynamic_bitset<> targetBondsPresent(target.getNumBonds());

    for (const auto &dummyMapping : allAvailableMappings) {
      CHECK_INVARIANT(match.size() + dummyMapping.size() == size,
                      "Size error in dummy mapping");
      auto duplicateBonds = false;
      targetBondsPresent.reset();
      for (size_t i = 0; i < dummyMapping.size(); i++) {
        size_t position = match.size() + i;
        queryIndices[position] = dummiesWithMapping[i];
        targetIndices[position] = dummyMapping[i];
        const int neighborIdx =
            terminalRGroupAtomToNeighbor.find(dummiesWithMapping[i])->second;
        const int targetNeighborIdx = matchMap[neighborIdx];
        const auto targetBond =
            target.getBondBetweenAtoms(dummyMapping[i], targetNeighborIdx);
        CHECK_INVARIANT(targetBond != nullptr,
                        "Matching target bond not found");
        const auto targetBondIdx = targetBond->getIdx();
        if (targetBondsPresent[targetBondIdx]) {
          duplicateBonds = true;
          break;
        }
        targetBondsPresent[targetBondIdx] = 1;
      }
      // use MolMatchFinalCheckFunctor to check this match works with chirality
      if (!duplicateBonds && molMatchFunctor(queryIndices, targetIndices)) {
        MatchVectType matchWithDummy(match);
        for (size_t i = 0; i < dummyMapping.size(); i++) {
          matchWithDummy.emplace_back(dummiesWithMapping[i], dummyMapping[i]);
        }
        allMappings.push_back(matchWithDummy);
      }
    }

    delete queryIndices;
    delete targetIndices;
    return allMappings;
  }

  bool isTerminalRGroupWithUserLabel(const int idx) const {
    return terminalRGroupAtomsWithUserLabels.find(idx) !=
           terminalRGroupAtomsWithUserLabels.end();
  }

  /*
   * For when onlyMatchAtRGroups = true
   */
  bool checkAllBondsToAttachmentPointPresent(
      const ROMol &mol, const int attachmentIdx,
      const MatchVectType &mapping) const {
    const auto atom = mol.getAtomWithIdx(attachmentIdx);
    std::set<int> coreNeighbors;
    for (const auto &nbri :
         boost::make_iterator_range(mol.getAtomNeighbors(atom))) {
      const auto &nbr = mol[nbri];
      // could a neighbor to an r group attachment match another r group
      // attachment?
      if (nbr->getAtomicNum() >= 1) {
        const auto match = std::find_if(
            mapping.cbegin(), mapping.cend(), [nbri](std::pair<int, int> p) {
              return p.second == static_cast<int>(nbri);
            });
        if (match != mapping.end()) {
          auto coreAtom = core->getAtomWithIdx(match->first);
          // don't need to match a non terminal user R group
          // if (!(coreAtom->getDegree() > 1 && isUserRLabel(*coreAtom))) {
          if (!(coreAtom->getAtomicNum() == 0 && isUserRLabel(*coreAtom))) {
            coreNeighbors.insert(match->first);
          }
        }
      }
    }

    CHECK_INVARIANT(
        coreNeighbors.size() >= 1,
        "Unable to find target atom(s) matching core for attachment point");
    if (coreNeighbors.size() == 1) {
      // currently this routine is only called when we know the attachment to
      // one core atom exists.
      return true;
    }

    // at this point we know the target atom is connected to two or more core
    // atoms.  Now check we have attachment points for each.
    //  There should be a map entry for a different attachment point for each of
    //  the core atoms.
    std::vector<int> coreDummyIndices;
    std::for_each(mapping.cbegin(), mapping.cend(),
                  [&coreDummyIndices, attachmentIdx](std::pair<int, int> p) {
                    if (p.second == attachmentIdx) {
                      coreDummyIndices.push_back(p.first);
                    }
                  });
    if (coreDummyIndices.size() != coreNeighbors.size()) {
      return false;
    }
    // check that there is a bond to an attachment point for every neighbor
    for (const auto neighborIdx : coreNeighbors) {
      bool foundBond = false;
      for (const auto dummyIdx : coreDummyIndices) {
        if (core->getBondBetweenAtoms(neighborIdx, dummyIdx) != nullptr) {
          foundBond = true;
          break;
        }
      }
      if (!foundBond) {
        return false;
      }
    }
    return true;
  }

 private:
  std::set<int> terminalRGroupAtomsWithUserLabels;
  std::map<int, int> terminalRGroupAtomToNeighbor;

  int matchingIndexToCoreIndex(int matchingIndex) const {
    auto atom = matchingMol->getAtomWithIdx(matchingIndex);
    CHECK_INVARIANT(atom->hasProp(RLABEL_CORE_INDEX),
                    "Matched atom missing core index");
    return atom->getProp<int>(RLABEL_CORE_INDEX);
  }

  void countUserRGroups() {
    numberUserRGroups = 0;
    for (const auto atom : core->atoms()) {
      int label;
      if (atom->getPropIfPresent(RLABEL, label)) {
        if (label > 0) {
          ++numberUserRGroups;
        }
      }
    }
  }

  void findIndicesWithRLabel() {
    // First find all the core atoms that have user
    //  label and put their indices into core_atoms_with_user_labels
    for (const auto atom : core->atoms()) {
      if (atom->hasProp(RLABEL)) {
        core_atoms_with_user_labels.insert(atom->getIdx());
      }
    }
  }

  void buildMatchingMol() {
    matchingMol = boost::make_shared<RWMol>(*core);
    terminalRGroupAtomsWithUserLabels.clear();
    terminalRGroupAtomToNeighbor.clear();
    RWMol::ATOM_PTR_VECT atomsToRemove;
    for (auto atom : matchingMol->atoms()) {
      atom->setProp<int>(RLABEL_CORE_INDEX, atom->getIdx());
      if (atom->getAtomicNum() == 0 && atom->getDegree() == 1 &&
          isUserRLabel(*atom)) {
        atomsToRemove.push_back(atom);
        terminalRGroupAtomsWithUserLabels.insert(atom->getIdx());
        const int neighborIdx = *core->getAtomNeighbors(atom).first;
        terminalRGroupAtomToNeighbor.emplace(atom->getIdx(), neighborIdx);
      }
    }

    for (auto atom : atomsToRemove) {
      matchingMol->removeAtom(atom);
    }
  }

  // From answer 12 in
  // https://stackoverflow.com/questions/5279051/how-can-i-create-cartesian-product-of-vector-of-vectors
  // by anumi
  static std::vector<std::vector<int>> cartesianProduct(
      const std::vector<std::vector<int>> &v) {
    std::vector<std::vector<int>> s = {{}};
    for (const auto &u : v) {
      std::vector<std::vector<int>> r;
      for (const auto &x : s) {
        for (const auto y : u) {
          r.push_back(x);
          r.back().push_back(y);
        }
      }
      s = move(r);
    }
    return s;
  }
};

}  // namespace RDKit
#endif<|MERGE_RESOLUTION|>--- conflicted
+++ resolved
@@ -31,23 +31,14 @@
   // Number of user labelled rgroups in the core
   size_t numberUserRGroups = 0;
   RCore(){};
-<<<<<<< HEAD
-  RCore(const RWMol &c, bool onlyMatchAtRGroups = false) : core(new RWMol(c)) {
-    init(onlyMatchAtRGroups);
-  }
+  RCore(const RWMol &c) : core(new RWMol(c)) { init(); }
 
   // move this to constructor if the create new core path can be removed from
   // RGroupDecomposition::add
-  void init(bool onlyMatchAtRGroups) {
-    if (onlyMatchAtRGroups) {
-      findIndicesWithRLabel();
-    }
+  void init() {
+    findIndicesWithRLabel();
     countUserRGroups();
     buildMatchingMol();
-=======
-  RCore(const RWMol &c) : core(new RWMol(c)) {
-    findIndicesWithRLabel();
-    countUserRGroups();
   }
 
   inline bool isCoreAtomUserLabelled(int idx) const {
@@ -68,7 +59,6 @@
         core_atoms_with_user_labels.set(atom->getIdx());
       }
     }
->>>>>>> 0370b6cc
   }
 
   // Return a copy of core where dummy atoms are replaced by
