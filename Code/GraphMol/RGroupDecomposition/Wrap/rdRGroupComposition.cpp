//  Copyright (c) 2017-2021, Novartis Institutes for BioMedical Research Inc.
//  and other RDKit contributors
//
//  All rights reserved.
//
// Redistribution and use in source and binary forms, with or without
// modification, are permitted provided that the following conditions are
// met:
//
//     * Redistributions of source code must retain the above copyright
//       notice, this list of conditions and the following disclaimer.
//     * Redistributions in binary form must reproduce the above
//       copyright notice, this list of conditions and the following
//       disclaimer in the documentation and/or other materials provided
//       with the distribution.
//     * Neither the name of Novartis Institutes for BioMedical Research Inc.
//       nor the names of its contributors may be used to endorse or promote
//       products derived from this software without specific prior written
//       permission.
//
// THIS SOFTWARE IS PROVIDED BY THE COPYRIGHT HOLDERS AND CONTRIBUTORS
// "AS IS" AND ANY EXPRESS OR IMPLIED WARRANTIES, INCLUDING, BUT NOT
// LIMITED TO, THE IMPLIED WARRANTIES OF MERCHANTABILITY AND FITNESS FOR
// A PARTICULAR PURPOSE ARE DISCLAIMED. IN NO EVENT SHALL THE COPYRIGHT
// OWNER OR CONTRIBUTORS BE LIABLE FOR ANY DIRECT, INDIRECT, INCIDENTAL,
// SPECIAL, EXEMPLARY, OR CONSEQUENTIAL DAMAGES (INCLUDING, BUT NOT
// LIMITED TO, PROCUREMENT OF SUBSTITUTE GOODS OR SERVICES; LOSS OF USE,
// DATA, OR PROFITS; OR BUSINESS INTERRUPTION) HOWEVER CAUSED AND ON ANY
// THEORY OF LIABILITY, WHETHER IN CONTRACT, STRICT LIABILITY, OR TORT
// (INCLUDING NEGLIGENCE OR OTHERWISE) ARISING IN ANY WAY OUT OF THE USE
// OF THIS SOFTWARE, EVEN IF ADVISED OF THE POSSIBILITY OF SUCH DAMAGE.
//
#define NO_IMPORT_ARRAY
#include <RDBoost/python.h>
#define NPY_NO_DEPRECATED_API NPY_1_7_API_VERSION
#include <numpy/arrayobject.h>
#include <boost/python/list.hpp>
#include <string>
#include <cmath>
#include <chrono>

#include <RDGeneral/Exceptions.h>
#include <GraphMol/SmilesParse/SmilesWrite.h>
#include <GraphMol/RDKitBase.h>
#include <GraphMol/RGroupDecomposition/RGroupDecomp.h>
#include <GraphMol/RGroupDecomposition/RGroupUtils.h>
#include <RDBoost/Wrap.h>
#include <RDBoost/python_streambuf.h>

namespace python = boost::python;
using boost_adaptbx::python::streambuf;

namespace RDKit {

class RGroupDecompositionHelper {
  std::unique_ptr<RGroupDecomposition> decomp;

 public:
  RGroupDecompositionHelper(python::object cores,
                            const RGroupDecompositionParameters &params =
                                RGroupDecompositionParameters()) {
    python::extract<ROMol> isROMol(cores);
    if (isROMol.check()) {
      decomp.reset(new RGroupDecomposition(isROMol(), params));
    } else {
      MOL_SPTR_VECT coreMols;
      python::stl_input_iterator<ROMOL_SPTR> iter(cores), end;
      while (iter != end) {
        if (!*iter) {
          throw_value_error("reaction called with None reactants");
        }
        coreMols.push_back(*iter);
        ++iter;
      }
      decomp.reset(new RGroupDecomposition(coreMols, params));
    }
  }

  int Add(const ROMol &mol) {
    NOGIL gil;
    return decomp->add(mol);
  }
  int GetMatchingCoreIdx(const ROMol &mol, python::object &matches) {
    std::vector<MatchVectType> matchVect;
    int coreIdx;
    {
      NOGIL gil;
      coreIdx = decomp->getMatchingCoreIdx(mol, &matchVect);
    }
    if (!matches.is_none() && PySequence_Check(matches.ptr())) {
      auto &matchesList = reinterpret_cast<python::list &>(matches);
      for (const auto &match : matchVect) {
        python::list atomMap;
        for (const auto &pair : match) {
          atomMap.append(python::make_tuple(pair.first, pair.second));
        }
        matchesList.append(python::tuple(atomMap));
      }
    }
    return coreIdx;
  }
  bool Process() {
    NOGIL gil;
    return decomp->process();
  }
  python::tuple ProcessAndScore() {
    NOGIL gil;
    auto result = decomp->processAndScore();
    return python::make_tuple(result.success, result.score);
  }

  python::list GetRGroupLabels() {
    python::list result;
    std::vector<std::string> labels = decomp->getRGroupLabels();
    for (auto label : labels) {
      result.append(label);
    }
    return result;
  }
  python::list GetRGroupsAsRows(bool asSmiles = false) {
    const RGroupRows &groups = decomp->getRGroupsAsRows();
    python::list result;

    for (const auto &side_chains : groups) {
      python::dict dict;
<<<<<<< HEAD
      for (const auto &side_chain : side_chains) {
        const auto &mol = side_chain.second;
        if (asSmiles) {
          dict[side_chain.first] = MolToSmiles(*mol, true);
        } else {
          dict[side_chain.first] = mol;
=======
      for (const auto &[lbl, mol] : side_chains) {
        if (asSmiles) {
          dict[lbl] = MolToSmiles(*mol, true);
        } else {
          dict[lbl] = mol;
>>>>>>> 752e9e81
        }
      }
      result.append(dict);
    }
    return result;
  }

  python::dict GetRGroupsAsColumns(bool asSmiles = false) {
    python::dict result;

    RGroupColumns groups = decomp->getRGroupsAsColumns();

    for (RGroupColumns::const_iterator it = groups.begin(); it != groups.end();
         ++it) {
      python::list col;

      for (const auto &cit : it->second) {
        if (asSmiles) {
          col.append(MolToSmiles(*cit, true));
        } else {
          col.append(cit);
        }
      }
      result[it->first] = col;
    }
    return result;
  }
};

python::object RGroupDecomp(python::object cores, python::object mols,
                            bool asSmiles = false, bool asRows = true,
                            const RGroupDecompositionParameters &options =
                                RGroupDecompositionParameters()) {
  auto t0 = std::chrono::steady_clock::now();
  RGroupDecompositionHelper decomp(cores, options);
  python::list unmatched;

  python::stl_input_iterator<ROMOL_SPTR> iter(mols), end;
  unsigned int idx = 0;
  while (iter != end) {
    if (!*iter) {
      throw_value_error("reaction called with None reactants");
    }
    if (decomp.Add(*(*iter)) == -1) {
      unmatched.append(idx);
    }
    ++iter;
    ++idx;
    checkForTimeout(t0, options.timeout);
  }

  decomp.Process();
  if (asRows) {
    return make_tuple(decomp.GetRGroupsAsRows(asSmiles), unmatched);
  } else {
    return make_tuple(decomp.GetRGroupsAsColumns(asSmiles), unmatched);
  }
}

void relabelMappedDummiesHelper(ROMol &mol, unsigned int inputLabels,
                                unsigned int outputLabels) {
  relabelMappedDummies(mol, static_cast<RGroupLabelling>(inputLabels),
                       static_cast<RGroupLabelling>(outputLabels));
}

struct rgroupdecomp_wrapper {
  static void wrap() {
    bool noproxy = true;
    RegisterVectorConverter<RDKit::ROMOL_SPTR>("MOL_SPTR_VECT", noproxy);

    std::string docString = "";
    python::enum_<RDKit::RGroupLabels>("RGroupLabels")
        .value("IsotopeLabels", RDKit::IsotopeLabels)
        .value("AtomMapLabels", RDKit::AtomMapLabels)
        .value("AtomIndexLabels", RDKit::AtomIndexLabels)
        .value("RelabelDuplicateLabels", RDKit::RelabelDuplicateLabels)
        .value("MDLRGroupLabels", RDKit::MDLRGroupLabels)
        .value("DummyAtomLabels", RDKit::DummyAtomLabels)
        .value("AutoDetect", RDKit::AutoDetect)
        .export_values();

    python::enum_<RDKit::RGroupMatching>("RGroupMatching")
        .value("Greedy", RDKit::Greedy)
        .value("GreedyChunks", RDKit::GreedyChunks)
        .value("Exhaustive", RDKit::Exhaustive)
        .value("NoSymmetrization", RDKit::NoSymmetrization)
        .value("GA", RDKit::GA)
        .export_values();

    python::enum_<RDKit::RGroupLabelling>("RGroupLabelling")
        .value("AtomMap", RDKit::AtomMap)
        .value("Isotope", RDKit::Isotope)
        .value("MDLRGroup", RDKit::MDLRGroup)
        .export_values();

    python::enum_<RDKit::RGroupCoreAlignment>("RGroupCoreAlignment")
        // DEPRECATED, remove the folowing line in release 2021.03
        .value("None", RDKit::NoAlignment)
        .value("NoAlignment", RDKit::NoAlignment)
        .value("MCS", RDKit::MCS)
        .export_values();

    python::enum_<RDKit::RGroupScore>("RGroupScore")
        .value("Match", RDKit::Match)
        .value("FingerprintVariance", RDKit::FingerprintVariance)
        .export_values();

    docString =
        "RGroupDecompositionParameters controls how the RGroupDecomposition "
        "sets labelling and matches structures\n"
        "  OPTIONS:\n"
        "    - RGroupCoreAlignment: can be one of RGroupCoreAlignment.None_ or "
        "RGroupCoreAlignment.MCS\n"
        "                           If set to MCS, cores labels are mapped to "
        "each other using their\n"
        "                           Maximum common substructure overlap.\n"
        "    - RGroupLabels: optionally set where the rgroup labels to use are "
        "encoded.\n"
        "                     RGroupLabels.IsotopeLabels - labels are stored "
        "on isotopes\n"
        "                     RGroupLabels.AtomMapLabels - labels are stored "
        "on atommaps\n"
        "                     RGroupLabels.MDLRGroupLabels - labels are stored "
        "on MDL R-groups\n"
        "                     RGroupLabels.DummyAtomLabels - labels are stored "
        "on dummy atoms\n"
        "                     RGroupLabels.AtomIndexLabels - use the atom "
        "index "
        "as the label\n"
        "                     RGroupLabels.RelabelDuplicateLabels - fix any "
        "duplicate labels\n"
        "                     RGroupLabels.AutoDetect - auto detect the label "
        "[default]\n"
        "       Note: in all cases, any rgroups found on unlabelled atoms will "
        "be automatically\n"
        "              labelled.\n"
        "    - RGroupLabelling: choose where the rlabels are stored on the "
        "decomposition\n"
        "                        RGroupLabelling.AtomMap - store rgroups as atom "
        "maps (for smiles)\n"
        "                        RGroupLabelling.Isotope - store rgroups on the "
        "isotope\n"
        "                        RGroupLabelling.MDLRGroup - store rgroups as mdl "
        "rgroups (for molblocks)\n"
        "                       default: AtomMap | MDLRGroup\n"
        "    - onlyMatchAtRGroups: only allow rgroup decomposition at the "
        "specified rgroups\n"
        "    - removeAllHydrogenRGroups: remove all user-defined rgroups that "
        "only have hydrogens\n"
        "    - removeAllHydrogenRGroupsAndLabels: remove all user-defined "
        "rgroups that only have hydrogens, and also remove the corresponding "
        "labels from the core\n"
        "    - removeHydrogensPostMatch: remove all hydrogens from the output "
        "molecules\n"
        "    - allowNonTerminalRGroups: allow labelled Rgroups of degree 2 or "
        "more\n"
        "    - doTautomers: match all tautomers of a core against each "
        "input structure\n"
        "    - doEnumeration: expand input cores into enumerated mol bundles\n"
        "    -allowMultipleRGroupsOnUnlabelled: permit more that one rgroup to "
        "be attached to an unlabelled core atom";
    python::class_<RDKit::RGroupDecompositionParameters>(
        "RGroupDecompositionParameters", docString.c_str(),
        python::init<>(python::args("self"), "Constructor, takes no arguments"))

        .def_readwrite("labels", &RDKit::RGroupDecompositionParameters::labels)
        .def_readwrite("matchingStrategy",
                       &RDKit::RGroupDecompositionParameters::matchingStrategy)
        .def_readwrite("scoreMethod",
                       &RDKit::RGroupDecompositionParameters::scoreMethod)
        .def_readwrite("rgroupLabelling",
                       &RDKit::RGroupDecompositionParameters::rgroupLabelling)
        .def_readwrite("alignment",
                       &RDKit::RGroupDecompositionParameters::alignment)
        .def_readwrite("chunkSize",
                       &RDKit::RGroupDecompositionParameters::chunkSize)
        .def_readwrite(
            "onlyMatchAtRGroups",
            &RDKit::RGroupDecompositionParameters::onlyMatchAtRGroups)
        .def_readwrite(
            "removeAllHydrogenRGroups",
            &RDKit::RGroupDecompositionParameters::removeAllHydrogenRGroups)
        .def_readwrite(
            "removeHydrogensPostMatch",
            &RDKit::RGroupDecompositionParameters::removeHydrogensPostMatch)
        .def_readwrite("timeout",
                       &RDKit::RGroupDecompositionParameters::timeout)
        .def_readwrite("gaPopulationSize",
                       &RDKit::RGroupDecompositionParameters::gaPopulationSize)
        .def_readwrite(
            "gaMaximumOperations",
            &RDKit::RGroupDecompositionParameters::gaMaximumOperations)
        .def_readwrite("gaNumberOperationsWithoutImprovement",
                       &RDKit::RGroupDecompositionParameters::
                           gaNumberOperationsWithoutImprovement)
        .def_readwrite("gaRandomSeed",
                       &RDKit::RGroupDecompositionParameters::gaRandomSeed)
        .def_readwrite("gaNumberRuns",
                       &RDKit::RGroupDecompositionParameters::gaNumberRuns)
        .def_readwrite("gaParallelRuns",
                       &RDKit::RGroupDecompositionParameters::gaParallelRuns)
        .def_readwrite(
            "allowNonTerminalRGroups",
            &RDKit::RGroupDecompositionParameters::allowNonTerminalRGroups)
        .def_readwrite("removeAllHydrogenRGroupsAndLabels",
                       &RDKit::RGroupDecompositionParameters::
                           removeAllHydrogenRGroupsAndLabels)
        .def_readwrite("allowMultipleRGroupsOnUnlabelled",
                       &RDKit::RGroupDecompositionParameters::
                           allowMultipleRGroupsOnUnlabelled)
        .def_readwrite("doTautomers",
                       &RDKit::RGroupDecompositionParameters::doTautomers)
        .def_readwrite("doEnumeration",
                       &RDKit::RGroupDecompositionParameters::doEnumeration)
        .def_readonly(
            "substructMatchParams",
            &RDKit::RGroupDecompositionParameters::substructmatchParams)
        .def_readwrite(
            "includeTargetMolInResults",
            &RDKit::RGroupDecompositionParameters::includeTargetMolInResults);

    python::class_<RDKit::RGroupDecompositionHelper, boost::noncopyable>(
        "RGroupDecomposition", docString.c_str(),
        python::init<python::object>(
            python::args("self", "cores"),
            "Construct from a molecule or sequence of molecules"))
        .def(
            python::init<python::object, const RGroupDecompositionParameters &>(
                python::args("self", "cores", "params"),
                "Construct from a molecule or sequence of molecules and a "
                "parameters object"))
        .def("Add", &RGroupDecompositionHelper::Add,
             python::args("self", "mol"))
        .def("GetMatchingCoreIdx",
             &RGroupDecompositionHelper::GetMatchingCoreIdx,
             ((python::arg("self"), python::arg("mol")),
              python::arg("matches") = python::object()))
        .def("Process", &RGroupDecompositionHelper::Process,
             python::args("self"),
             "Process the rgroups (must be done prior to "
             "GetRGroupsAsRows/Columns and GetRGroupLabels)")
        .def("ProcessAndScore", &RGroupDecompositionHelper::ProcessAndScore,
             python::args("self"),
             "Process the rgroups and returns the score (must be done prior to "
             "GetRGroupsAsRows/Columns and GetRGroupLabels)")
        .def("GetRGroupLabels", &RGroupDecompositionHelper::GetRGroupLabels,
             python::args("self"),
             "Return the current list of found rgroups.\n"
             "Note, Process() should be called first")
        .def("GetRGroupsAsRows", &RGroupDecompositionHelper::GetRGroupsAsRows,
             (python::arg("self"), python::arg("asSmiles") = false),
             "Return the rgroups as rows (note: can be fed directly into a "
             "pandas datatable)\n"
             "  ARGUMENTS:\n"
             "   - asSmiles: if True return smiles strings, otherwise return "
             "molecules [default: False]\n"
             "    Row structure:\n"
             "       rows[idx] = {rgroup_label: molecule_or_smiles}\n")
        .def("GetRGroupsAsColumns",
             &RGroupDecompositionHelper::GetRGroupsAsColumns,
             (python::arg("self"), python::arg("asSmiles") = false),
             "Return the rgroups as columns (note: can be fed directly into a "
             "pandas datatable)\n"
             "  ARGUMENTS:\n"
             "   - asSmiles: if True return smiles strings, otherwise return "
             "molecules [default: False]\n"
             "    Column structure:\n"
             "       columns[rgroup_label] = [ mols_or_smiles ]\n");

    docString =
        "Decompose a collecion of molecules into their Rgroups\n"
        "  ARGUMENTS:\n"
        "    - cores: a set of cores from most to least specific.\n"
        "             See RGroupDecompositionParameters for more details\n"
        "             on how the cores can be labelled\n"
        "    - mols: the molecules to be decomposed\n"
        "    - asSmiles: if True return smiles strings, otherwise return "
        "molecules [default: False]\n"
        "    - asRows: return the results as rows (default) otherwise return "
        "columns\n"
        "\n"
        "  RETURNS: row_or_column_results, unmatched\n"
        "\n"
        "    Row structure:\n"
        "       rows[idx] = {rgroup_label: molecule_or_smiles}\n"
        "    Column structure:\n"
        "       columns[rgroup_label] = [ mols_or_smiles ]\n"
        "\n"
        "    unmatched is a vector of indices in the input mols that were not "
        "matched.\n";
    python::def("RGroupDecompose", RGroupDecomp,
                (python::arg("cores"), python::arg("mols"),
                 python::arg("asSmiles") = false, python::arg("asRows") = true,
                 python::arg("options") = RGroupDecompositionParameters()),
                docString.c_str());

    docString =
        "Relabel dummy atoms bearing an R-group mapping (as\n"
        "atom map number, isotope or MDLRGroup label) such that\n"
        "they will be displayed by the rendering code as R# rather\n"
        "than #*, *:#, #*:#, etc. By default, only the MDLRGroup label\n"
        "is retained on output; this may be configured through the\n"
        "outputLabels parameter.\n"
        "In case there are multiple potential R-group mappings,\n"
        "the priority on input is Atom map number > Isotope > MDLRGroup.\n"
        "The inputLabels parameter allows to configure which mappings\n"
        "are taken into consideration.\n";
    python::def("RelabelMappedDummies", relabelMappedDummiesHelper,
                (python::arg("mol"),
                 python::arg("inputLabels") = static_cast<RGroupLabelling>(
                     AtomMap | Isotope | MDLRGroup),
                 python::arg("outputLabels") = MDLRGroup),
                docString.c_str());
  };
};
}  // namespace RDKit

BOOST_PYTHON_MODULE(rdRGroupDecomposition) {
  python::scope().attr("__doc__") =
      "Module containing RGroupDecomposition classes and functions.";
  RDKit::rgroupdecomp_wrapper::wrap();
}<|MERGE_RESOLUTION|>--- conflicted
+++ resolved
@@ -123,20 +123,11 @@
 
     for (const auto &side_chains : groups) {
       python::dict dict;
-<<<<<<< HEAD
-      for (const auto &side_chain : side_chains) {
-        const auto &mol = side_chain.second;
-        if (asSmiles) {
-          dict[side_chain.first] = MolToSmiles(*mol, true);
-        } else {
-          dict[side_chain.first] = mol;
-=======
       for (const auto &[lbl, mol] : side_chains) {
         if (asSmiles) {
           dict[lbl] = MolToSmiles(*mol, true);
         } else {
           dict[lbl] = mol;
->>>>>>> 752e9e81
         }
       }
       result.append(dict);
