//  Copyright (c) 2017, Novartis Institutes for BioMedical Research Inc.
//  All rights reserved.
//
// Redistribution and use in source and binary forms, with or without
// modification, are permitted provided that the following conditions are
// met:
//
//     * Redistributions of source code must retain the above copyright
//       notice, this list of conditions and the following disclaimer.
//     * Redistributions in binary form must reproduce the above
//       copyright notice, this list of conditions and the following
//       disclaimer in the documentation and/or other materials provided
//       with the distribution.
//     * Neither the name of Novartis Institutes for BioMedical Research Inc.
//       nor the names of its contributors may be used to endorse or promote
//       products derived from this software without specific prior written
//       permission.
//
// THIS SOFTWARE IS PROVIDED BY THE COPYRIGHT HOLDERS AND CONTRIBUTORS
// "AS IS" AND ANY EXPRESS OR IMPLIED WARRANTIES, INCLUDING, BUT NOT
// LIMITED TO, THE IMPLIED WARRANTIES OF MERCHANTABILITY AND FITNESS FOR
// A PARTICULAR PURPOSE ARE DISCLAIMED. IN NO EVENT SHALL THE COPYRIGHT
// OWNER OR CONTRIBUTORS BE LIABLE FOR ANY DIRECT, INDIRECT, INCIDENTAL,
// SPECIAL, EXEMPLARY, OR CONSEQUENTIAL DAMAGES (INCLUDING, BUT NOT
// LIMITED TO, PROCUREMENT OF SUBSTITUTE GOODS OR SERVICES; LOSS OF USE,
// DATA, OR PROFITS; OR BUSINESS INTERRUPTION) HOWEVER CAUSED AND ON ANY
// THEORY OF LIABILITY, WHETHER IN CONTRACT, STRICT LIABILITY, OR TORT
// (INCLUDING NEGLIGENCE OR OTHERWISE) ARISING IN ANY WAY OUT OF THE USE
// OF THIS SOFTWARE, EVEN IF ADVISED OF THE POSSIBILITY OF SUCH DAMAGE.
//
#include "RGroupDecomp.h"
#include "RGroupDecompData.h"
#include <GraphMol/RDKitBase.h>
#include <GraphMol/Substruct/SubstructMatch.h>
#include <GraphMol/SmilesParse/SmilesWrite.h>
#include <GraphMol/SmilesParse/SmartsWrite.h>
#include <GraphMol/SmilesParse/SmilesParse.h>
#include <GraphMol/ChemTransforms/ChemTransforms.h>
#include <GraphMol/FMCS/FMCS.h>
#include <boost/scoped_ptr.hpp>
#include <boost/dynamic_bitset.hpp>
#include <set>
#include <utility>
#include <vector>

namespace RDKit {

// Attachment Points
//  labeled cores => isotopes
//  atom mappings
//  atom indices => use -1 - atom index, range is [-1, ...., -num_atoms]
const std::string RLABEL = "tempRlabel";
const std::string SIDECHAIN_RLABELS = "sideChainRlabels";
const std::string done = "RLABEL_PROCESSED";
const std::string CORE = "Core";
const std::string RPREFIX = "R";

namespace {
void ADD_MATCH(R_DECOMP &match, int rlabel) {
  if (match.find(rlabel) == match.end()) {
    match[rlabel] = boost::make_shared<RGroupData>();
  }
<<<<<<< HEAD
=======
}
>>>>>>> a113af9c
}
}  // namespace

RGroupDecomposition::RGroupDecomposition(
    const ROMol &inputCore, const RGroupDecompositionParameters &params)
    : data(new RGroupDecompData(inputCore, params)) {}

RGroupDecomposition::RGroupDecomposition(
    const std::vector<ROMOL_SPTR> &cores,
    const RGroupDecompositionParameters &params)
    : data(new RGroupDecompData(cores, params)) {}

RGroupDecomposition::~RGroupDecomposition() { delete data; }

int RGroupDecomposition::add(const ROMol &inmol) {
  // get the sidechains if possible
  //  Add hs for better symmetrization
  RWMOL_SPTR mol(new RWMol(inmol));
  bool explicitOnly = false;
  bool addCoords = true;
  MolOps::addHs(*mol, explicitOnly, addCoords);

  int core_idx = 0;
  const RCore *rcore = nullptr;
  std::vector<MatchVectType> tmatches;

  // Find the first matching core.
  for (const auto &core : data->cores) {
    {
      const bool uniquify = false;
      const bool recursionPossible = true;
      const bool useChirality = true;
      SubstructMatch(*mol, *core.second.core, tmatches, uniquify,
                     recursionPossible, useChirality);
    }

    if (data->params.onlyMatchAtRGroups) {
      std::vector<MatchVectType> tmatches_filtered;
      boost::dynamic_bitset<> bondsToBreak(mol->getNumBonds());
      boost::dynamic_bitset<> atomsToKeep(mol->getNumAtoms());
      boost::dynamic_bitset<> nbrsToRemove(mol->getNumAtoms());
      for (const auto &mv : tmatches) {
        boost::dynamic_bitset<> tmpBondsToBreak(mol->getNumBonds());
        boost::dynamic_bitset<> tmpAtomsToKeep(mol->getNumAtoms());
        boost::dynamic_bitset<> tmpNbrsToRemove(mol->getNumAtoms());
        bool passes_filter = true;
        boost::dynamic_bitset<> target_match_indices(mol->getNumAtoms());
        std::for_each(mv.begin(), mv.end(),
                      [&target_match_indices](const std::pair<int, int> &p) {
                        target_match_indices.set(p.second);
                      });
        unsigned int numUserLabelMatches = 0;
        for (auto &match : mv) {
          const Atom *atm = mol->getAtomWithIdx(match.second);
          // is this a labelled rgroup or not?
          if (core.second.core_atoms_with_user_labels.find(match.first) ==
              core.second.core_atoms_with_user_labels.end()) {
            // nope... if any neighbor is not part of the substructure
            //  make sure it is a hydrogen, otherwise, skip the match
            for (const auto &nbri :
                 boost::make_iterator_range(mol->getAtomNeighbors(atm))) {
              const auto &nbr = (*mol)[nbri];
              auto nbrIdx = nbr->getIdx();
              bool nbrMatchesTarget = target_match_indices.test(nbrIdx);
              if (nbr->getAtomicNum() == 1 || nbrMatchesTarget) {
                continue;
              }
              if (!data->params.ignoreUnlabelledRGroups) {
                passes_filter = false;
                break;
              } else {
                auto b = mol->getBondBetweenAtoms(match.second, nbrIdx);
                if (b) {
                  tmpAtomsToKeep.set(match.second);
                  tmpNbrsToRemove.set(nbrIdx);
                  tmpBondsToBreak.set(b->getIdx());
                } else {
                  BOOST_LOG(rdErrorLog)
                      << "Expected bond between atoms " << match.second << " and "
                      << nbrIdx << std::endl;
                  return -1;
                }
              }
            }
          } else if (data->params.ignoreUnlabelledRGroups && atm->getAtomicNum() != 1) {
            ++numUserLabelMatches;
          }
        }
        if (tmpBondsToBreak.any()) {
          passes_filter = (numUserLabelMatches ==
                           core.second.core_atoms_with_user_labels.size());
          if (passes_filter) {
            atomsToKeep |= tmpAtomsToKeep;
            nbrsToRemove |= tmpNbrsToRemove;
            bondsToBreak |= tmpBondsToBreak;
          }
        }
        if (passes_filter) {
          tmatches_filtered.push_back(mv);
        }
      }
      if (bondsToBreak.any()) {
        std::vector<unsigned int> bondIndicesVect;
        for (size_t bi = 0; bi < bondsToBreak.size(); ++bi) {
          if (bondsToBreak.test(bi)) {
            bondIndicesVect.push_back(bi);
          }
        }
        std::vector<unsigned int> nCutsPerAtom(mol->getNumAtoms());
        ROMOL_SPTR prunedMol(MolFragmenter::fragmentOnBonds(
            static_cast<const ROMol &>(*mol), bondIndicesVect, false, nullptr,
            nullptr, &nCutsPerAtom));
        for (size_t ai = 0; ai < nCutsPerAtom.size(); ++ai) {
          if (!nCutsPerAtom.at(ai)) {
            continue;
          }
          auto a = prunedMol->getAtomWithIdx(ai);
          a->setNumExplicitHs(nCutsPerAtom.at(ai));
          a->setNoImplicit(true);
        }
        prunedMol.reset(MolOps::addHs(*prunedMol, true, true));
        std::vector<int> mapping;
        auto numFrags = MolOps::getMolFrags(*prunedMol, mapping);
        boost::dynamic_bitset<> fragsToKeep(numFrags);
        for (size_t ai = 0; ai < atomsToKeep.size(); ++ai) {
          if (atomsToKeep.test(ai)) {
            fragsToKeep.set(mapping.at(ai));
          }
        }
        boost::dynamic_bitset<> atomsToRemove(prunedMol->getNumAtoms());
        for (size_t ai = 0; ai < mapping.size(); ++ai) {
          if (!fragsToKeep.test(mapping.at(ai))) {
            atomsToRemove.set(ai);
          }
        }
        for (size_t ai = 0; ai < nbrsToRemove.size(); ++ai) {
          // if the nbr that was due to be removed has not actually
          // been removed, it means that it is still attached to the
          // main substructure through a labelled R-group. This is
          // not allowed as it would mean to transform a cyclic R-group
          // into a linear one
          if (nbrsToRemove.test(ai) && !atomsToRemove.test(ai)) {
            return -1;
          }
        }
        mol.reset(new RWMol(*prunedMol));
        MolOps::sanitizeMol(*mol);
        for (auto b : prunedMol->bonds()) {
          if (atomsToRemove.test(b->getBeginAtomIdx()) ||
              atomsToRemove.test(b->getEndAtomIdx())) {
            mol->removeBond(b->getBeginAtomIdx(), b->getEndAtomIdx());
          }
        }
        std::vector<int> atomIndices(mol->getNumAtoms(), 0);
        for (auto ai = atomsToRemove.size(); ai;) {
          if (atomsToRemove.test(--ai)) {
            mol->removeAtom(ai);
            atomIndices[ai] = -1;
          }
        }
        int aiAfterPruning = 0;
        for (auto &ai : atomIndices) {
          if (!ai) {
            ai = aiAfterPruning++;
          }
        }
        for (auto &mv : tmatches_filtered) {
          for (auto &match : mv) {
            auto ai = atomIndices.at(match.second);
            if (ai == -1) {
              // The unlabelled R-group cannot be unambiguously
              // ignored as there is a simmetry with a labelled
              // R-group, so we have to reject the molecule
              return -1;
            }
            match.second = ai;
          }
        }
      }
      tmatches = tmatches_filtered;
    }

    if (tmatches.empty()) {
      continue;
    } else {
      if (tmatches.size() > 1) {
        if (data->params.matchingStrategy == NoSymmetrization) {
          tmatches.resize(1);
        } else if (data->matches.size() == 0) {
          // Greedy strategy just grabs the first match and
          //  takes the best matches from the rest
          if (data->params.matchingStrategy == Greedy) {
            tmatches.resize(1);
          }
        }
      }
      rcore = &core.second;
      core_idx = core.first;
      break;
    }
  }

  if (rcore == nullptr) {
    BOOST_LOG(rdDebugLog) << "No core matches" << std::endl;
    return -1;
  }

  // strategies
  // ==========
  // Exhaustive - saves all matches and optimizes later exhaustive
  //               May never finish due to combinatorial complexity
  // Greedy - matches to *FIRST* available match
  // GreedyChunks - default - process every N chunks

  //  Should probably scan all mols first to find match with
  //  smallest number of matches...
  std::vector<RGroupMatch> potentialMatches;

  std::unique_ptr<ROMol> tMol;
  for (auto &tmatche : tmatches) {
    const bool replaceDummies = false;
    const bool labelByIndex = true;
    const bool requireDummyMatch = false;
    std::unique_ptr<ROMol> coreCopy =
        rcore->replaceCoreDummiesWithMolMatches(*mol, tmatche);
    tMol.reset(replaceCore(*mol, *coreCopy, tmatche, replaceDummies,
                           labelByIndex, requireDummyMatch));

    if (tMol) {
      R_DECOMP match;
      // rlabel rgroups
      MOL_SPTR_VECT fragments = MolOps::getMolFrags(*tMol, false);
      for (size_t i = 0; i < fragments.size(); ++i) {
        std::vector<int> attachments;
        boost::shared_ptr<ROMol> &newMol = fragments[i];
        newMol->setProp<int>("core", core_idx);
        newMol->setProp<int>("idx", data->matches.size());
        newMol->setProp<int>("frag_idx", i);

        for (auto at : newMol->atoms()) {
          unsigned int elno = at->getAtomicNum();
          if (elno == 0) {
            unsigned int index =
                at->getIsotope();  // this is the index into the core
            // it messes up when there are multiple ?
            int rlabel;
            if (rcore->core->getAtomWithIdx(index)->getPropIfPresent(RLABEL,
                                                                     rlabel)) {
              std::vector<int> rlabelsOnSideChain;
              at->getPropIfPresent(SIDECHAIN_RLABELS, rlabelsOnSideChain);
              rlabelsOnSideChain.push_back(rlabel);
              at->setProp(SIDECHAIN_RLABELS, rlabelsOnSideChain);

              data->labels.insert(rlabel);  // keep track of all labels used
              attachments.push_back(rlabel);
            }
          }
        }

        if (attachments.size() > 0) {
          // reject multiple attachments?
          // what to do with labelled cores ?
          std::string newCoreSmi = MolToSmiles(*newMol, true);

          for (size_t attach_idx = 0; attach_idx < attachments.size();
               ++attach_idx) {
            int rlabel = attachments[attach_idx];
            ADD_MATCH(match, rlabel);
            match[rlabel]->add(newMol, attachments);
          }
        } else {
          // special case, only one fragment
          if (fragments.size() == 1) {  // need to make a new core
            // remove the sidechains
            RWMol newCore(*mol);

            for (const auto &mvpair : tmatche) {
              const Atom *coreAtm = rcore->core->getAtomWithIdx(mvpair.first);
              Atom *newCoreAtm = newCore.getAtomWithIdx(mvpair.second);
              int rlabel;
              if (coreAtm->getPropIfPresent(RLABEL, rlabel)) {
                newCoreAtm->setProp<int>(RLABEL, rlabel);
              }
              newCoreAtm->setProp<bool>("keep", true);
            }

            for (int aIdx = newCore.getNumAtoms() - 1; aIdx >= 0; --aIdx) {
              Atom *atom = newCore.getAtomWithIdx(aIdx);
              if (!atom->hasProp("keep")) {
                newCore.removeAtom(atom);
              }
            }
            if (newCore.getNumAtoms()) {
              std::string newCoreSmi = MolToSmiles(newCore, true);
              // add a new core if possible
              auto newcore = data->newCores.find(newCoreSmi);
              int core_idx = 0;
              if (newcore == data->newCores.end()) {
                core_idx = data->newCores[newCoreSmi] = data->newCoreLabel--;
                data->cores[core_idx] =
                    RCore(newCore, data->params.onlyMatchAtRGroups);
                return add(inmol);
              }
            }
          }
        }
      }

      if (match.size()) {
        potentialMatches.emplace_back(core_idx, match);
      }
    }
  }
  if (potentialMatches.size() == 0) {
    BOOST_LOG(rdWarningLog)
        << "No attachment points in side chains" << std::endl;
    return -1;
  }

  if (data->params.matchingStrategy != GA) {
    size_t N = 1;
    for (auto &matche : data->matches) {
      size_t sz = matche.size();
      N *= sz;
    }
    // oops, exponential is a pain
    if (N * potentialMatches.size() > 100000) {
      data->permutation = std::vector<size_t>(data->matches.size(), 0);
      data->process(true);
    }
  }

  data->matches.push_back(potentialMatches);
  data->permutation = std::vector<size_t>(data->matches.size(), 0);

  if (data->matches.size()) {
    if (data->params.matchingStrategy & Greedy ||
        (data->params.matchingStrategy & GreedyChunks &&
         data->matches.size() > 1 &&
         data->matches.size() % data->params.chunkSize == 0)) {
      data->process(true);
    }
  }
  return data->matches.size() - 1;
}

bool RGroupDecomposition::process() { return processAndScore().success; }

RGroupDecompositionProcessResult RGroupDecomposition::processAndScore() {
  try {
    const bool prune = true;
    const bool finalize = true;
    return data->process(prune, finalize);
  } catch (...) {
    return RGroupDecompositionProcessResult(false, -1);
  }
}

std::vector<std::string> RGroupDecomposition::getRGroupLabels() const {
  // this is a bit of a cheat
  RGroupColumns cols = getRGroupsAsColumns();
  std::vector<std::string> labels;
  for (auto it : cols) {
    labels.push_back(it.first);
  }
  std::sort(labels.begin(), labels.end());
  return labels;
}

RGroupRows RGroupDecomposition::getRGroupsAsRows() const {
  std::vector<RGroupMatch> permutation = data->GetCurrentBestPermutation();

  RGroupRows groups;

  int molidx = 0;
  for (auto it = permutation.begin(); it != permutation.end(); ++it, ++molidx) {
    // make a new rgroup entry
    groups.push_back(RGroupRow());
    RGroupRow &out_rgroups = groups.back();
    out_rgroups[CORE] = data->cores[it->core_idx].labelledCore;

    R_DECOMP &in_rgroups = it->rgroups;

    for (const auto &rgroup : in_rgroups) {
      const auto realLabel = data->finalRlabelMapping.find(rgroup.first);
      CHECK_INVARIANT(realLabel != data->finalRlabelMapping.end(),
                      "unprocessed rlabel, please call process() first.");
      out_rgroups[RPREFIX + std::to_string(realLabel->second)] =
          rgroup.second->combinedMol;
    }
  }
  return groups;
}
//! return rgroups in column order group[attachment_point][molidx] = ROMol
RGroupColumns RGroupDecomposition::getRGroupsAsColumns() const {
  std::vector<RGroupMatch> permutation = data->GetCurrentBestPermutation();

  RGroupColumns groups;
  std::unordered_set<std::string> rGroupWithRealMol{CORE};

  // collect the list of all possible RGroups:
  std::map<int, size_t> rgrp_pos_map;
  unsigned int ridx = 0;
  for (const auto rl : data->finalRlabelMapping) {
    rgrp_pos_map[rl.second] = ridx++;
  }

  unsigned int molidx = 0;
  for (auto it = permutation.begin(); it != permutation.end(); ++it, ++molidx) {
    boost::dynamic_bitset<> Rs_seen(rgrp_pos_map.size());
    R_DECOMP &in_rgroups = it->rgroups;
    groups[CORE].push_back(data->cores[it->core_idx].labelledCore);

    for (const auto &rgroup : in_rgroups) {
      const auto realLabel = data->finalRlabelMapping.find(rgroup.first);
      CHECK_INVARIANT(realLabel != data->finalRlabelMapping.end(),
                      "unprocessed rlabel, please call process() first.");
      CHECK_INVARIANT(rgroup.second->combinedMol->hasProp(done),
                      "Not done! Call process()");

      CHECK_INVARIANT(!Rs_seen[rgrp_pos_map[realLabel->second]],
                      "R group label appears multiple times!");
      Rs_seen.set(rgrp_pos_map[realLabel->second]);
      std::string r = RPREFIX + std::to_string(realLabel->second);
      RGroupColumn &col = groups[r];
      if (molidx && col.size() < (size_t)(molidx - 1)) {
        col.resize(molidx - 1);
      }
      col.push_back(rgroup.second->combinedMol);
      rGroupWithRealMol.insert(r);
    }
    // add empty entries to columns where this molecule didn't appear
    for (const auto rpr : rgrp_pos_map) {
      if (!Rs_seen[rpr.second]) {
        std::string r = RPREFIX + std::to_string(rpr.first);
        groups[r].push_back(boost::make_shared<RWMol>());
      }
    }
  }
  // purge R-group entries that have no mols
  for (auto it = groups.begin(); it != groups.end();) {
    auto itToErase = groups.end();
    if (!rGroupWithRealMol.count(it->first)) {
      itToErase = it;
    }
    ++it;
    if (itToErase != groups.end()) {
      groups.erase(itToErase);
    }
  }
  return groups;
}

const RGroupDecompositionParameters &RGroupDecomposition::params() const {
  return data->params;
}

namespace {
std::vector<unsigned int> Decomp(RGroupDecomposition &decomp,
                                 const std::vector<ROMOL_SPTR> &mols) {
  auto t0 = std::chrono::steady_clock::now();
  std::vector<unsigned int> unmatched;
  for (size_t i = 0; i < mols.size(); ++i) {
    int v = decomp.add(*mols[i].get());
    if (v == -1) {
      unmatched.push_back(i);
    }
    checkForTimeout(t0, decomp.params().timeout);
  }
  decomp.process();
  return unmatched;
}
}  // namespace
unsigned int RGroupDecompose(const std::vector<ROMOL_SPTR> &cores,
                             const std::vector<ROMOL_SPTR> &mols,
                             RGroupRows &rows,
                             std::vector<unsigned int> *unmatchedIndices,
                             const RGroupDecompositionParameters &options) {
  RGroupDecomposition decomp(cores, options);
  std::vector<unsigned int> unmatched = Decomp(decomp, mols);
  if (unmatchedIndices) {
    *unmatchedIndices = unmatched;
  }
  rows = decomp.getRGroupsAsRows();
  return mols.size() - unmatched.size();
}

unsigned int RGroupDecompose(const std::vector<ROMOL_SPTR> &cores,
                             const std::vector<ROMOL_SPTR> &mols,
                             RGroupColumns &columns,
                             std::vector<unsigned int> *unmatchedIndices,
                             const RGroupDecompositionParameters &options) {
  RGroupDecomposition decomp(cores, options);
  std::vector<unsigned int> unmatched = Decomp(decomp, mols);
  if (unmatchedIndices) {
    *unmatchedIndices = unmatched;
  }
  columns = decomp.getRGroupsAsColumns();
  return mols.size() - unmatched.size();
}
}  // namespace RDKit<|MERGE_RESOLUTION|>--- conflicted
+++ resolved
@@ -60,10 +60,6 @@
   if (match.find(rlabel) == match.end()) {
     match[rlabel] = boost::make_shared<RGroupData>();
   }
-<<<<<<< HEAD
-=======
-}
->>>>>>> a113af9c
 }
 }  // namespace
 
