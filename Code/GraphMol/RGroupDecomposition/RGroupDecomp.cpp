//  Copyright (c) 2017, Novartis Institutes for BioMedical Research Inc.
//  All rights reserved.
//
// Redistribution and use in source and binary forms, with or without
// modification, are permitted provided that the following conditions are
// met:
//
//     * Redistributions of source code must retain the above copyright
//       notice, this list of conditions and the following disclaimer.
//     * Redistributions in binary form must reproduce the above
//       copyright notice, this list of conditions and the following
//       disclaimer in the documentation and/or other materials provided
//       with the distribution.
//     * Neither the name of Novartis Institutes for BioMedical Research Inc.
//       nor the names of its contributors may be used to endorse or promote
//       products derived from this software without specific prior written
//       permission.
//
// THIS SOFTWARE IS PROVIDED BY THE COPYRIGHT HOLDERS AND CONTRIBUTORS
// "AS IS" AND ANY EXPRESS OR IMPLIED WARRANTIES, INCLUDING, BUT NOT
// LIMITED TO, THE IMPLIED WARRANTIES OF MERCHANTABILITY AND FITNESS FOR
// A PARTICULAR PURPOSE ARE DISCLAIMED. IN NO EVENT SHALL THE COPYRIGHT
// OWNER OR CONTRIBUTORS BE LIABLE FOR ANY DIRECT, INDIRECT, INCIDENTAL,
// SPECIAL, EXEMPLARY, OR CONSEQUENTIAL DAMAGES (INCLUDING, BUT NOT
// LIMITED TO, PROCUREMENT OF SUBSTITUTE GOODS OR SERVICES; LOSS OF USE,
// DATA, OR PROFITS; OR BUSINESS INTERRUPTION) HOWEVER CAUSED AND ON ANY
// THEORY OF LIABILITY, WHETHER IN CONTRACT, STRICT LIABILITY, OR TORT
// (INCLUDING NEGLIGENCE OR OTHERWISE) ARISING IN ANY WAY OUT OF THE USE
// OF THIS SOFTWARE, EVEN IF ADVISED OF THE POSSIBILITY OF SUCH DAMAGE.
//
#include "RGroupDecomp.h"
#include "RGroupDecompData.h"
#include <GraphMol/RDKitBase.h>
#include <GraphMol/Substruct/SubstructMatch.h>
#include <GraphMol/SmilesParse/SmilesWrite.h>
#include <GraphMol/SmilesParse/SmartsWrite.h>
#include <GraphMol/SmilesParse/SmilesParse.h>
#include <GraphMol/ChemTransforms/ChemTransforms.h>
#include <GraphMol/FMCS/FMCS.h>
#include <boost/scoped_ptr.hpp>
#include <boost/dynamic_bitset.hpp>
#include <set>
#include <utility>
#include <vector>

// #define VERBOSE 1

namespace RDKit {

// Attachment Points
//  labeled cores => isotopes
//  atom mappings
//  atom indices => use -1 - atom index, range is [-1, ...., -num_atoms]
const std::string RLABEL = "tempRlabel";
const std::string RLABEL_TYPE = "tempRlabelType";
const std::string RLABEL_CORE_INDEX = "rLabelCoreIndex";
const std::string SIDECHAIN_RLABELS = "sideChainRlabels";
const std::string done = "RLABEL_PROCESSED";
const std::string CORE = "Core";
const std::string RPREFIX = "R";

namespace {
void ADD_MATCH(R_DECOMP &match, int rlabel) {
  if (match.find(rlabel) == match.end()) {
    match[rlabel] = boost::make_shared<RGroupData>();
  }
}
}  // namespace

RGroupDecomposition::RGroupDecomposition(
    const ROMol &inputCore, const RGroupDecompositionParameters &params)
    : data(new RGroupDecompData(inputCore, params)) {}

RGroupDecomposition::RGroupDecomposition(
    const std::vector<ROMOL_SPTR> &cores,
    const RGroupDecompositionParameters &params)
    : data(new RGroupDecompData(cores, params)) {}

RGroupDecomposition::~RGroupDecomposition() { delete data; }

int RGroupDecomposition::add(const ROMol &inmol) {
  // get the sidechains if possible
  //  Add hs for better symmetrization
  RWMol mol(inmol);
  bool explicitOnly = false;
  bool addCoords = true;
  MolOps::addHs(mol, explicitOnly, addCoords);

  int core_idx = 0;
  const RCore *rcore = nullptr;
  std::vector<MatchVectType> tmatches;
  std::vector<MatchVectType> tmatches_filtered;

  // Find the first matching core (onlyMatchAtRGroups)
  // or the first core that requires the smallest number
  // of newly added labels
  int global_min_heavy_nbrs = -1;
  for (const auto &core : data->cores) {
    {
      const bool uniquify = false;
      const bool recursionPossible = true;
      const bool useChirality = true;
      if (false) {
        SubstructMatch(mol, *core.second.core, tmatches, uniquify,
                       recursionPossible, useChirality);
      } else {
        std::vector<MatchVectType> baseMatches;
        SubstructMatch(mol, *core.second.matchingMol, baseMatches, uniquify,
                       recursionPossible, useChirality);
        tmatches.clear();
        for (const auto &baseMatch: baseMatches) {
          auto matchesWithDummy = core.second.matchTerminalUserRGroups(mol, baseMatch);
          tmatches.insert(tmatches.end(), matchesWithDummy.cbegin(), matchesWithDummy.cend());
        }
      }
    }
    if (tmatches.empty()) {
      continue;
    }

    std::vector<int> tmatches_heavy_nbrs(tmatches.size(), 0);
    size_t i = 0;
    for (const auto &mv : tmatches) {
      bool passes_filter = data->params.onlyMatchAtRGroups;
      boost::dynamic_bitset<> target_match_indices(mol.getNumAtoms());
      for (const auto &match : mv) {
        target_match_indices[match.second] = 1;
      }

<<<<<<< HEAD
        // target atoms that map to user defined R-groups
        std::vector<int> targetAttachments;

        for (auto &match : mv) {
          const Atom *atm = mol.getAtomWithIdx(match.second);
          // is this a labelled rgroup or not?
          if (core.second.core_atoms_with_user_labels.find(match.first) ==
              core.second.core_atoms_with_user_labels.end()) {
            // nope... if any neighbor is not part of the substructure
            //  make sure we are a hydrogen, otherwise, skip the match
            for (const auto &nbri :
                 boost::make_iterator_range(mol.getAtomNeighbors(atm))) {
              const auto &nbr = mol[nbri];
              if (nbr->getAtomicNum() != 1 &&
                  !target_match_indices[nbr->getIdx()]) {
=======
      for (const auto &match : mv) {
        const Atom *atm = mol.getAtomWithIdx(match.second);
        // is this a labelled rgroup or not?
        if (!core.second.isCoreAtomUserLabelled(match.first)) {
          // nope... if any neighbor is not part of the substructure
          //  make sure we are a hydrogen, otherwise, skip the match
          for (const auto &nbri :
               boost::make_iterator_range(mol.getAtomNeighbors(atm))) {
            const auto &nbr = mol[nbri];
            if (nbr->getAtomicNum() != 1 &&
                !target_match_indices[nbr->getIdx()]) {
              if (data->params.onlyMatchAtRGroups) {
>>>>>>> 0370b6cc
                passes_filter = false;
                break;
              } else {
                ++tmatches_heavy_nbrs[i];
              }
            }
          }
<<<<<<< HEAD
          else {
            // labelled R-group
            if (core.second.isTerminalRGroupWithUserLabel(match.first)) {
              targetAttachments.push_back(match.second);
            }
          }
          if (!passes_filter) {
            break;
          }
        }

        if (passes_filter) {
          for (auto attachmentIdx: targetAttachments) {
              if (!core.second.checkAllBondsToAttachmentPointPresent(mol, attachmentIdx, mv)) {
                passes_filter = false;
                break;
              }
          }
        }

        if (passes_filter) {
          tmatches_filtered.push_back(mv);
=======
        }
        if (!passes_filter && data->params.onlyMatchAtRGroups) {
          break;
>>>>>>> 0370b6cc
        }
      }
      if (passes_filter) {
        tmatches_filtered.push_back(mv);
      }
      ++i;
    }
    if (!data->params.onlyMatchAtRGroups) {
      int min_heavy_nbrs = *std::min_element(tmatches_heavy_nbrs.begin(),
                                             tmatches_heavy_nbrs.end());
      if (global_min_heavy_nbrs == -1 ||
          min_heavy_nbrs < global_min_heavy_nbrs) {
        i = 0;
        tmatches_filtered.clear();
        for (const auto heavy_nbrs : tmatches_heavy_nbrs) {
          if (heavy_nbrs <= min_heavy_nbrs) {
            tmatches_filtered.push_back(std::move(tmatches[i]));
          }
          ++i;
        }
        global_min_heavy_nbrs = min_heavy_nbrs;
        rcore = &core.second;
        core_idx = core.first;
        if (global_min_heavy_nbrs == 0) {
          break;
        }
      }
    } else if (!tmatches_filtered.empty()) {
      rcore = &core.second;
      core_idx = core.first;
      break;
    }
  }
  tmatches = std::move(tmatches_filtered);
  if (tmatches.size() > 1) {
    if (data->params.matchingStrategy == NoSymmetrization) {
      tmatches.resize(1);
    } else if (data->matches.size() == 0) {
      // Greedy strategy just grabs the first match and
      //  takes the best matches from the rest
      if (data->params.matchingStrategy == Greedy) {
        tmatches.resize(1);
      }
    }
  }

  if (rcore == nullptr) {
    BOOST_LOG(rdDebugLog) << "No core matches" << std::endl;
    return -1;
  }

  // strategies
  // ==========
  // Exhaustive - saves all matches and optimizes later exhaustive
  //               May never finish due to combinatorial complexity
  // Greedy - matches to *FIRST* available match
  // GreedyChunks - default - process every N chunks

  //  Should probably scan all mols first to find match with
  //  smallest number of matches...
  std::vector<RGroupMatch> potentialMatches;

  std::unique_ptr<ROMol> tMol;
  for (const auto &tmatche : tmatches) {
    const bool replaceDummies = false;
    const bool labelByIndex = true;
    const bool requireDummyMatch = false;
    bool hasCoreDummies = false;
    auto coreCopy =
        rcore->replaceCoreAtomsWithMolMatches(hasCoreDummies, mol, tmatche);
    tMol.reset(replaceCore(mol, *coreCopy, tmatche, replaceDummies,
                           labelByIndex, requireDummyMatch));
#ifdef VERBOSE
    std::cerr << "Core Match core_idx " << core_idx << " idx "
              << data->matches.size() << ": " << MolToSmarts(*coreCopy)
              << std::endl;
#endif
    if (tMol) {
#ifdef VERBOSE
      std::cerr << "All Fragments " << MolToSmiles(*tMol) << std::endl;
#endif
      R_DECOMP match;
      // rlabel rgroups
      MOL_SPTR_VECT fragments = MolOps::getMolFrags(*tMol, false);
      std::set<int> coreAtomAnyMatched;
      for (size_t i = 0; i < fragments.size(); ++i) {
        std::vector<int> attachments;
        boost::shared_ptr<ROMol> &newMol = fragments[i];
        newMol->setProp<int>("core", core_idx);
        newMol->setProp<int>("idx", data->matches.size());
        newMol->setProp<int>("frag_idx", i);
#ifdef VERBOSE
        std::cerr << "Fragment " << MolToSmiles(*newMol) << std::endl;
#endif
        for (auto at : newMol->atoms()) {
          unsigned int elno = at->getAtomicNum();
          if (elno == 0) {
            unsigned int index =
                at->getIsotope();  // this is the index into the core
            // it messes up when there are multiple ?
            int rlabel;
            auto coreAtom = rcore->core->getAtomWithIdx(index);
            coreAtomAnyMatched.insert(index);
            if (coreAtom->getPropIfPresent(RLABEL, rlabel)) {
              std::vector<int> rlabelsOnSideChain;
              at->getPropIfPresent(SIDECHAIN_RLABELS, rlabelsOnSideChain);
              rlabelsOnSideChain.push_back(rlabel);
              at->setProp(SIDECHAIN_RLABELS, rlabelsOnSideChain);

              data->labels.insert(rlabel);  // keep track of all labels used
              attachments.push_back(rlabel);
            }
          }
        }

        if (attachments.size() > 0) {
          // reject multiple attachments?
          // what to do with labelled cores ?
          std::string newCoreSmi = MolToSmiles(*newMol, true);

          for (size_t attach_idx = 0; attach_idx < attachments.size();
               ++attach_idx) {
            int rlabel = attachments[attach_idx];
            ADD_MATCH(match, rlabel);
            match[rlabel]->add(newMol, attachments);
#ifdef VERBOSE
            std::cerr << "Fragment " << i << " R" << rlabel << " "
                      << MolToSmiles(*newMol) << std::endl;
#endif
          }
        } else {
          // special case, only one fragment
          if (fragments.size() == 1) {  // need to make a new core
            // remove the sidechains

            // GJ I think if we ever get here that it's really an error and I
            // believe that I've fixed the case where this code was called.
            // Still, I'm too scared to delete the block.
            RWMol newCore(mol);

            for (const auto &mvpair : tmatche) {
              const Atom *coreAtm = rcore->core->getAtomWithIdx(mvpair.first);
              Atom *newCoreAtm = newCore.getAtomWithIdx(mvpair.second);
              int rlabel;
              if (coreAtm->getPropIfPresent(RLABEL, rlabel)) {
                newCoreAtm->setProp<int>(RLABEL, rlabel);
              }
              newCoreAtm->setProp<bool>("keep", true);
            }

            newCore.beginBatchEdit();
            for (const auto atom : newCore.atoms()) {
              if (!atom->hasProp("keep")) {
                newCore.removeAtom(atom);
              }
            }
            newCore.commitBatchEdit();
            if (newCore.getNumAtoms()) {
              std::string newCoreSmi = MolToSmiles(newCore, true);
              // add a new core if possible
              auto newcore = data->newCores.find(newCoreSmi);
              int core_idx = 0;
              if (newcore == data->newCores.end()) {
                core_idx = data->newCores[newCoreSmi] = data->newCoreLabel--;
                data->cores[core_idx] = RCore(newCore);
                return add(inmol);
              }
            }
          }
        }
      }

      if (match.size()) {
        auto numberUserGroupsInMatch = std::accumulate(
            match.begin(), match.end(), 0,
            [](int sum, std::pair<int, boost::shared_ptr<RGroupData>> p) {
              return p.first > 0 && !p.second->is_hydrogen ? ++sum : sum;
            });
        int numberMissingUserGroups =
            rcore->numberUserRGroups - numberUserGroupsInMatch;
        CHECK_INVARIANT(numberMissingUserGroups >= 0,
                        "Data error in missing user rgroup count");
        potentialMatches.emplace_back(
            core_idx, numberMissingUserGroups, match,
            hasCoreDummies || !data->params.onlyMatchAtRGroups ? coreCopy
                                                               : nullptr);
      }
    }
  }
  if (potentialMatches.size() == 0) {
    BOOST_LOG(rdDebugLog)
        << "No attachment points in side chains" << std::endl;
    return -2;
  }

  if (data->params.matchingStrategy != GA) {
    size_t N = 1;
    for (auto &matche : data->matches) {
      size_t sz = matche.size();
      N *= sz;
    }
    // oops, exponential is a pain
    if (N * potentialMatches.size() > 100000) {
      data->permutation = std::vector<size_t>(data->matches.size(), 0);
      data->process(true);
    }
  }

  data->matches.push_back(potentialMatches);
  data->permutation = std::vector<size_t>(data->matches.size(), 0);

  if (data->matches.size()) {
    if (data->params.matchingStrategy & Greedy ||
        (data->params.matchingStrategy & GreedyChunks &&
         data->matches.size() > 1 &&
         data->matches.size() % data->params.chunkSize == 0)) {
      data->process(true);
    }
  }
  return data->matches.size() - 1;
}

bool RGroupDecomposition::process() { return processAndScore().success; }

RGroupDecompositionProcessResult RGroupDecomposition::processAndScore() {
  try {
    const bool prune = true;
    const bool finalize = true;
    return data->process(prune, finalize);
  } catch (...) {
    return RGroupDecompositionProcessResult(false, -1);
  }
}

std::vector<std::string> RGroupDecomposition::getRGroupLabels() const {
  // this is a bit of a cheat
  RGroupColumns cols = getRGroupsAsColumns();
  std::vector<std::string> labels;
  for (auto it : cols) {
    labels.push_back(it.first);
  }
  std::sort(labels.begin(), labels.end());
  return labels;
}

RWMOL_SPTR RGroupDecomposition::outputCoreMolecule(
    const RGroupMatch &match, const UsedLabelMap &usedLabelMap) const {
  const auto &core = data->cores[match.core_idx];
  if (!match.matchedCore) {
    return core.labelledCore;
  }
  auto coreWithMatches = core.coreWithMatches(*match.matchedCore);
  for (auto atomIdx = coreWithMatches->getNumAtoms(); atomIdx--;) {
    auto atom = coreWithMatches->getAtomWithIdx(atomIdx);
    if (atom->getAtomicNum()) {
      continue;
    }
    auto label = atom->getAtomMapNum();
    Atom *nbrAtom = nullptr;
    for (const auto &nbri :
         boost::make_iterator_range(coreWithMatches->getAtomNeighbors(atom))) {
      nbrAtom = (*coreWithMatches)[nbri];
      break;
    }
    if (nbrAtom) {
      bool isUserDefinedLabel = usedLabelMap.isUserDefined(label);
      auto numExplicitHs = nbrAtom->getNumExplicitHs();
      if (usedLabelMap.getIsUsed(label)) {
        if (numExplicitHs) {
          nbrAtom->setNumExplicitHs(numExplicitHs - 1);
        }
      } else if (!isUserDefinedLabel ||
                 data->params.removeAllHydrogenRGroupsAndLabels) {
        coreWithMatches->removeAtom(atomIdx);
        // if we remove an unused label from an aromatic atom,
        // we need to check whether we need to adjust its explicit
        // H count, or it will fail to kekulize
        if (isUserDefinedLabel && nbrAtom->getIsAromatic()) {
          nbrAtom->updatePropertyCache(false);
          if (!numExplicitHs) {
            nbrAtom->setNumExplicitHs(nbrAtom->getExplicitValence() -
                                      nbrAtom->getDegree());
          }
        }
      }
      nbrAtom->updatePropertyCache(false);
    }
  }
  return coreWithMatches;
}

RGroupRows RGroupDecomposition::getRGroupsAsRows() const {
  std::vector<RGroupMatch> permutation = data->GetCurrentBestPermutation();

  RGroupRows groups;

  auto usedLabelMap = UsedLabelMap(data->finalRlabelMapping);

  for (auto it = permutation.begin(); it != permutation.end(); ++it) {
    auto Rs_seen(usedLabelMap);
    // make a new rgroup entry
    groups.push_back(RGroupRow());
    RGroupRow &out_rgroups = groups.back();

    const R_DECOMP &in_rgroups = it->rgroups;

    for (const auto &rgroup : in_rgroups) {
      const auto realLabel = data->finalRlabelMapping.find(rgroup.first);
      CHECK_INVARIANT(realLabel != data->finalRlabelMapping.end(),
                      "unprocessed rlabel, please call process() first.");
      Rs_seen.setIsUsed(realLabel->second);
      out_rgroups[RPREFIX + std::to_string(realLabel->second)] =
          rgroup.second->combinedMol;
    }

    out_rgroups[CORE] = outputCoreMolecule(*it, Rs_seen);
  }
  return groups;
}

//! return rgroups in column order group[attachment_point][molidx] = ROMol
RGroupColumns RGroupDecomposition::getRGroupsAsColumns() const {
  std::vector<RGroupMatch> permutation = data->GetCurrentBestPermutation();

  RGroupColumns groups;
  std::unordered_set<std::string> rGroupWithRealMol{CORE};

  auto usedLabelMap = UsedLabelMap(data->finalRlabelMapping);

  unsigned int molidx = 0;
  for (auto it = permutation.begin(); it != permutation.end(); ++it, ++molidx) {
    auto Rs_seen(usedLabelMap);
    const R_DECOMP &in_rgroups = it->rgroups;

    for (const auto &rgroup : in_rgroups) {
      const auto realLabel = data->finalRlabelMapping.find(rgroup.first);
      CHECK_INVARIANT(realLabel != data->finalRlabelMapping.end(),
                      "unprocessed rlabel, please call process() first.");
      CHECK_INVARIANT(rgroup.second->combinedMol->hasProp(done),
                      "Not done! Call process()");

      CHECK_INVARIANT(!Rs_seen.getIsUsed(realLabel->second),
                      "R group label appears multiple times!");
      Rs_seen.setIsUsed(realLabel->second);
      std::string r = RPREFIX + std::to_string(realLabel->second);
      RGroupColumn &col = groups[r];
      if (molidx && col.size() < molidx - 1) {
        col.resize(molidx - 1);
      }
      col.push_back(rgroup.second->combinedMol);
      rGroupWithRealMol.insert(r);
    }
    groups[CORE].push_back(outputCoreMolecule(*it, Rs_seen));

    // add empty entries to columns where this molecule didn't appear
    for (const auto &realLabel : data->finalRlabelMapping) {
      if (!Rs_seen.getIsUsed(realLabel.second)) {
        std::string r = RPREFIX + std::to_string(realLabel.second);
        groups[r].push_back(boost::make_shared<RWMol>());
      }
    }
  }
  // purge R-group entries that have no mols
  for (auto it = groups.begin(); it != groups.end();) {
    auto itToErase = groups.end();
    if (!rGroupWithRealMol.count(it->first)) {
      itToErase = it;
    }
    ++it;
    if (itToErase != groups.end()) {
      groups.erase(itToErase);
    }
  }
  return groups;
}

const RGroupDecompositionParameters &RGroupDecomposition::params() const {
  return data->params;
}

namespace {
std::vector<unsigned int> Decomp(RGroupDecomposition &decomp,
                                 const std::vector<ROMOL_SPTR> &mols) {
  auto t0 = std::chrono::steady_clock::now();
  std::vector<unsigned int> unmatched;
  for (size_t i = 0; i < mols.size(); ++i) {
    int v = decomp.add(*mols[i].get());
    if (v == -1) {
      unmatched.push_back(i);
    }
    checkForTimeout(t0, decomp.params().timeout);
  }
  decomp.process();
  return unmatched;
}
}  // namespace
unsigned int RGroupDecompose(const std::vector<ROMOL_SPTR> &cores,
                             const std::vector<ROMOL_SPTR> &mols,
                             RGroupRows &rows,
                             std::vector<unsigned int> *unmatchedIndices,
                             const RGroupDecompositionParameters &options) {
  RGroupDecomposition decomp(cores, options);
  std::vector<unsigned int> unmatched = Decomp(decomp, mols);
  if (unmatchedIndices) {
    *unmatchedIndices = unmatched;
  }
  rows = decomp.getRGroupsAsRows();
  return mols.size() - unmatched.size();
}

unsigned int RGroupDecompose(const std::vector<ROMOL_SPTR> &cores,
                             const std::vector<ROMOL_SPTR> &mols,
                             RGroupColumns &columns,
                             std::vector<unsigned int> *unmatchedIndices,
                             const RGroupDecompositionParameters &options) {
  RGroupDecomposition decomp(cores, options);
  std::vector<unsigned int> unmatched = Decomp(decomp, mols);
  if (unmatchedIndices) {
    *unmatchedIndices = unmatched;
  }
  columns = decomp.getRGroupsAsColumns();
  return mols.size() - unmatched.size();
}
}  // namespace RDKit<|MERGE_RESOLUTION|>--- conflicted
+++ resolved
@@ -108,9 +108,11 @@
         SubstructMatch(mol, *core.second.matchingMol, baseMatches, uniquify,
                        recursionPossible, useChirality);
         tmatches.clear();
-        for (const auto &baseMatch: baseMatches) {
-          auto matchesWithDummy = core.second.matchTerminalUserRGroups(mol, baseMatch);
-          tmatches.insert(tmatches.end(), matchesWithDummy.cbegin(), matchesWithDummy.cend());
+        for (const auto &baseMatch : baseMatches) {
+          auto matchesWithDummy =
+              core.second.matchTerminalUserRGroups(mol, baseMatch);
+          tmatches.insert(tmatches.end(), matchesWithDummy.cbegin(),
+                          matchesWithDummy.cend());
         }
       }
     }
@@ -127,23 +129,9 @@
         target_match_indices[match.second] = 1;
       }
 
-<<<<<<< HEAD
-        // target atoms that map to user defined R-groups
-        std::vector<int> targetAttachments;
-
-        for (auto &match : mv) {
-          const Atom *atm = mol.getAtomWithIdx(match.second);
-          // is this a labelled rgroup or not?
-          if (core.second.core_atoms_with_user_labels.find(match.first) ==
-              core.second.core_atoms_with_user_labels.end()) {
-            // nope... if any neighbor is not part of the substructure
-            //  make sure we are a hydrogen, otherwise, skip the match
-            for (const auto &nbri :
-                 boost::make_iterator_range(mol.getAtomNeighbors(atm))) {
-              const auto &nbr = mol[nbri];
-              if (nbr->getAtomicNum() != 1 &&
-                  !target_match_indices[nbr->getIdx()]) {
-=======
+      // target atoms that map to user defined R-groups
+      std::vector<int> targetAttachments;
+
       for (const auto &match : mv) {
         const Atom *atm = mol.getAtomWithIdx(match.second);
         // is this a labelled rgroup or not?
@@ -156,7 +144,6 @@
             if (nbr->getAtomicNum() != 1 &&
                 !target_match_indices[nbr->getIdx()]) {
               if (data->params.onlyMatchAtRGroups) {
->>>>>>> 0370b6cc
                 passes_filter = false;
                 break;
               } else {
@@ -164,34 +151,29 @@
               }
             }
           }
-<<<<<<< HEAD
           else {
             // labelled R-group
             if (core.second.isTerminalRGroupWithUserLabel(match.first)) {
               targetAttachments.push_back(match.second);
             }
           }
-          if (!passes_filter) {
+          if (!passes_filter && data->params.onlyMatchAtRGroups) {
             break;
           }
         }
 
-        if (passes_filter) {
-          for (auto attachmentIdx: targetAttachments) {
-              if (!core.second.checkAllBondsToAttachmentPointPresent(mol, attachmentIdx, mv)) {
-                passes_filter = false;
-                break;
-              }
+        if (passes_filter && data->params.onlyMatchAtRGroups) {
+          for (auto attachmentIdx : targetAttachments) {
+            if (!core.second.checkAllBondsToAttachmentPointPresent(
+                    mol, attachmentIdx, mv)) {
+              passes_filter = false;
+              break;
+            }
           }
         }
 
         if (passes_filter) {
           tmatches_filtered.push_back(mv);
-=======
-        }
-        if (!passes_filter && data->params.onlyMatchAtRGroups) {
-          break;
->>>>>>> 0370b6cc
         }
       }
       if (passes_filter) {
@@ -382,8 +364,7 @@
     }
   }
   if (potentialMatches.size() == 0) {
-    BOOST_LOG(rdDebugLog)
-        << "No attachment points in side chains" << std::endl;
+    BOOST_LOG(rdDebugLog) << "No attachment points in side chains" << std::endl;
     return -2;
   }
 
