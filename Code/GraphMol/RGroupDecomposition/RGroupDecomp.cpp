//  Copyright (c) 2017, Novartis Institutes for BioMedical Research Inc.
//  All rights reserved.
//
// Redistribution and use in source and binary forms, with or without
// modification, are permitted provided that the following conditions are
// met:
//
//     * Redistributions of source code must retain the above copyright
//       notice, this list of conditions and the following disclaimer.
//     * Redistributions in binary form must reproduce the above
//       copyright notice, this list of conditions and the following
//       disclaimer in the documentation and/or other materials provided
//       with the distribution.
//     * Neither the name of Novartis Institutes for BioMedical Research Inc.
//       nor the names of its contributors may be used to endorse or promote
//       products derived from this software without specific prior written
//       permission.
//
// THIS SOFTWARE IS PROVIDED BY THE COPYRIGHT HOLDERS AND CONTRIBUTORS
// "AS IS" AND ANY EXPRESS OR IMPLIED WARRANTIES, INCLUDING, BUT NOT
// LIMITED TO, THE IMPLIED WARRANTIES OF MERCHANTABILITY AND FITNESS FOR
// A PARTICULAR PURPOSE ARE DISCLAIMED. IN NO EVENT SHALL THE COPYRIGHT
// OWNER OR CONTRIBUTORS BE LIABLE FOR ANY DIRECT, INDIRECT, INCIDENTAL,
// SPECIAL, EXEMPLARY, OR CONSEQUENTIAL DAMAGES (INCLUDING, BUT NOT
// LIMITED TO, PROCUREMENT OF SUBSTITUTE GOODS OR SERVICES; LOSS OF USE,
// DATA, OR PROFITS; OR BUSINESS INTERRUPTION) HOWEVER CAUSED AND ON ANY
// THEORY OF LIABILITY, WHETHER IN CONTRACT, STRICT LIABILITY, OR TORT
// (INCLUDING NEGLIGENCE OR OTHERWISE) ARISING IN ANY WAY OUT OF THE USE
// OF THIS SOFTWARE, EVEN IF ADVISED OF THE POSSIBILITY OF SUCH DAMAGE.
//
#include "RGroupDecomp.h"
#include "RGroupDecompData.h"
#include <GraphMol/RDKitBase.h>
#include <GraphMol/Substruct/SubstructMatch.h>
#include <GraphMol/SmilesParse/SmilesWrite.h>
#include <GraphMol/SmilesParse/SmartsWrite.h>
#include <GraphMol/SmilesParse/SmilesParse.h>
#include <GraphMol/ChemTransforms/ChemTransforms.h>
#include <GraphMol/FMCS/FMCS.h>
#include <boost/scoped_ptr.hpp>
#include <boost/dynamic_bitset.hpp>
#include <set>
#include <utility>
#include <vector>

// #define DEBUG

namespace RDKit {

// Attachment Points
//  labeled cores => isotopes
//  atom mappings
//  atom indices => use -1 - atom index, range is [-1, ...., -num_atoms]
const std::string RLABEL = "tempRlabel";
const std::string SIDECHAIN_RLABELS = "sideChainRlabels";
const std::string done = "RLABEL_PROCESSED";
const std::string CORE = "Core";
const std::string RPREFIX = "R";

namespace {
void ADD_MATCH(R_DECOMP &match, int rlabel) {                                                                                     
  if (match.find(rlabel) == match.end()) {                                                                                        
    match[rlabel] = boost::make_shared<RGroupData>();                                                                             
  }                                                                                                                               
} 
}

RGroupDecomposition::RGroupDecomposition(
    const ROMol &inputCore, const RGroupDecompositionParameters &params)
    : data(new RGroupDecompData(inputCore, params)) {}

RGroupDecomposition::RGroupDecomposition(
    const std::vector<ROMOL_SPTR> &cores,
    const RGroupDecompositionParameters &params)
    : data(new RGroupDecompData(cores, params)) {}

RGroupDecomposition::~RGroupDecomposition() { delete data; }

int RGroupDecomposition::add(const ROMol &inmol) {
  // get the sidechains if possible
  //  Add hs for better symmetrization
  RWMol mol(inmol);
  bool explicitOnly = false;
  bool addCoords = true;
  MolOps::addHs(mol, explicitOnly, addCoords);

  int core_idx = 0;
  const RCore *rcore = nullptr;
  std::vector<MatchVectType> tmatches;

  // Find the first matching core.
  for (const auto &core : data->cores) {
    {
      const bool uniquify = false;
      const bool recursionPossible = true;
      const bool useChirality = true;
      SubstructMatch(mol, *core.second.core, tmatches, uniquify,
                     recursionPossible, useChirality);
    }

    if (data->params.onlyMatchAtRGroups) {
      std::vector<MatchVectType> tmatches_filtered;
      for (auto &mv : tmatches) {
        bool passes_filter = true;
        boost::dynamic_bitset<> target_match_indices(mol.getNumAtoms());
        for (auto &match : mv) {
          target_match_indices[match.second] = 1;
        }

        for (auto &match : mv) {
          const Atom *atm = mol.getAtomWithIdx(match.second);
          // is this a labelled rgroup or not?
          if (core.second.core_atoms_with_user_labels.find(match.first) ==
              core.second.core_atoms_with_user_labels.end()) {
            // nope... if any neighbor is not part of the substructure
            //  make sure we are a hydrogen, otherwise, skip the match
            for (const auto &nbri :
                 boost::make_iterator_range(mol.getAtomNeighbors(atm))) {
              const auto &nbr = mol[nbri];
              if (nbr->getAtomicNum() != 1 &&
                  !target_match_indices[nbr->getIdx()]) {
                passes_filter = false;
                break;
              }
            }
          }
          if (!passes_filter) {
            break;
          }
        }

        if (passes_filter) {
          tmatches_filtered.push_back(mv);
        }
      }
      tmatches = tmatches_filtered;
    }

    if (!tmatches.size()) {
      continue;
    } else {
      if (tmatches.size() > 1) {
        if (data->params.matchingStrategy == NoSymmetrization) {
          tmatches.resize(1);
        } else if (data->matches.size() == 0) {
          // Greedy strategy just grabs the first match and
          //  takes the best matches from the rest
          if (data->params.matchingStrategy == Greedy) {
            tmatches.resize(1);
          }
        }
      }
      rcore = &core.second;
      core_idx = core.first;
      break;
    }
  }

  if (rcore == nullptr) {
    return -1;
  }

  // strategies
  // ==========
  // Exhaustive - saves all matches and optimizes later exhaustive
  //               May never finish due to combinatorial complexity
  // Greedy - matches to *FIRST* available match
  // GreedyChunks - default - process every N chunks

  //  Should probably scan all mols first to find match with
  //  smallest number of matches...
  size_t size = data->matches.size();

  std::vector<RGroupMatch> potentialMatches;

  for (auto &tmatche : tmatches) {
    boost::scoped_ptr<ROMol> tMol;
    {
      const bool replaceDummies = false;
      const bool labelByIndex = true;
      const bool requireDummyMatch = false;
      tMol.reset(replaceCore(mol, *rcore->core, tmatche, replaceDummies,
                             labelByIndex, requireDummyMatch));
    }

    if (tMol) {
      R_DECOMP match;
      // rlabel rgroups
      MOL_SPTR_VECT fragments = MolOps::getMolFrags(*tMol, false);
      for (size_t i = 0; i < fragments.size(); ++i) {
        std::vector<int> attachments;
        boost::shared_ptr<ROMol> &newMol = fragments[i];
        newMol->setProp<int>("core", core_idx);
        newMol->setProp<int>("idx", size);
        newMol->setProp<int>("frag_idx", i);

        for (auto at : newMol->atoms()) {
          unsigned int elno = at->getAtomicNum();
          if (elno == 0) {
            unsigned int index =
                at->getIsotope();  // this is the index into the core
            // it messes up when there are multiple ?
            int rlabel;
            if (rcore->core->getAtomWithIdx(index)->getPropIfPresent(RLABEL,
                                                                     rlabel)) {
              std::vector<int> rlabelsOnSideChain;
              at->getPropIfPresent(SIDECHAIN_RLABELS, rlabelsOnSideChain);
              rlabelsOnSideChain.push_back(rlabel);
              at->setProp(SIDECHAIN_RLABELS, rlabelsOnSideChain);

              data->labels.insert(rlabel);  // keep track of all labels used
              attachments.push_back(rlabel);
            }
          }
        }

        if (attachments.size() > 0) {
          // reject multiple attachments?
          // what to do with labelled cores ?
          std::string newCoreSmi = MolToSmiles(*newMol, true);

          for (size_t attach_idx = 0; attach_idx < attachments.size();
               ++attach_idx) {
            int rlabel = attachments[attach_idx];
            ADD_MATCH(match, rlabel);
            match[rlabel]->add(newMol, attachments);
          }
        } else {
          // special case, only one fragment
          if (fragments.size() == 1) {  // need to make a new core
            // remove the sidechains
            RWMol newCore(mol);

            for (const auto &mvpair : tmatche) {
              const Atom *coreAtm = rcore->core->getAtomWithIdx(mvpair.first);
              Atom *newCoreAtm = newCore.getAtomWithIdx(mvpair.second);
              int rlabel;
              if (coreAtm->getPropIfPresent(RLABEL, rlabel)) {
                newCoreAtm->setProp<int>(RLABEL, rlabel);
              }
              newCoreAtm->setProp<bool>("keep", true);
            }

            for (int aIdx = newCore.getNumAtoms() - 1; aIdx >= 0; --aIdx) {
              Atom *atom = newCore.getAtomWithIdx(aIdx);
              if (!atom->hasProp("keep")) {
                newCore.removeAtom(atom);
              }
            }
            if (newCore.getNumAtoms()) {
              std::string newCoreSmi = MolToSmiles(newCore, true);
              // add a new core if possible
              auto newcore = data->newCores.find(newCoreSmi);
              int core_idx = 0;
              if (newcore == data->newCores.end()) {
                core_idx = data->newCores[newCoreSmi] = data->newCoreLabel--;
                data->cores[core_idx] =
                    RCore(newCore, data->params.onlyMatchAtRGroups);
                return add(inmol);
              }
            }
          }
        }
      }

      if (match.size()) {
        potentialMatches.emplace_back(core_idx, match);
      }
    }
  }
  if (potentialMatches.size() == 0) {
    BOOST_LOG(rdWarningLog)
        << "No attachment points in side chains" << std::endl;

    return -1;
  }

  size_t N = 1;
  for (auto &matche : data->matches) {
    size_t sz = matche.size();
    N *= sz;
  }
  // oops, exponential is a pain
  if (N * potentialMatches.size() > 100000) {
    data->permutation = std::vector<size_t>(data->matches.size(), 0);
    data->process(true);
  }

  data->matches.push_back(potentialMatches);
  data->permutation = std::vector<size_t>(data->matches.size(), 0);

  if (size) {
    if (data->params.matchingStrategy & Greedy ||
        (data->params.matchingStrategy & GreedyChunks && size > 1 &&
         size % data->params.chunkSize == 0)) {
      data->process(true);
    }
  }
  return data->matches.size() - 1;
}

bool RGroupDecomposition::process() {
  try {
    const bool prune = true;
    const bool finalize = true;
    return data->process(prune, finalize);
  } catch (...) {
    return false;
  }
}

std::vector<std::string> RGroupDecomposition::getRGroupLabels() const {
  // this is a bit of a cheat
  RGroupColumns cols = getRGroupsAsColumns();
  std::vector<std::string> labels;
  for (auto it : cols) {
    labels.push_back(it.first);
  }
  std::sort(labels.begin(), labels.end());
  return labels;
}

RGroupRows RGroupDecomposition::getRGroupsAsRows() const {
  std::vector<RGroupMatch> permutation = data->GetCurrentBestPermutation();

  RGroupRows groups;

  int molidx = 0;
  for (auto it = permutation.begin(); it != permutation.end(); ++it, ++molidx) {
    // make a new rgroup entry
    groups.push_back(RGroupRow());
    RGroupRow &out_rgroups = groups.back();
    out_rgroups[CORE] = data->cores[it->core_idx].labelledCore;

    R_DECOMP &in_rgroups = it->rgroups;

    for (const auto &rgroup : in_rgroups) {
      const auto realLabel = data->finalRlabelMapping.find(rgroup.first);
      CHECK_INVARIANT(realLabel != data->finalRlabelMapping.end(),
                      "unprocessed rlabel, please call process() first.");
      out_rgroups[RPREFIX + std::to_string(realLabel->second)] =
          rgroup.second->combinedMol;
    }
  }
  return groups;
}
//! return rgroups in column order group[attachment_point][molidx] = ROMol
RGroupColumns RGroupDecomposition::getRGroupsAsColumns() const {
  std::vector<RGroupMatch> permutation = data->GetCurrentBestPermutation();

  RGroupColumns groups;
  std::unordered_set<std::string> rGroupWithRealMol{CORE};

  // collect the list of all possible RGroups:
  std::map<int, size_t> rgrp_pos_map;
  unsigned int ridx = 0;
  for (const auto rl : data->finalRlabelMapping) {
    rgrp_pos_map[rl.second] = ridx++;
  }

  unsigned int molidx = 0;
  for (auto it = permutation.begin(); it != permutation.end(); ++it, ++molidx) {
    boost::dynamic_bitset<> Rs_seen(rgrp_pos_map.size());
    R_DECOMP &in_rgroups = it->rgroups;
    groups[CORE].push_back(data->cores[it->core_idx].labelledCore);

    for (const auto &rgroup : in_rgroups) {
      const auto realLabel = data->finalRlabelMapping.find(rgroup.first);
      CHECK_INVARIANT(realLabel != data->finalRlabelMapping.end(),
                      "unprocessed rlabel, please call process() first.");
      CHECK_INVARIANT(rgroup.second->combinedMol->hasProp(done),
                      "Not done! Call process()");

      Rs_seen.set(rgrp_pos_map[realLabel->second]);
      std::string r = RPREFIX + std::to_string(realLabel->second);
      RGroupColumn &col = groups[r];
      if (molidx && col.size() < (size_t)(molidx - 1)) {
        col.resize(molidx - 1);
      }
      col.push_back(rgroup.second->combinedMol);
      rGroupWithRealMol.insert(r);
    }
    // add empty entries to columns where this molecule didn't appear
    for (const auto rpr : rgrp_pos_map) {
      if (!Rs_seen[rpr.second]) {
        std::string r = RPREFIX + std::to_string(rpr.first);
        groups[r].push_back(boost::make_shared<RWMol>());
      }
    }
  }
  // purge R-group entries that have no mols
<<<<<<< HEAD
  for (auto it = groups.begin(); it != groups.end(); ++it) {
    if (!rGroupWithRealMol.count(it->first)) {
      groups.erase(it);
=======
  for (auto it = groups.begin(); it != groups.end();) {
    auto itToErase = groups.end();
    if (!rGroupWithRealMol.count(it->first)) {
      itToErase = it;
    }
    ++it;
    if (itToErase != groups.end()) {
      groups.erase(itToErase);
>>>>>>> 7f145007
    }
  }
  return groups;
}

const RGroupDecompositionParameters &RGroupDecomposition::params() const {
  return data->params;
}

namespace {
std::vector<unsigned int> Decomp(RGroupDecomposition &decomp,
                                 const std::vector<ROMOL_SPTR> &mols) {
  auto t0 = std::chrono::steady_clock::now();
  std::vector<unsigned int> unmatched;
  for (size_t i = 0; i < mols.size(); ++i) {
    int v = decomp.add(*mols[i].get());
    if (v == -1) {
      unmatched.push_back(i);
    }
    checkForTimeout(t0, decomp.params().timeout);
  }
  decomp.process();
  return unmatched;
}
}  // namespace
unsigned int RGroupDecompose(const std::vector<ROMOL_SPTR> &cores,
                             const std::vector<ROMOL_SPTR> &mols,
                             RGroupRows &rows,
                             std::vector<unsigned int> *unmatchedIndices,
                             const RGroupDecompositionParameters &options) {
  RGroupDecomposition decomp(cores, options);
  std::vector<unsigned int> unmatched = Decomp(decomp, mols);
  if (unmatchedIndices) {
    *unmatchedIndices = unmatched;
  }
  rows = decomp.getRGroupsAsRows();
  return mols.size() - unmatched.size();
}

unsigned int RGroupDecompose(const std::vector<ROMOL_SPTR> &cores,
                             const std::vector<ROMOL_SPTR> &mols,
                             RGroupColumns &columns,
                             std::vector<unsigned int> *unmatchedIndices,
                             const RGroupDecompositionParameters &options) {
  RGroupDecomposition decomp(cores, options);
  std::vector<unsigned int> unmatched = Decomp(decomp, mols);
  if (unmatchedIndices) {
    *unmatchedIndices = unmatched;
  }
  columns = decomp.getRGroupsAsColumns();
  return mols.size() - unmatched.size();
}
}  // namespace RDKit<|MERGE_RESOLUTION|>--- conflicted
+++ resolved
@@ -389,11 +389,6 @@
     }
   }
   // purge R-group entries that have no mols
-<<<<<<< HEAD
-  for (auto it = groups.begin(); it != groups.end(); ++it) {
-    if (!rGroupWithRealMol.count(it->first)) {
-      groups.erase(it);
-=======
   for (auto it = groups.begin(); it != groups.end();) {
     auto itToErase = groups.end();
     if (!rGroupWithRealMol.count(it->first)) {
@@ -402,7 +397,6 @@
     ++it;
     if (itToErase != groups.end()) {
       groups.erase(itToErase);
->>>>>>> 7f145007
     }
   }
   return groups;
