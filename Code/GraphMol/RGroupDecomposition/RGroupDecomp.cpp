//  Copyright (c) 2017, Novartis Institutes for BioMedical Research Inc.
//  All rights reserved.
//
// Redistribution and use in source and binary forms, with or without
// modification, are permitted provided that the following conditions are
// met:
//
//     * Redistributions of source code must retain the above copyright
//       notice, this list of conditions and the following disclaimer.
//     * Redistributions in binary form must reproduce the above
//       copyright notice, this list of conditions and the following
//       disclaimer in the documentation and/or other materials provided
//       with the distribution.
//     * Neither the name of Novartis Institutes for BioMedical Research Inc.
//       nor the names of its contributors may be used to endorse or promote
//       products derived from this software without specific prior written
//       permission.
//
// THIS SOFTWARE IS PROVIDED BY THE COPYRIGHT HOLDERS AND CONTRIBUTORS
// "AS IS" AND ANY EXPRESS OR IMPLIED WARRANTIES, INCLUDING, BUT NOT
// LIMITED TO, THE IMPLIED WARRANTIES OF MERCHANTABILITY AND FITNESS FOR
// A PARTICULAR PURPOSE ARE DISCLAIMED. IN NO EVENT SHALL THE COPYRIGHT
// OWNER OR CONTRIBUTORS BE LIABLE FOR ANY DIRECT, INDIRECT, INCIDENTAL,
// SPECIAL, EXEMPLARY, OR CONSEQUENTIAL DAMAGES (INCLUDING, BUT NOT
// LIMITED TO, PROCUREMENT OF SUBSTITUTE GOODS OR SERVICES; LOSS OF USE,
// DATA, OR PROFITS; OR BUSINESS INTERRUPTION) HOWEVER CAUSED AND ON ANY
// THEORY OF LIABILITY, WHETHER IN CONTRACT, STRICT LIABILITY, OR TORT
// (INCLUDING NEGLIGENCE OR OTHERWISE) ARISING IN ANY WAY OUT OF THE USE
// OF THIS SOFTWARE, EVEN IF ADVISED OF THE POSSIBILITY OF SUCH DAMAGE.
//
#include "RGroupDecomp.h"
#include "RGroupDecompData.h"
#include <GraphMol/RDKitBase.h>
#include <GraphMol/Substruct/SubstructMatch.h>
#include <GraphMol/SmilesParse/SmilesWrite.h>
#include <GraphMol/SmilesParse/SmartsWrite.h>
#include <GraphMol/SmilesParse/SmilesParse.h>
#include <GraphMol/ChemTransforms/ChemTransforms.h>
#include <GraphMol/FMCS/FMCS.h>
#include <boost/scoped_ptr.hpp>
#include <boost/dynamic_bitset.hpp>
#include <set>
#include <utility>
#include <vector>

// #define DEBUG

namespace RDKit {

// Attachment Points
//  labeled cores => isotopes
//  atom mappings
//  atom indices => use -1 - atom index, range is [-1, ...., -num_atoms]
const std::string RLABEL = "tempRlabel";
const std::string SIDECHAIN_RLABELS = "sideChainRlabels";
const std::string done = "RLABEL_PROCESSED";

namespace {
void ADD_MATCH(R_DECOMP &match, int rlabel) {                                                                                     
  if (match.find(rlabel) == match.end()) {                                                                                        
    match[rlabel] = boost::make_shared<RGroupData>();                                                                             
  }                                                                                                                               
} 
}

RGroupDecomposition::RGroupDecomposition(
    const ROMol &inputCore, const RGroupDecompositionParameters &params)
    : data(new RGroupDecompData(inputCore, params)) {}

RGroupDecomposition::RGroupDecomposition(
    const std::vector<ROMOL_SPTR> &cores,
    const RGroupDecompositionParameters &params)
    : data(new RGroupDecompData(cores, params)) {}

RGroupDecomposition::~RGroupDecomposition() { delete data; }

int RGroupDecomposition::add(const ROMol &inmol) {
  // get the sidechains if possible
  //  Add hs for better symmetrization
  RWMol mol(inmol);
  bool explicitOnly = false;
  bool addCoords = true;
  MolOps::addHs(mol, explicitOnly, addCoords);

  int core_idx = 0;
  const RCore *rcore = nullptr;
  std::vector<MatchVectType> tmatches;

  // Find the first matching core.
  for (const auto &core : data->cores) {
    {
      const bool uniquify = false;
      const bool recursionPossible = true;
      const bool useChirality = true;
      SubstructMatch(mol, *core.second.core, tmatches, uniquify,
                     recursionPossible, useChirality);
    }

    if (data->params.onlyMatchAtRGroups) {
      std::vector<MatchVectType> tmatches_filtered;
      for (auto &mv : tmatches) {
        bool passes_filter = true;
        boost::dynamic_bitset<> target_match_indices(mol.getNumAtoms());
        for (auto &match : mv) {
          target_match_indices[match.second] = 1;
        }

        for (auto &match : mv) {
          const Atom *atm = mol.getAtomWithIdx(match.second);
          // is this a labelled rgroup or not?
          if (core.second.core_atoms_with_user_labels.find(match.first) ==
              core.second.core_atoms_with_user_labels.end()) {
            // nope... if any neighbor is not part of the substructure
            //  make sure we are a hydrogen, otherwise, skip the match
            for (const auto &nbri :
                 boost::make_iterator_range(mol.getAtomNeighbors(atm))) {
              const auto &nbr = mol[nbri];
              if (nbr->getAtomicNum() != 1 &&
                  !target_match_indices[nbr->getIdx()]) {
                passes_filter = false;
                break;
              }
            }
          }
          if (!passes_filter) {
            break;
          }
        }

        if (passes_filter) {
          tmatches_filtered.push_back(mv);
        }
      }
      tmatches = tmatches_filtered;
    }

    if (!tmatches.size()) {
      continue;
    } else {
      if (tmatches.size() > 1) {
        if (data->params.matchingStrategy == NoSymmetrization) {
          tmatches.resize(1);
        } else if (data->matches.size() == 0) {
          // Greedy strategy just grabs the first match and
          //  takes the best matches from the rest
          if (data->params.matchingStrategy == Greedy) {
            tmatches.resize(1);
          }
        }
      }
      rcore = &core.second;
      core_idx = core.first;
      break;
    }
  }

  if (rcore == nullptr) {
    return -1;
  }

  // strategies
  // ==========
  // Exhaustive - saves all matches and optimizes later exhaustive
  //               May never finish due to combinatorial complexity
  // Greedy - matches to *FIRST* available match
  // GreedyChunks - default - process every N chunks

  //  Should probably scan all mols first to find match with
  //  smallest number of matches...
  size_t size = data->matches.size();

  std::vector<RGroupMatch> potentialMatches;

  for (auto &tmatch : tmatches) {
    boost::scoped_ptr<ROMol> tMol;
    {
      const bool replaceDummies = false;
      const bool labelByIndex = true;
      const bool requireDummyMatch = false;
<<<<<<< HEAD
      tMol.reset(replaceCore(mol, *rcore->core, tmatch, replaceDummies,
=======
      tMol.reset(replaceCore(mol, *rcore->core, tmatche, replaceDummies,
>>>>>>> 2c26af2c
                             labelByIndex, requireDummyMatch));
    }

    if (tMol) {
      R_DECOMP match;
      // rlabel rgroups
      MOL_SPTR_VECT fragments = MolOps::getMolFrags(*tMol, false);
      for (size_t i = 0; i < fragments.size(); ++i) {
        std::vector<int> attachments;
        boost::shared_ptr<ROMol> &newMol = fragments[i];
        newMol->setProp<int>("core", core_idx);
        newMol->setProp<int>("idx", size);
        newMol->setProp<int>("frag_idx", i);

        for (auto at : newMol->atoms()) {
          unsigned int elno = at->getAtomicNum();
          if (elno == 0) {
            unsigned int index =
                at->getIsotope();  // this is the index into the core
            // it messes up when there are multiple ?
            int rlabel;
            if (rcore->core->getAtomWithIdx(index)->getPropIfPresent(RLABEL,
                                                                     rlabel)) {
              std::vector<int> rlabelsOnSideChain;
              at->getPropIfPresent(SIDECHAIN_RLABELS, rlabelsOnSideChain);
              rlabelsOnSideChain.push_back(rlabel);
              at->setProp(SIDECHAIN_RLABELS, rlabelsOnSideChain);

              data->labels.insert(rlabel);  // keep track of all labels used
              attachments.push_back(rlabel);
            }
          }
        }

        if (attachments.size() > 0) {
          // reject multiple attachments?
          // what to do with labelled cores ?
          std::string newCoreSmi = MolToSmiles(*newMol, true);

          for (size_t attach_idx = 0; attach_idx < attachments.size();
               ++attach_idx) {
            int rlabel = attachments[attach_idx];
            ADD_MATCH(match, rlabel);
            match[rlabel]->add(newMol, attachments);
          }
        } else {
          // special case, only one fragment
          if (fragments.size() == 1) {  // need to make a new core
            // remove the sidechains
            RWMol newCore(mol);

<<<<<<< HEAD
            for (const auto &mvpair : tmatch) {
=======
            for (const auto &mvpair : tmatche) {
>>>>>>> 2c26af2c
              const Atom *coreAtm = rcore->core->getAtomWithIdx(mvpair.first);
              Atom *newCoreAtm = newCore.getAtomWithIdx(mvpair.second);
              int rlabel;
              if (coreAtm->getPropIfPresent(RLABEL, rlabel)) {
                newCoreAtm->setProp<int>(RLABEL, rlabel);
              }
              newCoreAtm->setProp<bool>("keep", true);
            }

            for (int aIdx = newCore.getNumAtoms() - 1; aIdx >= 0; --aIdx) {
              Atom *atom = newCore.getAtomWithIdx(aIdx);
              if (!atom->hasProp("keep")) {
                newCore.removeAtom(atom);
              }
            }
            if (newCore.getNumAtoms()) {
              std::string newCoreSmi = MolToSmiles(newCore, true);
              // add a new core if possible
              auto newcore = data->newCores.find(newCoreSmi);
              int core_idx = 0;
              if (newcore == data->newCores.end()) {
                core_idx = data->newCores[newCoreSmi] = data->newCoreLabel--;
                data->cores[core_idx] =
                    RCore(newCore, data->params.onlyMatchAtRGroups);
                return add(inmol);
              }
            }
          }
        }
      }

      if (match.size()) {
        potentialMatches.emplace_back(core_idx, match);
      }
    }
  }
  if (potentialMatches.size() == 0) {
    BOOST_LOG(rdWarningLog)
        << "No attachment points in side chains" << std::endl;

    return -1;
  }

  size_t N = 1;
  for (auto &matche : data->matches) {
    size_t sz = matche.size();
    N *= sz;
  }
  // oops, exponential is a pain
  if (N * potentialMatches.size() > 100000) {
    data->permutation = std::vector<size_t>(data->matches.size(), 0);
    data->process(true);
  }

  data->matches.push_back(potentialMatches);
  data->permutation = std::vector<size_t>(data->matches.size(), 0);

  if (size) {
    if (data->params.matchingStrategy & Greedy ||
        (data->params.matchingStrategy & GreedyChunks && size > 1 &&
         size % data->params.chunkSize == 0)) {
      data->process(true);
    }
  }
  return data->matches.size() - 1;
}

bool RGroupDecomposition::process() {
  try {
    const bool prune = true;
    const bool finalize = true;
    return data->process(prune, finalize);
  } catch (...) {
    return false;
  }
}

std::vector<std::string> RGroupDecomposition::getRGroupLabels() const {
  // this is a bit of a cheat
  RGroupColumns cols = getRGroupsAsColumns();
  std::vector<std::string> labels;
  for (auto it : cols) {
    labels.push_back(it.first);
  }
  std::sort(labels.begin(), labels.end());
  return labels;
}

RGroupRows RGroupDecomposition::getRGroupsAsRows() const {
  std::vector<RGroupMatch> permutation = data->GetCurrentBestPermutation();

  RGroupRows groups;

  int molidx = 0;
  for (auto it = permutation.begin(); it != permutation.end(); ++it, ++molidx) {
    // make a new rgroup entry
    groups.push_back(RGroupRow());
    RGroupRow &out_rgroups = groups.back();
    out_rgroups["Core"] = data->cores[it->core_idx].labelledCore;

    R_DECOMP &in_rgroups = it->rgroups;

    for (const auto &rgroup : in_rgroups) {
      const auto realLabel = data->finalRlabelMapping.find(rgroup.first);
      CHECK_INVARIANT(realLabel != data->finalRlabelMapping.end(),
                      "unprocessed rlabel, please call process() first.");
      out_rgroups[std::string("R") + std::to_string(realLabel->second)] =
          rgroup.second->combinedMol;
    }
  }
  return groups;
}
//! return rgroups in column order group[attachment_point][molidx] = ROMol
RGroupColumns RGroupDecomposition::getRGroupsAsColumns() const {
  std::vector<RGroupMatch> permutation = data->GetCurrentBestPermutation();

  RGroupColumns groups;

  // collect the list of all possible RGroups:
  std::map<int, size_t> rgrp_pos_map;
  unsigned int ridx = 0;
  for (const auto rl : data->finalRlabelMapping) {
    rgrp_pos_map[rl.second] = ridx++;
  }

  unsigned int molidx = 0;
  for (auto it = permutation.begin(); it != permutation.end(); ++it, ++molidx) {
    boost::dynamic_bitset<> Rs_seen(rgrp_pos_map.size());
    R_DECOMP &in_rgroups = it->rgroups;
    groups["Core"].push_back(data->cores[it->core_idx].labelledCore);

    for (const auto &rgroup : in_rgroups) {
      const auto realLabel = data->finalRlabelMapping.find(rgroup.first);
      CHECK_INVARIANT(realLabel != data->finalRlabelMapping.end(),
                      "unprocessed rlabel, please call process() first.");
      CHECK_INVARIANT(rgroup.second->combinedMol->hasProp(done),
                      "Not done! Call process()");

      Rs_seen.set(rgrp_pos_map[realLabel->second]);
      std::string r = std::string("R") + std::to_string(realLabel->second);
      RGroupColumn &col = groups[r];
      if (molidx && col.size() < (size_t)(molidx - 1)) {
        col.resize(molidx - 1);
      }
      col.push_back(rgroup.second->combinedMol);
    }
    // add empty entries to columns where this molecule didn't appear
    for (const auto rpr : rgrp_pos_map) {
      if (!Rs_seen[rpr.second]) {
        std::string r = std::string("R") + std::to_string(rpr.first);
        groups[r].push_back(boost::make_shared<RWMol>());
      }
    }
  }
  return groups;
}

const RGroupDecompositionParameters &RGroupDecomposition::params() const {
  return data->params;
}

namespace {
std::vector<unsigned int> Decomp(RGroupDecomposition &decomp,
                                 const std::vector<ROMOL_SPTR> &mols) {
  auto t0 = std::chrono::steady_clock::now();
  std::vector<unsigned int> unmatched;
  for (size_t i = 0; i < mols.size(); ++i) {
    int v = decomp.add(*mols[i].get());
    if (v == -1) {
      unmatched.push_back(i);
    }
    checkForTimeout(t0, decomp.params().timeout);
  }
  decomp.process();
  return unmatched;
}
}  // namespace
unsigned int RGroupDecompose(const std::vector<ROMOL_SPTR> &cores,
                             const std::vector<ROMOL_SPTR> &mols,
                             RGroupRows &rows,
                             std::vector<unsigned int> *unmatchedIndices,
                             const RGroupDecompositionParameters &options) {
  RGroupDecomposition decomp(cores, options);
  std::vector<unsigned int> unmatched = Decomp(decomp, mols);
  if (unmatchedIndices) {
    *unmatchedIndices = unmatched;
  }
  rows = decomp.getRGroupsAsRows();
  return mols.size() - unmatched.size();
}

unsigned int RGroupDecompose(const std::vector<ROMOL_SPTR> &cores,
                             const std::vector<ROMOL_SPTR> &mols,
                             RGroupColumns &columns,
                             std::vector<unsigned int> *unmatchedIndices,
                             const RGroupDecompositionParameters &options) {
  RGroupDecomposition decomp(cores, options);
  std::vector<unsigned int> unmatched = Decomp(decomp, mols);
  if (unmatchedIndices) {
    *unmatchedIndices = unmatched;
  }
  columns = decomp.getRGroupsAsColumns();
  return mols.size() - unmatched.size();
}
}  // namespace RDKit<|MERGE_RESOLUTION|>--- conflicted
+++ resolved
@@ -177,11 +177,7 @@
       const bool replaceDummies = false;
       const bool labelByIndex = true;
       const bool requireDummyMatch = false;
-<<<<<<< HEAD
-      tMol.reset(replaceCore(mol, *rcore->core, tmatch, replaceDummies,
-=======
       tMol.reset(replaceCore(mol, *rcore->core, tmatche, replaceDummies,
->>>>>>> 2c26af2c
                              labelByIndex, requireDummyMatch));
     }
 
@@ -233,11 +229,7 @@
             // remove the sidechains
             RWMol newCore(mol);
 
-<<<<<<< HEAD
-            for (const auto &mvpair : tmatch) {
-=======
             for (const auto &mvpair : tmatche) {
->>>>>>> 2c26af2c
               const Atom *coreAtm = rcore->core->getAtomWithIdx(mvpair.first);
               Atom *newCoreAtm = newCore.getAtomWithIdx(mvpair.second);
               int rlabel;
