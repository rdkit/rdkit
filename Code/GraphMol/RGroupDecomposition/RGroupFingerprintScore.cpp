//
//  Copyright (C) 2020 Gareth Jones, Glysade LLC
//
//   @@ All Rights Reserved @@
//  This file is part of the RDKit.
//  The contents are covered by the terms of the BSD license
//  which is included in the file license.txt, found at the root
//  of the RDKit source tree.
//

#include "RGroupFingerprintScore.h"
#include "GraphMol/Fingerprints/Fingerprints.h"
#include "GraphMol//Fingerprints/MorganFingerprints.h"
#include <GraphMol/SmilesParse/SmilesParse.h>
#include "../../../External/GA/util/Util.h"
#include <memory>
#include <utility>
#include <vector>
#include <map>
#ifdef RDK_THREADSAFE_SSS
#include <mutex>
#endif

// #define DEBUG

namespace RDKit {

namespace detail {
// Create a fingerprint for empty or missing R groups 
// that is the same as a hydrogen R group
RData dummyHydrogenFingerprint(int label) {
  static RData fp = nullptr;
  if (fp == nullptr) {
    fp = boost::make_shared<RGroupData>();
    auto mol = ROMOL_SPTR(SmilesToMol("*[H]"));
    std::vector<int> attachments{label};
    fp->add(mol, attachments);
  }
  fp->attachments.clear();
  fp->attachments.insert(label);
  return fp;
}
}  // namespace detail

static const int fingerprintSize = 512;
static const bool useTopologicalFingerprints = false;

// Add fingerprint information to RGroupData
void addFingerprintToRGroupData(RGroupData *rgroupData) {
  if (rgroupData->fingerprint == nullptr) {
    RWMol mol(*rgroupData->combinedMol);
    for (auto atom : mol.atoms()) {
      // replace attachment atom by Boron
      // TODO- Handle multiple attachments differently?
      if (atom->getAtomicNum() == 0) {
        atom->setAtomicNum(5);
        if (atom->getIsotope() > 0) {
          atom->setIsotope(0);
        }
      }
    }
    try {
      MolOps::sanitizeMol(mol);
    } catch (MolSanitizeException &) {
      BOOST_LOG(rdWarningLog)
          << "Failed to sanitize RGroup fingerprint mol for "
          << rgroupData->smiles << std::endl;
    }
#ifdef DEBUG
    std::cerr << "Fingerprint mol smiles " << MolToSmiles(mol) << " ";
#endif
    auto fingerprint = useTopologicalFingerprints
                           ? RDKFingerprintMol(mol, 1, 7, fingerprintSize)
                           : MorganFingerprints::getFingerprintAsBitVect(
                                 mol, 2, fingerprintSize);
    fingerprint->getOnBits(rgroupData->fingerprintOnBits);
<<<<<<< HEAD
    rgroupData->fingerprint = std::unique_ptr<ExplicitBitVect>(fingerprint);
  }
=======
    rgroupData->fingerprint.reset(fingerprint);

>>>>>>> 5a06ba56
#ifdef DEBUG
  std::cerr << "Combined mol smiles " << MolToSmiles(*rgroupData->combinedMol)
            << std::endl;
#endif
}

// Adds or subtracts a molecule match to the rgroup fingerprint bit counts
// vectors
void FingerprintVarianceScoreData::modifyVarianceData(
    int matchNumber, int permutationNumber,
    const std::vector<std::vector<RGroupMatch>> &matches,
    const std::set<int> &labels, bool add) {
  // For each label (group)
  const auto &match = matches.at(matchNumber).at(permutationNumber);
  for (int l : labels) {
    auto rg = match.rgroups.find(l);
    std::shared_ptr<VarianceDataForLabel> variableDataForLabel;
    RData rgroupData;
    if (rg != match.rgroups.end()) {
      rgroupData = rg->second;
    } else {
      rgroupData = detail::dummyHydrogenFingerprint(l);
    }
    auto df = labelsToVarianceData.find(l);
    if (df == labelsToVarianceData.end()) {
      variableDataForLabel = std::make_shared<VarianceDataForLabel>(l);
      labelsToVarianceData.emplace(l, variableDataForLabel);
    } else {
      variableDataForLabel = df->second;
    }
    if (add) {
#ifdef DEBUG
      std::cerr << "Label " << l << " ";
#endif
      variableDataForLabel->addRgroupData(rgroupData.get());
    } else {
      variableDataForLabel->removeRgroupData(rgroupData.get());
    }
  }
  auto rgroupsMissing = match.numberMissingUserRGroups;
  if (add) {
    numberOfMissingUserRGroups += rgroupsMissing;
    numberOfMolecules++;
  } else {
    numberOfMissingUserRGroups -= rgroupsMissing;
    numberOfMolecules--;
  }
}

// Adds a molecule match to the rgroup fingerprint bit counts
// vectors
void FingerprintVarianceScoreData::addVarianceData(
    int matchNumber, int permutationNumber,
    const std::vector<std::vector<RGroupMatch>> &matches,
    const std::set<int> &labels) {
  modifyVarianceData(matchNumber, permutationNumber, matches, labels, true);
}

// Subtracts a molecule match from the rgroup fingerprint bit counts
// vectors
void FingerprintVarianceScoreData::removeVarianceData(
    int matchNumber, int permutationNumber,
    const std::vector<std::vector<RGroupMatch>> &matches,
    const std::set<int> &labels) {
  modifyVarianceData(matchNumber, permutationNumber, matches, labels, false);
}

// fingerprint variance score
// The arithmetic mean of the mean fingerprint bit variances for the
// fingerprints at each rgroup position.
double fingerprintVarianceScore(
    const std::vector<size_t> &permutation,
    const std::vector<std::vector<RGroupMatch>> &matches,
    const std::set<int> &labels,
    FingerprintVarianceScoreData *fingerprintVarianceScoreData) {
#ifdef DEBUG
  std::cerr << "---------------------------------------------------"
            << std::endl;
  std::cerr << "Fingerprint Scoring permutation "
            << " num matches: " << matches.size() << std::endl;
#endif
  CHECK_INVARIANT(permutation.size() <= matches.size(), "");
  FingerprintVarianceScoreData fingerprintVarianceScoreData2;
  if (!fingerprintVarianceScoreData) {
    fingerprintVarianceScoreData = &fingerprintVarianceScoreData2;
  }
  auto &labelsToVarianceData =
      fingerprintVarianceScoreData->labelsToVarianceData;

  // For each label (group)
  for (int l : labels) {
#ifdef DEBUG
    std::cerr << "Label: " << l << " ";
#endif

    std::shared_ptr<VarianceDataForLabel> variableDataForLabel;
    auto d = labelsToVarianceData.find(l);
    if (d == labelsToVarianceData.end()) {
      variableDataForLabel = std::make_shared<VarianceDataForLabel>(l);
      labelsToVarianceData.emplace(l, variableDataForLabel);
    } else {
      variableDataForLabel = d->second;
    }

    for (size_t m = 0; m < permutation.size(); ++m) {  // for each molecule
      const auto &match = matches[m].at(permutation[m]);
      auto rg = match.rgroups.find(l);
      RData rgroupData;
      if (rg != match.rgroups.end()) {
        rgroupData = rg->second;
      } else {
        rgroupData = detail::dummyHydrogenFingerprint(l);
      }
#ifdef DEBUG
      std::cerr << rgroupData->smiles << ", ";
#endif
      variableDataForLabel->addRgroupData(rgroupData.get());
    }
#ifdef DEBUG
    std::cerr << std::endl;
#endif
  }

  size_t numberMissingRGroups = 0;
  for (size_t m = 0; m < permutation.size(); ++m) {  // for each molecule
    numberMissingRGroups +=
        matches[m].at(permutation[m]).numberMissingUserRGroups;
  }
  fingerprintVarianceScoreData->numberOfMissingUserRGroups +=
      numberMissingRGroups;
  fingerprintVarianceScoreData->numberOfMolecules += permutation.size();

  return fingerprintVarianceScoreData->fingerprintVarianceGroupScore();
}

// calculates fingerprint variance score from rgroup bit counts
double FingerprintVarianceScoreData::fingerprintVarianceGroupScore() {
  // arithmetic mean of scores for each label
#ifdef DEBUG
  std::cerr << "fingerprint variance score: ";
#endif
  auto sum = std::accumulate(
      labelsToVarianceData.cbegin(), labelsToVarianceData.cend(), 0.0,
      [](double sum,
             std::pair<int, std::shared_ptr<VarianceDataForLabel>> pair) {
        auto variance = pair.second->variance();
#ifdef DEBUG
        std::cerr << variance << ',';
#endif
        return sum + variance;
      });

  // Heuristic correction of missing user r_groups - equivalent to a variance
  // penalty of 1 for each missing user R-group across the entire dataset
  CHECK_INVARIANT(numberOfMolecules > 0, "No compounds to be scored!");
  double rgroupPenalty =
      (double)numberOfMissingUserRGroups / (double)numberOfMolecules;
  // double the penalty to catch systems like
  // https://github.com/rdkit/rdkit/issues/3896

  auto rootSum = sqrt(sum);
  auto score = rootSum + 2.0 * rgroupPenalty;
  score = rootSum;

#ifdef DEBUG
  std::cerr << " sum " << sum << " root sum " << rootSum << " rgroup penalty "
            << rgroupPenalty << " score " << score << std::endl;
#endif
  // want to minimize this score
  return -score;
}

VarianceDataForLabel::VarianceDataForLabel(const int &label,
                                           int numberFingerprints,
                                           std::vector<int> bitCounts)
    : label(label),
      numberFingerprints(numberFingerprints),
      bitCounts(std::move(bitCounts)) {}

VarianceDataForLabel::VarianceDataForLabel(const int &label) : label(label) {
  numberFingerprints = 0;
  bitCounts = std::vector<int>(fingerprintSize, 0.0);
}

#ifdef RDK_THREADSAFE_SSS
static std::mutex groupMutex;
#endif

// add an rgroup structure to a bit counts array
void VarianceDataForLabel::addRgroupData(RGroupData *rgroupData) {
  {
#ifdef RDK_THREADSAFE_SSS
    const std::lock_guard<std::mutex> lock(groupMutex);
#endif
    if (rgroupData->fingerprint == nullptr) {
      addFingerprintToRGroupData(rgroupData);
    }
  }

  ++numberFingerprints;
  const auto &onBits = rgroupData->fingerprintOnBits;
  for (int b : onBits) {
    ++bitCounts[b];
  }
}

// remove an rgroup structure to a bit counts array
void VarianceDataForLabel::removeRgroupData(RGroupData *rgroupData) {
  if (rgroupData->fingerprint == nullptr) {
    addFingerprintToRGroupData(rgroupData);
  }
  --numberFingerprints;
  const auto &onBits = rgroupData->fingerprintOnBits;
  for (int b : onBits) {
    --bitCounts[b];
  }
}

// calculate the mean variance for a bit counts array
double VarianceDataForLabel::variance() const {
  auto lambda = [this](double sum, int bitCount) {
    if (bitCount == 0) {
      return sum;
    }
    auto dNumberFingerprints = (double)numberFingerprints;
    auto dBitCount = (double)bitCount;
    // variance calculation because fingerprint is binary:
    // sum  == squared sum == bit count
    // ss = sqrSum - (sum * sum) / cnt;
    // correction to bit count:
    dBitCount = dNumberFingerprints / 2.0 + dBitCount / 2.0;
    auto ss = dBitCount - (dBitCount * dBitCount) / dNumberFingerprints;
    double variancePerBit = ss / dNumberFingerprints;
#ifdef DEBUG
    std::cerr << variancePerBit << ',';
#endif

    return sum + variancePerBit;
  };

#ifdef DEBUG
  std::cerr << label << ": Bitcounts "
            << GarethUtil::collectionToString(bitCounts, ",") << std::endl;
  std::cerr << "Variance per bit ";
#endif
  auto totalVariance =
      std::accumulate(bitCounts.cbegin(), bitCounts.cend(), 0.0, lambda);

#ifdef DEBUG
  std::cerr << std::endl;
#endif
#ifdef DEBUG
  auto rmsVariance = sqrt(totalVariance);
  std::cerr << "Total Variance " << totalVariance << " RMS Variance "
            << rmsVariance << std::endl;
#endif

  return totalVariance;
}

void FingerprintVarianceScoreData::clear() {
  numberOfMissingUserRGroups = 0;
  numberOfMolecules = 0;
  labelsToVarianceData.clear();
}

}  // namespace RDKit<|MERGE_RESOLUTION|>--- conflicted
+++ resolved
@@ -74,13 +74,8 @@
                            : MorganFingerprints::getFingerprintAsBitVect(
                                  mol, 2, fingerprintSize);
     fingerprint->getOnBits(rgroupData->fingerprintOnBits);
-<<<<<<< HEAD
-    rgroupData->fingerprint = std::unique_ptr<ExplicitBitVect>(fingerprint);
-  }
-=======
     rgroupData->fingerprint.reset(fingerprint);
-
->>>>>>> 5a06ba56
+  }
 #ifdef DEBUG
   std::cerr << "Combined mol smiles " << MolToSmiles(*rgroupData->combinedMol)
             << std::endl;
