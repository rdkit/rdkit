//
//  Copyright (C) 2020 Gareth Jones, Glysade LLC
//
//   @@ All Rights Reserved @@
//  This file is part of the RDKit.
//  The contents are covered by the terms of the BSD license
//  which is included in the file license.txt, found at the root
//  of the RDKit source tree.
//

#include "RGroupFingerprintScore.h"
#include "GraphMol/Fingerprints/Fingerprints.h"
#include "GraphMol//Fingerprints/MorganFingerprints.h"
#include "../../../External/GA/util/Util.h"
#include <memory>
#include <vector>
#include <map>
#include <mutex>

// #define DEBUG

namespace RDKit {

static const int fingerprintSize = 512;
static const bool useTopologicalFingerprints = false;

// TODO scale variance by the number of separate attachments (as that variance
// will be counted for each attachment).

// Add fingerprint information to RGroupData
void addFingerprintToRGroupData(RGroupData *rgroupData) {
  if (rgroupData->fingerprint == nullptr) {
    RWMol mol(*rgroupData->combinedMol);
    for (auto atom : mol.atoms()) {
      // replace attachment atom by Boron
      // TODO- Handle multiple attachments differently?
      if (atom->getAtomicNum() == 0) {
        atom->setAtomicNum(5);
        if (atom->getIsotope() > 0) atom->setIsotope(0);
      }
    }
    try {
      MolOps::sanitizeMol(mol);
    } catch (MolSanitizeException &) {
      BOOST_LOG(rdWarningLog)
          << "Failed to sanitize RGroup fingerprint mol for "
          << rgroupData->smiles << std::endl;
    }
#ifdef DEBUG
    std::cerr << "Fingerprint mol smiles " << MolToSmiles(mol) << std::endl;
#endif
    auto fingerprint = useTopologicalFingerprints
                           ? RDKFingerprintMol(mol, 1, 7, fingerprintSize)
                           : MorganFingerprints::getFingerprintAsBitVect(
                                 mol, 2, fingerprintSize);
    fingerprint->getOnBits(rgroupData->fingerprintOnBits);
    rgroupData->fingerprint = std::unique_ptr<ExplicitBitVect>(fingerprint);

#ifdef DEBUG
    std::cerr << "Combined mol smiles " << MolToSmiles(*rgroupData->combinedMol)
              << std::endl;
#endif
  }
}

// Adds or subtracts a molecule match to the rgroup fingerprint bit counts
// vectors
void FingerprintVarianceScoreData::modifyVarianceData(
    int matchNumber, int permutationNumber,
    const std::vector<std::vector<RGroupMatch>> &matches,
    const std::set<int> &labels, bool add) {
  // For each label (group)
  for (int l : labels) {
    auto match = matches[matchNumber][permutationNumber].rgroups;
    auto rg = match.find(l);
    if (rg != match.end()) {
      auto rgroupData = rg->second;
      std::shared_ptr<VarianceDataForLabel> variableDataForLabel;
      auto df = labelsToVarianceData.find(l);
      if (df == labelsToVarianceData.end()) {
        variableDataForLabel = std::make_shared<VarianceDataForLabel>(l);
        labelsToVarianceData.emplace(l, variableDataForLabel);
      } else {
        variableDataForLabel = df->second;
      }
      if (add) {
        variableDataForLabel->addRgroupData(rgroupData.get());
      } else {
        variableDataForLabel->removeRgroupData(rgroupData.get());
      }
    }
  }
  auto rgroupsMissing =
      matches[matchNumber][permutationNumber].numberMissingUserRGroups;
  if (add) {
    numberOfMissingUserRGroups += rgroupsMissing;
    numberOfMolecules++;
  } else {
    numberOfMissingUserRGroups -= rgroupsMissing;
    numberOfMolecules--;
  }
}

// Adds a molecule match to the rgroup fingerprint bit counts
// vectors
void FingerprintVarianceScoreData::addVarianceData(
    int matchNumber, int permutationNumber,
    const std::vector<std::vector<RGroupMatch>> &matches,
    const std::set<int> &labels) {
  modifyVarianceData(matchNumber, permutationNumber, matches, labels, true);
}

// Subtracts a molecule match from the rgroup fingerprint bit counts
// vectors
void FingerprintVarianceScoreData::removeVarianceData(
    int matchNumber, int permutationNumber,
    const std::vector<std::vector<RGroupMatch>> &matches,
    const std::set<int> &labels) {
  modifyVarianceData(matchNumber, permutationNumber, matches, labels, false);
}

// fingerprint variance score
// The arithmetic mean of the mean fingerprint bit variances for the
// fingerprints at each rgroup position.
double fingerprintVarianceScore(
    const std::vector<size_t> &permutation,
    const std::vector<std::vector<RGroupMatch>> &matches,
    const std::set<int> &labels,
    FingerprintVarianceScoreData *fingerprintVarianceScoreData) {
#ifdef DEBUG
  std::cerr << "---------------------------------------------------"
            << std::endl;
  std::cerr << "Fingerprint Scoring permutation "
            << " num matches: " << matches.size() << std::endl;
#endif

  FingerprintVarianceScoreData fingerprintVarianceScoreData2;
  if (!fingerprintVarianceScoreData) {
    fingerprintVarianceScoreData = &fingerprintVarianceScoreData2;
  }
  auto &labelsToVarianceData =
      fingerprintVarianceScoreData->labelsToVarianceData;

  // For each label (group)
  for (int l : labels) {
#ifdef DEBUG
    std::cerr << "Label: " << l << std::endl;
#endif

    std::shared_ptr<VarianceDataForLabel> variableDataForLabel;
    auto d = labelsToVarianceData.find(l);
    if (d == labelsToVarianceData.end()) {
      variableDataForLabel = std::make_shared<VarianceDataForLabel>(l);
      labelsToVarianceData.emplace(l, variableDataForLabel);
    } else {
      variableDataForLabel = d->second;
    }

    for (size_t m = 0; m < permutation.size(); ++m) {  // for each molecule
      auto rg = matches[m][permutation[m]].rgroups.find(l);
      if (rg != matches[m][permutation[m]].rgroups.end()) {
        auto rgroupData = rg->second;
        variableDataForLabel->addRgroupData(rgroupData.get());
      }
    }
  }

  size_t numberMissingRGroups = 0;
  for (size_t m = 0; m < permutation.size(); ++m) {  // for each molecule
    numberMissingRGroups += matches[m][permutation[m]].numberMissingUserRGroups;
  }
  fingerprintVarianceScoreData->numberOfMissingUserRGroups +=
      numberMissingRGroups;
  fingerprintVarianceScoreData->numberOfMolecules += permutation.size();

  return fingerprintVarianceScoreData->fingerprintVarianceGroupScore();
}

// calculates fingerprint variance score from rgroup bit counts
double FingerprintVarianceScoreData::fingerprintVarianceGroupScore() {
  // arithmetic mean of scores for each label
#ifdef DEBUG
  std::cerr << "fingerprint variance score: ";
#endif
  auto sum = std::accumulate(
      labelsToVarianceData.cbegin(), labelsToVarianceData.cend(), 0.0,
      [](double sum,
         std::pair<int, std::shared_ptr<VarianceDataForLabel>> pair) {
        auto variance = pair.second->variance();
<<<<<<< HEAD
    // perhaps here the variance should be weighted by occupancy- so that
    // sparsely populated rgroups are penalized

    // e.g variance *= ((double) numberOfMolecules) /
    // ((double)pair.second->numberFingerprints);

=======
        // perhaps here the variance should be weighted by occupancy- so that
        // sparsely populated rgroups are penalized

        // e.g variance *= ((double) numberOfMolecules) /
        // ((double)pair.second->numberFingerprints);
>>>>>>> 0370b6cc
#ifdef DEBUG
        std::cerr << variance << ',';
#endif
        return sum + variance;
      });

  // Heuristic correction of missing user r_groups - equivalent to a variance
  // penalty of 1 for each missing user R-group across the entire dataset
  CHECK_INVARIANT(numberOfMolecules > 0, "No compounds to be scored!");
  double rgroupPenalty =
      (double)numberOfMissingUserRGroups / (double)numberOfMolecules;
  // double the penalty to catch systems like
  // https://github.com/rdkit/rdkit/issues/3896
  auto score = sum + 2.0 * rgroupPenalty;
#ifdef DEBUG
  std::cerr << " sum " << sum << " rgroup penalty " << rgroupPenalty
            << " score " << score << std::endl;
#endif
  // want to minimize this score
  return -score;
}

VarianceDataForLabel::VarianceDataForLabel(const int &label,
                                           int numberFingerprints,
                                           const std::vector<int> &bitCounts)
    : label(label),
      numberFingerprints(numberFingerprints),
      bitCounts(bitCounts) {}

VarianceDataForLabel::VarianceDataForLabel(const int &label) : label(label) {
  numberFingerprints = 0;
  bitCounts = std::vector<int>(fingerprintSize, 0.0);
}

static std::mutex groupMutex;

// add an rgroup structure to a bit counts array
void VarianceDataForLabel::addRgroupData(RGroupData *rgroupData) {
  if (rgroupData->fingerprint == nullptr) {
    const std::lock_guard<std::mutex> lock(groupMutex);
    if (rgroupData->fingerprint == nullptr) {
      addFingerprintToRGroupData(rgroupData);
    }
  }
  ++numberFingerprints;
  const auto &onBits = rgroupData->fingerprintOnBits;
  for (int b : onBits) {
    ++bitCounts[b];
  }
}

// remove an rgroup structure to a bit counts array
void VarianceDataForLabel::removeRgroupData(RGroupData *rgroupData) {
  if (rgroupData->fingerprint == nullptr) {
    addFingerprintToRGroupData(rgroupData);
  }
  --numberFingerprints;
  const auto &onBits = rgroupData->fingerprintOnBits;
  for (int b : onBits) {
    --bitCounts[b];
  }
}

// calculate the mean variance for a bit counts array
double VarianceDataForLabel::variance() const {
  auto lambda = [this](double sum, int bitCount) {
    if (bitCount == 0) return sum;
    // variance calculation because fingerprint is binary:
    // sum  == squared sum == bit count
    // ss = sqrSum - (sum * sum) / cnt;
    auto ss = bitCount - (bitCount * bitCount) / (double)numberFingerprints;
    double variancePerBit = ss / (double)numberFingerprints;
#ifdef DEBUG
    std::cerr << variancePerBit << ',';
#endif

    return sum + variancePerBit;
  };

#ifdef DEBUG
  std::cerr << "Bitcounts " << GarethUtil::collectionToString(bitCounts, ",")
            << std::endl;
  std::cerr << "Variance per bit ";
#endif
  auto totalVariance =
      std::accumulate(bitCounts.begin(), bitCounts.end(), 0.0, lambda);
#ifdef DEBUG
  std::cerr << std::endl;
#endif
  auto rmsVariance = sqrt(totalVariance);
#ifdef DEBUG
  std::cerr << "Total Variance " << totalVariance << " RMS Variance "
            << rmsVariance << std::endl;
#endif
  return rmsVariance;
}

void FingerprintVarianceScoreData::clear() {
  numberOfMissingUserRGroups = 0;
  numberOfMolecules = 0;
  labelsToVarianceData.clear();
}

}  // namespace RDKit<|MERGE_RESOLUTION|>--- conflicted
+++ resolved
@@ -187,20 +187,11 @@
       [](double sum,
          std::pair<int, std::shared_ptr<VarianceDataForLabel>> pair) {
         auto variance = pair.second->variance();
-<<<<<<< HEAD
-    // perhaps here the variance should be weighted by occupancy- so that
-    // sparsely populated rgroups are penalized
-
-    // e.g variance *= ((double) numberOfMolecules) /
-    // ((double)pair.second->numberFingerprints);
-
-=======
         // perhaps here the variance should be weighted by occupancy- so that
         // sparsely populated rgroups are penalized
 
         // e.g variance *= ((double) numberOfMolecules) /
         // ((double)pair.second->numberFingerprints);
->>>>>>> 0370b6cc
 #ifdef DEBUG
         std::cerr << variance << ',';
 #endif
