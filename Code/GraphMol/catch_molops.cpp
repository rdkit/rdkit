//
//  Copyright (C) 2024 Greg Landrum and other RDKit contributors
//
//   @@ All Rights Reserved @@
//  This file is part of the RDKit.
//  The contents are covered by the terms of the BSD license
//  which is included in the file license.txt, found at the root
//  of the RDKit source tree.
//

#include <catch2/catch_all.hpp>

#include <GraphMol/RDKitBase.h>
#include <GraphMol/MolOps.h>
#include <GraphMol/Subset.h>
#include <GraphMol/test_fixtures.h>

#include <GraphMol/FileParsers/FileParsers.h>
#include <GraphMol/SmilesParse/SmilesParse.h>
#include <GraphMol/SmilesParse/SmilesWrite.h>

using namespace RDKit;

TEST_CASE("github #7556: chiral sulfur in conjugated rings") {
  SECTION("as reported") {
    auto m = "CC1=CC(Cl)=CC2=C1N=[S@](C)N=C2N"_smiles;
    REQUIRE(m);
    CHECK(!m->getBondBetweenAtoms(8, 9)->getIsConjugated());
    CHECK(!m->getBondBetweenAtoms(9, 11)->getIsConjugated());
    REQUIRE(m->getAtomWithIdx(9)->getChiralTag() != Atom::CHI_UNSPECIFIED);
  }
}

TEST_CASE("getAvgMolWt") {
  SECTION("basics") {
    auto mol = "C"_smiles;
    REQUIRE(mol);
    auto amw = MolOps::getAvgMolWt(*mol);
    CHECK_THAT(amw, Catch::Matchers::WithinAbs(16.043, 0.001));
    amw = MolOps::getAvgMolWt(*mol, true);
    CHECK_THAT(amw, Catch::Matchers::WithinAbs(12.011, 0.001));
    MolOps::addHs(*mol);
    amw = MolOps::getAvgMolWt(*mol);
    CHECK_THAT(amw, Catch::Matchers::WithinAbs(16.043, 0.001));
    amw = MolOps::getAvgMolWt(*mol, true);
    CHECK_THAT(amw, Catch::Matchers::WithinAbs(12.011, 0.001));
  }
  SECTION("Hs in SMILES") {
    auto mol = "[CH4]"_smiles;
    REQUIRE(mol);
    auto amw = MolOps::getAvgMolWt(*mol);
    CHECK_THAT(amw, Catch::Matchers::WithinAbs(16.043, 0.001));
    amw = MolOps::getAvgMolWt(*mol, true);
    CHECK_THAT(amw, Catch::Matchers::WithinAbs(12.011, 0.001));
  }
  SECTION("isotopes") {
    auto mol = "C[2H]"_smiles;
    REQUIRE(mol);
    auto amw = MolOps::getAvgMolWt(*mol);
    CHECK_THAT(amw, Catch::Matchers::WithinAbs(17.0, 0.1));
  }
}

TEST_CASE("getExactMolWt") {
  SECTION("basics") {
    auto mol = "C"_smiles;
    REQUIRE(mol);
    auto mw = MolOps::getExactMolWt(*mol);
    CHECK_THAT(mw, Catch::Matchers::WithinAbs(16.031, 0.001));
    mw = MolOps::getExactMolWt(*mol, true);
    CHECK_THAT(mw, Catch::Matchers::WithinAbs(12.000, 0.001));
    MolOps::addHs(*mol);
    mw = MolOps::getExactMolWt(*mol);
    CHECK_THAT(mw, Catch::Matchers::WithinAbs(16.031, 0.001));
    mw = MolOps::getExactMolWt(*mol, true);
    CHECK_THAT(mw, Catch::Matchers::WithinAbs(12.000, 0.001));
  }
  SECTION("Hs in SMILES") {
    auto mol = "[CH4]"_smiles;
    REQUIRE(mol);
    auto mw = MolOps::getExactMolWt(*mol);
    CHECK_THAT(mw, Catch::Matchers::WithinAbs(16.031, 0.001));
    mw = MolOps::getExactMolWt(*mol, true);
    CHECK_THAT(mw, Catch::Matchers::WithinAbs(12.000, 0.001));
  }
  SECTION("isotopes") {
    auto mol = "C[2H]"_smiles;
    REQUIRE(mol);
    auto mw = MolOps::getExactMolWt(*mol);
    CHECK_THAT(mw, Catch::Matchers::WithinAbs(17.037, 0.001));
    mw = MolOps::getExactMolWt(*mol, true);
    CHECK_THAT(mw, Catch::Matchers::WithinAbs(12.000, 0.001));
  }
  SECTION("Cl") {
    auto mol = "Cl"_smiles;
    REQUIRE(mol);
    auto mw = MolOps::getExactMolWt(*mol);
    CHECK_THAT(mw, Catch::Matchers::WithinAbs(34.9688 + 1.0078, 0.001));
    mw = MolOps::getAvgMolWt(*mol);
    CHECK_THAT(mw, Catch::Matchers::WithinAbs(35.453 + 1.008, 0.001));

    mol = "[35ClH]"_smiles;
    REQUIRE(mol);
    mw = MolOps::getExactMolWt(*mol);
    CHECK_THAT(mw, Catch::Matchers::WithinAbs(34.9688 + 1.0078, 0.001));
    mw = MolOps::getAvgMolWt(*mol);
    CHECK_THAT(mw, Catch::Matchers::WithinAbs(34.9688 + 1.008, 0.001));

    mol = "[36ClH]"_smiles;
    REQUIRE(mol);
    mw = MolOps::getExactMolWt(*mol);
    CHECK_THAT(mw, Catch::Matchers::WithinAbs(35.9683 + 1.0078, 0.001));
    mw = MolOps::getAvgMolWt(*mol);
    CHECK_THAT(mw, Catch::Matchers::WithinAbs(35.9683 + 1.008, 0.001));
  }
}

TEST_CASE("getMolFormula") {
  SECTION("basics") {
    auto mol = "C"_smiles;
    REQUIRE(mol);
    auto formula = MolOps::getMolFormula(*mol);
    CHECK(formula == "CH4");
    MolOps::addHs(*mol);
    formula = MolOps::getMolFormula(*mol);
    CHECK(formula == "CH4");

    mol = "[CH4]"_smiles;
    REQUIRE(mol);
    formula = MolOps::getMolFormula(*mol);
    CHECK(formula == "CH4");

    mol = "CO"_smiles;
    REQUIRE(mol);
    formula = MolOps::getMolFormula(*mol);
    CHECK(formula == "CH4O");
    MolOps::addHs(*mol);
    formula = MolOps::getMolFormula(*mol);
    CHECK(formula == "CH4O");

    mol = "C(=O)N"_smiles;
    REQUIRE(mol);
    formula = MolOps::getMolFormula(*mol);
    CHECK(formula == "CH3NO");

    mol = "C(=O)=O"_smiles;
    REQUIRE(mol);
    formula = MolOps::getMolFormula(*mol);
    CHECK(formula == "CO2");

    mol = "C(=O)[O-]"_smiles;
    REQUIRE(mol);
    formula = MolOps::getMolFormula(*mol);
    CHECK(formula == "CHO2-");

    mol = "C([O-])[O-]"_smiles;
    REQUIRE(mol);
    formula = MolOps::getMolFormula(*mol);
    CHECK(formula == "CH2O2-2");

    mol = "C([NH3+])[O-]"_smiles;
    REQUIRE(mol);
    formula = MolOps::getMolFormula(*mol);
    CHECK(formula == "CH5NO");

    mol = "C([NH3+])O"_smiles;
    REQUIRE(mol);
    formula = MolOps::getMolFormula(*mol);
    CHECK(formula == "CH6NO+");

    mol = "C([NH3+])[NH3+]"_smiles;
    REQUIRE(mol);
    formula = MolOps::getMolFormula(*mol);
    CHECK(formula == "CH8N2+2");
  }
  SECTION("H isotopes") {
    auto mol = "[2H]C([3H])O"_smiles;
    REQUIRE(mol);
    auto formula = MolOps::getMolFormula(*mol);
    CHECK(formula == "CH4O");
    formula = MolOps::getMolFormula(*mol, true);
    CHECK(formula == "CH2DTO");
    formula = MolOps::getMolFormula(*mol, true, false);
    CHECK(formula == "CH2[2H][3H]O");
  }

  SECTION("isotopes") {
    auto mol = "[13CH3]C[13CH2]C"_smiles;
    REQUIRE(mol);
    auto formula = MolOps::getMolFormula(*mol);
    CHECK(formula == "C4H10");
    formula = MolOps::getMolFormula(*mol, true);
    CHECK(formula == "C2[13C]2H10");
    formula = MolOps::getMolFormula(*mol, true, false);
    CHECK(formula == "C2[13C]2H10");

    mol = "[13CH3]C([2H])O"_smiles;
    REQUIRE(mol);
    formula = MolOps::getMolFormula(*mol);
    CHECK(formula == "C2H6O");
    formula = MolOps::getMolFormula(*mol, true);
    CHECK(formula == "C[13C]H5DO");
    formula = MolOps::getMolFormula(*mol, true, false);
    CHECK(formula == "C[13C]H5[2H]O");

    mol = "[13CH3]C[13CH2]CB(O)O[2H]"_smiles;
    REQUIRE(mol);
    formula = MolOps::getMolFormula(*mol);
    CHECK(formula == "C4H11BO2");
    formula = MolOps::getMolFormula(*mol, true);
    CHECK(formula == "C2[13C]2H10DBO2");
    formula = MolOps::getMolFormula(*mol, true, false);
    CHECK(formula == "C2[13C]2H10[2H]BO2");
  }
}

TEST_CASE(
    "github #8121: symmetric ring finding not returning correct results for molecules with fragments") {
  auto twoCubanes = "C12C3C4C1C5C2C3C45.C12C3C4C1C5C2C3C45"_smiles;
  REQUIRE(twoCubanes);
  auto rinfo = twoCubanes->getRingInfo();
  CHECK(rinfo->numRings() == 12);
}

TEST_CASE("check division by zero in setTerminalAtomCoords") {
  SECTION("degree 4") {
    auto m = R"CTAB(
  Mrv2311 11162401483D

  0  0  0     0  0            999 V3000
M  V30 BEGIN CTAB
M  V30 COUNTS 5 4 0 0 0
M  V30 BEGIN ATOM
M  V30 1 C 0 0 0 0
M  V30 2 F -0.7971 -0.9945 1.275 0
M  V30 3 F 0.7971 0.9945 -1.275 0
M  V30 4 F -1.2069 -0.1568 -0.8768 0
M  V30 5 Cl 1.1223 1.1513 0.8154 0
M  V30 END ATOM
M  V30 BEGIN BOND
M  V30 1 1 1 2
M  V30 2 1 1 3
M  V30 3 1 1 4
M  V30 4 1 1 5
M  V30 END BOND
M  V30 END CTAB
M  END
)CTAB"_ctab;
    REQUIRE(m);

    CHECK_NOTHROW(MolOps::setTerminalAtomCoords(*m, 4, 0));
  }
  SECTION("degree 2, aligned 2nd neighbors") {
    // This looks like a weird mol, but it's an intermediate
    // state in AddHs.
    auto mb = R"CTAB(
  Mrv1908 06032010402D

  0  0  0     0  0            999 V3000
M  V30 BEGIN CTAB
M  V30 COUNTS 4 3 0 0 0
M  V30 BEGIN ATOM
M  V30 1 C -19.8317 16.5 0 1 CHG=-1
M  V30 2 N -18.2917 16.5 0 2 CHG=1
M  V30 3 N -16.7517 16.5 0 3
M  V30 4 H 0 0 0 3
M  V30 END ATOM
M  V30 BEGIN BOND
M  V30 1 1 1 2
M  V30 2 3 2 3
M  V30 3 1 1 4
M  V30 END BOND
M  V30 END CTAB
M  END
)CTAB";

    v2::FileParsers::MolFileParserParams p;
    p.removeHs = false;

    auto m = v2::FileParsers::MolFromMolBlock(mb, p);
    REQUIRE(m);
    REQUIRE(m->getNumAtoms() == 4);

    CHECK_NOTHROW(MolOps::setTerminalAtomCoords(*m, 3, 0));
  }
}

TEST_CASE("cleanuporganometallics and carbon") {
  SECTION("basics") {
    std::vector<std::pair<std::string,
                          std::vector<std::pair<unsigned int, unsigned int>>>>
        data = {
            {"C=[CH2][Fe]", {{1, 2}}},  // this is a silly example, but it's the
                                        // simplest one I could think of
            {"[CH2]1=[CH2]2.[Fe]12", {{1, 2}, {0, 2}}},
            {"[CH2]1=[CH]2-[CH2-]3.[Fe]123", {{1, 3}, {0, 3}, {2, 3}}},
            {"[CH]12=[CH]3[CH]4=[CH]5[CH-]16.[Fe]23456",
             {{0, 5}, {1, 5}, {2, 5}, {3, 5}, {4, 5}}},
            {"[Fe]12.[CH2]1=[CH2]2",
             {{1, 0}, {2, 0}}},  // reverse the original atom order
            {"[CH]12=[CH]3[CH]4=[CH]5[CH]6=[CH]17.[Fe]234567",
             {{0, 6}, {1, 6}, {2, 6}, {3, 6}, {4, 6}, {5, 6}}},
            {"[cH]12[cH]3[cH]4[cH]5[cH]6[cH]17.[Fe]234567",
             {{0, 6}, {1, 6}, {2, 6}, {3, 6}, {4, 6}, {5, 6}}},
            {"[cH]12[cH]3[cH]4[cH]5[nH]16.[Fe]23456",
             {{0, 5}, {1, 5}, {2, 5}, {3, 5}, {4, 5}}},
            {"[CH]12=[CH]3[CH]4=[CH]5[NH]16.[Fe]23456",
             {{0, 5}, {1, 5}, {2, 5}, {3, 5}, {4, 5}}},
        };
    for (const auto &pr : data) {
      INFO(pr.first);
      auto mol = v2::SmilesParse::MolFromSmiles(pr.first);
      REQUIRE(mol);
      for (const auto &pair : pr.second) {
        REQUIRE(mol->getBondBetweenAtoms(pair.first, pair.second) != nullptr);
        CHECK(mol->getBondBetweenAtoms(pair.first, pair.second)
                  ->getBeginAtomIdx() == pair.first);
        CHECK(
            mol->getBondBetweenAtoms(pair.first, pair.second)->getBondType() ==
            Bond::BondType::DATIVE);
      }
    }
  }
  SECTION("no dative bonds") {
    std::vector<std::string> smileses = {
        "C=[CH][Fe]",
        "[CH]1=[CH]2.[Fe]12",
        "[CH]1=[C]2-[CH-]3.[Fe]123",
        "[C]12=[C]3[C]4=[C]5[C-]16.[Fe]23456",
    };
    for (const auto &smiles : smileses) {
      INFO(smiles);
      auto mol = v2::SmilesParse::MolFromSmiles(smiles);
      REQUIRE(mol);
      for (const auto bond : mol->bonds()) {
        CHECK(bond->getBondType() != Bond::BondType::DATIVE);
      }
    }
  }
  SECTION("github #8312") {
    std::string mb = R"CTAB(
  ChemDraw03012503262D

  0  0  0     0  0              0 V3000
M  V30 BEGIN CTAB
M  V30 COUNTS 21 24 0 0 0
M  V30 BEGIN ATOM
M  V30 1 C -1.822529 0.405221 0.000000 0 VAL=5
M  V30 2 C -1.822529 -0.419779 0.000000 0 VAL=5
M  V30 3 C -1.239167 -1.003142 0.000000 0
M  V30 4 C -0.414167 -1.003142 0.000000 0
M  V30 5 C 0.169196 -0.419779 0.000000 0 VAL=5
M  V30 6 C 0.169196 0.405221 0.000000 0 VAL=5
M  V30 7 C -0.414167 0.988584 0.000000 0
M  V30 8 C -1.239167 0.988584 0.000000 0
M  V30 9 Pt 1.335541 -0.028481 0.000000 0 VAL=6
M  V30 10 C 1.697726 0.712766 0.000000 0
M  V30 11 C 1.796387 -0.712766 0.000000 0
M  V30 12 H 2.520757 0.769729 0.000000 0
M  V30 13 H 1.236879 1.397051 0.000000 0
M  V30 14 H 2.059910 1.454013 0.000000 0
M  V30 15 H 2.619419 -0.655803 0.000000 0
M  V30 16 H 1.434203 -1.454013 0.000000 0
M  V30 17 H 2.257234 -1.397051 0.000000 0
M  V30 18 H -2.619419 0.618747 0.000000 0
M  V30 19 H -2.619419 -0.633305 0.000000 0
M  V30 20 H 0.382722 1.202110 0.000000 0
M  V30 21 H 0.581696 -1.134250 0.000000 0
M  V30 END ATOM
M  V30 BEGIN BOND
M  V30 1 2 1 2
M  V30 2 1 2 3
M  V30 3 1 3 4
M  V30 4 1 4 5
M  V30 5 2 5 6
M  V30 6 1 6 7
M  V30 7 1 7 8
M  V30 8 1 8 1
M  V30 9 1 9 10
M  V30 10 1 9 11
M  V30 11 1 10 12
M  V30 12 1 10 13
M  V30 13 1 10 14
M  V30 14 1 11 15
M  V30 15 1 11 16
M  V30 16 1 11 17
M  V30 17 1 9 6
M  V30 18 1 9 5
M  V30 19 1 9 1
M  V30 20 1 9 2
M  V30 21 1 1 18
M  V30 22 1 2 19
M  V30 23 1 6 20
M  V30 24 1 5 21
M  V30 END BOND
M  V30 END CTAB
M  END)CTAB";
    auto mol = v2::FileParsers::MolFromMolBlock(mb);
    REQUIRE(mol);
    REQUIRE(mol->getBondBetweenAtoms(5, 8));
    CHECK(mol->getBondBetweenAtoms(5, 8)->getBondType() ==
          Bond::BondType::DATIVE);
    REQUIRE(mol->getBondBetweenAtoms(4, 8));
    CHECK(mol->getBondBetweenAtoms(4, 8)->getBondType() ==
          Bond::BondType::DATIVE);
    REQUIRE(mol->getBondBetweenAtoms(0, 8));
    CHECK(mol->getBondBetweenAtoms(0, 8)->getBondType() ==
          Bond::BondType::DATIVE);
    REQUIRE(mol->getBondBetweenAtoms(1, 8));
    CHECK(mol->getBondBetweenAtoms(1, 8)->getBondType() ==
          Bond::BondType::DATIVE);
    REQUIRE(mol->getBondBetweenAtoms(9, 8));
    CHECK(mol->getBondBetweenAtoms(9, 8)->getBondType() ==
          Bond::BondType::SINGLE);
    REQUIRE(mol->getBondBetweenAtoms(10, 8));
    CHECK(mol->getBondBetweenAtoms(10, 8)->getBondType() ==
          Bond::BondType::SINGLE);
  }
}

<<<<<<< HEAD
// helper api to get test data for copyMolSubset
struct SelectedComponents {
  std::vector<bool> selected_atoms;
  std::vector<bool> selected_bonds;
};

// helper api to get test mol for copyMolSubset api.
[[nodiscard]] static std::unique_ptr<RDKit::RWMol> get_test_mol()
{
  std::unique_ptr<RDKit::RWMol> mol{RDKit::SmilesToMol("CCCCCCCCCCCCCCC")};
  for (auto& atom : mol->atoms()) {
    atom->setProp("orig_idx", atom->getIdx());
  }

  for (auto& bond : mol->bonds()) {
    bond->setProp("orig_idx", bond->getIdx());
  }

  return mol;
}

// Helper api to get the included atoms and bonds from test atom indices.
[[nodiscard]] static SelectedComponents
get_selected_components(::RDKit::RWMol& mol,
		                        const std::vector<unsigned int>& atom_ids)
{
  const auto num_atoms = mol.getNumAtoms();
  std::vector<bool> selected_atoms(num_atoms);

  for (auto& atom_idx : atom_ids) {
    if (atom_idx < num_atoms) {
      selected_atoms[atom_idx] = true;
    }
  }

  std::vector<bool> selected_bonds(mol.getNumBonds());
  for (auto& bond : mol.bonds()) {
    if (selected_atoms[bond->getBeginAtomIdx()] &&
      selected_atoms[bond->getEndAtomIdx()]) {
      selected_bonds[bond->getIdx()] = true;
    }
  }

  return {std::move(selected_atoms), std::move(selected_bonds)};
}

// This test makes sure we correctly extract atoms
TEST_CASE("test_extract_atoms", "[copyMolSubset]") {
  auto selected_atoms = GENERATE(
    // unique values
    std::vector<unsigned int>{0, 2, 4, 6, 8, 10, 12},
    // duplicate values
    std::vector<unsigned int>{0, 0, 2, 2, 4, 4, 6, 6, 8, 8, 10, 10, 12, 12},
    // values outside of atom indices
    std::vector<unsigned int>{0, 2, 4, 6, 8, 10, 12, 100, 200, 300}
  );

  std::vector<unsigned int> expected_atoms{0, 2, 4, 6, 8, 10, 12};

  auto mol = get_test_mol();
  auto extracted_mol = copyMolSubset(*mol, selected_atoms);
  REQUIRE(extracted_mol->getNumAtoms() == expected_atoms.size());

  std::vector<unsigned int> extracted_atoms;
  for (auto& atom : extracted_mol->atoms()) {
    extracted_atoms.push_back(atom->template getProp<unsigned int>("orig_idx"));
  }

  CHECK(extracted_atoms == expected_atoms);
}

// This test makes sure we correctly extract atoms
TEST_CASE("test_extract_bonds", "[copyMolSubset]")
{
  auto test_mol = get_test_mol();

  for (auto& bond : test_mol->bonds()) {
    bond->setProp("test_prop", true);
  }

  for (auto& bond : test_mol->bonds()) {
    auto begin_idx = bond->getBeginAtomIdx();
    auto end_idx = bond->getEndAtomIdx();
    auto m = copyMolSubset(*test_mol, {begin_idx, end_idx});

    REQUIRE(m->getNumBonds() == 1);
    CHECK(m->getBondWithIdx(0)->getProp<bool>("test_prop") == true);
    CHECK(m->getNumAtoms() == 2);
    CHECK(m->getAtomWithIdx(0)->getProp<unsigned int>("orig_idx") == begin_idx);
    CHECK(m->getAtomWithIdx(1)->getProp<unsigned int>("orig_idx") == end_idx);
  }
}

// This test makes sure we correctly extract substance groups
TEST_CASE("test_extract_substance_groups", "[copyMolSubset]") {
  auto mol = get_test_mol();
  ::RDKit::SubstanceGroup sgroup{mol.get(), "COP"};

  auto test_sgroup_atoms = GENERATE(
     std::vector<unsigned int>{},
     std::vector<unsigned int>{0, 1, 2, 3, 4},
     std::vector<unsigned int>{9, 10, 11}
  );
  sgroup.setAtoms(test_sgroup_atoms);

  auto test_sgroup_bonds = GENERATE(
     std::vector<unsigned int>{},
     std::vector<unsigned int>{0, 1, 2},
     std::vector<unsigned int>{3, 4, 5}
  );
  sgroup.setBonds(test_sgroup_bonds);

  auto test_sgroup_patoms = GENERATE(
     std::vector<unsigned int>{},
     std::vector<unsigned int>{3, 4},
     std::vector<unsigned int>{5, 6}
  );
  sgroup.setParentAtoms(test_sgroup_patoms);

  ::RDKit::addSubstanceGroup(*mol, std::move(sgroup));

  auto has_selected_components = [&](auto& components, auto& ref_bitset) {
   return components.empty() ||
     std::ranges::all_of(components, [&](auto& idx) {
         return idx < ref_bitset.size() && ref_bitset[idx];
       });
  };

  auto test_selected_atoms = GENERATE(
     std::vector<unsigned int>{0, 1, 2, 3, 4, 5},
     std::vector<unsigned int>{0, 2, 4, 6, 8, 10, 12},
     std::vector<unsigned int>{0, 0, 2, 2, 4, 4, 6, 6, 8, 8, 10, 10, 12, 12},
     std::vector<unsigned int>{0, 2, 4, 6, 8, 10, 12, 100, 200, 300}
  );

  auto extracted_mol = copyMolSubset(*mol, test_selected_atoms);

  auto [selected_atoms, selected_bonds] = get_selected_components(*mol, test_selected_atoms);
  // sgroup should only be copied if all components are selected
  auto flag = ::RDKit::getSubstanceGroups(*extracted_mol).size() == 1;
  REQUIRE(flag ==
             (has_selected_components(test_sgroup_atoms, selected_atoms) &&
              has_selected_components(test_sgroup_patoms, selected_atoms) &&
              has_selected_components(test_sgroup_bonds, selected_bonds)));

  // now make sure we copied the correct components
  if (flag) {
      auto& extracted_sgroup = ::RDKit::getSubstanceGroups(*extracted_mol)[0];
      for (auto& idx : extracted_sgroup.getAtoms()) {
          auto atom = extracted_mol->getAtomWithIdx(idx);
          CHECK(
              selected_atoms[atom->template getProp<unsigned int>("orig_idx")] ==
              true);
      }

      for (auto& idx : extracted_sgroup.getParentAtoms()) {
          auto atom = extracted_mol->getAtomWithIdx(idx);
          CHECK(
              selected_atoms[atom->template getProp<unsigned int>("orig_idx")] ==
              true);
      }

      for (auto& idx : extracted_sgroup.getBonds()) {
          auto bond = extracted_mol->getBondWithIdx(idx);
          CHECK(
              selected_bonds[bond->template getProp<unsigned int>("orig_idx")] ==
              true);
      }
  }
}

// This test makes sure we correctly extract stereo groups
//  Note that this follows commitBatchEdit which removes
//  atoms from stereo groups, it doesn't remove the stereogroup
//  completely.
TEST_CASE("test_extract_stereo_groups", "[copyMolSubset]") {
  auto mol = get_test_mol();

  auto test_stereo_group_atoms = GENERATE(
     std::vector<unsigned int>{},
     std::vector<unsigned int>{0, 1, 2, 3, 4},
     std::vector<unsigned int>{9, 10, 11}
  );

  std::vector<::RDKit::Atom*> sg_atoms;
  for (auto& idx : test_stereo_group_atoms) {
      sg_atoms.push_back(mol->getAtomWithIdx(idx));
  }

  auto test_stereo_group_bonds = GENERATE(
     std::vector<unsigned int>{},
     std::vector<unsigned int>{0, 1, 2},
     std::vector<unsigned int>{3, 4, 5}
  );

  std::vector<::RDKit::Bond*> sg_bonds;
  for (auto& idx : test_stereo_group_bonds) {
      sg_bonds.push_back(mol->getBondWithIdx(idx));
  }

  ::RDKit::StereoGroup stereo_group{::RDKit::StereoGroupType::STEREO_ABSOLUTE,
                                    std::move(sg_atoms), std::move(sg_bonds)};
  mol->setStereoGroups({std::move(stereo_group)});

  auto test_selected_atoms = GENERATE(
     std::vector<unsigned int>{0, 1, 2, 3, 4, 5},
     std::vector<unsigned int>{0, 2, 4, 6, 8, 10, 12},
     std::vector<unsigned int>{0, 0, 2, 2, 4, 4, 6, 6, 8, 8, 10, 10, 12, 12},
     std::vector<unsigned int>{0, 2, 4, 6, 8, 10, 12, 100, 200, 300}
  );

  auto extracted_mol = copyMolSubset(*mol, test_selected_atoms);

  auto [selected_atoms, selected_bonds] =
      get_selected_components(*mol, test_selected_atoms);

  auto flag = extracted_mol->getStereoGroups().size() == 1;

  // now make sure we copied the correct components
  if (flag) {
      auto& extracted_stereo_group = extracted_mol->getStereoGroups()[0];
      for (auto& atom : extracted_stereo_group.getAtoms()) {
          CHECK(
              selected_atoms[atom->template getProp<int>("orig_idx")] ==
              true);
      }

      for (auto& bond : extracted_stereo_group.getBonds()) {
          CHECK(
              selected_bonds[bond->template getProp<int>("orig_idx")] ==
              true);
      }
  }
=======
TEST_CASE("GitHub #8726: Do not remove hydrides by default") {
  auto m = "[OH+][H-]"_smiles;
  REQUIRE(m);
  CHECK(m->getNumAtoms() == 2);
  auto h_atom = m->getAtomWithIdx(1);
  CHECK(h_atom->getAtomicNum() == 1);
  CHECK(h_atom->getFormalCharge() == -1);
>>>>>>> 0ee90279
}<|MERGE_RESOLUTION|>--- conflicted
+++ resolved
@@ -418,7 +418,6 @@
   }
 }
 
-<<<<<<< HEAD
 // helper api to get test data for copyMolSubset
 struct SelectedComponents {
   std::vector<bool> selected_atoms;
@@ -652,7 +651,8 @@
               true);
       }
   }
-=======
+}
+
 TEST_CASE("GitHub #8726: Do not remove hydrides by default") {
   auto m = "[OH+][H-]"_smiles;
   REQUIRE(m);
@@ -660,5 +660,4 @@
   auto h_atom = m->getAtomWithIdx(1);
   CHECK(h_atom->getAtomicNum() == 1);
   CHECK(h_atom->getFormalCharge() == -1);
->>>>>>> 0ee90279
-}+}
