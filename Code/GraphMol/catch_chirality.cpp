//
//  Copyright (C) 2020-2021 Greg Landrum and other RDKit contributors
//
//   @@ All Rights Reserved @@
//  This file is part of the RDKit.
//  The contents are covered by the terms of the BSD license
//  which is included in the file license.txt, found at the root
//  of the RDKit source tree.
//

#include "catch.hpp"

#include <GraphMol/RDKitBase.h>
#include <GraphMol/StereoGroup.h>
#include <GraphMol/Chirality.h>
#include <GraphMol/MolOps.h>

#include <GraphMol/FileParsers/FileParsers.h>
#include <GraphMol/FileParsers/MolFileStereochem.h>
#include <GraphMol/FileParsers/MolSupplier.h>
#include <GraphMol/SmilesParse/SmilesParse.h>
#include <GraphMol/SmilesParse/SmilesWrite.h>

using namespace RDKit;

TEST_CASE("bond StereoInfo", "[unittest]") {
  SECTION("basics") {
    {
      auto mol = "CC=C(C#C)C=C"_smiles;
      REQUIRE(mol);
      auto sinfo = Chirality::detail::getStereoInfo(mol->getBondWithIdx(1));
      CHECK(sinfo.type == Chirality::StereoType::Bond_Double);
      CHECK(sinfo.centeredOn == 1);
      REQUIRE(sinfo.controllingAtoms.size() == 4);
      CHECK(sinfo.controllingAtoms[0] == 0);
      CHECK(sinfo.controllingAtoms[1] == Chirality::StereoInfo::NOATOM);
      CHECK(sinfo.controllingAtoms[2] == 3);
      CHECK(sinfo.controllingAtoms[3] == 5);
      CHECK(sinfo.specified == Chirality::StereoSpecified::Unspecified);
      CHECK(sinfo.descriptor == Chirality::StereoDescriptor::None);
    }
    {
      auto mol = "CC=NC=N"_smiles;
      REQUIRE(mol);
      auto sinfo = Chirality::detail::getStereoInfo(mol->getBondWithIdx(1));
      CHECK(sinfo.type == Chirality::StereoType::Bond_Double);
      CHECK(sinfo.centeredOn == 1);
      REQUIRE(sinfo.controllingAtoms.size() == 4);
      CHECK(sinfo.controllingAtoms[0] == 0);
      CHECK(sinfo.controllingAtoms[1] == Chirality::StereoInfo::NOATOM);
      CHECK(sinfo.controllingAtoms[2] == 3);
      CHECK(sinfo.controllingAtoms[3] == Chirality::StereoInfo::NOATOM);
    }
  }
  SECTION("stereo") {
    {
      auto mol = "C/C=C(/C#C)C"_smiles;
      REQUIRE(mol);

      CHECK(mol->getBondWithIdx(1)->getStereoAtoms().size() == 2);
      CHECK(mol->getBondWithIdx(1)->getStereoAtoms()[0] == 0);
      CHECK(mol->getBondWithIdx(1)->getStereoAtoms()[1] == 3);

      auto sinfo = Chirality::detail::getStereoInfo(mol->getBondWithIdx(1));
      CHECK(sinfo.type == Chirality::StereoType::Bond_Double);
      CHECK(sinfo.centeredOn == 1);
      REQUIRE(sinfo.controllingAtoms.size() == 4);
      CHECK(sinfo.controllingAtoms[0] == 0);
      CHECK(sinfo.controllingAtoms[1] == Chirality::StereoInfo::NOATOM);
      CHECK(sinfo.controllingAtoms[2] == 3);
      CHECK(sinfo.controllingAtoms[3] == 5);
      CHECK(sinfo.specified == Chirality::StereoSpecified::Specified);
      CHECK(sinfo.descriptor == Chirality::StereoDescriptor::Bond_Trans);
    }
    {  // check an example where one of the stereo atoms isn't the first
       // neighbor
      auto mol = "C/C=C(/C)C#C"_smiles;
      REQUIRE(mol);

      CHECK(mol->getBondWithIdx(1)->getStereoAtoms().size() == 2);
      CHECK(mol->getBondWithIdx(1)->getStereoAtoms()[0] == 0);
      CHECK(mol->getBondWithIdx(1)->getStereoAtoms()[1] == 4);

      auto sinfo = Chirality::detail::getStereoInfo(mol->getBondWithIdx(1));
      CHECK(sinfo.type == Chirality::StereoType::Bond_Double);
      CHECK(sinfo.centeredOn == 1);
      REQUIRE(sinfo.controllingAtoms.size() == 4);
      CHECK(sinfo.controllingAtoms[0] == 0);
      CHECK(sinfo.controllingAtoms[1] == Chirality::StereoInfo::NOATOM);
      CHECK(sinfo.controllingAtoms[2] == 3);
      CHECK(sinfo.controllingAtoms[3] == 4);
      CHECK(sinfo.specified == Chirality::StereoSpecified::Specified);
      CHECK(sinfo.descriptor == Chirality::StereoDescriptor::Bond_Trans);
    }
    {
      auto mol = "C/C=C(\\C#C)C"_smiles;
      REQUIRE(mol);

      CHECK(mol->getBondWithIdx(1)->getStereoAtoms().size() == 2);
      CHECK(mol->getBondWithIdx(1)->getStereoAtoms()[0] == 0);
      CHECK(mol->getBondWithIdx(1)->getStereoAtoms()[1] == 3);

      auto sinfo = Chirality::detail::getStereoInfo(mol->getBondWithIdx(1));
      CHECK(sinfo.type == Chirality::StereoType::Bond_Double);
      CHECK(sinfo.centeredOn == 1);
      REQUIRE(sinfo.controllingAtoms.size() == 4);
      CHECK(sinfo.controllingAtoms[0] == 0);
      CHECK(sinfo.controllingAtoms[1] == Chirality::StereoInfo::NOATOM);
      CHECK(sinfo.controllingAtoms[2] == 3);
      CHECK(sinfo.controllingAtoms[3] == 5);
      CHECK(sinfo.specified == Chirality::StereoSpecified::Specified);
      CHECK(sinfo.descriptor == Chirality::StereoDescriptor::Bond_Cis);
    }
    {  // any bonds
      auto mol = "CC=C(C#C)C"_smiles;
      REQUIRE(mol);

      mol->getBondWithIdx(1)->setStereo(Bond::BondStereo::STEREOANY);

      auto sinfo = Chirality::detail::getStereoInfo(mol->getBondWithIdx(1));
      CHECK(sinfo.type == Chirality::StereoType::Bond_Double);
      CHECK(sinfo.centeredOn == 1);
      REQUIRE(sinfo.controllingAtoms.size() == 4);
      CHECK(sinfo.controllingAtoms[0] == 0);
      CHECK(sinfo.controllingAtoms[1] == Chirality::StereoInfo::NOATOM);
      CHECK(sinfo.controllingAtoms[2] == 3);
      CHECK(sinfo.controllingAtoms[3] == 5);
      CHECK(sinfo.specified == Chirality::StereoSpecified::Unknown);
      CHECK(sinfo.descriptor == Chirality::StereoDescriptor::None);
    }
  }
}
TEST_CASE("isBondPotentialStereoBond", "[unittest]") {
  SECTION("basics") {
    {
      auto mol = "CC=C(C#C)C=C"_smiles;
      REQUIRE(mol);
      CHECK(
          Chirality::detail::isBondPotentialStereoBond(mol->getBondWithIdx(1)));
      CHECK(!Chirality::detail::isBondPotentialStereoBond(
          mol->getBondWithIdx(5)));
      CHECK(!Chirality::detail::isBondPotentialStereoBond(
          mol->getBondWithIdx(3)));
      CHECK(!Chirality::detail::isBondPotentialStereoBond(
          mol->getBondWithIdx(4)));
    }
    {
      auto mol = "CC=NC=N"_smiles;
      REQUIRE(mol);
      CHECK(
          Chirality::detail::isBondPotentialStereoBond(mol->getBondWithIdx(1)));
      CHECK(!Chirality::detail::isBondPotentialStereoBond(
          mol->getBondWithIdx(3)));
    }
    {
      SmilesParserParams ps;
      ps.removeHs = false;
      std::unique_ptr<ROMol> mol{SmilesToMol("[H]C=CC=C([H])[H]", ps)};
      REQUIRE(mol);
      CHECK(!Chirality::detail::isBondPotentialStereoBond(
          mol->getBondWithIdx(1)));
      CHECK(!Chirality::detail::isBondPotentialStereoBond(
          mol->getBondWithIdx(3)));
    }
  }
  SECTION("ring size") {
    {
      auto m = "C1=CCCCC1"_smiles;
      REQUIRE(m);
      CHECK(
          !Chirality::detail::isBondPotentialStereoBond(m->getBondWithIdx(0)));
    }
    {
      auto m = "C1=CCCCCC1"_smiles;
      REQUIRE(m);
      CHECK(
          !Chirality::detail::isBondPotentialStereoBond(m->getBondWithIdx(0)));
    }
    {
      auto m = "C12=C(CCCC2)CCCCCC1"_smiles;
      REQUIRE(m);
      CHECK(
          !Chirality::detail::isBondPotentialStereoBond(m->getBondWithIdx(0)));
    }
  }
}

TEST_CASE("atom StereoInfo", "[unittest]") {
  SECTION("basics") {
    {
      auto mol = "CC(F)(Cl)CNC(C)C"_smiles;
      REQUIRE(mol);
      auto sinfo = Chirality::detail::getStereoInfo(mol->getAtomWithIdx(1));
      CHECK(sinfo.type == Chirality::StereoType::Atom_Tetrahedral);
      CHECK(sinfo.centeredOn == 1);
      REQUIRE(sinfo.controllingAtoms.size() == 4);
      CHECK(sinfo.controllingAtoms[0] == 0);
      CHECK(sinfo.controllingAtoms[1] == 2);
      CHECK(sinfo.controllingAtoms[2] == 3);
      CHECK(sinfo.controllingAtoms[3] == 4);
      CHECK(sinfo.specified == Chirality::StereoSpecified::Unspecified);
      CHECK(sinfo.descriptor == Chirality::StereoDescriptor::None);

      sinfo = Chirality::detail::getStereoInfo(mol->getAtomWithIdx(6));
      CHECK(sinfo.type == Chirality::StereoType::Atom_Tetrahedral);
      CHECK(sinfo.centeredOn == 6);
      REQUIRE(sinfo.controllingAtoms.size() == 3);
      CHECK(sinfo.controllingAtoms[0] == 5);
      CHECK(sinfo.controllingAtoms[1] == 7);
      CHECK(sinfo.controllingAtoms[2] == 8);
      CHECK(sinfo.specified == Chirality::StereoSpecified::Unspecified);
      CHECK(sinfo.descriptor == Chirality::StereoDescriptor::None);
    }

    {
      auto mol = "C[C@](F)(Cl)CNC(C)C"_smiles;
      REQUIRE(mol);
      auto sinfo = Chirality::detail::getStereoInfo(mol->getAtomWithIdx(1));
      CHECK(sinfo.type == Chirality::StereoType::Atom_Tetrahedral);
      CHECK(sinfo.centeredOn == 1);
      REQUIRE(sinfo.controllingAtoms.size() == 4);
      CHECK(sinfo.controllingAtoms[0] == 0);
      CHECK(sinfo.controllingAtoms[1] == 2);
      CHECK(sinfo.controllingAtoms[2] == 3);
      CHECK(sinfo.controllingAtoms[3] == 4);
      CHECK(sinfo.specified == Chirality::StereoSpecified::Specified);
      CHECK(sinfo.descriptor == Chirality::StereoDescriptor::Tet_CCW);
    }

    {
      auto mol = "CN1CC1N(F)C"_smiles;
      REQUIRE(mol);
      auto sinfo = Chirality::detail::getStereoInfo(mol->getAtomWithIdx(1));
      CHECK(sinfo.type == Chirality::StereoType::Atom_Tetrahedral);
      CHECK(sinfo.centeredOn == 1);
      REQUIRE(sinfo.controllingAtoms.size() == 3);
      CHECK(sinfo.controllingAtoms[0] == 0);
      CHECK(sinfo.controllingAtoms[1] == 2);
      CHECK(sinfo.controllingAtoms[2] == 3);
    }

    {
      auto mol = "O[As](F)C[As]C[As]"_smiles;
      REQUIRE(mol);

      auto sinfo = Chirality::detail::getStereoInfo(mol->getAtomWithIdx(1));
      CHECK(sinfo.type == Chirality::StereoType::Atom_Tetrahedral);
      CHECK(sinfo.centeredOn == 1);
      REQUIRE(sinfo.controllingAtoms.size() == 3);
      CHECK(sinfo.controllingAtoms[0] == 0);
      CHECK(sinfo.controllingAtoms[1] == 2);
      CHECK(sinfo.controllingAtoms[2] == 3);

      sinfo = Chirality::detail::getStereoInfo(mol->getAtomWithIdx(4));
      CHECK(sinfo.type == Chirality::StereoType::Atom_Tetrahedral);
      CHECK(sinfo.centeredOn == 4);
      REQUIRE(sinfo.controllingAtoms.size() == 2);
      CHECK(sinfo.controllingAtoms[0] == 3);
      CHECK(sinfo.controllingAtoms[1] == 5);
    }
  }
}
TEST_CASE("isAtomPotentialTetrahedralCenter", "[unittest]") {
  SECTION("basics") {
    {
      auto mol = "CC(F)(Cl)CNC(C)(C)C"_smiles;
      REQUIRE(mol);
      CHECK(Chirality::detail::isAtomPotentialTetrahedralCenter(
          mol->getAtomWithIdx(1)));
      CHECK(!Chirality::detail::isAtomPotentialTetrahedralCenter(
          mol->getAtomWithIdx(0)));
      CHECK(!Chirality::detail::isAtomPotentialTetrahedralCenter(
          mol->getAtomWithIdx(4)));
      CHECK(Chirality::detail::isAtomPotentialTetrahedralCenter(
          mol->getAtomWithIdx(6)));
    }
    {
      auto mol = "CN1CC1N(F)C"_smiles;
      REQUIRE(mol);
      CHECK(Chirality::detail::isAtomPotentialTetrahedralCenter(
          mol->getAtomWithIdx(1)));
      CHECK(!Chirality::detail::isAtomPotentialTetrahedralCenter(
          mol->getAtomWithIdx(4)));
    }
    {
      auto mol = "O=S(F)CC[S+]([O-])CS=O"_smiles;
      REQUIRE(mol);
      CHECK(Chirality::detail::isAtomPotentialTetrahedralCenter(
          mol->getAtomWithIdx(1)));
      CHECK(Chirality::detail::isAtomPotentialTetrahedralCenter(
          mol->getAtomWithIdx(5)));
      CHECK(!Chirality::detail::isAtomPotentialTetrahedralCenter(
          mol->getAtomWithIdx(8)));
    }
    {
      auto mol = "O=[Se](F)CC[Se+]([O-])C[Se]=O"_smiles;
      REQUIRE(mol);
      CHECK(Chirality::detail::isAtomPotentialTetrahedralCenter(
          mol->getAtomWithIdx(1)));
      CHECK(Chirality::detail::isAtomPotentialTetrahedralCenter(
          mol->getAtomWithIdx(5)));
      CHECK(!Chirality::detail::isAtomPotentialTetrahedralCenter(
          mol->getAtomWithIdx(8)));
    }
    {
      auto mol = "OP(F)CPCP"_smiles;
      REQUIRE(mol);
      CHECK(Chirality::detail::isAtomPotentialTetrahedralCenter(
          mol->getAtomWithIdx(1)));
      CHECK(Chirality::detail::isAtomPotentialTetrahedralCenter(
          mol->getAtomWithIdx(4)));
      CHECK(!Chirality::detail::isAtomPotentialTetrahedralCenter(
          mol->getAtomWithIdx(6)));
    }
    {
      auto mol = "O[As](F)C[As]C[As]"_smiles;
      REQUIRE(mol);
      CHECK(Chirality::detail::isAtomPotentialTetrahedralCenter(
          mol->getAtomWithIdx(1)));
      CHECK(Chirality::detail::isAtomPotentialTetrahedralCenter(
          mol->getAtomWithIdx(4)));
      CHECK(!Chirality::detail::isAtomPotentialTetrahedralCenter(
          mol->getAtomWithIdx(6)));
    }
    {
      auto mol = "O[P]([O-])(=O)OC"_smiles;
      REQUIRE(mol);
      CHECK(Chirality::detail::isAtomPotentialTetrahedralCenter(
          mol->getAtomWithIdx(1)));
    }
  }
}
TEST_CASE("isAtomPotentialStereoAtom", "[unittest]") {
  SECTION("basics") {
    {
      auto mol = "CC(F)(Cl)CNC(C)(C)C"_smiles;
      REQUIRE(mol);
      for (const auto atom : mol->atoms()) {
        CHECK(Chirality::detail::isAtomPotentialTetrahedralCenter(atom) ==
              Chirality::detail::isAtomPotentialStereoAtom(atom));
      }
    }
    {
      auto mol = "CN1CC1N(F)C"_smiles;
      REQUIRE(mol);
      for (const auto atom : mol->atoms()) {
        CHECK(Chirality::detail::isAtomPotentialTetrahedralCenter(atom) ==
              Chirality::detail::isAtomPotentialStereoAtom(atom));
      }
    }
    {
      auto mol = "O=S(F)CC[S+]([O-])CS=O"_smiles;
      REQUIRE(mol);
      for (const auto atom : mol->atoms()) {
        CHECK(Chirality::detail::isAtomPotentialTetrahedralCenter(atom) ==
              Chirality::detail::isAtomPotentialStereoAtom(atom));
      }
    }
  }
}

TEST_CASE("possible stereochemistry on atoms", "[chirality]") {
  SECTION("specified") {
    {
      auto mol = "CC(C)(O)[C@](Cl)(F)I"_smiles;
      REQUIRE(mol);
      auto stereoInfo = Chirality::findPotentialStereo(*mol);
      REQUIRE(stereoInfo.size() == 1);
      CHECK(stereoInfo[0].type == Chirality::StereoType::Atom_Tetrahedral);
      CHECK(stereoInfo[0].specified == Chirality::StereoSpecified::Specified);
      CHECK(stereoInfo[0].centeredOn == 4);
      std::vector<unsigned> catoms = {1, 5, 6, 7};
      CHECK(stereoInfo[0].controllingAtoms == catoms);
    }
    {
      auto mol = "C[C@@H](O)[C@H](C)[C@H](C)O"_smiles;
      REQUIRE(mol);
      auto stereoInfo = Chirality::findPotentialStereo(*mol);
      REQUIRE(stereoInfo.size() == 3);
      CHECK(stereoInfo[0].type == Chirality::StereoType::Atom_Tetrahedral);
      CHECK(stereoInfo[0].specified == Chirality::StereoSpecified::Specified);
      CHECK(stereoInfo[0].centeredOn == 1);

      CHECK(stereoInfo[1].type == Chirality::StereoType::Atom_Tetrahedral);
      CHECK(stereoInfo[1].specified == Chirality::StereoSpecified::Specified);
      CHECK(stereoInfo[1].centeredOn == 3);

      CHECK(stereoInfo[2].type == Chirality::StereoType::Atom_Tetrahedral);
      CHECK(stereoInfo[2].specified == Chirality::StereoSpecified::Specified);
      CHECK(stereoInfo[2].centeredOn == 5);
    }

    {
      auto mol = "FC(F)(F)[C@@H](O)[C@H](C)[C@H](C(F)(F)F)O"_smiles;
      REQUIRE(mol);
      auto stereoInfo = Chirality::findPotentialStereo(*mol);
      REQUIRE(stereoInfo.size() == 3);
      CHECK(stereoInfo[0].type == Chirality::StereoType::Atom_Tetrahedral);
      CHECK(stereoInfo[0].specified == Chirality::StereoSpecified::Specified);
      CHECK(stereoInfo[0].centeredOn == 4);

      CHECK(stereoInfo[1].type == Chirality::StereoType::Atom_Tetrahedral);
      CHECK(stereoInfo[1].specified == Chirality::StereoSpecified::Specified);
      CHECK(stereoInfo[1].centeredOn == 6);

      CHECK(stereoInfo[2].type == Chirality::StereoType::Atom_Tetrahedral);
      CHECK(stereoInfo[2].specified == Chirality::StereoSpecified::Specified);
      CHECK(stereoInfo[2].centeredOn == 8);
    }
  }
  SECTION("simple unspecified") {
    {
      auto mol = "CC(C)(O)C(Cl)(F)I"_smiles;
      REQUIRE(mol);

      auto stereoInfo = Chirality::findPotentialStereo(*mol);
      REQUIRE(stereoInfo.size() == 1);
      CHECK(stereoInfo[0].type == Chirality::StereoType::Atom_Tetrahedral);
      CHECK(stereoInfo[0].specified == Chirality::StereoSpecified::Unspecified);
      CHECK(stereoInfo[0].centeredOn == 4);
      std::vector<unsigned> catoms = {1, 5, 6, 7};
      CHECK(stereoInfo[0].controllingAtoms == catoms);
    }
  }
  SECTION("atoms with unknown set, real") {
    auto mol = "FC(O)C"_smiles;
    REQUIRE(mol);
    mol->getBondBetweenAtoms(0, 1)->setBondDir(Bond::BondDir::UNKNOWN);
    auto stereoInfo = Chirality::findPotentialStereo(*mol);
    REQUIRE(stereoInfo.size() == 1);
    CHECK(stereoInfo[0].type == Chirality::StereoType::Atom_Tetrahedral);
    CHECK(stereoInfo[0].specified == Chirality::StereoSpecified::Unknown);
    CHECK(stereoInfo[0].centeredOn == 1);
  }
  SECTION("atoms with unknown set, not real") {
    auto mol = "CC(O)C"_smiles;
    REQUIRE(mol);
    mol->getBondBetweenAtoms(0, 1)->setBondDir(Bond::BondDir::UNKNOWN);
    auto stereoInfo = Chirality::findPotentialStereo(*mol);
    CHECK(stereoInfo.size() == 0);
  }
  SECTION("Isotopes") {
    {
      auto mol = "O[C@H](F)[18OH]"_smiles;
      REQUIRE(mol);
      auto stereoInfo = Chirality::findPotentialStereo(*mol);
      REQUIRE(stereoInfo.size() == 1);
      CHECK(stereoInfo[0].type == Chirality::StereoType::Atom_Tetrahedral);
      CHECK(stereoInfo[0].specified == Chirality::StereoSpecified::Specified);
      CHECK(stereoInfo[0].centeredOn == 1);
      std::vector<unsigned> catoms = {0, 2, 3};
      CHECK(stereoInfo[0].controllingAtoms == catoms);
    }
  }
}

TEST_CASE("possible stereochemistry on bonds", "[chirality]") {
  SECTION("simplest") {
    {
      auto mol = "CC=CC"_smiles;
      REQUIRE(mol);
      auto stereoInfo = Chirality::findPotentialStereo(*mol);
      REQUIRE(stereoInfo.size() == 1);
      CHECK(stereoInfo[0].type == Chirality::StereoType::Bond_Double);
      CHECK(stereoInfo[0].centeredOn == 1);
      std::vector<unsigned> catoms = {0, Chirality::StereoInfo::NOATOM, 3,
                                      Chirality::StereoInfo::NOATOM};
      CHECK(stereoInfo[0].controllingAtoms == catoms);
    }
    {
      auto mol = "CC=C(C)C"_smiles;
      REQUIRE(mol);
      auto stereoInfo = Chirality::findPotentialStereo(*mol);
      CHECK(stereoInfo.size() == 0);
    }
    {
      auto mol = "CC=C"_smiles;
      REQUIRE(mol);
      auto stereoInfo = Chirality::findPotentialStereo(*mol);
      CHECK(stereoInfo.size() == 0);
    }
    {
      auto mol = "CC(F)=C(Cl)C"_smiles;
      REQUIRE(mol);
      auto stereoInfo = Chirality::findPotentialStereo(*mol);
      REQUIRE(stereoInfo.size() == 1);
      CHECK(stereoInfo[0].type == Chirality::StereoType::Bond_Double);
      CHECK(stereoInfo[0].centeredOn == 2);
      std::vector<unsigned> catoms = {0, 2, 4, 5};
      CHECK(stereoInfo[0].controllingAtoms == catoms);
    }
    {
      auto mol = "CC=C(Cl)C"_smiles;
      REQUIRE(mol);
      auto stereoInfo = Chirality::findPotentialStereo(*mol);
      REQUIRE(stereoInfo.size() == 1);
      CHECK(stereoInfo[0].type == Chirality::StereoType::Bond_Double);
      CHECK(stereoInfo[0].centeredOn == 1);
      std::vector<unsigned> catoms = {0, Chirality::StereoInfo::NOATOM, 3, 4};
      CHECK(stereoInfo[0].controllingAtoms == catoms);
    }
  }
  SECTION("bond with unknown set, real") {
    auto mol = "CC=C(C)F"_smiles;
    REQUIRE(mol);
    mol->getBondWithIdx(1)->setStereo(Bond::BondStereo::STEREOANY);
    auto stereoInfo = Chirality::findPotentialStereo(*mol);
    REQUIRE(stereoInfo.size() == 1);
    CHECK(stereoInfo[0].type == Chirality::StereoType::Bond_Double);
    CHECK(stereoInfo[0].centeredOn == 1);
    CHECK(stereoInfo[0].specified == Chirality::StereoSpecified::Unknown);
  }
  SECTION("bond with unknown set, not real") {
    auto mol = "CC=C(C)C"_smiles;
    REQUIRE(mol);
    mol->getBondWithIdx(1)->setStereo(Bond::BondStereo::STEREOANY);
    auto stereoInfo = Chirality::findPotentialStereo(*mol);
    CHECK(stereoInfo.size() == 0);
  }
}

TEST_CASE("para-stereocenters and assignStereochemistry", "[chirality]") {
  SECTION("simplest") {
    auto mol = "CC(F)C(C)C(C)F"_smiles;
    REQUIRE(mol);
    auto stereoInfo = Chirality::findPotentialStereo(*mol);
    REQUIRE(stereoInfo.size() == 3);

    CHECK(stereoInfo[0].type == Chirality::StereoType::Atom_Tetrahedral);
    CHECK(stereoInfo[0].centeredOn == 1);
    CHECK(stereoInfo[0].controllingAtoms.size() == 3);
    CHECK(stereoInfo[1].type == Chirality::StereoType::Atom_Tetrahedral);
    CHECK(stereoInfo[1].centeredOn == 3);
    CHECK(stereoInfo[1].controllingAtoms.size() == 3);
    CHECK(stereoInfo[2].type == Chirality::StereoType::Atom_Tetrahedral);
    CHECK(stereoInfo[2].centeredOn == 5);
    CHECK(stereoInfo[2].controllingAtoms.size() == 3);
  }

  SECTION("including bonds") {
    // thanks to Salome Rieder for this nasty example
    auto mol = "CC=CC(C=CC)C(C)C(C=CC)C=CC"_smiles;
    REQUIRE(mol);
    auto stereoInfo = Chirality::findPotentialStereo(*mol);
    CHECK(stereoInfo.size() == 7);

    std::sort(stereoInfo.begin(), stereoInfo.end(),
              [](const Chirality::StereoInfo &a,
                 const Chirality::StereoInfo &b) -> bool {
                return (a.type < b.type) && (a.centeredOn < b.centeredOn) &&
                       (a.specified < b.specified) &&
                       (a.descriptor < b.descriptor) &&
                       (a.controllingAtoms < b.controllingAtoms);
              });
    REQUIRE(stereoInfo.size() == 7);

    CHECK(stereoInfo[6].type == Chirality::StereoType::Bond_Double);
    CHECK(stereoInfo[6].centeredOn == 13);
    CHECK(stereoInfo[5].type == Chirality::StereoType::Bond_Double);
    CHECK(stereoInfo[5].centeredOn == 10);
    CHECK(stereoInfo[4].type == Chirality::StereoType::Bond_Double);
    CHECK(stereoInfo[4].centeredOn == 4);
    CHECK(stereoInfo[3].type == Chirality::StereoType::Bond_Double);
    CHECK(stereoInfo[3].centeredOn == 1);

    CHECK(stereoInfo[2].type == Chirality::StereoType::Atom_Tetrahedral);
    CHECK(stereoInfo[2].centeredOn == 9);
    CHECK(stereoInfo[1].type == Chirality::StereoType::Atom_Tetrahedral);
    CHECK(stereoInfo[1].centeredOn == 7);
    CHECK(stereoInfo[0].type == Chirality::StereoType::Atom_Tetrahedral);
    CHECK(stereoInfo[0].centeredOn == 3);
  }

  SECTION("sugar fun") {
    auto mol = "C1(O)C(O)C(O)C(O)C(O)C1O"_smiles;
    REQUIRE(mol);
    auto stereoInfo = Chirality::findPotentialStereo(*mol);
    REQUIRE(stereoInfo.size() == 6);
    for (const auto &si : stereoInfo) {
      CHECK(si.type == Chirality::StereoType::Atom_Tetrahedral);
      CHECK(si.centeredOn % 2 == 0);
      CHECK(si.specified == Chirality::StereoSpecified::Unspecified);
    }
  }
}

TEST_CASE("ring stereochemistry", "[chirality]") {
  SECTION("specified") {
    auto mol = "C[C@H]1CC[C@@H](C)CC1"_smiles;
    REQUIRE(mol);
    // std::cerr << "------------ 1 -------------" << std::endl;

    auto stereoInfo = Chirality::findPotentialStereo(*mol);
    REQUIRE(stereoInfo.size() == 2);
    CHECK(stereoInfo[0].type == Chirality::StereoType::Atom_Tetrahedral);
    CHECK(stereoInfo[0].centeredOn == 1);
    CHECK(stereoInfo[0].specified == Chirality::StereoSpecified::Specified);
    CHECK(stereoInfo[1].type == Chirality::StereoType::Atom_Tetrahedral);
    CHECK(stereoInfo[1].centeredOn == 4);
    CHECK(stereoInfo[1].specified == Chirality::StereoSpecified::Specified);
  }
  SECTION("unspecified") {
    auto mol = "CC1CCC(C)CC1"_smiles;
    REQUIRE(mol);
    // std::cerr << "------------ 2 -------------" << std::endl;
    auto stereoInfo = Chirality::findPotentialStereo(*mol);
    REQUIRE(stereoInfo.size() == 2);
    CHECK(stereoInfo[0].type == Chirality::StereoType::Atom_Tetrahedral);
    CHECK(stereoInfo[0].centeredOn == 1);
    CHECK(stereoInfo[0].specified == Chirality::StereoSpecified::Unspecified);

    CHECK(stereoInfo[1].type == Chirality::StereoType::Atom_Tetrahedral);
    CHECK(stereoInfo[1].centeredOn == 4);
    CHECK(stereoInfo[1].specified == Chirality::StereoSpecified::Unspecified);
  }
  SECTION("four ring") {
    auto mol = "C[C@H]1C[C@@H](C)C1"_smiles;
    auto stereoInfo = Chirality::findPotentialStereo(*mol);
    REQUIRE(stereoInfo.size() == 2);
    CHECK(stereoInfo[0].type == Chirality::StereoType::Atom_Tetrahedral);
    CHECK(stereoInfo[0].centeredOn == 1);
    CHECK(stereoInfo[0].specified == Chirality::StereoSpecified::Specified);

    CHECK(stereoInfo[1].type == Chirality::StereoType::Atom_Tetrahedral);
    CHECK(stereoInfo[1].centeredOn == 3);
    CHECK(stereoInfo[1].specified == Chirality::StereoSpecified::Specified);
  }
  SECTION("four ring unspecified") {
    auto mol = "CC1CC(C)C1"_smiles;
    auto stereoInfo = Chirality::findPotentialStereo(*mol);
    REQUIRE(stereoInfo.size() == 2);
    CHECK(stereoInfo[0].type == Chirality::StereoType::Atom_Tetrahedral);
    CHECK(stereoInfo[0].centeredOn == 1);
    CHECK(stereoInfo[0].specified == Chirality::StereoSpecified::Unspecified);

    CHECK(stereoInfo[1].type == Chirality::StereoType::Atom_Tetrahedral);
    CHECK(stereoInfo[1].centeredOn == 3);
    CHECK(stereoInfo[1].specified == Chirality::StereoSpecified::Unspecified);
  }
}
#if 0
// FIX: the double bond stereo in rings isn't working. This also fails with the canonicalizer, so it's not unique to this code
TEST_CASE("tricky recursive example from Dan Nealschneider", "[chirality]") {
  SECTION("adapted") {
    auto mol = "CC=C1CCC(O)CC1"_smiles;
    REQUIRE(mol);
    mol->updatePropertyCache();
    MolOps::setBondStereoFromDirections(*mol);
    std::cerr << "------------ 1 -------------" << std::endl;
    auto stereoInfo = Chirality::findPotentialStereo(*mol);
    REQUIRE(stereoInfo.size() == 2);
    CHECK(stereoInfo[0].type == Chirality::StereoType::Atom_Tetrahedral);
    CHECK(stereoInfo[0].centeredOn == 5);
    CHECK(stereoInfo[0].specified == Chirality::StereoSpecified::Specified);
    CHECK(stereoInfo[1].type == Chirality::StereoType::Bond_Double);
    CHECK(stereoInfo[1].centeredOn == 1);
    CHECK(stereoInfo[1].specified == Chirality::StereoSpecified::Specified);
  }
  SECTION("simplified") {
    // can't sanitize this because the current (2020.03) assignStereochemistry
    // code doesn't recognize the stereo here and removes it
    SmilesParserParams ps;
    ps.sanitize = false;
    ps.removeHs = false;
    std::unique_ptr<ROMol> mol(SmilesToMol("C/C=C1/C[C@H](O)C1", ps));
    REQUIRE(mol);
    mol->updatePropertyCache();
    MolOps::setBondStereoFromDirections(*mol);
    std::cerr << "------------ 2 -------------" << std::endl;
    auto stereoInfo = Chirality::findPotentialStereo(*mol);
    REQUIRE(stereoInfo.size() == 2);
    CHECK(stereoInfo[0].type == Chirality::StereoType::Atom_Tetrahedral);
    CHECK(stereoInfo[0].centeredOn == 4);
    CHECK(stereoInfo[0].specified == Chirality::StereoSpecified::Specified);
    CHECK(stereoInfo[1].type == Chirality::StereoType::Bond_Double);
    CHECK(stereoInfo[1].centeredOn == 1);
    CHECK(stereoInfo[1].specified == Chirality::StereoSpecified::Specified);
  }
  // FIX this still isn't working
  SECTION("unspecified") {
    auto mol = "CC=C1C[CH](O)C1"_smiles;
    REQUIRE(mol);
    std::cerr << "------------ 3 -------------" << std::endl;
    auto stereoInfo = Chirality::findPotentialStereo(*mol);
    REQUIRE(stereoInfo.size() == 2);
    CHECK(stereoInfo[0].type == Chirality::StereoType::Atom_Tetrahedral);
    CHECK(stereoInfo[0].centeredOn == 4);
    CHECK(stereoInfo[0].specified == Chirality::StereoSpecified::Unspecified);
    CHECK(stereoInfo[1].type == Chirality::StereoType::Bond_Double);
    CHECK(stereoInfo[1].centeredOn == 1);
    CHECK(stereoInfo[1].specified == Chirality::StereoSpecified::Unspecified);
  }
}
#endif

TEST_CASE("unknown stereo", "[chirality]") {
  SECTION("atoms") {
    auto mol = "CC(O)C[C@@H](O)F"_smiles;
    REQUIRE(mol);
    REQUIRE(mol->getBondBetweenAtoms(0, 1));
    mol->getBondBetweenAtoms(0, 1)->setBondDir(Bond::BondDir::UNKNOWN);
    auto stereoInfo = Chirality::findPotentialStereo(*mol);
    REQUIRE(stereoInfo.size() == 2);
    CHECK(stereoInfo[0].type == Chirality::StereoType::Atom_Tetrahedral);
    CHECK(stereoInfo[0].centeredOn == 1);
    CHECK(stereoInfo[0].specified == Chirality::StereoSpecified::Unknown);
    CHECK(stereoInfo[1].type == Chirality::StereoType::Atom_Tetrahedral);
    CHECK(stereoInfo[1].centeredOn == 4);
    CHECK(stereoInfo[1].specified == Chirality::StereoSpecified::Specified);
  }
  SECTION("atoms2") {
    // artificial situation: "squiggly bond" overrides the specified atomic
    // stereo
    auto mol = "C[C@H](O)C[C@@H](O)F"_smiles;
    REQUIRE(mol);
    REQUIRE(mol->getBondBetweenAtoms(0, 1));
    mol->getBondBetweenAtoms(0, 1)->setBondDir(Bond::BondDir::UNKNOWN);
    auto stereoInfo = Chirality::findPotentialStereo(*mol);
    REQUIRE(stereoInfo.size() == 2);
    CHECK(stereoInfo[0].type == Chirality::StereoType::Atom_Tetrahedral);
    CHECK(stereoInfo[0].centeredOn == 1);
    CHECK(stereoInfo[0].specified == Chirality::StereoSpecified::Unknown);
    CHECK(stereoInfo[1].type == Chirality::StereoType::Atom_Tetrahedral);
    CHECK(stereoInfo[1].centeredOn == 4);
    CHECK(stereoInfo[1].specified == Chirality::StereoSpecified::Specified);
  }
  SECTION("bonds") {
    {
      auto mol = "CC=CC"_smiles;
      REQUIRE(mol);
      REQUIRE(mol->getBondBetweenAtoms(1, 2));
      mol->getBondBetweenAtoms(1, 2)->setBondDir(Bond::BondDir::EITHERDOUBLE);
      auto stereoInfo = Chirality::findPotentialStereo(*mol);
      REQUIRE(stereoInfo.size() == 1);
      CHECK(stereoInfo[0].type == Chirality::StereoType::Bond_Double);
      CHECK(stereoInfo[0].centeredOn == 1);
      CHECK(stereoInfo[0].specified == Chirality::StereoSpecified::Unknown);
    }
    {
      auto mol = "CC=CC=C"_smiles;
      REQUIRE(mol);
      REQUIRE(mol->getBondBetweenAtoms(1, 2));
      mol->getBondBetweenAtoms(1, 2)->setBondDir(Bond::BondDir::EITHERDOUBLE);
      auto stereoInfo = Chirality::findPotentialStereo(*mol);
      REQUIRE(stereoInfo.size() == 1);
      CHECK(stereoInfo[0].type == Chirality::StereoType::Bond_Double);
      CHECK(stereoInfo[0].centeredOn == 1);
      CHECK(stereoInfo[0].specified == Chirality::StereoSpecified::Unknown);
    }
  }
  SECTION("bonds with squiggle bonds") {
    {  // to begin atom
      auto mol = "CC=CC"_smiles;
      REQUIRE(mol);
      REQUIRE(mol->getBondBetweenAtoms(0, 1));
      mol->getBondBetweenAtoms(0, 1)->setBondDir(Bond::BondDir::UNKNOWN);
      auto stereoInfo = Chirality::findPotentialStereo(*mol);
      REQUIRE(stereoInfo.size() == 1);
      CHECK(stereoInfo[0].type == Chirality::StereoType::Bond_Double);
      CHECK(stereoInfo[0].centeredOn == 1);
      CHECK(stereoInfo[0].specified == Chirality::StereoSpecified::Unknown);
    }
    {  // to end atom
      auto mol = "CC=CC"_smiles;
      REQUIRE(mol);
      REQUIRE(mol->getBondBetweenAtoms(2, 3));
      mol->getBondBetweenAtoms(2, 3)->setBondDir(Bond::BondDir::UNKNOWN);
      auto stereoInfo = Chirality::findPotentialStereo(*mol);
      REQUIRE(stereoInfo.size() == 1);
      CHECK(stereoInfo[0].type == Chirality::StereoType::Bond_Double);
      CHECK(stereoInfo[0].centeredOn == 1);
      CHECK(stereoInfo[0].specified == Chirality::StereoSpecified::Unknown);
    }
  }
}

TEST_CASE("cleaning chirality", "[chirality]") {
  SECTION("atoms") {
    auto mol = "CC(O)C"_smiles;
    REQUIRE(mol);
    mol->getAtomWithIdx(1)->setChiralTag(Atom::ChiralType::CHI_TETRAHEDRAL_CW);
    {
      // by default we don't clean up, so the chiral center survives even though
      // we don't get any results:
      auto stereoInfo = Chirality::findPotentialStereo(*mol);
      CHECK(stereoInfo.size() == 0);
      CHECK(mol->getAtomWithIdx(1)->getChiralTag() ==
            Atom::ChiralType::CHI_TETRAHEDRAL_CW);
    }
    {
      bool cleanIt = true;
      auto stereoInfo = Chirality::findPotentialStereo(*mol, cleanIt);
      CHECK(stereoInfo.size() == 0);
      CHECK(mol->getAtomWithIdx(1)->getChiralTag() ==
            Atom::ChiralType::CHI_UNSPECIFIED);
    }
  }
  SECTION("bonds") {
    auto mol = "CC=C(C)C"_smiles;
    REQUIRE(mol);
    mol->getBondWithIdx(1)->setStereoAtoms(0, 3);
    mol->getBondWithIdx(1)->setStereo(Bond::BondStereo::STEREOCIS);
    {
      // by default we don't clean up, so the stereo bond survives even though
      // we don't get any results:
      auto stereoInfo = Chirality::findPotentialStereo(*mol);
      CHECK(stereoInfo.size() == 0);
      CHECK(mol->getBondWithIdx(1)->getStereo() == Bond::BondStereo::STEREOCIS);
    }
    {
      bool cleanIt = true;
      auto stereoInfo = Chirality::findPotentialStereo(*mol, cleanIt);
      CHECK(stereoInfo.size() == 0);
      CHECK(mol->getBondWithIdx(1)->getStereo() ==
            Bond::BondStereo::STEREONONE);
    }
  }
}

TEST_CASE("flagPossible", "[chirality]") {
  SECTION("atoms") {
    auto mol = "CC(O)[C@H](F)O"_smiles;
    REQUIRE(mol);
    {
      // by default we do use flagPossible:
      auto stereoInfo = Chirality::findPotentialStereo(*mol);
      REQUIRE(stereoInfo.size() == 2);
      CHECK(stereoInfo[0].type == Chirality::StereoType::Atom_Tetrahedral);
      CHECK(stereoInfo[0].centeredOn == 1);
      CHECK(stereoInfo[0].specified == Chirality::StereoSpecified::Unspecified);
      CHECK(stereoInfo[1].type == Chirality::StereoType::Atom_Tetrahedral);
      CHECK(stereoInfo[1].centeredOn == 3);
      CHECK(stereoInfo[1].specified == Chirality::StereoSpecified::Specified);
    }
    {
      bool cleanIt = false;
      bool flagPossible = false;
      auto stereoInfo =
          Chirality::findPotentialStereo(*mol, cleanIt, flagPossible);
      REQUIRE(stereoInfo.size() == 1);
      CHECK(stereoInfo[0].type == Chirality::StereoType::Atom_Tetrahedral);
      CHECK(stereoInfo[0].centeredOn == 3);
      CHECK(stereoInfo[0].specified == Chirality::StereoSpecified::Specified);
    }
  }
  SECTION("bonds") {
    auto mol = "CC=C/C=C/C"_smiles;
    REQUIRE(mol);
    {
      // by default we do use flagPossible
      auto stereoInfo = Chirality::findPotentialStereo(*mol);
      REQUIRE(stereoInfo.size() == 2);
      CHECK(stereoInfo[0].type == Chirality::StereoType::Bond_Double);
      CHECK(stereoInfo[0].centeredOn == 1);
      CHECK(stereoInfo[0].specified == Chirality::StereoSpecified::Unspecified);
      CHECK(stereoInfo[1].type == Chirality::StereoType::Bond_Double);
      CHECK(stereoInfo[1].centeredOn == 3);
      CHECK(stereoInfo[1].specified == Chirality::StereoSpecified::Specified);
    }
    {
      bool cleanIt = true;
      bool flagPossible = false;
      auto stereoInfo =
          Chirality::findPotentialStereo(*mol, cleanIt, flagPossible);
      REQUIRE(stereoInfo.size() == 1);
      CHECK(stereoInfo[0].type == Chirality::StereoType::Bond_Double);
      CHECK(stereoInfo[0].centeredOn == 3);
      CHECK(stereoInfo[0].specified == Chirality::StereoSpecified::Specified);
    }
  }
}

TEST_CASE("cleanup after removing possible centers", "[chirality]") {
  SECTION("atoms1") {
    auto mol = "FC(Cl)(F)C(C(Cl)(F)F)I"_smiles;
    REQUIRE(mol);
    auto stereoInfo = Chirality::findPotentialStereo(*mol);
    CHECK(stereoInfo.empty());
  }
  SECTION("bonds1") {
    auto mol = "FC(Cl)(F)C(C(Cl)(F)F)=CF"_smiles;
    REQUIRE(mol);
    auto stereoInfo = Chirality::findPotentialStereo(*mol);
    CHECK(stereoInfo.empty());
  }
  SECTION("atoms2") {
    auto mol = "ClC(F)(F)C(=CC(F)C=C(C(F)(F)Cl)C(F)(F)Cl)C(Cl)(F)F"_smiles;
    REQUIRE(mol);
    auto stereoInfo = Chirality::findPotentialStereo(*mol);
    CHECK(stereoInfo.empty());
  }
}

TEST_CASE("findPotentialStereo problems related to #3490", "[chirality][bug]") {
  SECTION("example 1") {
    auto mol = "CC1CC(O)C1"_smiles;
    REQUIRE(mol);
    bool cleanIt = true;
    bool flagPossible = true;
    auto stereoInfo =
        Chirality::findPotentialStereo(*mol, cleanIt, flagPossible);
    CHECK(stereoInfo.size() == 2);
    CHECK(stereoInfo[0].type == Chirality::StereoType::Atom_Tetrahedral);
    CHECK(stereoInfo[0].centeredOn == 1);
    CHECK(stereoInfo[0].specified == Chirality::StereoSpecified::Unspecified);
    CHECK(stereoInfo[1].type == Chirality::StereoType::Atom_Tetrahedral);
    CHECK(stereoInfo[1].centeredOn == 3);
    CHECK(stereoInfo[1].specified == Chirality::StereoSpecified::Unspecified);
  }
  SECTION("example 2a") {
    auto mol = "C(C(C)C1)C12CCN2"_smiles;
    REQUIRE(mol);
    bool cleanIt = true;
    bool flagPossible = true;
    auto stereoInfo =
        Chirality::findPotentialStereo(*mol, cleanIt, flagPossible);
    CHECK(stereoInfo.size() == 2);
  }
  SECTION("example 2b") {
    auto mol = "CC(C1)CC12CCN2"_smiles;
    REQUIRE(mol);
    bool cleanIt = true;
    bool flagPossible = true;
    auto stereoInfo =
        Chirality::findPotentialStereo(*mol, cleanIt, flagPossible);
    CHECK(stereoInfo.size() == 2);
  }
  SECTION("example 2c") {
    auto mol = "C([C@H](C)C1)[C@]12CCN2"_smiles;
    REQUIRE(mol);
    bool cleanIt = true;
    bool flagPossible = true;
    auto stereoInfo =
        Chirality::findPotentialStereo(*mol, cleanIt, flagPossible);
    CHECK(stereoInfo.size() == 2);
  }
  SECTION("example 2d") {
    auto mol = "C[C@H](C1)C[C@]12CCN2"_smiles;
    REQUIRE(mol);
    bool cleanIt = true;
    bool flagPossible = true;
    auto stereoInfo =
        Chirality::findPotentialStereo(*mol, cleanIt, flagPossible);
    CHECK(stereoInfo.size() == 2);
  }
  SECTION("example 3") {
    auto mol = "C(C(C)C1)C12CN(C3)CCCCC23"_smiles;
    REQUIRE(mol);
    bool cleanIt = true;
    bool flagPossible = true;
    auto stereoInfo =
        Chirality::findPotentialStereo(*mol, cleanIt, flagPossible);
    CHECK(stereoInfo.size() == 4);  // [1, 4, 6, 12]
    CHECK(stereoInfo[0].type == Chirality::StereoType::Atom_Tetrahedral);
    CHECK(stereoInfo[0].centeredOn == 1);
    CHECK(stereoInfo[0].specified == Chirality::StereoSpecified::Unspecified);
    CHECK(stereoInfo[1].type == Chirality::StereoType::Atom_Tetrahedral);
    CHECK(stereoInfo[1].centeredOn == 4);
    CHECK(stereoInfo[1].specified == Chirality::StereoSpecified::Unspecified);
    CHECK(stereoInfo[2].type == Chirality::StereoType::Atom_Tetrahedral);
    CHECK(stereoInfo[2].centeredOn == 6);
    CHECK(stereoInfo[2].specified == Chirality::StereoSpecified::Unspecified);
    CHECK(stereoInfo[3].type == Chirality::StereoType::Atom_Tetrahedral);
    CHECK(stereoInfo[3].centeredOn == 12);
    CHECK(stereoInfo[3].specified == Chirality::StereoSpecified::Unspecified);
  }
}
TEST_CASE("ring stereo finding is overly aggressive", "[chirality][bug]") {
  SECTION("Finding too much 1a") {
    auto mol = "CC1CCCCC1"_smiles;
    REQUIRE(mol);
    bool cleanIt = true;
    bool flagPossible = true;
    auto stereoInfo =
        Chirality::findPotentialStereo(*mol, cleanIt, flagPossible);
    CHECK(stereoInfo.size() == 0);
  }
  SECTION("Finding too much 1b") {
    auto mol = "CC1CCC(C)CC1"_smiles;
    REQUIRE(mol);
    bool cleanIt = true;
    bool flagPossible = true;
    auto stereoInfo =
        Chirality::findPotentialStereo(*mol, cleanIt, flagPossible);
    CHECK(stereoInfo.size() == 2);
  }
  SECTION("Finding too much 1c") {
    auto mol = "C[C@H]1CCC(C)CC1"_smiles;
    REQUIRE(mol);
    bool cleanIt = true;
    bool flagPossible = true;
    auto stereoInfo =
        Chirality::findPotentialStereo(*mol, cleanIt, flagPossible);
    CHECK(stereoInfo.size() == 2);
  }
  SECTION("Finding too much 1d") {
    auto mol = "CC1(C)CCCCC1"_smiles;
    REQUIRE(mol);
    bool cleanIt = true;
    bool flagPossible = true;
    auto stereoInfo =
        Chirality::findPotentialStereo(*mol, cleanIt, flagPossible);
    CHECK(stereoInfo.size() == 0);
  }
  SECTION("Finding too much 1e") {
    auto mol = "CC1(C)CCC(C)CC1"_smiles;
    REQUIRE(mol);
    bool cleanIt = true;
    bool flagPossible = true;
    auto stereoInfo =
        Chirality::findPotentialStereo(*mol, cleanIt, flagPossible);
    CHECK(stereoInfo.size() == 0);
  }
  SECTION("Finding too much 1f") {
    auto mol = "C2CC2C1(C2CC2)CCCCC1"_smiles;
    REQUIRE(mol);
    bool cleanIt = true;
    bool flagPossible = true;
    auto stereoInfo =
        Chirality::findPotentialStereo(*mol, cleanIt, flagPossible);
    CHECK(stereoInfo.size() == 0);
  }
  SECTION("Finding too much 1g") {
    auto mol = "CC1CC2(CCC2)C1"_smiles;
    REQUIRE(mol);
    bool cleanIt = true;
    bool flagPossible = true;
    auto stereoInfo =
        Chirality::findPotentialStereo(*mol, cleanIt, flagPossible);
    CHECK(stereoInfo.size() == 0);
  }
  SECTION("Finding too much 1h") {
    auto mol = "CC1CC2(CC(C)C2)C1"_smiles;
    REQUIRE(mol);
    bool cleanIt = true;
    bool flagPossible = true;
    auto stereoInfo =
        Chirality::findPotentialStereo(*mol, cleanIt, flagPossible);
    CHECK(stereoInfo.size() == 3);
  }

  SECTION("Finding too much 2a") {
    auto mol = "CC1CCNCC1"_smiles;
    REQUIRE(mol);
    bool cleanIt = true;
    bool flagPossible = true;
    auto stereoInfo =
        Chirality::findPotentialStereo(*mol, cleanIt, flagPossible);
    CHECK(stereoInfo.size() == 0);
  }
  SECTION("Finding too much 2b") {
    auto mol = "CC1CCN(C)CC1"_smiles;  // 3-coordinate N is not stereogenic
    REQUIRE(mol);
    bool cleanIt = true;
    bool flagPossible = true;
    auto stereoInfo =
        Chirality::findPotentialStereo(*mol, cleanIt, flagPossible);
    CHECK(stereoInfo.size() == 0);
  }
  SECTION("Finding too much 3a") {
    auto mol = "CC1CCC1"_smiles;
    REQUIRE(mol);
    bool cleanIt = true;
    bool flagPossible = true;
    auto stereoInfo =
        Chirality::findPotentialStereo(*mol, cleanIt, flagPossible);
    CHECK(stereoInfo.size() == 0);
  }

  SECTION("Finding too much 3b") {
    auto mol = "CC1CC(C)C1"_smiles;
    REQUIRE(mol);
    bool cleanIt = true;
    bool flagPossible = true;
    auto stereoInfo =
        Chirality::findPotentialStereo(*mol, cleanIt, flagPossible);
    CHECK(stereoInfo.size() == 2);
  }
  SECTION("fused rings 1") {
    auto mol = "C1CCC2CCCCC2C1"_smiles;
    REQUIRE(mol);
    bool cleanIt = true;
    bool flagPossible = true;
    auto stereoInfo =
        Chirality::findPotentialStereo(*mol, cleanIt, flagPossible);
    CHECK(stereoInfo.size() == 2);
  }

  SECTION("fused rings 2") {
    auto mol = "C1CC2CCCC2C1"_smiles;
    REQUIRE(mol);
    bool cleanIt = true;
    bool flagPossible = true;
    auto stereoInfo =
        Chirality::findPotentialStereo(*mol, cleanIt, flagPossible);
    CHECK(stereoInfo.size() == 2);
  }

  SECTION("cages 1") {
    auto mol = "CC1CN2CCC1CC2"_smiles;
    REQUIRE(mol);
    bool cleanIt = true;
    bool flagPossible = true;
    auto stereoInfo =
        Chirality::findPotentialStereo(*mol, cleanIt, flagPossible);
    CHECK(stereoInfo.size() == 3);
    CHECK(stereoInfo[0].centeredOn == 1);
    CHECK(stereoInfo[1].centeredOn == 3);
    CHECK(stereoInfo[2].centeredOn == 6);
  }
  SECTION("cages 1b") {
    auto mol = "O1CN2CCC1CC2"_smiles;
    REQUIRE(mol);
    bool cleanIt = true;
    bool flagPossible = true;
    auto stereoInfo =
        Chirality::findPotentialStereo(*mol, cleanIt, flagPossible);
    CHECK(stereoInfo.size() == 2);
    CHECK(stereoInfo[0].centeredOn == 2);
    CHECK(stereoInfo[1].centeredOn == 5);
  }
  SECTION("cages 2") {
    auto mol = "C1CC2(O)CCC1(C)CC2"_smiles;
    REQUIRE(mol);
    bool cleanIt = true;
    bool flagPossible = true;
    auto stereoInfo =
        Chirality::findPotentialStereo(*mol, cleanIt, flagPossible);
    CHECK(stereoInfo.size() == 2);
    CHECK(stereoInfo[0].centeredOn == 2);
    CHECK(stereoInfo[1].centeredOn == 6);
  }
  SECTION("cages 3") {
    auto mol = "C1CC2(O)CCC1CC2"_smiles;
    REQUIRE(mol);
    bool cleanIt = true;
    bool flagPossible = true;
    auto stereoInfo =
        Chirality::findPotentialStereo(*mol, cleanIt, flagPossible);
    CHECK(stereoInfo.size() == 2);
    CHECK(stereoInfo[0].centeredOn == 2);
    CHECK(stereoInfo[1].centeredOn == 6);
  }
  SECTION("adamantyl") {
    auto mol = "CC12CC3CC(CC(C3)C1)C2"_smiles;
    REQUIRE(mol);
    bool cleanIt = true;
    bool flagPossible = true;
    auto stereoInfo =
        Chirality::findPotentialStereo(*mol, cleanIt, flagPossible);
    CHECK(stereoInfo.size() == 4);
  }
  SECTION("bug 1a") {
    // example that came up during testing
    auto mol = "C(=O)C(C(C)N2C=C2)C(=O)"_smiles;
    REQUIRE(mol);
    bool cleanIt = true;
    bool flagPossible = true;
    auto stereoInfo =
        Chirality::findPotentialStereo(*mol, cleanIt, flagPossible);
    REQUIRE(stereoInfo.size() == 1);
    CHECK(stereoInfo[0].centeredOn == 3);
  }
  SECTION("bug 1b") {
    // example that came up during testing
    auto mol = "C(=O)C(C(CC)c2ccc(Cl)cc2)C(=O)"_smiles;
    REQUIRE(mol);
    bool cleanIt = true;
    bool flagPossible = true;
    auto stereoInfo =
        Chirality::findPotentialStereo(*mol, cleanIt, flagPossible);
    REQUIRE(stereoInfo.size() == 1);
    CHECK(stereoInfo[0].centeredOn == 3);
  }

  SECTION("bug 1c") {
    // example that came up during testing
    auto mol = "O=CC(C=O)C(C)n2cccc2"_smiles;
    REQUIRE(mol);
    bool cleanIt = true;
    bool flagPossible = true;
    auto stereoInfo =
        Chirality::findPotentialStereo(*mol, cleanIt, flagPossible);
    REQUIRE(stereoInfo.size() == 1);
    CHECK(stereoInfo[0].centeredOn == 5);
  }

  SECTION("bug 1c") {
    // example that came up during testing
    auto mol = "C(=O)C(C(C)n2cccc2)C(=O)"_smiles;
    REQUIRE(mol);
    bool cleanIt = true;
    bool flagPossible = true;
    auto stereoInfo =
        Chirality::findPotentialStereo(*mol, cleanIt, flagPossible);
    REQUIRE(stereoInfo.size() == 1);
    CHECK(stereoInfo[0].centeredOn == 3);
  }

  SECTION("bug 1d") {
    // example that came up during testing
    auto mol = "C(O)C(C(C)n2cccc2)C(O)"_smiles;
    REQUIRE(mol);
    bool cleanIt = true;
    bool flagPossible = true;
    auto stereoInfo =
        Chirality::findPotentialStereo(*mol, cleanIt, flagPossible);
    REQUIRE(stereoInfo.size() == 1);
    CHECK(stereoInfo[0].centeredOn == 3);
  }
  SECTION("just a bug") {
    // example that came up during testing

    auto mol = "CC1=CN(C2OC(CNC(=O)C3c4ccccc4Sc4ccccc43)CC2)C(=O)NC1=O"_smiles;
    REQUIRE(mol);
    bool cleanIt = true;
    bool flagPossible = true;
    auto stereoInfo =
        Chirality::findPotentialStereo(*mol, cleanIt, flagPossible);
    CHECK(stereoInfo.size() == 2);
  }
}

TEST_CASE(
    "github #3631: Ring stereochemistry not properly removed from N atoms",
    "[chirality][bug]") {
  SECTION("basics") {
    SmilesParserParams ps;
    ps.sanitize = false;
    ps.removeHs = false;
    std::unique_ptr<RWMol> mol{SmilesToMol("C[N@]1C[C@@](F)(Cl)C1", ps)};
    REQUIRE(mol);
    MolOps::sanitizeMol(*mol);

    CHECK(mol->getAtomWithIdx(1)->getChiralTag() !=
          Atom::ChiralType::CHI_UNSPECIFIED);
    CHECK(mol->getAtomWithIdx(3)->getChiralTag() !=
          Atom::ChiralType::CHI_UNSPECIFIED);
    bool cleanIt = true;
    bool flagPossible = true;
    bool force = true;
    {
      RWMol mol2(*mol);
      auto stereoInfo =
          Chirality::findPotentialStereo(mol2, cleanIt, flagPossible);
      CHECK(stereoInfo.size() == 0);
    }
    {
      RWMol mol2(*mol);
      MolOps::assignStereochemistry(mol2, cleanIt, force, flagPossible);
      CHECK(mol2.getAtomWithIdx(1)->getChiralTag() ==
            Atom::ChiralType::CHI_UNSPECIFIED);
      CHECK(mol2.getAtomWithIdx(3)->getChiralTag() ==
            Atom::ChiralType::CHI_UNSPECIFIED);
    }
  }
  SECTION("default behavior") {
    auto mol = "C[N@]1C[C@@](F)(Cl)C1"_smiles;
    REQUIRE(mol);
    auto smiles = MolToSmiles(*mol);
    CHECK(smiles == "CN1CC(F)(Cl)C1");
    bool cleanIt = true;
    bool flagPossible = true;
    bool force = true;
    CHECK(mol->getAtomWithIdx(1)->getChiralTag() ==
          Atom::ChiralType::CHI_UNSPECIFIED);
    CHECK(mol->getAtomWithIdx(3)->getChiralTag() ==
          Atom::ChiralType::CHI_UNSPECIFIED);
    {
      RWMol mol2(*mol);
      auto stereoInfo =
          Chirality::findPotentialStereo(mol2, cleanIt, flagPossible);
      CHECK(stereoInfo.size() == 0);
    }
    {
      RWMol mol2(*mol);
      MolOps::assignStereochemistry(mol2, cleanIt, force, flagPossible);
      CHECK(mol2.getAtomWithIdx(1)->getChiralTag() ==
            Atom::ChiralType::CHI_UNSPECIFIED);
      CHECK(mol2.getAtomWithIdx(3)->getChiralTag() ==
            Atom::ChiralType::CHI_UNSPECIFIED);
    }
  }
  SECTION("don't overcorrect") {
    auto mol = "C[N@]1O[C@@](F)(Cl)C1"_smiles;
    REQUIRE(mol);
    bool cleanIt = true;
    bool flagPossible = true;
    bool force = true;
    {
      RWMol mol2(*mol);
      auto stereoInfo =
          Chirality::findPotentialStereo(mol2, cleanIt, flagPossible);
      CHECK(stereoInfo.size() == 1);
      CHECK(stereoInfo[0].centeredOn == 3);
    }
    {
      RWMol mol2(*mol);
      MolOps::assignStereochemistry(mol2, cleanIt, force, flagPossible);
      CHECK(mol2.getAtomWithIdx(1)->getChiralTag() ==
            Atom::ChiralType::CHI_UNSPECIFIED);
      CHECK(mol2.getAtomWithIdx(3)->getChiralTag() !=
            Atom::ChiralType::CHI_UNSPECIFIED);
    }
  }
}

TEST_CASE("N Chirality in rings") {
  SECTION("basics 4 coordinate") {
    {
      auto mol = "CC1CC2CC[N@@+]1(C)OC2"_smiles;
      REQUIRE(mol);
      CHECK(mol->getAtomWithIdx(6)->getAtomicNum() == 7);
      CHECK(mol->getAtomWithIdx(6)->getChiralTag() !=
            Atom::ChiralType::CHI_UNSPECIFIED);
    }
    {
      auto mol = "C[N@@+](F)(Cl)O"_smiles;
      REQUIRE(mol);
      CHECK(mol->getAtomWithIdx(1)->getAtomicNum() == 7);
      CHECK(mol->getAtomWithIdx(1)->getChiralTag() !=
            Atom::ChiralType::CHI_UNSPECIFIED);
    }
  }
  SECTION("basics 3 coordinate") {
    {
      auto mol = "CC1CC2CC[N@@]1OC2"_smiles;
      REQUIRE(mol);
      CHECK(mol->getAtomWithIdx(6)->getAtomicNum() == 7);
      CHECK(mol->getAtomWithIdx(6)->getChiralTag() !=
            Atom::ChiralType::CHI_UNSPECIFIED);
    }
    {
      auto mol = "C1CC[N@]2OCCCC2C1"_smiles;
      REQUIRE(mol);
      CHECK(mol->getAtomWithIdx(3)->getAtomicNum() == 7);
      CHECK(mol->getAtomWithIdx(3)->getChiralTag() ==
            Atom::ChiralType::CHI_UNSPECIFIED);
    }
  }
  SECTION("ring stereo") {
    {  // real chirality
      auto mol = "C[C@H]1CC[N@@+](C)(O)OC1"_smiles;
      REQUIRE(mol);
      CHECK(mol->getAtomWithIdx(4)->getAtomicNum() == 7);
      CHECK(mol->getAtomWithIdx(4)->getChiralTag() !=
            Atom::ChiralType::CHI_UNSPECIFIED);
      CHECK(mol->getAtomWithIdx(1)->getAtomicNum() == 6);
      CHECK(mol->getAtomWithIdx(1)->getChiralTag() !=
            Atom::ChiralType::CHI_UNSPECIFIED);
    }
    {  // ring stereo
      auto mol = "C[C@H]1CC[N@@+](C)(O)CC1"_smiles;
      REQUIRE(mol);
      CHECK(mol->getAtomWithIdx(4)->getAtomicNum() == 7);
      CHECK(mol->getAtomWithIdx(4)->getChiralTag() !=
            Atom::ChiralType::CHI_UNSPECIFIED);
      CHECK(mol->getAtomWithIdx(1)->getAtomicNum() == 6);
      CHECK(mol->getAtomWithIdx(1)->getChiralTag() !=
            Atom::ChiralType::CHI_UNSPECIFIED);
    }
    {  // three-ring degree-three ring stereo
      auto mol = "C[C@H]1[C@@H](C)[N@]1C"_smiles;
      REQUIRE(mol);
      CHECK(mol->getAtomWithIdx(4)->getAtomicNum() == 7);
      CHECK(mol->getAtomWithIdx(4)->getChiralTag() !=
            Atom::ChiralType::CHI_UNSPECIFIED);
    }
    {  // CHEMBL79374
      auto mol = "Cn1ncc([C@]23CC[N@](CC2)C3)n1"_smiles;
      REQUIRE(mol);
      CHECK(mol->getAtomWithIdx(8)->getAtomicNum() == 7);
      CHECK(mol->getAtomWithIdx(8)->getChiralTag() !=
            Atom::ChiralType::CHI_UNSPECIFIED);
    }
    {  // derived from CHEMBL79374
      auto mol = "Cn1ncc([C@]23CC[C@](CC2)C3)n1"_smiles;
      REQUIRE(mol);
      CHECK(mol->getAtomWithIdx(8)->getAtomicNum() == 6);
      CHECK(mol->getAtomWithIdx(8)->getChiralTag() !=
            Atom::ChiralType::CHI_UNSPECIFIED);
    }
  }
}

TEST_CASE(
    "Github #4115: RemoveStereochemistry should also remove stereogroups") {
  SECTION("basics") {
    auto mol = "C[C@H](O)[C@@H](C)F |o1:1,3,r|"_smiles;
    REQUIRE(mol);
    CHECK(mol->getAtomWithIdx(1)->getChiralTag() !=
          Atom::ChiralType::CHI_UNSPECIFIED);
    CHECK(mol->getAtomWithIdx(3)->getChiralTag() !=
          Atom::ChiralType::CHI_UNSPECIFIED);
    CHECK(mol->getStereoGroups().size() == 1);
    MolOps::removeStereochemistry(*mol);
    CHECK(mol->getAtomWithIdx(1)->getChiralTag() ==
          Atom::ChiralType::CHI_UNSPECIFIED);
    CHECK(mol->getAtomWithIdx(3)->getChiralTag() ==
          Atom::ChiralType::CHI_UNSPECIFIED);
    CHECK(mol->getStereoGroups().empty());
  }
}

TEST_CASE(
    "Github #4155: Problem finding stereocenters in bridged bicyclics with "
    "4-rings") {
  SECTION("specified") {
    std::vector<std::string> smis = {
        "C[C@H]1CC[C@H](CC1)C(N)=O", "C[C@]12CC[C@](CC1)(C2)C(N)=O",
        "C[C@H]1C[C@H](C1)C(N)=O", "C[C@]12C[C@](C1)(CC2)C(N)=O"};
    for (const auto &smi : smis) {
      std::unique_ptr<ROMol> mol(SmilesToMol(smi));
      REQUIRE(mol);
      bool cleanIt = true;
      bool flagPossible = true;
      auto stereoInfo =
          Chirality::findPotentialStereo(*mol, cleanIt, flagPossible);
      REQUIRE(stereoInfo.size() == 2);
      CHECK(stereoInfo[0].centeredOn == 1);
    }
  }
  SECTION("unspecified") {
    std::vector<std::string> smis = {
        "CC1CCC(CC1)C(N)=O", "CC12CCC(CC1)(C2)C(N)=O", "CC1CC(C1)C(N)=O",
        "CC12CC(C1)(CC2)C(N)=O"};
    for (const auto &smi : smis) {
      std::unique_ptr<ROMol> mol(SmilesToMol(smi));
      REQUIRE(mol);
      bool cleanIt = true;
      bool flagPossible = true;
      auto stereoInfo =
          Chirality::findPotentialStereo(*mol, cleanIt, flagPossible);
      REQUIRE(stereoInfo.size() == 2);
      CHECK(stereoInfo[0].centeredOn == 1);
    }
  }
}

TEST_CASE("pickBondsToWedge() should avoid double bonds") {
  SECTION("simplest") {
    auto mol = "OC=C[C@H](C1CC1)C2CCC2"_smiles;
    REQUIRE(mol);
    auto wedgedBonds = pickBondsToWedge(*mol);
    REQUIRE(wedgedBonds.size() == 1);
    auto head = wedgedBonds.begin();
    CHECK(head->first == 3);
    CHECK(head->second == 3);
  }
  SECTION("simplest, specified double bond") {
    auto mol = "OC=C[C@H](C1CC1)C2CCC2"_smiles;
    REQUIRE(mol);
    mol->getBondBetweenAtoms(1, 2)->setStereoAtoms(0, 3);
    mol->getBondBetweenAtoms(1, 2)->setStereo(Bond::BondStereo::STEREOCIS);
    auto wedgedBonds = pickBondsToWedge(*mol);
    REQUIRE(wedgedBonds.size() == 1);
    auto head = wedgedBonds.begin();
    CHECK(head->first == 3);
    CHECK(head->second == 3);
  }
  SECTION("prefer unspecified bond stereo") {
    auto mol = "OC=C[C@H](C=CF)(C=CC)"_smiles;
    REQUIRE(mol);
    mol->getBondBetweenAtoms(1, 2)->setStereoAtoms(0, 3);
    mol->getBondBetweenAtoms(1, 2)->setStereo(Bond::BondStereo::STEREOCIS);
    mol->getBondBetweenAtoms(4, 5)->setStereoAtoms(3, 6);
    mol->getBondBetweenAtoms(4, 5)->setStereo(Bond::BondStereo::STEREOANY);
    auto wedgedBonds = pickBondsToWedge(*mol);
    REQUIRE(wedgedBonds.size() == 1);
    auto head = wedgedBonds.begin();
    CHECK(head->first == 6);
    CHECK(head->second == 3);
  }
}

TEST_CASE("addWavyBondsForStereoAny()") {
  SECTION("simplest") {
    auto mol = "CC=CC"_smiles;
    REQUIRE(mol);
    mol->getBondWithIdx(1)->setStereoAtoms(0, 3);
    mol->getBondWithIdx(1)->setStereo(Bond::BondStereo::STEREOANY);
    addWavyBondsForStereoAny(*mol);
    CHECK(mol->getBondWithIdx(0)->getBondDir() == Bond::BondDir::UNKNOWN);
    CHECK(mol->getBondWithIdx(1)->getStereo() == Bond::BondStereo::STEREONONE);
  }
  SECTION("don't reset flags") {
    auto mol = "CC=CC"_smiles;
    REQUIRE(mol);
    mol->getBondWithIdx(1)->setStereoAtoms(0, 3);
    mol->getBondWithIdx(1)->setStereo(Bond::BondStereo::STEREOANY);
    bool clearFlags = false;
    addWavyBondsForStereoAny(*mol, clearFlags);
    CHECK(mol->getBondWithIdx(0)->getBondDir() == Bond::BondDir::UNKNOWN);
    CHECK(mol->getBondWithIdx(1)->getStereo() == Bond::BondStereo::STEREOANY);
  }
  SECTION("avoid double bonds") {
    auto mol = "CC=CC(CC)=CC"_smiles;
    REQUIRE(mol);
    mol->getBondWithIdx(5)->setStereoAtoms(2, 7);
    mol->getBondWithIdx(5)->setStereo(Bond::BondStereo::STEREOANY);
    addWavyBondsForStereoAny(*mol);
    CHECK(mol->getBondWithIdx(6)->getBondDir() == Bond::BondDir::UNKNOWN);
    CHECK(mol->getBondWithIdx(5)->getStereo() == Bond::BondStereo::STEREONONE);
  }
  SECTION("avoid chiral atoms") {
    auto mol = "C[C@](F)(Cl)C(C)=CC"_smiles;
    REQUIRE(mol);
    mol->getBondWithIdx(5)->setStereoAtoms(1, 7);
    mol->getBondWithIdx(5)->setStereo(Bond::BondStereo::STEREOANY);
    addWavyBondsForStereoAny(*mol);
    CHECK(mol->getBondWithIdx(4)->getBondDir() == Bond::BondDir::UNKNOWN);
    CHECK(mol->getBondWithIdx(5)->getStereo() == Bond::BondStereo::STEREONONE);
  }
  SECTION("prefer atoms with less neighbors") {
    auto mol = "CC(F)(Cl)C(CF)=CC"_smiles;
    REQUIRE(mol);
    mol->getBondWithIdx(6)->setStereoAtoms(1, 8);
    mol->getBondWithIdx(6)->setStereo(Bond::BondStereo::STEREOANY);
    addWavyBondsForStereoAny(*mol);
    CHECK(mol->getBondWithIdx(7)->getBondDir() == Bond::BondDir::UNKNOWN);
    CHECK(mol->getBondWithIdx(6)->getStereo() == Bond::BondStereo::STEREONONE);
  }
  SECTION("more complex") {
    auto mol = "CC=CC(C=CO)=CC"_smiles;
    REQUIRE(mol);
    mol->getBondWithIdx(6)->setStereoAtoms(2, 8);
    mol->getBondWithIdx(6)->setStereo(Bond::BondStereo::STEREOANY);
    addWavyBondsForStereoAny(*mol);
    CHECK(mol->getBondWithIdx(7)->getBondDir() == Bond::BondDir::UNKNOWN);
    CHECK(mol->getBondWithIdx(6)->getStereo() == Bond::BondStereo::STEREONONE);
  }
  SECTION("no solution without changing threshold") {
    auto mol = "CC=CC=CC=CC"_smiles;
    REQUIRE(mol);
    mol->getBondWithIdx(1)->setStereoAtoms(0, 3);
    mol->getBondWithIdx(1)->setStereo(Bond::BondStereo::STEREOCIS);
    mol->getBondWithIdx(3)->setStereoAtoms(2, 5);
    mol->getBondWithIdx(3)->setStereo(Bond::BondStereo::STEREOANY);
    mol->getBondWithIdx(5)->setStereoAtoms(4, 7);
    mol->getBondWithIdx(5)->setStereo(Bond::BondStereo::STEREOCIS);
    addWavyBondsForStereoAny(*mol);
    // we didn't actually do anything:
    CHECK(mol->getBondWithIdx(2)->getBondDir() == Bond::BondDir::NONE);
    CHECK(mol->getBondWithIdx(3)->getStereo() == Bond::BondStereo::STEREOANY);

    bool clearDoubleBondFlags = true;
    addWavyBondsForStereoAny(*mol, clearDoubleBondFlags,
                             StereoBondThresholds::DBL_BOND_SPECIFIED_STEREO);
    CHECK(mol->getBondWithIdx(2)->getBondDir() == Bond::BondDir::UNKNOWN);
    CHECK(mol->getBondWithIdx(3)->getStereo() == Bond::BondStereo::STEREONONE);
  }
  SECTION("multiple bonds to wedge") {
    auto mol = "CCC(C)=CC=C(CC)C=CC(C)=CC"_smiles;
    REQUIRE(mol);
    mol->getBondWithIdx(3)->setStereoAtoms(3, 5);
    mol->getBondWithIdx(3)->setStereo(Bond::BondStereo::STEREOCIS);
    mol->getBondWithIdx(9)->setStereoAtoms(6, 11);
    mol->getBondWithIdx(9)->setStereo(Bond::BondStereo::STEREOANY);
    mol->getBondWithIdx(5)->setStereoAtoms(4, 7);
    mol->getBondWithIdx(5)->setStereo(Bond::BondStereo::STEREOANY);
    addWavyBondsForStereoAny(*mol);
    CHECK(mol->getBondWithIdx(9)->getStereo() == Bond::BondStereo::STEREONONE);
    CHECK(mol->getBondWithIdx(5)->getStereo() == Bond::BondStereo::STEREONONE);
    CHECK(mol->getBondWithIdx(8)->getBondDir() == Bond::BondDir::UNKNOWN);
    for (const auto bond : mol->bonds()) {
      if (bond->getBondType() == Bond::BondType::SINGLE &&
          bond->getIdx() != 8) {
        CHECK(bond->getBondDir() == Bond::BondDir::NONE);
      }
    }
  }
}

TEST_CASE("Github #4215: Ring stereo being discarded in spiro systems") {
  // Note: this bug is still there when using the legacy stereochemistry
  // assignment. It's "non-trivial" to fix there and we've opted not to
  SmilesParserParams ps;
  ps.useLegacyStereo = false;
  SECTION("original failing example") {
    std::unique_ptr<RWMol> m{
        SmilesToMol("C[C@H]1CCC2(CC1)CC[C@H](C)C(C)C2", ps)};
    REQUIRE(m);
    CHECK(m->getAtomWithIdx(1)->getChiralTag() != Atom::CHI_UNSPECIFIED);
    CHECK(m->getAtomWithIdx(9)->getChiralTag() != Atom::CHI_UNSPECIFIED);
  }
  SECTION("original passing example") {
    std::unique_ptr<RWMol> m{SmilesToMol("C[C@H]1CCC2(CC1)CC[C@H](C)CC2", ps)};
    REQUIRE(m);
    // if the middle is unspecified, the two ends can't be specified
    CHECK(m->getAtomWithIdx(1)->getChiralTag() == Atom::CHI_UNSPECIFIED);
    CHECK(m->getAtomWithIdx(9)->getChiralTag() == Atom::CHI_UNSPECIFIED);

    {
      bool cleanIt = true;
      bool flagPossible = true;
      RWMol m2(*m);
      auto stereoInfo =
          Chirality::findPotentialStereo(m2, cleanIt, flagPossible);
      CHECK(stereoInfo.size() == 3);
      for (const auto &si : stereoInfo) {
        CHECK(si.type == Chirality::StereoType::Atom_Tetrahedral);
        CHECK(si.specified == Chirality::StereoSpecified::Unspecified);
        CHECK(si.descriptor == Chirality::StereoDescriptor::None);
      }
    }
    {
      bool cleanIt = true;
      bool flagPossible = false;
      RWMol m2(*m);
      auto stereoInfo =
          Chirality::findPotentialStereo(m2, cleanIt, flagPossible);
      CHECK(stereoInfo.empty());
    }
  }
  SECTION("specified chirality on spiro atom") {
    std::unique_ptr<RWMol> m{
        SmilesToMol("C[C@H]1CC[C@@]2(CC[C@H](C)CC2)CC1", ps)};
    REQUIRE(m);
    // now the middle is specified, so the two ends are as well
    CHECK(m->getAtomWithIdx(1)->getChiralTag() != Atom::CHI_UNSPECIFIED);
    CHECK(m->getAtomWithIdx(7)->getChiralTag() != Atom::CHI_UNSPECIFIED);
    CHECK(m->getAtomWithIdx(4)->getChiralTag() != Atom::CHI_UNSPECIFIED);
    {
      bool cleanIt = true;
      bool flagPossible = true;
      RWMol m2(*m);
      auto stereoInfo =
          Chirality::findPotentialStereo(m2, cleanIt, flagPossible);
      CHECK(stereoInfo.size() == 3);
      for (const auto &si : stereoInfo) {
        CHECK(si.type == Chirality::StereoType::Atom_Tetrahedral);
        CHECK(si.specified == Chirality::StereoSpecified::Specified);
        CHECK(si.descriptor != Chirality::StereoDescriptor::None);
      }
    }
    {
      bool cleanIt = true;
      bool flagPossible = false;
      RWMol m2(*m);
      auto stereoInfo =
          Chirality::findPotentialStereo(m2, cleanIt, flagPossible);
      CHECK(stereoInfo.size() == 3);
      for (const auto &si : stereoInfo) {
        CHECK(si.type == Chirality::StereoType::Atom_Tetrahedral);
        CHECK(si.specified == Chirality::StereoSpecified::Specified);
        CHECK(si.descriptor != Chirality::StereoDescriptor::None);
      }
    }
  }
  SECTION("three spiro rings, unspecified spiro links") {
    std::unique_ptr<RWMol> m{
        SmilesToMol("C[C@H]1CCC2(CC1)CCC1(CC[C@H](C)CC1)CC2", ps)};
    REQUIRE(m);
    {
      bool cleanIt = true;
      bool flagPossible = true;
      RWMol m2(*m);
      auto stereoInfo =
          Chirality::findPotentialStereo(m2, cleanIt, flagPossible);
      CHECK(stereoInfo.size() == 4);
      for (const auto &si : stereoInfo) {
        CHECK(si.type == Chirality::StereoType::Atom_Tetrahedral);
        CHECK(si.specified == Chirality::StereoSpecified::Unspecified);
        CHECK(si.descriptor == Chirality::StereoDescriptor::None);
      }
    }
  }
  SECTION("three spiro rings, specified spiro links") {
    std::unique_ptr<RWMol> m{
        SmilesToMol("C[C@H]1CC[C@@]2(CC1)CC[C@]1(CC[C@H](C)CC1)CC2", ps)};
    REQUIRE(m);
    CHECK(m->getAtomWithIdx(1)->getChiralTag() != Atom::CHI_UNSPECIFIED);
    CHECK(m->getAtomWithIdx(4)->getChiralTag() != Atom::CHI_UNSPECIFIED);
    CHECK(m->getAtomWithIdx(9)->getChiralTag() != Atom::CHI_UNSPECIFIED);
    CHECK(m->getAtomWithIdx(12)->getChiralTag() != Atom::CHI_UNSPECIFIED);
    {
      bool cleanIt = true;
      bool flagPossible = true;
      RWMol m2(*m);
      auto stereoInfo =
          Chirality::findPotentialStereo(m2, cleanIt, flagPossible);
      CHECK(stereoInfo.size() == 4);
      for (const auto &si : stereoInfo) {
        CHECK(si.type == Chirality::StereoType::Atom_Tetrahedral);
        CHECK(si.specified == Chirality::StereoSpecified::Specified);
        CHECK(si.descriptor != Chirality::StereoDescriptor::None);
      }
    }
  }
}

TEST_CASE(
    "Github #4279: FindPotentialStereo() doesn't find *marked* ring stereo "
    "when flagPossible=False") {
  SECTION("base") {
    std::unique_ptr<RWMol> m{SmilesToMol("C[C@H]1CC[C@@H](C)CC1")};
    REQUIRE(m);
    CHECK(m->getAtomWithIdx(1)->getChiralTag() != Atom::CHI_UNSPECIFIED);
    CHECK(m->getAtomWithIdx(4)->getChiralTag() != Atom::CHI_UNSPECIFIED);
    bool cleanIt = true;
    bool flagPossible = false;
    auto stereoInfo = Chirality::findPotentialStereo(*m, cleanIt, flagPossible);
    for (const auto &si : stereoInfo) {
      CHECK(si.type == Chirality::StereoType::Atom_Tetrahedral);
      CHECK(si.specified == Chirality::StereoSpecified::Specified);
      CHECK(si.descriptor != Chirality::StereoDescriptor::None);
    }
    CHECK(m->getAtomWithIdx(1)->getChiralTag() != Atom::CHI_UNSPECIFIED);
    CHECK(m->getAtomWithIdx(4)->getChiralTag() != Atom::CHI_UNSPECIFIED);
  }
}

TEST_CASE("StereoInfo comparisons") {
  Chirality::StereoInfo si1;
  si1.centeredOn = 3;
  CHECK(si1.type == Chirality::StereoType::Unspecified);
  si1.type = Chirality::StereoType::Atom_Tetrahedral;
  Chirality::StereoInfo si2;
  si2.centeredOn = 3;
  si2.type = Chirality::StereoType::Atom_Tetrahedral;
  CHECK(si1 == si2);
  si2.descriptor = Chirality::StereoDescriptor::Tet_CCW;
  CHECK(si1 != si2);
}

TEST_CASE("StereoGroup Testing") {
  SECTION("basics") {
    auto mol = "C[C@H](O)[C@@H](C)[C@H](F)Cl |o1:1,3,&2:5,r|"_smiles;
    REQUIRE(mol);
    CHECK(mol->getStereoGroups().size() == 2);
    StereoGroup cp(mol->getStereoGroups()[0]);
    CHECK(cp == mol->getStereoGroups()[0]);
    CHECK(cp != mol->getStereoGroups()[1]);

    std::vector<Atom *> toRemove{mol->getAtomWithIdx(1)};
    std::vector<StereoGroup> &sgs =
        const_cast<std::vector<StereoGroup> &>(mol->getStereoGroups());
    removeGroupsWithAtoms(toRemove, sgs);
    CHECK(mol->getStereoGroups().size() == 1);
  }
}

TEST_CASE("Removing stereogroups from unspecified atoms") {
  SECTION("basics") {
    auto mol = "C[C@](O)(Cl)F |o1:1|"_smiles;
    REQUIRE(mol);
    CHECK(mol->getStereoGroups().size() == 1);
    mol->getAtomWithIdx(1)->setChiralTag(Atom::ChiralType::CHI_UNSPECIFIED);
    Chirality::cleanupStereoGroups(*mol);
    CHECK(mol->getStereoGroups().empty());
  }
  SECTION("parsing") {
    auto mol = "C[C@](C)(Cl)F |o1:1|"_smiles;
    REQUIRE(mol);
    CHECK(mol->getStereoGroups().empty());
  }
  SECTION("partial group removal") {
    auto mol = "C[C@](C)(Cl)[C@H](F)Cl |o1:1,4|"_smiles;
    REQUIRE(mol);
    CHECK(mol->getStereoGroups().size() == 1);
    CHECK(mol->getStereoGroups()[0].getAtoms().size() == 1);
    CHECK(mol->getStereoGroups()[0].getAtoms()[0]->getIdx() == 4);
  }
}

TEST_CASE("replaceAtom and StereoGroups") {
  SECTION("basics") {
    auto mol = "C[C@](O)(Cl)[C@H](F)Cl |o1:1,4|"_smiles;
    REQUIRE(mol);
    CHECK(mol->getStereoGroups().size() == 1);
    CHECK(mol->getStereoGroups()[0].getAtoms().size() == 2);
    CHECK(mol->getStereoGroups()[0].getAtoms()[0] == mol->getAtomWithIdx(1));

    Atom acp(*mol->getAtomWithIdx(1));
    mol->replaceAtom(1, &acp);
    CHECK(mol->getStereoGroups().size() == 1);
    CHECK(mol->getStereoGroups()[0].getAtoms().size() == 2);
    CHECK(mol->getStereoGroups()[0].getAtoms()[0] == mol->getAtomWithIdx(1));
  }
}

TEST_CASE(
    "Github #5200: FindPotentialStereo does not clean stereoflags from atoms "
    "which cannot be stereocenters") {
  auto m = "CCF"_smiles;
  REQUIRE(m);
  m->getAtomWithIdx(1)->setChiralTag(Atom::ChiralType::CHI_TETRAHEDRAL_CCW);
  bool cleanIt = true;
  auto sinfo = Chirality::findPotentialStereo(*m, cleanIt);
  CHECK(sinfo.empty());
  CHECK(m->getAtomWithIdx(1)->getChiralTag() ==
        Atom::ChiralType::CHI_UNSPECIFIED);
}

TEST_CASE(
    "Github #5196: Zero & coordinate bonds are being taken into account for "
    "chirality") {
  RDLog::LogStateSetter setter;  // disable irritating warning messages
  auto mol = R"CTAB(
     RDKit          3D

  0  0  0  0  0  0  0  0  0  0999 V3000
M  V30 BEGIN CTAB
M  V30 COUNTS 15 18 0 0 0
M  V30 BEGIN ATOM
M  V30 1 C -0.136359 0.025241 -0.986870 0
M  V30 2 C 0.211183 -0.810922 0.138318 0
M  V30 3 C -0.446638 -0.713741 1.305561 0
M  V30 4 C -1.141107 0.914647 -0.916429 0
M  V30 5 R -1.628248 -0.983190 -0.411960 0
M  V30 6 H 0.392055 -0.106505 -1.920607 0
M  V30 7 H 0.974038 -1.568492 0.017171 0
M  V30 8 H -0.209921 -1.406535 2.084966 0
M  V30 9 H -1.378909 1.482059 -1.807349 0
M  V30 10 C -1.544607 0.306162 1.588191 0
M  V30 11 C -1.946856 1.186683 0.358271 0
M  V30 12 H -1.207983 0.944410 2.407927 0
M  V30 13 H -2.419549 -0.225146 1.965589 0
M  V30 14 H -3.006492 1.040978 0.144313 0
M  V30 15 H -1.830875 2.240146 0.620809 0
M  V30 END ATOM
M  V30 BEGIN BOND
M  V30 1 1 2 1
M  V30 2 2 3 2
M  V30 3 2 4 1
M  V30 4 0 1 5
M  V30 5 0 2 5
M  V30 6 0 3 5
M  V30 7 0 4 5
M  V30 8 1 1 6
M  V30 9 1 2 7
M  V30 10 1 3 8
M  V30 11 1 4 9
M  V30 12 1 10 3
M  V30 13 1 11 4
M  V30 14 1 11 10
M  V30 15 1 12 10
M  V30 16 1 13 10
M  V30 17 1 14 11
M  V30 18 1 15 11
M  V30 END BOND
M  V30 END CTAB
M  END)CTAB"_ctab;
  REQUIRE(mol);
  SECTION("as reported") {
    MolOps::assignStereochemistryFrom3D(*mol);
    for (auto aidx : {0, 1, 2, 3}) {
      CHECK(mol->getAtomWithIdx(aidx)->getChiralTag() ==
            Atom::ChiralType::CHI_UNSPECIFIED);
    }
  }
  SECTION("as reported - ZOBs") {
    for (auto bidx : {3, 4, 5, 6}) {
      mol->getBondWithIdx(bidx)->setBondType(Bond::BondType::ZERO);
    }
    MolOps::assignStereochemistryFrom3D(*mol);
    for (auto idx : {0, 1, 2, 3}) {
      CHECK(mol->getAtomWithIdx(idx)->getChiralTag() ==
            Atom::ChiralType::CHI_UNSPECIFIED);
    }
  }
  SECTION("as reported - datives") {
    for (auto bidx : {3, 4, 5, 6}) {
      mol->getBondWithIdx(bidx)->setBondType(Bond::BondType::DATIVE);
    }
    MolOps::assignStereochemistryFrom3D(*mol);
    for (auto idx : {0, 1, 2, 3}) {
      CHECK(mol->getAtomWithIdx(idx)->getChiralTag() ==
            Atom::ChiralType::CHI_UNSPECIFIED);
    }
  }
  SECTION("as reported - reversed datives") {
    // structure is bogus, but we want to test
    for (auto bidx : {3, 4, 5, 6}) {
      auto bond = mol->getBondWithIdx(bidx);
      bond->setEndAtomIdx(bond->getBeginAtomIdx());
      bond->setBeginAtomIdx(4);
      bond->setBondType(Bond::BondType::DATIVE);
    }
    MolOps::assignStereochemistryFrom3D(*mol);
    for (auto idx : {0, 1, 2, 3}) {
      CHECK(mol->getAtomWithIdx(idx)->getChiralTag() !=
            Atom::ChiralType::CHI_UNSPECIFIED);
    }
  }
  SECTION("as reported - singles") {
    // structure is bogus, but we want to test
    for (auto bidx : {3, 4, 5, 6}) {
      mol->getBondWithIdx(bidx)->setBondType(Bond::BondType::SINGLE);
    }
    MolOps::assignStereochemistryFrom3D(*mol);
    for (auto idx : {0, 1, 2, 3}) {
      CHECK(mol->getAtomWithIdx(idx)->getChiralTag() !=
            Atom::ChiralType::CHI_UNSPECIFIED);
    }
  }
  SECTION("assignStereochemistry") {
    auto mol = "[Fe]C(=C)O |C:1.0|"_smiles;
    REQUIRE(mol);
    for (auto bt : {Bond::BondType::DATIVE, Bond::BondType::ZERO,
                    Bond::BondType::UNSPECIFIED}) {
      mol->getAtomWithIdx(1)->setChiralTag(
          Atom::ChiralType::CHI_TETRAHEDRAL_CW);
      mol->getBondWithIdx(0)->setBondType(bt);
      bool cleanit = true;
      bool force = true;
      MolOps::assignStereochemistry(*mol, cleanit, force);
      CHECK(mol->getAtomWithIdx(1)->getChiralTag() ==
            Atom::ChiralType::CHI_UNSPECIFIED);
    }
  }
  SECTION("isAtomPotentialTetrahedralCenter() and getStereoInfo()") {
    auto mol = "[Fe]C(=C)O |C:1.0|"_smiles;
    REQUIRE(mol);
    for (auto bt : {Bond::BondType::DATIVE, Bond::BondType::ZERO,
                    Bond::BondType::UNSPECIFIED}) {
      mol->getAtomWithIdx(1)->setChiralTag(
          Atom::ChiralType::CHI_TETRAHEDRAL_CW);
      mol->getBondWithIdx(0)->setBondType(bt);
      CHECK(!Chirality::detail::isAtomPotentialStereoAtom(
          mol->getAtomWithIdx(1)));
      bool cleanit = true;
      auto sinfo = Chirality::findPotentialStereo(*mol, cleanit);
      CHECK(sinfo.empty());
      CHECK(mol->getAtomWithIdx(1)->getChiralTag() ==
            Atom::ChiralType::CHI_UNSPECIFIED);
    }
  }
}

TEST_CASE(
    "Github #5239: Precondition violation on chiral Atoms with zero order "
    "bonds") {
  RDLog::LogStateSetter setter;  // disable irritating warning messages
  auto molblock = R"CTAB(
     RDKit          3D
     
  0  0  0  0  0  0  0  0  0  0999 V3000
M  V30 BEGIN CTAB
M  V30 COUNTS 5 4 0 0 0
M  V30 BEGIN ATOM
M  V30 1 C -0.446600 -0.713700 1.305600 0
M  V30 2 Fe -1.628200 -0.983200 -0.412000 0
M  V30 3 Cl -0.049300 -1.876700 2.613900 0
M  V30 4 C -1.544600 0.306200 1.588200 0
M  V30 5 F 0.673700 0.029200 0.993700 0
M  V30 END ATOM
M  V30 BEGIN BOND
M  V30 1 1 1 3
M  V30 2 1 1 4 CFG=1
M  V30 3 1 1 5
M  V30 4 0 2 1
M  V30 END BOND
M  V30 END CTAB
M  END)CTAB";
  bool sanitize = false;
  std::unique_ptr<ROMol> mol(MolBlockToMol(molblock, sanitize));
  REQUIRE(mol);
  MolOps::assignStereochemistryFrom3D(*mol);

  CHECK(mol->getAtomWithIdx(0)->getChiralTag() !=
        Atom::ChiralType::CHI_UNSPECIFIED);
}
TEST_CASE("nontetrahedral stereo from 3D", "[nontetrahedral]") {
  std::string pathName = getenv("RDBASE");
  pathName += "/Code/GraphMol/test_data/nontetrahedral_3d.sdf";
  SECTION("basics") {
    SDMolSupplier suppl(pathName);
    while (!suppl.atEnd()) {
      std::unique_ptr<ROMol> m{suppl.next()};
      REQUIRE(m);
      MolOps::assignChiralTypesFrom3D(*m);
      auto ct = m->getProp<std::string>("ChiralType");
      auto cp = m->getProp<unsigned>("ChiralPermutation");
      auto atom = m->getAtomWithIdx(0);

      if (ct == "SP") {
        CHECK(atom->getChiralTag() == Atom::ChiralType::CHI_SQUAREPLANAR);
      } else if (ct == "TB") {
        CHECK(atom->getChiralTag() ==
              Atom::ChiralType::CHI_TRIGONALBIPYRAMIDAL);
      } else if (ct == "TH") {
        CHECK(atom->getChiralTag() == Atom::ChiralType::CHI_TETRAHEDRAL);
      } else if (ct == "OH") {
        CHECK(atom->getChiralTag() == Atom::ChiralType::CHI_OCTAHEDRAL);
      }

      CHECK(atom->getProp<unsigned>(common_properties::_chiralPermutation) ==
            cp);
    }
  }
  SECTION("disable nontetrahedral stereo") {
    Chirality::setAllowNontetrahedralChirality(false);
    SDMolSupplier suppl(pathName);
    while (!suppl.atEnd()) {
      std::unique_ptr<ROMol> m{suppl.next()};
      REQUIRE(m);
      MolOps::assignChiralTypesFrom3D(*m);
      auto ct = m->getProp<std::string>("ChiralType");
      auto atom = m->getAtomWithIdx(0);

      if (ct == "TH") {
        CHECK(atom->getChiralTag() == Atom::ChiralType::CHI_TETRAHEDRAL);
      } else {
        CHECK(atom->getChiralTag() == Atom::ChiralType::CHI_UNSPECIFIED);
      }
    }
    Chirality::setAllowNontetrahedralChirality(true);
  }
}

TEST_CASE("assignStereochemistry shouldn't remove nontetrahedral stereo",
          "[nontetrahedral]") {
  SECTION("basics") {
    SmilesParserParams parseps;
    parseps.sanitize = false;
    parseps.removeHs = false;
    std::unique_ptr<RWMol> m{SmilesToMol("F[Pt@TB1](O)(Br)(N)Cl", parseps)};
    REQUIRE(m);
    CHECK(m->getAtomWithIdx(1)->getChiralTag() ==
          Atom::ChiralType::CHI_TRIGONALBIPYRAMIDAL);
    bool cleanIt = true;
    bool force = true;
    MolOps::assignStereochemistry(*m, cleanIt, force);
    CHECK(m->getAtomWithIdx(1)->getChiralTag() ==
          Atom::ChiralType::CHI_TRIGONALBIPYRAMIDAL);
  }
  SECTION("standard SMILES parsing") {
    std::unique_ptr<RWMol> m{SmilesToMol("F[Pt@TB1](O)(Br)(N)Cl")};
    REQUIRE(m);
    CHECK(m->getAtomWithIdx(1)->getChiralTag() ==
          Atom::ChiralType::CHI_TRIGONALBIPYRAMIDAL);
  }
  SECTION("SMILES parsing w/o sanitization") {
    SmilesParserParams parseps;
    // we need to skip stereo assignment
    parseps.sanitize = false;
    std::unique_ptr<RWMol> m{SmilesToMol("F[Pt@TB1](O)(Br)(N)Cl", parseps)};
    REQUIRE(m);
    CHECK(m->getAtomWithIdx(1)->getChiralTag() ==
          Atom::ChiralType::CHI_TRIGONALBIPYRAMIDAL);
  }
}

TEST_CASE("remove hs and non-tetrahedral stereo", "[nontetrahedral]") {
  SmilesParserParams parseps;
  parseps.sanitize = false;
  parseps.removeHs = false;
  std::vector<std::string> smiles = {"F[Pt@TB1]([H])(Br)(N)Cl",
                                     "F[Pt@TB]([H])(Br)(N)Cl"};
  for (const auto &smi : smiles) {
    std::unique_ptr<RWMol> m{SmilesToMol(smi, parseps)};
    REQUIRE(m);
    CHECK(m->getNumAtoms(6));
    {
      // the default is to not remove Hs to non-tetrahedral stereocenters
      RWMol molcp(*m);
      MolOps::removeHs(molcp);
      CHECK(molcp.getNumAtoms() == 6);
    }
    {
      // but we can enable it
      RWMol molcp(*m);
      MolOps::RemoveHsParameters ps;
      ps.removeNontetrahedralNeighbors = true;
      MolOps::removeHs(molcp, ps);
      CHECK(molcp.getNumAtoms() == 5);
    }
    {
      // but we can enable it
      RWMol molcp(*m);
      MolOps::removeAllHs(molcp);
      CHECK(molcp.getNumAtoms() == 5);
    }
  }
}

TEST_CASE("getIdealAngle", "[nontetrahedral]") {
  SECTION("TB1") {
    auto m = "S[As@TB1](F)(Cl)(Br)N"_smiles;
    REQUIRE(m);
    CHECK(Chirality::isTrigonalBipyramidalAxialAtom(m->getAtomWithIdx(1),
                                                    m->getAtomWithIdx(0)));
    CHECK(Chirality::isTrigonalBipyramidalAxialAtom(m->getAtomWithIdx(1),
                                                    m->getAtomWithIdx(5)));
    CHECK(!Chirality::isTrigonalBipyramidalAxialAtom(m->getAtomWithIdx(1),
                                                     m->getAtomWithIdx(2)));
    CHECK(!Chirality::isTrigonalBipyramidalAxialAtom(m->getAtomWithIdx(1),
                                                     m->getAtomWithIdx(3)));
    CHECK(!Chirality::isTrigonalBipyramidalAxialAtom(m->getAtomWithIdx(1),
                                                     m->getAtomWithIdx(4)));
    CHECK(Chirality::getTrigonalBipyramidalAxialAtom(m->getAtomWithIdx(1))
              ->getIdx() == 0);
    CHECK(Chirality::getTrigonalBipyramidalAxialAtom(m->getAtomWithIdx(1), -1)
              ->getIdx() == 5);

    CHECK_THAT(
        Chirality::getIdealAngleBetweenLigands(
            m->getAtomWithIdx(1), m->getAtomWithIdx(0), m->getAtomWithIdx(2)),
        Catch::Matchers::WithinAbs(90, 0.001));
    CHECK_THAT(
        Chirality::getIdealAngleBetweenLigands(
            m->getAtomWithIdx(1), m->getAtomWithIdx(0), m->getAtomWithIdx(3)),
        Catch::Matchers::WithinAbs(90, 0.001));
    CHECK_THAT(
        Chirality::getIdealAngleBetweenLigands(
            m->getAtomWithIdx(1), m->getAtomWithIdx(0), m->getAtomWithIdx(4)),
        Catch::Matchers::WithinAbs(90, 0.001));
    CHECK_THAT(
        Chirality::getIdealAngleBetweenLigands(
            m->getAtomWithIdx(1), m->getAtomWithIdx(2), m->getAtomWithIdx(3)),
        Catch::Matchers::WithinAbs(120, 0.001));
    CHECK_THAT(
        Chirality::getIdealAngleBetweenLigands(
            m->getAtomWithIdx(1), m->getAtomWithIdx(0), m->getAtomWithIdx(5)),
        Catch::Matchers::WithinAbs(180, 0.001));
    CHECK_THAT(
        Chirality::getIdealAngleBetweenLigands(
            m->getAtomWithIdx(1), m->getAtomWithIdx(5), m->getAtomWithIdx(2)),
        Catch::Matchers::WithinAbs(90, 0.001));
    CHECK_THAT(
        Chirality::getIdealAngleBetweenLigands(
            m->getAtomWithIdx(1), m->getAtomWithIdx(5), m->getAtomWithIdx(3)),
        Catch::Matchers::WithinAbs(90, 0.001));
    CHECK_THAT(
        Chirality::getIdealAngleBetweenLigands(
            m->getAtomWithIdx(1), m->getAtomWithIdx(5), m->getAtomWithIdx(4)),
        Catch::Matchers::WithinAbs(90, 0.001));
  }
  SECTION("TB1 missing 1") {
    auto m = "S[As@TB1](F)(Cl)Br"_smiles;
    REQUIRE(m);

    CHECK(Chirality::isTrigonalBipyramidalAxialAtom(m->getAtomWithIdx(1),
                                                    m->getAtomWithIdx(0)));
    CHECK(!Chirality::isTrigonalBipyramidalAxialAtom(m->getAtomWithIdx(1),
                                                     m->getAtomWithIdx(2)));
    CHECK(!Chirality::isTrigonalBipyramidalAxialAtom(m->getAtomWithIdx(1),
                                                     m->getAtomWithIdx(3)));
    CHECK(!Chirality::isTrigonalBipyramidalAxialAtom(m->getAtomWithIdx(1),
                                                     m->getAtomWithIdx(4)));
    CHECK(Chirality::getTrigonalBipyramidalAxialAtom(m->getAtomWithIdx(1))
              ->getIdx() == 0);
    CHECK(Chirality::getTrigonalBipyramidalAxialAtom(m->getAtomWithIdx(1),
                                                     -1) == nullptr);

    CHECK_THAT(
        Chirality::getIdealAngleBetweenLigands(
            m->getAtomWithIdx(1), m->getAtomWithIdx(0), m->getAtomWithIdx(2)),
        Catch::Matchers::WithinAbs(90, 0.001));
    CHECK_THAT(
        Chirality::getIdealAngleBetweenLigands(
            m->getAtomWithIdx(1), m->getAtomWithIdx(0), m->getAtomWithIdx(3)),
        Catch::Matchers::WithinAbs(90, 0.001));
    CHECK_THAT(
        Chirality::getIdealAngleBetweenLigands(
            m->getAtomWithIdx(1), m->getAtomWithIdx(0), m->getAtomWithIdx(4)),
        Catch::Matchers::WithinAbs(90, 0.001));
    CHECK_THAT(
        Chirality::getIdealAngleBetweenLigands(
            m->getAtomWithIdx(1), m->getAtomWithIdx(2), m->getAtomWithIdx(3)),
        Catch::Matchers::WithinAbs(120, 0.001));
  }
}

TEST_CASE("getChiralPermutation", "[nontetrahedral]") {
  SECTION("TB1") {
    // clang-format off
    std::vector<std::pair<std::list<int>, unsigned int>> data = {
        {{2, 3, 4, 5, 6}, 1},
        {{2, 3, 5, 4, 6}, 2},

        {{2, 3, 4, 6, 5}, 3},
        {{2, 3, 5, 6, 4}, 4},

        {{2, 3, 6, 4, 5}, 5},
        {{2, 3, 6, 5, 4}, 6},

        {{2, 6, 3, 4, 5}, 7},
        {{2, 6, 3, 5, 4}, 8},

        {{3, 2, 4, 5, 6}, 9},
        {{3, 2, 5, 4, 6}, 11},

        {{3, 2, 4, 6, 5}, 10},
        {{3, 2, 5, 6, 4}, 12},

        {{3, 2, 6, 4, 5}, 13},
        {{3, 2, 6, 5, 4}, 14},

        {{3, 4, 2, 5, 6}, 15},
        {{3, 5, 2, 4, 6}, 20},

        {{3, 4, 2, 6, 5}, 16},
        {{3, 5, 2, 6, 4}, 19},

        {{3, 4, 5, 2, 6}, 17},
        {{3, 5, 4, 2, 6}, 18},


    };
    // clang-format on
    auto m = "CCS[As@TB1](F)(Cl)(Br)N"_smiles;
    REQUIRE(m);
    const auto atm = m->getAtomWithIdx(3);
    for (const auto &pr : data) {
      // std::cerr << "---- " << pr.second << std::endl;
      CHECK(Chirality::getChiralPermutation(atm, pr.first) == pr.second);
    }
  }

  SECTION("SP1") {
    // clang-format off
    std::vector<std::pair<std::list<int>, unsigned int>> data = {
        {{2, 3, 4, 5}, 1},
        {{2, 4, 3, 5}, 2},
        {{2, 3, 5, 4}, 3},
    };
    // clang-format on
    auto m = "CCC[Pt@SP1](F)(Cl)N"_smiles;
    REQUIRE(m);
    const auto atm = m->getAtomWithIdx(3);
    for (const auto &pr : data) {
      // std::cerr << "---- " << pr.second << std::endl;
      CHECK(Chirality::getChiralPermutation(atm, pr.first) == pr.second);
    }
  }
  SECTION("OH1") {
    // clang-format off
    std::vector<std::pair<std::list<int>, unsigned int>> data = {
        {{2, 3, 4, 5, 6, 7}, 1},
        {{2, 3, 6, 5, 4, 7}, 2},

        {{2, 3, 4, 5, 7, 6}, 3},
        {{2, 3, 6, 5, 7, 4}, 16},

        {{2, 3, 4, 7, 5, 6}, 6},
        {{2, 3, 6, 7, 5, 4}, 18},

        {{2, 3, 7, 4, 5, 6}, 19},
        {{2, 3, 7, 6, 5, 4}, 24},

        {{2, 7, 3, 4, 5, 6}, 25},
        {{2, 7, 3, 6, 5, 4}, 30},

        {{2, 3, 4, 6, 5, 7}, 4},
        {{2, 3, 6, 4, 5, 7}, 14},

        {{2, 3, 4, 6, 7, 5}, 5},
        {{2, 3, 6, 4, 7, 5}, 15},

        {{2, 3, 4, 7, 6, 5}, 7},
        {{2, 3, 6, 7, 4, 5}, 17},

        {{2, 3, 7, 4, 6, 5}, 20},
        {{2, 3, 7, 6, 4, 5}, 23},

        {{2, 7, 3, 4, 6, 5}, 26},
        {{2, 7, 3, 6, 4, 5}, 29},

        {{2, 3, 5, 6, 4, 7}, 10},
        {{2, 3, 5, 4, 6, 7}, 8},

        {{2, 3, 5, 6, 7, 4}, 11},
        {{2, 3, 5, 4, 7, 6}, 9},

        {{2, 3, 5, 7, 6, 4}, 13},
        {{2, 3, 5, 7, 4, 6}, 12},

        {{2, 3, 7, 5, 6, 4}, 22},
        {{2, 3, 7, 5, 4, 6}, 21},

        {{2, 7, 3, 5, 6, 4}, 28},
        {{2, 7, 3, 5, 4, 6}, 27},

    };
    // clang-format on
    auto m = "CCO[Co@OH1](Cl)(C)(N)(F)P"_smiles;
    REQUIRE(m);
    const auto atm = m->getAtomWithIdx(3);
    for (const auto &pr : data) {
      // std::cerr << "---- " << pr.second << std::endl;
      CHECK(Chirality::getChiralPermutation(atm, pr.first) == pr.second);
    }
  }
}

TEST_CASE("isAtomPotentialNontetrahedralCenter", "[nontetrahedral]") {
  SECTION("basics") {
    {
      auto mol = "C[S+](O)F"_smiles;
      REQUIRE(mol);
      CHECK(!Chirality::detail::isAtomPotentialNontetrahedralCenter(
          mol->getAtomWithIdx(1)));
    }
    {
      auto mol = "C[SH](O)F"_smiles;
      REQUIRE(mol);
      CHECK(Chirality::detail::isAtomPotentialNontetrahedralCenter(
          mol->getAtomWithIdx(1)));
    }
    {
      auto mol = "C[S@SP](O)F"_smiles;
      REQUIRE(mol);
      CHECK(Chirality::detail::isAtomPotentialNontetrahedralCenter(
          mol->getAtomWithIdx(1)));
    }
  }
}
TEST_CASE("nontetrahedral StereoInfo", "[nontetrahedral]") {
  SECTION("SP") {
    auto m = "C[Pt@SP1](F)(Cl)O"_smiles;
    REQUIRE(m);
    auto sinfo = Chirality::findPotentialStereo(*m);
    REQUIRE(sinfo.size() == 1);
    CHECK(sinfo[0].centeredOn == 1);
    CHECK(sinfo[0].type == Chirality::StereoType::Atom_SquarePlanar);
    CHECK(sinfo[0].descriptor == Chirality::StereoDescriptor::None);
    CHECK(sinfo[0].permutation == 1);
    CHECK(sinfo[0].controllingAtoms == std::vector<unsigned int>{0, 2, 3, 4});
  }
  SECTION("TB") {
    auto m = "C[Fe@TB4](F)(Cl)(O)N"_smiles;
    REQUIRE(m);
    auto sinfo = Chirality::findPotentialStereo(*m);
    REQUIRE(sinfo.size() == 1);
    CHECK(sinfo[0].centeredOn == 1);
    CHECK(sinfo[0].type == Chirality::StereoType::Atom_TrigonalBipyramidal);
    CHECK(sinfo[0].descriptor == Chirality::StereoDescriptor::None);
    CHECK(sinfo[0].permutation == 4);
    CHECK(sinfo[0].controllingAtoms ==
          std::vector<unsigned int>{0, 2, 3, 4, 5});
  }
  SECTION("TB0") {
    auto m = "C[Fe@TB](F)(Cl)(O)N"_smiles;
    REQUIRE(m);
    auto sinfo = Chirality::findPotentialStereo(*m);
    REQUIRE(sinfo.size() == 1);
    CHECK(sinfo[0].centeredOn == 1);
    CHECK(sinfo[0].specified == Chirality::StereoSpecified::Unknown);
    CHECK(sinfo[0].type == Chirality::StereoType::Atom_TrigonalBipyramidal);
    CHECK(sinfo[0].descriptor == Chirality::StereoDescriptor::None);
    CHECK(sinfo[0].permutation == 0);
    CHECK(sinfo[0].controllingAtoms ==
          std::vector<unsigned int>{0, 2, 3, 4, 5});
  }
  SECTION("perceived as possible") {
    auto m = "C[Fe](F)(Cl)(O)N"_smiles;
    REQUIRE(m);
    auto sinfo = Chirality::findPotentialStereo(*m);
    REQUIRE(sinfo.size() == 1);
    CHECK(sinfo[0].centeredOn == 1);
    CHECK(sinfo[0].specified == Chirality::StereoSpecified::Unspecified);
    CHECK(sinfo[0].type == Chirality::StereoType::Atom_TrigonalBipyramidal);
    CHECK(sinfo[0].descriptor == Chirality::StereoDescriptor::None);
    CHECK(sinfo[0].permutation == 0);
    CHECK(sinfo[0].controllingAtoms ==
          std::vector<unsigned int>{0, 2, 3, 4, 5});
  }

  SECTION("OH") {
    auto m = "C[Fe@OH9](F)(Cl)(O)(N)Br"_smiles;
    REQUIRE(m);
    auto sinfo = Chirality::findPotentialStereo(*m);
    REQUIRE(sinfo.size() == 1);
    CHECK(sinfo[0].centeredOn == 1);
    CHECK(sinfo[0].type == Chirality::StereoType::Atom_Octahedral);
    CHECK(sinfo[0].descriptor == Chirality::StereoDescriptor::None);
    CHECK(sinfo[0].permutation == 9);
    CHECK(sinfo[0].controllingAtoms ==
          std::vector<unsigned int>{0, 2, 3, 4, 5, 6});
  }
  SECTION("OH missing ligand") {
    auto m = "C[Fe@OH9](F)(Cl)(O)N"_smiles;
    REQUIRE(m);
    auto sinfo = Chirality::findPotentialStereo(*m);
    REQUIRE(sinfo.size() == 1);
    CHECK(sinfo[0].centeredOn == 1);
    CHECK(sinfo[0].type == Chirality::StereoType::Atom_Octahedral);
    CHECK(sinfo[0].descriptor == Chirality::StereoDescriptor::None);
    CHECK(sinfo[0].permutation == 9);
    CHECK(sinfo[0].controllingAtoms ==
          std::vector<unsigned int>{0, 2, 3, 4, 5});
  }
}

TEST_CASE("github #5328: assignChiralTypesFrom3D() ignores wiggly bonds") {
  SECTION("basics") {
    auto m = R"CTAB(
     RDKit          3D

  0  0  0  0  0  0  0  0  0  0999 V3000
M  V30 BEGIN CTAB
M  V30 COUNTS 5 4 0 0 0
M  V30 BEGIN ATOM
M  V30 1 C 0.900794 -0.086835 0.009340 0
M  V30 2 C -0.552652 0.319534 0.077502 0
M  V30 3 F -0.861497 0.413307 1.437370 0
M  V30 4 Cl -0.784572 1.925710 -0.672698 0
M  V30 5 O -1.402227 -0.583223 -0.509512 0
M  V30 END ATOM
M  V30 BEGIN BOND
M  V30 1 1 1 2
M  V30 2 1 2 3
M  V30 3 1 2 4 CFG=2
M  V30 4 1 2 5
M  V30 END BOND
M  V30 END CTAB
M  END)CTAB"_ctab;
    REQUIRE(m);
    MolOps::assignChiralTypesFrom3D(*m);
    CHECK(m->getAtomWithIdx(1)->getChiralTag() ==
          Atom::ChiralType::CHI_UNSPECIFIED);
  }
  SECTION("non-tetrahedral") {
    auto m = R"CTAB(
  Mrv2108 05252216313D

  0  0  0     0  0            999 V3000
M  V30 BEGIN CTAB
M  V30 COUNTS 6 5 0 0 0
M  V30 BEGIN ATOM
M  V30 1 C -1.7191 0.2488 -3.5085 0
M  V30 2 As -1.0558 1.9209 -2.6345 0
M  V30 3 F -0.4636 3.422 -1.7567 0
M  V30 4 O -2.808 2.4243 -2.1757 0
M  V30 5 Cl -0.1145 2.6609 -4.5048 0
M  V30 6 Br 0.2255 0.6458 -1.079 0
M  V30 END ATOM
M  V30 BEGIN BOND
M  V30 1 1 1 2
M  V30 2 1 2 3
M  V30 3 1 2 4
M  V30 4 1 2 5 CFG=2
M  V30 5 1 2 6
M  V30 END BOND
M  V30 END CTAB
M  END
)CTAB"_ctab;
    REQUIRE(m);
    MolOps::assignChiralTypesFrom3D(*m);
    CHECK(m->getAtomWithIdx(1)->getChiralTag() ==
          Atom::ChiralType::CHI_UNSPECIFIED);
  }
}

TEST_CASE("useLegacyStereoPerception feature flag") {
  SECTION("original failing example") {
    Chirality::setUseLegacyStereoPerception(true);
    auto m = "C[C@H]1CCC2(CC1)CC[C@H](C)C(C)C2"_smiles;
    REQUIRE(m);
    CHECK(m->getAtomWithIdx(1)->getChiralTag() == Atom::CHI_UNSPECIFIED);
    CHECK(m->getAtomWithIdx(9)->getChiralTag() != Atom::CHI_UNSPECIFIED);
  }
  SECTION("use new code") {
    Chirality::setUseLegacyStereoPerception(false);
    auto m = "C[C@H]1CCC2(CC1)CC[C@H](C)C(C)C2"_smiles;
    REQUIRE(m);
    CHECK(m->getAtomWithIdx(1)->getChiralTag() != Atom::CHI_UNSPECIFIED);
    CHECK(m->getAtomWithIdx(9)->getChiralTag() != Atom::CHI_UNSPECIFIED);
  }
  std::string molblock = R"CTAB(
  Mrv2108 05202206352D          

  0  0  0     0  0            999 V3000
M  V30 BEGIN CTAB
M  V30 COUNTS 14 15 0 0 0
M  V30 BEGIN ATOM
M  V30 1 C -4.5417 3.165 0 0
M  V30 2 C -5.8753 2.395 0 0
M  V30 3 C -5.8753 0.855 0 0
M  V30 4 C -4.5417 0.085 0 0 CFG=1
M  V30 5 C -3.208 0.855 0 0
M  V30 6 C -3.208 2.395 0 0
M  V30 7 C -4.5417 -1.455 0 0
M  V30 8 C -1.8743 0.085 0 0
M  V30 9 C -4.5417 6.2451 0 0 CFG=2
M  V30 10 C -5.8753 5.4751 0 0
M  V30 11 C -5.8753 3.9351 0 0
M  V30 12 C -3.208 3.9351 0 0
M  V30 13 C -3.208 5.4751 0 0
M  V30 14 C -4.5417 7.7851 0 0
M  V30 END ATOM
M  V30 BEGIN BOND
M  V30 1 1 1 2
M  V30 2 1 2 3
M  V30 3 1 3 4
M  V30 4 1 4 5
M  V30 5 1 5 6
M  V30 6 1 1 6
M  V30 7 1 4 7 CFG=1
M  V30 8 1 5 8
M  V30 9 1 9 10
M  V30 10 1 10 11
M  V30 11 1 12 13
M  V30 12 1 9 13
M  V30 13 1 11 1
M  V30 14 1 1 12
M  V30 15 1 9 14 CFG=1
M  V30 END BOND
M  V30 END CTAB
M  END
)CTAB";
  SECTION("original example, from mol block") {
    Chirality::setUseLegacyStereoPerception(true);
    std::unique_ptr<RWMol> m{MolBlockToMol(molblock)};
    CHECK(m->getAtomWithIdx(3)->getChiralTag() != Atom::CHI_UNSPECIFIED);
    CHECK(m->getAtomWithIdx(8)->getChiralTag() == Atom::CHI_UNSPECIFIED);
  }
  SECTION("original example, from mol block, new code") {
    Chirality::setUseLegacyStereoPerception(false);
    std::unique_ptr<RWMol> m{MolBlockToMol(molblock)};
    CHECK(m->getAtomWithIdx(3)->getChiralTag() != Atom::CHI_UNSPECIFIED);
    CHECK(m->getAtomWithIdx(8)->getChiralTag() != Atom::CHI_UNSPECIFIED);
  }
}

<<<<<<< HEAD
TEST_CASE("github 5307: AssignAtomChiralTagsFromStructure ignores Hydrogens") {
  std::string mb = R"CTAB(
     RDKit          3D
     
  0  0  0  0  0  0  0  0  0  0999 V3000
M  V30 BEGIN CTAB
M  V30 COUNTS 5 4 0 0 0
M  V30 BEGIN ATOM
M  V30 1 C -0.022097 0.003215 0.016520 0
M  V30 2 H -0.669009 0.889360 -0.100909 0
M  V30 3 H -0.377788 -0.857752 -0.588296 0
M  V30 4 H 0.096421 -0.315125 1.063781 0
M  V30 5 H 0.972473 0.280302 -0.391096 0
M  V30 END ATOM
M  V30 BEGIN BOND
M  V30 1 1 1 2
M  V30 2 1 1 3
M  V30 3 1 1 4
M  V30 4 1 1 5
M  V30 END BOND
M  V30 END CTAB
M  END
)CTAB";
  bool sanitize = true;
  bool removeHs = false;
  std::unique_ptr<RWMol> m{MolBlockToMol(mb, sanitize, removeHs)};
  REQUIRE(m);
  MolOps::assignChiralTypesFrom3D(*m);
  CHECK(m->getAtomWithIdx(0)->getChiralTag() !=
        Atom::ChiralType::CHI_UNSPECIFIED);
  // assignStereochemistryFrom3D() actually checks:
  MolOps::assignStereochemistryFrom3D(*m);
  CHECK(m->getAtomWithIdx(0)->getChiralTag() ==
        Atom::ChiralType::CHI_UNSPECIFIED);
=======
TEST_CASE("wedgeMolBonds to aromatic rings") {
  auto m = R"CTAB(
     RDKit          2D

  0  0  0  0  0  0  0  0  0  0999 V3000
M  V30 BEGIN CTAB
M  V30 COUNTS 10 11 0 0 0
M  V30 BEGIN ATOM
M  V30 1 C 2.948889 -2.986305 0.000000 0
M  V30 2 C 2.560660 -4.435194 0.000000 0
M  V30 3 N 1.111771 -4.046965 0.000000 0
M  V30 4 C 1.500000 -2.598076 0.000000 0
M  V30 5 C 0.750000 -1.299038 0.000000 0
M  V30 6 C 1.500000 0.000000 0.000000 0
M  V30 7 C 0.750000 1.299038 0.000000 0
M  V30 8 C -0.750000 1.299038 0.000000 0
M  V30 9 C -1.500000 0.000000 0.000000 0
M  V30 10 C -0.750000 -1.299038 0.000000 0
M  V30 END ATOM
M  V30 BEGIN BOND
M  V30 1 1 1 2
M  V30 2 1 2 3
M  V30 3 1 3 4 
M  V30 4 1 4 5 CFG=1
M  V30 5 2 5 6
M  V30 6 1 6 7
M  V30 7 2 7 8
M  V30 8 1 8 9
M  V30 9 2 9 10
M  V30 10 1 4 1
M  V30 11 1 10 5
M  V30 END BOND
M  V30 END CTAB
M  END
)CTAB"_ctab;
  REQUIRE(m);
  CHECK(m->getAtomWithIdx(3)->getChiralTag() !=
        Atom::ChiralType::CHI_UNSPECIFIED);
  CHECK(m->getBondWithIdx(2)->getBondDir() == Bond::BondDir::NONE);
  CHECK(m->getBondWithIdx(3)->getBondDir() == Bond::BondDir::NONE);

  SECTION("generating mol blocks") {
    auto mb = MolToV3KMolBlock(*m);
    CHECK(mb.find("M  V30 10 1 4 1 CFG=1") == std::string::npos);
    CHECK(mb.find("M  V30 4 1 4 5 CFG=1") != std::string::npos);
  }

  SECTION("details: pickBondsWedge()") {
    // this is with aromatic bonds
    auto bnds = pickBondsToWedge(*m);
    CHECK(bnds.at(3) == 3);
    RWMol cp(*m);

    // now try kekulized:
    MolOps::Kekulize(cp);
    bnds = pickBondsToWedge(cp);
    CHECK(bnds.at(3) == 3);
  }
>>>>>>> cb0f4838
}<|MERGE_RESOLUTION|>--- conflicted
+++ resolved
@@ -2515,42 +2515,6 @@
   }
 }
 
-<<<<<<< HEAD
-TEST_CASE("github 5307: AssignAtomChiralTagsFromStructure ignores Hydrogens") {
-  std::string mb = R"CTAB(
-     RDKit          3D
-     
-  0  0  0  0  0  0  0  0  0  0999 V3000
-M  V30 BEGIN CTAB
-M  V30 COUNTS 5 4 0 0 0
-M  V30 BEGIN ATOM
-M  V30 1 C -0.022097 0.003215 0.016520 0
-M  V30 2 H -0.669009 0.889360 -0.100909 0
-M  V30 3 H -0.377788 -0.857752 -0.588296 0
-M  V30 4 H 0.096421 -0.315125 1.063781 0
-M  V30 5 H 0.972473 0.280302 -0.391096 0
-M  V30 END ATOM
-M  V30 BEGIN BOND
-M  V30 1 1 1 2
-M  V30 2 1 1 3
-M  V30 3 1 1 4
-M  V30 4 1 1 5
-M  V30 END BOND
-M  V30 END CTAB
-M  END
-)CTAB";
-  bool sanitize = true;
-  bool removeHs = false;
-  std::unique_ptr<RWMol> m{MolBlockToMol(mb, sanitize, removeHs)};
-  REQUIRE(m);
-  MolOps::assignChiralTypesFrom3D(*m);
-  CHECK(m->getAtomWithIdx(0)->getChiralTag() !=
-        Atom::ChiralType::CHI_UNSPECIFIED);
-  // assignStereochemistryFrom3D() actually checks:
-  MolOps::assignStereochemistryFrom3D(*m);
-  CHECK(m->getAtomWithIdx(0)->getChiralTag() ==
-        Atom::ChiralType::CHI_UNSPECIFIED);
-=======
 TEST_CASE("wedgeMolBonds to aromatic rings") {
   auto m = R"CTAB(
      RDKit          2D
@@ -2609,5 +2573,40 @@
     bnds = pickBondsToWedge(cp);
     CHECK(bnds.at(3) == 3);
   }
->>>>>>> cb0f4838
+}
+
+TEST_CASE("github 5307: AssignAtomChiralTagsFromStructure ignores Hydrogens") {
+  std::string mb = R"CTAB(
+     RDKit          3D
+     
+  0  0  0  0  0  0  0  0  0  0999 V3000
+M  V30 BEGIN CTAB
+M  V30 COUNTS 5 4 0 0 0
+M  V30 BEGIN ATOM
+M  V30 1 C -0.022097 0.003215 0.016520 0
+M  V30 2 H -0.669009 0.889360 -0.100909 0
+M  V30 3 H -0.377788 -0.857752 -0.588296 0
+M  V30 4 H 0.096421 -0.315125 1.063781 0
+M  V30 5 H 0.972473 0.280302 -0.391096 0
+M  V30 END ATOM
+M  V30 BEGIN BOND
+M  V30 1 1 1 2
+M  V30 2 1 1 3
+M  V30 3 1 1 4
+M  V30 4 1 1 5
+M  V30 END BOND
+M  V30 END CTAB
+M  END
+)CTAB";
+  bool sanitize = true;
+  bool removeHs = false;
+  std::unique_ptr<RWMol> m{MolBlockToMol(mb, sanitize, removeHs)};
+  REQUIRE(m);
+  MolOps::assignChiralTypesFrom3D(*m);
+  CHECK(m->getAtomWithIdx(0)->getChiralTag() !=
+        Atom::ChiralType::CHI_UNSPECIFIED);
+  // assignStereochemistryFrom3D() actually checks:
+  MolOps::assignStereochemistryFrom3D(*m);
+  CHECK(m->getAtomWithIdx(0)->getChiralTag() ==
+        Atom::ChiralType::CHI_UNSPECIFIED);
 }