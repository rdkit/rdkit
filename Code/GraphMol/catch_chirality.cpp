--- conflicted
+++ resolved
@@ -5948,7 +5948,25 @@
   }
 }
 
-<<<<<<< HEAD
+TEST_CASE(
+    "github #7598: FindPotentialStereo() missing some results if cleanIt is False") {
+  SECTION("as reported") {
+    std::vector<std::string> smileses = {"C[C@H](F)C(C)[C@H](F)C",
+                                         "CC([C@H](C)F)[C@@H](C)F",
+                                         "CC([C@H](C)F)[C@H](F)C"};
+    for (const auto &smi : smileses) {
+      auto m = v2::SmilesParse::MolFromSmiles(smi);
+      REQUIRE(m);
+      bool flagPossible = true;
+      for (bool cleanIt : {true, false}) {
+        auto si = Chirality::findPotentialStereo(*m, cleanIt, flagPossible);
+        INFO(smi + " " + std::to_string(cleanIt));
+        CHECK(si.size() == 3);
+      }
+    }
+  }
+}
+
 TEST_CASE("meso centers and stereo groups") {
   UseLegacyStereoPerceptionFixture reset_stereo_perception(false);
   SECTION("basics") {
@@ -6000,23 +6018,6 @@
       auto m = v2::SmilesParse::MolFromSmiles(smiles);
       REQUIRE(m);
       CHECK(m->getStereoGroups().size() == sz);
-=======
-TEST_CASE(
-    "github #7598: FindPotentialStereo() missing some results if cleanIt is False") {
-  SECTION("as reported") {
-    std::vector<std::string> smileses = {"C[C@H](F)C(C)[C@H](F)C",
-                                         "CC([C@H](C)F)[C@@H](C)F",
-                                         "CC([C@H](C)F)[C@H](F)C"};
-    for (const auto &smi : smileses) {
-      auto m = v2::SmilesParse::MolFromSmiles(smi);
-      REQUIRE(m);
-      bool flagPossible = true;
-      for (bool cleanIt : {true, false}) {
-        auto si = Chirality::findPotentialStereo(*m, cleanIt, flagPossible);
-        INFO(smi + " " + std::to_string(cleanIt));
-        CHECK(si.size() == 3);
-      }
->>>>>>> e5320328
     }
   }
 }