//
//  Copyright (C) 2020-2021 Greg Landrum and other RDKit contributors
//
//   @@ All Rights Reserved @@
//  This file is part of the RDKit.
//  The contents are covered by the terms of the BSD license
//  which is included in the file license.txt, found at the root
//  of the RDKit source tree.
//

#include <cstdlib>

#include "catch.hpp"

#include <boost/noncopyable.hpp>

#include <GraphMol/RDKitBase.h>
#include <GraphMol/StereoGroup.h>
#include <GraphMol/Chirality.h>
#include <GraphMol/MolOps.h>

#include <GraphMol/FileParsers/FileParsers.h>
#include <GraphMol/FileParsers/MolFileStereochem.h>
#include <GraphMol/FileParsers/MolSupplier.h>
#include <GraphMol/SmilesParse/SmilesParse.h>
#include <GraphMol/SmilesParse/SmilesWrite.h>

using namespace RDKit;

class TestFixtureTemplate : public boost::noncopyable {
 public:
  TestFixtureTemplate() = delete;

  TestFixtureTemplate(std::string var, bool (*getter_func)(),
                      void (*setter_func)(bool))
      : m_var{std::move(var)},
        m_getter_func{getter_func},
        m_setter_func{setter_func} {
    auto evar = std::getenv(m_var.c_str());
    m_env_var_set = evar == nullptr;
    m_flag_state = (*m_getter_func)();
  }

  ~TestFixtureTemplate() {
    if (m_env_var_set) {
      (*m_setter_func)(m_flag_state);
    } else {
#ifdef _WIN32
      _putenv_s(m_var.c_str(), "");
#else
      unsetenv(m_var.c_str());
#endif
    }
  }

 private:
  std::string m_var;

  bool (*m_getter_func)();
  void (*m_setter_func)(bool);

  bool m_flag_state;
  bool m_env_var_set;
};

class UseLegacyStereoPerceptionFixture : private TestFixtureTemplate {
 public:
  UseLegacyStereoPerceptionFixture()
      : TestFixtureTemplate(RDKit::Chirality::useLegacyStereoEnvVar,
                            &RDKit::Chirality::getUseLegacyStereoPerception,
                            &RDKit::Chirality::setUseLegacyStereoPerception) {}
};

class AllowNontetrahedralChiralityFixture : private TestFixtureTemplate {
 public:
  AllowNontetrahedralChiralityFixture()
      : TestFixtureTemplate(
            RDKit::Chirality::nonTetrahedralStereoEnvVar,
            &RDKit::Chirality::getAllowNontetrahedralChirality,
            &RDKit::Chirality::setAllowNontetrahedralChirality) {}
};

unsigned count_wedged_bonds(const ROMol &mol) {
  unsigned nWedged = 0;
  for (const auto bond : mol.bonds()) {
    if (bond->getBondDir() != Bond::BondDir::NONE) {
      ++nWedged;
    }
  }
  return nWedged;
}

TEST_CASE("bond StereoInfo", "[unittest]") {
  SECTION("basics") {
    {
      auto mol = "CC=C(C#C)C=C"_smiles;
      REQUIRE(mol);
      auto sinfo = Chirality::detail::getStereoInfo(mol->getBondWithIdx(1));
      CHECK(sinfo.type == Chirality::StereoType::Bond_Double);
      CHECK(sinfo.centeredOn == 1);
      REQUIRE(sinfo.controllingAtoms.size() == 4);
      CHECK(sinfo.controllingAtoms[0] == 0);
      CHECK(sinfo.controllingAtoms[1] == Chirality::StereoInfo::NOATOM);
      CHECK(sinfo.controllingAtoms[2] == 3);
      CHECK(sinfo.controllingAtoms[3] == 5);
      CHECK(sinfo.specified == Chirality::StereoSpecified::Unspecified);
      CHECK(sinfo.descriptor == Chirality::StereoDescriptor::None);
    }
    {
      auto mol = "CC=NC=N"_smiles;
      REQUIRE(mol);
      auto sinfo = Chirality::detail::getStereoInfo(mol->getBondWithIdx(1));
      CHECK(sinfo.type == Chirality::StereoType::Bond_Double);
      CHECK(sinfo.centeredOn == 1);
      REQUIRE(sinfo.controllingAtoms.size() == 4);
      CHECK(sinfo.controllingAtoms[0] == 0);
      CHECK(sinfo.controllingAtoms[1] == Chirality::StereoInfo::NOATOM);
      CHECK(sinfo.controllingAtoms[2] == 3);
      CHECK(sinfo.controllingAtoms[3] == Chirality::StereoInfo::NOATOM);
    }
  }
  SECTION("stereo") {
    {
      auto mol = "C/C=C(/C#C)C"_smiles;
      REQUIRE(mol);

      CHECK(mol->getBondWithIdx(1)->getStereoAtoms().size() == 2);
      CHECK(mol->getBondWithIdx(1)->getStereoAtoms()[0] == 0);
      CHECK(mol->getBondWithIdx(1)->getStereoAtoms()[1] == 3);

      auto sinfo = Chirality::detail::getStereoInfo(mol->getBondWithIdx(1));
      CHECK(sinfo.type == Chirality::StereoType::Bond_Double);
      CHECK(sinfo.centeredOn == 1);
      REQUIRE(sinfo.controllingAtoms.size() == 4);
      CHECK(sinfo.controllingAtoms[0] == 0);
      CHECK(sinfo.controllingAtoms[1] == Chirality::StereoInfo::NOATOM);
      CHECK(sinfo.controllingAtoms[2] == 3);
      CHECK(sinfo.controllingAtoms[3] == 5);
      CHECK(sinfo.specified == Chirality::StereoSpecified::Specified);
      CHECK(sinfo.descriptor == Chirality::StereoDescriptor::Bond_Trans);
    }
    {  // check an example where one of the stereo atoms isn't the first
       // neighbor
      auto mol = "C/C=C(/C)C#C"_smiles;
      REQUIRE(mol);

      CHECK(mol->getBondWithIdx(1)->getStereoAtoms().size() == 2);
      CHECK(mol->getBondWithIdx(1)->getStereoAtoms()[0] == 0);
      CHECK(mol->getBondWithIdx(1)->getStereoAtoms()[1] == 4);

      auto sinfo = Chirality::detail::getStereoInfo(mol->getBondWithIdx(1));
      CHECK(sinfo.type == Chirality::StereoType::Bond_Double);
      CHECK(sinfo.centeredOn == 1);
      REQUIRE(sinfo.controllingAtoms.size() == 4);
      CHECK(sinfo.controllingAtoms[0] == 0);
      CHECK(sinfo.controllingAtoms[1] == Chirality::StereoInfo::NOATOM);
      CHECK(sinfo.controllingAtoms[2] == 3);
      CHECK(sinfo.controllingAtoms[3] == 4);
      CHECK(sinfo.specified == Chirality::StereoSpecified::Specified);
      CHECK(sinfo.descriptor == Chirality::StereoDescriptor::Bond_Trans);
    }
    {
      auto mol = "C/C=C(\\C#C)C"_smiles;
      REQUIRE(mol);

      CHECK(mol->getBondWithIdx(1)->getStereoAtoms().size() == 2);
      CHECK(mol->getBondWithIdx(1)->getStereoAtoms()[0] == 0);
      CHECK(mol->getBondWithIdx(1)->getStereoAtoms()[1] == 3);

      auto sinfo = Chirality::detail::getStereoInfo(mol->getBondWithIdx(1));
      CHECK(sinfo.type == Chirality::StereoType::Bond_Double);
      CHECK(sinfo.centeredOn == 1);
      REQUIRE(sinfo.controllingAtoms.size() == 4);
      CHECK(sinfo.controllingAtoms[0] == 0);
      CHECK(sinfo.controllingAtoms[1] == Chirality::StereoInfo::NOATOM);
      CHECK(sinfo.controllingAtoms[2] == 3);
      CHECK(sinfo.controllingAtoms[3] == 5);
      CHECK(sinfo.specified == Chirality::StereoSpecified::Specified);
      CHECK(sinfo.descriptor == Chirality::StereoDescriptor::Bond_Cis);
    }
    {  // any bonds
      auto mol = "CC=C(C#C)C"_smiles;
      REQUIRE(mol);

      mol->getBondWithIdx(1)->setStereo(Bond::BondStereo::STEREOANY);

      auto sinfo = Chirality::detail::getStereoInfo(mol->getBondWithIdx(1));
      CHECK(sinfo.type == Chirality::StereoType::Bond_Double);
      CHECK(sinfo.centeredOn == 1);
      REQUIRE(sinfo.controllingAtoms.size() == 4);
      CHECK(sinfo.controllingAtoms[0] == 0);
      CHECK(sinfo.controllingAtoms[1] == Chirality::StereoInfo::NOATOM);
      CHECK(sinfo.controllingAtoms[2] == 3);
      CHECK(sinfo.controllingAtoms[3] == 5);
      CHECK(sinfo.specified == Chirality::StereoSpecified::Unknown);
      CHECK(sinfo.descriptor == Chirality::StereoDescriptor::None);
    }
  }
}
TEST_CASE("isBondPotentialStereoBond", "[unittest]") {
  SECTION("basics") {
    {
      auto mol = "CC=C(C#C)C=C"_smiles;
      REQUIRE(mol);
      CHECK(
          Chirality::detail::isBondPotentialStereoBond(mol->getBondWithIdx(1)));
      CHECK(!Chirality::detail::isBondPotentialStereoBond(
          mol->getBondWithIdx(5)));
      CHECK(!Chirality::detail::isBondPotentialStereoBond(
          mol->getBondWithIdx(3)));
      CHECK(!Chirality::detail::isBondPotentialStereoBond(
          mol->getBondWithIdx(4)));
    }
    {
      auto mol = "CC=NC=N"_smiles;
      REQUIRE(mol);
      CHECK(
          Chirality::detail::isBondPotentialStereoBond(mol->getBondWithIdx(1)));
      CHECK(
          Chirality::detail::isBondPotentialStereoBond(mol->getBondWithIdx(3)));
    }
    {
      SmilesParserParams ps;
      ps.removeHs = false;
      std::unique_ptr<ROMol> mol{SmilesToMol("[H]C=CC=C([H])[H]", ps)};
      REQUIRE(mol);
      CHECK(!Chirality::detail::isBondPotentialStereoBond(
          mol->getBondWithIdx(1)));
      CHECK(!Chirality::detail::isBondPotentialStereoBond(
          mol->getBondWithIdx(3)));
    }
  }
  SECTION("ring size") {
    {
      auto m = "C1=CCCCC1"_smiles;
      REQUIRE(m);
      CHECK(
          !Chirality::detail::isBondPotentialStereoBond(m->getBondWithIdx(0)));
    }
    {
      auto m = "C1=CCCCCC1"_smiles;
      REQUIRE(m);
      CHECK(
          !Chirality::detail::isBondPotentialStereoBond(m->getBondWithIdx(0)));
    }
    {
      auto m = "C12=C(CCCC2)CCCCCC1"_smiles;
      REQUIRE(m);
      CHECK(
          !Chirality::detail::isBondPotentialStereoBond(m->getBondWithIdx(0)));
    }
  }
}

TEST_CASE("atom StereoInfo", "[unittest]") {
  SECTION("basics") {
    {
      auto mol = "CC(F)(Cl)CNC(C)C"_smiles;
      REQUIRE(mol);
      auto sinfo = Chirality::detail::getStereoInfo(mol->getAtomWithIdx(1));
      CHECK(sinfo.type == Chirality::StereoType::Atom_Tetrahedral);
      CHECK(sinfo.centeredOn == 1);
      REQUIRE(sinfo.controllingAtoms.size() == 4);
      CHECK(sinfo.controllingAtoms[0] == 0);
      CHECK(sinfo.controllingAtoms[1] == 2);
      CHECK(sinfo.controllingAtoms[2] == 3);
      CHECK(sinfo.controllingAtoms[3] == 4);
      CHECK(sinfo.specified == Chirality::StereoSpecified::Unspecified);
      CHECK(sinfo.descriptor == Chirality::StereoDescriptor::None);

      sinfo = Chirality::detail::getStereoInfo(mol->getAtomWithIdx(6));
      CHECK(sinfo.type == Chirality::StereoType::Atom_Tetrahedral);
      CHECK(sinfo.centeredOn == 6);
      REQUIRE(sinfo.controllingAtoms.size() == 3);
      CHECK(sinfo.controllingAtoms[0] == 5);
      CHECK(sinfo.controllingAtoms[1] == 7);
      CHECK(sinfo.controllingAtoms[2] == 8);
      CHECK(sinfo.specified == Chirality::StereoSpecified::Unspecified);
      CHECK(sinfo.descriptor == Chirality::StereoDescriptor::None);
    }

    {
      auto mol = "C[C@](F)(Cl)CNC(C)C"_smiles;
      REQUIRE(mol);
      auto sinfo = Chirality::detail::getStereoInfo(mol->getAtomWithIdx(1));
      CHECK(sinfo.type == Chirality::StereoType::Atom_Tetrahedral);
      CHECK(sinfo.centeredOn == 1);
      REQUIRE(sinfo.controllingAtoms.size() == 4);
      CHECK(sinfo.controllingAtoms[0] == 0);
      CHECK(sinfo.controllingAtoms[1] == 2);
      CHECK(sinfo.controllingAtoms[2] == 3);
      CHECK(sinfo.controllingAtoms[3] == 4);
      CHECK(sinfo.specified == Chirality::StereoSpecified::Specified);
      CHECK(sinfo.descriptor == Chirality::StereoDescriptor::Tet_CCW);
    }

    {
      auto mol = "CN1CC1N(F)C"_smiles;
      REQUIRE(mol);
      auto sinfo = Chirality::detail::getStereoInfo(mol->getAtomWithIdx(1));
      CHECK(sinfo.type == Chirality::StereoType::Atom_Tetrahedral);
      CHECK(sinfo.centeredOn == 1);
      REQUIRE(sinfo.controllingAtoms.size() == 3);
      CHECK(sinfo.controllingAtoms[0] == 0);
      CHECK(sinfo.controllingAtoms[1] == 2);
      CHECK(sinfo.controllingAtoms[2] == 3);
    }

    {
      auto mol = "O[As](F)C[As]C[As]"_smiles;
      REQUIRE(mol);

      auto sinfo = Chirality::detail::getStereoInfo(mol->getAtomWithIdx(1));
      CHECK(sinfo.type == Chirality::StereoType::Atom_Tetrahedral);
      CHECK(sinfo.centeredOn == 1);
      REQUIRE(sinfo.controllingAtoms.size() == 3);
      CHECK(sinfo.controllingAtoms[0] == 0);
      CHECK(sinfo.controllingAtoms[1] == 2);
      CHECK(sinfo.controllingAtoms[2] == 3);

      sinfo = Chirality::detail::getStereoInfo(mol->getAtomWithIdx(4));
      CHECK(sinfo.type == Chirality::StereoType::Atom_Tetrahedral);
      CHECK(sinfo.centeredOn == 4);
      REQUIRE(sinfo.controllingAtoms.size() == 2);
      CHECK(sinfo.controllingAtoms[0] == 3);
      CHECK(sinfo.controllingAtoms[1] == 5);
    }
  }
}
TEST_CASE("isAtomPotentialTetrahedralCenter", "[unittest]") {
  SECTION("basics") {
    {
      auto mol = "CC(F)(Cl)CNC(C)(C)C"_smiles;
      REQUIRE(mol);
      CHECK(Chirality::detail::isAtomPotentialTetrahedralCenter(
          mol->getAtomWithIdx(1)));
      CHECK(!Chirality::detail::isAtomPotentialTetrahedralCenter(
          mol->getAtomWithIdx(0)));
      CHECK(!Chirality::detail::isAtomPotentialTetrahedralCenter(
          mol->getAtomWithIdx(4)));
      CHECK(Chirality::detail::isAtomPotentialTetrahedralCenter(
          mol->getAtomWithIdx(6)));
    }
    {
      auto mol = "CN1CC1N(F)C"_smiles;
      REQUIRE(mol);
      CHECK(Chirality::detail::isAtomPotentialTetrahedralCenter(
          mol->getAtomWithIdx(1)));
      CHECK(!Chirality::detail::isAtomPotentialTetrahedralCenter(
          mol->getAtomWithIdx(4)));
    }
    {
      auto mol = "O=S(F)CC[S+]([O-])CS=O"_smiles;
      REQUIRE(mol);
      CHECK(Chirality::detail::isAtomPotentialTetrahedralCenter(
          mol->getAtomWithIdx(1)));
      CHECK(Chirality::detail::isAtomPotentialTetrahedralCenter(
          mol->getAtomWithIdx(5)));
      CHECK(!Chirality::detail::isAtomPotentialTetrahedralCenter(
          mol->getAtomWithIdx(8)));
    }
    {
      auto mol = "O=[Se](F)CC[Se+]([O-])C[Se]=O"_smiles;
      REQUIRE(mol);
      CHECK(Chirality::detail::isAtomPotentialTetrahedralCenter(
          mol->getAtomWithIdx(1)));
      CHECK(Chirality::detail::isAtomPotentialTetrahedralCenter(
          mol->getAtomWithIdx(5)));
      CHECK(!Chirality::detail::isAtomPotentialTetrahedralCenter(
          mol->getAtomWithIdx(8)));
    }
    {
      auto mol = "OP(F)CPCP"_smiles;
      REQUIRE(mol);
      CHECK(Chirality::detail::isAtomPotentialTetrahedralCenter(
          mol->getAtomWithIdx(1)));
      CHECK(Chirality::detail::isAtomPotentialTetrahedralCenter(
          mol->getAtomWithIdx(4)));
      CHECK(!Chirality::detail::isAtomPotentialTetrahedralCenter(
          mol->getAtomWithIdx(6)));
    }
    {
      auto mol = "O[As](F)C[As]C[As]"_smiles;
      REQUIRE(mol);
      CHECK(Chirality::detail::isAtomPotentialTetrahedralCenter(
          mol->getAtomWithIdx(1)));
      CHECK(Chirality::detail::isAtomPotentialTetrahedralCenter(
          mol->getAtomWithIdx(4)));
      CHECK(!Chirality::detail::isAtomPotentialTetrahedralCenter(
          mol->getAtomWithIdx(6)));
    }
    {
      auto mol = "O[P]([O-])(=O)OC"_smiles;
      REQUIRE(mol);
      CHECK(Chirality::detail::isAtomPotentialTetrahedralCenter(
          mol->getAtomWithIdx(1)));
    }
  }
}
TEST_CASE("isAtomPotentialStereoAtom", "[unittest]") {
  SECTION("basics") {
    {
      auto mol = "CC(F)(Cl)CNC(C)(C)C"_smiles;
      REQUIRE(mol);
      for (const auto atom : mol->atoms()) {
        CHECK(Chirality::detail::isAtomPotentialTetrahedralCenter(atom) ==
              Chirality::detail::isAtomPotentialStereoAtom(atom));
      }
    }
    {
      auto mol = "CN1CC1N(F)C"_smiles;
      REQUIRE(mol);
      for (const auto atom : mol->atoms()) {
        CHECK(Chirality::detail::isAtomPotentialTetrahedralCenter(atom) ==
              Chirality::detail::isAtomPotentialStereoAtom(atom));
      }
    }
    {
      auto mol = "O=S(F)CC[S+]([O-])CS=O"_smiles;
      REQUIRE(mol);
      for (const auto atom : mol->atoms()) {
        CHECK(Chirality::detail::isAtomPotentialTetrahedralCenter(atom) ==
              Chirality::detail::isAtomPotentialStereoAtom(atom));
      }
    }
  }
}

TEST_CASE("possible stereochemistry on atoms", "[chirality]") {
  SECTION("specified") {
    {
      auto mol = "CC(C)(O)[C@](Cl)(F)I"_smiles;
      REQUIRE(mol);
      auto stereoInfo = Chirality::findPotentialStereo(*mol);
      REQUIRE(stereoInfo.size() == 1);
      CHECK(stereoInfo[0].type == Chirality::StereoType::Atom_Tetrahedral);
      CHECK(stereoInfo[0].specified == Chirality::StereoSpecified::Specified);
      CHECK(stereoInfo[0].centeredOn == 4);
      std::vector<unsigned> catoms = {1, 5, 6, 7};
      CHECK(stereoInfo[0].controllingAtoms == catoms);
    }
    {
      auto mol = "C[C@@H](O)[C@H](C)[C@H](C)O"_smiles;
      REQUIRE(mol);
      auto stereoInfo = Chirality::findPotentialStereo(*mol);
      REQUIRE(stereoInfo.size() == 3);
      CHECK(stereoInfo[0].type == Chirality::StereoType::Atom_Tetrahedral);
      CHECK(stereoInfo[0].specified == Chirality::StereoSpecified::Specified);
      CHECK(stereoInfo[0].centeredOn == 1);

      CHECK(stereoInfo[1].type == Chirality::StereoType::Atom_Tetrahedral);
      CHECK(stereoInfo[1].specified == Chirality::StereoSpecified::Specified);
      CHECK(stereoInfo[1].centeredOn == 3);

      CHECK(stereoInfo[2].type == Chirality::StereoType::Atom_Tetrahedral);
      CHECK(stereoInfo[2].specified == Chirality::StereoSpecified::Specified);
      CHECK(stereoInfo[2].centeredOn == 5);
    }

    {
      auto mol = "FC(F)(F)[C@@H](O)[C@H](C)[C@H](C(F)(F)F)O"_smiles;
      REQUIRE(mol);
      auto stereoInfo = Chirality::findPotentialStereo(*mol);
      REQUIRE(stereoInfo.size() == 3);
      CHECK(stereoInfo[0].type == Chirality::StereoType::Atom_Tetrahedral);
      CHECK(stereoInfo[0].specified == Chirality::StereoSpecified::Specified);
      CHECK(stereoInfo[0].centeredOn == 4);

      CHECK(stereoInfo[1].type == Chirality::StereoType::Atom_Tetrahedral);
      CHECK(stereoInfo[1].specified == Chirality::StereoSpecified::Specified);
      CHECK(stereoInfo[1].centeredOn == 6);

      CHECK(stereoInfo[2].type == Chirality::StereoType::Atom_Tetrahedral);
      CHECK(stereoInfo[2].specified == Chirality::StereoSpecified::Specified);
      CHECK(stereoInfo[2].centeredOn == 8);
    }
  }
  SECTION("simple unspecified") {
    {
      auto mol = "CC(C)(O)C(Cl)(F)I"_smiles;
      REQUIRE(mol);

      auto stereoInfo = Chirality::findPotentialStereo(*mol);
      REQUIRE(stereoInfo.size() == 1);
      CHECK(stereoInfo[0].type == Chirality::StereoType::Atom_Tetrahedral);
      CHECK(stereoInfo[0].specified == Chirality::StereoSpecified::Unspecified);
      CHECK(stereoInfo[0].centeredOn == 4);
      std::vector<unsigned> catoms = {1, 5, 6, 7};
      CHECK(stereoInfo[0].controllingAtoms == catoms);
    }
  }
  SECTION("atoms with unknown set, real") {
    auto mol = "FC(O)C"_smiles;
    REQUIRE(mol);
    mol->getBondBetweenAtoms(0, 1)->setBondDir(Bond::BondDir::UNKNOWN);
    auto stereoInfo = Chirality::findPotentialStereo(*mol);
    REQUIRE(stereoInfo.size() == 1);
    CHECK(stereoInfo[0].type == Chirality::StereoType::Atom_Tetrahedral);
    CHECK(stereoInfo[0].specified == Chirality::StereoSpecified::Unknown);
    CHECK(stereoInfo[0].centeredOn == 1);
  }
  SECTION("atoms with unknown set, not real") {
    auto mol = "CC(O)C"_smiles;
    REQUIRE(mol);
    mol->getBondBetweenAtoms(0, 1)->setBondDir(Bond::BondDir::UNKNOWN);
    auto stereoInfo = Chirality::findPotentialStereo(*mol);
    CHECK(stereoInfo.size() == 0);
  }
  SECTION("Isotopes") {
    {
      auto mol = "O[C@H](F)[18OH]"_smiles;
      REQUIRE(mol);
      auto stereoInfo = Chirality::findPotentialStereo(*mol);
      REQUIRE(stereoInfo.size() == 1);
      CHECK(stereoInfo[0].type == Chirality::StereoType::Atom_Tetrahedral);
      CHECK(stereoInfo[0].specified == Chirality::StereoSpecified::Specified);
      CHECK(stereoInfo[0].centeredOn == 1);
      std::vector<unsigned> catoms = {0, 2, 3};
      CHECK(stereoInfo[0].controllingAtoms == catoms);
    }
  }
}

TEST_CASE("possible stereochemistry on bonds", "[chirality]") {
  SECTION("simplest") {
    {
      auto mol = "CC=CC"_smiles;
      REQUIRE(mol);
      auto stereoInfo = Chirality::findPotentialStereo(*mol);
      REQUIRE(stereoInfo.size() == 1);
      CHECK(stereoInfo[0].type == Chirality::StereoType::Bond_Double);
      CHECK(stereoInfo[0].centeredOn == 1);
      std::vector<unsigned> catoms = {0, Chirality::StereoInfo::NOATOM, 3,
                                      Chirality::StereoInfo::NOATOM};
      CHECK(stereoInfo[0].controllingAtoms == catoms);
    }
    {
      auto mol = "CC=C(C)C"_smiles;
      REQUIRE(mol);
      auto stereoInfo = Chirality::findPotentialStereo(*mol);
      CHECK(stereoInfo.size() == 0);
    }
    {
      auto mol = "CC=C"_smiles;
      REQUIRE(mol);
      auto stereoInfo = Chirality::findPotentialStereo(*mol);
      CHECK(stereoInfo.size() == 0);
    }
    {
      auto mol = "CC(F)=C(Cl)C"_smiles;
      REQUIRE(mol);
      auto stereoInfo = Chirality::findPotentialStereo(*mol);
      REQUIRE(stereoInfo.size() == 1);
      CHECK(stereoInfo[0].type == Chirality::StereoType::Bond_Double);
      CHECK(stereoInfo[0].centeredOn == 2);
      std::vector<unsigned> catoms = {2, 0, 4, 5};
      CHECK(stereoInfo[0].controllingAtoms == catoms);
    }
    {
      auto mol = "CC=C(Cl)C"_smiles;
      REQUIRE(mol);
      auto stereoInfo = Chirality::findPotentialStereo(*mol);
      REQUIRE(stereoInfo.size() == 1);
      CHECK(stereoInfo[0].type == Chirality::StereoType::Bond_Double);
      CHECK(stereoInfo[0].centeredOn == 1);
      std::vector<unsigned> catoms = {0, Chirality::StereoInfo::NOATOM, 3, 4};
      CHECK(stereoInfo[0].controllingAtoms == catoms);
    }
  }
  SECTION("bond with unknown set, real") {
    auto mol = "CC=C(C)F"_smiles;
    REQUIRE(mol);
    mol->getBondWithIdx(1)->setStereo(Bond::BondStereo::STEREOANY);
    auto stereoInfo = Chirality::findPotentialStereo(*mol);
    REQUIRE(stereoInfo.size() == 1);
    CHECK(stereoInfo[0].type == Chirality::StereoType::Bond_Double);
    CHECK(stereoInfo[0].centeredOn == 1);
    CHECK(stereoInfo[0].specified == Chirality::StereoSpecified::Unknown);
  }
  SECTION("bond with unknown set, not real") {
    auto mol = "CC=C(C)C"_smiles;
    REQUIRE(mol);
    mol->getBondWithIdx(1)->setStereo(Bond::BondStereo::STEREOANY);
    auto stereoInfo = Chirality::findPotentialStereo(*mol);
    CHECK(stereoInfo.size() == 0);
  }
}

TEST_CASE("para-stereocenters and assignStereochemistry", "[chirality]") {
  SECTION("simplest") {
    auto mol = "CC(F)C(C)C(C)F"_smiles;
    REQUIRE(mol);
    auto stereoInfo = Chirality::findPotentialStereo(*mol);
    REQUIRE(stereoInfo.size() == 3);

    CHECK(stereoInfo[0].type == Chirality::StereoType::Atom_Tetrahedral);
    CHECK(stereoInfo[0].centeredOn == 1);
    CHECK(stereoInfo[0].controllingAtoms.size() == 3);
    CHECK(stereoInfo[1].type == Chirality::StereoType::Atom_Tetrahedral);
    CHECK(stereoInfo[1].centeredOn == 3);
    CHECK(stereoInfo[1].controllingAtoms.size() == 3);
    CHECK(stereoInfo[2].type == Chirality::StereoType::Atom_Tetrahedral);
    CHECK(stereoInfo[2].centeredOn == 5);
    CHECK(stereoInfo[2].controllingAtoms.size() == 3);
  }

  SECTION("including bonds") {
    // thanks to Salome Rieder for this nasty example
    auto mol = "CC=CC(C=CC)C(C)C(C=CC)C=CC"_smiles;
    REQUIRE(mol);
    auto stereoInfo = Chirality::findPotentialStereo(*mol);
    CHECK(stereoInfo.size() == 7);

    std::sort(stereoInfo.begin(), stereoInfo.end(),
              [](const Chirality::StereoInfo &a,
                 const Chirality::StereoInfo &b) -> bool {
                return (a.type < b.type) && (a.centeredOn < b.centeredOn) &&
                       (a.specified < b.specified) &&
                       (a.descriptor < b.descriptor) &&
                       (a.controllingAtoms < b.controllingAtoms);
              });
    REQUIRE(stereoInfo.size() == 7);

    CHECK(stereoInfo[6].type == Chirality::StereoType::Bond_Double);
    CHECK(stereoInfo[6].centeredOn == 13);
    CHECK(stereoInfo[5].type == Chirality::StereoType::Bond_Double);
    CHECK(stereoInfo[5].centeredOn == 10);
    CHECK(stereoInfo[4].type == Chirality::StereoType::Bond_Double);
    CHECK(stereoInfo[4].centeredOn == 4);
    CHECK(stereoInfo[3].type == Chirality::StereoType::Bond_Double);
    CHECK(stereoInfo[3].centeredOn == 1);

    CHECK(stereoInfo[2].type == Chirality::StereoType::Atom_Tetrahedral);
    CHECK(stereoInfo[2].centeredOn == 9);
    CHECK(stereoInfo[1].type == Chirality::StereoType::Atom_Tetrahedral);
    CHECK(stereoInfo[1].centeredOn == 7);
    CHECK(stereoInfo[0].type == Chirality::StereoType::Atom_Tetrahedral);
    CHECK(stereoInfo[0].centeredOn == 3);
  }

  SECTION("sugar fun") {
    auto mol = "C1(O)C(O)C(O)C(O)C(O)C1O"_smiles;
    REQUIRE(mol);
    auto stereoInfo = Chirality::findPotentialStereo(*mol);
    REQUIRE(stereoInfo.size() == 6);
    for (const auto &si : stereoInfo) {
      CHECK(si.type == Chirality::StereoType::Atom_Tetrahedral);
      CHECK(si.centeredOn % 2 == 0);
      CHECK(si.specified == Chirality::StereoSpecified::Unspecified);
    }
  }
}

TEST_CASE("ring stereochemistry", "[chirality]") {
  SECTION("partially specified") {
    SmilesParserParams ps;
    ps.sanitize = false;
    std::unique_ptr<RWMol> mol{SmilesToMol("C[C@H]1CCC(C)CC1", ps)};
    REQUIRE(mol);
    // std::cerr << "------------ 3 -------------" << std::endl;
    auto stereoInfo = Chirality::findPotentialStereo(*mol);
    REQUIRE(stereoInfo.size() == 2);
    CHECK(stereoInfo[0].type == Chirality::StereoType::Atom_Tetrahedral);
    CHECK(stereoInfo[0].centeredOn == 1);
    CHECK(stereoInfo[0].specified == Chirality::StereoSpecified::Unspecified);

    CHECK(stereoInfo[1].type == Chirality::StereoType::Atom_Tetrahedral);
    CHECK(stereoInfo[1].centeredOn == 4);
    CHECK(stereoInfo[1].specified == Chirality::StereoSpecified::Unspecified);
  }
  SECTION("specified") {
    auto mol = "C[C@H]1CC[C@@H](C)CC1"_smiles;
    REQUIRE(mol);
    // std::cerr << "------------ 1 -------------" << std::endl;

    auto stereoInfo = Chirality::findPotentialStereo(*mol);
    REQUIRE(stereoInfo.size() == 2);
    CHECK(stereoInfo[0].type == Chirality::StereoType::Atom_Tetrahedral);
    CHECK(stereoInfo[0].centeredOn == 1);
    CHECK(stereoInfo[0].specified == Chirality::StereoSpecified::Specified);
    CHECK(stereoInfo[1].type == Chirality::StereoType::Atom_Tetrahedral);
    CHECK(stereoInfo[1].centeredOn == 4);
    CHECK(stereoInfo[1].specified == Chirality::StereoSpecified::Specified);
  }
  SECTION("unspecified") {
    auto mol = "CC1CCC(C)CC1"_smiles;
    REQUIRE(mol);
    // std::cerr << "------------ 2 -------------" << std::endl;
    auto stereoInfo = Chirality::findPotentialStereo(*mol);
    REQUIRE(stereoInfo.size() == 2);
    CHECK(stereoInfo[0].type == Chirality::StereoType::Atom_Tetrahedral);
    CHECK(stereoInfo[0].centeredOn == 1);
    CHECK(stereoInfo[0].specified == Chirality::StereoSpecified::Unspecified);

    CHECK(stereoInfo[1].type == Chirality::StereoType::Atom_Tetrahedral);
    CHECK(stereoInfo[1].centeredOn == 4);
    CHECK(stereoInfo[1].specified == Chirality::StereoSpecified::Unspecified);
  }
  SECTION("four ring") {
    auto mol = "C[C@H]1C[C@@H](C)C1"_smiles;
    auto stereoInfo = Chirality::findPotentialStereo(*mol);
    REQUIRE(stereoInfo.size() == 2);
    CHECK(stereoInfo[0].type == Chirality::StereoType::Atom_Tetrahedral);
    CHECK(stereoInfo[0].centeredOn == 1);
    CHECK(stereoInfo[0].specified == Chirality::StereoSpecified::Specified);

    CHECK(stereoInfo[1].type == Chirality::StereoType::Atom_Tetrahedral);
    CHECK(stereoInfo[1].centeredOn == 3);
    CHECK(stereoInfo[1].specified == Chirality::StereoSpecified::Specified);
  }
  SECTION("four ring unspecified") {
    auto mol = "CC1CC(C)C1"_smiles;
    auto stereoInfo = Chirality::findPotentialStereo(*mol);
    REQUIRE(stereoInfo.size() == 2);
    CHECK(stereoInfo[0].type == Chirality::StereoType::Atom_Tetrahedral);
    CHECK(stereoInfo[0].centeredOn == 1);
    CHECK(stereoInfo[0].specified == Chirality::StereoSpecified::Unspecified);

    CHECK(stereoInfo[1].type == Chirality::StereoType::Atom_Tetrahedral);
    CHECK(stereoInfo[1].centeredOn == 3);
    CHECK(stereoInfo[1].specified == Chirality::StereoSpecified::Unspecified);
  }
}

TEST_CASE("tricky recursive example from Dan Nealschneider", "[chirality]") {
  SECTION("adapted") {
    auto mol = "CC=C1CCC(O)CC1"_smiles;
    REQUIRE(mol);
    mol->updatePropertyCache();
    MolOps::setBondStereoFromDirections(*mol);
    auto stereoInfo = Chirality::findPotentialStereo(*mol);
    REQUIRE(stereoInfo.size() == 2);
    CHECK(stereoInfo[0].type == Chirality::StereoType::Atom_Tetrahedral);
    CHECK(stereoInfo[0].centeredOn == 5);
    CHECK(stereoInfo[0].specified == Chirality::StereoSpecified::Unspecified);
    CHECK(stereoInfo[1].type == Chirality::StereoType::Bond_Double);
    CHECK(stereoInfo[1].centeredOn == 1);
    CHECK(stereoInfo[1].specified == Chirality::StereoSpecified::Unspecified);
  }
  SECTION("simplified") {
    // can't sanitize this because the current (2020.03) assignStereochemistry
    // code doesn't recognize the stereo here and removes it
    SmilesParserParams ps;
    ps.sanitize = false;
    ps.removeHs = false;
    std::unique_ptr<ROMol> mol(SmilesToMol("C/C=C1/C[C@H](O)C1", ps));
    REQUIRE(mol);
    mol->updatePropertyCache();
    MolOps::setBondStereoFromDirections(*mol);
    auto stereoInfo = Chirality::findPotentialStereo(*mol);
    REQUIRE(stereoInfo.size() == 2);
    CHECK(stereoInfo[0].type == Chirality::StereoType::Atom_Tetrahedral);
    CHECK(stereoInfo[0].centeredOn == 4);
    CHECK(stereoInfo[0].specified == Chirality::StereoSpecified::Specified);
    CHECK(stereoInfo[1].type == Chirality::StereoType::Bond_Double);
    CHECK(stereoInfo[1].centeredOn == 1);
    CHECK(stereoInfo[1].specified == Chirality::StereoSpecified::Specified);
  }
  // FIX this still isn't working
  SECTION("unspecified") {
    auto mol = "CC=C1C[CH](O)C1"_smiles;
    REQUIRE(mol);
    auto stereoInfo = Chirality::findPotentialStereo(*mol);
    REQUIRE(stereoInfo.size() == 2);
    CHECK(stereoInfo[0].type == Chirality::StereoType::Atom_Tetrahedral);
    CHECK(stereoInfo[0].centeredOn == 4);
    CHECK(stereoInfo[0].specified == Chirality::StereoSpecified::Unspecified);
    CHECK(stereoInfo[1].type == Chirality::StereoType::Bond_Double);
    CHECK(stereoInfo[1].centeredOn == 1);
    CHECK(stereoInfo[1].specified == Chirality::StereoSpecified::Unspecified);
  }
}

TEST_CASE("unknown stereo", "[chirality]") {
  SECTION("atoms") {
    auto mol = "CC(O)C[C@@H](O)F"_smiles;
    REQUIRE(mol);
    REQUIRE(mol->getBondBetweenAtoms(0, 1));
    mol->getBondBetweenAtoms(0, 1)->setBondDir(Bond::BondDir::UNKNOWN);
    auto stereoInfo = Chirality::findPotentialStereo(*mol);
    REQUIRE(stereoInfo.size() == 2);
    CHECK(stereoInfo[0].type == Chirality::StereoType::Atom_Tetrahedral);
    CHECK(stereoInfo[0].centeredOn == 1);
    CHECK(stereoInfo[0].specified == Chirality::StereoSpecified::Unknown);
    CHECK(stereoInfo[1].type == Chirality::StereoType::Atom_Tetrahedral);
    CHECK(stereoInfo[1].centeredOn == 4);
    CHECK(stereoInfo[1].specified == Chirality::StereoSpecified::Specified);
  }
  SECTION("atoms2") {
    // artificial situation: "squiggly bond" overrides the specified atomic
    // stereo
    auto mol = "C[C@H](O)C[C@@H](O)F"_smiles;
    REQUIRE(mol);
    REQUIRE(mol->getBondBetweenAtoms(0, 1));
    mol->getBondBetweenAtoms(0, 1)->setBondDir(Bond::BondDir::UNKNOWN);
    auto stereoInfo = Chirality::findPotentialStereo(*mol);
    REQUIRE(stereoInfo.size() == 2);
    CHECK(stereoInfo[0].type == Chirality::StereoType::Atom_Tetrahedral);
    CHECK(stereoInfo[0].centeredOn == 1);
    CHECK(stereoInfo[0].specified == Chirality::StereoSpecified::Unknown);
    CHECK(stereoInfo[1].type == Chirality::StereoType::Atom_Tetrahedral);
    CHECK(stereoInfo[1].centeredOn == 4);
    CHECK(stereoInfo[1].specified == Chirality::StereoSpecified::Specified);
  }
  SECTION("bonds") {
    {
      auto mol = "CC=CC"_smiles;
      REQUIRE(mol);
      REQUIRE(mol->getBondBetweenAtoms(1, 2));
      mol->getBondBetweenAtoms(1, 2)->setBondDir(Bond::BondDir::EITHERDOUBLE);
      auto stereoInfo = Chirality::findPotentialStereo(*mol);
      REQUIRE(stereoInfo.size() == 1);
      CHECK(stereoInfo[0].type == Chirality::StereoType::Bond_Double);
      CHECK(stereoInfo[0].centeredOn == 1);
      CHECK(stereoInfo[0].specified == Chirality::StereoSpecified::Unknown);
    }
    {
      auto mol = "CC=CC=C"_smiles;
      REQUIRE(mol);
      REQUIRE(mol->getBondBetweenAtoms(1, 2));
      mol->getBondBetweenAtoms(1, 2)->setBondDir(Bond::BondDir::EITHERDOUBLE);
      auto stereoInfo = Chirality::findPotentialStereo(*mol);
      REQUIRE(stereoInfo.size() == 1);
      CHECK(stereoInfo[0].type == Chirality::StereoType::Bond_Double);
      CHECK(stereoInfo[0].centeredOn == 1);
      CHECK(stereoInfo[0].specified == Chirality::StereoSpecified::Unknown);
    }
  }
  SECTION("bonds with squiggle bonds") {
    {  // to begin atom
      auto mol = "CC=CC"_smiles;
      REQUIRE(mol);
      REQUIRE(mol->getBondBetweenAtoms(0, 1));
      mol->getBondBetweenAtoms(0, 1)->setBondDir(Bond::BondDir::UNKNOWN);
      auto stereoInfo = Chirality::findPotentialStereo(*mol);
      REQUIRE(stereoInfo.size() == 1);
      CHECK(stereoInfo[0].type == Chirality::StereoType::Bond_Double);
      CHECK(stereoInfo[0].centeredOn == 1);
      CHECK(stereoInfo[0].specified == Chirality::StereoSpecified::Unknown);
    }
    {  // to end atom
      auto mol = "CC=CC"_smiles;
      REQUIRE(mol);
      REQUIRE(mol->getBondBetweenAtoms(2, 3));
      mol->getBondBetweenAtoms(2, 3)->setBondDir(Bond::BondDir::UNKNOWN);
      auto stereoInfo = Chirality::findPotentialStereo(*mol);
      REQUIRE(stereoInfo.size() == 1);
      CHECK(stereoInfo[0].type == Chirality::StereoType::Bond_Double);
      CHECK(stereoInfo[0].centeredOn == 1);
      CHECK(stereoInfo[0].specified == Chirality::StereoSpecified::Unknown);
    }
  }
}

TEST_CASE("cleaning chirality", "[chirality]") {
  SECTION("atoms") {
    auto mol = "CC(O)C"_smiles;
    REQUIRE(mol);
    mol->getAtomWithIdx(1)->setChiralTag(Atom::ChiralType::CHI_TETRAHEDRAL_CW);
    {
      // by default we don't clean up, so the chiral center survives even though
      // we don't get any results:
      auto stereoInfo = Chirality::findPotentialStereo(*mol);
      CHECK(stereoInfo.size() == 0);
      CHECK(mol->getAtomWithIdx(1)->getChiralTag() ==
            Atom::ChiralType::CHI_TETRAHEDRAL_CW);
    }
    {
      bool cleanIt = true;
      auto stereoInfo = Chirality::findPotentialStereo(*mol, cleanIt);
      CHECK(stereoInfo.size() == 0);
      CHECK(mol->getAtomWithIdx(1)->getChiralTag() ==
            Atom::ChiralType::CHI_UNSPECIFIED);
    }
  }
  SECTION("bonds") {
    auto mol = "CC=C(C)C"_smiles;
    REQUIRE(mol);
    mol->getBondWithIdx(1)->setStereoAtoms(0, 3);
    mol->getBondWithIdx(1)->setStereo(Bond::BondStereo::STEREOCIS);
    {
      // by default we don't clean up, so the stereo bond survives even though
      // we don't get any results:
      auto stereoInfo = Chirality::findPotentialStereo(*mol);
      CHECK(stereoInfo.size() == 0);
      CHECK(mol->getBondWithIdx(1)->getStereo() == Bond::BondStereo::STEREOCIS);
    }
    {
      bool cleanIt = true;
      auto stereoInfo = Chirality::findPotentialStereo(*mol, cleanIt);
      CHECK(stereoInfo.size() == 0);
      CHECK(mol->getBondWithIdx(1)->getStereo() ==
            Bond::BondStereo::STEREONONE);
    }
  }
}

TEST_CASE("flagPossible", "[chirality]") {
  SECTION("atoms") {
    auto mol = "CC(O)[C@H](F)O"_smiles;
    REQUIRE(mol);
    {
      // by default we do use flagPossible:
      auto stereoInfo = Chirality::findPotentialStereo(*mol);
      REQUIRE(stereoInfo.size() == 2);
      CHECK(stereoInfo[0].type == Chirality::StereoType::Atom_Tetrahedral);
      CHECK(stereoInfo[0].centeredOn == 1);
      CHECK(stereoInfo[0].specified == Chirality::StereoSpecified::Unspecified);
      CHECK(stereoInfo[1].type == Chirality::StereoType::Atom_Tetrahedral);
      CHECK(stereoInfo[1].centeredOn == 3);
      CHECK(stereoInfo[1].specified == Chirality::StereoSpecified::Specified);
    }
    {
      bool cleanIt = false;
      bool flagPossible = false;
      auto stereoInfo =
          Chirality::findPotentialStereo(*mol, cleanIt, flagPossible);
      REQUIRE(stereoInfo.size() == 1);
      CHECK(stereoInfo[0].type == Chirality::StereoType::Atom_Tetrahedral);
      CHECK(stereoInfo[0].centeredOn == 3);
      CHECK(stereoInfo[0].specified == Chirality::StereoSpecified::Specified);
    }
  }
  SECTION("bonds") {
    auto mol = "CC=C/C=C/C"_smiles;
    REQUIRE(mol);
    {
      // by default we do use flagPossible
      auto stereoInfo = Chirality::findPotentialStereo(*mol);
      REQUIRE(stereoInfo.size() == 2);
      CHECK(stereoInfo[0].type == Chirality::StereoType::Bond_Double);
      CHECK(stereoInfo[0].centeredOn == 1);
      CHECK(stereoInfo[0].specified == Chirality::StereoSpecified::Unspecified);
      CHECK(stereoInfo[1].type == Chirality::StereoType::Bond_Double);
      CHECK(stereoInfo[1].centeredOn == 3);
      CHECK(stereoInfo[1].specified == Chirality::StereoSpecified::Specified);
    }
    {
      bool cleanIt = true;
      bool flagPossible = false;
      auto stereoInfo =
          Chirality::findPotentialStereo(*mol, cleanIt, flagPossible);
      REQUIRE(stereoInfo.size() == 1);
      CHECK(stereoInfo[0].type == Chirality::StereoType::Bond_Double);
      CHECK(stereoInfo[0].centeredOn == 3);
      CHECK(stereoInfo[0].specified == Chirality::StereoSpecified::Specified);
    }
  }
}

TEST_CASE("cleanup after removing possible centers", "[chirality]") {
  SECTION("atoms1") {
    auto mol = "FC(Cl)(F)C(C(Cl)(F)F)I"_smiles;
    REQUIRE(mol);
    auto stereoInfo = Chirality::findPotentialStereo(*mol);
    CHECK(stereoInfo.empty());
  }
  SECTION("bonds1") {
    auto mol = "FC(Cl)(F)C(C(Cl)(F)F)=CF"_smiles;
    REQUIRE(mol);
    auto stereoInfo = Chirality::findPotentialStereo(*mol);
    CHECK(stereoInfo.empty());
  }
  SECTION("atoms2") {
    auto mol = "ClC(F)(F)C(=CC(F)C=C(C(F)(F)Cl)C(F)(F)Cl)C(Cl)(F)F"_smiles;
    REQUIRE(mol);
    auto stereoInfo = Chirality::findPotentialStereo(*mol);
    CHECK(stereoInfo.empty());
  }
}

TEST_CASE("findPotentialStereo problems related to #3490", "[chirality][bug]") {
  SECTION("example 1") {
    auto mol = "CC1CC(O)C1"_smiles;
    REQUIRE(mol);
    bool cleanIt = true;
    bool flagPossible = true;
    auto stereoInfo =
        Chirality::findPotentialStereo(*mol, cleanIt, flagPossible);
    CHECK(stereoInfo.size() == 2);
    CHECK(stereoInfo[0].type == Chirality::StereoType::Atom_Tetrahedral);
    CHECK(stereoInfo[0].centeredOn == 1);
    CHECK(stereoInfo[0].specified == Chirality::StereoSpecified::Unspecified);
    CHECK(stereoInfo[1].type == Chirality::StereoType::Atom_Tetrahedral);
    CHECK(stereoInfo[1].centeredOn == 3);
    CHECK(stereoInfo[1].specified == Chirality::StereoSpecified::Unspecified);
  }
  SECTION("example 2a") {
    auto mol = "C(C(C)C1)C12CCN2"_smiles;
    REQUIRE(mol);
    bool cleanIt = true;
    bool flagPossible = true;
    auto stereoInfo =
        Chirality::findPotentialStereo(*mol, cleanIt, flagPossible);
    CHECK(stereoInfo.size() == 2);
  }
  SECTION("example 2b") {
    auto mol = "CC(C1)CC12CCN2"_smiles;
    REQUIRE(mol);
    bool cleanIt = true;
    bool flagPossible = true;
    auto stereoInfo =
        Chirality::findPotentialStereo(*mol, cleanIt, flagPossible);
    CHECK(stereoInfo.size() == 2);
  }
  SECTION("example 2c") {
    auto mol = "C([C@H](C)C1)[C@]12CCN2"_smiles;
    REQUIRE(mol);
    bool cleanIt = true;
    bool flagPossible = true;
    auto stereoInfo =
        Chirality::findPotentialStereo(*mol, cleanIt, flagPossible);
    CHECK(stereoInfo.size() == 2);
  }
  SECTION("example 2d") {
    auto mol = "C[C@H](C1)C[C@]12CCN2"_smiles;
    REQUIRE(mol);
    bool cleanIt = true;
    bool flagPossible = true;
    auto stereoInfo =
        Chirality::findPotentialStereo(*mol, cleanIt, flagPossible);
    CHECK(stereoInfo.size() == 2);
  }
  SECTION("example 3") {
    auto mol = "C(C(C)C1)C12CN(C3)CCCCC23"_smiles;
    REQUIRE(mol);
    bool cleanIt = true;
    bool flagPossible = true;
    auto stereoInfo =
        Chirality::findPotentialStereo(*mol, cleanIt, flagPossible);
    CHECK(stereoInfo.size() == 4);  // [1, 4, 6, 12]
    CHECK(stereoInfo[0].type == Chirality::StereoType::Atom_Tetrahedral);
    CHECK(stereoInfo[0].centeredOn == 1);
    CHECK(stereoInfo[0].specified == Chirality::StereoSpecified::Unspecified);
    CHECK(stereoInfo[1].type == Chirality::StereoType::Atom_Tetrahedral);
    CHECK(stereoInfo[1].centeredOn == 4);
    CHECK(stereoInfo[1].specified == Chirality::StereoSpecified::Unspecified);
    CHECK(stereoInfo[2].type == Chirality::StereoType::Atom_Tetrahedral);
    CHECK(stereoInfo[2].centeredOn == 6);
    CHECK(stereoInfo[2].specified == Chirality::StereoSpecified::Unspecified);
    CHECK(stereoInfo[3].type == Chirality::StereoType::Atom_Tetrahedral);
    CHECK(stereoInfo[3].centeredOn == 12);
    CHECK(stereoInfo[3].specified == Chirality::StereoSpecified::Unspecified);
  }
}
TEST_CASE("ring stereo finding is overly aggressive", "[chirality][bug]") {
  SECTION("Finding too much 1a") {
    auto mol = "CC1CCCCC1"_smiles;
    REQUIRE(mol);
    bool cleanIt = true;
    bool flagPossible = true;
    auto stereoInfo =
        Chirality::findPotentialStereo(*mol, cleanIt, flagPossible);
    CHECK(stereoInfo.size() == 0);
  }
  SECTION("Finding too much 1b") {
    auto mol = "CC1CCC(C)CC1"_smiles;
    REQUIRE(mol);
    bool cleanIt = true;
    bool flagPossible = true;
    auto stereoInfo =
        Chirality::findPotentialStereo(*mol, cleanIt, flagPossible);
    CHECK(stereoInfo.size() == 2);
  }
  SECTION("Finding too much 1c") {
    auto mol = "C[C@H]1CCC(C)CC1"_smiles;
    REQUIRE(mol);
    bool cleanIt = true;
    bool flagPossible = true;
    auto stereoInfo =
        Chirality::findPotentialStereo(*mol, cleanIt, flagPossible);
    CHECK(stereoInfo.size() == 2);
  }
  SECTION("Finding too much 1d") {
    auto mol = "CC1(C)CCCCC1"_smiles;
    REQUIRE(mol);
    bool cleanIt = true;
    bool flagPossible = true;
    auto stereoInfo =
        Chirality::findPotentialStereo(*mol, cleanIt, flagPossible);
    CHECK(stereoInfo.size() == 0);
  }
  SECTION("Finding too much 1e") {
    auto mol = "CC1(C)CCC(C)CC1"_smiles;
    REQUIRE(mol);
    bool cleanIt = true;
    bool flagPossible = true;
    auto stereoInfo =
        Chirality::findPotentialStereo(*mol, cleanIt, flagPossible);
    CHECK(stereoInfo.size() == 0);
  }
  SECTION("Finding too much 1f") {
    auto mol = "C2CC2C1(C2CC2)CCCCC1"_smiles;
    REQUIRE(mol);
    bool cleanIt = true;
    bool flagPossible = true;
    auto stereoInfo =
        Chirality::findPotentialStereo(*mol, cleanIt, flagPossible);
    CHECK(stereoInfo.size() == 0);
  }
  SECTION("Finding too much 1g") {
    auto mol = "CC1CC2(CCC2)C1"_smiles;
    REQUIRE(mol);
    bool cleanIt = true;
    bool flagPossible = true;
    auto stereoInfo =
        Chirality::findPotentialStereo(*mol, cleanIt, flagPossible);
    CHECK(stereoInfo.size() == 0);
  }
  SECTION("Finding too much 1h") {
    auto mol = "CC1CC2(CC(C)C2)C1"_smiles;
    REQUIRE(mol);
    bool cleanIt = true;
    bool flagPossible = true;
    auto stereoInfo =
        Chirality::findPotentialStereo(*mol, cleanIt, flagPossible);
    CHECK(stereoInfo.size() == 3);
  }

  SECTION("Finding too much 2a") {
    auto mol = "CC1CCNCC1"_smiles;
    REQUIRE(mol);
    bool cleanIt = true;
    bool flagPossible = true;
    auto stereoInfo =
        Chirality::findPotentialStereo(*mol, cleanIt, flagPossible);
    CHECK(stereoInfo.size() == 0);
  }
  SECTION("Finding too much 2b") {
    auto mol = "CC1CCN(C)CC1"_smiles;  // 3-coordinate N is not stereogenic
    REQUIRE(mol);
    bool cleanIt = true;
    bool flagPossible = true;
    auto stereoInfo =
        Chirality::findPotentialStereo(*mol, cleanIt, flagPossible);
    CHECK(stereoInfo.size() == 0);
  }
  SECTION("Finding too much 3a") {
    auto mol = "CC1CCC1"_smiles;
    REQUIRE(mol);
    bool cleanIt = true;
    bool flagPossible = true;
    auto stereoInfo =
        Chirality::findPotentialStereo(*mol, cleanIt, flagPossible);
    CHECK(stereoInfo.size() == 0);
  }

  SECTION("Finding too much 3b") {
    auto mol = "CC1CC(C)C1"_smiles;
    REQUIRE(mol);
    bool cleanIt = true;
    bool flagPossible = true;
    auto stereoInfo =
        Chirality::findPotentialStereo(*mol, cleanIt, flagPossible);
    CHECK(stereoInfo.size() == 2);
  }
  SECTION("fused rings 1") {
    auto mol = "C1CCC2CCCCC2C1"_smiles;
    REQUIRE(mol);
    bool cleanIt = true;
    bool flagPossible = true;
    auto stereoInfo =
        Chirality::findPotentialStereo(*mol, cleanIt, flagPossible);
    CHECK(stereoInfo.size() == 2);
  }

  SECTION("fused rings 2") {
    auto mol = "C1CC2CCCC2C1"_smiles;
    REQUIRE(mol);
    bool cleanIt = true;
    bool flagPossible = true;
    auto stereoInfo =
        Chirality::findPotentialStereo(*mol, cleanIt, flagPossible);
    CHECK(stereoInfo.size() == 2);
  }

  SECTION("cages 1") {
    auto mol = "CC1CN2CCC1CC2"_smiles;
    REQUIRE(mol);
    bool cleanIt = true;
    bool flagPossible = true;
    auto stereoInfo =
        Chirality::findPotentialStereo(*mol, cleanIt, flagPossible);
    CHECK(stereoInfo.size() == 3);
    CHECK(stereoInfo[0].centeredOn == 1);
    CHECK(stereoInfo[1].centeredOn == 3);
    CHECK(stereoInfo[2].centeredOn == 6);
  }
  SECTION("cages 1b") {
    auto mol = "O1CN2CCC1CC2"_smiles;
    REQUIRE(mol);
    bool cleanIt = true;
    bool flagPossible = true;
    auto stereoInfo =
        Chirality::findPotentialStereo(*mol, cleanIt, flagPossible);
    CHECK(stereoInfo.size() == 2);
    CHECK(stereoInfo[0].centeredOn == 2);
    CHECK(stereoInfo[1].centeredOn == 5);
  }
  SECTION("cages 2") {
    auto mol = "C1CC2(O)CCC1(C)CC2"_smiles;
    REQUIRE(mol);
    bool cleanIt = true;
    bool flagPossible = true;
    auto stereoInfo =
        Chirality::findPotentialStereo(*mol, cleanIt, flagPossible);
    CHECK(stereoInfo.size() == 2);
    CHECK(stereoInfo[0].centeredOn == 2);
    CHECK(stereoInfo[1].centeredOn == 6);
  }
  SECTION("cages 3") {
    auto mol = "C1CC2(O)CCC1CC2"_smiles;
    REQUIRE(mol);
    bool cleanIt = true;
    bool flagPossible = true;
    auto stereoInfo =
        Chirality::findPotentialStereo(*mol, cleanIt, flagPossible);
    CHECK(stereoInfo.size() == 2);
    CHECK(stereoInfo[0].centeredOn == 2);
    CHECK(stereoInfo[1].centeredOn == 6);
  }
  SECTION("adamantyl") {
    auto mol = "CC12CC3CC(CC(C3)C1)C2"_smiles;
    REQUIRE(mol);
    bool cleanIt = true;
    bool flagPossible = true;
    auto stereoInfo =
        Chirality::findPotentialStereo(*mol, cleanIt, flagPossible);
    CHECK(stereoInfo.size() == 4);
  }
  SECTION("bug 1a") {
    // example that came up during testing
    auto mol = "C(=O)C(C(C)N2C=C2)C(=O)"_smiles;
    REQUIRE(mol);
    bool cleanIt = true;
    bool flagPossible = true;
    auto stereoInfo =
        Chirality::findPotentialStereo(*mol, cleanIt, flagPossible);
    REQUIRE(stereoInfo.size() == 1);
    CHECK(stereoInfo[0].centeredOn == 3);
  }
  SECTION("bug 1b") {
    // example that came up during testing
    auto mol = "C(=O)C(C(CC)c2ccc(Cl)cc2)C(=O)"_smiles;
    REQUIRE(mol);
    bool cleanIt = true;
    bool flagPossible = true;
    auto stereoInfo =
        Chirality::findPotentialStereo(*mol, cleanIt, flagPossible);
    REQUIRE(stereoInfo.size() == 1);
    CHECK(stereoInfo[0].centeredOn == 3);
  }

  SECTION("bug 1c") {
    // example that came up during testing
    auto mol = "O=CC(C=O)C(C)n2cccc2"_smiles;
    REQUIRE(mol);
    bool cleanIt = true;
    bool flagPossible = true;
    auto stereoInfo =
        Chirality::findPotentialStereo(*mol, cleanIt, flagPossible);
    REQUIRE(stereoInfo.size() == 1);
    CHECK(stereoInfo[0].centeredOn == 5);
  }

  SECTION("bug 1c") {
    // example that came up during testing
    auto mol = "C(=O)C(C(C)n2cccc2)C(=O)"_smiles;
    REQUIRE(mol);
    bool cleanIt = true;
    bool flagPossible = true;
    auto stereoInfo =
        Chirality::findPotentialStereo(*mol, cleanIt, flagPossible);
    REQUIRE(stereoInfo.size() == 1);
    CHECK(stereoInfo[0].centeredOn == 3);
  }

  SECTION("bug 1d") {
    // example that came up during testing
    auto mol = "C(O)C(C(C)n2cccc2)C(O)"_smiles;
    REQUIRE(mol);
    bool cleanIt = true;
    bool flagPossible = true;
    auto stereoInfo =
        Chirality::findPotentialStereo(*mol, cleanIt, flagPossible);
    REQUIRE(stereoInfo.size() == 1);
    CHECK(stereoInfo[0].centeredOn == 3);
  }
  SECTION("just a bug") {
    // example that came up during testing

    auto mol = "CC1=CN(C2OC(CNC(=O)C3c4ccccc4Sc4ccccc43)CC2)C(=O)NC1=O"_smiles;
    REQUIRE(mol);
    bool cleanIt = true;
    bool flagPossible = true;
    auto stereoInfo =
        Chirality::findPotentialStereo(*mol, cleanIt, flagPossible);
    CHECK(stereoInfo.size() == 2);
  }
}

TEST_CASE(
    "github #3631: Ring stereochemistry not properly removed from N atoms",
    "[chirality][bug]") {
  SECTION("basics") {
    SmilesParserParams ps;
    ps.sanitize = false;
    ps.removeHs = false;
    std::unique_ptr<RWMol> mol{SmilesToMol("C[N@]1C[C@@](F)(Cl)C1", ps)};
    REQUIRE(mol);
    MolOps::sanitizeMol(*mol);

    CHECK(mol->getAtomWithIdx(1)->getChiralTag() !=
          Atom::ChiralType::CHI_UNSPECIFIED);
    CHECK(mol->getAtomWithIdx(3)->getChiralTag() !=
          Atom::ChiralType::CHI_UNSPECIFIED);
    bool cleanIt = true;
    bool flagPossible = true;
    bool force = true;
    {
      RWMol mol2(*mol);
      auto stereoInfo =
          Chirality::findPotentialStereo(mol2, cleanIt, flagPossible);
      CHECK(stereoInfo.size() == 0);
    }
    {
      RWMol mol2(*mol);
      MolOps::assignStereochemistry(mol2, cleanIt, force, flagPossible);
      CHECK(mol2.getAtomWithIdx(1)->getChiralTag() ==
            Atom::ChiralType::CHI_UNSPECIFIED);
      CHECK(mol2.getAtomWithIdx(3)->getChiralTag() ==
            Atom::ChiralType::CHI_UNSPECIFIED);
    }
  }
  SECTION("default behavior") {
    auto mol = "C[N@]1C[C@@](F)(Cl)C1"_smiles;
    REQUIRE(mol);
    auto smiles = MolToSmiles(*mol);
    CHECK(smiles == "CN1CC(F)(Cl)C1");
    bool cleanIt = true;
    bool flagPossible = true;
    bool force = true;
    CHECK(mol->getAtomWithIdx(1)->getChiralTag() ==
          Atom::ChiralType::CHI_UNSPECIFIED);
    CHECK(mol->getAtomWithIdx(3)->getChiralTag() ==
          Atom::ChiralType::CHI_UNSPECIFIED);
    {
      RWMol mol2(*mol);
      auto stereoInfo =
          Chirality::findPotentialStereo(mol2, cleanIt, flagPossible);
      CHECK(stereoInfo.size() == 0);
    }
    {
      RWMol mol2(*mol);
      MolOps::assignStereochemistry(mol2, cleanIt, force, flagPossible);
      CHECK(mol2.getAtomWithIdx(1)->getChiralTag() ==
            Atom::ChiralType::CHI_UNSPECIFIED);
      CHECK(mol2.getAtomWithIdx(3)->getChiralTag() ==
            Atom::ChiralType::CHI_UNSPECIFIED);
    }
  }
  SECTION("don't overcorrect") {
    auto mol = "C[N@]1O[C@@](F)(Cl)C1"_smiles;
    REQUIRE(mol);
    bool cleanIt = true;
    bool flagPossible = true;
    bool force = true;
    {
      RWMol mol2(*mol);
      auto stereoInfo =
          Chirality::findPotentialStereo(mol2, cleanIt, flagPossible);
      CHECK(stereoInfo.size() == 1);
      CHECK(stereoInfo[0].centeredOn == 3);
    }
    {
      RWMol mol2(*mol);
      MolOps::assignStereochemistry(mol2, cleanIt, force, flagPossible);
      CHECK(mol2.getAtomWithIdx(1)->getChiralTag() ==
            Atom::ChiralType::CHI_UNSPECIFIED);
      CHECK(mol2.getAtomWithIdx(3)->getChiralTag() !=
            Atom::ChiralType::CHI_UNSPECIFIED);
    }
  }
}

TEST_CASE("N Chirality in rings") {
  SECTION("basics 4 coordinate") {
    {
      auto mol = "CC1CC2CC[N@@+]1(C)OC2"_smiles;
      REQUIRE(mol);
      CHECK(mol->getAtomWithIdx(6)->getAtomicNum() == 7);
      CHECK(mol->getAtomWithIdx(6)->getChiralTag() !=
            Atom::ChiralType::CHI_UNSPECIFIED);
    }
    {
      auto mol = "C[N@@+](F)(Cl)O"_smiles;
      REQUIRE(mol);
      CHECK(mol->getAtomWithIdx(1)->getAtomicNum() == 7);
      CHECK(mol->getAtomWithIdx(1)->getChiralTag() !=
            Atom::ChiralType::CHI_UNSPECIFIED);
    }
  }
  SECTION("basics 3 coordinate") {
    {
      auto mol = "CC1CC2CC[N@@]1OC2"_smiles;
      REQUIRE(mol);
      CHECK(mol->getAtomWithIdx(6)->getAtomicNum() == 7);
      CHECK(mol->getAtomWithIdx(6)->getChiralTag() !=
            Atom::ChiralType::CHI_UNSPECIFIED);
    }
    {
      auto mol = "C1CC[N@]2OCCCC2C1"_smiles;
      REQUIRE(mol);
      CHECK(mol->getAtomWithIdx(3)->getAtomicNum() == 7);
      CHECK(mol->getAtomWithIdx(3)->getChiralTag() ==
            Atom::ChiralType::CHI_UNSPECIFIED);
    }
  }
  SECTION("ring stereo") {
    {  // real chirality
      auto mol = "C[C@H]1CC[N@@+](C)(O)OC1"_smiles;
      REQUIRE(mol);
      CHECK(mol->getAtomWithIdx(4)->getAtomicNum() == 7);
      CHECK(mol->getAtomWithIdx(4)->getChiralTag() !=
            Atom::ChiralType::CHI_UNSPECIFIED);
      CHECK(mol->getAtomWithIdx(1)->getAtomicNum() == 6);
      CHECK(mol->getAtomWithIdx(1)->getChiralTag() !=
            Atom::ChiralType::CHI_UNSPECIFIED);
    }
    {  // ring stereo
      auto mol = "C[C@H]1CC[N@@+](C)(O)CC1"_smiles;
      REQUIRE(mol);
      CHECK(mol->getAtomWithIdx(4)->getAtomicNum() == 7);
      CHECK(mol->getAtomWithIdx(4)->getChiralTag() !=
            Atom::ChiralType::CHI_UNSPECIFIED);
      CHECK(mol->getAtomWithIdx(1)->getAtomicNum() == 6);
      CHECK(mol->getAtomWithIdx(1)->getChiralTag() !=
            Atom::ChiralType::CHI_UNSPECIFIED);
    }
    {  // three-ring degree-three ring stereo
      auto mol = "C[C@H]1[C@@H](C)[N@]1C"_smiles;
      REQUIRE(mol);
      CHECK(mol->getAtomWithIdx(4)->getAtomicNum() == 7);
      CHECK(mol->getAtomWithIdx(4)->getChiralTag() !=
            Atom::ChiralType::CHI_UNSPECIFIED);
    }
    {  // CHEMBL79374
      auto mol = "Cn1ncc([C@]23CC[N@](CC2)C3)n1"_smiles;
      REQUIRE(mol);
      CHECK(mol->getAtomWithIdx(8)->getAtomicNum() == 7);
      CHECK(mol->getAtomWithIdx(8)->getChiralTag() !=
            Atom::ChiralType::CHI_UNSPECIFIED);
    }
    {  // derived from CHEMBL79374
      auto mol = "Cn1ncc([C@]23CC[C@](CC2)C3)n1"_smiles;
      REQUIRE(mol);
      CHECK(mol->getAtomWithIdx(8)->getAtomicNum() == 6);
      CHECK(mol->getAtomWithIdx(8)->getChiralTag() !=
            Atom::ChiralType::CHI_UNSPECIFIED);
    }
  }
}

TEST_CASE(
    "Github #4115: RemoveStereochemistry should also remove stereogroups") {
  SECTION("basics") {
    auto mol = "C[C@H](O)[C@@H](C)F |o1:1,3,r|"_smiles;
    REQUIRE(mol);
    CHECK(mol->getAtomWithIdx(1)->getChiralTag() !=
          Atom::ChiralType::CHI_UNSPECIFIED);
    CHECK(mol->getAtomWithIdx(3)->getChiralTag() !=
          Atom::ChiralType::CHI_UNSPECIFIED);
    CHECK(mol->getStereoGroups().size() == 1);
    MolOps::removeStereochemistry(*mol);
    CHECK(mol->getAtomWithIdx(1)->getChiralTag() ==
          Atom::ChiralType::CHI_UNSPECIFIED);
    CHECK(mol->getAtomWithIdx(3)->getChiralTag() ==
          Atom::ChiralType::CHI_UNSPECIFIED);
    CHECK(mol->getStereoGroups().empty());
  }
}

TEST_CASE(
    "Github #4155: Problem finding stereocenters in bridged bicyclics with "
    "4-rings") {
  SECTION("specified") {
    std::vector<std::string> smis = {
        "C[C@H]1CC[C@H](CC1)C(N)=O", "C[C@]12CC[C@](CC1)(C2)C(N)=O",
        "C[C@H]1C[C@H](C1)C(N)=O", "C[C@]12C[C@](C1)(CC2)C(N)=O"};
    for (const auto &smi : smis) {
      std::unique_ptr<ROMol> mol(SmilesToMol(smi));
      REQUIRE(mol);
      bool cleanIt = true;
      bool flagPossible = true;
      auto stereoInfo =
          Chirality::findPotentialStereo(*mol, cleanIt, flagPossible);
      REQUIRE(stereoInfo.size() == 2);
      CHECK(stereoInfo[0].centeredOn == 1);
    }
  }
  SECTION("unspecified") {
    std::vector<std::string> smis = {
        "CC1CCC(CC1)C(N)=O", "CC12CCC(CC1)(C2)C(N)=O", "CC1CC(C1)C(N)=O",
        "CC12CC(C1)(CC2)C(N)=O"};
    for (const auto &smi : smis) {
      std::unique_ptr<ROMol> mol(SmilesToMol(smi));
      REQUIRE(mol);
      bool cleanIt = true;
      bool flagPossible = true;
      auto stereoInfo =
          Chirality::findPotentialStereo(*mol, cleanIt, flagPossible);
      REQUIRE(stereoInfo.size() == 2);
      CHECK(stereoInfo[0].centeredOn == 1);
    }
  }
}

TEST_CASE("pickBondsToWedge() should avoid double bonds") {
  SECTION("simplest") {
    auto mol = "OC=C[C@H](C1CC1)C2CCC2"_smiles;
    REQUIRE(mol);
    auto wedgedBonds = pickBondsToWedge(*mol);
    REQUIRE(wedgedBonds.size() == 1);
    auto head = wedgedBonds.begin();
    CHECK(head->first == 3);
    CHECK(head->second == 3);
  }
  SECTION("simplest, specified double bond") {
    auto mol = "OC=C[C@H](C1CC1)C2CCC2"_smiles;
    REQUIRE(mol);
    mol->getBondBetweenAtoms(1, 2)->setStereoAtoms(0, 3);
    mol->getBondBetweenAtoms(1, 2)->setStereo(Bond::BondStereo::STEREOCIS);
    auto wedgedBonds = pickBondsToWedge(*mol);
    REQUIRE(wedgedBonds.size() == 1);
    auto head = wedgedBonds.begin();
    CHECK(head->first == 3);
    CHECK(head->second == 3);
  }
  SECTION("prefer unspecified bond stereo") {
    auto mol = "OC=C[C@H](C=CF)(C=CC)"_smiles;
    REQUIRE(mol);
    mol->getBondBetweenAtoms(1, 2)->setStereoAtoms(0, 3);
    mol->getBondBetweenAtoms(1, 2)->setStereo(Bond::BondStereo::STEREOCIS);
    mol->getBondBetweenAtoms(4, 5)->setStereoAtoms(3, 6);
    mol->getBondBetweenAtoms(4, 5)->setStereo(Bond::BondStereo::STEREOANY);
    auto wedgedBonds = pickBondsToWedge(*mol);
    REQUIRE(wedgedBonds.size() == 1);
    auto head = wedgedBonds.begin();
    CHECK(head->first == 6);
    CHECK(head->second == 3);
  }
}

TEST_CASE("addWavyBondsForStereoAny()") {
  SECTION("simplest") {
    auto mol = "CC=CC"_smiles;
    REQUIRE(mol);
    mol->getBondWithIdx(1)->setStereoAtoms(0, 3);
    mol->getBondWithIdx(1)->setStereo(Bond::BondStereo::STEREOANY);
    addWavyBondsForStereoAny(*mol);
    CHECK(mol->getBondWithIdx(0)->getBondDir() == Bond::BondDir::UNKNOWN);
    CHECK(mol->getBondWithIdx(1)->getStereo() == Bond::BondStereo::STEREONONE);
  }
  SECTION("don't reset flags") {
    auto mol = "CC=CC"_smiles;
    REQUIRE(mol);
    mol->getBondWithIdx(1)->setStereoAtoms(0, 3);
    mol->getBondWithIdx(1)->setStereo(Bond::BondStereo::STEREOANY);
    bool clearFlags = false;
    addWavyBondsForStereoAny(*mol, clearFlags);
    CHECK(mol->getBondWithIdx(0)->getBondDir() == Bond::BondDir::UNKNOWN);
    CHECK(mol->getBondWithIdx(1)->getStereo() == Bond::BondStereo::STEREOANY);
  }
  SECTION("avoid double bonds") {
    auto mol = "CC=CC(CC)=CC"_smiles;
    REQUIRE(mol);
    mol->getBondWithIdx(5)->setStereoAtoms(2, 7);
    mol->getBondWithIdx(5)->setStereo(Bond::BondStereo::STEREOANY);
    addWavyBondsForStereoAny(*mol);
    CHECK(mol->getBondWithIdx(6)->getBondDir() == Bond::BondDir::UNKNOWN);
    CHECK(mol->getBondWithIdx(5)->getStereo() == Bond::BondStereo::STEREONONE);
  }
  SECTION("avoid chiral atoms") {
    auto mol = "C[C@](F)(Cl)C(C)=CC"_smiles;
    REQUIRE(mol);
    mol->getBondWithIdx(5)->setStereoAtoms(1, 7);
    mol->getBondWithIdx(5)->setStereo(Bond::BondStereo::STEREOANY);
    addWavyBondsForStereoAny(*mol);
    CHECK(mol->getBondWithIdx(4)->getBondDir() == Bond::BondDir::UNKNOWN);
    CHECK(mol->getBondWithIdx(5)->getStereo() == Bond::BondStereo::STEREONONE);
  }
  SECTION("prefer atoms with less neighbors") {
    auto mol = "CC(F)(Cl)C(CF)=CC"_smiles;
    REQUIRE(mol);
    mol->getBondWithIdx(6)->setStereoAtoms(1, 8);
    mol->getBondWithIdx(6)->setStereo(Bond::BondStereo::STEREOANY);
    addWavyBondsForStereoAny(*mol);
    CHECK(mol->getBondWithIdx(7)->getBondDir() == Bond::BondDir::UNKNOWN);
    CHECK(mol->getBondWithIdx(6)->getStereo() == Bond::BondStereo::STEREONONE);
  }
  SECTION("more complex") {
    auto mol = "CC=CC(C=CO)=CC"_smiles;
    REQUIRE(mol);
    mol->getBondWithIdx(6)->setStereoAtoms(2, 8);
    mol->getBondWithIdx(6)->setStereo(Bond::BondStereo::STEREOANY);
    addWavyBondsForStereoAny(*mol);
    CHECK(mol->getBondWithIdx(7)->getBondDir() == Bond::BondDir::UNKNOWN);
    CHECK(mol->getBondWithIdx(6)->getStereo() == Bond::BondStereo::STEREONONE);
  }
  SECTION("no solution without changing threshold") {
    auto mol = "CC=CC=CC=CC"_smiles;
    REQUIRE(mol);
    mol->getBondWithIdx(1)->setStereoAtoms(0, 3);
    mol->getBondWithIdx(1)->setStereo(Bond::BondStereo::STEREOCIS);
    mol->getBondWithIdx(3)->setStereoAtoms(2, 5);
    mol->getBondWithIdx(3)->setStereo(Bond::BondStereo::STEREOANY);
    mol->getBondWithIdx(5)->setStereoAtoms(4, 7);
    mol->getBondWithIdx(5)->setStereo(Bond::BondStereo::STEREOCIS);
    addWavyBondsForStereoAny(*mol);
    // we didn't actually do anything:
    CHECK(mol->getBondWithIdx(2)->getBondDir() == Bond::BondDir::NONE);
    CHECK(mol->getBondWithIdx(3)->getStereo() == Bond::BondStereo::STEREOANY);

    bool clearDoubleBondFlags = true;
    addWavyBondsForStereoAny(*mol, clearDoubleBondFlags,
                             StereoBondThresholds::DBL_BOND_SPECIFIED_STEREO);
    CHECK(mol->getBondWithIdx(2)->getBondDir() == Bond::BondDir::UNKNOWN);
    CHECK(mol->getBondWithIdx(3)->getStereo() == Bond::BondStereo::STEREONONE);
  }
  SECTION("multiple bonds to wedge") {
    auto mol = "CCC(C)=CC=C(CC)C=CC(C)=CC"_smiles;
    REQUIRE(mol);
    mol->getBondWithIdx(3)->setStereoAtoms(3, 5);
    mol->getBondWithIdx(3)->setStereo(Bond::BondStereo::STEREOCIS);
    mol->getBondWithIdx(9)->setStereoAtoms(6, 11);
    mol->getBondWithIdx(9)->setStereo(Bond::BondStereo::STEREOANY);
    mol->getBondWithIdx(5)->setStereoAtoms(4, 7);
    mol->getBondWithIdx(5)->setStereo(Bond::BondStereo::STEREOANY);
    addWavyBondsForStereoAny(*mol);
    CHECK(mol->getBondWithIdx(9)->getStereo() == Bond::BondStereo::STEREONONE);
    CHECK(mol->getBondWithIdx(5)->getStereo() == Bond::BondStereo::STEREONONE);
    CHECK(mol->getBondWithIdx(8)->getBondDir() == Bond::BondDir::UNKNOWN);
    for (const auto bond : mol->bonds()) {
      if (bond->getBondType() == Bond::BondType::SINGLE &&
          bond->getIdx() != 8) {
        CHECK(bond->getBondDir() == Bond::BondDir::NONE);
      }
    }
  }
}

TEST_CASE("Github #4215: Ring stereo being discarded in spiro systems") {
  // Note: this bug is still there when using the legacy stereochemistry
  // assignment. It's "non-trivial" to fix there and we've opted not to
  UseLegacyStereoPerceptionFixture reset_stereo_perception;
  Chirality::setUseLegacyStereoPerception(false);

  SECTION("original failing example") {
    auto m = "C[C@H]1CCC2(CC1)CC[C@H](C)C(C)C2"_smiles;
    REQUIRE(m);
    CHECK(m->getAtomWithIdx(1)->getChiralTag() == Atom::CHI_UNSPECIFIED);
    CHECK(m->getAtomWithIdx(9)->getChiralTag() != Atom::CHI_UNSPECIFIED);
  }
  SECTION("original failing example, findPossible") {
    UseLegacyStereoPerceptionFixture inner_reset_stereo_perception;
    Chirality::setUseLegacyStereoPerception(true);
    SmilesParserParams ps2;
    ps2.sanitize = false;
    std::unique_ptr<RWMol> m{
        SmilesToMol("C[C@H]1CCC2(CC1)CC[C@H](C)C(C)C2", ps2)};
    REQUIRE(m);
    MolOps::sanitizeMol(*m);
    auto stereoInfo = Chirality::findPotentialStereo(*m, true, true);
    CHECK(m->getAtomWithIdx(1)->getChiralTag() == Atom::CHI_UNSPECIFIED);
    CHECK(m->getAtomWithIdx(4)->getChiralTag() == Atom::CHI_UNSPECIFIED);
    CHECK(m->getAtomWithIdx(9)->getChiralTag() != Atom::CHI_UNSPECIFIED);
    CHECK(m->getAtomWithIdx(11)->getChiralTag() == Atom::CHI_UNSPECIFIED);
    REQUIRE(stereoInfo.size() == 4);
    for (const auto &si : stereoInfo) {
      CHECK(si.type == Chirality::StereoType::Atom_Tetrahedral);
      if (si.centeredOn != 9) {
        CHECK(si.specified == Chirality::StereoSpecified::Unspecified);
        CHECK(si.descriptor == Chirality::StereoDescriptor::None);
      } else {
        CHECK(si.specified == Chirality::StereoSpecified::Specified);
        CHECK(si.descriptor != Chirality::StereoDescriptor::None);
      }
    }
  }
  SECTION("original passing example") {
    auto m = "C[C@H]1CCC2(CC1)CC[C@H](C)CC2"_smiles;
    REQUIRE(m);
    // if the middle is unspecified, the two ends can't be specified
    CHECK(m->getAtomWithIdx(1)->getChiralTag() == Atom::CHI_UNSPECIFIED);
    CHECK(m->getAtomWithIdx(9)->getChiralTag() == Atom::CHI_UNSPECIFIED);

    {
      bool cleanIt = true;
      bool flagPossible = true;
      RWMol m2(*m);
      auto stereoInfo =
          Chirality::findPotentialStereo(m2, cleanIt, flagPossible);
      CHECK(stereoInfo.size() == 3);
      for (const auto &si : stereoInfo) {
        CHECK(si.type == Chirality::StereoType::Atom_Tetrahedral);
        CHECK(si.specified == Chirality::StereoSpecified::Unspecified);
        CHECK(si.descriptor == Chirality::StereoDescriptor::None);
      }
    }
    {
      bool cleanIt = true;
      bool flagPossible = false;
      RWMol m2(*m);
      auto stereoInfo =
          Chirality::findPotentialStereo(m2, cleanIt, flagPossible);
      CHECK(stereoInfo.empty());
    }
  }
  SECTION("specified chirality on spiro atom") {
    auto m = "C[C@H]1CC[C@@]2(CC[C@H](C)CC2)CC1"_smiles;
    REQUIRE(m);
    // now the middle is specified, so the two ends are as well
    CHECK(m->getAtomWithIdx(1)->getChiralTag() != Atom::CHI_UNSPECIFIED);
    CHECK(m->getAtomWithIdx(7)->getChiralTag() != Atom::CHI_UNSPECIFIED);
    CHECK(m->getAtomWithIdx(4)->getChiralTag() != Atom::CHI_UNSPECIFIED);
    {
      bool cleanIt = true;
      bool flagPossible = true;
      RWMol m2(*m);
      auto stereoInfo =
          Chirality::findPotentialStereo(m2, cleanIt, flagPossible);
      CHECK(stereoInfo.size() == 3);
      for (const auto &si : stereoInfo) {
        CHECK(si.type == Chirality::StereoType::Atom_Tetrahedral);
        CHECK(si.specified == Chirality::StereoSpecified::Specified);
        CHECK(si.descriptor != Chirality::StereoDescriptor::None);
      }
    }
    {
      bool cleanIt = true;
      bool flagPossible = false;
      RWMol m2(*m);
      auto stereoInfo =
          Chirality::findPotentialStereo(m2, cleanIt, flagPossible);
      CHECK(stereoInfo.size() == 3);
      for (const auto &si : stereoInfo) {
        CHECK(si.type == Chirality::StereoType::Atom_Tetrahedral);
        CHECK(si.specified == Chirality::StereoSpecified::Specified);
        CHECK(si.descriptor != Chirality::StereoDescriptor::None);
      }
    }
  }
  SECTION("three spiro rings, unspecified spiro links") {
    auto m = "C[C@H]1CCC2(CC1)CCC1(CC[C@H](C)CC1)CC2"_smiles;
    REQUIRE(m);
    {
      bool cleanIt = true;
      bool flagPossible = true;
      RWMol m2(*m);
      auto stereoInfo =
          Chirality::findPotentialStereo(m2, cleanIt, flagPossible);
      CHECK(stereoInfo.size() == 4);
      for (const auto &si : stereoInfo) {
        CHECK(si.type == Chirality::StereoType::Atom_Tetrahedral);
        CHECK(si.specified == Chirality::StereoSpecified::Unspecified);
        CHECK(si.descriptor == Chirality::StereoDescriptor::None);
      }
    }
  }
  SECTION("three spiro rings, specified spiro links") {
    auto m = "C[C@H]1CC[C@@]2(CC1)CC[C@]1(CC[C@H](C)CC1)CC2"_smiles;
    REQUIRE(m);
    CHECK(m->getAtomWithIdx(1)->getChiralTag() != Atom::CHI_UNSPECIFIED);
    CHECK(m->getAtomWithIdx(4)->getChiralTag() != Atom::CHI_UNSPECIFIED);
    CHECK(m->getAtomWithIdx(9)->getChiralTag() != Atom::CHI_UNSPECIFIED);
    CHECK(m->getAtomWithIdx(12)->getChiralTag() != Atom::CHI_UNSPECIFIED);
    {
      bool cleanIt = true;
      bool flagPossible = true;
      RWMol m2(*m);
      auto stereoInfo =
          Chirality::findPotentialStereo(m2, cleanIt, flagPossible);
      CHECK(stereoInfo.size() == 4);
      for (const auto &si : stereoInfo) {
        CHECK(si.type == Chirality::StereoType::Atom_Tetrahedral);
        CHECK(si.specified == Chirality::StereoSpecified::Specified);
        CHECK(si.descriptor != Chirality::StereoDescriptor::None);
      }
    }
  }
}

TEST_CASE(
    "Github #4215: Ring stereo being discarded in spiro systems, using deprecated useLegacyStereo option") {
  // Note: this bug is still there when using the legacy stereochemistry
  // assignment. It's "non-trivial" to fix there and we've opted not to
  UseLegacyStereoPerceptionFixture reset_stereo_perception;
  Chirality::setUseLegacyStereoPerception(false);
  SECTION("original failing example") {
    std::unique_ptr<RWMol> m{SmilesToMol("C[C@H]1CCC2(CC1)CC[C@H](C)C(C)C2")};
    REQUIRE(m);
    CHECK(m->getAtomWithIdx(1)->getChiralTag() == Atom::CHI_UNSPECIFIED);
    CHECK(m->getAtomWithIdx(9)->getChiralTag() != Atom::CHI_UNSPECIFIED);
  }
  SECTION("original failing example, findPossible") {
    SmilesParserParams ps2;
    ps2.sanitize = false;
    std::unique_ptr<RWMol> m{
        SmilesToMol("C[C@H]1CCC2(CC1)CC[C@H](C)C(C)C2", ps2)};
    REQUIRE(m);
    MolOps::sanitizeMol(*m);
    auto stereoInfo = Chirality::findPotentialStereo(*m, true, true);
    CHECK(m->getAtomWithIdx(1)->getChiralTag() == Atom::CHI_UNSPECIFIED);
    CHECK(m->getAtomWithIdx(4)->getChiralTag() == Atom::CHI_UNSPECIFIED);
    CHECK(m->getAtomWithIdx(9)->getChiralTag() != Atom::CHI_UNSPECIFIED);
    CHECK(m->getAtomWithIdx(11)->getChiralTag() == Atom::CHI_UNSPECIFIED);
    REQUIRE(stereoInfo.size() == 4);
    for (const auto &si : stereoInfo) {
      CHECK(si.type == Chirality::StereoType::Atom_Tetrahedral);
      if (si.centeredOn != 9) {
        CHECK(si.specified == Chirality::StereoSpecified::Unspecified);
        CHECK(si.descriptor == Chirality::StereoDescriptor::None);
      } else {
        CHECK(si.specified == Chirality::StereoSpecified::Specified);
        CHECK(si.descriptor != Chirality::StereoDescriptor::None);
      }
    }
  }
  SECTION("original passing example") {
    std::unique_ptr<RWMol> m{SmilesToMol("C[C@H]1CCC2(CC1)CC[C@H](C)CC2")};
    REQUIRE(m);
    // if the middle is unspecified, the two ends can't be specified
    CHECK(m->getAtomWithIdx(1)->getChiralTag() == Atom::CHI_UNSPECIFIED);
    CHECK(m->getAtomWithIdx(9)->getChiralTag() == Atom::CHI_UNSPECIFIED);

    {
      bool cleanIt = true;
      bool flagPossible = true;
      RWMol m2(*m);
      auto stereoInfo =
          Chirality::findPotentialStereo(m2, cleanIt, flagPossible);
      CHECK(stereoInfo.size() == 3);
      for (const auto &si : stereoInfo) {
        CHECK(si.type == Chirality::StereoType::Atom_Tetrahedral);
        CHECK(si.specified == Chirality::StereoSpecified::Unspecified);
        CHECK(si.descriptor == Chirality::StereoDescriptor::None);
      }
    }
    {
      bool cleanIt = true;
      bool flagPossible = false;
      RWMol m2(*m);
      auto stereoInfo =
          Chirality::findPotentialStereo(m2, cleanIt, flagPossible);
      CHECK(stereoInfo.empty());
    }
  }
  SECTION("specified chirality on spiro atom") {
    std::unique_ptr<RWMol> m{SmilesToMol("C[C@H]1CC[C@@]2(CC[C@H](C)CC2)CC1")};
    REQUIRE(m);
    // now the middle is specified, so the two ends are as well
    CHECK(m->getAtomWithIdx(1)->getChiralTag() != Atom::CHI_UNSPECIFIED);
    CHECK(m->getAtomWithIdx(7)->getChiralTag() != Atom::CHI_UNSPECIFIED);
    CHECK(m->getAtomWithIdx(4)->getChiralTag() != Atom::CHI_UNSPECIFIED);
    {
      bool cleanIt = true;
      bool flagPossible = true;
      RWMol m2(*m);
      auto stereoInfo =
          Chirality::findPotentialStereo(m2, cleanIt, flagPossible);
      CHECK(stereoInfo.size() == 3);
      for (const auto &si : stereoInfo) {
        CHECK(si.type == Chirality::StereoType::Atom_Tetrahedral);
        CHECK(si.specified == Chirality::StereoSpecified::Specified);
        CHECK(si.descriptor != Chirality::StereoDescriptor::None);
      }
    }
    {
      bool cleanIt = true;
      bool flagPossible = false;
      RWMol m2(*m);
      auto stereoInfo =
          Chirality::findPotentialStereo(m2, cleanIt, flagPossible);
      CHECK(stereoInfo.size() == 3);
      for (const auto &si : stereoInfo) {
        CHECK(si.type == Chirality::StereoType::Atom_Tetrahedral);
        CHECK(si.specified == Chirality::StereoSpecified::Specified);
        CHECK(si.descriptor != Chirality::StereoDescriptor::None);
      }
    }
  }
  SECTION("three spiro rings, unspecified spiro links") {
    std::unique_ptr<RWMol> m{
        SmilesToMol("C[C@H]1CCC2(CC1)CCC1(CC[C@H](C)CC1)CC2")};
    REQUIRE(m);
    {
      bool cleanIt = true;
      bool flagPossible = true;
      RWMol m2(*m);
      auto stereoInfo =
          Chirality::findPotentialStereo(m2, cleanIt, flagPossible);
      CHECK(stereoInfo.size() == 4);
      for (const auto &si : stereoInfo) {
        CHECK(si.type == Chirality::StereoType::Atom_Tetrahedral);
        CHECK(si.specified == Chirality::StereoSpecified::Unspecified);
        CHECK(si.descriptor == Chirality::StereoDescriptor::None);
      }
    }
  }
  SECTION("three spiro rings, specified spiro links") {
    std::unique_ptr<RWMol> m{
        SmilesToMol("C[C@H]1CC[C@@]2(CC1)CC[C@]1(CC[C@H](C)CC1)CC2")};
    REQUIRE(m);
    CHECK(m->getAtomWithIdx(1)->getChiralTag() != Atom::CHI_UNSPECIFIED);
    CHECK(m->getAtomWithIdx(4)->getChiralTag() != Atom::CHI_UNSPECIFIED);
    CHECK(m->getAtomWithIdx(9)->getChiralTag() != Atom::CHI_UNSPECIFIED);
    CHECK(m->getAtomWithIdx(12)->getChiralTag() != Atom::CHI_UNSPECIFIED);
    {
      bool cleanIt = true;
      bool flagPossible = true;
      RWMol m2(*m);
      auto stereoInfo =
          Chirality::findPotentialStereo(m2, cleanIt, flagPossible);
      CHECK(stereoInfo.size() == 4);
      for (const auto &si : stereoInfo) {
        CHECK(si.type == Chirality::StereoType::Atom_Tetrahedral);
        CHECK(si.specified == Chirality::StereoSpecified::Specified);
        CHECK(si.descriptor != Chirality::StereoDescriptor::None);
      }
    }
  }
}

TEST_CASE(
    "Github #4279: FindPotentialStereo() doesn't find *marked* ring stereo "
    "when flagPossible=False") {
  SECTION("base") {
    std::unique_ptr<RWMol> m{SmilesToMol("C[C@H]1CC[C@@H](C)CC1")};
    REQUIRE(m);
    CHECK(m->getAtomWithIdx(1)->getChiralTag() != Atom::CHI_UNSPECIFIED);
    CHECK(m->getAtomWithIdx(4)->getChiralTag() != Atom::CHI_UNSPECIFIED);
    bool cleanIt = true;
    bool flagPossible = false;
    auto stereoInfo = Chirality::findPotentialStereo(*m, cleanIt, flagPossible);
    for (const auto &si : stereoInfo) {
      CHECK(si.type == Chirality::StereoType::Atom_Tetrahedral);
      CHECK(si.specified == Chirality::StereoSpecified::Specified);
      CHECK(si.descriptor != Chirality::StereoDescriptor::None);
    }
    CHECK(m->getAtomWithIdx(1)->getChiralTag() != Atom::CHI_UNSPECIFIED);
    CHECK(m->getAtomWithIdx(4)->getChiralTag() != Atom::CHI_UNSPECIFIED);
  }
}

TEST_CASE("StereoInfo comparisons") {
  Chirality::StereoInfo si1;
  si1.centeredOn = 3;
  CHECK(si1.type == Chirality::StereoType::Unspecified);
  si1.type = Chirality::StereoType::Atom_Tetrahedral;
  Chirality::StereoInfo si2;
  si2.centeredOn = 3;
  si2.type = Chirality::StereoType::Atom_Tetrahedral;
  CHECK(si1 == si2);
  si2.descriptor = Chirality::StereoDescriptor::Tet_CCW;
  CHECK(si1 != si2);
}

TEST_CASE("StereoGroup Testing") {
  SECTION("basics") {
    auto mol = "C[C@H](O)[C@@H](C)[C@H](F)Cl |o1:1,3,&2:5,r|"_smiles;
    REQUIRE(mol);
    CHECK(mol->getStereoGroups().size() == 2);
    StereoGroup cp(mol->getStereoGroups()[0]);
    CHECK(cp == mol->getStereoGroups()[0]);
    CHECK(cp != mol->getStereoGroups()[1]);

    std::vector<Atom *> toRemove{mol->getAtomWithIdx(1)};
    std::vector<StereoGroup> &sgs =
        const_cast<std::vector<StereoGroup> &>(mol->getStereoGroups());
    removeGroupsWithAtoms(toRemove, sgs);
    CHECK(mol->getStereoGroups().size() == 1);
  }
}

TEST_CASE("Removing stereogroups from unspecified atoms") {
  SECTION("basics") {
    auto mol = "C[C@](O)(Cl)F |o1:1|"_smiles;
    REQUIRE(mol);
    CHECK(mol->getStereoGroups().size() == 1);
    mol->getAtomWithIdx(1)->setChiralTag(Atom::ChiralType::CHI_UNSPECIFIED);
    Chirality::cleanupStereoGroups(*mol);
    CHECK(mol->getStereoGroups().empty());
  }
  SECTION("parsing") {
    auto mol = "C[C@](C)(Cl)F |o1:1|"_smiles;
    REQUIRE(mol);
    CHECK(mol->getStereoGroups().empty());
  }
  SECTION("partial group removal") {
    auto mol = "C[C@](C)(Cl)[C@H](F)Cl |o1:1,4|"_smiles;
    REQUIRE(mol);
    CHECK(mol->getStereoGroups().size() == 1);
    CHECK(mol->getStereoGroups()[0].getAtoms().size() == 1);
    CHECK(mol->getStereoGroups()[0].getAtoms()[0]->getIdx() == 4);
  }
}

TEST_CASE("replaceAtom and StereoGroups") {
  SECTION("basics") {
    auto mol = "C[C@](O)(Cl)[C@H](F)Cl |o1:1,4|"_smiles;
    REQUIRE(mol);
    CHECK(mol->getStereoGroups().size() == 1);
    CHECK(mol->getStereoGroups()[0].getAtoms().size() == 2);
    CHECK(mol->getStereoGroups()[0].getAtoms()[0] == mol->getAtomWithIdx(1));

    Atom acp(*mol->getAtomWithIdx(1));
    mol->replaceAtom(1, &acp);
    CHECK(mol->getStereoGroups().size() == 1);
    CHECK(mol->getStereoGroups()[0].getAtoms().size() == 2);
    CHECK(mol->getStereoGroups()[0].getAtoms()[0] == mol->getAtomWithIdx(1));
  }
}

TEST_CASE(
    "Github #5200: FindPotentialStereo does not clean stereoflags from atoms "
    "which cannot be stereocenters") {
  auto m = "CCF"_smiles;
  REQUIRE(m);
  m->getAtomWithIdx(1)->setChiralTag(Atom::ChiralType::CHI_TETRAHEDRAL_CCW);
  bool cleanIt = true;
  auto sinfo = Chirality::findPotentialStereo(*m, cleanIt);
  CHECK(sinfo.empty());
  CHECK(m->getAtomWithIdx(1)->getChiralTag() ==
        Atom::ChiralType::CHI_UNSPECIFIED);
}

TEST_CASE(
    "Github #5196: Zero & coordinate bonds are being taken into account for "
    "chirality") {
  RDLog::LogStateSetter setter;  // disable irritating warning messages
  auto mol = R"CTAB(
     RDKit          3D

  0  0  0  0  0  0  0  0  0  0999 V3000
M  V30 BEGIN CTAB
M  V30 COUNTS 15 18 0 0 0
M  V30 BEGIN ATOM
M  V30 1 C -0.136359 0.025241 -0.986870 0
M  V30 2 C 0.211183 -0.810922 0.138318 0
M  V30 3 C -0.446638 -0.713741 1.305561 0
M  V30 4 C -1.141107 0.914647 -0.916429 0
M  V30 5 R -1.628248 -0.983190 -0.411960 0
M  V30 6 H 0.392055 -0.106505 -1.920607 0
M  V30 7 H 0.974038 -1.568492 0.017171 0
M  V30 8 H -0.209921 -1.406535 2.084966 0
M  V30 9 H -1.378909 1.482059 -1.807349 0
M  V30 10 C -1.544607 0.306162 1.588191 0
M  V30 11 C -1.946856 1.186683 0.358271 0
M  V30 12 H -1.207983 0.944410 2.407927 0
M  V30 13 H -2.419549 -0.225146 1.965589 0
M  V30 14 H -3.006492 1.040978 0.144313 0
M  V30 15 H -1.830875 2.240146 0.620809 0
M  V30 END ATOM
M  V30 BEGIN BOND
M  V30 1 1 2 1
M  V30 2 2 3 2
M  V30 3 2 4 1
M  V30 4 0 1 5
M  V30 5 0 2 5
M  V30 6 0 3 5
M  V30 7 0 4 5
M  V30 8 1 1 6
M  V30 9 1 2 7
M  V30 10 1 3 8
M  V30 11 1 4 9
M  V30 12 1 10 3
M  V30 13 1 11 4
M  V30 14 1 11 10
M  V30 15 1 12 10
M  V30 16 1 13 10
M  V30 17 1 14 11
M  V30 18 1 15 11
M  V30 END BOND
M  V30 END CTAB
M  END)CTAB"_ctab;
  REQUIRE(mol);
  SECTION("as reported") {
    MolOps::assignStereochemistryFrom3D(*mol);
    for (auto aidx : {0, 1, 2, 3}) {
      CHECK(mol->getAtomWithIdx(aidx)->getChiralTag() ==
            Atom::ChiralType::CHI_UNSPECIFIED);
    }
  }
  SECTION("as reported - ZOBs") {
    for (auto bidx : {3, 4, 5, 6}) {
      mol->getBondWithIdx(bidx)->setBondType(Bond::BondType::ZERO);
    }
    MolOps::assignStereochemistryFrom3D(*mol);
    for (auto idx : {0, 1, 2, 3}) {
      CHECK(mol->getAtomWithIdx(idx)->getChiralTag() ==
            Atom::ChiralType::CHI_UNSPECIFIED);
    }
  }
  SECTION("as reported - datives") {
    for (auto bidx : {3, 4, 5, 6}) {
      mol->getBondWithIdx(bidx)->setBondType(Bond::BondType::DATIVE);
    }
    MolOps::assignStereochemistryFrom3D(*mol);
    for (auto idx : {0, 1, 2, 3}) {
      CHECK(mol->getAtomWithIdx(idx)->getChiralTag() ==
            Atom::ChiralType::CHI_UNSPECIFIED);
    }
  }
  SECTION("as reported - reversed datives") {
    // structure is bogus, but we want to test
    for (auto bidx : {3, 4, 5, 6}) {
      auto bond = mol->getBondWithIdx(bidx);
      bond->setEndAtomIdx(bond->getBeginAtomIdx());
      bond->setBeginAtomIdx(4);
      bond->setBondType(Bond::BondType::DATIVE);
    }
    MolOps::assignStereochemistryFrom3D(*mol);
    for (auto idx : {0, 1, 2, 3}) {
      CHECK(mol->getAtomWithIdx(idx)->getChiralTag() !=
            Atom::ChiralType::CHI_UNSPECIFIED);
    }
  }
  SECTION("as reported - singles") {
    // structure is bogus, but we want to test
    for (auto bidx : {3, 4, 5, 6}) {
      mol->getBondWithIdx(bidx)->setBondType(Bond::BondType::SINGLE);
    }
    MolOps::assignStereochemistryFrom3D(*mol);
    for (auto idx : {0, 1, 2, 3}) {
      CHECK(mol->getAtomWithIdx(idx)->getChiralTag() !=
            Atom::ChiralType::CHI_UNSPECIFIED);
    }
  }
  SECTION("assignStereochemistry") {
    auto mol = "[Fe]C(=C)O |C:1.0|"_smiles;
    REQUIRE(mol);
    for (auto bt : {Bond::BondType::DATIVE, Bond::BondType::ZERO,
                    Bond::BondType::UNSPECIFIED}) {
      mol->getAtomWithIdx(1)->setChiralTag(
          Atom::ChiralType::CHI_TETRAHEDRAL_CW);
      mol->getBondWithIdx(0)->setBondType(bt);
      bool cleanit = true;
      bool force = true;
      MolOps::assignStereochemistry(*mol, cleanit, force);
      CHECK(mol->getAtomWithIdx(1)->getChiralTag() ==
            Atom::ChiralType::CHI_UNSPECIFIED);
    }
  }
  SECTION("isAtomPotentialTetrahedralCenter() and getStereoInfo()") {
    auto mol = "[Fe]C(=C)O |C:1.0|"_smiles;
    REQUIRE(mol);
    for (auto bt : {Bond::BondType::DATIVE, Bond::BondType::ZERO,
                    Bond::BondType::UNSPECIFIED}) {
      mol->getAtomWithIdx(1)->setChiralTag(
          Atom::ChiralType::CHI_TETRAHEDRAL_CW);
      mol->getBondWithIdx(0)->setBondType(bt);
      CHECK(!Chirality::detail::isAtomPotentialStereoAtom(
          mol->getAtomWithIdx(1)));
      bool cleanit = true;
      auto sinfo = Chirality::findPotentialStereo(*mol, cleanit);
      CHECK(sinfo.empty());
      CHECK(mol->getAtomWithIdx(1)->getChiralTag() ==
            Atom::ChiralType::CHI_UNSPECIFIED);
    }
  }
}

TEST_CASE(
    "Github #5239: Precondition violation on chiral Atoms with zero order "
    "bonds") {
  RDLog::LogStateSetter setter;  // disable irritating warning messages
  auto molblock = R"CTAB(
     RDKit          3D
     
  0  0  0  0  0  0  0  0  0  0999 V3000
M  V30 BEGIN CTAB
M  V30 COUNTS 5 4 0 0 0
M  V30 BEGIN ATOM
M  V30 1 C -0.446600 -0.713700 1.305600 0
M  V30 2 Fe -1.628200 -0.983200 -0.412000 0
M  V30 3 Cl -0.049300 -1.876700 2.613900 0
M  V30 4 C -1.544600 0.306200 1.588200 0
M  V30 5 F 0.673700 0.029200 0.993700 0
M  V30 END ATOM
M  V30 BEGIN BOND
M  V30 1 1 1 3
M  V30 2 1 1 4 CFG=1
M  V30 3 1 1 5
M  V30 4 0 2 1
M  V30 END BOND
M  V30 END CTAB
M  END)CTAB";
  bool sanitize = false;
  std::unique_ptr<ROMol> mol(MolBlockToMol(molblock, sanitize));
  REQUIRE(mol);
  MolOps::assignStereochemistryFrom3D(*mol);

  CHECK(mol->getAtomWithIdx(0)->getChiralTag() !=
        Atom::ChiralType::CHI_UNSPECIFIED);
}
TEST_CASE("nontetrahedral stereo from 3D", "[nontetrahedral]") {
  std::string pathName = getenv("RDBASE");
  pathName += "/Code/GraphMol/test_data/nontetrahedral_3d.sdf";
  SECTION("basics") {
    SDMolSupplier suppl(pathName);
    while (!suppl.atEnd()) {
      std::unique_ptr<ROMol> m{suppl.next()};
      REQUIRE(m);
      MolOps::assignChiralTypesFrom3D(*m);
      auto ct = m->getProp<std::string>("ChiralType");
      auto cp = m->getProp<unsigned>("ChiralPermutation");
      auto atom = m->getAtomWithIdx(0);

      if (ct == "SP") {
        CHECK(atom->getChiralTag() == Atom::ChiralType::CHI_SQUAREPLANAR);
      } else if (ct == "TB") {
        CHECK(atom->getChiralTag() ==
              Atom::ChiralType::CHI_TRIGONALBIPYRAMIDAL);
      } else if (ct == "TH") {
        CHECK(atom->getChiralTag() == Atom::ChiralType::CHI_TETRAHEDRAL);
      } else if (ct == "OH") {
        CHECK(atom->getChiralTag() == Atom::ChiralType::CHI_OCTAHEDRAL);
      }

      CHECK(atom->getProp<unsigned>(common_properties::_chiralPermutation) ==
            cp);
    }
  }
  SECTION("disable nontetrahedral stereo") {
    AllowNontetrahedralChiralityFixture reset_non_tetrahedral_allowed;
    Chirality::setAllowNontetrahedralChirality(false);
    SDMolSupplier suppl(pathName);
    while (!suppl.atEnd()) {
      std::unique_ptr<ROMol> m{suppl.next()};
      REQUIRE(m);
      MolOps::assignChiralTypesFrom3D(*m);
      auto ct = m->getProp<std::string>("ChiralType");
      auto atom = m->getAtomWithIdx(0);

      if (ct == "TH") {
        CHECK(atom->getChiralTag() == Atom::ChiralType::CHI_TETRAHEDRAL);
      } else {
        CHECK(atom->getChiralTag() == Atom::ChiralType::CHI_UNSPECIFIED);
      }
    }
  }
}

TEST_CASE("assignStereochemistry shouldn't remove nontetrahedral stereo",
          "[nontetrahedral]") {
  SECTION("basics") {
    SmilesParserParams parseps;
    parseps.sanitize = false;
    parseps.removeHs = false;
    std::unique_ptr<RWMol> m{SmilesToMol("F[Pt@TB1](O)(Br)(N)Cl", parseps)};
    REQUIRE(m);
    CHECK(m->getAtomWithIdx(1)->getChiralTag() ==
          Atom::ChiralType::CHI_TRIGONALBIPYRAMIDAL);
    bool cleanIt = true;
    bool force = true;
    MolOps::assignStereochemistry(*m, cleanIt, force);
    CHECK(m->getAtomWithIdx(1)->getChiralTag() ==
          Atom::ChiralType::CHI_TRIGONALBIPYRAMIDAL);
  }
  SECTION("standard SMILES parsing") {
    std::unique_ptr<RWMol> m{SmilesToMol("F[Pt@TB1](O)(Br)(N)Cl")};
    REQUIRE(m);
    CHECK(m->getAtomWithIdx(1)->getChiralTag() ==
          Atom::ChiralType::CHI_TRIGONALBIPYRAMIDAL);
  }
  SECTION("SMILES parsing w/o sanitization") {
    SmilesParserParams parseps;
    // we need to skip stereo assignment
    parseps.sanitize = false;
    std::unique_ptr<RWMol> m{SmilesToMol("F[Pt@TB1](O)(Br)(N)Cl", parseps)};
    REQUIRE(m);
    CHECK(m->getAtomWithIdx(1)->getChiralTag() ==
          Atom::ChiralType::CHI_TRIGONALBIPYRAMIDAL);
  }
}

TEST_CASE("remove hs and non-tetrahedral stereo", "[nontetrahedral]") {
  SmilesParserParams parseps;
  parseps.sanitize = false;
  parseps.removeHs = false;
  std::vector<std::string> smiles = {"F[Pt@TB1]([H])(Br)(N)Cl",
                                     "F[Pt@TB]([H])(Br)(N)Cl"};
  for (const auto &smi : smiles) {
    std::unique_ptr<RWMol> m{SmilesToMol(smi, parseps)};
    REQUIRE(m);
    CHECK(m->getNumAtoms(6));
    {
      // the default is to not remove Hs to non-tetrahedral stereocenters
      RWMol molcp(*m);
      MolOps::removeHs(molcp);
      CHECK(molcp.getNumAtoms() == 6);
    }
    {
      // but we can enable it
      RWMol molcp(*m);
      MolOps::RemoveHsParameters ps;
      ps.removeNontetrahedralNeighbors = true;
      MolOps::removeHs(molcp, ps);
      CHECK(molcp.getNumAtoms() == 5);
    }
    {
      // but we can enable it
      RWMol molcp(*m);
      MolOps::removeAllHs(molcp);
      CHECK(molcp.getNumAtoms() == 5);
    }
  }
}

TEST_CASE("getIdealAngle", "[nontetrahedral]") {
  SECTION("TB1") {
    auto m = "S[As@TB1](F)(Cl)(Br)N"_smiles;
    REQUIRE(m);
    CHECK(Chirality::isTrigonalBipyramidalAxialAtom(m->getAtomWithIdx(1),
                                                    m->getAtomWithIdx(0)));
    CHECK(Chirality::isTrigonalBipyramidalAxialAtom(m->getAtomWithIdx(1),
                                                    m->getAtomWithIdx(5)));
    CHECK(!Chirality::isTrigonalBipyramidalAxialAtom(m->getAtomWithIdx(1),
                                                     m->getAtomWithIdx(2)));
    CHECK(!Chirality::isTrigonalBipyramidalAxialAtom(m->getAtomWithIdx(1),
                                                     m->getAtomWithIdx(3)));
    CHECK(!Chirality::isTrigonalBipyramidalAxialAtom(m->getAtomWithIdx(1),
                                                     m->getAtomWithIdx(4)));
    CHECK(Chirality::getTrigonalBipyramidalAxialAtom(m->getAtomWithIdx(1))
              ->getIdx() == 0);
    CHECK(Chirality::getTrigonalBipyramidalAxialAtom(m->getAtomWithIdx(1), -1)
              ->getIdx() == 5);

    CHECK_THAT(
        Chirality::getIdealAngleBetweenLigands(
            m->getAtomWithIdx(1), m->getAtomWithIdx(0), m->getAtomWithIdx(2)),
        Catch::Matchers::WithinAbs(90, 0.001));
    CHECK_THAT(
        Chirality::getIdealAngleBetweenLigands(
            m->getAtomWithIdx(1), m->getAtomWithIdx(0), m->getAtomWithIdx(3)),
        Catch::Matchers::WithinAbs(90, 0.001));
    CHECK_THAT(
        Chirality::getIdealAngleBetweenLigands(
            m->getAtomWithIdx(1), m->getAtomWithIdx(0), m->getAtomWithIdx(4)),
        Catch::Matchers::WithinAbs(90, 0.001));
    CHECK_THAT(
        Chirality::getIdealAngleBetweenLigands(
            m->getAtomWithIdx(1), m->getAtomWithIdx(2), m->getAtomWithIdx(3)),
        Catch::Matchers::WithinAbs(120, 0.001));
    CHECK_THAT(
        Chirality::getIdealAngleBetweenLigands(
            m->getAtomWithIdx(1), m->getAtomWithIdx(0), m->getAtomWithIdx(5)),
        Catch::Matchers::WithinAbs(180, 0.001));
    CHECK_THAT(
        Chirality::getIdealAngleBetweenLigands(
            m->getAtomWithIdx(1), m->getAtomWithIdx(5), m->getAtomWithIdx(2)),
        Catch::Matchers::WithinAbs(90, 0.001));
    CHECK_THAT(
        Chirality::getIdealAngleBetweenLigands(
            m->getAtomWithIdx(1), m->getAtomWithIdx(5), m->getAtomWithIdx(3)),
        Catch::Matchers::WithinAbs(90, 0.001));
    CHECK_THAT(
        Chirality::getIdealAngleBetweenLigands(
            m->getAtomWithIdx(1), m->getAtomWithIdx(5), m->getAtomWithIdx(4)),
        Catch::Matchers::WithinAbs(90, 0.001));
  }
  SECTION("TB1 missing 1") {
    auto m = "S[As@TB1](F)(Cl)Br"_smiles;
    REQUIRE(m);

    CHECK(Chirality::isTrigonalBipyramidalAxialAtom(m->getAtomWithIdx(1),
                                                    m->getAtomWithIdx(0)));
    CHECK(!Chirality::isTrigonalBipyramidalAxialAtom(m->getAtomWithIdx(1),
                                                     m->getAtomWithIdx(2)));
    CHECK(!Chirality::isTrigonalBipyramidalAxialAtom(m->getAtomWithIdx(1),
                                                     m->getAtomWithIdx(3)));
    CHECK(!Chirality::isTrigonalBipyramidalAxialAtom(m->getAtomWithIdx(1),
                                                     m->getAtomWithIdx(4)));
    CHECK(Chirality::getTrigonalBipyramidalAxialAtom(m->getAtomWithIdx(1))
              ->getIdx() == 0);
    CHECK(Chirality::getTrigonalBipyramidalAxialAtom(m->getAtomWithIdx(1),
                                                     -1) == nullptr);

    CHECK_THAT(
        Chirality::getIdealAngleBetweenLigands(
            m->getAtomWithIdx(1), m->getAtomWithIdx(0), m->getAtomWithIdx(2)),
        Catch::Matchers::WithinAbs(90, 0.001));
    CHECK_THAT(
        Chirality::getIdealAngleBetweenLigands(
            m->getAtomWithIdx(1), m->getAtomWithIdx(0), m->getAtomWithIdx(3)),
        Catch::Matchers::WithinAbs(90, 0.001));
    CHECK_THAT(
        Chirality::getIdealAngleBetweenLigands(
            m->getAtomWithIdx(1), m->getAtomWithIdx(0), m->getAtomWithIdx(4)),
        Catch::Matchers::WithinAbs(90, 0.001));
    CHECK_THAT(
        Chirality::getIdealAngleBetweenLigands(
            m->getAtomWithIdx(1), m->getAtomWithIdx(2), m->getAtomWithIdx(3)),
        Catch::Matchers::WithinAbs(120, 0.001));
  }
}

TEST_CASE("getChiralPermutation", "[nontetrahedral]") {
  SECTION("TB1") {
    // clang-format off
    std::vector<std::pair<std::list<int>, unsigned int>> data = {
        {{2, 3, 4, 5, 6}, 1},
        {{2, 3, 5, 4, 6}, 2},

        {{2, 3, 4, 6, 5}, 3},
        {{2, 3, 5, 6, 4}, 4},

        {{2, 3, 6, 4, 5}, 5},
        {{2, 3, 6, 5, 4}, 6},

        {{2, 6, 3, 4, 5}, 7},
        {{2, 6, 3, 5, 4}, 8},

        {{3, 2, 4, 5, 6}, 9},
        {{3, 2, 5, 4, 6}, 11},

        {{3, 2, 4, 6, 5}, 10},
        {{3, 2, 5, 6, 4}, 12},

        {{3, 2, 6, 4, 5}, 13},
        {{3, 2, 6, 5, 4}, 14},

        {{3, 4, 2, 5, 6}, 15},
        {{3, 5, 2, 4, 6}, 20},

        {{3, 4, 2, 6, 5}, 16},
        {{3, 5, 2, 6, 4}, 19},

        {{3, 4, 5, 2, 6}, 17},
        {{3, 5, 4, 2, 6}, 18},


    };
    // clang-format on
    auto m = "CCS[As@TB1](F)(Cl)(Br)N"_smiles;
    REQUIRE(m);
    const auto atm = m->getAtomWithIdx(3);
    for (const auto &pr : data) {
      // std::cerr << "---- " << pr.second << std::endl;
      CHECK(Chirality::getChiralPermutation(atm, pr.first) == pr.second);
    }
  }

  SECTION("SP1") {
    // clang-format off
    std::vector<std::pair<std::list<int>, unsigned int>> data = {
        {{2, 3, 4, 5}, 1},
        {{2, 4, 3, 5}, 2},
        {{2, 3, 5, 4}, 3},
    };
    // clang-format on
    auto m = "CCC[Pt@SP1](F)(Cl)N"_smiles;
    REQUIRE(m);
    const auto atm = m->getAtomWithIdx(3);
    for (const auto &pr : data) {
      // std::cerr << "---- " << pr.second << std::endl;
      CHECK(Chirality::getChiralPermutation(atm, pr.first) == pr.second);
    }
  }
  SECTION("OH1") {
    // clang-format off
    std::vector<std::pair<std::list<int>, unsigned int>> data = {
        {{2, 3, 4, 5, 6, 7}, 1},
        {{2, 3, 6, 5, 4, 7}, 2},

        {{2, 3, 4, 5, 7, 6}, 3},
        {{2, 3, 6, 5, 7, 4}, 16},

        {{2, 3, 4, 7, 5, 6}, 6},
        {{2, 3, 6, 7, 5, 4}, 18},

        {{2, 3, 7, 4, 5, 6}, 19},
        {{2, 3, 7, 6, 5, 4}, 24},

        {{2, 7, 3, 4, 5, 6}, 25},
        {{2, 7, 3, 6, 5, 4}, 30},

        {{2, 3, 4, 6, 5, 7}, 4},
        {{2, 3, 6, 4, 5, 7}, 14},

        {{2, 3, 4, 6, 7, 5}, 5},
        {{2, 3, 6, 4, 7, 5}, 15},

        {{2, 3, 4, 7, 6, 5}, 7},
        {{2, 3, 6, 7, 4, 5}, 17},

        {{2, 3, 7, 4, 6, 5}, 20},
        {{2, 3, 7, 6, 4, 5}, 23},

        {{2, 7, 3, 4, 6, 5}, 26},
        {{2, 7, 3, 6, 4, 5}, 29},

        {{2, 3, 5, 6, 4, 7}, 10},
        {{2, 3, 5, 4, 6, 7}, 8},

        {{2, 3, 5, 6, 7, 4}, 11},
        {{2, 3, 5, 4, 7, 6}, 9},

        {{2, 3, 5, 7, 6, 4}, 13},
        {{2, 3, 5, 7, 4, 6}, 12},

        {{2, 3, 7, 5, 6, 4}, 22},
        {{2, 3, 7, 5, 4, 6}, 21},

        {{2, 7, 3, 5, 6, 4}, 28},
        {{2, 7, 3, 5, 4, 6}, 27},

    };
    // clang-format on
    auto m = "CCO[Co@OH1](Cl)(C)(N)(F)P"_smiles;
    REQUIRE(m);
    const auto atm = m->getAtomWithIdx(3);
    for (const auto &pr : data) {
      // std::cerr << "---- " << pr.second << std::endl;
      CHECK(Chirality::getChiralPermutation(atm, pr.first) == pr.second);
    }
  }
}

TEST_CASE("isAtomPotentialNontetrahedralCenter", "[nontetrahedral]") {
  SECTION("basics") {
    {
      auto mol = "C[S+](O)F"_smiles;
      REQUIRE(mol);
      CHECK(!Chirality::detail::isAtomPotentialNontetrahedralCenter(
          mol->getAtomWithIdx(1)));
    }
    {
      auto mol = "C[SH](O)F"_smiles;
      REQUIRE(mol);
      CHECK(Chirality::detail::isAtomPotentialNontetrahedralCenter(
          mol->getAtomWithIdx(1)));
    }
    {
      auto mol = "C[S@SP](O)F"_smiles;
      REQUIRE(mol);
      CHECK(Chirality::detail::isAtomPotentialNontetrahedralCenter(
          mol->getAtomWithIdx(1)));
    }
  }
}
TEST_CASE("nontetrahedral StereoInfo", "[nontetrahedral]") {
  SECTION("SP") {
    auto m = "C[Pt@SP1](F)(Cl)O"_smiles;
    REQUIRE(m);
    auto sinfo = Chirality::findPotentialStereo(*m);
    REQUIRE(sinfo.size() == 1);
    CHECK(sinfo[0].centeredOn == 1);
    CHECK(sinfo[0].type == Chirality::StereoType::Atom_SquarePlanar);
    CHECK(sinfo[0].descriptor == Chirality::StereoDescriptor::None);
    CHECK(sinfo[0].permutation == 1);
    CHECK(sinfo[0].controllingAtoms == std::vector<unsigned int>{0, 2, 3, 4});
  }
  SECTION("TB") {
    auto m = "C[Fe@TB4](F)(Cl)(O)N"_smiles;
    REQUIRE(m);
    auto sinfo = Chirality::findPotentialStereo(*m);
    REQUIRE(sinfo.size() == 1);
    CHECK(sinfo[0].centeredOn == 1);
    CHECK(sinfo[0].type == Chirality::StereoType::Atom_TrigonalBipyramidal);
    CHECK(sinfo[0].descriptor == Chirality::StereoDescriptor::None);
    CHECK(sinfo[0].permutation == 4);
    CHECK(sinfo[0].controllingAtoms ==
          std::vector<unsigned int>{0, 2, 3, 4, 5});
  }
  SECTION("TB0") {
    auto m = "C[Fe@TB](F)(Cl)(O)N"_smiles;
    REQUIRE(m);
    auto sinfo = Chirality::findPotentialStereo(*m);
    REQUIRE(sinfo.size() == 1);
    CHECK(sinfo[0].centeredOn == 1);
    CHECK(sinfo[0].specified == Chirality::StereoSpecified::Unknown);
    CHECK(sinfo[0].type == Chirality::StereoType::Atom_TrigonalBipyramidal);
    CHECK(sinfo[0].descriptor == Chirality::StereoDescriptor::None);
    CHECK(sinfo[0].permutation == 0);
    CHECK(sinfo[0].controllingAtoms ==
          std::vector<unsigned int>{0, 2, 3, 4, 5});
  }
  SECTION("perceived as possible") {
    auto m = "C[Fe](F)(Cl)(O)N"_smiles;
    REQUIRE(m);
    auto sinfo = Chirality::findPotentialStereo(*m);
    REQUIRE(sinfo.size() == 1);
    CHECK(sinfo[0].centeredOn == 1);
    CHECK(sinfo[0].specified == Chirality::StereoSpecified::Unspecified);
    CHECK(sinfo[0].type == Chirality::StereoType::Atom_TrigonalBipyramidal);
    CHECK(sinfo[0].descriptor == Chirality::StereoDescriptor::None);
    CHECK(sinfo[0].permutation == 0);
    CHECK(sinfo[0].controllingAtoms ==
          std::vector<unsigned int>{0, 2, 3, 4, 5});
  }

  SECTION("OH") {
    auto m = "C[Fe@OH9](F)(Cl)(O)(N)Br"_smiles;
    REQUIRE(m);
    auto sinfo = Chirality::findPotentialStereo(*m);
    REQUIRE(sinfo.size() == 1);
    CHECK(sinfo[0].centeredOn == 1);
    CHECK(sinfo[0].type == Chirality::StereoType::Atom_Octahedral);
    CHECK(sinfo[0].descriptor == Chirality::StereoDescriptor::None);
    CHECK(sinfo[0].permutation == 9);
    CHECK(sinfo[0].controllingAtoms ==
          std::vector<unsigned int>{0, 2, 3, 4, 5, 6});
  }
  SECTION("OH missing ligand") {
    auto m = "C[Fe@OH9](F)(Cl)(O)N"_smiles;
    REQUIRE(m);
    auto sinfo = Chirality::findPotentialStereo(*m);
    REQUIRE(sinfo.size() == 1);
    CHECK(sinfo[0].centeredOn == 1);
    CHECK(sinfo[0].type == Chirality::StereoType::Atom_Octahedral);
    CHECK(sinfo[0].descriptor == Chirality::StereoDescriptor::None);
    CHECK(sinfo[0].permutation == 9);
    CHECK(sinfo[0].controllingAtoms ==
          std::vector<unsigned int>{0, 2, 3, 4, 5});
  }
}

TEST_CASE("github #5328: assignChiralTypesFrom3D() ignores wiggly bonds") {
  SECTION("basics") {
    auto m = R"CTAB(
     RDKit          3D

  0  0  0  0  0  0  0  0  0  0999 V3000
M  V30 BEGIN CTAB
M  V30 COUNTS 5 4 0 0 0
M  V30 BEGIN ATOM
M  V30 1 C 0.900794 -0.086835 0.009340 0
M  V30 2 C -0.552652 0.319534 0.077502 0
M  V30 3 F -0.861497 0.413307 1.437370 0
M  V30 4 Cl -0.784572 1.925710 -0.672698 0
M  V30 5 O -1.402227 -0.583223 -0.509512 0
M  V30 END ATOM
M  V30 BEGIN BOND
M  V30 1 1 1 2
M  V30 2 1 2 3
M  V30 3 1 2 4 CFG=2
M  V30 4 1 2 5
M  V30 END BOND
M  V30 END CTAB
M  END)CTAB"_ctab;
    REQUIRE(m);
    MolOps::assignChiralTypesFrom3D(*m);
    CHECK(m->getAtomWithIdx(1)->getChiralTag() ==
          Atom::ChiralType::CHI_UNSPECIFIED);
  }
  SECTION("non-tetrahedral") {
    auto m = R"CTAB(
  Mrv2108 05252216313D

  0  0  0     0  0            999 V3000
M  V30 BEGIN CTAB
M  V30 COUNTS 6 5 0 0 0
M  V30 BEGIN ATOM
M  V30 1 C -1.7191 0.2488 -3.5085 0
M  V30 2 As -1.0558 1.9209 -2.6345 0
M  V30 3 F -0.4636 3.422 -1.7567 0
M  V30 4 O -2.808 2.4243 -2.1757 0
M  V30 5 Cl -0.1145 2.6609 -4.5048 0
M  V30 6 Br 0.2255 0.6458 -1.079 0
M  V30 END ATOM
M  V30 BEGIN BOND
M  V30 1 1 1 2
M  V30 2 1 2 3
M  V30 3 1 2 4
M  V30 4 1 2 5 CFG=2
M  V30 5 1 2 6
M  V30 END BOND
M  V30 END CTAB
M  END
)CTAB"_ctab;
    REQUIRE(m);
    MolOps::assignChiralTypesFrom3D(*m);
    CHECK(m->getAtomWithIdx(1)->getChiralTag() ==
          Atom::ChiralType::CHI_UNSPECIFIED);
  }
}

TEST_CASE("useLegacyStereoPerception feature flag") {
  UseLegacyStereoPerceptionFixture reset_stereo_perception;

  SECTION("original failing example") {
    Chirality::setUseLegacyStereoPerception(true);
    auto m = "C[C@H]1CCC2(CC1)CC[C@H](C)C(C)C2"_smiles;
    REQUIRE(m);
    CHECK(m->getAtomWithIdx(1)->getChiralTag() == Atom::CHI_UNSPECIFIED);
    CHECK(m->getAtomWithIdx(9)->getChiralTag() != Atom::CHI_UNSPECIFIED);
  }
  SECTION("use new code") {
    Chirality::setUseLegacyStereoPerception(false);
    auto m = "C[C@H]1CCC2(CC1)CC[C@H](C)C(C)C2"_smiles;
    REQUIRE(m);
    CHECK(m->getAtomWithIdx(1)->getChiralTag() == Atom::CHI_UNSPECIFIED);
    CHECK(m->getAtomWithIdx(9)->getChiralTag() != Atom::CHI_UNSPECIFIED);
  }
  std::string molblock = R"CTAB(
  Mrv2108 05202206352D          

  0  0  0     0  0            999 V3000
M  V30 BEGIN CTAB
M  V30 COUNTS 14 15 0 0 0
M  V30 BEGIN ATOM
M  V30 1 C -4.5417 3.165 0 0
M  V30 2 C -5.8753 2.395 0 0
M  V30 3 C -5.8753 0.855 0 0
M  V30 4 C -4.5417 0.085 0 0 CFG=1
M  V30 5 C -3.208 0.855 0 0
M  V30 6 C -3.208 2.395 0 0
M  V30 7 C -4.5417 -1.455 0 0
M  V30 8 C -1.8743 0.085 0 0
M  V30 9 C -4.5417 6.2451 0 0 CFG=2
M  V30 10 C -5.8753 5.4751 0 0
M  V30 11 C -5.8753 3.9351 0 0
M  V30 12 C -3.208 3.9351 0 0
M  V30 13 C -3.208 5.4751 0 0
M  V30 14 C -4.5417 7.7851 0 0
M  V30 END ATOM
M  V30 BEGIN BOND
M  V30 1 1 1 2
M  V30 2 1 2 3
M  V30 3 1 3 4
M  V30 4 1 4 5
M  V30 5 1 5 6
M  V30 6 1 1 6
M  V30 7 1 4 7 CFG=1
M  V30 8 1 5 8
M  V30 9 1 9 10
M  V30 10 1 10 11
M  V30 11 1 12 13
M  V30 12 1 9 13
M  V30 13 1 11 1
M  V30 14 1 1 12
M  V30 15 1 9 14 CFG=1
M  V30 END BOND
M  V30 END CTAB
M  END
)CTAB";
  SECTION("original example, from mol block") {
    Chirality::setUseLegacyStereoPerception(true);
    std::unique_ptr<RWMol> m{MolBlockToMol(molblock)};
    CHECK(m->getAtomWithIdx(3)->getChiralTag() != Atom::CHI_UNSPECIFIED);
    CHECK(m->getAtomWithIdx(8)->getChiralTag() == Atom::CHI_UNSPECIFIED);
  }
  SECTION("original example, from mol block, new code") {
    Chirality::setUseLegacyStereoPerception(false);
    std::unique_ptr<RWMol> m{MolBlockToMol(molblock)};
    CHECK(m->getAtomWithIdx(3)->getChiralTag() != Atom::CHI_UNSPECIFIED);
    CHECK(m->getAtomWithIdx(8)->getChiralTag() == Atom::CHI_UNSPECIFIED);
  }
}

TEST_CASE("wedgeMolBonds to aromatic rings") {
  auto m = R"CTAB(
     RDKit          2D

  0  0  0  0  0  0  0  0  0  0999 V3000
M  V30 BEGIN CTAB
M  V30 COUNTS 10 11 0 0 0
M  V30 BEGIN ATOM
M  V30 1 C 2.948889 -2.986305 0.000000 0
M  V30 2 C 2.560660 -4.435194 0.000000 0
M  V30 3 N 1.111771 -4.046965 0.000000 0
M  V30 4 C 1.500000 -2.598076 0.000000 0
M  V30 5 C 0.750000 -1.299038 0.000000 0
M  V30 6 C 1.500000 0.000000 0.000000 0
M  V30 7 C 0.750000 1.299038 0.000000 0
M  V30 8 C -0.750000 1.299038 0.000000 0
M  V30 9 C -1.500000 0.000000 0.000000 0
M  V30 10 C -0.750000 -1.299038 0.000000 0
M  V30 END ATOM
M  V30 BEGIN BOND
M  V30 1 1 1 2
M  V30 2 1 2 3
M  V30 3 1 3 4
M  V30 4 1 4 5 CFG=1
M  V30 5 2 5 6
M  V30 6 1 6 7
M  V30 7 2 7 8
M  V30 8 1 8 9
M  V30 9 2 9 10
M  V30 10 1 4 1
M  V30 11 1 10 5
M  V30 END BOND
M  V30 END CTAB
M  END
)CTAB"_ctab;
  REQUIRE(m);
  CHECK(m->getAtomWithIdx(3)->getChiralTag() !=
        Atom::ChiralType::CHI_UNSPECIFIED);
  CHECK(m->getBondWithIdx(2)->getBondDir() == Bond::BondDir::NONE);
  CHECK(m->getBondWithIdx(3)->getBondDir() == Bond::BondDir::NONE);

  SECTION("generating mol blocks") {
    auto mb = MolToV3KMolBlock(*m);
    CHECK(mb.find("M  V30 10 1 4 1 CFG=1") == std::string::npos);
    CHECK(mb.find("M  V30 4 1 4 5 CFG=1") != std::string::npos);
  }

  SECTION("details: pickBondsWedge()") {
    // this is with aromatic bonds
    auto bnds = pickBondsToWedge(*m);
    CHECK(bnds.at(3) == 3);
    RWMol cp(*m);

    // now try kekulized:
    MolOps::Kekulize(cp);
    bnds = pickBondsToWedge(cp);
    CHECK(bnds.at(3) == 3);
  }
}

TEST_CASE("github 5307: AssignAtomChiralTagsFromStructure ignores Hydrogens") {
  std::string mb = R"CTAB(
     RDKit          3D
     
  0  0  0  0  0  0  0  0  0  0999 V3000
M  V30 BEGIN CTAB
M  V30 COUNTS 5 4 0 0 0
M  V30 BEGIN ATOM
M  V30 1 C -0.022097 0.003215 0.016520 0
M  V30 2 H -0.669009 0.889360 -0.100909 0
M  V30 3 H -0.377788 -0.857752 -0.588296 0
M  V30 4 H 0.096421 -0.315125 1.063781 0
M  V30 5 H 0.972473 0.280302 -0.391096 0
M  V30 END ATOM
M  V30 BEGIN BOND
M  V30 1 1 1 2
M  V30 2 1 1 3
M  V30 3 1 1 4
M  V30 4 1 1 5
M  V30 END BOND
M  V30 END CTAB
M  END
)CTAB";
  bool sanitize = true;
  bool removeHs = false;
  std::unique_ptr<RWMol> m{MolBlockToMol(mb, sanitize, removeHs)};
  REQUIRE(m);
  MolOps::assignChiralTypesFrom3D(*m);
  CHECK(m->getAtomWithIdx(0)->getChiralTag() !=
        Atom::ChiralType::CHI_UNSPECIFIED);
  // assignStereochemistryFrom3D() actually checks:
  MolOps::assignStereochemistryFrom3D(*m);
  CHECK(m->getAtomWithIdx(0)->getChiralTag() ==
        Atom::ChiralType::CHI_UNSPECIFIED);
}

TEST_CASE(
    "github 5403: Incorrect perception of pseudoasymmetric centers on "
    "non-canonical molecules") {
  SECTION("basics") {
    auto mol1 = "N[C@@]12CC[C@@](CC1)(C2)C(F)F"_smiles;
    REQUIRE(mol1);

    bool clean = true;

    auto stereoInfo1 = Chirality::findPotentialStereo(*mol1, clean);
    REQUIRE(stereoInfo1.size() == 2);
    REQUIRE(stereoInfo1[0].centeredOn == 1);
    REQUIRE(stereoInfo1[1].centeredOn == 4);
    CHECK(mol1->getAtomWithIdx(1)->getChiralTag() !=
          Atom::ChiralType::CHI_UNSPECIFIED);
    CHECK(mol1->getAtomWithIdx(4)->getChiralTag() !=
          Atom::ChiralType::CHI_UNSPECIFIED);

    auto mol2 = "C1C[C@]2(C(F)F)CC[C@@]1(N)C2"_smiles;
    REQUIRE(mol2);

    auto stereoInfo2 = Chirality::findPotentialStereo(*mol2, clean);
    REQUIRE(stereoInfo2.size() == 2);
    CHECK(stereoInfo2[0].centeredOn == 2);
    CHECK(stereoInfo2[1].centeredOn == 8);
    {
      RWMol cp(*mol2);
      Chirality::findPotentialStereo(cp, true, false);
      CHECK(cp.getAtomWithIdx(2)->getChiralTag() !=
            Atom::ChiralType::CHI_UNSPECIFIED);
      CHECK(cp.getAtomWithIdx(8)->getChiralTag() !=
            Atom::ChiralType::CHI_UNSPECIFIED);
    }
  }
  SECTION("new stereo") {
    UseLegacyStereoPerceptionFixture reset_stereo_perception;
    Chirality::setUseLegacyStereoPerception(false);

    auto mol1 = "N[C@@]12CC[C@@](CC1)(C2)C(F)F"_smiles;
    REQUIRE(mol1);
    CHECK(mol1->getAtomWithIdx(1)->getChiralTag() !=
          Atom::ChiralType::CHI_UNSPECIFIED);
    CHECK(mol1->getAtomWithIdx(4)->getChiralTag() !=
          Atom::ChiralType::CHI_UNSPECIFIED);
  }
}
TEST_CASE("assignStereochemistry sets bond stereo with new stereo perception") {
  SECTION("basics") {
    UseLegacyStereoPerceptionFixture reset_stereo_perception;
    Chirality::setUseLegacyStereoPerception(false);
    {
      auto m = "C/C=C/C"_smiles;
      REQUIRE(m);
      CHECK(m->getBondWithIdx(1)->getStereo() == Bond::BondStereo::STEREOTRANS);
      CHECK(m->getBondWithIdx(1)->getStereoAtoms() == std::vector<int>{0, 3});
    }
    {
      auto m = "C/C=C\\C"_smiles;
      REQUIRE(m);
      CHECK(m->getBondWithIdx(1)->getStereo() == Bond::BondStereo::STEREOCIS);
      CHECK(m->getBondWithIdx(1)->getStereoAtoms() == std::vector<int>{0, 3});
    }
    {
      auto m = "C(/C)=C/C"_smiles;
      REQUIRE(m);
      CHECK(m->getBondWithIdx(1)->getStereo() == Bond::BondStereo::STEREOCIS);
      CHECK(m->getBondWithIdx(1)->getStereoAtoms() == std::vector<int>{1, 3});
    }
    {
      auto m = "FC(/C)=C/C"_smiles;
      REQUIRE(m);
      CHECK(m->getBondWithIdx(2)->getStereo() == Bond::BondStereo::STEREOTRANS);
      CHECK(m->getBondWithIdx(2)->getStereoAtoms() == std::vector<int>{0, 4});
    }
    {
      auto m = "FC(/C)=C(F)/C"_smiles;
      REQUIRE(m);
      CHECK(m->getBondWithIdx(2)->getStereo() == Bond::BondStereo::STEREOCIS);
      CHECK(m->getBondWithIdx(2)->getStereoAtoms() == std::vector<int>{0, 4});
    }
  }
}

TEST_CASE("chiral duplicates") {
  UseLegacyStereoPerceptionFixture reset_stereo_perception;
  Chirality::setUseLegacyStereoPerception(false);
  SECTION("atom basics") {
    auto mol = "C[C@](F)([C@H](F)Cl)[C@H](F)Cl"_smiles;
    REQUIRE(mol);
    CHECK(mol->getAtomWithIdx(3)->getChiralTag() ==
          Atom::ChiralType::CHI_TETRAHEDRAL_CCW);
    CHECK(mol->getAtomWithIdx(6)->getChiralTag() ==
          Atom::ChiralType::CHI_TETRAHEDRAL_CCW);
    CHECK(mol->getAtomWithIdx(1)->getChiralTag() ==
          Atom::ChiralType::CHI_UNSPECIFIED);
  }
  SECTION("double bonds and atoms") {
    auto mol = "C/C(O)=C([C@H](F)Cl)/[C@H](F)Cl"_smiles;
    REQUIRE(mol);
    CHECK(mol->getAtomWithIdx(4)->getChiralTag() ==
          Atom::ChiralType::CHI_TETRAHEDRAL_CCW);
    CHECK(mol->getAtomWithIdx(7)->getChiralTag() ==
          Atom::ChiralType::CHI_TETRAHEDRAL_CCW);
    CHECK(mol->getBondWithIdx(2)->getStereo() == Bond::BondStereo::STEREONONE);
  }
  SECTION("double bonds and atoms 2") {
    auto mol = "C/C(O)=C([C@H](F)Cl)/[C@@H](F)Cl"_smiles;
    REQUIRE(mol);
    CHECK(mol->getAtomWithIdx(4)->getChiralTag() ==
          Atom::ChiralType::CHI_TETRAHEDRAL_CCW);
    CHECK(mol->getAtomWithIdx(7)->getChiralTag() ==
          Atom::ChiralType::CHI_TETRAHEDRAL_CW);
    CHECK(mol->getBondWithIdx(2)->getStereo() != Bond::BondStereo::STEREONONE);
  }
  SECTION("double bonds and double bonds") {
    auto mol = "C/C(O)=C(/C=C/C)/C=C/C"_smiles;
    REQUIRE(mol);
    CHECK(mol->getBondWithIdx(4)->getStereo() == Bond::BondStereo::STEREOTRANS);
    CHECK(mol->getBondWithIdx(7)->getStereo() == Bond::BondStereo::STEREOTRANS);
    CHECK(mol->getBondWithIdx(2)->getStereo() == Bond::BondStereo::STEREONONE);
  }
  SECTION("double bonds and double bonds 2") {
    auto mol = "C/C(O)=C(/C=C/C)/C=C\\C"_smiles;
    REQUIRE(mol);
    CHECK(mol->getBondWithIdx(4)->getStereo() == Bond::BondStereo::STEREOTRANS);
    CHECK(mol->getBondWithIdx(7)->getStereo() == Bond::BondStereo::STEREOCIS);
    CHECK(mol->getBondWithIdx(2)->getStereo() != Bond::BondStereo::STEREONONE);
  }
}

TEST_CASE("more findPotential") {
  UseLegacyStereoPerceptionFixture reset_stereo_perception;
  Chirality::setUseLegacyStereoPerception(false);
  SECTION("basics") {
    {
      auto m = "O[C@H](C)CC(C)C[C@@H](C)O"_smiles;
      REQUIRE(m);
      auto si = Chirality::findPotentialStereo(*m, true, true);
      CHECK(si.size() == 2);
    }
    {
      auto m = "O[C@H](C)CC(C)C[C@H](C)O"_smiles;
      REQUIRE(m);
      auto si = Chirality::findPotentialStereo(*m, true, true);
      CHECK(si.size() == 3);
    }
    {
      auto m = "O[CH](C)C[C@H](C)C[CH](C)O"_smiles;
      REQUIRE(m);
      auto si = Chirality::findPotentialStereo(*m, true, true);
      CHECK(si.size() == 3);
    }
    {
      auto m = "O[CH](C)C[CH](C)C[CH](C)O"_smiles;
      REQUIRE(m);
      auto si = Chirality::findPotentialStereo(*m, true, true);
      CHECK(si.size() == 3);
    }
  }
  SECTION("double bond impact on atoms") {
    {
      auto m = "C[CH](/C=C/C)/C=C\\C"_smiles;
      REQUIRE(m);
      auto si = Chirality::findPotentialStereo(*m, true, true);
      CHECK(si.size() == 3);
    }
    {
      auto m = "C[CH](/C=C/C)/C=C/C"_smiles;
      REQUIRE(m);
      auto si = Chirality::findPotentialStereo(*m, true, true);
      CHECK(si.size() == 2);
    }
    {
      auto m = "C[CH](C=CC)C=CC"_smiles;
      REQUIRE(m);
      auto si = Chirality::findPotentialStereo(*m, true, true);
      CHECK(si.size() == 3);
    }
    {
      auto m = "C[CH](C=CC)C=CC"_smiles;
      REQUIRE(m);
      m->getBondWithIdx(2)->setStereo(Bond::BondStereo::STEREOANY);
      m->getBondWithIdx(5)->setStereo(Bond::BondStereo::STEREOANY);
      auto si = Chirality::findPotentialStereo(*m, true, true);
      CHECK(si.size() == 3);
    }
  }
  SECTION("atom impact on double bonds") {
    {
      auto m = "CC=C([C@H](F)Cl)[C@@H](F)Cl"_smiles;
      REQUIRE(m);
      auto si = Chirality::findPotentialStereo(*m, true, true);
      CHECK(si.size() == 3);
    }
    {
      auto m = "CC=C([C@H](F)Cl)[C@H](F)Cl"_smiles;
      REQUIRE(m);
      auto si = Chirality::findPotentialStereo(*m, true, true);
      CHECK(si.size() == 2);
    }
    {
      auto m = "CC=C([CH](F)Cl)[CH](F)Cl"_smiles;
      REQUIRE(m);
      auto si = Chirality::findPotentialStereo(*m, true, true);
      CHECK(si.size() == 3);
    }
    {
      auto m = "CC=C([CH](F)Cl)[CH](F)Cl"_smiles;
      REQUIRE(m);
      m->getBondBetweenAtoms(2, 3)->setBondDir(Bond::UNKNOWN);
      m->getBondBetweenAtoms(2, 6)->setBondDir(Bond::UNKNOWN);
      auto si = Chirality::findPotentialStereo(*m, true, true);
      CHECK(si.size() == 3);
    }
  }
}
TEST_CASE("more findPotential and ring stereo") {
  UseLegacyStereoPerceptionFixture reset_stereo_perception;
  Chirality::setUseLegacyStereoPerception(false);
  SECTION("simple") {
    {
      auto m = "CC1CCC(C)CC1"_smiles;
      REQUIRE(m);
      auto stereoInfo = Chirality::findPotentialStereo(*m, true, true);
      REQUIRE(stereoInfo.size() == 2);
      CHECK(stereoInfo[0].type == Chirality::StereoType::Atom_Tetrahedral);
      CHECK(stereoInfo[0].centeredOn == 1);
      CHECK(stereoInfo[0].specified == Chirality::StereoSpecified::Unspecified);

      CHECK(stereoInfo[1].type == Chirality::StereoType::Atom_Tetrahedral);
      CHECK(stereoInfo[1].centeredOn == 4);
      CHECK(stereoInfo[1].specified == Chirality::StereoSpecified::Unspecified);
    }
  }
}

TEST_CASE(
    "github 2984: RDKit misplaces stereochemistry/chirality information for "
    "small ring") {
  using namespace RDKit::Chirality;

  UseLegacyStereoPerceptionFixture reset_stereo_perception;

  SECTION("The mol with the issue") {
    for (auto use_legacy : {false, true}) {
      Chirality::setUseLegacyStereoPerception(use_legacy);

      // With Legacy stereo, parsing the SMILES string will discard the
      // problematic stereo features, so findPotentialStereo (which uses
      // the new algorithm) will still find them, but they will be unspecified.
      // Parsing with the new algorithm will preserve the features, so they
      // can be correctly resolved.

      auto specified_status = use_legacy ? StereoSpecified::Unspecified
                                         : StereoSpecified::Specified;

      auto mol = R"SMI(CC/C=C1\C[C@H](O)C1)SMI"_smiles;
      REQUIRE(mol);
      auto stereoInfo = Chirality::findPotentialStereo(*mol);
      REQUIRE(stereoInfo.size() == 2);
      CHECK(stereoInfo[0].centeredOn == 5);
      CHECK(stereoInfo[0].type == StereoType::Atom_Tetrahedral);
      CHECK(stereoInfo[0].specified == specified_status);
      CHECK(stereoInfo[1].centeredOn == 2);
      CHECK(stereoInfo[1].type == StereoType::Bond_Double);
      CHECK(stereoInfo[1].specified == specified_status);
    }
  }

  // The other sections should yield the same results independently
  // of which stereo algoritm is used, new or legacy

  SECTION("Unspecified, but still potentially stereo") {
    for (auto use_legacy : {false, true}) {
      Chirality::setUseLegacyStereoPerception(use_legacy);

      auto mol = R"SMI(CCC=C1CC(O)C1)SMI"_smiles;
      REQUIRE(mol);
      auto stereoInfo = Chirality::findPotentialStereo(*mol);
      REQUIRE(stereoInfo.size() == 2);
      CHECK(stereoInfo[0].centeredOn == 5);
      CHECK(stereoInfo[0].type == StereoType::Atom_Tetrahedral);
      CHECK(stereoInfo[0].specified == StereoSpecified::Unspecified);
      CHECK(stereoInfo[1].centeredOn == 2);
      CHECK(stereoInfo[1].type == StereoType::Bond_Double);
      CHECK(stereoInfo[1].specified == StereoSpecified::Unspecified);
    }
  }

  SECTION("Specified") {
    for (auto use_legacy : {false, true}) {
      Chirality::setUseLegacyStereoPerception(use_legacy);

      auto mol = R"SMI(CC/C=C1\CC[C@H]1O)SMI"_smiles;
      REQUIRE(mol);
      auto stereoInfo = Chirality::findPotentialStereo(*mol);
      REQUIRE(stereoInfo.size() == 2);
      CHECK(stereoInfo[0].centeredOn == 6);
      CHECK(stereoInfo[0].type == StereoType::Atom_Tetrahedral);
      CHECK(stereoInfo[0].specified == StereoSpecified::Specified);
      CHECK(stereoInfo[1].centeredOn == 2);
      CHECK(stereoInfo[1].type == StereoType::Bond_Double);
      CHECK(stereoInfo[1].specified == StereoSpecified::Specified);
    }
  }

  SECTION("More than one ring (1)") {
    for (auto use_legacy : {false, true}) {
      Chirality::setUseLegacyStereoPerception(use_legacy);

      auto mol = R"SMI(CC\C=C/1C2CCC1[C@H]2O)SMI"_smiles;
      REQUIRE(mol);
      auto stereoInfo = Chirality::findPotentialStereo(*mol);
      REQUIRE(stereoInfo.size() == 4);
      CHECK(stereoInfo[0].centeredOn == 4);
      CHECK(stereoInfo[0].type == StereoType::Atom_Tetrahedral);
      CHECK(stereoInfo[0].specified == StereoSpecified::Unspecified);
      CHECK(stereoInfo[1].centeredOn == 7);
      CHECK(stereoInfo[1].type == StereoType::Atom_Tetrahedral);
      CHECK(stereoInfo[1].specified == StereoSpecified::Unspecified);
      CHECK(stereoInfo[2].centeredOn == 8);
      CHECK(stereoInfo[2].type == StereoType::Atom_Tetrahedral);
      CHECK(stereoInfo[2].specified == (use_legacy
                                            ? StereoSpecified::Unspecified
                                            : StereoSpecified::Specified));
      CHECK(stereoInfo[3].centeredOn == 2);
      CHECK(stereoInfo[3].type == StereoType::Bond_Double);
      CHECK(stereoInfo[3].specified == (use_legacy
                                            ? StereoSpecified::Unspecified
                                            : StereoSpecified::Specified));
    }
  }

  SECTION("More than one ring (2)") {
    for (auto use_legacy : {false, true}) {
      Chirality::setUseLegacyStereoPerception(use_legacy);

      // This is the same structure as previos section, but
      // the rings are defined in the opposite order
      auto mol = R"SMI(CC\C=C/1C2[C@H](O)C1CC2)SMI"_smiles;
      REQUIRE(mol);
      auto stereoInfo = Chirality::findPotentialStereo(*mol);
      REQUIRE(stereoInfo.size() == 4);
      CHECK(stereoInfo[0].centeredOn == 4);
      CHECK(stereoInfo[0].type == StereoType::Atom_Tetrahedral);
      CHECK(stereoInfo[0].specified == StereoSpecified::Unspecified);

      CHECK(stereoInfo[1].centeredOn == 5);
      CHECK(stereoInfo[1].type == StereoType::Atom_Tetrahedral);
      CHECK(stereoInfo[1].specified == (use_legacy
                                            ? StereoSpecified::Unspecified
                                            : StereoSpecified::Specified));

      CHECK(stereoInfo[2].centeredOn == 7);
      CHECK(stereoInfo[2].type == StereoType::Atom_Tetrahedral);
      CHECK(stereoInfo[2].specified == StereoSpecified::Unspecified);

      CHECK(stereoInfo[3].centeredOn == 2);
      CHECK(stereoInfo[3].type == StereoType::Bond_Double);
      CHECK(stereoInfo[3].specified == (use_legacy
                                            ? StereoSpecified::Unspecified
                                            : StereoSpecified::Specified));
    }
  }

  SECTION("Stereo not possible: symmetric opposite atom") {
    for (auto use_legacy : {false, true}) {
      Chirality::setUseLegacyStereoPerception(use_legacy);

      auto mol = R"SMI(CCC=C1CC(O)(O)C1)SMI"_smiles;
      REQUIRE(mol);
      auto stereoInfo = Chirality::findPotentialStereo(*mol);
      CHECK(stereoInfo.empty());
    }
  }

  SECTION("Stereo not possible: odd-sized ring") {
    for (auto use_legacy : {false, true}) {
      Chirality::setUseLegacyStereoPerception(use_legacy);

      auto mol = R"SMI(CCC=C1CCCC1)SMI"_smiles;
      REQUIRE(mol);
      auto stereoInfo = Chirality::findPotentialStereo(*mol);
      CHECK(stereoInfo.empty());
    }
  }
}

TEST_CASE("double bond stereo with new chirality perception") {
  UseLegacyStereoPerceptionFixture reset_stereo_perception;
  Chirality::setUseLegacyStereoPerception(false);
  SECTION("chain bonds") {
    {
      auto m = "C/C=C/C"_smiles;
      REQUIRE(m);
      CHECK(m->getBondWithIdx(1)->getStereo() == Bond::BondStereo::STEREOTRANS);
      CHECK(m->getBondWithIdx(1)->getStereoAtoms() == std::vector<int>{0, 3});
    }
  }
  SECTION("ring bonds") {
    {
      auto m = "C1/C=C/CCCCCCC1"_smiles;
      REQUIRE(m);
      CHECK(m->getBondWithIdx(1)->getStereo() == Bond::BondStereo::STEREOTRANS);
      CHECK(m->getBondWithIdx(1)->getStereoAtoms() == std::vector<int>{0, 3});
    }
  }
}

TEST_CASE("false positives from new stereo code") {
  SECTION("elements") {
    std::vector<std::string> examples{"P", "PC", "S", "SC", "S(F)C"};
    for (auto &smi : examples) {
      INFO(smi);
      std::unique_ptr<RWMol> m{SmilesToMol(smi)};
      REQUIRE(m);
      auto si = Chirality::findPotentialStereo(*m);
      CHECK(si.empty());
    }
  }
  SECTION("non-tetrahedral and implicit Hs") {
    std::vector<std::string> examples{
        "[SiH4]",         "[SiH3]C",      "[SH4]",     "[PH5]",
        "[PH4]C",         "[SH6]",        "[SH5]C",    "[SiH2](C)C",
        "[PH3](C)C",      "[PH2](C)(C)C", "[SH4](C)C", "[SH3](C)(C)C",
        "[SH2](C)(C)(C)C"};
    {
      AllowNontetrahedralChiralityFixture reset_non_tetrahedral_allowed;
      Chirality::setAllowNontetrahedralChirality(false);
      for (auto &smi : examples) {
        INFO(smi);
        std::unique_ptr<RWMol> m{SmilesToMol(smi)};
        REQUIRE(m);
        auto si = Chirality::findPotentialStereo(*m);
        CHECK(si.empty());
      }
    }
    {
      AllowNontetrahedralChiralityFixture reset_non_tetrahedral_allowed;
      Chirality::setAllowNontetrahedralChirality(true);
      for (auto &smi : examples) {
        INFO(smi);
        std::unique_ptr<RWMol> m{SmilesToMol(smi)};
        REQUIRE(m);
        auto si = Chirality::findPotentialStereo(*m);
        CHECK(si.size() == 1);
      }
    }
  }
}

TEST_CASE(
    "Github #6049: Cyclobutyl group in a macrocycle triggers a stereo center") {
  SECTION("as reported") {
    auto mol = "O=S1(=O)C=CC=C2CCCCC3CC(C3)N21"_smiles;
    REQUIRE(mol);
    auto stereoInfo = Chirality::findPotentialStereo(*mol);
    for (const auto &sg : stereoInfo) {
      CHECK(sg.centeredOn != 15);
    }
  }
}

TEST_CASE(
    "assignStereochemistry should clear crossed double bonds that can't have stereo") {
  SECTION("basics") {
    auto m = "CC=C(C)C"_smiles;
    REQUIRE(m);
    m->getBondWithIdx(1)->setBondDir(Bond::BondDir::EITHERDOUBLE);
    bool clean = true;
    bool flag = true;
    bool force = true;
    {
      UseLegacyStereoPerceptionFixture reset_stereo_perception;
      Chirality::setUseLegacyStereoPerception(false);
      auto cp(*m);
      RDKit::MolOps::assignStereochemistry(cp, clean, force, flag);
      CHECK(cp.getBondWithIdx(1)->getBondDir() == Bond::BondDir::NONE);
    }
    {
      UseLegacyStereoPerceptionFixture reset_stereo_perception;
      Chirality::setUseLegacyStereoPerception(true);
      auto cp(*m);
      RDKit::MolOps::assignStereochemistry(cp, clean, force, flag);
      CHECK(cp.getBondWithIdx(1)->getBondDir() == Bond::BondDir::NONE);
    }
  }
  SECTION("make sure we don't mess with actual potential stereosystems") {
    auto m = "CC=C(C)[13CH3]"_smiles;
    REQUIRE(m);
    m->getBondWithIdx(1)->setBondDir(Bond::BondDir::EITHERDOUBLE);
    bool clean = true;
    bool flag = true;
    bool force = true;
    {
      UseLegacyStereoPerceptionFixture reset_stereo_perception;
      Chirality::setUseLegacyStereoPerception(false);
      auto cp(*m);
      RDKit::MolOps::assignStereochemistry(cp, clean, force, flag);
      // the crossed bond dir has been translated to unknown stereo:
      CHECK(cp.getBondWithIdx(1)->getBondDir() == Bond::BondDir::NONE);
      CHECK(cp.getBondWithIdx(1)->getStereo() == Bond::BondStereo::STEREOANY);
    }
    {
      UseLegacyStereoPerceptionFixture reset_stereo_perception;
      Chirality::setUseLegacyStereoPerception(true);
      auto cp(*m);
      RDKit::MolOps::assignStereochemistry(cp, clean, force, flag);
      // the crossed bond dir has been translated to unknown stereo:
      CHECK(cp.getBondWithIdx(1)->getBondDir() == Bond::BondDir::NONE);
      CHECK(cp.getBondWithIdx(1)->getStereo() == Bond::BondStereo::STEREOANY);
    }
  }
  SECTION("make sure stereoatoms are also cleared") {
    auto m = "CC=C(C)C"_smiles;
    REQUIRE(m);
    m->getBondWithIdx(1)->setBondDir(Bond::BondDir::EITHERDOUBLE);
    m->getBondWithIdx(1)->setStereoAtoms(0, 3);
    bool clean = true;
    bool flag = true;
    bool force = true;
    {
      UseLegacyStereoPerceptionFixture reset_stereo_perception;
      Chirality::setUseLegacyStereoPerception(false);
      auto cp(*m);
      RDKit::MolOps::assignStereochemistry(cp, clean, force, flag);
      CHECK(cp.getBondWithIdx(1)->getBondDir() == Bond::BondDir::NONE);
      CHECK(cp.getBondWithIdx(1)->getStereoAtoms().empty());
    }
    {
      UseLegacyStereoPerceptionFixture reset_stereo_perception;
      Chirality::setUseLegacyStereoPerception(true);
      auto cp(*m);
      RDKit::MolOps::assignStereochemistry(cp, clean, force, flag);
      CHECK(cp.getBondWithIdx(1)->getBondDir() == Bond::BondDir::NONE);
      CHECK(cp.getBondWithIdx(1)->getStereoAtoms().empty());
    }
  }
}

TEST_CASE("adding two wedges to chiral centers") {
  SECTION("basics") {
    auto mol = R"CTAB(
  Mrv2219 02112315062D          

  0  0  0     0  0            999 V3000
M  V30 BEGIN CTAB
M  V30 COUNTS 5 4 0 0 0
M  V30 BEGIN ATOM
M  V30 1 O -3.6667 2.5 0 0
M  V30 2 C -2.333 3.27 0 0 CFG=1
M  V30 3 F -0.9993 2.5 0 0
M  V30 4 C -3.103 4.6037 0 0
M  V30 5 N -1.3955 4.4918 0 0
M  V30 END ATOM
M  V30 BEGIN BOND
M  V30 1 1 1 2
M  V30 2 1 2 3
M  V30 3 1 2 4
M  V30 4 1 2 5 CFG=1
M  V30 END BOND
M  V30 END CTAB
M  END
)CTAB"_ctab;
    REQUIRE(mol);
    CHECK(mol->getNumAtoms() == 5);

    Chirality::BondWedgingParameters ps;
    ps.wedgeTwoBondsIfPossible = true;

    {
      RWMol cp(*mol);
      Chirality::wedgeMolBonds(cp);
      CHECK(cp.getBondBetweenAtoms(1, 3)->getBondDir() != Bond::BondDir::NONE);
      CHECK(cp.getBondBetweenAtoms(1, 4)->getBondDir() == Bond::BondDir::NONE);
      CHECK(cp.getBondBetweenAtoms(1, 0)->getBondDir() == Bond::BondDir::NONE);
      CHECK(cp.getBondBetweenAtoms(1, 2)->getBondDir() == Bond::BondDir::NONE);
    }
    {
      RWMol cp(*mol);
      Chirality::wedgeMolBonds(cp, nullptr, &ps);
      CHECK(cp.getBondBetweenAtoms(1, 3)->getBondDir() != Bond::BondDir::NONE);
      CHECK(cp.getBondBetweenAtoms(1, 4)->getBondDir() != Bond::BondDir::NONE);
      CHECK(cp.getBondBetweenAtoms(1, 4)->getBondDir() !=
            cp.getBondBetweenAtoms(1, 3)->getBondDir());
      CHECK(cp.getBondBetweenAtoms(1, 0)->getBondDir() == Bond::BondDir::NONE);
      CHECK(cp.getBondBetweenAtoms(1, 2)->getBondDir() == Bond::BondDir::NONE);
    }
    {
      // Wedge a second bond after we already wedged a first one

      RWMol cp(*mol);
      Chirality::wedgeMolBonds(cp);
      CHECK(cp.getBondBetweenAtoms(1, 3)->getBondDir() != Bond::BondDir::NONE);
      CHECK(cp.getBondBetweenAtoms(1, 4)->getBondDir() == Bond::BondDir::NONE);
      CHECK(cp.getBondBetweenAtoms(1, 0)->getBondDir() == Bond::BondDir::NONE);
      CHECK(cp.getBondBetweenAtoms(1, 2)->getBondDir() == Bond::BondDir::NONE);

      Chirality::wedgeMolBonds(cp, nullptr, &ps);

      REQUIRE(count_wedged_bonds(cp) == 2);

      CHECK(cp.getBondBetweenAtoms(1, 3)->getBondDir() != Bond::BondDir::NONE);
      CHECK(cp.getBondBetweenAtoms(1, 4)->getBondDir() != Bond::BondDir::NONE);
      CHECK(cp.getBondBetweenAtoms(1, 4)->getBondDir() !=
            cp.getBondBetweenAtoms(1, 3)->getBondDir());
    }
    {
      // What if the first wedged bond is not our preferred one?

      for (auto wedgedAtomIdx : {0, 2, 4}) {
        INFO("wedgedAtomIdx: " << wedgedAtomIdx);

        RWMol cp(*mol);
        REQUIRE(count_wedged_bonds(cp) == 0);

        auto bond = cp.getBondBetweenAtoms(1, wedgedAtomIdx);
        if (bond->getEndAtomIdx() == 1) {
          // One of the bonds in the input is reversed, make sure the chiral
          // atom is always at the start so that the wedge is valid!
          auto tmp = bond->getBeginAtomIdx();
          bond->setBeginAtomIdx(bond->getEndAtomIdx());
          bond->setEndAtomIdx(tmp);
        }

        // This probably disagrees with the chirality in some of the test cases,
        // but that's not relevant for this test
        bond->setBondDir(Bond::BondDir::BEGINWEDGE);

        Chirality::wedgeMolBonds(cp, nullptr, &ps);

        CHECK(count_wedged_bonds(cp) == 2);
      }
    }
  }
  SECTION(
      "more complex 1, this should only have one wedge for each of the two chiral centers") {
    std::string smi =
        "[H][C@@]12CC(=O)N1[C@@H](C(=O)O)C(C)(C)S2(=O)=O |(-2.78382,0.183015,;-1.38222,-0.351313,;-2.12923,-1.65207,;-0.828466,-2.39908,;-0.436905,-3.84707,;-0.0814577,-1.09832,;1.03095,-0.0920638,;2.49888,-0.400554,;2.96569,-1.82607,;3.50001,0.71647,;0.41769,1.27685,;1.8432,1.74365,;0.102447,2.74335,;-1.07373,1.11662,;-1.07718,2.61662,;-2.56587,1.26998,)|";
    SmilesParserParams spps;
    spps.removeHs = false;
    auto m = SmilesToMol(smi, spps);
    REQUIRE(m);
    Chirality::BondWedgingParameters bwps;
    bwps.wedgeTwoBondsIfPossible = true;
    Chirality::wedgeMolBonds(*m, &m->getConformer(), &bwps);
    unsigned nWedged = 0;
    for (const auto bond : m->bonds()) {
      if (bond->getBondDir() != Bond::BondDir::NONE) {
        ++nWedged;
      }
    }
    CHECK(nWedged == 2);
  }
  SECTION("more complex 2, have two wedges around the chiral center") {
    std::string smi =
        "[H][C@@]12CCCN1C(=O)CN1C(=O)[C@](C)(N)O[C@]12O |(-0.888297,0.626611,;-1.19852,-0.840959,;-1.94707,-2.14084,;-3.41464,-1.83061,;-3.5731,-0.339006,;-2.20347,0.272634,;-1.74154,1.69974,;-2.74648,2.81333,;-0.274666,2.01325,;0.730277,0.899655,;2.23028,0.901335,;3.11059,2.11585,;2.6954,-0.52473,;3.44685,-1.82293,;4.06503,0.0869091,;1.48286,-1.40777,;0.26835,-0.527448,;-0.0418744,-1.99502,)|";
    SmilesParserParams spps;
    spps.removeHs = false;
    auto m = SmilesToMol(smi, spps);
    REQUIRE(m);
    Chirality::BondWedgingParameters bwps;
    bwps.wedgeTwoBondsIfPossible = true;
    Chirality::wedgeMolBonds(*m, &m->getConformer(), &bwps);
    CHECK(m->getBondWithIdx(12)->getBondDir() != Bond::BondDir::NONE);
    CHECK(m->getBondWithIdx(13)->getBondDir() != Bond::BondDir::NONE);
  }
  SECTION("another one") {
    auto m =
        "CC[C@@]1(O)C(=O)OCc2c1cc1-c3nc4ccccc4cc3Cn1c2=O |(-2.67178,3.55256,;-2.43493,2.07138,;-3.59925,1.12567,;-4.32841,2.43652,;-5.01681,0.635215,;-6.15033,1.61763,;-5.30084,-0.837648,;-4.16731,-1.82006,;-2.74976,-1.3296,;-2.46573,0.143259,;-1.04818,0.633713,;0.085343,-0.348697,;1.57389,-0.163687,;2.43243,1.06631,;3.92692,0.937796,;4.78546,2.1678,;6.27994,2.03928,;6.91588,0.680758,;6.05734,-0.549244,;4.56286,-0.420725,;3.70432,-1.65073,;2.20983,-1.52221,;1.11432,-2.54683,;-0.198688,-1.82156,;-1.61624,-2.31201,;-1.90027,-3.78488,)|"_smiles;
    REQUIRE(m);
    Chirality::BondWedgingParameters bwps;
    bwps.wedgeTwoBondsIfPossible = true;
    Chirality::wedgeMolBonds(*m, &m->getConformer(), &bwps);
    CHECK(m->getBondWithIdx(1)->getBondDir() != Bond::BondDir::NONE);
    CHECK(m->getBondWithIdx(1)->getBeginAtomIdx() == 2);
    CHECK(m->getBondWithIdx(2)->getBondDir() != Bond::BondDir::NONE);
    CHECK(m->getBondWithIdx(2)->getBeginAtomIdx() == 2);
  }
  SECTION("favor degree 1") {
    auto m =
        "[H][C@@]12CC[C@@](C)(O)[C@H](CC[C@@](C)(O)C=C)[C@@]1(C)CCCC2(C)C |(3.59567,-1.0058,;2.33379,-0.194852,;2.4456,-1.69068,;1.20608,-2.53542,;-0.145252,-1.88434,;-1.63777,-1.73471,;-0.551787,-3.3282,;-0.257063,-0.388514,;-1.60839,0.262569,;-2.84791,-0.582176,;-4.19924,0.068907,;-5.55057,0.71999,;-4.85032,-1.28242,;-3.54816,1.42024,;-4.3929,2.65976,;0.982456,0.456231,;-0.368873,1.10731,;0.870645,1.95206,;2.11016,2.7968,;3.46149,2.14572,;3.5733,0.649893,;5.02699,1.01975,;4.35205,-0.632117,)|"_smiles;
    REQUIRE(m);
    Chirality::BondWedgingParameters bwps;
    bwps.wedgeTwoBondsIfPossible = true;
    Chirality::wedgeMolBonds(*m, &m->getConformer(), &bwps);
    CHECK(m->getBondWithIdx(9)->getBondDir() != Bond::BondDir::NONE);
    CHECK(m->getBondWithIdx(10)->getBondDir() != Bond::BondDir::NONE);
    CHECK(m->getBondWithIdx(11)->getBondDir() == Bond::BondDir::NONE);
  }
}

TEST_CASE(
    "RDKit Issue #6217: Atoms may get flagged with non-tetrahedral stereo even when it is not allowed",
    "[bug][stereo][non-tetrahedral]") {
  UseLegacyStereoPerceptionFixture reset_stereo_perception;
  Chirality::setUseLegacyStereoPerception(false);

  AllowNontetrahedralChiralityFixture reset_non_tetrahedral_allowed;
  Chirality::setAllowNontetrahedralChirality(false);

  auto m = "CS(=O)(=O)O"_smiles;
  REQUIRE(m);
  REQUIRE(m->getNumAtoms() == 5);

  auto stereoInfo = Chirality::findPotentialStereo(*m);
  CHECK(stereoInfo.size() == 0);

  auto at = m->getAtomWithIdx(1);

  auto sinfo = Chirality::detail::getStereoInfo(at);
  CHECK(sinfo.type == Chirality::StereoType::Atom_Tetrahedral);

  REQUIRE(at->getAtomicNum() == 16);
  CHECK(!at->hasProp(common_properties::_ChiralityPossible));
}

TEST_CASE(
    "RDKit Issue #6239: Tri-coordinate atom with implicit + neighbor H atom is found potentially chiral",
    "[bug][stereo]") {
  // Parametrize test to run under legacy and new stereo perception
  const auto legacy_stereo = GENERATE(true, false);
  INFO("Legacy stereo perception == " << legacy_stereo)

  UseLegacyStereoPerceptionFixture reset_stereo_perception;
  Chirality::setUseLegacyStereoPerception(legacy_stereo);

  auto p = SmilesParserParams();
  p.removeHs = false;

  std::unique_ptr<RWMol> m{SmilesToMol("[H]C(C)CC", p)};

  REQUIRE(m);
  REQUIRE(m->getNumAtoms() == 5);

  auto at = m->getAtomWithIdx(1);
  REQUIRE(at->getAtomicNum() == 6);
  REQUIRE(at->getDegree() == 3);

  CHECK(!at->hasProp(common_properties::_ChiralityPossible));

  CHECK(!Chirality::detail::isAtomPotentialTetrahedralCenter(at));

  auto stereoInfo = Chirality::findPotentialStereo(*m);
  CHECK(stereoInfo.size() == 0);

  auto sinfo = Chirality::detail::getStereoInfo(at);
  CHECK(sinfo.type == Chirality::StereoType::Atom_Tetrahedral);
}

TEST_CASE("double bonded N with H should be stereogenic", "[bug][stereo]") {
  SECTION("assign stereo") {
    // Parametrize test to run under legacy and new stereo perception
    const auto legacy_stereo = GENERATE(true, false);
    INFO("Legacy stereo perception == " << legacy_stereo)

    UseLegacyStereoPerceptionFixture reset_stereo_perception;
    Chirality::setUseLegacyStereoPerception(legacy_stereo);
    auto m = "[H]/N=C/F"_smiles;
    REQUIRE(m);
    CHECK(m->getBondWithIdx(1)->getStereo() != Bond::BondStereo::STEREONONE);
  }
  SECTION("find potential stereo") {
    auto m = "[H]/N=C/F"_smiles;
    REQUIRE(m);
    CHECK(Chirality::detail::isBondPotentialStereoBond(m->getBondWithIdx(1)));
    bool cleanIt = false;
    bool flagPossible = true;
    auto si = Chirality::findPotentialStereo(*m, cleanIt, flagPossible);
    CHECK(si.size() == 1);
  }
}

TEST_CASE("Issue in GitHub #6473", "[bug][stereo]") {
  constexpr const char *mb = R"CTAB(
     RDKit          2D

  6  5  0  0  0  0  0  0  0  0999 V2000
    2.0443    0.2759    0.0000 N   0  0  0  0  0  0  0  0  0  0  0  0
    0.7038    2.5963    0.0000 N   0  0  0  0  0  0  0  0  0  0  0  0
    3.3828    2.5961    0.0000 N   0  0  0  0  0  0  0  0  0  0  0  0
    2.0444    1.8228    0.0000 C   0  0  0  0  0  0  0  0  0  0  0  0
   -0.6359    1.8229    0.0000 C   0  0  0  0  0  0  0  0  0  0  0  0
    3.3827   -0.4985    0.0000 C   0  0  0  0  0  0  0  0  0  0  0  0
  1  4  1  0
  4  2  1  0
  4  3  2  0
  2  5  1  0
  6  1  1  0
M  END)CTAB";

  UseLegacyStereoPerceptionFixture reset_stereo_perception;

  auto use_legacy_stereo = GENERATE(true, false);
  CAPTURE(use_legacy_stereo);
  Chirality::setUseLegacyStereoPerception(use_legacy_stereo);

  std::unique_ptr<ROMol> mol(MolBlockToMol(mb));
  REQUIRE(mol);
}

<<<<<<< HEAD
TEST_CASE("zero bond-length chirality cases") {
  SECTION("basics") {
    {
      auto m = R"CTAB(derived from CHEMBL3183068
  Mrv2211 07202306222D          

  0  0  0     0  0            999 V3000
M  V30 BEGIN CTAB
M  V30 COUNTS 10 10 0 0 1
M  V30 BEGIN ATOM
M  V30 1 N 3.231 0 0 0
M  V30 2 C 4.0137 -1.3378 0 0
M  V30 3 C 2.6757 -2.1004 0 0
M  V30 4 C 2.6757 -3.6389 0 0
M  V30 5 C 1.3378 -1.3378 0 0
M  V30 6 C 5.4672 -0.99 0 0
M  V30 7 C 1.3378 -4.4216 0 0
M  V30 8 C 0 -2.1205 0 0
M  V30 9 C 0 -3.659 0 0
M  V30 10 F 4.0137 -1.3378 0 0
M  V30 END ATOM
M  V30 BEGIN BOND
M  V30 1 1 2 1 CFG=3
M  V30 2 1 2 3
M  V30 3 1 2 6
M  V30 4 1 2 10
M  V30 5 2 3 4
M  V30 6 1 3 5
M  V30 7 1 4 7
M  V30 8 2 5 8
M  V30 9 2 7 9
M  V30 10 1 8 9
M  V30 END BOND
M  V30 END CTAB
M  END
)CTAB"_ctab;
      REQUIRE(m);
      CHECK(m->getAtomWithIdx(1)->getChiralTag() ==
            Atom::ChiralType::CHI_UNSPECIFIED);
    }
    {
      auto m = R"CTAB(derived from CHEMBL3183068
  Mrv2211 07202306222D          

  0  0  0     0  0            999 V3000
M  V30 BEGIN CTAB
M  V30 COUNTS 10 10 0 0 1
M  V30 BEGIN ATOM
M  V30 1 N 3.231 0 0 0
M  V30 2 C 4.0137 -1.3378 0 0
M  V30 3 C 2.6757 -2.1004 0 0
M  V30 4 C 2.6757 -3.6389 0 0
M  V30 5 C 1.3378 -1.3378 0 0
M  V30 6 C 4.0137 -1.3378 0 0
M  V30 7 C 1.3378 -4.4216 0 0
M  V30 8 C 0 -2.1205 0 0
M  V30 9 C 0 -3.659 0 0
M  V30 10 F 4.5135 -2.6451 0 0
M  V30 END ATOM
M  V30 BEGIN BOND
M  V30 1 1 2 1 CFG=3
M  V30 2 1 2 3
M  V30 3 1 2 6
M  V30 4 1 2 10
M  V30 5 2 3 4
M  V30 6 1 3 5
M  V30 7 1 4 7
M  V30 8 2 5 8
M  V30 9 2 7 9
M  V30 10 1 8 9
M  V30 END BOND
M  V30 END CTAB
M  END
)CTAB"_ctab;
      REQUIRE(m);
      CHECK(m->getAtomWithIdx(1)->getChiralTag() ==
            Atom::ChiralType::CHI_UNSPECIFIED);
    }
  }
}

TEST_CASE("t-shaped chirality cases") {
  SECTION("ChEMBL example") {
    {
      auto m = R"CTAB(CHEMBL3183068
     RDKit          2D

 10 10  0  0  1  0  0  0  0  0999 V2000
    1.7309    0.0000    0.0000 N   0  0  0  0  0  0  0  0  0  0  0  0
    2.1502   -0.7167    0.0000 C   0  0  0  0  0  0  0  0  0  0  0  0
    1.4334   -1.1252    0.0000 C   0  0  0  0  0  0  0  0  0  0  0  0
    1.4334   -1.9494    0.0000 C   0  0  0  0  0  0  0  0  0  0  0  0
    0.7167   -0.7167    0.0000 C   0  0  0  0  0  0  0  0  0  0  0  0
    2.8669   -0.2974    0.0000 C   0  0  0  0  0  0  0  0  0  0  0  0
    0.7167   -2.3687    0.0000 C   0  0  0  0  0  0  0  0  0  0  0  0
    0.0000   -1.1360    0.0000 C   0  0  0  0  0  0  0  0  0  0  0  0
    0.0000   -1.9602    0.0000 C   0  0  0  0  0  0  0  0  0  0  0  0
    3.5836   -0.7060    0.0000 C   0  0  0  0  0  0  0  0  0  0  0  0
  2  1  1  6
  2  3  1  0
  2  6  1  0
  3  4  2  0
  3  5  1  0
  4  7  1  0
  5  8  2  0
  6 10  1  0
  7  9  2  0
  8  9  1  0
M  END
)CTAB"_ctab;
      REQUIRE(m);
      CHECK(m->getAtomWithIdx(1)->getChiralTag() ==
            Atom::ChiralType::CHI_TETRAHEDRAL_CCW);
    }
  }
  SECTION("three-coordinate") {
    {
      auto m = R"CTAB(
  Mrv2211 07202306442D          

  0  0  0     0  0            999 V3000
M  V30 BEGIN CTAB
M  V30 COUNTS 4 3 0 0 1
M  V30 BEGIN ATOM
M  V30 1 N 11.8331 -3.2011 0 0
M  V30 2 C 12.6158 -4.5389 0 0 CFG=2
M  V30 3 O 11.2777 -5.3015 0 0
M  V30 4 C 13.9536 -3.7562 0 0
M  V30 END ATOM
M  V30 BEGIN BOND
M  V30 1 1 2 1 CFG=3
M  V30 2 1 2 3
M  V30 3 1 2 4
M  V30 END BOND
M  V30 END CTAB
M  END
)CTAB"_ctab;
      REQUIRE(m);
      CHECK(m->getAtomWithIdx(1)->getChiralTag() ==
            Atom::ChiralType::CHI_TETRAHEDRAL_CCW);
    }
    {
      auto m = R"CTAB(
  Mrv2211 07202306442D          

  0  0  0     0  0            999 V3000
M  V30 BEGIN CTAB
M  V30 COUNTS 4 3 0 0 1
M  V30 BEGIN ATOM
M  V30 1 N 11.8331 -3.2011 0 0
M  V30 2 C 12.6158 -4.5389 0 0 CFG=2
M  V30 3 O 11.2777 -5.3015 0 0
M  V30 4 C 13.9536 -3.7562 0 0
M  V30 END ATOM
M  V30 BEGIN BOND
M  V30 1 1 2 1
M  V30 2 1 2 3  CFG=1
M  V30 3 1 2 4
M  V30 END BOND
M  V30 END CTAB
M  END
)CTAB"_ctab;
      REQUIRE(m);
      CHECK(m->getAtomWithIdx(1)->getChiralTag() ==
            Atom::ChiralType::CHI_TETRAHEDRAL_CCW);
    }
  }

  SECTION("four-coordinate") {
    {
      auto m = R"CTAB(
  Mrv2211 07202306492D          

  0  0  0     0  0            999 V3000
M  V30 BEGIN CTAB
M  V30 COUNTS 5 4 0 0 1
M  V30 BEGIN ATOM
M  V30 1 N -3.3332 0.9919 0 0
M  V30 2 C -2.5555 -0.3373 0 0
M  V30 3 O -3.885 -1.095 0 0
M  V30 4 C -1.2263 0.4404 0 0
M  V30 5 F -1.7854 -1.6709 0 0
M  V30 END ATOM
M  V30 BEGIN BOND
M  V30 1 1 2 1 CFG=3
M  V30 2 1 2 3
M  V30 3 1 2 4
M  V30 4 1 2 5
M  V30 END BOND
M  V30 END CTAB
M  END
)CTAB"_ctab;
      REQUIRE(m);
      CHECK(m->getAtomWithIdx(1)->getChiralTag() ==
            Atom::ChiralType::CHI_TETRAHEDRAL_CCW);
    }
    {
      auto m = R"CTAB(
  Mrv2211 07202306492D          

  0  0  0     0  0            999 V3000
M  V30 BEGIN CTAB
M  V30 COUNTS 5 4 0 0 1
M  V30 BEGIN ATOM
M  V30 1 N -3.3332 0.9919 0 0
M  V30 2 C -2.5555 -0.3373 0 0
M  V30 3 O -3.885 -1.095 0 0
M  V30 4 C -1.2263 0.4404 0 0
M  V30 5 F -1.7854 -1.6709 0 0
M  V30 END ATOM
M  V30 BEGIN BOND
M  V30 1 1 2 1
M  V30 2 1 2 3
M  V30 3 1 2 4
M  V30 4 1 2 5 CFG=3
M  V30 END BOND
M  V30 END CTAB
M  END
)CTAB"_ctab;
      REQUIRE(m);
      CHECK(m->getAtomWithIdx(1)->getChiralTag() ==
            Atom::ChiralType::CHI_TETRAHEDRAL_CCW);
    }
    {
      auto m = R"CTAB(
  Mrv2211 07202306492D          

  0  0  0     0  0            999 V3000
M  V30 BEGIN CTAB
M  V30 COUNTS 5 4 0 0 1
M  V30 BEGIN ATOM
M  V30 1 N -3.3332 0.9919 0 0
M  V30 2 C -2.5555 -0.3373 0 0
M  V30 3 O -3.885 -1.095 0 0
M  V30 4 C -1.2263 0.4404 0 0
M  V30 5 F -1.7854 -1.6709 0 0
M  V30 END ATOM
M  V30 BEGIN BOND
M  V30 1 1 2 1
M  V30 2 1 2 3 CFG=1
M  V30 3 1 2 4
M  V30 4 1 2 5
M  V30 END BOND
M  V30 END CTAB
M  END
)CTAB"_ctab;
      REQUIRE(m);
      CHECK(m->getAtomWithIdx(1)->getChiralTag() ==
            Atom::ChiralType::CHI_TETRAHEDRAL_CCW);
    }
  }
}

TEST_CASE("almost linear, degree 4") {
  SECTION("from chembl 1") {
    auto m = R"CTAB(CHEMBL3680147
     RDKit          2D

 15 16  0  0  1  0  0  0  0  0999 V2000
    3.8912   -4.9570    0.0000 C   0  0  0  0  0  0  0  0  0  0  0  0
    3.8933   -3.7570    0.0000 C   0  0  0  0  0  0  0  0  0  0  0  0
    2.5951   -3.0039    0.0000 C   0  0  0  0  0  0  0  0  0  0  0  0
    2.5973   -1.5031    0.0000 C   0  0  0  0  0  0  0  0  0  0  0  0
    1.2990   -0.7500    0.0000 C   0  0  0  0  0  0  0  0  0  0  0  0
    1.2990    0.7500    0.0000 C   0  0  0  0  0  0  0  0  0  0  0  0
    0.0000    1.5000    0.0000 C   0  0  0  0  0  0  0  0  0  0  0  0
   -1.2990    0.7500    0.0000 C   0  0  0  0  0  0  0  0  0  0  0  0
   -1.2990   -0.7500    0.0000 C   0  0  0  0  0  0  0  0  0  0  0  0
    0.0000   -1.5000    0.0000 C   0  0  0  0  0  0  0  0  0  0  0  0
    5.2073   -4.4014    0.0000 C   0  0  0  0  0  0  0  0  0  0  0  0
    6.2131   -3.2886    0.0000 O   0  0  0  0  0  0  0  0  0  0  0  0
    5.4656   -1.9881    0.0000 C   0  0  0  0  0  0  0  0  0  0  0  0
    3.9978   -2.2972    0.0000 N   0  0  0  0  0  0  0  0  0  0  0  0
    5.9557   -0.8928    0.0000 N   0  0  0  0  0  0  0  0  0  0  0  0
  2  1  1  1
  2  3  1  0
  3  4  1  0
  4  5  1  0
  5  6  2  0
  6  7  1  0
  7  8  2  0
  8  9  1  0
  9 10  2  0
 10  5  1  0
  2 11  1  0
 11 12  1  0
 12 13  1  0
 13 14  2  0
 14  2  1  0
 13 15  1  0
M  END
)CTAB"_ctab;
    REQUIRE(m);
    CHECK(m->getAtomWithIdx(1)->getChiralTag() ==
          Atom::ChiralType::CHI_TETRAHEDRAL_CCW);
  }
  SECTION("from chembl 2") {
    auto m = R"CTAB(CHEMBL76346
     RDKit          2D

 16 17  0  0  1  0  0  0  0  0999 V2000
    3.4292   -0.4250    0.0000 N   0  0  0  0  0  0  0  0  0  0  0  0
    2.7167   -0.0125    0.0000 C   0  0  0  0  0  0  0  0  0  0  0  0
    2.7167    0.8125    0.0000 N   0  0  0  0  0  0  0  0  0  0  0  0
    3.4292   -1.2500    0.0000 C   0  0  0  0  0  0  0  0  0  0  0  0
    4.1500   -0.0125    0.0000 C   0  0  0  0  0  0  0  0  0  0  0  0
    2.7667   -1.7292    0.0000 O   0  0  0  0  0  0  0  0  0  0  0  0
    4.1500    0.8208    0.0000 C   0  0  0  0  0  0  0  0  0  0  0  0
    3.4292    1.2333    0.0000 C   0  0  0  0  0  0  0  0  0  0  0  0
    3.0250   -2.5167    0.0000 C   0  0  0  0  0  0  0  0  0  0  0  0
    3.8500   -2.5167    0.0000 O   0  0  0  0  0  0  0  0  0  0  0  0
    2.0042   -0.4250    0.0000 O   0  0  0  0  0  0  0  0  0  0  0  0
    4.1042   -1.7292    0.0000 C   0  0  0  0  0  0  0  0  0  0  0  0
    3.4250    2.0583    0.0000 N   0  0  0  0  0  0  0  0  0  0  0  0
    2.2250   -2.7292    0.0000 C   0  0  0  0  0  0  0  0  0  0  0  0
    3.2375   -3.3125    0.0000 C   0  0  0  0  0  0  0  0  0  0  0  0
    2.0042   -3.5250    0.0000 O   0  0  0  0  0  0  0  0  0  0  0  0
  2  1  1  0
  3  2  1  0
  4  1  1  0
  5  1  1  0
  6  4  1  0
  7  5  2  0
  8  7  1  0
  9  6  1  0
 10 12  1  0
 11  2  2  0
 12  4  1  0
 13  8  1  0
  9 14  1  6
 15  9  1  0
 16 14  1  0
  3  8  2  0
 10  9  1  0
M  END
)CTAB"_ctab;
    REQUIRE(m);
    CHECK(m->getAtomWithIdx(8)->getChiralTag() ==
          Atom::ChiralType::CHI_TETRAHEDRAL_CCW);
  }
  SECTION("from chembl 3") {
    auto m = R"CTAB(CHEMBL3577363
     RDKit          2D

 15 16  0  0  0  0  0  0  0  0999 V2000
   -2.5989    1.5003    0.0000 C   0  0  0  0  0  0  0  0  0  0  0  0
   -1.3863    2.3198    0.0000 O   0  0  0  0  0  0  0  0  0  0  0  0
   -1.8514    3.7459    0.0000 C   0  0  0  0  0  0  0  0  0  0  0  0
   -3.3514    3.7442    0.0000 C   0  0  0  0  0  0  0  0  0  0  0  0
   -3.8133    2.3171    0.0000 C   0  0  0  0  0  0  0  0  0  0  0  0
    1.2990   -0.7500    0.0000 C   0  0  0  0  0  0  0  0  0  0  0  0
    1.2990    0.7500    0.0000 C   0  0  0  0  0  0  0  0  0  0  0  0
    0.0000    1.5000    0.0000 C   0  0  0  0  0  0  0  0  0  0  0  0
   -1.2990    0.7500    0.0000 C   0  0  0  0  0  0  0  0  0  0  0  0
   -1.2990   -0.7500    0.0000 C   0  0  0  0  0  0  0  0  0  0  0  0
    0.0000   -1.5000    0.0000 C   0  0  0  0  0  0  0  0  0  0  0  0
    0.0000    2.7000    0.0000 O   0  0  0  0  0  0  0  0  0  0  0  0
    2.3383   -1.3500    0.0000 C   0  0  0  0  0  0  0  0  0  0  0  0
   -3.6369    0.8981    0.0000 C   0  0  0  0  0  0  0  0  0  0  0  0
   -1.1471    4.7175    0.0000 O   0  0  0  0  0  0  0  0  0  0  0  0
  1  2  1  0
  2  3  1  0
  3  4  1  0
  4  5  1  0
  5  1  1  0
  6  7  2  0
  7  8  1  0
  8  9  2  0
  9 10  1  0
 10 11  2  0
 11  6  1  0
  8 12  1  0
  9  1  1  0
  6 13  1  0
  1 14  1  6
  3 15  2  0
M  END
)CTAB"_ctab;
    REQUIRE(m);
    CHECK(m->getAtomWithIdx(0)->getChiralTag() ==
          Atom::ChiralType::CHI_TETRAHEDRAL_CCW);
  }
=======
TEST_CASE("GitHub Issue #6640", "[bug][stereo]") {
  UseLegacyStereoPerceptionFixture reset_stereo_perception;
  Chirality::setUseLegacyStereoPerception(false);

  auto p = SmilesParserParams();
  p.sanitize = false;
  p.removeHs = false;
  std::string smiles{"NC1=NC(=N)N=C(N)C1C"};
  std::unique_ptr<RWMol> mol(SmilesToMol(smiles, p));
  REQUIRE(mol);

  MolOps::removeHs(*mol);

  auto cleanIt = true;
  auto force = true;
  auto flagPossibleStereoCenters = true;
  MolOps::assignStereochemistry(*mol, cleanIt, force,
                                flagPossibleStereoCenters);
>>>>>>> 8c62a963
}<|MERGE_RESOLUTION|>--- conflicted
+++ resolved
@@ -3656,7 +3656,26 @@
   REQUIRE(mol);
 }
 
-<<<<<<< HEAD
+TEST_CASE("GitHub Issue #6640", "[bug][stereo]") {
+  UseLegacyStereoPerceptionFixture reset_stereo_perception;
+  Chirality::setUseLegacyStereoPerception(false);
+
+  auto p = SmilesParserParams();
+  p.sanitize = false;
+  p.removeHs = false;
+  std::string smiles{"NC1=NC(=N)N=C(N)C1C"};
+  std::unique_ptr<RWMol> mol(SmilesToMol(smiles, p));
+  REQUIRE(mol);
+
+  MolOps::removeHs(*mol);
+
+  auto cleanIt = true;
+  auto force = true;
+  auto flagPossibleStereoCenters = true;
+  MolOps::assignStereochemistry(*mol, cleanIt, force,
+                                flagPossibleStereoCenters);
+}
+
 TEST_CASE("zero bond-length chirality cases") {
   SECTION("basics") {
     {
@@ -4039,24 +4058,4 @@
     CHECK(m->getAtomWithIdx(0)->getChiralTag() ==
           Atom::ChiralType::CHI_TETRAHEDRAL_CCW);
   }
-=======
-TEST_CASE("GitHub Issue #6640", "[bug][stereo]") {
-  UseLegacyStereoPerceptionFixture reset_stereo_perception;
-  Chirality::setUseLegacyStereoPerception(false);
-
-  auto p = SmilesParserParams();
-  p.sanitize = false;
-  p.removeHs = false;
-  std::string smiles{"NC1=NC(=N)N=C(N)C1C"};
-  std::unique_ptr<RWMol> mol(SmilesToMol(smiles, p));
-  REQUIRE(mol);
-
-  MolOps::removeHs(*mol);
-
-  auto cleanIt = true;
-  auto force = true;
-  auto flagPossibleStereoCenters = true;
-  MolOps::assignStereochemistry(*mol, cleanIt, force,
-                                flagPossibleStereoCenters);
->>>>>>> 8c62a963
 }