--- conflicted
+++ resolved
@@ -2384,33 +2384,15 @@
   }
 }
 
-<<<<<<< HEAD
-TEST_CASE("github 5307: AssignAtomChiralTagsFromStructure ignores Hydrogens") {
-  std::string mb = R"CTAB(
-=======
 TEST_CASE("github #5328: assignChiralTypesFrom3D() ignores wiggly bonds") {
   SECTION("basics") {
     auto m = R"CTAB(
->>>>>>> c7abf207
      RDKit          3D
 
   0  0  0  0  0  0  0  0  0  0999 V3000
 M  V30 BEGIN CTAB
 M  V30 COUNTS 5 4 0 0 0
 M  V30 BEGIN ATOM
-<<<<<<< HEAD
-M  V30 1 C -0.022097 0.003215 0.016520 0
-M  V30 2 H -0.669009 0.889360 -0.100909 0
-M  V30 3 H -0.377788 -0.857752 -0.588296 0
-M  V30 4 H 0.096421 -0.315125 1.063781 0
-M  V30 5 H 0.972473 0.280302 -0.391096 0
-M  V30 END ATOM
-M  V30 BEGIN BOND
-M  V30 1 1 1 2
-M  V30 2 1 1 3
-M  V30 3 1 1 4
-M  V30 4 1 1 5
-=======
 M  V30 1 C 0.900794 -0.086835 0.009340 0
 M  V30 2 C -0.552652 0.319534 0.077502 0
 M  V30 3 F -0.861497 0.413307 1.437370 0
@@ -2432,7 +2414,7 @@
   }
   SECTION("non-tetrahedral") {
     auto m = R"CTAB(
-  Mrv2108 05252216313D          
+  Mrv2108 05252216313D
 
   0  0  0     0  0            999 V3000
 M  V30 BEGIN CTAB
@@ -2515,12 +2497,47 @@
 M  V30 13 1 11 1
 M  V30 14 1 1 12
 M  V30 15 1 9 14 CFG=1
->>>>>>> c7abf207
 M  V30 END BOND
 M  V30 END CTAB
 M  END
 )CTAB";
-<<<<<<< HEAD
+  SECTION("original example, from mol block") {
+    Chirality::setUseLegacyStereoPerception(true);
+    std::unique_ptr<RWMol> m{MolBlockToMol(molblock)};
+    CHECK(m->getAtomWithIdx(3)->getChiralTag() != Atom::CHI_UNSPECIFIED);
+    CHECK(m->getAtomWithIdx(8)->getChiralTag() == Atom::CHI_UNSPECIFIED);
+  }
+  SECTION("original example, from mol block, new code") {
+    Chirality::setUseLegacyStereoPerception(false);
+    std::unique_ptr<RWMol> m{MolBlockToMol(molblock)};
+    CHECK(m->getAtomWithIdx(3)->getChiralTag() != Atom::CHI_UNSPECIFIED);
+    CHECK(m->getAtomWithIdx(8)->getChiralTag() != Atom::CHI_UNSPECIFIED);
+  }
+}
+
+TEST_CASE("github 5307: AssignAtomChiralTagsFromStructure ignores Hydrogens") {
+  std::string mb = R"CTAB(
+     RDKit          3D
+     
+  0  0  0  0  0  0  0  0  0  0999 V3000
+M  V30 BEGIN CTAB
+M  V30 COUNTS 5 4 0 0 0
+M  V30 BEGIN ATOM
+M  V30 1 C -0.022097 0.003215 0.016520 0
+M  V30 2 H -0.669009 0.889360 -0.100909 0
+M  V30 3 H -0.377788 -0.857752 -0.588296 0
+M  V30 4 H 0.096421 -0.315125 1.063781 0
+M  V30 5 H 0.972473 0.280302 -0.391096 0
+M  V30 END ATOM
+M  V30 BEGIN BOND
+M  V30 1 1 1 2
+M  V30 2 1 1 3
+M  V30 3 1 1 4
+M  V30 4 1 1 5
+M  V30 END BOND
+M  V30 END CTAB
+M  END
+)CTAB";
   bool sanitize = true;
   bool removeHs = false;
   std::unique_ptr<RWMol> m{MolBlockToMol(mb, sanitize, removeHs)};
@@ -2532,18 +2549,4 @@
   MolOps::assignStereochemistryFrom3D(*m);
   CHECK(m->getAtomWithIdx(0)->getChiralTag() ==
         Atom::ChiralType::CHI_UNSPECIFIED);
-=======
-  SECTION("original example, from mol block") {
-    Chirality::setUseLegacyStereoPerception(true);
-    std::unique_ptr<RWMol> m{MolBlockToMol(molblock)};
-    CHECK(m->getAtomWithIdx(3)->getChiralTag() != Atom::CHI_UNSPECIFIED);
-    CHECK(m->getAtomWithIdx(8)->getChiralTag() == Atom::CHI_UNSPECIFIED);
-  }
-  SECTION("original example, from mol block, new code") {
-    Chirality::setUseLegacyStereoPerception(false);
-    std::unique_ptr<RWMol> m{MolBlockToMol(molblock)};
-    CHECK(m->getAtomWithIdx(3)->getChiralTag() != Atom::CHI_UNSPECIFIED);
-    CHECK(m->getAtomWithIdx(8)->getChiralTag() != Atom::CHI_UNSPECIFIED);
-  }
->>>>>>> c7abf207
 }