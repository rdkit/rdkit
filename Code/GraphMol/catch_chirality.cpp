//
//  Copyright (C) 2020-2021 Greg Landrum and other RDKit contributors
//
//   @@ All Rights Reserved @@
//  This file is part of the RDKit.
//  The contents are covered by the terms of the BSD license
//  which is included in the file license.txt, found at the root
//  of the RDKit source tree.
//

#include <cstdlib>

#include <catch2/catch_all.hpp>

#include <boost/noncopyable.hpp>

#include <GraphMol/RDKitBase.h>
#include <GraphMol/StereoGroup.h>
#include <GraphMol/Chirality.h>
#include <GraphMol/MolOps.h>
#include <GraphMol/test_fixtures.h>

#include <GraphMol/FileParsers/FileParsers.h>
#include <GraphMol/FileParsers/MolFileStereochem.h>
#include <GraphMol/FileParsers/MolSupplier.h>
#include <GraphMol/SmilesParse/SmilesParse.h>
#include <GraphMol/SmilesParse/SmilesWrite.h>
#include <GraphMol/CIPLabeler/CIPLabeler.h>

using namespace RDKit;

unsigned count_wedged_bonds(const ROMol &mol) {
  unsigned nWedged = 0;
  for (const auto bond : mol.bonds()) {
    if (bond->getBondDir() != Bond::BondDir::NONE) {
      ++nWedged;
    }
  }
  return nWedged;
}

TEST_CASE("bond StereoInfo", "[unittest]") {
  SECTION("basics") {
    {
      auto mol = "CC=C(C#C)C=C"_smiles;
      REQUIRE(mol);
      auto sinfo = Chirality::detail::getStereoInfo(mol->getBondWithIdx(1));
      CHECK(sinfo.type == Chirality::StereoType::Bond_Double);
      CHECK(sinfo.centeredOn == 1);
      REQUIRE(sinfo.controllingAtoms.size() == 4);
      CHECK(sinfo.controllingAtoms[0] == 0);
      CHECK(sinfo.controllingAtoms[1] == Chirality::StereoInfo::NOATOM);
      CHECK(sinfo.controllingAtoms[2] == 3);
      CHECK(sinfo.controllingAtoms[3] == 5);
      CHECK(sinfo.specified == Chirality::StereoSpecified::Unspecified);
      CHECK(sinfo.descriptor == Chirality::StereoDescriptor::None);
    }
    {
      auto mol = "CC=NC=N"_smiles;
      REQUIRE(mol);
      auto sinfo = Chirality::detail::getStereoInfo(mol->getBondWithIdx(1));
      CHECK(sinfo.type == Chirality::StereoType::Bond_Double);
      CHECK(sinfo.centeredOn == 1);
      REQUIRE(sinfo.controllingAtoms.size() == 4);
      CHECK(sinfo.controllingAtoms[0] == 0);
      CHECK(sinfo.controllingAtoms[1] == Chirality::StereoInfo::NOATOM);
      CHECK(sinfo.controllingAtoms[2] == 3);
      CHECK(sinfo.controllingAtoms[3] == Chirality::StereoInfo::NOATOM);
    }
  }
  SECTION("stereo") {
    {
      auto mol = "C/C=C(/C#C)C"_smiles;
      REQUIRE(mol);

      CHECK(mol->getBondWithIdx(1)->getStereoAtoms().size() == 2);
      CHECK(mol->getBondWithIdx(1)->getStereoAtoms()[0] == 0);
      CHECK(mol->getBondWithIdx(1)->getStereoAtoms()[1] == 3);

      auto sinfo = Chirality::detail::getStereoInfo(mol->getBondWithIdx(1));
      CHECK(sinfo.type == Chirality::StereoType::Bond_Double);
      CHECK(sinfo.centeredOn == 1);
      REQUIRE(sinfo.controllingAtoms.size() == 4);
      CHECK(sinfo.controllingAtoms[0] == 0);
      CHECK(sinfo.controllingAtoms[1] == Chirality::StereoInfo::NOATOM);
      CHECK(sinfo.controllingAtoms[2] == 3);
      CHECK(sinfo.controllingAtoms[3] == 5);
      CHECK(sinfo.specified == Chirality::StereoSpecified::Specified);
      CHECK(sinfo.descriptor == Chirality::StereoDescriptor::Bond_Trans);
    }
    {  // check an example where one of the stereo atoms isn't the first
       // neighbor
      auto mol = "C/C=C(/C)C#C"_smiles;
      REQUIRE(mol);

      CHECK(mol->getBondWithIdx(1)->getStereoAtoms().size() == 2);
      CHECK(mol->getBondWithIdx(1)->getStereoAtoms()[0] == 0);
      CHECK(mol->getBondWithIdx(1)->getStereoAtoms()[1] == 4);

      auto sinfo = Chirality::detail::getStereoInfo(mol->getBondWithIdx(1));
      CHECK(sinfo.type == Chirality::StereoType::Bond_Double);
      CHECK(sinfo.centeredOn == 1);
      REQUIRE(sinfo.controllingAtoms.size() == 4);
      CHECK(sinfo.controllingAtoms[0] == 0);
      CHECK(sinfo.controllingAtoms[1] == Chirality::StereoInfo::NOATOM);
      CHECK(sinfo.controllingAtoms[2] == 3);
      CHECK(sinfo.controllingAtoms[3] == 4);
      CHECK(sinfo.specified == Chirality::StereoSpecified::Specified);
      CHECK(sinfo.descriptor == Chirality::StereoDescriptor::Bond_Trans);
    }
    {
      auto mol = "C/C=C(\\C#C)C"_smiles;
      REQUIRE(mol);

      CHECK(mol->getBondWithIdx(1)->getStereoAtoms().size() == 2);
      CHECK(mol->getBondWithIdx(1)->getStereoAtoms()[0] == 0);
      CHECK(mol->getBondWithIdx(1)->getStereoAtoms()[1] == 3);

      auto sinfo = Chirality::detail::getStereoInfo(mol->getBondWithIdx(1));
      CHECK(sinfo.type == Chirality::StereoType::Bond_Double);
      CHECK(sinfo.centeredOn == 1);
      REQUIRE(sinfo.controllingAtoms.size() == 4);
      CHECK(sinfo.controllingAtoms[0] == 0);
      CHECK(sinfo.controllingAtoms[1] == Chirality::StereoInfo::NOATOM);
      CHECK(sinfo.controllingAtoms[2] == 3);
      CHECK(sinfo.controllingAtoms[3] == 5);
      CHECK(sinfo.specified == Chirality::StereoSpecified::Specified);
      CHECK(sinfo.descriptor == Chirality::StereoDescriptor::Bond_Cis);
    }
    {  // any bonds
      auto mol = "CC=C(C#C)C"_smiles;
      REQUIRE(mol);

      mol->getBondWithIdx(1)->setStereo(Bond::BondStereo::STEREOANY);

      auto sinfo = Chirality::detail::getStereoInfo(mol->getBondWithIdx(1));
      CHECK(sinfo.type == Chirality::StereoType::Bond_Double);
      CHECK(sinfo.centeredOn == 1);
      REQUIRE(sinfo.controllingAtoms.size() == 4);
      CHECK(sinfo.controllingAtoms[0] == 0);
      CHECK(sinfo.controllingAtoms[1] == Chirality::StereoInfo::NOATOM);
      CHECK(sinfo.controllingAtoms[2] == 3);
      CHECK(sinfo.controllingAtoms[3] == 5);
      CHECK(sinfo.specified == Chirality::StereoSpecified::Unknown);
      CHECK(sinfo.descriptor == Chirality::StereoDescriptor::None);
    }
  }
}
TEST_CASE("isBondPotentialStereoBond", "[unittest]") {
  SECTION("basics") {
    {
      auto mol = "CC=C(C#C)C=C"_smiles;
      REQUIRE(mol);
      CHECK(
          Chirality::detail::isBondPotentialStereoBond(mol->getBondWithIdx(1)));
      CHECK(!Chirality::detail::isBondPotentialStereoBond(
          mol->getBondWithIdx(5)));
      CHECK(!Chirality::detail::isBondPotentialStereoBond(
          mol->getBondWithIdx(3)));
      CHECK(!Chirality::detail::isBondPotentialStereoBond(
          mol->getBondWithIdx(4)));
    }
    {
      auto mol = "CC=NC=N"_smiles;
      REQUIRE(mol);
      CHECK(
          Chirality::detail::isBondPotentialStereoBond(mol->getBondWithIdx(1)));
      CHECK(
          Chirality::detail::isBondPotentialStereoBond(mol->getBondWithIdx(3)));
    }
    {
      SmilesParserParams ps;
      ps.removeHs = false;
      std::unique_ptr<ROMol> mol{SmilesToMol("[H]C=CC=C([H])[H]", ps)};
      REQUIRE(mol);
      CHECK(!Chirality::detail::isBondPotentialStereoBond(
          mol->getBondWithIdx(1)));
      CHECK(!Chirality::detail::isBondPotentialStereoBond(
          mol->getBondWithIdx(3)));
    }
  }
  SECTION("ring size") {
    {
      auto m = "C1=CCCCC1"_smiles;
      REQUIRE(m);
      CHECK(
          !Chirality::detail::isBondPotentialStereoBond(m->getBondWithIdx(0)));
    }
    {
      auto m = "C1=CCCCCC1"_smiles;
      REQUIRE(m);
      CHECK(
          !Chirality::detail::isBondPotentialStereoBond(m->getBondWithIdx(0)));
    }
    {
      auto m = "C12=C(CCCC2)CCCCCC1"_smiles;
      REQUIRE(m);
      CHECK(
          !Chirality::detail::isBondPotentialStereoBond(m->getBondWithIdx(0)));
    }
  }
}

TEST_CASE("atom StereoInfo", "[unittest]") {
  SECTION("basics") {
    {
      auto mol = "CC(F)(Cl)CNC(C)C"_smiles;
      REQUIRE(mol);
      auto sinfo = Chirality::detail::getStereoInfo(mol->getAtomWithIdx(1));
      CHECK(sinfo.type == Chirality::StereoType::Atom_Tetrahedral);
      CHECK(sinfo.centeredOn == 1);
      REQUIRE(sinfo.controllingAtoms.size() == 4);
      CHECK(sinfo.controllingAtoms[0] == 0);
      CHECK(sinfo.controllingAtoms[1] == 2);
      CHECK(sinfo.controllingAtoms[2] == 3);
      CHECK(sinfo.controllingAtoms[3] == 4);
      CHECK(sinfo.specified == Chirality::StereoSpecified::Unspecified);
      CHECK(sinfo.descriptor == Chirality::StereoDescriptor::None);

      sinfo = Chirality::detail::getStereoInfo(mol->getAtomWithIdx(6));
      CHECK(sinfo.type == Chirality::StereoType::Atom_Tetrahedral);
      CHECK(sinfo.centeredOn == 6);
      REQUIRE(sinfo.controllingAtoms.size() == 3);
      CHECK(sinfo.controllingAtoms[0] == 5);
      CHECK(sinfo.controllingAtoms[1] == 7);
      CHECK(sinfo.controllingAtoms[2] == 8);
      CHECK(sinfo.specified == Chirality::StereoSpecified::Unspecified);
      CHECK(sinfo.descriptor == Chirality::StereoDescriptor::None);
    }

    {
      auto mol = "C[C@](F)(Cl)CNC(C)C"_smiles;
      REQUIRE(mol);
      auto sinfo = Chirality::detail::getStereoInfo(mol->getAtomWithIdx(1));
      CHECK(sinfo.type == Chirality::StereoType::Atom_Tetrahedral);
      CHECK(sinfo.centeredOn == 1);
      REQUIRE(sinfo.controllingAtoms.size() == 4);
      CHECK(sinfo.controllingAtoms[0] == 0);
      CHECK(sinfo.controllingAtoms[1] == 2);
      CHECK(sinfo.controllingAtoms[2] == 3);
      CHECK(sinfo.controllingAtoms[3] == 4);
      CHECK(sinfo.specified == Chirality::StereoSpecified::Specified);
      CHECK(sinfo.descriptor == Chirality::StereoDescriptor::Tet_CCW);
    }

    {
      auto mol = "CN1CC1N(F)C"_smiles;
      REQUIRE(mol);
      auto sinfo = Chirality::detail::getStereoInfo(mol->getAtomWithIdx(1));
      CHECK(sinfo.type == Chirality::StereoType::Atom_Tetrahedral);
      CHECK(sinfo.centeredOn == 1);
      REQUIRE(sinfo.controllingAtoms.size() == 3);
      CHECK(sinfo.controllingAtoms[0] == 0);
      CHECK(sinfo.controllingAtoms[1] == 2);
      CHECK(sinfo.controllingAtoms[2] == 3);
    }

    {
      auto mol = "O[As](F)C[As]C[As]"_smiles;
      REQUIRE(mol);

      auto sinfo = Chirality::detail::getStereoInfo(mol->getAtomWithIdx(1));
      CHECK(sinfo.type == Chirality::StereoType::Atom_Tetrahedral);
      CHECK(sinfo.centeredOn == 1);
      REQUIRE(sinfo.controllingAtoms.size() == 3);
      CHECK(sinfo.controllingAtoms[0] == 0);
      CHECK(sinfo.controllingAtoms[1] == 2);
      CHECK(sinfo.controllingAtoms[2] == 3);

      sinfo = Chirality::detail::getStereoInfo(mol->getAtomWithIdx(4));
      CHECK(sinfo.type == Chirality::StereoType::Atom_Tetrahedral);
      CHECK(sinfo.centeredOn == 4);
      REQUIRE(sinfo.controllingAtoms.size() == 2);
      CHECK(sinfo.controllingAtoms[0] == 3);
      CHECK(sinfo.controllingAtoms[1] == 5);
    }
  }
}
TEST_CASE("isAtomPotentialTetrahedralCenter", "[unittest]") {
  SECTION("basics") {
    {
      auto mol = "CC(F)(Cl)CNC(C)(C)C"_smiles;
      REQUIRE(mol);
      CHECK(Chirality::detail::isAtomPotentialTetrahedralCenter(
          mol->getAtomWithIdx(1)));
      CHECK(!Chirality::detail::isAtomPotentialTetrahedralCenter(
          mol->getAtomWithIdx(0)));
      CHECK(!Chirality::detail::isAtomPotentialTetrahedralCenter(
          mol->getAtomWithIdx(4)));
      CHECK(Chirality::detail::isAtomPotentialTetrahedralCenter(
          mol->getAtomWithIdx(6)));
    }
    {
      auto mol = "CN1CC1N(F)C"_smiles;
      REQUIRE(mol);
      CHECK(Chirality::detail::isAtomPotentialTetrahedralCenter(
          mol->getAtomWithIdx(1)));
      CHECK(!Chirality::detail::isAtomPotentialTetrahedralCenter(
          mol->getAtomWithIdx(4)));
    }
    {
      auto mol = "O=S(F)CC[S+]([O-])CS=O"_smiles;
      REQUIRE(mol);
      CHECK(Chirality::detail::isAtomPotentialTetrahedralCenter(
          mol->getAtomWithIdx(1)));
      CHECK(Chirality::detail::isAtomPotentialTetrahedralCenter(
          mol->getAtomWithIdx(5)));
      CHECK(!Chirality::detail::isAtomPotentialTetrahedralCenter(
          mol->getAtomWithIdx(8)));
    }
    {
      auto mol = "O=[Se](F)CC[Se+]([O-])C[Se]=O"_smiles;
      REQUIRE(mol);
      CHECK(Chirality::detail::isAtomPotentialTetrahedralCenter(
          mol->getAtomWithIdx(1)));
      CHECK(Chirality::detail::isAtomPotentialTetrahedralCenter(
          mol->getAtomWithIdx(5)));
      CHECK(!Chirality::detail::isAtomPotentialTetrahedralCenter(
          mol->getAtomWithIdx(8)));
    }
    {
      auto mol = "OP(F)CPCP"_smiles;
      REQUIRE(mol);
      CHECK(Chirality::detail::isAtomPotentialTetrahedralCenter(
          mol->getAtomWithIdx(1)));
      CHECK(Chirality::detail::isAtomPotentialTetrahedralCenter(
          mol->getAtomWithIdx(4)));
      CHECK(!Chirality::detail::isAtomPotentialTetrahedralCenter(
          mol->getAtomWithIdx(6)));
    }
    {
      auto mol = "O[As](F)C[As]C[As]"_smiles;
      REQUIRE(mol);
      CHECK(Chirality::detail::isAtomPotentialTetrahedralCenter(
          mol->getAtomWithIdx(1)));
      CHECK(Chirality::detail::isAtomPotentialTetrahedralCenter(
          mol->getAtomWithIdx(4)));
      CHECK(!Chirality::detail::isAtomPotentialTetrahedralCenter(
          mol->getAtomWithIdx(6)));
    }
    {
      auto mol = "O[P]([O-])(=O)OC"_smiles;
      REQUIRE(mol);
      CHECK(Chirality::detail::isAtomPotentialTetrahedralCenter(
          mol->getAtomWithIdx(1)));
    }
  }
}
TEST_CASE("isAtomPotentialStereoAtom", "[unittest]") {
  SECTION("basics") {
    {
      auto mol = "CC(F)(Cl)CNC(C)(C)C"_smiles;
      REQUIRE(mol);
      for (const auto atom : mol->atoms()) {
        CHECK(Chirality::detail::isAtomPotentialTetrahedralCenter(atom) ==
              Chirality::detail::isAtomPotentialStereoAtom(atom));
      }
    }
    {
      auto mol = "CN1CC1N(F)C"_smiles;
      REQUIRE(mol);
      for (const auto atom : mol->atoms()) {
        CHECK(Chirality::detail::isAtomPotentialTetrahedralCenter(atom) ==
              Chirality::detail::isAtomPotentialStereoAtom(atom));
      }
    }
    {
      auto mol = "O=S(F)CC[S+]([O-])CS=O"_smiles;
      REQUIRE(mol);
      for (const auto atom : mol->atoms()) {
        CHECK(Chirality::detail::isAtomPotentialTetrahedralCenter(atom) ==
              Chirality::detail::isAtomPotentialStereoAtom(atom));
      }
    }
  }
}

TEST_CASE("possible stereochemistry on atoms", "[chirality]") {
  SECTION("specified") {
    {
      auto mol = "CC(C)(O)[C@](Cl)(F)I"_smiles;
      REQUIRE(mol);
      auto stereoInfo = Chirality::findPotentialStereo(*mol);
      REQUIRE(stereoInfo.size() == 1);
      CHECK(stereoInfo[0].type == Chirality::StereoType::Atom_Tetrahedral);
      CHECK(stereoInfo[0].specified == Chirality::StereoSpecified::Specified);
      CHECK(stereoInfo[0].centeredOn == 4);
      std::vector<unsigned> catoms = {1, 5, 6, 7};
      CHECK(stereoInfo[0].controllingAtoms == catoms);
    }
    {
      auto mol = "C[C@@H](O)[C@H](C)[C@H](C)O"_smiles;
      REQUIRE(mol);
      auto stereoInfo = Chirality::findPotentialStereo(*mol);
      REQUIRE(stereoInfo.size() == 3);
      CHECK(stereoInfo[0].type == Chirality::StereoType::Atom_Tetrahedral);
      CHECK(stereoInfo[0].specified == Chirality::StereoSpecified::Specified);
      CHECK(stereoInfo[0].centeredOn == 1);

      CHECK(stereoInfo[1].type == Chirality::StereoType::Atom_Tetrahedral);
      CHECK(stereoInfo[1].specified == Chirality::StereoSpecified::Specified);
      CHECK(stereoInfo[1].centeredOn == 3);

      CHECK(stereoInfo[2].type == Chirality::StereoType::Atom_Tetrahedral);
      CHECK(stereoInfo[2].specified == Chirality::StereoSpecified::Specified);
      CHECK(stereoInfo[2].centeredOn == 5);
    }

    {
      auto mol = "FC(F)(F)[C@@H](O)[C@H](C)[C@H](C(F)(F)F)O"_smiles;
      REQUIRE(mol);
      auto stereoInfo = Chirality::findPotentialStereo(*mol);
      REQUIRE(stereoInfo.size() == 3);
      CHECK(stereoInfo[0].type == Chirality::StereoType::Atom_Tetrahedral);
      CHECK(stereoInfo[0].specified == Chirality::StereoSpecified::Specified);
      CHECK(stereoInfo[0].centeredOn == 4);

      CHECK(stereoInfo[1].type == Chirality::StereoType::Atom_Tetrahedral);
      CHECK(stereoInfo[1].specified == Chirality::StereoSpecified::Specified);
      CHECK(stereoInfo[1].centeredOn == 6);

      CHECK(stereoInfo[2].type == Chirality::StereoType::Atom_Tetrahedral);
      CHECK(stereoInfo[2].specified == Chirality::StereoSpecified::Specified);
      CHECK(stereoInfo[2].centeredOn == 8);
    }
  }
  SECTION("simple unspecified") {
    {
      auto mol = "CC(C)(O)C(Cl)(F)I"_smiles;
      REQUIRE(mol);

      auto stereoInfo = Chirality::findPotentialStereo(*mol);
      REQUIRE(stereoInfo.size() == 1);
      CHECK(stereoInfo[0].type == Chirality::StereoType::Atom_Tetrahedral);
      CHECK(stereoInfo[0].specified == Chirality::StereoSpecified::Unspecified);
      CHECK(stereoInfo[0].centeredOn == 4);
      std::vector<unsigned> catoms = {1, 5, 6, 7};
      CHECK(stereoInfo[0].controllingAtoms == catoms);
    }
  }
  SECTION("atoms with unknown set, real") {
    auto mol = "FC(O)C"_smiles;
    REQUIRE(mol);
    mol->getBondBetweenAtoms(0, 1)->setBondDir(Bond::BondDir::UNKNOWN);
    auto stereoInfo = Chirality::findPotentialStereo(*mol);
    REQUIRE(stereoInfo.size() == 1);
    CHECK(stereoInfo[0].type == Chirality::StereoType::Atom_Tetrahedral);
    CHECK(stereoInfo[0].specified == Chirality::StereoSpecified::Unknown);
    CHECK(stereoInfo[0].centeredOn == 1);
  }
  SECTION("atoms with unknown set, not real") {
    auto mol = "CC(O)C"_smiles;
    REQUIRE(mol);
    mol->getBondBetweenAtoms(0, 1)->setBondDir(Bond::BondDir::UNKNOWN);
    auto stereoInfo = Chirality::findPotentialStereo(*mol);
    CHECK(stereoInfo.size() == 0);
  }
  SECTION("Isotopes") {
    {
      auto mol = "O[C@H](F)[18OH]"_smiles;
      REQUIRE(mol);
      auto stereoInfo = Chirality::findPotentialStereo(*mol);
      REQUIRE(stereoInfo.size() == 1);
      CHECK(stereoInfo[0].type == Chirality::StereoType::Atom_Tetrahedral);
      CHECK(stereoInfo[0].specified == Chirality::StereoSpecified::Specified);
      CHECK(stereoInfo[0].centeredOn == 1);
      std::vector<unsigned> catoms = {0, 2, 3};
      CHECK(stereoInfo[0].controllingAtoms == catoms);
    }
  }
}

TEST_CASE("possible stereochemistry on bonds", "[chirality]") {
  SECTION("simplest") {
    {
      auto mol = "CC=CC"_smiles;
      REQUIRE(mol);
      auto stereoInfo = Chirality::findPotentialStereo(*mol);
      REQUIRE(stereoInfo.size() == 1);
      CHECK(stereoInfo[0].type == Chirality::StereoType::Bond_Double);
      CHECK(stereoInfo[0].centeredOn == 1);
      std::vector<unsigned> catoms = {0, Chirality::StereoInfo::NOATOM, 3,
                                      Chirality::StereoInfo::NOATOM};
      CHECK(stereoInfo[0].controllingAtoms == catoms);
    }
    {
      auto mol = "CC=C(C)C"_smiles;
      REQUIRE(mol);
      auto stereoInfo = Chirality::findPotentialStereo(*mol);
      CHECK(stereoInfo.size() == 0);
    }
    {
      auto mol = "CC=C"_smiles;
      REQUIRE(mol);
      auto stereoInfo = Chirality::findPotentialStereo(*mol);
      CHECK(stereoInfo.size() == 0);
    }
    {
      auto mol = "CC(F)=C(Cl)C"_smiles;
      REQUIRE(mol);
      auto stereoInfo = Chirality::findPotentialStereo(*mol);
      REQUIRE(stereoInfo.size() == 1);
      CHECK(stereoInfo[0].type == Chirality::StereoType::Bond_Double);
      CHECK(stereoInfo[0].centeredOn == 2);
      std::vector<unsigned> catoms = {2, 0, 4, 5};
      CHECK(stereoInfo[0].controllingAtoms == catoms);
    }
    {
      auto mol = "CC=C(Cl)C"_smiles;
      REQUIRE(mol);
      auto stereoInfo = Chirality::findPotentialStereo(*mol);
      REQUIRE(stereoInfo.size() == 1);
      CHECK(stereoInfo[0].type == Chirality::StereoType::Bond_Double);
      CHECK(stereoInfo[0].centeredOn == 1);
      std::vector<unsigned> catoms = {0, Chirality::StereoInfo::NOATOM, 3, 4};
      CHECK(stereoInfo[0].controllingAtoms == catoms);
    }
  }
  SECTION("bond with unknown set, real") {
    auto mol = "CC=C(C)F"_smiles;
    REQUIRE(mol);
    mol->getBondWithIdx(1)->setStereo(Bond::BondStereo::STEREOANY);
    auto stereoInfo = Chirality::findPotentialStereo(*mol);
    REQUIRE(stereoInfo.size() == 1);
    CHECK(stereoInfo[0].type == Chirality::StereoType::Bond_Double);
    CHECK(stereoInfo[0].centeredOn == 1);
    CHECK(stereoInfo[0].specified == Chirality::StereoSpecified::Unknown);
  }
  SECTION("bond with unknown set, not real") {
    auto mol = "CC=C(C)C"_smiles;
    REQUIRE(mol);
    mol->getBondWithIdx(1)->setStereo(Bond::BondStereo::STEREOANY);
    auto stereoInfo = Chirality::findPotentialStereo(*mol);
    CHECK(stereoInfo.size() == 0);
  }
}

TEST_CASE("para-stereocenters and assignStereochemistry", "[chirality]") {
  SECTION("simplest") {
    auto mol = "CC(F)C(C)C(C)F"_smiles;
    REQUIRE(mol);
    auto stereoInfo = Chirality::findPotentialStereo(*mol);
    REQUIRE(stereoInfo.size() == 3);

    CHECK(stereoInfo[0].type == Chirality::StereoType::Atom_Tetrahedral);
    CHECK(stereoInfo[0].centeredOn == 1);
    CHECK(stereoInfo[0].controllingAtoms.size() == 3);
    CHECK(stereoInfo[1].type == Chirality::StereoType::Atom_Tetrahedral);
    CHECK(stereoInfo[1].centeredOn == 3);
    CHECK(stereoInfo[1].controllingAtoms.size() == 3);
    CHECK(stereoInfo[2].type == Chirality::StereoType::Atom_Tetrahedral);
    CHECK(stereoInfo[2].centeredOn == 5);
    CHECK(stereoInfo[2].controllingAtoms.size() == 3);
  }

  SECTION("including bonds") {
    // thanks to Salome Rieder for this nasty example
    auto mol = "CC=CC(C=CC)C(C)C(C=CC)C=CC"_smiles;
    REQUIRE(mol);
    auto stereoInfo = Chirality::findPotentialStereo(*mol);
    CHECK(stereoInfo.size() == 7);

    std::sort(stereoInfo.begin(), stereoInfo.end(),
              [](const Chirality::StereoInfo &a,
                 const Chirality::StereoInfo &b) -> bool {
                return (a.type < b.type) && (a.centeredOn < b.centeredOn) &&
                       (a.specified < b.specified) &&
                       (a.descriptor < b.descriptor) &&
                       (a.controllingAtoms < b.controllingAtoms);
              });
    REQUIRE(stereoInfo.size() == 7);

    CHECK(stereoInfo[6].type == Chirality::StereoType::Bond_Double);
    CHECK(stereoInfo[6].centeredOn == 13);
    CHECK(stereoInfo[5].type == Chirality::StereoType::Bond_Double);
    CHECK(stereoInfo[5].centeredOn == 10);
    CHECK(stereoInfo[4].type == Chirality::StereoType::Bond_Double);
    CHECK(stereoInfo[4].centeredOn == 4);
    CHECK(stereoInfo[3].type == Chirality::StereoType::Bond_Double);
    CHECK(stereoInfo[3].centeredOn == 1);

    CHECK(stereoInfo[2].type == Chirality::StereoType::Atom_Tetrahedral);
    CHECK(stereoInfo[2].centeredOn == 9);
    CHECK(stereoInfo[1].type == Chirality::StereoType::Atom_Tetrahedral);
    CHECK(stereoInfo[1].centeredOn == 7);
    CHECK(stereoInfo[0].type == Chirality::StereoType::Atom_Tetrahedral);
    CHECK(stereoInfo[0].centeredOn == 3);
  }

  SECTION("sugar fun") {
    auto mol = "C1(O)C(O)C(O)C(O)C(O)C1O"_smiles;
    REQUIRE(mol);
    auto stereoInfo = Chirality::findPotentialStereo(*mol);
    REQUIRE(stereoInfo.size() == 6);
    for (const auto &si : stereoInfo) {
      CHECK(si.type == Chirality::StereoType::Atom_Tetrahedral);
      CHECK(si.centeredOn % 2 == 0);
      CHECK(si.specified == Chirality::StereoSpecified::Unspecified);
    }
  }
}

TEST_CASE("ring stereochemistry", "[chirality]") {
  SECTION("partially specified") {
    SmilesParserParams ps;
    ps.sanitize = false;
    std::unique_ptr<RWMol> mol{SmilesToMol("C[C@H]1CCC(C)CC1", ps)};
    REQUIRE(mol);
    // std::cerr << "------------ 3 -------------" << std::endl;
    auto stereoInfo = Chirality::findPotentialStereo(*mol);
    REQUIRE(stereoInfo.size() == 2);
    CHECK(stereoInfo[0].type == Chirality::StereoType::Atom_Tetrahedral);
    CHECK(stereoInfo[0].centeredOn == 1);
    CHECK(stereoInfo[0].specified == Chirality::StereoSpecified::Unspecified);

    CHECK(stereoInfo[1].type == Chirality::StereoType::Atom_Tetrahedral);
    CHECK(stereoInfo[1].centeredOn == 4);
    CHECK(stereoInfo[1].specified == Chirality::StereoSpecified::Unspecified);
  }
  SECTION("specified") {
    auto mol = "C[C@H]1CC[C@@H](C)CC1"_smiles;
    REQUIRE(mol);
    // std::cerr << "------------ 1 -------------" << std::endl;

    auto stereoInfo = Chirality::findPotentialStereo(*mol);
    REQUIRE(stereoInfo.size() == 2);
    CHECK(stereoInfo[0].type == Chirality::StereoType::Atom_Tetrahedral);
    CHECK(stereoInfo[0].centeredOn == 1);
    CHECK(stereoInfo[0].specified == Chirality::StereoSpecified::Specified);
    CHECK(stereoInfo[1].type == Chirality::StereoType::Atom_Tetrahedral);
    CHECK(stereoInfo[1].centeredOn == 4);
    CHECK(stereoInfo[1].specified == Chirality::StereoSpecified::Specified);
  }
  SECTION("unspecified") {
    auto mol = "CC1CCC(C)CC1"_smiles;
    REQUIRE(mol);
    // std::cerr << "------------ 2 -------------" << std::endl;
    auto stereoInfo = Chirality::findPotentialStereo(*mol);
    REQUIRE(stereoInfo.size() == 2);
    CHECK(stereoInfo[0].type == Chirality::StereoType::Atom_Tetrahedral);
    CHECK(stereoInfo[0].centeredOn == 1);
    CHECK(stereoInfo[0].specified == Chirality::StereoSpecified::Unspecified);

    CHECK(stereoInfo[1].type == Chirality::StereoType::Atom_Tetrahedral);
    CHECK(stereoInfo[1].centeredOn == 4);
    CHECK(stereoInfo[1].specified == Chirality::StereoSpecified::Unspecified);
  }
  SECTION("four ring") {
    auto mol = "C[C@H]1C[C@@H](C)C1"_smiles;
    auto stereoInfo = Chirality::findPotentialStereo(*mol);
    REQUIRE(stereoInfo.size() == 2);
    CHECK(stereoInfo[0].type == Chirality::StereoType::Atom_Tetrahedral);
    CHECK(stereoInfo[0].centeredOn == 1);
    CHECK(stereoInfo[0].specified == Chirality::StereoSpecified::Specified);

    CHECK(stereoInfo[1].type == Chirality::StereoType::Atom_Tetrahedral);
    CHECK(stereoInfo[1].centeredOn == 3);
    CHECK(stereoInfo[1].specified == Chirality::StereoSpecified::Specified);
  }
  SECTION("four ring unspecified") {
    auto mol = "CC1CC(C)C1"_smiles;
    auto stereoInfo = Chirality::findPotentialStereo(*mol);
    REQUIRE(stereoInfo.size() == 2);
    CHECK(stereoInfo[0].type == Chirality::StereoType::Atom_Tetrahedral);
    CHECK(stereoInfo[0].centeredOn == 1);
    CHECK(stereoInfo[0].specified == Chirality::StereoSpecified::Unspecified);

    CHECK(stereoInfo[1].type == Chirality::StereoType::Atom_Tetrahedral);
    CHECK(stereoInfo[1].centeredOn == 3);
    CHECK(stereoInfo[1].specified == Chirality::StereoSpecified::Unspecified);
  }
}

TEST_CASE("tricky recursive example from Dan Nealschneider", "[chirality]") {
  SECTION("adapted") {
    auto mol = "CC=C1CCC(O)CC1"_smiles;
    REQUIRE(mol);
    mol->updatePropertyCache();
    MolOps::setBondStereoFromDirections(*mol);
    auto stereoInfo = Chirality::findPotentialStereo(*mol);
    REQUIRE(stereoInfo.size() == 2);
    CHECK(stereoInfo[0].type == Chirality::StereoType::Atom_Tetrahedral);
    CHECK(stereoInfo[0].centeredOn == 5);
    CHECK(stereoInfo[0].specified == Chirality::StereoSpecified::Unspecified);
    CHECK(stereoInfo[1].type == Chirality::StereoType::Bond_Double);
    CHECK(stereoInfo[1].centeredOn == 1);
    CHECK(stereoInfo[1].specified == Chirality::StereoSpecified::Unspecified);
  }
  SECTION("simplified") {
    // can't sanitize this because the current (2020.03) assignStereochemistry
    // code doesn't recognize the stereo here and removes it
    SmilesParserParams ps;
    ps.sanitize = false;
    ps.removeHs = false;
    std::unique_ptr<ROMol> mol(SmilesToMol("C/C=C1/C[C@H](O)C1", ps));
    REQUIRE(mol);
    mol->updatePropertyCache();
    MolOps::setBondStereoFromDirections(*mol);
    auto stereoInfo = Chirality::findPotentialStereo(*mol);
    REQUIRE(stereoInfo.size() == 2);
    CHECK(stereoInfo[0].type == Chirality::StereoType::Atom_Tetrahedral);
    CHECK(stereoInfo[0].centeredOn == 4);
    CHECK(stereoInfo[0].specified == Chirality::StereoSpecified::Specified);
    CHECK(stereoInfo[1].type == Chirality::StereoType::Bond_Double);
    CHECK(stereoInfo[1].centeredOn == 1);
    CHECK(stereoInfo[1].specified == Chirality::StereoSpecified::Specified);
  }
  // FIX this still isn't working
  SECTION("unspecified") {
    auto mol = "CC=C1C[CH](O)C1"_smiles;
    REQUIRE(mol);
    auto stereoInfo = Chirality::findPotentialStereo(*mol);
    REQUIRE(stereoInfo.size() == 2);
    CHECK(stereoInfo[0].type == Chirality::StereoType::Atom_Tetrahedral);
    CHECK(stereoInfo[0].centeredOn == 4);
    CHECK(stereoInfo[0].specified == Chirality::StereoSpecified::Unspecified);
    CHECK(stereoInfo[1].type == Chirality::StereoType::Bond_Double);
    CHECK(stereoInfo[1].centeredOn == 1);
    CHECK(stereoInfo[1].specified == Chirality::StereoSpecified::Unspecified);
  }
}

TEST_CASE("unknown stereo", "[chirality]") {
  SECTION("atoms") {
    auto mol = "CC(O)C[C@@H](O)F"_smiles;
    REQUIRE(mol);
    REQUIRE(mol->getBondBetweenAtoms(0, 1));
    mol->getBondBetweenAtoms(0, 1)->setBondDir(Bond::BondDir::UNKNOWN);
    auto stereoInfo = Chirality::findPotentialStereo(*mol);
    REQUIRE(stereoInfo.size() == 2);
    CHECK(stereoInfo[0].type == Chirality::StereoType::Atom_Tetrahedral);
    CHECK(stereoInfo[0].centeredOn == 1);
    CHECK(stereoInfo[0].specified == Chirality::StereoSpecified::Unknown);
    CHECK(stereoInfo[1].type == Chirality::StereoType::Atom_Tetrahedral);
    CHECK(stereoInfo[1].centeredOn == 4);
    CHECK(stereoInfo[1].specified == Chirality::StereoSpecified::Specified);
  }
  SECTION("atoms2") {
    // artificial situation: "squiggly bond" overrides the specified atomic
    // stereo
    auto mol = "C[C@H](O)C[C@@H](O)F"_smiles;
    REQUIRE(mol);
    REQUIRE(mol->getBondBetweenAtoms(0, 1));
    mol->getBondBetweenAtoms(0, 1)->setBondDir(Bond::BondDir::UNKNOWN);
    auto stereoInfo = Chirality::findPotentialStereo(*mol);
    REQUIRE(stereoInfo.size() == 2);
    CHECK(stereoInfo[0].type == Chirality::StereoType::Atom_Tetrahedral);
    CHECK(stereoInfo[0].centeredOn == 1);
    CHECK(stereoInfo[0].specified == Chirality::StereoSpecified::Unknown);
    CHECK(stereoInfo[1].type == Chirality::StereoType::Atom_Tetrahedral);
    CHECK(stereoInfo[1].centeredOn == 4);
    CHECK(stereoInfo[1].specified == Chirality::StereoSpecified::Specified);
  }
  SECTION("bonds") {
    {
      auto mol = "CC=CC"_smiles;
      REQUIRE(mol);
      REQUIRE(mol->getBondBetweenAtoms(1, 2));
      mol->getBondBetweenAtoms(1, 2)->setBondDir(Bond::BondDir::EITHERDOUBLE);
      auto stereoInfo = Chirality::findPotentialStereo(*mol);
      REQUIRE(stereoInfo.size() == 1);
      CHECK(stereoInfo[0].type == Chirality::StereoType::Bond_Double);
      CHECK(stereoInfo[0].centeredOn == 1);
      CHECK(stereoInfo[0].specified == Chirality::StereoSpecified::Unknown);
    }
    {
      auto mol = "CC=CC=C"_smiles;
      REQUIRE(mol);
      REQUIRE(mol->getBondBetweenAtoms(1, 2));
      mol->getBondBetweenAtoms(1, 2)->setBondDir(Bond::BondDir::EITHERDOUBLE);
      auto stereoInfo = Chirality::findPotentialStereo(*mol);
      REQUIRE(stereoInfo.size() == 1);
      CHECK(stereoInfo[0].type == Chirality::StereoType::Bond_Double);
      CHECK(stereoInfo[0].centeredOn == 1);
      CHECK(stereoInfo[0].specified == Chirality::StereoSpecified::Unknown);
    }
  }
  SECTION("bonds with squiggle bonds") {
    {  // to begin atom
      auto mol = "CC=CC"_smiles;
      REQUIRE(mol);
      REQUIRE(mol->getBondBetweenAtoms(0, 1));
      mol->getBondBetweenAtoms(0, 1)->setBondDir(Bond::BondDir::UNKNOWN);
      auto stereoInfo = Chirality::findPotentialStereo(*mol);
      REQUIRE(stereoInfo.size() == 1);
      CHECK(stereoInfo[0].type == Chirality::StereoType::Bond_Double);
      CHECK(stereoInfo[0].centeredOn == 1);
      CHECK(stereoInfo[0].specified == Chirality::StereoSpecified::Unknown);
    }
    {  // to end atom
      auto mol = "CC=CC"_smiles;
      REQUIRE(mol);
      REQUIRE(mol->getBondBetweenAtoms(2, 3));
      mol->getBondBetweenAtoms(2, 3)->setBondDir(Bond::BondDir::UNKNOWN);
      auto stereoInfo = Chirality::findPotentialStereo(*mol);
      REQUIRE(stereoInfo.size() == 1);
      CHECK(stereoInfo[0].type == Chirality::StereoType::Bond_Double);
      CHECK(stereoInfo[0].centeredOn == 1);
      CHECK(stereoInfo[0].specified == Chirality::StereoSpecified::Unknown);
    }
  }
}

TEST_CASE("cleaning chirality", "[chirality]") {
  SECTION("atoms") {
    auto mol = "CC(O)C"_smiles;
    REQUIRE(mol);
    mol->getAtomWithIdx(1)->setChiralTag(Atom::ChiralType::CHI_TETRAHEDRAL_CW);
    {
      // by default we don't clean up, so the chiral center survives even though
      // we don't get any results:
      auto stereoInfo = Chirality::findPotentialStereo(*mol);
      CHECK(stereoInfo.size() == 0);
      CHECK(mol->getAtomWithIdx(1)->getChiralTag() ==
            Atom::ChiralType::CHI_TETRAHEDRAL_CW);
    }
    {
      bool cleanIt = true;
      auto stereoInfo = Chirality::findPotentialStereo(*mol, cleanIt);
      CHECK(stereoInfo.size() == 0);
      CHECK(mol->getAtomWithIdx(1)->getChiralTag() ==
            Atom::ChiralType::CHI_UNSPECIFIED);
    }
  }
  SECTION("bonds") {
    auto mol = "CC=C(C)C"_smiles;
    REQUIRE(mol);
    mol->getBondWithIdx(1)->setStereoAtoms(0, 3);
    mol->getBondWithIdx(1)->setStereo(Bond::BondStereo::STEREOCIS);
    {
      // by default we don't clean up, so the stereo bond survives even though
      // we don't get any results:
      auto stereoInfo = Chirality::findPotentialStereo(*mol);
      CHECK(stereoInfo.size() == 0);
      CHECK(mol->getBondWithIdx(1)->getStereo() == Bond::BondStereo::STEREOCIS);
    }
    {
      bool cleanIt = true;
      auto stereoInfo = Chirality::findPotentialStereo(*mol, cleanIt);
      CHECK(stereoInfo.size() == 0);
      CHECK(mol->getBondWithIdx(1)->getStereo() ==
            Bond::BondStereo::STEREONONE);
    }
  }
}

TEST_CASE("flagPossible", "[chirality]") {
  SECTION("atoms") {
    auto mol = "CC(O)[C@H](F)O"_smiles;
    REQUIRE(mol);
    {
      // by default we do use flagPossible:
      auto stereoInfo = Chirality::findPotentialStereo(*mol);
      REQUIRE(stereoInfo.size() == 2);
      CHECK(stereoInfo[0].type == Chirality::StereoType::Atom_Tetrahedral);
      CHECK(stereoInfo[0].centeredOn == 1);
      CHECK(stereoInfo[0].specified == Chirality::StereoSpecified::Unspecified);
      CHECK(stereoInfo[1].type == Chirality::StereoType::Atom_Tetrahedral);
      CHECK(stereoInfo[1].centeredOn == 3);
      CHECK(stereoInfo[1].specified == Chirality::StereoSpecified::Specified);
    }
    {
      bool cleanIt = false;
      bool flagPossible = false;
      auto stereoInfo =
          Chirality::findPotentialStereo(*mol, cleanIt, flagPossible);
      REQUIRE(stereoInfo.size() == 1);
      CHECK(stereoInfo[0].type == Chirality::StereoType::Atom_Tetrahedral);
      CHECK(stereoInfo[0].centeredOn == 3);
      CHECK(stereoInfo[0].specified == Chirality::StereoSpecified::Specified);
    }
  }
  SECTION("bonds") {
    auto mol = "CC=C/C=C/C"_smiles;
    REQUIRE(mol);
    {
      // by default we do use flagPossible
      auto stereoInfo = Chirality::findPotentialStereo(*mol);
      REQUIRE(stereoInfo.size() == 2);
      CHECK(stereoInfo[0].type == Chirality::StereoType::Bond_Double);
      CHECK(stereoInfo[0].centeredOn == 1);
      CHECK(stereoInfo[0].specified == Chirality::StereoSpecified::Unspecified);
      CHECK(stereoInfo[1].type == Chirality::StereoType::Bond_Double);
      CHECK(stereoInfo[1].centeredOn == 3);
      CHECK(stereoInfo[1].specified == Chirality::StereoSpecified::Specified);
    }
    {
      bool cleanIt = true;
      bool flagPossible = false;
      auto stereoInfo =
          Chirality::findPotentialStereo(*mol, cleanIt, flagPossible);
      REQUIRE(stereoInfo.size() == 1);
      CHECK(stereoInfo[0].type == Chirality::StereoType::Bond_Double);
      CHECK(stereoInfo[0].centeredOn == 3);
      CHECK(stereoInfo[0].specified == Chirality::StereoSpecified::Specified);
    }
  }
}

TEST_CASE("cleanup after removing possible centers", "[chirality]") {
  SECTION("atoms1") {
    auto mol = "FC(Cl)(F)C(C(Cl)(F)F)I"_smiles;
    REQUIRE(mol);
    auto stereoInfo = Chirality::findPotentialStereo(*mol);
    CHECK(stereoInfo.empty());
  }
  SECTION("bonds1") {
    auto mol = "FC(Cl)(F)C(C(Cl)(F)F)=CF"_smiles;
    REQUIRE(mol);
    auto stereoInfo = Chirality::findPotentialStereo(*mol);
    CHECK(stereoInfo.empty());
  }
  SECTION("atoms2") {
    auto mol = "ClC(F)(F)C(=CC(F)C=C(C(F)(F)Cl)C(F)(F)Cl)C(Cl)(F)F"_smiles;
    REQUIRE(mol);
    auto stereoInfo = Chirality::findPotentialStereo(*mol);
    CHECK(stereoInfo.empty());
  }
}

TEST_CASE("findPotentialStereo problems related to #3490", "[chirality][bug]") {
  SECTION("example 1") {
    auto mol = "CC1CC(O)C1"_smiles;
    REQUIRE(mol);
    bool cleanIt = true;
    bool flagPossible = true;
    auto stereoInfo =
        Chirality::findPotentialStereo(*mol, cleanIt, flagPossible);
    CHECK(stereoInfo.size() == 2);
    CHECK(stereoInfo[0].type == Chirality::StereoType::Atom_Tetrahedral);
    CHECK(stereoInfo[0].centeredOn == 1);
    CHECK(stereoInfo[0].specified == Chirality::StereoSpecified::Unspecified);
    CHECK(stereoInfo[1].type == Chirality::StereoType::Atom_Tetrahedral);
    CHECK(stereoInfo[1].centeredOn == 3);
    CHECK(stereoInfo[1].specified == Chirality::StereoSpecified::Unspecified);
  }
  SECTION("example 2a") {
    auto mol = "C(C(C)C1)C12CCN2"_smiles;
    REQUIRE(mol);
    bool cleanIt = true;
    bool flagPossible = true;
    auto stereoInfo =
        Chirality::findPotentialStereo(*mol, cleanIt, flagPossible);
    CHECK(stereoInfo.size() == 2);
  }
  SECTION("example 2b") {
    auto mol = "CC(C1)CC12CCN2"_smiles;
    REQUIRE(mol);
    bool cleanIt = true;
    bool flagPossible = true;
    auto stereoInfo =
        Chirality::findPotentialStereo(*mol, cleanIt, flagPossible);
    CHECK(stereoInfo.size() == 2);
  }
  SECTION("example 2c") {
    auto mol = "C([C@H](C)C1)[C@]12CCN2"_smiles;
    REQUIRE(mol);
    bool cleanIt = true;
    bool flagPossible = true;
    auto stereoInfo =
        Chirality::findPotentialStereo(*mol, cleanIt, flagPossible);
    CHECK(stereoInfo.size() == 2);
  }
  SECTION("example 2d") {
    auto mol = "C[C@H](C1)C[C@]12CCN2"_smiles;
    REQUIRE(mol);
    bool cleanIt = true;
    bool flagPossible = true;
    auto stereoInfo =
        Chirality::findPotentialStereo(*mol, cleanIt, flagPossible);
    CHECK(stereoInfo.size() == 2);
  }
  SECTION("example 3") {
    auto mol = "C(C(C)C1)C12CN(C3)CCCCC23"_smiles;
    REQUIRE(mol);
    bool cleanIt = true;
    bool flagPossible = true;
    auto stereoInfo =
        Chirality::findPotentialStereo(*mol, cleanIt, flagPossible);
    CHECK(stereoInfo.size() == 4);  // [1, 4, 6, 12]
    CHECK(stereoInfo[0].type == Chirality::StereoType::Atom_Tetrahedral);
    CHECK(stereoInfo[0].centeredOn == 1);
    CHECK(stereoInfo[0].specified == Chirality::StereoSpecified::Unspecified);
    CHECK(stereoInfo[1].type == Chirality::StereoType::Atom_Tetrahedral);
    CHECK(stereoInfo[1].centeredOn == 4);
    CHECK(stereoInfo[1].specified == Chirality::StereoSpecified::Unspecified);
    CHECK(stereoInfo[2].type == Chirality::StereoType::Atom_Tetrahedral);
    CHECK(stereoInfo[2].centeredOn == 6);
    CHECK(stereoInfo[2].specified == Chirality::StereoSpecified::Unspecified);
    CHECK(stereoInfo[3].type == Chirality::StereoType::Atom_Tetrahedral);
    CHECK(stereoInfo[3].centeredOn == 12);
    CHECK(stereoInfo[3].specified == Chirality::StereoSpecified::Unspecified);
  }
}
TEST_CASE("ring stereo finding is overly aggressive", "[chirality][bug]") {
  SECTION("Finding too much 1a") {
    auto mol = "CC1CCCCC1"_smiles;
    REQUIRE(mol);
    bool cleanIt = true;
    bool flagPossible = true;
    auto stereoInfo =
        Chirality::findPotentialStereo(*mol, cleanIt, flagPossible);
    CHECK(stereoInfo.size() == 0);
  }
  SECTION("Finding too much 1b") {
    auto mol = "CC1CCC(C)CC1"_smiles;
    REQUIRE(mol);
    bool cleanIt = true;
    bool flagPossible = true;
    auto stereoInfo =
        Chirality::findPotentialStereo(*mol, cleanIt, flagPossible);
    CHECK(stereoInfo.size() == 2);
  }
  SECTION("Finding too much 1c") {
    auto mol = "C[C@H]1CCC(C)CC1"_smiles;
    REQUIRE(mol);
    bool cleanIt = true;
    bool flagPossible = true;
    auto stereoInfo =
        Chirality::findPotentialStereo(*mol, cleanIt, flagPossible);
    CHECK(stereoInfo.size() == 2);
  }
  SECTION("Finding too much 1d") {
    auto mol = "CC1(C)CCCCC1"_smiles;
    REQUIRE(mol);
    bool cleanIt = true;
    bool flagPossible = true;
    auto stereoInfo =
        Chirality::findPotentialStereo(*mol, cleanIt, flagPossible);
    CHECK(stereoInfo.size() == 0);
  }
  SECTION("Finding too much 1e") {
    auto mol = "CC1(C)CCC(C)CC1"_smiles;
    REQUIRE(mol);
    bool cleanIt = true;
    bool flagPossible = true;
    auto stereoInfo =
        Chirality::findPotentialStereo(*mol, cleanIt, flagPossible);
    CHECK(stereoInfo.size() == 0);
  }
  SECTION("Finding too much 1f") {
    auto mol = "C2CC2C1(C2CC2)CCCCC1"_smiles;
    REQUIRE(mol);
    bool cleanIt = true;
    bool flagPossible = true;
    auto stereoInfo =
        Chirality::findPotentialStereo(*mol, cleanIt, flagPossible);
    CHECK(stereoInfo.size() == 0);
  }
  SECTION("Finding too much 1g") {
    auto mol = "CC1CC2(CCC2)C1"_smiles;
    REQUIRE(mol);
    bool cleanIt = true;
    bool flagPossible = true;
    auto stereoInfo =
        Chirality::findPotentialStereo(*mol, cleanIt, flagPossible);
    CHECK(stereoInfo.size() == 0);
  }
  SECTION("Finding too much 1h") {
    auto mol = "CC1CC2(CC(C)C2)C1"_smiles;
    REQUIRE(mol);
    bool cleanIt = true;
    bool flagPossible = true;
    auto stereoInfo =
        Chirality::findPotentialStereo(*mol, cleanIt, flagPossible);
    CHECK(stereoInfo.size() == 3);
  }

  SECTION("Finding too much 2a") {
    auto mol = "CC1CCNCC1"_smiles;
    REQUIRE(mol);
    bool cleanIt = true;
    bool flagPossible = true;
    auto stereoInfo =
        Chirality::findPotentialStereo(*mol, cleanIt, flagPossible);
    CHECK(stereoInfo.size() == 0);
  }
  SECTION("Finding too much 2b") {
    auto mol = "CC1CCN(C)CC1"_smiles;  // 3-coordinate N is not stereogenic
    REQUIRE(mol);
    bool cleanIt = true;
    bool flagPossible = true;
    auto stereoInfo =
        Chirality::findPotentialStereo(*mol, cleanIt, flagPossible);
    CHECK(stereoInfo.size() == 0);
  }
  SECTION("Finding too much 3a") {
    auto mol = "CC1CCC1"_smiles;
    REQUIRE(mol);
    bool cleanIt = true;
    bool flagPossible = true;
    auto stereoInfo =
        Chirality::findPotentialStereo(*mol, cleanIt, flagPossible);
    CHECK(stereoInfo.size() == 0);
  }

  SECTION("Finding too much 3b") {
    auto mol = "CC1CC(C)C1"_smiles;
    REQUIRE(mol);
    bool cleanIt = true;
    bool flagPossible = true;
    auto stereoInfo =
        Chirality::findPotentialStereo(*mol, cleanIt, flagPossible);
    CHECK(stereoInfo.size() == 2);
  }
  SECTION("fused rings 1") {
    auto mol = "C1CCC2CCCCC2C1"_smiles;
    REQUIRE(mol);
    bool cleanIt = true;
    bool flagPossible = true;
    auto stereoInfo =
        Chirality::findPotentialStereo(*mol, cleanIt, flagPossible);
    CHECK(stereoInfo.size() == 2);
  }

  SECTION("fused rings 2") {
    auto mol = "C1CC2CCCC2C1"_smiles;
    REQUIRE(mol);
    bool cleanIt = true;
    bool flagPossible = true;
    auto stereoInfo =
        Chirality::findPotentialStereo(*mol, cleanIt, flagPossible);
    CHECK(stereoInfo.size() == 2);
  }

  SECTION("cages 1") {
    auto mol = "CC1CN2CCC1CC2"_smiles;
    REQUIRE(mol);
    bool cleanIt = true;
    bool flagPossible = true;
    auto stereoInfo =
        Chirality::findPotentialStereo(*mol, cleanIt, flagPossible);
    CHECK(stereoInfo.size() == 3);
    CHECK(stereoInfo[0].centeredOn == 1);
    CHECK(stereoInfo[1].centeredOn == 3);
    CHECK(stereoInfo[2].centeredOn == 6);
  }
  SECTION("cages 1b") {
    auto mol = "O1CN2CCC1CC2"_smiles;
    REQUIRE(mol);
    bool cleanIt = true;
    bool flagPossible = true;
    auto stereoInfo =
        Chirality::findPotentialStereo(*mol, cleanIt, flagPossible);
    CHECK(stereoInfo.size() == 2);
    CHECK(stereoInfo[0].centeredOn == 2);
    CHECK(stereoInfo[1].centeredOn == 5);
  }
  SECTION("cages 2") {
    auto mol = "C1CC2(O)CCC1(C)CC2"_smiles;
    REQUIRE(mol);
    bool cleanIt = true;
    bool flagPossible = true;
    auto stereoInfo =
        Chirality::findPotentialStereo(*mol, cleanIt, flagPossible);
    CHECK(stereoInfo.size() == 2);
    CHECK(stereoInfo[0].centeredOn == 2);
    CHECK(stereoInfo[1].centeredOn == 6);
  }
  SECTION("cages 3") {
    auto mol = "C1CC2(O)CCC1CC2"_smiles;
    REQUIRE(mol);
    bool cleanIt = true;
    bool flagPossible = true;
    auto stereoInfo =
        Chirality::findPotentialStereo(*mol, cleanIt, flagPossible);
    CHECK(stereoInfo.size() == 2);
    CHECK(stereoInfo[0].centeredOn == 2);
    CHECK(stereoInfo[1].centeredOn == 6);
  }
  SECTION("adamantyl") {
    auto mol = "CC12CC3CC(CC(C3)C1)C2"_smiles;
    REQUIRE(mol);
    bool cleanIt = true;
    bool flagPossible = true;
    auto stereoInfo =
        Chirality::findPotentialStereo(*mol, cleanIt, flagPossible);
    CHECK(stereoInfo.size() == 4);
  }
  SECTION("bug 1a") {
    // example that came up during testing
    auto mol = "C(=O)C(C(C)N2C=C2)C(=O)"_smiles;
    REQUIRE(mol);
    bool cleanIt = true;
    bool flagPossible = true;
    auto stereoInfo =
        Chirality::findPotentialStereo(*mol, cleanIt, flagPossible);
    REQUIRE(stereoInfo.size() == 1);
    CHECK(stereoInfo[0].centeredOn == 3);
  }
  SECTION("bug 1b") {
    // example that came up during testing
    auto mol = "C(=O)C(C(CC)c2ccc(Cl)cc2)C(=O)"_smiles;
    REQUIRE(mol);
    bool cleanIt = true;
    bool flagPossible = true;
    auto stereoInfo =
        Chirality::findPotentialStereo(*mol, cleanIt, flagPossible);
    REQUIRE(stereoInfo.size() == 1);
    CHECK(stereoInfo[0].centeredOn == 3);
  }

  SECTION("bug 1c") {
    // example that came up during testing
    auto mol = "O=CC(C=O)C(C)n2cccc2"_smiles;
    REQUIRE(mol);
    bool cleanIt = true;
    bool flagPossible = true;
    auto stereoInfo =
        Chirality::findPotentialStereo(*mol, cleanIt, flagPossible);
    REQUIRE(stereoInfo.size() == 1);
    CHECK(stereoInfo[0].centeredOn == 5);
  }

  SECTION("bug 1c") {
    // example that came up during testing
    auto mol = "C(=O)C(C(C)n2cccc2)C(=O)"_smiles;
    REQUIRE(mol);
    bool cleanIt = true;
    bool flagPossible = true;
    auto stereoInfo =
        Chirality::findPotentialStereo(*mol, cleanIt, flagPossible);
    REQUIRE(stereoInfo.size() == 1);
    CHECK(stereoInfo[0].centeredOn == 3);
  }

  SECTION("bug 1d") {
    // example that came up during testing
    auto mol = "C(O)C(C(C)n2cccc2)C(O)"_smiles;
    REQUIRE(mol);
    bool cleanIt = true;
    bool flagPossible = true;
    auto stereoInfo =
        Chirality::findPotentialStereo(*mol, cleanIt, flagPossible);
    REQUIRE(stereoInfo.size() == 1);
    CHECK(stereoInfo[0].centeredOn == 3);
  }
  SECTION("just a bug") {
    // example that came up during testing

    auto mol = "CC1=CN(C2OC(CNC(=O)C3c4ccccc4Sc4ccccc43)CC2)C(=O)NC1=O"_smiles;
    REQUIRE(mol);
    bool cleanIt = true;
    bool flagPossible = true;
    auto stereoInfo =
        Chirality::findPotentialStereo(*mol, cleanIt, flagPossible);
    CHECK(stereoInfo.size() == 2);
  }
  SECTION(
      "Removal of stereoatoms requires removing CIS/TRANS when using legacy stereo") {
    UseLegacyStereoPerceptionFixture reset_stereo_perception;
    Chirality::setUseLegacyStereoPerception(false);

    {
      auto mol = "N/C=C/C"_smiles;
      CHECK(mol->getBondWithIdx(1)->getStereo() ==
            Bond::BondStereo::STEREOTRANS);
      auto rwmol = dynamic_cast<RWMol *>(mol.get());
      rwmol->removeBond(0, 1);
      CHECK(mol->getBondWithIdx(0)->getStereo() ==
            Bond::BondStereo::STEREONONE);
    }
    {
      auto mol = "N/C=C/C"_smiles;
      CHECK(mol->getBondWithIdx(1)->getStereo() ==
            Bond::BondStereo::STEREOTRANS);
      auto rwmol = dynamic_cast<RWMol *>(mol.get());
      rwmol->removeBond(2, 3);
      CHECK(mol->getBondWithIdx(1)->getStereo() ==
            Bond::BondStereo::STEREONONE);
    }
  }
}

TEST_CASE(
    "github #3631: Ring stereochemistry not properly removed from N atoms",
    "[chirality][bug]") {
  SECTION("basics") {
    SmilesParserParams ps;
    ps.sanitize = false;
    ps.removeHs = false;
    std::unique_ptr<RWMol> mol{SmilesToMol("C[N@]1C[C@@](F)(Cl)C1", ps)};
    REQUIRE(mol);
    MolOps::sanitizeMol(*mol);

    CHECK(mol->getAtomWithIdx(1)->getChiralTag() !=
          Atom::ChiralType::CHI_UNSPECIFIED);
    CHECK(mol->getAtomWithIdx(3)->getChiralTag() !=
          Atom::ChiralType::CHI_UNSPECIFIED);
    bool cleanIt = true;
    bool flagPossible = true;
    bool force = true;
    {
      RWMol mol2(*mol);
      auto stereoInfo =
          Chirality::findPotentialStereo(mol2, cleanIt, flagPossible);
      CHECK(stereoInfo.size() == 0);
    }
    {
      RWMol mol2(*mol);
      MolOps::assignStereochemistry(mol2, cleanIt, force, flagPossible);
      CHECK(mol2.getAtomWithIdx(1)->getChiralTag() ==
            Atom::ChiralType::CHI_UNSPECIFIED);
      CHECK(mol2.getAtomWithIdx(3)->getChiralTag() ==
            Atom::ChiralType::CHI_UNSPECIFIED);
    }
  }
  SECTION("default behavior") {
    auto mol = "C[N@]1C[C@@](F)(Cl)C1"_smiles;
    REQUIRE(mol);
    auto smiles = MolToSmiles(*mol);
    CHECK(smiles == "CN1CC(F)(Cl)C1");
    bool cleanIt = true;
    bool flagPossible = true;
    bool force = true;
    CHECK(mol->getAtomWithIdx(1)->getChiralTag() ==
          Atom::ChiralType::CHI_UNSPECIFIED);
    CHECK(mol->getAtomWithIdx(3)->getChiralTag() ==
          Atom::ChiralType::CHI_UNSPECIFIED);
    {
      RWMol mol2(*mol);
      auto stereoInfo =
          Chirality::findPotentialStereo(mol2, cleanIt, flagPossible);
      CHECK(stereoInfo.size() == 0);
    }
    {
      RWMol mol2(*mol);
      MolOps::assignStereochemistry(mol2, cleanIt, force, flagPossible);
      CHECK(mol2.getAtomWithIdx(1)->getChiralTag() ==
            Atom::ChiralType::CHI_UNSPECIFIED);
      CHECK(mol2.getAtomWithIdx(3)->getChiralTag() ==
            Atom::ChiralType::CHI_UNSPECIFIED);
    }
  }
  SECTION("don't overcorrect") {
    auto mol = "C[N@]1O[C@@](F)(Cl)C1"_smiles;
    REQUIRE(mol);
    bool cleanIt = true;
    bool flagPossible = true;
    bool force = true;
    {
      RWMol mol2(*mol);
      auto stereoInfo =
          Chirality::findPotentialStereo(mol2, cleanIt, flagPossible);
      CHECK(stereoInfo.size() == 1);
      CHECK(stereoInfo[0].centeredOn == 3);
    }
    {
      RWMol mol2(*mol);
      MolOps::assignStereochemistry(mol2, cleanIt, force, flagPossible);
      CHECK(mol2.getAtomWithIdx(1)->getChiralTag() ==
            Atom::ChiralType::CHI_UNSPECIFIED);
      CHECK(mol2.getAtomWithIdx(3)->getChiralTag() !=
            Atom::ChiralType::CHI_UNSPECIFIED);
    }
  }
}

TEST_CASE("N Chirality in rings") {
  SECTION("basics 4 coordinate") {
    {
      auto mol = "CC1CC2CC[N@@+]1(C)OC2"_smiles;
      REQUIRE(mol);
      CHECK(mol->getAtomWithIdx(6)->getAtomicNum() == 7);
      CHECK(mol->getAtomWithIdx(6)->getChiralTag() !=
            Atom::ChiralType::CHI_UNSPECIFIED);
    }
    {
      auto mol = "C[N@@+](F)(Cl)O"_smiles;
      REQUIRE(mol);
      CHECK(mol->getAtomWithIdx(1)->getAtomicNum() == 7);
      CHECK(mol->getAtomWithIdx(1)->getChiralTag() !=
            Atom::ChiralType::CHI_UNSPECIFIED);
    }
  }
  SECTION("basics 3 coordinate") {
    {
      auto mol = "CC1CC2CC[N@@]1OC2"_smiles;
      REQUIRE(mol);
      CHECK(mol->getAtomWithIdx(6)->getAtomicNum() == 7);
      CHECK(mol->getAtomWithIdx(6)->getChiralTag() !=
            Atom::ChiralType::CHI_UNSPECIFIED);
    }
    {
      auto mol = "C1CC[N@]2OCCCC2C1"_smiles;
      REQUIRE(mol);
      CHECK(mol->getAtomWithIdx(3)->getAtomicNum() == 7);
      CHECK(mol->getAtomWithIdx(3)->getChiralTag() ==
            Atom::ChiralType::CHI_UNSPECIFIED);
    }
  }
  SECTION("ring stereo") {
    {  // real chirality
      auto mol = "C[C@H]1CC[N@@+](C)(O)OC1"_smiles;
      REQUIRE(mol);
      CHECK(mol->getAtomWithIdx(4)->getAtomicNum() == 7);
      CHECK(mol->getAtomWithIdx(4)->getChiralTag() !=
            Atom::ChiralType::CHI_UNSPECIFIED);
      CHECK(mol->getAtomWithIdx(1)->getAtomicNum() == 6);
      CHECK(mol->getAtomWithIdx(1)->getChiralTag() !=
            Atom::ChiralType::CHI_UNSPECIFIED);
    }
    {  // ring stereo
      auto mol = "C[C@H]1CC[N@@+](C)(O)CC1"_smiles;
      REQUIRE(mol);
      CHECK(mol->getAtomWithIdx(4)->getAtomicNum() == 7);
      CHECK(mol->getAtomWithIdx(4)->getChiralTag() !=
            Atom::ChiralType::CHI_UNSPECIFIED);
      CHECK(mol->getAtomWithIdx(1)->getAtomicNum() == 6);
      CHECK(mol->getAtomWithIdx(1)->getChiralTag() !=
            Atom::ChiralType::CHI_UNSPECIFIED);
    }
    {  // three-ring degree-three ring stereo
      auto mol = "C[C@H]1[C@@H](C)[N@]1C"_smiles;
      REQUIRE(mol);
      CHECK(mol->getAtomWithIdx(4)->getAtomicNum() == 7);
      CHECK(mol->getAtomWithIdx(4)->getChiralTag() !=
            Atom::ChiralType::CHI_UNSPECIFIED);
    }
    {  // CHEMBL79374
      auto mol = "Cn1ncc([C@]23CC[N@](CC2)C3)n1"_smiles;
      REQUIRE(mol);
      CHECK(mol->getAtomWithIdx(8)->getAtomicNum() == 7);
      CHECK(mol->getAtomWithIdx(8)->getChiralTag() !=
            Atom::ChiralType::CHI_UNSPECIFIED);
    }
    {  // derived from CHEMBL79374
      auto mol = "Cn1ncc([C@]23CC[C@](CC2)C3)n1"_smiles;
      REQUIRE(mol);
      CHECK(mol->getAtomWithIdx(8)->getAtomicNum() == 6);
      CHECK(mol->getAtomWithIdx(8)->getChiralTag() !=
            Atom::ChiralType::CHI_UNSPECIFIED);
    }
  }
}

TEST_CASE(
    "Github #4115: RemoveStereochemistry should also remove stereogroups") {
  SECTION("basics") {
    auto mol = "C[C@H](O)[C@@H](C)F |o1:1,3,r|"_smiles;
    REQUIRE(mol);
    CHECK(mol->getAtomWithIdx(1)->getChiralTag() !=
          Atom::ChiralType::CHI_UNSPECIFIED);
    CHECK(mol->getAtomWithIdx(3)->getChiralTag() !=
          Atom::ChiralType::CHI_UNSPECIFIED);
    CHECK(mol->getStereoGroups().size() == 1);
    MolOps::removeStereochemistry(*mol);
    CHECK(mol->getAtomWithIdx(1)->getChiralTag() ==
          Atom::ChiralType::CHI_UNSPECIFIED);
    CHECK(mol->getAtomWithIdx(3)->getChiralTag() ==
          Atom::ChiralType::CHI_UNSPECIFIED);
    CHECK(mol->getStereoGroups().empty());
  }
}

TEST_CASE(
    "Github #4155: Problem finding stereocenters in bridged bicyclics with "
    "4-rings") {
  SECTION("specified") {
    std::vector<std::string> smis = {
        "C[C@H]1CC[C@H](CC1)C(N)=O", "C[C@]12CC[C@](CC1)(C2)C(N)=O",
        "C[C@H]1C[C@H](C1)C(N)=O", "C[C@]12C[C@](C1)(CC2)C(N)=O"};
    for (const auto &smi : smis) {
      std::unique_ptr<ROMol> mol(SmilesToMol(smi));
      REQUIRE(mol);
      bool cleanIt = true;
      bool flagPossible = true;
      auto stereoInfo =
          Chirality::findPotentialStereo(*mol, cleanIt, flagPossible);
      REQUIRE(stereoInfo.size() == 2);
      CHECK(stereoInfo[0].centeredOn == 1);
    }
  }
  SECTION("unspecified") {
    std::vector<std::string> smis = {
        "CC1CCC(CC1)C(N)=O", "CC12CCC(CC1)(C2)C(N)=O", "CC1CC(C1)C(N)=O",
        "CC12CC(C1)(CC2)C(N)=O"};
    for (const auto &smi : smis) {
      std::unique_ptr<ROMol> mol(SmilesToMol(smi));
      REQUIRE(mol);
      bool cleanIt = true;
      bool flagPossible = true;
      auto stereoInfo =
          Chirality::findPotentialStereo(*mol, cleanIt, flagPossible);
      REQUIRE(stereoInfo.size() == 2);
      CHECK(stereoInfo[0].centeredOn == 1);
    }
  }
}

TEST_CASE("pickBondsToWedge() should avoid double bonds") {
  SECTION("simplest") {
    auto mol = "OC=C[C@H](C1CC1)C2CCC2"_smiles;
    REQUIRE(mol);
    auto wedgedBonds = Chirality::pickBondsToWedge(*mol);
    REQUIRE(wedgedBonds.size() == 1);
    auto head = wedgedBonds.begin();
    CHECK(head->first == 3);
    CHECK(head->second->getIdx() == 3);
  }
  SECTION("simplest, specified double bond") {
    auto mol = "OC=C[C@H](C1CC1)C2CCC2"_smiles;
    REQUIRE(mol);
    mol->getBondBetweenAtoms(1, 2)->setStereoAtoms(0, 3);
    mol->getBondBetweenAtoms(1, 2)->setStereo(Bond::BondStereo::STEREOCIS);
    auto wedgedBonds = Chirality::pickBondsToWedge(*mol);
    REQUIRE(wedgedBonds.size() == 1);
    auto head = wedgedBonds.begin();
    CHECK(head->first == 3);
    CHECK(head->second->getIdx() == 3);
  }
  SECTION("prefer unspecified bond stereo") {
    auto mol = "OC=C[C@H](C=CF)(C=CC)"_smiles;
    REQUIRE(mol);
    mol->getBondBetweenAtoms(1, 2)->setStereoAtoms(0, 3);
    mol->getBondBetweenAtoms(1, 2)->setStereo(Bond::BondStereo::STEREOCIS);
    mol->getBondBetweenAtoms(4, 5)->setStereoAtoms(3, 6);
    mol->getBondBetweenAtoms(4, 5)->setStereo(Bond::BondStereo::STEREOANY);
    auto wedgedBonds = Chirality::pickBondsToWedge(*mol);
    REQUIRE(wedgedBonds.size() == 1);
    auto head = wedgedBonds.begin();
    CHECK(head->first == 6);
    CHECK(head->second->getIdx() == 3);
  }
}

TEST_CASE("addWavyBondsForStereoAny()") {
  SECTION("simplest") {
    auto mol = "CC=CC"_smiles;
    REQUIRE(mol);
    mol->getBondWithIdx(1)->setStereoAtoms(0, 3);
    mol->getBondWithIdx(1)->setStereo(Bond::BondStereo::STEREOANY);
    addWavyBondsForStereoAny(*mol);
    CHECK(mol->getBondWithIdx(0)->getBondDir() == Bond::BondDir::UNKNOWN);
    CHECK(mol->getBondWithIdx(1)->getStereo() == Bond::BondStereo::STEREONONE);
  }
  SECTION("don't reset flags") {
    auto mol = "CC=CC"_smiles;
    REQUIRE(mol);
    mol->getBondWithIdx(1)->setStereoAtoms(0, 3);
    mol->getBondWithIdx(1)->setStereo(Bond::BondStereo::STEREOANY);
    bool clearFlags = false;
    addWavyBondsForStereoAny(*mol, clearFlags);
    CHECK(mol->getBondWithIdx(0)->getBondDir() == Bond::BondDir::UNKNOWN);
    CHECK(mol->getBondWithIdx(1)->getStereo() == Bond::BondStereo::STEREOANY);
  }
  SECTION("avoid double bonds") {
    auto mol = "CC=CC(CC)=CC"_smiles;
    REQUIRE(mol);
    mol->getBondWithIdx(5)->setStereoAtoms(2, 7);
    mol->getBondWithIdx(5)->setStereo(Bond::BondStereo::STEREOANY);
    addWavyBondsForStereoAny(*mol);
    CHECK(mol->getBondWithIdx(6)->getBondDir() == Bond::BondDir::UNKNOWN);
    CHECK(mol->getBondWithIdx(5)->getStereo() == Bond::BondStereo::STEREONONE);
  }
  SECTION("avoid chiral atoms") {
    auto mol = "C[C@](F)(Cl)C(C)=CC"_smiles;
    REQUIRE(mol);
    mol->getBondWithIdx(5)->setStereoAtoms(1, 7);
    mol->getBondWithIdx(5)->setStereo(Bond::BondStereo::STEREOANY);
    addWavyBondsForStereoAny(*mol);
    CHECK(mol->getBondWithIdx(4)->getBondDir() == Bond::BondDir::UNKNOWN);
    CHECK(mol->getBondWithIdx(5)->getStereo() == Bond::BondStereo::STEREONONE);
  }
  SECTION("prefer atoms with less neighbors") {
    auto mol = "CC(F)(Cl)C(CF)=CC"_smiles;
    REQUIRE(mol);
    mol->getBondWithIdx(6)->setStereoAtoms(1, 8);
    mol->getBondWithIdx(6)->setStereo(Bond::BondStereo::STEREOANY);
    addWavyBondsForStereoAny(*mol);
    CHECK(mol->getBondWithIdx(7)->getBondDir() == Bond::BondDir::UNKNOWN);
    CHECK(mol->getBondWithIdx(6)->getStereo() == Bond::BondStereo::STEREONONE);
  }
  SECTION("more complex") {
    auto mol = "CC=CC(C=CO)=CC"_smiles;
    REQUIRE(mol);
    mol->getBondWithIdx(6)->setStereoAtoms(2, 8);
    mol->getBondWithIdx(6)->setStereo(Bond::BondStereo::STEREOANY);
    addWavyBondsForStereoAny(*mol);
    CHECK(mol->getBondWithIdx(7)->getBondDir() == Bond::BondDir::UNKNOWN);
    CHECK(mol->getBondWithIdx(6)->getStereo() == Bond::BondStereo::STEREONONE);
  }
  SECTION("no solution without changing threshold") {
    auto mol = "CC=CC=CC=CC"_smiles;
    REQUIRE(mol);
    mol->getBondWithIdx(1)->setStereoAtoms(0, 3);
    mol->getBondWithIdx(1)->setStereo(Bond::BondStereo::STEREOCIS);
    mol->getBondWithIdx(3)->setStereoAtoms(2, 5);
    mol->getBondWithIdx(3)->setStereo(Bond::BondStereo::STEREOANY);
    mol->getBondWithIdx(5)->setStereoAtoms(4, 7);
    mol->getBondWithIdx(5)->setStereo(Bond::BondStereo::STEREOCIS);
    addWavyBondsForStereoAny(*mol);
    // we didn't actually do anything:
    CHECK(mol->getBondWithIdx(2)->getBondDir() == Bond::BondDir::NONE);
    CHECK(mol->getBondWithIdx(3)->getStereo() == Bond::BondStereo::STEREOANY);

    bool clearDoubleBondFlags = true;
    addWavyBondsForStereoAny(*mol, clearDoubleBondFlags,
                             StereoBondThresholds::DBL_BOND_SPECIFIED_STEREO);
    CHECK(mol->getBondWithIdx(2)->getBondDir() == Bond::BondDir::UNKNOWN);
    CHECK(mol->getBondWithIdx(3)->getStereo() == Bond::BondStereo::STEREONONE);
  }
  SECTION("multiple bonds to wedge") {
    auto mol = "CCC(C)=CC=C(CC)C=CC(C)=CC"_smiles;
    REQUIRE(mol);
    mol->getBondWithIdx(3)->setStereoAtoms(3, 5);
    mol->getBondWithIdx(3)->setStereo(Bond::BondStereo::STEREOCIS);
    mol->getBondWithIdx(9)->setStereoAtoms(6, 11);
    mol->getBondWithIdx(9)->setStereo(Bond::BondStereo::STEREOANY);
    mol->getBondWithIdx(5)->setStereoAtoms(4, 7);
    mol->getBondWithIdx(5)->setStereo(Bond::BondStereo::STEREOANY);
    addWavyBondsForStereoAny(*mol);
    CHECK(mol->getBondWithIdx(9)->getStereo() == Bond::BondStereo::STEREONONE);
    CHECK(mol->getBondWithIdx(5)->getStereo() == Bond::BondStereo::STEREONONE);
    CHECK(mol->getBondWithIdx(8)->getBondDir() == Bond::BondDir::UNKNOWN);
    for (const auto bond : mol->bonds()) {
      if (bond->getBondType() == Bond::BondType::SINGLE &&
          bond->getIdx() != 8) {
        CHECK(bond->getBondDir() == Bond::BondDir::NONE);
      }
    }
  }
}

TEST_CASE("Github #4215: Ring stereo being discarded in spiro systems") {
  // Note: this bug is still there when using the legacy stereochemistry
  // assignment. It's "non-trivial" to fix there and we've opted not to
  UseLegacyStereoPerceptionFixture reset_stereo_perception;
  Chirality::setUseLegacyStereoPerception(false);

  SECTION("original failing example") {
    auto m = "C[C@H]1CCC2(CC1)CC[C@H](C)C(C)C2"_smiles;
    REQUIRE(m);
    CHECK(m->getAtomWithIdx(1)->getChiralTag() == Atom::CHI_UNSPECIFIED);
    CHECK(m->getAtomWithIdx(9)->getChiralTag() != Atom::CHI_UNSPECIFIED);
  }
  SECTION("original failing example, findPossible") {
    UseLegacyStereoPerceptionFixture inner_reset_stereo_perception;
    Chirality::setUseLegacyStereoPerception(true);
    SmilesParserParams ps2;
    ps2.sanitize = false;
    std::unique_ptr<RWMol> m{
        SmilesToMol("C[C@H]1CCC2(CC1)CC[C@H](C)C(C)C2", ps2)};
    REQUIRE(m);
    MolOps::sanitizeMol(*m);
    auto stereoInfo = Chirality::findPotentialStereo(*m, true, true);
    CHECK(m->getAtomWithIdx(1)->getChiralTag() == Atom::CHI_UNSPECIFIED);
    CHECK(m->getAtomWithIdx(4)->getChiralTag() == Atom::CHI_UNSPECIFIED);
    CHECK(m->getAtomWithIdx(9)->getChiralTag() != Atom::CHI_UNSPECIFIED);
    CHECK(m->getAtomWithIdx(11)->getChiralTag() == Atom::CHI_UNSPECIFIED);
    REQUIRE(stereoInfo.size() == 4);
    for (const auto &si : stereoInfo) {
      CHECK(si.type == Chirality::StereoType::Atom_Tetrahedral);
      if (si.centeredOn != 9) {
        CHECK(si.specified == Chirality::StereoSpecified::Unspecified);
        CHECK(si.descriptor == Chirality::StereoDescriptor::None);
      } else {
        CHECK(si.specified == Chirality::StereoSpecified::Specified);
        CHECK(si.descriptor != Chirality::StereoDescriptor::None);
      }
    }
  }
  SECTION("original passing example") {
    auto m = "C[C@H]1CCC2(CC1)CC[C@H](C)CC2"_smiles;
    REQUIRE(m);
    // if the middle is unspecified, the two ends can't be specified
    CHECK(m->getAtomWithIdx(1)->getChiralTag() == Atom::CHI_UNSPECIFIED);
    CHECK(m->getAtomWithIdx(9)->getChiralTag() == Atom::CHI_UNSPECIFIED);

    {
      bool cleanIt = true;
      bool flagPossible = true;
      RWMol m2(*m);
      auto stereoInfo =
          Chirality::findPotentialStereo(m2, cleanIt, flagPossible);
      CHECK(stereoInfo.size() == 3);
      for (const auto &si : stereoInfo) {
        CHECK(si.type == Chirality::StereoType::Atom_Tetrahedral);
        CHECK(si.specified == Chirality::StereoSpecified::Unspecified);
        CHECK(si.descriptor == Chirality::StereoDescriptor::None);
      }
    }
    {
      bool cleanIt = true;
      bool flagPossible = false;
      RWMol m2(*m);
      auto stereoInfo =
          Chirality::findPotentialStereo(m2, cleanIt, flagPossible);
      CHECK(stereoInfo.empty());
    }
  }
  SECTION("specified chirality on spiro atom") {
    auto m = "C[C@H]1CC[C@@]2(CC[C@H](C)CC2)CC1"_smiles;
    REQUIRE(m);
    // now the middle is specified, so the two ends are as well
    CHECK(m->getAtomWithIdx(1)->getChiralTag() != Atom::CHI_UNSPECIFIED);
    CHECK(m->getAtomWithIdx(7)->getChiralTag() != Atom::CHI_UNSPECIFIED);
    CHECK(m->getAtomWithIdx(4)->getChiralTag() != Atom::CHI_UNSPECIFIED);
    {
      bool cleanIt = true;
      bool flagPossible = true;
      RWMol m2(*m);
      auto stereoInfo =
          Chirality::findPotentialStereo(m2, cleanIt, flagPossible);
      CHECK(stereoInfo.size() == 3);
      for (const auto &si : stereoInfo) {
        CHECK(si.type == Chirality::StereoType::Atom_Tetrahedral);
        CHECK(si.specified == Chirality::StereoSpecified::Specified);
        CHECK(si.descriptor != Chirality::StereoDescriptor::None);
      }
    }
    {
      bool cleanIt = true;
      bool flagPossible = false;
      RWMol m2(*m);
      auto stereoInfo =
          Chirality::findPotentialStereo(m2, cleanIt, flagPossible);
      CHECK(stereoInfo.size() == 3);
      for (const auto &si : stereoInfo) {
        CHECK(si.type == Chirality::StereoType::Atom_Tetrahedral);
        CHECK(si.specified == Chirality::StereoSpecified::Specified);
        CHECK(si.descriptor != Chirality::StereoDescriptor::None);
      }
    }
  }
  SECTION("three spiro rings, unspecified spiro links") {
    auto m = "C[C@H]1CCC2(CC1)CCC1(CC[C@H](C)CC1)CC2"_smiles;
    REQUIRE(m);
    {
      bool cleanIt = true;
      bool flagPossible = true;
      RWMol m2(*m);
      auto stereoInfo =
          Chirality::findPotentialStereo(m2, cleanIt, flagPossible);
      CHECK(stereoInfo.size() == 4);
      for (const auto &si : stereoInfo) {
        CHECK(si.type == Chirality::StereoType::Atom_Tetrahedral);
        CHECK(si.specified == Chirality::StereoSpecified::Unspecified);
        CHECK(si.descriptor == Chirality::StereoDescriptor::None);
      }
    }
  }
  SECTION("three spiro rings, specified spiro links") {
    auto m = "C[C@H]1CC[C@@]2(CC1)CC[C@]1(CC[C@H](C)CC1)CC2"_smiles;
    REQUIRE(m);
    CHECK(m->getAtomWithIdx(1)->getChiralTag() != Atom::CHI_UNSPECIFIED);
    CHECK(m->getAtomWithIdx(4)->getChiralTag() != Atom::CHI_UNSPECIFIED);
    CHECK(m->getAtomWithIdx(9)->getChiralTag() != Atom::CHI_UNSPECIFIED);
    CHECK(m->getAtomWithIdx(12)->getChiralTag() != Atom::CHI_UNSPECIFIED);
    {
      bool cleanIt = true;
      bool flagPossible = true;
      RWMol m2(*m);
      auto stereoInfo =
          Chirality::findPotentialStereo(m2, cleanIt, flagPossible);
      CHECK(stereoInfo.size() == 4);
      for (const auto &si : stereoInfo) {
        CHECK(si.type == Chirality::StereoType::Atom_Tetrahedral);
        CHECK(si.specified == Chirality::StereoSpecified::Specified);
        CHECK(si.descriptor != Chirality::StereoDescriptor::None);
      }
    }
  }
}

TEST_CASE(
    "Github #4215: Ring stereo being discarded in spiro systems, using deprecated useLegacyStereo option") {
  // Note: this bug is still there when using the legacy stereochemistry
  // assignment. It's "non-trivial" to fix there and we've opted not to
  UseLegacyStereoPerceptionFixture reset_stereo_perception;
  Chirality::setUseLegacyStereoPerception(false);
  SECTION("original failing example") {
    std::unique_ptr<RWMol> m{SmilesToMol("C[C@H]1CCC2(CC1)CC[C@H](C)C(C)C2")};
    REQUIRE(m);
    CHECK(m->getAtomWithIdx(1)->getChiralTag() == Atom::CHI_UNSPECIFIED);
    CHECK(m->getAtomWithIdx(9)->getChiralTag() != Atom::CHI_UNSPECIFIED);
  }
  SECTION("original failing example, findPossible") {
    SmilesParserParams ps2;
    ps2.sanitize = false;
    std::unique_ptr<RWMol> m{
        SmilesToMol("C[C@H]1CCC2(CC1)CC[C@H](C)C(C)C2", ps2)};
    REQUIRE(m);
    MolOps::sanitizeMol(*m);
    auto stereoInfo = Chirality::findPotentialStereo(*m, true, true);
    CHECK(m->getAtomWithIdx(1)->getChiralTag() == Atom::CHI_UNSPECIFIED);
    CHECK(m->getAtomWithIdx(4)->getChiralTag() == Atom::CHI_UNSPECIFIED);
    CHECK(m->getAtomWithIdx(9)->getChiralTag() != Atom::CHI_UNSPECIFIED);
    CHECK(m->getAtomWithIdx(11)->getChiralTag() == Atom::CHI_UNSPECIFIED);
    REQUIRE(stereoInfo.size() == 4);
    for (const auto &si : stereoInfo) {
      CHECK(si.type == Chirality::StereoType::Atom_Tetrahedral);
      if (si.centeredOn != 9) {
        CHECK(si.specified == Chirality::StereoSpecified::Unspecified);
        CHECK(si.descriptor == Chirality::StereoDescriptor::None);
      } else {
        CHECK(si.specified == Chirality::StereoSpecified::Specified);
        CHECK(si.descriptor != Chirality::StereoDescriptor::None);
      }
    }
  }
  SECTION("original passing example") {
    std::unique_ptr<RWMol> m{SmilesToMol("C[C@H]1CCC2(CC1)CC[C@H](C)CC2")};
    REQUIRE(m);
    // if the middle is unspecified, the two ends can't be specified
    CHECK(m->getAtomWithIdx(1)->getChiralTag() == Atom::CHI_UNSPECIFIED);
    CHECK(m->getAtomWithIdx(9)->getChiralTag() == Atom::CHI_UNSPECIFIED);

    {
      bool cleanIt = true;
      bool flagPossible = true;
      RWMol m2(*m);
      auto stereoInfo =
          Chirality::findPotentialStereo(m2, cleanIt, flagPossible);
      CHECK(stereoInfo.size() == 3);
      for (const auto &si : stereoInfo) {
        CHECK(si.type == Chirality::StereoType::Atom_Tetrahedral);
        CHECK(si.specified == Chirality::StereoSpecified::Unspecified);
        CHECK(si.descriptor == Chirality::StereoDescriptor::None);
      }
    }
    {
      bool cleanIt = true;
      bool flagPossible = false;
      RWMol m2(*m);
      auto stereoInfo =
          Chirality::findPotentialStereo(m2, cleanIt, flagPossible);
      CHECK(stereoInfo.empty());
    }
  }
  SECTION("specified chirality on spiro atom") {
    std::unique_ptr<RWMol> m{SmilesToMol("C[C@H]1CC[C@@]2(CC[C@H](C)CC2)CC1")};
    REQUIRE(m);
    // now the middle is specified, so the two ends are as well
    CHECK(m->getAtomWithIdx(1)->getChiralTag() != Atom::CHI_UNSPECIFIED);
    CHECK(m->getAtomWithIdx(7)->getChiralTag() != Atom::CHI_UNSPECIFIED);
    CHECK(m->getAtomWithIdx(4)->getChiralTag() != Atom::CHI_UNSPECIFIED);
    {
      bool cleanIt = true;
      bool flagPossible = true;
      RWMol m2(*m);
      auto stereoInfo =
          Chirality::findPotentialStereo(m2, cleanIt, flagPossible);
      CHECK(stereoInfo.size() == 3);
      for (const auto &si : stereoInfo) {
        CHECK(si.type == Chirality::StereoType::Atom_Tetrahedral);
        CHECK(si.specified == Chirality::StereoSpecified::Specified);
        CHECK(si.descriptor != Chirality::StereoDescriptor::None);
      }
    }
    {
      bool cleanIt = true;
      bool flagPossible = false;
      RWMol m2(*m);
      auto stereoInfo =
          Chirality::findPotentialStereo(m2, cleanIt, flagPossible);
      CHECK(stereoInfo.size() == 3);
      for (const auto &si : stereoInfo) {
        CHECK(si.type == Chirality::StereoType::Atom_Tetrahedral);
        CHECK(si.specified == Chirality::StereoSpecified::Specified);
        CHECK(si.descriptor != Chirality::StereoDescriptor::None);
      }
    }
  }
  SECTION("three spiro rings, unspecified spiro links") {
    std::unique_ptr<RWMol> m{
        SmilesToMol("C[C@H]1CCC2(CC1)CCC1(CC[C@H](C)CC1)CC2")};
    REQUIRE(m);
    {
      bool cleanIt = true;
      bool flagPossible = true;
      RWMol m2(*m);
      auto stereoInfo =
          Chirality::findPotentialStereo(m2, cleanIt, flagPossible);
      CHECK(stereoInfo.size() == 4);
      for (const auto &si : stereoInfo) {
        CHECK(si.type == Chirality::StereoType::Atom_Tetrahedral);
        CHECK(si.specified == Chirality::StereoSpecified::Unspecified);
        CHECK(si.descriptor == Chirality::StereoDescriptor::None);
      }
    }
  }
  SECTION("three spiro rings, specified spiro links") {
    std::unique_ptr<RWMol> m{
        SmilesToMol("C[C@H]1CC[C@@]2(CC1)CC[C@]1(CC[C@H](C)CC1)CC2")};
    REQUIRE(m);
    CHECK(m->getAtomWithIdx(1)->getChiralTag() != Atom::CHI_UNSPECIFIED);
    CHECK(m->getAtomWithIdx(4)->getChiralTag() != Atom::CHI_UNSPECIFIED);
    CHECK(m->getAtomWithIdx(9)->getChiralTag() != Atom::CHI_UNSPECIFIED);
    CHECK(m->getAtomWithIdx(12)->getChiralTag() != Atom::CHI_UNSPECIFIED);
    {
      bool cleanIt = true;
      bool flagPossible = true;
      RWMol m2(*m);
      auto stereoInfo =
          Chirality::findPotentialStereo(m2, cleanIt, flagPossible);
      CHECK(stereoInfo.size() == 4);
      for (const auto &si : stereoInfo) {
        CHECK(si.type == Chirality::StereoType::Atom_Tetrahedral);
        CHECK(si.specified == Chirality::StereoSpecified::Specified);
        CHECK(si.descriptor != Chirality::StereoDescriptor::None);
      }
    }
  }
}

TEST_CASE(
    "Github #4279: FindPotentialStereo() doesn't find *marked* ring stereo "
    "when flagPossible=False") {
  SECTION("base") {
    std::unique_ptr<RWMol> m{SmilesToMol("C[C@H]1CC[C@@H](C)CC1")};
    REQUIRE(m);
    CHECK(m->getAtomWithIdx(1)->getChiralTag() != Atom::CHI_UNSPECIFIED);
    CHECK(m->getAtomWithIdx(4)->getChiralTag() != Atom::CHI_UNSPECIFIED);
    bool cleanIt = true;
    bool flagPossible = false;
    auto stereoInfo = Chirality::findPotentialStereo(*m, cleanIt, flagPossible);
    for (const auto &si : stereoInfo) {
      CHECK(si.type == Chirality::StereoType::Atom_Tetrahedral);
      CHECK(si.specified == Chirality::StereoSpecified::Specified);
      CHECK(si.descriptor != Chirality::StereoDescriptor::None);
    }
    CHECK(m->getAtomWithIdx(1)->getChiralTag() != Atom::CHI_UNSPECIFIED);
    CHECK(m->getAtomWithIdx(4)->getChiralTag() != Atom::CHI_UNSPECIFIED);
  }
}

TEST_CASE("StereoInfo comparisons") {
  Chirality::StereoInfo si1;
  si1.centeredOn = 3;
  CHECK(si1.type == Chirality::StereoType::Unspecified);
  si1.type = Chirality::StereoType::Atom_Tetrahedral;
  Chirality::StereoInfo si2;
  si2.centeredOn = 3;
  si2.type = Chirality::StereoType::Atom_Tetrahedral;
  CHECK(si1 == si2);
  si2.descriptor = Chirality::StereoDescriptor::Tet_CCW;
  CHECK(si1 != si2);
}

TEST_CASE("StereoGroup Testing") {
  SECTION("basics") {
    auto mol = "C[C@H](O)[C@@H](C)[C@H](F)Cl |o1:1,3,&2:5,r|"_smiles;
    REQUIRE(mol);
    CHECK(mol->getStereoGroups().size() == 2);
    StereoGroup cp(mol->getStereoGroups()[0]);
    CHECK(cp == mol->getStereoGroups()[0]);
    CHECK(cp != mol->getStereoGroups()[1]);

    std::vector<Atom *> toRemove{mol->getAtomWithIdx(1)};
    std::vector<StereoGroup> &sgs =
        const_cast<std::vector<StereoGroup> &>(mol->getStereoGroups());
    removeGroupsWithAtoms(toRemove, sgs);
    CHECK(mol->getStereoGroups().size() == 1);
  }
}

TEST_CASE("Removing stereogroups from unspecified atoms") {
  SECTION("basics") {
    auto mol = "C[C@](O)(Cl)F |o1:1|"_smiles;
    REQUIRE(mol);
    CHECK(mol->getStereoGroups().size() == 1);
    mol->getAtomWithIdx(1)->setChiralTag(Atom::ChiralType::CHI_UNSPECIFIED);
    Chirality::cleanupStereoGroups(*mol);
    CHECK(mol->getStereoGroups().empty());
  }
  SECTION("parsing") {
    auto mol = "C[C@](C)(Cl)F |o1:1|"_smiles;
    REQUIRE(mol);
    CHECK(mol->getStereoGroups().empty());
  }
  SECTION("partial group removal") {
    auto mol = "C[C@](C)(Cl)[C@H](F)Cl |o1:1,4|"_smiles;
    REQUIRE(mol);
    CHECK(mol->getStereoGroups().size() == 1);
    CHECK(mol->getStereoGroups()[0].getAtoms().size() == 1);
    CHECK(mol->getStereoGroups()[0].getAtoms()[0]->getIdx() == 4);
  }
}

TEST_CASE("replaceAtom and StereoGroups") {
  SECTION("basics") {
    auto mol = "C[C@](O)(Cl)[C@H](F)Cl |o1:1,4|"_smiles;
    REQUIRE(mol);
    CHECK(mol->getStereoGroups().size() == 1);
    CHECK(mol->getStereoGroups()[0].getAtoms().size() == 2);
    CHECK(mol->getStereoGroups()[0].getAtoms()[0] == mol->getAtomWithIdx(1));

    Atom acp(*mol->getAtomWithIdx(1));
    mol->replaceAtom(1, &acp);
    CHECK(mol->getStereoGroups().size() == 1);
    CHECK(mol->getStereoGroups()[0].getAtoms().size() == 2);
    CHECK(mol->getStereoGroups()[0].getAtoms()[0] == mol->getAtomWithIdx(1));
  }
}

TEST_CASE(
    "Github #5200: FindPotentialStereo does not clean stereoflags from atoms "
    "which cannot be stereocenters") {
  auto m = "CCF"_smiles;
  REQUIRE(m);
  m->getAtomWithIdx(1)->setChiralTag(Atom::ChiralType::CHI_TETRAHEDRAL_CCW);
  bool cleanIt = true;
  auto sinfo = Chirality::findPotentialStereo(*m, cleanIt);
  CHECK(sinfo.empty());
  CHECK(m->getAtomWithIdx(1)->getChiralTag() ==
        Atom::ChiralType::CHI_UNSPECIFIED);
}

TEST_CASE(
    "Github #5196: Zero & coordinate bonds are being taken into account for "
    "chirality") {
  RDLog::LogStateSetter setter;  // disable irritating warning messages
  auto mol = R"CTAB(
     RDKit          3D

  0  0  0  0  0  0  0  0  0  0999 V3000
M  V30 BEGIN CTAB
M  V30 COUNTS 15 18 0 0 0
M  V30 BEGIN ATOM
M  V30 1 C -0.136359 0.025241 -0.986870 0
M  V30 2 C 0.211183 -0.810922 0.138318 0
M  V30 3 C -0.446638 -0.713741 1.305561 0
M  V30 4 C -1.141107 0.914647 -0.916429 0
M  V30 5 R -1.628248 -0.983190 -0.411960 0
M  V30 6 H 0.392055 -0.106505 -1.920607 0
M  V30 7 H 0.974038 -1.568492 0.017171 0
M  V30 8 H -0.209921 -1.406535 2.084966 0
M  V30 9 H -1.378909 1.482059 -1.807349 0
M  V30 10 C -1.544607 0.306162 1.588191 0
M  V30 11 C -1.946856 1.186683 0.358271 0
M  V30 12 H -1.207983 0.944410 2.407927 0
M  V30 13 H -2.419549 -0.225146 1.965589 0
M  V30 14 H -3.006492 1.040978 0.144313 0
M  V30 15 H -1.830875 2.240146 0.620809 0
M  V30 END ATOM
M  V30 BEGIN BOND
M  V30 1 1 2 1
M  V30 2 2 3 2
M  V30 3 2 4 1
M  V30 4 0 1 5
M  V30 5 0 2 5
M  V30 6 0 3 5
M  V30 7 0 4 5
M  V30 8 1 1 6
M  V30 9 1 2 7
M  V30 10 1 3 8
M  V30 11 1 4 9
M  V30 12 1 10 3
M  V30 13 1 11 4
M  V30 14 1 11 10
M  V30 15 1 12 10
M  V30 16 1 13 10
M  V30 17 1 14 11
M  V30 18 1 15 11
M  V30 END BOND
M  V30 END CTAB
M  END)CTAB"_ctab;
  REQUIRE(mol);
  SECTION("as reported") {
    MolOps::assignStereochemistryFrom3D(*mol);
    for (auto aidx : {0, 1, 2, 3}) {
      CHECK(mol->getAtomWithIdx(aidx)->getChiralTag() ==
            Atom::ChiralType::CHI_UNSPECIFIED);
    }
  }
  SECTION("as reported - ZOBs") {
    for (auto bidx : {3, 4, 5, 6}) {
      mol->getBondWithIdx(bidx)->setBondType(Bond::BondType::ZERO);
    }
    MolOps::assignStereochemistryFrom3D(*mol);
    for (auto idx : {0, 1, 2, 3}) {
      CHECK(mol->getAtomWithIdx(idx)->getChiralTag() ==
            Atom::ChiralType::CHI_UNSPECIFIED);
    }
  }
  SECTION("as reported - datives") {
    for (auto bidx : {3, 4, 5, 6}) {
      mol->getBondWithIdx(bidx)->setBondType(Bond::BondType::DATIVE);
    }
    MolOps::assignStereochemistryFrom3D(*mol);
    for (auto idx : {0, 1, 2, 3}) {
      CHECK(mol->getAtomWithIdx(idx)->getChiralTag() ==
            Atom::ChiralType::CHI_UNSPECIFIED);
    }
  }
  SECTION("as reported - reversed datives") {
    // structure is bogus, but we want to test
    for (auto bidx : {3, 4, 5, 6}) {
      auto bond = mol->getBondWithIdx(bidx);
      bond->setEndAtomIdx(bond->getBeginAtomIdx());
      bond->setBeginAtomIdx(4);
      bond->setBondType(Bond::BondType::DATIVE);
    }
    MolOps::assignStereochemistryFrom3D(*mol);
    for (auto idx : {0, 1, 2, 3}) {
      CHECK(mol->getAtomWithIdx(idx)->getChiralTag() !=
            Atom::ChiralType::CHI_UNSPECIFIED);
    }
  }
  SECTION("as reported - singles") {
    // structure is bogus, but we want to test
    for (auto bidx : {3, 4, 5, 6}) {
      mol->getBondWithIdx(bidx)->setBondType(Bond::BondType::SINGLE);
    }
    MolOps::assignStereochemistryFrom3D(*mol);
    for (auto idx : {0, 1, 2, 3}) {
      CHECK(mol->getAtomWithIdx(idx)->getChiralTag() !=
            Atom::ChiralType::CHI_UNSPECIFIED);
    }
  }
  SECTION("assignStereochemistry") {
    auto mol = "[Fe]C(=C)O |C:1.0|"_smiles;
    REQUIRE(mol);
    for (auto bt : {Bond::BondType::DATIVE, Bond::BondType::ZERO,
                    Bond::BondType::UNSPECIFIED}) {
      mol->getAtomWithIdx(1)->setChiralTag(
          Atom::ChiralType::CHI_TETRAHEDRAL_CW);
      mol->getBondWithIdx(0)->setBondType(bt);
      bool cleanit = true;
      bool force = true;
      MolOps::assignStereochemistry(*mol, cleanit, force);
      CHECK(mol->getAtomWithIdx(1)->getChiralTag() ==
            Atom::ChiralType::CHI_UNSPECIFIED);
    }
  }
  SECTION("isAtomPotentialTetrahedralCenter() and getStereoInfo()") {
    auto mol = "[Fe]C(=C)O |C:1.0|"_smiles;
    REQUIRE(mol);
    for (auto bt : {Bond::BondType::DATIVE, Bond::BondType::ZERO,
                    Bond::BondType::UNSPECIFIED}) {
      mol->getAtomWithIdx(1)->setChiralTag(
          Atom::ChiralType::CHI_TETRAHEDRAL_CW);
      mol->getBondWithIdx(0)->setBondType(bt);
      CHECK(!Chirality::detail::isAtomPotentialStereoAtom(
          mol->getAtomWithIdx(1)));
      bool cleanit = true;
      auto sinfo = Chirality::findPotentialStereo(*mol, cleanit);
      CHECK(sinfo.empty());
      CHECK(mol->getAtomWithIdx(1)->getChiralTag() ==
            Atom::ChiralType::CHI_UNSPECIFIED);
    }
  }
}

TEST_CASE(
    "Github #5239: Precondition violation on chiral Atoms with zero order "
    "bonds") {
  RDLog::LogStateSetter setter;  // disable irritating warning messages
  auto molblock = R"CTAB(
     RDKit          3D
     
  0  0  0  0  0  0  0  0  0  0999 V3000
M  V30 BEGIN CTAB
M  V30 COUNTS 5 4 0 0 0
M  V30 BEGIN ATOM
M  V30 1 C -0.446600 -0.713700 1.305600 0
M  V30 2 Fe -1.628200 -0.983200 -0.412000 0
M  V30 3 Cl -0.049300 -1.876700 2.613900 0
M  V30 4 C -1.544600 0.306200 1.588200 0
M  V30 5 F 0.673700 0.029200 0.993700 0
M  V30 END ATOM
M  V30 BEGIN BOND
M  V30 1 1 1 3
M  V30 2 1 1 4 CFG=1
M  V30 3 1 1 5
M  V30 4 0 2 1
M  V30 END BOND
M  V30 END CTAB
M  END)CTAB";
  bool sanitize = false;
  std::unique_ptr<ROMol> mol(MolBlockToMol(molblock, sanitize));
  REQUIRE(mol);
  MolOps::assignStereochemistryFrom3D(*mol);

  CHECK(mol->getAtomWithIdx(0)->getChiralTag() !=
        Atom::ChiralType::CHI_UNSPECIFIED);
}
TEST_CASE("nontetrahedral stereo from 3D", "[nontetrahedral]") {
  std::string pathName = getenv("RDBASE");
  pathName += "/Code/GraphMol/test_data/nontetrahedral_3d.sdf";
  SECTION("basics") {
    SDMolSupplier suppl(pathName);
    while (!suppl.atEnd()) {
      std::unique_ptr<ROMol> m{suppl.next()};
      REQUIRE(m);
      MolOps::assignChiralTypesFrom3D(*m);
      auto ct = m->getProp<std::string>("ChiralType");
      auto cp = m->getProp<unsigned>("ChiralPermutation");
      auto atom = m->getAtomWithIdx(0);

      if (ct == "SP") {
        CHECK(atom->getChiralTag() == Atom::ChiralType::CHI_SQUAREPLANAR);
      } else if (ct == "TB") {
        CHECK(atom->getChiralTag() ==
              Atom::ChiralType::CHI_TRIGONALBIPYRAMIDAL);
      } else if (ct == "TH") {
        CHECK(atom->getChiralTag() == Atom::ChiralType::CHI_TETRAHEDRAL);
      } else if (ct == "OH") {
        CHECK(atom->getChiralTag() == Atom::ChiralType::CHI_OCTAHEDRAL);
      }

      CHECK(atom->getProp<unsigned>(common_properties::_chiralPermutation) ==
            cp);
    }
  }
  SECTION("disable nontetrahedral stereo") {
    AllowNontetrahedralChiralityFixture reset_non_tetrahedral_allowed;
    Chirality::setAllowNontetrahedralChirality(false);
    SDMolSupplier suppl(pathName);
    while (!suppl.atEnd()) {
      std::unique_ptr<ROMol> m{suppl.next()};
      REQUIRE(m);
      MolOps::assignChiralTypesFrom3D(*m);
      auto ct = m->getProp<std::string>("ChiralType");
      auto atom = m->getAtomWithIdx(0);

      if (ct == "TH") {
        CHECK(atom->getChiralTag() == Atom::ChiralType::CHI_TETRAHEDRAL);
      } else {
        CHECK(atom->getChiralTag() == Atom::ChiralType::CHI_UNSPECIFIED);
      }
    }
  }
}

TEST_CASE("assignStereochemistry shouldn't remove nontetrahedral stereo",
          "[nontetrahedral]") {
  SECTION("basics") {
    SmilesParserParams parseps;
    parseps.sanitize = false;
    parseps.removeHs = false;
    std::unique_ptr<RWMol> m{SmilesToMol("F[Pt@TB1](O)(Br)(N)Cl", parseps)};
    REQUIRE(m);
    CHECK(m->getAtomWithIdx(1)->getChiralTag() ==
          Atom::ChiralType::CHI_TRIGONALBIPYRAMIDAL);
    bool cleanIt = true;
    bool force = true;
    MolOps::assignStereochemistry(*m, cleanIt, force);
    CHECK(m->getAtomWithIdx(1)->getChiralTag() ==
          Atom::ChiralType::CHI_TRIGONALBIPYRAMIDAL);
  }
  SECTION("standard SMILES parsing") {
    std::unique_ptr<RWMol> m{SmilesToMol("F[Pt@TB1](O)(Br)(N)Cl")};
    REQUIRE(m);
    CHECK(m->getAtomWithIdx(1)->getChiralTag() ==
          Atom::ChiralType::CHI_TRIGONALBIPYRAMIDAL);
  }
  SECTION("SMILES parsing w/o sanitization") {
    SmilesParserParams parseps;
    // we need to skip stereo assignment
    parseps.sanitize = false;
    std::unique_ptr<RWMol> m{SmilesToMol("F[Pt@TB1](O)(Br)(N)Cl", parseps)};
    REQUIRE(m);
    CHECK(m->getAtomWithIdx(1)->getChiralTag() ==
          Atom::ChiralType::CHI_TRIGONALBIPYRAMIDAL);
  }
}

TEST_CASE("remove hs and non-tetrahedral stereo", "[nontetrahedral]") {
  SmilesParserParams parseps;
  parseps.sanitize = false;
  parseps.removeHs = false;
  std::vector<std::string> smiles = {"F[Pt@TB1]([H])(Br)(N)Cl",
                                     "F[Pt@TB]([H])(Br)(N)Cl"};
  for (const auto &smi : smiles) {
    std::unique_ptr<RWMol> m{SmilesToMol(smi, parseps)};
    REQUIRE(m);
    CHECK(m->getNumAtoms(6));
    {
      // the default is to not remove Hs to non-tetrahedral stereocenters
      RWMol molcp(*m);
      MolOps::removeHs(molcp);
      CHECK(molcp.getNumAtoms() == 6);
    }
    {
      // but we can enable it
      RWMol molcp(*m);
      MolOps::RemoveHsParameters ps;
      ps.removeNontetrahedralNeighbors = true;
      MolOps::removeHs(molcp, ps);
      CHECK(molcp.getNumAtoms() == 5);
    }
    {
      // but we can enable it
      RWMol molcp(*m);
      MolOps::removeAllHs(molcp);
      CHECK(molcp.getNumAtoms() == 5);
    }
  }
}

TEST_CASE("getIdealAngle", "[nontetrahedral]") {
  SECTION("TB1") {
    auto m = "S[As@TB1](F)(Cl)(Br)N"_smiles;
    REQUIRE(m);
    CHECK(Chirality::isTrigonalBipyramidalAxialAtom(m->getAtomWithIdx(1),
                                                    m->getAtomWithIdx(0)));
    CHECK(Chirality::isTrigonalBipyramidalAxialAtom(m->getAtomWithIdx(1),
                                                    m->getAtomWithIdx(5)));
    CHECK(!Chirality::isTrigonalBipyramidalAxialAtom(m->getAtomWithIdx(1),
                                                     m->getAtomWithIdx(2)));
    CHECK(!Chirality::isTrigonalBipyramidalAxialAtom(m->getAtomWithIdx(1),
                                                     m->getAtomWithIdx(3)));
    CHECK(!Chirality::isTrigonalBipyramidalAxialAtom(m->getAtomWithIdx(1),
                                                     m->getAtomWithIdx(4)));
    CHECK(Chirality::getTrigonalBipyramidalAxialAtom(m->getAtomWithIdx(1))
              ->getIdx() == 0);
    CHECK(Chirality::getTrigonalBipyramidalAxialAtom(m->getAtomWithIdx(1), -1)
              ->getIdx() == 5);

    CHECK_THAT(
        Chirality::getIdealAngleBetweenLigands(
            m->getAtomWithIdx(1), m->getAtomWithIdx(0), m->getAtomWithIdx(2)),
        Catch::Matchers::WithinAbs(90, 0.001));
    CHECK_THAT(
        Chirality::getIdealAngleBetweenLigands(
            m->getAtomWithIdx(1), m->getAtomWithIdx(0), m->getAtomWithIdx(3)),
        Catch::Matchers::WithinAbs(90, 0.001));
    CHECK_THAT(
        Chirality::getIdealAngleBetweenLigands(
            m->getAtomWithIdx(1), m->getAtomWithIdx(0), m->getAtomWithIdx(4)),
        Catch::Matchers::WithinAbs(90, 0.001));
    CHECK_THAT(
        Chirality::getIdealAngleBetweenLigands(
            m->getAtomWithIdx(1), m->getAtomWithIdx(2), m->getAtomWithIdx(3)),
        Catch::Matchers::WithinAbs(120, 0.001));
    CHECK_THAT(
        Chirality::getIdealAngleBetweenLigands(
            m->getAtomWithIdx(1), m->getAtomWithIdx(0), m->getAtomWithIdx(5)),
        Catch::Matchers::WithinAbs(180, 0.001));
    CHECK_THAT(
        Chirality::getIdealAngleBetweenLigands(
            m->getAtomWithIdx(1), m->getAtomWithIdx(5), m->getAtomWithIdx(2)),
        Catch::Matchers::WithinAbs(90, 0.001));
    CHECK_THAT(
        Chirality::getIdealAngleBetweenLigands(
            m->getAtomWithIdx(1), m->getAtomWithIdx(5), m->getAtomWithIdx(3)),
        Catch::Matchers::WithinAbs(90, 0.001));
    CHECK_THAT(
        Chirality::getIdealAngleBetweenLigands(
            m->getAtomWithIdx(1), m->getAtomWithIdx(5), m->getAtomWithIdx(4)),
        Catch::Matchers::WithinAbs(90, 0.001));
  }
  SECTION("TB1 missing 1") {
    auto m = "S[As@TB1](F)(Cl)Br"_smiles;
    REQUIRE(m);

    CHECK(Chirality::isTrigonalBipyramidalAxialAtom(m->getAtomWithIdx(1),
                                                    m->getAtomWithIdx(0)));
    CHECK(!Chirality::isTrigonalBipyramidalAxialAtom(m->getAtomWithIdx(1),
                                                     m->getAtomWithIdx(2)));
    CHECK(!Chirality::isTrigonalBipyramidalAxialAtom(m->getAtomWithIdx(1),
                                                     m->getAtomWithIdx(3)));
    CHECK(!Chirality::isTrigonalBipyramidalAxialAtom(m->getAtomWithIdx(1),
                                                     m->getAtomWithIdx(4)));
    CHECK(Chirality::getTrigonalBipyramidalAxialAtom(m->getAtomWithIdx(1))
              ->getIdx() == 0);
    CHECK(Chirality::getTrigonalBipyramidalAxialAtom(m->getAtomWithIdx(1),
                                                     -1) == nullptr);

    CHECK_THAT(
        Chirality::getIdealAngleBetweenLigands(
            m->getAtomWithIdx(1), m->getAtomWithIdx(0), m->getAtomWithIdx(2)),
        Catch::Matchers::WithinAbs(90, 0.001));
    CHECK_THAT(
        Chirality::getIdealAngleBetweenLigands(
            m->getAtomWithIdx(1), m->getAtomWithIdx(0), m->getAtomWithIdx(3)),
        Catch::Matchers::WithinAbs(90, 0.001));
    CHECK_THAT(
        Chirality::getIdealAngleBetweenLigands(
            m->getAtomWithIdx(1), m->getAtomWithIdx(0), m->getAtomWithIdx(4)),
        Catch::Matchers::WithinAbs(90, 0.001));
    CHECK_THAT(
        Chirality::getIdealAngleBetweenLigands(
            m->getAtomWithIdx(1), m->getAtomWithIdx(2), m->getAtomWithIdx(3)),
        Catch::Matchers::WithinAbs(120, 0.001));
  }
}

TEST_CASE("getChiralPermutation", "[nontetrahedral]") {
  SECTION("TB1") {
    // clang-format off
    std::vector<std::pair<std::list<int>, unsigned int>> data = {
        {{2, 3, 4, 5, 6}, 1},
        {{2, 3, 5, 4, 6}, 2},

        {{2, 3, 4, 6, 5}, 3},
        {{2, 3, 5, 6, 4}, 4},

        {{2, 3, 6, 4, 5}, 5},
        {{2, 3, 6, 5, 4}, 6},

        {{2, 6, 3, 4, 5}, 7},
        {{2, 6, 3, 5, 4}, 8},

        {{3, 2, 4, 5, 6}, 9},
        {{3, 2, 5, 4, 6}, 11},

        {{3, 2, 4, 6, 5}, 10},
        {{3, 2, 5, 6, 4}, 12},

        {{3, 2, 6, 4, 5}, 13},
        {{3, 2, 6, 5, 4}, 14},

        {{3, 4, 2, 5, 6}, 15},
        {{3, 5, 2, 4, 6}, 20},

        {{3, 4, 2, 6, 5}, 16},
        {{3, 5, 2, 6, 4}, 19},

        {{3, 4, 5, 2, 6}, 17},
        {{3, 5, 4, 2, 6}, 18},


    };
    // clang-format on
    auto m = "CCS[As@TB1](F)(Cl)(Br)N"_smiles;
    REQUIRE(m);
    const auto atm = m->getAtomWithIdx(3);
    for (const auto &pr : data) {
      // std::cerr << "---- " << pr.second << std::endl;
      CHECK(Chirality::getChiralPermutation(atm, pr.first) == pr.second);
    }
  }

  SECTION("SP1") {
    // clang-format off
    std::vector<std::pair<std::list<int>, unsigned int>> data = {
        {{2, 3, 4, 5}, 1},
        {{2, 4, 3, 5}, 2},
        {{2, 3, 5, 4}, 3},
    };
    // clang-format on
    auto m = "CCC[Pt@SP1](F)(Cl)N"_smiles;
    REQUIRE(m);
    const auto atm = m->getAtomWithIdx(3);
    for (const auto &pr : data) {
      // std::cerr << "---- " << pr.second << std::endl;
      CHECK(Chirality::getChiralPermutation(atm, pr.first) == pr.second);
    }
  }
  SECTION("OH1") {
    // clang-format off
    std::vector<std::pair<std::list<int>, unsigned int>> data = {
        {{2, 3, 4, 5, 6, 7}, 1},
        {{2, 3, 6, 5, 4, 7}, 2},

        {{2, 3, 4, 5, 7, 6}, 3},
        {{2, 3, 6, 5, 7, 4}, 16},

        {{2, 3, 4, 7, 5, 6}, 6},
        {{2, 3, 6, 7, 5, 4}, 18},

        {{2, 3, 7, 4, 5, 6}, 19},
        {{2, 3, 7, 6, 5, 4}, 24},

        {{2, 7, 3, 4, 5, 6}, 25},
        {{2, 7, 3, 6, 5, 4}, 30},

        {{2, 3, 4, 6, 5, 7}, 4},
        {{2, 3, 6, 4, 5, 7}, 14},

        {{2, 3, 4, 6, 7, 5}, 5},
        {{2, 3, 6, 4, 7, 5}, 15},

        {{2, 3, 4, 7, 6, 5}, 7},
        {{2, 3, 6, 7, 4, 5}, 17},

        {{2, 3, 7, 4, 6, 5}, 20},
        {{2, 3, 7, 6, 4, 5}, 23},

        {{2, 7, 3, 4, 6, 5}, 26},
        {{2, 7, 3, 6, 4, 5}, 29},

        {{2, 3, 5, 6, 4, 7}, 10},
        {{2, 3, 5, 4, 6, 7}, 8},

        {{2, 3, 5, 6, 7, 4}, 11},
        {{2, 3, 5, 4, 7, 6}, 9},

        {{2, 3, 5, 7, 6, 4}, 13},
        {{2, 3, 5, 7, 4, 6}, 12},

        {{2, 3, 7, 5, 6, 4}, 22},
        {{2, 3, 7, 5, 4, 6}, 21},

        {{2, 7, 3, 5, 6, 4}, 28},
        {{2, 7, 3, 5, 4, 6}, 27},

    };
    // clang-format on
    auto m = "CCO[Co@OH1](Cl)(C)(N)(F)P"_smiles;
    REQUIRE(m);
    const auto atm = m->getAtomWithIdx(3);
    for (const auto &pr : data) {
      // std::cerr << "---- " << pr.second << std::endl;
      CHECK(Chirality::getChiralPermutation(atm, pr.first) == pr.second);
    }
  }
}

TEST_CASE("isAtomPotentialNontetrahedralCenter", "[nontetrahedral]") {
  SECTION("basics") {
    {
      auto mol = "C[S+](O)F"_smiles;
      REQUIRE(mol);
      CHECK(!Chirality::detail::isAtomPotentialNontetrahedralCenter(
          mol->getAtomWithIdx(1)));
    }
    {
      auto mol = "C[SH](O)F"_smiles;
      REQUIRE(mol);
      CHECK(Chirality::detail::isAtomPotentialNontetrahedralCenter(
          mol->getAtomWithIdx(1)));
    }
    {
      auto mol = "C[S@SP](O)F"_smiles;
      REQUIRE(mol);
      CHECK(Chirality::detail::isAtomPotentialNontetrahedralCenter(
          mol->getAtomWithIdx(1)));
    }
  }
}
TEST_CASE("nontetrahedral StereoInfo", "[nontetrahedral]") {
  SECTION("SP") {
    auto m = "C[Pt@SP1](F)(Cl)O"_smiles;
    REQUIRE(m);
    auto sinfo = Chirality::findPotentialStereo(*m);
    REQUIRE(sinfo.size() == 1);
    CHECK(sinfo[0].centeredOn == 1);
    CHECK(sinfo[0].type == Chirality::StereoType::Atom_SquarePlanar);
    CHECK(sinfo[0].descriptor == Chirality::StereoDescriptor::None);
    CHECK(sinfo[0].permutation == 1);
    CHECK(sinfo[0].controllingAtoms == std::vector<unsigned int>{0, 2, 3, 4});
  }
  SECTION("TB") {
    auto m = "C[Fe@TB4](F)(Cl)(O)N"_smiles;
    REQUIRE(m);
    auto sinfo = Chirality::findPotentialStereo(*m);
    REQUIRE(sinfo.size() == 1);
    CHECK(sinfo[0].centeredOn == 1);
    CHECK(sinfo[0].type == Chirality::StereoType::Atom_TrigonalBipyramidal);
    CHECK(sinfo[0].descriptor == Chirality::StereoDescriptor::None);
    CHECK(sinfo[0].permutation == 4);
    CHECK(sinfo[0].controllingAtoms ==
          std::vector<unsigned int>{0, 2, 3, 4, 5});
  }
  SECTION("TB0") {
    auto m = "C[Fe@TB](F)(Cl)(O)N"_smiles;
    REQUIRE(m);
    auto sinfo = Chirality::findPotentialStereo(*m);
    REQUIRE(sinfo.size() == 1);
    CHECK(sinfo[0].centeredOn == 1);
    CHECK(sinfo[0].specified == Chirality::StereoSpecified::Unknown);
    CHECK(sinfo[0].type == Chirality::StereoType::Atom_TrigonalBipyramidal);
    CHECK(sinfo[0].descriptor == Chirality::StereoDescriptor::None);
    CHECK(sinfo[0].permutation == 0);
    CHECK(sinfo[0].controllingAtoms ==
          std::vector<unsigned int>{0, 2, 3, 4, 5});
  }
  SECTION("perceived as possible") {
    auto m = "C[Fe](F)(Cl)(O)N"_smiles;
    REQUIRE(m);
    auto sinfo = Chirality::findPotentialStereo(*m);
    REQUIRE(sinfo.size() == 1);
    CHECK(sinfo[0].centeredOn == 1);
    CHECK(sinfo[0].specified == Chirality::StereoSpecified::Unspecified);
    CHECK(sinfo[0].type == Chirality::StereoType::Atom_TrigonalBipyramidal);
    CHECK(sinfo[0].descriptor == Chirality::StereoDescriptor::None);
    CHECK(sinfo[0].permutation == 0);
    CHECK(sinfo[0].controllingAtoms ==
          std::vector<unsigned int>{0, 2, 3, 4, 5});
  }

  SECTION("OH") {
    auto m = "C[Fe@OH9](F)(Cl)(O)(N)Br"_smiles;
    REQUIRE(m);
    auto sinfo = Chirality::findPotentialStereo(*m);
    REQUIRE(sinfo.size() == 1);
    CHECK(sinfo[0].centeredOn == 1);
    CHECK(sinfo[0].type == Chirality::StereoType::Atom_Octahedral);
    CHECK(sinfo[0].descriptor == Chirality::StereoDescriptor::None);
    CHECK(sinfo[0].permutation == 9);
    CHECK(sinfo[0].controllingAtoms ==
          std::vector<unsigned int>{0, 2, 3, 4, 5, 6});
  }
  SECTION("OH missing ligand") {
    auto m = "C[Fe@OH9](F)(Cl)(O)N"_smiles;
    REQUIRE(m);
    auto sinfo = Chirality::findPotentialStereo(*m);
    REQUIRE(sinfo.size() == 1);
    CHECK(sinfo[0].centeredOn == 1);
    CHECK(sinfo[0].type == Chirality::StereoType::Atom_Octahedral);
    CHECK(sinfo[0].descriptor == Chirality::StereoDescriptor::None);
    CHECK(sinfo[0].permutation == 9);
    CHECK(sinfo[0].controllingAtoms ==
          std::vector<unsigned int>{0, 2, 3, 4, 5});
  }
}

TEST_CASE("github #5328: assignChiralTypesFrom3D() ignores wiggly bonds") {
  SECTION("basics") {
    auto m = R"CTAB(
     RDKit          3D

  0  0  0  0  0  0  0  0  0  0999 V3000
M  V30 BEGIN CTAB
M  V30 COUNTS 5 4 0 0 0
M  V30 BEGIN ATOM
M  V30 1 C 0.900794 -0.086835 0.009340 0
M  V30 2 C -0.552652 0.319534 0.077502 0
M  V30 3 F -0.861497 0.413307 1.437370 0
M  V30 4 Cl -0.784572 1.925710 -0.672698 0
M  V30 5 O -1.402227 -0.583223 -0.509512 0
M  V30 END ATOM
M  V30 BEGIN BOND
M  V30 1 1 1 2
M  V30 2 1 2 3
M  V30 3 1 2 4 CFG=2
M  V30 4 1 2 5
M  V30 END BOND
M  V30 END CTAB
M  END)CTAB"_ctab;
    REQUIRE(m);
    MolOps::assignChiralTypesFrom3D(*m);
    CHECK(m->getAtomWithIdx(1)->getChiralTag() ==
          Atom::ChiralType::CHI_UNSPECIFIED);
  }
  SECTION("non-tetrahedral") {
    auto m = R"CTAB(
  Mrv2108 05252216313D

  0  0  0     0  0            999 V3000
M  V30 BEGIN CTAB
M  V30 COUNTS 6 5 0 0 0
M  V30 BEGIN ATOM
M  V30 1 C -1.7191 0.2488 -3.5085 0
M  V30 2 As -1.0558 1.9209 -2.6345 0
M  V30 3 F -0.4636 3.422 -1.7567 0
M  V30 4 O -2.808 2.4243 -2.1757 0
M  V30 5 Cl -0.1145 2.6609 -4.5048 0
M  V30 6 Br 0.2255 0.6458 -1.079 0
M  V30 END ATOM
M  V30 BEGIN BOND
M  V30 1 1 1 2
M  V30 2 1 2 3
M  V30 3 1 2 4
M  V30 4 1 2 5 CFG=2
M  V30 5 1 2 6
M  V30 END BOND
M  V30 END CTAB
M  END
)CTAB"_ctab;
    REQUIRE(m);
    MolOps::assignChiralTypesFrom3D(*m);
    CHECK(m->getAtomWithIdx(1)->getChiralTag() ==
          Atom::ChiralType::CHI_UNSPECIFIED);
  }
}

TEST_CASE("useLegacyStereoPerception feature flag") {
  UseLegacyStereoPerceptionFixture reset_stereo_perception;

  SECTION("original failing example") {
    Chirality::setUseLegacyStereoPerception(true);
    auto m = "C[C@H]1CCC2(CC1)CC[C@H](C)C(C)C2"_smiles;
    REQUIRE(m);
    CHECK(m->getAtomWithIdx(1)->getChiralTag() == Atom::CHI_UNSPECIFIED);
    CHECK(m->getAtomWithIdx(9)->getChiralTag() != Atom::CHI_UNSPECIFIED);
  }
  SECTION("use new code") {
    Chirality::setUseLegacyStereoPerception(false);
    auto m = "C[C@H]1CCC2(CC1)CC[C@H](C)C(C)C2"_smiles;
    REQUIRE(m);
    CHECK(m->getAtomWithIdx(1)->getChiralTag() == Atom::CHI_UNSPECIFIED);
    CHECK(m->getAtomWithIdx(9)->getChiralTag() != Atom::CHI_UNSPECIFIED);
  }
  std::string molblock = R"CTAB(
  Mrv2108 05202206352D          

  0  0  0     0  0            999 V3000
M  V30 BEGIN CTAB
M  V30 COUNTS 14 15 0 0 0
M  V30 BEGIN ATOM
M  V30 1 C -4.5417 3.165 0 0
M  V30 2 C -5.8753 2.395 0 0
M  V30 3 C -5.8753 0.855 0 0
M  V30 4 C -4.5417 0.085 0 0 CFG=1
M  V30 5 C -3.208 0.855 0 0
M  V30 6 C -3.208 2.395 0 0
M  V30 7 C -4.5417 -1.455 0 0
M  V30 8 C -1.8743 0.085 0 0
M  V30 9 C -4.5417 6.2451 0 0 CFG=2
M  V30 10 C -5.8753 5.4751 0 0
M  V30 11 C -5.8753 3.9351 0 0
M  V30 12 C -3.208 3.9351 0 0
M  V30 13 C -3.208 5.4751 0 0
M  V30 14 C -4.5417 7.7851 0 0
M  V30 END ATOM
M  V30 BEGIN BOND
M  V30 1 1 1 2
M  V30 2 1 2 3
M  V30 3 1 3 4
M  V30 4 1 4 5
M  V30 5 1 5 6
M  V30 6 1 1 6
M  V30 7 1 4 7 CFG=1
M  V30 8 1 5 8
M  V30 9 1 9 10
M  V30 10 1 10 11
M  V30 11 1 12 13
M  V30 12 1 9 13
M  V30 13 1 11 1
M  V30 14 1 1 12
M  V30 15 1 9 14 CFG=1
M  V30 END BOND
M  V30 END CTAB
M  END
)CTAB";
  SECTION("original example, from mol block") {
    Chirality::setUseLegacyStereoPerception(true);
    std::unique_ptr<RWMol> m{MolBlockToMol(molblock)};
    CHECK(m->getAtomWithIdx(3)->getChiralTag() != Atom::CHI_UNSPECIFIED);
    CHECK(m->getAtomWithIdx(8)->getChiralTag() == Atom::CHI_UNSPECIFIED);
  }
  SECTION("original example, from mol block, new code") {
    Chirality::setUseLegacyStereoPerception(false);
    std::unique_ptr<RWMol> m{MolBlockToMol(molblock)};
    CHECK(m->getAtomWithIdx(3)->getChiralTag() != Atom::CHI_UNSPECIFIED);
    CHECK(m->getAtomWithIdx(8)->getChiralTag() == Atom::CHI_UNSPECIFIED);
  }
}

TEST_CASE("wedgeMolBonds to aromatic rings") {
  auto m = R"CTAB(
     RDKit          2D

  0  0  0  0  0  0  0  0  0  0999 V3000
M  V30 BEGIN CTAB
M  V30 COUNTS 10 11 0 0 0
M  V30 BEGIN ATOM
M  V30 1 C 2.948889 -2.986305 0.000000 0
M  V30 2 C 2.560660 -4.435194 0.000000 0
M  V30 3 N 1.111771 -4.046965 0.000000 0
M  V30 4 C 1.500000 -2.598076 0.000000 0
M  V30 5 C 0.750000 -1.299038 0.000000 0
M  V30 6 C 1.500000 0.000000 0.000000 0
M  V30 7 C 0.750000 1.299038 0.000000 0
M  V30 8 C -0.750000 1.299038 0.000000 0
M  V30 9 C -1.500000 0.000000 0.000000 0
M  V30 10 C -0.750000 -1.299038 0.000000 0
M  V30 END ATOM
M  V30 BEGIN BOND
M  V30 1 1 1 2
M  V30 2 1 2 3
M  V30 3 1 3 4
M  V30 4 1 4 5 CFG=1
M  V30 5 2 5 6
M  V30 6 1 6 7
M  V30 7 2 7 8
M  V30 8 1 8 9
M  V30 9 2 9 10
M  V30 10 1 4 1
M  V30 11 1 10 5
M  V30 END BOND
M  V30 END CTAB
M  END
)CTAB"_ctab;
  REQUIRE(m);
  CHECK(m->getAtomWithIdx(3)->getChiralTag() !=
        Atom::ChiralType::CHI_UNSPECIFIED);
  CHECK(m->getBondWithIdx(2)->getBondDir() == Bond::BondDir::NONE);
  CHECK(m->getBondWithIdx(3)->getBondDir() == Bond::BondDir::NONE);

  SECTION("generating mol blocks") {
    auto mb = MolToV3KMolBlock(*m);
    CHECK(mb.find("M  V30 10 1 4 1 CFG=1") == std::string::npos);
    CHECK(mb.find("M  V30 4 1 4 5 CFG=1") != std::string::npos);
  }

  SECTION("details: pickBondsWedge()") {
    // this is with aromatic bonds
    auto wedgedBonds = Chirality::pickBondsToWedge(*m);
    CHECK(wedgedBonds.at(3)->getIdx() == 3);
    RWMol cp(*m);

    // now try kekulized:
    MolOps::Kekulize(cp);
    wedgedBonds = Chirality::pickBondsToWedge(cp);
    CHECK(wedgedBonds.at(3)->getIdx() == 3);
  }
}

TEST_CASE("github 5307: AssignAtomChiralTagsFromStructure ignores Hydrogens") {
  std::string mb = R"CTAB(
     RDKit          3D
     
  0  0  0  0  0  0  0  0  0  0999 V3000
M  V30 BEGIN CTAB
M  V30 COUNTS 5 4 0 0 0
M  V30 BEGIN ATOM
M  V30 1 C -0.022097 0.003215 0.016520 0
M  V30 2 H -0.669009 0.889360 -0.100909 0
M  V30 3 H -0.377788 -0.857752 -0.588296 0
M  V30 4 H 0.096421 -0.315125 1.063781 0
M  V30 5 H 0.972473 0.280302 -0.391096 0
M  V30 END ATOM
M  V30 BEGIN BOND
M  V30 1 1 1 2
M  V30 2 1 1 3
M  V30 3 1 1 4
M  V30 4 1 1 5
M  V30 END BOND
M  V30 END CTAB
M  END
)CTAB";
  bool sanitize = true;
  bool removeHs = false;
  std::unique_ptr<RWMol> m{MolBlockToMol(mb, sanitize, removeHs)};
  REQUIRE(m);
  MolOps::assignChiralTypesFrom3D(*m);
  CHECK(m->getAtomWithIdx(0)->getChiralTag() !=
        Atom::ChiralType::CHI_UNSPECIFIED);
  // assignStereochemistryFrom3D() actually checks:
  MolOps::assignStereochemistryFrom3D(*m);
  CHECK(m->getAtomWithIdx(0)->getChiralTag() ==
        Atom::ChiralType::CHI_UNSPECIFIED);
}

TEST_CASE(
    "github 5403: Incorrect perception of pseudoasymmetric centers on "
    "non-canonical molecules") {
  SECTION("basics") {
    auto mol1 = "N[C@@]12CC[C@@](CC1)(C2)C(F)F"_smiles;
    REQUIRE(mol1);

    bool clean = true;

    auto stereoInfo1 = Chirality::findPotentialStereo(*mol1, clean);
    REQUIRE(stereoInfo1.size() == 2);
    REQUIRE(stereoInfo1[0].centeredOn == 1);
    REQUIRE(stereoInfo1[1].centeredOn == 4);
    CHECK(mol1->getAtomWithIdx(1)->getChiralTag() !=
          Atom::ChiralType::CHI_UNSPECIFIED);
    CHECK(mol1->getAtomWithIdx(4)->getChiralTag() !=
          Atom::ChiralType::CHI_UNSPECIFIED);

    auto mol2 = "C1C[C@]2(C(F)F)CC[C@@]1(N)C2"_smiles;
    REQUIRE(mol2);

    auto stereoInfo2 = Chirality::findPotentialStereo(*mol2, clean);
    REQUIRE(stereoInfo2.size() == 2);
    CHECK(stereoInfo2[0].centeredOn == 2);
    CHECK(stereoInfo2[1].centeredOn == 8);
    {
      RWMol cp(*mol2);
      Chirality::findPotentialStereo(cp, true, false);
      CHECK(cp.getAtomWithIdx(2)->getChiralTag() !=
            Atom::ChiralType::CHI_UNSPECIFIED);
      CHECK(cp.getAtomWithIdx(8)->getChiralTag() !=
            Atom::ChiralType::CHI_UNSPECIFIED);
    }
  }
  SECTION("new stereo") {
    UseLegacyStereoPerceptionFixture reset_stereo_perception;
    Chirality::setUseLegacyStereoPerception(false);

    auto mol1 = "N[C@@]12CC[C@@](CC1)(C2)C(F)F"_smiles;
    REQUIRE(mol1);
    CHECK(mol1->getAtomWithIdx(1)->getChiralTag() !=
          Atom::ChiralType::CHI_UNSPECIFIED);
    CHECK(mol1->getAtomWithIdx(4)->getChiralTag() !=
          Atom::ChiralType::CHI_UNSPECIFIED);
  }
}
TEST_CASE("assignStereochemistry sets bond stereo with new stereo perception") {
  SECTION("basics") {
    UseLegacyStereoPerceptionFixture reset_stereo_perception;
    Chirality::setUseLegacyStereoPerception(false);
    {
      auto m = "C/C=C/C"_smiles;
      REQUIRE(m);
      CHECK(m->getBondWithIdx(1)->getStereo() == Bond::BondStereo::STEREOTRANS);
      CHECK(m->getBondWithIdx(1)->getStereoAtoms() == std::vector<int>{0, 3});
    }
    {
      auto m = "C/C=C\\C"_smiles;
      REQUIRE(m);
      CHECK(m->getBondWithIdx(1)->getStereo() == Bond::BondStereo::STEREOCIS);
      CHECK(m->getBondWithIdx(1)->getStereoAtoms() == std::vector<int>{0, 3});
    }
    {
      auto m = "C(/C)=C/C"_smiles;
      REQUIRE(m);
      CHECK(m->getBondWithIdx(1)->getStereo() == Bond::BondStereo::STEREOCIS);
      CHECK(m->getBondWithIdx(1)->getStereoAtoms() == std::vector<int>{1, 3});
    }
    {
      auto m = "FC(/C)=C/C"_smiles;
      REQUIRE(m);
      CHECK(m->getBondWithIdx(2)->getStereo() == Bond::BondStereo::STEREOTRANS);
      CHECK(m->getBondWithIdx(2)->getStereoAtoms() == std::vector<int>{0, 4});
    }
    {
      auto m = "FC(/C)=C(F)/C"_smiles;
      REQUIRE(m);
      CHECK(m->getBondWithIdx(2)->getStereo() == Bond::BondStereo::STEREOCIS);
      CHECK(m->getBondWithIdx(2)->getStereoAtoms() == std::vector<int>{0, 4});
    }
  }
}

TEST_CASE("chiral duplicates") {
  UseLegacyStereoPerceptionFixture reset_stereo_perception;
  Chirality::setUseLegacyStereoPerception(false);
  SECTION("atom basics") {
    auto mol = "C[C@](F)([C@H](F)Cl)[C@H](F)Cl"_smiles;
    REQUIRE(mol);
    CHECK(mol->getAtomWithIdx(3)->getChiralTag() ==
          Atom::ChiralType::CHI_TETRAHEDRAL_CCW);
    CHECK(mol->getAtomWithIdx(6)->getChiralTag() ==
          Atom::ChiralType::CHI_TETRAHEDRAL_CCW);
    CHECK(mol->getAtomWithIdx(1)->getChiralTag() ==
          Atom::ChiralType::CHI_UNSPECIFIED);
  }
  SECTION("double bonds and atoms") {
    auto mol = "C/C(O)=C([C@H](F)Cl)/[C@H](F)Cl"_smiles;
    REQUIRE(mol);
    CHECK(mol->getAtomWithIdx(4)->getChiralTag() ==
          Atom::ChiralType::CHI_TETRAHEDRAL_CCW);
    CHECK(mol->getAtomWithIdx(7)->getChiralTag() ==
          Atom::ChiralType::CHI_TETRAHEDRAL_CCW);
    CHECK(mol->getBondWithIdx(2)->getStereo() == Bond::BondStereo::STEREONONE);
  }
  SECTION("double bonds and atoms 2") {
    auto mol = "C/C(O)=C([C@H](F)Cl)/[C@@H](F)Cl"_smiles;
    REQUIRE(mol);
    CHECK(mol->getAtomWithIdx(4)->getChiralTag() ==
          Atom::ChiralType::CHI_TETRAHEDRAL_CCW);
    CHECK(mol->getAtomWithIdx(7)->getChiralTag() ==
          Atom::ChiralType::CHI_TETRAHEDRAL_CW);
    CHECK(mol->getBondWithIdx(2)->getStereo() != Bond::BondStereo::STEREONONE);
  }
  SECTION("double bonds and double bonds") {
    auto mol = "C/C(O)=C(/C=C/C)/C=C/C"_smiles;
    REQUIRE(mol);
    CHECK(mol->getBondWithIdx(4)->getStereo() == Bond::BondStereo::STEREOTRANS);
    CHECK(mol->getBondWithIdx(7)->getStereo() == Bond::BondStereo::STEREOTRANS);
    CHECK(mol->getBondWithIdx(2)->getStereo() == Bond::BondStereo::STEREONONE);
  }
  SECTION("double bonds and double bonds 2") {
    auto mol = "C/C(O)=C(/C=C/C)/C=C\\C"_smiles;
    REQUIRE(mol);
    CHECK(mol->getBondWithIdx(4)->getStereo() == Bond::BondStereo::STEREOTRANS);
    CHECK(mol->getBondWithIdx(7)->getStereo() == Bond::BondStereo::STEREOCIS);
    CHECK(mol->getBondWithIdx(2)->getStereo() != Bond::BondStereo::STEREONONE);
  }
}

TEST_CASE("more findPotential") {
  UseLegacyStereoPerceptionFixture reset_stereo_perception;
  Chirality::setUseLegacyStereoPerception(false);
  SECTION("basics") {
    {
      auto m = "O[C@H](C)CC(C)C[C@@H](C)O"_smiles;
      REQUIRE(m);
      auto si = Chirality::findPotentialStereo(*m, true, true);
      CHECK(si.size() == 2);
    }
    {
      auto m = "O[C@H](C)CC(C)C[C@H](C)O"_smiles;
      REQUIRE(m);
      auto si = Chirality::findPotentialStereo(*m, true, true);
      CHECK(si.size() == 3);
    }
    {
      auto m = "O[CH](C)C[C@H](C)C[CH](C)O"_smiles;
      REQUIRE(m);
      auto si = Chirality::findPotentialStereo(*m, true, true);
      CHECK(si.size() == 3);
    }
    {
      auto m = "O[CH](C)C[CH](C)C[CH](C)O"_smiles;
      REQUIRE(m);
      auto si = Chirality::findPotentialStereo(*m, true, true);
      CHECK(si.size() == 3);
    }
  }
  SECTION("double bond impact on atoms") {
    {
      auto m = "C[CH](/C=C/C)/C=C\\C"_smiles;
      REQUIRE(m);
      auto si = Chirality::findPotentialStereo(*m, true, true);
      CHECK(si.size() == 3);
    }
    {
      auto m = "C[CH](/C=C/C)/C=C/C"_smiles;
      REQUIRE(m);
      auto si = Chirality::findPotentialStereo(*m, true, true);
      CHECK(si.size() == 2);
    }
    {
      auto m = "C[CH](C=CC)C=CC"_smiles;
      REQUIRE(m);
      auto si = Chirality::findPotentialStereo(*m, true, true);
      CHECK(si.size() == 3);
    }
    {
      auto m = "C[CH](C=CC)C=CC"_smiles;
      REQUIRE(m);
      m->getBondWithIdx(2)->setStereo(Bond::BondStereo::STEREOANY);
      m->getBondWithIdx(5)->setStereo(Bond::BondStereo::STEREOANY);
      auto si = Chirality::findPotentialStereo(*m, true, true);
      CHECK(si.size() == 3);
    }
  }
  SECTION("atom impact on double bonds") {
    {
      auto m = "CC=C([C@H](F)Cl)[C@@H](F)Cl"_smiles;
      REQUIRE(m);
      auto si = Chirality::findPotentialStereo(*m, true, true);
      CHECK(si.size() == 3);
    }
    {
      auto m = "CC=C([C@H](F)Cl)[C@H](F)Cl"_smiles;
      REQUIRE(m);
      auto si = Chirality::findPotentialStereo(*m, true, true);
      CHECK(si.size() == 2);
    }
    {
      auto m = "CC=C([CH](F)Cl)[CH](F)Cl"_smiles;
      REQUIRE(m);
      auto si = Chirality::findPotentialStereo(*m, true, true);
      CHECK(si.size() == 3);
    }
    {
      auto m = "CC=C([CH](F)Cl)[CH](F)Cl"_smiles;
      REQUIRE(m);
      m->getBondBetweenAtoms(2, 3)->setBondDir(Bond::UNKNOWN);
      m->getBondBetweenAtoms(2, 6)->setBondDir(Bond::UNKNOWN);
      auto si = Chirality::findPotentialStereo(*m, true, true);
      CHECK(si.size() == 3);
    }
  }
}
TEST_CASE("more findPotential and ring stereo") {
  UseLegacyStereoPerceptionFixture reset_stereo_perception;
  Chirality::setUseLegacyStereoPerception(false);
  SECTION("simple") {
    {
      auto m = "CC1CCC(C)CC1"_smiles;
      REQUIRE(m);
      auto stereoInfo = Chirality::findPotentialStereo(*m, true, true);
      REQUIRE(stereoInfo.size() == 2);
      CHECK(stereoInfo[0].type == Chirality::StereoType::Atom_Tetrahedral);
      CHECK(stereoInfo[0].centeredOn == 1);
      CHECK(stereoInfo[0].specified == Chirality::StereoSpecified::Unspecified);

      CHECK(stereoInfo[1].type == Chirality::StereoType::Atom_Tetrahedral);
      CHECK(stereoInfo[1].centeredOn == 4);
      CHECK(stereoInfo[1].specified == Chirality::StereoSpecified::Unspecified);
    }
  }
}

TEST_CASE(
    "github 2984: RDKit misplaces stereochemistry/chirality information for "
    "small ring") {
  using namespace RDKit::Chirality;

  UseLegacyStereoPerceptionFixture reset_stereo_perception;

  SECTION("The mol with the issue") {
    for (auto use_legacy : {false, true}) {
      Chirality::setUseLegacyStereoPerception(use_legacy);

      // With Legacy stereo, parsing the SMILES string will discard the
      // problematic stereo features, so findPotentialStereo (which uses
      // the new algorithm) will still find them, but they will be unspecified.
      // Parsing with the new algorithm will preserve the features, so they
      // can be correctly resolved.

      auto specified_status = use_legacy ? StereoSpecified::Unspecified
                                         : StereoSpecified::Specified;

      auto mol = R"SMI(CC/C=C1\C[C@H](O)C1)SMI"_smiles;
      REQUIRE(mol);
      auto stereoInfo = Chirality::findPotentialStereo(*mol);
      REQUIRE(stereoInfo.size() == 2);
      CHECK(stereoInfo[0].centeredOn == 5);
      CHECK(stereoInfo[0].type == StereoType::Atom_Tetrahedral);
      CHECK(stereoInfo[0].specified == specified_status);
      CHECK(stereoInfo[1].centeredOn == 2);
      CHECK(stereoInfo[1].type == StereoType::Bond_Double);
      CHECK(stereoInfo[1].specified == specified_status);
    }
  }

  // The other sections should yield the same results independently
  // of which stereo algoritm is used, new or legacy

  SECTION("Unspecified, but still potentially stereo") {
    for (auto use_legacy : {false, true}) {
      Chirality::setUseLegacyStereoPerception(use_legacy);

      auto mol = R"SMI(CCC=C1CC(O)C1)SMI"_smiles;
      REQUIRE(mol);
      auto stereoInfo = Chirality::findPotentialStereo(*mol);
      REQUIRE(stereoInfo.size() == 2);
      CHECK(stereoInfo[0].centeredOn == 5);
      CHECK(stereoInfo[0].type == StereoType::Atom_Tetrahedral);
      CHECK(stereoInfo[0].specified == StereoSpecified::Unspecified);
      CHECK(stereoInfo[1].centeredOn == 2);
      CHECK(stereoInfo[1].type == StereoType::Bond_Double);
      CHECK(stereoInfo[1].specified == StereoSpecified::Unspecified);
    }
  }

  SECTION("Specified") {
    for (auto use_legacy : {false, true}) {
      Chirality::setUseLegacyStereoPerception(use_legacy);

      auto mol = R"SMI(CC/C=C1\CC[C@H]1O)SMI"_smiles;
      REQUIRE(mol);
      auto stereoInfo = Chirality::findPotentialStereo(*mol);
      REQUIRE(stereoInfo.size() == 2);
      CHECK(stereoInfo[0].centeredOn == 6);
      CHECK(stereoInfo[0].type == StereoType::Atom_Tetrahedral);
      CHECK(stereoInfo[0].specified == StereoSpecified::Specified);
      CHECK(stereoInfo[1].centeredOn == 2);
      CHECK(stereoInfo[1].type == StereoType::Bond_Double);
      CHECK(stereoInfo[1].specified == StereoSpecified::Specified);
    }
  }

  SECTION("More than one ring (1)") {
    for (auto use_legacy : {false, true}) {
      Chirality::setUseLegacyStereoPerception(use_legacy);

      auto mol = R"SMI(CC\C=C/1C2CCC1[C@H]2O)SMI"_smiles;
      REQUIRE(mol);
      auto stereoInfo = Chirality::findPotentialStereo(*mol);
      REQUIRE(stereoInfo.size() == 4);
      CHECK(stereoInfo[0].centeredOn == 4);
      CHECK(stereoInfo[0].type == StereoType::Atom_Tetrahedral);
      CHECK(stereoInfo[0].specified == StereoSpecified::Unspecified);
      CHECK(stereoInfo[1].centeredOn == 7);
      CHECK(stereoInfo[1].type == StereoType::Atom_Tetrahedral);
      CHECK(stereoInfo[1].specified == StereoSpecified::Unspecified);
      CHECK(stereoInfo[2].centeredOn == 8);
      CHECK(stereoInfo[2].type == StereoType::Atom_Tetrahedral);
      CHECK(stereoInfo[2].specified == (use_legacy
                                            ? StereoSpecified::Unspecified
                                            : StereoSpecified::Specified));
      CHECK(stereoInfo[3].centeredOn == 2);
      CHECK(stereoInfo[3].type == StereoType::Bond_Double);
      CHECK(stereoInfo[3].specified == (use_legacy
                                            ? StereoSpecified::Unspecified
                                            : StereoSpecified::Specified));
    }
  }

  SECTION("More than one ring (2)") {
    for (auto use_legacy : {false, true}) {
      Chirality::setUseLegacyStereoPerception(use_legacy);

      // This is the same structure as previos section, but
      // the rings are defined in the opposite order
      auto mol = R"SMI(CC\C=C/1C2[C@H](O)C1CC2)SMI"_smiles;
      REQUIRE(mol);
      auto stereoInfo = Chirality::findPotentialStereo(*mol);
      REQUIRE(stereoInfo.size() == 4);
      CHECK(stereoInfo[0].centeredOn == 4);
      CHECK(stereoInfo[0].type == StereoType::Atom_Tetrahedral);
      CHECK(stereoInfo[0].specified == StereoSpecified::Unspecified);

      CHECK(stereoInfo[1].centeredOn == 5);
      CHECK(stereoInfo[1].type == StereoType::Atom_Tetrahedral);
      CHECK(stereoInfo[1].specified == (use_legacy
                                            ? StereoSpecified::Unspecified
                                            : StereoSpecified::Specified));

      CHECK(stereoInfo[2].centeredOn == 7);
      CHECK(stereoInfo[2].type == StereoType::Atom_Tetrahedral);
      CHECK(stereoInfo[2].specified == StereoSpecified::Unspecified);

      CHECK(stereoInfo[3].centeredOn == 2);
      CHECK(stereoInfo[3].type == StereoType::Bond_Double);
      CHECK(stereoInfo[3].specified == (use_legacy
                                            ? StereoSpecified::Unspecified
                                            : StereoSpecified::Specified));
    }
  }

  SECTION("Stereo not possible: symmetric opposite atom") {
    for (auto use_legacy : {false, true}) {
      Chirality::setUseLegacyStereoPerception(use_legacy);

      auto mol = R"SMI(CCC=C1CC(O)(O)C1)SMI"_smiles;
      REQUIRE(mol);
      auto stereoInfo = Chirality::findPotentialStereo(*mol);
      CHECK(stereoInfo.empty());
    }
  }

  SECTION("Stereo not possible: odd-sized ring") {
    for (auto use_legacy : {false, true}) {
      Chirality::setUseLegacyStereoPerception(use_legacy);

      auto mol = R"SMI(CCC=C1CCCC1)SMI"_smiles;
      REQUIRE(mol);
      auto stereoInfo = Chirality::findPotentialStereo(*mol);
      CHECK(stereoInfo.empty());
    }
  }
}

TEST_CASE("double bond stereo with new chirality perception") {
  UseLegacyStereoPerceptionFixture reset_stereo_perception;
  Chirality::setUseLegacyStereoPerception(false);
  SECTION("chain bonds") {
    {
      auto m = "C/C=C/C"_smiles;
      REQUIRE(m);
      CHECK(m->getBondWithIdx(1)->getStereo() == Bond::BondStereo::STEREOTRANS);
      CHECK(m->getBondWithIdx(1)->getStereoAtoms() == std::vector<int>{0, 3});
    }
  }
  SECTION("ring bonds") {
    {
      auto m = "C1/C=C/CCCCCCC1"_smiles;
      REQUIRE(m);
      CHECK(m->getBondWithIdx(1)->getStereo() == Bond::BondStereo::STEREOTRANS);
      CHECK(m->getBondWithIdx(1)->getStereoAtoms() == std::vector<int>{0, 3});
    }
  }
}

TEST_CASE("false positives from new stereo code") {
  SECTION("elements") {
    std::vector<std::string> examples{"P", "PC", "S", "SC", "S(F)C"};
    for (auto &smi : examples) {
      INFO(smi);
      std::unique_ptr<RWMol> m{SmilesToMol(smi)};
      REQUIRE(m);
      auto si = Chirality::findPotentialStereo(*m);
      CHECK(si.empty());
    }
  }
  SECTION("non-tetrahedral and implicit Hs") {
    std::vector<std::string> examples{
        "[SiH4]",         "[SiH3]C",      "[SH4]",     "[PH5]",
        "[PH4]C",         "[SH6]",        "[SH5]C",    "[SiH2](C)C",
        "[PH3](C)C",      "[PH2](C)(C)C", "[SH4](C)C", "[SH3](C)(C)C",
        "[SH2](C)(C)(C)C"};
    {
      AllowNontetrahedralChiralityFixture reset_non_tetrahedral_allowed;
      Chirality::setAllowNontetrahedralChirality(false);
      for (auto &smi : examples) {
        INFO(smi);
        std::unique_ptr<RWMol> m{SmilesToMol(smi)};
        REQUIRE(m);
        auto si = Chirality::findPotentialStereo(*m);
        CHECK(si.empty());
      }
    }
    {
      AllowNontetrahedralChiralityFixture reset_non_tetrahedral_allowed;
      Chirality::setAllowNontetrahedralChirality(true);
      for (auto &smi : examples) {
        INFO(smi);
        std::unique_ptr<RWMol> m{SmilesToMol(smi)};
        REQUIRE(m);
        auto si = Chirality::findPotentialStereo(*m);
        CHECK(si.size() == 1);
      }
    }
  }
}

TEST_CASE(
    "Github #6049: Cyclobutyl group in a macrocycle triggers a stereo center") {
  SECTION("as reported") {
    auto mol = "O=S1(=O)C=CC=C2CCCCC3CC(C3)N21"_smiles;
    REQUIRE(mol);
    auto stereoInfo = Chirality::findPotentialStereo(*mol);
    for (const auto &sg : stereoInfo) {
      CHECK(sg.centeredOn != 15);
    }
  }
}

void testStereoValidationFromMol(std::string molBlock,
                                 std::string expectedSmiles, bool legacyFlag,
                                 bool canonicalFlag = false) {
  RDKit::Chirality::setUseLegacyStereoPerception(legacyFlag);

  std::unique_ptr<RWMol> mol(MolBlockToMol(molBlock, true, false, false));
  REQUIRE(mol);

  // CHECK(CIPLabeler::validateStereochem(*mol, validationFlags));

  RDKit::SmilesWriteParams smilesWriteParams;
  smilesWriteParams.doIsomericSmiles = true;
  smilesWriteParams.doKekule = false;
  smilesWriteParams.canonical = canonicalFlag;

  unsigned int flags = 0 |
                       RDKit::SmilesWrite::CXSmilesFields::CX_MOLFILE_VALUES |
                       RDKit::SmilesWrite::CXSmilesFields::CX_ATOM_PROPS |
                       RDKit::SmilesWrite::CXSmilesFields::CX_BOND_CFG |
                       RDKit::SmilesWrite::CXSmilesFields::CX_ENHANCEDSTEREO |
                       RDKit::SmilesWrite::CXSmilesFields::CX_SGROUPS |
                       RDKit::SmilesWrite::CXSmilesFields::CX_POLYMER;

  auto outSmiles = MolToCXSmiles(*mol, smilesWriteParams, flags);
  RDKit::Chirality::setUseLegacyStereoPerception(false);

  CHECK(outSmiles == expectedSmiles);
}

std::string validateStereoMolBlockSpiro = R"(
  Mrv2308 06232316112D          

  0  0  0     0  0            999 V3000
M  V30 BEGIN CTAB
M  V30 COUNTS 13 14 0 0 0
M  V30 BEGIN ATOM
M  V30 1 C -4.2921 0.9158 0 0
M  V30 2 C -4.2921 -0.6244 0 0
M  V30 3 C -2.9583 -1.3942 0 0 CFG=1
M  V30 4 C -1.6246 -0.6244 0 0
M  V30 5 C -1.6246 0.9158 0 0
M  V30 6 C -2.9583 4.7658 0 0 CFG=2
M  V30 7 C -4.2921 3.9958 0 0
M  V30 8 C -4.2921 2.4556 0 0
M  V30 9 C -2.9583 1.6858 0 0 CFG=2
M  V30 10 C -1.6246 2.4556 0 0
M  V30 11 C -1.6246 3.9958 0 0
M  V30 12 C -2.9583 6.3058 0 0
M  V30 13 Cl -2.9583 -2.9342 0 0
M  V30 END ATOM
M  V30 BEGIN BOND
M  V30 1 1 1 2
M  V30 2 1 2 3
M  V30 3 1 3 4
M  V30 4 1 4 5
M  V30 5 1 6 7
M  V30 6 1 6 11
M  V30 7 1 7 8
M  V30 8 1 9 8 CFG=1
M  V30 9 1 9 10
M  V30 10 1 10 11
M  V30 11 1 9 1
M  V30 12 1 9 5
M  V30 13 1 6 12 CFG=1
M  V30 14 1 3 13 CFG=1
M  V30 END BOND
M  V30 END CTAB
M  END

  )";

std::string validateStereoMolBlockDoubleBondNoStereo = R"(
  Mrv2308 06232316392D          

  0  0  0     0  0            999 V3000
M  V30 BEGIN CTAB
M  V30 COUNTS 9 9 0 0 0
M  V30 BEGIN ATOM
M  V30 1 C 0.8498 2.3564 0 0
M  V30 2 C 2.1835 1.5864 0 0
M  V30 3 C 2.1835 0.0464 0 0
M  V30 4 C -0.4839 1.5864 0 0
M  V30 5 O -1.8176 2.3564 0 0
M  V30 6 C -1.8176 3.8964 0 0
M  V30 7 C -3.3342 3.629 0 0
M  V30 8 O -0.4839 4.6664 0 0
M  V30 9 C 0.8498 3.8964 0 0
M  V30 END ATOM
M  V30 BEGIN BOND
M  V30 1 2 1 2
M  V30 2 1 2 3
M  V30 3 1 1 4
M  V30 4 1 4 5
M  V30 5 1 5 6
M  V30 6 1 6 7
M  V30 7 1 6 8
M  V30 8 1 8 9
M  V30 9 1 1 9
M  V30 END BOND
M  V30 END CTAB
M  END
  )";

std::string validateStereoMolBlockDoubleBondNoStereo2 = R"(
  Mrv0541 07011416342D          

 21 22  0  0  0  0            999 V2000
   -1.9814    1.4834    0.0000 C   0  0  0  0  0  0  0  0  0  0  0  0
    2.9581   -2.7980    0.0000 C   0  0  0  0  0  0  0  0  0  0  0  0
    3.3658   -2.0787    0.0000 C   0  0  0  0  0  0  0  0  0  0  0  0
   -2.8189    1.5764    0.0000 C   0  0  0  0  0  0  0  0  0  0  0  0
   -1.5800    0.7796    0.0000 C   0  0  0  0  0  0  0  0  0  0  0  0
   -2.9760    2.3967    0.0000 C   0  0  0  0  0  0  0  0  0  0  0  0
    2.1333   -2.7836    0.0000 C   0  0  0  0  0  0  0  0  0  0  0  0
    2.9581   -1.3592    0.0000 C   0  0  0  0  0  0  0  0  0  0  0  0
    1.7256   -2.0690    0.0000 C   0  0  0  0  0  0  0  0  0  0  0  0
    0.4882   -1.3401    0.0000 C   0  0  0  0  0  0  0  0  0  0  0  0
   -0.8471    2.4140    0.0000 C   0  0  0  0  0  0  0  0  0  0  0  0
    1.7304   -0.6351    0.0000 C   0  0  0  0  0  0  0  0  0  0  0  0
    0.9007   -0.6351    0.0000 C   0  0  0  0  0  0  0  0  0  0  0  0
    0.4834    0.0700    0.0000 C   0  0  0  0  0  0  0  0  0  0  0  0
    2.1333   -1.3497    0.0000 C   0  0  0  0  0  0  0  0  0  0  0  0
   -3.3658    0.9831    0.0000 Br  0  0  0  0  0  0  0  0  0  0  0  0
   -1.9814    0.0525    0.0000 O   0  0  0  0  0  0  0  0  0  0  0  0
   -0.7598    0.7854    0.0000 N   0  0  0  0  0  0  0  0  0  0  0  0
   -0.3410    0.0700    0.0000 N   0  0  0  0  0  0  0  0  0  0  0  0
   -1.6556    2.2396    0.0000 N   0  0  0  0  0  0  0  0  0  0  0  0
   -2.2722    2.7980    0.0000 N   0  0  0  0  0  0  0  0  0  0  0  0
 20  1  1  0  0  0  0
  4  1  2  0  0  0  0
  5  1  1  0  0  0  0
  2  7  2  0  0  0  0
  3  2  1  0  0  0  0
  3  8  2  0  0  0  0
  6  4  1  0  0  0  0
 16  4  1  0  0  0  0
 18  5  1  0  0  0  0
 17  5  2  0  0  0  0
 21  6  2  0  0  0  0
  7  9  1  0  0  0  0
  8 15  1  0  0  0  0
  9 15  2  0  0  0  0
 10 13  1  0  0  0  0
 11 20  1  0  0  0  0
 13 12  2  0  0  0  0
 15 12  1  0  0  0  0
 14 13  1  0  0  0  0
 19 14  2  0  0  0  0
 19 18  1  0  0  0  0
 21 20  1  0  0  0  0
M  END
> <Compound Name>
VM-0411129

> <CDD Number>
CDD-2839271

$$$$

)";

std::string validateStereoError1 = R"(
  -ISIS-  -- StrEd -- 

 29 32  0  0  0  0  0  0  0  0999 V2000
   -1.2050   -4.7172    0.0000 C   0  0  0  0  0  0  0  0  0  0  0  0
   -0.8959   -3.7660    0.0000 O   0  0  0  0  0  0  0  0  0  0  0  0
    0.0823   -3.5582    0.0000 C   0  0  0  0  0  0  0  0  0  0  0  0
    0.7514   -4.3013    0.0000 C   0  0  0  0  0  0  0  0  0  0  0  0
    1.7296   -4.0934    0.0000 C   0  0  0  0  0  0  0  0  0  0  0  0
    2.0385   -3.1425    0.0000 C   0  0  0  0  0  0  0  0  0  0  0  0
    1.3694   -2.3993    0.0000 C   0  0  0  0  0  0  0  0  0  0  0  0
    1.6785   -1.4481    0.0000 C   0  0  0  0  0  0  0  0  0  0  0  0
    1.0094   -0.7050    0.0000 C   0  0  0  0  0  0  0  0  0  0  0  0
    0.0312   -0.9129    0.0000 C   0  0  0  0  0  0  0  0  0  0  0  0
   -0.9470   -1.1209    0.0000 N   0  0  0  0  0  0  0  0  0  0  0  0
    1.3183    0.2461    0.0000 C   0  0  0  0  0  0  0  0  0  0  0  0
    2.2694    0.5550    0.0000 N   0  0  0  0  0  0  0  0  0  0  0  0
    2.2694    1.5549    0.0000 N   0  0  0  0  0  0  0  0  0  0  0  0
    1.3183    1.8641    0.0000 C   0  0  0  0  0  0  0  0  0  0  0  0
    1.0094    2.8151    0.0000 N   0  0  0  0  0  0  0  0  0  0  0  0
    1.6785    3.5582    0.0000 C   0  0  0  0  0  0  0  0  0  0  0  0
    1.3694    4.5093    0.0000 C   0  0  0  0  0  0  0  0  0  0  0  0
    0.3912    4.7172    0.0000 O   0  0  0  0  0  0  0  0  0  0  0  0
   -0.2777    3.9739    0.0000 C   0  0  0  0  0  0  0  0  0  0  0  0
    0.0312    3.0230    0.0000 C   0  0  0  0  0  0  0  0  0  0  0  0
    0.7305    1.0550    0.0000 N   0  0  0  0  0  0  0  0  0  0  0  0
   -0.2694    1.0550    0.0000 C   0  0  0  0  0  0  0  0  0  0  0  0
   -0.7694    1.9210    0.0000 C   0  0  0  0  0  0  0  0  0  0  0  0
   -1.7695    1.9210    0.0000 C   0  0  0  0  0  0  0  0  0  0  0  0
   -2.2694    1.0550    0.0000 C   0  0  0  0  0  0  0  0  0  0  0  0
   -1.7695    0.1889    0.0000 C   0  0  0  0  0  0  0  0  0  0  0  0
   -0.7694    0.1889    0.0000 C   0  0  0  0  0  0  0  0  0  0  0  0
    0.3912   -2.6071    0.0000 C   0  0  0  0  0  0  0  0  0  0  0  0
  1  2  1  0  0  0  0
  2  3  1  0  0  0  0
  3  4  1  0  0  0  0
  4  5  2  0  0  0  0
  5  6  1  0  0  0  0
  6  7  2  0  0  0  0
  7  8  1  0  0  0  0
  8  9  2  0  0  0  0
  9 10  1  0  0  0  0
 10 11  3  0  0  0  0
  9 12  1  0  0  0  0
 12 13  2  0  0  0  0
 13 14  1  0  0  0  0
 14 15  2  0  0  0  0
 15 16  1  0  0  0  0
 16 17  1  0  0  0  0
 17 18  1  0  0  0  0
 18 19  1  0  0  0  0
 19 20  1  0  0  0  0
 20 21  1  0  0  0  0
 16 21  1  0  0  0  0
 15 22  1  0  0  0  0
 12 22  1  0  0  0  0
 22 23  1  0  0  0  0
 23 24  1  0  0  0  0
 24 25  2  0  0  0  0
 25 26  1  0  0  0  0
 26 27  2  0  0  0  0
 27 28  1  0  0  0  0
 23 28  2  0  0  0  0
  7 29  1  0  0  0  0
  3 29  2  0  0  0  0
M  END
> <Compound Name>
Z362114294

> <CDD Number>
CDD-3164311

$$$$

)";

std::string validateStereoUniq1 = R"(
  Mrv0541 06301412152D          

 15 15  0  0  0  0            999 V2000
    1.0464   -0.3197    0.0000 N   0  0  0  0  0  0  0  0  0  0  0  0
    1.0464   -1.1460    0.0000 C   0  0  0  0  0  0  0  0  0  0  0  0
    1.7601   -1.5571    0.0000 N   0  0  0  0  0  0  0  0  0  0  0  0
    2.4739   -1.1460    0.0000 C   0  0  0  0  0  0  0  0  0  0  0  0
    2.4739   -0.3197    0.0000 C   0  0  0  0  0  0  0  0  0  0  0  0
    1.7601    0.0914    0.0000 C   0  0  0  0  0  0  0  0  0  0  0  0
    0.3309   -1.5706    0.0000 O   0  0  0  0  0  0  0  0  0  0  0  0
    3.1912    0.0976    0.0000 C   0  0  0  0  0  0  0  0  0  0  0  0
    3.9103   -0.3114    0.0000 C   0  0  0  0  0  0  0  0  0  0  0  0
    3.1853    0.9197    0.0000 O   0  0  0  0  0  0  0  0  0  0  0  0
    3.9115   -1.1336    0.0000 C   0  0  0  0  0  0  0  0  0  0  0  0
    1.7601    0.9135    0.0000 *   0  0  0  0  0  0  0  0  0  0  0  0
    4.6215   -1.5447    0.0000 *   0  0  0  0  0  0  0  0  0  0  0  0
    1.7601   -2.3793    0.0000 *   0  0  0  0  0  0  0  0  0  0  0  0
    3.1894   -1.5665    0.0000 *   0  0  0  0  0  0  0  0  0  0  0  0
  1  6  1  0  0  0  0
  1  2  1  0  0  0  0
  2  3  1  0  0  0  0
  2  7  2  0  0  0  0
  3  4  1  0  0  0  0
  3 14  1  0  0  0  0
  4 15  1  0  0  0  0
  4  5  2  0  0  0  0
  5  6  1  0  0  0  0
  5  8  1  0  0  0  0
  6 12  1  0  0  0  0
  8  9  1  0  0  0  0
  8 10  2  0  0  0  0
  9 11  2  0  0  0  0
 11 13  1  0  0  0  0
M  STY  4   1 SUP   2 SUP   3 SUP   4 SUP
M  SAL   1  1  12
M  SBL   1  1  11
M  SMT   1 R3a
M  SAP   1  1  12   6  1
M  SCL   1 CXN
M  SAL   2  1  13
M  SBL   2  1  15
M  SMT   2 R3b
M  SAP   2  1  13  11  1
M  SCL   2 CXN
M  SAL   3  1  14
M  SBL   3  1   6
M  SMT   3 R1
M  SAP   3  1  14   3  1
M  SCL   3 CXN
M  SAL   4  1  15
M  SBL   4  1   7
M  SMT   4 R2
M  SAP   4  1  15   4  1
M  SCL   4 CXN
M  END
> <Compound Name>
VM-0021367

> <CDD Number>
CDD-3832787

$$$$
)";

TEST_CASE("ValidateStereo", "[accurateCIP]") {
  SECTION("validateStereoUniqOldCanon1") {
    testStereoValidationFromMol(validateStereoUniq1,
                                "*/C=C/C(=O)C1=C(*)N(*)C(=O)NC1* |,,,|", true,
                                true);
  }

  SECTION("validateStereoUniqNewCanon1") {
    testStereoValidationFromMol(validateStereoUniq1,
                                "*/C=C/C(=O)C1=C(*)N(*)C(=O)NC1* |,,,|", false,
                                true);
  }

  SECTION("validateStereoUniqNewNoCanon1") {
    testStereoValidationFromMol(validateStereoUniq1,
                                "N1C(=O)N(*)C(*)=C(C(/C=C/*)=O)C1* |,,,|",
                                false, false);
  }

  SECTION("SprioChiralLostOldNoCanon") {
    testStereoValidationFromMol(validateStereoMolBlockSpiro,
                                "C1C[C@H](Cl)CCC12CC[C@@H](C)CC2", true, false);
  }

  SECTION("SprioChiralLostOldCanon") {
    testStereoValidationFromMol(validateStereoMolBlockSpiro,
                                "C[C@H]1CCC2(CC1)CC[C@H](Cl)CC2", true, true);
  }

  SECTION("SprioChiralNotLostNewNoCanon") {
    testStereoValidationFromMol(validateStereoMolBlockSpiro,
                                "C1C[C@H](Cl)CC[C@]12CC[C@@H](C)CC2", false,
                                false);
  }

  SECTION("SprioChiralNotLostNewCanon") {
    testStereoValidationFromMol(validateStereoMolBlockSpiro,
                                "C[C@H]1CC[C@@]2(CC1)CC[C@H](Cl)CC2", false,
                                true);
  }

  SECTION("DoubleBondMarkedStereoOldNoCanon") {
    testStereoValidationFromMol(validateStereoMolBlockDoubleBondNoStereo,
                                "C1(=CC)COC(C)OC1", true, false);
  }
  SECTION("DoubleBondMarkedStereoNewNoCanon") {
    testStereoValidationFromMol(validateStereoMolBlockDoubleBondNoStereo,
                                "C1(=CC)COC(C)OC1", false, false);
  }

  SECTION("DoubleBondMarkedStereoOldCanon") {
    testStereoValidationFromMol(validateStereoMolBlockDoubleBondNoStereo,
                                "CC=C1COC(C)OC1", true, true);
  }

  SECTION("DoubleBondMarkedStereoNewCanon") {
    testStereoValidationFromMol(validateStereoMolBlockDoubleBondNoStereo,
                                "CC=C1COC(C)OC1", false, true);
  }

  SECTION("DoubleBondStereo2OldCanon") {
    testStereoValidationFromMol(validateStereoMolBlockDoubleBondNoStereo2,
                                "CC(/C=N/NC(=O)c1c(Br)cnn1C)=C\\c1ccccc1", true,
                                true);
  }
  SECTION("DoubleBondStereo2NewCanon") {
    testStereoValidationFromMol(validateStereoMolBlockDoubleBondNoStereo2,
                                "CC(=C\\c1ccccc1)/C=N/NC(=O)c1c(Br)cnn1C",
                                false, true);
  }

  SECTION("DoubleBondStereo2NewNoCanon") {
    testStereoValidationFromMol(validateStereoMolBlockDoubleBondNoStereo2,
                                "c1(C(=O)N/N=C/C(C)=C/c2ccccc2)c(Br)cnn1C",
                                false, false);
  }
  SECTION("DoubleBondStereo2OldNoCanon") {
    testStereoValidationFromMol(validateStereoMolBlockDoubleBondNoStereo2,
                                "c1(C(=O)N/N=C/C(C)=C/c2ccccc2)c(Br)cnn1C",
                                true, false);
  }

  SECTION("ValidateStereoError1OldCanon") {
    testStereoValidationFromMol(
        validateStereoError1,
        "COc1cccc(/C=C(\\C#N)c2nnc(N3CCOCC3)n2-c2ccccc2)c1", true, true);
  }
  SECTION("ValidateStereoError1NewCanon") {
    testStereoValidationFromMol(
        validateStereoError1,
        "COc1cccc(/C=C(\\C#N)c2nnc(N3CCOCC3)n2-c2ccccc2)c1", false, true);
  }
  SECTION("ValidateStereoError1OldNoCanon") {
    testStereoValidationFromMol(
        validateStereoError1,
        "COc1cccc(/C=C(\\C#N)c2nnc(N3CCOCC3)n2-c2ccccc2)c1", true, false);
  }
  SECTION("ValidateStereoError1NewNoCanon") {
    testStereoValidationFromMol(
        validateStereoError1,
        "COc1cccc(/C=C(\\C#N)c2nnc(N3CCOCC3)n2-c2ccccc2)c1", false, false);
  }
}

TEST_CASE(
    "assignStereochemistry should clear crossed double bonds that can't have stereo") {
  SECTION("basics") {
    auto m = "CC=C(C)C"_smiles;
    REQUIRE(m);
    m->getBondWithIdx(1)->setBondDir(Bond::BondDir::EITHERDOUBLE);
    bool clean = true;
    bool flag = true;
    bool force = true;
    {
      UseLegacyStereoPerceptionFixture reset_stereo_perception;
      Chirality::setUseLegacyStereoPerception(false);
      auto cp(*m);
      RDKit::MolOps::assignStereochemistry(cp, clean, force, flag);
      CHECK(cp.getBondWithIdx(1)->getBondDir() == Bond::BondDir::NONE);
    }
    {
      UseLegacyStereoPerceptionFixture reset_stereo_perception;
      Chirality::setUseLegacyStereoPerception(true);
      auto cp(*m);
      RDKit::MolOps::assignStereochemistry(cp, clean, force, flag);
      CHECK(cp.getBondWithIdx(1)->getBondDir() == Bond::BondDir::NONE);
    }
  }
  SECTION("make sure we don't mess with actual potential stereosystems") {
    auto m = "CC=C(C)[13CH3]"_smiles;
    REQUIRE(m);
    m->getBondWithIdx(1)->setBondDir(Bond::BondDir::EITHERDOUBLE);
    bool clean = true;
    bool flag = true;
    bool force = true;
    {
      UseLegacyStereoPerceptionFixture reset_stereo_perception;
      Chirality::setUseLegacyStereoPerception(false);
      auto cp(*m);
      RDKit::MolOps::assignStereochemistry(cp, clean, force, flag);
      // the crossed bond dir has been translated to unknown stereo:
      CHECK(cp.getBondWithIdx(1)->getBondDir() == Bond::BondDir::NONE);
      CHECK(cp.getBondWithIdx(1)->getStereo() == Bond::BondStereo::STEREOANY);
    }
    {
      UseLegacyStereoPerceptionFixture reset_stereo_perception;
      Chirality::setUseLegacyStereoPerception(true);
      auto cp(*m);
      RDKit::MolOps::assignStereochemistry(cp, clean, force, flag);
      // the crossed bond dir has been translated to unknown stereo:
      CHECK(cp.getBondWithIdx(1)->getBondDir() == Bond::BondDir::NONE);
      CHECK(cp.getBondWithIdx(1)->getStereo() == Bond::BondStereo::STEREOANY);
    }
  }
  SECTION("make sure stereoatoms are also cleared") {
    auto m = "CC=C(C)C"_smiles;
    REQUIRE(m);
    m->getBondWithIdx(1)->setBondDir(Bond::BondDir::EITHERDOUBLE);
    m->getBondWithIdx(1)->setStereoAtoms(0, 3);
    bool clean = true;
    bool flag = true;
    bool force = true;
    {
      UseLegacyStereoPerceptionFixture reset_stereo_perception;
      Chirality::setUseLegacyStereoPerception(false);
      auto cp(*m);
      RDKit::MolOps::assignStereochemistry(cp, clean, force, flag);
      CHECK(cp.getBondWithIdx(1)->getBondDir() == Bond::BondDir::NONE);
      CHECK(cp.getBondWithIdx(1)->getStereoAtoms().empty());
    }
    {
      UseLegacyStereoPerceptionFixture reset_stereo_perception;
      Chirality::setUseLegacyStereoPerception(true);
      auto cp(*m);
      RDKit::MolOps::assignStereochemistry(cp, clean, force, flag);
      CHECK(cp.getBondWithIdx(1)->getBondDir() == Bond::BondDir::NONE);
      CHECK(cp.getBondWithIdx(1)->getStereoAtoms().empty());
    }
  }
  SECTION("ensure we can enumerate stereo on either double bonds") {
    auto mol = R"CTAB(
  Mrv2004 11072316002D          

  0  0  0     0  0            999 V3000
M  V30 BEGIN CTAB
M  V30 COUNTS 8 8 0 0 1
M  V30 BEGIN ATOM
M  V30 1 C 1.859 2.7821 0 0
M  V30 2 C 3.2818 2.1928 0 0
M  V30 3 C 3.8711 0.77 0 0
M  V30 4 C 3.2818 -0.6528 0 0
M  V30 5 C 1.859 -1.2421 0 0
M  V30 6 C 0.4362 -0.6528 0 0
M  V30 7 C -0.1533 0.77 0 0
M  V30 8 C 0.4362 2.1928 0 0
M  V30 END ATOM
M  V30 BEGIN BOND
M  V30 1 1 1 2
M  V30 2 1 2 3
M  V30 3 1 4 3 CFG=2
M  V30 4 2 4 5
M  V30 5 1 5 6
M  V30 6 1 6 7
M  V30 7 1 7 8
M  V30 8 1 1 8
M  V30 END BOND
M  V30 END CTAB
M  END)CTAB"_ctab;
    // mol->debugMol(std::cerr);
    std::string smi = MolToCXSmiles(*mol, SmilesWriteParams());
    std::unique_ptr<ROMol> f(SmilesToMol(smi));
    mol->getBondWithIdx(3)->setStereo(Bond::BondStereo::STEREOCIS);
    f->getBondWithIdx(0)->setStereo(Bond::BondStereo::STEREOCIS);
    CHECK(MolToSmiles(*mol) == "C1=C\\CCCCCC/1");
    CHECK(MolToSmiles(*f) == "C1=C\\CCCCCC/1");
    mol->getBondWithIdx(3)->setStereo(Bond::BondStereo::STEREOTRANS);
    f->getBondWithIdx(0)->setStereo(Bond::BondStereo::STEREOTRANS);
    CHECK(MolToSmiles(*mol) == "C1=C/CCCCCC/1");
    CHECK(MolToSmiles(*f) == "C1=C/CCCCCC/1");
  }
}
TEST_CASE("adding two wedges to chiral centers") {
  SECTION("basics") {
    auto mol = R"CTAB(
  Mrv2219 02112315062D          

  0  0  0     0  0            999 V3000
M  V30 BEGIN CTAB
M  V30 COUNTS 5 4 0 0 0
M  V30 BEGIN ATOM
M  V30 1 O -3.6667 2.5 0 0
M  V30 2 C -2.333 3.27 0 0 CFG=1
M  V30 3 F -0.9993 2.5 0 0
M  V30 4 C -3.103 4.6037 0 0
M  V30 5 N -1.3955 4.4918 0 0
M  V30 END ATOM
M  V30 BEGIN BOND
M  V30 1 1 1 2
M  V30 2 1 2 3
M  V30 3 1 2 4
M  V30 4 1 2 5 CFG=1
M  V30 END BOND
M  V30 END CTAB
M  END
)CTAB"_ctab;
    REQUIRE(mol);
    CHECK(mol->getNumAtoms() == 5);

    Chirality::BondWedgingParameters ps;
    ps.wedgeTwoBondsIfPossible = true;

    {
      RWMol cp(*mol);
      Chirality::wedgeMolBonds(cp);
      CHECK(cp.getBondBetweenAtoms(1, 3)->getBondDir() != Bond::BondDir::NONE);
      CHECK(cp.getBondBetweenAtoms(1, 4)->getBondDir() == Bond::BondDir::NONE);
      CHECK(cp.getBondBetweenAtoms(1, 0)->getBondDir() == Bond::BondDir::NONE);
      CHECK(cp.getBondBetweenAtoms(1, 2)->getBondDir() == Bond::BondDir::NONE);
    }
    {
      RWMol cp(*mol);
      Chirality::wedgeMolBonds(cp, nullptr, &ps);
      CHECK(cp.getBondBetweenAtoms(1, 3)->getBondDir() != Bond::BondDir::NONE);
      CHECK(cp.getBondBetweenAtoms(1, 4)->getBondDir() != Bond::BondDir::NONE);
      CHECK(cp.getBondBetweenAtoms(1, 4)->getBondDir() !=
            cp.getBondBetweenAtoms(1, 3)->getBondDir());
      CHECK(cp.getBondBetweenAtoms(1, 0)->getBondDir() == Bond::BondDir::NONE);
      CHECK(cp.getBondBetweenAtoms(1, 2)->getBondDir() == Bond::BondDir::NONE);
    }
    {
      // Wedge a second bond after we already wedged a first one

      RWMol cp(*mol);
      Chirality::wedgeMolBonds(cp);
      CHECK(cp.getBondBetweenAtoms(1, 3)->getBondDir() != Bond::BondDir::NONE);
      CHECK(cp.getBondBetweenAtoms(1, 4)->getBondDir() == Bond::BondDir::NONE);
      CHECK(cp.getBondBetweenAtoms(1, 0)->getBondDir() == Bond::BondDir::NONE);
      CHECK(cp.getBondBetweenAtoms(1, 2)->getBondDir() == Bond::BondDir::NONE);

      Chirality::wedgeMolBonds(cp, nullptr, &ps);

      REQUIRE(count_wedged_bonds(cp) == 2);

      CHECK(cp.getBondBetweenAtoms(1, 3)->getBondDir() != Bond::BondDir::NONE);
      CHECK(cp.getBondBetweenAtoms(1, 4)->getBondDir() != Bond::BondDir::NONE);
      CHECK(cp.getBondBetweenAtoms(1, 4)->getBondDir() !=
            cp.getBondBetweenAtoms(1, 3)->getBondDir());
    }
    {
      // What if the first wedged bond is not our preferred one?

      for (auto wedgedAtomIdx : {0, 2, 4}) {
        INFO("wedgedAtomIdx: " << wedgedAtomIdx);

        RWMol cp(*mol);
        REQUIRE(count_wedged_bonds(cp) == 0);

        auto bond = cp.getBondBetweenAtoms(1, wedgedAtomIdx);
        if (bond->getEndAtomIdx() == 1) {
          // One of the bonds in the input is reversed, make sure the chiral
          // atom is always at the start so that the wedge is valid!
          auto tmp = bond->getBeginAtomIdx();
          bond->setBeginAtomIdx(bond->getEndAtomIdx());
          bond->setEndAtomIdx(tmp);
        }

        // This probably disagrees with the chirality in some of the test cases,
        // but that's not relevant for this test
        bond->setBondDir(Bond::BondDir::BEGINWEDGE);

        Chirality::wedgeMolBonds(cp, nullptr, &ps);

        CHECK(count_wedged_bonds(cp) == 2);
      }
    }
  }
  SECTION(
      "more complex 1, this should only have one wedge for each of the two chiral centers") {
    std::string smi =
        "[H][C@@]12CC(=O)N1[C@@H](C(=O)O)C(C)(C)S2(=O)=O |(-2.78382,0.183015,;-1.38222,-0.351313,;-2.12923,-1.65207,;-0.828466,-2.39908,;-0.436905,-3.84707,;-0.0814577,-1.09832,;1.03095,-0.0920638,;2.49888,-0.400554,;2.96569,-1.82607,;3.50001,0.71647,;0.41769,1.27685,;1.8432,1.74365,;0.102447,2.74335,;-1.07373,1.11662,;-1.07718,2.61662,;-2.56587,1.26998,)|";
    SmilesParserParams spps;
    spps.removeHs = false;
    std::unique_ptr<RWMol> m{SmilesToMol(smi, spps)};
    REQUIRE(m);
    Chirality::BondWedgingParameters bwps;
    bwps.wedgeTwoBondsIfPossible = true;
    Chirality::wedgeMolBonds(*m, &m->getConformer(), &bwps);
    unsigned nWedged = 0;
    for (const auto bond : m->bonds()) {
      if (bond->getBondDir() != Bond::BondDir::NONE) {
        ++nWedged;
      }
    }
    CHECK(nWedged == 2);
  }
  SECTION("more complex 2, have two wedges around the chiral center") {
    std::string smi =
        "[H][C@@]12CCCN1C(=O)CN1C(=O)[C@](C)(N)O[C@]12O |(-0.888297,0.626611,;-1.19852,-0.840959,;-1.94707,-2.14084,;-3.41464,-1.83061,;-3.5731,-0.339006,;-2.20347,0.272634,;-1.74154,1.69974,;-2.74648,2.81333,;-0.274666,2.01325,;0.730277,0.899655,;2.23028,0.901335,;3.11059,2.11585,;2.6954,-0.52473,;3.44685,-1.82293,;4.06503,0.0869091,;1.48286,-1.40777,;0.26835,-0.527448,;-0.0418744,-1.99502,)|";
    SmilesParserParams spps;
    spps.removeHs = false;
    std::unique_ptr<RWMol> m{SmilesToMol(smi, spps)};
    REQUIRE(m);
    Chirality::BondWedgingParameters bwps;
    bwps.wedgeTwoBondsIfPossible = true;
    Chirality::wedgeMolBonds(*m, &m->getConformer(), &bwps);
    CHECK(m->getBondWithIdx(12)->getBondDir() != Bond::BondDir::NONE);
    CHECK(m->getBondWithIdx(13)->getBondDir() != Bond::BondDir::NONE);
  }
  SECTION("another one") {
    auto m =
        "CC[C@@]1(O)C(=O)OCc2c1cc1-c3nc4ccccc4cc3Cn1c2=O |(-2.67178,3.55256,;-2.43493,2.07138,;-3.59925,1.12567,;-4.32841,2.43652,;-5.01681,0.635215,;-6.15033,1.61763,;-5.30084,-0.837648,;-4.16731,-1.82006,;-2.74976,-1.3296,;-2.46573,0.143259,;-1.04818,0.633713,;0.085343,-0.348697,;1.57389,-0.163687,;2.43243,1.06631,;3.92692,0.937796,;4.78546,2.1678,;6.27994,2.03928,;6.91588,0.680758,;6.05734,-0.549244,;4.56286,-0.420725,;3.70432,-1.65073,;2.20983,-1.52221,;1.11432,-2.54683,;-0.198688,-1.82156,;-1.61624,-2.31201,;-1.90027,-3.78488,)|"_smiles;
    REQUIRE(m);
    Chirality::BondWedgingParameters bwps;
    bwps.wedgeTwoBondsIfPossible = true;
    Chirality::wedgeMolBonds(*m, &m->getConformer(), &bwps);
    CHECK(m->getBondWithIdx(1)->getBondDir() != Bond::BondDir::NONE);
    CHECK(m->getBondWithIdx(1)->getBeginAtomIdx() == 2);
    CHECK(m->getBondWithIdx(2)->getBondDir() != Bond::BondDir::NONE);
    CHECK(m->getBondWithIdx(2)->getBeginAtomIdx() == 2);
  }
  SECTION("favor degree 1") {
    auto m =
        "[H][C@@]12CC[C@@](C)(O)[C@H](CC[C@@](C)(O)C=C)[C@@]1(C)CCCC2(C)C |(3.59567,-1.0058,;2.33379,-0.194852,;2.4456,-1.69068,;1.20608,-2.53542,;-0.145252,-1.88434,;-1.63777,-1.73471,;-0.551787,-3.3282,;-0.257063,-0.388514,;-1.60839,0.262569,;-2.84791,-0.582176,;-4.19924,0.068907,;-5.55057,0.71999,;-4.85032,-1.28242,;-3.54816,1.42024,;-4.3929,2.65976,;0.982456,0.456231,;-0.368873,1.10731,;0.870645,1.95206,;2.11016,2.7968,;3.46149,2.14572,;3.5733,0.649893,;5.02699,1.01975,;4.35205,-0.632117,)|"_smiles;
    REQUIRE(m);
    Chirality::BondWedgingParameters bwps;
    bwps.wedgeTwoBondsIfPossible = true;
    Chirality::wedgeMolBonds(*m, &m->getConformer(), &bwps);
    CHECK(m->getBondWithIdx(9)->getBondDir() != Bond::BondDir::NONE);
    CHECK(m->getBondWithIdx(10)->getBondDir() != Bond::BondDir::NONE);
    CHECK(m->getBondWithIdx(11)->getBondDir() == Bond::BondDir::NONE);
  }
}

TEST_CASE(
    "RDKit Issue #6217: Atoms may get flagged with non-tetrahedral stereo even when it is not allowed",
    "[bug][stereo][non-tetrahedral]") {
  UseLegacyStereoPerceptionFixture reset_stereo_perception;
  Chirality::setUseLegacyStereoPerception(false);

  AllowNontetrahedralChiralityFixture reset_non_tetrahedral_allowed;
  Chirality::setAllowNontetrahedralChirality(false);

  auto m = "CS(=O)(=O)O"_smiles;
  REQUIRE(m);
  REQUIRE(m->getNumAtoms() == 5);

  auto stereoInfo = Chirality::findPotentialStereo(*m);
  CHECK(stereoInfo.size() == 0);

  auto at = m->getAtomWithIdx(1);

  auto sinfo = Chirality::detail::getStereoInfo(at);
  CHECK(sinfo.type == Chirality::StereoType::Atom_Tetrahedral);

  REQUIRE(at->getAtomicNum() == 16);
  CHECK(!at->hasProp(common_properties::_ChiralityPossible));
}

TEST_CASE(
    "RDKit Issue #6239: Tri-coordinate atom with implicit + neighbor H atom is found potentially chiral",
    "[bug][stereo]") {
  // Parametrize test to run under legacy and new stereo perception
  const auto legacy_stereo = GENERATE(true, false);
  INFO("Legacy stereo perception == " << legacy_stereo);

  UseLegacyStereoPerceptionFixture reset_stereo_perception;
  Chirality::setUseLegacyStereoPerception(legacy_stereo);

  auto p = SmilesParserParams();
  p.removeHs = false;

  std::unique_ptr<RWMol> m{SmilesToMol("[H]C(C)CC", p)};

  REQUIRE(m);
  REQUIRE(m->getNumAtoms() == 5);

  auto at = m->getAtomWithIdx(1);
  REQUIRE(at->getAtomicNum() == 6);
  REQUIRE(at->getDegree() == 3);

  CHECK(!at->hasProp(common_properties::_ChiralityPossible));

  CHECK(!Chirality::detail::isAtomPotentialTetrahedralCenter(at));

  auto stereoInfo = Chirality::findPotentialStereo(*m);
  CHECK(stereoInfo.size() == 0);

  auto sinfo = Chirality::detail::getStereoInfo(at);
  CHECK(sinfo.type == Chirality::StereoType::Atom_Tetrahedral);
}

TEST_CASE("double bonded N with H should be stereogenic", "[bug][stereo]") {
  SECTION("assign stereo") {
    // Parametrize test to run under legacy and new stereo perception
    const auto legacy_stereo = GENERATE(true, false);
    INFO("Legacy stereo perception == " << legacy_stereo);

    UseLegacyStereoPerceptionFixture reset_stereo_perception;
    Chirality::setUseLegacyStereoPerception(legacy_stereo);
    auto m = "[H]/N=C/F"_smiles;
    REQUIRE(m);
    CHECK(m->getBondWithIdx(1)->getStereo() != Bond::BondStereo::STEREONONE);
  }
  SECTION("find potential stereo") {
    auto m = "[H]/N=C/F"_smiles;
    REQUIRE(m);
    CHECK(Chirality::detail::isBondPotentialStereoBond(m->getBondWithIdx(1)));
    bool cleanIt = false;
    bool flagPossible = true;
    auto si = Chirality::findPotentialStereo(*m, cleanIt, flagPossible);
    CHECK(si.size() == 1);
  }
}

TEST_CASE("Issue in GitHub #6473", "[bug][stereo]") {
  constexpr const char *mb = R"CTAB(
     RDKit          2D

  6  5  0  0  0  0  0  0  0  0999 V2000
    2.0443    0.2759    0.0000 N   0  0  0  0  0  0  0  0  0  0  0  0
    0.7038    2.5963    0.0000 N   0  0  0  0  0  0  0  0  0  0  0  0
    3.3828    2.5961    0.0000 N   0  0  0  0  0  0  0  0  0  0  0  0
    2.0444    1.8228    0.0000 C   0  0  0  0  0  0  0  0  0  0  0  0
   -0.6359    1.8229    0.0000 C   0  0  0  0  0  0  0  0  0  0  0  0
    3.3827   -0.4985    0.0000 C   0  0  0  0  0  0  0  0  0  0  0  0
  1  4  1  0
  4  2  1  0
  4  3  2  0
  2  5  1  0
  6  1  1  0
M  END)CTAB";

  UseLegacyStereoPerceptionFixture reset_stereo_perception;

  auto use_legacy_stereo = GENERATE(true, false);
  CAPTURE(use_legacy_stereo);
  Chirality::setUseLegacyStereoPerception(use_legacy_stereo);

  std::unique_ptr<ROMol> mol(MolBlockToMol(mb));
  REQUIRE(mol);

  // Removal of the stereogenic H will cause loss of stereo information
  // on the imine double bond, and although the bond is still detected as
  // potentially stereo, it will be reverted to "unspecified"
  auto bond = mol->getBondWithIdx(2);
  REQUIRE(bond->getBondType() == Bond::BondType::DOUBLE);
  CHECK(Chirality::detail::isBondPotentialStereoBond(bond));
  CHECK(bond->getStereo() == Bond::BondStereo::STEREONONE);

  if (!use_legacy_stereo) {
    auto sinfo = Chirality::detail::getStereoInfo(bond);
    REQUIRE(sinfo.type == Chirality::StereoType::Bond_Double);
    CHECK(sinfo.specified == Chirality::StereoSpecified::Unspecified);
    REQUIRE(sinfo.controllingAtoms.size() == 4);
    CHECK(sinfo.controllingAtoms[0] == 0);
    CHECK(sinfo.controllingAtoms[1] == 1);
    CHECK(sinfo.controllingAtoms[2] == Chirality::StereoInfo::NOATOM);
    CHECK(sinfo.controllingAtoms[3] == Chirality::StereoInfo::NOATOM);
  }
}

TEST_CASE("GitHub Issue #6640", "[bug][stereo]") {
  UseLegacyStereoPerceptionFixture reset_stereo_perception;
  Chirality::setUseLegacyStereoPerception(false);

  auto p = SmilesParserParams();
  p.sanitize = false;
  p.removeHs = false;
  std::string smiles{"NC1=NC(=N)N=C(N)C1C"};
  std::unique_ptr<RWMol> mol(SmilesToMol(smiles, p));
  REQUIRE(mol);

  MolOps::removeHs(*mol);

  auto cleanIt = true;
  auto force = true;
  auto flagPossibleStereoCenters = true;
  MolOps::assignStereochemistry(*mol, cleanIt, force,
                                flagPossibleStereoCenters);
}

TEST_CASE("zero bond-length chirality cases") {
  SECTION("basics") {
    {
      auto m = R"CTAB(derived from CHEMBL3183068
  Mrv2211 07202306222D          

  0  0  0     0  0            999 V3000
M  V30 BEGIN CTAB
M  V30 COUNTS 10 10 0 0 1
M  V30 BEGIN ATOM
M  V30 1 N 3.231 0 0 0
M  V30 2 C 4.0137 -1.3378 0 0
M  V30 3 C 2.6757 -2.1004 0 0
M  V30 4 C 2.6757 -3.6389 0 0
M  V30 5 C 1.3378 -1.3378 0 0
M  V30 6 C 5.4672 -0.99 0 0
M  V30 7 C 1.3378 -4.4216 0 0
M  V30 8 C 0 -2.1205 0 0
M  V30 9 C 0 -3.659 0 0
M  V30 10 F 4.0137 -1.3378 0 0
M  V30 END ATOM
M  V30 BEGIN BOND
M  V30 1 1 2 1 CFG=3
M  V30 2 1 2 3
M  V30 3 1 2 6
M  V30 4 1 2 10
M  V30 5 2 3 4
M  V30 6 1 3 5
M  V30 7 1 4 7
M  V30 8 2 5 8
M  V30 9 2 7 9
M  V30 10 1 8 9
M  V30 END BOND
M  V30 END CTAB
M  END
)CTAB"_ctab;
      REQUIRE(m);
      CHECK(m->getAtomWithIdx(1)->getChiralTag() ==
            Atom::ChiralType::CHI_UNSPECIFIED);
    }
    {
      auto m = R"CTAB(derived from CHEMBL3183068
  Mrv2211 07202306222D          

  0  0  0     0  0            999 V3000
M  V30 BEGIN CTAB
M  V30 COUNTS 10 10 0 0 1
M  V30 BEGIN ATOM
M  V30 1 N 3.231 0 0 0
M  V30 2 C 4.0137 -1.3378 0 0
M  V30 3 C 2.6757 -2.1004 0 0
M  V30 4 C 2.6757 -3.6389 0 0
M  V30 5 C 1.3378 -1.3378 0 0
M  V30 6 C 4.0137 -1.3378 0 0
M  V30 7 C 1.3378 -4.4216 0 0
M  V30 8 C 0 -2.1205 0 0
M  V30 9 C 0 -3.659 0 0
M  V30 10 F 4.5135 -2.6451 0 0
M  V30 END ATOM
M  V30 BEGIN BOND
M  V30 1 1 2 1 CFG=3
M  V30 2 1 2 3
M  V30 3 1 2 6
M  V30 4 1 2 10
M  V30 5 2 3 4
M  V30 6 1 3 5
M  V30 7 1 4 7
M  V30 8 2 5 8
M  V30 9 2 7 9
M  V30 10 1 8 9
M  V30 END BOND
M  V30 END CTAB
M  END
)CTAB"_ctab;
      REQUIRE(m);
      CHECK(m->getAtomWithIdx(1)->getChiralTag() ==
            Atom::ChiralType::CHI_UNSPECIFIED);
    }
  }
}

TEST_CASE("t-shaped chirality cases") {
  SECTION("ChEMBL example") {
    {
      auto m = R"CTAB(CHEMBL3183068
     RDKit          2D

 11 11  0  0  1  0  0  0  0  0999 V2000
    1.7309    0.0000    0.0000 N   0  0  0  0  0  0  0  0  0  0  0  0
    2.1502   -0.7167    0.0000 C   0  0  0  0  0  0  0  0  0  0  0  0
    1.4334   -1.1252    0.0000 C   0  0  0  0  0  0  0  0  0  0  0  0
    1.4334   -1.9494    0.0000 C   0  0  0  0  0  0  0  0  0  0  0  0
    0.7167   -0.7167    0.0000 C   0  0  0  0  0  0  0  0  0  0  0  0
    2.8669   -0.2974    0.0000 C   0  0  0  0  0  0  0  0  0  0  0  0
    0.7167   -2.3687    0.0000 C   0  0  0  0  0  0  0  0  0  0  0  0
    0.0000   -1.1360    0.0000 C   0  0  0  0  0  0  0  0  0  0  0  0
    0.0000   -1.9602    0.0000 C   0  0  0  0  0  0  0  0  0  0  0  0
    3.5836   -0.7060    0.0000 C   0  0  0  0  0  0  0  0  0  0  0  0
    2.5694   -1.4334    0.0000 H   0  0  0  0  0  0  0  0  0  0  0  0
  2  1  1  6
  2  3  1  0
  2  6  1  0
  2 11  1  0
  3  4  2  0
  3  5  1  0
  4  7  1  0
  5  8  2  0
  6 10  1  0
  7  9  2  0
  8  9  1  0
M  END
> <chembl_id>
CHEMBL3183068

> <chembl_pref_name>
None
)CTAB"_ctab;
      REQUIRE(m);
      CHECK(m->getAtomWithIdx(1)->getChiralTag() ==
            Atom::ChiralType::CHI_TETRAHEDRAL_CCW);
    }
    {
      auto m = R"CTAB(CHEMBL3183068 (with an H removed)
     RDKit          2D

 10 10  0  0  1  0  0  0  0  0999 V2000
    1.7309    0.0000    0.0000 N   0  0  0  0  0  0  0  0  0  0  0  0
    2.1502   -0.7167    0.0000 C   0  0  0  0  0  0  0  0  0  0  0  0
    1.4334   -1.1252    0.0000 C   0  0  0  0  0  0  0  0  0  0  0  0
    1.4334   -1.9494    0.0000 C   0  0  0  0  0  0  0  0  0  0  0  0
    0.7167   -0.7167    0.0000 C   0  0  0  0  0  0  0  0  0  0  0  0
    2.8669   -0.2974    0.0000 C   0  0  0  0  0  0  0  0  0  0  0  0
    0.7167   -2.3687    0.0000 C   0  0  0  0  0  0  0  0  0  0  0  0
    0.0000   -1.1360    0.0000 C   0  0  0  0  0  0  0  0  0  0  0  0
    0.0000   -1.9602    0.0000 C   0  0  0  0  0  0  0  0  0  0  0  0
    3.5836   -0.7060    0.0000 C   0  0  0  0  0  0  0  0  0  0  0  0
  2  1  1  6
  2  3  1  0
  2  6  1  0
  3  4  2  0
  3  5  1  0
  4  7  1  0
  5  8  2  0
  6 10  1  0
  7  9  2  0
  8  9  1  0
M  END
)CTAB"_ctab;
      REQUIRE(m);
      CHECK(m->getAtomWithIdx(1)->getChiralTag() ==
            Atom::ChiralType::CHI_TETRAHEDRAL_CCW);
    }
  }

  SECTION("four-coordinate") {
    {
      auto m = R"CTAB(
  Mrv2211 07202306492D          

  0  0  0     0  0            999 V3000
M  V30 BEGIN CTAB
M  V30 COUNTS 5 4 0 0 1
M  V30 BEGIN ATOM
M  V30 1 N -3.3332 0.9919 0 0
M  V30 2 C -2.5555 -0.3373 0 0
M  V30 3 O -3.885 -1.095 0 0
M  V30 4 C -1.2263 0.4404 0 0
M  V30 5 F -1.7854 -1.6709 0 0
M  V30 END ATOM
M  V30 BEGIN BOND
M  V30 1 1 2 1 CFG=3
M  V30 2 1 2 3
M  V30 3 1 2 4
M  V30 4 1 2 5
M  V30 END BOND
M  V30 END CTAB
M  END
)CTAB"_ctab;
      REQUIRE(m);
      CHECK(m->getAtomWithIdx(1)->getChiralTag() ==
            Atom::ChiralType::CHI_TETRAHEDRAL_CCW);
    }
    {
      auto m = R"CTAB(
  Mrv2211 07202306492D          

  0  0  0     0  0            999 V3000
M  V30 BEGIN CTAB
M  V30 COUNTS 5 4 0 0 1
M  V30 BEGIN ATOM
M  V30 1 N -3.3332 0.9919 0 0
M  V30 2 C -2.5555 -0.3373 0 0
M  V30 3 O -3.885 -1.095 0 0
M  V30 4 C -1.2263 0.4404 0 0
M  V30 5 F -1.7854 -1.6709 0 0
M  V30 END ATOM
M  V30 BEGIN BOND
M  V30 1 1 2 1
M  V30 2 1 2 3
M  V30 3 1 2 4
M  V30 4 1 2 5 CFG=3
M  V30 END BOND
M  V30 END CTAB
M  END
)CTAB"_ctab;
      REQUIRE(m);
      CHECK(m->getAtomWithIdx(1)->getChiralTag() ==
            Atom::ChiralType::CHI_TETRAHEDRAL_CCW);
    }
    {
      auto m = R"CTAB(
  Mrv2211 07202306492D          

  0  0  0     0  0            999 V3000
M  V30 BEGIN CTAB
M  V30 COUNTS 5 4 0 0 1
M  V30 BEGIN ATOM
M  V30 1 N -3.3332 0.9919 0 0
M  V30 2 C -2.5555 -0.3373 0 0
M  V30 3 O -3.885 -1.095 0 0
M  V30 4 C -1.2263 0.4404 0 0
M  V30 5 F -1.7854 -1.6709 0 0
M  V30 END ATOM
M  V30 BEGIN BOND
M  V30 1 1 2 1
M  V30 2 1 2 3 CFG=1
M  V30 3 1 2 4
M  V30 4 1 2 5
M  V30 END BOND
M  V30 END CTAB
M  END
)CTAB"_ctab;
      REQUIRE(m);
      CHECK(m->getAtomWithIdx(1)->getChiralTag() ==
            Atom::ChiralType::CHI_TETRAHEDRAL_CCW);
    }
  }
}

TEST_CASE("almost linear, degree 4") {
  SECTION("from chembl 1") {
    auto m = R"CTAB(CHEMBL3680147
     RDKit          2D

 15 16  0  0  1  0  0  0  0  0999 V2000
    3.8912   -4.9570    0.0000 C   0  0  0  0  0  0  0  0  0  0  0  0
    3.8933   -3.7570    0.0000 C   0  0  0  0  0  0  0  0  0  0  0  0
    2.5951   -3.0039    0.0000 C   0  0  0  0  0  0  0  0  0  0  0  0
    2.5973   -1.5031    0.0000 C   0  0  0  0  0  0  0  0  0  0  0  0
    1.2990   -0.7500    0.0000 C   0  0  0  0  0  0  0  0  0  0  0  0
    1.2990    0.7500    0.0000 C   0  0  0  0  0  0  0  0  0  0  0  0
    0.0000    1.5000    0.0000 C   0  0  0  0  0  0  0  0  0  0  0  0
   -1.2990    0.7500    0.0000 C   0  0  0  0  0  0  0  0  0  0  0  0
   -1.2990   -0.7500    0.0000 C   0  0  0  0  0  0  0  0  0  0  0  0
    0.0000   -1.5000    0.0000 C   0  0  0  0  0  0  0  0  0  0  0  0
    5.2073   -4.4014    0.0000 C   0  0  0  0  0  0  0  0  0  0  0  0
    6.2131   -3.2886    0.0000 O   0  0  0  0  0  0  0  0  0  0  0  0
    5.4656   -1.9881    0.0000 C   0  0  0  0  0  0  0  0  0  0  0  0
    3.9978   -2.2972    0.0000 N   0  0  0  0  0  0  0  0  0  0  0  0
    5.9557   -0.8928    0.0000 N   0  0  0  0  0  0  0  0  0  0  0  0
  2  1  1  1
  2  3  1  0
  3  4  1  0
  4  5  1  0
  5  6  2  0
  6  7  1  0
  7  8  2  0
  8  9  1  0
  9 10  2  0
 10  5  1  0
  2 11  1  0
 11 12  1  0
 12 13  1  0
 13 14  2  0
 14  2  1  0
 13 15  1  0
M  END
)CTAB"_ctab;
    REQUIRE(m);
    CHECK(m->getAtomWithIdx(1)->getChiralTag() ==
          Atom::ChiralType::CHI_TETRAHEDRAL_CCW);
  }
  SECTION("from chembl 2") {
    auto m = R"CTAB(CHEMBL76346
     RDKit          2D

 16 17  0  0  1  0  0  0  0  0999 V2000
    3.4292   -0.4250    0.0000 N   0  0  0  0  0  0  0  0  0  0  0  0
    2.7167   -0.0125    0.0000 C   0  0  0  0  0  0  0  0  0  0  0  0
    2.7167    0.8125    0.0000 N   0  0  0  0  0  0  0  0  0  0  0  0
    3.4292   -1.2500    0.0000 C   0  0  0  0  0  0  0  0  0  0  0  0
    4.1500   -0.0125    0.0000 C   0  0  0  0  0  0  0  0  0  0  0  0
    2.7667   -1.7292    0.0000 O   0  0  0  0  0  0  0  0  0  0  0  0
    4.1500    0.8208    0.0000 C   0  0  0  0  0  0  0  0  0  0  0  0
    3.4292    1.2333    0.0000 C   0  0  0  0  0  0  0  0  0  0  0  0
    3.0250   -2.5167    0.0000 C   0  0  0  0  0  0  0  0  0  0  0  0
    3.8500   -2.5167    0.0000 O   0  0  0  0  0  0  0  0  0  0  0  0
    2.0042   -0.4250    0.0000 O   0  0  0  0  0  0  0  0  0  0  0  0
    4.1042   -1.7292    0.0000 C   0  0  0  0  0  0  0  0  0  0  0  0
    3.4250    2.0583    0.0000 N   0  0  0  0  0  0  0  0  0  0  0  0
    2.2250   -2.7292    0.0000 C   0  0  0  0  0  0  0  0  0  0  0  0
    3.2375   -3.3125    0.0000 C   0  0  0  0  0  0  0  0  0  0  0  0
    2.0042   -3.5250    0.0000 O   0  0  0  0  0  0  0  0  0  0  0  0
  2  1  1  0
  3  2  1  0
  4  1  1  0
  5  1  1  0
  6  4  1  0
  7  5  2  0
  8  7  1  0
  9  6  1  0
 10 12  1  0
 11  2  2  0
 12  4  1  0
 13  8  1  0
  9 14  1  6
 15  9  1  0
 16 14  1  0
  3  8  2  0
 10  9  1  0
M  END
)CTAB"_ctab;
    REQUIRE(m);
    CHECK(m->getAtomWithIdx(8)->getChiralTag() ==
          Atom::ChiralType::CHI_TETRAHEDRAL_CCW);
  }
  SECTION("from chembl 3") {
    auto m = R"CTAB(CHEMBL3577363
     RDKit          2D

 15 16  0  0  0  0  0  0  0  0999 V2000
   -2.5989    1.5003    0.0000 C   0  0  0  0  0  0  0  0  0  0  0  0
   -1.3863    2.3198    0.0000 O   0  0  0  0  0  0  0  0  0  0  0  0
   -1.8514    3.7459    0.0000 C   0  0  0  0  0  0  0  0  0  0  0  0
   -3.3514    3.7442    0.0000 C   0  0  0  0  0  0  0  0  0  0  0  0
   -3.8133    2.3171    0.0000 C   0  0  0  0  0  0  0  0  0  0  0  0
    1.2990   -0.7500    0.0000 C   0  0  0  0  0  0  0  0  0  0  0  0
    1.2990    0.7500    0.0000 C   0  0  0  0  0  0  0  0  0  0  0  0
    0.0000    1.5000    0.0000 C   0  0  0  0  0  0  0  0  0  0  0  0
   -1.2990    0.7500    0.0000 C   0  0  0  0  0  0  0  0  0  0  0  0
   -1.2990   -0.7500    0.0000 C   0  0  0  0  0  0  0  0  0  0  0  0
    0.0000   -1.5000    0.0000 C   0  0  0  0  0  0  0  0  0  0  0  0
    0.0000    2.7000    0.0000 O   0  0  0  0  0  0  0  0  0  0  0  0
    2.3383   -1.3500    0.0000 C   0  0  0  0  0  0  0  0  0  0  0  0
   -3.6369    0.8981    0.0000 C   0  0  0  0  0  0  0  0  0  0  0  0
   -1.1471    4.7175    0.0000 O   0  0  0  0  0  0  0  0  0  0  0  0
  1  2  1  0
  2  3  1  0
  3  4  1  0
  4  5  1  0
  5  1  1  0
  6  7  2  0
  7  8  1  0
  8  9  2  0
  9 10  1  0
 10 11  2  0
 11  6  1  0
  8 12  1  0
  9  1  1  0
  6 13  1  0
  1 14  1  6
  3 15  2  0
M  END
)CTAB"_ctab;
    REQUIRE(m);
    CHECK(m->getAtomWithIdx(0)->getChiralTag() ==
          Atom::ChiralType::CHI_TETRAHEDRAL_CCW);
  }
  SECTION("from chembl 4") {
    auto m =
        R"CTAB(derived from CHEMBL2373651. This was wrong in the RDKit implementation
  Mrv2211 07212313282D
            
  0  0  0     0  0            999 V3000
M  V30 BEGIN CTAB
M  V30 COUNTS 7 7 0 0 1
M  V30 BEGIN ATOM
M  V30 1 O -7.4486 0.4751 0 0
M  V30 2 C -6.1148 -0.2949 0 0
M  V30 3 C -6.1148 1.2451 0 0
M  V30 4 C -4.7811 -1.0649 0 0
M  V30 5 C -4.7811 2.0151 0 0
M  V30 6 H -6.1148 1.2451 0 0
M  V30 7 H -6.1148 -0.2949 0 0
M  V30 END ATOM
M  V30 BEGIN BOND
M  V30 1 1 2 1
M  V30 2 1 3 1
M  V30 3 1 2 3
M  V30 4 1 2 4
M  V30 5 1 3 5
M  V30 6 1 3 6 CFG=1
M  V30 7 1 2 7 CFG=3
M  V30 END BOND
M  V30 END CTAB
M  END
)CTAB"_ctab;
    REQUIRE(m);
    CHECK(m->getAtomWithIdx(1)->getChiralTag() ==
          Atom::ChiralType::CHI_TETRAHEDRAL_CW);
    CHECK(m->getAtomWithIdx(2)->getChiralTag() ==
          Atom::ChiralType::CHI_TETRAHEDRAL_CW);
  }
  SECTION("cut from CHEMBL4578507") {
    auto m = R"CTAB(
     RDKit          2D

  0  0  0  0  0  0  0  0  0  0999 V3000
M  V30 BEGIN CTAB
M  V30 COUNTS 9 8 0 0 0
M  V30 BEGIN ATOM
M  V30 1 C 10.694361 -35.424753 0.000000 0
M  V30 2 C 9.463880 -34.700253 0.000000 0
M  V30 3 C 8.217865 -35.405903 0.000000 0
M  V30 4 C 8.207044 -36.840940 0.000000 0
M  V30 5 N 9.449393 -37.570327 0.000000 0
M  V30 6 C 6.965044 -36.121153 0.000000 0
M  V30 7 O 8.215247 -33.985178 0.000000 0
M  V30 8 H 6.885805 -37.382701 0.000000 0
M  V30 9 H 9.169786 -33.305883 0.000000 0
M  V30 END ATOM
M  V30 BEGIN BOND
M  V30 1 1 1 2
M  V30 2 1 2 3
M  V30 3 1 4 3
M  V30 4 1 4 5
M  V30 5 1 4 6
M  V30 6 1 2 7
M  V30 7 1 4 8 CFG=3
M  V30 8 1 2 9 CFG=3
M  V30 END BOND
M  V30 END CTAB
M  END
$$$$)CTAB"_ctab;
    REQUIRE(m);
    CHECK(m->getAtomWithIdx(3)->getChiralTag() !=
          Atom::ChiralType::CHI_UNSPECIFIED);
    CHECK(m->getAtomWithIdx(1)->getChiralTag() !=
          Atom::ChiralType::CHI_UNSPECIFIED);
  }

  SECTION("derived from CHEMBL4578507") {
    auto m = R"CTAB(CHEMBL4578507
     RDKit          2D

  0  0  0  0  0  0  0  0  0  0999 V3000
M  V30 BEGIN CTAB
M  V30 COUNTS 17 19 0 0 0
M  V30 BEGIN ATOM
M  V30 1 C 6.828300 -21.526500 0.000000 0
M  V30 2 C 7.542200 -21.113800 0.000000 0
M  V30 3 C 7.537900 -20.291100 0.000000 0
M  V30 4 C 6.829700 -19.884700 0.000000 0
M  V30 5 C 6.121000 -21.114600 0.000000 0
M  V30 6 C 6.127300 -20.296500 0.000000 0
M  V30 7 C 5.422300 -19.881400 0.000000 0
M  V30 8 C 4.708400 -20.285700 0.000000 0
M  V30 9 C 4.702200 -21.107900 0.000000 0
M  V30 10 N 5.414000 -21.525800 0.000000 0
M  V30 11 C 3.990600 -20.695500 0.000000 0
M  V30 12 O 4.706900 -19.471700 0.000000 0
M  V30 13 C 3.988500 -19.876800 0.000000 0
M  V30 14 O 3.284900 -21.104500 0.000000 0
M  V30 15 F 8.242300 -19.879800 0.000000 0
M  V30 16 H 3.945200 -21.418300 0.000000 0 MASS=2
M  V30 17 H 5.253800 -19.082500 0.000000 0 MASS=2
M  V30 END ATOM
M  V30 BEGIN BOND
M  V30 1 2 5 1
M  V30 2 1 1 2
M  V30 3 2 2 3
M  V30 4 1 3 4
M  V30 5 2 4 6
M  V30 6 1 5 6
M  V30 7 1 5 10
M  V30 8 1 6 7
M  V30 9 1 7 8
M  V30 10 1 9 8
M  V30 11 1 9 10
M  V30 12 1 9 11
M  V30 13 1 7 12
M  V30 14 1 11 13
M  V30 15 1 13 12
M  V30 16 1 11 14 CFG=3
M  V30 17 1 3 15
M  V30 18 1 9 16 CFG=3
M  V30 19 1 7 17 CFG=3
M  V30 END BOND
M  V30 END CTAB
M  END)CTAB"_ctab;
    REQUIRE(m);
    CHECK(m->getAtomWithIdx(6)->getChiralTag() !=
          Atom::ChiralType::CHI_UNSPECIFIED);
    CHECK(m->getAtomWithIdx(8)->getChiralTag() !=
          Atom::ChiralType::CHI_UNSPECIFIED);
    CHECK(m->getAtomWithIdx(10)->getChiralTag() !=
          Atom::ChiralType::CHI_UNSPECIFIED);
  }

  SECTION("derived from CHEMBL123021") {
    auto m = R"CTAB(CHEMBL123021
     RDKit          2D

 16 17  0  0  1  0  0  0  0  0999 V2000
   -2.8208   -0.5792    0.0000 C   0  0  0  0  0  0  0  0  0  0  0  0
   -2.8208    0.2458    0.0000 C   0  0  0  0  0  0  0  0  0  0  0  0
   -3.5375   -0.1542    0.0000 O   0  0  0  0  0  0  0  0  0  0  0  0
   -1.4083   -0.5792    0.0000 C   0  0  0  0  0  0  0  0  0  0  0  0
   -2.1125   -0.9917    0.0000 C   0  0  0  0  0  0  0  0  0  0  0  0
   -1.4000    0.2458    0.0000 C   0  0  0  0  0  0  0  0  0  0  0  0
   -2.1125    0.6583    0.0000 C   0  0  0  0  0  0  0  0  0  0  0  0
   -0.6833    0.6583    0.0000 C   0  0  0  0  0  0  0  0  0  0  0  0
   -2.1083   -1.8167    0.0000 O   0  0  0  0  0  0  0  0  0  0  0  0
   -2.1125    1.4833    0.0000 O   0  0  0  0  0  0  0  0  0  0  0  0
   -0.6833    1.4833    0.0000 C   0  0  0  0  0  0  0  0  0  0  0  0
   -0.6958   -0.9917    0.0000 C   0  0  0  0  0  0  0  0  0  0  0  0
    0.0250   -0.5875    0.0000 O   0  0  0  0  0  0  0  0  0  0  0  0
    0.0375    1.8958    0.0000 C   0  0  0  0  0  0  0  0  0  0  0  0
   -3.3161    1.1145    0.0000 H   0  0  0  0  0  0  0  0  0  0  0  0
   -2.3141    0.2829    0.0000 H   0  0  0  0  0  0  0  0  0  0  0  0
  2  1  1  0
  1  3  1  0
  4  5  1  0
  5  1  1  0
  6  4  2  0
  7  2  1  0
  8  6  1  0
  9  5  2  0
 10  7  2  0
 11  8  2  0
 12  4  1  0
 13 12  1  0
 14 11  1  0
  2  3  1  0
  7  6  1  0
  2 15  1  6
  1 16  1  6
M  END
)CTAB"_ctab;
    REQUIRE(m);
    CHECK(m->getAtomWithIdx(0)->getChiralTag() ==
          Atom::ChiralType::CHI_TETRAHEDRAL_CCW);
    CHECK(m->getAtomWithIdx(1)->getChiralTag() ==
          Atom::ChiralType::CHI_TETRAHEDRAL_CCW);
  }

  SECTION("derived from CHEMBL85809") {
    auto m = R"CTAB(
     RDKit          2D

  0  0  0  0  0  0  0  0  0  0999 V3000
M  V30 BEGIN CTAB
M  V30 COUNTS 9 9 0 0 0
M  V30 BEGIN ATOM
M  V30 1 N 7.185783 -5.677981 0.000000 0
M  V30 2 C 7.207427 -7.106480 0.000000 0
M  V30 3 O 9.032790 -6.219079 0.000000 0
M  V30 4 O 10.172645 -8.527707 0.000000 0
M  V30 5 C 10.886895 -7.106480 0.000000 0
M  V30 6 C 7.900033 -8.527707 0.000000 0
M  V30 7 C 10.865251 -5.677981 0.000000 0
M  V30 8 H 7.185783 -8.534979 0.000000 0 MASS=2
M  V30 9 H 10.865251 -8.534979 0.000000 0 MASS=2
M  V30 END ATOM
M  V30 BEGIN BOND
M  V30 1 1 2 1 CFG=1
M  V30 2 1 3 2
M  V30 3 1 4 6
M  V30 4 1 5 3 
M  V30 5 1 6 2
M  V30 6 1 5 7 CFG=1
M  V30 7 1 2 8 CFG=3
M  V30 8 1 5 9 CFG=3
M  V30 9 1 4 5
M  V30 END BOND
M  V30 BEGIN COLLECTION
M  V30 MDLV30/STEABS ATOMS=(2 2 5)
M  V30 END COLLECTION
M  V30 END CTAB
M  END
$$$$
)CTAB"_ctab;
    REQUIRE(m);
    CHECK(m->getAtomWithIdx(1)->getChiralTag() ==
          Atom::ChiralType::CHI_TETRAHEDRAL_CW);
    CHECK(m->getAtomWithIdx(4)->getChiralTag() ==
          Atom::ChiralType::CHI_TETRAHEDRAL_CCW);
  }

  SECTION("derived from CHEMBL2333552") {
    auto m = R"CTAB(blah
     RDKit          2D

 18 20  0  0  0  0  0  0  0  0999 V2000
   35.6738   -9.2984    0.0000 C   0  0  0  0  0  0  0  0  0  0  0  0
   34.9598   -8.8850    0.0000 C   0  0  0  0  0  0  0  0  0  0  0  0
   34.9588   -9.7100    0.0000 C   0  0  0  0  0  0  0  0  0  0  0  0
   32.1164   -7.2274    0.0000 C   0  0  0  0  0  0  0  0  0  0  0  0
   32.1164   -8.0541    0.0000 C   0  0  0  0  0  0  0  0  0  0  0  0
   32.8299   -8.4634    0.0000 C   0  0  0  0  0  0  0  0  0  0  0  0
   32.8299   -6.8099    0.0000 C   0  0  0  0  0  0  0  0  0  0  0  0
   33.5434   -7.2274    0.0000 C   0  0  0  0  0  0  0  0  0  0  0  0
   33.5399   -8.0541    0.0000 C   0  0  0  0  0  0  0  0  0  0  0  0
   34.9720   -7.2335    0.0000 C   0  0  0  0  0  0  0  0  0  0  0  0
   34.2572   -6.8149    0.0000 C   0  0  0  0  0  0  0  0  0  0  0  0
   31.3992   -6.8162    0.0000 O   0  0  0  0  0  0  0  0  0  0  0  0
   32.8308   -9.2901    0.0000 C   0  0  0  0  0  0  0  0  0  0  0  0
   33.5319   -8.8767    0.0000 C   0  0  0  0  0  0  0  0  0  0  0  0
   34.9684   -8.0602    0.0000 C   0  0  0  0  0  0  0  0  0  0  0  0
   34.2507   -8.4688    0.0000 C   0  0  0  0  0  0  0  0  0  0  0  0
   35.7656   -8.2712    0.0000 F   0  0  0  0  0  0  0  0  0  0  0  0
   34.2458   -7.6408    0.0000 F   0  0  0  0  0  0  0  0  0  0  0  0
  2  1  1  0
  3  2  1  0
  4  5  1  0
  4  7  1  0
  5  6  1  0
  6  9  1  0
  8  7  2  0
  8  9  1  0
  8 11  1  0
  9 16  1  0
 15 10  1  0
 10 11  1  0
  4 12  2  0
  6 13  1  6
  9 14  1  6
 16 15  1  0
  2 16  1  0
 15  2  1  0
 15 17  1  6
 16 18  1  6
M  END)CTAB"_ctab;
    REQUIRE(m);
    CHECK(m->getAtomWithIdx(5)->getChiralTag() ==
          Atom::ChiralType::CHI_TETRAHEDRAL_CCW);
    CHECK(m->getAtomWithIdx(8)->getChiralTag() ==
          Atom::ChiralType::CHI_TETRAHEDRAL_CW);
    CHECK(m->getAtomWithIdx(14)->getChiralTag() ==
          Atom::ChiralType::CHI_TETRAHEDRAL_CCW);
    CHECK(m->getAtomWithIdx(15)->getChiralTag() ==
          Atom::ChiralType::CHI_TETRAHEDRAL_CW);
  }
  SECTION("CHEMBL94022") {
    auto m = R"CTAB(CHEMBL94022
     RDKit          2D

 16 18  0  0  1  0  0  0  0  0999 V2000
    2.0917   -2.6875    0.0000 C   0  0  0  0  0  0  0  0  0  0  0  0
    1.2667   -2.7042    0.0000 C   0  0  0  0  0  0  0  0  0  0  0  0
    1.6917   -3.4125    0.0000 C   0  0  0  0  0  0  0  0  0  0  0  0
    2.6750   -3.2667    0.0000 C   0  0  0  0  0  0  0  0  0  0  0  0
    2.4792   -4.0667    0.0000 N   0  0  0  0  0  0  0  0  0  0  0  0
    3.5000   -3.2042    0.0000 N   0  0  0  0  0  0  0  0  0  0  0  0
    0.5500   -2.2917    0.0000 C   0  0  0  0  0  0  0  0  0  0  0  0
    3.1792   -4.5000    0.0000 C   0  0  0  0  0  0  0  0  0  0  0  0
    3.8125   -3.9667    0.0000 C   0  0  0  0  0  0  0  0  0  0  0  0
   -0.1708   -2.7042    0.0000 C   0  0  0  0  0  0  0  0  0  0  0  0
    0.5500   -1.4667    0.0000 C   0  0  0  0  0  0  0  0  0  0  0  0
   -0.8833   -2.2917    0.0000 C   0  0  0  0  0  0  0  0  0  0  0  0
   -0.1708   -1.0542    0.0000 C   0  0  0  0  0  0  0  0  0  0  0  0
   -0.8833   -1.4667    0.0000 C   0  0  0  0  0  0  0  0  0  0  0  0
    0.6792   -3.2917    0.0000 H   0  0  0  0  0  0  0  0  0  0  0  0
    2.7917   -2.2542    0.0000 H   0  0  0  0  0  0  0  0  0  0  0  0
  2  1  1  0
  3  1  1  0
  1  4  1  1
  5  4  2  0
  6  4  1  0
  7  2  1  0
  8  5  1  0
  9  6  1  0
 10  7  2  0
 11  7  1  0
 12 10  1  0
 13 11  2  0
 14 13  1  0
  2 15  1  1
  1 16  1  6
  3  2  1  0
  8  9  1  0
 14 12  2  0
M  END)CTAB"_ctab;
    REQUIRE(m);
    CHECK(m->getAtomWithIdx(0)->getChiralTag() ==
          Atom::ChiralType::CHI_TETRAHEDRAL_CCW);
    CHECK(m->getAtomWithIdx(1)->getChiralTag() ==
          Atom::ChiralType::CHI_TETRAHEDRAL_CW);
  }
  SECTION("overlapping neighbors") {
    auto m = R"CTAB(derived from CHEMBL3752539
     RDKit          2D

  0  0  0  0  0  0  0  0  0  0999 V3000
M  V30 BEGIN CTAB
M  V30 COUNTS 14 15 0 0 0
M  V30 BEGIN ATOM
M  V30 1 C -1.237143 -0.714286 0.000000 0
M  V30 2 C -1.237143 0.714286 0.000000 0
M  V30 3 C -2.474381 1.428571 0.000000 0
M  V30 4 C -3.711524 0.714286 0.000000 0
M  V30 5 C -2.474381 -1.428571 0.000000 0
M  V30 6 C -3.711524 -0.714286 0.000000 0
M  V30 7 O -2.474381 -2.857143 0.000000 0
M  V30 8 H -4.536286 -0.238095 0.000000 0
M  V30 9 H -1.649524 -1.904762 0.000000 0
M  V30 10 C -4.948762 -1.428571 0.000000 0
M  V30 11 C -2.474381 -1.428571 0.000000 0
M  V30 12 C -3.711524 0.714286 0.000000 0
M  V30 13 O -3.711524 -0.714286 0.000000 0
M  V30 14 H -2.474381 2.380952 0.000000 0
M  V30 END ATOM
M  V30 BEGIN BOND
M  V30 1 1 1 2
M  V30 2 1 1 5
M  V30 3 1 2 3
M  V30 4 1 3 4
M  V30 5 1 4 6
M  V30 6 1 5 6
M  V30 7 1 5 7
M  V30 8 1 6 10
M  V30 9 1 6 8 CFG=1
M  V30 10 1 5 9 CFG=3
M  V30 11 1 1 11 CFG=3
M  V30 12 1 3 12
M  V30 13 1 12 13
M  V30 14 1 11 13
M  V30 15 1 3 14 CFG=1
M  V30 END BOND
M  V30 BEGIN COLLECTION
M  V30 MDLV30/STEABS ATOMS=(1 6)
M  V30 MDLV30/STERAC1 ATOMS=(3 1 3 5)
M  V30 END COLLECTION
M  V30 END CTAB
M  END
$$$$
)CTAB"_ctab;
    REQUIRE(m);
    CHECK(m->getAtomWithIdx(2)->getChiralTag() ==
          Atom::ChiralType::CHI_UNSPECIFIED);
    CHECK(m->getAtomWithIdx(0)->getChiralTag() !=
          Atom::ChiralType::CHI_UNSPECIFIED);
  }
  SECTION("bond atoms overlapping central atom at the end of wedge bonds") {
    auto m = R"CTAB(CHEMBL3612237
     RDKit          2D

 14 15  0  0  0  0  0  0  0  0999 V2000
   -0.6828   -1.6239    0.0000 C   0  0  0  0  0  0  0  0  0  0  0  0
   -0.6828    0.0000    0.0000 C   0  0  0  0  0  0  0  0  0  0  0  0
    0.6090    0.5905    0.0000 C   0  0  0  0  0  0  0  0  0  0  0  0
    1.9007    0.0000    0.0000 C   0  0  0  0  0  0  0  0  0  0  0  0
    1.9007   -1.6239    0.0000 C   0  0  0  0  0  0  0  0  0  0  0  0
    0.6090   -2.3805    0.0000 C   0  0  0  0  0  0  0  0  0  0  0  0
    1.9007    1.3471    0.0000 N   0  0  0  0  0  0  0  0  0  0  0  0
   -0.6828    1.3471    0.0000 C   0  0  0  0  0  0  0  0  0  0  0  0
    0.6090    2.0668    0.0000 C   0  0  0  0  0  0  0  0  0  0  0  0
   -0.6319    1.4849    0.0000 C   0  0  0  0  0  0  0  0  0  0  0  0
   -0.5072    2.6784    0.0000 O   0  0  0  0  0  0  0  0  0  0  0  0
   -1.7280    0.9964    0.0000 O   0  0  0  0  0  0  0  0  0  0  0  0
   -0.6828    0.0000    0.0000 H   0  0  0  0  0  0  0  0  0  0  0  0
    1.9007    0.0000    0.0000 H   0  0  0  0  0  0  0  0  0  0  0  0
  1  2  1  0
  1  6  1  0
  2  3  1  0
  3  4  1  0
  4  5  1  0
  5  6  1  0
  4  7  1  0
  2  8  1  0
  8  9  1  0
  7  9  1  0
  3 10  1  1
 10 11  1  0
 10 12  2  0
  2 13  1  1
  4 14  1  1
M  END)CTAB"_ctab;
    REQUIRE(m);
    // if the bond is wedged, then we should have chirality even if the bonded
    // atom overlaps the central atom
    CHECK(m->getAtomWithIdx(1)->getChiralTag() !=
          Atom::ChiralType::CHI_UNSPECIFIED);
    CHECK(m->getAtomWithIdx(3)->getChiralTag() !=
          Atom::ChiralType::CHI_UNSPECIFIED);
    CHECK(m->getAtomWithIdx(2)->getChiralTag() !=
          Atom::ChiralType::CHI_UNSPECIFIED);
  }
}

TEST_CASE("github #6931: atom maps influencing chirality perception") {
  SECTION("basics") {
    auto m = "[CH3:1]C([CH3:2])(O)F"_smiles;
    REQUIRE(m);
    bool cleanIt = true;
    bool force = true;
    bool flagPossibleStereoCenters = true;
    UseLegacyStereoPerceptionFixture reset_stereo_perception;
    Chirality::setUseLegacyStereoPerception(false);
    MolOps::assignStereochemistry(*m, cleanIt, force,
                                  flagPossibleStereoCenters);
    CHECK(
        !m->getAtomWithIdx(1)->hasProp(common_properties::_ChiralityPossible));
  }
}

TEST_CASE(
    "Github Issue #6981: Parsing a Mol leaks the \"_needsDetectBondStereo\" property",
    "[bug][stereo]") {
  // Parametrize test to run under legacy and new stereo perception
  const auto legacy_stereo = GENERATE(true, false);
  INFO("Legacy stereo perception == " << legacy_stereo);

  UseLegacyStereoPerceptionFixture reset_stereo_perception;
  Chirality::setUseLegacyStereoPerception(legacy_stereo);

  auto m = R"CTAB(
  Mrv2311 12122315472D          

  0  0  0     0  0            999 V3000
M  V30 BEGIN CTAB
M  V30 COUNTS 4 3 0 0 0
M  V30 BEGIN ATOM
M  V30 1 C -9.2083 1.8333 0 0
M  V30 2 C -8.0639 0.8029 0 0
M  V30 3 C -6.5239 0.8029 0 0
M  V30 4 C -5.7539 -0.5308 0 0
M  V30 END ATOM
M  V30 BEGIN BOND
M  V30 1 1 2 1 CFG=2
M  V30 2 2 2 3
M  V30 3 1 3 4
M  V30 END BOND
M  V30 END CTAB
M  END
)CTAB"_ctab;

  REQUIRE(m);
  REQUIRE(m->getNumAtoms() == 4);

  CHECK(m->hasProp("_needsDetectBondStereo") == false);
}

TEST_CASE(
    "Github Issue #7076: new stereo code not properly handling crossed double bonds") {
  // Parametrize test to run under legacy and new stereo perception
  SECTION("second part") {
    const auto legacy_stereo = GENERATE(true, false);
    INFO("Legacy stereo perception == " << legacy_stereo);

    UseLegacyStereoPerceptionFixture reset_stereo_perception;
    Chirality::setUseLegacyStereoPerception(legacy_stereo);

    auto m = R"CTAB(
  Mrv2211 01252410552D          

 10  9  0  0  0  0            999 V2000
    0.0000   -1.4364    0.0000 C   0  0  0  0  0  0  0  0  0  0  0  0
    0.7108   -3.4884    0.0000 C   0  0  0  0  0  0  0  0  0  0  0  0
    0.0000   -3.8988    0.0000 C   0  0  0  0  0  0  0  0  0  0  0  0
   -0.8208   -1.4364    0.0000 C   0  0  0  0  0  0  0  0  0  0  0  0
    0.0000   -2.2572    0.0000 C   0  0  0  0  0  0  0  0  0  0  0  0
    0.7108   -2.6676    0.0000 C   0  0  0  0  0  0  0  0  0  0  0  0
    1.4217   -2.2572    0.0000 C   0  0  0  0  0  0  0  0  0  0  0  0
    0.0000   -4.7196    0.0000 C   0  0  0  0  0  0  0  0  0  0  0  0
    1.2439   -5.4378    0.0000 C   0  0  0  0  0  0  0  0  0  0  0  0
   -0.7108   -5.1300    0.0000 C   0  0  0  0  0  0  0  0  0  0  0  0
  1  4  1  0  0  0  0
  1  5  2  0  0  0  0
  2  3  1  0  0  0  0
  2  6  2  3  0  0  0
  3  8  2  0  0  0  0
  5  6  1  0  0  0  0
  6  7  1  0  0  0  0
  8  9  1  0  0  0  0
  8 10  1  0  0  0  0
M  END)CTAB"_ctab;

    REQUIRE(m);
    CHECK(m->getBondWithIdx(3)->getStereo() == Bond::BondStereo::STEREOANY);
  }
  SECTION("original") {
    std::string ctab = R"CTAB(7630532
     RDKit          2D

 37 41  0  0  0  0  0  0  0  0999 V2000
    0.0000   -1.7500    0.0000 P   0  0  0  0  0  0  0  0  0  0  0  0
    0.8660   -4.2500    0.0000 N   0  0  0  0  0  0  0  0  0  0  0  0
    0.0000   -4.7500    0.0000 N   0  0  0  0  0  0  0  0  0  0  0  0
    0.0000    0.0000    0.0000 C   0  0  0  0  0  0  0  0  0  0  0  0
    1.7500   -1.7500    0.0000 C   0  0  0  0  0  0  0  0  0  0  0  0
   -1.0000   -1.7500    0.0000 C   0  0  0  0  0  0  0  0  0  0  0  0
    0.0000   -2.7500    0.0000 C   0  0  0  0  0  0  0  0  0  0  0  0
   -0.8675    0.4975    0.0000 C   0  0  0  0  0  0  0  0  0  0  0  0
    2.2475   -0.8825    0.0000 C   0  0  0  0  0  0  0  0  0  0  0  0
   -1.4975   -2.6175    0.0000 C   0  0  0  0  0  0  0  0  0  0  0  0
    0.8675    0.4975    0.0000 C   0  0  0  0  0  0  0  0  0  0  0  0
    2.2475   -2.6175    0.0000 C   0  0  0  0  0  0  0  0  0  0  0  0
   -1.4975   -0.8825    0.0000 C   0  0  0  0  0  0  0  0  0  0  0  0
    0.8660   -3.2500    0.0000 C   0  0  0  0  0  0  0  0  0  0  0  0
   -0.8675    1.5027    0.0000 C   0  0  0  0  0  0  0  0  0  0  0  0
    3.2527   -0.8825    0.0000 C   0  0  0  0  0  0  0  0  0  0  0  0
   -2.5027   -2.6175    0.0000 C   0  0  0  0  0  0  0  0  0  0  0  0
    0.8675    1.5027    0.0000 C   0  0  0  0  0  0  0  0  0  0  0  0
    3.2527   -2.6175    0.0000 C   0  0  0  0  0  0  0  0  0  0  0  0
   -2.5027   -0.8825    0.0000 C   0  0  0  0  0  0  0  0  0  0  0  0
   -0.0000    2.0104    0.0000 C   0  0  0  0  0  0  0  0  0  0  0  0
    3.7604   -1.7500    0.0000 C   0  0  0  0  0  0  0  0  0  0  0  0
   -3.0104   -1.7500    0.0000 C   0  0  0  0  0  0  0  0  0  0  0  0
    1.7321   -2.7500    0.0000 C   0  0  0  0  0  0  0  0  0  0  0  0
    0.0000   -5.7500    0.0000 C   0  0  0  0  0  0  0  0  0  0  0  0
    1.5155   -6.6250    0.0000 C   0  0  0  0  0  0  0  0  0  0  0  0
   -0.8660   -6.2500    0.0000 C   0  0  0  0  0  0  0  0  0  0  0  0
    2.3801   -6.1225    0.0000 C   0  0  0  0  0  0  0  0  0  0  0  0
   -0.8631   -7.2500    0.0000 C   0  0  0  0  0  0  0  0  0  0  0  0
    1.5126   -7.6250    0.0000 C   0  0  0  0  0  0  0  0  0  0  0  0
   -1.7306   -5.7475    0.0000 C   0  0  0  0  0  0  0  0  0  0  0  0
    3.2507   -6.6251    0.0000 C   0  0  0  0  0  0  0  0  0  0  0  0
   -1.7337   -7.7526    0.0000 C   0  0  0  0  0  0  0  0  0  0  0  0
    2.3832   -8.1276    0.0000 C   0  0  0  0  0  0  0  0  0  0  0  0
   -2.6012   -6.2501    0.0000 C   0  0  0  0  0  0  0  0  0  0  0  0
    3.2566   -7.6302    0.0000 C   0  0  0  0  0  0  0  0  0  0  0  0
   -2.6071   -7.2552    0.0000 C   0  0  0  0  0  0  0  0  0  0  0  0
  1  4  1  0
  1  5  1  0
  1  6  1  0
  1  7  2  0
  2  3  1  0
  2 14  2  3
  3 25  2  0
  4  8  2  0
  4 11  1  0
  5  9  2  0
  5 12  1  0
  6 10  2  0
  6 13  1  0
  7 14  1  0
  8 15  1  0
  9 16  1  0
 10 17  1  0
 11 18  2  0
 12 19  2  0
 13 20  2  0
 14 24  1  0
 15 21  2  0
 16 22  2  0
 17 23  2  0
 18 21  1  0
 19 22  1  0
 20 23  1  0
 25 26  1  0
 25 27  1  0
 26 28  2  0
 26 30  1  0
 27 29  2  0
 27 31  1  0
 28 32  1  0
 29 33  1  0
 30 34  2  0
 31 35  2  0
 32 36  2  0
 33 37  2  0
 34 36  1  0
 35 37  1  0
M  END)CTAB";
    const auto legacy_stereo = GENERATE(true, false);
    INFO("Legacy stereo perception == " << legacy_stereo);

    UseLegacyStereoPerceptionFixture reset_stereo_perception;
    Chirality::setUseLegacyStereoPerception(legacy_stereo);
    {
      // normal file parsing
      auto m = std::unique_ptr<RWMol>(MolBlockToMol(ctab));
      REQUIRE(m);
      CHECK(m->getBondWithIdx(5)->getStereo() == Bond::BondStereo::STEREOANY);
      CHECK(m->getBondWithIdx(6)->getStereo() == Bond::BondStereo::STEREONONE);
    }
    {
      // no sanitization during parsing
      bool sanitize = false;
      bool removeHs = false;
      auto m = std::unique_ptr<RWMol>(MolBlockToMol(ctab, sanitize, removeHs));
      REQUIRE(m);
      MolOps::sanitizeMol(*m);
      bool cleanIt = true;
      bool force = true;
      MolOps::assignStereochemistry(*m, cleanIt, force);
      CHECK(m->getBondWithIdx(5)->getStereo() == Bond::BondStereo::STEREOANY);
      CHECK(m->getBondWithIdx(6)->getStereo() == Bond::BondStereo::STEREONONE);
    }
  }
}

TEST_CASE(
    "github #3369: support new CIP code and StereoGroups in addStereoAnnotations()") {
  auto m1 =
      "C[C@@H]1N[C@H](C)[C@@H]([C@H](C)[C@@H]1C)C1[C@@H](C)O[C@@H](C)[C@@H](C)[C@H]1C/C=C/C |a:5,o1:1,8,o2:14,16,&1:18,&2:3,6,r|"_smiles;
  REQUIRE(m1);
  SECTION("defaults") {
    ROMol m2(*m1);
    Chirality::addStereoAnnotations(m2);

    std::string txt;
    CHECK(m2.getAtomWithIdx(5)->getPropIfPresent(common_properties::atomNote,
                                                 txt));
    CHECK(txt == "abs (S)");
    CHECK(m2.getAtomWithIdx(3)->getPropIfPresent(common_properties::atomNote,
                                                 txt));
    CHECK(txt == "and2");
  }
  SECTION("double bonds") {
    ROMol m2(*m1);
    REQUIRE(m2.getBondBetweenAtoms(20, 21));
    m2.getBondBetweenAtoms(20, 21)->setStereo(Bond::BondStereo::STEREOTRANS);
    // initially no label is assigned since we have TRANS
    Chirality::addStereoAnnotations(m2);
    CHECK(
        !m2.getBondBetweenAtoms(20, 21)->hasProp(common_properties::bondNote));

    CIPLabeler::assignCIPLabels(m2);
    std::string txt;
    CHECK(m2.getBondBetweenAtoms(20, 21)->getPropIfPresent(
        common_properties::_CIPCode, txt));
    CHECK(txt == "E");
    Chirality::addStereoAnnotations(m2);
    CHECK(m2.getBondBetweenAtoms(20, 21)->getPropIfPresent(
        common_properties::bondNote, txt));
    CHECK(txt == "(E)");
  }

  SECTION("custom labels") {
    ROMol m2(*m1);
    CIPLabeler::assignCIPLabels(m2);

    std::string absLabel = "abs [{cip}]";
    std::string orLabel = "o{id} ({cip})";
    std::string andLabel = "&{id} ({cip})";
    std::string cipLabel = "[{cip}]";
    std::string bondLabel = "[{cip}]";
    Chirality::addStereoAnnotations(m2, absLabel, orLabel, andLabel, cipLabel,
                                    bondLabel);

    std::string txt;

    CHECK(m2.getAtomWithIdx(5)->getPropIfPresent(common_properties::atomNote,
                                                 txt));
    CHECK(txt == "abs [S]");

    CHECK(m2.getAtomWithIdx(3)->getPropIfPresent(common_properties::atomNote,
                                                 txt));
    CHECK(txt == "&2 (R)");

    CHECK(m2.getAtomWithIdx(1)->getPropIfPresent(common_properties::atomNote,
                                                 txt));
    CHECK(txt == "o1 (S)");

    CHECK(m2.getAtomWithIdx(11)->getPropIfPresent(common_properties::atomNote,
                                                  txt));
    CHECK(txt == "[R]");

    CHECK(m2.getBondBetweenAtoms(20, 21)->getPropIfPresent(
        common_properties::bondNote, txt));
    CHECK(txt == "[E]");
  }

  SECTION("empty labels") {
    ROMol m2(*m1);
    CIPLabeler::assignCIPLabels(m2);

    std::string absLabel = "";
    std::string orLabel = "o{id} ({cip})";
    std::string andLabel = "&{id} ({cip})";
    std::string cipLabel = "[{cip}]";
    std::string bondLabel = "";
    Chirality::addStereoAnnotations(m2, absLabel, orLabel, andLabel, cipLabel,
                                    bondLabel);

    std::string txt;

    CHECK(!m2.getAtomWithIdx(5)->getPropIfPresent(common_properties::atomNote,
                                                  txt));

    CHECK(m2.getAtomWithIdx(3)->getPropIfPresent(common_properties::atomNote,
                                                 txt));
    CHECK(txt == "&2 (R)");

    CHECK(m2.getAtomWithIdx(1)->getPropIfPresent(common_properties::atomNote,
                                                 txt));
    CHECK(txt == "o1 (S)");

    CHECK(m2.getAtomWithIdx(11)->getPropIfPresent(common_properties::atomNote,
                                                  txt));
    CHECK(txt == "[R]");

    CHECK(!m2.getBondBetweenAtoms(20, 21)->getPropIfPresent(
        common_properties::bondNote, txt));
  }
}

<<<<<<< HEAD
TEST_CASE("do not wedge bonds to attachment points") {
  SECTION("basics") {
    auto m = R"CTAB(
     RDKit          2D

  0  0  0  0  0  0  0  0  0  0999 V3000
M  V30 BEGIN CTAB
M  V30 COUNTS 4 3 0 0 0
M  V30 BEGIN ATOM
M  V30 1 C 0.000000 0.000000 0.000000 0 ATTCHPT=1
M  V30 2 F -1.299038 0.750000 0.000000 0
M  V30 3 Cl -0.000000 -1.500000 0.000000 0
M  V30 4 O 1.299038 0.750000 0.000000 0
M  V30 END ATOM
M  V30 BEGIN BOND
M  V30 1 1 1 2
M  V30 2 1 1 3
M  V30 3 1 1 4 CFG=1
=======
TEST_CASE("T-shaped three-coordinate chiral atoms") {
  {  // four-coordinate case
    auto m = R"CTAB(
  Mrv2211 02222413042D          

  0  0  0     0  0            999 V3000
M  V30 BEGIN CTAB
M  V30 COUNTS 5 4 0 0 0
M  V30 BEGIN ATOM
M  V30 1 N -1.1667 5.7483 0 0
M  V30 2 C -1.1667 4.2083 0 0
M  V30 3 F -2.7067 4.2083 0 0
M  V30 4 O 0.3733 4.2083 0 0
M  V30 5 C -1.1667 2.6683 0 0
M  V30 END ATOM
M  V30 BEGIN BOND
M  V30 1 1 2 1 CFG=3
M  V30 2 1 2 3
M  V30 3 1 2 4
M  V30 3 1 2 5
>>>>>>> 499700ff
M  V30 END BOND
M  V30 END CTAB
M  END
)CTAB"_ctab;
    REQUIRE(m);
<<<<<<< HEAD
    CHECK(m->getNumAtoms() == 4);
    MolOps::expandAttachmentPoints(*m);
    CHECK(m->getNumAtoms() == 5);
    CHECK(m->getAtomWithIdx(4)->getTotalValence() == 1);
    Chirality::wedgeMolBonds(*m);
    CHECK(m->getBondBetweenAtoms(0, 4)->getBondDir() == Bond::BondDir::NONE);
  }
  SECTION("cage") {
    auto m = R"CTAB(
  Mrv2305 03052406362D          

  0  0  0     0  0            999 V3000
M  V30 BEGIN CTAB
M  V30 COUNTS 8 9 0 0 0
M  V30 BEGIN ATOM
M  V30 1 C -3.125 2.5817 0 0 CFG=1
M  V30 2 C -4.4587 1.8117 0 0
M  V30 3 C -4.4587 0.2716 0 0
M  V30 4 C -3.125 -0.4984 0 0
M  V30 5 C -1.7913 0.2716 0 0
M  V30 6 N -1.7913 1.8117 0 0
M  V30 7 O -2.5357 1.1589 0 0
M  V30 8 * -3.125 4.1217 0 0
M  V30 END ATOM
M  V30 BEGIN BOND
M  V30 1 1 1 2
M  V30 2 1 2 3
M  V30 3 1 3 4
M  V30 4 1 4 5
M  V30 5 1 5 6
M  V30 6 1 1 7
M  V30 7 1 7 4
M  V30 8 1 1 8
M  V30 9 1 1 6 CFG=1
=======
    CHECK(m->getAtomWithIdx(1)->getChiralTag() ==
          Atom::ChiralType::CHI_TETRAHEDRAL_CCW);
  }
  {  // three coordinate, same coordinates, same wedging should produce the same
     // chirality
    auto m = R"CTAB(
  Mrv2211 02222413042D          

  0  0  0     0  0            999 V3000
M  V30 BEGIN CTAB
M  V30 COUNTS 5 3 0 0 0
M  V30 BEGIN ATOM
M  V30 1 N -1.1667 5.7483 0 0
M  V30 2 C -1.1667 4.2083 0 0
M  V30 3 F -2.7067 4.2083 0 0
M  V30 4 O 0.3733 4.2083 0 0
M  V30 5 C -1.1667 2.6683 0 0
M  V30 END ATOM
M  V30 BEGIN BOND
M  V30 1 1 2 1 CFG=3
M  V30 2 1 2 3
M  V30 3 1 2 4
>>>>>>> 499700ff
M  V30 END BOND
M  V30 END CTAB
M  END
)CTAB"_ctab;
<<<<<<< HEAD
    m->getAtomWithIdx(7)->setProp(common_properties::_fromAttachPoint, 1);
    Chirality::wedgeMolBonds(*m);
    CHECK(m->getBondBetweenAtoms(0, 7)->getBondDir() == Bond::BondDir::NONE);
=======
    REQUIRE(m);
    CHECK(m->getAtomWithIdx(1)->getChiralTag() ==
          Atom::ChiralType::CHI_TETRAHEDRAL_CCW);
>>>>>>> 499700ff
  }
}<|MERGE_RESOLUTION|>--- conflicted
+++ resolved
@@ -5213,7 +5213,6 @@
   }
 }
 
-<<<<<<< HEAD
 TEST_CASE("do not wedge bonds to attachment points") {
   SECTION("basics") {
     auto m = R"CTAB(
@@ -5232,34 +5231,11 @@
 M  V30 1 1 1 2
 M  V30 2 1 1 3
 M  V30 3 1 1 4 CFG=1
-=======
-TEST_CASE("T-shaped three-coordinate chiral atoms") {
-  {  // four-coordinate case
-    auto m = R"CTAB(
-  Mrv2211 02222413042D          
-
-  0  0  0     0  0            999 V3000
-M  V30 BEGIN CTAB
-M  V30 COUNTS 5 4 0 0 0
-M  V30 BEGIN ATOM
-M  V30 1 N -1.1667 5.7483 0 0
-M  V30 2 C -1.1667 4.2083 0 0
-M  V30 3 F -2.7067 4.2083 0 0
-M  V30 4 O 0.3733 4.2083 0 0
-M  V30 5 C -1.1667 2.6683 0 0
-M  V30 END ATOM
-M  V30 BEGIN BOND
-M  V30 1 1 2 1 CFG=3
-M  V30 2 1 2 3
-M  V30 3 1 2 4
-M  V30 3 1 2 5
->>>>>>> 499700ff
 M  V30 END BOND
 M  V30 END CTAB
 M  END
 )CTAB"_ctab;
     REQUIRE(m);
-<<<<<<< HEAD
     CHECK(m->getNumAtoms() == 4);
     MolOps::expandAttachmentPoints(*m);
     CHECK(m->getNumAtoms() == 5);
@@ -5294,42 +5270,12 @@
 M  V30 7 1 7 4
 M  V30 8 1 1 8
 M  V30 9 1 1 6 CFG=1
-=======
-    CHECK(m->getAtomWithIdx(1)->getChiralTag() ==
-          Atom::ChiralType::CHI_TETRAHEDRAL_CCW);
-  }
-  {  // three coordinate, same coordinates, same wedging should produce the same
-     // chirality
-    auto m = R"CTAB(
-  Mrv2211 02222413042D          
-
-  0  0  0     0  0            999 V3000
-M  V30 BEGIN CTAB
-M  V30 COUNTS 5 3 0 0 0
-M  V30 BEGIN ATOM
-M  V30 1 N -1.1667 5.7483 0 0
-M  V30 2 C -1.1667 4.2083 0 0
-M  V30 3 F -2.7067 4.2083 0 0
-M  V30 4 O 0.3733 4.2083 0 0
-M  V30 5 C -1.1667 2.6683 0 0
-M  V30 END ATOM
-M  V30 BEGIN BOND
-M  V30 1 1 2 1 CFG=3
-M  V30 2 1 2 3
-M  V30 3 1 2 4
->>>>>>> 499700ff
 M  V30 END BOND
 M  V30 END CTAB
 M  END
 )CTAB"_ctab;
-<<<<<<< HEAD
     m->getAtomWithIdx(7)->setProp(common_properties::_fromAttachPoint, 1);
     Chirality::wedgeMolBonds(*m);
     CHECK(m->getBondBetweenAtoms(0, 7)->getBondDir() == Bond::BondDir::NONE);
-=======
-    REQUIRE(m);
-    CHECK(m->getAtomWithIdx(1)->getChiralTag() ==
-          Atom::ChiralType::CHI_TETRAHEDRAL_CCW);
->>>>>>> 499700ff
   }
 }