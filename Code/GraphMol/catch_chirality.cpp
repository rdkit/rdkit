--- conflicted
+++ resolved
@@ -2383,7 +2383,6 @@
           std::vector<unsigned int>{0, 2, 3, 4, 5});
   }
 }
-<<<<<<< HEAD
 
 TEST_CASE("github #5328: assignChiralTypesFrom3D() ignores wiggly bonds") {
   SECTION("basics") {
@@ -2427,7 +2426,24 @@
 M  V30 4 O -2.808 2.4243 -2.1757 0
 M  V30 5 Cl -0.1145 2.6609 -4.5048 0
 M  V30 6 Br 0.2255 0.6458 -1.079 0
-=======
+M  V30 END ATOM
+M  V30 BEGIN BOND
+M  V30 1 1 1 2
+M  V30 2 1 2 3
+M  V30 3 1 2 4
+M  V30 4 1 2 5 CFG=2
+M  V30 5 1 2 6
+M  V30 END BOND
+M  V30 END CTAB
+M  END
+)CTAB"_ctab;
+    REQUIRE(m);
+    MolOps::assignChiralTypesFrom3D(*m);
+    CHECK(m->getAtomWithIdx(1)->getChiralTag() ==
+          Atom::ChiralType::CHI_UNSPECIFIED);
+  }
+}
+
 TEST_CASE("useLegacyStereoPerception feature flag") {
   SECTION("original failing example") {
     Chirality::setUseLegacyStereoPerception(true);
@@ -2464,24 +2480,10 @@
 M  V30 12 C -3.208 3.9351 0 0
 M  V30 13 C -3.208 5.4751 0 0
 M  V30 14 C -4.5417 7.7851 0 0
->>>>>>> d2a05ece
 M  V30 END ATOM
 M  V30 BEGIN BOND
 M  V30 1 1 1 2
 M  V30 2 1 2 3
-<<<<<<< HEAD
-M  V30 3 1 2 4
-M  V30 4 1 2 5 CFG=2
-M  V30 5 1 2 6
-M  V30 END BOND
-M  V30 END CTAB
-M  END
-)CTAB"_ctab;
-    REQUIRE(m);
-    MolOps::assignChiralTypesFrom3D(*m);
-    CHECK(m->getAtomWithIdx(1)->getChiralTag() ==
-          Atom::ChiralType::CHI_UNSPECIFIED);
-=======
 M  V30 3 1 3 4
 M  V30 4 1 4 5
 M  V30 5 1 5 6
@@ -2510,6 +2512,5 @@
     std::unique_ptr<RWMol> m{MolBlockToMol(molblock)};
     CHECK(m->getAtomWithIdx(3)->getChiralTag() != Atom::CHI_UNSPECIFIED);
     CHECK(m->getAtomWithIdx(8)->getChiralTag() != Atom::CHI_UNSPECIFIED);
->>>>>>> d2a05ece
   }
 }