--- conflicted
+++ resolved
@@ -5910,8 +5910,6 @@
       auto res = Chirality::findMesoCenters(*m);
       REQUIRE(res.size() == expected.size());
       CHECK(res == expected);
-<<<<<<< HEAD
-=======
       for (auto [a1, a2] : res) {
         unsigned int oa = m->getNumAtoms() + 1;
         CHECK(m->getAtomWithIdx(a1)->getPropIfPresent(
@@ -5921,7 +5919,6 @@
             common_properties::_mesoOtherAtom, oa));
         CHECK(oa == a1);
       }
->>>>>>> ad3e570d
     }
   }
   SECTION("with enhanced stereo") {
@@ -5949,7 +5946,6 @@
       REQUIRE(res.empty());
     }
   }
-<<<<<<< HEAD
 }
 
 TEST_CASE("meso centers and stereo groups") {
@@ -6005,6 +6001,4 @@
       CHECK(m->getStereoGroups().size() == sz);
     }
   }
-=======
->>>>>>> ad3e570d
 }