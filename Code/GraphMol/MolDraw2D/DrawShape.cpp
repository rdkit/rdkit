//
//  Copyright (C) 2014-2021 David Cosgrove and other RDKit contributors
//
//   @@ All Rights Reserved @@
//  This file is part of the RDKit.
//  The contents are covered by the terms of the BSD license
//  which is included in the file license.txt, found at the root
//  of the RDKit source tree.
//
// Original author: David Cosgrove (CozChemIx Limited)
//

#include <GraphMol/MolDraw2D/DrawShape.h>
#include <GraphMol/MolDraw2D/DrawText.h>
#include <GraphMol/MolDraw2D/MolDraw2D.h>
#include <GraphMol/MolDraw2D/StringRect.h>

namespace RDKit {
namespace MolDraw2D_detail {

// ****************************************************************************
DrawShape::DrawShape(const std::vector<Point2D> &points, int lineWidth,
                     bool scaleLineWidth, DrawColour lineColour, bool fill,
                     int atom1, int atom2, int bond)
    : points_(points),
      lineWidth_(lineWidth),
      scaleLineWidth_(scaleLineWidth),
      lineColour_(lineColour),
      fill_(fill),
      atom1_(atom1),
      atom2_(atom2),
      bond_(bond) {}

// ****************************************************************************
void DrawShape::draw(MolDraw2D &drawer) {
  // the various myDraw functions may over-ride these.
  const auto ocolour = drawer.colour();
  drawer.setColour(lineColour_);
  const auto olw = drawer.lineWidth();
  drawer.setLineWidth(lineWidth_);
  const auto ofill = drawer.fillPolys();
  drawer.setFillPolys(fill_);
  const auto lineScale = drawer.drawOptions().scaleBondWidth;
  drawer.drawOptions().scaleBondWidth = scaleLineWidth_;
  drawer.setActiveAtmIdx(atom1_, atom2_);
  drawer.setActiveBndIdx(bond_);

  myDraw(drawer);

  drawer.setActiveAtmIdx();
  drawer.setActiveBndIdx();
  drawer.setColour(ocolour);
  drawer.setLineWidth(olw);
  drawer.setFillPolys(ofill);
  drawer.drawOptions().scaleBondWidth = lineScale;
}

// ****************************************************************************
void DrawShape::findExtremes(double &xmin, double &xmax, double &ymin,
                             double &ymax) const {
  for (auto &p : points_) {
    xmin = std::min(xmin, p.x);
    xmax = std::max(xmax, p.x);
    ymin = std::min(ymin, p.y);
    ymax = std::max(ymax, p.y);
  }
}

// ****************************************************************************
void DrawShape::scale(const Point2D &scale_factor) {
  for (auto &p : points_) {
    p.x *= scale_factor.x;
    p.y *= scale_factor.y;
  }
}

// ****************************************************************************
void DrawShape::move(const Point2D &trans) {
  for (auto &p : points_) {
    p += trans;
  }
}

// ****************************************************************************
bool DrawShape::doesRectClash(const StringRect &rect, double padding) const {
  return false;
}

// ****************************************************************************
DrawShapeArrow::DrawShapeArrow(const std::vector<Point2D> &points,
                               int lineWidth, bool scaleLineWidth,
                               DrawColour lineColour, bool fill, int atom1,
                               int atom2, int bond, double frac, double angle)
    : DrawShape(points, lineWidth, scaleLineWidth, lineColour, fill, atom1,
                atom2, bond),
      frac_(frac),
      angle_(angle) {
  PRECONDITION(points_.size() == 2, "arrow bad points size");
}

// ****************************************************************************
void DrawShapeArrow::myDraw(MolDraw2D &drawer) const {
  if (drawer.drawOptions().splitBonds) {
    drawer.setActiveAtmIdx(atom2_);
  } else {
    drawer.setActiveAtmIdx(atom1_, atom2_);
  }
  drawer.setActiveBndIdx(bond_);
<<<<<<< HEAD
  drawer.drawArrow(points_[0], points_[1], fill_, frac_, angle_,
                   lineColour_, true);
=======
  drawer.drawArrow(points_[0], points_[1], fill_, frac_, angle_, lineColour_,
                   true);
>>>>>>> 6d541fd7
}

// ****************************************************************************
bool DrawShapeArrow::doesRectClash(const StringRect &rect,
                                   double padding) const {
  padding = scaleLineWidth_ ? padding * lineWidth_ : padding;
  if (doesLineIntersect(rect, points_[0], points_[1], padding)) {
    return true;
  }
  if (doesLineIntersect(rect, points_[1], points_[2], padding)) {
    return true;
  }
  if (doesLineIntersect(rect, points_[1], points_[3], padding)) {
    return true;
  }
  if (doesLineIntersect(rect, points_[2], points_[3], padding)) {
    return true;
  }
  return false;
}

// ****************************************************************************
DrawShapeEllipse::DrawShapeEllipse(const std::vector<Point2D> &points,
                                   int lineWidth, bool scaleLineWidth,
                                   DrawColour lineColour, bool fill, int atom1)
    : DrawShape(points, lineWidth, scaleLineWidth, lineColour, fill, atom1) {
  PRECONDITION(points_.size() == 2, "ellipse wrong points");
}

// ****************************************************************************
void DrawShapeEllipse::myDraw(MolDraw2D &drawer) const {
  if (fill_) {
    drawer.setLineWidth(1);
    drawer.drawOptions().scaleBondWidth = false;
  }
  drawer.drawEllipse(points_[0], points_[1], true);
}

// ****************************************************************************
void DrawShapeEllipse::findExtremes(double &xmin, double &xmax, double &ymin,
                                    double &ymax) const {
  double wb2 = (points_[1].x - points_[0].x) / 2;
  double hb2 = (points_[1].y - points_[0].y) / 2;
  double cx = points_[0].x + wb2;
  double cy = points_[0].y + hb2;
  wb2 = wb2 > 0 ? wb2 : -1 * wb2;
  hb2 = hb2 > 0 ? hb2 : -1 * hb2;
  xmin = std::min(cx - wb2, xmin);
  xmax = std::max(cx + wb2, xmax);
  ymin = std::min(cy - hb2, ymin);
  ymax = std::max(cy + hb2, ymax);
}

// ****************************************************************************
bool DrawShapeEllipse::doesRectClash(const StringRect &rect,
                                     double padding) const {
  padding = scaleLineWidth_ ? padding * lineWidth_ : padding;
  Point2D tl, tr, br, bl;
  rect.calcCorners(tl, tr, br, bl, padding);
  double w = points_[1].x - points_[0].x;
  double h = points_[1].y - points_[0].y;
  double cx = points_[0].x + w / 2;
  double cy = points_[0].y + h / 2;
  w = w > 0 ? w : -1 * w;
  h = h > 0 ? h : -1 * h;
  Point2D centre{cx, cy};
  if (doesLineIntersectEllipse(centre, w / 2.0, h / 2.0, padding, tl, tr)) {
    return true;
  }
  if (doesLineIntersectEllipse(centre, w / 2.0, h / 2.0, padding, tr, br)) {
    return true;
  }
  if (doesLineIntersectEllipse(centre, w / 2.0, h / 2.0, padding, br, bl)) {
    return true;
  }
  if (doesLineIntersectEllipse(centre, w / 2.0, h / 2.0, padding, bl, tl)) {
    return true;
  }
  return false;
}

// ****************************************************************************
DrawShapeSimpleLine::DrawShapeSimpleLine(const std::vector<Point2D> &points,
                                         int lineWidth, bool scaleLineWidth,
                                         DrawColour lineColour, int atom1,
                                         int atom2, int bond,
                                         DashPattern dashPattern)
    : DrawShape(points, lineWidth, scaleLineWidth, lineColour, false, atom1,
                atom2, bond),
      dashPattern_(dashPattern) {
  PRECONDITION(points_.size() == 2, "simple line wrong number of points");
}

// ****************************************************************************
void DrawShapeSimpleLine::myDraw(MolDraw2D &drawer) const {
  auto od = drawer.dash();
  auto dp = dashPattern_;
  if (dp == shortDashes) {
    // these are roughly equivalent to the original checks on scale,
    // which we don't have any more.
    double sq_len = (points_[0] - points_[1]).lengthSq();
    if (sq_len < 55.0) {
      dp[0] /= 4;
      dp[1] /= 3;
    } else if (sq_len < 900.0) {
      dp[0] /= 2;
      dp[1] /= 1.5;
    }
  }
  drawer.setDash(dp);
  drawer.setActiveAtmIdx(atom1_, atom2_);
  drawer.setActiveBndIdx(bond_);
  drawer.drawLine(points_[0], points_[1], lineColour_, lineColour_, true);
  drawer.setActiveAtmIdx();
  drawer.setActiveBndIdx();
  drawer.setDash(od);
}

// ****************************************************************************
bool DrawShapeSimpleLine::doesRectClash(const StringRect &rect,
                                        double padding) const {
  padding = scaleLineWidth_ ? padding * lineWidth_ : padding;
  return doesLineIntersect(rect, points_[0], points_[1], padding);
}

// ****************************************************************************
DrawShapePolyLine::DrawShapePolyLine(const std::vector<Point2D> &points,
                                     int lineWidth, bool scaleLineWidth,
                                     DrawColour lineColour, bool fill,
                                     int atom1, int atom2, int bond,
                                     DashPattern dashPattern)
    : DrawShape(points, lineWidth, scaleLineWidth, lineColour, fill, atom1,
                atom2, bond),
      dashPattern_(dashPattern) {
  PRECONDITION(points_.size() > 2, "polyline not enough points");
}

// ****************************************************************************
void DrawShapePolyLine::myDraw(MolDraw2D &drawer) const {
  drawer.drawPolygon(points_, true);
}

// ****************************************************************************
bool DrawShapePolyLine::doesRectClash(const StringRect &rect,
                                      double padding) const {
  padding = scaleLineWidth_ ? padding * lineWidth_ : padding;
  Point2D tl, tr, br, bl;
  rect.calcCorners(tl, tr, br, bl, padding);
  for (size_t i = 1; i < points_.size(); ++i) {
    if (doesLineIntersect(rect, points_[i - 1], points_[i], padding)) {
      return true;
    }
  }
  if (doesLineIntersect(rect, points_.front(), points_.back(), padding)) {
    return true;
  }
  return false;
}

// ****************************************************************************
DrawShapeSolidWedge::DrawShapeSolidWedge(const std::vector<Point2D> points,
                                         const DrawColour &col1,
                                         const DrawColour &col2,
                                         bool splitBonds, int atom1, int atom2,
                                         int bond)
    : DrawShape(points, 1, false, col1, false, atom1, atom2, bond),
      col2_(col2),
      splitBonds_(splitBonds) {
  PRECONDITION(points_.size() == 3, "solid wedge wrong points");
  buildTriangles();
}

// ****************************************************************************
void DrawShapeSolidWedge::buildTriangles() {
  if (!(lineColour_ == col2_) || splitBonds_) {
    Point2D point = points_[0];
    Point2D end1 = points_[1];
    Point2D end2 = points_[2];
    points_.clear();
    Point2D e1 = end1 - point;
    Point2D e2 = end2 - point;
    Point2D mid1 = point + e1 * 0.5;
    Point2D mid2 = point + e2 * 0.5;
    points_.emplace_back(point);
    points_.emplace_back(mid1);
    points_.emplace_back(mid2);
    points_.emplace_back(mid1);
    points_.emplace_back(end2);
    points_.emplace_back(end1);
    points_.emplace_back(mid1);
    points_.emplace_back(mid2);
    points_.emplace_back(end2);
  }
}

// ****************************************************************************
void DrawShapeSolidWedge::myDraw(MolDraw2D &drawer) const {
  drawer.setFillPolys(true);
  if (drawer.drawOptions().splitBonds) {
    drawer.setActiveAtmIdx(atom1_);
  } else {
    drawer.setActiveAtmIdx(atom1_, atom2_);
  }
  drawer.setActiveBndIdx(bond_);
  drawer.drawTriangle(points_[0], points_[1], points_[2], true);
  if (points_.size() > 3) {
    if (drawer.drawOptions().splitBonds) {
      drawer.setActiveAtmIdx(atom2_);
    }
    drawer.setColour(col2_);
    drawer.drawTriangle(points_[3], points_[4], points_[5], true);
    drawer.drawTriangle(points_[6], points_[7], points_[8], true);
  }
}

// ****************************************************************************
void DrawShapeSolidWedge::scale(const Point2D &scale_factor) {
  DrawShape::scale(scale_factor);

  // don't let it get too wide.  A width of 8 pixels is similar to the
  // original 0.15 scaled by 40.
  Point2D end1, end2;
  if (points_.size() == 3) {
    end1 = points_[1];
    end2 = points_[2];
  } else {
    end1 = points_[5];
    end2 = points_[4];
  }
  double widthsq = (end1 - end2).lengthSq();
  if (widthsq > 64.0) {
    points_ = calcScaledWedgePoints(points_[0], end1, end2, widthsq);
    buildTriangles();
  }
}

// ****************************************************************************
bool DrawShapeSolidWedge::doesRectClash(const StringRect &rect,
                                        double padding) const {
  padding = scaleLineWidth_ ? padding * lineWidth_ : padding;
  if (doesTriangleIntersect(rect, points_[0], points_[1], points_[2],
                            padding)) {
    return true;
  }
  if (points_.size() > 3) {
    if (doesTriangleIntersect(rect, points_[3], points_[4], points_[5],
                              padding)) {
      return true;
    }
    if (doesTriangleIntersect(rect, points_[6], points_[7], points_[8],
                              padding)) {
      return true;
    }
  }
  return false;
}

// ****************************************************************************
DrawShapeDashedWedge::DrawShapeDashedWedge(const std::vector<Point2D> points,
                                           const DrawColour &col1,
                                           const DrawColour &col2, int atom1,
                                           int atom2, int bond)
    : DrawShape(points, 1, false, col1, false, atom1, atom2, bond),
      col2_(col2) {
  PRECONDITION(points_.size() == 3, "dashed wedge wrong points");
  at1Cds_ = points[0];
  buildLines();
}

// ****************************************************************************
void DrawShapeDashedWedge::buildLines() {
  // assumes this is the starting configuration, where the 3 points define
  // the enclosing triangle of the wedge.
  Point2D point = points_[0];
  Point2D end1 = points_[1];
  Point2D end2 = points_[2];
  points_.clear();
  lineColours_.clear();
  Point2D e1 = end1 - point;
  Point2D e2 = end2 - point;

  unsigned int nDashes = 6;
  double sideLen = e1.length();
  double dashSep = sideLen / nDashes;
  // don't have the dashes too far apart or too close together.
  if (dashSep > 20.0) {
    nDashes = sideLen / 20;
  } else if (dashSep < 5.0) {
    nDashes = sideLen / 5;
    nDashes = nDashes < 3 ? 3 : nDashes;
  }
  for (unsigned int i = 1; i < nDashes + 1; ++i) {
    Point2D e11 = point + e1 * (rdcast<double>(i) / nDashes);
    Point2D e22 = point + e2 * (rdcast<double>(i) / nDashes);
    points_.emplace_back(e11);
    points_.emplace_back(e22);
    if (i > nDashes / 2) {
      lineColours_.emplace_back(col2_);
    } else {
      lineColours_.emplace_back(lineColour_);
    }
  }
}

// ****************************************************************************
void DrawShapeDashedWedge::myDraw(MolDraw2D &drawer) const {
  drawer.setFillPolys(false);
  drawer.setActiveAtmIdx(atom1_, atom2_);
  drawer.setActiveBndIdx(bond_);
  for (size_t i = 0, j = 0; i < points_.size(); i += 2, ++j) {
    if (drawer.drawOptions().splitBonds) {
      if (i < points_.size() / 2) {
        drawer.setActiveAtmIdx(atom1_);
      } else {
        drawer.setActiveAtmIdx(atom2_);
      }
    }
    drawer.drawLine(points_[i], points_[i + 1], lineColours_[j],
                    lineColours_[j], true);
  }
}

// ****************************************************************************
void DrawShapeDashedWedge::scale(const Point2D &scale_factor) {
  DrawShape::scale(scale_factor);
  at1Cds_.x *= scale_factor.x;
  at1Cds_.y *= scale_factor.y;

  // if scaling down in size, we don't want to change the wodth or the number of
  // dashes, so use the lines as they are.  This is because this has almost
  // certainly been called by DrawMol::changeToAtomCoords after everything
  // has been laid out as we want it.
  if (scale_factor.x > 1.0 && scale_factor.y > 1.0) {
    // don't let it get too wide.  A width of 12 pixels is similar to the
    // original 0.15 scaled by 40.
    Point2D point, end1, end2;
    size_t lastPoint = points_.size() - 1;
    point = at1Cds_;
    end1 = points_[lastPoint];
    end2 = points_[lastPoint - 1];
    double widthsq = (end1 - end2).lengthSq();

    if (widthsq > 144.0) {
      points_ = calcScaledWedgePoints(point, end1, end2, widthsq);
    } else {
      points_ = std::vector<Point2D>{point, end1, end2};
    }
    buildLines();
  }
}

// ****************************************************************************
void DrawShapeDashedWedge::move(const Point2D &trans) {
  DrawShape::move(trans);
  at1Cds_ += trans;
}

// ****************************************************************************
bool DrawShapeDashedWedge::doesRectClash(const StringRect &rect,
                                         double padding) const {
  padding = scaleLineWidth_ ? padding * lineWidth_ : padding;
  size_t last_point = points_.size() - 1;
  if (doesLineIntersect(rect, at1Cds_, points_[last_point], padding)) {
    return true;
  }
  if (doesLineIntersect(rect, points_[last_point], points_[last_point - 1],
                        padding)) {
    return true;
  }
  if (doesLineIntersect(rect, points_[last_point - 1], at1Cds_, padding)) {
    return true;
  }
  return false;
}

// ****************************************************************************
DrawShapeWavyLine::DrawShapeWavyLine(const std::vector<Point2D> points,
                                     int lineWidth, bool scaleLineWidth,
                                     const DrawColour &col1,
                                     const DrawColour &col2, double offset,
                                     int atom1, int atom2, int bond)
    : DrawShape(points, lineWidth, scaleLineWidth, col1, false, atom1, atom2,
                bond),
      col2_(col2),
      offset_(offset) {
  PRECONDITION(points_.size() == 2, "wavy line wrong points");
}

// ****************************************************************************
void DrawShapeWavyLine::myDraw(MolDraw2D &drawer) const {
  // nSegments is 16 by default in MolDraw2D.
  // use a negative offset because of inverted y coords to make it look the
  // same as it used to.
  drawer.drawWavyLine(points_[0], points_[1], lineColour_, col2_, 16, -offset_,
                      true);
}

// ****************************************************************************
void DrawShapeWavyLine::scale(const Point2D &scaleFactor) {
  DrawShape::scale(scaleFactor);
  offset_ *= scaleFactor.x;
}

// ****************************************************************************
bool DrawShapeWavyLine::doesRectClash(const StringRect &rect,
                                      double padding) const {
  padding = scaleLineWidth_ ? padding * lineWidth_ : padding;
  padding += offset_;
  return doesLineIntersect(rect, points_[0], points_[1], padding);
}

// ****************************************************************************
std::vector<Point2D> calcScaledWedgePoints(const Point2D &point,
                                           const Point2D &end1,
                                           const Point2D &end2,
                                           double widthsq) {
  Point2D lastLine = end1 - end2;
  Point2D mid = (end1 + end2) / 2.0;
  lastLine /= sqrt(widthsq);
  lastLine *= 4;
  std::vector<Point2D> new_pts{point, mid + lastLine, mid - lastLine};
  return new_pts;
}

// ****************************************************************************
DrawShapeArc::DrawShapeArc(const std::vector<Point2D> points, double ang1,
                           double ang2, int lineWidth, bool scaleLineWidth,
                           const DrawColour &col1, bool fill, int atom1)
    : DrawShape(points, lineWidth, scaleLineWidth, col1, fill, atom1),
      ang1_(ang1),
      ang2_(ang2) {
  PRECONDITION(points_.size() == 2, "arc wrong points");
  PRECONDITION(ang1_ >= 0.0 && ang1_ <= 360.0, "ang1_ not 0-360")
  PRECONDITION(ang2_ >= 0.0 && ang2_ <= 360.0, "ang2_ not 0-360")
}

// ****************************************************************************
void DrawShapeArc::myDraw(MolDraw2D &drawer) const {
  double start_ang = ang1_ > ang2_ ? ang1_ - 360.0 : ang1_;
  drawer.drawArc(points_[0], points_[1].x, points_[1].y, start_ang, ang2_,
                 true);
}

// ****************************************************************************
void DrawShapeArc::findExtremes(double &xmin, double &xmax, double &ymin,
                                double &ymax) const {
  xmin = std::min(xmin, points_[0].x - points_[1].x);
  xmax = std::max(xmax, points_[0].x + points_[1].x);
  ymin = std::min(ymin, points_[0].y - points_[1].y);
  ymax = std::max(ymax, points_[0].y + points_[1].y);
}

// ****************************************************************************
void DrawShapeArc::move(const Point2D &trans) { points_[0] += trans; }

// ****************************************************************************
bool DrawShapeArc::doesRectClash(const StringRect &rect, double padding) const {
  padding = scaleLineWidth_ ? padding * lineWidth_ : padding;
  Point2D tl, tr, br, bl;
  rect.calcCorners(tl, tr, br, bl, padding);
  if (doesLineIntersectArc(points_[0], points_[1].x, points_[1].y, ang1_, ang2_,
                           padding, tl, tr)) {
    return true;
  }
  if (doesLineIntersectArc(points_[0], points_[1].x, points_[1].y, ang1_, ang2_,
                           padding, tr, br)) {
    return true;
  }
  if (doesLineIntersectArc(points_[0], points_[1].x, points_[1].y, ang1_, ang2_,
                           padding, br, bl)) {
    return true;
  }
  if (doesLineIntersectArc(points_[0], points_[1].x, points_[1].y, ang1_, ang2_,
                           padding, bl, tl)) {
    return true;
  }
  return false;
}

}  // namespace MolDraw2D_detail
}  // namespace RDKit<|MERGE_RESOLUTION|>--- conflicted
+++ resolved
@@ -106,13 +106,8 @@
     drawer.setActiveAtmIdx(atom1_, atom2_);
   }
   drawer.setActiveBndIdx(bond_);
-<<<<<<< HEAD
-  drawer.drawArrow(points_[0], points_[1], fill_, frac_, angle_,
-                   lineColour_, true);
-=======
   drawer.drawArrow(points_[0], points_[1], fill_, frac_, angle_, lineColour_,
                    true);
->>>>>>> 6d541fd7
 }
 
 // ****************************************************************************
