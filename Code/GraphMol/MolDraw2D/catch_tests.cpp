--- conflicted
+++ resolved
@@ -294,16 +294,13 @@
     {"test_github6200_2.svg", 661919921U},
     {"test_queryColour_1.svg", 3758375489U},
     {"test_queryColour_2.svg", 2426598062U},
-<<<<<<< HEAD
+    {"github6336_1.svg", 612606818U},
+    {"github6416.svg", 3045235864U},
     {"test_github6397_1.svg", 1825590478U},
     {"test_github6397_2.svg", 3407468353U},
     {"test_github6397_3.svg", 3170656352U},
     {"test_github6397_4.svg", 187792316U},
     {"test_github6397_5.svg", 2795990448U}};
-=======
-    {"github6336_1.svg", 612606818U},
-    {"github6416.svg", 3045235864U}};
->>>>>>> 7576ab90
 
 // These PNG hashes aren't completely reliable due to floating point cruft,
 // but they can still reduce the number of drawings that need visual
@@ -7616,215 +7613,6 @@
   }
 }
 
-<<<<<<< HEAD
-TEST_CASE("Github 6397 - chiral tag overlapping atom label") {
-  const static std::regex absA(
-      "<text x='(\\d+\\.\\d+)' y='(\\d+\\.\\d+)' class='note'.*>A</text>");
-  auto checkABS = [](const std::string &text, int expCount, double expX,
-                     double expY) {
-    std::ptrdiff_t const match_count(
-        std::distance(std::sregex_iterator(text.begin(), text.end(), absA),
-                      std::sregex_iterator()));
-    REQUIRE(match_count == expCount);
-    auto match_begin = std::sregex_iterator(text.begin(), text.end(), absA);
-    std::smatch match = *match_begin;
-    double x = stod(match[1]);
-    REQUIRE_THAT(x, Catch::Matchers::WithinAbs(expX, 0.1));
-    double y = stod(match[2]);
-    REQUIRE_THAT(y, Catch::Matchers::WithinAbs(expY, 0.1));
-  };
-  std::string nameBase = "test_github6397";
-  auto m1 = R"CTAB(
-     RDKit          2D
-
-  9  9  0  0  1  0  0  0  0  0999 V2000
-    2.3094   -1.6667    0.0000 F   0  0  0  0  0  0  0  0  0  0  0  0
-    1.0104   -0.9167    0.0000 C   0  0  0  0  0  0  0  0  0  0  0  0
-   -0.2887   -1.6667    0.0000 C   0  0  0  0  0  0  0  0  0  0  0  0
-   -1.5877   -0.9167    0.0000 C   0  0  0  0  0  0  0  0  0  0  0  0
-   -1.5877    0.5833    0.0000 C   0  0  0  0  0  0  0  0  0  0  0  0
-   -2.8868    1.3333    0.0000 O   0  0  0  0  0  0  0  0  0  0  0  0
-   -0.2887    1.3333    0.0000 C   0  0  0  0  0  0  0  0  0  0  0  0
-    1.0104    0.5833    0.0000 C   0  0  0  0  0  0  0  0  0  0  0  0
-    2.3094    1.3333    0.0000 Cl  0  0  0  0  0  0  0  0  0  0  0  0
-  1  2  1  0
-  2  3  1  0
-  3  4  1  0
-  4  5  1  0
-  5  6  1  1
-  5  7  1  0
-  7  8  1  0
-  8  9  1  6
-  8  2  1  0
-M  END)CTAB"_ctab;
-  REQUIRE(m1);
-  {
-    MolDraw2DSVG drawer(300, 300, -1, -1, NO_FREETYPE);
-    drawer.drawOptions().includeChiralFlagLabel = true;
-    drawer.drawMolecule(*m1);
-    drawer.finishDrawing();
-    std::string text = drawer.getDrawingText();
-    std::string svgName = nameBase + "_1.svg";
-    std::ofstream outs(svgName);
-    outs << text;
-    outs.flush();
-    outs.close();
-
-    checkABS(text, 1, 238.9, 34.8);
-    check_file_hash(svgName);
-  }
-
-  auto m2 = R"CTAB(ACS Document 1996
-  ChemDraw06062309122D
-
-  0  0  0     0  0              0 V3000
-M  V30 BEGIN CTAB
-M  V30 COUNTS 10 10 0 0 1
-M  V30 BEGIN ATOM
-M  V30 1 C -0.714471 0.000000 0.000000 0
-M  V30 2 C -0.714471 -0.825000 0.000000 0
-M  V30 3 C 0.000000 -1.237500 0.000000 0
-M  V30 4 C 0.714472 -0.825000 0.000000 0
-M  V30 5 C 0.714472 0.000000 0.000000 0
-M  V30 6 C 0.000000 0.412500 0.000000 0
-M  V30 7 C 1.428942 0.412500 0.000000 0
-M  V30 8 Cl 1.428942 1.237500 0.000000 0
-M  V30 9 O -1.428942 0.412500 0.000000 0
-M  V30 10 F -1.428942 -1.237500 0.000000 0
-M  V30 END ATOM
-M  V30 BEGIN BOND
-M  V30 1 1 1 2
-M  V30 2 1 2 3
-M  V30 3 1 3 4
-M  V30 4 1 4 5
-M  V30 5 1 5 6
-M  V30 6 1 6 1
-M  V30 7 1 5 7 CFG=1
-M  V30 8 1 7 8
-M  V30 9 1 1 9 CFG=1
-M  V30 10 1 2 10 CFG=1
-M  V30 END BOND
-M  V30 BEGIN COLLECTION
-M  V30 MDLV30/STEABS ATOMS=(3 1 2 5)
-M  V30 END COLLECTION
-M  V30 END CTAB
-M  END)CTAB"_ctab;
-  REQUIRE(m2);
-  {
-    MolDraw2DSVG drawer(300, 300, -1, -1, NO_FREETYPE);
-    drawer.drawOptions().includeChiralFlagLabel = true;
-    drawer.drawMolecule(*m2, "Important legend");
-    drawer.finishDrawing();
-    std::string text = drawer.getDrawingText();
-    std::string svgName = nameBase + "_2.svg";
-    std::ofstream outs(svgName);
-    outs << text;
-    outs.flush();
-    outs.close();
-    checkABS(text, 1, 0.0, 52.0);
-    check_file_hash(svgName);
-  }
-  auto m3 = R"CTAB(ACS Document 1996
-  ChemDraw06062312152D
-
-  0  0  0     0  0              0 V3000
-M  V30 BEGIN CTAB
-M  V30 COUNTS 12 12 0 0 1
-M  V30 BEGIN ATOM
-M  V30 1 C -0.714471 0.412500 0.000000 0
-M  V30 2 C -0.714471 -0.412500 0.000000 0
-M  V30 3 C 0.000000 -0.825000 0.000000 0
-M  V30 4 C 0.714472 -0.412500 0.000000 0
-M  V30 5 C 0.714472 0.412500 0.000000 0
-M  V30 6 C 0.000000 0.825000 0.000000 0
-M  V30 7 C 1.428942 0.825000 0.000000 0
-M  V30 8 C -1.428942 0.825000 0.000000 0
-M  V30 9 C 1.428942 -0.825000 0.000000 0
-M  V30 10 C 1.428942 1.650000 0.000000 0
-M  V30 11 O -1.428942 1.650000 0.000000 0
-M  V30 12 I 1.428942 -1.650000 0.000000 0
-M  V30 END ATOM
-M  V30 BEGIN BOND
-M  V30 1 1 1 2
-M  V30 2 1 2 3
-M  V30 3 1 3 4
-M  V30 4 1 4 5
-M  V30 5 1 5 6
-M  V30 6 1 6 1
-M  V30 7 1 5 7 CFG=1
-M  V30 8 1 1 8 CFG=1
-M  V30 9 1 4 9 CFG=1
-M  V30 10 1 7 10
-M  V30 11 1 8 11
-M  V30 12 1 9 12
-M  V30 END BOND
-M  V30 BEGIN COLLECTION
-M  V30 MDLV30/STEABS ATOMS=(3 1 4 5)
-M  V30 END COLLECTION
-M  V30 END CTAB
-M  END)CTAB"_ctab;
-  REQUIRE(m3);
-  {
-    MolDraw2DSVG drawer(300, 300, -1, -1, NO_FREETYPE);
-    drawer.drawOptions().includeChiralFlagLabel = true;
-    drawer.drawMolecule(*m3, "Important legend");
-    drawer.finishDrawing();
-    std::string text = drawer.getDrawingText();
-    std::string svgName = nameBase + "_3.svg";
-    std::ofstream outs(svgName);
-    outs << text;
-    outs.flush();
-    outs.close();
-    checkABS(text, 1, 0.0, 258.3);
-    check_file_hash(svgName);
-  }
-
-  {
-    // make sure the ABS follows the molecule.
-    MolDraw2DSVG drawer(500, 400, 250, 200, NO_FREETYPE);
-    drawer.drawOptions().includeChiralFlagLabel = true;
-    drawer.drawMolecule(*m1, "m1");
-    drawer.setOffset(250, 0);
-    drawer.drawMolecule(*m2, "m2");
-    drawer.setOffset(0, 200);
-    drawer.drawMolecule(*m3, "m3");
-    drawer.setOffset(250, 200);
-    drawer.finishDrawing();
-    std::string text = drawer.getDrawingText();
-    std::string svgName = nameBase + "_4.svg";
-    std::ofstream outs(svgName);
-    outs << text;
-    outs.flush();
-    outs.close();
-    checkABS(text, 3, 0.0, 173.3);
-    text = std::regex_replace(text, absA, "",
-                              std::regex_constants::format_first_only);
-    checkABS(text, 2, 250.0, 43.2);
-    text = std::regex_replace(text, absA, "",
-                              std::regex_constants::format_first_only);
-    checkABS(text, 1, 190.8, 233.8);
-    check_file_hash(svgName);
-  }
-  {
-    // Visual check to make sure it works in Freetype mode as well.
-    MolDraw2DSVG drawer(500, 400, 250, 200);
-    drawer.drawOptions().includeChiralFlagLabel = true;
-    drawer.drawMolecule(*m1, "m1");
-    drawer.setOffset(250, 0);
-    drawer.drawMolecule(*m2, "m2");
-    drawer.setOffset(0, 200);
-    drawer.drawMolecule(*m3, "m3");
-    drawer.setOffset(250, 200);
-    drawer.finishDrawing();
-    std::string text = drawer.getDrawingText();
-    std::string svgName = nameBase + "_5.svg";
-    std::ofstream outs(svgName);
-    outs << text;
-    outs.flush();
-    outs.close();
-    check_file_hash(svgName);
-  }
-=======
 TEST_CASE(
     "Github #6336: calling drawing commands before drawing a molecule with MolDraw2DCairo") {
   std::string nameBase = "github6336";
@@ -7951,5 +7739,213 @@
   outs.flush();
   outs.close();
   check_file_hash(name);
->>>>>>> 7576ab90
+}
+
+TEST_CASE("Github 6397 - chiral tag overlapping atom label") {
+  const static std::regex absA(
+      "<text x='(\\d+\\.\\d+)' y='(\\d+\\.\\d+)' class='note'.*>A</text>");
+  auto checkABS = [](const std::string &text, int expCount, double expX,
+                     double expY) {
+    std::ptrdiff_t const match_count(
+        std::distance(std::sregex_iterator(text.begin(), text.end(), absA),
+                      std::sregex_iterator()));
+    REQUIRE(match_count == expCount);
+    auto match_begin = std::sregex_iterator(text.begin(), text.end(), absA);
+    std::smatch match = *match_begin;
+    double x = stod(match[1]);
+    REQUIRE_THAT(x, Catch::Matchers::WithinAbs(expX, 0.1));
+    double y = stod(match[2]);
+    REQUIRE_THAT(y, Catch::Matchers::WithinAbs(expY, 0.1));
+  };
+  std::string nameBase = "test_github6397";
+  auto m1 = R"CTAB(
+     RDKit          2D
+
+  9  9  0  0  1  0  0  0  0  0999 V2000
+    2.3094   -1.6667    0.0000 F   0  0  0  0  0  0  0  0  0  0  0  0
+    1.0104   -0.9167    0.0000 C   0  0  0  0  0  0  0  0  0  0  0  0
+   -0.2887   -1.6667    0.0000 C   0  0  0  0  0  0  0  0  0  0  0  0
+   -1.5877   -0.9167    0.0000 C   0  0  0  0  0  0  0  0  0  0  0  0
+   -1.5877    0.5833    0.0000 C   0  0  0  0  0  0  0  0  0  0  0  0
+   -2.8868    1.3333    0.0000 O   0  0  0  0  0  0  0  0  0  0  0  0
+   -0.2887    1.3333    0.0000 C   0  0  0  0  0  0  0  0  0  0  0  0
+    1.0104    0.5833    0.0000 C   0  0  0  0  0  0  0  0  0  0  0  0
+    2.3094    1.3333    0.0000 Cl  0  0  0  0  0  0  0  0  0  0  0  0
+  1  2  1  0
+  2  3  1  0
+  3  4  1  0
+  4  5  1  0
+  5  6  1  1
+  5  7  1  0
+  7  8  1  0
+  8  9  1  6
+  8  2  1  0
+M  END)CTAB"_ctab;
+  REQUIRE(m1);
+  {
+    MolDraw2DSVG drawer(300, 300, -1, -1, NO_FREETYPE);
+    drawer.drawOptions().includeChiralFlagLabel = true;
+    drawer.drawMolecule(*m1);
+    drawer.finishDrawing();
+    std::string text = drawer.getDrawingText();
+    std::string svgName = nameBase + "_1.svg";
+    std::ofstream outs(svgName);
+    outs << text;
+    outs.flush();
+    outs.close();
+
+    checkABS(text, 1, 238.9, 34.8);
+    check_file_hash(svgName);
+  }
+
+  auto m2 = R"CTAB(ACS Document 1996
+  ChemDraw06062309122D
+
+  0  0  0     0  0              0 V3000
+M  V30 BEGIN CTAB
+M  V30 COUNTS 10 10 0 0 1
+M  V30 BEGIN ATOM
+M  V30 1 C -0.714471 0.000000 0.000000 0
+M  V30 2 C -0.714471 -0.825000 0.000000 0
+M  V30 3 C 0.000000 -1.237500 0.000000 0
+M  V30 4 C 0.714472 -0.825000 0.000000 0
+M  V30 5 C 0.714472 0.000000 0.000000 0
+M  V30 6 C 0.000000 0.412500 0.000000 0
+M  V30 7 C 1.428942 0.412500 0.000000 0
+M  V30 8 Cl 1.428942 1.237500 0.000000 0
+M  V30 9 O -1.428942 0.412500 0.000000 0
+M  V30 10 F -1.428942 -1.237500 0.000000 0
+M  V30 END ATOM
+M  V30 BEGIN BOND
+M  V30 1 1 1 2
+M  V30 2 1 2 3
+M  V30 3 1 3 4
+M  V30 4 1 4 5
+M  V30 5 1 5 6
+M  V30 6 1 6 1
+M  V30 7 1 5 7 CFG=1
+M  V30 8 1 7 8
+M  V30 9 1 1 9 CFG=1
+M  V30 10 1 2 10 CFG=1
+M  V30 END BOND
+M  V30 BEGIN COLLECTION
+M  V30 MDLV30/STEABS ATOMS=(3 1 2 5)
+M  V30 END COLLECTION
+M  V30 END CTAB
+M  END)CTAB"_ctab;
+  REQUIRE(m2);
+  {
+    MolDraw2DSVG drawer(300, 300, -1, -1, NO_FREETYPE);
+    drawer.drawOptions().includeChiralFlagLabel = true;
+    drawer.drawMolecule(*m2, "Important legend");
+    drawer.finishDrawing();
+    std::string text = drawer.getDrawingText();
+    std::string svgName = nameBase + "_2.svg";
+    std::ofstream outs(svgName);
+    outs << text;
+    outs.flush();
+    outs.close();
+    checkABS(text, 1, 0.0, 52.0);
+    check_file_hash(svgName);
+  }
+  auto m3 = R"CTAB(ACS Document 1996
+  ChemDraw06062312152D
+
+  0  0  0     0  0              0 V3000
+M  V30 BEGIN CTAB
+M  V30 COUNTS 12 12 0 0 1
+M  V30 BEGIN ATOM
+M  V30 1 C -0.714471 0.412500 0.000000 0
+M  V30 2 C -0.714471 -0.412500 0.000000 0
+M  V30 3 C 0.000000 -0.825000 0.000000 0
+M  V30 4 C 0.714472 -0.412500 0.000000 0
+M  V30 5 C 0.714472 0.412500 0.000000 0
+M  V30 6 C 0.000000 0.825000 0.000000 0
+M  V30 7 C 1.428942 0.825000 0.000000 0
+M  V30 8 C -1.428942 0.825000 0.000000 0
+M  V30 9 C 1.428942 -0.825000 0.000000 0
+M  V30 10 C 1.428942 1.650000 0.000000 0
+M  V30 11 O -1.428942 1.650000 0.000000 0
+M  V30 12 I 1.428942 -1.650000 0.000000 0
+M  V30 END ATOM
+M  V30 BEGIN BOND
+M  V30 1 1 1 2
+M  V30 2 1 2 3
+M  V30 3 1 3 4
+M  V30 4 1 4 5
+M  V30 5 1 5 6
+M  V30 6 1 6 1
+M  V30 7 1 5 7 CFG=1
+M  V30 8 1 1 8 CFG=1
+M  V30 9 1 4 9 CFG=1
+M  V30 10 1 7 10
+M  V30 11 1 8 11
+M  V30 12 1 9 12
+M  V30 END BOND
+M  V30 BEGIN COLLECTION
+M  V30 MDLV30/STEABS ATOMS=(3 1 4 5)
+M  V30 END COLLECTION
+M  V30 END CTAB
+M  END)CTAB"_ctab;
+  REQUIRE(m3);
+  {
+    MolDraw2DSVG drawer(300, 300, -1, -1, NO_FREETYPE);
+    drawer.drawOptions().includeChiralFlagLabel = true;
+    drawer.drawMolecule(*m3, "Important legend");
+    drawer.finishDrawing();
+    std::string text = drawer.getDrawingText();
+    std::string svgName = nameBase + "_3.svg";
+    std::ofstream outs(svgName);
+    outs << text;
+    outs.flush();
+    outs.close();
+    checkABS(text, 1, 0.0, 258.3);
+    check_file_hash(svgName);
+  }
+
+  {
+    // make sure the ABS follows the molecule.
+    MolDraw2DSVG drawer(500, 400, 250, 200, NO_FREETYPE);
+    drawer.drawOptions().includeChiralFlagLabel = true;
+    drawer.drawMolecule(*m1, "m1");
+    drawer.setOffset(250, 0);
+    drawer.drawMolecule(*m2, "m2");
+    drawer.setOffset(0, 200);
+    drawer.drawMolecule(*m3, "m3");
+    drawer.setOffset(250, 200);
+    drawer.finishDrawing();
+    std::string text = drawer.getDrawingText();
+    std::string svgName = nameBase + "_4.svg";
+    std::ofstream outs(svgName);
+    outs << text;
+    outs.flush();
+    outs.close();
+    checkABS(text, 3, 0.0, 173.3);
+    text = std::regex_replace(text, absA, "",
+                              std::regex_constants::format_first_only);
+    checkABS(text, 2, 250.0, 43.2);
+    text = std::regex_replace(text, absA, "",
+                              std::regex_constants::format_first_only);
+    checkABS(text, 1, 190.8, 233.8);
+    check_file_hash(svgName);
+  }
+  {
+    // Visual check to make sure it works in Freetype mode as well.
+    MolDraw2DSVG drawer(500, 400, 250, 200);
+    drawer.drawOptions().includeChiralFlagLabel = true;
+    drawer.drawMolecule(*m1, "m1");
+    drawer.setOffset(250, 0);
+    drawer.drawMolecule(*m2, "m2");
+    drawer.setOffset(0, 200);
+    drawer.drawMolecule(*m3, "m3");
+    drawer.setOffset(250, 200);
+    drawer.finishDrawing();
+    std::string text = drawer.getDrawingText();
+    std::string svgName = nameBase + "_5.svg";
+    std::ofstream outs(svgName);
+    outs << text;
+    outs.flush();
+    outs.close();
+    check_file_hash(svgName);
+  }
 }