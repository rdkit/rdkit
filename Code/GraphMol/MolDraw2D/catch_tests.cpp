//
//  Copyright (C) 2019-2023 Greg Landrum and other RDKit contributors
//
//   @@ All Rights Reserved @@
//  This file is part of the RDKit.
//  The contents are covered by the terms of the BSD license
//  which is included in the file license.txt, found at the root
//  of the RDKit source tree.
//
#include "catch.hpp"

#include <GraphMol/RDKitBase.h>

#include <RDGeneral/hash/hash.hpp>
#include <GraphMol/SmilesParse/SmilesParse.h>
#include <GraphMol/MolDraw2D/MolDraw2D.h>
#include <GraphMol/MolDraw2D/MolDraw2DSVG.h>
#include <GraphMol/MolDraw2D/MolDraw2DUtils.h>
#include <GraphMol/MolDraw2D/MolDraw2DDetails.h>
#include <GraphMol/FileParsers/FileParsers.h>
#include <GraphMol/FileParsers/PNGParser.h>
#include <boost/algorithm/string/split.hpp>
#include <GraphMol/ChemReactions/Reaction.h>
#include <GraphMol/ChemReactions/ReactionParser.h>
#include <GraphMol/CIPLabeler/CIPLabeler.h>
#include <GraphMol/Depictor/RDDepictor.h>
#include <regex>

#ifdef RDK_BUILD_CAIRO_SUPPORT
#include <cairo.h>
#include "MolDraw2DCairo.h"
#endif

// a lot of the tests check <text> flags in the SVG.  That doesn't
// happen with the Freetype versions
static const bool NO_FREETYPE = true;

namespace {

// if the generated SVG hashes to the value we're expecting, delete
// the file.  That way, only the files that need inspection will be
// left at the end of the run.
// The hand-drawn pictures will fail this frequently due to the use
// of random numbers to draw the lines.  As well as all the testHandDrawn
// files, this includes testBrackets-5a.svg and testPositionVariation-1b.svg
static const bool DELETE_WITH_GOOD_HASH = true;
// The expected hash code for a file may be included in these maps, or
// provided in the call to check_file_hash().
// These values are for a build with FreeType, so expect them all to be
// wrong when building without.
static const std::map<std::string, std::hash_result_t> SVG_HASHES = {
    {"testAtomTags_1.svg", 146691388U},
    {"testAtomTags_2.svg", 3210393969U},
    {"testAtomTags_3.svg", 2131854465U},
    {"contourMol_1.svg", 3218870758U},
    {"contourMol_2.svg", 2353351393U},
    {"contourMol_3.svg", 3493070184U},
    {"contourMol_4.svg", 764999893U},
    {"testDativeBonds_1.svg", 555607912U},
    {"testDativeBonds_2.svg", 93109626U},
    {"testDativeBonds_3.svg", 3944956974U},
    {"testDativeBonds_2a.svg", 1026259021U},
    {"testDativeBonds_2b.svg", 3842058701U},
    {"testDativeBonds_2c.svg", 1000280203U},
    {"testDativeBonds_2d.svg", 3605527201U},
    {"testZeroOrderBonds_1.svg", 582365640U},
    {"testFoundations_1.svg", 767448647U},
    {"testFoundations_2.svg", 1248494165U},
    {"testTest_1.svg", 1248494165U},
    {"testKekulizationProblems_1.svg", 3747357148U},
    {"testAtomBondIndices_1.svg", 3247225756U},
    {"testAtomBondIndices_2.svg", 2812688864U},
    {"testAtomBondIndices_3.svg", 3653054459U},
    {"testAtomBondIndices_4.svg", 635195563U},
    {"testAtomBondIndices_5.svg", 23594241U},
    {"testAtomBondIndices_6.svg", 1127540948U},
    {"testGithub3226_1.svg", 4099803989U},
    {"testGithub3226_2.svg", 3134615187U},
    {"testGithub3226_3.svg", 1488097417U},
    {"testGithub3369_1.svg", 4165525787U},
    {"testIncludeRadicals_1a.svg", 2528551797U},
    {"testIncludeRadicals_1b.svg", 3075507489U},
    {"testLegendsAndDrawing-1.svg", 1693176512U},
    {"testGithub3577-1.svg", 3974438540U},
    {"testHandDrawn-1.svg", 799391905U},
    {"testHandDrawn-2.svg", 1696668329U},
    {"testHandDrawn-3.svg", 3293983707U},
    {"testHandDrawn-4.svg", 3348972281U},
    {"testHandDrawn-5a.svg", 1171105985U},
    {"testHandDrawn-5b.svg", 1165866976U},
    {"testBrackets-1a.svg", 3257646535U},
    {"testBrackets-1b.svg", 776088825U},
    {"testBrackets-1c.svg", 3257646535U},
    {"testBrackets-1d.svg", 776088825U},
    {"testBrackets-1e.svg", 1202405256U},
    {"testBrackets-2a.svg", 728321376U},
    {"testBrackets-2b.svg", 1408188695U},
    {"testBrackets-2c.svg", 728321376U},
    {"testBrackets-2d.svg", 1408188695U},
    {"testBrackets-3a.svg", 791450653U},
    {"testBrackets-4a.svg", 769125635U},
    {"testBrackets-4b.svg", 4066682338U},
    {"testBrackets-5a.svg", 1388227932U},
    {"testBrackets-5768.svg", 3070888879U},
    {"testSGroupData-1a.svg", 1463366807U},
    {"testSGroupData-1b.svg", 223883202U},
    {"testSGroupData-2a.svg", 3547547260U},
    {"testSGroupData-2b.svg", 2573013307U},
    {"testSGroupData-3a.svg", 2220120573U},
    {"testPositionVariation-1.svg", 444914699U},
    {"testPositionVariation-1b.svg", 3646629289U},
    {"testPositionVariation-2.svg", 624353208U},
    {"testPositionVariation-3.svg", 3408717052U},
    {"testPositionVariation-4.svg", 4125874052U},
    {"testNoAtomLabels-1.svg", 2648234379U},
    {"testNoAtomLabels-2.svg", 3213096674U},
    {"testQueryBonds-1a.svg", 713354870U},
    {"testQueryBonds-1b.svg", 2517713542U},
    {"testQueryBonds-1c.svg", 3119135647U},
    {"testQueryBonds-2.svg", 69341882U},
    {"testLinkNodes-2-0.svg", 2952965907U},
    {"testLinkNodes-2-30.svg", 4117540200U},
    {"testLinkNodes-2-60.svg", 520576199U},
    {"testLinkNodes-2-90.svg", 1403605120U},
    {"testLinkNodes-2-120.svg", 3607355853U},
    {"testLinkNodes-2-150.svg", 177350824U},
    {"testLinkNodes-2-180.svg", 3809030739U},
    {"testMolAnnotations-1.svg", 1091624544U},
    {"testMolAnnotations-2a.svg", 2203886283U},
    {"testMolAnnotations-2b.svg", 400443600U},
    {"testMolAnnotations-2c.svg", 3954034822U},
    {"testMolAnnotations-3a.svg", 1752047273U},
    {"testMolAnnotations-3b.svg", 2068377089U},
    {"testMolAnnotations-3c.svg", 4288169182U},
    {"testMolAnnotations-3d.svg", 1514775509U},
    {"testMolAnnotations-4a.svg", 569955128U},
    {"testLinkNodes-1-0.svg", 2929724949U},
    {"testLinkNodes-1-30.svg", 800625899U},
    {"testLinkNodes-1-60.svg", 609508172U},
    {"testLinkNodes-1-90.svg", 2665766032U},
    {"testLinkNodes-1-120.svg", 992989277U},
    {"testLinkNodes-1-150.svg", 1392691166U},
    {"testLinkNodes-1-180.svg", 130695597U},
    {"testGithub3744.svg", 2774492807U},
    {"testAtomLists-1.svg", 2751373083U},
    {"testAtomLists-2.svg", 385738799U},
    {"testIsoDummyIso.svg", 1696129196U},
    {"testNoIsoDummyIso.svg", 2004687512U},
    {"testIsoNoDummyIso.svg", 2734544682U},
    {"testNoIsoNoDummyIso.svg", 918094584U},
    {"testDeuteriumTritium.svg", 2634768249U},
    {"testHydrogenBonds1.svg", 4137715598U},
    {"testHydrogenBonds2.svg", 2044702263U},
    {"testGithub3912.1.svg", 3081580881U},
    {"testGithub3912.2.svg", 1662866562U},
    {"testGithub2976.svg", 971026582U},
    {"testReactionCoords.svg", 4128536127U},
    {"testAnnotationColors.svg", 445523422U},
    {"testGithub4323_1.svg", 1993234598U},
    {"testGithub4323_2.svg", 2933922429U},
    {"testGithub4323_3.svg", 1773544359U},
    {"testGithub4323_4.svg", 213795827U},
    {"testGithub4238_1.svg", 629357140U},
    {"testGithub4508_1.svg", 3784765069U},
    {"testGithub4508_1b.svg", 3433942203U},
    {"testGithub4508_2.svg", 326155865U},
    {"testGithub4508_2b.svg", 662225995U},
    {"testGithub4538.svg", 3198623323U},
    {"testDarkMode.1.svg", 1977391752U},
    {"testMonochrome.1.svg", 1776897420U},
    {"testMonochrome.2.svg", 399259780U},
    {"testAvalon.1.svg", 1614166818U},
    {"testCDK.1.svg", 3108685638U},
    {"testGithub4519_1.svg", 473230604U},
    {"testGithub4519_2.svg", 2515716875U},
    {"testGithub4519_3.svg", 1017109741U},
    {"testGithub4519_4.svg", 645908829U},
    {"testBaseFontSize.1a.svg", 3939288880U},
    {"testBaseFontSize.1b.svg", 2617787443U},
    {"testBaseFontSize.2a.svg", 1031690455U},
    {"testBaseFontSize.2b.svg", 3440038194U},
    {"testFlexiCanvas.1a.svg", 3145560884U},
    {"testFlexiCanvas.1b.svg", 1140847713U},
    {"testFlexiCanvas.1c.svg", 2832891200U},
    {"testFlexiCanvas.1d.svg", 4220526884U},
    {"testFlexiCanvas.2.svg", 1185770886U},
    {"testSemiFlexiCanvas.1a.svg", 414967968U},
    {"testSemiFlexiCanvas.1b.svg", 367831852U},
    {"testSemiFlexiCanvas.1c.svg", 316673185U},
    {"testFlexiCanvas.3.svg", 3822475112U},
    {"testFlexiCanvas.4a.svg", 438150211U},
    {"testFlexiCanvas.4b.svg", 2015277207U},
    {"testFlexiCanvas.4c.svg", 3138663789U},
    {"testFlexiCanvas.4d.svg", 1950746506U},
    {"testFlexiCanvas.5a.svg", 1204456580U},
    {"testFlexiCanvas.5b.svg", 4164471763U},
    {"testFlexiCanvas.5c.svg", 2381227232U},
    {"testFlexiCanvas.5d.svg", 2157866153U},
    {"testFlexiCanvas.6a.svg", 4104973953U},
    {"testFlexiCanvas.6b.svg", 2392263541U},
    {"testFlexiCanvas.6c.svg", 4104973953U},
    {"testFlexiCanvas.6d.svg", 4104973953U},
    {"testFlexiCanvas.7a.svg", 918094125U},
    {"testFlexiCanvas.7b.svg", 4094511140U},
    {"testFlexiCanvas.7c.svg", 918094125U},
    {"testFlexiCanvas.7d.svg", 918094125U},
    {"testGithub4764.sz1.svg", 1112373450U},
    {"testGithub4764.sz2.svg", 3676136052U},
    {"testGithub4764.sz3.svg", 2565894452U},
    {"testDrawArc1.svg", 4039810147U},
    {"testMetalWedges.svg", 3278785383U},
    {"testVariableLegend_1.svg", 3914441319U},
    {"testVariableLegend_2.svg", 3458084009U},
    {"testVariableLegend_3.svg", 1996551457U},
    {"testGithub_5061.svg", 2698477851U},
    {"testGithub_5185.svg", 2944445711U},
    {"testGithub_5269_1.svg", 2884233026U},
    {"testGithub_5269_2.svg", 2987891082U},
    {"test_classes_wavy_bonds.svg", 1271445012U},
    {"testGithub_5383_1.svg", 1391972140U},
    {"github5156_1.svg", 695855770U},
    {"github5156_2.svg", 1130781980U},
    {"github5156_3.svg", 3284451122U},
    {"test_molblock_wedges.svg", 1106580037U},
    {"github5383_1.svg", 2353351393U},
    {"acs1996_1.svg", 51426601U},
    {"acs1996_2.svg", 833573044U},
    {"acs1996_3.svg", 4007912653U},
    {"acs1996_4.svg", 3372558370U},
    {"acs1996_5.svg", 2883542240U},
    {"acs1996_6.svg", 1380727178U},
    {"acs1996_7.svg", 2718384395U},
    {"acs1996_8.svg", 939325262U},
    {"acs1996_9.svg", 2607143500U},
    {"acs1996_10.svg", 199499735U},
    {"acs1996_11.svg", 3821838912U},
    {"acs1996_12.svg", 2233727631U},
    {"test_unspec_stereo.svg", 599119798U},
    {"light_blue_h_no_label_1.svg", 3735371135U},
    {"test_github_5534.svg", 574501211U},
    {"bond_highlights_1.svg", 1426179967U},
    {"bond_highlights_2.svg", 3654242474U},
    {"bond_highlights_3.svg", 2068128924U},
    {"bond_highlights_4.svg", 2068128924U},
    {"bond_highlights_5.svg", 4115973245U},
    {"bond_highlights_6.svg", 1566801788U},
    {"bond_highlights_7.svg", 2101261688U},
    {"bond_highlights_8.svg", 3826056528U},
    {"bond_highlights_9.svg", 2915809284U},
    {"testGithub5486_1.svg", 1149144091U},
    {"testGithub5511_1.svg", 940106456U},
    {"testGithub5511_2.svg", 1448975272U},
    {"test_github5767.svg", 3153964439U},
    {"test_github5704_1.svg", 2803704016U},
    {"test_github5704_2.svg", 2000837483U},
    {"test_github5704_3.svg", 2359820445U},
    {"test_github5704_4.svg", 2033407805U},
    {"test_github5943.svg", 1111951851U},
    {"test_github5947.svg", 2858910387U},
    {"test_github5767.svg", 3153964439U},
    {"test_github5949.svg", 1324215728U},
    {"test_github5974.svg", 394879876U},
    {"test_github5963.svg", 582369551U},
    {"test_github6025.svg", 1908346499U},
    {"test_github5963.svg", 582369551U},
    {"test_github6027_1.svg", 1864343362U},
    {"test_github6027_2.svg", 330549720U},
<<<<<<< HEAD
    {"test_complex_query_atoms_1.svg", 1569543436U},
    {"test_complex_query_atoms_2.svg", 1958885073U},
    {"test_complex_query_atoms_3.svg", 2485432018U},
    {"test_complex_query_atoms_4.svg", 2485432018U},
    {"test_complex_query_atoms_5.svg", 3301518551U},
    {"test_complex_query_atoms_6.svg", 3415494504U},
    {"test_complex_query_atoms_7.svg", 3857334874U},
    {"test_complex_query_atoms_8.svg", 3355019842U},
    {"test_complex_query_atoms_9.svg", 952404505U},
    {"test_complex_query_atoms_10.svg", 2592662841U},
    {"test_complex_query_atoms_11.svg", 3667326374U},
    {"test_complex_query_atoms_12.svg", 582133495U}};
=======
    {"test_github6041b.svg", 3485054881U}};
>>>>>>> d4085c6e

// These PNG hashes aren't completely reliable due to floating point cruft,
// but they can still reduce the number of drawings that need visual
// inspection.  At present, the files
// testPNGMetadata_2.png
// give different results on my MBP and Ubuntu 20.04 VM.  The SVGs work
// better because the floats are all output to only 1 decimal place so there
// is a much smaller chance of different systems producing different files.
static const std::map<std::string, std::hash_result_t> PNG_HASHES = {
    {"testGithub3226_1.png", 284815097U},
    {"testGithub3226_2.png", 2460913971U},
    {"testGithub3226_3.png", 993799198U},
    {"testPNGMetadata_1.png", 2022143293U},
    {"testPNGMetadata_2.png", 3078435362U},
    {"testHandDrawn-1.png", 1551605661U},
    {"testHandDrawn-2.png", 2979412913U},
    {"testHandDrawn-3.png", 1765396301U},
    {"testHandDrawn-4.png", 2989933219U},
    {"testHandDrawn-5.png", 1526220279U},
    {"testGithub4323_1.png", 3711520691U},
    {"testGithub4323_3.png", 2300228708U},
    {"testFlexiCanvas.2a.png", 3618977786U},
    {"testFlexiCanvas.2b.png", 2780757414U},
    {"testGithub4764.sz1.png", 2320783268U},
    {"testGithub4764.sz2.png", 3297570843U},
    {"testGithub4764.sz3.png", 2178018272U},
    {"testGithub4238_1.png", 458925131U},
    {"github5383_1.png", 2963331215U},
    {"acs1996_1.png", 2674458798U},
    {"acs1996_2.png", 83755168U}};

std::hash_result_t hash_file(const std::string &filename) {
  std::ifstream ifs(filename, std::ios_base::binary);
  std::string file_contents(std::istreambuf_iterator<char>{ifs}, {});
  if (filename.substr(filename.length() - 4) == ".svg") {
    // deal with MSDOS newlines.
    file_contents.erase(
        remove(file_contents.begin(), file_contents.end(), '\r'),
        file_contents.end());
  }
  return gboost::hash_range(file_contents.begin(), file_contents.end());
}

void check_file_hash(const std::string &filename,
                     std::hash_result_t exp_hash = 0U) {
  //    std::cout << filename << " : " << hash_file(filename) << "U" <<
  //    std::endl;

  std::map<std::string, std::hash_result_t>::const_iterator it;
  if (filename.substr(filename.length() - 4) == ".svg") {
    it = SVG_HASHES.find(filename);
  } else {
    it = PNG_HASHES.find(filename);
  }
  std::hash_result_t file_hash = hash_file(filename);
  if (exp_hash == 0U) {
    exp_hash = it == SVG_HASHES.end() ? 0U : it->second;
  }
  if (it != SVG_HASHES.end() && file_hash == exp_hash) {
    if (DELETE_WITH_GOOD_HASH) {
      std::remove(filename.c_str());
    }
  } else {
    std::cout << "file " << filename << " gave hash " << file_hash
              << "U not the expected " << exp_hash << "U" << std::endl;
  }
}
}  // namespace

using namespace RDKit;

TEST_CASE("prepareAndDrawMolecule", "[drawing]") {
  SECTION("basics") {
    auto m1 = "C1N[C@@H]2OCC12"_smiles;
    REQUIRE(m1);

    // we will be able to recognize that the prep worked because there
    // will be an H in the output:
    MolDraw2DSVG drawer(200, 200, -1, -1, NO_FREETYPE);
    MolDraw2DUtils::prepareAndDrawMolecule(drawer, *m1);
    drawer.finishDrawing();
    std::string text = drawer.getDrawingText();
    CHECK(text.find(">H</text>") != std::string::npos);
  }
  SECTION("kekulize") {
    auto m1 = "c1ccccc1"_smiles;
    REQUIRE(m1);

    {
      MolDraw2DSVG drawer(200, 200, -1, -1, NO_FREETYPE);
      MolDraw2DUtils::prepareAndDrawMolecule(drawer, *m1);
      drawer.finishDrawing();
      std::string text = drawer.getDrawingText();
      CHECK(text.find("stroke-dasharray") == std::string::npos);
    }
    {
      MolDraw2DSVG drawer(200, 200, -1, -1, NO_FREETYPE);
      MolDraw2DUtils::prepareAndDrawMolecule(drawer, *m1, "", nullptr, nullptr,
                                             nullptr, nullptr, nullptr, -1,
                                             false);
      drawer.finishDrawing();
      std::string text = drawer.getDrawingText();
      CHECK(text.find("stroke-dasharray") != std::string::npos);
    }
  }
}

TEST_CASE("tag atoms in SVG", "[drawing][SVG]") {
  SECTION("basics") {
    auto m1 = "C1N[C@@H]2OCC12"_smiles;
    REQUIRE(m1);

    MolDraw2DSVG drawer(200, 200, -1, -1, NO_FREETYPE);
    MolDraw2DUtils::prepareMolForDrawing(*m1);
    drawer.drawMolecule(*m1);
    std::map<std::string, std::string> actions;
    actions["onclick"] = "alert";
    double radius = 0.2;
    drawer.tagAtoms(*m1, radius, actions);
    drawer.finishDrawing();
    std::string text = drawer.getDrawingText();
    std::ofstream outs("testAtomTags_1.svg");
    outs << text;
    outs.close();
    check_file_hash("testAtomTags_1.svg");

    CHECK(text.find("<circle") != std::string::npos);
    CHECK(text.find("<circle") != std::string::npos);
    CHECK(text.find("atom-selector") != std::string::npos);
    CHECK(text.find("bond-selector") != std::string::npos);
  }
  SECTION("inject prop to class") {
    auto m1 = "C1N[C@@H]2OCC12"_smiles;
    REQUIRE(m1);

    for (auto atom : m1->atoms()) {
      auto prop = boost::format("__prop_class_atom_%d") % atom->getIdx();
      atom->setProp("_tagClass", prop.str());
    }
    for (auto bond : m1->bonds()) {
      auto prop = boost::format("__prop_class_bond_%d") % bond->getIdx();
      bond->setProp("_tagClass", prop.str());
    }

    MolDraw2DSVG drawer(200, 200, -1, -1, NO_FREETYPE);
    MolDraw2DUtils::prepareMolForDrawing(*m1);
    drawer.drawMolecule(*m1);
    drawer.tagAtoms(*m1);
    drawer.finishDrawing();
    std::string text = drawer.getDrawingText();
    std::ofstream outs("testAtomTags_2.svg");
    outs << text;
    outs.close();
    check_file_hash("testAtomTags_2.svg");

    size_t i = 0;
    size_t c = 0;
    while (true) {
      auto i2 = text.find("__prop_class_atom_", i);
      if (i2 == std::string::npos) {
        break;
      }
      i = i2 + 1;
      c++;
    }
    CHECK(c == 6);

    i = 0;
    c = 0;
    while (true) {
      auto i2 = text.find("__prop_class_bond_", i);
      if (i2 == std::string::npos) {
        break;
      }
      i = i2 + 1;
      c++;
    }
    CHECK(c == 7);
  }
}

TEST_CASE("metadata in SVG", "[drawing][SVG]") {
  SECTION("inject prop to metada") {
    auto m1 = "C1N[C@@H]2OCC12"_smiles;
    REQUIRE(m1);

    for (auto atom : m1->atoms()) {
      auto prop = boost::format("__prop_metadata_atom_%d") % atom->getIdx();
      atom->setProp("_metaData-atom-inject-prop", prop.str());
    }
    for (auto bond : m1->bonds()) {
      auto prop = boost::format("__prop_metadata_bond_%d") % bond->getIdx();
      bond->setProp("_metaData-bond-inject-prop", prop.str());
    }

    MolDraw2DSVG drawer(200, 200, -1, -1, NO_FREETYPE);
    MolDraw2DUtils::prepareMolForDrawing(*m1);
    drawer.drawMolecule(*m1);
    drawer.addMoleculeMetadata(*m1);
    drawer.finishDrawing();
    std::string text = drawer.getDrawingText();
    std::ofstream outs("testAtomTags_3.svg");
    outs << text;
    outs.close();
    check_file_hash("testAtomTags_3.svg");

    size_t i = 0;
    size_t c = 0;
    while (true) {
      auto i2 = text.find("atom-inject-prop=\"__prop_metadata_atom_", i);
      if (i2 == std::string::npos) {
        break;
      }
      i = i2 + 1;
      c++;
    }
    CHECK(c == 6);

    i = 0;
    c = 0;
    while (true) {
      auto i2 = text.find("bond-inject-prop=\"__prop_metadata_bond_", i);
      if (i2 == std::string::npos) {
        break;
      }
      i = i2 + 1;
      c++;
    }
    CHECK(c == 7);
  }
}

TEST_CASE("contour data", "[drawing][conrec]") {
  auto m1 = "C1N[C@@H]2OCC12"_smiles;
  REQUIRE(m1);
  SECTION("grid basics") {
    MolDraw2DSVG drawer(250, 250, -1, -1, NO_FREETYPE);
    MolDraw2DUtils::prepareMolForDrawing(*m1);

    const size_t gridSz = 100;
    auto *grid = new double[gridSz * gridSz];
    std::vector<double> xps(gridSz);
    std::vector<double> yps(gridSz);

    double minX = 1000, minY = 1000, maxX = -1000, maxY = -1000;
    const auto conf = m1->getConformer();
    for (size_t i = 0; i < conf.getNumAtoms(); ++i) {
      minX = std::min(minX, conf.getAtomPos(i).x);
      minY = std::min(minY, conf.getAtomPos(i).y);
      maxX = std::max(maxX, conf.getAtomPos(i).x);
      maxY = std::max(maxY, conf.getAtomPos(i).y);
    }
    double x1 = minX - 0.5, y1 = minY - 0.5, x2 = maxX + 0.5, y2 = maxY + 0.5;
    double dx = (x2 - x1) / gridSz, dy = (y2 - y1) / gridSz;
    double maxV = 0.0;
    for (size_t ix = 0; ix < gridSz; ++ix) {
      auto px = x1 + ix * dx;
      xps[ix] = px;
      for (size_t iy = 0; iy < gridSz; ++iy) {
        auto py = y1 + iy * dy;
        if (ix == 0) {
          yps[iy] = py;
        }
        RDGeom::Point2D loc(px, py);
        double val = 0.0;
        for (size_t ia = 0; ia < conf.getNumAtoms(); ++ia) {
          auto dv = loc - RDGeom::Point2D(conf.getAtomPos(ia).x,
                                          conf.getAtomPos(ia).y);
          auto r = dv.length();
          if (r > 0.1) {
            val += 1 / r;
          }
        }
        maxV = std::max(val, maxV);
        grid[ix * gridSz + iy] = val;
      }
    }

    std::vector<double> levels;
    drawer.clearDrawing();
    MolDraw2DUtils::contourAndDrawGrid(drawer, grid, xps, yps, 10, levels,
                                       MolDraw2DUtils::ContourParams(),
                                       m1.get());
    drawer.drawOptions().clearBackground = false;
    drawer.drawMolecule(*m1);
    drawer.finishDrawing();
    std::string text = drawer.getDrawingText();
    std::ofstream outs("contourMol_1.svg");
    outs << text;
    outs.close();
    check_file_hash("contourMol_1.svg");
    delete[] grid;
  }
  SECTION("gaussian basics") {
    MolDraw2DSVG drawer(250, 250, -1, -1, NO_FREETYPE);
    MolDraw2DUtils::prepareMolForDrawing(*m1);
    drawer.drawOptions().padding = 0.1;

    const auto conf = m1->getConformer();
    std::vector<Point2D> cents(conf.getNumAtoms());
    std::vector<double> weights(conf.getNumAtoms());
    std::vector<double> widths(conf.getNumAtoms());
    for (size_t i = 0; i < conf.getNumAtoms(); ++i) {
      cents[i] = Point2D(conf.getAtomPos(i).x, conf.getAtomPos(i).y);
      weights[i] = 1;
      widths[i] = 0.4 * PeriodicTable::getTable()->getRcovalent(
                            m1->getAtomWithIdx(i)->getAtomicNum());
    }

    std::vector<double> levels;
    drawer.clearDrawing();
    MolDraw2DUtils::contourAndDrawGaussians(
        drawer, cents, weights, widths, 10, levels,
        MolDraw2DUtils::ContourParams(), m1.get());

    drawer.drawOptions().clearBackground = false;
    drawer.drawMolecule(*m1);
    drawer.finishDrawing();
    std::string text = drawer.getDrawingText();
    std::ofstream outs("contourMol_2.svg");
    outs << text;
    outs.close();
    check_file_hash("contourMol_2.svg");
  }
  SECTION("gaussian fill") {
    MolDraw2DSVG drawer(250, 250, -1, -1, NO_FREETYPE);
    MolDraw2DUtils::prepareMolForDrawing(*m1);
    drawer.drawOptions().padding = 0.1;

    const auto conf = m1->getConformer();
    std::vector<Point2D> cents(conf.getNumAtoms());
    std::vector<double> weights(conf.getNumAtoms());
    std::vector<double> widths(conf.getNumAtoms());
    for (size_t i = 0; i < conf.getNumAtoms(); ++i) {
      cents[i] = Point2D(conf.getAtomPos(i).x, conf.getAtomPos(i).y);
      weights[i] = i % 2 ? -0.5 : 1;
      widths[i] = 0.4 * PeriodicTable::getTable()->getRcovalent(
                            m1->getAtomWithIdx(i)->getAtomicNum());
    }

    std::vector<double> levels;
    MolDraw2DUtils::ContourParams cps;
    cps.fillGrid = true;
    drawer.clearDrawing();
    MolDraw2DUtils::contourAndDrawGaussians(drawer, cents, weights, widths, 10,
                                            levels, cps, m1.get());

    drawer.drawOptions().clearBackground = false;
    drawer.drawMolecule(*m1);
    drawer.finishDrawing();
    std::string text = drawer.getDrawingText();
    std::ofstream outs("contourMol_3.svg");
    outs << text;
    outs.close();
    check_file_hash("contourMol_3.svg");
  }

  SECTION("gaussian fill 2") {
    auto m2 = "C1N[C@@H]2OCC12C=CC"_smiles;
    REQUIRE(m2);

    MolDraw2DSVG drawer(450, 250, -1, -1, NO_FREETYPE);
    MolDraw2DUtils::prepareMolForDrawing(*m2);
    drawer.drawOptions().padding = 0.1;

    const auto conf = m2->getConformer();
    std::vector<Point2D> cents(conf.getNumAtoms());
    std::vector<double> weights(conf.getNumAtoms());
    std::vector<double> widths(conf.getNumAtoms());
    for (size_t i = 0; i < conf.getNumAtoms(); ++i) {
      cents[i] = Point2D(conf.getAtomPos(i).x, conf.getAtomPos(i).y);
      weights[i] = i % 2 ? -0.5 : 1;
      widths[i] = 0.3 * PeriodicTable::getTable()->getRcovalent(
                            m2->getAtomWithIdx(i)->getAtomicNum());
    }

    std::vector<double> levels;
    MolDraw2DUtils::ContourParams cps;
    cps.fillGrid = true;
    cps.gridResolution = 0.5;
    drawer.clearDrawing();
    MolDraw2DUtils::contourAndDrawGaussians(drawer, cents, weights, widths, 10,
                                            levels, cps, m2.get());

    drawer.drawOptions().clearBackground = false;
    drawer.drawMolecule(*m2);
    drawer.finishDrawing();
    std::string text = drawer.getDrawingText();
    std::ofstream outs("contourMol_4.svg");
    outs << text;
    outs.close();
    check_file_hash("contourMol_4.svg");
  }
}

TEST_CASE("dative bonds", "[drawing][organometallics]") {
  SECTION("basics") {
    auto m1 = "N->[Pt]"_smiles;
    REQUIRE(m1);
    MolDraw2DSVG drawer(200, 200, -1, -1, NO_FREETYPE);
    MolDraw2DUtils::prepareMolForDrawing(*m1);
    drawer.drawMolecule(*m1);
    drawer.finishDrawing();
    std::string text = drawer.getDrawingText();
    std::ofstream outs("testDativeBonds_1.svg");
    outs << text;
    outs.close();
    check_file_hash("testDativeBonds_1.svg");

    CHECK(text.find("d='M 122.5,88.4 L 85.6,88.4' "
                    "style='fill:none;fill-rule:evenodd;stroke:#0000FF") !=
          std::string::npos);
  }
  SECTION("more complex") {
    auto m1 = "N->1[C@@H]2CCCC[C@H]2N->[Pt]11OC(=O)C(=O)O1"_smiles;
    REQUIRE(m1);
    MolDraw2DSVG drawer(200, 200, -1, -1, NO_FREETYPE);
    MolDraw2DUtils::prepareMolForDrawing(*m1);
    drawer.drawMolecule(*m1);
    drawer.finishDrawing();
    std::string text = drawer.getDrawingText();
    std::ofstream outs("testDativeBonds_2.svg");
    outs << text;
    outs.close();
    check_file_hash("testDativeBonds_2.svg");

    CHECK(text.find("-8' d='M 101.1,79.8 L 95.8,87.1' "
                    "style='fill:none;fill-rule:evenodd;stroke:#0000FF;") !=
          std::string::npos);
  }
  SECTION("test colours") {
    // the dative bonds point the wrong way, but the point is to test
    // if the tip of the arrow is blue.
    auto m1 = "[Cu++]->1->2.N1CCN2"_smiles;
    REQUIRE(m1);
    MolDraw2DSVG drawer(200, 200, -1, -1, NO_FREETYPE);
    MolDraw2DUtils::prepareMolForDrawing(*m1);
    drawer.drawMolecule(*m1);
    drawer.finishDrawing();
    std::string text = drawer.getDrawingText();
    std::ofstream outs("testDativeBonds_3.svg");
    outs << text;
    outs.close();
    check_file_hash("testDativeBonds_3.svg");

    CHECK(
        text.find(
            "<path class='bond-2 atom-3 atom-4' d='M 50.4,140.6 L 77.9,149.5' "
            "style='fill:none;fill-rule:evenodd;stroke:#0000FF;") !=
        std::string::npos);
  }
  SECTION("dative series") {
    auto m1 = "N->1[C@@H]2CCCC[C@H]2N->[Pt]11OC(=O)C(=O)O1"_smiles;
    REQUIRE(m1);
    {
      MolDraw2DSVG drawer(150, 150, -1, -1, NO_FREETYPE);
      MolDraw2DUtils::prepareMolForDrawing(*m1);
      drawer.drawMolecule(*m1);
      drawer.finishDrawing();
      std::string text = drawer.getDrawingText();
      std::ofstream outs("testDativeBonds_2a.svg");
      outs << text;
      outs.close();
      check_file_hash("testDativeBonds_2a.svg");
    }
    {
      MolDraw2DSVG drawer(250, 250, -1, -1, NO_FREETYPE);
      MolDraw2DUtils::prepareMolForDrawing(*m1);
      drawer.drawMolecule(*m1);
      drawer.finishDrawing();
      std::string text = drawer.getDrawingText();
      std::ofstream outs("testDativeBonds_2b.svg");
      outs << text;
      outs.close();
      check_file_hash("testDativeBonds_2b.svg");
    }
    {
      MolDraw2DSVG drawer(350, 350, -1, -1, NO_FREETYPE);
      MolDraw2DUtils::prepareMolForDrawing(*m1);
      drawer.drawMolecule(*m1);
      drawer.finishDrawing();
      std::string text = drawer.getDrawingText();
      std::ofstream outs("testDativeBonds_2c.svg");
      outs << text;
      outs.close();
      check_file_hash("testDativeBonds_2c.svg");
    }
    {
      MolDraw2DSVG drawer(450, 450, -1, -1, NO_FREETYPE);
      MolDraw2DUtils::prepareMolForDrawing(*m1);
      drawer.drawMolecule(*m1);
      drawer.finishDrawing();
      std::string text = drawer.getDrawingText();
      std::ofstream outs("testDativeBonds_2d.svg");
      outs << text;
      outs.close();
      check_file_hash("testDativeBonds_2d.svg");
    }
  }
}

TEST_CASE("zero-order bonds", "[drawing][organometallics]") {
  SECTION("basics") {
    auto m1 = "N-[Pt]"_smiles;
    REQUIRE(m1);
    m1->getBondWithIdx(0)->setBondType(Bond::ZERO);
    MolDraw2DSVG drawer(200, 200, -1, -1, NO_FREETYPE);
    MolDraw2DUtils::prepareMolForDrawing(*m1);
    drawer.drawMolecule(*m1);
    drawer.finishDrawing();
    std::string text = drawer.getDrawingText();
    std::ofstream outs("testZeroOrderBonds_1.svg");
    outs << text;
    outs.close();
    check_file_hash("testZeroOrderBonds_1.svg");

    CHECK(text.find("stroke-dasharray:2,2") != std::string::npos);
  }
}

TEST_CASE("copying drawing options", "[drawing]") {
  auto m1 = "C1N[C@@H]2OCC12"_smiles;
  REQUIRE(m1);
  SECTION("foundations") {
    {
      MolDraw2DSVG drawer(200, 200, -1, -1, NO_FREETYPE);
      MolDraw2DUtils::prepareAndDrawMolecule(drawer, *m1);
      drawer.finishDrawing();
      std::string text = drawer.getDrawingText();
      std::ofstream outs("testFoundations_1.svg");
      outs << text;
      outs.close();
      check_file_hash("testFoundations_1.svg");
      CHECK(text.find("fill:#0000FF' >N</text>") != std::string::npos);
    }
    {
      MolDraw2DSVG drawer(200, 200, -1, -1, NO_FREETYPE);
      assignBWPalette(drawer.drawOptions().atomColourPalette);
      MolDraw2DUtils::prepareAndDrawMolecule(drawer, *m1);
      drawer.finishDrawing();
      std::string text = drawer.getDrawingText();
      std::ofstream outs("testFoundations_2.svg");
      outs << text;
      outs.close();
      check_file_hash("testFoundations_2.svg");
      CHECK(text.find("fill:#0000FF' >N</text>") == std::string::npos);
      CHECK(text.find("fill:#000000' >N</text>") != std::string::npos);
    }
  }
  SECTION("test") {
    {
      MolDraw2DSVG drawer(200, 200, -1, -1, NO_FREETYPE);
      MolDrawOptions options = drawer.drawOptions();
      assignBWPalette(options.atomColourPalette);
      drawer.drawOptions() = options;
      MolDraw2DUtils::prepareAndDrawMolecule(drawer, *m1);
      drawer.finishDrawing();
      std::string text = drawer.getDrawingText();
      std::ofstream outs("testTest_1.svg");
      outs << text;
      outs.close();
      check_file_hash("testTest_1.svg");
      CHECK(text.find("fill:#0000FF' >N</text>") == std::string::npos);
      CHECK(text.find("fill:#000000' >N</text>") != std::string::npos);
    }
  }
}

TEST_CASE("bad DrawMolecules() when molecules are not kekulized",
          "[drawing][bug]") {
  auto m1 = "CCN(CC)CCn1nc2c3ccccc3sc3c(CNS(C)(=O)=O)ccc1c32"_smiles;
  REQUIRE(m1);
  SECTION("foundations") {
    MolDraw2DSVG drawer(500, 200, 250, 200, NO_FREETYPE);
    drawer.drawOptions().prepareMolsBeforeDrawing = false;
    RWMol dm1(*m1);
    RWMol dm2(*m1);
    bool kekulize = false;
    MolDraw2DUtils::prepareMolForDrawing(dm1, kekulize);
    kekulize = true;
    MolDraw2DUtils::prepareMolForDrawing(dm2, kekulize);
    MOL_PTR_VECT ms{&dm1, &dm2};
    drawer.drawMolecule(dm1);
    drawer.finishDrawing();
    std::string text = drawer.getDrawingText();
    std::ofstream outs("testKekulizationProblems_1.svg");
    outs << text;
    outs.close();
    check_file_hash("testKekulizationProblems_1.svg");

    // this is a very crude test - really we just need to look at the SVG - but
    // it's better than nothing.
    CHECK(text.find(
              "<path class='bond-18' d='M 169.076,79.056 L 191.285,69.2653' "
              "style='fill:none;fill-rule:evenodd;stroke:#000000;stroke-width:"
              "2px;stroke-linecap:butt;stroke-linejoin:miter;stroke-opacity:1;"
              "stroke-dasharray:6,6' />") == std::string::npos);
  }
}
TEST_CASE("draw atom/bond indices", "[drawing]") {
  auto m1 = "C[C@H](F)N"_smiles;
  auto m2 = "C[C@@H](F)N"_smiles;
  REQUIRE(m1);
  REQUIRE(m2);
  SECTION("foundations") {
    {
      MolDraw2DSVG drawer(250, 200, -1, -1, NO_FREETYPE);
      drawer.drawMolecule(*m1);
      drawer.finishDrawing();
      std::string text = drawer.getDrawingText();
      std::ofstream outs("testAtomBondIndices_1.svg");
      outs << text;
      outs.close();
      check_file_hash("testAtomBondIndices_1.svg");
      CHECK(text.find(">1</text>") == std::string::npos);
      CHECK(text.find(">(</text>") == std::string::npos);
      CHECK(text.find(">S</text>") == std::string::npos);
      CHECK(text.find(">)</text>") == std::string::npos);
    }
    {
      MolDraw2DSVG drawer(250, 200, -1, -1, NO_FREETYPE);
      drawer.drawOptions().addAtomIndices = true;
      drawer.drawMolecule(*m1);
      drawer.finishDrawing();
      std::string text = drawer.getDrawingText();
      std::ofstream outs("testAtomBondIndices_2.svg");
      outs << text;
      outs.close();
      check_file_hash("testAtomBondIndices_2.svg");
      CHECK(text.find(">1</text>") != std::string::npos);
      // it only appears once though:
      CHECK(text.find(">1</text>", text.find(">1</text>") + 1) ==
            std::string::npos);
      CHECK(text.find("1,(S)") == std::string::npos);
    }
    {
      MolDraw2DSVG drawer(250, 200, -1, -1, NO_FREETYPE);
      drawer.drawOptions().addBondIndices = true;
      drawer.drawMolecule(*m1);
      drawer.finishDrawing();
      std::string text = drawer.getDrawingText();
      std::ofstream outs("testAtomBondIndices_3.svg");
      outs << text;
      outs.close();
      check_file_hash("testAtomBondIndices_3.svg");
      CHECK(text.find(">1</text>") != std::string::npos);
      // it only appears once though:
      CHECK(text.find(">1</text>", text.find(">1</text>") + 1) ==
            std::string::npos);
    }
    {
      MolDraw2DSVG drawer(250, 200, -1, -1, NO_FREETYPE);
      drawer.drawOptions().addAtomIndices = true;
      drawer.drawOptions().addBondIndices = true;
      drawer.drawMolecule(*m1);
      drawer.finishDrawing();
      std::string text = drawer.getDrawingText();
      std::ofstream outs("testAtomBondIndices_4.svg");
      outs << text;
      outs.close();
      check_file_hash("testAtomBondIndices_4.svg");
      CHECK(text.find(">1</text>") != std::string::npos);
      // it appears twice:
      CHECK(text.find(">1</text>", text.find(">1</text>") + 1) !=
            std::string::npos);
    }
    {
      MolDraw2DSVG drawer(250, 200, -1, -1, NO_FREETYPE);
      m1->getAtomWithIdx(2)->setProp(common_properties::atomNote, "foo");
      drawer.drawOptions().addAtomIndices = true;
      drawer.drawOptions().addStereoAnnotation = true;
      drawer.drawMolecule(*m1);
      m1->getAtomWithIdx(2)->clearProp(common_properties::atomNote);
      drawer.finishDrawing();
      std::string text = drawer.getDrawingText();
      std::ofstream outs("testAtomBondIndices_5.svg");
      outs << text;
      outs.close();
      check_file_hash("testAtomBondIndices_5.svg");
      CHECK(text.find(">1</text>") != std::string::npos);
      CHECK(text.find(">,</text>") != std::string::npos);
      CHECK(text.find(">(</text>") != std::string::npos);
      CHECK(text.find(">S</text>") != std::string::npos);
      CHECK(text.find(")</text>") != std::string::npos);
      CHECK(text.find(">2</text>") != std::string::npos);
      CHECK(text.find(">f</text>") != std::string::npos);
      CHECK(text.find(">o</text>") != std::string::npos);
    }
    {
      // Make sure it works for solid wedges as well.
      MolDraw2DSVG drawer(250, 200, -1, -1, NO_FREETYPE);
      drawer.drawOptions().addAtomIndices = true;
      drawer.drawMolecule(*m2);
      drawer.finishDrawing();
      std::string text = drawer.getDrawingText();
      std::ofstream outs("testAtomBondIndices_6.svg");
      outs << text;
      outs.close();
      check_file_hash("testAtomBondIndices_6.svg");
      CHECK(text.find(">1</text>") != std::string::npos);
      // it only appears once though:
      CHECK(text.find(">1</text>", text.find(">1</text>") + 1) ==
            std::string::npos);
      CHECK(text.find("1,(S)") == std::string::npos);
    }
  }
}

TEST_CASE("Github #3226: Lines in wedge bonds being drawn too closely together",
          "[drawing]") {
  auto m1 =
      "C[C@H](C1=C(C=CC(=C1Cl)F)Cl)OC2=C(N=CC(=C2)C3=CN(N=C3)C4CCNCC4)N"_smiles;
  REQUIRE(m1);
  SECTION("larger SVG") {
    {
      MolDraw2DSVG drawer(450, 400);
      drawer.drawMolecule(*m1);
      drawer.finishDrawing();
      std::string text = drawer.getDrawingText();
      std::ofstream outs("testGithub3226_1.svg");
      outs << text;
      outs.close();
      check_file_hash("testGithub3226_1.svg");
      std::vector<std::string> tkns;
      boost::algorithm::find_all(tkns, text, "bond-0");
      CHECK(tkns.size() == 10);
    }
  }
#ifdef RDK_BUILD_CAIRO_SUPPORT
  SECTION("larger PNG") {
    {
      MolDraw2DCairo drawer(450, 400);
      drawer.drawMolecule(*m1);
      drawer.finishDrawing();
      drawer.writeDrawingText("testGithub3226_1.png");
      check_file_hash("testGithub3226_1.png");
    }
  }
#endif
  SECTION("smaller SVG") {
    {
      MolDraw2DSVG drawer(200, 150);
      drawer.drawMolecule(*m1);
      drawer.finishDrawing();
      std::string text = drawer.getDrawingText();
      std::ofstream outs("testGithub3226_2.svg");
      outs << text;
      outs.close();
      check_file_hash("testGithub3226_2.svg");
      std::vector<std::string> tkns;
      boost::algorithm::find_all(tkns, text, "bond-0");
      CHECK(tkns.size() == 5);
    }
  }
#ifdef RDK_BUILD_CAIRO_SUPPORT
  SECTION("smaller PNG") {
    {
      MolDraw2DCairo drawer(200, 150);
      drawer.drawMolecule(*m1);
      drawer.finishDrawing();
      drawer.writeDrawingText("testGithub3226_2.png");
      check_file_hash("testGithub3226_2.png");
    }
  }
#endif
  SECTION("middle SVG") {
    {
      MolDraw2DSVG drawer(300, 200);
      drawer.drawMolecule(*m1);
      drawer.finishDrawing();
      std::string text = drawer.getDrawingText();
      std::ofstream outs("testGithub3226_3.svg");
      outs << text;
      outs.close();
      check_file_hash("testGithub3226_3.svg");
      std::vector<std::string> tkns;
      boost::algorithm::find_all(tkns, text, "bond-0");
      CHECK(tkns.size() == 7);
    }
  }
#ifdef RDK_BUILD_CAIRO_SUPPORT
  SECTION("middle PNG") {
    {
      MolDraw2DCairo drawer(250, 200);
      drawer.drawMolecule(*m1);
      drawer.finishDrawing();
      drawer.writeDrawingText("testGithub3226_3.png");
      check_file_hash("testGithub3226_3.png");
    }
  }
#endif
}

TEST_CASE("github #3258: ", "[drawing][bug]") {
  auto m1 = "CCN"_smiles;
  REQUIRE(m1);
  SECTION("foundations") {
    MolDraw2DSVG drawer(500, 200, 250, 200, NO_FREETYPE);
    drawer.drawOptions().addAtomIndices = true;
    drawer.drawOptions().addBondIndices = true;
    RWMol dm1(*m1);
    RWMol dm2(*m1);
    MOL_PTR_VECT ms{&dm1, &dm2};
    drawer.drawMolecules(ms);
    drawer.finishDrawing();
    std::string text = drawer.getDrawingText();
    CHECK(text.find(">,</text>") == std::string::npos);
    CHECK(!dm1.hasProp("_atomIndicesAdded"));
    CHECK(!dm1.hasProp("_bondIndicesAdded"));
  }
}

#ifdef RDK_BUILD_CAIRO_SUPPORT
TEST_CASE("adding png metadata", "[drawing][png]") {
  SECTION("molecule") {
    auto m1 = R"CTAB(
  Mrv2014 08172015242D          

  0  0  0     0  0            999 V3000
M  V30 BEGIN CTAB
M  V30 COUNTS 3 2 0 0 0
M  V30 BEGIN ATOM
M  V30 1 C 2.31 -1.3337 0 0
M  V30 2 C 3.6437 -2.1037 0 0
M  V30 3 O 4.9774 -1.3337 0 0
M  V30 END ATOM
M  V30 BEGIN BOND
M  V30 1 1 1 2
M  V30 2 1 2 3
M  V30 END BOND
M  V30 END CTAB
M  END
)CTAB"_ctab;
    REQUIRE(m1);
    {
      MolDraw2DCairo drawer(250, 200);
      drawer.drawMolecule(*m1);
      drawer.finishDrawing();
      auto png = drawer.getDrawingText();
      drawer.writeDrawingText("testPNGMetadata_1.png");
      check_file_hash("testPNGMetadata_1.png");
      CHECK(png.find(PNGData::smilesTag) != std::string::npos);
      CHECK(png.find(PNGData::molTag) != std::string::npos);
      CHECK(png.find(PNGData::pklTag) != std::string::npos);
      std::unique_ptr<ROMol> newmol(PNGStringToMol(png));
      REQUIRE(newmol);
      CHECK(MolToCXSmiles(*m1) == MolToCXSmiles(*newmol));
    }
    {  // disable metadata output
      MolDraw2DCairo drawer(250, 200);
      drawer.drawOptions().includeMetadata = false;
      drawer.drawMolecule(*m1);
      drawer.finishDrawing();
      auto png = drawer.getDrawingText();
      CHECK(png.find(PNGData::smilesTag) == std::string::npos);
      CHECK(png.find(PNGData::molTag) == std::string::npos);
      CHECK(png.find(PNGData::pklTag) == std::string::npos);
    }
    {  // draw multiple molecules
      MolDraw2DCairo drawer(250, 200);
      drawer.drawMolecule(*m1);
      drawer.drawMolecule(*m1);
      drawer.finishDrawing();
      auto png = drawer.getDrawingText();
      CHECK(png.find(PNGData::smilesTag) != std::string::npos);
      CHECK(png.find(PNGData::molTag) != std::string::npos);
      CHECK(png.find(PNGData::pklTag) != std::string::npos);
      CHECK(png.find(PNGData::smilesTag + "1") != std::string::npos);
      CHECK(png.find(PNGData::molTag + "1") != std::string::npos);
      CHECK(png.find(PNGData::pklTag + "1") != std::string::npos);
    }
  }
  SECTION("reaction") {
    std::unique_ptr<ChemicalReaction> rxn(RxnSmartsToChemicalReaction(
        "[N:1][C:2][C:3](=[O:4])[O:5].[N:6][C:7][C:8](=[O:9])[O:10]>>[N:1]1[C:"
        "2][C:3](=[O:4])[N:6][C:7][C:8]1=[O:9].[O:5][O:10]"));
    REQUIRE(rxn);
    {
      MolDraw2DCairo drawer(600, 200);
      drawer.drawReaction(*rxn);
      drawer.finishDrawing();
      auto png = drawer.getDrawingText();
      drawer.writeDrawingText("testPNGMetadata_2.png");
      check_file_hash("testPNGMetadata_2.png");
      CHECK(png.find(PNGData::smilesTag) == std::string::npos);
      CHECK(png.find(PNGData::molTag) == std::string::npos);
      CHECK(png.find(PNGData::pklTag) == std::string::npos);
      CHECK(png.find(PNGData::rxnPklTag) != std::string::npos);
      CHECK(png.find(PNGData::rxnSmartsTag) != std::string::npos);
      std::unique_ptr<ChemicalReaction> rxn2(PNGStringToChemicalReaction(png));
      REQUIRE(rxn2);
      CHECK(ChemicalReactionToRxnSmarts(*rxn) ==
            ChemicalReactionToRxnSmarts(*rxn2));
    }
    {  // disable metadata
      MolDraw2DCairo drawer(600, 200);
      drawer.drawOptions().includeMetadata = false;
      drawer.drawReaction(*rxn);
      drawer.finishDrawing();
      auto png = drawer.getDrawingText();
      CHECK(png.find(PNGData::smilesTag) == std::string::npos);
      CHECK(png.find(PNGData::molTag) == std::string::npos);
      CHECK(png.find(PNGData::pklTag) == std::string::npos);
      CHECK(png.find(PNGData::rxnPklTag) == std::string::npos);
      CHECK(png.find(PNGData::rxnSmartsTag) == std::string::npos);
    }
  }
}

#endif

TEST_CASE(
    "github #3392: prepareMolForDrawing() incorrectly adds chiral Hs if no "
    "ring info is present",
    "[bug]") {
  SECTION("foundations") {
    SmilesParserParams ps;
    ps.sanitize = false;
    ps.removeHs = false;
    std::unique_ptr<RWMol> m1(SmilesToMol("C[C@H](F)Cl", ps));
    REQUIRE(m1);
    m1->updatePropertyCache();
    CHECK(m1->getNumAtoms() == 4);
    const bool kekulize = false;
    const bool addChiralHs = true;
    MolDraw2DUtils::prepareMolForDrawing(*m1, kekulize, addChiralHs);
    CHECK(m1->getNumAtoms() == 4);
  }
}

TEST_CASE(
    "github #3369: support new CIP code and StereoGroups in "
    "addStereoAnnotation()",
    "[chirality]") {
  auto m1 =
      "C[C@@H]1N[C@H](C)[C@@H]([C@H](C)[C@@H]1C)C1[C@@H](C)O[C@@H](C)[C@@H](C)[C@H]1C/C=C/C |a:5,o1:1,8,o2:14,16,&1:11,18,&2:3,6,r|"_smiles;
  REQUIRE(m1);
  SECTION("defaults") {
    ROMol m2(*m1);
    MolDraw2D_detail::addStereoAnnotation(m2);

    std::string txt;
    CHECK(m2.getAtomWithIdx(5)->getPropIfPresent(common_properties::atomNote,
                                                 txt));
    CHECK(txt == "abs (S)");
    CHECK(m2.getAtomWithIdx(3)->getPropIfPresent(common_properties::atomNote,
                                                 txt));
    CHECK(txt == "and4");
  }
  SECTION("including CIP with relative stereo") {
    ROMol m2(*m1);
    bool includeRelativeCIP = true;
    MolDraw2D_detail::addStereoAnnotation(m2, includeRelativeCIP);

    std::string txt;
    CHECK(m2.getAtomWithIdx(5)->getPropIfPresent(common_properties::atomNote,
                                                 txt));
    CHECK(txt == "abs (S)");
    CHECK(m2.getAtomWithIdx(3)->getPropIfPresent(common_properties::atomNote,
                                                 txt));
    CHECK(txt == "and4 (R)");
  }
  SECTION("new CIP labels") {
    ROMol m2(*m1);
    REQUIRE(m2.getBondBetweenAtoms(20, 21));
    m2.getBondBetweenAtoms(20, 21)->setStereo(Bond::BondStereo::STEREOTRANS);
    // initially no label is assigned since we have TRANS
    MolDraw2D_detail::addStereoAnnotation(m2);
    CHECK(
        !m2.getBondBetweenAtoms(20, 21)->hasProp(common_properties::bondNote));

    CIPLabeler::assignCIPLabels(m2);
    std::string txt;
    CHECK(m2.getBondBetweenAtoms(20, 21)->getPropIfPresent(
        common_properties::_CIPCode, txt));
    CHECK(txt == "E");
    MolDraw2D_detail::addStereoAnnotation(m2);
    CHECK(m2.getBondBetweenAtoms(20, 21)->getPropIfPresent(
        common_properties::bondNote, txt));
    CHECK(txt == "(E)");
  }
  SECTION("works with the drawing code") {
    MolDraw2DSVG drawer(300, 250);
    RWMol dm1(*m1);
    bool includeRelativeCIP = true;
    MolDraw2D_detail::addStereoAnnotation(dm1, includeRelativeCIP);
    drawer.drawMolecule(dm1);
    drawer.finishDrawing();
    std::string text = drawer.getDrawingText();
    std::ofstream outs("testGithub3369_1.svg");
    outs << text;
    outs.close();
    check_file_hash("testGithub3369_1.svg");
  }
}

TEST_CASE("includeRadicals", "[options]") {
  SECTION("basics") {
    auto m = "[O][C]"_smiles;
    REQUIRE(m);
    int panelHeight = -1;
    int panelWidth = -1;
    bool noFreeType = true;
    {
      MolDraw2DSVG drawer(250, 200, panelWidth, panelHeight, noFreeType);
      drawer.drawMolecule(*m);
      drawer.finishDrawing();
      auto text = drawer.getDrawingText();
      std::ofstream outs("testIncludeRadicals_1a.svg");
      outs << text;
      outs.close();
      check_file_hash("testIncludeRadicals_1a.svg");
      CHECK(text.find("<path class='atom-0' d='M") != std::string::npos);
    }
    {
      MolDraw2DSVG drawer(250, 200, panelWidth, panelHeight, noFreeType);
      drawer.drawOptions().includeRadicals = false;
      drawer.drawMolecule(*m);
      drawer.finishDrawing();
      auto text = drawer.getDrawingText();
      std::ofstream outs("testIncludeRadicals_1b.svg");
      outs << text;
      outs.close();
      check_file_hash("testIncludeRadicals_1b.svg");
      CHECK(text.find("<path class='atom-0' d='M") == std::string::npos);
    }
  }
}

TEST_CASE("including legend in drawing results in offset drawing later",
          "[bug]") {
  SECTION("basics") {
    auto m = "c1ccccc1"_smiles;
    REQUIRE(m);
    MolDraw2DUtils::prepareMolForDrawing(*m);
    auto &conf = m->getConformer();
    std::vector<Point2D> polyg;
    for (const auto &pt : conf.getPositions()) {
      polyg.emplace_back(pt);
    }
    MolDraw2DSVG drawer(350, 300);
    drawer.drawMolecule(*m, "molecule legend");
    drawer.setFillPolys(true);
    drawer.setColour(DrawColour(1.0, 0.3, 1.0));
    drawer.drawPolygon(polyg);
    drawer.finishDrawing();
    auto text = drawer.getDrawingText();
    std::ofstream outs("testLegendsAndDrawing-1.svg");
    outs << text;
    outs.close();
    outs.close();
    check_file_hash("testLegendsAndDrawing-1.svg");

    // make sure the polygon starts at a bond
    CHECK(text.find("<path class='bond-0 atom-0 atom-1' d='M 316.7,135.0") !=
          std::string::npos);
    CHECK(text.find("<path d='M 316.7,135.0") != std::string::npos);
  }
}

TEST_CASE("Github #3577", "[bug]") {
  SECTION("basics") {
    auto m = "CCC"_smiles;
    REQUIRE(m);
    MolDraw2DUtils::prepareMolForDrawing(*m);
    m->getAtomWithIdx(1)->setProp("atomNote", "CCC");
    m->getAtomWithIdx(2)->setProp("atomNote", "ccc");
    m->getBondWithIdx(0)->setProp("bondNote", "CCC");

    MolDraw2DSVG drawer(350, 300);
    drawer.drawMolecule(*m);
    drawer.finishDrawing();
    auto text = drawer.getDrawingText();
    std::ofstream outs("testGithub3577-1.svg");
    outs << text;
    outs.close();
    check_file_hash("testGithub3577-1.svg");
  }
}
TEST_CASE("hand drawn", "[play]") {
  SECTION("basics") {
    auto m =
        "CC[CH](C)[CH]1NC(=O)[CH](Cc2ccc(O)cc2)NC(=O)[CH](N)CSSC[CH](C(=O)N2CCC[CH]2C(=O)N[CH](CC(C)C)C(=O)NCC(N)=O)NC(=O)[CH](CC(N)=O)NC(=O)[CH](CCC(N)=O)NC1=O"_smiles;
    REQUIRE(m);
    RDDepict::preferCoordGen = true;
    MolDraw2DUtils::prepareMolForDrawing(*m);

    std::string fName = getenv("RDBASE");
    fName += "/Data/Fonts/ComicNeue-Regular.ttf";

    {
      MolDraw2DSVG drawer(450, 400);
      drawer.drawOptions().fontFile = fName;
      drawer.drawOptions().comicMode = true;
      drawer.drawMolecule(*m, "Oxytocin (flat)");
      drawer.finishDrawing();
      auto text = drawer.getDrawingText();
      std::ofstream outs("testHandDrawn-1.svg");
      outs << text;
      outs.close();
      check_file_hash("testHandDrawn-1.svg");
    }
#ifdef RDK_BUILD_CAIRO_SUPPORT
    {
      MolDraw2DCairo drawer(450, 400);
      drawer.drawOptions().fontFile = fName;
      drawer.drawOptions().comicMode = true;
      drawer.drawMolecule(*m, "Oxytocin (flat)");
      drawer.finishDrawing();
      drawer.writeDrawingText("testHandDrawn-1.png");
      check_file_hash("testHandDrawn-1.png");
    }
#endif
  }
  SECTION("with chirality") {
    auto m =
        "CC[C@H](C)[C@@H]1NC(=O)[C@H](Cc2ccc(O)cc2)NC(=O)[C@@H](N)CSSC[C@@H](C(=O)N2CCC[C@H]2C(=O)N[C@@H](CC(C)C)C(=O)NCC(N)=O)NC(=O)[C@H](CC(N)=O)NC(=O)[C@H](CCC(N)=O)NC1=O"_smiles;
    REQUIRE(m);
    RDDepict::preferCoordGen = true;
    MolDraw2DUtils::prepareMolForDrawing(*m);

    std::string fName = getenv("RDBASE");
    fName += "/Data/Fonts/ComicNeue-Regular.ttf";

    {
      MolDraw2DSVG drawer(450, 400);
      drawer.drawOptions().fontFile = fName;
      drawer.drawOptions().comicMode = true;
      drawer.drawMolecule(*m, "Oxytocin");
      drawer.finishDrawing();
      auto text = drawer.getDrawingText();
      std::ofstream outs("testHandDrawn-2.svg");
      outs << text;
      outs.close();
      check_file_hash("testHandDrawn-2.svg");
    }
#ifdef RDK_BUILD_CAIRO_SUPPORT
    {
      MolDraw2DCairo drawer(450, 400);
      drawer.drawOptions().fontFile = fName;
      drawer.drawOptions().comicMode = true;
      drawer.drawMolecule(*m, "Oxytocin");
      drawer.finishDrawing();
      drawer.writeDrawingText("testHandDrawn-2.png");
      check_file_hash("testHandDrawn-2.png");
    }
#endif
  }
  SECTION("smaller") {
    auto m = "N=c1nc([C@H]2NCCCC2)cc(N)n1O"_smiles;
    REQUIRE(m);
    RDDepict::preferCoordGen = true;
    MolDraw2DUtils::prepareMolForDrawing(*m);

    std::string fName = getenv("RDBASE");
    fName += "/Data/Fonts/ComicNeue-Regular.ttf";

    {
      MolDraw2DSVG drawer(350, 300);
      drawer.drawOptions().fontFile = fName;
      drawer.drawOptions().comicMode = true;
      drawer.drawMolecule(*m);
      drawer.finishDrawing();
      auto text = drawer.getDrawingText();
      std::ofstream outs("testHandDrawn-3.svg");
      outs << text;
      outs.close();
      check_file_hash("testHandDrawn-3.svg");
    }
#ifdef RDK_BUILD_CAIRO_SUPPORT
    {
      MolDraw2DCairo drawer(350, 300);
      drawer.drawOptions().fontFile = fName;
      drawer.drawOptions().comicMode = true;
      drawer.drawMolecule(*m);
      drawer.finishDrawing();
      drawer.writeDrawingText("testHandDrawn-3.png");
      check_file_hash("testHandDrawn-3.png");
    }
#endif
  }
  SECTION("another one") {
    auto m =
        "CCCc1nn(C)c2c(=O)nc(-c3cc(S(=O)(=O)N4CCN(C)CC4)ccc3OCC)[nH]c12"_smiles;
    REQUIRE(m);
    RDDepict::preferCoordGen = true;
    MolDraw2DUtils::prepareMolForDrawing(*m);

    std::string fName = getenv("RDBASE");
    fName += "/Data/Fonts/ComicNeue-Regular.ttf";

    {
      MolDraw2DSVG drawer(350, 300);
      drawer.drawOptions().fontFile = fName;
      drawer.drawOptions().comicMode = true;
      drawer.drawMolecule(*m);
      drawer.finishDrawing();
      auto text = drawer.getDrawingText();
      std::ofstream outs("testHandDrawn-4.svg");
      outs << text;
      outs.close();
      check_file_hash("testHandDrawn-4.svg");
    }
#ifdef RDK_BUILD_CAIRO_SUPPORT
    {
      MolDraw2DCairo drawer(350, 300);
      drawer.drawOptions().fontFile = fName;
      drawer.drawOptions().comicMode = true;
      drawer.drawMolecule(*m);
      drawer.finishDrawing();
      drawer.writeDrawingText("testHandDrawn-4.png");
      check_file_hash("testHandDrawn-4.png");
    }
#endif
  }
  SECTION("large") {
    auto m =
        "CC[C@H](C)[C@@H](C(=O)N[C@@H]([C@@H](C)CC)C(=O)N[C@@H](CCCCN)C(=O)N[C@@H](CC(=O)N)C(=O)N[C@@H](C)C(=O)N[C@@H](Cc1ccc(cc1)O)C(=O)N[C@@H](CCCCN)C(=O)N[C@@H](CCCCN)C(=O)NCC(=O)N[C@@H](CCC(=O)N)C(=O)O)NC(=O)[C@H](C)NC(=O)[C@H](CC(=O)N)NC(=O)[C@H](CCCCN)NC(=O)[C@H](Cc2ccccc2)NC(=O)[C@H](CC(C)C)NC(=O)[C@H]([C@@H](C)O)NC(=O)[C@H](C(C)C)NC(=O)[C@H](CC(C)C)NC(=O)[C@@H]3CCCN3C(=O)[C@H]([C@@H](C)O)NC(=O)[C@H](CCC(=O)N)NC(=O)[C@H](CO)NC(=O)[C@H](CCCCN)NC(=O)[C@H](CCC(=O)N)NC(=O)[C@H](CO)NC(=O)[C@H]([C@@H](C)O)NC(=O)[C@H](CCSC)NC(=O)[C@H](Cc4ccccc4)NC(=O)CNC(=O)CNC(=O)[C@H](Cc5ccc(cc5)O)N"_smiles;
    REQUIRE(m);
    RDDepict::preferCoordGen = true;
    MolDraw2DUtils::prepareMolForDrawing(*m);

    std::string fName = getenv("RDBASE");
    fName += "/Data/Fonts/ComicNeue-Regular.ttf";

    {
      MolDraw2DSVG drawer(900, 450);
      drawer.drawMolecule(*m);
      drawer.finishDrawing();
      auto text = drawer.getDrawingText();
      std::ofstream outs("testHandDrawn-5a.svg");
      outs << text;
      outs.close();
      check_file_hash("testHandDrawn-5a.svg");
    }
    {
      MolDraw2DSVG drawer(900, 450);
      drawer.drawOptions().fontFile = fName;
      drawer.drawOptions().comicMode = true;
      drawer.drawMolecule(*m);
      drawer.finishDrawing();
      auto text = drawer.getDrawingText();
      std::ofstream outs("testHandDrawn-5b.svg");
      outs << text;
      outs.close();
      check_file_hash("testHandDrawn-5b.svg");
    }
#ifdef RDK_BUILD_CAIRO_SUPPORT
    {
      MolDraw2DCairo drawer(900, 450);
      drawer.drawOptions().fontFile = fName;
      drawer.drawOptions().comicMode = true;
      drawer.drawMolecule(*m);
      drawer.finishDrawing();
      drawer.writeDrawingText("testHandDrawn-5.png");
      check_file_hash("testHandDrawn-5.png");
    }
#endif
  }
}

TEST_CASE("drawMoleculeBrackets", "[extras]") {
  SECTION("basics") {
    auto m = R"CTAB(
  ACCLDraw11042015112D

  0  0  0     0  0            999 V3000
M  V30 BEGIN CTAB
M  V30 COUNTS 5 4 1 0 0
M  V30 BEGIN ATOM
M  V30 1 C 7 -6.7813 0 0 
M  V30 2 C 8.0229 -6.1907 0 0 CFG=3 
M  V30 3 C 8.0229 -5.0092 0 0 
M  V30 4 C 9.046 -6.7814 0 0 
M  V30 5 C 10.0692 -6.1907 0 0 
M  V30 END ATOM
M  V30 BEGIN BOND
M  V30 1 1 1 2 
M  V30 2 1 2 3 
M  V30 3 1 2 4 
M  V30 4 1 4 5 
M  V30 END BOND
M  V30 BEGIN SGROUP
M  V30 1 SRU 1 ATOMS=(3 3 2 4) XBONDS=(2 1 4) BRKXYZ=(9 7.51 -7.08 0 7.51 -
M  V30 -5.9 0 0 0 0) BRKXYZ=(9 9.56 -5.9 0 9.56 -7.08 0 0 0 0) -
M  V30 CONNECT=HT LABEL=n 
M  V30 END SGROUP
M  V30 END CTAB
M  END
)CTAB"_ctab;
    REQUIRE(m);
    {
      MolDraw2DSVG drawer(350, 300);
      drawer.drawMolecule(*m);
      drawer.finishDrawing();
      auto text = drawer.getDrawingText();
      std::ofstream outs("testBrackets-1a.svg");
      outs << text;
      outs.close();
      check_file_hash("testBrackets-1a.svg");
    }
    {  // rotation
      MolDraw2DSVG drawer(350, 300);
      drawer.drawOptions().rotate = 90;
      drawer.drawMolecule(*m);
      drawer.finishDrawing();
      auto text = drawer.getDrawingText();
      std::ofstream outs("testBrackets-1b.svg");
      outs << text;
      outs.close();
      check_file_hash("testBrackets-1b.svg");
    }
    {  // centering
      MolDraw2DSVG drawer(350, 300);
      drawer.drawOptions().centreMoleculesBeforeDrawing = true;
      drawer.drawMolecule(*m);
      drawer.finishDrawing();
      auto text = drawer.getDrawingText();
      std::ofstream outs("testBrackets-1c.svg");
      outs << text;
      outs.close();
      check_file_hash("testBrackets-1c.svg");
    }
    {  // rotation + centering
      MolDraw2DSVG drawer(350, 300);
      drawer.drawOptions().centreMoleculesBeforeDrawing = true;
      drawer.drawOptions().rotate = 90;
      drawer.drawMolecule(*m);
      drawer.finishDrawing();
      auto text = drawer.getDrawingText();
      std::ofstream outs("testBrackets-1d.svg");
      outs << text;
      outs.close();
      check_file_hash("testBrackets-1d.svg");
    }
    {  // rotation
      MolDraw2DSVG drawer(350, 300);
      drawer.drawOptions().rotate = 180;
      drawer.drawMolecule(*m);
      drawer.finishDrawing();
      auto text = drawer.getDrawingText();
      std::ofstream outs("testBrackets-1e.svg");
      outs << text;
      outs.close();
      check_file_hash("testBrackets-1e.svg");
    }
  }
  SECTION("three brackets") {
    auto m = R"CTAB(three brackets
  Mrv2014 11052006542D          

  0  0  0     0  0            999 V3000
M  V30 BEGIN CTAB
M  V30 COUNTS 6 5 1 0 0
M  V30 BEGIN ATOM
M  V30 1 * -1.375 3.1667 0 0
M  V30 2 C -0.0413 3.9367 0 0
M  V30 3 C 1.2924 3.1667 0 0
M  V30 4 * 2.626 3.9367 0 0
M  V30 5 C 0.0003 5.6017 0 0
M  V30 6 * 1.334 6.3717 0 0
M  V30 END ATOM
M  V30 BEGIN BOND
M  V30 1 1 1 2
M  V30 2 1 2 3
M  V30 3 1 3 4
M  V30 4 1 2 5
M  V30 5 1 5 6
M  V30 END BOND
M  V30 BEGIN SGROUP
M  V30 1 SRU 0 ATOMS=(3 2 3 5) XBONDS=(3 1 3 5) BRKXYZ=(9 0.0875 6.7189 0 -
M  V30 1.0115 5.1185 0 0 0 0) BRKXYZ=(9 1.3795 4.2839 0 2.3035 2.6835 0 0 0 -
M  V30 0) BRKXYZ=(9 -0.1285 2.8194 0 -1.0525 4.4198 0 0 0 0) CONNECT=HT -
M  V30 LABEL=n
M  V30 END SGROUP
M  V30 END CTAB
M  END)CTAB"_ctab;
    REQUIRE(m);
    {
      MolDraw2DSVG drawer(350, 300);
      drawer.drawMolecule(*m);
      drawer.finishDrawing();
      auto text = drawer.getDrawingText();
      std::ofstream outs("testBrackets-2a.svg");
      outs << text;
      outs.close();
      check_file_hash("testBrackets-2a.svg");
    }
    {  // rotation
      MolDraw2DSVG drawer(350, 300);
      drawer.drawOptions().rotate = 90;
      drawer.drawMolecule(*m);
      drawer.finishDrawing();
      auto text = drawer.getDrawingText();
      std::ofstream outs("testBrackets-2b.svg");
      outs << text;
      outs.close();
      check_file_hash("testBrackets-2b.svg");
    }
    {  // centering
      MolDraw2DSVG drawer(350, 300);
      drawer.drawOptions().centreMoleculesBeforeDrawing = true;
      drawer.drawMolecule(*m);
      drawer.finishDrawing();
      auto text = drawer.getDrawingText();
      std::ofstream outs("testBrackets-2c.svg");
      outs << text;
      outs.close();
      check_file_hash("testBrackets-2c.svg");
    }
    {  // rotation + centering
      MolDraw2DSVG drawer(350, 300);
      drawer.drawOptions().centreMoleculesBeforeDrawing = true;
      drawer.drawOptions().rotate = 90;
      drawer.drawMolecule(*m);
      drawer.finishDrawing();
      auto text = drawer.getDrawingText();
      std::ofstream outs("testBrackets-2d.svg");
      outs << text;
      outs.close();
      check_file_hash("testBrackets-2d.svg");
    }
  }
  SECTION("ChEBI 59342") {
    // thanks to John Mayfield for pointing out the example
    auto m = R"CTAB(ChEBI59342 
Marvin  05041012302D          

 29 30  0  0  1  0            999 V2000
   10.1615   -7.7974    0.0000 O   0  0  0  0  0  0  0  0  0  0  0  0
    8.7305   -6.9763    0.0000 O   0  0  0  0  0  0  0  0  0  0  0  0
    8.7309   -7.8004    0.0000 C   0  0  2  0  0  0  0  0  0  0  0  0
    9.4464   -8.2109    0.0000 C   0  0  2  0  0  0  0  0  0  0  0  0
    8.0153   -8.2225    0.0000 O   0  0  0  0  0  0  0  0  0  0  0  0
    9.4464   -9.0437    0.0000 C   0  0  2  0  0  0  0  0  0  0  0  0
    8.0138   -9.0500    0.0000 C   0  0  1  0  0  0  0  0  0  0  0  0
    8.7293   -9.4606    0.0000 C   0  0  1  0  0  0  0  0  0  0  0  0
   10.1669   -9.4529    0.0000 O   0  0  0  0  0  0  0  0  0  0  0  0
    7.3058   -9.4590    0.0000 C   0  0  0  0  0  0  0  0  0  0  0  0
    8.7368  -10.2801    0.0000 N   0  0  0  0  0  0  0  0  0  0  0  0
    8.0263  -10.6992    0.0000 C   0  0  0  0  0  0  0  0  0  0  0  0
    8.0339  -11.5241    0.0000 H   0  0  0  0  0  0  0  0  0  0  0  0
    7.3081  -10.2933    0.0000 O   0  0  0  0  0  0  0  0  0  0  0  0
    8.7305   -5.3264    0.0000 O   0  0  0  0  0  0  0  0  0  0  0  0
    8.0159   -5.7369    0.0000 C   0  0  2  0  0  0  0  0  0  0  0  0
    8.0159   -6.5618    0.0000 C   0  0  2  0  0  0  0  0  0  0  0  0
    7.2936   -5.3263    0.0000 O   0  0  0  0  0  0  0  0  0  0  0  0
    7.2936   -6.9762    0.0000 C   0  0  2  0  0  0  0  0  0  0  0  0
    6.5751   -5.7368    0.0000 C   0  0  1  0  0  0  0  0  0  0  0  0
    6.5751   -6.5618    0.0000 C   0  0  1  0  0  0  0  0  0  0  0  0
    7.2973   -7.8049    0.0000 O   0  0  0  0  0  0  0  0  0  0  0  0
    5.8681   -5.3263    0.0000 C   0  0  0  0  0  0  0  0  0  0  0  0
    5.8680   -6.9762    0.0000 N   0  0  0  0  0  0  0  0  0  0  0  0
    5.1510   -6.5684    0.0000 C   0  0  0  0  0  0  0  0  0  0  0  0
    4.4392   -6.9856    0.0000 H   0  0  0  0  0  0  0  0  0  0  0  0
    5.1455   -5.7435    0.0000 O   0  0  0  0  0  0  0  0  0  0  0  0
   10.4142   -5.3560    0.0000 *   0  0  0  0  0  0  0  0  0  0  0  0
   11.5590   -7.8297    0.0000 *   0  0  0  0  0  0  0  0  0  0  0  0
  3  2  1  6  0  0  0
  3  4  1  0  0  0  0
  3  5  1  0  0  0  0
  4  6  1  0  0  0  0
  4  1  1  1  0  0  0
  5  7  1  0  0  0  0
  6  8  1  0  0  0  0
  6  9  1  1  0  0  0
  7 10  1  1  0  0  0
  8 11  1  6  0  0  0
  7  8  1  0  0  0  0
 13 12  1  0  0  0  0
 14 12  2  0  0  0  0
 11 12  1  0  0  0  0
 16 15  1  6  0  0  0
 16 17  1  0  0  0  0
 16 18  1  0  0  0  0
 17 19  1  0  0  0  0
 17  2  1  1  0  0  0
 18 20  1  0  0  0  0
 19 21  1  0  0  0  0
 19 22  1  1  0  0  0
 20 23  1  1  0  0  0
 21 24  1  6  0  0  0
 20 21  1  0  0  0  0
 26 25  1  0  0  0  0
 27 25  2  0  0  0  0
 24 25  1  0  0  0  0
 15 28  1  0  0  0  0
  1 29  1  0  0  0  0
M  STY  1   1 SRU
M  SCN  1   1 HT 
M  SAL   1 15   1   2   3   4   5   6   7   8   9  10  11  12  13  14  15
M  SAL   1 12  16  17  18  19  20  21  22  23  24  25  26  27
M  SDI   1  4    9.4310   -4.9261    9.4165   -5.7510
M  SDI   1  4   10.7464   -7.3983   10.7274   -8.2231
M  SBL   1  2  30  29
M  SMT   1 n
M  END)CTAB"_ctab;
    REQUIRE(m);
    {
      MolDraw2DSVG drawer(350, 300);
      drawer.drawMolecule(*m);
      drawer.finishDrawing();
      auto text = drawer.getDrawingText();
      std::ofstream outs("testBrackets-3a.svg");
      outs << text;
      outs.close();
      check_file_hash("testBrackets-3a.svg");
    }
  }
  SECTION("pathological bracket orientation") {
    {  // including the bonds
      auto m = R"CTAB(bogus
  Mrv2014 11202009512D          

  0  0  0     0  0            999 V3000
M  V30 BEGIN CTAB
M  V30 COUNTS 9 8 1 0 1
M  V30 BEGIN ATOM
M  V30 1 C 23.5462 -14.464 0 0
M  V30 2 C 20.8231 -13.0254 0 0
M  V30 3 C 20.8776 -14.5628 0 0
M  V30 4 C 22.2391 -15.2819 0 0
M  V30 5 C 16.2969 -9.9426 0 0
M  V30 6 C 14.963 -10.7089 0 0
M  V30 7 C 19.463 -12.2987 0 0
M  V30 8 * 19.4398 -9.9979 0 0
M  V30 9 * 26.1554 -14.4332 0 0
M  V30 END ATOM
M  V30 BEGIN BOND
M  V30 1 1 3 4
M  V30 2 1 6 7
M  V30 3 1 5 8
M  V30 4 1 1 9
M  V30 5 1 7 2
M  V30 6 1 6 5
M  V30 7 1 4 1
M  V30 8 1 3 2
M  V30 END BOND
M  V30 BEGIN SGROUP
M  V30 1 SRU 0 ATOMS=(7 4 3 7 6 5 2 1) XBONDS=(2 3 4) BRKXYZ=(9 17.6045 -
M  V30 -9.1954 0 17.5775 -10.7352 0 0 0 0) BRKXYZ=(9 24.6113 -13.6813 0 -
M  V30 24.6296 -15.2213 0 0 0 0) CONNECT=HT LABEL=n
M  V30 END SGROUP
M  V30 END CTAB
M  END
)CTAB"_ctab;
      REQUIRE(m);
      MolDraw2DSVG drawer(350, 300);
      drawer.drawMolecule(*m);
      drawer.finishDrawing();
      auto text = drawer.getDrawingText();
      std::ofstream outs("testBrackets-4a.svg");
      outs << text;
      outs.close();
      check_file_hash("testBrackets-4a.svg");
    }

    {  // no bonds in the sgroup, the bracket should point the other way
       // (towards the majority of the atoms in the sgroup)
      auto m = R"CTAB(bogus
  Mrv2014 11202009512D          

  0  0  0     0  0            999 V3000
M  V30 BEGIN CTAB
M  V30 COUNTS 9 8 1 0 1
M  V30 BEGIN ATOM
M  V30 1 C 23.5462 -14.464 0 0
M  V30 2 C 20.8231 -13.0254 0 0
M  V30 3 C 20.8776 -14.5628 0 0
M  V30 4 C 22.2391 -15.2819 0 0
M  V30 5 C 16.2969 -9.9426 0 0
M  V30 6 C 14.963 -10.7089 0 0
M  V30 7 C 19.463 -12.2987 0 0
M  V30 8 * 19.4398 -9.9979 0 0
M  V30 9 * 26.1554 -14.4332 0 0
M  V30 END ATOM
M  V30 BEGIN BOND
M  V30 1 1 3 4
M  V30 2 1 6 7
M  V30 3 1 5 8
M  V30 4 1 1 9
M  V30 5 1 7 2
M  V30 6 1 6 5
M  V30 7 1 4 1
M  V30 8 1 3 2
M  V30 END BOND
M  V30 BEGIN SGROUP
M  V30 1 SRU 0 ATOMS=(7 4 3 7 6 5 2 1) BRKXYZ=(9 17.6045 -
M  V30 -9.1954 0 17.5775 -10.7352 0 0 0 0) BRKXYZ=(9 24.6113 -13.6813 0 -
M  V30 24.6296 -15.2213 0 0 0 0) CONNECT=HT LABEL=n
M  V30 END SGROUP
M  V30 END CTAB
M  END
)CTAB"_ctab;
      REQUIRE(m);
      MolDraw2DSVG drawer(350, 300);
      drawer.drawMolecule(*m);
      drawer.finishDrawing();
      auto text = drawer.getDrawingText();
      std::ofstream outs("testBrackets-4b.svg");
      outs << text;
      outs.close();
      check_file_hash("testBrackets-4b.svg");
    }
  }
  SECTION("comic brackets (no font though)") {
    auto m = R"CTAB(
  ACCLDraw11042015112D

  0  0  0     0  0            999 V3000
M  V30 BEGIN CTAB
M  V30 COUNTS 5 4 1 0 0
M  V30 BEGIN ATOM
M  V30 1 C 7 -6.7813 0 0 
M  V30 2 C 8.0229 -6.1907 0 0 CFG=3 
M  V30 3 C 8.0229 -5.0092 0 0 
M  V30 4 C 9.046 -6.7814 0 0 
M  V30 5 C 10.0692 -6.1907 0 0 
M  V30 END ATOM
M  V30 BEGIN BOND
M  V30 1 1 1 2 
M  V30 2 1 2 3 
M  V30 3 1 2 4 
M  V30 4 1 4 5 
M  V30 END BOND
M  V30 BEGIN SGROUP
M  V30 1 SRU 1 ATOMS=(3 3 2 4) XBONDS=(2 1 4) BRKXYZ=(9 7.51 -7.08 0 7.51 -
M  V30 -5.9 0 0 0 0) BRKXYZ=(9 9.56 -5.9 0 9.56 -7.08 0 0 0 0) -
M  V30 CONNECT=HT LABEL=n 
M  V30 END SGROUP
M  V30 END CTAB
M  END
)CTAB"_ctab;
    REQUIRE(m);
    {
      MolDraw2DSVG drawer(350, 300);
      drawer.drawOptions().comicMode = true;
      drawer.drawMolecule(*m);
      drawer.finishDrawing();
      auto text = drawer.getDrawingText();
      std::ofstream outs("testBrackets-5a.svg");
      outs << text;
      outs.close();
      check_file_hash("testBrackets-5a.svg");
    }
  }
  SECTION("Github5768 - rightmost bracket wrong way round.)") {
    auto m = R"CTAB(
  Marvin  10140911012D

 19 18  0  0  0  0            999 V2000
   -2.0296    1.6372    0.0000 Si  0  0  0  0  0  0  0  0  0  0  0  0
   -2.0296    2.4622    0.0000 C   0  0  0  0  0  0  0  0  0  0  0  0
   -2.0296    0.8122    0.0000 C   0  0  0  0  0  0  0  0  0  0  0  0
   -2.8546    1.6372    0.0000 *   0  0  0  0  0  0  0  0  0  0  0  0
   -1.2046    1.6372    0.0000 O   0  0  0  0  0  0  0  0  0  0  0  0
   -0.3796    1.6372    0.0000 Si  0  0  0  0  0  0  0  0  0  0  0  0
    0.4454    1.6372    0.0000 O   0  0  0  0  0  0  0  0  0  0  0  0
   -0.3796    0.8122    0.0000 C   0  0  0  0  0  0  0  0  0  0  0  0
   -0.3796    2.4622    0.0000 C   0  0  0  0  0  0  0  0  0  0  0  0
    0.3349    0.3997    0.0000 C   0  0  0  0  0  0  0  0  0  0  0  0
    1.0494    0.8122    0.0000 C   0  0  0  0  0  0  0  0  0  0  0  0
    1.7638    0.3997    0.0000 O   0  0  0  0  0  0  0  0  0  0  0  0
    1.2704    1.6372    0.0000 *   0  0  0  0  0  0  0  0  0  0  0  0
    2.4783    0.8122    0.0000 C   0  0  0  0  0  0  0  0  0  0  0  0
    3.1928    0.3996    0.0000 C   0  0  0  0  0  0  0  0  0  0  0  0
    3.9072    0.8121    0.0000 O   0  0  0  0  0  0  0  0  0  0  0  0
    4.6217    0.3996    0.0000 C   0  0  0  0  0  0  0  0  0  0  0  0
    5.3362    0.8120    0.0000 C   0  0  0  0  0  0  0  0  0  0  0  0
    6.0506    0.3995    0.0000 O   0  0  0  0  0  0  0  0  0  0  0  0
  1  2  1  0  0  0  0
  1  3  1  0  0  0  0
  1  4  1  0  0  0  0
  1  5  1  0  0  0  0
  5  6  1  0  0  0  0
  6  7  1  0  0  0  0
  6  8  1  0  0  0  0
  6  9  1  0  0  0  0
  8 10  1  0  0  0  0
 10 11  1  0  0  0  0
  7 13  1  0  0  0  0
 11 12  1  0  0  0  0
 12 14  1  0  0  0  0
 14 15  1  0  0  0  0
 15 16  1  0  0  0  0
 16 17  1  0  0  0  0
 17 18  1  0  0  0  0
 18 19  1  0  0  0  0
M  STY  2   1 SRU   2 SRU
M  SCN  1   1 HT
M  SAL   1  4   1   2   3   5
M  SDI   1  4   -0.8649    2.0497   -0.8649    1.2247
M  SDI   1  4   -2.3693    1.2247   -2.3693    2.0497
M  SBL   1  2   3   5
M  SMT   1 n
M  SCN  1   2 HT
M  SAL   2 13   6   7   8   9  10  11  12  14  15  16  17  18  19
M  SDI   2  4    0.7851    2.0497    0.7851    1.2247
M  SDI   2  4   -0.7193    1.2247   -0.7193    2.0497
M  SBL   2  2   5  11
M  SMT   2 m
M  END
)CTAB"_ctab;
    REQUIRE(m);
    {
      MolDraw2DSVG drawer(350, 300);
      drawer.drawOptions().addAtomIndices = true;
      drawer.drawMolecule(*m);
      drawer.finishDrawing();
      auto text = drawer.getDrawingText();
      std::ofstream outs("testBrackets-5768.svg");
      outs << text;
      outs.close();
      check_file_hash("testBrackets-5768.svg");
    }
  }
}

#ifdef RDK_BUILD_CAIRO_SUPPORT
TEST_CASE("github #3543: Error adding PNG metadata when kekulize=False",
          "[bug][metadata][png]") {
  SECTION("basics") {
    auto m = "n1cccc1"_smarts;
    m->updatePropertyCache(false);
    MolDraw2DCairo drawer(350, 300);
    bool kekulize = false;
    MolDraw2DUtils::prepareMolForDrawing(*m, kekulize);
    drawer.drawOptions().prepareMolsBeforeDrawing = false;
    drawer.drawMolecule(*m);
    drawer.finishDrawing();
    auto png = drawer.getDrawingText();
  }
  SECTION("as reported") {
    auto m = "n1cnc2c(n)ncnc12"_smarts;
    m->updatePropertyCache(false);
    MolDraw2DCairo drawer(350, 300);
    bool kekulize = false;
    MolDraw2DUtils::prepareMolForDrawing(*m, kekulize);
    drawer.drawOptions().prepareMolsBeforeDrawing = false;
    drawer.drawMolecule(*m);
    drawer.finishDrawing();
    auto png = drawer.getDrawingText();
  }
}
#endif

TEST_CASE("SGroup Data") {
  SECTION("ABS") {
    auto m = R"CTAB(
  Mrv2014 12072015352D          

  0  0  0     0  0            999 V3000
M  V30 BEGIN CTAB
M  V30 COUNTS 9 9 1 0 0
M  V30 BEGIN ATOM
M  V30 1 C -6.5833 4.3317 0 0
M  V30 2 C -7.917 3.5617 0 0
M  V30 3 C -7.917 2.0216 0 0
M  V30 4 C -6.5833 1.2516 0 0
M  V30 5 C -5.2497 2.0216 0 0
M  V30 6 C -5.2497 3.5617 0 0
M  V30 7 C -3.916 4.3317 0 0
M  V30 8 O -3.916 5.8717 0 0
M  V30 9 O -2.5823 3.5617 0 0
M  V30 END ATOM
M  V30 BEGIN BOND
M  V30 1 1 1 2
M  V30 2 2 2 3
M  V30 3 1 3 4
M  V30 4 2 4 5
M  V30 5 1 5 6
M  V30 6 2 1 6
M  V30 7 1 6 7
M  V30 8 2 7 8
M  V30 9 1 7 9
M  V30 END BOND
M  V30 BEGIN SGROUP
M  V30 1 DAT 0 ATOMS=(1 9) FIELDNAME=pKa -
M  V30 FIELDDISP="   -2.2073    2.3950    DAU   ALL  0       0" -
M  V30 MRV_FIELDDISP=0 FIELDDATA=4.2
M  V30 END SGROUP
M  V30 END CTAB
M  END
)CTAB"_ctab;
    REQUIRE(m);
    {
      MolDraw2DSVG drawer(350, 300);
      drawer.drawMolecule(*m, "abs");
      drawer.finishDrawing();
      auto text = drawer.getDrawingText();
      std::ofstream outs("testSGroupData-1a.svg");
      outs << text;
      outs.close();
      check_file_hash("testSGroupData-1a.svg");
    }
    {
      MolDraw2DSVG drawer(350, 300);
      drawer.drawOptions().centreMoleculesBeforeDrawing = true;
      drawer.drawOptions().rotate = 90;
      drawer.drawMolecule(*m, "centered, rotated");
      drawer.finishDrawing();
      auto text = drawer.getDrawingText();
      std::ofstream outs("testSGroupData-1b.svg");
      outs << text;
      outs.close();
      check_file_hash("testSGroupData-1b.svg");
    }
  }
  SECTION("REL") {
    auto m = R"CTAB(
  Mrv2014 12072015352D          

  0  0  0     0  0            999 V3000
M  V30 BEGIN CTAB
M  V30 COUNTS 9 9 1 0 0
M  V30 BEGIN ATOM
M  V30 1 C -6.5833 4.3317 0 0
M  V30 2 C -7.917 3.5617 0 0
M  V30 3 C -7.917 2.0216 0 0
M  V30 4 C -6.5833 1.2516 0 0
M  V30 5 C -5.2497 2.0216 0 0
M  V30 6 C -5.2497 3.5617 0 0
M  V30 7 C -3.916 4.3317 0 0
M  V30 8 O -3.916 5.8717 0 0
M  V30 9 O -2.5823 3.5617 0 0
M  V30 END ATOM
M  V30 BEGIN BOND
M  V30 1 1 1 2
M  V30 2 2 2 3
M  V30 3 1 3 4
M  V30 4 2 4 5
M  V30 5 1 5 6
M  V30 6 2 1 6
M  V30 7 1 6 7
M  V30 8 2 7 8
M  V30 9 1 7 9
M  V30 END BOND
M  V30 BEGIN SGROUP
M  V30 1 DAT 0 ATOMS=(1 9) FIELDNAME=pKa -
M  V30 FIELDDISP="    0.2000    0.2000    DRU   ALL  0       0" -
M  V30 MRV_FIELDDISP=0 FIELDDATA=4.2
M  V30 END SGROUP
M  V30 END CTAB
M  END
)CTAB"_ctab;
    REQUIRE(m);
    {
      MolDraw2DSVG drawer(350, 300);
      drawer.drawMolecule(*m, "rel");
      drawer.finishDrawing();
      auto text = drawer.getDrawingText();
      std::ofstream outs("testSGroupData-2a.svg");
      outs << text;
      outs.close();
      check_file_hash("testSGroupData-2a.svg");
    }
    {
      MolDraw2DSVG drawer(350, 300);
      drawer.drawOptions().centreMoleculesBeforeDrawing = true;
      drawer.drawOptions().rotate = 90;
      drawer.drawMolecule(*m, "rel, centered, rotated");
      drawer.finishDrawing();
      auto text = drawer.getDrawingText();
      std::ofstream outs("testSGroupData-2b.svg");
      outs << text;
      outs.close();
      check_file_hash("testSGroupData-2b.svg");
    }
  }
  {
    auto m = R"CTAB(random example found on internet
   JSDraw204221719232D

 20 21  0  0  0  0              0 V2000
   10.1710   -5.6553    0.0000 C   0  0  0  0  0  0  0  0  0  0  0  0
   10.9428   -4.2996    0.0000 N   0  0  0  0  0  0  0  0  0  0  0  0
    8.6110   -5.6647    0.0000 O   0  0  0  0  0  0  0  0  0  0  0  0
   10.9591   -7.0015    0.0000 N   0  0  0  0  0  0  0  0  0  0  0  0
   12.5190   -6.9921    0.0000 C   0  0  0  0  0  0  0  0  0  0  0  0
   13.3072   -8.3384    0.0000 O   0  0  0  0  0  0  0  0  0  0  0  0
   13.2909   -5.6364    0.0000 C   0  0  0  0  0  0  0  0  0  0  0  0
   12.5028   -4.2902    0.0000 C   0  0  0  0  0  0  0  0  0  0  0  0
   13.2746   -2.9345    0.0000 O   0  0  0  0  0  0  0  0  0  0  0  0
   14.8508   -5.6270    0.0000 N   0  0  0  0  0  0  0  0  0  0  0  0
   15.6226   -4.2713    0.0000 N   0  0  0  0  0  0  0  0  0  0  0  0
   20.3026   -4.2431    0.0000 C   0  0  0  0  0  0  0  0  0  0  0  0
   19.5307   -5.5987    0.0000 N   0  0  0  0  0  0  0  0  0  0  0  0
   21.8625   -4.2336    0.0000 O   0  0  0  0  0  0  0  0  0  0  0  0
   19.5144   -2.8968    0.0000 N   0  0  0  0  0  0  0  0  0  0  0  0
   17.9544   -2.9062    0.0000 C   0  0  0  0  0  0  0  0  0  0  0  0
   17.1663   -1.5600    0.0000 O   0  0  0  0  0  0  0  0  0  0  0  0
   17.1826   -4.2619    0.0000 C   0  0  0  0  0  0  0  0  0  0  0  0
   17.9708   -5.6082    0.0000 C   0  0  0  0  0  0  0  0  0  0  0  0
   17.1989   -6.9638    0.0000 O   0  0  0  0  0  0  0  0  0  0  0  0
  1  2  1  0  0  0  0
  1  3  2  0  0  0  0
  1  4  1  0  0  0  0
  4  5  2  0  0  0  0
  5  6  1  0  0  0  0
  5  7  1  0  0  0  0
  7  8  1  0  0  0  0
  8  9  2  0  0  0  0
  8  2  1  0  0  0  0
  7 10  1  0  0  0  0
 10 11  2  0  0  0  0
 12 13  1  0  0  0  0
 12 14  2  0  0  0  0
 12 15  1  0  0  0  0
 15 16  1  0  0  0  0
 16 17  2  0  0  0  0
 16 18  1  0  0  0  0
 18 19  1  0  0  0  0
 19 20  1  0  0  0  0
 19 13  2  0  0  0  0
 11 18  1  0  0  0  0
M  STY  1   1 DAT
M  SDT   1 UNKNOWN                        F
M  SDD   1    16.0856   -8.1573    DA    ALL  1       5
M  SED   1 Ni-complex
M  END)CTAB"_ctab;
    {
      MolDraw2DSVG drawer(350, 300);
      drawer.drawMolecule(*m);
      drawer.finishDrawing();
      auto text = drawer.getDrawingText();
      std::ofstream outs("testSGroupData-3a.svg");
      outs << text;
      outs.close();
      check_file_hash("testSGroupData-3a.svg");
    }
  }
}

TEST_CASE("position variation bonds", "[extras]") {
  SECTION("simple") {
    auto m = R"CTAB(
  Mrv2014 12092006072D          

  0  0  0     0  0            999 V3000
M  V30 BEGIN CTAB
M  V30 COUNTS 9 8 0 0 0
M  V30 BEGIN ATOM
M  V30 1 C -4.7083 4.915 0 0
M  V30 2 C -6.042 4.145 0 0
M  V30 3 C -6.042 2.605 0 0
M  V30 4 C -4.7083 1.835 0 0
M  V30 5 C -3.3747 2.605 0 0
M  V30 6 C -3.3747 4.145 0 0
M  V30 7 * -3.8192 3.8883 0 0
M  V30 8 O -3.8192 6.1983 0 0
M  V30 9 C -2.4855 6.9683 0 0
M  V30 END ATOM
M  V30 BEGIN BOND
M  V30 1 1 1 2
M  V30 2 2 2 3
M  V30 3 1 3 4
M  V30 4 2 4 5
M  V30 5 1 5 6
M  V30 6 2 1 6
M  V30 7 1 7 8 ENDPTS=(3 1 6 5) ATTACH=ANY
M  V30 8 1 8 9
M  V30 END BOND
M  V30 END CTAB
M  END
)CTAB"_ctab;
    REQUIRE(m);
    {
      MolDraw2DSVG drawer(350, 300);
      drawer.drawMolecule(*m, "variations");
      drawer.finishDrawing();
      auto text = drawer.getDrawingText();
      std::ofstream outs("testPositionVariation-1.svg");
      outs << text;
      outs.close();
      check_file_hash("testPositionVariation-1.svg");
    }
    {  // make sure comic mode doesn't screw this up
      MolDraw2DSVG drawer(350, 300);
      drawer.drawOptions().comicMode = true;
      drawer.drawMolecule(*m, "comic variations");
      drawer.finishDrawing();
      auto text = drawer.getDrawingText();
      std::ofstream outs("testPositionVariation-1b.svg");
      outs << text;
      outs.close();
      check_file_hash("testPositionVariation-1b.svg");
    }
  }
  SECTION("multiple") {
    auto m = R"CTAB(
  Mrv2014 12092006082D          

  0  0  0     0  0            999 V3000
M  V30 BEGIN CTAB
M  V30 COUNTS 15 14 0 0 0
M  V30 BEGIN ATOM
M  V30 1 C -4.7083 4.915 0 0
M  V30 2 C -6.042 4.145 0 0
M  V30 3 C -6.042 2.605 0 0
M  V30 4 C -4.7083 1.835 0 0
M  V30 5 C -3.3747 2.605 0 0
M  V30 6 C -3.3747 4.145 0 0
M  V30 7 * -3.8192 3.8883 0 0
M  V30 8 O -3.8192 6.1983 0 0
M  V30 9 C -2.4855 6.9683 0 0
M  V30 10 C -7.3757 4.915 0 0
M  V30 11 C -8.7093 4.145 0 0
M  V30 12 C -8.7093 2.605 0 0
M  V30 13 C -7.3757 1.835 0 0
M  V30 14 * -8.7093 3.375 0 0
M  V30 15 O -10.2922 3.375 0 0
M  V30 END ATOM
M  V30 BEGIN BOND
M  V30 1 1 1 2
M  V30 2 1 2 3
M  V30 3 1 3 4
M  V30 4 2 4 5
M  V30 5 1 5 6
M  V30 6 2 1 6
M  V30 7 1 7 8 ENDPTS=(3 1 6 5) ATTACH=ANY
M  V30 8 1 8 9
M  V30 9 1 10 11
M  V30 10 2 11 12
M  V30 11 1 12 13
M  V30 12 2 10 2
M  V30 13 2 13 3
M  V30 14 1 14 15 ENDPTS=(2 11 12) ATTACH=ANY
M  V30 END BOND
M  V30 END CTAB
M  END
)CTAB"_ctab;
    REQUIRE(m);
    {
      MolDraw2DSVG drawer(350, 300);
      drawer.drawMolecule(*m, "multiple variations");
      drawer.finishDrawing();
      auto text = drawer.getDrawingText();
      std::ofstream outs("testPositionVariation-2.svg");
      outs << text;
      outs.close();
      check_file_hash("testPositionVariation-2.svg");
    }
  }
  SECTION("non-contiguous") {
    auto m = R"CTAB(
  Mrv2014 12092006102D          

  0  0  0     0  0            999 V3000
M  V30 BEGIN CTAB
M  V30 COUNTS 9 8 0 0 0
M  V30 BEGIN ATOM
M  V30 1 C -0.875 8.7484 0 0
M  V30 2 C -2.2087 7.9784 0 0
M  V30 3 C -2.2087 6.4383 0 0
M  V30 4 C -0.875 5.6683 0 0
M  V30 5 C 0.4587 6.4383 0 0
M  V30 6 C 0.4587 7.9784 0 0
M  V30 7 * -0.4304 6.9517 0 0
M  V30 8 O -0.4304 4.6417 0 0
M  V30 9 C -1.7641 3.8717 0 0
M  V30 END ATOM
M  V30 BEGIN BOND
M  V30 1 1 1 2
M  V30 2 2 2 3
M  V30 3 1 3 4
M  V30 4 2 4 5
M  V30 5 1 5 6
M  V30 6 2 1 6
M  V30 7 1 7 8 ENDPTS=(3 1 5 4) ATTACH=ANY
M  V30 8 1 8 9
M  V30 END BOND
M  V30 END CTAB
M  END
)CTAB"_ctab;
    REQUIRE(m);
    {
      MolDraw2DSVG drawer(350, 300);
      drawer.drawMolecule(*m, "non-contiguous atoms");
      drawer.finishDrawing();
      auto text = drawer.getDrawingText();
      std::ofstream outs("testPositionVariation-3.svg");
      outs << text;
      outs.close();
      check_file_hash("testPositionVariation-3.svg");
    }
  }
  SECTION("larger mol") {
    auto m = R"CTAB(
  Mrv2014 12092009152D          

  0  0  0     0  0            999 V3000
M  V30 BEGIN CTAB
M  V30 COUNTS 23 24 0 0 0
M  V30 BEGIN ATOM
M  V30 1 C -0.875 8.7484 0 0
M  V30 2 C -2.2087 7.9784 0 0
M  V30 3 C -2.2087 6.4383 0 0
M  V30 4 C -0.875 5.6683 0 0
M  V30 5 N 0.4587 6.4383 0 0
M  V30 6 C 0.4587 7.9784 0 0
M  V30 7 * -0.4304 6.9517 0 0
M  V30 8 O -0.4304 4.6417 0 0
M  V30 9 C -1.7641 3.8717 0 0
M  V30 10 C -3.5423 8.7484 0 0
M  V30 11 C -4.876 7.9784 0 0
M  V30 12 C -4.876 6.4383 0 0
M  V30 13 C -3.5423 5.6683 0 0
M  V30 14 C -4.876 11.0584 0 0
M  V30 15 C -6.2097 10.2884 0 0
M  V30 16 C -6.2097 8.7484 0 0
M  V30 17 C -3.5423 10.2884 0 0
M  V30 18 C -6.2097 13.3685 0 0
M  V30 19 C -7.5433 12.5985 0 0
M  V30 20 C -7.5433 11.0584 0 0
M  V30 21 C -4.876 12.5985 0 0
M  V30 22 * -5.5428 9.1334 0 0
M  V30 23 C -7.3712 7.7304 0 0
M  V30 END ATOM
M  V30 BEGIN BOND
M  V30 1 1 1 2
M  V30 2 2 2 3
M  V30 3 1 3 4
M  V30 4 2 4 5
M  V30 5 1 5 6
M  V30 6 2 1 6
M  V30 7 1 7 8 ENDPTS=(3 1 4 5) ATTACH=ANY
M  V30 8 1 8 9
M  V30 9 2 10 11
M  V30 10 1 11 12
M  V30 11 2 12 13
M  V30 12 1 10 2
M  V30 13 1 13 3
M  V30 14 1 14 15
M  V30 15 2 15 16
M  V30 16 2 14 17
M  V30 17 1 10 17
M  V30 18 1 16 11
M  V30 19 1 18 19
M  V30 20 2 19 20
M  V30 21 2 18 21
M  V30 22 1 14 21
M  V30 23 1 20 15
M  V30 24 1 22 23 ENDPTS=(2 15 11) ATTACH=ANY
M  V30 END BOND
M  V30 END CTAB
M  END
)CTAB"_ctab;
    REQUIRE(m);
    {
      MolDraw2DSVG drawer(250, 200);
      drawer.drawMolecule(*m, "smaller");
      drawer.finishDrawing();
      auto text = drawer.getDrawingText();
      std::ofstream outs("testPositionVariation-4.svg");
      outs << text;
      outs.close();
      check_file_hash("testPositionVariation-4.svg");
    }
  }
}

TEST_CASE("disable atom labels", "[feature]") {
  SECTION("basics") {
    {
      auto m = "NCC(=O)O"_smiles;
      MolDraw2DSVG drawer(350, 300);
      MolDraw2DUtils::prepareMolForDrawing(*m);
      drawer.drawOptions().noAtomLabels = true;
      drawer.drawMolecule(*m);
      drawer.finishDrawing();
      auto text = drawer.getDrawingText();
      std::ofstream outs("testNoAtomLabels-1.svg");
      outs << text;
      outs.close();
      check_file_hash("testNoAtomLabels-1.svg");
      CHECK(text.find("class='atom-0") == std::string::npos);
      CHECK(text.find("class='atom-3") == std::string::npos);
    }
    {
      auto m = "F[C@H](O)C[C@@H](Cl)I"_smiles;
      MolDraw2DSVG drawer(350, 300);
      MolDraw2DUtils::prepareMolForDrawing(*m);
      drawer.drawOptions().noAtomLabels = true;
      drawer.drawMolecule(*m);
      drawer.finishDrawing();
      auto text = drawer.getDrawingText();
      std::ofstream outs("testNoAtomLabels-2.svg");
      outs << text;
      outs.close();
      check_file_hash("testNoAtomLabels-2.svg");
    }
  }
}

TEST_CASE("drawing query bonds", "[queries]") {
  SECTION("basics") {
    auto m = R"CTAB(
  Mrv2014 12072005332D          
  
  0  0  0     0  0            999 V3000
M  V30 BEGIN CTAB
M  V30 COUNTS 14 14 0 0 0
M  V30 BEGIN ATOM
M  V30 1 C 3.7917 -2.96 0 0
M  V30 2 C 2.458 -3.73 0 0
M  V30 3 C 2.458 -5.27 0 0
M  V30 4 C 3.7917 -6.04 0 0
M  V30 5 C 5.1253 -5.27 0 0
M  V30 6 C 5.1253 -3.73 0 0
M  V30 7 C 6.459 -2.96 0 0
M  V30 8 C 3.7917 -7.58 0 0
M  V30 9 C 4.8806 -8.669 0 0
M  V30 10 C 4.482 -10.1565 0 0
M  V30 11 C 6.459 -6.04 0 0
M  V30 12 C 7.7927 -5.27 0 0
M  V30 13 C 9.1263 -6.0399 0 0
M  V30 14 C 9.1263 -7.5799 0 0
M  V30 END ATOM
M  V30 BEGIN BOND
M  V30 1 1 2 3
M  V30 2 1 4 5
M  V30 3 1 1 6
M  V30 4 5 1 2
M  V30 5 6 5 6
M  V30 6 7 3 4
M  V30 7 8 6 7
M  V30 8 1 4 8
M  V30 9 1 8 9 TOPO=1
M  V30 10 1 9 10 TOPO=2
M  V30 11 1 5 11
M  V30 12 1 12 13
M  V30 13 2 11 12 TOPO=1
M  V30 14 2 13 14 TOPO=2
M  V30 END BOND
M  V30 END CTAB
M  END
)CTAB"_ctab;
    REQUIRE(m);
    {
      MolDraw2DSVG drawer(350, 300);
      drawer.drawMolecule(*m);
      drawer.finishDrawing();
      auto text = drawer.getDrawingText();
      std::ofstream outs("testQueryBonds-1a.svg");
      outs << text;
      outs.close();
      check_file_hash("testQueryBonds-1a.svg");
    }
    {
      MolDraw2DSVG drawer(350, 300);
      m->getBondWithIdx(3)->setProp("bondNote", "S/D");
      m->getBondWithIdx(4)->setProp("bondNote", "S/A");
      m->getBondWithIdx(5)->setProp("bondNote", "D/A");
      m->getBondWithIdx(6)->setProp("bondNote", "Any");
      drawer.drawMolecule(*m);
      drawer.finishDrawing();
      auto text = drawer.getDrawingText();
      std::ofstream outs("testQueryBonds-1b.svg");
      outs << text;
      outs.close();
      check_file_hash("testQueryBonds-1b.svg");
    }
    {
      MolDraw2DSVG drawer(350, 300);
      std::vector<int> highlightAtoms = {0, 1, 2, 3, 4, 5, 7, 8, 9};
      std::vector<int> highlightBonds = {0, 3, 2, 4, 1, 5, 8, 9};

      drawer.drawMolecule(*m, "", &highlightAtoms, &highlightBonds);
      drawer.finishDrawing();
      auto text = drawer.getDrawingText();
      std::ofstream outs("testQueryBonds-1c.svg");
      outs << text;
      outs.close();
      check_file_hash("testQueryBonds-1c.svg");
    }
  }
  SECTION("smaller drawing") {
    auto m = R"CTAB(
  Mrv2014 12012004302D          
  
  0  0  0     0  0            999 V3000
M  V30 BEGIN CTAB
M  V30 COUNTS 26 29 0 0 0
M  V30 BEGIN ATOM
M  V30 1 O 3.7917 -2.96 0 0
M  V30 2 C 2.458 -3.73 0 0
M  V30 3 C 2.458 -5.27 0 0
M  V30 4 N 3.7917 -6.04 0 0
M  V30 5 N 5.1253 -5.27 0 0
M  V30 6 C 5.1253 -3.73 0 0
M  V30 7 C 6.459 -2.96 0 0
M  V30 8 C 3.7917 -7.58 0 0
M  V30 9 C 4.8806 -8.669 0 0
M  V30 10 C 4.482 -10.1565 0 0
M  V30 11 C 1.1243 -2.9599 0 0
M  V30 12 C -0.2093 -3.73 0 0
M  V30 13 C -0.2093 -5.27 0 0
M  V30 14 C 1.1243 -6.04 0 0
M  V30 15 C -0.2093 -0.6499 0 0
M  V30 16 C -1.543 -1.4199 0 0
M  V30 17 C -1.543 -2.9599 0 0
M  V30 18 C 1.1243 -1.4199 0 0
M  V30 19 C -2.8767 -0.6499 0 0
M  V30 20 C -4.2103 -1.4199 0 0
M  V30 21 C -4.2103 -2.9599 0 0
M  V30 22 C -2.8767 -3.73 0 0
M  V30 23 C -5.544 -3.7299 0 0
M  V30 24 C -6.8777 -2.9599 0 0
M  V30 25 C -8.2114 -3.7299 0 0
M  V30 26 C -9.5451 -2.9599 0 0
M  V30 END ATOM
M  V30 BEGIN BOND
M  V30 1 1 2 3
M  V30 2 1 4 5
M  V30 3 1 1 6
M  V30 4 5 1 2
M  V30 5 6 5 6
M  V30 6 7 3 4
M  V30 7 8 6 7
M  V30 8 1 4 8
M  V30 9 1 8 9 TOPO=1
M  V30 10 1 9 10 TOPO=2
M  V30 11 1 12 13
M  V30 12 1 13 14
M  V30 13 1 14 3
M  V30 14 1 11 2
M  V30 15 1 15 16
M  V30 16 1 16 17
M  V30 17 2 15 18
M  V30 18 1 11 18
M  V30 19 1 17 12
M  V30 20 2 12 11
M  V30 21 1 19 20
M  V30 22 2 20 21
M  V30 23 1 21 22
M  V30 24 2 19 16
M  V30 25 2 22 17
M  V30 26 1 21 23
M  V30 27 1 23 24
M  V30 28 1 24 25
M  V30 29 1 25 26
M  V30 END BOND
M  V30 END CTAB
M  END
)CTAB"_ctab;
    REQUIRE(m);
    {
      MolDraw2DSVG drawer(250, 200);
      drawer.drawMolecule(*m);
      drawer.finishDrawing();
      auto text = drawer.getDrawingText();
      std::ofstream outs("testQueryBonds-2.svg");
      outs << text;
      outs.close();
      check_file_hash("testQueryBonds-2.svg");
    }
  }
  SECTION("two linknodes") {
    auto m = R"CTAB(two linknodes
  Mrv2014 07072016412D          

  0  0  0     0  0            999 V3000
M  V30 BEGIN CTAB
M  V30 COUNTS 7 7 0 0 0
M  V30 BEGIN ATOM
M  V30 1 C 8.25 12.1847 0 0
M  V30 2 C 6.9164 12.9547 0 0
M  V30 3 C 7.2366 14.4611 0 0
M  V30 4 C 8.7681 14.622 0 0
M  V30 5 C 9.3945 13.2151 0 0
M  V30 6 O 8.25 10.6447 0 0
M  V30 7 F 9.5382 15.9557 0 0
M  V30 END ATOM
M  V30 BEGIN BOND
M  V30 1 1 1 2
M  V30 2 1 2 3
M  V30 3 1 4 5
M  V30 4 1 1 5
M  V30 5 1 3 4
M  V30 6 1 1 6
M  V30 7 1 4 7
M  V30 END BOND
M  V30 LINKNODE 1 3 2 1 2 1 5
M  V30 LINKNODE 1 4 2 4 3 4 5
M  V30 END CTAB
M  END)CTAB"_ctab;
    std::vector<int> rotns = {0, 30, 60, 90, 120, 150, 180};
    for (auto rotn : rotns) {
      MolDraw2DSVG drawer(350, 300);
      drawer.drawOptions().rotate = (double)rotn;
      drawer.drawMolecule(*m);
      drawer.finishDrawing();
      auto text = drawer.getDrawingText();
      std::string filename(
          (boost::format("testLinkNodes-2-%d.svg") % rotn).str());
      std::ofstream outs(filename);
      outs << text;
      outs.close();
      check_file_hash(filename);
    }
  }
}

TEST_CASE("molecule annotations", "[extra]") {
  int panelHeight = -1;
  int panelWidth = -1;
  bool noFreeType = false;
  SECTION("basics") {
    auto m = "NCC(=O)O"_smiles;
    MolDraw2DSVG drawer(350, 300, panelWidth, panelHeight, noFreeType);
    MolDraw2DUtils::prepareMolForDrawing(*m);
    m->setProp(common_properties::molNote, "molecule note");
    drawer.drawMolecule(*m, "with note");
    drawer.finishDrawing();
    auto text = drawer.getDrawingText();
    std::ofstream outs("testMolAnnotations-1.svg");
    outs << text;
    outs.close();
    check_file_hash("testMolAnnotations-1.svg");
    CHECK(text.find("class='note'") != std::string::npos);
  }
  SECTION("chiral flag") {
    auto m = R"CTAB(
  Mrv2014 12152012512D          
 
  0  0  0     0  0            999 V3000
M  V30 BEGIN CTAB
M  V30 COUNTS 8 8 0 0 1
M  V30 BEGIN ATOM
M  V30 1 C -0.6317 0.6787 0 0 CFG=2
M  V30 2 C -1.7207 1.7677 0 0
M  V30 3 C 0.4571 1.7677 0 0
M  V30 4 C -0.6317 2.8566 0 0 CFG=1
M  V30 5 C 0.1729 4.1698 0 0
M  V30 6 N -0.5619 5.5231 0 0
M  V30 7 C -1.4364 4.1698 0 0
M  V30 8 C -0.6316 -0.8613 0 0
M  V30 END ATOM
M  V30 BEGIN BOND
M  V30 1 1 1 2 CFG=3
M  V30 2 1 1 3
M  V30 3 1 4 3
M  V30 4 1 4 2
M  V30 5 1 4 5
M  V30 6 1 5 6
M  V30 7 1 4 7 CFG=1
M  V30 8 1 1 8
M  V30 END BOND
M  V30 END CTAB
M  END
)CTAB"_ctab;
    {
      MolDraw2DSVG drawer(350, 300, panelWidth, panelHeight, noFreeType);
      drawer.drawMolecule(*m, "chiral flag set, option disabled");
      drawer.finishDrawing();
      auto text = drawer.getDrawingText();
      std::ofstream outs("testMolAnnotations-2a.svg");
      outs << text;
      outs.close();
      check_file_hash("testMolAnnotations-2a.svg");
      CHECK(text.find("class='note'") == std::string::npos);
    }
    {
      MolDraw2DSVG drawer(350, 300, panelWidth, panelHeight, noFreeType);
      drawer.drawOptions().includeChiralFlagLabel = true;
      drawer.drawMolecule(*m, "chiral flag set, option enabled");
      drawer.finishDrawing();
      auto text = drawer.getDrawingText();
      std::ofstream outs("testMolAnnotations-2b.svg");
      outs << text;
      outs.close();
      check_file_hash("testMolAnnotations-2b.svg");
      CHECK(text.find("class='note'") != std::string::npos);
    }
    {
      MolDraw2DSVG drawer(350, 300, panelWidth, panelHeight, noFreeType);
      drawer.drawOptions().includeChiralFlagLabel = true;
      m->clearProp(common_properties::_MolFileChiralFlag);
      drawer.drawMolecule(*m, "chiral flag not set, option enabled");
      drawer.finishDrawing();
      auto text = drawer.getDrawingText();
      std::ofstream outs("testMolAnnotations-2c.svg");
      outs << text;
      outs.close();
      check_file_hash("testMolAnnotations-2c.svg");
      CHECK(text.find("class='note'") == std::string::npos);
    }
  }
  SECTION("simplified stereo 1") {
    {
      auto m = "C[C@H](F)[C@@H](F)[C@@H](C)Cl |o1:3,5,1|"_smiles;
      MolDraw2DSVG drawer(350, 300, panelWidth, panelHeight, noFreeType);
      MolDraw2DUtils::prepareMolForDrawing(*m);
      drawer.drawOptions().addStereoAnnotation = true;
      drawer.drawMolecule(*m, "enhanced no flag");
      drawer.finishDrawing();
      auto text = drawer.getDrawingText();
      std::ofstream outs("testMolAnnotations-3a.svg");
      outs << text;
      outs.close();
      check_file_hash("testMolAnnotations-3a.svg");
    }
    {
      auto m = "C[C@H](F)[C@@H](F)[C@@H](C)Cl |o1:3,5,1|"_smiles;
      MolDraw2DSVG drawer(350, 300, panelWidth, panelHeight, noFreeType);
      MolDraw2DUtils::prepareMolForDrawing(*m);
      drawer.drawOptions().addStereoAnnotation = true;
      drawer.drawOptions().simplifiedStereoGroupLabel = true;
      drawer.drawMolecule(*m, "enhanced with flag");
      drawer.finishDrawing();
      auto text = drawer.getDrawingText();
      std::ofstream outs("testMolAnnotations-3b.svg");
      outs << text;
      outs.close();
      check_file_hash("testMolAnnotations-3b.svg");
    }
    {
      auto m = "C[C@H](F)[C@@H](F)[C@@H](C)Cl |&1:3,5,1|"_smiles;
      MolDraw2DSVG drawer(350, 300, panelWidth, panelHeight, noFreeType);
      MolDraw2DUtils::prepareMolForDrawing(*m);
      drawer.drawOptions().addStereoAnnotation = true;
      drawer.drawOptions().simplifiedStereoGroupLabel = true;
      drawer.drawMolecule(*m, "enhanced & with flag");
      drawer.finishDrawing();
      auto text = drawer.getDrawingText();
      std::ofstream outs("testMolAnnotations-3c.svg");
      outs << text;
      outs.close();
      check_file_hash("testMolAnnotations-3c.svg");
    }
  }
  SECTION("simplified stereo 2") {
    auto m = "C[C@H](F)[C@@H](F)[C@@H](C)Cl |o1:3,5,o2:1|"_smiles;
    MolDraw2DSVG drawer(350, 300, panelWidth, panelHeight, noFreeType);
    drawer.drawOptions().addStereoAnnotation = true;
    drawer.drawOptions().simplifiedStereoGroupLabel = true;
    MolDraw2DUtils::prepareMolForDrawing(*m);
    drawer.drawMolecule(*m, "multi-groups");
    drawer.finishDrawing();
    auto text = drawer.getDrawingText();
    std::ofstream outs("testMolAnnotations-3d.svg");
    outs << text;
    outs.close();
    check_file_hash("testMolAnnotations-3d.svg");
  }
  SECTION("label placement") {
    auto m = R"CTAB(
  Mrv2014 12162004412D          
 
  0  0  0     0  0            999 V3000
M  V30 BEGIN CTAB
M  V30 COUNTS 16 15 0 0 0
M  V30 BEGIN ATOM
M  V30 1 C -9.2917 3.5833 0 0
M  V30 2 C -7.958 4.3533 0 0 CFG=2
M  V30 3 C -6.6243 3.5833 0 0 CFG=1
M  V30 4 C -5.2906 4.3533 0 0 CFG=2
M  V30 5 Cl -7.958 5.8933 0 0
M  V30 6 F -6.6243 2.0433 0 0
M  V30 7 F -3.957 3.5833 0 0
M  V30 8 C -5.2906 5.8933 0 0
M  V30 9 C -3.957 6.6633 0 0
M  V30 10 C -3.957 8.2033 0 0
M  V30 11 C -2.6233 8.9733 0 0
M  V30 12 C -2.6233 5.8933 0 0
M  V30 13 C -5.2906 8.9733 0 0
M  V30 14 C -2.6233 10.5133 0 0
M  V30 15 C -1.2896 8.2033 0 0
M  V30 16 C -1.2896 6.6633 0 0
M  V30 END ATOM
M  V30 BEGIN BOND
M  V30 1 1 1 2
M  V30 2 1 2 3
M  V30 3 1 3 4
M  V30 4 1 2 5 CFG=1
M  V30 5 1 3 6 CFG=1
M  V30 6 1 4 7 CFG=1
M  V30 7 1 4 8
M  V30 8 1 8 9
M  V30 9 1 9 10
M  V30 10 1 10 11
M  V30 11 1 9 12
M  V30 12 1 10 13
M  V30 13 1 11 14
M  V30 14 1 11 15
M  V30 15 1 12 16
M  V30 END BOND
M  V30 BEGIN COLLECTION
M  V30 MDLV30/STEREL1 ATOMS=(3 2 3 4)
M  V30 END COLLECTION
M  V30 END CTAB
M  END
)CTAB"_ctab;
    MolDraw2DSVG drawer(350, 300, panelWidth, panelHeight, noFreeType);
    drawer.drawOptions().addStereoAnnotation = true;
    drawer.drawOptions().simplifiedStereoGroupLabel = true;
    drawer.drawMolecule(*m, "label crowding");
    drawer.finishDrawing();
    auto text = drawer.getDrawingText();
    std::ofstream outs("testMolAnnotations-4a.svg");
    outs << text;
    outs.close();
    check_file_hash("testMolAnnotations-4a.svg");
  }
}

TEST_CASE("draw link nodes", "[extras]") {
  SECTION("one linknode") {
    auto m = R"CTAB(one linknode
  Mrv2007 06222005102D          

  0  0  0     0  0            999 V3000
M  V30 BEGIN CTAB
M  V30 COUNTS 6 6 0 0 0
M  V30 BEGIN ATOM
M  V30 1 C 8.25 12.1847 0 0
M  V30 2 C 6.9164 12.9547 0 0
M  V30 3 C 6.9164 14.4947 0 0
M  V30 4 C 9.5836 14.4947 0 0
M  V30 5 C 9.5836 12.9547 0 0
M  V30 6 O 8.25 10.6447 0 0
M  V30 END ATOM
M  V30 BEGIN BOND
M  V30 1 1 1 2
M  V30 2 1 2 3
M  V30 3 1 4 5
M  V30 4 1 1 5
M  V30 5 1 3 4
M  V30 6 1 1 6
M  V30 END BOND
M  V30 LINKNODE 1 4 2 1 2 1 5
M  V30 END CTAB
M  END)CTAB"_ctab;
    std::vector<int> rotns = {0, 30, 60, 90, 120, 150, 180};
    for (auto rotn : rotns) {
      MolDraw2DSVG drawer(350, 300);
      drawer.drawOptions().rotate = (double)rotn;
      drawer.drawMolecule(*m);
      drawer.finishDrawing();
      auto text = drawer.getDrawingText();
      std::ofstream outs(
          (boost::format("testLinkNodes-1-%d.svg") % rotn).str());
      outs << text;
      outs.close();
      check_file_hash((boost::format("testLinkNodes-1-%d.svg") % rotn).str());
    }
  }
}

TEST_CASE("Github #3744: Double bonds incorrectly drawn outside the ring",
          "[drawing]") {
  SECTION("SVG") {
    ROMOL_SPTR m1(MolBlockToMol(R"CTAB(
     RDKit          2D

  6  6  0  0  0  0  0  0  0  0999 V2000
    0.0684   -1.2135    0.0000 C   0  0  0  0  0  0  0  0  0  0  0  0
    1.4949   -0.7500    0.0000 C   0  0  0  0  0  0  0  0  0  0  0  0
    1.4949    0.7500    0.0000 C   0  0  0  0  0  0  0  0  0  0  0  0
    0.0684    1.2135    0.0000 C   0  0  0  0  0  0  0  0  0  0  0  0
   -0.8133    0.0000    0.0000 N   0  0  0  0  0  0  0  0  0  0  0  0
   -2.3133   -0.0000    0.0000 C   0  0  0  0  0  0  0  0  0  0  0  0
  1  2  2  0
  2  3  1  0
  3  4  2  0
  4  5  1  0
  5  6  1  0
  5  1  1  0
M  END)CTAB"));
    REQUIRE(m1);
    MolDraw2DSVG drawer(400, 300);
    drawer.drawMolecule(*m1);
    drawer.finishDrawing();
    std::string text = drawer.getDrawingText();
    std::ofstream outs("testGithub3744.svg");
    outs << text;
    outs.close();
    check_file_hash("testGithub3744.svg");
    std::vector<std::string> bond0;
    std::vector<std::string> bond2;
    std::istringstream ss(text);
    std::string line;
    while (std::getline(ss, line)) {
      if (line.find("bond-0") != std::string::npos) {
        bond0.push_back(line);
      } else if (line.find("bond-2") != std::string::npos) {
        bond2.push_back(line);
      }
    }
    CHECK(bond0.size() == 2);
    CHECK(bond2.size() == 2);
    std::regex regex(
        "^.*d='M\\s+(\\d+\\.\\d+),(\\d+\\.\\d+)\\s+L\\s+(\\d+\\.\\d+),(\\d+\\."
        "\\d+)'.*$");
    std::smatch bond0OuterMatch;
    REQUIRE(std::regex_match(bond0[0], bond0OuterMatch, regex));
    REQUIRE(bond0OuterMatch.size() == 5);
    std::smatch bond0InnerMatch;
    REQUIRE(std::regex_match(bond0[1], bond0InnerMatch, regex));
    REQUIRE(bond0InnerMatch.size() == 5);
    std::smatch bond2OuterMatch;
    REQUIRE(std::regex_match(bond2[0], bond2OuterMatch, regex));
    REQUIRE(bond2OuterMatch.size() == 5);
    std::smatch bond2InnerMatch;
    REQUIRE(std::regex_match(bond2[1], bond2InnerMatch, regex));
    REQUIRE(bond2InnerMatch.size() == 5);
    RDGeom::Point2D bond0InnerCtd(
        RDGeom::Point2D(std::stof(bond0InnerMatch[1]),
                        std::stof(bond0InnerMatch[2])) +
        RDGeom::Point2D(std::stof(bond0InnerMatch[3]),
                        std::stof(bond0InnerMatch[4])) /
            2.0);
    RDGeom::Point2D bond0OuterCtd(
        RDGeom::Point2D(std::stof(bond0OuterMatch[1]),
                        std::stof(bond0OuterMatch[2])) +
        RDGeom::Point2D(std::stof(bond0OuterMatch[3]),
                        std::stof(bond0OuterMatch[4])) /
            2.0);
    RDGeom::Point2D bond2InnerCtd(
        RDGeom::Point2D(std::stof(bond2InnerMatch[1]),
                        std::stof(bond2InnerMatch[2])) +
        RDGeom::Point2D(std::stof(bond2InnerMatch[3]),
                        std::stof(bond2InnerMatch[4])) /
            2.0);
    RDGeom::Point2D bond2OuterCtd(
        RDGeom::Point2D(std::stof(bond2OuterMatch[1]),
                        std::stof(bond2OuterMatch[2])) +
        RDGeom::Point2D(std::stof(bond2OuterMatch[3]),
                        std::stof(bond2OuterMatch[4])) /
            2.0);
    // we look at the two double bonds of pyrrole
    // we check that the ratio between the distance of the centroids of the
    // outer bonds and the distance of the centroids of the inner bonds is at
    // least 1.275, otherwise the inner bonds are not actually inside the ring.
    float outerBondsDistance = (bond0OuterCtd - bond2OuterCtd).length();
    float innerBondsDistance = (bond0InnerCtd - bond2InnerCtd).length();
    CHECK(outerBondsDistance / innerBondsDistance > 1.275f);
  }
}

TEST_CASE("draw atom list queries", "[extras]") {
  SECTION("atom list") {
    auto m = R"CTAB(
  Mrv2102 02112115002D          

  0  0  0     0  0            999 V3000
M  V30 BEGIN CTAB
M  V30 COUNTS 3 3 0 0 0
M  V30 BEGIN ATOM
M  V30 1 [N,O,S] 9.2083 12.8058 0 0
M  V30 2 C 8.4383 11.4721 0 0
M  V30 3 C 9.9783 11.4721 0 0
M  V30 END ATOM
M  V30 BEGIN BOND
M  V30 1 1 1 2
M  V30 2 1 3 1
M  V30 3 1 2 3
M  V30 END BOND
M  V30 END CTAB
M  END
)CTAB"_ctab;
    REQUIRE(m);
    MolDraw2DSVG drawer(350, 300);
    drawer.drawMolecule(*m, "atom list");
    drawer.finishDrawing();
    auto text = drawer.getDrawingText();
    std::ofstream outs("testAtomLists-1.svg");
    outs << text;
    outs.close();
    check_file_hash("testAtomLists-1.svg");
  }

  SECTION("NOT atom list") {
    auto m = R"CTAB(
  Mrv2102 02112115032D          

  0  0  0     0  0            999 V3000
M  V30 BEGIN CTAB
M  V30 COUNTS 3 3 0 0 0
M  V30 BEGIN ATOM
M  V30 1 "NOT [N,O,S]" 9.2083 12.8058 0 0
M  V30 2 C 8.4383 11.4721 0 0
M  V30 3 C 9.9783 11.4721 0 0
M  V30 END ATOM
M  V30 BEGIN BOND
M  V30 1 1 1 2
M  V30 2 1 3 1
M  V30 3 1 2 3
M  V30 END BOND
M  V30 END CTAB
M  END
)CTAB"_ctab;
    REQUIRE(m);
    MolDraw2DSVG drawer(350, 300);
    drawer.drawMolecule(*m, "NOT atom list");
    drawer.finishDrawing();
    auto text = drawer.getDrawingText();
    std::ofstream outs("testAtomLists-2.svg");
    outs << text;
    outs.close();
    check_file_hash("testAtomLists-2.svg");
  }
}

TEST_CASE("test the options that toggle isotope labels", "[drawing]") {
  SECTION("test all permutations") {
    auto m = "[1*]c1cc([2*])c([3*])c[14c]1"_smiles;
    REQUIRE(m);
    std::regex regex(R"regex(<text\s+.*>\d</text>)regex");
    std::smatch match;
    std::string line;
    {
      MolDraw2DSVG drawer(300, 300, -1, -1, true);
      drawer.drawMolecule(*m);
      drawer.finishDrawing();
      std::string textIsoDummyIso = drawer.getDrawingText();
      std::ofstream outs("testIsoDummyIso.svg");
      outs << textIsoDummyIso;
      outs.close();
      check_file_hash("testIsoDummyIso.svg");
      size_t nIsoDummyIso = std::distance(
          std::sregex_token_iterator(textIsoDummyIso.begin(),
                                     textIsoDummyIso.end(), regex),
          std::sregex_token_iterator());
      CHECK(nIsoDummyIso == 5);
    }
    {
      MolDraw2DSVG drawer(300, 300, -1, -1, true);
      drawer.drawOptions().isotopeLabels = false;
      drawer.drawMolecule(*m);
      drawer.finishDrawing();
      std::string textNoIsoDummyIso = drawer.getDrawingText();
      std::ofstream outs("testNoIsoDummyIso.svg");
      outs << textNoIsoDummyIso;
      outs.close();
      check_file_hash("testNoIsoDummyIso.svg");
      size_t nNoIsoDummyIso = std::distance(
          std::sregex_token_iterator(textNoIsoDummyIso.begin(),
                                     textNoIsoDummyIso.end(), regex, 1),
          std::sregex_token_iterator());
      CHECK(nNoIsoDummyIso == 3);
    }
    {
      MolDraw2DSVG drawer(300, 300, -1, -1, true);
      drawer.drawOptions().dummyIsotopeLabels = false;
      drawer.drawMolecule(*m);
      drawer.finishDrawing();
      std::string textIsoNoDummyIso = drawer.getDrawingText();
      std::ofstream outs("testIsoNoDummyIso.svg");
      outs << textIsoNoDummyIso;
      outs.close();
      check_file_hash("testIsoNoDummyIso.svg");
      size_t nIsoNoDummyIso = std::distance(
          std::sregex_token_iterator(textIsoNoDummyIso.begin(),
                                     textIsoNoDummyIso.end(), regex, 1),
          std::sregex_token_iterator());
      CHECK(nIsoNoDummyIso == 2);
    }
    {
      MolDraw2DSVG drawer(300, 300, -1, -1, true);
      drawer.drawOptions().isotopeLabels = false;
      drawer.drawOptions().dummyIsotopeLabels = false;
      drawer.drawMolecule(*m);
      drawer.finishDrawing();
      std::string textNoIsoNoDummyIso = drawer.getDrawingText();
      std::ofstream outs("testNoIsoNoDummyIso.svg");
      outs << textNoIsoNoDummyIso;
      outs.close();
      check_file_hash("testNoIsoNoDummyIso.svg");
      size_t nNoIsoNoDummyIso = std::distance(
          std::sregex_token_iterator(textNoIsoNoDummyIso.begin(),
                                     textNoIsoNoDummyIso.end(), regex, 1),
          std::sregex_token_iterator());
      CHECK(nNoIsoNoDummyIso == 0);
    }
  }
  SECTION("test that D/T show up even if isotope labels are hidden") {
    auto m = "C([1H])([2H])([3H])[H]"_smiles;
    std::regex regex(R"regex(<text\s+.*>[DT]</text>)regex");
    std::smatch match;
    REQUIRE(m);
    std::string line;
    MolDraw2DSVG drawer(300, 300, -1, -1, true);
    drawer.drawOptions().isotopeLabels = false;
    drawer.drawOptions().dummyIsotopeLabels = false;
    drawer.drawOptions().atomLabelDeuteriumTritium = true;
    drawer.drawMolecule(*m);
    drawer.finishDrawing();
    std::string textDeuteriumTritium = drawer.getDrawingText();
    std::ofstream outs("testDeuteriumTritium.svg");
    outs << textDeuteriumTritium;
    outs.close();
    check_file_hash("testDeuteriumTritium.svg");
    size_t nDeuteriumTritium = std::distance(
        std::sregex_token_iterator(textDeuteriumTritium.begin(),
                                   textDeuteriumTritium.end(), regex, 1),
        std::sregex_token_iterator());
    CHECK(nDeuteriumTritium == 2);
  }
}

TEST_CASE("draw hydrogen bonds", "[drawing]") {
  SECTION("basics") {
    auto m = R"CTAB(
  Mrv2014 03022114422D          

  0  0  0     0  0            999 V3000
M  V30 BEGIN CTAB
M  V30 COUNTS 8 8 0 0 0
M  V30 BEGIN ATOM
M  V30 1 C -5.4583 -0.125 0 0
M  V30 2 C -4.1247 0.645 0 0
M  V30 3 C -2.791 -0.125 0 0
M  V30 4 C -1.4573 0.645 0 0
M  V30 5 O -2.791 -1.665 0 0
M  V30 6 C -6.792 0.645 0 0
M  V30 7 O -5.4583 -1.665 0 0
M  V30 8 H -4.1247 -2.435 0 0
M  V30 END ATOM
M  V30 BEGIN BOND
M  V30 1 1 1 2
M  V30 2 1 2 3
M  V30 3 1 3 4
M  V30 4 2 3 5
M  V30 5 1 1 6
M  V30 6 1 1 7
M  V30 7 1 7 8
M  V30 8 10 5 8
M  V30 END BOND
M  V30 END CTAB
M  END
)CTAB"_ctab;
    REQUIRE(m);

    MolDraw2DSVG drawer(300, 300);
    drawer.drawMolecule(*m);
    drawer.finishDrawing();
    std::ofstream outs("testHydrogenBonds1.svg");
    outs << drawer.getDrawingText();
    outs.close();
    check_file_hash("testHydrogenBonds1.svg");
  }
  SECTION("from CXSMILES") {
    auto m = "CC1O[H]O=C(C)C1 |H:4.3|"_smiles;
    REQUIRE(m);

    MolDraw2DSVG drawer(300, 300);
    drawer.drawMolecule(*m);
    drawer.finishDrawing();
    std::ofstream outs("testHydrogenBonds2.svg");
    outs << drawer.getDrawingText();
    outs.close();
    check_file_hash("testHydrogenBonds2.svg");
  }
}

TEST_CASE("github #3912: cannot draw atom lists from SMARTS", "[query][bug]") {
  SECTION("original") {
    auto m = "C-[N,O]"_smarts;
    REQUIRE(m);
    int panelWidth = -1;
    int panelHeight = -1;
    bool noFreeType = true;
    MolDraw2DSVG drawer(300, 300, panelWidth, panelHeight, noFreeType);
    drawer.drawMolecule(*m);
    drawer.finishDrawing();
    std::ofstream outs("testGithub3912.1.svg");
    auto txt = drawer.getDrawingText();
    outs << txt;
    outs.close();
    check_file_hash("testGithub3912.1.svg");
    CHECK(txt.find(">N<") != std::string::npos);
    CHECK(txt.find(">O<") != std::string::npos);
    CHECK(txt.find(">!<") == std::string::npos);
  }
  SECTION("negated") {
    auto m = "C-[N,O]"_smarts;
    REQUIRE(m);
    REQUIRE(m->getAtomWithIdx(1)->hasQuery());
    m->getAtomWithIdx(1)->getQuery()->setNegation(true);
    int panelWidth = -1;
    int panelHeight = -1;
    bool noFreeType = true;
    MolDraw2DSVG drawer(300, 300, panelWidth, panelHeight, noFreeType);
    drawer.drawMolecule(*m);
    drawer.finishDrawing();
    std::ofstream outs("testGithub3912.2.svg");
    auto txt = drawer.getDrawingText();
    outs << txt;
    outs.close();
    check_file_hash("testGithub3912.2.svg");
    CHECK(txt.find(">N<") != std::string::npos);
    CHECK(txt.find(">O<") != std::string::npos);
    CHECK(txt.find(">!<") != std::string::npos);
  }
}

TEST_CASE("github #2976: kekulizing reactions when drawing", "[reactions]") {
  SECTION("basics") {
    bool asSmiles = true;
    std::unique_ptr<ChemicalReaction> rxn{
        RxnSmartsToChemicalReaction("c1ccccc1>>c1ncccc1", nullptr, asSmiles)};
    MolDraw2DSVG drawer(450, 200);
    drawer.drawReaction(*rxn);
    drawer.finishDrawing();
    std::ofstream outs("testGithub2976.svg");
    auto txt = drawer.getDrawingText();
    outs << txt;
    outs.close();
    check_file_hash("testGithub2976.svg");
  }
}

TEST_CASE("preserve Reaction coordinates", "[reactions]") {
  SECTION("basics") {
    std::string data = R"RXN($RXN

  Mrv16822    031301211645

  2  2  1
$MOL

  Mrv1682203132116452D          

  3  2  0  0  0  0            999 V2000
   -4.3304    2.5893    0.0000 O   0  0  0  0  0  0  0  0  0  0  0  0
   -4.3304    1.7643    0.0000 C   0  0  0  0  0  0  0  0  0  0  0  0
   -3.5054    1.7643    0.0000 C   0  0  0  0  0  0  0  0  0  0  0  0
  1  2  1  0  0  0  0
  2  3  1  0  0  0  0
M  END
$MOL

  Mrv1682203132116452D          

  2  1  0  0  0  0            999 V2000
   -2.1652    2.6339    0.0000 N   0  0  0  0  0  0  0  0  0  0  0  0
   -2.1652    1.8089    0.0000 C   0  0  0  0  0  0  0  0  0  0  0  0
  1  2  1  0  0  0  0
M  END
$MOL

  Mrv1682203132116452D          

  3  2  0  0  0  0            999 V2000
    3.6109    1.9512    0.0000 C   0  0  0  0  0  0  0  0  0  0  0  0
    2.7859    1.9512    0.0000 C   0  0  0  0  0  0  0  0  0  0  0  0
    2.7859    2.7762    0.0000 N   0  0  0  0  0  0  0  0  0  0  0  0
  2  1  1  0  0  0  0
  3  2  1  0  0  0  0
M  END
$MOL

  Mrv1682203132116452D          

  2  1  0  0  0  0            999 V2000
    4.9511    1.9959    0.0000 C   0  0  0  0  0  0  0  0  0  0  0  0
    4.9511    2.8209    0.0000 O   0  0  0  0  0  0  0  0  0  0  0  0
  2  1  1  0  0  0  0
M  END
$MOL

  Mrv1682203132116452D          

  2  1  0  0  0  0            999 V2000
   -0.3571    2.7232    0.0000 C   0  0  0  0  0  0  0  0  0  0  0  0
   -0.4003    3.5471    0.0000 O   0  0  0  0  0  0  0  0  0  0  0  0
  1  2  1  0  0  0  0
M  END
)RXN";
    std::unique_ptr<ChemicalReaction> rxn{RxnBlockToChemicalReaction(data)};
    MolDraw2DSVG drawer(450, 200);
    drawer.drawReaction(*rxn);
    drawer.finishDrawing();
    std::ofstream outs("testReactionCoords.svg");
    auto txt = drawer.getDrawingText();
    outs << txt;
    outs.close();
    check_file_hash("testReactionCoords.svg");

    // the reaction is drawn with some bonds vertical, make sure they remain
    // vertical
    {
      std::regex regex("class='bond-0.*? d='M (\\d+\\.\\d+).* L (\\d+\\.\\d+)");
      std::smatch bondMatch;
      REQUIRE(std::regex_search(txt, bondMatch, regex));
      REQUIRE(bondMatch.size() == 3);  // match both halves of the bond
      CHECK(bondMatch[1].str() == bondMatch[2].str());
    }
    {
      std::regex regex("class='bond-2.*? d='M (\\d+\\.\\d+).* L (\\d+\\.\\d+)");
      std::smatch bondMatch;
      REQUIRE(std::regex_search(txt, bondMatch, regex));
      REQUIRE(bondMatch.size() == 3);  // match both halves of the bond
      CHECK(bondMatch[1].str() == bondMatch[2].str());
    }
    {
      std::regex regex("class='bond-4.*? d='M (\\d+\\.\\d+).* L (\\d+\\.\\d+)");
      std::smatch bondMatch;
      REQUIRE(std::regex_search(txt, bondMatch, regex));
      REQUIRE(bondMatch.size() == 3);  // match both halves of the bond
      CHECK(bondMatch[1].str() == bondMatch[2].str());
    }
  }
}
TEST_CASE("support annotation colors", "[drawing]") {
  SECTION("basics") {
    auto m = "CCCO"_smiles;
    REQUIRE(m);
    int panelWidth = -1;
    int panelHeight = -1;
    bool noFreeType = true;
    MolDraw2DSVG drawer(300, 300, panelWidth, panelHeight, noFreeType);
    drawer.drawOptions().annotationColour = DrawColour{0, 0, 1, 1};
    drawer.drawOptions().addAtomIndices = true;
    drawer.drawMolecule(*m, "blue annotations");
    drawer.finishDrawing();
    std::ofstream outs("testAnnotationColors.svg");
    auto txt = drawer.getDrawingText();
    outs << txt;
    outs.close();
    check_file_hash("testAnnotationColors.svg");
    CHECK(txt.find("fill:#0000FF' >2<") != std::string::npos);
  }
}

TEST_CASE("Github #4238: prepareMolForDrawing and wavy bonds") {
  {
    auto mol = "CC=CC"_smiles;
    REQUIRE(mol);
    mol->getBondWithIdx(1)->setStereoAtoms(0, 3);
    mol->getBondWithIdx(1)->setStereo(Bond::BondStereo::STEREOANY);
    bool kekulize = true;
    bool addChiralHs = true;
    bool wedgeBonds = true;
    bool forceCoords = true;
    bool wavyBonds = false;
    MolDraw2DUtils::prepareMolForDrawing(*mol, kekulize, addChiralHs,
                                         wedgeBonds, forceCoords, wavyBonds);
    CHECK(mol->getBondWithIdx(0)->getBondDir() == Bond::BondDir::NONE);
    CHECK(mol->getBondWithIdx(1)->getStereo() == Bond::BondStereo::STEREOANY);

    RWMol mol2(*mol);
    wavyBonds = true;
    MolDraw2DUtils::prepareMolForDrawing(mol2, kekulize, addChiralHs,
                                         wedgeBonds, forceCoords, wavyBonds);
    CHECK(mol2.getBondWithIdx(0)->getBondDir() == Bond::BondDir::UNKNOWN);
    CHECK(mol2.getBondWithIdx(1)->getStereo() == Bond::BondStereo::STEREONONE);

    MOL_PTR_VECT ms{mol.get(), &mol2};
    {
      MolDraw2DSVG drawer(500, 200, 250, 200);
      // drawer.drawOptions().prepareMolsBeforeDrawing = false;
      std::vector<std::string> legends = {"before", "after"};
      drawer.drawMolecules(ms, &legends);
      drawer.finishDrawing();
      std::string text = drawer.getDrawingText();
      std::ofstream outs("testGithub4238_1.svg");
      outs << text;
      outs.flush();
      check_file_hash("testGithub4238_1.svg");
    }
#ifdef RDK_BUILD_CAIRO_SUPPORT
    {
      MolDraw2DCairo drawer(500, 200, 250, 200);
      std::vector<std::string> legends = {"before", "after"};
      drawer.drawMolecules(ms, &legends);
      drawer.finishDrawing();
      drawer.writeDrawingText("testGithub4238_1.png");
      check_file_hash("testGithub4238_1.png");
    }
#endif
  }
}

TEST_CASE("Github #4323: support providing RGBA colors") {
  auto mol = "CCCO"_smiles;
  REQUIRE(mol);
#ifdef RDK_BUILD_FREETYPE_SUPPORT
  SECTION("with alpha") {
    MolDraw2DSVG drawer(200, 150);
    drawer.drawOptions().legendColour = DrawColour(1, 0, 1, 0.3);
    drawer.drawOptions().backgroundColour = DrawColour(0.5, 0.5, 0.5, 0.3);
    drawer.drawMolecule(*mol, "partially transparent legend/background");
    drawer.finishDrawing();

    std::string text = drawer.getDrawingText();
    std::ofstream outs("testGithub4323_1.svg");
    outs << text;
    outs.flush();
    // background
    CHECK(text.find("fill:#7F7F7F4C;") != std::string::npos);
    CHECK(text.find("fill:#7F7F7F;") == std::string::npos);
    // legend
    CHECK(text.find("fill='#FF00FF4C'") != std::string::npos);
    CHECK(text.find("fill='#FF00FF'") == std::string::npos);
    check_file_hash("testGithub4323_1.svg");
  }
  SECTION("without alpha") {
    MolDraw2DSVG drawer(200, 150);
    drawer.drawOptions().legendColour = DrawColour(1, 0, 1);
    drawer.drawOptions().backgroundColour = DrawColour(0.5, 0.5, 0.5);
    drawer.drawMolecule(*mol, "no transparency");
    drawer.finishDrawing();

    std::string text = drawer.getDrawingText();
    std::ofstream outs("testGithub4323_2.svg");
    outs << text;
    outs.flush();
    // background
    CHECK(text.find("fill:#7F7F7F4C;") == std::string::npos);
    CHECK(text.find("fill:#7F7F7F;") != std::string::npos);
    // legend
    CHECK(text.find("fill='#FF00FF4C'") == std::string::npos);
    CHECK(text.find("fill='#FF00FF'") != std::string::npos);
    check_file_hash("testGithub4323_2.svg");
  }
#endif
  SECTION("no FT with alpha") {
    MolDraw2DSVG drawer(200, 150, -1, -1, NO_FREETYPE);
    drawer.drawOptions().legendColour = DrawColour(1, 0, 1, 0.3);
    drawer.drawOptions().backgroundColour = DrawColour(0.5, 0.5, 0.5, 0.3);
    drawer.drawMolecule(*mol, "partially transparent legend/background");
    drawer.finishDrawing();

    std::string text = drawer.getDrawingText();
    std::ofstream outs("testGithub4323_3.svg");
    outs << text;
    outs.flush();
    // background
    CHECK(text.find("fill:#7F7F7F4C;") != std::string::npos);
    CHECK(text.find("fill:#7F7F7F;") == std::string::npos);
    // legend
    CHECK(text.find("fill:#FF00FF4C'") != std::string::npos);
    CHECK(text.find("fill:#FF00FF'") == std::string::npos);
    check_file_hash("testGithub4323_3.svg");
  }
  SECTION("no FT without alpha") {
    MolDraw2DSVG drawer(200, 150, -1, -1, NO_FREETYPE);
    drawer.drawOptions().legendColour = DrawColour(1, 0, 1);
    drawer.drawOptions().backgroundColour = DrawColour(0.5, 0.5, 0.5);
    drawer.drawMolecule(*mol, "no transparency");
    drawer.finishDrawing();

    std::string text = drawer.getDrawingText();
    std::ofstream outs("testGithub4323_4.svg");
    outs << text;
    outs.flush();
    // background
    CHECK(text.find("fill:#7F7F7F4C;") == std::string::npos);
    CHECK(text.find("fill:#7F7F7F;") != std::string::npos);
    // legend
    CHECK(text.find("fill:#FF00FF4C'") == std::string::npos);
    CHECK(text.find("fill:#FF00FF'") != std::string::npos);
    check_file_hash("testGithub4323_4.svg");
  }
#ifdef RDK_BUILD_CAIRO_SUPPORT
#ifdef RDK_BUILD_FREETYPE_SUPPORT
  SECTION("Cairo with alpha") {
    MolDraw2DCairo drawer(200, 150);
    drawer.drawOptions().legendColour = DrawColour(1, 0, 1, 0.3);
    drawer.drawOptions().backgroundColour = DrawColour(0.5, 0.5, 0.5, 0.3);
    drawer.drawMolecule(*mol, "partially transparent legend/background");
    drawer.finishDrawing();
    drawer.writeDrawingText("testGithub4323_1.png");
    check_file_hash("testGithub4323_1.png");
  }
#endif
  SECTION("No FT Cairo with alpha") {
    MolDraw2DCairo drawer(200, 150, -1, -1, NO_FREETYPE);
    drawer.drawOptions().legendColour = DrawColour(1, 0, 1, 0.3);
    drawer.drawOptions().backgroundColour = DrawColour(0.5, 0.5, 0.5, 0.3);
    drawer.drawMolecule(*mol, "partially transparent legend/background");
    drawer.finishDrawing();
    drawer.writeDrawingText("testGithub4323_3.png");
    check_file_hash("testGithub4323_3.png");
  }
#endif
}

TEST_CASE(
    "Github #4508: SubstanceGroup labels sometimes overlap with atoms in image "
    "generation") {
  SECTION("Basics") {
    auto mol = R"CTAB(
  Mrv2114 09132120172D          

  0  0  0     0  0            999 V3000
M  V30 BEGIN CTAB
M  V30 COUNTS 8 8 1 0 1
M  V30 BEGIN ATOM
M  V30 1 C -0.5878 0.8085 0 0
M  V30 2 C -1.9434 0.078 0 0
M  V30 3 C -1.9884 -1.4614 0 0
M  V30 4 C -0.6778 -2.2702 0 0
M  V30 5 C 0.6778 -1.5394 0 0
M  V30 6 C 0.7228 -0.0001 0 0
M  V30 7 N -0.5428 2.3478 0 0
M  V30 8 O 1.9884 -2.3479 0 0
M  V30 END ATOM
M  V30 BEGIN BOND
M  V30 1 2 1 2
M  V30 2 1 2 3
M  V30 3 2 3 4
M  V30 4 1 4 5
M  V30 5 2 5 6
M  V30 6 1 6 1
M  V30 7 1 1 7
M  V30 8 1 5 8
M  V30 END BOND
M  V30 BEGIN SGROUP
M  V30 1 DAT 0 ATOMS=(1 7) FIELDNAME=UV FIELDINFO=nm -
M  V30 FIELDDISP="    0.0000    0.0000    DRU   ALL  0       0" -
M  V30 MRV_FIELDDISP=0 FIELDDATA=340
M  V30 END SGROUP
M  V30 END CTAB
M  END)CTAB"_ctab;
    REQUIRE(mol);

    {
      MolDraw2DSVG drawer(300, 250);
      drawer.drawMolecule(*mol, "data label with DRU");
      drawer.finishDrawing();
      std::string text = drawer.getDrawingText();
      std::ofstream outs("testGithub4508_1.svg");
      outs << text;
      outs.flush();
      check_file_hash("testGithub4508_1.svg");
    }

    // remove the sgroup-atom atom... the SGroup will not be drawn
    auto &sgs = getSubstanceGroups(*mol);
    REQUIRE(sgs.size() == 1);
    sgs[0].setAtoms(std::vector<unsigned int>());
    {
      MolDraw2DSVG drawer(300, 250);
      drawer.drawMolecule(*mol, "no data label drawn");
      drawer.finishDrawing();
      std::string text = drawer.getDrawingText();
      std::ofstream outs("testGithub4508_1b.svg");
      outs << text;
      outs.flush();
      check_file_hash("testGithub4508_1b.svg");
    }
  }
  SECTION("Absolute") {
    auto mol = R"CTAB(
  Mrv2114 09132120172D

  0  0  0     0  0            999 V3000
M  V30 BEGIN CTAB
M  V30 COUNTS 8 8 1 0 1
M  V30 BEGIN ATOM
M  V30 1 C -0.5878 0.8085 0 0
M  V30 2 C -1.9434 0.078 0 0
M  V30 3 C -1.9884 -1.4614 0 0
M  V30 4 C -0.6778 -2.2702 0 0
M  V30 5 C 0.6778 -1.5394 0 0
M  V30 6 C 0.7228 -0.0001 0 0
M  V30 7 N -0.5428 2.3478 0 0
M  V30 8 O 1.9884 -2.3479 0 0
M  V30 END ATOM
M  V30 BEGIN BOND
M  V30 1 2 1 2
M  V30 2 1 2 3
M  V30 3 2 3 4
M  V30 4 1 4 5
M  V30 5 2 5 6
M  V30 6 1 6 1
M  V30 7 1 1 7
M  V30 8 1 5 8
M  V30 END BOND
M  V30 BEGIN SGROUP
M  V30 1 DAT 0 ATOMS=(1 7) FIELDNAME=UV FIELDINFO=nm -
M  V30 FIELDDISP="    0.0000    0.0000    DAU   ALL  0       0" -
M  V30 MRV_FIELDDISP=0 FIELDDATA=340
M  V30 END SGROUP
M  V30 END CTAB
M  END)CTAB"_ctab;
    REQUIRE(mol);

    {
      MolDraw2DSVG drawer(300, 250);
      drawer.drawMolecule(*mol, "data label with DAU\n(expect odd placement)");
      drawer.finishDrawing();
      std::string text = drawer.getDrawingText();
      std::ofstream outs("testGithub4508_2.svg");
      outs << text;
      outs.flush();
      check_file_hash("testGithub4508_2.svg");
    }

    // remove the sgroup-atom atom... the SGroup will still be drawn
    auto &sgs = getSubstanceGroups(*mol);
    REQUIRE(sgs.size() == 1);
    sgs[0].setAtoms(std::vector<unsigned int>());
    {
      MolDraw2DSVG drawer(300, 250);
      drawer.drawMolecule(*mol,
                          "DAU, no associated atom\n(expect odd placement)");
      drawer.finishDrawing();
      std::string text = drawer.getDrawingText();
      std::ofstream outs("testGithub4508_2b.svg");
      outs << text;
      outs.flush();
      check_file_hash("testGithub4508_2b.svg");
    }
  }
}

TEST_CASE("Github #4538 drawMolecules crash") {
  auto m = "CCc1ccccc1"_smiles;
  REQUIRE(m);
  RDDepict::compute2DCoords(*m);
  ROMol m1(*m);
  ROMol m2(*m);
  std::vector<ROMol *> mols{&m1, &m2};
  SECTION("basics") {
    MolDraw2DSVG drawer(500, 200, 250, 200);
    drawer.drawOptions().prepareMolsBeforeDrawing = false;
    drawer.drawMolecules(mols);
    drawer.finishDrawing();
    auto text = drawer.getDrawingText();
    std::ofstream outs("testGithub4538.svg");
    outs << text;
    outs.flush();
    check_file_hash("testGithub4538.svg");
  }
}

TEST_CASE("dark mode mol drawing") {
  SECTION("Basics") {
    auto m =
        "CS(=O)(=O)COC(=N)c1cc(Cl)cnc1[NH3+] |SgD:7:note:some extra text:=:::|"_smiles;
    REQUIRE(m);
    MolDraw2DSVG drawer(350, 300);
    setDarkMode(drawer);
    drawer.drawMolecule(*m, "dark mode!");
    drawer.finishDrawing();
    auto text = drawer.getDrawingText();
    std::ofstream outs("testDarkMode.1.svg");
    outs << text;
    outs.flush();
    check_file_hash("testDarkMode.1.svg");
  }
}
TEST_CASE("monochrome mol drawing") {
  SECTION("Basics") {
    auto m =
        "CS(=O)(=O)COC(=N)c1cc(Cl)cnc1[NH3+] |SgD:7:note:some extra text:=:::|"_smiles;
    REQUIRE(m);
    MolDraw2DSVG drawer(350, 300);
    setMonochromeMode(drawer, DrawColour{0.1, 0.1, 0.6},
                      DrawColour{0.75, 0.75, 0.75});
    drawer.drawMolecule(*m, "monochrome");
    drawer.finishDrawing();
    auto text = drawer.getDrawingText();
    std::ofstream outs("testMonochrome.1.svg");
    outs << text;
    outs.flush();
    check_file_hash("testMonochrome.1.svg");
  }
  SECTION("Basics inverted") {
    auto m =
        "CS(=O)(=O)COC(=N)c1cc(Cl)cnc1[NH3+] |SgD:7:note:some extra text:=:::|"_smiles;
    REQUIRE(m);
    MolDraw2DSVG drawer(350, 300);
    setMonochromeMode(drawer, DrawColour{0.75, 0.75, 0.75},
                      DrawColour{0.1, 0.1, 0.6});
    drawer.drawMolecule(*m, "monochrome");
    drawer.finishDrawing();
    auto text = drawer.getDrawingText();
    std::ofstream outs("testMonochrome.2.svg");
    outs << text;
    outs.flush();
    check_file_hash("testMonochrome.2.svg");
  }
}
TEST_CASE("other palettes") {
  auto m =
      "CS(=O)(=O)COC(=N)c1c(I)c(Cl)c(Br)nc1[NH2+]CP(=O) |SgD:7:note:some extra text:=:::|"_smiles;
  REQUIRE(m);
  SECTION("Avalon") {
    MolDraw2DSVG drawer(350, 300);
    assignAvalonPalette(drawer.drawOptions().atomColourPalette);
    drawer.drawMolecule(*m, "Avalon");
    drawer.finishDrawing();
    auto text = drawer.getDrawingText();
    std::ofstream outs("testAvalon.1.svg");
    outs << text;
    outs.flush();
    check_file_hash("testAvalon.1.svg");
  }
  SECTION("CDK") {
    MolDraw2DSVG drawer(350, 300);
    assignCDKPalette(drawer.drawOptions().atomColourPalette);
    drawer.drawMolecule(*m, "CDK");
    drawer.finishDrawing();
    auto text = drawer.getDrawingText();
    std::ofstream outs("testCDK.1.svg");
    outs << text;
    outs.flush();
    check_file_hash("testCDK.1.svg");
  }
}

TEST_CASE("SDD record parsing") {
  auto mol = R"CTAB(
  Mrv2008 11122110292D

  6  6  0  0  0  0            999 V2000
    9.3527    2.5661    0.0000 C   0  0  0  0  0  0  0  0  0  0  0  0
    8.6382    2.1536    0.0000 C   0  0  0  0  0  0  0  0  0  0  0  0
    8.6382    1.3286    0.0000 C   0  0  0  0  0  0  0  0  0  0  0  0
    9.3527    0.9161    0.0000 C   0  0  0  0  0  0  0  0  0  0  0  0
   10.0671    1.3286    0.0000 C   0  0  0  0  0  0  0  0  0  0  0  0
   10.0671    2.1536    0.0000 C   0  0  0  0  0  0  0  0  0  0  0  0
  1  2  1  0  0  0  0
  2  3  2  0  0  0  0
  3  4  1  0  0  0  0
  4  5  2  0  0  0  0
  5  6  1  0  0  0  0
  1  6  2  0  0  0  0
M  STY  1   1 DAT
M  SLB  1   1   1
M  SAL   1  1   1
M  SDT   1 NAME
M  SDD   1 -2345.1234-2345.1234    DR    ALL  1       0
M  SED   1 Hello World
M  END
)CTAB"_ctab;
  // SDD record has format
  // M  SDD sss xxxxx.xxxxyyyyy.yyyy eeefgh i jjjkkk ll m noo
  MolDraw2DSVG drawer(350, 300, -1, -1, 1);
  drawer.drawMolecule(*mol);
  drawer.finishDrawing();
  auto text = drawer.getDrawingText();
  std::string name("Hello World");
  for (auto &c : name) {
    std::stringstream ss;
    ss << " >" << c << "</text>";
    auto pos = text.find(ss.str());
    CHECK(pos != std::string::npos);
  }
}

TEST_CASE("Github #4519 bad placement of datafield labels") {
  auto mol1 = R"CTAB(
     RDKit          2D

  0  0  0  0  0  0  0  0  0  0999 V3000
M  V30 BEGIN CTAB
M  V30 COUNTS 5 4 1 0 0
M  V30 BEGIN ATOM
M  V30 1 C 0.000000 0.000000 0.000000 0
M  V30 2 C 1.299038 0.750000 0.000000 0
M  V30 3 C 2.598076 -0.000000 0.000000 0
M  V30 4 C 1.299038 2.250000 0.000000 0
M  V30 5 C 2.598076 3.000000 0.000000 0
M  V30 END ATOM
M  V30 BEGIN BOND
M  V30 1 1 1 2
M  V30 2 2 2 3
M  V30 3 1 2 4
M  V30 4 2 4 5
M  V30 END BOND
M  V30 BEGIN SGROUP
M  V30 1 DAT 0 ATOMS=(5 2 4 5 3 1) FIELDNAME="Lambda Max" FIELDINFO=nm -
M  V30 FIELDDATA="2222"
M  V30 END SGROUP
M  V30 END CTAB
M  END)CTAB"_ctab;
  REQUIRE(mol1);

  auto mol2 = R"CTAB(
     RDKit          2D

  0  0  0  0  0  0  0  0  0  0999 V3000
M  V30 BEGIN CTAB
M  V30 COUNTS 8 8 1 0 0
M  V30 BEGIN ATOM
M  V30 1 N 3.000000 0.000000 0.000000 0
M  V30 2 C 1.500000 0.000000 0.000000 0
M  V30 3 C 0.750000 -1.299038 0.000000 0
M  V30 4 C -0.750000 -1.299038 0.000000 0
M  V30 5 C -1.500000 0.000000 0.000000 0
M  V30 6 C -0.750000 1.299038 0.000000 0
M  V30 7 O -1.500000 2.598076 0.000000 0
M  V30 8 C 0.750000 1.299038 0.000000 0
M  V30 END ATOM
M  V30 BEGIN BOND
M  V30 1 1 1 2
M  V30 2 2 2 3
M  V30 3 1 3 4
M  V30 4 2 4 5
M  V30 5 1 5 6
M  V30 6 1 6 7
M  V30 7 2 6 8
M  V30 8 1 8 2
M  V30 END BOND
M  V30 BEGIN SGROUP
M  V30 1 DAT 0 ATOMS=(1 1) FIELDNAME=UV FIELDINFO=nm -
M  V30 FIELDDISP="    0.0000    0.0000    DR    ALL  0       0" -
M  V30 FIELDDATA="340"
M  V30 END SGROUP
M  V30 END CTAB
M  END)CTAB"_ctab;
  REQUIRE(mol2);

  auto mol3 = R"CTAB(
     RDKit          2D

  0  0  0  0  0  0  0  0  0  0999 V3000
M  V30 BEGIN CTAB
M  V30 COUNTS 4 3 1 0 0
M  V30 BEGIN ATOM
M  V30 1 C -0.750000 -1.299038 0.000000 0
M  V30 2 C 0.000000 0.000000 0.000000 0
M  V30 3 C 1.500000 0.000000 0.000000 0
M  V30 4 C 2.250000 1.299038 0.000000 0
M  V30 END ATOM
M  V30 BEGIN BOND
M  V30 1 1 1 2
M  V30 2 2 2 3
M  V30 3 1 3 4
M  V30 END BOND
M  V30 BEGIN SGROUP
M  V30 1 DAT 0 ATOMS=(1 3) FIELDNAME=Stereo -
M  V30 FIELDDATA="Cis"
M  V30 END SGROUP
M  V30 END CTAB
M  END)CTAB"_ctab;
  REQUIRE(mol3);

  std::vector<std::string> legends = {
      "datafield label bad placement1", "datafield label bad placement2",
      "datafield label bad placement3"};  //  std::vector<std::string> legends =
                                          //  {"datafield label bad
                                          //  placement2"};
  {
    MolDraw2DSVG drawer(300, 250);
    drawer.drawMolecule(*mol1, legends[0]);
    drawer.finishDrawing();
    std::string text = drawer.getDrawingText();
    std::ofstream outs("testGithub4519_1.svg");
    outs << text;
    outs.flush();
    check_file_hash("testGithub4519_1.svg");
  }
  {
    MolDraw2DSVG drawer(300, 250);
    drawer.drawMolecule(*mol2, legends[1]);
    drawer.finishDrawing();
    std::string text = drawer.getDrawingText();
    std::ofstream outs("testGithub4519_2.svg");
    outs << text;
    outs.flush();
    check_file_hash("testGithub4519_2.svg");
  }
  {
    MolDraw2DSVG drawer(300, 250);
    drawer.drawMolecule(*mol3, legends[2]);
    drawer.finishDrawing();
    std::string text = drawer.getDrawingText();
    std::ofstream outs("testGithub4519_3.svg");
    outs << text;
    outs.flush();
    check_file_hash("testGithub4519_3.svg");
  }

  {
    std::vector<ROMol *> mols;
    mols.push_back(mol1.get());
    mols.push_back(mol2.get());
    mols.push_back(mol3.get());
    MolDraw2DSVG drawer(900, 250, 300, 250);
    drawer.drawMolecules(mols, &legends);
    drawer.finishDrawing();
    std::string text = drawer.getDrawingText();
    std::ofstream outs("testGithub4519_4.svg");
    outs << text;
    outs.flush();
    outs.close();
    check_file_hash("testGithub4519_4.svg");
  }
}

TEST_CASE("changing baseFontSize") {
  RDDepict::preferCoordGen = false;
  auto mol1 =
      "CC(C)C[C@H](NC(=O)[C@H](CCCCN)NC(=O)[C@H](CS)NC(=O)CNC(=O)[C@H](C)NC(=O)[C@H](CCCCN)NC(=O)[C@H](CC(C)C)NC(=O)CNC(=O)[C@H](C)NC(=O)[C@H](CS)NC(=O)[C@H](CCCCN)NC(=O)[C@H](C)NC(=O)[C@@H](NC(=O)[C@H](CS)NC(=O)CNC(=O)[C@H](C)NC(=O)[C@H](CCCCN)NC(=O)CNC(=O)[C@H](C)NC(=O)[C@H](CCCCN)NC(=O)[C@H](C)N)[C@@H](C)O)C(=O)O"_smiles;
  REQUIRE(mol1);
  MolDraw2DUtils::prepareMolForDrawing(*mol1);
  auto mol2 = "C[C@H](N)C(=O)N[C@@H](CCCCN)C(=O)N[C@@H](C)C(=O)NCC(=O)O"_smiles;
  REQUIRE(mol2);
  MolDraw2DUtils::prepareMolForDrawing(*mol2);
  SECTION("basics-large") {
    MolDraw2DSVG drawer(350, 300, -1, -1, 1);
    drawer.drawMolecule(*mol1);
    drawer.finishDrawing();
    CHECK(drawer.fontSize() == Approx(6.0).margin(0.1));
    auto text = drawer.getDrawingText();
    std::ofstream outs("testBaseFontSize.1a.svg");
    outs << text;
    outs.flush();
    check_file_hash("testBaseFontSize.1a.svg");
  }
  SECTION("increase size - large") {
    // here we change the base font size, but it doesn't matter since the
    // structure is big enough we end up stuck with the minimum font size.
    MolDraw2DSVG drawer(350, 300, -1, -1, 1);
    drawer.drawOptions().baseFontSize = 0.9;
    drawer.drawMolecule(*mol1);
    drawer.finishDrawing();
    CHECK(drawer.fontSize() == Approx(5.5).margin(.1));
    auto text = drawer.getDrawingText();
    std::ofstream outs("testBaseFontSize.1b.svg");
    outs << text;
    outs.flush();
    check_file_hash("testBaseFontSize.1b.svg");
  }
  SECTION("basics-small") {
    MolDraw2DSVG drawer(350, 300, -1, -1, 1);
    drawer.drawMolecule(*mol2);
    drawer.finishDrawing();
    CHECK(drawer.fontSize() == Approx(14.0).margin(0.1));
    auto text = drawer.getDrawingText();
    std::ofstream outs("testBaseFontSize.2a.svg");
    outs << text;
    outs.flush();
    check_file_hash("testBaseFontSize.2a.svg");
  }
  SECTION("increase size - smaller") {
    MolDraw2DSVG drawer(350, 300, -1, -1, 1);
    drawer.drawOptions().baseFontSize = 0.9;
    drawer.drawMolecule(*mol2);
    drawer.finishDrawing();
    CHECK(drawer.fontSize() == Approx(20.4).margin(0.1));
    auto text = drawer.getDrawingText();
    std::ofstream outs("testBaseFontSize.2b.svg");
    outs << text;
    outs.flush();
    check_file_hash("testBaseFontSize.2b.svg");
  }
}

TEST_CASE("flexicanvas: set canvas size automatically") {
  // note that these examples use Freetype if it's available.
  auto mol1 = "CCN(CC)CCn1nc2c3ccccc3sc3c(CNS(C)(=O)=O)ccc1c32"_smiles;
  REQUIRE(mol1);
  MolDraw2DUtils::prepareMolForDrawing(*mol1);

  auto mol2 = R"CTAB(
  Mrv2108 11192104292D

  0  0  0     0  0            999 V3000
M  V30 BEGIN CTAB
M  V30 COUNTS 5 5 0 0 0
M  V30 BEGIN ATOM
M  V30 1 C -5.2 -1.4 0 0
M  V30 2 O -5.2 -2.8 0 0
M  V30 3 C -3.7 -1.4 0 0
M  V30 4 C -3.7 -2.8 0 0 CFG=1
M  V30 5 N -2.5994 -3.9839 0 0
M  V30 END ATOM
M  V30 BEGIN BOND
M  V30 1 1 1 2
M  V30 2 1 1 3
M  V30 3 1 2 4
M  V30 4 1 3 4
M  V30 5 1 4 5 CFG=1
M  V30 END BOND
M  V30 END CTAB
M  END
)CTAB"_ctab;
  REQUIRE(mol2);
  MolDraw2DUtils::prepareMolForDrawing(*mol2);
  SECTION("fixed canvas") {
    MolDraw2DSVG drawer(308, 223, -1, -1);
    drawer.drawMolecule(*mol1);
    drawer.finishDrawing();
    auto text = drawer.getDrawingText();
    std::ofstream outs("testFlexiCanvas.1a.svg");
    outs << text;
    outs.flush();
    check_file_hash("testFlexiCanvas.1a.svg");
  }
  SECTION("flexicanvas1") {
    MolDraw2DSVG drawer(-1, -1, -1, -1);
    drawer.drawMolecule(*mol1);
    drawer.finishDrawing();
    auto text = drawer.getDrawingText();
    std::ofstream outs("testFlexiCanvas.1b.svg");
    outs << text;
    outs.flush();
    check_file_hash("testFlexiCanvas.1b.svg");
  }
  SECTION("flexicanvas1") {
    MolDraw2DSVG drawer(-1, -1, -1, -1);
    drawer.drawOptions().scalingFactor = 30;
    drawer.drawOptions().baseFontSize = 0.6;
    drawer.drawMolecule(*mol1);
    drawer.finishDrawing();
    auto text = drawer.getDrawingText();
    std::ofstream outs("testFlexiCanvas.1c.svg");
    outs << text;
    outs.flush();
    check_file_hash("testFlexiCanvas.1c.svg");
  }
  SECTION("flexicanvas1") {
    MolDraw2DSVG drawer(-1, -1, -1, -1);
    drawer.drawOptions().scalingFactor = 30;
    drawer.drawOptions().fixedFontSize = 32;
    drawer.drawMolecule(*mol1);
    drawer.finishDrawing();
    CHECK(drawer.fontSize() == Approx(32).margin(0.1));
    auto text = drawer.getDrawingText();
    std::ofstream outs("testFlexiCanvas.1d.svg");
    outs << text;
    outs.flush();
    check_file_hash("testFlexiCanvas.1d.svg");
  }
  SECTION("square") {
    MolDraw2DSVG drawer(-1, -1, -1, -1);
    drawer.drawOptions().baseFontSize = 0.8;
    drawer.drawMolecule(*mol2);
    drawer.finishDrawing();
    auto text = drawer.getDrawingText();
    std::ofstream outs("testFlexiCanvas.2.svg");
    outs << text;
    outs.flush();
    check_file_hash("testFlexiCanvas.2.svg");
  }
#ifdef RDK_BUILD_CAIRO_SUPPORT
  SECTION("square PNG no freetype") {
    MolDraw2DCairo drawer(-1, -1, -1, -1, true);
    drawer.drawOptions().baseFontSize = 0.8;
    drawer.drawMolecule(*mol2);
    drawer.finishDrawing();
    auto text = drawer.getDrawingText();
    std::ofstream outs("testFlexiCanvas.2a.png");
    outs << text;
    outs.flush();
    check_file_hash("testFlexiCanvas.2a.png");
  }
  SECTION("square PNG with freetype") {
    MolDraw2DCairo drawer(-1, -1, -1, -1, false);
    drawer.drawOptions().baseFontSize = 0.8;
    drawer.drawMolecule(*mol2);
    drawer.finishDrawing();
    auto text = drawer.getDrawingText();
    std::ofstream outs("testFlexiCanvas.2b.png");
    outs << text;
    outs.flush();
    check_file_hash("testFlexiCanvas.2b.png");
  }
#endif
  // semiflexicanvas - with freetype
  SECTION("semiflexicanvas1") {
    MolDraw2DSVG drawer(308, -1, -1, -1, false);
    drawer.drawOptions().scalingFactor = 30;
    drawer.drawOptions().baseFontSize = 0.6;
    drawer.drawMolecule(*mol1);
    drawer.finishDrawing();
    auto text = drawer.getDrawingText();
    std::ofstream outs("testSemiFlexiCanvas.1a.svg");
    outs << text;
    outs.flush();
    check_file_hash("testSemiFlexiCanvas.1a.svg");
  }
  SECTION("semiflexicanvas2") {
    MolDraw2DSVG drawer(-1, 223, -1, -1, false);
    drawer.drawOptions().scalingFactor = 30;
    drawer.drawOptions().baseFontSize = 0.6;
    drawer.drawMolecule(*mol1);
    drawer.finishDrawing();
    auto text = drawer.getDrawingText();
    std::ofstream outs("testSemiFlexiCanvas.1b.svg");
    outs << text;
    outs.flush();
    check_file_hash("testSemiFlexiCanvas.1b.svg");
  }
  SECTION("semiflexicanvas3") {
    auto mol3 = "ON"_smiles;
    REQUIRE(mol3);
    MolDraw2DSVG drawer(-1, 150, -1, -1, false);
    drawer.drawOptions().scalingFactor = 30;
    drawer.drawOptions().baseFontSize = 0.6;
    drawer.drawMolecule(*mol3);
    drawer.finishDrawing();
    auto text = drawer.getDrawingText();
    std::ofstream outs("testSemiFlexiCanvas.1c.svg");
    outs << text;
    outs.flush();
    check_file_hash("testSemiFlexiCanvas.1c.svg");
  }
  SECTION("reaction") {
    std::unique_ptr<ChemicalReaction> rxn(RxnSmartsToChemicalReaction(
        "[N:1]-[C:2]-[C:3](=[O:4])-[O:5].[N:6]-[C:7]-[C:8](=[O:9])-[O:10]>>[N:"
        "1]1-[C:2]-[C:3](=[O:4])-[N:6]-[C:7]-[C:8]-1=[O:9].[O:5]=[O:10]"));
    MolDraw2DSVG drawer(-1, -1, -1, -1, true);
    drawer.drawReaction(*rxn);
    drawer.finishDrawing();
    auto text = drawer.getDrawingText();
    std::ofstream outs("testFlexiCanvas.3.svg");
    outs << text;
    outs.flush();
    check_file_hash("testFlexiCanvas.3.svg");
  }
  SECTION("data labels") {
    auto mol1 = R"CTAB(
     RDKit          2D

  0  0  0  0  0  0  0  0  0  0999 V3000
M  V30 BEGIN CTAB
M  V30 COUNTS 5 4 1 0 0
M  V30 BEGIN ATOM
M  V30 1 C 0.000000 0.000000 0.000000 0
M  V30 2 C 1.299038 0.750000 0.000000 0
M  V30 3 C 2.598076 -0.000000 0.000000 0
M  V30 4 C 1.299038 2.250000 0.000000 0
M  V30 5 C 2.598076 3.000000 0.000000 0
M  V30 END ATOM
M  V30 BEGIN BOND
M  V30 1 1 1 2
M  V30 2 2 2 3
M  V30 3 1 2 4
M  V30 4 2 4 5
M  V30 END BOND
M  V30 BEGIN SGROUP
M  V30 1 DAT 0 ATOMS=(5 2 4 5 3 1) FIELDNAME="Lambda Max" FIELDINFO=nm -
M  V30 FIELDDATA="2222"
M  V30 END SGROUP
M  V30 END CTAB
M  END)CTAB"_ctab;
    REQUIRE(mol1);
    {
      MolDraw2DSVG drawer(-1, -1);
      drawer.drawMolecule(*mol1);
      drawer.finishDrawing();
      auto text = drawer.getDrawingText();
      std::ofstream outs("testFlexiCanvas.4a.svg");
      outs << text;
      outs.flush();
      check_file_hash("testFlexiCanvas.4a.svg");
    }
    {
      MolDraw2DSVG drawer(-1, -1);
      drawer.drawMolecule(*mol1, "legendary");
      drawer.finishDrawing();
      auto text = drawer.getDrawingText();
      std::ofstream outs("testFlexiCanvas.4b.svg");
      outs << text;
      outs.flush();
      check_file_hash("testFlexiCanvas.4b.svg");
    }
    {
      MolDraw2DSVG drawer(-1, -1);
      drawer.drawMolecule(*mol1, "doubly\nlegendary");
      drawer.finishDrawing();
      auto text = drawer.getDrawingText();
      std::ofstream outs("testFlexiCanvas.4c.svg");
      outs << text;
      outs.flush();
      check_file_hash("testFlexiCanvas.4c.svg");
    }
    {
      MolDraw2DSVG drawer(-1, -1);
      drawer.drawOptions().legendFraction = 0.25;
      drawer.drawOptions().legendFontSize = 32;
      drawer.drawMolecule(*mol1, "Hugely\nLegendary");
      drawer.finishDrawing();
      auto text = drawer.getDrawingText();
      std::ofstream outs("testFlexiCanvas.4d.svg");
      outs << text;
      outs.flush();
      check_file_hash("testFlexiCanvas.4d.svg");
    }
  }
  SECTION("including legends") {
    // add an atomNote so that we can compare font sizes
    mol1->getAtomWithIdx(0)->setProp(common_properties::atomNote, "n1");
    {
      MolDraw2DSVG drawer(-1, -1);
      drawer.drawMolecule(*mol1, "legend");
      drawer.finishDrawing();
      auto text = drawer.getDrawingText();
      std::ofstream outs("testFlexiCanvas.5a.svg");
      outs << text;
      outs.flush();
      check_file_hash("testFlexiCanvas.5a.svg");
    }
    {
      MolDraw2DSVG drawer(-1, -1);
      drawer.drawMolecule(*mol1, "legend\nwith two lines");
      drawer.finishDrawing();
      auto text = drawer.getDrawingText();
      std::ofstream outs("testFlexiCanvas.5b.svg");
      outs << text;
      outs.flush();
      check_file_hash("testFlexiCanvas.5b.svg");
    }
    {
      MolDraw2DSVG drawer(-1, -1);
      drawer.drawOptions().scalingFactor = 45;
      drawer.drawMolecule(*mol1, "legend");
      drawer.finishDrawing();
      auto text = drawer.getDrawingText();
      std::ofstream outs("testFlexiCanvas.5c.svg");
      outs << text;
      outs.flush();
      check_file_hash("testFlexiCanvas.5c.svg");
    }
    {
      MolDraw2DSVG drawer(-1, -1);
      drawer.drawOptions().scalingFactor = 10;
      drawer.drawMolecule(*mol1, "legend");
      drawer.finishDrawing();
      auto text = drawer.getDrawingText();
      std::ofstream outs("testFlexiCanvas.5d.svg");
      outs << text;
      outs.flush();
      check_file_hash("testFlexiCanvas.5d.svg");
    }
  }

  SECTION("partially flexicanvas (height) + legends") {
    // add an atomNote so that we can compare font sizes
    mol1->getAtomWithIdx(0)->setProp(common_properties::atomNote, "n1");
    {
      MolDraw2DSVG drawer(-1, 200);
      drawer.drawMolecule(*mol1, "legend");
      drawer.finishDrawing();
      auto text = drawer.getDrawingText();
      std::ofstream outs("testFlexiCanvas.6a.svg");
      outs << text;
      outs.flush();
      check_file_hash("testFlexiCanvas.6a.svg");
    }
    {
      MolDraw2DSVG drawer(-1, 200);
      drawer.drawMolecule(*mol1, "legend\nwith two lines");
      drawer.finishDrawing();
      auto text = drawer.getDrawingText();
      std::ofstream outs("testFlexiCanvas.6b.svg");
      outs << text;
      outs.flush();
      check_file_hash("testFlexiCanvas.6b.svg");
    }
    {
      MolDraw2DSVG drawer(-1, 200);
      drawer.drawOptions().scalingFactor = 45;
      drawer.drawMolecule(*mol1, "legend");
      drawer.finishDrawing();
      auto text = drawer.getDrawingText();
      std::ofstream outs("testFlexiCanvas.6c.svg");
      outs << text;
      outs.flush();
      check_file_hash("testFlexiCanvas.6c.svg");
    }
    {
      MolDraw2DSVG drawer(-1, 200);
      drawer.drawOptions().scalingFactor = 10;
      drawer.drawMolecule(*mol1, "legend");
      drawer.finishDrawing();
      auto text = drawer.getDrawingText();
      std::ofstream outs("testFlexiCanvas.6d.svg");
      outs << text;
      outs.flush();
      check_file_hash("testFlexiCanvas.6d.svg");
    }
  }

  SECTION("partially flexicanvas (width) + legends") {
    // add an atomNote so that we can compare font sizes
    mol1->getAtomWithIdx(0)->setProp(common_properties::atomNote, "n1");
    {
      MolDraw2DSVG drawer(300, -1);
      drawer.drawMolecule(*mol1, "legend");
      drawer.finishDrawing();
      auto text = drawer.getDrawingText();
      std::ofstream outs("testFlexiCanvas.7a.svg");
      outs << text;
      outs.flush();
      check_file_hash("testFlexiCanvas.7a.svg");
    }
    {
      MolDraw2DSVG drawer(300, -1);
      drawer.drawMolecule(*mol1, "legend\nwith two lines");
      drawer.finishDrawing();
      auto text = drawer.getDrawingText();
      std::ofstream outs("testFlexiCanvas.7b.svg");
      outs << text;
      outs.flush();
      check_file_hash("testFlexiCanvas.7b.svg");
    }
    {
      MolDraw2DSVG drawer(300, -1);
      drawer.drawOptions().scalingFactor = 45;
      drawer.drawMolecule(*mol1, "legend");
      drawer.finishDrawing();
      auto text = drawer.getDrawingText();
      std::ofstream outs("testFlexiCanvas.7c.svg");
      outs << text;
      outs.flush();
      check_file_hash("testFlexiCanvas.7c.svg");
    }
    {
      MolDraw2DSVG drawer(300, -1);
      drawer.drawOptions().scalingFactor = 10;
      drawer.drawMolecule(*mol1, "legend");
      drawer.finishDrawing();
      auto text = drawer.getDrawingText();
      std::ofstream outs("testFlexiCanvas.7d.svg");
      outs << text;
      outs.flush();
      check_file_hash("testFlexiCanvas.7d.svg");
    }
  }
}

TEST_CASE("Github #4764") {
  SECTION("basics") {
    auto mol = "c1ccccc1-C1CCCCC1"_smiles;
    REQUIRE(mol);
    std::vector<int> highlights{6, 7, 8, 9, 10, 11};
    {
      MolDraw2DSVG drawer(200, 150);
      drawer.drawMolecule(*mol, "highlight", &highlights);
      drawer.finishDrawing();
      auto text = drawer.getDrawingText();
      std::ofstream outs("testGithub4764.sz1.svg");
      outs << text;
      outs.flush();
      check_file_hash("testGithub4764.sz1.svg");
    }
    {
      MolDraw2DSVG drawer(400, 350);
      drawer.drawMolecule(*mol, "highlight", &highlights);
      drawer.finishDrawing();
      auto text = drawer.getDrawingText();
      std::ofstream outs("testGithub4764.sz2.svg");
      outs << text;
      outs.flush();
      check_file_hash("testGithub4764.sz2.svg");
    }
    {
      MolDraw2DSVG drawer(800, 700);
      drawer.drawMolecule(*mol, "highlight", &highlights);
      drawer.finishDrawing();
      auto text = drawer.getDrawingText();
      std::ofstream outs("testGithub4764.sz3.svg");
      outs << text;
      outs.flush();
      check_file_hash("testGithub4764.sz3.svg");
    }
#ifdef RDK_BUILD_CAIRO_SUPPORT
    {
      MolDraw2DCairo drawer(200, 150);
      drawer.drawMolecule(*mol, "highlight", &highlights);
      drawer.finishDrawing();
      drawer.writeDrawingText("testGithub4764.sz1.png");
      check_file_hash("testGithub4764.sz1.png");
    }
    {
      MolDraw2DCairo drawer(400, 350);
      drawer.drawMolecule(*mol, "highlight", &highlights);
      drawer.finishDrawing();
      drawer.writeDrawingText("testGithub4764.sz2.png");
      check_file_hash("testGithub4764.sz2.png");
    }
    {
      MolDraw2DCairo drawer(800, 700);
      drawer.drawMolecule(*mol, "highlight", &highlights);
      drawer.finishDrawing();
      drawer.writeDrawingText("testGithub4764.sz3.png");
      check_file_hash("testGithub4764.sz3.png");
    }
#endif
    // check_file_hash("testGithub4538.svg");
  }
}

TEST_CASE("drawArc starting from wrong angle") {
  SECTION("basics") {
    auto mol = R"CTAB(
     RDKit          2D

  9  9  0  0  0  0  0  0  0  0999 V2000
   -1.2135   -0.7027    0.0000 C   0  0  0  0  0  0  0  0  0  0  0  0
   -0.0000   -1.5844    0.0000 N   0  0  0  0  0  0  0  0  0  0  0  0
    1.2135   -0.7027    0.0000 C   0  0  0  0  0  0  0  0  0  0  0  0
    0.7500    0.7238    0.0000 N   0  0  0  0  0  0  0  0  0  0  0  0
   -0.7500    0.7238    0.0000 C   0  0  0  0  0  0  0  0  0  0  0  0
   -1.6317    1.9374    0.0000 F   0  0  0  0  0  0  0  0  0  0  0  0
   -2.6401   -1.1663    0.0000 F   0  0  0  0  0  0  0  0  0  0  0  0
    2.6401   -1.1663    0.0000 F   0  0  0  0  0  0  0  0  0  0  0  0
    1.6317    1.9374    0.0000 F   0  0  0  0  0  0  0  0  0  0  0  0
  1  2  1  0
  2  3  2  0
  3  4  1  0
  4  5  1  0
  5  6  1  0
  5  1  2  0
  1  7  1  0
  3  8  1  0
  4  9  1  0
M  END)CTAB"_ctab;
    REQUIRE(mol);
    {
      MolDraw2DSVG drawer(400, 350);
      drawer.drawOptions().noAtomLabels = true;
      drawer.drawMolecule(*mol, "drawArc");
      drawer.setFillPolys(false);
      drawer.setColour({1, 0, 0});
      drawer.drawArc(mol->getConformer().getAtomPos(3), 0.3, -72, 54);
      drawer.drawArc(mol->getConformer().getAtomPos(0), 0.3, -162, -36);
      drawer.drawArc(mol->getConformer().getAtomPos(4), 0.3, 126, 252);
      drawer.drawArc(mol->getConformer().getAtomPos(2), 0.3, -18, 108);
      drawer.finishDrawing();
      auto text = drawer.getDrawingText();
      std::ofstream outs("testDrawArc1.svg");
      outs << text;
      outs.flush();
      check_file_hash("testDrawArc1.svg");
    }
  }
}

TEST_CASE("wedged bonds to metals drawn in the wrong direction") {
  SECTION("basics") {
    auto m = R"CTAB(
  Mrv2108 01092205442D          

  0  0  0     0  0            999 V3000
M  V30 BEGIN CTAB
M  V30 COUNTS 5 4 0 0 0
M  V30 BEGIN ATOM
M  V30 1 F 10.6667 -0.75 0 0
M  V30 2 Pt 10.6667 -2.29 0 0 CFG=1
M  V30 3 Cl 12.2067 -2.29 0 0
M  V30 4 C 10.6667 -3.83 0 0
M  V30 5 O 9.1267 -2.29 0 0
M  V30 END ATOM
M  V30 BEGIN BOND
M  V30 1 1 1 2
M  V30 2 1 2 3
M  V30 3 1 2 4 CFG=1
M  V30 4 1 2 5 CFG=3
M  V30 END BOND
M  V30 END CTAB
M  END)CTAB"_ctab;
    m->getBondWithIdx(2)->setBondDir(Bond::BondDir::BEGINWEDGE);
    m->getBondWithIdx(3)->setBondDir(Bond::BondDir::BEGINDASH);
    MolDraw2DSVG drawer(250, 200);
    assignBWPalette(drawer.drawOptions().atomColourPalette);
    drawer.drawMolecule(*m, "check wedges");
    drawer.finishDrawing();
    auto text = drawer.getDrawingText();
    std::ofstream outs("testMetalWedges.svg");
    outs << text;
    outs.flush();
    check_file_hash("testMetalWedges.svg");
  }
}

TEST_CASE("vary proportion of panel for legend", "[drawing]") {
  SECTION("basics") {
    auto m1 = "C1N[C@@H]2OCC12"_smiles;
    REQUIRE(m1);
    // These look a bit pants with NO_FREETYPE=true, but much better with
    // Freetype.
    {
      // default legend
      MolDraw2DSVG drawer(200, 200, -1, -1, NO_FREETYPE);
      MolDraw2DUtils::prepareAndDrawMolecule(drawer, *m1, "default legend");
      drawer.finishDrawing();
      auto text = drawer.getDrawingText();
      std::ofstream outs("testVariableLegend_1.svg");
      outs << text;
      outs.flush();
      CHECK(text.find("<text x='34.5' y='195.0' class='legend' "
                      "style='font-size:16px;") != std::string::npos);
      check_file_hash("testVariableLegend_1.svg");
    }
    {
      // 1/4 of panel
      MolDraw2DSVG drawer(200, 200, -1, -1, NO_FREETYPE);
      drawer.drawOptions().legendFraction = 0.25;
      drawer.drawOptions().legendFontSize = 32;
      MolDraw2DUtils::prepareAndDrawMolecule(drawer, *m1, "massive legend");
      drawer.finishDrawing();
      auto text = drawer.getDrawingText();
      std::ofstream outs("testVariableLegend_2.svg");
      outs << text;
      outs.flush();
      CHECK(text.find("<text x='1.6' y='195.0' class='legend' "
                      "style='font-size:31px;") != std::string::npos);
      check_file_hash("testVariableLegend_2.svg");
    }
    {
      // tiny
      MolDraw2DSVG drawer(200, 200, -1, -1, NO_FREETYPE);
      drawer.drawOptions().legendFraction = 0.05;
      MolDraw2DUtils::prepareAndDrawMolecule(drawer, *m1, "small legend");
      drawer.finishDrawing();
      auto text = drawer.getDrawingText();
      std::ofstream outs("testVariableLegend_3.svg");
      outs << text;
      outs.flush();
      CHECK(text.find("<text x='84.7' y='195.0' class='legend' "
                      "style='font-size:6px;") != std::string::npos);
      check_file_hash("testVariableLegend_3.svg");
    }
  }
}

TEST_CASE(
    "Github 5061 - draw reaction with no reagents and scaleBondWidth true") {
  SECTION("basics") {
    std::string data = R"RXN($RXN

  Mrv16425    091201171606

  0  1
$MOL

  Mrv1642509121716062D

  2  1  0  0  0  0            999 V2000
    3.5357    0.0000    0.0000 R#  0  0  0  0  0  0  0  0  0  0  0  0
    2.7107    0.0000    0.0000 R#  0  0  0  0  0  0  0  0  0  0  0  0
  1  2  1  0  0  0  0
M  RGP  2   1   1   2   2


M  END)RXN";
    {
      std::unique_ptr<ChemicalReaction> rxn{RxnBlockToChemicalReaction(data)};
      MolDraw2DSVG drawer(450, 200);
      drawer.drawOptions().scaleBondWidth = true;
      drawer.drawReaction(*rxn);
      drawer.finishDrawing();
      auto text = drawer.getDrawingText();
      std::ofstream outs("testGithub_5061.svg");
      outs << text;
      outs.flush();
      check_file_hash("testGithub_5061.svg");
    }
  }
}

TEST_CASE("Github 5185 - don't draw atom indices between double bond") {
  SECTION("basics") {
    auto m1 = "OC(=O)CCCC(=O)O"_smiles;
    REQUIRE(m1);
    {
      // default legend
      MolDraw2DSVG drawer(400, 200, -1, -1);
      drawer.drawOptions().addAtomIndices = true;
      MolDraw2DUtils::prepareAndDrawMolecule(drawer, *m1);
      drawer.finishDrawing();
      auto text = drawer.getDrawingText();
      std::ofstream outs("testGithub_5185.svg");
      outs << text;
      outs.flush();
#ifdef RDK_BUILD_FREETYPE_SUPPORT
      // the 2nd note
      CHECK(text.find("<path class='note' d='M 93.4 129.9") !=
            std::string::npos);
      check_file_hash("testGithub_5185.svg");
#else
      CHECK(text.find("<text x='90.4' y='130.3' class='note' ") !=
            std::string::npos);
#endif
    }
  }
}

TEST_CASE(
    "Github 5259 - drawReaction should not fail when prepareMolsBeforeDrawing "
    "is false") {
  SECTION("basics") {
    auto rxn = "[CH3:1][OH:2]>>[CH2:1]=[OH0:2]"_rxnsmarts;
    REQUIRE(rxn);
    MolDraw2DSVG drawer(400, 200, -1, -1);
    drawer.drawOptions().prepareMolsBeforeDrawing = false;
    REQUIRE_NOTHROW(drawer.drawReaction(*rxn));
  }
}

TEST_CASE("Github 5269 - bad index positions with highlights") {
  SECTION("basics") {
    auto m1 = "CC(=O)Oc1c(C(=O)O)cccc1"_smiles;
    auto q1 = "CC(=O)Oc1c(C(=O)O)cccc1"_smarts;
    REQUIRE(m1);
    REQUIRE(q1);
    {
      std::vector<int> hit_atoms;
      std::vector<MatchVectType> hits_vect;
      SubstructMatch(*m1, *q1, hits_vect);
      for (size_t i = 0; i < hits_vect.size(); ++i) {
        for (size_t j = 0; j < hits_vect[i].size(); ++j) {
          hit_atoms.push_back(hits_vect[i][j].second);
        }
      }
      std::vector<int> hit_bonds;
      for (int i : hit_atoms) {
        for (int j : hit_atoms) {
          if (i > j) {
            Bond *bnd = m1->getBondBetweenAtoms(i, j);
            if (bnd) {
              hit_bonds.push_back(bnd->getIdx());
            }
          }
        }
      }
      {
        MolDraw2DSVG drawer(400, 400, -1, -1);
        drawer.drawOptions().addAtomIndices = true;
        drawer.drawMolecule(*m1, &hit_atoms, &hit_bonds);
        drawer.finishDrawing();
        auto text = drawer.getDrawingText();
        std::ofstream outs("testGithub_5269_1.svg");
        outs << text;
        outs.flush();
#ifdef RDK_BUILD_FREETYPE_SUPPORT
        check_file_hash("testGithub_5269_1.svg");
#endif
      }
    }
  }
  {
    auto m2 = "CN(C)C(C)C=O"_smiles;
    REQUIRE(m2);
    std::vector<int> hit_atoms{0, 1, 2};
    auto atom = m2->getAtomWithIdx(0);
    atom->setProp(common_properties::atomNote, "0.91");
    atom = m2->getAtomWithIdx(1);
    atom->setProp(common_properties::atomNote, "1.03");
    atom = m2->getAtomWithIdx(2);
    atom->setProp(common_properties::atomNote, "0.74");
    MolDraw2DSVG drawer(400, 400, -1, -1);
    drawer.drawMolecule(*m2, &hit_atoms);
    drawer.finishDrawing();
    auto text = drawer.getDrawingText();
    std::ofstream outs("testGithub_5269_2.svg");
    outs << text;
    outs.flush();
#ifdef RDK_BUILD_FREETYPE_SUPPORT
    check_file_hash("testGithub_5269_2.svg");
#endif
  }
}

#ifdef RDK_BUILD_CAIRO_SUPPORT
TEST_CASE("drawing doesn't destroy reaction properties", "[drawing]") {
  auto rxn = "[CH3:1][OH:2]>>[CH2:1]=[OH0:2]"_rxnsmarts;
  REQUIRE(rxn);
  MolDraw2DCairo drawer(400, 200);
  bool highlightByReactant = true;
  drawer.drawReaction(*rxn, highlightByReactant);
  drawer.finishDrawing();
  auto png = drawer.getDrawingText();
  std::unique_ptr<ChemicalReaction> rxn2{PNGStringToChemicalReaction(png)};
  REQUIRE(rxn2);
  CHECK(rxn->getReactants()[0]->getAtomWithIdx(0)->getAtomMapNum() == 1);
  CHECK(rxn->getReactants()[0]->getAtomWithIdx(1)->getAtomMapNum() == 2);
  CHECK(rxn2->getReactants()[0]->getAtomWithIdx(0)->getAtomMapNum() == 1);
  CHECK(rxn2->getReactants()[0]->getAtomWithIdx(1)->getAtomMapNum() == 2);
}
#endif

TEST_CASE("Class values in SVG for wavy bonds.") {
  SECTION("basics") {
    auto m1 = R"CTAB(mol1
  ChemDraw05162216032D

 11 11  0  0  0  0  0  0  0  0999 V2000
    1.1514    0.9038    0.0000 C   0  0  0  0  0  0  0  0  0  0  0  0
    1.1514    0.0788    0.0000 C   0  0  0  0  0  0  0  0  0  0  0  0
    1.9360   -0.1762    0.0000 N   0  0  0  0  0  0  0  0  0  0  0  0
    2.4209    0.4913    0.0000 C   0  0  0  0  0  0  0  0  0  0  0  0
    1.9360    1.1587    0.0000 N   0  0  0  0  0  0  0  0  0  0  0  0
    0.4369   -0.3337    0.0000 C   0  0  0  0  0  0  0  0  0  0  0  0
   -0.2775    0.0788    0.0000 C   0  0  0  0  0  0  0  0  0  0  0  0
   -0.9920   -0.3337    0.0000 C   0  0  0  0  0  0  0  0  0  0  0  0
   -1.7065    0.0788    0.0000 C   0  0  0  0  0  0  0  0  0  0  0  0
   -2.4209   -0.3337    0.0000 N   0  0  0  0  0  0  0  0  0  0  0  0
    0.4369   -1.1587    0.0000 C   0  0  0  0  0  0  0  0  0  0  0  0
  1  2  2  0
  2  3  1  0
  3  4  2  0
  4  5  1  0
  5  1  1  0
  2  6  1  0
  6  7  1  0
  7  8  2  3
  8  9  1  0
  9 10  3  0
  6 11  1  4
M  END)CTAB"_ctab;
    REQUIRE(m1);
    auto b10 = m1->getBondWithIdx(10);
    b10->setBondDir(Bond::UNKNOWN);
    MolDraw2DSVG drawer(400, 400, -1, -1);
    drawer.drawMolecule(*m1);
    drawer.finishDrawing();
    auto text = drawer.getDrawingText();
    CHECK(text.find("<path class='bond-10 atom-5 atom-10'") !=
          std::string::npos);
    std::ofstream outs("test_classes_wavy_bonds.svg");
    outs << text;
    outs.flush();
#ifdef RDK_BUILD_FREETYPE_SUPPORT
    check_file_hash("test_classes_wavy_bonds.svg");
#endif
  }
}

TEST_CASE("GitHub #5383: cairo error when using similarity maps", "") {
  auto m1 = "C1N[C@@H]2OCC12"_smiles;
  REQUIRE(m1);
  MolDraw2DUtils::prepareMolForDrawing(*m1);
  const auto conf = m1->getConformer();
  std::vector<Point2D> cents(conf.getNumAtoms());
  std::vector<double> weights(conf.getNumAtoms());
  std::vector<double> widths(conf.getNumAtoms());
  for (size_t i = 0; i < conf.getNumAtoms(); ++i) {
    cents[i] = Point2D(conf.getAtomPos(i).x, conf.getAtomPos(i).y);
    weights[i] = 1;
    widths[i] = 0.4 * PeriodicTable::getTable()->getRcovalent(
                          m1->getAtomWithIdx(i)->getAtomicNum());
  }

  SECTION("svg basics") {
    MolDraw2DSVG drawer(250, 250, -1, -1, NO_FREETYPE);
    drawer.drawOptions().padding = 0.1;

    drawer.clearDrawing();
    std::vector<double> levels;
    MolDraw2DUtils::contourAndDrawGaussians(
        drawer, cents, weights, widths, 10, levels,
        MolDraw2DUtils::ContourParams(), m1.get());

    drawer.drawOptions().clearBackground = false;
    drawer.drawMolecule(*m1);
    drawer.finishDrawing();
    auto text = drawer.getDrawingText();
    CHECK(text.find("width='250px' height='250px' viewBox='0 0 250 250'>") !=
          std::string::npos);
    std::ofstream outs("github5383_1.svg");
    outs << text;
    outs.flush();
    check_file_hash("github5383_1.svg");
  }
#ifdef RDK_BUILD_CAIRO_SUPPORT
  SECTION("cairo basics") {
    MolDraw2DCairo drawer(250, 250, -1, -1, NO_FREETYPE);
    drawer.drawOptions().padding = 0.1;

    drawer.clearDrawing();
    std::vector<double> levels;
    MolDraw2DUtils::contourAndDrawGaussians(
        drawer, cents, weights, widths, 10, levels,
        MolDraw2DUtils::ContourParams(), m1.get());

    drawer.drawOptions().clearBackground = false;
    drawer.drawMolecule(*m1);
    drawer.finishDrawing();
    drawer.writeDrawingText("github5383_1.png");
    check_file_hash("github5383_1.png");
  }
#endif
}

TEST_CASE("github #5156") {
  SECTION("basics") {
    SmilesParserParams ps;
    ps.sanitize = false;
    std::unique_ptr<RWMol> m{SmilesToMol("c1ccnc1", ps)};
    REQUIRE(m);
    unsigned int failed;
    MolOps::sanitizeMol(*m, failed,
                        MolOps::SANITIZE_ALL ^ MolOps::SANITIZE_KEKULIZE);
    MolDraw2DSVG d2d(200, 200);
    d2d.drawOptions().prepareMolsBeforeDrawing = false;
    d2d.drawMolecule(*m);
    d2d.finishDrawing();
    auto text = d2d.getDrawingText();
    // CHECK(text.find("width='250px' height='250px' viewBox='0 0 250 250'>") !=
    //       std::string::npos);
    std::ofstream outs("github5156_1.svg");
    outs << text;
    outs.flush();
    check_file_hash("github5156_1.svg");
  }
  SECTION("as reported") {
    auto m =
        "[#6](:,-[#6]-,:[#7]-,:[#6]1:[#6]:[#6]:[#6]:[#6]:[#6]:1):,-[#6]:,-[#7]:,-[#6]"_smarts;
    REQUIRE(m);
    MolDraw2DSVG d2d(200, 200);
    d2d.drawOptions().prepareMolsBeforeDrawing = false;
    d2d.drawMolecule(*m);
    d2d.finishDrawing();
    auto text = d2d.getDrawingText();
    // CHECK(text.find("width='250px' height='250px' viewBox='0 0 250 250'>") !=
    //       std::string::npos);
    std::ofstream outs("github5156_2.svg");
    outs << text;
    outs.flush();
    check_file_hash("github5156_2.svg");
  }
  SECTION("check no wedging") {
    // if we aren't preparing molecules, we won't end up with wedging in this
    // case
    auto m = "C[C@H](F)Cl"_smiles;
    REQUIRE(m);
    MolDraw2DSVG d2d(200, 200);
    d2d.drawOptions().prepareMolsBeforeDrawing = false;
    d2d.drawMolecule(*m);
    d2d.finishDrawing();
    auto text = d2d.getDrawingText();
    CHECK(text.find(" Z' style='fill=#000000") == std::string::npos);
    std::ofstream outs("github5156_3.svg");
    outs << text;
    outs.flush();
    check_file_hash("github5156_3.svg");
  }
}

TEST_CASE("ACS 1996 mode") {
  SECTION("basics") {
    std::string nameBase = "acs1996_";
#if 1

    {
      auto m = R"CTAB(mol1
  ChemDraw05162216032D

 11 11  0  0  0  0  0  0  0  0999 V2000
    1.1514    0.9038    0.0000 C   0  0  0  0  0  0  0  0  0  0  0  0
    1.1514    0.0788    0.0000 C   0  0  0  0  0  0  0  0  0  0  0  0
    1.9360   -0.1762    0.0000 N   0  0  0  0  0  0  0  0  0  0  0  0
    2.4209    0.4913    0.0000 C   0  0  0  0  0  0  0  0  0  0  0  0
    1.9360    1.1587    0.0000 N   0  0  0  0  0  0  0  0  0  0  0  0
    0.4369   -0.3337    0.0000 C   0  0  0  0  0  0  0  0  0  0  0  0
   -0.2775    0.0788    0.0000 C   0  0  0  0  0  0  0  0  0  0  0  0
   -0.9920   -0.3337    0.0000 C   0  0  0  0  0  0  0  0  0  0  0  0
   -1.7065    0.0788    0.0000 C   0  0  0  0  0  0  0  0  0  0  0  0
   -2.4209   -0.3337    0.0000 N   0  0  0  0  0  0  0  0  0  0  0  0
    0.4369   -1.1587    0.0000 C   0  0  0  0  0  0  0  0  0  0  0  0
  1  2  2  0
  2  3  1  0
  3  4  2  0
  4  5  1  0
  5  1  1  0
  2  6  1  0
  6  7  1  0
  7  8  2  3
  8  9  1  0
  9 10  3  0
  6 11  1  4
M  END)CTAB"_ctab;
      REQUIRE(m);
      {
        MolDraw2DSVG drawer(-1, -1);
        MolDraw2DUtils::drawMolACS1996(drawer, *m, "Mol 1", nullptr, nullptr);
        drawer.finishDrawing();
        std::string text = drawer.getDrawingText();
        std::ofstream outs(nameBase + "1.svg");
        outs << text;
        outs.flush();
        outs.close();
        check_file_hash(nameBase + "1.svg");
      }
#ifdef RDK_BUILD_CAIRO_SUPPORT
      {
        MolDraw2DCairo drawer(-1, -1);
        MolDraw2DUtils::drawMolACS1996(drawer, *m, "Mol 1", nullptr, nullptr);
        drawer.finishDrawing();
        drawer.writeDrawingText(nameBase + "1.png");
        check_file_hash(nameBase + "1.png");
      }
#endif
    }
#endif
#if 1
    {
      auto m = R"CTAB(mol2
  ChemDraw06062216302D

  0  0  0     0  0              0 V3000
M  V30 BEGIN CTAB
M  V30 COUNTS 11 11 0 0 1
M  V30 BEGIN ATOM
M  V30 1 C 1.151400 0.903800 0.000000 0
M  V30 2 C 1.151400 0.078800 0.000000 0
M  V30 3 N 1.935999 -0.176199 0.000000 0
M  V30 4 C 2.420899 0.491300 0.000000 0
M  V30 5 N 1.935999 1.158700 0.000000 0
M  V30 6 C 0.436900 -0.333700 0.000000 0
M  V30 7 C -0.277500 0.078800 0.000000 0
M  V30 8 C -0.992000 -0.333700 0.000000 0
M  V30 9 C -1.706500 0.078800 0.000000 0
M  V30 10 N -2.420899 -0.333700 0.000000 0
M  V30 11 C 0.436900 -1.158700 0.000000 0
M  V30 END ATOM
M  V30 BEGIN BOND
M  V30 1 2 1 2
M  V30 2 1 2 3
M  V30 3 2 3 4
M  V30 4 1 4 5
M  V30 5 1 5 1
M  V30 6 1 2 6
M  V30 7 1 6 7
M  V30 8 2 7 8 CFG=2
M  V30 9 1 8 9
M  V30 10 3 9 10
M  V30 11 1 6 11 CFG=3
M  V30 END BOND
M  V30 BEGIN COLLECTION
M  V30 MDLV30/STEABS ATOMS=(1 6)
M  V30 END COLLECTION
M  V30 END CTAB
M  END
)CTAB"_ctab;
      REQUIRE(m);
      MolDraw2DSVG drawer(-1, -1);
      MolDraw2DUtils::drawMolACS1996(drawer, *m, "Mol 2", nullptr, nullptr);
      drawer.finishDrawing();
      std::string text = drawer.getDrawingText();
      std::ofstream outs(nameBase + "2.svg");
      outs << text;
      outs.flush();
      outs.close();
      check_file_hash(nameBase + "2.svg");
#ifdef RDK_BUILD_CAIRO_SUPPORT
      {
        MolDraw2DCairo drawer(-1, -1);
        MolDraw2DUtils::drawMolACS1996(drawer, *m, "Mol 2", nullptr, nullptr);
        drawer.finishDrawing();
        drawer.writeDrawingText(nameBase + "2.png");
        check_file_hash(nameBase + "2.png");
      }
#endif
    }
#endif
#if 1
    {
      auto m = "C[C@H](I)CC(Cl)C[C@@H](F)C"_smiles;
      m->setProp<std::string>("_Name", "mol3");
      REQUIRE(m);
      MolDraw2DUtils::prepareMolForDrawing(*m);
      MolDraw2DSVG drawer(-1, -1);
      MolDraw2DUtils::drawMolACS1996(drawer, *m, "Mol 3", nullptr, nullptr);
      drawer.finishDrawing();
      std::string text = drawer.getDrawingText();
      std::ofstream outs(nameBase + "3.svg");
      outs << text;
      outs.flush();
      outs.close();
      check_file_hash(nameBase + "3.svg");
    }
#endif
#if 1
    {
      auto m = "CC(I)CC(Cl)CC(F)C"_smiles;
      m->setProp<std::string>("_Name", "mol4");
      REQUIRE(m);
      MolDraw2DUtils::prepareMolForDrawing(*m);
      MolDraw2DSVG drawer(-1, -1);
      drawer.drawOptions().unspecifiedStereoIsUnknown = true;
      MolDraw2DUtils::drawMolACS1996(drawer, *m, "Mol 4", nullptr, nullptr);
      drawer.finishDrawing();
      std::string text = drawer.getDrawingText();
      std::ofstream outs(nameBase + "4.svg");
      outs << text;
      outs.flush();
      outs.close();
      check_file_hash(nameBase + "4.svg");
    }
#endif
#if 1
    {
      auto m = R"CTAB(mol5
  ChemDraw06112209342D

  0  0  0     0  0              0 V3000
M  V30 BEGIN CTAB
M  V30 COUNTS 30 33 0 0 1
M  V30 BEGIN ATOM
M  V30 1 C -2.240810 -1.031250 0.000000 0
M  V30 2 C -2.240810 -0.206250 0.000000 0
M  V30 3 C -2.955281 0.206250 0.000000 0
M  V30 4 C -2.955281 1.031250 0.000000 0
M  V30 5 C -3.669752 1.443750 0.000000 0
M  V30 6 C -4.384224 1.031250 0.000000 0
M  V30 7 C -4.384224 0.206250 0.000000 0
M  V30 8 C -3.669752 -0.206250 0.000000 0
M  V30 9 Cl -3.669752 -1.031250 0.000000 0
M  V30 10 F -5.098694 -0.206250 0.000000 0
M  V30 11 Cl -2.240810 1.443750 0.000000 0
M  V30 12 O -1.526340 0.206250 0.000000 0
M  V30 13 C -0.811869 -0.206250 0.000000 0
M  V30 14 C -0.811869 -1.031250 0.000000 0
M  V30 15 N -0.097397 -1.443750 0.000000 0
M  V30 16 C 0.617074 -1.031250 0.000000 0
M  V30 17 C 0.617074 -0.206250 0.000000 0
M  V30 18 C -0.097397 0.206250 0.000000 0
M  V30 19 C 1.331544 0.206250 0.000000 0
M  V30 20 C 2.085220 -0.129308 0.000000 0
M  V30 21 N 2.637252 0.483787 0.000000 0
M  V30 22 N 2.224752 1.198258 0.000000 0
M  V30 23 C 1.417781 1.026730 0.000000 0
M  V30 24 C 3.457733 0.397551 0.000000 0
M  V30 25 C 3.942655 1.064990 0.000000 0
M  V30 26 C 4.763136 0.978754 0.000000 0
M  V30 27 N 5.098694 0.225079 0.000000 0
M  V30 28 C 4.613771 -0.442361 0.000000 0
M  V30 29 C 3.793290 -0.356124 0.000000 0
M  V30 30 N -1.526340 -1.443750 0.000000 0
M  V30 END ATOM
M  V30 BEGIN BOND
M  V30 1 1 2 1 CFG=3
M  V30 2 1 2 3
M  V30 3 2 3 4
M  V30 4 1 4 5
M  V30 5 2 5 6
M  V30 6 1 6 7
M  V30 7 2 7 8
M  V30 8 1 3 8
M  V30 9 1 8 9
M  V30 10 1 7 10
M  V30 11 1 4 11
M  V30 12 1 2 12
M  V30 13 1 12 13
M  V30 14 2 13 14
M  V30 15 1 14 15
M  V30 16 2 15 16
M  V30 17 1 16 17
M  V30 18 2 17 18
M  V30 19 1 13 18
M  V30 20 1 17 19
M  V30 21 2 19 20
M  V30 22 1 20 21
M  V30 23 1 21 22
M  V30 24 2 22 23
M  V30 25 1 19 23
M  V30 26 1 21 24
M  V30 27 1 24 25
M  V30 28 1 25 26
M  V30 29 1 26 27
M  V30 30 1 27 28
M  V30 31 1 28 29
M  V30 32 1 24 29
M  V30 33 1 14 30
M  V30 END BOND
M  V30 BEGIN COLLECTION
M  V30 MDLV30/STEABS ATOMS=(1 2)
M  V30 END COLLECTION
M  V30 END CTAB
M  END
)CTAB"_ctab;
      MolDraw2DSVG drawer(-1, -1);
      MolDraw2DUtils::drawMolACS1996(drawer, *m, "Mol 5", nullptr, nullptr);
      drawer.finishDrawing();
      std::string text = drawer.getDrawingText();
      std::ofstream outs(nameBase + "5.svg");
      outs << text;
      outs.flush();
      outs.close();
      check_file_hash(nameBase + "5.svg");
    }
#endif
#if 1
    {
      auto m = R"CTAB(mol6
  ChemDraw06132212082D

  0  0  0     0  0              0 V3000
M  V30 BEGIN CTAB
M  V30 COUNTS 16 15 0 0 0
M  V30 BEGIN ATOM
M  V30 1 C -1.427702 0.413216 0.000000 0
M  V30 2 C -0.715712 0.824284 0.000000 0
M  V30 3 C -2.139692 0.824284 0.000000 0
M  V30 4 C -0.003721 0.413216 0.000000 0
M  V30 5 C 0.708270 0.824284 0.000000 0
M  V30 6 C 1.420260 0.413216 0.000000 0
M  V30 7 C 0.708270 1.646420 0.000000 0
M  V30 8 C -1.427702 -0.408920 0.000000 0
M  V30 9 C -0.715712 -0.819988 0.000000 0
M  V30 10 C -2.139692 -0.819988 0.000000 0
M  V30 11 C -0.003721 -0.408920 0.000000 0
M  V30 12 C 2.134731 0.825716 0.000000 0
M  V30 13 C 0.710751 -0.821420 0.000000 0
M  V30 14 C 1.425221 -0.408920 0.000000 0
M  V30 15 C 2.139692 -0.821420 0.000000 0
M  V30 16 C 2.139692 -1.646420 0.000000 0
M  V30 END ATOM
M  V30 BEGIN BOND
M  V30 1 1 1 2
M  V30 2 2 1 3
M  V30 3 1 2 4
M  V30 4 2 4 5
M  V30 5 1 5 6
M  V30 6 1 5 7
M  V30 7 1 1 8
M  V30 8 2 8 9 CFG=2
M  V30 9 1 8 10
M  V30 10 1 9 11
M  V30 11 2 6 12
M  V30 12 2 11 13
M  V30 13 1 13 14
M  V30 14 2 14 15
M  V30 15 1 15 16
M  V30 END BOND
M  V30 END CTAB
M  END
)CTAB"_ctab;
      REQUIRE(m);
      MolDraw2DSVG drawer(-1, -1);
      MolDraw2DUtils::drawMolACS1996(drawer, *m, "Mol 6", nullptr, nullptr);
      drawer.finishDrawing();
      std::string text = drawer.getDrawingText();
      std::ofstream outs(nameBase + "6.svg");
      outs << text;
      outs.flush();
      outs.close();
      check_file_hash(nameBase + "6.svg");
    }
#endif
#if 1
    {
      auto m = R"CTAB(mol7
  ChemDraw06192209312D

  0  0  0     0  0              0 V3000
M  V30 BEGIN CTAB
M  V30 COUNTS 18 17 0 0 0
M  V30 BEGIN ATOM
M  V30 1 C -2.147146 0.827156 0.000000 0
M  V30 2 C -1.432676 1.239655 0.000000 0
M  V30 3 O -2.861616 1.239655 0.000000 0
M  V30 4 C -0.718205 0.827156 0.000000 0
M  V30 5 C -0.003735 1.239655 0.000000 0
M  V30 6 C 0.710736 0.827156 0.000000 0
M  V30 7 C -0.003735 2.064654 0.000000 0
M  V30 8 C -2.147146 0.002156 0.000000 0
M  V30 9 C -1.432676 -0.410344 0.000000 0
M  V30 10 C -2.861616 -0.410344 0.000000 0
M  V30 11 C -0.718205 0.002156 0.000000 0
M  V30 12 S 1.427695 1.241093 0.000000 0
M  V30 13 C -0.001244 -0.411781 0.000000 0
M  V30 14 C 0.715714 0.002156 0.000000 0
M  V30 15 C 1.432674 -0.411781 0.000000 0
M  V30 16 C 1.432674 -1.239654 0.000000 0
M  V30 17 C 2.147145 -1.652154 0.000000 0
M  V30 18 C 2.861616 -2.064654 0.000000 0
M  V30 END ATOM
M  V30 BEGIN BOND
M  V30 1 1 1 2
M  V30 2 2 1 3
M  V30 3 1 2 4
M  V30 4 2 4 5
M  V30 5 1 5 6
M  V30 6 1 5 7
M  V30 7 1 1 8
M  V30 8 2 8 9 CFG=2
M  V30 9 1 8 10
M  V30 10 1 9 11
M  V30 11 2 6 12
M  V30 12 2 11 13
M  V30 13 1 13 14
M  V30 14 2 14 15
M  V30 15 1 15 16
M  V30 16 2 16 17
M  V30 17 2 17 18
M  V30 END BOND
M  V30 END CTAB
M  END
)CTAB"_ctab;
      REQUIRE(m);
      MolDraw2DSVG drawer(-1, -1);
      MolDraw2DUtils::drawMolACS1996(drawer, *m, "Mol 7", nullptr, nullptr);
      drawer.finishDrawing();
      std::string text = drawer.getDrawingText();
      std::ofstream outs(nameBase + "7.svg");
      outs << text;
      outs.flush();
      outs.close();
      check_file_hash(nameBase + "7.svg");
    }
#endif
#if 1
    {
      auto m = R"CTAB(mol8
  ChemDraw07042207302D

  0  0  0     0  0              0 V3000
M  V30 BEGIN CTAB
M  V30 COUNTS 18 17 0 0 1
M  V30 BEGIN ATOM
M  V30 1 C -2.500648 -0.206250 0.000000 0
M  V30 2 C -1.786177 0.206250 0.000000 0
M  V30 3 C -1.071707 -0.206250 0.000000 0
M  V30 4 C -0.357237 0.206250 0.000000 0
M  V30 5 C 0.357236 -0.206250 0.000000 0
M  V30 6 C 1.071707 0.206250 0.000000 0
M  V30 7 C 1.786177 -0.206250 0.000000 0
M  V30 8 C 2.500648 0.206250 0.000000 0
M  V30 9 C -1.786177 1.031251 0.000000 0
M  V30 10 C -2.500648 1.443750 0.000000 0
M  V30 11 C -0.357237 1.031251 0.000000 0
M  V30 12 C -1.071707 1.443750 0.000000 0
M  V30 13 C 0.357236 1.443750 0.000000 0
M  V30 14 C 1.786177 -1.031250 0.000000 0
M  V30 15 C 2.500648 -1.443750 0.000000 0
M  V30 16 Cl 0.357236 -1.031250 0.000000 0
M  V30 17 C -1.071707 -1.031250 0.000000 0
M  V30 18 C 1.071707 1.031250 0.000000 0
M  V30 END ATOM
M  V30 BEGIN BOND
M  V30 1 1 1 2
M  V30 2 1 2 3
M  V30 3 1 3 4
M  V30 4 1 4 5
M  V30 5 1 5 6
M  V30 6 1 6 7
M  V30 7 1 7 8
M  V30 8 1 2 9 CFG=3
M  V30 9 1 9 10
M  V30 10 1 4 11 CFG=3
M  V30 11 1 11 12
M  V30 12 1 11 13
M  V30 13 1 7 14 CFG=3
M  V30 14 2 14 15
M  V30 15 1 5 16 CFG=3
M  V30 16 1 3 17
M  V30 17 1 6 18 CFG=3
M  V30 END BOND
M  V30 BEGIN COLLECTION
M  V30 MDLV30/STEABS ATOMS=(5 2 4 5 6 7)
M  V30 END COLLECTION
M  V30 END CTAB
M  END
)CTAB"_ctab;
      REQUIRE(m);
      MolDraw2DSVG drawer(-1, -1);
      MolDraw2DUtils::drawMolACS1996(drawer, *m, "Mol 8", nullptr, nullptr);
      drawer.finishDrawing();
      std::string text = drawer.getDrawingText();
      std::ofstream outs(nameBase + "8.svg");
      outs << text;
      outs.flush();
      outs.close();
      check_file_hash(nameBase + "8.svg");
    }
#endif
#if 1
    {
      auto m = R"CTAB(mol9
  ChemDraw06302215142D

  0  0  0     0  0              0 V3000
M  V30 BEGIN CTAB
M  V30 COUNTS 22 21 0 0 1
M  V30 BEGIN ATOM
M  V30 1 C -2.857884 -0.412500 0.000000 0
M  V30 2 C -2.143413 0.000000 0.000000 0
M  V30 3 C -1.428942 -0.412500 0.000000 0
M  V30 4 C -0.714471 0.000000 0.000000 0
M  V30 5 C 0.000000 -0.412500 0.000000 0
M  V30 6 C 0.714471 0.000000 0.000000 0
M  V30 7 C 1.428941 -0.412500 0.000000 0
M  V30 8 C 2.143413 0.000000 0.000000 0
M  V30 9 C -2.143413 0.825000 0.000000 0
M  V30 10 C -2.857884 1.237500 0.000000 0
M  V30 11 C -0.714471 0.825000 0.000000 0
M  V30 12 C -1.428942 1.237500 0.000000 0
M  V30 13 C 0.000000 1.237500 0.000000 0
M  V30 14 C 1.428941 -1.237500 0.000000 0
M  V30 15 C 2.143413 -1.650000 0.000000 0
M  V30 16 Cl 0.000000 -1.237500 0.000000 0
M  V30 17 C -1.428942 -1.237500 0.000000 0
M  V30 18 C 2.857884 -0.412500 0.000000 0
M  V30 19 C 2.143413 0.825000 0.000000 0
M  V30 20 C 1.428941 1.237500 0.000000 0
M  V30 21 C 2.857884 1.237500 0.000000 0
M  V30 22 C 2.143413 1.650000 0.000000 0
M  V30 END ATOM
M  V30 BEGIN BOND
M  V30 1 1 1 2
M  V30 2 1 2 3
M  V30 3 1 3 4
M  V30 4 1 4 5
M  V30 5 1 5 6
M  V30 6 1 6 7
M  V30 7 1 7 8
M  V30 8 1 2 9 CFG=1
M  V30 9 1 9 10
M  V30 10 1 4 11 CFG=1
M  V30 11 1 11 12
M  V30 12 1 11 13
M  V30 13 1 7 14 CFG=1
M  V30 14 2 14 15
M  V30 15 1 5 16 CFG=1
M  V30 16 1 3 17
M  V30 17 1 8 18
M  V30 18 1 8 19 CFG=1
M  V30 19 1 19 20
M  V30 20 1 19 21
M  V30 21 1 19 22
M  V30 END BOND
M  V30 BEGIN COLLECTION
M  V30 MDLV30/STEABS ATOMS=(5 2 4 5 7 8)
M  V30 END COLLECTION
M  V30 END CTAB
M  END
)CTAB"_ctab;
      REQUIRE(m);
      MolDraw2DSVG drawer(-1, -1);
      drawer.drawOptions().useMolBlockWedging = true;
      MolDraw2DUtils::drawMolACS1996(drawer, *m, "Mol 9", nullptr, nullptr);
      drawer.finishDrawing();
      std::string text = drawer.getDrawingText();
      std::ofstream outs(nameBase + "9.svg");
      outs << text;
      outs.flush();
      outs.close();
      check_file_hash(nameBase + "9.svg");
    }
#endif
#if 1
    {
      auto m = R"CTAB(mol10
  ChemDraw07062213362D

  0  0  0     0  0              0 V3000
M  V30 BEGIN CTAB
M  V30 COUNTS 8 7 0 0 0
M  V30 BEGIN ATOM
M  V30 1 C -0.357235 -1.031250 0.000000 0
M  V30 2 C -0.357235 -0.206250 0.000000 0
M  V30 3 N -1.071706 0.206250 0.000000 0
M  V30 4 O -1.786177 -0.206250 0.000000 0
M  V30 5 C 0.357236 0.206250 0.000000 0
M  V30 6 N 1.071706 -0.206250 0.000000 0
M  V30 7 O 1.786177 0.206250 0.000000 0
M  V30 8 C 0.357236 1.031250 0.000000 0
M  V30 END ATOM
M  V30 BEGIN BOND
M  V30 1 1 1 2
M  V30 2 2 2 3 CFG=2
M  V30 3 1 3 4
M  V30 4 1 2 5
M  V30 5 2 5 6 CFG=2
M  V30 6 1 6 7
M  V30 7 1 5 8
M  V30 END BOND
M  V30 END CTAB
M  END
)CTAB"_ctab;
      REQUIRE(m);
      MolDraw2DSVG drawer(-1, -1);
      MolDraw2DUtils::drawMolACS1996(drawer, *m, "Mol 10", nullptr, nullptr);
      drawer.finishDrawing();
      std::string text = drawer.getDrawingText();
      std::ofstream outs(nameBase + "10.svg");
      outs << text;
      outs.flush();
      outs.close();
      check_file_hash(nameBase + "10.svg");
    }
#endif
#if 1
    {
      auto m = "CCOC(=O)Nc1ccc(SCC2COC(Cn3ccnc3)(c3ccc(Cl)cc3Cl)O2)cc1"_smiles;
      REQUIRE(m);
      MolDraw2DUtils::prepareMolForDrawing(*m);
      std::vector<int> highlight_atoms{17, 18, 19, 20, 21, 6, 7, 8, 9, 31, 32};
      std::map<int, DrawColour> atom_highlight_colors;
      atom_highlight_colors[8] = DrawColour(1.0, 1.0, 0.0);
      atom_highlight_colors[31] = DrawColour(0.0, 1.0, 1.0);
      std::vector<int> highlight_bonds{0, 1, 2, 11, 15, 19};
      std::map<int, DrawColour> bond_highlight_colors;
      bond_highlight_colors[0] = DrawColour(1.0, 1.0, 0.0);
      bond_highlight_colors[11] = DrawColour(0.0, 1.0, 1.0);
      MolDrawOptions options;
      options.circleAtoms = true;
      options.highlightColour = DrawColour(1, .5, .5);
      options.continuousHighlight = true;
      MolDraw2DSVG drawer(-1, -1);
      drawer.drawOptions() = options;
      MolDraw2DUtils::drawMolACS1996(drawer, *m, "Mol 11", &highlight_atoms,
                                     &highlight_bonds, &atom_highlight_colors,
                                     &bond_highlight_colors);
      drawer.finishDrawing();
      std::string text = drawer.getDrawingText();
      std::ofstream outs(nameBase + "11.svg");
      outs << text;
      outs.flush();
      outs.close();
      check_file_hash(nameBase + "11.svg");
    }
#endif
#if 1
    auto drawnBondLength = [&](const std::string &r1,
                               const std::string &t) -> double {
      std::regex regex1(r1);
      auto match_begin = std::sregex_iterator(t.begin(), t.end(), regex1);
      auto match_end = std::sregex_iterator();
      std::vector<Point2D> ends;
      for (std::sregex_iterator i = match_begin; i != match_end; ++i) {
        std::smatch match = *i;
        ends.push_back(Point2D(std::stod(match[1]), std::stod(match[2])));
        ends.push_back(Point2D(std::stod(match[3]), std::stod(match[4])));
      }
      return (ends[0] - ends[1]).length();
    };

    {
      // make sure it also works with an arbitrarily sized drawer.
      auto m = "c1ccccc1"_smiles;
      REQUIRE(m);
      MolDraw2DUtils::prepareMolForDrawing(*m);
      MolDraw2DSVG drawer(500, 500);
      MolDraw2DUtils::drawMolACS1996(drawer, *m, "Mol 12", nullptr, nullptr);
      drawer.finishDrawing();
      std::string text = drawer.getDrawingText();
      std::ofstream outs(nameBase + "12.svg");
      outs << text;
      outs.flush();
      outs.close();

      std::string regex =
          R"(class='bond-0 atom-0 atom-1' d='M ([\d.]*),([\d.]*) L ([\d.]*),([\d.]*)')";
      double dbl = drawnBondLength(regex, text);
      // the bonds should all be 14.4 long, but the SVG is only written
      // to 1 decimal place, so rounding errors are largish.
      REQUIRE(dbl == Approx(14.4253));
      regex =
          R"(class='bond-1 atom-1 atom-2' d='M ([\d.]*),([\d.]*) L ([\d.]*),([\d.]*)')";
      dbl = drawnBondLength(regex, text);
      REQUIRE(dbl == Approx(14.4));
      check_file_hash(nameBase + "12.svg");
    }
#endif
  }
}

TEST_CASE("Unspecified stereochemistry means unknown.", "") {
  auto m1 = "ClC(I)(F)C=CC"_smiles;
  REQUIRE(m1);
  MolDraw2DUtils::prepareMolForDrawing(*m1);
  MolDraw2DSVG drawer(250, 250, -1, -1, NO_FREETYPE);
  drawer.drawOptions().unspecifiedStereoIsUnknown = true;
  drawer.drawMolecule(*m1);
  drawer.finishDrawing();
  auto text = drawer.getDrawingText();
  std::ofstream outs("test_unspec_stereo.svg");
  outs << text;
  outs.flush();

  std::regex regex1("class='bond-2 atom-1 atom-3' .*M.*C");
  std::smatch wavyMatch;
  REQUIRE(std::regex_search(text, wavyMatch, regex1));
  REQUIRE(wavyMatch.size() == 1);

  std::regex regex2(
      "class='bond-4 atom-4 atom-5' d='M 118\\..*,135\\..* L "
      "68\\..*,107\\..*'");
  std::smatch cross1Match;
  REQUIRE(std::regex_search(text, cross1Match, regex2));
  REQUIRE(cross1Match.size() == 1);

  std::regex regex3(
      "class='bond-4 atom-4 atom-5' d='M 117\\..*,145\\..* L "
      "74\\..*,100\\..*'");
  std::smatch cross2Match;
  REQUIRE(std::regex_search(text, cross2Match, regex3));
  REQUIRE(cross1Match.size() == 1);

  check_file_hash("test_unspec_stereo.svg");
}

TEST_CASE("Colour H light blue with no atom labels", "") {
  auto m1 = "C[C@]12CCCC[C@H]1OCCC2"_smiles;
  MolDraw2DUtils::prepareMolForDrawing(*m1);
  MolDraw2DSVG drawer(250, 250, -1, -1, NO_FREETYPE);
  drawer.drawOptions().noAtomLabels = true;
  drawer.drawMolecule(*m1);
  drawer.finishDrawing();
  auto text = drawer.getDrawingText();
  std::ofstream outs("light_blue_h_no_label_1.svg");
  outs << text;
  outs.flush();
  std::regex regex1(R"(class='bond-12 atom-6 atom-11'.*fill:#ADD8E5)");
  std::smatch regex1Match;
  REQUIRE(std::regex_search(text, regex1Match, regex1));
  REQUIRE(regex1Match.size() == 1);
  check_file_hash("light_blue_h_no_label_1.svg");
}

TEST_CASE("Bond Highlights", "") {
  auto m1 = "c1c(OCC)cncc1CCCC=O"_smiles;
  REQUIRE(m1);
  MolDraw2DUtils::prepareMolForDrawing(*m1);
#if 1
  {
    // only bonds highlighted, continuous highlighting, highlights
    // joining neatly.
    MolDraw2DSVG drawer(250, 250, -1, -1, NO_FREETYPE);
    drawer.drawOptions().addBondIndices = true;
    std::vector<int> highAts{};
    std::vector<int> highBnds{0, 1, 4, 5, 6, 7, 13};
    //    std::vector<int> highBnds{0, 1, 4};
    drawer.drawMolecule(*m1, &highAts, &highBnds);
    drawer.finishDrawing();
    auto text = drawer.getDrawingText();
    std::ofstream outs("bond_highlights_1.svg");
    outs << text;
    outs.flush();
    check_file_hash("bond_highlights_1.svg");
  }
#endif
#if 1
  {
    // same as 1, but with highlighting as coloured bonds.  The O for
    // atom 2 is red because it is not highlighted, though bond 1 from
    // the pyridyl is.
    MolDraw2DSVG drawer(250, 250, -1, -1, NO_FREETYPE);
    std::vector<int> highAts{};
    std::vector<int> highBnds{0, 1, 4, 5, 6, 7, 13};
    drawer.drawOptions().continuousHighlight = false;
    drawer.drawOptions().circleAtoms = false;
    drawer.drawOptions().addAtomIndices = true;
    drawer.drawMolecule(*m1, &highAts, &highBnds);
    drawer.finishDrawing();
    auto text = drawer.getDrawingText();
    std::ofstream outs("bond_highlights_2.svg");
    outs << text;
    outs.flush();
    check_file_hash("bond_highlights_2.svg");
  }
#endif
#if 1
  {
    // same bonds highlighted, but some atoms highlighted with
    // different colours.  Where an atom and a bond off it are
    // highlighted in different colours, the bond colour takes
    // precedence and the atom highlight is lost unless it has
    // an atom symbol drawn or there's a non-highlighted bond
    // off it.  Thus half of bond 8 should be green, as is
    // the N of atom 6 and the two half bonds off atom 10.
    MolDraw2DSVG drawer(250, 250, -1, -1, NO_FREETYPE);
    std::vector<int> highAts{0, 1, 5, 6, 7, 8, 10};
    std::vector<int> highBnds{0, 1, 4, 5, 6, 7, 13};
    std::map<int, DrawColour> atom_highlight_colors;
    atom_highlight_colors[0] = DrawColour(0.0, 1.0, 0.0);
    atom_highlight_colors[5] = DrawColour(0.0, 1.0, 0.0);
    atom_highlight_colors[6] = DrawColour(0.0, 1.0, 0.0);
    atom_highlight_colors[7] = DrawColour(0.0, 1.0, 0.0);
    atom_highlight_colors[8] = DrawColour(0.0, 1.0, 0.0);
    atom_highlight_colors[10] = DrawColour(0.0, 1.0, 0.0);
    drawer.drawOptions().addAtomIndices = true;
    drawer.drawOptions().addBondIndices = true;
    drawer.drawOptions().continuousHighlight = false;
    drawer.drawOptions().circleAtoms = false;
    drawer.drawMolecule(*m1, &highAts, &highBnds, &atom_highlight_colors);
    drawer.finishDrawing();
    auto text = drawer.getDrawingText();
    std::ofstream outs("bond_highlights_3.svg");
    outs << text;
    outs.flush();
    check_file_hash("bond_highlights_3.svg");
  }
#endif
#if 1
  {
    // same as 3, except that the N on atom 6 isn't highlighted,
    // but both bonds off it are, so it gets the highlight colour.
    MolDraw2DSVG drawer(250, 250, -1, -1, NO_FREETYPE);
    std::vector<int> highAts{0, 1, 5, 7, 8, 10};
    std::vector<int> highBnds{0, 1, 4, 5, 6, 7, 13};
    std::map<int, DrawColour> atom_highlight_colors;
    atom_highlight_colors[0] = DrawColour(0.0, 1.0, 0.0);
    atom_highlight_colors[5] = DrawColour(0.0, 1.0, 0.0);
    atom_highlight_colors[7] = DrawColour(0.0, 1.0, 0.0);
    atom_highlight_colors[8] = DrawColour(0.0, 1.0, 0.0);
    atom_highlight_colors[10] = DrawColour(0.0, 1.0, 0.0);
    drawer.drawOptions().addAtomIndices = true;
    drawer.drawOptions().addBondIndices = true;
    drawer.drawOptions().continuousHighlight = false;
    drawer.drawOptions().circleAtoms = false;
    drawer.drawMolecule(*m1, &highAts, &highBnds, &atom_highlight_colors);
    drawer.finishDrawing();
    auto text = drawer.getDrawingText();
    std::ofstream outs("bond_highlights_4.svg");
    outs << text;
    outs.flush();
    check_file_hash("bond_highlights_4.svg");
  }
#endif
#if 1
  {
    // same as 4, except that atom 6 has a highlight colour assigned
    // in the map, but isn't highlighted.  It just happens that it's
    // the default highlight colour.
    MolDraw2DSVG drawer(250, 250, -1, -1, NO_FREETYPE);
    std::vector<int> highAts{0, 1, 5, 7, 8, 10};
    std::vector<int> highBnds{0, 1, 4, 5, 6, 7, 13};
    std::map<int, DrawColour> atom_highlight_colors;
    atom_highlight_colors[0] = DrawColour(0.0, 1.0, 0.0);
    atom_highlight_colors[5] = DrawColour(0.0, 1.0, 0.0);
    atom_highlight_colors[6] = drawer.drawOptions().highlightColour;
    atom_highlight_colors[7] = DrawColour(0.0, 1.0, 0.0);
    atom_highlight_colors[8] = DrawColour(0.0, 1.0, 0.0);
    atom_highlight_colors[10] = DrawColour(0.0, 1.0, 0.0);
    drawer.drawOptions().addAtomIndices = true;
    drawer.drawOptions().addBondIndices = true;
    drawer.drawOptions().continuousHighlight = false;
    drawer.drawOptions().circleAtoms = false;
    drawer.drawMolecule(*m1, &highAts, &highBnds, &atom_highlight_colors);
    drawer.finishDrawing();
    auto text = drawer.getDrawingText();
    std::ofstream outs("bond_highlights_5.svg");
    outs << text;
    outs.flush();
    check_file_hash("bond_highlights_5.svg");
  }
#endif
#if 1
  {
    // same as 3, but showing that atom circles can be used
    // to rescue the missing atom highlights.
    MolDraw2DSVG drawer(250, 250, -1, -1, NO_FREETYPE);
    std::vector<int> highAts{0, 1, 5, 6, 7, 8, 10};
    std::vector<int> highBnds{0, 1, 4, 5, 6, 7, 13};
    std::map<int, DrawColour> atom_highlight_colors;
    atom_highlight_colors[0] = DrawColour(0.0, 1.0, 0.0);
    atom_highlight_colors[5] = DrawColour(0.0, 1.0, 0.0);
    atom_highlight_colors[6] = DrawColour(0.0, 1.0, 0.0);
    atom_highlight_colors[7] = DrawColour(0.0, 1.0, 0.0);
    atom_highlight_colors[8] = DrawColour(0.0, 1.0, 0.0);
    atom_highlight_colors[10] = DrawColour(0.0, 1.0, 0.0);
    drawer.drawOptions().addAtomIndices = true;
    drawer.drawOptions().addBondIndices = true;
    drawer.drawOptions().continuousHighlight = false;
    drawer.drawOptions().circleAtoms = true;
    drawer.drawMolecule(*m1, &highAts, &highBnds, &atom_highlight_colors);
    drawer.finishDrawing();
    auto text = drawer.getDrawingText();
    std::ofstream outs("bond_highlights_6.svg");
    outs << text;
    outs.flush();
    check_file_hash("bond_highlights_6.svg");
  }
#endif
#if 1
  {
    // same as 1, but in ACS1996 mode.
    MolDraw2DSVG drawer(-1, -1, -1, -1, NO_FREETYPE);
    std::vector<int> highAts{};
    std::vector<int> highBnds{0, 1, 4, 5, 6, 7, 13};
    drawer.drawOptions().continuousHighlight = false;
    drawer.drawOptions().circleAtoms = false;
    MolDraw2DUtils::drawMolACS1996(drawer, *m1, "", &highAts, &highBnds);
    drawer.drawMolecule(*m1, &highAts, &highBnds);
    drawer.finishDrawing();
    auto text = drawer.getDrawingText();
    std::ofstream outs("bond_highlights_7.svg");
    outs << text;
    outs.flush();
    check_file_hash("bond_highlights_7.svg");
  }
#endif
#if 1
  {
    // check 3- and 4-way intersections of continuous highlights are ok
    auto m = "c1c(C(C)(C)C)cccc1"_smiles;
    REQUIRE(m);
    MolDraw2DUtils::prepareMolForDrawing(*m);
    MolDraw2DSVG drawer(250, 250, -1, -1, NO_FREETYPE);
    drawer.drawOptions().continuousHighlight = true;
    drawer.drawOptions().addBondIndices = true;
    std::vector<int> highBnds{0, 1, 2, 3, 4, 5, 6};
    std::map<int, DrawColour> bond_highlight_colors;
    bond_highlight_colors[0] = DrawColour(1.0, 0.0, 0.0);
    bond_highlight_colors[1] = DrawColour(0.0, 1.0, 0.0);
    bond_highlight_colors[3] = DrawColour(1.0, 0.0, 0.0);
    bond_highlight_colors[4] = DrawColour(0.0, 1.0, 0.0);
    bond_highlight_colors[5] = DrawColour(0.0, 0.0, 1.0);
    drawer.drawMolecule(*m, nullptr, &highBnds, nullptr,
                        &bond_highlight_colors);
    drawer.finishDrawing();
    auto text = drawer.getDrawingText();
    std::ofstream outs("bond_highlights_8.svg");
    outs << text;
    outs.flush();
    check_file_hash("bond_highlights_8.svg");
  }
#endif
#if 1
  {
    // cyclopropane (Github5592)
    auto m = "CC1CC1"_smiles;
    REQUIRE(m);
    MolDraw2DUtils::prepareMolForDrawing(*m);
    std::vector<int> highBnds{1, 2, 3};
    std::map<int, DrawColour> bond_highlight_colors;
    bond_highlight_colors[1] = DrawColour(1.0, 0.0, 0.0);
    bond_highlight_colors[2] = DrawColour(0.0, 1.0, 0.0);
    bond_highlight_colors[3] = DrawColour(0.0, 0.0, 1.0);
    MolDraw2DSVG drawer(250, 250, -1, -1, NO_FREETYPE);
    drawer.drawOptions().continuousHighlight = true;
    drawer.drawMolecule(*m, nullptr, &highBnds, nullptr,
                        &bond_highlight_colors);
    drawer.finishDrawing();
    auto text = drawer.getDrawingText();
    std::ofstream outs("bond_highlights_9.svg");
    outs << text;
    std::regex regex1(
        R"(class='bond-[\d*] atom-[\d] atom-[\d]' d='M ([\d.]*),([\d.]*) L ([\d.]*),([\d.]*) L ([\d.]*),([\d.]*) L ([\d.]*),([\d.]*) Z')");
    auto match_begin = std::sregex_iterator(text.begin(), text.end(), regex1);
    auto match_end = std::sregex_iterator();
    std::vector<Point2D> ends;
    for (std::sregex_iterator i = match_begin; i != match_end; ++i) {
      // with this result, match[0] is the whole string that matched,
      // match[1] is the 1st float (the x coord of the M), match[2]
      // is the 2nd float, etc.
      std::smatch match = *i;
      ends.push_back(Point2D(std::stod(match[1]), std::stod(match[2])));
      ends.push_back(Point2D(std::stod(match[3]), std::stod(match[4])));
      ends.push_back(Point2D(std::stod(match[5]), std::stod(match[6])));
      ends.push_back(Point2D(std::stod(match[7]), std::stod(match[8])));
    }
    REQUIRE(ends.size() == 12);
    // When this had a bug in it, it drew a butterfly-type motif, because
    // ends 2 and 3 were the wrong way round.
    for (int i = 0; i < 12; i += 4) {
      REQUIRE(!MolDraw2D_detail::doLinesIntersect(
          ends[i], ends[i + 3], ends[i + 1], ends[i + 2], nullptr));
    }
    outs.flush();
    check_file_hash("bond_highlights_9.svg");
  }
#endif
}

TEST_CASE("drawMolecules should not crash on null molecules",
          "[drawing][bug]") {
  auto m1 = "c1ccccc1"_smiles;
  auto m2 = "c1ccncc1"_smiles;
  REQUIRE(m1);
  REQUIRE(m2);
  MolDraw2DSVG drawer(1000, 200, 100, 100, NO_FREETYPE);
  RWMol dm1(*m1);
  RWMol dm2(*m2);
  MOL_PTR_VECT ms{&dm1,    nullptr, nullptr, nullptr, nullptr, nullptr,
                  nullptr, nullptr, nullptr, nullptr, &dm2};
  drawer.drawMolecules(ms);
  drawer.finishDrawing();
  auto text = drawer.getDrawingText();
  std::regex regex1("<path d=");
  auto nMatches =
      std::distance(std::sregex_iterator(text.begin(), text.end(), regex1),
                    std::sregex_iterator());
  REQUIRE(nMatches == 11);
}

TEST_CASE("Crossed bonds in transdecene") {
  SECTION("basics") {
    std::string nameBase = "testGithub5486_";
    {
      auto m = R"CTAB(
  ChemDraw08042214332D

 10 10  0  0  0  0  0  0  0  0999 V2000
   -1.4289    0.4125    0.0000 C   0  0  0  0  0  0  0  0  0  0  0  0
   -1.4289   -0.4125    0.0000 C   0  0  0  0  0  0  0  0  0  0  0  0
   -0.7145   -0.8250    0.0000 C   0  0  0  0  0  0  0  0  0  0  0  0
    0.0000   -0.4125    0.0000 C   0  0  0  0  0  0  0  0  0  0  0  0
    0.0000    0.4125    0.0000 C   0  0  0  0  0  0  0  0  0  0  0  0
   -0.7145    0.8250    0.0000 C   0  0  0  0  0  0  0  0  0  0  0  0
    0.7145   -0.8250    0.0000 C   0  0  0  0  0  0  0  0  0  0  0  0
    1.4289   -0.4125    0.0000 C   0  0  0  0  0  0  0  0  0  0  0  0
    1.4289    0.4125    0.0000 C   0  0  0  0  0  0  0  0  0  0  0  0
    0.7145    0.8250    0.0000 C   0  0  0  0  0  0  0  0  0  0  0  0
  1  2  1  0
  2  3  1  0
  3  4  1  0
  5  6  2  0
  6  1  1  0
  4  7  1  0
  7  8  1  0
  8  9  1  0
  9 10  1  0
 10  5  1  0
M  END)CTAB"_ctab;
      REQUIRE(m);
      {
        MolDraw2DSVG drawer(300, 300);
        drawer.drawMolecule(*m);
        drawer.finishDrawing();
        std::string text = drawer.getDrawingText();
        std::ofstream outs(nameBase + "1.svg");
        outs << text;
        outs.flush();
        outs.close();
        std::regex regex1(
            R"(class='bond-3 atom-4 atom-5' d='M ([\d.]*),([\d.]*) L ([\d.]*),([\d.]*)')");
        auto match_begin =
            std::sregex_iterator(text.begin(), text.end(), regex1);
        auto match_end = std::sregex_iterator();
        std::vector<Point2D> ends;
        for (std::sregex_iterator i = match_begin; i != match_end; ++i) {
          std::smatch match = *i;
          ends.push_back(Point2D(std::stod(match[1]), std::stod(match[2])));
          ends.push_back(Point2D(std::stod(match[3]), std::stod(match[4])));
        }
        REQUIRE(ends.size() == 4);
        REQUIRE(!MolDraw2D_detail::doLinesIntersect(ends[0], ends[1], ends[2],
                                                    ends[3], nullptr));
        check_file_hash(nameBase + "1.svg");
      }
    }
  }
}

TEST_CASE("Bad O position in aldehydes", "") {
  std::string nameBase("testGithub5511_");
  {
    auto m1 = "O=Cc1cccc(C=O)c1"_smiles;
    REQUIRE(m1);
    MolDraw2DUtils::prepareMolForDrawing(*m1);
    MolDraw2DSVG drawer(250, 250, -1, -1, NO_FREETYPE);
    drawer.drawOptions().addAtomIndices = true;
    drawer.drawMolecule(*m1);
    drawer.finishDrawing();
    auto text = drawer.getDrawingText();
    std::string filename = nameBase + "1.svg";
    std::ofstream outs(filename);
    outs << text;
    outs.flush();
    check_file_hash(filename);
  }
  {
    auto m = R"CTAB(
     RDKit          2D

 11 11  0  0  0  0  0  0  0  0999 V2000
   -4.2885    0.5445    0.0000 C   0  0  0  0  0  0  0  0  0  0  0  0
   -2.9895    1.2945    0.0000 O   0  0  0  0  0  0  0  0  0  0  0  0
   -1.6818    0.5394    0.0000 C   0  0  0  0  0  0  0  0  0  0  0  0
   -0.3738    1.2945    0.0000 C   0  0  0  0  0  0  0  0  0  0  0  0
    0.9342    0.5394    0.0000 C   0  0  0  0  0  0  0  0  0  0  0  0
    2.2422    1.2945    0.0000 C   0  0  0  0  0  0  0  0  0  0  0  0
    2.2422    2.7945    0.0000 O   0  0  0  0  0  0  0  0  0  0  0  0
    0.9342   -0.9708    0.0000 C   0  0  0  0  0  0  0  0  0  0  0  0
   -0.3738   -1.7262    0.0000 C   0  0  0  0  0  0  0  0  0  0  0  0
   -1.6818   -0.9708    0.0000 C   0  0  0  0  0  0  0  0  0  0  0  0
   -2.9895   -1.7262    0.0000 O   0  0  0  0  0  0  0  0  0  0  0  0
  1  2  1  0
  2  3  1  0
  3  4  2  0
  4  5  1  0
  5  6  1  0
  6  7  2  0
  5  8  2  0
  8  9  1  0
  9 10  2  0
 10 11  1  0
 10  3  1  0
M  END
)CTAB"_ctab;
    REQUIRE(m);
    MolDraw2DSVG drawer(250, 250, -1, -1);
    drawer.drawOptions().addAtomIndices = true;
    drawer.drawMolecule(*m);
    drawer.finishDrawing();
    std::string text = drawer.getDrawingText();
    std::string filename = nameBase + "2.svg";
    std::ofstream outs(filename);
    outs << text;
    outs.flush();
    check_file_hash(filename);
  }
}

TEST_CASE("Github5534") {
  std::string nameBase = "test_github_5534";
  {
    auto m = R"CTAB(
  INFOCHEM          2D 1   1.00000     0.00000     0

 45 45  0  0  0  0  0  0  0  0999 V2000
   -1.3388    1.6804    0.0000 C   0  0  0  0  0  0  0  0  0  0  0  0
   -1.0303    1.6804    0.0000 Si  0  0  0  0  0  0  0  0  0  0  0  0
   -1.0303    1.9890    0.0000 C   0  0  0  0  0  0  0  0  0  0  0  0
   -1.0303    1.3609    0.0000 C   0  0  0  0  0  0  0  0  0  0  0  0
   -0.0496   -0.6997    0.0000 F   0  0  0  0  0  0  0  0  0  0  0  0
   -0.0496   -0.3581    0.0000 F   0  0  0  0  0  0  0  0  0  0  0  0
   -0.0496   -0.0386    0.0000 F   0  0  0  0  0  0  0  0  0  0  0  0
   -0.0496    0.2810    0.0000 F   0  0  0  0  0  0  0  0  0  0  0  0
   -0.0496    0.6116    0.0000 F   0  0  0  0  0  0  0  0  0  0  0  0
   -0.0826    0.9532    0.0000 F   0  0  0  0  0  0  0  0  0  0  0  0
   -0.0496   -1.0193    0.0000 F   0  0  0  0  0  0  0  0  0  0  0  0
   -0.0496   -1.3499    0.0000 F   0  0  0  0  0  0  0  0  0  0  0  0
   -0.0496   -1.6694    0.0000 F   0  0  0  0  0  0  0  0  0  0  0  0
    0.6116   -0.6997    0.0000 F   0  0  0  0  0  0  0  0  0  0  0  0
    0.6116   -0.3581    0.0000 F   0  0  0  0  0  0  0  0  0  0  0  0
    0.6116   -0.0386    0.0000 F   0  0  0  0  0  0  0  0  0  0  0  0
    0.6116    0.2810    0.0000 F   0  0  0  0  0  0  0  0  0  0  0  0
    0.6116    0.6116    0.0000 F   0  0  0  0  0  0  0  0  0  0  0  0
    0.6116    0.9532    0.0000 F   0  0  0  0  0  0  0  0  0  0  0  0
    0.6116   -1.0193    0.0000 F   0  0  0  0  0  0  0  0  0  0  0  0
    0.6116   -1.3499    0.0000 F   0  0  0  0  0  0  0  0  0  0  0  0
    0.6116   -1.6694    0.0000 F   0  0  0  0  0  0  0  0  0  0  0  0
    1.0303    1.6804    0.0000 Si  0  0  0  0  0  0  0  0  0  0  0  0
    1.0303    2.0000    0.0000 C   0  0  0  0  0  0  0  0  0  0  0  0
    1.0303    1.3609    0.0000 C   0  0  0  0  0  0  0  0  0  0  0  0
    1.3388    1.6804    0.0000 C   0  0  0  0  0  0  0  0  0  0  0  0
    0.2810   -0.6997    0.0000 C   0  0  0  0  0  0  0  0  0  0  0  0
    0.2810   -0.3581    0.0000 C   0  0  0  0  0  0  0  0  0  0  0  0
    0.2810   -0.0386    0.0000 C   0  0  0  0  0  0  0  0  0  0  0  0
    0.2810    0.2810    0.0000 C   0  0  0  0  0  0  0  0  0  0  0  0
    0.2810    0.6116    0.0000 C   0  0  0  0  0  0  0  0  0  0  0  0
    0.2810    0.9532    0.0000 C   0  0  0  0  0  0  0  0  0  0  0  0
    0.3361    1.2948    0.0000 C   0  0  0  0  0  0  0  0  0  0  0  0
    0.1708    1.4601    0.0000 C   0  0  0  0  0  0  0  0  0  0  0  0
    0.3581    1.6804    0.0000 Si  0  0  0  0  0  0  0  0  0  0  0  0
    0.0275    1.6804    0.0000 O   0  0  0  0  0  0  0  0  0  0  0  0
    0.3581    1.9890    0.0000 C   0  0  0  0  0  0  0  0  0  0  0  0
    0.2810   -1.0193    0.0000 C   0  0  0  0  0  0  0  0  0  0  0  0
    0.2810   -1.3499    0.0000 C   0  0  0  0  0  0  0  0  0  0  0  0
    0.2810   -1.6694    0.0000 C   0  0  0  0  0  0  0  0  0  0  0  0
    0.2810   -2.0000    0.0000 F   0  0  0  0  0  0  0  0  0  0  0  0
   -0.6997    1.6804    0.0000 O   0  0  0  0  0  0  0  0  0  0  0  0
   -0.3691    1.6804    0.0000 Si  0  0  0  0  0  0  0  0  0  0  0  0
   -0.3691    1.9890    0.0000 C   0  0  0  0  0  0  0  0  0  0  0  0
   -0.3691    1.3609    0.0000 C   0  0  0  0  0  0  0  0  0  0  0  0
  1  2  1  0  0  0  0
  1 23  1  0  0  0  0
  1 35  1  0  0  0  0
  2  3  1  0  0  0  0
  2  4  1  0  0  0  0
  2 42  1  0  0  0  0
  5 27  1  0  0  0  0
  6 28  1  0  0  0  0
  7 29  1  0  0  0  0
  8 30  1  0  0  0  0
  9 31  1  0  0  0  0
 10 32  1  0  0  0  0
 11 38  1  0  0  0  0
 12 39  1  0  0  0  0
 13 40  1  0  0  0  0
 14 27  1  0  0  0  0
 15 28  1  0  0  0  0
 16 29  1  0  0  0  0
 17 30  1  0  0  0  0
 18 31  1  0  0  0  0
 19 32  1  0  0  0  0
 20 38  1  0  0  0  0
 21 39  1  0  0  0  0
 22 40  1  0  0  0  0
 23 24  1  0  0  0  0
 23 25  1  0  0  0  0
 23 26  1  0  0  0  0
 27 28  1  0  0  0  0
 27 38  1  0  0  0  0
 28 29  1  0  0  0  0
 29 30  1  0  0  0  0
 30 31  1  0  0  0  0
 31 32  1  0  0  0  0
 32 33  1  0  0  0  0
 33 34  1  0  0  0  0
 34 35  1  0  0  0  0
 35 36  1  0  0  0  0
 35 37  1  0  0  0  0
 36 43  1  0  0  0  0
 38 39  1  0  0  0  0
 39 40  1  0  0  0  0
 40 41  1  0  0  0  0
 42 43  1  0  0  0  0
 43 44  1  0  0  0  0
 43 45  1  0  0  0  0
M  STY  2   1 GEN   2 GEN
M  SAL   1 15  27  28  29  30  31  32  33  34  35  36  37  38  39  40  41
M  SBL   1 15   7  16   8  17   9  18  10  19  11  20  12  21   3  39  13
M  SBL   1  5  22  14  23  15  24
M  SDI   1  4   -0.0386    2.0661   -0.0386    1.1846
M  SDI   1  4    0.4683    2.0661    0.4683    1.1846
M  SAL   2  4  42  43  44  45
M  SBL   2  2   6  39
M  SDI   2  4   -0.7658    2.0661   -0.7658    1.1846
M  SDI   2  4   -0.2149    2.0661   -0.2149    1.1846
M  END
)CTAB"_ctab;
    REQUIRE(m);
    {
      MolDraw2DSVG drawer(300, 300, 300, 300, NO_FREETYPE);
      drawer.drawMolecule(*m);
      drawer.finishDrawing();
      std::string text = drawer.getDrawingText();
      std::ofstream outs(nameBase + ".svg");
      outs << text;
      outs.flush();
      outs.close();
      check_file_hash(nameBase + ".svg");
    }
  }
}

TEST_CASE(
    "Github5704: set bond highlight color when atom highlight color changes") {
  std::string nameBase = "test_github5704";

  auto m =
      "CCCO |(-1.97961,-0.1365,;-0.599379,0.450827,;0.599379,-0.450827,;1.97961,0.1365,)|"_smiles;
  REQUIRE(m);
  std::regex redline(R"RE(<path .*fill:#FF7F7F)RE");
  std::regex blueline(R"RE(<path .*fill:#4C4CFF)RE");

  SECTION("no atom colors specified, default behavior") {
    MolDraw2DSVG drawer(300, 300, 300, 300, NO_FREETYPE);
    std::vector<int> aids{0, 1, 2};
    drawer.drawMolecule(*m, "red bond highlight", &aids);
    drawer.finishDrawing();
    std::string text = drawer.getDrawingText();

    std::smatch rematch;
    CHECK(std::regex_search(text, rematch, redline));
    CHECK(!std::regex_search(text, rematch, blueline));

    std::ofstream outs(nameBase + "_1.svg");
    outs << text;
    outs.flush();
    outs.close();
    check_file_hash(nameBase + "_1.svg");
  }

  SECTION("both ends specified") {
    MolDraw2DSVG drawer(300, 300, 300, 300, NO_FREETYPE);
    std::vector<int> aids{0, 1, 2};
    std::map<int, DrawColour> acolors{
        {0, {.3, .3, 1}}, {1, {.3, .3, 1}}, {2, {.3, .3, 1}}};
    drawer.drawMolecule(*m, "blue bond highlight", &aids, &acolors);
    drawer.finishDrawing();
    std::string text = drawer.getDrawingText();

    std::smatch rematch;
    CHECK(!std::regex_search(text, rematch, redline));
    CHECK(std::regex_search(text, rematch, blueline));

    std::ofstream outs(nameBase + "_2.svg");
    outs << text;
    outs.flush();
    outs.close();
    check_file_hash(nameBase + "_2.svg");
  }

  SECTION("color just on begin") {
    MolDraw2DSVG drawer(300, 300, 300, 300, NO_FREETYPE);
    std::vector<int> aids{0, 1};
    std::map<int, DrawColour> acolors{{0, {.3, .3, 1}}};
    drawer.drawMolecule(*m, "blue bond highlight", &aids, &acolors);
    drawer.finishDrawing();
    std::string text = drawer.getDrawingText();

    std::smatch rematch;
    CHECK(!std::regex_search(text, rematch, redline));
    CHECK(std::regex_search(text, rematch, blueline));

    std::ofstream outs(nameBase + "_3.svg");
    outs << text;
    outs.flush();
    outs.close();
    check_file_hash(nameBase + "_3.svg");
  }
  SECTION("color just on end") {
    MolDraw2DSVG drawer(300, 300, 300, 300, NO_FREETYPE);
    std::vector<int> aids{0, 1};
    std::map<int, DrawColour> acolors{{1, {.3, .3, 1}}};
    drawer.drawMolecule(*m, "blue bond highlight", &aids, &acolors);
    drawer.finishDrawing();
    std::string text = drawer.getDrawingText();

    std::smatch rematch;

    CHECK(!std::regex_search(text, rematch, redline));
    CHECK(std::regex_search(text, rematch, blueline));

    std::ofstream outs(nameBase + "_4.svg");
    outs << text;
    outs.flush();
    outs.close();
    check_file_hash(nameBase + "_4.svg");
  }
}

TEST_CASE("Github5767: monomer label missing for MON SGroups ") {
  std::string nameBase = "test_github5767";
  auto m = R"CTAB(
  Marvin  06091012252D

 13 11  0  0  0  0            999 V2000
   -3.5063    2.1509    0.0000 N   0  0  0  0  0  0  0  0  0  0  0  0
   -2.7918    2.5634    0.0000 C   0  0  0  0  0  0  0  0  0  0  0  0
   -2.0773    2.1509    0.0000 C   0  0  0  0  0  0  0  0  0  0  0  0
   -1.3628    2.5634    0.0000 N   0  0  0  0  0  0  0  0  0  0  0  0
   -0.6484    2.1509    0.0000 C   0  0  0  0  0  0  0  0  0  0  0  0
    0.0661    2.5634    0.0000 C   0  0  0  0  0  0  0  0  0  0  0  0
    0.7806    2.1509    0.0000 N   0  0  0  0  0  0  0  0  0  0  0  0
   -2.9984   -0.4714    0.0000 C   0  0  0  0  0  0  0  0  0  0  0  0
   -2.2839   -0.0589    0.0000 C   0  0  0  0  0  0  0  0  0  0  0  0
   -1.5695   -0.4714    0.0000 C   0  0  0  0  0  0  0  0  0  0  0  0
   -0.8550   -0.0589    0.0000 Cl  0  0  0  0  0  0  0  0  0  0  0  0
   -2.9984    0.3536    0.0000 O   0  0  0  0  0  0  0  0  0  0  0  0
    0.6777   -0.1775    0.0000 Cl  0  0  0  0  0  0  0  0  0  0  0  0
  1  2  1  0  0  0  0
  2  3  1  0  0  0  0
  3  4  1  0  0  0  0
  4  5  1  0  0  0  0
  5  6  1  0  0  0  0
  6  7  1  0  0  0  0
  8  9  1  0  0  0  0
  9 10  1  0  0  0  0
 10 11  1  0  0  0  0
  9 12  1  0  0  0  0
 12  8  1  0  0  0  0
M  STY  2   1 MON   2 MON
M  SAL   1  7   1   2   3   4   5   6   7
M  SDI   1  4   -3.9263    1.7309   -3.9263    2.9834
M  SDI   1  4    1.2006    2.9834    1.2006    1.7309
M  SAL   2  5   8   9  10  11  12
M  SDI   2  4   -3.4184   -0.8914   -3.4184    0.7736
M  SDI   2  4   -0.4350    0.7736   -0.4350   -0.8914
M  END
)CTAB"_ctab;
  REQUIRE(m);
  {
    MolDraw2DSVG drawer(300, 300, 300, 300, true);
    drawer.drawMolecule(*m);
    drawer.finishDrawing();
    std::string text = drawer.getDrawingText();
    std::ofstream outs(nameBase + ".svg");
    outs << text;
    outs.flush();
    outs.close();
    // there should be 2 each of " >[mon]</text>"
    std::vector<std::string> needed{" >m</text>", " >o</text>", " >n</text>"};
    for (const auto &n : needed) {
      std::regex rn(n);
      std::ptrdiff_t const match_count(
          std::distance(std::sregex_iterator(text.begin(), text.end(), rn),
                        std::sregex_iterator()));
      REQUIRE(match_count == 2);
    }
    check_file_hash(nameBase + ".svg");
  }
}

TEST_CASE("Github5947: Ellipse extremes not calculated correctly.") {
  std::string nameBase = "test_github5947";
  auto m = "c1ccccn1"_smiles;
  TEST_ASSERT(m);
  RDDepict::compute2DCoords(*m);
  std::vector<int> highlight_atoms{0, 1, 2, 3, 4, 5};
  MolDraw2DSVG drawer(400, 400);
  drawer.drawOptions().highlightRadius = 1.0;
  drawer.drawMolecule(*m, &highlight_atoms);
  drawer.finishDrawing();
  std::string text = drawer.getDrawingText();
  std::ofstream outs(nameBase + ".svg");
  outs << text;
  outs.flush();
  outs.close();
  std::regex r1("<ellipse cx=.*rx='(\\d+\\.\\d+)' ry='(\\d+\\.\\d+)'");
  std::ptrdiff_t const match_count(
      std::distance(std::sregex_iterator(text.begin(), text.end(), r1),
                    std::sregex_iterator()));
  REQUIRE(match_count == 6);
  // all the ellipses should have a radius of roughly 28.8
  auto match_begin = std::sregex_iterator(text.begin(), text.end(), r1);
  auto match_end = std::sregex_iterator();
  for (std::sregex_iterator i = match_begin; i != match_end; ++i) {
    std::smatch match = *i;
    REQUIRE_THAT(stod(match[1]), Catch::Matchers::WithinAbs(72.7, 0.1));
    REQUIRE_THAT(stod(match[2]), Catch::Matchers::WithinAbs(72.7, 0.1));
  }

  // check that the first ellipse is in the right place
  std::regex r2("<ellipse cx='(\\d+\\.\\d+)' cy='(\\d+\\.\\d+)'");
  auto ell1 = *std::sregex_iterator(text.begin(), text.end(), r2);
  REQUIRE_THAT(stod(ell1[1]), Catch::Matchers::WithinAbs(309.1, 0.1));
  REQUIRE_THAT(stod(ell1[2]), Catch::Matchers::WithinAbs(200.0, 0.1));
  check_file_hash(nameBase + ".svg");
}

TEST_CASE("Github5943: bad ellipses for atom end points") {
  std::string nameBase = "test_github5943";
  auto m = R"CTAB(ferrocene
     RDKit          2D

  0  0  0  0  0  0  0  0  0  0999 V3000
M  V30 BEGIN CTAB
M  V30 COUNTS 15 14 0 0 0
M  V30 BEGIN ATOM
M  V30 1 C 0.619616 1.206807 0.000000 0 CHG=-1
M  V30 2 C 0.211483 1.768553 0.000000 0
M  V30 3 C -1.283936 1.861329 0.000000 0
M  V30 4 C -1.796429 1.358429 0.000000 0
M  V30 5 C -0.634726 0.966480 0.000000 0
M  V30 6 C 0.654379 -1.415344 0.000000 0 CHG=-1
M  V30 7 C 0.249886 -0.858607 0.000000 0
M  V30 8 C -1.232145 -0.766661 0.000000 0
M  V30 9 C -1.740121 -1.265073 0.000000 0
M  V30 10 C -0.580425 -1.662922 0.000000 0
M  V30 11 C 1.759743 0.755930 0.000000 0
M  V30 12 C 1.796429 -1.861329 0.000000 0
M  V30 13 Fe -0.554442 0.032137 0.000000 0 VAL=2
M  V30 14 * -0.601210 1.478619 0.000000 0
M  V30 15 * -0.537835 -1.172363 0.000000 0
M  V30 END ATOM
M  V30 BEGIN BOND
M  V30 1 1 1 5
M  V30 2 2 4 5
M  V30 3 1 4 3
M  V30 4 2 2 3
M  V30 5 1 1 2
M  V30 6 1 6 10
M  V30 7 2 9 10
M  V30 8 1 9 8
M  V30 9 2 7 8
M  V30 10 1 6 7
M  V30 11 1 1 11
M  V30 12 1 6 12
M  V30 13 9 14 13 ENDPTS=(5 1 2 3 4 5) ATTACH=ANY
M  V30 14 9 15 13 ENDPTS=(5 9 10 7 8 6) ATTACH=ANY
M  V30 END BOND
M  V30 END CTAB
M  END
)CTAB"_ctab;
  REQUIRE(m);
  {
    MolDraw2DSVG drawer(300, 300, 300, 300, true);
    drawer.drawMolecule(*m);
    drawer.finishDrawing();
    std::string text = drawer.getDrawingText();
    std::ofstream outs(nameBase + ".svg");
    outs << text;
    outs.flush();
    outs.close();
    std::regex r("<ellipse cx=.*rx='(\\d+\\.\\d+)' ry='(\\d+\\.\\d+)'");
    std::ptrdiff_t const match_count(
        std::distance(std::sregex_iterator(text.begin(), text.end(), r),
                      std::sregex_iterator()));
    REQUIRE(match_count == 10);

    // all the ellipses should have a radius of roughly 25.2.
    auto match_begin = std::sregex_iterator(text.begin(), text.end(), r);
    auto match_end = std::sregex_iterator();
    for (std::sregex_iterator i = match_begin; i != match_end; ++i) {
      std::smatch match = *i;
      REQUIRE_THAT(stod(match[1]), Catch::Matchers::WithinAbs(25.2, 0.1));
      REQUIRE_THAT(stod(match[2]), Catch::Matchers::WithinAbs(25.2, 0.1));
    }
    check_file_hash(nameBase + ".svg");
  }
}

TEST_CASE("Github5949: fixed size for dative arrow heads") {
  std::string nameBase = "test_github5949";
  auto m = R"CTAB(ferrocene
     RDKit          2D

  0  0  0  0  0  0  0  0  0  0999 V3000
M  V30 BEGIN CTAB
M  V30 COUNTS 15 14 0 0 0
M  V30 BEGIN ATOM
M  V30 1 C 0.619616 1.206807 0.000000 0 CHG=-1
M  V30 2 C 0.211483 1.768553 0.000000 0
M  V30 3 C -1.283936 1.861329 0.000000 0
M  V30 4 C -1.796429 1.358429 0.000000 0
M  V30 5 C -0.634726 0.966480 0.000000 0
M  V30 6 C 0.654379 -1.415344 0.000000 0 CHG=-1
M  V30 7 C 0.249886 -0.858607 0.000000 0
M  V30 8 C -1.232145 -0.766661 0.000000 0
M  V30 9 C -1.740121 -1.265073 0.000000 0
M  V30 10 C -0.580425 -1.662922 0.000000 0
M  V30 11 C 1.759743 0.755930 0.000000 0
M  V30 12 C 1.796429 -1.861329 0.000000 0
M  V30 13 Fe -0.554442 0.032137 0.000000 0 VAL=2
M  V30 14 * -0.601210 1.478619 0.000000 0
M  V30 15 * -0.537835 -1.172363 0.000000 0
M  V30 END ATOM
M  V30 BEGIN BOND
M  V30 1 1 1 5
M  V30 2 2 4 5
M  V30 3 1 4 3
M  V30 4 2 2 3
M  V30 5 1 1 2
M  V30 6 1 6 10
M  V30 7 2 9 10
M  V30 8 1 9 8
M  V30 9 2 7 8
M  V30 10 1 6 7
M  V30 11 1 1 11
M  V30 12 1 6 12
M  V30 13 9 14 13 ENDPTS=(5 1 2 3 4 5) ATTACH=ANY
M  V30 14 9 15 13 ENDPTS=(5 9 10 7 8 6) ATTACH=ANY
M  V30 END BOND
M  V30 END CTAB
M  END
)CTAB"_ctab;
  REQUIRE(m);
  {
    MolDraw2DSVG drawer(300, 300, 300, 300, false);
    drawer.drawOptions().addAtomIndices = true;
    drawer.drawMolecule(*m);
    drawer.finishDrawing();
    std::string text = drawer.getDrawingText();
    std::ofstream outs(nameBase + ".svg");
    outs << text;
    outs.flush();
    outs.close();

    auto extract_ends = [](const std::string &text, const std::regex &r,
                           std::vector<Point2D> &ends) -> void {
      auto match_begin = std::sregex_iterator(text.begin(), text.end(), r);
      auto match_end = std::sregex_iterator();
      for (std::sregex_iterator i = match_begin; i != match_end; ++i) {
        std::smatch match = *i;
        ends.push_back(Point2D(std::stod(match[1]), std::stod(match[2])));
        ends.push_back(Point2D(std::stod(match[3]), std::stod(match[4])));
        ends.push_back(Point2D(std::stod(match[5]), std::stod(match[6])));
      }
    };
    std::regex head1(
        "atom-13 atom-12' d='M\\s+(\\d+\\.\\d+),(\\d+\\.\\d+)"
        " L\\s+(\\d+\\.\\d+),(\\d+\\.\\d+) L\\s+(\\d+\\.\\d+),(\\d+\\.\\d+) Z'");
    std::vector<Point2D> ends1;
    extract_ends(text, head1, ends1);
    REQUIRE(ends1.size() == 3);

    std::regex head2(
        "atom-14 atom-12' d='M\\s+(\\d+\\.\\d+),(\\d+\\.\\d+)"
        " L\\s+(\\d+\\.\\d+),(\\d+\\.\\d+) L\\s+(\\d+\\.\\d+),(\\d+\\.\\d+) Z'");
    std::vector<Point2D> ends2;
    extract_ends(text, head2, ends2);
    REQUIRE(ends2.size() == 3);

    auto h1s1 = (ends1[0] - ends1[1]).length();
    auto h2s1 = (ends2[0] - ends2[1]).length();
    // there's still a small difference in size of arrow head because the
    // allowance for mitring is done as a fraction of the overall arrow
    // length.
    REQUIRE_THAT(h1s1, Catch::Matchers::WithinAbs(h2s1, 0.1));
    auto h1s2 = (ends1[0] - ends1[2]).length();
    auto h2s2 = (ends2[0] - ends2[2]).length();
    REQUIRE_THAT(h1s2, Catch::Matchers::WithinAbs(h2s2, 0.1));

    check_file_hash(nameBase + ".svg");
  }
}

TEST_CASE("Github5974: drawing code should not generate kekulization errors") {
  SECTION("basics") {
    SmilesParserParams ps;
    ps.sanitize = false;
    std::unique_ptr<RWMol> mol(SmilesToMol("c1nccc1", ps));
    REQUIRE(mol);
    mol->updatePropertyCache();
    MolDraw2DSVG drawer(300, 300, -1, -1, false);
    // the test here is really just that calling drawMolecule() doesn't throw an
    // exception
    drawer.drawMolecule(*mol);
    drawer.finishDrawing();
    std::string text = drawer.getDrawingText();
    std::ofstream outs("test_github5974.svg");
    outs << text;
    outs.flush();
    outs.close();
    check_file_hash("test_github5974.svg");
  }
}

TEST_CASE("Github5963: bond end wrong on wedge") {
  std::string nameBase = "test_github5963";
  {
    auto m = "COc1ccc([S@@](=O)Cc2ccccc2)cc1"_smiles;
    MolDraw2DSVG drawer(300, 300, 300, 300, true);
    RDDepict::compute2DCoords(*m);
    drawer.drawOptions().addBondIndices = true;
    drawer.drawMolecule(*m);
    drawer.finishDrawing();
    std::string text = drawer.getDrawingText();
    std::ofstream outs(nameBase + ".svg");
    outs << text;
    outs.flush();
    outs.close();
    std::regex bond7(
        "'bond-7 atom-6 atom-8' d='M\\s+(\\d+\\.\\d+),(\\d+\\.\\d+)"
        " L\\s+(\\d+\\.\\d+),(\\d+\\.\\d+) L\\s+(\\d+\\.\\d+),(\\d+\\.\\d+) Z'");
    // there should be 3 matches for bond7, of which we are interested in the
    // 2nd
    std::ptrdiff_t const match_count(
        std::distance(std::sregex_iterator(text.begin(), text.end(), bond7),
                      std::sregex_iterator()));
    REQUIRE(match_count == 3);
    auto bond7_match = std::sregex_iterator(text.begin(), text.end(), bond7);
    ++bond7_match;
    std::smatch match7 = *bond7_match;
    std::regex bond8(
        "'bond-8 atom-8 atom-9' d='M\\s+(\\d+\\.\\d+),(\\d+\\.\\d+)"
        " L\\s+(\\d+\\.\\d+),(\\d+\\.\\d+)'");
    // only 1 bond8 match
    auto bond8_match = std::sregex_iterator(text.begin(), text.end(), bond8);
    std::smatch match8 = *bond8_match;
    // the middle point of the triangle should be the same as the start of the
    // line
    Point2D midtri(std::stod(match7[3]), std::stod(match7[4]));
    Point2D startline(std::stod(match8[1]), std::stod(match8[2]));
    REQUIRE_THAT((midtri - startline).length(),
                 Catch::Matchers::WithinAbs(0.0, 0.1));
    check_file_hash(nameBase + ".svg");
  }
}

TEST_CASE("Github6025: bad bonds on tiny canvas") {
  std::string nameBase = "test_github6025";
  auto m1 = R"CTAB(
  -ISIS-  02031614092D

 35 39  0  0  0  0  0  0  0  0999 V2000
    9.1292    9.8417    0.0000 C   0  0  0  0  0  0  0  0  0  0  0  0
   10.6292    9.8417    0.0000 N   0  0  3  0  0  0  0  0  0  0  0  0
    8.3792    8.5417    0.0000 C   0  0  0  0  0  0  0  0  0  0  0  0
   10.6292    4.6417    0.0000 N   0  0  0  0  0  0  0  0  0  0  0  0
   11.3792    3.3583    0.0000 C   0  0  0  0  0  0  0  0  0  0  0  0
   11.3792    5.9417    0.0000 N   0  0  0  0  0  0  0  0  0  0  0  0
   10.6292    2.0500    0.0000 N   0  0  3  0  0  0  0  0  0  0  0  0
    6.8792    8.5417    0.0000 C   0  0  0  0  0  0  0  0  0  0  0  0
    6.1292    7.2417    0.0000 C   0  0  0  0  0  0  0  0  0  0  0  0
   11.3792    8.5417    0.0000 C   0  0  0  0  0  0  0  0  0  0  0  0
    8.3792    5.9417    0.0000 N   0  0  0  0  0  0  0  0  0  0  0  0
    4.6292    7.2417    0.0000 C   0  0  0  0  0  0  0  0  0  0  0  0
    8.3792   11.1417    0.0000 O   0  0  0  0  0  0  0  0  0  0  0  0
    2.3792    8.5417    0.0000 N   0  0  0  0  0  0  0  0  0  0  0  0
    2.3792    5.9417    0.0000 N   0  0  0  0  0  0  0  0  0  0  0  0
    9.1292    2.0500    0.0000 C   0  0  0  0  0  0  0  0  0  0  0  0
   12.8792    3.3583    0.0000 C   0  0  0  0  0  0  0  0  0  0  0  0
    1.6292    7.2417    0.0000 C   0  0  0  0  0  0  0  0  0  0  0  0
   12.8792    5.9417    0.0000 C   0  0  0  0  0  0  0  0  0  0  0  0
    9.1292    7.2417    0.0000 C   0  0  0  0  0  0  0  0  0  0  0  0
   12.8792    8.5417    0.0000 C   0  0  3  0  0  0  0  0  0  0  0  0
   13.6292    7.2417    0.0000 C   0  0  0  0  0  0  0  0  0  0  0  0
   11.3792   11.1417    0.0000 C   0  0  0  0  0  0  0  0  0  0  0  0
    6.8792    5.9417    0.0000 C   0  0  0  0  0  0  0  0  0  0  0  0
   13.6292    4.6417    0.0000 C   0  0  0  0  0  0  0  0  0  0  0  0
    3.8792    8.5417    0.0000 C   0  0  0  0  0  0  0  0  0  0  0  0
    3.8792    5.9417    0.0000 C   0  0  0  0  0  0  0  0  0  0  0  0
   11.3792    0.7500    0.0000 C   0  0  0  0  0  0  0  0  0  0  0  0
   12.8792   11.1417    0.0000 C   0  0  0  0  0  0  0  0  0  0  0  0
   13.6292    9.8417    0.0000 C   0  0  0  0  0  0  0  0  0  0  0  0
    8.3792    0.7500    0.0000 C   0  0  0  0  0  0  0  0  0  0  0  0
    8.3792    3.3583    0.0000 C   0  0  0  0  0  0  0  0  0  0  0  0
    6.8792    3.3583    0.0000 C   0  0  0  0  0  0  0  0  0  0  0  0
    6.8792    0.7500    0.0000 C   0  0  0  0  0  0  0  0  0  0  0  0
    6.1292    2.0500    0.0000 C   0  0  0  0  0  0  0  0  0  0  0  0
  2  1  1  0  0  0  0
  3  1  1  0  0  0  0
  4  6  1  0  0  0  0
  5 17  1  0  0  0  0
  6 19  2  0  0  0  0
  7  5  1  0  0  0  0
  8  3  1  0  0  0  0
  9  8  2  0  0  0  0
 10  2  1  0  0  0  0
 11 20  1  0  0  0  0
 12  9  1  0  0  0  0
 13  1  2  0  0  0  0
 14 26  2  0  0  0  0
 15 27  1  0  0  0  0
 16  7  1  0  0  0  0
 17 25  2  0  0  0  0
 18 15  2  0  0  0  0
 19 22  1  0  0  0  0
 20  3  2  0  0  0  0
 21 10  1  0  0  0  0
 22 21  1  0  0  0  0
 23  2  1  0  0  0  0
 24 11  2  0  0  0  0
 25 19  1  0  0  0  0
 26 12  1  0  0  0  0
 27 12  2  0  0  0  0
 28  7  1  0  0  0  0
 29 23  1  0  0  0  0
 30 29  1  0  0  0  0
 31 16  2  0  0  0  0
 32 16  1  0  0  0  0
 33 32  2  0  0  0  0
 34 31  1  0  0  0  0
 35 33  1  0  0  0  0
 24  9  1  0  0  0  0
 30 21  1  0  0  0  0
 18 14  1  0  0  0  0
  5  4  2  0  0  0  0
 34 35  2  0  0  0  0
M  END
)CTAB"_ctab;

  REQUIRE(m1);
  {
    MolDraw2DSVG drawer(25, 25, 25, 25, false);
    drawer.drawOptions().addAtomIndices = true;
    drawer.drawMolecule(*m1);
    drawer.finishDrawing();
    std::string text = drawer.getDrawingText();
    std::ofstream outs(nameBase + ".svg");
    outs << text;
    outs.flush();
    outs.close();

    auto check_bond = [](const std::string &text, const std::regex &r) {
      // there should be 4 matches for each regex, and all the x coords should
      // be > 0.0. The bug manifested itself by some of them being < 0.0 and
      // thus off the side of the picture.
      std::ptrdiff_t const match_count(
          std::distance(std::sregex_iterator(text.begin(), text.end(), r),
                        std::sregex_iterator()));
      REQUIRE(match_count == 4);
      auto match_begin = std::sregex_iterator(text.begin(), text.end(), r);
      auto match_end = std::sregex_iterator();
      for (std::sregex_iterator i = match_begin; i != match_end; ++i) {
        std::smatch match = *i;
        REQUIRE(stod(match[1]) > 0.0);
        REQUIRE(stod(match[3]) > 0.0);
      }
    };
    std::regex bond9(
        "'bond-9 atom-10 atom-19' d='M\\s+(\\d+\\.\\d+),(\\d+\\.\\d+)"
        " L\\s+(\\d+\\.\\d+),(\\d+\\.\\d+)");
    std::regex bond16(
        "'bond-16 atom-17 atom-14' d='M\\s+(\\d+\\.\\d+),(\\d+\\.\\d+)"
        " L\\s+(\\d+\\.\\d+),(\\d+\\.\\d+)");
    check_bond(text, bond9);
    check_bond(text, bond16);
    check_file_hash(nameBase + ".svg");
  }
}

TEST_CASE("Github6027: bad bonds with co-linear double bond") {
  std::string nameBase = "test_github6027";
  auto m1 = R"CTAB(
  MJ201100

 15 16  0  0  0  0  0  0  0  0999 V2000
   -2.6052   -0.0931    0.0000 C   0  0  0  0  0  0  0  0  0  0  0  0
   -2.6052    0.7318    0.0000 C   0  0  0  0  0  0  0  0  0  0  0  0
   -3.3197    1.1444    0.0000 N   0  0  0  0  0  0  0  0  0  0  0  0
   -4.0346    0.7318    0.0000 C   0  0  0  0  0  0  0  0  0  0  0  0
   -4.0347   -0.0931    0.0000 C   0  0  0  0  0  0  0  0  0  0  0  0
   -3.3197   -0.5055    0.0000 C   0  0  0  0  0  0  0  0  0  0  0  0
   -3.3197    1.9693    0.0000 C   0  0  0  0  0  0  0  0  0  0  0  0
   -3.3197    2.7943    0.0000 C   0  0  0  0  0  0  0  0  0  0  0  0
   -1.8908   -0.5055    0.0000 C   0  0  0  0  0  0  0  0  0  0  0  0
   -1.1764    0.7318    0.0000 C   0  0  0  0  0  0  0  0  0  0  0  0
   -1.1764   -0.0931    0.0000 C   0  0  0  0  0  0  0  0  0  0  0  0
   -0.4620   -0.5055    0.0000 C   0  0  0  0  0  0  0  0  0  0  0  0
    0.2523   -0.0931    0.0000 C   0  0  0  0  0  0  0  0  0  0  0  0
    0.2524    0.7318    0.0000 C   0  0  0  0  0  0  0  0  0  0  0  0
   -0.4620    1.1444    0.0000 C   0  0  0  0  0  0  0  0  0  0  0  0
  1  2  1  0  0  0  0
  2  3  1  0  0  0  0
  5  6  1  0  0  0  0
  6  1  1  0  0  0  0
  3  7  1  0  0  0  0
  7  8  2  0  0  0  0
 13 14  1  0  0  0  0
 14 15  1  0  0  0  0
 10 11  1  0  0  0  0
 15 10  1  0  0  0  0
 11 12  1  0  0  0  0
 12 13  1  0  0  0  0
  3  4  1  0  0  0  0
  4  5  1  0  0  0  0
  9  1  1  0  0  0  0
 11  9  1  0  0  0  0
M  END
)CTAB"_ctab;

  REQUIRE(m1);
  {
    MolDraw2DSVG drawer(250, 250, 250, 250, false);
    drawer.drawOptions().addAtomIndices = true;
    drawer.drawMolecule(*m1);
    drawer.finishDrawing();
    std::string text = drawer.getDrawingText();
    std::ofstream outs(nameBase + "_1.svg");
    outs << text;
    outs.flush();
    outs.close();

    std::regex bond5(
        "'bond-5 atom-6 atom-7' d='M\\s+(\\d+\\.\\d+),(\\d+\\.\\d+)"
        " L\\s+(\\d+\\.\\d+),(\\d+\\.\\d+)");
    // There are 2 bonds, and the x coords of their 2 ends should be
    // the same, because the offending bond is exactly vertical, and their
    // corresponding y coords should be the same.  The bug
    // manifested itself by giving the 2nd line coords
    // M 210.3,169.3 L 63.6,41.0.
    std::ptrdiff_t const match_count(
        std::distance(std::sregex_iterator(text.begin(), text.end(), bond5),
                      std::sregex_iterator()));
    REQUIRE(match_count == 2);
    auto match_begin = std::sregex_iterator(text.begin(), text.end(), bond5);
    auto match_end = std::sregex_iterator();
    std::vector<float> ys;
    for (std::sregex_iterator i = match_begin; i != match_end; ++i) {
      std::smatch match = *i;
      ys.push_back(stod(match[2]));
      ys.push_back(stod(match[4]));
      REQUIRE(match[1] == match[3]);
    }
    REQUIRE(ys[0] == ys[2]);
    REQUIRE(ys[1] == ys[3]);
    check_file_hash(nameBase + "_1.svg");
  }
  {
    // make sure the double bond lines are still parallel when rotated
    // (they weren't, the first time.)
    MolDraw2DSVG drawer(250, 250, 250, 250, false);
    drawer.drawOptions().addAtomIndices = true;
    drawer.drawOptions().rotate = 120;
    drawer.drawMolecule(*m1);
    drawer.finishDrawing();
    std::string text = drawer.getDrawingText();
    std::ofstream outs(nameBase + "_2.svg");
    outs << text;
    outs.flush();
    outs.close();

    // check that the two lines are parallel.
    std::regex bond5(
        "'bond-5 atom-6 atom-7' d='M\\s+(\\d+\\.\\d+),(\\d+\\.\\d+)"
        " L\\s+(\\d+\\.\\d+),(\\d+\\.\\d+)");
    std::ptrdiff_t const match_count(
        std::distance(std::sregex_iterator(text.begin(), text.end(), bond5),
                      std::sregex_iterator()));
    REQUIRE(match_count == 2);
    auto match_begin = std::sregex_iterator(text.begin(), text.end(), bond5);
    auto match_end = std::sregex_iterator();
    std::vector<Point2D> points;
    for (std::sregex_iterator i = match_begin; i != match_end; ++i) {
      std::smatch match = *i;
      points.push_back(Point2D(stod(match[4]), stod(match[2])));
      points.push_back(Point2D(stod(match[3]), stod(match[4])));
    }
    auto vec1 = points[0].directionVector(points[1]);
    auto vec2 = points[2].directionVector(points[3]);
    REQUIRE(fabs(1.0 - vec1.dotProduct(vec2)) < 1.0e-4);
    check_file_hash(nameBase + "_2.svg");
  }
}

TEST_CASE("Down/dashed wedge not visible on small canvas..") {
  std::string nameBase = "test_github6041b";
  auto m =
      "CC(C)(F)c1noc(N2CCCN([C@H]3CC[C@H](COc4ccc(S(C)(=O)=O)cc4F)CC3)CC2)n1"_smiles;
  MolDraw2DSVG drawer(125, 125);
  RDDepict::compute2DCoords(*m);
  MolDraw2DUtils::setACS1996Options(drawer.drawOptions(), 1.5);
  drawer.drawOptions().fixedFontSize = -1;
  drawer.drawMolecule(*m);
  drawer.finishDrawing();
  std::string text = drawer.getDrawingText();
  std::ofstream outs(nameBase + ".svg");
  outs << text;
  outs.flush();
  outs.close();
  std::regex bond12(
      "'bond-12 atom-13 atom-12' d='M\\s+(\\d+\\.\\d+),(\\d+\\.\\d+)"
      " L\\s+(\\d+\\.\\d+),(\\d+\\.\\d+)");
  std::ptrdiff_t const match_count(
      std::distance(std::sregex_iterator(text.begin(), text.end(), bond12),
                    std::sregex_iterator()));
  REQUIRE(match_count == 3);
  check_file_hash(nameBase + ".svg");
}

TEST_CASE("Github6054: MDL query atoms should not trigger an exception") {
  SECTION("any heavy") {
    auto a = R"CTAB(
  MJ201100                      

  6  6  0  0  0  0  0  0  0  0999 V2000
   -1.7633    0.8919    0.0000 C   0  0  0  0  0  0  0  0  0  0  0  0
   -2.4778    0.4794    0.0000 C   0  0  0  0  0  0  0  0  0  0  0  0
   -2.4778   -0.3456    0.0000 C   0  0  0  0  0  0  0  0  0  0  0  0
   -1.7633   -0.7580    0.0000 C   0  0  0  0  0  0  0  0  0  0  0  0
   -1.0488   -0.3456    0.0000 C   0  0  0  0  0  0  0  0  0  0  0  0
   -1.0488    0.4794    0.0000 A   0  0  0  0  0  0  0  0  0  0  0  0
  1  2  1  0  0  0  0
  2  3  1  0  0  0  0
  3  4  1  0  0  0  0
  4  5  1  0  0  0  0
  1  6  1  0  0  0  0
  5  6  1  0  0  0  0
M  END
)CTAB"_ctab;

    REQUIRE(a);
    {
      MolDraw2DSVG drawer(250, 250, -1, -1, NO_FREETYPE);
      REQUIRE_NOTHROW(drawer.drawMolecule(*a));
    }
  }
}

TEST_CASE("Optionally depict complex query atoms in a more compact form") {
  std::string nameBase = "test_complex_query_atoms";
  auto extractQueryAtomSymbol = [](const std::string &text) {
    std::istringstream ss(text);
    std::string line;
    std::regex regex("^<text[^>]*>([^<])*</text>");
    std::smatch match;
    std::string res;
    while (std::getline(ss, line)) {
      if (std::regex_match(line, match, regex)) {
        REQUIRE(match.size() == 2);
        res += match[1];
      }
    }
    return res;
  };
  SECTION("any heavy") {
    auto a = R"CTAB(
  MJ201100                      

  6  6  0  0  0  0  0  0  0  0999 V2000
   -1.7633    0.8919    0.0000 C   0  0  0  0  0  0  0  0  0  0  0  0
   -2.4778    0.4794    0.0000 C   0  0  0  0  0  0  0  0  0  0  0  0
   -2.4778   -0.3456    0.0000 C   0  0  0  0  0  0  0  0  0  0  0  0
   -1.7633   -0.7580    0.0000 C   0  0  0  0  0  0  0  0  0  0  0  0
   -1.0488   -0.3456    0.0000 C   0  0  0  0  0  0  0  0  0  0  0  0
   -1.0488    0.4794    0.0000 A   0  0  0  0  0  0  0  0  0  0  0  0
  1  2  1  0  0  0  0
  2  3  1  0  0  0  0
  3  4  1  0  0  0  0
  4  5  1  0  0  0  0
  1  6  1  0  0  0  0
  5  6  1  0  0  0  0
M  END
)CTAB"_ctab;

    REQUIRE(a);
    {
      MolDraw2DSVG drawer(250, 250, -1, -1, NO_FREETYPE);
      REQUIRE_NOTHROW(drawer.drawMolecule(*a));
      drawer.finishDrawing();
      std::string text = drawer.getDrawingText();
      std::ofstream outs(nameBase + "_1.svg");
      outs << text;
      outs.flush();
      outs.close();
      CHECK(extractQueryAtomSymbol(text) == "![H]");
      check_file_hash(nameBase + "_1.svg");
    }
    {
      MolDraw2DSVG drawer(250, 250, -1, -1, NO_FREETYPE);
      drawer.drawOptions().useComplexQueryAtomSymbols = true;
      REQUIRE_NOTHROW(drawer.drawMolecule(*a));
      drawer.finishDrawing();
      std::string text = drawer.getDrawingText();
      std::ofstream outs(nameBase + "_2.svg");
      outs << text;
      outs.flush();
      outs.close();
      CHECK(extractQueryAtomSymbol(text) == "A");
      check_file_hash(nameBase + "_2.svg");
    }
  }
  SECTION("any atom") {
    auto ah = R"CTAB(
  MJ201100                      

  6  6  0  0  0  0  0  0  0  0999 V2000
   -1.7633    0.8919    0.0000 C   0  0  0  0  0  0  0  0  0  0  0  0
   -2.4778    0.4794    0.0000 C   0  0  0  0  0  0  0  0  0  0  0  0
   -2.4778   -0.3456    0.0000 C   0  0  0  0  0  0  0  0  0  0  0  0
   -1.7633   -0.7580    0.0000 C   0  0  0  0  0  0  0  0  0  0  0  0
   -1.0488   -0.3456    0.0000 C   0  0  0  0  0  0  0  0  0  0  0  0
   -1.0488    0.4794    0.0000 AH  0  0  0  0  0  0  0  0  0  0  0  0
  1  2  1  0  0  0  0
  2  3  1  0  0  0  0
  3  4  1  0  0  0  0
  4  5  1  0  0  0  0
  1  6  1  0  0  0  0
  5  6  1  0  0  0  0
M  END
)CTAB"_ctab;

    REQUIRE(ah);
    {
      MolDraw2DSVG drawer(250, 250, -1, -1, NO_FREETYPE);
      REQUIRE_NOTHROW(drawer.drawMolecule(*ah));
      drawer.finishDrawing();
      std::string text = drawer.getDrawingText();
      std::ofstream outs(nameBase + "_3.svg");
      outs << text;
      outs.flush();
      outs.close();
      CHECK(extractQueryAtomSymbol(text) == "*");
      check_file_hash(nameBase + "_3.svg");
    }
    {
      MolDraw2DSVG drawer(250, 250, -1, -1, NO_FREETYPE);
      drawer.drawOptions().useComplexQueryAtomSymbols = true;
      REQUIRE_NOTHROW(drawer.drawMolecule(*ah));
      drawer.finishDrawing();
      std::string text = drawer.getDrawingText();
      std::ofstream outs(nameBase + "_4.svg");
      outs << text;
      outs.flush();
      outs.close();
      CHECK(extractQueryAtomSymbol(text) == "*");
      check_file_hash(nameBase + "_4.svg");
    }
  }
  SECTION("any hetero") {
    auto q = R"CTAB(
  MJ201100                      

  6  6  0  0  0  0  0  0  0  0999 V2000
   -1.7633    0.8919    0.0000 C   0  0  0  0  0  0  0  0  0  0  0  0
   -2.4778    0.4794    0.0000 C   0  0  0  0  0  0  0  0  0  0  0  0
   -2.4778   -0.3456    0.0000 C   0  0  0  0  0  0  0  0  0  0  0  0
   -1.7633   -0.7580    0.0000 C   0  0  0  0  0  0  0  0  0  0  0  0
   -1.0488   -0.3456    0.0000 C   0  0  0  0  0  0  0  0  0  0  0  0
   -1.0488    0.4794    0.0000 Q   0  0  0  0  0  0  0  0  0  0  0  0
  1  2  1  0  0  0  0
  2  3  1  0  0  0  0
  3  4  1  0  0  0  0
  4  5  1  0  0  0  0
  1  6  1  0  0  0  0
  5  6  1  0  0  0  0
M  END
)CTAB"_ctab;

    REQUIRE(q);
    {
      MolDraw2DSVG drawer(250, 250, -1, -1, NO_FREETYPE);
      REQUIRE_NOTHROW(drawer.drawMolecule(*q));
      drawer.finishDrawing();
      std::string text = drawer.getDrawingText();
      std::ofstream outs(nameBase + "_5.svg");
      outs << text;
      outs.flush();
      outs.close();
      CHECK(extractQueryAtomSymbol(text) == "![C,H]");
      check_file_hash(nameBase + "_5.svg");
    }
    {
      MolDraw2DSVG drawer(250, 250, -1, -1, NO_FREETYPE);
      drawer.drawOptions().useComplexQueryAtomSymbols = true;
      REQUIRE_NOTHROW(drawer.drawMolecule(*q));
      drawer.finishDrawing();
      std::string text = drawer.getDrawingText();
      std::ofstream outs(nameBase + "_6.svg");
      outs << text;
      outs.flush();
      outs.close();
      CHECK(extractQueryAtomSymbol(text) == "Q");
      check_file_hash(nameBase + "_6.svg");
    }
  }
  SECTION("any hetero or hydrogen") {
    auto qh = R"CTAB(
  MJ201100                      

  6  6  0  0  0  0  0  0  0  0999 V2000
   -1.7633    0.8919    0.0000 C   0  0  0  0  0  0  0  0  0  0  0  0
   -2.4778    0.4794    0.0000 C   0  0  0  0  0  0  0  0  0  0  0  0
   -2.4778   -0.3456    0.0000 C   0  0  0  0  0  0  0  0  0  0  0  0
   -1.7633   -0.7580    0.0000 C   0  0  0  0  0  0  0  0  0  0  0  0
   -1.0488   -0.3456    0.0000 C   0  0  0  0  0  0  0  0  0  0  0  0
   -1.0488    0.4794    0.0000 QH  0  0  0  0  0  0  0  0  0  0  0  0
  1  2  1  0  0  0  0
  2  3  1  0  0  0  0
  3  4  1  0  0  0  0
  4  5  1  0  0  0  0
  1  6  1  0  0  0  0
  5  6  1  0  0  0  0
M  END
)CTAB"_ctab;

    REQUIRE(qh);
    {
      MolDraw2DSVG drawer(250, 250, -1, -1, NO_FREETYPE);
      REQUIRE_NOTHROW(drawer.drawMolecule(*qh));
      drawer.finishDrawing();
      std::string text = drawer.getDrawingText();
      std::ofstream outs(nameBase + "_7.svg");
      outs << text;
      outs.flush();
      outs.close();
      CHECK(extractQueryAtomSymbol(text) == "![C]");
      check_file_hash(nameBase + "_7.svg");
    }
    {
      MolDraw2DSVG drawer(250, 250, -1, -1, NO_FREETYPE);
      drawer.drawOptions().useComplexQueryAtomSymbols = true;
      REQUIRE_NOTHROW(drawer.drawMolecule(*qh));
      drawer.finishDrawing();
      std::string text = drawer.getDrawingText();
      std::ofstream outs(nameBase + "_8.svg");
      outs << text;
      outs.flush();
      outs.close();
      CHECK(extractQueryAtomSymbol(text) == "QH");
      check_file_hash(nameBase + "_8.svg");
    }
  }
  SECTION("any halo") {
    auto x = R"CTAB(
  MJ201100                      

  7  7  0  0  0  0  0  0  0  0999 V2000
   -1.7633    0.8919    0.0000 C   0  0  0  0  0  0  0  0  0  0  0  0
   -2.4778    0.4794    0.0000 C   0  0  0  0  0  0  0  0  0  0  0  0
   -2.4778   -0.3456    0.0000 C   0  0  0  0  0  0  0  0  0  0  0  0
   -1.7633   -0.7580    0.0000 C   0  0  0  0  0  0  0  0  0  0  0  0
   -1.0488   -0.3456    0.0000 C   0  0  0  0  0  0  0  0  0  0  0  0
   -1.0488    0.4794    0.0000 C   0  0  0  0  0  0  0  0  0  0  0  0
   -0.3344    0.8919    0.0000 X   0  0  0  0  0  0  0  0  0  0  0  0
  1  2  1  0  0  0  0
  2  3  1  0  0  0  0
  3  4  1  0  0  0  0
  4  5  1  0  0  0  0
  1  6  1  0  0  0  0
  5  6  1  0  0  0  0
  6  7  1  0  0  0  0
M  END
  )CTAB"_ctab;

    REQUIRE(x);
    {
      MolDraw2DSVG drawer(250, 250, -1, -1, NO_FREETYPE);
      REQUIRE_NOTHROW(drawer.drawMolecule(*x));
      drawer.finishDrawing();
      std::string text = drawer.getDrawingText();
      std::ofstream outs(nameBase + "_9.svg");
      outs << text;
      outs.flush();
      outs.close();
      CHECK(extractQueryAtomSymbol(text) == "[F,Cl,Br,I,At]");
      check_file_hash(nameBase + "_9.svg");
    }
    {
      MolDraw2DSVG drawer(250, 250, -1, -1, NO_FREETYPE);
      drawer.drawOptions().useComplexQueryAtomSymbols = true;
      REQUIRE_NOTHROW(drawer.drawMolecule(*x));
      drawer.finishDrawing();
      std::string text = drawer.getDrawingText();
      std::ofstream outs(nameBase + "_10.svg");
      outs << text;
      outs.flush();
      outs.close();
      CHECK(extractQueryAtomSymbol(text) == "X");
      check_file_hash(nameBase + "_10.svg");
    }
  }
  SECTION("any halo or hydrogen") {
    auto xh = R"CTAB(
  MJ201100                      

  7  7  0  0  0  0  0  0  0  0999 V2000
   -1.7633    0.8919    0.0000 C   0  0  0  0  0  0  0  0  0  0  0  0
   -2.4778    0.4794    0.0000 C   0  0  0  0  0  0  0  0  0  0  0  0
   -2.4778   -0.3456    0.0000 C   0  0  0  0  0  0  0  0  0  0  0  0
   -1.7633   -0.7580    0.0000 C   0  0  0  0  0  0  0  0  0  0  0  0
   -1.0488   -0.3456    0.0000 C   0  0  0  0  0  0  0  0  0  0  0  0
   -1.0488    0.4794    0.0000 C   0  0  0  0  0  0  0  0  0  0  0  0
   -0.3344    0.8919    0.0000 XH  0  0  0  0  0  0  0  0  0  0  0  0
  1  2  1  0  0  0  0
  2  3  1  0  0  0  0
  3  4  1  0  0  0  0
  4  5  1  0  0  0  0
  1  6  1  0  0  0  0
  5  6  1  0  0  0  0
  6  7  1  0  0  0  0
M  END
  )CTAB"_ctab;

    REQUIRE(xh);
    {
      MolDraw2DSVG drawer(250, 250, -1, -1, NO_FREETYPE);
      REQUIRE_NOTHROW(drawer.drawMolecule(*xh));
      drawer.finishDrawing();
      std::string text = drawer.getDrawingText();
      std::ofstream outs(nameBase + "_11.svg");
      outs << text;
      outs.flush();
      outs.close();
      CHECK(extractQueryAtomSymbol(text) == "[F,Cl,Br,I,At,H]");
      check_file_hash(nameBase + "_11.svg");
    }
    {
      MolDraw2DSVG drawer(250, 250, -1, -1, NO_FREETYPE);
      drawer.drawOptions().useComplexQueryAtomSymbols = true;
      REQUIRE_NOTHROW(drawer.drawMolecule(*xh));
      drawer.finishDrawing();
      std::string text = drawer.getDrawingText();
      std::ofstream outs(nameBase + "_12.svg");
      outs << text;
      outs.flush();
      outs.close();
      CHECK(extractQueryAtomSymbol(text) == "XH");
      check_file_hash(nameBase + "_12.svg");
    }
  }
}<|MERGE_RESOLUTION|>--- conflicted
+++ resolved
@@ -265,7 +265,6 @@
     {"test_github5963.svg", 582369551U},
     {"test_github6027_1.svg", 1864343362U},
     {"test_github6027_2.svg", 330549720U},
-<<<<<<< HEAD
     {"test_complex_query_atoms_1.svg", 1569543436U},
     {"test_complex_query_atoms_2.svg", 1958885073U},
     {"test_complex_query_atoms_3.svg", 2485432018U},
@@ -277,10 +276,8 @@
     {"test_complex_query_atoms_9.svg", 952404505U},
     {"test_complex_query_atoms_10.svg", 2592662841U},
     {"test_complex_query_atoms_11.svg", 3667326374U},
-    {"test_complex_query_atoms_12.svg", 582133495U}};
-=======
+    {"test_complex_query_atoms_12.svg", 582133495U},
     {"test_github6041b.svg", 3485054881U}};
->>>>>>> d4085c6e
 
 // These PNG hashes aren't completely reliable due to floating point cruft,
 // but they can still reduce the number of drawings that need visual
