//
//  Copyright (C) 2019 Greg Landrum
//
//   @@ All Rights Reserved @@
//  This file is part of the RDKit.
//  The contents are covered by the terms of the BSD license
//  which is included in the file license.txt, found at the root
//  of the RDKit source tree.
//
#define CATCH_CONFIG_MAIN  // This tells Catch to provide a main() - only do
                           // this in one cpp file
#include "catch.hpp"

#include <GraphMol/RDKitBase.h>

#include <GraphMol/SmilesParse/SmilesParse.h>
#include <GraphMol/FileParsers/FileParsers.h>
#include <GraphMol/MolDraw2D/MolDraw2D.h>
#include <GraphMol/MolDraw2D/MolDraw2DSVG.h>
#include <GraphMol/MolDraw2D/MolDraw2DUtils.h>

using namespace RDKit;

TEST_CASE("prepareAndDrawMolecule", "[drawing]") {
  SECTION("basics") {
    auto m1 = "C1N[C@@H]2OCC12"_smiles;
    REQUIRE(m1);

    // we will be able to recognize that the prep worked because there
    // will be an H in the output:
    MolDraw2DSVG drawer(200, 200);
    MolDraw2DUtils::prepareAndDrawMolecule(drawer, *m1);
    drawer.finishDrawing();
    std::string text = drawer.getDrawingText();
    CHECK(text.find("<tspan>H</tspan>") != std::string::npos);
  }
}

TEST_CASE("tag atoms in SVG", "[drawing][SVG]") {
  SECTION("basics") {
    auto m1 = "C1N[C@@H]2OCC12"_smiles;
    REQUIRE(m1);

    MolDraw2DSVG drawer(200, 200);
    MolDraw2DUtils::prepareMolForDrawing(*m1);
    drawer.drawMolecule(*m1);
    std::map<std::string, std::string> actions;
    actions["onclick"] = "alert";
    double radius = 0.2;
    drawer.tagAtoms(*m1, radius, actions);
    drawer.finishDrawing();
    std::string text = drawer.getDrawingText();
    std::ofstream outs("testAtomTags_1.svg");
    outs << text;
    outs.flush();

    CHECK(text.find("<circle") != std::string::npos);
    CHECK(text.find("<circle") != std::string::npos);
    CHECK(text.find("atom-selector") != std::string::npos);
    CHECK(text.find("bond-selector") != std::string::npos);
  }
}
TEST_CASE("contour data", "[drawing][conrec]") {
  auto m1 = "C1N[C@@H]2OCC12"_smiles;
  REQUIRE(m1);
  SECTION("grid basics") {
    MolDraw2DSVG drawer(250, 250);
    MolDraw2DUtils::prepareMolForDrawing(*m1);

    const size_t gridSz = 100;
    auto *grid = new double[gridSz * gridSz];
    std::vector<double> xps(gridSz);
    std::vector<double> yps(gridSz);

    double minX = 1000, minY = 1000, maxX = -1000, maxY = -1000;
    const auto conf = m1->getConformer();
    for (size_t i = 0; i < conf.getNumAtoms(); ++i) {
      minX = std::min(minX, conf.getAtomPos(i).x);
      minY = std::min(minY, conf.getAtomPos(i).y);
      maxX = std::max(maxX, conf.getAtomPos(i).x);
      maxY = std::max(maxY, conf.getAtomPos(i).y);
    }
    double x1 = minX - 0.5, y1 = minY - 0.5, x2 = maxX + 0.5, y2 = maxY + 0.5;
    double dx = (x2 - x1) / gridSz, dy = (y2 - y1) / gridSz;
    double maxV = 0.0;
    for (size_t ix = 0; ix < gridSz; ++ix) {
      auto px = x1 + ix * dx;
      xps[ix] = px;
      for (size_t iy = 0; iy < gridSz; ++iy) {
        auto py = y1 + iy * dy;
        if (ix == 0) {
          yps[iy] = py;
        }
        RDGeom::Point2D loc(px, py);
        double val = 0.0;
        for (size_t ia = 0; ia < conf.getNumAtoms(); ++ia) {
          auto dv = loc - RDGeom::Point2D(conf.getAtomPos(ia).x,
                                          conf.getAtomPos(ia).y);
          auto r = dv.length();
          if (r > 0.1) {
            val += 1 / r;
          }
        }
        maxV = std::max(val, maxV);
        grid[ix * gridSz + iy] = val;
      }
    }

    std::vector<double> levels;
    drawer.clearDrawing();
    MolDraw2DUtils::contourAndDrawGrid(drawer, grid, xps, yps, 10, levels);
    drawer.drawOptions().clearBackground = false;
    drawer.drawMolecule(*m1);
    drawer.finishDrawing();
    std::string text = drawer.getDrawingText();
    std::ofstream outs("contourMol_1.svg");
    outs << text;
    outs.flush();
    delete[] grid;
  }
  SECTION("gaussian basics") {
    MolDraw2DSVG drawer(250, 250);
    MolDraw2DUtils::prepareMolForDrawing(*m1);
    drawer.drawOptions().padding = 0.1;

    const auto conf = m1->getConformer();
    std::vector<Point2D> cents(conf.getNumAtoms());
    std::vector<double> weights(conf.getNumAtoms());
    std::vector<double> widths(conf.getNumAtoms());
    for (size_t i = 0; i < conf.getNumAtoms(); ++i) {
      cents[i] = Point2D(conf.getAtomPos(i).x, conf.getAtomPos(i).y);
      weights[i] = 1;
      widths[i] = 0.4 * PeriodicTable::getTable()->getRcovalent(
                            m1->getAtomWithIdx(i)->getAtomicNum());
    }

    std::vector<double> levels;
    drawer.clearDrawing();
    MolDraw2DUtils::contourAndDrawGaussians(drawer, cents, weights, widths, 10,
                                            levels);

    drawer.drawOptions().clearBackground = false;
    drawer.drawMolecule(*m1);
    drawer.finishDrawing();
    std::string text = drawer.getDrawingText();
    std::ofstream outs("contourMol_2.svg");
    outs << text;
    outs.flush();
  }
  SECTION("gaussian fill") {
    MolDraw2DSVG drawer(250, 250);
    MolDraw2DUtils::prepareMolForDrawing(*m1);
    drawer.drawOptions().padding = 0.1;

    const auto conf = m1->getConformer();
    std::vector<Point2D> cents(conf.getNumAtoms());
    std::vector<double> weights(conf.getNumAtoms());
    std::vector<double> widths(conf.getNumAtoms());
    for (size_t i = 0; i < conf.getNumAtoms(); ++i) {
      cents[i] = Point2D(conf.getAtomPos(i).x, conf.getAtomPos(i).y);
      weights[i] = i % 2 ? -0.5 : 1;
      widths[i] = 0.4 * PeriodicTable::getTable()->getRcovalent(
                            m1->getAtomWithIdx(i)->getAtomicNum());
    }

    std::vector<double> levels;
    MolDraw2DUtils::ContourParams cps;
    cps.fillGrid = true;
    drawer.clearDrawing();
    MolDraw2DUtils::contourAndDrawGaussians(drawer, cents, weights, widths, 10,
                                            levels, cps);

    drawer.drawOptions().clearBackground = false;
    drawer.drawMolecule(*m1);
    drawer.finishDrawing();
    std::string text = drawer.getDrawingText();
    std::ofstream outs("contourMol_3.svg");
    outs << text;
    outs.flush();
  }

  SECTION("gaussian fill 2") {
    auto m2 = "C1N[C@@H]2OCC12C=CC"_smiles;
    REQUIRE(m2);

    MolDraw2DSVG drawer(450, 250);
    MolDraw2DUtils::prepareMolForDrawing(*m2);
    drawer.drawOptions().padding = 0.1;

    const auto conf = m2->getConformer();
    std::vector<Point2D> cents(conf.getNumAtoms());
    std::vector<double> weights(conf.getNumAtoms());
    std::vector<double> widths(conf.getNumAtoms());
    for (size_t i = 0; i < conf.getNumAtoms(); ++i) {
      cents[i] = Point2D(conf.getAtomPos(i).x, conf.getAtomPos(i).y);
      weights[i] = i % 2 ? -0.5 : 1;
      widths[i] = 0.3 * PeriodicTable::getTable()->getRcovalent(
                            m2->getAtomWithIdx(i)->getAtomicNum());
    }

    std::vector<double> levels;
    MolDraw2DUtils::ContourParams cps;
    cps.fillGrid = true;
    cps.gridResolution = 0.5;
    drawer.clearDrawing();
    MolDraw2DUtils::contourAndDrawGaussians(drawer, cents, weights, widths, 10,
                                            levels, cps);

    drawer.drawOptions().clearBackground = false;
    drawer.drawMolecule(*m2);
    drawer.finishDrawing();
    std::string text = drawer.getDrawingText();
    std::ofstream outs("contourMol_4.svg");
    outs << text;
    outs.flush();
  }
}

TEST_CASE("dative bonds", "[drawing][organometallics]") {
  SECTION("basics") {
    auto m1 = "N->[Pt]"_smiles;
    REQUIRE(m1);
    MolDraw2DSVG drawer(200, 200);
    MolDraw2DUtils::prepareMolForDrawing(*m1);
    drawer.drawMolecule(*m1);
    drawer.finishDrawing();
    std::string text = drawer.getDrawingText();
    std::ofstream outs("testDativeBonds_1.svg");
    outs << text;
    outs.flush();

    CHECK(text.find("<path class='bond-0' d='M 55.1495,101.204"
                    " L 52.2436,100 L 55.1495,98.7964") != std::string::npos);
  }
  SECTION("more complex") {
    auto m1 = "N->1[C@@H]2CCCC[C@H]2N->[Pt]11OC(=O)C(=O)O1"_smiles;
    REQUIRE(m1);
    MolDraw2DSVG drawer(200, 200);
    MolDraw2DUtils::prepareMolForDrawing(*m1);
    drawer.drawMolecule(*m1);
    drawer.finishDrawing();
    std::string text = drawer.getDrawingText();
    std::ofstream outs("testDativeBonds_2.svg");
    outs << text;
    outs.flush();

    CHECK(text.find("<path class='bond-7' d='M 92.9861,93.568"
                    " L 92.2758,94.0033 L 92.4703,93.1932") !=
          std::string::npos);
  }
  SECTION("test colours") {
    // the dative bonds point the wrong way, but the point is to test
    // if the tip of the arrow is blue.
    auto m1 = "[Cu++]->1->2.N1CCN2"_smiles;
    REQUIRE(m1);
    MolDraw2DSVG drawer(200, 200);
    MolDraw2DUtils::prepareMolForDrawing(*m1);
    drawer.drawMolecule(*m1);
    drawer.finishDrawing();
    std::string text = drawer.getDrawingText();
    std::ofstream outs("testDativeBonds_3.svg");
    outs << text;
    outs.flush();

<<<<<<< HEAD
    CHECK(text.find("<path class='bond-2' d='M 61.7343,143.825"
                    " L 89.7427,152.925' style='fill:none;"
                    "fill-rule:evenodd;stroke:#0000FF") !=
          std::string::npos);
=======
    CHECK(text.find("<path class='bond-2' d='M 57.7741,143.825"
                    " L 85.7826,152.925' style='fill:none;"
                    "fill-rule:evenodd;stroke:#0000FF") != std::string::npos);
>>>>>>> 8cbce48c
  }
}

TEST_CASE("zero-order bonds", "[drawing][organometallics]") {
  SECTION("basics") {
    auto m1 = "N-[Pt]"_smiles;
    REQUIRE(m1);
    m1->getBondWithIdx(0)->setBondType(Bond::ZERO);
    MolDraw2DSVG drawer(200, 200);
    MolDraw2DUtils::prepareMolForDrawing(*m1);
    drawer.drawMolecule(*m1);
    drawer.finishDrawing();
    std::string text = drawer.getDrawingText();
    std::ofstream outs("testZeroOrderBonds_1.svg");
    outs << text;
    outs.flush();

    CHECK(text.find("stroke-dasharray:2,2") != std::string::npos);
  }
}

TEST_CASE("copying drawing options", "[drawing]") {
  auto m1 = "C1N[C@@H]2OCC12"_smiles;
  REQUIRE(m1);
  SECTION("foundations") {
    {
      MolDraw2DSVG drawer(200, 200);
      MolDraw2DUtils::prepareAndDrawMolecule(drawer, *m1);
      drawer.finishDrawing();
      std::string text = drawer.getDrawingText();
      CHECK(text.find("fill:#0000FF' ><tspan>HN") != std::string::npos);
    }
    {
      MolDraw2DSVG drawer(200, 200);
      assignBWPalette(drawer.drawOptions().atomColourPalette);
      MolDraw2DUtils::prepareAndDrawMolecule(drawer, *m1);
      drawer.finishDrawing();
      std::string text = drawer.getDrawingText();
      CHECK(text.find("fill:#0000FF' ><tspan>HN") == std::string::npos);
      CHECK(text.find("fill:#000000' ><tspan>HN") != std::string::npos);
    }
  }
  SECTION("test") {
    {
      MolDraw2DSVG drawer(200, 200);
      MolDrawOptions options = drawer.drawOptions();
      assignBWPalette(options.atomColourPalette);
      drawer.drawOptions() = options;
      MolDraw2DUtils::prepareAndDrawMolecule(drawer, *m1);
      drawer.finishDrawing();
      std::string text = drawer.getDrawingText();
      CHECK(text.find("fill:#0000FF' ><tspan>HN") == std::string::npos);
      CHECK(text.find("fill:#000000' ><tspan>HN") != std::string::npos);
    }
  }
}

TEST_CASE("bad DrawMolecules() when molecules are not kekulized",
          "[drawing][bug]") {
  auto m1 = "CCN(CC)CCn1nc2c3ccccc3sc3c(CNS(C)(=O)=O)ccc1c32"_smiles;
  REQUIRE(m1);
  SECTION("foundations") {
    MolDraw2DSVG drawer(500, 200, 250, 200);
    drawer.drawOptions().prepareMolsBeforeDrawing = false;
    RWMol dm1(*m1);
    RWMol dm2(*m1);
    bool kekulize = false;
    MolDraw2DUtils::prepareMolForDrawing(dm1, kekulize);
    kekulize = true;
    MolDraw2DUtils::prepareMolForDrawing(dm2, kekulize);
    MOL_PTR_VECT ms{&dm1, &dm2};
    drawer.drawMolecule(dm1);
    drawer.finishDrawing();
    std::string text = drawer.getDrawingText();
    std::ofstream outs("testKekulizationProblems_1.svg");
    outs << text;
    outs.flush();

    // this is a very crude test - really we just need to look at the SVG - but
    // it's better than nothing.
    CHECK(text.find(
              "<path class='bond-18' d='M 169.076,79.056 L 191.285,69.2653' "
              "style='fill:none;fill-rule:evenodd;stroke:#000000;stroke-width:"
              "2px;stroke-linecap:butt;stroke-linejoin:miter;stroke-opacity:1;"
              "stroke-dasharray:6,6' />") == std::string::npos);
  }
}
TEST_CASE("draw atom/bond indices", "[drawing]") {
  auto m1 = "C[C@H](F)N"_smiles;
  REQUIRE(m1);
  SECTION("foundations") {
    {
      MolDraw2DSVG drawer(250, 200);
      drawer.drawMolecule(*m1);
      drawer.finishDrawing();
      std::string text = drawer.getDrawingText();
      std::ofstream outs("testAtomBondIndices_1.svg");
      outs << text;
      outs.flush();
      CHECK(text.find("<tspan>1</tspan>") == std::string::npos);
      CHECK(text.find("<tspan>1,(S)</tspan>") == std::string::npos);
    }
    {
      MolDraw2DSVG drawer(250, 200);
      drawer.drawOptions().addAtomIndices = true;
      drawer.drawMolecule(*m1);
      drawer.finishDrawing();
      std::string text = drawer.getDrawingText();
      std::ofstream outs("testAtomBondIndices_2.svg");
      outs << text;
      outs.flush();
      CHECK(text.find("<tspan>1</tspan>") != std::string::npos);
      // it only appears once though:
      CHECK(text.find("<tspan>1</tspan>", text.find("<tspan>1</tspan>") + 1) ==
            std::string::npos);
      CHECK(text.find("1,(S)") == std::string::npos);
    }
    {
      MolDraw2DSVG drawer(250, 200);
      drawer.drawOptions().addBondIndices = true;
      drawer.drawMolecule(*m1);
      drawer.finishDrawing();
      std::string text = drawer.getDrawingText();
      std::ofstream outs("testAtomBondIndices_3.svg");
      outs << text;
      outs.flush();
      CHECK(text.find("<tspan>1</tspan>") != std::string::npos);
      // it only appears once though:
      CHECK(text.find("<tspan>1</tspan>", text.find("<tspan>1</tspan>") + 1) ==
            std::string::npos);
    }
    {
      MolDraw2DSVG drawer(250, 200);
      drawer.drawOptions().addAtomIndices = true;
      drawer.drawOptions().addBondIndices = true;
      drawer.drawMolecule(*m1);
      drawer.finishDrawing();
      std::string text = drawer.getDrawingText();
      std::ofstream outs("testAtomBondIndices_4.svg");
      outs << text;
      outs.flush();
      CHECK(text.find("<tspan>1</tspan>") != std::string::npos);
      // it appears twice:
      CHECK(text.find("<tspan>1</tspan>", text.find("<tspan>1</tspan>") + 1) !=
            std::string::npos);
    }
    {
      MolDraw2DSVG drawer(250, 200);
      m1->getAtomWithIdx(2)->setProp(common_properties::atomNote, "foo");
      drawer.drawOptions().addAtomIndices = true;
      drawer.drawOptions().addStereoAnnotation = true;
      drawer.drawMolecule(*m1);
      m1->getAtomWithIdx(2)->clearProp(common_properties::atomNote);
      drawer.finishDrawing();
      std::string text = drawer.getDrawingText();
      std::ofstream outs("testAtomBondIndices_5.svg");
      outs << text;
      outs.flush();
      CHECK(text.find("<tspan>1,(S)</tspan>") != std::string::npos);
      CHECK(text.find("<tspan>2,foo</tspan>") != std::string::npos);
      CHECK(text.find("<tspan>1</tspan>") == std::string::npos);
    }
  }
}

TEST_CASE("Github #3126: DrawMolecules does not center molecules",
          "[drawing][bug]") {
  SECTION("basics") {
    auto m1 = R"CTAB(
  Mrv2007 05012010452D          

  0  0  0     0  0            999 V3000
M  V30 BEGIN CTAB
M  V30 COUNTS 5 5 0 0 0
M  V30 BEGIN ATOM
M  V30 1 O -4.2917 5.3517 0 0
M  V30 2 C -5.5375 4.4464 0 0
M  V30 3 C -5.0617 2.9819 0 0
M  V30 4 C -3.5217 2.9819 0 0
M  V30 5 C -3.0458 4.4464 0 0
M  V30 END ATOM
M  V30 BEGIN BOND
M  V30 1 1 1 2
M  V30 2 1 2 3
M  V30 3 1 3 4
M  V30 4 1 4 5
M  V30 5 1 1 5
M  V30 END BOND
M  V30 END CTAB
M  END
      )CTAB"_ctab;
    REQUIRE(m1);
    auto m2 = R"CTAB(
  Mrv2007 05012010452D          

  0  0  0     0  0            999 V3000
M  V30 BEGIN CTAB
M  V30 COUNTS 5 5 0 0 0
M  V30 BEGIN ATOM
M  V30 1 S -3.2917 6.3517 0 0
M  V30 2 C -4.5375 5.4464 0 0
M  V30 3 C -4.0617 3.9819 0 0
M  V30 4 C -2.5217 3.9819 0 0
M  V30 5 C -2.0458 5.4464 0 0
M  V30 END ATOM
M  V30 BEGIN BOND
M  V30 1 1 1 2
M  V30 2 1 2 3
M  V30 3 1 3 4
M  V30 4 1 4 5
M  V30 5 1 1 5
M  V30 END BOND
M  V30 END CTAB
M  END
      )CTAB"_ctab;
    REQUIRE(m2);
    {
      MolDraw2DSVG drawer(500, 200, 250, 200);
      drawer.drawOptions().prepareMolsBeforeDrawing = false;
      drawer.drawOptions().centreMoleculesBeforeDrawing = true;
      MOL_PTR_VECT ms{m1.get(), m2.get()};
      drawer.drawMolecules(ms);
      drawer.finishDrawing();
      std::string text = drawer.getDrawingText();
      std::ofstream outs("testGithub3126_1.svg");
      outs << text;
      outs.flush();

      // should have two atom labels drawn at the same height:
      std::string tgt = "y='31.6464' style='font-size";
      auto idx1 = text.find(tgt);
      CHECK(idx1 != std::string::npos);
      auto idx2 = text.find(tgt, idx1 + 1);
      CHECK(idx2 != std::string::npos);
    }
    {
      // if we don't center we get different results:
      MolDraw2DSVG drawer(500, 200, 250, 200);
      drawer.drawOptions().prepareMolsBeforeDrawing = false;
      drawer.drawOptions().centreMoleculesBeforeDrawing = false;
      MOL_PTR_VECT ms{m1.get(), m2.get()};
      drawer.drawMolecules(ms);
      drawer.finishDrawing();
      std::string text = drawer.getDrawingText();
      std::ofstream outs("testGithub3126_2.svg");
      outs << text;
      outs.flush();

      // should NOT have two atom labels drawn at the same height:
      std::string tgt = "y='75.0166' style='font-size";
      auto idx1 = text.find(tgt);
      CHECK(idx1 != std::string::npos);
      auto idx2 = text.find(tgt, idx1 + 1);
      CHECK(idx2 == std::string::npos);
    }
  }

  SECTION("more complex") {
    auto m1 = R"CTAB(
  Mrv2007 05012010452D          

  0  0  0     0  0            999 V3000
M  V30 BEGIN CTAB
M  V30 COUNTS 5 5 0 0 0
M  V30 BEGIN ATOM
M  V30 1 O -4.2917 5.3517 0 0
M  V30 2 C -5.5375 4.4464 0 0
M  V30 3 C -5.0617 2.9819 0 0
M  V30 4 C -3.5217 2.9819 0 0
M  V30 5 C -3.0458 4.4464 0 0
M  V30 END ATOM
M  V30 BEGIN BOND
M  V30 1 1 1 2
M  V30 2 1 2 3
M  V30 3 1 3 4
M  V30 4 1 4 5
M  V30 5 1 1 5
M  V30 END BOND
M  V30 END CTAB
M  END
      )CTAB"_ctab;
    REQUIRE(m1);
    auto m2 = R"CTAB(
  Mrv2007 05012011202D          

  0  0  0     0  0            999 V3000
M  V30 BEGIN CTAB
M  V30 COUNTS 16 16 0 0 0
M  V30 BEGIN ATOM
M  V30 1 O 0.875 5.3517 0 0
M  V30 2 C -0.3709 4.4464 0 0
M  V30 3 C 0.105 2.9819 0 0
M  V30 4 C 1.645 2.9819 0 0
M  V30 5 C 2.1209 4.4464 0 0
M  V30 6 C -0.8002 1.736 0 0
M  V30 7 C -0.1738 0.3291 0 0
M  V30 8 C -1.079 -0.9167 0 0
M  V30 9 C -0.4526 -2.3236 0 0
M  V30 10 C -1.3578 -3.5695 0 0
M  V30 11 C -0.7314 -4.9763 0 0
M  V30 12 C -1.6366 -6.2222 0 0
M  V30 13 C -1.0103 -7.6291 0 0
M  V30 14 C -1.9154 -8.875 0 0
M  V30 15 C -1.2891 -10.2818 0 0
M  V30 16 C -2.1943 -11.5277 0 0
M  V30 END ATOM
M  V30 BEGIN BOND
M  V30 1 1 1 2
M  V30 2 1 2 3
M  V30 3 1 3 4
M  V30 4 1 4 5
M  V30 5 1 1 5
M  V30 6 1 3 6
M  V30 7 1 6 7
M  V30 8 1 7 8
M  V30 9 1 8 9
M  V30 10 1 9 10
M  V30 11 1 10 11
M  V30 12 1 11 12
M  V30 13 1 12 13
M  V30 14 1 13 14
M  V30 15 1 14 15
M  V30 16 1 15 16
M  V30 END BOND
M  V30 END CTAB
M  END
)CTAB"_ctab;
    REQUIRE(m2);
    {
      MolDraw2DSVG drawer(500, 200, 250, 200);
      drawer.drawOptions().prepareMolsBeforeDrawing = false;
      drawer.drawOptions().centreMoleculesBeforeDrawing = true;
      MOL_PTR_VECT ms{m1.get(), m2.get()};
      drawer.drawMolecules(ms);
      drawer.finishDrawing();
      std::string text = drawer.getDrawingText();
      std::ofstream outs("testGithub3126_3.svg");
      outs << text;
      outs.flush();

      auto idx1 = text.find("y='78.0281' style='font-size");
      CHECK(idx1 != std::string::npos);
      auto idx2 = text.find("y='12.5406' style='font-size", idx1 + 1);
      CHECK(idx2 != std::string::npos);
    }
    {
      MolDraw2DSVG drawer(500, 200, 250, 200);
      drawer.drawOptions().prepareMolsBeforeDrawing = false;
      drawer.drawOptions().centreMoleculesBeforeDrawing = false;
      MOL_PTR_VECT ms{m1.get(), m2.get()};
      drawer.drawMolecules(ms);
      drawer.finishDrawing();
      std::string text = drawer.getDrawingText();
      std::ofstream outs("testGithub3126_4.svg");
      outs << text;
      outs.flush();

      auto idx1 = text.find("y='12.5406' style='font-size");
      CHECK(idx1 != std::string::npos);
      auto idx2 = text.find("y='12.5406' style='font-size", idx1 + 1);
      CHECK(idx2 != std::string::npos);
    }
  }
}<|MERGE_RESOLUTION|>--- conflicted
+++ resolved
@@ -262,16 +262,10 @@
     outs << text;
     outs.flush();
 
-<<<<<<< HEAD
     CHECK(text.find("<path class='bond-2' d='M 61.7343,143.825"
                     " L 89.7427,152.925' style='fill:none;"
                     "fill-rule:evenodd;stroke:#0000FF") !=
           std::string::npos);
-=======
-    CHECK(text.find("<path class='bond-2' d='M 57.7741,143.825"
-                    " L 85.7826,152.925' style='fill:none;"
-                    "fill-rule:evenodd;stroke:#0000FF") != std::string::npos);
->>>>>>> 8cbce48c
   }
 }
 
@@ -435,204 +429,4 @@
       CHECK(text.find("<tspan>1</tspan>") == std::string::npos);
     }
   }
-}
-
-TEST_CASE("Github #3126: DrawMolecules does not center molecules",
-          "[drawing][bug]") {
-  SECTION("basics") {
-    auto m1 = R"CTAB(
-  Mrv2007 05012010452D          
-
-  0  0  0     0  0            999 V3000
-M  V30 BEGIN CTAB
-M  V30 COUNTS 5 5 0 0 0
-M  V30 BEGIN ATOM
-M  V30 1 O -4.2917 5.3517 0 0
-M  V30 2 C -5.5375 4.4464 0 0
-M  V30 3 C -5.0617 2.9819 0 0
-M  V30 4 C -3.5217 2.9819 0 0
-M  V30 5 C -3.0458 4.4464 0 0
-M  V30 END ATOM
-M  V30 BEGIN BOND
-M  V30 1 1 1 2
-M  V30 2 1 2 3
-M  V30 3 1 3 4
-M  V30 4 1 4 5
-M  V30 5 1 1 5
-M  V30 END BOND
-M  V30 END CTAB
-M  END
-      )CTAB"_ctab;
-    REQUIRE(m1);
-    auto m2 = R"CTAB(
-  Mrv2007 05012010452D          
-
-  0  0  0     0  0            999 V3000
-M  V30 BEGIN CTAB
-M  V30 COUNTS 5 5 0 0 0
-M  V30 BEGIN ATOM
-M  V30 1 S -3.2917 6.3517 0 0
-M  V30 2 C -4.5375 5.4464 0 0
-M  V30 3 C -4.0617 3.9819 0 0
-M  V30 4 C -2.5217 3.9819 0 0
-M  V30 5 C -2.0458 5.4464 0 0
-M  V30 END ATOM
-M  V30 BEGIN BOND
-M  V30 1 1 1 2
-M  V30 2 1 2 3
-M  V30 3 1 3 4
-M  V30 4 1 4 5
-M  V30 5 1 1 5
-M  V30 END BOND
-M  V30 END CTAB
-M  END
-      )CTAB"_ctab;
-    REQUIRE(m2);
-    {
-      MolDraw2DSVG drawer(500, 200, 250, 200);
-      drawer.drawOptions().prepareMolsBeforeDrawing = false;
-      drawer.drawOptions().centreMoleculesBeforeDrawing = true;
-      MOL_PTR_VECT ms{m1.get(), m2.get()};
-      drawer.drawMolecules(ms);
-      drawer.finishDrawing();
-      std::string text = drawer.getDrawingText();
-      std::ofstream outs("testGithub3126_1.svg");
-      outs << text;
-      outs.flush();
-
-      // should have two atom labels drawn at the same height:
-      std::string tgt = "y='31.6464' style='font-size";
-      auto idx1 = text.find(tgt);
-      CHECK(idx1 != std::string::npos);
-      auto idx2 = text.find(tgt, idx1 + 1);
-      CHECK(idx2 != std::string::npos);
-    }
-    {
-      // if we don't center we get different results:
-      MolDraw2DSVG drawer(500, 200, 250, 200);
-      drawer.drawOptions().prepareMolsBeforeDrawing = false;
-      drawer.drawOptions().centreMoleculesBeforeDrawing = false;
-      MOL_PTR_VECT ms{m1.get(), m2.get()};
-      drawer.drawMolecules(ms);
-      drawer.finishDrawing();
-      std::string text = drawer.getDrawingText();
-      std::ofstream outs("testGithub3126_2.svg");
-      outs << text;
-      outs.flush();
-
-      // should NOT have two atom labels drawn at the same height:
-      std::string tgt = "y='75.0166' style='font-size";
-      auto idx1 = text.find(tgt);
-      CHECK(idx1 != std::string::npos);
-      auto idx2 = text.find(tgt, idx1 + 1);
-      CHECK(idx2 == std::string::npos);
-    }
-  }
-
-  SECTION("more complex") {
-    auto m1 = R"CTAB(
-  Mrv2007 05012010452D          
-
-  0  0  0     0  0            999 V3000
-M  V30 BEGIN CTAB
-M  V30 COUNTS 5 5 0 0 0
-M  V30 BEGIN ATOM
-M  V30 1 O -4.2917 5.3517 0 0
-M  V30 2 C -5.5375 4.4464 0 0
-M  V30 3 C -5.0617 2.9819 0 0
-M  V30 4 C -3.5217 2.9819 0 0
-M  V30 5 C -3.0458 4.4464 0 0
-M  V30 END ATOM
-M  V30 BEGIN BOND
-M  V30 1 1 1 2
-M  V30 2 1 2 3
-M  V30 3 1 3 4
-M  V30 4 1 4 5
-M  V30 5 1 1 5
-M  V30 END BOND
-M  V30 END CTAB
-M  END
-      )CTAB"_ctab;
-    REQUIRE(m1);
-    auto m2 = R"CTAB(
-  Mrv2007 05012011202D          
-
-  0  0  0     0  0            999 V3000
-M  V30 BEGIN CTAB
-M  V30 COUNTS 16 16 0 0 0
-M  V30 BEGIN ATOM
-M  V30 1 O 0.875 5.3517 0 0
-M  V30 2 C -0.3709 4.4464 0 0
-M  V30 3 C 0.105 2.9819 0 0
-M  V30 4 C 1.645 2.9819 0 0
-M  V30 5 C 2.1209 4.4464 0 0
-M  V30 6 C -0.8002 1.736 0 0
-M  V30 7 C -0.1738 0.3291 0 0
-M  V30 8 C -1.079 -0.9167 0 0
-M  V30 9 C -0.4526 -2.3236 0 0
-M  V30 10 C -1.3578 -3.5695 0 0
-M  V30 11 C -0.7314 -4.9763 0 0
-M  V30 12 C -1.6366 -6.2222 0 0
-M  V30 13 C -1.0103 -7.6291 0 0
-M  V30 14 C -1.9154 -8.875 0 0
-M  V30 15 C -1.2891 -10.2818 0 0
-M  V30 16 C -2.1943 -11.5277 0 0
-M  V30 END ATOM
-M  V30 BEGIN BOND
-M  V30 1 1 1 2
-M  V30 2 1 2 3
-M  V30 3 1 3 4
-M  V30 4 1 4 5
-M  V30 5 1 1 5
-M  V30 6 1 3 6
-M  V30 7 1 6 7
-M  V30 8 1 7 8
-M  V30 9 1 8 9
-M  V30 10 1 9 10
-M  V30 11 1 10 11
-M  V30 12 1 11 12
-M  V30 13 1 12 13
-M  V30 14 1 13 14
-M  V30 15 1 14 15
-M  V30 16 1 15 16
-M  V30 END BOND
-M  V30 END CTAB
-M  END
-)CTAB"_ctab;
-    REQUIRE(m2);
-    {
-      MolDraw2DSVG drawer(500, 200, 250, 200);
-      drawer.drawOptions().prepareMolsBeforeDrawing = false;
-      drawer.drawOptions().centreMoleculesBeforeDrawing = true;
-      MOL_PTR_VECT ms{m1.get(), m2.get()};
-      drawer.drawMolecules(ms);
-      drawer.finishDrawing();
-      std::string text = drawer.getDrawingText();
-      std::ofstream outs("testGithub3126_3.svg");
-      outs << text;
-      outs.flush();
-
-      auto idx1 = text.find("y='78.0281' style='font-size");
-      CHECK(idx1 != std::string::npos);
-      auto idx2 = text.find("y='12.5406' style='font-size", idx1 + 1);
-      CHECK(idx2 != std::string::npos);
-    }
-    {
-      MolDraw2DSVG drawer(500, 200, 250, 200);
-      drawer.drawOptions().prepareMolsBeforeDrawing = false;
-      drawer.drawOptions().centreMoleculesBeforeDrawing = false;
-      MOL_PTR_VECT ms{m1.get(), m2.get()};
-      drawer.drawMolecules(ms);
-      drawer.finishDrawing();
-      std::string text = drawer.getDrawingText();
-      std::ofstream outs("testGithub3126_4.svg");
-      outs << text;
-      outs.flush();
-
-      auto idx1 = text.find("y='12.5406' style='font-size");
-      CHECK(idx1 != std::string::npos);
-      auto idx2 = text.find("y='12.5406' style='font-size", idx1 + 1);
-      CHECK(idx2 != std::string::npos);
-    }
-  }
 }