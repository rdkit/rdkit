//
//  Copyright (C) 2019-2023 Greg Landrum and other RDKit contributors
//
//   @@ All Rights Reserved @@
//  This file is part of the RDKit.
//  The contents are covered by the terms of the BSD license
//  which is included in the file license.txt, found at the root
//  of the RDKit source tree.
//
#include <catch2/catch_all.hpp>
#include <numeric>
#include <random>

#include <GraphMol/RDKitBase.h>

#include <RDGeneral/hash/hash.hpp>
#include <GraphMol/SmilesParse/SmilesParse.h>
#include <GraphMol/MolDraw2D/MolDraw2D.h>
#include <GraphMol/MolDraw2D/MolDraw2DSVG.h>
#include <GraphMol/MolDraw2D/MolDraw2DUtils.h>
#include <GraphMol/MolDraw2D/MolDraw2DDetails.h>
#include <GraphMol/MolDraw2D/DrawMol.h>
#include <GraphMol/FileParsers/FileParsers.h>
#include <GraphMol/FileParsers/PNGParser.h>
#include <boost/algorithm/string/split.hpp>
#include <GraphMol/ChemReactions/Reaction.h>
#include <GraphMol/ChemReactions/ReactionParser.h>
#include <GraphMol/CIPLabeler/CIPLabeler.h>
#include <GraphMol/Depictor/RDDepictor.h>
#include <Geometry/point.h>
#include <regex>

#ifdef RDK_BUILD_CAIRO_SUPPORT
#include <cairo.h>
#include "MolDraw2DCairo.h"
#endif

// a lot of the tests check <text> flags in the SVG.  That doesn't
// happen with the Freetype versions
static const bool NO_FREETYPE = true;

namespace {

// if the generated SVG hashes to the value we're expecting, delete
// the file.  That way, only the files that need inspection will be
// left at the end of the run.
// The hand-drawn pictures will fail this frequently due to the use
// of random numbers to draw the lines.  As well as all the testHandDrawn
// files, this includes testBrackets-5a.svg and testPositionVariation-1b.svg
static const bool DELETE_WITH_GOOD_HASH = true;
// The expected hash code for a file may be included in these maps, or
// provided in the call to check_file_hash().
// These values are for a build with FreeType, so expect them all to be
// wrong when building without.
static const std::map<std::string, std::hash_result_t> SVG_HASHES = {
    {"testAtomTags_1.svg", 3187798125U},
    {"testAtomTags_2.svg", 822910240U},
    {"testAtomTags_3.svg", 2244078420U},
    {"contourMol_1.svg", 2604538953U},
    {"contourMol_2.svg", 572669511U},
    {"contourMol_3.svg", 936771429U},
    {"contourMol_4.svg", 3302971362U},
    {"contourMol_5.svg", 2230414999U},
    {"testDativeBonds_1.svg", 2877255976U},
    {"testDativeBonds_2.svg", 2510476717U},
    {"testDativeBonds_3.svg", 3256011686U},
    {"testDativeBonds_2a.svg", 3936523099U},
    {"testDativeBonds_2b.svg", 1652957675U},
    {"testDativeBonds_2c.svg", 630355005U},
    {"testDativeBonds_2d.svg", 2346072497U},
    {"testZeroOrderBonds_1.svg", 3733430366U},
    {"testFoundations_1.svg", 2350247048U},
    {"testFoundations_2.svg", 15997352U},
    {"testTest_1.svg", 15997352U},
    {"testKekulizationProblems_1.svg", 3009056821U},
    {"testAtomBondIndices_1.svg", 2702803018U},
    {"testAtomBondIndices_2.svg", 1564350363U},
    {"testAtomBondIndices_3.svg", 2316486733U},
    {"testAtomBondIndices_4.svg", 1200363593U},
    {"testAtomBondIndices_5.svg", 1502163147U},
    {"testAtomBondIndices_6.svg", 1659568104U},
    {"testGithub3226_1.svg", 831257877U},
    {"testGithub3226_2.svg", 3517325227U},
    {"testGithub3226_3.svg", 3609721552U},
    {"testGithub3369_1.svg", 3091976328U},
    {"testIncludeRadicals_1a.svg", 1829641340U},
    {"testIncludeRadicals_1b.svg", 4184066907U},
    {"testLegendsAndDrawing-1.svg", 3563802758U},
    {"testGithub3577-1.svg", 1294276543U},
    {"testHandDrawn-1.svg", 2253418236U},
    {"testHandDrawn-2.svg", 4132716144U},
    {"testHandDrawn-3.svg", 4199337510U},
    {"testHandDrawn-4.svg", 4197407865U},
    {"testHandDrawn-5a.svg", 3628607349U},
    {"testHandDrawn-5b.svg", 2522138089U},
    {"testBrackets-1a.svg", 4189399574U},
    {"testBrackets-1b.svg", 3773894816U},
    {"testBrackets-1c.svg", 4189399574U},
    {"testBrackets-1d.svg", 3773894816U},
    {"testBrackets-1e.svg", 2492125470U},
    {"testBrackets-2a.svg", 1050851904U},
    {"testBrackets-2b.svg", 776446765U},
    {"testBrackets-2c.svg", 1050851904U},
    {"testBrackets-2d.svg", 776446765U},
    {"testBrackets-3a.svg", 1374944956U},
    {"testBrackets-4a.svg", 3837821771U},
    {"testBrackets-4b.svg", 1477006167U},
    {"testBrackets-5a.svg", 3061667963U},
    {"testBrackets-5768.svg", 2559120196U},
    {"testSGroupData-1a.svg", 426096222U},
    {"testSGroupData-1b.svg", 1688385103U},
    {"testSGroupData-2a.svg", 195363059U},
    {"testSGroupData-2b.svg", 942041938U},
    {"testSGroupData-3a.svg", 2405789536U},
    {"testPositionVariation-1.svg", 1347003808U},
    {"testPositionVariation-1b.svg", 174339626U},
    {"testPositionVariation-2.svg", 473948585U},
    {"testPositionVariation-3.svg", 4039188982U},
    {"testPositionVariation-4.svg", 3407574474U},
    {"testNoAtomLabels-1.svg", 4255907058U},
    {"testNoAtomLabels-2.svg", 3643749531U},
    {"testQueryBonds-1a.svg", 1525751327U},
    {"testQueryBonds-1b.svg", 3339941561U},
    {"testQueryBonds-1c.svg", 375371096U},
    {"testQueryBonds-2.svg", 3399320861U},
    {"testLinkNodes-2-0.svg", 145749789U},
    {"testLinkNodes-2-30.svg", 3203923109U},
    {"testLinkNodes-2-60.svg", 2004079267U},
    {"testLinkNodes-2-90.svg", 171994932U},
    {"testLinkNodes-2-120.svg", 673333745U},
    {"testLinkNodes-2-150.svg", 51965551U},
    {"testLinkNodes-2-180.svg", 433020402U},
    {"testMolAnnotations-1.svg", 1638024035U},
    {"testMolAnnotations-2a.svg", 3029896996U},
    {"testMolAnnotations-2b.svg", 3110016833U},
    {"testMolAnnotations-2c.svg", 611992302U},
    {"testMolAnnotations-3a.svg", 55379064U},
    {"testMolAnnotations-3b.svg", 936144383U},
    {"testMolAnnotations-3c.svg", 3983292921U},
    {"testMolAnnotations-3d.svg", 748075045U},
    {"testMolAnnotations-4a.svg", 3474490519U},
    {"testLinkNodes-1-0.svg", 3845035394U},
    {"testLinkNodes-1-30.svg", 3207457801U},
    {"testLinkNodes-1-60.svg", 2620138210U},
    {"testLinkNodes-1-90.svg", 1457485851U},
    {"testLinkNodes-1-120.svg", 4267267665U},
    {"testLinkNodes-1-150.svg", 574622776U},
    {"testLinkNodes-1-180.svg", 2541146503U},
    {"testGithub3744.svg", 387800653U},
    {"testAtomLists-1.svg", 1887579391U},
    {"testAtomLists-2.svg", 555139782U},
    {"testIsoDummyIso.svg", 2405371137U},
    {"testNoIsoDummyIso.svg", 748558214U},
    {"testIsoNoDummyIso.svg", 3054263824U},
    {"testNoIsoNoDummyIso.svg", 1185561148U},
    {"testDeuteriumTritium.svg", 1867318569U},
    {"testHydrogenBonds1.svg", 2605974904U},
    {"testHydrogenBonds2.svg", 645414593U},
    {"testGithub3912.1.svg", 2513727029U},
    {"testGithub3912.2.svg", 3814673891U},
    {"testGithub2976.svg", 2669316911U},
    {"testReactionCoords.svg", 402445764U},
    {"testAnnotationColors.svg", 2216313312U},
    {"testGithub4323_1.svg", 2536621192U},
    {"testGithub4323_2.svg", 2120846759U},
    {"testGithub4323_3.svg", 4156867630U},
    {"testGithub4323_4.svg", 3824125601U},
    {"testGithub4238_1.svg", 2621118499U},
    {"testGithub4508_1.svg", 2047652713U},
    {"testGithub4508_1b.svg", 2681019776U},
    {"testGithub4508_2.svg", 1382076550U},
    {"testGithub4508_2b.svg", 4005636724U},
    {"testGithub4538.svg", 2797362550U},
    {"testDarkMode.1.svg", 4157562958U},
    {"testMonochrome.1.svg", 482290994U},
    {"testMonochrome.2.svg", 2128285153U},
    {"testAvalon.1.svg", 477303888U},
    {"testCDK.1.svg", 1764612361U},
    {"testGithub4519_1.svg", 736612670U},
    {"testGithub4519_2.svg", 171503813U},
    {"testGithub4519_3.svg", 3396792960U},
    {"testGithub4519_4.svg", 3924693257U},
    {"testBaseFontSize.1a.svg", 1295117205U},
    {"testBaseFontSize.1b.svg", 3595811515U},
    {"testBaseFontSize.2a.svg", 2958687877U},
    {"testBaseFontSize.2b.svg", 1786972332U},
    {"testFlexiCanvas.1a.svg", 2633733362U},
    {"testFlexiCanvas.1b.svg", 1541095928U},
    {"testFlexiCanvas.1c.svg", 3204351481U},
    {"testFlexiCanvas.1d.svg", 1753089731U},
    {"testFlexiCanvas.2.svg", 665664909U},
    {"testSemiFlexiCanvas.1a.svg", 1541095928U},
    {"testSemiFlexiCanvas.1b.svg", 3020732451U},
    {"testSemiFlexiCanvas.1c.svg", 4178696811U},
    {"testFlexiCanvas.3.svg", 2819587550U},
    {"testFlexiCanvas.4a.svg", 1486952473U},
    {"testFlexiCanvas.4b.svg", 1957607740U},
    {"testFlexiCanvas.4c.svg", 3955371857U},
    {"testFlexiCanvas.4d.svg", 1137945621U},
    {"testFlexiCanvas.5a.svg", 3968863584U},
    {"testFlexiCanvas.5b.svg", 649567318U},
    {"testFlexiCanvas.5c.svg", 1826396133U},
    {"testFlexiCanvas.5d.svg", 1730603480U},
    {"testFlexiCanvas.6a.svg", 3085867303U},
    {"testFlexiCanvas.6b.svg", 2819164642U},
    {"testFlexiCanvas.6c.svg", 3085867303U},
    {"testFlexiCanvas.6d.svg", 3085867303U},
    {"testFlexiCanvas.7a.svg", 514767495U},
    {"testFlexiCanvas.7b.svg", 4275125955U},
    {"testFlexiCanvas.7c.svg", 514767495U},
    {"testFlexiCanvas.7d.svg", 514767495U},
    {"testGithub4764.sz1.svg", 3611125861U},
    {"testGithub4764.sz2.svg", 1936114454U},
    {"testGithub4764.sz3.svg", 2712214121U},
    {"testDrawArc1.svg", 3279637525U},
    {"testMetalWedges.svg", 2896721486U},
    {"testVariableLegend_1.svg", 1817838365U},
    {"testVariableLegend_2.svg", 1038247753U},
    {"testVariableLegend_3.svg", 2073034956U},
    {"testGithub_5061.svg", 83338095U},
    {"testGithub_5185.svg", 3800073130U},
    {"testGithub_5269_1.svg", 3886922298U},
    {"testGithub_5269_2.svg", 2890052584U},
    {"test_classes_wavy_bonds.svg", 1694809514U},
    {"testGithub_5383_1.svg", 1391972140U},
    {"github5156_1.svg", 2145907703U},
    {"github5156_2.svg", 4184795863U},
    {"github5156_3.svg", 420595965U},
    {"test_molblock_wedges.svg", 1106580037U},
    {"github5383_1.svg", 3666750661U},
    {"acs1996_1.svg", 1111630317U},
    {"acs1996_2.svg", 1521279517U},
    {"acs1996_3.svg", 879041204U},
    {"acs1996_4.svg", 1550424006U},
    {"acs1996_5.svg", 1680320774U},
    {"acs1996_6.svg", 3810124161U},
    {"acs1996_7.svg", 1113821459U},
    {"acs1996_8.svg", 2477908768U},
    {"acs1996_9.svg", 3747924004U},
    {"acs1996_10.svg", 2229333301U},
    {"acs1996_11.svg", 4107969968U},
    {"acs1996_12.svg", 2930884583U},
    {"test_unspec_stereo.svg", 3923423666U},
    {"light_blue_h_no_label_1.svg", 1615074554U},
    {"test_github_5534.svg", 4139208597U},
    {"bond_highlights_1.svg", 3940401825U},
    {"bond_highlights_2.svg", 4196744632U},
    {"bond_highlights_3.svg", 851066096U},
    {"bond_highlights_4.svg", 851066096U},
    {"bond_highlights_5.svg", 2352169547U},
    {"bond_highlights_6.svg", 4191585723U},
    {"bond_highlights_7.svg", 2160801877U},
    {"bond_highlights_8.svg", 2956924065U},
    {"bond_highlights_9.svg", 3999278931U},
    {"testGithub5486_1.svg", 3146085634U},
    {"testGithub5511_1.svg", 3975118836U},
    {"testGithub5511_2.svg", 1730094503U},
    {"test_github5767.svg", 3943519724U},
    {"test_github5704_1.svg", 1676917819U},
    {"test_github5704_2.svg", 2959183882U},
    {"test_github5704_3.svg", 1303839406U},
    {"test_github5704_4.svg", 578468407U},
    {"test_github5943.svg", 1113511714U},
    {"test_github5947.svg", 337972125U},
    {"test_github5767.svg", 3943519724U},
    {"test_github5949.svg", 420848566U},
    {"test_github5974.svg", 1522014196U},
    {"test_github5963.svg", 3467316956U},
    {"test_github6025.svg", 2316385019U},
    {"test_github5963.svg", 3467316956U},
    {"test_github6027_1.svg", 1504848694U},
    {"test_github6027_2.svg", 765638922U},
    {"test_complex_query_atoms_1.svg", 1058348348U},
    {"test_complex_query_atoms_2.svg", 3820627663U},
    {"test_complex_query_atoms_3.svg", 2574610745U},
    {"test_complex_query_atoms_4.svg", 2574610745U},
    {"test_complex_query_atoms_5.svg", 2239402605U},
    {"test_complex_query_atoms_6.svg", 2784917732U},
    {"test_complex_query_atoms_7.svg", 4016570948U},
    {"test_complex_query_atoms_8.svg", 1215989604U},
    {"test_complex_query_atoms_9.svg", 774489308U},
    {"test_complex_query_atoms_10.svg", 1888858967U},
    {"test_complex_query_atoms_11.svg", 2202417832U},
    {"test_complex_query_atoms_12.svg", 4094464645U},
    {"test_complex_query_atoms_13.svg", 2082462146U},
    {"test_complex_query_atoms_14.svg", 3306293765U},
    {"test_complex_query_atoms_15.svg", 422354297U},
    {"test_complex_query_atoms_16.svg", 1559600050U},
    {"test_github6041b.svg", 444537337U},
    {"test_github6111_1.svg", 57798875U},
    {"test_github6112.svg", 3278777629U},
    {"test_github6160_1.svg", 518073509U},
    {"test_github6160_2.svg", 2491651948U},
    {"test_github6160_3.svg", 2709442517U},
    {"test_github6170.svg", 1561786551U},
    {"test_getMolSize.svg", 1258513283U},
    {"test_github6200_1.svg", 1044179149U},
    {"test_github6200_2.svg", 2658818798U},
    {"test_queryColour_1.svg", 778322651U},
    {"test_queryColour_2.svg", 45913095U},
    {"github6336_1.svg", 612606818U},
    {"github6416.svg", 3814405016U},
    {"test_github6397_1.svg", 4203615821U},
    {"test_github6397_2.svg", 3422233570U},
    {"test_github6397_3.svg", 3320683230U},
    {"test_github6397_4.svg", 2960192928U},
    {"test_github6397_5.svg", 1245534660U},
    {"test_github6400_1.svg", 2792561051U},
    {"github6504_1.svg", 1429448598U},
    {"github6504_2.svg", 2871662880U},
    {"github6569_1.svg", 116573839U},
    {"github6569_2.svg", 2367779037U},
    {"lasso_highlights_1.svg", 3709434534U},
    {"lasso_highlights_2.svg", 757121560U},
    {"lasso_highlights_3.svg", 556406365U},
    {"lasso_highlights_4.svg", 4148844874U},
    {"lasso_highlights_5.svg", 1281259383U},
    {"lasso_highlights_6.svg", 2113147733U},
    {"lasso_highlights_7.svg", 514868036U},
    {"lasso_highlights_8.svg", 3231367552U},
    {"testGithub6685_1.svg", 1835717197U},
    {"testGithub6685_2.svg", 116380465U},
    {"testGithub6685_3.svg", 409385402U},
    {"testGithub6685_4.svg", 1239628830U},
    {"bad_lasso_1.svg", 726527516U},
    {"AtropCanon1.svg", 1587179714U},
<<<<<<< HEAD
    {"AtropManyChiralsEnhanced.svg", 3871032500U},
=======
    {"AtropManyChiralsEnhanced.svg", 3871032500U}};
>>>>>>> 71c2c4ea
    {"testGithub6968.svg", 1554428830U}};

// These PNG hashes aren't completely reliable due to floating point cruft,
// but they can still reduce the number of drawings that need visual
// inspection.  At present, the files
// testPNGMetadata_2.png
// give different results on my MBP and Ubuntu 20.04 VM.  The SVGs work
// better because the floats are all output to only 1 decimal place so there
// is a much smaller chance of different systems producing different files.
static const std::map<std::string, std::hash_result_t> PNG_HASHES = {
    {"testGithub3226_1.png", 2350054896U},
    {"testGithub3226_2.png", 606206725U},
    {"testGithub3226_3.png", 2282880418U},
    {"testPNGMetadata_1.png", 2423299691U},
    {"testPNGMetadata_2.png", 2803353117U},
    {"testHandDrawn-1.png", 698316547U},
    {"testHandDrawn-2.png", 1605553248U},
    {"testHandDrawn-3.png", 2881952238U},
    {"testHandDrawn-4.png", 3431655453U},
    {"testHandDrawn-5.png", 3439548169U},
    {"testGithub4323_1.png", 3723958844U},
    {"testGithub4323_3.png", 2185913679U},
    {"testFlexiCanvas.2a.png", 3217758043U},
    {"testFlexiCanvas.2b.png", 4070063910U},
    {"testGithub4764.sz1.png", 98827714U},
    {"testGithub4764.sz2.png", 89252465U},
    {"testGithub4764.sz3.png", 148503574U},
    {"testGithub4238_1.png", 3410617836U},
    {"github5383_1.png", 992803933U},
    {"acs1996_1.png", 2957839025U},
    {"acs1996_2.png", 2664798808U},
    {"github6336_1.png", 2958833204U}};

std::hash_result_t hash_file(const std::string &filename) {
  std::ifstream ifs(filename, std::ios_base::binary);
  std::string file_contents(std::istreambuf_iterator<char>{ifs}, {});
  if (filename.substr(filename.length() - 4) == ".svg") {
    // deal with MSDOS newlines.
    file_contents.erase(
        remove(file_contents.begin(), file_contents.end(), '\r'),
        file_contents.end());
  }
  return gboost::hash_range(file_contents.begin(), file_contents.end());
}

void check_file_hash(const std::string &filename,
                     std::hash_result_t exp_hash = 0U) {
  //    std::cout << filename << " : " << hash_file(filename) << "U" <<
  //    std::endl;

  std::map<std::string, std::hash_result_t>::const_iterator it;
  if (filename.substr(filename.length() - 4) == ".svg") {
    it = SVG_HASHES.find(filename);
  } else {
    it = PNG_HASHES.find(filename);
  }
  std::hash_result_t file_hash = hash_file(filename);
  if (exp_hash == 0U) {
    exp_hash = it == SVG_HASHES.end() ? 0U : it->second;
  }
  if (it != SVG_HASHES.end() && file_hash == exp_hash) {
    if (DELETE_WITH_GOOD_HASH) {
      std::remove(filename.c_str());
    }
  } else {
    std::cout << "file " << filename << " gave hash " << file_hash
              << "U not the expected " << exp_hash << "U" << std::endl;
  }
}
}  // namespace

using namespace RDKit;

TEST_CASE("prepareAndDrawMolecule", "[drawing]") {
  SECTION("basics") {
    auto m1 = "C1N[C@@H]2OCC12"_smiles;
    REQUIRE(m1);

    // we will be able to recognize that the prep worked because there
    // will be an H in the output:
    MolDraw2DSVG drawer(200, 200, -1, -1, NO_FREETYPE);
    MolDraw2DUtils::prepareAndDrawMolecule(drawer, *m1);
    drawer.finishDrawing();
    std::string text = drawer.getDrawingText();
    CHECK(text.find(">H</text>") != std::string::npos);
  }
  SECTION("kekulize") {
    auto m1 = "c1ccccc1"_smiles;
    REQUIRE(m1);

    {
      MolDraw2DSVG drawer(200, 200, -1, -1, NO_FREETYPE);
      MolDraw2DUtils::prepareAndDrawMolecule(drawer, *m1);
      drawer.finishDrawing();
      std::string text = drawer.getDrawingText();
      CHECK(text.find("stroke-dasharray") == std::string::npos);
    }
    {
      MolDraw2DSVG drawer(200, 200, -1, -1, NO_FREETYPE);
      MolDraw2DUtils::prepareAndDrawMolecule(drawer, *m1, "", nullptr, nullptr,
                                             nullptr, nullptr, nullptr, -1,
                                             false);
      drawer.finishDrawing();
      std::string text = drawer.getDrawingText();
      CHECK(text.find("stroke-dasharray") != std::string::npos);
    }
  }
}

TEST_CASE("tag atoms in SVG", "[drawing][SVG]") {
  SECTION("basics") {
    auto m1 = "C1N[C@@H]2OCC12"_smiles;
    REQUIRE(m1);

    MolDraw2DSVG drawer(200, 200, -1, -1, NO_FREETYPE);
    MolDraw2DUtils::prepareMolForDrawing(*m1);
    drawer.drawMolecule(*m1);
    std::map<std::string, std::string> actions;
    actions["onclick"] = "alert";
    double radius = 0.2;
    drawer.tagAtoms(*m1, radius, actions);
    drawer.finishDrawing();
    std::string text = drawer.getDrawingText();
    std::ofstream outs("testAtomTags_1.svg");
    outs << text;
    outs.close();
    check_file_hash("testAtomTags_1.svg");

    CHECK(text.find("<circle") != std::string::npos);
    CHECK(text.find("<circle") != std::string::npos);
    CHECK(text.find("atom-selector") != std::string::npos);
    CHECK(text.find("bond-selector") != std::string::npos);
  }
  SECTION("inject prop to class") {
    auto m1 = "C1N[C@@H]2OCC12"_smiles;
    REQUIRE(m1);

    for (auto atom : m1->atoms()) {
      auto prop = boost::format("__prop_class_atom_%d") % atom->getIdx();
      atom->setProp("_tagClass", prop.str());
    }
    for (auto bond : m1->bonds()) {
      auto prop = boost::format("__prop_class_bond_%d") % bond->getIdx();
      bond->setProp("_tagClass", prop.str());
    }

    MolDraw2DSVG drawer(200, 200, -1, -1, NO_FREETYPE);
    MolDraw2DUtils::prepareMolForDrawing(*m1);
    drawer.drawMolecule(*m1);
    drawer.tagAtoms(*m1);
    drawer.finishDrawing();
    std::string text = drawer.getDrawingText();
    std::ofstream outs("testAtomTags_2.svg");
    outs << text;
    outs.close();
    check_file_hash("testAtomTags_2.svg");

    size_t i = 0;
    size_t c = 0;
    while (true) {
      auto i2 = text.find("__prop_class_atom_", i);
      if (i2 == std::string::npos) {
        break;
      }
      i = i2 + 1;
      c++;
    }
    CHECK(c == 6);

    i = 0;
    c = 0;
    while (true) {
      auto i2 = text.find("__prop_class_bond_", i);
      if (i2 == std::string::npos) {
        break;
      }
      i = i2 + 1;
      c++;
    }
    CHECK(c == 7);
  }
}

TEST_CASE("metadata in SVG", "[drawing][SVG]") {
  SECTION("inject prop to metada") {
    auto m1 = "C1N[C@@H]2OCC12"_smiles;
    REQUIRE(m1);

    for (auto atom : m1->atoms()) {
      auto prop = boost::format("__prop_metadata_atom_%d") % atom->getIdx();
      atom->setProp("_metaData-atom-inject-prop", prop.str());
    }
    for (auto bond : m1->bonds()) {
      auto prop = boost::format("__prop_metadata_bond_%d") % bond->getIdx();
      bond->setProp("_metaData-bond-inject-prop", prop.str());
    }

    MolDraw2DSVG drawer(200, 200, -1, -1, NO_FREETYPE);
    MolDraw2DUtils::prepareMolForDrawing(*m1);
    drawer.drawMolecule(*m1);
    drawer.addMoleculeMetadata(*m1);
    drawer.finishDrawing();
    std::string text = drawer.getDrawingText();
    std::ofstream outs("testAtomTags_3.svg");
    outs << text;
    outs.close();
    check_file_hash("testAtomTags_3.svg");

    size_t i = 0;
    size_t c = 0;
    while (true) {
      auto i2 = text.find("atom-inject-prop=\"__prop_metadata_atom_", i);
      if (i2 == std::string::npos) {
        break;
      }
      i = i2 + 1;
      c++;
    }
    CHECK(c == 6);

    i = 0;
    c = 0;
    while (true) {
      auto i2 = text.find("bond-inject-prop=\"__prop_metadata_bond_", i);
      if (i2 == std::string::npos) {
        break;
      }
      i = i2 + 1;
      c++;
    }
    CHECK(c == 7);
  }
}

TEST_CASE("contour data", "[drawing][conrec]") {
  auto m1 = "C1N[C@@H]2OCC12"_smiles;
  REQUIRE(m1);
  SECTION("grid basics") {
    MolDraw2DSVG drawer(250, 250, -1, -1, NO_FREETYPE);
    MolDraw2DUtils::prepareMolForDrawing(*m1);

    const size_t gridSz = 100;
    auto grid = std::make_unique<double[]>(gridSz * gridSz);
    std::vector<double> xps(gridSz);
    std::vector<double> yps(gridSz);

    double minX = 1000, minY = 1000, maxX = -1000, maxY = -1000;
    const auto conf = m1->getConformer();
    for (size_t i = 0; i < conf.getNumAtoms(); ++i) {
      minX = std::min(minX, conf.getAtomPos(i).x);
      minY = std::min(minY, conf.getAtomPos(i).y);
      maxX = std::max(maxX, conf.getAtomPos(i).x);
      maxY = std::max(maxY, conf.getAtomPos(i).y);
    }
    double x1 = minX - 0.5, y1 = minY - 0.5, x2 = maxX + 0.5, y2 = maxY + 0.5;
    double dx = (x2 - x1) / gridSz, dy = (y2 - y1) / gridSz;
    double maxV = 0.0;
    for (size_t ix = 0; ix < gridSz; ++ix) {
      auto px = x1 + ix * dx;
      xps[ix] = px;
      for (size_t iy = 0; iy < gridSz; ++iy) {
        auto py = y1 + iy * dy;
        if (ix == 0) {
          yps[iy] = py;
        }
        RDGeom::Point2D loc(px, py);
        double val = 0.0;
        for (size_t ia = 0; ia < conf.getNumAtoms(); ++ia) {
          auto dv = loc - RDGeom::Point2D(conf.getAtomPos(ia).x,
                                          conf.getAtomPos(ia).y);
          auto r = dv.length();
          if (r > 0.1) {
            val += 1 / r;
          }
        }
        maxV = std::max(val, maxV);
        grid[ix * gridSz + iy] = val;
      }
    }

    std::vector<double> levels;
    drawer.clearDrawing();
    MolDraw2DUtils::contourAndDrawGrid(drawer, grid.get(), xps, yps, 10, levels,
                                       MolDraw2DUtils::ContourParams(),
                                       m1.get());
    drawer.drawOptions().clearBackground = false;
    drawer.drawMolecule(*m1);
    drawer.finishDrawing();
    std::string text = drawer.getDrawingText();
    std::ofstream outs("contourMol_1.svg");
    outs << text;
    outs.close();
    check_file_hash("contourMol_1.svg");
  }
  SECTION("gaussian basics") {
    MolDraw2DSVG drawer(250, 250, -1, -1, NO_FREETYPE);
    MolDraw2DUtils::prepareMolForDrawing(*m1);
    drawer.drawOptions().padding = 0.1;

    const auto conf = m1->getConformer();
    std::vector<Point2D> cents(conf.getNumAtoms());
    std::vector<double> weights(conf.getNumAtoms());
    std::vector<double> widths(conf.getNumAtoms());
    for (size_t i = 0; i < conf.getNumAtoms(); ++i) {
      cents[i] = Point2D(conf.getAtomPos(i).x, conf.getAtomPos(i).y);
      weights[i] = 1;
      widths[i] = 0.4 * PeriodicTable::getTable()->getRcovalent(
                            m1->getAtomWithIdx(i)->getAtomicNum());
    }

    std::vector<double> levels;
    drawer.clearDrawing();
    MolDraw2DUtils::contourAndDrawGaussians(
        drawer, cents, weights, widths, 10, levels,
        MolDraw2DUtils::ContourParams(), m1.get());

    drawer.drawOptions().clearBackground = false;
    drawer.drawMolecule(*m1);
    drawer.finishDrawing();
    std::string text = drawer.getDrawingText();
    std::ofstream outs("contourMol_2.svg");
    outs << text;
    outs.close();
    check_file_hash("contourMol_2.svg");
  }
  SECTION("gaussian fill") {
    MolDraw2DSVG drawer(250, 250, -1, -1, NO_FREETYPE);
    MolDraw2DUtils::prepareMolForDrawing(*m1);
    drawer.drawOptions().padding = 0.1;

    const auto conf = m1->getConformer();
    std::vector<Point2D> cents(conf.getNumAtoms());
    std::vector<double> weights(conf.getNumAtoms());
    std::vector<double> widths(conf.getNumAtoms());
    for (size_t i = 0; i < conf.getNumAtoms(); ++i) {
      cents[i] = Point2D(conf.getAtomPos(i).x, conf.getAtomPos(i).y);
      weights[i] = i % 2 ? -.5 : 1;
      widths[i] = 0.4 * PeriodicTable::getTable()->getRcovalent(
                            m1->getAtomWithIdx(i)->getAtomicNum());
    }

    std::vector<double> levels;
    MolDraw2DUtils::ContourParams cps;
    cps.fillGrid = true;
    drawer.clearDrawing();
    MolDraw2DUtils::contourAndDrawGaussians(drawer, cents, weights, widths, 10,
                                            levels, cps, m1.get());

    drawer.drawOptions().clearBackground = false;
    drawer.drawMolecule(*m1);
    drawer.finishDrawing();
    std::string text = drawer.getDrawingText();
    std::ofstream outs("contourMol_3.svg");
    outs << text;
    outs.close();
    check_file_hash("contourMol_3.svg");
  }

  SECTION("gaussian fill 2") {
    auto m2 = "C1N[C@@H]2OCC12C=CC"_smiles;
    REQUIRE(m2);

    MolDraw2DSVG drawer(450, 250, -1, -1, NO_FREETYPE);
    MolDraw2DUtils::prepareMolForDrawing(*m2);
    drawer.drawOptions().padding = 0.1;

    const auto conf = m2->getConformer();
    std::vector<Point2D> cents(conf.getNumAtoms());
    std::vector<double> weights(conf.getNumAtoms());
    std::vector<double> widths(conf.getNumAtoms());
    for (size_t i = 0; i < conf.getNumAtoms(); ++i) {
      cents[i] = Point2D(conf.getAtomPos(i).x, conf.getAtomPos(i).y);
      weights[i] = i % 2 ? -0.5 : 1;
      widths[i] = 0.3 * PeriodicTable::getTable()->getRcovalent(
                            m2->getAtomWithIdx(i)->getAtomicNum());
    }

    std::vector<double> levels;
    MolDraw2DUtils::ContourParams cps;
    cps.fillGrid = true;
    cps.gridResolution = 0.5;
    drawer.clearDrawing();
    MolDraw2DUtils::contourAndDrawGaussians(drawer, cents, weights, widths, 10,
                                            levels, cps, m2.get());

    drawer.drawOptions().clearBackground = false;
    drawer.drawMolecule(*m2);
    drawer.finishDrawing();
    std::string text = drawer.getDrawingText();
    std::ofstream outs("contourMol_4.svg");
    outs << text;
    outs.close();
    check_file_hash("contourMol_4.svg");
  }

  SECTION("gaussian no fill") {
    MolDraw2DSVG drawer(250, 250, -1, -1, NO_FREETYPE);
    MolDraw2DUtils::prepareMolForDrawing(*m1);
    drawer.drawOptions().padding = 0.1;

    const auto conf = m1->getConformer();
    std::vector<Point2D> cents(conf.getNumAtoms());
    std::vector<double> weights(conf.getNumAtoms());
    std::vector<double> widths(conf.getNumAtoms());
    for (size_t i = 0; i < conf.getNumAtoms(); ++i) {
      cents[i] = Point2D(conf.getAtomPos(i).x, conf.getAtomPos(i).y);
      weights[i] = i % 2 ? -1 : 1;
      widths[i] = 0.4 * PeriodicTable::getTable()->getRcovalent(
                            m1->getAtomWithIdx(i)->getAtomicNum());
    }

    std::vector<double> levels;
    MolDraw2DUtils::ContourParams cps;
    cps.contourColour = DrawColour(.2, .2, .2);
    drawer.clearDrawing();
    MolDraw2DUtils::contourAndDrawGaussians(drawer, cents, weights, widths, 10,
                                            levels, cps, m1.get());

    drawer.drawOptions().clearBackground = false;
    drawer.drawMolecule(*m1);
    drawer.finishDrawing();
    std::string text = drawer.getDrawingText();
    std::ofstream outs("contourMol_5.svg");
    outs << text;
    outs.close();
    check_file_hash("contourMol_5.svg");
  }
}

TEST_CASE("dative bonds", "[drawing][organometallics]") {
  SECTION("basics") {
    auto m1 = "N->[Pt]"_smiles;
    REQUIRE(m1);
    MolDraw2DSVG drawer(200, 200, -1, -1, NO_FREETYPE);
    MolDraw2DUtils::prepareMolForDrawing(*m1);
    drawer.drawMolecule(*m1);
    drawer.finishDrawing();
    std::string text = drawer.getDrawingText();
    std::ofstream outs("testDativeBonds_1.svg");
    outs << text;
    outs.close();
    check_file_hash("testDativeBonds_1.svg");

    std::regex d1(
        "<path class='bond-0 atom-0 atom-1' d='M (\\d+\\.\\d+),(\\d+\\.\\d+) L (\\d+\\.\\d+),(\\d+\\.\\d+)' style='fill:none;fill-rule:evenodd;stroke:#0000FF");
    auto dat1 = *std::sregex_iterator(text.begin(), text.end(), d1);
    CHECK_THAT(stod(dat1[1]), Catch::Matchers::WithinAbs(122.3, 0.1));
    CHECK_THAT(stod(dat1[2]), Catch::Matchers::WithinAbs(88.5, 0.1));
    CHECK_THAT(stod(dat1[3]), Catch::Matchers::WithinAbs(85.7, 0.1));
    CHECK_THAT(stod(dat1[4]), Catch::Matchers::WithinAbs(88.5, 0.1));
  }
  SECTION("more complex") {
    auto m1 = "N->1[C@@H]2CCCC[C@H]2N->[Pt]11OC(=O)C(=O)O1"_smiles;
    REQUIRE(m1);
    MolDraw2DSVG drawer(200, 200, -1, -1, NO_FREETYPE);
    MolDraw2DUtils::prepareMolForDrawing(*m1);
    drawer.drawMolecule(*m1);
    drawer.finishDrawing();
    std::string text = drawer.getDrawingText();
    std::ofstream outs("testDativeBonds_2.svg");
    outs << text;
    outs.close();
    check_file_hash("testDativeBonds_2.svg");

    std::regex d1(
        "<path class='bond-7 atom-7 atom-8' d='M (\\d+\\.\\d+),(\\d+\\.\\d+) L (\\d+\\.\\d+),(\\d+\\.\\d+)' style='fill:none;fill-rule:evenodd;stroke:#0000FF");
    auto dat1 = *std::sregex_iterator(text.begin(), text.end(), d1);
    CHECK_THAT(stod(dat1[1]), Catch::Matchers::WithinAbs(100.9, 0.1));
    CHECK_THAT(stod(dat1[2]), Catch::Matchers::WithinAbs(77.5, 0.1));
    CHECK_THAT(stod(dat1[3]), Catch::Matchers::WithinAbs(95.8, 0.1));
    CHECK_THAT(stod(dat1[4]), Catch::Matchers::WithinAbs(84.7, 0.1));
  }
  SECTION("test colours") {
    // the dative bonds point the wrong way, but the point is to test
    // if the tip of the arrow is blue.
    auto m1 = "[Cu++]->1->2.N1CCN2"_smiles;
    REQUIRE(m1);
    MolDraw2DSVG drawer(200, 200, -1, -1, NO_FREETYPE);
    MolDraw2DUtils::prepareMolForDrawing(*m1);
    drawer.drawMolecule(*m1);
    drawer.finishDrawing();
    std::string text = drawer.getDrawingText();
    std::ofstream outs("testDativeBonds_3.svg");
    outs << text;
    outs.close();
    check_file_hash("testDativeBonds_3.svg");

    std::regex d1(
        "<path class='bond-2 atom-3 atom-4' d='M (\\d+\\.\\d+),(\\d+\\.\\d+) L (\\d+\\.\\d+),(\\d+\\.\\d+)' style='fill:none;fill-rule:evenodd;stroke:#0000FF");
    auto dat1 = *std::sregex_iterator(text.begin(), text.end(), d1);
    CHECK_THAT(stod(dat1[1]), Catch::Matchers::WithinAbs(50.9, 0.1));
    CHECK_THAT(stod(dat1[2]), Catch::Matchers::WithinAbs(140.2, 0.1));
    CHECK_THAT(stod(dat1[3]), Catch::Matchers::WithinAbs(78.1, 0.1));
    CHECK_THAT(stod(dat1[4]), Catch::Matchers::WithinAbs(149.0, 0.1));
  }
  SECTION("dative series") {
    auto m1 = "N->1[C@@H]2CCCC[C@H]2N->[Pt]11OC(=O)C(=O)O1"_smiles;
    REQUIRE(m1);
    {
      MolDraw2DSVG drawer(150, 150, -1, -1, NO_FREETYPE);
      MolDraw2DUtils::prepareMolForDrawing(*m1);
      drawer.drawMolecule(*m1);
      drawer.finishDrawing();
      std::string text = drawer.getDrawingText();
      std::ofstream outs("testDativeBonds_2a.svg");
      outs << text;
      outs.close();
      check_file_hash("testDativeBonds_2a.svg");
    }
    {
      MolDraw2DSVG drawer(250, 250, -1, -1, NO_FREETYPE);
      MolDraw2DUtils::prepareMolForDrawing(*m1);
      drawer.drawMolecule(*m1);
      drawer.finishDrawing();
      std::string text = drawer.getDrawingText();
      std::ofstream outs("testDativeBonds_2b.svg");
      outs << text;
      outs.close();
      check_file_hash("testDativeBonds_2b.svg");
    }
    {
      MolDraw2DSVG drawer(350, 350, -1, -1, NO_FREETYPE);
      MolDraw2DUtils::prepareMolForDrawing(*m1);
      drawer.drawMolecule(*m1);
      drawer.finishDrawing();
      std::string text = drawer.getDrawingText();
      std::ofstream outs("testDativeBonds_2c.svg");
      outs << text;
      outs.close();
      check_file_hash("testDativeBonds_2c.svg");
    }
    {
      MolDraw2DSVG drawer(450, 450, -1, -1, NO_FREETYPE);
      MolDraw2DUtils::prepareMolForDrawing(*m1);
      drawer.drawMolecule(*m1);
      drawer.finishDrawing();
      std::string text = drawer.getDrawingText();
      std::ofstream outs("testDativeBonds_2d.svg");
      outs << text;
      outs.close();
      check_file_hash("testDativeBonds_2d.svg");
    }
  }
}

TEST_CASE("zero-order bonds", "[drawing][organometallics]") {
  SECTION("basics") {
    auto m1 = "N-[Pt]"_smiles;
    REQUIRE(m1);
    m1->getBondWithIdx(0)->setBondType(Bond::ZERO);
    MolDraw2DSVG drawer(200, 200, -1, -1, NO_FREETYPE);
    MolDraw2DUtils::prepareMolForDrawing(*m1);
    drawer.drawMolecule(*m1);
    drawer.finishDrawing();
    std::string text = drawer.getDrawingText();
    std::ofstream outs("testZeroOrderBonds_1.svg");
    outs << text;
    outs.close();
    check_file_hash("testZeroOrderBonds_1.svg");

    CHECK(text.find("stroke-dasharray:2,2") != std::string::npos);
  }
}

TEST_CASE("copying drawing options", "[drawing]") {
  auto m1 = "C1N[C@@H]2OCC12"_smiles;
  REQUIRE(m1);
  SECTION("foundations") {
    {
      MolDraw2DSVG drawer(200, 200, -1, -1, NO_FREETYPE);
      MolDraw2DUtils::prepareAndDrawMolecule(drawer, *m1);
      drawer.finishDrawing();
      std::string text = drawer.getDrawingText();
      std::ofstream outs("testFoundations_1.svg");
      outs << text;
      outs.close();
      check_file_hash("testFoundations_1.svg");
      CHECK(text.find("fill:#0000FF' >N</text>") != std::string::npos);
    }
    {
      MolDraw2DSVG drawer(200, 200, -1, -1, NO_FREETYPE);
      assignBWPalette(drawer.drawOptions().atomColourPalette);
      MolDraw2DUtils::prepareAndDrawMolecule(drawer, *m1);
      drawer.finishDrawing();
      std::string text = drawer.getDrawingText();
      std::ofstream outs("testFoundations_2.svg");
      outs << text;
      outs.close();
      check_file_hash("testFoundations_2.svg");
      CHECK(text.find("fill:#0000FF' >N</text>") == std::string::npos);
      CHECK(text.find("fill:#000000' >N</text>") != std::string::npos);
    }
  }
  SECTION("test") {
    {
      MolDraw2DSVG drawer(200, 200, -1, -1, NO_FREETYPE);
      MolDrawOptions options = drawer.drawOptions();
      assignBWPalette(options.atomColourPalette);
      drawer.drawOptions() = options;
      MolDraw2DUtils::prepareAndDrawMolecule(drawer, *m1);
      drawer.finishDrawing();
      std::string text = drawer.getDrawingText();
      std::ofstream outs("testTest_1.svg");
      outs << text;
      outs.close();
      check_file_hash("testTest_1.svg");
      CHECK(text.find("fill:#0000FF' >N</text>") == std::string::npos);
      CHECK(text.find("fill:#000000' >N</text>") != std::string::npos);
    }
  }
}

TEST_CASE("bad DrawMolecules() when molecules are not kekulized",
          "[drawing][bug]") {
  auto m1 = "CCN(CC)CCn1nc2c3ccccc3sc3c(CNS(C)(=O)=O)ccc1c32"_smiles;
  REQUIRE(m1);
  SECTION("foundations") {
    MolDraw2DSVG drawer(500, 200, 250, 200, NO_FREETYPE);
    drawer.drawOptions().prepareMolsBeforeDrawing = false;
    RWMol dm1(*m1);
    RWMol dm2(*m1);
    bool kekulize = false;
    MolDraw2DUtils::prepareMolForDrawing(dm1, kekulize);
    kekulize = true;
    MolDraw2DUtils::prepareMolForDrawing(dm2, kekulize);
    MOL_PTR_VECT ms{&dm1, &dm2};
    drawer.drawMolecule(dm1);
    drawer.finishDrawing();
    std::string text = drawer.getDrawingText();
    std::ofstream outs("testKekulizationProblems_1.svg");
    outs << text;
    outs.close();
    check_file_hash("testKekulizationProblems_1.svg");

    // this is a very crude test - really we just need to look at the SVG - but
    // it's better than nothing.
    CHECK(text.find(
              "<path class='bond-18' d='M 169.076,79.056 L 191.285,69.2653' "
              "style='fill:none;fill-rule:evenodd;stroke:#000000;stroke-width:"
              "2px;stroke-linecap:butt;stroke-linejoin:miter;stroke-opacity:1;"
              "stroke-dasharray:6,6' />") == std::string::npos);
  }
}
TEST_CASE("draw atom/bond indices", "[drawing]") {
  auto m1 = "C[C@H](F)N"_smiles;
  auto m2 = "C[C@@H](F)N"_smiles;
  REQUIRE(m1);
  REQUIRE(m2);
  SECTION("foundations") {
    {
      MolDraw2DSVG drawer(250, 200, -1, -1, NO_FREETYPE);
      drawer.drawMolecule(*m1);
      drawer.finishDrawing();
      std::string text = drawer.getDrawingText();
      std::ofstream outs("testAtomBondIndices_1.svg");
      outs << text;
      outs.close();
      check_file_hash("testAtomBondIndices_1.svg");
      CHECK(text.find(">1</text>") == std::string::npos);
      CHECK(text.find(">(</text>") == std::string::npos);
      CHECK(text.find(">S</text>") == std::string::npos);
      CHECK(text.find(">)</text>") == std::string::npos);
    }
    {
      MolDraw2DSVG drawer(250, 200, -1, -1, NO_FREETYPE);
      drawer.drawOptions().addAtomIndices = true;
      drawer.drawMolecule(*m1);
      drawer.finishDrawing();
      std::string text = drawer.getDrawingText();
      std::ofstream outs("testAtomBondIndices_2.svg");
      outs << text;
      outs.close();
      check_file_hash("testAtomBondIndices_2.svg");
      CHECK(text.find(">1</text>") != std::string::npos);
      // it only appears once though:
      CHECK(text.find(">1</text>", text.find(">1</text>") + 1) ==
            std::string::npos);
      CHECK(text.find("1,(S)") == std::string::npos);
    }
    {
      MolDraw2DSVG drawer(250, 200, -1, -1, NO_FREETYPE);
      drawer.drawOptions().addBondIndices = true;
      drawer.drawMolecule(*m1);
      drawer.finishDrawing();
      std::string text = drawer.getDrawingText();
      std::ofstream outs("testAtomBondIndices_3.svg");
      outs << text;
      outs.close();
      check_file_hash("testAtomBondIndices_3.svg");
      CHECK(text.find(">1</text>") != std::string::npos);
      // it only appears once though:
      CHECK(text.find(">1</text>", text.find(">1</text>") + 1) ==
            std::string::npos);
    }
    {
      MolDraw2DSVG drawer(250, 200, -1, -1, NO_FREETYPE);
      drawer.drawOptions().addAtomIndices = true;
      drawer.drawOptions().addBondIndices = true;
      drawer.drawMolecule(*m1);
      drawer.finishDrawing();
      std::string text = drawer.getDrawingText();
      std::ofstream outs("testAtomBondIndices_4.svg");
      outs << text;
      outs.close();
      check_file_hash("testAtomBondIndices_4.svg");
      CHECK(text.find(">1</text>") != std::string::npos);
      // it appears twice:
      CHECK(text.find(">1</text>", text.find(">1</text>") + 1) !=
            std::string::npos);
    }
    {
      MolDraw2DSVG drawer(250, 200, -1, -1, NO_FREETYPE);
      m1->getAtomWithIdx(2)->setProp(common_properties::atomNote, "foo");
      drawer.drawOptions().addAtomIndices = true;
      drawer.drawOptions().addStereoAnnotation = true;
      drawer.drawMolecule(*m1);
      m1->getAtomWithIdx(2)->clearProp(common_properties::atomNote);
      drawer.finishDrawing();
      std::string text = drawer.getDrawingText();
      std::ofstream outs("testAtomBondIndices_5.svg");
      outs << text;
      outs.close();
      check_file_hash("testAtomBondIndices_5.svg");
      CHECK(text.find(">1</text>") != std::string::npos);
      CHECK(text.find(">,</text>") != std::string::npos);
      CHECK(text.find(">(</text>") != std::string::npos);
      CHECK(text.find(">S</text>") != std::string::npos);
      CHECK(text.find(")</text>") != std::string::npos);
      CHECK(text.find(">2</text>") != std::string::npos);
      CHECK(text.find(">f</text>") != std::string::npos);
      CHECK(text.find(">o</text>") != std::string::npos);
    }
    {
      // Make sure it works for solid wedges as well.
      MolDraw2DSVG drawer(250, 200, -1, -1, NO_FREETYPE);
      drawer.drawOptions().addAtomIndices = true;
      drawer.drawMolecule(*m2);
      drawer.finishDrawing();
      std::string text = drawer.getDrawingText();
      std::ofstream outs("testAtomBondIndices_6.svg");
      outs << text;
      outs.close();
      check_file_hash("testAtomBondIndices_6.svg");
      CHECK(text.find(">1</text>") != std::string::npos);
      // it only appears once though:
      CHECK(text.find(">1</text>", text.find(">1</text>") + 1) ==
            std::string::npos);
      CHECK(text.find("1,(S)") == std::string::npos);
    }
  }
}

TEST_CASE("Github #3226: Lines in wedge bonds being drawn too closely together",
          "[drawing]") {
  auto m1 =
      "C[C@H](C1=C(C=CC(=C1Cl)F)Cl)OC2=C(N=CC(=C2)C3=CN(N=C3)C4CCNCC4)N"_smiles;
  REQUIRE(m1);
  SECTION("larger SVG") {
    {
      MolDraw2DSVG drawer(450, 400);
      drawer.drawMolecule(*m1);
      drawer.finishDrawing();
      std::string text = drawer.getDrawingText();
      std::ofstream outs("testGithub3226_1.svg");
      outs << text;
      outs.close();
      check_file_hash("testGithub3226_1.svg");
      std::vector<std::string> tkns;
      boost::algorithm::find_all(tkns, text, "bond-0");
      CHECK(tkns.size() == 10);
    }
  }
#ifdef RDK_BUILD_CAIRO_SUPPORT
  SECTION("larger PNG") {
    {
      MolDraw2DCairo drawer(450, 400);
      drawer.drawMolecule(*m1);
      drawer.finishDrawing();
      drawer.writeDrawingText("testGithub3226_1.png");
      check_file_hash("testGithub3226_1.png");
    }
  }
#endif
  SECTION("smaller SVG") {
    {
      MolDraw2DSVG drawer(200, 150);
      drawer.drawMolecule(*m1);
      drawer.finishDrawing();
      std::string text = drawer.getDrawingText();
      std::ofstream outs("testGithub3226_2.svg");
      outs << text;
      outs.close();
      check_file_hash("testGithub3226_2.svg");
      std::vector<std::string> tkns;
      boost::algorithm::find_all(tkns, text, "bond-0");
      CHECK(tkns.size() == 4);
    }
  }
#ifdef RDK_BUILD_CAIRO_SUPPORT
  SECTION("smaller PNG") {
    {
      MolDraw2DCairo drawer(200, 150);
      drawer.drawMolecule(*m1);
      drawer.finishDrawing();
      drawer.writeDrawingText("testGithub3226_2.png");
      check_file_hash("testGithub3226_2.png");
    }
  }
#endif
  SECTION("middle SVG") {
    {
      MolDraw2DSVG drawer(300, 200);
      drawer.drawMolecule(*m1);
      drawer.finishDrawing();
      std::string text = drawer.getDrawingText();
      std::ofstream outs("testGithub3226_3.svg");
      outs << text;
      outs.close();
      check_file_hash("testGithub3226_3.svg");
      std::vector<std::string> tkns;
      boost::algorithm::find_all(tkns, text, "bond-0");
      CHECK(tkns.size() == 7);
    }
  }
#ifdef RDK_BUILD_CAIRO_SUPPORT
  SECTION("middle PNG") {
    {
      MolDraw2DCairo drawer(250, 200);
      drawer.drawMolecule(*m1);
      drawer.finishDrawing();
      drawer.writeDrawingText("testGithub3226_3.png");
      check_file_hash("testGithub3226_3.png");
    }
  }
#endif
}

TEST_CASE("github #3258: ", "[drawing][bug]") {
  auto m1 = "CCN"_smiles;
  REQUIRE(m1);
  SECTION("foundations") {
    MolDraw2DSVG drawer(500, 200, 250, 200, NO_FREETYPE);
    drawer.drawOptions().addAtomIndices = true;
    drawer.drawOptions().addBondIndices = true;
    RWMol dm1(*m1);
    RWMol dm2(*m1);
    MOL_PTR_VECT ms{&dm1, &dm2};
    drawer.drawMolecules(ms);
    drawer.finishDrawing();
    std::string text = drawer.getDrawingText();
    CHECK(text.find(">,</text>") == std::string::npos);
    CHECK(!dm1.hasProp("_atomIndicesAdded"));
    CHECK(!dm1.hasProp("_bondIndicesAdded"));
  }
}

#ifdef RDK_BUILD_CAIRO_SUPPORT
TEST_CASE("adding png metadata", "[drawing][png]") {
  SECTION("molecule") {
    auto m1 = R"CTAB(
  Mrv2014 08172015242D          

  0  0  0     0  0            999 V3000
M  V30 BEGIN CTAB
M  V30 COUNTS 3 2 0 0 0
M  V30 BEGIN ATOM
M  V30 1 C 2.31 -1.3337 0 0
M  V30 2 C 3.6437 -2.1037 0 0
M  V30 3 O 4.9774 -1.3337 0 0
M  V30 END ATOM
M  V30 BEGIN BOND
M  V30 1 1 1 2
M  V30 2 1 2 3
M  V30 END BOND
M  V30 END CTAB
M  END
)CTAB"_ctab;
    REQUIRE(m1);
    {
      MolDraw2DCairo drawer(250, 200);
      drawer.drawMolecule(*m1);
      drawer.finishDrawing();
      auto png = drawer.getDrawingText();
      drawer.writeDrawingText("testPNGMetadata_1.png");
      check_file_hash("testPNGMetadata_1.png");
      CHECK(png.find(PNGData::smilesTag) != std::string::npos);
      CHECK(png.find(PNGData::molTag) != std::string::npos);
      CHECK(png.find(PNGData::pklTag) != std::string::npos);
      std::unique_ptr<ROMol> newmol(PNGStringToMol(png));
      REQUIRE(newmol);
      CHECK(MolToCXSmiles(*m1) == MolToCXSmiles(*newmol));
    }
    {  // disable metadata output
      MolDraw2DCairo drawer(250, 200);
      drawer.drawOptions().includeMetadata = false;
      drawer.drawMolecule(*m1);
      drawer.finishDrawing();
      auto png = drawer.getDrawingText();
      CHECK(png.find(PNGData::smilesTag) == std::string::npos);
      CHECK(png.find(PNGData::molTag) == std::string::npos);
      CHECK(png.find(PNGData::pklTag) == std::string::npos);
    }
    {  // draw multiple molecules
      MolDraw2DCairo drawer(250, 200);
      drawer.drawMolecule(*m1);
      drawer.drawMolecule(*m1);
      drawer.finishDrawing();
      auto png = drawer.getDrawingText();
      CHECK(png.find(PNGData::smilesTag) != std::string::npos);
      CHECK(png.find(PNGData::molTag) != std::string::npos);
      CHECK(png.find(PNGData::pklTag) != std::string::npos);
      CHECK(png.find(PNGData::smilesTag + "1") != std::string::npos);
      CHECK(png.find(PNGData::molTag + "1") != std::string::npos);
      CHECK(png.find(PNGData::pklTag + "1") != std::string::npos);
    }
  }
  SECTION("reaction") {
    std::unique_ptr<ChemicalReaction> rxn(RxnSmartsToChemicalReaction(
        "[N:1][C:2][C:3](=[O:4])[O:5].[N:6][C:7][C:8](=[O:9])[O:10]>>[N:1]1[C:"
        "2][C:3](=[O:4])[N:6][C:7][C:8]1=[O:9].[O:5][O:10]"));
    REQUIRE(rxn);
    {
      MolDraw2DCairo drawer(600, 200);
      drawer.drawReaction(*rxn);
      drawer.finishDrawing();
      auto png = drawer.getDrawingText();
      drawer.writeDrawingText("testPNGMetadata_2.png");
      check_file_hash("testPNGMetadata_2.png");
      CHECK(png.find(PNGData::smilesTag) == std::string::npos);
      CHECK(png.find(PNGData::molTag) == std::string::npos);
      CHECK(png.find(PNGData::pklTag) == std::string::npos);
      CHECK(png.find(PNGData::rxnPklTag) != std::string::npos);
      CHECK(png.find(PNGData::rxnSmartsTag) != std::string::npos);
      std::unique_ptr<ChemicalReaction> rxn2(PNGStringToChemicalReaction(png));
      REQUIRE(rxn2);
      CHECK(ChemicalReactionToRxnSmarts(*rxn) ==
            ChemicalReactionToRxnSmarts(*rxn2));
    }
    {  // disable metadata
      MolDraw2DCairo drawer(600, 200);
      drawer.drawOptions().includeMetadata = false;
      drawer.drawReaction(*rxn);
      drawer.finishDrawing();
      auto png = drawer.getDrawingText();
      CHECK(png.find(PNGData::smilesTag) == std::string::npos);
      CHECK(png.find(PNGData::molTag) == std::string::npos);
      CHECK(png.find(PNGData::pklTag) == std::string::npos);
      CHECK(png.find(PNGData::rxnPklTag) == std::string::npos);
      CHECK(png.find(PNGData::rxnSmartsTag) == std::string::npos);
    }
  }
}

#endif

TEST_CASE(
    "github #3392: prepareMolForDrawing() incorrectly adds chiral Hs if no "
    "ring info is present",
    "[bug]") {
  SECTION("foundations") {
    SmilesParserParams ps;
    ps.sanitize = false;
    ps.removeHs = false;
    std::unique_ptr<RWMol> m1(SmilesToMol("C[C@H](F)Cl", ps));
    REQUIRE(m1);
    m1->updatePropertyCache();
    CHECK(m1->getNumAtoms() == 4);
    const bool kekulize = false;
    const bool addChiralHs = true;
    MolDraw2DUtils::prepareMolForDrawing(*m1, kekulize, addChiralHs);
    CHECK(m1->getNumAtoms() == 4);
  }
}

TEST_CASE(
    "github #3369: support new CIP code and StereoGroups in "
    "addStereoAnnotation()",
    "[chirality]") {
  auto m1 =
      "C[C@@H]1N[C@H](C)[C@@H]([C@H](C)[C@@H]1C)C1[C@@H](C)O[C@@H](C)[C@@H](C)[C@H]1C/C=C/C |a:5,o1:1,8,o2:14,16,&1:11,18,&2:3,6,r|"_smiles;
  REQUIRE(m1);
  SECTION("defaults") {
    ROMol m2(*m1);
    MolDraw2D_detail::addStereoAnnotation(m2);

    std::string txt;
    CHECK(m2.getAtomWithIdx(5)->getPropIfPresent(common_properties::atomNote,
                                                 txt));
    CHECK(txt == "abs (S)");
    CHECK(m2.getAtomWithIdx(3)->getPropIfPresent(common_properties::atomNote,
                                                 txt));
    CHECK(txt == "and2");
  }
  SECTION("including CIP with relative stereo") {
    ROMol m2(*m1);
    bool includeRelativeCIP = true;
    MolDraw2D_detail::addStereoAnnotation(m2, includeRelativeCIP);

    std::string txt;
    CHECK(m2.getAtomWithIdx(5)->getPropIfPresent(common_properties::atomNote,
                                                 txt));
    CHECK(txt == "abs (S)");
    CHECK(m2.getAtomWithIdx(3)->getPropIfPresent(common_properties::atomNote,
                                                 txt));
    CHECK(txt == "and2 (R)");
  }
  SECTION("new CIP labels") {
    ROMol m2(*m1);
    REQUIRE(m2.getBondBetweenAtoms(20, 21));
    m2.getBondBetweenAtoms(20, 21)->setStereo(Bond::BondStereo::STEREOTRANS);
    // initially no label is assigned since we have TRANS
    MolDraw2D_detail::addStereoAnnotation(m2);
    CHECK(
        !m2.getBondBetweenAtoms(20, 21)->hasProp(common_properties::bondNote));

    CIPLabeler::assignCIPLabels(m2);
    std::string txt;
    CHECK(m2.getBondBetweenAtoms(20, 21)->getPropIfPresent(
        common_properties::_CIPCode, txt));
    CHECK(txt == "E");
    MolDraw2D_detail::addStereoAnnotation(m2);
    CHECK(m2.getBondBetweenAtoms(20, 21)->getPropIfPresent(
        common_properties::bondNote, txt));
    CHECK(txt == "(E)");
  }
  SECTION("works with the drawing code") {
    MolDraw2DSVG drawer(300, 250);
    RWMol dm1(*m1);
    bool includeRelativeCIP = true;
    MolDraw2D_detail::addStereoAnnotation(dm1, includeRelativeCIP);
    drawer.drawMolecule(dm1);
    drawer.finishDrawing();
    std::string text = drawer.getDrawingText();
    std::ofstream outs("testGithub3369_1.svg");
    outs << text;
    outs.close();
    check_file_hash("testGithub3369_1.svg");
  }
}

TEST_CASE("includeRadicals", "[options]") {
  SECTION("basics") {
    auto m = "[O][C]"_smiles;
    REQUIRE(m);
    int panelHeight = -1;
    int panelWidth = -1;
    bool noFreeType = true;
    {
      MolDraw2DSVG drawer(250, 200, panelWidth, panelHeight, noFreeType);
      drawer.drawMolecule(*m);
      drawer.finishDrawing();
      auto text = drawer.getDrawingText();
      std::ofstream outs("testIncludeRadicals_1a.svg");
      outs << text;
      outs.close();
      check_file_hash("testIncludeRadicals_1a.svg");
      CHECK(text.find("<path class='atom-0' d='M") != std::string::npos);
    }
    {
      MolDraw2DSVG drawer(250, 200, panelWidth, panelHeight, noFreeType);
      drawer.drawOptions().includeRadicals = false;
      drawer.drawMolecule(*m);
      drawer.finishDrawing();
      auto text = drawer.getDrawingText();
      std::ofstream outs("testIncludeRadicals_1b.svg");
      outs << text;
      outs.close();
      check_file_hash("testIncludeRadicals_1b.svg");
      CHECK(text.find("<path class='atom-0' d='M") == std::string::npos);
    }
  }
}

TEST_CASE("including legend in drawing results in offset drawing later",
          "[bug]") {
  SECTION("basics") {
    auto m = "c1ccccc1"_smiles;
    REQUIRE(m);
    MolDraw2DUtils::prepareMolForDrawing(*m);
    auto &conf = m->getConformer();
    std::vector<Point2D> polyg;
    for (const auto &pt : conf.getPositions()) {
      polyg.emplace_back(pt);
    }
    MolDraw2DSVG drawer(350, 300);
    drawer.drawMolecule(*m, "molecule legend");
    drawer.setFillPolys(true);
    drawer.setColour(DrawColour(1.0, 0.3, 1.0));
    drawer.drawPolygon(polyg);
    drawer.finishDrawing();
    auto text = drawer.getDrawingText();
    std::ofstream outs("testLegendsAndDrawing-1.svg");
    outs << text;
    outs.close();
    outs.close();
    check_file_hash("testLegendsAndDrawing-1.svg");

    // make sure the polygon starts at a bond
    CHECK(text.find("<path class='bond-0 atom-0 atom-1' d='M 315.3,136.5") !=
          std::string::npos);
    CHECK(text.find("<path d='M 311.8,142.6") != std::string::npos);
  }
}

TEST_CASE("Github #3577", "[bug]") {
  SECTION("basics") {
    auto m = "CCC"_smiles;
    REQUIRE(m);
    MolDraw2DUtils::prepareMolForDrawing(*m);
    m->getAtomWithIdx(1)->setProp("atomNote", "CCC");
    m->getAtomWithIdx(2)->setProp("atomNote", "ccc");
    m->getBondWithIdx(0)->setProp("bondNote", "CCC");

    MolDraw2DSVG drawer(350, 300);
    drawer.drawMolecule(*m);
    drawer.finishDrawing();
    auto text = drawer.getDrawingText();
    std::ofstream outs("testGithub3577-1.svg");
    outs << text;
    outs.close();
    check_file_hash("testGithub3577-1.svg");
  }
}
TEST_CASE("hand drawn", "[play]") {
  SECTION("basics") {
    auto m =
        "CC[CH](C)[CH]1NC(=O)[CH](Cc2ccc(O)cc2)NC(=O)[CH](N)CSSC[CH](C(=O)N2CCC[CH]2C(=O)N[CH](CC(C)C)C(=O)NCC(N)=O)NC(=O)[CH](CC(N)=O)NC(=O)[CH](CCC(N)=O)NC1=O"_smiles;
    REQUIRE(m);
    RDDepict::preferCoordGen = true;
    MolDraw2DUtils::prepareMolForDrawing(*m);

    std::string fName = getenv("RDBASE");
    fName += "/Data/Fonts/ComicNeue-Regular.ttf";

    {
      MolDraw2DSVG drawer(450, 400);
      drawer.drawOptions().fontFile = fName;
      drawer.drawOptions().comicMode = true;
      drawer.drawMolecule(*m, "Oxytocin (flat)");
      drawer.finishDrawing();
      auto text = drawer.getDrawingText();
      std::ofstream outs("testHandDrawn-1.svg");
      outs << text;
      outs.close();
      check_file_hash("testHandDrawn-1.svg");
    }
#ifdef RDK_BUILD_CAIRO_SUPPORT
    {
      MolDraw2DCairo drawer(450, 400);
      drawer.drawOptions().fontFile = fName;
      drawer.drawOptions().comicMode = true;
      drawer.drawMolecule(*m, "Oxytocin (flat)");
      drawer.finishDrawing();
      drawer.writeDrawingText("testHandDrawn-1.png");
      check_file_hash("testHandDrawn-1.png");
    }
#endif
  }
  SECTION("with chirality") {
    auto m =
        "CC[C@H](C)[C@@H]1NC(=O)[C@H](Cc2ccc(O)cc2)NC(=O)[C@@H](N)CSSC[C@@H](C(=O)N2CCC[C@H]2C(=O)N[C@@H](CC(C)C)C(=O)NCC(N)=O)NC(=O)[C@H](CC(N)=O)NC(=O)[C@H](CCC(N)=O)NC1=O"_smiles;
    REQUIRE(m);
    RDDepict::preferCoordGen = true;
    MolDraw2DUtils::prepareMolForDrawing(*m);

    std::string fName = getenv("RDBASE");
    fName += "/Data/Fonts/ComicNeue-Regular.ttf";

    {
      MolDraw2DSVG drawer(450, 400);
      drawer.drawOptions().fontFile = fName;
      drawer.drawOptions().comicMode = true;
      drawer.drawMolecule(*m, "Oxytocin");
      drawer.finishDrawing();
      auto text = drawer.getDrawingText();
      std::ofstream outs("testHandDrawn-2.svg");
      outs << text;
      outs.close();
      check_file_hash("testHandDrawn-2.svg");
    }
#ifdef RDK_BUILD_CAIRO_SUPPORT
    {
      MolDraw2DCairo drawer(450, 400);
      drawer.drawOptions().fontFile = fName;
      drawer.drawOptions().comicMode = true;
      drawer.drawMolecule(*m, "Oxytocin");
      drawer.finishDrawing();
      drawer.writeDrawingText("testHandDrawn-2.png");
      check_file_hash("testHandDrawn-2.png");
    }
#endif
  }
  SECTION("smaller") {
    auto m = "N=c1nc([C@H]2NCCCC2)cc(N)n1O"_smiles;
    REQUIRE(m);
    RDDepict::preferCoordGen = true;
    MolDraw2DUtils::prepareMolForDrawing(*m);

    std::string fName = getenv("RDBASE");
    fName += "/Data/Fonts/ComicNeue-Regular.ttf";

    {
      MolDraw2DSVG drawer(350, 300);
      drawer.drawOptions().fontFile = fName;
      drawer.drawOptions().comicMode = true;
      drawer.drawMolecule(*m);
      drawer.finishDrawing();
      auto text = drawer.getDrawingText();
      std::ofstream outs("testHandDrawn-3.svg");
      outs << text;
      outs.close();
      check_file_hash("testHandDrawn-3.svg");
    }
#ifdef RDK_BUILD_CAIRO_SUPPORT
    {
      MolDraw2DCairo drawer(350, 300);
      drawer.drawOptions().fontFile = fName;
      drawer.drawOptions().comicMode = true;
      drawer.drawMolecule(*m);
      drawer.finishDrawing();
      drawer.writeDrawingText("testHandDrawn-3.png");
      check_file_hash("testHandDrawn-3.png");
    }
#endif
  }
  SECTION("another one") {
    auto m =
        "CCCc1nn(C)c2c(=O)nc(-c3cc(S(=O)(=O)N4CCN(C)CC4)ccc3OCC)[nH]c12"_smiles;
    REQUIRE(m);
    RDDepict::preferCoordGen = true;
    MolDraw2DUtils::prepareMolForDrawing(*m);

    std::string fName = getenv("RDBASE");
    fName += "/Data/Fonts/ComicNeue-Regular.ttf";

    {
      MolDraw2DSVG drawer(350, 300);
      drawer.drawOptions().fontFile = fName;
      drawer.drawOptions().comicMode = true;
      drawer.drawMolecule(*m);
      drawer.finishDrawing();
      auto text = drawer.getDrawingText();
      std::ofstream outs("testHandDrawn-4.svg");
      outs << text;
      outs.close();
      check_file_hash("testHandDrawn-4.svg");
    }
#ifdef RDK_BUILD_CAIRO_SUPPORT
    {
      MolDraw2DCairo drawer(350, 300);
      drawer.drawOptions().fontFile = fName;
      drawer.drawOptions().comicMode = true;
      drawer.drawMolecule(*m);
      drawer.finishDrawing();
      drawer.writeDrawingText("testHandDrawn-4.png");
      check_file_hash("testHandDrawn-4.png");
    }
#endif
  }
  SECTION("large") {
    auto m =
        "CC[C@H](C)[C@@H](C(=O)N[C@@H]([C@@H](C)CC)C(=O)N[C@@H](CCCCN)C(=O)N[C@@H](CC(=O)N)C(=O)N[C@@H](C)C(=O)N[C@@H](Cc1ccc(cc1)O)C(=O)N[C@@H](CCCCN)C(=O)N[C@@H](CCCCN)C(=O)NCC(=O)N[C@@H](CCC(=O)N)C(=O)O)NC(=O)[C@H](C)NC(=O)[C@H](CC(=O)N)NC(=O)[C@H](CCCCN)NC(=O)[C@H](Cc2ccccc2)NC(=O)[C@H](CC(C)C)NC(=O)[C@H]([C@@H](C)O)NC(=O)[C@H](C(C)C)NC(=O)[C@H](CC(C)C)NC(=O)[C@@H]3CCCN3C(=O)[C@H]([C@@H](C)O)NC(=O)[C@H](CCC(=O)N)NC(=O)[C@H](CO)NC(=O)[C@H](CCCCN)NC(=O)[C@H](CCC(=O)N)NC(=O)[C@H](CO)NC(=O)[C@H]([C@@H](C)O)NC(=O)[C@H](CCSC)NC(=O)[C@H](Cc4ccccc4)NC(=O)CNC(=O)CNC(=O)[C@H](Cc5ccc(cc5)O)N"_smiles;
    REQUIRE(m);
    RDDepict::preferCoordGen = true;
    MolDraw2DUtils::prepareMolForDrawing(*m);

    std::string fName = getenv("RDBASE");
    fName += "/Data/Fonts/ComicNeue-Regular.ttf";

    {
      MolDraw2DSVG drawer(900, 450);
      drawer.drawMolecule(*m);
      drawer.finishDrawing();
      auto text = drawer.getDrawingText();
      std::ofstream outs("testHandDrawn-5a.svg");
      outs << text;
      outs.close();
      check_file_hash("testHandDrawn-5a.svg");
    }
    {
      MolDraw2DSVG drawer(900, 450);
      drawer.drawOptions().fontFile = fName;
      drawer.drawOptions().comicMode = true;
      drawer.drawMolecule(*m);
      drawer.finishDrawing();
      auto text = drawer.getDrawingText();
      std::ofstream outs("testHandDrawn-5b.svg");
      outs << text;
      outs.close();
      check_file_hash("testHandDrawn-5b.svg");
    }
#ifdef RDK_BUILD_CAIRO_SUPPORT
    {
      MolDraw2DCairo drawer(900, 450);
      drawer.drawOptions().fontFile = fName;
      drawer.drawOptions().comicMode = true;
      drawer.drawMolecule(*m);
      drawer.finishDrawing();
      drawer.writeDrawingText("testHandDrawn-5.png");
      check_file_hash("testHandDrawn-5.png");
    }
#endif
  }
}

TEST_CASE("drawMoleculeBrackets", "[extras]") {
  SECTION("basics") {
    auto m = R"CTAB(
  ACCLDraw11042015112D

  0  0  0     0  0            999 V3000
M  V30 BEGIN CTAB
M  V30 COUNTS 5 4 1 0 0
M  V30 BEGIN ATOM
M  V30 1 C 7 -6.7813 0 0 
M  V30 2 C 8.0229 -6.1907 0 0 CFG=3 
M  V30 3 C 8.0229 -5.0092 0 0 
M  V30 4 C 9.046 -6.7814 0 0 
M  V30 5 C 10.0692 -6.1907 0 0 
M  V30 END ATOM
M  V30 BEGIN BOND
M  V30 1 1 1 2 
M  V30 2 1 2 3 
M  V30 3 1 2 4 
M  V30 4 1 4 5 
M  V30 END BOND
M  V30 BEGIN SGROUP
M  V30 1 SRU 1 ATOMS=(3 3 2 4) XBONDS=(2 1 4) BRKXYZ=(9 7.51 -7.08 0 7.51 -
M  V30 -5.9 0 0 0 0) BRKXYZ=(9 9.56 -5.9 0 9.56 -7.08 0 0 0 0) -
M  V30 CONNECT=HT LABEL=n 
M  V30 END SGROUP
M  V30 END CTAB
M  END
)CTAB"_ctab;
    REQUIRE(m);
    {
      MolDraw2DSVG drawer(350, 300);
      drawer.drawMolecule(*m);
      drawer.finishDrawing();
      auto text = drawer.getDrawingText();
      std::ofstream outs("testBrackets-1a.svg");
      outs << text;
      outs.close();
      check_file_hash("testBrackets-1a.svg");
    }
    {  // rotation
      MolDraw2DSVG drawer(350, 300);
      drawer.drawOptions().rotate = 90;
      drawer.drawMolecule(*m);
      drawer.finishDrawing();
      auto text = drawer.getDrawingText();
      std::ofstream outs("testBrackets-1b.svg");
      outs << text;
      outs.close();
      check_file_hash("testBrackets-1b.svg");
    }
    {  // centering
      MolDraw2DSVG drawer(350, 300);
      drawer.drawOptions().centreMoleculesBeforeDrawing = true;
      drawer.drawMolecule(*m);
      drawer.finishDrawing();
      auto text = drawer.getDrawingText();
      std::ofstream outs("testBrackets-1c.svg");
      outs << text;
      outs.close();
      check_file_hash("testBrackets-1c.svg");
    }
    {  // rotation + centering
      MolDraw2DSVG drawer(350, 300);
      drawer.drawOptions().centreMoleculesBeforeDrawing = true;
      drawer.drawOptions().rotate = 90;
      drawer.drawMolecule(*m);
      drawer.finishDrawing();
      auto text = drawer.getDrawingText();
      std::ofstream outs("testBrackets-1d.svg");
      outs << text;
      outs.close();
      check_file_hash("testBrackets-1d.svg");
    }
    {  // rotation
      MolDraw2DSVG drawer(350, 300);
      drawer.drawOptions().rotate = 180;
      drawer.drawMolecule(*m);
      drawer.finishDrawing();
      auto text = drawer.getDrawingText();
      std::ofstream outs("testBrackets-1e.svg");
      outs << text;
      outs.close();
      check_file_hash("testBrackets-1e.svg");
    }
  }
  SECTION("three brackets") {
    auto m = R"CTAB(three brackets
  Mrv2014 11052006542D          

  0  0  0     0  0            999 V3000
M  V30 BEGIN CTAB
M  V30 COUNTS 6 5 1 0 0
M  V30 BEGIN ATOM
M  V30 1 * -1.375 3.1667 0 0
M  V30 2 C -0.0413 3.9367 0 0
M  V30 3 C 1.2924 3.1667 0 0
M  V30 4 * 2.626 3.9367 0 0
M  V30 5 C 0.0003 5.6017 0 0
M  V30 6 * 1.334 6.3717 0 0
M  V30 END ATOM
M  V30 BEGIN BOND
M  V30 1 1 1 2
M  V30 2 1 2 3
M  V30 3 1 3 4
M  V30 4 1 2 5
M  V30 5 1 5 6
M  V30 END BOND
M  V30 BEGIN SGROUP
M  V30 1 SRU 0 ATOMS=(3 2 3 5) XBONDS=(3 1 3 5) BRKXYZ=(9 0.0875 6.7189 0 -
M  V30 1.0115 5.1185 0 0 0 0) BRKXYZ=(9 1.3795 4.2839 0 2.3035 2.6835 0 0 0 -
M  V30 0) BRKXYZ=(9 -0.1285 2.8194 0 -1.0525 4.4198 0 0 0 0) CONNECT=HT -
M  V30 LABEL=n
M  V30 END SGROUP
M  V30 END CTAB
M  END)CTAB"_ctab;
    REQUIRE(m);
    {
      MolDraw2DSVG drawer(350, 300);
      drawer.drawMolecule(*m);
      drawer.finishDrawing();
      auto text = drawer.getDrawingText();
      std::ofstream outs("testBrackets-2a.svg");
      outs << text;
      outs.close();
      check_file_hash("testBrackets-2a.svg");
    }
    {  // rotation
      MolDraw2DSVG drawer(350, 300);
      drawer.drawOptions().rotate = 90;
      drawer.drawMolecule(*m);
      drawer.finishDrawing();
      auto text = drawer.getDrawingText();
      std::ofstream outs("testBrackets-2b.svg");
      outs << text;
      outs.close();
      check_file_hash("testBrackets-2b.svg");
    }
    {  // centering
      MolDraw2DSVG drawer(350, 300);
      drawer.drawOptions().centreMoleculesBeforeDrawing = true;
      drawer.drawMolecule(*m);
      drawer.finishDrawing();
      auto text = drawer.getDrawingText();
      std::ofstream outs("testBrackets-2c.svg");
      outs << text;
      outs.close();
      check_file_hash("testBrackets-2c.svg");
    }
    {  // rotation + centering
      MolDraw2DSVG drawer(350, 300);
      drawer.drawOptions().centreMoleculesBeforeDrawing = true;
      drawer.drawOptions().rotate = 90;
      drawer.drawMolecule(*m);
      drawer.finishDrawing();
      auto text = drawer.getDrawingText();
      std::ofstream outs("testBrackets-2d.svg");
      outs << text;
      outs.close();
      check_file_hash("testBrackets-2d.svg");
    }
  }
  SECTION("ChEBI 59342") {
    // thanks to John Mayfield for pointing out the example
    auto m = R"CTAB(ChEBI59342 
Marvin  05041012302D          

 29 30  0  0  1  0            999 V2000
   10.1615   -7.7974    0.0000 O   0  0  0  0  0  0  0  0  0  0  0  0
    8.7305   -6.9763    0.0000 O   0  0  0  0  0  0  0  0  0  0  0  0
    8.7309   -7.8004    0.0000 C   0  0  2  0  0  0  0  0  0  0  0  0
    9.4464   -8.2109    0.0000 C   0  0  2  0  0  0  0  0  0  0  0  0
    8.0153   -8.2225    0.0000 O   0  0  0  0  0  0  0  0  0  0  0  0
    9.4464   -9.0437    0.0000 C   0  0  2  0  0  0  0  0  0  0  0  0
    8.0138   -9.0500    0.0000 C   0  0  1  0  0  0  0  0  0  0  0  0
    8.7293   -9.4606    0.0000 C   0  0  1  0  0  0  0  0  0  0  0  0
   10.1669   -9.4529    0.0000 O   0  0  0  0  0  0  0  0  0  0  0  0
    7.3058   -9.4590    0.0000 C   0  0  0  0  0  0  0  0  0  0  0  0
    8.7368  -10.2801    0.0000 N   0  0  0  0  0  0  0  0  0  0  0  0
    8.0263  -10.6992    0.0000 C   0  0  0  0  0  0  0  0  0  0  0  0
    8.0339  -11.5241    0.0000 H   0  0  0  0  0  0  0  0  0  0  0  0
    7.3081  -10.2933    0.0000 O   0  0  0  0  0  0  0  0  0  0  0  0
    8.7305   -5.3264    0.0000 O   0  0  0  0  0  0  0  0  0  0  0  0
    8.0159   -5.7369    0.0000 C   0  0  2  0  0  0  0  0  0  0  0  0
    8.0159   -6.5618    0.0000 C   0  0  2  0  0  0  0  0  0  0  0  0
    7.2936   -5.3263    0.0000 O   0  0  0  0  0  0  0  0  0  0  0  0
    7.2936   -6.9762    0.0000 C   0  0  2  0  0  0  0  0  0  0  0  0
    6.5751   -5.7368    0.0000 C   0  0  1  0  0  0  0  0  0  0  0  0
    6.5751   -6.5618    0.0000 C   0  0  1  0  0  0  0  0  0  0  0  0
    7.2973   -7.8049    0.0000 O   0  0  0  0  0  0  0  0  0  0  0  0
    5.8681   -5.3263    0.0000 C   0  0  0  0  0  0  0  0  0  0  0  0
    5.8680   -6.9762    0.0000 N   0  0  0  0  0  0  0  0  0  0  0  0
    5.1510   -6.5684    0.0000 C   0  0  0  0  0  0  0  0  0  0  0  0
    4.4392   -6.9856    0.0000 H   0  0  0  0  0  0  0  0  0  0  0  0
    5.1455   -5.7435    0.0000 O   0  0  0  0  0  0  0  0  0  0  0  0
   10.4142   -5.3560    0.0000 *   0  0  0  0  0  0  0  0  0  0  0  0
   11.5590   -7.8297    0.0000 *   0  0  0  0  0  0  0  0  0  0  0  0
  3  2  1  6  0  0  0
  3  4  1  0  0  0  0
  3  5  1  0  0  0  0
  4  6  1  0  0  0  0
  4  1  1  1  0  0  0
  5  7  1  0  0  0  0
  6  8  1  0  0  0  0
  6  9  1  1  0  0  0
  7 10  1  1  0  0  0
  8 11  1  6  0  0  0
  7  8  1  0  0  0  0
 13 12  1  0  0  0  0
 14 12  2  0  0  0  0
 11 12  1  0  0  0  0
 16 15  1  6  0  0  0
 16 17  1  0  0  0  0
 16 18  1  0  0  0  0
 17 19  1  0  0  0  0
 17  2  1  1  0  0  0
 18 20  1  0  0  0  0
 19 21  1  0  0  0  0
 19 22  1  1  0  0  0
 20 23  1  1  0  0  0
 21 24  1  6  0  0  0
 20 21  1  0  0  0  0
 26 25  1  0  0  0  0
 27 25  2  0  0  0  0
 24 25  1  0  0  0  0
 15 28  1  0  0  0  0
  1 29  1  0  0  0  0
M  STY  1   1 SRU
M  SCN  1   1 HT 
M  SAL   1 15   1   2   3   4   5   6   7   8   9  10  11  12  13  14  15
M  SAL   1 12  16  17  18  19  20  21  22  23  24  25  26  27
M  SDI   1  4    9.4310   -4.9261    9.4165   -5.7510
M  SDI   1  4   10.7464   -7.3983   10.7274   -8.2231
M  SBL   1  2  30  29
M  SMT   1 n
M  END)CTAB"_ctab;
    REQUIRE(m);
    {
      MolDraw2DSVG drawer(350, 300);
      drawer.drawMolecule(*m);
      drawer.finishDrawing();
      auto text = drawer.getDrawingText();
      std::ofstream outs("testBrackets-3a.svg");
      outs << text;
      outs.close();
      check_file_hash("testBrackets-3a.svg");
    }
  }
  SECTION("pathological bracket orientation") {
    {  // including the bonds
      auto m = R"CTAB(bogus
  Mrv2014 11202009512D          

  0  0  0     0  0            999 V3000
M  V30 BEGIN CTAB
M  V30 COUNTS 9 8 1 0 1
M  V30 BEGIN ATOM
M  V30 1 C 23.5462 -14.464 0 0
M  V30 2 C 20.8231 -13.0254 0 0
M  V30 3 C 20.8776 -14.5628 0 0
M  V30 4 C 22.2391 -15.2819 0 0
M  V30 5 C 16.2969 -9.9426 0 0
M  V30 6 C 14.963 -10.7089 0 0
M  V30 7 C 19.463 -12.2987 0 0
M  V30 8 * 19.4398 -9.9979 0 0
M  V30 9 * 26.1554 -14.4332 0 0
M  V30 END ATOM
M  V30 BEGIN BOND
M  V30 1 1 3 4
M  V30 2 1 6 7
M  V30 3 1 5 8
M  V30 4 1 1 9
M  V30 5 1 7 2
M  V30 6 1 6 5
M  V30 7 1 4 1
M  V30 8 1 3 2
M  V30 END BOND
M  V30 BEGIN SGROUP
M  V30 1 SRU 0 ATOMS=(7 4 3 7 6 5 2 1) XBONDS=(2 3 4) BRKXYZ=(9 17.6045 -
M  V30 -9.1954 0 17.5775 -10.7352 0 0 0 0) BRKXYZ=(9 24.6113 -13.6813 0 -
M  V30 24.6296 -15.2213 0 0 0 0) CONNECT=HT LABEL=n
M  V30 END SGROUP
M  V30 END CTAB
M  END
)CTAB"_ctab;
      REQUIRE(m);
      MolDraw2DSVG drawer(350, 300);
      drawer.drawMolecule(*m);
      drawer.finishDrawing();
      auto text = drawer.getDrawingText();
      std::ofstream outs("testBrackets-4a.svg");
      outs << text;
      outs.close();
      check_file_hash("testBrackets-4a.svg");
    }

    {  // no bonds in the sgroup, the bracket should point the other way
       // (towards the majority of the atoms in the sgroup)
      auto m = R"CTAB(bogus
  Mrv2014 11202009512D          

  0  0  0     0  0            999 V3000
M  V30 BEGIN CTAB
M  V30 COUNTS 9 8 1 0 1
M  V30 BEGIN ATOM
M  V30 1 C 23.5462 -14.464 0 0
M  V30 2 C 20.8231 -13.0254 0 0
M  V30 3 C 20.8776 -14.5628 0 0
M  V30 4 C 22.2391 -15.2819 0 0
M  V30 5 C 16.2969 -9.9426 0 0
M  V30 6 C 14.963 -10.7089 0 0
M  V30 7 C 19.463 -12.2987 0 0
M  V30 8 * 19.4398 -9.9979 0 0
M  V30 9 * 26.1554 -14.4332 0 0
M  V30 END ATOM
M  V30 BEGIN BOND
M  V30 1 1 3 4
M  V30 2 1 6 7
M  V30 3 1 5 8
M  V30 4 1 1 9
M  V30 5 1 7 2
M  V30 6 1 6 5
M  V30 7 1 4 1
M  V30 8 1 3 2
M  V30 END BOND
M  V30 BEGIN SGROUP
M  V30 1 SRU 0 ATOMS=(7 4 3 7 6 5 2 1) BRKXYZ=(9 17.6045 -
M  V30 -9.1954 0 17.5775 -10.7352 0 0 0 0) BRKXYZ=(9 24.6113 -13.6813 0 -
M  V30 24.6296 -15.2213 0 0 0 0) CONNECT=HT LABEL=n
M  V30 END SGROUP
M  V30 END CTAB
M  END
)CTAB"_ctab;
      REQUIRE(m);
      MolDraw2DSVG drawer(350, 300);
      drawer.drawMolecule(*m);
      drawer.finishDrawing();
      auto text = drawer.getDrawingText();
      std::ofstream outs("testBrackets-4b.svg");
      outs << text;
      outs.close();
      check_file_hash("testBrackets-4b.svg");
    }
  }
  SECTION("comic brackets (no font though)") {
    auto m = R"CTAB(
  ACCLDraw11042015112D

  0  0  0     0  0            999 V3000
M  V30 BEGIN CTAB
M  V30 COUNTS 5 4 1 0 0
M  V30 BEGIN ATOM
M  V30 1 C 7 -6.7813 0 0 
M  V30 2 C 8.0229 -6.1907 0 0 CFG=3 
M  V30 3 C 8.0229 -5.0092 0 0 
M  V30 4 C 9.046 -6.7814 0 0 
M  V30 5 C 10.0692 -6.1907 0 0 
M  V30 END ATOM
M  V30 BEGIN BOND
M  V30 1 1 1 2 
M  V30 2 1 2 3 
M  V30 3 1 2 4 
M  V30 4 1 4 5 
M  V30 END BOND
M  V30 BEGIN SGROUP
M  V30 1 SRU 1 ATOMS=(3 3 2 4) XBONDS=(2 1 4) BRKXYZ=(9 7.51 -7.08 0 7.51 -
M  V30 -5.9 0 0 0 0) BRKXYZ=(9 9.56 -5.9 0 9.56 -7.08 0 0 0 0) -
M  V30 CONNECT=HT LABEL=n 
M  V30 END SGROUP
M  V30 END CTAB
M  END
)CTAB"_ctab;
    REQUIRE(m);
    {
      MolDraw2DSVG drawer(350, 300);
      drawer.drawOptions().comicMode = true;
      drawer.drawMolecule(*m);
      drawer.finishDrawing();
      auto text = drawer.getDrawingText();
      std::ofstream outs("testBrackets-5a.svg");
      outs << text;
      outs.close();
      check_file_hash("testBrackets-5a.svg");
    }
  }
  SECTION("Github5768 - rightmost bracket wrong way round.)") {
    auto m = R"CTAB(
  Marvin  10140911012D

 19 18  0  0  0  0            999 V2000
   -2.0296    1.6372    0.0000 Si  0  0  0  0  0  0  0  0  0  0  0  0
   -2.0296    2.4622    0.0000 C   0  0  0  0  0  0  0  0  0  0  0  0
   -2.0296    0.8122    0.0000 C   0  0  0  0  0  0  0  0  0  0  0  0
   -2.8546    1.6372    0.0000 *   0  0  0  0  0  0  0  0  0  0  0  0
   -1.2046    1.6372    0.0000 O   0  0  0  0  0  0  0  0  0  0  0  0
   -0.3796    1.6372    0.0000 Si  0  0  0  0  0  0  0  0  0  0  0  0
    0.4454    1.6372    0.0000 O   0  0  0  0  0  0  0  0  0  0  0  0
   -0.3796    0.8122    0.0000 C   0  0  0  0  0  0  0  0  0  0  0  0
   -0.3796    2.4622    0.0000 C   0  0  0  0  0  0  0  0  0  0  0  0
    0.3349    0.3997    0.0000 C   0  0  0  0  0  0  0  0  0  0  0  0
    1.0494    0.8122    0.0000 C   0  0  0  0  0  0  0  0  0  0  0  0
    1.7638    0.3997    0.0000 O   0  0  0  0  0  0  0  0  0  0  0  0
    1.2704    1.6372    0.0000 *   0  0  0  0  0  0  0  0  0  0  0  0
    2.4783    0.8122    0.0000 C   0  0  0  0  0  0  0  0  0  0  0  0
    3.1928    0.3996    0.0000 C   0  0  0  0  0  0  0  0  0  0  0  0
    3.9072    0.8121    0.0000 O   0  0  0  0  0  0  0  0  0  0  0  0
    4.6217    0.3996    0.0000 C   0  0  0  0  0  0  0  0  0  0  0  0
    5.3362    0.8120    0.0000 C   0  0  0  0  0  0  0  0  0  0  0  0
    6.0506    0.3995    0.0000 O   0  0  0  0  0  0  0  0  0  0  0  0
  1  2  1  0  0  0  0
  1  3  1  0  0  0  0
  1  4  1  0  0  0  0
  1  5  1  0  0  0  0
  5  6  1  0  0  0  0
  6  7  1  0  0  0  0
  6  8  1  0  0  0  0
  6  9  1  0  0  0  0
  8 10  1  0  0  0  0
 10 11  1  0  0  0  0
  7 13  1  0  0  0  0
 11 12  1  0  0  0  0
 12 14  1  0  0  0  0
 14 15  1  0  0  0  0
 15 16  1  0  0  0  0
 16 17  1  0  0  0  0
 17 18  1  0  0  0  0
 18 19  1  0  0  0  0
M  STY  2   1 SRU   2 SRU
M  SCN  1   1 HT
M  SAL   1  4   1   2   3   5
M  SDI   1  4   -0.8649    2.0497   -0.8649    1.2247
M  SDI   1  4   -2.3693    1.2247   -2.3693    2.0497
M  SBL   1  2   3   5
M  SMT   1 n
M  SCN  1   2 HT
M  SAL   2 13   6   7   8   9  10  11  12  14  15  16  17  18  19
M  SDI   2  4    0.7851    2.0497    0.7851    1.2247
M  SDI   2  4   -0.7193    1.2247   -0.7193    2.0497
M  SBL   2  2   5  11
M  SMT   2 m
M  END
)CTAB"_ctab;
    REQUIRE(m);
    {
      MolDraw2DSVG drawer(350, 300);
      drawer.drawOptions().addAtomIndices = true;
      drawer.drawMolecule(*m);
      drawer.finishDrawing();
      auto text = drawer.getDrawingText();
      std::ofstream outs("testBrackets-5768.svg");
      outs << text;
      outs.close();
      check_file_hash("testBrackets-5768.svg");
    }
  }
}

#ifdef RDK_BUILD_CAIRO_SUPPORT
TEST_CASE("github #3543: Error adding PNG metadata when kekulize=False",
          "[bug][metadata][png]") {
  SECTION("basics") {
    auto m = "n1cccc1"_smarts;
    m->updatePropertyCache(false);
    MolDraw2DCairo drawer(350, 300);
    bool kekulize = false;
    MolDraw2DUtils::prepareMolForDrawing(*m, kekulize);
    drawer.drawOptions().prepareMolsBeforeDrawing = false;
    drawer.drawMolecule(*m);
    drawer.finishDrawing();
    auto png = drawer.getDrawingText();
  }
  SECTION("as reported") {
    auto m = "n1cnc2c(n)ncnc12"_smarts;
    m->updatePropertyCache(false);
    MolDraw2DCairo drawer(350, 300);
    bool kekulize = false;
    MolDraw2DUtils::prepareMolForDrawing(*m, kekulize);
    drawer.drawOptions().prepareMolsBeforeDrawing = false;
    drawer.drawMolecule(*m);
    drawer.finishDrawing();
    auto png = drawer.getDrawingText();
  }
}
#endif

TEST_CASE("SGroup Data") {
  SECTION("ABS") {
    auto m = R"CTAB(
  Mrv2014 12072015352D          

  0  0  0     0  0            999 V3000
M  V30 BEGIN CTAB
M  V30 COUNTS 9 9 1 0 0
M  V30 BEGIN ATOM
M  V30 1 C -6.5833 4.3317 0 0
M  V30 2 C -7.917 3.5617 0 0
M  V30 3 C -7.917 2.0216 0 0
M  V30 4 C -6.5833 1.2516 0 0
M  V30 5 C -5.2497 2.0216 0 0
M  V30 6 C -5.2497 3.5617 0 0
M  V30 7 C -3.916 4.3317 0 0
M  V30 8 O -3.916 5.8717 0 0
M  V30 9 O -2.5823 3.5617 0 0
M  V30 END ATOM
M  V30 BEGIN BOND
M  V30 1 1 1 2
M  V30 2 2 2 3
M  V30 3 1 3 4
M  V30 4 2 4 5
M  V30 5 1 5 6
M  V30 6 2 1 6
M  V30 7 1 6 7
M  V30 8 2 7 8
M  V30 9 1 7 9
M  V30 END BOND
M  V30 BEGIN SGROUP
M  V30 1 DAT 0 ATOMS=(1 9) FIELDNAME=pKa -
M  V30 FIELDDISP="   -2.2073    2.3950    DAU   ALL  0       0" -
M  V30 MRV_FIELDDISP=0 FIELDDATA=4.2
M  V30 END SGROUP
M  V30 END CTAB
M  END
)CTAB"_ctab;
    REQUIRE(m);
    {
      MolDraw2DSVG drawer(350, 300);
      drawer.drawMolecule(*m, "abs");
      drawer.finishDrawing();
      auto text = drawer.getDrawingText();
      std::ofstream outs("testSGroupData-1a.svg");
      outs << text;
      outs.close();
      check_file_hash("testSGroupData-1a.svg");
    }
    {
      MolDraw2DSVG drawer(350, 300);
      drawer.drawOptions().centreMoleculesBeforeDrawing = true;
      drawer.drawOptions().rotate = 90;
      drawer.drawMolecule(*m, "centered, rotated");
      drawer.finishDrawing();
      auto text = drawer.getDrawingText();
      std::ofstream outs("testSGroupData-1b.svg");
      outs << text;
      outs.close();
      check_file_hash("testSGroupData-1b.svg");
    }
  }
  SECTION("REL") {
    auto m = R"CTAB(
  Mrv2014 12072015352D          

  0  0  0     0  0            999 V3000
M  V30 BEGIN CTAB
M  V30 COUNTS 9 9 1 0 0
M  V30 BEGIN ATOM
M  V30 1 C -6.5833 4.3317 0 0
M  V30 2 C -7.917 3.5617 0 0
M  V30 3 C -7.917 2.0216 0 0
M  V30 4 C -6.5833 1.2516 0 0
M  V30 5 C -5.2497 2.0216 0 0
M  V30 6 C -5.2497 3.5617 0 0
M  V30 7 C -3.916 4.3317 0 0
M  V30 8 O -3.916 5.8717 0 0
M  V30 9 O -2.5823 3.5617 0 0
M  V30 END ATOM
M  V30 BEGIN BOND
M  V30 1 1 1 2
M  V30 2 2 2 3
M  V30 3 1 3 4
M  V30 4 2 4 5
M  V30 5 1 5 6
M  V30 6 2 1 6
M  V30 7 1 6 7
M  V30 8 2 7 8
M  V30 9 1 7 9
M  V30 END BOND
M  V30 BEGIN SGROUP
M  V30 1 DAT 0 ATOMS=(1 9) FIELDNAME=pKa -
M  V30 FIELDDISP="    0.2000    0.2000    DRU   ALL  0       0" -
M  V30 MRV_FIELDDISP=0 FIELDDATA=4.2
M  V30 END SGROUP
M  V30 END CTAB
M  END
)CTAB"_ctab;
    REQUIRE(m);
    {
      MolDraw2DSVG drawer(350, 300);
      drawer.drawMolecule(*m, "rel");
      drawer.finishDrawing();
      auto text = drawer.getDrawingText();
      std::ofstream outs("testSGroupData-2a.svg");
      outs << text;
      outs.close();
      check_file_hash("testSGroupData-2a.svg");
    }
    {
      MolDraw2DSVG drawer(350, 300);
      drawer.drawOptions().centreMoleculesBeforeDrawing = true;
      drawer.drawOptions().rotate = 90;
      drawer.drawMolecule(*m, "rel, centered, rotated");
      drawer.finishDrawing();
      auto text = drawer.getDrawingText();
      std::ofstream outs("testSGroupData-2b.svg");
      outs << text;
      outs.close();
      check_file_hash("testSGroupData-2b.svg");
    }
  }
  {
    auto m = R"CTAB(random example found on internet
   JSDraw204221719232D

 20 21  0  0  0  0              0 V2000
   10.1710   -5.6553    0.0000 C   0  0  0  0  0  0  0  0  0  0  0  0
   10.9428   -4.2996    0.0000 N   0  0  0  0  0  0  0  0  0  0  0  0
    8.6110   -5.6647    0.0000 O   0  0  0  0  0  0  0  0  0  0  0  0
   10.9591   -7.0015    0.0000 N   0  0  0  0  0  0  0  0  0  0  0  0
   12.5190   -6.9921    0.0000 C   0  0  0  0  0  0  0  0  0  0  0  0
   13.3072   -8.3384    0.0000 O   0  0  0  0  0  0  0  0  0  0  0  0
   13.2909   -5.6364    0.0000 C   0  0  0  0  0  0  0  0  0  0  0  0
   12.5028   -4.2902    0.0000 C   0  0  0  0  0  0  0  0  0  0  0  0
   13.2746   -2.9345    0.0000 O   0  0  0  0  0  0  0  0  0  0  0  0
   14.8508   -5.6270    0.0000 N   0  0  0  0  0  0  0  0  0  0  0  0
   15.6226   -4.2713    0.0000 N   0  0  0  0  0  0  0  0  0  0  0  0
   20.3026   -4.2431    0.0000 C   0  0  0  0  0  0  0  0  0  0  0  0
   19.5307   -5.5987    0.0000 N   0  0  0  0  0  0  0  0  0  0  0  0
   21.8625   -4.2336    0.0000 O   0  0  0  0  0  0  0  0  0  0  0  0
   19.5144   -2.8968    0.0000 N   0  0  0  0  0  0  0  0  0  0  0  0
   17.9544   -2.9062    0.0000 C   0  0  0  0  0  0  0  0  0  0  0  0
   17.1663   -1.5600    0.0000 O   0  0  0  0  0  0  0  0  0  0  0  0
   17.1826   -4.2619    0.0000 C   0  0  0  0  0  0  0  0  0  0  0  0
   17.9708   -5.6082    0.0000 C   0  0  0  0  0  0  0  0  0  0  0  0
   17.1989   -6.9638    0.0000 O   0  0  0  0  0  0  0  0  0  0  0  0
  1  2  1  0  0  0  0
  1  3  2  0  0  0  0
  1  4  1  0  0  0  0
  4  5  2  0  0  0  0
  5  6  1  0  0  0  0
  5  7  1  0  0  0  0
  7  8  1  0  0  0  0
  8  9  2  0  0  0  0
  8  2  1  0  0  0  0
  7 10  1  0  0  0  0
 10 11  2  0  0  0  0
 12 13  1  0  0  0  0
 12 14  2  0  0  0  0
 12 15  1  0  0  0  0
 15 16  1  0  0  0  0
 16 17  2  0  0  0  0
 16 18  1  0  0  0  0
 18 19  1  0  0  0  0
 19 20  1  0  0  0  0
 19 13  2  0  0  0  0
 11 18  1  0  0  0  0
M  STY  1   1 DAT
M  SDT   1 UNKNOWN                        F
M  SDD   1    16.0856   -8.1573    DA    ALL  1       5
M  SED   1 Ni-complex
M  END)CTAB"_ctab;
    {
      MolDraw2DSVG drawer(350, 300);
      drawer.drawMolecule(*m);
      drawer.finishDrawing();
      auto text = drawer.getDrawingText();
      std::ofstream outs("testSGroupData-3a.svg");
      outs << text;
      outs.close();
      check_file_hash("testSGroupData-3a.svg");
    }
  }
}

TEST_CASE("position variation bonds", "[extras]") {
  SECTION("simple") {
    auto m = R"CTAB(
  Mrv2014 12092006072D          

  0  0  0     0  0            999 V3000
M  V30 BEGIN CTAB
M  V30 COUNTS 9 8 0 0 0
M  V30 BEGIN ATOM
M  V30 1 C -4.7083 4.915 0 0
M  V30 2 C -6.042 4.145 0 0
M  V30 3 C -6.042 2.605 0 0
M  V30 4 C -4.7083 1.835 0 0
M  V30 5 C -3.3747 2.605 0 0
M  V30 6 C -3.3747 4.145 0 0
M  V30 7 * -3.8192 3.8883 0 0
M  V30 8 O -3.8192 6.1983 0 0
M  V30 9 C -2.4855 6.9683 0 0
M  V30 END ATOM
M  V30 BEGIN BOND
M  V30 1 1 1 2
M  V30 2 2 2 3
M  V30 3 1 3 4
M  V30 4 2 4 5
M  V30 5 1 5 6
M  V30 6 2 1 6
M  V30 7 1 7 8 ENDPTS=(3 1 6 5) ATTACH=ANY
M  V30 8 1 8 9
M  V30 END BOND
M  V30 END CTAB
M  END
)CTAB"_ctab;
    REQUIRE(m);
    {
      MolDraw2DSVG drawer(350, 300);
      drawer.drawMolecule(*m, "variations");
      drawer.finishDrawing();
      auto text = drawer.getDrawingText();
      std::ofstream outs("testPositionVariation-1.svg");
      outs << text;
      outs.close();
      check_file_hash("testPositionVariation-1.svg");
    }
    {  // make sure comic mode doesn't screw this up
      MolDraw2DSVG drawer(350, 300);
      drawer.drawOptions().comicMode = true;
      drawer.drawMolecule(*m, "comic variations");
      drawer.finishDrawing();
      auto text = drawer.getDrawingText();
      std::ofstream outs("testPositionVariation-1b.svg");
      outs << text;
      outs.close();
      check_file_hash("testPositionVariation-1b.svg");
    }
  }
  SECTION("multiple") {
    auto m = R"CTAB(
  Mrv2014 12092006082D          

  0  0  0     0  0            999 V3000
M  V30 BEGIN CTAB
M  V30 COUNTS 15 14 0 0 0
M  V30 BEGIN ATOM
M  V30 1 C -4.7083 4.915 0 0
M  V30 2 C -6.042 4.145 0 0
M  V30 3 C -6.042 2.605 0 0
M  V30 4 C -4.7083 1.835 0 0
M  V30 5 C -3.3747 2.605 0 0
M  V30 6 C -3.3747 4.145 0 0
M  V30 7 * -3.8192 3.8883 0 0
M  V30 8 O -3.8192 6.1983 0 0
M  V30 9 C -2.4855 6.9683 0 0
M  V30 10 C -7.3757 4.915 0 0
M  V30 11 C -8.7093 4.145 0 0
M  V30 12 C -8.7093 2.605 0 0
M  V30 13 C -7.3757 1.835 0 0
M  V30 14 * -8.7093 3.375 0 0
M  V30 15 O -10.2922 3.375 0 0
M  V30 END ATOM
M  V30 BEGIN BOND
M  V30 1 1 1 2
M  V30 2 1 2 3
M  V30 3 1 3 4
M  V30 4 2 4 5
M  V30 5 1 5 6
M  V30 6 2 1 6
M  V30 7 1 7 8 ENDPTS=(3 1 6 5) ATTACH=ANY
M  V30 8 1 8 9
M  V30 9 1 10 11
M  V30 10 2 11 12
M  V30 11 1 12 13
M  V30 12 2 10 2
M  V30 13 2 13 3
M  V30 14 1 14 15 ENDPTS=(2 11 12) ATTACH=ANY
M  V30 END BOND
M  V30 END CTAB
M  END
)CTAB"_ctab;
    REQUIRE(m);
    {
      MolDraw2DSVG drawer(350, 300);
      drawer.drawMolecule(*m, "multiple variations");
      drawer.finishDrawing();
      auto text = drawer.getDrawingText();
      std::ofstream outs("testPositionVariation-2.svg");
      outs << text;
      outs.close();
      check_file_hash("testPositionVariation-2.svg");
    }
  }
  SECTION("non-contiguous") {
    auto m = R"CTAB(
  Mrv2014 12092006102D          

  0  0  0     0  0            999 V3000
M  V30 BEGIN CTAB
M  V30 COUNTS 9 8 0 0 0
M  V30 BEGIN ATOM
M  V30 1 C -0.875 8.7484 0 0
M  V30 2 C -2.2087 7.9784 0 0
M  V30 3 C -2.2087 6.4383 0 0
M  V30 4 C -0.875 5.6683 0 0
M  V30 5 C 0.4587 6.4383 0 0
M  V30 6 C 0.4587 7.9784 0 0
M  V30 7 * -0.4304 6.9517 0 0
M  V30 8 O -0.4304 4.6417 0 0
M  V30 9 C -1.7641 3.8717 0 0
M  V30 END ATOM
M  V30 BEGIN BOND
M  V30 1 1 1 2
M  V30 2 2 2 3
M  V30 3 1 3 4
M  V30 4 2 4 5
M  V30 5 1 5 6
M  V30 6 2 1 6
M  V30 7 1 7 8 ENDPTS=(3 1 5 4) ATTACH=ANY
M  V30 8 1 8 9
M  V30 END BOND
M  V30 END CTAB
M  END
)CTAB"_ctab;
    REQUIRE(m);
    {
      MolDraw2DSVG drawer(350, 300);
      drawer.drawMolecule(*m, "non-contiguous atoms");
      drawer.finishDrawing();
      auto text = drawer.getDrawingText();
      std::ofstream outs("testPositionVariation-3.svg");
      outs << text;
      outs.close();
      check_file_hash("testPositionVariation-3.svg");
    }
  }
  SECTION("larger mol") {
    auto m = R"CTAB(
  Mrv2014 12092009152D          

  0  0  0     0  0            999 V3000
M  V30 BEGIN CTAB
M  V30 COUNTS 23 24 0 0 0
M  V30 BEGIN ATOM
M  V30 1 C -0.875 8.7484 0 0
M  V30 2 C -2.2087 7.9784 0 0
M  V30 3 C -2.2087 6.4383 0 0
M  V30 4 C -0.875 5.6683 0 0
M  V30 5 N 0.4587 6.4383 0 0
M  V30 6 C 0.4587 7.9784 0 0
M  V30 7 * -0.4304 6.9517 0 0
M  V30 8 O -0.4304 4.6417 0 0
M  V30 9 C -1.7641 3.8717 0 0
M  V30 10 C -3.5423 8.7484 0 0
M  V30 11 C -4.876 7.9784 0 0
M  V30 12 C -4.876 6.4383 0 0
M  V30 13 C -3.5423 5.6683 0 0
M  V30 14 C -4.876 11.0584 0 0
M  V30 15 C -6.2097 10.2884 0 0
M  V30 16 C -6.2097 8.7484 0 0
M  V30 17 C -3.5423 10.2884 0 0
M  V30 18 C -6.2097 13.3685 0 0
M  V30 19 C -7.5433 12.5985 0 0
M  V30 20 C -7.5433 11.0584 0 0
M  V30 21 C -4.876 12.5985 0 0
M  V30 22 * -5.5428 9.1334 0 0
M  V30 23 C -7.3712 7.7304 0 0
M  V30 END ATOM
M  V30 BEGIN BOND
M  V30 1 1 1 2
M  V30 2 2 2 3
M  V30 3 1 3 4
M  V30 4 2 4 5
M  V30 5 1 5 6
M  V30 6 2 1 6
M  V30 7 1 7 8 ENDPTS=(3 1 4 5) ATTACH=ANY
M  V30 8 1 8 9
M  V30 9 2 10 11
M  V30 10 1 11 12
M  V30 11 2 12 13
M  V30 12 1 10 2
M  V30 13 1 13 3
M  V30 14 1 14 15
M  V30 15 2 15 16
M  V30 16 2 14 17
M  V30 17 1 10 17
M  V30 18 1 16 11
M  V30 19 1 18 19
M  V30 20 2 19 20
M  V30 21 2 18 21
M  V30 22 1 14 21
M  V30 23 1 20 15
M  V30 24 1 22 23 ENDPTS=(2 15 11) ATTACH=ANY
M  V30 END BOND
M  V30 END CTAB
M  END
)CTAB"_ctab;
    REQUIRE(m);
    {
      MolDraw2DSVG drawer(250, 200);
      drawer.drawMolecule(*m, "smaller");
      drawer.finishDrawing();
      auto text = drawer.getDrawingText();
      std::ofstream outs("testPositionVariation-4.svg");
      outs << text;
      outs.close();
      check_file_hash("testPositionVariation-4.svg");
    }
  }
}

TEST_CASE("disable atom labels", "[feature]") {
  SECTION("basics") {
    {
      auto m = "NCC(=O)O"_smiles;
      MolDraw2DSVG drawer(350, 300);
      MolDraw2DUtils::prepareMolForDrawing(*m);
      drawer.drawOptions().noAtomLabels = true;
      drawer.drawMolecule(*m);
      drawer.finishDrawing();
      auto text = drawer.getDrawingText();
      std::ofstream outs("testNoAtomLabels-1.svg");
      outs << text;
      outs.close();
      check_file_hash("testNoAtomLabels-1.svg");
      CHECK(text.find("class='atom-0") == std::string::npos);
      CHECK(text.find("class='atom-3") == std::string::npos);
    }
    {
      auto m = "F[C@H](O)C[C@@H](Cl)I"_smiles;
      MolDraw2DSVG drawer(350, 300);
      MolDraw2DUtils::prepareMolForDrawing(*m);
      drawer.drawOptions().noAtomLabels = true;
      drawer.drawMolecule(*m);
      drawer.finishDrawing();
      auto text = drawer.getDrawingText();
      std::ofstream outs("testNoAtomLabels-2.svg");
      outs << text;
      outs.close();
      check_file_hash("testNoAtomLabels-2.svg");
    }
  }
}

TEST_CASE("drawing query bonds", "[queries]") {
  SECTION("basics") {
    auto m = R"CTAB(
  Mrv2014 12072005332D          
  
  0  0  0     0  0            999 V3000
M  V30 BEGIN CTAB
M  V30 COUNTS 14 14 0 0 0
M  V30 BEGIN ATOM
M  V30 1 C 3.7917 -2.96 0 0
M  V30 2 C 2.458 -3.73 0 0
M  V30 3 C 2.458 -5.27 0 0
M  V30 4 C 3.7917 -6.04 0 0
M  V30 5 C 5.1253 -5.27 0 0
M  V30 6 C 5.1253 -3.73 0 0
M  V30 7 C 6.459 -2.96 0 0
M  V30 8 C 3.7917 -7.58 0 0
M  V30 9 C 4.8806 -8.669 0 0
M  V30 10 C 4.482 -10.1565 0 0
M  V30 11 C 6.459 -6.04 0 0
M  V30 12 C 7.7927 -5.27 0 0
M  V30 13 C 9.1263 -6.0399 0 0
M  V30 14 C 9.1263 -7.5799 0 0
M  V30 END ATOM
M  V30 BEGIN BOND
M  V30 1 1 2 3
M  V30 2 1 4 5
M  V30 3 1 1 6
M  V30 4 5 1 2
M  V30 5 6 5 6
M  V30 6 7 3 4
M  V30 7 8 6 7
M  V30 8 1 4 8
M  V30 9 1 8 9 TOPO=1
M  V30 10 1 9 10 TOPO=2
M  V30 11 1 5 11
M  V30 12 1 12 13
M  V30 13 2 11 12 TOPO=1
M  V30 14 2 13 14 TOPO=2
M  V30 END BOND
M  V30 END CTAB
M  END
)CTAB"_ctab;
    REQUIRE(m);
    {
      MolDraw2DSVG drawer(350, 300);
      drawer.drawMolecule(*m);
      drawer.finishDrawing();
      auto text = drawer.getDrawingText();
      std::ofstream outs("testQueryBonds-1a.svg");
      outs << text;
      outs.close();
      check_file_hash("testQueryBonds-1a.svg");
    }
    {
      MolDraw2DSVG drawer(350, 300);
      m->getBondWithIdx(3)->setProp("bondNote", "S/D");
      m->getBondWithIdx(4)->setProp("bondNote", "S/A");
      m->getBondWithIdx(5)->setProp("bondNote", "D/A");
      m->getBondWithIdx(6)->setProp("bondNote", "Any");
      drawer.drawMolecule(*m);
      drawer.finishDrawing();
      auto text = drawer.getDrawingText();
      std::ofstream outs("testQueryBonds-1b.svg");
      outs << text;
      outs.close();
      check_file_hash("testQueryBonds-1b.svg");
    }
    {
      MolDraw2DSVG drawer(350, 300);
      std::vector<int> highlightAtoms = {0, 1, 2, 3, 4, 5, 7, 8, 9};
      std::vector<int> highlightBonds = {0, 3, 2, 4, 1, 5, 8, 9};

      drawer.drawMolecule(*m, "", &highlightAtoms, &highlightBonds);
      drawer.finishDrawing();
      auto text = drawer.getDrawingText();
      std::ofstream outs("testQueryBonds-1c.svg");
      outs << text;
      outs.close();
      check_file_hash("testQueryBonds-1c.svg");
    }
  }
  SECTION("smaller drawing") {
    auto m = R"CTAB(
  Mrv2014 12012004302D          
  
  0  0  0     0  0            999 V3000
M  V30 BEGIN CTAB
M  V30 COUNTS 26 29 0 0 0
M  V30 BEGIN ATOM
M  V30 1 O 3.7917 -2.96 0 0
M  V30 2 C 2.458 -3.73 0 0
M  V30 3 C 2.458 -5.27 0 0
M  V30 4 N 3.7917 -6.04 0 0
M  V30 5 N 5.1253 -5.27 0 0
M  V30 6 C 5.1253 -3.73 0 0
M  V30 7 C 6.459 -2.96 0 0
M  V30 8 C 3.7917 -7.58 0 0
M  V30 9 C 4.8806 -8.669 0 0
M  V30 10 C 4.482 -10.1565 0 0
M  V30 11 C 1.1243 -2.9599 0 0
M  V30 12 C -0.2093 -3.73 0 0
M  V30 13 C -0.2093 -5.27 0 0
M  V30 14 C 1.1243 -6.04 0 0
M  V30 15 C -0.2093 -0.6499 0 0
M  V30 16 C -1.543 -1.4199 0 0
M  V30 17 C -1.543 -2.9599 0 0
M  V30 18 C 1.1243 -1.4199 0 0
M  V30 19 C -2.8767 -0.6499 0 0
M  V30 20 C -4.2103 -1.4199 0 0
M  V30 21 C -4.2103 -2.9599 0 0
M  V30 22 C -2.8767 -3.73 0 0
M  V30 23 C -5.544 -3.7299 0 0
M  V30 24 C -6.8777 -2.9599 0 0
M  V30 25 C -8.2114 -3.7299 0 0
M  V30 26 C -9.5451 -2.9599 0 0
M  V30 END ATOM
M  V30 BEGIN BOND
M  V30 1 1 2 3
M  V30 2 1 4 5
M  V30 3 1 1 6
M  V30 4 5 1 2
M  V30 5 6 5 6
M  V30 6 7 3 4
M  V30 7 8 6 7
M  V30 8 1 4 8
M  V30 9 1 8 9 TOPO=1
M  V30 10 1 9 10 TOPO=2
M  V30 11 1 12 13
M  V30 12 1 13 14
M  V30 13 1 14 3
M  V30 14 1 11 2
M  V30 15 1 15 16
M  V30 16 1 16 17
M  V30 17 2 15 18
M  V30 18 1 11 18
M  V30 19 1 17 12
M  V30 20 2 12 11
M  V30 21 1 19 20
M  V30 22 2 20 21
M  V30 23 1 21 22
M  V30 24 2 19 16
M  V30 25 2 22 17
M  V30 26 1 21 23
M  V30 27 1 23 24
M  V30 28 1 24 25
M  V30 29 1 25 26
M  V30 END BOND
M  V30 END CTAB
M  END
)CTAB"_ctab;
    REQUIRE(m);
    {
      MolDraw2DSVG drawer(250, 200);
      drawer.drawMolecule(*m);
      drawer.finishDrawing();
      auto text = drawer.getDrawingText();
      std::ofstream outs("testQueryBonds-2.svg");
      outs << text;
      outs.close();
      check_file_hash("testQueryBonds-2.svg");
    }
  }
  SECTION("two linknodes") {
    auto m = R"CTAB(two linknodes
  Mrv2014 07072016412D          

  0  0  0     0  0            999 V3000
M  V30 BEGIN CTAB
M  V30 COUNTS 7 7 0 0 0
M  V30 BEGIN ATOM
M  V30 1 C 8.25 12.1847 0 0
M  V30 2 C 6.9164 12.9547 0 0
M  V30 3 C 7.2366 14.4611 0 0
M  V30 4 C 8.7681 14.622 0 0
M  V30 5 C 9.3945 13.2151 0 0
M  V30 6 O 8.25 10.6447 0 0
M  V30 7 F 9.5382 15.9557 0 0
M  V30 END ATOM
M  V30 BEGIN BOND
M  V30 1 1 1 2
M  V30 2 1 2 3
M  V30 3 1 4 5
M  V30 4 1 1 5
M  V30 5 1 3 4
M  V30 6 1 1 6
M  V30 7 1 4 7
M  V30 END BOND
M  V30 LINKNODE 1 3 2 1 2 1 5
M  V30 LINKNODE 1 4 2 4 3 4 5
M  V30 END CTAB
M  END)CTAB"_ctab;
    std::vector<int> rotns = {0, 30, 60, 90, 120, 150, 180};
    for (auto rotn : rotns) {
      MolDraw2DSVG drawer(350, 300);
      drawer.drawOptions().rotate = (double)rotn;
      drawer.drawMolecule(*m);
      drawer.finishDrawing();
      auto text = drawer.getDrawingText();
      std::string filename(
          (boost::format("testLinkNodes-2-%d.svg") % rotn).str());
      std::ofstream outs(filename);
      outs << text;
      outs.close();
      check_file_hash(filename);
    }
  }
}

TEST_CASE("molecule annotations", "[extra]") {
  int panelHeight = -1;
  int panelWidth = -1;
  bool noFreeType = false;
  SECTION("basics") {
    auto m = "NCC(=O)O"_smiles;
    MolDraw2DSVG drawer(350, 300, panelWidth, panelHeight, noFreeType);
    MolDraw2DUtils::prepareMolForDrawing(*m);
    m->setProp(common_properties::molNote, "molecule note");
    drawer.drawMolecule(*m, "with note");
    drawer.finishDrawing();
    auto text = drawer.getDrawingText();
    std::ofstream outs("testMolAnnotations-1.svg");
    outs << text;
    outs.close();
    check_file_hash("testMolAnnotations-1.svg");
    CHECK(text.find("class='note'") != std::string::npos);
  }
  SECTION("chiral flag") {
    auto m = R"CTAB(
  Mrv2014 12152012512D          
 
  0  0  0     0  0            999 V3000
M  V30 BEGIN CTAB
M  V30 COUNTS 8 8 0 0 1
M  V30 BEGIN ATOM
M  V30 1 C -0.6317 0.6787 0 0 CFG=2
M  V30 2 C -1.7207 1.7677 0 0
M  V30 3 C 0.4571 1.7677 0 0
M  V30 4 C -0.6317 2.8566 0 0 CFG=1
M  V30 5 C 0.1729 4.1698 0 0
M  V30 6 N -0.5619 5.5231 0 0
M  V30 7 C -1.4364 4.1698 0 0
M  V30 8 C -0.6316 -0.8613 0 0
M  V30 END ATOM
M  V30 BEGIN BOND
M  V30 1 1 1 2 CFG=3
M  V30 2 1 1 3
M  V30 3 1 4 3
M  V30 4 1 4 2
M  V30 5 1 4 5
M  V30 6 1 5 6
M  V30 7 1 4 7 CFG=1
M  V30 8 1 1 8
M  V30 END BOND
M  V30 END CTAB
M  END
)CTAB"_ctab;
    {
      MolDraw2DSVG drawer(350, 300, panelWidth, panelHeight, noFreeType);
      drawer.drawMolecule(*m, "chiral flag set, option disabled");
      drawer.finishDrawing();
      auto text = drawer.getDrawingText();
      std::ofstream outs("testMolAnnotations-2a.svg");
      outs << text;
      outs.close();
      check_file_hash("testMolAnnotations-2a.svg");
      CHECK(text.find("class='note'") == std::string::npos);
    }
    {
      MolDraw2DSVG drawer(350, 300, panelWidth, panelHeight, noFreeType);
      drawer.drawOptions().includeChiralFlagLabel = true;
      drawer.drawMolecule(*m, "chiral flag set, option enabled");
      drawer.finishDrawing();
      auto text = drawer.getDrawingText();
      std::ofstream outs("testMolAnnotations-2b.svg");
      outs << text;
      outs.close();
      check_file_hash("testMolAnnotations-2b.svg");
      CHECK(text.find("class='note'") != std::string::npos);
    }
    {
      MolDraw2DSVG drawer(350, 300, panelWidth, panelHeight, noFreeType);
      drawer.drawOptions().includeChiralFlagLabel = true;
      m->clearProp(common_properties::_MolFileChiralFlag);
      drawer.drawMolecule(*m, "chiral flag not set, option enabled");
      drawer.finishDrawing();
      auto text = drawer.getDrawingText();
      std::ofstream outs("testMolAnnotations-2c.svg");
      outs << text;
      outs.close();
      check_file_hash("testMolAnnotations-2c.svg");
      CHECK(text.find("class='note'") == std::string::npos);
    }
  }
  SECTION("simplified stereo 1") {
    {
      auto m = "C[C@H](F)[C@@H](F)[C@@H](C)Cl |o1:3,5,1|"_smiles;
      MolDraw2DSVG drawer(350, 300, panelWidth, panelHeight, noFreeType);
      MolDraw2DUtils::prepareMolForDrawing(*m);
      drawer.drawOptions().addStereoAnnotation = true;
      drawer.drawMolecule(*m, "enhanced no flag");
      drawer.finishDrawing();
      auto text = drawer.getDrawingText();
      std::ofstream outs("testMolAnnotations-3a.svg");
      outs << text;
      outs.close();
      check_file_hash("testMolAnnotations-3a.svg");
    }
    {
      auto m = "C[C@H](F)[C@@H](F)[C@@H](C)Cl |o1:3,5,1|"_smiles;
      MolDraw2DSVG drawer(350, 300, panelWidth, panelHeight, noFreeType);
      MolDraw2DUtils::prepareMolForDrawing(*m);
      drawer.drawOptions().addStereoAnnotation = true;
      drawer.drawOptions().simplifiedStereoGroupLabel = true;
      drawer.drawMolecule(*m, "enhanced with flag");
      drawer.finishDrawing();
      auto text = drawer.getDrawingText();
      std::ofstream outs("testMolAnnotations-3b.svg");
      outs << text;
      outs.close();
      check_file_hash("testMolAnnotations-3b.svg");
    }
    {
      auto m = "C[C@H](F)[C@@H](F)[C@@H](C)Cl |&1:3,5,1|"_smiles;
      MolDraw2DSVG drawer(350, 300, panelWidth, panelHeight, noFreeType);
      MolDraw2DUtils::prepareMolForDrawing(*m);
      drawer.drawOptions().addStereoAnnotation = true;
      drawer.drawOptions().simplifiedStereoGroupLabel = true;
      drawer.drawMolecule(*m, "enhanced & with flag");
      drawer.finishDrawing();
      auto text = drawer.getDrawingText();
      std::ofstream outs("testMolAnnotations-3c.svg");
      outs << text;
      outs.close();
      check_file_hash("testMolAnnotations-3c.svg");
    }
  }
  SECTION("simplified stereo 2") {
    auto m = "C[C@H](F)[C@@H](F)[C@@H](C)Cl |o1:3,5,o2:1|"_smiles;
    MolDraw2DSVG drawer(350, 300, panelWidth, panelHeight, noFreeType);
    drawer.drawOptions().addStereoAnnotation = true;
    drawer.drawOptions().simplifiedStereoGroupLabel = true;
    MolDraw2DUtils::prepareMolForDrawing(*m);
    drawer.drawMolecule(*m, "multi-groups");
    drawer.finishDrawing();
    auto text = drawer.getDrawingText();
    std::ofstream outs("testMolAnnotations-3d.svg");
    outs << text;
    outs.close();
    check_file_hash("testMolAnnotations-3d.svg");
  }
  SECTION("label placement") {
    auto m = R"CTAB(
  Mrv2014 12162004412D          
 
  0  0  0     0  0            999 V3000
M  V30 BEGIN CTAB
M  V30 COUNTS 16 15 0 0 0
M  V30 BEGIN ATOM
M  V30 1 C -9.2917 3.5833 0 0
M  V30 2 C -7.958 4.3533 0 0 CFG=2
M  V30 3 C -6.6243 3.5833 0 0 CFG=1
M  V30 4 C -5.2906 4.3533 0 0 CFG=2
M  V30 5 Cl -7.958 5.8933 0 0
M  V30 6 F -6.6243 2.0433 0 0
M  V30 7 F -3.957 3.5833 0 0
M  V30 8 C -5.2906 5.8933 0 0
M  V30 9 C -3.957 6.6633 0 0
M  V30 10 C -3.957 8.2033 0 0
M  V30 11 C -2.6233 8.9733 0 0
M  V30 12 C -2.6233 5.8933 0 0
M  V30 13 C -5.2906 8.9733 0 0
M  V30 14 C -2.6233 10.5133 0 0
M  V30 15 C -1.2896 8.2033 0 0
M  V30 16 C -1.2896 6.6633 0 0
M  V30 END ATOM
M  V30 BEGIN BOND
M  V30 1 1 1 2
M  V30 2 1 2 3
M  V30 3 1 3 4
M  V30 4 1 2 5 CFG=1
M  V30 5 1 3 6 CFG=1
M  V30 6 1 4 7 CFG=1
M  V30 7 1 4 8
M  V30 8 1 8 9
M  V30 9 1 9 10
M  V30 10 1 10 11
M  V30 11 1 9 12
M  V30 12 1 10 13
M  V30 13 1 11 14
M  V30 14 1 11 15
M  V30 15 1 12 16
M  V30 END BOND
M  V30 BEGIN COLLECTION
M  V30 MDLV30/STEREL1 ATOMS=(3 2 3 4)
M  V30 END COLLECTION
M  V30 END CTAB
M  END
)CTAB"_ctab;
    MolDraw2DSVG drawer(350, 300, panelWidth, panelHeight, noFreeType);
    drawer.drawOptions().addStereoAnnotation = true;
    drawer.drawOptions().simplifiedStereoGroupLabel = true;
    drawer.drawMolecule(*m, "label crowding");
    drawer.finishDrawing();
    auto text = drawer.getDrawingText();
    std::ofstream outs("testMolAnnotations-4a.svg");
    outs << text;
    outs.close();
    check_file_hash("testMolAnnotations-4a.svg");
  }
}

TEST_CASE("draw link nodes", "[extras]") {
  SECTION("one linknode") {
    auto m = R"CTAB(one linknode
  Mrv2007 06222005102D          

  0  0  0     0  0            999 V3000
M  V30 BEGIN CTAB
M  V30 COUNTS 6 6 0 0 0
M  V30 BEGIN ATOM
M  V30 1 C 8.25 12.1847 0 0
M  V30 2 C 6.9164 12.9547 0 0
M  V30 3 C 6.9164 14.4947 0 0
M  V30 4 C 9.5836 14.4947 0 0
M  V30 5 C 9.5836 12.9547 0 0
M  V30 6 O 8.25 10.6447 0 0
M  V30 END ATOM
M  V30 BEGIN BOND
M  V30 1 1 1 2
M  V30 2 1 2 3
M  V30 3 1 4 5
M  V30 4 1 1 5
M  V30 5 1 3 4
M  V30 6 1 1 6
M  V30 END BOND
M  V30 LINKNODE 1 4 2 1 2 1 5
M  V30 END CTAB
M  END)CTAB"_ctab;
    std::vector<int> rotns = {0, 30, 60, 90, 120, 150, 180};
    for (auto rotn : rotns) {
      MolDraw2DSVG drawer(350, 300);
      drawer.drawOptions().rotate = (double)rotn;
      drawer.drawMolecule(*m);
      drawer.finishDrawing();
      auto text = drawer.getDrawingText();
      std::ofstream outs(
          (boost::format("testLinkNodes-1-%d.svg") % rotn).str());
      outs << text;
      outs.close();
      check_file_hash((boost::format("testLinkNodes-1-%d.svg") % rotn).str());
    }
  }
}

TEST_CASE("Github #3744: Double bonds incorrectly drawn outside the ring",
          "[drawing]") {
  SECTION("SVG") {
    ROMOL_SPTR m1(MolBlockToMol(R"CTAB(
     RDKit          2D

  6  6  0  0  0  0  0  0  0  0999 V2000
    0.0684   -1.2135    0.0000 C   0  0  0  0  0  0  0  0  0  0  0  0
    1.4949   -0.7500    0.0000 C   0  0  0  0  0  0  0  0  0  0  0  0
    1.4949    0.7500    0.0000 C   0  0  0  0  0  0  0  0  0  0  0  0
    0.0684    1.2135    0.0000 C   0  0  0  0  0  0  0  0  0  0  0  0
   -0.8133    0.0000    0.0000 N   0  0  0  0  0  0  0  0  0  0  0  0
   -2.3133   -0.0000    0.0000 C   0  0  0  0  0  0  0  0  0  0  0  0
  1  2  2  0
  2  3  1  0
  3  4  2  0
  4  5  1  0
  5  6  1  0
  5  1  1  0
M  END)CTAB"));
    REQUIRE(m1);
    MolDraw2DSVG drawer(400, 300);
    drawer.drawMolecule(*m1);
    drawer.finishDrawing();
    std::string text = drawer.getDrawingText();
    std::ofstream outs("testGithub3744.svg");
    outs << text;
    outs.close();
    check_file_hash("testGithub3744.svg");
    std::vector<std::string> bond0;
    std::vector<std::string> bond2;
    std::istringstream ss(text);
    std::string line;
    while (std::getline(ss, line)) {
      if (line.find("bond-0") != std::string::npos) {
        bond0.push_back(line);
      } else if (line.find("bond-2") != std::string::npos) {
        bond2.push_back(line);
      }
    }
    CHECK(bond0.size() == 2);
    CHECK(bond2.size() == 2);
    std::regex regex(
        "^.*d='M\\s+(\\d+\\.\\d+),(\\d+\\.\\d+)\\s+L\\s+(\\d+\\.\\d+),(\\d+\\."
        "\\d+)'.*$");
    std::smatch bond0OuterMatch;
    CHECK(std::regex_match(bond0[0], bond0OuterMatch, regex));
    CHECK(bond0OuterMatch.size() == 5);
    std::smatch bond0InnerMatch;
    CHECK(std::regex_match(bond0[1], bond0InnerMatch, regex));
    CHECK(bond0InnerMatch.size() == 5);
    std::smatch bond2OuterMatch;
    CHECK(std::regex_match(bond2[0], bond2OuterMatch, regex));
    CHECK(bond2OuterMatch.size() == 5);
    std::smatch bond2InnerMatch;
    CHECK(std::regex_match(bond2[1], bond2InnerMatch, regex));
    CHECK(bond2InnerMatch.size() == 5);
    RDGeom::Point2D bond0InnerCtd(
        RDGeom::Point2D(std::stof(bond0InnerMatch[1]),
                        std::stof(bond0InnerMatch[2])) +
        RDGeom::Point2D(std::stof(bond0InnerMatch[3]),
                        std::stof(bond0InnerMatch[4])) /
            2.0);
    RDGeom::Point2D bond0OuterCtd(
        RDGeom::Point2D(std::stof(bond0OuterMatch[1]),
                        std::stof(bond0OuterMatch[2])) +
        RDGeom::Point2D(std::stof(bond0OuterMatch[3]),
                        std::stof(bond0OuterMatch[4])) /
            2.0);
    RDGeom::Point2D bond2InnerCtd(
        RDGeom::Point2D(std::stof(bond2InnerMatch[1]),
                        std::stof(bond2InnerMatch[2])) +
        RDGeom::Point2D(std::stof(bond2InnerMatch[3]),
                        std::stof(bond2InnerMatch[4])) /
            2.0);
    RDGeom::Point2D bond2OuterCtd(
        RDGeom::Point2D(std::stof(bond2OuterMatch[1]),
                        std::stof(bond2OuterMatch[2])) +
        RDGeom::Point2D(std::stof(bond2OuterMatch[3]),
                        std::stof(bond2OuterMatch[4])) /
            2.0);
    // we look at the two double bonds of pyrrole
    // we check that the ratio between the distance of the centroids of the
    // outer bonds and the distance of the centroids of the inner bonds is at
    // least 1.275, otherwise the inner bonds are not actually inside the ring.
    float outerBondsDistance = (bond0OuterCtd - bond2OuterCtd).length();
    float innerBondsDistance = (bond0InnerCtd - bond2InnerCtd).length();
    CHECK(outerBondsDistance / innerBondsDistance > 1.275f);
  }
}

TEST_CASE("draw atom list queries", "[extras]") {
  SECTION("atom list") {
    auto m = R"CTAB(
  Mrv2102 02112115002D          

  0  0  0     0  0            999 V3000
M  V30 BEGIN CTAB
M  V30 COUNTS 3 3 0 0 0
M  V30 BEGIN ATOM
M  V30 1 [N,O,S] 9.2083 12.8058 0 0
M  V30 2 C 8.4383 11.4721 0 0
M  V30 3 C 9.9783 11.4721 0 0
M  V30 END ATOM
M  V30 BEGIN BOND
M  V30 1 1 1 2
M  V30 2 1 3 1
M  V30 3 1 2 3
M  V30 END BOND
M  V30 END CTAB
M  END
)CTAB"_ctab;
    REQUIRE(m);
    MolDraw2DSVG drawer(350, 300);
    drawer.drawMolecule(*m, "atom list");
    drawer.finishDrawing();
    auto text = drawer.getDrawingText();
    std::ofstream outs("testAtomLists-1.svg");
    outs << text;
    outs.close();
    check_file_hash("testAtomLists-1.svg");
  }

  SECTION("NOT atom list") {
    auto m = R"CTAB(
  Mrv2102 02112115032D          

  0  0  0     0  0            999 V3000
M  V30 BEGIN CTAB
M  V30 COUNTS 3 3 0 0 0
M  V30 BEGIN ATOM
M  V30 1 "NOT [N,O,S]" 9.2083 12.8058 0 0
M  V30 2 C 8.4383 11.4721 0 0
M  V30 3 C 9.9783 11.4721 0 0
M  V30 END ATOM
M  V30 BEGIN BOND
M  V30 1 1 1 2
M  V30 2 1 3 1
M  V30 3 1 2 3
M  V30 END BOND
M  V30 END CTAB
M  END
)CTAB"_ctab;
    REQUIRE(m);
    MolDraw2DSVG drawer(350, 300);
    drawer.drawMolecule(*m, "NOT atom list");
    drawer.finishDrawing();
    auto text = drawer.getDrawingText();
    std::ofstream outs("testAtomLists-2.svg");
    outs << text;
    outs.close();
    check_file_hash("testAtomLists-2.svg");
  }
}

TEST_CASE("test the options that toggle isotope labels", "[drawing]") {
  SECTION("test all permutations") {
    auto m = "[1*]c1cc([2*])c([3*])c[14c]1"_smiles;
    REQUIRE(m);
    std::regex regex(R"regex(<text\s+.*>\d</text>)regex");
    std::smatch match;
    std::string line;
    {
      MolDraw2DSVG drawer(300, 300, -1, -1, true);
      drawer.drawMolecule(*m);
      drawer.finishDrawing();
      std::string textIsoDummyIso = drawer.getDrawingText();
      std::ofstream outs("testIsoDummyIso.svg");
      outs << textIsoDummyIso;
      outs.close();
      check_file_hash("testIsoDummyIso.svg");
      size_t nIsoDummyIso = std::distance(
          std::sregex_token_iterator(textIsoDummyIso.begin(),
                                     textIsoDummyIso.end(), regex),
          std::sregex_token_iterator());
      CHECK(nIsoDummyIso == 5);
    }
    {
      MolDraw2DSVG drawer(300, 300, -1, -1, true);
      drawer.drawOptions().isotopeLabels = false;
      drawer.drawMolecule(*m);
      drawer.finishDrawing();
      std::string textNoIsoDummyIso = drawer.getDrawingText();
      std::ofstream outs("testNoIsoDummyIso.svg");
      outs << textNoIsoDummyIso;
      outs.close();
      check_file_hash("testNoIsoDummyIso.svg");
      size_t nNoIsoDummyIso = std::distance(
          std::sregex_token_iterator(textNoIsoDummyIso.begin(),
                                     textNoIsoDummyIso.end(), regex, 1),
          std::sregex_token_iterator());
      CHECK(nNoIsoDummyIso == 3);
    }
    {
      MolDraw2DSVG drawer(300, 300, -1, -1, true);
      drawer.drawOptions().dummyIsotopeLabels = false;
      drawer.drawMolecule(*m);
      drawer.finishDrawing();
      std::string textIsoNoDummyIso = drawer.getDrawingText();
      std::ofstream outs("testIsoNoDummyIso.svg");
      outs << textIsoNoDummyIso;
      outs.close();
      check_file_hash("testIsoNoDummyIso.svg");
      size_t nIsoNoDummyIso = std::distance(
          std::sregex_token_iterator(textIsoNoDummyIso.begin(),
                                     textIsoNoDummyIso.end(), regex, 1),
          std::sregex_token_iterator());
      CHECK(nIsoNoDummyIso == 2);
    }
    {
      MolDraw2DSVG drawer(300, 300, -1, -1, true);
      drawer.drawOptions().isotopeLabels = false;
      drawer.drawOptions().dummyIsotopeLabels = false;
      drawer.drawMolecule(*m);
      drawer.finishDrawing();
      std::string textNoIsoNoDummyIso = drawer.getDrawingText();
      std::ofstream outs("testNoIsoNoDummyIso.svg");
      outs << textNoIsoNoDummyIso;
      outs.close();
      check_file_hash("testNoIsoNoDummyIso.svg");
      size_t nNoIsoNoDummyIso = std::distance(
          std::sregex_token_iterator(textNoIsoNoDummyIso.begin(),
                                     textNoIsoNoDummyIso.end(), regex, 1),
          std::sregex_token_iterator());
      CHECK(nNoIsoNoDummyIso == 0);
    }
  }
  SECTION("test that D/T show up even if isotope labels are hidden") {
    auto m = "C([1H])([2H])([3H])[H]"_smiles;
    std::regex regex(R"regex(<text\s+.*>[DT]</text>)regex");
    std::smatch match;
    REQUIRE(m);
    std::string line;
    MolDraw2DSVG drawer(300, 300, -1, -1, true);
    drawer.drawOptions().isotopeLabels = false;
    drawer.drawOptions().dummyIsotopeLabels = false;
    drawer.drawOptions().atomLabelDeuteriumTritium = true;
    drawer.drawMolecule(*m);
    drawer.finishDrawing();
    std::string textDeuteriumTritium = drawer.getDrawingText();
    std::ofstream outs("testDeuteriumTritium.svg");
    outs << textDeuteriumTritium;
    outs.close();
    check_file_hash("testDeuteriumTritium.svg");
    size_t nDeuteriumTritium = std::distance(
        std::sregex_token_iterator(textDeuteriumTritium.begin(),
                                   textDeuteriumTritium.end(), regex, 1),
        std::sregex_token_iterator());
    CHECK(nDeuteriumTritium == 2);
  }
}

TEST_CASE("draw hydrogen bonds", "[drawing]") {
  SECTION("basics") {
    auto m = R"CTAB(
  Mrv2014 03022114422D          

  0  0  0     0  0            999 V3000
M  V30 BEGIN CTAB
M  V30 COUNTS 8 8 0 0 0
M  V30 BEGIN ATOM
M  V30 1 C -5.4583 -0.125 0 0
M  V30 2 C -4.1247 0.645 0 0
M  V30 3 C -2.791 -0.125 0 0
M  V30 4 C -1.4573 0.645 0 0
M  V30 5 O -2.791 -1.665 0 0
M  V30 6 C -6.792 0.645 0 0
M  V30 7 O -5.4583 -1.665 0 0
M  V30 8 H -4.1247 -2.435 0 0
M  V30 END ATOM
M  V30 BEGIN BOND
M  V30 1 1 1 2
M  V30 2 1 2 3
M  V30 3 1 3 4
M  V30 4 2 3 5
M  V30 5 1 1 6
M  V30 6 1 1 7
M  V30 7 1 7 8
M  V30 8 10 5 8
M  V30 END BOND
M  V30 END CTAB
M  END
)CTAB"_ctab;
    REQUIRE(m);

    MolDraw2DSVG drawer(300, 300);
    drawer.drawMolecule(*m);
    drawer.finishDrawing();
    std::ofstream outs("testHydrogenBonds1.svg");
    outs << drawer.getDrawingText();
    outs.close();
    check_file_hash("testHydrogenBonds1.svg");
  }
  SECTION("from CXSMILES") {
    auto m = "CC1O[H]O=C(C)C1 |H:4.3|"_smiles;
    REQUIRE(m);

    MolDraw2DSVG drawer(300, 300);
    drawer.drawMolecule(*m);
    drawer.finishDrawing();
    std::ofstream outs("testHydrogenBonds2.svg");
    outs << drawer.getDrawingText();
    outs.close();
    check_file_hash("testHydrogenBonds2.svg");
  }
}

TEST_CASE("github #3912: cannot draw atom lists from SMARTS", "[query][bug]") {
  SECTION("original") {
    auto m = "C-[N,O]"_smarts;
    REQUIRE(m);
    int panelWidth = -1;
    int panelHeight = -1;
    bool noFreeType = true;
    MolDraw2DSVG drawer(300, 300, panelWidth, panelHeight, noFreeType);
    drawer.drawMolecule(*m);
    drawer.finishDrawing();
    std::ofstream outs("testGithub3912.1.svg");
    auto txt = drawer.getDrawingText();
    outs << txt;
    outs.close();
    check_file_hash("testGithub3912.1.svg");
    CHECK(txt.find(">N<") != std::string::npos);
    CHECK(txt.find(">O<") != std::string::npos);
    CHECK(txt.find(">!<") == std::string::npos);
  }
  SECTION("negated") {
    auto m = "C-[N,O]"_smarts;
    REQUIRE(m);
    REQUIRE(m->getAtomWithIdx(1)->hasQuery());
    m->getAtomWithIdx(1)->getQuery()->setNegation(true);
    int panelWidth = -1;
    int panelHeight = -1;
    bool noFreeType = true;
    MolDraw2DSVG drawer(300, 300, panelWidth, panelHeight, noFreeType);
    drawer.drawMolecule(*m);
    drawer.finishDrawing();
    std::ofstream outs("testGithub3912.2.svg");
    auto txt = drawer.getDrawingText();
    outs << txt;
    outs.close();
    check_file_hash("testGithub3912.2.svg");
    CHECK(txt.find(">N<") != std::string::npos);
    CHECK(txt.find(">O<") != std::string::npos);
    CHECK(txt.find(">!<") != std::string::npos);
  }
}

TEST_CASE("github #2976: kekulizing reactions when drawing", "[reactions]") {
  SECTION("basics") {
    bool asSmiles = true;
    std::unique_ptr<ChemicalReaction> rxn{
        RxnSmartsToChemicalReaction("c1ccccc1>>c1ncccc1", nullptr, asSmiles)};
    MolDraw2DSVG drawer(450, 200);
    drawer.drawReaction(*rxn);
    drawer.finishDrawing();
    std::ofstream outs("testGithub2976.svg");
    auto txt = drawer.getDrawingText();
    outs << txt;
    outs.close();
    check_file_hash("testGithub2976.svg");
  }
}

TEST_CASE("preserve Reaction coordinates", "[reactions]") {
  SECTION("basics") {
    std::string data = R"RXN($RXN

  Mrv16822    031301211645

  2  2  1
$MOL

  Mrv1682203132116452D          

  3  2  0  0  0  0            999 V2000
   -4.3304    2.5893    0.0000 O   0  0  0  0  0  0  0  0  0  0  0  0
   -4.3304    1.7643    0.0000 C   0  0  0  0  0  0  0  0  0  0  0  0
   -3.5054    1.7643    0.0000 C   0  0  0  0  0  0  0  0  0  0  0  0
  1  2  1  0  0  0  0
  2  3  1  0  0  0  0
M  END
$MOL

  Mrv1682203132116452D          

  2  1  0  0  0  0            999 V2000
   -2.1652    2.6339    0.0000 N   0  0  0  0  0  0  0  0  0  0  0  0
   -2.1652    1.8089    0.0000 C   0  0  0  0  0  0  0  0  0  0  0  0
  1  2  1  0  0  0  0
M  END
$MOL

  Mrv1682203132116452D          

  3  2  0  0  0  0            999 V2000
    3.6109    1.9512    0.0000 C   0  0  0  0  0  0  0  0  0  0  0  0
    2.7859    1.9512    0.0000 C   0  0  0  0  0  0  0  0  0  0  0  0
    2.7859    2.7762    0.0000 N   0  0  0  0  0  0  0  0  0  0  0  0
  2  1  1  0  0  0  0
  3  2  1  0  0  0  0
M  END
$MOL

  Mrv1682203132116452D          

  2  1  0  0  0  0            999 V2000
    4.9511    1.9959    0.0000 C   0  0  0  0  0  0  0  0  0  0  0  0
    4.9511    2.8209    0.0000 O   0  0  0  0  0  0  0  0  0  0  0  0
  2  1  1  0  0  0  0
M  END
$MOL

  Mrv1682203132116452D          

  2  1  0  0  0  0            999 V2000
   -0.3571    2.7232    0.0000 C   0  0  0  0  0  0  0  0  0  0  0  0
   -0.4003    3.5471    0.0000 O   0  0  0  0  0  0  0  0  0  0  0  0
  1  2  1  0  0  0  0
M  END
)RXN";
    std::unique_ptr<ChemicalReaction> rxn{RxnBlockToChemicalReaction(data)};
    MolDraw2DSVG drawer(450, 200);
    drawer.drawReaction(*rxn);
    drawer.finishDrawing();
    std::ofstream outs("testReactionCoords.svg");
    auto txt = drawer.getDrawingText();
    outs << txt;
    outs.close();
    check_file_hash("testReactionCoords.svg");

    // the reaction is drawn with some bonds vertical, make sure they remain
    // vertical
    {
      std::regex regex("class='bond-0.*? d='M (\\d+\\.\\d+).* L (\\d+\\.\\d+)");
      std::smatch bondMatch;
      CHECK(std::regex_search(txt, bondMatch, regex));
      CHECK(bondMatch.size() == 3);  // match both halves of the bond
      CHECK(bondMatch[1].str() == bondMatch[2].str());
    }
    {
      std::regex regex("class='bond-2.*? d='M (\\d+\\.\\d+).* L (\\d+\\.\\d+)");
      std::smatch bondMatch;
      CHECK(std::regex_search(txt, bondMatch, regex));
      CHECK(bondMatch.size() == 3);  // match both halves of the bond
      CHECK(bondMatch[1].str() == bondMatch[2].str());
    }
    {
      std::regex regex("class='bond-4.*? d='M (\\d+\\.\\d+).* L (\\d+\\.\\d+)");
      std::smatch bondMatch;
      CHECK(std::regex_search(txt, bondMatch, regex));
      CHECK(bondMatch.size() == 3);  // match both halves of the bond
      CHECK(bondMatch[1].str() == bondMatch[2].str());
    }
  }
}
TEST_CASE("support annotation colors", "[drawing]") {
  SECTION("basics") {
    auto m = "CCCO"_smiles;
    REQUIRE(m);
    int panelWidth = -1;
    int panelHeight = -1;
    bool noFreeType = true;
    MolDraw2DSVG drawer(300, 300, panelWidth, panelHeight, noFreeType);
    drawer.drawOptions().annotationColour = DrawColour{0, 0, 1, 1};
    drawer.drawOptions().addAtomIndices = true;
    drawer.drawMolecule(*m, "blue annotations");
    drawer.finishDrawing();
    std::ofstream outs("testAnnotationColors.svg");
    auto txt = drawer.getDrawingText();
    outs << txt;
    outs.close();
    check_file_hash("testAnnotationColors.svg");
    CHECK(txt.find("fill:#0000FF' >2<") != std::string::npos);
  }
}

TEST_CASE("Github #4238: prepareMolForDrawing and wavy bonds") {
  {
    auto mol = "CC=CC"_smiles;
    REQUIRE(mol);
    mol->getBondWithIdx(1)->setStereoAtoms(0, 3);
    mol->getBondWithIdx(1)->setStereo(Bond::BondStereo::STEREOANY);
    bool kekulize = true;
    bool addChiralHs = true;
    bool wedgeBonds = true;
    bool forceCoords = true;
    bool wavyBonds = false;
    MolDraw2DUtils::prepareMolForDrawing(*mol, kekulize, addChiralHs,
                                         wedgeBonds, forceCoords, wavyBonds);
    CHECK(mol->getBondWithIdx(0)->getBondDir() == Bond::BondDir::NONE);
    CHECK(mol->getBondWithIdx(1)->getStereo() == Bond::BondStereo::STEREOANY);

    RWMol mol2(*mol);
    wavyBonds = true;
    MolDraw2DUtils::prepareMolForDrawing(mol2, kekulize, addChiralHs,
                                         wedgeBonds, forceCoords, wavyBonds);
    CHECK(mol2.getBondWithIdx(0)->getBondDir() == Bond::BondDir::UNKNOWN);
    CHECK(mol2.getBondWithIdx(1)->getStereo() == Bond::BondStereo::STEREONONE);

    MOL_PTR_VECT ms{mol.get(), &mol2};
    {
      MolDraw2DSVG drawer(500, 200, 250, 200);
      // drawer.drawOptions().prepareMolsBeforeDrawing = false;
      std::vector<std::string> legends = {"before", "after"};
      drawer.drawMolecules(ms, &legends);
      drawer.finishDrawing();
      std::string text = drawer.getDrawingText();
      std::ofstream outs("testGithub4238_1.svg");
      outs << text;
      outs.flush();
      check_file_hash("testGithub4238_1.svg");
    }
#ifdef RDK_BUILD_CAIRO_SUPPORT
    {
      MolDraw2DCairo drawer(500, 200, 250, 200);
      std::vector<std::string> legends = {"before", "after"};
      drawer.drawMolecules(ms, &legends);
      drawer.finishDrawing();
      drawer.writeDrawingText("testGithub4238_1.png");
      check_file_hash("testGithub4238_1.png");
    }
#endif
  }
}

TEST_CASE("Github #4323: support providing RGBA colors") {
  auto mol = "CCCO"_smiles;
  REQUIRE(mol);
#ifdef RDK_BUILD_FREETYPE_SUPPORT
  SECTION("with alpha") {
    MolDraw2DSVG drawer(200, 150);
    drawer.drawOptions().legendColour = DrawColour(1, 0, 1, 0.3);
    drawer.drawOptions().backgroundColour = DrawColour(0.5, 0.5, 0.5, 0.3);
    drawer.drawMolecule(*mol, "partially transparent legend/background");
    drawer.finishDrawing();

    std::string text = drawer.getDrawingText();
    std::ofstream outs("testGithub4323_1.svg");
    outs << text;
    outs.flush();
    // background
    CHECK(text.find("fill:#7F7F7F4C;") != std::string::npos);
    CHECK(text.find("fill:#7F7F7F;") == std::string::npos);
    // legend
    CHECK(text.find("fill='#FF00FF4C'") != std::string::npos);
    CHECK(text.find("fill='#FF00FF'") == std::string::npos);
    check_file_hash("testGithub4323_1.svg");
  }
  SECTION("without alpha") {
    MolDraw2DSVG drawer(200, 150);
    drawer.drawOptions().legendColour = DrawColour(1, 0, 1);
    drawer.drawOptions().backgroundColour = DrawColour(0.5, 0.5, 0.5);
    drawer.drawMolecule(*mol, "no transparency");
    drawer.finishDrawing();

    std::string text = drawer.getDrawingText();
    std::ofstream outs("testGithub4323_2.svg");
    outs << text;
    outs.flush();
    // background
    CHECK(text.find("fill:#7F7F7F4C;") == std::string::npos);
    CHECK(text.find("fill:#7F7F7F;") != std::string::npos);
    // legend
    CHECK(text.find("fill='#FF00FF4C'") == std::string::npos);
    CHECK(text.find("fill='#FF00FF'") != std::string::npos);
    check_file_hash("testGithub4323_2.svg");
  }
#endif
  SECTION("no FT with alpha") {
    MolDraw2DSVG drawer(200, 150, -1, -1, NO_FREETYPE);
    drawer.drawOptions().legendColour = DrawColour(1, 0, 1, 0.3);
    drawer.drawOptions().backgroundColour = DrawColour(0.5, 0.5, 0.5, 0.3);
    drawer.drawMolecule(*mol, "partially transparent legend/background");
    drawer.finishDrawing();

    std::string text = drawer.getDrawingText();
    std::ofstream outs("testGithub4323_3.svg");
    outs << text;
    outs.flush();
    // background
    CHECK(text.find("fill:#7F7F7F4C;") != std::string::npos);
    CHECK(text.find("fill:#7F7F7F;") == std::string::npos);
    // legend
    CHECK(text.find("fill:#FF00FF4C'") != std::string::npos);
    CHECK(text.find("fill:#FF00FF'") == std::string::npos);
    check_file_hash("testGithub4323_3.svg");
  }
  SECTION("no FT without alpha") {
    MolDraw2DSVG drawer(200, 150, -1, -1, NO_FREETYPE);
    drawer.drawOptions().legendColour = DrawColour(1, 0, 1);
    drawer.drawOptions().backgroundColour = DrawColour(0.5, 0.5, 0.5);
    drawer.drawMolecule(*mol, "no transparency");
    drawer.finishDrawing();

    std::string text = drawer.getDrawingText();
    std::ofstream outs("testGithub4323_4.svg");
    outs << text;
    outs.flush();
    // background
    CHECK(text.find("fill:#7F7F7F4C;") == std::string::npos);
    CHECK(text.find("fill:#7F7F7F;") != std::string::npos);
    // legend
    CHECK(text.find("fill:#FF00FF4C'") == std::string::npos);
    CHECK(text.find("fill:#FF00FF'") != std::string::npos);
    check_file_hash("testGithub4323_4.svg");
  }
#ifdef RDK_BUILD_CAIRO_SUPPORT
#ifdef RDK_BUILD_FREETYPE_SUPPORT
  SECTION("Cairo with alpha") {
    MolDraw2DCairo drawer(200, 150);
    drawer.drawOptions().legendColour = DrawColour(1, 0, 1, 0.3);
    drawer.drawOptions().backgroundColour = DrawColour(0.5, 0.5, 0.5, 0.3);
    drawer.drawMolecule(*mol, "partially transparent legend/background");
    drawer.finishDrawing();
    drawer.writeDrawingText("testGithub4323_1.png");
    check_file_hash("testGithub4323_1.png");
  }
#endif
  SECTION("No FT Cairo with alpha") {
    MolDraw2DCairo drawer(200, 150, -1, -1, NO_FREETYPE);
    drawer.drawOptions().legendColour = DrawColour(1, 0, 1, 0.3);
    drawer.drawOptions().backgroundColour = DrawColour(0.5, 0.5, 0.5, 0.3);
    drawer.drawMolecule(*mol, "partially transparent legend/background");
    drawer.finishDrawing();
    drawer.writeDrawingText("testGithub4323_3.png");
    check_file_hash("testGithub4323_3.png");
  }
#endif
}

TEST_CASE(
    "Github #4508: SubstanceGroup labels sometimes overlap with atoms in image "
    "generation") {
  SECTION("Basics") {
    auto mol = R"CTAB(
  Mrv2114 09132120172D          

  0  0  0     0  0            999 V3000
M  V30 BEGIN CTAB
M  V30 COUNTS 8 8 1 0 1
M  V30 BEGIN ATOM
M  V30 1 C -0.5878 0.8085 0 0
M  V30 2 C -1.9434 0.078 0 0
M  V30 3 C -1.9884 -1.4614 0 0
M  V30 4 C -0.6778 -2.2702 0 0
M  V30 5 C 0.6778 -1.5394 0 0
M  V30 6 C 0.7228 -0.0001 0 0
M  V30 7 N -0.5428 2.3478 0 0
M  V30 8 O 1.9884 -2.3479 0 0
M  V30 END ATOM
M  V30 BEGIN BOND
M  V30 1 2 1 2
M  V30 2 1 2 3
M  V30 3 2 3 4
M  V30 4 1 4 5
M  V30 5 2 5 6
M  V30 6 1 6 1
M  V30 7 1 1 7
M  V30 8 1 5 8
M  V30 END BOND
M  V30 BEGIN SGROUP
M  V30 1 DAT 0 ATOMS=(1 7) FIELDNAME=UV FIELDINFO=nm -
M  V30 FIELDDISP="    0.0000    0.0000    DRU   ALL  0       0" -
M  V30 MRV_FIELDDISP=0 FIELDDATA=340
M  V30 END SGROUP
M  V30 END CTAB
M  END)CTAB"_ctab;
    REQUIRE(mol);

    {
      MolDraw2DSVG drawer(300, 250);
      drawer.drawMolecule(*mol, "data label with DRU");
      drawer.finishDrawing();
      std::string text = drawer.getDrawingText();
      std::ofstream outs("testGithub4508_1.svg");
      outs << text;
      outs.flush();
      check_file_hash("testGithub4508_1.svg");
    }

    // remove the sgroup-atom atom... the SGroup will not be drawn
    auto &sgs = getSubstanceGroups(*mol);
    CHECK(sgs.size() == 1);
    sgs[0].setAtoms(std::vector<unsigned int>());
    {
      MolDraw2DSVG drawer(300, 250);
      drawer.drawMolecule(*mol, "no data label drawn");
      drawer.finishDrawing();
      std::string text = drawer.getDrawingText();
      std::ofstream outs("testGithub4508_1b.svg");
      outs << text;
      outs.flush();
      check_file_hash("testGithub4508_1b.svg");
    }
  }
  SECTION("Absolute") {
    auto mol = R"CTAB(
  Mrv2114 09132120172D

  0  0  0     0  0            999 V3000
M  V30 BEGIN CTAB
M  V30 COUNTS 8 8 1 0 1
M  V30 BEGIN ATOM
M  V30 1 C -0.5878 0.8085 0 0
M  V30 2 C -1.9434 0.078 0 0
M  V30 3 C -1.9884 -1.4614 0 0
M  V30 4 C -0.6778 -2.2702 0 0
M  V30 5 C 0.6778 -1.5394 0 0
M  V30 6 C 0.7228 -0.0001 0 0
M  V30 7 N -0.5428 2.3478 0 0
M  V30 8 O 1.9884 -2.3479 0 0
M  V30 END ATOM
M  V30 BEGIN BOND
M  V30 1 2 1 2
M  V30 2 1 2 3
M  V30 3 2 3 4
M  V30 4 1 4 5
M  V30 5 2 5 6
M  V30 6 1 6 1
M  V30 7 1 1 7
M  V30 8 1 5 8
M  V30 END BOND
M  V30 BEGIN SGROUP
M  V30 1 DAT 0 ATOMS=(1 7) FIELDNAME=UV FIELDINFO=nm -
M  V30 FIELDDISP="    0.0000    0.0000    DAU   ALL  0       0" -
M  V30 MRV_FIELDDISP=0 FIELDDATA=340
M  V30 END SGROUP
M  V30 END CTAB
M  END)CTAB"_ctab;
    REQUIRE(mol);

    {
      MolDraw2DSVG drawer(300, 250);
      drawer.drawMolecule(*mol, "data label with DAU\n(expect odd placement)");
      drawer.finishDrawing();
      std::string text = drawer.getDrawingText();
      std::ofstream outs("testGithub4508_2.svg");
      outs << text;
      outs.flush();
      check_file_hash("testGithub4508_2.svg");
    }

    // remove the sgroup-atom atom... the SGroup will still be drawn
    auto &sgs = getSubstanceGroups(*mol);
    CHECK(sgs.size() == 1);
    sgs[0].setAtoms(std::vector<unsigned int>());
    {
      MolDraw2DSVG drawer(300, 250);
      drawer.drawMolecule(*mol,
                          "DAU, no associated atom\n(expect odd placement)");
      drawer.finishDrawing();
      std::string text = drawer.getDrawingText();
      std::ofstream outs("testGithub4508_2b.svg");
      outs << text;
      outs.flush();
      check_file_hash("testGithub4508_2b.svg");
    }
  }
}

TEST_CASE("Github #4538 drawMolecules crash") {
  auto m = "CCc1ccccc1"_smiles;
  REQUIRE(m);
  RDDepict::compute2DCoords(*m);
  ROMol m1(*m);
  ROMol m2(*m);
  std::vector<ROMol *> mols{&m1, &m2};
  SECTION("basics") {
    MolDraw2DSVG drawer(500, 200, 250, 200);
    drawer.drawOptions().prepareMolsBeforeDrawing = false;
    drawer.drawMolecules(mols);
    drawer.finishDrawing();
    auto text = drawer.getDrawingText();
    std::ofstream outs("testGithub4538.svg");
    outs << text;
    outs.flush();
    check_file_hash("testGithub4538.svg");
  }
}

TEST_CASE("dark mode mol drawing") {
  SECTION("Basics") {
    auto m =
        "CS(=O)(=O)COC(=N)c1cc(Cl)cnc1[NH3+] |SgD:7:note:some extra text:=:::|"_smiles;
    REQUIRE(m);
    MolDraw2DSVG drawer(350, 300);
    setDarkMode(drawer);
    drawer.drawMolecule(*m, "dark mode!");
    drawer.finishDrawing();
    auto text = drawer.getDrawingText();
    std::ofstream outs("testDarkMode.1.svg");
    outs << text;
    outs.flush();
    check_file_hash("testDarkMode.1.svg");
  }
}
TEST_CASE("monochrome mol drawing") {
  SECTION("Basics") {
    auto m =
        "CS(=O)(=O)COC(=N)c1cc(Cl)cnc1[NH3+] |SgD:7:note:some extra text:=:::|"_smiles;
    REQUIRE(m);
    MolDraw2DSVG drawer(350, 300);
    setMonochromeMode(drawer, DrawColour{0.1, 0.1, 0.6},
                      DrawColour{0.75, 0.75, 0.75});
    drawer.drawMolecule(*m, "monochrome");
    drawer.finishDrawing();
    auto text = drawer.getDrawingText();
    std::ofstream outs("testMonochrome.1.svg");
    outs << text;
    outs.flush();
    check_file_hash("testMonochrome.1.svg");
  }
  SECTION("Basics inverted") {
    auto m =
        "CS(=O)(=O)COC(=N)c1cc(Cl)cnc1[NH3+] |SgD:7:note:some extra text:=:::|"_smiles;
    REQUIRE(m);
    MolDraw2DSVG drawer(350, 300);
    setMonochromeMode(drawer, DrawColour{0.75, 0.75, 0.75},
                      DrawColour{0.1, 0.1, 0.6});
    drawer.drawMolecule(*m, "monochrome");
    drawer.finishDrawing();
    auto text = drawer.getDrawingText();
    std::ofstream outs("testMonochrome.2.svg");
    outs << text;
    outs.flush();
    check_file_hash("testMonochrome.2.svg");
  }
}
TEST_CASE("other palettes") {
  auto m =
      "CS(=O)(=O)COC(=N)c1c(I)c(Cl)c(Br)nc1[NH2+]CP(=O) |SgD:7:note:some extra text:=:::|"_smiles;
  REQUIRE(m);
  SECTION("Avalon") {
    MolDraw2DSVG drawer(350, 300);
    assignAvalonPalette(drawer.drawOptions().atomColourPalette);
    drawer.drawMolecule(*m, "Avalon");
    drawer.finishDrawing();
    auto text = drawer.getDrawingText();
    std::ofstream outs("testAvalon.1.svg");
    outs << text;
    outs.flush();
    check_file_hash("testAvalon.1.svg");
  }
  SECTION("CDK") {
    MolDraw2DSVG drawer(350, 300);
    assignCDKPalette(drawer.drawOptions().atomColourPalette);
    drawer.drawMolecule(*m, "CDK");
    drawer.finishDrawing();
    auto text = drawer.getDrawingText();
    std::ofstream outs("testCDK.1.svg");
    outs << text;
    outs.flush();
    check_file_hash("testCDK.1.svg");
  }
}

TEST_CASE("SDD record parsing") {
  auto mol = R"CTAB(
  Mrv2008 11122110292D

  6  6  0  0  0  0            999 V2000
    9.3527    2.5661    0.0000 C   0  0  0  0  0  0  0  0  0  0  0  0
    8.6382    2.1536    0.0000 C   0  0  0  0  0  0  0  0  0  0  0  0
    8.6382    1.3286    0.0000 C   0  0  0  0  0  0  0  0  0  0  0  0
    9.3527    0.9161    0.0000 C   0  0  0  0  0  0  0  0  0  0  0  0
   10.0671    1.3286    0.0000 C   0  0  0  0  0  0  0  0  0  0  0  0
   10.0671    2.1536    0.0000 C   0  0  0  0  0  0  0  0  0  0  0  0
  1  2  1  0  0  0  0
  2  3  2  0  0  0  0
  3  4  1  0  0  0  0
  4  5  2  0  0  0  0
  5  6  1  0  0  0  0
  1  6  2  0  0  0  0
M  STY  1   1 DAT
M  SLB  1   1   1
M  SAL   1  1   1
M  SDT   1 NAME
M  SDD   1 -2345.1234-2345.1234    DR    ALL  1       0
M  SED   1 Hello World
M  END
)CTAB"_ctab;
  // SDD record has format
  // M  SDD sss xxxxx.xxxxyyyyy.yyyy eeefgh i jjjkkk ll m noo
  MolDraw2DSVG drawer(350, 300, -1, -1, 1);
  drawer.drawMolecule(*mol);
  drawer.finishDrawing();
  auto text = drawer.getDrawingText();
  std::string name("Hello World");
  for (auto &c : name) {
    std::stringstream ss;
    ss << " >" << c << "</text>";
    auto pos = text.find(ss.str());
    CHECK(pos != std::string::npos);
  }
}

TEST_CASE("Github #4519 bad placement of datafield labels") {
  auto mol1 = R"CTAB(
     RDKit          2D

  0  0  0  0  0  0  0  0  0  0999 V3000
M  V30 BEGIN CTAB
M  V30 COUNTS 5 4 1 0 0
M  V30 BEGIN ATOM
M  V30 1 C 0.000000 0.000000 0.000000 0
M  V30 2 C 1.299038 0.750000 0.000000 0
M  V30 3 C 2.598076 -0.000000 0.000000 0
M  V30 4 C 1.299038 2.250000 0.000000 0
M  V30 5 C 2.598076 3.000000 0.000000 0
M  V30 END ATOM
M  V30 BEGIN BOND
M  V30 1 1 1 2
M  V30 2 2 2 3
M  V30 3 1 2 4
M  V30 4 2 4 5
M  V30 END BOND
M  V30 BEGIN SGROUP
M  V30 1 DAT 0 ATOMS=(5 2 4 5 3 1) FIELDNAME="Lambda Max" FIELDINFO=nm -
M  V30 FIELDDATA="2222"
M  V30 END SGROUP
M  V30 END CTAB
M  END)CTAB"_ctab;
  REQUIRE(mol1);

  auto mol2 = R"CTAB(
     RDKit          2D

  0  0  0  0  0  0  0  0  0  0999 V3000
M  V30 BEGIN CTAB
M  V30 COUNTS 8 8 1 0 0
M  V30 BEGIN ATOM
M  V30 1 N 3.000000 0.000000 0.000000 0
M  V30 2 C 1.500000 0.000000 0.000000 0
M  V30 3 C 0.750000 -1.299038 0.000000 0
M  V30 4 C -0.750000 -1.299038 0.000000 0
M  V30 5 C -1.500000 0.000000 0.000000 0
M  V30 6 C -0.750000 1.299038 0.000000 0
M  V30 7 O -1.500000 2.598076 0.000000 0
M  V30 8 C 0.750000 1.299038 0.000000 0
M  V30 END ATOM
M  V30 BEGIN BOND
M  V30 1 1 1 2
M  V30 2 2 2 3
M  V30 3 1 3 4
M  V30 4 2 4 5
M  V30 5 1 5 6
M  V30 6 1 6 7
M  V30 7 2 6 8
M  V30 8 1 8 2
M  V30 END BOND
M  V30 BEGIN SGROUP
M  V30 1 DAT 0 ATOMS=(1 1) FIELDNAME=UV FIELDINFO=nm -
M  V30 FIELDDISP="    0.0000    0.0000    DR    ALL  0       0" -
M  V30 FIELDDATA="340"
M  V30 END SGROUP
M  V30 END CTAB
M  END)CTAB"_ctab;
  REQUIRE(mol2);

  auto mol3 = R"CTAB(
     RDKit          2D

  0  0  0  0  0  0  0  0  0  0999 V3000
M  V30 BEGIN CTAB
M  V30 COUNTS 4 3 1 0 0
M  V30 BEGIN ATOM
M  V30 1 C -0.750000 -1.299038 0.000000 0
M  V30 2 C 0.000000 0.000000 0.000000 0
M  V30 3 C 1.500000 0.000000 0.000000 0
M  V30 4 C 2.250000 1.299038 0.000000 0
M  V30 END ATOM
M  V30 BEGIN BOND
M  V30 1 1 1 2
M  V30 2 2 2 3
M  V30 3 1 3 4
M  V30 END BOND
M  V30 BEGIN SGROUP
M  V30 1 DAT 0 ATOMS=(1 3) FIELDNAME=Stereo -
M  V30 FIELDDATA="Cis"
M  V30 END SGROUP
M  V30 END CTAB
M  END)CTAB"_ctab;
  REQUIRE(mol3);

  std::vector<std::string> legends = {
      "datafield label bad placement1", "datafield label bad placement2",
      "datafield label bad placement3"};  //  std::vector<std::string> legends =
                                          //  {"datafield label bad
                                          //  placement2"};
  {
    MolDraw2DSVG drawer(300, 250);
    drawer.drawMolecule(*mol1, legends[0]);
    drawer.finishDrawing();
    std::string text = drawer.getDrawingText();
    std::ofstream outs("testGithub4519_1.svg");
    outs << text;
    outs.flush();
    check_file_hash("testGithub4519_1.svg");
  }
  {
    MolDraw2DSVG drawer(300, 250);
    drawer.drawMolecule(*mol2, legends[1]);
    drawer.finishDrawing();
    std::string text = drawer.getDrawingText();
    std::ofstream outs("testGithub4519_2.svg");
    outs << text;
    outs.flush();
    check_file_hash("testGithub4519_2.svg");
  }
  {
    MolDraw2DSVG drawer(300, 250);
    drawer.drawMolecule(*mol3, legends[2]);
    drawer.finishDrawing();
    std::string text = drawer.getDrawingText();
    std::ofstream outs("testGithub4519_3.svg");
    outs << text;
    outs.flush();
    check_file_hash("testGithub4519_3.svg");
  }

  {
    std::vector<ROMol *> mols;
    mols.push_back(mol1.get());
    mols.push_back(mol2.get());
    mols.push_back(mol3.get());
    MolDraw2DSVG drawer(900, 250, 300, 250);
    drawer.drawMolecules(mols, &legends);
    drawer.finishDrawing();
    std::string text = drawer.getDrawingText();
    std::ofstream outs("testGithub4519_4.svg");
    outs << text;
    outs.flush();
    outs.close();
    check_file_hash("testGithub4519_4.svg");
  }
}

TEST_CASE("changing baseFontSize") {
  RDDepict::preferCoordGen = false;
  auto mol1 =
      "CC(C)C[C@H](NC(=O)[C@H](CCCCN)NC(=O)[C@H](CS)NC(=O)CNC(=O)[C@H](C)NC(=O)[C@H](CCCCN)NC(=O)[C@H](CC(C)C)NC(=O)CNC(=O)[C@H](C)NC(=O)[C@H](CS)NC(=O)[C@H](CCCCN)NC(=O)[C@H](C)NC(=O)[C@@H](NC(=O)[C@H](CS)NC(=O)CNC(=O)[C@H](C)NC(=O)[C@H](CCCCN)NC(=O)CNC(=O)[C@H](C)NC(=O)[C@H](CCCCN)NC(=O)[C@H](C)N)[C@@H](C)O)C(=O)O"_smiles;
  REQUIRE(mol1);
  MolDraw2DUtils::prepareMolForDrawing(*mol1);
  auto mol2 = "C[C@H](N)C(=O)N[C@@H](CCCCN)C(=O)N[C@@H](C)C(=O)NCC(=O)O"_smiles;
  REQUIRE(mol2);
  MolDraw2DUtils::prepareMolForDrawing(*mol2);
  SECTION("basics-large") {
    MolDraw2DSVG drawer(350, 300, -1, -1, 1);
    drawer.drawMolecule(*mol1);
    drawer.finishDrawing();
    CHECK(drawer.fontSize() == Catch::Approx(6.0).margin(0.1));
    auto text = drawer.getDrawingText();
    std::ofstream outs("testBaseFontSize.1a.svg");
    outs << text;
    outs.flush();
    check_file_hash("testBaseFontSize.1a.svg");
  }
  SECTION("increase size - large") {
    // here we change the base font size, but it doesn't matter since the
    // structure is big enough we end up stuck with the minimum font size.
    MolDraw2DSVG drawer(350, 300, -1, -1, 1);
    drawer.drawOptions().baseFontSize = 0.9;
    drawer.drawMolecule(*mol1);
    drawer.finishDrawing();
    CHECK(drawer.fontSize() == Catch::Approx(5.5).margin(.1));
    auto text = drawer.getDrawingText();
    std::ofstream outs("testBaseFontSize.1b.svg");
    outs << text;
    outs.flush();
    check_file_hash("testBaseFontSize.1b.svg");
  }
  SECTION("basics-small") {
    MolDraw2DSVG drawer(350, 300, -1, -1, 1);
    drawer.drawMolecule(*mol2);
    drawer.finishDrawing();
    CHECK(drawer.fontSize() == Catch::Approx(14.0).margin(0.1));
    auto text = drawer.getDrawingText();
    std::ofstream outs("testBaseFontSize.2a.svg");
    outs << text;
    outs.flush();
    check_file_hash("testBaseFontSize.2a.svg");
  }
  SECTION("increase size - smaller") {
    MolDraw2DSVG drawer(350, 300, -1, -1, 1);
    drawer.drawOptions().baseFontSize = 0.9;
    drawer.drawMolecule(*mol2);
    drawer.finishDrawing();
    CHECK(drawer.fontSize() == Catch::Approx(20.25).margin(0.1));
    auto text = drawer.getDrawingText();
    std::ofstream outs("testBaseFontSize.2b.svg");
    outs << text;
    outs.flush();
    check_file_hash("testBaseFontSize.2b.svg");
  }
}

TEST_CASE("flexicanvas: set canvas size automatically") {
  // note that these examples use Freetype if it's available.
  auto mol1 = "CCN(CC)CCn1nc2c3ccccc3sc3c(CNS(C)(=O)=O)ccc1c32"_smiles;
  REQUIRE(mol1);
  MolDraw2DUtils::prepareMolForDrawing(*mol1);

  auto mol2 = R"CTAB(
  Mrv2108 11192104292D

  0  0  0     0  0            999 V3000
M  V30 BEGIN CTAB
M  V30 COUNTS 5 5 0 0 0
M  V30 BEGIN ATOM
M  V30 1 C -5.2 -1.4 0 0
M  V30 2 O -5.2 -2.8 0 0
M  V30 3 C -3.7 -1.4 0 0
M  V30 4 C -3.7 -2.8 0 0 CFG=1
M  V30 5 N -2.5994 -3.9839 0 0
M  V30 END ATOM
M  V30 BEGIN BOND
M  V30 1 1 1 2
M  V30 2 1 1 3
M  V30 3 1 2 4
M  V30 4 1 3 4
M  V30 5 1 4 5 CFG=1
M  V30 END BOND
M  V30 END CTAB
M  END
)CTAB"_ctab;
  REQUIRE(mol2);
  MolDraw2DUtils::prepareMolForDrawing(*mol2);
  SECTION("fixed canvas") {
    MolDraw2DSVG drawer(308, 223, -1, -1);
    drawer.drawMolecule(*mol1);
    drawer.finishDrawing();
    auto text = drawer.getDrawingText();
    std::ofstream outs("testFlexiCanvas.1a.svg");
    outs << text;
    outs.flush();
    check_file_hash("testFlexiCanvas.1a.svg");
  }
  SECTION("flexicanvas1") {
    MolDraw2DSVG drawer(-1, -1, -1, -1);
    drawer.drawMolecule(*mol1);
    drawer.finishDrawing();
    auto text = drawer.getDrawingText();
    std::ofstream outs("testFlexiCanvas.1b.svg");
    outs << text;
    outs.flush();
    check_file_hash("testFlexiCanvas.1b.svg");
  }
  SECTION("flexicanvas1") {
    MolDraw2DSVG drawer(-1, -1, -1, -1);
    drawer.drawOptions().scalingFactor = 30;
    drawer.drawOptions().baseFontSize = 0.6;
    drawer.drawMolecule(*mol1);
    drawer.finishDrawing();
    auto text = drawer.getDrawingText();
    std::ofstream outs("testFlexiCanvas.1c.svg");
    outs << text;
    outs.flush();
    check_file_hash("testFlexiCanvas.1c.svg");
  }
  SECTION("flexicanvas1") {
    MolDraw2DSVG drawer(-1, -1, -1, -1);
    drawer.drawOptions().scalingFactor = 30;
    drawer.drawOptions().fixedFontSize = 32;
    drawer.drawMolecule(*mol1);
    drawer.finishDrawing();
    CHECK(drawer.fontSize() == Catch::Approx(32).margin(0.1));
    auto text = drawer.getDrawingText();
    std::ofstream outs("testFlexiCanvas.1d.svg");
    outs << text;
    outs.flush();
    check_file_hash("testFlexiCanvas.1d.svg");
  }
  SECTION("square") {
    MolDraw2DSVG drawer(-1, -1, -1, -1);
    drawer.drawOptions().baseFontSize = 0.8;
    drawer.drawMolecule(*mol2);
    drawer.finishDrawing();
    auto text = drawer.getDrawingText();
    std::ofstream outs("testFlexiCanvas.2.svg");
    outs << text;
    outs.flush();
    check_file_hash("testFlexiCanvas.2.svg");
  }
#ifdef RDK_BUILD_CAIRO_SUPPORT
  SECTION("square PNG no freetype") {
    MolDraw2DCairo drawer(-1, -1, -1, -1, true);
    drawer.drawOptions().baseFontSize = 0.8;
    drawer.drawMolecule(*mol2);
    drawer.finishDrawing();
    auto text = drawer.getDrawingText();
    std::ofstream outs("testFlexiCanvas.2a.png");
    outs << text;
    outs.flush();
    check_file_hash("testFlexiCanvas.2a.png");
  }
  SECTION("square PNG with freetype") {
    MolDraw2DCairo drawer(-1, -1, -1, -1, false);
    drawer.drawOptions().baseFontSize = 0.8;
    drawer.drawMolecule(*mol2);
    drawer.finishDrawing();
    auto text = drawer.getDrawingText();
    std::ofstream outs("testFlexiCanvas.2b.png");
    outs << text;
    outs.flush();
    check_file_hash("testFlexiCanvas.2b.png");
  }
#endif
  // semiflexicanvas - with freetype
  SECTION("semiflexicanvas1") {
    MolDraw2DSVG drawer(308, -1, -1, -1, false);
    drawer.drawOptions().scalingFactor = 30;
    drawer.drawOptions().baseFontSize = 0.6;
    drawer.drawMolecule(*mol1);
    drawer.finishDrawing();
    auto text = drawer.getDrawingText();
    std::ofstream outs("testSemiFlexiCanvas.1a.svg");
    outs << text;
    outs.flush();
    check_file_hash("testSemiFlexiCanvas.1a.svg");
  }
  SECTION("semiflexicanvas2") {
    MolDraw2DSVG drawer(-1, 223, -1, -1, false);
    drawer.drawOptions().scalingFactor = 30;
    drawer.drawOptions().baseFontSize = 0.6;
    drawer.drawMolecule(*mol1);
    drawer.finishDrawing();
    auto text = drawer.getDrawingText();
    std::ofstream outs("testSemiFlexiCanvas.1b.svg");
    outs << text;
    outs.flush();
    check_file_hash("testSemiFlexiCanvas.1b.svg");
  }
  SECTION("semiflexicanvas3") {
    auto mol3 = "ON"_smiles;
    REQUIRE(mol3);
    MolDraw2DSVG drawer(-1, 150, -1, -1, false);
    drawer.drawOptions().scalingFactor = 30;
    drawer.drawOptions().baseFontSize = 0.6;
    drawer.drawMolecule(*mol3);
    drawer.finishDrawing();
    auto text = drawer.getDrawingText();
    std::ofstream outs("testSemiFlexiCanvas.1c.svg");
    outs << text;
    outs.flush();
    check_file_hash("testSemiFlexiCanvas.1c.svg");
  }
  SECTION("reaction") {
    std::unique_ptr<ChemicalReaction> rxn(RxnSmartsToChemicalReaction(
        "[N:1]-[C:2]-[C:3](=[O:4])-[O:5].[N:6]-[C:7]-[C:8](=[O:9])-[O:10]>>[N:"
        "1]1-[C:2]-[C:3](=[O:4])-[N:6]-[C:7]-[C:8]-1=[O:9].[O:5]=[O:10]"));
    MolDraw2DSVG drawer(-1, -1, -1, -1, true);
    drawer.drawReaction(*rxn);
    drawer.finishDrawing();
    auto text = drawer.getDrawingText();
    std::ofstream outs("testFlexiCanvas.3.svg");
    outs << text;
    outs.flush();
    check_file_hash("testFlexiCanvas.3.svg");
  }
  SECTION("data labels") {
    auto mol1 = R"CTAB(
     RDKit          2D

  0  0  0  0  0  0  0  0  0  0999 V3000
M  V30 BEGIN CTAB
M  V30 COUNTS 5 4 1 0 0
M  V30 BEGIN ATOM
M  V30 1 C 0.000000 0.000000 0.000000 0
M  V30 2 C 1.299038 0.750000 0.000000 0
M  V30 3 C 2.598076 -0.000000 0.000000 0
M  V30 4 C 1.299038 2.250000 0.000000 0
M  V30 5 C 2.598076 3.000000 0.000000 0
M  V30 END ATOM
M  V30 BEGIN BOND
M  V30 1 1 1 2
M  V30 2 2 2 3
M  V30 3 1 2 4
M  V30 4 2 4 5
M  V30 END BOND
M  V30 BEGIN SGROUP
M  V30 1 DAT 0 ATOMS=(5 2 4 5 3 1) FIELDNAME="Lambda Max" FIELDINFO=nm -
M  V30 FIELDDATA="2222"
M  V30 END SGROUP
M  V30 END CTAB
M  END)CTAB"_ctab;
    REQUIRE(mol1);
    {
      MolDraw2DSVG drawer(-1, -1);
      drawer.drawMolecule(*mol1);
      drawer.finishDrawing();
      auto text = drawer.getDrawingText();
      std::ofstream outs("testFlexiCanvas.4a.svg");
      outs << text;
      outs.flush();
      check_file_hash("testFlexiCanvas.4a.svg");
    }
    {
      MolDraw2DSVG drawer(-1, -1);
      drawer.drawMolecule(*mol1, "legendary");
      drawer.finishDrawing();
      auto text = drawer.getDrawingText();
      std::ofstream outs("testFlexiCanvas.4b.svg");
      outs << text;
      outs.flush();
      check_file_hash("testFlexiCanvas.4b.svg");
    }
    {
      MolDraw2DSVG drawer(-1, -1);
      drawer.drawMolecule(*mol1, "doubly\nlegendary");
      drawer.finishDrawing();
      auto text = drawer.getDrawingText();
      std::ofstream outs("testFlexiCanvas.4c.svg");
      outs << text;
      outs.flush();
      check_file_hash("testFlexiCanvas.4c.svg");
    }
    {
      MolDraw2DSVG drawer(-1, -1);
      drawer.drawOptions().legendFraction = 0.25;
      drawer.drawOptions().legendFontSize = 32;
      drawer.drawMolecule(*mol1, "Hugely\nLegendary");
      drawer.finishDrawing();
      auto text = drawer.getDrawingText();
      std::ofstream outs("testFlexiCanvas.4d.svg");
      outs << text;
      outs.flush();
      check_file_hash("testFlexiCanvas.4d.svg");
    }
  }
  SECTION("including legends") {
    // add an atomNote so that we can compare font sizes
    mol1->getAtomWithIdx(0)->setProp(common_properties::atomNote, "n1");
    {
      MolDraw2DSVG drawer(-1, -1);
      drawer.drawMolecule(*mol1, "legend");
      drawer.finishDrawing();
      auto text = drawer.getDrawingText();
      std::ofstream outs("testFlexiCanvas.5a.svg");
      outs << text;
      outs.flush();
      check_file_hash("testFlexiCanvas.5a.svg");
    }
    {
      MolDraw2DSVG drawer(-1, -1);
      drawer.drawMolecule(*mol1, "legend\nwith two lines");
      drawer.finishDrawing();
      auto text = drawer.getDrawingText();
      std::ofstream outs("testFlexiCanvas.5b.svg");
      outs << text;
      outs.flush();
      check_file_hash("testFlexiCanvas.5b.svg");
    }
    {
      MolDraw2DSVG drawer(-1, -1);
      drawer.drawOptions().scalingFactor = 45;
      drawer.drawMolecule(*mol1, "legend");
      drawer.finishDrawing();
      auto text = drawer.getDrawingText();
      std::ofstream outs("testFlexiCanvas.5c.svg");
      outs << text;
      outs.flush();
      check_file_hash("testFlexiCanvas.5c.svg");
    }
    {
      MolDraw2DSVG drawer(-1, -1);
      drawer.drawOptions().scalingFactor = 10;
      drawer.drawMolecule(*mol1, "legend");
      drawer.finishDrawing();
      auto text = drawer.getDrawingText();
      std::ofstream outs("testFlexiCanvas.5d.svg");
      outs << text;
      outs.flush();
      check_file_hash("testFlexiCanvas.5d.svg");
    }
  }

  SECTION("partially flexicanvas (height) + legends") {
    // add an atomNote so that we can compare font sizes
    mol1->getAtomWithIdx(0)->setProp(common_properties::atomNote, "n1");
    {
      MolDraw2DSVG drawer(-1, 200);
      drawer.drawMolecule(*mol1, "legend");
      drawer.finishDrawing();
      auto text = drawer.getDrawingText();
      std::ofstream outs("testFlexiCanvas.6a.svg");
      outs << text;
      outs.flush();
      check_file_hash("testFlexiCanvas.6a.svg");
    }
    {
      MolDraw2DSVG drawer(-1, 200);
      drawer.drawMolecule(*mol1, "legend\nwith two lines");
      drawer.finishDrawing();
      auto text = drawer.getDrawingText();
      std::ofstream outs("testFlexiCanvas.6b.svg");
      outs << text;
      outs.flush();
      check_file_hash("testFlexiCanvas.6b.svg");
    }
    {
      MolDraw2DSVG drawer(-1, 200);
      drawer.drawOptions().scalingFactor = 45;
      drawer.drawMolecule(*mol1, "legend");
      drawer.finishDrawing();
      auto text = drawer.getDrawingText();
      std::ofstream outs("testFlexiCanvas.6c.svg");
      outs << text;
      outs.flush();
      check_file_hash("testFlexiCanvas.6c.svg");
    }
    {
      MolDraw2DSVG drawer(-1, 200);
      drawer.drawOptions().scalingFactor = 10;
      drawer.drawMolecule(*mol1, "legend");
      drawer.finishDrawing();
      auto text = drawer.getDrawingText();
      std::ofstream outs("testFlexiCanvas.6d.svg");
      outs << text;
      outs.flush();
      check_file_hash("testFlexiCanvas.6d.svg");
    }
  }

  SECTION("partially flexicanvas (width) + legends") {
    // add an atomNote so that we can compare font sizes
    mol1->getAtomWithIdx(0)->setProp(common_properties::atomNote, "n1");
    {
      MolDraw2DSVG drawer(300, -1);
      drawer.drawMolecule(*mol1, "legend");
      drawer.finishDrawing();
      auto text = drawer.getDrawingText();
      std::ofstream outs("testFlexiCanvas.7a.svg");
      outs << text;
      outs.flush();
      check_file_hash("testFlexiCanvas.7a.svg");
    }
    {
      MolDraw2DSVG drawer(300, -1);
      drawer.drawMolecule(*mol1, "legend\nwith two lines");
      drawer.finishDrawing();
      auto text = drawer.getDrawingText();
      std::ofstream outs("testFlexiCanvas.7b.svg");
      outs << text;
      outs.flush();
      check_file_hash("testFlexiCanvas.7b.svg");
    }
    {
      MolDraw2DSVG drawer(300, -1);
      drawer.drawOptions().scalingFactor = 45;
      drawer.drawMolecule(*mol1, "legend");
      drawer.finishDrawing();
      auto text = drawer.getDrawingText();
      std::ofstream outs("testFlexiCanvas.7c.svg");
      outs << text;
      outs.flush();
      check_file_hash("testFlexiCanvas.7c.svg");
    }
    {
      MolDraw2DSVG drawer(300, -1);
      drawer.drawOptions().scalingFactor = 10;
      drawer.drawMolecule(*mol1, "legend");
      drawer.finishDrawing();
      auto text = drawer.getDrawingText();
      std::ofstream outs("testFlexiCanvas.7d.svg");
      outs << text;
      outs.flush();
      check_file_hash("testFlexiCanvas.7d.svg");
    }
  }
}

TEST_CASE("Github #4764") {
  SECTION("basics") {
    auto mol = "c1ccccc1-C1CCCCC1"_smiles;
    REQUIRE(mol);
    std::vector<int> highlights{6, 7, 8, 9, 10, 11};
    {
      MolDraw2DSVG drawer(200, 150);
      drawer.drawMolecule(*mol, "highlight", &highlights);
      drawer.finishDrawing();
      auto text = drawer.getDrawingText();
      std::ofstream outs("testGithub4764.sz1.svg");
      outs << text;
      outs.flush();
      check_file_hash("testGithub4764.sz1.svg");
    }
    {
      MolDraw2DSVG drawer(400, 350);
      drawer.drawMolecule(*mol, "highlight", &highlights);
      drawer.finishDrawing();
      auto text = drawer.getDrawingText();
      std::ofstream outs("testGithub4764.sz2.svg");
      outs << text;
      outs.flush();
      check_file_hash("testGithub4764.sz2.svg");
    }
    {
      MolDraw2DSVG drawer(800, 700);
      drawer.drawMolecule(*mol, "highlight", &highlights);
      drawer.finishDrawing();
      auto text = drawer.getDrawingText();
      std::ofstream outs("testGithub4764.sz3.svg");
      outs << text;
      outs.flush();
      check_file_hash("testGithub4764.sz3.svg");
    }
#ifdef RDK_BUILD_CAIRO_SUPPORT
    {
      MolDraw2DCairo drawer(200, 150);
      drawer.drawMolecule(*mol, "highlight", &highlights);
      drawer.finishDrawing();
      drawer.writeDrawingText("testGithub4764.sz1.png");
      check_file_hash("testGithub4764.sz1.png");
    }
    {
      MolDraw2DCairo drawer(400, 350);
      drawer.drawMolecule(*mol, "highlight", &highlights);
      drawer.finishDrawing();
      drawer.writeDrawingText("testGithub4764.sz2.png");
      check_file_hash("testGithub4764.sz2.png");
    }
    {
      MolDraw2DCairo drawer(800, 700);
      drawer.drawMolecule(*mol, "highlight", &highlights);
      drawer.finishDrawing();
      drawer.writeDrawingText("testGithub4764.sz3.png");
      check_file_hash("testGithub4764.sz3.png");
    }
#endif
    // check_file_hash("testGithub4538.svg");
  }
}

TEST_CASE("drawArc starting from wrong angle") {
  SECTION("basics") {
    auto mol = R"CTAB(
     RDKit          2D

  9  9  0  0  0  0  0  0  0  0999 V2000
   -1.2135   -0.7027    0.0000 C   0  0  0  0  0  0  0  0  0  0  0  0
   -0.0000   -1.5844    0.0000 N   0  0  0  0  0  0  0  0  0  0  0  0
    1.2135   -0.7027    0.0000 C   0  0  0  0  0  0  0  0  0  0  0  0
    0.7500    0.7238    0.0000 N   0  0  0  0  0  0  0  0  0  0  0  0
   -0.7500    0.7238    0.0000 C   0  0  0  0  0  0  0  0  0  0  0  0
   -1.6317    1.9374    0.0000 F   0  0  0  0  0  0  0  0  0  0  0  0
   -2.6401   -1.1663    0.0000 F   0  0  0  0  0  0  0  0  0  0  0  0
    2.6401   -1.1663    0.0000 F   0  0  0  0  0  0  0  0  0  0  0  0
    1.6317    1.9374    0.0000 F   0  0  0  0  0  0  0  0  0  0  0  0
  1  2  1  0
  2  3  2  0
  3  4  1  0
  4  5  1  0
  5  6  1  0
  5  1  2  0
  1  7  1  0
  3  8  1  0
  4  9  1  0
M  END)CTAB"_ctab;
    REQUIRE(mol);
    {
      MolDraw2DSVG drawer(400, 350);
      drawer.drawOptions().noAtomLabels = true;
      drawer.drawMolecule(*mol, "drawArc");
      drawer.setFillPolys(false);
      drawer.setColour({1, 0, 0});
      drawer.drawArc(mol->getConformer().getAtomPos(3), 0.3, -72, 54);
      drawer.drawArc(mol->getConformer().getAtomPos(0), 0.3, -162, -36);
      drawer.drawArc(mol->getConformer().getAtomPos(4), 0.3, 126, 252);
      drawer.drawArc(mol->getConformer().getAtomPos(2), 0.3, -18, 108);
      drawer.finishDrawing();
      auto text = drawer.getDrawingText();
      std::ofstream outs("testDrawArc1.svg");
      outs << text;
      outs.flush();
      check_file_hash("testDrawArc1.svg");
    }
  }
}

TEST_CASE("wedged bonds to metals drawn in the wrong direction") {
  SECTION("basics") {
    auto m = R"CTAB(
  Mrv2108 01092205442D          

  0  0  0     0  0            999 V3000
M  V30 BEGIN CTAB
M  V30 COUNTS 5 4 0 0 0
M  V30 BEGIN ATOM
M  V30 1 F 10.6667 -0.75 0 0
M  V30 2 Pt 10.6667 -2.29 0 0 CFG=1
M  V30 3 Cl 12.2067 -2.29 0 0
M  V30 4 C 10.6667 -3.83 0 0
M  V30 5 O 9.1267 -2.29 0 0
M  V30 END ATOM
M  V30 BEGIN BOND
M  V30 1 1 1 2
M  V30 2 1 2 3
M  V30 3 1 2 4 CFG=1
M  V30 4 1 2 5 CFG=3
M  V30 END BOND
M  V30 END CTAB
M  END)CTAB"_ctab;
    m->getBondWithIdx(2)->setBondDir(Bond::BondDir::BEGINWEDGE);
    m->getBondWithIdx(3)->setBondDir(Bond::BondDir::BEGINDASH);
    MolDraw2DSVG drawer(250, 200);
    assignBWPalette(drawer.drawOptions().atomColourPalette);
    drawer.drawMolecule(*m, "check wedges");
    drawer.finishDrawing();
    auto text = drawer.getDrawingText();
    std::ofstream outs("testMetalWedges.svg");
    outs << text;
    outs.flush();
    check_file_hash("testMetalWedges.svg");
  }
}

TEST_CASE("vary proportion of panel for legend", "[drawing]") {
  SECTION("basics") {
    auto m1 = "C1N[C@@H]2OCC12"_smiles;
    REQUIRE(m1);
    // These look a bit pants with NO_FREETYPE=true, but much better with
    // Freetype.
    {
      // default legend
      MolDraw2DSVG drawer(200, 200, -1, -1, NO_FREETYPE);
      MolDraw2DUtils::prepareAndDrawMolecule(drawer, *m1, "default legend");
      drawer.finishDrawing();
      auto text = drawer.getDrawingText();
      std::ofstream outs("testVariableLegend_1.svg");
      outs << text;
      outs.flush();
      CHECK(text.find("<text x='34.5' y='190.0' class='legend' "
                      "style='font-size:16px;") != std::string::npos);
      check_file_hash("testVariableLegend_1.svg");
    }
    {
      // 1/4 of panel
      MolDraw2DSVG drawer(200, 200, -1, -1, NO_FREETYPE);
      drawer.drawOptions().legendFraction = 0.25;
      drawer.drawOptions().legendFontSize = 32;
      MolDraw2DUtils::prepareAndDrawMolecule(drawer, *m1, "massive legend");
      drawer.finishDrawing();
      auto text = drawer.getDrawingText();
      std::ofstream outs("testVariableLegend_2.svg");
      outs << text;
      outs.flush();
      CHECK(text.find("<text x='2.8' y='190.0' class='legend' "
                      "style='font-size:31px;") != std::string::npos);
      check_file_hash("testVariableLegend_2.svg");
    }
    {
      // tiny
      MolDraw2DSVG drawer(200, 200, -1, -1, NO_FREETYPE);
      drawer.drawOptions().legendFraction = 0.05;
      MolDraw2DUtils::prepareAndDrawMolecule(drawer, *m1, "small legend");
      drawer.finishDrawing();
      auto text = drawer.getDrawingText();
      std::ofstream outs("testVariableLegend_3.svg");
      outs << text;
      outs.flush();
      CHECK(text.find("<text x='72.4' y='190.0' class='legend' "
                      "style='font-size:11px;") != std::string::npos);
      check_file_hash("testVariableLegend_3.svg");
    }
  }
}

TEST_CASE(
    "Github 5061 - draw reaction with no reagents and scaleBondWidth true") {
  SECTION("basics") {
    std::string data = R"RXN($RXN

  Mrv16425    091201171606

  0  1
$MOL

  Mrv1642509121716062D

  2  1  0  0  0  0            999 V2000
    3.5357    0.0000    0.0000 R#  0  0  0  0  0  0  0  0  0  0  0  0
    2.7107    0.0000    0.0000 R#  0  0  0  0  0  0  0  0  0  0  0  0
  1  2  1  0  0  0  0
M  RGP  2   1   1   2   2


M  END)RXN";
    {
      std::unique_ptr<ChemicalReaction> rxn{RxnBlockToChemicalReaction(data)};
      MolDraw2DSVG drawer(450, 200);
      drawer.drawOptions().scaleBondWidth = true;
      drawer.drawReaction(*rxn);
      drawer.finishDrawing();
      auto text = drawer.getDrawingText();
      std::ofstream outs("testGithub_5061.svg");
      outs << text;
      outs.flush();
      check_file_hash("testGithub_5061.svg");
    }
  }
}

TEST_CASE("Github 5185 - don't draw atom indices between double bond") {
  SECTION("basics") {
    auto m1 = "OC(=O)CCCC(=O)O"_smiles;
    REQUIRE(m1);
    {
      // default legend
      MolDraw2DSVG drawer(400, 200, -1, -1);
      drawer.drawOptions().addAtomIndices = true;
      MolDraw2DUtils::prepareAndDrawMolecule(drawer, *m1);
      drawer.finishDrawing();
      auto text = drawer.getDrawingText();
      std::ofstream outs("testGithub_5185.svg");
      outs << text;
      outs.flush();
#ifdef RDK_BUILD_FREETYPE_SUPPORT
      // the 2nd note
      CHECK(text.find("<path class='note' d='M 94.4 129.6") !=
            std::string::npos);
      check_file_hash("testGithub_5185.svg");
#else
      CHECK(text.find("<text x='91.5' y='130.0' class='note' ") !=
            std::string::npos);
#endif
    }
  }
}

TEST_CASE(
    "Github 5259 - drawReaction should not fail when prepareMolsBeforeDrawing "
    "is false") {
  SECTION("basics") {
    auto rxn = "[CH3:1][OH:2]>>[CH2:1]=[OH0:2]"_rxnsmarts;
    REQUIRE(rxn);
    MolDraw2DSVG drawer(400, 200, -1, -1);
    drawer.drawOptions().prepareMolsBeforeDrawing = false;
    REQUIRE_NOTHROW(drawer.drawReaction(*rxn));
  }
}

TEST_CASE("Github 5269 - bad index positions with highlights") {
  SECTION("basics") {
    auto m1 = "CC(=O)Oc1c(C(=O)O)cccc1"_smiles;
    auto q1 = "CC(=O)Oc1c(C(=O)O)cccc1"_smarts;
    REQUIRE(m1);
    REQUIRE(q1);
    {
      std::vector<int> hit_atoms;
      std::vector<MatchVectType> hits_vect;
      SubstructMatch(*m1, *q1, hits_vect);
      for (size_t i = 0; i < hits_vect.size(); ++i) {
        for (size_t j = 0; j < hits_vect[i].size(); ++j) {
          hit_atoms.push_back(hits_vect[i][j].second);
        }
      }
      std::vector<int> hit_bonds;
      for (int i : hit_atoms) {
        for (int j : hit_atoms) {
          if (i > j) {
            Bond *bnd = m1->getBondBetweenAtoms(i, j);
            if (bnd) {
              hit_bonds.push_back(bnd->getIdx());
            }
          }
        }
      }
      {
        MolDraw2DSVG drawer(400, 400, -1, -1);
        drawer.drawOptions().addAtomIndices = true;
        drawer.drawMolecule(*m1, &hit_atoms, &hit_bonds);
        drawer.finishDrawing();
        auto text = drawer.getDrawingText();
        std::ofstream outs("testGithub_5269_1.svg");
        outs << text;
        outs.flush();
#ifdef RDK_BUILD_FREETYPE_SUPPORT
        check_file_hash("testGithub_5269_1.svg");
#endif
      }
    }
  }
  {
    auto m2 = "CN(C)C(C)C=O"_smiles;
    REQUIRE(m2);
    std::vector<int> hit_atoms{0, 1, 2};
    auto atom = m2->getAtomWithIdx(0);
    atom->setProp(common_properties::atomNote, "0.91");
    atom = m2->getAtomWithIdx(1);
    atom->setProp(common_properties::atomNote, "1.03");
    atom = m2->getAtomWithIdx(2);
    atom->setProp(common_properties::atomNote, "0.74");
    MolDraw2DSVG drawer(400, 400, -1, -1);
    drawer.drawMolecule(*m2, &hit_atoms);
    drawer.finishDrawing();
    auto text = drawer.getDrawingText();
    std::ofstream outs("testGithub_5269_2.svg");
    outs << text;
    outs.flush();
#ifdef RDK_BUILD_FREETYPE_SUPPORT
    check_file_hash("testGithub_5269_2.svg");
#endif
  }
}

#ifdef RDK_BUILD_CAIRO_SUPPORT
TEST_CASE("drawing doesn't destroy reaction properties", "[drawing]") {
  auto rxn = "[CH3:1][OH:2]>>[CH2:1]=[OH0:2]"_rxnsmarts;
  REQUIRE(rxn);
  MolDraw2DCairo drawer(400, 200);
  bool highlightByReactant = true;
  drawer.drawReaction(*rxn, highlightByReactant);
  drawer.finishDrawing();
  auto png = drawer.getDrawingText();
  std::unique_ptr<ChemicalReaction> rxn2{PNGStringToChemicalReaction(png)};
  REQUIRE(rxn2);
  CHECK(rxn->getReactants()[0]->getAtomWithIdx(0)->getAtomMapNum() == 1);
  CHECK(rxn->getReactants()[0]->getAtomWithIdx(1)->getAtomMapNum() == 2);
  CHECK(rxn2->getReactants()[0]->getAtomWithIdx(0)->getAtomMapNum() == 1);
  CHECK(rxn2->getReactants()[0]->getAtomWithIdx(1)->getAtomMapNum() == 2);
}
#endif

TEST_CASE("Class values in SVG for wavy bonds.") {
  SECTION("basics") {
    auto m1 = R"CTAB(mol1
  ChemDraw05162216032D

 11 11  0  0  0  0  0  0  0  0999 V2000
    1.1514    0.9038    0.0000 C   0  0  0  0  0  0  0  0  0  0  0  0
    1.1514    0.0788    0.0000 C   0  0  0  0  0  0  0  0  0  0  0  0
    1.9360   -0.1762    0.0000 N   0  0  0  0  0  0  0  0  0  0  0  0
    2.4209    0.4913    0.0000 C   0  0  0  0  0  0  0  0  0  0  0  0
    1.9360    1.1587    0.0000 N   0  0  0  0  0  0  0  0  0  0  0  0
    0.4369   -0.3337    0.0000 C   0  0  0  0  0  0  0  0  0  0  0  0
   -0.2775    0.0788    0.0000 C   0  0  0  0  0  0  0  0  0  0  0  0
   -0.9920   -0.3337    0.0000 C   0  0  0  0  0  0  0  0  0  0  0  0
   -1.7065    0.0788    0.0000 C   0  0  0  0  0  0  0  0  0  0  0  0
   -2.4209   -0.3337    0.0000 N   0  0  0  0  0  0  0  0  0  0  0  0
    0.4369   -1.1587    0.0000 C   0  0  0  0  0  0  0  0  0  0  0  0
  1  2  2  0
  2  3  1  0
  3  4  2  0
  4  5  1  0
  5  1  1  0
  2  6  1  0
  6  7  1  0
  7  8  2  3
  8  9  1  0
  9 10  3  0
  6 11  1  4
M  END)CTAB"_ctab;
    REQUIRE(m1);
    auto b10 = m1->getBondWithIdx(10);
    b10->setBondDir(Bond::UNKNOWN);
    MolDraw2DSVG drawer(400, 400, -1, -1);
    drawer.drawMolecule(*m1);
    drawer.finishDrawing();
    auto text = drawer.getDrawingText();
    CHECK(text.find("<path class='bond-10 atom-5 atom-10'") !=
          std::string::npos);
    std::ofstream outs("test_classes_wavy_bonds.svg");
    outs << text;
    outs.flush();
#ifdef RDK_BUILD_FREETYPE_SUPPORT
    check_file_hash("test_classes_wavy_bonds.svg");
#endif
  }
}

TEST_CASE("GitHub #5383: cairo error when using similarity maps", "") {
  auto m1 = "C1N[C@@H]2OCC12"_smiles;
  REQUIRE(m1);
  MolDraw2DUtils::prepareMolForDrawing(*m1);
  const auto conf = m1->getConformer();
  std::vector<Point2D> cents(conf.getNumAtoms());
  std::vector<double> weights(conf.getNumAtoms());
  std::vector<double> widths(conf.getNumAtoms());
  for (size_t i = 0; i < conf.getNumAtoms(); ++i) {
    cents[i] = Point2D(conf.getAtomPos(i).x, conf.getAtomPos(i).y);
    weights[i] = 1;
    widths[i] = 0.4 * PeriodicTable::getTable()->getRcovalent(
                          m1->getAtomWithIdx(i)->getAtomicNum());
  }

  SECTION("svg basics") {
    MolDraw2DSVG drawer(250, 250, -1, -1, NO_FREETYPE);
    drawer.drawOptions().padding = 0.1;

    drawer.clearDrawing();
    std::vector<double> levels;
    MolDraw2DUtils::contourAndDrawGaussians(
        drawer, cents, weights, widths, 10, levels,
        MolDraw2DUtils::ContourParams(), m1.get());

    drawer.drawOptions().clearBackground = false;
    drawer.drawMolecule(*m1);
    drawer.finishDrawing();
    auto text = drawer.getDrawingText();
    CHECK(text.find("width='250px' height='250px' viewBox='0 0 250 250'>") !=
          std::string::npos);
    std::ofstream outs("github5383_1.svg");
    outs << text;
    outs.flush();
    check_file_hash("github5383_1.svg");
  }
  SECTION("svg basics") {
    MolDraw2DSVG drawer(250, 250, -1, -1, NO_FREETYPE);
    drawer.drawOptions().padding = 0.0;

    drawer.clearDrawing();
    std::vector<double> levels;
    MolDraw2DUtils::contourAndDrawGaussians(
        drawer, cents, weights, widths, 10, levels,
        MolDraw2DUtils::ContourParams(), m1.get());

    drawer.drawOptions().clearBackground = false;
    drawer.drawMolecule(*m1);
    drawer.finishDrawing();
    auto text = drawer.getDrawingText();
    CHECK(text.find("width='250px' height='250px' viewBox='0 0 250 250'>") !=
          std::string::npos);
    std::ofstream outs("github5383_2.svg");
    outs << text;
    outs.flush();
    check_file_hash("github5383_2.svg");
  }
#ifdef RDK_BUILD_CAIRO_SUPPORT
  SECTION("cairo basics") {
    MolDraw2DCairo drawer(250, 250, -1, -1, NO_FREETYPE);
    drawer.drawOptions().padding = 0.1;

    drawer.clearDrawing();
    std::vector<double> levels;
    MolDraw2DUtils::contourAndDrawGaussians(
        drawer, cents, weights, widths, 10, levels,
        MolDraw2DUtils::ContourParams(), m1.get());

    drawer.drawOptions().clearBackground = false;
    drawer.drawMolecule(*m1);
    drawer.finishDrawing();
    drawer.writeDrawingText("github5383_1.png");
    check_file_hash("github5383_1.png");
  }
#endif
}

TEST_CASE("github #5156") {
  SECTION("basics") {
    SmilesParserParams ps;
    ps.sanitize = false;
    std::unique_ptr<RWMol> m{SmilesToMol("c1ccnc1", ps)};
    REQUIRE(m);
    unsigned int failed;
    MolOps::sanitizeMol(*m, failed,
                        MolOps::SANITIZE_ALL ^ MolOps::SANITIZE_KEKULIZE);
    MolDraw2DSVG d2d(200, 200);
    d2d.drawOptions().prepareMolsBeforeDrawing = false;
    d2d.drawMolecule(*m);
    d2d.finishDrawing();
    auto text = d2d.getDrawingText();
    // CHECK(text.find("width='250px' height='250px' viewBox='0 0 250 250'>") !=
    //       std::string::npos);
    std::ofstream outs("github5156_1.svg");
    outs << text;
    outs.flush();
    check_file_hash("github5156_1.svg");
  }
  SECTION("as reported") {
    auto m =
        "[#6](:,-[#6]-,:[#7]-,:[#6]1:[#6]:[#6]:[#6]:[#6]:[#6]:1):,-[#6]:,-[#7]:,-[#6]"_smarts;
    REQUIRE(m);
    MolDraw2DSVG d2d(200, 200);
    d2d.drawOptions().prepareMolsBeforeDrawing = false;
    d2d.drawMolecule(*m);
    d2d.finishDrawing();
    auto text = d2d.getDrawingText();
    // CHECK(text.find("width='250px' height='250px' viewBox='0 0 250 250'>") !=
    //       std::string::npos);
    std::ofstream outs("github5156_2.svg");
    outs << text;
    outs.flush();
    check_file_hash("github5156_2.svg");
  }
  SECTION("check no wedging") {
    // if we aren't preparing molecules, we won't end up with wedging in this
    // case
    auto m = "C[C@H](F)Cl"_smiles;
    REQUIRE(m);
    MolDraw2DSVG d2d(200, 200);
    d2d.drawOptions().prepareMolsBeforeDrawing = false;
    d2d.drawMolecule(*m);
    d2d.finishDrawing();
    auto text = d2d.getDrawingText();
    CHECK(text.find(" Z' style='fill=#000000") == std::string::npos);
    std::ofstream outs("github5156_3.svg");
    outs << text;
    outs.flush();
    check_file_hash("github5156_3.svg");
  }
}

TEST_CASE("ACS 1996 mode") {
  SECTION("basics") {
    std::string nameBase = "acs1996_";
    {
      auto m = R"CTAB(mol1
  ChemDraw05162216032D

 11 11  0  0  0  0  0  0  0  0999 V2000
    1.1514    0.9038    0.0000 C   0  0  0  0  0  0  0  0  0  0  0  0
    1.1514    0.0788    0.0000 C   0  0  0  0  0  0  0  0  0  0  0  0
    1.9360   -0.1762    0.0000 N   0  0  0  0  0  0  0  0  0  0  0  0
    2.4209    0.4913    0.0000 C   0  0  0  0  0  0  0  0  0  0  0  0
    1.9360    1.1587    0.0000 N   0  0  0  0  0  0  0  0  0  0  0  0
    0.4369   -0.3337    0.0000 C   0  0  0  0  0  0  0  0  0  0  0  0
   -0.2775    0.0788    0.0000 C   0  0  0  0  0  0  0  0  0  0  0  0
   -0.9920   -0.3337    0.0000 C   0  0  0  0  0  0  0  0  0  0  0  0
   -1.7065    0.0788    0.0000 C   0  0  0  0  0  0  0  0  0  0  0  0
   -2.4209   -0.3337    0.0000 N   0  0  0  0  0  0  0  0  0  0  0  0
    0.4369   -1.1587    0.0000 C   0  0  0  0  0  0  0  0  0  0  0  0
  1  2  2  0
  2  3  1  0
  3  4  2  0
  4  5  1  0
  5  1  1  0
  2  6  1  0
  6  7  1  0
  7  8  2  3
  8  9  1  0
  9 10  3  0
  6 11  1  4
M  END)CTAB"_ctab;
      REQUIRE(m);
      {
        MolDraw2DSVG drawer(-1, -1);
        MolDraw2DUtils::drawMolACS1996(drawer, *m, "Mol 1", nullptr, nullptr);
        drawer.finishDrawing();
        std::string text = drawer.getDrawingText();
        std::ofstream outs(nameBase + "1.svg");
        outs << text;
        outs.flush();
        outs.close();
        check_file_hash(nameBase + "1.svg");
      }
#ifdef RDK_BUILD_CAIRO_SUPPORT
      {
        MolDraw2DCairo drawer(-1, -1);
        MolDraw2DUtils::drawMolACS1996(drawer, *m, "Mol 1", nullptr, nullptr);
        drawer.finishDrawing();
        drawer.writeDrawingText(nameBase + "1.png");
        check_file_hash(nameBase + "1.png");
      }
#endif
    }
    {
      auto m = R"CTAB(mol2
  ChemDraw06062216302D

  0  0  0     0  0              0 V3000
M  V30 BEGIN CTAB
M  V30 COUNTS 11 11 0 0 1
M  V30 BEGIN ATOM
M  V30 1 C 1.151400 0.903800 0.000000 0
M  V30 2 C 1.151400 0.078800 0.000000 0
M  V30 3 N 1.935999 -0.176199 0.000000 0
M  V30 4 C 2.420899 0.491300 0.000000 0
M  V30 5 N 1.935999 1.158700 0.000000 0
M  V30 6 C 0.436900 -0.333700 0.000000 0
M  V30 7 C -0.277500 0.078800 0.000000 0
M  V30 8 C -0.992000 -0.333700 0.000000 0
M  V30 9 C -1.706500 0.078800 0.000000 0
M  V30 10 N -2.420899 -0.333700 0.000000 0
M  V30 11 C 0.436900 -1.158700 0.000000 0
M  V30 END ATOM
M  V30 BEGIN BOND
M  V30 1 2 1 2
M  V30 2 1 2 3
M  V30 3 2 3 4
M  V30 4 1 4 5
M  V30 5 1 5 1
M  V30 6 1 2 6
M  V30 7 1 6 7
M  V30 8 2 7 8 CFG=2
M  V30 9 1 8 9
M  V30 10 3 9 10
M  V30 11 1 6 11 CFG=3
M  V30 END BOND
M  V30 BEGIN COLLECTION
M  V30 MDLV30/STEABS ATOMS=(1 6)
M  V30 END COLLECTION
M  V30 END CTAB
M  END
)CTAB"_ctab;
      REQUIRE(m);
      MolDraw2DSVG drawer(-1, -1);
      MolDraw2DUtils::drawMolACS1996(drawer, *m, "Mol 2", nullptr, nullptr);
      drawer.finishDrawing();
      std::string text = drawer.getDrawingText();
      std::ofstream outs(nameBase + "2.svg");
      outs << text;
      outs.flush();
      outs.close();
      check_file_hash(nameBase + "2.svg");
#ifdef RDK_BUILD_CAIRO_SUPPORT
      {
        MolDraw2DCairo drawer(-1, -1);
        MolDraw2DUtils::drawMolACS1996(drawer, *m, "Mol 2", nullptr, nullptr);
        drawer.finishDrawing();
        drawer.writeDrawingText(nameBase + "2.png");
        check_file_hash(nameBase + "2.png");
      }
#endif
    }
    {
      auto m = "C[C@H](I)CC(Cl)C[C@@H](F)C"_smiles;
      m->setProp<std::string>("_Name", "mol3");
      REQUIRE(m);
      MolDraw2DUtils::prepareMolForDrawing(*m);
      MolDraw2DSVG drawer(-1, -1);
      MolDraw2DUtils::drawMolACS1996(drawer, *m, "Mol 3", nullptr, nullptr);
      drawer.finishDrawing();
      std::string text = drawer.getDrawingText();
      std::ofstream outs(nameBase + "3.svg");
      outs << text;
      outs.flush();
      outs.close();
      check_file_hash(nameBase + "3.svg");
    }
    {
      auto m = "CC(I)CC(Cl)CC(F)C"_smiles;
      m->setProp<std::string>("_Name", "mol4");
      REQUIRE(m);
      MolDraw2DUtils::prepareMolForDrawing(*m);
      MolDraw2DSVG drawer(-1, -1);
      drawer.drawOptions().unspecifiedStereoIsUnknown = true;
      MolDraw2DUtils::drawMolACS1996(drawer, *m, "Mol 4", nullptr, nullptr);
      drawer.finishDrawing();
      std::string text = drawer.getDrawingText();
      std::ofstream outs(nameBase + "4.svg");
      outs << text;
      outs.flush();
      outs.close();
      check_file_hash(nameBase + "4.svg");
    }
    {
      auto m = R"CTAB(mol5
  ChemDraw06112209342D

  0  0  0     0  0              0 V3000
M  V30 BEGIN CTAB
M  V30 COUNTS 30 33 0 0 1
M  V30 BEGIN ATOM
M  V30 1 C -2.240810 -1.031250 0.000000 0
M  V30 2 C -2.240810 -0.206250 0.000000 0
M  V30 3 C -2.955281 0.206250 0.000000 0
M  V30 4 C -2.955281 1.031250 0.000000 0
M  V30 5 C -3.669752 1.443750 0.000000 0
M  V30 6 C -4.384224 1.031250 0.000000 0
M  V30 7 C -4.384224 0.206250 0.000000 0
M  V30 8 C -3.669752 -0.206250 0.000000 0
M  V30 9 Cl -3.669752 -1.031250 0.000000 0
M  V30 10 F -5.098694 -0.206250 0.000000 0
M  V30 11 Cl -2.240810 1.443750 0.000000 0
M  V30 12 O -1.526340 0.206250 0.000000 0
M  V30 13 C -0.811869 -0.206250 0.000000 0
M  V30 14 C -0.811869 -1.031250 0.000000 0
M  V30 15 N -0.097397 -1.443750 0.000000 0
M  V30 16 C 0.617074 -1.031250 0.000000 0
M  V30 17 C 0.617074 -0.206250 0.000000 0
M  V30 18 C -0.097397 0.206250 0.000000 0
M  V30 19 C 1.331544 0.206250 0.000000 0
M  V30 20 C 2.085220 -0.129308 0.000000 0
M  V30 21 N 2.637252 0.483787 0.000000 0
M  V30 22 N 2.224752 1.198258 0.000000 0
M  V30 23 C 1.417781 1.026730 0.000000 0
M  V30 24 C 3.457733 0.397551 0.000000 0
M  V30 25 C 3.942655 1.064990 0.000000 0
M  V30 26 C 4.763136 0.978754 0.000000 0
M  V30 27 N 5.098694 0.225079 0.000000 0
M  V30 28 C 4.613771 -0.442361 0.000000 0
M  V30 29 C 3.793290 -0.356124 0.000000 0
M  V30 30 N -1.526340 -1.443750 0.000000 0
M  V30 END ATOM
M  V30 BEGIN BOND
M  V30 1 1 2 1 CFG=3
M  V30 2 1 2 3
M  V30 3 2 3 4
M  V30 4 1 4 5
M  V30 5 2 5 6
M  V30 6 1 6 7
M  V30 7 2 7 8
M  V30 8 1 3 8
M  V30 9 1 8 9
M  V30 10 1 7 10
M  V30 11 1 4 11
M  V30 12 1 2 12
M  V30 13 1 12 13
M  V30 14 2 13 14
M  V30 15 1 14 15
M  V30 16 2 15 16
M  V30 17 1 16 17
M  V30 18 2 17 18
M  V30 19 1 13 18
M  V30 20 1 17 19
M  V30 21 2 19 20
M  V30 22 1 20 21
M  V30 23 1 21 22
M  V30 24 2 22 23
M  V30 25 1 19 23
M  V30 26 1 21 24
M  V30 27 1 24 25
M  V30 28 1 25 26
M  V30 29 1 26 27
M  V30 30 1 27 28
M  V30 31 1 28 29
M  V30 32 1 24 29
M  V30 33 1 14 30
M  V30 END BOND
M  V30 BEGIN COLLECTION
M  V30 MDLV30/STEABS ATOMS=(1 2)
M  V30 END COLLECTION
M  V30 END CTAB
M  END
)CTAB"_ctab;
      MolDraw2DSVG drawer(-1, -1);
      MolDraw2DUtils::drawMolACS1996(drawer, *m, "Mol 5", nullptr, nullptr);
      drawer.finishDrawing();
      std::string text = drawer.getDrawingText();
      std::ofstream outs(nameBase + "5.svg");
      outs << text;
      outs.flush();
      outs.close();
      check_file_hash(nameBase + "5.svg");
    }
    {
      auto m = R"CTAB(mol6
  ChemDraw06132212082D

  0  0  0     0  0              0 V3000
M  V30 BEGIN CTAB
M  V30 COUNTS 16 15 0 0 0
M  V30 BEGIN ATOM
M  V30 1 C -1.427702 0.413216 0.000000 0
M  V30 2 C -0.715712 0.824284 0.000000 0
M  V30 3 C -2.139692 0.824284 0.000000 0
M  V30 4 C -0.003721 0.413216 0.000000 0
M  V30 5 C 0.708270 0.824284 0.000000 0
M  V30 6 C 1.420260 0.413216 0.000000 0
M  V30 7 C 0.708270 1.646420 0.000000 0
M  V30 8 C -1.427702 -0.408920 0.000000 0
M  V30 9 C -0.715712 -0.819988 0.000000 0
M  V30 10 C -2.139692 -0.819988 0.000000 0
M  V30 11 C -0.003721 -0.408920 0.000000 0
M  V30 12 C 2.134731 0.825716 0.000000 0
M  V30 13 C 0.710751 -0.821420 0.000000 0
M  V30 14 C 1.425221 -0.408920 0.000000 0
M  V30 15 C 2.139692 -0.821420 0.000000 0
M  V30 16 C 2.139692 -1.646420 0.000000 0
M  V30 END ATOM
M  V30 BEGIN BOND
M  V30 1 1 1 2
M  V30 2 2 1 3
M  V30 3 1 2 4
M  V30 4 2 4 5
M  V30 5 1 5 6
M  V30 6 1 5 7
M  V30 7 1 1 8
M  V30 8 2 8 9 CFG=2
M  V30 9 1 8 10
M  V30 10 1 9 11
M  V30 11 2 6 12
M  V30 12 2 11 13
M  V30 13 1 13 14
M  V30 14 2 14 15
M  V30 15 1 15 16
M  V30 END BOND
M  V30 END CTAB
M  END
)CTAB"_ctab;
      REQUIRE(m);
      MolDraw2DSVG drawer(-1, -1);
      MolDraw2DUtils::drawMolACS1996(drawer, *m, "Mol 6", nullptr, nullptr);
      drawer.finishDrawing();
      std::string text = drawer.getDrawingText();
      std::ofstream outs(nameBase + "6.svg");
      outs << text;
      outs.flush();
      outs.close();
      check_file_hash(nameBase + "6.svg");
    }
    {
      auto m = R"CTAB(mol7
  ChemDraw06192209312D

  0  0  0     0  0              0 V3000
M  V30 BEGIN CTAB
M  V30 COUNTS 18 17 0 0 0
M  V30 BEGIN ATOM
M  V30 1 C -2.147146 0.827156 0.000000 0
M  V30 2 C -1.432676 1.239655 0.000000 0
M  V30 3 O -2.861616 1.239655 0.000000 0
M  V30 4 C -0.718205 0.827156 0.000000 0
M  V30 5 C -0.003735 1.239655 0.000000 0
M  V30 6 C 0.710736 0.827156 0.000000 0
M  V30 7 C -0.003735 2.064654 0.000000 0
M  V30 8 C -2.147146 0.002156 0.000000 0
M  V30 9 C -1.432676 -0.410344 0.000000 0
M  V30 10 C -2.861616 -0.410344 0.000000 0
M  V30 11 C -0.718205 0.002156 0.000000 0
M  V30 12 S 1.427695 1.241093 0.000000 0
M  V30 13 C -0.001244 -0.411781 0.000000 0
M  V30 14 C 0.715714 0.002156 0.000000 0
M  V30 15 C 1.432674 -0.411781 0.000000 0
M  V30 16 C 1.432674 -1.239654 0.000000 0
M  V30 17 C 2.147145 -1.652154 0.000000 0
M  V30 18 C 2.861616 -2.064654 0.000000 0
M  V30 END ATOM
M  V30 BEGIN BOND
M  V30 1 1 1 2
M  V30 2 2 1 3
M  V30 3 1 2 4
M  V30 4 2 4 5
M  V30 5 1 5 6
M  V30 6 1 5 7
M  V30 7 1 1 8
M  V30 8 2 8 9 CFG=2
M  V30 9 1 8 10
M  V30 10 1 9 11
M  V30 11 2 6 12
M  V30 12 2 11 13
M  V30 13 1 13 14
M  V30 14 2 14 15
M  V30 15 1 15 16
M  V30 16 2 16 17
M  V30 17 2 17 18
M  V30 END BOND
M  V30 END CTAB
M  END
)CTAB"_ctab;
      REQUIRE(m);
      MolDraw2DSVG drawer(-1, -1);
      MolDraw2DUtils::drawMolACS1996(drawer, *m, "Mol 7", nullptr, nullptr);
      drawer.finishDrawing();
      std::string text = drawer.getDrawingText();
      std::ofstream outs(nameBase + "7.svg");
      outs << text;
      outs.flush();
      outs.close();
      check_file_hash(nameBase + "7.svg");
    }
    {
      auto m = R"CTAB(mol8
  ChemDraw07042207302D

  0  0  0     0  0              0 V3000
M  V30 BEGIN CTAB
M  V30 COUNTS 18 17 0 0 1
M  V30 BEGIN ATOM
M  V30 1 C -2.500648 -0.206250 0.000000 0
M  V30 2 C -1.786177 0.206250 0.000000 0
M  V30 3 C -1.071707 -0.206250 0.000000 0
M  V30 4 C -0.357237 0.206250 0.000000 0
M  V30 5 C 0.357236 -0.206250 0.000000 0
M  V30 6 C 1.071707 0.206250 0.000000 0
M  V30 7 C 1.786177 -0.206250 0.000000 0
M  V30 8 C 2.500648 0.206250 0.000000 0
M  V30 9 C -1.786177 1.031251 0.000000 0
M  V30 10 C -2.500648 1.443750 0.000000 0
M  V30 11 C -0.357237 1.031251 0.000000 0
M  V30 12 C -1.071707 1.443750 0.000000 0
M  V30 13 C 0.357236 1.443750 0.000000 0
M  V30 14 C 1.786177 -1.031250 0.000000 0
M  V30 15 C 2.500648 -1.443750 0.000000 0
M  V30 16 Cl 0.357236 -1.031250 0.000000 0
M  V30 17 C -1.071707 -1.031250 0.000000 0
M  V30 18 C 1.071707 1.031250 0.000000 0
M  V30 END ATOM
M  V30 BEGIN BOND
M  V30 1 1 1 2
M  V30 2 1 2 3
M  V30 3 1 3 4
M  V30 4 1 4 5
M  V30 5 1 5 6
M  V30 6 1 6 7
M  V30 7 1 7 8
M  V30 8 1 2 9 CFG=3
M  V30 9 1 9 10
M  V30 10 1 4 11 CFG=3
M  V30 11 1 11 12
M  V30 12 1 11 13
M  V30 13 1 7 14 CFG=3
M  V30 14 2 14 15
M  V30 15 1 5 16 CFG=3
M  V30 16 1 3 17
M  V30 17 1 6 18 CFG=3
M  V30 END BOND
M  V30 BEGIN COLLECTION
M  V30 MDLV30/STEABS ATOMS=(5 2 4 5 6 7)
M  V30 END COLLECTION
M  V30 END CTAB
M  END
)CTAB"_ctab;
      REQUIRE(m);
      MolDraw2DSVG drawer(-1, -1);
      MolDraw2DUtils::drawMolACS1996(drawer, *m, "Mol 8", nullptr, nullptr);
      drawer.finishDrawing();
      std::string text = drawer.getDrawingText();
      std::ofstream outs(nameBase + "8.svg");
      outs << text;
      outs.flush();
      outs.close();
      check_file_hash(nameBase + "8.svg");
    }
    {
      auto m = R"CTAB(mol9
  ChemDraw06302215142D

  0  0  0     0  0              0 V3000
M  V30 BEGIN CTAB
M  V30 COUNTS 22 21 0 0 1
M  V30 BEGIN ATOM
M  V30 1 C -2.857884 -0.412500 0.000000 0
M  V30 2 C -2.143413 0.000000 0.000000 0
M  V30 3 C -1.428942 -0.412500 0.000000 0
M  V30 4 C -0.714471 0.000000 0.000000 0
M  V30 5 C 0.000000 -0.412500 0.000000 0
M  V30 6 C 0.714471 0.000000 0.000000 0
M  V30 7 C 1.428941 -0.412500 0.000000 0
M  V30 8 C 2.143413 0.000000 0.000000 0
M  V30 9 C -2.143413 0.825000 0.000000 0
M  V30 10 C -2.857884 1.237500 0.000000 0
M  V30 11 C -0.714471 0.825000 0.000000 0
M  V30 12 C -1.428942 1.237500 0.000000 0
M  V30 13 C 0.000000 1.237500 0.000000 0
M  V30 14 C 1.428941 -1.237500 0.000000 0
M  V30 15 C 2.143413 -1.650000 0.000000 0
M  V30 16 Cl 0.000000 -1.237500 0.000000 0
M  V30 17 C -1.428942 -1.237500 0.000000 0
M  V30 18 C 2.857884 -0.412500 0.000000 0
M  V30 19 C 2.143413 0.825000 0.000000 0
M  V30 20 C 1.428941 1.237500 0.000000 0
M  V30 21 C 2.857884 1.237500 0.000000 0
M  V30 22 C 2.143413 1.650000 0.000000 0
M  V30 END ATOM
M  V30 BEGIN BOND
M  V30 1 1 1 2
M  V30 2 1 2 3
M  V30 3 1 3 4
M  V30 4 1 4 5
M  V30 5 1 5 6
M  V30 6 1 6 7
M  V30 7 1 7 8
M  V30 8 1 2 9 CFG=1
M  V30 9 1 9 10
M  V30 10 1 4 11 CFG=1
M  V30 11 1 11 12
M  V30 12 1 11 13
M  V30 13 1 7 14 CFG=1
M  V30 14 2 14 15
M  V30 15 1 5 16 CFG=1
M  V30 16 1 3 17
M  V30 17 1 8 18
M  V30 18 1 8 19 CFG=1
M  V30 19 1 19 20
M  V30 20 1 19 21
M  V30 21 1 19 22
M  V30 END BOND
M  V30 BEGIN COLLECTION
M  V30 MDLV30/STEABS ATOMS=(5 2 4 5 7 8)
M  V30 END COLLECTION
M  V30 END CTAB
M  END
)CTAB"_ctab;
      REQUIRE(m);
      MolDraw2DSVG drawer(-1, -1);
      drawer.drawOptions().useMolBlockWedging = true;
      MolDraw2DUtils::drawMolACS1996(drawer, *m, "Mol 9", nullptr, nullptr);
      drawer.finishDrawing();
      std::string text = drawer.getDrawingText();
      std::ofstream outs(nameBase + "9.svg");
      outs << text;
      outs.flush();
      outs.close();
      check_file_hash(nameBase + "9.svg");
    }
    {
      auto m = R"CTAB(mol10
  ChemDraw07062213362D

  0  0  0     0  0              0 V3000
M  V30 BEGIN CTAB
M  V30 COUNTS 8 7 0 0 0
M  V30 BEGIN ATOM
M  V30 1 C -0.357235 -1.031250 0.000000 0
M  V30 2 C -0.357235 -0.206250 0.000000 0
M  V30 3 N -1.071706 0.206250 0.000000 0
M  V30 4 O -1.786177 -0.206250 0.000000 0
M  V30 5 C 0.357236 0.206250 0.000000 0
M  V30 6 N 1.071706 -0.206250 0.000000 0
M  V30 7 O 1.786177 0.206250 0.000000 0
M  V30 8 C 0.357236 1.031250 0.000000 0
M  V30 END ATOM
M  V30 BEGIN BOND
M  V30 1 1 1 2
M  V30 2 2 2 3 CFG=2
M  V30 3 1 3 4
M  V30 4 1 2 5
M  V30 5 2 5 6 CFG=2
M  V30 6 1 6 7
M  V30 7 1 5 8
M  V30 END BOND
M  V30 END CTAB
M  END
)CTAB"_ctab;
      REQUIRE(m);
      MolDraw2DSVG drawer(-1, -1);
      MolDraw2DUtils::drawMolACS1996(drawer, *m, "Mol 10", nullptr, nullptr);
      drawer.finishDrawing();
      std::string text = drawer.getDrawingText();
      std::ofstream outs(nameBase + "10.svg");
      outs << text;
      outs.flush();
      outs.close();
      check_file_hash(nameBase + "10.svg");
    }
    {
      auto m = "CCOC(=O)Nc1ccc(SCC2COC(Cn3ccnc3)(c3ccc(Cl)cc3Cl)O2)cc1"_smiles;
      REQUIRE(m);
      MolDraw2DUtils::prepareMolForDrawing(*m);
      std::vector<int> highlight_atoms{17, 18, 19, 20, 21, 6, 7, 8, 9, 31, 32};
      std::map<int, DrawColour> atom_highlight_colors;
      atom_highlight_colors[8] = DrawColour(1.0, 1.0, 0.0);
      atom_highlight_colors[31] = DrawColour(0.0, 1.0, 1.0);
      std::vector<int> highlight_bonds{0, 1, 2, 11, 15, 19};
      std::map<int, DrawColour> bond_highlight_colors;
      bond_highlight_colors[0] = DrawColour(1.0, 1.0, 0.0);
      bond_highlight_colors[11] = DrawColour(0.0, 1.0, 1.0);
      MolDrawOptions options;
      options.circleAtoms = true;
      options.highlightColour = DrawColour(1, .5, .5);
      options.continuousHighlight = true;
      MolDraw2DSVG drawer(-1, -1);
      drawer.drawOptions() = options;
      MolDraw2DUtils::drawMolACS1996(drawer, *m, "Mol 11", &highlight_atoms,
                                     &highlight_bonds, &atom_highlight_colors,
                                     &bond_highlight_colors);
      drawer.finishDrawing();
      std::string text = drawer.getDrawingText();
      std::ofstream outs(nameBase + "11.svg");
      outs << text;
      outs.flush();
      outs.close();
      check_file_hash(nameBase + "11.svg");
    }
    auto drawnBondLength = [&](const std::string &r1,
                               const std::string &t) -> double {
      std::regex regex1(r1);
      auto match_begin = std::sregex_iterator(t.begin(), t.end(), regex1);
      auto match_end = std::sregex_iterator();
      std::vector<Point2D> ends;
      for (std::sregex_iterator i = match_begin; i != match_end; ++i) {
        std::smatch match = *i;
        ends.push_back(Point2D(std::stod(match[1]), std::stod(match[2])));
        ends.push_back(Point2D(std::stod(match[3]), std::stod(match[4])));
      }
      return (ends[0] - ends[1]).length();
    };

    {
      // make sure it also works with an arbitrarily sized drawer.
      auto m = "c1ccccc1"_smiles;
      REQUIRE(m);
      MolDraw2DUtils::prepareMolForDrawing(*m);
      MolDraw2DSVG drawer(500, 500);
      MolDraw2DUtils::drawMolACS1996(drawer, *m, "Mol 12", nullptr, nullptr);
      drawer.finishDrawing();
      std::string text = drawer.getDrawingText();
      std::ofstream outs(nameBase + "12.svg");
      outs << text;
      outs.flush();
      outs.close();

      std::string regex =
          R"(class='bond-0 atom-0 atom-1' d='M ([\d.]*),([\d.]*) L ([\d.]*),([\d.]*)')";
      double dbl = drawnBondLength(regex, text);
      // the bonds should all be 14.4 long, but the SVG is only written
      // to 1 decimal place, so rounding errors are largish.
      CHECK(dbl == Catch::Approx(14.4253));
      regex =
          R"(class='bond-1 atom-1 atom-2' d='M ([\d.]*),([\d.]*) L ([\d.]*),([\d.]*)')";
      dbl = drawnBondLength(regex, text);
      CHECK(dbl == Catch::Approx(14.4));
      check_file_hash(nameBase + "12.svg");
    }
  }
}

TEST_CASE("Unspecified stereochemistry means unknown.", "") {
  auto m1 = "ClC(I)(F)C=CC"_smiles;
  REQUIRE(m1);
  MolDraw2DUtils::prepareMolForDrawing(*m1);
  MolDraw2DSVG drawer(250, 250, -1, -1, NO_FREETYPE);
  drawer.drawOptions().unspecifiedStereoIsUnknown = true;
  drawer.drawMolecule(*m1);
  drawer.finishDrawing();
  auto text = drawer.getDrawingText();
  std::ofstream outs("test_unspec_stereo.svg");
  outs << text;
  outs.flush();

  std::regex regex1("class='bond-2 atom-1 atom-3' .*M.*C");
  std::smatch wavyMatch;
  CHECK(std::regex_search(text, wavyMatch, regex1));
  CHECK(wavyMatch.size() == 1);

  std::regex regex2(
      "class='bond-4 atom-4 atom-5' d='M (\\d+\\.\\d+),(\\d+\\.\\d+) L "
      "(\\d+\\.\\d+),(\\d+\\.\\d+)'");

  std::ptrdiff_t const match_count(
      std::distance(std::sregex_iterator(text.begin(), text.end(), regex2),
                    std::sregex_iterator()));
  CHECK(match_count == 2);

  // Check that the 2 bonds aren't parallel
  auto cross1Match = std::sregex_iterator(text.begin(), text.end(), regex2);
  Point2D point1{stod((*cross1Match)[1]), stod((*cross1Match)[2])};
  Point2D point2{stod((*cross1Match)[3]), stod((*cross1Match)[4])};
  auto vec1 = point1.directionVector(point2);

  ++cross1Match;
  Point2D point3{stod((*cross1Match)[1]), stod((*cross1Match)[2])};
  Point2D point4{stod((*cross1Match)[3]), stod((*cross1Match)[4])};
  auto vec2 = point3.directionVector(point4);
  CHECK(vec1.dotProduct(vec2) != Catch::Approx(1.0).margin(1.0e-4));

  check_file_hash("test_unspec_stereo.svg");
}

TEST_CASE("Colour H light blue with no atom labels", "") {
  auto m1 = "C[C@]12CCCC[C@H]1OCCC2"_smiles;
  MolDraw2DUtils::prepareMolForDrawing(*m1);
  MolDraw2DSVG drawer(250, 250, -1, -1, NO_FREETYPE);
  drawer.drawOptions().noAtomLabels = true;
  drawer.drawMolecule(*m1);
  drawer.finishDrawing();
  auto text = drawer.getDrawingText();
  std::ofstream outs("light_blue_h_no_label_1.svg");
  outs << text;
  outs.flush();
  std::regex regex1(R"(class='bond-12 atom-6 atom-11'.*fill:#ADD8E5)");
  std::smatch regex1Match;
  CHECK(std::regex_search(text, regex1Match, regex1));
  CHECK(regex1Match.size() == 1);
  check_file_hash("light_blue_h_no_label_1.svg");
}

TEST_CASE("Bond Highlights", "") {
  auto m1 = "c1c(OCC)cncc1CCCC=O"_smiles;
  REQUIRE(m1);
  MolDraw2DUtils::prepareMolForDrawing(*m1);
  {
    // only bonds highlighted, continuous highlighting, highlights
    // joining neatly.
    MolDraw2DSVG drawer(250, 250, -1, -1, NO_FREETYPE);
    drawer.drawOptions().addBondIndices = true;
    std::vector<int> highAts{};
    std::vector<int> highBnds{0, 1, 4, 5, 6, 7, 13};
    //    std::vector<int> highBnds{0, 1, 4};
    drawer.drawMolecule(*m1, &highAts, &highBnds);
    drawer.finishDrawing();
    auto text = drawer.getDrawingText();
    std::ofstream outs("bond_highlights_1.svg");
    outs << text;
    outs.flush();
    check_file_hash("bond_highlights_1.svg");
  }
  {
    // same as 1, but with highlighting as coloured bonds.  The O for
    // atom 2 is red because it is not highlighted, though bond 1 from
    // the pyridyl is.
    MolDraw2DSVG drawer(250, 250, -1, -1, NO_FREETYPE);
    std::vector<int> highAts{};
    std::vector<int> highBnds{0, 1, 4, 5, 6, 7, 13};
    drawer.drawOptions().continuousHighlight = false;
    drawer.drawOptions().circleAtoms = false;
    drawer.drawOptions().addAtomIndices = true;
    drawer.drawMolecule(*m1, &highAts, &highBnds);
    drawer.finishDrawing();
    auto text = drawer.getDrawingText();
    std::ofstream outs("bond_highlights_2.svg");
    outs << text;
    outs.flush();
    check_file_hash("bond_highlights_2.svg");
  }
  {
    // same bonds highlighted, but some atoms highlighted with
    // different colours.  Where an atom and a bond off it are
    // highlighted in different colours, the bond colour takes
    // precedence and the atom highlight is lost unless it has
    // an atom symbol drawn or there's a non-highlighted bond
    // off it.  Thus half of bond 8 should be green, as is
    // the N of atom 6 and the two half bonds off atom 10.
    MolDraw2DSVG drawer(250, 250, -1, -1, NO_FREETYPE);
    std::vector<int> highAts{0, 1, 5, 6, 7, 8, 10};
    std::vector<int> highBnds{0, 1, 4, 5, 6, 7, 13};
    std::map<int, DrawColour> atom_highlight_colors;
    atom_highlight_colors[0] = DrawColour(0.0, 1.0, 0.0);
    atom_highlight_colors[5] = DrawColour(0.0, 1.0, 0.0);
    atom_highlight_colors[6] = DrawColour(0.0, 1.0, 0.0);
    atom_highlight_colors[7] = DrawColour(0.0, 1.0, 0.0);
    atom_highlight_colors[8] = DrawColour(0.0, 1.0, 0.0);
    atom_highlight_colors[10] = DrawColour(0.0, 1.0, 0.0);
    drawer.drawOptions().addAtomIndices = true;
    drawer.drawOptions().addBondIndices = true;
    drawer.drawOptions().continuousHighlight = false;
    drawer.drawOptions().circleAtoms = false;
    drawer.drawMolecule(*m1, &highAts, &highBnds, &atom_highlight_colors);
    drawer.finishDrawing();
    auto text = drawer.getDrawingText();
    std::ofstream outs("bond_highlights_3.svg");
    outs << text;
    outs.flush();
    check_file_hash("bond_highlights_3.svg");
  }
  {
    // same as 3, except that the N on atom 6 isn't highlighted,
    // but both bonds off it are, so it gets the highlight colour.
    MolDraw2DSVG drawer(250, 250, -1, -1, NO_FREETYPE);
    std::vector<int> highAts{0, 1, 5, 7, 8, 10};
    std::vector<int> highBnds{0, 1, 4, 5, 6, 7, 13};
    std::map<int, DrawColour> atom_highlight_colors;
    atom_highlight_colors[0] = DrawColour(0.0, 1.0, 0.0);
    atom_highlight_colors[5] = DrawColour(0.0, 1.0, 0.0);
    atom_highlight_colors[7] = DrawColour(0.0, 1.0, 0.0);
    atom_highlight_colors[8] = DrawColour(0.0, 1.0, 0.0);
    atom_highlight_colors[10] = DrawColour(0.0, 1.0, 0.0);
    drawer.drawOptions().addAtomIndices = true;
    drawer.drawOptions().addBondIndices = true;
    drawer.drawOptions().continuousHighlight = false;
    drawer.drawOptions().circleAtoms = false;
    drawer.drawMolecule(*m1, &highAts, &highBnds, &atom_highlight_colors);
    drawer.finishDrawing();
    auto text = drawer.getDrawingText();
    std::ofstream outs("bond_highlights_4.svg");
    outs << text;
    outs.flush();
    check_file_hash("bond_highlights_4.svg");
  }
  {
    // same as 4, except that atom 6 has a highlight colour assigned
    // in the map, but isn't highlighted.  It just happens that it's
    // the default highlight colour.
    MolDraw2DSVG drawer(250, 250, -1, -1, NO_FREETYPE);
    std::vector<int> highAts{0, 1, 5, 7, 8, 10};
    std::vector<int> highBnds{0, 1, 4, 5, 6, 7, 13};
    std::map<int, DrawColour> atom_highlight_colors;
    atom_highlight_colors[0] = DrawColour(0.0, 1.0, 0.0);
    atom_highlight_colors[5] = DrawColour(0.0, 1.0, 0.0);
    atom_highlight_colors[6] = drawer.drawOptions().highlightColour;
    atom_highlight_colors[7] = DrawColour(0.0, 1.0, 0.0);
    atom_highlight_colors[8] = DrawColour(0.0, 1.0, 0.0);
    atom_highlight_colors[10] = DrawColour(0.0, 1.0, 0.0);
    drawer.drawOptions().addAtomIndices = true;
    drawer.drawOptions().addBondIndices = true;
    drawer.drawOptions().continuousHighlight = false;
    drawer.drawOptions().circleAtoms = false;
    drawer.drawMolecule(*m1, &highAts, &highBnds, &atom_highlight_colors);
    drawer.finishDrawing();
    auto text = drawer.getDrawingText();
    std::ofstream outs("bond_highlights_5.svg");
    outs << text;
    outs.flush();
    check_file_hash("bond_highlights_5.svg");
  }
  {
    // same as 3, but showing that atom circles can be used
    // to rescue the missing atom highlights.
    MolDraw2DSVG drawer(250, 250, -1, -1, NO_FREETYPE);
    std::vector<int> highAts{0, 1, 5, 6, 7, 8, 10};
    std::vector<int> highBnds{0, 1, 4, 5, 6, 7, 13};
    std::map<int, DrawColour> atom_highlight_colors;
    atom_highlight_colors[0] = DrawColour(0.0, 1.0, 0.0);
    atom_highlight_colors[5] = DrawColour(0.0, 1.0, 0.0);
    atom_highlight_colors[6] = DrawColour(0.0, 1.0, 0.0);
    atom_highlight_colors[7] = DrawColour(0.0, 1.0, 0.0);
    atom_highlight_colors[8] = DrawColour(0.0, 1.0, 0.0);
    atom_highlight_colors[10] = DrawColour(0.0, 1.0, 0.0);
    drawer.drawOptions().addAtomIndices = true;
    drawer.drawOptions().addBondIndices = true;
    drawer.drawOptions().continuousHighlight = false;
    drawer.drawOptions().circleAtoms = true;
    drawer.drawMolecule(*m1, &highAts, &highBnds, &atom_highlight_colors);
    drawer.finishDrawing();
    auto text = drawer.getDrawingText();
    std::ofstream outs("bond_highlights_6.svg");
    outs << text;
    outs.flush();
    check_file_hash("bond_highlights_6.svg");
  }
  {
    // same as 1, but in ACS1996 mode.
    MolDraw2DSVG drawer(-1, -1, -1, -1, NO_FREETYPE);
    std::vector<int> highAts{};
    std::vector<int> highBnds{0, 1, 4, 5, 6, 7, 13};
    drawer.drawOptions().continuousHighlight = false;
    drawer.drawOptions().circleAtoms = false;
    MolDraw2DUtils::drawMolACS1996(drawer, *m1, "", &highAts, &highBnds);
    drawer.drawMolecule(*m1, &highAts, &highBnds);
    drawer.finishDrawing();
    auto text = drawer.getDrawingText();
    std::ofstream outs("bond_highlights_7.svg");
    outs << text;
    outs.flush();
    check_file_hash("bond_highlights_7.svg");
  }
  {
    // check 3- and 4-way intersections of continuous highlights are ok
    auto m = "c1c(C(C)(C)C)cccc1"_smiles;
    REQUIRE(m);
    MolDraw2DUtils::prepareMolForDrawing(*m);
    MolDraw2DSVG drawer(250, 250, -1, -1, NO_FREETYPE);
    drawer.drawOptions().continuousHighlight = true;
    drawer.drawOptions().addBondIndices = true;
    std::vector<int> highBnds{0, 1, 2, 3, 4, 5, 6};
    std::map<int, DrawColour> bond_highlight_colors;
    bond_highlight_colors[0] = DrawColour(1.0, 0.0, 0.0);
    bond_highlight_colors[1] = DrawColour(0.0, 1.0, 0.0);
    bond_highlight_colors[3] = DrawColour(1.0, 0.0, 0.0);
    bond_highlight_colors[4] = DrawColour(0.0, 1.0, 0.0);
    bond_highlight_colors[5] = DrawColour(0.0, 0.0, 1.0);
    drawer.drawMolecule(*m, nullptr, &highBnds, nullptr,
                        &bond_highlight_colors);
    drawer.finishDrawing();
    auto text = drawer.getDrawingText();
    std::ofstream outs("bond_highlights_8.svg");
    outs << text;
    outs.flush();
    check_file_hash("bond_highlights_8.svg");
  }
  {
    // cyclopropane (Github5592)
    auto m = "CC1CC1"_smiles;
    REQUIRE(m);
    MolDraw2DUtils::prepareMolForDrawing(*m);
    std::vector<int> highBnds{1, 2, 3};
    std::map<int, DrawColour> bond_highlight_colors;
    bond_highlight_colors[1] = DrawColour(1.0, 0.0, 0.0);
    bond_highlight_colors[2] = DrawColour(0.0, 1.0, 0.0);
    bond_highlight_colors[3] = DrawColour(0.0, 0.0, 1.0);
    MolDraw2DSVG drawer(250, 250, -1, -1, NO_FREETYPE);
    drawer.drawOptions().continuousHighlight = true;
    drawer.drawMolecule(*m, nullptr, &highBnds, nullptr,
                        &bond_highlight_colors);
    drawer.finishDrawing();
    auto text = drawer.getDrawingText();
    std::ofstream outs("bond_highlights_9.svg");
    outs << text;
    std::regex regex1(
        R"(class='bond-[\d*] atom-[\d] atom-[\d]' d='M ([\d.]*),([\d.]*) L ([\d.]*),([\d.]*) L ([\d.]*),([\d.]*) L ([\d.]*),([\d.]*) Z')");
    auto match_begin = std::sregex_iterator(text.begin(), text.end(), regex1);
    auto match_end = std::sregex_iterator();
    std::vector<Point2D> ends;
    for (std::sregex_iterator i = match_begin; i != match_end; ++i) {
      // with this result, match[0] is the whole string that matched,
      // match[1] is the 1st float (the x coord of the M), match[2]
      // is the 2nd float, etc.
      std::smatch match = *i;
      ends.push_back(Point2D(std::stod(match[1]), std::stod(match[2])));
      ends.push_back(Point2D(std::stod(match[3]), std::stod(match[4])));
      ends.push_back(Point2D(std::stod(match[5]), std::stod(match[6])));
      ends.push_back(Point2D(std::stod(match[7]), std::stod(match[8])));
    }
    CHECK(ends.size() == 12);
    // When this had a bug in it, it drew a butterfly-type motif, because
    // ends 2 and 3 were the wrong way round.
    for (int i = 0; i < 12; i += 4) {
      CHECK(!MolDraw2D_detail::doLinesIntersect(
          ends[i], ends[i + 3], ends[i + 1], ends[i + 2], nullptr));
    }
    outs.flush();
    check_file_hash("bond_highlights_9.svg");
  }
}

TEST_CASE("drawMolecules should not crash on null molecules",
          "[drawing][bug]") {
  auto m1 = "c1ccccc1"_smiles;
  auto m2 = "c1ccncc1"_smiles;
  REQUIRE(m1);
  REQUIRE(m2);
  MolDraw2DSVG drawer(1000, 200, 100, 100, NO_FREETYPE);
  RWMol dm1(*m1);
  RWMol dm2(*m2);
  MOL_PTR_VECT ms{&dm1,    nullptr, nullptr, nullptr, nullptr, nullptr,
                  nullptr, nullptr, nullptr, nullptr, &dm2};
  drawer.drawMolecules(ms);
  drawer.finishDrawing();
  auto text = drawer.getDrawingText();
  std::regex regex1("<path d=");
  auto nMatches =
      std::distance(std::sregex_iterator(text.begin(), text.end(), regex1),
                    std::sregex_iterator());
  CHECK(nMatches == 11);
}

TEST_CASE("Crossed bonds in transdecene") {
  SECTION("basics") {
    std::string nameBase = "testGithub5486_";
    {
      auto m = R"CTAB(
  ChemDraw08042214332D

 10 10  0  0  0  0  0  0  0  0999 V2000
   -1.4289    0.4125    0.0000 C   0  0  0  0  0  0  0  0  0  0  0  0
   -1.4289   -0.4125    0.0000 C   0  0  0  0  0  0  0  0  0  0  0  0
   -0.7145   -0.8250    0.0000 C   0  0  0  0  0  0  0  0  0  0  0  0
    0.0000   -0.4125    0.0000 C   0  0  0  0  0  0  0  0  0  0  0  0
    0.0000    0.4125    0.0000 C   0  0  0  0  0  0  0  0  0  0  0  0
   -0.7145    0.8250    0.0000 C   0  0  0  0  0  0  0  0  0  0  0  0
    0.7145   -0.8250    0.0000 C   0  0  0  0  0  0  0  0  0  0  0  0
    1.4289   -0.4125    0.0000 C   0  0  0  0  0  0  0  0  0  0  0  0
    1.4289    0.4125    0.0000 C   0  0  0  0  0  0  0  0  0  0  0  0
    0.7145    0.8250    0.0000 C   0  0  0  0  0  0  0  0  0  0  0  0
  1  2  1  0
  2  3  1  0
  3  4  1  0
  5  6  2  0
  6  1  1  0
  4  7  1  0
  7  8  1  0
  8  9  1  0
  9 10  1  0
 10  5  1  0
M  END)CTAB"_ctab;
      REQUIRE(m);
      {
        MolDraw2DSVG drawer(300, 300);
        drawer.drawMolecule(*m);
        drawer.finishDrawing();
        std::string text = drawer.getDrawingText();
        std::ofstream outs(nameBase + "1.svg");
        outs << text;
        outs.flush();
        outs.close();
        std::regex regex1(
            R"(class='bond-3 atom-4 atom-5' d='M ([\d.]*),([\d.]*) L ([\d.]*),([\d.]*)')");
        auto match_begin =
            std::sregex_iterator(text.begin(), text.end(), regex1);
        auto match_end = std::sregex_iterator();
        std::vector<Point2D> ends;
        for (std::sregex_iterator i = match_begin; i != match_end; ++i) {
          std::smatch match = *i;
          ends.push_back(Point2D(std::stod(match[1]), std::stod(match[2])));
          ends.push_back(Point2D(std::stod(match[3]), std::stod(match[4])));
        }
        CHECK(ends.size() == 4);
        CHECK(!MolDraw2D_detail::doLinesIntersect(ends[0], ends[1], ends[2],
                                                  ends[3], nullptr));
        check_file_hash(nameBase + "1.svg");
      }
    }
  }
}

TEST_CASE("Bad O position in aldehydes", "") {
  std::string nameBase("testGithub5511_");
  {
    auto m1 = "O=Cc1cccc(C=O)c1"_smiles;
    REQUIRE(m1);
    MolDraw2DUtils::prepareMolForDrawing(*m1);
    MolDraw2DSVG drawer(250, 250, -1, -1, NO_FREETYPE);
    drawer.drawOptions().addAtomIndices = true;
    drawer.drawMolecule(*m1);
    drawer.finishDrawing();
    auto text = drawer.getDrawingText();
    std::string filename = nameBase + "1.svg";
    std::ofstream outs(filename);
    outs << text;
    outs.flush();
    check_file_hash(filename);
  }
  {
    auto m = R"CTAB(
     RDKit          2D

 11 11  0  0  0  0  0  0  0  0999 V2000
   -4.2885    0.5445    0.0000 C   0  0  0  0  0  0  0  0  0  0  0  0
   -2.9895    1.2945    0.0000 O   0  0  0  0  0  0  0  0  0  0  0  0
   -1.6818    0.5394    0.0000 C   0  0  0  0  0  0  0  0  0  0  0  0
   -0.3738    1.2945    0.0000 C   0  0  0  0  0  0  0  0  0  0  0  0
    0.9342    0.5394    0.0000 C   0  0  0  0  0  0  0  0  0  0  0  0
    2.2422    1.2945    0.0000 C   0  0  0  0  0  0  0  0  0  0  0  0
    2.2422    2.7945    0.0000 O   0  0  0  0  0  0  0  0  0  0  0  0
    0.9342   -0.9708    0.0000 C   0  0  0  0  0  0  0  0  0  0  0  0
   -0.3738   -1.7262    0.0000 C   0  0  0  0  0  0  0  0  0  0  0  0
   -1.6818   -0.9708    0.0000 C   0  0  0  0  0  0  0  0  0  0  0  0
   -2.9895   -1.7262    0.0000 O   0  0  0  0  0  0  0  0  0  0  0  0
  1  2  1  0
  2  3  1  0
  3  4  2  0
  4  5  1  0
  5  6  1  0
  6  7  2  0
  5  8  2  0
  8  9  1  0
  9 10  2  0
 10 11  1  0
 10  3  1  0
M  END
)CTAB"_ctab;
    REQUIRE(m);
    MolDraw2DSVG drawer(250, 250, -1, -1);
    drawer.drawOptions().addAtomIndices = true;
    drawer.drawMolecule(*m);
    drawer.finishDrawing();
    std::string text = drawer.getDrawingText();
    std::string filename = nameBase + "2.svg";
    std::ofstream outs(filename);
    outs << text;
    outs.flush();
    check_file_hash(filename);
  }
}

TEST_CASE("Github5534") {
  std::string nameBase = "test_github_5534";
  {
    auto m = R"CTAB(
  INFOCHEM          2D 1   1.00000     0.00000     0

 45 45  0  0  0  0  0  0  0  0999 V2000
   -1.3388    1.6804    0.0000 C   0  0  0  0  0  0  0  0  0  0  0  0
   -1.0303    1.6804    0.0000 Si  0  0  0  0  0  0  0  0  0  0  0  0
   -1.0303    1.9890    0.0000 C   0  0  0  0  0  0  0  0  0  0  0  0
   -1.0303    1.3609    0.0000 C   0  0  0  0  0  0  0  0  0  0  0  0
   -0.0496   -0.6997    0.0000 F   0  0  0  0  0  0  0  0  0  0  0  0
   -0.0496   -0.3581    0.0000 F   0  0  0  0  0  0  0  0  0  0  0  0
   -0.0496   -0.0386    0.0000 F   0  0  0  0  0  0  0  0  0  0  0  0
   -0.0496    0.2810    0.0000 F   0  0  0  0  0  0  0  0  0  0  0  0
   -0.0496    0.6116    0.0000 F   0  0  0  0  0  0  0  0  0  0  0  0
   -0.0826    0.9532    0.0000 F   0  0  0  0  0  0  0  0  0  0  0  0
   -0.0496   -1.0193    0.0000 F   0  0  0  0  0  0  0  0  0  0  0  0
   -0.0496   -1.3499    0.0000 F   0  0  0  0  0  0  0  0  0  0  0  0
   -0.0496   -1.6694    0.0000 F   0  0  0  0  0  0  0  0  0  0  0  0
    0.6116   -0.6997    0.0000 F   0  0  0  0  0  0  0  0  0  0  0  0
    0.6116   -0.3581    0.0000 F   0  0  0  0  0  0  0  0  0  0  0  0
    0.6116   -0.0386    0.0000 F   0  0  0  0  0  0  0  0  0  0  0  0
    0.6116    0.2810    0.0000 F   0  0  0  0  0  0  0  0  0  0  0  0
    0.6116    0.6116    0.0000 F   0  0  0  0  0  0  0  0  0  0  0  0
    0.6116    0.9532    0.0000 F   0  0  0  0  0  0  0  0  0  0  0  0
    0.6116   -1.0193    0.0000 F   0  0  0  0  0  0  0  0  0  0  0  0
    0.6116   -1.3499    0.0000 F   0  0  0  0  0  0  0  0  0  0  0  0
    0.6116   -1.6694    0.0000 F   0  0  0  0  0  0  0  0  0  0  0  0
    1.0303    1.6804    0.0000 Si  0  0  0  0  0  0  0  0  0  0  0  0
    1.0303    2.0000    0.0000 C   0  0  0  0  0  0  0  0  0  0  0  0
    1.0303    1.3609    0.0000 C   0  0  0  0  0  0  0  0  0  0  0  0
    1.3388    1.6804    0.0000 C   0  0  0  0  0  0  0  0  0  0  0  0
    0.2810   -0.6997    0.0000 C   0  0  0  0  0  0  0  0  0  0  0  0
    0.2810   -0.3581    0.0000 C   0  0  0  0  0  0  0  0  0  0  0  0
    0.2810   -0.0386    0.0000 C   0  0  0  0  0  0  0  0  0  0  0  0
    0.2810    0.2810    0.0000 C   0  0  0  0  0  0  0  0  0  0  0  0
    0.2810    0.6116    0.0000 C   0  0  0  0  0  0  0  0  0  0  0  0
    0.2810    0.9532    0.0000 C   0  0  0  0  0  0  0  0  0  0  0  0
    0.3361    1.2948    0.0000 C   0  0  0  0  0  0  0  0  0  0  0  0
    0.1708    1.4601    0.0000 C   0  0  0  0  0  0  0  0  0  0  0  0
    0.3581    1.6804    0.0000 Si  0  0  0  0  0  0  0  0  0  0  0  0
    0.0275    1.6804    0.0000 O   0  0  0  0  0  0  0  0  0  0  0  0
    0.3581    1.9890    0.0000 C   0  0  0  0  0  0  0  0  0  0  0  0
    0.2810   -1.0193    0.0000 C   0  0  0  0  0  0  0  0  0  0  0  0
    0.2810   -1.3499    0.0000 C   0  0  0  0  0  0  0  0  0  0  0  0
    0.2810   -1.6694    0.0000 C   0  0  0  0  0  0  0  0  0  0  0  0
    0.2810   -2.0000    0.0000 F   0  0  0  0  0  0  0  0  0  0  0  0
   -0.6997    1.6804    0.0000 O   0  0  0  0  0  0  0  0  0  0  0  0
   -0.3691    1.6804    0.0000 Si  0  0  0  0  0  0  0  0  0  0  0  0
   -0.3691    1.9890    0.0000 C   0  0  0  0  0  0  0  0  0  0  0  0
   -0.3691    1.3609    0.0000 C   0  0  0  0  0  0  0  0  0  0  0  0
  1  2  1  0  0  0  0
  1 23  1  0  0  0  0
  1 35  1  0  0  0  0
  2  3  1  0  0  0  0
  2  4  1  0  0  0  0
  2 42  1  0  0  0  0
  5 27  1  0  0  0  0
  6 28  1  0  0  0  0
  7 29  1  0  0  0  0
  8 30  1  0  0  0  0
  9 31  1  0  0  0  0
 10 32  1  0  0  0  0
 11 38  1  0  0  0  0
 12 39  1  0  0  0  0
 13 40  1  0  0  0  0
 14 27  1  0  0  0  0
 15 28  1  0  0  0  0
 16 29  1  0  0  0  0
 17 30  1  0  0  0  0
 18 31  1  0  0  0  0
 19 32  1  0  0  0  0
 20 38  1  0  0  0  0
 21 39  1  0  0  0  0
 22 40  1  0  0  0  0
 23 24  1  0  0  0  0
 23 25  1  0  0  0  0
 23 26  1  0  0  0  0
 27 28  1  0  0  0  0
 27 38  1  0  0  0  0
 28 29  1  0  0  0  0
 29 30  1  0  0  0  0
 30 31  1  0  0  0  0
 31 32  1  0  0  0  0
 32 33  1  0  0  0  0
 33 34  1  0  0  0  0
 34 35  1  0  0  0  0
 35 36  1  0  0  0  0
 35 37  1  0  0  0  0
 36 43  1  0  0  0  0
 38 39  1  0  0  0  0
 39 40  1  0  0  0  0
 40 41  1  0  0  0  0
 42 43  1  0  0  0  0
 43 44  1  0  0  0  0
 43 45  1  0  0  0  0
M  STY  2   1 GEN   2 GEN
M  SAL   1 15  27  28  29  30  31  32  33  34  35  36  37  38  39  40  41
M  SBL   1 15   7  16   8  17   9  18  10  19  11  20  12  21   3  39  13
M  SBL   1  5  22  14  23  15  24
M  SDI   1  4   -0.0386    2.0661   -0.0386    1.1846
M  SDI   1  4    0.4683    2.0661    0.4683    1.1846
M  SAL   2  4  42  43  44  45
M  SBL   2  2   6  39
M  SDI   2  4   -0.7658    2.0661   -0.7658    1.1846
M  SDI   2  4   -0.2149    2.0661   -0.2149    1.1846
M  END
)CTAB"_ctab;
    REQUIRE(m);
    {
      MolDraw2DSVG drawer(300, 300, 300, 300, NO_FREETYPE);
      drawer.drawMolecule(*m);
      drawer.finishDrawing();
      std::string text = drawer.getDrawingText();
      std::ofstream outs(nameBase + ".svg");
      outs << text;
      outs.flush();
      outs.close();
      check_file_hash(nameBase + ".svg");
    }
  }
}

TEST_CASE(
    "Github5704: set bond highlight color when atom highlight color changes") {
  std::string nameBase = "test_github5704";

  auto m =
      "CCCO |(-1.97961,-0.1365,;-0.599379,0.450827,;0.599379,-0.450827,;1.97961,0.1365,)|"_smiles;
  REQUIRE(m);
  std::regex redline(R"RE(<path .*fill:#FF7F7F)RE");
  std::regex blueline(R"RE(<path .*fill:#4C4CFF)RE");

  SECTION("no atom colors specified, default behavior") {
    MolDraw2DSVG drawer(300, 300, 300, 300, NO_FREETYPE);
    std::vector<int> aids{0, 1, 2};
    drawer.drawMolecule(*m, "red bond highlight", &aids);
    drawer.finishDrawing();
    std::string text = drawer.getDrawingText();

    std::smatch rematch;
    CHECK(std::regex_search(text, rematch, redline));
    CHECK(!std::regex_search(text, rematch, blueline));

    std::ofstream outs(nameBase + "_1.svg");
    outs << text;
    outs.flush();
    outs.close();
    check_file_hash(nameBase + "_1.svg");
  }

  SECTION("both ends specified") {
    MolDraw2DSVG drawer(300, 300, 300, 300, NO_FREETYPE);
    std::vector<int> aids{0, 1, 2};
    std::map<int, DrawColour> acolors{
        {0, {.3, .3, 1}}, {1, {.3, .3, 1}}, {2, {.3, .3, 1}}};
    drawer.drawMolecule(*m, "blue bond highlight", &aids, &acolors);
    drawer.finishDrawing();
    std::string text = drawer.getDrawingText();

    std::smatch rematch;
    CHECK(!std::regex_search(text, rematch, redline));
    CHECK(std::regex_search(text, rematch, blueline));

    std::ofstream outs(nameBase + "_2.svg");
    outs << text;
    outs.flush();
    outs.close();
    check_file_hash(nameBase + "_2.svg");
  }

  SECTION("color just on begin") {
    MolDraw2DSVG drawer(300, 300, 300, 300, NO_FREETYPE);
    std::vector<int> aids{0, 1};
    std::map<int, DrawColour> acolors{{0, {.3, .3, 1}}};
    drawer.drawMolecule(*m, "blue bond highlight", &aids, &acolors);
    drawer.finishDrawing();
    std::string text = drawer.getDrawingText();

    std::smatch rematch;
    CHECK(!std::regex_search(text, rematch, redline));
    CHECK(std::regex_search(text, rematch, blueline));

    std::ofstream outs(nameBase + "_3.svg");
    outs << text;
    outs.flush();
    outs.close();
    check_file_hash(nameBase + "_3.svg");
  }
  SECTION("color just on end") {
    MolDraw2DSVG drawer(300, 300, 300, 300, NO_FREETYPE);
    std::vector<int> aids{0, 1};
    std::map<int, DrawColour> acolors{{1, {.3, .3, 1}}};
    drawer.drawMolecule(*m, "blue bond highlight", &aids, &acolors);
    drawer.finishDrawing();
    std::string text = drawer.getDrawingText();

    std::smatch rematch;

    CHECK(!std::regex_search(text, rematch, redline));
    CHECK(std::regex_search(text, rematch, blueline));

    std::ofstream outs(nameBase + "_4.svg");
    outs << text;
    outs.flush();
    outs.close();
    check_file_hash(nameBase + "_4.svg");
  }
}

TEST_CASE("Github5767: monomer label missing for MON SGroups ") {
  std::string nameBase = "test_github5767";
  auto m = R"CTAB(
  Marvin  06091012252D

 13 11  0  0  0  0            999 V2000
   -3.5063    2.1509    0.0000 N   0  0  0  0  0  0  0  0  0  0  0  0
   -2.7918    2.5634    0.0000 C   0  0  0  0  0  0  0  0  0  0  0  0
   -2.0773    2.1509    0.0000 C   0  0  0  0  0  0  0  0  0  0  0  0
   -1.3628    2.5634    0.0000 N   0  0  0  0  0  0  0  0  0  0  0  0
   -0.6484    2.1509    0.0000 C   0  0  0  0  0  0  0  0  0  0  0  0
    0.0661    2.5634    0.0000 C   0  0  0  0  0  0  0  0  0  0  0  0
    0.7806    2.1509    0.0000 N   0  0  0  0  0  0  0  0  0  0  0  0
   -2.9984   -0.4714    0.0000 C   0  0  0  0  0  0  0  0  0  0  0  0
   -2.2839   -0.0589    0.0000 C   0  0  0  0  0  0  0  0  0  0  0  0
   -1.5695   -0.4714    0.0000 C   0  0  0  0  0  0  0  0  0  0  0  0
   -0.8550   -0.0589    0.0000 Cl  0  0  0  0  0  0  0  0  0  0  0  0
   -2.9984    0.3536    0.0000 O   0  0  0  0  0  0  0  0  0  0  0  0
    0.6777   -0.1775    0.0000 Cl  0  0  0  0  0  0  0  0  0  0  0  0
  1  2  1  0  0  0  0
  2  3  1  0  0  0  0
  3  4  1  0  0  0  0
  4  5  1  0  0  0  0
  5  6  1  0  0  0  0
  6  7  1  0  0  0  0
  8  9  1  0  0  0  0
  9 10  1  0  0  0  0
 10 11  1  0  0  0  0
  9 12  1  0  0  0  0
 12  8  1  0  0  0  0
M  STY  2   1 MON   2 MON
M  SAL   1  7   1   2   3   4   5   6   7
M  SDI   1  4   -3.9263    1.7309   -3.9263    2.9834
M  SDI   1  4    1.2006    2.9834    1.2006    1.7309
M  SAL   2  5   8   9  10  11  12
M  SDI   2  4   -3.4184   -0.8914   -3.4184    0.7736
M  SDI   2  4   -0.4350    0.7736   -0.4350   -0.8914
M  END
)CTAB"_ctab;
  REQUIRE(m);
  {
    MolDraw2DSVG drawer(300, 300, 300, 300, true);
    drawer.drawMolecule(*m);
    drawer.finishDrawing();
    std::string text = drawer.getDrawingText();
    std::ofstream outs(nameBase + ".svg");
    outs << text;
    outs.flush();
    outs.close();
    // there should be 2 each of " >[mon]</text>"
    std::vector<std::string> needed{" >m</text>", " >o</text>", " >n</text>"};
    for (const auto &n : needed) {
      std::regex rn(n);
      std::ptrdiff_t const match_count(
          std::distance(std::sregex_iterator(text.begin(), text.end(), rn),
                        std::sregex_iterator()));
      CHECK(match_count == 2);
    }
    check_file_hash(nameBase + ".svg");
  }
}

TEST_CASE("Github5947: Ellipse extremes not calculated correctly.") {
  std::string nameBase = "test_github5947";
  auto m = "c1ccccn1"_smiles;
  TEST_ASSERT(m);
  RDDepict::compute2DCoords(*m);
  std::vector<int> highlight_atoms{0, 1, 2, 3, 4, 5};
  MolDraw2DSVG drawer(400, 400);
  drawer.drawOptions().highlightRadius = 1.0;
  drawer.drawMolecule(*m, &highlight_atoms);
  drawer.finishDrawing();
  std::string text = drawer.getDrawingText();
  std::ofstream outs(nameBase + ".svg");
  outs << text;
  outs.flush();
  outs.close();
  std::regex r1("<ellipse cx=.*rx='(\\d+\\.\\d+)' ry='(\\d+\\.\\d+)'");
  std::ptrdiff_t const match_count(
      std::distance(std::sregex_iterator(text.begin(), text.end(), r1),
                    std::sregex_iterator()));
  CHECK(match_count == 6);
  // all the ellipses should have a radius of roughly 72.0
  auto match_begin = std::sregex_iterator(text.begin(), text.end(), r1);
  auto match_end = std::sregex_iterator();
  for (std::sregex_iterator i = match_begin; i != match_end; ++i) {
    std::smatch match = *i;
    CHECK_THAT(stod(match[1]), Catch::Matchers::WithinAbs(72.0, 0.1));
    CHECK_THAT(stod(match[2]), Catch::Matchers::WithinAbs(72.0, 0.1));
  }

  // check that the first ellipse is in the right place
  std::regex r2("<ellipse cx='(\\d+\\.\\d+)' cy='(\\d+\\.\\d+)'");
  auto ell1 = *std::sregex_iterator(text.begin(), text.end(), r2);
  CHECK_THAT(stod(ell1[1]), Catch::Matchers::WithinAbs(308.0, 0.1));
  CHECK_THAT(stod(ell1[2]), Catch::Matchers::WithinAbs(200.0, 0.1));
  check_file_hash(nameBase + ".svg");
}

TEST_CASE("Github5943: bad ellipses for atom end points") {
  std::string nameBase = "test_github5943";
  auto m = R"CTAB(ferrocene
     RDKit          2D

  0  0  0  0  0  0  0  0  0  0999 V3000
M  V30 BEGIN CTAB
M  V30 COUNTS 15 14 0 0 0
M  V30 BEGIN ATOM
M  V30 1 C 0.619616 1.206807 0.000000 0 CHG=-1
M  V30 2 C 0.211483 1.768553 0.000000 0
M  V30 3 C -1.283936 1.861329 0.000000 0
M  V30 4 C -1.796429 1.358429 0.000000 0
M  V30 5 C -0.634726 0.966480 0.000000 0
M  V30 6 C 0.654379 -1.415344 0.000000 0 CHG=-1
M  V30 7 C 0.249886 -0.858607 0.000000 0
M  V30 8 C -1.232145 -0.766661 0.000000 0
M  V30 9 C -1.740121 -1.265073 0.000000 0
M  V30 10 C -0.580425 -1.662922 0.000000 0
M  V30 11 C 1.759743 0.755930 0.000000 0
M  V30 12 C 1.796429 -1.861329 0.000000 0
M  V30 13 Fe -0.554442 0.032137 0.000000 0 VAL=2
M  V30 14 * -0.601210 1.478619 0.000000 0
M  V30 15 * -0.537835 -1.172363 0.000000 0
M  V30 END ATOM
M  V30 BEGIN BOND
M  V30 1 1 1 5
M  V30 2 2 4 5
M  V30 3 1 4 3
M  V30 4 2 2 3
M  V30 5 1 1 2
M  V30 6 1 6 10
M  V30 7 2 9 10
M  V30 8 1 9 8
M  V30 9 2 7 8
M  V30 10 1 6 7
M  V30 11 1 1 11
M  V30 12 1 6 12
M  V30 13 9 14 13 ENDPTS=(5 1 2 3 4 5) ATTACH=ANY
M  V30 14 9 15 13 ENDPTS=(5 9 10 7 8 6) ATTACH=ANY
M  V30 END BOND
M  V30 END CTAB
M  END
)CTAB"_ctab;
  REQUIRE(m);
  {
    MolDraw2DSVG drawer(300, 300, 300, 300, true);
    drawer.drawMolecule(*m);
    drawer.finishDrawing();
    std::string text = drawer.getDrawingText();
    std::ofstream outs(nameBase + ".svg");
    outs << text;
    outs.flush();
    outs.close();
    std::regex r("<ellipse cx=.*rx='(\\d+\\.\\d+)' ry='(\\d+\\.\\d+)'");
    std::ptrdiff_t const match_count(
        std::distance(std::sregex_iterator(text.begin(), text.end(), r),
                      std::sregex_iterator()));
    CHECK(match_count == 10);

    // all the ellipses should have a radius of roughly 25.2.
    auto match_begin = std::sregex_iterator(text.begin(), text.end(), r);
    auto match_end = std::sregex_iterator();
    for (std::sregex_iterator i = match_begin; i != match_end; ++i) {
      std::smatch match = *i;
      CHECK_THAT(stod(match[1]), Catch::Matchers::WithinAbs(25.0, 0.1));
      CHECK_THAT(stod(match[2]), Catch::Matchers::WithinAbs(25.0, 0.1));
    }
    check_file_hash(nameBase + ".svg");
  }
}

TEST_CASE("Github5949: fixed size for dative arrow heads") {
  std::string nameBase = "test_github5949";
  auto m = R"CTAB(ferrocene
     RDKit          2D

  0  0  0  0  0  0  0  0  0  0999 V3000
M  V30 BEGIN CTAB
M  V30 COUNTS 15 14 0 0 0
M  V30 BEGIN ATOM
M  V30 1 C 0.619616 1.206807 0.000000 0 CHG=-1
M  V30 2 C 0.211483 1.768553 0.000000 0
M  V30 3 C -1.283936 1.861329 0.000000 0
M  V30 4 C -1.796429 1.358429 0.000000 0
M  V30 5 C -0.634726 0.966480 0.000000 0
M  V30 6 C 0.654379 -1.415344 0.000000 0 CHG=-1
M  V30 7 C 0.249886 -0.858607 0.000000 0
M  V30 8 C -1.232145 -0.766661 0.000000 0
M  V30 9 C -1.740121 -1.265073 0.000000 0
M  V30 10 C -0.580425 -1.662922 0.000000 0
M  V30 11 C 1.759743 0.755930 0.000000 0
M  V30 12 C 1.796429 -1.861329 0.000000 0
M  V30 13 Fe -0.554442 0.032137 0.000000 0 VAL=2
M  V30 14 * -0.601210 1.478619 0.000000 0
M  V30 15 * -0.537835 -1.172363 0.000000 0
M  V30 END ATOM
M  V30 BEGIN BOND
M  V30 1 1 1 5
M  V30 2 2 4 5
M  V30 3 1 4 3
M  V30 4 2 2 3
M  V30 5 1 1 2
M  V30 6 1 6 10
M  V30 7 2 9 10
M  V30 8 1 9 8
M  V30 9 2 7 8
M  V30 10 1 6 7
M  V30 11 1 1 11
M  V30 12 1 6 12
M  V30 13 9 14 13 ENDPTS=(5 1 2 3 4 5) ATTACH=ANY
M  V30 14 9 15 13 ENDPTS=(5 9 10 7 8 6) ATTACH=ANY
M  V30 END BOND
M  V30 END CTAB
M  END
)CTAB"_ctab;
  REQUIRE(m);
  {
    MolDraw2DSVG drawer(300, 300, 300, 300, false);
    drawer.drawOptions().addAtomIndices = true;
    drawer.drawMolecule(*m);
    drawer.finishDrawing();
    std::string text = drawer.getDrawingText();
    std::ofstream outs(nameBase + ".svg");
    outs << text;
    outs.flush();
    outs.close();

    auto extract_ends = [](const std::string &text, const std::regex &r,
                           std::vector<Point2D> &ends) -> void {
      auto match_begin = std::sregex_iterator(text.begin(), text.end(), r);
      auto match_end = std::sregex_iterator();
      for (std::sregex_iterator i = match_begin; i != match_end; ++i) {
        std::smatch match = *i;
        ends.push_back(Point2D(std::stod(match[1]), std::stod(match[2])));
        ends.push_back(Point2D(std::stod(match[3]), std::stod(match[4])));
        ends.push_back(Point2D(std::stod(match[5]), std::stod(match[6])));
      }
    };
    std::regex head1(
        "atom-13 atom-12' d='M\\s+(\\d+\\.\\d+),(\\d+\\.\\d+)"
        " L\\s+(\\d+\\.\\d+),(\\d+\\.\\d+) L\\s+(\\d+\\.\\d+),(\\d+\\.\\d+) Z'");
    std::vector<Point2D> ends1;
    extract_ends(text, head1, ends1);
    CHECK(ends1.size() == 3);

    std::regex head2(
        "atom-14 atom-12' d='M\\s+(\\d+\\.\\d+),(\\d+\\.\\d+)"
        " L\\s+(\\d+\\.\\d+),(\\d+\\.\\d+) L\\s+(\\d+\\.\\d+),(\\d+\\.\\d+) Z'");
    std::vector<Point2D> ends2;
    extract_ends(text, head2, ends2);
    CHECK(ends2.size() == 3);

    auto h1s1 = (ends1[0] - ends1[1]).length();
    auto h2s1 = (ends2[0] - ends2[1]).length();
    // there's still a small difference in size of arrow head because the
    // allowance for mitring is done as a fraction of the overall arrow
    // length.
    CHECK_THAT(h1s1, Catch::Matchers::WithinAbs(h2s1, 0.1));
    auto h1s2 = (ends1[0] - ends1[2]).length();
    auto h2s2 = (ends2[0] - ends2[2]).length();
    CHECK_THAT(h1s2, Catch::Matchers::WithinAbs(h2s2, 0.1));

    check_file_hash(nameBase + ".svg");
  }
}

TEST_CASE("Github5974: drawing code should not generate kekulization errors") {
  SECTION("basics") {
    SmilesParserParams ps;
    ps.sanitize = false;
    std::unique_ptr<RWMol> mol(SmilesToMol("c1nccc1", ps));
    REQUIRE(mol);
    mol->updatePropertyCache();
    MolDraw2DSVG drawer(300, 300, -1, -1, false);
    // the test here is really just that calling drawMolecule() doesn't throw an
    // exception
    drawer.drawMolecule(*mol);
    drawer.finishDrawing();
    std::string text = drawer.getDrawingText();
    std::ofstream outs("test_github5974.svg");
    outs << text;
    outs.flush();
    outs.close();
    check_file_hash("test_github5974.svg");
  }
}

TEST_CASE("Github5963: bond end wrong on wedge") {
  std::string nameBase = "test_github5963";
  {
    auto m = "COc1ccc([S@@](=O)Cc2ccccc2)cc1"_smiles;
    MolDraw2DSVG drawer(300, 300, 300, 300, true);
    RDDepict::compute2DCoords(*m);
    drawer.drawOptions().addBondIndices = true;
    drawer.drawMolecule(*m);
    drawer.finishDrawing();
    std::string text = drawer.getDrawingText();
    std::ofstream outs(nameBase + ".svg");
    outs << text;
    outs.flush();
    outs.close();
    std::regex bond7(
        "'bond-7 atom-6 atom-8' d='M\\s+(\\d+\\.\\d+),(\\d+\\.\\d+)"
        " L\\s+(\\d+\\.\\d+),(\\d+\\.\\d+) L\\s+(\\d+\\.\\d+),(\\d+\\.\\d+) Z'");
    // there should be 3 matches for bond7, of which we are interested in the
    // 2nd
    std::ptrdiff_t const match_count(
        std::distance(std::sregex_iterator(text.begin(), text.end(), bond7),
                      std::sregex_iterator()));
    CHECK(match_count == 3);
    auto bond7_match = std::sregex_iterator(text.begin(), text.end(), bond7);
    ++bond7_match;
    std::smatch match7 = *bond7_match;
    std::regex bond8(
        "'bond-8 atom-8 atom-9' d='M\\s+(\\d+\\.\\d+),(\\d+\\.\\d+)"
        " L\\s+(\\d+\\.\\d+),(\\d+\\.\\d+)'");
    // only 1 bond8 match
    auto bond8_match = std::sregex_iterator(text.begin(), text.end(), bond8);
    std::smatch match8 = *bond8_match;
    // the middle point of the triangle should be the same as the start of the
    // line
    Point2D midtri(std::stod(match7[3]), std::stod(match7[4]));
    Point2D startline(std::stod(match8[1]), std::stod(match8[2]));
    CHECK_THAT((midtri - startline).length(),
               Catch::Matchers::WithinAbs(0.0, 0.1));
    check_file_hash(nameBase + ".svg");
  }
}

TEST_CASE("Github6025: bad bonds on tiny canvas") {
  std::string nameBase = "test_github6025";
  auto m1 = R"CTAB(
  -ISIS-  02031614092D

 35 39  0  0  0  0  0  0  0  0999 V2000
    9.1292    9.8417    0.0000 C   0  0  0  0  0  0  0  0  0  0  0  0
   10.6292    9.8417    0.0000 N   0  0  3  0  0  0  0  0  0  0  0  0
    8.3792    8.5417    0.0000 C   0  0  0  0  0  0  0  0  0  0  0  0
   10.6292    4.6417    0.0000 N   0  0  0  0  0  0  0  0  0  0  0  0
   11.3792    3.3583    0.0000 C   0  0  0  0  0  0  0  0  0  0  0  0
   11.3792    5.9417    0.0000 N   0  0  0  0  0  0  0  0  0  0  0  0
   10.6292    2.0500    0.0000 N   0  0  3  0  0  0  0  0  0  0  0  0
    6.8792    8.5417    0.0000 C   0  0  0  0  0  0  0  0  0  0  0  0
    6.1292    7.2417    0.0000 C   0  0  0  0  0  0  0  0  0  0  0  0
   11.3792    8.5417    0.0000 C   0  0  0  0  0  0  0  0  0  0  0  0
    8.3792    5.9417    0.0000 N   0  0  0  0  0  0  0  0  0  0  0  0
    4.6292    7.2417    0.0000 C   0  0  0  0  0  0  0  0  0  0  0  0
    8.3792   11.1417    0.0000 O   0  0  0  0  0  0  0  0  0  0  0  0
    2.3792    8.5417    0.0000 N   0  0  0  0  0  0  0  0  0  0  0  0
    2.3792    5.9417    0.0000 N   0  0  0  0  0  0  0  0  0  0  0  0
    9.1292    2.0500    0.0000 C   0  0  0  0  0  0  0  0  0  0  0  0
   12.8792    3.3583    0.0000 C   0  0  0  0  0  0  0  0  0  0  0  0
    1.6292    7.2417    0.0000 C   0  0  0  0  0  0  0  0  0  0  0  0
   12.8792    5.9417    0.0000 C   0  0  0  0  0  0  0  0  0  0  0  0
    9.1292    7.2417    0.0000 C   0  0  0  0  0  0  0  0  0  0  0  0
   12.8792    8.5417    0.0000 C   0  0  3  0  0  0  0  0  0  0  0  0
   13.6292    7.2417    0.0000 C   0  0  0  0  0  0  0  0  0  0  0  0
   11.3792   11.1417    0.0000 C   0  0  0  0  0  0  0  0  0  0  0  0
    6.8792    5.9417    0.0000 C   0  0  0  0  0  0  0  0  0  0  0  0
   13.6292    4.6417    0.0000 C   0  0  0  0  0  0  0  0  0  0  0  0
    3.8792    8.5417    0.0000 C   0  0  0  0  0  0  0  0  0  0  0  0
    3.8792    5.9417    0.0000 C   0  0  0  0  0  0  0  0  0  0  0  0
   11.3792    0.7500    0.0000 C   0  0  0  0  0  0  0  0  0  0  0  0
   12.8792   11.1417    0.0000 C   0  0  0  0  0  0  0  0  0  0  0  0
   13.6292    9.8417    0.0000 C   0  0  0  0  0  0  0  0  0  0  0  0
    8.3792    0.7500    0.0000 C   0  0  0  0  0  0  0  0  0  0  0  0
    8.3792    3.3583    0.0000 C   0  0  0  0  0  0  0  0  0  0  0  0
    6.8792    3.3583    0.0000 C   0  0  0  0  0  0  0  0  0  0  0  0
    6.8792    0.7500    0.0000 C   0  0  0  0  0  0  0  0  0  0  0  0
    6.1292    2.0500    0.0000 C   0  0  0  0  0  0  0  0  0  0  0  0
  2  1  1  0  0  0  0
  3  1  1  0  0  0  0
  4  6  1  0  0  0  0
  5 17  1  0  0  0  0
  6 19  2  0  0  0  0
  7  5  1  0  0  0  0
  8  3  1  0  0  0  0
  9  8  2  0  0  0  0
 10  2  1  0  0  0  0
 11 20  1  0  0  0  0
 12  9  1  0  0  0  0
 13  1  2  0  0  0  0
 14 26  2  0  0  0  0
 15 27  1  0  0  0  0
 16  7  1  0  0  0  0
 17 25  2  0  0  0  0
 18 15  2  0  0  0  0
 19 22  1  0  0  0  0
 20  3  2  0  0  0  0
 21 10  1  0  0  0  0
 22 21  1  0  0  0  0
 23  2  1  0  0  0  0
 24 11  2  0  0  0  0
 25 19  1  0  0  0  0
 26 12  1  0  0  0  0
 27 12  2  0  0  0  0
 28  7  1  0  0  0  0
 29 23  1  0  0  0  0
 30 29  1  0  0  0  0
 31 16  2  0  0  0  0
 32 16  1  0  0  0  0
 33 32  2  0  0  0  0
 34 31  1  0  0  0  0
 35 33  1  0  0  0  0
 24  9  1  0  0  0  0
 30 21  1  0  0  0  0
 18 14  1  0  0  0  0
  5  4  2  0  0  0  0
 34 35  2  0  0  0  0
M  END
)CTAB"_ctab;

  REQUIRE(m1);
  {
    MolDraw2DSVG drawer(25, 25, 25, 25, false);
    drawer.drawOptions().addAtomIndices = true;
    drawer.drawMolecule(*m1);
    drawer.finishDrawing();
    std::string text = drawer.getDrawingText();
    std::ofstream outs(nameBase + ".svg");
    outs << text;
    outs.flush();
    outs.close();

    auto check_bond = [](const std::string &text, const std::regex &r) {
      // there should be 4 matches for each regex, and all the x coords should
      // be > 0.0. The bug manifested itself by some of them being < 0.0 and
      // thus off the side of the picture.
      std::ptrdiff_t const match_count(
          std::distance(std::sregex_iterator(text.begin(), text.end(), r),
                        std::sregex_iterator()));
      CHECK(match_count == 4);
      auto match_begin = std::sregex_iterator(text.begin(), text.end(), r);
      auto match_end = std::sregex_iterator();
      for (std::sregex_iterator i = match_begin; i != match_end; ++i) {
        std::smatch match = *i;
        CHECK(stod(match[1]) > 0.0);
        CHECK(stod(match[3]) > 0.0);
      }
    };
    std::regex bond9(
        "'bond-9 atom-10 atom-19' d='M\\s+(\\d+\\.\\d+),(\\d+\\.\\d+)"
        " L\\s+(\\d+\\.\\d+),(\\d+\\.\\d+)");
    std::regex bond16(
        "'bond-16 atom-17 atom-14' d='M\\s+(\\d+\\.\\d+),(\\d+\\.\\d+)"
        " L\\s+(\\d+\\.\\d+),(\\d+\\.\\d+)");
    check_bond(text, bond9);
    check_bond(text, bond16);
    check_file_hash(nameBase + ".svg");
  }
}

TEST_CASE("Github6027: bad bonds with co-linear double bond") {
  std::string nameBase = "test_github6027";
  auto m1 = R"CTAB(
  MJ201100

 15 16  0  0  0  0  0  0  0  0999 V2000
   -2.6052   -0.0931    0.0000 C   0  0  0  0  0  0  0  0  0  0  0  0
   -2.6052    0.7318    0.0000 C   0  0  0  0  0  0  0  0  0  0  0  0
   -3.3197    1.1444    0.0000 N   0  0  0  0  0  0  0  0  0  0  0  0
   -4.0346    0.7318    0.0000 C   0  0  0  0  0  0  0  0  0  0  0  0
   -4.0347   -0.0931    0.0000 C   0  0  0  0  0  0  0  0  0  0  0  0
   -3.3197   -0.5055    0.0000 C   0  0  0  0  0  0  0  0  0  0  0  0
   -3.3197    1.9693    0.0000 C   0  0  0  0  0  0  0  0  0  0  0  0
   -3.3197    2.7943    0.0000 C   0  0  0  0  0  0  0  0  0  0  0  0
   -1.8908   -0.5055    0.0000 C   0  0  0  0  0  0  0  0  0  0  0  0
   -1.1764    0.7318    0.0000 C   0  0  0  0  0  0  0  0  0  0  0  0
   -1.1764   -0.0931    0.0000 C   0  0  0  0  0  0  0  0  0  0  0  0
   -0.4620   -0.5055    0.0000 C   0  0  0  0  0  0  0  0  0  0  0  0
    0.2523   -0.0931    0.0000 C   0  0  0  0  0  0  0  0  0  0  0  0
    0.2524    0.7318    0.0000 C   0  0  0  0  0  0  0  0  0  0  0  0
   -0.4620    1.1444    0.0000 C   0  0  0  0  0  0  0  0  0  0  0  0
  1  2  1  0  0  0  0
  2  3  1  0  0  0  0
  5  6  1  0  0  0  0
  6  1  1  0  0  0  0
  3  7  1  0  0  0  0
  7  8  2  0  0  0  0
 13 14  1  0  0  0  0
 14 15  1  0  0  0  0
 10 11  1  0  0  0  0
 15 10  1  0  0  0  0
 11 12  1  0  0  0  0
 12 13  1  0  0  0  0
  3  4  1  0  0  0  0
  4  5  1  0  0  0  0
  9  1  1  0  0  0  0
 11  9  1  0  0  0  0
M  END
)CTAB"_ctab;

  REQUIRE(m1);
  {
    MolDraw2DSVG drawer(250, 250, 250, 250, false);
    drawer.drawOptions().addAtomIndices = true;
    drawer.drawMolecule(*m1);
    drawer.finishDrawing();
    std::string text = drawer.getDrawingText();
    std::ofstream outs(nameBase + "_1.svg");
    outs << text;
    outs.flush();
    outs.close();

    std::regex bond5(
        "'bond-5 atom-6 atom-7' d='M\\s+(\\d+\\.\\d+),(\\d+\\.\\d+)"
        " L\\s+(\\d+\\.\\d+),(\\d+\\.\\d+)");
    // There are 2 bonds, and the x coords of their 2 ends should be
    // the same, because the offending bond is exactly vertical, and their
    // corresponding y coords should be the same.  The bug
    // manifested itself by giving the 2nd line coords
    // M 210.3,169.3 L 63.6,41.0.
    std::ptrdiff_t const match_count(
        std::distance(std::sregex_iterator(text.begin(), text.end(), bond5),
                      std::sregex_iterator()));
    CHECK(match_count == 2);
    auto match_begin = std::sregex_iterator(text.begin(), text.end(), bond5);
    auto match_end = std::sregex_iterator();
    std::vector<float> ys;
    for (std::sregex_iterator i = match_begin; i != match_end; ++i) {
      std::smatch match = *i;
      ys.push_back(stod(match[2]));
      ys.push_back(stod(match[4]));
      CHECK(match[1] == match[3]);
    }
    CHECK(ys[0] == ys[2]);
    CHECK(ys[1] == ys[3]);
    check_file_hash(nameBase + "_1.svg");
  }
  {
    // make sure the double bond lines are still parallel when rotated
    // (they weren't, the first time.)
    MolDraw2DSVG drawer(250, 250, 250, 250, false);
    drawer.drawOptions().addAtomIndices = true;
    drawer.drawOptions().rotate = 120;
    drawer.drawMolecule(*m1);
    drawer.finishDrawing();
    std::string text = drawer.getDrawingText();
    std::ofstream outs(nameBase + "_2.svg");
    outs << text;
    outs.flush();
    outs.close();

    // check that the two lines are parallel.
    std::regex bond5(
        "'bond-5 atom-6 atom-7' d='M\\s+(\\d+\\.\\d+),(\\d+\\.\\d+)"
        " L\\s+(\\d+\\.\\d+),(\\d+\\.\\d+)");
    std::ptrdiff_t const match_count(
        std::distance(std::sregex_iterator(text.begin(), text.end(), bond5),
                      std::sregex_iterator()));
    CHECK(match_count == 2);
    auto match_begin = std::sregex_iterator(text.begin(), text.end(), bond5);
    auto match_end = std::sregex_iterator();
    std::vector<Point2D> points;
    for (std::sregex_iterator i = match_begin; i != match_end; ++i) {
      std::smatch match = *i;
      points.push_back(Point2D(stod(match[4]), stod(match[2])));
      points.push_back(Point2D(stod(match[3]), stod(match[4])));
    }
    auto vec1 = points[0].directionVector(points[1]);
    auto vec2 = points[2].directionVector(points[3]);
    CHECK_THAT(vec1.dotProduct(vec2), Catch::Matchers::WithinAbs(1.0, 2.0e-4));
    check_file_hash(nameBase + "_2.svg");
  }
}

TEST_CASE("Down/dashed wedge not visible on small canvas..") {
  std::string nameBase = "test_github6041b";
  auto m =
      "CC(C)(F)c1noc(N2CCCN([C@H]3CC[C@H](COc4ccc(S(C)(=O)=O)cc4F)CC3)CC2)n1"_smiles;
  MolDraw2DSVG drawer(125, 125);
  RDDepict::compute2DCoords(*m);
  MolDraw2DUtils::setACS1996Options(drawer.drawOptions(), 1.5);
  drawer.drawOptions().fixedFontSize = -1;
  drawer.drawMolecule(*m);
  drawer.finishDrawing();
  std::string text = drawer.getDrawingText();
  std::ofstream outs(nameBase + ".svg");
  outs << text;
  outs.flush();
  outs.close();
  std::regex bond12(
      "'bond-12 atom-13 atom-12' d='M\\s+(\\d+\\.\\d+),(\\d+\\.\\d+)"
      " L\\s+(\\d+\\.\\d+),(\\d+\\.\\d+)");
  std::ptrdiff_t const match_count(
      std::distance(std::sregex_iterator(text.begin(), text.end(), bond12),
                    std::sregex_iterator()));
  CHECK(match_count == 3);
  check_file_hash(nameBase + ".svg");
}

TEST_CASE("Github6054: MDL query atoms should not trigger an exception") {
  SECTION("any heavy") {
    auto a = R"CTAB(
  MJ201100                      

  6  6  0  0  0  0  0  0  0  0999 V2000
   -1.7633    0.8919    0.0000 C   0  0  0  0  0  0  0  0  0  0  0  0
   -2.4778    0.4794    0.0000 C   0  0  0  0  0  0  0  0  0  0  0  0
   -2.4778   -0.3456    0.0000 C   0  0  0  0  0  0  0  0  0  0  0  0
   -1.7633   -0.7580    0.0000 C   0  0  0  0  0  0  0  0  0  0  0  0
   -1.0488   -0.3456    0.0000 C   0  0  0  0  0  0  0  0  0  0  0  0
   -1.0488    0.4794    0.0000 A   0  0  0  0  0  0  0  0  0  0  0  0
  1  2  1  0  0  0  0
  2  3  1  0  0  0  0
  3  4  1  0  0  0  0
  4  5  1  0  0  0  0
  1  6  1  0  0  0  0
  5  6  1  0  0  0  0
M  END
)CTAB"_ctab;

    REQUIRE(a);
    {
      MolDraw2DSVG drawer(250, 250, -1, -1, NO_FREETYPE);
      REQUIRE_NOTHROW(drawer.drawMolecule(*a));
    }
  }
}

TEST_CASE("Optionally depict complex query atoms in a more compact form") {
  std::string nameBase = "test_complex_query_atoms";
  auto extractQueryAtomSymbol = [](const std::string &text) {
    std::istringstream ss(text);
    std::string line;
    std::regex regex("^<text[^>]*>([^<])*</text>");
    std::smatch match;
    std::string res;
    while (std::getline(ss, line)) {
      if (std::regex_match(line, match, regex)) {
        CHECK(match.size() == 2);
        res += match[1];
      }
    }
    return res;
  };
  SECTION("any heavy") {
    auto a = R"CTAB(
  MJ201100                      

  6  6  0  0  0  0  0  0  0  0999 V2000
   -1.7633    0.8919    0.0000 C   0  0  0  0  0  0  0  0  0  0  0  0
   -2.4778    0.4794    0.0000 C   0  0  0  0  0  0  0  0  0  0  0  0
   -2.4778   -0.3456    0.0000 C   0  0  0  0  0  0  0  0  0  0  0  0
   -1.7633   -0.7580    0.0000 C   0  0  0  0  0  0  0  0  0  0  0  0
   -1.0488   -0.3456    0.0000 C   0  0  0  0  0  0  0  0  0  0  0  0
   -1.0488    0.4794    0.0000 A   0  0  0  0  0  0  0  0  0  0  0  0
  1  2  1  0  0  0  0
  2  3  1  0  0  0  0
  3  4  1  0  0  0  0
  4  5  1  0  0  0  0
  1  6  1  0  0  0  0
  5  6  1  0  0  0  0
M  END
)CTAB"_ctab;

    REQUIRE(a);
    {
      MolDraw2DSVG drawer(250, 250, -1, -1, NO_FREETYPE);
      drawer.drawOptions().useComplexQueryAtomSymbols = false;
      REQUIRE_NOTHROW(drawer.drawMolecule(*a));
      drawer.finishDrawing();
      std::string text = drawer.getDrawingText();
      std::ofstream outs(nameBase + "_1.svg");
      outs << text;
      outs.flush();
      outs.close();
      CHECK(extractQueryAtomSymbol(text) == "![H]");
      check_file_hash(nameBase + "_1.svg");
    }
    {
      MolDraw2DSVG drawer(250, 250, -1, -1, NO_FREETYPE);
      REQUIRE_NOTHROW(drawer.drawMolecule(*a));
      drawer.finishDrawing();
      std::string text = drawer.getDrawingText();
      std::ofstream outs(nameBase + "_2.svg");
      outs << text;
      outs.flush();
      outs.close();
      CHECK(a->getAtomWithIdx(a->getNumAtoms() - 1)->getQueryType() == "A");
      CHECK(extractQueryAtomSymbol(text) == "A");
      check_file_hash(nameBase + "_2.svg");
    }
  }
  SECTION("any atom") {
    auto ah = R"CTAB(
  MJ201100                      

  6  6  0  0  0  0  0  0  0  0999 V2000
   -1.7633    0.8919    0.0000 C   0  0  0  0  0  0  0  0  0  0  0  0
   -2.4778    0.4794    0.0000 C   0  0  0  0  0  0  0  0  0  0  0  0
   -2.4778   -0.3456    0.0000 C   0  0  0  0  0  0  0  0  0  0  0  0
   -1.7633   -0.7580    0.0000 C   0  0  0  0  0  0  0  0  0  0  0  0
   -1.0488   -0.3456    0.0000 C   0  0  0  0  0  0  0  0  0  0  0  0
   -1.0488    0.4794    0.0000 AH  0  0  0  0  0  0  0  0  0  0  0  0
  1  2  1  0  0  0  0
  2  3  1  0  0  0  0
  3  4  1  0  0  0  0
  4  5  1  0  0  0  0
  1  6  1  0  0  0  0
  5  6  1  0  0  0  0
M  END
)CTAB"_ctab;

    REQUIRE(ah);
    {
      MolDraw2DSVG drawer(250, 250, -1, -1, NO_FREETYPE);
      drawer.drawOptions().useComplexQueryAtomSymbols = false;
      REQUIRE_NOTHROW(drawer.drawMolecule(*ah));
      drawer.finishDrawing();
      std::string text = drawer.getDrawingText();
      std::ofstream outs(nameBase + "_3.svg");
      outs << text;
      outs.flush();
      outs.close();
      CHECK(extractQueryAtomSymbol(text) == "*");
      check_file_hash(nameBase + "_3.svg");
    }
    {
      MolDraw2DSVG drawer(250, 250, -1, -1, NO_FREETYPE);
      REQUIRE_NOTHROW(drawer.drawMolecule(*ah));
      drawer.finishDrawing();
      std::string text = drawer.getDrawingText();
      std::ofstream outs(nameBase + "_4.svg");
      outs << text;
      outs.flush();
      outs.close();
      CHECK(ah->getAtomWithIdx(ah->getNumAtoms() - 1)->getQueryType() == "AH");
      CHECK(extractQueryAtomSymbol(text) == "*");
      check_file_hash(nameBase + "_4.svg");
    }
  }
  SECTION("any hetero") {
    auto q = R"CTAB(
  MJ201100                      

  6  6  0  0  0  0  0  0  0  0999 V2000
   -1.7633    0.8919    0.0000 C   0  0  0  0  0  0  0  0  0  0  0  0
   -2.4778    0.4794    0.0000 C   0  0  0  0  0  0  0  0  0  0  0  0
   -2.4778   -0.3456    0.0000 C   0  0  0  0  0  0  0  0  0  0  0  0
   -1.7633   -0.7580    0.0000 C   0  0  0  0  0  0  0  0  0  0  0  0
   -1.0488   -0.3456    0.0000 C   0  0  0  0  0  0  0  0  0  0  0  0
   -1.0488    0.4794    0.0000 Q   0  0  0  0  0  0  0  0  0  0  0  0
  1  2  1  0  0  0  0
  2  3  1  0  0  0  0
  3  4  1  0  0  0  0
  4  5  1  0  0  0  0
  1  6  1  0  0  0  0
  5  6  1  0  0  0  0
M  END
)CTAB"_ctab;

    REQUIRE(q);
    {
      MolDraw2DSVG drawer(250, 250, -1, -1, NO_FREETYPE);
      drawer.drawOptions().useComplexQueryAtomSymbols = false;
      REQUIRE_NOTHROW(drawer.drawMolecule(*q));
      drawer.finishDrawing();
      std::string text = drawer.getDrawingText();
      std::ofstream outs(nameBase + "_5.svg");
      outs << text;
      outs.flush();
      outs.close();
      CHECK(extractQueryAtomSymbol(text) == "![C,H]");
      check_file_hash(nameBase + "_5.svg");
    }
    {
      MolDraw2DSVG drawer(250, 250, -1, -1, NO_FREETYPE);
      REQUIRE_NOTHROW(drawer.drawMolecule(*q));
      drawer.finishDrawing();
      std::string text = drawer.getDrawingText();
      std::ofstream outs(nameBase + "_6.svg");
      outs << text;
      outs.flush();
      outs.close();
      CHECK(q->getAtomWithIdx(q->getNumAtoms() - 1)->getQueryType() == "Q");
      CHECK(extractQueryAtomSymbol(text) == "Q");
      check_file_hash(nameBase + "_6.svg");
    }
  }
  SECTION("any hetero or hydrogen") {
    auto qh = R"CTAB(
  MJ201100                      

  6  6  0  0  0  0  0  0  0  0999 V2000
   -1.7633    0.8919    0.0000 C   0  0  0  0  0  0  0  0  0  0  0  0
   -2.4778    0.4794    0.0000 C   0  0  0  0  0  0  0  0  0  0  0  0
   -2.4778   -0.3456    0.0000 C   0  0  0  0  0  0  0  0  0  0  0  0
   -1.7633   -0.7580    0.0000 C   0  0  0  0  0  0  0  0  0  0  0  0
   -1.0488   -0.3456    0.0000 C   0  0  0  0  0  0  0  0  0  0  0  0
   -1.0488    0.4794    0.0000 QH  0  0  0  0  0  0  0  0  0  0  0  0
  1  2  1  0  0  0  0
  2  3  1  0  0  0  0
  3  4  1  0  0  0  0
  4  5  1  0  0  0  0
  1  6  1  0  0  0  0
  5  6  1  0  0  0  0
M  END
)CTAB"_ctab;

    REQUIRE(qh);
    {
      MolDraw2DSVG drawer(250, 250, -1, -1, NO_FREETYPE);
      drawer.drawOptions().useComplexQueryAtomSymbols = false;
      REQUIRE_NOTHROW(drawer.drawMolecule(*qh));
      drawer.finishDrawing();
      std::string text = drawer.getDrawingText();
      std::ofstream outs(nameBase + "_7.svg");
      outs << text;
      outs.flush();
      outs.close();
      CHECK(extractQueryAtomSymbol(text) == "![C]");
      check_file_hash(nameBase + "_7.svg");
    }
    {
      MolDraw2DSVG drawer(250, 250, -1, -1, NO_FREETYPE);
      REQUIRE_NOTHROW(drawer.drawMolecule(*qh));
      drawer.finishDrawing();
      std::string text = drawer.getDrawingText();
      std::ofstream outs(nameBase + "_8.svg");
      outs << text;
      outs.flush();
      outs.close();
      CHECK(qh->getAtomWithIdx(qh->getNumAtoms() - 1)->getQueryType() == "QH");
      CHECK(extractQueryAtomSymbol(text) == "QH");
      check_file_hash(nameBase + "_8.svg");
    }
  }
  SECTION("any halo") {
    auto x = R"CTAB(
  MJ201100                      

  7  7  0  0  0  0  0  0  0  0999 V2000
   -1.7633    0.8919    0.0000 C   0  0  0  0  0  0  0  0  0  0  0  0
   -2.4778    0.4794    0.0000 C   0  0  0  0  0  0  0  0  0  0  0  0
   -2.4778   -0.3456    0.0000 C   0  0  0  0  0  0  0  0  0  0  0  0
   -1.7633   -0.7580    0.0000 C   0  0  0  0  0  0  0  0  0  0  0  0
   -1.0488   -0.3456    0.0000 C   0  0  0  0  0  0  0  0  0  0  0  0
   -1.0488    0.4794    0.0000 C   0  0  0  0  0  0  0  0  0  0  0  0
   -0.3344    0.8919    0.0000 X   0  0  0  0  0  0  0  0  0  0  0  0
  1  2  1  0  0  0  0
  2  3  1  0  0  0  0
  3  4  1  0  0  0  0
  4  5  1  0  0  0  0
  1  6  1  0  0  0  0
  5  6  1  0  0  0  0
  6  7  1  0  0  0  0
M  END
  )CTAB"_ctab;

    REQUIRE(x);
    {
      MolDraw2DSVG drawer(250, 250, -1, -1, NO_FREETYPE);
      drawer.drawOptions().useComplexQueryAtomSymbols = false;
      REQUIRE_NOTHROW(drawer.drawMolecule(*x));
      drawer.finishDrawing();
      std::string text = drawer.getDrawingText();
      std::ofstream outs(nameBase + "_9.svg");
      outs << text;
      outs.flush();
      outs.close();
      CHECK(extractQueryAtomSymbol(text) == "[F,Cl,Br,I,At]");
      check_file_hash(nameBase + "_9.svg");
    }
    {
      MolDraw2DSVG drawer(250, 250, -1, -1, NO_FREETYPE);
      REQUIRE_NOTHROW(drawer.drawMolecule(*x));
      drawer.finishDrawing();
      std::string text = drawer.getDrawingText();
      std::ofstream outs(nameBase + "_10.svg");
      outs << text;
      outs.flush();
      outs.close();
      CHECK(x->getAtomWithIdx(x->getNumAtoms() - 1)->getQueryType() == "X");
      CHECK(extractQueryAtomSymbol(text) == "X");
      check_file_hash(nameBase + "_10.svg");
    }
  }
  SECTION("any halo or hydrogen") {
    auto xh = R"CTAB(
  MJ201100                      

  7  7  0  0  0  0  0  0  0  0999 V2000
   -1.7633    0.8919    0.0000 C   0  0  0  0  0  0  0  0  0  0  0  0
   -2.4778    0.4794    0.0000 C   0  0  0  0  0  0  0  0  0  0  0  0
   -2.4778   -0.3456    0.0000 C   0  0  0  0  0  0  0  0  0  0  0  0
   -1.7633   -0.7580    0.0000 C   0  0  0  0  0  0  0  0  0  0  0  0
   -1.0488   -0.3456    0.0000 C   0  0  0  0  0  0  0  0  0  0  0  0
   -1.0488    0.4794    0.0000 C   0  0  0  0  0  0  0  0  0  0  0  0
   -0.3344    0.8919    0.0000 XH  0  0  0  0  0  0  0  0  0  0  0  0
  1  2  1  0  0  0  0
  2  3  1  0  0  0  0
  3  4  1  0  0  0  0
  4  5  1  0  0  0  0
  1  6  1  0  0  0  0
  5  6  1  0  0  0  0
  6  7  1  0  0  0  0
M  END
  )CTAB"_ctab;

    REQUIRE(xh);
    {
      MolDraw2DSVG drawer(250, 250, -1, -1, NO_FREETYPE);
      drawer.drawOptions().useComplexQueryAtomSymbols = false;
      REQUIRE_NOTHROW(drawer.drawMolecule(*xh));
      drawer.finishDrawing();
      std::string text = drawer.getDrawingText();
      std::ofstream outs(nameBase + "_11.svg");
      outs << text;
      outs.flush();
      outs.close();
      CHECK(extractQueryAtomSymbol(text) == "[F,Cl,Br,I,At,H]");
      check_file_hash(nameBase + "_11.svg");
    }
    {
      MolDraw2DSVG drawer(250, 250, -1, -1, NO_FREETYPE);
      REQUIRE_NOTHROW(drawer.drawMolecule(*xh));
      drawer.finishDrawing();
      std::string text = drawer.getDrawingText();
      std::ofstream outs(nameBase + "_12.svg");
      outs << text;
      outs.flush();
      outs.close();
      CHECK(xh->getAtomWithIdx(xh->getNumAtoms() - 1)->getQueryType() == "XH");
      CHECK(extractQueryAtomSymbol(text) == "XH");
      check_file_hash(nameBase + "_12.svg");
    }
  }
  SECTION("any metal") {
    auto m = R"CTAB(
  MJ201100                      

  7  7  0  0  0  0  0  0  0  0999 V2000
   -1.7633    0.8919    0.0000 C   0  0  0  0  0  0  0  0  0  0  0  0
   -2.4778    0.4794    0.0000 C   0  0  0  0  0  0  0  0  0  0  0  0
   -2.4778   -0.3456    0.0000 C   0  0  0  0  0  0  0  0  0  0  0  0
   -1.7633   -0.7580    0.0000 C   0  0  0  0  0  0  0  0  0  0  0  0
   -1.0488   -0.3456    0.0000 C   0  0  0  0  0  0  0  0  0  0  0  0
   -1.0488    0.4794    0.0000 C   0  0  0  0  0  0  0  0  0  0  0  0
   -0.3344    0.8919    0.0000 M   0  0  0  0  0  0  0  0  0  0  0  0
  1  2  1  0  0  0  0
  2  3  1  0  0  0  0
  3  4  1  0  0  0  0
  4  5  1  0  0  0  0
  1  6  1  0  0  0  0
  5  6  1  0  0  0  0
  6  7  1  0  0  0  0
M  END
  )CTAB"_ctab;

    REQUIRE(m);
    {
      MolDraw2DSVG drawer(250, 250, -1, -1, NO_FREETYPE);
      drawer.drawOptions().useComplexQueryAtomSymbols = false;
      REQUIRE_NOTHROW(drawer.drawMolecule(*m));
      drawer.finishDrawing();
      std::string text = drawer.getDrawingText();
      std::ofstream outs(nameBase + "_13.svg");
      outs << text;
      outs.flush();
      outs.close();
      CHECK(extractQueryAtomSymbol(text) ==
            "![*,He,B,C,N,O,F,Ne,Si,P,S,Cl,Ar,As,Se,Br,Kr,Te,I,Xe,At,Rn,H]");
      check_file_hash(nameBase + "_13.svg");
    }
    {
      MolDraw2DSVG drawer(250, 250, -1, -1, NO_FREETYPE);
      REQUIRE_NOTHROW(drawer.drawMolecule(*m));
      drawer.finishDrawing();
      std::string text = drawer.getDrawingText();
      std::ofstream outs(nameBase + "_14.svg");
      outs << text;
      outs.flush();
      outs.close();
      CHECK(m->getAtomWithIdx(m->getNumAtoms() - 1)->getQueryType() == "M");
      CHECK(extractQueryAtomSymbol(text) == "M");
      check_file_hash(nameBase + "_14.svg");
    }
  }
  SECTION("any metal or hydrogen") {
    auto mh = R"CTAB(
  MJ201100                      

  7  7  0  0  0  0  0  0  0  0999 V2000
   -1.7633    0.8919    0.0000 C   0  0  0  0  0  0  0  0  0  0  0  0
   -2.4778    0.4794    0.0000 C   0  0  0  0  0  0  0  0  0  0  0  0
   -2.4778   -0.3456    0.0000 C   0  0  0  0  0  0  0  0  0  0  0  0
   -1.7633   -0.7580    0.0000 C   0  0  0  0  0  0  0  0  0  0  0  0
   -1.0488   -0.3456    0.0000 C   0  0  0  0  0  0  0  0  0  0  0  0
   -1.0488    0.4794    0.0000 C   0  0  0  0  0  0  0  0  0  0  0  0
   -0.3344    0.8919    0.0000 MH  0  0  0  0  0  0  0  0  0  0  0  0
  1  2  1  0  0  0  0
  2  3  1  0  0  0  0
  3  4  1  0  0  0  0
  4  5  1  0  0  0  0
  1  6  1  0  0  0  0
  5  6  1  0  0  0  0
  6  7  1  0  0  0  0
M  END
  )CTAB"_ctab;

    REQUIRE(mh);
    {
      MolDraw2DSVG drawer(250, 250, -1, -1, NO_FREETYPE);
      drawer.drawOptions().useComplexQueryAtomSymbols = false;
      REQUIRE_NOTHROW(drawer.drawMolecule(*mh));
      drawer.finishDrawing();
      std::string text = drawer.getDrawingText();
      std::ofstream outs(nameBase + "_15.svg");
      outs << text;
      outs.flush();
      outs.close();
      CHECK(extractQueryAtomSymbol(text) ==
            "![*,He,B,C,N,O,F,Ne,Si,P,S,Cl,Ar,As,Se,Br,Kr,Te,I,Xe,At,Rn]");
      check_file_hash(nameBase + "_15.svg");
    }
    {
      MolDraw2DSVG drawer(250, 250, -1, -1, NO_FREETYPE);
      REQUIRE_NOTHROW(drawer.drawMolecule(*mh));
      drawer.finishDrawing();
      std::string text = drawer.getDrawingText();
      std::ofstream outs(nameBase + "_16.svg");
      outs << text;
      outs.flush();
      outs.close();
      CHECK(mh->getAtomWithIdx(mh->getNumAtoms() - 1)->getQueryType() == "MH");
      CHECK(extractQueryAtomSymbol(text) == "MH");
      check_file_hash(nameBase + "_16.svg");
    }
  }
}

TEST_CASE("ACS1996 mode crops small molecules - Github 6111") {
  std::string nameBase = "test_github6111";
  {
    auto m = "[*:1]N[*:2]"_smiles;
    RDDepict::compute2DCoords(*m);
    m->setProp<std::string>("_Name", "mol1");
    REQUIRE(m);
    MolDraw2DSVG drawer(-1, -1);
    MolDraw2DUtils::drawMolACS1996(drawer, *m, "", nullptr, nullptr);
    drawer.finishDrawing();
    std::string text = drawer.getDrawingText();
    std::ofstream outs(nameBase + "_1.svg");
    outs << text;
    outs.flush();
    outs.close();

    // check that selected y coords don't go outside of the viewBox.
    std::regex vbox(R"(viewBox='(\d+)\s+(\d+)\s+(\d+)\s+(\d+)'>)");
    auto match1_begin = std::sregex_iterator(text.begin(), text.end(), vbox);
    std::smatch match = *match1_begin;
    auto ymin = std::stod(match[2]);
    auto ymax = std::stod(match[4]);

    std::regex atom0(R"(class='atom-\d+' d='M\s+(\d+\.\d+)\s+(\d+\.\d+))");
    auto match2_begin = std::sregex_iterator(text.begin(), text.end(), atom0);
    auto match2_end = std::sregex_iterator();
    for (std::sregex_iterator i = match2_begin; i != match2_end; ++i) {
      std::smatch match = *i;
      auto y = std::stod(match[2]);
      CHECK((y >= ymin && y <= ymax));
    }
    check_file_hash(nameBase + "_1.svg");
  }
}

TEST_CASE("ACS1996 should not throw exception with no coords - Github 6112") {
  std::string nameBase = "test_github6112";
  auto m = "C[C@H](I)CC(Cl)C[C@@H](F)C"_smiles;
  m->setProp<std::string>("_Name", "mol1");
  REQUIRE(m);
  MolDraw2DSVG drawer(-1, -1);
  MolDraw2DUtils::drawMolACS1996(drawer, *m, "Mol 1", nullptr, nullptr);
  drawer.finishDrawing();
  std::string text = drawer.getDrawingText();
  std::ofstream outs(nameBase + ".svg");
  outs << text;
  outs.flush();
  outs.close();
  check_file_hash(nameBase + ".svg");
}

TEST_CASE("Bad double bond - Github 6160") {
  std::string nameBase = "test_github6160";
  std::vector<std::string> smiles{"c1ccccc1NC=NCCS(=O)(=NC)N",
                                  "c1ccccc1NC=NCCS(=O)(=NCC(Cl)(F)C)N",
                                  "c1ccccc1NC=NCCS(=O)(=CCC(Cl)(F)C)N"};
  for (auto i = 0u; i < smiles.size(); ++i) {
    std::unique_ptr<ROMol> m(SmilesToMol(smiles[i]));
    m->setProp<std::string>("_Name", "mol" + std::to_string(i + 1));
    REQUIRE(m);
    MolDraw2DSVG drawer(300, 300, -1, -1, NO_FREETYPE);
    // it's a bit easier to deal with in BW.
    assignBWPalette(drawer.drawOptions().atomColourPalette);
    drawer.drawOptions().addBondIndices = true;
    drawer.drawOptions().addAtomIndices = true;
    MolDraw2DUtils::prepareAndDrawMolecule(drawer, *m);
    drawer.finishDrawing();
    std::string text = drawer.getDrawingText();
    std::string svgName = nameBase + "_" + std::to_string(i + 1) + ".svg";
    std::ofstream outs(svgName);
    outs << text;
    outs.flush();
    outs.close();

    // check that the two lines for bond atom-11 atom-13 are parallel.
    std::regex bond5(
        "'bond-12 atom-11 atom-13' d='M\\s+(\\d+\\.\\d+),(\\d+\\.\\d+)"
        " L\\s+(\\d+\\.\\d+),(\\d+\\.\\d+)");
    std::ptrdiff_t const match_count(
        std::distance(std::sregex_iterator(text.begin(), text.end(), bond5),
                      std::sregex_iterator()));
    CHECK(match_count == 2);
    auto match_begin = std::sregex_iterator(text.begin(), text.end(), bond5);
    auto match_end = std::sregex_iterator();
    std::vector<Point2D> points;
    for (std::sregex_iterator i = match_begin; i != match_end; ++i) {
      std::smatch match = *i;
      points.push_back(Point2D(stod(match[1]), stod(match[2])));
      points.push_back(Point2D(stod(match[3]), stod(match[4])));
    }
    auto vec1 = points[0].directionVector(points[1]);
    auto vec2 = points[2].directionVector(points[3]);
    CHECK(vec1.dotProduct(vec2) == Catch::Approx(1.0).margin(1.0e-4));
    check_file_hash(svgName);
  }
}

TEST_CASE("No crossing for oddly drawn double bond - Github 6170") {
  std::string nameBase = "test_github6170";
  auto m = R"CTAB(
     RDKit          2D

  8  7  0  0  0  0  0  0  0  0999 V2000
    3.0428   -1.6819    0.0000 C   0  0  0  0  0  0  0  0  0  0  0  0
    3.0022    1.7243    0.0000 C   0  0  0  0  0  0  0  0  0  0  0  0
    1.8934   -1.6549    0.0000 N   0  0  0  0  0  0  0  0  0  0  0  0
    4.1949   -2.8653    0.0000 C   0  0  0  0  0  0  0  0  0  0  0  0
    1.9237    1.6929    0.0000 N   0  0  0  0  0  0  0  0  0  0  0  0
    4.1521    2.9055    0.0000 C   0  0  0  0  0  0  0  0  0  0  0  0
    0.6779   -1.6657    0.0000 C   0  0  0  0  0  0  0  0  0  0  0  0
    0.6267    1.6960    0.0000 C   0  0  0  0  0  0  0  0  0  0  0  0
  1  2  1  0
  1  3  2  3
  1  4  1  0
  2  5  2  3
  2  6  1  0
  3  7  1  0
  5  8  1  0
M  END
  )CTAB"_ctab;

  auto doBondsIntersect = [](const std::string &text,
                             const std::regex &bond) -> void {
    std::ptrdiff_t const match_count(
        std::distance(std::sregex_iterator(text.begin(), text.end(), bond),
                      std::sregex_iterator()));
    CHECK(match_count == 2);
    auto match_begin = std::sregex_iterator(text.begin(), text.end(), bond);
    auto match_end = std::sregex_iterator();
    std::vector<Point2D> points;
    for (std::sregex_iterator i = match_begin; i != match_end; ++i) {
      std::smatch match = *i;
      points.push_back(Point2D(stod(match[1]), stod(match[2])));
      points.push_back(Point2D(stod(match[3]), stod(match[4])));
    }
    CHECK(MolDraw2D_detail::doLinesIntersect(points[0], points[1], points[2],
                                             points[3], nullptr));
  };

  REQUIRE(m);
  {
    MolDraw2DSVG drawer(250, 250, -1, -1, NO_FREETYPE);
    // it's a bit easier to deal with in BW.
    assignBWPalette(drawer.drawOptions().atomColourPalette);
    drawer.drawOptions().addAtomIndices = true;
    REQUIRE_NOTHROW(drawer.drawMolecule(*m));
    drawer.finishDrawing();
    std::string text = drawer.getDrawingText();
    std::ofstream outs(nameBase + ".svg");
    outs << text;
    outs.flush();
    outs.close();
    // check that the two lines for both double bonds intersect.
    std::regex bond1(
        "'bond-1 atom-0 atom-2' d='M\\s+(\\d+\\.\\d+),(\\d+\\.\\d+)"
        " L\\s+(\\d+\\.\\d+),(\\d+\\.\\d+)");
    doBondsIntersect(text, bond1);
    std::regex bond3(
        "'bond-3 atom-1 atom-4' d='M\\s+(\\d+\\.\\d+),(\\d+\\.\\d+)"
        " L\\s+(\\d+\\.\\d+),(\\d+\\.\\d+)");
    doBondsIntersect(text, bond3);
    check_file_hash(nameBase + ".svg");
  }
}

TEST_CASE("getMolSize()") {
  std::string nameBase = "test_getMolSize";
  auto mol = "Oc1ccc(C(=O)O)cc1"_smiles;
  REQUIRE(mol);
  SECTION("basics") {
    MolDraw2DSVG drawer(-1, -1);
    drawer.drawMolecule(*mol);
    auto dims = std::make_pair(drawer.width(), drawer.height());
    CHECK(dims == drawer.getMolSize(*mol));
  }
  SECTION("calculate size pre-drawing") {
    MolDraw2DSVG drawer(-1, -1);
    auto sz = drawer.getMolSize(*mol);
    drawer.drawMolecule(*mol);
    auto dims = std::make_pair(drawer.width(), drawer.height());
    CHECK(dims == sz);
    CHECK(dims == drawer.getMolSize(*mol));
  }

  SECTION("drawing with it") {
    MolDraw2DSVG drawer(1000, 1000, -1, -1, true);
    drawer.setFlexiMode(true);
    drawer.clearDrawing();
    drawer.drawOptions().clearBackground = false;
    auto dims = drawer.getMolSize(*mol, "m1");
    drawer.setOffset(500 - dims.first / 2, 500 - dims.second / 2);
    drawer.drawMolecule(*mol, "m1");

    auto dims2 = drawer.getMolSize(*mol, "m2");
    CHECK(dims == dims2);
    drawer.setOffset(500 - dims2.first / 2 + 100, 300 + dims2.second);
    drawer.drawMolecule(*mol, "m2");

    drawer.setOffset(500 - dims2.first / 2 - 200, 700 + dims2.second);
    drawer.drawMolecule(*mol, "m3");

    drawer.setOffset(500 - dims2.first / 2 - 400, 500 + dims2.second / 2);
    drawer.drawMolecule(*mol, "m4");

    drawer.finishDrawing();
    std::string text = drawer.getDrawingText();
    std::ofstream outs(nameBase + ".svg");
    outs << text;
    outs.flush();
    outs.close();
    check_file_hash(nameBase + ".svg");
  }
}

TEST_CASE(
    "Filled circles in multi-coloured highlights with very large circles - Github 6200") {
  std::string nameBase = "test_github6200";

  auto testArcs = [](const std::string &text, const std::regex &atomLine,
                     int numArcs, double arcLength) -> void {
    std::ptrdiff_t const match_count(
        std::distance(std::sregex_iterator(text.begin(), text.end(), atomLine),
                      std::sregex_iterator()));
    CHECK(match_count == numArcs);
    auto match_begin = std::sregex_iterator(text.begin(), text.end(), atomLine);
    auto match_end = std::sregex_iterator();
    // Check that the lengths of the lines in the arc are the correct size.
    for (std::sregex_iterator i = match_begin; i != match_end; ++i) {
      std::smatch match = *i;
      auto p1 = Point2D(stod(match[1]), stod(match[2]));
      auto p2 = Point2D(stod(match[3]), stod(match[4]));
      auto p3 = Point2D(stod(match[5]), stod(match[6]));
      CHECK_THAT((p1 - p2).length(),
                 Catch::Matchers::WithinAbs(arcLength, 0.1));
      CHECK_THAT((p2 - p3).length(),
                 Catch::Matchers::WithinAbs(arcLength, 0.1));
    }
  };
  {
    auto m = "N#CC(C#N)=C1C(=O)c2cccc3cccc1c23"_smiles;
    REQUIRE(m);

    std::vector<DrawColour> colours = {
        DrawColour(0.8, 0.0, 0.8), DrawColour(0.8, 0.8, 0.0),
        DrawColour(0.0, 0.8, 0.8), DrawColour(0.0, 0.0, 0.8)};

    auto rings = m->getRingInfo();
    auto &atomRings = rings->atomRings();
    std::map<int, std::vector<DrawColour>> atomCols;
    std::map<int, double> atomRads;
    for (auto i = 0u; i < atomRings.size(); ++i) {
      for (auto j = 0u; j < atomRings[i].size(); ++j) {
        auto ex = atomCols.find(atomRings[i][j]);
        if (ex == atomCols.end()) {
          std::vector<DrawColour> cvec(1, colours[i]);
          atomCols.insert(std::make_pair(atomRings[i][j], cvec));
        } else {
          if (ex->second.end() ==
              find(ex->second.begin(), ex->second.end(), colours[i])) {
            ex->second.push_back(colours[i]);
          }
        }
        atomRads[atomRings[i][j]] = 0.35;
      }
    }

    auto &bondRings = rings->bondRings();
    std::map<int, int> bondMults;
    std::map<int, std::vector<DrawColour>> bondCols;
    for (auto i = 0u; i < bondRings.size(); ++i) {
      for (auto j = 0u; j < bondRings[i].size(); ++j) {
        auto ex = bondCols.find(bondRings[i][j]);
        if (ex == bondCols.end()) {
          std::vector<DrawColour> cvec(1, colours[i]);
          bondCols.insert(std::make_pair(bondRings[i][j], cvec));
        } else {
          if (ex->second.end() ==
              find(ex->second.begin(), ex->second.end(), colours[i])) {
            ex->second.push_back(colours[i]);
          }
        }
      }
    }
    {
      MolDraw2DSVG drawer(300, 300, -1, -1, NO_FREETYPE);
      drawer.drawOptions().fillHighlights = true;
      drawer.drawMoleculeWithHighlights(*m, "Test 1", atomCols, bondCols,
                                        atomRads, bondMults);
      drawer.finishDrawing();
      std::string text = drawer.getDrawingText();
      std::string svgName = nameBase + "_1.svg";
      std::ofstream outs(svgName);
      outs << text;
      outs.flush();
      outs.close();
      std::regex atom17(
          "class='atom-17' d='M\\s+(\\d+\\.\\d+),(\\d+\\.\\d+)"
          " L\\s+(\\d+\\.\\d+),(\\d+\\.\\d+) L\\s+(\\d+\\.\\d+),(\\d+\\.\\d+)");
      // there are 3 arcs on atom-17, for a 3 colour highlight.
      testArcs(text, atom17, 3, 0.85);
    }
    check_file_hash(nameBase + "_1.svg");
  }

  {
    // Check that #6194 is the same issue and also fixed.
    auto m = "CCC"_smiles;
    REQUIRE(m);

    std::vector<DrawColour> colours = {DrawColour(0.8, 0.0, 0.8),
                                       DrawColour(0.8, 0.8, 0.0)};
    std::map<int, std::vector<DrawColour>> atomCols;
    atomCols.insert(std::make_pair(0, std::vector<DrawColour>{colours[0]}));
    atomCols.insert(std::make_pair(1, std::vector<DrawColour>{colours[0]}));
    atomCols.insert(
        std::make_pair(2, std::vector<DrawColour>{colours[0], colours[1]}));
    std::map<int, double> atomRads;
    std::map<int, int> bondMults;
    std::map<int, std::vector<DrawColour>> bondCols;

    MolDraw2DSVG drawer(300, 300, -1, -1, NO_FREETYPE);
    drawer.drawOptions().fillHighlights = true;
    drawer.drawMoleculeWithHighlights(*m, "Test 1", atomCols, bondCols,
                                      atomRads, bondMults);
    drawer.finishDrawing();
    std::string text = drawer.getDrawingText();
    std::string svgName = nameBase + "_2.svg";
    std::ofstream outs(svgName);
    outs << text;
    outs.flush();
    outs.close();
    std::regex atom2(
        "class='atom-2' d='M\\s+(\\d+\\.\\d+),(\\d+\\.\\d+)"
        " L\\s+(\\d+\\.\\d+),(\\d+\\.\\d+) L\\s+(\\d+\\.\\d+),(\\d+\\.\\d+)");
    // there are 2 arcs on atom-2, for a 2 colour highlight.
    testArcs(text, atom2, 2, 2.15);
    check_file_hash(nameBase + "_2.svg");
  }
}

TEST_CASE("queryColour can be set to a non-default value") {
  std::string nameBase = "test_queryColour";
  auto m = "c1ccc2nc([*:1])nc([*:2])c2c1"_smarts;
  REQUIRE(m);

  {
    // Check that default queryColour is #7F7F7F.
    MolDraw2DSVG drawer(300, 300, -1, -1, NO_FREETYPE);
    drawer.drawMolecule(*m);
    drawer.finishDrawing();
    std::string text = drawer.getDrawingText();
    std::string svgName = nameBase + "_1.svg";
    std::ofstream outs(svgName);
    outs << text;
    outs.flush();
    outs.close();
    CHECK(text.find("#7F7F7F") != std::string::npos);
    check_file_hash(nameBase + "_1.svg");
  }
  {
    // Check that queryColour can be set to black.
    DrawColour queryColour(0.0, 0.0, 0.0);
    MolDraw2DSVG drawer(300, 300, -1, -1, NO_FREETYPE);
    drawer.drawOptions().queryColour = queryColour;
    drawer.drawMolecule(*m);
    drawer.finishDrawing();
    std::string text = drawer.getDrawingText();
    std::string svgName = nameBase + "_2.svg";
    std::ofstream outs(svgName);
    outs << text;
    outs.flush();
    outs.close();
    CHECK(text.find("#7F7F7F") == std::string::npos);
    check_file_hash(nameBase + "_2.svg");
  }
}

TEST_CASE(
    "Github #6336: calling drawing commands before drawing a molecule with MolDraw2DCairo") {
  std::string nameBase = "github6336";
#ifdef RDK_BUILD_CAIRO_SUPPORT
  SECTION("cairo") {
    MolDraw2DCairo drawer(300, 300, -1, -1, NO_FREETYPE);
    drawer.setColour(DrawColour(1, 0, 1));
    drawer.drawRect(Point2D(10, 10), Point2D(150, 150), true);
    drawer.setColour(DrawColour(0, 1, 1));
    drawer.drawLine(Point2D(150, 150), Point2D(250, 299), true);
    drawer.finishDrawing();
    drawer.writeDrawingText(nameBase + "_1.png");
    check_file_hash(nameBase + "_1.png");
  }
#endif
  SECTION("SVG") {
    MolDraw2DSVG drawer(300, 300, -1, -1, NO_FREETYPE);
    drawer.setColour(DrawColour(1, 0, 1));
    drawer.drawRect(Point2D(10, 10), Point2D(150, 150), true);
    drawer.setColour(DrawColour(0, 1, 1));
    drawer.drawLine(Point2D(150, 150), Point2D(250, 299), true);
    drawer.finishDrawing();
    std::ofstream outs(nameBase + "_1.svg");
    outs << drawer.getDrawingText();
    outs.flush();
    outs.close();
    check_file_hash(nameBase + "_1.svg");
  }
}

TEST_CASE("Github #6416: crash with colinear atoms") {
  std::string name = "github6416.svg";
  auto m = R"CTAB(168010013
     RDKit          2D

  0  0  0  0  0  0  0  0  0  0999 V3000
M  V30 BEGIN CTAB
M  V30 COUNTS 35 36 0 0 1
M  V30 BEGIN ATOM
M  V30 1 F 11.000000 -1.318000 0.000000 0
M  V30 2 F 12.000000 -2.318000 0.000000 0
M  V30 3 F 11.000000 -3.318000 0.000000 0
M  V30 4 O 6.207100 2.719200 0.000000 0
M  V30 5 O 6.500000 0.280000 0.000000 0
M  V30 6 O 6.500000 -1.452000 0.000000 0
M  V30 7 N 8.000000 -0.586000 0.000000 0
M  V30 8 C 3.500000 2.012100 0.000000 0
M  V30 9 C 4.000000 1.146000 0.000000 0
M  V30 10 C 2.500000 2.012100 0.000000 0
M  V30 11 C 5.500000 2.012100 0.000000 0
M  V30 12 C 4.000000 2.878100 0.000000 0
M  V30 13 C 2.000000 1.146000 0.000000 0
M  V30 14 C 5.000000 1.146000 0.000000 0
M  V30 15 C 5.000000 2.878100 0.000000 0
M  V30 16 C 4.500000 2.012100 0.000000 0
M  V30 17 C 3.000000 1.146000 0.000000 0
M  V30 18 C 5.500000 0.280000 0.000000 0
M  V30 19 C 2.500000 0.280000 0.000000 0
M  V30 20 C 6.465900 1.753200 0.000000 0
M  V30 21 C 5.000000 -0.586000 0.000000 0
M  V30 22 C 2.500000 -1.452000 0.000000 0
M  V30 23 C 3.500000 -1.452000 0.000000 0
M  V30 24 C 2.000000 -0.586000 0.000000 0
M  V30 25 C 4.000000 -0.586000 0.000000 0
M  V30 26 C 3.500000 0.280000 0.000000 0
M  V30 27 C 3.000000 -0.586000 0.000000 0
M  V30 28 C 7.000000 -0.586000 0.000000 0
M  V30 29 C 8.500000 -1.452000 0.000000 0
M  V30 30 C 9.500000 -1.452000 0.000000 0
M  V30 31 C 8.000000 -2.318000 0.000000 0
M  V30 32 C 10.000000 -2.318000 0.000000 0
M  V30 33 C 8.500000 -3.184100 0.000000 0
M  V30 34 C 9.500000 -3.184100 0.000000 0
M  V30 35 C 11.000000 -2.318000 0.000000 0
M  V30 END ATOM
M  V30 BEGIN BOND
M  V30 1 1 1 35
M  V30 2 1 2 35
M  V30 3 1 3 35
M  V30 4 1 4 11
M  V30 5 1 5 18
M  V30 6 1 5 28
M  V30 7 2 6 28
M  V30 8 1 7 28
M  V30 9 1 7 29
M  V30 10 1 8 9
M  V30 11 1 8 10
M  V30 12 1 8 12
M  V30 13 1 9 16
M  V30 14 1 9 17
M  V30 15 1 10 13
M  V30 16 1 11 14
M  V30 17 1 11 15
M  V30 18 1 11 20
M  V30 19 2 12 15 CFG=2
M  V30 20 1 13 19
M  V30 21 1 14 18
M  V30 22 1 18 21
M  V30 23 2 19 24 CFG=2
M  V30 24 1 19 26
M  V30 25 2 21 25 CFG=2
M  V30 26 1 22 23
M  V30 27 1 22 24
M  V30 28 1 23 25
M  V30 29 1 25 27
M  V30 30 2 29 30
M  V30 31 1 29 31
M  V30 32 1 30 32
M  V30 33 2 31 33
M  V30 34 2 32 34
M  V30 35 1 32 35
M  V30 36 1 33 34
M  V30 END BOND
M  V30 END CTAB
M  END
)CTAB"_ctab;
  REQUIRE(m);
  MolDraw2DSVG drawer(300, 300, -1, -1);
  drawer.drawMolecule(*m);
  drawer.finishDrawing();
  std::ofstream outs(name);
  outs << drawer.getDrawingText();
  outs.flush();
  outs.close();
  check_file_hash(name);
}

TEST_CASE("Github 6397 - chiral tag overlapping atom label") {
  const static std::regex absA(
      "<text x='(\\d+\\.\\d+)' y='(\\d+\\.\\d+)' class='note'.*>A</text>");
  auto checkABS = [](const std::string &text, int expCount, double expX,
                     double expY) {
    std::ptrdiff_t const match_count(
        std::distance(std::sregex_iterator(text.begin(), text.end(), absA),
                      std::sregex_iterator()));
    CHECK(match_count == expCount);
    auto match_begin = std::sregex_iterator(text.begin(), text.end(), absA);
    std::smatch match = *match_begin;
    double x = stod(match[1]);
    CHECK_THAT(x, Catch::Matchers::WithinAbs(expX, 0.1));
    double y = stod(match[2]);
    CHECK_THAT(y, Catch::Matchers::WithinAbs(expY, 0.1));
  };
  std::string nameBase = "test_github6397";
  auto m1 = R"CTAB(
     RDKit          2D

  9  9  0  0  1  0  0  0  0  0999 V2000
    2.3094   -1.6667    0.0000 F   0  0  0  0  0  0  0  0  0  0  0  0
    1.0104   -0.9167    0.0000 C   0  0  0  0  0  0  0  0  0  0  0  0
   -0.2887   -1.6667    0.0000 C   0  0  0  0  0  0  0  0  0  0  0  0
   -1.5877   -0.9167    0.0000 C   0  0  0  0  0  0  0  0  0  0  0  0
   -1.5877    0.5833    0.0000 C   0  0  0  0  0  0  0  0  0  0  0  0
   -2.8868    1.3333    0.0000 O   0  0  0  0  0  0  0  0  0  0  0  0
   -0.2887    1.3333    0.0000 C   0  0  0  0  0  0  0  0  0  0  0  0
    1.0104    0.5833    0.0000 C   0  0  0  0  0  0  0  0  0  0  0  0
    2.3094    1.3333    0.0000 Cl  0  0  0  0  0  0  0  0  0  0  0  0
  1  2  1  0
  2  3  1  0
  3  4  1  0
  4  5  1  0
  5  6  1  1
  5  7  1  0
  7  8  1  0
  8  9  1  6
  8  2  1  0
M  END)CTAB"_ctab;
  REQUIRE(m1);
  {
    MolDraw2DSVG drawer(300, 300, -1, -1, NO_FREETYPE);
    drawer.drawOptions().includeChiralFlagLabel = true;
    drawer.drawMolecule(*m1);
    drawer.finishDrawing();
    std::string text = drawer.getDrawingText();
    std::string svgName = nameBase + "_1.svg";
    std::ofstream outs(svgName);
    outs << text;
    outs.flush();
    outs.close();

    checkABS(text, 1, 239.5, 34.5);
    check_file_hash(svgName);
  }

  auto m2 = R"CTAB(ACS Document 1996
  ChemDraw06062309122D

  0  0  0     0  0              0 V3000
M  V30 BEGIN CTAB
M  V30 COUNTS 10 10 0 0 1
M  V30 BEGIN ATOM
M  V30 1 C -0.714471 0.000000 0.000000 0
M  V30 2 C -0.714471 -0.825000 0.000000 0
M  V30 3 C 0.000000 -1.237500 0.000000 0
M  V30 4 C 0.714472 -0.825000 0.000000 0
M  V30 5 C 0.714472 0.000000 0.000000 0
M  V30 6 C 0.000000 0.412500 0.000000 0
M  V30 7 C 1.428942 0.412500 0.000000 0
M  V30 8 Cl 1.428942 1.237500 0.000000 0
M  V30 9 O -1.428942 0.412500 0.000000 0
M  V30 10 F -1.428942 -1.237500 0.000000 0
M  V30 END ATOM
M  V30 BEGIN BOND
M  V30 1 1 1 2
M  V30 2 1 2 3
M  V30 3 1 3 4
M  V30 4 1 4 5
M  V30 5 1 5 6
M  V30 6 1 6 1
M  V30 7 1 5 7 CFG=1
M  V30 8 1 7 8
M  V30 9 1 1 9 CFG=1
M  V30 10 1 2 10 CFG=1
M  V30 END BOND
M  V30 BEGIN COLLECTION
M  V30 MDLV30/STEABS ATOMS=(3 1 2 5)
M  V30 END COLLECTION
M  V30 END CTAB
M  END)CTAB"_ctab;
  REQUIRE(m2);
  {
    MolDraw2DSVG drawer(300, 300, -1, -1, NO_FREETYPE);
    drawer.drawOptions().includeChiralFlagLabel = true;
    drawer.drawMolecule(*m2, "Important legend");
    drawer.finishDrawing();
    std::string text = drawer.getDrawingText();
    std::string svgName = nameBase + "_2.svg";
    std::ofstream outs(svgName);
    outs << text;
    outs.flush();
    outs.close();
    checkABS(text, 1, 0.0, 52.0);
    check_file_hash(svgName);
  }
  auto m3 = R"CTAB(ACS Document 1996
  ChemDraw06062312152D

  0  0  0     0  0              0 V3000
M  V30 BEGIN CTAB
M  V30 COUNTS 12 12 0 0 1
M  V30 BEGIN ATOM
M  V30 1 C -0.714471 0.412500 0.000000 0
M  V30 2 C -0.714471 -0.412500 0.000000 0
M  V30 3 C 0.000000 -0.825000 0.000000 0
M  V30 4 C 0.714472 -0.412500 0.000000 0
M  V30 5 C 0.714472 0.412500 0.000000 0
M  V30 6 C 0.000000 0.825000 0.000000 0
M  V30 7 C 1.428942 0.825000 0.000000 0
M  V30 8 C -1.428942 0.825000 0.000000 0
M  V30 9 C 1.428942 -0.825000 0.000000 0
M  V30 10 C 1.428942 1.650000 0.000000 0
M  V30 11 O -1.428942 1.650000 0.000000 0
M  V30 12 I 1.428942 -1.650000 0.000000 0
M  V30 END ATOM
M  V30 BEGIN BOND
M  V30 1 1 1 2
M  V30 2 1 2 3
M  V30 3 1 3 4
M  V30 4 1 4 5
M  V30 5 1 5 6
M  V30 6 1 6 1
M  V30 7 1 5 7 CFG=1
M  V30 8 1 1 8 CFG=1
M  V30 9 1 4 9 CFG=1
M  V30 10 1 7 10
M  V30 11 1 8 11
M  V30 12 1 9 12
M  V30 END BOND
M  V30 BEGIN COLLECTION
M  V30 MDLV30/STEABS ATOMS=(3 1 4 5)
M  V30 END COLLECTION
M  V30 END CTAB
M  END)CTAB"_ctab;
  REQUIRE(m3);
  {
    MolDraw2DSVG drawer(300, 300, -1, -1, NO_FREETYPE);
    drawer.drawOptions().includeChiralFlagLabel = true;
    drawer.drawMolecule(*m3, "Important legend");
    drawer.finishDrawing();
    std::string text = drawer.getDrawingText();
    std::string svgName = nameBase + "_3.svg";
    std::ofstream outs(svgName);
    outs << text;
    outs.flush();
    outs.close();
    checkABS(text, 1, 0.0, 258.3);
    check_file_hash(svgName);
  }

  {
    // make sure the ABS follows the molecule.
    MolDraw2DSVG drawer(500, 400, 250, 200, NO_FREETYPE);
    drawer.drawOptions().includeChiralFlagLabel = true;
    drawer.drawMolecule(*m1, "m1");
    drawer.setOffset(250, 0);
    drawer.drawMolecule(*m2, "m2");
    drawer.setOffset(0, 200);
    drawer.drawMolecule(*m3, "m3");
    drawer.setOffset(250, 200);
    drawer.finishDrawing();
    std::string text = drawer.getDrawingText();
    std::string svgName = nameBase + "_4.svg";
    std::ofstream outs(svgName);
    outs << text;
    outs.flush();
    outs.close();
    checkABS(text, 3, 0.0, 173.3);
    text = std::regex_replace(text, absA, "",
                              std::regex_constants::format_first_only);
    checkABS(text, 2, 250.0, 42.8);
    text = std::regex_replace(text, absA, "",
                              std::regex_constants::format_first_only);
    checkABS(text, 1, 191.4, 233.4);
    check_file_hash(svgName);
  }
  {
    // Visual check to make sure it works in Freetype mode as well.
    MolDraw2DSVG drawer(500, 400, 250, 200);
    drawer.drawOptions().includeChiralFlagLabel = true;
    drawer.drawMolecule(*m1, "m1");
    drawer.setOffset(250, 0);
    drawer.drawMolecule(*m2, "m2");
    drawer.setOffset(0, 200);
    drawer.drawMolecule(*m3, "m3");
    drawer.setOffset(250, 200);
    drawer.finishDrawing();
    std::string text = drawer.getDrawingText();
    std::string svgName = nameBase + "_5.svg";
    std::ofstream outs(svgName);
    outs << text;
    outs.flush();
    outs.close();
    check_file_hash(svgName);
  }
}

TEST_CASE("Github #6400: extra padding, no legend apparent") {
  std::string nameBase = "test_github6400";
  auto m = "CCCOC"_smiles;
  REQUIRE(m);
  MolDraw2DSVG drawer(300, 300, -1, -1, NO_FREETYPE);
  drawer.drawOptions().padding = 0.2;
  drawer.drawMolecule(*m, "Legendary Big Padding");
  drawer.finishDrawing();
  std::ofstream outs(nameBase + "_1.svg");
  auto text = drawer.getDrawingText();
  // The original bug manifested itself with a font size of 0 for the
  // legend.  Fixed, it comes out at 16.
  CHECK(text.find("font-size:0px") == std::string::npos);
  REQUIRE(text.find("font-size:16px") != std::string::npos);

  outs << text;
  outs.flush();
  outs.close();
  check_file_hash(nameBase + "_1.svg");
}

TEST_CASE("Github #6504: double bonds not drawn correctly for sulfoximines") {
  std::string baseName = "github6504";
  auto m1 = R"CTAB(
     RDKit          2D

  7  6  0  0  0  0  0  0  0  0999 V2000
   -3.3489   -2.7067    0.0000 C   0  0  0  0  0  0  0  0  0  0  0  0
   -2.0093   -3.4808    0.0000 N   0  0  0  0  0  0  0  0  0  0  0  0
   -0.6698   -2.7067    0.0000 S   0  0  0  0  0  0  0  0  0  0  0  0
    0.6696   -3.4792    0.0000 O   0  0  0  0  0  0  0  0  0  0  0  0
   -0.6698   -1.1601    0.0000 C   0  0  0  0  0  0  0  0  0  0  0  0
    0.6696   -0.3864    0.0000 C   0  0  0  0  0  0  0  0  0  0  0  0
   -0.6698   -4.2536    0.0000 C   0  0  0  0  0  0  0  0  0  0  0  0
  1  2  1  0
  2  3  2  0
  3  4  2  0
  3  5  1  0
  5  6  1  0
  3  7  1  1
M  END
)CTAB"_ctab;
  // The bug report showed different manifestations of the problem
  // using the given coords and those generated from scratch.
  REQUIRE(m1);
  std::unique_ptr<RDKit::ROMol> m2(new RDKit::ROMol(*m1));
  RDDepict::compute2DCoords(*m2);

  // The test, in both cases, is that the 2 ends of the lines
  // making bond 1 are separated by a small distance.  It's a two
  // colour line, so the relevant points are 0,4 and 3,7.
  auto checkEndSep = [](const std::string &text) {
    std::regex bond5(
        "'bond-1 atom-1 atom-2' d='M\\s+(\\d+\\.\\d+),(\\d+\\.\\d+)"
        " L\\s+(\\d+\\.\\d+),(\\d+\\.\\d+)");
    std::ptrdiff_t const match_count(
        std::distance(std::sregex_iterator(text.begin(), text.end(), bond5),
                      std::sregex_iterator()));
    CHECK(match_count == 4);
    auto match_begin = std::sregex_iterator(text.begin(), text.end(), bond5);
    auto match_end = std::sregex_iterator();
    std::vector<Point2D> points;
    for (std::sregex_iterator i = match_begin; i != match_end; ++i) {
      std::smatch match = *i;
      points.push_back(Point2D(stod(match[1]), stod(match[2])));
      points.push_back(Point2D(stod(match[3]), stod(match[4])));
    }
    auto d1 = (points[0] - points[4]).length();
    auto d2 = (points[3] - points[7]).length();
    // the distances should be > 10 and roughly equal.  They are
    // 12 and 14 pixels apart in the two molecules.
    CHECK(d1 > 10.0);
    CHECK(d2 > 10.0);
    CHECK_THAT(fabs(d1 - d2), Catch::Matchers::WithinAbs(0.0, 0.1));
  };

  {
    MolDraw2DSVG drawer(300, 300, -1, -1);
    drawer.drawOptions().addAtomIndices = true;
    drawer.drawMolecule(*m1);
    drawer.finishDrawing();
    std::ofstream outs(baseName + "_1.svg");
    std::string text = drawer.getDrawingText();
    outs << text;
    outs.flush();
    outs.close();
    checkEndSep(text);
    check_file_hash(baseName + "_1.svg");
  }
  {
    MolDraw2DSVG drawer(300, 300, -1, -1);
    drawer.drawOptions().addAtomIndices = true;
    drawer.drawMolecule(*m2);
    drawer.finishDrawing();
    std::ofstream outs(baseName + "_2.svg");
    std::string text = drawer.getDrawingText();
    outs << text;
    outs.flush();
    outs.close();
    checkEndSep(text);
    check_file_hash(baseName + "_2.svg");
  }
}

TEST_CASE("Github #6569: placement of bond labels bad when atoms overlap") {
  std::string baseName = "github6569";
  auto m = R"CTAB(CHEMBL3612237
     RDKit          2D

 14 15  0  0  0  0  0  0  0  0999 V2000
   -0.6828   -1.6239    0.0000 C   0  0  0  0  0  0  0  0  0  0  0  0
   -0.6828    0.0000    0.0000 C   0  0  0  0  0  0  0  0  0  0  0  0
    0.6090    0.5905    0.0000 C   0  0  0  0  0  0  0  0  0  0  0  0
    1.9007    0.0000    0.0000 C   0  0  0  0  0  0  0  0  0  0  0  0
    1.9007   -1.6239    0.0000 C   0  0  0  0  0  0  0  0  0  0  0  0
    0.6090   -2.3805    0.0000 C   0  0  0  0  0  0  0  0  0  0  0  0
    1.9007    1.3471    0.0000 N   0  0  0  0  0  0  0  0  0  0  0  0
   -0.6828    1.3471    0.0000 C   0  0  0  0  0  0  0  0  0  0  0  0
    0.6090    2.0668    0.0000 C   0  0  0  0  0  0  0  0  0  0  0  0
   -0.6319    1.4849    0.0000 C   0  0  0  0  0  0  0  0  0  0  0  0
   -0.5072    2.6784    0.0000 O   0  0  0  0  0  0  0  0  0  0  0  0
   -1.7280    0.9964    0.0000 O   0  0  0  0  0  0  0  0  0  0  0  0
   -0.6828    0.0000    0.0000 C   0  0  0  0  0  0  0  0  0  0  0  0
    1.9007    0.0000    0.0000 C   0  0  0  0  0  0  0  0  0  0  0  0
  1  2  1  0
  1  6  1  0
  2  3  1  0
  3  4  1  0
  4  5  1  0
  5  6  1  0
  4  7  1  0
  2  8  1  0
  8  9  1  0
  7  9  1  0
  3 10  1  1
 10 11  1  0
 10 12  2  0
  2 13  1  1
  4 14  1  1
M  END
)CTAB"_ctab;
  REQUIRE(m);
  {
    MolDraw2DSVG drawer(300, 300, -1, -1);
    drawer.drawOptions().addAtomIndices = true;
    drawer.drawMolecule(*m);
    drawer.finishDrawing();
    std::ofstream outs(baseName + "_1.svg");
    std::string text = drawer.getDrawingText();
    outs << text;
    outs.flush();
    outs.close();
    // All the coords came out as nan in the buggy version
    CHECK(text.find("nan") == std::string::npos);
    check_file_hash(baseName + "_1.svg");
  }
  {
    MolDraw2DSVG drawer(300, 300, -1, -1);
    drawer.drawOptions().addBondIndices = true;
    drawer.drawMolecule(*m);
    drawer.finishDrawing();
    std::ofstream outs(baseName + "_2.svg");
    std::string text = drawer.getDrawingText();
    outs << text;
    outs.flush();
    outs.close();
    // All the coords came out as nan in the buggy version
    CHECK(text.find("nan") == std::string::npos);
    check_file_hash(baseName + "_2.svg");
  }
}

TEST_CASE("Lasso highlights") {
  std::string baseName = "lasso_highlights_";
  auto get_all_hit_atoms = [](ROMol &mol,
                              const std::string &smt) -> std::vector<int> {
    std::vector<int> hit_atoms;
    RWMol *query = SmartsToMol(smt);
    std::vector<MatchVectType> hits_vect;
    SubstructMatch(mol, *query, hits_vect);
    for (size_t i = 0; i < hits_vect.size(); ++i) {
      for (size_t j = 0; j < hits_vect[i].size(); ++j) {
        hit_atoms.push_back(hits_vect[i][j].second);
      }
    }
    delete query;
    return hit_atoms;
  };
  auto update_colour_map = [](const std::vector<int> &ats, DrawColour col,
                              std::map<int, std::vector<DrawColour>> &ha_map) {
    for (auto h : ats) {
      auto ex = ha_map.find(h);
      if (ex == ha_map.end()) {
        std::vector<DrawColour> cvec(1, col);
        ha_map.insert(make_pair(h, cvec));
      } else {
        if (ex->second.end() ==
            find(ex->second.begin(), ex->second.end(), col)) {
          ex->second.push_back(col);
        }
      }
    }
  };
  std::map<int, double> h_rads;
  std::map<int, int> h_lw_mult;
  {
    std::string smiles = "CO[C@@H](O)C1=C(O[C@H](F)Cl)C(C#N)=C1ONNC[NH3+]";
    std::unique_ptr<ROMol> m(SmilesToMol(smiles));
    RDDepict::compute2DCoords(*m);

    std::vector<std::string> smarts = {"CONN", "N#CC~CO", "C=CON", "CONNCN"};
    std::vector<DrawColour> colours = {
        DrawColour(1.0, 0.0, 0.0), DrawColour(0.0, 1.0, 0.0),
        DrawColour(0.0, 0.0, 1.0), DrawColour(1.0, 0.55, 0.0)};
    std::map<int, std::vector<DrawColour>> ha_map;
    std::map<int, std::vector<DrawColour>> hb_map;

    for (size_t i = 0; i < smarts.size(); ++i) {
      std::vector<int> hit_atoms = get_all_hit_atoms(*m, smarts[i]);
      update_colour_map(hit_atoms, colours[i], ha_map);
    }
    MolDraw2DSVG drawer(500, 500);
    drawer.drawOptions().multiColourHighlightStyle =
        RDKit::MultiColourHighlightStyle::LASSO;
    drawer.drawOptions().addAtomIndices = true;
    drawer.drawMoleculeWithHighlights(*m, "Lasso 1", ha_map, hb_map, h_rads,
                                      h_lw_mult);
    drawer.finishDrawing();
    std::string text = drawer.getDrawingText();
    std::ofstream outs(baseName + "1.svg");
    outs << text;
    outs.flush();
    outs.close();
    // atom 16 should have 1 red arc
    std::regex a16(
        "<path class='atom-16' d='M (\\d+\\.\\d+),(\\d+\\.\\d+) L (\\d+\\.\\d+),(\\d+\\.\\d+).*stroke:#FF0000;");
    std::ptrdiff_t const match_count(
        std::distance(std::sregex_iterator(text.begin(), text.end(), a16),
                      std::sregex_iterator()));
    CHECK(match_count == 1);
    auto a16reg = std::sregex_iterator(text.begin(), text.end(), a16);
    auto dat1 = *a16reg;
#ifdef RDK_BUILD_FREETYPE_SUPPORT
    CHECK_THAT(stod(dat1[1]), Catch::Matchers::WithinAbs(273.1, 0.1));
    CHECK_THAT(stod(dat1[2]), Catch::Matchers::WithinAbs(131.2, 0.1));
    CHECK_THAT(stod(dat1[3]), Catch::Matchers::WithinAbs(272.1, 0.1));
    CHECK_THAT(stod(dat1[4]), Catch::Matchers::WithinAbs(130.0, 0.1));
    check_file_hash(baseName + "1.svg");
#else
    CHECK_THAT(stod(dat1[1]), Catch::Matchers::WithinAbs(274.9, 0.1));
    CHECK_THAT(stod(dat1[2]), Catch::Matchers::WithinAbs(130.9, 0.1));
    CHECK_THAT(stod(dat1[3]), Catch::Matchers::WithinAbs(273.9, 0.1));
    CHECK_THAT(stod(dat1[4]), Catch::Matchers::WithinAbs(129.7, 0.1));
#endif
  }
  {
    // The non-overlapping atom sets should have radii the same size.
    std::string smiles = "CO[C@@H](O)C1=C(O[C@H](F)Cl)C(C#N)=C1ONNC[NH3+]";
    std::unique_ptr<ROMol> m(SmilesToMol(smiles));
    RDDepict::compute2DCoords(*m);

    std::vector<std::string> smarts = {"CONN", "COC[OH]", "N#CC~CO"};
    std::vector<DrawColour> colours = {DrawColour(1.0, 0.0, 0.0),
                                       DrawColour(0.0, 1.0, 0.0),
                                       DrawColour(0.0, 0.0, 1.0)};
    std::map<int, std::vector<DrawColour>> ha_map;
    std::map<int, std::vector<DrawColour>> hb_map;

    for (size_t i = 0; i < smarts.size(); ++i) {
      std::vector<int> hit_atoms = get_all_hit_atoms(*m, smarts[i]);
      update_colour_map(hit_atoms, colours[i], ha_map);
    }
    std::map<int, double> h_rads;
    std::map<int, int> h_lw_mult;
    MolDraw2DSVG drawer(500, 500);
    drawer.drawOptions().multiColourHighlightStyle =
        RDKit::MultiColourHighlightStyle::LASSO;
    drawer.drawMoleculeWithHighlights(*m, "Lasso 2", ha_map, hb_map, h_rads,
                                      h_lw_mult);
    drawer.finishDrawing();
    std::string text = drawer.getDrawingText();
    std::ofstream outs(baseName + "2.svg");
    outs << text;
    outs.flush();
    outs.close();
#ifdef RDK_BUILD_FREETYPE_SUPPORT
    // atom 0 should have 1 green arc
    std::regex a0(
        "<path class='atom-0' d='M (\\d+\\.\\d+),(\\d+\\.\\d+) L (\\d+\\.\\d+),(\\d+\\.\\d+).*stroke:#00FF00;");
    std::ptrdiff_t const match_count(
        std::distance(std::sregex_iterator(text.begin(), text.end(), a0),
                      std::sregex_iterator()));
    CHECK(match_count == 1);
    auto a0reg = std::sregex_iterator(text.begin(), text.end(), a0);
    auto dat1 = *a0reg;
    CHECK_THAT(stod(dat1[1]), Catch::Matchers::WithinAbs(389.5, 0.1));
    CHECK_THAT(stod(dat1[2]), Catch::Matchers::WithinAbs(214.4, 0.1));
    CHECK_THAT(stod(dat1[3]), Catch::Matchers::WithinAbs(390.2, 0.1));
    CHECK_THAT(stod(dat1[4]), Catch::Matchers::WithinAbs(213.9, 0.1));
    check_file_hash(baseName + "2.svg");
#endif
  }
  {
    // Another example.
    std::string smiles = "c1ccncc1c1ccc(C2CCC2)cc1";
    std::unique_ptr<ROMol> m(SmilesToMol(smiles));
    RDDepict::compute2DCoords(*m);

    std::vector<std::string> smarts = {"a1aaaaa1a1aaaaa1", "c1ccccn1",
                                       "c1ccccc1", "C1CCC1"};
    std::vector<DrawColour> colours = {
        DrawColour(1.0, 0.0, 0.0), DrawColour(0.0, 1.0, 0.0),
        DrawColour(0.0, 0.0, 1.0), DrawColour(1.0, 0.55, 0.0)};
    std::map<int, std::vector<DrawColour>> ha_map;
    std::map<int, std::vector<DrawColour>> hb_map;

   
    for (size_t i = 0; i < smarts.size(); ++i) {
      std::vector<int> hit_atoms = get_all_hit_atoms(*m, smarts[i]);
      update_colour_map(hit_atoms, colours[i], ha_map);
    }
    std::map<int, double> h_rads;
    std::map<int, int> h_lw_mult;
    MolDraw2DSVG drawer(500, 500);
    drawer.drawOptions().multiColourHighlightStyle =
        RDKit::MultiColourHighlightStyle::LASSO;
    drawer.drawOptions().addAtomIndices = true;
    drawer.drawMoleculeWithHighlights(*m, "Lasso 3", ha_map, hb_map, h_rads,
                                      h_lw_mult);
    drawer.finishDrawing();
    std::string text = drawer.getDrawingText();
    std::ofstream outs(baseName + "3.svg");
    outs << text;
    outs.flush();
    outs.close();
#ifdef RDK_BUILD_FREETYPE_SUPPORT
    // atom 0 should have 4 arcs
    std::regex a0(
        "<path class='atom-0' d='M (\\d+\\.\\d+),(\\d+\\.\\d+) L (\\d+\\.\\d+),(\\d+\\.\\d+)");
    std::ptrdiff_t const match_count(
        std::distance(std::sregex_iterator(text.begin(), text.end(), a0),
                      std::sregex_iterator()));
    CHECK(match_count == 4);
    auto a0reg = std::sregex_iterator(text.begin(), text.end(), a0);
    auto dat1 = *a0reg;
    CHECK_THAT(stod(dat1[1]), Catch::Matchers::WithinAbs(229.1, 0.1));
    CHECK_THAT(stod(dat1[2]), Catch::Matchers::WithinAbs(365.1, 0.1));
    CHECK_THAT(stod(dat1[3]), Catch::Matchers::WithinAbs(228.9, 0.1));
    CHECK_THAT(stod(dat1[4]), Catch::Matchers::WithinAbs(364.2, 0.1));
    a0reg++;
    dat1 = *a0reg;
    CHECK_THAT(stod(dat1[1]), Catch::Matchers::WithinAbs(244.3, 0.1));
    CHECK_THAT(stod(dat1[2]), Catch::Matchers::WithinAbs(351.7, 0.1));
    CHECK_THAT(stod(dat1[3]), Catch::Matchers::WithinAbs(245.2, 0.1));
    CHECK_THAT(stod(dat1[4]), Catch::Matchers::WithinAbs(352.0, 0.1));
    check_file_hash(baseName + "3.svg");
#endif
  }
  {
    // Showing use of highlight_bond_map to control which bonds are drawn.
    // Bond highlight colours are ignored.
    std::string smiles = "c1ccccc1c1ccccc1";
    std::unique_ptr<ROMol> m(SmilesToMol(smiles));
    RDDepict::compute2DCoords(*m);
    std::map<int, std::vector<DrawColour>> ha_map;
    for (int i = 0; i < 12; ++i) {
      ha_map.insert(
          std::pair{i, std::vector<DrawColour>(1, DrawColour(1.0, 0.0, 0.0))});
    }
    std::map<int, std::vector<DrawColour>> hb_map;
    {
      MolDraw2DSVG drawer(500, 500);
      drawer.drawOptions().multiColourHighlightStyle =
          RDKit::MultiColourHighlightStyle::LASSO;
      drawer.drawOptions().addAtomIndices = true;
      drawer.drawMoleculeWithHighlights(*m, "Lasso 4", ha_map, hb_map, h_rads,
                                        h_lw_mult);
      drawer.finishDrawing();
      std::string text = drawer.getDrawingText();
      std::ofstream outs(baseName + "4.svg");
      outs << text;
      outs.flush();
      outs.close();
#ifdef RDK_BUILD_FREETYPE_SUPPORT
      // All the atoms should have 2 arcs except 5 and 6.  Check those for
      // atom 5.
      std::regex a5(
          "<path class='atom-5' d='M (\\d+\\.\\d+),(\\d+\\.\\d+) L (\\d+\\.\\d+),(\\d+\\.\\d+)");
      std::ptrdiff_t const match_count(
          std::distance(std::sregex_iterator(text.begin(), text.end(), a5),
                        std::sregex_iterator()));
      CHECK(match_count == 3);
      auto a5reg = std::sregex_iterator(text.begin(), text.end(), a5);
      auto dat1 = *a5reg;
      CHECK_THAT(stod(dat1[1]), Catch::Matchers::WithinAbs(223.2, 0.1));
      CHECK_THAT(stod(dat1[2]), Catch::Matchers::WithinAbs(280.4, 0.1));
      CHECK_THAT(stod(dat1[3]), Catch::Matchers::WithinAbs(221.9, 0.1));
      CHECK_THAT(stod(dat1[4]), Catch::Matchers::WithinAbs(280.0, 0.1));
      a5reg++;
      dat1 = *a5reg;
      CHECK_THAT(stod(dat1[1]), Catch::Matchers::WithinAbs(217.4, 0.1));
      CHECK_THAT(stod(dat1[2]), Catch::Matchers::WithinAbs(251.6, 0.1));
      CHECK_THAT(stod(dat1[3]), Catch::Matchers::WithinAbs(218.4, 0.1));
      CHECK_THAT(stod(dat1[4]), Catch::Matchers::WithinAbs(250.7, 0.1));
      a5reg++;
      dat1 = *a5reg;
      CHECK_THAT(stod(dat1[1]), Catch::Matchers::WithinAbs(245.3, 0.1));
      CHECK_THAT(stod(dat1[2]), Catch::Matchers::WithinAbs(261.0, 0.1));
      CHECK_THAT(stod(dat1[3]), Catch::Matchers::WithinAbs(245.5, 0.1));
      CHECK_THAT(stod(dat1[4]), Catch::Matchers::WithinAbs(262.3, 0.1));
      // There should be 2 lines in red, the lasso along the bi-phenyl
      // bond.
      std::regex bond5("<path class='bond-5 atom-5 atom-6.*stroke:#FF0000;");
      std::ptrdiff_t const match_count1(
          std::distance(std::sregex_iterator(text.begin(), text.end(), bond5),
                        std::sregex_iterator()));
      CHECK(match_count1 == 2);
      check_file_hash(baseName + "4.svg");
#endif
    }
    // Set up the bond highlights for everything but the bi-phenyl bond,
    // colouring the bonds green although the colour will be ignored.
    for (int i = 0; i < 13; ++i) {
      if (i != 5) {
        hb_map.insert(std::pair{
            i, std::vector<DrawColour>(1, DrawColour(0.0, 1.0, 0.0))});
      }
    }
    {
      MolDraw2DSVG drawer(500, 500);
      drawer.drawOptions().multiColourHighlightStyle =
          RDKit::MultiColourHighlightStyle::LASSO;
      drawer.drawOptions().addAtomIndices = true;
      drawer.drawOptions().addBondIndices = true;
      drawer.drawMoleculeWithHighlights(*m, "Lasso 5", ha_map, hb_map, h_rads,
                                        h_lw_mult);
      drawer.finishDrawing();
      std::string text = drawer.getDrawingText();
      std::ofstream outs(baseName + "5.svg");
      outs << text;
      outs.flush();
      outs.close();
#ifdef RDK_BUILD_FREETYPE_SUPPORT
      // All the atoms should have 2 arcs except 5 and 6.  Check those for
      // atom 11.
      std::regex a11(
          "<path class='atom-11' d='M (\\d+\\.\\d+),(\\d+\\.\\d+) L (\\d+\\.\\d+),(\\d+\\.\\d+)");
      std::ptrdiff_t const match_count(
          std::distance(std::sregex_iterator(text.begin(), text.end(), a11),
                        std::sregex_iterator()));
      CHECK(match_count == 2);
      auto a11reg = std::sregex_iterator(text.begin(), text.end(), a11);
      auto dat1 = *a11reg;
      CHECK_THAT(stod(dat1[1]), Catch::Matchers::WithinAbs(223.2, 0.1));
      CHECK_THAT(stod(dat1[2]), Catch::Matchers::WithinAbs(133.1, 0.1));
      CHECK_THAT(stod(dat1[3]), Catch::Matchers::WithinAbs(221.8, 0.1));
      CHECK_THAT(stod(dat1[4]), Catch::Matchers::WithinAbs(132.6, 0.1));
      a11reg++;
      dat1 = *a11reg;
      CHECK_THAT(stod(dat1[1]), Catch::Matchers::WithinAbs(245.3, 0.1));
      CHECK_THAT(stod(dat1[2]), Catch::Matchers::WithinAbs(113.7, 0.1));
      CHECK_THAT(stod(dat1[3]), Catch::Matchers::WithinAbs(245.5, 0.1));
      CHECK_THAT(stod(dat1[4]), Catch::Matchers::WithinAbs(115.0, 0.1));

      // There should not be any red lines for bond 5.
      std::regex bond5("<path class='bond-5 atom-5 atom-6.*stroke:#FF0000;");
      std::ptrdiff_t const match_count1(
          std::distance(std::sregex_iterator(text.begin(), text.end(), bond5),
                        std::sregex_iterator()));
      CHECK(match_count1 == 0);
      check_file_hash(baseName + "5.svg");
#endif
    }
  }
  {
    // Bug with large radii lassos.
    auto m = R"CTAB(
     RDKit          2D

  0  0  0  0  0  0  0  0  0  0999 V3000
M  V30 BEGIN CTAB
M  V30 COUNTS 19 19 0 0 0
M  V30 BEGIN ATOM
M  V30 1 C 2.745421 0.232979 0.000000 0
M  V30 2 O 1.879821 -0.268021 0.000000 0
M  V30 3 C 1.013221 0.231179 0.000000 0
M  V30 4 O 1.012421 1.231179 0.000000 0
M  V30 5 C 0.147621 -0.269821 0.000000 0
M  V30 6 C -0.110179 -1.236021 0.000000 0
M  V30 7 O 0.390821 -2.101621 0.000000 0
M  V30 8 C 1.390821 -2.100621 0.000000 0
M  V30 9 F 1.889821 -1.234221 0.000000 0
M  V30 10 Cl 1.891621 -2.966221 0.000000 0
M  V30 11 C -1.076379 -0.978021 0.000000 0
M  V30 12 C -1.941979 -1.479021 0.000000 0
M  V30 13 N -2.807579 -1.980021 0.000000 0
M  V30 14 C -0.818579 -0.011821 0.000000 0
M  V30 15 O -1.319379 0.853779 0.000000 0
M  V30 16 N -0.820379 1.720379 0.000000 0
M  V30 17 N -1.321379 2.585779 0.000000 0
M  V30 18 C -0.822379 3.452379 0.000000 0
M  V30 19 N -1.323379 4.317779 0.000000 0 CHG=1 VAL=4
M  V30 END ATOM
M  V30 BEGIN BOND
M  V30 1 1 1 2
M  V30 2 1 2 3
M  V30 3 1 3 4 CFG=3
M  V30 4 1 3 5
M  V30 5 2 5 6
M  V30 6 1 6 7
M  V30 7 1 7 8
M  V30 8 1 8 9 CFG=3
M  V30 9 1 8 10
M  V30 10 1 6 11
M  V30 11 1 11 12
M  V30 12 3 12 13
M  V30 13 2 11 14
M  V30 14 1 14 15
M  V30 15 1 15 16
M  V30 16 1 16 17
M  V30 17 1 17 18
M  V30 18 1 18 19
M  V30 19 1 14 5
M  V30 END BOND
M  V30 END CTAB
M  END)CTAB"_ctab;
    REQUIRE(m);
    std::vector<std::string> smarts = {"CONN", "N#CC~CO", "C=CON", "CONNCN"};
    std::vector<DrawColour> colours = {
        DrawColour(1.0, 0.0, 0.0), DrawColour(0.0, 1.0, 0.0),
        DrawColour(0.0, 0.0, 1.0), DrawColour(1.0, 0.55, 0.0)};
    std::map<int, std::vector<DrawColour>> ha_map;
    std::map<int, std::vector<DrawColour>> hb_map;
    for (size_t i = 0; i < smarts.size(); ++i) {
      std::vector<int> hit_atoms = get_all_hit_atoms(*m, smarts[i]);
      update_colour_map(hit_atoms, colours[i], ha_map);
    }
    std::map<int, double> h_rads;
    for (auto [idx, val] : ha_map) {
      h_rads[idx] = 0.4;
    }
    MolDraw2DSVG drawer(500, 500);
    drawer.drawOptions().fillHighlights = false;
    drawer.drawOptions().addAtomIndices = true;
    drawer.drawOptions().multiColourHighlightStyle =
        RDKit::MultiColourHighlightStyle::LASSO;
    drawer.drawMoleculeWithHighlights(*m, "Lasso 6", ha_map, hb_map, h_rads,
                                      h_lw_mult);
    drawer.finishDrawing();
    std::string text = drawer.getDrawingText();
    std::ofstream outs(baseName + "6.svg");
    outs << text;
    outs.flush();
    outs.close();
#ifdef RDK_BUILD_FREETYPE_SUPPORT
    // The arcs on 13 have been a hassle in the past.  There should be 6 of them
    std::regex a13(
        "<path class='atom-13' d='M (\\d+\\.\\d+),(\\d+\\.\\d+) L (\\d+\\.\\d+),(\\d+\\.\\d+)");
    std::ptrdiff_t const match_count(
        std::distance(std::sregex_iterator(text.begin(), text.end(), a13),
                      std::sregex_iterator()));
    CHECK(match_count == 6);
    // Check the penultimate one is in the right place
    auto a13reg = std::sregex_iterator(text.begin(), text.end(), a13);
    // you can't add 4, apparently.
    a13reg++;
    a13reg++;
    a13reg++;
    a13reg++;
    auto dat1 = *a13reg;
    CHECK_THAT(stod(dat1[1]), Catch::Matchers::WithinAbs(236.1, 0.1));
    CHECK_THAT(stod(dat1[2]), Catch::Matchers::WithinAbs(238.2, 0.1));
    CHECK_THAT(stod(dat1[3]), Catch::Matchers::WithinAbs(238.9, 0.1));
    CHECK_THAT(stod(dat1[4]), Catch::Matchers::WithinAbs(239.4, 0.1));
    check_file_hash(baseName + "6.svg");
#endif
  }
  {
    // Bug with different radii in lassos.
    auto m = R"CTAB(
     RDKit          2D

  0  0  0  0  0  0  0  0  0  0999 V3000
M  V30 BEGIN CTAB
M  V30 COUNTS 19 19 0 0 0
M  V30 BEGIN ATOM
M  V30 1 C 2.745421 0.232979 0.000000 0
M  V30 2 O 1.879821 -0.268021 0.000000 0
M  V30 3 C 1.013221 0.231179 0.000000 0
M  V30 4 O 1.012421 1.231179 0.000000 0
M  V30 5 C 0.147621 -0.269821 0.000000 0
M  V30 6 C -0.110179 -1.236021 0.000000 0
M  V30 7 O 0.390821 -2.101621 0.000000 0
M  V30 8 C 1.390821 -2.100621 0.000000 0
M  V30 9 F 1.889821 -1.234221 0.000000 0
M  V30 10 Cl 1.891621 -2.966221 0.000000 0
M  V30 11 C -1.076379 -0.978021 0.000000 0
M  V30 12 C -1.941979 -1.479021 0.000000 0
M  V30 13 N -2.807579 -1.980021 0.000000 0
M  V30 14 C -0.818579 -0.011821 0.000000 0
M  V30 15 O -1.319379 0.853779 0.000000 0
M  V30 16 N -0.820379 1.720379 0.000000 0
M  V30 17 N -1.321379 2.585779 0.000000 0
M  V30 18 C -0.822379 3.452379 0.000000 0
M  V30 19 N -1.323379 4.317779 0.000000 0 CHG=1 VAL=4
M  V30 END ATOM
M  V30 BEGIN BOND
M  V30 1 1 1 2
M  V30 2 1 2 3
M  V30 3 1 3 4 CFG=3
M  V30 4 1 3 5
M  V30 5 2 5 6
M  V30 6 1 6 7
M  V30 7 1 7 8
M  V30 8 1 8 9 CFG=3
M  V30 9 1 8 10
M  V30 10 1 6 11
M  V30 11 1 11 12
M  V30 12 3 12 13
M  V30 13 2 11 14
M  V30 14 1 14 15
M  V30 15 1 15 16
M  V30 16 1 16 17
M  V30 17 1 17 18
M  V30 18 1 18 19
M  V30 19 1 14 5
M  V30 END BOND
M  V30 END CTAB
M  END)CTAB"_ctab;
    REQUIRE(m);
    std::vector<std::string> smarts = {"CONN", "N#CC~CO", "C=CON", "CONNCN"};
    std::vector<DrawColour> colours = {
        DrawColour(1.0, 0.0, 0.0), DrawColour(0.0, 1.0, 0.0),
        DrawColour(0.0, 0.0, 1.0), DrawColour(1.0, 0.55, 0.0)};
    std::map<int, std::vector<DrawColour>> ha_map;
    std::map<int, std::vector<DrawColour>> hb_map;
    for (size_t i = 0; i < smarts.size(); ++i) {
      std::vector<int> hit_atoms = get_all_hit_atoms(*m, smarts[i]);
      update_colour_map(hit_atoms, colours[i], ha_map);
    }
    std::map<int, double> h_rads;
    for (auto [idx, val] : ha_map) {
      h_rads[idx] = 0.3;
    }
    h_rads[13] = 0.4;
    MolDraw2DSVG drawer(500, 500);
    drawer.drawOptions().fillHighlights = false;
    drawer.drawOptions().addAtomIndices = true;
    drawer.drawOptions().multiColourHighlightStyle =
        RDKit::MultiColourHighlightStyle::LASSO;
    drawer.drawMoleculeWithHighlights(*m, "Lasso 7", ha_map, hb_map, h_rads,
                                      h_lw_mult);
    drawer.finishDrawing();
    std::string text = drawer.getDrawingText();
    std::ofstream outs(baseName + "7.svg");
    outs << text;
    outs.flush();
    outs.close();
#ifdef RDK_BUILD_FREETYPE_SUPPORT
    // The arcs on 13 have been a hassle in the past.  There should be 6 of them
    std::regex a13(
        "<path class='atom-13' d='M (\\d+\\.\\d+),(\\d+\\.\\d+) L (\\d+\\.\\d+),(\\d+\\.\\d+)");
    std::ptrdiff_t const match_count(
        std::distance(std::sregex_iterator(text.begin(), text.end(), a13),
                      std::sregex_iterator()));
    CHECK(match_count == 6);
    // Check the last one is in the right place
    auto a13reg = std::sregex_iterator(text.begin(), text.end(), a13);
    // you can't add 5, apparently.
    a13reg++;
    a13reg++;
    a13reg++;
    a13reg++;
    a13reg++;
    auto dat1 = *a13reg;
    CHECK_THAT(stod(dat1[1]), Catch::Matchers::WithinAbs(244.1, 0.1));
    CHECK_THAT(stod(dat1[2]), Catch::Matchers::WithinAbs(218.7, 0.1));
    CHECK_THAT(stod(dat1[3]), Catch::Matchers::WithinAbs(248.2, 0.1));
    CHECK_THAT(stod(dat1[4]), Catch::Matchers::WithinAbs(220.8, 0.1));
    check_file_hash(baseName + "7.svg");
#endif
  }
  {
    // Simple 4-connected and 0-connected atoms test.
    auto m = R"CTAB(
     RDKit          2D

  6  4  0  0  0  0  0  0  0  0999 V2000
   -1.2990   -0.7500    0.0000 C   0  0  0  0  0  0  0  0  0  0  0  0
    0.0000   -0.0000    0.0000 S   0  0  0  0  0  0  0  0  0  0  0  0
    0.7500   -1.2990    0.0000 O   0  0  0  0  0  0  0  0  0  0  0  0
   -0.7500    1.2990    0.0000 O   0  0  0  0  0  0  0  0  0  0  0  0
    1.2990    0.7500    0.0000 N   0  0  0  0  0  4  0  0  0  0  0  0
    2.2990    0.0000    0.0000 Cl  0  0  0  0  0 15  0  0  0  0  0  0
  1  2  1  0
  2  3  2  0
  2  4  2  0
  2  5  1  0
M  CHG  2   5   1   6  -1
M  END)CTAB"_ctab;
    REQUIRE(m);
    MolDraw2DSVG drawer(500, 500);
    drawer.drawOptions().fillHighlights = false;
    drawer.drawOptions().addAtomIndices = true;
    drawer.drawOptions().multiColourHighlightStyle =
        RDKit::MultiColourHighlightStyle::LASSO;
    std::map<int, std::vector<DrawColour>> ha_map;
    std::map<int, std::vector<DrawColour>> hb_map;
    std::vector<DrawColour> colours = {
        DrawColour(1.0, 0.0, 0.0), DrawColour(0.0, 1.0, 0.0),
        DrawColour(0.0, 0.0, 1.0), DrawColour(1.0, 0.55, 0.0)};
    std::vector<DrawColour> cvec(1, colours[0]);
    for (unsigned int i = 0; i < m->getNumAtoms(); ++i) {
      ha_map.insert(std::make_pair(i, cvec));
    }

    std::map<int, double> h_rads;
    std::map<int, int> h_lw_mult;
    drawer.drawMoleculeWithHighlights(*m, "Lasso 8", ha_map, hb_map, h_rads,
                                      h_lw_mult);
    drawer.finishDrawing();
    std::string text = drawer.getDrawingText();
    std::ofstream outs(baseName + "8.svg");
    outs << text;
    outs.flush();
    outs.close();
#ifdef RDK_BUILD_FREETYPE_SUPPORT
    // Check one of the arcs starts in the right place.  There was a time
    // when they didn't on Windows machines.
    std::regex a0(
        "<path class='atom-0' d='M (\\d+\\.\\d+),(\\d+\\.\\d+) L (\\d+\\.\\d+),(\\d+\\.\\d+)");
    auto dat1 = *std::sregex_iterator(text.begin(), text.end(), a0);
    CHECK_THAT(stod(dat1[1]), Catch::Matchers::WithinAbs(87.6, 0.1));
    CHECK_THAT(stod(dat1[2]), Catch::Matchers::WithinAbs(318.1, 0.1));
    CHECK_THAT(stod(dat1[3]), Catch::Matchers::WithinAbs(86.6, 0.1));
    CHECK_THAT(stod(dat1[4]), Catch::Matchers::WithinAbs(320.7, 0.1));
    // There should be no arc for atom 1.
    std::regex a1(
        "<path class='atom-1' d='M (\\d+\\.\\d+),(\\d+\\.\\d+) L (\\d+\\.\\d+),(\\d+\\.\\d+)");
    std::ptrdiff_t const match_count(
        std::distance(std::sregex_iterator(text.begin(), text.end(), a1),
                      std::sregex_iterator()));
    CHECK(match_count == 0);
    check_file_hash(baseName + "8.svg");
#endif
  }
}

TEST_CASE("Github 6683 - SVGs with ridiculous width and/or height") {
  std::string baseName = "testGithub6683_";

  {
    const char *rxnBlock = R"RXN($RXN

      Mrv1920  090120231611

  3  1
$MOL

  Mrv1920 09012316112D

  1  0  0  0  0  0            999 V2000
  -12.3227   -0.2785    0.0000 Cl  0  0  0  0  0  0  0  0  0  0  0  0
M  END
$MOL

  Mrv1920 09012316112D

 11 11  0  0  0  0            999 V2000
   -6.0796   -0.5503    0.0000 Cl  0  0  0  0  0  0  0  0  0  0  0  0
   -6.7352   -0.0493    0.0000 C   0  0  0  0  0  0  0  0  0  0  0  0
   -6.6291    0.7688    0.0000 O   0  0  0  0  0  0  0  0  0  0  0  0
   -7.4967   -0.3666    0.0000 O   0  0  0  0  0  0  0  0  0  0  0  0
   -8.1522    0.1344    0.0000 C   0  0  0  0  0  0  0  0  0  0  0  0
   -8.9137   -0.1829    0.0000 C   0  0  0  0  0  0  0  0  0  0  0  0
   -9.5692    0.3181    0.0000 C   0  0  0  0  0  0  0  0  0  0  0  0
  -10.3307    0.0008    0.0000 C   0  0  0  0  0  0  0  0  0  0  0  0
  -10.4370   -0.8173    0.0000 C   0  0  0  0  0  0  0  0  0  0  0  0
   -9.7813   -1.3182    0.0000 C   0  0  0  0  0  0  0  0  0  0  0  0
   -9.0199   -1.0009    0.0000 C   0  0  0  0  0  0  0  0  0  0  0  0
  1  2  1  0  0  0  0
  2  3  2  0  0  0  0
  2  4  1  0  0  0  0
  4  5  1  0  0  0  0
  5  6  1  0  0  0  0
  6  7  4  0  0  0  0
  7  8  4  0  0  0  0
  8  9  4  0  0  0  0
  9 10  4  0  0  0  0
 10 11  4  0  0  0  0
 11  6  4  0  0  0  0
M  END
$MOL

  Mrv1920 09012316112D

 10 10  0  0  0  0            999 V2000
   -3.2982    1.9786    0.0000 C   0  0  0  0  0  0  0  0  0  0  0  0
   -3.4043    1.1605    0.0000 O   0  0  0  0  0  0  0  0  0  0  0  0
   -2.7488    0.6596    0.0000 C   0  0  0  0  0  0  0  0  0  0  0  0
   -1.9872    0.9767    0.0000 O   0  0  0  0  0  0  0  0  0  0  0  0
   -2.8547   -0.1585    0.0000 C   0  0  0  0  0  0  0  0  0  0  0  0
   -2.1992   -0.6594    0.0000 C   0  0  0  0  0  0  0  0  0  0  0  0
   -2.3055   -1.4777    0.0000 C   0  0  0  0  0  0  0  0  0  0  0  0
   -3.0669   -1.7949    0.0000 C   0  0  0  0  0  0  0  0  0  0  0  0
   -3.7225   -1.2939    0.0000 C   0  0  0  0  0  0  0  0  0  0  0  0
   -3.6163   -0.4759    0.0000 N   0  0  0  0  0  0  0  0  0  0  0  0
  1  2  1  0  0  0  0
  2  3  1  0  0  0  0
  3  4  2  0  0  0  0
  3  5  1  0  0  0  0
  5  6  1  0  0  0  0
  6  7  1  0  0  0  0
  7  8  1  0  0  0  0
  8  9  1  0  0  0  0
  9 10  1  0  0  0  0
 10  5  1  0  0  0  0
M  END
$MOL

  Mrv1920 09012316112D

 20 21  0  0  0  0            999 V2000
    7.3862    1.9786    0.0000 C   0  0  0  0  0  0  0  0  0  0  0  0
    7.2800    1.1605    0.0000 O   0  0  0  0  0  0  0  0  0  0  0  0
    7.9356    0.6596    0.0000 C   0  0  0  0  0  0  0  0  0  0  0  0
    8.6971    0.9768    0.0000 O   0  0  0  0  0  0  0  0  0  0  0  0
    7.8294   -0.1586    0.0000 C   0  0  0  0  0  0  0  0  0  0  0  0
    8.4850   -0.6595    0.0000 C   0  0  0  0  0  0  0  0  0  0  0  0
    8.3789   -1.4777    0.0000 C   0  0  0  0  0  0  0  0  0  0  0  0
    7.6173   -1.7950    0.0000 C   0  0  0  0  0  0  0  0  0  0  0  0
    6.9619   -1.2939    0.0000 C   0  0  0  0  0  0  0  0  0  0  0  0
    7.0679   -0.4758    0.0000 N   0  0  0  0  0  0  0  0  0  0  0  0
    6.4124    0.0252    0.0000 C   0  0  0  0  0  0  0  0  0  0  0  0
    6.5186    0.8432    0.0000 O   0  0  0  0  0  0  0  0  0  0  0  0
    5.6509   -0.2920    0.0000 O   0  0  0  0  0  0  0  0  0  0  0  0
    4.9954    0.2089    0.0000 C   0  0  0  0  0  0  0  0  0  0  0  0
    4.2337   -0.1084    0.0000 C   0  0  0  0  0  0  0  0  0  0  0  0
    3.5784    0.3926    0.0000 C   0  0  0  0  0  0  0  0  0  0  0  0
    2.8166    0.0753    0.0000 C   0  0  0  0  0  0  0  0  0  0  0  0
    2.7107   -0.7427    0.0000 C   0  0  0  0  0  0  0  0  0  0  0  0
    3.3661   -1.2438    0.0000 C   0  0  0  0  0  0  0  0  0  0  0  0
    4.1276   -0.9266    0.0000 C   0  0  0  0  0  0  0  0  0  0  0  0
  1  2  1  0  0  0  0
  2  3  1  0  0  0  0
  3  4  2  0  0  0  0
  3  5  1  0  0  0  0
  5  6  1  0  0  0  0
  6  7  1  0  0  0  0
  7  8  1  0  0  0  0
  8  9  1  0  0  0  0
  9 10  1  0  0  0  0
 10 11  1  0  0  0  0
 11 12  2  0  0  0  0
 11 13  1  0  0  0  0
 13 14  1  0  0  0  0
 14 15  1  0  0  0  0
 15 16  4  0  0  0  0
 16 17  4  0  0  0  0
 17 18  4  0  0  0  0
 18 19  4  0  0  0  0
 19 20  4  0  0  0  0
 10  5  1  0  0  0  0
 20 15  4  0  0  0  0
M  END)RXN";

    std::unique_ptr<ChemicalReaction> rxn(RxnBlockToChemicalReaction(rxnBlock));
    MolDraw2DSVG drawer(-1, -1);
    auto reactIter = rxn->beginReactantTemplates();
    CHECK_THROWS_AS(MolDraw2DUtils::setACS1996Options(
                        drawer.drawOptions(),
                        MolDraw2DUtils::meanBondLength(*(*reactIter)) * 0.7),
                    ValueErrorException);
  }
}

TEST_CASE("Github 6685 - flexicanvas cuts off bottom of reaction") {
  std::string baseName = "testGithub6685_";

  auto checkImage = [](const std::string &text) {
    // extract the dimensions of the image
    std::regex getDims("width='(\\d+)px' height='(\\d+)px' viewBox=");
    auto match_begin = std::sregex_iterator(text.begin(), text.end(), getDims);
    auto width = stod((*match_begin)[1]);
    auto height = stod((*match_begin)[2]);
    std::regex bond(
        "<path class='bond-\\d+ atom-\\d+ atom-\\d+' d='M (-?\\d+.\\d+),(-?\\d+.\\d+) L (-?\\d+.\\d+),(-?\\d+.\\d+)' style=");
    std::regex character(
        "Q (-?\\d+.\\d+) (-?\\d+.\\d+), (-?\\d+.\\d+) (-?\\d+.\\d+)");
    for (const auto &reg : {bond, character}) {
      match_begin = std::sregex_iterator(text.begin(), text.end(), reg);
      auto match_end = std::sregex_iterator();
      for (std::sregex_iterator i = match_begin; i != match_end; ++i) {
        std::smatch match = *i;
        auto x1 = stod(match[1]);
        auto y1 = stod(match[2]);
        auto x2 = stod(match[3]);
        auto y2 = stod(match[4]);
        CHECK(x1 >= 0);
        CHECK(x1 <= width);
        CHECK((y1 >= 0 && y1 <= height));
        CHECK(y1 <= height);
        CHECK(x2 >= 0);
        CHECK(x2 <= width);
        CHECK(y2 >= 0);
        CHECK(y2 <= height);
      }
    }
  };

  {
    const char *rxnBlock = R"RXN($RXN

      Mrv1920  090120231611

  3  1
$MOL

  Mrv1920 09012316112D

  1  0  0  0  0  0            999 V2000
  -12.3227   -0.2785    0.0000 Cl  0  0  0  0  0  0  0  0  0  0  0  0
M  END
$MOL

  Mrv1920 09012316112D

 11 11  0  0  0  0            999 V2000
   -6.0796   -0.5503    0.0000 Cl  0  0  0  0  0  0  0  0  0  0  0  0
   -6.7352   -0.0493    0.0000 C   0  0  0  0  0  0  0  0  0  0  0  0
   -6.6291    0.7688    0.0000 O   0  0  0  0  0  0  0  0  0  0  0  0
   -7.4967   -0.3666    0.0000 O   0  0  0  0  0  0  0  0  0  0  0  0
   -8.1522    0.1344    0.0000 C   0  0  0  0  0  0  0  0  0  0  0  0
   -8.9137   -0.1829    0.0000 C   0  0  0  0  0  0  0  0  0  0  0  0
   -9.5692    0.3181    0.0000 C   0  0  0  0  0  0  0  0  0  0  0  0
  -10.3307    0.0008    0.0000 C   0  0  0  0  0  0  0  0  0  0  0  0
  -10.4370   -0.8173    0.0000 C   0  0  0  0  0  0  0  0  0  0  0  0
   -9.7813   -1.3182    0.0000 C   0  0  0  0  0  0  0  0  0  0  0  0
   -9.0199   -1.0009    0.0000 C   0  0  0  0  0  0  0  0  0  0  0  0
  1  2  1  0  0  0  0
  2  3  2  0  0  0  0
  2  4  1  0  0  0  0
  4  5  1  0  0  0  0
  5  6  1  0  0  0  0
  6  7  4  0  0  0  0
  7  8  4  0  0  0  0
  8  9  4  0  0  0  0
  9 10  4  0  0  0  0
 10 11  4  0  0  0  0
 11  6  4  0  0  0  0
M  END
$MOL

  Mrv1920 09012316112D

 10 10  0  0  0  0            999 V2000
   -3.2982    1.9786    0.0000 C   0  0  0  0  0  0  0  0  0  0  0  0
   -3.4043    1.1605    0.0000 O   0  0  0  0  0  0  0  0  0  0  0  0
   -2.7488    0.6596    0.0000 C   0  0  0  0  0  0  0  0  0  0  0  0
   -1.9872    0.9767    0.0000 O   0  0  0  0  0  0  0  0  0  0  0  0
   -2.8547   -0.1585    0.0000 C   0  0  0  0  0  0  0  0  0  0  0  0
   -2.1992   -0.6594    0.0000 C   0  0  0  0  0  0  0  0  0  0  0  0
   -2.3055   -1.4777    0.0000 C   0  0  0  0  0  0  0  0  0  0  0  0
   -3.0669   -1.7949    0.0000 C   0  0  0  0  0  0  0  0  0  0  0  0
   -3.7225   -1.2939    0.0000 C   0  0  0  0  0  0  0  0  0  0  0  0
   -3.6163   -0.4759    0.0000 N   0  0  0  0  0  0  0  0  0  0  0  0
  1  2  1  0  0  0  0
  2  3  1  0  0  0  0
  3  4  2  0  0  0  0
  3  5  1  0  0  0  0
  5  6  1  0  0  0  0
  6  7  1  0  0  0  0
  7  8  1  0  0  0  0
  8  9  1  0  0  0  0
  9 10  1  0  0  0  0
 10  5  1  0  0  0  0
M  END
$MOL

  Mrv1920 09012316112D

 20 21  0  0  0  0            999 V2000
    7.3862    1.9786    0.0000 C   0  0  0  0  0  0  0  0  0  0  0  0
    7.2800    1.1605    0.0000 O   0  0  0  0  0  0  0  0  0  0  0  0
    7.9356    0.6596    0.0000 C   0  0  0  0  0  0  0  0  0  0  0  0
    8.6971    0.9768    0.0000 O   0  0  0  0  0  0  0  0  0  0  0  0
    7.8294   -0.1586    0.0000 C   0  0  0  0  0  0  0  0  0  0  0  0
    8.4850   -0.6595    0.0000 C   0  0  0  0  0  0  0  0  0  0  0  0
    8.3789   -1.4777    0.0000 C   0  0  0  0  0  0  0  0  0  0  0  0
    7.6173   -1.7950    0.0000 C   0  0  0  0  0  0  0  0  0  0  0  0
    6.9619   -1.2939    0.0000 C   0  0  0  0  0  0  0  0  0  0  0  0
    7.0679   -0.4758    0.0000 N   0  0  0  0  0  0  0  0  0  0  0  0
    6.4124    0.0252    0.0000 C   0  0  0  0  0  0  0  0  0  0  0  0
    6.5186    0.8432    0.0000 O   0  0  0  0  0  0  0  0  0  0  0  0
    5.6509   -0.2920    0.0000 O   0  0  0  0  0  0  0  0  0  0  0  0
    4.9954    0.2089    0.0000 C   0  0  0  0  0  0  0  0  0  0  0  0
    4.2337   -0.1084    0.0000 C   0  0  0  0  0  0  0  0  0  0  0  0
    3.5784    0.3926    0.0000 C   0  0  0  0  0  0  0  0  0  0  0  0
    2.8166    0.0753    0.0000 C   0  0  0  0  0  0  0  0  0  0  0  0
    2.7107   -0.7427    0.0000 C   0  0  0  0  0  0  0  0  0  0  0  0
    3.3661   -1.2438    0.0000 C   0  0  0  0  0  0  0  0  0  0  0  0
    4.1276   -0.9266    0.0000 C   0  0  0  0  0  0  0  0  0  0  0  0
  1  2  1  0  0  0  0
  2  3  1  0  0  0  0
  3  4  2  0  0  0  0
  3  5  1  0  0  0  0
  5  6  1  0  0  0  0
  6  7  1  0  0  0  0
  7  8  1  0  0  0  0
  8  9  1  0  0  0  0
  9 10  1  0  0  0  0
 10 11  1  0  0  0  0
 11 12  2  0  0  0  0
 11 13  1  0  0  0  0
 13 14  1  0  0  0  0
 14 15  1  0  0  0  0
 15 16  4  0  0  0  0
 16 17  4  0  0  0  0
 17 18  4  0  0  0  0
 18 19  4  0  0  0  0
 19 20  4  0  0  0  0
 10  5  1  0  0  0  0
 20 15  4  0  0  0  0
M  END)RXN";

    std::unique_ptr<ChemicalReaction> rxn(RxnBlockToChemicalReaction(rxnBlock));
    MolDraw2DSVG drawer(-1, -1);
    drawer.drawReaction(*rxn);
    drawer.finishDrawing();
    std::string text = drawer.getDrawingText();
    std::ofstream outs((baseName + "1.svg").c_str());
    outs << text;
    outs.close();

    checkImage(text);
    check_file_hash(baseName + "1.svg");
  }
  {
    const char *rxnBlock = R"RXN($RXN

      Mrv1920  090220231847

  2  1
$MOL

  Mrv1920 09022318472D

  2  1  0  0  0  0            999 V2000
   -7.4817   -0.2130    0.0000 N   0  0  0  0  0  0  0  0  0  0  0  0
   -6.6567   -0.2130    0.0000 N   0  0  0  0  0  0  0  0  0  0  0  0
  1  2  1  0  0  0  0
M  END
$MOL

  Mrv1920 09022318472D

  9  8  0  0  0  0            999 V2000
   -3.3781    2.1354    0.0000 C   0  0  0  0  0  0  0  0  0  0  0  0
   -3.5235    1.3233    0.0000 N   0  0  0  0  0  0  0  0  0  0  0  0
   -4.2996    1.0435    0.0000 C   0  0  0  0  0  0  0  0  0  0  0  0
   -2.8932    0.7914    0.0000 C   0  0  0  0  0  0  0  0  0  0  0  0
   -3.0387   -0.0206    0.0000 C   0  0  0  0  0  0  0  0  0  0  0  0
   -3.7812   -0.3803    0.0000 C   0  0  0  0  0  0  0  0  0  0  0  0
   -2.8567   -1.3430    0.0000 C   0  0  0  0  0  0  0  0  0  0  0  0
   -2.4672   -0.6157    0.0000 C   0  0  0  0  0  0  0  0  0  0  0  0
   -1.6500   -0.5031    0.0000 O   0  0  0  0  0  0  0  0  0  0  0  0
  1  2  1  0  0  0  0
  2  3  1  0  0  0  0
  2  4  1  0  0  0  0
  4  5  2  0  0  0  0
  5  6  1  0  0  0  0
  7  8  1  0  0  0  0
  8  9  2  0  0  0  0
  8  5  1  0  0  0  0
M  END
$MOL

  Mrv1920 09022318472D

  8  8  0  0  0  0            999 V2000
    5.5359   -0.2650    0.0000 C   0  0  0  0  0  0  0  0  0  0  0  0
    5.3537    1.0574    0.0000 C   0  0  0  0  0  0  0  0  0  0  0  0
    4.6115    0.6978    0.0000 C   0  0  0  0  0  0  0  0  0  0  0  0
    3.7993    0.8433    0.0000 C   0  0  0  0  0  0  0  0  0  0  0  0
    3.4102    0.1159    0.0000 N   0  0  0  0  0  0  0  0  0  0  0  0
    3.9815   -0.4790    0.0000 N   0  0  0  0  0  0  0  0  0  0  0  0
    4.7240   -0.1195    0.0000 C   0  0  0  0  0  0  0  0  0  0  0  0
    2.5929    0.0033    0.0000 H   0  0  0  0  0  0  0  0  0  0  0  0
  2  3  1  0  0  0  0
  3  4  4  0  0  0  0
  4  5  4  0  0  0  0
  5  6  4  0  0  0  0
  6  7  4  0  0  0  0
  7  1  1  0  0  0  0
  7  3  4  0  0  0  0
  5  8  1  0  0  0  0
M  END)RXN";

    std::unique_ptr<ChemicalReaction> rxn(RxnBlockToChemicalReaction(rxnBlock));
    MolDraw2DSVG drawer(-1, -1);
    drawer.drawReaction(*rxn);
    drawer.finishDrawing();
    std::string text = drawer.getDrawingText();
    std::ofstream outs((baseName + "2.svg").c_str());
    outs << text;
    outs.close();
    checkImage(text);
    check_file_hash(baseName + "2.svg");
  }
  {
    const char *rxnBlock = R"RXN($RXN

      Mrv1920  090220231850

  1  2
$MOL

  Mrv1920 09022318502D

 20 22  0  0  0  0            999 V2000
   -2.4533   -0.5079    0.0000 C   0  0  0  0  0  0  0  0  0  0  0  0
   -3.0179    0.0939    0.0000 C   0  0  0  0  0  0  0  0  0  0  0  0
   -3.8212   -0.0941    0.0000 C   0  0  0  0  0  0  0  0  0  0  0  0
   -4.0600   -0.8837    0.0000 C   0  0  0  0  0  0  0  0  0  0  0  0
   -4.8633   -1.0715    0.0000 N   0  0  0  0  0  0  0  0  0  0  0  0
   -5.4277   -0.4698    0.0000 C   0  0  0  0  0  0  0  0  0  0  0  0
   -6.2311   -0.6577    0.0000 C   0  0  0  0  0  0  0  0  0  0  0  0
   -6.7954   -0.0558    0.0000 C   0  0  0  0  0  0  0  0  0  0  0  0
   -7.5987   -0.2436    0.0000 C   0  0  0  0  0  0  0  0  0  0  0  0
   -7.8377   -1.0333    0.0000 C   0  0  0  0  0  0  0  0  0  0  0  0
   -7.2734   -1.6351    0.0000 C   0  0  0  0  0  0  0  0  0  0  0  0
   -6.4701   -1.4473    0.0000 C   0  0  0  0  0  0  0  0  0  0  0  0
   -5.1888    0.3199    0.0000 C   0  0  0  0  0  0  0  0  0  0  0  0
   -4.3855    0.5077    0.0000 C   0  0  0  0  0  0  0  0  0  0  0  0
   -4.1465    1.2974    0.0000 C   0  0  0  0  0  0  0  0  0  0  0  0
   -4.7110    1.8993    0.0000 C   0  0  0  0  0  0  0  0  0  0  0  0
   -5.5142    1.7114    0.0000 C   0  0  0  0  0  0  0  0  0  0  0  0
   -5.7532    0.9218    0.0000 C   0  0  0  0  0  0  0  0  0  0  0  0
   -3.4957   -1.4854    0.0000 C   0  0  0  0  0  0  0  0  0  0  0  0
   -2.6923   -1.2975    0.0000 C   0  0  0  0  0  0  0  0  0  0  0  0
  1  2  4  0  0  0  0
  2  3  4  0  0  0  0
  3  4  4  0  0  0  0
  4  5  1  0  0  0  0
  5  6  2  3  0  0  0
  6  7  1  0  0  0  0
  7  8  4  0  0  0  0
  8  9  4  0  0  0  0
  9 10  4  0  0  0  0
 10 11  4  0  0  0  0
 11 12  4  0  0  0  0
  6 13  1  0  0  0  0
 13 14  4  0  0  0  0
 14 15  4  0  0  0  0
 15 16  4  0  0  0  0
 16 17  4  0  0  0  0
 17 18  4  0  0  0  0
  4 19  4  0  0  0  0
 19 20  4  0  0  0  0
 20  1  4  0  0  0  0
 12  7  4  0  0  0  0
 18 13  4  0  0  0  0
M  END
$MOL

  Mrv1920 09022318502D

  7  7  0  0  0  0            999 V2000
    5.5920    0.3948    0.0000 C   0  0  0  0  0  0  0  0  0  0  0  0
    5.0277    0.9966    0.0000 C   0  0  0  0  0  0  0  0  0  0  0  0
    4.2244    0.8087    0.0000 C   0  0  0  0  0  0  0  0  0  0  0  0
    3.9855    0.0191    0.0000 C   0  0  0  0  0  0  0  0  0  0  0  0
    3.1821   -0.1689    0.0000 N   0  0  0  0  0  0  0  0  0  0  0  0
    4.5499   -0.5827    0.0000 C   0  0  0  0  0  0  0  0  0  0  0  0
    5.3531   -0.3949    0.0000 C   0  0  0  0  0  0  0  0  0  0  0  0
  1  2  4  0  0  0  0
  2  3  4  0  0  0  0
  3  4  4  0  0  0  0
  4  5  1  0  0  0  0
  4  6  4  0  0  0  0
  6  7  4  0  0  0  0
  7  1  4  0  0  0  0
M  END
$MOL

  Mrv1920 09022318502D

  1  0  0  0  0  0            999 V2000
    8.3990    0.0732    0.0000 Cl  0  0  0  0  0  0  0  0  0  0  0  0
M  END
)RXN";

    std::unique_ptr<ChemicalReaction> rxn(RxnBlockToChemicalReaction(rxnBlock));
    MolDraw2DSVG drawer(-1, -1);
    drawer.drawReaction(*rxn);
    drawer.finishDrawing();
    std::string text = drawer.getDrawingText();
    std::ofstream outs((baseName + "3.svg").c_str());
    outs << text;
    outs.close();
    checkImage(text);
    check_file_hash(baseName + "3.svg");
  }
  {
    // This one was clipped on the right hand side at one point.
    std::string smarts(
        "[cH:1]1[cH:2][cH:3][c:4][cH:5][cH:6]1>>[cH:3]1[cH:2][c:1]([cH:6][cH:5][c:4]1)Cl");
    bool useSmiles = true;
    std::unique_ptr<ChemicalReaction> rxn(
        RxnSmartsToChemicalReaction(smarts, nullptr, useSmiles));
    MolDraw2DSVG drawer(600, 150);
    drawer.drawOptions().padding = 0.0;
    drawer.drawReaction(*rxn);
    drawer.finishDrawing();
    std::string text = drawer.getDrawingText();
    std::ofstream outs((baseName + "4.svg").c_str());
    outs << text;
    outs.close();
    checkImage(text);
    check_file_hash(baseName + "4.svg");
  }
}

TEST_CASE("Github 6749 : various bad things in the lasso highlighting") {
  std::string baseName = "bad_lasso_";
  auto mol =
      "CCCS(=O)(=O)Nc1ccc(F)c(c1F)C(=O)c2c[nH]c3c2cc(cn3)c4ccc(Cl)cc4"_smiles;
  REQUIRE(mol);

  auto update_colour_map =
      [](const std::vector<int> &ats, DrawColour col,
         std::map<int, std::vector<DrawColour>> &ha_map) -> void {
    for (auto h : ats) {
      auto ex = ha_map.find(h);
      if (ex == ha_map.end()) {
        std::vector<DrawColour> cvec(1, col);
        ha_map.insert(make_pair(h, cvec));
      } else {
        if (ex->second.end() ==
            find(ex->second.begin(), ex->second.end(), col)) {
          ex->second.push_back(col);
        }
      }
    }
  };
  auto update_bond_map =
      [](const std::vector<int> &ats, DrawColour col, const ROMol &mol,
         std::map<int, std::vector<DrawColour>> &hb_map) -> void {
    for (auto at1 : ats) {
      for (auto at2 : ats) {
        if (at1 > at2) {
          auto b = mol.getBondBetweenAtoms(at1, at2);
          if (b) {
            auto ex = hb_map.find(b->getIdx());
            if (ex == hb_map.end()) {
              std::vector<DrawColour> cvec(1, col);
              hb_map.insert(make_pair(b->getIdx(), cvec));
            } else {
              ex->second.push_back(col);
            }
          }
        }
      }
    }
  };
  std::vector<DrawColour> colours = {
      DrawColour(1.0, 0.2, 1.0), DrawColour(0.2, 1.0, 1.0),
      DrawColour(0.8, 0.8, 0.2), DrawColour(0.4, 0.4, 0.2)};
  std::map<int, std::vector<DrawColour>> ha_map;
  std::map<int, std::vector<DrawColour>> hb_map;
  update_colour_map({6, 19, 25}, colours[0], ha_map);
  update_bond_map({6, 19, 25}, colours[0], *mol, hb_map);

  update_colour_map({25, 4, 5, 11, 14, 16}, colours[1], ha_map);
  update_bond_map({25, 4, 5, 11, 14, 16}, colours[1], *mol, hb_map);

  update_colour_map({19, 25, 17, 18, 20, 21, 7,  8,  9,  10, 12,
                     13, 22, 23, 24, 26, 27, 28, 29, 31, 32},
                    colours[2], ha_map);
  update_bond_map({19, 25, 17, 18, 20, 21, 7,  8,  9,  10, 12,
                   13, 22, 23, 24, 26, 27, 28, 29, 31, 32},
                  colours[2], *mol, hb_map);
  // If there are duplicate colours in the list, there was a bug where
  // arcs weren't removed correctly (Github 6749)
  ha_map[20].push_back(colours[2]);
  ha_map[21].push_back(colours[2]);

  update_colour_map({7, 8, 9, 10, 12, 13, 26, 27, 28, 29, 31, 32}, colours[3],
                    ha_map);
  update_bond_map({7, 8, 9, 10, 12, 13, 26, 27, 28, 29, 31, 32}, colours[3],
                  *mol, hb_map);

  std::map<int, double> h_rads;
  std::map<int, int> h_lw_mult;
  MolDraw2DSVG drawer(600, 400);
  drawer.drawOptions().multiColourHighlightStyle =
      RDKit::MultiColourHighlightStyle::LASSO;
  drawer.drawOptions().fillHighlights = false;
  drawer.drawOptions().addAtomIndices = true;
  drawer.drawMoleculeWithHighlights(*mol, "Bad Lasso", ha_map, hb_map, h_rads,
                                    h_lw_mult);
  drawer.finishDrawing();
  std::string text = drawer.getDrawingText();
  std::ofstream outs(baseName + "1.svg");
  outs << text;
  outs.flush();
  outs.close();
  std::regex atom20("<path class='atom-20'");
  // there should be 3 matches for "class='atom-20'" - the buggy version gave 5
  std::ptrdiff_t const match_count(
      std::distance(std::sregex_iterator(text.begin(), text.end(), atom20),
                    std::sregex_iterator()));
  CHECK(match_count == 3);
  check_file_hash(baseName + "1.svg");
}

TEST_CASE("atropisomers") {
  {
    auto mol =
        "CC1=CC=C(Cl)C(C)=C1N1C=CC=C1Cl |(-0.7234,-1.1614,;-0.6697,0.3775,;0.69,1.1007,;0.7439,2.6396,;-0.5622,3.4557,;-0.5085,4.9947,;-1.9218,2.7328,;-3.2279,3.5487,;-1.9757,1.1937,;-3.3354,0.4706,;-3.8113,-0.994,;-5.3513,-0.994,;-5.8272,0.4706,;-4.5813,1.3758,;-4.5813,2.9158,),wD:8.8|"_smiles;
    REQUIRE(mol);
    bool kekulize = true;
    bool addChiralHs = true;
    bool wedgeBonds = true;
    bool forceCoords = true;
    bool wavyBonds = true;
    MolDraw2DUtils::prepareMolForDrawing(*mol, kekulize, addChiralHs,
                                         wedgeBonds, forceCoords, wavyBonds);
    CHECK(mol->getBondWithIdx(8)->getBondDir() == Bond::BondDir::NONE);
    CHECK(mol->getBondWithIdx(8)->getStereo() ==
          Bond::BondStereo::STEREOATROPCW);

    MOL_PTR_VECT ms{mol.get()};
    {
      MolDraw2DSVG drawer(500, 200, 250, 200);
      // drawer.drawOptions().prepareMolsBeforeDrawing = false;
      std::vector<std::string> legends = {"AtropCanon1"};
      drawer.drawMolecules(ms, &legends);
      drawer.finishDrawing();
      std::string text = drawer.getDrawingText();
      std::ofstream outs("AtropCanon1.svg");
      outs << text;
      outs.flush();
      check_file_hash("AtropCanon1.svg");
    }
  }
  {
    auto mol =
        "O=C1C=CNC(=O)N1C(=C)[C@]([C@H](C)Br)([C@@H](F)C)[C@H](Cl)C |(2.8625,1.0561,;2.2921,-0.5174,;3.4688,-1.0018,;3.6019,-2.4682,;2.3988,-3.3169,;1.0621,-2.6992,;0.1062,-3.9298,;0.9288,-1.2328,;-0.5563,-0.6124,;-1.5367,-1.8,;-0.8947,0.9647,;-0.8778,2.5678,;-0.1398,3.9298,;-1.9563,3.6407,;0.5974,1.3136,;1.1268,-0.0778,;1.9954,1.9251,;-2.4534,0.7177,;-3.6019,1.737,;-3.4495,-0.4655,),wD:14.15,wU:7.7,11.13,10.14,17.18,o1:7,10,14,&1:11,17|"_smiles;
    REQUIRE(mol);
    bool kekulize = true;
    bool addChiralHs = true;
    bool wedgeBonds = true;
    bool forceCoords = true;
    bool wavyBonds = true;
    MolDraw2DUtils::prepareMolForDrawing(*mol, kekulize, addChiralHs,
                                         wedgeBonds, forceCoords, wavyBonds);
    CHECK(mol->getBondWithIdx(7)->getBondDir() == Bond::BondDir::NONE);
    CHECK(mol->getBondWithIdx(7)->getStereo() ==
          Bond::BondStereo::STEREOATROPCCW);

    MOL_PTR_VECT ms{mol.get()};
    {
      MolDraw2DSVG drawer(500, 200, 250, 200);
      // drawer.drawOptions().prepareMolsBeforeDrawing = false;
      std::vector<std::string> legends = {"AtropManyChiralsEnhanced"};
      drawer.drawMolecules(ms, &legends);
      drawer.finishDrawing();
      std::string text = drawer.getDrawingText();
      std::ofstream outs("AtropManyChiralsEnhanced.svg");
      outs << text;
      outs.flush();
      check_file_hash("AtropManyChiralsEnhanced.svg");

TEST_CASE("Github6968 - bad bond highlights with triple bonds") {
  // The issue is that in the linear highlight across the triple bond,
  // some of the highlights didn't appear, and others were
  // triangular - the corners of the rectangle weren't all distinct.
  auto m = "ClCC#CCOC(=O)Nc1cccc(c1)Cl"_smiles;
  std::vector<unsigned int> atOrder(m->getNumAtoms(), 0);
  std::iota(atOrder.begin(), atOrder.end(), 0);
  REQUIRE(m);
  {
    // Because I worried about the atom order giving a non-general
    // result, repeat it 10 times with atoms in random order.
    for (int testNum = 0; testNum < 10; ++testNum) {
      std::unique_ptr<ROMol> mol(MolOps::renumberAtoms(*m, atOrder));
      MolDraw2DSVG drawer(350, 300);
      std::vector<int> highlightAtoms = {};
      // Helpfully, the atoms are scrambled but not the bonds.
      std::vector<int> highlightBonds = {1, 2, 3};

      drawer.drawOptions().addAtomIndices = true;
      drawer.drawOptions().addBondIndices = true;
      drawer.drawMolecule(*mol, "", &highlightAtoms, &highlightBonds);
      drawer.finishDrawing();
      auto text = drawer.getDrawingText();
      std::regex bond(
          "<path class='bond-(\\d+) atom-(\\d+) atom-(\\d+)' d='M (-?\\d+.\\d+),"
          "(-?\\d+.\\d+) L (-?\\d+.\\d+),(-?\\d+.\\d+) L (-?\\d+.\\d+),"
          "(-?\\d+.\\d+) L (-?\\d+.\\d+),(-?\\d+.\\d+) Z' style=");

      auto match_begin = std::sregex_iterator(text.begin(), text.end(), bond);
      auto match_end = std::sregex_iterator();
      for (std::sregex_iterator i = match_begin; i != match_end; ++i) {
        std::smatch match = *i;
        std::vector<Point2D> pts;
        for (int j = 4; j < 12; j += 2) {
          pts.push_back(Point2D(stod(match[j]), stod(match[j + 1])));
        }
        // None of the points should be on top of each other
        for (size_t j = 0; j < 3; ++j) {
          for (size_t k = j + 1; k < 4; ++k) {
            CHECK((pts[j] - pts[k]).lengthSq() > 1.0e-4);
          }
        }
      }
      if (testNum == 0) {
        std::ofstream outs("testGithub6968.svg");
        outs << text;
        outs.close();
        check_file_hash("testGithub6968.svg");
      }
      std::shuffle(atOrder.begin(), atOrder.end(),
                   std::mt19937{std::random_device{}()});
    }
  }
}
TEST_CASE("Github6968 - bad bond highlights with triple bonds") {
  // The issue is that in the linear highlight across the triple bond,
  // some of the highlights didn't appear, and others were
  // triangular - the corners of the rectangle weren't all distinct.
  auto m = "ClCC#CCOC(=O)Nc1cccc(c1)Cl"_smiles;
  std::vector<unsigned int> atOrder(m->getNumAtoms(), 0);
  std::iota(atOrder.begin(), atOrder.end(), 0);
  REQUIRE(m);
  {
    // Because I worried about the atom order giving a non-general
    // result, repeat it 10 times with atoms in random order.
    for (int testNum = 0; testNum < 10; ++testNum) {
      std::unique_ptr<ROMol> mol(MolOps::renumberAtoms(*m, atOrder));
      MolDraw2DSVG drawer(350, 300);
      std::vector<int> highlightAtoms = {};
      // Helpfully, the atoms are scrambled but not the bonds.
      std::vector<int> highlightBonds = {1, 2, 3};

      drawer.drawOptions().addAtomIndices = true;
      drawer.drawOptions().addBondIndices = true;
      drawer.drawMolecule(*mol, "", &highlightAtoms, &highlightBonds);
      drawer.finishDrawing();
      auto text = drawer.getDrawingText();
      std::regex bond(
          "<path class='bond-(\\d+) atom-(\\d+) atom-(\\d+)' d='M (-?\\d+.\\d+),"
          "(-?\\d+.\\d+) L (-?\\d+.\\d+),(-?\\d+.\\d+) L (-?\\d+.\\d+),"
          "(-?\\d+.\\d+) L (-?\\d+.\\d+),(-?\\d+.\\d+) Z' style=");

      auto match_begin = std::sregex_iterator(text.begin(), text.end(), bond);
      auto match_end = std::sregex_iterator();
      for (std::sregex_iterator i = match_begin; i != match_end; ++i) {
        std::smatch match = *i;
        std::vector<Point2D> pts;
        for (int j = 4; j < 12; j += 2) {
          pts.push_back(Point2D(stod(match[j]), stod(match[j + 1])));
        }
        // None of the points should be on top of each other
        for (size_t j = 0; j < 3; ++j) {
          for (size_t k = j + 1; k < 4; ++k) {
            CHECK((pts[j] - pts[k]).lengthSq() > 1.0e-4);
          }
        }
      }
      if (testNum == 0) {
        std::ofstream outs("testGithub6968.svg");
        outs << text;
        outs.close();
        check_file_hash("testGithub6968.svg");
      }
      std::shuffle(atOrder.begin(), atOrder.end(),
                   std::mt19937{std::random_device{}()});
    }
  }
}<|MERGE_RESOLUTION|>--- conflicted
+++ resolved
@@ -324,11 +324,7 @@
     {"testGithub6685_4.svg", 1239628830U},
     {"bad_lasso_1.svg", 726527516U},
     {"AtropCanon1.svg", 1587179714U},
-<<<<<<< HEAD
     {"AtropManyChiralsEnhanced.svg", 3871032500U},
-=======
-    {"AtropManyChiralsEnhanced.svg", 3871032500U}};
->>>>>>> 71c2c4ea
     {"testGithub6968.svg", 1554428830U}};
 
 // These PNG hashes aren't completely reliable due to floating point cruft,
@@ -8321,8 +8317,7 @@
     std::map<int, std::vector<DrawColour>> ha_map;
     std::map<int, std::vector<DrawColour>> hb_map;
 
-   
-    for (size_t i = 0; i < smarts.size(); ++i) {
+       for (size_t i = 0; i < smarts.size(); ++i) {
       std::vector<int> hit_atoms = get_all_hit_atoms(*m, smarts[i]);
       update_colour_map(hit_atoms, colours[i], ha_map);
     }
@@ -9378,7 +9373,9 @@
       outs << text;
       outs.flush();
       check_file_hash("AtropManyChiralsEnhanced.svg");
-
+    }
+  }
+}
 TEST_CASE("Github6968 - bad bond highlights with triple bonds") {
   // The issue is that in the linear highlight across the triple bond,
   // some of the highlights didn't appear, and others were
@@ -9432,58 +9429,4 @@
                    std::mt19937{std::random_device{}()});
     }
   }
-}
-TEST_CASE("Github6968 - bad bond highlights with triple bonds") {
-  // The issue is that in the linear highlight across the triple bond,
-  // some of the highlights didn't appear, and others were
-  // triangular - the corners of the rectangle weren't all distinct.
-  auto m = "ClCC#CCOC(=O)Nc1cccc(c1)Cl"_smiles;
-  std::vector<unsigned int> atOrder(m->getNumAtoms(), 0);
-  std::iota(atOrder.begin(), atOrder.end(), 0);
-  REQUIRE(m);
-  {
-    // Because I worried about the atom order giving a non-general
-    // result, repeat it 10 times with atoms in random order.
-    for (int testNum = 0; testNum < 10; ++testNum) {
-      std::unique_ptr<ROMol> mol(MolOps::renumberAtoms(*m, atOrder));
-      MolDraw2DSVG drawer(350, 300);
-      std::vector<int> highlightAtoms = {};
-      // Helpfully, the atoms are scrambled but not the bonds.
-      std::vector<int> highlightBonds = {1, 2, 3};
-
-      drawer.drawOptions().addAtomIndices = true;
-      drawer.drawOptions().addBondIndices = true;
-      drawer.drawMolecule(*mol, "", &highlightAtoms, &highlightBonds);
-      drawer.finishDrawing();
-      auto text = drawer.getDrawingText();
-      std::regex bond(
-          "<path class='bond-(\\d+) atom-(\\d+) atom-(\\d+)' d='M (-?\\d+.\\d+),"
-          "(-?\\d+.\\d+) L (-?\\d+.\\d+),(-?\\d+.\\d+) L (-?\\d+.\\d+),"
-          "(-?\\d+.\\d+) L (-?\\d+.\\d+),(-?\\d+.\\d+) Z' style=");
-
-      auto match_begin = std::sregex_iterator(text.begin(), text.end(), bond);
-      auto match_end = std::sregex_iterator();
-      for (std::sregex_iterator i = match_begin; i != match_end; ++i) {
-        std::smatch match = *i;
-        std::vector<Point2D> pts;
-        for (int j = 4; j < 12; j += 2) {
-          pts.push_back(Point2D(stod(match[j]), stod(match[j + 1])));
-        }
-        // None of the points should be on top of each other
-        for (size_t j = 0; j < 3; ++j) {
-          for (size_t k = j + 1; k < 4; ++k) {
-            CHECK((pts[j] - pts[k]).lengthSq() > 1.0e-4);
-          }
-        }
-      }
-      if (testNum == 0) {
-        std::ofstream outs("testGithub6968.svg");
-        outs << text;
-        outs.close();
-        check_file_hash("testGithub6968.svg");
-      }
-      std::shuffle(atOrder.begin(), atOrder.end(),
-                   std::mt19937{std::random_device{}()});
-    }
-  }
 }