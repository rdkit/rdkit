//
//  Copyright (C) 2019-2023 Greg Landrum and other RDKit contributors
//
//   @@ All Rights Reserved @@
//  This file is part of the RDKit.
//  The contents are covered by the terms of the BSD license
//  which is included in the file license.txt, found at the root
//  of the RDKit source tree.
//
#include <catch2/catch_all.hpp>
#include <numeric>
#include <random>

#include <GraphMol/RDKitBase.h>

#include <RDGeneral/hash/hash.hpp>
#include <GraphMol/Chirality.h>
#include <GraphMol/SmilesParse/SmilesParse.h>
#include <GraphMol/MolDraw2D/MolDraw2D.h>
#include <GraphMol/MolDraw2D/MolDraw2DSVG.h>
#include <GraphMol/MolDraw2D/MolDraw2DUtils.h>
#include <GraphMol/MolDraw2D/MolDraw2DDetails.h>
#include <GraphMol/MolDraw2D/DrawMol.h>
#include <GraphMol/FileParsers/FileParsers.h>
#include <GraphMol/FileParsers/PNGParser.h>
#include <boost/algorithm/string/split.hpp>
#include <GraphMol/ChemReactions/Reaction.h>
#include <GraphMol/ChemReactions/ReactionParser.h>
#include <GraphMol/CIPLabeler/CIPLabeler.h>
#include <GraphMol/Depictor/RDDepictor.h>
#include <Geometry/point.h>
#include <regex>

#ifdef RDK_BUILD_CAIRO_SUPPORT
#include <cairo.h>
#include "MolDraw2DCairo.h"
#endif

// a lot of the tests check <text> flags in the SVG.  That doesn't
// happen with the Freetype versions
static const bool NO_FREETYPE = true;

namespace {

// if the generated SVG hashes to the value we're expecting, delete
// the file.  That way, only the files that need inspection will be
// left at the end of the run.
// The hand-drawn pictures will fail this frequently due to the use
// of random numbers to draw the lines.  As well as all the testHandDrawn
// files, this includes testBrackets-5a.svg and testPositionVariation-1b.svg
const bool DELETE_WITH_GOOD_HASH = true;
// The expected hash code for a file may be included in these maps, or
// provided in the call to check_file_hash().
// These values are for a build with FreeType, so expect them all to be
// wrong when building without.
const std::map<std::string, std::hash_result_t> SVG_HASHES = {
    {"testAtomTags_1.svg", 3187798125U},
    {"testAtomTags_2.svg", 822910240U},
    {"testAtomTags_3.svg", 2244078420U},
    {"contourMol_1.svg", 2604538953U},
    {"contourMol_2.svg", 572669511U},
    {"contourMol_3.svg", 936771429U},
    {"contourMol_4.svg", 3302971362U},
    {"contourMol_5.svg", 2230414999U},
    {"testDativeBonds_1.svg", 3550231997U},
    {"testDativeBonds_2.svg", 2510476717U},
    {"testDativeBonds_3.svg", 1742381275U},
    {"testDativeBonds_2a.svg", 3936523099U},
    {"testDativeBonds_2b.svg", 1652957675U},
    {"testDativeBonds_2c.svg", 630355005U},
    {"testDativeBonds_2d.svg", 2346072497U},
    {"testZeroOrderBonds_1.svg", 3733430366U},
    {"testFoundations_1.svg", 2350247048U},
    {"testFoundations_2.svg", 15997352U},
    {"testTest_1.svg", 15997352U},
    {"testKekulizationProblems_1.svg", 3009056821U},
    {"testAtomBondIndices_1.svg", 2702803018U},
    {"testAtomBondIndices_2.svg", 1564350363U},
    {"testAtomBondIndices_3.svg", 2316486733U},
    {"testAtomBondIndices_4.svg", 1200363593U},
    {"testAtomBondIndices_5.svg", 1502163147U},
    {"testAtomBondIndices_6.svg", 1659568104U},
    {"testGithub3226_1.svg", 831257877U},
    {"testGithub3226_2.svg", 3517325227U},
    {"testGithub3226_3.svg", 3609721552U},
    {"testGithub3369_1.svg", 2194263901U},
    {"testIncludeRadicals_1a.svg", 1829641340U},
    {"testIncludeRadicals_1b.svg", 4184066907U},
    {"testLegendsAndDrawing-1.svg", 3563802758U},
    {"testGithub3577-1.svg", 1294276543U},
    {"testHandDrawn-1.svg", 2253418236U},
    {"testHandDrawn-2.svg", 4132716144U},
    {"testHandDrawn-3.svg", 4199337510U},
    {"testHandDrawn-4.svg", 4197407865U},
    {"testHandDrawn-5a.svg", 3628607349U},
    {"testHandDrawn-5b.svg", 2522138089U},
    {"testBrackets-1a.svg", 4189399574U},
    {"testBrackets-1b.svg", 3773894816U},
    {"testBrackets-1c.svg", 4189399574U},
    {"testBrackets-1d.svg", 3773894816U},
    {"testBrackets-1e.svg", 2492125470U},
    {"testBrackets-2a.svg", 1050851904U},
    {"testBrackets-2b.svg", 776446765U},
    {"testBrackets-2c.svg", 1050851904U},
    {"testBrackets-2d.svg", 776446765U},
    {"testBrackets-3a.svg", 3096284602U},
    {"testBrackets-4a.svg", 3837821771U},
    {"testBrackets-4b.svg", 1477006167U},
    {"testBrackets-5a.svg", 2676997151U},
    {"testBrackets-5768.svg", 2559120196U},
    {"testSGroupData-1a.svg", 426096222U},
    {"testSGroupData-1b.svg", 1688385103U},
    {"testSGroupData-2a.svg", 195363059U},
    {"testSGroupData-2b.svg", 942041938U},
    {"testSGroupData-3a.svg", 2405789536U},
    {"testPositionVariation-1.svg", 1347003808U},
    {"testPositionVariation-1b.svg", 174339626U},
    {"testPositionVariation-2.svg", 473948585U},
    {"testPositionVariation-3.svg", 4039188982U},
    {"testPositionVariation-4.svg", 3407574474U},
    {"testNoAtomLabels-1.svg", 4255907058U},
    {"testNoAtomLabels-2.svg", 3643749531U},
    {"testQueryBonds-1a.svg", 1525751327U},
    {"testQueryBonds-1b.svg", 3339941561U},
    {"testQueryBonds-1c.svg", 375371096U},
    {"testQueryBonds-2.svg", 3399320861U},
    {"testLinkNodes-2-0.svg", 145749789U},
    {"testLinkNodes-2-30.svg", 3203923109U},
    {"testLinkNodes-2-60.svg", 2004079267U},
    {"testLinkNodes-2-90.svg", 171994932U},
    {"testLinkNodes-2-120.svg", 673333745U},
    {"testLinkNodes-2-150.svg", 51965551U},
    {"testLinkNodes-2-180.svg", 433020402U},
    {"testMolAnnotations-1.svg", 1638024035U},
    {"testMolAnnotations-2a.svg", 3029896996U},
    {"testMolAnnotations-2b.svg", 3110016833U},
    {"testMolAnnotations-2c.svg", 611992302U},
    {"testMolAnnotations-3a.svg", 55379064U},
    {"testMolAnnotations-3b.svg", 936144383U},
    {"testMolAnnotations-3c.svg", 3983292921U},
    {"testMolAnnotations-3d.svg", 748075045U},
    {"testMolAnnotations-4a.svg", 3474490519U},
    {"testLinkNodes-1-0.svg", 3845035394U},
    {"testLinkNodes-1-30.svg", 3207457801U},
    {"testLinkNodes-1-60.svg", 2620138210U},
    {"testLinkNodes-1-90.svg", 1457485851U},
    {"testLinkNodes-1-120.svg", 4267267665U},
    {"testLinkNodes-1-150.svg", 574622776U},
    {"testLinkNodes-1-180.svg", 2541146503U},
    {"testGithub3744.svg", 387800653U},
    {"testAtomLists-1.svg", 1887579391U},
    {"testAtomLists-2.svg", 555139782U},
    {"testIsoDummyIso.svg", 2405371137U},
    {"testNoIsoDummyIso.svg", 748558214U},
    {"testIsoNoDummyIso.svg", 3054263824U},
    {"testNoIsoNoDummyIso.svg", 1185561148U},
    {"testDeuteriumTritium.svg", 1867318569U},
    {"testHydrogenBonds1.svg", 2605974904U},
    {"testHydrogenBonds2.svg", 645414593U},
    {"testGithub3912.1.svg", 2513727029U},
    {"testGithub3912.2.svg", 3814673891U},
    {"testGithub2976.svg", 3717916234U},
    {"testReactionCoords.svg", 2572146469U},
    {"testAnnotationColors.svg", 2216313312U},
    {"testGithub4323_1.svg", 2536621192U},
    {"testGithub4323_2.svg", 2120846759U},
    {"testGithub4323_3.svg", 4156867630U},
    {"testGithub4323_4.svg", 3824125601U},
    {"testGithub4238_1.svg", 2621118499U},
    {"testGithub4508_1.svg", 2047652713U},
    {"testGithub4508_1b.svg", 2681019776U},
    {"testGithub4508_2.svg", 1382076550U},
    {"testGithub4508_2b.svg", 4005636724U},
    {"testGithub4538.svg", 2797362550U},
    {"testDarkMode.1.svg", 4157562958U},
    {"testMonochrome.1.svg", 482290994U},
    {"testMonochrome.2.svg", 2128285153U},
    {"testAvalon.1.svg", 477303888U},
    {"testCDK.1.svg", 1764612361U},
    {"testGithub4519_1.svg", 736612670U},
    {"testGithub4519_2.svg", 171503813U},
    {"testGithub4519_3.svg", 3396792960U},
    {"testGithub4519_4.svg", 3924693257U},
    {"testBaseFontSize.1a.svg", 1295117205U},
    {"testBaseFontSize.1b.svg", 3595811515U},
    {"testBaseFontSize.2a.svg", 2958687877U},
    {"testBaseFontSize.2b.svg", 1786972332U},
    {"testFlexiCanvas.1a.svg", 2633733362U},
    {"testFlexiCanvas.1b.svg", 1541095928U},
    {"testFlexiCanvas.1c.svg", 3204351481U},
    {"testFlexiCanvas.1d.svg", 1753089731U},
    {"testFlexiCanvas.2.svg", 665664909U},
    {"testSemiFlexiCanvas.1a.svg", 1541095928U},
    {"testSemiFlexiCanvas.1b.svg", 3020732451U},
    {"testSemiFlexiCanvas.1c.svg", 4178696811U},
    {"testFlexiCanvas.3.svg", 2819587550U},
    {"testFlexiCanvas.4a.svg", 1486952473U},
    {"testFlexiCanvas.4b.svg", 1957607740U},
    {"testFlexiCanvas.4c.svg", 3955371857U},
    {"testFlexiCanvas.4d.svg", 1137945621U},
    {"testFlexiCanvas.5a.svg", 3968863584U},
    {"testFlexiCanvas.5b.svg", 649567318U},
    {"testFlexiCanvas.5c.svg", 1826396133U},
    {"testFlexiCanvas.5d.svg", 1730603480U},
    {"testFlexiCanvas.6a.svg", 3085867303U},
    {"testFlexiCanvas.6b.svg", 2819164642U},
    {"testFlexiCanvas.6c.svg", 3085867303U},
    {"testFlexiCanvas.6d.svg", 3085867303U},
    {"testFlexiCanvas.7a.svg", 514767495U},
    {"testFlexiCanvas.7b.svg", 4275125955U},
    {"testFlexiCanvas.7c.svg", 514767495U},
    {"testFlexiCanvas.7d.svg", 514767495U},
    {"testGithub4764.sz1.svg", 3611125861U},
    {"testGithub4764.sz2.svg", 1936114454U},
    {"testGithub4764.sz3.svg", 2712214121U},
    {"testDrawArc1.svg", 3279637525U},
    {"testMetalWedges.svg", 2896721486U},
    {"testVariableLegend_1.svg", 1817838365U},
    {"testVariableLegend_2.svg", 1038247753U},
    {"testVariableLegend_3.svg", 2073034956U},
    {"testGithub_5061.svg", 83338095U},
    {"testGithub_5185.svg", 3800073130U},
    {"testGithub_5269_1.svg", 4160868253U},
    {"testGithub_5269_2.svg", 488926221U},
    {"test_classes_wavy_bonds.svg", 1694809514U},
    {"testGithub_5383_1.svg", 1391972140U},
    {"github5156_1.svg", 2145907703U},
    {"github5156_2.svg", 4184795863U},
    {"github5156_3.svg", 420595965U},
    {"test_molblock_wedges.svg", 1106580037U},
    {"github5383_1.svg", 3666750661U},
    {"acs1996_1.svg", 1111630317U},
    {"acs1996_2.svg", 1521279517U},
    {"acs1996_3.svg", 879041204U},
    {"acs1996_4.svg", 1550424006U},
    {"acs1996_5.svg", 1680320774U},
    {"acs1996_6.svg", 3810124161U},
    {"acs1996_7.svg", 1113821459U},
    {"acs1996_8.svg", 2477908768U},
    {"acs1996_9.svg", 3747924004U},
    {"acs1996_10.svg", 2229333301U},
    {"acs1996_11.svg", 4107969968U},
    {"acs1996_12.svg", 2930884583U},
    {"test_unspec_stereo.svg", 3923423666U},
    {"light_blue_h_no_label_1.svg", 1615074554U},
    {"test_github_5534.svg", 4139208597U},
    {"bond_highlights_1.svg", 3940401825U},
    {"bond_highlights_2.svg", 4196744632U},
    {"bond_highlights_3.svg", 851066096U},
    {"bond_highlights_4.svg", 851066096U},
    {"bond_highlights_5.svg", 2352169547U},
    {"bond_highlights_6.svg", 2125370009U},
    {"bond_highlights_7.svg", 2160801877U},
    {"bond_highlights_8.svg", 2956924065U},
    {"bond_highlights_9.svg", 3999278931U},
    {"testGithub5486_1.svg", 3146085634U},
    {"testGithub5511_1.svg", 3975118836U},
    {"testGithub5511_2.svg", 1730094503U},
    {"test_github5767.svg", 3943519724U},
    {"test_github5704_1.svg", 1676917819U},
    {"test_github5704_2.svg", 2959183882U},
    {"test_github5704_3.svg", 1303839406U},
    {"test_github5704_4.svg", 578468407U},
    {"test_github5943.svg", 1113511714U},
    {"test_github5947.svg", 3122633523U},
    {"test_github5767.svg", 3943519724U},
    {"test_github5949.svg", 420848566U},
    {"test_github5974.svg", 1522014196U},
    {"test_github5963.svg", 3467316956U},
    {"test_github6025.svg", 2316385019U},
    {"test_github5963.svg", 3467316956U},
    {"test_github6027_1.svg", 1504848694U},
    {"test_github6027_2.svg", 765638922U},
    {"test_complex_query_atoms_1.svg", 1058348348U},
    {"test_complex_query_atoms_2.svg", 3820627663U},
    {"test_complex_query_atoms_3.svg", 2574610745U},
    {"test_complex_query_atoms_4.svg", 2574610745U},
    {"test_complex_query_atoms_5.svg", 2239402605U},
    {"test_complex_query_atoms_6.svg", 2784917732U},
    {"test_complex_query_atoms_7.svg", 4016570948U},
    {"test_complex_query_atoms_8.svg", 1215989604U},
    {"test_complex_query_atoms_9.svg", 774489308U},
    {"test_complex_query_atoms_10.svg", 1888858967U},
    {"test_complex_query_atoms_11.svg", 2202417832U},
    {"test_complex_query_atoms_12.svg", 4094464645U},
    {"test_complex_query_atoms_13.svg", 2082462146U},
    {"test_complex_query_atoms_14.svg", 3306293765U},
    {"test_complex_query_atoms_15.svg", 422354297U},
    {"test_complex_query_atoms_16.svg", 1559600050U},
    {"test_github6041b.svg", 444537337U},
    {"test_github6111_1.svg", 57798875U},
    {"test_github6112.svg", 3278777629U},
    {"test_github6160_1.svg", 518073509U},
    {"test_github6160_2.svg", 2491651948U},
    {"test_github6160_3.svg", 2709442517U},
    {"test_github6170.svg", 1561786551U},
    {"test_getMolSize.svg", 1258513283U},
    {"test_github6200_1.svg", 1044179149U},
    {"test_github6200_2.svg", 2658818798U},
    {"test_queryColour_1.svg", 778322651U},
    {"test_queryColour_2.svg", 45913095U},
    {"github6336_1.svg", 612606818U},
    {"github6416.svg", 3814405016U},
    {"test_github6397_1.svg", 4203615821U},
    {"test_github6397_2.svg", 3422233570U},
    {"test_github6397_3.svg", 3320683230U},
    {"test_github6397_4.svg", 2960192928U},
    {"test_github6397_5.svg", 1245534660U},
    {"test_github6400_1.svg", 2792561051U},
    {"github6504_1.svg", 1429448598U},
    {"github6504_2.svg", 2871662880U},
    {"github6569_1.svg", 116573839U},
    {"github6569_2.svg", 2367779037U},
    {"lasso_highlights_1.svg", 3709434534U},
    {"lasso_highlights_2.svg", 757121560U},
    {"lasso_highlights_3.svg", 556406365U},
    {"lasso_highlights_4.svg", 4148844874U},
    {"lasso_highlights_5.svg", 1281259383U},
    {"lasso_highlights_6.svg", 2113147733U},
    {"lasso_highlights_7.svg", 514868036U},
    {"lasso_highlights_8.svg", 3231367552U},
    {"testGithub6685_1.svg", 1206031802U},
    {"testGithub6685_2.svg", 1946154328U},
    {"testGithub6685_3.svg", 617181155U},
    {"testGithub6685_4.svg", 1239628830U},
    {"bad_lasso_1.svg", 726527516U},
    {"AtropCanon1.svg", 526339583U},
    {"AtropManyChiralsEnhanced.svg", 348414093U},
    {"testGithub6968.svg", 1554428830U},
    {"testGithub7036_1.svg", 3059737542U},
    {"testGithub7036_2.svg", 3229829837U},
    {"testWedgeNonSingleBonds-1.svg", 865601717U},
    {"testWedgeNonSingleBonds-2.svg", 2960559495U},
    {"testWedgeNonSingleBonds-3.svg", 1428196589U},
    {"testWedgeNonSingleBonds-4.svg", 3897680387U},
    {"testWedgeNonSingleBonds-5.svg", 2183530217U},
    {"testWedgeNonSingleBonds-6.svg", 238313010U},
    {"testWedgeNonSingleBonds-7.svg", 3641456570U},
    {"testWedgeNonSingleBonds-8.svg", 3209701539U},
    {"testWedgingShouldBeOnSingleBond.svg", 1002741488U},
    {"testDuplicateEnhancedStereoLabelsAddAnnotationTrue.svg", 1462263453U},
    {"testDuplicateEnhancedStereoLabelsAddAnnotationFalse.svg", 2980189527U},
    {"testComplexQueryAtomMap.svg", 722421835U},
    {"testGithub_7739_1.svg", 52079325U},
    {"testGithub_7739_2.svg", 2531167697U},
    {"testGithub_7739_3.svg", 1126644226U},
    {"testGithub_7739_4.svg", 9844878U},
    {"testGithub_7739_5.svg", 2541364166U},
    {"testHighlightHeteroAtoms_1.svg", 1769258632U},
    {"testHighlightHeteroAtoms_2.svg", 893937335U},
    {"testAtomAbbreviationsClash.svg", 1847939197U},
    {"testBlackAtomsUnderHighlight.svg", 3916069581U},
<<<<<<< HEAD
    {"testReactionProductSmoothCorners.svg", 1712682118U},
=======
    {"testSmallReactionCanvas.svg", 1288652415U},
>>>>>>> 44364fd9
};

// These PNG hashes aren't completely reliable due to floating point cruft,
// but they can still reduce the number of drawings that need visual
// inspection.  At present, the files
// testPNGMetadata_2.png
// give different results on my MBP and Ubuntu 20.04 VM.  The SVGs work
// better because the floats are all output to only 1 decimal place so there
// is a much smaller chance of different systems producing different files.
const std::map<std::string, std::hash_result_t> PNG_HASHES = {
    {"testGithub3226_1.png", 2350054896U},
    {"testGithub3226_2.png", 606206725U},
    {"testGithub3226_3.png", 2282880418U},
    {"testPNGMetadata_1.png", 2423299691U},
    {"testPNGMetadata_2.png", 2803353117U},
    {"testHandDrawn-1.png", 698316547U},
    {"testHandDrawn-2.png", 1605553248U},
    {"testHandDrawn-3.png", 2881952238U},
    {"testHandDrawn-4.png", 3431655453U},
    {"testHandDrawn-5.png", 3439548169U},
    {"testGithub4323_1.png", 3723958844U},
    {"testGithub4323_3.png", 2185913679U},
    {"testFlexiCanvas.2a.png", 3217758043U},
    {"testFlexiCanvas.2b.png", 4070063910U},
    {"testGithub4764.sz1.png", 98827714U},
    {"testGithub4764.sz2.png", 89252465U},
    {"testGithub4764.sz3.png", 148503574U},
    {"testGithub4238_1.png", 3410617836U},
    {"github5383_1.png", 992803933U},
    {"acs1996_1.png", 2957839025U},
    {"acs1996_2.png", 2664798808U},
    {"github6336_1.png", 2958833204U}};

std::hash_result_t hash_file(const std::string &filename) {
  std::ifstream ifs(filename, std::ios_base::binary);
  std::string file_contents(std::istreambuf_iterator<char>{ifs}, {});
  if (filename.substr(filename.length() - 4) == ".svg") {
    // deal with MSDOS newlines.
    file_contents.erase(
        remove(file_contents.begin(), file_contents.end(), '\r'),
        file_contents.end());
  }
  return gboost::hash_range(file_contents.begin(), file_contents.end());
}

void check_file_hash(const std::string &filename,
                     std::hash_result_t exp_hash = 0U) {
  //    std::cout << filename << " : " << hash_file(filename) << "U" <<
  //    std::endl;

  std::map<std::string, std::hash_result_t>::const_iterator it;
  if (filename.substr(filename.length() - 4) == ".svg") {
    it = SVG_HASHES.find(filename);
  } else {
    it = PNG_HASHES.find(filename);
  }
  std::hash_result_t file_hash = hash_file(filename);
  if (exp_hash == 0U) {
    exp_hash = it == SVG_HASHES.end() ? 0U : it->second;
  }
  if (it != SVG_HASHES.end() && file_hash == exp_hash) {
    if (DELETE_WITH_GOOD_HASH) {
      std::remove(filename.c_str());
    }
  } else {
    std::cout << "file " << filename << " gave hash " << file_hash
              << "U not the expected " << exp_hash << "U" << std::endl;
  }
}
}  // namespace

using namespace RDKit;

TEST_CASE("prepareAndDrawMolecule", "[drawing]") {
  SECTION("basics") {
    auto m1 = "C1N[C@@H]2OCC12"_smiles;
    REQUIRE(m1);

    // we will be able to recognize that the prep worked because there
    // will be an H in the output:
    MolDraw2DSVG drawer(200, 200, -1, -1, NO_FREETYPE);
    MolDraw2DUtils::prepareAndDrawMolecule(drawer, *m1);
    drawer.finishDrawing();
    std::string text = drawer.getDrawingText();
    CHECK(text.find(">H</text>") != std::string::npos);
  }
  SECTION("kekulize") {
    auto m1 = "c1ccccc1"_smiles;
    REQUIRE(m1);

    {
      MolDraw2DSVG drawer(200, 200, -1, -1, NO_FREETYPE);
      MolDraw2DUtils::prepareAndDrawMolecule(drawer, *m1);
      drawer.finishDrawing();
      std::string text = drawer.getDrawingText();
      CHECK(text.find("stroke-dasharray") == std::string::npos);
    }
    {
      MolDraw2DSVG drawer(200, 200, -1, -1, NO_FREETYPE);
      MolDraw2DUtils::prepareAndDrawMolecule(drawer, *m1, "", nullptr, nullptr,
                                             nullptr, nullptr, nullptr, -1,
                                             false);
      drawer.finishDrawing();
      std::string text = drawer.getDrawingText();
      CHECK(text.find("stroke-dasharray") != std::string::npos);
    }
  }
}

TEST_CASE("tag atoms in SVG", "[drawing][SVG]") {
  SECTION("basics") {
    auto m1 = "C1N[C@@H]2OCC12"_smiles;
    REQUIRE(m1);

    MolDraw2DSVG drawer(200, 200, -1, -1, NO_FREETYPE);
    MolDraw2DUtils::prepareMolForDrawing(*m1);
    drawer.drawMolecule(*m1);
    std::map<std::string, std::string> actions;
    actions["onclick"] = "alert";
    double radius = 0.2;
    drawer.tagAtoms(*m1, radius, actions);
    drawer.finishDrawing();
    std::string text = drawer.getDrawingText();
    std::ofstream outs("testAtomTags_1.svg");
    outs << text;
    outs.close();
    check_file_hash("testAtomTags_1.svg");

    CHECK(text.find("<circle") != std::string::npos);
    CHECK(text.find("<circle") != std::string::npos);
    CHECK(text.find("atom-selector") != std::string::npos);
    CHECK(text.find("bond-selector") != std::string::npos);
  }
  SECTION("inject prop to class") {
    auto m1 = "C1N[C@@H]2OCC12"_smiles;
    REQUIRE(m1);

    for (auto atom : m1->atoms()) {
      auto prop = boost::format("__prop_class_atom_%d") % atom->getIdx();
      atom->setProp("_tagClass", prop.str());
    }
    for (auto bond : m1->bonds()) {
      auto prop = boost::format("__prop_class_bond_%d") % bond->getIdx();
      bond->setProp("_tagClass", prop.str());
    }

    MolDraw2DSVG drawer(200, 200, -1, -1, NO_FREETYPE);
    MolDraw2DUtils::prepareMolForDrawing(*m1);
    drawer.drawMolecule(*m1);
    drawer.tagAtoms(*m1);
    drawer.finishDrawing();
    std::string text = drawer.getDrawingText();
    std::ofstream outs("testAtomTags_2.svg");
    outs << text;
    outs.close();
    check_file_hash("testAtomTags_2.svg");

    size_t i = 0;
    size_t c = 0;
    while (true) {
      auto i2 = text.find("__prop_class_atom_", i);
      if (i2 == std::string::npos) {
        break;
      }
      i = i2 + 1;
      c++;
    }
    CHECK(c == 6);

    i = 0;
    c = 0;
    while (true) {
      auto i2 = text.find("__prop_class_bond_", i);
      if (i2 == std::string::npos) {
        break;
      }
      i = i2 + 1;
      c++;
    }
    CHECK(c == 7);
  }
}

TEST_CASE("metadata in SVG", "[drawing][SVG]") {
  SECTION("inject prop to metada") {
    auto m1 = "C1N[C@@H]2OCC12"_smiles;
    REQUIRE(m1);

    for (auto atom : m1->atoms()) {
      auto prop = boost::format("__prop_metadata_atom_%d") % atom->getIdx();
      atom->setProp("_metaData-atom-inject-prop", prop.str());
    }
    for (auto bond : m1->bonds()) {
      auto prop = boost::format("__prop_metadata_bond_%d") % bond->getIdx();
      bond->setProp("_metaData-bond-inject-prop", prop.str());
    }

    MolDraw2DSVG drawer(200, 200, -1, -1, NO_FREETYPE);
    MolDraw2DUtils::prepareMolForDrawing(*m1);
    drawer.drawMolecule(*m1);
    drawer.addMoleculeMetadata(*m1);
    drawer.finishDrawing();
    std::string text = drawer.getDrawingText();
    std::ofstream outs("testAtomTags_3.svg");
    outs << text;
    outs.close();
    check_file_hash("testAtomTags_3.svg");

    size_t i = 0;
    size_t c = 0;
    while (true) {
      auto i2 = text.find("atom-inject-prop=\"__prop_metadata_atom_", i);
      if (i2 == std::string::npos) {
        break;
      }
      i = i2 + 1;
      c++;
    }
    CHECK(c == 6);

    i = 0;
    c = 0;
    while (true) {
      auto i2 = text.find("bond-inject-prop=\"__prop_metadata_bond_", i);
      if (i2 == std::string::npos) {
        break;
      }
      i = i2 + 1;
      c++;
    }
    CHECK(c == 7);
  }
}

TEST_CASE("contour data", "[drawing][conrec]") {
  auto m1 = "C1N[C@@H]2OCC12"_smiles;
  REQUIRE(m1);
  SECTION("grid basics") {
    MolDraw2DSVG drawer(250, 250, -1, -1, NO_FREETYPE);
    MolDraw2DUtils::prepareMolForDrawing(*m1);

    const size_t gridSz = 100;
    auto grid = std::make_unique<double[]>(gridSz * gridSz);
    std::vector<double> xps(gridSz);
    std::vector<double> yps(gridSz);

    double minX = 1000, minY = 1000, maxX = -1000, maxY = -1000;
    const auto conf = m1->getConformer();
    for (size_t i = 0; i < conf.getNumAtoms(); ++i) {
      minX = std::min(minX, conf.getAtomPos(i).x);
      minY = std::min(minY, conf.getAtomPos(i).y);
      maxX = std::max(maxX, conf.getAtomPos(i).x);
      maxY = std::max(maxY, conf.getAtomPos(i).y);
    }
    double x1 = minX - 0.5, y1 = minY - 0.5, x2 = maxX + 0.5, y2 = maxY + 0.5;
    double dx = (x2 - x1) / gridSz, dy = (y2 - y1) / gridSz;
    double maxV = 0.0;
    for (size_t ix = 0; ix < gridSz; ++ix) {
      auto px = x1 + ix * dx;
      xps[ix] = px;
      for (size_t iy = 0; iy < gridSz; ++iy) {
        auto py = y1 + iy * dy;
        if (ix == 0) {
          yps[iy] = py;
        }
        RDGeom::Point2D loc(px, py);
        double val = 0.0;
        for (size_t ia = 0; ia < conf.getNumAtoms(); ++ia) {
          auto dv = loc - RDGeom::Point2D(conf.getAtomPos(ia).x,
                                          conf.getAtomPos(ia).y);
          auto r = dv.length();
          if (r > 0.1) {
            val += 1 / r;
          }
        }
        maxV = std::max(val, maxV);
        grid[ix * gridSz + iy] = val;
      }
    }

    std::vector<double> levels;
    drawer.clearDrawing();
    MolDraw2DUtils::contourAndDrawGrid(drawer, grid.get(), xps, yps, 10, levels,
                                       MolDraw2DUtils::ContourParams(),
                                       m1.get());
    drawer.drawOptions().clearBackground = false;
    drawer.drawMolecule(*m1);
    drawer.finishDrawing();
    std::string text = drawer.getDrawingText();
    std::ofstream outs("contourMol_1.svg");
    outs << text;
    outs.close();
    check_file_hash("contourMol_1.svg");
  }
  SECTION("gaussian basics") {
    MolDraw2DSVG drawer(250, 250, -1, -1, NO_FREETYPE);
    MolDraw2DUtils::prepareMolForDrawing(*m1);
    drawer.drawOptions().padding = 0.1;

    const auto conf = m1->getConformer();
    std::vector<Point2D> cents(conf.getNumAtoms());
    std::vector<double> weights(conf.getNumAtoms());
    std::vector<double> widths(conf.getNumAtoms());
    for (size_t i = 0; i < conf.getNumAtoms(); ++i) {
      cents[i] = Point2D(conf.getAtomPos(i).x, conf.getAtomPos(i).y);
      weights[i] = 1;
      widths[i] = 0.4 * PeriodicTable::getTable()->getRcovalent(
                            m1->getAtomWithIdx(i)->getAtomicNum());
    }

    std::vector<double> levels;
    drawer.clearDrawing();
    MolDraw2DUtils::contourAndDrawGaussians(
        drawer, cents, weights, widths, 10, levels,
        MolDraw2DUtils::ContourParams(), m1.get());

    drawer.drawOptions().clearBackground = false;
    drawer.drawMolecule(*m1);
    drawer.finishDrawing();
    std::string text = drawer.getDrawingText();
    std::ofstream outs("contourMol_2.svg");
    outs << text;
    outs.close();
    check_file_hash("contourMol_2.svg");
  }
  SECTION("gaussian fill") {
    MolDraw2DSVG drawer(250, 250, -1, -1, NO_FREETYPE);
    MolDraw2DUtils::prepareMolForDrawing(*m1);
    drawer.drawOptions().padding = 0.1;

    const auto conf = m1->getConformer();
    std::vector<Point2D> cents(conf.getNumAtoms());
    std::vector<double> weights(conf.getNumAtoms());
    std::vector<double> widths(conf.getNumAtoms());
    for (size_t i = 0; i < conf.getNumAtoms(); ++i) {
      cents[i] = Point2D(conf.getAtomPos(i).x, conf.getAtomPos(i).y);
      weights[i] = i % 2 ? -.5 : 1;
      widths[i] = 0.4 * PeriodicTable::getTable()->getRcovalent(
                            m1->getAtomWithIdx(i)->getAtomicNum());
    }

    std::vector<double> levels;
    MolDraw2DUtils::ContourParams cps;
    cps.fillGrid = true;
    drawer.clearDrawing();
    MolDraw2DUtils::contourAndDrawGaussians(drawer, cents, weights, widths, 10,
                                            levels, cps, m1.get());

    drawer.drawOptions().clearBackground = false;
    drawer.drawMolecule(*m1);
    drawer.finishDrawing();
    std::string text = drawer.getDrawingText();
    std::ofstream outs("contourMol_3.svg");
    outs << text;
    outs.close();
    check_file_hash("contourMol_3.svg");
  }

  SECTION("gaussian fill 2") {
    auto m2 = "C1N[C@@H]2OCC12C=CC"_smiles;
    REQUIRE(m2);

    MolDraw2DSVG drawer(450, 250, -1, -1, NO_FREETYPE);
    MolDraw2DUtils::prepareMolForDrawing(*m2);
    drawer.drawOptions().padding = 0.1;

    const auto conf = m2->getConformer();
    std::vector<Point2D> cents(conf.getNumAtoms());
    std::vector<double> weights(conf.getNumAtoms());
    std::vector<double> widths(conf.getNumAtoms());
    for (size_t i = 0; i < conf.getNumAtoms(); ++i) {
      cents[i] = Point2D(conf.getAtomPos(i).x, conf.getAtomPos(i).y);
      weights[i] = i % 2 ? -0.5 : 1;
      widths[i] = 0.3 * PeriodicTable::getTable()->getRcovalent(
                            m2->getAtomWithIdx(i)->getAtomicNum());
    }

    std::vector<double> levels;
    MolDraw2DUtils::ContourParams cps;
    cps.fillGrid = true;
    cps.gridResolution = 0.5;
    drawer.clearDrawing();
    MolDraw2DUtils::contourAndDrawGaussians(drawer, cents, weights, widths, 10,
                                            levels, cps, m2.get());

    drawer.drawOptions().clearBackground = false;
    drawer.drawMolecule(*m2);
    drawer.finishDrawing();
    std::string text = drawer.getDrawingText();
    std::ofstream outs("contourMol_4.svg");
    outs << text;
    outs.close();
    check_file_hash("contourMol_4.svg");
  }

  SECTION("gaussian no fill") {
    MolDraw2DSVG drawer(250, 250, -1, -1, NO_FREETYPE);
    MolDraw2DUtils::prepareMolForDrawing(*m1);
    drawer.drawOptions().padding = 0.1;

    const auto conf = m1->getConformer();
    std::vector<Point2D> cents(conf.getNumAtoms());
    std::vector<double> weights(conf.getNumAtoms());
    std::vector<double> widths(conf.getNumAtoms());
    for (size_t i = 0; i < conf.getNumAtoms(); ++i) {
      cents[i] = Point2D(conf.getAtomPos(i).x, conf.getAtomPos(i).y);
      weights[i] = i % 2 ? -1 : 1;
      widths[i] = 0.4 * PeriodicTable::getTable()->getRcovalent(
                            m1->getAtomWithIdx(i)->getAtomicNum());
    }

    std::vector<double> levels;
    MolDraw2DUtils::ContourParams cps;
    cps.contourColour = DrawColour(.2, .2, .2);
    drawer.clearDrawing();
    MolDraw2DUtils::contourAndDrawGaussians(drawer, cents, weights, widths, 10,
                                            levels, cps, m1.get());

    drawer.drawOptions().clearBackground = false;
    drawer.drawMolecule(*m1);
    drawer.finishDrawing();
    std::string text = drawer.getDrawingText();
    std::ofstream outs("contourMol_5.svg");
    outs << text;
    outs.close();
    check_file_hash("contourMol_5.svg");
  }
}

TEST_CASE("dative bonds", "[drawing][organometallics]") {
  SECTION("basics") {
    auto m1 = "N->[Pt]"_smiles;
    REQUIRE(m1);
    MolDraw2DSVG drawer(200, 200, -1, -1, NO_FREETYPE);
    MolDraw2DUtils::prepareMolForDrawing(*m1);
    drawer.drawMolecule(*m1);
    drawer.finishDrawing();
    std::string text = drawer.getDrawingText();
    std::ofstream outs("testDativeBonds_1.svg");
    outs << text;
    outs.close();
    check_file_hash("testDativeBonds_1.svg");

    std::regex d1(
        "<path class='bond-0 atom-0 atom-1' d='M (\\d+\\.\\d+),(\\d+\\.\\d+) L (\\d+\\.\\d+),(\\d+\\.\\d+)' style='fill:none;fill-rule:evenodd;stroke:#0000FF");
    auto dat1 = *std::sregex_iterator(text.begin(), text.end(), d1);
    CHECK_THAT(stod(dat1[1]), Catch::Matchers::WithinAbs(78.2, 0.1));
    CHECK_THAT(stod(dat1[2]), Catch::Matchers::WithinAbs(88.0, 0.1));
    CHECK_THAT(stod(dat1[3]), Catch::Matchers::WithinAbs(113.4, 0.1));
    CHECK_THAT(stod(dat1[4]), Catch::Matchers::WithinAbs(88.0, 0.1));
  }
  SECTION("more complex") {
    auto m1 = "N->1[C@@H]2CCCC[C@H]2N->[Pt]11OC(=O)C(=O)O1"_smiles;
    REQUIRE(m1);
    MolDraw2DSVG drawer(200, 200, -1, -1, NO_FREETYPE);
    MolDraw2DUtils::prepareMolForDrawing(*m1);
    drawer.drawMolecule(*m1);
    drawer.finishDrawing();
    std::string text = drawer.getDrawingText();
    std::ofstream outs("testDativeBonds_2.svg");
    outs << text;
    outs.close();
    check_file_hash("testDativeBonds_2.svg");

    std::regex d1(
        "<path class='bond-7 atom-7 atom-8' d='M (\\d+\\.\\d+),(\\d+\\.\\d+) L (\\d+\\.\\d+),(\\d+\\.\\d+)' style='fill:none;fill-rule:evenodd;stroke:#0000FF");
    auto dat1 = *std::sregex_iterator(text.begin(), text.end(), d1);
    CHECK_THAT(stod(dat1[1]), Catch::Matchers::WithinAbs(100.9, 0.1));
    CHECK_THAT(stod(dat1[2]), Catch::Matchers::WithinAbs(77.5, 0.1));
    CHECK_THAT(stod(dat1[3]), Catch::Matchers::WithinAbs(95.8, 0.1));
    CHECK_THAT(stod(dat1[4]), Catch::Matchers::WithinAbs(84.7, 0.1));
  }
  SECTION("test colours") {
    // the dative bonds point the wrong way, but the point is to test
    // if the tip of the arrow is blue.
    auto m1 = "[Cu++]->1->2.N1CCN2"_smiles;
    REQUIRE(m1);
    MolDraw2DSVG drawer(200, 200, -1, -1, NO_FREETYPE);
    MolDraw2DUtils::prepareMolForDrawing(*m1);
    drawer.drawMolecule(*m1);
    drawer.finishDrawing();
    std::string text = drawer.getDrawingText();
    std::ofstream outs("testDativeBonds_3.svg");
    outs << text;
    outs.close();
    check_file_hash("testDativeBonds_3.svg");

    std::regex d1(
        "<path class='bond-2 atom-3 atom-4' d='M (\\d+\\.\\d+),(\\d+\\.\\d+) L (\\d+\\.\\d+),(\\d+\\.\\d+)' style='fill:none;fill-rule:evenodd;stroke:#0000FF");
    auto dat1 = *std::sregex_iterator(text.begin(), text.end(), d1);
    CHECK_THAT(stod(dat1[1]), Catch::Matchers::WithinAbs(53.5, 0.1));
    CHECK_THAT(stod(dat1[2]), Catch::Matchers::WithinAbs(140.2, 0.1));
    CHECK_THAT(stod(dat1[3]), Catch::Matchers::WithinAbs(80.7, 0.1));
    CHECK_THAT(stod(dat1[4]), Catch::Matchers::WithinAbs(149.0, 0.1));
  }
  SECTION("dative series") {
    auto m1 = "N->1[C@@H]2CCCC[C@H]2N->[Pt]11OC(=O)C(=O)O1"_smiles;
    REQUIRE(m1);
    {
      MolDraw2DSVG drawer(150, 150, -1, -1, NO_FREETYPE);
      MolDraw2DUtils::prepareMolForDrawing(*m1);
      drawer.drawMolecule(*m1);
      drawer.finishDrawing();
      std::string text = drawer.getDrawingText();
      std::ofstream outs("testDativeBonds_2a.svg");
      outs << text;
      outs.close();
      check_file_hash("testDativeBonds_2a.svg");
    }
    {
      MolDraw2DSVG drawer(250, 250, -1, -1, NO_FREETYPE);
      MolDraw2DUtils::prepareMolForDrawing(*m1);
      drawer.drawMolecule(*m1);
      drawer.finishDrawing();
      std::string text = drawer.getDrawingText();
      std::ofstream outs("testDativeBonds_2b.svg");
      outs << text;
      outs.close();
      check_file_hash("testDativeBonds_2b.svg");
    }
    {
      MolDraw2DSVG drawer(350, 350, -1, -1, NO_FREETYPE);
      MolDraw2DUtils::prepareMolForDrawing(*m1);
      drawer.drawMolecule(*m1);
      drawer.finishDrawing();
      std::string text = drawer.getDrawingText();
      std::ofstream outs("testDativeBonds_2c.svg");
      outs << text;
      outs.close();
      check_file_hash("testDativeBonds_2c.svg");
    }
    {
      MolDraw2DSVG drawer(450, 450, -1, -1, NO_FREETYPE);
      MolDraw2DUtils::prepareMolForDrawing(*m1);
      drawer.drawMolecule(*m1);
      drawer.finishDrawing();
      std::string text = drawer.getDrawingText();
      std::ofstream outs("testDativeBonds_2d.svg");
      outs << text;
      outs.close();
      check_file_hash("testDativeBonds_2d.svg");
    }
  }
}

TEST_CASE("zero-order bonds", "[drawing][organometallics]") {
  SECTION("basics") {
    auto m1 = "N-[Pt]"_smiles;
    REQUIRE(m1);
    m1->getBondWithIdx(0)->setBondType(Bond::ZERO);
    MolDraw2DSVG drawer(200, 200, -1, -1, NO_FREETYPE);
    MolDraw2DUtils::prepareMolForDrawing(*m1);
    drawer.drawMolecule(*m1);
    drawer.finishDrawing();
    std::string text = drawer.getDrawingText();
    std::ofstream outs("testZeroOrderBonds_1.svg");
    outs << text;
    outs.close();
    check_file_hash("testZeroOrderBonds_1.svg");

    CHECK(text.find("stroke-dasharray:2,2") != std::string::npos);
  }
}

TEST_CASE("copying drawing options", "[drawing]") {
  auto m1 = "C1N[C@@H]2OCC12"_smiles;
  REQUIRE(m1);
  SECTION("foundations") {
    {
      MolDraw2DSVG drawer(200, 200, -1, -1, NO_FREETYPE);
      MolDraw2DUtils::prepareAndDrawMolecule(drawer, *m1);
      drawer.finishDrawing();
      std::string text = drawer.getDrawingText();
      std::ofstream outs("testFoundations_1.svg");
      outs << text;
      outs.close();
      check_file_hash("testFoundations_1.svg");
      CHECK(text.find("fill:#0000FF' >N</text>") != std::string::npos);
    }
    {
      MolDraw2DSVG drawer(200, 200, -1, -1, NO_FREETYPE);
      assignBWPalette(drawer.drawOptions().atomColourPalette);
      MolDraw2DUtils::prepareAndDrawMolecule(drawer, *m1);
      drawer.finishDrawing();
      std::string text = drawer.getDrawingText();
      std::ofstream outs("testFoundations_2.svg");
      outs << text;
      outs.close();
      check_file_hash("testFoundations_2.svg");
      CHECK(text.find("fill:#0000FF' >N</text>") == std::string::npos);
      CHECK(text.find("fill:#000000' >N</text>") != std::string::npos);
    }
  }
  SECTION("test") {
    {
      MolDraw2DSVG drawer(200, 200, -1, -1, NO_FREETYPE);
      MolDrawOptions options = drawer.drawOptions();
      assignBWPalette(options.atomColourPalette);
      drawer.drawOptions() = options;
      MolDraw2DUtils::prepareAndDrawMolecule(drawer, *m1);
      drawer.finishDrawing();
      std::string text = drawer.getDrawingText();
      std::ofstream outs("testTest_1.svg");
      outs << text;
      outs.close();
      check_file_hash("testTest_1.svg");
      CHECK(text.find("fill:#0000FF' >N</text>") == std::string::npos);
      CHECK(text.find("fill:#000000' >N</text>") != std::string::npos);
    }
  }
}

TEST_CASE("bad DrawMolecules() when molecules are not kekulized",
          "[drawing][bug]") {
  auto m1 = "CCN(CC)CCn1nc2c3ccccc3sc3c(CNS(C)(=O)=O)ccc1c32"_smiles;
  REQUIRE(m1);
  SECTION("foundations") {
    MolDraw2DSVG drawer(500, 200, 250, 200, NO_FREETYPE);
    drawer.drawOptions().prepareMolsBeforeDrawing = false;
    RWMol dm1(*m1);
    RWMol dm2(*m1);
    bool kekulize = false;
    MolDraw2DUtils::prepareMolForDrawing(dm1, kekulize);
    kekulize = true;
    MolDraw2DUtils::prepareMolForDrawing(dm2, kekulize);
    MOL_PTR_VECT ms{&dm1, &dm2};
    drawer.drawMolecule(dm1);
    drawer.finishDrawing();
    std::string text = drawer.getDrawingText();
    std::ofstream outs("testKekulizationProblems_1.svg");
    outs << text;
    outs.close();
    check_file_hash("testKekulizationProblems_1.svg");

    // this is a very crude test - really we just need to look at the SVG - but
    // it's better than nothing.
    CHECK(text.find(
              "<path class='bond-18' d='M 169.076,79.056 L 191.285,69.2653' "
              "style='fill:none;fill-rule:evenodd;stroke:#000000;stroke-width:"
              "2px;stroke-linecap:butt;stroke-linejoin:miter;stroke-opacity:1;"
              "stroke-dasharray:6,6' />") == std::string::npos);
  }
}
TEST_CASE("draw atom/bond indices", "[drawing]") {
  auto m1 = "C[C@H](F)N"_smiles;
  auto m2 = "C[C@@H](F)N"_smiles;
  REQUIRE(m1);
  REQUIRE(m2);
  SECTION("foundations") {
    {
      MolDraw2DSVG drawer(250, 200, -1, -1, NO_FREETYPE);
      drawer.drawMolecule(*m1);
      drawer.finishDrawing();
      std::string text = drawer.getDrawingText();
      std::ofstream outs("testAtomBondIndices_1.svg");
      outs << text;
      outs.close();
      check_file_hash("testAtomBondIndices_1.svg");
      CHECK(text.find(">1</text>") == std::string::npos);
      CHECK(text.find(">(</text>") == std::string::npos);
      CHECK(text.find(">S</text>") == std::string::npos);
      CHECK(text.find(">)</text>") == std::string::npos);
    }
    {
      MolDraw2DSVG drawer(250, 200, -1, -1, NO_FREETYPE);
      drawer.drawOptions().addAtomIndices = true;
      drawer.drawMolecule(*m1);
      drawer.finishDrawing();
      std::string text = drawer.getDrawingText();
      std::ofstream outs("testAtomBondIndices_2.svg");
      outs << text;
      outs.close();
      check_file_hash("testAtomBondIndices_2.svg");
      CHECK(text.find(">1</text>") != std::string::npos);
      // it only appears once though:
      CHECK(text.find(">1</text>", text.find(">1</text>") + 1) ==
            std::string::npos);
      CHECK(text.find("1,(S)") == std::string::npos);
    }
    {
      MolDraw2DSVG drawer(250, 200, -1, -1, NO_FREETYPE);
      drawer.drawOptions().addBondIndices = true;
      drawer.drawMolecule(*m1);
      drawer.finishDrawing();
      std::string text = drawer.getDrawingText();
      std::ofstream outs("testAtomBondIndices_3.svg");
      outs << text;
      outs.close();
      check_file_hash("testAtomBondIndices_3.svg");
      CHECK(text.find(">1</text>") != std::string::npos);
      // it only appears once though:
      CHECK(text.find(">1</text>", text.find(">1</text>") + 1) ==
            std::string::npos);
    }
    {
      MolDraw2DSVG drawer(250, 200, -1, -1, NO_FREETYPE);
      drawer.drawOptions().addAtomIndices = true;
      drawer.drawOptions().addBondIndices = true;
      drawer.drawMolecule(*m1);
      drawer.finishDrawing();
      std::string text = drawer.getDrawingText();
      std::ofstream outs("testAtomBondIndices_4.svg");
      outs << text;
      outs.close();
      check_file_hash("testAtomBondIndices_4.svg");
      CHECK(text.find(">1</text>") != std::string::npos);
      // it appears twice:
      CHECK(text.find(">1</text>", text.find(">1</text>") + 1) !=
            std::string::npos);
    }
    {
      MolDraw2DSVG drawer(250, 200, -1, -1, NO_FREETYPE);
      m1->getAtomWithIdx(2)->setProp(common_properties::atomNote, "foo");
      drawer.drawOptions().addAtomIndices = true;
      drawer.drawOptions().addStereoAnnotation = true;
      drawer.drawMolecule(*m1);
      m1->getAtomWithIdx(2)->clearProp(common_properties::atomNote);
      drawer.finishDrawing();
      std::string text = drawer.getDrawingText();
      std::ofstream outs("testAtomBondIndices_5.svg");
      outs << text;
      outs.close();
      check_file_hash("testAtomBondIndices_5.svg");
      CHECK(text.find(">1</text>") != std::string::npos);
      CHECK(text.find(">,</text>") != std::string::npos);
      CHECK(text.find(">(</text>") != std::string::npos);
      CHECK(text.find(">S</text>") != std::string::npos);
      CHECK(text.find(")</text>") != std::string::npos);
      CHECK(text.find(">2</text>") != std::string::npos);
      CHECK(text.find(">f</text>") != std::string::npos);
      CHECK(text.find(">o</text>") != std::string::npos);
    }
    {
      // Make sure it works for solid wedges as well.
      MolDraw2DSVG drawer(250, 200, -1, -1, NO_FREETYPE);
      drawer.drawOptions().addAtomIndices = true;
      drawer.drawMolecule(*m2);
      drawer.finishDrawing();
      std::string text = drawer.getDrawingText();
      std::ofstream outs("testAtomBondIndices_6.svg");
      outs << text;
      outs.close();
      check_file_hash("testAtomBondIndices_6.svg");
      CHECK(text.find(">1</text>") != std::string::npos);
      // it only appears once though:
      CHECK(text.find(">1</text>", text.find(">1</text>") + 1) ==
            std::string::npos);
      CHECK(text.find("1,(S)") == std::string::npos);
    }
  }
}

TEST_CASE("Github #3226: Lines in wedge bonds being drawn too closely together",
          "[drawing]") {
  auto m1 =
      "C[C@H](C1=C(C=CC(=C1Cl)F)Cl)OC2=C(N=CC(=C2)C3=CN(N=C3)C4CCNCC4)N"_smiles;
  REQUIRE(m1);
  SECTION("larger SVG") {
    {
      MolDraw2DSVG drawer(450, 400);
      drawer.drawMolecule(*m1);
      drawer.finishDrawing();
      std::string text = drawer.getDrawingText();
      std::ofstream outs("testGithub3226_1.svg");
      outs << text;
      outs.close();
      check_file_hash("testGithub3226_1.svg");
      std::vector<std::string> tkns;
      boost::algorithm::find_all(tkns, text, "bond-0");
      CHECK(tkns.size() == 10);
    }
  }
#ifdef RDK_BUILD_CAIRO_SUPPORT
  SECTION("larger PNG") {
    {
      MolDraw2DCairo drawer(450, 400);
      drawer.drawMolecule(*m1);
      drawer.finishDrawing();
      drawer.writeDrawingText("testGithub3226_1.png");
      check_file_hash("testGithub3226_1.png");
    }
  }
#endif
  SECTION("smaller SVG") {
    {
      MolDraw2DSVG drawer(200, 150);
      drawer.drawMolecule(*m1);
      drawer.finishDrawing();
      std::string text = drawer.getDrawingText();
      std::ofstream outs("testGithub3226_2.svg");
      outs << text;
      outs.close();
      check_file_hash("testGithub3226_2.svg");
      std::vector<std::string> tkns;
      boost::algorithm::find_all(tkns, text, "bond-0");
      CHECK(tkns.size() == 4);
    }
  }
#ifdef RDK_BUILD_CAIRO_SUPPORT
  SECTION("smaller PNG") {
    {
      MolDraw2DCairo drawer(200, 150);
      drawer.drawMolecule(*m1);
      drawer.finishDrawing();
      drawer.writeDrawingText("testGithub3226_2.png");
      check_file_hash("testGithub3226_2.png");
    }
  }
#endif
  SECTION("middle SVG") {
    {
      MolDraw2DSVG drawer(300, 200);
      drawer.drawMolecule(*m1);
      drawer.finishDrawing();
      std::string text = drawer.getDrawingText();
      std::ofstream outs("testGithub3226_3.svg");
      outs << text;
      outs.close();
      check_file_hash("testGithub3226_3.svg");
      std::vector<std::string> tkns;
      boost::algorithm::find_all(tkns, text, "bond-0");
      CHECK(tkns.size() == 7);
    }
  }
#ifdef RDK_BUILD_CAIRO_SUPPORT
  SECTION("middle PNG") {
    {
      MolDraw2DCairo drawer(250, 200);
      drawer.drawMolecule(*m1);
      drawer.finishDrawing();
      drawer.writeDrawingText("testGithub3226_3.png");
      check_file_hash("testGithub3226_3.png");
    }
  }
#endif
}

TEST_CASE("github #3258: ", "[drawing][bug]") {
  auto m1 = "CCN"_smiles;
  REQUIRE(m1);
  SECTION("foundations") {
    MolDraw2DSVG drawer(500, 200, 250, 200, NO_FREETYPE);
    drawer.drawOptions().addAtomIndices = true;
    drawer.drawOptions().addBondIndices = true;
    RWMol dm1(*m1);
    RWMol dm2(*m1);
    MOL_PTR_VECT ms{&dm1, &dm2};
    drawer.drawMolecules(ms);
    drawer.finishDrawing();
    std::string text = drawer.getDrawingText();
    CHECK(text.find(">,</text>") == std::string::npos);
    CHECK(!dm1.hasProp("_atomIndicesAdded"));
    CHECK(!dm1.hasProp("_bondIndicesAdded"));
  }
}

#ifdef RDK_BUILD_CAIRO_SUPPORT
TEST_CASE("adding png metadata", "[drawing][png]") {
  SECTION("molecule") {
    auto m1 = R"CTAB(
  Mrv2014 08172015242D          

  0  0  0     0  0            999 V3000
M  V30 BEGIN CTAB
M  V30 COUNTS 3 2 0 0 0
M  V30 BEGIN ATOM
M  V30 1 C 2.31 -1.3337 0 0
M  V30 2 C 3.6437 -2.1037 0 0
M  V30 3 O 4.9774 -1.3337 0 0
M  V30 END ATOM
M  V30 BEGIN BOND
M  V30 1 1 1 2
M  V30 2 1 2 3
M  V30 END BOND
M  V30 END CTAB
M  END
)CTAB"_ctab;
    REQUIRE(m1);
    {
      MolDraw2DCairo drawer(250, 200);
      drawer.drawMolecule(*m1);
      drawer.finishDrawing();
      auto png = drawer.getDrawingText();
      drawer.writeDrawingText("testPNGMetadata_1.png");
      check_file_hash("testPNGMetadata_1.png");
      CHECK(png.find(PNGData::smilesTag) != std::string::npos);
      CHECK(png.find(PNGData::molTag) != std::string::npos);
      CHECK(png.find(PNGData::pklTag) != std::string::npos);
      std::unique_ptr<ROMol> newmol(PNGStringToMol(png));
      REQUIRE(newmol);
      CHECK(MolToCXSmiles(*m1) == MolToCXSmiles(*newmol));
    }
    {  // disable metadata output
      MolDraw2DCairo drawer(250, 200);
      drawer.drawOptions().includeMetadata = false;
      drawer.drawMolecule(*m1);
      drawer.finishDrawing();
      auto png = drawer.getDrawingText();
      CHECK(png.find(PNGData::smilesTag) == std::string::npos);
      CHECK(png.find(PNGData::molTag) == std::string::npos);
      CHECK(png.find(PNGData::pklTag) == std::string::npos);
    }
    {  // draw multiple molecules
      MolDraw2DCairo drawer(250, 200);
      drawer.drawMolecule(*m1);
      drawer.drawMolecule(*m1);
      drawer.finishDrawing();
      auto png = drawer.getDrawingText();
      CHECK(png.find(PNGData::smilesTag) != std::string::npos);
      CHECK(png.find(PNGData::molTag) != std::string::npos);
      CHECK(png.find(PNGData::pklTag) != std::string::npos);
      CHECK(png.find(PNGData::smilesTag + "1") != std::string::npos);
      CHECK(png.find(PNGData::molTag + "1") != std::string::npos);
      CHECK(png.find(PNGData::pklTag + "1") != std::string::npos);
    }
  }
  SECTION("reaction") {
    std::unique_ptr<ChemicalReaction> rxn(RxnSmartsToChemicalReaction(
        "[N:1][C:2][C:3](=[O:4])[O:5].[N:6][C:7][C:8](=[O:9])[O:10]>>[N:1]1[C:"
        "2][C:3](=[O:4])[N:6][C:7][C:8]1=[O:9].[O:5][O:10]"));
    REQUIRE(rxn);
    {
      MolDraw2DCairo drawer(600, 200);
      drawer.drawReaction(*rxn);
      drawer.finishDrawing();
      auto png = drawer.getDrawingText();
      drawer.writeDrawingText("testPNGMetadata_2.png");
      check_file_hash("testPNGMetadata_2.png");
      CHECK(png.find(PNGData::smilesTag) == std::string::npos);
      CHECK(png.find(PNGData::molTag) == std::string::npos);
      CHECK(png.find(PNGData::pklTag) == std::string::npos);
      CHECK(png.find(PNGData::rxnPklTag) != std::string::npos);
      CHECK(png.find(PNGData::rxnSmartsTag) != std::string::npos);
      std::unique_ptr<ChemicalReaction> rxn2(PNGStringToChemicalReaction(png));
      REQUIRE(rxn2);
      CHECK(ChemicalReactionToRxnSmarts(*rxn) ==
            ChemicalReactionToRxnSmarts(*rxn2));
    }
    {  // disable metadata
      MolDraw2DCairo drawer(600, 200);
      drawer.drawOptions().includeMetadata = false;
      drawer.drawReaction(*rxn);
      drawer.finishDrawing();
      auto png = drawer.getDrawingText();
      CHECK(png.find(PNGData::smilesTag) == std::string::npos);
      CHECK(png.find(PNGData::molTag) == std::string::npos);
      CHECK(png.find(PNGData::pklTag) == std::string::npos);
      CHECK(png.find(PNGData::rxnPklTag) == std::string::npos);
      CHECK(png.find(PNGData::rxnSmartsTag) == std::string::npos);
    }
  }
}

#endif

TEST_CASE(
    "github #3392: prepareMolForDrawing() incorrectly adds chiral Hs if no "
    "ring info is present",
    "[bug]") {
  SECTION("foundations") {
    SmilesParserParams ps;
    ps.sanitize = false;
    ps.removeHs = false;
    std::unique_ptr<RWMol> m1(SmilesToMol("C[C@H](F)Cl", ps));
    REQUIRE(m1);
    m1->updatePropertyCache();
    CHECK(m1->getNumAtoms() == 4);
    const bool kekulize = false;
    const bool addChiralHs = true;
    MolDraw2DUtils::prepareMolForDrawing(*m1, kekulize, addChiralHs);
    CHECK(m1->getNumAtoms() == 4);
  }
}

TEST_CASE(
    "github #3369: support new CIP code and StereoGroups in addStereoAnnotations()") {
  auto m1 =
      "C[C@@H]1N[C@H](C)[C@@H]([C@H](C)[C@@H]1C)C1[C@@H](C)O[C@@H](C)[C@@H](C)[C@H]1C/C=C/C |a:5,o1:1,8,o2:14,16,&1:11,18,&2:3,6,r|"_smiles;
  REQUIRE(m1);

  SECTION("works with the drawing code") {
    MolDraw2DSVG drawer(300, 250);
    RWMol dm1(*m1);
    Chirality::addStereoAnnotations(dm1);
    drawer.drawMolecule(dm1);
    drawer.finishDrawing();
    std::string text = drawer.getDrawingText();
    std::ofstream outs("testGithub3369_1.svg");
    outs << text;
    outs.close();
    check_file_hash("testGithub3369_1.svg");
  }
}

TEST_CASE("includeRadicals", "[options]") {
  SECTION("basics") {
    auto m = "[O][C]"_smiles;
    REQUIRE(m);
    int panelHeight = -1;
    int panelWidth = -1;
    bool noFreeType = true;
    {
      MolDraw2DSVG drawer(250, 200, panelWidth, panelHeight, noFreeType);
      drawer.drawMolecule(*m);
      drawer.finishDrawing();
      auto text = drawer.getDrawingText();
      std::ofstream outs("testIncludeRadicals_1a.svg");
      outs << text;
      outs.close();
      check_file_hash("testIncludeRadicals_1a.svg");
      CHECK(text.find("<path class='atom-0' d='M") != std::string::npos);
    }
    {
      MolDraw2DSVG drawer(250, 200, panelWidth, panelHeight, noFreeType);
      drawer.drawOptions().includeRadicals = false;
      drawer.drawMolecule(*m);
      drawer.finishDrawing();
      auto text = drawer.getDrawingText();
      std::ofstream outs("testIncludeRadicals_1b.svg");
      outs << text;
      outs.close();
      check_file_hash("testIncludeRadicals_1b.svg");
      CHECK(text.find("<path class='atom-0' d='M") == std::string::npos);
    }
  }
}

TEST_CASE("including legend in drawing results in offset drawing later",
          "[bug]") {
  SECTION("basics") {
    auto m = "c1ccccc1"_smiles;
    REQUIRE(m);
    MolDraw2DUtils::prepareMolForDrawing(*m);
    auto &conf = m->getConformer();
    std::vector<Point2D> polyg;
    for (const auto &pt : conf.getPositions()) {
      polyg.emplace_back(pt);
    }
    MolDraw2DSVG drawer(350, 300);
    drawer.drawMolecule(*m, "molecule legend");
    drawer.setFillPolys(true);
    drawer.setColour(DrawColour(1.0, 0.3, 1.0));
    drawer.drawPolygon(polyg);
    drawer.finishDrawing();
    auto text = drawer.getDrawingText();
    std::ofstream outs("testLegendsAndDrawing-1.svg");
    outs << text;
    outs.close();
    outs.close();
    check_file_hash("testLegendsAndDrawing-1.svg");

    // make sure the polygon starts at a bond
    CHECK(text.find("<path class='bond-0 atom-0 atom-1' d='M 315.3,136.5") !=
          std::string::npos);
    CHECK(text.find("<path d='M 311.8,142.6") != std::string::npos);
  }
}

TEST_CASE("Github #3577", "[bug]") {
  SECTION("basics") {
    auto m = "CCC"_smiles;
    REQUIRE(m);
    MolDraw2DUtils::prepareMolForDrawing(*m);
    m->getAtomWithIdx(1)->setProp("atomNote", "CCC");
    m->getAtomWithIdx(2)->setProp("atomNote", "ccc");
    m->getBondWithIdx(0)->setProp("bondNote", "CCC");

    MolDraw2DSVG drawer(350, 300);
    drawer.drawMolecule(*m);
    drawer.finishDrawing();
    auto text = drawer.getDrawingText();
    std::ofstream outs("testGithub3577-1.svg");
    outs << text;
    outs.close();
    check_file_hash("testGithub3577-1.svg");
  }
}
TEST_CASE("hand drawn", "[play]") {
  SECTION("basics") {
    auto m =
        "CC[CH](C)[CH]1NC(=O)[CH](Cc2ccc(O)cc2)NC(=O)[CH](N)CSSC[CH](C(=O)N2CCC[CH]2C(=O)N[CH](CC(C)C)C(=O)NCC(N)=O)NC(=O)[CH](CC(N)=O)NC(=O)[CH](CCC(N)=O)NC1=O"_smiles;
    REQUIRE(m);
    RDDepict::preferCoordGen = true;
    MolDraw2DUtils::prepareMolForDrawing(*m);

    std::string fName = getenv("RDBASE");
    fName += "/Data/Fonts/ComicNeue-Regular.ttf";

    {
      MolDraw2DSVG drawer(450, 400);
      drawer.drawOptions().fontFile = fName;
      drawer.drawOptions().comicMode = true;
      drawer.drawMolecule(*m, "Oxytocin (flat)");
      drawer.finishDrawing();
      auto text = drawer.getDrawingText();
      std::ofstream outs("testHandDrawn-1.svg");
      outs << text;
      outs.close();
      check_file_hash("testHandDrawn-1.svg");
    }
#ifdef RDK_BUILD_CAIRO_SUPPORT
    {
      MolDraw2DCairo drawer(450, 400);
      drawer.drawOptions().fontFile = fName;
      drawer.drawOptions().comicMode = true;
      drawer.drawMolecule(*m, "Oxytocin (flat)");
      drawer.finishDrawing();
      drawer.writeDrawingText("testHandDrawn-1.png");
      check_file_hash("testHandDrawn-1.png");
    }
#endif
  }
  SECTION("with chirality") {
    auto m =
        "CC[C@H](C)[C@@H]1NC(=O)[C@H](Cc2ccc(O)cc2)NC(=O)[C@@H](N)CSSC[C@@H](C(=O)N2CCC[C@H]2C(=O)N[C@@H](CC(C)C)C(=O)NCC(N)=O)NC(=O)[C@H](CC(N)=O)NC(=O)[C@H](CCC(N)=O)NC1=O"_smiles;
    REQUIRE(m);
    RDDepict::preferCoordGen = true;
    MolDraw2DUtils::prepareMolForDrawing(*m);

    std::string fName = getenv("RDBASE");
    fName += "/Data/Fonts/ComicNeue-Regular.ttf";

    {
      MolDraw2DSVG drawer(450, 400);
      drawer.drawOptions().fontFile = fName;
      drawer.drawOptions().comicMode = true;
      drawer.drawMolecule(*m, "Oxytocin");
      drawer.finishDrawing();
      auto text = drawer.getDrawingText();
      std::ofstream outs("testHandDrawn-2.svg");
      outs << text;
      outs.close();
      check_file_hash("testHandDrawn-2.svg");
    }
#ifdef RDK_BUILD_CAIRO_SUPPORT
    {
      MolDraw2DCairo drawer(450, 400);
      drawer.drawOptions().fontFile = fName;
      drawer.drawOptions().comicMode = true;
      drawer.drawMolecule(*m, "Oxytocin");
      drawer.finishDrawing();
      drawer.writeDrawingText("testHandDrawn-2.png");
      check_file_hash("testHandDrawn-2.png");
    }
#endif
  }
  SECTION("smaller") {
    auto m = "N=c1nc([C@H]2NCCCC2)cc(N)n1O"_smiles;
    REQUIRE(m);
    RDDepict::preferCoordGen = true;
    MolDraw2DUtils::prepareMolForDrawing(*m);

    std::string fName = getenv("RDBASE");
    fName += "/Data/Fonts/ComicNeue-Regular.ttf";

    {
      MolDraw2DSVG drawer(350, 300);
      drawer.drawOptions().fontFile = fName;
      drawer.drawOptions().comicMode = true;
      drawer.drawMolecule(*m);
      drawer.finishDrawing();
      auto text = drawer.getDrawingText();
      std::ofstream outs("testHandDrawn-3.svg");
      outs << text;
      outs.close();
      check_file_hash("testHandDrawn-3.svg");
    }
#ifdef RDK_BUILD_CAIRO_SUPPORT
    {
      MolDraw2DCairo drawer(350, 300);
      drawer.drawOptions().fontFile = fName;
      drawer.drawOptions().comicMode = true;
      drawer.drawMolecule(*m);
      drawer.finishDrawing();
      drawer.writeDrawingText("testHandDrawn-3.png");
      check_file_hash("testHandDrawn-3.png");
    }
#endif
  }
  SECTION("another one") {
    auto m =
        "CCCc1nn(C)c2c(=O)nc(-c3cc(S(=O)(=O)N4CCN(C)CC4)ccc3OCC)[nH]c12"_smiles;
    REQUIRE(m);
    RDDepict::preferCoordGen = true;
    MolDraw2DUtils::prepareMolForDrawing(*m);

    std::string fName = getenv("RDBASE");
    fName += "/Data/Fonts/ComicNeue-Regular.ttf";

    {
      MolDraw2DSVG drawer(350, 300);
      drawer.drawOptions().fontFile = fName;
      drawer.drawOptions().comicMode = true;
      drawer.drawMolecule(*m);
      drawer.finishDrawing();
      auto text = drawer.getDrawingText();
      std::ofstream outs("testHandDrawn-4.svg");
      outs << text;
      outs.close();
      check_file_hash("testHandDrawn-4.svg");
    }
#ifdef RDK_BUILD_CAIRO_SUPPORT
    {
      MolDraw2DCairo drawer(350, 300);
      drawer.drawOptions().fontFile = fName;
      drawer.drawOptions().comicMode = true;
      drawer.drawMolecule(*m);
      drawer.finishDrawing();
      drawer.writeDrawingText("testHandDrawn-4.png");
      check_file_hash("testHandDrawn-4.png");
    }
#endif
  }
  SECTION("large") {
    auto m =
        "CC[C@H](C)[C@@H](C(=O)N[C@@H]([C@@H](C)CC)C(=O)N[C@@H](CCCCN)C(=O)N[C@@H](CC(=O)N)C(=O)N[C@@H](C)C(=O)N[C@@H](Cc1ccc(cc1)O)C(=O)N[C@@H](CCCCN)C(=O)N[C@@H](CCCCN)C(=O)NCC(=O)N[C@@H](CCC(=O)N)C(=O)O)NC(=O)[C@H](C)NC(=O)[C@H](CC(=O)N)NC(=O)[C@H](CCCCN)NC(=O)[C@H](Cc2ccccc2)NC(=O)[C@H](CC(C)C)NC(=O)[C@H]([C@@H](C)O)NC(=O)[C@H](C(C)C)NC(=O)[C@H](CC(C)C)NC(=O)[C@@H]3CCCN3C(=O)[C@H]([C@@H](C)O)NC(=O)[C@H](CCC(=O)N)NC(=O)[C@H](CO)NC(=O)[C@H](CCCCN)NC(=O)[C@H](CCC(=O)N)NC(=O)[C@H](CO)NC(=O)[C@H]([C@@H](C)O)NC(=O)[C@H](CCSC)NC(=O)[C@H](Cc4ccccc4)NC(=O)CNC(=O)CNC(=O)[C@H](Cc5ccc(cc5)O)N"_smiles;
    REQUIRE(m);
    RDDepict::preferCoordGen = true;
    MolDraw2DUtils::prepareMolForDrawing(*m);

    std::string fName = getenv("RDBASE");
    fName += "/Data/Fonts/ComicNeue-Regular.ttf";

    {
      MolDraw2DSVG drawer(900, 450);
      drawer.drawMolecule(*m);
      drawer.finishDrawing();
      auto text = drawer.getDrawingText();
      std::ofstream outs("testHandDrawn-5a.svg");
      outs << text;
      outs.close();
      check_file_hash("testHandDrawn-5a.svg");
    }
    {
      MolDraw2DSVG drawer(900, 450);
      drawer.drawOptions().fontFile = fName;
      drawer.drawOptions().comicMode = true;
      drawer.drawMolecule(*m);
      drawer.finishDrawing();
      auto text = drawer.getDrawingText();
      std::ofstream outs("testHandDrawn-5b.svg");
      outs << text;
      outs.close();
      check_file_hash("testHandDrawn-5b.svg");
    }
#ifdef RDK_BUILD_CAIRO_SUPPORT
    {
      MolDraw2DCairo drawer(900, 450);
      drawer.drawOptions().fontFile = fName;
      drawer.drawOptions().comicMode = true;
      drawer.drawMolecule(*m);
      drawer.finishDrawing();
      drawer.writeDrawingText("testHandDrawn-5.png");
      check_file_hash("testHandDrawn-5.png");
    }
#endif
  }
}

TEST_CASE("drawMoleculeBrackets", "[extras]") {
  SECTION("basics") {
    auto m = R"CTAB(
  ACCLDraw11042015112D

  0  0  0     0  0            999 V3000
M  V30 BEGIN CTAB
M  V30 COUNTS 5 4 1 0 0
M  V30 BEGIN ATOM
M  V30 1 C 7 -6.7813 0 0 
M  V30 2 C 8.0229 -6.1907 0 0 CFG=3 
M  V30 3 C 8.0229 -5.0092 0 0 
M  V30 4 C 9.046 -6.7814 0 0 
M  V30 5 C 10.0692 -6.1907 0 0 
M  V30 END ATOM
M  V30 BEGIN BOND
M  V30 1 1 1 2 
M  V30 2 1 2 3 
M  V30 3 1 2 4 
M  V30 4 1 4 5 
M  V30 END BOND
M  V30 BEGIN SGROUP
M  V30 1 SRU 1 ATOMS=(3 3 2 4) XBONDS=(2 1 4) BRKXYZ=(9 7.51 -7.08 0 7.51 -
M  V30 -5.9 0 0 0 0) BRKXYZ=(9 9.56 -5.9 0 9.56 -7.08 0 0 0 0) -
M  V30 CONNECT=HT LABEL=n 
M  V30 END SGROUP
M  V30 END CTAB
M  END
)CTAB"_ctab;
    REQUIRE(m);
    {
      MolDraw2DSVG drawer(350, 300);
      drawer.drawMolecule(*m);
      drawer.finishDrawing();
      auto text = drawer.getDrawingText();
      std::ofstream outs("testBrackets-1a.svg");
      outs << text;
      outs.close();
      check_file_hash("testBrackets-1a.svg");
    }
    {  // rotation
      MolDraw2DSVG drawer(350, 300);
      drawer.drawOptions().rotate = 90;
      drawer.drawMolecule(*m);
      drawer.finishDrawing();
      auto text = drawer.getDrawingText();
      std::ofstream outs("testBrackets-1b.svg");
      outs << text;
      outs.close();
      check_file_hash("testBrackets-1b.svg");
    }
    {  // centering
      MolDraw2DSVG drawer(350, 300);
      drawer.drawOptions().centreMoleculesBeforeDrawing = true;
      drawer.drawMolecule(*m);
      drawer.finishDrawing();
      auto text = drawer.getDrawingText();
      std::ofstream outs("testBrackets-1c.svg");
      outs << text;
      outs.close();
      check_file_hash("testBrackets-1c.svg");
    }
    {  // rotation + centering
      MolDraw2DSVG drawer(350, 300);
      drawer.drawOptions().centreMoleculesBeforeDrawing = true;
      drawer.drawOptions().rotate = 90;
      drawer.drawMolecule(*m);
      drawer.finishDrawing();
      auto text = drawer.getDrawingText();
      std::ofstream outs("testBrackets-1d.svg");
      outs << text;
      outs.close();
      check_file_hash("testBrackets-1d.svg");
    }
    {  // rotation
      MolDraw2DSVG drawer(350, 300);
      drawer.drawOptions().rotate = 180;
      drawer.drawMolecule(*m);
      drawer.finishDrawing();
      auto text = drawer.getDrawingText();
      std::ofstream outs("testBrackets-1e.svg");
      outs << text;
      outs.close();
      check_file_hash("testBrackets-1e.svg");
    }
  }
  SECTION("three brackets") {
    auto m = R"CTAB(three brackets
  Mrv2014 11052006542D          

  0  0  0     0  0            999 V3000
M  V30 BEGIN CTAB
M  V30 COUNTS 6 5 1 0 0
M  V30 BEGIN ATOM
M  V30 1 * -1.375 3.1667 0 0
M  V30 2 C -0.0413 3.9367 0 0
M  V30 3 C 1.2924 3.1667 0 0
M  V30 4 * 2.626 3.9367 0 0
M  V30 5 C 0.0003 5.6017 0 0
M  V30 6 * 1.334 6.3717 0 0
M  V30 END ATOM
M  V30 BEGIN BOND
M  V30 1 1 1 2
M  V30 2 1 2 3
M  V30 3 1 3 4
M  V30 4 1 2 5
M  V30 5 1 5 6
M  V30 END BOND
M  V30 BEGIN SGROUP
M  V30 1 SRU 0 ATOMS=(3 2 3 5) XBONDS=(3 1 3 5) BRKXYZ=(9 0.0875 6.7189 0 -
M  V30 1.0115 5.1185 0 0 0 0) BRKXYZ=(9 1.3795 4.2839 0 2.3035 2.6835 0 0 0 -
M  V30 0) BRKXYZ=(9 -0.1285 2.8194 0 -1.0525 4.4198 0 0 0 0) CONNECT=HT -
M  V30 LABEL=n
M  V30 END SGROUP
M  V30 END CTAB
M  END)CTAB"_ctab;
    REQUIRE(m);
    {
      MolDraw2DSVG drawer(350, 300);
      drawer.drawMolecule(*m);
      drawer.finishDrawing();
      auto text = drawer.getDrawingText();
      std::ofstream outs("testBrackets-2a.svg");
      outs << text;
      outs.close();
      check_file_hash("testBrackets-2a.svg");
    }
    {  // rotation
      MolDraw2DSVG drawer(350, 300);
      drawer.drawOptions().rotate = 90;
      drawer.drawMolecule(*m);
      drawer.finishDrawing();
      auto text = drawer.getDrawingText();
      std::ofstream outs("testBrackets-2b.svg");
      outs << text;
      outs.close();
      check_file_hash("testBrackets-2b.svg");
    }
    {  // centering
      MolDraw2DSVG drawer(350, 300);
      drawer.drawOptions().centreMoleculesBeforeDrawing = true;
      drawer.drawMolecule(*m);
      drawer.finishDrawing();
      auto text = drawer.getDrawingText();
      std::ofstream outs("testBrackets-2c.svg");
      outs << text;
      outs.close();
      check_file_hash("testBrackets-2c.svg");
    }
    {  // rotation + centering
      MolDraw2DSVG drawer(350, 300);
      drawer.drawOptions().centreMoleculesBeforeDrawing = true;
      drawer.drawOptions().rotate = 90;
      drawer.drawMolecule(*m);
      drawer.finishDrawing();
      auto text = drawer.getDrawingText();
      std::ofstream outs("testBrackets-2d.svg");
      outs << text;
      outs.close();
      check_file_hash("testBrackets-2d.svg");
    }
  }
  SECTION("ChEBI 59342") {
    // thanks to John Mayfield for pointing out the example
    auto m = R"CTAB(ChEBI59342 
Marvin  05041012302D          

 29 30  0  0  1  0            999 V2000
   10.1615   -7.7974    0.0000 O   0  0  0  0  0  0  0  0  0  0  0  0
    8.7305   -6.9763    0.0000 O   0  0  0  0  0  0  0  0  0  0  0  0
    8.7309   -7.8004    0.0000 C   0  0  2  0  0  0  0  0  0  0  0  0
    9.4464   -8.2109    0.0000 C   0  0  2  0  0  0  0  0  0  0  0  0
    8.0153   -8.2225    0.0000 O   0  0  0  0  0  0  0  0  0  0  0  0
    9.4464   -9.0437    0.0000 C   0  0  2  0  0  0  0  0  0  0  0  0
    8.0138   -9.0500    0.0000 C   0  0  1  0  0  0  0  0  0  0  0  0
    8.7293   -9.4606    0.0000 C   0  0  1  0  0  0  0  0  0  0  0  0
   10.1669   -9.4529    0.0000 O   0  0  0  0  0  0  0  0  0  0  0  0
    7.3058   -9.4590    0.0000 C   0  0  0  0  0  0  0  0  0  0  0  0
    8.7368  -10.2801    0.0000 N   0  0  0  0  0  0  0  0  0  0  0  0
    8.0263  -10.6992    0.0000 C   0  0  0  0  0  0  0  0  0  0  0  0
    8.0339  -11.5241    0.0000 H   0  0  0  0  0  0  0  0  0  0  0  0
    7.3081  -10.2933    0.0000 O   0  0  0  0  0  0  0  0  0  0  0  0
    8.7305   -5.3264    0.0000 O   0  0  0  0  0  0  0  0  0  0  0  0
    8.0159   -5.7369    0.0000 C   0  0  2  0  0  0  0  0  0  0  0  0
    8.0159   -6.5618    0.0000 C   0  0  2  0  0  0  0  0  0  0  0  0
    7.2936   -5.3263    0.0000 O   0  0  0  0  0  0  0  0  0  0  0  0
    7.2936   -6.9762    0.0000 C   0  0  2  0  0  0  0  0  0  0  0  0
    6.5751   -5.7368    0.0000 C   0  0  1  0  0  0  0  0  0  0  0  0
    6.5751   -6.5618    0.0000 C   0  0  1  0  0  0  0  0  0  0  0  0
    7.2973   -7.8049    0.0000 O   0  0  0  0  0  0  0  0  0  0  0  0
    5.8681   -5.3263    0.0000 C   0  0  0  0  0  0  0  0  0  0  0  0
    5.8680   -6.9762    0.0000 N   0  0  0  0  0  0  0  0  0  0  0  0
    5.1510   -6.5684    0.0000 C   0  0  0  0  0  0  0  0  0  0  0  0
    4.4392   -6.9856    0.0000 H   0  0  0  0  0  0  0  0  0  0  0  0
    5.1455   -5.7435    0.0000 O   0  0  0  0  0  0  0  0  0  0  0  0
   10.4142   -5.3560    0.0000 *   0  0  0  0  0  0  0  0  0  0  0  0
   11.5590   -7.8297    0.0000 *   0  0  0  0  0  0  0  0  0  0  0  0
  3  2  1  6  0  0  0
  3  4  1  0  0  0  0
  3  5  1  0  0  0  0
  4  6  1  0  0  0  0
  4  1  1  1  0  0  0
  5  7  1  0  0  0  0
  6  8  1  0  0  0  0
  6  9  1  1  0  0  0
  7 10  1  1  0  0  0
  8 11  1  6  0  0  0
  7  8  1  0  0  0  0
 13 12  1  0  0  0  0
 14 12  2  0  0  0  0
 11 12  1  0  0  0  0
 16 15  1  6  0  0  0
 16 17  1  0  0  0  0
 16 18  1  0  0  0  0
 17 19  1  0  0  0  0
 17  2  1  1  0  0  0
 18 20  1  0  0  0  0
 19 21  1  0  0  0  0
 19 22  1  1  0  0  0
 20 23  1  1  0  0  0
 21 24  1  6  0  0  0
 20 21  1  0  0  0  0
 26 25  1  0  0  0  0
 27 25  2  0  0  0  0
 24 25  1  0  0  0  0
 15 28  1  0  0  0  0
  1 29  1  0  0  0  0
M  STY  1   1 SRU
M  SCN  1   1 HT 
M  SAL   1 15   1   2   3   4   5   6   7   8   9  10  11  12  13  14  15
M  SAL   1 12  16  17  18  19  20  21  22  23  24  25  26  27
M  SDI   1  4    9.4310   -4.9261    9.4165   -5.7510
M  SDI   1  4   10.7464   -7.3983   10.7274   -8.2231
M  SBL   1  2  30  29
M  SMT   1 n
M  END)CTAB"_ctab;
    REQUIRE(m);
    {
      MolDraw2DSVG drawer(350, 300);
      drawer.drawMolecule(*m);
      drawer.finishDrawing();
      auto text = drawer.getDrawingText();
      std::ofstream outs("testBrackets-3a.svg");
      outs << text;
      outs.close();
      check_file_hash("testBrackets-3a.svg");
    }
  }
  SECTION("pathological bracket orientation") {
    {  // including the bonds
      auto m = R"CTAB(bogus
  Mrv2014 11202009512D          

  0  0  0     0  0            999 V3000
M  V30 BEGIN CTAB
M  V30 COUNTS 9 8 1 0 1
M  V30 BEGIN ATOM
M  V30 1 C 23.5462 -14.464 0 0
M  V30 2 C 20.8231 -13.0254 0 0
M  V30 3 C 20.8776 -14.5628 0 0
M  V30 4 C 22.2391 -15.2819 0 0
M  V30 5 C 16.2969 -9.9426 0 0
M  V30 6 C 14.963 -10.7089 0 0
M  V30 7 C 19.463 -12.2987 0 0
M  V30 8 * 19.4398 -9.9979 0 0
M  V30 9 * 26.1554 -14.4332 0 0
M  V30 END ATOM
M  V30 BEGIN BOND
M  V30 1 1 3 4
M  V30 2 1 6 7
M  V30 3 1 5 8
M  V30 4 1 1 9
M  V30 5 1 7 2
M  V30 6 1 6 5
M  V30 7 1 4 1
M  V30 8 1 3 2
M  V30 END BOND
M  V30 BEGIN SGROUP
M  V30 1 SRU 0 ATOMS=(7 4 3 7 6 5 2 1) XBONDS=(2 3 4) BRKXYZ=(9 17.6045 -
M  V30 -9.1954 0 17.5775 -10.7352 0 0 0 0) BRKXYZ=(9 24.6113 -13.6813 0 -
M  V30 24.6296 -15.2213 0 0 0 0) CONNECT=HT LABEL=n
M  V30 END SGROUP
M  V30 END CTAB
M  END
)CTAB"_ctab;
      REQUIRE(m);
      MolDraw2DSVG drawer(350, 300);
      drawer.drawMolecule(*m);
      drawer.finishDrawing();
      auto text = drawer.getDrawingText();
      std::ofstream outs("testBrackets-4a.svg");
      outs << text;
      outs.close();
      check_file_hash("testBrackets-4a.svg");
    }

    {  // no bonds in the sgroup, the bracket should point the other way
       // (towards the majority of the atoms in the sgroup)
      auto m = R"CTAB(bogus
  Mrv2014 11202009512D          

  0  0  0     0  0            999 V3000
M  V30 BEGIN CTAB
M  V30 COUNTS 9 8 1 0 1
M  V30 BEGIN ATOM
M  V30 1 C 23.5462 -14.464 0 0
M  V30 2 C 20.8231 -13.0254 0 0
M  V30 3 C 20.8776 -14.5628 0 0
M  V30 4 C 22.2391 -15.2819 0 0
M  V30 5 C 16.2969 -9.9426 0 0
M  V30 6 C 14.963 -10.7089 0 0
M  V30 7 C 19.463 -12.2987 0 0
M  V30 8 * 19.4398 -9.9979 0 0
M  V30 9 * 26.1554 -14.4332 0 0
M  V30 END ATOM
M  V30 BEGIN BOND
M  V30 1 1 3 4
M  V30 2 1 6 7
M  V30 3 1 5 8
M  V30 4 1 1 9
M  V30 5 1 7 2
M  V30 6 1 6 5
M  V30 7 1 4 1
M  V30 8 1 3 2
M  V30 END BOND
M  V30 BEGIN SGROUP
M  V30 1 SRU 0 ATOMS=(7 4 3 7 6 5 2 1) BRKXYZ=(9 17.6045 -
M  V30 -9.1954 0 17.5775 -10.7352 0 0 0 0) BRKXYZ=(9 24.6113 -13.6813 0 -
M  V30 24.6296 -15.2213 0 0 0 0) CONNECT=HT LABEL=n
M  V30 END SGROUP
M  V30 END CTAB
M  END
)CTAB"_ctab;
      REQUIRE(m);
      MolDraw2DSVG drawer(350, 300);
      drawer.drawMolecule(*m);
      drawer.finishDrawing();
      auto text = drawer.getDrawingText();
      std::ofstream outs("testBrackets-4b.svg");
      outs << text;
      outs.close();
      check_file_hash("testBrackets-4b.svg");
    }
  }
  SECTION("comic brackets (no font though)") {
    auto m = R"CTAB(
  ACCLDraw11042015112D

  0  0  0     0  0            999 V3000
M  V30 BEGIN CTAB
M  V30 COUNTS 5 4 1 0 0
M  V30 BEGIN ATOM
M  V30 1 C 7 -6.7813 0 0 
M  V30 2 C 8.0229 -6.1907 0 0 CFG=3 
M  V30 3 C 8.0229 -5.0092 0 0 
M  V30 4 C 9.046 -6.7814 0 0 
M  V30 5 C 10.0692 -6.1907 0 0 
M  V30 END ATOM
M  V30 BEGIN BOND
M  V30 1 1 1 2 
M  V30 2 1 2 3 
M  V30 3 1 2 4 
M  V30 4 1 4 5 
M  V30 END BOND
M  V30 BEGIN SGROUP
M  V30 1 SRU 1 ATOMS=(3 3 2 4) XBONDS=(2 1 4) BRKXYZ=(9 7.51 -7.08 0 7.51 -
M  V30 -5.9 0 0 0 0) BRKXYZ=(9 9.56 -5.9 0 9.56 -7.08 0 0 0 0) -
M  V30 CONNECT=HT LABEL=n 
M  V30 END SGROUP
M  V30 END CTAB
M  END
)CTAB"_ctab;
    REQUIRE(m);
    {
      MolDraw2DSVG drawer(350, 300);
      drawer.drawOptions().comicMode = true;
      drawer.drawMolecule(*m);
      drawer.finishDrawing();
      auto text = drawer.getDrawingText();
      std::ofstream outs("testBrackets-5a.svg");
      outs << text;
      outs.close();
      check_file_hash("testBrackets-5a.svg");
    }
  }
  SECTION("Github5768 - rightmost bracket wrong way round.)") {
    auto m = R"CTAB(
  Marvin  10140911012D

 19 18  0  0  0  0            999 V2000
   -2.0296    1.6372    0.0000 Si  0  0  0  0  0  0  0  0  0  0  0  0
   -2.0296    2.4622    0.0000 C   0  0  0  0  0  0  0  0  0  0  0  0
   -2.0296    0.8122    0.0000 C   0  0  0  0  0  0  0  0  0  0  0  0
   -2.8546    1.6372    0.0000 *   0  0  0  0  0  0  0  0  0  0  0  0
   -1.2046    1.6372    0.0000 O   0  0  0  0  0  0  0  0  0  0  0  0
   -0.3796    1.6372    0.0000 Si  0  0  0  0  0  0  0  0  0  0  0  0
    0.4454    1.6372    0.0000 O   0  0  0  0  0  0  0  0  0  0  0  0
   -0.3796    0.8122    0.0000 C   0  0  0  0  0  0  0  0  0  0  0  0
   -0.3796    2.4622    0.0000 C   0  0  0  0  0  0  0  0  0  0  0  0
    0.3349    0.3997    0.0000 C   0  0  0  0  0  0  0  0  0  0  0  0
    1.0494    0.8122    0.0000 C   0  0  0  0  0  0  0  0  0  0  0  0
    1.7638    0.3997    0.0000 O   0  0  0  0  0  0  0  0  0  0  0  0
    1.2704    1.6372    0.0000 *   0  0  0  0  0  0  0  0  0  0  0  0
    2.4783    0.8122    0.0000 C   0  0  0  0  0  0  0  0  0  0  0  0
    3.1928    0.3996    0.0000 C   0  0  0  0  0  0  0  0  0  0  0  0
    3.9072    0.8121    0.0000 O   0  0  0  0  0  0  0  0  0  0  0  0
    4.6217    0.3996    0.0000 C   0  0  0  0  0  0  0  0  0  0  0  0
    5.3362    0.8120    0.0000 C   0  0  0  0  0  0  0  0  0  0  0  0
    6.0506    0.3995    0.0000 O   0  0  0  0  0  0  0  0  0  0  0  0
  1  2  1  0  0  0  0
  1  3  1  0  0  0  0
  1  4  1  0  0  0  0
  1  5  1  0  0  0  0
  5  6  1  0  0  0  0
  6  7  1  0  0  0  0
  6  8  1  0  0  0  0
  6  9  1  0  0  0  0
  8 10  1  0  0  0  0
 10 11  1  0  0  0  0
  7 13  1  0  0  0  0
 11 12  1  0  0  0  0
 12 14  1  0  0  0  0
 14 15  1  0  0  0  0
 15 16  1  0  0  0  0
 16 17  1  0  0  0  0
 17 18  1  0  0  0  0
 18 19  1  0  0  0  0
M  STY  2   1 SRU   2 SRU
M  SCN  1   1 HT
M  SAL   1  4   1   2   3   5
M  SDI   1  4   -0.8649    2.0497   -0.8649    1.2247
M  SDI   1  4   -2.3693    1.2247   -2.3693    2.0497
M  SBL   1  2   3   5
M  SMT   1 n
M  SCN  1   2 HT
M  SAL   2 13   6   7   8   9  10  11  12  14  15  16  17  18  19
M  SDI   2  4    0.7851    2.0497    0.7851    1.2247
M  SDI   2  4   -0.7193    1.2247   -0.7193    2.0497
M  SBL   2  2   5  11
M  SMT   2 m
M  END
)CTAB"_ctab;
    REQUIRE(m);
    {
      MolDraw2DSVG drawer(350, 300);
      drawer.drawOptions().addAtomIndices = true;
      drawer.drawMolecule(*m);
      drawer.finishDrawing();
      auto text = drawer.getDrawingText();
      std::ofstream outs("testBrackets-5768.svg");
      outs << text;
      outs.close();
      check_file_hash("testBrackets-5768.svg");
    }
  }
}

#ifdef RDK_BUILD_CAIRO_SUPPORT
TEST_CASE("github #3543: Error adding PNG metadata when kekulize=False",
          "[bug][metadata][png]") {
  SECTION("basics") {
    auto m = "n1cccc1"_smarts;
    m->updatePropertyCache(false);
    MolDraw2DCairo drawer(350, 300);
    bool kekulize = false;
    MolDraw2DUtils::prepareMolForDrawing(*m, kekulize);
    drawer.drawOptions().prepareMolsBeforeDrawing = false;
    drawer.drawMolecule(*m);
    drawer.finishDrawing();
    auto png = drawer.getDrawingText();
  }
  SECTION("as reported") {
    auto m = "n1cnc2c(n)ncnc12"_smarts;
    m->updatePropertyCache(false);
    MolDraw2DCairo drawer(350, 300);
    bool kekulize = false;
    MolDraw2DUtils::prepareMolForDrawing(*m, kekulize);
    drawer.drawOptions().prepareMolsBeforeDrawing = false;
    drawer.drawMolecule(*m);
    drawer.finishDrawing();
    auto png = drawer.getDrawingText();
  }
}
#endif

TEST_CASE("SGroup Data") {
  SECTION("ABS") {
    auto m = R"CTAB(
  Mrv2014 12072015352D          

  0  0  0     0  0            999 V3000
M  V30 BEGIN CTAB
M  V30 COUNTS 9 9 1 0 0
M  V30 BEGIN ATOM
M  V30 1 C -6.5833 4.3317 0 0
M  V30 2 C -7.917 3.5617 0 0
M  V30 3 C -7.917 2.0216 0 0
M  V30 4 C -6.5833 1.2516 0 0
M  V30 5 C -5.2497 2.0216 0 0
M  V30 6 C -5.2497 3.5617 0 0
M  V30 7 C -3.916 4.3317 0 0
M  V30 8 O -3.916 5.8717 0 0
M  V30 9 O -2.5823 3.5617 0 0
M  V30 END ATOM
M  V30 BEGIN BOND
M  V30 1 1 1 2
M  V30 2 2 2 3
M  V30 3 1 3 4
M  V30 4 2 4 5
M  V30 5 1 5 6
M  V30 6 2 1 6
M  V30 7 1 6 7
M  V30 8 2 7 8
M  V30 9 1 7 9
M  V30 END BOND
M  V30 BEGIN SGROUP
M  V30 1 DAT 0 ATOMS=(1 9) FIELDNAME=pKa -
M  V30 FIELDDISP="   -2.2073    2.3950    DAU   ALL  0       0" -
M  V30 MRV_FIELDDISP=0 FIELDDATA=4.2
M  V30 END SGROUP
M  V30 END CTAB
M  END
)CTAB"_ctab;
    REQUIRE(m);
    {
      MolDraw2DSVG drawer(350, 300);
      drawer.drawMolecule(*m, "abs");
      drawer.finishDrawing();
      auto text = drawer.getDrawingText();
      std::ofstream outs("testSGroupData-1a.svg");
      outs << text;
      outs.close();
      check_file_hash("testSGroupData-1a.svg");
    }
    {
      MolDraw2DSVG drawer(350, 300);
      drawer.drawOptions().centreMoleculesBeforeDrawing = true;
      drawer.drawOptions().rotate = 90;
      drawer.drawMolecule(*m, "centered, rotated");
      drawer.finishDrawing();
      auto text = drawer.getDrawingText();
      std::ofstream outs("testSGroupData-1b.svg");
      outs << text;
      outs.close();
      check_file_hash("testSGroupData-1b.svg");
    }
  }
  SECTION("REL") {
    auto m = R"CTAB(
  Mrv2014 12072015352D          

  0  0  0     0  0            999 V3000
M  V30 BEGIN CTAB
M  V30 COUNTS 9 9 1 0 0
M  V30 BEGIN ATOM
M  V30 1 C -6.5833 4.3317 0 0
M  V30 2 C -7.917 3.5617 0 0
M  V30 3 C -7.917 2.0216 0 0
M  V30 4 C -6.5833 1.2516 0 0
M  V30 5 C -5.2497 2.0216 0 0
M  V30 6 C -5.2497 3.5617 0 0
M  V30 7 C -3.916 4.3317 0 0
M  V30 8 O -3.916 5.8717 0 0
M  V30 9 O -2.5823 3.5617 0 0
M  V30 END ATOM
M  V30 BEGIN BOND
M  V30 1 1 1 2
M  V30 2 2 2 3
M  V30 3 1 3 4
M  V30 4 2 4 5
M  V30 5 1 5 6
M  V30 6 2 1 6
M  V30 7 1 6 7
M  V30 8 2 7 8
M  V30 9 1 7 9
M  V30 END BOND
M  V30 BEGIN SGROUP
M  V30 1 DAT 0 ATOMS=(1 9) FIELDNAME=pKa -
M  V30 FIELDDISP="    0.2000    0.2000    DRU   ALL  0       0" -
M  V30 MRV_FIELDDISP=0 FIELDDATA=4.2
M  V30 END SGROUP
M  V30 END CTAB
M  END
)CTAB"_ctab;
    REQUIRE(m);
    {
      MolDraw2DSVG drawer(350, 300);
      drawer.drawMolecule(*m, "rel");
      drawer.finishDrawing();
      auto text = drawer.getDrawingText();
      std::ofstream outs("testSGroupData-2a.svg");
      outs << text;
      outs.close();
      check_file_hash("testSGroupData-2a.svg");
    }
    {
      MolDraw2DSVG drawer(350, 300);
      drawer.drawOptions().centreMoleculesBeforeDrawing = true;
      drawer.drawOptions().rotate = 90;
      drawer.drawMolecule(*m, "rel, centered, rotated");
      drawer.finishDrawing();
      auto text = drawer.getDrawingText();
      std::ofstream outs("testSGroupData-2b.svg");
      outs << text;
      outs.close();
      check_file_hash("testSGroupData-2b.svg");
    }
  }
  {
    auto m = R"CTAB(random example found on internet
   JSDraw204221719232D

 20 21  0  0  0  0              0 V2000
   10.1710   -5.6553    0.0000 C   0  0  0  0  0  0  0  0  0  0  0  0
   10.9428   -4.2996    0.0000 N   0  0  0  0  0  0  0  0  0  0  0  0
    8.6110   -5.6647    0.0000 O   0  0  0  0  0  0  0  0  0  0  0  0
   10.9591   -7.0015    0.0000 N   0  0  0  0  0  0  0  0  0  0  0  0
   12.5190   -6.9921    0.0000 C   0  0  0  0  0  0  0  0  0  0  0  0
   13.3072   -8.3384    0.0000 O   0  0  0  0  0  0  0  0  0  0  0  0
   13.2909   -5.6364    0.0000 C   0  0  0  0  0  0  0  0  0  0  0  0
   12.5028   -4.2902    0.0000 C   0  0  0  0  0  0  0  0  0  0  0  0
   13.2746   -2.9345    0.0000 O   0  0  0  0  0  0  0  0  0  0  0  0
   14.8508   -5.6270    0.0000 N   0  0  0  0  0  0  0  0  0  0  0  0
   15.6226   -4.2713    0.0000 N   0  0  0  0  0  0  0  0  0  0  0  0
   20.3026   -4.2431    0.0000 C   0  0  0  0  0  0  0  0  0  0  0  0
   19.5307   -5.5987    0.0000 N   0  0  0  0  0  0  0  0  0  0  0  0
   21.8625   -4.2336    0.0000 O   0  0  0  0  0  0  0  0  0  0  0  0
   19.5144   -2.8968    0.0000 N   0  0  0  0  0  0  0  0  0  0  0  0
   17.9544   -2.9062    0.0000 C   0  0  0  0  0  0  0  0  0  0  0  0
   17.1663   -1.5600    0.0000 O   0  0  0  0  0  0  0  0  0  0  0  0
   17.1826   -4.2619    0.0000 C   0  0  0  0  0  0  0  0  0  0  0  0
   17.9708   -5.6082    0.0000 C   0  0  0  0  0  0  0  0  0  0  0  0
   17.1989   -6.9638    0.0000 O   0  0  0  0  0  0  0  0  0  0  0  0
  1  2  1  0  0  0  0
  1  3  2  0  0  0  0
  1  4  1  0  0  0  0
  4  5  2  0  0  0  0
  5  6  1  0  0  0  0
  5  7  1  0  0  0  0
  7  8  1  0  0  0  0
  8  9  2  0  0  0  0
  8  2  1  0  0  0  0
  7 10  1  0  0  0  0
 10 11  2  0  0  0  0
 12 13  1  0  0  0  0
 12 14  2  0  0  0  0
 12 15  1  0  0  0  0
 15 16  1  0  0  0  0
 16 17  2  0  0  0  0
 16 18  1  0  0  0  0
 18 19  1  0  0  0  0
 19 20  1  0  0  0  0
 19 13  2  0  0  0  0
 11 18  1  0  0  0  0
M  STY  1   1 DAT
M  SDT   1 UNKNOWN                        F
M  SDD   1    16.0856   -8.1573    DA    ALL  1       5
M  SED   1 Ni-complex
M  END)CTAB"_ctab;
    {
      MolDraw2DSVG drawer(350, 300);
      drawer.drawMolecule(*m);
      drawer.finishDrawing();
      auto text = drawer.getDrawingText();
      std::ofstream outs("testSGroupData-3a.svg");
      outs << text;
      outs.close();
      check_file_hash("testSGroupData-3a.svg");
    }
  }
}

TEST_CASE("position variation bonds", "[extras]") {
  SECTION("simple") {
    auto m = R"CTAB(
  Mrv2014 12092006072D          

  0  0  0     0  0            999 V3000
M  V30 BEGIN CTAB
M  V30 COUNTS 9 8 0 0 0
M  V30 BEGIN ATOM
M  V30 1 C -4.7083 4.915 0 0
M  V30 2 C -6.042 4.145 0 0
M  V30 3 C -6.042 2.605 0 0
M  V30 4 C -4.7083 1.835 0 0
M  V30 5 C -3.3747 2.605 0 0
M  V30 6 C -3.3747 4.145 0 0
M  V30 7 * -3.8192 3.8883 0 0
M  V30 8 O -3.8192 6.1983 0 0
M  V30 9 C -2.4855 6.9683 0 0
M  V30 END ATOM
M  V30 BEGIN BOND
M  V30 1 1 1 2
M  V30 2 2 2 3
M  V30 3 1 3 4
M  V30 4 2 4 5
M  V30 5 1 5 6
M  V30 6 2 1 6
M  V30 7 1 7 8 ENDPTS=(3 1 6 5) ATTACH=ANY
M  V30 8 1 8 9
M  V30 END BOND
M  V30 END CTAB
M  END
)CTAB"_ctab;
    REQUIRE(m);
    {
      MolDraw2DSVG drawer(350, 300);
      drawer.drawMolecule(*m, "variations");
      drawer.finishDrawing();
      auto text = drawer.getDrawingText();
      std::ofstream outs("testPositionVariation-1.svg");
      outs << text;
      outs.close();
      check_file_hash("testPositionVariation-1.svg");
    }
    {  // make sure comic mode doesn't screw this up
      MolDraw2DSVG drawer(350, 300);
      drawer.drawOptions().comicMode = true;
      drawer.drawMolecule(*m, "comic variations");
      drawer.finishDrawing();
      auto text = drawer.getDrawingText();
      std::ofstream outs("testPositionVariation-1b.svg");
      outs << text;
      outs.close();
      check_file_hash("testPositionVariation-1b.svg");
    }
  }
  SECTION("multiple") {
    auto m = R"CTAB(
  Mrv2014 12092006082D          

  0  0  0     0  0            999 V3000
M  V30 BEGIN CTAB
M  V30 COUNTS 15 14 0 0 0
M  V30 BEGIN ATOM
M  V30 1 C -4.7083 4.915 0 0
M  V30 2 C -6.042 4.145 0 0
M  V30 3 C -6.042 2.605 0 0
M  V30 4 C -4.7083 1.835 0 0
M  V30 5 C -3.3747 2.605 0 0
M  V30 6 C -3.3747 4.145 0 0
M  V30 7 * -3.8192 3.8883 0 0
M  V30 8 O -3.8192 6.1983 0 0
M  V30 9 C -2.4855 6.9683 0 0
M  V30 10 C -7.3757 4.915 0 0
M  V30 11 C -8.7093 4.145 0 0
M  V30 12 C -8.7093 2.605 0 0
M  V30 13 C -7.3757 1.835 0 0
M  V30 14 * -8.7093 3.375 0 0
M  V30 15 O -10.2922 3.375 0 0
M  V30 END ATOM
M  V30 BEGIN BOND
M  V30 1 1 1 2
M  V30 2 1 2 3
M  V30 3 1 3 4
M  V30 4 2 4 5
M  V30 5 1 5 6
M  V30 6 2 1 6
M  V30 7 1 7 8 ENDPTS=(3 1 6 5) ATTACH=ANY
M  V30 8 1 8 9
M  V30 9 1 10 11
M  V30 10 2 11 12
M  V30 11 1 12 13
M  V30 12 2 10 2
M  V30 13 2 13 3
M  V30 14 1 14 15 ENDPTS=(2 11 12) ATTACH=ANY
M  V30 END BOND
M  V30 END CTAB
M  END
)CTAB"_ctab;
    REQUIRE(m);
    {
      MolDraw2DSVG drawer(350, 300);
      drawer.drawMolecule(*m, "multiple variations");
      drawer.finishDrawing();
      auto text = drawer.getDrawingText();
      std::ofstream outs("testPositionVariation-2.svg");
      outs << text;
      outs.close();
      check_file_hash("testPositionVariation-2.svg");
    }
  }
  SECTION("non-contiguous") {
    auto m = R"CTAB(
  Mrv2014 12092006102D          

  0  0  0     0  0            999 V3000
M  V30 BEGIN CTAB
M  V30 COUNTS 9 8 0 0 0
M  V30 BEGIN ATOM
M  V30 1 C -0.875 8.7484 0 0
M  V30 2 C -2.2087 7.9784 0 0
M  V30 3 C -2.2087 6.4383 0 0
M  V30 4 C -0.875 5.6683 0 0
M  V30 5 C 0.4587 6.4383 0 0
M  V30 6 C 0.4587 7.9784 0 0
M  V30 7 * -0.4304 6.9517 0 0
M  V30 8 O -0.4304 4.6417 0 0
M  V30 9 C -1.7641 3.8717 0 0
M  V30 END ATOM
M  V30 BEGIN BOND
M  V30 1 1 1 2
M  V30 2 2 2 3
M  V30 3 1 3 4
M  V30 4 2 4 5
M  V30 5 1 5 6
M  V30 6 2 1 6
M  V30 7 1 7 8 ENDPTS=(3 1 5 4) ATTACH=ANY
M  V30 8 1 8 9
M  V30 END BOND
M  V30 END CTAB
M  END
)CTAB"_ctab;
    REQUIRE(m);
    {
      MolDraw2DSVG drawer(350, 300);
      drawer.drawMolecule(*m, "non-contiguous atoms");
      drawer.finishDrawing();
      auto text = drawer.getDrawingText();
      std::ofstream outs("testPositionVariation-3.svg");
      outs << text;
      outs.close();
      check_file_hash("testPositionVariation-3.svg");
    }
  }
  SECTION("larger mol") {
    auto m = R"CTAB(
  Mrv2014 12092009152D          

  0  0  0     0  0            999 V3000
M  V30 BEGIN CTAB
M  V30 COUNTS 23 24 0 0 0
M  V30 BEGIN ATOM
M  V30 1 C -0.875 8.7484 0 0
M  V30 2 C -2.2087 7.9784 0 0
M  V30 3 C -2.2087 6.4383 0 0
M  V30 4 C -0.875 5.6683 0 0
M  V30 5 N 0.4587 6.4383 0 0
M  V30 6 C 0.4587 7.9784 0 0
M  V30 7 * -0.4304 6.9517 0 0
M  V30 8 O -0.4304 4.6417 0 0
M  V30 9 C -1.7641 3.8717 0 0
M  V30 10 C -3.5423 8.7484 0 0
M  V30 11 C -4.876 7.9784 0 0
M  V30 12 C -4.876 6.4383 0 0
M  V30 13 C -3.5423 5.6683 0 0
M  V30 14 C -4.876 11.0584 0 0
M  V30 15 C -6.2097 10.2884 0 0
M  V30 16 C -6.2097 8.7484 0 0
M  V30 17 C -3.5423 10.2884 0 0
M  V30 18 C -6.2097 13.3685 0 0
M  V30 19 C -7.5433 12.5985 0 0
M  V30 20 C -7.5433 11.0584 0 0
M  V30 21 C -4.876 12.5985 0 0
M  V30 22 * -5.5428 9.1334 0 0
M  V30 23 C -7.3712 7.7304 0 0
M  V30 END ATOM
M  V30 BEGIN BOND
M  V30 1 1 1 2
M  V30 2 2 2 3
M  V30 3 1 3 4
M  V30 4 2 4 5
M  V30 5 1 5 6
M  V30 6 2 1 6
M  V30 7 1 7 8 ENDPTS=(3 1 4 5) ATTACH=ANY
M  V30 8 1 8 9
M  V30 9 2 10 11
M  V30 10 1 11 12
M  V30 11 2 12 13
M  V30 12 1 10 2
M  V30 13 1 13 3
M  V30 14 1 14 15
M  V30 15 2 15 16
M  V30 16 2 14 17
M  V30 17 1 10 17
M  V30 18 1 16 11
M  V30 19 1 18 19
M  V30 20 2 19 20
M  V30 21 2 18 21
M  V30 22 1 14 21
M  V30 23 1 20 15
M  V30 24 1 22 23 ENDPTS=(2 15 11) ATTACH=ANY
M  V30 END BOND
M  V30 END CTAB
M  END
)CTAB"_ctab;
    REQUIRE(m);
    {
      MolDraw2DSVG drawer(250, 200);
      drawer.drawMolecule(*m, "smaller");
      drawer.finishDrawing();
      auto text = drawer.getDrawingText();
      std::ofstream outs("testPositionVariation-4.svg");
      outs << text;
      outs.close();
      check_file_hash("testPositionVariation-4.svg");
    }
  }
}

TEST_CASE("disable atom labels", "[feature]") {
  SECTION("basics") {
    {
      auto m = "NCC(=O)O"_smiles;
      MolDraw2DSVG drawer(350, 300);
      MolDraw2DUtils::prepareMolForDrawing(*m);
      drawer.drawOptions().noAtomLabels = true;
      drawer.drawMolecule(*m);
      drawer.finishDrawing();
      auto text = drawer.getDrawingText();
      std::ofstream outs("testNoAtomLabels-1.svg");
      outs << text;
      outs.close();
      check_file_hash("testNoAtomLabels-1.svg");
      CHECK(text.find("class='atom-0") == std::string::npos);
      CHECK(text.find("class='atom-3") == std::string::npos);
    }
    {
      auto m = "F[C@H](O)C[C@@H](Cl)I"_smiles;
      MolDraw2DSVG drawer(350, 300);
      MolDraw2DUtils::prepareMolForDrawing(*m);
      drawer.drawOptions().noAtomLabels = true;
      drawer.drawMolecule(*m);
      drawer.finishDrawing();
      auto text = drawer.getDrawingText();
      std::ofstream outs("testNoAtomLabels-2.svg");
      outs << text;
      outs.close();
      check_file_hash("testNoAtomLabels-2.svg");
    }
  }
}

TEST_CASE("drawing query bonds", "[queries]") {
  SECTION("basics") {
    auto m = R"CTAB(
  Mrv2014 12072005332D          
  
  0  0  0     0  0            999 V3000
M  V30 BEGIN CTAB
M  V30 COUNTS 14 14 0 0 0
M  V30 BEGIN ATOM
M  V30 1 C 3.7917 -2.96 0 0
M  V30 2 C 2.458 -3.73 0 0
M  V30 3 C 2.458 -5.27 0 0
M  V30 4 C 3.7917 -6.04 0 0
M  V30 5 C 5.1253 -5.27 0 0
M  V30 6 C 5.1253 -3.73 0 0
M  V30 7 C 6.459 -2.96 0 0
M  V30 8 C 3.7917 -7.58 0 0
M  V30 9 C 4.8806 -8.669 0 0
M  V30 10 C 4.482 -10.1565 0 0
M  V30 11 C 6.459 -6.04 0 0
M  V30 12 C 7.7927 -5.27 0 0
M  V30 13 C 9.1263 -6.0399 0 0
M  V30 14 C 9.1263 -7.5799 0 0
M  V30 END ATOM
M  V30 BEGIN BOND
M  V30 1 1 2 3
M  V30 2 1 4 5
M  V30 3 1 1 6
M  V30 4 5 1 2
M  V30 5 6 5 6
M  V30 6 7 3 4
M  V30 7 8 6 7
M  V30 8 1 4 8
M  V30 9 1 8 9 TOPO=1
M  V30 10 1 9 10 TOPO=2
M  V30 11 1 5 11
M  V30 12 1 12 13
M  V30 13 2 11 12 TOPO=1
M  V30 14 2 13 14 TOPO=2
M  V30 END BOND
M  V30 END CTAB
M  END
)CTAB"_ctab;
    REQUIRE(m);
    {
      MolDraw2DSVG drawer(350, 300);
      drawer.drawMolecule(*m);
      drawer.finishDrawing();
      auto text = drawer.getDrawingText();
      std::ofstream outs("testQueryBonds-1a.svg");
      outs << text;
      outs.close();
      check_file_hash("testQueryBonds-1a.svg");
    }
    {
      MolDraw2DSVG drawer(350, 300);
      m->getBondWithIdx(3)->setProp("bondNote", "S/D");
      m->getBondWithIdx(4)->setProp("bondNote", "S/A");
      m->getBondWithIdx(5)->setProp("bondNote", "D/A");
      m->getBondWithIdx(6)->setProp("bondNote", "Any");
      drawer.drawMolecule(*m);
      drawer.finishDrawing();
      auto text = drawer.getDrawingText();
      std::ofstream outs("testQueryBonds-1b.svg");
      outs << text;
      outs.close();
      check_file_hash("testQueryBonds-1b.svg");
    }
    {
      MolDraw2DSVG drawer(350, 300);
      std::vector<int> highlightAtoms = {0, 1, 2, 3, 4, 5, 7, 8, 9};
      std::vector<int> highlightBonds = {0, 3, 2, 4, 1, 5, 8, 9};

      drawer.drawMolecule(*m, "", &highlightAtoms, &highlightBonds);
      drawer.finishDrawing();
      auto text = drawer.getDrawingText();
      std::ofstream outs("testQueryBonds-1c.svg");
      outs << text;
      outs.close();
      check_file_hash("testQueryBonds-1c.svg");
    }
  }
  SECTION("smaller drawing") {
    auto m = R"CTAB(
  Mrv2014 12012004302D          
  
  0  0  0     0  0            999 V3000
M  V30 BEGIN CTAB
M  V30 COUNTS 26 29 0 0 0
M  V30 BEGIN ATOM
M  V30 1 O 3.7917 -2.96 0 0
M  V30 2 C 2.458 -3.73 0 0
M  V30 3 C 2.458 -5.27 0 0
M  V30 4 N 3.7917 -6.04 0 0
M  V30 5 N 5.1253 -5.27 0 0
M  V30 6 C 5.1253 -3.73 0 0
M  V30 7 C 6.459 -2.96 0 0
M  V30 8 C 3.7917 -7.58 0 0
M  V30 9 C 4.8806 -8.669 0 0
M  V30 10 C 4.482 -10.1565 0 0
M  V30 11 C 1.1243 -2.9599 0 0
M  V30 12 C -0.2093 -3.73 0 0
M  V30 13 C -0.2093 -5.27 0 0
M  V30 14 C 1.1243 -6.04 0 0
M  V30 15 C -0.2093 -0.6499 0 0
M  V30 16 C -1.543 -1.4199 0 0
M  V30 17 C -1.543 -2.9599 0 0
M  V30 18 C 1.1243 -1.4199 0 0
M  V30 19 C -2.8767 -0.6499 0 0
M  V30 20 C -4.2103 -1.4199 0 0
M  V30 21 C -4.2103 -2.9599 0 0
M  V30 22 C -2.8767 -3.73 0 0
M  V30 23 C -5.544 -3.7299 0 0
M  V30 24 C -6.8777 -2.9599 0 0
M  V30 25 C -8.2114 -3.7299 0 0
M  V30 26 C -9.5451 -2.9599 0 0
M  V30 END ATOM
M  V30 BEGIN BOND
M  V30 1 1 2 3
M  V30 2 1 4 5
M  V30 3 1 1 6
M  V30 4 5 1 2
M  V30 5 6 5 6
M  V30 6 7 3 4
M  V30 7 8 6 7
M  V30 8 1 4 8
M  V30 9 1 8 9 TOPO=1
M  V30 10 1 9 10 TOPO=2
M  V30 11 1 12 13
M  V30 12 1 13 14
M  V30 13 1 14 3
M  V30 14 1 11 2
M  V30 15 1 15 16
M  V30 16 1 16 17
M  V30 17 2 15 18
M  V30 18 1 11 18
M  V30 19 1 17 12
M  V30 20 2 12 11
M  V30 21 1 19 20
M  V30 22 2 20 21
M  V30 23 1 21 22
M  V30 24 2 19 16
M  V30 25 2 22 17
M  V30 26 1 21 23
M  V30 27 1 23 24
M  V30 28 1 24 25
M  V30 29 1 25 26
M  V30 END BOND
M  V30 END CTAB
M  END
)CTAB"_ctab;
    REQUIRE(m);
    {
      MolDraw2DSVG drawer(250, 200);
      drawer.drawMolecule(*m);
      drawer.finishDrawing();
      auto text = drawer.getDrawingText();
      std::ofstream outs("testQueryBonds-2.svg");
      outs << text;
      outs.close();
      check_file_hash("testQueryBonds-2.svg");
    }
  }
  SECTION("two linknodes") {
    auto m = R"CTAB(two linknodes
  Mrv2014 07072016412D          

  0  0  0     0  0            999 V3000
M  V30 BEGIN CTAB
M  V30 COUNTS 7 7 0 0 0
M  V30 BEGIN ATOM
M  V30 1 C 8.25 12.1847 0 0
M  V30 2 C 6.9164 12.9547 0 0
M  V30 3 C 7.2366 14.4611 0 0
M  V30 4 C 8.7681 14.622 0 0
M  V30 5 C 9.3945 13.2151 0 0
M  V30 6 O 8.25 10.6447 0 0
M  V30 7 F 9.5382 15.9557 0 0
M  V30 END ATOM
M  V30 BEGIN BOND
M  V30 1 1 1 2
M  V30 2 1 2 3
M  V30 3 1 4 5
M  V30 4 1 1 5
M  V30 5 1 3 4
M  V30 6 1 1 6
M  V30 7 1 4 7
M  V30 END BOND
M  V30 LINKNODE 1 3 2 1 2 1 5
M  V30 LINKNODE 1 4 2 4 3 4 5
M  V30 END CTAB
M  END)CTAB"_ctab;
    std::vector<int> rotns = {0, 30, 60, 90, 120, 150, 180};
    for (auto rotn : rotns) {
      MolDraw2DSVG drawer(350, 300);
      drawer.drawOptions().rotate = (double)rotn;
      drawer.drawMolecule(*m);
      drawer.finishDrawing();
      auto text = drawer.getDrawingText();
      std::string filename(
          (boost::format("testLinkNodes-2-%d.svg") % rotn).str());
      std::ofstream outs(filename);
      outs << text;
      outs.close();
      check_file_hash(filename);
    }
  }
}

TEST_CASE("molecule annotations", "[extra]") {
  int panelHeight = -1;
  int panelWidth = -1;
  bool noFreeType = false;
  SECTION("basics") {
    auto m = "NCC(=O)O"_smiles;
    MolDraw2DSVG drawer(350, 300, panelWidth, panelHeight, noFreeType);
    MolDraw2DUtils::prepareMolForDrawing(*m);
    m->setProp(common_properties::molNote, "molecule note");
    drawer.drawMolecule(*m, "with note");
    drawer.finishDrawing();
    auto text = drawer.getDrawingText();
    std::ofstream outs("testMolAnnotations-1.svg");
    outs << text;
    outs.close();
    check_file_hash("testMolAnnotations-1.svg");
    CHECK(text.find("class='note'") != std::string::npos);
  }
  SECTION("chiral flag") {
    auto m = R"CTAB(
  Mrv2014 12152012512D          
 
  0  0  0     0  0            999 V3000
M  V30 BEGIN CTAB
M  V30 COUNTS 8 8 0 0 1
M  V30 BEGIN ATOM
M  V30 1 C -0.6317 0.6787 0 0 CFG=2
M  V30 2 C -1.7207 1.7677 0 0
M  V30 3 C 0.4571 1.7677 0 0
M  V30 4 C -0.6317 2.8566 0 0 CFG=1
M  V30 5 C 0.1729 4.1698 0 0
M  V30 6 N -0.5619 5.5231 0 0
M  V30 7 C -1.4364 4.1698 0 0
M  V30 8 C -0.6316 -0.8613 0 0
M  V30 END ATOM
M  V30 BEGIN BOND
M  V30 1 1 1 2 CFG=3
M  V30 2 1 1 3
M  V30 3 1 4 3
M  V30 4 1 4 2
M  V30 5 1 4 5
M  V30 6 1 5 6
M  V30 7 1 4 7 CFG=1
M  V30 8 1 1 8
M  V30 END BOND
M  V30 END CTAB
M  END
)CTAB"_ctab;
    {
      MolDraw2DSVG drawer(350, 300, panelWidth, panelHeight, noFreeType);
      drawer.drawMolecule(*m, "chiral flag set, option disabled");
      drawer.finishDrawing();
      auto text = drawer.getDrawingText();
      std::ofstream outs("testMolAnnotations-2a.svg");
      outs << text;
      outs.close();
      check_file_hash("testMolAnnotations-2a.svg");
      CHECK(text.find("class='note'") == std::string::npos);
    }
    {
      MolDraw2DSVG drawer(350, 300, panelWidth, panelHeight, noFreeType);
      drawer.drawOptions().includeChiralFlagLabel = true;
      drawer.drawMolecule(*m, "chiral flag set, option enabled");
      drawer.finishDrawing();
      auto text = drawer.getDrawingText();
      std::ofstream outs("testMolAnnotations-2b.svg");
      outs << text;
      outs.close();
      check_file_hash("testMolAnnotations-2b.svg");
      CHECK(text.find("class='note'") != std::string::npos);
    }
    {
      MolDraw2DSVG drawer(350, 300, panelWidth, panelHeight, noFreeType);
      drawer.drawOptions().includeChiralFlagLabel = true;
      m->clearProp(common_properties::_MolFileChiralFlag);
      drawer.drawMolecule(*m, "chiral flag not set, option enabled");
      drawer.finishDrawing();
      auto text = drawer.getDrawingText();
      std::ofstream outs("testMolAnnotations-2c.svg");
      outs << text;
      outs.close();
      check_file_hash("testMolAnnotations-2c.svg");
      CHECK(text.find("class='note'") == std::string::npos);
    }
  }
  SECTION("simplified stereo 1") {
    {
      auto m = "C[C@H](F)[C@@H](F)[C@@H](C)Cl |o1:3,5,1|"_smiles;
      MolDraw2DSVG drawer(350, 300, panelWidth, panelHeight, noFreeType);
      MolDraw2DUtils::prepareMolForDrawing(*m);
      drawer.drawOptions().addStereoAnnotation = true;
      drawer.drawMolecule(*m, "enhanced no flag");
      drawer.finishDrawing();
      auto text = drawer.getDrawingText();
      std::ofstream outs("testMolAnnotations-3a.svg");
      outs << text;
      outs.close();
      check_file_hash("testMolAnnotations-3a.svg");
    }
    {
      auto m = "C[C@H](F)[C@@H](F)[C@@H](C)Cl |o1:3,5,1|"_smiles;
      MolDraw2DSVG drawer(350, 300, panelWidth, panelHeight, noFreeType);
      MolDraw2DUtils::prepareMolForDrawing(*m);
      drawer.drawOptions().addStereoAnnotation = true;
      drawer.drawOptions().simplifiedStereoGroupLabel = true;
      drawer.drawMolecule(*m, "enhanced with flag");
      drawer.finishDrawing();
      auto text = drawer.getDrawingText();
      std::ofstream outs("testMolAnnotations-3b.svg");
      outs << text;
      outs.close();
      check_file_hash("testMolAnnotations-3b.svg");
    }
    {
      auto m = "C[C@H](F)[C@@H](F)[C@@H](C)Cl |&1:3,5,1|"_smiles;
      MolDraw2DSVG drawer(350, 300, panelWidth, panelHeight, noFreeType);
      MolDraw2DUtils::prepareMolForDrawing(*m);
      drawer.drawOptions().addStereoAnnotation = true;
      drawer.drawOptions().simplifiedStereoGroupLabel = true;
      drawer.drawMolecule(*m, "enhanced & with flag");
      drawer.finishDrawing();
      auto text = drawer.getDrawingText();
      std::ofstream outs("testMolAnnotations-3c.svg");
      outs << text;
      outs.close();
      check_file_hash("testMolAnnotations-3c.svg");
    }
  }
  SECTION("simplified stereo 2") {
    auto m = "C[C@H](F)[C@@H](F)[C@@H](C)Cl |o1:3,5,o2:1|"_smiles;
    MolDraw2DSVG drawer(350, 300, panelWidth, panelHeight, noFreeType);
    drawer.drawOptions().addStereoAnnotation = true;
    drawer.drawOptions().simplifiedStereoGroupLabel = true;
    MolDraw2DUtils::prepareMolForDrawing(*m);
    drawer.drawMolecule(*m, "multi-groups");
    drawer.finishDrawing();
    auto text = drawer.getDrawingText();
    std::ofstream outs("testMolAnnotations-3d.svg");
    outs << text;
    outs.close();
    check_file_hash("testMolAnnotations-3d.svg");
  }
  SECTION("label placement") {
    auto m = R"CTAB(
  Mrv2014 12162004412D          
 
  0  0  0     0  0            999 V3000
M  V30 BEGIN CTAB
M  V30 COUNTS 16 15 0 0 0
M  V30 BEGIN ATOM
M  V30 1 C -9.2917 3.5833 0 0
M  V30 2 C -7.958 4.3533 0 0 CFG=2
M  V30 3 C -6.6243 3.5833 0 0 CFG=1
M  V30 4 C -5.2906 4.3533 0 0 CFG=2
M  V30 5 Cl -7.958 5.8933 0 0
M  V30 6 F -6.6243 2.0433 0 0
M  V30 7 F -3.957 3.5833 0 0
M  V30 8 C -5.2906 5.8933 0 0
M  V30 9 C -3.957 6.6633 0 0
M  V30 10 C -3.957 8.2033 0 0
M  V30 11 C -2.6233 8.9733 0 0
M  V30 12 C -2.6233 5.8933 0 0
M  V30 13 C -5.2906 8.9733 0 0
M  V30 14 C -2.6233 10.5133 0 0
M  V30 15 C -1.2896 8.2033 0 0
M  V30 16 C -1.2896 6.6633 0 0
M  V30 END ATOM
M  V30 BEGIN BOND
M  V30 1 1 1 2
M  V30 2 1 2 3
M  V30 3 1 3 4
M  V30 4 1 2 5 CFG=1
M  V30 5 1 3 6 CFG=1
M  V30 6 1 4 7 CFG=1
M  V30 7 1 4 8
M  V30 8 1 8 9
M  V30 9 1 9 10
M  V30 10 1 10 11
M  V30 11 1 9 12
M  V30 12 1 10 13
M  V30 13 1 11 14
M  V30 14 1 11 15
M  V30 15 1 12 16
M  V30 END BOND
M  V30 BEGIN COLLECTION
M  V30 MDLV30/STEREL1 ATOMS=(3 2 3 4)
M  V30 END COLLECTION
M  V30 END CTAB
M  END
)CTAB"_ctab;
    MolDraw2DSVG drawer(350, 300, panelWidth, panelHeight, noFreeType);
    drawer.drawOptions().addStereoAnnotation = true;
    drawer.drawOptions().simplifiedStereoGroupLabel = true;
    drawer.drawMolecule(*m, "label crowding");
    drawer.finishDrawing();
    auto text = drawer.getDrawingText();
    std::ofstream outs("testMolAnnotations-4a.svg");
    outs << text;
    outs.close();
    check_file_hash("testMolAnnotations-4a.svg");
  }
}

TEST_CASE("draw link nodes", "[extras]") {
  SECTION("one linknode") {
    auto m = R"CTAB(one linknode
  Mrv2007 06222005102D          

  0  0  0     0  0            999 V3000
M  V30 BEGIN CTAB
M  V30 COUNTS 6 6 0 0 0
M  V30 BEGIN ATOM
M  V30 1 C 8.25 12.1847 0 0
M  V30 2 C 6.9164 12.9547 0 0
M  V30 3 C 6.9164 14.4947 0 0
M  V30 4 C 9.5836 14.4947 0 0
M  V30 5 C 9.5836 12.9547 0 0
M  V30 6 O 8.25 10.6447 0 0
M  V30 END ATOM
M  V30 BEGIN BOND
M  V30 1 1 1 2
M  V30 2 1 2 3
M  V30 3 1 4 5
M  V30 4 1 1 5
M  V30 5 1 3 4
M  V30 6 1 1 6
M  V30 END BOND
M  V30 LINKNODE 1 4 2 1 2 1 5
M  V30 END CTAB
M  END)CTAB"_ctab;
    std::vector<int> rotns = {0, 30, 60, 90, 120, 150, 180};
    for (auto rotn : rotns) {
      MolDraw2DSVG drawer(350, 300);
      drawer.drawOptions().rotate = (double)rotn;
      drawer.drawMolecule(*m);
      drawer.finishDrawing();
      auto text = drawer.getDrawingText();
      std::ofstream outs(
          (boost::format("testLinkNodes-1-%d.svg") % rotn).str());
      outs << text;
      outs.close();
      check_file_hash((boost::format("testLinkNodes-1-%d.svg") % rotn).str());
    }
  }
}

TEST_CASE("Github #3744: Double bonds incorrectly drawn outside the ring",
          "[drawing]") {
  SECTION("SVG") {
    ROMOL_SPTR m1(MolBlockToMol(R"CTAB(
     RDKit          2D

  6  6  0  0  0  0  0  0  0  0999 V2000
    0.0684   -1.2135    0.0000 C   0  0  0  0  0  0  0  0  0  0  0  0
    1.4949   -0.7500    0.0000 C   0  0  0  0  0  0  0  0  0  0  0  0
    1.4949    0.7500    0.0000 C   0  0  0  0  0  0  0  0  0  0  0  0
    0.0684    1.2135    0.0000 C   0  0  0  0  0  0  0  0  0  0  0  0
   -0.8133    0.0000    0.0000 N   0  0  0  0  0  0  0  0  0  0  0  0
   -2.3133   -0.0000    0.0000 C   0  0  0  0  0  0  0  0  0  0  0  0
  1  2  2  0
  2  3  1  0
  3  4  2  0
  4  5  1  0
  5  6  1  0
  5  1  1  0
M  END)CTAB"));
    REQUIRE(m1);
    MolDraw2DSVG drawer(400, 300);
    drawer.drawMolecule(*m1);
    drawer.finishDrawing();
    std::string text = drawer.getDrawingText();
    std::ofstream outs("testGithub3744.svg");
    outs << text;
    outs.close();
    check_file_hash("testGithub3744.svg");
    std::vector<std::string> bond0;
    std::vector<std::string> bond2;
    std::istringstream ss(text);
    std::string line;
    while (std::getline(ss, line)) {
      if (line.find("bond-0") != std::string::npos) {
        bond0.push_back(line);
      } else if (line.find("bond-2") != std::string::npos) {
        bond2.push_back(line);
      }
    }
    CHECK(bond0.size() == 2);
    CHECK(bond2.size() == 2);
    std::regex regex(
        "^.*d='M\\s+(\\d+\\.\\d+),(\\d+\\.\\d+)\\s+L\\s+(\\d+\\.\\d+),(\\d+\\."
        "\\d+)'.*$");
    std::smatch bond0OuterMatch;
    CHECK(std::regex_match(bond0[0], bond0OuterMatch, regex));
    CHECK(bond0OuterMatch.size() == 5);
    std::smatch bond0InnerMatch;
    CHECK(std::regex_match(bond0[1], bond0InnerMatch, regex));
    CHECK(bond0InnerMatch.size() == 5);
    std::smatch bond2OuterMatch;
    CHECK(std::regex_match(bond2[0], bond2OuterMatch, regex));
    CHECK(bond2OuterMatch.size() == 5);
    std::smatch bond2InnerMatch;
    CHECK(std::regex_match(bond2[1], bond2InnerMatch, regex));
    CHECK(bond2InnerMatch.size() == 5);
    RDGeom::Point2D bond0InnerCtd(
        RDGeom::Point2D(std::stof(bond0InnerMatch[1]),
                        std::stof(bond0InnerMatch[2])) +
        RDGeom::Point2D(std::stof(bond0InnerMatch[3]),
                        std::stof(bond0InnerMatch[4])) /
            2.0);
    RDGeom::Point2D bond0OuterCtd(
        RDGeom::Point2D(std::stof(bond0OuterMatch[1]),
                        std::stof(bond0OuterMatch[2])) +
        RDGeom::Point2D(std::stof(bond0OuterMatch[3]),
                        std::stof(bond0OuterMatch[4])) /
            2.0);
    RDGeom::Point2D bond2InnerCtd(
        RDGeom::Point2D(std::stof(bond2InnerMatch[1]),
                        std::stof(bond2InnerMatch[2])) +
        RDGeom::Point2D(std::stof(bond2InnerMatch[3]),
                        std::stof(bond2InnerMatch[4])) /
            2.0);
    RDGeom::Point2D bond2OuterCtd(
        RDGeom::Point2D(std::stof(bond2OuterMatch[1]),
                        std::stof(bond2OuterMatch[2])) +
        RDGeom::Point2D(std::stof(bond2OuterMatch[3]),
                        std::stof(bond2OuterMatch[4])) /
            2.0);
    // we look at the two double bonds of pyrrole
    // we check that the ratio between the distance of the centroids of the
    // outer bonds and the distance of the centroids of the inner bonds is at
    // least 1.275, otherwise the inner bonds are not actually inside the ring.
    float outerBondsDistance = (bond0OuterCtd - bond2OuterCtd).length();
    float innerBondsDistance = (bond0InnerCtd - bond2InnerCtd).length();
    CHECK(outerBondsDistance / innerBondsDistance > 1.275f);
  }
}

TEST_CASE("draw atom list queries", "[extras]") {
  SECTION("atom list") {
    auto m = R"CTAB(
  Mrv2102 02112115002D          

  0  0  0     0  0            999 V3000
M  V30 BEGIN CTAB
M  V30 COUNTS 3 3 0 0 0
M  V30 BEGIN ATOM
M  V30 1 [N,O,S] 9.2083 12.8058 0 0
M  V30 2 C 8.4383 11.4721 0 0
M  V30 3 C 9.9783 11.4721 0 0
M  V30 END ATOM
M  V30 BEGIN BOND
M  V30 1 1 1 2
M  V30 2 1 3 1
M  V30 3 1 2 3
M  V30 END BOND
M  V30 END CTAB
M  END
)CTAB"_ctab;
    REQUIRE(m);
    MolDraw2DSVG drawer(350, 300);
    drawer.drawMolecule(*m, "atom list");
    drawer.finishDrawing();
    auto text = drawer.getDrawingText();
    std::ofstream outs("testAtomLists-1.svg");
    outs << text;
    outs.close();
    check_file_hash("testAtomLists-1.svg");
  }

  SECTION("NOT atom list") {
    auto m = R"CTAB(
  Mrv2102 02112115032D          

  0  0  0     0  0            999 V3000
M  V30 BEGIN CTAB
M  V30 COUNTS 3 3 0 0 0
M  V30 BEGIN ATOM
M  V30 1 "NOT [N,O,S]" 9.2083 12.8058 0 0
M  V30 2 C 8.4383 11.4721 0 0
M  V30 3 C 9.9783 11.4721 0 0
M  V30 END ATOM
M  V30 BEGIN BOND
M  V30 1 1 1 2
M  V30 2 1 3 1
M  V30 3 1 2 3
M  V30 END BOND
M  V30 END CTAB
M  END
)CTAB"_ctab;
    REQUIRE(m);
    MolDraw2DSVG drawer(350, 300);
    drawer.drawMolecule(*m, "NOT atom list");
    drawer.finishDrawing();
    auto text = drawer.getDrawingText();
    std::ofstream outs("testAtomLists-2.svg");
    outs << text;
    outs.close();
    check_file_hash("testAtomLists-2.svg");
  }
}

TEST_CASE("test the options that toggle isotope labels", "[drawing]") {
  SECTION("test all permutations") {
    auto m = "[1*]c1cc([2*])c([3*])c[14c]1"_smiles;
    REQUIRE(m);
    std::regex regex(R"regex(<text\s+.*>\d</text>)regex");
    std::smatch match;
    std::string line;
    {
      MolDraw2DSVG drawer(300, 300, -1, -1, true);
      drawer.drawMolecule(*m);
      drawer.finishDrawing();
      std::string textIsoDummyIso = drawer.getDrawingText();
      std::ofstream outs("testIsoDummyIso.svg");
      outs << textIsoDummyIso;
      outs.close();
      check_file_hash("testIsoDummyIso.svg");
      size_t nIsoDummyIso = std::distance(
          std::sregex_token_iterator(textIsoDummyIso.begin(),
                                     textIsoDummyIso.end(), regex),
          std::sregex_token_iterator());
      CHECK(nIsoDummyIso == 5);
    }
    {
      MolDraw2DSVG drawer(300, 300, -1, -1, true);
      drawer.drawOptions().isotopeLabels = false;
      drawer.drawMolecule(*m);
      drawer.finishDrawing();
      std::string textNoIsoDummyIso = drawer.getDrawingText();
      std::ofstream outs("testNoIsoDummyIso.svg");
      outs << textNoIsoDummyIso;
      outs.close();
      check_file_hash("testNoIsoDummyIso.svg");
      size_t nNoIsoDummyIso = std::distance(
          std::sregex_token_iterator(textNoIsoDummyIso.begin(),
                                     textNoIsoDummyIso.end(), regex, 1),
          std::sregex_token_iterator());
      CHECK(nNoIsoDummyIso == 3);
    }
    {
      MolDraw2DSVG drawer(300, 300, -1, -1, true);
      drawer.drawOptions().dummyIsotopeLabels = false;
      drawer.drawMolecule(*m);
      drawer.finishDrawing();
      std::string textIsoNoDummyIso = drawer.getDrawingText();
      std::ofstream outs("testIsoNoDummyIso.svg");
      outs << textIsoNoDummyIso;
      outs.close();
      check_file_hash("testIsoNoDummyIso.svg");
      size_t nIsoNoDummyIso = std::distance(
          std::sregex_token_iterator(textIsoNoDummyIso.begin(),
                                     textIsoNoDummyIso.end(), regex, 1),
          std::sregex_token_iterator());
      CHECK(nIsoNoDummyIso == 2);
    }
    {
      MolDraw2DSVG drawer(300, 300, -1, -1, true);
      drawer.drawOptions().isotopeLabels = false;
      drawer.drawOptions().dummyIsotopeLabels = false;
      drawer.drawMolecule(*m);
      drawer.finishDrawing();
      std::string textNoIsoNoDummyIso = drawer.getDrawingText();
      std::ofstream outs("testNoIsoNoDummyIso.svg");
      outs << textNoIsoNoDummyIso;
      outs.close();
      check_file_hash("testNoIsoNoDummyIso.svg");
      size_t nNoIsoNoDummyIso = std::distance(
          std::sregex_token_iterator(textNoIsoNoDummyIso.begin(),
                                     textNoIsoNoDummyIso.end(), regex, 1),
          std::sregex_token_iterator());
      CHECK(nNoIsoNoDummyIso == 0);
    }
  }
  SECTION("test that D/T show up even if isotope labels are hidden") {
    auto m = "C([1H])([2H])([3H])[H]"_smiles;
    std::regex regex(R"regex(<text\s+.*>[DT]</text>)regex");
    std::smatch match;
    REQUIRE(m);
    std::string line;
    MolDraw2DSVG drawer(300, 300, -1, -1, true);
    drawer.drawOptions().isotopeLabels = false;
    drawer.drawOptions().dummyIsotopeLabels = false;
    drawer.drawOptions().atomLabelDeuteriumTritium = true;
    drawer.drawMolecule(*m);
    drawer.finishDrawing();
    std::string textDeuteriumTritium = drawer.getDrawingText();
    std::ofstream outs("testDeuteriumTritium.svg");
    outs << textDeuteriumTritium;
    outs.close();
    check_file_hash("testDeuteriumTritium.svg");
    size_t nDeuteriumTritium = std::distance(
        std::sregex_token_iterator(textDeuteriumTritium.begin(),
                                   textDeuteriumTritium.end(), regex, 1),
        std::sregex_token_iterator());
    CHECK(nDeuteriumTritium == 2);
  }
}

TEST_CASE("draw hydrogen bonds", "[drawing]") {
  SECTION("basics") {
    auto m = R"CTAB(
  Mrv2014 03022114422D          

  0  0  0     0  0            999 V3000
M  V30 BEGIN CTAB
M  V30 COUNTS 8 8 0 0 0
M  V30 BEGIN ATOM
M  V30 1 C -5.4583 -0.125 0 0
M  V30 2 C -4.1247 0.645 0 0
M  V30 3 C -2.791 -0.125 0 0
M  V30 4 C -1.4573 0.645 0 0
M  V30 5 O -2.791 -1.665 0 0
M  V30 6 C -6.792 0.645 0 0
M  V30 7 O -5.4583 -1.665 0 0
M  V30 8 H -4.1247 -2.435 0 0
M  V30 END ATOM
M  V30 BEGIN BOND
M  V30 1 1 1 2
M  V30 2 1 2 3
M  V30 3 1 3 4
M  V30 4 2 3 5
M  V30 5 1 1 6
M  V30 6 1 1 7
M  V30 7 1 7 8
M  V30 8 10 5 8
M  V30 END BOND
M  V30 END CTAB
M  END
)CTAB"_ctab;
    REQUIRE(m);

    MolDraw2DSVG drawer(300, 300);
    drawer.drawMolecule(*m);
    drawer.finishDrawing();
    std::ofstream outs("testHydrogenBonds1.svg");
    outs << drawer.getDrawingText();
    outs.close();
    check_file_hash("testHydrogenBonds1.svg");
  }
  SECTION("from CXSMILES") {
    auto m = "CC1O[H]O=C(C)C1 |H:4.3|"_smiles;
    REQUIRE(m);

    MolDraw2DSVG drawer(300, 300);
    drawer.drawMolecule(*m);
    drawer.finishDrawing();
    std::ofstream outs("testHydrogenBonds2.svg");
    outs << drawer.getDrawingText();
    outs.close();
    check_file_hash("testHydrogenBonds2.svg");
  }
}

TEST_CASE("github #3912: cannot draw atom lists from SMARTS", "[query][bug]") {
  SECTION("original") {
    auto m = "C-[N,O]"_smarts;
    REQUIRE(m);
    int panelWidth = -1;
    int panelHeight = -1;
    bool noFreeType = true;
    MolDraw2DSVG drawer(300, 300, panelWidth, panelHeight, noFreeType);
    drawer.drawMolecule(*m);
    drawer.finishDrawing();
    std::ofstream outs("testGithub3912.1.svg");
    auto txt = drawer.getDrawingText();
    outs << txt;
    outs.close();
    check_file_hash("testGithub3912.1.svg");
    CHECK(txt.find(">N<") != std::string::npos);
    CHECK(txt.find(">O<") != std::string::npos);
    CHECK(txt.find(">!<") == std::string::npos);
  }
  SECTION("negated") {
    auto m = "C-[N,O]"_smarts;
    REQUIRE(m);
    REQUIRE(m->getAtomWithIdx(1)->hasQuery());
    m->getAtomWithIdx(1)->getQuery()->setNegation(true);
    int panelWidth = -1;
    int panelHeight = -1;
    bool noFreeType = true;
    MolDraw2DSVG drawer(300, 300, panelWidth, panelHeight, noFreeType);
    drawer.drawMolecule(*m);
    drawer.finishDrawing();
    std::ofstream outs("testGithub3912.2.svg");
    auto txt = drawer.getDrawingText();
    outs << txt;
    outs.close();
    check_file_hash("testGithub3912.2.svg");
    CHECK(txt.find(">N<") != std::string::npos);
    CHECK(txt.find(">O<") != std::string::npos);
    CHECK(txt.find(">!<") != std::string::npos);
  }
}

TEST_CASE("github #2976: kekulizing reactions when drawing", "[reactions]") {
  SECTION("basics") {
    bool asSmiles = true;
    std::unique_ptr<ChemicalReaction> rxn{
        RxnSmartsToChemicalReaction("c1ccccc1>>c1ncccc1", nullptr, asSmiles)};
    MolDraw2DSVG drawer(450, 200);
    drawer.drawReaction(*rxn);
    drawer.finishDrawing();
    std::ofstream outs("testGithub2976.svg");
    auto txt = drawer.getDrawingText();
    outs << txt;
    outs.close();
    check_file_hash("testGithub2976.svg");
  }
}

TEST_CASE("preserve Reaction coordinates", "[reactions]") {
  SECTION("basics") {
    std::string data = R"RXN($RXN

  Mrv16822    031301211645

  2  2  1
$MOL

  Mrv1682203132116452D          

  3  2  0  0  0  0            999 V2000
   -4.3304    2.5893    0.0000 O   0  0  0  0  0  0  0  0  0  0  0  0
   -4.3304    1.7643    0.0000 C   0  0  0  0  0  0  0  0  0  0  0  0
   -3.5054    1.7643    0.0000 C   0  0  0  0  0  0  0  0  0  0  0  0
  1  2  1  0  0  0  0
  2  3  1  0  0  0  0
M  END
$MOL

  Mrv1682203132116452D          

  2  1  0  0  0  0            999 V2000
   -2.1652    2.6339    0.0000 N   0  0  0  0  0  0  0  0  0  0  0  0
   -2.1652    1.8089    0.0000 C   0  0  0  0  0  0  0  0  0  0  0  0
  1  2  1  0  0  0  0
M  END
$MOL

  Mrv1682203132116452D          

  3  2  0  0  0  0            999 V2000
    3.6109    1.9512    0.0000 C   0  0  0  0  0  0  0  0  0  0  0  0
    2.7859    1.9512    0.0000 C   0  0  0  0  0  0  0  0  0  0  0  0
    2.7859    2.7762    0.0000 N   0  0  0  0  0  0  0  0  0  0  0  0
  2  1  1  0  0  0  0
  3  2  1  0  0  0  0
M  END
$MOL

  Mrv1682203132116452D          

  2  1  0  0  0  0            999 V2000
    4.9511    1.9959    0.0000 C   0  0  0  0  0  0  0  0  0  0  0  0
    4.9511    2.8209    0.0000 O   0  0  0  0  0  0  0  0  0  0  0  0
  2  1  1  0  0  0  0
M  END
$MOL

  Mrv1682203132116452D          

  2  1  0  0  0  0            999 V2000
   -0.3571    2.7232    0.0000 C   0  0  0  0  0  0  0  0  0  0  0  0
   -0.4003    3.5471    0.0000 O   0  0  0  0  0  0  0  0  0  0  0  0
  1  2  1  0  0  0  0
M  END
)RXN";
    std::unique_ptr<ChemicalReaction> rxn{RxnBlockToChemicalReaction(data)};
    MolDraw2DSVG drawer(450, 200);
    drawer.drawReaction(*rxn);
    drawer.finishDrawing();
    std::ofstream outs("testReactionCoords.svg");
    auto txt = drawer.getDrawingText();
    outs << txt;
    outs.close();
    check_file_hash("testReactionCoords.svg");

    // the reaction is drawn with some bonds vertical, make sure they remain
    // vertical
    {
      std::regex regex("class='bond-0.*? d='M (\\d+\\.\\d+).* L (\\d+\\.\\d+)");
      std::smatch bondMatch;
      CHECK(std::regex_search(txt, bondMatch, regex));
      CHECK(bondMatch.size() == 3);  // match both halves of the bond
      CHECK(bondMatch[1].str() == bondMatch[2].str());
    }
    {
      std::regex regex("class='bond-2.*? d='M (\\d+\\.\\d+).* L (\\d+\\.\\d+)");
      std::smatch bondMatch;
      CHECK(std::regex_search(txt, bondMatch, regex));
      CHECK(bondMatch.size() == 3);  // match both halves of the bond
      CHECK(bondMatch[1].str() == bondMatch[2].str());
    }
    {
      std::regex regex("class='bond-4.*? d='M (\\d+\\.\\d+).* L (\\d+\\.\\d+)");
      std::smatch bondMatch;
      CHECK(std::regex_search(txt, bondMatch, regex));
      CHECK(bondMatch.size() == 3);  // match both halves of the bond
      CHECK(bondMatch[1].str() == bondMatch[2].str());
    }
  }
}
TEST_CASE("support annotation colors", "[drawing]") {
  SECTION("basics") {
    auto m = "CCCO"_smiles;
    REQUIRE(m);
    int panelWidth = -1;
    int panelHeight = -1;
    bool noFreeType = true;
    MolDraw2DSVG drawer(300, 300, panelWidth, panelHeight, noFreeType);
    drawer.drawOptions().annotationColour = DrawColour{0, 0, 1, 1};
    drawer.drawOptions().addAtomIndices = true;
    drawer.drawMolecule(*m, "blue annotations");
    drawer.finishDrawing();
    std::ofstream outs("testAnnotationColors.svg");
    auto txt = drawer.getDrawingText();
    outs << txt;
    outs.close();
    check_file_hash("testAnnotationColors.svg");
    CHECK(txt.find("fill:#0000FF' >2<") != std::string::npos);
  }
}

TEST_CASE("Github #4238: prepareMolForDrawing and wavy bonds") {
  {
    auto mol = "CC=CC"_smiles;
    REQUIRE(mol);
    mol->getBondWithIdx(1)->setStereoAtoms(0, 3);
    mol->getBondWithIdx(1)->setStereo(Bond::BondStereo::STEREOANY);
    bool kekulize = true;
    bool addChiralHs = true;
    bool wedgeBonds = true;
    bool forceCoords = true;
    bool wavyBonds = false;
    MolDraw2DUtils::prepareMolForDrawing(*mol, kekulize, addChiralHs,
                                         wedgeBonds, forceCoords, wavyBonds);
    CHECK(mol->getBondWithIdx(0)->getBondDir() == Bond::BondDir::NONE);
    CHECK(mol->getBondWithIdx(1)->getStereo() == Bond::BondStereo::STEREOANY);

    RWMol mol2(*mol);
    wavyBonds = true;
    MolDraw2DUtils::prepareMolForDrawing(mol2, kekulize, addChiralHs,
                                         wedgeBonds, forceCoords, wavyBonds);
    CHECK(mol2.getBondWithIdx(0)->getBondDir() == Bond::BondDir::UNKNOWN);
    CHECK(mol2.getBondWithIdx(1)->getStereo() == Bond::BondStereo::STEREONONE);

    MOL_PTR_VECT ms{mol.get(), &mol2};
    {
      MolDraw2DSVG drawer(500, 200, 250, 200);
      // drawer.drawOptions().prepareMolsBeforeDrawing = false;
      std::vector<std::string> legends = {"before", "after"};
      drawer.drawMolecules(ms, &legends);
      drawer.finishDrawing();
      std::string text = drawer.getDrawingText();
      std::ofstream outs("testGithub4238_1.svg");
      outs << text;
      outs.flush();
      check_file_hash("testGithub4238_1.svg");
    }
#ifdef RDK_BUILD_CAIRO_SUPPORT
    {
      MolDraw2DCairo drawer(500, 200, 250, 200);
      std::vector<std::string> legends = {"before", "after"};
      drawer.drawMolecules(ms, &legends);
      drawer.finishDrawing();
      drawer.writeDrawingText("testGithub4238_1.png");
      check_file_hash("testGithub4238_1.png");
    }
#endif
  }
}

TEST_CASE("Github #4323: support providing RGBA colors") {
  auto mol = "CCCO"_smiles;
  REQUIRE(mol);
#ifdef RDK_BUILD_FREETYPE_SUPPORT
  SECTION("with alpha") {
    MolDraw2DSVG drawer(200, 150);
    drawer.drawOptions().legendColour = DrawColour(1, 0, 1, 0.3);
    drawer.drawOptions().backgroundColour = DrawColour(0.5, 0.5, 0.5, 0.3);
    drawer.drawMolecule(*mol, "partially transparent legend/background");
    drawer.finishDrawing();

    std::string text = drawer.getDrawingText();
    std::ofstream outs("testGithub4323_1.svg");
    outs << text;
    outs.flush();
    // background
    CHECK(text.find("fill:#7F7F7F4C;") != std::string::npos);
    CHECK(text.find("fill:#7F7F7F;") == std::string::npos);
    // legend
    CHECK(text.find("fill='#FF00FF4C'") != std::string::npos);
    CHECK(text.find("fill='#FF00FF'") == std::string::npos);
    check_file_hash("testGithub4323_1.svg");
  }
  SECTION("without alpha") {
    MolDraw2DSVG drawer(200, 150);
    drawer.drawOptions().legendColour = DrawColour(1, 0, 1);
    drawer.drawOptions().backgroundColour = DrawColour(0.5, 0.5, 0.5);
    drawer.drawMolecule(*mol, "no transparency");
    drawer.finishDrawing();

    std::string text = drawer.getDrawingText();
    std::ofstream outs("testGithub4323_2.svg");
    outs << text;
    outs.flush();
    // background
    CHECK(text.find("fill:#7F7F7F4C;") == std::string::npos);
    CHECK(text.find("fill:#7F7F7F;") != std::string::npos);
    // legend
    CHECK(text.find("fill='#FF00FF4C'") == std::string::npos);
    CHECK(text.find("fill='#FF00FF'") != std::string::npos);
    check_file_hash("testGithub4323_2.svg");
  }
#endif
  SECTION("no FT with alpha") {
    MolDraw2DSVG drawer(200, 150, -1, -1, NO_FREETYPE);
    drawer.drawOptions().legendColour = DrawColour(1, 0, 1, 0.3);
    drawer.drawOptions().backgroundColour = DrawColour(0.5, 0.5, 0.5, 0.3);
    drawer.drawMolecule(*mol, "partially transparent legend/background");
    drawer.finishDrawing();

    std::string text = drawer.getDrawingText();
    std::ofstream outs("testGithub4323_3.svg");
    outs << text;
    outs.flush();
    // background
    CHECK(text.find("fill:#7F7F7F4C;") != std::string::npos);
    CHECK(text.find("fill:#7F7F7F;") == std::string::npos);
    // legend
    CHECK(text.find("fill:#FF00FF4C'") != std::string::npos);
    CHECK(text.find("fill:#FF00FF'") == std::string::npos);
    check_file_hash("testGithub4323_3.svg");
  }
  SECTION("no FT without alpha") {
    MolDraw2DSVG drawer(200, 150, -1, -1, NO_FREETYPE);
    drawer.drawOptions().legendColour = DrawColour(1, 0, 1);
    drawer.drawOptions().backgroundColour = DrawColour(0.5, 0.5, 0.5);
    drawer.drawMolecule(*mol, "no transparency");
    drawer.finishDrawing();

    std::string text = drawer.getDrawingText();
    std::ofstream outs("testGithub4323_4.svg");
    outs << text;
    outs.flush();
    // background
    CHECK(text.find("fill:#7F7F7F4C;") == std::string::npos);
    CHECK(text.find("fill:#7F7F7F;") != std::string::npos);
    // legend
    CHECK(text.find("fill:#FF00FF4C'") == std::string::npos);
    CHECK(text.find("fill:#FF00FF'") != std::string::npos);
    check_file_hash("testGithub4323_4.svg");
  }
#ifdef RDK_BUILD_CAIRO_SUPPORT
#ifdef RDK_BUILD_FREETYPE_SUPPORT
  SECTION("Cairo with alpha") {
    MolDraw2DCairo drawer(200, 150);
    drawer.drawOptions().legendColour = DrawColour(1, 0, 1, 0.3);
    drawer.drawOptions().backgroundColour = DrawColour(0.5, 0.5, 0.5, 0.3);
    drawer.drawMolecule(*mol, "partially transparent legend/background");
    drawer.finishDrawing();
    drawer.writeDrawingText("testGithub4323_1.png");
    check_file_hash("testGithub4323_1.png");
  }
#endif
  SECTION("No FT Cairo with alpha") {
    MolDraw2DCairo drawer(200, 150, -1, -1, NO_FREETYPE);
    drawer.drawOptions().legendColour = DrawColour(1, 0, 1, 0.3);
    drawer.drawOptions().backgroundColour = DrawColour(0.5, 0.5, 0.5, 0.3);
    drawer.drawMolecule(*mol, "partially transparent legend/background");
    drawer.finishDrawing();
    drawer.writeDrawingText("testGithub4323_3.png");
    check_file_hash("testGithub4323_3.png");
  }
#endif
}

TEST_CASE(
    "Github #4508: SubstanceGroup labels sometimes overlap with atoms in image "
    "generation") {
  SECTION("Basics") {
    auto mol = R"CTAB(
  Mrv2114 09132120172D          

  0  0  0     0  0            999 V3000
M  V30 BEGIN CTAB
M  V30 COUNTS 8 8 1 0 1
M  V30 BEGIN ATOM
M  V30 1 C -0.5878 0.8085 0 0
M  V30 2 C -1.9434 0.078 0 0
M  V30 3 C -1.9884 -1.4614 0 0
M  V30 4 C -0.6778 -2.2702 0 0
M  V30 5 C 0.6778 -1.5394 0 0
M  V30 6 C 0.7228 -0.0001 0 0
M  V30 7 N -0.5428 2.3478 0 0
M  V30 8 O 1.9884 -2.3479 0 0
M  V30 END ATOM
M  V30 BEGIN BOND
M  V30 1 2 1 2
M  V30 2 1 2 3
M  V30 3 2 3 4
M  V30 4 1 4 5
M  V30 5 2 5 6
M  V30 6 1 6 1
M  V30 7 1 1 7
M  V30 8 1 5 8
M  V30 END BOND
M  V30 BEGIN SGROUP
M  V30 1 DAT 0 ATOMS=(1 7) FIELDNAME=UV FIELDINFO=nm -
M  V30 FIELDDISP="    0.0000    0.0000    DRU   ALL  0       0" -
M  V30 MRV_FIELDDISP=0 FIELDDATA=340
M  V30 END SGROUP
M  V30 END CTAB
M  END)CTAB"_ctab;
    REQUIRE(mol);

    {
      MolDraw2DSVG drawer(300, 250);
      drawer.drawMolecule(*mol, "data label with DRU");
      drawer.finishDrawing();
      std::string text = drawer.getDrawingText();
      std::ofstream outs("testGithub4508_1.svg");
      outs << text;
      outs.flush();
      check_file_hash("testGithub4508_1.svg");
    }

    // remove the sgroup-atom atom... the SGroup will not be drawn
    auto &sgs = getSubstanceGroups(*mol);
    CHECK(sgs.size() == 1);
    sgs[0].setAtoms(std::vector<unsigned int>());
    {
      MolDraw2DSVG drawer(300, 250);
      drawer.drawMolecule(*mol, "no data label drawn");
      drawer.finishDrawing();
      std::string text = drawer.getDrawingText();
      std::ofstream outs("testGithub4508_1b.svg");
      outs << text;
      outs.flush();
      check_file_hash("testGithub4508_1b.svg");
    }
  }
  SECTION("Absolute") {
    auto mol = R"CTAB(
  Mrv2114 09132120172D

  0  0  0     0  0            999 V3000
M  V30 BEGIN CTAB
M  V30 COUNTS 8 8 1 0 1
M  V30 BEGIN ATOM
M  V30 1 C -0.5878 0.8085 0 0
M  V30 2 C -1.9434 0.078 0 0
M  V30 3 C -1.9884 -1.4614 0 0
M  V30 4 C -0.6778 -2.2702 0 0
M  V30 5 C 0.6778 -1.5394 0 0
M  V30 6 C 0.7228 -0.0001 0 0
M  V30 7 N -0.5428 2.3478 0 0
M  V30 8 O 1.9884 -2.3479 0 0
M  V30 END ATOM
M  V30 BEGIN BOND
M  V30 1 2 1 2
M  V30 2 1 2 3
M  V30 3 2 3 4
M  V30 4 1 4 5
M  V30 5 2 5 6
M  V30 6 1 6 1
M  V30 7 1 1 7
M  V30 8 1 5 8
M  V30 END BOND
M  V30 BEGIN SGROUP
M  V30 1 DAT 0 ATOMS=(1 7) FIELDNAME=UV FIELDINFO=nm -
M  V30 FIELDDISP="    0.0000    0.0000    DAU   ALL  0       0" -
M  V30 MRV_FIELDDISP=0 FIELDDATA=340
M  V30 END SGROUP
M  V30 END CTAB
M  END)CTAB"_ctab;
    REQUIRE(mol);

    {
      MolDraw2DSVG drawer(300, 250);
      drawer.drawMolecule(*mol, "data label with DAU\n(expect odd placement)");
      drawer.finishDrawing();
      std::string text = drawer.getDrawingText();
      std::ofstream outs("testGithub4508_2.svg");
      outs << text;
      outs.flush();
      check_file_hash("testGithub4508_2.svg");
    }

    // remove the sgroup-atom atom... the SGroup will still be drawn
    auto &sgs = getSubstanceGroups(*mol);
    CHECK(sgs.size() == 1);
    sgs[0].setAtoms(std::vector<unsigned int>());
    {
      MolDraw2DSVG drawer(300, 250);
      drawer.drawMolecule(*mol,
                          "DAU, no associated atom\n(expect odd placement)");
      drawer.finishDrawing();
      std::string text = drawer.getDrawingText();
      std::ofstream outs("testGithub4508_2b.svg");
      outs << text;
      outs.flush();
      check_file_hash("testGithub4508_2b.svg");
    }
  }
}

TEST_CASE("Github #4538 drawMolecules crash") {
  auto m = "CCc1ccccc1"_smiles;
  REQUIRE(m);
  RDDepict::compute2DCoords(*m);
  ROMol m1(*m);
  ROMol m2(*m);
  std::vector<ROMol *> mols{&m1, &m2};
  SECTION("basics") {
    MolDraw2DSVG drawer(500, 200, 250, 200);
    drawer.drawOptions().prepareMolsBeforeDrawing = false;
    drawer.drawMolecules(mols);
    drawer.finishDrawing();
    auto text = drawer.getDrawingText();
    std::ofstream outs("testGithub4538.svg");
    outs << text;
    outs.flush();
    check_file_hash("testGithub4538.svg");
  }
}

TEST_CASE("dark mode mol drawing") {
  SECTION("Basics") {
    auto m =
        "CS(=O)(=O)COC(=N)c1cc(Cl)cnc1[NH3+] |SgD:7:note:some extra text:=:::|"_smiles;
    REQUIRE(m);
    MolDraw2DSVG drawer(350, 300);
    setDarkMode(drawer);
    drawer.drawMolecule(*m, "dark mode!");
    drawer.finishDrawing();
    auto text = drawer.getDrawingText();
    std::ofstream outs("testDarkMode.1.svg");
    outs << text;
    outs.flush();
    check_file_hash("testDarkMode.1.svg");
  }
}
TEST_CASE("monochrome mol drawing") {
  SECTION("Basics") {
    auto m =
        "CS(=O)(=O)COC(=N)c1cc(Cl)cnc1[NH3+] |SgD:7:note:some extra text:=:::|"_smiles;
    REQUIRE(m);
    MolDraw2DSVG drawer(350, 300);
    setMonochromeMode(drawer, DrawColour{0.1, 0.1, 0.6},
                      DrawColour{0.75, 0.75, 0.75});
    drawer.drawMolecule(*m, "monochrome");
    drawer.finishDrawing();
    auto text = drawer.getDrawingText();
    std::ofstream outs("testMonochrome.1.svg");
    outs << text;
    outs.flush();
    check_file_hash("testMonochrome.1.svg");
  }
  SECTION("Basics inverted") {
    auto m =
        "CS(=O)(=O)COC(=N)c1cc(Cl)cnc1[NH3+] |SgD:7:note:some extra text:=:::|"_smiles;
    REQUIRE(m);
    MolDraw2DSVG drawer(350, 300);
    setMonochromeMode(drawer, DrawColour{0.75, 0.75, 0.75},
                      DrawColour{0.1, 0.1, 0.6});
    drawer.drawMolecule(*m, "monochrome");
    drawer.finishDrawing();
    auto text = drawer.getDrawingText();
    std::ofstream outs("testMonochrome.2.svg");
    outs << text;
    outs.flush();
    check_file_hash("testMonochrome.2.svg");
  }
}
TEST_CASE("other palettes") {
  auto m =
      "CS(=O)(=O)COC(=N)c1c(I)c(Cl)c(Br)nc1[NH2+]CP(=O) |SgD:7:note:some extra text:=:::|"_smiles;
  REQUIRE(m);
  SECTION("Avalon") {
    MolDraw2DSVG drawer(350, 300);
    assignAvalonPalette(drawer.drawOptions().atomColourPalette);
    drawer.drawMolecule(*m, "Avalon");
    drawer.finishDrawing();
    auto text = drawer.getDrawingText();
    std::ofstream outs("testAvalon.1.svg");
    outs << text;
    outs.flush();
    check_file_hash("testAvalon.1.svg");
  }
  SECTION("CDK") {
    MolDraw2DSVG drawer(350, 300);
    assignCDKPalette(drawer.drawOptions().atomColourPalette);
    drawer.drawMolecule(*m, "CDK");
    drawer.finishDrawing();
    auto text = drawer.getDrawingText();
    std::ofstream outs("testCDK.1.svg");
    outs << text;
    outs.flush();
    check_file_hash("testCDK.1.svg");
  }
}

TEST_CASE("SDD record parsing") {
  auto mol = R"CTAB(
  Mrv2008 11122110292D

  6  6  0  0  0  0            999 V2000
    9.3527    2.5661    0.0000 C   0  0  0  0  0  0  0  0  0  0  0  0
    8.6382    2.1536    0.0000 C   0  0  0  0  0  0  0  0  0  0  0  0
    8.6382    1.3286    0.0000 C   0  0  0  0  0  0  0  0  0  0  0  0
    9.3527    0.9161    0.0000 C   0  0  0  0  0  0  0  0  0  0  0  0
   10.0671    1.3286    0.0000 C   0  0  0  0  0  0  0  0  0  0  0  0
   10.0671    2.1536    0.0000 C   0  0  0  0  0  0  0  0  0  0  0  0
  1  2  1  0  0  0  0
  2  3  2  0  0  0  0
  3  4  1  0  0  0  0
  4  5  2  0  0  0  0
  5  6  1  0  0  0  0
  1  6  2  0  0  0  0
M  STY  1   1 DAT
M  SLB  1   1   1
M  SAL   1  1   1
M  SDT   1 NAME
M  SDD   1 -2345.1234-2345.1234    DR    ALL  1       0
M  SED   1 Hello World
M  END
)CTAB"_ctab;
  // SDD record has format
  // M  SDD sss xxxxx.xxxxyyyyy.yyyy eeefgh i jjjkkk ll m noo
  MolDraw2DSVG drawer(350, 300, -1, -1, 1);
  drawer.drawMolecule(*mol);
  drawer.finishDrawing();
  auto text = drawer.getDrawingText();
  std::string name("Hello World");
  for (auto &c : name) {
    std::stringstream ss;
    ss << " >" << c << "</text>";
    auto pos = text.find(ss.str());
    CHECK(pos != std::string::npos);
  }
}

TEST_CASE("Github #4519 bad placement of datafield labels") {
  auto mol1 = R"CTAB(
     RDKit          2D

  0  0  0  0  0  0  0  0  0  0999 V3000
M  V30 BEGIN CTAB
M  V30 COUNTS 5 4 1 0 0
M  V30 BEGIN ATOM
M  V30 1 C 0.000000 0.000000 0.000000 0
M  V30 2 C 1.299038 0.750000 0.000000 0
M  V30 3 C 2.598076 -0.000000 0.000000 0
M  V30 4 C 1.299038 2.250000 0.000000 0
M  V30 5 C 2.598076 3.000000 0.000000 0
M  V30 END ATOM
M  V30 BEGIN BOND
M  V30 1 1 1 2
M  V30 2 2 2 3
M  V30 3 1 2 4
M  V30 4 2 4 5
M  V30 END BOND
M  V30 BEGIN SGROUP
M  V30 1 DAT 0 ATOMS=(5 2 4 5 3 1) FIELDNAME="Lambda Max" FIELDINFO=nm -
M  V30 FIELDDATA="2222"
M  V30 END SGROUP
M  V30 END CTAB
M  END)CTAB"_ctab;
  REQUIRE(mol1);

  auto mol2 = R"CTAB(
     RDKit          2D

  0  0  0  0  0  0  0  0  0  0999 V3000
M  V30 BEGIN CTAB
M  V30 COUNTS 8 8 1 0 0
M  V30 BEGIN ATOM
M  V30 1 N 3.000000 0.000000 0.000000 0
M  V30 2 C 1.500000 0.000000 0.000000 0
M  V30 3 C 0.750000 -1.299038 0.000000 0
M  V30 4 C -0.750000 -1.299038 0.000000 0
M  V30 5 C -1.500000 0.000000 0.000000 0
M  V30 6 C -0.750000 1.299038 0.000000 0
M  V30 7 O -1.500000 2.598076 0.000000 0
M  V30 8 C 0.750000 1.299038 0.000000 0
M  V30 END ATOM
M  V30 BEGIN BOND
M  V30 1 1 1 2
M  V30 2 2 2 3
M  V30 3 1 3 4
M  V30 4 2 4 5
M  V30 5 1 5 6
M  V30 6 1 6 7
M  V30 7 2 6 8
M  V30 8 1 8 2
M  V30 END BOND
M  V30 BEGIN SGROUP
M  V30 1 DAT 0 ATOMS=(1 1) FIELDNAME=UV FIELDINFO=nm -
M  V30 FIELDDISP="    0.0000    0.0000    DR    ALL  0       0" -
M  V30 FIELDDATA="340"
M  V30 END SGROUP
M  V30 END CTAB
M  END)CTAB"_ctab;
  REQUIRE(mol2);

  auto mol3 = R"CTAB(
     RDKit          2D

  0  0  0  0  0  0  0  0  0  0999 V3000
M  V30 BEGIN CTAB
M  V30 COUNTS 4 3 1 0 0
M  V30 BEGIN ATOM
M  V30 1 C -0.750000 -1.299038 0.000000 0
M  V30 2 C 0.000000 0.000000 0.000000 0
M  V30 3 C 1.500000 0.000000 0.000000 0
M  V30 4 C 2.250000 1.299038 0.000000 0
M  V30 END ATOM
M  V30 BEGIN BOND
M  V30 1 1 1 2
M  V30 2 2 2 3
M  V30 3 1 3 4
M  V30 END BOND
M  V30 BEGIN SGROUP
M  V30 1 DAT 0 ATOMS=(1 3) FIELDNAME=Stereo -
M  V30 FIELDDATA="Cis"
M  V30 END SGROUP
M  V30 END CTAB
M  END)CTAB"_ctab;
  REQUIRE(mol3);

  std::vector<std::string> legends = {
      "datafield label bad placement1", "datafield label bad placement2",
      "datafield label bad placement3"};  //  std::vector<std::string> legends =
                                          //  {"datafield label bad
                                          //  placement2"};
  {
    MolDraw2DSVG drawer(300, 250);
    drawer.drawMolecule(*mol1, legends[0]);
    drawer.finishDrawing();
    std::string text = drawer.getDrawingText();
    std::ofstream outs("testGithub4519_1.svg");
    outs << text;
    outs.flush();
    check_file_hash("testGithub4519_1.svg");
  }
  {
    MolDraw2DSVG drawer(300, 250);
    drawer.drawMolecule(*mol2, legends[1]);
    drawer.finishDrawing();
    std::string text = drawer.getDrawingText();
    std::ofstream outs("testGithub4519_2.svg");
    outs << text;
    outs.flush();
    check_file_hash("testGithub4519_2.svg");
  }
  {
    MolDraw2DSVG drawer(300, 250);
    drawer.drawMolecule(*mol3, legends[2]);
    drawer.finishDrawing();
    std::string text = drawer.getDrawingText();
    std::ofstream outs("testGithub4519_3.svg");
    outs << text;
    outs.flush();
    check_file_hash("testGithub4519_3.svg");
  }

  {
    std::vector<ROMol *> mols;
    mols.push_back(mol1.get());
    mols.push_back(mol2.get());
    mols.push_back(mol3.get());
    MolDraw2DSVG drawer(900, 250, 300, 250);
    drawer.drawMolecules(mols, &legends);
    drawer.finishDrawing();
    std::string text = drawer.getDrawingText();
    std::ofstream outs("testGithub4519_4.svg");
    outs << text;
    outs.flush();
    outs.close();
    check_file_hash("testGithub4519_4.svg");
  }
}

TEST_CASE("changing baseFontSize") {
  RDDepict::preferCoordGen = false;
  auto mol1 =
      "CC(C)C[C@H](NC(=O)[C@H](CCCCN)NC(=O)[C@H](CS)NC(=O)CNC(=O)[C@H](C)NC(=O)[C@H](CCCCN)NC(=O)[C@H](CC(C)C)NC(=O)CNC(=O)[C@H](C)NC(=O)[C@H](CS)NC(=O)[C@H](CCCCN)NC(=O)[C@H](C)NC(=O)[C@@H](NC(=O)[C@H](CS)NC(=O)CNC(=O)[C@H](C)NC(=O)[C@H](CCCCN)NC(=O)CNC(=O)[C@H](C)NC(=O)[C@H](CCCCN)NC(=O)[C@H](C)N)[C@@H](C)O)C(=O)O"_smiles;
  REQUIRE(mol1);
  MolDraw2DUtils::prepareMolForDrawing(*mol1);
  auto mol2 = "C[C@H](N)C(=O)N[C@@H](CCCCN)C(=O)N[C@@H](C)C(=O)NCC(=O)O"_smiles;
  REQUIRE(mol2);
  MolDraw2DUtils::prepareMolForDrawing(*mol2);
  SECTION("basics-large") {
    MolDraw2DSVG drawer(350, 300, -1, -1, 1);
    drawer.drawMolecule(*mol1);
    drawer.finishDrawing();
    CHECK(drawer.fontSize() == Catch::Approx(6.0).margin(0.1));
    auto text = drawer.getDrawingText();
    std::ofstream outs("testBaseFontSize.1a.svg");
    outs << text;
    outs.flush();
    check_file_hash("testBaseFontSize.1a.svg");
  }
  SECTION("increase size - large") {
    // here we change the base font size, but it doesn't matter since the
    // structure is big enough we end up stuck with the minimum font size.
    MolDraw2DSVG drawer(350, 300, -1, -1, 1);
    drawer.drawOptions().baseFontSize = 0.9;
    drawer.drawMolecule(*mol1);
    drawer.finishDrawing();
    CHECK(drawer.fontSize() == Catch::Approx(5.5).margin(.1));
    auto text = drawer.getDrawingText();
    std::ofstream outs("testBaseFontSize.1b.svg");
    outs << text;
    outs.flush();
    check_file_hash("testBaseFontSize.1b.svg");
  }
  SECTION("basics-small") {
    MolDraw2DSVG drawer(350, 300, -1, -1, 1);
    drawer.drawMolecule(*mol2);
    drawer.finishDrawing();
    CHECK(drawer.fontSize() == Catch::Approx(14.0).margin(0.1));
    auto text = drawer.getDrawingText();
    std::ofstream outs("testBaseFontSize.2a.svg");
    outs << text;
    outs.flush();
    check_file_hash("testBaseFontSize.2a.svg");
  }
  SECTION("increase size - smaller") {
    MolDraw2DSVG drawer(350, 300, -1, -1, 1);
    drawer.drawOptions().baseFontSize = 0.9;
    drawer.drawMolecule(*mol2);
    drawer.finishDrawing();
    CHECK(drawer.fontSize() == Catch::Approx(20.25).margin(0.1));
    auto text = drawer.getDrawingText();
    std::ofstream outs("testBaseFontSize.2b.svg");
    outs << text;
    outs.flush();
    check_file_hash("testBaseFontSize.2b.svg");
  }
}

TEST_CASE("flexicanvas: set canvas size automatically") {
  // note that these examples use Freetype if it's available.
  auto mol1 = "CCN(CC)CCn1nc2c3ccccc3sc3c(CNS(C)(=O)=O)ccc1c32"_smiles;
  REQUIRE(mol1);
  MolDraw2DUtils::prepareMolForDrawing(*mol1);

  auto mol2 = R"CTAB(
  Mrv2108 11192104292D

  0  0  0     0  0            999 V3000
M  V30 BEGIN CTAB
M  V30 COUNTS 5 5 0 0 0
M  V30 BEGIN ATOM
M  V30 1 C -5.2 -1.4 0 0
M  V30 2 O -5.2 -2.8 0 0
M  V30 3 C -3.7 -1.4 0 0
M  V30 4 C -3.7 -2.8 0 0 CFG=1
M  V30 5 N -2.5994 -3.9839 0 0
M  V30 END ATOM
M  V30 BEGIN BOND
M  V30 1 1 1 2
M  V30 2 1 1 3
M  V30 3 1 2 4
M  V30 4 1 3 4
M  V30 5 1 4 5 CFG=1
M  V30 END BOND
M  V30 END CTAB
M  END
)CTAB"_ctab;
  REQUIRE(mol2);
  MolDraw2DUtils::prepareMolForDrawing(*mol2);
  SECTION("fixed canvas") {
    MolDraw2DSVG drawer(308, 223, -1, -1);
    drawer.drawMolecule(*mol1);
    drawer.finishDrawing();
    auto text = drawer.getDrawingText();
    std::ofstream outs("testFlexiCanvas.1a.svg");
    outs << text;
    outs.flush();
    check_file_hash("testFlexiCanvas.1a.svg");
  }
  SECTION("flexicanvas1") {
    MolDraw2DSVG drawer(-1, -1, -1, -1);
    drawer.drawMolecule(*mol1);
    drawer.finishDrawing();
    auto text = drawer.getDrawingText();
    std::ofstream outs("testFlexiCanvas.1b.svg");
    outs << text;
    outs.flush();
    check_file_hash("testFlexiCanvas.1b.svg");
  }
  SECTION("flexicanvas1") {
    MolDraw2DSVG drawer(-1, -1, -1, -1);
    drawer.drawOptions().scalingFactor = 30;
    drawer.drawOptions().baseFontSize = 0.6;
    drawer.drawMolecule(*mol1);
    drawer.finishDrawing();
    auto text = drawer.getDrawingText();
    std::ofstream outs("testFlexiCanvas.1c.svg");
    outs << text;
    outs.flush();
    check_file_hash("testFlexiCanvas.1c.svg");
  }
  SECTION("flexicanvas1") {
    MolDraw2DSVG drawer(-1, -1, -1, -1);
    drawer.drawOptions().scalingFactor = 30;
    drawer.drawOptions().fixedFontSize = 32;
    drawer.drawMolecule(*mol1);
    drawer.finishDrawing();
    CHECK(drawer.fontSize() == Catch::Approx(32).margin(0.1));
    auto text = drawer.getDrawingText();
    std::ofstream outs("testFlexiCanvas.1d.svg");
    outs << text;
    outs.flush();
    check_file_hash("testFlexiCanvas.1d.svg");
  }
  SECTION("square") {
    MolDraw2DSVG drawer(-1, -1, -1, -1);
    drawer.drawOptions().baseFontSize = 0.8;
    drawer.drawMolecule(*mol2);
    drawer.finishDrawing();
    auto text = drawer.getDrawingText();
    std::ofstream outs("testFlexiCanvas.2.svg");
    outs << text;
    outs.flush();
    check_file_hash("testFlexiCanvas.2.svg");
  }
#ifdef RDK_BUILD_CAIRO_SUPPORT
  SECTION("square PNG no freetype") {
    MolDraw2DCairo drawer(-1, -1, -1, -1, true);
    drawer.drawOptions().baseFontSize = 0.8;
    drawer.drawMolecule(*mol2);
    drawer.finishDrawing();
    auto text = drawer.getDrawingText();
    std::ofstream outs("testFlexiCanvas.2a.png");
    outs << text;
    outs.flush();
    check_file_hash("testFlexiCanvas.2a.png");
  }
  SECTION("square PNG with freetype") {
    MolDraw2DCairo drawer(-1, -1, -1, -1, false);
    drawer.drawOptions().baseFontSize = 0.8;
    drawer.drawMolecule(*mol2);
    drawer.finishDrawing();
    auto text = drawer.getDrawingText();
    std::ofstream outs("testFlexiCanvas.2b.png");
    outs << text;
    outs.flush();
    check_file_hash("testFlexiCanvas.2b.png");
  }
#endif
  // semiflexicanvas - with freetype
  SECTION("semiflexicanvas1") {
    MolDraw2DSVG drawer(308, -1, -1, -1, false);
    drawer.drawOptions().scalingFactor = 30;
    drawer.drawOptions().baseFontSize = 0.6;
    drawer.drawMolecule(*mol1);
    drawer.finishDrawing();
    auto text = drawer.getDrawingText();
    std::ofstream outs("testSemiFlexiCanvas.1a.svg");
    outs << text;
    outs.flush();
    check_file_hash("testSemiFlexiCanvas.1a.svg");
  }
  SECTION("semiflexicanvas2") {
    MolDraw2DSVG drawer(-1, 223, -1, -1, false);
    drawer.drawOptions().scalingFactor = 30;
    drawer.drawOptions().baseFontSize = 0.6;
    drawer.drawMolecule(*mol1);
    drawer.finishDrawing();
    auto text = drawer.getDrawingText();
    std::ofstream outs("testSemiFlexiCanvas.1b.svg");
    outs << text;
    outs.flush();
    check_file_hash("testSemiFlexiCanvas.1b.svg");
  }
  SECTION("semiflexicanvas3") {
    auto mol3 = "ON"_smiles;
    REQUIRE(mol3);
    MolDraw2DSVG drawer(-1, 150, -1, -1, false);
    drawer.drawOptions().scalingFactor = 30;
    drawer.drawOptions().baseFontSize = 0.6;
    drawer.drawMolecule(*mol3);
    drawer.finishDrawing();
    auto text = drawer.getDrawingText();
    std::ofstream outs("testSemiFlexiCanvas.1c.svg");
    outs << text;
    outs.flush();
    check_file_hash("testSemiFlexiCanvas.1c.svg");
  }
  SECTION("reaction") {
    std::unique_ptr<ChemicalReaction> rxn(RxnSmartsToChemicalReaction(
        "[N:1]-[C:2]-[C:3](=[O:4])-[O:5].[N:6]-[C:7]-[C:8](=[O:9])-[O:10]>>[N:"
        "1]1-[C:2]-[C:3](=[O:4])-[N:6]-[C:7]-[C:8]-1=[O:9].[O:5]=[O:10]"));
    MolDraw2DSVG drawer(-1, -1, -1, -1, true);
    drawer.drawReaction(*rxn);
    drawer.finishDrawing();
    auto text = drawer.getDrawingText();
    std::ofstream outs("testFlexiCanvas.3.svg");
    outs << text;
    outs.flush();
    check_file_hash("testFlexiCanvas.3.svg");
  }
  SECTION("data labels") {
    auto mol1 = R"CTAB(
     RDKit          2D

  0  0  0  0  0  0  0  0  0  0999 V3000
M  V30 BEGIN CTAB
M  V30 COUNTS 5 4 1 0 0
M  V30 BEGIN ATOM
M  V30 1 C 0.000000 0.000000 0.000000 0
M  V30 2 C 1.299038 0.750000 0.000000 0
M  V30 3 C 2.598076 -0.000000 0.000000 0
M  V30 4 C 1.299038 2.250000 0.000000 0
M  V30 5 C 2.598076 3.000000 0.000000 0
M  V30 END ATOM
M  V30 BEGIN BOND
M  V30 1 1 1 2
M  V30 2 2 2 3
M  V30 3 1 2 4
M  V30 4 2 4 5
M  V30 END BOND
M  V30 BEGIN SGROUP
M  V30 1 DAT 0 ATOMS=(5 2 4 5 3 1) FIELDNAME="Lambda Max" FIELDINFO=nm -
M  V30 FIELDDATA="2222"
M  V30 END SGROUP
M  V30 END CTAB
M  END)CTAB"_ctab;
    REQUIRE(mol1);
    {
      MolDraw2DSVG drawer(-1, -1);
      drawer.drawMolecule(*mol1);
      drawer.finishDrawing();
      auto text = drawer.getDrawingText();
      std::ofstream outs("testFlexiCanvas.4a.svg");
      outs << text;
      outs.flush();
      check_file_hash("testFlexiCanvas.4a.svg");
    }
    {
      MolDraw2DSVG drawer(-1, -1);
      drawer.drawMolecule(*mol1, "legendary");
      drawer.finishDrawing();
      auto text = drawer.getDrawingText();
      std::ofstream outs("testFlexiCanvas.4b.svg");
      outs << text;
      outs.flush();
      check_file_hash("testFlexiCanvas.4b.svg");
    }
    {
      MolDraw2DSVG drawer(-1, -1);
      drawer.drawMolecule(*mol1, "doubly\nlegendary");
      drawer.finishDrawing();
      auto text = drawer.getDrawingText();
      std::ofstream outs("testFlexiCanvas.4c.svg");
      outs << text;
      outs.flush();
      check_file_hash("testFlexiCanvas.4c.svg");
    }
    {
      MolDraw2DSVG drawer(-1, -1);
      drawer.drawOptions().legendFraction = 0.25;
      drawer.drawOptions().legendFontSize = 32;
      drawer.drawMolecule(*mol1, "Hugely\nLegendary");
      drawer.finishDrawing();
      auto text = drawer.getDrawingText();
      std::ofstream outs("testFlexiCanvas.4d.svg");
      outs << text;
      outs.flush();
      check_file_hash("testFlexiCanvas.4d.svg");
    }
  }
  SECTION("including legends") {
    // add an atomNote so that we can compare font sizes
    mol1->getAtomWithIdx(0)->setProp(common_properties::atomNote, "n1");
    {
      MolDraw2DSVG drawer(-1, -1);
      drawer.drawMolecule(*mol1, "legend");
      drawer.finishDrawing();
      auto text = drawer.getDrawingText();
      std::ofstream outs("testFlexiCanvas.5a.svg");
      outs << text;
      outs.flush();
      check_file_hash("testFlexiCanvas.5a.svg");
    }
    {
      MolDraw2DSVG drawer(-1, -1);
      drawer.drawMolecule(*mol1, "legend\nwith two lines");
      drawer.finishDrawing();
      auto text = drawer.getDrawingText();
      std::ofstream outs("testFlexiCanvas.5b.svg");
      outs << text;
      outs.flush();
      check_file_hash("testFlexiCanvas.5b.svg");
    }
    {
      MolDraw2DSVG drawer(-1, -1);
      drawer.drawOptions().scalingFactor = 45;
      drawer.drawMolecule(*mol1, "legend");
      drawer.finishDrawing();
      auto text = drawer.getDrawingText();
      std::ofstream outs("testFlexiCanvas.5c.svg");
      outs << text;
      outs.flush();
      check_file_hash("testFlexiCanvas.5c.svg");
    }
    {
      MolDraw2DSVG drawer(-1, -1);
      drawer.drawOptions().scalingFactor = 10;
      drawer.drawMolecule(*mol1, "legend");
      drawer.finishDrawing();
      auto text = drawer.getDrawingText();
      std::ofstream outs("testFlexiCanvas.5d.svg");
      outs << text;
      outs.flush();
      check_file_hash("testFlexiCanvas.5d.svg");
    }
  }

  SECTION("partially flexicanvas (height) + legends") {
    // add an atomNote so that we can compare font sizes
    mol1->getAtomWithIdx(0)->setProp(common_properties::atomNote, "n1");
    {
      MolDraw2DSVG drawer(-1, 200);
      drawer.drawMolecule(*mol1, "legend");
      drawer.finishDrawing();
      auto text = drawer.getDrawingText();
      std::ofstream outs("testFlexiCanvas.6a.svg");
      outs << text;
      outs.flush();
      check_file_hash("testFlexiCanvas.6a.svg");
    }
    {
      MolDraw2DSVG drawer(-1, 200);
      drawer.drawMolecule(*mol1, "legend\nwith two lines");
      drawer.finishDrawing();
      auto text = drawer.getDrawingText();
      std::ofstream outs("testFlexiCanvas.6b.svg");
      outs << text;
      outs.flush();
      check_file_hash("testFlexiCanvas.6b.svg");
    }
    {
      MolDraw2DSVG drawer(-1, 200);
      drawer.drawOptions().scalingFactor = 45;
      drawer.drawMolecule(*mol1, "legend");
      drawer.finishDrawing();
      auto text = drawer.getDrawingText();
      std::ofstream outs("testFlexiCanvas.6c.svg");
      outs << text;
      outs.flush();
      check_file_hash("testFlexiCanvas.6c.svg");
    }
    {
      MolDraw2DSVG drawer(-1, 200);
      drawer.drawOptions().scalingFactor = 10;
      drawer.drawMolecule(*mol1, "legend");
      drawer.finishDrawing();
      auto text = drawer.getDrawingText();
      std::ofstream outs("testFlexiCanvas.6d.svg");
      outs << text;
      outs.flush();
      check_file_hash("testFlexiCanvas.6d.svg");
    }
  }

  SECTION("partially flexicanvas (width) + legends") {
    // add an atomNote so that we can compare font sizes
    mol1->getAtomWithIdx(0)->setProp(common_properties::atomNote, "n1");
    {
      MolDraw2DSVG drawer(300, -1);
      drawer.drawMolecule(*mol1, "legend");
      drawer.finishDrawing();
      auto text = drawer.getDrawingText();
      std::ofstream outs("testFlexiCanvas.7a.svg");
      outs << text;
      outs.flush();
      check_file_hash("testFlexiCanvas.7a.svg");
    }
    {
      MolDraw2DSVG drawer(300, -1);
      drawer.drawMolecule(*mol1, "legend\nwith two lines");
      drawer.finishDrawing();
      auto text = drawer.getDrawingText();
      std::ofstream outs("testFlexiCanvas.7b.svg");
      outs << text;
      outs.flush();
      check_file_hash("testFlexiCanvas.7b.svg");
    }
    {
      MolDraw2DSVG drawer(300, -1);
      drawer.drawOptions().scalingFactor = 45;
      drawer.drawMolecule(*mol1, "legend");
      drawer.finishDrawing();
      auto text = drawer.getDrawingText();
      std::ofstream outs("testFlexiCanvas.7c.svg");
      outs << text;
      outs.flush();
      check_file_hash("testFlexiCanvas.7c.svg");
    }
    {
      MolDraw2DSVG drawer(300, -1);
      drawer.drawOptions().scalingFactor = 10;
      drawer.drawMolecule(*mol1, "legend");
      drawer.finishDrawing();
      auto text = drawer.getDrawingText();
      std::ofstream outs("testFlexiCanvas.7d.svg");
      outs << text;
      outs.flush();
      check_file_hash("testFlexiCanvas.7d.svg");
    }
  }
}

TEST_CASE("Github #4764") {
  SECTION("basics") {
    auto mol = "c1ccccc1-C1CCCCC1"_smiles;
    REQUIRE(mol);
    std::vector<int> highlights{6, 7, 8, 9, 10, 11};
    {
      MolDraw2DSVG drawer(200, 150);
      drawer.drawMolecule(*mol, "highlight", &highlights);
      drawer.finishDrawing();
      auto text = drawer.getDrawingText();
      std::ofstream outs("testGithub4764.sz1.svg");
      outs << text;
      outs.flush();
      check_file_hash("testGithub4764.sz1.svg");
    }
    {
      MolDraw2DSVG drawer(400, 350);
      drawer.drawMolecule(*mol, "highlight", &highlights);
      drawer.finishDrawing();
      auto text = drawer.getDrawingText();
      std::ofstream outs("testGithub4764.sz2.svg");
      outs << text;
      outs.flush();
      check_file_hash("testGithub4764.sz2.svg");
    }
    {
      MolDraw2DSVG drawer(800, 700);
      drawer.drawMolecule(*mol, "highlight", &highlights);
      drawer.finishDrawing();
      auto text = drawer.getDrawingText();
      std::ofstream outs("testGithub4764.sz3.svg");
      outs << text;
      outs.flush();
      check_file_hash("testGithub4764.sz3.svg");
    }
#ifdef RDK_BUILD_CAIRO_SUPPORT
    {
      MolDraw2DCairo drawer(200, 150);
      drawer.drawMolecule(*mol, "highlight", &highlights);
      drawer.finishDrawing();
      drawer.writeDrawingText("testGithub4764.sz1.png");
      check_file_hash("testGithub4764.sz1.png");
    }
    {
      MolDraw2DCairo drawer(400, 350);
      drawer.drawMolecule(*mol, "highlight", &highlights);
      drawer.finishDrawing();
      drawer.writeDrawingText("testGithub4764.sz2.png");
      check_file_hash("testGithub4764.sz2.png");
    }
    {
      MolDraw2DCairo drawer(800, 700);
      drawer.drawMolecule(*mol, "highlight", &highlights);
      drawer.finishDrawing();
      drawer.writeDrawingText("testGithub4764.sz3.png");
      check_file_hash("testGithub4764.sz3.png");
    }
#endif
    // check_file_hash("testGithub4538.svg");
  }
}

TEST_CASE("drawArc starting from wrong angle") {
  SECTION("basics") {
    auto mol = R"CTAB(
     RDKit          2D

  9  9  0  0  0  0  0  0  0  0999 V2000
   -1.2135   -0.7027    0.0000 C   0  0  0  0  0  0  0  0  0  0  0  0
   -0.0000   -1.5844    0.0000 N   0  0  0  0  0  0  0  0  0  0  0  0
    1.2135   -0.7027    0.0000 C   0  0  0  0  0  0  0  0  0  0  0  0
    0.7500    0.7238    0.0000 N   0  0  0  0  0  0  0  0  0  0  0  0
   -0.7500    0.7238    0.0000 C   0  0  0  0  0  0  0  0  0  0  0  0
   -1.6317    1.9374    0.0000 F   0  0  0  0  0  0  0  0  0  0  0  0
   -2.6401   -1.1663    0.0000 F   0  0  0  0  0  0  0  0  0  0  0  0
    2.6401   -1.1663    0.0000 F   0  0  0  0  0  0  0  0  0  0  0  0
    1.6317    1.9374    0.0000 F   0  0  0  0  0  0  0  0  0  0  0  0
  1  2  1  0
  2  3  2  0
  3  4  1  0
  4  5  1  0
  5  6  1  0
  5  1  2  0
  1  7  1  0
  3  8  1  0
  4  9  1  0
M  END)CTAB"_ctab;
    REQUIRE(mol);
    {
      MolDraw2DSVG drawer(400, 350);
      drawer.drawOptions().noAtomLabels = true;
      drawer.drawMolecule(*mol, "drawArc");
      drawer.setFillPolys(false);
      drawer.setColour({1, 0, 0});
      drawer.drawArc(mol->getConformer().getAtomPos(3), 0.3, -72, 54);
      drawer.drawArc(mol->getConformer().getAtomPos(0), 0.3, -162, -36);
      drawer.drawArc(mol->getConformer().getAtomPos(4), 0.3, 126, 252);
      drawer.drawArc(mol->getConformer().getAtomPos(2), 0.3, -18, 108);
      drawer.finishDrawing();
      auto text = drawer.getDrawingText();
      std::ofstream outs("testDrawArc1.svg");
      outs << text;
      outs.flush();
      check_file_hash("testDrawArc1.svg");
    }
  }
}

TEST_CASE("wedged bonds to metals drawn in the wrong direction") {
  SECTION("basics") {
    auto m = R"CTAB(
  Mrv2108 01092205442D          

  0  0  0     0  0            999 V3000
M  V30 BEGIN CTAB
M  V30 COUNTS 5 4 0 0 0
M  V30 BEGIN ATOM
M  V30 1 F 10.6667 -0.75 0 0
M  V30 2 Pt 10.6667 -2.29 0 0 CFG=1
M  V30 3 Cl 12.2067 -2.29 0 0
M  V30 4 C 10.6667 -3.83 0 0
M  V30 5 O 9.1267 -2.29 0 0
M  V30 END ATOM
M  V30 BEGIN BOND
M  V30 1 1 1 2
M  V30 2 1 2 3
M  V30 3 1 2 4 CFG=1
M  V30 4 1 2 5 CFG=3
M  V30 END BOND
M  V30 END CTAB
M  END)CTAB"_ctab;
    m->getBondWithIdx(2)->setBondDir(Bond::BondDir::BEGINWEDGE);
    m->getBondWithIdx(3)->setBondDir(Bond::BondDir::BEGINDASH);
    MolDraw2DSVG drawer(250, 200);
    assignBWPalette(drawer.drawOptions().atomColourPalette);
    drawer.drawMolecule(*m, "check wedges");
    drawer.finishDrawing();
    auto text = drawer.getDrawingText();
    std::ofstream outs("testMetalWedges.svg");
    outs << text;
    outs.flush();
    check_file_hash("testMetalWedges.svg");
  }
}

TEST_CASE("vary proportion of panel for legend", "[drawing]") {
  SECTION("basics") {
    auto m1 = "C1N[C@@H]2OCC12"_smiles;
    REQUIRE(m1);
    // These look a bit pants with NO_FREETYPE=true, but much better with
    // Freetype.
    {
      // default legend
      MolDraw2DSVG drawer(200, 200, -1, -1, NO_FREETYPE);
      MolDraw2DUtils::prepareAndDrawMolecule(drawer, *m1, "default legend");
      drawer.finishDrawing();
      auto text = drawer.getDrawingText();
      std::ofstream outs("testVariableLegend_1.svg");
      outs << text;
      outs.flush();
      CHECK(text.find("<text x='34.5' y='190.0' class='legend' "
                      "style='font-size:16px;") != std::string::npos);
      check_file_hash("testVariableLegend_1.svg");
    }
    {
      // 1/4 of panel
      MolDraw2DSVG drawer(200, 200, -1, -1, NO_FREETYPE);
      drawer.drawOptions().legendFraction = 0.25;
      drawer.drawOptions().legendFontSize = 32;
      MolDraw2DUtils::prepareAndDrawMolecule(drawer, *m1, "massive legend");
      drawer.finishDrawing();
      auto text = drawer.getDrawingText();
      std::ofstream outs("testVariableLegend_2.svg");
      outs << text;
      outs.flush();
      CHECK(text.find("<text x='2.8' y='190.0' class='legend' "
                      "style='font-size:31px;") != std::string::npos);
      check_file_hash("testVariableLegend_2.svg");
    }
    {
      // tiny
      MolDraw2DSVG drawer(200, 200, -1, -1, NO_FREETYPE);
      drawer.drawOptions().legendFraction = 0.05;
      MolDraw2DUtils::prepareAndDrawMolecule(drawer, *m1, "small legend");
      drawer.finishDrawing();
      auto text = drawer.getDrawingText();
      std::ofstream outs("testVariableLegend_3.svg");
      outs << text;
      outs.flush();
      CHECK(text.find("<text x='72.4' y='190.0' class='legend' "
                      "style='font-size:11px;") != std::string::npos);
      check_file_hash("testVariableLegend_3.svg");
    }
  }
}

TEST_CASE(
    "Github 5061 - draw reaction with no reagents and scaleBondWidth true") {
  SECTION("basics") {
    std::string data = R"RXN($RXN

  Mrv16425    091201171606

  0  1
$MOL

  Mrv1642509121716062D

  2  1  0  0  0  0            999 V2000
    3.5357    0.0000    0.0000 R#  0  0  0  0  0  0  0  0  0  0  0  0
    2.7107    0.0000    0.0000 R#  0  0  0  0  0  0  0  0  0  0  0  0
  1  2  1  0  0  0  0
M  RGP  2   1   1   2   2


M  END)RXN";
    {
      std::unique_ptr<ChemicalReaction> rxn{RxnBlockToChemicalReaction(data)};
      MolDraw2DSVG drawer(450, 200);
      drawer.drawOptions().scaleBondWidth = true;
      drawer.drawReaction(*rxn);
      drawer.finishDrawing();
      auto text = drawer.getDrawingText();
      std::ofstream outs("testGithub_5061.svg");
      outs << text;
      outs.flush();
      check_file_hash("testGithub_5061.svg");
    }
  }
}

TEST_CASE("Github 5185 - don't draw atom indices between double bond") {
  SECTION("basics") {
    auto m1 = "OC(=O)CCCC(=O)O"_smiles;
    REQUIRE(m1);
    {
      // default legend
      MolDraw2DSVG drawer(400, 200, -1, -1);
      drawer.drawOptions().addAtomIndices = true;
      MolDraw2DUtils::prepareAndDrawMolecule(drawer, *m1);
      drawer.finishDrawing();
      auto text = drawer.getDrawingText();
      std::ofstream outs("testGithub_5185.svg");
      outs << text;
      outs.flush();
#ifdef RDK_BUILD_FREETYPE_SUPPORT
      // the 2nd note
      CHECK(text.find("<path class='note' d='M 94.4 129.6") !=
            std::string::npos);
      check_file_hash("testGithub_5185.svg");
#else
      CHECK(text.find("<text x='91.5' y='130.0' class='note' ") !=
            std::string::npos);
#endif
    }
  }
}

TEST_CASE(
    "Github 5259 - drawReaction should not fail when prepareMolsBeforeDrawing "
    "is false") {
  SECTION("basics") {
    auto rxn = "[CH3:1][OH:2]>>[CH2:1]=[OH0:2]"_rxnsmarts;
    REQUIRE(rxn);
    MolDraw2DSVG drawer(400, 200, -1, -1);
    drawer.drawOptions().prepareMolsBeforeDrawing = false;
    REQUIRE_NOTHROW(drawer.drawReaction(*rxn));
  }
}

TEST_CASE("Github 5269 - bad index positions with highlights") {
  SECTION("basics") {
    auto m1 = "CC(=O)Oc1c(C(=O)O)cccc1"_smiles;
    auto q1 = "CC(=O)Oc1c(C(=O)O)cccc1"_smarts;
    REQUIRE(m1);
    REQUIRE(q1);
    {
      std::vector<int> hit_atoms;
      std::vector<MatchVectType> hits_vect;
      SubstructMatch(*m1, *q1, hits_vect);
      for (size_t i = 0; i < hits_vect.size(); ++i) {
        for (size_t j = 0; j < hits_vect[i].size(); ++j) {
          hit_atoms.push_back(hits_vect[i][j].second);
        }
      }
      std::vector<int> hit_bonds;
      for (int i : hit_atoms) {
        for (int j : hit_atoms) {
          if (i > j) {
            Bond *bnd = m1->getBondBetweenAtoms(i, j);
            if (bnd) {
              hit_bonds.push_back(bnd->getIdx());
            }
          }
        }
      }
      {
        MolDraw2DSVG drawer(400, 400, -1, -1);
        drawer.drawOptions().addAtomIndices = true;
        drawer.drawMolecule(*m1, &hit_atoms, &hit_bonds);
        drawer.finishDrawing();
        auto text = drawer.getDrawingText();
        std::ofstream outs("testGithub_5269_1.svg");
        outs << text;
        outs.flush();
#ifdef RDK_BUILD_FREETYPE_SUPPORT
        check_file_hash("testGithub_5269_1.svg");
#endif
      }
    }
  }
  {
    auto m2 = "CN(C)C(C)C=O"_smiles;
    REQUIRE(m2);
    std::vector<int> hit_atoms{0, 1, 2};
    auto atom = m2->getAtomWithIdx(0);
    atom->setProp(common_properties::atomNote, "0.91");
    atom = m2->getAtomWithIdx(1);
    atom->setProp(common_properties::atomNote, "1.03");
    atom = m2->getAtomWithIdx(2);
    atom->setProp(common_properties::atomNote, "0.74");
    MolDraw2DSVG drawer(400, 400, -1, -1);
    drawer.drawMolecule(*m2, &hit_atoms);
    drawer.finishDrawing();
    auto text = drawer.getDrawingText();
    std::ofstream outs("testGithub_5269_2.svg");
    outs << text;
    outs.flush();
#ifdef RDK_BUILD_FREETYPE_SUPPORT
    check_file_hash("testGithub_5269_2.svg");
#endif
  }
}

#ifdef RDK_BUILD_CAIRO_SUPPORT
TEST_CASE("drawing doesn't destroy reaction properties", "[drawing]") {
  auto rxn = "[CH3:1][OH:2]>>[CH2:1]=[OH0:2]"_rxnsmarts;
  REQUIRE(rxn);
  MolDraw2DCairo drawer(400, 200);
  bool highlightByReactant = true;
  drawer.drawReaction(*rxn, highlightByReactant);
  drawer.finishDrawing();
  auto png = drawer.getDrawingText();
  std::unique_ptr<ChemicalReaction> rxn2{PNGStringToChemicalReaction(png)};
  REQUIRE(rxn2);
  CHECK(rxn->getReactants()[0]->getAtomWithIdx(0)->getAtomMapNum() == 1);
  CHECK(rxn->getReactants()[0]->getAtomWithIdx(1)->getAtomMapNum() == 2);
  CHECK(rxn2->getReactants()[0]->getAtomWithIdx(0)->getAtomMapNum() == 1);
  CHECK(rxn2->getReactants()[0]->getAtomWithIdx(1)->getAtomMapNum() == 2);
}
#endif

TEST_CASE("Class values in SVG for wavy bonds.") {
  SECTION("basics") {
    auto m1 = R"CTAB(mol1
  ChemDraw05162216032D

 11 11  0  0  0  0  0  0  0  0999 V2000
    1.1514    0.9038    0.0000 C   0  0  0  0  0  0  0  0  0  0  0  0
    1.1514    0.0788    0.0000 C   0  0  0  0  0  0  0  0  0  0  0  0
    1.9360   -0.1762    0.0000 N   0  0  0  0  0  0  0  0  0  0  0  0
    2.4209    0.4913    0.0000 C   0  0  0  0  0  0  0  0  0  0  0  0
    1.9360    1.1587    0.0000 N   0  0  0  0  0  0  0  0  0  0  0  0
    0.4369   -0.3337    0.0000 C   0  0  0  0  0  0  0  0  0  0  0  0
   -0.2775    0.0788    0.0000 C   0  0  0  0  0  0  0  0  0  0  0  0
   -0.9920   -0.3337    0.0000 C   0  0  0  0  0  0  0  0  0  0  0  0
   -1.7065    0.0788    0.0000 C   0  0  0  0  0  0  0  0  0  0  0  0
   -2.4209   -0.3337    0.0000 N   0  0  0  0  0  0  0  0  0  0  0  0
    0.4369   -1.1587    0.0000 C   0  0  0  0  0  0  0  0  0  0  0  0
  1  2  2  0
  2  3  1  0
  3  4  2  0
  4  5  1  0
  5  1  1  0
  2  6  1  0
  6  7  1  0
  7  8  2  3
  8  9  1  0
  9 10  3  0
  6 11  1  4
M  END)CTAB"_ctab;
    REQUIRE(m1);
    auto b10 = m1->getBondWithIdx(10);
    b10->setBondDir(Bond::UNKNOWN);
    MolDraw2DSVG drawer(400, 400, -1, -1);
    drawer.drawMolecule(*m1);
    drawer.finishDrawing();
    auto text = drawer.getDrawingText();
    CHECK(text.find("<path class='bond-10 atom-5 atom-10'") !=
          std::string::npos);
    std::ofstream outs("test_classes_wavy_bonds.svg");
    outs << text;
    outs.flush();
#ifdef RDK_BUILD_FREETYPE_SUPPORT
    check_file_hash("test_classes_wavy_bonds.svg");
#endif
  }
}

TEST_CASE("GitHub #5383: cairo error when using similarity maps", "") {
  auto m1 = "C1N[C@@H]2OCC12"_smiles;
  REQUIRE(m1);
  MolDraw2DUtils::prepareMolForDrawing(*m1);
  const auto conf = m1->getConformer();
  std::vector<Point2D> cents(conf.getNumAtoms());
  std::vector<double> weights(conf.getNumAtoms());
  std::vector<double> widths(conf.getNumAtoms());
  for (size_t i = 0; i < conf.getNumAtoms(); ++i) {
    cents[i] = Point2D(conf.getAtomPos(i).x, conf.getAtomPos(i).y);
    weights[i] = 1;
    widths[i] = 0.4 * PeriodicTable::getTable()->getRcovalent(
                          m1->getAtomWithIdx(i)->getAtomicNum());
  }

  SECTION("svg basics") {
    MolDraw2DSVG drawer(250, 250, -1, -1, NO_FREETYPE);
    drawer.drawOptions().padding = 0.1;

    drawer.clearDrawing();
    std::vector<double> levels;
    MolDraw2DUtils::contourAndDrawGaussians(
        drawer, cents, weights, widths, 10, levels,
        MolDraw2DUtils::ContourParams(), m1.get());

    drawer.drawOptions().clearBackground = false;
    drawer.drawMolecule(*m1);
    drawer.finishDrawing();
    auto text = drawer.getDrawingText();
    CHECK(text.find("width='250px' height='250px' viewBox='0 0 250 250'>") !=
          std::string::npos);
    std::ofstream outs("github5383_1.svg");
    outs << text;
    outs.flush();
    check_file_hash("github5383_1.svg");
  }
  SECTION("svg basics") {
    MolDraw2DSVG drawer(250, 250, -1, -1, NO_FREETYPE);
    drawer.drawOptions().padding = 0.0;

    drawer.clearDrawing();
    std::vector<double> levels;
    MolDraw2DUtils::contourAndDrawGaussians(
        drawer, cents, weights, widths, 10, levels,
        MolDraw2DUtils::ContourParams(), m1.get());

    drawer.drawOptions().clearBackground = false;
    drawer.drawMolecule(*m1);
    drawer.finishDrawing();
    auto text = drawer.getDrawingText();
    CHECK(text.find("width='250px' height='250px' viewBox='0 0 250 250'>") !=
          std::string::npos);
    std::ofstream outs("github5383_2.svg");
    outs << text;
    outs.flush();
    check_file_hash("github5383_2.svg");
  }
#ifdef RDK_BUILD_CAIRO_SUPPORT
  SECTION("cairo basics") {
    MolDraw2DCairo drawer(250, 250, -1, -1, NO_FREETYPE);
    drawer.drawOptions().padding = 0.1;

    drawer.clearDrawing();
    std::vector<double> levels;
    MolDraw2DUtils::contourAndDrawGaussians(
        drawer, cents, weights, widths, 10, levels,
        MolDraw2DUtils::ContourParams(), m1.get());

    drawer.drawOptions().clearBackground = false;
    drawer.drawMolecule(*m1);
    drawer.finishDrawing();
    drawer.writeDrawingText("github5383_1.png");
    check_file_hash("github5383_1.png");
  }
#endif
}

TEST_CASE("github #5156") {
  SECTION("basics") {
    SmilesParserParams ps;
    ps.sanitize = false;
    std::unique_ptr<RWMol> m{SmilesToMol("c1ccnc1", ps)};
    REQUIRE(m);
    unsigned int failed;
    MolOps::sanitizeMol(*m, failed,
                        MolOps::SANITIZE_ALL ^ MolOps::SANITIZE_KEKULIZE);
    MolDraw2DSVG d2d(200, 200);
    d2d.drawOptions().prepareMolsBeforeDrawing = false;
    d2d.drawMolecule(*m);
    d2d.finishDrawing();
    auto text = d2d.getDrawingText();
    // CHECK(text.find("width='250px' height='250px' viewBox='0 0 250 250'>") !=
    //       std::string::npos);
    std::ofstream outs("github5156_1.svg");
    outs << text;
    outs.flush();
    check_file_hash("github5156_1.svg");
  }
  SECTION("as reported") {
    auto m =
        "[#6](:,-[#6]-,:[#7]-,:[#6]1:[#6]:[#6]:[#6]:[#6]:[#6]:1):,-[#6]:,-[#7]:,-[#6]"_smarts;
    REQUIRE(m);
    MolDraw2DSVG d2d(200, 200);
    d2d.drawOptions().prepareMolsBeforeDrawing = false;
    d2d.drawMolecule(*m);
    d2d.finishDrawing();
    auto text = d2d.getDrawingText();
    // CHECK(text.find("width='250px' height='250px' viewBox='0 0 250 250'>") !=
    //       std::string::npos);
    std::ofstream outs("github5156_2.svg");
    outs << text;
    outs.flush();
    check_file_hash("github5156_2.svg");
  }
  SECTION("check no wedging") {
    // if we aren't preparing molecules, we won't end up with wedging in this
    // case
    auto m = "C[C@H](F)Cl"_smiles;
    REQUIRE(m);
    MolDraw2DSVG d2d(200, 200);
    d2d.drawOptions().prepareMolsBeforeDrawing = false;
    d2d.drawMolecule(*m);
    d2d.finishDrawing();
    auto text = d2d.getDrawingText();
    CHECK(text.find(" Z' style='fill=#000000") == std::string::npos);
    std::ofstream outs("github5156_3.svg");
    outs << text;
    outs.flush();
    check_file_hash("github5156_3.svg");
  }
}

TEST_CASE("ACS 1996 mode") {
  SECTION("basics") {
    std::string nameBase = "acs1996_";
    {
      auto m = R"CTAB(mol1
  ChemDraw05162216032D

 11 11  0  0  0  0  0  0  0  0999 V2000
    1.1514    0.9038    0.0000 C   0  0  0  0  0  0  0  0  0  0  0  0
    1.1514    0.0788    0.0000 C   0  0  0  0  0  0  0  0  0  0  0  0
    1.9360   -0.1762    0.0000 N   0  0  0  0  0  0  0  0  0  0  0  0
    2.4209    0.4913    0.0000 C   0  0  0  0  0  0  0  0  0  0  0  0
    1.9360    1.1587    0.0000 N   0  0  0  0  0  0  0  0  0  0  0  0
    0.4369   -0.3337    0.0000 C   0  0  0  0  0  0  0  0  0  0  0  0
   -0.2775    0.0788    0.0000 C   0  0  0  0  0  0  0  0  0  0  0  0
   -0.9920   -0.3337    0.0000 C   0  0  0  0  0  0  0  0  0  0  0  0
   -1.7065    0.0788    0.0000 C   0  0  0  0  0  0  0  0  0  0  0  0
   -2.4209   -0.3337    0.0000 N   0  0  0  0  0  0  0  0  0  0  0  0
    0.4369   -1.1587    0.0000 C   0  0  0  0  0  0  0  0  0  0  0  0
  1  2  2  0
  2  3  1  0
  3  4  2  0
  4  5  1  0
  5  1  1  0
  2  6  1  0
  6  7  1  0
  7  8  2  3
  8  9  1  0
  9 10  3  0
  6 11  1  4
M  END)CTAB"_ctab;
      REQUIRE(m);
      {
        MolDraw2DSVG drawer(-1, -1);
        MolDraw2DUtils::drawMolACS1996(drawer, *m, "Mol 1", nullptr, nullptr);
        drawer.finishDrawing();
        std::string text = drawer.getDrawingText();
        std::ofstream outs(nameBase + "1.svg");
        outs << text;
        outs.flush();
        outs.close();
        check_file_hash(nameBase + "1.svg");
      }
#ifdef RDK_BUILD_CAIRO_SUPPORT
      {
        MolDraw2DCairo drawer(-1, -1);
        MolDraw2DUtils::drawMolACS1996(drawer, *m, "Mol 1", nullptr, nullptr);
        drawer.finishDrawing();
        drawer.writeDrawingText(nameBase + "1.png");
        check_file_hash(nameBase + "1.png");
      }
#endif
    }
    {
      auto m = R"CTAB(mol2
  ChemDraw06062216302D

  0  0  0     0  0              0 V3000
M  V30 BEGIN CTAB
M  V30 COUNTS 11 11 0 0 1
M  V30 BEGIN ATOM
M  V30 1 C 1.151400 0.903800 0.000000 0
M  V30 2 C 1.151400 0.078800 0.000000 0
M  V30 3 N 1.935999 -0.176199 0.000000 0
M  V30 4 C 2.420899 0.491300 0.000000 0
M  V30 5 N 1.935999 1.158700 0.000000 0
M  V30 6 C 0.436900 -0.333700 0.000000 0
M  V30 7 C -0.277500 0.078800 0.000000 0
M  V30 8 C -0.992000 -0.333700 0.000000 0
M  V30 9 C -1.706500 0.078800 0.000000 0
M  V30 10 N -2.420899 -0.333700 0.000000 0
M  V30 11 C 0.436900 -1.158700 0.000000 0
M  V30 END ATOM
M  V30 BEGIN BOND
M  V30 1 2 1 2
M  V30 2 1 2 3
M  V30 3 2 3 4
M  V30 4 1 4 5
M  V30 5 1 5 1
M  V30 6 1 2 6
M  V30 7 1 6 7
M  V30 8 2 7 8 CFG=2
M  V30 9 1 8 9
M  V30 10 3 9 10
M  V30 11 1 6 11 CFG=3
M  V30 END BOND
M  V30 BEGIN COLLECTION
M  V30 MDLV30/STEABS ATOMS=(1 6)
M  V30 END COLLECTION
M  V30 END CTAB
M  END
)CTAB"_ctab;
      REQUIRE(m);
      MolDraw2DSVG drawer(-1, -1);
      MolDraw2DUtils::drawMolACS1996(drawer, *m, "Mol 2", nullptr, nullptr);
      drawer.finishDrawing();
      std::string text = drawer.getDrawingText();
      std::ofstream outs(nameBase + "2.svg");
      outs << text;
      outs.flush();
      outs.close();
      check_file_hash(nameBase + "2.svg");
#ifdef RDK_BUILD_CAIRO_SUPPORT
      {
        MolDraw2DCairo drawer(-1, -1);
        MolDraw2DUtils::drawMolACS1996(drawer, *m, "Mol 2", nullptr, nullptr);
        drawer.finishDrawing();
        drawer.writeDrawingText(nameBase + "2.png");
        check_file_hash(nameBase + "2.png");
      }
#endif
    }
    {
      auto m = "C[C@H](I)CC(Cl)C[C@@H](F)C"_smiles;
      m->setProp<std::string>("_Name", "mol3");
      REQUIRE(m);
      MolDraw2DUtils::prepareMolForDrawing(*m);
      MolDraw2DSVG drawer(-1, -1);
      MolDraw2DUtils::drawMolACS1996(drawer, *m, "Mol 3", nullptr, nullptr);
      drawer.finishDrawing();
      std::string text = drawer.getDrawingText();
      std::ofstream outs(nameBase + "3.svg");
      outs << text;
      outs.flush();
      outs.close();
      check_file_hash(nameBase + "3.svg");
    }
    {
      auto m = "CC(I)CC(Cl)CC(F)C"_smiles;
      m->setProp<std::string>("_Name", "mol4");
      REQUIRE(m);
      MolDraw2DUtils::prepareMolForDrawing(*m);
      MolDraw2DSVG drawer(-1, -1);
      drawer.drawOptions().unspecifiedStereoIsUnknown = true;
      MolDraw2DUtils::drawMolACS1996(drawer, *m, "Mol 4", nullptr, nullptr);
      drawer.finishDrawing();
      std::string text = drawer.getDrawingText();
      std::ofstream outs(nameBase + "4.svg");
      outs << text;
      outs.flush();
      outs.close();
      check_file_hash(nameBase + "4.svg");
    }
    {
      auto m = R"CTAB(mol5
  ChemDraw06112209342D

  0  0  0     0  0              0 V3000
M  V30 BEGIN CTAB
M  V30 COUNTS 30 33 0 0 1
M  V30 BEGIN ATOM
M  V30 1 C -2.240810 -1.031250 0.000000 0
M  V30 2 C -2.240810 -0.206250 0.000000 0
M  V30 3 C -2.955281 0.206250 0.000000 0
M  V30 4 C -2.955281 1.031250 0.000000 0
M  V30 5 C -3.669752 1.443750 0.000000 0
M  V30 6 C -4.384224 1.031250 0.000000 0
M  V30 7 C -4.384224 0.206250 0.000000 0
M  V30 8 C -3.669752 -0.206250 0.000000 0
M  V30 9 Cl -3.669752 -1.031250 0.000000 0
M  V30 10 F -5.098694 -0.206250 0.000000 0
M  V30 11 Cl -2.240810 1.443750 0.000000 0
M  V30 12 O -1.526340 0.206250 0.000000 0
M  V30 13 C -0.811869 -0.206250 0.000000 0
M  V30 14 C -0.811869 -1.031250 0.000000 0
M  V30 15 N -0.097397 -1.443750 0.000000 0
M  V30 16 C 0.617074 -1.031250 0.000000 0
M  V30 17 C 0.617074 -0.206250 0.000000 0
M  V30 18 C -0.097397 0.206250 0.000000 0
M  V30 19 C 1.331544 0.206250 0.000000 0
M  V30 20 C 2.085220 -0.129308 0.000000 0
M  V30 21 N 2.637252 0.483787 0.000000 0
M  V30 22 N 2.224752 1.198258 0.000000 0
M  V30 23 C 1.417781 1.026730 0.000000 0
M  V30 24 C 3.457733 0.397551 0.000000 0
M  V30 25 C 3.942655 1.064990 0.000000 0
M  V30 26 C 4.763136 0.978754 0.000000 0
M  V30 27 N 5.098694 0.225079 0.000000 0
M  V30 28 C 4.613771 -0.442361 0.000000 0
M  V30 29 C 3.793290 -0.356124 0.000000 0
M  V30 30 N -1.526340 -1.443750 0.000000 0
M  V30 END ATOM
M  V30 BEGIN BOND
M  V30 1 1 2 1 CFG=3
M  V30 2 1 2 3
M  V30 3 2 3 4
M  V30 4 1 4 5
M  V30 5 2 5 6
M  V30 6 1 6 7
M  V30 7 2 7 8
M  V30 8 1 3 8
M  V30 9 1 8 9
M  V30 10 1 7 10
M  V30 11 1 4 11
M  V30 12 1 2 12
M  V30 13 1 12 13
M  V30 14 2 13 14
M  V30 15 1 14 15
M  V30 16 2 15 16
M  V30 17 1 16 17
M  V30 18 2 17 18
M  V30 19 1 13 18
M  V30 20 1 17 19
M  V30 21 2 19 20
M  V30 22 1 20 21
M  V30 23 1 21 22
M  V30 24 2 22 23
M  V30 25 1 19 23
M  V30 26 1 21 24
M  V30 27 1 24 25
M  V30 28 1 25 26
M  V30 29 1 26 27
M  V30 30 1 27 28
M  V30 31 1 28 29
M  V30 32 1 24 29
M  V30 33 1 14 30
M  V30 END BOND
M  V30 BEGIN COLLECTION
M  V30 MDLV30/STEABS ATOMS=(1 2)
M  V30 END COLLECTION
M  V30 END CTAB
M  END
)CTAB"_ctab;
      MolDraw2DSVG drawer(-1, -1);
      MolDraw2DUtils::drawMolACS1996(drawer, *m, "Mol 5", nullptr, nullptr);
      drawer.finishDrawing();
      std::string text = drawer.getDrawingText();
      std::ofstream outs(nameBase + "5.svg");
      outs << text;
      outs.flush();
      outs.close();
      check_file_hash(nameBase + "5.svg");
    }
    {
      auto m = R"CTAB(mol6
  ChemDraw06132212082D

  0  0  0     0  0              0 V3000
M  V30 BEGIN CTAB
M  V30 COUNTS 16 15 0 0 0
M  V30 BEGIN ATOM
M  V30 1 C -1.427702 0.413216 0.000000 0
M  V30 2 C -0.715712 0.824284 0.000000 0
M  V30 3 C -2.139692 0.824284 0.000000 0
M  V30 4 C -0.003721 0.413216 0.000000 0
M  V30 5 C 0.708270 0.824284 0.000000 0
M  V30 6 C 1.420260 0.413216 0.000000 0
M  V30 7 C 0.708270 1.646420 0.000000 0
M  V30 8 C -1.427702 -0.408920 0.000000 0
M  V30 9 C -0.715712 -0.819988 0.000000 0
M  V30 10 C -2.139692 -0.819988 0.000000 0
M  V30 11 C -0.003721 -0.408920 0.000000 0
M  V30 12 C 2.134731 0.825716 0.000000 0
M  V30 13 C 0.710751 -0.821420 0.000000 0
M  V30 14 C 1.425221 -0.408920 0.000000 0
M  V30 15 C 2.139692 -0.821420 0.000000 0
M  V30 16 C 2.139692 -1.646420 0.000000 0
M  V30 END ATOM
M  V30 BEGIN BOND
M  V30 1 1 1 2
M  V30 2 2 1 3
M  V30 3 1 2 4
M  V30 4 2 4 5
M  V30 5 1 5 6
M  V30 6 1 5 7
M  V30 7 1 1 8
M  V30 8 2 8 9 CFG=2
M  V30 9 1 8 10
M  V30 10 1 9 11
M  V30 11 2 6 12
M  V30 12 2 11 13
M  V30 13 1 13 14
M  V30 14 2 14 15
M  V30 15 1 15 16
M  V30 END BOND
M  V30 END CTAB
M  END
)CTAB"_ctab;
      REQUIRE(m);
      MolDraw2DSVG drawer(-1, -1);
      MolDraw2DUtils::drawMolACS1996(drawer, *m, "Mol 6", nullptr, nullptr);
      drawer.finishDrawing();
      std::string text = drawer.getDrawingText();
      std::ofstream outs(nameBase + "6.svg");
      outs << text;
      outs.flush();
      outs.close();
      check_file_hash(nameBase + "6.svg");
    }
    {
      auto m = R"CTAB(mol7
  ChemDraw06192209312D

  0  0  0     0  0              0 V3000
M  V30 BEGIN CTAB
M  V30 COUNTS 18 17 0 0 0
M  V30 BEGIN ATOM
M  V30 1 C -2.147146 0.827156 0.000000 0
M  V30 2 C -1.432676 1.239655 0.000000 0
M  V30 3 O -2.861616 1.239655 0.000000 0
M  V30 4 C -0.718205 0.827156 0.000000 0
M  V30 5 C -0.003735 1.239655 0.000000 0
M  V30 6 C 0.710736 0.827156 0.000000 0
M  V30 7 C -0.003735 2.064654 0.000000 0
M  V30 8 C -2.147146 0.002156 0.000000 0
M  V30 9 C -1.432676 -0.410344 0.000000 0
M  V30 10 C -2.861616 -0.410344 0.000000 0
M  V30 11 C -0.718205 0.002156 0.000000 0
M  V30 12 S 1.427695 1.241093 0.000000 0
M  V30 13 C -0.001244 -0.411781 0.000000 0
M  V30 14 C 0.715714 0.002156 0.000000 0
M  V30 15 C 1.432674 -0.411781 0.000000 0
M  V30 16 C 1.432674 -1.239654 0.000000 0
M  V30 17 C 2.147145 -1.652154 0.000000 0
M  V30 18 C 2.861616 -2.064654 0.000000 0
M  V30 END ATOM
M  V30 BEGIN BOND
M  V30 1 1 1 2
M  V30 2 2 1 3
M  V30 3 1 2 4
M  V30 4 2 4 5
M  V30 5 1 5 6
M  V30 6 1 5 7
M  V30 7 1 1 8
M  V30 8 2 8 9 CFG=2
M  V30 9 1 8 10
M  V30 10 1 9 11
M  V30 11 2 6 12
M  V30 12 2 11 13
M  V30 13 1 13 14
M  V30 14 2 14 15
M  V30 15 1 15 16
M  V30 16 2 16 17
M  V30 17 2 17 18
M  V30 END BOND
M  V30 END CTAB
M  END
)CTAB"_ctab;
      REQUIRE(m);
      MolDraw2DSVG drawer(-1, -1);
      MolDraw2DUtils::drawMolACS1996(drawer, *m, "Mol 7", nullptr, nullptr);
      drawer.finishDrawing();
      std::string text = drawer.getDrawingText();
      std::ofstream outs(nameBase + "7.svg");
      outs << text;
      outs.flush();
      outs.close();
      check_file_hash(nameBase + "7.svg");
    }
    {
      auto m = R"CTAB(mol8
  ChemDraw07042207302D

  0  0  0     0  0              0 V3000
M  V30 BEGIN CTAB
M  V30 COUNTS 18 17 0 0 1
M  V30 BEGIN ATOM
M  V30 1 C -2.500648 -0.206250 0.000000 0
M  V30 2 C -1.786177 0.206250 0.000000 0
M  V30 3 C -1.071707 -0.206250 0.000000 0
M  V30 4 C -0.357237 0.206250 0.000000 0
M  V30 5 C 0.357236 -0.206250 0.000000 0
M  V30 6 C 1.071707 0.206250 0.000000 0
M  V30 7 C 1.786177 -0.206250 0.000000 0
M  V30 8 C 2.500648 0.206250 0.000000 0
M  V30 9 C -1.786177 1.031251 0.000000 0
M  V30 10 C -2.500648 1.443750 0.000000 0
M  V30 11 C -0.357237 1.031251 0.000000 0
M  V30 12 C -1.071707 1.443750 0.000000 0
M  V30 13 C 0.357236 1.443750 0.000000 0
M  V30 14 C 1.786177 -1.031250 0.000000 0
M  V30 15 C 2.500648 -1.443750 0.000000 0
M  V30 16 Cl 0.357236 -1.031250 0.000000 0
M  V30 17 C -1.071707 -1.031250 0.000000 0
M  V30 18 C 1.071707 1.031250 0.000000 0
M  V30 END ATOM
M  V30 BEGIN BOND
M  V30 1 1 1 2
M  V30 2 1 2 3
M  V30 3 1 3 4
M  V30 4 1 4 5
M  V30 5 1 5 6
M  V30 6 1 6 7
M  V30 7 1 7 8
M  V30 8 1 2 9 CFG=3
M  V30 9 1 9 10
M  V30 10 1 4 11 CFG=3
M  V30 11 1 11 12
M  V30 12 1 11 13
M  V30 13 1 7 14 CFG=3
M  V30 14 2 14 15
M  V30 15 1 5 16 CFG=3
M  V30 16 1 3 17
M  V30 17 1 6 18 CFG=3
M  V30 END BOND
M  V30 BEGIN COLLECTION
M  V30 MDLV30/STEABS ATOMS=(5 2 4 5 6 7)
M  V30 END COLLECTION
M  V30 END CTAB
M  END
)CTAB"_ctab;
      REQUIRE(m);
      MolDraw2DSVG drawer(-1, -1);
      MolDraw2DUtils::drawMolACS1996(drawer, *m, "Mol 8", nullptr, nullptr);
      drawer.finishDrawing();
      std::string text = drawer.getDrawingText();
      std::ofstream outs(nameBase + "8.svg");
      outs << text;
      outs.flush();
      outs.close();
      check_file_hash(nameBase + "8.svg");
    }
    {
      auto m = R"CTAB(mol9
  ChemDraw06302215142D

  0  0  0     0  0              0 V3000
M  V30 BEGIN CTAB
M  V30 COUNTS 22 21 0 0 1
M  V30 BEGIN ATOM
M  V30 1 C -2.857884 -0.412500 0.000000 0
M  V30 2 C -2.143413 0.000000 0.000000 0
M  V30 3 C -1.428942 -0.412500 0.000000 0
M  V30 4 C -0.714471 0.000000 0.000000 0
M  V30 5 C 0.000000 -0.412500 0.000000 0
M  V30 6 C 0.714471 0.000000 0.000000 0
M  V30 7 C 1.428941 -0.412500 0.000000 0
M  V30 8 C 2.143413 0.000000 0.000000 0
M  V30 9 C -2.143413 0.825000 0.000000 0
M  V30 10 C -2.857884 1.237500 0.000000 0
M  V30 11 C -0.714471 0.825000 0.000000 0
M  V30 12 C -1.428942 1.237500 0.000000 0
M  V30 13 C 0.000000 1.237500 0.000000 0
M  V30 14 C 1.428941 -1.237500 0.000000 0
M  V30 15 C 2.143413 -1.650000 0.000000 0
M  V30 16 Cl 0.000000 -1.237500 0.000000 0
M  V30 17 C -1.428942 -1.237500 0.000000 0
M  V30 18 C 2.857884 -0.412500 0.000000 0
M  V30 19 C 2.143413 0.825000 0.000000 0
M  V30 20 C 1.428941 1.237500 0.000000 0
M  V30 21 C 2.857884 1.237500 0.000000 0
M  V30 22 C 2.143413 1.650000 0.000000 0
M  V30 END ATOM
M  V30 BEGIN BOND
M  V30 1 1 1 2
M  V30 2 1 2 3
M  V30 3 1 3 4
M  V30 4 1 4 5
M  V30 5 1 5 6
M  V30 6 1 6 7
M  V30 7 1 7 8
M  V30 8 1 2 9 CFG=1
M  V30 9 1 9 10
M  V30 10 1 4 11 CFG=1
M  V30 11 1 11 12
M  V30 12 1 11 13
M  V30 13 1 7 14 CFG=1
M  V30 14 2 14 15
M  V30 15 1 5 16 CFG=1
M  V30 16 1 3 17
M  V30 17 1 8 18
M  V30 18 1 8 19 CFG=1
M  V30 19 1 19 20
M  V30 20 1 19 21
M  V30 21 1 19 22
M  V30 END BOND
M  V30 BEGIN COLLECTION
M  V30 MDLV30/STEABS ATOMS=(5 2 4 5 7 8)
M  V30 END COLLECTION
M  V30 END CTAB
M  END
)CTAB"_ctab;
      REQUIRE(m);
      MolDraw2DSVG drawer(-1, -1);
      drawer.drawOptions().useMolBlockWedging = true;
      MolDraw2DUtils::drawMolACS1996(drawer, *m, "Mol 9", nullptr, nullptr);
      drawer.finishDrawing();
      std::string text = drawer.getDrawingText();
      std::ofstream outs(nameBase + "9.svg");
      outs << text;
      outs.flush();
      outs.close();
      check_file_hash(nameBase + "9.svg");
    }
    {
      auto m = R"CTAB(mol10
  ChemDraw07062213362D

  0  0  0     0  0              0 V3000
M  V30 BEGIN CTAB
M  V30 COUNTS 8 7 0 0 0
M  V30 BEGIN ATOM
M  V30 1 C -0.357235 -1.031250 0.000000 0
M  V30 2 C -0.357235 -0.206250 0.000000 0
M  V30 3 N -1.071706 0.206250 0.000000 0
M  V30 4 O -1.786177 -0.206250 0.000000 0
M  V30 5 C 0.357236 0.206250 0.000000 0
M  V30 6 N 1.071706 -0.206250 0.000000 0
M  V30 7 O 1.786177 0.206250 0.000000 0
M  V30 8 C 0.357236 1.031250 0.000000 0
M  V30 END ATOM
M  V30 BEGIN BOND
M  V30 1 1 1 2
M  V30 2 2 2 3 CFG=2
M  V30 3 1 3 4
M  V30 4 1 2 5
M  V30 5 2 5 6 CFG=2
M  V30 6 1 6 7
M  V30 7 1 5 8
M  V30 END BOND
M  V30 END CTAB
M  END
)CTAB"_ctab;
      REQUIRE(m);
      MolDraw2DSVG drawer(-1, -1);
      MolDraw2DUtils::drawMolACS1996(drawer, *m, "Mol 10", nullptr, nullptr);
      drawer.finishDrawing();
      std::string text = drawer.getDrawingText();
      std::ofstream outs(nameBase + "10.svg");
      outs << text;
      outs.flush();
      outs.close();
      check_file_hash(nameBase + "10.svg");
    }
    {
      auto m = "CCOC(=O)Nc1ccc(SCC2COC(Cn3ccnc3)(c3ccc(Cl)cc3Cl)O2)cc1"_smiles;
      REQUIRE(m);
      MolDraw2DUtils::prepareMolForDrawing(*m);
      std::vector<int> highlight_atoms{17, 18, 19, 20, 21, 6, 7, 8, 9, 31, 32};
      std::map<int, DrawColour> atom_highlight_colors;
      atom_highlight_colors[8] = DrawColour(1.0, 1.0, 0.0);
      atom_highlight_colors[31] = DrawColour(0.0, 1.0, 1.0);
      std::vector<int> highlight_bonds{0, 1, 2, 11, 15, 19};
      std::map<int, DrawColour> bond_highlight_colors;
      bond_highlight_colors[0] = DrawColour(1.0, 1.0, 0.0);
      bond_highlight_colors[11] = DrawColour(0.0, 1.0, 1.0);
      MolDrawOptions options;
      options.circleAtoms = true;
      options.highlightColour = DrawColour(1, .5, .5);
      options.continuousHighlight = true;
      MolDraw2DSVG drawer(-1, -1);
      drawer.drawOptions() = options;
      MolDraw2DUtils::drawMolACS1996(drawer, *m, "Mol 11", &highlight_atoms,
                                     &highlight_bonds, &atom_highlight_colors,
                                     &bond_highlight_colors);
      drawer.finishDrawing();
      std::string text = drawer.getDrawingText();
      std::ofstream outs(nameBase + "11.svg");
      outs << text;
      outs.flush();
      outs.close();
      check_file_hash(nameBase + "11.svg");
    }
    auto drawnBondLength = [&](const std::string &r1,
                               const std::string &t) -> double {
      std::regex regex1(r1);
      auto match_begin = std::sregex_iterator(t.begin(), t.end(), regex1);
      auto match_end = std::sregex_iterator();
      std::vector<Point2D> ends;
      for (std::sregex_iterator i = match_begin; i != match_end; ++i) {
        std::smatch match = *i;
        ends.push_back(Point2D(std::stod(match[1]), std::stod(match[2])));
        ends.push_back(Point2D(std::stod(match[3]), std::stod(match[4])));
      }
      return (ends[0] - ends[1]).length();
    };

    {
      // make sure it also works with an arbitrarily sized drawer.
      auto m = "c1ccccc1"_smiles;
      REQUIRE(m);
      MolDraw2DUtils::prepareMolForDrawing(*m);
      MolDraw2DSVG drawer(500, 500);
      MolDraw2DUtils::drawMolACS1996(drawer, *m, "Mol 12", nullptr, nullptr);
      drawer.finishDrawing();
      std::string text = drawer.getDrawingText();
      std::ofstream outs(nameBase + "12.svg");
      outs << text;
      outs.flush();
      outs.close();

      std::string regex =
          R"(class='bond-0 atom-0 atom-1' d='M ([\d.]*),([\d.]*) L ([\d.]*),([\d.]*)')";
      double dbl = drawnBondLength(regex, text);
      // the bonds should all be 14.4 long, but the SVG is only written
      // to 1 decimal place, so rounding errors are largish.
      CHECK(dbl == Catch::Approx(14.4253));
      regex =
          R"(class='bond-1 atom-1 atom-2' d='M ([\d.]*),([\d.]*) L ([\d.]*),([\d.]*)')";
      dbl = drawnBondLength(regex, text);
      CHECK(dbl == Catch::Approx(14.4));
      check_file_hash(nameBase + "12.svg");
    }
  }
}

TEST_CASE("Unspecified stereochemistry means unknown.", "") {
  auto m1 = "ClC(I)(F)C=CC"_smiles;
  REQUIRE(m1);
  MolDraw2DUtils::prepareMolForDrawing(*m1);
  MolDraw2DSVG drawer(250, 250, -1, -1, NO_FREETYPE);
  drawer.drawOptions().unspecifiedStereoIsUnknown = true;
  drawer.drawMolecule(*m1);
  drawer.finishDrawing();
  auto text = drawer.getDrawingText();
  std::ofstream outs("test_unspec_stereo.svg");
  outs << text;
  outs.flush();

  std::regex regex1("class='bond-2 atom-1 atom-3' .*M.*C");
  std::smatch wavyMatch;
  CHECK(std::regex_search(text, wavyMatch, regex1));
  CHECK(wavyMatch.size() == 1);

  std::regex regex2(
      "class='bond-4 atom-4 atom-5' d='M (\\d+\\.\\d+),(\\d+\\.\\d+) L "
      "(\\d+\\.\\d+),(\\d+\\.\\d+)'");

  std::ptrdiff_t const match_count(
      std::distance(std::sregex_iterator(text.begin(), text.end(), regex2),
                    std::sregex_iterator()));
  CHECK(match_count == 2);

  // Check that the 2 bonds aren't parallel
  auto cross1Match = std::sregex_iterator(text.begin(), text.end(), regex2);
  Point2D point1{stod((*cross1Match)[1]), stod((*cross1Match)[2])};
  Point2D point2{stod((*cross1Match)[3]), stod((*cross1Match)[4])};
  auto vec1 = point1.directionVector(point2);

  ++cross1Match;
  Point2D point3{stod((*cross1Match)[1]), stod((*cross1Match)[2])};
  Point2D point4{stod((*cross1Match)[3]), stod((*cross1Match)[4])};
  auto vec2 = point3.directionVector(point4);
  CHECK(vec1.dotProduct(vec2) != Catch::Approx(1.0).margin(1.0e-4));

  check_file_hash("test_unspec_stereo.svg");
}

TEST_CASE("Colour H light blue with no atom labels", "") {
  auto m1 = "C[C@]12CCCC[C@H]1OCCC2"_smiles;
  MolDraw2DUtils::prepareMolForDrawing(*m1);
  MolDraw2DSVG drawer(250, 250, -1, -1, NO_FREETYPE);
  drawer.drawOptions().noAtomLabels = true;
  drawer.drawMolecule(*m1);
  drawer.finishDrawing();
  auto text = drawer.getDrawingText();
  std::ofstream outs("light_blue_h_no_label_1.svg");
  outs << text;
  outs.flush();
  std::regex regex1(R"(class='bond-12 atom-6 atom-11'.*fill:#ADD8E5)");
  std::smatch regex1Match;
  CHECK(std::regex_search(text, regex1Match, regex1));
  CHECK(regex1Match.size() == 1);
  check_file_hash("light_blue_h_no_label_1.svg");
}

TEST_CASE("Bond Highlights", "") {
  auto m1 = "c1c(OCC)cncc1CCCC=O"_smiles;
  REQUIRE(m1);
  MolDraw2DUtils::prepareMolForDrawing(*m1);
  {
    // only bonds highlighted, continuous highlighting, highlights
    // joining neatly.
    MolDraw2DSVG drawer(250, 250, -1, -1, NO_FREETYPE);
    drawer.drawOptions().addBondIndices = true;
    std::vector<int> highAts{};
    std::vector<int> highBnds{0, 1, 4, 5, 6, 7, 13};
    //    std::vector<int> highBnds{0, 1, 4};
    drawer.drawMolecule(*m1, &highAts, &highBnds);
    drawer.finishDrawing();
    auto text = drawer.getDrawingText();
    std::ofstream outs("bond_highlights_1.svg");
    outs << text;
    outs.flush();
    check_file_hash("bond_highlights_1.svg");
  }
  {
    // same as 1, but with highlighting as coloured bonds.  The O for
    // atom 2 is red because it is not highlighted, though bond 1 from
    // the pyridyl is.
    MolDraw2DSVG drawer(250, 250, -1, -1, NO_FREETYPE);
    std::vector<int> highAts{};
    std::vector<int> highBnds{0, 1, 4, 5, 6, 7, 13};
    drawer.drawOptions().continuousHighlight = false;
    drawer.drawOptions().circleAtoms = false;
    drawer.drawOptions().addAtomIndices = true;
    drawer.drawMolecule(*m1, &highAts, &highBnds);
    drawer.finishDrawing();
    auto text = drawer.getDrawingText();
    std::ofstream outs("bond_highlights_2.svg");
    outs << text;
    outs.flush();
    check_file_hash("bond_highlights_2.svg");
  }
  {
    // same bonds highlighted, but some atoms highlighted with
    // different colours.  Where an atom and a bond off it are
    // highlighted in different colours, the bond colour takes
    // precedence and the atom highlight is lost unless it has
    // an atom symbol drawn or there's a non-highlighted bond
    // off it.  Thus half of bond 8 should be green, as is
    // the N of atom 6 and the two half bonds off atom 10.
    MolDraw2DSVG drawer(250, 250, -1, -1, NO_FREETYPE);
    std::vector<int> highAts{0, 1, 5, 6, 7, 8, 10};
    std::vector<int> highBnds{0, 1, 4, 5, 6, 7, 13};
    std::map<int, DrawColour> atom_highlight_colors;
    atom_highlight_colors[0] = DrawColour(0.0, 1.0, 0.0);
    atom_highlight_colors[5] = DrawColour(0.0, 1.0, 0.0);
    atom_highlight_colors[6] = DrawColour(0.0, 1.0, 0.0);
    atom_highlight_colors[7] = DrawColour(0.0, 1.0, 0.0);
    atom_highlight_colors[8] = DrawColour(0.0, 1.0, 0.0);
    atom_highlight_colors[10] = DrawColour(0.0, 1.0, 0.0);
    drawer.drawOptions().addAtomIndices = true;
    drawer.drawOptions().addBondIndices = true;
    drawer.drawOptions().continuousHighlight = false;
    drawer.drawOptions().circleAtoms = false;
    drawer.drawMolecule(*m1, &highAts, &highBnds, &atom_highlight_colors);
    drawer.finishDrawing();
    auto text = drawer.getDrawingText();
    std::ofstream outs("bond_highlights_3.svg");
    outs << text;
    outs.flush();
    check_file_hash("bond_highlights_3.svg");
  }
  {
    // same as 3, except that the N on atom 6 isn't highlighted,
    // but both bonds off it are, so it gets the highlight colour.
    MolDraw2DSVG drawer(250, 250, -1, -1, NO_FREETYPE);
    std::vector<int> highAts{0, 1, 5, 7, 8, 10};
    std::vector<int> highBnds{0, 1, 4, 5, 6, 7, 13};
    std::map<int, DrawColour> atom_highlight_colors;
    atom_highlight_colors[0] = DrawColour(0.0, 1.0, 0.0);
    atom_highlight_colors[5] = DrawColour(0.0, 1.0, 0.0);
    atom_highlight_colors[7] = DrawColour(0.0, 1.0, 0.0);
    atom_highlight_colors[8] = DrawColour(0.0, 1.0, 0.0);
    atom_highlight_colors[10] = DrawColour(0.0, 1.0, 0.0);
    drawer.drawOptions().addAtomIndices = true;
    drawer.drawOptions().addBondIndices = true;
    drawer.drawOptions().continuousHighlight = false;
    drawer.drawOptions().circleAtoms = false;
    drawer.drawMolecule(*m1, &highAts, &highBnds, &atom_highlight_colors);
    drawer.finishDrawing();
    auto text = drawer.getDrawingText();
    std::ofstream outs("bond_highlights_4.svg");
    outs << text;
    outs.flush();
    check_file_hash("bond_highlights_4.svg");
  }
  {
    // same as 4, except that atom 6 has a highlight colour assigned
    // in the map, but isn't highlighted.  It just happens that it's
    // the default highlight colour.
    MolDraw2DSVG drawer(250, 250, -1, -1, NO_FREETYPE);
    std::vector<int> highAts{0, 1, 5, 7, 8, 10};
    std::vector<int> highBnds{0, 1, 4, 5, 6, 7, 13};
    std::map<int, DrawColour> atom_highlight_colors;
    atom_highlight_colors[0] = DrawColour(0.0, 1.0, 0.0);
    atom_highlight_colors[5] = DrawColour(0.0, 1.0, 0.0);
    atom_highlight_colors[6] = drawer.drawOptions().highlightColour;
    atom_highlight_colors[7] = DrawColour(0.0, 1.0, 0.0);
    atom_highlight_colors[8] = DrawColour(0.0, 1.0, 0.0);
    atom_highlight_colors[10] = DrawColour(0.0, 1.0, 0.0);
    drawer.drawOptions().addAtomIndices = true;
    drawer.drawOptions().addBondIndices = true;
    drawer.drawOptions().continuousHighlight = false;
    drawer.drawOptions().circleAtoms = false;
    drawer.drawMolecule(*m1, &highAts, &highBnds, &atom_highlight_colors);
    drawer.finishDrawing();
    auto text = drawer.getDrawingText();
    std::ofstream outs("bond_highlights_5.svg");
    outs << text;
    outs.flush();
    check_file_hash("bond_highlights_5.svg");
  }
  {
    // same as 3, but showing that atom circles can be used
    // to rescue the missing atom highlights.
    MolDraw2DSVG drawer(250, 250, -1, -1, NO_FREETYPE);
    std::vector<int> highAts{0, 1, 5, 6, 7, 8, 10};
    std::vector<int> highBnds{0, 1, 4, 5, 6, 7, 13};
    std::map<int, DrawColour> atom_highlight_colors;
    atom_highlight_colors[0] = DrawColour(0.0, 1.0, 0.0);
    atom_highlight_colors[5] = DrawColour(0.0, 1.0, 0.0);
    atom_highlight_colors[6] = DrawColour(0.0, 1.0, 0.0);
    atom_highlight_colors[7] = DrawColour(0.0, 1.0, 0.0);
    atom_highlight_colors[8] = DrawColour(0.0, 1.0, 0.0);
    atom_highlight_colors[10] = DrawColour(0.0, 1.0, 0.0);
    drawer.drawOptions().addAtomIndices = true;
    drawer.drawOptions().addBondIndices = true;
    drawer.drawOptions().continuousHighlight = false;
    drawer.drawOptions().circleAtoms = true;
    drawer.drawMolecule(*m1, &highAts, &highBnds, &atom_highlight_colors);
    drawer.finishDrawing();
    auto text = drawer.getDrawingText();
    std::ofstream outs("bond_highlights_6.svg");
    outs << text;
    outs.flush();
    check_file_hash("bond_highlights_6.svg");
  }
  {
    // same as 1, but in ACS1996 mode.
    MolDraw2DSVG drawer(-1, -1, -1, -1, NO_FREETYPE);
    std::vector<int> highAts{};
    std::vector<int> highBnds{0, 1, 4, 5, 6, 7, 13};
    drawer.drawOptions().continuousHighlight = false;
    drawer.drawOptions().circleAtoms = false;
    MolDraw2DUtils::drawMolACS1996(drawer, *m1, "", &highAts, &highBnds);
    drawer.drawMolecule(*m1, &highAts, &highBnds);
    drawer.finishDrawing();
    auto text = drawer.getDrawingText();
    std::ofstream outs("bond_highlights_7.svg");
    outs << text;
    outs.flush();
    check_file_hash("bond_highlights_7.svg");
  }
  {
    // check 3- and 4-way intersections of continuous highlights are ok
    auto m = "c1c(C(C)(C)C)cccc1"_smiles;
    REQUIRE(m);
    MolDraw2DUtils::prepareMolForDrawing(*m);
    MolDraw2DSVG drawer(250, 250, -1, -1, NO_FREETYPE);
    drawer.drawOptions().continuousHighlight = true;
    drawer.drawOptions().addBondIndices = true;
    std::vector<int> highBnds{0, 1, 2, 3, 4, 5, 6};
    std::map<int, DrawColour> bond_highlight_colors;
    bond_highlight_colors[0] = DrawColour(1.0, 0.0, 0.0);
    bond_highlight_colors[1] = DrawColour(0.0, 1.0, 0.0);
    bond_highlight_colors[3] = DrawColour(1.0, 0.0, 0.0);
    bond_highlight_colors[4] = DrawColour(0.0, 1.0, 0.0);
    bond_highlight_colors[5] = DrawColour(0.0, 0.0, 1.0);
    drawer.drawMolecule(*m, nullptr, &highBnds, nullptr,
                        &bond_highlight_colors);
    drawer.finishDrawing();
    auto text = drawer.getDrawingText();
    std::ofstream outs("bond_highlights_8.svg");
    outs << text;
    outs.flush();
    check_file_hash("bond_highlights_8.svg");
  }
  {
    // cyclopropane (Github5592)
    auto m = "CC1CC1"_smiles;
    REQUIRE(m);
    MolDraw2DUtils::prepareMolForDrawing(*m);
    std::vector<int> highBnds{1, 2, 3};
    std::map<int, DrawColour> bond_highlight_colors;
    bond_highlight_colors[1] = DrawColour(1.0, 0.0, 0.0);
    bond_highlight_colors[2] = DrawColour(0.0, 1.0, 0.0);
    bond_highlight_colors[3] = DrawColour(0.0, 0.0, 1.0);
    MolDraw2DSVG drawer(250, 250, -1, -1, NO_FREETYPE);
    drawer.drawOptions().continuousHighlight = true;
    drawer.drawMolecule(*m, nullptr, &highBnds, nullptr,
                        &bond_highlight_colors);
    drawer.finishDrawing();
    auto text = drawer.getDrawingText();
    std::ofstream outs("bond_highlights_9.svg");
    outs << text;
    std::regex regex1(
        R"(class='bond-[\d*] atom-[\d] atom-[\d]' d='M ([\d.]*),([\d.]*) L ([\d.]*),([\d.]*) L ([\d.]*),([\d.]*) L ([\d.]*),([\d.]*) Z')");
    auto match_begin = std::sregex_iterator(text.begin(), text.end(), regex1);
    auto match_end = std::sregex_iterator();
    std::vector<Point2D> ends;
    for (std::sregex_iterator i = match_begin; i != match_end; ++i) {
      // with this result, match[0] is the whole string that matched,
      // match[1] is the 1st float (the x coord of the M), match[2]
      // is the 2nd float, etc.
      std::smatch match = *i;
      ends.push_back(Point2D(std::stod(match[1]), std::stod(match[2])));
      ends.push_back(Point2D(std::stod(match[3]), std::stod(match[4])));
      ends.push_back(Point2D(std::stod(match[5]), std::stod(match[6])));
      ends.push_back(Point2D(std::stod(match[7]), std::stod(match[8])));
    }
    CHECK(ends.size() == 12);
    // When this had a bug in it, it drew a butterfly-type motif, because
    // ends 2 and 3 were the wrong way round.
    for (int i = 0; i < 12; i += 4) {
      CHECK(!MolDraw2D_detail::doLinesIntersect(
          ends[i], ends[i + 3], ends[i + 1], ends[i + 2], nullptr));
    }
    outs.flush();
    check_file_hash("bond_highlights_9.svg");
  }
}

TEST_CASE("drawMolecules should not crash on null molecules",
          "[drawing][bug]") {
  auto m1 = "c1ccccc1"_smiles;
  auto m2 = "c1ccncc1"_smiles;
  REQUIRE(m1);
  REQUIRE(m2);
  MolDraw2DSVG drawer(1000, 200, 100, 100, NO_FREETYPE);
  RWMol dm1(*m1);
  RWMol dm2(*m2);
  MOL_PTR_VECT ms{&dm1,    nullptr, nullptr, nullptr, nullptr, nullptr,
                  nullptr, nullptr, nullptr, nullptr, &dm2};
  drawer.drawMolecules(ms);
  drawer.finishDrawing();
  auto text = drawer.getDrawingText();
  std::regex regex1("<path d=");
  auto nMatches =
      std::distance(std::sregex_iterator(text.begin(), text.end(), regex1),
                    std::sregex_iterator());
  CHECK(nMatches == 11);
}

TEST_CASE("Crossed bonds in transdecene") {
  SECTION("basics") {
    std::string nameBase = "testGithub5486_";
    {
      auto m = R"CTAB(
  ChemDraw08042214332D

 10 10  0  0  0  0  0  0  0  0999 V2000
   -1.4289    0.4125    0.0000 C   0  0  0  0  0  0  0  0  0  0  0  0
   -1.4289   -0.4125    0.0000 C   0  0  0  0  0  0  0  0  0  0  0  0
   -0.7145   -0.8250    0.0000 C   0  0  0  0  0  0  0  0  0  0  0  0
    0.0000   -0.4125    0.0000 C   0  0  0  0  0  0  0  0  0  0  0  0
    0.0000    0.4125    0.0000 C   0  0  0  0  0  0  0  0  0  0  0  0
   -0.7145    0.8250    0.0000 C   0  0  0  0  0  0  0  0  0  0  0  0
    0.7145   -0.8250    0.0000 C   0  0  0  0  0  0  0  0  0  0  0  0
    1.4289   -0.4125    0.0000 C   0  0  0  0  0  0  0  0  0  0  0  0
    1.4289    0.4125    0.0000 C   0  0  0  0  0  0  0  0  0  0  0  0
    0.7145    0.8250    0.0000 C   0  0  0  0  0  0  0  0  0  0  0  0
  1  2  1  0
  2  3  1  0
  3  4  1  0
  5  6  2  0
  6  1  1  0
  4  7  1  0
  7  8  1  0
  8  9  1  0
  9 10  1  0
 10  5  1  0
M  END)CTAB"_ctab;
      REQUIRE(m);
      {
        MolDraw2DSVG drawer(300, 300);
        drawer.drawMolecule(*m);
        drawer.finishDrawing();
        std::string text = drawer.getDrawingText();
        std::ofstream outs(nameBase + "1.svg");
        outs << text;
        outs.flush();
        outs.close();
        std::regex regex1(
            R"(class='bond-3 atom-4 atom-5' d='M ([\d.]*),([\d.]*) L ([\d.]*),([\d.]*)')");
        auto match_begin =
            std::sregex_iterator(text.begin(), text.end(), regex1);
        auto match_end = std::sregex_iterator();
        std::vector<Point2D> ends;
        for (std::sregex_iterator i = match_begin; i != match_end; ++i) {
          std::smatch match = *i;
          ends.push_back(Point2D(std::stod(match[1]), std::stod(match[2])));
          ends.push_back(Point2D(std::stod(match[3]), std::stod(match[4])));
        }
        CHECK(ends.size() == 4);
        CHECK(!MolDraw2D_detail::doLinesIntersect(ends[0], ends[1], ends[2],
                                                  ends[3], nullptr));
        check_file_hash(nameBase + "1.svg");
      }
    }
  }
}

TEST_CASE("Bad O position in aldehydes", "") {
  std::string nameBase("testGithub5511_");
  {
    auto m1 = "O=Cc1cccc(C=O)c1"_smiles;
    REQUIRE(m1);
    MolDraw2DUtils::prepareMolForDrawing(*m1);
    MolDraw2DSVG drawer(250, 250, -1, -1, NO_FREETYPE);
    drawer.drawOptions().addAtomIndices = true;
    drawer.drawMolecule(*m1);
    drawer.finishDrawing();
    auto text = drawer.getDrawingText();
    std::string filename = nameBase + "1.svg";
    std::ofstream outs(filename);
    outs << text;
    outs.flush();
    check_file_hash(filename);
  }
  {
    auto m = R"CTAB(
     RDKit          2D

 11 11  0  0  0  0  0  0  0  0999 V2000
   -4.2885    0.5445    0.0000 C   0  0  0  0  0  0  0  0  0  0  0  0
   -2.9895    1.2945    0.0000 O   0  0  0  0  0  0  0  0  0  0  0  0
   -1.6818    0.5394    0.0000 C   0  0  0  0  0  0  0  0  0  0  0  0
   -0.3738    1.2945    0.0000 C   0  0  0  0  0  0  0  0  0  0  0  0
    0.9342    0.5394    0.0000 C   0  0  0  0  0  0  0  0  0  0  0  0
    2.2422    1.2945    0.0000 C   0  0  0  0  0  0  0  0  0  0  0  0
    2.2422    2.7945    0.0000 O   0  0  0  0  0  0  0  0  0  0  0  0
    0.9342   -0.9708    0.0000 C   0  0  0  0  0  0  0  0  0  0  0  0
   -0.3738   -1.7262    0.0000 C   0  0  0  0  0  0  0  0  0  0  0  0
   -1.6818   -0.9708    0.0000 C   0  0  0  0  0  0  0  0  0  0  0  0
   -2.9895   -1.7262    0.0000 O   0  0  0  0  0  0  0  0  0  0  0  0
  1  2  1  0
  2  3  1  0
  3  4  2  0
  4  5  1  0
  5  6  1  0
  6  7  2  0
  5  8  2  0
  8  9  1  0
  9 10  2  0
 10 11  1  0
 10  3  1  0
M  END
)CTAB"_ctab;
    REQUIRE(m);
    MolDraw2DSVG drawer(250, 250, -1, -1);
    drawer.drawOptions().addAtomIndices = true;
    drawer.drawMolecule(*m);
    drawer.finishDrawing();
    std::string text = drawer.getDrawingText();
    std::string filename = nameBase + "2.svg";
    std::ofstream outs(filename);
    outs << text;
    outs.flush();
    check_file_hash(filename);
  }
}

TEST_CASE("Github5534") {
  std::string nameBase = "test_github_5534";
  {
    auto m = R"CTAB(
  INFOCHEM          2D 1   1.00000     0.00000     0

 45 45  0  0  0  0  0  0  0  0999 V2000
   -1.3388    1.6804    0.0000 C   0  0  0  0  0  0  0  0  0  0  0  0
   -1.0303    1.6804    0.0000 Si  0  0  0  0  0  0  0  0  0  0  0  0
   -1.0303    1.9890    0.0000 C   0  0  0  0  0  0  0  0  0  0  0  0
   -1.0303    1.3609    0.0000 C   0  0  0  0  0  0  0  0  0  0  0  0
   -0.0496   -0.6997    0.0000 F   0  0  0  0  0  0  0  0  0  0  0  0
   -0.0496   -0.3581    0.0000 F   0  0  0  0  0  0  0  0  0  0  0  0
   -0.0496   -0.0386    0.0000 F   0  0  0  0  0  0  0  0  0  0  0  0
   -0.0496    0.2810    0.0000 F   0  0  0  0  0  0  0  0  0  0  0  0
   -0.0496    0.6116    0.0000 F   0  0  0  0  0  0  0  0  0  0  0  0
   -0.0826    0.9532    0.0000 F   0  0  0  0  0  0  0  0  0  0  0  0
   -0.0496   -1.0193    0.0000 F   0  0  0  0  0  0  0  0  0  0  0  0
   -0.0496   -1.3499    0.0000 F   0  0  0  0  0  0  0  0  0  0  0  0
   -0.0496   -1.6694    0.0000 F   0  0  0  0  0  0  0  0  0  0  0  0
    0.6116   -0.6997    0.0000 F   0  0  0  0  0  0  0  0  0  0  0  0
    0.6116   -0.3581    0.0000 F   0  0  0  0  0  0  0  0  0  0  0  0
    0.6116   -0.0386    0.0000 F   0  0  0  0  0  0  0  0  0  0  0  0
    0.6116    0.2810    0.0000 F   0  0  0  0  0  0  0  0  0  0  0  0
    0.6116    0.6116    0.0000 F   0  0  0  0  0  0  0  0  0  0  0  0
    0.6116    0.9532    0.0000 F   0  0  0  0  0  0  0  0  0  0  0  0
    0.6116   -1.0193    0.0000 F   0  0  0  0  0  0  0  0  0  0  0  0
    0.6116   -1.3499    0.0000 F   0  0  0  0  0  0  0  0  0  0  0  0
    0.6116   -1.6694    0.0000 F   0  0  0  0  0  0  0  0  0  0  0  0
    1.0303    1.6804    0.0000 Si  0  0  0  0  0  0  0  0  0  0  0  0
    1.0303    2.0000    0.0000 C   0  0  0  0  0  0  0  0  0  0  0  0
    1.0303    1.3609    0.0000 C   0  0  0  0  0  0  0  0  0  0  0  0
    1.3388    1.6804    0.0000 C   0  0  0  0  0  0  0  0  0  0  0  0
    0.2810   -0.6997    0.0000 C   0  0  0  0  0  0  0  0  0  0  0  0
    0.2810   -0.3581    0.0000 C   0  0  0  0  0  0  0  0  0  0  0  0
    0.2810   -0.0386    0.0000 C   0  0  0  0  0  0  0  0  0  0  0  0
    0.2810    0.2810    0.0000 C   0  0  0  0  0  0  0  0  0  0  0  0
    0.2810    0.6116    0.0000 C   0  0  0  0  0  0  0  0  0  0  0  0
    0.2810    0.9532    0.0000 C   0  0  0  0  0  0  0  0  0  0  0  0
    0.3361    1.2948    0.0000 C   0  0  0  0  0  0  0  0  0  0  0  0
    0.1708    1.4601    0.0000 C   0  0  0  0  0  0  0  0  0  0  0  0
    0.3581    1.6804    0.0000 Si  0  0  0  0  0  0  0  0  0  0  0  0
    0.0275    1.6804    0.0000 O   0  0  0  0  0  0  0  0  0  0  0  0
    0.3581    1.9890    0.0000 C   0  0  0  0  0  0  0  0  0  0  0  0
    0.2810   -1.0193    0.0000 C   0  0  0  0  0  0  0  0  0  0  0  0
    0.2810   -1.3499    0.0000 C   0  0  0  0  0  0  0  0  0  0  0  0
    0.2810   -1.6694    0.0000 C   0  0  0  0  0  0  0  0  0  0  0  0
    0.2810   -2.0000    0.0000 F   0  0  0  0  0  0  0  0  0  0  0  0
   -0.6997    1.6804    0.0000 O   0  0  0  0  0  0  0  0  0  0  0  0
   -0.3691    1.6804    0.0000 Si  0  0  0  0  0  0  0  0  0  0  0  0
   -0.3691    1.9890    0.0000 C   0  0  0  0  0  0  0  0  0  0  0  0
   -0.3691    1.3609    0.0000 C   0  0  0  0  0  0  0  0  0  0  0  0
  1  2  1  0  0  0  0
  1 23  1  0  0  0  0
  1 35  1  0  0  0  0
  2  3  1  0  0  0  0
  2  4  1  0  0  0  0
  2 42  1  0  0  0  0
  5 27  1  0  0  0  0
  6 28  1  0  0  0  0
  7 29  1  0  0  0  0
  8 30  1  0  0  0  0
  9 31  1  0  0  0  0
 10 32  1  0  0  0  0
 11 38  1  0  0  0  0
 12 39  1  0  0  0  0
 13 40  1  0  0  0  0
 14 27  1  0  0  0  0
 15 28  1  0  0  0  0
 16 29  1  0  0  0  0
 17 30  1  0  0  0  0
 18 31  1  0  0  0  0
 19 32  1  0  0  0  0
 20 38  1  0  0  0  0
 21 39  1  0  0  0  0
 22 40  1  0  0  0  0
 23 24  1  0  0  0  0
 23 25  1  0  0  0  0
 23 26  1  0  0  0  0
 27 28  1  0  0  0  0
 27 38  1  0  0  0  0
 28 29  1  0  0  0  0
 29 30  1  0  0  0  0
 30 31  1  0  0  0  0
 31 32  1  0  0  0  0
 32 33  1  0  0  0  0
 33 34  1  0  0  0  0
 34 35  1  0  0  0  0
 35 36  1  0  0  0  0
 35 37  1  0  0  0  0
 36 43  1  0  0  0  0
 38 39  1  0  0  0  0
 39 40  1  0  0  0  0
 40 41  1  0  0  0  0
 42 43  1  0  0  0  0
 43 44  1  0  0  0  0
 43 45  1  0  0  0  0
M  STY  2   1 GEN   2 GEN
M  SAL   1 15  27  28  29  30  31  32  33  34  35  36  37  38  39  40  41
M  SBL   1 15   7  16   8  17   9  18  10  19  11  20  12  21   3  39  13
M  SBL   1  5  22  14  23  15  24
M  SDI   1  4   -0.0386    2.0661   -0.0386    1.1846
M  SDI   1  4    0.4683    2.0661    0.4683    1.1846
M  SAL   2  4  42  43  44  45
M  SBL   2  2   6  39
M  SDI   2  4   -0.7658    2.0661   -0.7658    1.1846
M  SDI   2  4   -0.2149    2.0661   -0.2149    1.1846
M  END
)CTAB"_ctab;
    REQUIRE(m);
    {
      MolDraw2DSVG drawer(300, 300, 300, 300, NO_FREETYPE);
      drawer.drawMolecule(*m);
      drawer.finishDrawing();
      std::string text = drawer.getDrawingText();
      std::ofstream outs(nameBase + ".svg");
      outs << text;
      outs.flush();
      outs.close();
      check_file_hash(nameBase + ".svg");
    }
  }
}

TEST_CASE(
    "Github5704: set bond highlight color when atom highlight color changes") {
  std::string nameBase = "test_github5704";

  auto m =
      "CCCO |(-1.97961,-0.1365,;-0.599379,0.450827,;0.599379,-0.450827,;1.97961,0.1365,)|"_smiles;
  REQUIRE(m);
  std::regex redline(R"RE(<path .*fill:#FF7F7F)RE");
  std::regex blueline(R"RE(<path .*fill:#4C4CFF)RE");

  SECTION("no atom colors specified, default behavior") {
    MolDraw2DSVG drawer(300, 300, 300, 300, NO_FREETYPE);
    std::vector<int> aids{0, 1, 2};
    drawer.drawMolecule(*m, "red bond highlight", &aids);
    drawer.finishDrawing();
    std::string text = drawer.getDrawingText();

    std::smatch rematch;
    CHECK(std::regex_search(text, rematch, redline));
    CHECK(!std::regex_search(text, rematch, blueline));

    std::ofstream outs(nameBase + "_1.svg");
    outs << text;
    outs.flush();
    outs.close();
    check_file_hash(nameBase + "_1.svg");
  }

  SECTION("both ends specified") {
    MolDraw2DSVG drawer(300, 300, 300, 300, NO_FREETYPE);
    std::vector<int> aids{0, 1, 2};
    std::map<int, DrawColour> acolors{
        {0, {.3, .3, 1}}, {1, {.3, .3, 1}}, {2, {.3, .3, 1}}};
    drawer.drawMolecule(*m, "blue bond highlight", &aids, &acolors);
    drawer.finishDrawing();
    std::string text = drawer.getDrawingText();

    std::smatch rematch;
    CHECK(!std::regex_search(text, rematch, redline));
    CHECK(std::regex_search(text, rematch, blueline));

    std::ofstream outs(nameBase + "_2.svg");
    outs << text;
    outs.flush();
    outs.close();
    check_file_hash(nameBase + "_2.svg");
  }

  SECTION("color just on begin") {
    MolDraw2DSVG drawer(300, 300, 300, 300, NO_FREETYPE);
    std::vector<int> aids{0, 1};
    std::map<int, DrawColour> acolors{{0, {.3, .3, 1}}};
    drawer.drawMolecule(*m, "blue bond highlight", &aids, &acolors);
    drawer.finishDrawing();
    std::string text = drawer.getDrawingText();

    std::smatch rematch;
    CHECK(!std::regex_search(text, rematch, redline));
    CHECK(std::regex_search(text, rematch, blueline));

    std::ofstream outs(nameBase + "_3.svg");
    outs << text;
    outs.flush();
    outs.close();
    check_file_hash(nameBase + "_3.svg");
  }
  SECTION("color just on end") {
    MolDraw2DSVG drawer(300, 300, 300, 300, NO_FREETYPE);
    std::vector<int> aids{0, 1};
    std::map<int, DrawColour> acolors{{1, {.3, .3, 1}}};
    drawer.drawMolecule(*m, "blue bond highlight", &aids, &acolors);
    drawer.finishDrawing();
    std::string text = drawer.getDrawingText();

    std::smatch rematch;

    CHECK(!std::regex_search(text, rematch, redline));
    CHECK(std::regex_search(text, rematch, blueline));

    std::ofstream outs(nameBase + "_4.svg");
    outs << text;
    outs.flush();
    outs.close();
    check_file_hash(nameBase + "_4.svg");
  }
}

TEST_CASE("Github5767: monomer label missing for MON SGroups ") {
  std::string nameBase = "test_github5767";
  auto m = R"CTAB(
  Marvin  06091012252D

 13 11  0  0  0  0            999 V2000
   -3.5063    2.1509    0.0000 N   0  0  0  0  0  0  0  0  0  0  0  0
   -2.7918    2.5634    0.0000 C   0  0  0  0  0  0  0  0  0  0  0  0
   -2.0773    2.1509    0.0000 C   0  0  0  0  0  0  0  0  0  0  0  0
   -1.3628    2.5634    0.0000 N   0  0  0  0  0  0  0  0  0  0  0  0
   -0.6484    2.1509    0.0000 C   0  0  0  0  0  0  0  0  0  0  0  0
    0.0661    2.5634    0.0000 C   0  0  0  0  0  0  0  0  0  0  0  0
    0.7806    2.1509    0.0000 N   0  0  0  0  0  0  0  0  0  0  0  0
   -2.9984   -0.4714    0.0000 C   0  0  0  0  0  0  0  0  0  0  0  0
   -2.2839   -0.0589    0.0000 C   0  0  0  0  0  0  0  0  0  0  0  0
   -1.5695   -0.4714    0.0000 C   0  0  0  0  0  0  0  0  0  0  0  0
   -0.8550   -0.0589    0.0000 Cl  0  0  0  0  0  0  0  0  0  0  0  0
   -2.9984    0.3536    0.0000 O   0  0  0  0  0  0  0  0  0  0  0  0
    0.6777   -0.1775    0.0000 Cl  0  0  0  0  0  0  0  0  0  0  0  0
  1  2  1  0  0  0  0
  2  3  1  0  0  0  0
  3  4  1  0  0  0  0
  4  5  1  0  0  0  0
  5  6  1  0  0  0  0
  6  7  1  0  0  0  0
  8  9  1  0  0  0  0
  9 10  1  0  0  0  0
 10 11  1  0  0  0  0
  9 12  1  0  0  0  0
 12  8  1  0  0  0  0
M  STY  2   1 MON   2 MON
M  SAL   1  7   1   2   3   4   5   6   7
M  SDI   1  4   -3.9263    1.7309   -3.9263    2.9834
M  SDI   1  4    1.2006    2.9834    1.2006    1.7309
M  SAL   2  5   8   9  10  11  12
M  SDI   2  4   -3.4184   -0.8914   -3.4184    0.7736
M  SDI   2  4   -0.4350    0.7736   -0.4350   -0.8914
M  END
)CTAB"_ctab;
  REQUIRE(m);
  {
    MolDraw2DSVG drawer(300, 300, 300, 300, true);
    drawer.drawMolecule(*m);
    drawer.finishDrawing();
    std::string text = drawer.getDrawingText();
    std::ofstream outs(nameBase + ".svg");
    outs << text;
    outs.flush();
    outs.close();
    // there should be 2 each of " >[mon]</text>"
    std::vector<std::string> needed{" >m</text>", " >o</text>", " >n</text>"};
    for (const auto &n : needed) {
      std::regex rn(n);
      std::ptrdiff_t const match_count(
          std::distance(std::sregex_iterator(text.begin(), text.end(), rn),
                        std::sregex_iterator()));
      CHECK(match_count == 2);
    }
    check_file_hash(nameBase + ".svg");
  }
}

TEST_CASE("Github5947: Ellipse extremes not calculated correctly.") {
  std::string nameBase = "test_github5947";
  auto m = "c1ccccn1"_smiles;
  TEST_ASSERT(m);
  RDDepict::compute2DCoords(*m);
  std::vector<int> highlight_atoms{0, 1, 2, 3, 4, 5};
  MolDraw2DSVG drawer(400, 400);
  drawer.drawOptions().highlightRadius = 1.0;
  drawer.drawMolecule(*m, &highlight_atoms);
  drawer.finishDrawing();
  std::string text = drawer.getDrawingText();
  std::ofstream outs(nameBase + ".svg");
  outs << text;
  outs.flush();
  outs.close();
  std::regex r1("<ellipse cx=.*rx='(\\d+\\.\\d+)' ry='(\\d+\\.\\d+)'");
  std::ptrdiff_t const match_count(
      std::distance(std::sregex_iterator(text.begin(), text.end(), r1),
                    std::sregex_iterator()));
  CHECK(match_count == 6);
  // all the ellipses should have a radius of roughly 72.0
  auto match_begin = std::sregex_iterator(text.begin(), text.end(), r1);
  auto match_end = std::sregex_iterator();
  for (std::sregex_iterator i = match_begin; i != match_end; ++i) {
    std::smatch match = *i;
    CHECK_THAT(stod(match[1]), Catch::Matchers::WithinAbs(72.0, 0.1));
    CHECK_THAT(stod(match[2]), Catch::Matchers::WithinAbs(72.0, 0.1));
  }

  // check that the first ellipse is in the right place
  std::regex r2("<ellipse cx='(\\d+\\.\\d+)' cy='(\\d+\\.\\d+)'");
  auto ell1 = *std::sregex_iterator(text.begin(), text.end(), r2);
  CHECK_THAT(stod(ell1[1]), Catch::Matchers::WithinAbs(308.0, 0.1));
  CHECK_THAT(stod(ell1[2]), Catch::Matchers::WithinAbs(200.0, 0.1));
  check_file_hash(nameBase + ".svg");
}

TEST_CASE("Github5943: bad ellipses for atom end points") {
  std::string nameBase = "test_github5943";
  auto m = R"CTAB(ferrocene
     RDKit          2D

  0  0  0  0  0  0  0  0  0  0999 V3000
M  V30 BEGIN CTAB
M  V30 COUNTS 15 14 0 0 0
M  V30 BEGIN ATOM
M  V30 1 C 0.619616 1.206807 0.000000 0 CHG=-1
M  V30 2 C 0.211483 1.768553 0.000000 0
M  V30 3 C -1.283936 1.861329 0.000000 0
M  V30 4 C -1.796429 1.358429 0.000000 0
M  V30 5 C -0.634726 0.966480 0.000000 0
M  V30 6 C 0.654379 -1.415344 0.000000 0 CHG=-1
M  V30 7 C 0.249886 -0.858607 0.000000 0
M  V30 8 C -1.232145 -0.766661 0.000000 0
M  V30 9 C -1.740121 -1.265073 0.000000 0
M  V30 10 C -0.580425 -1.662922 0.000000 0
M  V30 11 C 1.759743 0.755930 0.000000 0
M  V30 12 C 1.796429 -1.861329 0.000000 0
M  V30 13 Fe -0.554442 0.032137 0.000000 0 VAL=2
M  V30 14 * -0.601210 1.478619 0.000000 0
M  V30 15 * -0.537835 -1.172363 0.000000 0
M  V30 END ATOM
M  V30 BEGIN BOND
M  V30 1 1 1 5
M  V30 2 2 4 5
M  V30 3 1 4 3
M  V30 4 2 2 3
M  V30 5 1 1 2
M  V30 6 1 6 10
M  V30 7 2 9 10
M  V30 8 1 9 8
M  V30 9 2 7 8
M  V30 10 1 6 7
M  V30 11 1 1 11
M  V30 12 1 6 12
M  V30 13 9 14 13 ENDPTS=(5 1 2 3 4 5) ATTACH=ANY
M  V30 14 9 15 13 ENDPTS=(5 9 10 7 8 6) ATTACH=ANY
M  V30 END BOND
M  V30 END CTAB
M  END
)CTAB"_ctab;
  REQUIRE(m);
  {
    MolDraw2DSVG drawer(300, 300, 300, 300, true);
    drawer.drawMolecule(*m);
    drawer.finishDrawing();
    std::string text = drawer.getDrawingText();
    std::ofstream outs(nameBase + ".svg");
    outs << text;
    outs.flush();
    outs.close();
    std::regex r("<ellipse cx=.*rx='(\\d+\\.\\d+)' ry='(\\d+\\.\\d+)'");
    std::ptrdiff_t const match_count(
        std::distance(std::sregex_iterator(text.begin(), text.end(), r),
                      std::sregex_iterator()));
    CHECK(match_count == 10);

    // all the ellipses should have a radius of roughly 25.2.
    auto match_begin = std::sregex_iterator(text.begin(), text.end(), r);
    auto match_end = std::sregex_iterator();
    for (std::sregex_iterator i = match_begin; i != match_end; ++i) {
      std::smatch match = *i;
      CHECK_THAT(stod(match[1]), Catch::Matchers::WithinAbs(25.0, 0.1));
      CHECK_THAT(stod(match[2]), Catch::Matchers::WithinAbs(25.0, 0.1));
    }
    check_file_hash(nameBase + ".svg");
  }
}

TEST_CASE("Github5949: fixed size for dative arrow heads") {
  std::string nameBase = "test_github5949";
  auto m = R"CTAB(ferrocene
     RDKit          2D

  0  0  0  0  0  0  0  0  0  0999 V3000
M  V30 BEGIN CTAB
M  V30 COUNTS 15 14 0 0 0
M  V30 BEGIN ATOM
M  V30 1 C 0.619616 1.206807 0.000000 0 CHG=-1
M  V30 2 C 0.211483 1.768553 0.000000 0
M  V30 3 C -1.283936 1.861329 0.000000 0
M  V30 4 C -1.796429 1.358429 0.000000 0
M  V30 5 C -0.634726 0.966480 0.000000 0
M  V30 6 C 0.654379 -1.415344 0.000000 0 CHG=-1
M  V30 7 C 0.249886 -0.858607 0.000000 0
M  V30 8 C -1.232145 -0.766661 0.000000 0
M  V30 9 C -1.740121 -1.265073 0.000000 0
M  V30 10 C -0.580425 -1.662922 0.000000 0
M  V30 11 C 1.759743 0.755930 0.000000 0
M  V30 12 C 1.796429 -1.861329 0.000000 0
M  V30 13 Fe -0.554442 0.032137 0.000000 0 VAL=2
M  V30 14 * -0.601210 1.478619 0.000000 0
M  V30 15 * -0.537835 -1.172363 0.000000 0
M  V30 END ATOM
M  V30 BEGIN BOND
M  V30 1 1 1 5
M  V30 2 2 4 5
M  V30 3 1 4 3
M  V30 4 2 2 3
M  V30 5 1 1 2
M  V30 6 1 6 10
M  V30 7 2 9 10
M  V30 8 1 9 8
M  V30 9 2 7 8
M  V30 10 1 6 7
M  V30 11 1 1 11
M  V30 12 1 6 12
M  V30 13 9 14 13 ENDPTS=(5 1 2 3 4 5) ATTACH=ANY
M  V30 14 9 15 13 ENDPTS=(5 9 10 7 8 6) ATTACH=ANY
M  V30 END BOND
M  V30 END CTAB
M  END
)CTAB"_ctab;
  REQUIRE(m);
  {
    MolDraw2DSVG drawer(300, 300, 300, 300, false);
    drawer.drawOptions().addAtomIndices = true;
    drawer.drawMolecule(*m);
    drawer.finishDrawing();
    std::string text = drawer.getDrawingText();
    std::ofstream outs(nameBase + ".svg");
    outs << text;
    outs.flush();
    outs.close();

    auto extract_ends = [](const std::string &text, const std::regex &r,
                           std::vector<Point2D> &ends) -> void {
      auto match_begin = std::sregex_iterator(text.begin(), text.end(), r);
      auto match_end = std::sregex_iterator();
      for (std::sregex_iterator i = match_begin; i != match_end; ++i) {
        std::smatch match = *i;
        ends.push_back(Point2D(std::stod(match[1]), std::stod(match[2])));
        ends.push_back(Point2D(std::stod(match[3]), std::stod(match[4])));
        ends.push_back(Point2D(std::stod(match[5]), std::stod(match[6])));
      }
    };
    std::regex head1(
        "atom-13 atom-12' d='M\\s+(\\d+\\.\\d+),(\\d+\\.\\d+)"
        " L\\s+(\\d+\\.\\d+),(\\d+\\.\\d+) L\\s+(\\d+\\.\\d+),(\\d+\\.\\d+) Z'");
    std::vector<Point2D> ends1;
    extract_ends(text, head1, ends1);
    CHECK(ends1.size() == 3);

    std::regex head2(
        "atom-14 atom-12' d='M\\s+(\\d+\\.\\d+),(\\d+\\.\\d+)"
        " L\\s+(\\d+\\.\\d+),(\\d+\\.\\d+) L\\s+(\\d+\\.\\d+),(\\d+\\.\\d+) Z'");
    std::vector<Point2D> ends2;
    extract_ends(text, head2, ends2);
    CHECK(ends2.size() == 3);

    auto h1s1 = (ends1[0] - ends1[1]).length();
    auto h2s1 = (ends2[0] - ends2[1]).length();
    // there's still a small difference in size of arrow head because the
    // allowance for mitring is done as a fraction of the overall arrow
    // length.
    CHECK_THAT(h1s1, Catch::Matchers::WithinAbs(h2s1, 0.1));
    auto h1s2 = (ends1[0] - ends1[2]).length();
    auto h2s2 = (ends2[0] - ends2[2]).length();
    CHECK_THAT(h1s2, Catch::Matchers::WithinAbs(h2s2, 0.1));

    check_file_hash(nameBase + ".svg");
  }
}

TEST_CASE("Github5974: drawing code should not generate kekulization errors") {
  SECTION("basics") {
    SmilesParserParams ps;
    ps.sanitize = false;
    std::unique_ptr<RWMol> mol(SmilesToMol("c1nccc1", ps));
    REQUIRE(mol);
    mol->updatePropertyCache();
    MolDraw2DSVG drawer(300, 300, -1, -1, false);
    // the test here is really just that calling drawMolecule() doesn't throw an
    // exception
    drawer.drawMolecule(*mol);
    drawer.finishDrawing();
    std::string text = drawer.getDrawingText();
    std::ofstream outs("test_github5974.svg");
    outs << text;
    outs.flush();
    outs.close();
    check_file_hash("test_github5974.svg");
  }
}

TEST_CASE("Github5963: bond end wrong on wedge") {
  std::string nameBase = "test_github5963";
  {
    auto m = "COc1ccc([S@@](=O)Cc2ccccc2)cc1"_smiles;
    MolDraw2DSVG drawer(300, 300, 300, 300, true);
    RDDepict::compute2DCoords(*m);
    drawer.drawOptions().addBondIndices = true;
    drawer.drawMolecule(*m);
    drawer.finishDrawing();
    std::string text = drawer.getDrawingText();
    std::ofstream outs(nameBase + ".svg");
    outs << text;
    outs.flush();
    outs.close();
    std::regex bond7(
        "'bond-7 atom-6 atom-8' d='M\\s+(\\d+\\.\\d+),(\\d+\\.\\d+)"
        " L\\s+(\\d+\\.\\d+),(\\d+\\.\\d+) L\\s+(\\d+\\.\\d+),(\\d+\\.\\d+) Z'");
    // there should be 3 matches for bond7, of which we are interested in the
    // 2nd
    std::ptrdiff_t const match_count(
        std::distance(std::sregex_iterator(text.begin(), text.end(), bond7),
                      std::sregex_iterator()));
    CHECK(match_count == 3);
    auto bond7_match = std::sregex_iterator(text.begin(), text.end(), bond7);
    ++bond7_match;
    std::smatch match7 = *bond7_match;
    std::regex bond8(
        "'bond-8 atom-8 atom-9' d='M\\s+(\\d+\\.\\d+),(\\d+\\.\\d+)"
        " L\\s+(\\d+\\.\\d+),(\\d+\\.\\d+)'");
    // only 1 bond8 match
    auto bond8_match = std::sregex_iterator(text.begin(), text.end(), bond8);
    std::smatch match8 = *bond8_match;
    // the middle point of the triangle should be the same as the start of the
    // line
    Point2D midtri(std::stod(match7[3]), std::stod(match7[4]));
    Point2D startline(std::stod(match8[1]), std::stod(match8[2]));
    CHECK_THAT((midtri - startline).length(),
               Catch::Matchers::WithinAbs(0.0, 0.1));
    check_file_hash(nameBase + ".svg");
  }
}

TEST_CASE("Github6025: bad bonds on tiny canvas") {
  std::string nameBase = "test_github6025";
  auto m1 = R"CTAB(
  -ISIS-  02031614092D

 35 39  0  0  0  0  0  0  0  0999 V2000
    9.1292    9.8417    0.0000 C   0  0  0  0  0  0  0  0  0  0  0  0
   10.6292    9.8417    0.0000 N   0  0  3  0  0  0  0  0  0  0  0  0
    8.3792    8.5417    0.0000 C   0  0  0  0  0  0  0  0  0  0  0  0
   10.6292    4.6417    0.0000 N   0  0  0  0  0  0  0  0  0  0  0  0
   11.3792    3.3583    0.0000 C   0  0  0  0  0  0  0  0  0  0  0  0
   11.3792    5.9417    0.0000 N   0  0  0  0  0  0  0  0  0  0  0  0
   10.6292    2.0500    0.0000 N   0  0  3  0  0  0  0  0  0  0  0  0
    6.8792    8.5417    0.0000 C   0  0  0  0  0  0  0  0  0  0  0  0
    6.1292    7.2417    0.0000 C   0  0  0  0  0  0  0  0  0  0  0  0
   11.3792    8.5417    0.0000 C   0  0  0  0  0  0  0  0  0  0  0  0
    8.3792    5.9417    0.0000 N   0  0  0  0  0  0  0  0  0  0  0  0
    4.6292    7.2417    0.0000 C   0  0  0  0  0  0  0  0  0  0  0  0
    8.3792   11.1417    0.0000 O   0  0  0  0  0  0  0  0  0  0  0  0
    2.3792    8.5417    0.0000 N   0  0  0  0  0  0  0  0  0  0  0  0
    2.3792    5.9417    0.0000 N   0  0  0  0  0  0  0  0  0  0  0  0
    9.1292    2.0500    0.0000 C   0  0  0  0  0  0  0  0  0  0  0  0
   12.8792    3.3583    0.0000 C   0  0  0  0  0  0  0  0  0  0  0  0
    1.6292    7.2417    0.0000 C   0  0  0  0  0  0  0  0  0  0  0  0
   12.8792    5.9417    0.0000 C   0  0  0  0  0  0  0  0  0  0  0  0
    9.1292    7.2417    0.0000 C   0  0  0  0  0  0  0  0  0  0  0  0
   12.8792    8.5417    0.0000 C   0  0  3  0  0  0  0  0  0  0  0  0
   13.6292    7.2417    0.0000 C   0  0  0  0  0  0  0  0  0  0  0  0
   11.3792   11.1417    0.0000 C   0  0  0  0  0  0  0  0  0  0  0  0
    6.8792    5.9417    0.0000 C   0  0  0  0  0  0  0  0  0  0  0  0
   13.6292    4.6417    0.0000 C   0  0  0  0  0  0  0  0  0  0  0  0
    3.8792    8.5417    0.0000 C   0  0  0  0  0  0  0  0  0  0  0  0
    3.8792    5.9417    0.0000 C   0  0  0  0  0  0  0  0  0  0  0  0
   11.3792    0.7500    0.0000 C   0  0  0  0  0  0  0  0  0  0  0  0
   12.8792   11.1417    0.0000 C   0  0  0  0  0  0  0  0  0  0  0  0
   13.6292    9.8417    0.0000 C   0  0  0  0  0  0  0  0  0  0  0  0
    8.3792    0.7500    0.0000 C   0  0  0  0  0  0  0  0  0  0  0  0
    8.3792    3.3583    0.0000 C   0  0  0  0  0  0  0  0  0  0  0  0
    6.8792    3.3583    0.0000 C   0  0  0  0  0  0  0  0  0  0  0  0
    6.8792    0.7500    0.0000 C   0  0  0  0  0  0  0  0  0  0  0  0
    6.1292    2.0500    0.0000 C   0  0  0  0  0  0  0  0  0  0  0  0
  2  1  1  0  0  0  0
  3  1  1  0  0  0  0
  4  6  1  0  0  0  0
  5 17  1  0  0  0  0
  6 19  2  0  0  0  0
  7  5  1  0  0  0  0
  8  3  1  0  0  0  0
  9  8  2  0  0  0  0
 10  2  1  0  0  0  0
 11 20  1  0  0  0  0
 12  9  1  0  0  0  0
 13  1  2  0  0  0  0
 14 26  2  0  0  0  0
 15 27  1  0  0  0  0
 16  7  1  0  0  0  0
 17 25  2  0  0  0  0
 18 15  2  0  0  0  0
 19 22  1  0  0  0  0
 20  3  2  0  0  0  0
 21 10  1  0  0  0  0
 22 21  1  0  0  0  0
 23  2  1  0  0  0  0
 24 11  2  0  0  0  0
 25 19  1  0  0  0  0
 26 12  1  0  0  0  0
 27 12  2  0  0  0  0
 28  7  1  0  0  0  0
 29 23  1  0  0  0  0
 30 29  1  0  0  0  0
 31 16  2  0  0  0  0
 32 16  1  0  0  0  0
 33 32  2  0  0  0  0
 34 31  1  0  0  0  0
 35 33  1  0  0  0  0
 24  9  1  0  0  0  0
 30 21  1  0  0  0  0
 18 14  1  0  0  0  0
  5  4  2  0  0  0  0
 34 35  2  0  0  0  0
M  END
)CTAB"_ctab;

  REQUIRE(m1);
  {
    MolDraw2DSVG drawer(25, 25, 25, 25, false);
    drawer.drawOptions().addAtomIndices = true;
    drawer.drawMolecule(*m1);
    drawer.finishDrawing();
    std::string text = drawer.getDrawingText();
    std::ofstream outs(nameBase + ".svg");
    outs << text;
    outs.flush();
    outs.close();

    auto check_bond = [](const std::string &text, const std::regex &r) {
      // there should be 4 matches for each regex, and all the x coords should
      // be > 0.0. The bug manifested itself by some of them being < 0.0 and
      // thus off the side of the picture.
      std::ptrdiff_t const match_count(
          std::distance(std::sregex_iterator(text.begin(), text.end(), r),
                        std::sregex_iterator()));
      CHECK(match_count == 4);
      auto match_begin = std::sregex_iterator(text.begin(), text.end(), r);
      auto match_end = std::sregex_iterator();
      for (std::sregex_iterator i = match_begin; i != match_end; ++i) {
        std::smatch match = *i;
        CHECK(stod(match[1]) > 0.0);
        CHECK(stod(match[3]) > 0.0);
      }
    };
    std::regex bond9(
        "'bond-9 atom-10 atom-19' d='M\\s+(\\d+\\.\\d+),(\\d+\\.\\d+)"
        " L\\s+(\\d+\\.\\d+),(\\d+\\.\\d+)");
    std::regex bond16(
        "'bond-16 atom-17 atom-14' d='M\\s+(\\d+\\.\\d+),(\\d+\\.\\d+)"
        " L\\s+(\\d+\\.\\d+),(\\d+\\.\\d+)");
    check_bond(text, bond9);
    check_bond(text, bond16);
    check_file_hash(nameBase + ".svg");
  }
}

TEST_CASE("Github6027: bad bonds with co-linear double bond") {
  std::string nameBase = "test_github6027";
  auto m1 = R"CTAB(
  MJ201100

 15 16  0  0  0  0  0  0  0  0999 V2000
   -2.6052   -0.0931    0.0000 C   0  0  0  0  0  0  0  0  0  0  0  0
   -2.6052    0.7318    0.0000 C   0  0  0  0  0  0  0  0  0  0  0  0
   -3.3197    1.1444    0.0000 N   0  0  0  0  0  0  0  0  0  0  0  0
   -4.0346    0.7318    0.0000 C   0  0  0  0  0  0  0  0  0  0  0  0
   -4.0347   -0.0931    0.0000 C   0  0  0  0  0  0  0  0  0  0  0  0
   -3.3197   -0.5055    0.0000 C   0  0  0  0  0  0  0  0  0  0  0  0
   -3.3197    1.9693    0.0000 C   0  0  0  0  0  0  0  0  0  0  0  0
   -3.3197    2.7943    0.0000 C   0  0  0  0  0  0  0  0  0  0  0  0
   -1.8908   -0.5055    0.0000 C   0  0  0  0  0  0  0  0  0  0  0  0
   -1.1764    0.7318    0.0000 C   0  0  0  0  0  0  0  0  0  0  0  0
   -1.1764   -0.0931    0.0000 C   0  0  0  0  0  0  0  0  0  0  0  0
   -0.4620   -0.5055    0.0000 C   0  0  0  0  0  0  0  0  0  0  0  0
    0.2523   -0.0931    0.0000 C   0  0  0  0  0  0  0  0  0  0  0  0
    0.2524    0.7318    0.0000 C   0  0  0  0  0  0  0  0  0  0  0  0
   -0.4620    1.1444    0.0000 C   0  0  0  0  0  0  0  0  0  0  0  0
  1  2  1  0  0  0  0
  2  3  1  0  0  0  0
  5  6  1  0  0  0  0
  6  1  1  0  0  0  0
  3  7  1  0  0  0  0
  7  8  2  0  0  0  0
 13 14  1  0  0  0  0
 14 15  1  0  0  0  0
 10 11  1  0  0  0  0
 15 10  1  0  0  0  0
 11 12  1  0  0  0  0
 12 13  1  0  0  0  0
  3  4  1  0  0  0  0
  4  5  1  0  0  0  0
  9  1  1  0  0  0  0
 11  9  1  0  0  0  0
M  END
)CTAB"_ctab;

  REQUIRE(m1);
  {
    MolDraw2DSVG drawer(250, 250, 250, 250, false);
    drawer.drawOptions().addAtomIndices = true;
    drawer.drawMolecule(*m1);
    drawer.finishDrawing();
    std::string text = drawer.getDrawingText();
    std::ofstream outs(nameBase + "_1.svg");
    outs << text;
    outs.flush();
    outs.close();

    std::regex bond5(
        "'bond-5 atom-6 atom-7' d='M\\s+(\\d+\\.\\d+),(\\d+\\.\\d+)"
        " L\\s+(\\d+\\.\\d+),(\\d+\\.\\d+)");
    // There are 2 bonds, and the x coords of their 2 ends should be
    // the same, because the offending bond is exactly vertical, and their
    // corresponding y coords should be the same.  The bug
    // manifested itself by giving the 2nd line coords
    // M 210.3,169.3 L 63.6,41.0.
    std::ptrdiff_t const match_count(
        std::distance(std::sregex_iterator(text.begin(), text.end(), bond5),
                      std::sregex_iterator()));
    CHECK(match_count == 2);
    auto match_begin = std::sregex_iterator(text.begin(), text.end(), bond5);
    auto match_end = std::sregex_iterator();
    std::vector<float> ys;
    for (std::sregex_iterator i = match_begin; i != match_end; ++i) {
      std::smatch match = *i;
      ys.push_back(stod(match[2]));
      ys.push_back(stod(match[4]));
      CHECK(match[1] == match[3]);
    }
    CHECK(ys[0] == ys[2]);
    CHECK(ys[1] == ys[3]);
    check_file_hash(nameBase + "_1.svg");
  }
  {
    // make sure the double bond lines are still parallel when rotated
    // (they weren't, the first time.)
    MolDraw2DSVG drawer(250, 250, 250, 250, false);
    drawer.drawOptions().addAtomIndices = true;
    drawer.drawOptions().rotate = 120;
    drawer.drawMolecule(*m1);
    drawer.finishDrawing();
    std::string text = drawer.getDrawingText();
    std::ofstream outs(nameBase + "_2.svg");
    outs << text;
    outs.flush();
    outs.close();

    // check that the two lines are parallel.
    std::regex bond5(
        "'bond-5 atom-6 atom-7' d='M\\s+(\\d+\\.\\d+),(\\d+\\.\\d+)"
        " L\\s+(\\d+\\.\\d+),(\\d+\\.\\d+)");
    std::ptrdiff_t const match_count(
        std::distance(std::sregex_iterator(text.begin(), text.end(), bond5),
                      std::sregex_iterator()));
    CHECK(match_count == 2);
    auto match_begin = std::sregex_iterator(text.begin(), text.end(), bond5);
    auto match_end = std::sregex_iterator();
    std::vector<Point2D> points;
    for (std::sregex_iterator i = match_begin; i != match_end; ++i) {
      std::smatch match = *i;
      points.push_back(Point2D(stod(match[4]), stod(match[2])));
      points.push_back(Point2D(stod(match[3]), stod(match[4])));
    }
    auto vec1 = points[0].directionVector(points[1]);
    auto vec2 = points[2].directionVector(points[3]);
    CHECK_THAT(vec1.dotProduct(vec2), Catch::Matchers::WithinAbs(1.0, 2.0e-4));
    check_file_hash(nameBase + "_2.svg");
  }
}

TEST_CASE("Down/dashed wedge not visible on small canvas..") {
  std::string nameBase = "test_github6041b";
  auto m =
      "CC(C)(F)c1noc(N2CCCN([C@H]3CC[C@H](COc4ccc(S(C)(=O)=O)cc4F)CC3)CC2)n1"_smiles;
  MolDraw2DSVG drawer(125, 125);
  RDDepict::compute2DCoords(*m);
  MolDraw2DUtils::setACS1996Options(drawer.drawOptions(), 1.5);
  drawer.drawOptions().fixedFontSize = -1;
  drawer.drawMolecule(*m);
  drawer.finishDrawing();
  std::string text = drawer.getDrawingText();
  std::ofstream outs(nameBase + ".svg");
  outs << text;
  outs.flush();
  outs.close();
  std::regex bond12(
      "'bond-12 atom-13 atom-12' d='M\\s+(\\d+\\.\\d+),(\\d+\\.\\d+)"
      " L\\s+(\\d+\\.\\d+),(\\d+\\.\\d+)");
  std::ptrdiff_t const match_count(
      std::distance(std::sregex_iterator(text.begin(), text.end(), bond12),
                    std::sregex_iterator()));
  CHECK(match_count == 3);
  check_file_hash(nameBase + ".svg");
}

TEST_CASE("Github6054: MDL query atoms should not trigger an exception") {
  SECTION("any heavy") {
    auto a = R"CTAB(
  MJ201100                      

  6  6  0  0  0  0  0  0  0  0999 V2000
   -1.7633    0.8919    0.0000 C   0  0  0  0  0  0  0  0  0  0  0  0
   -2.4778    0.4794    0.0000 C   0  0  0  0  0  0  0  0  0  0  0  0
   -2.4778   -0.3456    0.0000 C   0  0  0  0  0  0  0  0  0  0  0  0
   -1.7633   -0.7580    0.0000 C   0  0  0  0  0  0  0  0  0  0  0  0
   -1.0488   -0.3456    0.0000 C   0  0  0  0  0  0  0  0  0  0  0  0
   -1.0488    0.4794    0.0000 A   0  0  0  0  0  0  0  0  0  0  0  0
  1  2  1  0  0  0  0
  2  3  1  0  0  0  0
  3  4  1  0  0  0  0
  4  5  1  0  0  0  0
  1  6  1  0  0  0  0
  5  6  1  0  0  0  0
M  END
)CTAB"_ctab;

    REQUIRE(a);
    {
      MolDraw2DSVG drawer(250, 250, -1, -1, NO_FREETYPE);
      REQUIRE_NOTHROW(drawer.drawMolecule(*a));
    }
  }
}

TEST_CASE("Optionally depict complex query atoms in a more compact form") {
  std::string nameBase = "test_complex_query_atoms";
  auto extractQueryAtomSymbol = [](const std::string &text) {
    std::istringstream ss(text);
    std::string line;
    std::regex regex("^<text[^>]*>([^<])*</text>");
    std::smatch match;
    std::string res;
    while (std::getline(ss, line)) {
      if (std::regex_match(line, match, regex)) {
        CHECK(match.size() == 2);
        res += match[1];
      }
    }
    return res;
  };
  SECTION("any heavy") {
    auto a = R"CTAB(
  MJ201100                      

  6  6  0  0  0  0  0  0  0  0999 V2000
   -1.7633    0.8919    0.0000 C   0  0  0  0  0  0  0  0  0  0  0  0
   -2.4778    0.4794    0.0000 C   0  0  0  0  0  0  0  0  0  0  0  0
   -2.4778   -0.3456    0.0000 C   0  0  0  0  0  0  0  0  0  0  0  0
   -1.7633   -0.7580    0.0000 C   0  0  0  0  0  0  0  0  0  0  0  0
   -1.0488   -0.3456    0.0000 C   0  0  0  0  0  0  0  0  0  0  0  0
   -1.0488    0.4794    0.0000 A   0  0  0  0  0  0  0  0  0  0  0  0
  1  2  1  0  0  0  0
  2  3  1  0  0  0  0
  3  4  1  0  0  0  0
  4  5  1  0  0  0  0
  1  6  1  0  0  0  0
  5  6  1  0  0  0  0
M  END
)CTAB"_ctab;

    REQUIRE(a);
    {
      MolDraw2DSVG drawer(250, 250, -1, -1, NO_FREETYPE);
      drawer.drawOptions().useComplexQueryAtomSymbols = false;
      REQUIRE_NOTHROW(drawer.drawMolecule(*a));
      drawer.finishDrawing();
      std::string text = drawer.getDrawingText();
      std::ofstream outs(nameBase + "_1.svg");
      outs << text;
      outs.flush();
      outs.close();
      CHECK(extractQueryAtomSymbol(text) == "![H]");
      check_file_hash(nameBase + "_1.svg");
    }
    {
      MolDraw2DSVG drawer(250, 250, -1, -1, NO_FREETYPE);
      REQUIRE_NOTHROW(drawer.drawMolecule(*a));
      drawer.finishDrawing();
      std::string text = drawer.getDrawingText();
      std::ofstream outs(nameBase + "_2.svg");
      outs << text;
      outs.flush();
      outs.close();
      CHECK(a->getAtomWithIdx(a->getNumAtoms() - 1)->getQueryType() == "A");
      CHECK(extractQueryAtomSymbol(text) == "A");
      check_file_hash(nameBase + "_2.svg");
    }
  }
  SECTION("any atom") {
    auto ah = R"CTAB(
  MJ201100                      

  6  6  0  0  0  0  0  0  0  0999 V2000
   -1.7633    0.8919    0.0000 C   0  0  0  0  0  0  0  0  0  0  0  0
   -2.4778    0.4794    0.0000 C   0  0  0  0  0  0  0  0  0  0  0  0
   -2.4778   -0.3456    0.0000 C   0  0  0  0  0  0  0  0  0  0  0  0
   -1.7633   -0.7580    0.0000 C   0  0  0  0  0  0  0  0  0  0  0  0
   -1.0488   -0.3456    0.0000 C   0  0  0  0  0  0  0  0  0  0  0  0
   -1.0488    0.4794    0.0000 AH  0  0  0  0  0  0  0  0  0  0  0  0
  1  2  1  0  0  0  0
  2  3  1  0  0  0  0
  3  4  1  0  0  0  0
  4  5  1  0  0  0  0
  1  6  1  0  0  0  0
  5  6  1  0  0  0  0
M  END
)CTAB"_ctab;

    REQUIRE(ah);
    {
      MolDraw2DSVG drawer(250, 250, -1, -1, NO_FREETYPE);
      drawer.drawOptions().useComplexQueryAtomSymbols = false;
      REQUIRE_NOTHROW(drawer.drawMolecule(*ah));
      drawer.finishDrawing();
      std::string text = drawer.getDrawingText();
      std::ofstream outs(nameBase + "_3.svg");
      outs << text;
      outs.flush();
      outs.close();
      CHECK(extractQueryAtomSymbol(text) == "*");
      check_file_hash(nameBase + "_3.svg");
    }
    {
      MolDraw2DSVG drawer(250, 250, -1, -1, NO_FREETYPE);
      REQUIRE_NOTHROW(drawer.drawMolecule(*ah));
      drawer.finishDrawing();
      std::string text = drawer.getDrawingText();
      std::ofstream outs(nameBase + "_4.svg");
      outs << text;
      outs.flush();
      outs.close();
      CHECK(ah->getAtomWithIdx(ah->getNumAtoms() - 1)->getQueryType() == "AH");
      CHECK(extractQueryAtomSymbol(text) == "*");
      check_file_hash(nameBase + "_4.svg");
    }
  }
  SECTION("any hetero") {
    auto q = R"CTAB(
  MJ201100                      

  6  6  0  0  0  0  0  0  0  0999 V2000
   -1.7633    0.8919    0.0000 C   0  0  0  0  0  0  0  0  0  0  0  0
   -2.4778    0.4794    0.0000 C   0  0  0  0  0  0  0  0  0  0  0  0
   -2.4778   -0.3456    0.0000 C   0  0  0  0  0  0  0  0  0  0  0  0
   -1.7633   -0.7580    0.0000 C   0  0  0  0  0  0  0  0  0  0  0  0
   -1.0488   -0.3456    0.0000 C   0  0  0  0  0  0  0  0  0  0  0  0
   -1.0488    0.4794    0.0000 Q   0  0  0  0  0  0  0  0  0  0  0  0
  1  2  1  0  0  0  0
  2  3  1  0  0  0  0
  3  4  1  0  0  0  0
  4  5  1  0  0  0  0
  1  6  1  0  0  0  0
  5  6  1  0  0  0  0
M  END
)CTAB"_ctab;

    REQUIRE(q);
    {
      MolDraw2DSVG drawer(250, 250, -1, -1, NO_FREETYPE);
      drawer.drawOptions().useComplexQueryAtomSymbols = false;
      REQUIRE_NOTHROW(drawer.drawMolecule(*q));
      drawer.finishDrawing();
      std::string text = drawer.getDrawingText();
      std::ofstream outs(nameBase + "_5.svg");
      outs << text;
      outs.flush();
      outs.close();
      CHECK(extractQueryAtomSymbol(text) == "![C,H]");
      check_file_hash(nameBase + "_5.svg");
    }
    {
      MolDraw2DSVG drawer(250, 250, -1, -1, NO_FREETYPE);
      REQUIRE_NOTHROW(drawer.drawMolecule(*q));
      drawer.finishDrawing();
      std::string text = drawer.getDrawingText();
      std::ofstream outs(nameBase + "_6.svg");
      outs << text;
      outs.flush();
      outs.close();
      CHECK(q->getAtomWithIdx(q->getNumAtoms() - 1)->getQueryType() == "Q");
      CHECK(extractQueryAtomSymbol(text) == "Q");
      check_file_hash(nameBase + "_6.svg");
    }
  }
  SECTION("any hetero or hydrogen") {
    auto qh = R"CTAB(
  MJ201100                      

  6  6  0  0  0  0  0  0  0  0999 V2000
   -1.7633    0.8919    0.0000 C   0  0  0  0  0  0  0  0  0  0  0  0
   -2.4778    0.4794    0.0000 C   0  0  0  0  0  0  0  0  0  0  0  0
   -2.4778   -0.3456    0.0000 C   0  0  0  0  0  0  0  0  0  0  0  0
   -1.7633   -0.7580    0.0000 C   0  0  0  0  0  0  0  0  0  0  0  0
   -1.0488   -0.3456    0.0000 C   0  0  0  0  0  0  0  0  0  0  0  0
   -1.0488    0.4794    0.0000 QH  0  0  0  0  0  0  0  0  0  0  0  0
  1  2  1  0  0  0  0
  2  3  1  0  0  0  0
  3  4  1  0  0  0  0
  4  5  1  0  0  0  0
  1  6  1  0  0  0  0
  5  6  1  0  0  0  0
M  END
)CTAB"_ctab;

    REQUIRE(qh);
    {
      MolDraw2DSVG drawer(250, 250, -1, -1, NO_FREETYPE);
      drawer.drawOptions().useComplexQueryAtomSymbols = false;
      REQUIRE_NOTHROW(drawer.drawMolecule(*qh));
      drawer.finishDrawing();
      std::string text = drawer.getDrawingText();
      std::ofstream outs(nameBase + "_7.svg");
      outs << text;
      outs.flush();
      outs.close();
      CHECK(extractQueryAtomSymbol(text) == "![C]");
      check_file_hash(nameBase + "_7.svg");
    }
    {
      MolDraw2DSVG drawer(250, 250, -1, -1, NO_FREETYPE);
      REQUIRE_NOTHROW(drawer.drawMolecule(*qh));
      drawer.finishDrawing();
      std::string text = drawer.getDrawingText();
      std::ofstream outs(nameBase + "_8.svg");
      outs << text;
      outs.flush();
      outs.close();
      CHECK(qh->getAtomWithIdx(qh->getNumAtoms() - 1)->getQueryType() == "QH");
      CHECK(extractQueryAtomSymbol(text) == "QH");
      check_file_hash(nameBase + "_8.svg");
    }
  }
  SECTION("any halo") {
    auto x = R"CTAB(
  MJ201100                      

  7  7  0  0  0  0  0  0  0  0999 V2000
   -1.7633    0.8919    0.0000 C   0  0  0  0  0  0  0  0  0  0  0  0
   -2.4778    0.4794    0.0000 C   0  0  0  0  0  0  0  0  0  0  0  0
   -2.4778   -0.3456    0.0000 C   0  0  0  0  0  0  0  0  0  0  0  0
   -1.7633   -0.7580    0.0000 C   0  0  0  0  0  0  0  0  0  0  0  0
   -1.0488   -0.3456    0.0000 C   0  0  0  0  0  0  0  0  0  0  0  0
   -1.0488    0.4794    0.0000 C   0  0  0  0  0  0  0  0  0  0  0  0
   -0.3344    0.8919    0.0000 X   0  0  0  0  0  0  0  0  0  0  0  0
  1  2  1  0  0  0  0
  2  3  1  0  0  0  0
  3  4  1  0  0  0  0
  4  5  1  0  0  0  0
  1  6  1  0  0  0  0
  5  6  1  0  0  0  0
  6  7  1  0  0  0  0
M  END
  )CTAB"_ctab;

    REQUIRE(x);
    {
      MolDraw2DSVG drawer(250, 250, -1, -1, NO_FREETYPE);
      drawer.drawOptions().useComplexQueryAtomSymbols = false;
      REQUIRE_NOTHROW(drawer.drawMolecule(*x));
      drawer.finishDrawing();
      std::string text = drawer.getDrawingText();
      std::ofstream outs(nameBase + "_9.svg");
      outs << text;
      outs.flush();
      outs.close();
      CHECK(extractQueryAtomSymbol(text) == "[F,Cl,Br,I,At]");
      check_file_hash(nameBase + "_9.svg");
    }
    {
      MolDraw2DSVG drawer(250, 250, -1, -1, NO_FREETYPE);
      REQUIRE_NOTHROW(drawer.drawMolecule(*x));
      drawer.finishDrawing();
      std::string text = drawer.getDrawingText();
      std::ofstream outs(nameBase + "_10.svg");
      outs << text;
      outs.flush();
      outs.close();
      CHECK(x->getAtomWithIdx(x->getNumAtoms() - 1)->getQueryType() == "X");
      CHECK(extractQueryAtomSymbol(text) == "X");
      check_file_hash(nameBase + "_10.svg");
    }
  }
  SECTION("any halo or hydrogen") {
    auto xh = R"CTAB(
  MJ201100                      

  7  7  0  0  0  0  0  0  0  0999 V2000
   -1.7633    0.8919    0.0000 C   0  0  0  0  0  0  0  0  0  0  0  0
   -2.4778    0.4794    0.0000 C   0  0  0  0  0  0  0  0  0  0  0  0
   -2.4778   -0.3456    0.0000 C   0  0  0  0  0  0  0  0  0  0  0  0
   -1.7633   -0.7580    0.0000 C   0  0  0  0  0  0  0  0  0  0  0  0
   -1.0488   -0.3456    0.0000 C   0  0  0  0  0  0  0  0  0  0  0  0
   -1.0488    0.4794    0.0000 C   0  0  0  0  0  0  0  0  0  0  0  0
   -0.3344    0.8919    0.0000 XH  0  0  0  0  0  0  0  0  0  0  0  0
  1  2  1  0  0  0  0
  2  3  1  0  0  0  0
  3  4  1  0  0  0  0
  4  5  1  0  0  0  0
  1  6  1  0  0  0  0
  5  6  1  0  0  0  0
  6  7  1  0  0  0  0
M  END
  )CTAB"_ctab;

    REQUIRE(xh);
    {
      MolDraw2DSVG drawer(250, 250, -1, -1, NO_FREETYPE);
      drawer.drawOptions().useComplexQueryAtomSymbols = false;
      REQUIRE_NOTHROW(drawer.drawMolecule(*xh));
      drawer.finishDrawing();
      std::string text = drawer.getDrawingText();
      std::ofstream outs(nameBase + "_11.svg");
      outs << text;
      outs.flush();
      outs.close();
      CHECK(extractQueryAtomSymbol(text) == "[F,Cl,Br,I,At,H]");
      check_file_hash(nameBase + "_11.svg");
    }
    {
      MolDraw2DSVG drawer(250, 250, -1, -1, NO_FREETYPE);
      REQUIRE_NOTHROW(drawer.drawMolecule(*xh));
      drawer.finishDrawing();
      std::string text = drawer.getDrawingText();
      std::ofstream outs(nameBase + "_12.svg");
      outs << text;
      outs.flush();
      outs.close();
      CHECK(xh->getAtomWithIdx(xh->getNumAtoms() - 1)->getQueryType() == "XH");
      CHECK(extractQueryAtomSymbol(text) == "XH");
      check_file_hash(nameBase + "_12.svg");
    }
  }
  SECTION("any metal") {
    auto m = R"CTAB(
  MJ201100                      

  7  7  0  0  0  0  0  0  0  0999 V2000
   -1.7633    0.8919    0.0000 C   0  0  0  0  0  0  0  0  0  0  0  0
   -2.4778    0.4794    0.0000 C   0  0  0  0  0  0  0  0  0  0  0  0
   -2.4778   -0.3456    0.0000 C   0  0  0  0  0  0  0  0  0  0  0  0
   -1.7633   -0.7580    0.0000 C   0  0  0  0  0  0  0  0  0  0  0  0
   -1.0488   -0.3456    0.0000 C   0  0  0  0  0  0  0  0  0  0  0  0
   -1.0488    0.4794    0.0000 C   0  0  0  0  0  0  0  0  0  0  0  0
   -0.3344    0.8919    0.0000 M   0  0  0  0  0  0  0  0  0  0  0  0
  1  2  1  0  0  0  0
  2  3  1  0  0  0  0
  3  4  1  0  0  0  0
  4  5  1  0  0  0  0
  1  6  1  0  0  0  0
  5  6  1  0  0  0  0
  6  7  1  0  0  0  0
M  END
  )CTAB"_ctab;

    REQUIRE(m);
    {
      MolDraw2DSVG drawer(250, 250, -1, -1, NO_FREETYPE);
      drawer.drawOptions().useComplexQueryAtomSymbols = false;
      REQUIRE_NOTHROW(drawer.drawMolecule(*m));
      drawer.finishDrawing();
      std::string text = drawer.getDrawingText();
      std::ofstream outs(nameBase + "_13.svg");
      outs << text;
      outs.flush();
      outs.close();
      CHECK(extractQueryAtomSymbol(text) ==
            "![*,He,B,C,N,O,F,Ne,Si,P,S,Cl,Ar,As,Se,Br,Kr,Te,I,Xe,At,Rn,H]");
      check_file_hash(nameBase + "_13.svg");
    }
    {
      MolDraw2DSVG drawer(250, 250, -1, -1, NO_FREETYPE);
      REQUIRE_NOTHROW(drawer.drawMolecule(*m));
      drawer.finishDrawing();
      std::string text = drawer.getDrawingText();
      std::ofstream outs(nameBase + "_14.svg");
      outs << text;
      outs.flush();
      outs.close();
      CHECK(m->getAtomWithIdx(m->getNumAtoms() - 1)->getQueryType() == "M");
      CHECK(extractQueryAtomSymbol(text) == "M");
      check_file_hash(nameBase + "_14.svg");
    }
  }
  SECTION("any metal or hydrogen") {
    auto mh = R"CTAB(
  MJ201100                      

  7  7  0  0  0  0  0  0  0  0999 V2000
   -1.7633    0.8919    0.0000 C   0  0  0  0  0  0  0  0  0  0  0  0
   -2.4778    0.4794    0.0000 C   0  0  0  0  0  0  0  0  0  0  0  0
   -2.4778   -0.3456    0.0000 C   0  0  0  0  0  0  0  0  0  0  0  0
   -1.7633   -0.7580    0.0000 C   0  0  0  0  0  0  0  0  0  0  0  0
   -1.0488   -0.3456    0.0000 C   0  0  0  0  0  0  0  0  0  0  0  0
   -1.0488    0.4794    0.0000 C   0  0  0  0  0  0  0  0  0  0  0  0
   -0.3344    0.8919    0.0000 MH  0  0  0  0  0  0  0  0  0  0  0  0
  1  2  1  0  0  0  0
  2  3  1  0  0  0  0
  3  4  1  0  0  0  0
  4  5  1  0  0  0  0
  1  6  1  0  0  0  0
  5  6  1  0  0  0  0
  6  7  1  0  0  0  0
M  END
  )CTAB"_ctab;

    REQUIRE(mh);
    {
      MolDraw2DSVG drawer(250, 250, -1, -1, NO_FREETYPE);
      drawer.drawOptions().useComplexQueryAtomSymbols = false;
      REQUIRE_NOTHROW(drawer.drawMolecule(*mh));
      drawer.finishDrawing();
      std::string text = drawer.getDrawingText();
      std::ofstream outs(nameBase + "_15.svg");
      outs << text;
      outs.flush();
      outs.close();
      CHECK(extractQueryAtomSymbol(text) ==
            "![*,He,B,C,N,O,F,Ne,Si,P,S,Cl,Ar,As,Se,Br,Kr,Te,I,Xe,At,Rn]");
      check_file_hash(nameBase + "_15.svg");
    }
    {
      MolDraw2DSVG drawer(250, 250, -1, -1, NO_FREETYPE);
      REQUIRE_NOTHROW(drawer.drawMolecule(*mh));
      drawer.finishDrawing();
      std::string text = drawer.getDrawingText();
      std::ofstream outs(nameBase + "_16.svg");
      outs << text;
      outs.flush();
      outs.close();
      CHECK(mh->getAtomWithIdx(mh->getNumAtoms() - 1)->getQueryType() == "MH");
      CHECK(extractQueryAtomSymbol(text) == "MH");
      check_file_hash(nameBase + "_16.svg");
    }
  }
}

TEST_CASE("ACS1996 mode crops small molecules - Github 6111") {
  std::string nameBase = "test_github6111";
  {
    auto m = "[*:1]N[*:2]"_smiles;
    RDDepict::compute2DCoords(*m);
    m->setProp<std::string>("_Name", "mol1");
    REQUIRE(m);
    MolDraw2DSVG drawer(-1, -1);
    MolDraw2DUtils::drawMolACS1996(drawer, *m, "", nullptr, nullptr);
    drawer.finishDrawing();
    std::string text = drawer.getDrawingText();
    std::ofstream outs(nameBase + "_1.svg");
    outs << text;
    outs.flush();
    outs.close();

    // check that selected y coords don't go outside of the viewBox.
    std::regex vbox(R"(viewBox='(\d+)\s+(\d+)\s+(\d+)\s+(\d+)'>)");
    auto match1_begin = std::sregex_iterator(text.begin(), text.end(), vbox);
    std::smatch match = *match1_begin;
    auto ymin = std::stod(match[2]);
    auto ymax = std::stod(match[4]);

    std::regex atom0(R"(class='atom-\d+' d='M\s+(\d+\.\d+)\s+(\d+\.\d+))");
    auto match2_begin = std::sregex_iterator(text.begin(), text.end(), atom0);
    auto match2_end = std::sregex_iterator();
    for (std::sregex_iterator i = match2_begin; i != match2_end; ++i) {
      std::smatch match = *i;
      auto y = std::stod(match[2]);
      CHECK((y >= ymin && y <= ymax));
    }
    check_file_hash(nameBase + "_1.svg");
  }
}

TEST_CASE("ACS1996 should not throw exception with no coords - Github 6112") {
  std::string nameBase = "test_github6112";
  auto m = "C[C@H](I)CC(Cl)C[C@@H](F)C"_smiles;
  m->setProp<std::string>("_Name", "mol1");
  REQUIRE(m);
  MolDraw2DSVG drawer(-1, -1);
  MolDraw2DUtils::drawMolACS1996(drawer, *m, "Mol 1", nullptr, nullptr);
  drawer.finishDrawing();
  std::string text = drawer.getDrawingText();
  std::ofstream outs(nameBase + ".svg");
  outs << text;
  outs.flush();
  outs.close();
  check_file_hash(nameBase + ".svg");
}

TEST_CASE("Bad double bond - Github 6160") {
  std::string nameBase = "test_github6160";
  std::vector<std::string> smiles{"c1ccccc1NC=NCCS(=O)(=NC)N",
                                  "c1ccccc1NC=NCCS(=O)(=NCC(Cl)(F)C)N",
                                  "c1ccccc1NC=NCCS(=O)(=CCC(Cl)(F)C)N"};
  for (auto i = 0u; i < smiles.size(); ++i) {
    std::unique_ptr<ROMol> m(SmilesToMol(smiles[i]));
    m->setProp<std::string>("_Name", "mol" + std::to_string(i + 1));
    REQUIRE(m);
    MolDraw2DSVG drawer(300, 300, -1, -1, NO_FREETYPE);
    // it's a bit easier to deal with in BW.
    assignBWPalette(drawer.drawOptions().atomColourPalette);
    drawer.drawOptions().addBondIndices = true;
    drawer.drawOptions().addAtomIndices = true;
    MolDraw2DUtils::prepareAndDrawMolecule(drawer, *m);
    drawer.finishDrawing();
    std::string text = drawer.getDrawingText();
    std::string svgName = nameBase + "_" + std::to_string(i + 1) + ".svg";
    std::ofstream outs(svgName);
    outs << text;
    outs.flush();
    outs.close();

    // check that the two lines for bond atom-11 atom-13 are parallel.
    std::regex bond5(
        "'bond-12 atom-11 atom-13' d='M\\s+(\\d+\\.\\d+),(\\d+\\.\\d+)"
        " L\\s+(\\d+\\.\\d+),(\\d+\\.\\d+)");
    std::ptrdiff_t const match_count(
        std::distance(std::sregex_iterator(text.begin(), text.end(), bond5),
                      std::sregex_iterator()));
    CHECK(match_count == 2);
    auto match_begin = std::sregex_iterator(text.begin(), text.end(), bond5);
    auto match_end = std::sregex_iterator();
    std::vector<Point2D> points;
    for (std::sregex_iterator i = match_begin; i != match_end; ++i) {
      std::smatch match = *i;
      points.push_back(Point2D(stod(match[1]), stod(match[2])));
      points.push_back(Point2D(stod(match[3]), stod(match[4])));
    }
    auto vec1 = points[0].directionVector(points[1]);
    auto vec2 = points[2].directionVector(points[3]);
    CHECK(vec1.dotProduct(vec2) == Catch::Approx(1.0).margin(1.0e-4));
    check_file_hash(svgName);
  }
}

TEST_CASE("No crossing for oddly drawn double bond - Github 6170") {
  std::string nameBase = "test_github6170";
  auto m = R"CTAB(
     RDKit          2D

  8  7  0  0  0  0  0  0  0  0999 V2000
    3.0428   -1.6819    0.0000 C   0  0  0  0  0  0  0  0  0  0  0  0
    3.0022    1.7243    0.0000 C   0  0  0  0  0  0  0  0  0  0  0  0
    1.8934   -1.6549    0.0000 N   0  0  0  0  0  0  0  0  0  0  0  0
    4.1949   -2.8653    0.0000 C   0  0  0  0  0  0  0  0  0  0  0  0
    1.9237    1.6929    0.0000 N   0  0  0  0  0  0  0  0  0  0  0  0
    4.1521    2.9055    0.0000 C   0  0  0  0  0  0  0  0  0  0  0  0
    0.6779   -1.6657    0.0000 C   0  0  0  0  0  0  0  0  0  0  0  0
    0.6267    1.6960    0.0000 C   0  0  0  0  0  0  0  0  0  0  0  0
  1  2  1  0
  1  3  2  3
  1  4  1  0
  2  5  2  3
  2  6  1  0
  3  7  1  0
  5  8  1  0
M  END
  )CTAB"_ctab;

  auto doBondsIntersect = [](const std::string &text,
                             const std::regex &bond) -> void {
    std::ptrdiff_t const match_count(
        std::distance(std::sregex_iterator(text.begin(), text.end(), bond),
                      std::sregex_iterator()));
    CHECK(match_count == 2);
    auto match_begin = std::sregex_iterator(text.begin(), text.end(), bond);
    auto match_end = std::sregex_iterator();
    std::vector<Point2D> points;
    for (std::sregex_iterator i = match_begin; i != match_end; ++i) {
      std::smatch match = *i;
      points.push_back(Point2D(stod(match[1]), stod(match[2])));
      points.push_back(Point2D(stod(match[3]), stod(match[4])));
    }
    CHECK(MolDraw2D_detail::doLinesIntersect(points[0], points[1], points[2],
                                             points[3], nullptr));
  };

  REQUIRE(m);
  {
    MolDraw2DSVG drawer(250, 250, -1, -1, NO_FREETYPE);
    // it's a bit easier to deal with in BW.
    assignBWPalette(drawer.drawOptions().atomColourPalette);
    drawer.drawOptions().addAtomIndices = true;
    REQUIRE_NOTHROW(drawer.drawMolecule(*m));
    drawer.finishDrawing();
    std::string text = drawer.getDrawingText();
    std::ofstream outs(nameBase + ".svg");
    outs << text;
    outs.flush();
    outs.close();
    // check that the two lines for both double bonds intersect.
    std::regex bond1(
        "'bond-1 atom-0 atom-2' d='M\\s+(\\d+\\.\\d+),(\\d+\\.\\d+)"
        " L\\s+(\\d+\\.\\d+),(\\d+\\.\\d+)");
    doBondsIntersect(text, bond1);
    std::regex bond3(
        "'bond-3 atom-1 atom-4' d='M\\s+(\\d+\\.\\d+),(\\d+\\.\\d+)"
        " L\\s+(\\d+\\.\\d+),(\\d+\\.\\d+)");
    doBondsIntersect(text, bond3);
    check_file_hash(nameBase + ".svg");
  }
}

TEST_CASE("getMolSize()") {
  std::string nameBase = "test_getMolSize";
  auto mol = "Oc1ccc(C(=O)O)cc1"_smiles;
  REQUIRE(mol);
  SECTION("basics") {
    MolDraw2DSVG drawer(-1, -1);
    drawer.drawMolecule(*mol);
    auto dims = std::make_pair(drawer.width(), drawer.height());
    CHECK(dims == drawer.getMolSize(*mol));
  }
  SECTION("calculate size pre-drawing") {
    MolDraw2DSVG drawer(-1, -1);
    auto sz = drawer.getMolSize(*mol);
    drawer.drawMolecule(*mol);
    auto dims = std::make_pair(drawer.width(), drawer.height());
    CHECK(dims == sz);
    CHECK(dims == drawer.getMolSize(*mol));
  }

  SECTION("drawing with it") {
    MolDraw2DSVG drawer(1000, 1000, -1, -1, true);
    drawer.setFlexiMode(true);
    drawer.clearDrawing();
    drawer.drawOptions().clearBackground = false;
    auto dims = drawer.getMolSize(*mol, "m1");
    drawer.setOffset(500 - dims.first / 2, 500 - dims.second / 2);
    drawer.drawMolecule(*mol, "m1");

    auto dims2 = drawer.getMolSize(*mol, "m2");
    CHECK(dims == dims2);
    drawer.setOffset(500 - dims2.first / 2 + 100, 300 + dims2.second);
    drawer.drawMolecule(*mol, "m2");

    drawer.setOffset(500 - dims2.first / 2 - 200, 700 + dims2.second);
    drawer.drawMolecule(*mol, "m3");

    drawer.setOffset(500 - dims2.first / 2 - 400, 500 + dims2.second / 2);
    drawer.drawMolecule(*mol, "m4");

    drawer.finishDrawing();
    std::string text = drawer.getDrawingText();
    std::ofstream outs(nameBase + ".svg");
    outs << text;
    outs.flush();
    outs.close();
    check_file_hash(nameBase + ".svg");
  }
}

TEST_CASE(
    "Filled circles in multi-coloured highlights with very large circles - Github 6200") {
  std::string nameBase = "test_github6200";

  auto testArcs = [](const std::string &text, const std::regex &atomLine,
                     int numArcs, double arcLength) -> void {
    std::ptrdiff_t const match_count(
        std::distance(std::sregex_iterator(text.begin(), text.end(), atomLine),
                      std::sregex_iterator()));
    CHECK(match_count == numArcs);
    auto match_begin = std::sregex_iterator(text.begin(), text.end(), atomLine);
    auto match_end = std::sregex_iterator();
    // Check that the lengths of the lines in the arc are the correct size.
    for (std::sregex_iterator i = match_begin; i != match_end; ++i) {
      std::smatch match = *i;
      auto p1 = Point2D(stod(match[1]), stod(match[2]));
      auto p2 = Point2D(stod(match[3]), stod(match[4]));
      auto p3 = Point2D(stod(match[5]), stod(match[6]));
      CHECK_THAT((p1 - p2).length(),
                 Catch::Matchers::WithinAbs(arcLength, 0.1));
      CHECK_THAT((p2 - p3).length(),
                 Catch::Matchers::WithinAbs(arcLength, 0.1));
    }
  };
  {
    auto m = "N#CC(C#N)=C1C(=O)c2cccc3cccc1c23"_smiles;
    REQUIRE(m);

    std::vector<DrawColour> colours = {
        DrawColour(0.8, 0.0, 0.8), DrawColour(0.8, 0.8, 0.0),
        DrawColour(0.0, 0.8, 0.8), DrawColour(0.0, 0.0, 0.8)};

    auto rings = m->getRingInfo();
    auto &atomRings = rings->atomRings();
    std::map<int, std::vector<DrawColour>> atomCols;
    std::map<int, double> atomRads;
    for (auto i = 0u; i < atomRings.size(); ++i) {
      for (auto j = 0u; j < atomRings[i].size(); ++j) {
        auto ex = atomCols.find(atomRings[i][j]);
        if (ex == atomCols.end()) {
          std::vector<DrawColour> cvec(1, colours[i]);
          atomCols.insert(std::make_pair(atomRings[i][j], cvec));
        } else {
          if (ex->second.end() ==
              find(ex->second.begin(), ex->second.end(), colours[i])) {
            ex->second.push_back(colours[i]);
          }
        }
        atomRads[atomRings[i][j]] = 0.35;
      }
    }

    auto &bondRings = rings->bondRings();
    std::map<int, int> bondMults;
    std::map<int, std::vector<DrawColour>> bondCols;
    for (auto i = 0u; i < bondRings.size(); ++i) {
      for (auto j = 0u; j < bondRings[i].size(); ++j) {
        auto ex = bondCols.find(bondRings[i][j]);
        if (ex == bondCols.end()) {
          std::vector<DrawColour> cvec(1, colours[i]);
          bondCols.insert(std::make_pair(bondRings[i][j], cvec));
        } else {
          if (ex->second.end() ==
              find(ex->second.begin(), ex->second.end(), colours[i])) {
            ex->second.push_back(colours[i]);
          }
        }
      }
    }
    {
      MolDraw2DSVG drawer(300, 300, -1, -1, NO_FREETYPE);
      drawer.drawOptions().fillHighlights = true;
      drawer.drawMoleculeWithHighlights(*m, "Test 1", atomCols, bondCols,
                                        atomRads, bondMults);
      drawer.finishDrawing();
      std::string text = drawer.getDrawingText();
      std::string svgName = nameBase + "_1.svg";
      std::ofstream outs(svgName);
      outs << text;
      outs.flush();
      outs.close();
      std::regex atom17(
          "class='atom-17' d='M\\s+(\\d+\\.\\d+),(\\d+\\.\\d+)"
          " L\\s+(\\d+\\.\\d+),(\\d+\\.\\d+) L\\s+(\\d+\\.\\d+),(\\d+\\.\\d+)");
      // there are 3 arcs on atom-17, for a 3 colour highlight.
      testArcs(text, atom17, 3, 0.85);
    }
    check_file_hash(nameBase + "_1.svg");
  }

  {
    // Check that #6194 is the same issue and also fixed.
    auto m = "CCC"_smiles;
    REQUIRE(m);

    std::vector<DrawColour> colours = {DrawColour(0.8, 0.0, 0.8),
                                       DrawColour(0.8, 0.8, 0.0)};
    std::map<int, std::vector<DrawColour>> atomCols;
    atomCols.insert(std::make_pair(0, std::vector<DrawColour>{colours[0]}));
    atomCols.insert(std::make_pair(1, std::vector<DrawColour>{colours[0]}));
    atomCols.insert(
        std::make_pair(2, std::vector<DrawColour>{colours[0], colours[1]}));
    std::map<int, double> atomRads;
    std::map<int, int> bondMults;
    std::map<int, std::vector<DrawColour>> bondCols;

    MolDraw2DSVG drawer(300, 300, -1, -1, NO_FREETYPE);
    drawer.drawOptions().fillHighlights = true;
    drawer.drawMoleculeWithHighlights(*m, "Test 1", atomCols, bondCols,
                                      atomRads, bondMults);
    drawer.finishDrawing();
    std::string text = drawer.getDrawingText();
    std::string svgName = nameBase + "_2.svg";
    std::ofstream outs(svgName);
    outs << text;
    outs.flush();
    outs.close();
    std::regex atom2(
        "class='atom-2' d='M\\s+(\\d+\\.\\d+),(\\d+\\.\\d+)"
        " L\\s+(\\d+\\.\\d+),(\\d+\\.\\d+) L\\s+(\\d+\\.\\d+),(\\d+\\.\\d+)");
    // there are 2 arcs on atom-2, for a 2 colour highlight.
    testArcs(text, atom2, 2, 2.15);
    check_file_hash(nameBase + "_2.svg");
  }
}

TEST_CASE("queryColour can be set to a non-default value") {
  std::string nameBase = "test_queryColour";
  auto m = "c1ccc2nc([*:1])nc([*:2])c2c1"_smarts;
  REQUIRE(m);

  {
    // Check that default queryColour is #7F7F7F.
    MolDraw2DSVG drawer(300, 300, -1, -1, NO_FREETYPE);
    drawer.drawMolecule(*m);
    drawer.finishDrawing();
    std::string text = drawer.getDrawingText();
    std::string svgName = nameBase + "_1.svg";
    std::ofstream outs(svgName);
    outs << text;
    outs.flush();
    outs.close();
    CHECK(text.find("#7F7F7F") != std::string::npos);
    check_file_hash(nameBase + "_1.svg");
  }
  {
    // Check that queryColour can be set to black.
    DrawColour queryColour(0.0, 0.0, 0.0);
    MolDraw2DSVG drawer(300, 300, -1, -1, NO_FREETYPE);
    drawer.drawOptions().queryColour = queryColour;
    drawer.drawMolecule(*m);
    drawer.finishDrawing();
    std::string text = drawer.getDrawingText();
    std::string svgName = nameBase + "_2.svg";
    std::ofstream outs(svgName);
    outs << text;
    outs.flush();
    outs.close();
    CHECK(text.find("#7F7F7F") == std::string::npos);
    check_file_hash(nameBase + "_2.svg");
  }
}

TEST_CASE(
    "Github #6336: calling drawing commands before drawing a molecule with MolDraw2DCairo") {
  std::string nameBase = "github6336";
#ifdef RDK_BUILD_CAIRO_SUPPORT
  SECTION("cairo") {
    MolDraw2DCairo drawer(300, 300, -1, -1, NO_FREETYPE);
    drawer.setColour(DrawColour(1, 0, 1));
    drawer.drawRect(Point2D(10, 10), Point2D(150, 150), true);
    drawer.setColour(DrawColour(0, 1, 1));
    drawer.drawLine(Point2D(150, 150), Point2D(250, 299), true);
    drawer.finishDrawing();
    drawer.writeDrawingText(nameBase + "_1.png");
    check_file_hash(nameBase + "_1.png");
  }
#endif
  SECTION("SVG") {
    MolDraw2DSVG drawer(300, 300, -1, -1, NO_FREETYPE);
    drawer.setColour(DrawColour(1, 0, 1));
    drawer.drawRect(Point2D(10, 10), Point2D(150, 150), true);
    drawer.setColour(DrawColour(0, 1, 1));
    drawer.drawLine(Point2D(150, 150), Point2D(250, 299), true);
    drawer.finishDrawing();
    std::ofstream outs(nameBase + "_1.svg");
    outs << drawer.getDrawingText();
    outs.flush();
    outs.close();
    check_file_hash(nameBase + "_1.svg");
  }
}

TEST_CASE("Github #6416: crash with colinear atoms") {
  std::string name = "github6416.svg";
  auto m = R"CTAB(168010013
     RDKit          2D

  0  0  0  0  0  0  0  0  0  0999 V3000
M  V30 BEGIN CTAB
M  V30 COUNTS 35 36 0 0 1
M  V30 BEGIN ATOM
M  V30 1 F 11.000000 -1.318000 0.000000 0
M  V30 2 F 12.000000 -2.318000 0.000000 0
M  V30 3 F 11.000000 -3.318000 0.000000 0
M  V30 4 O 6.207100 2.719200 0.000000 0
M  V30 5 O 6.500000 0.280000 0.000000 0
M  V30 6 O 6.500000 -1.452000 0.000000 0
M  V30 7 N 8.000000 -0.586000 0.000000 0
M  V30 8 C 3.500000 2.012100 0.000000 0
M  V30 9 C 4.000000 1.146000 0.000000 0
M  V30 10 C 2.500000 2.012100 0.000000 0
M  V30 11 C 5.500000 2.012100 0.000000 0
M  V30 12 C 4.000000 2.878100 0.000000 0
M  V30 13 C 2.000000 1.146000 0.000000 0
M  V30 14 C 5.000000 1.146000 0.000000 0
M  V30 15 C 5.000000 2.878100 0.000000 0
M  V30 16 C 4.500000 2.012100 0.000000 0
M  V30 17 C 3.000000 1.146000 0.000000 0
M  V30 18 C 5.500000 0.280000 0.000000 0
M  V30 19 C 2.500000 0.280000 0.000000 0
M  V30 20 C 6.465900 1.753200 0.000000 0
M  V30 21 C 5.000000 -0.586000 0.000000 0
M  V30 22 C 2.500000 -1.452000 0.000000 0
M  V30 23 C 3.500000 -1.452000 0.000000 0
M  V30 24 C 2.000000 -0.586000 0.000000 0
M  V30 25 C 4.000000 -0.586000 0.000000 0
M  V30 26 C 3.500000 0.280000 0.000000 0
M  V30 27 C 3.000000 -0.586000 0.000000 0
M  V30 28 C 7.000000 -0.586000 0.000000 0
M  V30 29 C 8.500000 -1.452000 0.000000 0
M  V30 30 C 9.500000 -1.452000 0.000000 0
M  V30 31 C 8.000000 -2.318000 0.000000 0
M  V30 32 C 10.000000 -2.318000 0.000000 0
M  V30 33 C 8.500000 -3.184100 0.000000 0
M  V30 34 C 9.500000 -3.184100 0.000000 0
M  V30 35 C 11.000000 -2.318000 0.000000 0
M  V30 END ATOM
M  V30 BEGIN BOND
M  V30 1 1 1 35
M  V30 2 1 2 35
M  V30 3 1 3 35
M  V30 4 1 4 11
M  V30 5 1 5 18
M  V30 6 1 5 28
M  V30 7 2 6 28
M  V30 8 1 7 28
M  V30 9 1 7 29
M  V30 10 1 8 9
M  V30 11 1 8 10
M  V30 12 1 8 12
M  V30 13 1 9 16
M  V30 14 1 9 17
M  V30 15 1 10 13
M  V30 16 1 11 14
M  V30 17 1 11 15
M  V30 18 1 11 20
M  V30 19 2 12 15 CFG=2
M  V30 20 1 13 19
M  V30 21 1 14 18
M  V30 22 1 18 21
M  V30 23 2 19 24 CFG=2
M  V30 24 1 19 26
M  V30 25 2 21 25 CFG=2
M  V30 26 1 22 23
M  V30 27 1 22 24
M  V30 28 1 23 25
M  V30 29 1 25 27
M  V30 30 2 29 30
M  V30 31 1 29 31
M  V30 32 1 30 32
M  V30 33 2 31 33
M  V30 34 2 32 34
M  V30 35 1 32 35
M  V30 36 1 33 34
M  V30 END BOND
M  V30 END CTAB
M  END
)CTAB"_ctab;
  REQUIRE(m);
  MolDraw2DSVG drawer(300, 300, -1, -1);
  drawer.drawMolecule(*m);
  drawer.finishDrawing();
  std::ofstream outs(name);
  outs << drawer.getDrawingText();
  outs.flush();
  outs.close();
  check_file_hash(name);
}

TEST_CASE("Github 6397 - chiral tag overlapping atom label") {
  const static std::regex absA(
      "<text x='(\\d+\\.\\d+)' y='(\\d+\\.\\d+)' class='note'.*>A</text>");
  auto checkABS = [](const std::string &text, int expCount, double expX,
                     double expY) {
    std::ptrdiff_t const match_count(
        std::distance(std::sregex_iterator(text.begin(), text.end(), absA),
                      std::sregex_iterator()));
    CHECK(match_count == expCount);
    auto match_begin = std::sregex_iterator(text.begin(), text.end(), absA);
    std::smatch match = *match_begin;
    double x = stod(match[1]);
    CHECK_THAT(x, Catch::Matchers::WithinAbs(expX, 0.1));
    double y = stod(match[2]);
    CHECK_THAT(y, Catch::Matchers::WithinAbs(expY, 0.1));
  };
  std::string nameBase = "test_github6397";
  auto m1 = R"CTAB(
     RDKit          2D

  9  9  0  0  1  0  0  0  0  0999 V2000
    2.3094   -1.6667    0.0000 F   0  0  0  0  0  0  0  0  0  0  0  0
    1.0104   -0.9167    0.0000 C   0  0  0  0  0  0  0  0  0  0  0  0
   -0.2887   -1.6667    0.0000 C   0  0  0  0  0  0  0  0  0  0  0  0
   -1.5877   -0.9167    0.0000 C   0  0  0  0  0  0  0  0  0  0  0  0
   -1.5877    0.5833    0.0000 C   0  0  0  0  0  0  0  0  0  0  0  0
   -2.8868    1.3333    0.0000 O   0  0  0  0  0  0  0  0  0  0  0  0
   -0.2887    1.3333    0.0000 C   0  0  0  0  0  0  0  0  0  0  0  0
    1.0104    0.5833    0.0000 C   0  0  0  0  0  0  0  0  0  0  0  0
    2.3094    1.3333    0.0000 Cl  0  0  0  0  0  0  0  0  0  0  0  0
  1  2  1  0
  2  3  1  0
  3  4  1  0
  4  5  1  0
  5  6  1  1
  5  7  1  0
  7  8  1  0
  8  9  1  6
  8  2  1  0
M  END)CTAB"_ctab;
  REQUIRE(m1);
  {
    MolDraw2DSVG drawer(300, 300, -1, -1, NO_FREETYPE);
    drawer.drawOptions().includeChiralFlagLabel = true;
    drawer.drawMolecule(*m1);
    drawer.finishDrawing();
    std::string text = drawer.getDrawingText();
    std::string svgName = nameBase + "_1.svg";
    std::ofstream outs(svgName);
    outs << text;
    outs.flush();
    outs.close();

    checkABS(text, 1, 239.5, 34.5);
    check_file_hash(svgName);
  }

  auto m2 = R"CTAB(ACS Document 1996
  ChemDraw06062309122D

  0  0  0     0  0              0 V3000
M  V30 BEGIN CTAB
M  V30 COUNTS 10 10 0 0 1
M  V30 BEGIN ATOM
M  V30 1 C -0.714471 0.000000 0.000000 0
M  V30 2 C -0.714471 -0.825000 0.000000 0
M  V30 3 C 0.000000 -1.237500 0.000000 0
M  V30 4 C 0.714472 -0.825000 0.000000 0
M  V30 5 C 0.714472 0.000000 0.000000 0
M  V30 6 C 0.000000 0.412500 0.000000 0
M  V30 7 C 1.428942 0.412500 0.000000 0
M  V30 8 Cl 1.428942 1.237500 0.000000 0
M  V30 9 O -1.428942 0.412500 0.000000 0
M  V30 10 F -1.428942 -1.237500 0.000000 0
M  V30 END ATOM
M  V30 BEGIN BOND
M  V30 1 1 1 2
M  V30 2 1 2 3
M  V30 3 1 3 4
M  V30 4 1 4 5
M  V30 5 1 5 6
M  V30 6 1 6 1
M  V30 7 1 5 7 CFG=1
M  V30 8 1 7 8
M  V30 9 1 1 9 CFG=1
M  V30 10 1 2 10 CFG=1
M  V30 END BOND
M  V30 BEGIN COLLECTION
M  V30 MDLV30/STEABS ATOMS=(3 1 2 5)
M  V30 END COLLECTION
M  V30 END CTAB
M  END)CTAB"_ctab;
  REQUIRE(m2);
  {
    MolDraw2DSVG drawer(300, 300, -1, -1, NO_FREETYPE);
    drawer.drawOptions().includeChiralFlagLabel = true;
    drawer.drawMolecule(*m2, "Important legend");
    drawer.finishDrawing();
    std::string text = drawer.getDrawingText();
    std::string svgName = nameBase + "_2.svg";
    std::ofstream outs(svgName);
    outs << text;
    outs.flush();
    outs.close();
    checkABS(text, 1, 0.0, 52.0);
    check_file_hash(svgName);
  }
  auto m3 = R"CTAB(ACS Document 1996
  ChemDraw06062312152D

  0  0  0     0  0              0 V3000
M  V30 BEGIN CTAB
M  V30 COUNTS 12 12 0 0 1
M  V30 BEGIN ATOM
M  V30 1 C -0.714471 0.412500 0.000000 0
M  V30 2 C -0.714471 -0.412500 0.000000 0
M  V30 3 C 0.000000 -0.825000 0.000000 0
M  V30 4 C 0.714472 -0.412500 0.000000 0
M  V30 5 C 0.714472 0.412500 0.000000 0
M  V30 6 C 0.000000 0.825000 0.000000 0
M  V30 7 C 1.428942 0.825000 0.000000 0
M  V30 8 C -1.428942 0.825000 0.000000 0
M  V30 9 C 1.428942 -0.825000 0.000000 0
M  V30 10 C 1.428942 1.650000 0.000000 0
M  V30 11 O -1.428942 1.650000 0.000000 0
M  V30 12 I 1.428942 -1.650000 0.000000 0
M  V30 END ATOM
M  V30 BEGIN BOND
M  V30 1 1 1 2
M  V30 2 1 2 3
M  V30 3 1 3 4
M  V30 4 1 4 5
M  V30 5 1 5 6
M  V30 6 1 6 1
M  V30 7 1 5 7 CFG=1
M  V30 8 1 1 8 CFG=1
M  V30 9 1 4 9 CFG=1
M  V30 10 1 7 10
M  V30 11 1 8 11
M  V30 12 1 9 12
M  V30 END BOND
M  V30 BEGIN COLLECTION
M  V30 MDLV30/STEABS ATOMS=(3 1 4 5)
M  V30 END COLLECTION
M  V30 END CTAB
M  END)CTAB"_ctab;
  REQUIRE(m3);
  {
    MolDraw2DSVG drawer(300, 300, -1, -1, NO_FREETYPE);
    drawer.drawOptions().includeChiralFlagLabel = true;
    drawer.drawMolecule(*m3, "Important legend");
    drawer.finishDrawing();
    std::string text = drawer.getDrawingText();
    std::string svgName = nameBase + "_3.svg";
    std::ofstream outs(svgName);
    outs << text;
    outs.flush();
    outs.close();
    checkABS(text, 1, 0.0, 258.3);
    check_file_hash(svgName);
  }

  {
    // make sure the ABS follows the molecule.
    MolDraw2DSVG drawer(500, 400, 250, 200, NO_FREETYPE);
    drawer.drawOptions().includeChiralFlagLabel = true;
    drawer.drawMolecule(*m1, "m1");
    drawer.setOffset(250, 0);
    drawer.drawMolecule(*m2, "m2");
    drawer.setOffset(0, 200);
    drawer.drawMolecule(*m3, "m3");
    drawer.setOffset(250, 200);
    drawer.finishDrawing();
    std::string text = drawer.getDrawingText();
    std::string svgName = nameBase + "_4.svg";
    std::ofstream outs(svgName);
    outs << text;
    outs.flush();
    outs.close();
    checkABS(text, 3, 0.0, 173.3);
    text = std::regex_replace(text, absA, "",
                              std::regex_constants::format_first_only);
    checkABS(text, 2, 250.0, 42.8);
    text = std::regex_replace(text, absA, "",
                              std::regex_constants::format_first_only);
    checkABS(text, 1, 191.4, 233.4);
    check_file_hash(svgName);
  }
  {
    // Visual check to make sure it works in Freetype mode as well.
    MolDraw2DSVG drawer(500, 400, 250, 200);
    drawer.drawOptions().includeChiralFlagLabel = true;
    drawer.drawMolecule(*m1, "m1");
    drawer.setOffset(250, 0);
    drawer.drawMolecule(*m2, "m2");
    drawer.setOffset(0, 200);
    drawer.drawMolecule(*m3, "m3");
    drawer.setOffset(250, 200);
    drawer.finishDrawing();
    std::string text = drawer.getDrawingText();
    std::string svgName = nameBase + "_5.svg";
    std::ofstream outs(svgName);
    outs << text;
    outs.flush();
    outs.close();
    check_file_hash(svgName);
  }
}

TEST_CASE("Github #6400: extra padding, no legend apparent") {
  std::string nameBase = "test_github6400";
  auto m = "CCCOC"_smiles;
  REQUIRE(m);
  MolDraw2DSVG drawer(300, 300, -1, -1, NO_FREETYPE);
  drawer.drawOptions().padding = 0.2;
  drawer.drawMolecule(*m, "Legendary Big Padding");
  drawer.finishDrawing();
  std::ofstream outs(nameBase + "_1.svg");
  auto text = drawer.getDrawingText();
  // The original bug manifested itself with a font size of 0 for the
  // legend.  Fixed, it comes out at 16.
  CHECK(text.find("font-size:0px") == std::string::npos);
  REQUIRE(text.find("font-size:16px") != std::string::npos);

  outs << text;
  outs.flush();
  outs.close();
  check_file_hash(nameBase + "_1.svg");
}

TEST_CASE("Github #6504: double bonds not drawn correctly for sulfoximines") {
  std::string baseName = "github6504";
  auto m1 = R"CTAB(
     RDKit          2D

  7  6  0  0  0  0  0  0  0  0999 V2000
   -3.3489   -2.7067    0.0000 C   0  0  0  0  0  0  0  0  0  0  0  0
   -2.0093   -3.4808    0.0000 N   0  0  0  0  0  0  0  0  0  0  0  0
   -0.6698   -2.7067    0.0000 S   0  0  0  0  0  0  0  0  0  0  0  0
    0.6696   -3.4792    0.0000 O   0  0  0  0  0  0  0  0  0  0  0  0
   -0.6698   -1.1601    0.0000 C   0  0  0  0  0  0  0  0  0  0  0  0
    0.6696   -0.3864    0.0000 C   0  0  0  0  0  0  0  0  0  0  0  0
   -0.6698   -4.2536    0.0000 C   0  0  0  0  0  0  0  0  0  0  0  0
  1  2  1  0
  2  3  2  0
  3  4  2  0
  3  5  1  0
  5  6  1  0
  3  7  1  1
M  END
)CTAB"_ctab;
  // The bug report showed different manifestations of the problem
  // using the given coords and those generated from scratch.
  REQUIRE(m1);
  std::unique_ptr<RDKit::ROMol> m2(new RDKit::ROMol(*m1));
  RDDepict::compute2DCoords(*m2);

  // The test, in both cases, is that the 2 ends of the lines
  // making bond 1 are separated by a small distance.  It's a two
  // colour line, so the relevant points are 0,4 and 3,7.
  auto checkEndSep = [](const std::string &text) {
    std::regex bond5(
        "'bond-1 atom-1 atom-2' d='M\\s+(\\d+\\.\\d+),(\\d+\\.\\d+)"
        " L\\s+(\\d+\\.\\d+),(\\d+\\.\\d+)");
    std::ptrdiff_t const match_count(
        std::distance(std::sregex_iterator(text.begin(), text.end(), bond5),
                      std::sregex_iterator()));
    CHECK(match_count == 4);
    auto match_begin = std::sregex_iterator(text.begin(), text.end(), bond5);
    auto match_end = std::sregex_iterator();
    std::vector<Point2D> points;
    for (std::sregex_iterator i = match_begin; i != match_end; ++i) {
      std::smatch match = *i;
      points.push_back(Point2D(stod(match[1]), stod(match[2])));
      points.push_back(Point2D(stod(match[3]), stod(match[4])));
    }
    auto d1 = (points[0] - points[4]).length();
    auto d2 = (points[3] - points[7]).length();
    // the distances should be > 10 and roughly equal.  They are
    // 12 and 14 pixels apart in the two molecules.
    CHECK(d1 > 10.0);
    CHECK(d2 > 10.0);
    CHECK_THAT(fabs(d1 - d2), Catch::Matchers::WithinAbs(0.0, 0.1));
  };

  {
    MolDraw2DSVG drawer(300, 300, -1, -1);
    drawer.drawOptions().addAtomIndices = true;
    drawer.drawMolecule(*m1);
    drawer.finishDrawing();
    std::ofstream outs(baseName + "_1.svg");
    std::string text = drawer.getDrawingText();
    outs << text;
    outs.flush();
    outs.close();
    checkEndSep(text);
    check_file_hash(baseName + "_1.svg");
  }
  {
    MolDraw2DSVG drawer(300, 300, -1, -1);
    drawer.drawOptions().addAtomIndices = true;
    drawer.drawMolecule(*m2);
    drawer.finishDrawing();
    std::ofstream outs(baseName + "_2.svg");
    std::string text = drawer.getDrawingText();
    outs << text;
    outs.flush();
    outs.close();
    checkEndSep(text);
    check_file_hash(baseName + "_2.svg");
  }
}

TEST_CASE("Github #6569: placement of bond labels bad when atoms overlap") {
  std::string baseName = "github6569";
  auto m = R"CTAB(CHEMBL3612237
     RDKit          2D

 14 15  0  0  0  0  0  0  0  0999 V2000
   -0.6828   -1.6239    0.0000 C   0  0  0  0  0  0  0  0  0  0  0  0
   -0.6828    0.0000    0.0000 C   0  0  0  0  0  0  0  0  0  0  0  0
    0.6090    0.5905    0.0000 C   0  0  0  0  0  0  0  0  0  0  0  0
    1.9007    0.0000    0.0000 C   0  0  0  0  0  0  0  0  0  0  0  0
    1.9007   -1.6239    0.0000 C   0  0  0  0  0  0  0  0  0  0  0  0
    0.6090   -2.3805    0.0000 C   0  0  0  0  0  0  0  0  0  0  0  0
    1.9007    1.3471    0.0000 N   0  0  0  0  0  0  0  0  0  0  0  0
   -0.6828    1.3471    0.0000 C   0  0  0  0  0  0  0  0  0  0  0  0
    0.6090    2.0668    0.0000 C   0  0  0  0  0  0  0  0  0  0  0  0
   -0.6319    1.4849    0.0000 C   0  0  0  0  0  0  0  0  0  0  0  0
   -0.5072    2.6784    0.0000 O   0  0  0  0  0  0  0  0  0  0  0  0
   -1.7280    0.9964    0.0000 O   0  0  0  0  0  0  0  0  0  0  0  0
   -0.6828    0.0000    0.0000 C   0  0  0  0  0  0  0  0  0  0  0  0
    1.9007    0.0000    0.0000 C   0  0  0  0  0  0  0  0  0  0  0  0
  1  2  1  0
  1  6  1  0
  2  3  1  0
  3  4  1  0
  4  5  1  0
  5  6  1  0
  4  7  1  0
  2  8  1  0
  8  9  1  0
  7  9  1  0
  3 10  1  1
 10 11  1  0
 10 12  2  0
  2 13  1  1
  4 14  1  1
M  END
)CTAB"_ctab;
  REQUIRE(m);
  {
    MolDraw2DSVG drawer(300, 300, -1, -1);
    drawer.drawOptions().addAtomIndices = true;
    drawer.drawMolecule(*m);
    drawer.finishDrawing();
    std::ofstream outs(baseName + "_1.svg");
    std::string text = drawer.getDrawingText();
    outs << text;
    outs.flush();
    outs.close();
    // All the coords came out as nan in the buggy version
    CHECK(text.find("nan") == std::string::npos);
    check_file_hash(baseName + "_1.svg");
  }
  {
    MolDraw2DSVG drawer(300, 300, -1, -1);
    drawer.drawOptions().addBondIndices = true;
    drawer.drawMolecule(*m);
    drawer.finishDrawing();
    std::ofstream outs(baseName + "_2.svg");
    std::string text = drawer.getDrawingText();
    outs << text;
    outs.flush();
    outs.close();
    // All the coords came out as nan in the buggy version
    CHECK(text.find("nan") == std::string::npos);
    check_file_hash(baseName + "_2.svg");
  }
}

TEST_CASE("Lasso highlights") {
  std::string baseName = "lasso_highlights_";
  auto get_all_hit_atoms = [](ROMol &mol,
                              const std::string &smt) -> std::vector<int> {
    std::vector<int> hit_atoms;
    RWMol *query = SmartsToMol(smt);
    std::vector<MatchVectType> hits_vect;
    SubstructMatch(mol, *query, hits_vect);
    for (size_t i = 0; i < hits_vect.size(); ++i) {
      for (size_t j = 0; j < hits_vect[i].size(); ++j) {
        hit_atoms.push_back(hits_vect[i][j].second);
      }
    }
    delete query;
    return hit_atoms;
  };
  auto update_colour_map = [](const std::vector<int> &ats, DrawColour col,
                              std::map<int, std::vector<DrawColour>> &ha_map) {
    for (auto h : ats) {
      auto ex = ha_map.find(h);
      if (ex == ha_map.end()) {
        std::vector<DrawColour> cvec(1, col);
        ha_map.insert(make_pair(h, cvec));
      } else {
        if (ex->second.end() ==
            find(ex->second.begin(), ex->second.end(), col)) {
          ex->second.push_back(col);
        }
      }
    }
  };
  std::map<int, double> h_rads;
  std::map<int, int> h_lw_mult;
  {
    std::string smiles = "CO[C@@H](O)C1=C(O[C@H](F)Cl)C(C#N)=C1ONNC[NH3+]";
    std::unique_ptr<ROMol> m(SmilesToMol(smiles));
    RDDepict::compute2DCoords(*m);

    std::vector<std::string> smarts = {"CONN", "N#CC~CO", "C=CON", "CONNCN"};
    std::vector<DrawColour> colours = {
        DrawColour(1.0, 0.0, 0.0), DrawColour(0.0, 1.0, 0.0),
        DrawColour(0.0, 0.0, 1.0), DrawColour(1.0, 0.55, 0.0)};
    std::map<int, std::vector<DrawColour>> ha_map;
    std::map<int, std::vector<DrawColour>> hb_map;

    for (size_t i = 0; i < smarts.size(); ++i) {
      std::vector<int> hit_atoms = get_all_hit_atoms(*m, smarts[i]);
      update_colour_map(hit_atoms, colours[i], ha_map);
    }
    MolDraw2DSVG drawer(500, 500);
    drawer.drawOptions().multiColourHighlightStyle =
        RDKit::MultiColourHighlightStyle::LASSO;
    drawer.drawOptions().addAtomIndices = true;
    drawer.drawMoleculeWithHighlights(*m, "Lasso 1", ha_map, hb_map, h_rads,
                                      h_lw_mult);
    drawer.finishDrawing();
    std::string text = drawer.getDrawingText();
    std::ofstream outs(baseName + "1.svg");
    outs << text;
    outs.flush();
    outs.close();
    // atom 16 should have 1 red arc
    std::regex a16(
        "<path class='atom-16' d='M (\\d+\\.\\d+),(\\d+\\.\\d+) L (\\d+\\.\\d+),(\\d+\\.\\d+).*stroke:#FF0000;");
    std::ptrdiff_t const match_count(
        std::distance(std::sregex_iterator(text.begin(), text.end(), a16),
                      std::sregex_iterator()));
    CHECK(match_count == 1);
    auto a16reg = std::sregex_iterator(text.begin(), text.end(), a16);
    auto dat1 = *a16reg;
#ifdef RDK_BUILD_FREETYPE_SUPPORT
    CHECK_THAT(stod(dat1[1]), Catch::Matchers::WithinAbs(273.1, 0.1));
    CHECK_THAT(stod(dat1[2]), Catch::Matchers::WithinAbs(131.2, 0.1));
    CHECK_THAT(stod(dat1[3]), Catch::Matchers::WithinAbs(272.1, 0.1));
    CHECK_THAT(stod(dat1[4]), Catch::Matchers::WithinAbs(130.0, 0.1));
    check_file_hash(baseName + "1.svg");
#else
    CHECK_THAT(stod(dat1[1]), Catch::Matchers::WithinAbs(274.9, 0.1));
    CHECK_THAT(stod(dat1[2]), Catch::Matchers::WithinAbs(130.9, 0.1));
    CHECK_THAT(stod(dat1[3]), Catch::Matchers::WithinAbs(273.9, 0.1));
    CHECK_THAT(stod(dat1[4]), Catch::Matchers::WithinAbs(129.7, 0.1));
#endif
  }
  {
    // The non-overlapping atom sets should have radii the same size.
    std::string smiles = "CO[C@@H](O)C1=C(O[C@H](F)Cl)C(C#N)=C1ONNC[NH3+]";
    std::unique_ptr<ROMol> m(SmilesToMol(smiles));
    RDDepict::compute2DCoords(*m);

    std::vector<std::string> smarts = {"CONN", "COC[OH]", "N#CC~CO"};
    std::vector<DrawColour> colours = {DrawColour(1.0, 0.0, 0.0),
                                       DrawColour(0.0, 1.0, 0.0),
                                       DrawColour(0.0, 0.0, 1.0)};
    std::map<int, std::vector<DrawColour>> ha_map;
    std::map<int, std::vector<DrawColour>> hb_map;

    for (size_t i = 0; i < smarts.size(); ++i) {
      std::vector<int> hit_atoms = get_all_hit_atoms(*m, smarts[i]);
      update_colour_map(hit_atoms, colours[i], ha_map);
    }
    std::map<int, double> h_rads;
    std::map<int, int> h_lw_mult;
    MolDraw2DSVG drawer(500, 500);
    drawer.drawOptions().multiColourHighlightStyle =
        RDKit::MultiColourHighlightStyle::LASSO;
    drawer.drawMoleculeWithHighlights(*m, "Lasso 2", ha_map, hb_map, h_rads,
                                      h_lw_mult);
    drawer.finishDrawing();
    std::string text = drawer.getDrawingText();
    std::ofstream outs(baseName + "2.svg");
    outs << text;
    outs.flush();
    outs.close();
#ifdef RDK_BUILD_FREETYPE_SUPPORT
    // atom 0 should have 1 green arc
    std::regex a0(
        "<path class='atom-0' d='M (\\d+\\.\\d+),(\\d+\\.\\d+) L (\\d+\\.\\d+),(\\d+\\.\\d+).*stroke:#00FF00;");
    std::ptrdiff_t const match_count(
        std::distance(std::sregex_iterator(text.begin(), text.end(), a0),
                      std::sregex_iterator()));
    CHECK(match_count == 1);
    auto a0reg = std::sregex_iterator(text.begin(), text.end(), a0);
    auto dat1 = *a0reg;
    CHECK_THAT(stod(dat1[1]), Catch::Matchers::WithinAbs(389.5, 0.1));
    CHECK_THAT(stod(dat1[2]), Catch::Matchers::WithinAbs(214.4, 0.1));
    CHECK_THAT(stod(dat1[3]), Catch::Matchers::WithinAbs(390.2, 0.1));
    CHECK_THAT(stod(dat1[4]), Catch::Matchers::WithinAbs(213.9, 0.1));
    check_file_hash(baseName + "2.svg");
#endif
  }
  {
    // Another example.
    std::string smiles = "c1ccncc1c1ccc(C2CCC2)cc1";
    std::unique_ptr<ROMol> m(SmilesToMol(smiles));
    RDDepict::compute2DCoords(*m);

    std::vector<std::string> smarts = {"a1aaaaa1a1aaaaa1", "c1ccccn1",
                                       "c1ccccc1", "C1CCC1"};
    std::vector<DrawColour> colours = {
        DrawColour(1.0, 0.0, 0.0), DrawColour(0.0, 1.0, 0.0),
        DrawColour(0.0, 0.0, 1.0), DrawColour(1.0, 0.55, 0.0)};
    std::map<int, std::vector<DrawColour>> ha_map;
    std::map<int, std::vector<DrawColour>> hb_map;

    for (size_t i = 0; i < smarts.size(); ++i) {
      std::vector<int> hit_atoms = get_all_hit_atoms(*m, smarts[i]);
      update_colour_map(hit_atoms, colours[i], ha_map);
    }
    std::map<int, double> h_rads;
    std::map<int, int> h_lw_mult;
    MolDraw2DSVG drawer(500, 500);
    drawer.drawOptions().multiColourHighlightStyle =
        RDKit::MultiColourHighlightStyle::LASSO;
    drawer.drawOptions().addAtomIndices = true;
    drawer.drawMoleculeWithHighlights(*m, "Lasso 3", ha_map, hb_map, h_rads,
                                      h_lw_mult);
    drawer.finishDrawing();
    std::string text = drawer.getDrawingText();
    std::ofstream outs(baseName + "3.svg");
    outs << text;
    outs.flush();
    outs.close();
#ifdef RDK_BUILD_FREETYPE_SUPPORT
    // atom 0 should have 4 arcs
    std::regex a0(
        "<path class='atom-0' d='M (\\d+\\.\\d+),(\\d+\\.\\d+) L (\\d+\\.\\d+),(\\d+\\.\\d+)");
    std::ptrdiff_t const match_count(
        std::distance(std::sregex_iterator(text.begin(), text.end(), a0),
                      std::sregex_iterator()));
    CHECK(match_count == 4);
    auto a0reg = std::sregex_iterator(text.begin(), text.end(), a0);
    auto dat1 = *a0reg;
    CHECK_THAT(stod(dat1[1]), Catch::Matchers::WithinAbs(229.1, 0.1));
    CHECK_THAT(stod(dat1[2]), Catch::Matchers::WithinAbs(365.1, 0.1));
    CHECK_THAT(stod(dat1[3]), Catch::Matchers::WithinAbs(228.9, 0.1));
    CHECK_THAT(stod(dat1[4]), Catch::Matchers::WithinAbs(364.2, 0.1));
    a0reg++;
    dat1 = *a0reg;
    CHECK_THAT(stod(dat1[1]), Catch::Matchers::WithinAbs(244.3, 0.1));
    CHECK_THAT(stod(dat1[2]), Catch::Matchers::WithinAbs(351.7, 0.1));
    CHECK_THAT(stod(dat1[3]), Catch::Matchers::WithinAbs(245.2, 0.1));
    CHECK_THAT(stod(dat1[4]), Catch::Matchers::WithinAbs(352.0, 0.1));
    check_file_hash(baseName + "3.svg");
#endif
  }
  {
    // Showing use of highlight_bond_map to control which bonds are drawn.
    // Bond highlight colours are ignored.
    std::string smiles = "c1ccccc1c1ccccc1";
    std::unique_ptr<ROMol> m(SmilesToMol(smiles));
    RDDepict::compute2DCoords(*m);
    std::map<int, std::vector<DrawColour>> ha_map;
    for (int i = 0; i < 12; ++i) {
      ha_map.insert(
          std::pair{i, std::vector<DrawColour>(1, DrawColour(1.0, 0.0, 0.0))});
    }
    std::map<int, std::vector<DrawColour>> hb_map;
    {
      MolDraw2DSVG drawer(500, 500);
      drawer.drawOptions().multiColourHighlightStyle =
          RDKit::MultiColourHighlightStyle::LASSO;
      drawer.drawOptions().addAtomIndices = true;
      drawer.drawMoleculeWithHighlights(*m, "Lasso 4", ha_map, hb_map, h_rads,
                                        h_lw_mult);
      drawer.finishDrawing();
      std::string text = drawer.getDrawingText();
      std::ofstream outs(baseName + "4.svg");
      outs << text;
      outs.flush();
      outs.close();
#ifdef RDK_BUILD_FREETYPE_SUPPORT
      // All the atoms should have 2 arcs except 5 and 6.  Check those for
      // atom 5.
      std::regex a5(
          "<path class='atom-5' d='M (\\d+\\.\\d+),(\\d+\\.\\d+) L (\\d+\\.\\d+),(\\d+\\.\\d+)");
      std::ptrdiff_t const match_count(
          std::distance(std::sregex_iterator(text.begin(), text.end(), a5),
                        std::sregex_iterator()));
      CHECK(match_count == 3);
      auto a5reg = std::sregex_iterator(text.begin(), text.end(), a5);
      auto dat1 = *a5reg;
      CHECK_THAT(stod(dat1[1]), Catch::Matchers::WithinAbs(223.2, 0.1));
      CHECK_THAT(stod(dat1[2]), Catch::Matchers::WithinAbs(280.4, 0.1));
      CHECK_THAT(stod(dat1[3]), Catch::Matchers::WithinAbs(221.9, 0.1));
      CHECK_THAT(stod(dat1[4]), Catch::Matchers::WithinAbs(280.0, 0.1));
      a5reg++;
      dat1 = *a5reg;
      CHECK_THAT(stod(dat1[1]), Catch::Matchers::WithinAbs(217.4, 0.1));
      CHECK_THAT(stod(dat1[2]), Catch::Matchers::WithinAbs(251.6, 0.1));
      CHECK_THAT(stod(dat1[3]), Catch::Matchers::WithinAbs(218.4, 0.1));
      CHECK_THAT(stod(dat1[4]), Catch::Matchers::WithinAbs(250.7, 0.1));
      a5reg++;
      dat1 = *a5reg;
      CHECK_THAT(stod(dat1[1]), Catch::Matchers::WithinAbs(245.3, 0.1));
      CHECK_THAT(stod(dat1[2]), Catch::Matchers::WithinAbs(261.0, 0.1));
      CHECK_THAT(stod(dat1[3]), Catch::Matchers::WithinAbs(245.5, 0.1));
      CHECK_THAT(stod(dat1[4]), Catch::Matchers::WithinAbs(262.3, 0.1));
      // There should be 2 lines in red, the lasso along the bi-phenyl
      // bond.
      std::regex bond5("<path class='bond-5 atom-5 atom-6.*stroke:#FF0000;");
      std::ptrdiff_t const match_count1(
          std::distance(std::sregex_iterator(text.begin(), text.end(), bond5),
                        std::sregex_iterator()));
      CHECK(match_count1 == 2);
      check_file_hash(baseName + "4.svg");
#endif
    }
    // Set up the bond highlights for everything but the bi-phenyl bond,
    // colouring the bonds green although the colour will be ignored.
    for (int i = 0; i < 13; ++i) {
      if (i != 5) {
        hb_map.insert(std::pair{
            i, std::vector<DrawColour>(1, DrawColour(0.0, 1.0, 0.0))});
      }
    }
    {
      MolDraw2DSVG drawer(500, 500);
      drawer.drawOptions().multiColourHighlightStyle =
          RDKit::MultiColourHighlightStyle::LASSO;
      drawer.drawOptions().addAtomIndices = true;
      drawer.drawOptions().addBondIndices = true;
      drawer.drawMoleculeWithHighlights(*m, "Lasso 5", ha_map, hb_map, h_rads,
                                        h_lw_mult);
      drawer.finishDrawing();
      std::string text = drawer.getDrawingText();
      std::ofstream outs(baseName + "5.svg");
      outs << text;
      outs.flush();
      outs.close();
#ifdef RDK_BUILD_FREETYPE_SUPPORT
      // All the atoms should have 2 arcs except 5 and 6.  Check those for
      // atom 11.
      std::regex a11(
          "<path class='atom-11' d='M (\\d+\\.\\d+),(\\d+\\.\\d+) L (\\d+\\.\\d+),(\\d+\\.\\d+)");
      std::ptrdiff_t const match_count(
          std::distance(std::sregex_iterator(text.begin(), text.end(), a11),
                        std::sregex_iterator()));
      CHECK(match_count == 2);
      auto a11reg = std::sregex_iterator(text.begin(), text.end(), a11);
      auto dat1 = *a11reg;
      CHECK_THAT(stod(dat1[1]), Catch::Matchers::WithinAbs(223.2, 0.1));
      CHECK_THAT(stod(dat1[2]), Catch::Matchers::WithinAbs(133.1, 0.1));
      CHECK_THAT(stod(dat1[3]), Catch::Matchers::WithinAbs(221.8, 0.1));
      CHECK_THAT(stod(dat1[4]), Catch::Matchers::WithinAbs(132.6, 0.1));
      a11reg++;
      dat1 = *a11reg;
      CHECK_THAT(stod(dat1[1]), Catch::Matchers::WithinAbs(245.3, 0.1));
      CHECK_THAT(stod(dat1[2]), Catch::Matchers::WithinAbs(113.7, 0.1));
      CHECK_THAT(stod(dat1[3]), Catch::Matchers::WithinAbs(245.5, 0.1));
      CHECK_THAT(stod(dat1[4]), Catch::Matchers::WithinAbs(115.0, 0.1));

      // There should not be any red lines for bond 5.
      std::regex bond5("<path class='bond-5 atom-5 atom-6.*stroke:#FF0000;");
      std::ptrdiff_t const match_count1(
          std::distance(std::sregex_iterator(text.begin(), text.end(), bond5),
                        std::sregex_iterator()));
      CHECK(match_count1 == 0);
      check_file_hash(baseName + "5.svg");
#endif
    }
  }
  {
    // Bug with large radii lassos.
    auto m = R"CTAB(
     RDKit          2D

  0  0  0  0  0  0  0  0  0  0999 V3000
M  V30 BEGIN CTAB
M  V30 COUNTS 19 19 0 0 0
M  V30 BEGIN ATOM
M  V30 1 C 2.745421 0.232979 0.000000 0
M  V30 2 O 1.879821 -0.268021 0.000000 0
M  V30 3 C 1.013221 0.231179 0.000000 0
M  V30 4 O 1.012421 1.231179 0.000000 0
M  V30 5 C 0.147621 -0.269821 0.000000 0
M  V30 6 C -0.110179 -1.236021 0.000000 0
M  V30 7 O 0.390821 -2.101621 0.000000 0
M  V30 8 C 1.390821 -2.100621 0.000000 0
M  V30 9 F 1.889821 -1.234221 0.000000 0
M  V30 10 Cl 1.891621 -2.966221 0.000000 0
M  V30 11 C -1.076379 -0.978021 0.000000 0
M  V30 12 C -1.941979 -1.479021 0.000000 0
M  V30 13 N -2.807579 -1.980021 0.000000 0
M  V30 14 C -0.818579 -0.011821 0.000000 0
M  V30 15 O -1.319379 0.853779 0.000000 0
M  V30 16 N -0.820379 1.720379 0.000000 0
M  V30 17 N -1.321379 2.585779 0.000000 0
M  V30 18 C -0.822379 3.452379 0.000000 0
M  V30 19 N -1.323379 4.317779 0.000000 0 CHG=1 VAL=4
M  V30 END ATOM
M  V30 BEGIN BOND
M  V30 1 1 1 2
M  V30 2 1 2 3
M  V30 3 1 3 4 CFG=3
M  V30 4 1 3 5
M  V30 5 2 5 6
M  V30 6 1 6 7
M  V30 7 1 7 8
M  V30 8 1 8 9 CFG=3
M  V30 9 1 8 10
M  V30 10 1 6 11
M  V30 11 1 11 12
M  V30 12 3 12 13
M  V30 13 2 11 14
M  V30 14 1 14 15
M  V30 15 1 15 16
M  V30 16 1 16 17
M  V30 17 1 17 18
M  V30 18 1 18 19
M  V30 19 1 14 5
M  V30 END BOND
M  V30 END CTAB
M  END)CTAB"_ctab;
    REQUIRE(m);
    std::vector<std::string> smarts = {"CONN", "N#CC~CO", "C=CON", "CONNCN"};
    std::vector<DrawColour> colours = {
        DrawColour(1.0, 0.0, 0.0), DrawColour(0.0, 1.0, 0.0),
        DrawColour(0.0, 0.0, 1.0), DrawColour(1.0, 0.55, 0.0)};
    std::map<int, std::vector<DrawColour>> ha_map;
    std::map<int, std::vector<DrawColour>> hb_map;
    for (size_t i = 0; i < smarts.size(); ++i) {
      std::vector<int> hit_atoms = get_all_hit_atoms(*m, smarts[i]);
      update_colour_map(hit_atoms, colours[i], ha_map);
    }
    std::map<int, double> h_rads;
    for (auto [idx, val] : ha_map) {
      h_rads[idx] = 0.4;
    }
    MolDraw2DSVG drawer(500, 500);
    drawer.drawOptions().fillHighlights = false;
    drawer.drawOptions().addAtomIndices = true;
    drawer.drawOptions().multiColourHighlightStyle =
        RDKit::MultiColourHighlightStyle::LASSO;
    drawer.drawMoleculeWithHighlights(*m, "Lasso 6", ha_map, hb_map, h_rads,
                                      h_lw_mult);
    drawer.finishDrawing();
    std::string text = drawer.getDrawingText();
    std::ofstream outs(baseName + "6.svg");
    outs << text;
    outs.flush();
    outs.close();
#ifdef RDK_BUILD_FREETYPE_SUPPORT
    // The arcs on 13 have been a hassle in the past.  There should be 6 of them
    std::regex a13(
        "<path class='atom-13' d='M (\\d+\\.\\d+),(\\d+\\.\\d+) L (\\d+\\.\\d+),(\\d+\\.\\d+)");
    std::ptrdiff_t const match_count(
        std::distance(std::sregex_iterator(text.begin(), text.end(), a13),
                      std::sregex_iterator()));
    CHECK(match_count == 6);
    // Check the penultimate one is in the right place
    auto a13reg = std::sregex_iterator(text.begin(), text.end(), a13);
    // you can't add 4, apparently.
    a13reg++;
    a13reg++;
    a13reg++;
    a13reg++;
    auto dat1 = *a13reg;
    CHECK_THAT(stod(dat1[1]), Catch::Matchers::WithinAbs(236.1, 0.1));
    CHECK_THAT(stod(dat1[2]), Catch::Matchers::WithinAbs(238.2, 0.1));
    CHECK_THAT(stod(dat1[3]), Catch::Matchers::WithinAbs(238.9, 0.1));
    CHECK_THAT(stod(dat1[4]), Catch::Matchers::WithinAbs(239.4, 0.1));
    check_file_hash(baseName + "6.svg");
#endif
  }
  {
    // Bug with different radii in lassos.
    auto m = R"CTAB(
     RDKit          2D

  0  0  0  0  0  0  0  0  0  0999 V3000
M  V30 BEGIN CTAB
M  V30 COUNTS 19 19 0 0 0
M  V30 BEGIN ATOM
M  V30 1 C 2.745421 0.232979 0.000000 0
M  V30 2 O 1.879821 -0.268021 0.000000 0
M  V30 3 C 1.013221 0.231179 0.000000 0
M  V30 4 O 1.012421 1.231179 0.000000 0
M  V30 5 C 0.147621 -0.269821 0.000000 0
M  V30 6 C -0.110179 -1.236021 0.000000 0
M  V30 7 O 0.390821 -2.101621 0.000000 0
M  V30 8 C 1.390821 -2.100621 0.000000 0
M  V30 9 F 1.889821 -1.234221 0.000000 0
M  V30 10 Cl 1.891621 -2.966221 0.000000 0
M  V30 11 C -1.076379 -0.978021 0.000000 0
M  V30 12 C -1.941979 -1.479021 0.000000 0
M  V30 13 N -2.807579 -1.980021 0.000000 0
M  V30 14 C -0.818579 -0.011821 0.000000 0
M  V30 15 O -1.319379 0.853779 0.000000 0
M  V30 16 N -0.820379 1.720379 0.000000 0
M  V30 17 N -1.321379 2.585779 0.000000 0
M  V30 18 C -0.822379 3.452379 0.000000 0
M  V30 19 N -1.323379 4.317779 0.000000 0 CHG=1 VAL=4
M  V30 END ATOM
M  V30 BEGIN BOND
M  V30 1 1 1 2
M  V30 2 1 2 3
M  V30 3 1 3 4 CFG=3
M  V30 4 1 3 5
M  V30 5 2 5 6
M  V30 6 1 6 7
M  V30 7 1 7 8
M  V30 8 1 8 9 CFG=3
M  V30 9 1 8 10
M  V30 10 1 6 11
M  V30 11 1 11 12
M  V30 12 3 12 13
M  V30 13 2 11 14
M  V30 14 1 14 15
M  V30 15 1 15 16
M  V30 16 1 16 17
M  V30 17 1 17 18
M  V30 18 1 18 19
M  V30 19 1 14 5
M  V30 END BOND
M  V30 END CTAB
M  END)CTAB"_ctab;
    REQUIRE(m);
    std::vector<std::string> smarts = {"CONN", "N#CC~CO", "C=CON", "CONNCN"};
    std::vector<DrawColour> colours = {
        DrawColour(1.0, 0.0, 0.0), DrawColour(0.0, 1.0, 0.0),
        DrawColour(0.0, 0.0, 1.0), DrawColour(1.0, 0.55, 0.0)};
    std::map<int, std::vector<DrawColour>> ha_map;
    std::map<int, std::vector<DrawColour>> hb_map;
    for (size_t i = 0; i < smarts.size(); ++i) {
      std::vector<int> hit_atoms = get_all_hit_atoms(*m, smarts[i]);
      update_colour_map(hit_atoms, colours[i], ha_map);
    }
    std::map<int, double> h_rads;
    for (auto [idx, val] : ha_map) {
      h_rads[idx] = 0.3;
    }
    h_rads[13] = 0.4;
    MolDraw2DSVG drawer(500, 500);
    drawer.drawOptions().fillHighlights = false;
    drawer.drawOptions().addAtomIndices = true;
    drawer.drawOptions().multiColourHighlightStyle =
        RDKit::MultiColourHighlightStyle::LASSO;
    drawer.drawMoleculeWithHighlights(*m, "Lasso 7", ha_map, hb_map, h_rads,
                                      h_lw_mult);
    drawer.finishDrawing();
    std::string text = drawer.getDrawingText();
    std::ofstream outs(baseName + "7.svg");
    outs << text;
    outs.flush();
    outs.close();
#ifdef RDK_BUILD_FREETYPE_SUPPORT
    // The arcs on 13 have been a hassle in the past.  There should be 6 of them
    std::regex a13(
        "<path class='atom-13' d='M (\\d+\\.\\d+),(\\d+\\.\\d+) L (\\d+\\.\\d+),(\\d+\\.\\d+)");
    std::ptrdiff_t const match_count(
        std::distance(std::sregex_iterator(text.begin(), text.end(), a13),
                      std::sregex_iterator()));
    CHECK(match_count == 6);
    // Check the last one is in the right place
    auto a13reg = std::sregex_iterator(text.begin(), text.end(), a13);
    // you can't add 5, apparently.
    a13reg++;
    a13reg++;
    a13reg++;
    a13reg++;
    a13reg++;
    auto dat1 = *a13reg;
    CHECK_THAT(stod(dat1[1]), Catch::Matchers::WithinAbs(244.1, 0.1));
    CHECK_THAT(stod(dat1[2]), Catch::Matchers::WithinAbs(218.7, 0.1));
    CHECK_THAT(stod(dat1[3]), Catch::Matchers::WithinAbs(248.2, 0.1));
    CHECK_THAT(stod(dat1[4]), Catch::Matchers::WithinAbs(220.8, 0.1));
    check_file_hash(baseName + "7.svg");
#endif
  }
  {
    // Simple 4-connected and 0-connected atoms test.
    auto m = R"CTAB(
     RDKit          2D

  6  4  0  0  0  0  0  0  0  0999 V2000
   -1.2990   -0.7500    0.0000 C   0  0  0  0  0  0  0  0  0  0  0  0
    0.0000   -0.0000    0.0000 S   0  0  0  0  0  0  0  0  0  0  0  0
    0.7500   -1.2990    0.0000 O   0  0  0  0  0  0  0  0  0  0  0  0
   -0.7500    1.2990    0.0000 O   0  0  0  0  0  0  0  0  0  0  0  0
    1.2990    0.7500    0.0000 N   0  0  0  0  0  4  0  0  0  0  0  0
    2.2990    0.0000    0.0000 Cl  0  0  0  0  0 15  0  0  0  0  0  0
  1  2  1  0
  2  3  2  0
  2  4  2  0
  2  5  1  0
M  CHG  2   5   1   6  -1
M  END)CTAB"_ctab;
    REQUIRE(m);
    MolDraw2DSVG drawer(500, 500);
    drawer.drawOptions().fillHighlights = false;
    drawer.drawOptions().addAtomIndices = true;
    drawer.drawOptions().multiColourHighlightStyle =
        RDKit::MultiColourHighlightStyle::LASSO;
    std::map<int, std::vector<DrawColour>> ha_map;
    std::map<int, std::vector<DrawColour>> hb_map;
    std::vector<DrawColour> colours = {
        DrawColour(1.0, 0.0, 0.0), DrawColour(0.0, 1.0, 0.0),
        DrawColour(0.0, 0.0, 1.0), DrawColour(1.0, 0.55, 0.0)};
    std::vector<DrawColour> cvec(1, colours[0]);
    for (unsigned int i = 0; i < m->getNumAtoms(); ++i) {
      ha_map.insert(std::make_pair(i, cvec));
    }

    std::map<int, double> h_rads;
    std::map<int, int> h_lw_mult;
    drawer.drawMoleculeWithHighlights(*m, "Lasso 8", ha_map, hb_map, h_rads,
                                      h_lw_mult);
    drawer.finishDrawing();
    std::string text = drawer.getDrawingText();
    std::ofstream outs(baseName + "8.svg");
    outs << text;
    outs.flush();
    outs.close();
#ifdef RDK_BUILD_FREETYPE_SUPPORT
    // Check one of the arcs starts in the right place.  There was a time
    // when they didn't on Windows machines.
    std::regex a0(
        "<path class='atom-0' d='M (\\d+\\.\\d+),(\\d+\\.\\d+) L (\\d+\\.\\d+),(\\d+\\.\\d+)");
    auto dat1 = *std::sregex_iterator(text.begin(), text.end(), a0);
    CHECK_THAT(stod(dat1[1]), Catch::Matchers::WithinAbs(87.6, 0.1));
    CHECK_THAT(stod(dat1[2]), Catch::Matchers::WithinAbs(318.1, 0.1));
    CHECK_THAT(stod(dat1[3]), Catch::Matchers::WithinAbs(86.6, 0.1));
    CHECK_THAT(stod(dat1[4]), Catch::Matchers::WithinAbs(320.7, 0.1));
    // There should be no arc for atom 1.
    std::regex a1(
        "<path class='atom-1' d='M (\\d+\\.\\d+),(\\d+\\.\\d+) L (\\d+\\.\\d+),(\\d+\\.\\d+)");
    std::ptrdiff_t const match_count(
        std::distance(std::sregex_iterator(text.begin(), text.end(), a1),
                      std::sregex_iterator()));
    CHECK(match_count == 0);
    check_file_hash(baseName + "8.svg");
#endif
  }
}

TEST_CASE("Github 6683 - SVGs with ridiculous width and/or height") {
  std::string baseName = "testGithub6683_";

  {
    const char *rxnBlock = R"RXN($RXN

      Mrv1920  090120231611

  3  1
$MOL

  Mrv1920 09012316112D

  1  0  0  0  0  0            999 V2000
  -12.3227   -0.2785    0.0000 Cl  0  0  0  0  0  0  0  0  0  0  0  0
M  END
$MOL

  Mrv1920 09012316112D

 11 11  0  0  0  0            999 V2000
   -6.0796   -0.5503    0.0000 Cl  0  0  0  0  0  0  0  0  0  0  0  0
   -6.7352   -0.0493    0.0000 C   0  0  0  0  0  0  0  0  0  0  0  0
   -6.6291    0.7688    0.0000 O   0  0  0  0  0  0  0  0  0  0  0  0
   -7.4967   -0.3666    0.0000 O   0  0  0  0  0  0  0  0  0  0  0  0
   -8.1522    0.1344    0.0000 C   0  0  0  0  0  0  0  0  0  0  0  0
   -8.9137   -0.1829    0.0000 C   0  0  0  0  0  0  0  0  0  0  0  0
   -9.5692    0.3181    0.0000 C   0  0  0  0  0  0  0  0  0  0  0  0
  -10.3307    0.0008    0.0000 C   0  0  0  0  0  0  0  0  0  0  0  0
  -10.4370   -0.8173    0.0000 C   0  0  0  0  0  0  0  0  0  0  0  0
   -9.7813   -1.3182    0.0000 C   0  0  0  0  0  0  0  0  0  0  0  0
   -9.0199   -1.0009    0.0000 C   0  0  0  0  0  0  0  0  0  0  0  0
  1  2  1  0  0  0  0
  2  3  2  0  0  0  0
  2  4  1  0  0  0  0
  4  5  1  0  0  0  0
  5  6  1  0  0  0  0
  6  7  4  0  0  0  0
  7  8  4  0  0  0  0
  8  9  4  0  0  0  0
  9 10  4  0  0  0  0
 10 11  4  0  0  0  0
 11  6  4  0  0  0  0
M  END
$MOL

  Mrv1920 09012316112D

 10 10  0  0  0  0            999 V2000
   -3.2982    1.9786    0.0000 C   0  0  0  0  0  0  0  0  0  0  0  0
   -3.4043    1.1605    0.0000 O   0  0  0  0  0  0  0  0  0  0  0  0
   -2.7488    0.6596    0.0000 C   0  0  0  0  0  0  0  0  0  0  0  0
   -1.9872    0.9767    0.0000 O   0  0  0  0  0  0  0  0  0  0  0  0
   -2.8547   -0.1585    0.0000 C   0  0  0  0  0  0  0  0  0  0  0  0
   -2.1992   -0.6594    0.0000 C   0  0  0  0  0  0  0  0  0  0  0  0
   -2.3055   -1.4777    0.0000 C   0  0  0  0  0  0  0  0  0  0  0  0
   -3.0669   -1.7949    0.0000 C   0  0  0  0  0  0  0  0  0  0  0  0
   -3.7225   -1.2939    0.0000 C   0  0  0  0  0  0  0  0  0  0  0  0
   -3.6163   -0.4759    0.0000 N   0  0  0  0  0  0  0  0  0  0  0  0
  1  2  1  0  0  0  0
  2  3  1  0  0  0  0
  3  4  2  0  0  0  0
  3  5  1  0  0  0  0
  5  6  1  0  0  0  0
  6  7  1  0  0  0  0
  7  8  1  0  0  0  0
  8  9  1  0  0  0  0
  9 10  1  0  0  0  0
 10  5  1  0  0  0  0
M  END
$MOL

  Mrv1920 09012316112D

 20 21  0  0  0  0            999 V2000
    7.3862    1.9786    0.0000 C   0  0  0  0  0  0  0  0  0  0  0  0
    7.2800    1.1605    0.0000 O   0  0  0  0  0  0  0  0  0  0  0  0
    7.9356    0.6596    0.0000 C   0  0  0  0  0  0  0  0  0  0  0  0
    8.6971    0.9768    0.0000 O   0  0  0  0  0  0  0  0  0  0  0  0
    7.8294   -0.1586    0.0000 C   0  0  0  0  0  0  0  0  0  0  0  0
    8.4850   -0.6595    0.0000 C   0  0  0  0  0  0  0  0  0  0  0  0
    8.3789   -1.4777    0.0000 C   0  0  0  0  0  0  0  0  0  0  0  0
    7.6173   -1.7950    0.0000 C   0  0  0  0  0  0  0  0  0  0  0  0
    6.9619   -1.2939    0.0000 C   0  0  0  0  0  0  0  0  0  0  0  0
    7.0679   -0.4758    0.0000 N   0  0  0  0  0  0  0  0  0  0  0  0
    6.4124    0.0252    0.0000 C   0  0  0  0  0  0  0  0  0  0  0  0
    6.5186    0.8432    0.0000 O   0  0  0  0  0  0  0  0  0  0  0  0
    5.6509   -0.2920    0.0000 O   0  0  0  0  0  0  0  0  0  0  0  0
    4.9954    0.2089    0.0000 C   0  0  0  0  0  0  0  0  0  0  0  0
    4.2337   -0.1084    0.0000 C   0  0  0  0  0  0  0  0  0  0  0  0
    3.5784    0.3926    0.0000 C   0  0  0  0  0  0  0  0  0  0  0  0
    2.8166    0.0753    0.0000 C   0  0  0  0  0  0  0  0  0  0  0  0
    2.7107   -0.7427    0.0000 C   0  0  0  0  0  0  0  0  0  0  0  0
    3.3661   -1.2438    0.0000 C   0  0  0  0  0  0  0  0  0  0  0  0
    4.1276   -0.9266    0.0000 C   0  0  0  0  0  0  0  0  0  0  0  0
  1  2  1  0  0  0  0
  2  3  1  0  0  0  0
  3  4  2  0  0  0  0
  3  5  1  0  0  0  0
  5  6  1  0  0  0  0
  6  7  1  0  0  0  0
  7  8  1  0  0  0  0
  8  9  1  0  0  0  0
  9 10  1  0  0  0  0
 10 11  1  0  0  0  0
 11 12  2  0  0  0  0
 11 13  1  0  0  0  0
 13 14  1  0  0  0  0
 14 15  1  0  0  0  0
 15 16  4  0  0  0  0
 16 17  4  0  0  0  0
 17 18  4  0  0  0  0
 18 19  4  0  0  0  0
 19 20  4  0  0  0  0
 10  5  1  0  0  0  0
 20 15  4  0  0  0  0
M  END)RXN";

    std::unique_ptr<ChemicalReaction> rxn(RxnBlockToChemicalReaction(rxnBlock));
    MolDraw2DSVG drawer(-1, -1);
    auto reactIter = rxn->beginReactantTemplates();
    CHECK_THROWS_AS(MolDraw2DUtils::setACS1996Options(
                        drawer.drawOptions(),
                        MolDraw2DUtils::meanBondLength(*(*reactIter)) * 0.7),
                    ValueErrorException);
  }
}

TEST_CASE("Github 6685 - flexicanvas cuts off bottom of reaction") {
  std::string baseName = "testGithub6685_";

  auto checkImage = [](const std::string &text) {
    // extract the dimensions of the image
    std::regex getDims("width='(\\d+)px' height='(\\d+)px' viewBox=");
    auto match_begin = std::sregex_iterator(text.begin(), text.end(), getDims);
    auto width = stod((*match_begin)[1]);
    auto height = stod((*match_begin)[2]);
    std::regex bond(
        "<path class='bond-\\d+ atom-\\d+ atom-\\d+' d='M (-?\\d+.\\d+),(-?\\d+.\\d+) L (-?\\d+.\\d+),(-?\\d+.\\d+)' style=");
    std::regex character(
        "Q (-?\\d+.\\d+) (-?\\d+.\\d+), (-?\\d+.\\d+) (-?\\d+.\\d+)");
    for (const auto &reg : {bond, character}) {
      match_begin = std::sregex_iterator(text.begin(), text.end(), reg);
      auto match_end = std::sregex_iterator();
      for (std::sregex_iterator i = match_begin; i != match_end; ++i) {
        std::smatch match = *i;
        auto x1 = stod(match[1]);
        auto y1 = stod(match[2]);
        auto x2 = stod(match[3]);
        auto y2 = stod(match[4]);
        CHECK(x1 >= 0);
        CHECK(x1 <= width);
        CHECK((y1 >= 0 && y1 <= height));
        CHECK(y1 <= height);
        CHECK(x2 >= 0);
        CHECK(x2 <= width);
        CHECK(y2 >= 0);
        CHECK(y2 <= height);
      }
    }
  };

  {
    const char *rxnBlock = R"RXN($RXN

      Mrv1920  090120231611

  3  1
$MOL

  Mrv1920 09012316112D

  1  0  0  0  0  0            999 V2000
  -12.3227   -0.2785    0.0000 Cl  0  0  0  0  0  0  0  0  0  0  0  0
M  END
$MOL

  Mrv1920 09012316112D

 11 11  0  0  0  0            999 V2000
   -6.0796   -0.5503    0.0000 Cl  0  0  0  0  0  0  0  0  0  0  0  0
   -6.7352   -0.0493    0.0000 C   0  0  0  0  0  0  0  0  0  0  0  0
   -6.6291    0.7688    0.0000 O   0  0  0  0  0  0  0  0  0  0  0  0
   -7.4967   -0.3666    0.0000 O   0  0  0  0  0  0  0  0  0  0  0  0
   -8.1522    0.1344    0.0000 C   0  0  0  0  0  0  0  0  0  0  0  0
   -8.9137   -0.1829    0.0000 C   0  0  0  0  0  0  0  0  0  0  0  0
   -9.5692    0.3181    0.0000 C   0  0  0  0  0  0  0  0  0  0  0  0
  -10.3307    0.0008    0.0000 C   0  0  0  0  0  0  0  0  0  0  0  0
  -10.4370   -0.8173    0.0000 C   0  0  0  0  0  0  0  0  0  0  0  0
   -9.7813   -1.3182    0.0000 C   0  0  0  0  0  0  0  0  0  0  0  0
   -9.0199   -1.0009    0.0000 C   0  0  0  0  0  0  0  0  0  0  0  0
  1  2  1  0  0  0  0
  2  3  2  0  0  0  0
  2  4  1  0  0  0  0
  4  5  1  0  0  0  0
  5  6  1  0  0  0  0
  6  7  4  0  0  0  0
  7  8  4  0  0  0  0
  8  9  4  0  0  0  0
  9 10  4  0  0  0  0
 10 11  4  0  0  0  0
 11  6  4  0  0  0  0
M  END
$MOL

  Mrv1920 09012316112D

 10 10  0  0  0  0            999 V2000
   -3.2982    1.9786    0.0000 C   0  0  0  0  0  0  0  0  0  0  0  0
   -3.4043    1.1605    0.0000 O   0  0  0  0  0  0  0  0  0  0  0  0
   -2.7488    0.6596    0.0000 C   0  0  0  0  0  0  0  0  0  0  0  0
   -1.9872    0.9767    0.0000 O   0  0  0  0  0  0  0  0  0  0  0  0
   -2.8547   -0.1585    0.0000 C   0  0  0  0  0  0  0  0  0  0  0  0
   -2.1992   -0.6594    0.0000 C   0  0  0  0  0  0  0  0  0  0  0  0
   -2.3055   -1.4777    0.0000 C   0  0  0  0  0  0  0  0  0  0  0  0
   -3.0669   -1.7949    0.0000 C   0  0  0  0  0  0  0  0  0  0  0  0
   -3.7225   -1.2939    0.0000 C   0  0  0  0  0  0  0  0  0  0  0  0
   -3.6163   -0.4759    0.0000 N   0  0  0  0  0  0  0  0  0  0  0  0
  1  2  1  0  0  0  0
  2  3  1  0  0  0  0
  3  4  2  0  0  0  0
  3  5  1  0  0  0  0
  5  6  1  0  0  0  0
  6  7  1  0  0  0  0
  7  8  1  0  0  0  0
  8  9  1  0  0  0  0
  9 10  1  0  0  0  0
 10  5  1  0  0  0  0
M  END
$MOL

  Mrv1920 09012316112D

 20 21  0  0  0  0            999 V2000
    7.3862    1.9786    0.0000 C   0  0  0  0  0  0  0  0  0  0  0  0
    7.2800    1.1605    0.0000 O   0  0  0  0  0  0  0  0  0  0  0  0
    7.9356    0.6596    0.0000 C   0  0  0  0  0  0  0  0  0  0  0  0
    8.6971    0.9768    0.0000 O   0  0  0  0  0  0  0  0  0  0  0  0
    7.8294   -0.1586    0.0000 C   0  0  0  0  0  0  0  0  0  0  0  0
    8.4850   -0.6595    0.0000 C   0  0  0  0  0  0  0  0  0  0  0  0
    8.3789   -1.4777    0.0000 C   0  0  0  0  0  0  0  0  0  0  0  0
    7.6173   -1.7950    0.0000 C   0  0  0  0  0  0  0  0  0  0  0  0
    6.9619   -1.2939    0.0000 C   0  0  0  0  0  0  0  0  0  0  0  0
    7.0679   -0.4758    0.0000 N   0  0  0  0  0  0  0  0  0  0  0  0
    6.4124    0.0252    0.0000 C   0  0  0  0  0  0  0  0  0  0  0  0
    6.5186    0.8432    0.0000 O   0  0  0  0  0  0  0  0  0  0  0  0
    5.6509   -0.2920    0.0000 O   0  0  0  0  0  0  0  0  0  0  0  0
    4.9954    0.2089    0.0000 C   0  0  0  0  0  0  0  0  0  0  0  0
    4.2337   -0.1084    0.0000 C   0  0  0  0  0  0  0  0  0  0  0  0
    3.5784    0.3926    0.0000 C   0  0  0  0  0  0  0  0  0  0  0  0
    2.8166    0.0753    0.0000 C   0  0  0  0  0  0  0  0  0  0  0  0
    2.7107   -0.7427    0.0000 C   0  0  0  0  0  0  0  0  0  0  0  0
    3.3661   -1.2438    0.0000 C   0  0  0  0  0  0  0  0  0  0  0  0
    4.1276   -0.9266    0.0000 C   0  0  0  0  0  0  0  0  0  0  0  0
  1  2  1  0  0  0  0
  2  3  1  0  0  0  0
  3  4  2  0  0  0  0
  3  5  1  0  0  0  0
  5  6  1  0  0  0  0
  6  7  1  0  0  0  0
  7  8  1  0  0  0  0
  8  9  1  0  0  0  0
  9 10  1  0  0  0  0
 10 11  1  0  0  0  0
 11 12  2  0  0  0  0
 11 13  1  0  0  0  0
 13 14  1  0  0  0  0
 14 15  1  0  0  0  0
 15 16  4  0  0  0  0
 16 17  4  0  0  0  0
 17 18  4  0  0  0  0
 18 19  4  0  0  0  0
 19 20  4  0  0  0  0
 10  5  1  0  0  0  0
 20 15  4  0  0  0  0
M  END)RXN";

    std::unique_ptr<ChemicalReaction> rxn(RxnBlockToChemicalReaction(rxnBlock));
    MolDraw2DSVG drawer(-1, -1);
    drawer.drawReaction(*rxn);
    drawer.finishDrawing();
    std::string text = drawer.getDrawingText();
    std::ofstream outs((baseName + "1.svg").c_str());
    outs << text;
    outs.close();

    checkImage(text);
    check_file_hash(baseName + "1.svg");
  }
  {
    const char *rxnBlock = R"RXN($RXN

      Mrv1920  090220231847

  2  1
$MOL

  Mrv1920 09022318472D

  2  1  0  0  0  0            999 V2000
   -7.4817   -0.2130    0.0000 N   0  0  0  0  0  0  0  0  0  0  0  0
   -6.6567   -0.2130    0.0000 N   0  0  0  0  0  0  0  0  0  0  0  0
  1  2  1  0  0  0  0
M  END
$MOL

  Mrv1920 09022318472D

  9  8  0  0  0  0            999 V2000
   -3.3781    2.1354    0.0000 C   0  0  0  0  0  0  0  0  0  0  0  0
   -3.5235    1.3233    0.0000 N   0  0  0  0  0  0  0  0  0  0  0  0
   -4.2996    1.0435    0.0000 C   0  0  0  0  0  0  0  0  0  0  0  0
   -2.8932    0.7914    0.0000 C   0  0  0  0  0  0  0  0  0  0  0  0
   -3.0387   -0.0206    0.0000 C   0  0  0  0  0  0  0  0  0  0  0  0
   -3.7812   -0.3803    0.0000 C   0  0  0  0  0  0  0  0  0  0  0  0
   -2.8567   -1.3430    0.0000 C   0  0  0  0  0  0  0  0  0  0  0  0
   -2.4672   -0.6157    0.0000 C   0  0  0  0  0  0  0  0  0  0  0  0
   -1.6500   -0.5031    0.0000 O   0  0  0  0  0  0  0  0  0  0  0  0
  1  2  1  0  0  0  0
  2  3  1  0  0  0  0
  2  4  1  0  0  0  0
  4  5  2  0  0  0  0
  5  6  1  0  0  0  0
  7  8  1  0  0  0  0
  8  9  2  0  0  0  0
  8  5  1  0  0  0  0
M  END
$MOL

  Mrv1920 09022318472D

  8  8  0  0  0  0            999 V2000
    5.5359   -0.2650    0.0000 C   0  0  0  0  0  0  0  0  0  0  0  0
    5.3537    1.0574    0.0000 C   0  0  0  0  0  0  0  0  0  0  0  0
    4.6115    0.6978    0.0000 C   0  0  0  0  0  0  0  0  0  0  0  0
    3.7993    0.8433    0.0000 C   0  0  0  0  0  0  0  0  0  0  0  0
    3.4102    0.1159    0.0000 N   0  0  0  0  0  0  0  0  0  0  0  0
    3.9815   -0.4790    0.0000 N   0  0  0  0  0  0  0  0  0  0  0  0
    4.7240   -0.1195    0.0000 C   0  0  0  0  0  0  0  0  0  0  0  0
    2.5929    0.0033    0.0000 H   0  0  0  0  0  0  0  0  0  0  0  0
  2  3  1  0  0  0  0
  3  4  4  0  0  0  0
  4  5  4  0  0  0  0
  5  6  4  0  0  0  0
  6  7  4  0  0  0  0
  7  1  1  0  0  0  0
  7  3  4  0  0  0  0
  5  8  1  0  0  0  0
M  END)RXN";

    std::unique_ptr<ChemicalReaction> rxn(RxnBlockToChemicalReaction(rxnBlock));
    MolDraw2DSVG drawer(-1, -1);
    drawer.drawReaction(*rxn);
    drawer.finishDrawing();
    std::string text = drawer.getDrawingText();
    std::ofstream outs((baseName + "2.svg").c_str());
    outs << text;
    outs.close();
    checkImage(text);
    check_file_hash(baseName + "2.svg");
  }
  {
    const char *rxnBlock = R"RXN($RXN

      Mrv1920  090220231850

  1  2
$MOL

  Mrv1920 09022318502D

 20 22  0  0  0  0            999 V2000
   -2.4533   -0.5079    0.0000 C   0  0  0  0  0  0  0  0  0  0  0  0
   -3.0179    0.0939    0.0000 C   0  0  0  0  0  0  0  0  0  0  0  0
   -3.8212   -0.0941    0.0000 C   0  0  0  0  0  0  0  0  0  0  0  0
   -4.0600   -0.8837    0.0000 C   0  0  0  0  0  0  0  0  0  0  0  0
   -4.8633   -1.0715    0.0000 N   0  0  0  0  0  0  0  0  0  0  0  0
   -5.4277   -0.4698    0.0000 C   0  0  0  0  0  0  0  0  0  0  0  0
   -6.2311   -0.6577    0.0000 C   0  0  0  0  0  0  0  0  0  0  0  0
   -6.7954   -0.0558    0.0000 C   0  0  0  0  0  0  0  0  0  0  0  0
   -7.5987   -0.2436    0.0000 C   0  0  0  0  0  0  0  0  0  0  0  0
   -7.8377   -1.0333    0.0000 C   0  0  0  0  0  0  0  0  0  0  0  0
   -7.2734   -1.6351    0.0000 C   0  0  0  0  0  0  0  0  0  0  0  0
   -6.4701   -1.4473    0.0000 C   0  0  0  0  0  0  0  0  0  0  0  0
   -5.1888    0.3199    0.0000 C   0  0  0  0  0  0  0  0  0  0  0  0
   -4.3855    0.5077    0.0000 C   0  0  0  0  0  0  0  0  0  0  0  0
   -4.1465    1.2974    0.0000 C   0  0  0  0  0  0  0  0  0  0  0  0
   -4.7110    1.8993    0.0000 C   0  0  0  0  0  0  0  0  0  0  0  0
   -5.5142    1.7114    0.0000 C   0  0  0  0  0  0  0  0  0  0  0  0
   -5.7532    0.9218    0.0000 C   0  0  0  0  0  0  0  0  0  0  0  0
   -3.4957   -1.4854    0.0000 C   0  0  0  0  0  0  0  0  0  0  0  0
   -2.6923   -1.2975    0.0000 C   0  0  0  0  0  0  0  0  0  0  0  0
  1  2  4  0  0  0  0
  2  3  4  0  0  0  0
  3  4  4  0  0  0  0
  4  5  1  0  0  0  0
  5  6  2  3  0  0  0
  6  7  1  0  0  0  0
  7  8  4  0  0  0  0
  8  9  4  0  0  0  0
  9 10  4  0  0  0  0
 10 11  4  0  0  0  0
 11 12  4  0  0  0  0
  6 13  1  0  0  0  0
 13 14  4  0  0  0  0
 14 15  4  0  0  0  0
 15 16  4  0  0  0  0
 16 17  4  0  0  0  0
 17 18  4  0  0  0  0
  4 19  4  0  0  0  0
 19 20  4  0  0  0  0
 20  1  4  0  0  0  0
 12  7  4  0  0  0  0
 18 13  4  0  0  0  0
M  END
$MOL

  Mrv1920 09022318502D

  7  7  0  0  0  0            999 V2000
    5.5920    0.3948    0.0000 C   0  0  0  0  0  0  0  0  0  0  0  0
    5.0277    0.9966    0.0000 C   0  0  0  0  0  0  0  0  0  0  0  0
    4.2244    0.8087    0.0000 C   0  0  0  0  0  0  0  0  0  0  0  0
    3.9855    0.0191    0.0000 C   0  0  0  0  0  0  0  0  0  0  0  0
    3.1821   -0.1689    0.0000 N   0  0  0  0  0  0  0  0  0  0  0  0
    4.5499   -0.5827    0.0000 C   0  0  0  0  0  0  0  0  0  0  0  0
    5.3531   -0.3949    0.0000 C   0  0  0  0  0  0  0  0  0  0  0  0
  1  2  4  0  0  0  0
  2  3  4  0  0  0  0
  3  4  4  0  0  0  0
  4  5  1  0  0  0  0
  4  6  4  0  0  0  0
  6  7  4  0  0  0  0
  7  1  4  0  0  0  0
M  END
$MOL

  Mrv1920 09022318502D

  1  0  0  0  0  0            999 V2000
    8.3990    0.0732    0.0000 Cl  0  0  0  0  0  0  0  0  0  0  0  0
M  END
)RXN";

    std::unique_ptr<ChemicalReaction> rxn(RxnBlockToChemicalReaction(rxnBlock));
    MolDraw2DSVG drawer(-1, -1);
    drawer.drawReaction(*rxn);
    drawer.finishDrawing();
    std::string text = drawer.getDrawingText();
    std::ofstream outs((baseName + "3.svg").c_str());
    outs << text;
    outs.close();
    checkImage(text);
    check_file_hash(baseName + "3.svg");
  }
  {
    // This one was clipped on the right hand side at one point.
    std::string smarts(
        "[cH:1]1[cH:2][cH:3][c:4][cH:5][cH:6]1>>[cH:3]1[cH:2][c:1]([cH:6][cH:5][c:4]1)Cl");
    bool useSmiles = true;
    std::unique_ptr<ChemicalReaction> rxn(
        RxnSmartsToChemicalReaction(smarts, nullptr, useSmiles));
    MolDraw2DSVG drawer(600, 150);
    drawer.drawOptions().padding = 0.0;
    drawer.drawReaction(*rxn);
    drawer.finishDrawing();
    std::string text = drawer.getDrawingText();
    std::ofstream outs((baseName + "4.svg").c_str());
    outs << text;
    outs.close();
    checkImage(text);
    check_file_hash(baseName + "4.svg");
  }
}

TEST_CASE("Github 6749 : various bad things in the lasso highlighting") {
  std::string baseName = "bad_lasso_";
  auto mol =
      "CCCS(=O)(=O)Nc1ccc(F)c(c1F)C(=O)c2c[nH]c3c2cc(cn3)c4ccc(Cl)cc4"_smiles;
  REQUIRE(mol);

  auto update_colour_map =
      [](const std::vector<int> &ats, DrawColour col,
         std::map<int, std::vector<DrawColour>> &ha_map) -> void {
    for (auto h : ats) {
      auto ex = ha_map.find(h);
      if (ex == ha_map.end()) {
        std::vector<DrawColour> cvec(1, col);
        ha_map.insert(make_pair(h, cvec));
      } else {
        if (ex->second.end() ==
            find(ex->second.begin(), ex->second.end(), col)) {
          ex->second.push_back(col);
        }
      }
    }
  };
  auto update_bond_map =
      [](const std::vector<int> &ats, DrawColour col, const ROMol &mol,
         std::map<int, std::vector<DrawColour>> &hb_map) -> void {
    for (auto at1 : ats) {
      for (auto at2 : ats) {
        if (at1 > at2) {
          auto b = mol.getBondBetweenAtoms(at1, at2);
          if (b) {
            auto ex = hb_map.find(b->getIdx());
            if (ex == hb_map.end()) {
              std::vector<DrawColour> cvec(1, col);
              hb_map.insert(make_pair(b->getIdx(), cvec));
            } else {
              ex->second.push_back(col);
            }
          }
        }
      }
    }
  };
  std::vector<DrawColour> colours = {
      DrawColour(1.0, 0.2, 1.0), DrawColour(0.2, 1.0, 1.0),
      DrawColour(0.8, 0.8, 0.2), DrawColour(0.4, 0.4, 0.2)};
  std::map<int, std::vector<DrawColour>> ha_map;
  std::map<int, std::vector<DrawColour>> hb_map;
  update_colour_map({6, 19, 25}, colours[0], ha_map);
  update_bond_map({6, 19, 25}, colours[0], *mol, hb_map);

  update_colour_map({25, 4, 5, 11, 14, 16}, colours[1], ha_map);
  update_bond_map({25, 4, 5, 11, 14, 16}, colours[1], *mol, hb_map);

  update_colour_map({19, 25, 17, 18, 20, 21, 7,  8,  9,  10, 12,
                     13, 22, 23, 24, 26, 27, 28, 29, 31, 32},
                    colours[2], ha_map);
  update_bond_map({19, 25, 17, 18, 20, 21, 7,  8,  9,  10, 12,
                   13, 22, 23, 24, 26, 27, 28, 29, 31, 32},
                  colours[2], *mol, hb_map);
  // If there are duplicate colours in the list, there was a bug where
  // arcs weren't removed correctly (Github 6749)
  ha_map[20].push_back(colours[2]);
  ha_map[21].push_back(colours[2]);

  update_colour_map({7, 8, 9, 10, 12, 13, 26, 27, 28, 29, 31, 32}, colours[3],
                    ha_map);
  update_bond_map({7, 8, 9, 10, 12, 13, 26, 27, 28, 29, 31, 32}, colours[3],
                  *mol, hb_map);

  std::map<int, double> h_rads;
  std::map<int, int> h_lw_mult;
  MolDraw2DSVG drawer(600, 400);
  drawer.drawOptions().multiColourHighlightStyle =
      RDKit::MultiColourHighlightStyle::LASSO;
  drawer.drawOptions().fillHighlights = false;
  drawer.drawOptions().addAtomIndices = true;
  drawer.drawMoleculeWithHighlights(*mol, "Bad Lasso", ha_map, hb_map, h_rads,
                                    h_lw_mult);
  drawer.finishDrawing();
  std::string text = drawer.getDrawingText();
  std::ofstream outs(baseName + "1.svg");
  outs << text;
  outs.flush();
  outs.close();
  std::regex atom20("<path class='atom-20'");
  // there should be 3 matches for "class='atom-20'" - the buggy version gave 5
  std::ptrdiff_t const match_count(
      std::distance(std::sregex_iterator(text.begin(), text.end(), atom20),
                    std::sregex_iterator()));
  CHECK(match_count == 3);
  check_file_hash(baseName + "1.svg");
}

TEST_CASE("atropisomers") {
  {
    auto mol =
        "CC1=CC=C(Cl)C(C)=C1N1C=CC=C1Cl |(-0.7234,-1.1614,;-0.6697,0.3775,;0.69,1.1007,;0.7439,2.6396,;-0.5622,3.4557,;-0.5085,4.9947,;-1.9218,2.7328,;-3.2279,3.5487,;-1.9757,1.1937,;-3.3354,0.4706,;-3.8113,-0.994,;-5.3513,-0.994,;-5.8272,0.4706,;-4.5813,1.3758,;-4.5813,2.9158,),wD:8.8|"_smiles;
    REQUIRE(mol);
    bool kekulize = true;
    bool addChiralHs = true;
    bool wedgeBonds = true;
    bool forceCoords = true;
    bool wavyBonds = true;
    MolDraw2DUtils::prepareMolForDrawing(*mol, kekulize, addChiralHs,
                                         wedgeBonds, forceCoords, wavyBonds);
    CHECK(mol->getBondWithIdx(8)->getBondDir() == Bond::BondDir::NONE);
    CHECK(mol->getBondWithIdx(8)->getStereo() ==
          Bond::BondStereo::STEREOATROPCW);

    MOL_PTR_VECT ms{mol.get()};
    {
      MolDraw2DSVG drawer(500, 200, 250, 200);
      std::vector<std::string> legends = {"AtropCanon1"};
      drawer.drawMolecules(ms, &legends);
      drawer.finishDrawing();
      std::string text = drawer.getDrawingText();
      std::ofstream outs("AtropCanon1.svg");
      outs << text;
      outs.flush();
      check_file_hash("AtropCanon1.svg");
    }
  }
  {
    auto mol =
        "O=C1C=CNC(=O)N1C(=C)[C@]([C@H](C)Br)([C@@H](F)C)[C@H](Cl)C |(2.8625,1.0561,;2.2921,-0.5174,;3.4688,-1.0018,;3.6019,-2.4682,;2.3988,-3.3169,;1.0621,-2.6992,;0.1062,-3.9298,;0.9288,-1.2328,;-0.5563,-0.6124,;-1.5367,-1.8,;-0.8947,0.9647,;-0.8778,2.5678,;-0.1398,3.9298,;-1.9563,3.6407,;0.5974,1.3136,;1.1268,-0.0778,;1.9954,1.9251,;-2.4534,0.7177,;-3.6019,1.737,;-3.4495,-0.4655,),wD:14.15,wU:7.7,11.13,10.14,17.18,o1:7,10,14,&1:11,17|"_smiles;
    REQUIRE(mol);
    bool kekulize = true;
    bool addChiralHs = true;
    bool wedgeBonds = true;
    bool forceCoords = true;
    bool wavyBonds = true;
    MolDraw2DUtils::prepareMolForDrawing(*mol, kekulize, addChiralHs,
                                         wedgeBonds, forceCoords, wavyBonds);
    CHECK(mol->getBondWithIdx(7)->getBondDir() == Bond::BondDir::NONE);
    CHECK(mol->getBondWithIdx(7)->getStereo() ==
          Bond::BondStereo::STEREOATROPCCW);

    MOL_PTR_VECT ms{mol.get()};
    {
      MolDraw2DSVG drawer(500, 200, 250, 200);
      // drawer.drawOptions().prepareMolsBeforeDrawing = false;
      std::vector<std::string> legends = {"AtropManyChiralsEnhanced"};
      drawer.drawMolecules(ms, &legends);
      drawer.finishDrawing();
      std::string text = drawer.getDrawingText();
      std::ofstream outs("AtropManyChiralsEnhanced.svg");
      outs << text;
      outs.flush();
      check_file_hash("AtropManyChiralsEnhanced.svg");
    }
  }
}

TEST_CASE("Github6968 - bad bond highlights with triple bonds") {
  // The issue is that in the linear highlight across the triple bond,
  // some of the highlights didn't appear, and others were
  // triangular - the corners of the rectangle weren't all distinct.
  auto m = "ClCC#CCOC(=O)Nc1cccc(c1)Cl"_smiles;
  std::vector<unsigned int> atOrder(m->getNumAtoms(), 0);
  std::iota(atOrder.begin(), atOrder.end(), 0);
  REQUIRE(m);
  {
    // Because I worried about the atom order giving a non-general
    // result, repeat it 10 times with atoms in random order.
    for (int testNum = 0; testNum < 10; ++testNum) {
      std::unique_ptr<ROMol> mol(MolOps::renumberAtoms(*m, atOrder));
      MolDraw2DSVG drawer(350, 300);
      std::vector<int> highlightAtoms = {};
      // Helpfully, the atoms are scrambled but not the bonds.
      std::vector<int> highlightBonds = {1, 2, 3};

      drawer.drawOptions().addAtomIndices = true;
      drawer.drawOptions().addBondIndices = true;
      drawer.drawMolecule(*mol, "", &highlightAtoms, &highlightBonds);
      drawer.finishDrawing();
      auto text = drawer.getDrawingText();
      std::regex bond(
          "<path class='bond-(\\d+) atom-(\\d+) atom-(\\d+)' d='M (-?\\d+.\\d+),"
          "(-?\\d+.\\d+) L (-?\\d+.\\d+),(-?\\d+.\\d+) L (-?\\d+.\\d+),"
          "(-?\\d+.\\d+) L (-?\\d+.\\d+),(-?\\d+.\\d+) Z' style=");

      auto match_begin = std::sregex_iterator(text.begin(), text.end(), bond);
      auto match_end = std::sregex_iterator();
      for (std::sregex_iterator i = match_begin; i != match_end; ++i) {
        std::smatch match = *i;
        std::vector<Point2D> pts;
        for (int j = 4; j < 12; j += 2) {
          pts.push_back(Point2D(stod(match[j]), stod(match[j + 1])));
        }
        // None of the points should be on top of each other
        for (size_t j = 0; j < 3; ++j) {
          for (size_t k = j + 1; k < 4; ++k) {
            CHECK((pts[j] - pts[k]).lengthSq() > 1.0e-4);
          }
        }
      }
      if (testNum == 0) {
        std::ofstream outs("testGithub6968.svg");
        outs << text;
        outs.close();
        check_file_hash("testGithub6968.svg");
      }
      std::shuffle(atOrder.begin(), atOrder.end(),
                   std::mt19937{std::random_device{}()});
    }
  }
}

TEST_CASE("Github7036 - triple bond to wedge not right") {
  // The issue is that the middle line of a triple bond
  // ends in the wrong place when the incident bond is
  // a wedge.  Wedge to single bond included for visual
  // check that that isn't broken in the fix.
  // The 2 different layouts should be checked as the initial fix didn't work
  // with the 2nd layout.
  std::vector<std::string> smiles = {
      "N#C[C@H]1C[C@@H](CN)CCN1 |(4.10168,-1.04221,;2.70424,-0.4971,;1.30679,0.0480054,;0.135989,-0.889667,;-1.26146,-0.344561,;-2.43226,-1.28223,;-3.82971,-0.737127,;-1.48811,1.13822,;-0.317308,2.07589,;1.08014,1.53078,),wU:2.1,4.4|",
      "N#C[C@H]1C[C@@H](CN)CCN1 |(-2.255,-1.6954,;-1.388,-1.1972,;-0.521,-0.699,;-0.519,0.301,;0.348,0.7992,;0.35,1.7992,;1.217,2.2976,;1.213,0.2976,;1.211,-0.7024,;0.344,-1.2006,),wU:2.1,4.4|"};
  for (int i = 0; i < 2; ++i) {
    auto m = v2::SmilesParse::MolFromSmiles(smiles[i]);
    REQUIRE(m);
    MolDraw2DSVG drawer(350, 300);
    drawer.drawOptions().addAtomIndices = true;
    drawer.drawOptions().addBondIndices = true;
    drawer.drawMolecule(*m);
    drawer.finishDrawing();
    auto text = drawer.getDrawingText();
    std::string svgFile(
        std::string("testGithub7036_" + std::string(i ? "1" : "2") + ".svg"));
    std::ofstream outs(svgFile);
    outs << text;
    outs.close();

    std::regex bond(
        "<path class='bond-8 atom-8 atom-9' d='M (-?\\d+.\\d+),(-?\\d+.\\d+)"
        " L (-?\\d+.\\d+),(-?\\d+.\\d+)' style=");
    // The problem is the first line in the bond, which comes in 2 parts
    // that should be co-linear.
    auto match_begin = std::sregex_iterator(text.begin(), text.end(), bond);
    std::smatch match = *match_begin;
    std::vector<Point2D> pts;
    pts.push_back(Point2D(stod(match[1]), stod(match[2])));
    pts.push_back(Point2D(stod(match[3]), stod(match[4])));
    ++match_begin;
    match = *match_begin;
    pts.push_back(Point2D(stod(match[1]), stod(match[2])));
    pts.push_back(Point2D(stod(match[3]), stod(match[4])));
    double dot = pts[0].directionVector(pts[1]).dotProduct(
        pts[2].directionVector(pts[3]));
    CHECK_THAT(fabs(dot), Catch::Matchers::WithinAbs(1.0, 0.001));
    check_file_hash(svgFile);
  }
}

TEST_CASE("Github7317 - very long bond not drawn to both atoms") {
  auto m1 = R"CTAB(2244
     RDKit          2D

  0  0  0  0  0  0  0  0  0  0999 V3000
M  V30 BEGIN CTAB
M  V30 COUNTS 13 13 0 0 0
M  V30 BEGIN ATOM
M  V30 1 O 2.598085 -1.499986 0.000000 0
M  V30 2 O -1.299010 -3.749995 0.000000 0
M  V30 3 O 9.923686 -6.081460 0.000000 0
M  V30 4 O 3.897122 0.750042 0.000000 0
M  V30 5 C 1.299042 -0.749993 0.000000 0
M  V30 6 C 0.000027 -1.499967 0.000000 0
M  V30 7 C 1.299015 0.749974 0.000000 0
M  V30 8 C -1.299015 -0.749974 0.000000 0
M  V30 9 C -0.000027 1.499967 0.000000 0
M  V30 10 C -1.299042 0.749993 0.000000 0
M  V30 11 C 0.000005 -3.000021 0.000000 0
M  V30 12 C 3.897099 -0.750011 0.000000 0
M  V30 13 C 5.196142 -1.500004 0.000000 0
M  V30 END ATOM
M  V30 BEGIN BOND
M  V30 1 1 1 5
M  V30 2 1 1 12
M  V30 3 1 2 11
M  V30 4 2 3 11
M  V30 5 2 4 12
M  V30 6 2 5 6
M  V30 7 1 5 7
M  V30 8 1 6 8
M  V30 9 1 6 11
M  V30 10 2 7 9
M  V30 11 2 8 10
M  V30 12 1 9 10
M  V30 13 1 12 13
M  V30 END BOND
M  V30 END CTAB
M  END)CTAB"_ctab;
  REQUIRE(m1);
  MolDraw2DSVG drawer(350, 300);
  drawer.drawOptions().addAtomIndices = true;
  drawer.drawOptions().addBondIndices = true;
  drawer.drawMolecule(*m1);
  drawer.finishDrawing();
  auto text = drawer.getDrawingText();
  std::regex bond3(
      "<path class='bond-3 atom-2 atom-10' d='M (-?\\d+.\\d+),(-?\\d+.\\d+)"
      " L (-?\\d+.\\d+),(-?\\d+.\\d+)' style=");
  auto match3_begin = std::sregex_iterator(text.begin(), text.end(), bond3);
  auto match3_end = std::sregex_iterator();
  std::vector<Point2D> pts3;
  for (std::sregex_iterator i = match3_begin; i != match3_end; ++i) {
    std::smatch match = *i;
    pts3.push_back(Point2D(stod(match[1]), stod(match[2])));
    pts3.push_back(Point2D(stod(match[3]), stod(match[4])));
  }

  std::regex bond8(
      "<path class='bond-8 atom-5 atom-10' d='M (-?\\d+.\\d+),(-?\\d+.\\d+)"
      " L (-?\\d+.\\d+),(-?\\d+.\\d+)' style=");
  auto match_begin8 = std::sregex_iterator(text.begin(), text.end(), bond8);
  std::smatch match8 = *match_begin8;
  std::vector<Point2D> pts8;
  pts8.push_back(Point2D(stod(match8[1]), stod(match8[2])));
  pts8.push_back(Point2D(stod(match8[3]), stod(match8[4])));

  // pts3[3] and pts3[7] are the atom 10 ends of bond3, pts8[1] is
  // the atom 10 end of bond 8.  They should be close to each other.
  CHECK((pts8[1] - pts3[3]).length() < 10.0);
  CHECK((pts8[1] - pts3[7]).length() < 10.0);
  if ((pts8[1] - pts3[3]).length() >= 10.0 ||
      (pts8[1] - pts3[7]).length() >= 10.0) {
    // Someone will want to have a look at it.
    std::ofstream outs("testGithub7317.svg");
    outs << text;
    outs.close();
  }
}

#ifdef RDK_BUILD_CAIRO_SUPPORT
TEST_CASE(
    "github #7409: drawing mol with a non zero confID results in bad confID error") {
  SECTION("basics") {
    auto m = "CC |(-0.75,0,;0.75,0,)|"_smiles;
    REQUIRE(m);
    CHECK(m->getNumConformers() == 1);
    m->getConformer().setId(5);
    MolDraw2DCairo drawer(350, 300);
    // it's enough to test that this doesn't throw
    drawer.drawMolecule(*m);
  }
}
#endif

TEST_CASE("wedge non-single bonds") {
  int panelHeight = -1;
  int panelWidth = -1;
  bool noFreeType = false;
  MolDraw2DSVG drawer(350, 300, panelWidth, panelHeight, noFreeType);
  drawer.drawOptions().prepareMolsBeforeDrawing = false;

  SECTION("basics 1: aromatic bonds") {
    auto m =
        "CC(=O)C1=CC=CC=C1C |wU:1.0, (-0.954,-1.74918,;-0.9532,-0.74918,;-1.8188,-0.24858,;-0.0868,-0.24998,;0.7788,-0.75058,;1.6452,-0.25138,;1.646,0.74862,;0.7804,1.24942,;-0.086,0.75002,;-0.9516,1.25082,)|"_smiles;
    REQUIRE(m);
    m->getBondBetweenAtoms(3, 4)->setBondDir(Bond::BondDir::BEGINWEDGE);
    {
      int panelHeight = -1;
      int panelWidth = -1;
      bool noFreeType = false;
      MolDraw2DSVG drawer(350, 300, panelWidth, panelHeight, noFreeType);
      drawer.drawOptions().prepareMolsBeforeDrawing = false;
      drawer.drawMolecule(*m);
      drawer.finishDrawing();
      auto text = drawer.getDrawingText();
      std::ofstream outs("testWedgeNonSingleBonds-1.svg");
      outs << text;
      outs.close();
      check_file_hash("testWedgeNonSingleBonds-1.svg");
    }

    m->getBondBetweenAtoms(3, 4)->setBondDir(Bond::BondDir::BEGINDASH);
    {
      int panelHeight = -1;
      int panelWidth = -1;
      bool noFreeType = false;
      MolDraw2DSVG drawer(350, 300, panelWidth, panelHeight, noFreeType);
      drawer.drawOptions().prepareMolsBeforeDrawing = false;
      drawer.drawMolecule(*m);
      drawer.finishDrawing();
      auto text = drawer.getDrawingText();
      std::ofstream outs("testWedgeNonSingleBonds-2.svg");
      outs << text;
      outs.close();
      check_file_hash("testWedgeNonSingleBonds-2.svg");
    }
  }
  SECTION("basics 2 : aromatic bonds, draw to a heteroatom") {
    auto m =
        "CC(=O)C1=NC=CC=C1C |wU:1.0, (-0.954,-1.74918,;-0.9532,-0.74918,;-1.8188,-0.24858,;-0.0868,-0.24998,;0.7788,-0.75058,;1.6452,-0.25138,;1.646,0.74862,;0.7804,1.24942,;-0.086,0.75002,;-0.9516,1.25082,)|"_smiles;
    REQUIRE(m);
    m->getBondBetweenAtoms(3, 4)->setBondDir(Bond::BondDir::BEGINWEDGE);
    {
      int panelHeight = -1;
      int panelWidth = -1;
      bool noFreeType = false;
      MolDraw2DSVG drawer(350, 300, panelWidth, panelHeight, noFreeType);
      drawer.drawOptions().prepareMolsBeforeDrawing = false;
      drawer.drawMolecule(*m);
      drawer.finishDrawing();
      auto text = drawer.getDrawingText();
      std::ofstream outs("testWedgeNonSingleBonds-3.svg");
      outs << text;
      outs.close();
      check_file_hash("testWedgeNonSingleBonds-3.svg");
    }

    m->getBondBetweenAtoms(3, 4)->setBondDir(Bond::BondDir::BEGINDASH);
    {
      int panelHeight = -1;
      int panelWidth = -1;
      bool noFreeType = false;
      MolDraw2DSVG drawer(350, 300, panelWidth, panelHeight, noFreeType);
      drawer.drawOptions().prepareMolsBeforeDrawing = false;
      drawer.drawMolecule(*m);
      drawer.finishDrawing();
      auto text = drawer.getDrawingText();
      std::ofstream outs("testWedgeNonSingleBonds-4.svg");
      outs << text;
      outs.close();
      check_file_hash("testWedgeNonSingleBonds-4.svg");
    }
  }

  SECTION("basics 3: double bonds") {
    auto m =
        "CC(=O)C1=CC=CC=C1C |wU:1.0, (-0.954,-1.74918,;-0.9532,-0.74918,;-1.8188,-0.24858,;-0.0868,-0.24998,;0.7788,-0.75058,;1.6452,-0.25138,;1.646,0.74862,;0.7804,1.24942,;-0.086,0.75002,;-0.9516,1.25082,)|"_smiles;
    REQUIRE(m);
    MolOps::Kekulize(*m);
    CHECK(m->getBondBetweenAtoms(3, 4)->getBondType() ==
          Bond::BondType::DOUBLE);
    m->getBondBetweenAtoms(3, 4)->setBondDir(Bond::BondDir::BEGINWEDGE);
    {
      int panelHeight = -1;
      int panelWidth = -1;
      bool noFreeType = false;
      MolDraw2DSVG drawer(350, 300, panelWidth, panelHeight, noFreeType);
      drawer.drawOptions().prepareMolsBeforeDrawing = false;
      drawer.drawMolecule(*m);
      drawer.finishDrawing();
      auto text = drawer.getDrawingText();
      std::ofstream outs("testWedgeNonSingleBonds-5.svg");
      outs << text;
      outs.close();
      check_file_hash("testWedgeNonSingleBonds-5.svg");
    }

    m->getBondBetweenAtoms(3, 4)->setBondDir(Bond::BondDir::BEGINDASH);
    {
      int panelHeight = -1;
      int panelWidth = -1;
      bool noFreeType = false;
      MolDraw2DSVG drawer(350, 300, panelWidth, panelHeight, noFreeType);
      drawer.drawOptions().prepareMolsBeforeDrawing = false;
      drawer.drawMolecule(*m);
      drawer.finishDrawing();
      auto text = drawer.getDrawingText();
      std::ofstream outs("testWedgeNonSingleBonds-6.svg");
      outs << text;
      outs.close();
      check_file_hash("testWedgeNonSingleBonds-6.svg");
    }
  }
  SECTION("basics 3: double bonds, draw to a heteroatom") {
    auto m =
        "CC(=O)C1=NC=CC=C1C |wU:1.0, (-0.954,-1.74918,;-0.9532,-0.74918,;-1.8188,-0.24858,;-0.0868,-0.24998,;0.7788,-0.75058,;1.6452,-0.25138,;1.646,0.74862,;0.7804,1.24942,;-0.086,0.75002,;-0.9516,1.25082,)|"_smiles;
    REQUIRE(m);
    MolOps::Kekulize(*m);
    CHECK(m->getBondBetweenAtoms(3, 4)->getBondType() ==
          Bond::BondType::DOUBLE);
    m->getBondBetweenAtoms(3, 4)->setBondDir(Bond::BondDir::BEGINWEDGE);
    {
      int panelHeight = -1;
      int panelWidth = -1;
      bool noFreeType = false;
      MolDraw2DSVG drawer(350, 300, panelWidth, panelHeight, noFreeType);
      drawer.drawOptions().prepareMolsBeforeDrawing = false;
      drawer.drawMolecule(*m);
      drawer.finishDrawing();
      auto text = drawer.getDrawingText();
      std::ofstream outs("testWedgeNonSingleBonds-7.svg");
      outs << text;
      outs.close();
      check_file_hash("testWedgeNonSingleBonds-7.svg");
    }

    m->getBondBetweenAtoms(3, 4)->setBondDir(Bond::BondDir::BEGINDASH);
    {
      int panelHeight = -1;
      int panelWidth = -1;
      bool noFreeType = false;
      MolDraw2DSVG drawer(350, 300, panelWidth, panelHeight, noFreeType);
      drawer.drawOptions().prepareMolsBeforeDrawing = false;
      drawer.drawMolecule(*m);
      drawer.finishDrawing();
      auto text = drawer.getDrawingText();
      std::ofstream outs("testWedgeNonSingleBonds-8.svg");
      outs << text;
      outs.close();
      check_file_hash("testWedgeNonSingleBonds-8.svg");
    }
  }
  SECTION(
      "basics 3: make sure reapplyMolBlockWedging is called before prepareMolForDrawing") {
    auto m = R"CTAB(
  Mrv2311 05242408162D          

  0  0  0     0  0            999 V3000
M  V30 BEGIN CTAB
M  V30 COUNTS 14 15 0 0 0
M  V30 BEGIN ATOM
M  V30 1 C 2.0006 -1.54 0 0
M  V30 2 N 2.0006 -3.08 0 0
M  V30 3 C 0.6669 -3.85 0 0
M  V30 4 C -0.6668 -3.08 0 0
M  V30 5 C -0.6668 -1.54 0 0
M  V30 6 C -2.0006 -0.77 0 0
M  V30 7 C 0.6669 -0.77 0 0
M  V30 8 C 0.6669 0.77 0 0
M  V30 9 C -0.6668 1.54 0 0
M  V30 10 C -2.0006 0.77 0 0
M  V30 11 C -0.6668 3.08 0 0
M  V30 12 C 0.6669 3.85 0 0
M  V30 13 C 2.0006 3.08 0 0
M  V30 14 C 2.0006 1.54 0 0
M  V30 END ATOM
M  V30 BEGIN BOND
M  V30 1 1 1 2
M  V30 2 2 2 3
M  V30 3 1 3 4
M  V30 4 2 4 5
M  V30 5 1 5 6
M  V30 6 1 7 5 CFG=3
M  V30 7 2 7 1
M  V30 8 1 7 8
M  V30 9 2 8 9
M  V30 10 1 9 10
M  V30 11 1 9 11
M  V30 12 2 11 12
M  V30 13 1 12 13
M  V30 14 2 13 14
M  V30 15 1 8 14
M  V30 END BOND
M  V30 END CTAB
M  END
)CTAB"_ctab;
    REQUIRE(m);
    int panelHeight = -1;
    int panelWidth = -1;
    bool noFreeType = true;
    MolDraw2DSVG drawer(350, 300, panelWidth, panelHeight, noFreeType);
    drawer.drawOptions().useMolBlockWedging = true;
    drawer.drawMolecule(*m);
    drawer.finishDrawing();
    auto text = drawer.getDrawingText();
    std::ofstream outs("testWedgingShouldBeOnSingleBond.svg");
    outs << text;
    outs.close();
    check_file_hash("testWedgingShouldBeOnSingleBond.svg");
    std::regex regex1(
        "<path class='bond-5 atom-6 atom-4'.*style='fill:none;fill-rule:evenodd;stroke:#000000;stroke-width:1\\.0px;stroke-linecap:butt;stroke-linejoin:miter;stroke-opacity:1' />");
    std::regex regex2(
        "<path class='bond-5 atom-6 atom-4'.*style='fill:none;fill-rule:evenodd;stroke:#000000;stroke-width:2\\.0px;stroke-linecap:butt;stroke-linejoin:miter;stroke-opacity:1' />");
    size_t nRegex1Matches = std::distance(
        std::sregex_token_iterator(text.begin(), text.end(), regex1),
        std::sregex_token_iterator());
    CHECK(nRegex1Matches > 6);  // check the bond is hashed
    auto dat2 = *std::sregex_iterator(text.begin(), text.end(), regex2);
    CHECK(dat2.empty());  // check the bond is single
  }
}

TEST_CASE("avoid duplicate enhanced stereo labels") {
  static const std::string AND1("and1");
  auto m = "C[C@H](O)[C@H](C)F |&1:1,3,r|"_smiles;
  REQUIRE(m);
  for (bool addStereoAnnotation : {false, true}) {
    int panelHeight = -1;
    int panelWidth = -1;
    bool noFreeType = true;
    MolDraw2DSVG drawer(300, 300, panelWidth, panelHeight, noFreeType);
    drawer.drawOptions().addStereoAnnotation = addStereoAnnotation;
    drawer.drawMolecule(*m);
    drawer.finishDrawing();
    auto text = drawer.getDrawingText();
    std::string svgFile(std::string(
        "testDuplicateEnhancedStereoLabelsAddAnnotation" +
        std::string(addStereoAnnotation ? "True" : "False") + ".svg"));
    std::ofstream outs(svgFile);
    outs << text;
    outs.close();
    check_file_hash(svgFile);
    for (const char &c : AND1) {
      std::regex regex(std::string("<text\\s+.*>") + c +
                       std::string("</text>"));
      size_t nOccurrences = std::distance(
          std::sregex_token_iterator(text.begin(), text.end(), regex),
          std::sregex_token_iterator());
      // there should be only 2 "and1" labels, not 4
      CHECK(nOccurrences == 2);
    }
  }
}

TEST_CASE("Draw atom map numbers on complex query atoms") {
  std::unique_ptr<ChemicalReaction> rxn(RxnSmartsToChemicalReaction(
      "[C:1](=[O:2])-[OD1].[N!H0:3]>>[C:1](=[O:2])[N:3]"));
  REQUIRE(rxn);
  {
    // Use NO_FREETYPE so that the characters appear in an
    // easily found manner in the SVG.
    MolDraw2DSVG drawer(600, 200, 600, 200, NO_FREETYPE);
    drawer.drawReaction(*rxn);
    drawer.finishDrawing();
    auto text = drawer.getDrawingText();
    std::string svgFile = "testComplexQueryAtomMap.svg";
    std::ofstream outs(svgFile);
    outs << text;
    outs.close();
    check_file_hash(svgFile);
    std::regex regex(std::string("<text\\s+.*>:</text>"));
    size_t nOccurrences = std::distance(
        std::sregex_token_iterator(text.begin(), text.end(), regex),
        std::sregex_token_iterator());
    // there should be 6 colons drawn
    CHECK(nOccurrences == 6);
  }
}

TEST_CASE("Draw hetero atoms in black if highlighted") {
  {
    auto mol = "OC(=O)c1ccc(C(=O)O)cc1"_smiles;
    REQUIRE(mol);
    MolDraw2DSVG drawer(350, 300, 350, 300, NO_FREETYPE);
    drawer.drawOptions().highlightColour = DrawColour(1, 0.0, 0.0);
    std::vector<int> highlightAtoms = {0, 1, 2};
    drawer.drawMolecule(*mol, "", &highlightAtoms);
    drawer.finishDrawing();
    auto text = drawer.getDrawingText();
    std::ofstream outs("testHighlightHeteroAtoms_1.svg");
    outs << text;
    outs.close();
    // there should be 3 black characters and 3 red
    std::regex regex1("<text .*;fill:#000000.*</text>");
    size_t nBlack = std::distance(
        std::sregex_token_iterator(text.begin(), text.end(), regex1),
        std::sregex_token_iterator());
    CHECK(nBlack == 3);
    std::regex regex2("<text .*;fill:#FF0000.*</text>");
    size_t nRed = std::distance(
        std::sregex_token_iterator(text.begin(), text.end(), regex2),
        std::sregex_token_iterator());
    CHECK(nRed == 3);
    check_file_hash("testHighlightHeteroAtoms_1.svg");
  }
  {
    auto mol = "OC(=O)c1ccc(C(=O)O)cc1"_smiles;
    REQUIRE(mol);
    MolDraw2DSVG drawer(350, 300, 350, 300, NO_FREETYPE);
    setDarkMode(drawer);
    std::vector<int> highlightAtoms = {0, 1, 2};
    drawer.drawMolecule(*mol, "", &highlightAtoms);
    drawer.finishDrawing();
    auto text = drawer.getDrawingText();
    std::ofstream outs("testHighlightHeteroAtoms_2.svg");
    outs << text;
    outs.close();
    // there should be 3 "carbon" characters and 3 pinky ones
    std::regex regex1("<text .*;fill:#E5E5E5.*</text>");
    size_t nBlack = std::distance(
        std::sregex_token_iterator(text.begin(), text.end(), regex1),
        std::sregex_token_iterator());
    CHECK(nBlack == 3);
    std::regex regex2("<text .*;fill:#FF3333.*</text>");
    size_t nRed = std::distance(
        std::sregex_token_iterator(text.begin(), text.end(), regex2),
        std::sregex_token_iterator());
    CHECK(nRed == 3);
    check_file_hash("testHighlightHeteroAtoms_2.svg");
  }
}

TEST_CASE("Github 7739 - Bad multi-coloured wedge") {
  std::string fileStem = "testGithub_7739_";
  {
    auto mol =
        "O=C1C=CNC(=O)N1C(=C)[C@]([C@H](C)Br)([C@@H](F)C)[C@H](Cl)C |(2.8625,1.0561,;2.2921,-0.5174,;3.4688,-1.0018,;3.6019,-2.4682,;2.3988,-3.3169,;1.0621,-2.6992,;0.1062,-3.9298,;0.9288,-1.2328,;-0.5563,-0.6124,;-1.5367,-1.8,;-0.8947,0.9647,;-0.8778,2.5678,;-0.1398,3.9298,;-1.9563,3.6407,;0.5974,1.3136,;1.1268,-0.0778,;1.9954,1.9251,;-2.4534,0.7177,;-3.6019,1.737,;-3.4495,-0.4655,),wD:14.15,wU:7.7,11.13,10.14,17.18,o1:7,10,14,&1:11,17|"_smiles;
    REQUIRE(mol);
    bool kekulize = true;
    bool addChiralHs = true;
    bool wedgeBonds = true;
    bool forceCoords = true;
    bool wavyBonds = true;
    MolDraw2DUtils::prepareMolForDrawing(*mol, kekulize, addChiralHs,
                                         wedgeBonds, forceCoords, wavyBonds);
    MolDraw2DSVG drawer(600, 600);
    drawer.drawOptions().addAtomIndices = true;
    drawer.drawOptions().addBondIndices = true;
    std::string legend = fileStem + "1";
    drawer.drawMolecule(*mol, legend);
    drawer.finishDrawing();
    std::string text = drawer.getDrawingText();
    std::ofstream outs(fileStem + "1.svg");
    outs << text;
    outs.flush();
    // In the original, buggy version, there were 3 triangles making
    // up the black part of bond 6.  There are only 2 in the fixed version.
    // std::regex bond6(
    //     "<path class='bond-6 atom-7 atom-5' .*style='fill:#000000;"
    //     "fill-rule:evenodd;fill-opacity:1;stroke:#000000;");
    std::regex bond6(
        "<path class='bond-6 atom-5 atom-7' .*style='fill:none;fill-rule:evenodd;stroke:#0000");
    size_t nOccurrences6 = std::distance(
        std::sregex_token_iterator(text.begin(), text.end(), bond6),
        std::sregex_token_iterator());
    // on ARM macs we were getting different wedging... that needs to be looked
    // into separately
    std::regex bond19(
        "<path class='bond-19 atom-7 atom-1' .*style='fill:#000000;"
        "fill-rule:evenodd;fill-opacity:1;stroke:#000000;");
    size_t nOccurrences19 = std::distance(
        std::sregex_token_iterator(text.begin(), text.end(), bond19),
        std::sregex_token_iterator());

    std::regex bond13(
        "<path class='bond-13 atom-10 atom-14' .*style='fill:#000000;"
        "fill-rule:evenodd;fill-opacity:1;stroke:#000000;");
    size_t nOccurrences13 = std::distance(
        std::sregex_token_iterator(text.begin(), text.end(), bond13),
        std::sregex_token_iterator());

    CHECK((nOccurrences6 == 2 || nOccurrences19 == 2 || nOccurrences13 == 2));

    check_file_hash(fileStem + "1.svg");
  }
  // This next not broke in early iterations of the fixing.
  {
    auto mol =
        "N=c1nc([C@@H]2CCCCN2)cc(N)n1O |(0.81024,2.46595,;0.80944,1.46595,;-0.05696,0.966747,;-0.05776,-0.0332533,;-0.92416,-0.532653,;-1.78976,-0.0318533,;-2.65616,-0.531253,;-2.65696,-1.53125,;-1.79136,-2.03185,;-0.92496,-1.53265,;0.80784,-0.534053,;1.67424,-0.0346533,;2.53984,-0.535253,;1.67504,0.965347,;2.54144,1.46475,),wU:4.3|"_smiles;
    REQUIRE(mol);

    MolDraw2DSVG drawer(600, 600);
    MolDraw2DUtils::prepareMolForDrawing(*mol);
    drawer.drawOptions().addAtomIndices = true;
    drawer.drawOptions().addBondIndices = true;
    std::string legend = fileStem + "2";
    drawer.drawMolecule(*mol, legend);
    drawer.finishDrawing();
    std::string text = drawer.getDrawingText();
    std::ofstream outs(fileStem + "2.svg");
    outs << text;
    outs.flush();
    std::regex bond3(
        "<path class='bond-3 atom-4 atom-3' .*style='fill:#000000;"
        "fill-rule:evenodd;fill-opacity:1;stroke:#000000;");
    size_t nOccurrences = std::distance(
        std::sregex_token_iterator(text.begin(), text.end(), bond3),
        std::sregex_token_iterator());
    CHECK(nOccurrences == 2);
    check_file_hash(fileStem + "2.svg");
  }

  {
    auto mol =
        "O=C1C=CNC(=O)C1C(=C)[C@]([C@H](C)Br)([C@@H](F)C)[C@H](Cl)C |(2.8625,1.0561,;2.2921,-0.5174,;3.4688,-1.0018,;3.6019,-2.4682,;2.3988,-3.3169,;1.0621,-2.6992,;0.1062,-3.9298,;0.9288,-1.2328,;-0.5563,-0.6124,;-1.5367,-1.8,;-0.8947,0.9647,;-0.8778,2.5678,;-0.1398,3.9298,;-1.9563,3.6407,;0.5974,1.3136,;1.1268,-0.0778,;1.9954,1.9251,;-2.4534,0.7177,;-3.6019,1.737,;-3.4495,-0.4655,),wD:14.15,wU:7.7,11.13,10.14,17.18,o1:7,10,14,&1:11,17|"_smiles;
    REQUIRE(mol);
    bool kekulize = true;
    bool addChiralHs = true;
    bool wedgeBonds = true;
    bool forceCoords = true;
    bool wavyBonds = true;
    MolDraw2DUtils::prepareMolForDrawing(*mol, kekulize, addChiralHs,
                                         wedgeBonds, forceCoords, wavyBonds);
    MolDraw2DSVG drawer(600, 600);
    drawer.drawOptions().addAtomIndices = true;
    drawer.drawOptions().addBondIndices = true;
    std::string legend = fileStem + "3";
    drawer.drawMolecule(*mol, legend);
    drawer.finishDrawing();
    std::string text = drawer.getDrawingText();
    std::ofstream outs(fileStem + "3.svg");
    outs << text;
    outs.flush();
    std::regex bond19(
        "<path class='bond-19 atom-7 atom-1' .*style='fill:#000000;"
        "fill-rule:evenodd;fill-opacity:1;stroke:#000000;");
    size_t nOccurrences = std::distance(
        std::sregex_token_iterator(text.begin(), text.end(), bond19),
        std::sregex_token_iterator());
    CHECK(nOccurrences == 1);
    check_file_hash(fileStem + "3.svg");
  }
  {
    auto mol =
        "C=C1C=CNC(=O)C1C(=C)[C@]([C@H](C)Br)([C@@H](F)C)[C@H](Cl)C |(2.8625,1.0561,;2.2921,-0.5174,;3.4688,-1.0018,;3.6019,-2.4682,;2.3988,-3.3169,;1.0621,-2.6992,;0.1062,-3.9298,;0.9288,-1.2328,;-0.5563,-0.6124,;-1.5367,-1.8,;-0.8947,0.9647,;-0.8778,2.5678,;-0.1398,3.9298,;-1.9563,3.6407,;0.5974,1.3136,;1.1268,-0.0778,;1.9954,1.9251,;-2.4534,0.7177,;-3.6019,1.737,;-3.4495,-0.4655,),wD:14.15,wU:7.7,11.13,10.14,17.18,o1:7,10,14,&1:11,17|"_smiles;
    REQUIRE(mol);
    bool kekulize = true;
    bool addChiralHs = true;
    bool wedgeBonds = true;
    bool forceCoords = true;
    bool wavyBonds = true;
    MolDraw2DUtils::prepareMolForDrawing(*mol, kekulize, addChiralHs,
                                         wedgeBonds, forceCoords, wavyBonds);
    MolDraw2DSVG drawer(600, 600);
    drawer.drawOptions().addAtomIndices = true;
    drawer.drawOptions().addBondIndices = true;
    std::string legend = fileStem + "4";
    drawer.drawMolecule(*mol, legend);
    drawer.finishDrawing();
    std::string text = drawer.getDrawingText();
    std::ofstream outs(fileStem + "4.svg");
    outs << text;
    outs.flush();
    std::regex bond19(
        "<path class='bond-19 atom-7 atom-1' .*style='fill:#000000;"
        "fill-rule:evenodd;fill-opacity:1;stroke:#000000;");
    size_t nOccurrences = std::distance(
        std::sregex_token_iterator(text.begin(), text.end(), bond19),
        std::sregex_token_iterator());
    CHECK(nOccurrences == 1);
    check_file_hash(fileStem + "4.svg");
  }
  {
    auto mol = "C1[C@@H](C=C)CCN[C@H]1C#N"_smiles;
    REQUIRE(mol);
    bool kekulize = true;
    bool addChiralHs = true;
    bool wedgeBonds = true;
    bool forceCoords = true;
    bool wavyBonds = true;
    MolDraw2DUtils::prepareMolForDrawing(*mol, kekulize, addChiralHs,
                                         wedgeBonds, forceCoords, wavyBonds);
    MolDraw2DSVG drawer(600, 600);
    drawer.drawOptions().addAtomIndices = true;
    drawer.drawOptions().addBondIndices = true;
    std::string legend = fileStem + "5";
    drawer.drawMolecule(*mol, legend);
    drawer.finishDrawing();
    std::string text = drawer.getDrawingText();
    std::ofstream outs(fileStem + "5.svg");
    outs << text;
    outs.flush();
    std::regex bond19(
        "<path class='bond-1 atom-1 atom-2' .*style='fill:#000000;"
        "fill-rule:evenodd;fill-opacity:1;stroke:#000000;");
    size_t nOccurrences = std::distance(
        std::sregex_token_iterator(text.begin(), text.end(), bond19),
        std::sregex_token_iterator());
    CHECK(nOccurrences == 1);
    check_file_hash(fileStem + "5.svg");
  }
}

TEST_CASE("idx out of bounds should not cause a segfault") {
  auto m = "C"_smiles;
  {
    MolDraw2DSVG drawer(300, 300, -1, -1, NO_FREETYPE);
    std::map<int, std::vector<DrawColour>> atomCols{{2, {DrawColour(0, 0, 0)}}};
    std::map<int, std::vector<DrawColour>> bondCols;
    std::map<int, double> atomRads{{2, 1.0}};
    std::map<int, int> bondMults;
    REQUIRE_THROWS_AS(
        drawer.drawMoleculeWithHighlights(*m, "nocrash", atomCols, bondCols,
                                          atomRads, bondMults),
        Invar::Invariant);
  }
  {
    MolDraw2DSVG drawer(300, 300, -1, -1, NO_FREETYPE);
    std::map<int, std::vector<DrawColour>> atomCols;
    std::map<int, std::vector<DrawColour>> bondCols{{2, {DrawColour(0, 0, 0)}}};
    std::map<int, double> atomRads;
    std::map<int, int> bondMults;
    REQUIRE_THROWS_AS(
        drawer.drawMoleculeWithHighlights(*m, "nocrash", atomCols, bondCols,
                                          atomRads, bondMults),
        Invar::Invariant);
  }
  {
    MolDraw2DSVG drawer(300, 300, -1, -1, NO_FREETYPE);
    std::map<int, std::vector<DrawColour>> atomCols{{0, {DrawColour(0, 0, 0)}}};
    std::map<int, std::vector<DrawColour>> bondCols;
    std::map<int, double> atomRads{{2, 1.0}};
    std::map<int, int> bondMults;
    REQUIRE_NOTHROW(drawer.drawMoleculeWithHighlights(
        *m, "nocrash", atomCols, bondCols, atomRads, bondMults));
  }
  {
    MolDraw2DSVG drawer(300, 300, -1, -1, NO_FREETYPE);
    std::map<int, std::vector<DrawColour>> atomCols;
    std::map<int, std::vector<DrawColour>> bondCols{{0, {DrawColour(0, 0, 0)}}};
    std::map<int, double> atomRads;
    std::map<int, int> bondMults{{2, 10}};
    REQUIRE_THROWS_AS(
        drawer.drawMoleculeWithHighlights(*m, "nocrash", atomCols, bondCols,
                                          atomRads, bondMults),
        Invar::Invariant);
  }
}

TEST_CASE("Atom abbreviations clash") {
  auto m = "C(OC)C(OC)C(OC)C(OC)C(OC)C(OC)C(Cl)COC"_smiles;
  RDDepict::preferCoordGen = false;
  MolDraw2DUtils::prepareMolForDrawing(*m);
  MolDraw2DSVG drawer(300, 300, -1, -1, NO_FREETYPE);
  drawer.drawOptions().explicitMethyl = true;
  drawer.drawOptions().addAtomIndices = true;
  drawer.drawOptions().baseFontSize = 1.2;
  drawer.drawMolecule(*m);
  drawer.finishDrawing();
  std::string text = drawer.getDrawingText();
  std::ofstream outs("testAtomAbbreviationsClash.svg");
  outs << text;
  outs.flush();
  // If this is worked correctly, the first 2 characters of atoms 8 and 14
  // should be above each other, and the characters of atom 22 should
  // be in increasing x, with the y of 1 and 3 (H and C) the same.
  // If this wasn't a test, this would probably be done more elegantly.
  {
    const static std::regex text8(
        "<text x='(\\d+\\.\\d+)' y='(\\d+\\.\\d+)' class='atom-8'.*</text>");
    std::ptrdiff_t const match_count(
        std::distance(std::sregex_iterator(text.begin(), text.end(), text8),
                      std::sregex_iterator()));
    CHECK(match_count == 3);
    auto match_begin = std::sregex_iterator(text.begin(), text.end(), text8);
    std::smatch match = *match_begin;
    double x1 = stod(match[1]);
    double y1 = stod(match[2]);
    ++match_begin;
    match = *match_begin;
    double x2 = stod(match[1]);
    double y2 = stod(match[2]);
    CHECK_THAT(x1, Catch::Matchers::WithinAbs(x2, 0.1));
    CHECK(y1 > y2);
  }
  {
    const static std::regex text14(
        "<text x='(\\d+\\.\\d+)' y='(\\d+\\.\\d+)' class='atom-14'.*</text>");
    std::ptrdiff_t const match_count(
        std::distance(std::sregex_iterator(text.begin(), text.end(), text14),
                      std::sregex_iterator()));
    CHECK(match_count == 3);
    auto match_begin = std::sregex_iterator(text.begin(), text.end(), text14);
    std::smatch match = *match_begin;
    double x1 = stod(match[1]);
    double y1 = stod(match[2]);
    ++match_begin;
    match = *match_begin;
    double x2 = stod(match[1]);
    double y2 = stod(match[2]);
    CHECK_THAT(x1, Catch::Matchers::WithinAbs(x2, 0.1));
    CHECK(y1 > y2);
  }
  {
    const static std::regex text22(
        "<text x='(\\d+\\.\\d+)' y='(\\d+\\.\\d+)' class='atom-22'.*</text>");
    std::ptrdiff_t const match_count(
        std::distance(std::sregex_iterator(text.begin(), text.end(), text22),
                      std::sregex_iterator()));
    CHECK(match_count == 3);
    auto match_begin = std::sregex_iterator(text.begin(), text.end(), text22);
    std::smatch match = *match_begin;
    double x1 = stod(match[1]);
    double y1 = stod(match[2]);
    ++match_begin;
    ++match_begin;
    match = *match_begin;
    double x2 = stod(match[1]);
    double y2 = stod(match[2]);
    CHECK_THAT(y1, Catch::Matchers::WithinAbs(y2, 0.1));
    CHECK(x2 > x1);
  }
  check_file_hash("testAtomAbbreviationsClash.svg");
}

TEST_CASE(
    "DrawMol::getColour should not throw if the palette has no carbon color and no default color") {
  auto m = "c1ccc(C2CN2)cc1"_smiles;
  MolDraw2DSVG drawer(300, 300, -1, -1, NO_FREETYPE);
  drawer.drawOptions().atomColourPalette = ColourPalette();
  std::vector<int> highlightAtoms{0, 1, 2, 3, 4, 5, 6, 7, 8};
  std::vector<int> highlightBonds;
  REQUIRE_NOTHROW(
      drawer.drawMolecule(*m, "", &highlightAtoms, &highlightBonds));
  drawer.finishDrawing();
  std::string text = drawer.getDrawingText();
  std::ofstream outs("testBlackAtomsUnderHighlight.svg");
  outs << text;
  outs.flush();
  {
    std::regex path("<path.*fill:none;.*stroke:#000000;.*/>");
    size_t nOccurrences = std::distance(
        std::sregex_token_iterator(text.begin(), text.end(), path),
        std::sregex_token_iterator());
    CHECK(nOccurrences == 19);
  }
  {
    std::regex path("<text.*stroke:none;.*fill:#000000.*</text>");
    size_t nOccurrences = std::distance(
        std::sregex_token_iterator(text.begin(), text.end(), path),
        std::sregex_token_iterator());
    CHECK(nOccurrences == 2);
  }
  {
    std::regex path("<ellipse.*fill:#FF7F7F;.*stroke:#FF7F7F;.*/>");
    size_t nOccurrences = std::distance(
        std::sregex_token_iterator(text.begin(), text.end(), path),
        std::sregex_token_iterator());
    CHECK(nOccurrences == 9);
  }
  check_file_hash("testBlackAtomsUnderHighlight.svg");
}

TEST_CASE(
    "Github8177 - bad conformer if prepareMolsBeforeDrawing is false and unspecifiedStereoIsUnknown is true") {
  auto m = "c1cccnc1CC"_smiles;
  REQUIRE(m);
  MolDraw2DSVG drawer(300, 300, -1, -1, NO_FREETYPE);
  drawer.drawOptions().prepareMolsBeforeDrawing = false;
  drawer.drawOptions().unspecifiedStereoIsUnknown = true;
  REQUIRE_NOTHROW(drawer.drawMolecule(*m));
}

<<<<<<< HEAD
TEST_CASE("Github8209 - Reaction products not having bond corners smoothed") {
=======
TEST_CASE("Github8195 - Reaction rendering looks odd at small scales") {
>>>>>>> 44364fd9
  std::string smiles =
      "[#6]1-[#6]=[#6]-[#6]=[#6]-[#6]=1-[#6:1](=[#8])-[#8]."
      "[#1:7]-[#7:4](-[#1,#6:5])-[#1,#6:6]>>"
      "[#6]1(-[#6:1](-[#7:4](-[#1,#6:5])-[#1,#6:6])"
      "=[#8])-[#6]=[#6]-[#6]=[#6]-[#6]=1";
  bool useSmiles = false;
  std::unique_ptr<ChemicalReaction> rxn(
      RxnSmartsToChemicalReaction(smiles, nullptr, useSmiles));
  REQUIRE(rxn);
<<<<<<< HEAD
  MolDraw2DSVG drawer(450, 200, -1, -1, NO_FREETYPE);
  drawer.drawReaction(*rxn);
  drawer.finishDrawing();
  auto text = drawer.getDrawingText();
  std::ofstream outs("testReactionProductSmoothCorners.svg");
  outs << text;
  outs.close();
  std::regex path(
      "<path d='M (\\d+\\.\\d+),(\\d+\\.\\d+) L (\\d+\\.\\d+),(\\d+\\.\\d+) L (\\d+\\.\\d+),(\\d+\\.\\d+)' style='fill:none;stroke:#000000");
  size_t nOccurrences =
      std::distance(std::sregex_token_iterator(text.begin(), text.end(), path),
                    std::sregex_token_iterator());
  CHECK(nOccurrences == 10);
  check_file_hash("testReactionProductSmoothCorners.svg");
=======
  MolDraw2DSVG drawer(300, 300, -1, -1, NO_FREETYPE);
  drawer.drawReaction(*rxn);
  drawer.finishDrawing();
  auto text = drawer.getDrawingText();
  std::ofstream outs("testSmallReactionCanvas.svg");
  outs << text;
  outs.close();
  std::regex path("font-size:6px");
  size_t nOccurrences =
      std::distance(std::sregex_token_iterator(text.begin(), text.end(), path),
                    std::sregex_token_iterator());
  CHECK(nOccurrences == 38);
  check_file_hash("testSmallReactionCanvas.svg");
#ifdef RDK_BUILD_CAIRO_SUPPORT
  SECTION("PNG for visual inspection") {
    {
      MolDraw2DCairo drawer(300, 300);
      drawer.drawReaction(*rxn);
      drawer.finishDrawing();
      drawer.writeDrawingText("testSmallReactionCanvas.png");
    }
  }
#endif
>>>>>>> 44364fd9
}<|MERGE_RESOLUTION|>--- conflicted
+++ resolved
@@ -350,11 +350,8 @@
     {"testHighlightHeteroAtoms_2.svg", 893937335U},
     {"testAtomAbbreviationsClash.svg", 1847939197U},
     {"testBlackAtomsUnderHighlight.svg", 3916069581U},
-<<<<<<< HEAD
+    {"testSmallReactionCanvas.svg", 1288652415U},
     {"testReactionProductSmoothCorners.svg", 1712682118U},
-=======
-    {"testSmallReactionCanvas.svg", 1288652415U},
->>>>>>> 44364fd9
 };
 
 // These PNG hashes aren't completely reliable due to floating point cruft,
@@ -10235,11 +10232,7 @@
   REQUIRE_NOTHROW(drawer.drawMolecule(*m));
 }
 
-<<<<<<< HEAD
-TEST_CASE("Github8209 - Reaction products not having bond corners smoothed") {
-=======
 TEST_CASE("Github8195 - Reaction rendering looks odd at small scales") {
->>>>>>> 44364fd9
   std::string smiles =
       "[#6]1-[#6]=[#6]-[#6]=[#6]-[#6]=1-[#6:1](=[#8])-[#8]."
       "[#1:7]-[#7:4](-[#1,#6:5])-[#1,#6:6]>>"
@@ -10249,22 +10242,6 @@
   std::unique_ptr<ChemicalReaction> rxn(
       RxnSmartsToChemicalReaction(smiles, nullptr, useSmiles));
   REQUIRE(rxn);
-<<<<<<< HEAD
-  MolDraw2DSVG drawer(450, 200, -1, -1, NO_FREETYPE);
-  drawer.drawReaction(*rxn);
-  drawer.finishDrawing();
-  auto text = drawer.getDrawingText();
-  std::ofstream outs("testReactionProductSmoothCorners.svg");
-  outs << text;
-  outs.close();
-  std::regex path(
-      "<path d='M (\\d+\\.\\d+),(\\d+\\.\\d+) L (\\d+\\.\\d+),(\\d+\\.\\d+) L (\\d+\\.\\d+),(\\d+\\.\\d+)' style='fill:none;stroke:#000000");
-  size_t nOccurrences =
-      std::distance(std::sregex_token_iterator(text.begin(), text.end(), path),
-                    std::sregex_token_iterator());
-  CHECK(nOccurrences == 10);
-  check_file_hash("testReactionProductSmoothCorners.svg");
-=======
   MolDraw2DSVG drawer(300, 300, -1, -1, NO_FREETYPE);
   drawer.drawReaction(*rxn);
   drawer.finishDrawing();
@@ -10288,5 +10265,30 @@
     }
   }
 #endif
->>>>>>> 44364fd9
+}
+
+TEST_CASE("Github8209 - Reaction products not having bond corners smoothed") {
+  std::string smiles =
+      "[#6]1-[#6]=[#6]-[#6]=[#6]-[#6]=1-[#6:1](=[#8])-[#8]."
+      "[#1:7]-[#7:4](-[#1,#6:5])-[#1,#6:6]>>"
+      "[#6]1(-[#6:1](-[#7:4](-[#1,#6:5])-[#1,#6:6])"
+      "=[#8])-[#6]=[#6]-[#6]=[#6]-[#6]=1";
+  bool useSmiles = false;
+  std::unique_ptr<ChemicalReaction> rxn(
+      RxnSmartsToChemicalReaction(smiles, nullptr, useSmiles));
+  REQUIRE(rxn);
+  MolDraw2DSVG drawer(450, 200, -1, -1, NO_FREETYPE);
+  drawer.drawReaction(*rxn);
+  drawer.finishDrawing();
+  auto text = drawer.getDrawingText();
+  std::ofstream outs("testReactionProductSmoothCorners.svg");
+  outs << text;
+  outs.close();
+  std::regex path(
+      "<path d='M (\\d+\\.\\d+),(\\d+\\.\\d+) L (\\d+\\.\\d+),(\\d+\\.\\d+) L (\\d+\\.\\d+),(\\d+\\.\\d+)' style='fill:none;stroke:#000000");
+  size_t nOccurrences =
+      std::distance(std::sregex_token_iterator(text.begin(), text.end(), path),
+                    std::sregex_token_iterator());
+  CHECK(nOccurrences == 10);
+  check_file_hash("testReactionProductSmoothCorners.svg");
 }