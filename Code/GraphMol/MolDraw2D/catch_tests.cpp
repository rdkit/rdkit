//
//  Copyright (C) 2019-2021 Greg Landrum and other RDKit contributors
//
//   @@ All Rights Reserved @@
//  This file is part of the RDKit.
//  The contents are covered by the terms of the BSD license
//  which is included in the file license.txt, found at the root
//  of the RDKit source tree.
//
#include "catch.hpp"

#include <GraphMol/RDKitBase.h>

#include <RDGeneral/hash/hash.hpp>
#include <GraphMol/SmilesParse/SmilesParse.h>
#include <GraphMol/MolDraw2D/MolDraw2D.h>
#include <GraphMol/MolDraw2D/MolDraw2DSVG.h>
#include <GraphMol/MolDraw2D/MolDraw2DUtils.h>
#include <GraphMol/MolDraw2D/MolDraw2DDetails.h>
#include <GraphMol/FileParsers/FileParsers.h>
#include <GraphMol/FileParsers/PNGParser.h>
#include <boost/algorithm/string/split.hpp>
#include <GraphMol/ChemReactions/Reaction.h>
#include <GraphMol/ChemReactions/ReactionParser.h>
#include <GraphMol/CIPLabeler/CIPLabeler.h>
#include <GraphMol/Depictor/RDDepictor.h>
#include <regex>

#ifdef RDK_BUILD_CAIRO_SUPPORT
#include <cairo.h>
#include "MolDraw2DCairo.h"
#endif

// a lot of the tests check <text> flags in the SVG.  That doesn't
// happen with the Freetype versions
static const bool NO_FREETYPE = true;

namespace {

// if the generated SVG hashes to the value we're expecting, delete
// the file.  That way, only the files that need inspection will be
// left at the end of the run.
// The hand-drawn pictures will fail this frequently due to the use
// of random numbers to draw the lines.  As well as all the testHandDrawn
// files, this includes testBrackets-5a.svg and testPositionVariation-1b.svg
static const bool DELETE_WITH_GOOD_HASH = true;
// The expected hash code for a file may be included in these maps, or
// provided in the call to check_file_hash().
static const std::map<std::string, std::hash_result_t> SVG_HASHES = {
    {"testAtomTags_1.svg", 2816838644U},
    {"testAtomTags_2.svg", 479715142U},
    {"testAtomTags_3.svg", 3742581890U},
    {"contourMol_1.svg", 643828415U},
    {"contourMol_2.svg", 2117685063U},
    {"contourMol_3.svg", 2802682249U},
    {"contourMol_4.svg", 2032744517U},
    {"testDativeBonds_1.svg", 1288509407U},
    {"testDativeBonds_2.svg", 2473279167U},
    {"testDativeBonds_3.svg", 3551403428U},
    {"testDativeBonds_2a.svg", 338608338U},
    {"testDativeBonds_2b.svg", 1192512328U},
    {"testDativeBonds_2c.svg", 1065957903U},
    {"testDativeBonds_2d.svg", 1550552233U},
    {"testZeroOrderBonds_1.svg", 3653276688U},
    {"testFoundations_1.svg", 2316881138U},
    {"testFoundations_2.svg", 3090026078U},
    {"testTest_1.svg", 3090026078U},
    {"testKekulizationProblems_1.svg", 3864409625U},
    {"testAtomBondIndices_1.svg", 3577013093U},
    {"testAtomBondIndices_2.svg", 3088602859U},
    {"testAtomBondIndices_3.svg", 3676717031U},
    {"testAtomBondIndices_4.svg", 2887221748U},
    {"testAtomBondIndices_5.svg", 2447538404U},
    {"testGithub3226_1.svg", 346364363U},
    {"testGithub3226_2.svg", 3176042786U},
    {"testGithub3226_3.svg", 4242253168U},
    {"testGithub3369_1.svg", 3632291332U},
    {"testIncludeRadicals_1a.svg", 86978196U},
    {"testIncludeRadicals_1b.svg", 1886150469U},
    {"testLegendsAndDrawing-1.svg", 1600882564U},
    {"testGithub3577-1.svg", 1370578225U},
    {"testHandDrawn-1.svg", 4111199347U},
    {"testHandDrawn-2.svg", 4012723289U},
    {"testHandDrawn-3.svg", 2383129377U},
    {"testHandDrawn-4.svg", 2926689459U},
    {"testHandDrawn-5a.svg", 4278270292U},
    {"testHandDrawn-5b.svg", 1413631668U},
    {"testBrackets-1a.svg", 1866285039U},
    {"testBrackets-1b.svg", 1004032144U},
    {"testBrackets-1c.svg", 1866285039U},
    {"testBrackets-1d.svg", 1004032144U},
    {"testBrackets-1e.svg", 2746654496U},
    {"testBrackets-2a.svg", 3644629163U},
    {"testBrackets-2b.svg", 2246882873U},
    {"testBrackets-2c.svg", 3644629163U},
    {"testBrackets-2d.svg", 2246882873U},
    {"testBrackets-3a.svg", 1097544454U},
    {"testBrackets-4a.svg", 795221854U},
    {"testBrackets-4b.svg", 121671625U},
    {"testBrackets-5a.svg", 1662252963U},
    {"testSGroupData-1a.svg", 678378038U},
    {"testSGroupData-1b.svg", 3984408386U},
    {"testSGroupData-3a.svg", 1846217387U},
    {"testSGroupData-2a.svg", 1179919474U},
    {"testSGroupData-2b.svg", 1955475018U},
    {"testSGroupData-3a.svg", 1846217387U},
    {"testPositionVariation-1.svg", 3103806438U},
    {"testPositionVariation-1b.svg", 297886280U},
    {"testPositionVariation-2.svg", 634475796U},
    {"testPositionVariation-3.svg", 3016244767U},
    {"testPositionVariation-4.svg", 3568646926U},
    {"testNoAtomLabels-1.svg", 3591526839U},
    {"testQueryBonds-1a.svg", 4136415723U},
    {"testQueryBonds-1b.svg", 582100110U},
    {"testQueryBonds-1c.svg", 4137769878U},
    {"testQueryBonds-2.svg", 1035280354U},
    {"testLinkNodes-2-0.svg", 1164466138U},
    {"testLinkNodes-2-30.svg", 2039328115U},
    {"testLinkNodes-2-60.svg", 1845847033U},
    {"testLinkNodes-2-90.svg", 1414987172U},
    {"testLinkNodes-2-120.svg", 3049988619U},
    {"testLinkNodes-2-150.svg", 2617902017U},
    {"testLinkNodes-2-180.svg", 1877344463U},
    {"testMolAnnotations-1.svg", 1528595256U},
    {"testMolAnnotations-2a.svg", 564219453U},
    {"testMolAnnotations-2b.svg", 3081985494U},
    {"testMolAnnotations-2c.svg", 3984419931U},
    {"testMolAnnotations-3a.svg", 3312386498U},
    {"testMolAnnotations-3b.svg", 998067230U},
    {"testMolAnnotations-3c.svg", 3806324920U},
    {"testMolAnnotations-3d.svg", 3006706995U},
    {"testMolAnnotations-4a.svg", 181181207U},
    {"testLinkNodes-1-0.svg", 3016092158U},
    {"testLinkNodes-1-30.svg", 3128578153U},
    {"testLinkNodes-1-60.svg", 771018225U},
    {"testLinkNodes-1-90.svg", 3134831159U},
    {"testLinkNodes-1-120.svg", 2649296883U},
    {"testLinkNodes-1-150.svg", 3953815697U},
    {"testLinkNodes-1-180.svg", 4069297865U},
    {"testGithub3744.svg", 1228490835U},
    {"testAtomLists-1.svg", 3855928660U},
    {"testAtomLists-2.svg", 1413737187U},
    {"testIsoDummyIso.svg", 932401268U},
    {"testNoIsoDummyIso.svg", 2201041942U},
    {"testIsoNoDummyIso.svg", 1333151286U},
    {"testNoIsoNoDummyIso.svg", 2147371130U},
    {"testDeuteriumTritium.svg", 2083575745U},
    {"testHydrogenBonds1.svg", 1224633130U},
    {"testHydrogenBonds2.svg", 3056371259U},
    {"testGithub3912.1.svg", 3644652967U},
    {"testGithub3912.2.svg", 2868397535U},
    {"testGithub2976.svg", 4285372032U},
    {"testReactionCoords.svg", 1266050580U},
    {"testAnnotationColors.svg", 3669978208U},
    {"testGithub4508_1.svg", 545814111U},
    {"testGithub4508_1b.svg", 613270459U},
    {"testGithub4508_2.svg", 2202600652U},
    {"testGithub4508_2b.svg", 145414660U},
    {"testGithub4538.svg", 2784641879U},
<<<<<<< HEAD
    {"testGithub4519_1.svg", 1325760949U},
    {"testGithub4519_2.svg", 4128451715U},
    {"testGithub4519_3.svg", 3143183171U},
    {"testGithub4519_4.svg", 3225199271U},};
=======
    {"testDarkMode.1.svg", 2696431144U},
    {"testMonochrome.1.svg", 491478930U},
    {"testMonochrome.2.svg", 1722291679U},
    {"testAvalon.1.svg", 332535300U},
    {"testCDK.1.svg", 3928121594U},
};
>>>>>>> 922db380

// These PNG hashes aren't completely reliable due to floating point cruft,
// but they can still reduce the number of drawings that need visual
// inspection.  At present, the files
// testPNGMetadata_2.png
// give different results on my MBP and Ubuntu 20.04 VM.  The SVGs work
// better because the floats are all output to only 1 decimal place so there
// is a much smaller chance of different systems producing different files.
static const std::map<std::string, std::hash_result_t> PNG_HASHES = {
    {"testGithub3226_1.png", 459584719U},
    {"testGithub3226_2.png", 1885164782U},
    {"testGithub3226_3.png", 175334341U},
    {"testPNGMetadata_1.png", 2531227778U},
    {"testPNGMetadata_2.png", 3365275633U},
    {"testHandDrawn-1.png", 1656781517U},
    {"testHandDrawn-2.png", 1191090506U},
    {"testHandDrawn-3.png", 2579778653U},
    {"testHandDrawn-4.png", 2660533685U},
    {"testHandDrawn-5.png", 2787812269U},
    {"testGithub4323_1.png", 2174252789U},
    {"testGithub4323_3.png", 1026038713U}};

std::hash_result_t hash_file(const std::string &filename) {
  std::ifstream ifs(filename, std::ios_base::binary);
  std::string file_contents(std::istreambuf_iterator<char>{ifs}, {});
  if (filename.substr(filename.length() - 4) == ".svg") {
    // deal with MSDOS newlines.
    file_contents.erase(
        remove(file_contents.begin(), file_contents.end(), '\r'),
        file_contents.end());
  }
  return gboost::hash_range(file_contents.begin(), file_contents.end());
}

void check_file_hash(const std::string &filename,
                     std::hash_result_t exp_hash = 0U) {
  //    std::cout << filename << " : " << hash_file(filename) << "U" <<
  //    std::endl;

  std::map<std::string, std::hash_result_t>::const_iterator it;
  if (filename.substr(filename.length() - 4) == ".svg") {
    it = SVG_HASHES.find(filename);
  } else {
    it = PNG_HASHES.find(filename);
  }
  std::hash_result_t file_hash = hash_file(filename);
  if (exp_hash == 0U) {
    exp_hash = it == SVG_HASHES.end() ? 0U : it->second;
  }
  if (it != SVG_HASHES.end() && file_hash == exp_hash) {
    if (DELETE_WITH_GOOD_HASH) {
      std::remove(filename.c_str());
    }
  } else {
    std::cout << "file " << filename << " gave hash " << file_hash
              << "U not the expected " << exp_hash << "U" << std::endl;
  }
}
}  // namespace

using namespace RDKit;

TEST_CASE("prepareAndDrawMolecule", "[drawing]") {
  SECTION("basics") {
    auto m1 = "C1N[C@@H]2OCC12"_smiles;
    REQUIRE(m1);

    // we will be able to recognize that the prep worked because there
    // will be an H in the output:
    MolDraw2DSVG drawer(200, 200, -1, -1, NO_FREETYPE);
    MolDraw2DUtils::prepareAndDrawMolecule(drawer, *m1);
    drawer.finishDrawing();
    std::string text = drawer.getDrawingText();
    CHECK(text.find(">H</text>") != std::string::npos);
  }
}

TEST_CASE("tag atoms in SVG", "[drawing][SVG]") {
  SECTION("basics") {
    auto m1 = "C1N[C@@H]2OCC12"_smiles;
    REQUIRE(m1);

    MolDraw2DSVG drawer(200, 200, -1, -1, NO_FREETYPE);
    MolDraw2DUtils::prepareMolForDrawing(*m1);
    drawer.drawMolecule(*m1);
    std::map<std::string, std::string> actions;
    actions["onclick"] = "alert";
    double radius = 0.2;
    drawer.tagAtoms(*m1, radius, actions);
    drawer.finishDrawing();
    std::string text = drawer.getDrawingText();
    std::ofstream outs("testAtomTags_1.svg");
    outs << text;
    outs.close();
    check_file_hash("testAtomTags_1.svg", 2816838644U);

    CHECK(text.find("<circle") != std::string::npos);
    CHECK(text.find("<circle") != std::string::npos);
    CHECK(text.find("atom-selector") != std::string::npos);
    CHECK(text.find("bond-selector") != std::string::npos);
  }
  SECTION("inject prop to class") {
    auto m1 = "C1N[C@@H]2OCC12"_smiles;
    REQUIRE(m1);

    for (auto atom : m1->atoms()) {
      auto prop = boost::format("__prop_class_atom_%d") % atom->getIdx();
      atom->setProp("_tagClass", prop.str());
    }
    for (auto bond : m1->bonds()) {
      auto prop = boost::format("__prop_class_bond_%d") % bond->getIdx();
      bond->setProp("_tagClass", prop.str());
    }

    MolDraw2DSVG drawer(200, 200, -1, -1, NO_FREETYPE);
    MolDraw2DUtils::prepareMolForDrawing(*m1);
    drawer.drawMolecule(*m1);
    drawer.tagAtoms(*m1);
    drawer.finishDrawing();
    std::string text = drawer.getDrawingText();
    std::ofstream outs("testAtomTags_2.svg");
    outs << text;
    outs.close();
    check_file_hash("testAtomTags_2.svg");

    size_t i = 0;
    size_t c = 0;
    while (true) {
      auto i2 = text.find("__prop_class_atom_", i);
      if (i2 == std::string::npos) {
        break;
      }
      i = i2 + 1;
      c++;
    }
    CHECK(c == 6);

    i = 0;
    c = 0;
    while (true) {
      auto i2 = text.find("__prop_class_bond_", i);
      if (i2 == std::string::npos) {
        break;
      }
      i = i2 + 1;
      c++;
    }
    CHECK(c == 7);
  }
}

TEST_CASE("metadata in SVG", "[drawing][SVG]") {
  SECTION("inject prop to metada") {
    auto m1 = "C1N[C@@H]2OCC12"_smiles;
    REQUIRE(m1);

    for (auto atom : m1->atoms()) {
      auto prop = boost::format("__prop_metadata_atom_%d") % atom->getIdx();
      atom->setProp("_metaData-atom-inject-prop", prop.str());
    }
    for (auto bond : m1->bonds()) {
      auto prop = boost::format("__prop_metadata_bond_%d") % bond->getIdx();
      bond->setProp("_metaData-bond-inject-prop", prop.str());
    }

    MolDraw2DSVG drawer(200, 200, -1, -1, NO_FREETYPE);
    MolDraw2DUtils::prepareMolForDrawing(*m1);
    drawer.drawMolecule(*m1);
    drawer.addMoleculeMetadata(*m1);
    drawer.finishDrawing();
    std::string text = drawer.getDrawingText();
    std::ofstream outs("testAtomTags_3.svg");
    outs << text;
    outs.close();
    check_file_hash("testAtomTags_3.svg");

    size_t i = 0;
    size_t c = 0;
    while (true) {
      auto i2 = text.find("atom-inject-prop=\"__prop_metadata_atom_", i);
      if (i2 == std::string::npos) {
        break;
      }
      i = i2 + 1;
      c++;
    }
    CHECK(c == 6);

    i = 0;
    c = 0;
    while (true) {
      auto i2 = text.find("bond-inject-prop=\"__prop_metadata_bond_", i);
      if (i2 == std::string::npos) {
        break;
      }
      i = i2 + 1;
      c++;
    }
    CHECK(c == 7);
  }
}

TEST_CASE("contour data", "[drawing][conrec]") {
  auto m1 = "C1N[C@@H]2OCC12"_smiles;
  REQUIRE(m1);
  SECTION("grid basics") {
    MolDraw2DSVG drawer(250, 250, -1, -1, NO_FREETYPE);
    MolDraw2DUtils::prepareMolForDrawing(*m1);

    const size_t gridSz = 100;
    auto *grid = new double[gridSz * gridSz];
    std::vector<double> xps(gridSz);
    std::vector<double> yps(gridSz);

    double minX = 1000, minY = 1000, maxX = -1000, maxY = -1000;
    const auto conf = m1->getConformer();
    for (size_t i = 0; i < conf.getNumAtoms(); ++i) {
      minX = std::min(minX, conf.getAtomPos(i).x);
      minY = std::min(minY, conf.getAtomPos(i).y);
      maxX = std::max(maxX, conf.getAtomPos(i).x);
      maxY = std::max(maxY, conf.getAtomPos(i).y);
    }
    double x1 = minX - 0.5, y1 = minY - 0.5, x2 = maxX + 0.5, y2 = maxY + 0.5;
    double dx = (x2 - x1) / gridSz, dy = (y2 - y1) / gridSz;
    double maxV = 0.0;
    for (size_t ix = 0; ix < gridSz; ++ix) {
      auto px = x1 + ix * dx;
      xps[ix] = px;
      for (size_t iy = 0; iy < gridSz; ++iy) {
        auto py = y1 + iy * dy;
        if (ix == 0) {
          yps[iy] = py;
        }
        RDGeom::Point2D loc(px, py);
        double val = 0.0;
        for (size_t ia = 0; ia < conf.getNumAtoms(); ++ia) {
          auto dv = loc - RDGeom::Point2D(conf.getAtomPos(ia).x,
                                          conf.getAtomPos(ia).y);
          auto r = dv.length();
          if (r > 0.1) {
            val += 1 / r;
          }
        }
        maxV = std::max(val, maxV);
        grid[ix * gridSz + iy] = val;
      }
    }

    std::vector<double> levels;
    drawer.clearDrawing();
    MolDraw2DUtils::contourAndDrawGrid(drawer, grid, xps, yps, 10, levels,
                                       MolDraw2DUtils::ContourParams(),
                                       m1.get());
    drawer.drawOptions().clearBackground = false;
    drawer.drawMolecule(*m1);
    drawer.finishDrawing();
    std::string text = drawer.getDrawingText();
    std::ofstream outs("contourMol_1.svg");
    outs << text;
    outs.close();
    check_file_hash("contourMol_1.svg");
    delete[] grid;
  }
  SECTION("gaussian basics") {
    MolDraw2DSVG drawer(250, 250, -1, -1, NO_FREETYPE);
    MolDraw2DUtils::prepareMolForDrawing(*m1);
    drawer.drawOptions().padding = 0.1;

    const auto conf = m1->getConformer();
    std::vector<Point2D> cents(conf.getNumAtoms());
    std::vector<double> weights(conf.getNumAtoms());
    std::vector<double> widths(conf.getNumAtoms());
    for (size_t i = 0; i < conf.getNumAtoms(); ++i) {
      cents[i] = Point2D(conf.getAtomPos(i).x, conf.getAtomPos(i).y);
      weights[i] = 1;
      widths[i] = 0.4 * PeriodicTable::getTable()->getRcovalent(
                            m1->getAtomWithIdx(i)->getAtomicNum());
    }

    std::vector<double> levels;
    drawer.clearDrawing();
    MolDraw2DUtils::contourAndDrawGaussians(
        drawer, cents, weights, widths, 10, levels,
        MolDraw2DUtils::ContourParams(), m1.get());

    drawer.drawOptions().clearBackground = false;
    drawer.drawMolecule(*m1);
    drawer.finishDrawing();
    std::string text = drawer.getDrawingText();
    std::ofstream outs("contourMol_2.svg");
    outs << text;
    outs.close();
    check_file_hash("contourMol_2.svg");
  }
  SECTION("gaussian fill") {
    MolDraw2DSVG drawer(250, 250, -1, -1, NO_FREETYPE);
    MolDraw2DUtils::prepareMolForDrawing(*m1);
    drawer.drawOptions().padding = 0.1;

    const auto conf = m1->getConformer();
    std::vector<Point2D> cents(conf.getNumAtoms());
    std::vector<double> weights(conf.getNumAtoms());
    std::vector<double> widths(conf.getNumAtoms());
    for (size_t i = 0; i < conf.getNumAtoms(); ++i) {
      cents[i] = Point2D(conf.getAtomPos(i).x, conf.getAtomPos(i).y);
      weights[i] = i % 2 ? -0.5 : 1;
      widths[i] = 0.4 * PeriodicTable::getTable()->getRcovalent(
                            m1->getAtomWithIdx(i)->getAtomicNum());
    }

    std::vector<double> levels;
    MolDraw2DUtils::ContourParams cps;
    cps.fillGrid = true;
    drawer.clearDrawing();
    MolDraw2DUtils::contourAndDrawGaussians(drawer, cents, weights, widths, 10,
                                            levels, cps, m1.get());

    drawer.drawOptions().clearBackground = false;
    drawer.drawMolecule(*m1);
    drawer.finishDrawing();
    std::string text = drawer.getDrawingText();
    std::ofstream outs("contourMol_3.svg");
    outs << text;
    outs.close();
    check_file_hash("contourMol_3.svg");
  }

  SECTION("gaussian fill 2") {
    auto m2 = "C1N[C@@H]2OCC12C=CC"_smiles;
    REQUIRE(m2);

    MolDraw2DSVG drawer(450, 250, -1, -1, NO_FREETYPE);
    MolDraw2DUtils::prepareMolForDrawing(*m2);
    drawer.drawOptions().padding = 0.1;

    const auto conf = m2->getConformer();
    std::vector<Point2D> cents(conf.getNumAtoms());
    std::vector<double> weights(conf.getNumAtoms());
    std::vector<double> widths(conf.getNumAtoms());
    for (size_t i = 0; i < conf.getNumAtoms(); ++i) {
      cents[i] = Point2D(conf.getAtomPos(i).x, conf.getAtomPos(i).y);
      weights[i] = i % 2 ? -0.5 : 1;
      widths[i] = 0.3 * PeriodicTable::getTable()->getRcovalent(
                            m2->getAtomWithIdx(i)->getAtomicNum());
    }

    std::vector<double> levels;
    MolDraw2DUtils::ContourParams cps;
    cps.fillGrid = true;
    cps.gridResolution = 0.5;
    drawer.clearDrawing();
    MolDraw2DUtils::contourAndDrawGaussians(drawer, cents, weights, widths, 10,
                                            levels, cps, m2.get());

    drawer.drawOptions().clearBackground = false;
    drawer.drawMolecule(*m2);
    drawer.finishDrawing();
    std::string text = drawer.getDrawingText();
    std::ofstream outs("contourMol_4.svg");
    outs << text;
    outs.close();
    check_file_hash("contourMol_4.svg");
  }
}

TEST_CASE("dative bonds", "[drawing][organometallics]") {
  SECTION("basics") {
    auto m1 = "N->[Pt]"_smiles;
    REQUIRE(m1);
    MolDraw2DSVG drawer(200, 200, -1, -1, NO_FREETYPE);
    MolDraw2DUtils::prepareMolForDrawing(*m1);
    drawer.drawMolecule(*m1);
    drawer.finishDrawing();
    std::string text = drawer.getDrawingText();
    std::ofstream outs("testDativeBonds_1.svg");
    outs << text;
    outs.close();
    check_file_hash("testDativeBonds_1.svg");

    CHECK(
        text.find(
            "<path class='bond-0 atom-0 atom-1' d='M 126.1,100.0 L 86.0,100.0'"
            " style='fill:none;fill-rule:evenodd;"
            "stroke:#0000FF;") != std::string::npos);
  }
  SECTION("more complex") {
    auto m1 = "N->1[C@@H]2CCCC[C@H]2N->[Pt]11OC(=O)C(=O)O1"_smiles;
    REQUIRE(m1);
    MolDraw2DSVG drawer(200, 200, -1, -1, NO_FREETYPE);
    MolDraw2DUtils::prepareMolForDrawing(*m1);
    drawer.drawMolecule(*m1);
    drawer.finishDrawing();
    std::string text = drawer.getDrawingText();
    std::ofstream outs("testDativeBonds_2.svg");
    outs << text;
    outs.close();
    check_file_hash("testDativeBonds_2.svg");

    CHECK(text.find("<path class='bond-7 atom-7 atom-8' d='M 101.3,79.4 "
                    "L 95.7,87.2' style='fill:none;"
                    "fill-rule:evenodd;stroke:#0000FF;") != std::string::npos);
  }
  SECTION("test colours") {
    // the dative bonds point the wrong way, but the point is to test
    // if the tip of the arrow is blue.
    auto m1 = "[Cu++]->1->2.N1CCN2"_smiles;
    REQUIRE(m1);
    MolDraw2DSVG drawer(200, 200, -1, -1, NO_FREETYPE);
    MolDraw2DUtils::prepareMolForDrawing(*m1);
    drawer.drawMolecule(*m1);
    drawer.finishDrawing();
    std::string text = drawer.getDrawingText();
    std::ofstream outs("testDativeBonds_3.svg");
    outs << text;
    outs.close();
    check_file_hash("testDativeBonds_3.svg");

    CHECK(text.find("<path class='bond-2 atom-3 atom-4' d='M 53.3,140.7"
                    " L 81.0,149.7' style='fill:none;"
                    "fill-rule:evenodd;stroke:#0000FF;") != std::string::npos);
  }
  SECTION("dative series") {
    auto m1 = "N->1[C@@H]2CCCC[C@H]2N->[Pt]11OC(=O)C(=O)O1"_smiles;
    REQUIRE(m1);
    {
      MolDraw2DSVG drawer(150, 150, -1, -1, NO_FREETYPE);
      MolDraw2DUtils::prepareMolForDrawing(*m1);
      drawer.drawMolecule(*m1);
      drawer.finishDrawing();
      std::string text = drawer.getDrawingText();
      std::ofstream outs("testDativeBonds_2a.svg");
      outs << text;
      outs.close();
      check_file_hash("testDativeBonds_2a.svg");
    }
    {
      MolDraw2DSVG drawer(250, 250, -1, -1, NO_FREETYPE);
      MolDraw2DUtils::prepareMolForDrawing(*m1);
      drawer.drawMolecule(*m1);
      drawer.finishDrawing();
      std::string text = drawer.getDrawingText();
      std::ofstream outs("testDativeBonds_2b.svg");
      outs << text;
      outs.close();
      check_file_hash("testDativeBonds_2b.svg");
    }
    {
      MolDraw2DSVG drawer(350, 350, -1, -1, NO_FREETYPE);
      MolDraw2DUtils::prepareMolForDrawing(*m1);
      drawer.drawMolecule(*m1);
      drawer.finishDrawing();
      std::string text = drawer.getDrawingText();
      std::ofstream outs("testDativeBonds_2c.svg");
      outs << text;
      outs.close();
      check_file_hash("testDativeBonds_2c.svg");
    }
    {
      MolDraw2DSVG drawer(450, 450, -1, -1, NO_FREETYPE);
      MolDraw2DUtils::prepareMolForDrawing(*m1);
      drawer.drawMolecule(*m1);
      drawer.finishDrawing();
      std::string text = drawer.getDrawingText();
      std::ofstream outs("testDativeBonds_2d.svg");
      outs << text;
      outs.close();
      check_file_hash("testDativeBonds_2d.svg");
    }
  }
}

TEST_CASE("zero-order bonds", "[drawing][organometallics]") {
  SECTION("basics") {
    auto m1 = "N-[Pt]"_smiles;
    REQUIRE(m1);
    m1->getBondWithIdx(0)->setBondType(Bond::ZERO);
    MolDraw2DSVG drawer(200, 200, -1, -1, NO_FREETYPE);
    MolDraw2DUtils::prepareMolForDrawing(*m1);
    drawer.drawMolecule(*m1);
    drawer.finishDrawing();
    std::string text = drawer.getDrawingText();
    std::ofstream outs("testZeroOrderBonds_1.svg");
    outs << text;
    outs.close();
    check_file_hash("testZeroOrderBonds_1.svg");

    CHECK(text.find("stroke-dasharray:2,2") != std::string::npos);
  }
}

TEST_CASE("copying drawing options", "[drawing]") {
  auto m1 = "C1N[C@@H]2OCC12"_smiles;
  REQUIRE(m1);
  SECTION("foundations") {
    {
      MolDraw2DSVG drawer(200, 200, -1, -1, NO_FREETYPE);
      MolDraw2DUtils::prepareAndDrawMolecule(drawer, *m1);
      drawer.finishDrawing();
      std::string text = drawer.getDrawingText();
      std::ofstream outs("testFoundations_1.svg");
      outs << text;
      outs.close();
      check_file_hash("testFoundations_1.svg");
      CHECK(text.find("fill:#0000FF' >N</text>") != std::string::npos);
    }
    {
      MolDraw2DSVG drawer(200, 200, -1, -1, NO_FREETYPE);
      assignBWPalette(drawer.drawOptions().atomColourPalette);
      MolDraw2DUtils::prepareAndDrawMolecule(drawer, *m1);
      drawer.finishDrawing();
      std::string text = drawer.getDrawingText();
      std::ofstream outs("testFoundations_2.svg");
      outs << text;
      outs.close();
      check_file_hash("testFoundations_2.svg");
      CHECK(text.find("fill:#0000FF' >N</text>") == std::string::npos);
      CHECK(text.find("fill:#000000' >N</text>") != std::string::npos);
    }
  }
  SECTION("test") {
    {
      MolDraw2DSVG drawer(200, 200, -1, -1, NO_FREETYPE);
      MolDrawOptions options = drawer.drawOptions();
      assignBWPalette(options.atomColourPalette);
      drawer.drawOptions() = options;
      MolDraw2DUtils::prepareAndDrawMolecule(drawer, *m1);
      drawer.finishDrawing();
      std::string text = drawer.getDrawingText();
      std::ofstream outs("testTest_1.svg");
      outs << text;
      outs.close();
      check_file_hash("testTest_1.svg");
      CHECK(text.find("fill:#0000FF' >N</text>") == std::string::npos);
      CHECK(text.find("fill:#000000' >N</text>") != std::string::npos);
    }
  }
}

TEST_CASE("bad DrawMolecules() when molecules are not kekulized",
          "[drawing][bug]") {
  auto m1 = "CCN(CC)CCn1nc2c3ccccc3sc3c(CNS(C)(=O)=O)ccc1c32"_smiles;
  REQUIRE(m1);
  SECTION("foundations") {
    MolDraw2DSVG drawer(500, 200, 250, 200, NO_FREETYPE);
    drawer.drawOptions().prepareMolsBeforeDrawing = false;
    RWMol dm1(*m1);
    RWMol dm2(*m1);
    bool kekulize = false;
    MolDraw2DUtils::prepareMolForDrawing(dm1, kekulize);
    kekulize = true;
    MolDraw2DUtils::prepareMolForDrawing(dm2, kekulize);
    MOL_PTR_VECT ms{&dm1, &dm2};
    drawer.drawMolecule(dm1);
    drawer.finishDrawing();
    std::string text = drawer.getDrawingText();
    std::ofstream outs("testKekulizationProblems_1.svg");
    outs << text;
    outs.close();
    check_file_hash("testKekulizationProblems_1.svg");

    // this is a very crude test - really we just need to look at the SVG - but
    // it's better than nothing.
    CHECK(text.find(
              "<path class='bond-18' d='M 169.076,79.056 L 191.285,69.2653' "
              "style='fill:none;fill-rule:evenodd;stroke:#000000;stroke-width:"
              "2px;stroke-linecap:butt;stroke-linejoin:miter;stroke-opacity:1;"
              "stroke-dasharray:6,6' />") == std::string::npos);
  }
}
TEST_CASE("draw atom/bond indices", "[drawing]") {
  auto m1 = "C[C@H](F)N"_smiles;
  REQUIRE(m1);
  SECTION("foundations") {
    {
      MolDraw2DSVG drawer(250, 200, -1, -1, NO_FREETYPE);
      drawer.drawMolecule(*m1);
      drawer.finishDrawing();
      std::string text = drawer.getDrawingText();
      std::ofstream outs("testAtomBondIndices_1.svg");
      outs << text;
      outs.close();
      check_file_hash("testAtomBondIndices_1.svg");
      CHECK(text.find(">1</text>") == std::string::npos);
      CHECK(text.find(">(</text>") == std::string::npos);
      CHECK(text.find(">S</text>") == std::string::npos);
      CHECK(text.find(">)</text>") == std::string::npos);
    }
    {
      MolDraw2DSVG drawer(250, 200, -1, -1, NO_FREETYPE);
      drawer.drawOptions().addAtomIndices = true;
      drawer.drawMolecule(*m1);
      drawer.finishDrawing();
      std::string text = drawer.getDrawingText();
      std::ofstream outs("testAtomBondIndices_2.svg");
      outs << text;
      outs.close();
      check_file_hash("testAtomBondIndices_2.svg");
      CHECK(text.find(">1</text>") != std::string::npos);
      // it only appears once though:
      CHECK(text.find(">1</text>", text.find(">1</text>") + 1) ==
            std::string::npos);
      CHECK(text.find("1,(S)") == std::string::npos);
    }
    {
      MolDraw2DSVG drawer(250, 200, -1, -1, NO_FREETYPE);
      drawer.drawOptions().addBondIndices = true;
      drawer.drawMolecule(*m1);
      drawer.finishDrawing();
      std::string text = drawer.getDrawingText();
      std::ofstream outs("testAtomBondIndices_3.svg");
      outs << text;
      outs.close();
      check_file_hash("testAtomBondIndices_3.svg");
      CHECK(text.find(">1</text>") != std::string::npos);
      // it only appears once though:
      CHECK(text.find(">1</text>", text.find(">1</text>") + 1) ==
            std::string::npos);
    }
    {
      MolDraw2DSVG drawer(250, 200, -1, -1, NO_FREETYPE);
      drawer.drawOptions().addAtomIndices = true;
      drawer.drawOptions().addBondIndices = true;
      drawer.drawMolecule(*m1);
      drawer.finishDrawing();
      std::string text = drawer.getDrawingText();
      std::ofstream outs("testAtomBondIndices_4.svg");
      outs << text;
      outs.close();
      check_file_hash("testAtomBondIndices_4.svg");
      CHECK(text.find(">1</text>") != std::string::npos);
      // it appears twice:
      CHECK(text.find(">1</text>", text.find(">1</text>") + 1) !=
            std::string::npos);
    }
    {
      MolDraw2DSVG drawer(250, 200, -1, -1, NO_FREETYPE);
      m1->getAtomWithIdx(2)->setProp(common_properties::atomNote, "foo");
      drawer.drawOptions().addAtomIndices = true;
      drawer.drawOptions().addStereoAnnotation = true;
      drawer.drawMolecule(*m1);
      m1->getAtomWithIdx(2)->clearProp(common_properties::atomNote);
      drawer.finishDrawing();
      std::string text = drawer.getDrawingText();
      std::ofstream outs("testAtomBondIndices_5.svg");
      outs << text;
      outs.close();
      check_file_hash("testAtomBondIndices_5.svg");
      CHECK(text.find(">1</text>") != std::string::npos);
      CHECK(text.find(">,</text>") != std::string::npos);
      CHECK(text.find(">(</text>") != std::string::npos);
      CHECK(text.find(">S</text>") != std::string::npos);
      CHECK(text.find(")</text>") != std::string::npos);
      CHECK(text.find(">2</text>") != std::string::npos);
      CHECK(text.find(">f</text>") != std::string::npos);
      CHECK(text.find(">o</text>") != std::string::npos);
    }
  }
}

TEST_CASE("Github #3226: Lines in wedge bonds being drawn too closely together",
          "[drawing]") {
  auto m1 =
      "C[C@H](C1=C(C=CC(=C1Cl)F)Cl)OC2=C(N=CC(=C2)C3=CN(N=C3)C4CCNCC4)N"_smiles;
  REQUIRE(m1);
  SECTION("larger SVG") {
    {
      MolDraw2DSVG drawer(450, 400);
      drawer.drawMolecule(*m1);
      drawer.finishDrawing();
      std::string text = drawer.getDrawingText();
      std::ofstream outs("testGithub3226_1.svg");
      outs << text;
      outs.close();
      check_file_hash("testGithub3226_1.svg");
      std::vector<std::string> tkns;
      boost::algorithm::find_all(tkns, text, "bond-0");
      CHECK(tkns.size() == 6);
    }
  }
#ifdef RDK_BUILD_CAIRO_SUPPORT
  SECTION("larger PNG") {
    {
      MolDraw2DCairo drawer(450, 400);
      drawer.drawMolecule(*m1);
      drawer.finishDrawing();
      drawer.writeDrawingText("testGithub3226_1.png");
      check_file_hash("testGithub3226_1.png");
    }
  }
#endif
  SECTION("smaller SVG") {
    {
      MolDraw2DSVG drawer(200, 150);
      drawer.drawMolecule(*m1);
      drawer.finishDrawing();
      std::string text = drawer.getDrawingText();
      std::ofstream outs("testGithub3226_2.svg");
      outs << text;
      outs.close();
      check_file_hash("testGithub3226_2.svg");
      std::vector<std::string> tkns;
      boost::algorithm::find_all(tkns, text, "bond-0");
      CHECK(tkns.size() == 4);
    }
  }
#ifdef RDK_BUILD_CAIRO_SUPPORT
  SECTION("smaller PNG") {
    {
      MolDraw2DCairo drawer(200, 150);
      drawer.drawMolecule(*m1);
      drawer.finishDrawing();
      drawer.writeDrawingText("testGithub3226_2.png");
      check_file_hash("testGithub3226_2.png");
    }
  }
#endif
  SECTION("middle SVG") {
    {
      MolDraw2DSVG drawer(250, 200);
      drawer.drawMolecule(*m1);
      drawer.finishDrawing();
      std::string text = drawer.getDrawingText();
      std::ofstream outs("testGithub3226_3.svg");
      outs << text;
      outs.close();
      check_file_hash("testGithub3226_3.svg");
      std::vector<std::string> tkns;
      boost::algorithm::find_all(tkns, text, "bond-0");
      CHECK(tkns.size() == 4);
    }
  }
#ifdef RDK_BUILD_CAIRO_SUPPORT
  SECTION("middle PNG") {
    {
      MolDraw2DCairo drawer(250, 200);
      drawer.drawMolecule(*m1);
      drawer.finishDrawing();
      drawer.writeDrawingText("testGithub3226_3.png");
      check_file_hash("testGithub3226_3.png");
    }
  }
#endif
}

TEST_CASE("github #3258: ", "[drawing][bug]") {
  auto m1 = "CCN"_smiles;
  REQUIRE(m1);
  SECTION("foundations") {
    MolDraw2DSVG drawer(500, 200, 250, 200, NO_FREETYPE);
    drawer.drawOptions().addAtomIndices = true;
    drawer.drawOptions().addBondIndices = true;
    RWMol dm1(*m1);
    RWMol dm2(*m1);
    MOL_PTR_VECT ms{&dm1, &dm2};
    drawer.drawMolecules(ms);
    drawer.finishDrawing();
    std::string text = drawer.getDrawingText();
    CHECK(text.find(">,</text>") == std::string::npos);
    CHECK(!dm1.hasProp("_atomIndicesAdded"));
    CHECK(!dm1.hasProp("_bondIndicesAdded"));
  }
}

#ifdef RDK_BUILD_CAIRO_SUPPORT
TEST_CASE("adding png metadata", "[drawing][png]") {
  SECTION("molecule") {
    auto m1 = R"CTAB(
  Mrv2014 08172015242D          

  0  0  0     0  0            999 V3000
M  V30 BEGIN CTAB
M  V30 COUNTS 3 2 0 0 0
M  V30 BEGIN ATOM
M  V30 1 C 2.31 -1.3337 0 0
M  V30 2 C 3.6437 -2.1037 0 0
M  V30 3 O 4.9774 -1.3337 0 0
M  V30 END ATOM
M  V30 BEGIN BOND
M  V30 1 1 1 2
M  V30 2 1 2 3
M  V30 END BOND
M  V30 END CTAB
M  END
)CTAB"_ctab;
    REQUIRE(m1);
    {
      MolDraw2DCairo drawer(250, 200);
      drawer.drawMolecule(*m1);
      drawer.finishDrawing();
      auto png = drawer.getDrawingText();
      drawer.writeDrawingText("testPNGMetadata_1.png");
      check_file_hash("testPNGMetadata_1.png");
      CHECK(png.find(PNGData::smilesTag) != std::string::npos);
      CHECK(png.find(PNGData::molTag) != std::string::npos);
      CHECK(png.find(PNGData::pklTag) != std::string::npos);
      std::unique_ptr<ROMol> newmol(PNGStringToMol(png));
      REQUIRE(newmol);
      CHECK(MolToCXSmiles(*m1) == MolToCXSmiles(*newmol));
    }
    {  // disable metadata output
      MolDraw2DCairo drawer(250, 200);
      drawer.drawOptions().includeMetadata = false;
      drawer.drawMolecule(*m1);
      drawer.finishDrawing();
      auto png = drawer.getDrawingText();
      CHECK(png.find(PNGData::smilesTag) == std::string::npos);
      CHECK(png.find(PNGData::molTag) == std::string::npos);
      CHECK(png.find(PNGData::pklTag) == std::string::npos);
    }
    {  // draw multiple molecules
      MolDraw2DCairo drawer(250, 200);
      drawer.drawMolecule(*m1);
      drawer.drawMolecule(*m1);
      drawer.finishDrawing();
      auto png = drawer.getDrawingText();
      CHECK(png.find(PNGData::smilesTag) != std::string::npos);
      CHECK(png.find(PNGData::molTag) != std::string::npos);
      CHECK(png.find(PNGData::pklTag) != std::string::npos);
      CHECK(png.find(PNGData::smilesTag + "1") != std::string::npos);
      CHECK(png.find(PNGData::molTag + "1") != std::string::npos);
      CHECK(png.find(PNGData::pklTag + "1") != std::string::npos);
    }
  }
  SECTION("reaction") {
    std::unique_ptr<ChemicalReaction> rxn(RxnSmartsToChemicalReaction(
        "[N:1][C:2][C:3](=[O:4])[O:5].[N:6][C:7][C:8](=[O:9])[O:10]>>[N:1]1[C:"
        "2][C:3](=[O:4])[N:6][C:7][C:8]1=[O:9].[O:5][O:10]"));
    REQUIRE(rxn);
    {
      MolDraw2DCairo drawer(600, 200);
      drawer.drawReaction(*rxn);
      drawer.finishDrawing();
      auto png = drawer.getDrawingText();
      drawer.writeDrawingText("testPNGMetadata_2.png");
      check_file_hash("testPNGMetadata_2.png");
      CHECK(png.find(PNGData::smilesTag) == std::string::npos);
      CHECK(png.find(PNGData::molTag) == std::string::npos);
      CHECK(png.find(PNGData::pklTag) == std::string::npos);
      CHECK(png.find(PNGData::rxnPklTag) != std::string::npos);
      CHECK(png.find(PNGData::rxnSmartsTag) != std::string::npos);
      std::unique_ptr<ChemicalReaction> rxn2(PNGStringToChemicalReaction(png));
      REQUIRE(rxn2);
      CHECK(ChemicalReactionToRxnSmarts(*rxn) ==
            ChemicalReactionToRxnSmarts(*rxn2));
    }
    {  // disable metadata
      MolDraw2DCairo drawer(600, 200);
      drawer.drawOptions().includeMetadata = false;
      drawer.drawReaction(*rxn);
      drawer.finishDrawing();
      auto png = drawer.getDrawingText();
      CHECK(png.find(PNGData::smilesTag) == std::string::npos);
      CHECK(png.find(PNGData::molTag) == std::string::npos);
      CHECK(png.find(PNGData::pklTag) == std::string::npos);
      CHECK(png.find(PNGData::rxnPklTag) == std::string::npos);
      CHECK(png.find(PNGData::rxnSmartsTag) == std::string::npos);
    }
  }
}

#endif

TEST_CASE(
    "github #3392: prepareMolForDrawing() incorrectly adds chiral Hs if no "
    "ring info is present",
    "[bug]") {
  SECTION("foundations") {
    SmilesParserParams ps;
    ps.sanitize = false;
    ps.removeHs = false;
    std::unique_ptr<RWMol> m1(SmilesToMol("C[C@H](F)Cl", ps));
    REQUIRE(m1);
    m1->updatePropertyCache();
    CHECK(m1->getNumAtoms() == 4);
    const bool kekulize = false;
    const bool addChiralHs = true;
    MolDraw2DUtils::prepareMolForDrawing(*m1, kekulize, addChiralHs);
    CHECK(m1->getNumAtoms() == 4);
  }
}

TEST_CASE(
    "github #3369: support new CIP code and StereoGroups in "
    "addStereoAnnotation()",
    "[chirality]") {
  auto m1 =
      "C[C@@H]1N[C@H](C)[C@@H]([C@H](C)[C@@H]1C)C1[C@@H](C)O[C@@H](C)[C@@H](C)[C@H]1C/C=C/C |a:5,o1:1,8,o2:14,16,&1:11,18,&2:3,6,r|"_smiles;
  REQUIRE(m1);
  SECTION("defaults") {
    ROMol m2(*m1);
    MolDraw2D_detail::addStereoAnnotation(m2);

    std::string txt;
    CHECK(m2.getAtomWithIdx(5)->getPropIfPresent(common_properties::atomNote,
                                                 txt));
    CHECK(txt == "abs (S)");
    CHECK(m2.getAtomWithIdx(3)->getPropIfPresent(common_properties::atomNote,
                                                 txt));
    CHECK(txt == "and4");
  }
  SECTION("including CIP with relative stereo") {
    ROMol m2(*m1);
    bool includeRelativeCIP = true;
    MolDraw2D_detail::addStereoAnnotation(m2, includeRelativeCIP);

    std::string txt;
    CHECK(m2.getAtomWithIdx(5)->getPropIfPresent(common_properties::atomNote,
                                                 txt));
    CHECK(txt == "abs (S)");
    CHECK(m2.getAtomWithIdx(3)->getPropIfPresent(common_properties::atomNote,
                                                 txt));
    CHECK(txt == "and4 (R)");
  }
  SECTION("new CIP labels") {
    ROMol m2(*m1);
    REQUIRE(m2.getBondBetweenAtoms(20, 21));
    m2.getBondBetweenAtoms(20, 21)->setStereo(Bond::BondStereo::STEREOTRANS);
    // initially no label is assigned since we have TRANS
    MolDraw2D_detail::addStereoAnnotation(m2);
    CHECK(
        !m2.getBondBetweenAtoms(20, 21)->hasProp(common_properties::bondNote));

    CIPLabeler::assignCIPLabels(m2);
    std::string txt;
    CHECK(m2.getBondBetweenAtoms(20, 21)->getPropIfPresent(
        common_properties::_CIPCode, txt));
    CHECK(txt == "E");
    MolDraw2D_detail::addStereoAnnotation(m2);
    CHECK(m2.getBondBetweenAtoms(20, 21)->getPropIfPresent(
        common_properties::bondNote, txt));
    CHECK(txt == "(E)");
  }
  SECTION("works with the drawing code") {
    MolDraw2DSVG drawer(300, 250);
    RWMol dm1(*m1);
    bool includeRelativeCIP = true;
    MolDraw2D_detail::addStereoAnnotation(dm1, includeRelativeCIP);
    drawer.drawMolecule(dm1);
    drawer.finishDrawing();
    std::string text = drawer.getDrawingText();
    std::ofstream outs("testGithub3369_1.svg");
    outs << text;
    outs.close();
    check_file_hash("testGithub3369_1.svg");
  }
}

TEST_CASE("includeRadicals", "[options]") {
  SECTION("basics") {
    auto m = "[O][C]"_smiles;
    REQUIRE(m);
    int panelHeight = -1;
    int panelWidth = -1;
    bool noFreeType = true;
    {
      MolDraw2DSVG drawer(250, 200, panelWidth, panelHeight, noFreeType);
      drawer.drawMolecule(*m);
      drawer.finishDrawing();
      auto text = drawer.getDrawingText();
      std::ofstream outs("testIncludeRadicals_1a.svg");
      outs << text;
      outs.close();
      check_file_hash("testIncludeRadicals_1a.svg");
      CHECK(text.find("<path d='M") != std::string::npos);
    }
    {
      MolDraw2DSVG drawer(250, 200, panelWidth, panelHeight, noFreeType);
      drawer.drawOptions().includeRadicals = false;
      drawer.drawMolecule(*m);
      drawer.finishDrawing();
      auto text = drawer.getDrawingText();
      std::ofstream outs("testIncludeRadicals_1b.svg");
      outs << text;
      outs.close();
      check_file_hash("testIncludeRadicals_1b.svg");
      CHECK(text.find("<path d='M") == std::string::npos);
    }
  }
}

TEST_CASE("including legend in drawing results in offset drawing later",
          "[bug]") {
  SECTION("basics") {
    auto m = "c1ccccc1"_smiles;
    REQUIRE(m);
    MolDraw2DUtils::prepareMolForDrawing(*m);
    auto &conf = m->getConformer();
    std::vector<Point2D> polyg;
    for (const auto &pt : conf.getPositions()) {
      polyg.emplace_back(pt);
    }
    MolDraw2DSVG drawer(350, 300);
    drawer.drawMolecule(*m, "molecule legend");
    drawer.setFillPolys(true);
    drawer.setColour(DrawColour(1.0, 0.3, 1.0));
    drawer.drawPolygon(polyg);
    drawer.finishDrawing();
    auto text = drawer.getDrawingText();
    std::ofstream outs("testLegendsAndDrawing-1.svg");
    outs << text;
    outs.close();
    outs.close();
    check_file_hash("testLegendsAndDrawing-1.svg");

    // make sure the polygon starts at a bond
    CHECK(text.find("<path class='bond-0 atom-0 atom-1' d='M 322.0,140.0") !=
          std::string::npos);
    CHECK(text.find("<path d='M 322.0,140.0") != std::string::npos);
  }
}

TEST_CASE("Github #3577", "[bug]") {
  SECTION("basics") {
    auto m = "CCC"_smiles;
    REQUIRE(m);
    MolDraw2DUtils::prepareMolForDrawing(*m);
    m->getAtomWithIdx(1)->setProp("atomNote", "CCC");
    m->getAtomWithIdx(2)->setProp("atomNote", "ccc");
    m->getBondWithIdx(0)->setProp("bondNote", "CCC");

    MolDraw2DSVG drawer(350, 300);
    drawer.drawMolecule(*m);
    drawer.finishDrawing();
    auto text = drawer.getDrawingText();
    std::ofstream outs("testGithub3577-1.svg");
    outs << text;
    outs.close();
    check_file_hash("testGithub3577-1.svg");
  }
}
TEST_CASE("hand drawn", "[play]") {
  SECTION("basics") {
    auto m =
        "CC[CH](C)[CH]1NC(=O)[CH](Cc2ccc(O)cc2)NC(=O)[CH](N)CSSC[CH](C(=O)N2CCC[CH]2C(=O)N[CH](CC(C)C)C(=O)NCC(N)=O)NC(=O)[CH](CC(N)=O)NC(=O)[CH](CCC(N)=O)NC1=O"_smiles;
    REQUIRE(m);
    RDDepict::preferCoordGen = true;
    MolDraw2DUtils::prepareMolForDrawing(*m);

    std::string fName = getenv("RDBASE");
    fName += "/Data/Fonts/ComicNeue-Regular.ttf";

    {
      MolDraw2DSVG drawer(450, 400);
      drawer.drawOptions().fontFile = fName;
      drawer.drawOptions().comicMode = true;
      drawer.drawMolecule(*m, "Oxytocin (flat)");
      drawer.finishDrawing();
      auto text = drawer.getDrawingText();
      std::ofstream outs("testHandDrawn-1.svg");
      outs << text;
      outs.close();
      check_file_hash("testHandDrawn-1.svg");
    }
#ifdef RDK_BUILD_CAIRO_SUPPORT
    {
      MolDraw2DCairo drawer(450, 400);
      drawer.drawOptions().fontFile = fName;
      drawer.drawOptions().comicMode = true;
      drawer.drawMolecule(*m, "Oxytocin (flat)");
      drawer.finishDrawing();
      drawer.writeDrawingText("testHandDrawn-1.png");
      check_file_hash("testHandDrawn-1.png");
    }
#endif
  }
  SECTION("with chirality") {
    auto m =
        "CC[C@H](C)[C@@H]1NC(=O)[C@H](Cc2ccc(O)cc2)NC(=O)[C@@H](N)CSSC[C@@H](C(=O)N2CCC[C@H]2C(=O)N[C@@H](CC(C)C)C(=O)NCC(N)=O)NC(=O)[C@H](CC(N)=O)NC(=O)[C@H](CCC(N)=O)NC1=O"_smiles;
    REQUIRE(m);
    RDDepict::preferCoordGen = true;
    MolDraw2DUtils::prepareMolForDrawing(*m);

    std::string fName = getenv("RDBASE");
    fName += "/Data/Fonts/ComicNeue-Regular.ttf";

    {
      MolDraw2DSVG drawer(450, 400);
      drawer.drawOptions().fontFile = fName;
      drawer.drawOptions().comicMode = true;
      drawer.drawMolecule(*m, "Oxytocin");
      drawer.finishDrawing();
      auto text = drawer.getDrawingText();
      std::ofstream outs("testHandDrawn-2.svg");
      outs << text;
      outs.close();
      check_file_hash("testHandDrawn-2.svg");
    }
#ifdef RDK_BUILD_CAIRO_SUPPORT
    {
      MolDraw2DCairo drawer(450, 400);
      drawer.drawOptions().fontFile = fName;
      drawer.drawOptions().comicMode = true;
      drawer.drawMolecule(*m, "Oxytocin");
      drawer.finishDrawing();
      drawer.writeDrawingText("testHandDrawn-2.png");
      check_file_hash("testHandDrawn-2.png");
    }
#endif
  }
  SECTION("smaller") {
    auto m = "N=c1nc([C@H]2NCCCC2)cc(N)n1O"_smiles;
    REQUIRE(m);
    RDDepict::preferCoordGen = true;
    MolDraw2DUtils::prepareMolForDrawing(*m);

    std::string fName = getenv("RDBASE");
    fName += "/Data/Fonts/ComicNeue-Regular.ttf";

    {
      MolDraw2DSVG drawer(350, 300);
      drawer.drawOptions().fontFile = fName;
      drawer.drawOptions().comicMode = true;
      drawer.drawMolecule(*m);
      drawer.finishDrawing();
      auto text = drawer.getDrawingText();
      std::ofstream outs("testHandDrawn-3.svg");
      outs << text;
      outs.close();
      check_file_hash("testHandDrawn-3.svg");
    }
#ifdef RDK_BUILD_CAIRO_SUPPORT
    {
      MolDraw2DCairo drawer(350, 300);
      drawer.drawOptions().fontFile = fName;
      drawer.drawOptions().comicMode = true;
      drawer.drawMolecule(*m);
      drawer.finishDrawing();
      drawer.writeDrawingText("testHandDrawn-3.png");
      check_file_hash("testHandDrawn-3.png");
    }
#endif
  }
  SECTION("another one") {
    auto m =
        "CCCc1nn(C)c2c(=O)nc(-c3cc(S(=O)(=O)N4CCN(C)CC4)ccc3OCC)[nH]c12"_smiles;
    REQUIRE(m);
    RDDepict::preferCoordGen = true;
    MolDraw2DUtils::prepareMolForDrawing(*m);

    std::string fName = getenv("RDBASE");
    fName += "/Data/Fonts/ComicNeue-Regular.ttf";

    {
      MolDraw2DSVG drawer(350, 300);
      drawer.drawOptions().fontFile = fName;
      drawer.drawOptions().comicMode = true;
      drawer.drawMolecule(*m);
      drawer.finishDrawing();
      auto text = drawer.getDrawingText();
      std::ofstream outs("testHandDrawn-4.svg");
      outs << text;
      outs.close();
      check_file_hash("testHandDrawn-4.svg");
    }
#ifdef RDK_BUILD_CAIRO_SUPPORT
    {
      MolDraw2DCairo drawer(350, 300);
      drawer.drawOptions().fontFile = fName;
      drawer.drawOptions().comicMode = true;
      drawer.drawMolecule(*m);
      drawer.finishDrawing();
      drawer.writeDrawingText("testHandDrawn-4.png");
      check_file_hash("testHandDrawn-4.png");
    }
#endif
  }
  SECTION("large") {
    auto m =
        "CC[C@H](C)[C@@H](C(=O)N[C@@H]([C@@H](C)CC)C(=O)N[C@@H](CCCCN)C(=O)N[C@@H](CC(=O)N)C(=O)N[C@@H](C)C(=O)N[C@@H](Cc1ccc(cc1)O)C(=O)N[C@@H](CCCCN)C(=O)N[C@@H](CCCCN)C(=O)NCC(=O)N[C@@H](CCC(=O)N)C(=O)O)NC(=O)[C@H](C)NC(=O)[C@H](CC(=O)N)NC(=O)[C@H](CCCCN)NC(=O)[C@H](Cc2ccccc2)NC(=O)[C@H](CC(C)C)NC(=O)[C@H]([C@@H](C)O)NC(=O)[C@H](C(C)C)NC(=O)[C@H](CC(C)C)NC(=O)[C@@H]3CCCN3C(=O)[C@H]([C@@H](C)O)NC(=O)[C@H](CCC(=O)N)NC(=O)[C@H](CO)NC(=O)[C@H](CCCCN)NC(=O)[C@H](CCC(=O)N)NC(=O)[C@H](CO)NC(=O)[C@H]([C@@H](C)O)NC(=O)[C@H](CCSC)NC(=O)[C@H](Cc4ccccc4)NC(=O)CNC(=O)CNC(=O)[C@H](Cc5ccc(cc5)O)N"_smiles;
    REQUIRE(m);
    RDDepict::preferCoordGen = true;
    MolDraw2DUtils::prepareMolForDrawing(*m);

    std::string fName = getenv("RDBASE");
    fName += "/Data/Fonts/ComicNeue-Regular.ttf";

    {
      MolDraw2DSVG drawer(900, 450);
      drawer.drawMolecule(*m);
      drawer.finishDrawing();
      auto text = drawer.getDrawingText();
      std::ofstream outs("testHandDrawn-5a.svg");
      outs << text;
      outs.close();
      check_file_hash("testHandDrawn-5a.svg");
    }
    {
      MolDraw2DSVG drawer(900, 450);
      drawer.drawOptions().fontFile = fName;
      drawer.drawOptions().comicMode = true;
      drawer.drawMolecule(*m);
      drawer.finishDrawing();
      auto text = drawer.getDrawingText();
      std::ofstream outs("testHandDrawn-5b.svg");
      outs << text;
      outs.close();
      check_file_hash("testHandDrawn-5b.svg");
    }
#ifdef RDK_BUILD_CAIRO_SUPPORT
    {
      MolDraw2DCairo drawer(900, 450);
      drawer.drawOptions().fontFile = fName;
      drawer.drawOptions().comicMode = true;
      drawer.drawMolecule(*m);
      drawer.finishDrawing();
      drawer.writeDrawingText("testHandDrawn-5.png");
      check_file_hash("testHandDrawn-5.png");
    }
#endif
  }
}

TEST_CASE("drawMoleculeBrackets", "[extras]") {
  SECTION("basics") {
    auto m = R"CTAB(
  ACCLDraw11042015112D

  0  0  0     0  0            999 V3000
M  V30 BEGIN CTAB
M  V30 COUNTS 5 4 1 0 0
M  V30 BEGIN ATOM
M  V30 1 C 7 -6.7813 0 0 
M  V30 2 C 8.0229 -6.1907 0 0 CFG=3 
M  V30 3 C 8.0229 -5.0092 0 0 
M  V30 4 C 9.046 -6.7814 0 0 
M  V30 5 C 10.0692 -6.1907 0 0 
M  V30 END ATOM
M  V30 BEGIN BOND
M  V30 1 1 1 2 
M  V30 2 1 2 3 
M  V30 3 1 2 4 
M  V30 4 1 4 5 
M  V30 END BOND
M  V30 BEGIN SGROUP
M  V30 1 SRU 1 ATOMS=(3 3 2 4) XBONDS=(2 1 4) BRKXYZ=(9 7.51 -7.08 0 7.51 -
M  V30 -5.9 0 0 0 0) BRKXYZ=(9 9.56 -5.9 0 9.56 -7.08 0 0 0 0) -
M  V30 CONNECT=HT LABEL=n 
M  V30 END SGROUP
M  V30 END CTAB
M  END
)CTAB"_ctab;
    REQUIRE(m);
    {
      MolDraw2DSVG drawer(350, 300);
      drawer.drawMolecule(*m);
      drawer.finishDrawing();
      auto text = drawer.getDrawingText();
      std::ofstream outs("testBrackets-1a.svg");
      outs << text;
      outs.close();
      check_file_hash("testBrackets-1a.svg");
    }
    {  // rotation
      MolDraw2DSVG drawer(350, 300);
      drawer.drawOptions().rotate = 90;
      drawer.drawMolecule(*m);
      drawer.finishDrawing();
      auto text = drawer.getDrawingText();
      std::ofstream outs("testBrackets-1b.svg");
      outs << text;
      outs.close();
      check_file_hash("testBrackets-1b.svg");
    }
    {  // centering
      MolDraw2DSVG drawer(350, 300);
      drawer.drawOptions().centreMoleculesBeforeDrawing = true;
      drawer.drawMolecule(*m);
      drawer.finishDrawing();
      auto text = drawer.getDrawingText();
      std::ofstream outs("testBrackets-1c.svg");
      outs << text;
      outs.close();
      check_file_hash("testBrackets-1c.svg");
    }
    {  // rotation + centering
      MolDraw2DSVG drawer(350, 300);
      drawer.drawOptions().centreMoleculesBeforeDrawing = true;
      drawer.drawOptions().rotate = 90;
      drawer.drawMolecule(*m);
      drawer.finishDrawing();
      auto text = drawer.getDrawingText();
      std::ofstream outs("testBrackets-1d.svg");
      outs << text;
      outs.close();
      check_file_hash("testBrackets-1d.svg");
    }
    {  // rotation
      MolDraw2DSVG drawer(350, 300);
      drawer.drawOptions().rotate = 180;
      drawer.drawMolecule(*m);
      drawer.finishDrawing();
      auto text = drawer.getDrawingText();
      std::ofstream outs("testBrackets-1e.svg");
      outs << text;
      outs.close();
      check_file_hash("testBrackets-1e.svg");
    }
  }
  SECTION("three brackets") {
    auto m = R"CTAB(three brackets
  Mrv2014 11052006542D          

  0  0  0     0  0            999 V3000
M  V30 BEGIN CTAB
M  V30 COUNTS 6 5 1 0 0
M  V30 BEGIN ATOM
M  V30 1 * -1.375 3.1667 0 0
M  V30 2 C -0.0413 3.9367 0 0
M  V30 3 C 1.2924 3.1667 0 0
M  V30 4 * 2.626 3.9367 0 0
M  V30 5 C 0.0003 5.6017 0 0
M  V30 6 * 1.334 6.3717 0 0
M  V30 END ATOM
M  V30 BEGIN BOND
M  V30 1 1 1 2
M  V30 2 1 2 3
M  V30 3 1 3 4
M  V30 4 1 2 5
M  V30 5 1 5 6
M  V30 END BOND
M  V30 BEGIN SGROUP
M  V30 1 SRU 0 ATOMS=(3 2 3 5) XBONDS=(3 1 3 5) BRKXYZ=(9 0.0875 6.7189 0 -
M  V30 1.0115 5.1185 0 0 0 0) BRKXYZ=(9 1.3795 4.2839 0 2.3035 2.6835 0 0 0 -
M  V30 0) BRKXYZ=(9 -0.1285 2.8194 0 -1.0525 4.4198 0 0 0 0) CONNECT=HT -
M  V30 LABEL=n
M  V30 END SGROUP
M  V30 END CTAB
M  END)CTAB"_ctab;
    REQUIRE(m);
    {
      MolDraw2DSVG drawer(350, 300);
      drawer.drawMolecule(*m);
      drawer.finishDrawing();
      auto text = drawer.getDrawingText();
      std::ofstream outs("testBrackets-2a.svg");
      outs << text;
      outs.close();
      check_file_hash("testBrackets-2a.svg");
    }
    {  // rotation
      MolDraw2DSVG drawer(350, 300);
      drawer.drawOptions().rotate = 90;
      drawer.drawMolecule(*m);
      drawer.finishDrawing();
      auto text = drawer.getDrawingText();
      std::ofstream outs("testBrackets-2b.svg");
      outs << text;
      outs.close();
      check_file_hash("testBrackets-2b.svg");
    }
    {  // centering
      MolDraw2DSVG drawer(350, 300);
      drawer.drawOptions().centreMoleculesBeforeDrawing = true;
      drawer.drawMolecule(*m);
      drawer.finishDrawing();
      auto text = drawer.getDrawingText();
      std::ofstream outs("testBrackets-2c.svg");
      outs << text;
      outs.close();
      check_file_hash("testBrackets-2c.svg");
    }
    {  // rotation + centering
      MolDraw2DSVG drawer(350, 300);
      drawer.drawOptions().centreMoleculesBeforeDrawing = true;
      drawer.drawOptions().rotate = 90;
      drawer.drawMolecule(*m);
      drawer.finishDrawing();
      auto text = drawer.getDrawingText();
      std::ofstream outs("testBrackets-2d.svg");
      outs << text;
      outs.close();
      check_file_hash("testBrackets-2d.svg");
    }
  }
  SECTION("ChEBI 59342") {
    // thanks to John Mayfield for pointing out the example
    auto m = R"CTAB(ChEBI59342 
Marvin  05041012302D          

 29 30  0  0  1  0            999 V2000
   10.1615   -7.7974    0.0000 O   0  0  0  0  0  0  0  0  0  0  0  0
    8.7305   -6.9763    0.0000 O   0  0  0  0  0  0  0  0  0  0  0  0
    8.7309   -7.8004    0.0000 C   0  0  2  0  0  0  0  0  0  0  0  0
    9.4464   -8.2109    0.0000 C   0  0  2  0  0  0  0  0  0  0  0  0
    8.0153   -8.2225    0.0000 O   0  0  0  0  0  0  0  0  0  0  0  0
    9.4464   -9.0437    0.0000 C   0  0  2  0  0  0  0  0  0  0  0  0
    8.0138   -9.0500    0.0000 C   0  0  1  0  0  0  0  0  0  0  0  0
    8.7293   -9.4606    0.0000 C   0  0  1  0  0  0  0  0  0  0  0  0
   10.1669   -9.4529    0.0000 O   0  0  0  0  0  0  0  0  0  0  0  0
    7.3058   -9.4590    0.0000 C   0  0  0  0  0  0  0  0  0  0  0  0
    8.7368  -10.2801    0.0000 N   0  0  0  0  0  0  0  0  0  0  0  0
    8.0263  -10.6992    0.0000 C   0  0  0  0  0  0  0  0  0  0  0  0
    8.0339  -11.5241    0.0000 H   0  0  0  0  0  0  0  0  0  0  0  0
    7.3081  -10.2933    0.0000 O   0  0  0  0  0  0  0  0  0  0  0  0
    8.7305   -5.3264    0.0000 O   0  0  0  0  0  0  0  0  0  0  0  0
    8.0159   -5.7369    0.0000 C   0  0  2  0  0  0  0  0  0  0  0  0
    8.0159   -6.5618    0.0000 C   0  0  2  0  0  0  0  0  0  0  0  0
    7.2936   -5.3263    0.0000 O   0  0  0  0  0  0  0  0  0  0  0  0
    7.2936   -6.9762    0.0000 C   0  0  2  0  0  0  0  0  0  0  0  0
    6.5751   -5.7368    0.0000 C   0  0  1  0  0  0  0  0  0  0  0  0
    6.5751   -6.5618    0.0000 C   0  0  1  0  0  0  0  0  0  0  0  0
    7.2973   -7.8049    0.0000 O   0  0  0  0  0  0  0  0  0  0  0  0
    5.8681   -5.3263    0.0000 C   0  0  0  0  0  0  0  0  0  0  0  0
    5.8680   -6.9762    0.0000 N   0  0  0  0  0  0  0  0  0  0  0  0
    5.1510   -6.5684    0.0000 C   0  0  0  0  0  0  0  0  0  0  0  0
    4.4392   -6.9856    0.0000 H   0  0  0  0  0  0  0  0  0  0  0  0
    5.1455   -5.7435    0.0000 O   0  0  0  0  0  0  0  0  0  0  0  0
   10.4142   -5.3560    0.0000 *   0  0  0  0  0  0  0  0  0  0  0  0
   11.5590   -7.8297    0.0000 *   0  0  0  0  0  0  0  0  0  0  0  0
  3  2  1  6  0  0  0
  3  4  1  0  0  0  0
  3  5  1  0  0  0  0
  4  6  1  0  0  0  0
  4  1  1  1  0  0  0
  5  7  1  0  0  0  0
  6  8  1  0  0  0  0
  6  9  1  1  0  0  0
  7 10  1  1  0  0  0
  8 11  1  6  0  0  0
  7  8  1  0  0  0  0
 13 12  1  0  0  0  0
 14 12  2  0  0  0  0
 11 12  1  0  0  0  0
 16 15  1  6  0  0  0
 16 17  1  0  0  0  0
 16 18  1  0  0  0  0
 17 19  1  0  0  0  0
 17  2  1  1  0  0  0
 18 20  1  0  0  0  0
 19 21  1  0  0  0  0
 19 22  1  1  0  0  0
 20 23  1  1  0  0  0
 21 24  1  6  0  0  0
 20 21  1  0  0  0  0
 26 25  1  0  0  0  0
 27 25  2  0  0  0  0
 24 25  1  0  0  0  0
 15 28  1  0  0  0  0
  1 29  1  0  0  0  0
M  STY  1   1 SRU
M  SCN  1   1 HT 
M  SAL   1 15   1   2   3   4   5   6   7   8   9  10  11  12  13  14  15
M  SAL   1 12  16  17  18  19  20  21  22  23  24  25  26  27
M  SDI   1  4    9.4310   -4.9261    9.4165   -5.7510
M  SDI   1  4   10.7464   -7.3983   10.7274   -8.2231
M  SBL   1  2  30  29
M  SMT   1 n
M  END)CTAB"_ctab;
    REQUIRE(m);
    {
      MolDraw2DSVG drawer(350, 300);
      drawer.drawMolecule(*m);
      drawer.finishDrawing();
      auto text = drawer.getDrawingText();
      std::ofstream outs("testBrackets-3a.svg");
      outs << text;
      outs.close();
      check_file_hash("testBrackets-3a.svg");
    }
  }
  SECTION("pathological bracket orientation") {
    {  // including the bonds
      auto m = R"CTAB(bogus
  Mrv2014 11202009512D          

  0  0  0     0  0            999 V3000
M  V30 BEGIN CTAB
M  V30 COUNTS 9 8 1 0 1
M  V30 BEGIN ATOM
M  V30 1 C 23.5462 -14.464 0 0
M  V30 2 C 20.8231 -13.0254 0 0
M  V30 3 C 20.8776 -14.5628 0 0
M  V30 4 C 22.2391 -15.2819 0 0
M  V30 5 C 16.2969 -9.9426 0 0
M  V30 6 C 14.963 -10.7089 0 0
M  V30 7 C 19.463 -12.2987 0 0
M  V30 8 * 19.4398 -9.9979 0 0
M  V30 9 * 26.1554 -14.4332 0 0
M  V30 END ATOM
M  V30 BEGIN BOND
M  V30 1 1 3 4
M  V30 2 1 6 7
M  V30 3 1 5 8
M  V30 4 1 1 9
M  V30 5 1 7 2
M  V30 6 1 6 5
M  V30 7 1 4 1
M  V30 8 1 3 2
M  V30 END BOND
M  V30 BEGIN SGROUP
M  V30 1 SRU 0 ATOMS=(7 4 3 7 6 5 2 1) XBONDS=(2 3 4) BRKXYZ=(9 17.6045 -
M  V30 -9.1954 0 17.5775 -10.7352 0 0 0 0) BRKXYZ=(9 24.6113 -13.6813 0 -
M  V30 24.6296 -15.2213 0 0 0 0) CONNECT=HT LABEL=n
M  V30 END SGROUP
M  V30 END CTAB
M  END
)CTAB"_ctab;
      REQUIRE(m);
      MolDraw2DSVG drawer(350, 300);
      drawer.drawMolecule(*m);
      drawer.finishDrawing();
      auto text = drawer.getDrawingText();
      std::ofstream outs("testBrackets-4a.svg");
      outs << text;
      outs.close();
      check_file_hash("testBrackets-4a.svg");
    }

    {  // no bonds in the sgroup, the bracket should point the other way
       // (towards the majority of the atoms in the sgroup)
      auto m = R"CTAB(bogus
  Mrv2014 11202009512D          

  0  0  0     0  0            999 V3000
M  V30 BEGIN CTAB
M  V30 COUNTS 9 8 1 0 1
M  V30 BEGIN ATOM
M  V30 1 C 23.5462 -14.464 0 0
M  V30 2 C 20.8231 -13.0254 0 0
M  V30 3 C 20.8776 -14.5628 0 0
M  V30 4 C 22.2391 -15.2819 0 0
M  V30 5 C 16.2969 -9.9426 0 0
M  V30 6 C 14.963 -10.7089 0 0
M  V30 7 C 19.463 -12.2987 0 0
M  V30 8 * 19.4398 -9.9979 0 0
M  V30 9 * 26.1554 -14.4332 0 0
M  V30 END ATOM
M  V30 BEGIN BOND
M  V30 1 1 3 4
M  V30 2 1 6 7
M  V30 3 1 5 8
M  V30 4 1 1 9
M  V30 5 1 7 2
M  V30 6 1 6 5
M  V30 7 1 4 1
M  V30 8 1 3 2
M  V30 END BOND
M  V30 BEGIN SGROUP
M  V30 1 SRU 0 ATOMS=(7 4 3 7 6 5 2 1) BRKXYZ=(9 17.6045 -
M  V30 -9.1954 0 17.5775 -10.7352 0 0 0 0) BRKXYZ=(9 24.6113 -13.6813 0 -
M  V30 24.6296 -15.2213 0 0 0 0) CONNECT=HT LABEL=n
M  V30 END SGROUP
M  V30 END CTAB
M  END
)CTAB"_ctab;
      REQUIRE(m);
      MolDraw2DSVG drawer(350, 300);
      drawer.drawMolecule(*m);
      drawer.finishDrawing();
      auto text = drawer.getDrawingText();
      std::ofstream outs("testBrackets-4b.svg");
      outs << text;
      outs.close();
      check_file_hash("testBrackets-4b.svg");
    }
  }
  SECTION("comic brackets (no font though)") {
    auto m = R"CTAB(
  ACCLDraw11042015112D

  0  0  0     0  0            999 V3000
M  V30 BEGIN CTAB
M  V30 COUNTS 5 4 1 0 0
M  V30 BEGIN ATOM
M  V30 1 C 7 -6.7813 0 0 
M  V30 2 C 8.0229 -6.1907 0 0 CFG=3 
M  V30 3 C 8.0229 -5.0092 0 0 
M  V30 4 C 9.046 -6.7814 0 0 
M  V30 5 C 10.0692 -6.1907 0 0 
M  V30 END ATOM
M  V30 BEGIN BOND
M  V30 1 1 1 2 
M  V30 2 1 2 3 
M  V30 3 1 2 4 
M  V30 4 1 4 5 
M  V30 END BOND
M  V30 BEGIN SGROUP
M  V30 1 SRU 1 ATOMS=(3 3 2 4) XBONDS=(2 1 4) BRKXYZ=(9 7.51 -7.08 0 7.51 -
M  V30 -5.9 0 0 0 0) BRKXYZ=(9 9.56 -5.9 0 9.56 -7.08 0 0 0 0) -
M  V30 CONNECT=HT LABEL=n 
M  V30 END SGROUP
M  V30 END CTAB
M  END
)CTAB"_ctab;
    REQUIRE(m);
    {
      MolDraw2DSVG drawer(350, 300);
      drawer.drawOptions().comicMode = true;
      drawer.drawMolecule(*m);
      drawer.finishDrawing();
      auto text = drawer.getDrawingText();
      std::ofstream outs("testBrackets-5a.svg");
      outs << text;
      outs.close();
      check_file_hash("testBrackets-5a.svg");
    }
  }
}

#ifdef RDK_BUILD_CAIRO_SUPPORT
TEST_CASE("github #3543: Error adding PNG metadata when kekulize=False",
          "[bug][metadata][png]") {
  SECTION("basics") {
    auto m = "n1cccc1"_smarts;
    m->updatePropertyCache(false);
    MolDraw2DCairo drawer(350, 300);
    bool kekulize = false;
    MolDraw2DUtils::prepareMolForDrawing(*m, kekulize);
    drawer.drawOptions().prepareMolsBeforeDrawing = false;
    drawer.drawMolecule(*m);
    drawer.finishDrawing();
    auto png = drawer.getDrawingText();
  }
  SECTION("as reported") {
    auto m = "n1cnc2c(n)ncnc12"_smarts;
    m->updatePropertyCache(false);
    MolDraw2DCairo drawer(350, 300);
    bool kekulize = false;
    MolDraw2DUtils::prepareMolForDrawing(*m, kekulize);
    drawer.drawOptions().prepareMolsBeforeDrawing = false;
    drawer.drawMolecule(*m);
    drawer.finishDrawing();
    auto png = drawer.getDrawingText();
  }
}
#endif

TEST_CASE("SGroup Data") {
  SECTION("ABS") {
    auto m = R"CTAB(
  Mrv2014 12072015352D          

  0  0  0     0  0            999 V3000
M  V30 BEGIN CTAB
M  V30 COUNTS 9 9 1 0 0
M  V30 BEGIN ATOM
M  V30 1 C -6.5833 4.3317 0 0
M  V30 2 C -7.917 3.5617 0 0
M  V30 3 C -7.917 2.0216 0 0
M  V30 4 C -6.5833 1.2516 0 0
M  V30 5 C -5.2497 2.0216 0 0
M  V30 6 C -5.2497 3.5617 0 0
M  V30 7 C -3.916 4.3317 0 0
M  V30 8 O -3.916 5.8717 0 0
M  V30 9 O -2.5823 3.5617 0 0
M  V30 END ATOM
M  V30 BEGIN BOND
M  V30 1 1 1 2
M  V30 2 2 2 3
M  V30 3 1 3 4
M  V30 4 2 4 5
M  V30 5 1 5 6
M  V30 6 2 1 6
M  V30 7 1 6 7
M  V30 8 2 7 8
M  V30 9 1 7 9
M  V30 END BOND
M  V30 BEGIN SGROUP
M  V30 1 DAT 0 ATOMS=(1 9) FIELDNAME=pKa -
M  V30 FIELDDISP="   -2.2073    2.3950    DAU   ALL  0       0" -
M  V30 MRV_FIELDDISP=0 FIELDDATA=4.2
M  V30 END SGROUP
M  V30 END CTAB
M  END
)CTAB"_ctab;
    REQUIRE(m);
    {
      MolDraw2DSVG drawer(350, 300);
      drawer.drawMolecule(*m, "abs");
      drawer.finishDrawing();
      auto text = drawer.getDrawingText();
      std::ofstream outs("testSGroupData-1a.svg");
      outs << text;
      outs.close();
      check_file_hash("testSGroupData-1a.svg");
    }
    {
      MolDraw2DSVG drawer(350, 300);
      drawer.drawOptions().centreMoleculesBeforeDrawing = true;
      drawer.drawOptions().rotate = 90;
      drawer.drawMolecule(*m, "centered, rotated");
      drawer.finishDrawing();
      auto text = drawer.getDrawingText();
      std::ofstream outs("testSGroupData-1b.svg");
      outs << text;
      outs.close();
      check_file_hash("testSGroupData-1b.svg");
    }
  }
  SECTION("REL") {
    auto m = R"CTAB(
  Mrv2014 12072015352D          

  0  0  0     0  0            999 V3000
M  V30 BEGIN CTAB
M  V30 COUNTS 9 9 1 0 0
M  V30 BEGIN ATOM
M  V30 1 C -6.5833 4.3317 0 0
M  V30 2 C -7.917 3.5617 0 0
M  V30 3 C -7.917 2.0216 0 0
M  V30 4 C -6.5833 1.2516 0 0
M  V30 5 C -5.2497 2.0216 0 0
M  V30 6 C -5.2497 3.5617 0 0
M  V30 7 C -3.916 4.3317 0 0
M  V30 8 O -3.916 5.8717 0 0
M  V30 9 O -2.5823 3.5617 0 0
M  V30 END ATOM
M  V30 BEGIN BOND
M  V30 1 1 1 2
M  V30 2 2 2 3
M  V30 3 1 3 4
M  V30 4 2 4 5
M  V30 5 1 5 6
M  V30 6 2 1 6
M  V30 7 1 6 7
M  V30 8 2 7 8
M  V30 9 1 7 9
M  V30 END BOND
M  V30 BEGIN SGROUP
M  V30 1 DAT 0 ATOMS=(1 9) FIELDNAME=pKa -
M  V30 FIELDDISP="    0.2000    0.2000    DRU   ALL  0       0" -
M  V30 MRV_FIELDDISP=0 FIELDDATA=4.2
M  V30 END SGROUP
M  V30 END CTAB
M  END
)CTAB"_ctab;
    REQUIRE(m);
    {
      MolDraw2DSVG drawer(350, 300);
      drawer.drawMolecule(*m, "rel");
      drawer.finishDrawing();
      auto text = drawer.getDrawingText();
      std::ofstream outs("testSGroupData-2a.svg");
      outs << text;
      outs.close();
      check_file_hash("testSGroupData-2a.svg");
    }
    {
      MolDraw2DSVG drawer(350, 300);
      drawer.drawOptions().centreMoleculesBeforeDrawing = true;
      drawer.drawOptions().rotate = 90;
      drawer.drawMolecule(*m, "rel, centered, rotated");
      drawer.finishDrawing();
      auto text = drawer.getDrawingText();
      std::ofstream outs("testSGroupData-2b.svg");
      outs << text;
      outs.close();
      check_file_hash("testSGroupData-2b.svg");
    }
  }
  {
    auto m = R"CTAB(random example found on internet
   JSDraw204221719232D

 20 21  0  0  0  0              0 V2000
   10.1710   -5.6553    0.0000 C   0  0  0  0  0  0  0  0  0  0  0  0
   10.9428   -4.2996    0.0000 N   0  0  0  0  0  0  0  0  0  0  0  0
    8.6110   -5.6647    0.0000 O   0  0  0  0  0  0  0  0  0  0  0  0
   10.9591   -7.0015    0.0000 N   0  0  0  0  0  0  0  0  0  0  0  0
   12.5190   -6.9921    0.0000 C   0  0  0  0  0  0  0  0  0  0  0  0
   13.3072   -8.3384    0.0000 O   0  0  0  0  0  0  0  0  0  0  0  0
   13.2909   -5.6364    0.0000 C   0  0  0  0  0  0  0  0  0  0  0  0
   12.5028   -4.2902    0.0000 C   0  0  0  0  0  0  0  0  0  0  0  0
   13.2746   -2.9345    0.0000 O   0  0  0  0  0  0  0  0  0  0  0  0
   14.8508   -5.6270    0.0000 N   0  0  0  0  0  0  0  0  0  0  0  0
   15.6226   -4.2713    0.0000 N   0  0  0  0  0  0  0  0  0  0  0  0
   20.3026   -4.2431    0.0000 C   0  0  0  0  0  0  0  0  0  0  0  0
   19.5307   -5.5987    0.0000 N   0  0  0  0  0  0  0  0  0  0  0  0
   21.8625   -4.2336    0.0000 O   0  0  0  0  0  0  0  0  0  0  0  0
   19.5144   -2.8968    0.0000 N   0  0  0  0  0  0  0  0  0  0  0  0
   17.9544   -2.9062    0.0000 C   0  0  0  0  0  0  0  0  0  0  0  0
   17.1663   -1.5600    0.0000 O   0  0  0  0  0  0  0  0  0  0  0  0
   17.1826   -4.2619    0.0000 C   0  0  0  0  0  0  0  0  0  0  0  0
   17.9708   -5.6082    0.0000 C   0  0  0  0  0  0  0  0  0  0  0  0
   17.1989   -6.9638    0.0000 O   0  0  0  0  0  0  0  0  0  0  0  0
  1  2  1  0  0  0  0
  1  3  2  0  0  0  0
  1  4  1  0  0  0  0
  4  5  2  0  0  0  0
  5  6  1  0  0  0  0
  5  7  1  0  0  0  0
  7  8  1  0  0  0  0
  8  9  2  0  0  0  0
  8  2  1  0  0  0  0
  7 10  1  0  0  0  0
 10 11  2  0  0  0  0
 12 13  1  0  0  0  0
 12 14  2  0  0  0  0
 12 15  1  0  0  0  0
 15 16  1  0  0  0  0
 16 17  2  0  0  0  0
 16 18  1  0  0  0  0
 18 19  1  0  0  0  0
 19 20  1  0  0  0  0
 19 13  2  0  0  0  0
 11 18  1  0  0  0  0
M  STY  1   1 DAT
M  SDT   1 UNKNOWN                        F
M  SDD   1    16.0856   -8.1573    DA    ALL  1       5
M  SED   1 Ni-complex
M  END)CTAB"_ctab;
    {
      MolDraw2DSVG drawer(350, 300);
      drawer.drawMolecule(*m);
      drawer.finishDrawing();
      auto text = drawer.getDrawingText();
      std::ofstream outs("testSGroupData-3a.svg");
      outs << text;
      outs.close();
      check_file_hash("testSGroupData-3a.svg");
    }
  }
}

TEST_CASE("position variation bonds", "[extras]") {
  SECTION("simple") {
    auto m = R"CTAB(
  Mrv2014 12092006072D          

  0  0  0     0  0            999 V3000
M  V30 BEGIN CTAB
M  V30 COUNTS 9 8 0 0 0
M  V30 BEGIN ATOM
M  V30 1 C -4.7083 4.915 0 0
M  V30 2 C -6.042 4.145 0 0
M  V30 3 C -6.042 2.605 0 0
M  V30 4 C -4.7083 1.835 0 0
M  V30 5 C -3.3747 2.605 0 0
M  V30 6 C -3.3747 4.145 0 0
M  V30 7 * -3.8192 3.8883 0 0
M  V30 8 O -3.8192 6.1983 0 0
M  V30 9 C -2.4855 6.9683 0 0
M  V30 END ATOM
M  V30 BEGIN BOND
M  V30 1 1 1 2
M  V30 2 2 2 3
M  V30 3 1 3 4
M  V30 4 2 4 5
M  V30 5 1 5 6
M  V30 6 2 1 6
M  V30 7 1 7 8 ENDPTS=(3 1 6 5) ATTACH=ANY
M  V30 8 1 8 9
M  V30 END BOND
M  V30 END CTAB
M  END
)CTAB"_ctab;
    REQUIRE(m);
    {
      MolDraw2DSVG drawer(350, 300);
      drawer.drawMolecule(*m, "variations");
      drawer.finishDrawing();
      auto text = drawer.getDrawingText();
      std::ofstream outs("testPositionVariation-1.svg");
      outs << text;
      outs.close();
      check_file_hash("testPositionVariation-1.svg");
    }
    {  // make sure comic mode doesn't screw this up
      MolDraw2DSVG drawer(350, 300);
      drawer.drawOptions().comicMode = true;
      drawer.drawMolecule(*m, "comic variations");
      drawer.finishDrawing();
      auto text = drawer.getDrawingText();
      std::ofstream outs("testPositionVariation-1b.svg");
      outs << text;
      outs.close();
      check_file_hash("testPositionVariation-1b.svg");
    }
  }
  SECTION("multiple") {
    auto m = R"CTAB(
  Mrv2014 12092006082D          

  0  0  0     0  0            999 V3000
M  V30 BEGIN CTAB
M  V30 COUNTS 15 14 0 0 0
M  V30 BEGIN ATOM
M  V30 1 C -4.7083 4.915 0 0
M  V30 2 C -6.042 4.145 0 0
M  V30 3 C -6.042 2.605 0 0
M  V30 4 C -4.7083 1.835 0 0
M  V30 5 C -3.3747 2.605 0 0
M  V30 6 C -3.3747 4.145 0 0
M  V30 7 * -3.8192 3.8883 0 0
M  V30 8 O -3.8192 6.1983 0 0
M  V30 9 C -2.4855 6.9683 0 0
M  V30 10 C -7.3757 4.915 0 0
M  V30 11 C -8.7093 4.145 0 0
M  V30 12 C -8.7093 2.605 0 0
M  V30 13 C -7.3757 1.835 0 0
M  V30 14 * -8.7093 3.375 0 0
M  V30 15 O -10.2922 3.375 0 0
M  V30 END ATOM
M  V30 BEGIN BOND
M  V30 1 1 1 2
M  V30 2 1 2 3
M  V30 3 1 3 4
M  V30 4 2 4 5
M  V30 5 1 5 6
M  V30 6 2 1 6
M  V30 7 1 7 8 ENDPTS=(3 1 6 5) ATTACH=ANY
M  V30 8 1 8 9
M  V30 9 1 10 11
M  V30 10 2 11 12
M  V30 11 1 12 13
M  V30 12 2 10 2
M  V30 13 2 13 3
M  V30 14 1 14 15 ENDPTS=(2 11 12) ATTACH=ANY
M  V30 END BOND
M  V30 END CTAB
M  END
)CTAB"_ctab;
    REQUIRE(m);
    {
      MolDraw2DSVG drawer(350, 300);
      drawer.drawMolecule(*m, "multiple variations");
      drawer.finishDrawing();
      auto text = drawer.getDrawingText();
      std::ofstream outs("testPositionVariation-2.svg");
      outs << text;
      outs.close();
      check_file_hash("testPositionVariation-2.svg");
    }
  }
  SECTION("non-contiguous") {
    auto m = R"CTAB(
  Mrv2014 12092006102D          

  0  0  0     0  0            999 V3000
M  V30 BEGIN CTAB
M  V30 COUNTS 9 8 0 0 0
M  V30 BEGIN ATOM
M  V30 1 C -0.875 8.7484 0 0
M  V30 2 C -2.2087 7.9784 0 0
M  V30 3 C -2.2087 6.4383 0 0
M  V30 4 C -0.875 5.6683 0 0
M  V30 5 C 0.4587 6.4383 0 0
M  V30 6 C 0.4587 7.9784 0 0
M  V30 7 * -0.4304 6.9517 0 0
M  V30 8 O -0.4304 4.6417 0 0
M  V30 9 C -1.7641 3.8717 0 0
M  V30 END ATOM
M  V30 BEGIN BOND
M  V30 1 1 1 2
M  V30 2 2 2 3
M  V30 3 1 3 4
M  V30 4 2 4 5
M  V30 5 1 5 6
M  V30 6 2 1 6
M  V30 7 1 7 8 ENDPTS=(3 1 5 4) ATTACH=ANY
M  V30 8 1 8 9
M  V30 END BOND
M  V30 END CTAB
M  END
)CTAB"_ctab;
    REQUIRE(m);
    {
      MolDraw2DSVG drawer(350, 300);
      drawer.drawMolecule(*m, "non-contiguous atoms");
      drawer.finishDrawing();
      auto text = drawer.getDrawingText();
      std::ofstream outs("testPositionVariation-3.svg");
      outs << text;
      outs.close();
      check_file_hash("testPositionVariation-3.svg");
    }
  }
  SECTION("larger mol") {
    auto m = R"CTAB(
  Mrv2014 12092009152D          

  0  0  0     0  0            999 V3000
M  V30 BEGIN CTAB
M  V30 COUNTS 23 24 0 0 0
M  V30 BEGIN ATOM
M  V30 1 C -0.875 8.7484 0 0
M  V30 2 C -2.2087 7.9784 0 0
M  V30 3 C -2.2087 6.4383 0 0
M  V30 4 C -0.875 5.6683 0 0
M  V30 5 N 0.4587 6.4383 0 0
M  V30 6 C 0.4587 7.9784 0 0
M  V30 7 * -0.4304 6.9517 0 0
M  V30 8 O -0.4304 4.6417 0 0
M  V30 9 C -1.7641 3.8717 0 0
M  V30 10 C -3.5423 8.7484 0 0
M  V30 11 C -4.876 7.9784 0 0
M  V30 12 C -4.876 6.4383 0 0
M  V30 13 C -3.5423 5.6683 0 0
M  V30 14 C -4.876 11.0584 0 0
M  V30 15 C -6.2097 10.2884 0 0
M  V30 16 C -6.2097 8.7484 0 0
M  V30 17 C -3.5423 10.2884 0 0
M  V30 18 C -6.2097 13.3685 0 0
M  V30 19 C -7.5433 12.5985 0 0
M  V30 20 C -7.5433 11.0584 0 0
M  V30 21 C -4.876 12.5985 0 0
M  V30 22 * -5.5428 9.1334 0 0
M  V30 23 C -7.3712 7.7304 0 0
M  V30 END ATOM
M  V30 BEGIN BOND
M  V30 1 1 1 2
M  V30 2 2 2 3
M  V30 3 1 3 4
M  V30 4 2 4 5
M  V30 5 1 5 6
M  V30 6 2 1 6
M  V30 7 1 7 8 ENDPTS=(3 1 4 5) ATTACH=ANY
M  V30 8 1 8 9
M  V30 9 2 10 11
M  V30 10 1 11 12
M  V30 11 2 12 13
M  V30 12 1 10 2
M  V30 13 1 13 3
M  V30 14 1 14 15
M  V30 15 2 15 16
M  V30 16 2 14 17
M  V30 17 1 10 17
M  V30 18 1 16 11
M  V30 19 1 18 19
M  V30 20 2 19 20
M  V30 21 2 18 21
M  V30 22 1 14 21
M  V30 23 1 20 15
M  V30 24 1 22 23 ENDPTS=(2 15 11) ATTACH=ANY
M  V30 END BOND
M  V30 END CTAB
M  END
)CTAB"_ctab;
    REQUIRE(m);
    {
      MolDraw2DSVG drawer(250, 200);
      drawer.drawMolecule(*m, "smaller");
      drawer.finishDrawing();
      auto text = drawer.getDrawingText();
      std::ofstream outs("testPositionVariation-4.svg");
      outs << text;
      outs.close();
      check_file_hash("testPositionVariation-4.svg");
    }
  }
}

TEST_CASE("disable atom labels", "[feature]") {
  SECTION("basics") {
    auto m = "NCC(=O)O"_smiles;
    MolDraw2DSVG drawer(350, 300);
    MolDraw2DUtils::prepareMolForDrawing(*m);
    drawer.drawOptions().noAtomLabels = true;
    drawer.drawMolecule(*m);
    drawer.finishDrawing();
    auto text = drawer.getDrawingText();
    std::ofstream outs("testNoAtomLabels-1.svg");
    outs << text;
    outs.close();
    check_file_hash("testNoAtomLabels-1.svg");
    CHECK(text.find("class='atom-0") == std::string::npos);
    CHECK(text.find("class='atom-3") == std::string::npos);
  }
}

TEST_CASE("drawing query bonds", "[queries]") {
  SECTION("basics") {
    auto m = R"CTAB(
  Mrv2014 12072005332D          
  
  0  0  0     0  0            999 V3000
M  V30 BEGIN CTAB
M  V30 COUNTS 14 14 0 0 0
M  V30 BEGIN ATOM
M  V30 1 C 3.7917 -2.96 0 0
M  V30 2 C 2.458 -3.73 0 0
M  V30 3 C 2.458 -5.27 0 0
M  V30 4 C 3.7917 -6.04 0 0
M  V30 5 C 5.1253 -5.27 0 0
M  V30 6 C 5.1253 -3.73 0 0
M  V30 7 C 6.459 -2.96 0 0
M  V30 8 C 3.7917 -7.58 0 0
M  V30 9 C 4.8806 -8.669 0 0
M  V30 10 C 4.482 -10.1565 0 0
M  V30 11 C 6.459 -6.04 0 0
M  V30 12 C 7.7927 -5.27 0 0
M  V30 13 C 9.1263 -6.0399 0 0
M  V30 14 C 9.1263 -7.5799 0 0
M  V30 END ATOM
M  V30 BEGIN BOND
M  V30 1 1 2 3
M  V30 2 1 4 5
M  V30 3 1 1 6
M  V30 4 5 1 2
M  V30 5 6 5 6
M  V30 6 7 3 4
M  V30 7 8 6 7
M  V30 8 1 4 8
M  V30 9 1 8 9 TOPO=1
M  V30 10 1 9 10 TOPO=2
M  V30 11 1 5 11
M  V30 12 1 12 13
M  V30 13 2 11 12 TOPO=1
M  V30 14 2 13 14 TOPO=2
M  V30 END BOND
M  V30 END CTAB
M  END
)CTAB"_ctab;
    REQUIRE(m);
    {
      MolDraw2DSVG drawer(350, 300);
      drawer.drawMolecule(*m);
      drawer.finishDrawing();
      auto text = drawer.getDrawingText();
      std::ofstream outs("testQueryBonds-1a.svg");
      outs << text;
      outs.close();
      check_file_hash("testQueryBonds-1a.svg");
    }
    {
      MolDraw2DSVG drawer(350, 300);
      m->getBondWithIdx(3)->setProp("bondNote", "S/D");
      m->getBondWithIdx(4)->setProp("bondNote", "S/A");
      m->getBondWithIdx(5)->setProp("bondNote", "D/A");
      m->getBondWithIdx(6)->setProp("bondNote", "Any");
      drawer.drawMolecule(*m);
      drawer.finishDrawing();
      auto text = drawer.getDrawingText();
      std::ofstream outs("testQueryBonds-1b.svg");
      outs << text;
      outs.close();
      check_file_hash("testQueryBonds-1b.svg");
    }
    {
      MolDraw2DSVG drawer(350, 300);
      std::vector<int> highlightAtoms = {0, 1, 2, 3, 4, 5, 7, 8, 9};
      std::vector<int> highlightBonds = {0, 3, 2, 4, 1, 5, 8, 9};

      drawer.drawMolecule(*m, "", &highlightAtoms, &highlightBonds);
      drawer.finishDrawing();
      auto text = drawer.getDrawingText();
      std::ofstream outs("testQueryBonds-1c.svg");
      outs << text;
      outs.close();
      check_file_hash("testQueryBonds-1c.svg");
    }
  }
  SECTION("smaller drawing") {
    auto m = R"CTAB(
  Mrv2014 12012004302D          
  
  0  0  0     0  0            999 V3000
M  V30 BEGIN CTAB
M  V30 COUNTS 26 29 0 0 0
M  V30 BEGIN ATOM
M  V30 1 O 3.7917 -2.96 0 0
M  V30 2 C 2.458 -3.73 0 0
M  V30 3 C 2.458 -5.27 0 0
M  V30 4 N 3.7917 -6.04 0 0
M  V30 5 N 5.1253 -5.27 0 0
M  V30 6 C 5.1253 -3.73 0 0
M  V30 7 C 6.459 -2.96 0 0
M  V30 8 C 3.7917 -7.58 0 0
M  V30 9 C 4.8806 -8.669 0 0
M  V30 10 C 4.482 -10.1565 0 0
M  V30 11 C 1.1243 -2.9599 0 0
M  V30 12 C -0.2093 -3.73 0 0
M  V30 13 C -0.2093 -5.27 0 0
M  V30 14 C 1.1243 -6.04 0 0
M  V30 15 C -0.2093 -0.6499 0 0
M  V30 16 C -1.543 -1.4199 0 0
M  V30 17 C -1.543 -2.9599 0 0
M  V30 18 C 1.1243 -1.4199 0 0
M  V30 19 C -2.8767 -0.6499 0 0
M  V30 20 C -4.2103 -1.4199 0 0
M  V30 21 C -4.2103 -2.9599 0 0
M  V30 22 C -2.8767 -3.73 0 0
M  V30 23 C -5.544 -3.7299 0 0
M  V30 24 C -6.8777 -2.9599 0 0
M  V30 25 C -8.2114 -3.7299 0 0
M  V30 26 C -9.5451 -2.9599 0 0
M  V30 END ATOM
M  V30 BEGIN BOND
M  V30 1 1 2 3
M  V30 2 1 4 5
M  V30 3 1 1 6
M  V30 4 5 1 2
M  V30 5 6 5 6
M  V30 6 7 3 4
M  V30 7 8 6 7
M  V30 8 1 4 8
M  V30 9 1 8 9 TOPO=1
M  V30 10 1 9 10 TOPO=2
M  V30 11 1 12 13
M  V30 12 1 13 14
M  V30 13 1 14 3
M  V30 14 1 11 2
M  V30 15 1 15 16
M  V30 16 1 16 17
M  V30 17 2 15 18
M  V30 18 1 11 18
M  V30 19 1 17 12
M  V30 20 2 12 11
M  V30 21 1 19 20
M  V30 22 2 20 21
M  V30 23 1 21 22
M  V30 24 2 19 16
M  V30 25 2 22 17
M  V30 26 1 21 23
M  V30 27 1 23 24
M  V30 28 1 24 25
M  V30 29 1 25 26
M  V30 END BOND
M  V30 END CTAB
M  END
)CTAB"_ctab;
    REQUIRE(m);
    {
      MolDraw2DSVG drawer(250, 200);
      drawer.drawMolecule(*m);
      drawer.finishDrawing();
      auto text = drawer.getDrawingText();
      std::ofstream outs("testQueryBonds-2.svg");
      outs << text;
      outs.close();
      check_file_hash("testQueryBonds-2.svg");
    }
  }
  SECTION("two linknodes") {
    auto m = R"CTAB(two linknodes
  Mrv2014 07072016412D          

  0  0  0     0  0            999 V3000
M  V30 BEGIN CTAB
M  V30 COUNTS 7 7 0 0 0
M  V30 BEGIN ATOM
M  V30 1 C 8.25 12.1847 0 0
M  V30 2 C 6.9164 12.9547 0 0
M  V30 3 C 7.2366 14.4611 0 0
M  V30 4 C 8.7681 14.622 0 0
M  V30 5 C 9.3945 13.2151 0 0
M  V30 6 O 8.25 10.6447 0 0
M  V30 7 F 9.5382 15.9557 0 0
M  V30 END ATOM
M  V30 BEGIN BOND
M  V30 1 1 1 2
M  V30 2 1 2 3
M  V30 3 1 4 5
M  V30 4 1 1 5
M  V30 5 1 3 4
M  V30 6 1 1 6
M  V30 7 1 4 7
M  V30 END BOND
M  V30 LINKNODE 1 3 2 1 2 1 5
M  V30 LINKNODE 1 4 2 4 3 4 5
M  V30 END CTAB
M  END)CTAB"_ctab;
    std::vector<int> rotns = {0, 30, 60, 90, 120, 150, 180};
    for (auto rotn : rotns) {
      MolDraw2DSVG drawer(350, 300);
      drawer.drawOptions().rotate = (double)rotn;
      drawer.drawMolecule(*m);
      drawer.finishDrawing();
      auto text = drawer.getDrawingText();
      std::string filename(
          (boost::format("testLinkNodes-2-%d.svg") % rotn).str());
      std::ofstream outs(filename);
      outs << text;
      outs.close();
      check_file_hash(filename);
    }
  }
}

TEST_CASE("molecule annotations", "[extra]") {
  int panelHeight = -1;
  int panelWidth = -1;
  bool noFreeType = false;

  SECTION("basics") {
    auto m = "NCC(=O)O"_smiles;
    MolDraw2DSVG drawer(350, 300, panelHeight, panelWidth, noFreeType);
    MolDraw2DUtils::prepareMolForDrawing(*m);
    m->setProp(common_properties::molNote, "molecule note");
    drawer.drawMolecule(*m, "with note");
    drawer.finishDrawing();
    auto text = drawer.getDrawingText();
    std::ofstream outs("testMolAnnotations-1.svg");
    outs << text;
    outs.close();
    check_file_hash("testMolAnnotations-1.svg");
    CHECK(text.find("class='note'") != std::string::npos);
  }
  SECTION("chiral flag") {
    auto m = R"CTAB(
  Mrv2014 12152012512D          
 
  0  0  0     0  0            999 V3000
M  V30 BEGIN CTAB
M  V30 COUNTS 8 8 0 0 1
M  V30 BEGIN ATOM
M  V30 1 C -0.6317 0.6787 0 0 CFG=2
M  V30 2 C -1.7207 1.7677 0 0
M  V30 3 C 0.4571 1.7677 0 0
M  V30 4 C -0.6317 2.8566 0 0 CFG=1
M  V30 5 C 0.1729 4.1698 0 0
M  V30 6 N -0.5619 5.5231 0 0
M  V30 7 C -1.4364 4.1698 0 0
M  V30 8 C -0.6316 -0.8613 0 0
M  V30 END ATOM
M  V30 BEGIN BOND
M  V30 1 1 1 2 CFG=3
M  V30 2 1 1 3
M  V30 3 1 4 3
M  V30 4 1 4 2
M  V30 5 1 4 5
M  V30 6 1 5 6
M  V30 7 1 4 7 CFG=1
M  V30 8 1 1 8
M  V30 END BOND
M  V30 END CTAB
M  END
)CTAB"_ctab;
    {
      MolDraw2DSVG drawer(350, 300, panelHeight, panelWidth, noFreeType);
      drawer.drawMolecule(*m, "chiral flag set, option disabled");
      drawer.finishDrawing();
      auto text = drawer.getDrawingText();
      std::ofstream outs("testMolAnnotations-2a.svg");
      outs << text;
      outs.close();
      check_file_hash("testMolAnnotations-2a.svg");
      CHECK(text.find("class='note'") == std::string::npos);
    }
    {
      MolDraw2DSVG drawer(350, 300, panelHeight, panelWidth, noFreeType);
      drawer.drawOptions().includeChiralFlagLabel = true;
      drawer.drawMolecule(*m, "chiral flag set, option enabled");
      drawer.finishDrawing();
      auto text = drawer.getDrawingText();
      std::ofstream outs("testMolAnnotations-2b.svg");
      outs << text;
      outs.close();
      check_file_hash("testMolAnnotations-2b.svg");
      CHECK(text.find("class='note'") != std::string::npos);
    }
    {
      MolDraw2DSVG drawer(350, 300, panelHeight, panelWidth, noFreeType);
      drawer.drawOptions().includeChiralFlagLabel = true;
      m->clearProp(common_properties::_MolFileChiralFlag);
      drawer.drawMolecule(*m, "chiral flag not set, option enabled");
      drawer.finishDrawing();
      auto text = drawer.getDrawingText();
      std::ofstream outs("testMolAnnotations-2c.svg");
      outs << text;
      outs.close();
      check_file_hash("testMolAnnotations-2c.svg");
      CHECK(text.find("class='note'") == std::string::npos);
    }
  }
  SECTION("simplified stereo 1") {
    {
      auto m = "C[C@H](F)[C@@H](F)[C@@H](C)Cl |o1:3,5,1|"_smiles;
      MolDraw2DSVG drawer(350, 300, panelHeight, panelWidth, noFreeType);
      MolDraw2DUtils::prepareMolForDrawing(*m);
      drawer.drawOptions().addStereoAnnotation = true;
      drawer.drawMolecule(*m, "enhanced no flag");
      drawer.finishDrawing();
      auto text = drawer.getDrawingText();
      std::ofstream outs("testMolAnnotations-3a.svg");
      outs << text;
      outs.close();
      check_file_hash("testMolAnnotations-3a.svg");
    }
    {
      auto m = "C[C@H](F)[C@@H](F)[C@@H](C)Cl |o1:3,5,1|"_smiles;
      MolDraw2DSVG drawer(350, 300, panelHeight, panelWidth, noFreeType);
      MolDraw2DUtils::prepareMolForDrawing(*m);
      drawer.drawOptions().addStereoAnnotation = true;
      drawer.drawOptions().simplifiedStereoGroupLabel = true;
      drawer.drawMolecule(*m, "enhanced with flag");
      drawer.finishDrawing();
      auto text = drawer.getDrawingText();
      std::ofstream outs("testMolAnnotations-3b.svg");
      outs << text;
      outs.close();
      check_file_hash("testMolAnnotations-3b.svg");
    }
    {
      auto m = "C[C@H](F)[C@@H](F)[C@@H](C)Cl |&1:3,5,1|"_smiles;
      MolDraw2DSVG drawer(350, 300, panelHeight, panelWidth, noFreeType);
      MolDraw2DUtils::prepareMolForDrawing(*m);
      drawer.drawOptions().addStereoAnnotation = true;
      drawer.drawOptions().simplifiedStereoGroupLabel = true;
      drawer.drawMolecule(*m, "enhanced & with flag");
      drawer.finishDrawing();
      auto text = drawer.getDrawingText();
      std::ofstream outs("testMolAnnotations-3c.svg");
      outs << text;
      outs.close();
      check_file_hash("testMolAnnotations-3c.svg");
    }
  }
  SECTION("simplified stereo 2") {
    auto m = "C[C@H](F)[C@@H](F)[C@@H](C)Cl |o1:3,5,o2:1|"_smiles;
    MolDraw2DSVG drawer(350, 300, panelHeight, panelWidth, noFreeType);
    drawer.drawOptions().addStereoAnnotation = true;
    drawer.drawOptions().simplifiedStereoGroupLabel = true;
    MolDraw2DUtils::prepareMolForDrawing(*m);
    drawer.drawMolecule(*m, "multi-groups");
    drawer.finishDrawing();
    auto text = drawer.getDrawingText();
    std::ofstream outs("testMolAnnotations-3d.svg");
    outs << text;
    outs.close();
    check_file_hash("testMolAnnotations-3d.svg");
  }
  SECTION("label placement") {
    auto m = R"CTAB(
  Mrv2014 12162004412D          
 
  0  0  0     0  0            999 V3000
M  V30 BEGIN CTAB
M  V30 COUNTS 16 15 0 0 0
M  V30 BEGIN ATOM
M  V30 1 C -9.2917 3.5833 0 0
M  V30 2 C -7.958 4.3533 0 0 CFG=2
M  V30 3 C -6.6243 3.5833 0 0 CFG=1
M  V30 4 C -5.2906 4.3533 0 0 CFG=2
M  V30 5 Cl -7.958 5.8933 0 0
M  V30 6 F -6.6243 2.0433 0 0
M  V30 7 F -3.957 3.5833 0 0
M  V30 8 C -5.2906 5.8933 0 0
M  V30 9 C -3.957 6.6633 0 0
M  V30 10 C -3.957 8.2033 0 0
M  V30 11 C -2.6233 8.9733 0 0
M  V30 12 C -2.6233 5.8933 0 0
M  V30 13 C -5.2906 8.9733 0 0
M  V30 14 C -2.6233 10.5133 0 0
M  V30 15 C -1.2896 8.2033 0 0
M  V30 16 C -1.2896 6.6633 0 0
M  V30 END ATOM
M  V30 BEGIN BOND
M  V30 1 1 1 2
M  V30 2 1 2 3
M  V30 3 1 3 4
M  V30 4 1 2 5 CFG=1
M  V30 5 1 3 6 CFG=1
M  V30 6 1 4 7 CFG=1
M  V30 7 1 4 8
M  V30 8 1 8 9
M  V30 9 1 9 10
M  V30 10 1 10 11
M  V30 11 1 9 12
M  V30 12 1 10 13
M  V30 13 1 11 14
M  V30 14 1 11 15
M  V30 15 1 12 16
M  V30 END BOND
M  V30 BEGIN COLLECTION
M  V30 MDLV30/STEREL1 ATOMS=(3 2 3 4)
M  V30 END COLLECTION
M  V30 END CTAB
M  END
)CTAB"_ctab;
    MolDraw2DSVG drawer(350, 300, panelHeight, panelWidth, noFreeType);
    drawer.drawOptions().addStereoAnnotation = true;
    drawer.drawOptions().simplifiedStereoGroupLabel = true;
    drawer.drawMolecule(*m, "label crowding");
    drawer.finishDrawing();
    auto text = drawer.getDrawingText();
    std::ofstream outs("testMolAnnotations-4a.svg");
    outs << text;
    outs.close();
    check_file_hash("testMolAnnotations-4a.svg");
  }
}

TEST_CASE("draw link nodes", "[extras]") {
  SECTION("one linknode") {
    auto m = R"CTAB(one linknode
  Mrv2007 06222005102D          

  0  0  0     0  0            999 V3000
M  V30 BEGIN CTAB
M  V30 COUNTS 6 6 0 0 0
M  V30 BEGIN ATOM
M  V30 1 C 8.25 12.1847 0 0
M  V30 2 C 6.9164 12.9547 0 0
M  V30 3 C 6.9164 14.4947 0 0
M  V30 4 C 9.5836 14.4947 0 0
M  V30 5 C 9.5836 12.9547 0 0
M  V30 6 O 8.25 10.6447 0 0
M  V30 END ATOM
M  V30 BEGIN BOND
M  V30 1 1 1 2
M  V30 2 1 2 3
M  V30 3 1 4 5
M  V30 4 1 1 5
M  V30 5 1 3 4
M  V30 6 1 1 6
M  V30 END BOND
M  V30 LINKNODE 1 4 2 1 2 1 5
M  V30 END CTAB
M  END)CTAB"_ctab;
    std::vector<int> rotns = {0, 30, 60, 90, 120, 150, 180};
    for (auto rotn : rotns) {
      MolDraw2DSVG drawer(350, 300);
      drawer.drawOptions().rotate = (double)rotn;
      drawer.drawMolecule(*m);
      drawer.finishDrawing();
      auto text = drawer.getDrawingText();
      std::ofstream outs(
          (boost::format("testLinkNodes-1-%d.svg") % rotn).str());
      outs << text;
      outs.close();
      check_file_hash((boost::format("testLinkNodes-1-%d.svg") % rotn).str());
    }
  }
}

TEST_CASE("Github #3744: Double bonds incorrectly drawn outside the ring",
          "[drawing]") {
  SECTION("SVG") {
    ROMOL_SPTR m1(MolBlockToMol(R"CTAB(
     RDKit          2D

  6  6  0  0  0  0  0  0  0  0999 V2000
    0.0684   -1.2135    0.0000 C   0  0  0  0  0  0  0  0  0  0  0  0
    1.4949   -0.7500    0.0000 C   0  0  0  0  0  0  0  0  0  0  0  0
    1.4949    0.7500    0.0000 C   0  0  0  0  0  0  0  0  0  0  0  0
    0.0684    1.2135    0.0000 C   0  0  0  0  0  0  0  0  0  0  0  0
   -0.8133    0.0000    0.0000 N   0  0  0  0  0  0  0  0  0  0  0  0
   -2.3133   -0.0000    0.0000 C   0  0  0  0  0  0  0  0  0  0  0  0
  1  2  2  0
  2  3  1  0
  3  4  2  0
  4  5  1  0
  5  6  1  0
  5  1  1  0
M  END)CTAB"));
    REQUIRE(m1);
    MolDraw2DSVG drawer(400, 300);
    drawer.drawMolecule(*m1);
    drawer.finishDrawing();
    std::string text = drawer.getDrawingText();
    std::ofstream outs("testGithub3744.svg");
    outs << text;
    outs.close();
    check_file_hash("testGithub3744.svg");
    std::vector<std::string> bond0;
    std::vector<std::string> bond2;
    std::istringstream ss(text);
    std::string line;
    while (std::getline(ss, line)) {
      if (line.find("bond-0") != std::string::npos) {
        bond0.push_back(line);
      } else if (line.find("bond-2") != std::string::npos) {
        bond2.push_back(line);
      }
    }
    CHECK(bond0.size() == 2);
    CHECK(bond2.size() == 2);
    std::regex regex(
        "^.*d='M\\s+(\\d+\\.\\d+),(\\d+\\.\\d+)\\s+L\\s+(\\d+\\.\\d+),(\\d+\\."
        "\\d+)'.*$");
    std::smatch bond0OuterMatch;
    REQUIRE(std::regex_match(bond0[0], bond0OuterMatch, regex));
    REQUIRE(bond0OuterMatch.size() == 5);
    std::smatch bond0InnerMatch;
    REQUIRE(std::regex_match(bond0[1], bond0InnerMatch, regex));
    REQUIRE(bond0InnerMatch.size() == 5);
    std::smatch bond2OuterMatch;
    REQUIRE(std::regex_match(bond2[0], bond2OuterMatch, regex));
    REQUIRE(bond2OuterMatch.size() == 5);
    std::smatch bond2InnerMatch;
    REQUIRE(std::regex_match(bond2[1], bond2InnerMatch, regex));
    REQUIRE(bond2InnerMatch.size() == 5);
    RDGeom::Point2D bond0InnerCtd(
        RDGeom::Point2D(std::stof(bond0InnerMatch[1]),
                        std::stof(bond0InnerMatch[2])) +
        RDGeom::Point2D(std::stof(bond0InnerMatch[3]),
                        std::stof(bond0InnerMatch[4])) /
            2.0);
    RDGeom::Point2D bond0OuterCtd(
        RDGeom::Point2D(std::stof(bond0OuterMatch[1]),
                        std::stof(bond0OuterMatch[2])) +
        RDGeom::Point2D(std::stof(bond0OuterMatch[3]),
                        std::stof(bond0OuterMatch[4])) /
            2.0);
    RDGeom::Point2D bond2InnerCtd(
        RDGeom::Point2D(std::stof(bond2InnerMatch[1]),
                        std::stof(bond2InnerMatch[2])) +
        RDGeom::Point2D(std::stof(bond2InnerMatch[3]),
                        std::stof(bond2InnerMatch[4])) /
            2.0);
    RDGeom::Point2D bond2OuterCtd(
        RDGeom::Point2D(std::stof(bond2OuterMatch[1]),
                        std::stof(bond2OuterMatch[2])) +
        RDGeom::Point2D(std::stof(bond2OuterMatch[3]),
                        std::stof(bond2OuterMatch[4])) /
            2.0);
    // we look at the two double bonds of pyrrole
    // we check that the ratio between the distance of the centroids of the
    // outer bonds and the distance of the centroids of the inner bonds is at
    // least 1.3, otherwise the inner bonds are not actually inside the ring.
    float outerBondsDistance = (bond0OuterCtd - bond2OuterCtd).length();
    float innerBondsDistance = (bond0InnerCtd - bond2InnerCtd).length();
    CHECK(outerBondsDistance / innerBondsDistance > 1.3f);
  }
}

TEST_CASE("draw atom list queries", "[extras]") {
  SECTION("atom list") {
    auto m = R"CTAB(
  Mrv2102 02112115002D          

  0  0  0     0  0            999 V3000
M  V30 BEGIN CTAB
M  V30 COUNTS 3 3 0 0 0
M  V30 BEGIN ATOM
M  V30 1 [N,O,S] 9.2083 12.8058 0 0
M  V30 2 C 8.4383 11.4721 0 0
M  V30 3 C 9.9783 11.4721 0 0
M  V30 END ATOM
M  V30 BEGIN BOND
M  V30 1 1 1 2
M  V30 2 1 3 1
M  V30 3 1 2 3
M  V30 END BOND
M  V30 END CTAB
M  END
)CTAB"_ctab;
    REQUIRE(m);
    MolDraw2DSVG drawer(350, 300);
    drawer.drawMolecule(*m, "atom list");
    drawer.finishDrawing();
    auto text = drawer.getDrawingText();
    std::ofstream outs("testAtomLists-1.svg");
    outs << text;
    outs.close();
    check_file_hash("testAtomLists-1.svg");
  }

  SECTION("NOT atom list") {
    auto m = R"CTAB(
  Mrv2102 02112115032D          

  0  0  0     0  0            999 V3000
M  V30 BEGIN CTAB
M  V30 COUNTS 3 3 0 0 0
M  V30 BEGIN ATOM
M  V30 1 "NOT [N,O,S]" 9.2083 12.8058 0 0
M  V30 2 C 8.4383 11.4721 0 0
M  V30 3 C 9.9783 11.4721 0 0
M  V30 END ATOM
M  V30 BEGIN BOND
M  V30 1 1 1 2
M  V30 2 1 3 1
M  V30 3 1 2 3
M  V30 END BOND
M  V30 END CTAB
M  END
)CTAB"_ctab;
    REQUIRE(m);
    MolDraw2DSVG drawer(350, 300);
    drawer.drawMolecule(*m, "NOT atom list");
    drawer.finishDrawing();
    auto text = drawer.getDrawingText();
    std::ofstream outs("testAtomLists-2.svg");
    outs << text;
    outs.close();
    check_file_hash("testAtomLists-2.svg");
  }
}

TEST_CASE("test the options that toggle isotope labels", "[drawing]") {
  SECTION("test all permutations") {
    auto m = "[1*]c1cc([2*])c([3*])c[14c]1"_smiles;
    REQUIRE(m);
    std::regex regex(R"regex(<text\s+.*>\d</text>)regex");
    std::smatch match;
    std::string line;
    {
      MolDraw2DSVG drawer(300, 300, -1, -1, true);
      drawer.drawMolecule(*m);
      drawer.finishDrawing();
      std::string textIsoDummyIso = drawer.getDrawingText();
      std::ofstream outs("testIsoDummyIso.svg");
      outs << textIsoDummyIso;
      outs.close();
      check_file_hash("testIsoDummyIso.svg");
      size_t nIsoDummyIso = std::distance(
          std::sregex_token_iterator(textIsoDummyIso.begin(),
                                     textIsoDummyIso.end(), regex),
          std::sregex_token_iterator());
      CHECK(nIsoDummyIso == 5);
    }
    {
      MolDraw2DSVG drawer(300, 300, -1, -1, true);
      drawer.drawOptions().isotopeLabels = false;
      drawer.drawMolecule(*m);
      drawer.finishDrawing();
      std::string textNoIsoDummyIso = drawer.getDrawingText();
      std::ofstream outs("testNoIsoDummyIso.svg");
      outs << textNoIsoDummyIso;
      outs.close();
      check_file_hash("testNoIsoDummyIso.svg");
      size_t nNoIsoDummyIso = std::distance(
          std::sregex_token_iterator(textNoIsoDummyIso.begin(),
                                     textNoIsoDummyIso.end(), regex, 1),
          std::sregex_token_iterator());
      CHECK(nNoIsoDummyIso == 3);
    }
    {
      MolDraw2DSVG drawer(300, 300, -1, -1, true);
      drawer.drawOptions().dummyIsotopeLabels = false;
      drawer.drawMolecule(*m);
      drawer.finishDrawing();
      std::string textIsoNoDummyIso = drawer.getDrawingText();
      std::ofstream outs("testIsoNoDummyIso.svg");
      outs << textIsoNoDummyIso;
      outs.close();
      check_file_hash("testIsoNoDummyIso.svg");
      size_t nIsoNoDummyIso = std::distance(
          std::sregex_token_iterator(textIsoNoDummyIso.begin(),
                                     textIsoNoDummyIso.end(), regex, 1),
          std::sregex_token_iterator());
      CHECK(nIsoNoDummyIso == 2);
    }
    {
      MolDraw2DSVG drawer(300, 300, -1, -1, true);
      drawer.drawOptions().isotopeLabels = false;
      drawer.drawOptions().dummyIsotopeLabels = false;
      drawer.drawMolecule(*m);
      drawer.finishDrawing();
      std::string textNoIsoNoDummyIso = drawer.getDrawingText();
      std::ofstream outs("testNoIsoNoDummyIso.svg");
      outs << textNoIsoNoDummyIso;
      outs.close();
      check_file_hash("testNoIsoNoDummyIso.svg");
      size_t nNoIsoNoDummyIso = std::distance(
          std::sregex_token_iterator(textNoIsoNoDummyIso.begin(),
                                     textNoIsoNoDummyIso.end(), regex, 1),
          std::sregex_token_iterator());
      CHECK(nNoIsoNoDummyIso == 0);
    }
  }
  SECTION("test that D/T show up even if isotope labels are hidden") {
    auto m = "C([1H])([2H])([3H])[H]"_smiles;
    std::regex regex(R"regex(<text\s+.*>[DT]</text>)regex");
    std::smatch match;
    REQUIRE(m);
    std::string line;
    MolDraw2DSVG drawer(300, 300, -1, -1, true);
    drawer.drawOptions().isotopeLabels = false;
    drawer.drawOptions().dummyIsotopeLabels = false;
    drawer.drawOptions().atomLabelDeuteriumTritium = true;
    drawer.drawMolecule(*m);
    drawer.finishDrawing();
    std::string textDeuteriumTritium = drawer.getDrawingText();
    std::ofstream outs("testDeuteriumTritium.svg");
    outs << textDeuteriumTritium;
    outs.close();
    check_file_hash("testDeuteriumTritium.svg");
    size_t nDeuteriumTritium = std::distance(
        std::sregex_token_iterator(textDeuteriumTritium.begin(),
                                   textDeuteriumTritium.end(), regex, 1),
        std::sregex_token_iterator());
    CHECK(nDeuteriumTritium == 2);
  }
}

TEST_CASE("draw hydrogen bonds", "[drawing]") {
  SECTION("basics") {
    auto m = R"CTAB(
  Mrv2014 03022114422D          

  0  0  0     0  0            999 V3000
M  V30 BEGIN CTAB
M  V30 COUNTS 8 8 0 0 0
M  V30 BEGIN ATOM
M  V30 1 C -5.4583 -0.125 0 0
M  V30 2 C -4.1247 0.645 0 0
M  V30 3 C -2.791 -0.125 0 0
M  V30 4 C -1.4573 0.645 0 0
M  V30 5 O -2.791 -1.665 0 0
M  V30 6 C -6.792 0.645 0 0
M  V30 7 O -5.4583 -1.665 0 0
M  V30 8 H -4.1247 -2.435 0 0
M  V30 END ATOM
M  V30 BEGIN BOND
M  V30 1 1 1 2
M  V30 2 1 2 3
M  V30 3 1 3 4
M  V30 4 2 3 5
M  V30 5 1 1 6
M  V30 6 1 1 7
M  V30 7 1 7 8
M  V30 8 10 5 8
M  V30 END BOND
M  V30 END CTAB
M  END
)CTAB"_ctab;
    REQUIRE(m);

    MolDraw2DSVG drawer(300, 300);
    drawer.drawMolecule(*m);
    drawer.finishDrawing();
    std::ofstream outs("testHydrogenBonds1.svg");
    outs << drawer.getDrawingText();
    outs.close();
    check_file_hash("testHydrogenBonds1.svg");
  }
  SECTION("from CXSMILES") {
    auto m = "CC1O[H]O=C(C)C1 |H:4.3|"_smiles;
    REQUIRE(m);

    MolDraw2DSVG drawer(300, 300);
    drawer.drawMolecule(*m);
    drawer.finishDrawing();
    std::ofstream outs("testHydrogenBonds2.svg");
    outs << drawer.getDrawingText();
    outs.close();
    check_file_hash("testHydrogenBonds2.svg");
  }
}

TEST_CASE("github #3912: cannot draw atom lists from SMARTS", "[query][bug]") {
  SECTION("original") {
    auto m = "C-[N,O]"_smarts;
    REQUIRE(m);
    int panelWidth = -1;
    int panelHeight = -1;
    bool noFreeType = true;
    MolDraw2DSVG drawer(300, 300, panelWidth, panelHeight, noFreeType);
    drawer.drawMolecule(*m);
    drawer.finishDrawing();
    std::ofstream outs("testGithub3912.1.svg");
    auto txt = drawer.getDrawingText();
    outs << txt;
    outs.close();
    check_file_hash("testGithub3912.1.svg");
    CHECK(txt.find(">N<") != std::string::npos);
    CHECK(txt.find(">O<") != std::string::npos);
    CHECK(txt.find(">!<") == std::string::npos);
  }
  SECTION("negated") {
    auto m = "C-[N,O]"_smarts;
    REQUIRE(m);
    REQUIRE(m->getAtomWithIdx(1)->hasQuery());
    m->getAtomWithIdx(1)->getQuery()->setNegation(true);
    int panelWidth = -1;
    int panelHeight = -1;
    bool noFreeType = true;
    MolDraw2DSVG drawer(300, 300, panelWidth, panelHeight, noFreeType);
    drawer.drawMolecule(*m);
    drawer.finishDrawing();
    std::ofstream outs("testGithub3912.2.svg");
    auto txt = drawer.getDrawingText();
    outs << txt;
    outs.close();
    check_file_hash("testGithub3912.2.svg");
    CHECK(txt.find(">N<") != std::string::npos);
    CHECK(txt.find(">O<") != std::string::npos);
    CHECK(txt.find(">!<") != std::string::npos);
  }
}

TEST_CASE("github #2976: kekulizing reactions when drawing", "[reactions]") {
  SECTION("basics") {
    bool asSmiles = true;
    std::unique_ptr<ChemicalReaction> rxn{
        RxnSmartsToChemicalReaction("c1ccccc1>>c1ncccc1", nullptr, asSmiles)};
    MolDraw2DSVG drawer(450, 200);
    drawer.drawReaction(*rxn);
    drawer.finishDrawing();
    std::ofstream outs("testGithub2976.svg");
    auto txt = drawer.getDrawingText();
    outs << txt;
    outs.close();
    check_file_hash("testGithub2976.svg");
  }
}

TEST_CASE("preserve Reaction coordinates", "[reactions]") {
  SECTION("basics") {
    std::string data = R"RXN($RXN

  Mrv16822    031301211645

  2  2  1
$MOL

  Mrv1682203132116452D          

  3  2  0  0  0  0            999 V2000
   -4.3304    2.5893    0.0000 O   0  0  0  0  0  0  0  0  0  0  0  0
   -4.3304    1.7643    0.0000 C   0  0  0  0  0  0  0  0  0  0  0  0
   -3.5054    1.7643    0.0000 C   0  0  0  0  0  0  0  0  0  0  0  0
  1  2  1  0  0  0  0
  2  3  1  0  0  0  0
M  END
$MOL

  Mrv1682203132116452D          

  2  1  0  0  0  0            999 V2000
   -2.1652    2.6339    0.0000 N   0  0  0  0  0  0  0  0  0  0  0  0
   -2.1652    1.8089    0.0000 C   0  0  0  0  0  0  0  0  0  0  0  0
  1  2  1  0  0  0  0
M  END
$MOL

  Mrv1682203132116452D          

  3  2  0  0  0  0            999 V2000
    3.6109    1.9512    0.0000 C   0  0  0  0  0  0  0  0  0  0  0  0
    2.7859    1.9512    0.0000 C   0  0  0  0  0  0  0  0  0  0  0  0
    2.7859    2.7762    0.0000 N   0  0  0  0  0  0  0  0  0  0  0  0
  2  1  1  0  0  0  0
  3  2  1  0  0  0  0
M  END
$MOL

  Mrv1682203132116452D          

  2  1  0  0  0  0            999 V2000
    4.9511    1.9959    0.0000 C   0  0  0  0  0  0  0  0  0  0  0  0
    4.9511    2.8209    0.0000 O   0  0  0  0  0  0  0  0  0  0  0  0
  2  1  1  0  0  0  0
M  END
$MOL

  Mrv1682203132116452D          

  2  1  0  0  0  0            999 V2000
   -0.3571    2.7232    0.0000 C   0  0  0  0  0  0  0  0  0  0  0  0
   -0.4003    3.5471    0.0000 O   0  0  0  0  0  0  0  0  0  0  0  0
  1  2  1  0  0  0  0
M  END
)RXN";
    std::unique_ptr<ChemicalReaction> rxn{RxnBlockToChemicalReaction(data)};
    MolDraw2DSVG drawer(450, 200);
    drawer.drawReaction(*rxn);
    drawer.finishDrawing();
    std::ofstream outs("testReactionCoords.svg");
    auto txt = drawer.getDrawingText();
    outs << txt;
    outs.close();
    check_file_hash("testReactionCoords.svg");

    // the reaction is drawn with some bonds vertical, make sure they remain
    // vertical
    {
      std::regex regex("class='bond-0.*? d='M (\\d+\\.\\d+).* L (\\d+\\.\\d+)");
      std::smatch bondMatch;
      REQUIRE(std::regex_search(txt, bondMatch, regex));
      REQUIRE(bondMatch.size() == 3);  // match both halves of the bond
      CHECK(bondMatch[1].str() == bondMatch[2].str());
    }
    {
      std::regex regex("class='bond-2.*? d='M (\\d+\\.\\d+).* L (\\d+\\.\\d+)");
      std::smatch bondMatch;
      REQUIRE(std::regex_search(txt, bondMatch, regex));
      REQUIRE(bondMatch.size() == 3);  // match both halves of the bond
      CHECK(bondMatch[1].str() == bondMatch[2].str());
    }
    {
      std::regex regex("class='bond-4.*? d='M (\\d+\\.\\d+).* L (\\d+\\.\\d+)");
      std::smatch bondMatch;
      REQUIRE(std::regex_search(txt, bondMatch, regex));
      REQUIRE(bondMatch.size() == 3);  // match both halves of the bond
      CHECK(bondMatch[1].str() == bondMatch[2].str());
    }
  }
}
TEST_CASE("support annotation colors", "[drawing]") {
  SECTION("basics") {
    auto m = "CCCO"_smiles;
    REQUIRE(m);
    int panelWidth = -1;
    int panelHeight = -1;
    bool noFreeType = true;
    MolDraw2DSVG drawer(300, 300, panelWidth, panelHeight, noFreeType);
    drawer.drawOptions().annotationColour = DrawColour{0, 0, 1, 1};
    drawer.drawOptions().addAtomIndices = true;
    drawer.drawMolecule(*m, "blue annotations");
    drawer.finishDrawing();
    std::ofstream outs("testAnnotationColors.svg");
    auto txt = drawer.getDrawingText();
    outs << txt;
    outs.close();
    check_file_hash("testAnnotationColors.svg");
    CHECK(txt.find("fill:#0000FF' >2<") != std::string::npos);
  }
}

TEST_CASE("Github #4238: prepareMolForDrawing and wavy bonds") {
  {
    auto mol = "CC=CC"_smiles;
    REQUIRE(mol);
    mol->getBondWithIdx(1)->setStereoAtoms(0, 3);
    mol->getBondWithIdx(1)->setStereo(Bond::BondStereo::STEREOANY);
    bool kekulize = true;
    bool addChiralHs = true;
    bool wedgeBonds = true;
    bool forceCoords = true;
    bool wavyBonds = false;
    MolDraw2DUtils::prepareMolForDrawing(*mol, kekulize, addChiralHs,
                                         wedgeBonds, forceCoords, wavyBonds);
    CHECK(mol->getBondWithIdx(0)->getBondDir() == Bond::BondDir::NONE);
    CHECK(mol->getBondWithIdx(1)->getStereo() == Bond::BondStereo::STEREOANY);

    RWMol mol2(*mol);
    wavyBonds = true;
    MolDraw2DUtils::prepareMolForDrawing(mol2, kekulize, addChiralHs,
                                         wedgeBonds, forceCoords, wavyBonds);
    CHECK(mol2.getBondWithIdx(0)->getBondDir() == Bond::BondDir::UNKNOWN);
    CHECK(mol2.getBondWithIdx(1)->getStereo() == Bond::BondStereo::STEREONONE);

    MolDraw2DSVG drawer(500, 200, 250, 200);
    // drawer.drawOptions().prepareMolsBeforeDrawing = false;
    MOL_PTR_VECT ms{mol.get(), &mol2};
    std::vector<std::string> legends = {"before", "after"};
    drawer.drawMolecules(ms, &legends);
    drawer.finishDrawing();
    std::string text = drawer.getDrawingText();
    std::ofstream outs("testGithub4238_1.svg");
    outs << text;
    outs.flush();
  }
}

TEST_CASE("Github #4323: support providing RGBA colors") {
  auto mol = "CCCO"_smiles;
  REQUIRE(mol);
#ifdef RDK_BUILD_FREETYPE_SUPPORT
  SECTION("with alpha") {
    MolDraw2DSVG drawer(200, 150);
    drawer.drawOptions().legendColour = DrawColour(1, 0, 1, 0.3);
    drawer.drawOptions().backgroundColour = DrawColour(0.5, 0.5, 0.5, 0.3);
    drawer.drawMolecule(*mol, "partially transparent legend/background");
    drawer.finishDrawing();

    std::string text = drawer.getDrawingText();
    std::ofstream outs("testGithub4323_1.svg");
    outs << text;
    outs.flush();
    // background
    CHECK(text.find("fill:#7F7F7F4C;") != std::string::npos);
    CHECK(text.find("fill:#7F7F7F;") == std::string::npos);
    // legend
    CHECK(text.find("fill='#FF00FF4C'") != std::string::npos);
    CHECK(text.find("fill='#FF00FF'") == std::string::npos);
  }
  SECTION("without alpha") {
    MolDraw2DSVG drawer(200, 150);
    drawer.drawOptions().legendColour = DrawColour(1, 0, 1);
    drawer.drawOptions().backgroundColour = DrawColour(0.5, 0.5, 0.5);
    drawer.drawMolecule(*mol, "no transparency");
    drawer.finishDrawing();

    std::string text = drawer.getDrawingText();
    std::ofstream outs("testGithub4323_2.svg");
    outs << text;
    outs.flush();
    // background
    CHECK(text.find("fill:#7F7F7F4C;") == std::string::npos);
    CHECK(text.find("fill:#7F7F7F;") != std::string::npos);
    // legend
    CHECK(text.find("fill='#FF00FF4C'") == std::string::npos);
    CHECK(text.find("fill='#FF00FF'") != std::string::npos);
  }
#endif
  SECTION("no FT with alpha") {
    MolDraw2DSVG drawer(200, 150, -1, -1, NO_FREETYPE);
    drawer.drawOptions().legendColour = DrawColour(1, 0, 1, 0.3);
    drawer.drawOptions().backgroundColour = DrawColour(0.5, 0.5, 0.5, 0.3);
    drawer.drawMolecule(*mol, "partially transparent legend/background");
    drawer.finishDrawing();

    std::string text = drawer.getDrawingText();
    std::ofstream outs("testGithub4323_3.svg");
    outs << text;
    outs.flush();
    // background
    CHECK(text.find("fill:#7F7F7F4C;") != std::string::npos);
    CHECK(text.find("fill:#7F7F7F;") == std::string::npos);
    // legend
    CHECK(text.find("fill:#FF00FF4C'") != std::string::npos);
    CHECK(text.find("fill:#FF00FF'") == std::string::npos);
  }
  SECTION("no FT without alpha") {
    MolDraw2DSVG drawer(200, 150, -1, -1, NO_FREETYPE);
    drawer.drawOptions().legendColour = DrawColour(1, 0, 1);
    drawer.drawOptions().backgroundColour = DrawColour(0.5, 0.5, 0.5);
    drawer.drawMolecule(*mol, "no transparency");
    drawer.finishDrawing();

    std::string text = drawer.getDrawingText();
    std::ofstream outs("testGithub4323_4.svg");
    outs << text;
    outs.flush();
    // background
    CHECK(text.find("fill:#7F7F7F4C;") == std::string::npos);
    CHECK(text.find("fill:#7F7F7F;") != std::string::npos);
    // legend
    CHECK(text.find("fill:#FF00FF4C'") == std::string::npos);
    CHECK(text.find("fill:#FF00FF'") != std::string::npos);
  }
#ifdef RDK_BUILD_CAIRO_SUPPORT
#ifdef RDK_BUILD_FREETYPE_SUPPORT
  SECTION("Cairo with alpha") {
    MolDraw2DCairo drawer(200, 150);
    drawer.drawOptions().legendColour = DrawColour(1, 0, 1, 0.3);
    drawer.drawOptions().backgroundColour = DrawColour(0.5, 0.5, 0.5, 0.3);
    drawer.drawMolecule(*mol, "partially transparent legend/background");
    drawer.finishDrawing();
    drawer.writeDrawingText("testGithub4323_1.png");
    check_file_hash("testGithub4323_1.png");
  }
#endif
  SECTION("No FT Cairo with alpha") {
    MolDraw2DCairo drawer(200, 150, -1, -1, NO_FREETYPE);
    drawer.drawOptions().legendColour = DrawColour(1, 0, 1, 0.3);
    drawer.drawOptions().backgroundColour = DrawColour(0.5, 0.5, 0.5, 0.3);
    drawer.drawMolecule(*mol, "partially transparent legend/background");
    drawer.finishDrawing();
    drawer.writeDrawingText("testGithub4323_3.png");
    check_file_hash("testGithub4323_3.png");
  }
#endif
}

TEST_CASE(
    "Github #4508: SubstanceGroup labels sometimes overlap with atoms in image "
    "generation") {
  SECTION("Basics") {
    auto mol = R"CTAB(
  Mrv2114 09132120172D          

  0  0  0     0  0            999 V3000
M  V30 BEGIN CTAB
M  V30 COUNTS 8 8 1 0 1
M  V30 BEGIN ATOM
M  V30 1 C -0.5878 0.8085 0 0
M  V30 2 C -1.9434 0.078 0 0
M  V30 3 C -1.9884 -1.4614 0 0
M  V30 4 C -0.6778 -2.2702 0 0
M  V30 5 C 0.6778 -1.5394 0 0
M  V30 6 C 0.7228 -0.0001 0 0
M  V30 7 N -0.5428 2.3478 0 0
M  V30 8 O 1.9884 -2.3479 0 0
M  V30 END ATOM
M  V30 BEGIN BOND
M  V30 1 2 1 2
M  V30 2 1 2 3
M  V30 3 2 3 4
M  V30 4 1 4 5
M  V30 5 2 5 6
M  V30 6 1 6 1
M  V30 7 1 1 7
M  V30 8 1 5 8
M  V30 END BOND
M  V30 BEGIN SGROUP
M  V30 1 DAT 0 ATOMS=(1 7) FIELDNAME=UV FIELDINFO=nm -
M  V30 FIELDDISP="    0.0000    0.0000    DRU   ALL  0       0" -
M  V30 MRV_FIELDDISP=0 FIELDDATA=340
M  V30 END SGROUP
M  V30 END CTAB
M  END)CTAB"_ctab;
    REQUIRE(mol);

    {
      MolDraw2DSVG drawer(300, 250);
      drawer.drawMolecule(*mol, "data label with DRU");
      drawer.finishDrawing();
      std::string text = drawer.getDrawingText();
      std::ofstream outs("testGithub4508_1.svg");
      outs << text;
      outs.flush();
      check_file_hash("testGithub4508_1.svg");
    }

    // remove the sgroup-atom atom... the SGroup will not be drawn
    auto &sgs = getSubstanceGroups(*mol);
    REQUIRE(sgs.size() == 1);
    sgs[0].setAtoms(std::vector<unsigned int>());
    {
      MolDraw2DSVG drawer(300, 250);
      drawer.drawMolecule(*mol, "no data label drawn");
      drawer.finishDrawing();
      std::string text = drawer.getDrawingText();
      std::ofstream outs("testGithub4508_1b.svg");
      outs << text;
      outs.flush();
      check_file_hash("testGithub4508_1b.svg");
    }
  }
  SECTION("Absolute") {
    auto mol = R"CTAB(
  Mrv2114 09132120172D

  0  0  0     0  0            999 V3000
M  V30 BEGIN CTAB
M  V30 COUNTS 8 8 1 0 1
M  V30 BEGIN ATOM
M  V30 1 C -0.5878 0.8085 0 0
M  V30 2 C -1.9434 0.078 0 0
M  V30 3 C -1.9884 -1.4614 0 0
M  V30 4 C -0.6778 -2.2702 0 0
M  V30 5 C 0.6778 -1.5394 0 0
M  V30 6 C 0.7228 -0.0001 0 0
M  V30 7 N -0.5428 2.3478 0 0
M  V30 8 O 1.9884 -2.3479 0 0
M  V30 END ATOM
M  V30 BEGIN BOND
M  V30 1 2 1 2
M  V30 2 1 2 3
M  V30 3 2 3 4
M  V30 4 1 4 5
M  V30 5 2 5 6
M  V30 6 1 6 1
M  V30 7 1 1 7
M  V30 8 1 5 8
M  V30 END BOND
M  V30 BEGIN SGROUP
M  V30 1 DAT 0 ATOMS=(1 7) FIELDNAME=UV FIELDINFO=nm -
M  V30 FIELDDISP="    0.0000    0.0000    DAU   ALL  0       0" -
M  V30 MRV_FIELDDISP=0 FIELDDATA=340
M  V30 END SGROUP
M  V30 END CTAB
M  END)CTAB"_ctab;
    REQUIRE(mol);

    {
      MolDraw2DSVG drawer(300, 250);
      drawer.drawMolecule(*mol, "data label with DAU\n(expect odd placement)");
      drawer.finishDrawing();
      std::string text = drawer.getDrawingText();
      std::ofstream outs("testGithub4508_2.svg");
      outs << text;
      outs.flush();
      check_file_hash("testGithub4508_2.svg");
    }

    // remove the sgroup-atom atom... the SGroup will still be drawn
    auto &sgs = getSubstanceGroups(*mol);
    REQUIRE(sgs.size() == 1);
    sgs[0].setAtoms(std::vector<unsigned int>());
    {
      MolDraw2DSVG drawer(300, 250);
      drawer.drawMolecule(*mol,
                          "DAU, no associated atom\n(expect odd placement)");
      drawer.finishDrawing();
      std::string text = drawer.getDrawingText();
      std::ofstream outs("testGithub4508_2b.svg");
      outs << text;
      outs.flush();
      check_file_hash("testGithub4508_2b.svg");
    }
  }
}

TEST_CASE("Github #4538 drawMolecules crash") {
  auto m = "CCc1ccccc1"_smiles;
  REQUIRE(m);
  RDDepict::compute2DCoords(*m);
  ROMol m1(*m);
  ROMol m2(*m);
  std::vector<ROMol *> mols{&m1, &m2};
  SECTION("basics") {
    MolDraw2DSVG drawer(500, 200, 250, 200);
    drawer.drawOptions().prepareMolsBeforeDrawing = false;
    drawer.drawMolecules(mols);
    drawer.finishDrawing();
    auto text = drawer.getDrawingText();
    std::ofstream outs("testGithub4538.svg");
    outs << text;
    outs.flush();
    check_file_hash("testGithub4538.svg");
  }
}

<<<<<<< HEAD
TEST_CASE("Github #4519 bad placement of datafield labels") {
  auto mol1 = R"CTAB(
     RDKit          2D

  0  0  0  0  0  0  0  0  0  0999 V3000
M  V30 BEGIN CTAB
M  V30 COUNTS 5 4 1 0 0
M  V30 BEGIN ATOM
M  V30 1 C 0.000000 0.000000 0.000000 0
M  V30 2 C 1.299038 0.750000 0.000000 0
M  V30 3 C 2.598076 -0.000000 0.000000 0
M  V30 4 C 1.299038 2.250000 0.000000 0
M  V30 5 C 2.598076 3.000000 0.000000 0
M  V30 END ATOM
M  V30 BEGIN BOND
M  V30 1 1 1 2
M  V30 2 2 2 3
M  V30 3 1 2 4
M  V30 4 2 4 5
M  V30 END BOND
M  V30 BEGIN SGROUP
M  V30 1 DAT 0 ATOMS=(5 2 4 5 3 1) FIELDNAME="Lambda Max" FIELDINFO=nm -
M  V30 FIELDDATA="2222"
M  V30 END SGROUP
M  V30 END CTAB
M  END)CTAB"_ctab;
  REQUIRE(mol1);

  auto mol2 = R"CTAB(
     RDKit          2D

  0  0  0  0  0  0  0  0  0  0999 V3000
M  V30 BEGIN CTAB
M  V30 COUNTS 8 8 1 0 0
M  V30 BEGIN ATOM
M  V30 1 N 3.000000 0.000000 0.000000 0
M  V30 2 C 1.500000 0.000000 0.000000 0
M  V30 3 C 0.750000 -1.299038 0.000000 0
M  V30 4 C -0.750000 -1.299038 0.000000 0
M  V30 5 C -1.500000 0.000000 0.000000 0
M  V30 6 C -0.750000 1.299038 0.000000 0
M  V30 7 O -1.500000 2.598076 0.000000 0
M  V30 8 C 0.750000 1.299038 0.000000 0
M  V30 END ATOM
M  V30 BEGIN BOND
M  V30 1 1 1 2
M  V30 2 2 2 3
M  V30 3 1 3 4
M  V30 4 2 4 5
M  V30 5 1 5 6
M  V30 6 1 6 7
M  V30 7 2 6 8
M  V30 8 1 8 2
M  V30 END BOND
M  V30 BEGIN SGROUP
M  V30 1 DAT 0 ATOMS=(1 1) FIELDNAME=UV FIELDINFO=nm -
M  V30 FIELDDISP="    0.0000    0.0000    DR    ALL  0       0" -
M  V30 FIELDDATA="340"
M  V30 END SGROUP
M  V30 END CTAB
M  END)CTAB"_ctab;
  REQUIRE(mol2);

  auto mol3 = R"CTAB(
     RDKit          2D

  0  0  0  0  0  0  0  0  0  0999 V3000
M  V30 BEGIN CTAB
M  V30 COUNTS 4 3 1 0 0
M  V30 BEGIN ATOM
M  V30 1 C -0.750000 -1.299038 0.000000 0
M  V30 2 C 0.000000 0.000000 0.000000 0
M  V30 3 C 1.500000 0.000000 0.000000 0
M  V30 4 C 2.250000 1.299038 0.000000 0
M  V30 END ATOM
M  V30 BEGIN BOND
M  V30 1 1 1 2
M  V30 2 2 2 3
M  V30 3 1 3 4
M  V30 END BOND
M  V30 BEGIN SGROUP
M  V30 1 DAT 0 ATOMS=(1 3) FIELDNAME=Stereo -
M  V30 FIELDDATA="Cis"
M  V30 END SGROUP
M  V30 END CTAB
M  END)CTAB"_ctab;
  REQUIRE(mol3);

  std::vector<std::string> legends = {"datafield label bad placement1",
                                      "datafield label bad placement2",
                                      "datafield label bad placement3"};//  std::vector<std::string> legends = {"datafield label bad placement2"};
  {
    MolDraw2DSVG drawer(300, 250);
    drawer.drawMolecule(*mol1, legends[0]);
    drawer.finishDrawing();
    std::string text = drawer.getDrawingText();
    std::ofstream outs("testGithub4519_1.svg");
    outs << text;
    outs.flush();
    check_file_hash("testGithub4519_1.svg");
  }
  {
    MolDraw2DSVG drawer(300, 250);
    drawer.drawMolecule(*mol2, legends[1]);
    drawer.finishDrawing();
    std::string text = drawer.getDrawingText();
    std::ofstream outs("testGithub4519_2.svg");
    outs << text;
    outs.flush();
    check_file_hash("testGithub4519_2.svg");
  }
  {
    MolDraw2DSVG drawer(300, 250);
    drawer.drawMolecule(*mol3, legends[2]);
    drawer.finishDrawing();
    std::string text = drawer.getDrawingText();
    std::ofstream outs("testGithub4519_3.svg");
    outs << text;
    outs.flush();
    check_file_hash("testGithub4519_3.svg");
  }

  {
    std::vector<ROMol *> mols;
    mols.push_back(mol1.get());
    mols.push_back(mol2.get());
    mols.push_back(mol3.get());
    MolDraw2DSVG drawer(900, 250, 300, 250);
    drawer.drawMolecules(mols, &legends);
    drawer.finishDrawing();
    std::string text = drawer.getDrawingText();
    std::ofstream outs("testGithub4519_4.svg");
    outs << text;
    outs.flush();
    outs.close();
    check_file_hash("testGithub4519_4.svg");
  }

=======
TEST_CASE("dark mode mol drawing") {
  SECTION("Basics") {
    auto m =
        "CS(=O)(=O)COC(=N)c1cc(Cl)cnc1[NH3+] |SgD:7:note:some extra text:=:::|"_smiles;
    REQUIRE(m);
    MolDraw2DSVG drawer(350, 300);
    setDarkMode(drawer);
    drawer.drawMolecule(*m, "dark mode!");
    drawer.finishDrawing();
    auto text = drawer.getDrawingText();
    std::ofstream outs("testDarkMode.1.svg");
    outs << text;
    outs.flush();
    check_file_hash("testDarkMode.1.svg");
  }
}
TEST_CASE("monochrome mol drawing") {
  SECTION("Basics") {
    auto m =
        "CS(=O)(=O)COC(=N)c1cc(Cl)cnc1[NH3+] |SgD:7:note:some extra text:=:::|"_smiles;
    REQUIRE(m);
    MolDraw2DSVG drawer(350, 300);
    setMonochromeMode(drawer, DrawColour{0.1, 0.1, 0.6},
                      DrawColour{0.75, 0.75, 0.75});
    drawer.drawMolecule(*m, "monochrome");
    drawer.finishDrawing();
    auto text = drawer.getDrawingText();
    std::ofstream outs("testMonochrome.1.svg");
    outs << text;
    outs.flush();
    check_file_hash("testMonochrome.1.svg");
  }
  SECTION("Basics inverted") {
    auto m =
        "CS(=O)(=O)COC(=N)c1cc(Cl)cnc1[NH3+] |SgD:7:note:some extra text:=:::|"_smiles;
    REQUIRE(m);
    MolDraw2DSVG drawer(350, 300);
    setMonochromeMode(drawer, DrawColour{0.75, 0.75, 0.75},
                      DrawColour{0.1, 0.1, 0.6});
    drawer.drawMolecule(*m, "monochrome");
    drawer.finishDrawing();
    auto text = drawer.getDrawingText();
    std::ofstream outs("testMonochrome.2.svg");
    outs << text;
    outs.flush();
    check_file_hash("testMonochrome.2.svg");
  }
}
TEST_CASE("other palettes") {
  auto m =
      "CS(=O)(=O)COC(=N)c1c(I)c(Cl)c(Br)nc1[NH2+]CP(=O) |SgD:7:note:some extra text:=:::|"_smiles;
  REQUIRE(m);
  SECTION("Avalon") {
    MolDraw2DSVG drawer(350, 300);
    assignAvalonPalette(drawer.drawOptions().atomColourPalette);
    drawer.drawMolecule(*m, "Avalon");
    drawer.finishDrawing();
    auto text = drawer.getDrawingText();
    std::ofstream outs("testAvalon.1.svg");
    outs << text;
    outs.flush();
    check_file_hash("testAvalon.1.svg");
  }
  SECTION("CDK") {
    MolDraw2DSVG drawer(350, 300);
    assignCDKPalette(drawer.drawOptions().atomColourPalette);
    drawer.drawMolecule(*m, "CDK");
    drawer.finishDrawing();
    auto text = drawer.getDrawingText();
    std::ofstream outs("testCDK.1.svg");
    outs << text;
    outs.flush();
    check_file_hash("testCDK.1.svg");
  }
}

TEST_CASE("SDD record parsing") {
  auto mol = R"CTAB(
  Mrv2008 11122110292D

  6  6  0  0  0  0            999 V2000
    9.3527    2.5661    0.0000 C   0  0  0  0  0  0  0  0  0  0  0  0
    8.6382    2.1536    0.0000 C   0  0  0  0  0  0  0  0  0  0  0  0
    8.6382    1.3286    0.0000 C   0  0  0  0  0  0  0  0  0  0  0  0
    9.3527    0.9161    0.0000 C   0  0  0  0  0  0  0  0  0  0  0  0
   10.0671    1.3286    0.0000 C   0  0  0  0  0  0  0  0  0  0  0  0
   10.0671    2.1536    0.0000 C   0  0  0  0  0  0  0  0  0  0  0  0
  1  2  1  0  0  0  0
  2  3  2  0  0  0  0
  3  4  1  0  0  0  0
  4  5  2  0  0  0  0
  5  6  1  0  0  0  0
  1  6  2  0  0  0  0
M  STY  1   1 DAT
M  SLB  1   1   1
M  SAL   1  1   1
M  SDT   1 NAME
M  SDD   1 -2345.1234-2345.1234    DR    ALL  1       0
M  SED   1 Hello World
M  END
)CTAB"_ctab;
  // SDD record has format
  // M  SDD sss xxxxx.xxxxyyyyy.yyyy eeefgh i jjjkkk ll m noo
  MolDraw2DSVG drawer(350, 300, -1, -1, 1);
  drawer.drawMolecule(*mol);
  drawer.finishDrawing();
  auto text = drawer.getDrawingText();
  std::string name("Hello World");
  for (auto &c : name) {
    std::stringstream ss;
    ss << " >" << c << "</text>";
    auto pos = text.find(ss.str());
    CHECK(pos != std::string::npos);
  }
>>>>>>> 922db380
}<|MERGE_RESOLUTION|>--- conflicted
+++ resolved
@@ -157,19 +157,16 @@
     {"testGithub4508_2.svg", 2202600652U},
     {"testGithub4508_2b.svg", 145414660U},
     {"testGithub4538.svg", 2784641879U},
-<<<<<<< HEAD
-    {"testGithub4519_1.svg", 1325760949U},
-    {"testGithub4519_2.svg", 4128451715U},
-    {"testGithub4519_3.svg", 3143183171U},
-    {"testGithub4519_4.svg", 3225199271U},};
-=======
     {"testDarkMode.1.svg", 2696431144U},
     {"testMonochrome.1.svg", 491478930U},
     {"testMonochrome.2.svg", 1722291679U},
     {"testAvalon.1.svg", 332535300U},
     {"testCDK.1.svg", 3928121594U},
+    {"testGithub4519_1.svg", 1325760949U},
+    {"testGithub4519_2.svg", 4128451715U},
+    {"testGithub4519_3.svg", 3143183171U},
+    {"testGithub4519_4.svg", 3225199271U},
 };
->>>>>>> 922db380
 
 // These PNG hashes aren't completely reliable due to floating point cruft,
 // but they can still reduce the number of drawings that need visual
@@ -3450,146 +3447,6 @@
   }
 }
 
-<<<<<<< HEAD
-TEST_CASE("Github #4519 bad placement of datafield labels") {
-  auto mol1 = R"CTAB(
-     RDKit          2D
-
-  0  0  0  0  0  0  0  0  0  0999 V3000
-M  V30 BEGIN CTAB
-M  V30 COUNTS 5 4 1 0 0
-M  V30 BEGIN ATOM
-M  V30 1 C 0.000000 0.000000 0.000000 0
-M  V30 2 C 1.299038 0.750000 0.000000 0
-M  V30 3 C 2.598076 -0.000000 0.000000 0
-M  V30 4 C 1.299038 2.250000 0.000000 0
-M  V30 5 C 2.598076 3.000000 0.000000 0
-M  V30 END ATOM
-M  V30 BEGIN BOND
-M  V30 1 1 1 2
-M  V30 2 2 2 3
-M  V30 3 1 2 4
-M  V30 4 2 4 5
-M  V30 END BOND
-M  V30 BEGIN SGROUP
-M  V30 1 DAT 0 ATOMS=(5 2 4 5 3 1) FIELDNAME="Lambda Max" FIELDINFO=nm -
-M  V30 FIELDDATA="2222"
-M  V30 END SGROUP
-M  V30 END CTAB
-M  END)CTAB"_ctab;
-  REQUIRE(mol1);
-
-  auto mol2 = R"CTAB(
-     RDKit          2D
-
-  0  0  0  0  0  0  0  0  0  0999 V3000
-M  V30 BEGIN CTAB
-M  V30 COUNTS 8 8 1 0 0
-M  V30 BEGIN ATOM
-M  V30 1 N 3.000000 0.000000 0.000000 0
-M  V30 2 C 1.500000 0.000000 0.000000 0
-M  V30 3 C 0.750000 -1.299038 0.000000 0
-M  V30 4 C -0.750000 -1.299038 0.000000 0
-M  V30 5 C -1.500000 0.000000 0.000000 0
-M  V30 6 C -0.750000 1.299038 0.000000 0
-M  V30 7 O -1.500000 2.598076 0.000000 0
-M  V30 8 C 0.750000 1.299038 0.000000 0
-M  V30 END ATOM
-M  V30 BEGIN BOND
-M  V30 1 1 1 2
-M  V30 2 2 2 3
-M  V30 3 1 3 4
-M  V30 4 2 4 5
-M  V30 5 1 5 6
-M  V30 6 1 6 7
-M  V30 7 2 6 8
-M  V30 8 1 8 2
-M  V30 END BOND
-M  V30 BEGIN SGROUP
-M  V30 1 DAT 0 ATOMS=(1 1) FIELDNAME=UV FIELDINFO=nm -
-M  V30 FIELDDISP="    0.0000    0.0000    DR    ALL  0       0" -
-M  V30 FIELDDATA="340"
-M  V30 END SGROUP
-M  V30 END CTAB
-M  END)CTAB"_ctab;
-  REQUIRE(mol2);
-
-  auto mol3 = R"CTAB(
-     RDKit          2D
-
-  0  0  0  0  0  0  0  0  0  0999 V3000
-M  V30 BEGIN CTAB
-M  V30 COUNTS 4 3 1 0 0
-M  V30 BEGIN ATOM
-M  V30 1 C -0.750000 -1.299038 0.000000 0
-M  V30 2 C 0.000000 0.000000 0.000000 0
-M  V30 3 C 1.500000 0.000000 0.000000 0
-M  V30 4 C 2.250000 1.299038 0.000000 0
-M  V30 END ATOM
-M  V30 BEGIN BOND
-M  V30 1 1 1 2
-M  V30 2 2 2 3
-M  V30 3 1 3 4
-M  V30 END BOND
-M  V30 BEGIN SGROUP
-M  V30 1 DAT 0 ATOMS=(1 3) FIELDNAME=Stereo -
-M  V30 FIELDDATA="Cis"
-M  V30 END SGROUP
-M  V30 END CTAB
-M  END)CTAB"_ctab;
-  REQUIRE(mol3);
-
-  std::vector<std::string> legends = {"datafield label bad placement1",
-                                      "datafield label bad placement2",
-                                      "datafield label bad placement3"};//  std::vector<std::string> legends = {"datafield label bad placement2"};
-  {
-    MolDraw2DSVG drawer(300, 250);
-    drawer.drawMolecule(*mol1, legends[0]);
-    drawer.finishDrawing();
-    std::string text = drawer.getDrawingText();
-    std::ofstream outs("testGithub4519_1.svg");
-    outs << text;
-    outs.flush();
-    check_file_hash("testGithub4519_1.svg");
-  }
-  {
-    MolDraw2DSVG drawer(300, 250);
-    drawer.drawMolecule(*mol2, legends[1]);
-    drawer.finishDrawing();
-    std::string text = drawer.getDrawingText();
-    std::ofstream outs("testGithub4519_2.svg");
-    outs << text;
-    outs.flush();
-    check_file_hash("testGithub4519_2.svg");
-  }
-  {
-    MolDraw2DSVG drawer(300, 250);
-    drawer.drawMolecule(*mol3, legends[2]);
-    drawer.finishDrawing();
-    std::string text = drawer.getDrawingText();
-    std::ofstream outs("testGithub4519_3.svg");
-    outs << text;
-    outs.flush();
-    check_file_hash("testGithub4519_3.svg");
-  }
-
-  {
-    std::vector<ROMol *> mols;
-    mols.push_back(mol1.get());
-    mols.push_back(mol2.get());
-    mols.push_back(mol3.get());
-    MolDraw2DSVG drawer(900, 250, 300, 250);
-    drawer.drawMolecules(mols, &legends);
-    drawer.finishDrawing();
-    std::string text = drawer.getDrawingText();
-    std::ofstream outs("testGithub4519_4.svg");
-    outs << text;
-    outs.flush();
-    outs.close();
-    check_file_hash("testGithub4519_4.svg");
-  }
-
-=======
 TEST_CASE("dark mode mol drawing") {
   SECTION("Basics") {
     auto m =
@@ -3704,5 +3561,145 @@
     auto pos = text.find(ss.str());
     CHECK(pos != std::string::npos);
   }
->>>>>>> 922db380
+}
+
+
+TEST_CASE("Github #4519 bad placement of datafield labels") {
+  auto mol1 = R"CTAB(
+     RDKit          2D
+
+  0  0  0  0  0  0  0  0  0  0999 V3000
+M  V30 BEGIN CTAB
+M  V30 COUNTS 5 4 1 0 0
+M  V30 BEGIN ATOM
+M  V30 1 C 0.000000 0.000000 0.000000 0
+M  V30 2 C 1.299038 0.750000 0.000000 0
+M  V30 3 C 2.598076 -0.000000 0.000000 0
+M  V30 4 C 1.299038 2.250000 0.000000 0
+M  V30 5 C 2.598076 3.000000 0.000000 0
+M  V30 END ATOM
+M  V30 BEGIN BOND
+M  V30 1 1 1 2
+M  V30 2 2 2 3
+M  V30 3 1 2 4
+M  V30 4 2 4 5
+M  V30 END BOND
+M  V30 BEGIN SGROUP
+M  V30 1 DAT 0 ATOMS=(5 2 4 5 3 1) FIELDNAME="Lambda Max" FIELDINFO=nm -
+M  V30 FIELDDATA="2222"
+M  V30 END SGROUP
+M  V30 END CTAB
+M  END)CTAB"_ctab;
+  REQUIRE(mol1);
+
+  auto mol2 = R"CTAB(
+     RDKit          2D
+
+  0  0  0  0  0  0  0  0  0  0999 V3000
+M  V30 BEGIN CTAB
+M  V30 COUNTS 8 8 1 0 0
+M  V30 BEGIN ATOM
+M  V30 1 N 3.000000 0.000000 0.000000 0
+M  V30 2 C 1.500000 0.000000 0.000000 0
+M  V30 3 C 0.750000 -1.299038 0.000000 0
+M  V30 4 C -0.750000 -1.299038 0.000000 0
+M  V30 5 C -1.500000 0.000000 0.000000 0
+M  V30 6 C -0.750000 1.299038 0.000000 0
+M  V30 7 O -1.500000 2.598076 0.000000 0
+M  V30 8 C 0.750000 1.299038 0.000000 0
+M  V30 END ATOM
+M  V30 BEGIN BOND
+M  V30 1 1 1 2
+M  V30 2 2 2 3
+M  V30 3 1 3 4
+M  V30 4 2 4 5
+M  V30 5 1 5 6
+M  V30 6 1 6 7
+M  V30 7 2 6 8
+M  V30 8 1 8 2
+M  V30 END BOND
+M  V30 BEGIN SGROUP
+M  V30 1 DAT 0 ATOMS=(1 1) FIELDNAME=UV FIELDINFO=nm -
+M  V30 FIELDDISP="    0.0000    0.0000    DR    ALL  0       0" -
+M  V30 FIELDDATA="340"
+M  V30 END SGROUP
+M  V30 END CTAB
+M  END)CTAB"_ctab;
+  REQUIRE(mol2);
+
+  auto mol3 = R"CTAB(
+     RDKit          2D
+
+  0  0  0  0  0  0  0  0  0  0999 V3000
+M  V30 BEGIN CTAB
+M  V30 COUNTS 4 3 1 0 0
+M  V30 BEGIN ATOM
+M  V30 1 C -0.750000 -1.299038 0.000000 0
+M  V30 2 C 0.000000 0.000000 0.000000 0
+M  V30 3 C 1.500000 0.000000 0.000000 0
+M  V30 4 C 2.250000 1.299038 0.000000 0
+M  V30 END ATOM
+M  V30 BEGIN BOND
+M  V30 1 1 1 2
+M  V30 2 2 2 3
+M  V30 3 1 3 4
+M  V30 END BOND
+M  V30 BEGIN SGROUP
+M  V30 1 DAT 0 ATOMS=(1 3) FIELDNAME=Stereo -
+M  V30 FIELDDATA="Cis"
+M  V30 END SGROUP
+M  V30 END CTAB
+M  END)CTAB"_ctab;
+  REQUIRE(mol3);
+
+  std::vector<std::string> legends = {"datafield label bad placement1",
+                                      "datafield label bad placement2",
+                                      "datafield label bad placement3"};//  std::vector<std::string> legends = {"datafield label bad placement2"};
+  {
+    MolDraw2DSVG drawer(300, 250);
+    drawer.drawMolecule(*mol1, legends[0]);
+    drawer.finishDrawing();
+    std::string text = drawer.getDrawingText();
+    std::ofstream outs("testGithub4519_1.svg");
+    outs << text;
+    outs.flush();
+    check_file_hash("testGithub4519_1.svg");
+  }
+  {
+    MolDraw2DSVG drawer(300, 250);
+    drawer.drawMolecule(*mol2, legends[1]);
+    drawer.finishDrawing();
+    std::string text = drawer.getDrawingText();
+    std::ofstream outs("testGithub4519_2.svg");
+    outs << text;
+    outs.flush();
+    check_file_hash("testGithub4519_2.svg");
+  }
+  {
+    MolDraw2DSVG drawer(300, 250);
+    drawer.drawMolecule(*mol3, legends[2]);
+    drawer.finishDrawing();
+    std::string text = drawer.getDrawingText();
+    std::ofstream outs("testGithub4519_3.svg");
+    outs << text;
+    outs.flush();
+    check_file_hash("testGithub4519_3.svg");
+  }
+
+  {
+    std::vector<ROMol *> mols;
+    mols.push_back(mol1.get());
+    mols.push_back(mol2.get());
+    mols.push_back(mol3.get());
+    MolDraw2DSVG drawer(900, 250, 300, 250);
+    drawer.drawMolecules(mols, &legends);
+    drawer.finishDrawing();
+    std::string text = drawer.getDrawingText();
+    std::ofstream outs("testGithub4519_4.svg");
+    outs << text;
+    outs.flush();
+    outs.close();
+    check_file_hash("testGithub4519_4.svg");
+  }
+
 }