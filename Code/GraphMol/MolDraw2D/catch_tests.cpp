--- conflicted
+++ resolved
@@ -4603,14 +4603,8 @@
 }
 #endif
 
-<<<<<<< HEAD
-TEST_CASE("ACS 1996 mode") {
-  SECTION("basics") {
-#if 0
-=======
 TEST_CASE("Class values in SVG for wavy bonds.") {
   SECTION("basics") {
->>>>>>> a88a89ec
     auto m1 = R"CTAB(mol1
   ChemDraw05162216032D
 
@@ -4639,7 +4633,54 @@
   6 11  1  4
 M  END)CTAB"_ctab;
     REQUIRE(m1);
-<<<<<<< HEAD
+    auto b10 = m1->getBondWithIdx(10);
+    b10->setBondDir(Bond::UNKNOWN);
+    MolDraw2DSVG drawer(400, 400, -1, -1);
+    drawer.drawMolecule(*m1);
+    drawer.finishDrawing();
+    auto text = drawer.getDrawingText();
+    CHECK(text.find("<path class='bond-10 atom-5 atom-10'") !=
+          std::string::npos);
+    std::ofstream outs("test_classes_wavy_bonds.svg");
+    outs << text;
+    outs.flush();
+#ifdef RDK_BUILD_FREETYPE_SUPPORT
+    check_file_hash("test_classes_wavy_bonds.svg");
+#endif
+  }
+}
+
+TEST_CASE("ACS 1996 mode") {
+  SECTION("basics") {
+#if 0
+    auto m1 = R"CTAB(mol1
+  ChemDraw05162216032D
+
+ 11 11  0  0  0  0  0  0  0  0999 V2000
+    1.1514    0.9038    0.0000 C   0  0  0  0  0  0  0  0  0  0  0  0
+    1.1514    0.0788    0.0000 C   0  0  0  0  0  0  0  0  0  0  0  0
+    1.9360   -0.1762    0.0000 N   0  0  0  0  0  0  0  0  0  0  0  0
+    2.4209    0.4913    0.0000 C   0  0  0  0  0  0  0  0  0  0  0  0
+    1.9360    1.1587    0.0000 N   0  0  0  0  0  0  0  0  0  0  0  0
+    0.4369   -0.3337    0.0000 C   0  0  0  0  0  0  0  0  0  0  0  0
+   -0.2775    0.0788    0.0000 C   0  0  0  0  0  0  0  0  0  0  0  0
+   -0.9920   -0.3337    0.0000 C   0  0  0  0  0  0  0  0  0  0  0  0
+   -1.7065    0.0788    0.0000 C   0  0  0  0  0  0  0  0  0  0  0  0
+   -2.4209   -0.3337    0.0000 N   0  0  0  0  0  0  0  0  0  0  0  0
+    0.4369   -1.1587    0.0000 C   0  0  0  0  0  0  0  0  0  0  0  0
+  1  2  2  0
+  2  3  1  0
+  3  4  2  0
+  4  5  1  0
+  5  1  1  0
+  2  6  1  0
+  6  7  1  0
+  7  8  2  3
+  8  9  1  0
+  9 10  3  0
+  6 11  1  4
+M  END)CTAB"_ctab;
+    REQUIRE(m1);
     bool res1 = MolDraw2DUtils::drawMolACS1996("acs1996_1.svg", *m1, "",
                                                nullptr, nullptr);
     REQUIRE(res1);
@@ -5202,21 +5243,4 @@
     REQUIRE(res);
   }
 #endif
-=======
-    auto b10 = m1->getBondWithIdx(10);
-    b10->setBondDir(Bond::UNKNOWN);
-    MolDraw2DSVG drawer(400, 400, -1, -1);
-    drawer.drawMolecule(*m1);
-    drawer.finishDrawing();
-    auto text = drawer.getDrawingText();
-    CHECK(text.find("<path class='bond-10 atom-5 atom-10'") !=
-          std::string::npos);
-    std::ofstream outs("test_classes_wavy_bonds.svg");
-    outs << text;
-    outs.flush();
-#ifdef RDK_BUILD_FREETYPE_SUPPORT
-    check_file_hash("test_classes_wavy_bonds.svg");
-#endif
-  }
->>>>>>> a88a89ec
 }