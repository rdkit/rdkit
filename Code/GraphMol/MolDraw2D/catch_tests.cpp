--- conflicted
+++ resolved
@@ -251,12 +251,10 @@
     {"testGithub5511_1.svg", 940106456U},
     {"testGithub5511_2.svg", 1448975272U},
     {"test_github5767.svg", 3153964439U},
-<<<<<<< HEAD
+    {"test_github5944.svg", 2858910387U},
+    {"test_github5943.svg", 3591000538U},
+    {"test_github5767.svg", 3153964439U},
     {"test_github5949.svg", 215754974U}};
-=======
-    {"test_github5944.svg", 2858910387U},
-    {"test_github5943.svg", 3591000538U}};
->>>>>>> 3e2af930
 
 // These PNG hashes aren't completely reliable due to floating point cruft,
 // but they can still reduce the number of drawings that need visual
@@ -6217,10 +6215,6 @@
   }
 }
 
-<<<<<<< HEAD
-TEST_CASE("Github5949: fixed size for dative arrow heads") {
-  std::string nameBase = "test_github5949";
-=======
 TEST_CASE("Github5944: Ellipse extremes not calculated correctly.") {
   std::string nameBase = "test_github5944";
   auto m = "c1ccccn1"_smiles;
@@ -6260,7 +6254,6 @@
 
 TEST_CASE("Github5943: bad ellipses for atom end points") {
   std::string nameBase = "test_github5943";
->>>>>>> 3e2af930
   auto m = R"CTAB(ferrocene
      RDKit          2D
 
@@ -6305,12 +6298,80 @@
 )CTAB"_ctab;
   REQUIRE(m);
   {
-<<<<<<< HEAD
+    MolDraw2DSVG drawer(300, 300, 300, 300, true);
+    drawer.drawMolecule(*m);
+    drawer.finishDrawing();
+    std::string text = drawer.getDrawingText();
+    std::ofstream outs(nameBase + ".svg");
+    outs << text;
+    outs.flush();
+    outs.close();
+    std::regex r("<ellipse cx=.*rx='(\\d+\\.\\d+)' ry='(\\d+\\.\\d+)'");
+    std::ptrdiff_t const match_count(
+        std::distance(std::sregex_iterator(text.begin(), text.end(), r),
+                      std::sregex_iterator()));
+    REQUIRE(match_count == 10);
+
+    // all the ellipses should have a radius of roughly 25.2.
+    auto match_begin = std::sregex_iterator(text.begin(), text.end(), r);
+    auto match_end = std::sregex_iterator();
+    for (std::sregex_iterator i = match_begin; i != match_end; ++i) {
+      std::smatch match = *i;
+      REQUIRE_THAT(stod(match[1]), Catch::Matchers::WithinAbs(25.2, 0.1));
+      REQUIRE_THAT(stod(match[2]), Catch::Matchers::WithinAbs(25.2, 0.1));
+    }
+    check_file_hash(nameBase + ".svg");
+  }
+}
+
+TEST_CASE("Github5949: fixed size for dative arrow heads") {
+  std::string nameBase = "test_github5949";
+  auto m = R"CTAB(ferrocene
+     RDKit          2D
+
+  0  0  0  0  0  0  0  0  0  0999 V3000
+M  V30 BEGIN CTAB
+M  V30 COUNTS 15 14 0 0 0
+M  V30 BEGIN ATOM
+M  V30 1 C 0.619616 1.206807 0.000000 0 CHG=-1
+M  V30 2 C 0.211483 1.768553 0.000000 0
+M  V30 3 C -1.283936 1.861329 0.000000 0
+M  V30 4 C -1.796429 1.358429 0.000000 0
+M  V30 5 C -0.634726 0.966480 0.000000 0
+M  V30 6 C 0.654379 -1.415344 0.000000 0 CHG=-1
+M  V30 7 C 0.249886 -0.858607 0.000000 0
+M  V30 8 C -1.232145 -0.766661 0.000000 0
+M  V30 9 C -1.740121 -1.265073 0.000000 0
+M  V30 10 C -0.580425 -1.662922 0.000000 0
+M  V30 11 C 1.759743 0.755930 0.000000 0
+M  V30 12 C 1.796429 -1.861329 0.000000 0
+M  V30 13 Fe -0.554442 0.032137 0.000000 0 VAL=2
+M  V30 14 * -0.601210 1.478619 0.000000 0
+M  V30 15 * -0.537835 -1.172363 0.000000 0
+M  V30 END ATOM
+M  V30 BEGIN BOND
+M  V30 1 1 1 5
+M  V30 2 2 4 5
+M  V30 3 1 4 3
+M  V30 4 2 2 3
+M  V30 5 1 1 2
+M  V30 6 1 6 10
+M  V30 7 2 9 10
+M  V30 8 1 9 8
+M  V30 9 2 7 8
+M  V30 10 1 6 7
+M  V30 11 1 1 11
+M  V30 12 1 6 12
+M  V30 13 9 14 13 ENDPTS=(5 1 2 3 4 5) ATTACH=ANY
+M  V30 14 9 15 13 ENDPTS=(5 9 10 7 8 6) ATTACH=ANY
+M  V30 END BOND
+M  V30 END CTAB
+M  END
+)CTAB"_ctab;
+  REQUIRE(m);
+  {
     MolDraw2DSVG drawer(300, 300, 300, 300, false);
     drawer.drawOptions().addAtomIndices = true;
-=======
-    MolDraw2DSVG drawer(300, 300, 300, 300, true);
->>>>>>> 3e2af930
     drawer.drawMolecule(*m);
     drawer.finishDrawing();
     std::string text = drawer.getDrawingText();
@@ -6318,7 +6379,6 @@
     outs << text;
     outs.flush();
     outs.close();
-<<<<<<< HEAD
 
     auto extract_ends = [](const std::string &text, const std::regex &r,
                            std::vector<Point2D> &ends) -> void {
@@ -6355,22 +6415,6 @@
     auto h2s2 = (ends2[0] - ends2[2]).length();
     REQUIRE_THAT(h1s2, Catch::Matchers::WithinAbs(h2s2, 0.1));
 
-=======
-    std::regex r("<ellipse cx=.*rx='(\\d+\\.\\d+)' ry='(\\d+\\.\\d+)'");
-    std::ptrdiff_t const match_count(
-        std::distance(std::sregex_iterator(text.begin(), text.end(), r),
-                      std::sregex_iterator()));
-    REQUIRE(match_count == 10);
-
-    // all the ellipses should have a radius of roughly 25.2.
-    auto match_begin = std::sregex_iterator(text.begin(), text.end(), r);
-    auto match_end = std::sregex_iterator();
-    for (std::sregex_iterator i = match_begin; i != match_end; ++i) {
-      std::smatch match = *i;
-      REQUIRE_THAT(stod(match[1]), Catch::Matchers::WithinAbs(25.2, 0.1));
-      REQUIRE_THAT(stod(match[2]), Catch::Matchers::WithinAbs(25.2, 0.1));
-    }
->>>>>>> 3e2af930
     check_file_hash(nameBase + ".svg");
   }
 }