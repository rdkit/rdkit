--- conflicted
+++ resolved
@@ -336,12 +336,9 @@
     {"testWedgeNonSingleBonds-6.svg", 238313010U},
     {"testWedgeNonSingleBonds-7.svg", 3641456570U},
     {"testWedgeNonSingleBonds-8.svg", 3209701539U},
-<<<<<<< HEAD
+    {"testWedgingShouldBeOnSingleBond.svg", 1002741488U},
     {"testDuplicateEnhancedStereoLabelsAddAnnotationTrue.svg", 1462263453U},
     {"testDuplicateEnhancedStereoLabelsAddAnnotationFalse.svg", 2980189527U},
-=======
-    {"testWedgingShouldBeOnSingleBond.svg", 1002741488U},
->>>>>>> b7e999bf
 };
 
 // These PNG hashes aren't completely reliable due to floating point cruft,
@@ -9695,39 +9692,6 @@
       check_file_hash("testWedgeNonSingleBonds-8.svg");
     }
   }
-<<<<<<< HEAD
-}
-
-TEST_CASE("avoid duplicate enhanced stereo labels") {
-  static const std::string AND1("and1");
-  auto m = "C[C@H](O)[C@H](C)F |&1:1,3,r|"_smiles;
-  REQUIRE(m);
-  for (bool addStereoAnnotation : {false, true}) {
-    int panelHeight = -1;
-    int panelWidth = -1;
-    bool noFreeType = true;
-    MolDraw2DSVG drawer(300, 300, panelWidth, panelHeight, noFreeType);
-    drawer.drawOptions().addStereoAnnotation = addStereoAnnotation;
-    drawer.drawMolecule(*m);
-    drawer.finishDrawing();
-    auto text = drawer.getDrawingText();
-    std::string svgFile(std::string(
-        "testDuplicateEnhancedStereoLabelsAddAnnotation" +
-        std::string(addStereoAnnotation ? "True" : "False") + ".svg"));
-    std::ofstream outs(svgFile);
-    outs << text;
-    outs.close();
-    check_file_hash(svgFile);
-    for (const char &c : AND1) {
-      std::regex regex(std::string("<text\\s+.*>") + c +
-                       std::string("</text>"));
-      size_t nOccurrences = std::distance(
-          std::sregex_token_iterator(text.begin(), text.end(), regex),
-          std::sregex_token_iterator());
-      // there should be only 2 "and1" labels, not 4
-      CHECK(nOccurrences == 2);
-    }
-=======
   SECTION(
       "basics 3: make sure reapplyMolBlockWedging is called before prepareMolForDrawing") {
     auto m = R"CTAB(
@@ -9795,6 +9759,37 @@
     CHECK(nRegex1Matches > 6);  // check the bond is hashed
     auto dat2 = *std::sregex_iterator(text.begin(), text.end(), regex2);
     CHECK(dat2.empty());  // check the bond is single
->>>>>>> b7e999bf
+  }
+}
+
+TEST_CASE("avoid duplicate enhanced stereo labels") {
+  static const std::string AND1("and1");
+  auto m = "C[C@H](O)[C@H](C)F |&1:1,3,r|"_smiles;
+  REQUIRE(m);
+  for (bool addStereoAnnotation : {false, true}) {
+    int panelHeight = -1;
+    int panelWidth = -1;
+    bool noFreeType = true;
+    MolDraw2DSVG drawer(300, 300, panelWidth, panelHeight, noFreeType);
+    drawer.drawOptions().addStereoAnnotation = addStereoAnnotation;
+    drawer.drawMolecule(*m);
+    drawer.finishDrawing();
+    auto text = drawer.getDrawingText();
+    std::string svgFile(std::string(
+        "testDuplicateEnhancedStereoLabelsAddAnnotation" +
+        std::string(addStereoAnnotation ? "True" : "False") + ".svg"));
+    std::ofstream outs(svgFile);
+    outs << text;
+    outs.close();
+    check_file_hash(svgFile);
+    for (const char &c : AND1) {
+      std::regex regex(std::string("<text\\s+.*>") + c +
+                       std::string("</text>"));
+      size_t nOccurrences = std::distance(
+          std::sregex_token_iterator(text.begin(), text.end(), regex),
+          std::sregex_token_iterator());
+      // there should be only 2 "and1" labels, not 4
+      CHECK(nOccurrences == 2);
+    }
   }
 }