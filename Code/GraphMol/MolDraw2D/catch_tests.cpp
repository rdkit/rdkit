--- conflicted
+++ resolved
@@ -283,12 +283,8 @@
     {"test_complex_query_atoms_15.svg", 4188921077U},
     {"test_complex_query_atoms_16.svg", 1980695915U},
     {"test_github6041b.svg", 3485054881U},
-<<<<<<< HEAD
-    {"test_github6112.svg", 908847383U},
-};
-=======
-    {"test_github6111_1.svg", 3458417163U}};
->>>>>>> cf52e537
+    {"test_github6111_1.svg", 3458417163U},
+    {"test_github6112.svg", 908847383U}};
 
 // These PNG hashes aren't completely reliable due to floating point cruft,
 // but they can still reduce the number of drawings that need visual
@@ -7223,7 +7219,41 @@
   }
 }
 
-<<<<<<< HEAD
+TEST_CASE("ACS1996 mode crops small molecules - Github 6111") {
+  std::string nameBase = "test_github6111";
+  {
+    auto m = "[*:1]N[*:2]"_smiles;
+    RDDepict::compute2DCoords(*m);
+    m->setProp<std::string>("_Name", "mol1");
+    REQUIRE(m);
+    MolDraw2DSVG drawer(-1, -1);
+    MolDraw2DUtils::drawMolACS1996(drawer, *m, "", nullptr, nullptr);
+    drawer.finishDrawing();
+    std::string text = drawer.getDrawingText();
+    std::ofstream outs(nameBase + "_1.svg");
+    outs << text;
+    outs.flush();
+    outs.close();
+
+    // check that selected y coords don't go outside of the viewBox.
+    std::regex vbox(R"(viewBox='(\d+)\s+(\d+)\s+(\d+)\s+(\d+)'>)");
+    auto match1_begin = std::sregex_iterator(text.begin(), text.end(), vbox);
+    std::smatch match = *match1_begin;
+    auto ymin = std::stod(match[2]);
+    auto ymax = std::stod(match[4]);
+
+    std::regex atom0(R"(class='atom-\d+' d='M\s+(\d+\.\d+)\s+(\d+\.\d+))");
+    auto match2_begin = std::sregex_iterator(text.begin(), text.end(), atom0);
+    auto match2_end = std::sregex_iterator();
+    for (std::sregex_iterator i = match2_begin; i != match2_end; ++i) {
+      std::smatch match = *i;
+      auto y = std::stod(match[2]);
+      CHECK((y >= ymin && y <= ymax));
+    }
+    check_file_hash(nameBase + "_1.svg");
+  }
+}
+
 TEST_CASE("ACS1996 should not throw exception with no coords - Github 6112") {
   std::string nameBase = "test_github6112";
   auto m = "C[C@H](I)CC(Cl)C[C@@H](F)C"_smiles;
@@ -7238,39 +7268,4 @@
   outs.flush();
   outs.close();
   check_file_hash(nameBase + ".svg");
-=======
-TEST_CASE("ACS1996 mode crops small molecules - Github 6111") {
-  std::string nameBase = "test_github6111";
-  {
-    auto m = "[*:1]N[*:2]"_smiles;
-    RDDepict::compute2DCoords(*m);
-    m->setProp<std::string>("_Name", "mol1");
-    REQUIRE(m);
-    MolDraw2DSVG drawer(-1, -1);
-    MolDraw2DUtils::drawMolACS1996(drawer, *m, "", nullptr, nullptr);
-    drawer.finishDrawing();
-    std::string text = drawer.getDrawingText();
-    std::ofstream outs(nameBase + "_1.svg");
-    outs << text;
-    outs.flush();
-    outs.close();
-
-    // check that selected y coords don't go outside of the viewBox.
-    std::regex vbox(R"(viewBox='(\d+)\s+(\d+)\s+(\d+)\s+(\d+)'>)");
-    auto match1_begin = std::sregex_iterator(text.begin(), text.end(), vbox);
-    std::smatch match = *match1_begin;
-    auto ymin = std::stod(match[2]);
-    auto ymax = std::stod(match[4]);
-
-    std::regex atom0(R"(class='atom-\d+' d='M\s+(\d+\.\d+)\s+(\d+\.\d+))");
-    auto match2_begin = std::sregex_iterator(text.begin(), text.end(), atom0);
-    auto match2_end = std::sregex_iterator();
-    for (std::sregex_iterator i = match2_begin; i != match2_end; ++i) {
-      std::smatch match = *i;
-      auto y = std::stod(match[2]);
-      CHECK((y >= ymin && y <= ymax));
-    }
-    check_file_hash(nameBase + "_1.svg");
-  }
->>>>>>> cf52e537
 }