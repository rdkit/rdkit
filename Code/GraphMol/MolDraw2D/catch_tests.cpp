//
//  Copyright (C) 2019-2023 Greg Landrum and other RDKit contributors
//
//   @@ All Rights Reserved @@
//  This file is part of the RDKit.
//  The contents are covered by the terms of the BSD license
//  which is included in the file license.txt, found at the root
//  of the RDKit source tree.
//
#include "catch.hpp"

#include <GraphMol/RDKitBase.h>

#include <RDGeneral/hash/hash.hpp>
#include <GraphMol/SmilesParse/SmilesParse.h>
#include <GraphMol/MolDraw2D/MolDraw2D.h>
#include <GraphMol/MolDraw2D/MolDraw2DSVG.h>
#include <GraphMol/MolDraw2D/MolDraw2DUtils.h>
#include <GraphMol/MolDraw2D/MolDraw2DDetails.h>
#include <GraphMol/MolDraw2D/DrawMol.h>
#include <GraphMol/FileParsers/FileParsers.h>
#include <GraphMol/FileParsers/PNGParser.h>
#include <boost/algorithm/string/split.hpp>
#include <GraphMol/ChemReactions/Reaction.h>
#include <GraphMol/ChemReactions/ReactionParser.h>
#include <GraphMol/CIPLabeler/CIPLabeler.h>
#include <GraphMol/Depictor/RDDepictor.h>
#include <regex>

#ifdef RDK_BUILD_CAIRO_SUPPORT
#include <cairo.h>
#include "MolDraw2DCairo.h"
#endif

// a lot of the tests check <text> flags in the SVG.  That doesn't
// happen with the Freetype versions
static const bool NO_FREETYPE = true;

namespace {

// if the generated SVG hashes to the value we're expecting, delete
// the file.  That way, only the files that need inspection will be
// left at the end of the run.
// The hand-drawn pictures will fail this frequently due to the use
// of random numbers to draw the lines.  As well as all the testHandDrawn
// files, this includes testBrackets-5a.svg and testPositionVariation-1b.svg
static const bool DELETE_WITH_GOOD_HASH = true;
// The expected hash code for a file may be included in these maps, or
// provided in the call to check_file_hash().
// These values are for a build with FreeType, so expect them all to be
// wrong when building without.
static const std::map<std::string, std::hash_result_t> SVG_HASHES = {
    {"testAtomTags_1.svg", 3187798125U},
    {"testAtomTags_2.svg", 822910240U},
    {"testAtomTags_3.svg", 2244078420U},
    {"contourMol_1.svg", 1854090324U},
    {"contourMol_2.svg", 3666750661U},
    {"contourMol_3.svg", 4287715238U},
    {"contourMol_4.svg", 250853502U},
    {"testDativeBonds_1.svg", 2877255976U},
    {"testDativeBonds_2.svg", 2510476717U},
    {"testDativeBonds_3.svg", 3256011686U},
    {"testDativeBonds_2a.svg", 3936523099U},
    {"testDativeBonds_2b.svg", 1652957675U},
    {"testDativeBonds_2c.svg", 630355005U},
    {"testDativeBonds_2d.svg", 2346072497U},
    {"testZeroOrderBonds_1.svg", 3733430366U},
    {"testFoundations_1.svg", 2350247048U},
    {"testFoundations_2.svg", 15997352U},
    {"testTest_1.svg", 15997352U},
    {"testKekulizationProblems_1.svg", 3009056821U},
    {"testAtomBondIndices_1.svg", 2702803018U},
    {"testAtomBondIndices_2.svg", 1564350363U},
    {"testAtomBondIndices_3.svg", 2316486733U},
    {"testAtomBondIndices_4.svg", 1200363593U},
    {"testAtomBondIndices_5.svg", 1502163147U},
    {"testAtomBondIndices_6.svg", 1659568104U},
    {"testGithub3226_1.svg", 831257877U},
    {"testGithub3226_2.svg", 3517325227U},
    {"testGithub3226_3.svg", 3609721552U},
    {"testGithub3369_1.svg", 3091976328U},
    {"testIncludeRadicals_1a.svg", 1829641340U},
    {"testIncludeRadicals_1b.svg", 4184066907U},
    {"testLegendsAndDrawing-1.svg", 3563802758U},
    {"testGithub3577-1.svg", 1294276543U},
    {"testHandDrawn-1.svg", 2253418236U},
    {"testHandDrawn-2.svg", 4132716144U},
    {"testHandDrawn-3.svg", 4199337510U},
    {"testHandDrawn-4.svg", 4197407865U},
    {"testHandDrawn-5a.svg", 3628607349U},
    {"testHandDrawn-5b.svg", 2522138089U},
    {"testBrackets-1a.svg", 4189399574U},
    {"testBrackets-1b.svg", 3773894816U},
    {"testBrackets-1c.svg", 4189399574U},
    {"testBrackets-1d.svg", 3773894816U},
    {"testBrackets-1e.svg", 2492125470U},
    {"testBrackets-2a.svg", 1050851904U},
    {"testBrackets-2b.svg", 776446765U},
    {"testBrackets-2c.svg", 1050851904U},
    {"testBrackets-2d.svg", 776446765U},
    {"testBrackets-3a.svg", 1374944956U},
    {"testBrackets-4a.svg", 3837821771U},
    {"testBrackets-4b.svg", 1477006167U},
    {"testBrackets-5a.svg", 3061667963U},
    {"testBrackets-5768.svg", 2559120196U},
    {"testSGroupData-1a.svg", 426096222U},
    {"testSGroupData-1b.svg", 1688385103U},
    {"testSGroupData-2a.svg", 195363059U},
    {"testSGroupData-2b.svg", 942041938U},
    {"testSGroupData-3a.svg", 2405789536U},
    {"testPositionVariation-1.svg", 1347003808U},
    {"testPositionVariation-1b.svg", 174339626U},
    {"testPositionVariation-2.svg", 473948585U},
    {"testPositionVariation-3.svg", 4039188982U},
    {"testPositionVariation-4.svg", 3407574474U},
    {"testNoAtomLabels-1.svg", 4255907058U},
    {"testNoAtomLabels-2.svg", 3643749531U},
    {"testQueryBonds-1a.svg", 1525751327U},
    {"testQueryBonds-1b.svg", 3339941561U},
    {"testQueryBonds-1c.svg", 375371096U},
    {"testQueryBonds-2.svg", 3399320861U},
    {"testLinkNodes-2-0.svg", 145749789U},
    {"testLinkNodes-2-30.svg", 3203923109U},
    {"testLinkNodes-2-60.svg", 2004079267U},
    {"testLinkNodes-2-90.svg", 171994932U},
    {"testLinkNodes-2-120.svg", 673333745U},
    {"testLinkNodes-2-150.svg", 51965551U},
    {"testLinkNodes-2-180.svg", 433020402U},
    {"testMolAnnotations-1.svg", 1638024035U},
    {"testMolAnnotations-2a.svg", 3029896996U},
    {"testMolAnnotations-2b.svg", 3110016833U},
    {"testMolAnnotations-2c.svg", 611992302U},
    {"testMolAnnotations-3a.svg", 55379064U},
    {"testMolAnnotations-3b.svg", 936144383U},
    {"testMolAnnotations-3c.svg", 3983292921U},
    {"testMolAnnotations-3d.svg", 748075045U},
    {"testMolAnnotations-4a.svg", 3474490519U},
    {"testLinkNodes-1-0.svg", 3845035394U},
    {"testLinkNodes-1-30.svg", 3207457801U},
    {"testLinkNodes-1-60.svg", 2620138210U},
    {"testLinkNodes-1-90.svg", 1457485851U},
    {"testLinkNodes-1-120.svg", 4267267665U},
    {"testLinkNodes-1-150.svg", 574622776U},
    {"testLinkNodes-1-180.svg", 2541146503U},
    {"testGithub3744.svg", 387800653U},
    {"testAtomLists-1.svg", 1887579391U},
    {"testAtomLists-2.svg", 555139782U},
    {"testIsoDummyIso.svg", 2405371137U},
    {"testNoIsoDummyIso.svg", 748558214U},
    {"testIsoNoDummyIso.svg", 3054263824U},
    {"testNoIsoNoDummyIso.svg", 1185561148U},
    {"testDeuteriumTritium.svg", 1867318569U},
    {"testHydrogenBonds1.svg", 2605974904U},
    {"testHydrogenBonds2.svg", 645414593U},
    {"testGithub3912.1.svg", 2513727029U},
    {"testGithub3912.2.svg", 3814673891U},
    {"testGithub2976.svg", 2669316911U},
    {"testReactionCoords.svg", 3830348196U},
    {"testAnnotationColors.svg", 2216313312U},
    {"testGithub4323_1.svg", 2536621192U},
    {"testGithub4323_2.svg", 2120846759U},
    {"testGithub4323_3.svg", 4156867630U},
    {"testGithub4323_4.svg", 3824125601U},
    {"testGithub4238_1.svg", 2621118499U},
    {"testGithub4508_1.svg", 2047652713U},
    {"testGithub4508_1b.svg", 2681019776U},
    {"testGithub4508_2.svg", 1382076550U},
    {"testGithub4508_2b.svg", 4005636724U},
    {"testGithub4538.svg", 2797362550U},
    {"testDarkMode.1.svg", 4157562958U},
    {"testMonochrome.1.svg", 482290994U},
    {"testMonochrome.2.svg", 2128285153U},
    {"testAvalon.1.svg", 477303888U},
    {"testCDK.1.svg", 1764612361U},
    {"testGithub4519_1.svg", 736612670U},
    {"testGithub4519_2.svg", 171503813U},
    {"testGithub4519_3.svg", 3396792960U},
    {"testGithub4519_4.svg", 3924693257U},
    {"testBaseFontSize.1a.svg", 1295117205U},
    {"testBaseFontSize.1b.svg", 3595811515U},
    {"testBaseFontSize.2a.svg", 2958687877U},
    {"testBaseFontSize.2b.svg", 1786972332U},
    {"testFlexiCanvas.1a.svg", 2633733362U},
    {"testFlexiCanvas.1b.svg", 1541095928U},
    {"testFlexiCanvas.1c.svg", 3204351481U},
    {"testFlexiCanvas.1d.svg", 1753089731U},
    {"testFlexiCanvas.2.svg", 665664909U},
    {"testSemiFlexiCanvas.1a.svg", 1541095928U},
    {"testSemiFlexiCanvas.1b.svg", 3020732451U},
    {"testSemiFlexiCanvas.1c.svg", 4178696811U},
    {"testFlexiCanvas.3.svg", 2819587550U},
    {"testFlexiCanvas.4a.svg", 1486952473U},
    {"testFlexiCanvas.4b.svg", 1957607740U},
    {"testFlexiCanvas.4c.svg", 3955371857U},
    {"testFlexiCanvas.4d.svg", 1137945621U},
    {"testFlexiCanvas.5a.svg", 3968863584U},
    {"testFlexiCanvas.5b.svg", 649567318U},
    {"testFlexiCanvas.5c.svg", 1826396133U},
    {"testFlexiCanvas.5d.svg", 1730603480U},
    {"testFlexiCanvas.6a.svg", 3085867303U},
    {"testFlexiCanvas.6b.svg", 2819164642U},
    {"testFlexiCanvas.6c.svg", 3085867303U},
    {"testFlexiCanvas.6d.svg", 3085867303U},
    {"testFlexiCanvas.7a.svg", 514767495U},
    {"testFlexiCanvas.7b.svg", 4275125955U},
    {"testFlexiCanvas.7c.svg", 514767495U},
    {"testFlexiCanvas.7d.svg", 514767495U},
    {"testGithub4764.sz1.svg", 3611125861U},
    {"testGithub4764.sz2.svg", 1936114454U},
    {"testGithub4764.sz3.svg", 2712214121U},
    {"testDrawArc1.svg", 3279637525U},
    {"testMetalWedges.svg", 2896721486U},
    {"testVariableLegend_1.svg", 1817838365U},
    {"testVariableLegend_2.svg", 1038247753U},
    {"testVariableLegend_3.svg", 2073034956U},
    {"testGithub_5061.svg", 83338095U},
    {"testGithub_5185.svg", 3800073130U},
    {"testGithub_5269_1.svg", 3886922298U},
    {"testGithub_5269_2.svg", 2890052584U},
    {"test_classes_wavy_bonds.svg", 1694809514U},
    {"testGithub_5383_1.svg", 1391972140U},
    {"github5156_1.svg", 2145907703U},
    {"github5156_2.svg", 4184795863U},
    {"github5156_3.svg", 420595965U},
    {"test_molblock_wedges.svg", 1106580037U},
    {"github5383_1.svg", 3666750661U},
    {"acs1996_1.svg", 1111630317U},
    {"acs1996_2.svg", 1521279517U},
    {"acs1996_3.svg", 879041204U},
    {"acs1996_4.svg", 1550424006U},
    {"acs1996_5.svg", 1680320774U},
    {"acs1996_6.svg", 3810124161U},
    {"acs1996_7.svg", 1113821459U},
    {"acs1996_8.svg", 2477908768U},
    {"acs1996_9.svg", 3747924004U},
    {"acs1996_10.svg", 2229333301U},
    {"acs1996_11.svg", 4107969968U},
    {"acs1996_12.svg", 2930884583U},
    {"test_unspec_stereo.svg", 3923423666U},
    {"light_blue_h_no_label_1.svg", 1615074554U},
    {"test_github_5534.svg", 4139208597U},
    {"bond_highlights_1.svg", 3940401825U},
    {"bond_highlights_2.svg", 4196744632U},
    {"bond_highlights_3.svg", 851066096U},
    {"bond_highlights_4.svg", 851066096U},
    {"bond_highlights_5.svg", 2352169547U},
    {"bond_highlights_6.svg", 4191585723U},
    {"bond_highlights_7.svg", 2160801877U},
    {"bond_highlights_8.svg", 2956924065U},
    {"bond_highlights_9.svg", 3999278931U},
    {"testGithub5486_1.svg", 3146085634U},
    {"testGithub5511_1.svg", 3975118836U},
    {"testGithub5511_2.svg", 1730094503U},
    {"test_github5767.svg", 3943519724U},
    {"test_github5704_1.svg", 1676917819U},
    {"test_github5704_2.svg", 2959183882U},
    {"test_github5704_3.svg", 1303839406U},
    {"test_github5704_4.svg", 578468407U},
    {"test_github5943.svg", 1113511714U},
    {"test_github5947.svg", 337972125U},
    {"test_github5767.svg", 3943519724U},
    {"test_github5949.svg", 420848566U},
    {"test_github5974.svg", 1522014196U},
    {"test_github5963.svg", 3467316956U},
    {"test_github6025.svg", 2316385019U},
    {"test_github5963.svg", 3467316956U},
    {"test_github6027_1.svg", 1504848694U},
    {"test_github6027_2.svg", 765638922U},
    {"test_complex_query_atoms_1.svg", 1058348348U},
    {"test_complex_query_atoms_2.svg", 3820627663U},
    {"test_complex_query_atoms_3.svg", 2574610745U},
    {"test_complex_query_atoms_4.svg", 2574610745U},
    {"test_complex_query_atoms_5.svg", 2239402605U},
    {"test_complex_query_atoms_6.svg", 2784917732U},
    {"test_complex_query_atoms_7.svg", 4016570948U},
    {"test_complex_query_atoms_8.svg", 1215989604U},
    {"test_complex_query_atoms_9.svg", 774489308U},
    {"test_complex_query_atoms_10.svg", 1888858967U},
    {"test_complex_query_atoms_11.svg", 2202417832U},
    {"test_complex_query_atoms_12.svg", 4094464645U},
    {"test_complex_query_atoms_13.svg", 2082462146U},
    {"test_complex_query_atoms_14.svg", 3306293765U},
    {"test_complex_query_atoms_15.svg", 422354297U},
    {"test_complex_query_atoms_16.svg", 1559600050U},
    {"test_github6041b.svg", 444537337U},
    {"test_github6111_1.svg", 57798875U},
    {"test_github6112.svg", 3278777629U},
    {"test_github6160_1.svg", 518073509U},
    {"test_github6160_2.svg", 2491651948U},
    {"test_github6160_3.svg", 2709442517U},
    {"test_github6170.svg", 1561786551U},
    {"test_getMolSize.svg", 1258513283U},
    {"test_github6200_1.svg", 1044179149U},
    {"test_github6200_2.svg", 2658818798U},
    {"test_queryColour_1.svg", 778322651U},
    {"test_queryColour_2.svg", 45913095U},
    {"github6336_1.svg", 612606818U},
<<<<<<< HEAD
    {"github6416.svg", 3814405016U},
    {"test_github6397_1.svg", 4203615821U},
    {"test_github6397_2.svg", 3422233570U},
    {"test_github6397_3.svg", 3320683230U},
    {"test_github6397_4.svg", 2960192928U},
    {"test_github6397_5.svg", 1245534660U},
    {"github6416.svg", 3814405016U},
    {"test_github6400_1.svg", 2792561051U}};
=======
    {"github6416.svg", 3045235864U},
    {"test_github6397_1.svg", 1825590478U},
    {"test_github6397_2.svg", 3407468353U},
    {"test_github6397_3.svg", 3170656352U},
    {"test_github6397_4.svg", 187792316U},
    {"test_github6397_5.svg", 2795990448U},
    {"github6504_1.svg", 1429448598U},
    {"github6504_2.svg", 2871662880U},
    {"github6569_1.svg", 116573839U},
    {"github6569_2.svg", 2367779037U}};
>>>>>>> 891d597d

// These PNG hashes aren't completely reliable due to floating point cruft,
// but they can still reduce the number of drawings that need visual
// inspection.  At present, the files
// testPNGMetadata_2.png
// give different results on my MBP and Ubuntu 20.04 VM.  The SVGs work
// better because the floats are all output to only 1 decimal place so there
// is a much smaller chance of different systems producing different files.
static const std::map<std::string, std::hash_result_t> PNG_HASHES = {
    {"testGithub3226_1.png", 2350054896U},
    {"testGithub3226_2.png", 606206725U},
    {"testGithub3226_3.png", 2282880418U},
    {"testPNGMetadata_1.png", 2423299691U},
    {"testPNGMetadata_2.png", 2803353117U},
    {"testHandDrawn-1.png", 698316547U},
    {"testHandDrawn-2.png", 1605553248U},
    {"testHandDrawn-3.png", 2881952238U},
    {"testHandDrawn-4.png", 3431655453U},
    {"testHandDrawn-5.png", 3439548169U},
    {"testGithub4323_1.png", 3723958844U},
    {"testGithub4323_3.png", 2185913679U},
    {"testFlexiCanvas.2a.png", 3217758043U},
    {"testFlexiCanvas.2b.png", 4070063910U},
    {"testGithub4764.sz1.png", 98827714U},
    {"testGithub4764.sz2.png", 89252465U},
    {"testGithub4764.sz3.png", 148503574U},
    {"testGithub4238_1.png", 3410617836U},
    {"github5383_1.png", 992803933U},
    {"acs1996_1.png", 2957839025U},
    {"acs1996_2.png", 2664798808U},
    {"github6336_1.png", 2958833204U}};

std::hash_result_t hash_file(const std::string &filename) {
  std::ifstream ifs(filename, std::ios_base::binary);
  std::string file_contents(std::istreambuf_iterator<char>{ifs}, {});
  if (filename.substr(filename.length() - 4) == ".svg") {
    // deal with MSDOS newlines.
    file_contents.erase(
        remove(file_contents.begin(), file_contents.end(), '\r'),
        file_contents.end());
  }
  return gboost::hash_range(file_contents.begin(), file_contents.end());
}

void check_file_hash(const std::string &filename,
                     std::hash_result_t exp_hash = 0U) {
  //    std::cout << filename << " : " << hash_file(filename) << "U" <<
  //    std::endl;

  std::map<std::string, std::hash_result_t>::const_iterator it;
  if (filename.substr(filename.length() - 4) == ".svg") {
    it = SVG_HASHES.find(filename);
  } else {
    it = PNG_HASHES.find(filename);
  }
  std::hash_result_t file_hash = hash_file(filename);
  if (exp_hash == 0U) {
    exp_hash = it == SVG_HASHES.end() ? 0U : it->second;
  }
  if (it != SVG_HASHES.end() && file_hash == exp_hash) {
    if (DELETE_WITH_GOOD_HASH) {
      std::remove(filename.c_str());
    }
  } else {
    std::cout << "file " << filename << " gave hash " << file_hash
              << "U not the expected " << exp_hash << "U" << std::endl;
  }
}
}  // namespace

using namespace RDKit;

TEST_CASE("prepareAndDrawMolecule", "[drawing]") {
  SECTION("basics") {
    auto m1 = "C1N[C@@H]2OCC12"_smiles;
    REQUIRE(m1);

    // we will be able to recognize that the prep worked because there
    // will be an H in the output:
    MolDraw2DSVG drawer(200, 200, -1, -1, NO_FREETYPE);
    MolDraw2DUtils::prepareAndDrawMolecule(drawer, *m1);
    drawer.finishDrawing();
    std::string text = drawer.getDrawingText();
    CHECK(text.find(">H</text>") != std::string::npos);
  }
  SECTION("kekulize") {
    auto m1 = "c1ccccc1"_smiles;
    REQUIRE(m1);

    {
      MolDraw2DSVG drawer(200, 200, -1, -1, NO_FREETYPE);
      MolDraw2DUtils::prepareAndDrawMolecule(drawer, *m1);
      drawer.finishDrawing();
      std::string text = drawer.getDrawingText();
      CHECK(text.find("stroke-dasharray") == std::string::npos);
    }
    {
      MolDraw2DSVG drawer(200, 200, -1, -1, NO_FREETYPE);
      MolDraw2DUtils::prepareAndDrawMolecule(drawer, *m1, "", nullptr, nullptr,
                                             nullptr, nullptr, nullptr, -1,
                                             false);
      drawer.finishDrawing();
      std::string text = drawer.getDrawingText();
      CHECK(text.find("stroke-dasharray") != std::string::npos);
    }
  }
}

TEST_CASE("tag atoms in SVG", "[drawing][SVG]") {
  SECTION("basics") {
    auto m1 = "C1N[C@@H]2OCC12"_smiles;
    REQUIRE(m1);

    MolDraw2DSVG drawer(200, 200, -1, -1, NO_FREETYPE);
    MolDraw2DUtils::prepareMolForDrawing(*m1);
    drawer.drawMolecule(*m1);
    std::map<std::string, std::string> actions;
    actions["onclick"] = "alert";
    double radius = 0.2;
    drawer.tagAtoms(*m1, radius, actions);
    drawer.finishDrawing();
    std::string text = drawer.getDrawingText();
    std::ofstream outs("testAtomTags_1.svg");
    outs << text;
    outs.close();
    check_file_hash("testAtomTags_1.svg");

    CHECK(text.find("<circle") != std::string::npos);
    CHECK(text.find("<circle") != std::string::npos);
    CHECK(text.find("atom-selector") != std::string::npos);
    CHECK(text.find("bond-selector") != std::string::npos);
  }
  SECTION("inject prop to class") {
    auto m1 = "C1N[C@@H]2OCC12"_smiles;
    REQUIRE(m1);

    for (auto atom : m1->atoms()) {
      auto prop = boost::format("__prop_class_atom_%d") % atom->getIdx();
      atom->setProp("_tagClass", prop.str());
    }
    for (auto bond : m1->bonds()) {
      auto prop = boost::format("__prop_class_bond_%d") % bond->getIdx();
      bond->setProp("_tagClass", prop.str());
    }

    MolDraw2DSVG drawer(200, 200, -1, -1, NO_FREETYPE);
    MolDraw2DUtils::prepareMolForDrawing(*m1);
    drawer.drawMolecule(*m1);
    drawer.tagAtoms(*m1);
    drawer.finishDrawing();
    std::string text = drawer.getDrawingText();
    std::ofstream outs("testAtomTags_2.svg");
    outs << text;
    outs.close();
    check_file_hash("testAtomTags_2.svg");

    size_t i = 0;
    size_t c = 0;
    while (true) {
      auto i2 = text.find("__prop_class_atom_", i);
      if (i2 == std::string::npos) {
        break;
      }
      i = i2 + 1;
      c++;
    }
    CHECK(c == 6);

    i = 0;
    c = 0;
    while (true) {
      auto i2 = text.find("__prop_class_bond_", i);
      if (i2 == std::string::npos) {
        break;
      }
      i = i2 + 1;
      c++;
    }
    CHECK(c == 7);
  }
}

TEST_CASE("metadata in SVG", "[drawing][SVG]") {
  SECTION("inject prop to metada") {
    auto m1 = "C1N[C@@H]2OCC12"_smiles;
    REQUIRE(m1);

    for (auto atom : m1->atoms()) {
      auto prop = boost::format("__prop_metadata_atom_%d") % atom->getIdx();
      atom->setProp("_metaData-atom-inject-prop", prop.str());
    }
    for (auto bond : m1->bonds()) {
      auto prop = boost::format("__prop_metadata_bond_%d") % bond->getIdx();
      bond->setProp("_metaData-bond-inject-prop", prop.str());
    }

    MolDraw2DSVG drawer(200, 200, -1, -1, NO_FREETYPE);
    MolDraw2DUtils::prepareMolForDrawing(*m1);
    drawer.drawMolecule(*m1);
    drawer.addMoleculeMetadata(*m1);
    drawer.finishDrawing();
    std::string text = drawer.getDrawingText();
    std::ofstream outs("testAtomTags_3.svg");
    outs << text;
    outs.close();
    check_file_hash("testAtomTags_3.svg");

    size_t i = 0;
    size_t c = 0;
    while (true) {
      auto i2 = text.find("atom-inject-prop=\"__prop_metadata_atom_", i);
      if (i2 == std::string::npos) {
        break;
      }
      i = i2 + 1;
      c++;
    }
    CHECK(c == 6);

    i = 0;
    c = 0;
    while (true) {
      auto i2 = text.find("bond-inject-prop=\"__prop_metadata_bond_", i);
      if (i2 == std::string::npos) {
        break;
      }
      i = i2 + 1;
      c++;
    }
    CHECK(c == 7);
  }
}

TEST_CASE("contour data", "[drawing][conrec]") {
  auto m1 = "C1N[C@@H]2OCC12"_smiles;
  REQUIRE(m1);
  SECTION("grid basics") {
    MolDraw2DSVG drawer(250, 250, -1, -1, NO_FREETYPE);
    MolDraw2DUtils::prepareMolForDrawing(*m1);

    const size_t gridSz = 100;
    auto *grid = new double[gridSz * gridSz];
    std::vector<double> xps(gridSz);
    std::vector<double> yps(gridSz);

    double minX = 1000, minY = 1000, maxX = -1000, maxY = -1000;
    const auto conf = m1->getConformer();
    for (size_t i = 0; i < conf.getNumAtoms(); ++i) {
      minX = std::min(minX, conf.getAtomPos(i).x);
      minY = std::min(minY, conf.getAtomPos(i).y);
      maxX = std::max(maxX, conf.getAtomPos(i).x);
      maxY = std::max(maxY, conf.getAtomPos(i).y);
    }
    double x1 = minX - 0.5, y1 = minY - 0.5, x2 = maxX + 0.5, y2 = maxY + 0.5;
    double dx = (x2 - x1) / gridSz, dy = (y2 - y1) / gridSz;
    double maxV = 0.0;
    for (size_t ix = 0; ix < gridSz; ++ix) {
      auto px = x1 + ix * dx;
      xps[ix] = px;
      for (size_t iy = 0; iy < gridSz; ++iy) {
        auto py = y1 + iy * dy;
        if (ix == 0) {
          yps[iy] = py;
        }
        RDGeom::Point2D loc(px, py);
        double val = 0.0;
        for (size_t ia = 0; ia < conf.getNumAtoms(); ++ia) {
          auto dv = loc - RDGeom::Point2D(conf.getAtomPos(ia).x,
                                          conf.getAtomPos(ia).y);
          auto r = dv.length();
          if (r > 0.1) {
            val += 1 / r;
          }
        }
        maxV = std::max(val, maxV);
        grid[ix * gridSz + iy] = val;
      }
    }

    std::vector<double> levels;
    drawer.clearDrawing();
    MolDraw2DUtils::contourAndDrawGrid(drawer, grid, xps, yps, 10, levels,
                                       MolDraw2DUtils::ContourParams(),
                                       m1.get());
    drawer.drawOptions().clearBackground = false;
    drawer.drawMolecule(*m1);
    drawer.finishDrawing();
    std::string text = drawer.getDrawingText();
    std::ofstream outs("contourMol_1.svg");
    outs << text;
    outs.close();
    check_file_hash("contourMol_1.svg");
    delete[] grid;
  }
  SECTION("gaussian basics") {
    MolDraw2DSVG drawer(250, 250, -1, -1, NO_FREETYPE);
    MolDraw2DUtils::prepareMolForDrawing(*m1);
    drawer.drawOptions().padding = 0.1;

    const auto conf = m1->getConformer();
    std::vector<Point2D> cents(conf.getNumAtoms());
    std::vector<double> weights(conf.getNumAtoms());
    std::vector<double> widths(conf.getNumAtoms());
    for (size_t i = 0; i < conf.getNumAtoms(); ++i) {
      cents[i] = Point2D(conf.getAtomPos(i).x, conf.getAtomPos(i).y);
      weights[i] = 1;
      widths[i] = 0.4 * PeriodicTable::getTable()->getRcovalent(
                            m1->getAtomWithIdx(i)->getAtomicNum());
    }

    std::vector<double> levels;
    drawer.clearDrawing();
    MolDraw2DUtils::contourAndDrawGaussians(
        drawer, cents, weights, widths, 10, levels,
        MolDraw2DUtils::ContourParams(), m1.get());

    drawer.drawOptions().clearBackground = false;
    drawer.drawMolecule(*m1);
    drawer.finishDrawing();
    std::string text = drawer.getDrawingText();
    std::ofstream outs("contourMol_2.svg");
    outs << text;
    outs.close();
    check_file_hash("contourMol_2.svg");
  }
  SECTION("gaussian fill") {
    MolDraw2DSVG drawer(250, 250, -1, -1, NO_FREETYPE);
    MolDraw2DUtils::prepareMolForDrawing(*m1);
    drawer.drawOptions().padding = 0.1;

    const auto conf = m1->getConformer();
    std::vector<Point2D> cents(conf.getNumAtoms());
    std::vector<double> weights(conf.getNumAtoms());
    std::vector<double> widths(conf.getNumAtoms());
    for (size_t i = 0; i < conf.getNumAtoms(); ++i) {
      cents[i] = Point2D(conf.getAtomPos(i).x, conf.getAtomPos(i).y);
      weights[i] = i % 2 ? -0.5 : 1;
      widths[i] = 0.4 * PeriodicTable::getTable()->getRcovalent(
                            m1->getAtomWithIdx(i)->getAtomicNum());
    }

    std::vector<double> levels;
    MolDraw2DUtils::ContourParams cps;
    cps.fillGrid = true;
    drawer.clearDrawing();
    MolDraw2DUtils::contourAndDrawGaussians(drawer, cents, weights, widths, 10,
                                            levels, cps, m1.get());

    drawer.drawOptions().clearBackground = false;
    drawer.drawMolecule(*m1);
    drawer.finishDrawing();
    std::string text = drawer.getDrawingText();
    std::ofstream outs("contourMol_3.svg");
    outs << text;
    outs.close();
    check_file_hash("contourMol_3.svg");
  }

  SECTION("gaussian fill 2") {
    auto m2 = "C1N[C@@H]2OCC12C=CC"_smiles;
    REQUIRE(m2);

    MolDraw2DSVG drawer(450, 250, -1, -1, NO_FREETYPE);
    MolDraw2DUtils::prepareMolForDrawing(*m2);
    drawer.drawOptions().padding = 0.1;

    const auto conf = m2->getConformer();
    std::vector<Point2D> cents(conf.getNumAtoms());
    std::vector<double> weights(conf.getNumAtoms());
    std::vector<double> widths(conf.getNumAtoms());
    for (size_t i = 0; i < conf.getNumAtoms(); ++i) {
      cents[i] = Point2D(conf.getAtomPos(i).x, conf.getAtomPos(i).y);
      weights[i] = i % 2 ? -0.5 : 1;
      widths[i] = 0.3 * PeriodicTable::getTable()->getRcovalent(
                            m2->getAtomWithIdx(i)->getAtomicNum());
    }

    std::vector<double> levels;
    MolDraw2DUtils::ContourParams cps;
    cps.fillGrid = true;
    cps.gridResolution = 0.5;
    drawer.clearDrawing();
    MolDraw2DUtils::contourAndDrawGaussians(drawer, cents, weights, widths, 10,
                                            levels, cps, m2.get());

    drawer.drawOptions().clearBackground = false;
    drawer.drawMolecule(*m2);
    drawer.finishDrawing();
    std::string text = drawer.getDrawingText();
    std::ofstream outs("contourMol_4.svg");
    outs << text;
    outs.close();
    check_file_hash("contourMol_4.svg");
  }
}

TEST_CASE("dative bonds", "[drawing][organometallics]") {
  SECTION("basics") {
    auto m1 = "N->[Pt]"_smiles;
    REQUIRE(m1);
    MolDraw2DSVG drawer(200, 200, -1, -1, NO_FREETYPE);
    MolDraw2DUtils::prepareMolForDrawing(*m1);
    drawer.drawMolecule(*m1);
    drawer.finishDrawing();
    std::string text = drawer.getDrawingText();
    std::ofstream outs("testDativeBonds_1.svg");
    outs << text;
    outs.close();
    check_file_hash("testDativeBonds_1.svg");

    std::regex d1(
        "<path class='bond-0 atom-0 atom-1' d='M (\\d+\\.\\d+),(\\d+\\.\\d+) L (\\d+\\.\\d+),(\\d+\\.\\d+)' style='fill:none;fill-rule:evenodd;stroke:#0000FF");
    auto dat1 = *std::sregex_iterator(text.begin(), text.end(), d1);
    REQUIRE_THAT(stod(dat1[1]), Catch::Matchers::WithinAbs(122.3, 0.1));
    REQUIRE_THAT(stod(dat1[2]), Catch::Matchers::WithinAbs(88.5, 0.1));
    REQUIRE_THAT(stod(dat1[3]), Catch::Matchers::WithinAbs(85.7, 0.1));
    REQUIRE_THAT(stod(dat1[4]), Catch::Matchers::WithinAbs(88.5, 0.1));
  }
  SECTION("more complex") {
    auto m1 = "N->1[C@@H]2CCCC[C@H]2N->[Pt]11OC(=O)C(=O)O1"_smiles;
    REQUIRE(m1);
    MolDraw2DSVG drawer(200, 200, -1, -1, NO_FREETYPE);
    MolDraw2DUtils::prepareMolForDrawing(*m1);
    drawer.drawMolecule(*m1);
    drawer.finishDrawing();
    std::string text = drawer.getDrawingText();
    std::ofstream outs("testDativeBonds_2.svg");
    outs << text;
    outs.close();
    check_file_hash("testDativeBonds_2.svg");

    std::regex d1(
        "<path class='bond-7 atom-7 atom-8' d='M (\\d+\\.\\d+),(\\d+\\.\\d+) L (\\d+\\.\\d+),(\\d+\\.\\d+)' style='fill:none;fill-rule:evenodd;stroke:#0000FF");
    auto dat1 = *std::sregex_iterator(text.begin(), text.end(), d1);
    REQUIRE_THAT(stod(dat1[1]), Catch::Matchers::WithinAbs(100.9, 0.1));
    REQUIRE_THAT(stod(dat1[2]), Catch::Matchers::WithinAbs(77.5, 0.1));
    REQUIRE_THAT(stod(dat1[3]), Catch::Matchers::WithinAbs(95.8, 0.1));
    REQUIRE_THAT(stod(dat1[4]), Catch::Matchers::WithinAbs(84.7, 0.1));
  }
  SECTION("test colours") {
    // the dative bonds point the wrong way, but the point is to test
    // if the tip of the arrow is blue.
    auto m1 = "[Cu++]->1->2.N1CCN2"_smiles;
    REQUIRE(m1);
    MolDraw2DSVG drawer(200, 200, -1, -1, NO_FREETYPE);
    MolDraw2DUtils::prepareMolForDrawing(*m1);
    drawer.drawMolecule(*m1);
    drawer.finishDrawing();
    std::string text = drawer.getDrawingText();
    std::ofstream outs("testDativeBonds_3.svg");
    outs << text;
    outs.close();
    check_file_hash("testDativeBonds_3.svg");

    std::regex d1(
        "<path class='bond-2 atom-3 atom-4' d='M (\\d+\\.\\d+),(\\d+\\.\\d+) L (\\d+\\.\\d+),(\\d+\\.\\d+)' style='fill:none;fill-rule:evenodd;stroke:#0000FF");
    auto dat1 = *std::sregex_iterator(text.begin(), text.end(), d1);
    REQUIRE_THAT(stod(dat1[1]), Catch::Matchers::WithinAbs(50.9, 0.1));
    REQUIRE_THAT(stod(dat1[2]), Catch::Matchers::WithinAbs(140.2, 0.1));
    REQUIRE_THAT(stod(dat1[3]), Catch::Matchers::WithinAbs(78.1, 0.1));
    REQUIRE_THAT(stod(dat1[4]), Catch::Matchers::WithinAbs(149.0, 0.1));
  }
  SECTION("dative series") {
    auto m1 = "N->1[C@@H]2CCCC[C@H]2N->[Pt]11OC(=O)C(=O)O1"_smiles;
    REQUIRE(m1);
    {
      MolDraw2DSVG drawer(150, 150, -1, -1, NO_FREETYPE);
      MolDraw2DUtils::prepareMolForDrawing(*m1);
      drawer.drawMolecule(*m1);
      drawer.finishDrawing();
      std::string text = drawer.getDrawingText();
      std::ofstream outs("testDativeBonds_2a.svg");
      outs << text;
      outs.close();
      check_file_hash("testDativeBonds_2a.svg");
    }
    {
      MolDraw2DSVG drawer(250, 250, -1, -1, NO_FREETYPE);
      MolDraw2DUtils::prepareMolForDrawing(*m1);
      drawer.drawMolecule(*m1);
      drawer.finishDrawing();
      std::string text = drawer.getDrawingText();
      std::ofstream outs("testDativeBonds_2b.svg");
      outs << text;
      outs.close();
      check_file_hash("testDativeBonds_2b.svg");
    }
    {
      MolDraw2DSVG drawer(350, 350, -1, -1, NO_FREETYPE);
      MolDraw2DUtils::prepareMolForDrawing(*m1);
      drawer.drawMolecule(*m1);
      drawer.finishDrawing();
      std::string text = drawer.getDrawingText();
      std::ofstream outs("testDativeBonds_2c.svg");
      outs << text;
      outs.close();
      check_file_hash("testDativeBonds_2c.svg");
    }
    {
      MolDraw2DSVG drawer(450, 450, -1, -1, NO_FREETYPE);
      MolDraw2DUtils::prepareMolForDrawing(*m1);
      drawer.drawMolecule(*m1);
      drawer.finishDrawing();
      std::string text = drawer.getDrawingText();
      std::ofstream outs("testDativeBonds_2d.svg");
      outs << text;
      outs.close();
      check_file_hash("testDativeBonds_2d.svg");
    }
  }
}

TEST_CASE("zero-order bonds", "[drawing][organometallics]") {
  SECTION("basics") {
    auto m1 = "N-[Pt]"_smiles;
    REQUIRE(m1);
    m1->getBondWithIdx(0)->setBondType(Bond::ZERO);
    MolDraw2DSVG drawer(200, 200, -1, -1, NO_FREETYPE);
    MolDraw2DUtils::prepareMolForDrawing(*m1);
    drawer.drawMolecule(*m1);
    drawer.finishDrawing();
    std::string text = drawer.getDrawingText();
    std::ofstream outs("testZeroOrderBonds_1.svg");
    outs << text;
    outs.close();
    check_file_hash("testZeroOrderBonds_1.svg");

    CHECK(text.find("stroke-dasharray:2,2") != std::string::npos);
  }
}

TEST_CASE("copying drawing options", "[drawing]") {
  auto m1 = "C1N[C@@H]2OCC12"_smiles;
  REQUIRE(m1);
  SECTION("foundations") {
    {
      MolDraw2DSVG drawer(200, 200, -1, -1, NO_FREETYPE);
      MolDraw2DUtils::prepareAndDrawMolecule(drawer, *m1);
      drawer.finishDrawing();
      std::string text = drawer.getDrawingText();
      std::ofstream outs("testFoundations_1.svg");
      outs << text;
      outs.close();
      check_file_hash("testFoundations_1.svg");
      CHECK(text.find("fill:#0000FF' >N</text>") != std::string::npos);
    }
    {
      MolDraw2DSVG drawer(200, 200, -1, -1, NO_FREETYPE);
      assignBWPalette(drawer.drawOptions().atomColourPalette);
      MolDraw2DUtils::prepareAndDrawMolecule(drawer, *m1);
      drawer.finishDrawing();
      std::string text = drawer.getDrawingText();
      std::ofstream outs("testFoundations_2.svg");
      outs << text;
      outs.close();
      check_file_hash("testFoundations_2.svg");
      CHECK(text.find("fill:#0000FF' >N</text>") == std::string::npos);
      CHECK(text.find("fill:#000000' >N</text>") != std::string::npos);
    }
  }
  SECTION("test") {
    {
      MolDraw2DSVG drawer(200, 200, -1, -1, NO_FREETYPE);
      MolDrawOptions options = drawer.drawOptions();
      assignBWPalette(options.atomColourPalette);
      drawer.drawOptions() = options;
      MolDraw2DUtils::prepareAndDrawMolecule(drawer, *m1);
      drawer.finishDrawing();
      std::string text = drawer.getDrawingText();
      std::ofstream outs("testTest_1.svg");
      outs << text;
      outs.close();
      check_file_hash("testTest_1.svg");
      CHECK(text.find("fill:#0000FF' >N</text>") == std::string::npos);
      CHECK(text.find("fill:#000000' >N</text>") != std::string::npos);
    }
  }
}

TEST_CASE("bad DrawMolecules() when molecules are not kekulized",
          "[drawing][bug]") {
  auto m1 = "CCN(CC)CCn1nc2c3ccccc3sc3c(CNS(C)(=O)=O)ccc1c32"_smiles;
  REQUIRE(m1);
  SECTION("foundations") {
    MolDraw2DSVG drawer(500, 200, 250, 200, NO_FREETYPE);
    drawer.drawOptions().prepareMolsBeforeDrawing = false;
    RWMol dm1(*m1);
    RWMol dm2(*m1);
    bool kekulize = false;
    MolDraw2DUtils::prepareMolForDrawing(dm1, kekulize);
    kekulize = true;
    MolDraw2DUtils::prepareMolForDrawing(dm2, kekulize);
    MOL_PTR_VECT ms{&dm1, &dm2};
    drawer.drawMolecule(dm1);
    drawer.finishDrawing();
    std::string text = drawer.getDrawingText();
    std::ofstream outs("testKekulizationProblems_1.svg");
    outs << text;
    outs.close();
    check_file_hash("testKekulizationProblems_1.svg");

    // this is a very crude test - really we just need to look at the SVG - but
    // it's better than nothing.
    CHECK(text.find(
              "<path class='bond-18' d='M 169.076,79.056 L 191.285,69.2653' "
              "style='fill:none;fill-rule:evenodd;stroke:#000000;stroke-width:"
              "2px;stroke-linecap:butt;stroke-linejoin:miter;stroke-opacity:1;"
              "stroke-dasharray:6,6' />") == std::string::npos);
  }
}
TEST_CASE("draw atom/bond indices", "[drawing]") {
  auto m1 = "C[C@H](F)N"_smiles;
  auto m2 = "C[C@@H](F)N"_smiles;
  REQUIRE(m1);
  REQUIRE(m2);
  SECTION("foundations") {
    {
      MolDraw2DSVG drawer(250, 200, -1, -1, NO_FREETYPE);
      drawer.drawMolecule(*m1);
      drawer.finishDrawing();
      std::string text = drawer.getDrawingText();
      std::ofstream outs("testAtomBondIndices_1.svg");
      outs << text;
      outs.close();
      check_file_hash("testAtomBondIndices_1.svg");
      CHECK(text.find(">1</text>") == std::string::npos);
      CHECK(text.find(">(</text>") == std::string::npos);
      CHECK(text.find(">S</text>") == std::string::npos);
      CHECK(text.find(">)</text>") == std::string::npos);
    }
    {
      MolDraw2DSVG drawer(250, 200, -1, -1, NO_FREETYPE);
      drawer.drawOptions().addAtomIndices = true;
      drawer.drawMolecule(*m1);
      drawer.finishDrawing();
      std::string text = drawer.getDrawingText();
      std::ofstream outs("testAtomBondIndices_2.svg");
      outs << text;
      outs.close();
      check_file_hash("testAtomBondIndices_2.svg");
      CHECK(text.find(">1</text>") != std::string::npos);
      // it only appears once though:
      CHECK(text.find(">1</text>", text.find(">1</text>") + 1) ==
            std::string::npos);
      CHECK(text.find("1,(S)") == std::string::npos);
    }
    {
      MolDraw2DSVG drawer(250, 200, -1, -1, NO_FREETYPE);
      drawer.drawOptions().addBondIndices = true;
      drawer.drawMolecule(*m1);
      drawer.finishDrawing();
      std::string text = drawer.getDrawingText();
      std::ofstream outs("testAtomBondIndices_3.svg");
      outs << text;
      outs.close();
      check_file_hash("testAtomBondIndices_3.svg");
      CHECK(text.find(">1</text>") != std::string::npos);
      // it only appears once though:
      CHECK(text.find(">1</text>", text.find(">1</text>") + 1) ==
            std::string::npos);
    }
    {
      MolDraw2DSVG drawer(250, 200, -1, -1, NO_FREETYPE);
      drawer.drawOptions().addAtomIndices = true;
      drawer.drawOptions().addBondIndices = true;
      drawer.drawMolecule(*m1);
      drawer.finishDrawing();
      std::string text = drawer.getDrawingText();
      std::ofstream outs("testAtomBondIndices_4.svg");
      outs << text;
      outs.close();
      check_file_hash("testAtomBondIndices_4.svg");
      CHECK(text.find(">1</text>") != std::string::npos);
      // it appears twice:
      CHECK(text.find(">1</text>", text.find(">1</text>") + 1) !=
            std::string::npos);
    }
    {
      MolDraw2DSVG drawer(250, 200, -1, -1, NO_FREETYPE);
      m1->getAtomWithIdx(2)->setProp(common_properties::atomNote, "foo");
      drawer.drawOptions().addAtomIndices = true;
      drawer.drawOptions().addStereoAnnotation = true;
      drawer.drawMolecule(*m1);
      m1->getAtomWithIdx(2)->clearProp(common_properties::atomNote);
      drawer.finishDrawing();
      std::string text = drawer.getDrawingText();
      std::ofstream outs("testAtomBondIndices_5.svg");
      outs << text;
      outs.close();
      check_file_hash("testAtomBondIndices_5.svg");
      CHECK(text.find(">1</text>") != std::string::npos);
      CHECK(text.find(">,</text>") != std::string::npos);
      CHECK(text.find(">(</text>") != std::string::npos);
      CHECK(text.find(">S</text>") != std::string::npos);
      CHECK(text.find(")</text>") != std::string::npos);
      CHECK(text.find(">2</text>") != std::string::npos);
      CHECK(text.find(">f</text>") != std::string::npos);
      CHECK(text.find(">o</text>") != std::string::npos);
    }
    {
      // Make sure it works for solid wedges as well.
      MolDraw2DSVG drawer(250, 200, -1, -1, NO_FREETYPE);
      drawer.drawOptions().addAtomIndices = true;
      drawer.drawMolecule(*m2);
      drawer.finishDrawing();
      std::string text = drawer.getDrawingText();
      std::ofstream outs("testAtomBondIndices_6.svg");
      outs << text;
      outs.close();
      check_file_hash("testAtomBondIndices_6.svg");
      CHECK(text.find(">1</text>") != std::string::npos);
      // it only appears once though:
      CHECK(text.find(">1</text>", text.find(">1</text>") + 1) ==
            std::string::npos);
      CHECK(text.find("1,(S)") == std::string::npos);
    }
  }
}

TEST_CASE("Github #3226: Lines in wedge bonds being drawn too closely together",
          "[drawing]") {
  auto m1 =
      "C[C@H](C1=C(C=CC(=C1Cl)F)Cl)OC2=C(N=CC(=C2)C3=CN(N=C3)C4CCNCC4)N"_smiles;
  REQUIRE(m1);
  SECTION("larger SVG") {
    {
      MolDraw2DSVG drawer(450, 400);
      drawer.drawMolecule(*m1);
      drawer.finishDrawing();
      std::string text = drawer.getDrawingText();
      std::ofstream outs("testGithub3226_1.svg");
      outs << text;
      outs.close();
      check_file_hash("testGithub3226_1.svg");
      std::vector<std::string> tkns;
      boost::algorithm::find_all(tkns, text, "bond-0");
      CHECK(tkns.size() == 10);
    }
  }
#ifdef RDK_BUILD_CAIRO_SUPPORT
  SECTION("larger PNG") {
    {
      MolDraw2DCairo drawer(450, 400);
      drawer.drawMolecule(*m1);
      drawer.finishDrawing();
      drawer.writeDrawingText("testGithub3226_1.png");
      check_file_hash("testGithub3226_1.png");
    }
  }
#endif
  SECTION("smaller SVG") {
    {
      MolDraw2DSVG drawer(200, 150);
      drawer.drawMolecule(*m1);
      drawer.finishDrawing();
      std::string text = drawer.getDrawingText();
      std::ofstream outs("testGithub3226_2.svg");
      outs << text;
      outs.close();
      check_file_hash("testGithub3226_2.svg");
      std::vector<std::string> tkns;
      boost::algorithm::find_all(tkns, text, "bond-0");
      CHECK(tkns.size() == 4);
    }
  }
#ifdef RDK_BUILD_CAIRO_SUPPORT
  SECTION("smaller PNG") {
    {
      MolDraw2DCairo drawer(200, 150);
      drawer.drawMolecule(*m1);
      drawer.finishDrawing();
      drawer.writeDrawingText("testGithub3226_2.png");
      check_file_hash("testGithub3226_2.png");
    }
  }
#endif
  SECTION("middle SVG") {
    {
      MolDraw2DSVG drawer(300, 200);
      drawer.drawMolecule(*m1);
      drawer.finishDrawing();
      std::string text = drawer.getDrawingText();
      std::ofstream outs("testGithub3226_3.svg");
      outs << text;
      outs.close();
      check_file_hash("testGithub3226_3.svg");
      std::vector<std::string> tkns;
      boost::algorithm::find_all(tkns, text, "bond-0");
      CHECK(tkns.size() == 7);
    }
  }
#ifdef RDK_BUILD_CAIRO_SUPPORT
  SECTION("middle PNG") {
    {
      MolDraw2DCairo drawer(250, 200);
      drawer.drawMolecule(*m1);
      drawer.finishDrawing();
      drawer.writeDrawingText("testGithub3226_3.png");
      check_file_hash("testGithub3226_3.png");
    }
  }
#endif
}

TEST_CASE("github #3258: ", "[drawing][bug]") {
  auto m1 = "CCN"_smiles;
  REQUIRE(m1);
  SECTION("foundations") {
    MolDraw2DSVG drawer(500, 200, 250, 200, NO_FREETYPE);
    drawer.drawOptions().addAtomIndices = true;
    drawer.drawOptions().addBondIndices = true;
    RWMol dm1(*m1);
    RWMol dm2(*m1);
    MOL_PTR_VECT ms{&dm1, &dm2};
    drawer.drawMolecules(ms);
    drawer.finishDrawing();
    std::string text = drawer.getDrawingText();
    CHECK(text.find(">,</text>") == std::string::npos);
    CHECK(!dm1.hasProp("_atomIndicesAdded"));
    CHECK(!dm1.hasProp("_bondIndicesAdded"));
  }
}

#ifdef RDK_BUILD_CAIRO_SUPPORT
TEST_CASE("adding png metadata", "[drawing][png]") {
  SECTION("molecule") {
    auto m1 = R"CTAB(
  Mrv2014 08172015242D          

  0  0  0     0  0            999 V3000
M  V30 BEGIN CTAB
M  V30 COUNTS 3 2 0 0 0
M  V30 BEGIN ATOM
M  V30 1 C 2.31 -1.3337 0 0
M  V30 2 C 3.6437 -2.1037 0 0
M  V30 3 O 4.9774 -1.3337 0 0
M  V30 END ATOM
M  V30 BEGIN BOND
M  V30 1 1 1 2
M  V30 2 1 2 3
M  V30 END BOND
M  V30 END CTAB
M  END
)CTAB"_ctab;
    REQUIRE(m1);
    {
      MolDraw2DCairo drawer(250, 200);
      drawer.drawMolecule(*m1);
      drawer.finishDrawing();
      auto png = drawer.getDrawingText();
      drawer.writeDrawingText("testPNGMetadata_1.png");
      check_file_hash("testPNGMetadata_1.png");
      CHECK(png.find(PNGData::smilesTag) != std::string::npos);
      CHECK(png.find(PNGData::molTag) != std::string::npos);
      CHECK(png.find(PNGData::pklTag) != std::string::npos);
      std::unique_ptr<ROMol> newmol(PNGStringToMol(png));
      REQUIRE(newmol);
      CHECK(MolToCXSmiles(*m1) == MolToCXSmiles(*newmol));
    }
    {  // disable metadata output
      MolDraw2DCairo drawer(250, 200);
      drawer.drawOptions().includeMetadata = false;
      drawer.drawMolecule(*m1);
      drawer.finishDrawing();
      auto png = drawer.getDrawingText();
      CHECK(png.find(PNGData::smilesTag) == std::string::npos);
      CHECK(png.find(PNGData::molTag) == std::string::npos);
      CHECK(png.find(PNGData::pklTag) == std::string::npos);
    }
    {  // draw multiple molecules
      MolDraw2DCairo drawer(250, 200);
      drawer.drawMolecule(*m1);
      drawer.drawMolecule(*m1);
      drawer.finishDrawing();
      auto png = drawer.getDrawingText();
      CHECK(png.find(PNGData::smilesTag) != std::string::npos);
      CHECK(png.find(PNGData::molTag) != std::string::npos);
      CHECK(png.find(PNGData::pklTag) != std::string::npos);
      CHECK(png.find(PNGData::smilesTag + "1") != std::string::npos);
      CHECK(png.find(PNGData::molTag + "1") != std::string::npos);
      CHECK(png.find(PNGData::pklTag + "1") != std::string::npos);
    }
  }
  SECTION("reaction") {
    std::unique_ptr<ChemicalReaction> rxn(RxnSmartsToChemicalReaction(
        "[N:1][C:2][C:3](=[O:4])[O:5].[N:6][C:7][C:8](=[O:9])[O:10]>>[N:1]1[C:"
        "2][C:3](=[O:4])[N:6][C:7][C:8]1=[O:9].[O:5][O:10]"));
    REQUIRE(rxn);
    {
      MolDraw2DCairo drawer(600, 200);
      drawer.drawReaction(*rxn);
      drawer.finishDrawing();
      auto png = drawer.getDrawingText();
      drawer.writeDrawingText("testPNGMetadata_2.png");
      check_file_hash("testPNGMetadata_2.png");
      CHECK(png.find(PNGData::smilesTag) == std::string::npos);
      CHECK(png.find(PNGData::molTag) == std::string::npos);
      CHECK(png.find(PNGData::pklTag) == std::string::npos);
      CHECK(png.find(PNGData::rxnPklTag) != std::string::npos);
      CHECK(png.find(PNGData::rxnSmartsTag) != std::string::npos);
      std::unique_ptr<ChemicalReaction> rxn2(PNGStringToChemicalReaction(png));
      REQUIRE(rxn2);
      CHECK(ChemicalReactionToRxnSmarts(*rxn) ==
            ChemicalReactionToRxnSmarts(*rxn2));
    }
    {  // disable metadata
      MolDraw2DCairo drawer(600, 200);
      drawer.drawOptions().includeMetadata = false;
      drawer.drawReaction(*rxn);
      drawer.finishDrawing();
      auto png = drawer.getDrawingText();
      CHECK(png.find(PNGData::smilesTag) == std::string::npos);
      CHECK(png.find(PNGData::molTag) == std::string::npos);
      CHECK(png.find(PNGData::pklTag) == std::string::npos);
      CHECK(png.find(PNGData::rxnPklTag) == std::string::npos);
      CHECK(png.find(PNGData::rxnSmartsTag) == std::string::npos);
    }
  }
}

#endif

TEST_CASE(
    "github #3392: prepareMolForDrawing() incorrectly adds chiral Hs if no "
    "ring info is present",
    "[bug]") {
  SECTION("foundations") {
    SmilesParserParams ps;
    ps.sanitize = false;
    ps.removeHs = false;
    std::unique_ptr<RWMol> m1(SmilesToMol("C[C@H](F)Cl", ps));
    REQUIRE(m1);
    m1->updatePropertyCache();
    CHECK(m1->getNumAtoms() == 4);
    const bool kekulize = false;
    const bool addChiralHs = true;
    MolDraw2DUtils::prepareMolForDrawing(*m1, kekulize, addChiralHs);
    CHECK(m1->getNumAtoms() == 4);
  }
}

TEST_CASE(
    "github #3369: support new CIP code and StereoGroups in "
    "addStereoAnnotation()",
    "[chirality]") {
  auto m1 =
      "C[C@@H]1N[C@H](C)[C@@H]([C@H](C)[C@@H]1C)C1[C@@H](C)O[C@@H](C)[C@@H](C)[C@H]1C/C=C/C |a:5,o1:1,8,o2:14,16,&1:11,18,&2:3,6,r|"_smiles;
  REQUIRE(m1);
  SECTION("defaults") {
    ROMol m2(*m1);
    MolDraw2D_detail::addStereoAnnotation(m2);

    std::string txt;
    CHECK(m2.getAtomWithIdx(5)->getPropIfPresent(common_properties::atomNote,
                                                 txt));
    CHECK(txt == "abs (S)");
    CHECK(m2.getAtomWithIdx(3)->getPropIfPresent(common_properties::atomNote,
                                                 txt));
    CHECK(txt == "and2");
  }
  SECTION("including CIP with relative stereo") {
    ROMol m2(*m1);
    bool includeRelativeCIP = true;
    MolDraw2D_detail::addStereoAnnotation(m2, includeRelativeCIP);

    std::string txt;
    CHECK(m2.getAtomWithIdx(5)->getPropIfPresent(common_properties::atomNote,
                                                 txt));
    CHECK(txt == "abs (S)");
    CHECK(m2.getAtomWithIdx(3)->getPropIfPresent(common_properties::atomNote,
                                                 txt));
    CHECK(txt == "and2 (R)");
  }
  SECTION("new CIP labels") {
    ROMol m2(*m1);
    REQUIRE(m2.getBondBetweenAtoms(20, 21));
    m2.getBondBetweenAtoms(20, 21)->setStereo(Bond::BondStereo::STEREOTRANS);
    // initially no label is assigned since we have TRANS
    MolDraw2D_detail::addStereoAnnotation(m2);
    CHECK(
        !m2.getBondBetweenAtoms(20, 21)->hasProp(common_properties::bondNote));

    CIPLabeler::assignCIPLabels(m2);
    std::string txt;
    CHECK(m2.getBondBetweenAtoms(20, 21)->getPropIfPresent(
        common_properties::_CIPCode, txt));
    CHECK(txt == "E");
    MolDraw2D_detail::addStereoAnnotation(m2);
    CHECK(m2.getBondBetweenAtoms(20, 21)->getPropIfPresent(
        common_properties::bondNote, txt));
    CHECK(txt == "(E)");
  }
  SECTION("works with the drawing code") {
    MolDraw2DSVG drawer(300, 250);
    RWMol dm1(*m1);
    bool includeRelativeCIP = true;
    MolDraw2D_detail::addStereoAnnotation(dm1, includeRelativeCIP);
    drawer.drawMolecule(dm1);
    drawer.finishDrawing();
    std::string text = drawer.getDrawingText();
    std::ofstream outs("testGithub3369_1.svg");
    outs << text;
    outs.close();
    check_file_hash("testGithub3369_1.svg");
  }
}

TEST_CASE("includeRadicals", "[options]") {
  SECTION("basics") {
    auto m = "[O][C]"_smiles;
    REQUIRE(m);
    int panelHeight = -1;
    int panelWidth = -1;
    bool noFreeType = true;
    {
      MolDraw2DSVG drawer(250, 200, panelWidth, panelHeight, noFreeType);
      drawer.drawMolecule(*m);
      drawer.finishDrawing();
      auto text = drawer.getDrawingText();
      std::ofstream outs("testIncludeRadicals_1a.svg");
      outs << text;
      outs.close();
      check_file_hash("testIncludeRadicals_1a.svg");
      CHECK(text.find("<path class='atom-0' d='M") != std::string::npos);
    }
    {
      MolDraw2DSVG drawer(250, 200, panelWidth, panelHeight, noFreeType);
      drawer.drawOptions().includeRadicals = false;
      drawer.drawMolecule(*m);
      drawer.finishDrawing();
      auto text = drawer.getDrawingText();
      std::ofstream outs("testIncludeRadicals_1b.svg");
      outs << text;
      outs.close();
      check_file_hash("testIncludeRadicals_1b.svg");
      CHECK(text.find("<path class='atom-0' d='M") == std::string::npos);
    }
  }
}

TEST_CASE("including legend in drawing results in offset drawing later",
          "[bug]") {
  SECTION("basics") {
    auto m = "c1ccccc1"_smiles;
    REQUIRE(m);
    MolDraw2DUtils::prepareMolForDrawing(*m);
    auto &conf = m->getConformer();
    std::vector<Point2D> polyg;
    for (const auto &pt : conf.getPositions()) {
      polyg.emplace_back(pt);
    }
    MolDraw2DSVG drawer(350, 300);
    drawer.drawMolecule(*m, "molecule legend");
    drawer.setFillPolys(true);
    drawer.setColour(DrawColour(1.0, 0.3, 1.0));
    drawer.drawPolygon(polyg);
    drawer.finishDrawing();
    auto text = drawer.getDrawingText();
    std::ofstream outs("testLegendsAndDrawing-1.svg");
    outs << text;
    outs.close();
    outs.close();
    check_file_hash("testLegendsAndDrawing-1.svg");

    // make sure the polygon starts at a bond
    CHECK(text.find("<path class='bond-0 atom-0 atom-1' d='M 315.3,136.5") !=
          std::string::npos);
    CHECK(text.find("<path d='M 311.8,142.6") != std::string::npos);
  }
}

TEST_CASE("Github #3577", "[bug]") {
  SECTION("basics") {
    auto m = "CCC"_smiles;
    REQUIRE(m);
    MolDraw2DUtils::prepareMolForDrawing(*m);
    m->getAtomWithIdx(1)->setProp("atomNote", "CCC");
    m->getAtomWithIdx(2)->setProp("atomNote", "ccc");
    m->getBondWithIdx(0)->setProp("bondNote", "CCC");

    MolDraw2DSVG drawer(350, 300);
    drawer.drawMolecule(*m);
    drawer.finishDrawing();
    auto text = drawer.getDrawingText();
    std::ofstream outs("testGithub3577-1.svg");
    outs << text;
    outs.close();
    check_file_hash("testGithub3577-1.svg");
  }
}
TEST_CASE("hand drawn", "[play]") {
  SECTION("basics") {
    auto m =
        "CC[CH](C)[CH]1NC(=O)[CH](Cc2ccc(O)cc2)NC(=O)[CH](N)CSSC[CH](C(=O)N2CCC[CH]2C(=O)N[CH](CC(C)C)C(=O)NCC(N)=O)NC(=O)[CH](CC(N)=O)NC(=O)[CH](CCC(N)=O)NC1=O"_smiles;
    REQUIRE(m);
    RDDepict::preferCoordGen = true;
    MolDraw2DUtils::prepareMolForDrawing(*m);

    std::string fName = getenv("RDBASE");
    fName += "/Data/Fonts/ComicNeue-Regular.ttf";

    {
      MolDraw2DSVG drawer(450, 400);
      drawer.drawOptions().fontFile = fName;
      drawer.drawOptions().comicMode = true;
      drawer.drawMolecule(*m, "Oxytocin (flat)");
      drawer.finishDrawing();
      auto text = drawer.getDrawingText();
      std::ofstream outs("testHandDrawn-1.svg");
      outs << text;
      outs.close();
      check_file_hash("testHandDrawn-1.svg");
    }
#ifdef RDK_BUILD_CAIRO_SUPPORT
    {
      MolDraw2DCairo drawer(450, 400);
      drawer.drawOptions().fontFile = fName;
      drawer.drawOptions().comicMode = true;
      drawer.drawMolecule(*m, "Oxytocin (flat)");
      drawer.finishDrawing();
      drawer.writeDrawingText("testHandDrawn-1.png");
      check_file_hash("testHandDrawn-1.png");
    }
#endif
  }
  SECTION("with chirality") {
    auto m =
        "CC[C@H](C)[C@@H]1NC(=O)[C@H](Cc2ccc(O)cc2)NC(=O)[C@@H](N)CSSC[C@@H](C(=O)N2CCC[C@H]2C(=O)N[C@@H](CC(C)C)C(=O)NCC(N)=O)NC(=O)[C@H](CC(N)=O)NC(=O)[C@H](CCC(N)=O)NC1=O"_smiles;
    REQUIRE(m);
    RDDepict::preferCoordGen = true;
    MolDraw2DUtils::prepareMolForDrawing(*m);

    std::string fName = getenv("RDBASE");
    fName += "/Data/Fonts/ComicNeue-Regular.ttf";

    {
      MolDraw2DSVG drawer(450, 400);
      drawer.drawOptions().fontFile = fName;
      drawer.drawOptions().comicMode = true;
      drawer.drawMolecule(*m, "Oxytocin");
      drawer.finishDrawing();
      auto text = drawer.getDrawingText();
      std::ofstream outs("testHandDrawn-2.svg");
      outs << text;
      outs.close();
      check_file_hash("testHandDrawn-2.svg");
    }
#ifdef RDK_BUILD_CAIRO_SUPPORT
    {
      MolDraw2DCairo drawer(450, 400);
      drawer.drawOptions().fontFile = fName;
      drawer.drawOptions().comicMode = true;
      drawer.drawMolecule(*m, "Oxytocin");
      drawer.finishDrawing();
      drawer.writeDrawingText("testHandDrawn-2.png");
      check_file_hash("testHandDrawn-2.png");
    }
#endif
  }
  SECTION("smaller") {
    auto m = "N=c1nc([C@H]2NCCCC2)cc(N)n1O"_smiles;
    REQUIRE(m);
    RDDepict::preferCoordGen = true;
    MolDraw2DUtils::prepareMolForDrawing(*m);

    std::string fName = getenv("RDBASE");
    fName += "/Data/Fonts/ComicNeue-Regular.ttf";

    {
      MolDraw2DSVG drawer(350, 300);
      drawer.drawOptions().fontFile = fName;
      drawer.drawOptions().comicMode = true;
      drawer.drawMolecule(*m);
      drawer.finishDrawing();
      auto text = drawer.getDrawingText();
      std::ofstream outs("testHandDrawn-3.svg");
      outs << text;
      outs.close();
      check_file_hash("testHandDrawn-3.svg");
    }
#ifdef RDK_BUILD_CAIRO_SUPPORT
    {
      MolDraw2DCairo drawer(350, 300);
      drawer.drawOptions().fontFile = fName;
      drawer.drawOptions().comicMode = true;
      drawer.drawMolecule(*m);
      drawer.finishDrawing();
      drawer.writeDrawingText("testHandDrawn-3.png");
      check_file_hash("testHandDrawn-3.png");
    }
#endif
  }
  SECTION("another one") {
    auto m =
        "CCCc1nn(C)c2c(=O)nc(-c3cc(S(=O)(=O)N4CCN(C)CC4)ccc3OCC)[nH]c12"_smiles;
    REQUIRE(m);
    RDDepict::preferCoordGen = true;
    MolDraw2DUtils::prepareMolForDrawing(*m);

    std::string fName = getenv("RDBASE");
    fName += "/Data/Fonts/ComicNeue-Regular.ttf";

    {
      MolDraw2DSVG drawer(350, 300);
      drawer.drawOptions().fontFile = fName;
      drawer.drawOptions().comicMode = true;
      drawer.drawMolecule(*m);
      drawer.finishDrawing();
      auto text = drawer.getDrawingText();
      std::ofstream outs("testHandDrawn-4.svg");
      outs << text;
      outs.close();
      check_file_hash("testHandDrawn-4.svg");
    }
#ifdef RDK_BUILD_CAIRO_SUPPORT
    {
      MolDraw2DCairo drawer(350, 300);
      drawer.drawOptions().fontFile = fName;
      drawer.drawOptions().comicMode = true;
      drawer.drawMolecule(*m);
      drawer.finishDrawing();
      drawer.writeDrawingText("testHandDrawn-4.png");
      check_file_hash("testHandDrawn-4.png");
    }
#endif
  }
  SECTION("large") {
    auto m =
        "CC[C@H](C)[C@@H](C(=O)N[C@@H]([C@@H](C)CC)C(=O)N[C@@H](CCCCN)C(=O)N[C@@H](CC(=O)N)C(=O)N[C@@H](C)C(=O)N[C@@H](Cc1ccc(cc1)O)C(=O)N[C@@H](CCCCN)C(=O)N[C@@H](CCCCN)C(=O)NCC(=O)N[C@@H](CCC(=O)N)C(=O)O)NC(=O)[C@H](C)NC(=O)[C@H](CC(=O)N)NC(=O)[C@H](CCCCN)NC(=O)[C@H](Cc2ccccc2)NC(=O)[C@H](CC(C)C)NC(=O)[C@H]([C@@H](C)O)NC(=O)[C@H](C(C)C)NC(=O)[C@H](CC(C)C)NC(=O)[C@@H]3CCCN3C(=O)[C@H]([C@@H](C)O)NC(=O)[C@H](CCC(=O)N)NC(=O)[C@H](CO)NC(=O)[C@H](CCCCN)NC(=O)[C@H](CCC(=O)N)NC(=O)[C@H](CO)NC(=O)[C@H]([C@@H](C)O)NC(=O)[C@H](CCSC)NC(=O)[C@H](Cc4ccccc4)NC(=O)CNC(=O)CNC(=O)[C@H](Cc5ccc(cc5)O)N"_smiles;
    REQUIRE(m);
    RDDepict::preferCoordGen = true;
    MolDraw2DUtils::prepareMolForDrawing(*m);

    std::string fName = getenv("RDBASE");
    fName += "/Data/Fonts/ComicNeue-Regular.ttf";

    {
      MolDraw2DSVG drawer(900, 450);
      drawer.drawMolecule(*m);
      drawer.finishDrawing();
      auto text = drawer.getDrawingText();
      std::ofstream outs("testHandDrawn-5a.svg");
      outs << text;
      outs.close();
      check_file_hash("testHandDrawn-5a.svg");
    }
    {
      MolDraw2DSVG drawer(900, 450);
      drawer.drawOptions().fontFile = fName;
      drawer.drawOptions().comicMode = true;
      drawer.drawMolecule(*m);
      drawer.finishDrawing();
      auto text = drawer.getDrawingText();
      std::ofstream outs("testHandDrawn-5b.svg");
      outs << text;
      outs.close();
      check_file_hash("testHandDrawn-5b.svg");
    }
#ifdef RDK_BUILD_CAIRO_SUPPORT
    {
      MolDraw2DCairo drawer(900, 450);
      drawer.drawOptions().fontFile = fName;
      drawer.drawOptions().comicMode = true;
      drawer.drawMolecule(*m);
      drawer.finishDrawing();
      drawer.writeDrawingText("testHandDrawn-5.png");
      check_file_hash("testHandDrawn-5.png");
    }
#endif
  }
}

TEST_CASE("drawMoleculeBrackets", "[extras]") {
  SECTION("basics") {
    auto m = R"CTAB(
  ACCLDraw11042015112D

  0  0  0     0  0            999 V3000
M  V30 BEGIN CTAB
M  V30 COUNTS 5 4 1 0 0
M  V30 BEGIN ATOM
M  V30 1 C 7 -6.7813 0 0 
M  V30 2 C 8.0229 -6.1907 0 0 CFG=3 
M  V30 3 C 8.0229 -5.0092 0 0 
M  V30 4 C 9.046 -6.7814 0 0 
M  V30 5 C 10.0692 -6.1907 0 0 
M  V30 END ATOM
M  V30 BEGIN BOND
M  V30 1 1 1 2 
M  V30 2 1 2 3 
M  V30 3 1 2 4 
M  V30 4 1 4 5 
M  V30 END BOND
M  V30 BEGIN SGROUP
M  V30 1 SRU 1 ATOMS=(3 3 2 4) XBONDS=(2 1 4) BRKXYZ=(9 7.51 -7.08 0 7.51 -
M  V30 -5.9 0 0 0 0) BRKXYZ=(9 9.56 -5.9 0 9.56 -7.08 0 0 0 0) -
M  V30 CONNECT=HT LABEL=n 
M  V30 END SGROUP
M  V30 END CTAB
M  END
)CTAB"_ctab;
    REQUIRE(m);
    {
      MolDraw2DSVG drawer(350, 300);
      drawer.drawMolecule(*m);
      drawer.finishDrawing();
      auto text = drawer.getDrawingText();
      std::ofstream outs("testBrackets-1a.svg");
      outs << text;
      outs.close();
      check_file_hash("testBrackets-1a.svg");
    }
    {  // rotation
      MolDraw2DSVG drawer(350, 300);
      drawer.drawOptions().rotate = 90;
      drawer.drawMolecule(*m);
      drawer.finishDrawing();
      auto text = drawer.getDrawingText();
      std::ofstream outs("testBrackets-1b.svg");
      outs << text;
      outs.close();
      check_file_hash("testBrackets-1b.svg");
    }
    {  // centering
      MolDraw2DSVG drawer(350, 300);
      drawer.drawOptions().centreMoleculesBeforeDrawing = true;
      drawer.drawMolecule(*m);
      drawer.finishDrawing();
      auto text = drawer.getDrawingText();
      std::ofstream outs("testBrackets-1c.svg");
      outs << text;
      outs.close();
      check_file_hash("testBrackets-1c.svg");
    }
    {  // rotation + centering
      MolDraw2DSVG drawer(350, 300);
      drawer.drawOptions().centreMoleculesBeforeDrawing = true;
      drawer.drawOptions().rotate = 90;
      drawer.drawMolecule(*m);
      drawer.finishDrawing();
      auto text = drawer.getDrawingText();
      std::ofstream outs("testBrackets-1d.svg");
      outs << text;
      outs.close();
      check_file_hash("testBrackets-1d.svg");
    }
    {  // rotation
      MolDraw2DSVG drawer(350, 300);
      drawer.drawOptions().rotate = 180;
      drawer.drawMolecule(*m);
      drawer.finishDrawing();
      auto text = drawer.getDrawingText();
      std::ofstream outs("testBrackets-1e.svg");
      outs << text;
      outs.close();
      check_file_hash("testBrackets-1e.svg");
    }
  }
  SECTION("three brackets") {
    auto m = R"CTAB(three brackets
  Mrv2014 11052006542D          

  0  0  0     0  0            999 V3000
M  V30 BEGIN CTAB
M  V30 COUNTS 6 5 1 0 0
M  V30 BEGIN ATOM
M  V30 1 * -1.375 3.1667 0 0
M  V30 2 C -0.0413 3.9367 0 0
M  V30 3 C 1.2924 3.1667 0 0
M  V30 4 * 2.626 3.9367 0 0
M  V30 5 C 0.0003 5.6017 0 0
M  V30 6 * 1.334 6.3717 0 0
M  V30 END ATOM
M  V30 BEGIN BOND
M  V30 1 1 1 2
M  V30 2 1 2 3
M  V30 3 1 3 4
M  V30 4 1 2 5
M  V30 5 1 5 6
M  V30 END BOND
M  V30 BEGIN SGROUP
M  V30 1 SRU 0 ATOMS=(3 2 3 5) XBONDS=(3 1 3 5) BRKXYZ=(9 0.0875 6.7189 0 -
M  V30 1.0115 5.1185 0 0 0 0) BRKXYZ=(9 1.3795 4.2839 0 2.3035 2.6835 0 0 0 -
M  V30 0) BRKXYZ=(9 -0.1285 2.8194 0 -1.0525 4.4198 0 0 0 0) CONNECT=HT -
M  V30 LABEL=n
M  V30 END SGROUP
M  V30 END CTAB
M  END)CTAB"_ctab;
    REQUIRE(m);
    {
      MolDraw2DSVG drawer(350, 300);
      drawer.drawMolecule(*m);
      drawer.finishDrawing();
      auto text = drawer.getDrawingText();
      std::ofstream outs("testBrackets-2a.svg");
      outs << text;
      outs.close();
      check_file_hash("testBrackets-2a.svg");
    }
    {  // rotation
      MolDraw2DSVG drawer(350, 300);
      drawer.drawOptions().rotate = 90;
      drawer.drawMolecule(*m);
      drawer.finishDrawing();
      auto text = drawer.getDrawingText();
      std::ofstream outs("testBrackets-2b.svg");
      outs << text;
      outs.close();
      check_file_hash("testBrackets-2b.svg");
    }
    {  // centering
      MolDraw2DSVG drawer(350, 300);
      drawer.drawOptions().centreMoleculesBeforeDrawing = true;
      drawer.drawMolecule(*m);
      drawer.finishDrawing();
      auto text = drawer.getDrawingText();
      std::ofstream outs("testBrackets-2c.svg");
      outs << text;
      outs.close();
      check_file_hash("testBrackets-2c.svg");
    }
    {  // rotation + centering
      MolDraw2DSVG drawer(350, 300);
      drawer.drawOptions().centreMoleculesBeforeDrawing = true;
      drawer.drawOptions().rotate = 90;
      drawer.drawMolecule(*m);
      drawer.finishDrawing();
      auto text = drawer.getDrawingText();
      std::ofstream outs("testBrackets-2d.svg");
      outs << text;
      outs.close();
      check_file_hash("testBrackets-2d.svg");
    }
  }
  SECTION("ChEBI 59342") {
    // thanks to John Mayfield for pointing out the example
    auto m = R"CTAB(ChEBI59342 
Marvin  05041012302D          

 29 30  0  0  1  0            999 V2000
   10.1615   -7.7974    0.0000 O   0  0  0  0  0  0  0  0  0  0  0  0
    8.7305   -6.9763    0.0000 O   0  0  0  0  0  0  0  0  0  0  0  0
    8.7309   -7.8004    0.0000 C   0  0  2  0  0  0  0  0  0  0  0  0
    9.4464   -8.2109    0.0000 C   0  0  2  0  0  0  0  0  0  0  0  0
    8.0153   -8.2225    0.0000 O   0  0  0  0  0  0  0  0  0  0  0  0
    9.4464   -9.0437    0.0000 C   0  0  2  0  0  0  0  0  0  0  0  0
    8.0138   -9.0500    0.0000 C   0  0  1  0  0  0  0  0  0  0  0  0
    8.7293   -9.4606    0.0000 C   0  0  1  0  0  0  0  0  0  0  0  0
   10.1669   -9.4529    0.0000 O   0  0  0  0  0  0  0  0  0  0  0  0
    7.3058   -9.4590    0.0000 C   0  0  0  0  0  0  0  0  0  0  0  0
    8.7368  -10.2801    0.0000 N   0  0  0  0  0  0  0  0  0  0  0  0
    8.0263  -10.6992    0.0000 C   0  0  0  0  0  0  0  0  0  0  0  0
    8.0339  -11.5241    0.0000 H   0  0  0  0  0  0  0  0  0  0  0  0
    7.3081  -10.2933    0.0000 O   0  0  0  0  0  0  0  0  0  0  0  0
    8.7305   -5.3264    0.0000 O   0  0  0  0  0  0  0  0  0  0  0  0
    8.0159   -5.7369    0.0000 C   0  0  2  0  0  0  0  0  0  0  0  0
    8.0159   -6.5618    0.0000 C   0  0  2  0  0  0  0  0  0  0  0  0
    7.2936   -5.3263    0.0000 O   0  0  0  0  0  0  0  0  0  0  0  0
    7.2936   -6.9762    0.0000 C   0  0  2  0  0  0  0  0  0  0  0  0
    6.5751   -5.7368    0.0000 C   0  0  1  0  0  0  0  0  0  0  0  0
    6.5751   -6.5618    0.0000 C   0  0  1  0  0  0  0  0  0  0  0  0
    7.2973   -7.8049    0.0000 O   0  0  0  0  0  0  0  0  0  0  0  0
    5.8681   -5.3263    0.0000 C   0  0  0  0  0  0  0  0  0  0  0  0
    5.8680   -6.9762    0.0000 N   0  0  0  0  0  0  0  0  0  0  0  0
    5.1510   -6.5684    0.0000 C   0  0  0  0  0  0  0  0  0  0  0  0
    4.4392   -6.9856    0.0000 H   0  0  0  0  0  0  0  0  0  0  0  0
    5.1455   -5.7435    0.0000 O   0  0  0  0  0  0  0  0  0  0  0  0
   10.4142   -5.3560    0.0000 *   0  0  0  0  0  0  0  0  0  0  0  0
   11.5590   -7.8297    0.0000 *   0  0  0  0  0  0  0  0  0  0  0  0
  3  2  1  6  0  0  0
  3  4  1  0  0  0  0
  3  5  1  0  0  0  0
  4  6  1  0  0  0  0
  4  1  1  1  0  0  0
  5  7  1  0  0  0  0
  6  8  1  0  0  0  0
  6  9  1  1  0  0  0
  7 10  1  1  0  0  0
  8 11  1  6  0  0  0
  7  8  1  0  0  0  0
 13 12  1  0  0  0  0
 14 12  2  0  0  0  0
 11 12  1  0  0  0  0
 16 15  1  6  0  0  0
 16 17  1  0  0  0  0
 16 18  1  0  0  0  0
 17 19  1  0  0  0  0
 17  2  1  1  0  0  0
 18 20  1  0  0  0  0
 19 21  1  0  0  0  0
 19 22  1  1  0  0  0
 20 23  1  1  0  0  0
 21 24  1  6  0  0  0
 20 21  1  0  0  0  0
 26 25  1  0  0  0  0
 27 25  2  0  0  0  0
 24 25  1  0  0  0  0
 15 28  1  0  0  0  0
  1 29  1  0  0  0  0
M  STY  1   1 SRU
M  SCN  1   1 HT 
M  SAL   1 15   1   2   3   4   5   6   7   8   9  10  11  12  13  14  15
M  SAL   1 12  16  17  18  19  20  21  22  23  24  25  26  27
M  SDI   1  4    9.4310   -4.9261    9.4165   -5.7510
M  SDI   1  4   10.7464   -7.3983   10.7274   -8.2231
M  SBL   1  2  30  29
M  SMT   1 n
M  END)CTAB"_ctab;
    REQUIRE(m);
    {
      MolDraw2DSVG drawer(350, 300);
      drawer.drawMolecule(*m);
      drawer.finishDrawing();
      auto text = drawer.getDrawingText();
      std::ofstream outs("testBrackets-3a.svg");
      outs << text;
      outs.close();
      check_file_hash("testBrackets-3a.svg");
    }
  }
  SECTION("pathological bracket orientation") {
    {  // including the bonds
      auto m = R"CTAB(bogus
  Mrv2014 11202009512D          

  0  0  0     0  0            999 V3000
M  V30 BEGIN CTAB
M  V30 COUNTS 9 8 1 0 1
M  V30 BEGIN ATOM
M  V30 1 C 23.5462 -14.464 0 0
M  V30 2 C 20.8231 -13.0254 0 0
M  V30 3 C 20.8776 -14.5628 0 0
M  V30 4 C 22.2391 -15.2819 0 0
M  V30 5 C 16.2969 -9.9426 0 0
M  V30 6 C 14.963 -10.7089 0 0
M  V30 7 C 19.463 -12.2987 0 0
M  V30 8 * 19.4398 -9.9979 0 0
M  V30 9 * 26.1554 -14.4332 0 0
M  V30 END ATOM
M  V30 BEGIN BOND
M  V30 1 1 3 4
M  V30 2 1 6 7
M  V30 3 1 5 8
M  V30 4 1 1 9
M  V30 5 1 7 2
M  V30 6 1 6 5
M  V30 7 1 4 1
M  V30 8 1 3 2
M  V30 END BOND
M  V30 BEGIN SGROUP
M  V30 1 SRU 0 ATOMS=(7 4 3 7 6 5 2 1) XBONDS=(2 3 4) BRKXYZ=(9 17.6045 -
M  V30 -9.1954 0 17.5775 -10.7352 0 0 0 0) BRKXYZ=(9 24.6113 -13.6813 0 -
M  V30 24.6296 -15.2213 0 0 0 0) CONNECT=HT LABEL=n
M  V30 END SGROUP
M  V30 END CTAB
M  END
)CTAB"_ctab;
      REQUIRE(m);
      MolDraw2DSVG drawer(350, 300);
      drawer.drawMolecule(*m);
      drawer.finishDrawing();
      auto text = drawer.getDrawingText();
      std::ofstream outs("testBrackets-4a.svg");
      outs << text;
      outs.close();
      check_file_hash("testBrackets-4a.svg");
    }

    {  // no bonds in the sgroup, the bracket should point the other way
       // (towards the majority of the atoms in the sgroup)
      auto m = R"CTAB(bogus
  Mrv2014 11202009512D          

  0  0  0     0  0            999 V3000
M  V30 BEGIN CTAB
M  V30 COUNTS 9 8 1 0 1
M  V30 BEGIN ATOM
M  V30 1 C 23.5462 -14.464 0 0
M  V30 2 C 20.8231 -13.0254 0 0
M  V30 3 C 20.8776 -14.5628 0 0
M  V30 4 C 22.2391 -15.2819 0 0
M  V30 5 C 16.2969 -9.9426 0 0
M  V30 6 C 14.963 -10.7089 0 0
M  V30 7 C 19.463 -12.2987 0 0
M  V30 8 * 19.4398 -9.9979 0 0
M  V30 9 * 26.1554 -14.4332 0 0
M  V30 END ATOM
M  V30 BEGIN BOND
M  V30 1 1 3 4
M  V30 2 1 6 7
M  V30 3 1 5 8
M  V30 4 1 1 9
M  V30 5 1 7 2
M  V30 6 1 6 5
M  V30 7 1 4 1
M  V30 8 1 3 2
M  V30 END BOND
M  V30 BEGIN SGROUP
M  V30 1 SRU 0 ATOMS=(7 4 3 7 6 5 2 1) BRKXYZ=(9 17.6045 -
M  V30 -9.1954 0 17.5775 -10.7352 0 0 0 0) BRKXYZ=(9 24.6113 -13.6813 0 -
M  V30 24.6296 -15.2213 0 0 0 0) CONNECT=HT LABEL=n
M  V30 END SGROUP
M  V30 END CTAB
M  END
)CTAB"_ctab;
      REQUIRE(m);
      MolDraw2DSVG drawer(350, 300);
      drawer.drawMolecule(*m);
      drawer.finishDrawing();
      auto text = drawer.getDrawingText();
      std::ofstream outs("testBrackets-4b.svg");
      outs << text;
      outs.close();
      check_file_hash("testBrackets-4b.svg");
    }
  }
  SECTION("comic brackets (no font though)") {
    auto m = R"CTAB(
  ACCLDraw11042015112D

  0  0  0     0  0            999 V3000
M  V30 BEGIN CTAB
M  V30 COUNTS 5 4 1 0 0
M  V30 BEGIN ATOM
M  V30 1 C 7 -6.7813 0 0 
M  V30 2 C 8.0229 -6.1907 0 0 CFG=3 
M  V30 3 C 8.0229 -5.0092 0 0 
M  V30 4 C 9.046 -6.7814 0 0 
M  V30 5 C 10.0692 -6.1907 0 0 
M  V30 END ATOM
M  V30 BEGIN BOND
M  V30 1 1 1 2 
M  V30 2 1 2 3 
M  V30 3 1 2 4 
M  V30 4 1 4 5 
M  V30 END BOND
M  V30 BEGIN SGROUP
M  V30 1 SRU 1 ATOMS=(3 3 2 4) XBONDS=(2 1 4) BRKXYZ=(9 7.51 -7.08 0 7.51 -
M  V30 -5.9 0 0 0 0) BRKXYZ=(9 9.56 -5.9 0 9.56 -7.08 0 0 0 0) -
M  V30 CONNECT=HT LABEL=n 
M  V30 END SGROUP
M  V30 END CTAB
M  END
)CTAB"_ctab;
    REQUIRE(m);
    {
      MolDraw2DSVG drawer(350, 300);
      drawer.drawOptions().comicMode = true;
      drawer.drawMolecule(*m);
      drawer.finishDrawing();
      auto text = drawer.getDrawingText();
      std::ofstream outs("testBrackets-5a.svg");
      outs << text;
      outs.close();
      check_file_hash("testBrackets-5a.svg");
    }
  }
  SECTION("Github5768 - rightmost bracket wrong way round.)") {
    auto m = R"CTAB(
  Marvin  10140911012D

 19 18  0  0  0  0            999 V2000
   -2.0296    1.6372    0.0000 Si  0  0  0  0  0  0  0  0  0  0  0  0
   -2.0296    2.4622    0.0000 C   0  0  0  0  0  0  0  0  0  0  0  0
   -2.0296    0.8122    0.0000 C   0  0  0  0  0  0  0  0  0  0  0  0
   -2.8546    1.6372    0.0000 *   0  0  0  0  0  0  0  0  0  0  0  0
   -1.2046    1.6372    0.0000 O   0  0  0  0  0  0  0  0  0  0  0  0
   -0.3796    1.6372    0.0000 Si  0  0  0  0  0  0  0  0  0  0  0  0
    0.4454    1.6372    0.0000 O   0  0  0  0  0  0  0  0  0  0  0  0
   -0.3796    0.8122    0.0000 C   0  0  0  0  0  0  0  0  0  0  0  0
   -0.3796    2.4622    0.0000 C   0  0  0  0  0  0  0  0  0  0  0  0
    0.3349    0.3997    0.0000 C   0  0  0  0  0  0  0  0  0  0  0  0
    1.0494    0.8122    0.0000 C   0  0  0  0  0  0  0  0  0  0  0  0
    1.7638    0.3997    0.0000 O   0  0  0  0  0  0  0  0  0  0  0  0
    1.2704    1.6372    0.0000 *   0  0  0  0  0  0  0  0  0  0  0  0
    2.4783    0.8122    0.0000 C   0  0  0  0  0  0  0  0  0  0  0  0
    3.1928    0.3996    0.0000 C   0  0  0  0  0  0  0  0  0  0  0  0
    3.9072    0.8121    0.0000 O   0  0  0  0  0  0  0  0  0  0  0  0
    4.6217    0.3996    0.0000 C   0  0  0  0  0  0  0  0  0  0  0  0
    5.3362    0.8120    0.0000 C   0  0  0  0  0  0  0  0  0  0  0  0
    6.0506    0.3995    0.0000 O   0  0  0  0  0  0  0  0  0  0  0  0
  1  2  1  0  0  0  0
  1  3  1  0  0  0  0
  1  4  1  0  0  0  0
  1  5  1  0  0  0  0
  5  6  1  0  0  0  0
  6  7  1  0  0  0  0
  6  8  1  0  0  0  0
  6  9  1  0  0  0  0
  8 10  1  0  0  0  0
 10 11  1  0  0  0  0
  7 13  1  0  0  0  0
 11 12  1  0  0  0  0
 12 14  1  0  0  0  0
 14 15  1  0  0  0  0
 15 16  1  0  0  0  0
 16 17  1  0  0  0  0
 17 18  1  0  0  0  0
 18 19  1  0  0  0  0
M  STY  2   1 SRU   2 SRU
M  SCN  1   1 HT
M  SAL   1  4   1   2   3   5
M  SDI   1  4   -0.8649    2.0497   -0.8649    1.2247
M  SDI   1  4   -2.3693    1.2247   -2.3693    2.0497
M  SBL   1  2   3   5
M  SMT   1 n
M  SCN  1   2 HT
M  SAL   2 13   6   7   8   9  10  11  12  14  15  16  17  18  19
M  SDI   2  4    0.7851    2.0497    0.7851    1.2247
M  SDI   2  4   -0.7193    1.2247   -0.7193    2.0497
M  SBL   2  2   5  11
M  SMT   2 m
M  END
)CTAB"_ctab;
    REQUIRE(m);
    {
      MolDraw2DSVG drawer(350, 300);
      drawer.drawOptions().addAtomIndices = true;
      drawer.drawMolecule(*m);
      drawer.finishDrawing();
      auto text = drawer.getDrawingText();
      std::ofstream outs("testBrackets-5768.svg");
      outs << text;
      outs.close();
      check_file_hash("testBrackets-5768.svg");
    }
  }
}

#ifdef RDK_BUILD_CAIRO_SUPPORT
TEST_CASE("github #3543: Error adding PNG metadata when kekulize=False",
          "[bug][metadata][png]") {
  SECTION("basics") {
    auto m = "n1cccc1"_smarts;
    m->updatePropertyCache(false);
    MolDraw2DCairo drawer(350, 300);
    bool kekulize = false;
    MolDraw2DUtils::prepareMolForDrawing(*m, kekulize);
    drawer.drawOptions().prepareMolsBeforeDrawing = false;
    drawer.drawMolecule(*m);
    drawer.finishDrawing();
    auto png = drawer.getDrawingText();
  }
  SECTION("as reported") {
    auto m = "n1cnc2c(n)ncnc12"_smarts;
    m->updatePropertyCache(false);
    MolDraw2DCairo drawer(350, 300);
    bool kekulize = false;
    MolDraw2DUtils::prepareMolForDrawing(*m, kekulize);
    drawer.drawOptions().prepareMolsBeforeDrawing = false;
    drawer.drawMolecule(*m);
    drawer.finishDrawing();
    auto png = drawer.getDrawingText();
  }
}
#endif

TEST_CASE("SGroup Data") {
  SECTION("ABS") {
    auto m = R"CTAB(
  Mrv2014 12072015352D          

  0  0  0     0  0            999 V3000
M  V30 BEGIN CTAB
M  V30 COUNTS 9 9 1 0 0
M  V30 BEGIN ATOM
M  V30 1 C -6.5833 4.3317 0 0
M  V30 2 C -7.917 3.5617 0 0
M  V30 3 C -7.917 2.0216 0 0
M  V30 4 C -6.5833 1.2516 0 0
M  V30 5 C -5.2497 2.0216 0 0
M  V30 6 C -5.2497 3.5617 0 0
M  V30 7 C -3.916 4.3317 0 0
M  V30 8 O -3.916 5.8717 0 0
M  V30 9 O -2.5823 3.5617 0 0
M  V30 END ATOM
M  V30 BEGIN BOND
M  V30 1 1 1 2
M  V30 2 2 2 3
M  V30 3 1 3 4
M  V30 4 2 4 5
M  V30 5 1 5 6
M  V30 6 2 1 6
M  V30 7 1 6 7
M  V30 8 2 7 8
M  V30 9 1 7 9
M  V30 END BOND
M  V30 BEGIN SGROUP
M  V30 1 DAT 0 ATOMS=(1 9) FIELDNAME=pKa -
M  V30 FIELDDISP="   -2.2073    2.3950    DAU   ALL  0       0" -
M  V30 MRV_FIELDDISP=0 FIELDDATA=4.2
M  V30 END SGROUP
M  V30 END CTAB
M  END
)CTAB"_ctab;
    REQUIRE(m);
    {
      MolDraw2DSVG drawer(350, 300);
      drawer.drawMolecule(*m, "abs");
      drawer.finishDrawing();
      auto text = drawer.getDrawingText();
      std::ofstream outs("testSGroupData-1a.svg");
      outs << text;
      outs.close();
      check_file_hash("testSGroupData-1a.svg");
    }
    {
      MolDraw2DSVG drawer(350, 300);
      drawer.drawOptions().centreMoleculesBeforeDrawing = true;
      drawer.drawOptions().rotate = 90;
      drawer.drawMolecule(*m, "centered, rotated");
      drawer.finishDrawing();
      auto text = drawer.getDrawingText();
      std::ofstream outs("testSGroupData-1b.svg");
      outs << text;
      outs.close();
      check_file_hash("testSGroupData-1b.svg");
    }
  }
  SECTION("REL") {
    auto m = R"CTAB(
  Mrv2014 12072015352D          

  0  0  0     0  0            999 V3000
M  V30 BEGIN CTAB
M  V30 COUNTS 9 9 1 0 0
M  V30 BEGIN ATOM
M  V30 1 C -6.5833 4.3317 0 0
M  V30 2 C -7.917 3.5617 0 0
M  V30 3 C -7.917 2.0216 0 0
M  V30 4 C -6.5833 1.2516 0 0
M  V30 5 C -5.2497 2.0216 0 0
M  V30 6 C -5.2497 3.5617 0 0
M  V30 7 C -3.916 4.3317 0 0
M  V30 8 O -3.916 5.8717 0 0
M  V30 9 O -2.5823 3.5617 0 0
M  V30 END ATOM
M  V30 BEGIN BOND
M  V30 1 1 1 2
M  V30 2 2 2 3
M  V30 3 1 3 4
M  V30 4 2 4 5
M  V30 5 1 5 6
M  V30 6 2 1 6
M  V30 7 1 6 7
M  V30 8 2 7 8
M  V30 9 1 7 9
M  V30 END BOND
M  V30 BEGIN SGROUP
M  V30 1 DAT 0 ATOMS=(1 9) FIELDNAME=pKa -
M  V30 FIELDDISP="    0.2000    0.2000    DRU   ALL  0       0" -
M  V30 MRV_FIELDDISP=0 FIELDDATA=4.2
M  V30 END SGROUP
M  V30 END CTAB
M  END
)CTAB"_ctab;
    REQUIRE(m);
    {
      MolDraw2DSVG drawer(350, 300);
      drawer.drawMolecule(*m, "rel");
      drawer.finishDrawing();
      auto text = drawer.getDrawingText();
      std::ofstream outs("testSGroupData-2a.svg");
      outs << text;
      outs.close();
      check_file_hash("testSGroupData-2a.svg");
    }
    {
      MolDraw2DSVG drawer(350, 300);
      drawer.drawOptions().centreMoleculesBeforeDrawing = true;
      drawer.drawOptions().rotate = 90;
      drawer.drawMolecule(*m, "rel, centered, rotated");
      drawer.finishDrawing();
      auto text = drawer.getDrawingText();
      std::ofstream outs("testSGroupData-2b.svg");
      outs << text;
      outs.close();
      check_file_hash("testSGroupData-2b.svg");
    }
  }
  {
    auto m = R"CTAB(random example found on internet
   JSDraw204221719232D

 20 21  0  0  0  0              0 V2000
   10.1710   -5.6553    0.0000 C   0  0  0  0  0  0  0  0  0  0  0  0
   10.9428   -4.2996    0.0000 N   0  0  0  0  0  0  0  0  0  0  0  0
    8.6110   -5.6647    0.0000 O   0  0  0  0  0  0  0  0  0  0  0  0
   10.9591   -7.0015    0.0000 N   0  0  0  0  0  0  0  0  0  0  0  0
   12.5190   -6.9921    0.0000 C   0  0  0  0  0  0  0  0  0  0  0  0
   13.3072   -8.3384    0.0000 O   0  0  0  0  0  0  0  0  0  0  0  0
   13.2909   -5.6364    0.0000 C   0  0  0  0  0  0  0  0  0  0  0  0
   12.5028   -4.2902    0.0000 C   0  0  0  0  0  0  0  0  0  0  0  0
   13.2746   -2.9345    0.0000 O   0  0  0  0  0  0  0  0  0  0  0  0
   14.8508   -5.6270    0.0000 N   0  0  0  0  0  0  0  0  0  0  0  0
   15.6226   -4.2713    0.0000 N   0  0  0  0  0  0  0  0  0  0  0  0
   20.3026   -4.2431    0.0000 C   0  0  0  0  0  0  0  0  0  0  0  0
   19.5307   -5.5987    0.0000 N   0  0  0  0  0  0  0  0  0  0  0  0
   21.8625   -4.2336    0.0000 O   0  0  0  0  0  0  0  0  0  0  0  0
   19.5144   -2.8968    0.0000 N   0  0  0  0  0  0  0  0  0  0  0  0
   17.9544   -2.9062    0.0000 C   0  0  0  0  0  0  0  0  0  0  0  0
   17.1663   -1.5600    0.0000 O   0  0  0  0  0  0  0  0  0  0  0  0
   17.1826   -4.2619    0.0000 C   0  0  0  0  0  0  0  0  0  0  0  0
   17.9708   -5.6082    0.0000 C   0  0  0  0  0  0  0  0  0  0  0  0
   17.1989   -6.9638    0.0000 O   0  0  0  0  0  0  0  0  0  0  0  0
  1  2  1  0  0  0  0
  1  3  2  0  0  0  0
  1  4  1  0  0  0  0
  4  5  2  0  0  0  0
  5  6  1  0  0  0  0
  5  7  1  0  0  0  0
  7  8  1  0  0  0  0
  8  9  2  0  0  0  0
  8  2  1  0  0  0  0
  7 10  1  0  0  0  0
 10 11  2  0  0  0  0
 12 13  1  0  0  0  0
 12 14  2  0  0  0  0
 12 15  1  0  0  0  0
 15 16  1  0  0  0  0
 16 17  2  0  0  0  0
 16 18  1  0  0  0  0
 18 19  1  0  0  0  0
 19 20  1  0  0  0  0
 19 13  2  0  0  0  0
 11 18  1  0  0  0  0
M  STY  1   1 DAT
M  SDT   1 UNKNOWN                        F
M  SDD   1    16.0856   -8.1573    DA    ALL  1       5
M  SED   1 Ni-complex
M  END)CTAB"_ctab;
    {
      MolDraw2DSVG drawer(350, 300);
      drawer.drawMolecule(*m);
      drawer.finishDrawing();
      auto text = drawer.getDrawingText();
      std::ofstream outs("testSGroupData-3a.svg");
      outs << text;
      outs.close();
      check_file_hash("testSGroupData-3a.svg");
    }
  }
}

TEST_CASE("position variation bonds", "[extras]") {
  SECTION("simple") {
    auto m = R"CTAB(
  Mrv2014 12092006072D          

  0  0  0     0  0            999 V3000
M  V30 BEGIN CTAB
M  V30 COUNTS 9 8 0 0 0
M  V30 BEGIN ATOM
M  V30 1 C -4.7083 4.915 0 0
M  V30 2 C -6.042 4.145 0 0
M  V30 3 C -6.042 2.605 0 0
M  V30 4 C -4.7083 1.835 0 0
M  V30 5 C -3.3747 2.605 0 0
M  V30 6 C -3.3747 4.145 0 0
M  V30 7 * -3.8192 3.8883 0 0
M  V30 8 O -3.8192 6.1983 0 0
M  V30 9 C -2.4855 6.9683 0 0
M  V30 END ATOM
M  V30 BEGIN BOND
M  V30 1 1 1 2
M  V30 2 2 2 3
M  V30 3 1 3 4
M  V30 4 2 4 5
M  V30 5 1 5 6
M  V30 6 2 1 6
M  V30 7 1 7 8 ENDPTS=(3 1 6 5) ATTACH=ANY
M  V30 8 1 8 9
M  V30 END BOND
M  V30 END CTAB
M  END
)CTAB"_ctab;
    REQUIRE(m);
    {
      MolDraw2DSVG drawer(350, 300);
      drawer.drawMolecule(*m, "variations");
      drawer.finishDrawing();
      auto text = drawer.getDrawingText();
      std::ofstream outs("testPositionVariation-1.svg");
      outs << text;
      outs.close();
      check_file_hash("testPositionVariation-1.svg");
    }
    {  // make sure comic mode doesn't screw this up
      MolDraw2DSVG drawer(350, 300);
      drawer.drawOptions().comicMode = true;
      drawer.drawMolecule(*m, "comic variations");
      drawer.finishDrawing();
      auto text = drawer.getDrawingText();
      std::ofstream outs("testPositionVariation-1b.svg");
      outs << text;
      outs.close();
      check_file_hash("testPositionVariation-1b.svg");
    }
  }
  SECTION("multiple") {
    auto m = R"CTAB(
  Mrv2014 12092006082D          

  0  0  0     0  0            999 V3000
M  V30 BEGIN CTAB
M  V30 COUNTS 15 14 0 0 0
M  V30 BEGIN ATOM
M  V30 1 C -4.7083 4.915 0 0
M  V30 2 C -6.042 4.145 0 0
M  V30 3 C -6.042 2.605 0 0
M  V30 4 C -4.7083 1.835 0 0
M  V30 5 C -3.3747 2.605 0 0
M  V30 6 C -3.3747 4.145 0 0
M  V30 7 * -3.8192 3.8883 0 0
M  V30 8 O -3.8192 6.1983 0 0
M  V30 9 C -2.4855 6.9683 0 0
M  V30 10 C -7.3757 4.915 0 0
M  V30 11 C -8.7093 4.145 0 0
M  V30 12 C -8.7093 2.605 0 0
M  V30 13 C -7.3757 1.835 0 0
M  V30 14 * -8.7093 3.375 0 0
M  V30 15 O -10.2922 3.375 0 0
M  V30 END ATOM
M  V30 BEGIN BOND
M  V30 1 1 1 2
M  V30 2 1 2 3
M  V30 3 1 3 4
M  V30 4 2 4 5
M  V30 5 1 5 6
M  V30 6 2 1 6
M  V30 7 1 7 8 ENDPTS=(3 1 6 5) ATTACH=ANY
M  V30 8 1 8 9
M  V30 9 1 10 11
M  V30 10 2 11 12
M  V30 11 1 12 13
M  V30 12 2 10 2
M  V30 13 2 13 3
M  V30 14 1 14 15 ENDPTS=(2 11 12) ATTACH=ANY
M  V30 END BOND
M  V30 END CTAB
M  END
)CTAB"_ctab;
    REQUIRE(m);
    {
      MolDraw2DSVG drawer(350, 300);
      drawer.drawMolecule(*m, "multiple variations");
      drawer.finishDrawing();
      auto text = drawer.getDrawingText();
      std::ofstream outs("testPositionVariation-2.svg");
      outs << text;
      outs.close();
      check_file_hash("testPositionVariation-2.svg");
    }
  }
  SECTION("non-contiguous") {
    auto m = R"CTAB(
  Mrv2014 12092006102D          

  0  0  0     0  0            999 V3000
M  V30 BEGIN CTAB
M  V30 COUNTS 9 8 0 0 0
M  V30 BEGIN ATOM
M  V30 1 C -0.875 8.7484 0 0
M  V30 2 C -2.2087 7.9784 0 0
M  V30 3 C -2.2087 6.4383 0 0
M  V30 4 C -0.875 5.6683 0 0
M  V30 5 C 0.4587 6.4383 0 0
M  V30 6 C 0.4587 7.9784 0 0
M  V30 7 * -0.4304 6.9517 0 0
M  V30 8 O -0.4304 4.6417 0 0
M  V30 9 C -1.7641 3.8717 0 0
M  V30 END ATOM
M  V30 BEGIN BOND
M  V30 1 1 1 2
M  V30 2 2 2 3
M  V30 3 1 3 4
M  V30 4 2 4 5
M  V30 5 1 5 6
M  V30 6 2 1 6
M  V30 7 1 7 8 ENDPTS=(3 1 5 4) ATTACH=ANY
M  V30 8 1 8 9
M  V30 END BOND
M  V30 END CTAB
M  END
)CTAB"_ctab;
    REQUIRE(m);
    {
      MolDraw2DSVG drawer(350, 300);
      drawer.drawMolecule(*m, "non-contiguous atoms");
      drawer.finishDrawing();
      auto text = drawer.getDrawingText();
      std::ofstream outs("testPositionVariation-3.svg");
      outs << text;
      outs.close();
      check_file_hash("testPositionVariation-3.svg");
    }
  }
  SECTION("larger mol") {
    auto m = R"CTAB(
  Mrv2014 12092009152D          

  0  0  0     0  0            999 V3000
M  V30 BEGIN CTAB
M  V30 COUNTS 23 24 0 0 0
M  V30 BEGIN ATOM
M  V30 1 C -0.875 8.7484 0 0
M  V30 2 C -2.2087 7.9784 0 0
M  V30 3 C -2.2087 6.4383 0 0
M  V30 4 C -0.875 5.6683 0 0
M  V30 5 N 0.4587 6.4383 0 0
M  V30 6 C 0.4587 7.9784 0 0
M  V30 7 * -0.4304 6.9517 0 0
M  V30 8 O -0.4304 4.6417 0 0
M  V30 9 C -1.7641 3.8717 0 0
M  V30 10 C -3.5423 8.7484 0 0
M  V30 11 C -4.876 7.9784 0 0
M  V30 12 C -4.876 6.4383 0 0
M  V30 13 C -3.5423 5.6683 0 0
M  V30 14 C -4.876 11.0584 0 0
M  V30 15 C -6.2097 10.2884 0 0
M  V30 16 C -6.2097 8.7484 0 0
M  V30 17 C -3.5423 10.2884 0 0
M  V30 18 C -6.2097 13.3685 0 0
M  V30 19 C -7.5433 12.5985 0 0
M  V30 20 C -7.5433 11.0584 0 0
M  V30 21 C -4.876 12.5985 0 0
M  V30 22 * -5.5428 9.1334 0 0
M  V30 23 C -7.3712 7.7304 0 0
M  V30 END ATOM
M  V30 BEGIN BOND
M  V30 1 1 1 2
M  V30 2 2 2 3
M  V30 3 1 3 4
M  V30 4 2 4 5
M  V30 5 1 5 6
M  V30 6 2 1 6
M  V30 7 1 7 8 ENDPTS=(3 1 4 5) ATTACH=ANY
M  V30 8 1 8 9
M  V30 9 2 10 11
M  V30 10 1 11 12
M  V30 11 2 12 13
M  V30 12 1 10 2
M  V30 13 1 13 3
M  V30 14 1 14 15
M  V30 15 2 15 16
M  V30 16 2 14 17
M  V30 17 1 10 17
M  V30 18 1 16 11
M  V30 19 1 18 19
M  V30 20 2 19 20
M  V30 21 2 18 21
M  V30 22 1 14 21
M  V30 23 1 20 15
M  V30 24 1 22 23 ENDPTS=(2 15 11) ATTACH=ANY
M  V30 END BOND
M  V30 END CTAB
M  END
)CTAB"_ctab;
    REQUIRE(m);
    {
      MolDraw2DSVG drawer(250, 200);
      drawer.drawMolecule(*m, "smaller");
      drawer.finishDrawing();
      auto text = drawer.getDrawingText();
      std::ofstream outs("testPositionVariation-4.svg");
      outs << text;
      outs.close();
      check_file_hash("testPositionVariation-4.svg");
    }
  }
}

TEST_CASE("disable atom labels", "[feature]") {
  SECTION("basics") {
    {
      auto m = "NCC(=O)O"_smiles;
      MolDraw2DSVG drawer(350, 300);
      MolDraw2DUtils::prepareMolForDrawing(*m);
      drawer.drawOptions().noAtomLabels = true;
      drawer.drawMolecule(*m);
      drawer.finishDrawing();
      auto text = drawer.getDrawingText();
      std::ofstream outs("testNoAtomLabels-1.svg");
      outs << text;
      outs.close();
      check_file_hash("testNoAtomLabels-1.svg");
      CHECK(text.find("class='atom-0") == std::string::npos);
      CHECK(text.find("class='atom-3") == std::string::npos);
    }
    {
      auto m = "F[C@H](O)C[C@@H](Cl)I"_smiles;
      MolDraw2DSVG drawer(350, 300);
      MolDraw2DUtils::prepareMolForDrawing(*m);
      drawer.drawOptions().noAtomLabels = true;
      drawer.drawMolecule(*m);
      drawer.finishDrawing();
      auto text = drawer.getDrawingText();
      std::ofstream outs("testNoAtomLabels-2.svg");
      outs << text;
      outs.close();
      check_file_hash("testNoAtomLabels-2.svg");
    }
  }
}

TEST_CASE("drawing query bonds", "[queries]") {
  SECTION("basics") {
    auto m = R"CTAB(
  Mrv2014 12072005332D          
  
  0  0  0     0  0            999 V3000
M  V30 BEGIN CTAB
M  V30 COUNTS 14 14 0 0 0
M  V30 BEGIN ATOM
M  V30 1 C 3.7917 -2.96 0 0
M  V30 2 C 2.458 -3.73 0 0
M  V30 3 C 2.458 -5.27 0 0
M  V30 4 C 3.7917 -6.04 0 0
M  V30 5 C 5.1253 -5.27 0 0
M  V30 6 C 5.1253 -3.73 0 0
M  V30 7 C 6.459 -2.96 0 0
M  V30 8 C 3.7917 -7.58 0 0
M  V30 9 C 4.8806 -8.669 0 0
M  V30 10 C 4.482 -10.1565 0 0
M  V30 11 C 6.459 -6.04 0 0
M  V30 12 C 7.7927 -5.27 0 0
M  V30 13 C 9.1263 -6.0399 0 0
M  V30 14 C 9.1263 -7.5799 0 0
M  V30 END ATOM
M  V30 BEGIN BOND
M  V30 1 1 2 3
M  V30 2 1 4 5
M  V30 3 1 1 6
M  V30 4 5 1 2
M  V30 5 6 5 6
M  V30 6 7 3 4
M  V30 7 8 6 7
M  V30 8 1 4 8
M  V30 9 1 8 9 TOPO=1
M  V30 10 1 9 10 TOPO=2
M  V30 11 1 5 11
M  V30 12 1 12 13
M  V30 13 2 11 12 TOPO=1
M  V30 14 2 13 14 TOPO=2
M  V30 END BOND
M  V30 END CTAB
M  END
)CTAB"_ctab;
    REQUIRE(m);
    {
      MolDraw2DSVG drawer(350, 300);
      drawer.drawMolecule(*m);
      drawer.finishDrawing();
      auto text = drawer.getDrawingText();
      std::ofstream outs("testQueryBonds-1a.svg");
      outs << text;
      outs.close();
      check_file_hash("testQueryBonds-1a.svg");
    }
    {
      MolDraw2DSVG drawer(350, 300);
      m->getBondWithIdx(3)->setProp("bondNote", "S/D");
      m->getBondWithIdx(4)->setProp("bondNote", "S/A");
      m->getBondWithIdx(5)->setProp("bondNote", "D/A");
      m->getBondWithIdx(6)->setProp("bondNote", "Any");
      drawer.drawMolecule(*m);
      drawer.finishDrawing();
      auto text = drawer.getDrawingText();
      std::ofstream outs("testQueryBonds-1b.svg");
      outs << text;
      outs.close();
      check_file_hash("testQueryBonds-1b.svg");
    }
    {
      MolDraw2DSVG drawer(350, 300);
      std::vector<int> highlightAtoms = {0, 1, 2, 3, 4, 5, 7, 8, 9};
      std::vector<int> highlightBonds = {0, 3, 2, 4, 1, 5, 8, 9};

      drawer.drawMolecule(*m, "", &highlightAtoms, &highlightBonds);
      drawer.finishDrawing();
      auto text = drawer.getDrawingText();
      std::ofstream outs("testQueryBonds-1c.svg");
      outs << text;
      outs.close();
      check_file_hash("testQueryBonds-1c.svg");
    }
  }
  SECTION("smaller drawing") {
    auto m = R"CTAB(
  Mrv2014 12012004302D          
  
  0  0  0     0  0            999 V3000
M  V30 BEGIN CTAB
M  V30 COUNTS 26 29 0 0 0
M  V30 BEGIN ATOM
M  V30 1 O 3.7917 -2.96 0 0
M  V30 2 C 2.458 -3.73 0 0
M  V30 3 C 2.458 -5.27 0 0
M  V30 4 N 3.7917 -6.04 0 0
M  V30 5 N 5.1253 -5.27 0 0
M  V30 6 C 5.1253 -3.73 0 0
M  V30 7 C 6.459 -2.96 0 0
M  V30 8 C 3.7917 -7.58 0 0
M  V30 9 C 4.8806 -8.669 0 0
M  V30 10 C 4.482 -10.1565 0 0
M  V30 11 C 1.1243 -2.9599 0 0
M  V30 12 C -0.2093 -3.73 0 0
M  V30 13 C -0.2093 -5.27 0 0
M  V30 14 C 1.1243 -6.04 0 0
M  V30 15 C -0.2093 -0.6499 0 0
M  V30 16 C -1.543 -1.4199 0 0
M  V30 17 C -1.543 -2.9599 0 0
M  V30 18 C 1.1243 -1.4199 0 0
M  V30 19 C -2.8767 -0.6499 0 0
M  V30 20 C -4.2103 -1.4199 0 0
M  V30 21 C -4.2103 -2.9599 0 0
M  V30 22 C -2.8767 -3.73 0 0
M  V30 23 C -5.544 -3.7299 0 0
M  V30 24 C -6.8777 -2.9599 0 0
M  V30 25 C -8.2114 -3.7299 0 0
M  V30 26 C -9.5451 -2.9599 0 0
M  V30 END ATOM
M  V30 BEGIN BOND
M  V30 1 1 2 3
M  V30 2 1 4 5
M  V30 3 1 1 6
M  V30 4 5 1 2
M  V30 5 6 5 6
M  V30 6 7 3 4
M  V30 7 8 6 7
M  V30 8 1 4 8
M  V30 9 1 8 9 TOPO=1
M  V30 10 1 9 10 TOPO=2
M  V30 11 1 12 13
M  V30 12 1 13 14
M  V30 13 1 14 3
M  V30 14 1 11 2
M  V30 15 1 15 16
M  V30 16 1 16 17
M  V30 17 2 15 18
M  V30 18 1 11 18
M  V30 19 1 17 12
M  V30 20 2 12 11
M  V30 21 1 19 20
M  V30 22 2 20 21
M  V30 23 1 21 22
M  V30 24 2 19 16
M  V30 25 2 22 17
M  V30 26 1 21 23
M  V30 27 1 23 24
M  V30 28 1 24 25
M  V30 29 1 25 26
M  V30 END BOND
M  V30 END CTAB
M  END
)CTAB"_ctab;
    REQUIRE(m);
    {
      MolDraw2DSVG drawer(250, 200);
      drawer.drawMolecule(*m);
      drawer.finishDrawing();
      auto text = drawer.getDrawingText();
      std::ofstream outs("testQueryBonds-2.svg");
      outs << text;
      outs.close();
      check_file_hash("testQueryBonds-2.svg");
    }
  }
  SECTION("two linknodes") {
    auto m = R"CTAB(two linknodes
  Mrv2014 07072016412D          

  0  0  0     0  0            999 V3000
M  V30 BEGIN CTAB
M  V30 COUNTS 7 7 0 0 0
M  V30 BEGIN ATOM
M  V30 1 C 8.25 12.1847 0 0
M  V30 2 C 6.9164 12.9547 0 0
M  V30 3 C 7.2366 14.4611 0 0
M  V30 4 C 8.7681 14.622 0 0
M  V30 5 C 9.3945 13.2151 0 0
M  V30 6 O 8.25 10.6447 0 0
M  V30 7 F 9.5382 15.9557 0 0
M  V30 END ATOM
M  V30 BEGIN BOND
M  V30 1 1 1 2
M  V30 2 1 2 3
M  V30 3 1 4 5
M  V30 4 1 1 5
M  V30 5 1 3 4
M  V30 6 1 1 6
M  V30 7 1 4 7
M  V30 END BOND
M  V30 LINKNODE 1 3 2 1 2 1 5
M  V30 LINKNODE 1 4 2 4 3 4 5
M  V30 END CTAB
M  END)CTAB"_ctab;
    std::vector<int> rotns = {0, 30, 60, 90, 120, 150, 180};
    for (auto rotn : rotns) {
      MolDraw2DSVG drawer(350, 300);
      drawer.drawOptions().rotate = (double)rotn;
      drawer.drawMolecule(*m);
      drawer.finishDrawing();
      auto text = drawer.getDrawingText();
      std::string filename(
          (boost::format("testLinkNodes-2-%d.svg") % rotn).str());
      std::ofstream outs(filename);
      outs << text;
      outs.close();
      check_file_hash(filename);
    }
  }
}

TEST_CASE("molecule annotations", "[extra]") {
  int panelHeight = -1;
  int panelWidth = -1;
  bool noFreeType = false;
  SECTION("basics") {
    auto m = "NCC(=O)O"_smiles;
    MolDraw2DSVG drawer(350, 300, panelWidth, panelHeight, noFreeType);
    MolDraw2DUtils::prepareMolForDrawing(*m);
    m->setProp(common_properties::molNote, "molecule note");
    drawer.drawMolecule(*m, "with note");
    drawer.finishDrawing();
    auto text = drawer.getDrawingText();
    std::ofstream outs("testMolAnnotations-1.svg");
    outs << text;
    outs.close();
    check_file_hash("testMolAnnotations-1.svg");
    CHECK(text.find("class='note'") != std::string::npos);
  }
  SECTION("chiral flag") {
    auto m = R"CTAB(
  Mrv2014 12152012512D          
 
  0  0  0     0  0            999 V3000
M  V30 BEGIN CTAB
M  V30 COUNTS 8 8 0 0 1
M  V30 BEGIN ATOM
M  V30 1 C -0.6317 0.6787 0 0 CFG=2
M  V30 2 C -1.7207 1.7677 0 0
M  V30 3 C 0.4571 1.7677 0 0
M  V30 4 C -0.6317 2.8566 0 0 CFG=1
M  V30 5 C 0.1729 4.1698 0 0
M  V30 6 N -0.5619 5.5231 0 0
M  V30 7 C -1.4364 4.1698 0 0
M  V30 8 C -0.6316 -0.8613 0 0
M  V30 END ATOM
M  V30 BEGIN BOND
M  V30 1 1 1 2 CFG=3
M  V30 2 1 1 3
M  V30 3 1 4 3
M  V30 4 1 4 2
M  V30 5 1 4 5
M  V30 6 1 5 6
M  V30 7 1 4 7 CFG=1
M  V30 8 1 1 8
M  V30 END BOND
M  V30 END CTAB
M  END
)CTAB"_ctab;
    {
      MolDraw2DSVG drawer(350, 300, panelWidth, panelHeight, noFreeType);
      drawer.drawMolecule(*m, "chiral flag set, option disabled");
      drawer.finishDrawing();
      auto text = drawer.getDrawingText();
      std::ofstream outs("testMolAnnotations-2a.svg");
      outs << text;
      outs.close();
      check_file_hash("testMolAnnotations-2a.svg");
      CHECK(text.find("class='note'") == std::string::npos);
    }
    {
      MolDraw2DSVG drawer(350, 300, panelWidth, panelHeight, noFreeType);
      drawer.drawOptions().includeChiralFlagLabel = true;
      drawer.drawMolecule(*m, "chiral flag set, option enabled");
      drawer.finishDrawing();
      auto text = drawer.getDrawingText();
      std::ofstream outs("testMolAnnotations-2b.svg");
      outs << text;
      outs.close();
      check_file_hash("testMolAnnotations-2b.svg");
      CHECK(text.find("class='note'") != std::string::npos);
    }
    {
      MolDraw2DSVG drawer(350, 300, panelWidth, panelHeight, noFreeType);
      drawer.drawOptions().includeChiralFlagLabel = true;
      m->clearProp(common_properties::_MolFileChiralFlag);
      drawer.drawMolecule(*m, "chiral flag not set, option enabled");
      drawer.finishDrawing();
      auto text = drawer.getDrawingText();
      std::ofstream outs("testMolAnnotations-2c.svg");
      outs << text;
      outs.close();
      check_file_hash("testMolAnnotations-2c.svg");
      CHECK(text.find("class='note'") == std::string::npos);
    }
  }
  SECTION("simplified stereo 1") {
    {
      auto m = "C[C@H](F)[C@@H](F)[C@@H](C)Cl |o1:3,5,1|"_smiles;
      MolDraw2DSVG drawer(350, 300, panelWidth, panelHeight, noFreeType);
      MolDraw2DUtils::prepareMolForDrawing(*m);
      drawer.drawOptions().addStereoAnnotation = true;
      drawer.drawMolecule(*m, "enhanced no flag");
      drawer.finishDrawing();
      auto text = drawer.getDrawingText();
      std::ofstream outs("testMolAnnotations-3a.svg");
      outs << text;
      outs.close();
      check_file_hash("testMolAnnotations-3a.svg");
    }
    {
      auto m = "C[C@H](F)[C@@H](F)[C@@H](C)Cl |o1:3,5,1|"_smiles;
      MolDraw2DSVG drawer(350, 300, panelWidth, panelHeight, noFreeType);
      MolDraw2DUtils::prepareMolForDrawing(*m);
      drawer.drawOptions().addStereoAnnotation = true;
      drawer.drawOptions().simplifiedStereoGroupLabel = true;
      drawer.drawMolecule(*m, "enhanced with flag");
      drawer.finishDrawing();
      auto text = drawer.getDrawingText();
      std::ofstream outs("testMolAnnotations-3b.svg");
      outs << text;
      outs.close();
      check_file_hash("testMolAnnotations-3b.svg");
    }
    {
      auto m = "C[C@H](F)[C@@H](F)[C@@H](C)Cl |&1:3,5,1|"_smiles;
      MolDraw2DSVG drawer(350, 300, panelWidth, panelHeight, noFreeType);
      MolDraw2DUtils::prepareMolForDrawing(*m);
      drawer.drawOptions().addStereoAnnotation = true;
      drawer.drawOptions().simplifiedStereoGroupLabel = true;
      drawer.drawMolecule(*m, "enhanced & with flag");
      drawer.finishDrawing();
      auto text = drawer.getDrawingText();
      std::ofstream outs("testMolAnnotations-3c.svg");
      outs << text;
      outs.close();
      check_file_hash("testMolAnnotations-3c.svg");
    }
  }
  SECTION("simplified stereo 2") {
    auto m = "C[C@H](F)[C@@H](F)[C@@H](C)Cl |o1:3,5,o2:1|"_smiles;
    MolDraw2DSVG drawer(350, 300, panelWidth, panelHeight, noFreeType);
    drawer.drawOptions().addStereoAnnotation = true;
    drawer.drawOptions().simplifiedStereoGroupLabel = true;
    MolDraw2DUtils::prepareMolForDrawing(*m);
    drawer.drawMolecule(*m, "multi-groups");
    drawer.finishDrawing();
    auto text = drawer.getDrawingText();
    std::ofstream outs("testMolAnnotations-3d.svg");
    outs << text;
    outs.close();
    check_file_hash("testMolAnnotations-3d.svg");
  }
  SECTION("label placement") {
    auto m = R"CTAB(
  Mrv2014 12162004412D          
 
  0  0  0     0  0            999 V3000
M  V30 BEGIN CTAB
M  V30 COUNTS 16 15 0 0 0
M  V30 BEGIN ATOM
M  V30 1 C -9.2917 3.5833 0 0
M  V30 2 C -7.958 4.3533 0 0 CFG=2
M  V30 3 C -6.6243 3.5833 0 0 CFG=1
M  V30 4 C -5.2906 4.3533 0 0 CFG=2
M  V30 5 Cl -7.958 5.8933 0 0
M  V30 6 F -6.6243 2.0433 0 0
M  V30 7 F -3.957 3.5833 0 0
M  V30 8 C -5.2906 5.8933 0 0
M  V30 9 C -3.957 6.6633 0 0
M  V30 10 C -3.957 8.2033 0 0
M  V30 11 C -2.6233 8.9733 0 0
M  V30 12 C -2.6233 5.8933 0 0
M  V30 13 C -5.2906 8.9733 0 0
M  V30 14 C -2.6233 10.5133 0 0
M  V30 15 C -1.2896 8.2033 0 0
M  V30 16 C -1.2896 6.6633 0 0
M  V30 END ATOM
M  V30 BEGIN BOND
M  V30 1 1 1 2
M  V30 2 1 2 3
M  V30 3 1 3 4
M  V30 4 1 2 5 CFG=1
M  V30 5 1 3 6 CFG=1
M  V30 6 1 4 7 CFG=1
M  V30 7 1 4 8
M  V30 8 1 8 9
M  V30 9 1 9 10
M  V30 10 1 10 11
M  V30 11 1 9 12
M  V30 12 1 10 13
M  V30 13 1 11 14
M  V30 14 1 11 15
M  V30 15 1 12 16
M  V30 END BOND
M  V30 BEGIN COLLECTION
M  V30 MDLV30/STEREL1 ATOMS=(3 2 3 4)
M  V30 END COLLECTION
M  V30 END CTAB
M  END
)CTAB"_ctab;
    MolDraw2DSVG drawer(350, 300, panelWidth, panelHeight, noFreeType);
    drawer.drawOptions().addStereoAnnotation = true;
    drawer.drawOptions().simplifiedStereoGroupLabel = true;
    drawer.drawMolecule(*m, "label crowding");
    drawer.finishDrawing();
    auto text = drawer.getDrawingText();
    std::ofstream outs("testMolAnnotations-4a.svg");
    outs << text;
    outs.close();
    check_file_hash("testMolAnnotations-4a.svg");
  }
}

TEST_CASE("draw link nodes", "[extras]") {
  SECTION("one linknode") {
    auto m = R"CTAB(one linknode
  Mrv2007 06222005102D          

  0  0  0     0  0            999 V3000
M  V30 BEGIN CTAB
M  V30 COUNTS 6 6 0 0 0
M  V30 BEGIN ATOM
M  V30 1 C 8.25 12.1847 0 0
M  V30 2 C 6.9164 12.9547 0 0
M  V30 3 C 6.9164 14.4947 0 0
M  V30 4 C 9.5836 14.4947 0 0
M  V30 5 C 9.5836 12.9547 0 0
M  V30 6 O 8.25 10.6447 0 0
M  V30 END ATOM
M  V30 BEGIN BOND
M  V30 1 1 1 2
M  V30 2 1 2 3
M  V30 3 1 4 5
M  V30 4 1 1 5
M  V30 5 1 3 4
M  V30 6 1 1 6
M  V30 END BOND
M  V30 LINKNODE 1 4 2 1 2 1 5
M  V30 END CTAB
M  END)CTAB"_ctab;
    std::vector<int> rotns = {0, 30, 60, 90, 120, 150, 180};
    for (auto rotn : rotns) {
      MolDraw2DSVG drawer(350, 300);
      drawer.drawOptions().rotate = (double)rotn;
      drawer.drawMolecule(*m);
      drawer.finishDrawing();
      auto text = drawer.getDrawingText();
      std::ofstream outs(
          (boost::format("testLinkNodes-1-%d.svg") % rotn).str());
      outs << text;
      outs.close();
      check_file_hash((boost::format("testLinkNodes-1-%d.svg") % rotn).str());
    }
  }
}

TEST_CASE("Github #3744: Double bonds incorrectly drawn outside the ring",
          "[drawing]") {
  SECTION("SVG") {
    ROMOL_SPTR m1(MolBlockToMol(R"CTAB(
     RDKit          2D

  6  6  0  0  0  0  0  0  0  0999 V2000
    0.0684   -1.2135    0.0000 C   0  0  0  0  0  0  0  0  0  0  0  0
    1.4949   -0.7500    0.0000 C   0  0  0  0  0  0  0  0  0  0  0  0
    1.4949    0.7500    0.0000 C   0  0  0  0  0  0  0  0  0  0  0  0
    0.0684    1.2135    0.0000 C   0  0  0  0  0  0  0  0  0  0  0  0
   -0.8133    0.0000    0.0000 N   0  0  0  0  0  0  0  0  0  0  0  0
   -2.3133   -0.0000    0.0000 C   0  0  0  0  0  0  0  0  0  0  0  0
  1  2  2  0
  2  3  1  0
  3  4  2  0
  4  5  1  0
  5  6  1  0
  5  1  1  0
M  END)CTAB"));
    REQUIRE(m1);
    MolDraw2DSVG drawer(400, 300);
    drawer.drawMolecule(*m1);
    drawer.finishDrawing();
    std::string text = drawer.getDrawingText();
    std::ofstream outs("testGithub3744.svg");
    outs << text;
    outs.close();
    check_file_hash("testGithub3744.svg");
    std::vector<std::string> bond0;
    std::vector<std::string> bond2;
    std::istringstream ss(text);
    std::string line;
    while (std::getline(ss, line)) {
      if (line.find("bond-0") != std::string::npos) {
        bond0.push_back(line);
      } else if (line.find("bond-2") != std::string::npos) {
        bond2.push_back(line);
      }
    }
    CHECK(bond0.size() == 2);
    CHECK(bond2.size() == 2);
    std::regex regex(
        "^.*d='M\\s+(\\d+\\.\\d+),(\\d+\\.\\d+)\\s+L\\s+(\\d+\\.\\d+),(\\d+\\."
        "\\d+)'.*$");
    std::smatch bond0OuterMatch;
    REQUIRE(std::regex_match(bond0[0], bond0OuterMatch, regex));
    REQUIRE(bond0OuterMatch.size() == 5);
    std::smatch bond0InnerMatch;
    REQUIRE(std::regex_match(bond0[1], bond0InnerMatch, regex));
    REQUIRE(bond0InnerMatch.size() == 5);
    std::smatch bond2OuterMatch;
    REQUIRE(std::regex_match(bond2[0], bond2OuterMatch, regex));
    REQUIRE(bond2OuterMatch.size() == 5);
    std::smatch bond2InnerMatch;
    REQUIRE(std::regex_match(bond2[1], bond2InnerMatch, regex));
    REQUIRE(bond2InnerMatch.size() == 5);
    RDGeom::Point2D bond0InnerCtd(
        RDGeom::Point2D(std::stof(bond0InnerMatch[1]),
                        std::stof(bond0InnerMatch[2])) +
        RDGeom::Point2D(std::stof(bond0InnerMatch[3]),
                        std::stof(bond0InnerMatch[4])) /
            2.0);
    RDGeom::Point2D bond0OuterCtd(
        RDGeom::Point2D(std::stof(bond0OuterMatch[1]),
                        std::stof(bond0OuterMatch[2])) +
        RDGeom::Point2D(std::stof(bond0OuterMatch[3]),
                        std::stof(bond0OuterMatch[4])) /
            2.0);
    RDGeom::Point2D bond2InnerCtd(
        RDGeom::Point2D(std::stof(bond2InnerMatch[1]),
                        std::stof(bond2InnerMatch[2])) +
        RDGeom::Point2D(std::stof(bond2InnerMatch[3]),
                        std::stof(bond2InnerMatch[4])) /
            2.0);
    RDGeom::Point2D bond2OuterCtd(
        RDGeom::Point2D(std::stof(bond2OuterMatch[1]),
                        std::stof(bond2OuterMatch[2])) +
        RDGeom::Point2D(std::stof(bond2OuterMatch[3]),
                        std::stof(bond2OuterMatch[4])) /
            2.0);
    // we look at the two double bonds of pyrrole
    // we check that the ratio between the distance of the centroids of the
    // outer bonds and the distance of the centroids of the inner bonds is at
    // least 1.275, otherwise the inner bonds are not actually inside the ring.
    float outerBondsDistance = (bond0OuterCtd - bond2OuterCtd).length();
    float innerBondsDistance = (bond0InnerCtd - bond2InnerCtd).length();
    CHECK(outerBondsDistance / innerBondsDistance > 1.275f);
  }
}

TEST_CASE("draw atom list queries", "[extras]") {
  SECTION("atom list") {
    auto m = R"CTAB(
  Mrv2102 02112115002D          

  0  0  0     0  0            999 V3000
M  V30 BEGIN CTAB
M  V30 COUNTS 3 3 0 0 0
M  V30 BEGIN ATOM
M  V30 1 [N,O,S] 9.2083 12.8058 0 0
M  V30 2 C 8.4383 11.4721 0 0
M  V30 3 C 9.9783 11.4721 0 0
M  V30 END ATOM
M  V30 BEGIN BOND
M  V30 1 1 1 2
M  V30 2 1 3 1
M  V30 3 1 2 3
M  V30 END BOND
M  V30 END CTAB
M  END
)CTAB"_ctab;
    REQUIRE(m);
    MolDraw2DSVG drawer(350, 300);
    drawer.drawMolecule(*m, "atom list");
    drawer.finishDrawing();
    auto text = drawer.getDrawingText();
    std::ofstream outs("testAtomLists-1.svg");
    outs << text;
    outs.close();
    check_file_hash("testAtomLists-1.svg");
  }

  SECTION("NOT atom list") {
    auto m = R"CTAB(
  Mrv2102 02112115032D          

  0  0  0     0  0            999 V3000
M  V30 BEGIN CTAB
M  V30 COUNTS 3 3 0 0 0
M  V30 BEGIN ATOM
M  V30 1 "NOT [N,O,S]" 9.2083 12.8058 0 0
M  V30 2 C 8.4383 11.4721 0 0
M  V30 3 C 9.9783 11.4721 0 0
M  V30 END ATOM
M  V30 BEGIN BOND
M  V30 1 1 1 2
M  V30 2 1 3 1
M  V30 3 1 2 3
M  V30 END BOND
M  V30 END CTAB
M  END
)CTAB"_ctab;
    REQUIRE(m);
    MolDraw2DSVG drawer(350, 300);
    drawer.drawMolecule(*m, "NOT atom list");
    drawer.finishDrawing();
    auto text = drawer.getDrawingText();
    std::ofstream outs("testAtomLists-2.svg");
    outs << text;
    outs.close();
    check_file_hash("testAtomLists-2.svg");
  }
}

TEST_CASE("test the options that toggle isotope labels", "[drawing]") {
  SECTION("test all permutations") {
    auto m = "[1*]c1cc([2*])c([3*])c[14c]1"_smiles;
    REQUIRE(m);
    std::regex regex(R"regex(<text\s+.*>\d</text>)regex");
    std::smatch match;
    std::string line;
    {
      MolDraw2DSVG drawer(300, 300, -1, -1, true);
      drawer.drawMolecule(*m);
      drawer.finishDrawing();
      std::string textIsoDummyIso = drawer.getDrawingText();
      std::ofstream outs("testIsoDummyIso.svg");
      outs << textIsoDummyIso;
      outs.close();
      check_file_hash("testIsoDummyIso.svg");
      size_t nIsoDummyIso = std::distance(
          std::sregex_token_iterator(textIsoDummyIso.begin(),
                                     textIsoDummyIso.end(), regex),
          std::sregex_token_iterator());
      CHECK(nIsoDummyIso == 5);
    }
    {
      MolDraw2DSVG drawer(300, 300, -1, -1, true);
      drawer.drawOptions().isotopeLabels = false;
      drawer.drawMolecule(*m);
      drawer.finishDrawing();
      std::string textNoIsoDummyIso = drawer.getDrawingText();
      std::ofstream outs("testNoIsoDummyIso.svg");
      outs << textNoIsoDummyIso;
      outs.close();
      check_file_hash("testNoIsoDummyIso.svg");
      size_t nNoIsoDummyIso = std::distance(
          std::sregex_token_iterator(textNoIsoDummyIso.begin(),
                                     textNoIsoDummyIso.end(), regex, 1),
          std::sregex_token_iterator());
      CHECK(nNoIsoDummyIso == 3);
    }
    {
      MolDraw2DSVG drawer(300, 300, -1, -1, true);
      drawer.drawOptions().dummyIsotopeLabels = false;
      drawer.drawMolecule(*m);
      drawer.finishDrawing();
      std::string textIsoNoDummyIso = drawer.getDrawingText();
      std::ofstream outs("testIsoNoDummyIso.svg");
      outs << textIsoNoDummyIso;
      outs.close();
      check_file_hash("testIsoNoDummyIso.svg");
      size_t nIsoNoDummyIso = std::distance(
          std::sregex_token_iterator(textIsoNoDummyIso.begin(),
                                     textIsoNoDummyIso.end(), regex, 1),
          std::sregex_token_iterator());
      CHECK(nIsoNoDummyIso == 2);
    }
    {
      MolDraw2DSVG drawer(300, 300, -1, -1, true);
      drawer.drawOptions().isotopeLabels = false;
      drawer.drawOptions().dummyIsotopeLabels = false;
      drawer.drawMolecule(*m);
      drawer.finishDrawing();
      std::string textNoIsoNoDummyIso = drawer.getDrawingText();
      std::ofstream outs("testNoIsoNoDummyIso.svg");
      outs << textNoIsoNoDummyIso;
      outs.close();
      check_file_hash("testNoIsoNoDummyIso.svg");
      size_t nNoIsoNoDummyIso = std::distance(
          std::sregex_token_iterator(textNoIsoNoDummyIso.begin(),
                                     textNoIsoNoDummyIso.end(), regex, 1),
          std::sregex_token_iterator());
      CHECK(nNoIsoNoDummyIso == 0);
    }
  }
  SECTION("test that D/T show up even if isotope labels are hidden") {
    auto m = "C([1H])([2H])([3H])[H]"_smiles;
    std::regex regex(R"regex(<text\s+.*>[DT]</text>)regex");
    std::smatch match;
    REQUIRE(m);
    std::string line;
    MolDraw2DSVG drawer(300, 300, -1, -1, true);
    drawer.drawOptions().isotopeLabels = false;
    drawer.drawOptions().dummyIsotopeLabels = false;
    drawer.drawOptions().atomLabelDeuteriumTritium = true;
    drawer.drawMolecule(*m);
    drawer.finishDrawing();
    std::string textDeuteriumTritium = drawer.getDrawingText();
    std::ofstream outs("testDeuteriumTritium.svg");
    outs << textDeuteriumTritium;
    outs.close();
    check_file_hash("testDeuteriumTritium.svg");
    size_t nDeuteriumTritium = std::distance(
        std::sregex_token_iterator(textDeuteriumTritium.begin(),
                                   textDeuteriumTritium.end(), regex, 1),
        std::sregex_token_iterator());
    CHECK(nDeuteriumTritium == 2);
  }
}

TEST_CASE("draw hydrogen bonds", "[drawing]") {
  SECTION("basics") {
    auto m = R"CTAB(
  Mrv2014 03022114422D          

  0  0  0     0  0            999 V3000
M  V30 BEGIN CTAB
M  V30 COUNTS 8 8 0 0 0
M  V30 BEGIN ATOM
M  V30 1 C -5.4583 -0.125 0 0
M  V30 2 C -4.1247 0.645 0 0
M  V30 3 C -2.791 -0.125 0 0
M  V30 4 C -1.4573 0.645 0 0
M  V30 5 O -2.791 -1.665 0 0
M  V30 6 C -6.792 0.645 0 0
M  V30 7 O -5.4583 -1.665 0 0
M  V30 8 H -4.1247 -2.435 0 0
M  V30 END ATOM
M  V30 BEGIN BOND
M  V30 1 1 1 2
M  V30 2 1 2 3
M  V30 3 1 3 4
M  V30 4 2 3 5
M  V30 5 1 1 6
M  V30 6 1 1 7
M  V30 7 1 7 8
M  V30 8 10 5 8
M  V30 END BOND
M  V30 END CTAB
M  END
)CTAB"_ctab;
    REQUIRE(m);

    MolDraw2DSVG drawer(300, 300);
    drawer.drawMolecule(*m);
    drawer.finishDrawing();
    std::ofstream outs("testHydrogenBonds1.svg");
    outs << drawer.getDrawingText();
    outs.close();
    check_file_hash("testHydrogenBonds1.svg");
  }
  SECTION("from CXSMILES") {
    auto m = "CC1O[H]O=C(C)C1 |H:4.3|"_smiles;
    REQUIRE(m);

    MolDraw2DSVG drawer(300, 300);
    drawer.drawMolecule(*m);
    drawer.finishDrawing();
    std::ofstream outs("testHydrogenBonds2.svg");
    outs << drawer.getDrawingText();
    outs.close();
    check_file_hash("testHydrogenBonds2.svg");
  }
}

TEST_CASE("github #3912: cannot draw atom lists from SMARTS", "[query][bug]") {
  SECTION("original") {
    auto m = "C-[N,O]"_smarts;
    REQUIRE(m);
    int panelWidth = -1;
    int panelHeight = -1;
    bool noFreeType = true;
    MolDraw2DSVG drawer(300, 300, panelWidth, panelHeight, noFreeType);
    drawer.drawMolecule(*m);
    drawer.finishDrawing();
    std::ofstream outs("testGithub3912.1.svg");
    auto txt = drawer.getDrawingText();
    outs << txt;
    outs.close();
    check_file_hash("testGithub3912.1.svg");
    CHECK(txt.find(">N<") != std::string::npos);
    CHECK(txt.find(">O<") != std::string::npos);
    CHECK(txt.find(">!<") == std::string::npos);
  }
  SECTION("negated") {
    auto m = "C-[N,O]"_smarts;
    REQUIRE(m);
    REQUIRE(m->getAtomWithIdx(1)->hasQuery());
    m->getAtomWithIdx(1)->getQuery()->setNegation(true);
    int panelWidth = -1;
    int panelHeight = -1;
    bool noFreeType = true;
    MolDraw2DSVG drawer(300, 300, panelWidth, panelHeight, noFreeType);
    drawer.drawMolecule(*m);
    drawer.finishDrawing();
    std::ofstream outs("testGithub3912.2.svg");
    auto txt = drawer.getDrawingText();
    outs << txt;
    outs.close();
    check_file_hash("testGithub3912.2.svg");
    CHECK(txt.find(">N<") != std::string::npos);
    CHECK(txt.find(">O<") != std::string::npos);
    CHECK(txt.find(">!<") != std::string::npos);
  }
}

TEST_CASE("github #2976: kekulizing reactions when drawing", "[reactions]") {
  SECTION("basics") {
    bool asSmiles = true;
    std::unique_ptr<ChemicalReaction> rxn{
        RxnSmartsToChemicalReaction("c1ccccc1>>c1ncccc1", nullptr, asSmiles)};
    MolDraw2DSVG drawer(450, 200);
    drawer.drawReaction(*rxn);
    drawer.finishDrawing();
    std::ofstream outs("testGithub2976.svg");
    auto txt = drawer.getDrawingText();
    outs << txt;
    outs.close();
    check_file_hash("testGithub2976.svg");
  }
}

TEST_CASE("preserve Reaction coordinates", "[reactions]") {
  SECTION("basics") {
    std::string data = R"RXN($RXN

  Mrv16822    031301211645

  2  2  1
$MOL

  Mrv1682203132116452D          

  3  2  0  0  0  0            999 V2000
   -4.3304    2.5893    0.0000 O   0  0  0  0  0  0  0  0  0  0  0  0
   -4.3304    1.7643    0.0000 C   0  0  0  0  0  0  0  0  0  0  0  0
   -3.5054    1.7643    0.0000 C   0  0  0  0  0  0  0  0  0  0  0  0
  1  2  1  0  0  0  0
  2  3  1  0  0  0  0
M  END
$MOL

  Mrv1682203132116452D          

  2  1  0  0  0  0            999 V2000
   -2.1652    2.6339    0.0000 N   0  0  0  0  0  0  0  0  0  0  0  0
   -2.1652    1.8089    0.0000 C   0  0  0  0  0  0  0  0  0  0  0  0
  1  2  1  0  0  0  0
M  END
$MOL

  Mrv1682203132116452D          

  3  2  0  0  0  0            999 V2000
    3.6109    1.9512    0.0000 C   0  0  0  0  0  0  0  0  0  0  0  0
    2.7859    1.9512    0.0000 C   0  0  0  0  0  0  0  0  0  0  0  0
    2.7859    2.7762    0.0000 N   0  0  0  0  0  0  0  0  0  0  0  0
  2  1  1  0  0  0  0
  3  2  1  0  0  0  0
M  END
$MOL

  Mrv1682203132116452D          

  2  1  0  0  0  0            999 V2000
    4.9511    1.9959    0.0000 C   0  0  0  0  0  0  0  0  0  0  0  0
    4.9511    2.8209    0.0000 O   0  0  0  0  0  0  0  0  0  0  0  0
  2  1  1  0  0  0  0
M  END
$MOL

  Mrv1682203132116452D          

  2  1  0  0  0  0            999 V2000
   -0.3571    2.7232    0.0000 C   0  0  0  0  0  0  0  0  0  0  0  0
   -0.4003    3.5471    0.0000 O   0  0  0  0  0  0  0  0  0  0  0  0
  1  2  1  0  0  0  0
M  END
)RXN";
    std::unique_ptr<ChemicalReaction> rxn{RxnBlockToChemicalReaction(data)};
    MolDraw2DSVG drawer(450, 200);
    drawer.drawReaction(*rxn);
    drawer.finishDrawing();
    std::ofstream outs("testReactionCoords.svg");
    auto txt = drawer.getDrawingText();
    outs << txt;
    outs.close();
    check_file_hash("testReactionCoords.svg");

    // the reaction is drawn with some bonds vertical, make sure they remain
    // vertical
    {
      std::regex regex("class='bond-0.*? d='M (\\d+\\.\\d+).* L (\\d+\\.\\d+)");
      std::smatch bondMatch;
      REQUIRE(std::regex_search(txt, bondMatch, regex));
      REQUIRE(bondMatch.size() == 3);  // match both halves of the bond
      CHECK(bondMatch[1].str() == bondMatch[2].str());
    }
    {
      std::regex regex("class='bond-2.*? d='M (\\d+\\.\\d+).* L (\\d+\\.\\d+)");
      std::smatch bondMatch;
      REQUIRE(std::regex_search(txt, bondMatch, regex));
      REQUIRE(bondMatch.size() == 3);  // match both halves of the bond
      CHECK(bondMatch[1].str() == bondMatch[2].str());
    }
    {
      std::regex regex("class='bond-4.*? d='M (\\d+\\.\\d+).* L (\\d+\\.\\d+)");
      std::smatch bondMatch;
      REQUIRE(std::regex_search(txt, bondMatch, regex));
      REQUIRE(bondMatch.size() == 3);  // match both halves of the bond
      CHECK(bondMatch[1].str() == bondMatch[2].str());
    }
  }
}
TEST_CASE("support annotation colors", "[drawing]") {
  SECTION("basics") {
    auto m = "CCCO"_smiles;
    REQUIRE(m);
    int panelWidth = -1;
    int panelHeight = -1;
    bool noFreeType = true;
    MolDraw2DSVG drawer(300, 300, panelWidth, panelHeight, noFreeType);
    drawer.drawOptions().annotationColour = DrawColour{0, 0, 1, 1};
    drawer.drawOptions().addAtomIndices = true;
    drawer.drawMolecule(*m, "blue annotations");
    drawer.finishDrawing();
    std::ofstream outs("testAnnotationColors.svg");
    auto txt = drawer.getDrawingText();
    outs << txt;
    outs.close();
    check_file_hash("testAnnotationColors.svg");
    CHECK(txt.find("fill:#0000FF' >2<") != std::string::npos);
  }
}

TEST_CASE("Github #4238: prepareMolForDrawing and wavy bonds") {
  {
    auto mol = "CC=CC"_smiles;
    REQUIRE(mol);
    mol->getBondWithIdx(1)->setStereoAtoms(0, 3);
    mol->getBondWithIdx(1)->setStereo(Bond::BondStereo::STEREOANY);
    bool kekulize = true;
    bool addChiralHs = true;
    bool wedgeBonds = true;
    bool forceCoords = true;
    bool wavyBonds = false;
    MolDraw2DUtils::prepareMolForDrawing(*mol, kekulize, addChiralHs,
                                         wedgeBonds, forceCoords, wavyBonds);
    CHECK(mol->getBondWithIdx(0)->getBondDir() == Bond::BondDir::NONE);
    CHECK(mol->getBondWithIdx(1)->getStereo() == Bond::BondStereo::STEREOANY);

    RWMol mol2(*mol);
    wavyBonds = true;
    MolDraw2DUtils::prepareMolForDrawing(mol2, kekulize, addChiralHs,
                                         wedgeBonds, forceCoords, wavyBonds);
    CHECK(mol2.getBondWithIdx(0)->getBondDir() == Bond::BondDir::UNKNOWN);
    CHECK(mol2.getBondWithIdx(1)->getStereo() == Bond::BondStereo::STEREONONE);

    MOL_PTR_VECT ms{mol.get(), &mol2};
    {
      MolDraw2DSVG drawer(500, 200, 250, 200);
      // drawer.drawOptions().prepareMolsBeforeDrawing = false;
      std::vector<std::string> legends = {"before", "after"};
      drawer.drawMolecules(ms, &legends);
      drawer.finishDrawing();
      std::string text = drawer.getDrawingText();
      std::ofstream outs("testGithub4238_1.svg");
      outs << text;
      outs.flush();
      check_file_hash("testGithub4238_1.svg");
    }
#ifdef RDK_BUILD_CAIRO_SUPPORT
    {
      MolDraw2DCairo drawer(500, 200, 250, 200);
      std::vector<std::string> legends = {"before", "after"};
      drawer.drawMolecules(ms, &legends);
      drawer.finishDrawing();
      drawer.writeDrawingText("testGithub4238_1.png");
      check_file_hash("testGithub4238_1.png");
    }
#endif
  }
}

TEST_CASE("Github #4323: support providing RGBA colors") {
  auto mol = "CCCO"_smiles;
  REQUIRE(mol);
#ifdef RDK_BUILD_FREETYPE_SUPPORT
  SECTION("with alpha") {
    MolDraw2DSVG drawer(200, 150);
    drawer.drawOptions().legendColour = DrawColour(1, 0, 1, 0.3);
    drawer.drawOptions().backgroundColour = DrawColour(0.5, 0.5, 0.5, 0.3);
    drawer.drawMolecule(*mol, "partially transparent legend/background");
    drawer.finishDrawing();

    std::string text = drawer.getDrawingText();
    std::ofstream outs("testGithub4323_1.svg");
    outs << text;
    outs.flush();
    // background
    CHECK(text.find("fill:#7F7F7F4C;") != std::string::npos);
    CHECK(text.find("fill:#7F7F7F;") == std::string::npos);
    // legend
    CHECK(text.find("fill='#FF00FF4C'") != std::string::npos);
    CHECK(text.find("fill='#FF00FF'") == std::string::npos);
    check_file_hash("testGithub4323_1.svg");
  }
  SECTION("without alpha") {
    MolDraw2DSVG drawer(200, 150);
    drawer.drawOptions().legendColour = DrawColour(1, 0, 1);
    drawer.drawOptions().backgroundColour = DrawColour(0.5, 0.5, 0.5);
    drawer.drawMolecule(*mol, "no transparency");
    drawer.finishDrawing();

    std::string text = drawer.getDrawingText();
    std::ofstream outs("testGithub4323_2.svg");
    outs << text;
    outs.flush();
    // background
    CHECK(text.find("fill:#7F7F7F4C;") == std::string::npos);
    CHECK(text.find("fill:#7F7F7F;") != std::string::npos);
    // legend
    CHECK(text.find("fill='#FF00FF4C'") == std::string::npos);
    CHECK(text.find("fill='#FF00FF'") != std::string::npos);
    check_file_hash("testGithub4323_2.svg");
  }
#endif
  SECTION("no FT with alpha") {
    MolDraw2DSVG drawer(200, 150, -1, -1, NO_FREETYPE);
    drawer.drawOptions().legendColour = DrawColour(1, 0, 1, 0.3);
    drawer.drawOptions().backgroundColour = DrawColour(0.5, 0.5, 0.5, 0.3);
    drawer.drawMolecule(*mol, "partially transparent legend/background");
    drawer.finishDrawing();

    std::string text = drawer.getDrawingText();
    std::ofstream outs("testGithub4323_3.svg");
    outs << text;
    outs.flush();
    // background
    CHECK(text.find("fill:#7F7F7F4C;") != std::string::npos);
    CHECK(text.find("fill:#7F7F7F;") == std::string::npos);
    // legend
    CHECK(text.find("fill:#FF00FF4C'") != std::string::npos);
    CHECK(text.find("fill:#FF00FF'") == std::string::npos);
    check_file_hash("testGithub4323_3.svg");
  }
  SECTION("no FT without alpha") {
    MolDraw2DSVG drawer(200, 150, -1, -1, NO_FREETYPE);
    drawer.drawOptions().legendColour = DrawColour(1, 0, 1);
    drawer.drawOptions().backgroundColour = DrawColour(0.5, 0.5, 0.5);
    drawer.drawMolecule(*mol, "no transparency");
    drawer.finishDrawing();

    std::string text = drawer.getDrawingText();
    std::ofstream outs("testGithub4323_4.svg");
    outs << text;
    outs.flush();
    // background
    CHECK(text.find("fill:#7F7F7F4C;") == std::string::npos);
    CHECK(text.find("fill:#7F7F7F;") != std::string::npos);
    // legend
    CHECK(text.find("fill:#FF00FF4C'") == std::string::npos);
    CHECK(text.find("fill:#FF00FF'") != std::string::npos);
    check_file_hash("testGithub4323_4.svg");
  }
#ifdef RDK_BUILD_CAIRO_SUPPORT
#ifdef RDK_BUILD_FREETYPE_SUPPORT
  SECTION("Cairo with alpha") {
    MolDraw2DCairo drawer(200, 150);
    drawer.drawOptions().legendColour = DrawColour(1, 0, 1, 0.3);
    drawer.drawOptions().backgroundColour = DrawColour(0.5, 0.5, 0.5, 0.3);
    drawer.drawMolecule(*mol, "partially transparent legend/background");
    drawer.finishDrawing();
    drawer.writeDrawingText("testGithub4323_1.png");
    check_file_hash("testGithub4323_1.png");
  }
#endif
  SECTION("No FT Cairo with alpha") {
    MolDraw2DCairo drawer(200, 150, -1, -1, NO_FREETYPE);
    drawer.drawOptions().legendColour = DrawColour(1, 0, 1, 0.3);
    drawer.drawOptions().backgroundColour = DrawColour(0.5, 0.5, 0.5, 0.3);
    drawer.drawMolecule(*mol, "partially transparent legend/background");
    drawer.finishDrawing();
    drawer.writeDrawingText("testGithub4323_3.png");
    check_file_hash("testGithub4323_3.png");
  }
#endif
}

TEST_CASE(
    "Github #4508: SubstanceGroup labels sometimes overlap with atoms in image "
    "generation") {
  SECTION("Basics") {
    auto mol = R"CTAB(
  Mrv2114 09132120172D          

  0  0  0     0  0            999 V3000
M  V30 BEGIN CTAB
M  V30 COUNTS 8 8 1 0 1
M  V30 BEGIN ATOM
M  V30 1 C -0.5878 0.8085 0 0
M  V30 2 C -1.9434 0.078 0 0
M  V30 3 C -1.9884 -1.4614 0 0
M  V30 4 C -0.6778 -2.2702 0 0
M  V30 5 C 0.6778 -1.5394 0 0
M  V30 6 C 0.7228 -0.0001 0 0
M  V30 7 N -0.5428 2.3478 0 0
M  V30 8 O 1.9884 -2.3479 0 0
M  V30 END ATOM
M  V30 BEGIN BOND
M  V30 1 2 1 2
M  V30 2 1 2 3
M  V30 3 2 3 4
M  V30 4 1 4 5
M  V30 5 2 5 6
M  V30 6 1 6 1
M  V30 7 1 1 7
M  V30 8 1 5 8
M  V30 END BOND
M  V30 BEGIN SGROUP
M  V30 1 DAT 0 ATOMS=(1 7) FIELDNAME=UV FIELDINFO=nm -
M  V30 FIELDDISP="    0.0000    0.0000    DRU   ALL  0       0" -
M  V30 MRV_FIELDDISP=0 FIELDDATA=340
M  V30 END SGROUP
M  V30 END CTAB
M  END)CTAB"_ctab;
    REQUIRE(mol);

    {
      MolDraw2DSVG drawer(300, 250);
      drawer.drawMolecule(*mol, "data label with DRU");
      drawer.finishDrawing();
      std::string text = drawer.getDrawingText();
      std::ofstream outs("testGithub4508_1.svg");
      outs << text;
      outs.flush();
      check_file_hash("testGithub4508_1.svg");
    }

    // remove the sgroup-atom atom... the SGroup will not be drawn
    auto &sgs = getSubstanceGroups(*mol);
    REQUIRE(sgs.size() == 1);
    sgs[0].setAtoms(std::vector<unsigned int>());
    {
      MolDraw2DSVG drawer(300, 250);
      drawer.drawMolecule(*mol, "no data label drawn");
      drawer.finishDrawing();
      std::string text = drawer.getDrawingText();
      std::ofstream outs("testGithub4508_1b.svg");
      outs << text;
      outs.flush();
      check_file_hash("testGithub4508_1b.svg");
    }
  }
  SECTION("Absolute") {
    auto mol = R"CTAB(
  Mrv2114 09132120172D

  0  0  0     0  0            999 V3000
M  V30 BEGIN CTAB
M  V30 COUNTS 8 8 1 0 1
M  V30 BEGIN ATOM
M  V30 1 C -0.5878 0.8085 0 0
M  V30 2 C -1.9434 0.078 0 0
M  V30 3 C -1.9884 -1.4614 0 0
M  V30 4 C -0.6778 -2.2702 0 0
M  V30 5 C 0.6778 -1.5394 0 0
M  V30 6 C 0.7228 -0.0001 0 0
M  V30 7 N -0.5428 2.3478 0 0
M  V30 8 O 1.9884 -2.3479 0 0
M  V30 END ATOM
M  V30 BEGIN BOND
M  V30 1 2 1 2
M  V30 2 1 2 3
M  V30 3 2 3 4
M  V30 4 1 4 5
M  V30 5 2 5 6
M  V30 6 1 6 1
M  V30 7 1 1 7
M  V30 8 1 5 8
M  V30 END BOND
M  V30 BEGIN SGROUP
M  V30 1 DAT 0 ATOMS=(1 7) FIELDNAME=UV FIELDINFO=nm -
M  V30 FIELDDISP="    0.0000    0.0000    DAU   ALL  0       0" -
M  V30 MRV_FIELDDISP=0 FIELDDATA=340
M  V30 END SGROUP
M  V30 END CTAB
M  END)CTAB"_ctab;
    REQUIRE(mol);

    {
      MolDraw2DSVG drawer(300, 250);
      drawer.drawMolecule(*mol, "data label with DAU\n(expect odd placement)");
      drawer.finishDrawing();
      std::string text = drawer.getDrawingText();
      std::ofstream outs("testGithub4508_2.svg");
      outs << text;
      outs.flush();
      check_file_hash("testGithub4508_2.svg");
    }

    // remove the sgroup-atom atom... the SGroup will still be drawn
    auto &sgs = getSubstanceGroups(*mol);
    REQUIRE(sgs.size() == 1);
    sgs[0].setAtoms(std::vector<unsigned int>());
    {
      MolDraw2DSVG drawer(300, 250);
      drawer.drawMolecule(*mol,
                          "DAU, no associated atom\n(expect odd placement)");
      drawer.finishDrawing();
      std::string text = drawer.getDrawingText();
      std::ofstream outs("testGithub4508_2b.svg");
      outs << text;
      outs.flush();
      check_file_hash("testGithub4508_2b.svg");
    }
  }
}

TEST_CASE("Github #4538 drawMolecules crash") {
  auto m = "CCc1ccccc1"_smiles;
  REQUIRE(m);
  RDDepict::compute2DCoords(*m);
  ROMol m1(*m);
  ROMol m2(*m);
  std::vector<ROMol *> mols{&m1, &m2};
  SECTION("basics") {
    MolDraw2DSVG drawer(500, 200, 250, 200);
    drawer.drawOptions().prepareMolsBeforeDrawing = false;
    drawer.drawMolecules(mols);
    drawer.finishDrawing();
    auto text = drawer.getDrawingText();
    std::ofstream outs("testGithub4538.svg");
    outs << text;
    outs.flush();
    check_file_hash("testGithub4538.svg");
  }
}

TEST_CASE("dark mode mol drawing") {
  SECTION("Basics") {
    auto m =
        "CS(=O)(=O)COC(=N)c1cc(Cl)cnc1[NH3+] |SgD:7:note:some extra text:=:::|"_smiles;
    REQUIRE(m);
    MolDraw2DSVG drawer(350, 300);
    setDarkMode(drawer);
    drawer.drawMolecule(*m, "dark mode!");
    drawer.finishDrawing();
    auto text = drawer.getDrawingText();
    std::ofstream outs("testDarkMode.1.svg");
    outs << text;
    outs.flush();
    check_file_hash("testDarkMode.1.svg");
  }
}
TEST_CASE("monochrome mol drawing") {
  SECTION("Basics") {
    auto m =
        "CS(=O)(=O)COC(=N)c1cc(Cl)cnc1[NH3+] |SgD:7:note:some extra text:=:::|"_smiles;
    REQUIRE(m);
    MolDraw2DSVG drawer(350, 300);
    setMonochromeMode(drawer, DrawColour{0.1, 0.1, 0.6},
                      DrawColour{0.75, 0.75, 0.75});
    drawer.drawMolecule(*m, "monochrome");
    drawer.finishDrawing();
    auto text = drawer.getDrawingText();
    std::ofstream outs("testMonochrome.1.svg");
    outs << text;
    outs.flush();
    check_file_hash("testMonochrome.1.svg");
  }
  SECTION("Basics inverted") {
    auto m =
        "CS(=O)(=O)COC(=N)c1cc(Cl)cnc1[NH3+] |SgD:7:note:some extra text:=:::|"_smiles;
    REQUIRE(m);
    MolDraw2DSVG drawer(350, 300);
    setMonochromeMode(drawer, DrawColour{0.75, 0.75, 0.75},
                      DrawColour{0.1, 0.1, 0.6});
    drawer.drawMolecule(*m, "monochrome");
    drawer.finishDrawing();
    auto text = drawer.getDrawingText();
    std::ofstream outs("testMonochrome.2.svg");
    outs << text;
    outs.flush();
    check_file_hash("testMonochrome.2.svg");
  }
}
TEST_CASE("other palettes") {
  auto m =
      "CS(=O)(=O)COC(=N)c1c(I)c(Cl)c(Br)nc1[NH2+]CP(=O) |SgD:7:note:some extra text:=:::|"_smiles;
  REQUIRE(m);
  SECTION("Avalon") {
    MolDraw2DSVG drawer(350, 300);
    assignAvalonPalette(drawer.drawOptions().atomColourPalette);
    drawer.drawMolecule(*m, "Avalon");
    drawer.finishDrawing();
    auto text = drawer.getDrawingText();
    std::ofstream outs("testAvalon.1.svg");
    outs << text;
    outs.flush();
    check_file_hash("testAvalon.1.svg");
  }
  SECTION("CDK") {
    MolDraw2DSVG drawer(350, 300);
    assignCDKPalette(drawer.drawOptions().atomColourPalette);
    drawer.drawMolecule(*m, "CDK");
    drawer.finishDrawing();
    auto text = drawer.getDrawingText();
    std::ofstream outs("testCDK.1.svg");
    outs << text;
    outs.flush();
    check_file_hash("testCDK.1.svg");
  }
}

TEST_CASE("SDD record parsing") {
  auto mol = R"CTAB(
  Mrv2008 11122110292D

  6  6  0  0  0  0            999 V2000
    9.3527    2.5661    0.0000 C   0  0  0  0  0  0  0  0  0  0  0  0
    8.6382    2.1536    0.0000 C   0  0  0  0  0  0  0  0  0  0  0  0
    8.6382    1.3286    0.0000 C   0  0  0  0  0  0  0  0  0  0  0  0
    9.3527    0.9161    0.0000 C   0  0  0  0  0  0  0  0  0  0  0  0
   10.0671    1.3286    0.0000 C   0  0  0  0  0  0  0  0  0  0  0  0
   10.0671    2.1536    0.0000 C   0  0  0  0  0  0  0  0  0  0  0  0
  1  2  1  0  0  0  0
  2  3  2  0  0  0  0
  3  4  1  0  0  0  0
  4  5  2  0  0  0  0
  5  6  1  0  0  0  0
  1  6  2  0  0  0  0
M  STY  1   1 DAT
M  SLB  1   1   1
M  SAL   1  1   1
M  SDT   1 NAME
M  SDD   1 -2345.1234-2345.1234    DR    ALL  1       0
M  SED   1 Hello World
M  END
)CTAB"_ctab;
  // SDD record has format
  // M  SDD sss xxxxx.xxxxyyyyy.yyyy eeefgh i jjjkkk ll m noo
  MolDraw2DSVG drawer(350, 300, -1, -1, 1);
  drawer.drawMolecule(*mol);
  drawer.finishDrawing();
  auto text = drawer.getDrawingText();
  std::string name("Hello World");
  for (auto &c : name) {
    std::stringstream ss;
    ss << " >" << c << "</text>";
    auto pos = text.find(ss.str());
    CHECK(pos != std::string::npos);
  }
}

TEST_CASE("Github #4519 bad placement of datafield labels") {
  auto mol1 = R"CTAB(
     RDKit          2D

  0  0  0  0  0  0  0  0  0  0999 V3000
M  V30 BEGIN CTAB
M  V30 COUNTS 5 4 1 0 0
M  V30 BEGIN ATOM
M  V30 1 C 0.000000 0.000000 0.000000 0
M  V30 2 C 1.299038 0.750000 0.000000 0
M  V30 3 C 2.598076 -0.000000 0.000000 0
M  V30 4 C 1.299038 2.250000 0.000000 0
M  V30 5 C 2.598076 3.000000 0.000000 0
M  V30 END ATOM
M  V30 BEGIN BOND
M  V30 1 1 1 2
M  V30 2 2 2 3
M  V30 3 1 2 4
M  V30 4 2 4 5
M  V30 END BOND
M  V30 BEGIN SGROUP
M  V30 1 DAT 0 ATOMS=(5 2 4 5 3 1) FIELDNAME="Lambda Max" FIELDINFO=nm -
M  V30 FIELDDATA="2222"
M  V30 END SGROUP
M  V30 END CTAB
M  END)CTAB"_ctab;
  REQUIRE(mol1);

  auto mol2 = R"CTAB(
     RDKit          2D

  0  0  0  0  0  0  0  0  0  0999 V3000
M  V30 BEGIN CTAB
M  V30 COUNTS 8 8 1 0 0
M  V30 BEGIN ATOM
M  V30 1 N 3.000000 0.000000 0.000000 0
M  V30 2 C 1.500000 0.000000 0.000000 0
M  V30 3 C 0.750000 -1.299038 0.000000 0
M  V30 4 C -0.750000 -1.299038 0.000000 0
M  V30 5 C -1.500000 0.000000 0.000000 0
M  V30 6 C -0.750000 1.299038 0.000000 0
M  V30 7 O -1.500000 2.598076 0.000000 0
M  V30 8 C 0.750000 1.299038 0.000000 0
M  V30 END ATOM
M  V30 BEGIN BOND
M  V30 1 1 1 2
M  V30 2 2 2 3
M  V30 3 1 3 4
M  V30 4 2 4 5
M  V30 5 1 5 6
M  V30 6 1 6 7
M  V30 7 2 6 8
M  V30 8 1 8 2
M  V30 END BOND
M  V30 BEGIN SGROUP
M  V30 1 DAT 0 ATOMS=(1 1) FIELDNAME=UV FIELDINFO=nm -
M  V30 FIELDDISP="    0.0000    0.0000    DR    ALL  0       0" -
M  V30 FIELDDATA="340"
M  V30 END SGROUP
M  V30 END CTAB
M  END)CTAB"_ctab;
  REQUIRE(mol2);

  auto mol3 = R"CTAB(
     RDKit          2D

  0  0  0  0  0  0  0  0  0  0999 V3000
M  V30 BEGIN CTAB
M  V30 COUNTS 4 3 1 0 0
M  V30 BEGIN ATOM
M  V30 1 C -0.750000 -1.299038 0.000000 0
M  V30 2 C 0.000000 0.000000 0.000000 0
M  V30 3 C 1.500000 0.000000 0.000000 0
M  V30 4 C 2.250000 1.299038 0.000000 0
M  V30 END ATOM
M  V30 BEGIN BOND
M  V30 1 1 1 2
M  V30 2 2 2 3
M  V30 3 1 3 4
M  V30 END BOND
M  V30 BEGIN SGROUP
M  V30 1 DAT 0 ATOMS=(1 3) FIELDNAME=Stereo -
M  V30 FIELDDATA="Cis"
M  V30 END SGROUP
M  V30 END CTAB
M  END)CTAB"_ctab;
  REQUIRE(mol3);

  std::vector<std::string> legends = {
      "datafield label bad placement1", "datafield label bad placement2",
      "datafield label bad placement3"};  //  std::vector<std::string> legends =
                                          //  {"datafield label bad
                                          //  placement2"};
  {
    MolDraw2DSVG drawer(300, 250);
    drawer.drawMolecule(*mol1, legends[0]);
    drawer.finishDrawing();
    std::string text = drawer.getDrawingText();
    std::ofstream outs("testGithub4519_1.svg");
    outs << text;
    outs.flush();
    check_file_hash("testGithub4519_1.svg");
  }
  {
    MolDraw2DSVG drawer(300, 250);
    drawer.drawMolecule(*mol2, legends[1]);
    drawer.finishDrawing();
    std::string text = drawer.getDrawingText();
    std::ofstream outs("testGithub4519_2.svg");
    outs << text;
    outs.flush();
    check_file_hash("testGithub4519_2.svg");
  }
  {
    MolDraw2DSVG drawer(300, 250);
    drawer.drawMolecule(*mol3, legends[2]);
    drawer.finishDrawing();
    std::string text = drawer.getDrawingText();
    std::ofstream outs("testGithub4519_3.svg");
    outs << text;
    outs.flush();
    check_file_hash("testGithub4519_3.svg");
  }

  {
    std::vector<ROMol *> mols;
    mols.push_back(mol1.get());
    mols.push_back(mol2.get());
    mols.push_back(mol3.get());
    MolDraw2DSVG drawer(900, 250, 300, 250);
    drawer.drawMolecules(mols, &legends);
    drawer.finishDrawing();
    std::string text = drawer.getDrawingText();
    std::ofstream outs("testGithub4519_4.svg");
    outs << text;
    outs.flush();
    outs.close();
    check_file_hash("testGithub4519_4.svg");
  }
}

TEST_CASE("changing baseFontSize") {
  RDDepict::preferCoordGen = false;
  auto mol1 =
      "CC(C)C[C@H](NC(=O)[C@H](CCCCN)NC(=O)[C@H](CS)NC(=O)CNC(=O)[C@H](C)NC(=O)[C@H](CCCCN)NC(=O)[C@H](CC(C)C)NC(=O)CNC(=O)[C@H](C)NC(=O)[C@H](CS)NC(=O)[C@H](CCCCN)NC(=O)[C@H](C)NC(=O)[C@@H](NC(=O)[C@H](CS)NC(=O)CNC(=O)[C@H](C)NC(=O)[C@H](CCCCN)NC(=O)CNC(=O)[C@H](C)NC(=O)[C@H](CCCCN)NC(=O)[C@H](C)N)[C@@H](C)O)C(=O)O"_smiles;
  REQUIRE(mol1);
  MolDraw2DUtils::prepareMolForDrawing(*mol1);
  auto mol2 = "C[C@H](N)C(=O)N[C@@H](CCCCN)C(=O)N[C@@H](C)C(=O)NCC(=O)O"_smiles;
  REQUIRE(mol2);
  MolDraw2DUtils::prepareMolForDrawing(*mol2);
  SECTION("basics-large") {
    MolDraw2DSVG drawer(350, 300, -1, -1, 1);
    drawer.drawMolecule(*mol1);
    drawer.finishDrawing();
    CHECK(drawer.fontSize() == Approx(6.0).margin(0.1));
    auto text = drawer.getDrawingText();
    std::ofstream outs("testBaseFontSize.1a.svg");
    outs << text;
    outs.flush();
    check_file_hash("testBaseFontSize.1a.svg");
  }
  SECTION("increase size - large") {
    // here we change the base font size, but it doesn't matter since the
    // structure is big enough we end up stuck with the minimum font size.
    MolDraw2DSVG drawer(350, 300, -1, -1, 1);
    drawer.drawOptions().baseFontSize = 0.9;
    drawer.drawMolecule(*mol1);
    drawer.finishDrawing();
    CHECK(drawer.fontSize() == Approx(5.5).margin(.1));
    auto text = drawer.getDrawingText();
    std::ofstream outs("testBaseFontSize.1b.svg");
    outs << text;
    outs.flush();
    check_file_hash("testBaseFontSize.1b.svg");
  }
  SECTION("basics-small") {
    MolDraw2DSVG drawer(350, 300, -1, -1, 1);
    drawer.drawMolecule(*mol2);
    drawer.finishDrawing();
    CHECK(drawer.fontSize() == Approx(14.0).margin(0.1));
    auto text = drawer.getDrawingText();
    std::ofstream outs("testBaseFontSize.2a.svg");
    outs << text;
    outs.flush();
    check_file_hash("testBaseFontSize.2a.svg");
  }
  SECTION("increase size - smaller") {
    MolDraw2DSVG drawer(350, 300, -1, -1, 1);
    drawer.drawOptions().baseFontSize = 0.9;
    drawer.drawMolecule(*mol2);
    drawer.finishDrawing();
    CHECK(drawer.fontSize() == Approx(20.25).margin(0.1));
    auto text = drawer.getDrawingText();
    std::ofstream outs("testBaseFontSize.2b.svg");
    outs << text;
    outs.flush();
    check_file_hash("testBaseFontSize.2b.svg");
  }
}

TEST_CASE("flexicanvas: set canvas size automatically") {
  // note that these examples use Freetype if it's available.
  auto mol1 = "CCN(CC)CCn1nc2c3ccccc3sc3c(CNS(C)(=O)=O)ccc1c32"_smiles;
  REQUIRE(mol1);
  MolDraw2DUtils::prepareMolForDrawing(*mol1);

  auto mol2 = R"CTAB(
  Mrv2108 11192104292D

  0  0  0     0  0            999 V3000
M  V30 BEGIN CTAB
M  V30 COUNTS 5 5 0 0 0
M  V30 BEGIN ATOM
M  V30 1 C -5.2 -1.4 0 0
M  V30 2 O -5.2 -2.8 0 0
M  V30 3 C -3.7 -1.4 0 0
M  V30 4 C -3.7 -2.8 0 0 CFG=1
M  V30 5 N -2.5994 -3.9839 0 0
M  V30 END ATOM
M  V30 BEGIN BOND
M  V30 1 1 1 2
M  V30 2 1 1 3
M  V30 3 1 2 4
M  V30 4 1 3 4
M  V30 5 1 4 5 CFG=1
M  V30 END BOND
M  V30 END CTAB
M  END
)CTAB"_ctab;
  REQUIRE(mol2);
  MolDraw2DUtils::prepareMolForDrawing(*mol2);
  SECTION("fixed canvas") {
    MolDraw2DSVG drawer(308, 223, -1, -1);
    drawer.drawMolecule(*mol1);
    drawer.finishDrawing();
    auto text = drawer.getDrawingText();
    std::ofstream outs("testFlexiCanvas.1a.svg");
    outs << text;
    outs.flush();
    check_file_hash("testFlexiCanvas.1a.svg");
  }
  SECTION("flexicanvas1") {
    MolDraw2DSVG drawer(-1, -1, -1, -1);
    drawer.drawMolecule(*mol1);
    drawer.finishDrawing();
    auto text = drawer.getDrawingText();
    std::ofstream outs("testFlexiCanvas.1b.svg");
    outs << text;
    outs.flush();
    check_file_hash("testFlexiCanvas.1b.svg");
  }
  SECTION("flexicanvas1") {
    MolDraw2DSVG drawer(-1, -1, -1, -1);
    drawer.drawOptions().scalingFactor = 30;
    drawer.drawOptions().baseFontSize = 0.6;
    drawer.drawMolecule(*mol1);
    drawer.finishDrawing();
    auto text = drawer.getDrawingText();
    std::ofstream outs("testFlexiCanvas.1c.svg");
    outs << text;
    outs.flush();
    check_file_hash("testFlexiCanvas.1c.svg");
  }
  SECTION("flexicanvas1") {
    MolDraw2DSVG drawer(-1, -1, -1, -1);
    drawer.drawOptions().scalingFactor = 30;
    drawer.drawOptions().fixedFontSize = 32;
    drawer.drawMolecule(*mol1);
    drawer.finishDrawing();
    CHECK(drawer.fontSize() == Approx(32).margin(0.1));
    auto text = drawer.getDrawingText();
    std::ofstream outs("testFlexiCanvas.1d.svg");
    outs << text;
    outs.flush();
    check_file_hash("testFlexiCanvas.1d.svg");
  }
  SECTION("square") {
    MolDraw2DSVG drawer(-1, -1, -1, -1);
    drawer.drawOptions().baseFontSize = 0.8;
    drawer.drawMolecule(*mol2);
    drawer.finishDrawing();
    auto text = drawer.getDrawingText();
    std::ofstream outs("testFlexiCanvas.2.svg");
    outs << text;
    outs.flush();
    check_file_hash("testFlexiCanvas.2.svg");
  }
#ifdef RDK_BUILD_CAIRO_SUPPORT
  SECTION("square PNG no freetype") {
    MolDraw2DCairo drawer(-1, -1, -1, -1, true);
    drawer.drawOptions().baseFontSize = 0.8;
    drawer.drawMolecule(*mol2);
    drawer.finishDrawing();
    auto text = drawer.getDrawingText();
    std::ofstream outs("testFlexiCanvas.2a.png");
    outs << text;
    outs.flush();
    check_file_hash("testFlexiCanvas.2a.png");
  }
  SECTION("square PNG with freetype") {
    MolDraw2DCairo drawer(-1, -1, -1, -1, false);
    drawer.drawOptions().baseFontSize = 0.8;
    drawer.drawMolecule(*mol2);
    drawer.finishDrawing();
    auto text = drawer.getDrawingText();
    std::ofstream outs("testFlexiCanvas.2b.png");
    outs << text;
    outs.flush();
    check_file_hash("testFlexiCanvas.2b.png");
  }
#endif
  // semiflexicanvas - with freetype
  SECTION("semiflexicanvas1") {
    MolDraw2DSVG drawer(308, -1, -1, -1, false);
    drawer.drawOptions().scalingFactor = 30;
    drawer.drawOptions().baseFontSize = 0.6;
    drawer.drawMolecule(*mol1);
    drawer.finishDrawing();
    auto text = drawer.getDrawingText();
    std::ofstream outs("testSemiFlexiCanvas.1a.svg");
    outs << text;
    outs.flush();
    check_file_hash("testSemiFlexiCanvas.1a.svg");
  }
  SECTION("semiflexicanvas2") {
    MolDraw2DSVG drawer(-1, 223, -1, -1, false);
    drawer.drawOptions().scalingFactor = 30;
    drawer.drawOptions().baseFontSize = 0.6;
    drawer.drawMolecule(*mol1);
    drawer.finishDrawing();
    auto text = drawer.getDrawingText();
    std::ofstream outs("testSemiFlexiCanvas.1b.svg");
    outs << text;
    outs.flush();
    check_file_hash("testSemiFlexiCanvas.1b.svg");
  }
  SECTION("semiflexicanvas3") {
    auto mol3 = "ON"_smiles;
    REQUIRE(mol3);
    MolDraw2DSVG drawer(-1, 150, -1, -1, false);
    drawer.drawOptions().scalingFactor = 30;
    drawer.drawOptions().baseFontSize = 0.6;
    drawer.drawMolecule(*mol3);
    drawer.finishDrawing();
    auto text = drawer.getDrawingText();
    std::ofstream outs("testSemiFlexiCanvas.1c.svg");
    outs << text;
    outs.flush();
    check_file_hash("testSemiFlexiCanvas.1c.svg");
  }
  SECTION("reaction") {
    std::unique_ptr<ChemicalReaction> rxn(RxnSmartsToChemicalReaction(
        "[N:1]-[C:2]-[C:3](=[O:4])-[O:5].[N:6]-[C:7]-[C:8](=[O:9])-[O:10]>>[N:"
        "1]1-[C:2]-[C:3](=[O:4])-[N:6]-[C:7]-[C:8]-1=[O:9].[O:5]=[O:10]"));
    MolDraw2DSVG drawer(-1, -1, -1, -1, true);
    drawer.drawReaction(*rxn);
    drawer.finishDrawing();
    auto text = drawer.getDrawingText();
    std::ofstream outs("testFlexiCanvas.3.svg");
    outs << text;
    outs.flush();
    check_file_hash("testFlexiCanvas.3.svg");
  }
  SECTION("data labels") {
    auto mol1 = R"CTAB(
     RDKit          2D

  0  0  0  0  0  0  0  0  0  0999 V3000
M  V30 BEGIN CTAB
M  V30 COUNTS 5 4 1 0 0
M  V30 BEGIN ATOM
M  V30 1 C 0.000000 0.000000 0.000000 0
M  V30 2 C 1.299038 0.750000 0.000000 0
M  V30 3 C 2.598076 -0.000000 0.000000 0
M  V30 4 C 1.299038 2.250000 0.000000 0
M  V30 5 C 2.598076 3.000000 0.000000 0
M  V30 END ATOM
M  V30 BEGIN BOND
M  V30 1 1 1 2
M  V30 2 2 2 3
M  V30 3 1 2 4
M  V30 4 2 4 5
M  V30 END BOND
M  V30 BEGIN SGROUP
M  V30 1 DAT 0 ATOMS=(5 2 4 5 3 1) FIELDNAME="Lambda Max" FIELDINFO=nm -
M  V30 FIELDDATA="2222"
M  V30 END SGROUP
M  V30 END CTAB
M  END)CTAB"_ctab;
    REQUIRE(mol1);
    {
      MolDraw2DSVG drawer(-1, -1);
      drawer.drawMolecule(*mol1);
      drawer.finishDrawing();
      auto text = drawer.getDrawingText();
      std::ofstream outs("testFlexiCanvas.4a.svg");
      outs << text;
      outs.flush();
      check_file_hash("testFlexiCanvas.4a.svg");
    }
    {
      MolDraw2DSVG drawer(-1, -1);
      drawer.drawMolecule(*mol1, "legendary");
      drawer.finishDrawing();
      auto text = drawer.getDrawingText();
      std::ofstream outs("testFlexiCanvas.4b.svg");
      outs << text;
      outs.flush();
      check_file_hash("testFlexiCanvas.4b.svg");
    }
    {
      MolDraw2DSVG drawer(-1, -1);
      drawer.drawMolecule(*mol1, "doubly\nlegendary");
      drawer.finishDrawing();
      auto text = drawer.getDrawingText();
      std::ofstream outs("testFlexiCanvas.4c.svg");
      outs << text;
      outs.flush();
      check_file_hash("testFlexiCanvas.4c.svg");
    }
    {
      MolDraw2DSVG drawer(-1, -1);
      drawer.drawOptions().legendFraction = 0.25;
      drawer.drawOptions().legendFontSize = 32;
      drawer.drawMolecule(*mol1, "Hugely\nLegendary");
      drawer.finishDrawing();
      auto text = drawer.getDrawingText();
      std::ofstream outs("testFlexiCanvas.4d.svg");
      outs << text;
      outs.flush();
      check_file_hash("testFlexiCanvas.4d.svg");
    }
  }
  SECTION("including legends") {
    // add an atomNote so that we can compare font sizes
    mol1->getAtomWithIdx(0)->setProp(common_properties::atomNote, "n1");
    {
      MolDraw2DSVG drawer(-1, -1);
      drawer.drawMolecule(*mol1, "legend");
      drawer.finishDrawing();
      auto text = drawer.getDrawingText();
      std::ofstream outs("testFlexiCanvas.5a.svg");
      outs << text;
      outs.flush();
      check_file_hash("testFlexiCanvas.5a.svg");
    }
    {
      MolDraw2DSVG drawer(-1, -1);
      drawer.drawMolecule(*mol1, "legend\nwith two lines");
      drawer.finishDrawing();
      auto text = drawer.getDrawingText();
      std::ofstream outs("testFlexiCanvas.5b.svg");
      outs << text;
      outs.flush();
      check_file_hash("testFlexiCanvas.5b.svg");
    }
    {
      MolDraw2DSVG drawer(-1, -1);
      drawer.drawOptions().scalingFactor = 45;
      drawer.drawMolecule(*mol1, "legend");
      drawer.finishDrawing();
      auto text = drawer.getDrawingText();
      std::ofstream outs("testFlexiCanvas.5c.svg");
      outs << text;
      outs.flush();
      check_file_hash("testFlexiCanvas.5c.svg");
    }
    {
      MolDraw2DSVG drawer(-1, -1);
      drawer.drawOptions().scalingFactor = 10;
      drawer.drawMolecule(*mol1, "legend");
      drawer.finishDrawing();
      auto text = drawer.getDrawingText();
      std::ofstream outs("testFlexiCanvas.5d.svg");
      outs << text;
      outs.flush();
      check_file_hash("testFlexiCanvas.5d.svg");
    }
  }

  SECTION("partially flexicanvas (height) + legends") {
    // add an atomNote so that we can compare font sizes
    mol1->getAtomWithIdx(0)->setProp(common_properties::atomNote, "n1");
    {
      MolDraw2DSVG drawer(-1, 200);
      drawer.drawMolecule(*mol1, "legend");
      drawer.finishDrawing();
      auto text = drawer.getDrawingText();
      std::ofstream outs("testFlexiCanvas.6a.svg");
      outs << text;
      outs.flush();
      check_file_hash("testFlexiCanvas.6a.svg");
    }
    {
      MolDraw2DSVG drawer(-1, 200);
      drawer.drawMolecule(*mol1, "legend\nwith two lines");
      drawer.finishDrawing();
      auto text = drawer.getDrawingText();
      std::ofstream outs("testFlexiCanvas.6b.svg");
      outs << text;
      outs.flush();
      check_file_hash("testFlexiCanvas.6b.svg");
    }
    {
      MolDraw2DSVG drawer(-1, 200);
      drawer.drawOptions().scalingFactor = 45;
      drawer.drawMolecule(*mol1, "legend");
      drawer.finishDrawing();
      auto text = drawer.getDrawingText();
      std::ofstream outs("testFlexiCanvas.6c.svg");
      outs << text;
      outs.flush();
      check_file_hash("testFlexiCanvas.6c.svg");
    }
    {
      MolDraw2DSVG drawer(-1, 200);
      drawer.drawOptions().scalingFactor = 10;
      drawer.drawMolecule(*mol1, "legend");
      drawer.finishDrawing();
      auto text = drawer.getDrawingText();
      std::ofstream outs("testFlexiCanvas.6d.svg");
      outs << text;
      outs.flush();
      check_file_hash("testFlexiCanvas.6d.svg");
    }
  }

  SECTION("partially flexicanvas (width) + legends") {
    // add an atomNote so that we can compare font sizes
    mol1->getAtomWithIdx(0)->setProp(common_properties::atomNote, "n1");
    {
      MolDraw2DSVG drawer(300, -1);
      drawer.drawMolecule(*mol1, "legend");
      drawer.finishDrawing();
      auto text = drawer.getDrawingText();
      std::ofstream outs("testFlexiCanvas.7a.svg");
      outs << text;
      outs.flush();
      check_file_hash("testFlexiCanvas.7a.svg");
    }
    {
      MolDraw2DSVG drawer(300, -1);
      drawer.drawMolecule(*mol1, "legend\nwith two lines");
      drawer.finishDrawing();
      auto text = drawer.getDrawingText();
      std::ofstream outs("testFlexiCanvas.7b.svg");
      outs << text;
      outs.flush();
      check_file_hash("testFlexiCanvas.7b.svg");
    }
    {
      MolDraw2DSVG drawer(300, -1);
      drawer.drawOptions().scalingFactor = 45;
      drawer.drawMolecule(*mol1, "legend");
      drawer.finishDrawing();
      auto text = drawer.getDrawingText();
      std::ofstream outs("testFlexiCanvas.7c.svg");
      outs << text;
      outs.flush();
      check_file_hash("testFlexiCanvas.7c.svg");
    }
    {
      MolDraw2DSVG drawer(300, -1);
      drawer.drawOptions().scalingFactor = 10;
      drawer.drawMolecule(*mol1, "legend");
      drawer.finishDrawing();
      auto text = drawer.getDrawingText();
      std::ofstream outs("testFlexiCanvas.7d.svg");
      outs << text;
      outs.flush();
      check_file_hash("testFlexiCanvas.7d.svg");
    }
  }
}

TEST_CASE("Github #4764") {
  SECTION("basics") {
    auto mol = "c1ccccc1-C1CCCCC1"_smiles;
    REQUIRE(mol);
    std::vector<int> highlights{6, 7, 8, 9, 10, 11};
    {
      MolDraw2DSVG drawer(200, 150);
      drawer.drawMolecule(*mol, "highlight", &highlights);
      drawer.finishDrawing();
      auto text = drawer.getDrawingText();
      std::ofstream outs("testGithub4764.sz1.svg");
      outs << text;
      outs.flush();
      check_file_hash("testGithub4764.sz1.svg");
    }
    {
      MolDraw2DSVG drawer(400, 350);
      drawer.drawMolecule(*mol, "highlight", &highlights);
      drawer.finishDrawing();
      auto text = drawer.getDrawingText();
      std::ofstream outs("testGithub4764.sz2.svg");
      outs << text;
      outs.flush();
      check_file_hash("testGithub4764.sz2.svg");
    }
    {
      MolDraw2DSVG drawer(800, 700);
      drawer.drawMolecule(*mol, "highlight", &highlights);
      drawer.finishDrawing();
      auto text = drawer.getDrawingText();
      std::ofstream outs("testGithub4764.sz3.svg");
      outs << text;
      outs.flush();
      check_file_hash("testGithub4764.sz3.svg");
    }
#ifdef RDK_BUILD_CAIRO_SUPPORT
    {
      MolDraw2DCairo drawer(200, 150);
      drawer.drawMolecule(*mol, "highlight", &highlights);
      drawer.finishDrawing();
      drawer.writeDrawingText("testGithub4764.sz1.png");
      check_file_hash("testGithub4764.sz1.png");
    }
    {
      MolDraw2DCairo drawer(400, 350);
      drawer.drawMolecule(*mol, "highlight", &highlights);
      drawer.finishDrawing();
      drawer.writeDrawingText("testGithub4764.sz2.png");
      check_file_hash("testGithub4764.sz2.png");
    }
    {
      MolDraw2DCairo drawer(800, 700);
      drawer.drawMolecule(*mol, "highlight", &highlights);
      drawer.finishDrawing();
      drawer.writeDrawingText("testGithub4764.sz3.png");
      check_file_hash("testGithub4764.sz3.png");
    }
#endif
    // check_file_hash("testGithub4538.svg");
  }
}

TEST_CASE("drawArc starting from wrong angle") {
  SECTION("basics") {
    auto mol = R"CTAB(
     RDKit          2D

  9  9  0  0  0  0  0  0  0  0999 V2000
   -1.2135   -0.7027    0.0000 C   0  0  0  0  0  0  0  0  0  0  0  0
   -0.0000   -1.5844    0.0000 N   0  0  0  0  0  0  0  0  0  0  0  0
    1.2135   -0.7027    0.0000 C   0  0  0  0  0  0  0  0  0  0  0  0
    0.7500    0.7238    0.0000 N   0  0  0  0  0  0  0  0  0  0  0  0
   -0.7500    0.7238    0.0000 C   0  0  0  0  0  0  0  0  0  0  0  0
   -1.6317    1.9374    0.0000 F   0  0  0  0  0  0  0  0  0  0  0  0
   -2.6401   -1.1663    0.0000 F   0  0  0  0  0  0  0  0  0  0  0  0
    2.6401   -1.1663    0.0000 F   0  0  0  0  0  0  0  0  0  0  0  0
    1.6317    1.9374    0.0000 F   0  0  0  0  0  0  0  0  0  0  0  0
  1  2  1  0
  2  3  2  0
  3  4  1  0
  4  5  1  0
  5  6  1  0
  5  1  2  0
  1  7  1  0
  3  8  1  0
  4  9  1  0
M  END)CTAB"_ctab;
    REQUIRE(mol);
    {
      MolDraw2DSVG drawer(400, 350);
      drawer.drawOptions().noAtomLabels = true;
      drawer.drawMolecule(*mol, "drawArc");
      drawer.setFillPolys(false);
      drawer.setColour({1, 0, 0});
      drawer.drawArc(mol->getConformer().getAtomPos(3), 0.3, -72, 54);
      drawer.drawArc(mol->getConformer().getAtomPos(0), 0.3, -162, -36);
      drawer.drawArc(mol->getConformer().getAtomPos(4), 0.3, 126, 252);
      drawer.drawArc(mol->getConformer().getAtomPos(2), 0.3, -18, 108);
      drawer.finishDrawing();
      auto text = drawer.getDrawingText();
      std::ofstream outs("testDrawArc1.svg");
      outs << text;
      outs.flush();
      check_file_hash("testDrawArc1.svg");
    }
  }
}

TEST_CASE("wedged bonds to metals drawn in the wrong direction") {
  SECTION("basics") {
    auto m = R"CTAB(
  Mrv2108 01092205442D          

  0  0  0     0  0            999 V3000
M  V30 BEGIN CTAB
M  V30 COUNTS 5 4 0 0 0
M  V30 BEGIN ATOM
M  V30 1 F 10.6667 -0.75 0 0
M  V30 2 Pt 10.6667 -2.29 0 0 CFG=1
M  V30 3 Cl 12.2067 -2.29 0 0
M  V30 4 C 10.6667 -3.83 0 0
M  V30 5 O 9.1267 -2.29 0 0
M  V30 END ATOM
M  V30 BEGIN BOND
M  V30 1 1 1 2
M  V30 2 1 2 3
M  V30 3 1 2 4 CFG=1
M  V30 4 1 2 5 CFG=3
M  V30 END BOND
M  V30 END CTAB
M  END)CTAB"_ctab;
    m->getBondWithIdx(2)->setBondDir(Bond::BondDir::BEGINWEDGE);
    m->getBondWithIdx(3)->setBondDir(Bond::BondDir::BEGINDASH);
    MolDraw2DSVG drawer(250, 200);
    assignBWPalette(drawer.drawOptions().atomColourPalette);
    drawer.drawMolecule(*m, "check wedges");
    drawer.finishDrawing();
    auto text = drawer.getDrawingText();
    std::ofstream outs("testMetalWedges.svg");
    outs << text;
    outs.flush();
    check_file_hash("testMetalWedges.svg");
  }
}

TEST_CASE("vary proportion of panel for legend", "[drawing]") {
  SECTION("basics") {
    auto m1 = "C1N[C@@H]2OCC12"_smiles;
    REQUIRE(m1);
    // These look a bit pants with NO_FREETYPE=true, but much better with
    // Freetype.
    {
      // default legend
      MolDraw2DSVG drawer(200, 200, -1, -1, NO_FREETYPE);
      MolDraw2DUtils::prepareAndDrawMolecule(drawer, *m1, "default legend");
      drawer.finishDrawing();
      auto text = drawer.getDrawingText();
      std::ofstream outs("testVariableLegend_1.svg");
      outs << text;
      outs.flush();
      CHECK(text.find("<text x='34.5' y='190.0' class='legend' "
                      "style='font-size:16px;") != std::string::npos);
      check_file_hash("testVariableLegend_1.svg");
    }
    {
      // 1/4 of panel
      MolDraw2DSVG drawer(200, 200, -1, -1, NO_FREETYPE);
      drawer.drawOptions().legendFraction = 0.25;
      drawer.drawOptions().legendFontSize = 32;
      MolDraw2DUtils::prepareAndDrawMolecule(drawer, *m1, "massive legend");
      drawer.finishDrawing();
      auto text = drawer.getDrawingText();
      std::ofstream outs("testVariableLegend_2.svg");
      outs << text;
      outs.flush();
      CHECK(text.find("<text x='2.8' y='190.0' class='legend' "
                      "style='font-size:31px;") != std::string::npos);
      check_file_hash("testVariableLegend_2.svg");
    }
    {
      // tiny
      MolDraw2DSVG drawer(200, 200, -1, -1, NO_FREETYPE);
      drawer.drawOptions().legendFraction = 0.05;
      MolDraw2DUtils::prepareAndDrawMolecule(drawer, *m1, "small legend");
      drawer.finishDrawing();
      auto text = drawer.getDrawingText();
      std::ofstream outs("testVariableLegend_3.svg");
      outs << text;
      outs.flush();
      CHECK(text.find("<text x='72.4' y='190.0' class='legend' "
                      "style='font-size:11px;") != std::string::npos);
      check_file_hash("testVariableLegend_3.svg");
    }
  }
}

TEST_CASE(
    "Github 5061 - draw reaction with no reagents and scaleBondWidth true") {
  SECTION("basics") {
    std::string data = R"RXN($RXN

  Mrv16425    091201171606

  0  1
$MOL

  Mrv1642509121716062D

  2  1  0  0  0  0            999 V2000
    3.5357    0.0000    0.0000 R#  0  0  0  0  0  0  0  0  0  0  0  0
    2.7107    0.0000    0.0000 R#  0  0  0  0  0  0  0  0  0  0  0  0
  1  2  1  0  0  0  0
M  RGP  2   1   1   2   2


M  END)RXN";
    {
      std::unique_ptr<ChemicalReaction> rxn{RxnBlockToChemicalReaction(data)};
      MolDraw2DSVG drawer(450, 200);
      drawer.drawOptions().scaleBondWidth = true;
      drawer.drawReaction(*rxn);
      drawer.finishDrawing();
      auto text = drawer.getDrawingText();
      std::ofstream outs("testGithub_5061.svg");
      outs << text;
      outs.flush();
      check_file_hash("testGithub_5061.svg");
    }
  }
}

TEST_CASE("Github 5185 - don't draw atom indices between double bond") {
  SECTION("basics") {
    auto m1 = "OC(=O)CCCC(=O)O"_smiles;
    REQUIRE(m1);
    {
      // default legend
      MolDraw2DSVG drawer(400, 200, -1, -1);
      drawer.drawOptions().addAtomIndices = true;
      MolDraw2DUtils::prepareAndDrawMolecule(drawer, *m1);
      drawer.finishDrawing();
      auto text = drawer.getDrawingText();
      std::ofstream outs("testGithub_5185.svg");
      outs << text;
      outs.flush();
#ifdef RDK_BUILD_FREETYPE_SUPPORT
      // the 2nd note
      CHECK(text.find("<path class='note' d='M 94.4 129.6") !=
            std::string::npos);
      check_file_hash("testGithub_5185.svg");
#else
      CHECK(text.find("<text x='91.5' y='130.0' class='note' ") !=
            std::string::npos);
#endif
    }
  }
}

TEST_CASE(
    "Github 5259 - drawReaction should not fail when prepareMolsBeforeDrawing "
    "is false") {
  SECTION("basics") {
    auto rxn = "[CH3:1][OH:2]>>[CH2:1]=[OH0:2]"_rxnsmarts;
    REQUIRE(rxn);
    MolDraw2DSVG drawer(400, 200, -1, -1);
    drawer.drawOptions().prepareMolsBeforeDrawing = false;
    REQUIRE_NOTHROW(drawer.drawReaction(*rxn));
  }
}

TEST_CASE("Github 5269 - bad index positions with highlights") {
  SECTION("basics") {
    auto m1 = "CC(=O)Oc1c(C(=O)O)cccc1"_smiles;
    auto q1 = "CC(=O)Oc1c(C(=O)O)cccc1"_smarts;
    REQUIRE(m1);
    REQUIRE(q1);
    {
      std::vector<int> hit_atoms;
      std::vector<MatchVectType> hits_vect;
      SubstructMatch(*m1, *q1, hits_vect);
      for (size_t i = 0; i < hits_vect.size(); ++i) {
        for (size_t j = 0; j < hits_vect[i].size(); ++j) {
          hit_atoms.push_back(hits_vect[i][j].second);
        }
      }
      std::vector<int> hit_bonds;
      for (int i : hit_atoms) {
        for (int j : hit_atoms) {
          if (i > j) {
            Bond *bnd = m1->getBondBetweenAtoms(i, j);
            if (bnd) {
              hit_bonds.push_back(bnd->getIdx());
            }
          }
        }
      }
      {
        MolDraw2DSVG drawer(400, 400, -1, -1);
        drawer.drawOptions().addAtomIndices = true;
        drawer.drawMolecule(*m1, &hit_atoms, &hit_bonds);
        drawer.finishDrawing();
        auto text = drawer.getDrawingText();
        std::ofstream outs("testGithub_5269_1.svg");
        outs << text;
        outs.flush();
#ifdef RDK_BUILD_FREETYPE_SUPPORT
        check_file_hash("testGithub_5269_1.svg");
#endif
      }
    }
  }
  {
    auto m2 = "CN(C)C(C)C=O"_smiles;
    REQUIRE(m2);
    std::vector<int> hit_atoms{0, 1, 2};
    auto atom = m2->getAtomWithIdx(0);
    atom->setProp(common_properties::atomNote, "0.91");
    atom = m2->getAtomWithIdx(1);
    atom->setProp(common_properties::atomNote, "1.03");
    atom = m2->getAtomWithIdx(2);
    atom->setProp(common_properties::atomNote, "0.74");
    MolDraw2DSVG drawer(400, 400, -1, -1);
    drawer.drawMolecule(*m2, &hit_atoms);
    drawer.finishDrawing();
    auto text = drawer.getDrawingText();
    std::ofstream outs("testGithub_5269_2.svg");
    outs << text;
    outs.flush();
#ifdef RDK_BUILD_FREETYPE_SUPPORT
    check_file_hash("testGithub_5269_2.svg");
#endif
  }
}

#ifdef RDK_BUILD_CAIRO_SUPPORT
TEST_CASE("drawing doesn't destroy reaction properties", "[drawing]") {
  auto rxn = "[CH3:1][OH:2]>>[CH2:1]=[OH0:2]"_rxnsmarts;
  REQUIRE(rxn);
  MolDraw2DCairo drawer(400, 200);
  bool highlightByReactant = true;
  drawer.drawReaction(*rxn, highlightByReactant);
  drawer.finishDrawing();
  auto png = drawer.getDrawingText();
  std::unique_ptr<ChemicalReaction> rxn2{PNGStringToChemicalReaction(png)};
  REQUIRE(rxn2);
  CHECK(rxn->getReactants()[0]->getAtomWithIdx(0)->getAtomMapNum() == 1);
  CHECK(rxn->getReactants()[0]->getAtomWithIdx(1)->getAtomMapNum() == 2);
  CHECK(rxn2->getReactants()[0]->getAtomWithIdx(0)->getAtomMapNum() == 1);
  CHECK(rxn2->getReactants()[0]->getAtomWithIdx(1)->getAtomMapNum() == 2);
}
#endif

TEST_CASE("Class values in SVG for wavy bonds.") {
  SECTION("basics") {
    auto m1 = R"CTAB(mol1
  ChemDraw05162216032D

 11 11  0  0  0  0  0  0  0  0999 V2000
    1.1514    0.9038    0.0000 C   0  0  0  0  0  0  0  0  0  0  0  0
    1.1514    0.0788    0.0000 C   0  0  0  0  0  0  0  0  0  0  0  0
    1.9360   -0.1762    0.0000 N   0  0  0  0  0  0  0  0  0  0  0  0
    2.4209    0.4913    0.0000 C   0  0  0  0  0  0  0  0  0  0  0  0
    1.9360    1.1587    0.0000 N   0  0  0  0  0  0  0  0  0  0  0  0
    0.4369   -0.3337    0.0000 C   0  0  0  0  0  0  0  0  0  0  0  0
   -0.2775    0.0788    0.0000 C   0  0  0  0  0  0  0  0  0  0  0  0
   -0.9920   -0.3337    0.0000 C   0  0  0  0  0  0  0  0  0  0  0  0
   -1.7065    0.0788    0.0000 C   0  0  0  0  0  0  0  0  0  0  0  0
   -2.4209   -0.3337    0.0000 N   0  0  0  0  0  0  0  0  0  0  0  0
    0.4369   -1.1587    0.0000 C   0  0  0  0  0  0  0  0  0  0  0  0
  1  2  2  0
  2  3  1  0
  3  4  2  0
  4  5  1  0
  5  1  1  0
  2  6  1  0
  6  7  1  0
  7  8  2  3
  8  9  1  0
  9 10  3  0
  6 11  1  4
M  END)CTAB"_ctab;
    REQUIRE(m1);
    auto b10 = m1->getBondWithIdx(10);
    b10->setBondDir(Bond::UNKNOWN);
    MolDraw2DSVG drawer(400, 400, -1, -1);
    drawer.drawMolecule(*m1);
    drawer.finishDrawing();
    auto text = drawer.getDrawingText();
    CHECK(text.find("<path class='bond-10 atom-5 atom-10'") !=
          std::string::npos);
    std::ofstream outs("test_classes_wavy_bonds.svg");
    outs << text;
    outs.flush();
#ifdef RDK_BUILD_FREETYPE_SUPPORT
    check_file_hash("test_classes_wavy_bonds.svg");
#endif
  }
}

TEST_CASE("GitHub #5383: cairo error when using similarity maps", "") {
  auto m1 = "C1N[C@@H]2OCC12"_smiles;
  REQUIRE(m1);
  MolDraw2DUtils::prepareMolForDrawing(*m1);
  const auto conf = m1->getConformer();
  std::vector<Point2D> cents(conf.getNumAtoms());
  std::vector<double> weights(conf.getNumAtoms());
  std::vector<double> widths(conf.getNumAtoms());
  for (size_t i = 0; i < conf.getNumAtoms(); ++i) {
    cents[i] = Point2D(conf.getAtomPos(i).x, conf.getAtomPos(i).y);
    weights[i] = 1;
    widths[i] = 0.4 * PeriodicTable::getTable()->getRcovalent(
                          m1->getAtomWithIdx(i)->getAtomicNum());
  }

  SECTION("svg basics") {
    MolDraw2DSVG drawer(250, 250, -1, -1, NO_FREETYPE);
    drawer.drawOptions().padding = 0.1;

    drawer.clearDrawing();
    std::vector<double> levels;
    MolDraw2DUtils::contourAndDrawGaussians(
        drawer, cents, weights, widths, 10, levels,
        MolDraw2DUtils::ContourParams(), m1.get());

    drawer.drawOptions().clearBackground = false;
    drawer.drawMolecule(*m1);
    drawer.finishDrawing();
    auto text = drawer.getDrawingText();
    CHECK(text.find("width='250px' height='250px' viewBox='0 0 250 250'>") !=
          std::string::npos);
    std::ofstream outs("github5383_1.svg");
    outs << text;
    outs.flush();
    check_file_hash("github5383_1.svg");
  }
  SECTION("svg basics") {
    MolDraw2DSVG drawer(250, 250, -1, -1, NO_FREETYPE);
    drawer.drawOptions().padding = 0.0;

    drawer.clearDrawing();
    std::vector<double> levels;
    MolDraw2DUtils::contourAndDrawGaussians(
        drawer, cents, weights, widths, 10, levels,
        MolDraw2DUtils::ContourParams(), m1.get());

    drawer.drawOptions().clearBackground = false;
    drawer.drawMolecule(*m1);
    drawer.finishDrawing();
    auto text = drawer.getDrawingText();
    CHECK(text.find("width='250px' height='250px' viewBox='0 0 250 250'>") !=
          std::string::npos);
    std::ofstream outs("github5383_2.svg");
    outs << text;
    outs.flush();
    check_file_hash("github5383_2.svg");
  }
#ifdef RDK_BUILD_CAIRO_SUPPORT
  SECTION("cairo basics") {
    MolDraw2DCairo drawer(250, 250, -1, -1, NO_FREETYPE);
    drawer.drawOptions().padding = 0.1;

    drawer.clearDrawing();
    std::vector<double> levels;
    MolDraw2DUtils::contourAndDrawGaussians(
        drawer, cents, weights, widths, 10, levels,
        MolDraw2DUtils::ContourParams(), m1.get());

    drawer.drawOptions().clearBackground = false;
    drawer.drawMolecule(*m1);
    drawer.finishDrawing();
    drawer.writeDrawingText("github5383_1.png");
    check_file_hash("github5383_1.png");
  }
#endif
}

TEST_CASE("github #5156") {
  SECTION("basics") {
    SmilesParserParams ps;
    ps.sanitize = false;
    std::unique_ptr<RWMol> m{SmilesToMol("c1ccnc1", ps)};
    REQUIRE(m);
    unsigned int failed;
    MolOps::sanitizeMol(*m, failed,
                        MolOps::SANITIZE_ALL ^ MolOps::SANITIZE_KEKULIZE);
    MolDraw2DSVG d2d(200, 200);
    d2d.drawOptions().prepareMolsBeforeDrawing = false;
    d2d.drawMolecule(*m);
    d2d.finishDrawing();
    auto text = d2d.getDrawingText();
    // CHECK(text.find("width='250px' height='250px' viewBox='0 0 250 250'>") !=
    //       std::string::npos);
    std::ofstream outs("github5156_1.svg");
    outs << text;
    outs.flush();
    check_file_hash("github5156_1.svg");
  }
  SECTION("as reported") {
    auto m =
        "[#6](:,-[#6]-,:[#7]-,:[#6]1:[#6]:[#6]:[#6]:[#6]:[#6]:1):,-[#6]:,-[#7]:,-[#6]"_smarts;
    REQUIRE(m);
    MolDraw2DSVG d2d(200, 200);
    d2d.drawOptions().prepareMolsBeforeDrawing = false;
    d2d.drawMolecule(*m);
    d2d.finishDrawing();
    auto text = d2d.getDrawingText();
    // CHECK(text.find("width='250px' height='250px' viewBox='0 0 250 250'>") !=
    //       std::string::npos);
    std::ofstream outs("github5156_2.svg");
    outs << text;
    outs.flush();
    check_file_hash("github5156_2.svg");
  }
  SECTION("check no wedging") {
    // if we aren't preparing molecules, we won't end up with wedging in this
    // case
    auto m = "C[C@H](F)Cl"_smiles;
    REQUIRE(m);
    MolDraw2DSVG d2d(200, 200);
    d2d.drawOptions().prepareMolsBeforeDrawing = false;
    d2d.drawMolecule(*m);
    d2d.finishDrawing();
    auto text = d2d.getDrawingText();
    CHECK(text.find(" Z' style='fill=#000000") == std::string::npos);
    std::ofstream outs("github5156_3.svg");
    outs << text;
    outs.flush();
    check_file_hash("github5156_3.svg");
  }
}

TEST_CASE("ACS 1996 mode") {
  SECTION("basics") {
    std::string nameBase = "acs1996_";
#if 1

    {
      auto m = R"CTAB(mol1
  ChemDraw05162216032D

 11 11  0  0  0  0  0  0  0  0999 V2000
    1.1514    0.9038    0.0000 C   0  0  0  0  0  0  0  0  0  0  0  0
    1.1514    0.0788    0.0000 C   0  0  0  0  0  0  0  0  0  0  0  0
    1.9360   -0.1762    0.0000 N   0  0  0  0  0  0  0  0  0  0  0  0
    2.4209    0.4913    0.0000 C   0  0  0  0  0  0  0  0  0  0  0  0
    1.9360    1.1587    0.0000 N   0  0  0  0  0  0  0  0  0  0  0  0
    0.4369   -0.3337    0.0000 C   0  0  0  0  0  0  0  0  0  0  0  0
   -0.2775    0.0788    0.0000 C   0  0  0  0  0  0  0  0  0  0  0  0
   -0.9920   -0.3337    0.0000 C   0  0  0  0  0  0  0  0  0  0  0  0
   -1.7065    0.0788    0.0000 C   0  0  0  0  0  0  0  0  0  0  0  0
   -2.4209   -0.3337    0.0000 N   0  0  0  0  0  0  0  0  0  0  0  0
    0.4369   -1.1587    0.0000 C   0  0  0  0  0  0  0  0  0  0  0  0
  1  2  2  0
  2  3  1  0
  3  4  2  0
  4  5  1  0
  5  1  1  0
  2  6  1  0
  6  7  1  0
  7  8  2  3
  8  9  1  0
  9 10  3  0
  6 11  1  4
M  END)CTAB"_ctab;
      REQUIRE(m);
      {
        MolDraw2DSVG drawer(-1, -1);
        MolDraw2DUtils::drawMolACS1996(drawer, *m, "Mol 1", nullptr, nullptr);
        drawer.finishDrawing();
        std::string text = drawer.getDrawingText();
        std::ofstream outs(nameBase + "1.svg");
        outs << text;
        outs.flush();
        outs.close();
        check_file_hash(nameBase + "1.svg");
      }
#ifdef RDK_BUILD_CAIRO_SUPPORT
      {
        MolDraw2DCairo drawer(-1, -1);
        MolDraw2DUtils::drawMolACS1996(drawer, *m, "Mol 1", nullptr, nullptr);
        drawer.finishDrawing();
        drawer.writeDrawingText(nameBase + "1.png");
        check_file_hash(nameBase + "1.png");
      }
#endif
    }
#endif
#if 1
    {
      auto m = R"CTAB(mol2
  ChemDraw06062216302D

  0  0  0     0  0              0 V3000
M  V30 BEGIN CTAB
M  V30 COUNTS 11 11 0 0 1
M  V30 BEGIN ATOM
M  V30 1 C 1.151400 0.903800 0.000000 0
M  V30 2 C 1.151400 0.078800 0.000000 0
M  V30 3 N 1.935999 -0.176199 0.000000 0
M  V30 4 C 2.420899 0.491300 0.000000 0
M  V30 5 N 1.935999 1.158700 0.000000 0
M  V30 6 C 0.436900 -0.333700 0.000000 0
M  V30 7 C -0.277500 0.078800 0.000000 0
M  V30 8 C -0.992000 -0.333700 0.000000 0
M  V30 9 C -1.706500 0.078800 0.000000 0
M  V30 10 N -2.420899 -0.333700 0.000000 0
M  V30 11 C 0.436900 -1.158700 0.000000 0
M  V30 END ATOM
M  V30 BEGIN BOND
M  V30 1 2 1 2
M  V30 2 1 2 3
M  V30 3 2 3 4
M  V30 4 1 4 5
M  V30 5 1 5 1
M  V30 6 1 2 6
M  V30 7 1 6 7
M  V30 8 2 7 8 CFG=2
M  V30 9 1 8 9
M  V30 10 3 9 10
M  V30 11 1 6 11 CFG=3
M  V30 END BOND
M  V30 BEGIN COLLECTION
M  V30 MDLV30/STEABS ATOMS=(1 6)
M  V30 END COLLECTION
M  V30 END CTAB
M  END
)CTAB"_ctab;
      REQUIRE(m);
      MolDraw2DSVG drawer(-1, -1);
      MolDraw2DUtils::drawMolACS1996(drawer, *m, "Mol 2", nullptr, nullptr);
      drawer.finishDrawing();
      std::string text = drawer.getDrawingText();
      std::ofstream outs(nameBase + "2.svg");
      outs << text;
      outs.flush();
      outs.close();
      check_file_hash(nameBase + "2.svg");
#ifdef RDK_BUILD_CAIRO_SUPPORT
      {
        MolDraw2DCairo drawer(-1, -1);
        MolDraw2DUtils::drawMolACS1996(drawer, *m, "Mol 2", nullptr, nullptr);
        drawer.finishDrawing();
        drawer.writeDrawingText(nameBase + "2.png");
        check_file_hash(nameBase + "2.png");
      }
#endif
    }
#endif
#if 1
    {
      auto m = "C[C@H](I)CC(Cl)C[C@@H](F)C"_smiles;
      m->setProp<std::string>("_Name", "mol3");
      REQUIRE(m);
      MolDraw2DUtils::prepareMolForDrawing(*m);
      MolDraw2DSVG drawer(-1, -1);
      MolDraw2DUtils::drawMolACS1996(drawer, *m, "Mol 3", nullptr, nullptr);
      drawer.finishDrawing();
      std::string text = drawer.getDrawingText();
      std::ofstream outs(nameBase + "3.svg");
      outs << text;
      outs.flush();
      outs.close();
      check_file_hash(nameBase + "3.svg");
    }
#endif
#if 1
    {
      auto m = "CC(I)CC(Cl)CC(F)C"_smiles;
      m->setProp<std::string>("_Name", "mol4");
      REQUIRE(m);
      MolDraw2DUtils::prepareMolForDrawing(*m);
      MolDraw2DSVG drawer(-1, -1);
      drawer.drawOptions().unspecifiedStereoIsUnknown = true;
      MolDraw2DUtils::drawMolACS1996(drawer, *m, "Mol 4", nullptr, nullptr);
      drawer.finishDrawing();
      std::string text = drawer.getDrawingText();
      std::ofstream outs(nameBase + "4.svg");
      outs << text;
      outs.flush();
      outs.close();
      check_file_hash(nameBase + "4.svg");
    }
#endif
#if 1
    {
      auto m = R"CTAB(mol5
  ChemDraw06112209342D

  0  0  0     0  0              0 V3000
M  V30 BEGIN CTAB
M  V30 COUNTS 30 33 0 0 1
M  V30 BEGIN ATOM
M  V30 1 C -2.240810 -1.031250 0.000000 0
M  V30 2 C -2.240810 -0.206250 0.000000 0
M  V30 3 C -2.955281 0.206250 0.000000 0
M  V30 4 C -2.955281 1.031250 0.000000 0
M  V30 5 C -3.669752 1.443750 0.000000 0
M  V30 6 C -4.384224 1.031250 0.000000 0
M  V30 7 C -4.384224 0.206250 0.000000 0
M  V30 8 C -3.669752 -0.206250 0.000000 0
M  V30 9 Cl -3.669752 -1.031250 0.000000 0
M  V30 10 F -5.098694 -0.206250 0.000000 0
M  V30 11 Cl -2.240810 1.443750 0.000000 0
M  V30 12 O -1.526340 0.206250 0.000000 0
M  V30 13 C -0.811869 -0.206250 0.000000 0
M  V30 14 C -0.811869 -1.031250 0.000000 0
M  V30 15 N -0.097397 -1.443750 0.000000 0
M  V30 16 C 0.617074 -1.031250 0.000000 0
M  V30 17 C 0.617074 -0.206250 0.000000 0
M  V30 18 C -0.097397 0.206250 0.000000 0
M  V30 19 C 1.331544 0.206250 0.000000 0
M  V30 20 C 2.085220 -0.129308 0.000000 0
M  V30 21 N 2.637252 0.483787 0.000000 0
M  V30 22 N 2.224752 1.198258 0.000000 0
M  V30 23 C 1.417781 1.026730 0.000000 0
M  V30 24 C 3.457733 0.397551 0.000000 0
M  V30 25 C 3.942655 1.064990 0.000000 0
M  V30 26 C 4.763136 0.978754 0.000000 0
M  V30 27 N 5.098694 0.225079 0.000000 0
M  V30 28 C 4.613771 -0.442361 0.000000 0
M  V30 29 C 3.793290 -0.356124 0.000000 0
M  V30 30 N -1.526340 -1.443750 0.000000 0
M  V30 END ATOM
M  V30 BEGIN BOND
M  V30 1 1 2 1 CFG=3
M  V30 2 1 2 3
M  V30 3 2 3 4
M  V30 4 1 4 5
M  V30 5 2 5 6
M  V30 6 1 6 7
M  V30 7 2 7 8
M  V30 8 1 3 8
M  V30 9 1 8 9
M  V30 10 1 7 10
M  V30 11 1 4 11
M  V30 12 1 2 12
M  V30 13 1 12 13
M  V30 14 2 13 14
M  V30 15 1 14 15
M  V30 16 2 15 16
M  V30 17 1 16 17
M  V30 18 2 17 18
M  V30 19 1 13 18
M  V30 20 1 17 19
M  V30 21 2 19 20
M  V30 22 1 20 21
M  V30 23 1 21 22
M  V30 24 2 22 23
M  V30 25 1 19 23
M  V30 26 1 21 24
M  V30 27 1 24 25
M  V30 28 1 25 26
M  V30 29 1 26 27
M  V30 30 1 27 28
M  V30 31 1 28 29
M  V30 32 1 24 29
M  V30 33 1 14 30
M  V30 END BOND
M  V30 BEGIN COLLECTION
M  V30 MDLV30/STEABS ATOMS=(1 2)
M  V30 END COLLECTION
M  V30 END CTAB
M  END
)CTAB"_ctab;
      MolDraw2DSVG drawer(-1, -1);
      MolDraw2DUtils::drawMolACS1996(drawer, *m, "Mol 5", nullptr, nullptr);
      drawer.finishDrawing();
      std::string text = drawer.getDrawingText();
      std::ofstream outs(nameBase + "5.svg");
      outs << text;
      outs.flush();
      outs.close();
      check_file_hash(nameBase + "5.svg");
    }
#endif
#if 1
    {
      auto m = R"CTAB(mol6
  ChemDraw06132212082D

  0  0  0     0  0              0 V3000
M  V30 BEGIN CTAB
M  V30 COUNTS 16 15 0 0 0
M  V30 BEGIN ATOM
M  V30 1 C -1.427702 0.413216 0.000000 0
M  V30 2 C -0.715712 0.824284 0.000000 0
M  V30 3 C -2.139692 0.824284 0.000000 0
M  V30 4 C -0.003721 0.413216 0.000000 0
M  V30 5 C 0.708270 0.824284 0.000000 0
M  V30 6 C 1.420260 0.413216 0.000000 0
M  V30 7 C 0.708270 1.646420 0.000000 0
M  V30 8 C -1.427702 -0.408920 0.000000 0
M  V30 9 C -0.715712 -0.819988 0.000000 0
M  V30 10 C -2.139692 -0.819988 0.000000 0
M  V30 11 C -0.003721 -0.408920 0.000000 0
M  V30 12 C 2.134731 0.825716 0.000000 0
M  V30 13 C 0.710751 -0.821420 0.000000 0
M  V30 14 C 1.425221 -0.408920 0.000000 0
M  V30 15 C 2.139692 -0.821420 0.000000 0
M  V30 16 C 2.139692 -1.646420 0.000000 0
M  V30 END ATOM
M  V30 BEGIN BOND
M  V30 1 1 1 2
M  V30 2 2 1 3
M  V30 3 1 2 4
M  V30 4 2 4 5
M  V30 5 1 5 6
M  V30 6 1 5 7
M  V30 7 1 1 8
M  V30 8 2 8 9 CFG=2
M  V30 9 1 8 10
M  V30 10 1 9 11
M  V30 11 2 6 12
M  V30 12 2 11 13
M  V30 13 1 13 14
M  V30 14 2 14 15
M  V30 15 1 15 16
M  V30 END BOND
M  V30 END CTAB
M  END
)CTAB"_ctab;
      REQUIRE(m);
      MolDraw2DSVG drawer(-1, -1);
      MolDraw2DUtils::drawMolACS1996(drawer, *m, "Mol 6", nullptr, nullptr);
      drawer.finishDrawing();
      std::string text = drawer.getDrawingText();
      std::ofstream outs(nameBase + "6.svg");
      outs << text;
      outs.flush();
      outs.close();
      check_file_hash(nameBase + "6.svg");
    }
#endif
#if 1
    {
      auto m = R"CTAB(mol7
  ChemDraw06192209312D

  0  0  0     0  0              0 V3000
M  V30 BEGIN CTAB
M  V30 COUNTS 18 17 0 0 0
M  V30 BEGIN ATOM
M  V30 1 C -2.147146 0.827156 0.000000 0
M  V30 2 C -1.432676 1.239655 0.000000 0
M  V30 3 O -2.861616 1.239655 0.000000 0
M  V30 4 C -0.718205 0.827156 0.000000 0
M  V30 5 C -0.003735 1.239655 0.000000 0
M  V30 6 C 0.710736 0.827156 0.000000 0
M  V30 7 C -0.003735 2.064654 0.000000 0
M  V30 8 C -2.147146 0.002156 0.000000 0
M  V30 9 C -1.432676 -0.410344 0.000000 0
M  V30 10 C -2.861616 -0.410344 0.000000 0
M  V30 11 C -0.718205 0.002156 0.000000 0
M  V30 12 S 1.427695 1.241093 0.000000 0
M  V30 13 C -0.001244 -0.411781 0.000000 0
M  V30 14 C 0.715714 0.002156 0.000000 0
M  V30 15 C 1.432674 -0.411781 0.000000 0
M  V30 16 C 1.432674 -1.239654 0.000000 0
M  V30 17 C 2.147145 -1.652154 0.000000 0
M  V30 18 C 2.861616 -2.064654 0.000000 0
M  V30 END ATOM
M  V30 BEGIN BOND
M  V30 1 1 1 2
M  V30 2 2 1 3
M  V30 3 1 2 4
M  V30 4 2 4 5
M  V30 5 1 5 6
M  V30 6 1 5 7
M  V30 7 1 1 8
M  V30 8 2 8 9 CFG=2
M  V30 9 1 8 10
M  V30 10 1 9 11
M  V30 11 2 6 12
M  V30 12 2 11 13
M  V30 13 1 13 14
M  V30 14 2 14 15
M  V30 15 1 15 16
M  V30 16 2 16 17
M  V30 17 2 17 18
M  V30 END BOND
M  V30 END CTAB
M  END
)CTAB"_ctab;
      REQUIRE(m);
      MolDraw2DSVG drawer(-1, -1);
      MolDraw2DUtils::drawMolACS1996(drawer, *m, "Mol 7", nullptr, nullptr);
      drawer.finishDrawing();
      std::string text = drawer.getDrawingText();
      std::ofstream outs(nameBase + "7.svg");
      outs << text;
      outs.flush();
      outs.close();
      check_file_hash(nameBase + "7.svg");
    }
#endif
#if 1
    {
      auto m = R"CTAB(mol8
  ChemDraw07042207302D

  0  0  0     0  0              0 V3000
M  V30 BEGIN CTAB
M  V30 COUNTS 18 17 0 0 1
M  V30 BEGIN ATOM
M  V30 1 C -2.500648 -0.206250 0.000000 0
M  V30 2 C -1.786177 0.206250 0.000000 0
M  V30 3 C -1.071707 -0.206250 0.000000 0
M  V30 4 C -0.357237 0.206250 0.000000 0
M  V30 5 C 0.357236 -0.206250 0.000000 0
M  V30 6 C 1.071707 0.206250 0.000000 0
M  V30 7 C 1.786177 -0.206250 0.000000 0
M  V30 8 C 2.500648 0.206250 0.000000 0
M  V30 9 C -1.786177 1.031251 0.000000 0
M  V30 10 C -2.500648 1.443750 0.000000 0
M  V30 11 C -0.357237 1.031251 0.000000 0
M  V30 12 C -1.071707 1.443750 0.000000 0
M  V30 13 C 0.357236 1.443750 0.000000 0
M  V30 14 C 1.786177 -1.031250 0.000000 0
M  V30 15 C 2.500648 -1.443750 0.000000 0
M  V30 16 Cl 0.357236 -1.031250 0.000000 0
M  V30 17 C -1.071707 -1.031250 0.000000 0
M  V30 18 C 1.071707 1.031250 0.000000 0
M  V30 END ATOM
M  V30 BEGIN BOND
M  V30 1 1 1 2
M  V30 2 1 2 3
M  V30 3 1 3 4
M  V30 4 1 4 5
M  V30 5 1 5 6
M  V30 6 1 6 7
M  V30 7 1 7 8
M  V30 8 1 2 9 CFG=3
M  V30 9 1 9 10
M  V30 10 1 4 11 CFG=3
M  V30 11 1 11 12
M  V30 12 1 11 13
M  V30 13 1 7 14 CFG=3
M  V30 14 2 14 15
M  V30 15 1 5 16 CFG=3
M  V30 16 1 3 17
M  V30 17 1 6 18 CFG=3
M  V30 END BOND
M  V30 BEGIN COLLECTION
M  V30 MDLV30/STEABS ATOMS=(5 2 4 5 6 7)
M  V30 END COLLECTION
M  V30 END CTAB
M  END
)CTAB"_ctab;
      REQUIRE(m);
      MolDraw2DSVG drawer(-1, -1);
      MolDraw2DUtils::drawMolACS1996(drawer, *m, "Mol 8", nullptr, nullptr);
      drawer.finishDrawing();
      std::string text = drawer.getDrawingText();
      std::ofstream outs(nameBase + "8.svg");
      outs << text;
      outs.flush();
      outs.close();
      check_file_hash(nameBase + "8.svg");
    }
#endif
#if 1
    {
      auto m = R"CTAB(mol9
  ChemDraw06302215142D

  0  0  0     0  0              0 V3000
M  V30 BEGIN CTAB
M  V30 COUNTS 22 21 0 0 1
M  V30 BEGIN ATOM
M  V30 1 C -2.857884 -0.412500 0.000000 0
M  V30 2 C -2.143413 0.000000 0.000000 0
M  V30 3 C -1.428942 -0.412500 0.000000 0
M  V30 4 C -0.714471 0.000000 0.000000 0
M  V30 5 C 0.000000 -0.412500 0.000000 0
M  V30 6 C 0.714471 0.000000 0.000000 0
M  V30 7 C 1.428941 -0.412500 0.000000 0
M  V30 8 C 2.143413 0.000000 0.000000 0
M  V30 9 C -2.143413 0.825000 0.000000 0
M  V30 10 C -2.857884 1.237500 0.000000 0
M  V30 11 C -0.714471 0.825000 0.000000 0
M  V30 12 C -1.428942 1.237500 0.000000 0
M  V30 13 C 0.000000 1.237500 0.000000 0
M  V30 14 C 1.428941 -1.237500 0.000000 0
M  V30 15 C 2.143413 -1.650000 0.000000 0
M  V30 16 Cl 0.000000 -1.237500 0.000000 0
M  V30 17 C -1.428942 -1.237500 0.000000 0
M  V30 18 C 2.857884 -0.412500 0.000000 0
M  V30 19 C 2.143413 0.825000 0.000000 0
M  V30 20 C 1.428941 1.237500 0.000000 0
M  V30 21 C 2.857884 1.237500 0.000000 0
M  V30 22 C 2.143413 1.650000 0.000000 0
M  V30 END ATOM
M  V30 BEGIN BOND
M  V30 1 1 1 2
M  V30 2 1 2 3
M  V30 3 1 3 4
M  V30 4 1 4 5
M  V30 5 1 5 6
M  V30 6 1 6 7
M  V30 7 1 7 8
M  V30 8 1 2 9 CFG=1
M  V30 9 1 9 10
M  V30 10 1 4 11 CFG=1
M  V30 11 1 11 12
M  V30 12 1 11 13
M  V30 13 1 7 14 CFG=1
M  V30 14 2 14 15
M  V30 15 1 5 16 CFG=1
M  V30 16 1 3 17
M  V30 17 1 8 18
M  V30 18 1 8 19 CFG=1
M  V30 19 1 19 20
M  V30 20 1 19 21
M  V30 21 1 19 22
M  V30 END BOND
M  V30 BEGIN COLLECTION
M  V30 MDLV30/STEABS ATOMS=(5 2 4 5 7 8)
M  V30 END COLLECTION
M  V30 END CTAB
M  END
)CTAB"_ctab;
      REQUIRE(m);
      MolDraw2DSVG drawer(-1, -1);
      drawer.drawOptions().useMolBlockWedging = true;
      MolDraw2DUtils::drawMolACS1996(drawer, *m, "Mol 9", nullptr, nullptr);
      drawer.finishDrawing();
      std::string text = drawer.getDrawingText();
      std::ofstream outs(nameBase + "9.svg");
      outs << text;
      outs.flush();
      outs.close();
      check_file_hash(nameBase + "9.svg");
    }
#endif
#if 1
    {
      auto m = R"CTAB(mol10
  ChemDraw07062213362D

  0  0  0     0  0              0 V3000
M  V30 BEGIN CTAB
M  V30 COUNTS 8 7 0 0 0
M  V30 BEGIN ATOM
M  V30 1 C -0.357235 -1.031250 0.000000 0
M  V30 2 C -0.357235 -0.206250 0.000000 0
M  V30 3 N -1.071706 0.206250 0.000000 0
M  V30 4 O -1.786177 -0.206250 0.000000 0
M  V30 5 C 0.357236 0.206250 0.000000 0
M  V30 6 N 1.071706 -0.206250 0.000000 0
M  V30 7 O 1.786177 0.206250 0.000000 0
M  V30 8 C 0.357236 1.031250 0.000000 0
M  V30 END ATOM
M  V30 BEGIN BOND
M  V30 1 1 1 2
M  V30 2 2 2 3 CFG=2
M  V30 3 1 3 4
M  V30 4 1 2 5
M  V30 5 2 5 6 CFG=2
M  V30 6 1 6 7
M  V30 7 1 5 8
M  V30 END BOND
M  V30 END CTAB
M  END
)CTAB"_ctab;
      REQUIRE(m);
      MolDraw2DSVG drawer(-1, -1);
      MolDraw2DUtils::drawMolACS1996(drawer, *m, "Mol 10", nullptr, nullptr);
      drawer.finishDrawing();
      std::string text = drawer.getDrawingText();
      std::ofstream outs(nameBase + "10.svg");
      outs << text;
      outs.flush();
      outs.close();
      check_file_hash(nameBase + "10.svg");
    }
#endif
#if 1
    {
      auto m = "CCOC(=O)Nc1ccc(SCC2COC(Cn3ccnc3)(c3ccc(Cl)cc3Cl)O2)cc1"_smiles;
      REQUIRE(m);
      MolDraw2DUtils::prepareMolForDrawing(*m);
      std::vector<int> highlight_atoms{17, 18, 19, 20, 21, 6, 7, 8, 9, 31, 32};
      std::map<int, DrawColour> atom_highlight_colors;
      atom_highlight_colors[8] = DrawColour(1.0, 1.0, 0.0);
      atom_highlight_colors[31] = DrawColour(0.0, 1.0, 1.0);
      std::vector<int> highlight_bonds{0, 1, 2, 11, 15, 19};
      std::map<int, DrawColour> bond_highlight_colors;
      bond_highlight_colors[0] = DrawColour(1.0, 1.0, 0.0);
      bond_highlight_colors[11] = DrawColour(0.0, 1.0, 1.0);
      MolDrawOptions options;
      options.circleAtoms = true;
      options.highlightColour = DrawColour(1, .5, .5);
      options.continuousHighlight = true;
      MolDraw2DSVG drawer(-1, -1);
      drawer.drawOptions() = options;
      MolDraw2DUtils::drawMolACS1996(drawer, *m, "Mol 11", &highlight_atoms,
                                     &highlight_bonds, &atom_highlight_colors,
                                     &bond_highlight_colors);
      drawer.finishDrawing();
      std::string text = drawer.getDrawingText();
      std::ofstream outs(nameBase + "11.svg");
      outs << text;
      outs.flush();
      outs.close();
      check_file_hash(nameBase + "11.svg");
    }
#endif
#if 1
    auto drawnBondLength = [&](const std::string &r1,
                               const std::string &t) -> double {
      std::regex regex1(r1);
      auto match_begin = std::sregex_iterator(t.begin(), t.end(), regex1);
      auto match_end = std::sregex_iterator();
      std::vector<Point2D> ends;
      for (std::sregex_iterator i = match_begin; i != match_end; ++i) {
        std::smatch match = *i;
        ends.push_back(Point2D(std::stod(match[1]), std::stod(match[2])));
        ends.push_back(Point2D(std::stod(match[3]), std::stod(match[4])));
      }
      return (ends[0] - ends[1]).length();
    };

    {
      // make sure it also works with an arbitrarily sized drawer.
      auto m = "c1ccccc1"_smiles;
      REQUIRE(m);
      MolDraw2DUtils::prepareMolForDrawing(*m);
      MolDraw2DSVG drawer(500, 500);
      MolDraw2DUtils::drawMolACS1996(drawer, *m, "Mol 12", nullptr, nullptr);
      drawer.finishDrawing();
      std::string text = drawer.getDrawingText();
      std::ofstream outs(nameBase + "12.svg");
      outs << text;
      outs.flush();
      outs.close();

      std::string regex =
          R"(class='bond-0 atom-0 atom-1' d='M ([\d.]*),([\d.]*) L ([\d.]*),([\d.]*)')";
      double dbl = drawnBondLength(regex, text);
      // the bonds should all be 14.4 long, but the SVG is only written
      // to 1 decimal place, so rounding errors are largish.
      REQUIRE(dbl == Approx(14.4253));
      regex =
          R"(class='bond-1 atom-1 atom-2' d='M ([\d.]*),([\d.]*) L ([\d.]*),([\d.]*)')";
      dbl = drawnBondLength(regex, text);
      REQUIRE(dbl == Approx(14.4));
      check_file_hash(nameBase + "12.svg");
    }
#endif
  }
}

TEST_CASE("Unspecified stereochemistry means unknown.", "") {
  auto m1 = "ClC(I)(F)C=CC"_smiles;
  REQUIRE(m1);
  MolDraw2DUtils::prepareMolForDrawing(*m1);
  MolDraw2DSVG drawer(250, 250, -1, -1, NO_FREETYPE);
  drawer.drawOptions().unspecifiedStereoIsUnknown = true;
  drawer.drawMolecule(*m1);
  drawer.finishDrawing();
  auto text = drawer.getDrawingText();
  std::ofstream outs("test_unspec_stereo.svg");
  outs << text;
  outs.flush();

  std::regex regex1("class='bond-2 atom-1 atom-3' .*M.*C");
  std::smatch wavyMatch;
  REQUIRE(std::regex_search(text, wavyMatch, regex1));
  REQUIRE(wavyMatch.size() == 1);

  std::regex regex2(
      "class='bond-4 atom-4 atom-5' d='M (\\d+\\.\\d+),(\\d+\\.\\d+) L "
      "(\\d+\\.\\d+),(\\d+\\.\\d+)'");

  std::ptrdiff_t const match_count(
      std::distance(std::sregex_iterator(text.begin(), text.end(), regex2),
                    std::sregex_iterator()));
  REQUIRE(match_count == 2);

  // Check that the 2 bonds aren't parallel
  auto cross1Match = std::sregex_iterator(text.begin(), text.end(), regex2);
  Point2D point1{stod((*cross1Match)[1]), stod((*cross1Match)[2])};
  Point2D point2{stod((*cross1Match)[3]), stod((*cross1Match)[4])};
  auto vec1 = point1.directionVector(point2);

  ++cross1Match;
  Point2D point3{stod((*cross1Match)[1]), stod((*cross1Match)[2])};
  Point2D point4{stod((*cross1Match)[3]), stod((*cross1Match)[4])};
  auto vec2 = point3.directionVector(point4);
  REQUIRE(vec1.dotProduct(vec2) != Approx(1.0).margin(1.0e-4));

  check_file_hash("test_unspec_stereo.svg");
}

TEST_CASE("Colour H light blue with no atom labels", "") {
  auto m1 = "C[C@]12CCCC[C@H]1OCCC2"_smiles;
  MolDraw2DUtils::prepareMolForDrawing(*m1);
  MolDraw2DSVG drawer(250, 250, -1, -1, NO_FREETYPE);
  drawer.drawOptions().noAtomLabels = true;
  drawer.drawMolecule(*m1);
  drawer.finishDrawing();
  auto text = drawer.getDrawingText();
  std::ofstream outs("light_blue_h_no_label_1.svg");
  outs << text;
  outs.flush();
  std::regex regex1(R"(class='bond-12 atom-6 atom-11'.*fill:#ADD8E5)");
  std::smatch regex1Match;
  REQUIRE(std::regex_search(text, regex1Match, regex1));
  REQUIRE(regex1Match.size() == 1);
  check_file_hash("light_blue_h_no_label_1.svg");
}

TEST_CASE("Bond Highlights", "") {
  auto m1 = "c1c(OCC)cncc1CCCC=O"_smiles;
  REQUIRE(m1);
  MolDraw2DUtils::prepareMolForDrawing(*m1);
#if 1
  {
    // only bonds highlighted, continuous highlighting, highlights
    // joining neatly.
    MolDraw2DSVG drawer(250, 250, -1, -1, NO_FREETYPE);
    drawer.drawOptions().addBondIndices = true;
    std::vector<int> highAts{};
    std::vector<int> highBnds{0, 1, 4, 5, 6, 7, 13};
    //    std::vector<int> highBnds{0, 1, 4};
    drawer.drawMolecule(*m1, &highAts, &highBnds);
    drawer.finishDrawing();
    auto text = drawer.getDrawingText();
    std::ofstream outs("bond_highlights_1.svg");
    outs << text;
    outs.flush();
    check_file_hash("bond_highlights_1.svg");
  }
#endif
#if 1
  {
    // same as 1, but with highlighting as coloured bonds.  The O for
    // atom 2 is red because it is not highlighted, though bond 1 from
    // the pyridyl is.
    MolDraw2DSVG drawer(250, 250, -1, -1, NO_FREETYPE);
    std::vector<int> highAts{};
    std::vector<int> highBnds{0, 1, 4, 5, 6, 7, 13};
    drawer.drawOptions().continuousHighlight = false;
    drawer.drawOptions().circleAtoms = false;
    drawer.drawOptions().addAtomIndices = true;
    drawer.drawMolecule(*m1, &highAts, &highBnds);
    drawer.finishDrawing();
    auto text = drawer.getDrawingText();
    std::ofstream outs("bond_highlights_2.svg");
    outs << text;
    outs.flush();
    check_file_hash("bond_highlights_2.svg");
  }
#endif
#if 1
  {
    // same bonds highlighted, but some atoms highlighted with
    // different colours.  Where an atom and a bond off it are
    // highlighted in different colours, the bond colour takes
    // precedence and the atom highlight is lost unless it has
    // an atom symbol drawn or there's a non-highlighted bond
    // off it.  Thus half of bond 8 should be green, as is
    // the N of atom 6 and the two half bonds off atom 10.
    MolDraw2DSVG drawer(250, 250, -1, -1, NO_FREETYPE);
    std::vector<int> highAts{0, 1, 5, 6, 7, 8, 10};
    std::vector<int> highBnds{0, 1, 4, 5, 6, 7, 13};
    std::map<int, DrawColour> atom_highlight_colors;
    atom_highlight_colors[0] = DrawColour(0.0, 1.0, 0.0);
    atom_highlight_colors[5] = DrawColour(0.0, 1.0, 0.0);
    atom_highlight_colors[6] = DrawColour(0.0, 1.0, 0.0);
    atom_highlight_colors[7] = DrawColour(0.0, 1.0, 0.0);
    atom_highlight_colors[8] = DrawColour(0.0, 1.0, 0.0);
    atom_highlight_colors[10] = DrawColour(0.0, 1.0, 0.0);
    drawer.drawOptions().addAtomIndices = true;
    drawer.drawOptions().addBondIndices = true;
    drawer.drawOptions().continuousHighlight = false;
    drawer.drawOptions().circleAtoms = false;
    drawer.drawMolecule(*m1, &highAts, &highBnds, &atom_highlight_colors);
    drawer.finishDrawing();
    auto text = drawer.getDrawingText();
    std::ofstream outs("bond_highlights_3.svg");
    outs << text;
    outs.flush();
    check_file_hash("bond_highlights_3.svg");
  }
#endif
#if 1
  {
    // same as 3, except that the N on atom 6 isn't highlighted,
    // but both bonds off it are, so it gets the highlight colour.
    MolDraw2DSVG drawer(250, 250, -1, -1, NO_FREETYPE);
    std::vector<int> highAts{0, 1, 5, 7, 8, 10};
    std::vector<int> highBnds{0, 1, 4, 5, 6, 7, 13};
    std::map<int, DrawColour> atom_highlight_colors;
    atom_highlight_colors[0] = DrawColour(0.0, 1.0, 0.0);
    atom_highlight_colors[5] = DrawColour(0.0, 1.0, 0.0);
    atom_highlight_colors[7] = DrawColour(0.0, 1.0, 0.0);
    atom_highlight_colors[8] = DrawColour(0.0, 1.0, 0.0);
    atom_highlight_colors[10] = DrawColour(0.0, 1.0, 0.0);
    drawer.drawOptions().addAtomIndices = true;
    drawer.drawOptions().addBondIndices = true;
    drawer.drawOptions().continuousHighlight = false;
    drawer.drawOptions().circleAtoms = false;
    drawer.drawMolecule(*m1, &highAts, &highBnds, &atom_highlight_colors);
    drawer.finishDrawing();
    auto text = drawer.getDrawingText();
    std::ofstream outs("bond_highlights_4.svg");
    outs << text;
    outs.flush();
    check_file_hash("bond_highlights_4.svg");
  }
#endif
#if 1
  {
    // same as 4, except that atom 6 has a highlight colour assigned
    // in the map, but isn't highlighted.  It just happens that it's
    // the default highlight colour.
    MolDraw2DSVG drawer(250, 250, -1, -1, NO_FREETYPE);
    std::vector<int> highAts{0, 1, 5, 7, 8, 10};
    std::vector<int> highBnds{0, 1, 4, 5, 6, 7, 13};
    std::map<int, DrawColour> atom_highlight_colors;
    atom_highlight_colors[0] = DrawColour(0.0, 1.0, 0.0);
    atom_highlight_colors[5] = DrawColour(0.0, 1.0, 0.0);
    atom_highlight_colors[6] = drawer.drawOptions().highlightColour;
    atom_highlight_colors[7] = DrawColour(0.0, 1.0, 0.0);
    atom_highlight_colors[8] = DrawColour(0.0, 1.0, 0.0);
    atom_highlight_colors[10] = DrawColour(0.0, 1.0, 0.0);
    drawer.drawOptions().addAtomIndices = true;
    drawer.drawOptions().addBondIndices = true;
    drawer.drawOptions().continuousHighlight = false;
    drawer.drawOptions().circleAtoms = false;
    drawer.drawMolecule(*m1, &highAts, &highBnds, &atom_highlight_colors);
    drawer.finishDrawing();
    auto text = drawer.getDrawingText();
    std::ofstream outs("bond_highlights_5.svg");
    outs << text;
    outs.flush();
    check_file_hash("bond_highlights_5.svg");
  }
#endif
#if 1
  {
    // same as 3, but showing that atom circles can be used
    // to rescue the missing atom highlights.
    MolDraw2DSVG drawer(250, 250, -1, -1, NO_FREETYPE);
    std::vector<int> highAts{0, 1, 5, 6, 7, 8, 10};
    std::vector<int> highBnds{0, 1, 4, 5, 6, 7, 13};
    std::map<int, DrawColour> atom_highlight_colors;
    atom_highlight_colors[0] = DrawColour(0.0, 1.0, 0.0);
    atom_highlight_colors[5] = DrawColour(0.0, 1.0, 0.0);
    atom_highlight_colors[6] = DrawColour(0.0, 1.0, 0.0);
    atom_highlight_colors[7] = DrawColour(0.0, 1.0, 0.0);
    atom_highlight_colors[8] = DrawColour(0.0, 1.0, 0.0);
    atom_highlight_colors[10] = DrawColour(0.0, 1.0, 0.0);
    drawer.drawOptions().addAtomIndices = true;
    drawer.drawOptions().addBondIndices = true;
    drawer.drawOptions().continuousHighlight = false;
    drawer.drawOptions().circleAtoms = true;
    drawer.drawMolecule(*m1, &highAts, &highBnds, &atom_highlight_colors);
    drawer.finishDrawing();
    auto text = drawer.getDrawingText();
    std::ofstream outs("bond_highlights_6.svg");
    outs << text;
    outs.flush();
    check_file_hash("bond_highlights_6.svg");
  }
#endif
#if 1
  {
    // same as 1, but in ACS1996 mode.
    MolDraw2DSVG drawer(-1, -1, -1, -1, NO_FREETYPE);
    std::vector<int> highAts{};
    std::vector<int> highBnds{0, 1, 4, 5, 6, 7, 13};
    drawer.drawOptions().continuousHighlight = false;
    drawer.drawOptions().circleAtoms = false;
    MolDraw2DUtils::drawMolACS1996(drawer, *m1, "", &highAts, &highBnds);
    drawer.drawMolecule(*m1, &highAts, &highBnds);
    drawer.finishDrawing();
    auto text = drawer.getDrawingText();
    std::ofstream outs("bond_highlights_7.svg");
    outs << text;
    outs.flush();
    check_file_hash("bond_highlights_7.svg");
  }
#endif
#if 1
  {
    // check 3- and 4-way intersections of continuous highlights are ok
    auto m = "c1c(C(C)(C)C)cccc1"_smiles;
    REQUIRE(m);
    MolDraw2DUtils::prepareMolForDrawing(*m);
    MolDraw2DSVG drawer(250, 250, -1, -1, NO_FREETYPE);
    drawer.drawOptions().continuousHighlight = true;
    drawer.drawOptions().addBondIndices = true;
    std::vector<int> highBnds{0, 1, 2, 3, 4, 5, 6};
    std::map<int, DrawColour> bond_highlight_colors;
    bond_highlight_colors[0] = DrawColour(1.0, 0.0, 0.0);
    bond_highlight_colors[1] = DrawColour(0.0, 1.0, 0.0);
    bond_highlight_colors[3] = DrawColour(1.0, 0.0, 0.0);
    bond_highlight_colors[4] = DrawColour(0.0, 1.0, 0.0);
    bond_highlight_colors[5] = DrawColour(0.0, 0.0, 1.0);
    drawer.drawMolecule(*m, nullptr, &highBnds, nullptr,
                        &bond_highlight_colors);
    drawer.finishDrawing();
    auto text = drawer.getDrawingText();
    std::ofstream outs("bond_highlights_8.svg");
    outs << text;
    outs.flush();
    check_file_hash("bond_highlights_8.svg");
  }
#endif
#if 1
  {
    // cyclopropane (Github5592)
    auto m = "CC1CC1"_smiles;
    REQUIRE(m);
    MolDraw2DUtils::prepareMolForDrawing(*m);
    std::vector<int> highBnds{1, 2, 3};
    std::map<int, DrawColour> bond_highlight_colors;
    bond_highlight_colors[1] = DrawColour(1.0, 0.0, 0.0);
    bond_highlight_colors[2] = DrawColour(0.0, 1.0, 0.0);
    bond_highlight_colors[3] = DrawColour(0.0, 0.0, 1.0);
    MolDraw2DSVG drawer(250, 250, -1, -1, NO_FREETYPE);
    drawer.drawOptions().continuousHighlight = true;
    drawer.drawMolecule(*m, nullptr, &highBnds, nullptr,
                        &bond_highlight_colors);
    drawer.finishDrawing();
    auto text = drawer.getDrawingText();
    std::ofstream outs("bond_highlights_9.svg");
    outs << text;
    std::regex regex1(
        R"(class='bond-[\d*] atom-[\d] atom-[\d]' d='M ([\d.]*),([\d.]*) L ([\d.]*),([\d.]*) L ([\d.]*),([\d.]*) L ([\d.]*),([\d.]*) Z')");
    auto match_begin = std::sregex_iterator(text.begin(), text.end(), regex1);
    auto match_end = std::sregex_iterator();
    std::vector<Point2D> ends;
    for (std::sregex_iterator i = match_begin; i != match_end; ++i) {
      // with this result, match[0] is the whole string that matched,
      // match[1] is the 1st float (the x coord of the M), match[2]
      // is the 2nd float, etc.
      std::smatch match = *i;
      ends.push_back(Point2D(std::stod(match[1]), std::stod(match[2])));
      ends.push_back(Point2D(std::stod(match[3]), std::stod(match[4])));
      ends.push_back(Point2D(std::stod(match[5]), std::stod(match[6])));
      ends.push_back(Point2D(std::stod(match[7]), std::stod(match[8])));
    }
    REQUIRE(ends.size() == 12);
    // When this had a bug in it, it drew a butterfly-type motif, because
    // ends 2 and 3 were the wrong way round.
    for (int i = 0; i < 12; i += 4) {
      REQUIRE(!MolDraw2D_detail::doLinesIntersect(
          ends[i], ends[i + 3], ends[i + 1], ends[i + 2], nullptr));
    }
    outs.flush();
    check_file_hash("bond_highlights_9.svg");
  }
#endif
}

TEST_CASE("drawMolecules should not crash on null molecules",
          "[drawing][bug]") {
  auto m1 = "c1ccccc1"_smiles;
  auto m2 = "c1ccncc1"_smiles;
  REQUIRE(m1);
  REQUIRE(m2);
  MolDraw2DSVG drawer(1000, 200, 100, 100, NO_FREETYPE);
  RWMol dm1(*m1);
  RWMol dm2(*m2);
  MOL_PTR_VECT ms{&dm1,    nullptr, nullptr, nullptr, nullptr, nullptr,
                  nullptr, nullptr, nullptr, nullptr, &dm2};
  drawer.drawMolecules(ms);
  drawer.finishDrawing();
  auto text = drawer.getDrawingText();
  std::regex regex1("<path d=");
  auto nMatches =
      std::distance(std::sregex_iterator(text.begin(), text.end(), regex1),
                    std::sregex_iterator());
  REQUIRE(nMatches == 11);
}

TEST_CASE("Crossed bonds in transdecene") {
  SECTION("basics") {
    std::string nameBase = "testGithub5486_";
    {
      auto m = R"CTAB(
  ChemDraw08042214332D

 10 10  0  0  0  0  0  0  0  0999 V2000
   -1.4289    0.4125    0.0000 C   0  0  0  0  0  0  0  0  0  0  0  0
   -1.4289   -0.4125    0.0000 C   0  0  0  0  0  0  0  0  0  0  0  0
   -0.7145   -0.8250    0.0000 C   0  0  0  0  0  0  0  0  0  0  0  0
    0.0000   -0.4125    0.0000 C   0  0  0  0  0  0  0  0  0  0  0  0
    0.0000    0.4125    0.0000 C   0  0  0  0  0  0  0  0  0  0  0  0
   -0.7145    0.8250    0.0000 C   0  0  0  0  0  0  0  0  0  0  0  0
    0.7145   -0.8250    0.0000 C   0  0  0  0  0  0  0  0  0  0  0  0
    1.4289   -0.4125    0.0000 C   0  0  0  0  0  0  0  0  0  0  0  0
    1.4289    0.4125    0.0000 C   0  0  0  0  0  0  0  0  0  0  0  0
    0.7145    0.8250    0.0000 C   0  0  0  0  0  0  0  0  0  0  0  0
  1  2  1  0
  2  3  1  0
  3  4  1  0
  5  6  2  0
  6  1  1  0
  4  7  1  0
  7  8  1  0
  8  9  1  0
  9 10  1  0
 10  5  1  0
M  END)CTAB"_ctab;
      REQUIRE(m);
      {
        MolDraw2DSVG drawer(300, 300);
        drawer.drawMolecule(*m);
        drawer.finishDrawing();
        std::string text = drawer.getDrawingText();
        std::ofstream outs(nameBase + "1.svg");
        outs << text;
        outs.flush();
        outs.close();
        std::regex regex1(
            R"(class='bond-3 atom-4 atom-5' d='M ([\d.]*),([\d.]*) L ([\d.]*),([\d.]*)')");
        auto match_begin =
            std::sregex_iterator(text.begin(), text.end(), regex1);
        auto match_end = std::sregex_iterator();
        std::vector<Point2D> ends;
        for (std::sregex_iterator i = match_begin; i != match_end; ++i) {
          std::smatch match = *i;
          ends.push_back(Point2D(std::stod(match[1]), std::stod(match[2])));
          ends.push_back(Point2D(std::stod(match[3]), std::stod(match[4])));
        }
        REQUIRE(ends.size() == 4);
        REQUIRE(!MolDraw2D_detail::doLinesIntersect(ends[0], ends[1], ends[2],
                                                    ends[3], nullptr));
        check_file_hash(nameBase + "1.svg");
      }
    }
  }
}

TEST_CASE("Bad O position in aldehydes", "") {
  std::string nameBase("testGithub5511_");
  {
    auto m1 = "O=Cc1cccc(C=O)c1"_smiles;
    REQUIRE(m1);
    MolDraw2DUtils::prepareMolForDrawing(*m1);
    MolDraw2DSVG drawer(250, 250, -1, -1, NO_FREETYPE);
    drawer.drawOptions().addAtomIndices = true;
    drawer.drawMolecule(*m1);
    drawer.finishDrawing();
    auto text = drawer.getDrawingText();
    std::string filename = nameBase + "1.svg";
    std::ofstream outs(filename);
    outs << text;
    outs.flush();
    check_file_hash(filename);
  }
  {
    auto m = R"CTAB(
     RDKit          2D

 11 11  0  0  0  0  0  0  0  0999 V2000
   -4.2885    0.5445    0.0000 C   0  0  0  0  0  0  0  0  0  0  0  0
   -2.9895    1.2945    0.0000 O   0  0  0  0  0  0  0  0  0  0  0  0
   -1.6818    0.5394    0.0000 C   0  0  0  0  0  0  0  0  0  0  0  0
   -0.3738    1.2945    0.0000 C   0  0  0  0  0  0  0  0  0  0  0  0
    0.9342    0.5394    0.0000 C   0  0  0  0  0  0  0  0  0  0  0  0
    2.2422    1.2945    0.0000 C   0  0  0  0  0  0  0  0  0  0  0  0
    2.2422    2.7945    0.0000 O   0  0  0  0  0  0  0  0  0  0  0  0
    0.9342   -0.9708    0.0000 C   0  0  0  0  0  0  0  0  0  0  0  0
   -0.3738   -1.7262    0.0000 C   0  0  0  0  0  0  0  0  0  0  0  0
   -1.6818   -0.9708    0.0000 C   0  0  0  0  0  0  0  0  0  0  0  0
   -2.9895   -1.7262    0.0000 O   0  0  0  0  0  0  0  0  0  0  0  0
  1  2  1  0
  2  3  1  0
  3  4  2  0
  4  5  1  0
  5  6  1  0
  6  7  2  0
  5  8  2  0
  8  9  1  0
  9 10  2  0
 10 11  1  0
 10  3  1  0
M  END
)CTAB"_ctab;
    REQUIRE(m);
    MolDraw2DSVG drawer(250, 250, -1, -1);
    drawer.drawOptions().addAtomIndices = true;
    drawer.drawMolecule(*m);
    drawer.finishDrawing();
    std::string text = drawer.getDrawingText();
    std::string filename = nameBase + "2.svg";
    std::ofstream outs(filename);
    outs << text;
    outs.flush();
    check_file_hash(filename);
  }
}

TEST_CASE("Github5534") {
  std::string nameBase = "test_github_5534";
  {
    auto m = R"CTAB(
  INFOCHEM          2D 1   1.00000     0.00000     0

 45 45  0  0  0  0  0  0  0  0999 V2000
   -1.3388    1.6804    0.0000 C   0  0  0  0  0  0  0  0  0  0  0  0
   -1.0303    1.6804    0.0000 Si  0  0  0  0  0  0  0  0  0  0  0  0
   -1.0303    1.9890    0.0000 C   0  0  0  0  0  0  0  0  0  0  0  0
   -1.0303    1.3609    0.0000 C   0  0  0  0  0  0  0  0  0  0  0  0
   -0.0496   -0.6997    0.0000 F   0  0  0  0  0  0  0  0  0  0  0  0
   -0.0496   -0.3581    0.0000 F   0  0  0  0  0  0  0  0  0  0  0  0
   -0.0496   -0.0386    0.0000 F   0  0  0  0  0  0  0  0  0  0  0  0
   -0.0496    0.2810    0.0000 F   0  0  0  0  0  0  0  0  0  0  0  0
   -0.0496    0.6116    0.0000 F   0  0  0  0  0  0  0  0  0  0  0  0
   -0.0826    0.9532    0.0000 F   0  0  0  0  0  0  0  0  0  0  0  0
   -0.0496   -1.0193    0.0000 F   0  0  0  0  0  0  0  0  0  0  0  0
   -0.0496   -1.3499    0.0000 F   0  0  0  0  0  0  0  0  0  0  0  0
   -0.0496   -1.6694    0.0000 F   0  0  0  0  0  0  0  0  0  0  0  0
    0.6116   -0.6997    0.0000 F   0  0  0  0  0  0  0  0  0  0  0  0
    0.6116   -0.3581    0.0000 F   0  0  0  0  0  0  0  0  0  0  0  0
    0.6116   -0.0386    0.0000 F   0  0  0  0  0  0  0  0  0  0  0  0
    0.6116    0.2810    0.0000 F   0  0  0  0  0  0  0  0  0  0  0  0
    0.6116    0.6116    0.0000 F   0  0  0  0  0  0  0  0  0  0  0  0
    0.6116    0.9532    0.0000 F   0  0  0  0  0  0  0  0  0  0  0  0
    0.6116   -1.0193    0.0000 F   0  0  0  0  0  0  0  0  0  0  0  0
    0.6116   -1.3499    0.0000 F   0  0  0  0  0  0  0  0  0  0  0  0
    0.6116   -1.6694    0.0000 F   0  0  0  0  0  0  0  0  0  0  0  0
    1.0303    1.6804    0.0000 Si  0  0  0  0  0  0  0  0  0  0  0  0
    1.0303    2.0000    0.0000 C   0  0  0  0  0  0  0  0  0  0  0  0
    1.0303    1.3609    0.0000 C   0  0  0  0  0  0  0  0  0  0  0  0
    1.3388    1.6804    0.0000 C   0  0  0  0  0  0  0  0  0  0  0  0
    0.2810   -0.6997    0.0000 C   0  0  0  0  0  0  0  0  0  0  0  0
    0.2810   -0.3581    0.0000 C   0  0  0  0  0  0  0  0  0  0  0  0
    0.2810   -0.0386    0.0000 C   0  0  0  0  0  0  0  0  0  0  0  0
    0.2810    0.2810    0.0000 C   0  0  0  0  0  0  0  0  0  0  0  0
    0.2810    0.6116    0.0000 C   0  0  0  0  0  0  0  0  0  0  0  0
    0.2810    0.9532    0.0000 C   0  0  0  0  0  0  0  0  0  0  0  0
    0.3361    1.2948    0.0000 C   0  0  0  0  0  0  0  0  0  0  0  0
    0.1708    1.4601    0.0000 C   0  0  0  0  0  0  0  0  0  0  0  0
    0.3581    1.6804    0.0000 Si  0  0  0  0  0  0  0  0  0  0  0  0
    0.0275    1.6804    0.0000 O   0  0  0  0  0  0  0  0  0  0  0  0
    0.3581    1.9890    0.0000 C   0  0  0  0  0  0  0  0  0  0  0  0
    0.2810   -1.0193    0.0000 C   0  0  0  0  0  0  0  0  0  0  0  0
    0.2810   -1.3499    0.0000 C   0  0  0  0  0  0  0  0  0  0  0  0
    0.2810   -1.6694    0.0000 C   0  0  0  0  0  0  0  0  0  0  0  0
    0.2810   -2.0000    0.0000 F   0  0  0  0  0  0  0  0  0  0  0  0
   -0.6997    1.6804    0.0000 O   0  0  0  0  0  0  0  0  0  0  0  0
   -0.3691    1.6804    0.0000 Si  0  0  0  0  0  0  0  0  0  0  0  0
   -0.3691    1.9890    0.0000 C   0  0  0  0  0  0  0  0  0  0  0  0
   -0.3691    1.3609    0.0000 C   0  0  0  0  0  0  0  0  0  0  0  0
  1  2  1  0  0  0  0
  1 23  1  0  0  0  0
  1 35  1  0  0  0  0
  2  3  1  0  0  0  0
  2  4  1  0  0  0  0
  2 42  1  0  0  0  0
  5 27  1  0  0  0  0
  6 28  1  0  0  0  0
  7 29  1  0  0  0  0
  8 30  1  0  0  0  0
  9 31  1  0  0  0  0
 10 32  1  0  0  0  0
 11 38  1  0  0  0  0
 12 39  1  0  0  0  0
 13 40  1  0  0  0  0
 14 27  1  0  0  0  0
 15 28  1  0  0  0  0
 16 29  1  0  0  0  0
 17 30  1  0  0  0  0
 18 31  1  0  0  0  0
 19 32  1  0  0  0  0
 20 38  1  0  0  0  0
 21 39  1  0  0  0  0
 22 40  1  0  0  0  0
 23 24  1  0  0  0  0
 23 25  1  0  0  0  0
 23 26  1  0  0  0  0
 27 28  1  0  0  0  0
 27 38  1  0  0  0  0
 28 29  1  0  0  0  0
 29 30  1  0  0  0  0
 30 31  1  0  0  0  0
 31 32  1  0  0  0  0
 32 33  1  0  0  0  0
 33 34  1  0  0  0  0
 34 35  1  0  0  0  0
 35 36  1  0  0  0  0
 35 37  1  0  0  0  0
 36 43  1  0  0  0  0
 38 39  1  0  0  0  0
 39 40  1  0  0  0  0
 40 41  1  0  0  0  0
 42 43  1  0  0  0  0
 43 44  1  0  0  0  0
 43 45  1  0  0  0  0
M  STY  2   1 GEN   2 GEN
M  SAL   1 15  27  28  29  30  31  32  33  34  35  36  37  38  39  40  41
M  SBL   1 15   7  16   8  17   9  18  10  19  11  20  12  21   3  39  13
M  SBL   1  5  22  14  23  15  24
M  SDI   1  4   -0.0386    2.0661   -0.0386    1.1846
M  SDI   1  4    0.4683    2.0661    0.4683    1.1846
M  SAL   2  4  42  43  44  45
M  SBL   2  2   6  39
M  SDI   2  4   -0.7658    2.0661   -0.7658    1.1846
M  SDI   2  4   -0.2149    2.0661   -0.2149    1.1846
M  END
)CTAB"_ctab;
    REQUIRE(m);
    {
      MolDraw2DSVG drawer(300, 300, 300, 300, NO_FREETYPE);
      drawer.drawMolecule(*m);
      drawer.finishDrawing();
      std::string text = drawer.getDrawingText();
      std::ofstream outs(nameBase + ".svg");
      outs << text;
      outs.flush();
      outs.close();
      check_file_hash(nameBase + ".svg");
    }
  }
}

TEST_CASE(
    "Github5704: set bond highlight color when atom highlight color changes") {
  std::string nameBase = "test_github5704";

  auto m =
      "CCCO |(-1.97961,-0.1365,;-0.599379,0.450827,;0.599379,-0.450827,;1.97961,0.1365,)|"_smiles;
  REQUIRE(m);
  std::regex redline(R"RE(<path .*fill:#FF7F7F)RE");
  std::regex blueline(R"RE(<path .*fill:#4C4CFF)RE");

  SECTION("no atom colors specified, default behavior") {
    MolDraw2DSVG drawer(300, 300, 300, 300, NO_FREETYPE);
    std::vector<int> aids{0, 1, 2};
    drawer.drawMolecule(*m, "red bond highlight", &aids);
    drawer.finishDrawing();
    std::string text = drawer.getDrawingText();

    std::smatch rematch;
    CHECK(std::regex_search(text, rematch, redline));
    CHECK(!std::regex_search(text, rematch, blueline));

    std::ofstream outs(nameBase + "_1.svg");
    outs << text;
    outs.flush();
    outs.close();
    check_file_hash(nameBase + "_1.svg");
  }

  SECTION("both ends specified") {
    MolDraw2DSVG drawer(300, 300, 300, 300, NO_FREETYPE);
    std::vector<int> aids{0, 1, 2};
    std::map<int, DrawColour> acolors{
        {0, {.3, .3, 1}}, {1, {.3, .3, 1}}, {2, {.3, .3, 1}}};
    drawer.drawMolecule(*m, "blue bond highlight", &aids, &acolors);
    drawer.finishDrawing();
    std::string text = drawer.getDrawingText();

    std::smatch rematch;
    CHECK(!std::regex_search(text, rematch, redline));
    CHECK(std::regex_search(text, rematch, blueline));

    std::ofstream outs(nameBase + "_2.svg");
    outs << text;
    outs.flush();
    outs.close();
    check_file_hash(nameBase + "_2.svg");
  }

  SECTION("color just on begin") {
    MolDraw2DSVG drawer(300, 300, 300, 300, NO_FREETYPE);
    std::vector<int> aids{0, 1};
    std::map<int, DrawColour> acolors{{0, {.3, .3, 1}}};
    drawer.drawMolecule(*m, "blue bond highlight", &aids, &acolors);
    drawer.finishDrawing();
    std::string text = drawer.getDrawingText();

    std::smatch rematch;
    CHECK(!std::regex_search(text, rematch, redline));
    CHECK(std::regex_search(text, rematch, blueline));

    std::ofstream outs(nameBase + "_3.svg");
    outs << text;
    outs.flush();
    outs.close();
    check_file_hash(nameBase + "_3.svg");
  }
  SECTION("color just on end") {
    MolDraw2DSVG drawer(300, 300, 300, 300, NO_FREETYPE);
    std::vector<int> aids{0, 1};
    std::map<int, DrawColour> acolors{{1, {.3, .3, 1}}};
    drawer.drawMolecule(*m, "blue bond highlight", &aids, &acolors);
    drawer.finishDrawing();
    std::string text = drawer.getDrawingText();

    std::smatch rematch;

    CHECK(!std::regex_search(text, rematch, redline));
    CHECK(std::regex_search(text, rematch, blueline));

    std::ofstream outs(nameBase + "_4.svg");
    outs << text;
    outs.flush();
    outs.close();
    check_file_hash(nameBase + "_4.svg");
  }
}

TEST_CASE("Github5767: monomer label missing for MON SGroups ") {
  std::string nameBase = "test_github5767";
  auto m = R"CTAB(
  Marvin  06091012252D

 13 11  0  0  0  0            999 V2000
   -3.5063    2.1509    0.0000 N   0  0  0  0  0  0  0  0  0  0  0  0
   -2.7918    2.5634    0.0000 C   0  0  0  0  0  0  0  0  0  0  0  0
   -2.0773    2.1509    0.0000 C   0  0  0  0  0  0  0  0  0  0  0  0
   -1.3628    2.5634    0.0000 N   0  0  0  0  0  0  0  0  0  0  0  0
   -0.6484    2.1509    0.0000 C   0  0  0  0  0  0  0  0  0  0  0  0
    0.0661    2.5634    0.0000 C   0  0  0  0  0  0  0  0  0  0  0  0
    0.7806    2.1509    0.0000 N   0  0  0  0  0  0  0  0  0  0  0  0
   -2.9984   -0.4714    0.0000 C   0  0  0  0  0  0  0  0  0  0  0  0
   -2.2839   -0.0589    0.0000 C   0  0  0  0  0  0  0  0  0  0  0  0
   -1.5695   -0.4714    0.0000 C   0  0  0  0  0  0  0  0  0  0  0  0
   -0.8550   -0.0589    0.0000 Cl  0  0  0  0  0  0  0  0  0  0  0  0
   -2.9984    0.3536    0.0000 O   0  0  0  0  0  0  0  0  0  0  0  0
    0.6777   -0.1775    0.0000 Cl  0  0  0  0  0  0  0  0  0  0  0  0
  1  2  1  0  0  0  0
  2  3  1  0  0  0  0
  3  4  1  0  0  0  0
  4  5  1  0  0  0  0
  5  6  1  0  0  0  0
  6  7  1  0  0  0  0
  8  9  1  0  0  0  0
  9 10  1  0  0  0  0
 10 11  1  0  0  0  0
  9 12  1  0  0  0  0
 12  8  1  0  0  0  0
M  STY  2   1 MON   2 MON
M  SAL   1  7   1   2   3   4   5   6   7
M  SDI   1  4   -3.9263    1.7309   -3.9263    2.9834
M  SDI   1  4    1.2006    2.9834    1.2006    1.7309
M  SAL   2  5   8   9  10  11  12
M  SDI   2  4   -3.4184   -0.8914   -3.4184    0.7736
M  SDI   2  4   -0.4350    0.7736   -0.4350   -0.8914
M  END
)CTAB"_ctab;
  REQUIRE(m);
  {
    MolDraw2DSVG drawer(300, 300, 300, 300, true);
    drawer.drawMolecule(*m);
    drawer.finishDrawing();
    std::string text = drawer.getDrawingText();
    std::ofstream outs(nameBase + ".svg");
    outs << text;
    outs.flush();
    outs.close();
    // there should be 2 each of " >[mon]</text>"
    std::vector<std::string> needed{" >m</text>", " >o</text>", " >n</text>"};
    for (const auto &n : needed) {
      std::regex rn(n);
      std::ptrdiff_t const match_count(
          std::distance(std::sregex_iterator(text.begin(), text.end(), rn),
                        std::sregex_iterator()));
      REQUIRE(match_count == 2);
    }
    check_file_hash(nameBase + ".svg");
  }
}

TEST_CASE("Github5947: Ellipse extremes not calculated correctly.") {
  std::string nameBase = "test_github5947";
  auto m = "c1ccccn1"_smiles;
  TEST_ASSERT(m);
  RDDepict::compute2DCoords(*m);
  std::vector<int> highlight_atoms{0, 1, 2, 3, 4, 5};
  MolDraw2DSVG drawer(400, 400);
  drawer.drawOptions().highlightRadius = 1.0;
  drawer.drawMolecule(*m, &highlight_atoms);
  drawer.finishDrawing();
  std::string text = drawer.getDrawingText();
  std::ofstream outs(nameBase + ".svg");
  outs << text;
  outs.flush();
  outs.close();
  std::regex r1("<ellipse cx=.*rx='(\\d+\\.\\d+)' ry='(\\d+\\.\\d+)'");
  std::ptrdiff_t const match_count(
      std::distance(std::sregex_iterator(text.begin(), text.end(), r1),
                    std::sregex_iterator()));
  REQUIRE(match_count == 6);
  // all the ellipses should have a radius of roughly 72.0
  auto match_begin = std::sregex_iterator(text.begin(), text.end(), r1);
  auto match_end = std::sregex_iterator();
  for (std::sregex_iterator i = match_begin; i != match_end; ++i) {
    std::smatch match = *i;
    REQUIRE_THAT(stod(match[1]), Catch::Matchers::WithinAbs(72.0, 0.1));
    REQUIRE_THAT(stod(match[2]), Catch::Matchers::WithinAbs(72.0, 0.1));
  }

  // check that the first ellipse is in the right place
  std::regex r2("<ellipse cx='(\\d+\\.\\d+)' cy='(\\d+\\.\\d+)'");
  auto ell1 = *std::sregex_iterator(text.begin(), text.end(), r2);
  REQUIRE_THAT(stod(ell1[1]), Catch::Matchers::WithinAbs(308.0, 0.1));
  REQUIRE_THAT(stod(ell1[2]), Catch::Matchers::WithinAbs(200.0, 0.1));
  check_file_hash(nameBase + ".svg");
}

TEST_CASE("Github5943: bad ellipses for atom end points") {
  std::string nameBase = "test_github5943";
  auto m = R"CTAB(ferrocene
     RDKit          2D

  0  0  0  0  0  0  0  0  0  0999 V3000
M  V30 BEGIN CTAB
M  V30 COUNTS 15 14 0 0 0
M  V30 BEGIN ATOM
M  V30 1 C 0.619616 1.206807 0.000000 0 CHG=-1
M  V30 2 C 0.211483 1.768553 0.000000 0
M  V30 3 C -1.283936 1.861329 0.000000 0
M  V30 4 C -1.796429 1.358429 0.000000 0
M  V30 5 C -0.634726 0.966480 0.000000 0
M  V30 6 C 0.654379 -1.415344 0.000000 0 CHG=-1
M  V30 7 C 0.249886 -0.858607 0.000000 0
M  V30 8 C -1.232145 -0.766661 0.000000 0
M  V30 9 C -1.740121 -1.265073 0.000000 0
M  V30 10 C -0.580425 -1.662922 0.000000 0
M  V30 11 C 1.759743 0.755930 0.000000 0
M  V30 12 C 1.796429 -1.861329 0.000000 0
M  V30 13 Fe -0.554442 0.032137 0.000000 0 VAL=2
M  V30 14 * -0.601210 1.478619 0.000000 0
M  V30 15 * -0.537835 -1.172363 0.000000 0
M  V30 END ATOM
M  V30 BEGIN BOND
M  V30 1 1 1 5
M  V30 2 2 4 5
M  V30 3 1 4 3
M  V30 4 2 2 3
M  V30 5 1 1 2
M  V30 6 1 6 10
M  V30 7 2 9 10
M  V30 8 1 9 8
M  V30 9 2 7 8
M  V30 10 1 6 7
M  V30 11 1 1 11
M  V30 12 1 6 12
M  V30 13 9 14 13 ENDPTS=(5 1 2 3 4 5) ATTACH=ANY
M  V30 14 9 15 13 ENDPTS=(5 9 10 7 8 6) ATTACH=ANY
M  V30 END BOND
M  V30 END CTAB
M  END
)CTAB"_ctab;
  REQUIRE(m);
  {
    MolDraw2DSVG drawer(300, 300, 300, 300, true);
    drawer.drawMolecule(*m);
    drawer.finishDrawing();
    std::string text = drawer.getDrawingText();
    std::ofstream outs(nameBase + ".svg");
    outs << text;
    outs.flush();
    outs.close();
    std::regex r("<ellipse cx=.*rx='(\\d+\\.\\d+)' ry='(\\d+\\.\\d+)'");
    std::ptrdiff_t const match_count(
        std::distance(std::sregex_iterator(text.begin(), text.end(), r),
                      std::sregex_iterator()));
    REQUIRE(match_count == 10);

    // all the ellipses should have a radius of roughly 25.2.
    auto match_begin = std::sregex_iterator(text.begin(), text.end(), r);
    auto match_end = std::sregex_iterator();
    for (std::sregex_iterator i = match_begin; i != match_end; ++i) {
      std::smatch match = *i;
      REQUIRE_THAT(stod(match[1]), Catch::Matchers::WithinAbs(25.0, 0.1));
      REQUIRE_THAT(stod(match[2]), Catch::Matchers::WithinAbs(25.0, 0.1));
    }
    check_file_hash(nameBase + ".svg");
  }
}

TEST_CASE("Github5949: fixed size for dative arrow heads") {
  std::string nameBase = "test_github5949";
  auto m = R"CTAB(ferrocene
     RDKit          2D

  0  0  0  0  0  0  0  0  0  0999 V3000
M  V30 BEGIN CTAB
M  V30 COUNTS 15 14 0 0 0
M  V30 BEGIN ATOM
M  V30 1 C 0.619616 1.206807 0.000000 0 CHG=-1
M  V30 2 C 0.211483 1.768553 0.000000 0
M  V30 3 C -1.283936 1.861329 0.000000 0
M  V30 4 C -1.796429 1.358429 0.000000 0
M  V30 5 C -0.634726 0.966480 0.000000 0
M  V30 6 C 0.654379 -1.415344 0.000000 0 CHG=-1
M  V30 7 C 0.249886 -0.858607 0.000000 0
M  V30 8 C -1.232145 -0.766661 0.000000 0
M  V30 9 C -1.740121 -1.265073 0.000000 0
M  V30 10 C -0.580425 -1.662922 0.000000 0
M  V30 11 C 1.759743 0.755930 0.000000 0
M  V30 12 C 1.796429 -1.861329 0.000000 0
M  V30 13 Fe -0.554442 0.032137 0.000000 0 VAL=2
M  V30 14 * -0.601210 1.478619 0.000000 0
M  V30 15 * -0.537835 -1.172363 0.000000 0
M  V30 END ATOM
M  V30 BEGIN BOND
M  V30 1 1 1 5
M  V30 2 2 4 5
M  V30 3 1 4 3
M  V30 4 2 2 3
M  V30 5 1 1 2
M  V30 6 1 6 10
M  V30 7 2 9 10
M  V30 8 1 9 8
M  V30 9 2 7 8
M  V30 10 1 6 7
M  V30 11 1 1 11
M  V30 12 1 6 12
M  V30 13 9 14 13 ENDPTS=(5 1 2 3 4 5) ATTACH=ANY
M  V30 14 9 15 13 ENDPTS=(5 9 10 7 8 6) ATTACH=ANY
M  V30 END BOND
M  V30 END CTAB
M  END
)CTAB"_ctab;
  REQUIRE(m);
  {
    MolDraw2DSVG drawer(300, 300, 300, 300, false);
    drawer.drawOptions().addAtomIndices = true;
    drawer.drawMolecule(*m);
    drawer.finishDrawing();
    std::string text = drawer.getDrawingText();
    std::ofstream outs(nameBase + ".svg");
    outs << text;
    outs.flush();
    outs.close();

    auto extract_ends = [](const std::string &text, const std::regex &r,
                           std::vector<Point2D> &ends) -> void {
      auto match_begin = std::sregex_iterator(text.begin(), text.end(), r);
      auto match_end = std::sregex_iterator();
      for (std::sregex_iterator i = match_begin; i != match_end; ++i) {
        std::smatch match = *i;
        ends.push_back(Point2D(std::stod(match[1]), std::stod(match[2])));
        ends.push_back(Point2D(std::stod(match[3]), std::stod(match[4])));
        ends.push_back(Point2D(std::stod(match[5]), std::stod(match[6])));
      }
    };
    std::regex head1(
        "atom-13 atom-12' d='M\\s+(\\d+\\.\\d+),(\\d+\\.\\d+)"
        " L\\s+(\\d+\\.\\d+),(\\d+\\.\\d+) L\\s+(\\d+\\.\\d+),(\\d+\\.\\d+) Z'");
    std::vector<Point2D> ends1;
    extract_ends(text, head1, ends1);
    REQUIRE(ends1.size() == 3);

    std::regex head2(
        "atom-14 atom-12' d='M\\s+(\\d+\\.\\d+),(\\d+\\.\\d+)"
        " L\\s+(\\d+\\.\\d+),(\\d+\\.\\d+) L\\s+(\\d+\\.\\d+),(\\d+\\.\\d+) Z'");
    std::vector<Point2D> ends2;
    extract_ends(text, head2, ends2);
    REQUIRE(ends2.size() == 3);

    auto h1s1 = (ends1[0] - ends1[1]).length();
    auto h2s1 = (ends2[0] - ends2[1]).length();
    // there's still a small difference in size of arrow head because the
    // allowance for mitring is done as a fraction of the overall arrow
    // length.
    REQUIRE_THAT(h1s1, Catch::Matchers::WithinAbs(h2s1, 0.1));
    auto h1s2 = (ends1[0] - ends1[2]).length();
    auto h2s2 = (ends2[0] - ends2[2]).length();
    REQUIRE_THAT(h1s2, Catch::Matchers::WithinAbs(h2s2, 0.1));

    check_file_hash(nameBase + ".svg");
  }
}

TEST_CASE("Github5974: drawing code should not generate kekulization errors") {
  SECTION("basics") {
    SmilesParserParams ps;
    ps.sanitize = false;
    std::unique_ptr<RWMol> mol(SmilesToMol("c1nccc1", ps));
    REQUIRE(mol);
    mol->updatePropertyCache();
    MolDraw2DSVG drawer(300, 300, -1, -1, false);
    // the test here is really just that calling drawMolecule() doesn't throw an
    // exception
    drawer.drawMolecule(*mol);
    drawer.finishDrawing();
    std::string text = drawer.getDrawingText();
    std::ofstream outs("test_github5974.svg");
    outs << text;
    outs.flush();
    outs.close();
    check_file_hash("test_github5974.svg");
  }
}

TEST_CASE("Github5963: bond end wrong on wedge") {
  std::string nameBase = "test_github5963";
  {
    auto m = "COc1ccc([S@@](=O)Cc2ccccc2)cc1"_smiles;
    MolDraw2DSVG drawer(300, 300, 300, 300, true);
    RDDepict::compute2DCoords(*m);
    drawer.drawOptions().addBondIndices = true;
    drawer.drawMolecule(*m);
    drawer.finishDrawing();
    std::string text = drawer.getDrawingText();
    std::ofstream outs(nameBase + ".svg");
    outs << text;
    outs.flush();
    outs.close();
    std::regex bond7(
        "'bond-7 atom-6 atom-8' d='M\\s+(\\d+\\.\\d+),(\\d+\\.\\d+)"
        " L\\s+(\\d+\\.\\d+),(\\d+\\.\\d+) L\\s+(\\d+\\.\\d+),(\\d+\\.\\d+) Z'");
    // there should be 3 matches for bond7, of which we are interested in the
    // 2nd
    std::ptrdiff_t const match_count(
        std::distance(std::sregex_iterator(text.begin(), text.end(), bond7),
                      std::sregex_iterator()));
    REQUIRE(match_count == 3);
    auto bond7_match = std::sregex_iterator(text.begin(), text.end(), bond7);
    ++bond7_match;
    std::smatch match7 = *bond7_match;
    std::regex bond8(
        "'bond-8 atom-8 atom-9' d='M\\s+(\\d+\\.\\d+),(\\d+\\.\\d+)"
        " L\\s+(\\d+\\.\\d+),(\\d+\\.\\d+)'");
    // only 1 bond8 match
    auto bond8_match = std::sregex_iterator(text.begin(), text.end(), bond8);
    std::smatch match8 = *bond8_match;
    // the middle point of the triangle should be the same as the start of the
    // line
    Point2D midtri(std::stod(match7[3]), std::stod(match7[4]));
    Point2D startline(std::stod(match8[1]), std::stod(match8[2]));
    REQUIRE_THAT((midtri - startline).length(),
                 Catch::Matchers::WithinAbs(0.0, 0.1));
    check_file_hash(nameBase + ".svg");
  }
}

TEST_CASE("Github6025: bad bonds on tiny canvas") {
  std::string nameBase = "test_github6025";
  auto m1 = R"CTAB(
  -ISIS-  02031614092D

 35 39  0  0  0  0  0  0  0  0999 V2000
    9.1292    9.8417    0.0000 C   0  0  0  0  0  0  0  0  0  0  0  0
   10.6292    9.8417    0.0000 N   0  0  3  0  0  0  0  0  0  0  0  0
    8.3792    8.5417    0.0000 C   0  0  0  0  0  0  0  0  0  0  0  0
   10.6292    4.6417    0.0000 N   0  0  0  0  0  0  0  0  0  0  0  0
   11.3792    3.3583    0.0000 C   0  0  0  0  0  0  0  0  0  0  0  0
   11.3792    5.9417    0.0000 N   0  0  0  0  0  0  0  0  0  0  0  0
   10.6292    2.0500    0.0000 N   0  0  3  0  0  0  0  0  0  0  0  0
    6.8792    8.5417    0.0000 C   0  0  0  0  0  0  0  0  0  0  0  0
    6.1292    7.2417    0.0000 C   0  0  0  0  0  0  0  0  0  0  0  0
   11.3792    8.5417    0.0000 C   0  0  0  0  0  0  0  0  0  0  0  0
    8.3792    5.9417    0.0000 N   0  0  0  0  0  0  0  0  0  0  0  0
    4.6292    7.2417    0.0000 C   0  0  0  0  0  0  0  0  0  0  0  0
    8.3792   11.1417    0.0000 O   0  0  0  0  0  0  0  0  0  0  0  0
    2.3792    8.5417    0.0000 N   0  0  0  0  0  0  0  0  0  0  0  0
    2.3792    5.9417    0.0000 N   0  0  0  0  0  0  0  0  0  0  0  0
    9.1292    2.0500    0.0000 C   0  0  0  0  0  0  0  0  0  0  0  0
   12.8792    3.3583    0.0000 C   0  0  0  0  0  0  0  0  0  0  0  0
    1.6292    7.2417    0.0000 C   0  0  0  0  0  0  0  0  0  0  0  0
   12.8792    5.9417    0.0000 C   0  0  0  0  0  0  0  0  0  0  0  0
    9.1292    7.2417    0.0000 C   0  0  0  0  0  0  0  0  0  0  0  0
   12.8792    8.5417    0.0000 C   0  0  3  0  0  0  0  0  0  0  0  0
   13.6292    7.2417    0.0000 C   0  0  0  0  0  0  0  0  0  0  0  0
   11.3792   11.1417    0.0000 C   0  0  0  0  0  0  0  0  0  0  0  0
    6.8792    5.9417    0.0000 C   0  0  0  0  0  0  0  0  0  0  0  0
   13.6292    4.6417    0.0000 C   0  0  0  0  0  0  0  0  0  0  0  0
    3.8792    8.5417    0.0000 C   0  0  0  0  0  0  0  0  0  0  0  0
    3.8792    5.9417    0.0000 C   0  0  0  0  0  0  0  0  0  0  0  0
   11.3792    0.7500    0.0000 C   0  0  0  0  0  0  0  0  0  0  0  0
   12.8792   11.1417    0.0000 C   0  0  0  0  0  0  0  0  0  0  0  0
   13.6292    9.8417    0.0000 C   0  0  0  0  0  0  0  0  0  0  0  0
    8.3792    0.7500    0.0000 C   0  0  0  0  0  0  0  0  0  0  0  0
    8.3792    3.3583    0.0000 C   0  0  0  0  0  0  0  0  0  0  0  0
    6.8792    3.3583    0.0000 C   0  0  0  0  0  0  0  0  0  0  0  0
    6.8792    0.7500    0.0000 C   0  0  0  0  0  0  0  0  0  0  0  0
    6.1292    2.0500    0.0000 C   0  0  0  0  0  0  0  0  0  0  0  0
  2  1  1  0  0  0  0
  3  1  1  0  0  0  0
  4  6  1  0  0  0  0
  5 17  1  0  0  0  0
  6 19  2  0  0  0  0
  7  5  1  0  0  0  0
  8  3  1  0  0  0  0
  9  8  2  0  0  0  0
 10  2  1  0  0  0  0
 11 20  1  0  0  0  0
 12  9  1  0  0  0  0
 13  1  2  0  0  0  0
 14 26  2  0  0  0  0
 15 27  1  0  0  0  0
 16  7  1  0  0  0  0
 17 25  2  0  0  0  0
 18 15  2  0  0  0  0
 19 22  1  0  0  0  0
 20  3  2  0  0  0  0
 21 10  1  0  0  0  0
 22 21  1  0  0  0  0
 23  2  1  0  0  0  0
 24 11  2  0  0  0  0
 25 19  1  0  0  0  0
 26 12  1  0  0  0  0
 27 12  2  0  0  0  0
 28  7  1  0  0  0  0
 29 23  1  0  0  0  0
 30 29  1  0  0  0  0
 31 16  2  0  0  0  0
 32 16  1  0  0  0  0
 33 32  2  0  0  0  0
 34 31  1  0  0  0  0
 35 33  1  0  0  0  0
 24  9  1  0  0  0  0
 30 21  1  0  0  0  0
 18 14  1  0  0  0  0
  5  4  2  0  0  0  0
 34 35  2  0  0  0  0
M  END
)CTAB"_ctab;

  REQUIRE(m1);
  {
    MolDraw2DSVG drawer(25, 25, 25, 25, false);
    drawer.drawOptions().addAtomIndices = true;
    drawer.drawMolecule(*m1);
    drawer.finishDrawing();
    std::string text = drawer.getDrawingText();
    std::ofstream outs(nameBase + ".svg");
    outs << text;
    outs.flush();
    outs.close();

    auto check_bond = [](const std::string &text, const std::regex &r) {
      // there should be 4 matches for each regex, and all the x coords should
      // be > 0.0. The bug manifested itself by some of them being < 0.0 and
      // thus off the side of the picture.
      std::ptrdiff_t const match_count(
          std::distance(std::sregex_iterator(text.begin(), text.end(), r),
                        std::sregex_iterator()));
      REQUIRE(match_count == 4);
      auto match_begin = std::sregex_iterator(text.begin(), text.end(), r);
      auto match_end = std::sregex_iterator();
      for (std::sregex_iterator i = match_begin; i != match_end; ++i) {
        std::smatch match = *i;
        REQUIRE(stod(match[1]) > 0.0);
        REQUIRE(stod(match[3]) > 0.0);
      }
    };
    std::regex bond9(
        "'bond-9 atom-10 atom-19' d='M\\s+(\\d+\\.\\d+),(\\d+\\.\\d+)"
        " L\\s+(\\d+\\.\\d+),(\\d+\\.\\d+)");
    std::regex bond16(
        "'bond-16 atom-17 atom-14' d='M\\s+(\\d+\\.\\d+),(\\d+\\.\\d+)"
        " L\\s+(\\d+\\.\\d+),(\\d+\\.\\d+)");
    check_bond(text, bond9);
    check_bond(text, bond16);
    check_file_hash(nameBase + ".svg");
  }
}

TEST_CASE("Github6027: bad bonds with co-linear double bond") {
  std::string nameBase = "test_github6027";
  auto m1 = R"CTAB(
  MJ201100

 15 16  0  0  0  0  0  0  0  0999 V2000
   -2.6052   -0.0931    0.0000 C   0  0  0  0  0  0  0  0  0  0  0  0
   -2.6052    0.7318    0.0000 C   0  0  0  0  0  0  0  0  0  0  0  0
   -3.3197    1.1444    0.0000 N   0  0  0  0  0  0  0  0  0  0  0  0
   -4.0346    0.7318    0.0000 C   0  0  0  0  0  0  0  0  0  0  0  0
   -4.0347   -0.0931    0.0000 C   0  0  0  0  0  0  0  0  0  0  0  0
   -3.3197   -0.5055    0.0000 C   0  0  0  0  0  0  0  0  0  0  0  0
   -3.3197    1.9693    0.0000 C   0  0  0  0  0  0  0  0  0  0  0  0
   -3.3197    2.7943    0.0000 C   0  0  0  0  0  0  0  0  0  0  0  0
   -1.8908   -0.5055    0.0000 C   0  0  0  0  0  0  0  0  0  0  0  0
   -1.1764    0.7318    0.0000 C   0  0  0  0  0  0  0  0  0  0  0  0
   -1.1764   -0.0931    0.0000 C   0  0  0  0  0  0  0  0  0  0  0  0
   -0.4620   -0.5055    0.0000 C   0  0  0  0  0  0  0  0  0  0  0  0
    0.2523   -0.0931    0.0000 C   0  0  0  0  0  0  0  0  0  0  0  0
    0.2524    0.7318    0.0000 C   0  0  0  0  0  0  0  0  0  0  0  0
   -0.4620    1.1444    0.0000 C   0  0  0  0  0  0  0  0  0  0  0  0
  1  2  1  0  0  0  0
  2  3  1  0  0  0  0
  5  6  1  0  0  0  0
  6  1  1  0  0  0  0
  3  7  1  0  0  0  0
  7  8  2  0  0  0  0
 13 14  1  0  0  0  0
 14 15  1  0  0  0  0
 10 11  1  0  0  0  0
 15 10  1  0  0  0  0
 11 12  1  0  0  0  0
 12 13  1  0  0  0  0
  3  4  1  0  0  0  0
  4  5  1  0  0  0  0
  9  1  1  0  0  0  0
 11  9  1  0  0  0  0
M  END
)CTAB"_ctab;

  REQUIRE(m1);
  {
    MolDraw2DSVG drawer(250, 250, 250, 250, false);
    drawer.drawOptions().addAtomIndices = true;
    drawer.drawMolecule(*m1);
    drawer.finishDrawing();
    std::string text = drawer.getDrawingText();
    std::ofstream outs(nameBase + "_1.svg");
    outs << text;
    outs.flush();
    outs.close();

    std::regex bond5(
        "'bond-5 atom-6 atom-7' d='M\\s+(\\d+\\.\\d+),(\\d+\\.\\d+)"
        " L\\s+(\\d+\\.\\d+),(\\d+\\.\\d+)");
    // There are 2 bonds, and the x coords of their 2 ends should be
    // the same, because the offending bond is exactly vertical, and their
    // corresponding y coords should be the same.  The bug
    // manifested itself by giving the 2nd line coords
    // M 210.3,169.3 L 63.6,41.0.
    std::ptrdiff_t const match_count(
        std::distance(std::sregex_iterator(text.begin(), text.end(), bond5),
                      std::sregex_iterator()));
    REQUIRE(match_count == 2);
    auto match_begin = std::sregex_iterator(text.begin(), text.end(), bond5);
    auto match_end = std::sregex_iterator();
    std::vector<float> ys;
    for (std::sregex_iterator i = match_begin; i != match_end; ++i) {
      std::smatch match = *i;
      ys.push_back(stod(match[2]));
      ys.push_back(stod(match[4]));
      REQUIRE(match[1] == match[3]);
    }
    REQUIRE(ys[0] == ys[2]);
    REQUIRE(ys[1] == ys[3]);
    check_file_hash(nameBase + "_1.svg");
  }
  {
    // make sure the double bond lines are still parallel when rotated
    // (they weren't, the first time.)
    MolDraw2DSVG drawer(250, 250, 250, 250, false);
    drawer.drawOptions().addAtomIndices = true;
    drawer.drawOptions().rotate = 120;
    drawer.drawMolecule(*m1);
    drawer.finishDrawing();
    std::string text = drawer.getDrawingText();
    std::ofstream outs(nameBase + "_2.svg");
    outs << text;
    outs.flush();
    outs.close();

    // check that the two lines are parallel.
    std::regex bond5(
        "'bond-5 atom-6 atom-7' d='M\\s+(\\d+\\.\\d+),(\\d+\\.\\d+)"
        " L\\s+(\\d+\\.\\d+),(\\d+\\.\\d+)");
    std::ptrdiff_t const match_count(
        std::distance(std::sregex_iterator(text.begin(), text.end(), bond5),
                      std::sregex_iterator()));
    REQUIRE(match_count == 2);
    auto match_begin = std::sregex_iterator(text.begin(), text.end(), bond5);
    auto match_end = std::sregex_iterator();
    std::vector<Point2D> points;
    for (std::sregex_iterator i = match_begin; i != match_end; ++i) {
      std::smatch match = *i;
      points.push_back(Point2D(stod(match[4]), stod(match[2])));
      points.push_back(Point2D(stod(match[3]), stod(match[4])));
    }
    auto vec1 = points[0].directionVector(points[1]);
    auto vec2 = points[2].directionVector(points[3]);
    REQUIRE_THAT(vec1.dotProduct(vec2),
                 Catch::Matchers::WithinAbs(1.0, 2.0e-4));
    check_file_hash(nameBase + "_2.svg");
  }
}

TEST_CASE("Down/dashed wedge not visible on small canvas..") {
  std::string nameBase = "test_github6041b";
  auto m =
      "CC(C)(F)c1noc(N2CCCN([C@H]3CC[C@H](COc4ccc(S(C)(=O)=O)cc4F)CC3)CC2)n1"_smiles;
  MolDraw2DSVG drawer(125, 125);
  RDDepict::compute2DCoords(*m);
  MolDraw2DUtils::setACS1996Options(drawer.drawOptions(), 1.5);
  drawer.drawOptions().fixedFontSize = -1;
  drawer.drawMolecule(*m);
  drawer.finishDrawing();
  std::string text = drawer.getDrawingText();
  std::ofstream outs(nameBase + ".svg");
  outs << text;
  outs.flush();
  outs.close();
  std::regex bond12(
      "'bond-12 atom-13 atom-12' d='M\\s+(\\d+\\.\\d+),(\\d+\\.\\d+)"
      " L\\s+(\\d+\\.\\d+),(\\d+\\.\\d+)");
  std::ptrdiff_t const match_count(
      std::distance(std::sregex_iterator(text.begin(), text.end(), bond12),
                    std::sregex_iterator()));
  REQUIRE(match_count == 3);
  check_file_hash(nameBase + ".svg");
}

TEST_CASE("Github6054: MDL query atoms should not trigger an exception") {
  SECTION("any heavy") {
    auto a = R"CTAB(
  MJ201100                      

  6  6  0  0  0  0  0  0  0  0999 V2000
   -1.7633    0.8919    0.0000 C   0  0  0  0  0  0  0  0  0  0  0  0
   -2.4778    0.4794    0.0000 C   0  0  0  0  0  0  0  0  0  0  0  0
   -2.4778   -0.3456    0.0000 C   0  0  0  0  0  0  0  0  0  0  0  0
   -1.7633   -0.7580    0.0000 C   0  0  0  0  0  0  0  0  0  0  0  0
   -1.0488   -0.3456    0.0000 C   0  0  0  0  0  0  0  0  0  0  0  0
   -1.0488    0.4794    0.0000 A   0  0  0  0  0  0  0  0  0  0  0  0
  1  2  1  0  0  0  0
  2  3  1  0  0  0  0
  3  4  1  0  0  0  0
  4  5  1  0  0  0  0
  1  6  1  0  0  0  0
  5  6  1  0  0  0  0
M  END
)CTAB"_ctab;

    REQUIRE(a);
    {
      MolDraw2DSVG drawer(250, 250, -1, -1, NO_FREETYPE);
      REQUIRE_NOTHROW(drawer.drawMolecule(*a));
    }
  }
}

TEST_CASE("Optionally depict complex query atoms in a more compact form") {
  std::string nameBase = "test_complex_query_atoms";
  auto extractQueryAtomSymbol = [](const std::string &text) {
    std::istringstream ss(text);
    std::string line;
    std::regex regex("^<text[^>]*>([^<])*</text>");
    std::smatch match;
    std::string res;
    while (std::getline(ss, line)) {
      if (std::regex_match(line, match, regex)) {
        REQUIRE(match.size() == 2);
        res += match[1];
      }
    }
    return res;
  };
  SECTION("any heavy") {
    auto a = R"CTAB(
  MJ201100                      

  6  6  0  0  0  0  0  0  0  0999 V2000
   -1.7633    0.8919    0.0000 C   0  0  0  0  0  0  0  0  0  0  0  0
   -2.4778    0.4794    0.0000 C   0  0  0  0  0  0  0  0  0  0  0  0
   -2.4778   -0.3456    0.0000 C   0  0  0  0  0  0  0  0  0  0  0  0
   -1.7633   -0.7580    0.0000 C   0  0  0  0  0  0  0  0  0  0  0  0
   -1.0488   -0.3456    0.0000 C   0  0  0  0  0  0  0  0  0  0  0  0
   -1.0488    0.4794    0.0000 A   0  0  0  0  0  0  0  0  0  0  0  0
  1  2  1  0  0  0  0
  2  3  1  0  0  0  0
  3  4  1  0  0  0  0
  4  5  1  0  0  0  0
  1  6  1  0  0  0  0
  5  6  1  0  0  0  0
M  END
)CTAB"_ctab;

    REQUIRE(a);
    {
      MolDraw2DSVG drawer(250, 250, -1, -1, NO_FREETYPE);
      drawer.drawOptions().useComplexQueryAtomSymbols = false;
      REQUIRE_NOTHROW(drawer.drawMolecule(*a));
      drawer.finishDrawing();
      std::string text = drawer.getDrawingText();
      std::ofstream outs(nameBase + "_1.svg");
      outs << text;
      outs.flush();
      outs.close();
      CHECK(extractQueryAtomSymbol(text) == "![H]");
      check_file_hash(nameBase + "_1.svg");
    }
    {
      MolDraw2DSVG drawer(250, 250, -1, -1, NO_FREETYPE);
      REQUIRE_NOTHROW(drawer.drawMolecule(*a));
      drawer.finishDrawing();
      std::string text = drawer.getDrawingText();
      std::ofstream outs(nameBase + "_2.svg");
      outs << text;
      outs.flush();
      outs.close();
      CHECK(a->getAtomWithIdx(a->getNumAtoms() - 1)->getQueryType() == "A");
      CHECK(extractQueryAtomSymbol(text) == "A");
      check_file_hash(nameBase + "_2.svg");
    }
  }
  SECTION("any atom") {
    auto ah = R"CTAB(
  MJ201100                      

  6  6  0  0  0  0  0  0  0  0999 V2000
   -1.7633    0.8919    0.0000 C   0  0  0  0  0  0  0  0  0  0  0  0
   -2.4778    0.4794    0.0000 C   0  0  0  0  0  0  0  0  0  0  0  0
   -2.4778   -0.3456    0.0000 C   0  0  0  0  0  0  0  0  0  0  0  0
   -1.7633   -0.7580    0.0000 C   0  0  0  0  0  0  0  0  0  0  0  0
   -1.0488   -0.3456    0.0000 C   0  0  0  0  0  0  0  0  0  0  0  0
   -1.0488    0.4794    0.0000 AH  0  0  0  0  0  0  0  0  0  0  0  0
  1  2  1  0  0  0  0
  2  3  1  0  0  0  0
  3  4  1  0  0  0  0
  4  5  1  0  0  0  0
  1  6  1  0  0  0  0
  5  6  1  0  0  0  0
M  END
)CTAB"_ctab;

    REQUIRE(ah);
    {
      MolDraw2DSVG drawer(250, 250, -1, -1, NO_FREETYPE);
      drawer.drawOptions().useComplexQueryAtomSymbols = false;
      REQUIRE_NOTHROW(drawer.drawMolecule(*ah));
      drawer.finishDrawing();
      std::string text = drawer.getDrawingText();
      std::ofstream outs(nameBase + "_3.svg");
      outs << text;
      outs.flush();
      outs.close();
      CHECK(extractQueryAtomSymbol(text) == "*");
      check_file_hash(nameBase + "_3.svg");
    }
    {
      MolDraw2DSVG drawer(250, 250, -1, -1, NO_FREETYPE);
      REQUIRE_NOTHROW(drawer.drawMolecule(*ah));
      drawer.finishDrawing();
      std::string text = drawer.getDrawingText();
      std::ofstream outs(nameBase + "_4.svg");
      outs << text;
      outs.flush();
      outs.close();
      CHECK(ah->getAtomWithIdx(ah->getNumAtoms() - 1)->getQueryType() == "AH");
      CHECK(extractQueryAtomSymbol(text) == "*");
      check_file_hash(nameBase + "_4.svg");
    }
  }
  SECTION("any hetero") {
    auto q = R"CTAB(
  MJ201100                      

  6  6  0  0  0  0  0  0  0  0999 V2000
   -1.7633    0.8919    0.0000 C   0  0  0  0  0  0  0  0  0  0  0  0
   -2.4778    0.4794    0.0000 C   0  0  0  0  0  0  0  0  0  0  0  0
   -2.4778   -0.3456    0.0000 C   0  0  0  0  0  0  0  0  0  0  0  0
   -1.7633   -0.7580    0.0000 C   0  0  0  0  0  0  0  0  0  0  0  0
   -1.0488   -0.3456    0.0000 C   0  0  0  0  0  0  0  0  0  0  0  0
   -1.0488    0.4794    0.0000 Q   0  0  0  0  0  0  0  0  0  0  0  0
  1  2  1  0  0  0  0
  2  3  1  0  0  0  0
  3  4  1  0  0  0  0
  4  5  1  0  0  0  0
  1  6  1  0  0  0  0
  5  6  1  0  0  0  0
M  END
)CTAB"_ctab;

    REQUIRE(q);
    {
      MolDraw2DSVG drawer(250, 250, -1, -1, NO_FREETYPE);
      drawer.drawOptions().useComplexQueryAtomSymbols = false;
      REQUIRE_NOTHROW(drawer.drawMolecule(*q));
      drawer.finishDrawing();
      std::string text = drawer.getDrawingText();
      std::ofstream outs(nameBase + "_5.svg");
      outs << text;
      outs.flush();
      outs.close();
      CHECK(extractQueryAtomSymbol(text) == "![C,H]");
      check_file_hash(nameBase + "_5.svg");
    }
    {
      MolDraw2DSVG drawer(250, 250, -1, -1, NO_FREETYPE);
      REQUIRE_NOTHROW(drawer.drawMolecule(*q));
      drawer.finishDrawing();
      std::string text = drawer.getDrawingText();
      std::ofstream outs(nameBase + "_6.svg");
      outs << text;
      outs.flush();
      outs.close();
      CHECK(q->getAtomWithIdx(q->getNumAtoms() - 1)->getQueryType() == "Q");
      CHECK(extractQueryAtomSymbol(text) == "Q");
      check_file_hash(nameBase + "_6.svg");
    }
  }
  SECTION("any hetero or hydrogen") {
    auto qh = R"CTAB(
  MJ201100                      

  6  6  0  0  0  0  0  0  0  0999 V2000
   -1.7633    0.8919    0.0000 C   0  0  0  0  0  0  0  0  0  0  0  0
   -2.4778    0.4794    0.0000 C   0  0  0  0  0  0  0  0  0  0  0  0
   -2.4778   -0.3456    0.0000 C   0  0  0  0  0  0  0  0  0  0  0  0
   -1.7633   -0.7580    0.0000 C   0  0  0  0  0  0  0  0  0  0  0  0
   -1.0488   -0.3456    0.0000 C   0  0  0  0  0  0  0  0  0  0  0  0
   -1.0488    0.4794    0.0000 QH  0  0  0  0  0  0  0  0  0  0  0  0
  1  2  1  0  0  0  0
  2  3  1  0  0  0  0
  3  4  1  0  0  0  0
  4  5  1  0  0  0  0
  1  6  1  0  0  0  0
  5  6  1  0  0  0  0
M  END
)CTAB"_ctab;

    REQUIRE(qh);
    {
      MolDraw2DSVG drawer(250, 250, -1, -1, NO_FREETYPE);
      drawer.drawOptions().useComplexQueryAtomSymbols = false;
      REQUIRE_NOTHROW(drawer.drawMolecule(*qh));
      drawer.finishDrawing();
      std::string text = drawer.getDrawingText();
      std::ofstream outs(nameBase + "_7.svg");
      outs << text;
      outs.flush();
      outs.close();
      CHECK(extractQueryAtomSymbol(text) == "![C]");
      check_file_hash(nameBase + "_7.svg");
    }
    {
      MolDraw2DSVG drawer(250, 250, -1, -1, NO_FREETYPE);
      REQUIRE_NOTHROW(drawer.drawMolecule(*qh));
      drawer.finishDrawing();
      std::string text = drawer.getDrawingText();
      std::ofstream outs(nameBase + "_8.svg");
      outs << text;
      outs.flush();
      outs.close();
      CHECK(qh->getAtomWithIdx(qh->getNumAtoms() - 1)->getQueryType() == "QH");
      CHECK(extractQueryAtomSymbol(text) == "QH");
      check_file_hash(nameBase + "_8.svg");
    }
  }
  SECTION("any halo") {
    auto x = R"CTAB(
  MJ201100                      

  7  7  0  0  0  0  0  0  0  0999 V2000
   -1.7633    0.8919    0.0000 C   0  0  0  0  0  0  0  0  0  0  0  0
   -2.4778    0.4794    0.0000 C   0  0  0  0  0  0  0  0  0  0  0  0
   -2.4778   -0.3456    0.0000 C   0  0  0  0  0  0  0  0  0  0  0  0
   -1.7633   -0.7580    0.0000 C   0  0  0  0  0  0  0  0  0  0  0  0
   -1.0488   -0.3456    0.0000 C   0  0  0  0  0  0  0  0  0  0  0  0
   -1.0488    0.4794    0.0000 C   0  0  0  0  0  0  0  0  0  0  0  0
   -0.3344    0.8919    0.0000 X   0  0  0  0  0  0  0  0  0  0  0  0
  1  2  1  0  0  0  0
  2  3  1  0  0  0  0
  3  4  1  0  0  0  0
  4  5  1  0  0  0  0
  1  6  1  0  0  0  0
  5  6  1  0  0  0  0
  6  7  1  0  0  0  0
M  END
  )CTAB"_ctab;

    REQUIRE(x);
    {
      MolDraw2DSVG drawer(250, 250, -1, -1, NO_FREETYPE);
      drawer.drawOptions().useComplexQueryAtomSymbols = false;
      REQUIRE_NOTHROW(drawer.drawMolecule(*x));
      drawer.finishDrawing();
      std::string text = drawer.getDrawingText();
      std::ofstream outs(nameBase + "_9.svg");
      outs << text;
      outs.flush();
      outs.close();
      CHECK(extractQueryAtomSymbol(text) == "[F,Cl,Br,I,At]");
      check_file_hash(nameBase + "_9.svg");
    }
    {
      MolDraw2DSVG drawer(250, 250, -1, -1, NO_FREETYPE);
      REQUIRE_NOTHROW(drawer.drawMolecule(*x));
      drawer.finishDrawing();
      std::string text = drawer.getDrawingText();
      std::ofstream outs(nameBase + "_10.svg");
      outs << text;
      outs.flush();
      outs.close();
      CHECK(x->getAtomWithIdx(x->getNumAtoms() - 1)->getQueryType() == "X");
      CHECK(extractQueryAtomSymbol(text) == "X");
      check_file_hash(nameBase + "_10.svg");
    }
  }
  SECTION("any halo or hydrogen") {
    auto xh = R"CTAB(
  MJ201100                      

  7  7  0  0  0  0  0  0  0  0999 V2000
   -1.7633    0.8919    0.0000 C   0  0  0  0  0  0  0  0  0  0  0  0
   -2.4778    0.4794    0.0000 C   0  0  0  0  0  0  0  0  0  0  0  0
   -2.4778   -0.3456    0.0000 C   0  0  0  0  0  0  0  0  0  0  0  0
   -1.7633   -0.7580    0.0000 C   0  0  0  0  0  0  0  0  0  0  0  0
   -1.0488   -0.3456    0.0000 C   0  0  0  0  0  0  0  0  0  0  0  0
   -1.0488    0.4794    0.0000 C   0  0  0  0  0  0  0  0  0  0  0  0
   -0.3344    0.8919    0.0000 XH  0  0  0  0  0  0  0  0  0  0  0  0
  1  2  1  0  0  0  0
  2  3  1  0  0  0  0
  3  4  1  0  0  0  0
  4  5  1  0  0  0  0
  1  6  1  0  0  0  0
  5  6  1  0  0  0  0
  6  7  1  0  0  0  0
M  END
  )CTAB"_ctab;

    REQUIRE(xh);
    {
      MolDraw2DSVG drawer(250, 250, -1, -1, NO_FREETYPE);
      drawer.drawOptions().useComplexQueryAtomSymbols = false;
      REQUIRE_NOTHROW(drawer.drawMolecule(*xh));
      drawer.finishDrawing();
      std::string text = drawer.getDrawingText();
      std::ofstream outs(nameBase + "_11.svg");
      outs << text;
      outs.flush();
      outs.close();
      CHECK(extractQueryAtomSymbol(text) == "[F,Cl,Br,I,At,H]");
      check_file_hash(nameBase + "_11.svg");
    }
    {
      MolDraw2DSVG drawer(250, 250, -1, -1, NO_FREETYPE);
      REQUIRE_NOTHROW(drawer.drawMolecule(*xh));
      drawer.finishDrawing();
      std::string text = drawer.getDrawingText();
      std::ofstream outs(nameBase + "_12.svg");
      outs << text;
      outs.flush();
      outs.close();
      CHECK(xh->getAtomWithIdx(xh->getNumAtoms() - 1)->getQueryType() == "XH");
      CHECK(extractQueryAtomSymbol(text) == "XH");
      check_file_hash(nameBase + "_12.svg");
    }
  }
  SECTION("any metal") {
    auto m = R"CTAB(
  MJ201100                      

  7  7  0  0  0  0  0  0  0  0999 V2000
   -1.7633    0.8919    0.0000 C   0  0  0  0  0  0  0  0  0  0  0  0
   -2.4778    0.4794    0.0000 C   0  0  0  0  0  0  0  0  0  0  0  0
   -2.4778   -0.3456    0.0000 C   0  0  0  0  0  0  0  0  0  0  0  0
   -1.7633   -0.7580    0.0000 C   0  0  0  0  0  0  0  0  0  0  0  0
   -1.0488   -0.3456    0.0000 C   0  0  0  0  0  0  0  0  0  0  0  0
   -1.0488    0.4794    0.0000 C   0  0  0  0  0  0  0  0  0  0  0  0
   -0.3344    0.8919    0.0000 M   0  0  0  0  0  0  0  0  0  0  0  0
  1  2  1  0  0  0  0
  2  3  1  0  0  0  0
  3  4  1  0  0  0  0
  4  5  1  0  0  0  0
  1  6  1  0  0  0  0
  5  6  1  0  0  0  0
  6  7  1  0  0  0  0
M  END
  )CTAB"_ctab;

    REQUIRE(m);
    {
      MolDraw2DSVG drawer(250, 250, -1, -1, NO_FREETYPE);
      drawer.drawOptions().useComplexQueryAtomSymbols = false;
      REQUIRE_NOTHROW(drawer.drawMolecule(*m));
      drawer.finishDrawing();
      std::string text = drawer.getDrawingText();
      std::ofstream outs(nameBase + "_13.svg");
      outs << text;
      outs.flush();
      outs.close();
      CHECK(extractQueryAtomSymbol(text) ==
            "![*,He,B,C,N,O,F,Ne,Si,P,S,Cl,Ar,As,Se,Br,Kr,Te,I,Xe,At,Rn,H]");
      check_file_hash(nameBase + "_13.svg");
    }
    {
      MolDraw2DSVG drawer(250, 250, -1, -1, NO_FREETYPE);
      REQUIRE_NOTHROW(drawer.drawMolecule(*m));
      drawer.finishDrawing();
      std::string text = drawer.getDrawingText();
      std::ofstream outs(nameBase + "_14.svg");
      outs << text;
      outs.flush();
      outs.close();
      CHECK(m->getAtomWithIdx(m->getNumAtoms() - 1)->getQueryType() == "M");
      CHECK(extractQueryAtomSymbol(text) == "M");
      check_file_hash(nameBase + "_14.svg");
    }
  }
  SECTION("any metal or hydrogen") {
    auto mh = R"CTAB(
  MJ201100                      

  7  7  0  0  0  0  0  0  0  0999 V2000
   -1.7633    0.8919    0.0000 C   0  0  0  0  0  0  0  0  0  0  0  0
   -2.4778    0.4794    0.0000 C   0  0  0  0  0  0  0  0  0  0  0  0
   -2.4778   -0.3456    0.0000 C   0  0  0  0  0  0  0  0  0  0  0  0
   -1.7633   -0.7580    0.0000 C   0  0  0  0  0  0  0  0  0  0  0  0
   -1.0488   -0.3456    0.0000 C   0  0  0  0  0  0  0  0  0  0  0  0
   -1.0488    0.4794    0.0000 C   0  0  0  0  0  0  0  0  0  0  0  0
   -0.3344    0.8919    0.0000 MH  0  0  0  0  0  0  0  0  0  0  0  0
  1  2  1  0  0  0  0
  2  3  1  0  0  0  0
  3  4  1  0  0  0  0
  4  5  1  0  0  0  0
  1  6  1  0  0  0  0
  5  6  1  0  0  0  0
  6  7  1  0  0  0  0
M  END
  )CTAB"_ctab;

    REQUIRE(mh);
    {
      MolDraw2DSVG drawer(250, 250, -1, -1, NO_FREETYPE);
      drawer.drawOptions().useComplexQueryAtomSymbols = false;
      REQUIRE_NOTHROW(drawer.drawMolecule(*mh));
      drawer.finishDrawing();
      std::string text = drawer.getDrawingText();
      std::ofstream outs(nameBase + "_15.svg");
      outs << text;
      outs.flush();
      outs.close();
      CHECK(extractQueryAtomSymbol(text) ==
            "![*,He,B,C,N,O,F,Ne,Si,P,S,Cl,Ar,As,Se,Br,Kr,Te,I,Xe,At,Rn]");
      check_file_hash(nameBase + "_15.svg");
    }
    {
      MolDraw2DSVG drawer(250, 250, -1, -1, NO_FREETYPE);
      REQUIRE_NOTHROW(drawer.drawMolecule(*mh));
      drawer.finishDrawing();
      std::string text = drawer.getDrawingText();
      std::ofstream outs(nameBase + "_16.svg");
      outs << text;
      outs.flush();
      outs.close();
      CHECK(mh->getAtomWithIdx(mh->getNumAtoms() - 1)->getQueryType() == "MH");
      CHECK(extractQueryAtomSymbol(text) == "MH");
      check_file_hash(nameBase + "_16.svg");
    }
  }
}

TEST_CASE("ACS1996 mode crops small molecules - Github 6111") {
  std::string nameBase = "test_github6111";
  {
    auto m = "[*:1]N[*:2]"_smiles;
    RDDepict::compute2DCoords(*m);
    m->setProp<std::string>("_Name", "mol1");
    REQUIRE(m);
    MolDraw2DSVG drawer(-1, -1);
    MolDraw2DUtils::drawMolACS1996(drawer, *m, "", nullptr, nullptr);
    drawer.finishDrawing();
    std::string text = drawer.getDrawingText();
    std::ofstream outs(nameBase + "_1.svg");
    outs << text;
    outs.flush();
    outs.close();

    // check that selected y coords don't go outside of the viewBox.
    std::regex vbox(R"(viewBox='(\d+)\s+(\d+)\s+(\d+)\s+(\d+)'>)");
    auto match1_begin = std::sregex_iterator(text.begin(), text.end(), vbox);
    std::smatch match = *match1_begin;
    auto ymin = std::stod(match[2]);
    auto ymax = std::stod(match[4]);

    std::regex atom0(R"(class='atom-\d+' d='M\s+(\d+\.\d+)\s+(\d+\.\d+))");
    auto match2_begin = std::sregex_iterator(text.begin(), text.end(), atom0);
    auto match2_end = std::sregex_iterator();
    for (std::sregex_iterator i = match2_begin; i != match2_end; ++i) {
      std::smatch match = *i;
      auto y = std::stod(match[2]);
      CHECK((y >= ymin && y <= ymax));
    }
    check_file_hash(nameBase + "_1.svg");
  }
}

TEST_CASE("ACS1996 should not throw exception with no coords - Github 6112") {
  std::string nameBase = "test_github6112";
  auto m = "C[C@H](I)CC(Cl)C[C@@H](F)C"_smiles;
  m->setProp<std::string>("_Name", "mol1");
  REQUIRE(m);
  MolDraw2DSVG drawer(-1, -1);
  MolDraw2DUtils::drawMolACS1996(drawer, *m, "Mol 1", nullptr, nullptr);
  drawer.finishDrawing();
  std::string text = drawer.getDrawingText();
  std::ofstream outs(nameBase + ".svg");
  outs << text;
  outs.flush();
  outs.close();
  check_file_hash(nameBase + ".svg");
}

TEST_CASE("Bad double bond - Github 6160") {
  std::string nameBase = "test_github6160";
  std::vector<std::string> smiles{"c1ccccc1NC=NCCS(=O)(=NC)N",
                                  "c1ccccc1NC=NCCS(=O)(=NCC(Cl)(F)C)N",
                                  "c1ccccc1NC=NCCS(=O)(=CCC(Cl)(F)C)N"};
  for (auto i = 0u; i < smiles.size(); ++i) {
    std::unique_ptr<ROMol> m(SmilesToMol(smiles[i]));
    m->setProp<std::string>("_Name", "mol" + std::to_string(i + 1));
    REQUIRE(m);
    MolDraw2DSVG drawer(300, 300, -1, -1, NO_FREETYPE);
    // it's a bit easier to deal with in BW.
    assignBWPalette(drawer.drawOptions().atomColourPalette);
    drawer.drawOptions().addBondIndices = true;
    drawer.drawOptions().addAtomIndices = true;
    MolDraw2DUtils::prepareAndDrawMolecule(drawer, *m);
    drawer.finishDrawing();
    std::string text = drawer.getDrawingText();
    std::string svgName = nameBase + "_" + std::to_string(i + 1) + ".svg";
    std::ofstream outs(svgName);
    outs << text;
    outs.flush();
    outs.close();

    // check that the two lines for bond atom-11 atom-13 are parallel.
    std::regex bond5(
        "'bond-12 atom-11 atom-13' d='M\\s+(\\d+\\.\\d+),(\\d+\\.\\d+)"
        " L\\s+(\\d+\\.\\d+),(\\d+\\.\\d+)");
    std::ptrdiff_t const match_count(
        std::distance(std::sregex_iterator(text.begin(), text.end(), bond5),
                      std::sregex_iterator()));
    REQUIRE(match_count == 2);
    auto match_begin = std::sregex_iterator(text.begin(), text.end(), bond5);
    auto match_end = std::sregex_iterator();
    std::vector<Point2D> points;
    for (std::sregex_iterator i = match_begin; i != match_end; ++i) {
      std::smatch match = *i;
      points.push_back(Point2D(stod(match[1]), stod(match[2])));
      points.push_back(Point2D(stod(match[3]), stod(match[4])));
    }
    auto vec1 = points[0].directionVector(points[1]);
    auto vec2 = points[2].directionVector(points[3]);
    CHECK(vec1.dotProduct(vec2) == Approx(1.0).margin(1.0e-4));
    check_file_hash(svgName);
  }
}

TEST_CASE("No crossing for oddly drawn double bond - Github 6170") {
  std::string nameBase = "test_github6170";
  auto m = R"CTAB(
     RDKit          2D

  8  7  0  0  0  0  0  0  0  0999 V2000
    3.0428   -1.6819    0.0000 C   0  0  0  0  0  0  0  0  0  0  0  0
    3.0022    1.7243    0.0000 C   0  0  0  0  0  0  0  0  0  0  0  0
    1.8934   -1.6549    0.0000 N   0  0  0  0  0  0  0  0  0  0  0  0
    4.1949   -2.8653    0.0000 C   0  0  0  0  0  0  0  0  0  0  0  0
    1.9237    1.6929    0.0000 N   0  0  0  0  0  0  0  0  0  0  0  0
    4.1521    2.9055    0.0000 C   0  0  0  0  0  0  0  0  0  0  0  0
    0.6779   -1.6657    0.0000 C   0  0  0  0  0  0  0  0  0  0  0  0
    0.6267    1.6960    0.0000 C   0  0  0  0  0  0  0  0  0  0  0  0
  1  2  1  0
  1  3  2  3
  1  4  1  0
  2  5  2  3
  2  6  1  0
  3  7  1  0
  5  8  1  0
M  END
  )CTAB"_ctab;

  auto doBondsIntersect = [](const std::string &text,
                             const std::regex &bond) -> void {
    std::ptrdiff_t const match_count(
        std::distance(std::sregex_iterator(text.begin(), text.end(), bond),
                      std::sregex_iterator()));
    REQUIRE(match_count == 2);
    auto match_begin = std::sregex_iterator(text.begin(), text.end(), bond);
    auto match_end = std::sregex_iterator();
    std::vector<Point2D> points;
    for (std::sregex_iterator i = match_begin; i != match_end; ++i) {
      std::smatch match = *i;
      points.push_back(Point2D(stod(match[1]), stod(match[2])));
      points.push_back(Point2D(stod(match[3]), stod(match[4])));
    }
    REQUIRE(MolDraw2D_detail::doLinesIntersect(points[0], points[1], points[2],
                                               points[3], nullptr));
  };

  REQUIRE(m);
  {
    MolDraw2DSVG drawer(250, 250, -1, -1, NO_FREETYPE);
    // it's a bit easier to deal with in BW.
    assignBWPalette(drawer.drawOptions().atomColourPalette);
    drawer.drawOptions().addAtomIndices = true;
    REQUIRE_NOTHROW(drawer.drawMolecule(*m));
    drawer.finishDrawing();
    std::string text = drawer.getDrawingText();
    std::ofstream outs(nameBase + ".svg");
    outs << text;
    outs.flush();
    outs.close();
    // check that the two lines for both double bonds intersect.
    std::regex bond1(
        "'bond-1 atom-0 atom-2' d='M\\s+(\\d+\\.\\d+),(\\d+\\.\\d+)"
        " L\\s+(\\d+\\.\\d+),(\\d+\\.\\d+)");
    doBondsIntersect(text, bond1);
    std::regex bond3(
        "'bond-3 atom-1 atom-4' d='M\\s+(\\d+\\.\\d+),(\\d+\\.\\d+)"
        " L\\s+(\\d+\\.\\d+),(\\d+\\.\\d+)");
    doBondsIntersect(text, bond3);
    check_file_hash(nameBase + ".svg");
  }
}

TEST_CASE("getMolSize()") {
  std::string nameBase = "test_getMolSize";
  auto mol = "Oc1ccc(C(=O)O)cc1"_smiles;
  REQUIRE(mol);
  SECTION("basics") {
    MolDraw2DSVG drawer(-1, -1);
    drawer.drawMolecule(*mol);
    auto dims = std::make_pair(drawer.width(), drawer.height());
    CHECK(dims == drawer.getMolSize(*mol));
  }
  SECTION("calculate size pre-drawing") {
    MolDraw2DSVG drawer(-1, -1);
    auto sz = drawer.getMolSize(*mol);
    drawer.drawMolecule(*mol);
    auto dims = std::make_pair(drawer.width(), drawer.height());
    CHECK(dims == sz);
    CHECK(dims == drawer.getMolSize(*mol));
  }

  SECTION("drawing with it") {
    MolDraw2DSVG drawer(1000, 1000, -1, -1, true);
    drawer.setFlexiMode(true);
    drawer.clearDrawing();
    drawer.drawOptions().clearBackground = false;
    auto dims = drawer.getMolSize(*mol, "m1");
    drawer.setOffset(500 - dims.first / 2, 500 - dims.second / 2);
    drawer.drawMolecule(*mol, "m1");

    auto dims2 = drawer.getMolSize(*mol, "m2");
    CHECK(dims == dims2);
    drawer.setOffset(500 - dims2.first / 2 + 100, 300 + dims2.second);
    drawer.drawMolecule(*mol, "m2");

    drawer.setOffset(500 - dims2.first / 2 - 200, 700 + dims2.second);
    drawer.drawMolecule(*mol, "m3");

    drawer.setOffset(500 - dims2.first / 2 - 400, 500 + dims2.second / 2);
    drawer.drawMolecule(*mol, "m4");

    drawer.finishDrawing();
    std::string text = drawer.getDrawingText();
    std::ofstream outs(nameBase + ".svg");
    outs << text;
    outs.flush();
    outs.close();
    check_file_hash(nameBase + ".svg");
  }
}

TEST_CASE(
    "Filled circles in multi-coloured highlights with very large circles - Github 6200") {
  std::string nameBase = "test_github6200";

  auto testArcs = [](const std::string &text, const std::regex &atomLine,
                     int numArcs, double arcLength) -> void {
    std::ptrdiff_t const match_count(
        std::distance(std::sregex_iterator(text.begin(), text.end(), atomLine),
                      std::sregex_iterator()));
    REQUIRE(match_count == numArcs);
    auto match_begin = std::sregex_iterator(text.begin(), text.end(), atomLine);
    auto match_end = std::sregex_iterator();
    // Check that the lengths of the lines in the arc are the correct size.
    for (std::sregex_iterator i = match_begin; i != match_end; ++i) {
      std::smatch match = *i;
      auto p1 = Point2D(stod(match[1]), stod(match[2]));
      auto p2 = Point2D(stod(match[3]), stod(match[4]));
      auto p3 = Point2D(stod(match[5]), stod(match[6]));
      REQUIRE_THAT((p1 - p2).length(),
                   Catch::Matchers::WithinAbs(arcLength, 0.1));
      REQUIRE_THAT((p2 - p3).length(),
                   Catch::Matchers::WithinAbs(arcLength, 0.1));
    }
  };
  {
    auto m = "N#CC(C#N)=C1C(=O)c2cccc3cccc1c23"_smiles;
    REQUIRE(m);

    std::vector<DrawColour> colours = {
        DrawColour(0.8, 0.0, 0.8), DrawColour(0.8, 0.8, 0.0),
        DrawColour(0.0, 0.8, 0.8), DrawColour(0.0, 0.0, 0.8)};

    auto rings = m->getRingInfo();
    auto &atomRings = rings->atomRings();
    std::map<int, std::vector<DrawColour>> atomCols;
    std::map<int, double> atomRads;
    for (auto i = 0u; i < atomRings.size(); ++i) {
      for (auto j = 0u; j < atomRings[i].size(); ++j) {
        auto ex = atomCols.find(atomRings[i][j]);
        if (ex == atomCols.end()) {
          std::vector<DrawColour> cvec(1, colours[i]);
          atomCols.insert(std::make_pair(atomRings[i][j], cvec));
        } else {
          if (ex->second.end() ==
              find(ex->second.begin(), ex->second.end(), colours[i])) {
            ex->second.push_back(colours[i]);
          }
        }
        atomRads[atomRings[i][j]] = 0.35;
      }
    }

    auto &bondRings = rings->bondRings();
    std::map<int, int> bondMults;
    std::map<int, std::vector<DrawColour>> bondCols;
    for (auto i = 0u; i < bondRings.size(); ++i) {
      for (auto j = 0u; j < bondRings[i].size(); ++j) {
        auto ex = bondCols.find(bondRings[i][j]);
        if (ex == bondCols.end()) {
          std::vector<DrawColour> cvec(1, colours[i]);
          bondCols.insert(std::make_pair(bondRings[i][j], cvec));
        } else {
          if (ex->second.end() ==
              find(ex->second.begin(), ex->second.end(), colours[i])) {
            ex->second.push_back(colours[i]);
          }
        }
      }
    }
    {
      MolDraw2DSVG drawer(300, 300, -1, -1, NO_FREETYPE);
      drawer.drawOptions().fillHighlights = true;
      drawer.drawMoleculeWithHighlights(*m, "Test 1", atomCols, bondCols,
                                        atomRads, bondMults);
      drawer.finishDrawing();
      std::string text = drawer.getDrawingText();
      std::string svgName = nameBase + "_1.svg";
      std::ofstream outs(svgName);
      outs << text;
      outs.flush();
      outs.close();
      std::regex atom17(
          "class='atom-17' d='M\\s+(\\d+\\.\\d+),(\\d+\\.\\d+)"
          " L\\s+(\\d+\\.\\d+),(\\d+\\.\\d+) L\\s+(\\d+\\.\\d+),(\\d+\\.\\d+)");
      // there are 3 arcs on atom-17, for a 3 colour highlight.
      testArcs(text, atom17, 3, 0.85);
    }
    check_file_hash(nameBase + "_1.svg");
  }

  {
    // Check that #6194 is the same issue and also fixed.
    auto m = "CCC"_smiles;
    REQUIRE(m);

    std::vector<DrawColour> colours = {DrawColour(0.8, 0.0, 0.8),
                                       DrawColour(0.8, 0.8, 0.0)};
    std::map<int, std::vector<DrawColour>> atomCols;
    atomCols.insert(std::make_pair(0, std::vector<DrawColour>{colours[0]}));
    atomCols.insert(std::make_pair(1, std::vector<DrawColour>{colours[0]}));
    atomCols.insert(
        std::make_pair(2, std::vector<DrawColour>{colours[0], colours[1]}));
    std::map<int, double> atomRads;
    std::map<int, int> bondMults;
    std::map<int, std::vector<DrawColour>> bondCols;

    MolDraw2DSVG drawer(300, 300, -1, -1, NO_FREETYPE);
    drawer.drawOptions().fillHighlights = true;
    drawer.drawMoleculeWithHighlights(*m, "Test 1", atomCols, bondCols,
                                      atomRads, bondMults);
    drawer.finishDrawing();
    std::string text = drawer.getDrawingText();
    std::string svgName = nameBase + "_2.svg";
    std::ofstream outs(svgName);
    outs << text;
    outs.flush();
    outs.close();
    std::regex atom2(
        "class='atom-2' d='M\\s+(\\d+\\.\\d+),(\\d+\\.\\d+)"
        " L\\s+(\\d+\\.\\d+),(\\d+\\.\\d+) L\\s+(\\d+\\.\\d+),(\\d+\\.\\d+)");
    // there are 2 arcs on atom-2, for a 2 colour highlight.
    testArcs(text, atom2, 2, 2.15);
    check_file_hash(nameBase + "_2.svg");
  }
}

TEST_CASE("queryColour can be set to a non-default value") {
  std::string nameBase = "test_queryColour";
  auto m = "c1ccc2nc([*:1])nc([*:2])c2c1"_smarts;
  REQUIRE(m);

  {
    // Check that default queryColour is #7F7F7F.
    MolDraw2DSVG drawer(300, 300, -1, -1, NO_FREETYPE);
    drawer.drawMolecule(*m);
    drawer.finishDrawing();
    std::string text = drawer.getDrawingText();
    std::string svgName = nameBase + "_1.svg";
    std::ofstream outs(svgName);
    outs << text;
    outs.flush();
    outs.close();
    CHECK(text.find("#7F7F7F") != std::string::npos);
    check_file_hash(nameBase + "_1.svg");
  }
  {
    // Check that queryColour can be set to black.
    DrawColour queryColour(0.0, 0.0, 0.0);
    MolDraw2DSVG drawer(300, 300, -1, -1, NO_FREETYPE);
    drawer.drawOptions().queryColour = queryColour;
    drawer.drawMolecule(*m);
    drawer.finishDrawing();
    std::string text = drawer.getDrawingText();
    std::string svgName = nameBase + "_2.svg";
    std::ofstream outs(svgName);
    outs << text;
    outs.flush();
    outs.close();
    CHECK(text.find("#7F7F7F") == std::string::npos);
    check_file_hash(nameBase + "_2.svg");
  }
}

TEST_CASE(
    "Github #6336: calling drawing commands before drawing a molecule with MolDraw2DCairo") {
  std::string nameBase = "github6336";
#ifdef RDK_BUILD_CAIRO_SUPPORT
  SECTION("cairo") {
    MolDraw2DCairo drawer(300, 300, -1, -1, NO_FREETYPE);
    drawer.setColour(DrawColour(1, 0, 1));
    drawer.drawRect(Point2D(10, 10), Point2D(150, 150), true);
    drawer.setColour(DrawColour(0, 1, 1));
    drawer.drawLine(Point2D(150, 150), Point2D(250, 299), true);
    drawer.finishDrawing();
    drawer.writeDrawingText(nameBase + "_1.png");
    check_file_hash(nameBase + "_1.png");
  }
#endif
  SECTION("SVG") {
    MolDraw2DSVG drawer(300, 300, -1, -1, NO_FREETYPE);
    drawer.setColour(DrawColour(1, 0, 1));
    drawer.drawRect(Point2D(10, 10), Point2D(150, 150), true);
    drawer.setColour(DrawColour(0, 1, 1));
    drawer.drawLine(Point2D(150, 150), Point2D(250, 299), true);
    drawer.finishDrawing();
    std::ofstream outs(nameBase + "_1.svg");
    outs << drawer.getDrawingText();
    outs.flush();
    outs.close();
    check_file_hash(nameBase + "_1.svg");
  }
}

TEST_CASE("Github #6416: crash with colinear atoms") {
  std::string name = "github6416.svg";
  auto m = R"CTAB(168010013
     RDKit          2D

  0  0  0  0  0  0  0  0  0  0999 V3000
M  V30 BEGIN CTAB
M  V30 COUNTS 35 36 0 0 1
M  V30 BEGIN ATOM
M  V30 1 F 11.000000 -1.318000 0.000000 0
M  V30 2 F 12.000000 -2.318000 0.000000 0
M  V30 3 F 11.000000 -3.318000 0.000000 0
M  V30 4 O 6.207100 2.719200 0.000000 0
M  V30 5 O 6.500000 0.280000 0.000000 0
M  V30 6 O 6.500000 -1.452000 0.000000 0
M  V30 7 N 8.000000 -0.586000 0.000000 0
M  V30 8 C 3.500000 2.012100 0.000000 0
M  V30 9 C 4.000000 1.146000 0.000000 0
M  V30 10 C 2.500000 2.012100 0.000000 0
M  V30 11 C 5.500000 2.012100 0.000000 0
M  V30 12 C 4.000000 2.878100 0.000000 0
M  V30 13 C 2.000000 1.146000 0.000000 0
M  V30 14 C 5.000000 1.146000 0.000000 0
M  V30 15 C 5.000000 2.878100 0.000000 0
M  V30 16 C 4.500000 2.012100 0.000000 0
M  V30 17 C 3.000000 1.146000 0.000000 0
M  V30 18 C 5.500000 0.280000 0.000000 0
M  V30 19 C 2.500000 0.280000 0.000000 0
M  V30 20 C 6.465900 1.753200 0.000000 0
M  V30 21 C 5.000000 -0.586000 0.000000 0
M  V30 22 C 2.500000 -1.452000 0.000000 0
M  V30 23 C 3.500000 -1.452000 0.000000 0
M  V30 24 C 2.000000 -0.586000 0.000000 0
M  V30 25 C 4.000000 -0.586000 0.000000 0
M  V30 26 C 3.500000 0.280000 0.000000 0
M  V30 27 C 3.000000 -0.586000 0.000000 0
M  V30 28 C 7.000000 -0.586000 0.000000 0
M  V30 29 C 8.500000 -1.452000 0.000000 0
M  V30 30 C 9.500000 -1.452000 0.000000 0
M  V30 31 C 8.000000 -2.318000 0.000000 0
M  V30 32 C 10.000000 -2.318000 0.000000 0
M  V30 33 C 8.500000 -3.184100 0.000000 0
M  V30 34 C 9.500000 -3.184100 0.000000 0
M  V30 35 C 11.000000 -2.318000 0.000000 0
M  V30 END ATOM
M  V30 BEGIN BOND
M  V30 1 1 1 35
M  V30 2 1 2 35
M  V30 3 1 3 35
M  V30 4 1 4 11
M  V30 5 1 5 18
M  V30 6 1 5 28
M  V30 7 2 6 28
M  V30 8 1 7 28
M  V30 9 1 7 29
M  V30 10 1 8 9
M  V30 11 1 8 10
M  V30 12 1 8 12
M  V30 13 1 9 16
M  V30 14 1 9 17
M  V30 15 1 10 13
M  V30 16 1 11 14
M  V30 17 1 11 15
M  V30 18 1 11 20
M  V30 19 2 12 15 CFG=2
M  V30 20 1 13 19
M  V30 21 1 14 18
M  V30 22 1 18 21
M  V30 23 2 19 24 CFG=2
M  V30 24 1 19 26
M  V30 25 2 21 25 CFG=2
M  V30 26 1 22 23
M  V30 27 1 22 24
M  V30 28 1 23 25
M  V30 29 1 25 27
M  V30 30 2 29 30
M  V30 31 1 29 31
M  V30 32 1 30 32
M  V30 33 2 31 33
M  V30 34 2 32 34
M  V30 35 1 32 35
M  V30 36 1 33 34
M  V30 END BOND
M  V30 END CTAB
M  END
)CTAB"_ctab;
  REQUIRE(m);
  MolDraw2DSVG drawer(300, 300, -1, -1);
  drawer.drawMolecule(*m);
  drawer.finishDrawing();
  std::ofstream outs(name);
  outs << drawer.getDrawingText();
  outs.flush();
  outs.close();
  check_file_hash(name);
}

TEST_CASE("Github 6397 - chiral tag overlapping atom label") {
  const static std::regex absA(
      "<text x='(\\d+\\.\\d+)' y='(\\d+\\.\\d+)' class='note'.*>A</text>");
  auto checkABS = [](const std::string &text, int expCount, double expX,
                     double expY) {
    std::ptrdiff_t const match_count(
        std::distance(std::sregex_iterator(text.begin(), text.end(), absA),
                      std::sregex_iterator()));
    REQUIRE(match_count == expCount);
    auto match_begin = std::sregex_iterator(text.begin(), text.end(), absA);
    std::smatch match = *match_begin;
    double x = stod(match[1]);
    REQUIRE_THAT(x, Catch::Matchers::WithinAbs(expX, 0.1));
    double y = stod(match[2]);
    REQUIRE_THAT(y, Catch::Matchers::WithinAbs(expY, 0.1));
  };
  std::string nameBase = "test_github6397";
  auto m1 = R"CTAB(
     RDKit          2D

  9  9  0  0  1  0  0  0  0  0999 V2000
    2.3094   -1.6667    0.0000 F   0  0  0  0  0  0  0  0  0  0  0  0
    1.0104   -0.9167    0.0000 C   0  0  0  0  0  0  0  0  0  0  0  0
   -0.2887   -1.6667    0.0000 C   0  0  0  0  0  0  0  0  0  0  0  0
   -1.5877   -0.9167    0.0000 C   0  0  0  0  0  0  0  0  0  0  0  0
   -1.5877    0.5833    0.0000 C   0  0  0  0  0  0  0  0  0  0  0  0
   -2.8868    1.3333    0.0000 O   0  0  0  0  0  0  0  0  0  0  0  0
   -0.2887    1.3333    0.0000 C   0  0  0  0  0  0  0  0  0  0  0  0
    1.0104    0.5833    0.0000 C   0  0  0  0  0  0  0  0  0  0  0  0
    2.3094    1.3333    0.0000 Cl  0  0  0  0  0  0  0  0  0  0  0  0
  1  2  1  0
  2  3  1  0
  3  4  1  0
  4  5  1  0
  5  6  1  1
  5  7  1  0
  7  8  1  0
  8  9  1  6
  8  2  1  0
M  END)CTAB"_ctab;
  REQUIRE(m1);
  {
    MolDraw2DSVG drawer(300, 300, -1, -1, NO_FREETYPE);
    drawer.drawOptions().includeChiralFlagLabel = true;
    drawer.drawMolecule(*m1);
    drawer.finishDrawing();
    std::string text = drawer.getDrawingText();
    std::string svgName = nameBase + "_1.svg";
    std::ofstream outs(svgName);
    outs << text;
    outs.flush();
    outs.close();

    checkABS(text, 1, 239.5, 34.5);
    check_file_hash(svgName);
  }

  auto m2 = R"CTAB(ACS Document 1996
  ChemDraw06062309122D

  0  0  0     0  0              0 V3000
M  V30 BEGIN CTAB
M  V30 COUNTS 10 10 0 0 1
M  V30 BEGIN ATOM
M  V30 1 C -0.714471 0.000000 0.000000 0
M  V30 2 C -0.714471 -0.825000 0.000000 0
M  V30 3 C 0.000000 -1.237500 0.000000 0
M  V30 4 C 0.714472 -0.825000 0.000000 0
M  V30 5 C 0.714472 0.000000 0.000000 0
M  V30 6 C 0.000000 0.412500 0.000000 0
M  V30 7 C 1.428942 0.412500 0.000000 0
M  V30 8 Cl 1.428942 1.237500 0.000000 0
M  V30 9 O -1.428942 0.412500 0.000000 0
M  V30 10 F -1.428942 -1.237500 0.000000 0
M  V30 END ATOM
M  V30 BEGIN BOND
M  V30 1 1 1 2
M  V30 2 1 2 3
M  V30 3 1 3 4
M  V30 4 1 4 5
M  V30 5 1 5 6
M  V30 6 1 6 1
M  V30 7 1 5 7 CFG=1
M  V30 8 1 7 8
M  V30 9 1 1 9 CFG=1
M  V30 10 1 2 10 CFG=1
M  V30 END BOND
M  V30 BEGIN COLLECTION
M  V30 MDLV30/STEABS ATOMS=(3 1 2 5)
M  V30 END COLLECTION
M  V30 END CTAB
M  END)CTAB"_ctab;
  REQUIRE(m2);
  {
    MolDraw2DSVG drawer(300, 300, -1, -1, NO_FREETYPE);
    drawer.drawOptions().includeChiralFlagLabel = true;
    drawer.drawMolecule(*m2, "Important legend");
    drawer.finishDrawing();
    std::string text = drawer.getDrawingText();
    std::string svgName = nameBase + "_2.svg";
    std::ofstream outs(svgName);
    outs << text;
    outs.flush();
    outs.close();
    checkABS(text, 1, 0.0, 52.0);
    check_file_hash(svgName);
  }
  auto m3 = R"CTAB(ACS Document 1996
  ChemDraw06062312152D

  0  0  0     0  0              0 V3000
M  V30 BEGIN CTAB
M  V30 COUNTS 12 12 0 0 1
M  V30 BEGIN ATOM
M  V30 1 C -0.714471 0.412500 0.000000 0
M  V30 2 C -0.714471 -0.412500 0.000000 0
M  V30 3 C 0.000000 -0.825000 0.000000 0
M  V30 4 C 0.714472 -0.412500 0.000000 0
M  V30 5 C 0.714472 0.412500 0.000000 0
M  V30 6 C 0.000000 0.825000 0.000000 0
M  V30 7 C 1.428942 0.825000 0.000000 0
M  V30 8 C -1.428942 0.825000 0.000000 0
M  V30 9 C 1.428942 -0.825000 0.000000 0
M  V30 10 C 1.428942 1.650000 0.000000 0
M  V30 11 O -1.428942 1.650000 0.000000 0
M  V30 12 I 1.428942 -1.650000 0.000000 0
M  V30 END ATOM
M  V30 BEGIN BOND
M  V30 1 1 1 2
M  V30 2 1 2 3
M  V30 3 1 3 4
M  V30 4 1 4 5
M  V30 5 1 5 6
M  V30 6 1 6 1
M  V30 7 1 5 7 CFG=1
M  V30 8 1 1 8 CFG=1
M  V30 9 1 4 9 CFG=1
M  V30 10 1 7 10
M  V30 11 1 8 11
M  V30 12 1 9 12
M  V30 END BOND
M  V30 BEGIN COLLECTION
M  V30 MDLV30/STEABS ATOMS=(3 1 4 5)
M  V30 END COLLECTION
M  V30 END CTAB
M  END)CTAB"_ctab;
  REQUIRE(m3);
  {
    MolDraw2DSVG drawer(300, 300, -1, -1, NO_FREETYPE);
    drawer.drawOptions().includeChiralFlagLabel = true;
    drawer.drawMolecule(*m3, "Important legend");
    drawer.finishDrawing();
    std::string text = drawer.getDrawingText();
    std::string svgName = nameBase + "_3.svg";
    std::ofstream outs(svgName);
    outs << text;
    outs.flush();
    outs.close();
    checkABS(text, 1, 0.0, 258.3);
    check_file_hash(svgName);
  }

  {
    // make sure the ABS follows the molecule.
    MolDraw2DSVG drawer(500, 400, 250, 200, NO_FREETYPE);
    drawer.drawOptions().includeChiralFlagLabel = true;
    drawer.drawMolecule(*m1, "m1");
    drawer.setOffset(250, 0);
    drawer.drawMolecule(*m2, "m2");
    drawer.setOffset(0, 200);
    drawer.drawMolecule(*m3, "m3");
    drawer.setOffset(250, 200);
    drawer.finishDrawing();
    std::string text = drawer.getDrawingText();
    std::string svgName = nameBase + "_4.svg";
    std::ofstream outs(svgName);
    outs << text;
    outs.flush();
    outs.close();
    checkABS(text, 3, 0.0, 173.3);
    text = std::regex_replace(text, absA, "",
                              std::regex_constants::format_first_only);
    checkABS(text, 2, 250.0, 42.8);
    text = std::regex_replace(text, absA, "",
                              std::regex_constants::format_first_only);
    checkABS(text, 1, 191.4, 233.4);
    check_file_hash(svgName);
  }
  {
    // Visual check to make sure it works in Freetype mode as well.
    MolDraw2DSVG drawer(500, 400, 250, 200);
    drawer.drawOptions().includeChiralFlagLabel = true;
    drawer.drawMolecule(*m1, "m1");
    drawer.setOffset(250, 0);
    drawer.drawMolecule(*m2, "m2");
    drawer.setOffset(0, 200);
    drawer.drawMolecule(*m3, "m3");
    drawer.setOffset(250, 200);
    drawer.finishDrawing();
    std::string text = drawer.getDrawingText();
    std::string svgName = nameBase + "_5.svg";
    std::ofstream outs(svgName);
    outs << text;
    outs.flush();
    outs.close();
    check_file_hash(svgName);
  }
}

<<<<<<< HEAD
TEST_CASE("Github #6400: extra padding, no legend apparent") {
  std::string nameBase = "test_github6400";
  auto m = "CCCOC"_smiles;
  REQUIRE(m);
  MolDraw2DSVG drawer(300, 300, -1, -1, NO_FREETYPE);
  drawer.drawOptions().padding = 0.2;
  drawer.drawMolecule(*m, "Legendary Big Padding");
  drawer.finishDrawing();
  std::ofstream outs(nameBase + "_1.svg");
  auto text = drawer.getDrawingText();
  // The original bug manifested itself with a font size of 0 for the
  // legend.  Fixed, it comes out at 16.
  REQUIRE(text.find("font-size:0px") == std::string::npos);
  REQUIRE(text.find("font-size:16px") != std::string::npos);

  outs << text;
  outs.flush();
  outs.close();
  check_file_hash(nameBase + "_1.svg");
=======
TEST_CASE("Github #6504: double bonds not drawn correctly for sulfoximines") {
  std::string baseName = "github6504";
  auto m1 = R"CTAB(
     RDKit          2D

  7  6  0  0  0  0  0  0  0  0999 V2000
   -3.3489   -2.7067    0.0000 C   0  0  0  0  0  0  0  0  0  0  0  0
   -2.0093   -3.4808    0.0000 N   0  0  0  0  0  0  0  0  0  0  0  0
   -0.6698   -2.7067    0.0000 S   0  0  0  0  0  0  0  0  0  0  0  0
    0.6696   -3.4792    0.0000 O   0  0  0  0  0  0  0  0  0  0  0  0
   -0.6698   -1.1601    0.0000 C   0  0  0  0  0  0  0  0  0  0  0  0
    0.6696   -0.3864    0.0000 C   0  0  0  0  0  0  0  0  0  0  0  0
   -0.6698   -4.2536    0.0000 C   0  0  0  0  0  0  0  0  0  0  0  0
  1  2  1  0
  2  3  2  0
  3  4  2  0
  3  5  1  0
  5  6  1  0
  3  7  1  1
M  END
)CTAB"_ctab;
  // The bug report showed different manifestations of the problem
  // using the given coords and those generated from scratch.
  REQUIRE(m1);
  std::unique_ptr<RDKit::ROMol> m2(new RDKit::ROMol(*m1));
  RDDepict::compute2DCoords(*m2);

  // The test, in both cases, is that the 2 ends of the lines
  // making bond 1 are separated by a small distance.  It's a two
  // colour line, so the relevant points are 0,4 and 3,7.
  auto checkEndSep = [](const std::string &text) {
    std::regex bond5(
        "'bond-1 atom-1 atom-2' d='M\\s+(\\d+\\.\\d+),(\\d+\\.\\d+)"
        " L\\s+(\\d+\\.\\d+),(\\d+\\.\\d+)");
    std::ptrdiff_t const match_count(
        std::distance(std::sregex_iterator(text.begin(), text.end(), bond5),
                      std::sregex_iterator()));
    REQUIRE(match_count == 4);
    auto match_begin = std::sregex_iterator(text.begin(), text.end(), bond5);
    auto match_end = std::sregex_iterator();
    std::vector<Point2D> points;
    for (std::sregex_iterator i = match_begin; i != match_end; ++i) {
      std::smatch match = *i;
      points.push_back(Point2D(stod(match[1]), stod(match[2])));
      points.push_back(Point2D(stod(match[3]), stod(match[4])));
    }
    auto d1 = (points[0] - points[4]).length();
    auto d2 = (points[3] - points[7]).length();
    // the distances should be > 10 and roughly equal.  They are
    // 12 and 14 pixels apart in the two molecules.
    REQUIRE(d1 > 10.0);
    REQUIRE(d2 > 10.0);
    REQUIRE_THAT(fabs(d1 - d2), Catch::Matchers::WithinAbs(0.0, 0.1));
  };

  {
    MolDraw2DSVG drawer(300, 300, -1, -1);
    drawer.drawOptions().addAtomIndices = true;
    drawer.drawMolecule(*m1);
    drawer.finishDrawing();
    std::ofstream outs(baseName + "_1.svg");
    std::string text = drawer.getDrawingText();
    outs << text;
    outs.flush();
    outs.close();
    checkEndSep(text);
    check_file_hash(baseName + "_1.svg");
  }
  {
    MolDraw2DSVG drawer(300, 300, -1, -1);
    drawer.drawOptions().addAtomIndices = true;
    drawer.drawMolecule(*m2);
    drawer.finishDrawing();
    std::ofstream outs(baseName + "_2.svg");
    std::string text = drawer.getDrawingText();
    outs << text;
    outs.flush();
    outs.close();
    checkEndSep(text);
    check_file_hash(baseName + "_2.svg");
  }
}

TEST_CASE("Github #6569: placement of bond labels bad when atoms overlap") {
  std::string baseName = "github6569";
  auto m = R"CTAB(CHEMBL3612237
     RDKit          2D

 14 15  0  0  0  0  0  0  0  0999 V2000
   -0.6828   -1.6239    0.0000 C   0  0  0  0  0  0  0  0  0  0  0  0
   -0.6828    0.0000    0.0000 C   0  0  0  0  0  0  0  0  0  0  0  0
    0.6090    0.5905    0.0000 C   0  0  0  0  0  0  0  0  0  0  0  0
    1.9007    0.0000    0.0000 C   0  0  0  0  0  0  0  0  0  0  0  0
    1.9007   -1.6239    0.0000 C   0  0  0  0  0  0  0  0  0  0  0  0
    0.6090   -2.3805    0.0000 C   0  0  0  0  0  0  0  0  0  0  0  0
    1.9007    1.3471    0.0000 N   0  0  0  0  0  0  0  0  0  0  0  0
   -0.6828    1.3471    0.0000 C   0  0  0  0  0  0  0  0  0  0  0  0
    0.6090    2.0668    0.0000 C   0  0  0  0  0  0  0  0  0  0  0  0
   -0.6319    1.4849    0.0000 C   0  0  0  0  0  0  0  0  0  0  0  0
   -0.5072    2.6784    0.0000 O   0  0  0  0  0  0  0  0  0  0  0  0
   -1.7280    0.9964    0.0000 O   0  0  0  0  0  0  0  0  0  0  0  0
   -0.6828    0.0000    0.0000 C   0  0  0  0  0  0  0  0  0  0  0  0
    1.9007    0.0000    0.0000 C   0  0  0  0  0  0  0  0  0  0  0  0
  1  2  1  0
  1  6  1  0
  2  3  1  0
  3  4  1  0
  4  5  1  0
  5  6  1  0
  4  7  1  0
  2  8  1  0
  8  9  1  0
  7  9  1  0
  3 10  1  1
 10 11  1  0
 10 12  2  0
  2 13  1  1
  4 14  1  1
M  END
)CTAB"_ctab;
  REQUIRE(m);
  {
    MolDraw2DSVG drawer(300, 300, -1, -1);
    drawer.drawOptions().addAtomIndices = true;
    drawer.drawMolecule(*m);
    drawer.finishDrawing();
    std::ofstream outs(baseName + "_1.svg");
    std::string text = drawer.getDrawingText();
    outs << text;
    outs.flush();
    outs.close();
    // All the coords came out as nan in the buggy version
    REQUIRE(text.find("nan") == std::string::npos);
    check_file_hash(baseName + "_1.svg");
  }
  {
    MolDraw2DSVG drawer(300, 300, -1, -1);
    drawer.drawOptions().addBondIndices = true;
    drawer.drawMolecule(*m);
    drawer.finishDrawing();
    std::ofstream outs(baseName + "_2.svg");
    std::string text = drawer.getDrawingText();
    outs << text;
    outs.flush();
    outs.close();
    // All the coords came out as nan in the buggy version
    REQUIRE(text.find("nan") == std::string::npos);
    check_file_hash(baseName + "_2.svg");
  }
>>>>>>> 891d597d
}<|MERGE_RESOLUTION|>--- conflicted
+++ resolved
@@ -295,27 +295,17 @@
     {"test_queryColour_1.svg", 778322651U},
     {"test_queryColour_2.svg", 45913095U},
     {"github6336_1.svg", 612606818U},
-<<<<<<< HEAD
     {"github6416.svg", 3814405016U},
     {"test_github6397_1.svg", 4203615821U},
     {"test_github6397_2.svg", 3422233570U},
     {"test_github6397_3.svg", 3320683230U},
     {"test_github6397_4.svg", 2960192928U},
     {"test_github6397_5.svg", 1245534660U},
-    {"github6416.svg", 3814405016U},
-    {"test_github6400_1.svg", 2792561051U}};
-=======
-    {"github6416.svg", 3045235864U},
-    {"test_github6397_1.svg", 1825590478U},
-    {"test_github6397_2.svg", 3407468353U},
-    {"test_github6397_3.svg", 3170656352U},
-    {"test_github6397_4.svg", 187792316U},
-    {"test_github6397_5.svg", 2795990448U},
+    {"test_github6400_1.svg", 2792561051U},
     {"github6504_1.svg", 1429448598U},
     {"github6504_2.svg", 2871662880U},
     {"github6569_1.svg", 116573839U},
     {"github6569_2.svg", 2367779037U}};
->>>>>>> 891d597d
 
 // These PNG hashes aren't completely reliable due to floating point cruft,
 // but they can still reduce the number of drawings that need visual
@@ -8003,7 +7993,6 @@
   }
 }
 
-<<<<<<< HEAD
 TEST_CASE("Github #6400: extra padding, no legend apparent") {
   std::string nameBase = "test_github6400";
   auto m = "CCCOC"_smiles;
@@ -8023,7 +8012,8 @@
   outs.flush();
   outs.close();
   check_file_hash(nameBase + "_1.svg");
-=======
+}
+
 TEST_CASE("Github #6504: double bonds not drawn correctly for sulfoximines") {
   std::string baseName = "github6504";
   auto m1 = R"CTAB(
@@ -8173,5 +8163,4 @@
     REQUIRE(text.find("nan") == std::string::npos);
     check_file_hash(baseName + "_2.svg");
   }
->>>>>>> 891d597d
 }