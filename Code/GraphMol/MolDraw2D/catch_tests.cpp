//
//  Copyright (C) 2019 Greg Landrum
//
//   @@ All Rights Reserved @@
//  This file is part of the RDKit.
//  The contents are covered by the terms of the BSD license
//  which is included in the file license.txt, found at the root
//  of the RDKit source tree.
//

#define CATCH_CONFIG_MAIN  // This tells Catch to provide a main() - only do
                           // this in one cpp file
#include "catch.hpp"

#include <GraphMol/RDKitBase.h>

#include <GraphMol/SmilesParse/SmilesParse.h>
#include <GraphMol/MolDraw2D/MolDraw2D.h>
#include <GraphMol/MolDraw2D/MolDraw2DSVG.h>
#include <GraphMol/MolDraw2D/MolDraw2DUtils.h>
#include <boost/algorithm/string/split.hpp>

#ifdef RDK_BUILD_CAIRO_SUPPORT
#include <cairo.h>
#include "MolDraw2DCairo.h"
#endif

// a lot of the tests check <text> flags in the SVG.  That doesn't
// happen with the Freetype versions
static const bool NO_FREETYPE = true;

using namespace RDKit;

TEST_CASE("prepareAndDrawMolecule", "[drawing]") {
  SECTION("basics") {
    auto m1 = "C1N[C@@H]2OCC12"_smiles;
    REQUIRE(m1);

    // we will be able to recognize that the prep worked because there
    // will be an H in the output:
    MolDraw2DSVG drawer(200, 200, -1, -1, NO_FREETYPE);
    MolDraw2DUtils::prepareAndDrawMolecule(drawer, *m1);
    drawer.finishDrawing();
    std::string text = drawer.getDrawingText();
    CHECK(text.find(">H</text>") != std::string::npos);
  }
}

TEST_CASE("tag atoms in SVG", "[drawing][SVG]") {
  SECTION("basics") {
    auto m1 = "C1N[C@@H]2OCC12"_smiles;
    REQUIRE(m1);

    MolDraw2DSVG drawer(200, 200, -1, -1, NO_FREETYPE);
    MolDraw2DUtils::prepareMolForDrawing(*m1);
    drawer.drawMolecule(*m1);
    std::map<std::string, std::string> actions;
    actions["onclick"] = "alert";
    double radius = 0.2;
    drawer.tagAtoms(*m1, radius, actions);
    drawer.finishDrawing();
    std::string text = drawer.getDrawingText();
    std::ofstream outs("testAtomTags_1.svg");
    outs << text;
    outs.flush();

    CHECK(text.find("<circle") != std::string::npos);
    CHECK(text.find("<circle") != std::string::npos);
    CHECK(text.find("atom-selector") != std::string::npos);
    CHECK(text.find("bond-selector") != std::string::npos);
  }
}
TEST_CASE("contour data", "[drawing][conrec]") {
  auto m1 = "C1N[C@@H]2OCC12"_smiles;
  REQUIRE(m1);
  SECTION("grid basics") {
    MolDraw2DSVG drawer(250, 250, -1, -1, NO_FREETYPE);
    MolDraw2DUtils::prepareMolForDrawing(*m1);

    const size_t gridSz = 100;
    auto *grid = new double[gridSz * gridSz];
    std::vector<double> xps(gridSz);
    std::vector<double> yps(gridSz);

    double minX = 1000, minY = 1000, maxX = -1000, maxY = -1000;
    const auto conf = m1->getConformer();
    for (size_t i = 0; i < conf.getNumAtoms(); ++i) {
      minX = std::min(minX, conf.getAtomPos(i).x);
      minY = std::min(minY, conf.getAtomPos(i).y);
      maxX = std::max(maxX, conf.getAtomPos(i).x);
      maxY = std::max(maxY, conf.getAtomPos(i).y);
    }
    double x1 = minX - 0.5, y1 = minY - 0.5, x2 = maxX + 0.5, y2 = maxY + 0.5;
    double dx = (x2 - x1) / gridSz, dy = (y2 - y1) / gridSz;
    double maxV = 0.0;
    for (size_t ix = 0; ix < gridSz; ++ix) {
      auto px = x1 + ix * dx;
      xps[ix] = px;
      for (size_t iy = 0; iy < gridSz; ++iy) {
        auto py = y1 + iy * dy;
        if (ix == 0) {
          yps[iy] = py;
        }
        RDGeom::Point2D loc(px, py);
        double val = 0.0;
        for (size_t ia = 0; ia < conf.getNumAtoms(); ++ia) {
          auto dv = loc - RDGeom::Point2D(conf.getAtomPos(ia).x,
                                          conf.getAtomPos(ia).y);
          auto r = dv.length();
          if (r > 0.1) {
            val += 1 / r;
          }
        }
        maxV = std::max(val, maxV);
        grid[ix * gridSz + iy] = val;
      }
    }

    std::vector<double> levels;
    drawer.clearDrawing();
    MolDraw2DUtils::contourAndDrawGrid(drawer, grid, xps, yps, 10, levels,
                                       MolDraw2DUtils::ContourParams(),
                                       m1.get());
    drawer.drawOptions().clearBackground = false;
    drawer.drawMolecule(*m1);
    drawer.finishDrawing();
    std::string text = drawer.getDrawingText();
    std::ofstream outs("contourMol_1.svg");
    outs << text;
    outs.flush();
    delete[] grid;
  }
  SECTION("gaussian basics") {
    MolDraw2DSVG drawer(250, 250, -1, -1, NO_FREETYPE);
    MolDraw2DUtils::prepareMolForDrawing(*m1);
    drawer.drawOptions().padding = 0.1;

    const auto conf = m1->getConformer();
    std::vector<Point2D> cents(conf.getNumAtoms());
    std::vector<double> weights(conf.getNumAtoms());
    std::vector<double> widths(conf.getNumAtoms());
    for (size_t i = 0; i < conf.getNumAtoms(); ++i) {
      cents[i] = Point2D(conf.getAtomPos(i).x, conf.getAtomPos(i).y);
      weights[i] = 1;
      widths[i] = 0.4 * PeriodicTable::getTable()->getRcovalent(
                            m1->getAtomWithIdx(i)->getAtomicNum());
    }

    std::vector<double> levels;
    drawer.clearDrawing();
    MolDraw2DUtils::contourAndDrawGaussians(drawer, cents, weights, widths, 10,
                                            levels,
                                            MolDraw2DUtils::ContourParams(),
                                            m1.get());

    drawer.drawOptions().clearBackground = false;
    drawer.drawMolecule(*m1);
    drawer.finishDrawing();
    std::string text = drawer.getDrawingText();
    std::ofstream outs("contourMol_2.svg");
    outs << text;
    outs.flush();
  }
  SECTION("gaussian fill") {
    MolDraw2DSVG drawer(250, 250, -1, -1, NO_FREETYPE);
    MolDraw2DUtils::prepareMolForDrawing(*m1);
    drawer.drawOptions().padding = 0.1;

    const auto conf = m1->getConformer();
    std::vector<Point2D> cents(conf.getNumAtoms());
    std::vector<double> weights(conf.getNumAtoms());
    std::vector<double> widths(conf.getNumAtoms());
    for (size_t i = 0; i < conf.getNumAtoms(); ++i) {
      cents[i] = Point2D(conf.getAtomPos(i).x, conf.getAtomPos(i).y);
      weights[i] = i % 2 ? -0.5 : 1;
      widths[i] = 0.4 * PeriodicTable::getTable()->getRcovalent(
                            m1->getAtomWithIdx(i)->getAtomicNum());
    }

    std::vector<double> levels;
    MolDraw2DUtils::ContourParams cps;
    cps.fillGrid = true;
    drawer.clearDrawing();
    MolDraw2DUtils::contourAndDrawGaussians(drawer, cents, weights, widths, 10,
                                            levels, cps, m1.get());

    drawer.drawOptions().clearBackground = false;
    drawer.drawMolecule(*m1);
    drawer.finishDrawing();
    std::string text = drawer.getDrawingText();
    std::ofstream outs("contourMol_3.svg");
    outs << text;
    outs.flush();
  }

  SECTION("gaussian fill 2") {
    auto m2 = "C1N[C@@H]2OCC12C=CC"_smiles;
    REQUIRE(m2);

    MolDraw2DSVG drawer(450, 250, -1, -1, NO_FREETYPE);
    MolDraw2DUtils::prepareMolForDrawing(*m2);
    drawer.drawOptions().padding = 0.1;

    const auto conf = m2->getConformer();
    std::vector<Point2D> cents(conf.getNumAtoms());
    std::vector<double> weights(conf.getNumAtoms());
    std::vector<double> widths(conf.getNumAtoms());
    for (size_t i = 0; i < conf.getNumAtoms(); ++i) {
      cents[i] = Point2D(conf.getAtomPos(i).x, conf.getAtomPos(i).y);
      weights[i] = i % 2 ? -0.5 : 1;
      widths[i] = 0.3 * PeriodicTable::getTable()->getRcovalent(
                            m2->getAtomWithIdx(i)->getAtomicNum());
    }

    std::vector<double> levels;
    MolDraw2DUtils::ContourParams cps;
    cps.fillGrid = true;
    cps.gridResolution = 0.5;
    drawer.clearDrawing();
    MolDraw2DUtils::contourAndDrawGaussians(drawer, cents, weights, widths, 10,
                                            levels, cps, m2.get());

    drawer.drawOptions().clearBackground = false;
    drawer.drawMolecule(*m2);
    drawer.finishDrawing();
    std::string text = drawer.getDrawingText();
    std::ofstream outs("contourMol_4.svg");
    outs << text;
    outs.flush();
  }
}

TEST_CASE("dative bonds", "[drawing][organometallics]") {
  SECTION("basics") {
    auto m1 = "N->[Pt]"_smiles;
    REQUIRE(m1);
    MolDraw2DSVG drawer(200, 200, -1, -1, NO_FREETYPE);
    MolDraw2DUtils::prepareMolForDrawing(*m1);
    drawer.drawMolecule(*m1);
    drawer.finishDrawing();
    std::string text = drawer.getDrawingText();
    std::ofstream outs("testDativeBonds_1.svg");
    outs << text;
    outs.flush();

    CHECK(text.find("<path class='bond-0' d='M 126.052,100"
                    " L 85.9675,100' style='fill:none;"
                    "fill-rule:evenodd;stroke:#0000FF;")
          != std::string::npos);
  }
  SECTION("more complex") {
    auto m1 = "N->1[C@@H]2CCCC[C@H]2N->[Pt]11OC(=O)C(=O)O1"_smiles;
    REQUIRE(m1);
    MolDraw2DSVG drawer(200, 200, -1, -1, NO_FREETYPE);
    MolDraw2DUtils::prepareMolForDrawing(*m1);
    drawer.drawMolecule(*m1);
    drawer.finishDrawing();
    std::string text = drawer.getDrawingText();
    std::ofstream outs("testDativeBonds_2.svg");
    outs << text;
    outs.flush();

    CHECK(text.find("<path class='bond-7' d='M 101.307,79.424"
                    " L 95.8911,86.8791' style='fill:none;"
                    "fill-rule:evenodd;stroke:#0000FF;")
          != std::string::npos);
  }
  SECTION("test colours") {
    // the dative bonds point the wrong way, but the point is to test
    // if the tip of the arrow is blue.
    auto m1 = "[Cu++]->1->2.N1CCN2"_smiles;
    REQUIRE(m1);
    MolDraw2DSVG drawer(200, 200, -1, -1, NO_FREETYPE);
    MolDraw2DUtils::prepareMolForDrawing(*m1);
    drawer.drawMolecule(*m1);
    drawer.finishDrawing();
    std::string text = drawer.getDrawingText();
    std::ofstream outs("testDativeBonds_3.svg");
    outs << text;
    outs.flush();

<<<<<<< HEAD
    CHECK(text.find("<path class='bond-2' d='M 53.289,140.668"
                    " L 81.0244,149.68' style='fill:none;"
                    "fill-rule:evenodd;stroke:#0000FF;")
          != std::string::npos);
=======
    CHECK(text.find("<path class='bond-2' d='M 61.7343,143.825"
                    " L 89.7427,152.925' style='fill:none;"
                    "fill-rule:evenodd;stroke:#0000FF") != std::string::npos);
>>>>>>> cc05e571
  }
}

TEST_CASE("zero-order bonds", "[drawing][organometallics]") {
  SECTION("basics") {
    auto m1 = "N-[Pt]"_smiles;
    REQUIRE(m1);
    m1->getBondWithIdx(0)->setBondType(Bond::ZERO);
    MolDraw2DSVG drawer(200, 200, -1, -1, NO_FREETYPE);
    MolDraw2DUtils::prepareMolForDrawing(*m1);
    drawer.drawMolecule(*m1);
    drawer.finishDrawing();
    std::string text = drawer.getDrawingText();
    std::ofstream outs("testZeroOrderBonds_1.svg");
    outs << text;
    outs.flush();

    CHECK(text.find("stroke-dasharray:2,2") != std::string::npos);
  }
}

TEST_CASE("copying drawing options", "[drawing]") {
  auto m1 = "C1N[C@@H]2OCC12"_smiles;
  REQUIRE(m1);
  SECTION("foundations") {
    {
      MolDraw2DSVG drawer(200, 200, -1, -1, NO_FREETYPE);
      MolDraw2DUtils::prepareAndDrawMolecule(drawer, *m1);
      drawer.finishDrawing();
      std::string text = drawer.getDrawingText();
      std::ofstream outs("testFoundations_1.svg");
      outs << text;
      outs.flush();
      CHECK(text.find("fill:#0000FF' >N</text>") != std::string::npos);
    }
    {
      MolDraw2DSVG drawer(200, 200, -1, -1, NO_FREETYPE);
      assignBWPalette(drawer.drawOptions().atomColourPalette);
      MolDraw2DUtils::prepareAndDrawMolecule(drawer, *m1);
      drawer.finishDrawing();
      std::string text = drawer.getDrawingText();
      std::ofstream outs("testFoundations_2.svg");
      outs << text;
      outs.flush();
      CHECK(text.find("fill:#0000FF' >N</text>") == std::string::npos);
      CHECK(text.find("fill:#000000' >N</text>") != std::string::npos);
    }
  }
  SECTION("test") {
    {
      MolDraw2DSVG drawer(200, 200, -1, -1, NO_FREETYPE);
      MolDrawOptions options = drawer.drawOptions();
      assignBWPalette(options.atomColourPalette);
      drawer.drawOptions() = options;
      MolDraw2DUtils::prepareAndDrawMolecule(drawer, *m1);
      drawer.finishDrawing();
      std::string text = drawer.getDrawingText();
      std::ofstream outs("testTest_1.svg");
      outs << text;
      outs.flush();
      CHECK(text.find("fill:#0000FF' >N</text>") == std::string::npos);
      CHECK(text.find("fill:#000000' >N</text>") != std::string::npos);
    }
  }
}

TEST_CASE("bad DrawMolecules() when molecules are not kekulized",
          "[drawing][bug]") {
  auto m1 = "CCN(CC)CCn1nc2c3ccccc3sc3c(CNS(C)(=O)=O)ccc1c32"_smiles;
  REQUIRE(m1);
  SECTION("foundations") {
    MolDraw2DSVG drawer(500, 200, 250, 200, NO_FREETYPE);
    drawer.drawOptions().prepareMolsBeforeDrawing = false;
    RWMol dm1(*m1);
    RWMol dm2(*m1);
    bool kekulize = false;
    MolDraw2DUtils::prepareMolForDrawing(dm1, kekulize);
    kekulize = true;
    MolDraw2DUtils::prepareMolForDrawing(dm2, kekulize);
    MOL_PTR_VECT ms{&dm1, &dm2};
    drawer.drawMolecule(dm1);
    drawer.finishDrawing();
    std::string text = drawer.getDrawingText();
    std::ofstream outs("testKekulizationProblems_1.svg");
    outs << text;
    outs.flush();

    // this is a very crude test - really we just need to look at the SVG - but
    // it's better than nothing.
    CHECK(text.find(
              "<path class='bond-18' d='M 169.076,79.056 L 191.285,69.2653' "
              "style='fill:none;fill-rule:evenodd;stroke:#000000;stroke-width:"
              "2px;stroke-linecap:butt;stroke-linejoin:miter;stroke-opacity:1;"
              "stroke-dasharray:6,6' />") == std::string::npos);
  }
}
TEST_CASE("draw atom/bond indices", "[drawing]") {
  auto m1 = "C[C@H](F)N"_smiles;
  REQUIRE(m1);
  SECTION("foundations") {
    {
      MolDraw2DSVG drawer(250, 200, -1, -1, NO_FREETYPE);
      drawer.drawMolecule(*m1);
      drawer.finishDrawing();
      std::string text = drawer.getDrawingText();
      std::ofstream outs("testAtomBondIndices_1.svg");
      outs << text;
      outs.flush();
      CHECK(text.find(">1</text>") == std::string::npos);
      CHECK(text.find(">(</text>") == std::string::npos);
      CHECK(text.find(">S</text>") == std::string::npos);
      CHECK(text.find(">)</text>") == std::string::npos);
    }
    {
      MolDraw2DSVG drawer(250, 200, -1, -1, NO_FREETYPE);
      drawer.drawOptions().addAtomIndices = true;
      drawer.drawMolecule(*m1);
      drawer.finishDrawing();
      std::string text = drawer.getDrawingText();
      std::ofstream outs("testAtomBondIndices_2.svg");
      outs << text;
      outs.flush();
      CHECK(text.find(">1</text>") != std::string::npos);
      // it only appears once though:
      CHECK(text.find(">1</text>", text.find(">1</text>") + 1) ==
            std::string::npos);
      CHECK(text.find("1,(S)") == std::string::npos);
    }
    {
      MolDraw2DSVG drawer(250, 200, -1, -1, NO_FREETYPE);
      drawer.drawOptions().addBondIndices = true;
      drawer.drawMolecule(*m1);
      drawer.finishDrawing();
      std::string text = drawer.getDrawingText();
      std::ofstream outs("testAtomBondIndices_3.svg");
      outs << text;
      outs.flush();
      CHECK(text.find(">1</text>") != std::string::npos);
      // it only appears once though:
      CHECK(text.find(">1</text>", text.find(">1</text>") + 1) ==
            std::string::npos);
    }
    {
      MolDraw2DSVG drawer(250, 200, -1, -1, NO_FREETYPE);
      drawer.drawOptions().addAtomIndices = true;
      drawer.drawOptions().addBondIndices = true;
      drawer.drawMolecule(*m1);
      drawer.finishDrawing();
      std::string text = drawer.getDrawingText();
      std::ofstream outs("testAtomBondIndices_4.svg");
      outs << text;
      outs.flush();
      CHECK(text.find(">1</text>") != std::string::npos);
      // it appears twice:
      CHECK(text.find(">1</text>", text.find(">1</text>") + 1) !=
            std::string::npos);
    }
    {
      MolDraw2DSVG drawer(250, 200, -1, -1, NO_FREETYPE);
      m1->getAtomWithIdx(2)->setProp(common_properties::atomNote, "foo");
      drawer.drawOptions().addAtomIndices = true;
      drawer.drawOptions().addStereoAnnotation = true;
      drawer.drawMolecule(*m1);
      m1->getAtomWithIdx(2)->clearProp(common_properties::atomNote);
      drawer.finishDrawing();
      std::string text = drawer.getDrawingText();
      std::ofstream outs("testAtomBondIndices_5.svg");
      outs << text;
      outs.flush();
      CHECK(text.find(">1</text>") != std::string::npos);
      CHECK(text.find(">,</text>") != std::string::npos);
      CHECK(text.find(">(</text>") != std::string::npos);
      CHECK(text.find(">S</text>") != std::string::npos);
      CHECK(text.find(")</text>") != std::string::npos);
      CHECK(text.find(">2</text>") != std::string::npos);
      CHECK(text.find(">f</text>") != std::string::npos);
      CHECK(text.find(">o</text>") != std::string::npos);
    }
  }
}

TEST_CASE("Github #3226: Lines in wedge bonds being drawn too closely together",
          "[drawing]") {
  auto m1 =
      "C[C@H](C1=C(C=CC(=C1Cl)F)Cl)OC2=C(N=CC(=C2)C3=CN(N=C3)C4CCNCC4)N"_smiles;
  REQUIRE(m1);
  SECTION("larger SVG") {
    {
      MolDraw2DSVG drawer(450, 400);
      drawer.drawMolecule(*m1);
      drawer.finishDrawing();
      std::string text = drawer.getDrawingText();
      std::ofstream outs("testGithub3226_1.svg");
      outs << text;
      outs.flush();
      std::vector<std::string> tkns;
      boost::algorithm::find_all(tkns, text, "bond-0");
      CHECK(tkns.size() == 6);
    }
  }
#ifdef RDK_BUILD_CAIRO_SUPPORT
  SECTION("larger PNG") {
    {
      MolDraw2DCairo drawer(450, 400);
      drawer.drawMolecule(*m1);
      drawer.finishDrawing();
      drawer.writeDrawingText("testGithub3226_1.png");
    }
  }
#endif
  SECTION("smaller SVG") {
    {
      MolDraw2DSVG drawer(200, 150);
      drawer.drawMolecule(*m1);
      drawer.finishDrawing();
      std::string text = drawer.getDrawingText();
      std::ofstream outs("testGithub3226_2.svg");
      outs << text;
      outs.flush();
      std::vector<std::string> tkns;
      boost::algorithm::find_all(tkns, text, "bond-0");
      CHECK(tkns.size() == 3);
    }
  }
#ifdef RDK_BUILD_CAIRO_SUPPORT
  SECTION("smaller PNG") {
    {
      MolDraw2DCairo drawer(200, 150);
      drawer.drawMolecule(*m1);
      drawer.finishDrawing();
      drawer.writeDrawingText("testGithub3226_2.png");
    }
  }
#endif
  SECTION("middle SVG") {
    {
      MolDraw2DSVG drawer(250, 200);
      drawer.drawMolecule(*m1);
      drawer.finishDrawing();
      std::string text = drawer.getDrawingText();
      std::ofstream outs("testGithub3226_3.svg");
      outs << text;
      outs.flush();
      std::vector<std::string> tkns;
      boost::algorithm::find_all(tkns, text, "bond-0");
      CHECK(tkns.size() == 3);
    }
  }
#ifdef RDK_BUILD_CAIRO_SUPPORT
  SECTION("middle PNG") {
    {
      MolDraw2DCairo drawer(250, 200);
      drawer.drawMolecule(*m1);
      drawer.finishDrawing();
      drawer.writeDrawingText("testGithub3226_3.png");
    }
  }
#endif
}<|MERGE_RESOLUTION|>--- conflicted
+++ resolved
@@ -7,7 +7,6 @@
 //  which is included in the file license.txt, found at the root
 //  of the RDKit source tree.
 //
-
 #define CATCH_CONFIG_MAIN  // This tells Catch to provide a main() - only do
                            // this in one cpp file
 #include "catch.hpp"
@@ -279,16 +278,10 @@
     outs << text;
     outs.flush();
 
-<<<<<<< HEAD
     CHECK(text.find("<path class='bond-2' d='M 53.289,140.668"
                     " L 81.0244,149.68' style='fill:none;"
                     "fill-rule:evenodd;stroke:#0000FF;")
           != std::string::npos);
-=======
-    CHECK(text.find("<path class='bond-2' d='M 61.7343,143.825"
-                    " L 89.7427,152.925' style='fill:none;"
-                    "fill-rule:evenodd;stroke:#0000FF") != std::string::npos);
->>>>>>> cc05e571
   }
 }
 
