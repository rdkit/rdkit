--- conflicted
+++ resolved
@@ -9860,12 +9860,6 @@
     std::regex bond6(
         "<path class='bond-6 atom-7 atom-5' .*style='fill:#000000;"
         "fill-rule:evenodd;fill-opacity:1;stroke:#000000;");
-<<<<<<< HEAD
-    size_t nOccurrences = std::distance(
-        std::sregex_token_iterator(text.begin(), text.end(), bond6),
-        std::sregex_token_iterator());
-    CHECK(nOccurrences == 2);
-=======
     size_t nOccurrences6 = std::distance(
         std::sregex_token_iterator(text.begin(), text.end(), bond6),
         std::sregex_token_iterator());
@@ -9878,7 +9872,6 @@
         std::sregex_token_iterator(text.begin(), text.end(), bond19),
         std::sregex_token_iterator());
     CHECK((nOccurrences6 == 2 || nOccurrences19 == 2));
->>>>>>> 8da338d5
 
     check_file_hash(fileStem + "1.svg");
   }
