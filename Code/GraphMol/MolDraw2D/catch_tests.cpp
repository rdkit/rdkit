//
//  Copyright (C) 2019-2021 Greg Landrum and other RDKit contributors
//
//   @@ All Rights Reserved @@
//  This file is part of the RDKit.
//  The contents are covered by the terms of the BSD license
//  which is included in the file license.txt, found at the root
//  of the RDKit source tree.
//
#include "catch.hpp"

#include <GraphMol/RDKitBase.h>

#include <RDGeneral/hash/hash.hpp>
#include <GraphMol/SmilesParse/SmilesParse.h>
#include <GraphMol/MolDraw2D/MolDraw2D.h>
#include <GraphMol/MolDraw2D/MolDraw2DSVG.h>
#include <GraphMol/MolDraw2D/MolDraw2DUtils.h>
#include <GraphMol/MolDraw2D/MolDraw2DDetails.h>
#include <GraphMol/FileParsers/FileParsers.h>
#include <GraphMol/FileParsers/PNGParser.h>
#include <boost/algorithm/string/split.hpp>
#include <GraphMol/ChemReactions/Reaction.h>
#include <GraphMol/ChemReactions/ReactionParser.h>
#include <GraphMol/CIPLabeler/CIPLabeler.h>
#include <GraphMol/Depictor/RDDepictor.h>
#include <regex>

#ifdef RDK_BUILD_CAIRO_SUPPORT
#include <cairo.h>
#include "MolDraw2DCairo.h"
#endif

// a lot of the tests check <text> flags in the SVG.  That doesn't
// happen with the Freetype versions
static const bool NO_FREETYPE = true;

namespace {

// if the generated SVG hashes to the value we're expecting, delete
// the file.  That way, only the files that need inspection will be
// left at the end of the run.
// The hand-drawn pictures will fail this frequently due to the use
// of random numbers to draw the lines.  As well as all the testHandDrawn
// files, this includes testBrackets-5a.svg and testPositionVariation-1b.svg
static const bool DELETE_WITH_GOOD_HASH = true;
// The expected hash code for a file may be included in these maps, or
// provided in the call to check_file_hash().
// These values are for a build with FreeType, so expect them all to be
// wrong when building without.
static const std::map<std::string, std::hash_result_t> SVG_HASHES = {
    {"testAtomTags_1.svg", 146691388U},
    {"testAtomTags_2.svg", 3210393969U},
    {"testAtomTags_3.svg", 2131854465U},
    {"contourMol_1.svg", 3218870758U},
    {"contourMol_2.svg", 2353351393U},
    {"contourMol_3.svg", 3493070184U},
    {"contourMol_4.svg", 764999893U},
    {"testDativeBonds_1.svg", 221028862U},
    {"testDativeBonds_2.svg", 852819536U},
    {"testDativeBonds_3.svg", 2438158464U},
    {"testDativeBonds_2a.svg", 625232974U},
    {"testDativeBonds_2b.svg", 2879476699U},
    {"testDativeBonds_2c.svg", 388074377U},
    {"testDativeBonds_2d.svg", 1004854048U},
    {"testZeroOrderBonds_1.svg", 582365640U},
    {"testFoundations_1.svg", 767448647U},
    {"testFoundations_2.svg", 1248494165U},
    {"testTest_1.svg", 1248494165U},
    {"testKekulizationProblems_1.svg", 3747357148U},
    {"testAtomBondIndices_1.svg", 3247225756U},
    {"testAtomBondIndices_2.svg", 2812688864U},
    {"testAtomBondIndices_3.svg", 3653054459U},
    {"testAtomBondIndices_4.svg", 635195563U},
    {"testAtomBondIndices_5.svg", 23594241U},
    {"testAtomBondIndices_6.svg", 1127540948U},
    {"testGithub3226_1.svg", 4099803989U},
    {"testGithub3226_2.svg", 3134615187U},
    {"testGithub3226_3.svg", 1488097417U},
    {"testGithub3369_1.svg", 4165525787U},
    {"testIncludeRadicals_1a.svg", 2528551797U},
    {"testIncludeRadicals_1b.svg", 3075507489U},
    {"testLegendsAndDrawing-1.svg", 1693176512U},
    {"testGithub3577-1.svg", 3974438540U},
    {"testHandDrawn-1.svg", 799391905U},
    {"testHandDrawn-2.svg", 2605087576U},
    {"testHandDrawn-3.svg", 1015633173U},
    {"testHandDrawn-4.svg", 830784921U},
    {"testHandDrawn-5a.svg", 2845825621U},
    {"testHandDrawn-5b.svg", 476521352U},
    {"testBrackets-1a.svg", 3257646535U},
    {"testBrackets-1b.svg", 776088825U},
    {"testBrackets-1c.svg", 3257646535U},
    {"testBrackets-1d.svg", 776088825U},
    {"testBrackets-1e.svg", 1202405256U},
    {"testBrackets-2a.svg", 728321376U},
    {"testBrackets-2b.svg", 1408188695U},
    {"testBrackets-2c.svg", 728321376U},
    {"testBrackets-2d.svg", 1408188695U},
    {"testBrackets-3a.svg", 791450653U},
    {"testBrackets-4a.svg", 769125635U},
    {"testBrackets-4b.svg", 4066682338U},
    {"testBrackets-5a.svg", 1388227932U},
    {"testSGroupData-1a.svg", 1463366807U},
    {"testSGroupData-1b.svg", 223883202U},
    {"testSGroupData-2a.svg", 3547547260U},
    {"testSGroupData-2b.svg", 2573013307U},
    {"testSGroupData-3a.svg", 2220120573U},
    {"testPositionVariation-1.svg", 4185441744U},
    {"testPositionVariation-1b.svg", 2588110577U},
    {"testPositionVariation-2.svg", 2026425280U},
    {"testPositionVariation-3.svg", 56671878U},
    {"testPositionVariation-4.svg", 886758688U},
    {"testNoAtomLabels-1.svg", 2648234379U},
    {"testNoAtomLabels-2.svg", 3213096674U},
    {"testQueryBonds-1a.svg", 3288272531U},
    {"testQueryBonds-1b.svg", 1706839957U},
    {"testQueryBonds-1c.svg", 333519907U},
    {"testQueryBonds-2.svg", 69341882U},
    {"testLinkNodes-2-0.svg", 2952965907U},
    {"testLinkNodes-2-30.svg", 4117540200U},
    {"testLinkNodes-2-60.svg", 520576199U},
    {"testLinkNodes-2-90.svg", 1403605120U},
    {"testLinkNodes-2-120.svg", 3607355853U},
    {"testLinkNodes-2-150.svg", 177350824U},
    {"testLinkNodes-2-180.svg", 3809030739U},
    {"testMolAnnotations-1.svg", 1091624544U},
    {"testMolAnnotations-2a.svg", 2203886283U},
    {"testMolAnnotations-2b.svg", 400443600U},
    {"testMolAnnotations-2c.svg", 3954034822U},
    {"testMolAnnotations-3a.svg", 1752047273U},
    {"testMolAnnotations-3b.svg", 2068377089U},
    {"testMolAnnotations-3c.svg", 4288169182U},
    {"testMolAnnotations-3d.svg", 1514775509U},
    {"testMolAnnotations-4a.svg", 569955128U},
    {"testLinkNodes-1-0.svg", 2929724949U},
    {"testLinkNodes-1-30.svg", 800625899U},
    {"testLinkNodes-1-60.svg", 609508172U},
    {"testLinkNodes-1-90.svg", 2665766032U},
    {"testLinkNodes-1-120.svg", 992989277U},
    {"testLinkNodes-1-150.svg", 1392691166U},
    {"testLinkNodes-1-180.svg", 130695597U},
    {"testGithub3744.svg", 2774492807U},
    {"testAtomLists-1.svg", 2751373083U},
    {"testAtomLists-2.svg", 385738799U},
    {"testIsoDummyIso.svg", 1696129196U},
    {"testNoIsoDummyIso.svg", 2004687512U},
    {"testIsoNoDummyIso.svg", 2734544682U},
    {"testNoIsoNoDummyIso.svg", 918094584U},
    {"testDeuteriumTritium.svg", 2634768249U},
    {"testHydrogenBonds1.svg", 4137715598U},
    {"testHydrogenBonds2.svg", 2044702263U},
    {"testGithub3912.1.svg", 3081580881U},
    {"testGithub3912.2.svg", 1662866562U},
    {"testGithub2976.svg", 703667023U},
    {"testReactionCoords.svg", 2325796920U},
    {"testAnnotationColors.svg", 445523422U},
    {"testGithub4323_1.svg", 1993234598U},
    {"testGithub4323_2.svg", 2933922429U},
    {"testGithub4323_3.svg", 1773544359U},
    {"testGithub4323_4.svg", 213795827U},
    {"testGithub4238_1.svg", 629357140U},
    {"testGithub4508_1.svg", 3784765069U},
    {"testGithub4508_1b.svg", 3433942203U},
    {"testGithub4508_2.svg", 326155865U},
    {"testGithub4508_2b.svg", 662225995U},
    {"testGithub4538.svg", 3198623323U},
    {"testDarkMode.1.svg", 1977391752U},
    {"testMonochrome.1.svg", 1776897420U},
    {"testMonochrome.2.svg", 399259780U},
    {"testAvalon.1.svg", 1614166818U},
    {"testCDK.1.svg", 3108685638U},
    {"testGithub4519_1.svg", 473230604U},
    {"testGithub4519_2.svg", 2515716875U},
    {"testGithub4519_3.svg", 1017109741U},
    {"testGithub4519_4.svg", 645908829U},
    {"testBaseFontSize.1a.svg", 3939288880U},
    {"testBaseFontSize.1b.svg", 2617787443U},
    {"testBaseFontSize.2a.svg", 1031690455U},
    {"testBaseFontSize.2b.svg", 3440038194U},
    {"testFlexiCanvas.1a.svg", 3145560884U},
    {"testFlexiCanvas.1b.svg", 1140847713U},
    {"testFlexiCanvas.1c.svg", 2832891200U},
    {"testFlexiCanvas.1d.svg", 4220526884U},
    {"testFlexiCanvas.2.svg", 1185770886U},
    {"testSemiFlexiCanvas.1a.svg", 414967968U},
    {"testSemiFlexiCanvas.1b.svg", 367831852U},
    {"testSemiFlexiCanvas.1c.svg", 316673185U},
    {"testFlexiCanvas.3.svg", 1164132085U},
    {"testFlexiCanvas.4a.svg", 438150211U},
    {"testFlexiCanvas.4b.svg", 2015277207U},
    {"testFlexiCanvas.4c.svg", 3138663789U},
    {"testFlexiCanvas.4d.svg", 1950746506U},
    {"testFlexiCanvas.5a.svg", 1204456580U},
    {"testFlexiCanvas.5b.svg", 4164471763U},
    {"testFlexiCanvas.5c.svg", 2381227232U},
    {"testFlexiCanvas.5d.svg", 2157866153U},
    {"testFlexiCanvas.6a.svg", 4104973953U},
    {"testFlexiCanvas.6b.svg", 2392263541U},
    {"testFlexiCanvas.6c.svg", 4104973953U},
    {"testFlexiCanvas.6d.svg", 4104973953U},
    {"testFlexiCanvas.7a.svg", 918094125U},
    {"testFlexiCanvas.7b.svg", 4094511140U},
    {"testFlexiCanvas.7c.svg", 918094125U},
    {"testFlexiCanvas.7d.svg", 918094125U},
    {"testGithub4764.sz1.svg", 493786705U},
    {"testGithub4764.sz2.svg", 2704253898U},
    {"testGithub4764.sz3.svg", 1328896014U},
    {"testDrawArc1.svg", 4039810147U},
    {"testMetalWedges.svg", 3278785383U},
    {"testVariableLegend_1.svg", 3914441319U},
    {"testVariableLegend_2.svg", 3458084009U},
    {"testVariableLegend_3.svg", 1996551457U},
    {"testGithub_5061.svg", 1947248304U},
    {"testGithub_5185.svg", 2944445711U},
    {"testGithub_5269_1.svg", 2368496794U},
    {"testGithub_5269_2.svg", 567813292U},
    {"test_classes_wavy_bonds.svg", 1271445012U},
    {"testGithub_5383_1.svg", 1391972140U},
    {"github5156_1.svg", 695855770U},
    {"github5156_2.svg", 2606649270U},
    {"github5156_3.svg", 3284451122U},
    {"test_molblock_wedges.svg", 1106580037U},
    {"github5383_1.svg", 2353351393U},
    {"acs1996_1.svg", 51426601U},
    {"acs1996_2.svg", 833573044U},
    {"acs1996_3.svg", 4007912653U},
    {"acs1996_4.svg", 3372558370U},
    {"acs1996_5.svg", 2883542240U},
    {"acs1996_6.svg", 1380727178U},
    {"acs1996_7.svg", 763391533U},
    {"acs1996_8.svg", 939325262U},
    {"acs1996_9.svg", 2607143500U},
    {"acs1996_10.svg", 199499735U},
    {"acs1996_11.svg", 2121789178U},
    {"acs1996_12.svg", 2233727631U},
    {"test_unspec_stereo.svg", 599119798U},
    {"light_blue_h_no_label_1.svg", 3735371135U},
<<<<<<< HEAD
    {"test_github_5534.svg", 574501211U},
=======
    {"bond_highlights_1.svg", 1150579427U},
    {"bond_highlights_2.svg", 2958558856U},
    {"bond_highlights_3.svg", 3466419491U},
    {"bond_highlights_4.svg", 3500788273U},
    {"bond_highlights_5.svg", 3500788273U},
    {"bond_highlights_6.svg", 3008628729U},
    {"bond_highlights_7.svg", 3900018634U},
    {"bond_highlights_8.svg", 64473502U},
    {"testGithub5486_1.svg", 1149144091U},
    {"testGithub5511_1.svg", 940106456U},
    {"testGithub5511_2.svg", 1448975272U}
>>>>>>> cbdec520
};

// These PNG hashes aren't completely reliable due to floating point cruft,
// but they can still reduce the number of drawings that need visual
// inspection.  At present, the files
// testPNGMetadata_2.png
// give different results on my MBP and Ubuntu 20.04 VM.  The SVGs work
// better because the floats are all output to only 1 decimal place so there
// is a much smaller chance of different systems producing different files.
static const std::map<std::string, std::hash_result_t> PNG_HASHES = {
    {"testGithub3226_1.png", 284815097U},
    {"testGithub3226_2.png", 2460913971U},
    {"testGithub3226_3.png", 993799198U},
    {"testPNGMetadata_1.png", 2022143293U},
    {"testPNGMetadata_2.png", 3078435362U},
    {"testHandDrawn-1.png", 1551605661U},
    {"testHandDrawn-2.png", 2979412913U},
    {"testHandDrawn-3.png", 1765396301U},
    {"testHandDrawn-4.png", 2989933219U},
    {"testHandDrawn-5.png", 1526220279U},
    {"testGithub4323_1.png", 3711520691U},
    {"testGithub4323_3.png", 2300228708U},
    {"testFlexiCanvas.2a.png", 3618977786U},
    {"testFlexiCanvas.2b.png", 2780757414U},
    {"testGithub4764.sz1.png", 2320783268U},
    {"testGithub4764.sz2.png", 3297570843U},
    {"testGithub4764.sz3.png", 2178018272U},
    {"testGithub4238_1.png", 458925131U},
    {"github5383_1.png", 2963331215U},
    {"acs1996_1.png", 2674458798U},
    {"acs1996_2.png", 83755168U}};

std::hash_result_t hash_file(const std::string &filename) {
  std::ifstream ifs(filename, std::ios_base::binary);
  std::string file_contents(std::istreambuf_iterator<char>{ifs}, {});
  if (filename.substr(filename.length() - 4) == ".svg") {
    // deal with MSDOS newlines.
    file_contents.erase(
        remove(file_contents.begin(), file_contents.end(), '\r'),
        file_contents.end());
  }
  return gboost::hash_range(file_contents.begin(), file_contents.end());
}

void check_file_hash(const std::string &filename,
                     std::hash_result_t exp_hash = 0U) {
  //    std::cout << filename << " : " << hash_file(filename) << "U" <<
  //    std::endl;

  std::map<std::string, std::hash_result_t>::const_iterator it;
  if (filename.substr(filename.length() - 4) == ".svg") {
    it = SVG_HASHES.find(filename);
  } else {
    it = PNG_HASHES.find(filename);
  }
  std::hash_result_t file_hash = hash_file(filename);
  if (exp_hash == 0U) {
    exp_hash = it == SVG_HASHES.end() ? 0U : it->second;
  }
  if (it != SVG_HASHES.end() && file_hash == exp_hash) {
    if (DELETE_WITH_GOOD_HASH) {
      std::remove(filename.c_str());
    }
  } else {
    std::cout << "file " << filename << " gave hash " << file_hash
              << "U not the expected " << exp_hash << "U" << std::endl;
  }
}
}  // namespace

using namespace RDKit;

TEST_CASE("prepareAndDrawMolecule", "[drawing]") {
  SECTION("basics") {
    auto m1 = "C1N[C@@H]2OCC12"_smiles;
    REQUIRE(m1);

    // we will be able to recognize that the prep worked because there
    // will be an H in the output:
    MolDraw2DSVG drawer(200, 200, -1, -1, NO_FREETYPE);
    MolDraw2DUtils::prepareAndDrawMolecule(drawer, *m1);
    drawer.finishDrawing();
    std::string text = drawer.getDrawingText();
    CHECK(text.find(">H</text>") != std::string::npos);
  }
  SECTION("kekulize") {
    auto m1 = "c1ccccc1"_smiles;
    REQUIRE(m1);

    {
      MolDraw2DSVG drawer(200, 200, -1, -1, NO_FREETYPE);
      MolDraw2DUtils::prepareAndDrawMolecule(drawer, *m1);
      drawer.finishDrawing();
      std::string text = drawer.getDrawingText();
      CHECK(text.find("stroke-dasharray") == std::string::npos);
    }
    {
      MolDraw2DSVG drawer(200, 200, -1, -1, NO_FREETYPE);
      MolDraw2DUtils::prepareAndDrawMolecule(drawer, *m1, "", nullptr, nullptr,
                                             nullptr, nullptr, nullptr, -1,
                                             false);
      drawer.finishDrawing();
      std::string text = drawer.getDrawingText();
      CHECK(text.find("stroke-dasharray") != std::string::npos);
    }
  }
}

TEST_CASE("tag atoms in SVG", "[drawing][SVG]") {
  SECTION("basics") {
    auto m1 = "C1N[C@@H]2OCC12"_smiles;
    REQUIRE(m1);

    MolDraw2DSVG drawer(200, 200, -1, -1, NO_FREETYPE);
    MolDraw2DUtils::prepareMolForDrawing(*m1);
    drawer.drawMolecule(*m1);
    std::map<std::string, std::string> actions;
    actions["onclick"] = "alert";
    double radius = 0.2;
    drawer.tagAtoms(*m1, radius, actions);
    drawer.finishDrawing();
    std::string text = drawer.getDrawingText();
    std::ofstream outs("testAtomTags_1.svg");
    outs << text;
    outs.close();
    check_file_hash("testAtomTags_1.svg");

    CHECK(text.find("<circle") != std::string::npos);
    CHECK(text.find("<circle") != std::string::npos);
    CHECK(text.find("atom-selector") != std::string::npos);
    CHECK(text.find("bond-selector") != std::string::npos);
  }
  SECTION("inject prop to class") {
    auto m1 = "C1N[C@@H]2OCC12"_smiles;
    REQUIRE(m1);

    for (auto atom : m1->atoms()) {
      auto prop = boost::format("__prop_class_atom_%d") % atom->getIdx();
      atom->setProp("_tagClass", prop.str());
    }
    for (auto bond : m1->bonds()) {
      auto prop = boost::format("__prop_class_bond_%d") % bond->getIdx();
      bond->setProp("_tagClass", prop.str());
    }

    MolDraw2DSVG drawer(200, 200, -1, -1, NO_FREETYPE);
    MolDraw2DUtils::prepareMolForDrawing(*m1);
    drawer.drawMolecule(*m1);
    drawer.tagAtoms(*m1);
    drawer.finishDrawing();
    std::string text = drawer.getDrawingText();
    std::ofstream outs("testAtomTags_2.svg");
    outs << text;
    outs.close();
    check_file_hash("testAtomTags_2.svg");

    size_t i = 0;
    size_t c = 0;
    while (true) {
      auto i2 = text.find("__prop_class_atom_", i);
      if (i2 == std::string::npos) {
        break;
      }
      i = i2 + 1;
      c++;
    }
    CHECK(c == 6);

    i = 0;
    c = 0;
    while (true) {
      auto i2 = text.find("__prop_class_bond_", i);
      if (i2 == std::string::npos) {
        break;
      }
      i = i2 + 1;
      c++;
    }
    CHECK(c == 7);
  }
}

TEST_CASE("metadata in SVG", "[drawing][SVG]") {
  SECTION("inject prop to metada") {
    auto m1 = "C1N[C@@H]2OCC12"_smiles;
    REQUIRE(m1);

    for (auto atom : m1->atoms()) {
      auto prop = boost::format("__prop_metadata_atom_%d") % atom->getIdx();
      atom->setProp("_metaData-atom-inject-prop", prop.str());
    }
    for (auto bond : m1->bonds()) {
      auto prop = boost::format("__prop_metadata_bond_%d") % bond->getIdx();
      bond->setProp("_metaData-bond-inject-prop", prop.str());
    }

    MolDraw2DSVG drawer(200, 200, -1, -1, NO_FREETYPE);
    MolDraw2DUtils::prepareMolForDrawing(*m1);
    drawer.drawMolecule(*m1);
    drawer.addMoleculeMetadata(*m1);
    drawer.finishDrawing();
    std::string text = drawer.getDrawingText();
    std::ofstream outs("testAtomTags_3.svg");
    outs << text;
    outs.close();
    check_file_hash("testAtomTags_3.svg");

    size_t i = 0;
    size_t c = 0;
    while (true) {
      auto i2 = text.find("atom-inject-prop=\"__prop_metadata_atom_", i);
      if (i2 == std::string::npos) {
        break;
      }
      i = i2 + 1;
      c++;
    }
    CHECK(c == 6);

    i = 0;
    c = 0;
    while (true) {
      auto i2 = text.find("bond-inject-prop=\"__prop_metadata_bond_", i);
      if (i2 == std::string::npos) {
        break;
      }
      i = i2 + 1;
      c++;
    }
    CHECK(c == 7);
  }
}

TEST_CASE("contour data", "[drawing][conrec]") {
  auto m1 = "C1N[C@@H]2OCC12"_smiles;
  REQUIRE(m1);
  SECTION("grid basics") {
    MolDraw2DSVG drawer(250, 250, -1, -1, NO_FREETYPE);
    MolDraw2DUtils::prepareMolForDrawing(*m1);

    const size_t gridSz = 100;
    auto *grid = new double[gridSz * gridSz];
    std::vector<double> xps(gridSz);
    std::vector<double> yps(gridSz);

    double minX = 1000, minY = 1000, maxX = -1000, maxY = -1000;
    const auto conf = m1->getConformer();
    for (size_t i = 0; i < conf.getNumAtoms(); ++i) {
      minX = std::min(minX, conf.getAtomPos(i).x);
      minY = std::min(minY, conf.getAtomPos(i).y);
      maxX = std::max(maxX, conf.getAtomPos(i).x);
      maxY = std::max(maxY, conf.getAtomPos(i).y);
    }
    double x1 = minX - 0.5, y1 = minY - 0.5, x2 = maxX + 0.5, y2 = maxY + 0.5;
    double dx = (x2 - x1) / gridSz, dy = (y2 - y1) / gridSz;
    double maxV = 0.0;
    for (size_t ix = 0; ix < gridSz; ++ix) {
      auto px = x1 + ix * dx;
      xps[ix] = px;
      for (size_t iy = 0; iy < gridSz; ++iy) {
        auto py = y1 + iy * dy;
        if (ix == 0) {
          yps[iy] = py;
        }
        RDGeom::Point2D loc(px, py);
        double val = 0.0;
        for (size_t ia = 0; ia < conf.getNumAtoms(); ++ia) {
          auto dv = loc - RDGeom::Point2D(conf.getAtomPos(ia).x,
                                          conf.getAtomPos(ia).y);
          auto r = dv.length();
          if (r > 0.1) {
            val += 1 / r;
          }
        }
        maxV = std::max(val, maxV);
        grid[ix * gridSz + iy] = val;
      }
    }

    std::vector<double> levels;
    drawer.clearDrawing();
    MolDraw2DUtils::contourAndDrawGrid(drawer, grid, xps, yps, 10, levels,
                                       MolDraw2DUtils::ContourParams(),
                                       m1.get());
    drawer.drawOptions().clearBackground = false;
    drawer.drawMolecule(*m1);
    drawer.finishDrawing();
    std::string text = drawer.getDrawingText();
    std::ofstream outs("contourMol_1.svg");
    outs << text;
    outs.close();
    check_file_hash("contourMol_1.svg");
    delete[] grid;
  }
  SECTION("gaussian basics") {
    MolDraw2DSVG drawer(250, 250, -1, -1, NO_FREETYPE);
    MolDraw2DUtils::prepareMolForDrawing(*m1);
    drawer.drawOptions().padding = 0.1;

    const auto conf = m1->getConformer();
    std::vector<Point2D> cents(conf.getNumAtoms());
    std::vector<double> weights(conf.getNumAtoms());
    std::vector<double> widths(conf.getNumAtoms());
    for (size_t i = 0; i < conf.getNumAtoms(); ++i) {
      cents[i] = Point2D(conf.getAtomPos(i).x, conf.getAtomPos(i).y);
      weights[i] = 1;
      widths[i] = 0.4 * PeriodicTable::getTable()->getRcovalent(
                            m1->getAtomWithIdx(i)->getAtomicNum());
    }

    std::vector<double> levels;
    drawer.clearDrawing();
    MolDraw2DUtils::contourAndDrawGaussians(
        drawer, cents, weights, widths, 10, levels,
        MolDraw2DUtils::ContourParams(), m1.get());

    drawer.drawOptions().clearBackground = false;
    drawer.drawMolecule(*m1);
    drawer.finishDrawing();
    std::string text = drawer.getDrawingText();
    std::ofstream outs("contourMol_2.svg");
    outs << text;
    outs.close();
    check_file_hash("contourMol_2.svg");
  }
  SECTION("gaussian fill") {
    MolDraw2DSVG drawer(250, 250, -1, -1, NO_FREETYPE);
    MolDraw2DUtils::prepareMolForDrawing(*m1);
    drawer.drawOptions().padding = 0.1;

    const auto conf = m1->getConformer();
    std::vector<Point2D> cents(conf.getNumAtoms());
    std::vector<double> weights(conf.getNumAtoms());
    std::vector<double> widths(conf.getNumAtoms());
    for (size_t i = 0; i < conf.getNumAtoms(); ++i) {
      cents[i] = Point2D(conf.getAtomPos(i).x, conf.getAtomPos(i).y);
      weights[i] = i % 2 ? -0.5 : 1;
      widths[i] = 0.4 * PeriodicTable::getTable()->getRcovalent(
                            m1->getAtomWithIdx(i)->getAtomicNum());
    }

    std::vector<double> levels;
    MolDraw2DUtils::ContourParams cps;
    cps.fillGrid = true;
    drawer.clearDrawing();
    MolDraw2DUtils::contourAndDrawGaussians(drawer, cents, weights, widths, 10,
                                            levels, cps, m1.get());

    drawer.drawOptions().clearBackground = false;
    drawer.drawMolecule(*m1);
    drawer.finishDrawing();
    std::string text = drawer.getDrawingText();
    std::ofstream outs("contourMol_3.svg");
    outs << text;
    outs.close();
    check_file_hash("contourMol_3.svg");
  }

  SECTION("gaussian fill 2") {
    auto m2 = "C1N[C@@H]2OCC12C=CC"_smiles;
    REQUIRE(m2);

    MolDraw2DSVG drawer(450, 250, -1, -1, NO_FREETYPE);
    MolDraw2DUtils::prepareMolForDrawing(*m2);
    drawer.drawOptions().padding = 0.1;

    const auto conf = m2->getConformer();
    std::vector<Point2D> cents(conf.getNumAtoms());
    std::vector<double> weights(conf.getNumAtoms());
    std::vector<double> widths(conf.getNumAtoms());
    for (size_t i = 0; i < conf.getNumAtoms(); ++i) {
      cents[i] = Point2D(conf.getAtomPos(i).x, conf.getAtomPos(i).y);
      weights[i] = i % 2 ? -0.5 : 1;
      widths[i] = 0.3 * PeriodicTable::getTable()->getRcovalent(
                            m2->getAtomWithIdx(i)->getAtomicNum());
    }

    std::vector<double> levels;
    MolDraw2DUtils::ContourParams cps;
    cps.fillGrid = true;
    cps.gridResolution = 0.5;
    drawer.clearDrawing();
    MolDraw2DUtils::contourAndDrawGaussians(drawer, cents, weights, widths, 10,
                                            levels, cps, m2.get());

    drawer.drawOptions().clearBackground = false;
    drawer.drawMolecule(*m2);
    drawer.finishDrawing();
    std::string text = drawer.getDrawingText();
    std::ofstream outs("contourMol_4.svg");
    outs << text;
    outs.close();
    check_file_hash("contourMol_4.svg");
  }
}

TEST_CASE("dative bonds", "[drawing][organometallics]") {
  SECTION("basics") {
    auto m1 = "N->[Pt]"_smiles;
    REQUIRE(m1);
    MolDraw2DSVG drawer(200, 200, -1, -1, NO_FREETYPE);
    MolDraw2DUtils::prepareMolForDrawing(*m1);
    drawer.drawMolecule(*m1);
    drawer.finishDrawing();
    std::string text = drawer.getDrawingText();
    std::ofstream outs("testDativeBonds_1.svg");
    outs << text;
    outs.close();
    check_file_hash("testDativeBonds_1.svg");

    CHECK(text.find("d='M 122.5,88.4 L 85.6,88.4' "
                    "style='fill:none;fill-rule:evenodd;stroke:#0000FF") !=
          std::string::npos);
  }
  SECTION("more complex") {
    auto m1 = "N->1[C@@H]2CCCC[C@H]2N->[Pt]11OC(=O)C(=O)O1"_smiles;
    REQUIRE(m1);
    MolDraw2DSVG drawer(200, 200, -1, -1, NO_FREETYPE);
    MolDraw2DUtils::prepareMolForDrawing(*m1);
    drawer.drawMolecule(*m1);
    drawer.finishDrawing();
    std::string text = drawer.getDrawingText();
    std::ofstream outs("testDativeBonds_2.svg");
    outs << text;
    outs.close();
    check_file_hash("testDativeBonds_2.svg");

    CHECK(text.find("-8' d='M 101.1,79.8 L 95.8,87.1' "
                    "style='fill:none;fill-rule:evenodd;stroke:#0000FF;") !=
          std::string::npos);
  }
  SECTION("test colours") {
    // the dative bonds point the wrong way, but the point is to test
    // if the tip of the arrow is blue.
    auto m1 = "[Cu++]->1->2.N1CCN2"_smiles;
    REQUIRE(m1);
    MolDraw2DSVG drawer(200, 200, -1, -1, NO_FREETYPE);
    MolDraw2DUtils::prepareMolForDrawing(*m1);
    drawer.drawMolecule(*m1);
    drawer.finishDrawing();
    std::string text = drawer.getDrawingText();
    std::ofstream outs("testDativeBonds_3.svg");
    outs << text;
    outs.close();
    check_file_hash("testDativeBonds_3.svg");

    CHECK(
        text.find(
            "<path class='bond-2 atom-3 atom-4' d='M 50.4,140.6 L 77.9,149.5' "
            "style='fill:none;fill-rule:evenodd;stroke:#0000FF;") !=
        std::string::npos);
  }
  SECTION("dative series") {
    auto m1 = "N->1[C@@H]2CCCC[C@H]2N->[Pt]11OC(=O)C(=O)O1"_smiles;
    REQUIRE(m1);
    {
      MolDraw2DSVG drawer(150, 150, -1, -1, NO_FREETYPE);
      MolDraw2DUtils::prepareMolForDrawing(*m1);
      drawer.drawMolecule(*m1);
      drawer.finishDrawing();
      std::string text = drawer.getDrawingText();
      std::ofstream outs("testDativeBonds_2a.svg");
      outs << text;
      outs.close();
      check_file_hash("testDativeBonds_2a.svg");
    }
    {
      MolDraw2DSVG drawer(250, 250, -1, -1, NO_FREETYPE);
      MolDraw2DUtils::prepareMolForDrawing(*m1);
      drawer.drawMolecule(*m1);
      drawer.finishDrawing();
      std::string text = drawer.getDrawingText();
      std::ofstream outs("testDativeBonds_2b.svg");
      outs << text;
      outs.close();
      check_file_hash("testDativeBonds_2b.svg");
    }
    {
      MolDraw2DSVG drawer(350, 350, -1, -1, NO_FREETYPE);
      MolDraw2DUtils::prepareMolForDrawing(*m1);
      drawer.drawMolecule(*m1);
      drawer.finishDrawing();
      std::string text = drawer.getDrawingText();
      std::ofstream outs("testDativeBonds_2c.svg");
      outs << text;
      outs.close();
      check_file_hash("testDativeBonds_2c.svg");
    }
    {
      MolDraw2DSVG drawer(450, 450, -1, -1, NO_FREETYPE);
      MolDraw2DUtils::prepareMolForDrawing(*m1);
      drawer.drawMolecule(*m1);
      drawer.finishDrawing();
      std::string text = drawer.getDrawingText();
      std::ofstream outs("testDativeBonds_2d.svg");
      outs << text;
      outs.close();
      check_file_hash("testDativeBonds_2d.svg");
    }
  }
}

TEST_CASE("zero-order bonds", "[drawing][organometallics]") {
  SECTION("basics") {
    auto m1 = "N-[Pt]"_smiles;
    REQUIRE(m1);
    m1->getBondWithIdx(0)->setBondType(Bond::ZERO);
    MolDraw2DSVG drawer(200, 200, -1, -1, NO_FREETYPE);
    MolDraw2DUtils::prepareMolForDrawing(*m1);
    drawer.drawMolecule(*m1);
    drawer.finishDrawing();
    std::string text = drawer.getDrawingText();
    std::ofstream outs("testZeroOrderBonds_1.svg");
    outs << text;
    outs.close();
    check_file_hash("testZeroOrderBonds_1.svg");

    CHECK(text.find("stroke-dasharray:2,2") != std::string::npos);
  }
}

TEST_CASE("copying drawing options", "[drawing]") {
  auto m1 = "C1N[C@@H]2OCC12"_smiles;
  REQUIRE(m1);
  SECTION("foundations") {
    {
      MolDraw2DSVG drawer(200, 200, -1, -1, NO_FREETYPE);
      MolDraw2DUtils::prepareAndDrawMolecule(drawer, *m1);
      drawer.finishDrawing();
      std::string text = drawer.getDrawingText();
      std::ofstream outs("testFoundations_1.svg");
      outs << text;
      outs.close();
      check_file_hash("testFoundations_1.svg");
      CHECK(text.find("fill:#0000FF' >N</text>") != std::string::npos);
    }
    {
      MolDraw2DSVG drawer(200, 200, -1, -1, NO_FREETYPE);
      assignBWPalette(drawer.drawOptions().atomColourPalette);
      MolDraw2DUtils::prepareAndDrawMolecule(drawer, *m1);
      drawer.finishDrawing();
      std::string text = drawer.getDrawingText();
      std::ofstream outs("testFoundations_2.svg");
      outs << text;
      outs.close();
      check_file_hash("testFoundations_2.svg");
      CHECK(text.find("fill:#0000FF' >N</text>") == std::string::npos);
      CHECK(text.find("fill:#000000' >N</text>") != std::string::npos);
    }
  }
  SECTION("test") {
    {
      MolDraw2DSVG drawer(200, 200, -1, -1, NO_FREETYPE);
      MolDrawOptions options = drawer.drawOptions();
      assignBWPalette(options.atomColourPalette);
      drawer.drawOptions() = options;
      MolDraw2DUtils::prepareAndDrawMolecule(drawer, *m1);
      drawer.finishDrawing();
      std::string text = drawer.getDrawingText();
      std::ofstream outs("testTest_1.svg");
      outs << text;
      outs.close();
      check_file_hash("testTest_1.svg");
      CHECK(text.find("fill:#0000FF' >N</text>") == std::string::npos);
      CHECK(text.find("fill:#000000' >N</text>") != std::string::npos);
    }
  }
}

TEST_CASE("bad DrawMolecules() when molecules are not kekulized",
          "[drawing][bug]") {
  auto m1 = "CCN(CC)CCn1nc2c3ccccc3sc3c(CNS(C)(=O)=O)ccc1c32"_smiles;
  REQUIRE(m1);
  SECTION("foundations") {
    MolDraw2DSVG drawer(500, 200, 250, 200, NO_FREETYPE);
    drawer.drawOptions().prepareMolsBeforeDrawing = false;
    RWMol dm1(*m1);
    RWMol dm2(*m1);
    bool kekulize = false;
    MolDraw2DUtils::prepareMolForDrawing(dm1, kekulize);
    kekulize = true;
    MolDraw2DUtils::prepareMolForDrawing(dm2, kekulize);
    MOL_PTR_VECT ms{&dm1, &dm2};
    drawer.drawMolecule(dm1);
    drawer.finishDrawing();
    std::string text = drawer.getDrawingText();
    std::ofstream outs("testKekulizationProblems_1.svg");
    outs << text;
    outs.close();
    check_file_hash("testKekulizationProblems_1.svg");

    // this is a very crude test - really we just need to look at the SVG - but
    // it's better than nothing.
    CHECK(text.find(
              "<path class='bond-18' d='M 169.076,79.056 L 191.285,69.2653' "
              "style='fill:none;fill-rule:evenodd;stroke:#000000;stroke-width:"
              "2px;stroke-linecap:butt;stroke-linejoin:miter;stroke-opacity:1;"
              "stroke-dasharray:6,6' />") == std::string::npos);
  }
}
TEST_CASE("draw atom/bond indices", "[drawing]") {
  auto m1 = "C[C@H](F)N"_smiles;
  auto m2 = "C[C@@H](F)N"_smiles;
  REQUIRE(m1);
  REQUIRE(m2);
  SECTION("foundations") {
    {
      MolDraw2DSVG drawer(250, 200, -1, -1, NO_FREETYPE);
      drawer.drawMolecule(*m1);
      drawer.finishDrawing();
      std::string text = drawer.getDrawingText();
      std::ofstream outs("testAtomBondIndices_1.svg");
      outs << text;
      outs.close();
      check_file_hash("testAtomBondIndices_1.svg");
      CHECK(text.find(">1</text>") == std::string::npos);
      CHECK(text.find(">(</text>") == std::string::npos);
      CHECK(text.find(">S</text>") == std::string::npos);
      CHECK(text.find(">)</text>") == std::string::npos);
    }
    {
      MolDraw2DSVG drawer(250, 200, -1, -1, NO_FREETYPE);
      drawer.drawOptions().addAtomIndices = true;
      drawer.drawMolecule(*m1);
      drawer.finishDrawing();
      std::string text = drawer.getDrawingText();
      std::ofstream outs("testAtomBondIndices_2.svg");
      outs << text;
      outs.close();
      check_file_hash("testAtomBondIndices_2.svg");
      CHECK(text.find(">1</text>") != std::string::npos);
      // it only appears once though:
      CHECK(text.find(">1</text>", text.find(">1</text>") + 1) ==
            std::string::npos);
      CHECK(text.find("1,(S)") == std::string::npos);
    }
    {
      MolDraw2DSVG drawer(250, 200, -1, -1, NO_FREETYPE);
      drawer.drawOptions().addBondIndices = true;
      drawer.drawMolecule(*m1);
      drawer.finishDrawing();
      std::string text = drawer.getDrawingText();
      std::ofstream outs("testAtomBondIndices_3.svg");
      outs << text;
      outs.close();
      check_file_hash("testAtomBondIndices_3.svg");
      CHECK(text.find(">1</text>") != std::string::npos);
      // it only appears once though:
      CHECK(text.find(">1</text>", text.find(">1</text>") + 1) ==
            std::string::npos);
    }
    {
      MolDraw2DSVG drawer(250, 200, -1, -1, NO_FREETYPE);
      drawer.drawOptions().addAtomIndices = true;
      drawer.drawOptions().addBondIndices = true;
      drawer.drawMolecule(*m1);
      drawer.finishDrawing();
      std::string text = drawer.getDrawingText();
      std::ofstream outs("testAtomBondIndices_4.svg");
      outs << text;
      outs.close();
      check_file_hash("testAtomBondIndices_4.svg");
      CHECK(text.find(">1</text>") != std::string::npos);
      // it appears twice:
      CHECK(text.find(">1</text>", text.find(">1</text>") + 1) !=
            std::string::npos);
    }
    {
      MolDraw2DSVG drawer(250, 200, -1, -1, NO_FREETYPE);
      m1->getAtomWithIdx(2)->setProp(common_properties::atomNote, "foo");
      drawer.drawOptions().addAtomIndices = true;
      drawer.drawOptions().addStereoAnnotation = true;
      drawer.drawMolecule(*m1);
      m1->getAtomWithIdx(2)->clearProp(common_properties::atomNote);
      drawer.finishDrawing();
      std::string text = drawer.getDrawingText();
      std::ofstream outs("testAtomBondIndices_5.svg");
      outs << text;
      outs.close();
      check_file_hash("testAtomBondIndices_5.svg");
      CHECK(text.find(">1</text>") != std::string::npos);
      CHECK(text.find(">,</text>") != std::string::npos);
      CHECK(text.find(">(</text>") != std::string::npos);
      CHECK(text.find(">S</text>") != std::string::npos);
      CHECK(text.find(")</text>") != std::string::npos);
      CHECK(text.find(">2</text>") != std::string::npos);
      CHECK(text.find(">f</text>") != std::string::npos);
      CHECK(text.find(">o</text>") != std::string::npos);
    }
    {
      // Make sure it works for solid wedges as well.
      MolDraw2DSVG drawer(250, 200, -1, -1, NO_FREETYPE);
      drawer.drawOptions().addAtomIndices = true;
      drawer.drawMolecule(*m2);
      drawer.finishDrawing();
      std::string text = drawer.getDrawingText();
      std::ofstream outs("testAtomBondIndices_6.svg");
      outs << text;
      outs.close();
      check_file_hash("testAtomBondIndices_6.svg");
      CHECK(text.find(">1</text>") != std::string::npos);
      // it only appears once though:
      CHECK(text.find(">1</text>", text.find(">1</text>") + 1) ==
            std::string::npos);
      CHECK(text.find("1,(S)") == std::string::npos);
    }
  }
}

TEST_CASE("Github #3226: Lines in wedge bonds being drawn too closely together",
          "[drawing]") {
  auto m1 =
      "C[C@H](C1=C(C=CC(=C1Cl)F)Cl)OC2=C(N=CC(=C2)C3=CN(N=C3)C4CCNCC4)N"_smiles;
  REQUIRE(m1);
  SECTION("larger SVG") {
    {
      MolDraw2DSVG drawer(450, 400);
      drawer.drawMolecule(*m1);
      drawer.finishDrawing();
      std::string text = drawer.getDrawingText();
      std::ofstream outs("testGithub3226_1.svg");
      outs << text;
      outs.close();
      check_file_hash("testGithub3226_1.svg");
      std::vector<std::string> tkns;
      boost::algorithm::find_all(tkns, text, "bond-0");
      CHECK(tkns.size() == 10);
    }
  }
#ifdef RDK_BUILD_CAIRO_SUPPORT
  SECTION("larger PNG") {
    {
      MolDraw2DCairo drawer(450, 400);
      drawer.drawMolecule(*m1);
      drawer.finishDrawing();
      drawer.writeDrawingText("testGithub3226_1.png");
      check_file_hash("testGithub3226_1.png");
    }
  }
#endif
  SECTION("smaller SVG") {
    {
      MolDraw2DSVG drawer(200, 150);
      drawer.drawMolecule(*m1);
      drawer.finishDrawing();
      std::string text = drawer.getDrawingText();
      std::ofstream outs("testGithub3226_2.svg");
      outs << text;
      outs.close();
      check_file_hash("testGithub3226_2.svg");
      std::vector<std::string> tkns;
      boost::algorithm::find_all(tkns, text, "bond-0");
      CHECK(tkns.size() == 5);
    }
  }
#ifdef RDK_BUILD_CAIRO_SUPPORT
  SECTION("smaller PNG") {
    {
      MolDraw2DCairo drawer(200, 150);
      drawer.drawMolecule(*m1);
      drawer.finishDrawing();
      drawer.writeDrawingText("testGithub3226_2.png");
      check_file_hash("testGithub3226_2.png");
    }
  }
#endif
  SECTION("middle SVG") {
    {
      MolDraw2DSVG drawer(300, 200);
      drawer.drawMolecule(*m1);
      drawer.finishDrawing();
      std::string text = drawer.getDrawingText();
      std::ofstream outs("testGithub3226_3.svg");
      outs << text;
      outs.close();
      check_file_hash("testGithub3226_3.svg");
      std::vector<std::string> tkns;
      boost::algorithm::find_all(tkns, text, "bond-0");
      CHECK(tkns.size() == 7);
    }
  }
#ifdef RDK_BUILD_CAIRO_SUPPORT
  SECTION("middle PNG") {
    {
      MolDraw2DCairo drawer(250, 200);
      drawer.drawMolecule(*m1);
      drawer.finishDrawing();
      drawer.writeDrawingText("testGithub3226_3.png");
      check_file_hash("testGithub3226_3.png");
    }
  }
#endif
}

TEST_CASE("github #3258: ", "[drawing][bug]") {
  auto m1 = "CCN"_smiles;
  REQUIRE(m1);
  SECTION("foundations") {
    MolDraw2DSVG drawer(500, 200, 250, 200, NO_FREETYPE);
    drawer.drawOptions().addAtomIndices = true;
    drawer.drawOptions().addBondIndices = true;
    RWMol dm1(*m1);
    RWMol dm2(*m1);
    MOL_PTR_VECT ms{&dm1, &dm2};
    drawer.drawMolecules(ms);
    drawer.finishDrawing();
    std::string text = drawer.getDrawingText();
    CHECK(text.find(">,</text>") == std::string::npos);
    CHECK(!dm1.hasProp("_atomIndicesAdded"));
    CHECK(!dm1.hasProp("_bondIndicesAdded"));
  }
}

#ifdef RDK_BUILD_CAIRO_SUPPORT
TEST_CASE("adding png metadata", "[drawing][png]") {
  SECTION("molecule") {
    auto m1 = R"CTAB(
  Mrv2014 08172015242D          

  0  0  0     0  0            999 V3000
M  V30 BEGIN CTAB
M  V30 COUNTS 3 2 0 0 0
M  V30 BEGIN ATOM
M  V30 1 C 2.31 -1.3337 0 0
M  V30 2 C 3.6437 -2.1037 0 0
M  V30 3 O 4.9774 -1.3337 0 0
M  V30 END ATOM
M  V30 BEGIN BOND
M  V30 1 1 1 2
M  V30 2 1 2 3
M  V30 END BOND
M  V30 END CTAB
M  END
)CTAB"_ctab;
    REQUIRE(m1);
    {
      MolDraw2DCairo drawer(250, 200);
      drawer.drawMolecule(*m1);
      drawer.finishDrawing();
      auto png = drawer.getDrawingText();
      drawer.writeDrawingText("testPNGMetadata_1.png");
      check_file_hash("testPNGMetadata_1.png");
      CHECK(png.find(PNGData::smilesTag) != std::string::npos);
      CHECK(png.find(PNGData::molTag) != std::string::npos);
      CHECK(png.find(PNGData::pklTag) != std::string::npos);
      std::unique_ptr<ROMol> newmol(PNGStringToMol(png));
      REQUIRE(newmol);
      CHECK(MolToCXSmiles(*m1) == MolToCXSmiles(*newmol));
    }
    {  // disable metadata output
      MolDraw2DCairo drawer(250, 200);
      drawer.drawOptions().includeMetadata = false;
      drawer.drawMolecule(*m1);
      drawer.finishDrawing();
      auto png = drawer.getDrawingText();
      CHECK(png.find(PNGData::smilesTag) == std::string::npos);
      CHECK(png.find(PNGData::molTag) == std::string::npos);
      CHECK(png.find(PNGData::pklTag) == std::string::npos);
    }
    {  // draw multiple molecules
      MolDraw2DCairo drawer(250, 200);
      drawer.drawMolecule(*m1);
      drawer.drawMolecule(*m1);
      drawer.finishDrawing();
      auto png = drawer.getDrawingText();
      CHECK(png.find(PNGData::smilesTag) != std::string::npos);
      CHECK(png.find(PNGData::molTag) != std::string::npos);
      CHECK(png.find(PNGData::pklTag) != std::string::npos);
      CHECK(png.find(PNGData::smilesTag + "1") != std::string::npos);
      CHECK(png.find(PNGData::molTag + "1") != std::string::npos);
      CHECK(png.find(PNGData::pklTag + "1") != std::string::npos);
    }
  }
  SECTION("reaction") {
    std::unique_ptr<ChemicalReaction> rxn(RxnSmartsToChemicalReaction(
        "[N:1][C:2][C:3](=[O:4])[O:5].[N:6][C:7][C:8](=[O:9])[O:10]>>[N:1]1[C:"
        "2][C:3](=[O:4])[N:6][C:7][C:8]1=[O:9].[O:5][O:10]"));
    REQUIRE(rxn);
    {
      MolDraw2DCairo drawer(600, 200);
      drawer.drawReaction(*rxn);
      drawer.finishDrawing();
      auto png = drawer.getDrawingText();
      drawer.writeDrawingText("testPNGMetadata_2.png");
      check_file_hash("testPNGMetadata_2.png");
      CHECK(png.find(PNGData::smilesTag) == std::string::npos);
      CHECK(png.find(PNGData::molTag) == std::string::npos);
      CHECK(png.find(PNGData::pklTag) == std::string::npos);
      CHECK(png.find(PNGData::rxnPklTag) != std::string::npos);
      CHECK(png.find(PNGData::rxnSmartsTag) != std::string::npos);
      std::unique_ptr<ChemicalReaction> rxn2(PNGStringToChemicalReaction(png));
      REQUIRE(rxn2);
      CHECK(ChemicalReactionToRxnSmarts(*rxn) ==
            ChemicalReactionToRxnSmarts(*rxn2));
    }
    {  // disable metadata
      MolDraw2DCairo drawer(600, 200);
      drawer.drawOptions().includeMetadata = false;
      drawer.drawReaction(*rxn);
      drawer.finishDrawing();
      auto png = drawer.getDrawingText();
      CHECK(png.find(PNGData::smilesTag) == std::string::npos);
      CHECK(png.find(PNGData::molTag) == std::string::npos);
      CHECK(png.find(PNGData::pklTag) == std::string::npos);
      CHECK(png.find(PNGData::rxnPklTag) == std::string::npos);
      CHECK(png.find(PNGData::rxnSmartsTag) == std::string::npos);
    }
  }
}

#endif

TEST_CASE(
    "github #3392: prepareMolForDrawing() incorrectly adds chiral Hs if no "
    "ring info is present",
    "[bug]") {
  SECTION("foundations") {
    SmilesParserParams ps;
    ps.sanitize = false;
    ps.removeHs = false;
    std::unique_ptr<RWMol> m1(SmilesToMol("C[C@H](F)Cl", ps));
    REQUIRE(m1);
    m1->updatePropertyCache();
    CHECK(m1->getNumAtoms() == 4);
    const bool kekulize = false;
    const bool addChiralHs = true;
    MolDraw2DUtils::prepareMolForDrawing(*m1, kekulize, addChiralHs);
    CHECK(m1->getNumAtoms() == 4);
  }
}

TEST_CASE(
    "github #3369: support new CIP code and StereoGroups in "
    "addStereoAnnotation()",
    "[chirality]") {
  auto m1 =
      "C[C@@H]1N[C@H](C)[C@@H]([C@H](C)[C@@H]1C)C1[C@@H](C)O[C@@H](C)[C@@H](C)[C@H]1C/C=C/C |a:5,o1:1,8,o2:14,16,&1:11,18,&2:3,6,r|"_smiles;
  REQUIRE(m1);
  SECTION("defaults") {
    ROMol m2(*m1);
    MolDraw2D_detail::addStereoAnnotation(m2);

    std::string txt;
    CHECK(m2.getAtomWithIdx(5)->getPropIfPresent(common_properties::atomNote,
                                                 txt));
    CHECK(txt == "abs (S)");
    CHECK(m2.getAtomWithIdx(3)->getPropIfPresent(common_properties::atomNote,
                                                 txt));
    CHECK(txt == "and4");
  }
  SECTION("including CIP with relative stereo") {
    ROMol m2(*m1);
    bool includeRelativeCIP = true;
    MolDraw2D_detail::addStereoAnnotation(m2, includeRelativeCIP);

    std::string txt;
    CHECK(m2.getAtomWithIdx(5)->getPropIfPresent(common_properties::atomNote,
                                                 txt));
    CHECK(txt == "abs (S)");
    CHECK(m2.getAtomWithIdx(3)->getPropIfPresent(common_properties::atomNote,
                                                 txt));
    CHECK(txt == "and4 (R)");
  }
  SECTION("new CIP labels") {
    ROMol m2(*m1);
    REQUIRE(m2.getBondBetweenAtoms(20, 21));
    m2.getBondBetweenAtoms(20, 21)->setStereo(Bond::BondStereo::STEREOTRANS);
    // initially no label is assigned since we have TRANS
    MolDraw2D_detail::addStereoAnnotation(m2);
    CHECK(
        !m2.getBondBetweenAtoms(20, 21)->hasProp(common_properties::bondNote));

    CIPLabeler::assignCIPLabels(m2);
    std::string txt;
    CHECK(m2.getBondBetweenAtoms(20, 21)->getPropIfPresent(
        common_properties::_CIPCode, txt));
    CHECK(txt == "E");
    MolDraw2D_detail::addStereoAnnotation(m2);
    CHECK(m2.getBondBetweenAtoms(20, 21)->getPropIfPresent(
        common_properties::bondNote, txt));
    CHECK(txt == "(E)");
  }
  SECTION("works with the drawing code") {
    MolDraw2DSVG drawer(300, 250);
    RWMol dm1(*m1);
    bool includeRelativeCIP = true;
    MolDraw2D_detail::addStereoAnnotation(dm1, includeRelativeCIP);
    drawer.drawMolecule(dm1);
    drawer.finishDrawing();
    std::string text = drawer.getDrawingText();
    std::ofstream outs("testGithub3369_1.svg");
    outs << text;
    outs.close();
    check_file_hash("testGithub3369_1.svg");
  }
}

TEST_CASE("includeRadicals", "[options]") {
  SECTION("basics") {
    auto m = "[O][C]"_smiles;
    REQUIRE(m);
    int panelHeight = -1;
    int panelWidth = -1;
    bool noFreeType = true;
    {
      MolDraw2DSVG drawer(250, 200, panelWidth, panelHeight, noFreeType);
      drawer.drawMolecule(*m);
      drawer.finishDrawing();
      auto text = drawer.getDrawingText();
      std::ofstream outs("testIncludeRadicals_1a.svg");
      outs << text;
      outs.close();
      check_file_hash("testIncludeRadicals_1a.svg");
      CHECK(text.find("<path class='atom-0' d='M") != std::string::npos);
    }
    {
      MolDraw2DSVG drawer(250, 200, panelWidth, panelHeight, noFreeType);
      drawer.drawOptions().includeRadicals = false;
      drawer.drawMolecule(*m);
      drawer.finishDrawing();
      auto text = drawer.getDrawingText();
      std::ofstream outs("testIncludeRadicals_1b.svg");
      outs << text;
      outs.close();
      check_file_hash("testIncludeRadicals_1b.svg");
      CHECK(text.find("<path class='atom-0' d='M") == std::string::npos);
    }
  }
}

TEST_CASE("including legend in drawing results in offset drawing later",
          "[bug]") {
  SECTION("basics") {
    auto m = "c1ccccc1"_smiles;
    REQUIRE(m);
    MolDraw2DUtils::prepareMolForDrawing(*m);
    auto &conf = m->getConformer();
    std::vector<Point2D> polyg;
    for (const auto &pt : conf.getPositions()) {
      polyg.emplace_back(pt);
    }
    MolDraw2DSVG drawer(350, 300);
    drawer.drawMolecule(*m, "molecule legend");
    drawer.setFillPolys(true);
    drawer.setColour(DrawColour(1.0, 0.3, 1.0));
    drawer.drawPolygon(polyg);
    drawer.finishDrawing();
    auto text = drawer.getDrawingText();
    std::ofstream outs("testLegendsAndDrawing-1.svg");
    outs << text;
    outs.close();
    outs.close();
    check_file_hash("testLegendsAndDrawing-1.svg");

    // make sure the polygon starts at a bond
    CHECK(text.find("<path class='bond-0 atom-0 atom-1' d='M 316.7,135.0") !=
          std::string::npos);
    CHECK(text.find("<path d='M 316.7,135.0") != std::string::npos);
  }
}

TEST_CASE("Github #3577", "[bug]") {
  SECTION("basics") {
    auto m = "CCC"_smiles;
    REQUIRE(m);
    MolDraw2DUtils::prepareMolForDrawing(*m);
    m->getAtomWithIdx(1)->setProp("atomNote", "CCC");
    m->getAtomWithIdx(2)->setProp("atomNote", "ccc");
    m->getBondWithIdx(0)->setProp("bondNote", "CCC");

    MolDraw2DSVG drawer(350, 300);
    drawer.drawMolecule(*m);
    drawer.finishDrawing();
    auto text = drawer.getDrawingText();
    std::ofstream outs("testGithub3577-1.svg");
    outs << text;
    outs.close();
    check_file_hash("testGithub3577-1.svg");
  }
}
TEST_CASE("hand drawn", "[play]") {
  SECTION("basics") {
    auto m =
        "CC[CH](C)[CH]1NC(=O)[CH](Cc2ccc(O)cc2)NC(=O)[CH](N)CSSC[CH](C(=O)N2CCC[CH]2C(=O)N[CH](CC(C)C)C(=O)NCC(N)=O)NC(=O)[CH](CC(N)=O)NC(=O)[CH](CCC(N)=O)NC1=O"_smiles;
    REQUIRE(m);
    RDDepict::preferCoordGen = true;
    MolDraw2DUtils::prepareMolForDrawing(*m);

    std::string fName = getenv("RDBASE");
    fName += "/Data/Fonts/ComicNeue-Regular.ttf";

    {
      MolDraw2DSVG drawer(450, 400);
      drawer.drawOptions().fontFile = fName;
      drawer.drawOptions().comicMode = true;
      drawer.drawMolecule(*m, "Oxytocin (flat)");
      drawer.finishDrawing();
      auto text = drawer.getDrawingText();
      std::ofstream outs("testHandDrawn-1.svg");
      outs << text;
      outs.close();
      check_file_hash("testHandDrawn-1.svg");
    }
#ifdef RDK_BUILD_CAIRO_SUPPORT
    {
      MolDraw2DCairo drawer(450, 400);
      drawer.drawOptions().fontFile = fName;
      drawer.drawOptions().comicMode = true;
      drawer.drawMolecule(*m, "Oxytocin (flat)");
      drawer.finishDrawing();
      drawer.writeDrawingText("testHandDrawn-1.png");
      check_file_hash("testHandDrawn-1.png");
    }
#endif
  }
  SECTION("with chirality") {
    auto m =
        "CC[C@H](C)[C@@H]1NC(=O)[C@H](Cc2ccc(O)cc2)NC(=O)[C@@H](N)CSSC[C@@H](C(=O)N2CCC[C@H]2C(=O)N[C@@H](CC(C)C)C(=O)NCC(N)=O)NC(=O)[C@H](CC(N)=O)NC(=O)[C@H](CCC(N)=O)NC1=O"_smiles;
    REQUIRE(m);
    RDDepict::preferCoordGen = true;
    MolDraw2DUtils::prepareMolForDrawing(*m);

    std::string fName = getenv("RDBASE");
    fName += "/Data/Fonts/ComicNeue-Regular.ttf";

    {
      MolDraw2DSVG drawer(450, 400);
      drawer.drawOptions().fontFile = fName;
      drawer.drawOptions().comicMode = true;
      drawer.drawMolecule(*m, "Oxytocin");
      drawer.finishDrawing();
      auto text = drawer.getDrawingText();
      std::ofstream outs("testHandDrawn-2.svg");
      outs << text;
      outs.close();
      check_file_hash("testHandDrawn-2.svg");
    }
#ifdef RDK_BUILD_CAIRO_SUPPORT
    {
      MolDraw2DCairo drawer(450, 400);
      drawer.drawOptions().fontFile = fName;
      drawer.drawOptions().comicMode = true;
      drawer.drawMolecule(*m, "Oxytocin");
      drawer.finishDrawing();
      drawer.writeDrawingText("testHandDrawn-2.png");
      check_file_hash("testHandDrawn-2.png");
    }
#endif
  }
  SECTION("smaller") {
    auto m = "N=c1nc([C@H]2NCCCC2)cc(N)n1O"_smiles;
    REQUIRE(m);
    RDDepict::preferCoordGen = true;
    MolDraw2DUtils::prepareMolForDrawing(*m);

    std::string fName = getenv("RDBASE");
    fName += "/Data/Fonts/ComicNeue-Regular.ttf";

    {
      MolDraw2DSVG drawer(350, 300);
      drawer.drawOptions().fontFile = fName;
      drawer.drawOptions().comicMode = true;
      drawer.drawMolecule(*m);
      drawer.finishDrawing();
      auto text = drawer.getDrawingText();
      std::ofstream outs("testHandDrawn-3.svg");
      outs << text;
      outs.close();
      check_file_hash("testHandDrawn-3.svg");
    }
#ifdef RDK_BUILD_CAIRO_SUPPORT
    {
      MolDraw2DCairo drawer(350, 300);
      drawer.drawOptions().fontFile = fName;
      drawer.drawOptions().comicMode = true;
      drawer.drawMolecule(*m);
      drawer.finishDrawing();
      drawer.writeDrawingText("testHandDrawn-3.png");
      check_file_hash("testHandDrawn-3.png");
    }
#endif
  }
  SECTION("another one") {
    auto m =
        "CCCc1nn(C)c2c(=O)nc(-c3cc(S(=O)(=O)N4CCN(C)CC4)ccc3OCC)[nH]c12"_smiles;
    REQUIRE(m);
    RDDepict::preferCoordGen = true;
    MolDraw2DUtils::prepareMolForDrawing(*m);

    std::string fName = getenv("RDBASE");
    fName += "/Data/Fonts/ComicNeue-Regular.ttf";

    {
      MolDraw2DSVG drawer(350, 300);
      drawer.drawOptions().fontFile = fName;
      drawer.drawOptions().comicMode = true;
      drawer.drawMolecule(*m);
      drawer.finishDrawing();
      auto text = drawer.getDrawingText();
      std::ofstream outs("testHandDrawn-4.svg");
      outs << text;
      outs.close();
      check_file_hash("testHandDrawn-4.svg");
    }
#ifdef RDK_BUILD_CAIRO_SUPPORT
    {
      MolDraw2DCairo drawer(350, 300);
      drawer.drawOptions().fontFile = fName;
      drawer.drawOptions().comicMode = true;
      drawer.drawMolecule(*m);
      drawer.finishDrawing();
      drawer.writeDrawingText("testHandDrawn-4.png");
      check_file_hash("testHandDrawn-4.png");
    }
#endif
  }
  SECTION("large") {
    auto m =
        "CC[C@H](C)[C@@H](C(=O)N[C@@H]([C@@H](C)CC)C(=O)N[C@@H](CCCCN)C(=O)N[C@@H](CC(=O)N)C(=O)N[C@@H](C)C(=O)N[C@@H](Cc1ccc(cc1)O)C(=O)N[C@@H](CCCCN)C(=O)N[C@@H](CCCCN)C(=O)NCC(=O)N[C@@H](CCC(=O)N)C(=O)O)NC(=O)[C@H](C)NC(=O)[C@H](CC(=O)N)NC(=O)[C@H](CCCCN)NC(=O)[C@H](Cc2ccccc2)NC(=O)[C@H](CC(C)C)NC(=O)[C@H]([C@@H](C)O)NC(=O)[C@H](C(C)C)NC(=O)[C@H](CC(C)C)NC(=O)[C@@H]3CCCN3C(=O)[C@H]([C@@H](C)O)NC(=O)[C@H](CCC(=O)N)NC(=O)[C@H](CO)NC(=O)[C@H](CCCCN)NC(=O)[C@H](CCC(=O)N)NC(=O)[C@H](CO)NC(=O)[C@H]([C@@H](C)O)NC(=O)[C@H](CCSC)NC(=O)[C@H](Cc4ccccc4)NC(=O)CNC(=O)CNC(=O)[C@H](Cc5ccc(cc5)O)N"_smiles;
    REQUIRE(m);
    RDDepict::preferCoordGen = true;
    MolDraw2DUtils::prepareMolForDrawing(*m);

    std::string fName = getenv("RDBASE");
    fName += "/Data/Fonts/ComicNeue-Regular.ttf";

    {
      MolDraw2DSVG drawer(900, 450);
      drawer.drawMolecule(*m);
      drawer.finishDrawing();
      auto text = drawer.getDrawingText();
      std::ofstream outs("testHandDrawn-5a.svg");
      outs << text;
      outs.close();
      check_file_hash("testHandDrawn-5a.svg");
    }
    {
      MolDraw2DSVG drawer(900, 450);
      drawer.drawOptions().fontFile = fName;
      drawer.drawOptions().comicMode = true;
      drawer.drawMolecule(*m);
      drawer.finishDrawing();
      auto text = drawer.getDrawingText();
      std::ofstream outs("testHandDrawn-5b.svg");
      outs << text;
      outs.close();
      check_file_hash("testHandDrawn-5b.svg");
    }
#ifdef RDK_BUILD_CAIRO_SUPPORT
    {
      MolDraw2DCairo drawer(900, 450);
      drawer.drawOptions().fontFile = fName;
      drawer.drawOptions().comicMode = true;
      drawer.drawMolecule(*m);
      drawer.finishDrawing();
      drawer.writeDrawingText("testHandDrawn-5.png");
      check_file_hash("testHandDrawn-5.png");
    }
#endif
  }
}

TEST_CASE("drawMoleculeBrackets", "[extras]") {
  SECTION("basics") {
    auto m = R"CTAB(
  ACCLDraw11042015112D

  0  0  0     0  0            999 V3000
M  V30 BEGIN CTAB
M  V30 COUNTS 5 4 1 0 0
M  V30 BEGIN ATOM
M  V30 1 C 7 -6.7813 0 0 
M  V30 2 C 8.0229 -6.1907 0 0 CFG=3 
M  V30 3 C 8.0229 -5.0092 0 0 
M  V30 4 C 9.046 -6.7814 0 0 
M  V30 5 C 10.0692 -6.1907 0 0 
M  V30 END ATOM
M  V30 BEGIN BOND
M  V30 1 1 1 2 
M  V30 2 1 2 3 
M  V30 3 1 2 4 
M  V30 4 1 4 5 
M  V30 END BOND
M  V30 BEGIN SGROUP
M  V30 1 SRU 1 ATOMS=(3 3 2 4) XBONDS=(2 1 4) BRKXYZ=(9 7.51 -7.08 0 7.51 -
M  V30 -5.9 0 0 0 0) BRKXYZ=(9 9.56 -5.9 0 9.56 -7.08 0 0 0 0) -
M  V30 CONNECT=HT LABEL=n 
M  V30 END SGROUP
M  V30 END CTAB
M  END
)CTAB"_ctab;
    REQUIRE(m);
    {
      MolDraw2DSVG drawer(350, 300);
      drawer.drawMolecule(*m);
      drawer.finishDrawing();
      auto text = drawer.getDrawingText();
      std::ofstream outs("testBrackets-1a.svg");
      outs << text;
      outs.close();
      check_file_hash("testBrackets-1a.svg");
    }
    {  // rotation
      MolDraw2DSVG drawer(350, 300);
      drawer.drawOptions().rotate = 90;
      drawer.drawMolecule(*m);
      drawer.finishDrawing();
      auto text = drawer.getDrawingText();
      std::ofstream outs("testBrackets-1b.svg");
      outs << text;
      outs.close();
      check_file_hash("testBrackets-1b.svg");
    }
    {  // centering
      MolDraw2DSVG drawer(350, 300);
      drawer.drawOptions().centreMoleculesBeforeDrawing = true;
      drawer.drawMolecule(*m);
      drawer.finishDrawing();
      auto text = drawer.getDrawingText();
      std::ofstream outs("testBrackets-1c.svg");
      outs << text;
      outs.close();
      check_file_hash("testBrackets-1c.svg");
    }
    {  // rotation + centering
      MolDraw2DSVG drawer(350, 300);
      drawer.drawOptions().centreMoleculesBeforeDrawing = true;
      drawer.drawOptions().rotate = 90;
      drawer.drawMolecule(*m);
      drawer.finishDrawing();
      auto text = drawer.getDrawingText();
      std::ofstream outs("testBrackets-1d.svg");
      outs << text;
      outs.close();
      check_file_hash("testBrackets-1d.svg");
    }
    {  // rotation
      MolDraw2DSVG drawer(350, 300);
      drawer.drawOptions().rotate = 180;
      drawer.drawMolecule(*m);
      drawer.finishDrawing();
      auto text = drawer.getDrawingText();
      std::ofstream outs("testBrackets-1e.svg");
      outs << text;
      outs.close();
      check_file_hash("testBrackets-1e.svg");
    }
  }
  SECTION("three brackets") {
    auto m = R"CTAB(three brackets
  Mrv2014 11052006542D          

  0  0  0     0  0            999 V3000
M  V30 BEGIN CTAB
M  V30 COUNTS 6 5 1 0 0
M  V30 BEGIN ATOM
M  V30 1 * -1.375 3.1667 0 0
M  V30 2 C -0.0413 3.9367 0 0
M  V30 3 C 1.2924 3.1667 0 0
M  V30 4 * 2.626 3.9367 0 0
M  V30 5 C 0.0003 5.6017 0 0
M  V30 6 * 1.334 6.3717 0 0
M  V30 END ATOM
M  V30 BEGIN BOND
M  V30 1 1 1 2
M  V30 2 1 2 3
M  V30 3 1 3 4
M  V30 4 1 2 5
M  V30 5 1 5 6
M  V30 END BOND
M  V30 BEGIN SGROUP
M  V30 1 SRU 0 ATOMS=(3 2 3 5) XBONDS=(3 1 3 5) BRKXYZ=(9 0.0875 6.7189 0 -
M  V30 1.0115 5.1185 0 0 0 0) BRKXYZ=(9 1.3795 4.2839 0 2.3035 2.6835 0 0 0 -
M  V30 0) BRKXYZ=(9 -0.1285 2.8194 0 -1.0525 4.4198 0 0 0 0) CONNECT=HT -
M  V30 LABEL=n
M  V30 END SGROUP
M  V30 END CTAB
M  END)CTAB"_ctab;
    REQUIRE(m);
    {
      MolDraw2DSVG drawer(350, 300);
      drawer.drawMolecule(*m);
      drawer.finishDrawing();
      auto text = drawer.getDrawingText();
      std::ofstream outs("testBrackets-2a.svg");
      outs << text;
      outs.close();
      check_file_hash("testBrackets-2a.svg");
    }
    {  // rotation
      MolDraw2DSVG drawer(350, 300);
      drawer.drawOptions().rotate = 90;
      drawer.drawMolecule(*m);
      drawer.finishDrawing();
      auto text = drawer.getDrawingText();
      std::ofstream outs("testBrackets-2b.svg");
      outs << text;
      outs.close();
      check_file_hash("testBrackets-2b.svg");
    }
    {  // centering
      MolDraw2DSVG drawer(350, 300);
      drawer.drawOptions().centreMoleculesBeforeDrawing = true;
      drawer.drawMolecule(*m);
      drawer.finishDrawing();
      auto text = drawer.getDrawingText();
      std::ofstream outs("testBrackets-2c.svg");
      outs << text;
      outs.close();
      check_file_hash("testBrackets-2c.svg");
    }
    {  // rotation + centering
      MolDraw2DSVG drawer(350, 300);
      drawer.drawOptions().centreMoleculesBeforeDrawing = true;
      drawer.drawOptions().rotate = 90;
      drawer.drawMolecule(*m);
      drawer.finishDrawing();
      auto text = drawer.getDrawingText();
      std::ofstream outs("testBrackets-2d.svg");
      outs << text;
      outs.close();
      check_file_hash("testBrackets-2d.svg");
    }
  }
  SECTION("ChEBI 59342") {
    // thanks to John Mayfield for pointing out the example
    auto m = R"CTAB(ChEBI59342 
Marvin  05041012302D          

 29 30  0  0  1  0            999 V2000
   10.1615   -7.7974    0.0000 O   0  0  0  0  0  0  0  0  0  0  0  0
    8.7305   -6.9763    0.0000 O   0  0  0  0  0  0  0  0  0  0  0  0
    8.7309   -7.8004    0.0000 C   0  0  2  0  0  0  0  0  0  0  0  0
    9.4464   -8.2109    0.0000 C   0  0  2  0  0  0  0  0  0  0  0  0
    8.0153   -8.2225    0.0000 O   0  0  0  0  0  0  0  0  0  0  0  0
    9.4464   -9.0437    0.0000 C   0  0  2  0  0  0  0  0  0  0  0  0
    8.0138   -9.0500    0.0000 C   0  0  1  0  0  0  0  0  0  0  0  0
    8.7293   -9.4606    0.0000 C   0  0  1  0  0  0  0  0  0  0  0  0
   10.1669   -9.4529    0.0000 O   0  0  0  0  0  0  0  0  0  0  0  0
    7.3058   -9.4590    0.0000 C   0  0  0  0  0  0  0  0  0  0  0  0
    8.7368  -10.2801    0.0000 N   0  0  0  0  0  0  0  0  0  0  0  0
    8.0263  -10.6992    0.0000 C   0  0  0  0  0  0  0  0  0  0  0  0
    8.0339  -11.5241    0.0000 H   0  0  0  0  0  0  0  0  0  0  0  0
    7.3081  -10.2933    0.0000 O   0  0  0  0  0  0  0  0  0  0  0  0
    8.7305   -5.3264    0.0000 O   0  0  0  0  0  0  0  0  0  0  0  0
    8.0159   -5.7369    0.0000 C   0  0  2  0  0  0  0  0  0  0  0  0
    8.0159   -6.5618    0.0000 C   0  0  2  0  0  0  0  0  0  0  0  0
    7.2936   -5.3263    0.0000 O   0  0  0  0  0  0  0  0  0  0  0  0
    7.2936   -6.9762    0.0000 C   0  0  2  0  0  0  0  0  0  0  0  0
    6.5751   -5.7368    0.0000 C   0  0  1  0  0  0  0  0  0  0  0  0
    6.5751   -6.5618    0.0000 C   0  0  1  0  0  0  0  0  0  0  0  0
    7.2973   -7.8049    0.0000 O   0  0  0  0  0  0  0  0  0  0  0  0
    5.8681   -5.3263    0.0000 C   0  0  0  0  0  0  0  0  0  0  0  0
    5.8680   -6.9762    0.0000 N   0  0  0  0  0  0  0  0  0  0  0  0
    5.1510   -6.5684    0.0000 C   0  0  0  0  0  0  0  0  0  0  0  0
    4.4392   -6.9856    0.0000 H   0  0  0  0  0  0  0  0  0  0  0  0
    5.1455   -5.7435    0.0000 O   0  0  0  0  0  0  0  0  0  0  0  0
   10.4142   -5.3560    0.0000 *   0  0  0  0  0  0  0  0  0  0  0  0
   11.5590   -7.8297    0.0000 *   0  0  0  0  0  0  0  0  0  0  0  0
  3  2  1  6  0  0  0
  3  4  1  0  0  0  0
  3  5  1  0  0  0  0
  4  6  1  0  0  0  0
  4  1  1  1  0  0  0
  5  7  1  0  0  0  0
  6  8  1  0  0  0  0
  6  9  1  1  0  0  0
  7 10  1  1  0  0  0
  8 11  1  6  0  0  0
  7  8  1  0  0  0  0
 13 12  1  0  0  0  0
 14 12  2  0  0  0  0
 11 12  1  0  0  0  0
 16 15  1  6  0  0  0
 16 17  1  0  0  0  0
 16 18  1  0  0  0  0
 17 19  1  0  0  0  0
 17  2  1  1  0  0  0
 18 20  1  0  0  0  0
 19 21  1  0  0  0  0
 19 22  1  1  0  0  0
 20 23  1  1  0  0  0
 21 24  1  6  0  0  0
 20 21  1  0  0  0  0
 26 25  1  0  0  0  0
 27 25  2  0  0  0  0
 24 25  1  0  0  0  0
 15 28  1  0  0  0  0
  1 29  1  0  0  0  0
M  STY  1   1 SRU
M  SCN  1   1 HT 
M  SAL   1 15   1   2   3   4   5   6   7   8   9  10  11  12  13  14  15
M  SAL   1 12  16  17  18  19  20  21  22  23  24  25  26  27
M  SDI   1  4    9.4310   -4.9261    9.4165   -5.7510
M  SDI   1  4   10.7464   -7.3983   10.7274   -8.2231
M  SBL   1  2  30  29
M  SMT   1 n
M  END)CTAB"_ctab;
    REQUIRE(m);
    {
      MolDraw2DSVG drawer(350, 300);
      drawer.drawMolecule(*m);
      drawer.finishDrawing();
      auto text = drawer.getDrawingText();
      std::ofstream outs("testBrackets-3a.svg");
      outs << text;
      outs.close();
      check_file_hash("testBrackets-3a.svg");
    }
  }
  SECTION("pathological bracket orientation") {
    {  // including the bonds
      auto m = R"CTAB(bogus
  Mrv2014 11202009512D          

  0  0  0     0  0            999 V3000
M  V30 BEGIN CTAB
M  V30 COUNTS 9 8 1 0 1
M  V30 BEGIN ATOM
M  V30 1 C 23.5462 -14.464 0 0
M  V30 2 C 20.8231 -13.0254 0 0
M  V30 3 C 20.8776 -14.5628 0 0
M  V30 4 C 22.2391 -15.2819 0 0
M  V30 5 C 16.2969 -9.9426 0 0
M  V30 6 C 14.963 -10.7089 0 0
M  V30 7 C 19.463 -12.2987 0 0
M  V30 8 * 19.4398 -9.9979 0 0
M  V30 9 * 26.1554 -14.4332 0 0
M  V30 END ATOM
M  V30 BEGIN BOND
M  V30 1 1 3 4
M  V30 2 1 6 7
M  V30 3 1 5 8
M  V30 4 1 1 9
M  V30 5 1 7 2
M  V30 6 1 6 5
M  V30 7 1 4 1
M  V30 8 1 3 2
M  V30 END BOND
M  V30 BEGIN SGROUP
M  V30 1 SRU 0 ATOMS=(7 4 3 7 6 5 2 1) XBONDS=(2 3 4) BRKXYZ=(9 17.6045 -
M  V30 -9.1954 0 17.5775 -10.7352 0 0 0 0) BRKXYZ=(9 24.6113 -13.6813 0 -
M  V30 24.6296 -15.2213 0 0 0 0) CONNECT=HT LABEL=n
M  V30 END SGROUP
M  V30 END CTAB
M  END
)CTAB"_ctab;
      REQUIRE(m);
      MolDraw2DSVG drawer(350, 300);
      drawer.drawMolecule(*m);
      drawer.finishDrawing();
      auto text = drawer.getDrawingText();
      std::ofstream outs("testBrackets-4a.svg");
      outs << text;
      outs.close();
      check_file_hash("testBrackets-4a.svg");
    }

    {  // no bonds in the sgroup, the bracket should point the other way
       // (towards the majority of the atoms in the sgroup)
      auto m = R"CTAB(bogus
  Mrv2014 11202009512D          

  0  0  0     0  0            999 V3000
M  V30 BEGIN CTAB
M  V30 COUNTS 9 8 1 0 1
M  V30 BEGIN ATOM
M  V30 1 C 23.5462 -14.464 0 0
M  V30 2 C 20.8231 -13.0254 0 0
M  V30 3 C 20.8776 -14.5628 0 0
M  V30 4 C 22.2391 -15.2819 0 0
M  V30 5 C 16.2969 -9.9426 0 0
M  V30 6 C 14.963 -10.7089 0 0
M  V30 7 C 19.463 -12.2987 0 0
M  V30 8 * 19.4398 -9.9979 0 0
M  V30 9 * 26.1554 -14.4332 0 0
M  V30 END ATOM
M  V30 BEGIN BOND
M  V30 1 1 3 4
M  V30 2 1 6 7
M  V30 3 1 5 8
M  V30 4 1 1 9
M  V30 5 1 7 2
M  V30 6 1 6 5
M  V30 7 1 4 1
M  V30 8 1 3 2
M  V30 END BOND
M  V30 BEGIN SGROUP
M  V30 1 SRU 0 ATOMS=(7 4 3 7 6 5 2 1) BRKXYZ=(9 17.6045 -
M  V30 -9.1954 0 17.5775 -10.7352 0 0 0 0) BRKXYZ=(9 24.6113 -13.6813 0 -
M  V30 24.6296 -15.2213 0 0 0 0) CONNECT=HT LABEL=n
M  V30 END SGROUP
M  V30 END CTAB
M  END
)CTAB"_ctab;
      REQUIRE(m);
      MolDraw2DSVG drawer(350, 300);
      drawer.drawMolecule(*m);
      drawer.finishDrawing();
      auto text = drawer.getDrawingText();
      std::ofstream outs("testBrackets-4b.svg");
      outs << text;
      outs.close();
      check_file_hash("testBrackets-4b.svg");
    }
  }
  SECTION("comic brackets (no font though)") {
    auto m = R"CTAB(
  ACCLDraw11042015112D

  0  0  0     0  0            999 V3000
M  V30 BEGIN CTAB
M  V30 COUNTS 5 4 1 0 0
M  V30 BEGIN ATOM
M  V30 1 C 7 -6.7813 0 0 
M  V30 2 C 8.0229 -6.1907 0 0 CFG=3 
M  V30 3 C 8.0229 -5.0092 0 0 
M  V30 4 C 9.046 -6.7814 0 0 
M  V30 5 C 10.0692 -6.1907 0 0 
M  V30 END ATOM
M  V30 BEGIN BOND
M  V30 1 1 1 2 
M  V30 2 1 2 3 
M  V30 3 1 2 4 
M  V30 4 1 4 5 
M  V30 END BOND
M  V30 BEGIN SGROUP
M  V30 1 SRU 1 ATOMS=(3 3 2 4) XBONDS=(2 1 4) BRKXYZ=(9 7.51 -7.08 0 7.51 -
M  V30 -5.9 0 0 0 0) BRKXYZ=(9 9.56 -5.9 0 9.56 -7.08 0 0 0 0) -
M  V30 CONNECT=HT LABEL=n 
M  V30 END SGROUP
M  V30 END CTAB
M  END
)CTAB"_ctab;
    REQUIRE(m);
    {
      MolDraw2DSVG drawer(350, 300);
      drawer.drawOptions().comicMode = true;
      drawer.drawMolecule(*m);
      drawer.finishDrawing();
      auto text = drawer.getDrawingText();
      std::ofstream outs("testBrackets-5a.svg");
      outs << text;
      outs.close();
      check_file_hash("testBrackets-5a.svg");
    }
  }
}

#ifdef RDK_BUILD_CAIRO_SUPPORT
TEST_CASE("github #3543: Error adding PNG metadata when kekulize=False",
          "[bug][metadata][png]") {
  SECTION("basics") {
    auto m = "n1cccc1"_smarts;
    m->updatePropertyCache(false);
    MolDraw2DCairo drawer(350, 300);
    bool kekulize = false;
    MolDraw2DUtils::prepareMolForDrawing(*m, kekulize);
    drawer.drawOptions().prepareMolsBeforeDrawing = false;
    drawer.drawMolecule(*m);
    drawer.finishDrawing();
    auto png = drawer.getDrawingText();
  }
  SECTION("as reported") {
    auto m = "n1cnc2c(n)ncnc12"_smarts;
    m->updatePropertyCache(false);
    MolDraw2DCairo drawer(350, 300);
    bool kekulize = false;
    MolDraw2DUtils::prepareMolForDrawing(*m, kekulize);
    drawer.drawOptions().prepareMolsBeforeDrawing = false;
    drawer.drawMolecule(*m);
    drawer.finishDrawing();
    auto png = drawer.getDrawingText();
  }
}
#endif

TEST_CASE("SGroup Data") {
  SECTION("ABS") {
    auto m = R"CTAB(
  Mrv2014 12072015352D          

  0  0  0     0  0            999 V3000
M  V30 BEGIN CTAB
M  V30 COUNTS 9 9 1 0 0
M  V30 BEGIN ATOM
M  V30 1 C -6.5833 4.3317 0 0
M  V30 2 C -7.917 3.5617 0 0
M  V30 3 C -7.917 2.0216 0 0
M  V30 4 C -6.5833 1.2516 0 0
M  V30 5 C -5.2497 2.0216 0 0
M  V30 6 C -5.2497 3.5617 0 0
M  V30 7 C -3.916 4.3317 0 0
M  V30 8 O -3.916 5.8717 0 0
M  V30 9 O -2.5823 3.5617 0 0
M  V30 END ATOM
M  V30 BEGIN BOND
M  V30 1 1 1 2
M  V30 2 2 2 3
M  V30 3 1 3 4
M  V30 4 2 4 5
M  V30 5 1 5 6
M  V30 6 2 1 6
M  V30 7 1 6 7
M  V30 8 2 7 8
M  V30 9 1 7 9
M  V30 END BOND
M  V30 BEGIN SGROUP
M  V30 1 DAT 0 ATOMS=(1 9) FIELDNAME=pKa -
M  V30 FIELDDISP="   -2.2073    2.3950    DAU   ALL  0       0" -
M  V30 MRV_FIELDDISP=0 FIELDDATA=4.2
M  V30 END SGROUP
M  V30 END CTAB
M  END
)CTAB"_ctab;
    REQUIRE(m);
    {
      MolDraw2DSVG drawer(350, 300);
      drawer.drawMolecule(*m, "abs");
      drawer.finishDrawing();
      auto text = drawer.getDrawingText();
      std::ofstream outs("testSGroupData-1a.svg");
      outs << text;
      outs.close();
      check_file_hash("testSGroupData-1a.svg");
    }
    {
      MolDraw2DSVG drawer(350, 300);
      drawer.drawOptions().centreMoleculesBeforeDrawing = true;
      drawer.drawOptions().rotate = 90;
      drawer.drawMolecule(*m, "centered, rotated");
      drawer.finishDrawing();
      auto text = drawer.getDrawingText();
      std::ofstream outs("testSGroupData-1b.svg");
      outs << text;
      outs.close();
      check_file_hash("testSGroupData-1b.svg");
    }
  }
  SECTION("REL") {
    auto m = R"CTAB(
  Mrv2014 12072015352D          

  0  0  0     0  0            999 V3000
M  V30 BEGIN CTAB
M  V30 COUNTS 9 9 1 0 0
M  V30 BEGIN ATOM
M  V30 1 C -6.5833 4.3317 0 0
M  V30 2 C -7.917 3.5617 0 0
M  V30 3 C -7.917 2.0216 0 0
M  V30 4 C -6.5833 1.2516 0 0
M  V30 5 C -5.2497 2.0216 0 0
M  V30 6 C -5.2497 3.5617 0 0
M  V30 7 C -3.916 4.3317 0 0
M  V30 8 O -3.916 5.8717 0 0
M  V30 9 O -2.5823 3.5617 0 0
M  V30 END ATOM
M  V30 BEGIN BOND
M  V30 1 1 1 2
M  V30 2 2 2 3
M  V30 3 1 3 4
M  V30 4 2 4 5
M  V30 5 1 5 6
M  V30 6 2 1 6
M  V30 7 1 6 7
M  V30 8 2 7 8
M  V30 9 1 7 9
M  V30 END BOND
M  V30 BEGIN SGROUP
M  V30 1 DAT 0 ATOMS=(1 9) FIELDNAME=pKa -
M  V30 FIELDDISP="    0.2000    0.2000    DRU   ALL  0       0" -
M  V30 MRV_FIELDDISP=0 FIELDDATA=4.2
M  V30 END SGROUP
M  V30 END CTAB
M  END
)CTAB"_ctab;
    REQUIRE(m);
    {
      MolDraw2DSVG drawer(350, 300);
      drawer.drawMolecule(*m, "rel");
      drawer.finishDrawing();
      auto text = drawer.getDrawingText();
      std::ofstream outs("testSGroupData-2a.svg");
      outs << text;
      outs.close();
      check_file_hash("testSGroupData-2a.svg");
    }
    {
      MolDraw2DSVG drawer(350, 300);
      drawer.drawOptions().centreMoleculesBeforeDrawing = true;
      drawer.drawOptions().rotate = 90;
      drawer.drawMolecule(*m, "rel, centered, rotated");
      drawer.finishDrawing();
      auto text = drawer.getDrawingText();
      std::ofstream outs("testSGroupData-2b.svg");
      outs << text;
      outs.close();
      check_file_hash("testSGroupData-2b.svg");
    }
  }
  {
    auto m = R"CTAB(random example found on internet
   JSDraw204221719232D

 20 21  0  0  0  0              0 V2000
   10.1710   -5.6553    0.0000 C   0  0  0  0  0  0  0  0  0  0  0  0
   10.9428   -4.2996    0.0000 N   0  0  0  0  0  0  0  0  0  0  0  0
    8.6110   -5.6647    0.0000 O   0  0  0  0  0  0  0  0  0  0  0  0
   10.9591   -7.0015    0.0000 N   0  0  0  0  0  0  0  0  0  0  0  0
   12.5190   -6.9921    0.0000 C   0  0  0  0  0  0  0  0  0  0  0  0
   13.3072   -8.3384    0.0000 O   0  0  0  0  0  0  0  0  0  0  0  0
   13.2909   -5.6364    0.0000 C   0  0  0  0  0  0  0  0  0  0  0  0
   12.5028   -4.2902    0.0000 C   0  0  0  0  0  0  0  0  0  0  0  0
   13.2746   -2.9345    0.0000 O   0  0  0  0  0  0  0  0  0  0  0  0
   14.8508   -5.6270    0.0000 N   0  0  0  0  0  0  0  0  0  0  0  0
   15.6226   -4.2713    0.0000 N   0  0  0  0  0  0  0  0  0  0  0  0
   20.3026   -4.2431    0.0000 C   0  0  0  0  0  0  0  0  0  0  0  0
   19.5307   -5.5987    0.0000 N   0  0  0  0  0  0  0  0  0  0  0  0
   21.8625   -4.2336    0.0000 O   0  0  0  0  0  0  0  0  0  0  0  0
   19.5144   -2.8968    0.0000 N   0  0  0  0  0  0  0  0  0  0  0  0
   17.9544   -2.9062    0.0000 C   0  0  0  0  0  0  0  0  0  0  0  0
   17.1663   -1.5600    0.0000 O   0  0  0  0  0  0  0  0  0  0  0  0
   17.1826   -4.2619    0.0000 C   0  0  0  0  0  0  0  0  0  0  0  0
   17.9708   -5.6082    0.0000 C   0  0  0  0  0  0  0  0  0  0  0  0
   17.1989   -6.9638    0.0000 O   0  0  0  0  0  0  0  0  0  0  0  0
  1  2  1  0  0  0  0
  1  3  2  0  0  0  0
  1  4  1  0  0  0  0
  4  5  2  0  0  0  0
  5  6  1  0  0  0  0
  5  7  1  0  0  0  0
  7  8  1  0  0  0  0
  8  9  2  0  0  0  0
  8  2  1  0  0  0  0
  7 10  1  0  0  0  0
 10 11  2  0  0  0  0
 12 13  1  0  0  0  0
 12 14  2  0  0  0  0
 12 15  1  0  0  0  0
 15 16  1  0  0  0  0
 16 17  2  0  0  0  0
 16 18  1  0  0  0  0
 18 19  1  0  0  0  0
 19 20  1  0  0  0  0
 19 13  2  0  0  0  0
 11 18  1  0  0  0  0
M  STY  1   1 DAT
M  SDT   1 UNKNOWN                        F
M  SDD   1    16.0856   -8.1573    DA    ALL  1       5
M  SED   1 Ni-complex
M  END)CTAB"_ctab;
    {
      MolDraw2DSVG drawer(350, 300);
      drawer.drawMolecule(*m);
      drawer.finishDrawing();
      auto text = drawer.getDrawingText();
      std::ofstream outs("testSGroupData-3a.svg");
      outs << text;
      outs.close();
      check_file_hash("testSGroupData-3a.svg");
    }
  }
}

TEST_CASE("position variation bonds", "[extras]") {
  SECTION("simple") {
    auto m = R"CTAB(
  Mrv2014 12092006072D          

  0  0  0     0  0            999 V3000
M  V30 BEGIN CTAB
M  V30 COUNTS 9 8 0 0 0
M  V30 BEGIN ATOM
M  V30 1 C -4.7083 4.915 0 0
M  V30 2 C -6.042 4.145 0 0
M  V30 3 C -6.042 2.605 0 0
M  V30 4 C -4.7083 1.835 0 0
M  V30 5 C -3.3747 2.605 0 0
M  V30 6 C -3.3747 4.145 0 0
M  V30 7 * -3.8192 3.8883 0 0
M  V30 8 O -3.8192 6.1983 0 0
M  V30 9 C -2.4855 6.9683 0 0
M  V30 END ATOM
M  V30 BEGIN BOND
M  V30 1 1 1 2
M  V30 2 2 2 3
M  V30 3 1 3 4
M  V30 4 2 4 5
M  V30 5 1 5 6
M  V30 6 2 1 6
M  V30 7 1 7 8 ENDPTS=(3 1 6 5) ATTACH=ANY
M  V30 8 1 8 9
M  V30 END BOND
M  V30 END CTAB
M  END
)CTAB"_ctab;
    REQUIRE(m);
    {
      MolDraw2DSVG drawer(350, 300);
      drawer.drawMolecule(*m, "variations");
      drawer.finishDrawing();
      auto text = drawer.getDrawingText();
      std::ofstream outs("testPositionVariation-1.svg");
      outs << text;
      outs.close();
      check_file_hash("testPositionVariation-1.svg");
    }
    {  // make sure comic mode doesn't screw this up
      MolDraw2DSVG drawer(350, 300);
      drawer.drawOptions().comicMode = true;
      drawer.drawMolecule(*m, "comic variations");
      drawer.finishDrawing();
      auto text = drawer.getDrawingText();
      std::ofstream outs("testPositionVariation-1b.svg");
      outs << text;
      outs.close();
      check_file_hash("testPositionVariation-1b.svg");
    }
  }
  SECTION("multiple") {
    auto m = R"CTAB(
  Mrv2014 12092006082D          

  0  0  0     0  0            999 V3000
M  V30 BEGIN CTAB
M  V30 COUNTS 15 14 0 0 0
M  V30 BEGIN ATOM
M  V30 1 C -4.7083 4.915 0 0
M  V30 2 C -6.042 4.145 0 0
M  V30 3 C -6.042 2.605 0 0
M  V30 4 C -4.7083 1.835 0 0
M  V30 5 C -3.3747 2.605 0 0
M  V30 6 C -3.3747 4.145 0 0
M  V30 7 * -3.8192 3.8883 0 0
M  V30 8 O -3.8192 6.1983 0 0
M  V30 9 C -2.4855 6.9683 0 0
M  V30 10 C -7.3757 4.915 0 0
M  V30 11 C -8.7093 4.145 0 0
M  V30 12 C -8.7093 2.605 0 0
M  V30 13 C -7.3757 1.835 0 0
M  V30 14 * -8.7093 3.375 0 0
M  V30 15 O -10.2922 3.375 0 0
M  V30 END ATOM
M  V30 BEGIN BOND
M  V30 1 1 1 2
M  V30 2 1 2 3
M  V30 3 1 3 4
M  V30 4 2 4 5
M  V30 5 1 5 6
M  V30 6 2 1 6
M  V30 7 1 7 8 ENDPTS=(3 1 6 5) ATTACH=ANY
M  V30 8 1 8 9
M  V30 9 1 10 11
M  V30 10 2 11 12
M  V30 11 1 12 13
M  V30 12 2 10 2
M  V30 13 2 13 3
M  V30 14 1 14 15 ENDPTS=(2 11 12) ATTACH=ANY
M  V30 END BOND
M  V30 END CTAB
M  END
)CTAB"_ctab;
    REQUIRE(m);
    {
      MolDraw2DSVG drawer(350, 300);
      drawer.drawMolecule(*m, "multiple variations");
      drawer.finishDrawing();
      auto text = drawer.getDrawingText();
      std::ofstream outs("testPositionVariation-2.svg");
      outs << text;
      outs.close();
      check_file_hash("testPositionVariation-2.svg");
    }
  }
  SECTION("non-contiguous") {
    auto m = R"CTAB(
  Mrv2014 12092006102D          

  0  0  0     0  0            999 V3000
M  V30 BEGIN CTAB
M  V30 COUNTS 9 8 0 0 0
M  V30 BEGIN ATOM
M  V30 1 C -0.875 8.7484 0 0
M  V30 2 C -2.2087 7.9784 0 0
M  V30 3 C -2.2087 6.4383 0 0
M  V30 4 C -0.875 5.6683 0 0
M  V30 5 C 0.4587 6.4383 0 0
M  V30 6 C 0.4587 7.9784 0 0
M  V30 7 * -0.4304 6.9517 0 0
M  V30 8 O -0.4304 4.6417 0 0
M  V30 9 C -1.7641 3.8717 0 0
M  V30 END ATOM
M  V30 BEGIN BOND
M  V30 1 1 1 2
M  V30 2 2 2 3
M  V30 3 1 3 4
M  V30 4 2 4 5
M  V30 5 1 5 6
M  V30 6 2 1 6
M  V30 7 1 7 8 ENDPTS=(3 1 5 4) ATTACH=ANY
M  V30 8 1 8 9
M  V30 END BOND
M  V30 END CTAB
M  END
)CTAB"_ctab;
    REQUIRE(m);
    {
      MolDraw2DSVG drawer(350, 300);
      drawer.drawMolecule(*m, "non-contiguous atoms");
      drawer.finishDrawing();
      auto text = drawer.getDrawingText();
      std::ofstream outs("testPositionVariation-3.svg");
      outs << text;
      outs.close();
      check_file_hash("testPositionVariation-3.svg");
    }
  }
  SECTION("larger mol") {
    auto m = R"CTAB(
  Mrv2014 12092009152D          

  0  0  0     0  0            999 V3000
M  V30 BEGIN CTAB
M  V30 COUNTS 23 24 0 0 0
M  V30 BEGIN ATOM
M  V30 1 C -0.875 8.7484 0 0
M  V30 2 C -2.2087 7.9784 0 0
M  V30 3 C -2.2087 6.4383 0 0
M  V30 4 C -0.875 5.6683 0 0
M  V30 5 N 0.4587 6.4383 0 0
M  V30 6 C 0.4587 7.9784 0 0
M  V30 7 * -0.4304 6.9517 0 0
M  V30 8 O -0.4304 4.6417 0 0
M  V30 9 C -1.7641 3.8717 0 0
M  V30 10 C -3.5423 8.7484 0 0
M  V30 11 C -4.876 7.9784 0 0
M  V30 12 C -4.876 6.4383 0 0
M  V30 13 C -3.5423 5.6683 0 0
M  V30 14 C -4.876 11.0584 0 0
M  V30 15 C -6.2097 10.2884 0 0
M  V30 16 C -6.2097 8.7484 0 0
M  V30 17 C -3.5423 10.2884 0 0
M  V30 18 C -6.2097 13.3685 0 0
M  V30 19 C -7.5433 12.5985 0 0
M  V30 20 C -7.5433 11.0584 0 0
M  V30 21 C -4.876 12.5985 0 0
M  V30 22 * -5.5428 9.1334 0 0
M  V30 23 C -7.3712 7.7304 0 0
M  V30 END ATOM
M  V30 BEGIN BOND
M  V30 1 1 1 2
M  V30 2 2 2 3
M  V30 3 1 3 4
M  V30 4 2 4 5
M  V30 5 1 5 6
M  V30 6 2 1 6
M  V30 7 1 7 8 ENDPTS=(3 1 4 5) ATTACH=ANY
M  V30 8 1 8 9
M  V30 9 2 10 11
M  V30 10 1 11 12
M  V30 11 2 12 13
M  V30 12 1 10 2
M  V30 13 1 13 3
M  V30 14 1 14 15
M  V30 15 2 15 16
M  V30 16 2 14 17
M  V30 17 1 10 17
M  V30 18 1 16 11
M  V30 19 1 18 19
M  V30 20 2 19 20
M  V30 21 2 18 21
M  V30 22 1 14 21
M  V30 23 1 20 15
M  V30 24 1 22 23 ENDPTS=(2 15 11) ATTACH=ANY
M  V30 END BOND
M  V30 END CTAB
M  END
)CTAB"_ctab;
    REQUIRE(m);
    {
      MolDraw2DSVG drawer(250, 200);
      drawer.drawMolecule(*m, "smaller");
      drawer.finishDrawing();
      auto text = drawer.getDrawingText();
      std::ofstream outs("testPositionVariation-4.svg");
      outs << text;
      outs.close();
      check_file_hash("testPositionVariation-4.svg");
    }
  }
}

TEST_CASE("disable atom labels", "[feature]") {
  SECTION("basics") {
    {
      auto m = "NCC(=O)O"_smiles;
      MolDraw2DSVG drawer(350, 300);
      MolDraw2DUtils::prepareMolForDrawing(*m);
      drawer.drawOptions().noAtomLabels = true;
      drawer.drawMolecule(*m);
      drawer.finishDrawing();
      auto text = drawer.getDrawingText();
      std::ofstream outs("testNoAtomLabels-1.svg");
      outs << text;
      outs.close();
      check_file_hash("testNoAtomLabels-1.svg");
      CHECK(text.find("class='atom-0") == std::string::npos);
      CHECK(text.find("class='atom-3") == std::string::npos);
    }
    {
      auto m = "F[C@H](O)C[C@@H](Cl)I"_smiles;
      MolDraw2DSVG drawer(350, 300);
      MolDraw2DUtils::prepareMolForDrawing(*m);
      drawer.drawOptions().noAtomLabels = true;
      drawer.drawMolecule(*m);
      drawer.finishDrawing();
      auto text = drawer.getDrawingText();
      std::ofstream outs("testNoAtomLabels-2.svg");
      outs << text;
      outs.close();
      check_file_hash("testNoAtomLabels-2.svg");
    }
  }
}

TEST_CASE("drawing query bonds", "[queries]") {
  SECTION("basics") {
    auto m = R"CTAB(
  Mrv2014 12072005332D          
  
  0  0  0     0  0            999 V3000
M  V30 BEGIN CTAB
M  V30 COUNTS 14 14 0 0 0
M  V30 BEGIN ATOM
M  V30 1 C 3.7917 -2.96 0 0
M  V30 2 C 2.458 -3.73 0 0
M  V30 3 C 2.458 -5.27 0 0
M  V30 4 C 3.7917 -6.04 0 0
M  V30 5 C 5.1253 -5.27 0 0
M  V30 6 C 5.1253 -3.73 0 0
M  V30 7 C 6.459 -2.96 0 0
M  V30 8 C 3.7917 -7.58 0 0
M  V30 9 C 4.8806 -8.669 0 0
M  V30 10 C 4.482 -10.1565 0 0
M  V30 11 C 6.459 -6.04 0 0
M  V30 12 C 7.7927 -5.27 0 0
M  V30 13 C 9.1263 -6.0399 0 0
M  V30 14 C 9.1263 -7.5799 0 0
M  V30 END ATOM
M  V30 BEGIN BOND
M  V30 1 1 2 3
M  V30 2 1 4 5
M  V30 3 1 1 6
M  V30 4 5 1 2
M  V30 5 6 5 6
M  V30 6 7 3 4
M  V30 7 8 6 7
M  V30 8 1 4 8
M  V30 9 1 8 9 TOPO=1
M  V30 10 1 9 10 TOPO=2
M  V30 11 1 5 11
M  V30 12 1 12 13
M  V30 13 2 11 12 TOPO=1
M  V30 14 2 13 14 TOPO=2
M  V30 END BOND
M  V30 END CTAB
M  END
)CTAB"_ctab;
    REQUIRE(m);
    {
      MolDraw2DSVG drawer(350, 300);
      drawer.drawMolecule(*m);
      drawer.finishDrawing();
      auto text = drawer.getDrawingText();
      std::ofstream outs("testQueryBonds-1a.svg");
      outs << text;
      outs.close();
      check_file_hash("testQueryBonds-1a.svg");
    }
    {
      MolDraw2DSVG drawer(350, 300);
      m->getBondWithIdx(3)->setProp("bondNote", "S/D");
      m->getBondWithIdx(4)->setProp("bondNote", "S/A");
      m->getBondWithIdx(5)->setProp("bondNote", "D/A");
      m->getBondWithIdx(6)->setProp("bondNote", "Any");
      drawer.drawMolecule(*m);
      drawer.finishDrawing();
      auto text = drawer.getDrawingText();
      std::ofstream outs("testQueryBonds-1b.svg");
      outs << text;
      outs.close();
      check_file_hash("testQueryBonds-1b.svg");
    }
    {
      MolDraw2DSVG drawer(350, 300);
      std::vector<int> highlightAtoms = {0, 1, 2, 3, 4, 5, 7, 8, 9};
      std::vector<int> highlightBonds = {0, 3, 2, 4, 1, 5, 8, 9};

      drawer.drawMolecule(*m, "", &highlightAtoms, &highlightBonds);
      drawer.finishDrawing();
      auto text = drawer.getDrawingText();
      std::ofstream outs("testQueryBonds-1c.svg");
      outs << text;
      outs.close();
      check_file_hash("testQueryBonds-1c.svg");
    }
  }
  SECTION("smaller drawing") {
    auto m = R"CTAB(
  Mrv2014 12012004302D          
  
  0  0  0     0  0            999 V3000
M  V30 BEGIN CTAB
M  V30 COUNTS 26 29 0 0 0
M  V30 BEGIN ATOM
M  V30 1 O 3.7917 -2.96 0 0
M  V30 2 C 2.458 -3.73 0 0
M  V30 3 C 2.458 -5.27 0 0
M  V30 4 N 3.7917 -6.04 0 0
M  V30 5 N 5.1253 -5.27 0 0
M  V30 6 C 5.1253 -3.73 0 0
M  V30 7 C 6.459 -2.96 0 0
M  V30 8 C 3.7917 -7.58 0 0
M  V30 9 C 4.8806 -8.669 0 0
M  V30 10 C 4.482 -10.1565 0 0
M  V30 11 C 1.1243 -2.9599 0 0
M  V30 12 C -0.2093 -3.73 0 0
M  V30 13 C -0.2093 -5.27 0 0
M  V30 14 C 1.1243 -6.04 0 0
M  V30 15 C -0.2093 -0.6499 0 0
M  V30 16 C -1.543 -1.4199 0 0
M  V30 17 C -1.543 -2.9599 0 0
M  V30 18 C 1.1243 -1.4199 0 0
M  V30 19 C -2.8767 -0.6499 0 0
M  V30 20 C -4.2103 -1.4199 0 0
M  V30 21 C -4.2103 -2.9599 0 0
M  V30 22 C -2.8767 -3.73 0 0
M  V30 23 C -5.544 -3.7299 0 0
M  V30 24 C -6.8777 -2.9599 0 0
M  V30 25 C -8.2114 -3.7299 0 0
M  V30 26 C -9.5451 -2.9599 0 0
M  V30 END ATOM
M  V30 BEGIN BOND
M  V30 1 1 2 3
M  V30 2 1 4 5
M  V30 3 1 1 6
M  V30 4 5 1 2
M  V30 5 6 5 6
M  V30 6 7 3 4
M  V30 7 8 6 7
M  V30 8 1 4 8
M  V30 9 1 8 9 TOPO=1
M  V30 10 1 9 10 TOPO=2
M  V30 11 1 12 13
M  V30 12 1 13 14
M  V30 13 1 14 3
M  V30 14 1 11 2
M  V30 15 1 15 16
M  V30 16 1 16 17
M  V30 17 2 15 18
M  V30 18 1 11 18
M  V30 19 1 17 12
M  V30 20 2 12 11
M  V30 21 1 19 20
M  V30 22 2 20 21
M  V30 23 1 21 22
M  V30 24 2 19 16
M  V30 25 2 22 17
M  V30 26 1 21 23
M  V30 27 1 23 24
M  V30 28 1 24 25
M  V30 29 1 25 26
M  V30 END BOND
M  V30 END CTAB
M  END
)CTAB"_ctab;
    REQUIRE(m);
    {
      MolDraw2DSVG drawer(250, 200);
      drawer.drawMolecule(*m);
      drawer.finishDrawing();
      auto text = drawer.getDrawingText();
      std::ofstream outs("testQueryBonds-2.svg");
      outs << text;
      outs.close();
      check_file_hash("testQueryBonds-2.svg");
    }
  }
  SECTION("two linknodes") {
    auto m = R"CTAB(two linknodes
  Mrv2014 07072016412D          

  0  0  0     0  0            999 V3000
M  V30 BEGIN CTAB
M  V30 COUNTS 7 7 0 0 0
M  V30 BEGIN ATOM
M  V30 1 C 8.25 12.1847 0 0
M  V30 2 C 6.9164 12.9547 0 0
M  V30 3 C 7.2366 14.4611 0 0
M  V30 4 C 8.7681 14.622 0 0
M  V30 5 C 9.3945 13.2151 0 0
M  V30 6 O 8.25 10.6447 0 0
M  V30 7 F 9.5382 15.9557 0 0
M  V30 END ATOM
M  V30 BEGIN BOND
M  V30 1 1 1 2
M  V30 2 1 2 3
M  V30 3 1 4 5
M  V30 4 1 1 5
M  V30 5 1 3 4
M  V30 6 1 1 6
M  V30 7 1 4 7
M  V30 END BOND
M  V30 LINKNODE 1 3 2 1 2 1 5
M  V30 LINKNODE 1 4 2 4 3 4 5
M  V30 END CTAB
M  END)CTAB"_ctab;
    std::vector<int> rotns = {0, 30, 60, 90, 120, 150, 180};
    for (auto rotn : rotns) {
      MolDraw2DSVG drawer(350, 300);
      drawer.drawOptions().rotate = (double)rotn;
      drawer.drawMolecule(*m);
      drawer.finishDrawing();
      auto text = drawer.getDrawingText();
      std::string filename(
          (boost::format("testLinkNodes-2-%d.svg") % rotn).str());
      std::ofstream outs(filename);
      outs << text;
      outs.close();
      check_file_hash(filename);
    }
  }
}

TEST_CASE("molecule annotations", "[extra]") {
  int panelHeight = -1;
  int panelWidth = -1;
  bool noFreeType = false;
  SECTION("basics") {
    auto m = "NCC(=O)O"_smiles;
    MolDraw2DSVG drawer(350, 300, panelHeight, panelWidth, noFreeType);
    MolDraw2DUtils::prepareMolForDrawing(*m);
    m->setProp(common_properties::molNote, "molecule note");
    drawer.drawMolecule(*m, "with note");
    drawer.finishDrawing();
    auto text = drawer.getDrawingText();
    std::ofstream outs("testMolAnnotations-1.svg");
    outs << text;
    outs.close();
    check_file_hash("testMolAnnotations-1.svg");
    CHECK(text.find("class='note'") != std::string::npos);
  }
  SECTION("chiral flag") {
    auto m = R"CTAB(
  Mrv2014 12152012512D          
 
  0  0  0     0  0            999 V3000
M  V30 BEGIN CTAB
M  V30 COUNTS 8 8 0 0 1
M  V30 BEGIN ATOM
M  V30 1 C -0.6317 0.6787 0 0 CFG=2
M  V30 2 C -1.7207 1.7677 0 0
M  V30 3 C 0.4571 1.7677 0 0
M  V30 4 C -0.6317 2.8566 0 0 CFG=1
M  V30 5 C 0.1729 4.1698 0 0
M  V30 6 N -0.5619 5.5231 0 0
M  V30 7 C -1.4364 4.1698 0 0
M  V30 8 C -0.6316 -0.8613 0 0
M  V30 END ATOM
M  V30 BEGIN BOND
M  V30 1 1 1 2 CFG=3
M  V30 2 1 1 3
M  V30 3 1 4 3
M  V30 4 1 4 2
M  V30 5 1 4 5
M  V30 6 1 5 6
M  V30 7 1 4 7 CFG=1
M  V30 8 1 1 8
M  V30 END BOND
M  V30 END CTAB
M  END
)CTAB"_ctab;
    {
      MolDraw2DSVG drawer(350, 300, panelHeight, panelWidth, noFreeType);
      drawer.drawMolecule(*m, "chiral flag set, option disabled");
      drawer.finishDrawing();
      auto text = drawer.getDrawingText();
      std::ofstream outs("testMolAnnotations-2a.svg");
      outs << text;
      outs.close();
      check_file_hash("testMolAnnotations-2a.svg");
      CHECK(text.find("class='note'") == std::string::npos);
    }
    {
      MolDraw2DSVG drawer(350, 300, panelHeight, panelWidth, noFreeType);
      drawer.drawOptions().includeChiralFlagLabel = true;
      drawer.drawMolecule(*m, "chiral flag set, option enabled");
      drawer.finishDrawing();
      auto text = drawer.getDrawingText();
      std::ofstream outs("testMolAnnotations-2b.svg");
      outs << text;
      outs.close();
      check_file_hash("testMolAnnotations-2b.svg");
      CHECK(text.find("class='note'") != std::string::npos);
    }
    {
      MolDraw2DSVG drawer(350, 300, panelHeight, panelWidth, noFreeType);
      drawer.drawOptions().includeChiralFlagLabel = true;
      m->clearProp(common_properties::_MolFileChiralFlag);
      drawer.drawMolecule(*m, "chiral flag not set, option enabled");
      drawer.finishDrawing();
      auto text = drawer.getDrawingText();
      std::ofstream outs("testMolAnnotations-2c.svg");
      outs << text;
      outs.close();
      check_file_hash("testMolAnnotations-2c.svg");
      CHECK(text.find("class='note'") == std::string::npos);
    }
  }
  SECTION("simplified stereo 1") {
    {
      auto m = "C[C@H](F)[C@@H](F)[C@@H](C)Cl |o1:3,5,1|"_smiles;
      MolDraw2DSVG drawer(350, 300, panelHeight, panelWidth, noFreeType);
      MolDraw2DUtils::prepareMolForDrawing(*m);
      drawer.drawOptions().addStereoAnnotation = true;
      drawer.drawMolecule(*m, "enhanced no flag");
      drawer.finishDrawing();
      auto text = drawer.getDrawingText();
      std::ofstream outs("testMolAnnotations-3a.svg");
      outs << text;
      outs.close();
      check_file_hash("testMolAnnotations-3a.svg");
    }
    {
      auto m = "C[C@H](F)[C@@H](F)[C@@H](C)Cl |o1:3,5,1|"_smiles;
      MolDraw2DSVG drawer(350, 300, panelHeight, panelWidth, noFreeType);
      MolDraw2DUtils::prepareMolForDrawing(*m);
      drawer.drawOptions().addStereoAnnotation = true;
      drawer.drawOptions().simplifiedStereoGroupLabel = true;
      drawer.drawMolecule(*m, "enhanced with flag");
      drawer.finishDrawing();
      auto text = drawer.getDrawingText();
      std::ofstream outs("testMolAnnotations-3b.svg");
      outs << text;
      outs.close();
      check_file_hash("testMolAnnotations-3b.svg");
    }
    {
      auto m = "C[C@H](F)[C@@H](F)[C@@H](C)Cl |&1:3,5,1|"_smiles;
      MolDraw2DSVG drawer(350, 300, panelHeight, panelWidth, noFreeType);
      MolDraw2DUtils::prepareMolForDrawing(*m);
      drawer.drawOptions().addStereoAnnotation = true;
      drawer.drawOptions().simplifiedStereoGroupLabel = true;
      drawer.drawMolecule(*m, "enhanced & with flag");
      drawer.finishDrawing();
      auto text = drawer.getDrawingText();
      std::ofstream outs("testMolAnnotations-3c.svg");
      outs << text;
      outs.close();
      check_file_hash("testMolAnnotations-3c.svg");
    }
  }
  SECTION("simplified stereo 2") {
    auto m = "C[C@H](F)[C@@H](F)[C@@H](C)Cl |o1:3,5,o2:1|"_smiles;
    MolDraw2DSVG drawer(350, 300, panelHeight, panelWidth, noFreeType);
    drawer.drawOptions().addStereoAnnotation = true;
    drawer.drawOptions().simplifiedStereoGroupLabel = true;
    MolDraw2DUtils::prepareMolForDrawing(*m);
    drawer.drawMolecule(*m, "multi-groups");
    drawer.finishDrawing();
    auto text = drawer.getDrawingText();
    std::ofstream outs("testMolAnnotations-3d.svg");
    outs << text;
    outs.close();
    check_file_hash("testMolAnnotations-3d.svg");
  }
  SECTION("label placement") {
    auto m = R"CTAB(
  Mrv2014 12162004412D          
 
  0  0  0     0  0            999 V3000
M  V30 BEGIN CTAB
M  V30 COUNTS 16 15 0 0 0
M  V30 BEGIN ATOM
M  V30 1 C -9.2917 3.5833 0 0
M  V30 2 C -7.958 4.3533 0 0 CFG=2
M  V30 3 C -6.6243 3.5833 0 0 CFG=1
M  V30 4 C -5.2906 4.3533 0 0 CFG=2
M  V30 5 Cl -7.958 5.8933 0 0
M  V30 6 F -6.6243 2.0433 0 0
M  V30 7 F -3.957 3.5833 0 0
M  V30 8 C -5.2906 5.8933 0 0
M  V30 9 C -3.957 6.6633 0 0
M  V30 10 C -3.957 8.2033 0 0
M  V30 11 C -2.6233 8.9733 0 0
M  V30 12 C -2.6233 5.8933 0 0
M  V30 13 C -5.2906 8.9733 0 0
M  V30 14 C -2.6233 10.5133 0 0
M  V30 15 C -1.2896 8.2033 0 0
M  V30 16 C -1.2896 6.6633 0 0
M  V30 END ATOM
M  V30 BEGIN BOND
M  V30 1 1 1 2
M  V30 2 1 2 3
M  V30 3 1 3 4
M  V30 4 1 2 5 CFG=1
M  V30 5 1 3 6 CFG=1
M  V30 6 1 4 7 CFG=1
M  V30 7 1 4 8
M  V30 8 1 8 9
M  V30 9 1 9 10
M  V30 10 1 10 11
M  V30 11 1 9 12
M  V30 12 1 10 13
M  V30 13 1 11 14
M  V30 14 1 11 15
M  V30 15 1 12 16
M  V30 END BOND
M  V30 BEGIN COLLECTION
M  V30 MDLV30/STEREL1 ATOMS=(3 2 3 4)
M  V30 END COLLECTION
M  V30 END CTAB
M  END
)CTAB"_ctab;
    MolDraw2DSVG drawer(350, 300, panelHeight, panelWidth, noFreeType);
    drawer.drawOptions().addStereoAnnotation = true;
    drawer.drawOptions().simplifiedStereoGroupLabel = true;
    drawer.drawMolecule(*m, "label crowding");
    drawer.finishDrawing();
    auto text = drawer.getDrawingText();
    std::ofstream outs("testMolAnnotations-4a.svg");
    outs << text;
    outs.close();
    check_file_hash("testMolAnnotations-4a.svg");
  }
}

TEST_CASE("draw link nodes", "[extras]") {
  SECTION("one linknode") {
    auto m = R"CTAB(one linknode
  Mrv2007 06222005102D          

  0  0  0     0  0            999 V3000
M  V30 BEGIN CTAB
M  V30 COUNTS 6 6 0 0 0
M  V30 BEGIN ATOM
M  V30 1 C 8.25 12.1847 0 0
M  V30 2 C 6.9164 12.9547 0 0
M  V30 3 C 6.9164 14.4947 0 0
M  V30 4 C 9.5836 14.4947 0 0
M  V30 5 C 9.5836 12.9547 0 0
M  V30 6 O 8.25 10.6447 0 0
M  V30 END ATOM
M  V30 BEGIN BOND
M  V30 1 1 1 2
M  V30 2 1 2 3
M  V30 3 1 4 5
M  V30 4 1 1 5
M  V30 5 1 3 4
M  V30 6 1 1 6
M  V30 END BOND
M  V30 LINKNODE 1 4 2 1 2 1 5
M  V30 END CTAB
M  END)CTAB"_ctab;
    std::vector<int> rotns = {0, 30, 60, 90, 120, 150, 180};
    for (auto rotn : rotns) {
      MolDraw2DSVG drawer(350, 300);
      drawer.drawOptions().rotate = (double)rotn;
      drawer.drawMolecule(*m);
      drawer.finishDrawing();
      auto text = drawer.getDrawingText();
      std::ofstream outs(
          (boost::format("testLinkNodes-1-%d.svg") % rotn).str());
      outs << text;
      outs.close();
      check_file_hash((boost::format("testLinkNodes-1-%d.svg") % rotn).str());
    }
  }
}

TEST_CASE("Github #3744: Double bonds incorrectly drawn outside the ring",
          "[drawing]") {
  SECTION("SVG") {
    ROMOL_SPTR m1(MolBlockToMol(R"CTAB(
     RDKit          2D

  6  6  0  0  0  0  0  0  0  0999 V2000
    0.0684   -1.2135    0.0000 C   0  0  0  0  0  0  0  0  0  0  0  0
    1.4949   -0.7500    0.0000 C   0  0  0  0  0  0  0  0  0  0  0  0
    1.4949    0.7500    0.0000 C   0  0  0  0  0  0  0  0  0  0  0  0
    0.0684    1.2135    0.0000 C   0  0  0  0  0  0  0  0  0  0  0  0
   -0.8133    0.0000    0.0000 N   0  0  0  0  0  0  0  0  0  0  0  0
   -2.3133   -0.0000    0.0000 C   0  0  0  0  0  0  0  0  0  0  0  0
  1  2  2  0
  2  3  1  0
  3  4  2  0
  4  5  1  0
  5  6  1  0
  5  1  1  0
M  END)CTAB"));
    REQUIRE(m1);
    MolDraw2DSVG drawer(400, 300);
    drawer.drawMolecule(*m1);
    drawer.finishDrawing();
    std::string text = drawer.getDrawingText();
    std::ofstream outs("testGithub3744.svg");
    outs << text;
    outs.close();
    check_file_hash("testGithub3744.svg");
    std::vector<std::string> bond0;
    std::vector<std::string> bond2;
    std::istringstream ss(text);
    std::string line;
    while (std::getline(ss, line)) {
      if (line.find("bond-0") != std::string::npos) {
        bond0.push_back(line);
      } else if (line.find("bond-2") != std::string::npos) {
        bond2.push_back(line);
      }
    }
    CHECK(bond0.size() == 2);
    CHECK(bond2.size() == 2);
    std::regex regex(
        "^.*d='M\\s+(\\d+\\.\\d+),(\\d+\\.\\d+)\\s+L\\s+(\\d+\\.\\d+),(\\d+\\."
        "\\d+)'.*$");
    std::smatch bond0OuterMatch;
    REQUIRE(std::regex_match(bond0[0], bond0OuterMatch, regex));
    REQUIRE(bond0OuterMatch.size() == 5);
    std::smatch bond0InnerMatch;
    REQUIRE(std::regex_match(bond0[1], bond0InnerMatch, regex));
    REQUIRE(bond0InnerMatch.size() == 5);
    std::smatch bond2OuterMatch;
    REQUIRE(std::regex_match(bond2[0], bond2OuterMatch, regex));
    REQUIRE(bond2OuterMatch.size() == 5);
    std::smatch bond2InnerMatch;
    REQUIRE(std::regex_match(bond2[1], bond2InnerMatch, regex));
    REQUIRE(bond2InnerMatch.size() == 5);
    RDGeom::Point2D bond0InnerCtd(
        RDGeom::Point2D(std::stof(bond0InnerMatch[1]),
                        std::stof(bond0InnerMatch[2])) +
        RDGeom::Point2D(std::stof(bond0InnerMatch[3]),
                        std::stof(bond0InnerMatch[4])) /
            2.0);
    RDGeom::Point2D bond0OuterCtd(
        RDGeom::Point2D(std::stof(bond0OuterMatch[1]),
                        std::stof(bond0OuterMatch[2])) +
        RDGeom::Point2D(std::stof(bond0OuterMatch[3]),
                        std::stof(bond0OuterMatch[4])) /
            2.0);
    RDGeom::Point2D bond2InnerCtd(
        RDGeom::Point2D(std::stof(bond2InnerMatch[1]),
                        std::stof(bond2InnerMatch[2])) +
        RDGeom::Point2D(std::stof(bond2InnerMatch[3]),
                        std::stof(bond2InnerMatch[4])) /
            2.0);
    RDGeom::Point2D bond2OuterCtd(
        RDGeom::Point2D(std::stof(bond2OuterMatch[1]),
                        std::stof(bond2OuterMatch[2])) +
        RDGeom::Point2D(std::stof(bond2OuterMatch[3]),
                        std::stof(bond2OuterMatch[4])) /
            2.0);
    // we look at the two double bonds of pyrrole
    // we check that the ratio between the distance of the centroids of the
    // outer bonds and the distance of the centroids of the inner bonds is at
    // least 1.275, otherwise the inner bonds are not actually inside the ring.
    float outerBondsDistance = (bond0OuterCtd - bond2OuterCtd).length();
    float innerBondsDistance = (bond0InnerCtd - bond2InnerCtd).length();
    CHECK(outerBondsDistance / innerBondsDistance > 1.275f);
  }
}

TEST_CASE("draw atom list queries", "[extras]") {
  SECTION("atom list") {
    auto m = R"CTAB(
  Mrv2102 02112115002D          

  0  0  0     0  0            999 V3000
M  V30 BEGIN CTAB
M  V30 COUNTS 3 3 0 0 0
M  V30 BEGIN ATOM
M  V30 1 [N,O,S] 9.2083 12.8058 0 0
M  V30 2 C 8.4383 11.4721 0 0
M  V30 3 C 9.9783 11.4721 0 0
M  V30 END ATOM
M  V30 BEGIN BOND
M  V30 1 1 1 2
M  V30 2 1 3 1
M  V30 3 1 2 3
M  V30 END BOND
M  V30 END CTAB
M  END
)CTAB"_ctab;
    REQUIRE(m);
    MolDraw2DSVG drawer(350, 300);
    drawer.drawMolecule(*m, "atom list");
    drawer.finishDrawing();
    auto text = drawer.getDrawingText();
    std::ofstream outs("testAtomLists-1.svg");
    outs << text;
    outs.close();
    check_file_hash("testAtomLists-1.svg");
  }

  SECTION("NOT atom list") {
    auto m = R"CTAB(
  Mrv2102 02112115032D          

  0  0  0     0  0            999 V3000
M  V30 BEGIN CTAB
M  V30 COUNTS 3 3 0 0 0
M  V30 BEGIN ATOM
M  V30 1 "NOT [N,O,S]" 9.2083 12.8058 0 0
M  V30 2 C 8.4383 11.4721 0 0
M  V30 3 C 9.9783 11.4721 0 0
M  V30 END ATOM
M  V30 BEGIN BOND
M  V30 1 1 1 2
M  V30 2 1 3 1
M  V30 3 1 2 3
M  V30 END BOND
M  V30 END CTAB
M  END
)CTAB"_ctab;
    REQUIRE(m);
    MolDraw2DSVG drawer(350, 300);
    drawer.drawMolecule(*m, "NOT atom list");
    drawer.finishDrawing();
    auto text = drawer.getDrawingText();
    std::ofstream outs("testAtomLists-2.svg");
    outs << text;
    outs.close();
    check_file_hash("testAtomLists-2.svg");
  }
}

TEST_CASE("test the options that toggle isotope labels", "[drawing]") {
  SECTION("test all permutations") {
    auto m = "[1*]c1cc([2*])c([3*])c[14c]1"_smiles;
    REQUIRE(m);
    std::regex regex(R"regex(<text\s+.*>\d</text>)regex");
    std::smatch match;
    std::string line;
    {
      MolDraw2DSVG drawer(300, 300, -1, -1, true);
      drawer.drawMolecule(*m);
      drawer.finishDrawing();
      std::string textIsoDummyIso = drawer.getDrawingText();
      std::ofstream outs("testIsoDummyIso.svg");
      outs << textIsoDummyIso;
      outs.close();
      check_file_hash("testIsoDummyIso.svg");
      size_t nIsoDummyIso = std::distance(
          std::sregex_token_iterator(textIsoDummyIso.begin(),
                                     textIsoDummyIso.end(), regex),
          std::sregex_token_iterator());
      CHECK(nIsoDummyIso == 5);
    }
    {
      MolDraw2DSVG drawer(300, 300, -1, -1, true);
      drawer.drawOptions().isotopeLabels = false;
      drawer.drawMolecule(*m);
      drawer.finishDrawing();
      std::string textNoIsoDummyIso = drawer.getDrawingText();
      std::ofstream outs("testNoIsoDummyIso.svg");
      outs << textNoIsoDummyIso;
      outs.close();
      check_file_hash("testNoIsoDummyIso.svg");
      size_t nNoIsoDummyIso = std::distance(
          std::sregex_token_iterator(textNoIsoDummyIso.begin(),
                                     textNoIsoDummyIso.end(), regex, 1),
          std::sregex_token_iterator());
      CHECK(nNoIsoDummyIso == 3);
    }
    {
      MolDraw2DSVG drawer(300, 300, -1, -1, true);
      drawer.drawOptions().dummyIsotopeLabels = false;
      drawer.drawMolecule(*m);
      drawer.finishDrawing();
      std::string textIsoNoDummyIso = drawer.getDrawingText();
      std::ofstream outs("testIsoNoDummyIso.svg");
      outs << textIsoNoDummyIso;
      outs.close();
      check_file_hash("testIsoNoDummyIso.svg");
      size_t nIsoNoDummyIso = std::distance(
          std::sregex_token_iterator(textIsoNoDummyIso.begin(),
                                     textIsoNoDummyIso.end(), regex, 1),
          std::sregex_token_iterator());
      CHECK(nIsoNoDummyIso == 2);
    }
    {
      MolDraw2DSVG drawer(300, 300, -1, -1, true);
      drawer.drawOptions().isotopeLabels = false;
      drawer.drawOptions().dummyIsotopeLabels = false;
      drawer.drawMolecule(*m);
      drawer.finishDrawing();
      std::string textNoIsoNoDummyIso = drawer.getDrawingText();
      std::ofstream outs("testNoIsoNoDummyIso.svg");
      outs << textNoIsoNoDummyIso;
      outs.close();
      check_file_hash("testNoIsoNoDummyIso.svg");
      size_t nNoIsoNoDummyIso = std::distance(
          std::sregex_token_iterator(textNoIsoNoDummyIso.begin(),
                                     textNoIsoNoDummyIso.end(), regex, 1),
          std::sregex_token_iterator());
      CHECK(nNoIsoNoDummyIso == 0);
    }
  }
  SECTION("test that D/T show up even if isotope labels are hidden") {
    auto m = "C([1H])([2H])([3H])[H]"_smiles;
    std::regex regex(R"regex(<text\s+.*>[DT]</text>)regex");
    std::smatch match;
    REQUIRE(m);
    std::string line;
    MolDraw2DSVG drawer(300, 300, -1, -1, true);
    drawer.drawOptions().isotopeLabels = false;
    drawer.drawOptions().dummyIsotopeLabels = false;
    drawer.drawOptions().atomLabelDeuteriumTritium = true;
    drawer.drawMolecule(*m);
    drawer.finishDrawing();
    std::string textDeuteriumTritium = drawer.getDrawingText();
    std::ofstream outs("testDeuteriumTritium.svg");
    outs << textDeuteriumTritium;
    outs.close();
    check_file_hash("testDeuteriumTritium.svg");
    size_t nDeuteriumTritium = std::distance(
        std::sregex_token_iterator(textDeuteriumTritium.begin(),
                                   textDeuteriumTritium.end(), regex, 1),
        std::sregex_token_iterator());
    CHECK(nDeuteriumTritium == 2);
  }
}

TEST_CASE("draw hydrogen bonds", "[drawing]") {
  SECTION("basics") {
    auto m = R"CTAB(
  Mrv2014 03022114422D          

  0  0  0     0  0            999 V3000
M  V30 BEGIN CTAB
M  V30 COUNTS 8 8 0 0 0
M  V30 BEGIN ATOM
M  V30 1 C -5.4583 -0.125 0 0
M  V30 2 C -4.1247 0.645 0 0
M  V30 3 C -2.791 -0.125 0 0
M  V30 4 C -1.4573 0.645 0 0
M  V30 5 O -2.791 -1.665 0 0
M  V30 6 C -6.792 0.645 0 0
M  V30 7 O -5.4583 -1.665 0 0
M  V30 8 H -4.1247 -2.435 0 0
M  V30 END ATOM
M  V30 BEGIN BOND
M  V30 1 1 1 2
M  V30 2 1 2 3
M  V30 3 1 3 4
M  V30 4 2 3 5
M  V30 5 1 1 6
M  V30 6 1 1 7
M  V30 7 1 7 8
M  V30 8 10 5 8
M  V30 END BOND
M  V30 END CTAB
M  END
)CTAB"_ctab;
    REQUIRE(m);

    MolDraw2DSVG drawer(300, 300);
    drawer.drawMolecule(*m);
    drawer.finishDrawing();
    std::ofstream outs("testHydrogenBonds1.svg");
    outs << drawer.getDrawingText();
    outs.close();
    check_file_hash("testHydrogenBonds1.svg");
  }
  SECTION("from CXSMILES") {
    auto m = "CC1O[H]O=C(C)C1 |H:4.3|"_smiles;
    REQUIRE(m);

    MolDraw2DSVG drawer(300, 300);
    drawer.drawMolecule(*m);
    drawer.finishDrawing();
    std::ofstream outs("testHydrogenBonds2.svg");
    outs << drawer.getDrawingText();
    outs.close();
    check_file_hash("testHydrogenBonds2.svg");
  }
}

TEST_CASE("github #3912: cannot draw atom lists from SMARTS", "[query][bug]") {
  SECTION("original") {
    auto m = "C-[N,O]"_smarts;
    REQUIRE(m);
    int panelWidth = -1;
    int panelHeight = -1;
    bool noFreeType = true;
    MolDraw2DSVG drawer(300, 300, panelWidth, panelHeight, noFreeType);
    drawer.drawMolecule(*m);
    drawer.finishDrawing();
    std::ofstream outs("testGithub3912.1.svg");
    auto txt = drawer.getDrawingText();
    outs << txt;
    outs.close();
    check_file_hash("testGithub3912.1.svg");
    CHECK(txt.find(">N<") != std::string::npos);
    CHECK(txt.find(">O<") != std::string::npos);
    CHECK(txt.find(">!<") == std::string::npos);
  }
  SECTION("negated") {
    auto m = "C-[N,O]"_smarts;
    REQUIRE(m);
    REQUIRE(m->getAtomWithIdx(1)->hasQuery());
    m->getAtomWithIdx(1)->getQuery()->setNegation(true);
    int panelWidth = -1;
    int panelHeight = -1;
    bool noFreeType = true;
    MolDraw2DSVG drawer(300, 300, panelWidth, panelHeight, noFreeType);
    drawer.drawMolecule(*m);
    drawer.finishDrawing();
    std::ofstream outs("testGithub3912.2.svg");
    auto txt = drawer.getDrawingText();
    outs << txt;
    outs.close();
    check_file_hash("testGithub3912.2.svg");
    CHECK(txt.find(">N<") != std::string::npos);
    CHECK(txt.find(">O<") != std::string::npos);
    CHECK(txt.find(">!<") != std::string::npos);
  }
}

TEST_CASE("github #2976: kekulizing reactions when drawing", "[reactions]") {
  SECTION("basics") {
    bool asSmiles = true;
    std::unique_ptr<ChemicalReaction> rxn{
        RxnSmartsToChemicalReaction("c1ccccc1>>c1ncccc1", nullptr, asSmiles)};
    MolDraw2DSVG drawer(450, 200);
    drawer.drawReaction(*rxn);
    drawer.finishDrawing();
    std::ofstream outs("testGithub2976.svg");
    auto txt = drawer.getDrawingText();
    outs << txt;
    outs.close();
    check_file_hash("testGithub2976.svg");
  }
}

TEST_CASE("preserve Reaction coordinates", "[reactions]") {
  SECTION("basics") {
    std::string data = R"RXN($RXN

  Mrv16822    031301211645

  2  2  1
$MOL

  Mrv1682203132116452D          

  3  2  0  0  0  0            999 V2000
   -4.3304    2.5893    0.0000 O   0  0  0  0  0  0  0  0  0  0  0  0
   -4.3304    1.7643    0.0000 C   0  0  0  0  0  0  0  0  0  0  0  0
   -3.5054    1.7643    0.0000 C   0  0  0  0  0  0  0  0  0  0  0  0
  1  2  1  0  0  0  0
  2  3  1  0  0  0  0
M  END
$MOL

  Mrv1682203132116452D          

  2  1  0  0  0  0            999 V2000
   -2.1652    2.6339    0.0000 N   0  0  0  0  0  0  0  0  0  0  0  0
   -2.1652    1.8089    0.0000 C   0  0  0  0  0  0  0  0  0  0  0  0
  1  2  1  0  0  0  0
M  END
$MOL

  Mrv1682203132116452D          

  3  2  0  0  0  0            999 V2000
    3.6109    1.9512    0.0000 C   0  0  0  0  0  0  0  0  0  0  0  0
    2.7859    1.9512    0.0000 C   0  0  0  0  0  0  0  0  0  0  0  0
    2.7859    2.7762    0.0000 N   0  0  0  0  0  0  0  0  0  0  0  0
  2  1  1  0  0  0  0
  3  2  1  0  0  0  0
M  END
$MOL

  Mrv1682203132116452D          

  2  1  0  0  0  0            999 V2000
    4.9511    1.9959    0.0000 C   0  0  0  0  0  0  0  0  0  0  0  0
    4.9511    2.8209    0.0000 O   0  0  0  0  0  0  0  0  0  0  0  0
  2  1  1  0  0  0  0
M  END
$MOL

  Mrv1682203132116452D          

  2  1  0  0  0  0            999 V2000
   -0.3571    2.7232    0.0000 C   0  0  0  0  0  0  0  0  0  0  0  0
   -0.4003    3.5471    0.0000 O   0  0  0  0  0  0  0  0  0  0  0  0
  1  2  1  0  0  0  0
M  END
)RXN";
    std::unique_ptr<ChemicalReaction> rxn{RxnBlockToChemicalReaction(data)};
    MolDraw2DSVG drawer(450, 200);
    drawer.drawReaction(*rxn);
    drawer.finishDrawing();
    std::ofstream outs("testReactionCoords.svg");
    auto txt = drawer.getDrawingText();
    outs << txt;
    outs.close();
    check_file_hash("testReactionCoords.svg");

    // the reaction is drawn with some bonds vertical, make sure they remain
    // vertical
    {
      std::regex regex("class='bond-0.*? d='M (\\d+\\.\\d+).* L (\\d+\\.\\d+)");
      std::smatch bondMatch;
      REQUIRE(std::regex_search(txt, bondMatch, regex));
      REQUIRE(bondMatch.size() == 3);  // match both halves of the bond
      CHECK(bondMatch[1].str() == bondMatch[2].str());
    }
    {
      std::regex regex("class='bond-2.*? d='M (\\d+\\.\\d+).* L (\\d+\\.\\d+)");
      std::smatch bondMatch;
      REQUIRE(std::regex_search(txt, bondMatch, regex));
      REQUIRE(bondMatch.size() == 3);  // match both halves of the bond
      CHECK(bondMatch[1].str() == bondMatch[2].str());
    }
    {
      std::regex regex("class='bond-4.*? d='M (\\d+\\.\\d+).* L (\\d+\\.\\d+)");
      std::smatch bondMatch;
      REQUIRE(std::regex_search(txt, bondMatch, regex));
      REQUIRE(bondMatch.size() == 3);  // match both halves of the bond
      CHECK(bondMatch[1].str() == bondMatch[2].str());
    }
  }
}
TEST_CASE("support annotation colors", "[drawing]") {
  SECTION("basics") {
    auto m = "CCCO"_smiles;
    REQUIRE(m);
    int panelWidth = -1;
    int panelHeight = -1;
    bool noFreeType = true;
    MolDraw2DSVG drawer(300, 300, panelWidth, panelHeight, noFreeType);
    drawer.drawOptions().annotationColour = DrawColour{0, 0, 1, 1};
    drawer.drawOptions().addAtomIndices = true;
    drawer.drawMolecule(*m, "blue annotations");
    drawer.finishDrawing();
    std::ofstream outs("testAnnotationColors.svg");
    auto txt = drawer.getDrawingText();
    outs << txt;
    outs.close();
    check_file_hash("testAnnotationColors.svg");
    CHECK(txt.find("fill:#0000FF' >2<") != std::string::npos);
  }
}

TEST_CASE("Github #4238: prepareMolForDrawing and wavy bonds") {
  {
    auto mol = "CC=CC"_smiles;
    REQUIRE(mol);
    mol->getBondWithIdx(1)->setStereoAtoms(0, 3);
    mol->getBondWithIdx(1)->setStereo(Bond::BondStereo::STEREOANY);
    bool kekulize = true;
    bool addChiralHs = true;
    bool wedgeBonds = true;
    bool forceCoords = true;
    bool wavyBonds = false;
    MolDraw2DUtils::prepareMolForDrawing(*mol, kekulize, addChiralHs,
                                         wedgeBonds, forceCoords, wavyBonds);
    CHECK(mol->getBondWithIdx(0)->getBondDir() == Bond::BondDir::NONE);
    CHECK(mol->getBondWithIdx(1)->getStereo() == Bond::BondStereo::STEREOANY);

    RWMol mol2(*mol);
    wavyBonds = true;
    MolDraw2DUtils::prepareMolForDrawing(mol2, kekulize, addChiralHs,
                                         wedgeBonds, forceCoords, wavyBonds);
    CHECK(mol2.getBondWithIdx(0)->getBondDir() == Bond::BondDir::UNKNOWN);
    CHECK(mol2.getBondWithIdx(1)->getStereo() == Bond::BondStereo::STEREONONE);

    MOL_PTR_VECT ms{mol.get(), &mol2};
    {
      MolDraw2DSVG drawer(500, 200, 250, 200);
      // drawer.drawOptions().prepareMolsBeforeDrawing = false;
      std::vector<std::string> legends = {"before", "after"};
      drawer.drawMolecules(ms, &legends);
      drawer.finishDrawing();
      std::string text = drawer.getDrawingText();
      std::ofstream outs("testGithub4238_1.svg");
      outs << text;
      outs.flush();
      check_file_hash("testGithub4238_1.svg");
    }
#ifdef RDK_BUILD_CAIRO_SUPPORT
    {
      MolDraw2DCairo drawer(500, 200, 250, 200);
      std::vector<std::string> legends = {"before", "after"};
      drawer.drawMolecules(ms, &legends);
      drawer.finishDrawing();
      drawer.writeDrawingText("testGithub4238_1.png");
      check_file_hash("testGithub4238_1.png");
    }
#endif
  }
}

TEST_CASE("Github #4323: support providing RGBA colors") {
  auto mol = "CCCO"_smiles;
  REQUIRE(mol);
#ifdef RDK_BUILD_FREETYPE_SUPPORT
  SECTION("with alpha") {
    MolDraw2DSVG drawer(200, 150);
    drawer.drawOptions().legendColour = DrawColour(1, 0, 1, 0.3);
    drawer.drawOptions().backgroundColour = DrawColour(0.5, 0.5, 0.5, 0.3);
    drawer.drawMolecule(*mol, "partially transparent legend/background");
    drawer.finishDrawing();

    std::string text = drawer.getDrawingText();
    std::ofstream outs("testGithub4323_1.svg");
    outs << text;
    outs.flush();
    // background
    CHECK(text.find("fill:#7F7F7F4C;") != std::string::npos);
    CHECK(text.find("fill:#7F7F7F;") == std::string::npos);
    // legend
    CHECK(text.find("fill='#FF00FF4C'") != std::string::npos);
    CHECK(text.find("fill='#FF00FF'") == std::string::npos);
    check_file_hash("testGithub4323_1.svg");
  }
  SECTION("without alpha") {
    MolDraw2DSVG drawer(200, 150);
    drawer.drawOptions().legendColour = DrawColour(1, 0, 1);
    drawer.drawOptions().backgroundColour = DrawColour(0.5, 0.5, 0.5);
    drawer.drawMolecule(*mol, "no transparency");
    drawer.finishDrawing();

    std::string text = drawer.getDrawingText();
    std::ofstream outs("testGithub4323_2.svg");
    outs << text;
    outs.flush();
    // background
    CHECK(text.find("fill:#7F7F7F4C;") == std::string::npos);
    CHECK(text.find("fill:#7F7F7F;") != std::string::npos);
    // legend
    CHECK(text.find("fill='#FF00FF4C'") == std::string::npos);
    CHECK(text.find("fill='#FF00FF'") != std::string::npos);
    check_file_hash("testGithub4323_2.svg");
  }
#endif
  SECTION("no FT with alpha") {
    MolDraw2DSVG drawer(200, 150, -1, -1, NO_FREETYPE);
    drawer.drawOptions().legendColour = DrawColour(1, 0, 1, 0.3);
    drawer.drawOptions().backgroundColour = DrawColour(0.5, 0.5, 0.5, 0.3);
    drawer.drawMolecule(*mol, "partially transparent legend/background");
    drawer.finishDrawing();

    std::string text = drawer.getDrawingText();
    std::ofstream outs("testGithub4323_3.svg");
    outs << text;
    outs.flush();
    // background
    CHECK(text.find("fill:#7F7F7F4C;") != std::string::npos);
    CHECK(text.find("fill:#7F7F7F;") == std::string::npos);
    // legend
    CHECK(text.find("fill:#FF00FF4C'") != std::string::npos);
    CHECK(text.find("fill:#FF00FF'") == std::string::npos);
    check_file_hash("testGithub4323_3.svg");
  }
  SECTION("no FT without alpha") {
    MolDraw2DSVG drawer(200, 150, -1, -1, NO_FREETYPE);
    drawer.drawOptions().legendColour = DrawColour(1, 0, 1);
    drawer.drawOptions().backgroundColour = DrawColour(0.5, 0.5, 0.5);
    drawer.drawMolecule(*mol, "no transparency");
    drawer.finishDrawing();

    std::string text = drawer.getDrawingText();
    std::ofstream outs("testGithub4323_4.svg");
    outs << text;
    outs.flush();
    // background
    CHECK(text.find("fill:#7F7F7F4C;") == std::string::npos);
    CHECK(text.find("fill:#7F7F7F;") != std::string::npos);
    // legend
    CHECK(text.find("fill:#FF00FF4C'") == std::string::npos);
    CHECK(text.find("fill:#FF00FF'") != std::string::npos);
    check_file_hash("testGithub4323_4.svg");
  }
#ifdef RDK_BUILD_CAIRO_SUPPORT
#ifdef RDK_BUILD_FREETYPE_SUPPORT
  SECTION("Cairo with alpha") {
    MolDraw2DCairo drawer(200, 150);
    drawer.drawOptions().legendColour = DrawColour(1, 0, 1, 0.3);
    drawer.drawOptions().backgroundColour = DrawColour(0.5, 0.5, 0.5, 0.3);
    drawer.drawMolecule(*mol, "partially transparent legend/background");
    drawer.finishDrawing();
    drawer.writeDrawingText("testGithub4323_1.png");
    check_file_hash("testGithub4323_1.png");
  }
#endif
  SECTION("No FT Cairo with alpha") {
    MolDraw2DCairo drawer(200, 150, -1, -1, NO_FREETYPE);
    drawer.drawOptions().legendColour = DrawColour(1, 0, 1, 0.3);
    drawer.drawOptions().backgroundColour = DrawColour(0.5, 0.5, 0.5, 0.3);
    drawer.drawMolecule(*mol, "partially transparent legend/background");
    drawer.finishDrawing();
    drawer.writeDrawingText("testGithub4323_3.png");
    check_file_hash("testGithub4323_3.png");
  }
#endif
}

TEST_CASE(
    "Github #4508: SubstanceGroup labels sometimes overlap with atoms in image "
    "generation") {
  SECTION("Basics") {
    auto mol = R"CTAB(
  Mrv2114 09132120172D          

  0  0  0     0  0            999 V3000
M  V30 BEGIN CTAB
M  V30 COUNTS 8 8 1 0 1
M  V30 BEGIN ATOM
M  V30 1 C -0.5878 0.8085 0 0
M  V30 2 C -1.9434 0.078 0 0
M  V30 3 C -1.9884 -1.4614 0 0
M  V30 4 C -0.6778 -2.2702 0 0
M  V30 5 C 0.6778 -1.5394 0 0
M  V30 6 C 0.7228 -0.0001 0 0
M  V30 7 N -0.5428 2.3478 0 0
M  V30 8 O 1.9884 -2.3479 0 0
M  V30 END ATOM
M  V30 BEGIN BOND
M  V30 1 2 1 2
M  V30 2 1 2 3
M  V30 3 2 3 4
M  V30 4 1 4 5
M  V30 5 2 5 6
M  V30 6 1 6 1
M  V30 7 1 1 7
M  V30 8 1 5 8
M  V30 END BOND
M  V30 BEGIN SGROUP
M  V30 1 DAT 0 ATOMS=(1 7) FIELDNAME=UV FIELDINFO=nm -
M  V30 FIELDDISP="    0.0000    0.0000    DRU   ALL  0       0" -
M  V30 MRV_FIELDDISP=0 FIELDDATA=340
M  V30 END SGROUP
M  V30 END CTAB
M  END)CTAB"_ctab;
    REQUIRE(mol);

    {
      MolDraw2DSVG drawer(300, 250);
      drawer.drawMolecule(*mol, "data label with DRU");
      drawer.finishDrawing();
      std::string text = drawer.getDrawingText();
      std::ofstream outs("testGithub4508_1.svg");
      outs << text;
      outs.flush();
      check_file_hash("testGithub4508_1.svg");
    }

    // remove the sgroup-atom atom... the SGroup will not be drawn
    auto &sgs = getSubstanceGroups(*mol);
    REQUIRE(sgs.size() == 1);
    sgs[0].setAtoms(std::vector<unsigned int>());
    {
      MolDraw2DSVG drawer(300, 250);
      drawer.drawMolecule(*mol, "no data label drawn");
      drawer.finishDrawing();
      std::string text = drawer.getDrawingText();
      std::ofstream outs("testGithub4508_1b.svg");
      outs << text;
      outs.flush();
      check_file_hash("testGithub4508_1b.svg");
    }
  }
  SECTION("Absolute") {
    auto mol = R"CTAB(
  Mrv2114 09132120172D

  0  0  0     0  0            999 V3000
M  V30 BEGIN CTAB
M  V30 COUNTS 8 8 1 0 1
M  V30 BEGIN ATOM
M  V30 1 C -0.5878 0.8085 0 0
M  V30 2 C -1.9434 0.078 0 0
M  V30 3 C -1.9884 -1.4614 0 0
M  V30 4 C -0.6778 -2.2702 0 0
M  V30 5 C 0.6778 -1.5394 0 0
M  V30 6 C 0.7228 -0.0001 0 0
M  V30 7 N -0.5428 2.3478 0 0
M  V30 8 O 1.9884 -2.3479 0 0
M  V30 END ATOM
M  V30 BEGIN BOND
M  V30 1 2 1 2
M  V30 2 1 2 3
M  V30 3 2 3 4
M  V30 4 1 4 5
M  V30 5 2 5 6
M  V30 6 1 6 1
M  V30 7 1 1 7
M  V30 8 1 5 8
M  V30 END BOND
M  V30 BEGIN SGROUP
M  V30 1 DAT 0 ATOMS=(1 7) FIELDNAME=UV FIELDINFO=nm -
M  V30 FIELDDISP="    0.0000    0.0000    DAU   ALL  0       0" -
M  V30 MRV_FIELDDISP=0 FIELDDATA=340
M  V30 END SGROUP
M  V30 END CTAB
M  END)CTAB"_ctab;
    REQUIRE(mol);

    {
      MolDraw2DSVG drawer(300, 250);
      drawer.drawMolecule(*mol, "data label with DAU\n(expect odd placement)");
      drawer.finishDrawing();
      std::string text = drawer.getDrawingText();
      std::ofstream outs("testGithub4508_2.svg");
      outs << text;
      outs.flush();
      check_file_hash("testGithub4508_2.svg");
    }

    // remove the sgroup-atom atom... the SGroup will still be drawn
    auto &sgs = getSubstanceGroups(*mol);
    REQUIRE(sgs.size() == 1);
    sgs[0].setAtoms(std::vector<unsigned int>());
    {
      MolDraw2DSVG drawer(300, 250);
      drawer.drawMolecule(*mol,
                          "DAU, no associated atom\n(expect odd placement)");
      drawer.finishDrawing();
      std::string text = drawer.getDrawingText();
      std::ofstream outs("testGithub4508_2b.svg");
      outs << text;
      outs.flush();
      check_file_hash("testGithub4508_2b.svg");
    }
  }
}

TEST_CASE("Github #4538 drawMolecules crash") {
  auto m = "CCc1ccccc1"_smiles;
  REQUIRE(m);
  RDDepict::compute2DCoords(*m);
  ROMol m1(*m);
  ROMol m2(*m);
  std::vector<ROMol *> mols{&m1, &m2};
  SECTION("basics") {
    MolDraw2DSVG drawer(500, 200, 250, 200);
    drawer.drawOptions().prepareMolsBeforeDrawing = false;
    drawer.drawMolecules(mols);
    drawer.finishDrawing();
    auto text = drawer.getDrawingText();
    std::ofstream outs("testGithub4538.svg");
    outs << text;
    outs.flush();
    check_file_hash("testGithub4538.svg");
  }
}

TEST_CASE("dark mode mol drawing") {
  SECTION("Basics") {
    auto m =
        "CS(=O)(=O)COC(=N)c1cc(Cl)cnc1[NH3+] |SgD:7:note:some extra text:=:::|"_smiles;
    REQUIRE(m);
    MolDraw2DSVG drawer(350, 300);
    setDarkMode(drawer);
    drawer.drawMolecule(*m, "dark mode!");
    drawer.finishDrawing();
    auto text = drawer.getDrawingText();
    std::ofstream outs("testDarkMode.1.svg");
    outs << text;
    outs.flush();
    check_file_hash("testDarkMode.1.svg");
  }
}
TEST_CASE("monochrome mol drawing") {
  SECTION("Basics") {
    auto m =
        "CS(=O)(=O)COC(=N)c1cc(Cl)cnc1[NH3+] |SgD:7:note:some extra text:=:::|"_smiles;
    REQUIRE(m);
    MolDraw2DSVG drawer(350, 300);
    setMonochromeMode(drawer, DrawColour{0.1, 0.1, 0.6},
                      DrawColour{0.75, 0.75, 0.75});
    drawer.drawMolecule(*m, "monochrome");
    drawer.finishDrawing();
    auto text = drawer.getDrawingText();
    std::ofstream outs("testMonochrome.1.svg");
    outs << text;
    outs.flush();
    check_file_hash("testMonochrome.1.svg");
  }
  SECTION("Basics inverted") {
    auto m =
        "CS(=O)(=O)COC(=N)c1cc(Cl)cnc1[NH3+] |SgD:7:note:some extra text:=:::|"_smiles;
    REQUIRE(m);
    MolDraw2DSVG drawer(350, 300);
    setMonochromeMode(drawer, DrawColour{0.75, 0.75, 0.75},
                      DrawColour{0.1, 0.1, 0.6});
    drawer.drawMolecule(*m, "monochrome");
    drawer.finishDrawing();
    auto text = drawer.getDrawingText();
    std::ofstream outs("testMonochrome.2.svg");
    outs << text;
    outs.flush();
    check_file_hash("testMonochrome.2.svg");
  }
}
TEST_CASE("other palettes") {
  auto m =
      "CS(=O)(=O)COC(=N)c1c(I)c(Cl)c(Br)nc1[NH2+]CP(=O) |SgD:7:note:some extra text:=:::|"_smiles;
  REQUIRE(m);
  SECTION("Avalon") {
    MolDraw2DSVG drawer(350, 300);
    assignAvalonPalette(drawer.drawOptions().atomColourPalette);
    drawer.drawMolecule(*m, "Avalon");
    drawer.finishDrawing();
    auto text = drawer.getDrawingText();
    std::ofstream outs("testAvalon.1.svg");
    outs << text;
    outs.flush();
    check_file_hash("testAvalon.1.svg");
  }
  SECTION("CDK") {
    MolDraw2DSVG drawer(350, 300);
    assignCDKPalette(drawer.drawOptions().atomColourPalette);
    drawer.drawMolecule(*m, "CDK");
    drawer.finishDrawing();
    auto text = drawer.getDrawingText();
    std::ofstream outs("testCDK.1.svg");
    outs << text;
    outs.flush();
    check_file_hash("testCDK.1.svg");
  }
}

TEST_CASE("SDD record parsing") {
  auto mol = R"CTAB(
  Mrv2008 11122110292D

  6  6  0  0  0  0            999 V2000
    9.3527    2.5661    0.0000 C   0  0  0  0  0  0  0  0  0  0  0  0
    8.6382    2.1536    0.0000 C   0  0  0  0  0  0  0  0  0  0  0  0
    8.6382    1.3286    0.0000 C   0  0  0  0  0  0  0  0  0  0  0  0
    9.3527    0.9161    0.0000 C   0  0  0  0  0  0  0  0  0  0  0  0
   10.0671    1.3286    0.0000 C   0  0  0  0  0  0  0  0  0  0  0  0
   10.0671    2.1536    0.0000 C   0  0  0  0  0  0  0  0  0  0  0  0
  1  2  1  0  0  0  0
  2  3  2  0  0  0  0
  3  4  1  0  0  0  0
  4  5  2  0  0  0  0
  5  6  1  0  0  0  0
  1  6  2  0  0  0  0
M  STY  1   1 DAT
M  SLB  1   1   1
M  SAL   1  1   1
M  SDT   1 NAME
M  SDD   1 -2345.1234-2345.1234    DR    ALL  1       0
M  SED   1 Hello World
M  END
)CTAB"_ctab;
  // SDD record has format
  // M  SDD sss xxxxx.xxxxyyyyy.yyyy eeefgh i jjjkkk ll m noo
  MolDraw2DSVG drawer(350, 300, -1, -1, 1);
  drawer.drawMolecule(*mol);
  drawer.finishDrawing();
  auto text = drawer.getDrawingText();
  std::string name("Hello World");
  for (auto &c : name) {
    std::stringstream ss;
    ss << " >" << c << "</text>";
    auto pos = text.find(ss.str());
    CHECK(pos != std::string::npos);
  }
}

TEST_CASE("Github #4519 bad placement of datafield labels") {
  auto mol1 = R"CTAB(
     RDKit          2D

  0  0  0  0  0  0  0  0  0  0999 V3000
M  V30 BEGIN CTAB
M  V30 COUNTS 5 4 1 0 0
M  V30 BEGIN ATOM
M  V30 1 C 0.000000 0.000000 0.000000 0
M  V30 2 C 1.299038 0.750000 0.000000 0
M  V30 3 C 2.598076 -0.000000 0.000000 0
M  V30 4 C 1.299038 2.250000 0.000000 0
M  V30 5 C 2.598076 3.000000 0.000000 0
M  V30 END ATOM
M  V30 BEGIN BOND
M  V30 1 1 1 2
M  V30 2 2 2 3
M  V30 3 1 2 4
M  V30 4 2 4 5
M  V30 END BOND
M  V30 BEGIN SGROUP
M  V30 1 DAT 0 ATOMS=(5 2 4 5 3 1) FIELDNAME="Lambda Max" FIELDINFO=nm -
M  V30 FIELDDATA="2222"
M  V30 END SGROUP
M  V30 END CTAB
M  END)CTAB"_ctab;
  REQUIRE(mol1);

  auto mol2 = R"CTAB(
     RDKit          2D

  0  0  0  0  0  0  0  0  0  0999 V3000
M  V30 BEGIN CTAB
M  V30 COUNTS 8 8 1 0 0
M  V30 BEGIN ATOM
M  V30 1 N 3.000000 0.000000 0.000000 0
M  V30 2 C 1.500000 0.000000 0.000000 0
M  V30 3 C 0.750000 -1.299038 0.000000 0
M  V30 4 C -0.750000 -1.299038 0.000000 0
M  V30 5 C -1.500000 0.000000 0.000000 0
M  V30 6 C -0.750000 1.299038 0.000000 0
M  V30 7 O -1.500000 2.598076 0.000000 0
M  V30 8 C 0.750000 1.299038 0.000000 0
M  V30 END ATOM
M  V30 BEGIN BOND
M  V30 1 1 1 2
M  V30 2 2 2 3
M  V30 3 1 3 4
M  V30 4 2 4 5
M  V30 5 1 5 6
M  V30 6 1 6 7
M  V30 7 2 6 8
M  V30 8 1 8 2
M  V30 END BOND
M  V30 BEGIN SGROUP
M  V30 1 DAT 0 ATOMS=(1 1) FIELDNAME=UV FIELDINFO=nm -
M  V30 FIELDDISP="    0.0000    0.0000    DR    ALL  0       0" -
M  V30 FIELDDATA="340"
M  V30 END SGROUP
M  V30 END CTAB
M  END)CTAB"_ctab;
  REQUIRE(mol2);

  auto mol3 = R"CTAB(
     RDKit          2D

  0  0  0  0  0  0  0  0  0  0999 V3000
M  V30 BEGIN CTAB
M  V30 COUNTS 4 3 1 0 0
M  V30 BEGIN ATOM
M  V30 1 C -0.750000 -1.299038 0.000000 0
M  V30 2 C 0.000000 0.000000 0.000000 0
M  V30 3 C 1.500000 0.000000 0.000000 0
M  V30 4 C 2.250000 1.299038 0.000000 0
M  V30 END ATOM
M  V30 BEGIN BOND
M  V30 1 1 1 2
M  V30 2 2 2 3
M  V30 3 1 3 4
M  V30 END BOND
M  V30 BEGIN SGROUP
M  V30 1 DAT 0 ATOMS=(1 3) FIELDNAME=Stereo -
M  V30 FIELDDATA="Cis"
M  V30 END SGROUP
M  V30 END CTAB
M  END)CTAB"_ctab;
  REQUIRE(mol3);

  std::vector<std::string> legends = {
      "datafield label bad placement1", "datafield label bad placement2",
      "datafield label bad placement3"};  //  std::vector<std::string> legends =
                                          //  {"datafield label bad
                                          //  placement2"};
  {
    MolDraw2DSVG drawer(300, 250);
    drawer.drawMolecule(*mol1, legends[0]);
    drawer.finishDrawing();
    std::string text = drawer.getDrawingText();
    std::ofstream outs("testGithub4519_1.svg");
    outs << text;
    outs.flush();
    check_file_hash("testGithub4519_1.svg");
  }
  {
    MolDraw2DSVG drawer(300, 250);
    drawer.drawMolecule(*mol2, legends[1]);
    drawer.finishDrawing();
    std::string text = drawer.getDrawingText();
    std::ofstream outs("testGithub4519_2.svg");
    outs << text;
    outs.flush();
    check_file_hash("testGithub4519_2.svg");
  }
  {
    MolDraw2DSVG drawer(300, 250);
    drawer.drawMolecule(*mol3, legends[2]);
    drawer.finishDrawing();
    std::string text = drawer.getDrawingText();
    std::ofstream outs("testGithub4519_3.svg");
    outs << text;
    outs.flush();
    check_file_hash("testGithub4519_3.svg");
  }

  {
    std::vector<ROMol *> mols;
    mols.push_back(mol1.get());
    mols.push_back(mol2.get());
    mols.push_back(mol3.get());
    MolDraw2DSVG drawer(900, 250, 300, 250);
    drawer.drawMolecules(mols, &legends);
    drawer.finishDrawing();
    std::string text = drawer.getDrawingText();
    std::ofstream outs("testGithub4519_4.svg");
    outs << text;
    outs.flush();
    outs.close();
    check_file_hash("testGithub4519_4.svg");
  }
}

TEST_CASE("changing baseFontSize") {
  RDDepict::preferCoordGen = false;
  auto mol1 =
      "CC(C)C[C@H](NC(=O)[C@H](CCCCN)NC(=O)[C@H](CS)NC(=O)CNC(=O)[C@H](C)NC(=O)[C@H](CCCCN)NC(=O)[C@H](CC(C)C)NC(=O)CNC(=O)[C@H](C)NC(=O)[C@H](CS)NC(=O)[C@H](CCCCN)NC(=O)[C@H](C)NC(=O)[C@@H](NC(=O)[C@H](CS)NC(=O)CNC(=O)[C@H](C)NC(=O)[C@H](CCCCN)NC(=O)CNC(=O)[C@H](C)NC(=O)[C@H](CCCCN)NC(=O)[C@H](C)N)[C@@H](C)O)C(=O)O"_smiles;
  REQUIRE(mol1);
  MolDraw2DUtils::prepareMolForDrawing(*mol1);
  auto mol2 = "C[C@H](N)C(=O)N[C@@H](CCCCN)C(=O)N[C@@H](C)C(=O)NCC(=O)O"_smiles;
  REQUIRE(mol2);
  MolDraw2DUtils::prepareMolForDrawing(*mol2);
  SECTION("basics-large") {
    MolDraw2DSVG drawer(350, 300, -1, -1, 1);
    drawer.drawMolecule(*mol1);
    drawer.finishDrawing();
    CHECK(drawer.fontSize() == Approx(6.0).margin(0.1));
    auto text = drawer.getDrawingText();
    std::ofstream outs("testBaseFontSize.1a.svg");
    outs << text;
    outs.flush();
    check_file_hash("testBaseFontSize.1a.svg");
  }
  SECTION("increase size - large") {
    // here we change the base font size, but it doesn't matter since the
    // structure is big enough we end up stuck with the minimum font size.
    MolDraw2DSVG drawer(350, 300, -1, -1, 1);
    drawer.drawOptions().baseFontSize = 0.9;
    drawer.drawMolecule(*mol1);
    drawer.finishDrawing();
    CHECK(drawer.fontSize() == Approx(5.5).margin(.1));
    auto text = drawer.getDrawingText();
    std::ofstream outs("testBaseFontSize.1b.svg");
    outs << text;
    outs.flush();
    check_file_hash("testBaseFontSize.1b.svg");
  }
  SECTION("basics-small") {
    MolDraw2DSVG drawer(350, 300, -1, -1, 1);
    drawer.drawMolecule(*mol2);
    drawer.finishDrawing();
    CHECK(drawer.fontSize() == Approx(14.0).margin(0.1));
    auto text = drawer.getDrawingText();
    std::ofstream outs("testBaseFontSize.2a.svg");
    outs << text;
    outs.flush();
    check_file_hash("testBaseFontSize.2a.svg");
  }
  SECTION("increase size - smaller") {
    MolDraw2DSVG drawer(350, 300, -1, -1, 1);
    drawer.drawOptions().baseFontSize = 0.9;
    drawer.drawMolecule(*mol2);
    drawer.finishDrawing();
    CHECK(drawer.fontSize() == Approx(20.4).margin(0.1));
    auto text = drawer.getDrawingText();
    std::ofstream outs("testBaseFontSize.2b.svg");
    outs << text;
    outs.flush();
    check_file_hash("testBaseFontSize.2b.svg");
  }
}

TEST_CASE("flexicanvas: set canvas size automatically") {
  // note that these examples use Freetype if it's available.
  auto mol1 = "CCN(CC)CCn1nc2c3ccccc3sc3c(CNS(C)(=O)=O)ccc1c32"_smiles;
  REQUIRE(mol1);
  MolDraw2DUtils::prepareMolForDrawing(*mol1);

  auto mol2 = R"CTAB(
  Mrv2108 11192104292D

  0  0  0     0  0            999 V3000
M  V30 BEGIN CTAB
M  V30 COUNTS 5 5 0 0 0
M  V30 BEGIN ATOM
M  V30 1 C -5.2 -1.4 0 0
M  V30 2 O -5.2 -2.8 0 0
M  V30 3 C -3.7 -1.4 0 0
M  V30 4 C -3.7 -2.8 0 0 CFG=1
M  V30 5 N -2.5994 -3.9839 0 0
M  V30 END ATOM
M  V30 BEGIN BOND
M  V30 1 1 1 2
M  V30 2 1 1 3
M  V30 3 1 2 4
M  V30 4 1 3 4
M  V30 5 1 4 5 CFG=1
M  V30 END BOND
M  V30 END CTAB
M  END
)CTAB"_ctab;
  REQUIRE(mol2);
  MolDraw2DUtils::prepareMolForDrawing(*mol2);
  SECTION("fixed canvas") {
    MolDraw2DSVG drawer(308, 223, -1, -1);
    drawer.drawMolecule(*mol1);
    drawer.finishDrawing();
    auto text = drawer.getDrawingText();
    std::ofstream outs("testFlexiCanvas.1a.svg");
    outs << text;
    outs.flush();
    check_file_hash("testFlexiCanvas.1a.svg");
  }
  SECTION("flexicanvas1") {
    MolDraw2DSVG drawer(-1, -1, -1, -1);
    drawer.drawMolecule(*mol1);
    drawer.finishDrawing();
    auto text = drawer.getDrawingText();
    std::ofstream outs("testFlexiCanvas.1b.svg");
    outs << text;
    outs.flush();
    check_file_hash("testFlexiCanvas.1b.svg");
  }
  SECTION("flexicanvas1") {
    MolDraw2DSVG drawer(-1, -1, -1, -1);
    drawer.drawOptions().scalingFactor = 30;
    drawer.drawOptions().baseFontSize = 0.6;
    drawer.drawMolecule(*mol1);
    drawer.finishDrawing();
    auto text = drawer.getDrawingText();
    std::ofstream outs("testFlexiCanvas.1c.svg");
    outs << text;
    outs.flush();
    check_file_hash("testFlexiCanvas.1c.svg");
  }
  SECTION("flexicanvas1") {
    MolDraw2DSVG drawer(-1, -1, -1, -1);
    drawer.drawOptions().scalingFactor = 30;
    drawer.drawOptions().fixedFontSize = 32;
    drawer.drawMolecule(*mol1);
    drawer.finishDrawing();
    CHECK(drawer.fontSize() == Approx(32).margin(0.1));
    auto text = drawer.getDrawingText();
    std::ofstream outs("testFlexiCanvas.1d.svg");
    outs << text;
    outs.flush();
    check_file_hash("testFlexiCanvas.1d.svg");
  }
  SECTION("square") {
    MolDraw2DSVG drawer(-1, -1, -1, -1);
    drawer.drawOptions().baseFontSize = 0.8;
    drawer.drawMolecule(*mol2);
    drawer.finishDrawing();
    auto text = drawer.getDrawingText();
    std::ofstream outs("testFlexiCanvas.2.svg");
    outs << text;
    outs.flush();
    check_file_hash("testFlexiCanvas.2.svg");
  }
#ifdef RDK_BUILD_CAIRO_SUPPORT
  SECTION("square PNG no freetype") {
    MolDraw2DCairo drawer(-1, -1, -1, -1, true);
    drawer.drawOptions().baseFontSize = 0.8;
    drawer.drawMolecule(*mol2);
    drawer.finishDrawing();
    auto text = drawer.getDrawingText();
    std::ofstream outs("testFlexiCanvas.2a.png");
    outs << text;
    outs.flush();
    check_file_hash("testFlexiCanvas.2a.png");
  }
  SECTION("square PNG with freetype") {
    MolDraw2DCairo drawer(-1, -1, -1, -1, false);
    drawer.drawOptions().baseFontSize = 0.8;
    drawer.drawMolecule(*mol2);
    drawer.finishDrawing();
    auto text = drawer.getDrawingText();
    std::ofstream outs("testFlexiCanvas.2b.png");
    outs << text;
    outs.flush();
    check_file_hash("testFlexiCanvas.2b.png");
  }
#endif
  // semiflexicanvas - with freetype
  SECTION("semiflexicanvas1") {
    MolDraw2DSVG drawer(308, -1, -1, -1, false);
    drawer.drawOptions().scalingFactor = 30;
    drawer.drawOptions().baseFontSize = 0.6;
    drawer.drawMolecule(*mol1);
    drawer.finishDrawing();
    auto text = drawer.getDrawingText();
    std::ofstream outs("testSemiFlexiCanvas.1a.svg");
    outs << text;
    outs.flush();
    check_file_hash("testSemiFlexiCanvas.1a.svg");
  }
  SECTION("semiflexicanvas2") {
    MolDraw2DSVG drawer(-1, 223, -1, -1, false);
    drawer.drawOptions().scalingFactor = 30;
    drawer.drawOptions().baseFontSize = 0.6;
    drawer.drawMolecule(*mol1);
    drawer.finishDrawing();
    auto text = drawer.getDrawingText();
    std::ofstream outs("testSemiFlexiCanvas.1b.svg");
    outs << text;
    outs.flush();
    check_file_hash("testSemiFlexiCanvas.1b.svg");
  }
  SECTION("semiflexicanvas3") {
    auto mol3 = "ON"_smiles;
    REQUIRE(mol3);
    MolDraw2DSVG drawer(-1, 150, -1, -1, false);
    drawer.drawOptions().scalingFactor = 30;
    drawer.drawOptions().baseFontSize = 0.6;
    drawer.drawMolecule(*mol3);
    drawer.finishDrawing();
    auto text = drawer.getDrawingText();
    std::ofstream outs("testSemiFlexiCanvas.1c.svg");
    outs << text;
    outs.flush();
    check_file_hash("testSemiFlexiCanvas.1c.svg");
  }
  SECTION("reaction") {
    std::unique_ptr<ChemicalReaction> rxn(RxnSmartsToChemicalReaction(
        "[N:1]-[C:2]-[C:3](=[O:4])-[O:5].[N:6]-[C:7]-[C:8](=[O:9])-[O:10]>>[N:"
        "1]1-[C:2]-[C:3](=[O:4])-[N:6]-[C:7]-[C:8]-1=[O:9].[O:5]=[O:10]"));
    MolDraw2DSVG drawer(-1, -1, -1, -1, true);
    drawer.drawReaction(*rxn);
    drawer.finishDrawing();
    auto text = drawer.getDrawingText();
    std::ofstream outs("testFlexiCanvas.3.svg");
    outs << text;
    outs.flush();
    check_file_hash("testFlexiCanvas.3.svg");
  }
  SECTION("data labels") {
    auto mol1 = R"CTAB(
     RDKit          2D

  0  0  0  0  0  0  0  0  0  0999 V3000
M  V30 BEGIN CTAB
M  V30 COUNTS 5 4 1 0 0
M  V30 BEGIN ATOM
M  V30 1 C 0.000000 0.000000 0.000000 0
M  V30 2 C 1.299038 0.750000 0.000000 0
M  V30 3 C 2.598076 -0.000000 0.000000 0
M  V30 4 C 1.299038 2.250000 0.000000 0
M  V30 5 C 2.598076 3.000000 0.000000 0
M  V30 END ATOM
M  V30 BEGIN BOND
M  V30 1 1 1 2
M  V30 2 2 2 3
M  V30 3 1 2 4
M  V30 4 2 4 5
M  V30 END BOND
M  V30 BEGIN SGROUP
M  V30 1 DAT 0 ATOMS=(5 2 4 5 3 1) FIELDNAME="Lambda Max" FIELDINFO=nm -
M  V30 FIELDDATA="2222"
M  V30 END SGROUP
M  V30 END CTAB
M  END)CTAB"_ctab;
    REQUIRE(mol1);
    {
      MolDraw2DSVG drawer(-1, -1);
      drawer.drawMolecule(*mol1);
      drawer.finishDrawing();
      auto text = drawer.getDrawingText();
      std::ofstream outs("testFlexiCanvas.4a.svg");
      outs << text;
      outs.flush();
      check_file_hash("testFlexiCanvas.4a.svg");
    }
    {
      MolDraw2DSVG drawer(-1, -1);
      drawer.drawMolecule(*mol1, "legendary");
      drawer.finishDrawing();
      auto text = drawer.getDrawingText();
      std::ofstream outs("testFlexiCanvas.4b.svg");
      outs << text;
      outs.flush();
      check_file_hash("testFlexiCanvas.4b.svg");
    }
    {
      MolDraw2DSVG drawer(-1, -1);
      drawer.drawMolecule(*mol1, "doubly\nlegendary");
      drawer.finishDrawing();
      auto text = drawer.getDrawingText();
      std::ofstream outs("testFlexiCanvas.4c.svg");
      outs << text;
      outs.flush();
      check_file_hash("testFlexiCanvas.4c.svg");
    }
    {
      MolDraw2DSVG drawer(-1, -1);
      drawer.drawOptions().legendFraction = 0.25;
      drawer.drawOptions().legendFontSize = 32;
      drawer.drawMolecule(*mol1, "Hugely\nLegendary");
      drawer.finishDrawing();
      auto text = drawer.getDrawingText();
      std::ofstream outs("testFlexiCanvas.4d.svg");
      outs << text;
      outs.flush();
      check_file_hash("testFlexiCanvas.4d.svg");
    }
  }
  SECTION("including legends") {
    // add an atomNote so that we can compare font sizes
    mol1->getAtomWithIdx(0)->setProp(common_properties::atomNote, "n1");
    {
      MolDraw2DSVG drawer(-1, -1);
      drawer.drawMolecule(*mol1, "legend");
      drawer.finishDrawing();
      auto text = drawer.getDrawingText();
      std::ofstream outs("testFlexiCanvas.5a.svg");
      outs << text;
      outs.flush();
      check_file_hash("testFlexiCanvas.5a.svg");
    }
    {
      MolDraw2DSVG drawer(-1, -1);
      drawer.drawMolecule(*mol1, "legend\nwith two lines");
      drawer.finishDrawing();
      auto text = drawer.getDrawingText();
      std::ofstream outs("testFlexiCanvas.5b.svg");
      outs << text;
      outs.flush();
      check_file_hash("testFlexiCanvas.5b.svg");
    }
    {
      MolDraw2DSVG drawer(-1, -1);
      drawer.drawOptions().scalingFactor = 45;
      drawer.drawMolecule(*mol1, "legend");
      drawer.finishDrawing();
      auto text = drawer.getDrawingText();
      std::ofstream outs("testFlexiCanvas.5c.svg");
      outs << text;
      outs.flush();
      check_file_hash("testFlexiCanvas.5c.svg");
    }
    {
      MolDraw2DSVG drawer(-1, -1);
      drawer.drawOptions().scalingFactor = 10;
      drawer.drawMolecule(*mol1, "legend");
      drawer.finishDrawing();
      auto text = drawer.getDrawingText();
      std::ofstream outs("testFlexiCanvas.5d.svg");
      outs << text;
      outs.flush();
      check_file_hash("testFlexiCanvas.5d.svg");
    }
  }

  SECTION("partially flexicanvas (height) + legends") {
    // add an atomNote so that we can compare font sizes
    mol1->getAtomWithIdx(0)->setProp(common_properties::atomNote, "n1");
    {
      MolDraw2DSVG drawer(-1, 200);
      drawer.drawMolecule(*mol1, "legend");
      drawer.finishDrawing();
      auto text = drawer.getDrawingText();
      std::ofstream outs("testFlexiCanvas.6a.svg");
      outs << text;
      outs.flush();
      check_file_hash("testFlexiCanvas.6a.svg");
    }
    {
      MolDraw2DSVG drawer(-1, 200);
      drawer.drawMolecule(*mol1, "legend\nwith two lines");
      drawer.finishDrawing();
      auto text = drawer.getDrawingText();
      std::ofstream outs("testFlexiCanvas.6b.svg");
      outs << text;
      outs.flush();
      check_file_hash("testFlexiCanvas.6b.svg");
    }
    {
      MolDraw2DSVG drawer(-1, 200);
      drawer.drawOptions().scalingFactor = 45;
      drawer.drawMolecule(*mol1, "legend");
      drawer.finishDrawing();
      auto text = drawer.getDrawingText();
      std::ofstream outs("testFlexiCanvas.6c.svg");
      outs << text;
      outs.flush();
      check_file_hash("testFlexiCanvas.6c.svg");
    }
    {
      MolDraw2DSVG drawer(-1, 200);
      drawer.drawOptions().scalingFactor = 10;
      drawer.drawMolecule(*mol1, "legend");
      drawer.finishDrawing();
      auto text = drawer.getDrawingText();
      std::ofstream outs("testFlexiCanvas.6d.svg");
      outs << text;
      outs.flush();
      check_file_hash("testFlexiCanvas.6d.svg");
    }
  }

  SECTION("partially flexicanvas (width) + legends") {
    // add an atomNote so that we can compare font sizes
    mol1->getAtomWithIdx(0)->setProp(common_properties::atomNote, "n1");
    {
      MolDraw2DSVG drawer(300, -1);
      drawer.drawMolecule(*mol1, "legend");
      drawer.finishDrawing();
      auto text = drawer.getDrawingText();
      std::ofstream outs("testFlexiCanvas.7a.svg");
      outs << text;
      outs.flush();
      check_file_hash("testFlexiCanvas.7a.svg");
    }
    {
      MolDraw2DSVG drawer(300, -1);
      drawer.drawMolecule(*mol1, "legend\nwith two lines");
      drawer.finishDrawing();
      auto text = drawer.getDrawingText();
      std::ofstream outs("testFlexiCanvas.7b.svg");
      outs << text;
      outs.flush();
      check_file_hash("testFlexiCanvas.7b.svg");
    }
    {
      MolDraw2DSVG drawer(300, -1);
      drawer.drawOptions().scalingFactor = 45;
      drawer.drawMolecule(*mol1, "legend");
      drawer.finishDrawing();
      auto text = drawer.getDrawingText();
      std::ofstream outs("testFlexiCanvas.7c.svg");
      outs << text;
      outs.flush();
      check_file_hash("testFlexiCanvas.7c.svg");
    }
    {
      MolDraw2DSVG drawer(300, -1);
      drawer.drawOptions().scalingFactor = 10;
      drawer.drawMolecule(*mol1, "legend");
      drawer.finishDrawing();
      auto text = drawer.getDrawingText();
      std::ofstream outs("testFlexiCanvas.7d.svg");
      outs << text;
      outs.flush();
      check_file_hash("testFlexiCanvas.7d.svg");
    }
  }
}

TEST_CASE("Github #4764") {
  SECTION("basics") {
    auto mol = "c1ccccc1-C1CCCCC1"_smiles;
    REQUIRE(mol);
    std::vector<int> highlights{6, 7, 8, 9, 10, 11};
    {
      MolDraw2DSVG drawer(200, 150);
      drawer.drawMolecule(*mol, "highlight", &highlights);
      drawer.finishDrawing();
      auto text = drawer.getDrawingText();
      std::ofstream outs("testGithub4764.sz1.svg");
      outs << text;
      outs.flush();
      check_file_hash("testGithub4764.sz1.svg");
    }
    {
      MolDraw2DSVG drawer(400, 350);
      drawer.drawMolecule(*mol, "highlight", &highlights);
      drawer.finishDrawing();
      auto text = drawer.getDrawingText();
      std::ofstream outs("testGithub4764.sz2.svg");
      outs << text;
      outs.flush();
      check_file_hash("testGithub4764.sz2.svg");
    }
    {
      MolDraw2DSVG drawer(800, 700);
      drawer.drawMolecule(*mol, "highlight", &highlights);
      drawer.finishDrawing();
      auto text = drawer.getDrawingText();
      std::ofstream outs("testGithub4764.sz3.svg");
      outs << text;
      outs.flush();
      check_file_hash("testGithub4764.sz3.svg");
    }
#ifdef RDK_BUILD_CAIRO_SUPPORT
    {
      MolDraw2DCairo drawer(200, 150);
      drawer.drawMolecule(*mol, "highlight", &highlights);
      drawer.finishDrawing();
      drawer.writeDrawingText("testGithub4764.sz1.png");
      check_file_hash("testGithub4764.sz1.png");
    }
    {
      MolDraw2DCairo drawer(400, 350);
      drawer.drawMolecule(*mol, "highlight", &highlights);
      drawer.finishDrawing();
      drawer.writeDrawingText("testGithub4764.sz2.png");
      check_file_hash("testGithub4764.sz2.png");
    }
    {
      MolDraw2DCairo drawer(800, 700);
      drawer.drawMolecule(*mol, "highlight", &highlights);
      drawer.finishDrawing();
      drawer.writeDrawingText("testGithub4764.sz3.png");
      check_file_hash("testGithub4764.sz3.png");
    }
#endif
    // check_file_hash("testGithub4538.svg");
  }
}

TEST_CASE("drawArc starting from wrong angle") {
  SECTION("basics") {
    auto mol = R"CTAB(
     RDKit          2D

  9  9  0  0  0  0  0  0  0  0999 V2000
   -1.2135   -0.7027    0.0000 C   0  0  0  0  0  0  0  0  0  0  0  0
   -0.0000   -1.5844    0.0000 N   0  0  0  0  0  0  0  0  0  0  0  0
    1.2135   -0.7027    0.0000 C   0  0  0  0  0  0  0  0  0  0  0  0
    0.7500    0.7238    0.0000 N   0  0  0  0  0  0  0  0  0  0  0  0
   -0.7500    0.7238    0.0000 C   0  0  0  0  0  0  0  0  0  0  0  0
   -1.6317    1.9374    0.0000 F   0  0  0  0  0  0  0  0  0  0  0  0
   -2.6401   -1.1663    0.0000 F   0  0  0  0  0  0  0  0  0  0  0  0
    2.6401   -1.1663    0.0000 F   0  0  0  0  0  0  0  0  0  0  0  0
    1.6317    1.9374    0.0000 F   0  0  0  0  0  0  0  0  0  0  0  0
  1  2  1  0
  2  3  2  0
  3  4  1  0
  4  5  1  0
  5  6  1  0
  5  1  2  0
  1  7  1  0
  3  8  1  0
  4  9  1  0
M  END)CTAB"_ctab;
    REQUIRE(mol);
    {
      MolDraw2DSVG drawer(400, 350);
      drawer.drawOptions().noAtomLabels = true;
      drawer.drawMolecule(*mol, "drawArc");
      drawer.setFillPolys(false);
      drawer.setColour({1, 0, 0});
      drawer.drawArc(mol->getConformer().getAtomPos(3), 0.3, -72, 54);
      drawer.drawArc(mol->getConformer().getAtomPos(0), 0.3, -162, -36);
      drawer.drawArc(mol->getConformer().getAtomPos(4), 0.3, 126, 252);
      drawer.drawArc(mol->getConformer().getAtomPos(2), 0.3, -18, 108);
      drawer.finishDrawing();
      auto text = drawer.getDrawingText();
      std::ofstream outs("testDrawArc1.svg");
      outs << text;
      outs.flush();
      check_file_hash("testDrawArc1.svg");
    }
  }
}

TEST_CASE("wedged bonds to metals drawn in the wrong direction") {
  SECTION("basics") {
    auto m = R"CTAB(
  Mrv2108 01092205442D          

  0  0  0     0  0            999 V3000
M  V30 BEGIN CTAB
M  V30 COUNTS 5 4 0 0 0
M  V30 BEGIN ATOM
M  V30 1 F 10.6667 -0.75 0 0
M  V30 2 Pt 10.6667 -2.29 0 0 CFG=1
M  V30 3 Cl 12.2067 -2.29 0 0
M  V30 4 C 10.6667 -3.83 0 0
M  V30 5 O 9.1267 -2.29 0 0
M  V30 END ATOM
M  V30 BEGIN BOND
M  V30 1 1 1 2
M  V30 2 1 2 3
M  V30 3 1 2 4 CFG=1
M  V30 4 1 2 5 CFG=3
M  V30 END BOND
M  V30 END CTAB
M  END)CTAB"_ctab;
    m->getBondWithIdx(2)->setBondDir(Bond::BondDir::BEGINWEDGE);
    m->getBondWithIdx(3)->setBondDir(Bond::BondDir::BEGINDASH);
    MolDraw2DSVG drawer(250, 200);
    assignBWPalette(drawer.drawOptions().atomColourPalette);
    drawer.drawMolecule(*m, "check wedges");
    drawer.finishDrawing();
    auto text = drawer.getDrawingText();
    std::ofstream outs("testMetalWedges.svg");
    outs << text;
    outs.flush();
    check_file_hash("testMetalWedges.svg");
  }
}

TEST_CASE("vary proportion of panel for legend", "[drawing]") {
  SECTION("basics") {
    auto m1 = "C1N[C@@H]2OCC12"_smiles;
    REQUIRE(m1);
    // These look a bit pants with NO_FREETYPE=true, but much better with
    // Freetype.
    {
      // default legend
      MolDraw2DSVG drawer(200, 200, -1, -1, NO_FREETYPE);
      MolDraw2DUtils::prepareAndDrawMolecule(drawer, *m1, "default legend");
      drawer.finishDrawing();
      auto text = drawer.getDrawingText();
      std::ofstream outs("testVariableLegend_1.svg");
      outs << text;
      outs.flush();
      CHECK(text.find("<text x='34.5' y='195.0' class='legend' "
                      "style='font-size:16px;") != std::string::npos);
      check_file_hash("testVariableLegend_1.svg");
    }
    {
      // 1/4 of panel
      MolDraw2DSVG drawer(200, 200, -1, -1, NO_FREETYPE);
      drawer.drawOptions().legendFraction = 0.25;
      drawer.drawOptions().legendFontSize = 32;
      MolDraw2DUtils::prepareAndDrawMolecule(drawer, *m1, "massive legend");
      drawer.finishDrawing();
      auto text = drawer.getDrawingText();
      std::ofstream outs("testVariableLegend_2.svg");
      outs << text;
      outs.flush();
      CHECK(text.find("<text x='1.6' y='195.0' class='legend' "
                      "style='font-size:31px;") != std::string::npos);
      check_file_hash("testVariableLegend_2.svg");
    }
    {
      // tiny
      MolDraw2DSVG drawer(200, 200, -1, -1, NO_FREETYPE);
      drawer.drawOptions().legendFraction = 0.05;
      MolDraw2DUtils::prepareAndDrawMolecule(drawer, *m1, "small legend");
      drawer.finishDrawing();
      auto text = drawer.getDrawingText();
      std::ofstream outs("testVariableLegend_3.svg");
      outs << text;
      outs.flush();
      CHECK(text.find("<text x='84.7' y='195.0' class='legend' "
                      "style='font-size:6px;") != std::string::npos);
      check_file_hash("testVariableLegend_3.svg");
    }
  }
}

TEST_CASE(
    "Github 5061 - draw reaction with no reagents and scaleBondWidth true") {
  SECTION("basics") {
    std::string data = R"RXN($RXN

  Mrv16425    091201171606

  0  1
$MOL

  Mrv1642509121716062D

  2  1  0  0  0  0            999 V2000
    3.5357    0.0000    0.0000 R#  0  0  0  0  0  0  0  0  0  0  0  0
    2.7107    0.0000    0.0000 R#  0  0  0  0  0  0  0  0  0  0  0  0
  1  2  1  0  0  0  0
M  RGP  2   1   1   2   2


M  END)RXN";
    {
      std::unique_ptr<ChemicalReaction> rxn{RxnBlockToChemicalReaction(data)};
      MolDraw2DSVG drawer(450, 200);
      drawer.drawOptions().scaleBondWidth = true;
      drawer.drawReaction(*rxn);
      drawer.finishDrawing();
      auto text = drawer.getDrawingText();
      std::ofstream outs("testGithub_5061.svg");
      outs << text;
      outs.flush();
      check_file_hash("testGithub_5061.svg");
    }
  }
}

TEST_CASE("Github 5185 - don't draw atom indices between double bond") {
  SECTION("basics") {
    auto m1 = "OC(=O)CCCC(=O)O"_smiles;
    REQUIRE(m1);
    {
      // default legend
      MolDraw2DSVG drawer(400, 200, -1, -1);
      drawer.drawOptions().addAtomIndices = true;
      MolDraw2DUtils::prepareAndDrawMolecule(drawer, *m1);
      drawer.finishDrawing();
      auto text = drawer.getDrawingText();
      std::ofstream outs("testGithub_5185.svg");
      outs << text;
      outs.flush();
#ifdef RDK_BUILD_FREETYPE_SUPPORT
      // the 2nd note
      CHECK(text.find("<path class='note' d='M 93.4 129.9") !=
            std::string::npos);
      check_file_hash("testGithub_5185.svg");
#else
      CHECK(text.find("<text x='90.4' y='130.3' class='note' ") !=
            std::string::npos);
#endif
    }
  }
}

TEST_CASE(
    "Github 5259 - drawReaction should not fail when prepareMolsBeforeDrawing "
    "is false") {
  SECTION("basics") {
    auto rxn = "[CH3:1][OH:2]>>[CH2:1]=[OH0:2]"_rxnsmarts;
    REQUIRE(rxn);
    MolDraw2DSVG drawer(400, 200, -1, -1);
    drawer.drawOptions().prepareMolsBeforeDrawing = false;
    REQUIRE_NOTHROW(drawer.drawReaction(*rxn));
  }
}

TEST_CASE("Github 5269 - bad index positions with highlights") {
  SECTION("basics") {
    auto m1 = "CC(=O)Oc1c(C(=O)O)cccc1"_smiles;
    auto q1 = "CC(=O)Oc1c(C(=O)O)cccc1"_smarts;
    REQUIRE(m1);
    REQUIRE(q1);
    {
      std::vector<int> hit_atoms;
      std::vector<MatchVectType> hits_vect;
      SubstructMatch(*m1, *q1, hits_vect);
      for (size_t i = 0; i < hits_vect.size(); ++i) {
        for (size_t j = 0; j < hits_vect[i].size(); ++j) {
          hit_atoms.push_back(hits_vect[i][j].second);
        }
      }
      std::vector<int> hit_bonds;
      for (int i : hit_atoms) {
        for (int j : hit_atoms) {
          if (i > j) {
            Bond *bnd = m1->getBondBetweenAtoms(i, j);
            if (bnd) {
              hit_bonds.push_back(bnd->getIdx());
            }
          }
        }
      }
      {
        MolDraw2DSVG drawer(400, 400, -1, -1);
        drawer.drawOptions().addAtomIndices = true;
        drawer.drawMolecule(*m1, &hit_atoms, &hit_bonds);
        drawer.finishDrawing();
        auto text = drawer.getDrawingText();
        std::ofstream outs("testGithub_5269_1.svg");
        outs << text;
        outs.flush();
#ifdef RDK_BUILD_FREETYPE_SUPPORT
        check_file_hash("testGithub_5269_1.svg");
#endif
      }
    }
  }
  {
    auto m2 = "CN(C)C(C)C=O"_smiles;
    REQUIRE(m2);
    std::vector<int> hit_atoms{0, 1, 2};
    auto atom = m2->getAtomWithIdx(0);
    atom->setProp(common_properties::atomNote, "0.91");
    atom = m2->getAtomWithIdx(1);
    atom->setProp(common_properties::atomNote, "1.03");
    atom = m2->getAtomWithIdx(2);
    atom->setProp(common_properties::atomNote, "0.74");
    MolDraw2DSVG drawer(400, 400, -1, -1);
    drawer.drawMolecule(*m2, &hit_atoms);
    drawer.finishDrawing();
    auto text = drawer.getDrawingText();
    std::ofstream outs("testGithub_5269_2.svg");
    outs << text;
    outs.flush();
#ifdef RDK_BUILD_FREETYPE_SUPPORT
    check_file_hash("testGithub_5269_2.svg");
#endif
  }
}

#ifdef RDK_BUILD_CAIRO_SUPPORT
TEST_CASE("drawing doesn't destroy reaction properties", "[drawing]") {
  auto rxn = "[CH3:1][OH:2]>>[CH2:1]=[OH0:2]"_rxnsmarts;
  REQUIRE(rxn);
  MolDraw2DCairo drawer(400, 200);
  bool highlightByReactant = true;
  drawer.drawReaction(*rxn, highlightByReactant);
  drawer.finishDrawing();
  auto png = drawer.getDrawingText();
  std::unique_ptr<ChemicalReaction> rxn2{PNGStringToChemicalReaction(png)};
  REQUIRE(rxn2);
  CHECK(rxn->getReactants()[0]->getAtomWithIdx(0)->getAtomMapNum() == 1);
  CHECK(rxn->getReactants()[0]->getAtomWithIdx(1)->getAtomMapNum() == 2);
  CHECK(rxn2->getReactants()[0]->getAtomWithIdx(0)->getAtomMapNum() == 1);
  CHECK(rxn2->getReactants()[0]->getAtomWithIdx(1)->getAtomMapNum() == 2);
}
#endif

TEST_CASE("Class values in SVG for wavy bonds.") {
  SECTION("basics") {
    auto m1 = R"CTAB(mol1
  ChemDraw05162216032D

 11 11  0  0  0  0  0  0  0  0999 V2000
    1.1514    0.9038    0.0000 C   0  0  0  0  0  0  0  0  0  0  0  0
    1.1514    0.0788    0.0000 C   0  0  0  0  0  0  0  0  0  0  0  0
    1.9360   -0.1762    0.0000 N   0  0  0  0  0  0  0  0  0  0  0  0
    2.4209    0.4913    0.0000 C   0  0  0  0  0  0  0  0  0  0  0  0
    1.9360    1.1587    0.0000 N   0  0  0  0  0  0  0  0  0  0  0  0
    0.4369   -0.3337    0.0000 C   0  0  0  0  0  0  0  0  0  0  0  0
   -0.2775    0.0788    0.0000 C   0  0  0  0  0  0  0  0  0  0  0  0
   -0.9920   -0.3337    0.0000 C   0  0  0  0  0  0  0  0  0  0  0  0
   -1.7065    0.0788    0.0000 C   0  0  0  0  0  0  0  0  0  0  0  0
   -2.4209   -0.3337    0.0000 N   0  0  0  0  0  0  0  0  0  0  0  0
    0.4369   -1.1587    0.0000 C   0  0  0  0  0  0  0  0  0  0  0  0
  1  2  2  0
  2  3  1  0
  3  4  2  0
  4  5  1  0
  5  1  1  0
  2  6  1  0
  6  7  1  0
  7  8  2  3
  8  9  1  0
  9 10  3  0
  6 11  1  4
M  END)CTAB"_ctab;
    REQUIRE(m1);
    auto b10 = m1->getBondWithIdx(10);
    b10->setBondDir(Bond::UNKNOWN);
    MolDraw2DSVG drawer(400, 400, -1, -1);
    drawer.drawMolecule(*m1);
    drawer.finishDrawing();
    auto text = drawer.getDrawingText();
    CHECK(text.find("<path class='bond-10 atom-5 atom-10'") !=
          std::string::npos);
    std::ofstream outs("test_classes_wavy_bonds.svg");
    outs << text;
    outs.flush();
#ifdef RDK_BUILD_FREETYPE_SUPPORT
    check_file_hash("test_classes_wavy_bonds.svg");
#endif
  }
}

TEST_CASE("GitHub #5383: cairo error when using similarity maps", "") {
  auto m1 = "C1N[C@@H]2OCC12"_smiles;
  REQUIRE(m1);
  MolDraw2DUtils::prepareMolForDrawing(*m1);
  const auto conf = m1->getConformer();
  std::vector<Point2D> cents(conf.getNumAtoms());
  std::vector<double> weights(conf.getNumAtoms());
  std::vector<double> widths(conf.getNumAtoms());
  for (size_t i = 0; i < conf.getNumAtoms(); ++i) {
    cents[i] = Point2D(conf.getAtomPos(i).x, conf.getAtomPos(i).y);
    weights[i] = 1;
    widths[i] = 0.4 * PeriodicTable::getTable()->getRcovalent(
                          m1->getAtomWithIdx(i)->getAtomicNum());
  }

  SECTION("svg basics") {
    MolDraw2DSVG drawer(250, 250, -1, -1, NO_FREETYPE);
    drawer.drawOptions().padding = 0.1;

    drawer.clearDrawing();
    std::vector<double> levels;
    MolDraw2DUtils::contourAndDrawGaussians(
        drawer, cents, weights, widths, 10, levels,
        MolDraw2DUtils::ContourParams(), m1.get());

    drawer.drawOptions().clearBackground = false;
    drawer.drawMolecule(*m1);
    drawer.finishDrawing();
    auto text = drawer.getDrawingText();
    CHECK(text.find("width='250px' height='250px' viewBox='0 0 250 250'>") !=
          std::string::npos);
    std::ofstream outs("github5383_1.svg");
    outs << text;
    outs.flush();
    check_file_hash("github5383_1.svg");
  }
#ifdef RDK_BUILD_CAIRO_SUPPORT
  SECTION("cairo basics") {
    MolDraw2DCairo drawer(250, 250, -1, -1, NO_FREETYPE);
    drawer.drawOptions().padding = 0.1;

    drawer.clearDrawing();
    std::vector<double> levels;
    MolDraw2DUtils::contourAndDrawGaussians(
        drawer, cents, weights, widths, 10, levels,
        MolDraw2DUtils::ContourParams(), m1.get());

    drawer.drawOptions().clearBackground = false;
    drawer.drawMolecule(*m1);
    drawer.finishDrawing();
    drawer.writeDrawingText("github5383_1.png");
    check_file_hash("github5383_1.png");
  }
#endif
}

TEST_CASE("github #5156") {
  SECTION("basics") {
    SmilesParserParams ps;
    ps.sanitize = false;
    std::unique_ptr<RWMol> m{SmilesToMol("c1ccnc1", ps)};
    REQUIRE(m);
    unsigned int failed;
    MolOps::sanitizeMol(*m, failed,
                        MolOps::SANITIZE_ALL ^ MolOps::SANITIZE_KEKULIZE);
    MolDraw2DSVG d2d(200, 200);
    d2d.drawOptions().prepareMolsBeforeDrawing = false;
    d2d.drawMolecule(*m);
    d2d.finishDrawing();
    auto text = d2d.getDrawingText();
    // CHECK(text.find("width='250px' height='250px' viewBox='0 0 250 250'>") !=
    //       std::string::npos);
    std::ofstream outs("github5156_1.svg");
    outs << text;
    outs.flush();
    check_file_hash("github5156_1.svg");
  }
  SECTION("as reported") {
    auto m =
        "[#6](:,-[#6]-,:[#7]-,:[#6]1:[#6]:[#6]:[#6]:[#6]:[#6]:1):,-[#6]:,-[#7]:,-[#6]"_smarts;
    REQUIRE(m);
    MolDraw2DSVG d2d(200, 200);
    d2d.drawOptions().prepareMolsBeforeDrawing = false;
    d2d.drawMolecule(*m);
    d2d.finishDrawing();
    auto text = d2d.getDrawingText();
    // CHECK(text.find("width='250px' height='250px' viewBox='0 0 250 250'>") !=
    //       std::string::npos);
    std::ofstream outs("github5156_2.svg");
    outs << text;
    outs.flush();
    check_file_hash("github5156_2.svg");
  }
  SECTION("check no wedging") {
    // if we aren't preparing molecules, we won't end up with wedging in this
    // case
    auto m = "C[C@H](F)Cl"_smiles;
    REQUIRE(m);
    MolDraw2DSVG d2d(200, 200);
    d2d.drawOptions().prepareMolsBeforeDrawing = false;
    d2d.drawMolecule(*m);
    d2d.finishDrawing();
    auto text = d2d.getDrawingText();
    CHECK(text.find(" Z' style='fill=#000000") == std::string::npos);
    std::ofstream outs("github5156_3.svg");
    outs << text;
    outs.flush();
    check_file_hash("github5156_3.svg");
  }
}

TEST_CASE("ACS 1996 mode") {
  SECTION("basics") {
    std::string nameBase = "acs1996_";
#if 1

    {
      auto m = R"CTAB(mol1
  ChemDraw05162216032D

 11 11  0  0  0  0  0  0  0  0999 V2000
    1.1514    0.9038    0.0000 C   0  0  0  0  0  0  0  0  0  0  0  0
    1.1514    0.0788    0.0000 C   0  0  0  0  0  0  0  0  0  0  0  0
    1.9360   -0.1762    0.0000 N   0  0  0  0  0  0  0  0  0  0  0  0
    2.4209    0.4913    0.0000 C   0  0  0  0  0  0  0  0  0  0  0  0
    1.9360    1.1587    0.0000 N   0  0  0  0  0  0  0  0  0  0  0  0
    0.4369   -0.3337    0.0000 C   0  0  0  0  0  0  0  0  0  0  0  0
   -0.2775    0.0788    0.0000 C   0  0  0  0  0  0  0  0  0  0  0  0
   -0.9920   -0.3337    0.0000 C   0  0  0  0  0  0  0  0  0  0  0  0
   -1.7065    0.0788    0.0000 C   0  0  0  0  0  0  0  0  0  0  0  0
   -2.4209   -0.3337    0.0000 N   0  0  0  0  0  0  0  0  0  0  0  0
    0.4369   -1.1587    0.0000 C   0  0  0  0  0  0  0  0  0  0  0  0
  1  2  2  0
  2  3  1  0
  3  4  2  0
  4  5  1  0
  5  1  1  0
  2  6  1  0
  6  7  1  0
  7  8  2  3
  8  9  1  0
  9 10  3  0
  6 11  1  4
M  END)CTAB"_ctab;
      REQUIRE(m);
      {
        MolDraw2DSVG drawer(-1, -1);
        MolDraw2DUtils::drawMolACS1996(drawer, *m, "Mol 1", nullptr, nullptr);
        drawer.finishDrawing();
        std::string text = drawer.getDrawingText();
        std::ofstream outs(nameBase + "1.svg");
        outs << text;
        outs.flush();
        outs.close();
        check_file_hash(nameBase + "1.svg");
      }
#ifdef RDK_BUILD_CAIRO_SUPPORT
      {
        MolDraw2DCairo drawer(-1, -1);
        MolDraw2DUtils::drawMolACS1996(drawer, *m, "Mol 1", nullptr, nullptr);
        drawer.finishDrawing();
        drawer.writeDrawingText(nameBase + "1.png");
        check_file_hash(nameBase + "1.png");
      }
#endif
    }
#endif
#if 1
    {
      auto m = R"CTAB(mol2
  ChemDraw06062216302D

  0  0  0     0  0              0 V3000
M  V30 BEGIN CTAB
M  V30 COUNTS 11 11 0 0 1
M  V30 BEGIN ATOM
M  V30 1 C 1.151400 0.903800 0.000000 0
M  V30 2 C 1.151400 0.078800 0.000000 0
M  V30 3 N 1.935999 -0.176199 0.000000 0
M  V30 4 C 2.420899 0.491300 0.000000 0
M  V30 5 N 1.935999 1.158700 0.000000 0
M  V30 6 C 0.436900 -0.333700 0.000000 0
M  V30 7 C -0.277500 0.078800 0.000000 0
M  V30 8 C -0.992000 -0.333700 0.000000 0
M  V30 9 C -1.706500 0.078800 0.000000 0
M  V30 10 N -2.420899 -0.333700 0.000000 0
M  V30 11 C 0.436900 -1.158700 0.000000 0
M  V30 END ATOM
M  V30 BEGIN BOND
M  V30 1 2 1 2
M  V30 2 1 2 3
M  V30 3 2 3 4
M  V30 4 1 4 5
M  V30 5 1 5 1
M  V30 6 1 2 6
M  V30 7 1 6 7
M  V30 8 2 7 8 CFG=2
M  V30 9 1 8 9
M  V30 10 3 9 10
M  V30 11 1 6 11 CFG=3
M  V30 END BOND
M  V30 BEGIN COLLECTION
M  V30 MDLV30/STEABS ATOMS=(1 6)
M  V30 END COLLECTION
M  V30 END CTAB
M  END
)CTAB"_ctab;
      REQUIRE(m);
      MolDraw2DSVG drawer(-1, -1);
      MolDraw2DUtils::drawMolACS1996(drawer, *m, "Mol 2", nullptr, nullptr);
      drawer.finishDrawing();
      std::string text = drawer.getDrawingText();
      std::ofstream outs(nameBase + "2.svg");
      outs << text;
      outs.flush();
      outs.close();
      check_file_hash(nameBase + "2.svg");
#ifdef RDK_BUILD_CAIRO_SUPPORT
      {
        MolDraw2DCairo drawer(-1, -1);
        MolDraw2DUtils::drawMolACS1996(drawer, *m, "Mol 2", nullptr, nullptr);
        drawer.finishDrawing();
        drawer.writeDrawingText(nameBase + "2.png");
        check_file_hash(nameBase + "2.png");
      }
#endif
    }
#endif
#if 1
    {
      auto m = "C[C@H](I)CC(Cl)C[C@@H](F)C"_smiles;
      m->setProp<std::string>("_Name", "mol3");
      REQUIRE(m);
      MolDraw2DUtils::prepareMolForDrawing(*m);
      MolDraw2DSVG drawer(-1, -1);
      MolDraw2DUtils::drawMolACS1996(drawer, *m, "Mol 3", nullptr, nullptr);
      drawer.finishDrawing();
      std::string text = drawer.getDrawingText();
      std::ofstream outs(nameBase + "3.svg");
      outs << text;
      outs.flush();
      outs.close();
      check_file_hash(nameBase + "3.svg");
    }
#endif
#if 1
    {
      auto m = "CC(I)CC(Cl)CC(F)C"_smiles;
      m->setProp<std::string>("_Name", "mol4");
      REQUIRE(m);
      MolDraw2DUtils::prepareMolForDrawing(*m);
      MolDraw2DSVG drawer(-1, -1);
      drawer.drawOptions().unspecifiedStereoIsUnknown = true;
      MolDraw2DUtils::drawMolACS1996(drawer, *m, "Mol 4", nullptr, nullptr);
      drawer.finishDrawing();
      std::string text = drawer.getDrawingText();
      std::ofstream outs(nameBase + "4.svg");
      outs << text;
      outs.flush();
      outs.close();
      check_file_hash(nameBase + "4.svg");
    }
#endif
#if 1
    {
      auto m = R"CTAB(mol5
  ChemDraw06112209342D

  0  0  0     0  0              0 V3000
M  V30 BEGIN CTAB
M  V30 COUNTS 30 33 0 0 1
M  V30 BEGIN ATOM
M  V30 1 C -2.240810 -1.031250 0.000000 0
M  V30 2 C -2.240810 -0.206250 0.000000 0
M  V30 3 C -2.955281 0.206250 0.000000 0
M  V30 4 C -2.955281 1.031250 0.000000 0
M  V30 5 C -3.669752 1.443750 0.000000 0
M  V30 6 C -4.384224 1.031250 0.000000 0
M  V30 7 C -4.384224 0.206250 0.000000 0
M  V30 8 C -3.669752 -0.206250 0.000000 0
M  V30 9 Cl -3.669752 -1.031250 0.000000 0
M  V30 10 F -5.098694 -0.206250 0.000000 0
M  V30 11 Cl -2.240810 1.443750 0.000000 0
M  V30 12 O -1.526340 0.206250 0.000000 0
M  V30 13 C -0.811869 -0.206250 0.000000 0
M  V30 14 C -0.811869 -1.031250 0.000000 0
M  V30 15 N -0.097397 -1.443750 0.000000 0
M  V30 16 C 0.617074 -1.031250 0.000000 0
M  V30 17 C 0.617074 -0.206250 0.000000 0
M  V30 18 C -0.097397 0.206250 0.000000 0
M  V30 19 C 1.331544 0.206250 0.000000 0
M  V30 20 C 2.085220 -0.129308 0.000000 0
M  V30 21 N 2.637252 0.483787 0.000000 0
M  V30 22 N 2.224752 1.198258 0.000000 0
M  V30 23 C 1.417781 1.026730 0.000000 0
M  V30 24 C 3.457733 0.397551 0.000000 0
M  V30 25 C 3.942655 1.064990 0.000000 0
M  V30 26 C 4.763136 0.978754 0.000000 0
M  V30 27 N 5.098694 0.225079 0.000000 0
M  V30 28 C 4.613771 -0.442361 0.000000 0
M  V30 29 C 3.793290 -0.356124 0.000000 0
M  V30 30 N -1.526340 -1.443750 0.000000 0
M  V30 END ATOM
M  V30 BEGIN BOND
M  V30 1 1 2 1 CFG=3
M  V30 2 1 2 3
M  V30 3 2 3 4
M  V30 4 1 4 5
M  V30 5 2 5 6
M  V30 6 1 6 7
M  V30 7 2 7 8
M  V30 8 1 3 8
M  V30 9 1 8 9
M  V30 10 1 7 10
M  V30 11 1 4 11
M  V30 12 1 2 12
M  V30 13 1 12 13
M  V30 14 2 13 14
M  V30 15 1 14 15
M  V30 16 2 15 16
M  V30 17 1 16 17
M  V30 18 2 17 18
M  V30 19 1 13 18
M  V30 20 1 17 19
M  V30 21 2 19 20
M  V30 22 1 20 21
M  V30 23 1 21 22
M  V30 24 2 22 23
M  V30 25 1 19 23
M  V30 26 1 21 24
M  V30 27 1 24 25
M  V30 28 1 25 26
M  V30 29 1 26 27
M  V30 30 1 27 28
M  V30 31 1 28 29
M  V30 32 1 24 29
M  V30 33 1 14 30
M  V30 END BOND
M  V30 BEGIN COLLECTION
M  V30 MDLV30/STEABS ATOMS=(1 2)
M  V30 END COLLECTION
M  V30 END CTAB
M  END
)CTAB"_ctab;
      MolDraw2DSVG drawer(-1, -1);
      MolDraw2DUtils::drawMolACS1996(drawer, *m, "Mol 5", nullptr, nullptr);
      drawer.finishDrawing();
      std::string text = drawer.getDrawingText();
      std::ofstream outs(nameBase + "5.svg");
      outs << text;
      outs.flush();
      outs.close();
      check_file_hash(nameBase + "5.svg");
    }
#endif
#if 1
    {
      auto m = R"CTAB(mol6
  ChemDraw06132212082D

  0  0  0     0  0              0 V3000
M  V30 BEGIN CTAB
M  V30 COUNTS 16 15 0 0 0
M  V30 BEGIN ATOM
M  V30 1 C -1.427702 0.413216 0.000000 0
M  V30 2 C -0.715712 0.824284 0.000000 0
M  V30 3 C -2.139692 0.824284 0.000000 0
M  V30 4 C -0.003721 0.413216 0.000000 0
M  V30 5 C 0.708270 0.824284 0.000000 0
M  V30 6 C 1.420260 0.413216 0.000000 0
M  V30 7 C 0.708270 1.646420 0.000000 0
M  V30 8 C -1.427702 -0.408920 0.000000 0
M  V30 9 C -0.715712 -0.819988 0.000000 0
M  V30 10 C -2.139692 -0.819988 0.000000 0
M  V30 11 C -0.003721 -0.408920 0.000000 0
M  V30 12 C 2.134731 0.825716 0.000000 0
M  V30 13 C 0.710751 -0.821420 0.000000 0
M  V30 14 C 1.425221 -0.408920 0.000000 0
M  V30 15 C 2.139692 -0.821420 0.000000 0
M  V30 16 C 2.139692 -1.646420 0.000000 0
M  V30 END ATOM
M  V30 BEGIN BOND
M  V30 1 1 1 2
M  V30 2 2 1 3
M  V30 3 1 2 4
M  V30 4 2 4 5
M  V30 5 1 5 6
M  V30 6 1 5 7
M  V30 7 1 1 8
M  V30 8 2 8 9 CFG=2
M  V30 9 1 8 10
M  V30 10 1 9 11
M  V30 11 2 6 12
M  V30 12 2 11 13
M  V30 13 1 13 14
M  V30 14 2 14 15
M  V30 15 1 15 16
M  V30 END BOND
M  V30 END CTAB
M  END
)CTAB"_ctab;
      REQUIRE(m);
      MolDraw2DSVG drawer(-1, -1);
      MolDraw2DUtils::drawMolACS1996(drawer, *m, "Mol 6", nullptr, nullptr);
      drawer.finishDrawing();
      std::string text = drawer.getDrawingText();
      std::ofstream outs(nameBase + "6.svg");
      outs << text;
      outs.flush();
      outs.close();
      check_file_hash(nameBase + "6.svg");
    }
#endif
#if 1
    {
      auto m = R"CTAB(mol7
  ChemDraw06192209312D

  0  0  0     0  0              0 V3000
M  V30 BEGIN CTAB
M  V30 COUNTS 18 17 0 0 0
M  V30 BEGIN ATOM
M  V30 1 C -2.147146 0.827156 0.000000 0
M  V30 2 C -1.432676 1.239655 0.000000 0
M  V30 3 O -2.861616 1.239655 0.000000 0
M  V30 4 C -0.718205 0.827156 0.000000 0
M  V30 5 C -0.003735 1.239655 0.000000 0
M  V30 6 C 0.710736 0.827156 0.000000 0
M  V30 7 C -0.003735 2.064654 0.000000 0
M  V30 8 C -2.147146 0.002156 0.000000 0
M  V30 9 C -1.432676 -0.410344 0.000000 0
M  V30 10 C -2.861616 -0.410344 0.000000 0
M  V30 11 C -0.718205 0.002156 0.000000 0
M  V30 12 S 1.427695 1.241093 0.000000 0
M  V30 13 C -0.001244 -0.411781 0.000000 0
M  V30 14 C 0.715714 0.002156 0.000000 0
M  V30 15 C 1.432674 -0.411781 0.000000 0
M  V30 16 C 1.432674 -1.239654 0.000000 0
M  V30 17 C 2.147145 -1.652154 0.000000 0
M  V30 18 C 2.861616 -2.064654 0.000000 0
M  V30 END ATOM
M  V30 BEGIN BOND
M  V30 1 1 1 2
M  V30 2 2 1 3
M  V30 3 1 2 4
M  V30 4 2 4 5
M  V30 5 1 5 6
M  V30 6 1 5 7
M  V30 7 1 1 8
M  V30 8 2 8 9 CFG=2
M  V30 9 1 8 10
M  V30 10 1 9 11
M  V30 11 2 6 12
M  V30 12 2 11 13
M  V30 13 1 13 14
M  V30 14 2 14 15
M  V30 15 1 15 16
M  V30 16 2 16 17
M  V30 17 2 17 18
M  V30 END BOND
M  V30 END CTAB
M  END
)CTAB"_ctab;
      REQUIRE(m);
      MolDraw2DSVG drawer(-1, -1);
      MolDraw2DUtils::drawMolACS1996(drawer, *m, "Mol 7", nullptr, nullptr);
      drawer.finishDrawing();
      std::string text = drawer.getDrawingText();
      std::ofstream outs(nameBase + "7.svg");
      outs << text;
      outs.flush();
      outs.close();
      check_file_hash(nameBase + "7.svg");
    }
#endif
#if 1
    {
      auto m = R"CTAB(mol8
  ChemDraw07042207302D

  0  0  0     0  0              0 V3000
M  V30 BEGIN CTAB
M  V30 COUNTS 18 17 0 0 1
M  V30 BEGIN ATOM
M  V30 1 C -2.500648 -0.206250 0.000000 0
M  V30 2 C -1.786177 0.206250 0.000000 0
M  V30 3 C -1.071707 -0.206250 0.000000 0
M  V30 4 C -0.357237 0.206250 0.000000 0
M  V30 5 C 0.357236 -0.206250 0.000000 0
M  V30 6 C 1.071707 0.206250 0.000000 0
M  V30 7 C 1.786177 -0.206250 0.000000 0
M  V30 8 C 2.500648 0.206250 0.000000 0
M  V30 9 C -1.786177 1.031251 0.000000 0
M  V30 10 C -2.500648 1.443750 0.000000 0
M  V30 11 C -0.357237 1.031251 0.000000 0
M  V30 12 C -1.071707 1.443750 0.000000 0
M  V30 13 C 0.357236 1.443750 0.000000 0
M  V30 14 C 1.786177 -1.031250 0.000000 0
M  V30 15 C 2.500648 -1.443750 0.000000 0
M  V30 16 Cl 0.357236 -1.031250 0.000000 0
M  V30 17 C -1.071707 -1.031250 0.000000 0
M  V30 18 C 1.071707 1.031250 0.000000 0
M  V30 END ATOM
M  V30 BEGIN BOND
M  V30 1 1 1 2
M  V30 2 1 2 3
M  V30 3 1 3 4
M  V30 4 1 4 5
M  V30 5 1 5 6
M  V30 6 1 6 7
M  V30 7 1 7 8
M  V30 8 1 2 9 CFG=3
M  V30 9 1 9 10
M  V30 10 1 4 11 CFG=3
M  V30 11 1 11 12
M  V30 12 1 11 13
M  V30 13 1 7 14 CFG=3
M  V30 14 2 14 15
M  V30 15 1 5 16 CFG=3
M  V30 16 1 3 17
M  V30 17 1 6 18 CFG=3
M  V30 END BOND
M  V30 BEGIN COLLECTION
M  V30 MDLV30/STEABS ATOMS=(5 2 4 5 6 7)
M  V30 END COLLECTION
M  V30 END CTAB
M  END
)CTAB"_ctab;
      REQUIRE(m);
      MolDraw2DSVG drawer(-1, -1);
      MolDraw2DUtils::drawMolACS1996(drawer, *m, "Mol 8", nullptr, nullptr);
      drawer.finishDrawing();
      std::string text = drawer.getDrawingText();
      std::ofstream outs(nameBase + "8.svg");
      outs << text;
      outs.flush();
      outs.close();
      check_file_hash(nameBase + "8.svg");
    }
#endif
#if 1
    {
      auto m = R"CTAB(mol9
  ChemDraw06302215142D

  0  0  0     0  0              0 V3000
M  V30 BEGIN CTAB
M  V30 COUNTS 22 21 0 0 1
M  V30 BEGIN ATOM
M  V30 1 C -2.857884 -0.412500 0.000000 0
M  V30 2 C -2.143413 0.000000 0.000000 0
M  V30 3 C -1.428942 -0.412500 0.000000 0
M  V30 4 C -0.714471 0.000000 0.000000 0
M  V30 5 C 0.000000 -0.412500 0.000000 0
M  V30 6 C 0.714471 0.000000 0.000000 0
M  V30 7 C 1.428941 -0.412500 0.000000 0
M  V30 8 C 2.143413 0.000000 0.000000 0
M  V30 9 C -2.143413 0.825000 0.000000 0
M  V30 10 C -2.857884 1.237500 0.000000 0
M  V30 11 C -0.714471 0.825000 0.000000 0
M  V30 12 C -1.428942 1.237500 0.000000 0
M  V30 13 C 0.000000 1.237500 0.000000 0
M  V30 14 C 1.428941 -1.237500 0.000000 0
M  V30 15 C 2.143413 -1.650000 0.000000 0
M  V30 16 Cl 0.000000 -1.237500 0.000000 0
M  V30 17 C -1.428942 -1.237500 0.000000 0
M  V30 18 C 2.857884 -0.412500 0.000000 0
M  V30 19 C 2.143413 0.825000 0.000000 0
M  V30 20 C 1.428941 1.237500 0.000000 0
M  V30 21 C 2.857884 1.237500 0.000000 0
M  V30 22 C 2.143413 1.650000 0.000000 0
M  V30 END ATOM
M  V30 BEGIN BOND
M  V30 1 1 1 2
M  V30 2 1 2 3
M  V30 3 1 3 4
M  V30 4 1 4 5
M  V30 5 1 5 6
M  V30 6 1 6 7
M  V30 7 1 7 8
M  V30 8 1 2 9 CFG=1
M  V30 9 1 9 10
M  V30 10 1 4 11 CFG=1
M  V30 11 1 11 12
M  V30 12 1 11 13
M  V30 13 1 7 14 CFG=1
M  V30 14 2 14 15
M  V30 15 1 5 16 CFG=1
M  V30 16 1 3 17
M  V30 17 1 8 18
M  V30 18 1 8 19 CFG=1
M  V30 19 1 19 20
M  V30 20 1 19 21
M  V30 21 1 19 22
M  V30 END BOND
M  V30 BEGIN COLLECTION
M  V30 MDLV30/STEABS ATOMS=(5 2 4 5 7 8)
M  V30 END COLLECTION
M  V30 END CTAB
M  END
)CTAB"_ctab;
      REQUIRE(m);
      MolDraw2DSVG drawer(-1, -1);
      drawer.drawOptions().useMolBlockWedging = true;
      MolDraw2DUtils::drawMolACS1996(drawer, *m, "Mol 9", nullptr, nullptr);
      drawer.finishDrawing();
      std::string text = drawer.getDrawingText();
      std::ofstream outs(nameBase + "9.svg");
      outs << text;
      outs.flush();
      outs.close();
      check_file_hash(nameBase + "9.svg");
    }
#endif
#if 1
    {
      auto m = R"CTAB(mol10
  ChemDraw07062213362D

  0  0  0     0  0              0 V3000
M  V30 BEGIN CTAB
M  V30 COUNTS 8 7 0 0 0
M  V30 BEGIN ATOM
M  V30 1 C -0.357235 -1.031250 0.000000 0
M  V30 2 C -0.357235 -0.206250 0.000000 0
M  V30 3 N -1.071706 0.206250 0.000000 0
M  V30 4 O -1.786177 -0.206250 0.000000 0
M  V30 5 C 0.357236 0.206250 0.000000 0
M  V30 6 N 1.071706 -0.206250 0.000000 0
M  V30 7 O 1.786177 0.206250 0.000000 0
M  V30 8 C 0.357236 1.031250 0.000000 0
M  V30 END ATOM
M  V30 BEGIN BOND
M  V30 1 1 1 2
M  V30 2 2 2 3 CFG=2
M  V30 3 1 3 4
M  V30 4 1 2 5
M  V30 5 2 5 6 CFG=2
M  V30 6 1 6 7
M  V30 7 1 5 8
M  V30 END BOND
M  V30 END CTAB
M  END
)CTAB"_ctab;
      REQUIRE(m);
      MolDraw2DSVG drawer(-1, -1);
      MolDraw2DUtils::drawMolACS1996(drawer, *m, "Mol 10", nullptr, nullptr);
      drawer.finishDrawing();
      std::string text = drawer.getDrawingText();
      std::ofstream outs(nameBase + "10.svg");
      outs << text;
      outs.flush();
      outs.close();
      check_file_hash(nameBase + "10.svg");
    }
#endif
#if 1
    {
      auto m = "CCOC(=O)Nc1ccc(SCC2COC(Cn3ccnc3)(c3ccc(Cl)cc3Cl)O2)cc1"_smiles;
      REQUIRE(m);
      MolDraw2DUtils::prepareMolForDrawing(*m);
      std::vector<int> highlight_atoms{17, 18, 19, 20, 21, 6, 7, 8, 9, 31, 32};
      std::map<int, DrawColour> atom_highlight_colors;
      atom_highlight_colors[8] = DrawColour(1.0, 1.0, 0.0);
      atom_highlight_colors[31] = DrawColour(0.0, 1.0, 1.0);
      std::vector<int> highlight_bonds{0, 1, 2, 11, 15, 19};
      std::map<int, DrawColour> bond_highlight_colors;
      bond_highlight_colors[0] = DrawColour(1.0, 1.0, 0.0);
      bond_highlight_colors[11] = DrawColour(0.0, 1.0, 1.0);
      MolDrawOptions options;
      options.circleAtoms = true;
      options.highlightColour = DrawColour(1, .5, .5);
      options.continuousHighlight = true;
      MolDraw2DSVG drawer(-1, -1);
      drawer.drawOptions() = options;
      MolDraw2DUtils::drawMolACS1996(drawer, *m, "Mol 11", &highlight_atoms,
                                     &highlight_bonds, &atom_highlight_colors,
                                     &bond_highlight_colors);
      drawer.finishDrawing();
      std::string text = drawer.getDrawingText();
      std::ofstream outs(nameBase + "11.svg");
      outs << text;
      outs.flush();
      outs.close();
      check_file_hash(nameBase + "11.svg");
    }
#endif
#if 1
    auto drawnBondLength = [&](const std::string &r1,
                               const std::string &t) -> double {
      std::regex regex1(r1);
      auto match_begin =
          std::sregex_iterator(t.begin(), t.end(), regex1);
      auto match_end = std::sregex_iterator();
      std::vector<Point2D> ends;
      for (std::sregex_iterator i = match_begin; i != match_end; ++i) {
        std::smatch match = *i;
        ends.push_back(Point2D(std::stod(match[1]), std::stod(match[2])));
        ends.push_back(Point2D(std::stod(match[3]), std::stod(match[4])));
      }
      return (ends[0]-ends[1]).length();
    };

    {
      // make sure it also works with an arbitrarily sized drawer.
      auto m = "c1ccccc1"_smiles;
      REQUIRE(m);
      MolDraw2DUtils::prepareMolForDrawing(*m);
      MolDraw2DSVG drawer(500, 500);
      MolDraw2DUtils::drawMolACS1996(drawer, *m, "Mol 12", nullptr, nullptr);
      drawer.finishDrawing();
      std::string text = drawer.getDrawingText();
      std::ofstream outs(nameBase + "12.svg");
      outs << text;
      outs.flush();
      outs.close();

      std::string regex =
          R"(class='bond-0 atom-0 atom-1' d='M ([\d.]*),([\d.]*) L ([\d.]*),([\d.]*)')";
      double dbl = drawnBondLength(regex, text);
      // the bonds should all be 14.4 long, but the SVG is only written
      // to 1 decimal place, so rounding errors are largish.
      REQUIRE(dbl == Approx(14.4253));
      regex =
          R"(class='bond-1 atom-1 atom-2' d='M ([\d.]*),([\d.]*) L ([\d.]*),([\d.]*)')";
      dbl = drawnBondLength(regex, text);
      REQUIRE(dbl == Approx(14.4));
      check_file_hash(nameBase + "12.svg");
    }
#endif
  }
}

TEST_CASE("Unspecified stereochemistry means unknown.", "") {
  auto m1 = "ClC(I)(F)C=CC"_smiles;
  REQUIRE(m1);
  MolDraw2DUtils::prepareMolForDrawing(*m1);
  MolDraw2DSVG drawer(250, 250, -1, -1, NO_FREETYPE);
  drawer.drawOptions().unspecifiedStereoIsUnknown = true;
  drawer.drawMolecule(*m1);
  drawer.finishDrawing();
  auto text = drawer.getDrawingText();
  std::ofstream outs("test_unspec_stereo.svg");
  outs << text;
  outs.flush();

  std::regex regex1("class='bond-2 atom-1 atom-3' .*M.*C");
  std::smatch wavyMatch;
  REQUIRE(std::regex_search(text, wavyMatch, regex1));
  REQUIRE(wavyMatch.size() == 1);

  std::regex regex2(
      "class='bond-4 atom-4 atom-5' d='M 118\\..*,135\\..* L "
      "68\\..*,107\\..*'");
  std::smatch cross1Match;
  REQUIRE(std::regex_search(text, cross1Match, regex2));
  REQUIRE(cross1Match.size() == 1);

  std::regex regex3(
      "class='bond-4 atom-4 atom-5' d='M 117\\..*,145\\..* L "
      "74\\..*,100\\..*'");
  std::smatch cross2Match;
  REQUIRE(std::regex_search(text, cross2Match, regex3));
  REQUIRE(cross1Match.size() == 1);

  check_file_hash("test_unspec_stereo.svg");
}

TEST_CASE("Colour H light blue with no atom labels", "") {
  auto m1 = "C[C@]12CCCC[C@H]1OCCC2"_smiles;
  MolDraw2DUtils::prepareMolForDrawing(*m1);
  MolDraw2DSVG drawer(250, 250, -1, -1, NO_FREETYPE);
  drawer.drawOptions().noAtomLabels = true;
  drawer.drawMolecule(*m1);
  drawer.finishDrawing();
  auto text = drawer.getDrawingText();
  std::ofstream outs("light_blue_h_no_label_1.svg");
  outs << text;
  outs.flush();
  std::regex regex1(R"(class='bond-12 atom-6 atom-11'.*fill:#ADD8E5)");
  std::smatch regex1Match;
  REQUIRE(std::regex_search(text, regex1Match, regex1));
  REQUIRE(regex1Match.size() == 1);
  check_file_hash("light_blue_h_no_label_1.svg");
}

<<<<<<< HEAD
TEST_CASE("Github5534") {
  std::string nameBase = "test_github_5534";
  {
    auto m = R"CTAB(
  INFOCHEM          2D 1   1.00000     0.00000     0

 45 45  0  0  0  0  0  0  0  0999 V2000
   -1.3388    1.6804    0.0000 C   0  0  0  0  0  0  0  0  0  0  0  0
   -1.0303    1.6804    0.0000 Si  0  0  0  0  0  0  0  0  0  0  0  0
   -1.0303    1.9890    0.0000 C   0  0  0  0  0  0  0  0  0  0  0  0
   -1.0303    1.3609    0.0000 C   0  0  0  0  0  0  0  0  0  0  0  0
   -0.0496   -0.6997    0.0000 F   0  0  0  0  0  0  0  0  0  0  0  0
   -0.0496   -0.3581    0.0000 F   0  0  0  0  0  0  0  0  0  0  0  0
   -0.0496   -0.0386    0.0000 F   0  0  0  0  0  0  0  0  0  0  0  0
   -0.0496    0.2810    0.0000 F   0  0  0  0  0  0  0  0  0  0  0  0
   -0.0496    0.6116    0.0000 F   0  0  0  0  0  0  0  0  0  0  0  0
   -0.0826    0.9532    0.0000 F   0  0  0  0  0  0  0  0  0  0  0  0
   -0.0496   -1.0193    0.0000 F   0  0  0  0  0  0  0  0  0  0  0  0
   -0.0496   -1.3499    0.0000 F   0  0  0  0  0  0  0  0  0  0  0  0
   -0.0496   -1.6694    0.0000 F   0  0  0  0  0  0  0  0  0  0  0  0
    0.6116   -0.6997    0.0000 F   0  0  0  0  0  0  0  0  0  0  0  0
    0.6116   -0.3581    0.0000 F   0  0  0  0  0  0  0  0  0  0  0  0
    0.6116   -0.0386    0.0000 F   0  0  0  0  0  0  0  0  0  0  0  0
    0.6116    0.2810    0.0000 F   0  0  0  0  0  0  0  0  0  0  0  0
    0.6116    0.6116    0.0000 F   0  0  0  0  0  0  0  0  0  0  0  0
    0.6116    0.9532    0.0000 F   0  0  0  0  0  0  0  0  0  0  0  0
    0.6116   -1.0193    0.0000 F   0  0  0  0  0  0  0  0  0  0  0  0
    0.6116   -1.3499    0.0000 F   0  0  0  0  0  0  0  0  0  0  0  0
    0.6116   -1.6694    0.0000 F   0  0  0  0  0  0  0  0  0  0  0  0
    1.0303    1.6804    0.0000 Si  0  0  0  0  0  0  0  0  0  0  0  0
    1.0303    2.0000    0.0000 C   0  0  0  0  0  0  0  0  0  0  0  0
    1.0303    1.3609    0.0000 C   0  0  0  0  0  0  0  0  0  0  0  0
    1.3388    1.6804    0.0000 C   0  0  0  0  0  0  0  0  0  0  0  0
    0.2810   -0.6997    0.0000 C   0  0  0  0  0  0  0  0  0  0  0  0
    0.2810   -0.3581    0.0000 C   0  0  0  0  0  0  0  0  0  0  0  0
    0.2810   -0.0386    0.0000 C   0  0  0  0  0  0  0  0  0  0  0  0
    0.2810    0.2810    0.0000 C   0  0  0  0  0  0  0  0  0  0  0  0
    0.2810    0.6116    0.0000 C   0  0  0  0  0  0  0  0  0  0  0  0
    0.2810    0.9532    0.0000 C   0  0  0  0  0  0  0  0  0  0  0  0
    0.3361    1.2948    0.0000 C   0  0  0  0  0  0  0  0  0  0  0  0
    0.1708    1.4601    0.0000 C   0  0  0  0  0  0  0  0  0  0  0  0
    0.3581    1.6804    0.0000 Si  0  0  0  0  0  0  0  0  0  0  0  0
    0.0275    1.6804    0.0000 O   0  0  0  0  0  0  0  0  0  0  0  0
    0.3581    1.9890    0.0000 C   0  0  0  0  0  0  0  0  0  0  0  0
    0.2810   -1.0193    0.0000 C   0  0  0  0  0  0  0  0  0  0  0  0
    0.2810   -1.3499    0.0000 C   0  0  0  0  0  0  0  0  0  0  0  0
    0.2810   -1.6694    0.0000 C   0  0  0  0  0  0  0  0  0  0  0  0
    0.2810   -2.0000    0.0000 F   0  0  0  0  0  0  0  0  0  0  0  0
   -0.6997    1.6804    0.0000 O   0  0  0  0  0  0  0  0  0  0  0  0
   -0.3691    1.6804    0.0000 Si  0  0  0  0  0  0  0  0  0  0  0  0
   -0.3691    1.9890    0.0000 C   0  0  0  0  0  0  0  0  0  0  0  0
   -0.3691    1.3609    0.0000 C   0  0  0  0  0  0  0  0  0  0  0  0
  1  2  1  0  0  0  0
  1 23  1  0  0  0  0
  1 35  1  0  0  0  0
  2  3  1  0  0  0  0
  2  4  1  0  0  0  0
  2 42  1  0  0  0  0
  5 27  1  0  0  0  0
  6 28  1  0  0  0  0
  7 29  1  0  0  0  0
  8 30  1  0  0  0  0
  9 31  1  0  0  0  0
 10 32  1  0  0  0  0
 11 38  1  0  0  0  0
 12 39  1  0  0  0  0
 13 40  1  0  0  0  0
 14 27  1  0  0  0  0
 15 28  1  0  0  0  0
 16 29  1  0  0  0  0
 17 30  1  0  0  0  0
 18 31  1  0  0  0  0
 19 32  1  0  0  0  0
 20 38  1  0  0  0  0
 21 39  1  0  0  0  0
 22 40  1  0  0  0  0
 23 24  1  0  0  0  0
 23 25  1  0  0  0  0
 23 26  1  0  0  0  0
 27 28  1  0  0  0  0
 27 38  1  0  0  0  0
 28 29  1  0  0  0  0
 29 30  1  0  0  0  0
 30 31  1  0  0  0  0
 31 32  1  0  0  0  0
 32 33  1  0  0  0  0
 33 34  1  0  0  0  0
 34 35  1  0  0  0  0
 35 36  1  0  0  0  0
 35 37  1  0  0  0  0
 36 43  1  0  0  0  0
 38 39  1  0  0  0  0
 39 40  1  0  0  0  0
 40 41  1  0  0  0  0
 42 43  1  0  0  0  0
 43 44  1  0  0  0  0
 43 45  1  0  0  0  0
M  STY  2   1 GEN   2 GEN
M  SAL   1 15  27  28  29  30  31  32  33  34  35  36  37  38  39  40  41
M  SBL   1 15   7  16   8  17   9  18  10  19  11  20  12  21   3  39  13
M  SBL   1  5  22  14  23  15  24
M  SDI   1  4   -0.0386    2.0661   -0.0386    1.1846
M  SDI   1  4    0.4683    2.0661    0.4683    1.1846
M  SAL   2  4  42  43  44  45
M  SBL   2  2   6  39
M  SDI   2  4   -0.7658    2.0661   -0.7658    1.1846
M  SDI   2  4   -0.2149    2.0661   -0.2149    1.1846
M  END
)CTAB"_ctab;
    REQUIRE(m);
    {
      MolDraw2DSVG drawer(300, 300, 300, 300, NO_FREETYPE);
      drawer.drawMolecule(*m);
      drawer.finishDrawing();
      std::string text = drawer.getDrawingText();
      std::ofstream outs(nameBase + ".svg");
      outs << text;
      outs.flush();
      outs.close();
      check_file_hash(nameBase + ".svg");
    }
=======
TEST_CASE("Bond Highlights", "") {
  auto m1 = "c1c(OCC)cncc1CCCC=O"_smiles;
  REQUIRE(m1);
  MolDraw2DUtils::prepareMolForDrawing(*m1);
#if 1
  {
    // only bonds highlighted, continuous highlighting, highlights
    // joining neatly.
    MolDraw2DSVG drawer(250, 250, -1, -1, NO_FREETYPE);
    std::vector<int> highAts{};
    std::vector<int> highBnds{0, 1, 4, 5, 6, 7, 13};
    drawer.drawMolecule(*m1, &highAts, &highBnds);
    drawer.finishDrawing();
    auto text = drawer.getDrawingText();
    std::ofstream outs("bond_highlights_1.svg");
    outs << text;
    outs.flush();
    check_file_hash("bond_highlights_1.svg");
  }
#endif
#if 1
  {
    // same as 1, but with highlighting as coloured bonds.  The O for
    // atom 2 is red because it is not highlighted, though bond 1 from
    // the pyridyl is.
    MolDraw2DSVG drawer(250, 250, -1, -1, NO_FREETYPE);
    std::vector<int> highAts{};
    std::vector<int> highBnds{0, 1, 4, 5, 6, 7, 13};
    drawer.drawOptions().continuousHighlight = false;
    drawer.drawOptions().circleAtoms = false;
    drawer.drawOptions().addAtomIndices = true;
    drawer.drawMolecule(*m1, &highAts, &highBnds);
    drawer.finishDrawing();
    auto text = drawer.getDrawingText();
    std::ofstream outs("bond_highlights_2.svg");
    outs << text;
    outs.flush();
    check_file_hash("bond_highlights_2.svg");
  }
#endif
#if 1
  {
    // same bonds highlighted, but some atoms highlighted with
    // different colours.  Where an atom and a bond off it are
    // highlighted in different colours, the bond colour takes
    // precedence and the atom highlight is lost unless it has
    // an atom symbol drawn or there's a non-highlighted bond
    // off it.  Thus half of bond 8 should be green, as is
    // the N of atom 6 and the two half bonds off atom 10.
    MolDraw2DSVG drawer(250, 250, -1, -1, NO_FREETYPE);
    std::vector<int> highAts{0, 1, 5, 6, 7, 8, 10};
    std::vector<int> highBnds{0, 1, 4, 5, 6, 7, 13};
    std::map<int, DrawColour> atom_highlight_colors;
    atom_highlight_colors[0] = DrawColour(0.0, 1.0, 0.0);
    atom_highlight_colors[5] = DrawColour(0.0, 1.0, 0.0);
    atom_highlight_colors[6] = DrawColour(0.0, 1.0, 0.0);
    atom_highlight_colors[7] = DrawColour(0.0, 1.0, 0.0);
    atom_highlight_colors[8] = DrawColour(0.0, 1.0, 0.0);
    atom_highlight_colors[10] = DrawColour(0.0, 1.0, 0.0);
    drawer.drawOptions().addAtomIndices = true;
    drawer.drawOptions().addBondIndices = true;
    drawer.drawOptions().continuousHighlight = false;
    drawer.drawOptions().circleAtoms = false;
    drawer.drawMolecule(*m1, &highAts, &highBnds, &atom_highlight_colors);
    drawer.finishDrawing();
    auto text = drawer.getDrawingText();
    std::ofstream outs("bond_highlights_3.svg");
    outs << text;
    outs.flush();
    check_file_hash("bond_highlights_3.svg");
  }
#endif
#if 1
  {
    // same as 3, except that the N on atom 6 isn't highlighted,
    // but both bonds off it are, so it gets the highlight colour.
    MolDraw2DSVG drawer(250, 250, -1, -1, NO_FREETYPE);
    std::vector<int> highAts{0, 1, 5, 7, 8, 10};
    std::vector<int> highBnds{0, 1, 4, 5, 6, 7, 13};
    std::map<int, DrawColour> atom_highlight_colors;
    atom_highlight_colors[0] = DrawColour(0.0, 1.0, 0.0);
    atom_highlight_colors[5] = DrawColour(0.0, 1.0, 0.0);
    atom_highlight_colors[7] = DrawColour(0.0, 1.0, 0.0);
    atom_highlight_colors[8] = DrawColour(0.0, 1.0, 0.0);
    atom_highlight_colors[10] = DrawColour(0.0, 1.0, 0.0);
    drawer.drawOptions().addAtomIndices = true;
    drawer.drawOptions().addBondIndices = true;
    drawer.drawOptions().continuousHighlight = false;
    drawer.drawOptions().circleAtoms = false;
    drawer.drawMolecule(*m1, &highAts, &highBnds, &atom_highlight_colors);
    drawer.finishDrawing();
    auto text = drawer.getDrawingText();
    std::ofstream outs("bond_highlights_4.svg");
    outs << text;
    outs.flush();
    check_file_hash("bond_highlights_4.svg");
  }
#endif
#if 1
  {
    // same as 4, except that atom 6 has a highlight colour assigned
    // in the map, but isn't highlighted.  It just happens that it's
    // the default highlight colour.
    MolDraw2DSVG drawer(250, 250, -1, -1, NO_FREETYPE);
    std::vector<int> highAts{0, 1, 5, 7, 8, 10};
    std::vector<int> highBnds{0, 1, 4, 5, 6, 7, 13};
    std::map<int, DrawColour> atom_highlight_colors;
    atom_highlight_colors[0] = DrawColour(0.0, 1.0, 0.0);
    atom_highlight_colors[5] = DrawColour(0.0, 1.0, 0.0);
    atom_highlight_colors[6] = drawer.drawOptions().highlightColour;
    atom_highlight_colors[7] = DrawColour(0.0, 1.0, 0.0);
    atom_highlight_colors[8] = DrawColour(0.0, 1.0, 0.0);
    atom_highlight_colors[10] = DrawColour(0.0, 1.0, 0.0);
    drawer.drawOptions().addAtomIndices = true;
    drawer.drawOptions().addBondIndices = true;
    drawer.drawOptions().continuousHighlight = false;
    drawer.drawOptions().circleAtoms = false;
    drawer.drawMolecule(*m1, &highAts, &highBnds, &atom_highlight_colors);
    drawer.finishDrawing();
    auto text = drawer.getDrawingText();
    std::ofstream outs("bond_highlights_5.svg");
    outs << text;
    outs.flush();
    check_file_hash("bond_highlights_5.svg");
  }
#endif
#if 1
  {
    // same as 3, but showing that atom circles can be used
    // to rescue the missing atom highlights.
    MolDraw2DSVG drawer(250, 250, -1, -1, NO_FREETYPE);
    std::vector<int> highAts{0, 1, 5, 6, 7, 8, 10};
    std::vector<int> highBnds{0, 1, 4, 5, 6, 7, 13};
    std::map<int, DrawColour> atom_highlight_colors;
    atom_highlight_colors[0] = DrawColour(0.0, 1.0, 0.0);
    atom_highlight_colors[5] = DrawColour(0.0, 1.0, 0.0);
    atom_highlight_colors[6] = DrawColour(0.0, 1.0, 0.0);
    atom_highlight_colors[7] = DrawColour(0.0, 1.0, 0.0);
    atom_highlight_colors[8] = DrawColour(0.0, 1.0, 0.0);
    atom_highlight_colors[10] = DrawColour(0.0, 1.0, 0.0);
    drawer.drawOptions().addAtomIndices = true;
    drawer.drawOptions().addBondIndices = true;
    drawer.drawOptions().continuousHighlight = false;
    drawer.drawOptions().circleAtoms = true;
    drawer.drawMolecule(*m1, &highAts, &highBnds, &atom_highlight_colors);
    drawer.finishDrawing();
    auto text = drawer.getDrawingText();
    std::ofstream outs("bond_highlights_6.svg");
    outs << text;
    outs.flush();
    check_file_hash("bond_highlights_6.svg");
  }
#endif
#if 1
  {
    // same as 1, but in ACS1996 mode.
    MolDraw2DSVG drawer(-1, -1, -1, -1, NO_FREETYPE);
    std::vector<int> highAts{};
    std::vector<int> highBnds{0, 1, 4, 5, 6, 7, 13};
    drawer.drawOptions().continuousHighlight = false;
    drawer.drawOptions().circleAtoms = false;
    MolDraw2DUtils::drawMolACS1996(drawer, *m1, "", &highAts, &highBnds);
    drawer.drawMolecule(*m1, &highAts, &highBnds);
    drawer.finishDrawing();
    auto text = drawer.getDrawingText();
    std::ofstream outs("bond_highlights_7.svg");
    outs << text;
    outs.flush();
    check_file_hash("bond_highlights_7.svg");
  }
#endif
  {
    // check 3- and 4-way intersections of continuous highlights are ok
    auto m = "c1c(C(C)(C)C)cccc1"_smiles;
    REQUIRE(m);
    MolDraw2DUtils::prepareMolForDrawing(*m);
    MolDraw2DSVG drawer(250, 250, -1, -1, NO_FREETYPE);
    drawer.drawOptions().continuousHighlight = true;
    drawer.drawOptions().addBondIndices = true;
    std::vector<int> highBnds{0, 1, 2, 3, 4, 5, 6};
    std::map<int, DrawColour> bond_highlight_colors;
    bond_highlight_colors[0] = DrawColour(1.0, 0.0, 0.0);
    bond_highlight_colors[1] = DrawColour(0.0, 1.0, 0.0);
    bond_highlight_colors[3] = DrawColour(1.0, 0.0, 0.0);
    bond_highlight_colors[4] = DrawColour(0.0, 1.0, 0.0);
    bond_highlight_colors[5] = DrawColour(0.0, 0.0, 1.0);
    drawer.drawMolecule(*m, nullptr, &highBnds, nullptr,
                        &bond_highlight_colors);
    drawer.finishDrawing();
    auto text = drawer.getDrawingText();
    std::ofstream outs("bond_highlights_8.svg");
    outs << text;
    outs.flush();
    check_file_hash("bond_highlights_8.svg");
  }
}

TEST_CASE("drawMolecules should not crash on null molecules",
          "[drawing][bug]") {
  auto m1 = "c1ccccc1"_smiles;
  auto m2 = "c1ccncc1"_smiles;
  REQUIRE(m1);
  REQUIRE(m2);
  MolDraw2DSVG drawer(1000, 200, 100, 100, NO_FREETYPE);
  RWMol dm1(*m1);
  RWMol dm2(*m2);
  MOL_PTR_VECT ms{&dm1,    nullptr, nullptr, nullptr, nullptr, nullptr,
                  nullptr, nullptr, nullptr, nullptr, &dm2};
  drawer.drawMolecules(ms);
  drawer.finishDrawing();
  auto text = drawer.getDrawingText();
  std::regex regex1("<path d=");
  auto nMatches =
      std::distance(std::sregex_iterator(text.begin(), text.end(), regex1),
                    std::sregex_iterator());
  REQUIRE(nMatches == 11);
}

TEST_CASE("Crossed bonds in transdecene") {
  SECTION("basics") {
    std::string nameBase = "testGithub5486_";
    {
      auto m = R"CTAB(
  ChemDraw08042214332D

 10 10  0  0  0  0  0  0  0  0999 V2000
   -1.4289    0.4125    0.0000 C   0  0  0  0  0  0  0  0  0  0  0  0
   -1.4289   -0.4125    0.0000 C   0  0  0  0  0  0  0  0  0  0  0  0
   -0.7145   -0.8250    0.0000 C   0  0  0  0  0  0  0  0  0  0  0  0
    0.0000   -0.4125    0.0000 C   0  0  0  0  0  0  0  0  0  0  0  0
    0.0000    0.4125    0.0000 C   0  0  0  0  0  0  0  0  0  0  0  0
   -0.7145    0.8250    0.0000 C   0  0  0  0  0  0  0  0  0  0  0  0
    0.7145   -0.8250    0.0000 C   0  0  0  0  0  0  0  0  0  0  0  0
    1.4289   -0.4125    0.0000 C   0  0  0  0  0  0  0  0  0  0  0  0
    1.4289    0.4125    0.0000 C   0  0  0  0  0  0  0  0  0  0  0  0
    0.7145    0.8250    0.0000 C   0  0  0  0  0  0  0  0  0  0  0  0
  1  2  1  0
  2  3  1  0
  3  4  1  0
  5  6  2  0
  6  1  1  0
  4  7  1  0
  7  8  1  0
  8  9  1  0
  9 10  1  0
 10  5  1  0
M  END)CTAB"_ctab;
      REQUIRE(m);
      {
        MolDraw2DSVG drawer(300, 300);
        drawer.drawMolecule(*m);
        drawer.finishDrawing();
        std::string text = drawer.getDrawingText();
        std::ofstream outs(nameBase + "1.svg");
        outs << text;
        outs.flush();
        outs.close();
        std::regex regex1(
            R"(class='bond-3 atom-4 atom-5' d='M ([\d.]*),([\d.]*) L ([\d.]*),([\d.]*)')");
        auto match_begin =
            std::sregex_iterator(text.begin(), text.end(), regex1);
        auto match_end = std::sregex_iterator();
        std::vector<Point2D> ends;
        for (std::sregex_iterator i = match_begin; i != match_end; ++i) {
          std::smatch match = *i;
          ends.push_back(Point2D(std::stod(match[1]), std::stod(match[2])));
          ends.push_back(Point2D(std::stod(match[3]), std::stod(match[4])));
        }
        REQUIRE(ends.size() == 4);
        REQUIRE(!MolDraw2D_detail::doLinesIntersect(ends[0], ends[1], ends[2],
                                                    ends[3], nullptr));
        check_file_hash(nameBase + "1.svg");
      }
    }
  }
}

TEST_CASE("Bad O position in aldehydes", "") {
  std::string nameBase("testGithub5511_");
  {
    auto m1 = "O=Cc1cccc(C=O)c1"_smiles;
    REQUIRE(m1);
    MolDraw2DUtils::prepareMolForDrawing(*m1);
    MolDraw2DSVG drawer(250, 250, -1, -1, NO_FREETYPE);
    drawer.drawOptions().addAtomIndices = true;
    drawer.drawMolecule(*m1);
    drawer.finishDrawing();
    auto text = drawer.getDrawingText();
    std::string filename = nameBase + "1.svg";
    std::ofstream outs(filename);
    outs << text;
    outs.flush();
    check_file_hash(filename);
  }
  {
    auto m = R"CTAB(
     RDKit          2D

 11 11  0  0  0  0  0  0  0  0999 V2000
   -4.2885    0.5445    0.0000 C   0  0  0  0  0  0  0  0  0  0  0  0
   -2.9895    1.2945    0.0000 O   0  0  0  0  0  0  0  0  0  0  0  0
   -1.6818    0.5394    0.0000 C   0  0  0  0  0  0  0  0  0  0  0  0
   -0.3738    1.2945    0.0000 C   0  0  0  0  0  0  0  0  0  0  0  0
    0.9342    0.5394    0.0000 C   0  0  0  0  0  0  0  0  0  0  0  0
    2.2422    1.2945    0.0000 C   0  0  0  0  0  0  0  0  0  0  0  0
    2.2422    2.7945    0.0000 O   0  0  0  0  0  0  0  0  0  0  0  0
    0.9342   -0.9708    0.0000 C   0  0  0  0  0  0  0  0  0  0  0  0
   -0.3738   -1.7262    0.0000 C   0  0  0  0  0  0  0  0  0  0  0  0
   -1.6818   -0.9708    0.0000 C   0  0  0  0  0  0  0  0  0  0  0  0
   -2.9895   -1.7262    0.0000 O   0  0  0  0  0  0  0  0  0  0  0  0
  1  2  1  0
  2  3  1  0
  3  4  2  0
  4  5  1  0
  5  6  1  0
  6  7  2  0
  5  8  2  0
  8  9  1  0
  9 10  2  0
 10 11  1  0
 10  3  1  0
M  END
)CTAB"_ctab;
    REQUIRE(m);
    MolDraw2DSVG drawer(250, 250, -1, -1);
    drawer.drawOptions().addAtomIndices = true;
    drawer.drawMolecule(*m);
    drawer.finishDrawing();
    std::string text = drawer.getDrawingText();
    std::string filename = nameBase + "2.svg";
    std::ofstream outs(filename);
    outs << text;
    outs.flush();
    check_file_hash(filename);
>>>>>>> cbdec520
  }
}<|MERGE_RESOLUTION|>--- conflicted
+++ resolved
@@ -236,9 +236,7 @@
     {"acs1996_12.svg", 2233727631U},
     {"test_unspec_stereo.svg", 599119798U},
     {"light_blue_h_no_label_1.svg", 3735371135U},
-<<<<<<< HEAD
     {"test_github_5534.svg", 574501211U},
-=======
     {"bond_highlights_1.svg", 1150579427U},
     {"bond_highlights_2.svg", 2958558856U},
     {"bond_highlights_3.svg", 3466419491U},
@@ -250,7 +248,6 @@
     {"testGithub5486_1.svg", 1149144091U},
     {"testGithub5511_1.svg", 940106456U},
     {"testGithub5511_2.svg", 1448975272U}
->>>>>>> cbdec520
 };
 
 // These PNG hashes aren't completely reliable due to floating point cruft,
@@ -5488,7 +5485,343 @@
   check_file_hash("light_blue_h_no_label_1.svg");
 }
 
-<<<<<<< HEAD
+TEST_CASE("Bond Highlights", "") {
+  auto m1 = "c1c(OCC)cncc1CCCC=O"_smiles;
+  REQUIRE(m1);
+  MolDraw2DUtils::prepareMolForDrawing(*m1);
+#if 1
+  {
+    // only bonds highlighted, continuous highlighting, highlights
+    // joining neatly.
+    MolDraw2DSVG drawer(250, 250, -1, -1, NO_FREETYPE);
+    std::vector<int> highAts{};
+    std::vector<int> highBnds{0, 1, 4, 5, 6, 7, 13};
+    drawer.drawMolecule(*m1, &highAts, &highBnds);
+    drawer.finishDrawing();
+    auto text = drawer.getDrawingText();
+    std::ofstream outs("bond_highlights_1.svg");
+    outs << text;
+    outs.flush();
+    check_file_hash("bond_highlights_1.svg");
+  }
+#endif
+#if 1
+  {
+    // same as 1, but with highlighting as coloured bonds.  The O for
+    // atom 2 is red because it is not highlighted, though bond 1 from
+    // the pyridyl is.
+    MolDraw2DSVG drawer(250, 250, -1, -1, NO_FREETYPE);
+    std::vector<int> highAts{};
+    std::vector<int> highBnds{0, 1, 4, 5, 6, 7, 13};
+    drawer.drawOptions().continuousHighlight = false;
+    drawer.drawOptions().circleAtoms = false;
+    drawer.drawOptions().addAtomIndices = true;
+    drawer.drawMolecule(*m1, &highAts, &highBnds);
+    drawer.finishDrawing();
+    auto text = drawer.getDrawingText();
+    std::ofstream outs("bond_highlights_2.svg");
+    outs << text;
+    outs.flush();
+    check_file_hash("bond_highlights_2.svg");
+  }
+#endif
+#if 1
+  {
+    // same bonds highlighted, but some atoms highlighted with
+    // different colours.  Where an atom and a bond off it are
+    // highlighted in different colours, the bond colour takes
+    // precedence and the atom highlight is lost unless it has
+    // an atom symbol drawn or there's a non-highlighted bond
+    // off it.  Thus half of bond 8 should be green, as is
+    // the N of atom 6 and the two half bonds off atom 10.
+    MolDraw2DSVG drawer(250, 250, -1, -1, NO_FREETYPE);
+    std::vector<int> highAts{0, 1, 5, 6, 7, 8, 10};
+    std::vector<int> highBnds{0, 1, 4, 5, 6, 7, 13};
+    std::map<int, DrawColour> atom_highlight_colors;
+    atom_highlight_colors[0] = DrawColour(0.0, 1.0, 0.0);
+    atom_highlight_colors[5] = DrawColour(0.0, 1.0, 0.0);
+    atom_highlight_colors[6] = DrawColour(0.0, 1.0, 0.0);
+    atom_highlight_colors[7] = DrawColour(0.0, 1.0, 0.0);
+    atom_highlight_colors[8] = DrawColour(0.0, 1.0, 0.0);
+    atom_highlight_colors[10] = DrawColour(0.0, 1.0, 0.0);
+    drawer.drawOptions().addAtomIndices = true;
+    drawer.drawOptions().addBondIndices = true;
+    drawer.drawOptions().continuousHighlight = false;
+    drawer.drawOptions().circleAtoms = false;
+    drawer.drawMolecule(*m1, &highAts, &highBnds, &atom_highlight_colors);
+    drawer.finishDrawing();
+    auto text = drawer.getDrawingText();
+    std::ofstream outs("bond_highlights_3.svg");
+    outs << text;
+    outs.flush();
+    check_file_hash("bond_highlights_3.svg");
+  }
+#endif
+#if 1
+  {
+    // same as 3, except that the N on atom 6 isn't highlighted,
+    // but both bonds off it are, so it gets the highlight colour.
+    MolDraw2DSVG drawer(250, 250, -1, -1, NO_FREETYPE);
+    std::vector<int> highAts{0, 1, 5, 7, 8, 10};
+    std::vector<int> highBnds{0, 1, 4, 5, 6, 7, 13};
+    std::map<int, DrawColour> atom_highlight_colors;
+    atom_highlight_colors[0] = DrawColour(0.0, 1.0, 0.0);
+    atom_highlight_colors[5] = DrawColour(0.0, 1.0, 0.0);
+    atom_highlight_colors[7] = DrawColour(0.0, 1.0, 0.0);
+    atom_highlight_colors[8] = DrawColour(0.0, 1.0, 0.0);
+    atom_highlight_colors[10] = DrawColour(0.0, 1.0, 0.0);
+    drawer.drawOptions().addAtomIndices = true;
+    drawer.drawOptions().addBondIndices = true;
+    drawer.drawOptions().continuousHighlight = false;
+    drawer.drawOptions().circleAtoms = false;
+    drawer.drawMolecule(*m1, &highAts, &highBnds, &atom_highlight_colors);
+    drawer.finishDrawing();
+    auto text = drawer.getDrawingText();
+    std::ofstream outs("bond_highlights_4.svg");
+    outs << text;
+    outs.flush();
+    check_file_hash("bond_highlights_4.svg");
+  }
+#endif
+#if 1
+  {
+    // same as 4, except that atom 6 has a highlight colour assigned
+    // in the map, but isn't highlighted.  It just happens that it's
+    // the default highlight colour.
+    MolDraw2DSVG drawer(250, 250, -1, -1, NO_FREETYPE);
+    std::vector<int> highAts{0, 1, 5, 7, 8, 10};
+    std::vector<int> highBnds{0, 1, 4, 5, 6, 7, 13};
+    std::map<int, DrawColour> atom_highlight_colors;
+    atom_highlight_colors[0] = DrawColour(0.0, 1.0, 0.0);
+    atom_highlight_colors[5] = DrawColour(0.0, 1.0, 0.0);
+    atom_highlight_colors[6] = drawer.drawOptions().highlightColour;
+    atom_highlight_colors[7] = DrawColour(0.0, 1.0, 0.0);
+    atom_highlight_colors[8] = DrawColour(0.0, 1.0, 0.0);
+    atom_highlight_colors[10] = DrawColour(0.0, 1.0, 0.0);
+    drawer.drawOptions().addAtomIndices = true;
+    drawer.drawOptions().addBondIndices = true;
+    drawer.drawOptions().continuousHighlight = false;
+    drawer.drawOptions().circleAtoms = false;
+    drawer.drawMolecule(*m1, &highAts, &highBnds, &atom_highlight_colors);
+    drawer.finishDrawing();
+    auto text = drawer.getDrawingText();
+    std::ofstream outs("bond_highlights_5.svg");
+    outs << text;
+    outs.flush();
+    check_file_hash("bond_highlights_5.svg");
+  }
+#endif
+#if 1
+  {
+    // same as 3, but showing that atom circles can be used
+    // to rescue the missing atom highlights.
+    MolDraw2DSVG drawer(250, 250, -1, -1, NO_FREETYPE);
+    std::vector<int> highAts{0, 1, 5, 6, 7, 8, 10};
+    std::vector<int> highBnds{0, 1, 4, 5, 6, 7, 13};
+    std::map<int, DrawColour> atom_highlight_colors;
+    atom_highlight_colors[0] = DrawColour(0.0, 1.0, 0.0);
+    atom_highlight_colors[5] = DrawColour(0.0, 1.0, 0.0);
+    atom_highlight_colors[6] = DrawColour(0.0, 1.0, 0.0);
+    atom_highlight_colors[7] = DrawColour(0.0, 1.0, 0.0);
+    atom_highlight_colors[8] = DrawColour(0.0, 1.0, 0.0);
+    atom_highlight_colors[10] = DrawColour(0.0, 1.0, 0.0);
+    drawer.drawOptions().addAtomIndices = true;
+    drawer.drawOptions().addBondIndices = true;
+    drawer.drawOptions().continuousHighlight = false;
+    drawer.drawOptions().circleAtoms = true;
+    drawer.drawMolecule(*m1, &highAts, &highBnds, &atom_highlight_colors);
+    drawer.finishDrawing();
+    auto text = drawer.getDrawingText();
+    std::ofstream outs("bond_highlights_6.svg");
+    outs << text;
+    outs.flush();
+    check_file_hash("bond_highlights_6.svg");
+  }
+#endif
+#if 1
+  {
+    // same as 1, but in ACS1996 mode.
+    MolDraw2DSVG drawer(-1, -1, -1, -1, NO_FREETYPE);
+    std::vector<int> highAts{};
+    std::vector<int> highBnds{0, 1, 4, 5, 6, 7, 13};
+    drawer.drawOptions().continuousHighlight = false;
+    drawer.drawOptions().circleAtoms = false;
+    MolDraw2DUtils::drawMolACS1996(drawer, *m1, "", &highAts, &highBnds);
+    drawer.drawMolecule(*m1, &highAts, &highBnds);
+    drawer.finishDrawing();
+    auto text = drawer.getDrawingText();
+    std::ofstream outs("bond_highlights_7.svg");
+    outs << text;
+    outs.flush();
+    check_file_hash("bond_highlights_7.svg");
+  }
+#endif
+  {
+    // check 3- and 4-way intersections of continuous highlights are ok
+    auto m = "c1c(C(C)(C)C)cccc1"_smiles;
+    REQUIRE(m);
+    MolDraw2DUtils::prepareMolForDrawing(*m);
+    MolDraw2DSVG drawer(250, 250, -1, -1, NO_FREETYPE);
+    drawer.drawOptions().continuousHighlight = true;
+    drawer.drawOptions().addBondIndices = true;
+    std::vector<int> highBnds{0, 1, 2, 3, 4, 5, 6};
+    std::map<int, DrawColour> bond_highlight_colors;
+    bond_highlight_colors[0] = DrawColour(1.0, 0.0, 0.0);
+    bond_highlight_colors[1] = DrawColour(0.0, 1.0, 0.0);
+    bond_highlight_colors[3] = DrawColour(1.0, 0.0, 0.0);
+    bond_highlight_colors[4] = DrawColour(0.0, 1.0, 0.0);
+    bond_highlight_colors[5] = DrawColour(0.0, 0.0, 1.0);
+    drawer.drawMolecule(*m, nullptr, &highBnds, nullptr,
+                        &bond_highlight_colors);
+    drawer.finishDrawing();
+    auto text = drawer.getDrawingText();
+    std::ofstream outs("bond_highlights_8.svg");
+    outs << text;
+    outs.flush();
+    check_file_hash("bond_highlights_8.svg");
+  }
+}
+
+TEST_CASE("drawMolecules should not crash on null molecules",
+          "[drawing][bug]") {
+  auto m1 = "c1ccccc1"_smiles;
+  auto m2 = "c1ccncc1"_smiles;
+  REQUIRE(m1);
+  REQUIRE(m2);
+  MolDraw2DSVG drawer(1000, 200, 100, 100, NO_FREETYPE);
+  RWMol dm1(*m1);
+  RWMol dm2(*m2);
+  MOL_PTR_VECT ms{&dm1,    nullptr, nullptr, nullptr, nullptr, nullptr,
+                  nullptr, nullptr, nullptr, nullptr, &dm2};
+  drawer.drawMolecules(ms);
+  drawer.finishDrawing();
+  auto text = drawer.getDrawingText();
+  std::regex regex1("<path d=");
+  auto nMatches =
+      std::distance(std::sregex_iterator(text.begin(), text.end(), regex1),
+                    std::sregex_iterator());
+  REQUIRE(nMatches == 11);
+}
+
+TEST_CASE("Crossed bonds in transdecene") {
+  SECTION("basics") {
+    std::string nameBase = "testGithub5486_";
+    {
+      auto m = R"CTAB(
+  ChemDraw08042214332D
+
+ 10 10  0  0  0  0  0  0  0  0999 V2000
+   -1.4289    0.4125    0.0000 C   0  0  0  0  0  0  0  0  0  0  0  0
+   -1.4289   -0.4125    0.0000 C   0  0  0  0  0  0  0  0  0  0  0  0
+   -0.7145   -0.8250    0.0000 C   0  0  0  0  0  0  0  0  0  0  0  0
+    0.0000   -0.4125    0.0000 C   0  0  0  0  0  0  0  0  0  0  0  0
+    0.0000    0.4125    0.0000 C   0  0  0  0  0  0  0  0  0  0  0  0
+   -0.7145    0.8250    0.0000 C   0  0  0  0  0  0  0  0  0  0  0  0
+    0.7145   -0.8250    0.0000 C   0  0  0  0  0  0  0  0  0  0  0  0
+    1.4289   -0.4125    0.0000 C   0  0  0  0  0  0  0  0  0  0  0  0
+    1.4289    0.4125    0.0000 C   0  0  0  0  0  0  0  0  0  0  0  0
+    0.7145    0.8250    0.0000 C   0  0  0  0  0  0  0  0  0  0  0  0
+  1  2  1  0
+  2  3  1  0
+  3  4  1  0
+  5  6  2  0
+  6  1  1  0
+  4  7  1  0
+  7  8  1  0
+  8  9  1  0
+  9 10  1  0
+ 10  5  1  0
+M  END)CTAB"_ctab;
+      REQUIRE(m);
+      {
+        MolDraw2DSVG drawer(300, 300);
+        drawer.drawMolecule(*m);
+        drawer.finishDrawing();
+        std::string text = drawer.getDrawingText();
+        std::ofstream outs(nameBase + "1.svg");
+        outs << text;
+        outs.flush();
+        outs.close();
+        std::regex regex1(
+            R"(class='bond-3 atom-4 atom-5' d='M ([\d.]*),([\d.]*) L ([\d.]*),([\d.]*)')");
+        auto match_begin =
+            std::sregex_iterator(text.begin(), text.end(), regex1);
+        auto match_end = std::sregex_iterator();
+        std::vector<Point2D> ends;
+        for (std::sregex_iterator i = match_begin; i != match_end; ++i) {
+          std::smatch match = *i;
+          ends.push_back(Point2D(std::stod(match[1]), std::stod(match[2])));
+          ends.push_back(Point2D(std::stod(match[3]), std::stod(match[4])));
+        }
+        REQUIRE(ends.size() == 4);
+        REQUIRE(!MolDraw2D_detail::doLinesIntersect(ends[0], ends[1], ends[2],
+                                                    ends[3], nullptr));
+        check_file_hash(nameBase + "1.svg");
+      }
+    }
+  }
+}
+
+TEST_CASE("Bad O position in aldehydes", "") {
+  std::string nameBase("testGithub5511_");
+  {
+    auto m1 = "O=Cc1cccc(C=O)c1"_smiles;
+    REQUIRE(m1);
+    MolDraw2DUtils::prepareMolForDrawing(*m1);
+    MolDraw2DSVG drawer(250, 250, -1, -1, NO_FREETYPE);
+    drawer.drawOptions().addAtomIndices = true;
+    drawer.drawMolecule(*m1);
+    drawer.finishDrawing();
+    auto text = drawer.getDrawingText();
+    std::string filename = nameBase + "1.svg";
+    std::ofstream outs(filename);
+    outs << text;
+    outs.flush();
+    check_file_hash(filename);
+  }
+  {
+    auto m = R"CTAB(
+     RDKit          2D
+
+ 11 11  0  0  0  0  0  0  0  0999 V2000
+   -4.2885    0.5445    0.0000 C   0  0  0  0  0  0  0  0  0  0  0  0
+   -2.9895    1.2945    0.0000 O   0  0  0  0  0  0  0  0  0  0  0  0
+   -1.6818    0.5394    0.0000 C   0  0  0  0  0  0  0  0  0  0  0  0
+   -0.3738    1.2945    0.0000 C   0  0  0  0  0  0  0  0  0  0  0  0
+    0.9342    0.5394    0.0000 C   0  0  0  0  0  0  0  0  0  0  0  0
+    2.2422    1.2945    0.0000 C   0  0  0  0  0  0  0  0  0  0  0  0
+    2.2422    2.7945    0.0000 O   0  0  0  0  0  0  0  0  0  0  0  0
+    0.9342   -0.9708    0.0000 C   0  0  0  0  0  0  0  0  0  0  0  0
+   -0.3738   -1.7262    0.0000 C   0  0  0  0  0  0  0  0  0  0  0  0
+   -1.6818   -0.9708    0.0000 C   0  0  0  0  0  0  0  0  0  0  0  0
+   -2.9895   -1.7262    0.0000 O   0  0  0  0  0  0  0  0  0  0  0  0
+  1  2  1  0
+  2  3  1  0
+  3  4  2  0
+  4  5  1  0
+  5  6  1  0
+  6  7  2  0
+  5  8  2  0
+  8  9  1  0
+  9 10  2  0
+ 10 11  1  0
+ 10  3  1  0
+M  END
+)CTAB"_ctab;
+    REQUIRE(m);
+    MolDraw2DSVG drawer(250, 250, -1, -1);
+    drawer.drawOptions().addAtomIndices = true;
+    drawer.drawMolecule(*m);
+    drawer.finishDrawing();
+    std::string text = drawer.getDrawingText();
+    std::string filename = nameBase + "2.svg";
+    std::ofstream outs(filename);
+    outs << text;
+    outs.flush();
+    check_file_hash(filename);
+  }
+}
+
 TEST_CASE("Github5534") {
   std::string nameBase = "test_github_5534";
   {
@@ -5610,341 +5943,5 @@
       outs.close();
       check_file_hash(nameBase + ".svg");
     }
-=======
-TEST_CASE("Bond Highlights", "") {
-  auto m1 = "c1c(OCC)cncc1CCCC=O"_smiles;
-  REQUIRE(m1);
-  MolDraw2DUtils::prepareMolForDrawing(*m1);
-#if 1
-  {
-    // only bonds highlighted, continuous highlighting, highlights
-    // joining neatly.
-    MolDraw2DSVG drawer(250, 250, -1, -1, NO_FREETYPE);
-    std::vector<int> highAts{};
-    std::vector<int> highBnds{0, 1, 4, 5, 6, 7, 13};
-    drawer.drawMolecule(*m1, &highAts, &highBnds);
-    drawer.finishDrawing();
-    auto text = drawer.getDrawingText();
-    std::ofstream outs("bond_highlights_1.svg");
-    outs << text;
-    outs.flush();
-    check_file_hash("bond_highlights_1.svg");
-  }
-#endif
-#if 1
-  {
-    // same as 1, but with highlighting as coloured bonds.  The O for
-    // atom 2 is red because it is not highlighted, though bond 1 from
-    // the pyridyl is.
-    MolDraw2DSVG drawer(250, 250, -1, -1, NO_FREETYPE);
-    std::vector<int> highAts{};
-    std::vector<int> highBnds{0, 1, 4, 5, 6, 7, 13};
-    drawer.drawOptions().continuousHighlight = false;
-    drawer.drawOptions().circleAtoms = false;
-    drawer.drawOptions().addAtomIndices = true;
-    drawer.drawMolecule(*m1, &highAts, &highBnds);
-    drawer.finishDrawing();
-    auto text = drawer.getDrawingText();
-    std::ofstream outs("bond_highlights_2.svg");
-    outs << text;
-    outs.flush();
-    check_file_hash("bond_highlights_2.svg");
-  }
-#endif
-#if 1
-  {
-    // same bonds highlighted, but some atoms highlighted with
-    // different colours.  Where an atom and a bond off it are
-    // highlighted in different colours, the bond colour takes
-    // precedence and the atom highlight is lost unless it has
-    // an atom symbol drawn or there's a non-highlighted bond
-    // off it.  Thus half of bond 8 should be green, as is
-    // the N of atom 6 and the two half bonds off atom 10.
-    MolDraw2DSVG drawer(250, 250, -1, -1, NO_FREETYPE);
-    std::vector<int> highAts{0, 1, 5, 6, 7, 8, 10};
-    std::vector<int> highBnds{0, 1, 4, 5, 6, 7, 13};
-    std::map<int, DrawColour> atom_highlight_colors;
-    atom_highlight_colors[0] = DrawColour(0.0, 1.0, 0.0);
-    atom_highlight_colors[5] = DrawColour(0.0, 1.0, 0.0);
-    atom_highlight_colors[6] = DrawColour(0.0, 1.0, 0.0);
-    atom_highlight_colors[7] = DrawColour(0.0, 1.0, 0.0);
-    atom_highlight_colors[8] = DrawColour(0.0, 1.0, 0.0);
-    atom_highlight_colors[10] = DrawColour(0.0, 1.0, 0.0);
-    drawer.drawOptions().addAtomIndices = true;
-    drawer.drawOptions().addBondIndices = true;
-    drawer.drawOptions().continuousHighlight = false;
-    drawer.drawOptions().circleAtoms = false;
-    drawer.drawMolecule(*m1, &highAts, &highBnds, &atom_highlight_colors);
-    drawer.finishDrawing();
-    auto text = drawer.getDrawingText();
-    std::ofstream outs("bond_highlights_3.svg");
-    outs << text;
-    outs.flush();
-    check_file_hash("bond_highlights_3.svg");
-  }
-#endif
-#if 1
-  {
-    // same as 3, except that the N on atom 6 isn't highlighted,
-    // but both bonds off it are, so it gets the highlight colour.
-    MolDraw2DSVG drawer(250, 250, -1, -1, NO_FREETYPE);
-    std::vector<int> highAts{0, 1, 5, 7, 8, 10};
-    std::vector<int> highBnds{0, 1, 4, 5, 6, 7, 13};
-    std::map<int, DrawColour> atom_highlight_colors;
-    atom_highlight_colors[0] = DrawColour(0.0, 1.0, 0.0);
-    atom_highlight_colors[5] = DrawColour(0.0, 1.0, 0.0);
-    atom_highlight_colors[7] = DrawColour(0.0, 1.0, 0.0);
-    atom_highlight_colors[8] = DrawColour(0.0, 1.0, 0.0);
-    atom_highlight_colors[10] = DrawColour(0.0, 1.0, 0.0);
-    drawer.drawOptions().addAtomIndices = true;
-    drawer.drawOptions().addBondIndices = true;
-    drawer.drawOptions().continuousHighlight = false;
-    drawer.drawOptions().circleAtoms = false;
-    drawer.drawMolecule(*m1, &highAts, &highBnds, &atom_highlight_colors);
-    drawer.finishDrawing();
-    auto text = drawer.getDrawingText();
-    std::ofstream outs("bond_highlights_4.svg");
-    outs << text;
-    outs.flush();
-    check_file_hash("bond_highlights_4.svg");
-  }
-#endif
-#if 1
-  {
-    // same as 4, except that atom 6 has a highlight colour assigned
-    // in the map, but isn't highlighted.  It just happens that it's
-    // the default highlight colour.
-    MolDraw2DSVG drawer(250, 250, -1, -1, NO_FREETYPE);
-    std::vector<int> highAts{0, 1, 5, 7, 8, 10};
-    std::vector<int> highBnds{0, 1, 4, 5, 6, 7, 13};
-    std::map<int, DrawColour> atom_highlight_colors;
-    atom_highlight_colors[0] = DrawColour(0.0, 1.0, 0.0);
-    atom_highlight_colors[5] = DrawColour(0.0, 1.0, 0.0);
-    atom_highlight_colors[6] = drawer.drawOptions().highlightColour;
-    atom_highlight_colors[7] = DrawColour(0.0, 1.0, 0.0);
-    atom_highlight_colors[8] = DrawColour(0.0, 1.0, 0.0);
-    atom_highlight_colors[10] = DrawColour(0.0, 1.0, 0.0);
-    drawer.drawOptions().addAtomIndices = true;
-    drawer.drawOptions().addBondIndices = true;
-    drawer.drawOptions().continuousHighlight = false;
-    drawer.drawOptions().circleAtoms = false;
-    drawer.drawMolecule(*m1, &highAts, &highBnds, &atom_highlight_colors);
-    drawer.finishDrawing();
-    auto text = drawer.getDrawingText();
-    std::ofstream outs("bond_highlights_5.svg");
-    outs << text;
-    outs.flush();
-    check_file_hash("bond_highlights_5.svg");
-  }
-#endif
-#if 1
-  {
-    // same as 3, but showing that atom circles can be used
-    // to rescue the missing atom highlights.
-    MolDraw2DSVG drawer(250, 250, -1, -1, NO_FREETYPE);
-    std::vector<int> highAts{0, 1, 5, 6, 7, 8, 10};
-    std::vector<int> highBnds{0, 1, 4, 5, 6, 7, 13};
-    std::map<int, DrawColour> atom_highlight_colors;
-    atom_highlight_colors[0] = DrawColour(0.0, 1.0, 0.0);
-    atom_highlight_colors[5] = DrawColour(0.0, 1.0, 0.0);
-    atom_highlight_colors[6] = DrawColour(0.0, 1.0, 0.0);
-    atom_highlight_colors[7] = DrawColour(0.0, 1.0, 0.0);
-    atom_highlight_colors[8] = DrawColour(0.0, 1.0, 0.0);
-    atom_highlight_colors[10] = DrawColour(0.0, 1.0, 0.0);
-    drawer.drawOptions().addAtomIndices = true;
-    drawer.drawOptions().addBondIndices = true;
-    drawer.drawOptions().continuousHighlight = false;
-    drawer.drawOptions().circleAtoms = true;
-    drawer.drawMolecule(*m1, &highAts, &highBnds, &atom_highlight_colors);
-    drawer.finishDrawing();
-    auto text = drawer.getDrawingText();
-    std::ofstream outs("bond_highlights_6.svg");
-    outs << text;
-    outs.flush();
-    check_file_hash("bond_highlights_6.svg");
-  }
-#endif
-#if 1
-  {
-    // same as 1, but in ACS1996 mode.
-    MolDraw2DSVG drawer(-1, -1, -1, -1, NO_FREETYPE);
-    std::vector<int> highAts{};
-    std::vector<int> highBnds{0, 1, 4, 5, 6, 7, 13};
-    drawer.drawOptions().continuousHighlight = false;
-    drawer.drawOptions().circleAtoms = false;
-    MolDraw2DUtils::drawMolACS1996(drawer, *m1, "", &highAts, &highBnds);
-    drawer.drawMolecule(*m1, &highAts, &highBnds);
-    drawer.finishDrawing();
-    auto text = drawer.getDrawingText();
-    std::ofstream outs("bond_highlights_7.svg");
-    outs << text;
-    outs.flush();
-    check_file_hash("bond_highlights_7.svg");
-  }
-#endif
-  {
-    // check 3- and 4-way intersections of continuous highlights are ok
-    auto m = "c1c(C(C)(C)C)cccc1"_smiles;
-    REQUIRE(m);
-    MolDraw2DUtils::prepareMolForDrawing(*m);
-    MolDraw2DSVG drawer(250, 250, -1, -1, NO_FREETYPE);
-    drawer.drawOptions().continuousHighlight = true;
-    drawer.drawOptions().addBondIndices = true;
-    std::vector<int> highBnds{0, 1, 2, 3, 4, 5, 6};
-    std::map<int, DrawColour> bond_highlight_colors;
-    bond_highlight_colors[0] = DrawColour(1.0, 0.0, 0.0);
-    bond_highlight_colors[1] = DrawColour(0.0, 1.0, 0.0);
-    bond_highlight_colors[3] = DrawColour(1.0, 0.0, 0.0);
-    bond_highlight_colors[4] = DrawColour(0.0, 1.0, 0.0);
-    bond_highlight_colors[5] = DrawColour(0.0, 0.0, 1.0);
-    drawer.drawMolecule(*m, nullptr, &highBnds, nullptr,
-                        &bond_highlight_colors);
-    drawer.finishDrawing();
-    auto text = drawer.getDrawingText();
-    std::ofstream outs("bond_highlights_8.svg");
-    outs << text;
-    outs.flush();
-    check_file_hash("bond_highlights_8.svg");
-  }
-}
-
-TEST_CASE("drawMolecules should not crash on null molecules",
-          "[drawing][bug]") {
-  auto m1 = "c1ccccc1"_smiles;
-  auto m2 = "c1ccncc1"_smiles;
-  REQUIRE(m1);
-  REQUIRE(m2);
-  MolDraw2DSVG drawer(1000, 200, 100, 100, NO_FREETYPE);
-  RWMol dm1(*m1);
-  RWMol dm2(*m2);
-  MOL_PTR_VECT ms{&dm1,    nullptr, nullptr, nullptr, nullptr, nullptr,
-                  nullptr, nullptr, nullptr, nullptr, &dm2};
-  drawer.drawMolecules(ms);
-  drawer.finishDrawing();
-  auto text = drawer.getDrawingText();
-  std::regex regex1("<path d=");
-  auto nMatches =
-      std::distance(std::sregex_iterator(text.begin(), text.end(), regex1),
-                    std::sregex_iterator());
-  REQUIRE(nMatches == 11);
-}
-
-TEST_CASE("Crossed bonds in transdecene") {
-  SECTION("basics") {
-    std::string nameBase = "testGithub5486_";
-    {
-      auto m = R"CTAB(
-  ChemDraw08042214332D
-
- 10 10  0  0  0  0  0  0  0  0999 V2000
-   -1.4289    0.4125    0.0000 C   0  0  0  0  0  0  0  0  0  0  0  0
-   -1.4289   -0.4125    0.0000 C   0  0  0  0  0  0  0  0  0  0  0  0
-   -0.7145   -0.8250    0.0000 C   0  0  0  0  0  0  0  0  0  0  0  0
-    0.0000   -0.4125    0.0000 C   0  0  0  0  0  0  0  0  0  0  0  0
-    0.0000    0.4125    0.0000 C   0  0  0  0  0  0  0  0  0  0  0  0
-   -0.7145    0.8250    0.0000 C   0  0  0  0  0  0  0  0  0  0  0  0
-    0.7145   -0.8250    0.0000 C   0  0  0  0  0  0  0  0  0  0  0  0
-    1.4289   -0.4125    0.0000 C   0  0  0  0  0  0  0  0  0  0  0  0
-    1.4289    0.4125    0.0000 C   0  0  0  0  0  0  0  0  0  0  0  0
-    0.7145    0.8250    0.0000 C   0  0  0  0  0  0  0  0  0  0  0  0
-  1  2  1  0
-  2  3  1  0
-  3  4  1  0
-  5  6  2  0
-  6  1  1  0
-  4  7  1  0
-  7  8  1  0
-  8  9  1  0
-  9 10  1  0
- 10  5  1  0
-M  END)CTAB"_ctab;
-      REQUIRE(m);
-      {
-        MolDraw2DSVG drawer(300, 300);
-        drawer.drawMolecule(*m);
-        drawer.finishDrawing();
-        std::string text = drawer.getDrawingText();
-        std::ofstream outs(nameBase + "1.svg");
-        outs << text;
-        outs.flush();
-        outs.close();
-        std::regex regex1(
-            R"(class='bond-3 atom-4 atom-5' d='M ([\d.]*),([\d.]*) L ([\d.]*),([\d.]*)')");
-        auto match_begin =
-            std::sregex_iterator(text.begin(), text.end(), regex1);
-        auto match_end = std::sregex_iterator();
-        std::vector<Point2D> ends;
-        for (std::sregex_iterator i = match_begin; i != match_end; ++i) {
-          std::smatch match = *i;
-          ends.push_back(Point2D(std::stod(match[1]), std::stod(match[2])));
-          ends.push_back(Point2D(std::stod(match[3]), std::stod(match[4])));
-        }
-        REQUIRE(ends.size() == 4);
-        REQUIRE(!MolDraw2D_detail::doLinesIntersect(ends[0], ends[1], ends[2],
-                                                    ends[3], nullptr));
-        check_file_hash(nameBase + "1.svg");
-      }
-    }
-  }
-}
-
-TEST_CASE("Bad O position in aldehydes", "") {
-  std::string nameBase("testGithub5511_");
-  {
-    auto m1 = "O=Cc1cccc(C=O)c1"_smiles;
-    REQUIRE(m1);
-    MolDraw2DUtils::prepareMolForDrawing(*m1);
-    MolDraw2DSVG drawer(250, 250, -1, -1, NO_FREETYPE);
-    drawer.drawOptions().addAtomIndices = true;
-    drawer.drawMolecule(*m1);
-    drawer.finishDrawing();
-    auto text = drawer.getDrawingText();
-    std::string filename = nameBase + "1.svg";
-    std::ofstream outs(filename);
-    outs << text;
-    outs.flush();
-    check_file_hash(filename);
-  }
-  {
-    auto m = R"CTAB(
-     RDKit          2D
-
- 11 11  0  0  0  0  0  0  0  0999 V2000
-   -4.2885    0.5445    0.0000 C   0  0  0  0  0  0  0  0  0  0  0  0
-   -2.9895    1.2945    0.0000 O   0  0  0  0  0  0  0  0  0  0  0  0
-   -1.6818    0.5394    0.0000 C   0  0  0  0  0  0  0  0  0  0  0  0
-   -0.3738    1.2945    0.0000 C   0  0  0  0  0  0  0  0  0  0  0  0
-    0.9342    0.5394    0.0000 C   0  0  0  0  0  0  0  0  0  0  0  0
-    2.2422    1.2945    0.0000 C   0  0  0  0  0  0  0  0  0  0  0  0
-    2.2422    2.7945    0.0000 O   0  0  0  0  0  0  0  0  0  0  0  0
-    0.9342   -0.9708    0.0000 C   0  0  0  0  0  0  0  0  0  0  0  0
-   -0.3738   -1.7262    0.0000 C   0  0  0  0  0  0  0  0  0  0  0  0
-   -1.6818   -0.9708    0.0000 C   0  0  0  0  0  0  0  0  0  0  0  0
-   -2.9895   -1.7262    0.0000 O   0  0  0  0  0  0  0  0  0  0  0  0
-  1  2  1  0
-  2  3  1  0
-  3  4  2  0
-  4  5  1  0
-  5  6  1  0
-  6  7  2  0
-  5  8  2  0
-  8  9  1  0
-  9 10  2  0
- 10 11  1  0
- 10  3  1  0
-M  END
-)CTAB"_ctab;
-    REQUIRE(m);
-    MolDraw2DSVG drawer(250, 250, -1, -1);
-    drawer.drawOptions().addAtomIndices = true;
-    drawer.drawMolecule(*m);
-    drawer.finishDrawing();
-    std::string text = drawer.getDrawingText();
-    std::string filename = nameBase + "2.svg";
-    std::ofstream outs(filename);
-    outs << text;
-    outs.flush();
-    check_file_hash(filename);
->>>>>>> cbdec520
   }
 }