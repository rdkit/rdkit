--- conflicted
+++ resolved
@@ -323,11 +323,8 @@
     {"testGithub6685_3.svg", 409385402U},
     {"testGithub6685_4.svg", 1239628830U},
     {"bad_lasso_1.svg", 726527516U},
-<<<<<<< HEAD
-=======
     {"AtropCanon1.svg", 1587179714U},
     {"AtropManyChiralsEnhanced.svg", 3871032500U},
->>>>>>> 73508924
     {"testGithub6968.svg", 1554428830U}};
 
 // These PNG hashes aren't completely reliable due to floating point cruft,
@@ -9319,8 +9316,6 @@
   check_file_hash(baseName + "1.svg");
 }
 
-<<<<<<< HEAD
-=======
 TEST_CASE("atropisomers") {
   {
     auto mol =
@@ -9381,7 +9376,6 @@
     }
   }
 }
->>>>>>> 73508924
 TEST_CASE("Github6968 - bad bond highlights with triple bonds") {
   // The issue is that in the linear highlight across the triple bond,
   // some of the highlights didn't appear, and others were
