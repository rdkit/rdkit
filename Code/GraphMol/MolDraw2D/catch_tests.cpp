--- conflicted
+++ resolved
@@ -232,11 +232,7 @@
     {"acs1996_8.svg", 939325262U},
     {"acs1996_9.svg", 2607143500U},
     {"acs1996_10.svg", 199499735U},
-<<<<<<< HEAD
-    {"acs1996_11.svg", 3667521405U},
-=======
     {"acs1996_11.svg", 2121789178U},
->>>>>>> a2c9fd09
     {"acs1996_12.svg", 2233727631U},
     {"test_unspec_stereo.svg", 599119798U},
     {"light_blue_h_no_label_1.svg", 3735371135U},
@@ -5384,50 +5380,7 @@
       outs << text;
       outs.flush();
       outs.close();
-//      check_file_hash(nameBase + "11.svg");
-    }
-#endif
-#if 1
-    auto drawnBondLength = [&](const std::string &r1,
-                               const std::string &t) -> double {
-      std::regex regex1(r1);
-      auto match_begin =
-          std::sregex_iterator(t.begin(), t.end(), regex1);
-      auto match_end = std::sregex_iterator();
-      std::vector<Point2D> ends;
-      for (std::sregex_iterator i = match_begin; i != match_end; ++i) {
-        std::smatch match = *i;
-        ends.push_back(Point2D(std::stod(match[1]), std::stod(match[2])));
-        ends.push_back(Point2D(std::stod(match[3]), std::stod(match[4])));
-      }
-      return (ends[0]-ends[1]).length();
-    };
-
-    {
-      // make sure it also works with an arbitrarily sized drawer.
-      auto m = "c1ccccc1"_smiles;
-      REQUIRE(m);
-      MolDraw2DUtils::prepareMolForDrawing(*m);
-      MolDraw2DSVG drawer(500, 500);
-      MolDraw2DUtils::drawMolACS1996(drawer, *m, "Mol 12", nullptr, nullptr);
-      drawer.finishDrawing();
-      std::string text = drawer.getDrawingText();
-      std::ofstream outs(nameBase + "12.svg");
-      outs << text;
-      outs.flush();
-      outs.close();
-
-      std::string regex =
-          R"(class='bond-0 atom-0 atom-1' d='M ([\d.]*),([\d.]*) L ([\d.]*),([\d.]*)')";
-      double dbl = drawnBondLength(regex, text);
-      // the bonds should all be 14.4 long, but the SVG is only written
-      // to 1 decimal place, so rounding errors are largish.
-      REQUIRE(dbl == Approx(14.4253));
-      regex =
-          R"(class='bond-1 atom-1 atom-2' d='M ([\d.]*),([\d.]*) L ([\d.]*),([\d.]*)')";
-      dbl = drawnBondLength(regex, text);
-      REQUIRE(dbl == Approx(14.4));
-      check_file_hash(nameBase + "12.svg");
+      check_file_hash(nameBase + "11.svg");
     }
 #endif
 #if 1
