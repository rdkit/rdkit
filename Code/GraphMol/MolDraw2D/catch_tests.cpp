//
//  Copyright (C) 2019-2021 Greg Landrum and other RDKit contributors
//
//   @@ All Rights Reserved @@
//  This file is part of the RDKit.
//  The contents are covered by the terms of the BSD license
//  which is included in the file license.txt, found at the root
//  of the RDKit source tree.
//
#include "catch.hpp"

#include <GraphMol/RDKitBase.h>

#include <RDGeneral/hash/hash.hpp>
#include <GraphMol/SmilesParse/SmilesParse.h>
#include <GraphMol/MolDraw2D/MolDraw2D.h>
#include <GraphMol/MolDraw2D/MolDraw2DSVG.h>
#include <GraphMol/MolDraw2D/MolDraw2DUtils.h>
#include <GraphMol/MolDraw2D/MolDraw2DDetails.h>
#include <GraphMol/FileParsers/FileParsers.h>
#include <GraphMol/FileParsers/PNGParser.h>
#include <boost/algorithm/string/split.hpp>
#include <GraphMol/ChemReactions/Reaction.h>
#include <GraphMol/ChemReactions/ReactionParser.h>
#include <GraphMol/CIPLabeler/CIPLabeler.h>
#include <GraphMol/Depictor/RDDepictor.h>
#include <regex>

#ifdef RDK_BUILD_CAIRO_SUPPORT
#include <cairo.h>
#include "MolDraw2DCairo.h"
#endif

// a lot of the tests check <text> flags in the SVG.  That doesn't
// happen with the Freetype versions
static const bool NO_FREETYPE = true;

namespace {

// if the generated SVG hashes to the value we're expecting, delete
// the file.  That way, only the files that need inspection will be
// left at the end of the run.
// The hand-drawn pictures will fail this frequently due to the use
// of random numbers to draw the lines.  As well as all the testHandDrawn
// files, this includes testBrackets-5a.svg and testPositionVariation-1b.svg
static const bool DELETE_WITH_GOOD_HASH = true;
// The expected hash code for a file may be included in these maps, or
// provided in the call to check_file_hash().
// These values are for a build with FreeType, so expect them all to be
// wrong when building without.
static const std::map<std::string, std::hash_result_t> SVG_HASHES = {
    {"testAtomTags_1.svg", 146691388U},
    {"testAtomTags_2.svg", 3210393969U},
    {"testAtomTags_3.svg", 2131854465U},
    {"contourMol_1.svg", 3218870758U},
    {"contourMol_2.svg", 2353351393U},
    {"contourMol_3.svg", 3493070184U},
    {"contourMol_4.svg", 764999893U},
    {"testDativeBonds_1.svg", 221028862U},
    {"testDativeBonds_2.svg", 852819536U},
    {"testDativeBonds_3.svg", 2438158464U},
    {"testDativeBonds_2a.svg", 625232974U},
    {"testDativeBonds_2b.svg", 2879476699U},
    {"testDativeBonds_2c.svg", 388074377U},
    {"testDativeBonds_2d.svg", 1004854048U},
    {"testZeroOrderBonds_1.svg", 582365640U},
    {"testFoundations_1.svg", 767448647U},
    {"testFoundations_2.svg", 1248494165U},
    {"testTest_1.svg", 1248494165U},
    {"testKekulizationProblems_1.svg", 3747357148U},
    {"testAtomBondIndices_1.svg", 3247225756U},
    {"testAtomBondIndices_2.svg", 2812688864U},
    {"testAtomBondIndices_3.svg", 3653054459U},
    {"testAtomBondIndices_4.svg", 635195563U},
    {"testAtomBondIndices_5.svg", 23594241U},
    {"testAtomBondIndices_6.svg", 1127540948U},
    {"testGithub3226_1.svg", 4099803989U},
    {"testGithub3226_2.svg", 3134615187U},
    {"testGithub3226_3.svg", 1488097417U},
    {"testGithub3369_1.svg", 4165525787U},
    {"testIncludeRadicals_1a.svg", 2528551797U},
    {"testIncludeRadicals_1b.svg", 3075507489U},
    {"testLegendsAndDrawing-1.svg", 1693176512U},
    {"testGithub3577-1.svg", 3974438540U},
    {"testHandDrawn-1.svg", 799391905U},
    {"testHandDrawn-2.svg", 2605087576U},
    {"testHandDrawn-3.svg", 1015633173U},
    {"testHandDrawn-4.svg", 830784921U},
    {"testHandDrawn-5a.svg", 3582113444U},
    {"testHandDrawn-5b.svg", 2974975931U},
    {"testBrackets-1a.svg", 3257646535U},
    {"testBrackets-1b.svg", 776088825U},
    {"testBrackets-1c.svg", 3257646535U},
    {"testBrackets-1d.svg", 776088825U},
    {"testBrackets-1e.svg", 1202405256U},
    {"testBrackets-2a.svg", 728321376U},
    {"testBrackets-2b.svg", 1408188695U},
    {"testBrackets-2c.svg", 728321376U},
    {"testBrackets-2d.svg", 1408188695U},
    {"testBrackets-3a.svg", 630742918U},
    {"testBrackets-4a.svg", 769125635U},
    {"testBrackets-4b.svg", 4066682338U},
    {"testBrackets-5a.svg", 2845825621U},
    {"testSGroupData-1a.svg", 1463366807U},
    {"testSGroupData-1b.svg", 223883202U},
    {"testSGroupData-2a.svg", 3547547260U},
    {"testSGroupData-2b.svg", 2573013307U},
    {"testSGroupData-3a.svg", 2220120573U},
    {"testPositionVariation-1.svg", 4185441744U},
    {"testPositionVariation-1b.svg", 2588110577U},
    {"testPositionVariation-2.svg", 2026425280U},
    {"testPositionVariation-3.svg", 56671878U},
    {"testPositionVariation-4.svg", 886758688U},
    {"testNoAtomLabels-1.svg", 2648234379U},
    {"testNoAtomLabels-2.svg", 3213096674U},
    {"testQueryBonds-1a.svg", 3288272531U},
    {"testQueryBonds-1b.svg", 1706839957U},
    {"testQueryBonds-1c.svg", 333519907U},
    {"testQueryBonds-2.svg", 69341882U},
    {"testLinkNodes-2-0.svg", 2952965907U},
    {"testLinkNodes-2-30.svg", 4117540200U},
    {"testLinkNodes-2-60.svg", 520576199U},
    {"testLinkNodes-2-90.svg", 1403605120U},
    {"testLinkNodes-2-120.svg", 3607355853U},
    {"testLinkNodes-2-150.svg", 177350824U},
    {"testLinkNodes-2-180.svg", 3809030739U},
    {"testMolAnnotations-1.svg", 1091624544U},
    {"testMolAnnotations-2a.svg", 2203886283U},
    {"testMolAnnotations-2b.svg", 400443600U},
    {"testMolAnnotations-2c.svg", 3954034822U},
    {"testMolAnnotations-3a.svg", 1752047273U},
    {"testMolAnnotations-3b.svg", 2068377089U},
    {"testMolAnnotations-3c.svg", 4288169182U},
    {"testMolAnnotations-3d.svg", 1514775509U},
    {"testMolAnnotations-4a.svg", 569955128U},
    {"testLinkNodes-1-0.svg", 2929724949U},
    {"testLinkNodes-1-30.svg", 800625899U},
    {"testLinkNodes-1-60.svg", 609508172U},
    {"testLinkNodes-1-90.svg", 2665766032U},
    {"testLinkNodes-1-120.svg", 992989277U},
    {"testLinkNodes-1-150.svg", 1392691166U},
    {"testLinkNodes-1-180.svg", 130695597U},
    {"testGithub3744.svg", 2774492807U},
    {"testAtomLists-1.svg", 2751373083U},
    {"testAtomLists-2.svg", 385738799U},
    {"testIsoDummyIso.svg", 1696129196U},
    {"testNoIsoDummyIso.svg", 2004687512U},
    {"testIsoNoDummyIso.svg", 2734544682U},
    {"testNoIsoNoDummyIso.svg", 918094584U},
    {"testDeuteriumTritium.svg", 2634768249U},
    {"testHydrogenBonds1.svg", 4137715598U},
    {"testHydrogenBonds2.svg", 2044702263U},
    {"testGithub3912.1.svg", 3081580881U},
    {"testGithub3912.2.svg", 1662866562U},
    {"testGithub2976.svg", 703667023U},
    {"testReactionCoords.svg", 2325796920U},
    {"testAnnotationColors.svg", 445523422U},
    {"testGithub4323_1.svg", 1993234598U},
    {"testGithub4323_2.svg", 2933922429U},
    {"testGithub4323_3.svg", 1773544359U},
    {"testGithub4323_4.svg", 213795827U},
    {"testGithub4238_1.svg", 629357140U},
    {"testGithub4508_1.svg", 3784765069U},
    {"testGithub4508_1b.svg", 3433942203U},
    {"testGithub4508_2.svg", 326155865U},
    {"testGithub4508_2b.svg", 662225995U},
    {"testGithub4538.svg", 3198623323U},
    {"testDarkMode.1.svg", 1977391752U},
    {"testMonochrome.1.svg", 1776897420U},
    {"testMonochrome.2.svg", 399259780U},
    {"testAvalon.1.svg", 1614166818U},
    {"testCDK.1.svg", 3108685638U},
    {"testGithub4519_1.svg", 473230604U},
    {"testGithub4519_2.svg", 2515716875U},
    {"testGithub4519_3.svg", 1017109741U},
    {"testGithub4519_4.svg", 645908829U},
    {"testBaseFontSize.1a.svg", 3213010239U},
    {"testBaseFontSize.1b.svg", 1147057058U},
    {"testBaseFontSize.2a.svg", 1031690455U},
    {"testBaseFontSize.2b.svg", 3440038194U},
    {"testFlexiCanvas.1a.svg", 3145560884U},
    {"testFlexiCanvas.1b.svg", 1140847713U},
    {"testFlexiCanvas.1c.svg", 2832891200U},
    {"testFlexiCanvas.1d.svg", 4220526884U},
    {"testFlexiCanvas.2.svg", 1185770886U},
    {"testSemiFlexiCanvas.1a.svg", 414967968U},
    {"testSemiFlexiCanvas.1b.svg", 367831852U},
    {"testSemiFlexiCanvas.1c.svg", 316673185U},
    {"testFlexiCanvas.3.svg", 1164132085U},
    {"testFlexiCanvas.4a.svg", 438150211U},
    {"testFlexiCanvas.4b.svg", 2015277207U},
    {"testFlexiCanvas.4c.svg", 3138663789U},
    {"testFlexiCanvas.4d.svg", 1950746506U},
    {"testFlexiCanvas.5a.svg", 1204456580U},
    {"testFlexiCanvas.5b.svg", 4164471763U},
    {"testFlexiCanvas.5c.svg", 2381227232U},
    {"testFlexiCanvas.5d.svg", 2157866153U},
    {"testFlexiCanvas.6a.svg", 4104973953U},
    {"testFlexiCanvas.6b.svg", 2392263541U},
    {"testFlexiCanvas.6c.svg", 4104973953U},
    {"testFlexiCanvas.6d.svg", 4104973953U},
    {"testFlexiCanvas.7a.svg", 918094125U},
    {"testFlexiCanvas.7b.svg", 4094511140U},
    {"testFlexiCanvas.7c.svg", 918094125U},
    {"testFlexiCanvas.7d.svg", 918094125U},
    {"testGithub4764.sz1.svg", 493786705U},
    {"testGithub4764.sz2.svg", 2704253898U},
    {"testGithub4764.sz3.svg", 1328896014U},
    {"testDrawArc1.svg", 4039810147U},
    {"testMetalWedges.svg", 3278785383U},
    {"testVariableLegend_1.svg", 3914441319U},
    {"testVariableLegend_2.svg", 3458084009U},
    {"testVariableLegend_3.svg", 1996551457U},
    {"testGithub_5061.svg", 1947248304U},
    {"testGithub_5185.svg", 2944445711U},
    {"testGithub_5269_1.svg", 2368496794U},
    {"testGithub_5269_2.svg", 567813292U},
    {"test_classes_wavy_bonds.svg", 1271445012U},
    {"testGithub_5383_1.svg", 1391972140U},
    {"github5156_1.svg", 695855770U},
    {"github5156_2.svg", 2606649270U},
    {"github5156_3.svg", 3284451122U},
    {"test_molblock_wedges.svg", 1106580037U},
    {"github5383_1.svg", 2353351393U},
    {"acs1996_1.svg", 773284691U},
    {"acs1996_2.svg", 2884688866U},
    {"acs1996_3.svg", 2540534250U},
    {"acs1996_4.svg", 55815911U},
    {"acs1996_5.svg", 362495488U},
    {"acs1996_6.svg", 4274355858U},
    {"acs1996_7.svg", 729001900U},
    {"acs1996_8.svg", 2032371436U},
    {"acs1996_9.svg", 2589221154U},
    {"acs1996_10.svg", 4037187899U},
    {"acs1996_11.svg", 404268206U},
    {"test_unspec_stereo.svg", 599119798U},
    {"light_blue_h_no_label_1.svg", 3735371135U},
<<<<<<< HEAD
    {"testGithub5486_1.svg", 1149144091U},
=======
    {"bond_highlights_1.svg", 1150579427U},
    {"bond_highlights_2.svg", 2958558856U},
    {"bond_highlights_3.svg", 3466419491U},
    {"bond_highlights_4.svg", 3500788273U},
    {"bond_highlights_5.svg", 3500788273U},
    {"bond_highlights_6.svg", 3008628729U},
    {"bond_highlights_7.svg", 2936856212U},
    {"bond_highlights_8.svg", 64473502U},
>>>>>>> 22e99f5e
};

// These PNG hashes aren't completely reliable due to floating point cruft,
// but they can still reduce the number of drawings that need visual
// inspection.  At present, the files
// testPNGMetadata_2.png
// give different results on my MBP and Ubuntu 20.04 VM.  The SVGs work
// better because the floats are all output to only 1 decimal place so there
// is a much smaller chance of different systems producing different files.
static const std::map<std::string, std::hash_result_t> PNG_HASHES = {
    {"testGithub3226_1.png", 284815097U},
    {"testGithub3226_2.png", 2460913971U},
    {"testGithub3226_3.png", 993799198U},
    {"testPNGMetadata_1.png", 2022143293U},
    {"testPNGMetadata_2.png", 3078435362U},
    {"testHandDrawn-1.png", 1551605661U},
    {"testHandDrawn-2.png", 2979412913U},
    {"testHandDrawn-3.png", 1765396301U},
    {"testHandDrawn-4.png", 2989933219U},
    {"testHandDrawn-5.png", 3794840403U},
    {"testGithub4323_1.png", 3711520691U},
    {"testGithub4323_3.png", 2300228708U},
    {"testFlexiCanvas.2a.png", 3618977786U},
    {"testFlexiCanvas.2b.png", 2780757414U},
    {"testGithub4764.sz1.png", 2320783268U},
    {"testGithub4764.sz2.png", 3297570843U},
    {"testGithub4764.sz3.png", 2178018272U},
    {"testGithub4238_1.png", 458925131U},
    {"github5383_1.png", 2963331215U},
    {"acs1996_1.png", 2814011866U},
    {"acs1996_2.png", 3118288179U}};

std::hash_result_t hash_file(const std::string &filename) {
  std::ifstream ifs(filename, std::ios_base::binary);
  std::string file_contents(std::istreambuf_iterator<char>{ifs}, {});
  if (filename.substr(filename.length() - 4) == ".svg") {
    // deal with MSDOS newlines.
    file_contents.erase(
        remove(file_contents.begin(), file_contents.end(), '\r'),
        file_contents.end());
  }
  return gboost::hash_range(file_contents.begin(), file_contents.end());
}

void check_file_hash(const std::string &filename,
                     std::hash_result_t exp_hash = 0U) {
  //    std::cout << filename << " : " << hash_file(filename) << "U" <<
  //    std::endl;

  std::map<std::string, std::hash_result_t>::const_iterator it;
  if (filename.substr(filename.length() - 4) == ".svg") {
    it = SVG_HASHES.find(filename);
  } else {
    it = PNG_HASHES.find(filename);
  }
  std::hash_result_t file_hash = hash_file(filename);
  if (exp_hash == 0U) {
    exp_hash = it == SVG_HASHES.end() ? 0U : it->second;
  }
  if (it != SVG_HASHES.end() && file_hash == exp_hash) {
    if (DELETE_WITH_GOOD_HASH) {
      std::remove(filename.c_str());
    }
  } else {
    std::cout << "file " << filename << " gave hash " << file_hash
              << "U not the expected " << exp_hash << "U" << std::endl;
  }
}
}  // namespace

using namespace RDKit;

TEST_CASE("prepareAndDrawMolecule", "[drawing]") {
  SECTION("basics") {
    auto m1 = "C1N[C@@H]2OCC12"_smiles;
    REQUIRE(m1);

    // we will be able to recognize that the prep worked because there
    // will be an H in the output:
    MolDraw2DSVG drawer(200, 200, -1, -1, NO_FREETYPE);
    MolDraw2DUtils::prepareAndDrawMolecule(drawer, *m1);
    drawer.finishDrawing();
    std::string text = drawer.getDrawingText();
    CHECK(text.find(">H</text>") != std::string::npos);
  }
  SECTION("kekulize") {
    auto m1 = "c1ccccc1"_smiles;
    REQUIRE(m1);

    {
      MolDraw2DSVG drawer(200, 200, -1, -1, NO_FREETYPE);
      MolDraw2DUtils::prepareAndDrawMolecule(drawer, *m1);
      drawer.finishDrawing();
      std::string text = drawer.getDrawingText();
      CHECK(text.find("stroke-dasharray") == std::string::npos);
    }
    {
      MolDraw2DSVG drawer(200, 200, -1, -1, NO_FREETYPE);
      MolDraw2DUtils::prepareAndDrawMolecule(drawer, *m1, "", nullptr, nullptr,
                                             nullptr, nullptr, nullptr, -1,
                                             false);
      drawer.finishDrawing();
      std::string text = drawer.getDrawingText();
      CHECK(text.find("stroke-dasharray") != std::string::npos);
    }
  }
}

TEST_CASE("tag atoms in SVG", "[drawing][SVG]") {
  SECTION("basics") {
    auto m1 = "C1N[C@@H]2OCC12"_smiles;
    REQUIRE(m1);

    MolDraw2DSVG drawer(200, 200, -1, -1, NO_FREETYPE);
    MolDraw2DUtils::prepareMolForDrawing(*m1);
    drawer.drawMolecule(*m1);
    std::map<std::string, std::string> actions;
    actions["onclick"] = "alert";
    double radius = 0.2;
    drawer.tagAtoms(*m1, radius, actions);
    drawer.finishDrawing();
    std::string text = drawer.getDrawingText();
    std::ofstream outs("testAtomTags_1.svg");
    outs << text;
    outs.close();
    check_file_hash("testAtomTags_1.svg");

    CHECK(text.find("<circle") != std::string::npos);
    CHECK(text.find("<circle") != std::string::npos);
    CHECK(text.find("atom-selector") != std::string::npos);
    CHECK(text.find("bond-selector") != std::string::npos);
  }
  SECTION("inject prop to class") {
    auto m1 = "C1N[C@@H]2OCC12"_smiles;
    REQUIRE(m1);

    for (auto atom : m1->atoms()) {
      auto prop = boost::format("__prop_class_atom_%d") % atom->getIdx();
      atom->setProp("_tagClass", prop.str());
    }
    for (auto bond : m1->bonds()) {
      auto prop = boost::format("__prop_class_bond_%d") % bond->getIdx();
      bond->setProp("_tagClass", prop.str());
    }

    MolDraw2DSVG drawer(200, 200, -1, -1, NO_FREETYPE);
    MolDraw2DUtils::prepareMolForDrawing(*m1);
    drawer.drawMolecule(*m1);
    drawer.tagAtoms(*m1);
    drawer.finishDrawing();
    std::string text = drawer.getDrawingText();
    std::ofstream outs("testAtomTags_2.svg");
    outs << text;
    outs.close();
    check_file_hash("testAtomTags_2.svg");

    size_t i = 0;
    size_t c = 0;
    while (true) {
      auto i2 = text.find("__prop_class_atom_", i);
      if (i2 == std::string::npos) {
        break;
      }
      i = i2 + 1;
      c++;
    }
    CHECK(c == 6);

    i = 0;
    c = 0;
    while (true) {
      auto i2 = text.find("__prop_class_bond_", i);
      if (i2 == std::string::npos) {
        break;
      }
      i = i2 + 1;
      c++;
    }
    CHECK(c == 7);
  }
}

TEST_CASE("metadata in SVG", "[drawing][SVG]") {
  SECTION("inject prop to metada") {
    auto m1 = "C1N[C@@H]2OCC12"_smiles;
    REQUIRE(m1);

    for (auto atom : m1->atoms()) {
      auto prop = boost::format("__prop_metadata_atom_%d") % atom->getIdx();
      atom->setProp("_metaData-atom-inject-prop", prop.str());
    }
    for (auto bond : m1->bonds()) {
      auto prop = boost::format("__prop_metadata_bond_%d") % bond->getIdx();
      bond->setProp("_metaData-bond-inject-prop", prop.str());
    }

    MolDraw2DSVG drawer(200, 200, -1, -1, NO_FREETYPE);
    MolDraw2DUtils::prepareMolForDrawing(*m1);
    drawer.drawMolecule(*m1);
    drawer.addMoleculeMetadata(*m1);
    drawer.finishDrawing();
    std::string text = drawer.getDrawingText();
    std::ofstream outs("testAtomTags_3.svg");
    outs << text;
    outs.close();
    check_file_hash("testAtomTags_3.svg");

    size_t i = 0;
    size_t c = 0;
    while (true) {
      auto i2 = text.find("atom-inject-prop=\"__prop_metadata_atom_", i);
      if (i2 == std::string::npos) {
        break;
      }
      i = i2 + 1;
      c++;
    }
    CHECK(c == 6);

    i = 0;
    c = 0;
    while (true) {
      auto i2 = text.find("bond-inject-prop=\"__prop_metadata_bond_", i);
      if (i2 == std::string::npos) {
        break;
      }
      i = i2 + 1;
      c++;
    }
    CHECK(c == 7);
  }
}

TEST_CASE("contour data", "[drawing][conrec]") {
  auto m1 = "C1N[C@@H]2OCC12"_smiles;
  REQUIRE(m1);
  SECTION("grid basics") {
    MolDraw2DSVG drawer(250, 250, -1, -1, NO_FREETYPE);
    MolDraw2DUtils::prepareMolForDrawing(*m1);

    const size_t gridSz = 100;
    auto *grid = new double[gridSz * gridSz];
    std::vector<double> xps(gridSz);
    std::vector<double> yps(gridSz);

    double minX = 1000, minY = 1000, maxX = -1000, maxY = -1000;
    const auto conf = m1->getConformer();
    for (size_t i = 0; i < conf.getNumAtoms(); ++i) {
      minX = std::min(minX, conf.getAtomPos(i).x);
      minY = std::min(minY, conf.getAtomPos(i).y);
      maxX = std::max(maxX, conf.getAtomPos(i).x);
      maxY = std::max(maxY, conf.getAtomPos(i).y);
    }
    double x1 = minX - 0.5, y1 = minY - 0.5, x2 = maxX + 0.5, y2 = maxY + 0.5;
    double dx = (x2 - x1) / gridSz, dy = (y2 - y1) / gridSz;
    double maxV = 0.0;
    for (size_t ix = 0; ix < gridSz; ++ix) {
      auto px = x1 + ix * dx;
      xps[ix] = px;
      for (size_t iy = 0; iy < gridSz; ++iy) {
        auto py = y1 + iy * dy;
        if (ix == 0) {
          yps[iy] = py;
        }
        RDGeom::Point2D loc(px, py);
        double val = 0.0;
        for (size_t ia = 0; ia < conf.getNumAtoms(); ++ia) {
          auto dv = loc - RDGeom::Point2D(conf.getAtomPos(ia).x,
                                          conf.getAtomPos(ia).y);
          auto r = dv.length();
          if (r > 0.1) {
            val += 1 / r;
          }
        }
        maxV = std::max(val, maxV);
        grid[ix * gridSz + iy] = val;
      }
    }

    std::vector<double> levels;
    drawer.clearDrawing();
    MolDraw2DUtils::contourAndDrawGrid(drawer, grid, xps, yps, 10, levels,
                                       MolDraw2DUtils::ContourParams(),
                                       m1.get());
    drawer.drawOptions().clearBackground = false;
    drawer.drawMolecule(*m1);
    drawer.finishDrawing();
    std::string text = drawer.getDrawingText();
    std::ofstream outs("contourMol_1.svg");
    outs << text;
    outs.close();
    check_file_hash("contourMol_1.svg");
    delete[] grid;
  }
  SECTION("gaussian basics") {
    MolDraw2DSVG drawer(250, 250, -1, -1, NO_FREETYPE);
    MolDraw2DUtils::prepareMolForDrawing(*m1);
    drawer.drawOptions().padding = 0.1;

    const auto conf = m1->getConformer();
    std::vector<Point2D> cents(conf.getNumAtoms());
    std::vector<double> weights(conf.getNumAtoms());
    std::vector<double> widths(conf.getNumAtoms());
    for (size_t i = 0; i < conf.getNumAtoms(); ++i) {
      cents[i] = Point2D(conf.getAtomPos(i).x, conf.getAtomPos(i).y);
      weights[i] = 1;
      widths[i] = 0.4 * PeriodicTable::getTable()->getRcovalent(
                            m1->getAtomWithIdx(i)->getAtomicNum());
    }

    std::vector<double> levels;
    drawer.clearDrawing();
    MolDraw2DUtils::contourAndDrawGaussians(
        drawer, cents, weights, widths, 10, levels,
        MolDraw2DUtils::ContourParams(), m1.get());

    drawer.drawOptions().clearBackground = false;
    drawer.drawMolecule(*m1);
    drawer.finishDrawing();
    std::string text = drawer.getDrawingText();
    std::ofstream outs("contourMol_2.svg");
    outs << text;
    outs.close();
    check_file_hash("contourMol_2.svg");
  }
  SECTION("gaussian fill") {
    MolDraw2DSVG drawer(250, 250, -1, -1, NO_FREETYPE);
    MolDraw2DUtils::prepareMolForDrawing(*m1);
    drawer.drawOptions().padding = 0.1;

    const auto conf = m1->getConformer();
    std::vector<Point2D> cents(conf.getNumAtoms());
    std::vector<double> weights(conf.getNumAtoms());
    std::vector<double> widths(conf.getNumAtoms());
    for (size_t i = 0; i < conf.getNumAtoms(); ++i) {
      cents[i] = Point2D(conf.getAtomPos(i).x, conf.getAtomPos(i).y);
      weights[i] = i % 2 ? -0.5 : 1;
      widths[i] = 0.4 * PeriodicTable::getTable()->getRcovalent(
                            m1->getAtomWithIdx(i)->getAtomicNum());
    }

    std::vector<double> levels;
    MolDraw2DUtils::ContourParams cps;
    cps.fillGrid = true;
    drawer.clearDrawing();
    MolDraw2DUtils::contourAndDrawGaussians(drawer, cents, weights, widths, 10,
                                            levels, cps, m1.get());

    drawer.drawOptions().clearBackground = false;
    drawer.drawMolecule(*m1);
    drawer.finishDrawing();
    std::string text = drawer.getDrawingText();
    std::ofstream outs("contourMol_3.svg");
    outs << text;
    outs.close();
    check_file_hash("contourMol_3.svg");
  }

  SECTION("gaussian fill 2") {
    auto m2 = "C1N[C@@H]2OCC12C=CC"_smiles;
    REQUIRE(m2);

    MolDraw2DSVG drawer(450, 250, -1, -1, NO_FREETYPE);
    MolDraw2DUtils::prepareMolForDrawing(*m2);
    drawer.drawOptions().padding = 0.1;

    const auto conf = m2->getConformer();
    std::vector<Point2D> cents(conf.getNumAtoms());
    std::vector<double> weights(conf.getNumAtoms());
    std::vector<double> widths(conf.getNumAtoms());
    for (size_t i = 0; i < conf.getNumAtoms(); ++i) {
      cents[i] = Point2D(conf.getAtomPos(i).x, conf.getAtomPos(i).y);
      weights[i] = i % 2 ? -0.5 : 1;
      widths[i] = 0.3 * PeriodicTable::getTable()->getRcovalent(
                            m2->getAtomWithIdx(i)->getAtomicNum());
    }

    std::vector<double> levels;
    MolDraw2DUtils::ContourParams cps;
    cps.fillGrid = true;
    cps.gridResolution = 0.5;
    drawer.clearDrawing();
    MolDraw2DUtils::contourAndDrawGaussians(drawer, cents, weights, widths, 10,
                                            levels, cps, m2.get());

    drawer.drawOptions().clearBackground = false;
    drawer.drawMolecule(*m2);
    drawer.finishDrawing();
    std::string text = drawer.getDrawingText();
    std::ofstream outs("contourMol_4.svg");
    outs << text;
    outs.close();
    check_file_hash("contourMol_4.svg");
  }
}

TEST_CASE("dative bonds", "[drawing][organometallics]") {
  SECTION("basics") {
    auto m1 = "N->[Pt]"_smiles;
    REQUIRE(m1);
    MolDraw2DSVG drawer(200, 200, -1, -1, NO_FREETYPE);
    MolDraw2DUtils::prepareMolForDrawing(*m1);
    drawer.drawMolecule(*m1);
    drawer.finishDrawing();
    std::string text = drawer.getDrawingText();
    std::ofstream outs("testDativeBonds_1.svg");
    outs << text;
    outs.close();
    check_file_hash("testDativeBonds_1.svg");

    CHECK(text.find("d='M 122.5,88.4 L 85.6,88.4' "
                    "style='fill:none;fill-rule:evenodd;stroke:#0000FF") !=
          std::string::npos);
  }
  SECTION("more complex") {
    auto m1 = "N->1[C@@H]2CCCC[C@H]2N->[Pt]11OC(=O)C(=O)O1"_smiles;
    REQUIRE(m1);
    MolDraw2DSVG drawer(200, 200, -1, -1, NO_FREETYPE);
    MolDraw2DUtils::prepareMolForDrawing(*m1);
    drawer.drawMolecule(*m1);
    drawer.finishDrawing();
    std::string text = drawer.getDrawingText();
    std::ofstream outs("testDativeBonds_2.svg");
    outs << text;
    outs.close();
    check_file_hash("testDativeBonds_2.svg");

    CHECK(text.find("-8' d='M 101.1,79.8 L 95.8,87.1' "
                    "style='fill:none;fill-rule:evenodd;stroke:#0000FF;") !=
          std::string::npos);
  }
  SECTION("test colours") {
    // the dative bonds point the wrong way, but the point is to test
    // if the tip of the arrow is blue.
    auto m1 = "[Cu++]->1->2.N1CCN2"_smiles;
    REQUIRE(m1);
    MolDraw2DSVG drawer(200, 200, -1, -1, NO_FREETYPE);
    MolDraw2DUtils::prepareMolForDrawing(*m1);
    drawer.drawMolecule(*m1);
    drawer.finishDrawing();
    std::string text = drawer.getDrawingText();
    std::ofstream outs("testDativeBonds_3.svg");
    outs << text;
    outs.close();
    check_file_hash("testDativeBonds_3.svg");

    CHECK(
        text.find(
            "<path class='bond-2 atom-3 atom-4' d='M 50.4,140.6 L 77.9,149.5' "
            "style='fill:none;fill-rule:evenodd;stroke:#0000FF;") !=
        std::string::npos);
  }
  SECTION("dative series") {
    auto m1 = "N->1[C@@H]2CCCC[C@H]2N->[Pt]11OC(=O)C(=O)O1"_smiles;
    REQUIRE(m1);
    {
      MolDraw2DSVG drawer(150, 150, -1, -1, NO_FREETYPE);
      MolDraw2DUtils::prepareMolForDrawing(*m1);
      drawer.drawMolecule(*m1);
      drawer.finishDrawing();
      std::string text = drawer.getDrawingText();
      std::ofstream outs("testDativeBonds_2a.svg");
      outs << text;
      outs.close();
      check_file_hash("testDativeBonds_2a.svg");
    }
    {
      MolDraw2DSVG drawer(250, 250, -1, -1, NO_FREETYPE);
      MolDraw2DUtils::prepareMolForDrawing(*m1);
      drawer.drawMolecule(*m1);
      drawer.finishDrawing();
      std::string text = drawer.getDrawingText();
      std::ofstream outs("testDativeBonds_2b.svg");
      outs << text;
      outs.close();
      check_file_hash("testDativeBonds_2b.svg");
    }
    {
      MolDraw2DSVG drawer(350, 350, -1, -1, NO_FREETYPE);
      MolDraw2DUtils::prepareMolForDrawing(*m1);
      drawer.drawMolecule(*m1);
      drawer.finishDrawing();
      std::string text = drawer.getDrawingText();
      std::ofstream outs("testDativeBonds_2c.svg");
      outs << text;
      outs.close();
      check_file_hash("testDativeBonds_2c.svg");
    }
    {
      MolDraw2DSVG drawer(450, 450, -1, -1, NO_FREETYPE);
      MolDraw2DUtils::prepareMolForDrawing(*m1);
      drawer.drawMolecule(*m1);
      drawer.finishDrawing();
      std::string text = drawer.getDrawingText();
      std::ofstream outs("testDativeBonds_2d.svg");
      outs << text;
      outs.close();
      check_file_hash("testDativeBonds_2d.svg");
    }
  }
}

TEST_CASE("zero-order bonds", "[drawing][organometallics]") {
  SECTION("basics") {
    auto m1 = "N-[Pt]"_smiles;
    REQUIRE(m1);
    m1->getBondWithIdx(0)->setBondType(Bond::ZERO);
    MolDraw2DSVG drawer(200, 200, -1, -1, NO_FREETYPE);
    MolDraw2DUtils::prepareMolForDrawing(*m1);
    drawer.drawMolecule(*m1);
    drawer.finishDrawing();
    std::string text = drawer.getDrawingText();
    std::ofstream outs("testZeroOrderBonds_1.svg");
    outs << text;
    outs.close();
    check_file_hash("testZeroOrderBonds_1.svg");

    CHECK(text.find("stroke-dasharray:2,2") != std::string::npos);
  }
}

TEST_CASE("copying drawing options", "[drawing]") {
  auto m1 = "C1N[C@@H]2OCC12"_smiles;
  REQUIRE(m1);
  SECTION("foundations") {
    {
      MolDraw2DSVG drawer(200, 200, -1, -1, NO_FREETYPE);
      MolDraw2DUtils::prepareAndDrawMolecule(drawer, *m1);
      drawer.finishDrawing();
      std::string text = drawer.getDrawingText();
      std::ofstream outs("testFoundations_1.svg");
      outs << text;
      outs.close();
      check_file_hash("testFoundations_1.svg");
      CHECK(text.find("fill:#0000FF' >N</text>") != std::string::npos);
    }
    {
      MolDraw2DSVG drawer(200, 200, -1, -1, NO_FREETYPE);
      assignBWPalette(drawer.drawOptions().atomColourPalette);
      MolDraw2DUtils::prepareAndDrawMolecule(drawer, *m1);
      drawer.finishDrawing();
      std::string text = drawer.getDrawingText();
      std::ofstream outs("testFoundations_2.svg");
      outs << text;
      outs.close();
      check_file_hash("testFoundations_2.svg");
      CHECK(text.find("fill:#0000FF' >N</text>") == std::string::npos);
      CHECK(text.find("fill:#000000' >N</text>") != std::string::npos);
    }
  }
  SECTION("test") {
    {
      MolDraw2DSVG drawer(200, 200, -1, -1, NO_FREETYPE);
      MolDrawOptions options = drawer.drawOptions();
      assignBWPalette(options.atomColourPalette);
      drawer.drawOptions() = options;
      MolDraw2DUtils::prepareAndDrawMolecule(drawer, *m1);
      drawer.finishDrawing();
      std::string text = drawer.getDrawingText();
      std::ofstream outs("testTest_1.svg");
      outs << text;
      outs.close();
      check_file_hash("testTest_1.svg");
      CHECK(text.find("fill:#0000FF' >N</text>") == std::string::npos);
      CHECK(text.find("fill:#000000' >N</text>") != std::string::npos);
    }
  }
}

TEST_CASE("bad DrawMolecules() when molecules are not kekulized",
          "[drawing][bug]") {
  auto m1 = "CCN(CC)CCn1nc2c3ccccc3sc3c(CNS(C)(=O)=O)ccc1c32"_smiles;
  REQUIRE(m1);
  SECTION("foundations") {
    MolDraw2DSVG drawer(500, 200, 250, 200, NO_FREETYPE);
    drawer.drawOptions().prepareMolsBeforeDrawing = false;
    RWMol dm1(*m1);
    RWMol dm2(*m1);
    bool kekulize = false;
    MolDraw2DUtils::prepareMolForDrawing(dm1, kekulize);
    kekulize = true;
    MolDraw2DUtils::prepareMolForDrawing(dm2, kekulize);
    MOL_PTR_VECT ms{&dm1, &dm2};
    drawer.drawMolecule(dm1);
    drawer.finishDrawing();
    std::string text = drawer.getDrawingText();
    std::ofstream outs("testKekulizationProblems_1.svg");
    outs << text;
    outs.close();
    check_file_hash("testKekulizationProblems_1.svg");

    // this is a very crude test - really we just need to look at the SVG - but
    // it's better than nothing.
    CHECK(text.find(
              "<path class='bond-18' d='M 169.076,79.056 L 191.285,69.2653' "
              "style='fill:none;fill-rule:evenodd;stroke:#000000;stroke-width:"
              "2px;stroke-linecap:butt;stroke-linejoin:miter;stroke-opacity:1;"
              "stroke-dasharray:6,6' />") == std::string::npos);
  }
}
TEST_CASE("draw atom/bond indices", "[drawing]") {
  auto m1 = "C[C@H](F)N"_smiles;
  auto m2 = "C[C@@H](F)N"_smiles;
  REQUIRE(m1);
  REQUIRE(m2);
  SECTION("foundations") {
    {
      MolDraw2DSVG drawer(250, 200, -1, -1, NO_FREETYPE);
      drawer.drawMolecule(*m1);
      drawer.finishDrawing();
      std::string text = drawer.getDrawingText();
      std::ofstream outs("testAtomBondIndices_1.svg");
      outs << text;
      outs.close();
      check_file_hash("testAtomBondIndices_1.svg");
      CHECK(text.find(">1</text>") == std::string::npos);
      CHECK(text.find(">(</text>") == std::string::npos);
      CHECK(text.find(">S</text>") == std::string::npos);
      CHECK(text.find(">)</text>") == std::string::npos);
    }
    {
      MolDraw2DSVG drawer(250, 200, -1, -1, NO_FREETYPE);
      drawer.drawOptions().addAtomIndices = true;
      drawer.drawMolecule(*m1);
      drawer.finishDrawing();
      std::string text = drawer.getDrawingText();
      std::ofstream outs("testAtomBondIndices_2.svg");
      outs << text;
      outs.close();
      check_file_hash("testAtomBondIndices_2.svg");
      CHECK(text.find(">1</text>") != std::string::npos);
      // it only appears once though:
      CHECK(text.find(">1</text>", text.find(">1</text>") + 1) ==
            std::string::npos);
      CHECK(text.find("1,(S)") == std::string::npos);
    }
    {
      MolDraw2DSVG drawer(250, 200, -1, -1, NO_FREETYPE);
      drawer.drawOptions().addBondIndices = true;
      drawer.drawMolecule(*m1);
      drawer.finishDrawing();
      std::string text = drawer.getDrawingText();
      std::ofstream outs("testAtomBondIndices_3.svg");
      outs << text;
      outs.close();
      check_file_hash("testAtomBondIndices_3.svg");
      CHECK(text.find(">1</text>") != std::string::npos);
      // it only appears once though:
      CHECK(text.find(">1</text>", text.find(">1</text>") + 1) ==
            std::string::npos);
    }
    {
      MolDraw2DSVG drawer(250, 200, -1, -1, NO_FREETYPE);
      drawer.drawOptions().addAtomIndices = true;
      drawer.drawOptions().addBondIndices = true;
      drawer.drawMolecule(*m1);
      drawer.finishDrawing();
      std::string text = drawer.getDrawingText();
      std::ofstream outs("testAtomBondIndices_4.svg");
      outs << text;
      outs.close();
      check_file_hash("testAtomBondIndices_4.svg");
      CHECK(text.find(">1</text>") != std::string::npos);
      // it appears twice:
      CHECK(text.find(">1</text>", text.find(">1</text>") + 1) !=
            std::string::npos);
    }
    {
      MolDraw2DSVG drawer(250, 200, -1, -1, NO_FREETYPE);
      m1->getAtomWithIdx(2)->setProp(common_properties::atomNote, "foo");
      drawer.drawOptions().addAtomIndices = true;
      drawer.drawOptions().addStereoAnnotation = true;
      drawer.drawMolecule(*m1);
      m1->getAtomWithIdx(2)->clearProp(common_properties::atomNote);
      drawer.finishDrawing();
      std::string text = drawer.getDrawingText();
      std::ofstream outs("testAtomBondIndices_5.svg");
      outs << text;
      outs.close();
      check_file_hash("testAtomBondIndices_5.svg");
      CHECK(text.find(">1</text>") != std::string::npos);
      CHECK(text.find(">,</text>") != std::string::npos);
      CHECK(text.find(">(</text>") != std::string::npos);
      CHECK(text.find(">S</text>") != std::string::npos);
      CHECK(text.find(")</text>") != std::string::npos);
      CHECK(text.find(">2</text>") != std::string::npos);
      CHECK(text.find(">f</text>") != std::string::npos);
      CHECK(text.find(">o</text>") != std::string::npos);
    }
    {
      // Make sure it works for solid wedges as well.
      MolDraw2DSVG drawer(250, 200, -1, -1, NO_FREETYPE);
      drawer.drawOptions().addAtomIndices = true;
      drawer.drawMolecule(*m2);
      drawer.finishDrawing();
      std::string text = drawer.getDrawingText();
      std::ofstream outs("testAtomBondIndices_6.svg");
      outs << text;
      outs.close();
      check_file_hash("testAtomBondIndices_6.svg");
      CHECK(text.find(">1</text>") != std::string::npos);
      // it only appears once though:
      CHECK(text.find(">1</text>", text.find(">1</text>") + 1) ==
            std::string::npos);
      CHECK(text.find("1,(S)") == std::string::npos);
    }
  }
}

TEST_CASE("Github #3226: Lines in wedge bonds being drawn too closely together",
          "[drawing]") {
  auto m1 =
      "C[C@H](C1=C(C=CC(=C1Cl)F)Cl)OC2=C(N=CC(=C2)C3=CN(N=C3)C4CCNCC4)N"_smiles;
  REQUIRE(m1);
  SECTION("larger SVG") {
    {
      MolDraw2DSVG drawer(450, 400);
      drawer.drawMolecule(*m1);
      drawer.finishDrawing();
      std::string text = drawer.getDrawingText();
      std::ofstream outs("testGithub3226_1.svg");
      outs << text;
      outs.close();
      check_file_hash("testGithub3226_1.svg");
      std::vector<std::string> tkns;
      boost::algorithm::find_all(tkns, text, "bond-0");
      CHECK(tkns.size() == 10);
    }
  }
#ifdef RDK_BUILD_CAIRO_SUPPORT
  SECTION("larger PNG") {
    {
      MolDraw2DCairo drawer(450, 400);
      drawer.drawMolecule(*m1);
      drawer.finishDrawing();
      drawer.writeDrawingText("testGithub3226_1.png");
      check_file_hash("testGithub3226_1.png");
    }
  }
#endif
  SECTION("smaller SVG") {
    {
      MolDraw2DSVG drawer(200, 150);
      drawer.drawMolecule(*m1);
      drawer.finishDrawing();
      std::string text = drawer.getDrawingText();
      std::ofstream outs("testGithub3226_2.svg");
      outs << text;
      outs.close();
      check_file_hash("testGithub3226_2.svg");
      std::vector<std::string> tkns;
      boost::algorithm::find_all(tkns, text, "bond-0");
      CHECK(tkns.size() == 5);
    }
  }
#ifdef RDK_BUILD_CAIRO_SUPPORT
  SECTION("smaller PNG") {
    {
      MolDraw2DCairo drawer(200, 150);
      drawer.drawMolecule(*m1);
      drawer.finishDrawing();
      drawer.writeDrawingText("testGithub3226_2.png");
      check_file_hash("testGithub3226_2.png");
    }
  }
#endif
  SECTION("middle SVG") {
    {
      MolDraw2DSVG drawer(300, 200);
      drawer.drawMolecule(*m1);
      drawer.finishDrawing();
      std::string text = drawer.getDrawingText();
      std::ofstream outs("testGithub3226_3.svg");
      outs << text;
      outs.close();
      check_file_hash("testGithub3226_3.svg");
      std::vector<std::string> tkns;
      boost::algorithm::find_all(tkns, text, "bond-0");
      CHECK(tkns.size() == 7);
    }
  }
#ifdef RDK_BUILD_CAIRO_SUPPORT
  SECTION("middle PNG") {
    {
      MolDraw2DCairo drawer(250, 200);
      drawer.drawMolecule(*m1);
      drawer.finishDrawing();
      drawer.writeDrawingText("testGithub3226_3.png");
      check_file_hash("testGithub3226_3.png");
    }
  }
#endif
}

TEST_CASE("github #3258: ", "[drawing][bug]") {
  auto m1 = "CCN"_smiles;
  REQUIRE(m1);
  SECTION("foundations") {
    MolDraw2DSVG drawer(500, 200, 250, 200, NO_FREETYPE);
    drawer.drawOptions().addAtomIndices = true;
    drawer.drawOptions().addBondIndices = true;
    RWMol dm1(*m1);
    RWMol dm2(*m1);
    MOL_PTR_VECT ms{&dm1, &dm2};
    drawer.drawMolecules(ms);
    drawer.finishDrawing();
    std::string text = drawer.getDrawingText();
    CHECK(text.find(">,</text>") == std::string::npos);
    CHECK(!dm1.hasProp("_atomIndicesAdded"));
    CHECK(!dm1.hasProp("_bondIndicesAdded"));
  }
}

#ifdef RDK_BUILD_CAIRO_SUPPORT
TEST_CASE("adding png metadata", "[drawing][png]") {
  SECTION("molecule") {
    auto m1 = R"CTAB(
  Mrv2014 08172015242D          

  0  0  0     0  0            999 V3000
M  V30 BEGIN CTAB
M  V30 COUNTS 3 2 0 0 0
M  V30 BEGIN ATOM
M  V30 1 C 2.31 -1.3337 0 0
M  V30 2 C 3.6437 -2.1037 0 0
M  V30 3 O 4.9774 -1.3337 0 0
M  V30 END ATOM
M  V30 BEGIN BOND
M  V30 1 1 1 2
M  V30 2 1 2 3
M  V30 END BOND
M  V30 END CTAB
M  END
)CTAB"_ctab;
    REQUIRE(m1);
    {
      MolDraw2DCairo drawer(250, 200);
      drawer.drawMolecule(*m1);
      drawer.finishDrawing();
      auto png = drawer.getDrawingText();
      drawer.writeDrawingText("testPNGMetadata_1.png");
      check_file_hash("testPNGMetadata_1.png");
      CHECK(png.find(PNGData::smilesTag) != std::string::npos);
      CHECK(png.find(PNGData::molTag) != std::string::npos);
      CHECK(png.find(PNGData::pklTag) != std::string::npos);
      std::unique_ptr<ROMol> newmol(PNGStringToMol(png));
      REQUIRE(newmol);
      CHECK(MolToCXSmiles(*m1) == MolToCXSmiles(*newmol));
    }
    {  // disable metadata output
      MolDraw2DCairo drawer(250, 200);
      drawer.drawOptions().includeMetadata = false;
      drawer.drawMolecule(*m1);
      drawer.finishDrawing();
      auto png = drawer.getDrawingText();
      CHECK(png.find(PNGData::smilesTag) == std::string::npos);
      CHECK(png.find(PNGData::molTag) == std::string::npos);
      CHECK(png.find(PNGData::pklTag) == std::string::npos);
    }
    {  // draw multiple molecules
      MolDraw2DCairo drawer(250, 200);
      drawer.drawMolecule(*m1);
      drawer.drawMolecule(*m1);
      drawer.finishDrawing();
      auto png = drawer.getDrawingText();
      CHECK(png.find(PNGData::smilesTag) != std::string::npos);
      CHECK(png.find(PNGData::molTag) != std::string::npos);
      CHECK(png.find(PNGData::pklTag) != std::string::npos);
      CHECK(png.find(PNGData::smilesTag + "1") != std::string::npos);
      CHECK(png.find(PNGData::molTag + "1") != std::string::npos);
      CHECK(png.find(PNGData::pklTag + "1") != std::string::npos);
    }
  }
  SECTION("reaction") {
    std::unique_ptr<ChemicalReaction> rxn(RxnSmartsToChemicalReaction(
        "[N:1][C:2][C:3](=[O:4])[O:5].[N:6][C:7][C:8](=[O:9])[O:10]>>[N:1]1[C:"
        "2][C:3](=[O:4])[N:6][C:7][C:8]1=[O:9].[O:5][O:10]"));
    REQUIRE(rxn);
    {
      MolDraw2DCairo drawer(600, 200);
      drawer.drawReaction(*rxn);
      drawer.finishDrawing();
      auto png = drawer.getDrawingText();
      drawer.writeDrawingText("testPNGMetadata_2.png");
      check_file_hash("testPNGMetadata_2.png");
      CHECK(png.find(PNGData::smilesTag) == std::string::npos);
      CHECK(png.find(PNGData::molTag) == std::string::npos);
      CHECK(png.find(PNGData::pklTag) == std::string::npos);
      CHECK(png.find(PNGData::rxnPklTag) != std::string::npos);
      CHECK(png.find(PNGData::rxnSmartsTag) != std::string::npos);
      std::unique_ptr<ChemicalReaction> rxn2(PNGStringToChemicalReaction(png));
      REQUIRE(rxn2);
      CHECK(ChemicalReactionToRxnSmarts(*rxn) ==
            ChemicalReactionToRxnSmarts(*rxn2));
    }
    {  // disable metadata
      MolDraw2DCairo drawer(600, 200);
      drawer.drawOptions().includeMetadata = false;
      drawer.drawReaction(*rxn);
      drawer.finishDrawing();
      auto png = drawer.getDrawingText();
      CHECK(png.find(PNGData::smilesTag) == std::string::npos);
      CHECK(png.find(PNGData::molTag) == std::string::npos);
      CHECK(png.find(PNGData::pklTag) == std::string::npos);
      CHECK(png.find(PNGData::rxnPklTag) == std::string::npos);
      CHECK(png.find(PNGData::rxnSmartsTag) == std::string::npos);
    }
  }
}

#endif

TEST_CASE(
    "github #3392: prepareMolForDrawing() incorrectly adds chiral Hs if no "
    "ring info is present",
    "[bug]") {
  SECTION("foundations") {
    SmilesParserParams ps;
    ps.sanitize = false;
    ps.removeHs = false;
    std::unique_ptr<RWMol> m1(SmilesToMol("C[C@H](F)Cl", ps));
    REQUIRE(m1);
    m1->updatePropertyCache();
    CHECK(m1->getNumAtoms() == 4);
    const bool kekulize = false;
    const bool addChiralHs = true;
    MolDraw2DUtils::prepareMolForDrawing(*m1, kekulize, addChiralHs);
    CHECK(m1->getNumAtoms() == 4);
  }
}

TEST_CASE(
    "github #3369: support new CIP code and StereoGroups in "
    "addStereoAnnotation()",
    "[chirality]") {
  auto m1 =
      "C[C@@H]1N[C@H](C)[C@@H]([C@H](C)[C@@H]1C)C1[C@@H](C)O[C@@H](C)[C@@H](C)[C@H]1C/C=C/C |a:5,o1:1,8,o2:14,16,&1:11,18,&2:3,6,r|"_smiles;
  REQUIRE(m1);
  SECTION("defaults") {
    ROMol m2(*m1);
    MolDraw2D_detail::addStereoAnnotation(m2);

    std::string txt;
    CHECK(m2.getAtomWithIdx(5)->getPropIfPresent(common_properties::atomNote,
                                                 txt));
    CHECK(txt == "abs (S)");
    CHECK(m2.getAtomWithIdx(3)->getPropIfPresent(common_properties::atomNote,
                                                 txt));
    CHECK(txt == "and4");
  }
  SECTION("including CIP with relative stereo") {
    ROMol m2(*m1);
    bool includeRelativeCIP = true;
    MolDraw2D_detail::addStereoAnnotation(m2, includeRelativeCIP);

    std::string txt;
    CHECK(m2.getAtomWithIdx(5)->getPropIfPresent(common_properties::atomNote,
                                                 txt));
    CHECK(txt == "abs (S)");
    CHECK(m2.getAtomWithIdx(3)->getPropIfPresent(common_properties::atomNote,
                                                 txt));
    CHECK(txt == "and4 (R)");
  }
  SECTION("new CIP labels") {
    ROMol m2(*m1);
    REQUIRE(m2.getBondBetweenAtoms(20, 21));
    m2.getBondBetweenAtoms(20, 21)->setStereo(Bond::BondStereo::STEREOTRANS);
    // initially no label is assigned since we have TRANS
    MolDraw2D_detail::addStereoAnnotation(m2);
    CHECK(
        !m2.getBondBetweenAtoms(20, 21)->hasProp(common_properties::bondNote));

    CIPLabeler::assignCIPLabels(m2);
    std::string txt;
    CHECK(m2.getBondBetweenAtoms(20, 21)->getPropIfPresent(
        common_properties::_CIPCode, txt));
    CHECK(txt == "E");
    MolDraw2D_detail::addStereoAnnotation(m2);
    CHECK(m2.getBondBetweenAtoms(20, 21)->getPropIfPresent(
        common_properties::bondNote, txt));
    CHECK(txt == "(E)");
  }
  SECTION("works with the drawing code") {
    MolDraw2DSVG drawer(300, 250);
    RWMol dm1(*m1);
    bool includeRelativeCIP = true;
    MolDraw2D_detail::addStereoAnnotation(dm1, includeRelativeCIP);
    drawer.drawMolecule(dm1);
    drawer.finishDrawing();
    std::string text = drawer.getDrawingText();
    std::ofstream outs("testGithub3369_1.svg");
    outs << text;
    outs.close();
    check_file_hash("testGithub3369_1.svg");
  }
}

TEST_CASE("includeRadicals", "[options]") {
  SECTION("basics") {
    auto m = "[O][C]"_smiles;
    REQUIRE(m);
    int panelHeight = -1;
    int panelWidth = -1;
    bool noFreeType = true;
    {
      MolDraw2DSVG drawer(250, 200, panelWidth, panelHeight, noFreeType);
      drawer.drawMolecule(*m);
      drawer.finishDrawing();
      auto text = drawer.getDrawingText();
      std::ofstream outs("testIncludeRadicals_1a.svg");
      outs << text;
      outs.close();
      check_file_hash("testIncludeRadicals_1a.svg");
      CHECK(text.find("<path class='atom-0' d='M") != std::string::npos);
    }
    {
      MolDraw2DSVG drawer(250, 200, panelWidth, panelHeight, noFreeType);
      drawer.drawOptions().includeRadicals = false;
      drawer.drawMolecule(*m);
      drawer.finishDrawing();
      auto text = drawer.getDrawingText();
      std::ofstream outs("testIncludeRadicals_1b.svg");
      outs << text;
      outs.close();
      check_file_hash("testIncludeRadicals_1b.svg");
      CHECK(text.find("<path class='atom-0' d='M") == std::string::npos);
    }
  }
}

TEST_CASE("including legend in drawing results in offset drawing later",
          "[bug]") {
  SECTION("basics") {
    auto m = "c1ccccc1"_smiles;
    REQUIRE(m);
    MolDraw2DUtils::prepareMolForDrawing(*m);
    auto &conf = m->getConformer();
    std::vector<Point2D> polyg;
    for (const auto &pt : conf.getPositions()) {
      polyg.emplace_back(pt);
    }
    MolDraw2DSVG drawer(350, 300);
    drawer.drawMolecule(*m, "molecule legend");
    drawer.setFillPolys(true);
    drawer.setColour(DrawColour(1.0, 0.3, 1.0));
    drawer.drawPolygon(polyg);
    drawer.finishDrawing();
    auto text = drawer.getDrawingText();
    std::ofstream outs("testLegendsAndDrawing-1.svg");
    outs << text;
    outs.close();
    outs.close();
    check_file_hash("testLegendsAndDrawing-1.svg");

    // make sure the polygon starts at a bond
    CHECK(text.find("<path class='bond-0 atom-0 atom-1' d='M 316.7,135.0") !=
          std::string::npos);
    CHECK(text.find("<path d='M 316.7,135.0") != std::string::npos);
  }
}

TEST_CASE("Github #3577", "[bug]") {
  SECTION("basics") {
    auto m = "CCC"_smiles;
    REQUIRE(m);
    MolDraw2DUtils::prepareMolForDrawing(*m);
    m->getAtomWithIdx(1)->setProp("atomNote", "CCC");
    m->getAtomWithIdx(2)->setProp("atomNote", "ccc");
    m->getBondWithIdx(0)->setProp("bondNote", "CCC");

    MolDraw2DSVG drawer(350, 300);
    drawer.drawMolecule(*m);
    drawer.finishDrawing();
    auto text = drawer.getDrawingText();
    std::ofstream outs("testGithub3577-1.svg");
    outs << text;
    outs.close();
    check_file_hash("testGithub3577-1.svg");
  }
}
TEST_CASE("hand drawn", "[play]") {
  SECTION("basics") {
    auto m =
        "CC[CH](C)[CH]1NC(=O)[CH](Cc2ccc(O)cc2)NC(=O)[CH](N)CSSC[CH](C(=O)N2CCC[CH]2C(=O)N[CH](CC(C)C)C(=O)NCC(N)=O)NC(=O)[CH](CC(N)=O)NC(=O)[CH](CCC(N)=O)NC1=O"_smiles;
    REQUIRE(m);
    RDDepict::preferCoordGen = true;
    MolDraw2DUtils::prepareMolForDrawing(*m);

    std::string fName = getenv("RDBASE");
    fName += "/Data/Fonts/ComicNeue-Regular.ttf";

    {
      MolDraw2DSVG drawer(450, 400);
      drawer.drawOptions().fontFile = fName;
      drawer.drawOptions().comicMode = true;
      drawer.drawMolecule(*m, "Oxytocin (flat)");
      drawer.finishDrawing();
      auto text = drawer.getDrawingText();
      std::ofstream outs("testHandDrawn-1.svg");
      outs << text;
      outs.close();
      check_file_hash("testHandDrawn-1.svg");
    }
#ifdef RDK_BUILD_CAIRO_SUPPORT
    {
      MolDraw2DCairo drawer(450, 400);
      drawer.drawOptions().fontFile = fName;
      drawer.drawOptions().comicMode = true;
      drawer.drawMolecule(*m, "Oxytocin (flat)");
      drawer.finishDrawing();
      drawer.writeDrawingText("testHandDrawn-1.png");
      check_file_hash("testHandDrawn-1.png");
    }
#endif
  }
  SECTION("with chirality") {
    auto m =
        "CC[C@H](C)[C@@H]1NC(=O)[C@H](Cc2ccc(O)cc2)NC(=O)[C@@H](N)CSSC[C@@H](C(=O)N2CCC[C@H]2C(=O)N[C@@H](CC(C)C)C(=O)NCC(N)=O)NC(=O)[C@H](CC(N)=O)NC(=O)[C@H](CCC(N)=O)NC1=O"_smiles;
    REQUIRE(m);
    RDDepict::preferCoordGen = true;
    MolDraw2DUtils::prepareMolForDrawing(*m);

    std::string fName = getenv("RDBASE");
    fName += "/Data/Fonts/ComicNeue-Regular.ttf";

    {
      MolDraw2DSVG drawer(450, 400);
      drawer.drawOptions().fontFile = fName;
      drawer.drawOptions().comicMode = true;
      drawer.drawMolecule(*m, "Oxytocin");
      drawer.finishDrawing();
      auto text = drawer.getDrawingText();
      std::ofstream outs("testHandDrawn-2.svg");
      outs << text;
      outs.close();
      check_file_hash("testHandDrawn-2.svg");
    }
#ifdef RDK_BUILD_CAIRO_SUPPORT
    {
      MolDraw2DCairo drawer(450, 400);
      drawer.drawOptions().fontFile = fName;
      drawer.drawOptions().comicMode = true;
      drawer.drawMolecule(*m, "Oxytocin");
      drawer.finishDrawing();
      drawer.writeDrawingText("testHandDrawn-2.png");
      check_file_hash("testHandDrawn-2.png");
    }
#endif
  }
  SECTION("smaller") {
    auto m = "N=c1nc([C@H]2NCCCC2)cc(N)n1O"_smiles;
    REQUIRE(m);
    RDDepict::preferCoordGen = true;
    MolDraw2DUtils::prepareMolForDrawing(*m);

    std::string fName = getenv("RDBASE");
    fName += "/Data/Fonts/ComicNeue-Regular.ttf";

    {
      MolDraw2DSVG drawer(350, 300);
      drawer.drawOptions().fontFile = fName;
      drawer.drawOptions().comicMode = true;
      drawer.drawMolecule(*m);
      drawer.finishDrawing();
      auto text = drawer.getDrawingText();
      std::ofstream outs("testHandDrawn-3.svg");
      outs << text;
      outs.close();
      check_file_hash("testHandDrawn-3.svg");
    }
#ifdef RDK_BUILD_CAIRO_SUPPORT
    {
      MolDraw2DCairo drawer(350, 300);
      drawer.drawOptions().fontFile = fName;
      drawer.drawOptions().comicMode = true;
      drawer.drawMolecule(*m);
      drawer.finishDrawing();
      drawer.writeDrawingText("testHandDrawn-3.png");
      check_file_hash("testHandDrawn-3.png");
    }
#endif
  }
  SECTION("another one") {
    auto m =
        "CCCc1nn(C)c2c(=O)nc(-c3cc(S(=O)(=O)N4CCN(C)CC4)ccc3OCC)[nH]c12"_smiles;
    REQUIRE(m);
    RDDepict::preferCoordGen = true;
    MolDraw2DUtils::prepareMolForDrawing(*m);

    std::string fName = getenv("RDBASE");
    fName += "/Data/Fonts/ComicNeue-Regular.ttf";

    {
      MolDraw2DSVG drawer(350, 300);
      drawer.drawOptions().fontFile = fName;
      drawer.drawOptions().comicMode = true;
      drawer.drawMolecule(*m);
      drawer.finishDrawing();
      auto text = drawer.getDrawingText();
      std::ofstream outs("testHandDrawn-4.svg");
      outs << text;
      outs.close();
      check_file_hash("testHandDrawn-4.svg");
    }
#ifdef RDK_BUILD_CAIRO_SUPPORT
    {
      MolDraw2DCairo drawer(350, 300);
      drawer.drawOptions().fontFile = fName;
      drawer.drawOptions().comicMode = true;
      drawer.drawMolecule(*m);
      drawer.finishDrawing();
      drawer.writeDrawingText("testHandDrawn-4.png");
      check_file_hash("testHandDrawn-4.png");
    }
#endif
  }
  SECTION("large") {
    auto m =
        "CC[C@H](C)[C@@H](C(=O)N[C@@H]([C@@H](C)CC)C(=O)N[C@@H](CCCCN)C(=O)N[C@@H](CC(=O)N)C(=O)N[C@@H](C)C(=O)N[C@@H](Cc1ccc(cc1)O)C(=O)N[C@@H](CCCCN)C(=O)N[C@@H](CCCCN)C(=O)NCC(=O)N[C@@H](CCC(=O)N)C(=O)O)NC(=O)[C@H](C)NC(=O)[C@H](CC(=O)N)NC(=O)[C@H](CCCCN)NC(=O)[C@H](Cc2ccccc2)NC(=O)[C@H](CC(C)C)NC(=O)[C@H]([C@@H](C)O)NC(=O)[C@H](C(C)C)NC(=O)[C@H](CC(C)C)NC(=O)[C@@H]3CCCN3C(=O)[C@H]([C@@H](C)O)NC(=O)[C@H](CCC(=O)N)NC(=O)[C@H](CO)NC(=O)[C@H](CCCCN)NC(=O)[C@H](CCC(=O)N)NC(=O)[C@H](CO)NC(=O)[C@H]([C@@H](C)O)NC(=O)[C@H](CCSC)NC(=O)[C@H](Cc4ccccc4)NC(=O)CNC(=O)CNC(=O)[C@H](Cc5ccc(cc5)O)N"_smiles;
    REQUIRE(m);
    RDDepict::preferCoordGen = true;
    MolDraw2DUtils::prepareMolForDrawing(*m);

    std::string fName = getenv("RDBASE");
    fName += "/Data/Fonts/ComicNeue-Regular.ttf";

    {
      MolDraw2DSVG drawer(900, 450);
      drawer.drawMolecule(*m);
      drawer.finishDrawing();
      auto text = drawer.getDrawingText();
      std::ofstream outs("testHandDrawn-5a.svg");
      outs << text;
      outs.close();
      check_file_hash("testHandDrawn-5a.svg");
    }
    {
      MolDraw2DSVG drawer(900, 450);
      drawer.drawOptions().fontFile = fName;
      drawer.drawOptions().comicMode = true;
      drawer.drawMolecule(*m);
      drawer.finishDrawing();
      auto text = drawer.getDrawingText();
      std::ofstream outs("testHandDrawn-5b.svg");
      outs << text;
      outs.close();
      check_file_hash("testHandDrawn-5b.svg");
    }
#ifdef RDK_BUILD_CAIRO_SUPPORT
    {
      MolDraw2DCairo drawer(900, 450);
      drawer.drawOptions().fontFile = fName;
      drawer.drawOptions().comicMode = true;
      drawer.drawMolecule(*m);
      drawer.finishDrawing();
      drawer.writeDrawingText("testHandDrawn-5.png");
      check_file_hash("testHandDrawn-5.png");
    }
#endif
  }
}

TEST_CASE("drawMoleculeBrackets", "[extras]") {
  SECTION("basics") {
    auto m = R"CTAB(
  ACCLDraw11042015112D

  0  0  0     0  0            999 V3000
M  V30 BEGIN CTAB
M  V30 COUNTS 5 4 1 0 0
M  V30 BEGIN ATOM
M  V30 1 C 7 -6.7813 0 0 
M  V30 2 C 8.0229 -6.1907 0 0 CFG=3 
M  V30 3 C 8.0229 -5.0092 0 0 
M  V30 4 C 9.046 -6.7814 0 0 
M  V30 5 C 10.0692 -6.1907 0 0 
M  V30 END ATOM
M  V30 BEGIN BOND
M  V30 1 1 1 2 
M  V30 2 1 2 3 
M  V30 3 1 2 4 
M  V30 4 1 4 5 
M  V30 END BOND
M  V30 BEGIN SGROUP
M  V30 1 SRU 1 ATOMS=(3 3 2 4) XBONDS=(2 1 4) BRKXYZ=(9 7.51 -7.08 0 7.51 -
M  V30 -5.9 0 0 0 0) BRKXYZ=(9 9.56 -5.9 0 9.56 -7.08 0 0 0 0) -
M  V30 CONNECT=HT LABEL=n 
M  V30 END SGROUP
M  V30 END CTAB
M  END
)CTAB"_ctab;
    REQUIRE(m);
    {
      MolDraw2DSVG drawer(350, 300);
      drawer.drawMolecule(*m);
      drawer.finishDrawing();
      auto text = drawer.getDrawingText();
      std::ofstream outs("testBrackets-1a.svg");
      outs << text;
      outs.close();
      check_file_hash("testBrackets-1a.svg");
    }
    {  // rotation
      MolDraw2DSVG drawer(350, 300);
      drawer.drawOptions().rotate = 90;
      drawer.drawMolecule(*m);
      drawer.finishDrawing();
      auto text = drawer.getDrawingText();
      std::ofstream outs("testBrackets-1b.svg");
      outs << text;
      outs.close();
      check_file_hash("testBrackets-1b.svg");
    }
    {  // centering
      MolDraw2DSVG drawer(350, 300);
      drawer.drawOptions().centreMoleculesBeforeDrawing = true;
      drawer.drawMolecule(*m);
      drawer.finishDrawing();
      auto text = drawer.getDrawingText();
      std::ofstream outs("testBrackets-1c.svg");
      outs << text;
      outs.close();
      check_file_hash("testBrackets-1c.svg");
    }
    {  // rotation + centering
      MolDraw2DSVG drawer(350, 300);
      drawer.drawOptions().centreMoleculesBeforeDrawing = true;
      drawer.drawOptions().rotate = 90;
      drawer.drawMolecule(*m);
      drawer.finishDrawing();
      auto text = drawer.getDrawingText();
      std::ofstream outs("testBrackets-1d.svg");
      outs << text;
      outs.close();
      check_file_hash("testBrackets-1d.svg");
    }
    {  // rotation
      MolDraw2DSVG drawer(350, 300);
      drawer.drawOptions().rotate = 180;
      drawer.drawMolecule(*m);
      drawer.finishDrawing();
      auto text = drawer.getDrawingText();
      std::ofstream outs("testBrackets-1e.svg");
      outs << text;
      outs.close();
      check_file_hash("testBrackets-1e.svg");
    }
  }
  SECTION("three brackets") {
    auto m = R"CTAB(three brackets
  Mrv2014 11052006542D          

  0  0  0     0  0            999 V3000
M  V30 BEGIN CTAB
M  V30 COUNTS 6 5 1 0 0
M  V30 BEGIN ATOM
M  V30 1 * -1.375 3.1667 0 0
M  V30 2 C -0.0413 3.9367 0 0
M  V30 3 C 1.2924 3.1667 0 0
M  V30 4 * 2.626 3.9367 0 0
M  V30 5 C 0.0003 5.6017 0 0
M  V30 6 * 1.334 6.3717 0 0
M  V30 END ATOM
M  V30 BEGIN BOND
M  V30 1 1 1 2
M  V30 2 1 2 3
M  V30 3 1 3 4
M  V30 4 1 2 5
M  V30 5 1 5 6
M  V30 END BOND
M  V30 BEGIN SGROUP
M  V30 1 SRU 0 ATOMS=(3 2 3 5) XBONDS=(3 1 3 5) BRKXYZ=(9 0.0875 6.7189 0 -
M  V30 1.0115 5.1185 0 0 0 0) BRKXYZ=(9 1.3795 4.2839 0 2.3035 2.6835 0 0 0 -
M  V30 0) BRKXYZ=(9 -0.1285 2.8194 0 -1.0525 4.4198 0 0 0 0) CONNECT=HT -
M  V30 LABEL=n
M  V30 END SGROUP
M  V30 END CTAB
M  END)CTAB"_ctab;
    REQUIRE(m);
    {
      MolDraw2DSVG drawer(350, 300);
      drawer.drawMolecule(*m);
      drawer.finishDrawing();
      auto text = drawer.getDrawingText();
      std::ofstream outs("testBrackets-2a.svg");
      outs << text;
      outs.close();
      check_file_hash("testBrackets-2a.svg");
    }
    {  // rotation
      MolDraw2DSVG drawer(350, 300);
      drawer.drawOptions().rotate = 90;
      drawer.drawMolecule(*m);
      drawer.finishDrawing();
      auto text = drawer.getDrawingText();
      std::ofstream outs("testBrackets-2b.svg");
      outs << text;
      outs.close();
      check_file_hash("testBrackets-2b.svg");
    }
    {  // centering
      MolDraw2DSVG drawer(350, 300);
      drawer.drawOptions().centreMoleculesBeforeDrawing = true;
      drawer.drawMolecule(*m);
      drawer.finishDrawing();
      auto text = drawer.getDrawingText();
      std::ofstream outs("testBrackets-2c.svg");
      outs << text;
      outs.close();
      check_file_hash("testBrackets-2c.svg");
    }
    {  // rotation + centering
      MolDraw2DSVG drawer(350, 300);
      drawer.drawOptions().centreMoleculesBeforeDrawing = true;
      drawer.drawOptions().rotate = 90;
      drawer.drawMolecule(*m);
      drawer.finishDrawing();
      auto text = drawer.getDrawingText();
      std::ofstream outs("testBrackets-2d.svg");
      outs << text;
      outs.close();
      check_file_hash("testBrackets-2d.svg");
    }
  }
  SECTION("ChEBI 59342") {
    // thanks to John Mayfield for pointing out the example
    auto m = R"CTAB(ChEBI59342 
Marvin  05041012302D          

 29 30  0  0  1  0            999 V2000
   10.1615   -7.7974    0.0000 O   0  0  0  0  0  0  0  0  0  0  0  0
    8.7305   -6.9763    0.0000 O   0  0  0  0  0  0  0  0  0  0  0  0
    8.7309   -7.8004    0.0000 C   0  0  2  0  0  0  0  0  0  0  0  0
    9.4464   -8.2109    0.0000 C   0  0  2  0  0  0  0  0  0  0  0  0
    8.0153   -8.2225    0.0000 O   0  0  0  0  0  0  0  0  0  0  0  0
    9.4464   -9.0437    0.0000 C   0  0  2  0  0  0  0  0  0  0  0  0
    8.0138   -9.0500    0.0000 C   0  0  1  0  0  0  0  0  0  0  0  0
    8.7293   -9.4606    0.0000 C   0  0  1  0  0  0  0  0  0  0  0  0
   10.1669   -9.4529    0.0000 O   0  0  0  0  0  0  0  0  0  0  0  0
    7.3058   -9.4590    0.0000 C   0  0  0  0  0  0  0  0  0  0  0  0
    8.7368  -10.2801    0.0000 N   0  0  0  0  0  0  0  0  0  0  0  0
    8.0263  -10.6992    0.0000 C   0  0  0  0  0  0  0  0  0  0  0  0
    8.0339  -11.5241    0.0000 H   0  0  0  0  0  0  0  0  0  0  0  0
    7.3081  -10.2933    0.0000 O   0  0  0  0  0  0  0  0  0  0  0  0
    8.7305   -5.3264    0.0000 O   0  0  0  0  0  0  0  0  0  0  0  0
    8.0159   -5.7369    0.0000 C   0  0  2  0  0  0  0  0  0  0  0  0
    8.0159   -6.5618    0.0000 C   0  0  2  0  0  0  0  0  0  0  0  0
    7.2936   -5.3263    0.0000 O   0  0  0  0  0  0  0  0  0  0  0  0
    7.2936   -6.9762    0.0000 C   0  0  2  0  0  0  0  0  0  0  0  0
    6.5751   -5.7368    0.0000 C   0  0  1  0  0  0  0  0  0  0  0  0
    6.5751   -6.5618    0.0000 C   0  0  1  0  0  0  0  0  0  0  0  0
    7.2973   -7.8049    0.0000 O   0  0  0  0  0  0  0  0  0  0  0  0
    5.8681   -5.3263    0.0000 C   0  0  0  0  0  0  0  0  0  0  0  0
    5.8680   -6.9762    0.0000 N   0  0  0  0  0  0  0  0  0  0  0  0
    5.1510   -6.5684    0.0000 C   0  0  0  0  0  0  0  0  0  0  0  0
    4.4392   -6.9856    0.0000 H   0  0  0  0  0  0  0  0  0  0  0  0
    5.1455   -5.7435    0.0000 O   0  0  0  0  0  0  0  0  0  0  0  0
   10.4142   -5.3560    0.0000 *   0  0  0  0  0  0  0  0  0  0  0  0
   11.5590   -7.8297    0.0000 *   0  0  0  0  0  0  0  0  0  0  0  0
  3  2  1  6  0  0  0
  3  4  1  0  0  0  0
  3  5  1  0  0  0  0
  4  6  1  0  0  0  0
  4  1  1  1  0  0  0
  5  7  1  0  0  0  0
  6  8  1  0  0  0  0
  6  9  1  1  0  0  0
  7 10  1  1  0  0  0
  8 11  1  6  0  0  0
  7  8  1  0  0  0  0
 13 12  1  0  0  0  0
 14 12  2  0  0  0  0
 11 12  1  0  0  0  0
 16 15  1  6  0  0  0
 16 17  1  0  0  0  0
 16 18  1  0  0  0  0
 17 19  1  0  0  0  0
 17  2  1  1  0  0  0
 18 20  1  0  0  0  0
 19 21  1  0  0  0  0
 19 22  1  1  0  0  0
 20 23  1  1  0  0  0
 21 24  1  6  0  0  0
 20 21  1  0  0  0  0
 26 25  1  0  0  0  0
 27 25  2  0  0  0  0
 24 25  1  0  0  0  0
 15 28  1  0  0  0  0
  1 29  1  0  0  0  0
M  STY  1   1 SRU
M  SCN  1   1 HT 
M  SAL   1 15   1   2   3   4   5   6   7   8   9  10  11  12  13  14  15
M  SAL   1 12  16  17  18  19  20  21  22  23  24  25  26  27
M  SDI   1  4    9.4310   -4.9261    9.4165   -5.7510
M  SDI   1  4   10.7464   -7.3983   10.7274   -8.2231
M  SBL   1  2  30  29
M  SMT   1 n
M  END)CTAB"_ctab;
    REQUIRE(m);
    {
      MolDraw2DSVG drawer(350, 300);
      drawer.drawMolecule(*m);
      drawer.finishDrawing();
      auto text = drawer.getDrawingText();
      std::ofstream outs("testBrackets-3a.svg");
      outs << text;
      outs.close();
      check_file_hash("testBrackets-3a.svg");
    }
  }
  SECTION("pathological bracket orientation") {
    {  // including the bonds
      auto m = R"CTAB(bogus
  Mrv2014 11202009512D          

  0  0  0     0  0            999 V3000
M  V30 BEGIN CTAB
M  V30 COUNTS 9 8 1 0 1
M  V30 BEGIN ATOM
M  V30 1 C 23.5462 -14.464 0 0
M  V30 2 C 20.8231 -13.0254 0 0
M  V30 3 C 20.8776 -14.5628 0 0
M  V30 4 C 22.2391 -15.2819 0 0
M  V30 5 C 16.2969 -9.9426 0 0
M  V30 6 C 14.963 -10.7089 0 0
M  V30 7 C 19.463 -12.2987 0 0
M  V30 8 * 19.4398 -9.9979 0 0
M  V30 9 * 26.1554 -14.4332 0 0
M  V30 END ATOM
M  V30 BEGIN BOND
M  V30 1 1 3 4
M  V30 2 1 6 7
M  V30 3 1 5 8
M  V30 4 1 1 9
M  V30 5 1 7 2
M  V30 6 1 6 5
M  V30 7 1 4 1
M  V30 8 1 3 2
M  V30 END BOND
M  V30 BEGIN SGROUP
M  V30 1 SRU 0 ATOMS=(7 4 3 7 6 5 2 1) XBONDS=(2 3 4) BRKXYZ=(9 17.6045 -
M  V30 -9.1954 0 17.5775 -10.7352 0 0 0 0) BRKXYZ=(9 24.6113 -13.6813 0 -
M  V30 24.6296 -15.2213 0 0 0 0) CONNECT=HT LABEL=n
M  V30 END SGROUP
M  V30 END CTAB
M  END
)CTAB"_ctab;
      REQUIRE(m);
      MolDraw2DSVG drawer(350, 300);
      drawer.drawMolecule(*m);
      drawer.finishDrawing();
      auto text = drawer.getDrawingText();
      std::ofstream outs("testBrackets-4a.svg");
      outs << text;
      outs.close();
      check_file_hash("testBrackets-4a.svg");
    }

    {  // no bonds in the sgroup, the bracket should point the other way
       // (towards the majority of the atoms in the sgroup)
      auto m = R"CTAB(bogus
  Mrv2014 11202009512D          

  0  0  0     0  0            999 V3000
M  V30 BEGIN CTAB
M  V30 COUNTS 9 8 1 0 1
M  V30 BEGIN ATOM
M  V30 1 C 23.5462 -14.464 0 0
M  V30 2 C 20.8231 -13.0254 0 0
M  V30 3 C 20.8776 -14.5628 0 0
M  V30 4 C 22.2391 -15.2819 0 0
M  V30 5 C 16.2969 -9.9426 0 0
M  V30 6 C 14.963 -10.7089 0 0
M  V30 7 C 19.463 -12.2987 0 0
M  V30 8 * 19.4398 -9.9979 0 0
M  V30 9 * 26.1554 -14.4332 0 0
M  V30 END ATOM
M  V30 BEGIN BOND
M  V30 1 1 3 4
M  V30 2 1 6 7
M  V30 3 1 5 8
M  V30 4 1 1 9
M  V30 5 1 7 2
M  V30 6 1 6 5
M  V30 7 1 4 1
M  V30 8 1 3 2
M  V30 END BOND
M  V30 BEGIN SGROUP
M  V30 1 SRU 0 ATOMS=(7 4 3 7 6 5 2 1) BRKXYZ=(9 17.6045 -
M  V30 -9.1954 0 17.5775 -10.7352 0 0 0 0) BRKXYZ=(9 24.6113 -13.6813 0 -
M  V30 24.6296 -15.2213 0 0 0 0) CONNECT=HT LABEL=n
M  V30 END SGROUP
M  V30 END CTAB
M  END
)CTAB"_ctab;
      REQUIRE(m);
      MolDraw2DSVG drawer(350, 300);
      drawer.drawMolecule(*m);
      drawer.finishDrawing();
      auto text = drawer.getDrawingText();
      std::ofstream outs("testBrackets-4b.svg");
      outs << text;
      outs.close();
      check_file_hash("testBrackets-4b.svg");
    }
  }
  SECTION("comic brackets (no font though)") {
    auto m = R"CTAB(
  ACCLDraw11042015112D

  0  0  0     0  0            999 V3000
M  V30 BEGIN CTAB
M  V30 COUNTS 5 4 1 0 0
M  V30 BEGIN ATOM
M  V30 1 C 7 -6.7813 0 0 
M  V30 2 C 8.0229 -6.1907 0 0 CFG=3 
M  V30 3 C 8.0229 -5.0092 0 0 
M  V30 4 C 9.046 -6.7814 0 0 
M  V30 5 C 10.0692 -6.1907 0 0 
M  V30 END ATOM
M  V30 BEGIN BOND
M  V30 1 1 1 2 
M  V30 2 1 2 3 
M  V30 3 1 2 4 
M  V30 4 1 4 5 
M  V30 END BOND
M  V30 BEGIN SGROUP
M  V30 1 SRU 1 ATOMS=(3 3 2 4) XBONDS=(2 1 4) BRKXYZ=(9 7.51 -7.08 0 7.51 -
M  V30 -5.9 0 0 0 0) BRKXYZ=(9 9.56 -5.9 0 9.56 -7.08 0 0 0 0) -
M  V30 CONNECT=HT LABEL=n 
M  V30 END SGROUP
M  V30 END CTAB
M  END
)CTAB"_ctab;
    REQUIRE(m);
    {
      MolDraw2DSVG drawer(350, 300);
      drawer.drawOptions().comicMode = true;
      drawer.drawMolecule(*m);
      drawer.finishDrawing();
      auto text = drawer.getDrawingText();
      std::ofstream outs("testBrackets-5a.svg");
      outs << text;
      outs.close();
      check_file_hash("testBrackets-5a.svg");
    }
  }
}

#ifdef RDK_BUILD_CAIRO_SUPPORT
TEST_CASE("github #3543: Error adding PNG metadata when kekulize=False",
          "[bug][metadata][png]") {
  SECTION("basics") {
    auto m = "n1cccc1"_smarts;
    m->updatePropertyCache(false);
    MolDraw2DCairo drawer(350, 300);
    bool kekulize = false;
    MolDraw2DUtils::prepareMolForDrawing(*m, kekulize);
    drawer.drawOptions().prepareMolsBeforeDrawing = false;
    drawer.drawMolecule(*m);
    drawer.finishDrawing();
    auto png = drawer.getDrawingText();
  }
  SECTION("as reported") {
    auto m = "n1cnc2c(n)ncnc12"_smarts;
    m->updatePropertyCache(false);
    MolDraw2DCairo drawer(350, 300);
    bool kekulize = false;
    MolDraw2DUtils::prepareMolForDrawing(*m, kekulize);
    drawer.drawOptions().prepareMolsBeforeDrawing = false;
    drawer.drawMolecule(*m);
    drawer.finishDrawing();
    auto png = drawer.getDrawingText();
  }
}
#endif

TEST_CASE("SGroup Data") {
  SECTION("ABS") {
    auto m = R"CTAB(
  Mrv2014 12072015352D          

  0  0  0     0  0            999 V3000
M  V30 BEGIN CTAB
M  V30 COUNTS 9 9 1 0 0
M  V30 BEGIN ATOM
M  V30 1 C -6.5833 4.3317 0 0
M  V30 2 C -7.917 3.5617 0 0
M  V30 3 C -7.917 2.0216 0 0
M  V30 4 C -6.5833 1.2516 0 0
M  V30 5 C -5.2497 2.0216 0 0
M  V30 6 C -5.2497 3.5617 0 0
M  V30 7 C -3.916 4.3317 0 0
M  V30 8 O -3.916 5.8717 0 0
M  V30 9 O -2.5823 3.5617 0 0
M  V30 END ATOM
M  V30 BEGIN BOND
M  V30 1 1 1 2
M  V30 2 2 2 3
M  V30 3 1 3 4
M  V30 4 2 4 5
M  V30 5 1 5 6
M  V30 6 2 1 6
M  V30 7 1 6 7
M  V30 8 2 7 8
M  V30 9 1 7 9
M  V30 END BOND
M  V30 BEGIN SGROUP
M  V30 1 DAT 0 ATOMS=(1 9) FIELDNAME=pKa -
M  V30 FIELDDISP="   -2.2073    2.3950    DAU   ALL  0       0" -
M  V30 MRV_FIELDDISP=0 FIELDDATA=4.2
M  V30 END SGROUP
M  V30 END CTAB
M  END
)CTAB"_ctab;
    REQUIRE(m);
    {
      MolDraw2DSVG drawer(350, 300);
      drawer.drawMolecule(*m, "abs");
      drawer.finishDrawing();
      auto text = drawer.getDrawingText();
      std::ofstream outs("testSGroupData-1a.svg");
      outs << text;
      outs.close();
      check_file_hash("testSGroupData-1a.svg");
    }
    {
      MolDraw2DSVG drawer(350, 300);
      drawer.drawOptions().centreMoleculesBeforeDrawing = true;
      drawer.drawOptions().rotate = 90;
      drawer.drawMolecule(*m, "centered, rotated");
      drawer.finishDrawing();
      auto text = drawer.getDrawingText();
      std::ofstream outs("testSGroupData-1b.svg");
      outs << text;
      outs.close();
      check_file_hash("testSGroupData-1b.svg");
    }
  }
  SECTION("REL") {
    auto m = R"CTAB(
  Mrv2014 12072015352D          

  0  0  0     0  0            999 V3000
M  V30 BEGIN CTAB
M  V30 COUNTS 9 9 1 0 0
M  V30 BEGIN ATOM
M  V30 1 C -6.5833 4.3317 0 0
M  V30 2 C -7.917 3.5617 0 0
M  V30 3 C -7.917 2.0216 0 0
M  V30 4 C -6.5833 1.2516 0 0
M  V30 5 C -5.2497 2.0216 0 0
M  V30 6 C -5.2497 3.5617 0 0
M  V30 7 C -3.916 4.3317 0 0
M  V30 8 O -3.916 5.8717 0 0
M  V30 9 O -2.5823 3.5617 0 0
M  V30 END ATOM
M  V30 BEGIN BOND
M  V30 1 1 1 2
M  V30 2 2 2 3
M  V30 3 1 3 4
M  V30 4 2 4 5
M  V30 5 1 5 6
M  V30 6 2 1 6
M  V30 7 1 6 7
M  V30 8 2 7 8
M  V30 9 1 7 9
M  V30 END BOND
M  V30 BEGIN SGROUP
M  V30 1 DAT 0 ATOMS=(1 9) FIELDNAME=pKa -
M  V30 FIELDDISP="    0.2000    0.2000    DRU   ALL  0       0" -
M  V30 MRV_FIELDDISP=0 FIELDDATA=4.2
M  V30 END SGROUP
M  V30 END CTAB
M  END
)CTAB"_ctab;
    REQUIRE(m);
    {
      MolDraw2DSVG drawer(350, 300);
      drawer.drawMolecule(*m, "rel");
      drawer.finishDrawing();
      auto text = drawer.getDrawingText();
      std::ofstream outs("testSGroupData-2a.svg");
      outs << text;
      outs.close();
      check_file_hash("testSGroupData-2a.svg");
    }
    {
      MolDraw2DSVG drawer(350, 300);
      drawer.drawOptions().centreMoleculesBeforeDrawing = true;
      drawer.drawOptions().rotate = 90;
      drawer.drawMolecule(*m, "rel, centered, rotated");
      drawer.finishDrawing();
      auto text = drawer.getDrawingText();
      std::ofstream outs("testSGroupData-2b.svg");
      outs << text;
      outs.close();
      check_file_hash("testSGroupData-2b.svg");
    }
  }
  {
    auto m = R"CTAB(random example found on internet
   JSDraw204221719232D

 20 21  0  0  0  0              0 V2000
   10.1710   -5.6553    0.0000 C   0  0  0  0  0  0  0  0  0  0  0  0
   10.9428   -4.2996    0.0000 N   0  0  0  0  0  0  0  0  0  0  0  0
    8.6110   -5.6647    0.0000 O   0  0  0  0  0  0  0  0  0  0  0  0
   10.9591   -7.0015    0.0000 N   0  0  0  0  0  0  0  0  0  0  0  0
   12.5190   -6.9921    0.0000 C   0  0  0  0  0  0  0  0  0  0  0  0
   13.3072   -8.3384    0.0000 O   0  0  0  0  0  0  0  0  0  0  0  0
   13.2909   -5.6364    0.0000 C   0  0  0  0  0  0  0  0  0  0  0  0
   12.5028   -4.2902    0.0000 C   0  0  0  0  0  0  0  0  0  0  0  0
   13.2746   -2.9345    0.0000 O   0  0  0  0  0  0  0  0  0  0  0  0
   14.8508   -5.6270    0.0000 N   0  0  0  0  0  0  0  0  0  0  0  0
   15.6226   -4.2713    0.0000 N   0  0  0  0  0  0  0  0  0  0  0  0
   20.3026   -4.2431    0.0000 C   0  0  0  0  0  0  0  0  0  0  0  0
   19.5307   -5.5987    0.0000 N   0  0  0  0  0  0  0  0  0  0  0  0
   21.8625   -4.2336    0.0000 O   0  0  0  0  0  0  0  0  0  0  0  0
   19.5144   -2.8968    0.0000 N   0  0  0  0  0  0  0  0  0  0  0  0
   17.9544   -2.9062    0.0000 C   0  0  0  0  0  0  0  0  0  0  0  0
   17.1663   -1.5600    0.0000 O   0  0  0  0  0  0  0  0  0  0  0  0
   17.1826   -4.2619    0.0000 C   0  0  0  0  0  0  0  0  0  0  0  0
   17.9708   -5.6082    0.0000 C   0  0  0  0  0  0  0  0  0  0  0  0
   17.1989   -6.9638    0.0000 O   0  0  0  0  0  0  0  0  0  0  0  0
  1  2  1  0  0  0  0
  1  3  2  0  0  0  0
  1  4  1  0  0  0  0
  4  5  2  0  0  0  0
  5  6  1  0  0  0  0
  5  7  1  0  0  0  0
  7  8  1  0  0  0  0
  8  9  2  0  0  0  0
  8  2  1  0  0  0  0
  7 10  1  0  0  0  0
 10 11  2  0  0  0  0
 12 13  1  0  0  0  0
 12 14  2  0  0  0  0
 12 15  1  0  0  0  0
 15 16  1  0  0  0  0
 16 17  2  0  0  0  0
 16 18  1  0  0  0  0
 18 19  1  0  0  0  0
 19 20  1  0  0  0  0
 19 13  2  0  0  0  0
 11 18  1  0  0  0  0
M  STY  1   1 DAT
M  SDT   1 UNKNOWN                        F
M  SDD   1    16.0856   -8.1573    DA    ALL  1       5
M  SED   1 Ni-complex
M  END)CTAB"_ctab;
    {
      MolDraw2DSVG drawer(350, 300);
      drawer.drawMolecule(*m);
      drawer.finishDrawing();
      auto text = drawer.getDrawingText();
      std::ofstream outs("testSGroupData-3a.svg");
      outs << text;
      outs.close();
      check_file_hash("testSGroupData-3a.svg");
    }
  }
}

TEST_CASE("position variation bonds", "[extras]") {
  SECTION("simple") {
    auto m = R"CTAB(
  Mrv2014 12092006072D          

  0  0  0     0  0            999 V3000
M  V30 BEGIN CTAB
M  V30 COUNTS 9 8 0 0 0
M  V30 BEGIN ATOM
M  V30 1 C -4.7083 4.915 0 0
M  V30 2 C -6.042 4.145 0 0
M  V30 3 C -6.042 2.605 0 0
M  V30 4 C -4.7083 1.835 0 0
M  V30 5 C -3.3747 2.605 0 0
M  V30 6 C -3.3747 4.145 0 0
M  V30 7 * -3.8192 3.8883 0 0
M  V30 8 O -3.8192 6.1983 0 0
M  V30 9 C -2.4855 6.9683 0 0
M  V30 END ATOM
M  V30 BEGIN BOND
M  V30 1 1 1 2
M  V30 2 2 2 3
M  V30 3 1 3 4
M  V30 4 2 4 5
M  V30 5 1 5 6
M  V30 6 2 1 6
M  V30 7 1 7 8 ENDPTS=(3 1 6 5) ATTACH=ANY
M  V30 8 1 8 9
M  V30 END BOND
M  V30 END CTAB
M  END
)CTAB"_ctab;
    REQUIRE(m);
    {
      MolDraw2DSVG drawer(350, 300);
      drawer.drawMolecule(*m, "variations");
      drawer.finishDrawing();
      auto text = drawer.getDrawingText();
      std::ofstream outs("testPositionVariation-1.svg");
      outs << text;
      outs.close();
      check_file_hash("testPositionVariation-1.svg");
    }
    {  // make sure comic mode doesn't screw this up
      MolDraw2DSVG drawer(350, 300);
      drawer.drawOptions().comicMode = true;
      drawer.drawMolecule(*m, "comic variations");
      drawer.finishDrawing();
      auto text = drawer.getDrawingText();
      std::ofstream outs("testPositionVariation-1b.svg");
      outs << text;
      outs.close();
      check_file_hash("testPositionVariation-1b.svg");
    }
  }
  SECTION("multiple") {
    auto m = R"CTAB(
  Mrv2014 12092006082D          

  0  0  0     0  0            999 V3000
M  V30 BEGIN CTAB
M  V30 COUNTS 15 14 0 0 0
M  V30 BEGIN ATOM
M  V30 1 C -4.7083 4.915 0 0
M  V30 2 C -6.042 4.145 0 0
M  V30 3 C -6.042 2.605 0 0
M  V30 4 C -4.7083 1.835 0 0
M  V30 5 C -3.3747 2.605 0 0
M  V30 6 C -3.3747 4.145 0 0
M  V30 7 * -3.8192 3.8883 0 0
M  V30 8 O -3.8192 6.1983 0 0
M  V30 9 C -2.4855 6.9683 0 0
M  V30 10 C -7.3757 4.915 0 0
M  V30 11 C -8.7093 4.145 0 0
M  V30 12 C -8.7093 2.605 0 0
M  V30 13 C -7.3757 1.835 0 0
M  V30 14 * -8.7093 3.375 0 0
M  V30 15 O -10.2922 3.375 0 0
M  V30 END ATOM
M  V30 BEGIN BOND
M  V30 1 1 1 2
M  V30 2 1 2 3
M  V30 3 1 3 4
M  V30 4 2 4 5
M  V30 5 1 5 6
M  V30 6 2 1 6
M  V30 7 1 7 8 ENDPTS=(3 1 6 5) ATTACH=ANY
M  V30 8 1 8 9
M  V30 9 1 10 11
M  V30 10 2 11 12
M  V30 11 1 12 13
M  V30 12 2 10 2
M  V30 13 2 13 3
M  V30 14 1 14 15 ENDPTS=(2 11 12) ATTACH=ANY
M  V30 END BOND
M  V30 END CTAB
M  END
)CTAB"_ctab;
    REQUIRE(m);
    {
      MolDraw2DSVG drawer(350, 300);
      drawer.drawMolecule(*m, "multiple variations");
      drawer.finishDrawing();
      auto text = drawer.getDrawingText();
      std::ofstream outs("testPositionVariation-2.svg");
      outs << text;
      outs.close();
      check_file_hash("testPositionVariation-2.svg");
    }
  }
  SECTION("non-contiguous") {
    auto m = R"CTAB(
  Mrv2014 12092006102D          

  0  0  0     0  0            999 V3000
M  V30 BEGIN CTAB
M  V30 COUNTS 9 8 0 0 0
M  V30 BEGIN ATOM
M  V30 1 C -0.875 8.7484 0 0
M  V30 2 C -2.2087 7.9784 0 0
M  V30 3 C -2.2087 6.4383 0 0
M  V30 4 C -0.875 5.6683 0 0
M  V30 5 C 0.4587 6.4383 0 0
M  V30 6 C 0.4587 7.9784 0 0
M  V30 7 * -0.4304 6.9517 0 0
M  V30 8 O -0.4304 4.6417 0 0
M  V30 9 C -1.7641 3.8717 0 0
M  V30 END ATOM
M  V30 BEGIN BOND
M  V30 1 1 1 2
M  V30 2 2 2 3
M  V30 3 1 3 4
M  V30 4 2 4 5
M  V30 5 1 5 6
M  V30 6 2 1 6
M  V30 7 1 7 8 ENDPTS=(3 1 5 4) ATTACH=ANY
M  V30 8 1 8 9
M  V30 END BOND
M  V30 END CTAB
M  END
)CTAB"_ctab;
    REQUIRE(m);
    {
      MolDraw2DSVG drawer(350, 300);
      drawer.drawMolecule(*m, "non-contiguous atoms");
      drawer.finishDrawing();
      auto text = drawer.getDrawingText();
      std::ofstream outs("testPositionVariation-3.svg");
      outs << text;
      outs.close();
      check_file_hash("testPositionVariation-3.svg");
    }
  }
  SECTION("larger mol") {
    auto m = R"CTAB(
  Mrv2014 12092009152D          

  0  0  0     0  0            999 V3000
M  V30 BEGIN CTAB
M  V30 COUNTS 23 24 0 0 0
M  V30 BEGIN ATOM
M  V30 1 C -0.875 8.7484 0 0
M  V30 2 C -2.2087 7.9784 0 0
M  V30 3 C -2.2087 6.4383 0 0
M  V30 4 C -0.875 5.6683 0 0
M  V30 5 N 0.4587 6.4383 0 0
M  V30 6 C 0.4587 7.9784 0 0
M  V30 7 * -0.4304 6.9517 0 0
M  V30 8 O -0.4304 4.6417 0 0
M  V30 9 C -1.7641 3.8717 0 0
M  V30 10 C -3.5423 8.7484 0 0
M  V30 11 C -4.876 7.9784 0 0
M  V30 12 C -4.876 6.4383 0 0
M  V30 13 C -3.5423 5.6683 0 0
M  V30 14 C -4.876 11.0584 0 0
M  V30 15 C -6.2097 10.2884 0 0
M  V30 16 C -6.2097 8.7484 0 0
M  V30 17 C -3.5423 10.2884 0 0
M  V30 18 C -6.2097 13.3685 0 0
M  V30 19 C -7.5433 12.5985 0 0
M  V30 20 C -7.5433 11.0584 0 0
M  V30 21 C -4.876 12.5985 0 0
M  V30 22 * -5.5428 9.1334 0 0
M  V30 23 C -7.3712 7.7304 0 0
M  V30 END ATOM
M  V30 BEGIN BOND
M  V30 1 1 1 2
M  V30 2 2 2 3
M  V30 3 1 3 4
M  V30 4 2 4 5
M  V30 5 1 5 6
M  V30 6 2 1 6
M  V30 7 1 7 8 ENDPTS=(3 1 4 5) ATTACH=ANY
M  V30 8 1 8 9
M  V30 9 2 10 11
M  V30 10 1 11 12
M  V30 11 2 12 13
M  V30 12 1 10 2
M  V30 13 1 13 3
M  V30 14 1 14 15
M  V30 15 2 15 16
M  V30 16 2 14 17
M  V30 17 1 10 17
M  V30 18 1 16 11
M  V30 19 1 18 19
M  V30 20 2 19 20
M  V30 21 2 18 21
M  V30 22 1 14 21
M  V30 23 1 20 15
M  V30 24 1 22 23 ENDPTS=(2 15 11) ATTACH=ANY
M  V30 END BOND
M  V30 END CTAB
M  END
)CTAB"_ctab;
    REQUIRE(m);
    {
      MolDraw2DSVG drawer(250, 200);
      drawer.drawMolecule(*m, "smaller");
      drawer.finishDrawing();
      auto text = drawer.getDrawingText();
      std::ofstream outs("testPositionVariation-4.svg");
      outs << text;
      outs.close();
      check_file_hash("testPositionVariation-4.svg");
    }
  }
}

TEST_CASE("disable atom labels", "[feature]") {
  SECTION("basics") {
    {
      auto m = "NCC(=O)O"_smiles;
      MolDraw2DSVG drawer(350, 300);
      MolDraw2DUtils::prepareMolForDrawing(*m);
      drawer.drawOptions().noAtomLabels = true;
      drawer.drawMolecule(*m);
      drawer.finishDrawing();
      auto text = drawer.getDrawingText();
      std::ofstream outs("testNoAtomLabels-1.svg");
      outs << text;
      outs.close();
      check_file_hash("testNoAtomLabels-1.svg");
      CHECK(text.find("class='atom-0") == std::string::npos);
      CHECK(text.find("class='atom-3") == std::string::npos);
    }
    {
      auto m = "F[C@H](O)C[C@@H](Cl)I"_smiles;
      MolDraw2DSVG drawer(350, 300);
      MolDraw2DUtils::prepareMolForDrawing(*m);
      drawer.drawOptions().noAtomLabels = true;
      drawer.drawMolecule(*m);
      drawer.finishDrawing();
      auto text = drawer.getDrawingText();
      std::ofstream outs("testNoAtomLabels-2.svg");
      outs << text;
      outs.close();
      check_file_hash("testNoAtomLabels-2.svg");
    }
  }
}

TEST_CASE("drawing query bonds", "[queries]") {
  SECTION("basics") {
    auto m = R"CTAB(
  Mrv2014 12072005332D          
  
  0  0  0     0  0            999 V3000
M  V30 BEGIN CTAB
M  V30 COUNTS 14 14 0 0 0
M  V30 BEGIN ATOM
M  V30 1 C 3.7917 -2.96 0 0
M  V30 2 C 2.458 -3.73 0 0
M  V30 3 C 2.458 -5.27 0 0
M  V30 4 C 3.7917 -6.04 0 0
M  V30 5 C 5.1253 -5.27 0 0
M  V30 6 C 5.1253 -3.73 0 0
M  V30 7 C 6.459 -2.96 0 0
M  V30 8 C 3.7917 -7.58 0 0
M  V30 9 C 4.8806 -8.669 0 0
M  V30 10 C 4.482 -10.1565 0 0
M  V30 11 C 6.459 -6.04 0 0
M  V30 12 C 7.7927 -5.27 0 0
M  V30 13 C 9.1263 -6.0399 0 0
M  V30 14 C 9.1263 -7.5799 0 0
M  V30 END ATOM
M  V30 BEGIN BOND
M  V30 1 1 2 3
M  V30 2 1 4 5
M  V30 3 1 1 6
M  V30 4 5 1 2
M  V30 5 6 5 6
M  V30 6 7 3 4
M  V30 7 8 6 7
M  V30 8 1 4 8
M  V30 9 1 8 9 TOPO=1
M  V30 10 1 9 10 TOPO=2
M  V30 11 1 5 11
M  V30 12 1 12 13
M  V30 13 2 11 12 TOPO=1
M  V30 14 2 13 14 TOPO=2
M  V30 END BOND
M  V30 END CTAB
M  END
)CTAB"_ctab;
    REQUIRE(m);
    {
      MolDraw2DSVG drawer(350, 300);
      drawer.drawMolecule(*m);
      drawer.finishDrawing();
      auto text = drawer.getDrawingText();
      std::ofstream outs("testQueryBonds-1a.svg");
      outs << text;
      outs.close();
      check_file_hash("testQueryBonds-1a.svg");
    }
    {
      MolDraw2DSVG drawer(350, 300);
      m->getBondWithIdx(3)->setProp("bondNote", "S/D");
      m->getBondWithIdx(4)->setProp("bondNote", "S/A");
      m->getBondWithIdx(5)->setProp("bondNote", "D/A");
      m->getBondWithIdx(6)->setProp("bondNote", "Any");
      drawer.drawMolecule(*m);
      drawer.finishDrawing();
      auto text = drawer.getDrawingText();
      std::ofstream outs("testQueryBonds-1b.svg");
      outs << text;
      outs.close();
      check_file_hash("testQueryBonds-1b.svg");
    }
    {
      MolDraw2DSVG drawer(350, 300);
      std::vector<int> highlightAtoms = {0, 1, 2, 3, 4, 5, 7, 8, 9};
      std::vector<int> highlightBonds = {0, 3, 2, 4, 1, 5, 8, 9};

      drawer.drawMolecule(*m, "", &highlightAtoms, &highlightBonds);
      drawer.finishDrawing();
      auto text = drawer.getDrawingText();
      std::ofstream outs("testQueryBonds-1c.svg");
      outs << text;
      outs.close();
      check_file_hash("testQueryBonds-1c.svg");
    }
  }
  SECTION("smaller drawing") {
    auto m = R"CTAB(
  Mrv2014 12012004302D          
  
  0  0  0     0  0            999 V3000
M  V30 BEGIN CTAB
M  V30 COUNTS 26 29 0 0 0
M  V30 BEGIN ATOM
M  V30 1 O 3.7917 -2.96 0 0
M  V30 2 C 2.458 -3.73 0 0
M  V30 3 C 2.458 -5.27 0 0
M  V30 4 N 3.7917 -6.04 0 0
M  V30 5 N 5.1253 -5.27 0 0
M  V30 6 C 5.1253 -3.73 0 0
M  V30 7 C 6.459 -2.96 0 0
M  V30 8 C 3.7917 -7.58 0 0
M  V30 9 C 4.8806 -8.669 0 0
M  V30 10 C 4.482 -10.1565 0 0
M  V30 11 C 1.1243 -2.9599 0 0
M  V30 12 C -0.2093 -3.73 0 0
M  V30 13 C -0.2093 -5.27 0 0
M  V30 14 C 1.1243 -6.04 0 0
M  V30 15 C -0.2093 -0.6499 0 0
M  V30 16 C -1.543 -1.4199 0 0
M  V30 17 C -1.543 -2.9599 0 0
M  V30 18 C 1.1243 -1.4199 0 0
M  V30 19 C -2.8767 -0.6499 0 0
M  V30 20 C -4.2103 -1.4199 0 0
M  V30 21 C -4.2103 -2.9599 0 0
M  V30 22 C -2.8767 -3.73 0 0
M  V30 23 C -5.544 -3.7299 0 0
M  V30 24 C -6.8777 -2.9599 0 0
M  V30 25 C -8.2114 -3.7299 0 0
M  V30 26 C -9.5451 -2.9599 0 0
M  V30 END ATOM
M  V30 BEGIN BOND
M  V30 1 1 2 3
M  V30 2 1 4 5
M  V30 3 1 1 6
M  V30 4 5 1 2
M  V30 5 6 5 6
M  V30 6 7 3 4
M  V30 7 8 6 7
M  V30 8 1 4 8
M  V30 9 1 8 9 TOPO=1
M  V30 10 1 9 10 TOPO=2
M  V30 11 1 12 13
M  V30 12 1 13 14
M  V30 13 1 14 3
M  V30 14 1 11 2
M  V30 15 1 15 16
M  V30 16 1 16 17
M  V30 17 2 15 18
M  V30 18 1 11 18
M  V30 19 1 17 12
M  V30 20 2 12 11
M  V30 21 1 19 20
M  V30 22 2 20 21
M  V30 23 1 21 22
M  V30 24 2 19 16
M  V30 25 2 22 17
M  V30 26 1 21 23
M  V30 27 1 23 24
M  V30 28 1 24 25
M  V30 29 1 25 26
M  V30 END BOND
M  V30 END CTAB
M  END
)CTAB"_ctab;
    REQUIRE(m);
    {
      MolDraw2DSVG drawer(250, 200);
      drawer.drawMolecule(*m);
      drawer.finishDrawing();
      auto text = drawer.getDrawingText();
      std::ofstream outs("testQueryBonds-2.svg");
      outs << text;
      outs.close();
      check_file_hash("testQueryBonds-2.svg");
    }
  }
  SECTION("two linknodes") {
    auto m = R"CTAB(two linknodes
  Mrv2014 07072016412D          

  0  0  0     0  0            999 V3000
M  V30 BEGIN CTAB
M  V30 COUNTS 7 7 0 0 0
M  V30 BEGIN ATOM
M  V30 1 C 8.25 12.1847 0 0
M  V30 2 C 6.9164 12.9547 0 0
M  V30 3 C 7.2366 14.4611 0 0
M  V30 4 C 8.7681 14.622 0 0
M  V30 5 C 9.3945 13.2151 0 0
M  V30 6 O 8.25 10.6447 0 0
M  V30 7 F 9.5382 15.9557 0 0
M  V30 END ATOM
M  V30 BEGIN BOND
M  V30 1 1 1 2
M  V30 2 1 2 3
M  V30 3 1 4 5
M  V30 4 1 1 5
M  V30 5 1 3 4
M  V30 6 1 1 6
M  V30 7 1 4 7
M  V30 END BOND
M  V30 LINKNODE 1 3 2 1 2 1 5
M  V30 LINKNODE 1 4 2 4 3 4 5
M  V30 END CTAB
M  END)CTAB"_ctab;
    std::vector<int> rotns = {0, 30, 60, 90, 120, 150, 180};
    for (auto rotn : rotns) {
      MolDraw2DSVG drawer(350, 300);
      drawer.drawOptions().rotate = (double)rotn;
      drawer.drawMolecule(*m);
      drawer.finishDrawing();
      auto text = drawer.getDrawingText();
      std::string filename(
          (boost::format("testLinkNodes-2-%d.svg") % rotn).str());
      std::ofstream outs(filename);
      outs << text;
      outs.close();
      check_file_hash(filename);
    }
  }
}

TEST_CASE("molecule annotations", "[extra]") {
  int panelHeight = -1;
  int panelWidth = -1;
  bool noFreeType = false;
  SECTION("basics") {
    auto m = "NCC(=O)O"_smiles;
    MolDraw2DSVG drawer(350, 300, panelHeight, panelWidth, noFreeType);
    MolDraw2DUtils::prepareMolForDrawing(*m);
    m->setProp(common_properties::molNote, "molecule note");
    drawer.drawMolecule(*m, "with note");
    drawer.finishDrawing();
    auto text = drawer.getDrawingText();
    std::ofstream outs("testMolAnnotations-1.svg");
    outs << text;
    outs.close();
    check_file_hash("testMolAnnotations-1.svg");
    CHECK(text.find("class='note'") != std::string::npos);
  }
  SECTION("chiral flag") {
    auto m = R"CTAB(
  Mrv2014 12152012512D          
 
  0  0  0     0  0            999 V3000
M  V30 BEGIN CTAB
M  V30 COUNTS 8 8 0 0 1
M  V30 BEGIN ATOM
M  V30 1 C -0.6317 0.6787 0 0 CFG=2
M  V30 2 C -1.7207 1.7677 0 0
M  V30 3 C 0.4571 1.7677 0 0
M  V30 4 C -0.6317 2.8566 0 0 CFG=1
M  V30 5 C 0.1729 4.1698 0 0
M  V30 6 N -0.5619 5.5231 0 0
M  V30 7 C -1.4364 4.1698 0 0
M  V30 8 C -0.6316 -0.8613 0 0
M  V30 END ATOM
M  V30 BEGIN BOND
M  V30 1 1 1 2 CFG=3
M  V30 2 1 1 3
M  V30 3 1 4 3
M  V30 4 1 4 2
M  V30 5 1 4 5
M  V30 6 1 5 6
M  V30 7 1 4 7 CFG=1
M  V30 8 1 1 8
M  V30 END BOND
M  V30 END CTAB
M  END
)CTAB"_ctab;
    {
      MolDraw2DSVG drawer(350, 300, panelHeight, panelWidth, noFreeType);
      drawer.drawMolecule(*m, "chiral flag set, option disabled");
      drawer.finishDrawing();
      auto text = drawer.getDrawingText();
      std::ofstream outs("testMolAnnotations-2a.svg");
      outs << text;
      outs.close();
      check_file_hash("testMolAnnotations-2a.svg");
      CHECK(text.find("class='note'") == std::string::npos);
    }
    {
      MolDraw2DSVG drawer(350, 300, panelHeight, panelWidth, noFreeType);
      drawer.drawOptions().includeChiralFlagLabel = true;
      drawer.drawMolecule(*m, "chiral flag set, option enabled");
      drawer.finishDrawing();
      auto text = drawer.getDrawingText();
      std::ofstream outs("testMolAnnotations-2b.svg");
      outs << text;
      outs.close();
      check_file_hash("testMolAnnotations-2b.svg");
      CHECK(text.find("class='note'") != std::string::npos);
    }
    {
      MolDraw2DSVG drawer(350, 300, panelHeight, panelWidth, noFreeType);
      drawer.drawOptions().includeChiralFlagLabel = true;
      m->clearProp(common_properties::_MolFileChiralFlag);
      drawer.drawMolecule(*m, "chiral flag not set, option enabled");
      drawer.finishDrawing();
      auto text = drawer.getDrawingText();
      std::ofstream outs("testMolAnnotations-2c.svg");
      outs << text;
      outs.close();
      check_file_hash("testMolAnnotations-2c.svg");
      CHECK(text.find("class='note'") == std::string::npos);
    }
  }
  SECTION("simplified stereo 1") {
    {
      auto m = "C[C@H](F)[C@@H](F)[C@@H](C)Cl |o1:3,5,1|"_smiles;
      MolDraw2DSVG drawer(350, 300, panelHeight, panelWidth, noFreeType);
      MolDraw2DUtils::prepareMolForDrawing(*m);
      drawer.drawOptions().addStereoAnnotation = true;
      drawer.drawMolecule(*m, "enhanced no flag");
      drawer.finishDrawing();
      auto text = drawer.getDrawingText();
      std::ofstream outs("testMolAnnotations-3a.svg");
      outs << text;
      outs.close();
      check_file_hash("testMolAnnotations-3a.svg");
    }
    {
      auto m = "C[C@H](F)[C@@H](F)[C@@H](C)Cl |o1:3,5,1|"_smiles;
      MolDraw2DSVG drawer(350, 300, panelHeight, panelWidth, noFreeType);
      MolDraw2DUtils::prepareMolForDrawing(*m);
      drawer.drawOptions().addStereoAnnotation = true;
      drawer.drawOptions().simplifiedStereoGroupLabel = true;
      drawer.drawMolecule(*m, "enhanced with flag");
      drawer.finishDrawing();
      auto text = drawer.getDrawingText();
      std::ofstream outs("testMolAnnotations-3b.svg");
      outs << text;
      outs.close();
      check_file_hash("testMolAnnotations-3b.svg");
    }
    {
      auto m = "C[C@H](F)[C@@H](F)[C@@H](C)Cl |&1:3,5,1|"_smiles;
      MolDraw2DSVG drawer(350, 300, panelHeight, panelWidth, noFreeType);
      MolDraw2DUtils::prepareMolForDrawing(*m);
      drawer.drawOptions().addStereoAnnotation = true;
      drawer.drawOptions().simplifiedStereoGroupLabel = true;
      drawer.drawMolecule(*m, "enhanced & with flag");
      drawer.finishDrawing();
      auto text = drawer.getDrawingText();
      std::ofstream outs("testMolAnnotations-3c.svg");
      outs << text;
      outs.close();
      check_file_hash("testMolAnnotations-3c.svg");
    }
  }
  SECTION("simplified stereo 2") {
    auto m = "C[C@H](F)[C@@H](F)[C@@H](C)Cl |o1:3,5,o2:1|"_smiles;
    MolDraw2DSVG drawer(350, 300, panelHeight, panelWidth, noFreeType);
    drawer.drawOptions().addStereoAnnotation = true;
    drawer.drawOptions().simplifiedStereoGroupLabel = true;
    MolDraw2DUtils::prepareMolForDrawing(*m);
    drawer.drawMolecule(*m, "multi-groups");
    drawer.finishDrawing();
    auto text = drawer.getDrawingText();
    std::ofstream outs("testMolAnnotations-3d.svg");
    outs << text;
    outs.close();
    check_file_hash("testMolAnnotations-3d.svg");
  }
  SECTION("label placement") {
    auto m = R"CTAB(
  Mrv2014 12162004412D          
 
  0  0  0     0  0            999 V3000
M  V30 BEGIN CTAB
M  V30 COUNTS 16 15 0 0 0
M  V30 BEGIN ATOM
M  V30 1 C -9.2917 3.5833 0 0
M  V30 2 C -7.958 4.3533 0 0 CFG=2
M  V30 3 C -6.6243 3.5833 0 0 CFG=1
M  V30 4 C -5.2906 4.3533 0 0 CFG=2
M  V30 5 Cl -7.958 5.8933 0 0
M  V30 6 F -6.6243 2.0433 0 0
M  V30 7 F -3.957 3.5833 0 0
M  V30 8 C -5.2906 5.8933 0 0
M  V30 9 C -3.957 6.6633 0 0
M  V30 10 C -3.957 8.2033 0 0
M  V30 11 C -2.6233 8.9733 0 0
M  V30 12 C -2.6233 5.8933 0 0
M  V30 13 C -5.2906 8.9733 0 0
M  V30 14 C -2.6233 10.5133 0 0
M  V30 15 C -1.2896 8.2033 0 0
M  V30 16 C -1.2896 6.6633 0 0
M  V30 END ATOM
M  V30 BEGIN BOND
M  V30 1 1 1 2
M  V30 2 1 2 3
M  V30 3 1 3 4
M  V30 4 1 2 5 CFG=1
M  V30 5 1 3 6 CFG=1
M  V30 6 1 4 7 CFG=1
M  V30 7 1 4 8
M  V30 8 1 8 9
M  V30 9 1 9 10
M  V30 10 1 10 11
M  V30 11 1 9 12
M  V30 12 1 10 13
M  V30 13 1 11 14
M  V30 14 1 11 15
M  V30 15 1 12 16
M  V30 END BOND
M  V30 BEGIN COLLECTION
M  V30 MDLV30/STEREL1 ATOMS=(3 2 3 4)
M  V30 END COLLECTION
M  V30 END CTAB
M  END
)CTAB"_ctab;
    MolDraw2DSVG drawer(350, 300, panelHeight, panelWidth, noFreeType);
    drawer.drawOptions().addStereoAnnotation = true;
    drawer.drawOptions().simplifiedStereoGroupLabel = true;
    drawer.drawMolecule(*m, "label crowding");
    drawer.finishDrawing();
    auto text = drawer.getDrawingText();
    std::ofstream outs("testMolAnnotations-4a.svg");
    outs << text;
    outs.close();
    check_file_hash("testMolAnnotations-4a.svg");
  }
}

TEST_CASE("draw link nodes", "[extras]") {
  SECTION("one linknode") {
    auto m = R"CTAB(one linknode
  Mrv2007 06222005102D          

  0  0  0     0  0            999 V3000
M  V30 BEGIN CTAB
M  V30 COUNTS 6 6 0 0 0
M  V30 BEGIN ATOM
M  V30 1 C 8.25 12.1847 0 0
M  V30 2 C 6.9164 12.9547 0 0
M  V30 3 C 6.9164 14.4947 0 0
M  V30 4 C 9.5836 14.4947 0 0
M  V30 5 C 9.5836 12.9547 0 0
M  V30 6 O 8.25 10.6447 0 0
M  V30 END ATOM
M  V30 BEGIN BOND
M  V30 1 1 1 2
M  V30 2 1 2 3
M  V30 3 1 4 5
M  V30 4 1 1 5
M  V30 5 1 3 4
M  V30 6 1 1 6
M  V30 END BOND
M  V30 LINKNODE 1 4 2 1 2 1 5
M  V30 END CTAB
M  END)CTAB"_ctab;
    std::vector<int> rotns = {0, 30, 60, 90, 120, 150, 180};
    for (auto rotn : rotns) {
      MolDraw2DSVG drawer(350, 300);
      drawer.drawOptions().rotate = (double)rotn;
      drawer.drawMolecule(*m);
      drawer.finishDrawing();
      auto text = drawer.getDrawingText();
      std::ofstream outs(
          (boost::format("testLinkNodes-1-%d.svg") % rotn).str());
      outs << text;
      outs.close();
      check_file_hash((boost::format("testLinkNodes-1-%d.svg") % rotn).str());
    }
  }
}

TEST_CASE("Github #3744: Double bonds incorrectly drawn outside the ring",
          "[drawing]") {
  SECTION("SVG") {
    ROMOL_SPTR m1(MolBlockToMol(R"CTAB(
     RDKit          2D

  6  6  0  0  0  0  0  0  0  0999 V2000
    0.0684   -1.2135    0.0000 C   0  0  0  0  0  0  0  0  0  0  0  0
    1.4949   -0.7500    0.0000 C   0  0  0  0  0  0  0  0  0  0  0  0
    1.4949    0.7500    0.0000 C   0  0  0  0  0  0  0  0  0  0  0  0
    0.0684    1.2135    0.0000 C   0  0  0  0  0  0  0  0  0  0  0  0
   -0.8133    0.0000    0.0000 N   0  0  0  0  0  0  0  0  0  0  0  0
   -2.3133   -0.0000    0.0000 C   0  0  0  0  0  0  0  0  0  0  0  0
  1  2  2  0
  2  3  1  0
  3  4  2  0
  4  5  1  0
  5  6  1  0
  5  1  1  0
M  END)CTAB"));
    REQUIRE(m1);
    MolDraw2DSVG drawer(400, 300);
    drawer.drawMolecule(*m1);
    drawer.finishDrawing();
    std::string text = drawer.getDrawingText();
    std::ofstream outs("testGithub3744.svg");
    outs << text;
    outs.close();
    check_file_hash("testGithub3744.svg");
    std::vector<std::string> bond0;
    std::vector<std::string> bond2;
    std::istringstream ss(text);
    std::string line;
    while (std::getline(ss, line)) {
      if (line.find("bond-0") != std::string::npos) {
        bond0.push_back(line);
      } else if (line.find("bond-2") != std::string::npos) {
        bond2.push_back(line);
      }
    }
    CHECK(bond0.size() == 2);
    CHECK(bond2.size() == 2);
    std::regex regex(
        "^.*d='M\\s+(\\d+\\.\\d+),(\\d+\\.\\d+)\\s+L\\s+(\\d+\\.\\d+),(\\d+\\."
        "\\d+)'.*$");
    std::smatch bond0OuterMatch;
    REQUIRE(std::regex_match(bond0[0], bond0OuterMatch, regex));
    REQUIRE(bond0OuterMatch.size() == 5);
    std::smatch bond0InnerMatch;
    REQUIRE(std::regex_match(bond0[1], bond0InnerMatch, regex));
    REQUIRE(bond0InnerMatch.size() == 5);
    std::smatch bond2OuterMatch;
    REQUIRE(std::regex_match(bond2[0], bond2OuterMatch, regex));
    REQUIRE(bond2OuterMatch.size() == 5);
    std::smatch bond2InnerMatch;
    REQUIRE(std::regex_match(bond2[1], bond2InnerMatch, regex));
    REQUIRE(bond2InnerMatch.size() == 5);
    RDGeom::Point2D bond0InnerCtd(
        RDGeom::Point2D(std::stof(bond0InnerMatch[1]),
                        std::stof(bond0InnerMatch[2])) +
        RDGeom::Point2D(std::stof(bond0InnerMatch[3]),
                        std::stof(bond0InnerMatch[4])) /
            2.0);
    RDGeom::Point2D bond0OuterCtd(
        RDGeom::Point2D(std::stof(bond0OuterMatch[1]),
                        std::stof(bond0OuterMatch[2])) +
        RDGeom::Point2D(std::stof(bond0OuterMatch[3]),
                        std::stof(bond0OuterMatch[4])) /
            2.0);
    RDGeom::Point2D bond2InnerCtd(
        RDGeom::Point2D(std::stof(bond2InnerMatch[1]),
                        std::stof(bond2InnerMatch[2])) +
        RDGeom::Point2D(std::stof(bond2InnerMatch[3]),
                        std::stof(bond2InnerMatch[4])) /
            2.0);
    RDGeom::Point2D bond2OuterCtd(
        RDGeom::Point2D(std::stof(bond2OuterMatch[1]),
                        std::stof(bond2OuterMatch[2])) +
        RDGeom::Point2D(std::stof(bond2OuterMatch[3]),
                        std::stof(bond2OuterMatch[4])) /
            2.0);
    // we look at the two double bonds of pyrrole
    // we check that the ratio between the distance of the centroids of the
    // outer bonds and the distance of the centroids of the inner bonds is at
    // least 1.275, otherwise the inner bonds are not actually inside the ring.
    float outerBondsDistance = (bond0OuterCtd - bond2OuterCtd).length();
    float innerBondsDistance = (bond0InnerCtd - bond2InnerCtd).length();
    CHECK(outerBondsDistance / innerBondsDistance > 1.275f);
  }
}

TEST_CASE("draw atom list queries", "[extras]") {
  SECTION("atom list") {
    auto m = R"CTAB(
  Mrv2102 02112115002D          

  0  0  0     0  0            999 V3000
M  V30 BEGIN CTAB
M  V30 COUNTS 3 3 0 0 0
M  V30 BEGIN ATOM
M  V30 1 [N,O,S] 9.2083 12.8058 0 0
M  V30 2 C 8.4383 11.4721 0 0
M  V30 3 C 9.9783 11.4721 0 0
M  V30 END ATOM
M  V30 BEGIN BOND
M  V30 1 1 1 2
M  V30 2 1 3 1
M  V30 3 1 2 3
M  V30 END BOND
M  V30 END CTAB
M  END
)CTAB"_ctab;
    REQUIRE(m);
    MolDraw2DSVG drawer(350, 300);
    drawer.drawMolecule(*m, "atom list");
    drawer.finishDrawing();
    auto text = drawer.getDrawingText();
    std::ofstream outs("testAtomLists-1.svg");
    outs << text;
    outs.close();
    check_file_hash("testAtomLists-1.svg");
  }

  SECTION("NOT atom list") {
    auto m = R"CTAB(
  Mrv2102 02112115032D          

  0  0  0     0  0            999 V3000
M  V30 BEGIN CTAB
M  V30 COUNTS 3 3 0 0 0
M  V30 BEGIN ATOM
M  V30 1 "NOT [N,O,S]" 9.2083 12.8058 0 0
M  V30 2 C 8.4383 11.4721 0 0
M  V30 3 C 9.9783 11.4721 0 0
M  V30 END ATOM
M  V30 BEGIN BOND
M  V30 1 1 1 2
M  V30 2 1 3 1
M  V30 3 1 2 3
M  V30 END BOND
M  V30 END CTAB
M  END
)CTAB"_ctab;
    REQUIRE(m);
    MolDraw2DSVG drawer(350, 300);
    drawer.drawMolecule(*m, "NOT atom list");
    drawer.finishDrawing();
    auto text = drawer.getDrawingText();
    std::ofstream outs("testAtomLists-2.svg");
    outs << text;
    outs.close();
    check_file_hash("testAtomLists-2.svg");
  }
}

TEST_CASE("test the options that toggle isotope labels", "[drawing]") {
  SECTION("test all permutations") {
    auto m = "[1*]c1cc([2*])c([3*])c[14c]1"_smiles;
    REQUIRE(m);
    std::regex regex(R"regex(<text\s+.*>\d</text>)regex");
    std::smatch match;
    std::string line;
    {
      MolDraw2DSVG drawer(300, 300, -1, -1, true);
      drawer.drawMolecule(*m);
      drawer.finishDrawing();
      std::string textIsoDummyIso = drawer.getDrawingText();
      std::ofstream outs("testIsoDummyIso.svg");
      outs << textIsoDummyIso;
      outs.close();
      check_file_hash("testIsoDummyIso.svg");
      size_t nIsoDummyIso = std::distance(
          std::sregex_token_iterator(textIsoDummyIso.begin(),
                                     textIsoDummyIso.end(), regex),
          std::sregex_token_iterator());
      CHECK(nIsoDummyIso == 5);
    }
    {
      MolDraw2DSVG drawer(300, 300, -1, -1, true);
      drawer.drawOptions().isotopeLabels = false;
      drawer.drawMolecule(*m);
      drawer.finishDrawing();
      std::string textNoIsoDummyIso = drawer.getDrawingText();
      std::ofstream outs("testNoIsoDummyIso.svg");
      outs << textNoIsoDummyIso;
      outs.close();
      check_file_hash("testNoIsoDummyIso.svg");
      size_t nNoIsoDummyIso = std::distance(
          std::sregex_token_iterator(textNoIsoDummyIso.begin(),
                                     textNoIsoDummyIso.end(), regex, 1),
          std::sregex_token_iterator());
      CHECK(nNoIsoDummyIso == 3);
    }
    {
      MolDraw2DSVG drawer(300, 300, -1, -1, true);
      drawer.drawOptions().dummyIsotopeLabels = false;
      drawer.drawMolecule(*m);
      drawer.finishDrawing();
      std::string textIsoNoDummyIso = drawer.getDrawingText();
      std::ofstream outs("testIsoNoDummyIso.svg");
      outs << textIsoNoDummyIso;
      outs.close();
      check_file_hash("testIsoNoDummyIso.svg");
      size_t nIsoNoDummyIso = std::distance(
          std::sregex_token_iterator(textIsoNoDummyIso.begin(),
                                     textIsoNoDummyIso.end(), regex, 1),
          std::sregex_token_iterator());
      CHECK(nIsoNoDummyIso == 2);
    }
    {
      MolDraw2DSVG drawer(300, 300, -1, -1, true);
      drawer.drawOptions().isotopeLabels = false;
      drawer.drawOptions().dummyIsotopeLabels = false;
      drawer.drawMolecule(*m);
      drawer.finishDrawing();
      std::string textNoIsoNoDummyIso = drawer.getDrawingText();
      std::ofstream outs("testNoIsoNoDummyIso.svg");
      outs << textNoIsoNoDummyIso;
      outs.close();
      check_file_hash("testNoIsoNoDummyIso.svg");
      size_t nNoIsoNoDummyIso = std::distance(
          std::sregex_token_iterator(textNoIsoNoDummyIso.begin(),
                                     textNoIsoNoDummyIso.end(), regex, 1),
          std::sregex_token_iterator());
      CHECK(nNoIsoNoDummyIso == 0);
    }
  }
  SECTION("test that D/T show up even if isotope labels are hidden") {
    auto m = "C([1H])([2H])([3H])[H]"_smiles;
    std::regex regex(R"regex(<text\s+.*>[DT]</text>)regex");
    std::smatch match;
    REQUIRE(m);
    std::string line;
    MolDraw2DSVG drawer(300, 300, -1, -1, true);
    drawer.drawOptions().isotopeLabels = false;
    drawer.drawOptions().dummyIsotopeLabels = false;
    drawer.drawOptions().atomLabelDeuteriumTritium = true;
    drawer.drawMolecule(*m);
    drawer.finishDrawing();
    std::string textDeuteriumTritium = drawer.getDrawingText();
    std::ofstream outs("testDeuteriumTritium.svg");
    outs << textDeuteriumTritium;
    outs.close();
    check_file_hash("testDeuteriumTritium.svg");
    size_t nDeuteriumTritium = std::distance(
        std::sregex_token_iterator(textDeuteriumTritium.begin(),
                                   textDeuteriumTritium.end(), regex, 1),
        std::sregex_token_iterator());
    CHECK(nDeuteriumTritium == 2);
  }
}

TEST_CASE("draw hydrogen bonds", "[drawing]") {
  SECTION("basics") {
    auto m = R"CTAB(
  Mrv2014 03022114422D          

  0  0  0     0  0            999 V3000
M  V30 BEGIN CTAB
M  V30 COUNTS 8 8 0 0 0
M  V30 BEGIN ATOM
M  V30 1 C -5.4583 -0.125 0 0
M  V30 2 C -4.1247 0.645 0 0
M  V30 3 C -2.791 -0.125 0 0
M  V30 4 C -1.4573 0.645 0 0
M  V30 5 O -2.791 -1.665 0 0
M  V30 6 C -6.792 0.645 0 0
M  V30 7 O -5.4583 -1.665 0 0
M  V30 8 H -4.1247 -2.435 0 0
M  V30 END ATOM
M  V30 BEGIN BOND
M  V30 1 1 1 2
M  V30 2 1 2 3
M  V30 3 1 3 4
M  V30 4 2 3 5
M  V30 5 1 1 6
M  V30 6 1 1 7
M  V30 7 1 7 8
M  V30 8 10 5 8
M  V30 END BOND
M  V30 END CTAB
M  END
)CTAB"_ctab;
    REQUIRE(m);

    MolDraw2DSVG drawer(300, 300);
    drawer.drawMolecule(*m);
    drawer.finishDrawing();
    std::ofstream outs("testHydrogenBonds1.svg");
    outs << drawer.getDrawingText();
    outs.close();
    check_file_hash("testHydrogenBonds1.svg");
  }
  SECTION("from CXSMILES") {
    auto m = "CC1O[H]O=C(C)C1 |H:4.3|"_smiles;
    REQUIRE(m);

    MolDraw2DSVG drawer(300, 300);
    drawer.drawMolecule(*m);
    drawer.finishDrawing();
    std::ofstream outs("testHydrogenBonds2.svg");
    outs << drawer.getDrawingText();
    outs.close();
    check_file_hash("testHydrogenBonds2.svg");
  }
}

TEST_CASE("github #3912: cannot draw atom lists from SMARTS", "[query][bug]") {
  SECTION("original") {
    auto m = "C-[N,O]"_smarts;
    REQUIRE(m);
    int panelWidth = -1;
    int panelHeight = -1;
    bool noFreeType = true;
    MolDraw2DSVG drawer(300, 300, panelWidth, panelHeight, noFreeType);
    drawer.drawMolecule(*m);
    drawer.finishDrawing();
    std::ofstream outs("testGithub3912.1.svg");
    auto txt = drawer.getDrawingText();
    outs << txt;
    outs.close();
    check_file_hash("testGithub3912.1.svg");
    CHECK(txt.find(">N<") != std::string::npos);
    CHECK(txt.find(">O<") != std::string::npos);
    CHECK(txt.find(">!<") == std::string::npos);
  }
  SECTION("negated") {
    auto m = "C-[N,O]"_smarts;
    REQUIRE(m);
    REQUIRE(m->getAtomWithIdx(1)->hasQuery());
    m->getAtomWithIdx(1)->getQuery()->setNegation(true);
    int panelWidth = -1;
    int panelHeight = -1;
    bool noFreeType = true;
    MolDraw2DSVG drawer(300, 300, panelWidth, panelHeight, noFreeType);
    drawer.drawMolecule(*m);
    drawer.finishDrawing();
    std::ofstream outs("testGithub3912.2.svg");
    auto txt = drawer.getDrawingText();
    outs << txt;
    outs.close();
    check_file_hash("testGithub3912.2.svg");
    CHECK(txt.find(">N<") != std::string::npos);
    CHECK(txt.find(">O<") != std::string::npos);
    CHECK(txt.find(">!<") != std::string::npos);
  }
}

TEST_CASE("github #2976: kekulizing reactions when drawing", "[reactions]") {
  SECTION("basics") {
    bool asSmiles = true;
    std::unique_ptr<ChemicalReaction> rxn{
        RxnSmartsToChemicalReaction("c1ccccc1>>c1ncccc1", nullptr, asSmiles)};
    MolDraw2DSVG drawer(450, 200);
    drawer.drawReaction(*rxn);
    drawer.finishDrawing();
    std::ofstream outs("testGithub2976.svg");
    auto txt = drawer.getDrawingText();
    outs << txt;
    outs.close();
    check_file_hash("testGithub2976.svg");
  }
}

TEST_CASE("preserve Reaction coordinates", "[reactions]") {
  SECTION("basics") {
    std::string data = R"RXN($RXN

  Mrv16822    031301211645

  2  2  1
$MOL

  Mrv1682203132116452D          

  3  2  0  0  0  0            999 V2000
   -4.3304    2.5893    0.0000 O   0  0  0  0  0  0  0  0  0  0  0  0
   -4.3304    1.7643    0.0000 C   0  0  0  0  0  0  0  0  0  0  0  0
   -3.5054    1.7643    0.0000 C   0  0  0  0  0  0  0  0  0  0  0  0
  1  2  1  0  0  0  0
  2  3  1  0  0  0  0
M  END
$MOL

  Mrv1682203132116452D          

  2  1  0  0  0  0            999 V2000
   -2.1652    2.6339    0.0000 N   0  0  0  0  0  0  0  0  0  0  0  0
   -2.1652    1.8089    0.0000 C   0  0  0  0  0  0  0  0  0  0  0  0
  1  2  1  0  0  0  0
M  END
$MOL

  Mrv1682203132116452D          

  3  2  0  0  0  0            999 V2000
    3.6109    1.9512    0.0000 C   0  0  0  0  0  0  0  0  0  0  0  0
    2.7859    1.9512    0.0000 C   0  0  0  0  0  0  0  0  0  0  0  0
    2.7859    2.7762    0.0000 N   0  0  0  0  0  0  0  0  0  0  0  0
  2  1  1  0  0  0  0
  3  2  1  0  0  0  0
M  END
$MOL

  Mrv1682203132116452D          

  2  1  0  0  0  0            999 V2000
    4.9511    1.9959    0.0000 C   0  0  0  0  0  0  0  0  0  0  0  0
    4.9511    2.8209    0.0000 O   0  0  0  0  0  0  0  0  0  0  0  0
  2  1  1  0  0  0  0
M  END
$MOL

  Mrv1682203132116452D          

  2  1  0  0  0  0            999 V2000
   -0.3571    2.7232    0.0000 C   0  0  0  0  0  0  0  0  0  0  0  0
   -0.4003    3.5471    0.0000 O   0  0  0  0  0  0  0  0  0  0  0  0
  1  2  1  0  0  0  0
M  END
)RXN";
    std::unique_ptr<ChemicalReaction> rxn{RxnBlockToChemicalReaction(data)};
    MolDraw2DSVG drawer(450, 200);
    drawer.drawReaction(*rxn);
    drawer.finishDrawing();
    std::ofstream outs("testReactionCoords.svg");
    auto txt = drawer.getDrawingText();
    outs << txt;
    outs.close();
    check_file_hash("testReactionCoords.svg");

    // the reaction is drawn with some bonds vertical, make sure they remain
    // vertical
    {
      std::regex regex("class='bond-0.*? d='M (\\d+\\.\\d+).* L (\\d+\\.\\d+)");
      std::smatch bondMatch;
      REQUIRE(std::regex_search(txt, bondMatch, regex));
      REQUIRE(bondMatch.size() == 3);  // match both halves of the bond
      CHECK(bondMatch[1].str() == bondMatch[2].str());
    }
    {
      std::regex regex("class='bond-2.*? d='M (\\d+\\.\\d+).* L (\\d+\\.\\d+)");
      std::smatch bondMatch;
      REQUIRE(std::regex_search(txt, bondMatch, regex));
      REQUIRE(bondMatch.size() == 3);  // match both halves of the bond
      CHECK(bondMatch[1].str() == bondMatch[2].str());
    }
    {
      std::regex regex("class='bond-4.*? d='M (\\d+\\.\\d+).* L (\\d+\\.\\d+)");
      std::smatch bondMatch;
      REQUIRE(std::regex_search(txt, bondMatch, regex));
      REQUIRE(bondMatch.size() == 3);  // match both halves of the bond
      CHECK(bondMatch[1].str() == bondMatch[2].str());
    }
  }
}
TEST_CASE("support annotation colors", "[drawing]") {
  SECTION("basics") {
    auto m = "CCCO"_smiles;
    REQUIRE(m);
    int panelWidth = -1;
    int panelHeight = -1;
    bool noFreeType = true;
    MolDraw2DSVG drawer(300, 300, panelWidth, panelHeight, noFreeType);
    drawer.drawOptions().annotationColour = DrawColour{0, 0, 1, 1};
    drawer.drawOptions().addAtomIndices = true;
    drawer.drawMolecule(*m, "blue annotations");
    drawer.finishDrawing();
    std::ofstream outs("testAnnotationColors.svg");
    auto txt = drawer.getDrawingText();
    outs << txt;
    outs.close();
    check_file_hash("testAnnotationColors.svg");
    CHECK(txt.find("fill:#0000FF' >2<") != std::string::npos);
  }
}

TEST_CASE("Github #4238: prepareMolForDrawing and wavy bonds") {
  {
    auto mol = "CC=CC"_smiles;
    REQUIRE(mol);
    mol->getBondWithIdx(1)->setStereoAtoms(0, 3);
    mol->getBondWithIdx(1)->setStereo(Bond::BondStereo::STEREOANY);
    bool kekulize = true;
    bool addChiralHs = true;
    bool wedgeBonds = true;
    bool forceCoords = true;
    bool wavyBonds = false;
    MolDraw2DUtils::prepareMolForDrawing(*mol, kekulize, addChiralHs,
                                         wedgeBonds, forceCoords, wavyBonds);
    CHECK(mol->getBondWithIdx(0)->getBondDir() == Bond::BondDir::NONE);
    CHECK(mol->getBondWithIdx(1)->getStereo() == Bond::BondStereo::STEREOANY);

    RWMol mol2(*mol);
    wavyBonds = true;
    MolDraw2DUtils::prepareMolForDrawing(mol2, kekulize, addChiralHs,
                                         wedgeBonds, forceCoords, wavyBonds);
    CHECK(mol2.getBondWithIdx(0)->getBondDir() == Bond::BondDir::UNKNOWN);
    CHECK(mol2.getBondWithIdx(1)->getStereo() == Bond::BondStereo::STEREONONE);

    MOL_PTR_VECT ms{mol.get(), &mol2};
    {
      MolDraw2DSVG drawer(500, 200, 250, 200);
      // drawer.drawOptions().prepareMolsBeforeDrawing = false;
      std::vector<std::string> legends = {"before", "after"};
      drawer.drawMolecules(ms, &legends);
      drawer.finishDrawing();
      std::string text = drawer.getDrawingText();
      std::ofstream outs("testGithub4238_1.svg");
      outs << text;
      outs.flush();
      check_file_hash("testGithub4238_1.svg");
    }
#ifdef RDK_BUILD_CAIRO_SUPPORT
    {
      MolDraw2DCairo drawer(500, 200, 250, 200);
      std::vector<std::string> legends = {"before", "after"};
      drawer.drawMolecules(ms, &legends);
      drawer.finishDrawing();
      drawer.writeDrawingText("testGithub4238_1.png");
      check_file_hash("testGithub4238_1.png");
    }
#endif
  }
}

TEST_CASE("Github #4323: support providing RGBA colors") {
  auto mol = "CCCO"_smiles;
  REQUIRE(mol);
#ifdef RDK_BUILD_FREETYPE_SUPPORT
  SECTION("with alpha") {
    MolDraw2DSVG drawer(200, 150);
    drawer.drawOptions().legendColour = DrawColour(1, 0, 1, 0.3);
    drawer.drawOptions().backgroundColour = DrawColour(0.5, 0.5, 0.5, 0.3);
    drawer.drawMolecule(*mol, "partially transparent legend/background");
    drawer.finishDrawing();

    std::string text = drawer.getDrawingText();
    std::ofstream outs("testGithub4323_1.svg");
    outs << text;
    outs.flush();
    // background
    CHECK(text.find("fill:#7F7F7F4C;") != std::string::npos);
    CHECK(text.find("fill:#7F7F7F;") == std::string::npos);
    // legend
    CHECK(text.find("fill='#FF00FF4C'") != std::string::npos);
    CHECK(text.find("fill='#FF00FF'") == std::string::npos);
    check_file_hash("testGithub4323_1.svg");
  }
  SECTION("without alpha") {
    MolDraw2DSVG drawer(200, 150);
    drawer.drawOptions().legendColour = DrawColour(1, 0, 1);
    drawer.drawOptions().backgroundColour = DrawColour(0.5, 0.5, 0.5);
    drawer.drawMolecule(*mol, "no transparency");
    drawer.finishDrawing();

    std::string text = drawer.getDrawingText();
    std::ofstream outs("testGithub4323_2.svg");
    outs << text;
    outs.flush();
    // background
    CHECK(text.find("fill:#7F7F7F4C;") == std::string::npos);
    CHECK(text.find("fill:#7F7F7F;") != std::string::npos);
    // legend
    CHECK(text.find("fill='#FF00FF4C'") == std::string::npos);
    CHECK(text.find("fill='#FF00FF'") != std::string::npos);
    check_file_hash("testGithub4323_2.svg");
  }
#endif
  SECTION("no FT with alpha") {
    MolDraw2DSVG drawer(200, 150, -1, -1, NO_FREETYPE);
    drawer.drawOptions().legendColour = DrawColour(1, 0, 1, 0.3);
    drawer.drawOptions().backgroundColour = DrawColour(0.5, 0.5, 0.5, 0.3);
    drawer.drawMolecule(*mol, "partially transparent legend/background");
    drawer.finishDrawing();

    std::string text = drawer.getDrawingText();
    std::ofstream outs("testGithub4323_3.svg");
    outs << text;
    outs.flush();
    // background
    CHECK(text.find("fill:#7F7F7F4C;") != std::string::npos);
    CHECK(text.find("fill:#7F7F7F;") == std::string::npos);
    // legend
    CHECK(text.find("fill:#FF00FF4C'") != std::string::npos);
    CHECK(text.find("fill:#FF00FF'") == std::string::npos);
    check_file_hash("testGithub4323_3.svg");
  }
  SECTION("no FT without alpha") {
    MolDraw2DSVG drawer(200, 150, -1, -1, NO_FREETYPE);
    drawer.drawOptions().legendColour = DrawColour(1, 0, 1);
    drawer.drawOptions().backgroundColour = DrawColour(0.5, 0.5, 0.5);
    drawer.drawMolecule(*mol, "no transparency");
    drawer.finishDrawing();

    std::string text = drawer.getDrawingText();
    std::ofstream outs("testGithub4323_4.svg");
    outs << text;
    outs.flush();
    // background
    CHECK(text.find("fill:#7F7F7F4C;") == std::string::npos);
    CHECK(text.find("fill:#7F7F7F;") != std::string::npos);
    // legend
    CHECK(text.find("fill:#FF00FF4C'") == std::string::npos);
    CHECK(text.find("fill:#FF00FF'") != std::string::npos);
    check_file_hash("testGithub4323_4.svg");
  }
#ifdef RDK_BUILD_CAIRO_SUPPORT
#ifdef RDK_BUILD_FREETYPE_SUPPORT
  SECTION("Cairo with alpha") {
    MolDraw2DCairo drawer(200, 150);
    drawer.drawOptions().legendColour = DrawColour(1, 0, 1, 0.3);
    drawer.drawOptions().backgroundColour = DrawColour(0.5, 0.5, 0.5, 0.3);
    drawer.drawMolecule(*mol, "partially transparent legend/background");
    drawer.finishDrawing();
    drawer.writeDrawingText("testGithub4323_1.png");
    check_file_hash("testGithub4323_1.png");
  }
#endif
  SECTION("No FT Cairo with alpha") {
    MolDraw2DCairo drawer(200, 150, -1, -1, NO_FREETYPE);
    drawer.drawOptions().legendColour = DrawColour(1, 0, 1, 0.3);
    drawer.drawOptions().backgroundColour = DrawColour(0.5, 0.5, 0.5, 0.3);
    drawer.drawMolecule(*mol, "partially transparent legend/background");
    drawer.finishDrawing();
    drawer.writeDrawingText("testGithub4323_3.png");
    check_file_hash("testGithub4323_3.png");
  }
#endif
}

TEST_CASE(
    "Github #4508: SubstanceGroup labels sometimes overlap with atoms in image "
    "generation") {
  SECTION("Basics") {
    auto mol = R"CTAB(
  Mrv2114 09132120172D          

  0  0  0     0  0            999 V3000
M  V30 BEGIN CTAB
M  V30 COUNTS 8 8 1 0 1
M  V30 BEGIN ATOM
M  V30 1 C -0.5878 0.8085 0 0
M  V30 2 C -1.9434 0.078 0 0
M  V30 3 C -1.9884 -1.4614 0 0
M  V30 4 C -0.6778 -2.2702 0 0
M  V30 5 C 0.6778 -1.5394 0 0
M  V30 6 C 0.7228 -0.0001 0 0
M  V30 7 N -0.5428 2.3478 0 0
M  V30 8 O 1.9884 -2.3479 0 0
M  V30 END ATOM
M  V30 BEGIN BOND
M  V30 1 2 1 2
M  V30 2 1 2 3
M  V30 3 2 3 4
M  V30 4 1 4 5
M  V30 5 2 5 6
M  V30 6 1 6 1
M  V30 7 1 1 7
M  V30 8 1 5 8
M  V30 END BOND
M  V30 BEGIN SGROUP
M  V30 1 DAT 0 ATOMS=(1 7) FIELDNAME=UV FIELDINFO=nm -
M  V30 FIELDDISP="    0.0000    0.0000    DRU   ALL  0       0" -
M  V30 MRV_FIELDDISP=0 FIELDDATA=340
M  V30 END SGROUP
M  V30 END CTAB
M  END)CTAB"_ctab;
    REQUIRE(mol);

    {
      MolDraw2DSVG drawer(300, 250);
      drawer.drawMolecule(*mol, "data label with DRU");
      drawer.finishDrawing();
      std::string text = drawer.getDrawingText();
      std::ofstream outs("testGithub4508_1.svg");
      outs << text;
      outs.flush();
      check_file_hash("testGithub4508_1.svg");
    }

    // remove the sgroup-atom atom... the SGroup will not be drawn
    auto &sgs = getSubstanceGroups(*mol);
    REQUIRE(sgs.size() == 1);
    sgs[0].setAtoms(std::vector<unsigned int>());
    {
      MolDraw2DSVG drawer(300, 250);
      drawer.drawMolecule(*mol, "no data label drawn");
      drawer.finishDrawing();
      std::string text = drawer.getDrawingText();
      std::ofstream outs("testGithub4508_1b.svg");
      outs << text;
      outs.flush();
      check_file_hash("testGithub4508_1b.svg");
    }
  }
  SECTION("Absolute") {
    auto mol = R"CTAB(
  Mrv2114 09132120172D

  0  0  0     0  0            999 V3000
M  V30 BEGIN CTAB
M  V30 COUNTS 8 8 1 0 1
M  V30 BEGIN ATOM
M  V30 1 C -0.5878 0.8085 0 0
M  V30 2 C -1.9434 0.078 0 0
M  V30 3 C -1.9884 -1.4614 0 0
M  V30 4 C -0.6778 -2.2702 0 0
M  V30 5 C 0.6778 -1.5394 0 0
M  V30 6 C 0.7228 -0.0001 0 0
M  V30 7 N -0.5428 2.3478 0 0
M  V30 8 O 1.9884 -2.3479 0 0
M  V30 END ATOM
M  V30 BEGIN BOND
M  V30 1 2 1 2
M  V30 2 1 2 3
M  V30 3 2 3 4
M  V30 4 1 4 5
M  V30 5 2 5 6
M  V30 6 1 6 1
M  V30 7 1 1 7
M  V30 8 1 5 8
M  V30 END BOND
M  V30 BEGIN SGROUP
M  V30 1 DAT 0 ATOMS=(1 7) FIELDNAME=UV FIELDINFO=nm -
M  V30 FIELDDISP="    0.0000    0.0000    DAU   ALL  0       0" -
M  V30 MRV_FIELDDISP=0 FIELDDATA=340
M  V30 END SGROUP
M  V30 END CTAB
M  END)CTAB"_ctab;
    REQUIRE(mol);

    {
      MolDraw2DSVG drawer(300, 250);
      drawer.drawMolecule(*mol, "data label with DAU\n(expect odd placement)");
      drawer.finishDrawing();
      std::string text = drawer.getDrawingText();
      std::ofstream outs("testGithub4508_2.svg");
      outs << text;
      outs.flush();
      check_file_hash("testGithub4508_2.svg");
    }

    // remove the sgroup-atom atom... the SGroup will still be drawn
    auto &sgs = getSubstanceGroups(*mol);
    REQUIRE(sgs.size() == 1);
    sgs[0].setAtoms(std::vector<unsigned int>());
    {
      MolDraw2DSVG drawer(300, 250);
      drawer.drawMolecule(*mol,
                          "DAU, no associated atom\n(expect odd placement)");
      drawer.finishDrawing();
      std::string text = drawer.getDrawingText();
      std::ofstream outs("testGithub4508_2b.svg");
      outs << text;
      outs.flush();
      check_file_hash("testGithub4508_2b.svg");
    }
  }
}

TEST_CASE("Github #4538 drawMolecules crash") {
  auto m = "CCc1ccccc1"_smiles;
  REQUIRE(m);
  RDDepict::compute2DCoords(*m);
  ROMol m1(*m);
  ROMol m2(*m);
  std::vector<ROMol *> mols{&m1, &m2};
  SECTION("basics") {
    MolDraw2DSVG drawer(500, 200, 250, 200);
    drawer.drawOptions().prepareMolsBeforeDrawing = false;
    drawer.drawMolecules(mols);
    drawer.finishDrawing();
    auto text = drawer.getDrawingText();
    std::ofstream outs("testGithub4538.svg");
    outs << text;
    outs.flush();
    check_file_hash("testGithub4538.svg");
  }
}

TEST_CASE("dark mode mol drawing") {
  SECTION("Basics") {
    auto m =
        "CS(=O)(=O)COC(=N)c1cc(Cl)cnc1[NH3+] |SgD:7:note:some extra text:=:::|"_smiles;
    REQUIRE(m);
    MolDraw2DSVG drawer(350, 300);
    setDarkMode(drawer);
    drawer.drawMolecule(*m, "dark mode!");
    drawer.finishDrawing();
    auto text = drawer.getDrawingText();
    std::ofstream outs("testDarkMode.1.svg");
    outs << text;
    outs.flush();
    check_file_hash("testDarkMode.1.svg");
  }
}
TEST_CASE("monochrome mol drawing") {
  SECTION("Basics") {
    auto m =
        "CS(=O)(=O)COC(=N)c1cc(Cl)cnc1[NH3+] |SgD:7:note:some extra text:=:::|"_smiles;
    REQUIRE(m);
    MolDraw2DSVG drawer(350, 300);
    setMonochromeMode(drawer, DrawColour{0.1, 0.1, 0.6},
                      DrawColour{0.75, 0.75, 0.75});
    drawer.drawMolecule(*m, "monochrome");
    drawer.finishDrawing();
    auto text = drawer.getDrawingText();
    std::ofstream outs("testMonochrome.1.svg");
    outs << text;
    outs.flush();
    check_file_hash("testMonochrome.1.svg");
  }
  SECTION("Basics inverted") {
    auto m =
        "CS(=O)(=O)COC(=N)c1cc(Cl)cnc1[NH3+] |SgD:7:note:some extra text:=:::|"_smiles;
    REQUIRE(m);
    MolDraw2DSVG drawer(350, 300);
    setMonochromeMode(drawer, DrawColour{0.75, 0.75, 0.75},
                      DrawColour{0.1, 0.1, 0.6});
    drawer.drawMolecule(*m, "monochrome");
    drawer.finishDrawing();
    auto text = drawer.getDrawingText();
    std::ofstream outs("testMonochrome.2.svg");
    outs << text;
    outs.flush();
    check_file_hash("testMonochrome.2.svg");
  }
}
TEST_CASE("other palettes") {
  auto m =
      "CS(=O)(=O)COC(=N)c1c(I)c(Cl)c(Br)nc1[NH2+]CP(=O) |SgD:7:note:some extra text:=:::|"_smiles;
  REQUIRE(m);
  SECTION("Avalon") {
    MolDraw2DSVG drawer(350, 300);
    assignAvalonPalette(drawer.drawOptions().atomColourPalette);
    drawer.drawMolecule(*m, "Avalon");
    drawer.finishDrawing();
    auto text = drawer.getDrawingText();
    std::ofstream outs("testAvalon.1.svg");
    outs << text;
    outs.flush();
    check_file_hash("testAvalon.1.svg");
  }
  SECTION("CDK") {
    MolDraw2DSVG drawer(350, 300);
    assignCDKPalette(drawer.drawOptions().atomColourPalette);
    drawer.drawMolecule(*m, "CDK");
    drawer.finishDrawing();
    auto text = drawer.getDrawingText();
    std::ofstream outs("testCDK.1.svg");
    outs << text;
    outs.flush();
    check_file_hash("testCDK.1.svg");
  }
}

TEST_CASE("SDD record parsing") {
  auto mol = R"CTAB(
  Mrv2008 11122110292D

  6  6  0  0  0  0            999 V2000
    9.3527    2.5661    0.0000 C   0  0  0  0  0  0  0  0  0  0  0  0
    8.6382    2.1536    0.0000 C   0  0  0  0  0  0  0  0  0  0  0  0
    8.6382    1.3286    0.0000 C   0  0  0  0  0  0  0  0  0  0  0  0
    9.3527    0.9161    0.0000 C   0  0  0  0  0  0  0  0  0  0  0  0
   10.0671    1.3286    0.0000 C   0  0  0  0  0  0  0  0  0  0  0  0
   10.0671    2.1536    0.0000 C   0  0  0  0  0  0  0  0  0  0  0  0
  1  2  1  0  0  0  0
  2  3  2  0  0  0  0
  3  4  1  0  0  0  0
  4  5  2  0  0  0  0
  5  6  1  0  0  0  0
  1  6  2  0  0  0  0
M  STY  1   1 DAT
M  SLB  1   1   1
M  SAL   1  1   1
M  SDT   1 NAME
M  SDD   1 -2345.1234-2345.1234    DR    ALL  1       0
M  SED   1 Hello World
M  END
)CTAB"_ctab;
  // SDD record has format
  // M  SDD sss xxxxx.xxxxyyyyy.yyyy eeefgh i jjjkkk ll m noo
  MolDraw2DSVG drawer(350, 300, -1, -1, 1);
  drawer.drawMolecule(*mol);
  drawer.finishDrawing();
  auto text = drawer.getDrawingText();
  std::string name("Hello World");
  for (auto &c : name) {
    std::stringstream ss;
    ss << " >" << c << "</text>";
    auto pos = text.find(ss.str());
    CHECK(pos != std::string::npos);
  }
}

TEST_CASE("Github #4519 bad placement of datafield labels") {
  auto mol1 = R"CTAB(
     RDKit          2D

  0  0  0  0  0  0  0  0  0  0999 V3000
M  V30 BEGIN CTAB
M  V30 COUNTS 5 4 1 0 0
M  V30 BEGIN ATOM
M  V30 1 C 0.000000 0.000000 0.000000 0
M  V30 2 C 1.299038 0.750000 0.000000 0
M  V30 3 C 2.598076 -0.000000 0.000000 0
M  V30 4 C 1.299038 2.250000 0.000000 0
M  V30 5 C 2.598076 3.000000 0.000000 0
M  V30 END ATOM
M  V30 BEGIN BOND
M  V30 1 1 1 2
M  V30 2 2 2 3
M  V30 3 1 2 4
M  V30 4 2 4 5
M  V30 END BOND
M  V30 BEGIN SGROUP
M  V30 1 DAT 0 ATOMS=(5 2 4 5 3 1) FIELDNAME="Lambda Max" FIELDINFO=nm -
M  V30 FIELDDATA="2222"
M  V30 END SGROUP
M  V30 END CTAB
M  END)CTAB"_ctab;
  REQUIRE(mol1);

  auto mol2 = R"CTAB(
     RDKit          2D

  0  0  0  0  0  0  0  0  0  0999 V3000
M  V30 BEGIN CTAB
M  V30 COUNTS 8 8 1 0 0
M  V30 BEGIN ATOM
M  V30 1 N 3.000000 0.000000 0.000000 0
M  V30 2 C 1.500000 0.000000 0.000000 0
M  V30 3 C 0.750000 -1.299038 0.000000 0
M  V30 4 C -0.750000 -1.299038 0.000000 0
M  V30 5 C -1.500000 0.000000 0.000000 0
M  V30 6 C -0.750000 1.299038 0.000000 0
M  V30 7 O -1.500000 2.598076 0.000000 0
M  V30 8 C 0.750000 1.299038 0.000000 0
M  V30 END ATOM
M  V30 BEGIN BOND
M  V30 1 1 1 2
M  V30 2 2 2 3
M  V30 3 1 3 4
M  V30 4 2 4 5
M  V30 5 1 5 6
M  V30 6 1 6 7
M  V30 7 2 6 8
M  V30 8 1 8 2
M  V30 END BOND
M  V30 BEGIN SGROUP
M  V30 1 DAT 0 ATOMS=(1 1) FIELDNAME=UV FIELDINFO=nm -
M  V30 FIELDDISP="    0.0000    0.0000    DR    ALL  0       0" -
M  V30 FIELDDATA="340"
M  V30 END SGROUP
M  V30 END CTAB
M  END)CTAB"_ctab;
  REQUIRE(mol2);

  auto mol3 = R"CTAB(
     RDKit          2D

  0  0  0  0  0  0  0  0  0  0999 V3000
M  V30 BEGIN CTAB
M  V30 COUNTS 4 3 1 0 0
M  V30 BEGIN ATOM
M  V30 1 C -0.750000 -1.299038 0.000000 0
M  V30 2 C 0.000000 0.000000 0.000000 0
M  V30 3 C 1.500000 0.000000 0.000000 0
M  V30 4 C 2.250000 1.299038 0.000000 0
M  V30 END ATOM
M  V30 BEGIN BOND
M  V30 1 1 1 2
M  V30 2 2 2 3
M  V30 3 1 3 4
M  V30 END BOND
M  V30 BEGIN SGROUP
M  V30 1 DAT 0 ATOMS=(1 3) FIELDNAME=Stereo -
M  V30 FIELDDATA="Cis"
M  V30 END SGROUP
M  V30 END CTAB
M  END)CTAB"_ctab;
  REQUIRE(mol3);

  std::vector<std::string> legends = {
      "datafield label bad placement1", "datafield label bad placement2",
      "datafield label bad placement3"};  //  std::vector<std::string> legends =
                                          //  {"datafield label bad
                                          //  placement2"};
  {
    MolDraw2DSVG drawer(300, 250);
    drawer.drawMolecule(*mol1, legends[0]);
    drawer.finishDrawing();
    std::string text = drawer.getDrawingText();
    std::ofstream outs("testGithub4519_1.svg");
    outs << text;
    outs.flush();
    check_file_hash("testGithub4519_1.svg");
  }
  {
    MolDraw2DSVG drawer(300, 250);
    drawer.drawMolecule(*mol2, legends[1]);
    drawer.finishDrawing();
    std::string text = drawer.getDrawingText();
    std::ofstream outs("testGithub4519_2.svg");
    outs << text;
    outs.flush();
    check_file_hash("testGithub4519_2.svg");
  }
  {
    MolDraw2DSVG drawer(300, 250);
    drawer.drawMolecule(*mol3, legends[2]);
    drawer.finishDrawing();
    std::string text = drawer.getDrawingText();
    std::ofstream outs("testGithub4519_3.svg");
    outs << text;
    outs.flush();
    check_file_hash("testGithub4519_3.svg");
  }

  {
    std::vector<ROMol *> mols;
    mols.push_back(mol1.get());
    mols.push_back(mol2.get());
    mols.push_back(mol3.get());
    MolDraw2DSVG drawer(900, 250, 300, 250);
    drawer.drawMolecules(mols, &legends);
    drawer.finishDrawing();
    std::string text = drawer.getDrawingText();
    std::ofstream outs("testGithub4519_4.svg");
    outs << text;
    outs.flush();
    outs.close();
    check_file_hash("testGithub4519_4.svg");
  }
}

TEST_CASE("changing baseFontSize") {
  RDDepict::preferCoordGen = false;
  auto mol1 =
      "CC(C)C[C@H](NC(=O)[C@H](CCCCN)NC(=O)[C@H](CS)NC(=O)CNC(=O)[C@H](C)NC(=O)[C@H](CCCCN)NC(=O)[C@H](CC(C)C)NC(=O)CNC(=O)[C@H](C)NC(=O)[C@H](CS)NC(=O)[C@H](CCCCN)NC(=O)[C@H](C)NC(=O)[C@@H](NC(=O)[C@H](CS)NC(=O)CNC(=O)[C@H](C)NC(=O)[C@H](CCCCN)NC(=O)CNC(=O)[C@H](C)NC(=O)[C@H](CCCCN)NC(=O)[C@H](C)N)[C@@H](C)O)C(=O)O"_smiles;
  REQUIRE(mol1);
  MolDraw2DUtils::prepareMolForDrawing(*mol1);
  auto mol2 = "C[C@H](N)C(=O)N[C@@H](CCCCN)C(=O)N[C@@H](C)C(=O)NCC(=O)O"_smiles;
  REQUIRE(mol2);
  MolDraw2DUtils::prepareMolForDrawing(*mol2);
  SECTION("basics-large") {
    MolDraw2DSVG drawer(350, 300, -1, -1, 1);
    drawer.drawMolecule(*mol1);
    drawer.finishDrawing();
    CHECK(drawer.fontSize() == Approx(6.0).margin(0.1));
    auto text = drawer.getDrawingText();
    std::ofstream outs("testBaseFontSize.1a.svg");
    outs << text;
    outs.flush();
    check_file_hash("testBaseFontSize.1a.svg");
  }
  SECTION("increase size - large") {
    // here we change the base font size, but it doesn't matter since the
    // structure is big enough we end up stuck with the minimum font size.
    MolDraw2DSVG drawer(350, 300, -1, -1, 1);
    drawer.drawOptions().baseFontSize = 0.9;
    drawer.drawMolecule(*mol1);
    drawer.finishDrawing();
    CHECK(drawer.fontSize() == Approx(5.5).margin(.1));
    auto text = drawer.getDrawingText();
    std::ofstream outs("testBaseFontSize.1b.svg");
    outs << text;
    outs.flush();
    check_file_hash("testBaseFontSize.1b.svg");
  }
  SECTION("basics-small") {
    MolDraw2DSVG drawer(350, 300, -1, -1, 1);
    drawer.drawMolecule(*mol2);
    drawer.finishDrawing();
    CHECK(drawer.fontSize() == Approx(14.0).margin(0.1));
    auto text = drawer.getDrawingText();
    std::ofstream outs("testBaseFontSize.2a.svg");
    outs << text;
    outs.flush();
    check_file_hash("testBaseFontSize.2a.svg");
  }
  SECTION("increase size - smaller") {
    MolDraw2DSVG drawer(350, 300, -1, -1, 1);
    drawer.drawOptions().baseFontSize = 0.9;
    drawer.drawMolecule(*mol2);
    drawer.finishDrawing();
    CHECK(drawer.fontSize() == Approx(20.4).margin(0.1));
    auto text = drawer.getDrawingText();
    std::ofstream outs("testBaseFontSize.2b.svg");
    outs << text;
    outs.flush();
    check_file_hash("testBaseFontSize.2b.svg");
  }
}

TEST_CASE("flexicanvas: set canvas size automatically") {
  // note that these examples use Freetype if it's available.
  auto mol1 = "CCN(CC)CCn1nc2c3ccccc3sc3c(CNS(C)(=O)=O)ccc1c32"_smiles;
  REQUIRE(mol1);
  MolDraw2DUtils::prepareMolForDrawing(*mol1);

  auto mol2 = R"CTAB(
  Mrv2108 11192104292D

  0  0  0     0  0            999 V3000
M  V30 BEGIN CTAB
M  V30 COUNTS 5 5 0 0 0
M  V30 BEGIN ATOM
M  V30 1 C -5.2 -1.4 0 0
M  V30 2 O -5.2 -2.8 0 0
M  V30 3 C -3.7 -1.4 0 0
M  V30 4 C -3.7 -2.8 0 0 CFG=1
M  V30 5 N -2.5994 -3.9839 0 0
M  V30 END ATOM
M  V30 BEGIN BOND
M  V30 1 1 1 2
M  V30 2 1 1 3
M  V30 3 1 2 4
M  V30 4 1 3 4
M  V30 5 1 4 5 CFG=1
M  V30 END BOND
M  V30 END CTAB
M  END
)CTAB"_ctab;
  REQUIRE(mol2);
  MolDraw2DUtils::prepareMolForDrawing(*mol2);
  SECTION("fixed canvas") {
    MolDraw2DSVG drawer(308, 223, -1, -1);
    drawer.drawMolecule(*mol1);
    drawer.finishDrawing();
    auto text = drawer.getDrawingText();
    std::ofstream outs("testFlexiCanvas.1a.svg");
    outs << text;
    outs.flush();
    check_file_hash("testFlexiCanvas.1a.svg");
  }
  SECTION("flexicanvas1") {
    MolDraw2DSVG drawer(-1, -1, -1, -1);
    drawer.drawMolecule(*mol1);
    drawer.finishDrawing();
    auto text = drawer.getDrawingText();
    std::ofstream outs("testFlexiCanvas.1b.svg");
    outs << text;
    outs.flush();
    check_file_hash("testFlexiCanvas.1b.svg");
  }
  SECTION("flexicanvas1") {
    MolDraw2DSVG drawer(-1, -1, -1, -1);
    drawer.drawOptions().scalingFactor = 30;
    drawer.drawOptions().baseFontSize = 0.6;
    drawer.drawMolecule(*mol1);
    drawer.finishDrawing();
    auto text = drawer.getDrawingText();
    std::ofstream outs("testFlexiCanvas.1c.svg");
    outs << text;
    outs.flush();
    check_file_hash("testFlexiCanvas.1c.svg");
  }
  SECTION("flexicanvas1") {
    MolDraw2DSVG drawer(-1, -1, -1, -1);
    drawer.drawOptions().scalingFactor = 30;
    drawer.drawOptions().fixedFontSize = 32;
    drawer.drawMolecule(*mol1);
    drawer.finishDrawing();
    CHECK(drawer.fontSize() == Approx(32).margin(0.1));
    auto text = drawer.getDrawingText();
    std::ofstream outs("testFlexiCanvas.1d.svg");
    outs << text;
    outs.flush();
    check_file_hash("testFlexiCanvas.1d.svg");
  }
  SECTION("square") {
    MolDraw2DSVG drawer(-1, -1, -1, -1);
    drawer.drawOptions().baseFontSize = 0.8;
    drawer.drawMolecule(*mol2);
    drawer.finishDrawing();
    auto text = drawer.getDrawingText();
    std::ofstream outs("testFlexiCanvas.2.svg");
    outs << text;
    outs.flush();
    check_file_hash("testFlexiCanvas.2.svg");
  }
#ifdef RDK_BUILD_CAIRO_SUPPORT
  SECTION("square PNG no freetype") {
    MolDraw2DCairo drawer(-1, -1, -1, -1, true);
    drawer.drawOptions().baseFontSize = 0.8;
    drawer.drawMolecule(*mol2);
    drawer.finishDrawing();
    auto text = drawer.getDrawingText();
    std::ofstream outs("testFlexiCanvas.2a.png");
    outs << text;
    outs.flush();
    check_file_hash("testFlexiCanvas.2a.png");
  }
  SECTION("square PNG with freetype") {
    MolDraw2DCairo drawer(-1, -1, -1, -1, false);
    drawer.drawOptions().baseFontSize = 0.8;
    drawer.drawMolecule(*mol2);
    drawer.finishDrawing();
    auto text = drawer.getDrawingText();
    std::ofstream outs("testFlexiCanvas.2b.png");
    outs << text;
    outs.flush();
    check_file_hash("testFlexiCanvas.2b.png");
  }
#endif
  // semiflexicanvas - with freetype
  SECTION("semiflexicanvas1") {
    MolDraw2DSVG drawer(308, -1, -1, -1, false);
    drawer.drawOptions().scalingFactor = 30;
    drawer.drawOptions().baseFontSize = 0.6;
    drawer.drawMolecule(*mol1);
    drawer.finishDrawing();
    auto text = drawer.getDrawingText();
    std::ofstream outs("testSemiFlexiCanvas.1a.svg");
    outs << text;
    outs.flush();
    check_file_hash("testSemiFlexiCanvas.1a.svg");
  }
  SECTION("semiflexicanvas2") {
    MolDraw2DSVG drawer(-1, 223, -1, -1, false);
    drawer.drawOptions().scalingFactor = 30;
    drawer.drawOptions().baseFontSize = 0.6;
    drawer.drawMolecule(*mol1);
    drawer.finishDrawing();
    auto text = drawer.getDrawingText();
    std::ofstream outs("testSemiFlexiCanvas.1b.svg");
    outs << text;
    outs.flush();
    check_file_hash("testSemiFlexiCanvas.1b.svg");
  }
  SECTION("semiflexicanvas3") {
    auto mol3 = "ON"_smiles;
    REQUIRE(mol3);
    MolDraw2DSVG drawer(-1, 150, -1, -1, false);
    drawer.drawOptions().scalingFactor = 30;
    drawer.drawOptions().baseFontSize = 0.6;
    drawer.drawMolecule(*mol3);
    drawer.finishDrawing();
    auto text = drawer.getDrawingText();
    std::ofstream outs("testSemiFlexiCanvas.1c.svg");
    outs << text;
    outs.flush();
    check_file_hash("testSemiFlexiCanvas.1c.svg");
  }
  SECTION("reaction") {
    std::unique_ptr<ChemicalReaction> rxn(RxnSmartsToChemicalReaction(
        "[N:1]-[C:2]-[C:3](=[O:4])-[O:5].[N:6]-[C:7]-[C:8](=[O:9])-[O:10]>>[N:"
        "1]1-[C:2]-[C:3](=[O:4])-[N:6]-[C:7]-[C:8]-1=[O:9].[O:5]=[O:10]"));
    MolDraw2DSVG drawer(-1, -1, -1, -1, true);
    drawer.drawReaction(*rxn);
    drawer.finishDrawing();
    auto text = drawer.getDrawingText();
    std::ofstream outs("testFlexiCanvas.3.svg");
    outs << text;
    outs.flush();
    check_file_hash("testFlexiCanvas.3.svg");
  }
  SECTION("data labels") {
    auto mol1 = R"CTAB(
     RDKit          2D

  0  0  0  0  0  0  0  0  0  0999 V3000
M  V30 BEGIN CTAB
M  V30 COUNTS 5 4 1 0 0
M  V30 BEGIN ATOM
M  V30 1 C 0.000000 0.000000 0.000000 0
M  V30 2 C 1.299038 0.750000 0.000000 0
M  V30 3 C 2.598076 -0.000000 0.000000 0
M  V30 4 C 1.299038 2.250000 0.000000 0
M  V30 5 C 2.598076 3.000000 0.000000 0
M  V30 END ATOM
M  V30 BEGIN BOND
M  V30 1 1 1 2
M  V30 2 2 2 3
M  V30 3 1 2 4
M  V30 4 2 4 5
M  V30 END BOND
M  V30 BEGIN SGROUP
M  V30 1 DAT 0 ATOMS=(5 2 4 5 3 1) FIELDNAME="Lambda Max" FIELDINFO=nm -
M  V30 FIELDDATA="2222"
M  V30 END SGROUP
M  V30 END CTAB
M  END)CTAB"_ctab;
    REQUIRE(mol1);
    {
      MolDraw2DSVG drawer(-1, -1);
      drawer.drawMolecule(*mol1);
      drawer.finishDrawing();
      auto text = drawer.getDrawingText();
      std::ofstream outs("testFlexiCanvas.4a.svg");
      outs << text;
      outs.flush();
      check_file_hash("testFlexiCanvas.4a.svg");
    }
    {
      MolDraw2DSVG drawer(-1, -1);
      drawer.drawMolecule(*mol1, "legendary");
      drawer.finishDrawing();
      auto text = drawer.getDrawingText();
      std::ofstream outs("testFlexiCanvas.4b.svg");
      outs << text;
      outs.flush();
      check_file_hash("testFlexiCanvas.4b.svg");
    }
    {
      MolDraw2DSVG drawer(-1, -1);
      drawer.drawMolecule(*mol1, "doubly\nlegendary");
      drawer.finishDrawing();
      auto text = drawer.getDrawingText();
      std::ofstream outs("testFlexiCanvas.4c.svg");
      outs << text;
      outs.flush();
      check_file_hash("testFlexiCanvas.4c.svg");
    }
    {
      MolDraw2DSVG drawer(-1, -1);
      drawer.drawOptions().legendFraction = 0.25;
      drawer.drawOptions().legendFontSize = 32;
      drawer.drawMolecule(*mol1, "Hugely\nLegendary");
      drawer.finishDrawing();
      auto text = drawer.getDrawingText();
      std::ofstream outs("testFlexiCanvas.4d.svg");
      outs << text;
      outs.flush();
      check_file_hash("testFlexiCanvas.4d.svg");
    }
  }
  SECTION("including legends") {
    // add an atomNote so that we can compare font sizes
    mol1->getAtomWithIdx(0)->setProp(common_properties::atomNote, "n1");
    {
      MolDraw2DSVG drawer(-1, -1);
      drawer.drawMolecule(*mol1, "legend");
      drawer.finishDrawing();
      auto text = drawer.getDrawingText();
      std::ofstream outs("testFlexiCanvas.5a.svg");
      outs << text;
      outs.flush();
      check_file_hash("testFlexiCanvas.5a.svg");
    }
    {
      MolDraw2DSVG drawer(-1, -1);
      drawer.drawMolecule(*mol1, "legend\nwith two lines");
      drawer.finishDrawing();
      auto text = drawer.getDrawingText();
      std::ofstream outs("testFlexiCanvas.5b.svg");
      outs << text;
      outs.flush();
      check_file_hash("testFlexiCanvas.5b.svg");
    }
    {
      MolDraw2DSVG drawer(-1, -1);
      drawer.drawOptions().scalingFactor = 45;
      drawer.drawMolecule(*mol1, "legend");
      drawer.finishDrawing();
      auto text = drawer.getDrawingText();
      std::ofstream outs("testFlexiCanvas.5c.svg");
      outs << text;
      outs.flush();
      check_file_hash("testFlexiCanvas.5c.svg");
    }
    {
      MolDraw2DSVG drawer(-1, -1);
      drawer.drawOptions().scalingFactor = 10;
      drawer.drawMolecule(*mol1, "legend");
      drawer.finishDrawing();
      auto text = drawer.getDrawingText();
      std::ofstream outs("testFlexiCanvas.5d.svg");
      outs << text;
      outs.flush();
      check_file_hash("testFlexiCanvas.5d.svg");
    }
  }

  SECTION("partially flexicanvas (height) + legends") {
    // add an atomNote so that we can compare font sizes
    mol1->getAtomWithIdx(0)->setProp(common_properties::atomNote, "n1");
    {
      MolDraw2DSVG drawer(-1, 200);
      drawer.drawMolecule(*mol1, "legend");
      drawer.finishDrawing();
      auto text = drawer.getDrawingText();
      std::ofstream outs("testFlexiCanvas.6a.svg");
      outs << text;
      outs.flush();
      check_file_hash("testFlexiCanvas.6a.svg");
    }
    {
      MolDraw2DSVG drawer(-1, 200);
      drawer.drawMolecule(*mol1, "legend\nwith two lines");
      drawer.finishDrawing();
      auto text = drawer.getDrawingText();
      std::ofstream outs("testFlexiCanvas.6b.svg");
      outs << text;
      outs.flush();
      check_file_hash("testFlexiCanvas.6b.svg");
    }
    {
      MolDraw2DSVG drawer(-1, 200);
      drawer.drawOptions().scalingFactor = 45;
      drawer.drawMolecule(*mol1, "legend");
      drawer.finishDrawing();
      auto text = drawer.getDrawingText();
      std::ofstream outs("testFlexiCanvas.6c.svg");
      outs << text;
      outs.flush();
      check_file_hash("testFlexiCanvas.6c.svg");
    }
    {
      MolDraw2DSVG drawer(-1, 200);
      drawer.drawOptions().scalingFactor = 10;
      drawer.drawMolecule(*mol1, "legend");
      drawer.finishDrawing();
      auto text = drawer.getDrawingText();
      std::ofstream outs("testFlexiCanvas.6d.svg");
      outs << text;
      outs.flush();
      check_file_hash("testFlexiCanvas.6d.svg");
    }
  }

  SECTION("partially flexicanvas (width) + legends") {
    // add an atomNote so that we can compare font sizes
    mol1->getAtomWithIdx(0)->setProp(common_properties::atomNote, "n1");
    {
      MolDraw2DSVG drawer(300, -1);
      drawer.drawMolecule(*mol1, "legend");
      drawer.finishDrawing();
      auto text = drawer.getDrawingText();
      std::ofstream outs("testFlexiCanvas.7a.svg");
      outs << text;
      outs.flush();
      check_file_hash("testFlexiCanvas.7a.svg");
    }
    {
      MolDraw2DSVG drawer(300, -1);
      drawer.drawMolecule(*mol1, "legend\nwith two lines");
      drawer.finishDrawing();
      auto text = drawer.getDrawingText();
      std::ofstream outs("testFlexiCanvas.7b.svg");
      outs << text;
      outs.flush();
      check_file_hash("testFlexiCanvas.7b.svg");
    }
    {
      MolDraw2DSVG drawer(300, -1);
      drawer.drawOptions().scalingFactor = 45;
      drawer.drawMolecule(*mol1, "legend");
      drawer.finishDrawing();
      auto text = drawer.getDrawingText();
      std::ofstream outs("testFlexiCanvas.7c.svg");
      outs << text;
      outs.flush();
      check_file_hash("testFlexiCanvas.7c.svg");
    }
    {
      MolDraw2DSVG drawer(300, -1);
      drawer.drawOptions().scalingFactor = 10;
      drawer.drawMolecule(*mol1, "legend");
      drawer.finishDrawing();
      auto text = drawer.getDrawingText();
      std::ofstream outs("testFlexiCanvas.7d.svg");
      outs << text;
      outs.flush();
      check_file_hash("testFlexiCanvas.7d.svg");
    }
  }
}

TEST_CASE("Github #4764") {
  SECTION("basics") {
    auto mol = "c1ccccc1-C1CCCCC1"_smiles;
    REQUIRE(mol);
    std::vector<int> highlights{6, 7, 8, 9, 10, 11};
    {
      MolDraw2DSVG drawer(200, 150);
      drawer.drawMolecule(*mol, "highlight", &highlights);
      drawer.finishDrawing();
      auto text = drawer.getDrawingText();
      std::ofstream outs("testGithub4764.sz1.svg");
      outs << text;
      outs.flush();
      check_file_hash("testGithub4764.sz1.svg");
    }
    {
      MolDraw2DSVG drawer(400, 350);
      drawer.drawMolecule(*mol, "highlight", &highlights);
      drawer.finishDrawing();
      auto text = drawer.getDrawingText();
      std::ofstream outs("testGithub4764.sz2.svg");
      outs << text;
      outs.flush();
      check_file_hash("testGithub4764.sz2.svg");
    }
    {
      MolDraw2DSVG drawer(800, 700);
      drawer.drawMolecule(*mol, "highlight", &highlights);
      drawer.finishDrawing();
      auto text = drawer.getDrawingText();
      std::ofstream outs("testGithub4764.sz3.svg");
      outs << text;
      outs.flush();
      check_file_hash("testGithub4764.sz3.svg");
    }
#ifdef RDK_BUILD_CAIRO_SUPPORT
    {
      MolDraw2DCairo drawer(200, 150);
      drawer.drawMolecule(*mol, "highlight", &highlights);
      drawer.finishDrawing();
      drawer.writeDrawingText("testGithub4764.sz1.png");
      check_file_hash("testGithub4764.sz1.png");
    }
    {
      MolDraw2DCairo drawer(400, 350);
      drawer.drawMolecule(*mol, "highlight", &highlights);
      drawer.finishDrawing();
      drawer.writeDrawingText("testGithub4764.sz2.png");
      check_file_hash("testGithub4764.sz2.png");
    }
    {
      MolDraw2DCairo drawer(800, 700);
      drawer.drawMolecule(*mol, "highlight", &highlights);
      drawer.finishDrawing();
      drawer.writeDrawingText("testGithub4764.sz3.png");
      check_file_hash("testGithub4764.sz3.png");
    }
#endif
    // check_file_hash("testGithub4538.svg");
  }
}

TEST_CASE("drawArc starting from wrong angle") {
  SECTION("basics") {
    auto mol = R"CTAB(
     RDKit          2D

  9  9  0  0  0  0  0  0  0  0999 V2000
   -1.2135   -0.7027    0.0000 C   0  0  0  0  0  0  0  0  0  0  0  0
   -0.0000   -1.5844    0.0000 N   0  0  0  0  0  0  0  0  0  0  0  0
    1.2135   -0.7027    0.0000 C   0  0  0  0  0  0  0  0  0  0  0  0
    0.7500    0.7238    0.0000 N   0  0  0  0  0  0  0  0  0  0  0  0
   -0.7500    0.7238    0.0000 C   0  0  0  0  0  0  0  0  0  0  0  0
   -1.6317    1.9374    0.0000 F   0  0  0  0  0  0  0  0  0  0  0  0
   -2.6401   -1.1663    0.0000 F   0  0  0  0  0  0  0  0  0  0  0  0
    2.6401   -1.1663    0.0000 F   0  0  0  0  0  0  0  0  0  0  0  0
    1.6317    1.9374    0.0000 F   0  0  0  0  0  0  0  0  0  0  0  0
  1  2  1  0
  2  3  2  0
  3  4  1  0
  4  5  1  0
  5  6  1  0
  5  1  2  0
  1  7  1  0
  3  8  1  0
  4  9  1  0
M  END)CTAB"_ctab;
    REQUIRE(mol);
    {
      MolDraw2DSVG drawer(400, 350);
      drawer.drawOptions().noAtomLabels = true;
      drawer.drawMolecule(*mol, "drawArc");
      drawer.setFillPolys(false);
      drawer.setColour({1, 0, 0});
      drawer.drawArc(mol->getConformer().getAtomPos(3), 0.3, -72, 54);
      drawer.drawArc(mol->getConformer().getAtomPos(0), 0.3, -162, -36);
      drawer.drawArc(mol->getConformer().getAtomPos(4), 0.3, 126, 252);
      drawer.drawArc(mol->getConformer().getAtomPos(2), 0.3, -18, 108);
      drawer.finishDrawing();
      auto text = drawer.getDrawingText();
      std::ofstream outs("testDrawArc1.svg");
      outs << text;
      outs.flush();
      check_file_hash("testDrawArc1.svg");
    }
  }
}

TEST_CASE("wedged bonds to metals drawn in the wrong direction") {
  SECTION("basics") {
    auto m = R"CTAB(
  Mrv2108 01092205442D          

  0  0  0     0  0            999 V3000
M  V30 BEGIN CTAB
M  V30 COUNTS 5 4 0 0 0
M  V30 BEGIN ATOM
M  V30 1 F 10.6667 -0.75 0 0
M  V30 2 Pt 10.6667 -2.29 0 0 CFG=1
M  V30 3 Cl 12.2067 -2.29 0 0
M  V30 4 C 10.6667 -3.83 0 0
M  V30 5 O 9.1267 -2.29 0 0
M  V30 END ATOM
M  V30 BEGIN BOND
M  V30 1 1 1 2
M  V30 2 1 2 3
M  V30 3 1 2 4 CFG=1
M  V30 4 1 2 5 CFG=3
M  V30 END BOND
M  V30 END CTAB
M  END)CTAB"_ctab;
    m->getBondWithIdx(2)->setBondDir(Bond::BondDir::BEGINWEDGE);
    m->getBondWithIdx(3)->setBondDir(Bond::BondDir::BEGINDASH);
    MolDraw2DSVG drawer(250, 200);
    assignBWPalette(drawer.drawOptions().atomColourPalette);
    drawer.drawMolecule(*m, "check wedges");
    drawer.finishDrawing();
    auto text = drawer.getDrawingText();
    std::ofstream outs("testMetalWedges.svg");
    outs << text;
    outs.flush();
    check_file_hash("testMetalWedges.svg");
  }
}

TEST_CASE("vary proportion of panel for legend", "[drawing]") {
  SECTION("basics") {
    auto m1 = "C1N[C@@H]2OCC12"_smiles;
    REQUIRE(m1);
    // These look a bit pants with NO_FREETYPE=true, but much better with
    // Freetype.
    {
      // default legend
      MolDraw2DSVG drawer(200, 200, -1, -1, NO_FREETYPE);
      MolDraw2DUtils::prepareAndDrawMolecule(drawer, *m1, "default legend");
      drawer.finishDrawing();
      auto text = drawer.getDrawingText();
      std::ofstream outs("testVariableLegend_1.svg");
      outs << text;
      outs.flush();
      CHECK(text.find("<text x='34.5' y='195.0' class='legend' "
                      "style='font-size:16px;") != std::string::npos);
      check_file_hash("testVariableLegend_1.svg");
    }
    {
      // 1/4 of panel
      MolDraw2DSVG drawer(200, 200, -1, -1, NO_FREETYPE);
      drawer.drawOptions().legendFraction = 0.25;
      drawer.drawOptions().legendFontSize = 32;
      MolDraw2DUtils::prepareAndDrawMolecule(drawer, *m1, "massive legend");
      drawer.finishDrawing();
      auto text = drawer.getDrawingText();
      std::ofstream outs("testVariableLegend_2.svg");
      outs << text;
      outs.flush();
      CHECK(text.find("<text x='1.6' y='195.0' class='legend' "
                      "style='font-size:31px;") != std::string::npos);
      check_file_hash("testVariableLegend_2.svg");
    }
    {
      // tiny
      MolDraw2DSVG drawer(200, 200, -1, -1, NO_FREETYPE);
      drawer.drawOptions().legendFraction = 0.05;
      MolDraw2DUtils::prepareAndDrawMolecule(drawer, *m1, "small legend");
      drawer.finishDrawing();
      auto text = drawer.getDrawingText();
      std::ofstream outs("testVariableLegend_3.svg");
      outs << text;
      outs.flush();
      CHECK(text.find("<text x='84.7' y='195.0' class='legend' "
                      "style='font-size:6px;") != std::string::npos);
      check_file_hash("testVariableLegend_3.svg");
    }
  }
}

TEST_CASE(
    "Github 5061 - draw reaction with no reagents and scaleBondWidth true") {
  SECTION("basics") {
    std::string data = R"RXN($RXN

  Mrv16425    091201171606

  0  1
$MOL

  Mrv1642509121716062D

  2  1  0  0  0  0            999 V2000
    3.5357    0.0000    0.0000 R#  0  0  0  0  0  0  0  0  0  0  0  0
    2.7107    0.0000    0.0000 R#  0  0  0  0  0  0  0  0  0  0  0  0
  1  2  1  0  0  0  0
M  RGP  2   1   1   2   2


M  END)RXN";
    {
      std::unique_ptr<ChemicalReaction> rxn{RxnBlockToChemicalReaction(data)};
      MolDraw2DSVG drawer(450, 200);
      drawer.drawOptions().scaleBondWidth = true;
      drawer.drawReaction(*rxn);
      drawer.finishDrawing();
      auto text = drawer.getDrawingText();
      std::ofstream outs("testGithub_5061.svg");
      outs << text;
      outs.flush();
      check_file_hash("testGithub_5061.svg");
    }
  }
}

TEST_CASE("Github 5185 - don't draw atom indices between double bond") {
  SECTION("basics") {
    auto m1 = "OC(=O)CCCC(=O)O"_smiles;
    REQUIRE(m1);
    {
      // default legend
      MolDraw2DSVG drawer(400, 200, -1, -1);
      drawer.drawOptions().addAtomIndices = true;
      MolDraw2DUtils::prepareAndDrawMolecule(drawer, *m1);
      drawer.finishDrawing();
      auto text = drawer.getDrawingText();
      std::ofstream outs("testGithub_5185.svg");
      outs << text;
      outs.flush();
#ifdef RDK_BUILD_FREETYPE_SUPPORT
      // the 2nd note
      CHECK(text.find("<path class='note' d='M 93.4 129.9") !=
            std::string::npos);
      check_file_hash("testGithub_5185.svg");
#else
      CHECK(text.find("<text x='90.4' y='130.3' class='note' ") !=
            std::string::npos);
#endif
    }
  }
}

TEST_CASE(
    "Github 5259 - drawReaction should not fail when prepareMolsBeforeDrawing "
    "is false") {
  SECTION("basics") {
    auto rxn = "[CH3:1][OH:2]>>[CH2:1]=[OH0:2]"_rxnsmarts;
    REQUIRE(rxn);
    MolDraw2DSVG drawer(400, 200, -1, -1);
    drawer.drawOptions().prepareMolsBeforeDrawing = false;
    REQUIRE_NOTHROW(drawer.drawReaction(*rxn));
  }
}

TEST_CASE("Github 5269 - bad index positions with highlights") {
  SECTION("basics") {
    auto m1 = "CC(=O)Oc1c(C(=O)O)cccc1"_smiles;
    auto q1 = "CC(=O)Oc1c(C(=O)O)cccc1"_smarts;
    REQUIRE(m1);
    REQUIRE(q1);
    {
      std::vector<int> hit_atoms;
      std::vector<MatchVectType> hits_vect;
      SubstructMatch(*m1, *q1, hits_vect);
      for (size_t i = 0; i < hits_vect.size(); ++i) {
        for (size_t j = 0; j < hits_vect[i].size(); ++j) {
          hit_atoms.push_back(hits_vect[i][j].second);
        }
      }
      std::vector<int> hit_bonds;
      for (int i : hit_atoms) {
        for (int j : hit_atoms) {
          if (i > j) {
            Bond *bnd = m1->getBondBetweenAtoms(i, j);
            if (bnd) {
              hit_bonds.push_back(bnd->getIdx());
            }
          }
        }
      }
      {
        MolDraw2DSVG drawer(400, 400, -1, -1);
        drawer.drawOptions().addAtomIndices = true;
        drawer.drawMolecule(*m1, &hit_atoms, &hit_bonds);
        drawer.finishDrawing();
        auto text = drawer.getDrawingText();
        std::ofstream outs("testGithub_5269_1.svg");
        outs << text;
        outs.flush();
#ifdef RDK_BUILD_FREETYPE_SUPPORT
        check_file_hash("testGithub_5269_1.svg");
#endif
      }
    }
  }
  {
    auto m2 = "CN(C)C(C)C=O"_smiles;
    REQUIRE(m2);
    std::vector<int> hit_atoms{0, 1, 2};
    auto atom = m2->getAtomWithIdx(0);
    atom->setProp(common_properties::atomNote, "0.91");
    atom = m2->getAtomWithIdx(1);
    atom->setProp(common_properties::atomNote, "1.03");
    atom = m2->getAtomWithIdx(2);
    atom->setProp(common_properties::atomNote, "0.74");
    MolDraw2DSVG drawer(400, 400, -1, -1);
    drawer.drawMolecule(*m2, &hit_atoms);
    drawer.finishDrawing();
    auto text = drawer.getDrawingText();
    std::ofstream outs("testGithub_5269_2.svg");
    outs << text;
    outs.flush();
#ifdef RDK_BUILD_FREETYPE_SUPPORT
    check_file_hash("testGithub_5269_2.svg");
#endif
  }
}

#ifdef RDK_BUILD_CAIRO_SUPPORT
TEST_CASE("drawing doesn't destroy reaction properties", "[drawing]") {
  auto rxn = "[CH3:1][OH:2]>>[CH2:1]=[OH0:2]"_rxnsmarts;
  REQUIRE(rxn);
  MolDraw2DCairo drawer(400, 200);
  bool highlightByReactant = true;
  drawer.drawReaction(*rxn, highlightByReactant);
  drawer.finishDrawing();
  auto png = drawer.getDrawingText();
  std::unique_ptr<ChemicalReaction> rxn2{PNGStringToChemicalReaction(png)};
  REQUIRE(rxn2);
  CHECK(rxn->getReactants()[0]->getAtomWithIdx(0)->getAtomMapNum() == 1);
  CHECK(rxn->getReactants()[0]->getAtomWithIdx(1)->getAtomMapNum() == 2);
  CHECK(rxn2->getReactants()[0]->getAtomWithIdx(0)->getAtomMapNum() == 1);
  CHECK(rxn2->getReactants()[0]->getAtomWithIdx(1)->getAtomMapNum() == 2);
}
#endif

TEST_CASE("Class values in SVG for wavy bonds.") {
  SECTION("basics") {
    auto m1 = R"CTAB(mol1
  ChemDraw05162216032D

 11 11  0  0  0  0  0  0  0  0999 V2000
    1.1514    0.9038    0.0000 C   0  0  0  0  0  0  0  0  0  0  0  0
    1.1514    0.0788    0.0000 C   0  0  0  0  0  0  0  0  0  0  0  0
    1.9360   -0.1762    0.0000 N   0  0  0  0  0  0  0  0  0  0  0  0
    2.4209    0.4913    0.0000 C   0  0  0  0  0  0  0  0  0  0  0  0
    1.9360    1.1587    0.0000 N   0  0  0  0  0  0  0  0  0  0  0  0
    0.4369   -0.3337    0.0000 C   0  0  0  0  0  0  0  0  0  0  0  0
   -0.2775    0.0788    0.0000 C   0  0  0  0  0  0  0  0  0  0  0  0
   -0.9920   -0.3337    0.0000 C   0  0  0  0  0  0  0  0  0  0  0  0
   -1.7065    0.0788    0.0000 C   0  0  0  0  0  0  0  0  0  0  0  0
   -2.4209   -0.3337    0.0000 N   0  0  0  0  0  0  0  0  0  0  0  0
    0.4369   -1.1587    0.0000 C   0  0  0  0  0  0  0  0  0  0  0  0
  1  2  2  0
  2  3  1  0
  3  4  2  0
  4  5  1  0
  5  1  1  0
  2  6  1  0
  6  7  1  0
  7  8  2  3
  8  9  1  0
  9 10  3  0
  6 11  1  4
M  END)CTAB"_ctab;
    REQUIRE(m1);
    auto b10 = m1->getBondWithIdx(10);
    b10->setBondDir(Bond::UNKNOWN);
    MolDraw2DSVG drawer(400, 400, -1, -1);
    drawer.drawMolecule(*m1);
    drawer.finishDrawing();
    auto text = drawer.getDrawingText();
    CHECK(text.find("<path class='bond-10 atom-5 atom-10'") !=
          std::string::npos);
    std::ofstream outs("test_classes_wavy_bonds.svg");
    outs << text;
    outs.flush();
#ifdef RDK_BUILD_FREETYPE_SUPPORT
    check_file_hash("test_classes_wavy_bonds.svg");
#endif
  }
}

TEST_CASE("GitHub #5383: cairo error when using similarity maps", "") {
  auto m1 = "C1N[C@@H]2OCC12"_smiles;
  REQUIRE(m1);
  MolDraw2DUtils::prepareMolForDrawing(*m1);
  const auto conf = m1->getConformer();
  std::vector<Point2D> cents(conf.getNumAtoms());
  std::vector<double> weights(conf.getNumAtoms());
  std::vector<double> widths(conf.getNumAtoms());
  for (size_t i = 0; i < conf.getNumAtoms(); ++i) {
    cents[i] = Point2D(conf.getAtomPos(i).x, conf.getAtomPos(i).y);
    weights[i] = 1;
    widths[i] = 0.4 * PeriodicTable::getTable()->getRcovalent(
                          m1->getAtomWithIdx(i)->getAtomicNum());
  }

  SECTION("svg basics") {
    MolDraw2DSVG drawer(250, 250, -1, -1, NO_FREETYPE);
    drawer.drawOptions().padding = 0.1;

    drawer.clearDrawing();
    std::vector<double> levels;
    MolDraw2DUtils::contourAndDrawGaussians(
        drawer, cents, weights, widths, 10, levels,
        MolDraw2DUtils::ContourParams(), m1.get());

    drawer.drawOptions().clearBackground = false;
    drawer.drawMolecule(*m1);
    drawer.finishDrawing();
    auto text = drawer.getDrawingText();
    CHECK(text.find("width='250px' height='250px' viewBox='0 0 250 250'>") !=
          std::string::npos);
    std::ofstream outs("github5383_1.svg");
    outs << text;
    outs.flush();
    check_file_hash("github5383_1.svg");
  }
#ifdef RDK_BUILD_CAIRO_SUPPORT
  SECTION("cairo basics") {
    MolDraw2DCairo drawer(250, 250, -1, -1, NO_FREETYPE);
    drawer.drawOptions().padding = 0.1;

    drawer.clearDrawing();
    std::vector<double> levels;
    MolDraw2DUtils::contourAndDrawGaussians(
        drawer, cents, weights, widths, 10, levels,
        MolDraw2DUtils::ContourParams(), m1.get());

    drawer.drawOptions().clearBackground = false;
    drawer.drawMolecule(*m1);
    drawer.finishDrawing();
    drawer.writeDrawingText("github5383_1.png");
    check_file_hash("github5383_1.png");
  }
#endif
}

TEST_CASE("github #5156") {
  SECTION("basics") {
    SmilesParserParams ps;
    ps.sanitize = false;
    std::unique_ptr<RWMol> m{SmilesToMol("c1ccnc1", ps)};
    REQUIRE(m);
    unsigned int failed;
    MolOps::sanitizeMol(*m, failed,
                        MolOps::SANITIZE_ALL ^ MolOps::SANITIZE_KEKULIZE);
    MolDraw2DSVG d2d(200, 200);
    d2d.drawOptions().prepareMolsBeforeDrawing = false;
    d2d.drawMolecule(*m);
    d2d.finishDrawing();
    auto text = d2d.getDrawingText();
    // CHECK(text.find("width='250px' height='250px' viewBox='0 0 250 250'>") !=
    //       std::string::npos);
    std::ofstream outs("github5156_1.svg");
    outs << text;
    outs.flush();
    check_file_hash("github5156_1.svg");
  }
  SECTION("as reported") {
    auto m =
        "[#6](:,-[#6]-,:[#7]-,:[#6]1:[#6]:[#6]:[#6]:[#6]:[#6]:1):,-[#6]:,-[#7]:,-[#6]"_smarts;
    REQUIRE(m);
    MolDraw2DSVG d2d(200, 200);
    d2d.drawOptions().prepareMolsBeforeDrawing = false;
    d2d.drawMolecule(*m);
    d2d.finishDrawing();
    auto text = d2d.getDrawingText();
    // CHECK(text.find("width='250px' height='250px' viewBox='0 0 250 250'>") !=
    //       std::string::npos);
    std::ofstream outs("github5156_2.svg");
    outs << text;
    outs.flush();
    check_file_hash("github5156_2.svg");
  }
  SECTION("check no wedging") {
    // if we aren't preparing molecules, we won't end up with wedging in this
    // case
    auto m = "C[C@H](F)Cl"_smiles;
    REQUIRE(m);
    MolDraw2DSVG d2d(200, 200);
    d2d.drawOptions().prepareMolsBeforeDrawing = false;
    d2d.drawMolecule(*m);
    d2d.finishDrawing();
    auto text = d2d.getDrawingText();
    CHECK(text.find(" Z' style='fill=#000000") == std::string::npos);
    std::ofstream outs("github5156_3.svg");
    outs << text;
    outs.flush();
    check_file_hash("github5156_3.svg");
  }
}

TEST_CASE("ACS 1996 mode") {
  SECTION("basics") {
    std::string nameBase = "acs1996_";
#if 1
    {
      auto m = R"CTAB(mol1
  ChemDraw05162216032D

 11 11  0  0  0  0  0  0  0  0999 V2000
    1.1514    0.9038    0.0000 C   0  0  0  0  0  0  0  0  0  0  0  0
    1.1514    0.0788    0.0000 C   0  0  0  0  0  0  0  0  0  0  0  0
    1.9360   -0.1762    0.0000 N   0  0  0  0  0  0  0  0  0  0  0  0
    2.4209    0.4913    0.0000 C   0  0  0  0  0  0  0  0  0  0  0  0
    1.9360    1.1587    0.0000 N   0  0  0  0  0  0  0  0  0  0  0  0
    0.4369   -0.3337    0.0000 C   0  0  0  0  0  0  0  0  0  0  0  0
   -0.2775    0.0788    0.0000 C   0  0  0  0  0  0  0  0  0  0  0  0
   -0.9920   -0.3337    0.0000 C   0  0  0  0  0  0  0  0  0  0  0  0
   -1.7065    0.0788    0.0000 C   0  0  0  0  0  0  0  0  0  0  0  0
   -2.4209   -0.3337    0.0000 N   0  0  0  0  0  0  0  0  0  0  0  0
    0.4369   -1.1587    0.0000 C   0  0  0  0  0  0  0  0  0  0  0  0
  1  2  2  0
  2  3  1  0
  3  4  2  0
  4  5  1  0
  5  1  1  0
  2  6  1  0
  6  7  1  0
  7  8  2  3
  8  9  1  0
  9 10  3  0
  6 11  1  4
M  END)CTAB"_ctab;
      REQUIRE(m);
      {
        MolDraw2DSVG drawer(-1, -1);
        MolDraw2DUtils::drawMolACS1996(drawer, *m, "Mol 1", nullptr, nullptr);
        drawer.finishDrawing();
        std::string text = drawer.getDrawingText();
        std::ofstream outs(nameBase + "1.svg");
        outs << text;
        outs.flush();
        outs.close();
        check_file_hash(nameBase + "1.svg");
      }
#ifdef RDK_BUILD_CAIRO_SUPPORT
      {
        MolDraw2DCairo drawer(-1, -1);
        MolDraw2DUtils::drawMolACS1996(drawer, *m, "Mol 1", nullptr, nullptr);
        drawer.finishDrawing();
        drawer.writeDrawingText(nameBase + "1.png");
        check_file_hash(nameBase + "1.png");
      }
#endif
    }
#endif
#if 1
    {
      auto m = R"CTAB(mol2
  ChemDraw06062216302D

  0  0  0     0  0              0 V3000
M  V30 BEGIN CTAB
M  V30 COUNTS 11 11 0 0 1
M  V30 BEGIN ATOM
M  V30 1 C 1.151400 0.903800 0.000000 0
M  V30 2 C 1.151400 0.078800 0.000000 0
M  V30 3 N 1.935999 -0.176199 0.000000 0
M  V30 4 C 2.420899 0.491300 0.000000 0
M  V30 5 N 1.935999 1.158700 0.000000 0
M  V30 6 C 0.436900 -0.333700 0.000000 0
M  V30 7 C -0.277500 0.078800 0.000000 0
M  V30 8 C -0.992000 -0.333700 0.000000 0
M  V30 9 C -1.706500 0.078800 0.000000 0
M  V30 10 N -2.420899 -0.333700 0.000000 0
M  V30 11 C 0.436900 -1.158700 0.000000 0
M  V30 END ATOM
M  V30 BEGIN BOND
M  V30 1 2 1 2
M  V30 2 1 2 3
M  V30 3 2 3 4
M  V30 4 1 4 5
M  V30 5 1 5 1
M  V30 6 1 2 6
M  V30 7 1 6 7
M  V30 8 2 7 8 CFG=2
M  V30 9 1 8 9
M  V30 10 3 9 10
M  V30 11 1 6 11 CFG=3
M  V30 END BOND
M  V30 BEGIN COLLECTION
M  V30 MDLV30/STEABS ATOMS=(1 6)
M  V30 END COLLECTION
M  V30 END CTAB
M  END
)CTAB"_ctab;
      REQUIRE(m);
      MolDraw2DSVG drawer(-1, -1);
      MolDraw2DUtils::drawMolACS1996(drawer, *m, "Mol 2", nullptr, nullptr);
      drawer.finishDrawing();
      std::string text = drawer.getDrawingText();
      std::ofstream outs(nameBase + "2.svg");
      outs << text;
      outs.flush();
      outs.close();
      check_file_hash(nameBase + "2.svg");
#ifdef RDK_BUILD_CAIRO_SUPPORT
      {
        MolDraw2DCairo drawer(-1, -1);
        MolDraw2DUtils::drawMolACS1996(drawer, *m, "Mol 2", nullptr, nullptr);
        drawer.finishDrawing();
        drawer.writeDrawingText(nameBase + "2.png");
        check_file_hash(nameBase + "2.png");
      }
#endif
    }
#endif
#if 1
    {
      auto m = "C[C@H](I)CC(Cl)C[C@@H](F)C"_smiles;
      m->setProp<std::string>("_Name", "mol3");
      REQUIRE(m);
      MolDraw2DUtils::prepareMolForDrawing(*m);
      MolDraw2DSVG drawer(-1, -1);
      MolDraw2DUtils::drawMolACS1996(drawer, *m, "Mol 3", nullptr, nullptr);
      drawer.finishDrawing();
      std::string text = drawer.getDrawingText();
      std::ofstream outs(nameBase + "3.svg");
      outs << text;
      outs.flush();
      outs.close();
      check_file_hash(nameBase + "3.svg");
    }
#endif
#if 1
    {
      auto m = "CC(I)CC(Cl)CC(F)C"_smiles;
      m->setProp<std::string>("_Name", "mol4");
      REQUIRE(m);
      MolDraw2DUtils::prepareMolForDrawing(*m);
      MolDraw2DSVG drawer(-1, -1);
      drawer.drawOptions().unspecifiedStereoIsUnknown = true;
      MolDraw2DUtils::drawMolACS1996(drawer, *m, "Mol 4", nullptr, nullptr);
      drawer.finishDrawing();
      std::string text = drawer.getDrawingText();
      std::ofstream outs(nameBase + "4.svg");
      outs << text;
      outs.flush();
      outs.close();
      check_file_hash(nameBase + "4.svg");
    }
#endif
#if 1
    {
      auto m = R"CTAB(mol5
  ChemDraw06112209342D

  0  0  0     0  0              0 V3000
M  V30 BEGIN CTAB
M  V30 COUNTS 30 33 0 0 1
M  V30 BEGIN ATOM
M  V30 1 C -2.240810 -1.031250 0.000000 0
M  V30 2 C -2.240810 -0.206250 0.000000 0
M  V30 3 C -2.955281 0.206250 0.000000 0
M  V30 4 C -2.955281 1.031250 0.000000 0
M  V30 5 C -3.669752 1.443750 0.000000 0
M  V30 6 C -4.384224 1.031250 0.000000 0
M  V30 7 C -4.384224 0.206250 0.000000 0
M  V30 8 C -3.669752 -0.206250 0.000000 0
M  V30 9 Cl -3.669752 -1.031250 0.000000 0
M  V30 10 F -5.098694 -0.206250 0.000000 0
M  V30 11 Cl -2.240810 1.443750 0.000000 0
M  V30 12 O -1.526340 0.206250 0.000000 0
M  V30 13 C -0.811869 -0.206250 0.000000 0
M  V30 14 C -0.811869 -1.031250 0.000000 0
M  V30 15 N -0.097397 -1.443750 0.000000 0
M  V30 16 C 0.617074 -1.031250 0.000000 0
M  V30 17 C 0.617074 -0.206250 0.000000 0
M  V30 18 C -0.097397 0.206250 0.000000 0
M  V30 19 C 1.331544 0.206250 0.000000 0
M  V30 20 C 2.085220 -0.129308 0.000000 0
M  V30 21 N 2.637252 0.483787 0.000000 0
M  V30 22 N 2.224752 1.198258 0.000000 0
M  V30 23 C 1.417781 1.026730 0.000000 0
M  V30 24 C 3.457733 0.397551 0.000000 0
M  V30 25 C 3.942655 1.064990 0.000000 0
M  V30 26 C 4.763136 0.978754 0.000000 0
M  V30 27 N 5.098694 0.225079 0.000000 0
M  V30 28 C 4.613771 -0.442361 0.000000 0
M  V30 29 C 3.793290 -0.356124 0.000000 0
M  V30 30 N -1.526340 -1.443750 0.000000 0
M  V30 END ATOM
M  V30 BEGIN BOND
M  V30 1 1 2 1 CFG=3
M  V30 2 1 2 3
M  V30 3 2 3 4
M  V30 4 1 4 5
M  V30 5 2 5 6
M  V30 6 1 6 7
M  V30 7 2 7 8
M  V30 8 1 3 8
M  V30 9 1 8 9
M  V30 10 1 7 10
M  V30 11 1 4 11
M  V30 12 1 2 12
M  V30 13 1 12 13
M  V30 14 2 13 14
M  V30 15 1 14 15
M  V30 16 2 15 16
M  V30 17 1 16 17
M  V30 18 2 17 18
M  V30 19 1 13 18
M  V30 20 1 17 19
M  V30 21 2 19 20
M  V30 22 1 20 21
M  V30 23 1 21 22
M  V30 24 2 22 23
M  V30 25 1 19 23
M  V30 26 1 21 24
M  V30 27 1 24 25
M  V30 28 1 25 26
M  V30 29 1 26 27
M  V30 30 1 27 28
M  V30 31 1 28 29
M  V30 32 1 24 29
M  V30 33 1 14 30
M  V30 END BOND
M  V30 BEGIN COLLECTION
M  V30 MDLV30/STEABS ATOMS=(1 2)
M  V30 END COLLECTION
M  V30 END CTAB
M  END
)CTAB"_ctab;
      MolDraw2DSVG drawer(-1, -1);
      MolDraw2DUtils::drawMolACS1996(drawer, *m, "Mol 5", nullptr, nullptr);
      drawer.finishDrawing();
      std::string text = drawer.getDrawingText();
      std::ofstream outs(nameBase + "5.svg");
      outs << text;
      outs.flush();
      outs.close();
      check_file_hash(nameBase + "5.svg");
    }
#endif
#if 1
    {
      auto m = R"CTAB(mol6
  ChemDraw06132212082D

  0  0  0     0  0              0 V3000
M  V30 BEGIN CTAB
M  V30 COUNTS 16 15 0 0 0
M  V30 BEGIN ATOM
M  V30 1 C -1.427702 0.413216 0.000000 0
M  V30 2 C -0.715712 0.824284 0.000000 0
M  V30 3 C -2.139692 0.824284 0.000000 0
M  V30 4 C -0.003721 0.413216 0.000000 0
M  V30 5 C 0.708270 0.824284 0.000000 0
M  V30 6 C 1.420260 0.413216 0.000000 0
M  V30 7 C 0.708270 1.646420 0.000000 0
M  V30 8 C -1.427702 -0.408920 0.000000 0
M  V30 9 C -0.715712 -0.819988 0.000000 0
M  V30 10 C -2.139692 -0.819988 0.000000 0
M  V30 11 C -0.003721 -0.408920 0.000000 0
M  V30 12 C 2.134731 0.825716 0.000000 0
M  V30 13 C 0.710751 -0.821420 0.000000 0
M  V30 14 C 1.425221 -0.408920 0.000000 0
M  V30 15 C 2.139692 -0.821420 0.000000 0
M  V30 16 C 2.139692 -1.646420 0.000000 0
M  V30 END ATOM
M  V30 BEGIN BOND
M  V30 1 1 1 2
M  V30 2 2 1 3
M  V30 3 1 2 4
M  V30 4 2 4 5
M  V30 5 1 5 6
M  V30 6 1 5 7
M  V30 7 1 1 8
M  V30 8 2 8 9 CFG=2
M  V30 9 1 8 10
M  V30 10 1 9 11
M  V30 11 2 6 12
M  V30 12 2 11 13
M  V30 13 1 13 14
M  V30 14 2 14 15
M  V30 15 1 15 16
M  V30 END BOND
M  V30 END CTAB
M  END
)CTAB"_ctab;
      REQUIRE(m);
      MolDraw2DSVG drawer(-1, -1);
      MolDraw2DUtils::drawMolACS1996(drawer, *m, "Mol 6", nullptr, nullptr);
      drawer.finishDrawing();
      std::string text = drawer.getDrawingText();
      std::ofstream outs(nameBase + "6.svg");
      outs << text;
      outs.flush();
      outs.close();
      check_file_hash(nameBase + "6.svg");
    }
#endif
#if 1
    {
      auto m = R"CTAB(mol7
  ChemDraw06192209312D

  0  0  0     0  0              0 V3000
M  V30 BEGIN CTAB
M  V30 COUNTS 18 17 0 0 0
M  V30 BEGIN ATOM
M  V30 1 C -2.147146 0.827156 0.000000 0
M  V30 2 C -1.432676 1.239655 0.000000 0
M  V30 3 O -2.861616 1.239655 0.000000 0
M  V30 4 C -0.718205 0.827156 0.000000 0
M  V30 5 C -0.003735 1.239655 0.000000 0
M  V30 6 C 0.710736 0.827156 0.000000 0
M  V30 7 C -0.003735 2.064654 0.000000 0
M  V30 8 C -2.147146 0.002156 0.000000 0
M  V30 9 C -1.432676 -0.410344 0.000000 0
M  V30 10 C -2.861616 -0.410344 0.000000 0
M  V30 11 C -0.718205 0.002156 0.000000 0
M  V30 12 S 1.427695 1.241093 0.000000 0
M  V30 13 C -0.001244 -0.411781 0.000000 0
M  V30 14 C 0.715714 0.002156 0.000000 0
M  V30 15 C 1.432674 -0.411781 0.000000 0
M  V30 16 C 1.432674 -1.239654 0.000000 0
M  V30 17 C 2.147145 -1.652154 0.000000 0
M  V30 18 C 2.861616 -2.064654 0.000000 0
M  V30 END ATOM
M  V30 BEGIN BOND
M  V30 1 1 1 2
M  V30 2 2 1 3
M  V30 3 1 2 4
M  V30 4 2 4 5
M  V30 5 1 5 6
M  V30 6 1 5 7
M  V30 7 1 1 8
M  V30 8 2 8 9 CFG=2
M  V30 9 1 8 10
M  V30 10 1 9 11
M  V30 11 2 6 12
M  V30 12 2 11 13
M  V30 13 1 13 14
M  V30 14 2 14 15
M  V30 15 1 15 16
M  V30 16 2 16 17
M  V30 17 2 17 18
M  V30 END BOND
M  V30 END CTAB
M  END
)CTAB"_ctab;
      REQUIRE(m);
      MolDraw2DSVG drawer(-1, -1);
      MolDraw2DUtils::drawMolACS1996(drawer, *m, "Mol 7", nullptr, nullptr);
      drawer.finishDrawing();
      std::string text = drawer.getDrawingText();
      std::ofstream outs(nameBase + "7.svg");
      outs << text;
      outs.flush();
      outs.close();
      check_file_hash(nameBase + "7.svg");
    }
#endif
#if 1
    {
      auto m = R"CTAB(mol8
  ChemDraw07042207302D

  0  0  0     0  0              0 V3000
M  V30 BEGIN CTAB
M  V30 COUNTS 18 17 0 0 1
M  V30 BEGIN ATOM
M  V30 1 C -2.500648 -0.206250 0.000000 0
M  V30 2 C -1.786177 0.206250 0.000000 0
M  V30 3 C -1.071707 -0.206250 0.000000 0
M  V30 4 C -0.357237 0.206250 0.000000 0
M  V30 5 C 0.357236 -0.206250 0.000000 0
M  V30 6 C 1.071707 0.206250 0.000000 0
M  V30 7 C 1.786177 -0.206250 0.000000 0
M  V30 8 C 2.500648 0.206250 0.000000 0
M  V30 9 C -1.786177 1.031251 0.000000 0
M  V30 10 C -2.500648 1.443750 0.000000 0
M  V30 11 C -0.357237 1.031251 0.000000 0
M  V30 12 C -1.071707 1.443750 0.000000 0
M  V30 13 C 0.357236 1.443750 0.000000 0
M  V30 14 C 1.786177 -1.031250 0.000000 0
M  V30 15 C 2.500648 -1.443750 0.000000 0
M  V30 16 Cl 0.357236 -1.031250 0.000000 0
M  V30 17 C -1.071707 -1.031250 0.000000 0
M  V30 18 C 1.071707 1.031250 0.000000 0
M  V30 END ATOM
M  V30 BEGIN BOND
M  V30 1 1 1 2
M  V30 2 1 2 3
M  V30 3 1 3 4
M  V30 4 1 4 5
M  V30 5 1 5 6
M  V30 6 1 6 7
M  V30 7 1 7 8
M  V30 8 1 2 9 CFG=3
M  V30 9 1 9 10
M  V30 10 1 4 11 CFG=3
M  V30 11 1 11 12
M  V30 12 1 11 13
M  V30 13 1 7 14 CFG=3
M  V30 14 2 14 15
M  V30 15 1 5 16 CFG=3
M  V30 16 1 3 17
M  V30 17 1 6 18 CFG=3
M  V30 END BOND
M  V30 BEGIN COLLECTION
M  V30 MDLV30/STEABS ATOMS=(5 2 4 5 6 7)
M  V30 END COLLECTION
M  V30 END CTAB
M  END
)CTAB"_ctab;
      REQUIRE(m);
      MolDraw2DSVG drawer(-1, -1);
      MolDraw2DUtils::drawMolACS1996(drawer, *m, "Mol 8", nullptr, nullptr);
      drawer.finishDrawing();
      std::string text = drawer.getDrawingText();
      std::ofstream outs(nameBase + "8.svg");
      outs << text;
      outs.flush();
      outs.close();
      check_file_hash(nameBase + "8.svg");
    }
#endif
#if 1
    {
      auto m = R"CTAB(mol9
  ChemDraw06302215142D

  0  0  0     0  0              0 V3000
M  V30 BEGIN CTAB
M  V30 COUNTS 22 21 0 0 1
M  V30 BEGIN ATOM
M  V30 1 C -2.857884 -0.412500 0.000000 0
M  V30 2 C -2.143413 0.000000 0.000000 0
M  V30 3 C -1.428942 -0.412500 0.000000 0
M  V30 4 C -0.714471 0.000000 0.000000 0
M  V30 5 C 0.000000 -0.412500 0.000000 0
M  V30 6 C 0.714471 0.000000 0.000000 0
M  V30 7 C 1.428941 -0.412500 0.000000 0
M  V30 8 C 2.143413 0.000000 0.000000 0
M  V30 9 C -2.143413 0.825000 0.000000 0
M  V30 10 C -2.857884 1.237500 0.000000 0
M  V30 11 C -0.714471 0.825000 0.000000 0
M  V30 12 C -1.428942 1.237500 0.000000 0
M  V30 13 C 0.000000 1.237500 0.000000 0
M  V30 14 C 1.428941 -1.237500 0.000000 0
M  V30 15 C 2.143413 -1.650000 0.000000 0
M  V30 16 Cl 0.000000 -1.237500 0.000000 0
M  V30 17 C -1.428942 -1.237500 0.000000 0
M  V30 18 C 2.857884 -0.412500 0.000000 0
M  V30 19 C 2.143413 0.825000 0.000000 0
M  V30 20 C 1.428941 1.237500 0.000000 0
M  V30 21 C 2.857884 1.237500 0.000000 0
M  V30 22 C 2.143413 1.650000 0.000000 0
M  V30 END ATOM
M  V30 BEGIN BOND
M  V30 1 1 1 2
M  V30 2 1 2 3
M  V30 3 1 3 4
M  V30 4 1 4 5
M  V30 5 1 5 6
M  V30 6 1 6 7
M  V30 7 1 7 8
M  V30 8 1 2 9 CFG=1
M  V30 9 1 9 10
M  V30 10 1 4 11 CFG=1
M  V30 11 1 11 12
M  V30 12 1 11 13
M  V30 13 1 7 14 CFG=1
M  V30 14 2 14 15
M  V30 15 1 5 16 CFG=1
M  V30 16 1 3 17
M  V30 17 1 8 18
M  V30 18 1 8 19 CFG=1
M  V30 19 1 19 20
M  V30 20 1 19 21
M  V30 21 1 19 22
M  V30 END BOND
M  V30 BEGIN COLLECTION
M  V30 MDLV30/STEABS ATOMS=(5 2 4 5 7 8)
M  V30 END COLLECTION
M  V30 END CTAB
M  END
)CTAB"_ctab;
      REQUIRE(m);
      MolDraw2DSVG drawer(-1, -1);
      drawer.drawOptions().useMolBlockWedging = true;
      MolDraw2DUtils::drawMolACS1996(drawer, *m, "Mol 9", nullptr, nullptr);
      drawer.finishDrawing();
      std::string text = drawer.getDrawingText();
      std::ofstream outs(nameBase + "9.svg");
      outs << text;
      outs.flush();
      outs.close();
      check_file_hash(nameBase + "9.svg");
    }
#endif
#if 1
    {
      auto m = R"CTAB(mol10
  ChemDraw07062213362D

  0  0  0     0  0              0 V3000
M  V30 BEGIN CTAB
M  V30 COUNTS 8 7 0 0 0
M  V30 BEGIN ATOM
M  V30 1 C -0.357235 -1.031250 0.000000 0
M  V30 2 C -0.357235 -0.206250 0.000000 0
M  V30 3 N -1.071706 0.206250 0.000000 0
M  V30 4 O -1.786177 -0.206250 0.000000 0
M  V30 5 C 0.357236 0.206250 0.000000 0
M  V30 6 N 1.071706 -0.206250 0.000000 0
M  V30 7 O 1.786177 0.206250 0.000000 0
M  V30 8 C 0.357236 1.031250 0.000000 0
M  V30 END ATOM
M  V30 BEGIN BOND
M  V30 1 1 1 2
M  V30 2 2 2 3 CFG=2
M  V30 3 1 3 4
M  V30 4 1 2 5
M  V30 5 2 5 6 CFG=2
M  V30 6 1 6 7
M  V30 7 1 5 8
M  V30 END BOND
M  V30 END CTAB
M  END
)CTAB"_ctab;
      REQUIRE(m);
      MolDraw2DSVG drawer(-1, -1);
      MolDraw2DUtils::drawMolACS1996(drawer, *m, "Mol 10", nullptr, nullptr);
      drawer.finishDrawing();
      std::string text = drawer.getDrawingText();
      std::ofstream outs(nameBase + "10.svg");
      outs << text;
      outs.flush();
      outs.close();
      check_file_hash(nameBase + "10.svg");
    }
#endif
#if 1
    {
      auto m = "CCOC(=O)Nc1ccc(SCC2COC(Cn3ccnc3)(c3ccc(Cl)cc3Cl)O2)cc1"_smiles;
      REQUIRE(m);
      MolDraw2DUtils::prepareMolForDrawing(*m);
      std::vector<int> highlight_atoms{17, 18, 19, 20, 21, 6, 7, 8, 9, 31, 32};
      std::map<int, DrawColour> atom_highlight_colors;
      atom_highlight_colors[8] = DrawColour(1.0, 1.0, 0.0);
      atom_highlight_colors[31] = DrawColour(0.0, 1.0, 1.0);
      std::vector<int> highlight_bonds{0, 1, 2, 11, 15, 19};
      std::map<int, DrawColour> bond_highlight_colors;
      bond_highlight_colors[0] = DrawColour(1.0, 1.0, 0.0);
      bond_highlight_colors[11] = DrawColour(0.0, 1.0, 1.0);
      MolDrawOptions options;
      options.circleAtoms = true;
      options.highlightColour = DrawColour(1, .5, .5);
      options.continuousHighlight = true;
      MolDraw2DSVG drawer(-1, -1);
      drawer.drawOptions() = options;
      MolDraw2DUtils::drawMolACS1996(drawer, *m, "Mol 11", &highlight_atoms,
                                     &highlight_bonds, &atom_highlight_colors,
                                     &bond_highlight_colors);
      drawer.finishDrawing();
      std::string text = drawer.getDrawingText();
      std::ofstream outs(nameBase + "11.svg");
      outs << text;
      outs.flush();
      outs.close();
      check_file_hash(nameBase + "11.svg");
    }
#endif
  }
}

TEST_CASE("Unspecified stereochemistry means unknown.", "") {
  auto m1 = "ClC(I)(F)C=CC"_smiles;
  REQUIRE(m1);
  MolDraw2DUtils::prepareMolForDrawing(*m1);
  MolDraw2DSVG drawer(250, 250, -1, -1, NO_FREETYPE);
  drawer.drawOptions().unspecifiedStereoIsUnknown = true;
  drawer.drawMolecule(*m1);
  drawer.finishDrawing();
  auto text = drawer.getDrawingText();
  std::ofstream outs("test_unspec_stereo.svg");
  outs << text;
  outs.flush();

  std::regex regex1("class='bond-2 atom-1 atom-3' .*M.*C");
  std::smatch wavyMatch;
  REQUIRE(std::regex_search(text, wavyMatch, regex1));
  REQUIRE(wavyMatch.size() == 1);

  std::regex regex2(
      "class='bond-4 atom-4 atom-5' d='M 118\\..*,135\\..* L "
      "68\\..*,107\\..*'");
  std::smatch cross1Match;
  REQUIRE(std::regex_search(text, cross1Match, regex2));
  REQUIRE(cross1Match.size() == 1);

  std::regex regex3(
      "class='bond-4 atom-4 atom-5' d='M 117\\..*,145\\..* L "
      "74\\..*,100\\..*'");
  std::smatch cross2Match;
  REQUIRE(std::regex_search(text, cross2Match, regex3));
  REQUIRE(cross1Match.size() == 1);

  check_file_hash("test_unspec_stereo.svg");
}

TEST_CASE("Colour H light blue with no atom labels", "") {
  auto m1 = "C[C@]12CCCC[C@H]1OCCC2"_smiles;
  MolDraw2DUtils::prepareMolForDrawing(*m1);
  MolDraw2DSVG drawer(250, 250, -1, -1, NO_FREETYPE);
  drawer.drawOptions().noAtomLabels = true;
  drawer.drawMolecule(*m1);
  drawer.finishDrawing();
  auto text = drawer.getDrawingText();
  std::ofstream outs("light_blue_h_no_label_1.svg");
  outs << text;
  outs.flush();
  std::regex regex1(R"(class='bond-12 atom-6 atom-11'.*fill:#ADD8E5)");
  std::smatch regex1Match;
  REQUIRE(std::regex_search(text, regex1Match, regex1));
  REQUIRE(regex1Match.size() == 1);
  check_file_hash("light_blue_h_no_label_1.svg");
}

<<<<<<< HEAD
TEST_CASE("Crossed bonds in transdecene") {
  SECTION("basics") {
    std::string nameBase = "testGithub5486_";
    {
      auto m = R"CTAB(
  ChemDraw08042214332D

 10 10  0  0  0  0  0  0  0  0999 V2000
   -1.4289    0.4125    0.0000 C   0  0  0  0  0  0  0  0  0  0  0  0
   -1.4289   -0.4125    0.0000 C   0  0  0  0  0  0  0  0  0  0  0  0
   -0.7145   -0.8250    0.0000 C   0  0  0  0  0  0  0  0  0  0  0  0
    0.0000   -0.4125    0.0000 C   0  0  0  0  0  0  0  0  0  0  0  0
    0.0000    0.4125    0.0000 C   0  0  0  0  0  0  0  0  0  0  0  0
   -0.7145    0.8250    0.0000 C   0  0  0  0  0  0  0  0  0  0  0  0
    0.7145   -0.8250    0.0000 C   0  0  0  0  0  0  0  0  0  0  0  0
    1.4289   -0.4125    0.0000 C   0  0  0  0  0  0  0  0  0  0  0  0
    1.4289    0.4125    0.0000 C   0  0  0  0  0  0  0  0  0  0  0  0
    0.7145    0.8250    0.0000 C   0  0  0  0  0  0  0  0  0  0  0  0
  1  2  1  0
  2  3  1  0
  3  4  1  0
  5  6  2  0
  6  1  1  0
  4  7  1  0
  7  8  1  0
  8  9  1  0
  9 10  1  0
 10  5  1  0
M  END)CTAB"_ctab;
      REQUIRE(m);
      {
        MolDraw2DSVG drawer(300, 300);
        drawer.drawMolecule(*m);
        drawer.finishDrawing();
        std::string text = drawer.getDrawingText();
        std::ofstream outs(nameBase + "1.svg");
        outs << text;
        outs.flush();
        outs.close();
        std::regex regex1(
            R"(class='bond-3 atom-4 atom-5' d='M ([\d.]*),([\d.]*) L ([\d.]*),([\d.]*)')");
        auto match_begin =
            std::sregex_iterator(text.begin(), text.end(), regex1);
        auto match_end = std::sregex_iterator();
        std::vector<Point2D> ends;
        for (std::sregex_iterator i = match_begin; i != match_end; ++i) {
          std::smatch match = *i;
          ends.push_back(Point2D(std::stod(match[1]), std::stod(match[2])));
          ends.push_back(Point2D(std::stod(match[3]), std::stod(match[4])));
        }
        REQUIRE(ends.size() == 4);
        REQUIRE(!MolDraw2D_detail::doLinesIntersect(ends[0], ends[1], ends[2],
                                                    ends[3], nullptr));
        check_file_hash(nameBase + "1.svg");
      }
    }
  }
=======
TEST_CASE("Bond Highlights", "") {
  auto m1 = "c1c(OCC)cncc1CCCC=O"_smiles;
  REQUIRE(m1);
  MolDraw2DUtils::prepareMolForDrawing(*m1);
#if 1
  {
    // only bonds highlighted, continuous highlighting, highlights
    // joining neatly.
    MolDraw2DSVG drawer(250, 250, -1, -1, NO_FREETYPE);
    std::vector<int> highAts{};
    std::vector<int> highBnds{0, 1, 4, 5, 6, 7, 13};
    drawer.drawMolecule(*m1, &highAts, &highBnds);
    drawer.finishDrawing();
    auto text = drawer.getDrawingText();
    std::ofstream outs("bond_highlights_1.svg");
    outs << text;
    outs.flush();
    check_file_hash("bond_highlights_1.svg");
  }
#endif
#if 1
  {
    // same as 1, but with highlighting as coloured bonds.  The O for
    // atom 2 is red because it is not highlighted, though bond 1 from
    // the pyridyl is.
    MolDraw2DSVG drawer(250, 250, -1, -1, NO_FREETYPE);
    std::vector<int> highAts{};
    std::vector<int> highBnds{0, 1, 4, 5, 6, 7, 13};
    drawer.drawOptions().continuousHighlight = false;
    drawer.drawOptions().circleAtoms = false;
    drawer.drawOptions().addAtomIndices = true;
    drawer.drawMolecule(*m1, &highAts, &highBnds);
    drawer.finishDrawing();
    auto text = drawer.getDrawingText();
    std::ofstream outs("bond_highlights_2.svg");
    outs << text;
    outs.flush();
    check_file_hash("bond_highlights_2.svg");
  }
#endif
#if 1
  {
    // same bonds highlighted, but some atoms highlighted with
    // different colours.  Where an atom and a bond off it are
    // highlighted in different colours, the bond colour takes
    // precedence and the atom highlight is lost unless it has
    // an atom symbol drawn or there's a non-highlighted bond
    // off it.  Thus half of bond 8 should be green, as is
    // the N of atom 6 and the two half bonds off atom 10.
    MolDraw2DSVG drawer(250, 250, -1, -1, NO_FREETYPE);
    std::vector<int> highAts{0, 1, 5, 6, 7, 8, 10};
    std::vector<int> highBnds{0, 1, 4, 5, 6, 7, 13};
    std::map<int, DrawColour> atom_highlight_colors;
    atom_highlight_colors[0] = DrawColour(0.0, 1.0, 0.0);
    atom_highlight_colors[5] = DrawColour(0.0, 1.0, 0.0);
    atom_highlight_colors[6] = DrawColour(0.0, 1.0, 0.0);
    atom_highlight_colors[7] = DrawColour(0.0, 1.0, 0.0);
    atom_highlight_colors[8] = DrawColour(0.0, 1.0, 0.0);
    atom_highlight_colors[10] = DrawColour(0.0, 1.0, 0.0);
    drawer.drawOptions().addAtomIndices = true;
    drawer.drawOptions().addBondIndices = true;
    drawer.drawOptions().continuousHighlight = false;
    drawer.drawOptions().circleAtoms = false;
    drawer.drawMolecule(*m1, &highAts, &highBnds, &atom_highlight_colors);
    drawer.finishDrawing();
    auto text = drawer.getDrawingText();
    std::ofstream outs("bond_highlights_3.svg");
    outs << text;
    outs.flush();
    check_file_hash("bond_highlights_3.svg");
  }
#endif
#if 1
  {
    // same as 3, except that the N on atom 6 isn't highlighted,
    // but both bonds off it are, so it gets the highlight colour.
    MolDraw2DSVG drawer(250, 250, -1, -1, NO_FREETYPE);
    std::vector<int> highAts{0, 1, 5, 7, 8, 10};
    std::vector<int> highBnds{0, 1, 4, 5, 6, 7, 13};
    std::map<int, DrawColour> atom_highlight_colors;
    atom_highlight_colors[0] = DrawColour(0.0, 1.0, 0.0);
    atom_highlight_colors[5] = DrawColour(0.0, 1.0, 0.0);
    atom_highlight_colors[7] = DrawColour(0.0, 1.0, 0.0);
    atom_highlight_colors[8] = DrawColour(0.0, 1.0, 0.0);
    atom_highlight_colors[10] = DrawColour(0.0, 1.0, 0.0);
    drawer.drawOptions().addAtomIndices = true;
    drawer.drawOptions().addBondIndices = true;
    drawer.drawOptions().continuousHighlight = false;
    drawer.drawOptions().circleAtoms = false;
    drawer.drawMolecule(*m1, &highAts, &highBnds, &atom_highlight_colors);
    drawer.finishDrawing();
    auto text = drawer.getDrawingText();
    std::ofstream outs("bond_highlights_4.svg");
    outs << text;
    outs.flush();
    check_file_hash("bond_highlights_4.svg");
  }
#endif
#if 1
  {
    // same as 4, except that atom 6 has a highlight colour assigned
    // in the map, but isn't highlighted.  It just happens that it's
    // the default highlight colour.
    MolDraw2DSVG drawer(250, 250, -1, -1, NO_FREETYPE);
    std::vector<int> highAts{0, 1, 5, 7, 8, 10};
    std::vector<int> highBnds{0, 1, 4, 5, 6, 7, 13};
    std::map<int, DrawColour> atom_highlight_colors;
    atom_highlight_colors[0] = DrawColour(0.0, 1.0, 0.0);
    atom_highlight_colors[5] = DrawColour(0.0, 1.0, 0.0);
    atom_highlight_colors[6] = drawer.drawOptions().highlightColour;
    atom_highlight_colors[7] = DrawColour(0.0, 1.0, 0.0);
    atom_highlight_colors[8] = DrawColour(0.0, 1.0, 0.0);
    atom_highlight_colors[10] = DrawColour(0.0, 1.0, 0.0);
    drawer.drawOptions().addAtomIndices = true;
    drawer.drawOptions().addBondIndices = true;
    drawer.drawOptions().continuousHighlight = false;
    drawer.drawOptions().circleAtoms = false;
    drawer.drawMolecule(*m1, &highAts, &highBnds, &atom_highlight_colors);
    drawer.finishDrawing();
    auto text = drawer.getDrawingText();
    std::ofstream outs("bond_highlights_5.svg");
    outs << text;
    outs.flush();
    check_file_hash("bond_highlights_5.svg");
  }
#endif
#if 1
  {
    // same as 3, but showing that atom circles can be used
    // to rescue the missing atom highlights.
    MolDraw2DSVG drawer(250, 250, -1, -1, NO_FREETYPE);
    std::vector<int> highAts{0, 1, 5, 6, 7, 8, 10};
    std::vector<int> highBnds{0, 1, 4, 5, 6, 7, 13};
    std::map<int, DrawColour> atom_highlight_colors;
    atom_highlight_colors[0] = DrawColour(0.0, 1.0, 0.0);
    atom_highlight_colors[5] = DrawColour(0.0, 1.0, 0.0);
    atom_highlight_colors[6] = DrawColour(0.0, 1.0, 0.0);
    atom_highlight_colors[7] = DrawColour(0.0, 1.0, 0.0);
    atom_highlight_colors[8] = DrawColour(0.0, 1.0, 0.0);
    atom_highlight_colors[10] = DrawColour(0.0, 1.0, 0.0);
    drawer.drawOptions().addAtomIndices = true;
    drawer.drawOptions().addBondIndices = true;
    drawer.drawOptions().continuousHighlight = false;
    drawer.drawOptions().circleAtoms = true;
    drawer.drawMolecule(*m1, &highAts, &highBnds, &atom_highlight_colors);
    drawer.finishDrawing();
    auto text = drawer.getDrawingText();
    std::ofstream outs("bond_highlights_6.svg");
    outs << text;
    outs.flush();
    check_file_hash("bond_highlights_6.svg");
  }
#endif
#if 1
  {
    // same as 1, but in ACS1996 mode.
    MolDraw2DSVG drawer(-1, -1, -1, -1, NO_FREETYPE);
    std::vector<int> highAts{};
    std::vector<int> highBnds{0, 1, 4, 5, 6, 7, 13};
    drawer.drawOptions().continuousHighlight = false;
    drawer.drawOptions().circleAtoms = false;
    MolDraw2DUtils::drawMolACS1996(drawer, *m1, "", &highAts, &highBnds);
    drawer.drawMolecule(*m1, &highAts, &highBnds);
    drawer.finishDrawing();
    auto text = drawer.getDrawingText();
    std::ofstream outs("bond_highlights_7.svg");
    outs << text;
    outs.flush();
    check_file_hash("bond_highlights_7.svg");
  }
#endif
  {
    // check 3- and 4-way intersections of continuous highlights are ok
    auto m = "c1c(C(C)(C)C)cccc1"_smiles;
    REQUIRE(m);
    MolDraw2DUtils::prepareMolForDrawing(*m);
    MolDraw2DSVG drawer(250, 250, -1, -1, NO_FREETYPE);
    drawer.drawOptions().continuousHighlight = true;
    drawer.drawOptions().addBondIndices = true;
    std::vector<int> highBnds{0, 1, 2, 3, 4, 5, 6};
    std::map<int, DrawColour> bond_highlight_colors;
    bond_highlight_colors[0] = DrawColour(1.0, 0.0, 0.0);
    bond_highlight_colors[1] = DrawColour(0.0, 1.0, 0.0);
    bond_highlight_colors[3] = DrawColour(1.0, 0.0, 0.0);
    bond_highlight_colors[4] = DrawColour(0.0, 1.0, 0.0);
    bond_highlight_colors[5] = DrawColour(0.0, 0.0, 1.0);
    drawer.drawMolecule(*m, nullptr, &highBnds, nullptr,
                        &bond_highlight_colors);
    drawer.finishDrawing();
    auto text = drawer.getDrawingText();
    std::ofstream outs("bond_highlights_8.svg");
    outs << text;
    outs.flush();
    check_file_hash("bond_highlights_8.svg");
  }
}

TEST_CASE("drawMolecules should not crash on null molecules",
          "[drawing][bug]") {
  auto m1 = "c1ccccc1"_smiles;
  auto m2 = "c1ccncc1"_smiles;
  REQUIRE(m1);
  REQUIRE(m2);
  MolDraw2DSVG drawer(1000, 200, 100, 100, NO_FREETYPE);
  RWMol dm1(*m1);
  RWMol dm2(*m2);
  MOL_PTR_VECT ms{&dm1,    nullptr, nullptr, nullptr, nullptr, nullptr,
                  nullptr, nullptr, nullptr, nullptr, &dm2};
  drawer.drawMolecules(ms);
  drawer.finishDrawing();
  auto text = drawer.getDrawingText();
  std::regex regex1("<path d=");
  auto nMatches =
      std::distance(std::sregex_iterator(text.begin(), text.end(), regex1),
                    std::sregex_iterator());
  REQUIRE(nMatches == 11);
>>>>>>> 22e99f5e
}<|MERGE_RESOLUTION|>--- conflicted
+++ resolved
@@ -113,10 +113,10 @@
     {"testPositionVariation-4.svg", 886758688U},
     {"testNoAtomLabels-1.svg", 2648234379U},
     {"testNoAtomLabels-2.svg", 3213096674U},
-    {"testQueryBonds-1a.svg", 3288272531U},
-    {"testQueryBonds-1b.svg", 1706839957U},
-    {"testQueryBonds-1c.svg", 333519907U},
-    {"testQueryBonds-2.svg", 69341882U},
+    {"testQueryBonds-1a.svg", 674261460U},
+    {"testQueryBonds-1b.svg", 1450309284U},
+    {"testQueryBonds-1c.svg", 74333858U},
+    {"testQueryBonds-2.svg", 1873442183U},
     {"testLinkNodes-2-0.svg", 2952965907U},
     {"testLinkNodes-2-30.svg", 4117540200U},
     {"testLinkNodes-2-60.svg", 520576199U},
@@ -203,9 +203,9 @@
     {"testFlexiCanvas.7b.svg", 4094511140U},
     {"testFlexiCanvas.7c.svg", 918094125U},
     {"testFlexiCanvas.7d.svg", 918094125U},
-    {"testGithub4764.sz1.svg", 493786705U},
-    {"testGithub4764.sz2.svg", 2704253898U},
-    {"testGithub4764.sz3.svg", 1328896014U},
+    {"testGithub4764.sz1.svg", 2369071854U},
+    {"testGithub4764.sz2.svg", 39314673U},
+    {"testGithub4764.sz3.svg", 901101991U},
     {"testDrawArc1.svg", 4039810147U},
     {"testMetalWedges.svg", 3278785383U},
     {"testVariableLegend_1.svg", 3914441319U},
@@ -213,8 +213,8 @@
     {"testVariableLegend_3.svg", 1996551457U},
     {"testGithub_5061.svg", 1947248304U},
     {"testGithub_5185.svg", 2944445711U},
-    {"testGithub_5269_1.svg", 2368496794U},
-    {"testGithub_5269_2.svg", 567813292U},
+    {"testGithub_5269_1.svg", 3660737449U},
+    {"testGithub_5269_2.svg", 2580783009U},
     {"test_classes_wavy_bonds.svg", 1271445012U},
     {"testGithub_5383_1.svg", 1391972140U},
     {"github5156_1.svg", 695855770U},
@@ -232,12 +232,9 @@
     {"acs1996_8.svg", 2032371436U},
     {"acs1996_9.svg", 2589221154U},
     {"acs1996_10.svg", 4037187899U},
-    {"acs1996_11.svg", 404268206U},
+    {"acs1996_11.svg", 3667521405U},
     {"test_unspec_stereo.svg", 599119798U},
     {"light_blue_h_no_label_1.svg", 3735371135U},
-<<<<<<< HEAD
-    {"testGithub5486_1.svg", 1149144091U},
-=======
     {"bond_highlights_1.svg", 1150579427U},
     {"bond_highlights_2.svg", 2958558856U},
     {"bond_highlights_3.svg", 3466419491U},
@@ -246,7 +243,7 @@
     {"bond_highlights_6.svg", 3008628729U},
     {"bond_highlights_7.svg", 2936856212U},
     {"bond_highlights_8.svg", 64473502U},
->>>>>>> 22e99f5e
+    {"testGithub5486_1.svg", 1149144091U},
 };
 
 // These PNG hashes aren't completely reliable due to floating point cruft,
@@ -271,9 +268,9 @@
     {"testGithub4323_3.png", 2300228708U},
     {"testFlexiCanvas.2a.png", 3618977786U},
     {"testFlexiCanvas.2b.png", 2780757414U},
-    {"testGithub4764.sz1.png", 2320783268U},
-    {"testGithub4764.sz2.png", 3297570843U},
-    {"testGithub4764.sz3.png", 2178018272U},
+    {"testGithub4764.sz1.png", 3594553035U},
+    {"testGithub4764.sz2.png", 1203143863U},
+    {"testGithub4764.sz3.png", 310017790U},
     {"testGithub4238_1.png", 458925131U},
     {"github5383_1.png", 2963331215U},
     {"acs1996_1.png", 2814011866U},
@@ -5440,7 +5437,224 @@
   check_file_hash("light_blue_h_no_label_1.svg");
 }
 
-<<<<<<< HEAD
+TEST_CASE("Bond Highlights", "") {
+  auto m1 = "c1c(OCC)cncc1CCCC=O"_smiles;
+  REQUIRE(m1);
+  MolDraw2DUtils::prepareMolForDrawing(*m1);
+#if 1
+  {
+    // only bonds highlighted, continuous highlighting, highlights
+    // joining neatly.
+    MolDraw2DSVG drawer(250, 250, -1, -1, NO_FREETYPE);
+    std::vector<int> highAts{};
+    std::vector<int> highBnds{0, 1, 4, 5, 6, 7, 13};
+    drawer.drawMolecule(*m1, &highAts, &highBnds);
+    drawer.finishDrawing();
+    auto text = drawer.getDrawingText();
+    std::ofstream outs("bond_highlights_1.svg");
+    outs << text;
+    outs.flush();
+    check_file_hash("bond_highlights_1.svg");
+  }
+#endif
+#if 1
+  {
+    // same as 1, but with highlighting as coloured bonds.  The O for
+    // atom 2 is red because it is not highlighted, though bond 1 from
+    // the pyridyl is.
+    MolDraw2DSVG drawer(250, 250, -1, -1, NO_FREETYPE);
+    std::vector<int> highAts{};
+    std::vector<int> highBnds{0, 1, 4, 5, 6, 7, 13};
+    drawer.drawOptions().continuousHighlight = false;
+    drawer.drawOptions().circleAtoms = false;
+    drawer.drawOptions().addAtomIndices = true;
+    drawer.drawMolecule(*m1, &highAts, &highBnds);
+    drawer.finishDrawing();
+    auto text = drawer.getDrawingText();
+    std::ofstream outs("bond_highlights_2.svg");
+    outs << text;
+    outs.flush();
+    check_file_hash("bond_highlights_2.svg");
+  }
+#endif
+#if 1
+  {
+    // same bonds highlighted, but some atoms highlighted with
+    // different colours.  Where an atom and a bond off it are
+    // highlighted in different colours, the bond colour takes
+    // precedence and the atom highlight is lost unless it has
+    // an atom symbol drawn or there's a non-highlighted bond
+    // off it.  Thus half of bond 8 should be green, as is
+    // the N of atom 6 and the two half bonds off atom 10.
+    MolDraw2DSVG drawer(250, 250, -1, -1, NO_FREETYPE);
+    std::vector<int> highAts{0, 1, 5, 6, 7, 8, 10};
+    std::vector<int> highBnds{0, 1, 4, 5, 6, 7, 13};
+    std::map<int, DrawColour> atom_highlight_colors;
+    atom_highlight_colors[0] = DrawColour(0.0, 1.0, 0.0);
+    atom_highlight_colors[5] = DrawColour(0.0, 1.0, 0.0);
+    atom_highlight_colors[6] = DrawColour(0.0, 1.0, 0.0);
+    atom_highlight_colors[7] = DrawColour(0.0, 1.0, 0.0);
+    atom_highlight_colors[8] = DrawColour(0.0, 1.0, 0.0);
+    atom_highlight_colors[10] = DrawColour(0.0, 1.0, 0.0);
+    drawer.drawOptions().addAtomIndices = true;
+    drawer.drawOptions().addBondIndices = true;
+    drawer.drawOptions().continuousHighlight = false;
+    drawer.drawOptions().circleAtoms = false;
+    drawer.drawMolecule(*m1, &highAts, &highBnds, &atom_highlight_colors);
+    drawer.finishDrawing();
+    auto text = drawer.getDrawingText();
+    std::ofstream outs("bond_highlights_3.svg");
+    outs << text;
+    outs.flush();
+    check_file_hash("bond_highlights_3.svg");
+  }
+#endif
+#if 1
+  {
+    // same as 3, except that the N on atom 6 isn't highlighted,
+    // but both bonds off it are, so it gets the highlight colour.
+    MolDraw2DSVG drawer(250, 250, -1, -1, NO_FREETYPE);
+    std::vector<int> highAts{0, 1, 5, 7, 8, 10};
+    std::vector<int> highBnds{0, 1, 4, 5, 6, 7, 13};
+    std::map<int, DrawColour> atom_highlight_colors;
+    atom_highlight_colors[0] = DrawColour(0.0, 1.0, 0.0);
+    atom_highlight_colors[5] = DrawColour(0.0, 1.0, 0.0);
+    atom_highlight_colors[7] = DrawColour(0.0, 1.0, 0.0);
+    atom_highlight_colors[8] = DrawColour(0.0, 1.0, 0.0);
+    atom_highlight_colors[10] = DrawColour(0.0, 1.0, 0.0);
+    drawer.drawOptions().addAtomIndices = true;
+    drawer.drawOptions().addBondIndices = true;
+    drawer.drawOptions().continuousHighlight = false;
+    drawer.drawOptions().circleAtoms = false;
+    drawer.drawMolecule(*m1, &highAts, &highBnds, &atom_highlight_colors);
+    drawer.finishDrawing();
+    auto text = drawer.getDrawingText();
+    std::ofstream outs("bond_highlights_4.svg");
+    outs << text;
+    outs.flush();
+    check_file_hash("bond_highlights_4.svg");
+  }
+#endif
+#if 1
+  {
+    // same as 4, except that atom 6 has a highlight colour assigned
+    // in the map, but isn't highlighted.  It just happens that it's
+    // the default highlight colour.
+    MolDraw2DSVG drawer(250, 250, -1, -1, NO_FREETYPE);
+    std::vector<int> highAts{0, 1, 5, 7, 8, 10};
+    std::vector<int> highBnds{0, 1, 4, 5, 6, 7, 13};
+    std::map<int, DrawColour> atom_highlight_colors;
+    atom_highlight_colors[0] = DrawColour(0.0, 1.0, 0.0);
+    atom_highlight_colors[5] = DrawColour(0.0, 1.0, 0.0);
+    atom_highlight_colors[6] = drawer.drawOptions().highlightColour;
+    atom_highlight_colors[7] = DrawColour(0.0, 1.0, 0.0);
+    atom_highlight_colors[8] = DrawColour(0.0, 1.0, 0.0);
+    atom_highlight_colors[10] = DrawColour(0.0, 1.0, 0.0);
+    drawer.drawOptions().addAtomIndices = true;
+    drawer.drawOptions().addBondIndices = true;
+    drawer.drawOptions().continuousHighlight = false;
+    drawer.drawOptions().circleAtoms = false;
+    drawer.drawMolecule(*m1, &highAts, &highBnds, &atom_highlight_colors);
+    drawer.finishDrawing();
+    auto text = drawer.getDrawingText();
+    std::ofstream outs("bond_highlights_5.svg");
+    outs << text;
+    outs.flush();
+    check_file_hash("bond_highlights_5.svg");
+  }
+#endif
+#if 1
+  {
+    // same as 3, but showing that atom circles can be used
+    // to rescue the missing atom highlights.
+    MolDraw2DSVG drawer(250, 250, -1, -1, NO_FREETYPE);
+    std::vector<int> highAts{0, 1, 5, 6, 7, 8, 10};
+    std::vector<int> highBnds{0, 1, 4, 5, 6, 7, 13};
+    std::map<int, DrawColour> atom_highlight_colors;
+    atom_highlight_colors[0] = DrawColour(0.0, 1.0, 0.0);
+    atom_highlight_colors[5] = DrawColour(0.0, 1.0, 0.0);
+    atom_highlight_colors[6] = DrawColour(0.0, 1.0, 0.0);
+    atom_highlight_colors[7] = DrawColour(0.0, 1.0, 0.0);
+    atom_highlight_colors[8] = DrawColour(0.0, 1.0, 0.0);
+    atom_highlight_colors[10] = DrawColour(0.0, 1.0, 0.0);
+    drawer.drawOptions().addAtomIndices = true;
+    drawer.drawOptions().addBondIndices = true;
+    drawer.drawOptions().continuousHighlight = false;
+    drawer.drawOptions().circleAtoms = true;
+    drawer.drawMolecule(*m1, &highAts, &highBnds, &atom_highlight_colors);
+    drawer.finishDrawing();
+    auto text = drawer.getDrawingText();
+    std::ofstream outs("bond_highlights_6.svg");
+    outs << text;
+    outs.flush();
+    check_file_hash("bond_highlights_6.svg");
+  }
+#endif
+#if 1
+  {
+    // same as 1, but in ACS1996 mode.
+    MolDraw2DSVG drawer(-1, -1, -1, -1, NO_FREETYPE);
+    std::vector<int> highAts{};
+    std::vector<int> highBnds{0, 1, 4, 5, 6, 7, 13};
+    drawer.drawOptions().continuousHighlight = false;
+    drawer.drawOptions().circleAtoms = false;
+    MolDraw2DUtils::drawMolACS1996(drawer, *m1, "", &highAts, &highBnds);
+    drawer.drawMolecule(*m1, &highAts, &highBnds);
+    drawer.finishDrawing();
+    auto text = drawer.getDrawingText();
+    std::ofstream outs("bond_highlights_7.svg");
+    outs << text;
+    outs.flush();
+    check_file_hash("bond_highlights_7.svg");
+  }
+#endif
+  {
+    // check 3- and 4-way intersections of continuous highlights are ok
+    auto m = "c1c(C(C)(C)C)cccc1"_smiles;
+    REQUIRE(m);
+    MolDraw2DUtils::prepareMolForDrawing(*m);
+    MolDraw2DSVG drawer(250, 250, -1, -1, NO_FREETYPE);
+    drawer.drawOptions().continuousHighlight = true;
+    drawer.drawOptions().addBondIndices = true;
+    std::vector<int> highBnds{0, 1, 2, 3, 4, 5, 6};
+    std::map<int, DrawColour> bond_highlight_colors;
+    bond_highlight_colors[0] = DrawColour(1.0, 0.0, 0.0);
+    bond_highlight_colors[1] = DrawColour(0.0, 1.0, 0.0);
+    bond_highlight_colors[3] = DrawColour(1.0, 0.0, 0.0);
+    bond_highlight_colors[4] = DrawColour(0.0, 1.0, 0.0);
+    bond_highlight_colors[5] = DrawColour(0.0, 0.0, 1.0);
+    drawer.drawMolecule(*m, nullptr, &highBnds, nullptr,
+                        &bond_highlight_colors);
+    drawer.finishDrawing();
+    auto text = drawer.getDrawingText();
+    std::ofstream outs("bond_highlights_8.svg");
+    outs << text;
+    outs.flush();
+    check_file_hash("bond_highlights_8.svg");
+  }
+}
+
+TEST_CASE("drawMolecules should not crash on null molecules",
+          "[drawing][bug]") {
+  auto m1 = "c1ccccc1"_smiles;
+  auto m2 = "c1ccncc1"_smiles;
+  REQUIRE(m1);
+  REQUIRE(m2);
+  MolDraw2DSVG drawer(1000, 200, 100, 100, NO_FREETYPE);
+  RWMol dm1(*m1);
+  RWMol dm2(*m2);
+  MOL_PTR_VECT ms{&dm1,    nullptr, nullptr, nullptr, nullptr, nullptr,
+                  nullptr, nullptr, nullptr, nullptr, &dm2};
+  drawer.drawMolecules(ms);
+  drawer.finishDrawing();
+  auto text = drawer.getDrawingText();
+  std::regex regex1("<path d=");
+  auto nMatches =
+      std::distance(std::sregex_iterator(text.begin(), text.end(), regex1),
+                    std::sregex_iterator());
+  REQUIRE(nMatches == 11);
+}
+
 TEST_CASE("Crossed bonds in transdecene") {
   SECTION("basics") {
     std::string nameBase = "testGithub5486_";
@@ -5498,222 +5712,4 @@
       }
     }
   }
-=======
-TEST_CASE("Bond Highlights", "") {
-  auto m1 = "c1c(OCC)cncc1CCCC=O"_smiles;
-  REQUIRE(m1);
-  MolDraw2DUtils::prepareMolForDrawing(*m1);
-#if 1
-  {
-    // only bonds highlighted, continuous highlighting, highlights
-    // joining neatly.
-    MolDraw2DSVG drawer(250, 250, -1, -1, NO_FREETYPE);
-    std::vector<int> highAts{};
-    std::vector<int> highBnds{0, 1, 4, 5, 6, 7, 13};
-    drawer.drawMolecule(*m1, &highAts, &highBnds);
-    drawer.finishDrawing();
-    auto text = drawer.getDrawingText();
-    std::ofstream outs("bond_highlights_1.svg");
-    outs << text;
-    outs.flush();
-    check_file_hash("bond_highlights_1.svg");
-  }
-#endif
-#if 1
-  {
-    // same as 1, but with highlighting as coloured bonds.  The O for
-    // atom 2 is red because it is not highlighted, though bond 1 from
-    // the pyridyl is.
-    MolDraw2DSVG drawer(250, 250, -1, -1, NO_FREETYPE);
-    std::vector<int> highAts{};
-    std::vector<int> highBnds{0, 1, 4, 5, 6, 7, 13};
-    drawer.drawOptions().continuousHighlight = false;
-    drawer.drawOptions().circleAtoms = false;
-    drawer.drawOptions().addAtomIndices = true;
-    drawer.drawMolecule(*m1, &highAts, &highBnds);
-    drawer.finishDrawing();
-    auto text = drawer.getDrawingText();
-    std::ofstream outs("bond_highlights_2.svg");
-    outs << text;
-    outs.flush();
-    check_file_hash("bond_highlights_2.svg");
-  }
-#endif
-#if 1
-  {
-    // same bonds highlighted, but some atoms highlighted with
-    // different colours.  Where an atom and a bond off it are
-    // highlighted in different colours, the bond colour takes
-    // precedence and the atom highlight is lost unless it has
-    // an atom symbol drawn or there's a non-highlighted bond
-    // off it.  Thus half of bond 8 should be green, as is
-    // the N of atom 6 and the two half bonds off atom 10.
-    MolDraw2DSVG drawer(250, 250, -1, -1, NO_FREETYPE);
-    std::vector<int> highAts{0, 1, 5, 6, 7, 8, 10};
-    std::vector<int> highBnds{0, 1, 4, 5, 6, 7, 13};
-    std::map<int, DrawColour> atom_highlight_colors;
-    atom_highlight_colors[0] = DrawColour(0.0, 1.0, 0.0);
-    atom_highlight_colors[5] = DrawColour(0.0, 1.0, 0.0);
-    atom_highlight_colors[6] = DrawColour(0.0, 1.0, 0.0);
-    atom_highlight_colors[7] = DrawColour(0.0, 1.0, 0.0);
-    atom_highlight_colors[8] = DrawColour(0.0, 1.0, 0.0);
-    atom_highlight_colors[10] = DrawColour(0.0, 1.0, 0.0);
-    drawer.drawOptions().addAtomIndices = true;
-    drawer.drawOptions().addBondIndices = true;
-    drawer.drawOptions().continuousHighlight = false;
-    drawer.drawOptions().circleAtoms = false;
-    drawer.drawMolecule(*m1, &highAts, &highBnds, &atom_highlight_colors);
-    drawer.finishDrawing();
-    auto text = drawer.getDrawingText();
-    std::ofstream outs("bond_highlights_3.svg");
-    outs << text;
-    outs.flush();
-    check_file_hash("bond_highlights_3.svg");
-  }
-#endif
-#if 1
-  {
-    // same as 3, except that the N on atom 6 isn't highlighted,
-    // but both bonds off it are, so it gets the highlight colour.
-    MolDraw2DSVG drawer(250, 250, -1, -1, NO_FREETYPE);
-    std::vector<int> highAts{0, 1, 5, 7, 8, 10};
-    std::vector<int> highBnds{0, 1, 4, 5, 6, 7, 13};
-    std::map<int, DrawColour> atom_highlight_colors;
-    atom_highlight_colors[0] = DrawColour(0.0, 1.0, 0.0);
-    atom_highlight_colors[5] = DrawColour(0.0, 1.0, 0.0);
-    atom_highlight_colors[7] = DrawColour(0.0, 1.0, 0.0);
-    atom_highlight_colors[8] = DrawColour(0.0, 1.0, 0.0);
-    atom_highlight_colors[10] = DrawColour(0.0, 1.0, 0.0);
-    drawer.drawOptions().addAtomIndices = true;
-    drawer.drawOptions().addBondIndices = true;
-    drawer.drawOptions().continuousHighlight = false;
-    drawer.drawOptions().circleAtoms = false;
-    drawer.drawMolecule(*m1, &highAts, &highBnds, &atom_highlight_colors);
-    drawer.finishDrawing();
-    auto text = drawer.getDrawingText();
-    std::ofstream outs("bond_highlights_4.svg");
-    outs << text;
-    outs.flush();
-    check_file_hash("bond_highlights_4.svg");
-  }
-#endif
-#if 1
-  {
-    // same as 4, except that atom 6 has a highlight colour assigned
-    // in the map, but isn't highlighted.  It just happens that it's
-    // the default highlight colour.
-    MolDraw2DSVG drawer(250, 250, -1, -1, NO_FREETYPE);
-    std::vector<int> highAts{0, 1, 5, 7, 8, 10};
-    std::vector<int> highBnds{0, 1, 4, 5, 6, 7, 13};
-    std::map<int, DrawColour> atom_highlight_colors;
-    atom_highlight_colors[0] = DrawColour(0.0, 1.0, 0.0);
-    atom_highlight_colors[5] = DrawColour(0.0, 1.0, 0.0);
-    atom_highlight_colors[6] = drawer.drawOptions().highlightColour;
-    atom_highlight_colors[7] = DrawColour(0.0, 1.0, 0.0);
-    atom_highlight_colors[8] = DrawColour(0.0, 1.0, 0.0);
-    atom_highlight_colors[10] = DrawColour(0.0, 1.0, 0.0);
-    drawer.drawOptions().addAtomIndices = true;
-    drawer.drawOptions().addBondIndices = true;
-    drawer.drawOptions().continuousHighlight = false;
-    drawer.drawOptions().circleAtoms = false;
-    drawer.drawMolecule(*m1, &highAts, &highBnds, &atom_highlight_colors);
-    drawer.finishDrawing();
-    auto text = drawer.getDrawingText();
-    std::ofstream outs("bond_highlights_5.svg");
-    outs << text;
-    outs.flush();
-    check_file_hash("bond_highlights_5.svg");
-  }
-#endif
-#if 1
-  {
-    // same as 3, but showing that atom circles can be used
-    // to rescue the missing atom highlights.
-    MolDraw2DSVG drawer(250, 250, -1, -1, NO_FREETYPE);
-    std::vector<int> highAts{0, 1, 5, 6, 7, 8, 10};
-    std::vector<int> highBnds{0, 1, 4, 5, 6, 7, 13};
-    std::map<int, DrawColour> atom_highlight_colors;
-    atom_highlight_colors[0] = DrawColour(0.0, 1.0, 0.0);
-    atom_highlight_colors[5] = DrawColour(0.0, 1.0, 0.0);
-    atom_highlight_colors[6] = DrawColour(0.0, 1.0, 0.0);
-    atom_highlight_colors[7] = DrawColour(0.0, 1.0, 0.0);
-    atom_highlight_colors[8] = DrawColour(0.0, 1.0, 0.0);
-    atom_highlight_colors[10] = DrawColour(0.0, 1.0, 0.0);
-    drawer.drawOptions().addAtomIndices = true;
-    drawer.drawOptions().addBondIndices = true;
-    drawer.drawOptions().continuousHighlight = false;
-    drawer.drawOptions().circleAtoms = true;
-    drawer.drawMolecule(*m1, &highAts, &highBnds, &atom_highlight_colors);
-    drawer.finishDrawing();
-    auto text = drawer.getDrawingText();
-    std::ofstream outs("bond_highlights_6.svg");
-    outs << text;
-    outs.flush();
-    check_file_hash("bond_highlights_6.svg");
-  }
-#endif
-#if 1
-  {
-    // same as 1, but in ACS1996 mode.
-    MolDraw2DSVG drawer(-1, -1, -1, -1, NO_FREETYPE);
-    std::vector<int> highAts{};
-    std::vector<int> highBnds{0, 1, 4, 5, 6, 7, 13};
-    drawer.drawOptions().continuousHighlight = false;
-    drawer.drawOptions().circleAtoms = false;
-    MolDraw2DUtils::drawMolACS1996(drawer, *m1, "", &highAts, &highBnds);
-    drawer.drawMolecule(*m1, &highAts, &highBnds);
-    drawer.finishDrawing();
-    auto text = drawer.getDrawingText();
-    std::ofstream outs("bond_highlights_7.svg");
-    outs << text;
-    outs.flush();
-    check_file_hash("bond_highlights_7.svg");
-  }
-#endif
-  {
-    // check 3- and 4-way intersections of continuous highlights are ok
-    auto m = "c1c(C(C)(C)C)cccc1"_smiles;
-    REQUIRE(m);
-    MolDraw2DUtils::prepareMolForDrawing(*m);
-    MolDraw2DSVG drawer(250, 250, -1, -1, NO_FREETYPE);
-    drawer.drawOptions().continuousHighlight = true;
-    drawer.drawOptions().addBondIndices = true;
-    std::vector<int> highBnds{0, 1, 2, 3, 4, 5, 6};
-    std::map<int, DrawColour> bond_highlight_colors;
-    bond_highlight_colors[0] = DrawColour(1.0, 0.0, 0.0);
-    bond_highlight_colors[1] = DrawColour(0.0, 1.0, 0.0);
-    bond_highlight_colors[3] = DrawColour(1.0, 0.0, 0.0);
-    bond_highlight_colors[4] = DrawColour(0.0, 1.0, 0.0);
-    bond_highlight_colors[5] = DrawColour(0.0, 0.0, 1.0);
-    drawer.drawMolecule(*m, nullptr, &highBnds, nullptr,
-                        &bond_highlight_colors);
-    drawer.finishDrawing();
-    auto text = drawer.getDrawingText();
-    std::ofstream outs("bond_highlights_8.svg");
-    outs << text;
-    outs.flush();
-    check_file_hash("bond_highlights_8.svg");
-  }
-}
-
-TEST_CASE("drawMolecules should not crash on null molecules",
-          "[drawing][bug]") {
-  auto m1 = "c1ccccc1"_smiles;
-  auto m2 = "c1ccncc1"_smiles;
-  REQUIRE(m1);
-  REQUIRE(m2);
-  MolDraw2DSVG drawer(1000, 200, 100, 100, NO_FREETYPE);
-  RWMol dm1(*m1);
-  RWMol dm2(*m2);
-  MOL_PTR_VECT ms{&dm1,    nullptr, nullptr, nullptr, nullptr, nullptr,
-                  nullptr, nullptr, nullptr, nullptr, &dm2};
-  drawer.drawMolecules(ms);
-  drawer.finishDrawing();
-  auto text = drawer.getDrawingText();
-  std::regex regex1("<path d=");
-  auto nMatches =
-      std::distance(std::sregex_iterator(text.begin(), text.end(), regex1),
-                    std::sregex_iterator());
-  REQUIRE(nMatches == 11);
->>>>>>> 22e99f5e
 }