//
//   @@ All Rights Reserved @@
//  This file is part of the RDKit.
//  The contents are covered by the terms of the BSD license
//  which is included in the file license.txt, found at the root
//  of the RDKit source tree.
//
// Original author: David Cosgrove (CozChemIx) on 29/04/2020.
//

#include <GraphMol/MolDraw2D/DrawText.h>
#include <GraphMol/MolDraw2D/MolDraw2DDetails.h>

namespace RDKit {

// ****************************************************************************
DrawText::DrawText(double max_fnt_sz, double min_fnt_sz)
    : colour_(DrawColour(0.0, 0.0, 0.0)),
      font_scale_(1.0),
      max_font_size_(max_fnt_sz),
      min_font_size_(min_fnt_sz) {}

// ****************************************************************************
DrawColour const &DrawText::colour() const { return colour_; }

// ****************************************************************************
void DrawText::setColour(const DrawColour &col) { colour_ = col; }

// ****************************************************************************
double DrawText::fontSize() const { return fontScale() * baseFontSize(); }

// ****************************************************************************
void DrawText::setFontSize(double new_size) {
  if (new_size < minFontSize()) {
    BOOST_LOG(rdWarningLog)
        << "The new font size " << new_size << " is below the current minimum ("
        << minFontSize() << ")." << std::endl;
  } else if (new_size > maxFontSize()) {
    BOOST_LOG(rdWarningLog)
        << "The new font size " << new_size << " is above the current maximum ("
        << maxFontSize() << ")." << std::endl;
  }
  double new_scale = new_size / baseFontSize();
  setFontScale(new_scale);
}

// ****************************************************************************
double DrawText::baseFontSize() const { return base_font_size_; }
// ****************************************************************************
void DrawText::setBaseFontSize(double val) { base_font_size_ = val; }

// ****************************************************************************
double DrawText::maxFontSize() const { return max_font_size_; }

// ****************************************************************************
void DrawText::setMaxFontSize(double new_max) { max_font_size_ = new_max; }

// ****************************************************************************
double DrawText::minFontSize() const { return min_font_size_; }

// ****************************************************************************
void DrawText::setMinFontSize(double new_min) { min_font_size_ = new_min; }

// ****************************************************************************
double DrawText::fontScale() const { return font_scale_; }

// ****************************************************************************
bool DrawText::setFontScale(double new_scale, bool ignoreExtremes) {
  font_scale_ = new_scale;
  if (ignoreExtremes) {
    return true;
  }
<<<<<<< HEAD
  font_scale_ = new_scale;
  double nfs = fontSize();
  if (max_font_size_ > 0.0 &&
      nfs * (baseFontSize() / FONT_SIZE) > max_font_size_) {
    font_scale_ = max_font_size_ / baseFontSize();
    return false;
  }
  if (min_font_size_ > 0.0 &&
      nfs * (baseFontSize() / FONT_SIZE) < min_font_size_) {
    font_scale_ = min_font_size_ / baseFontSize();
    return false;
=======

  // fontSize == font_scale_ * base_font_size_
  if (max_font_size_ > 0 && font_scale_ * base_font_size_ > max_font_size_) {
    font_scale_ = max_font_size_ / base_font_size_;
  }
  if (min_font_size_ > 0 && font_scale_ * base_font_size_ < min_font_size_) {
    font_scale_ = min_font_size_ / base_font_size_;
>>>>>>> 7f73da78
  }
  return true;
}

// ****************************************************************************
void DrawText::drawString(const std::string &str, const Point2D &cds,
                          TextAlignType talign) {
  std::vector<std::shared_ptr<StringRect>> rects;
  std::vector<TextDrawType> draw_modes;
  std::vector<char> draw_chars;
  getStringRects(str, rects, draw_modes, draw_chars);
  alignString(talign, draw_modes, rects);
  drawChars(cds, rects, draw_modes, draw_chars);
}

// ****************************************************************************
void DrawText::drawString(const std::string &label, const Point2D &cds,
                          OrientType orient) {
  std::vector<std::shared_ptr<StringRect>> rects;
  std::vector<TextDrawType> draw_modes;
  std::vector<char> draw_chars;
  getStringRects(label, orient, rects, draw_modes, draw_chars);
  drawChars(cds, rects, draw_modes, draw_chars);
}

// ****************************************************************************
void DrawText::adjustLineForString(const std::string &label, OrientType orient,
                                   const Point2D &end1, Point2D &end2) const {
  std::vector<std::shared_ptr<StringRect>> rects;
  std::vector<TextDrawType> draw_modes;
  std::vector<char> draw_chars;
  Point2D lab_pos = end2;

  getStringRects(label, orient, rects, draw_modes, draw_chars);
  double bond_len = (end1 - end2).length();
  for (size_t i = 0; i < rects.size(); ++i) {
    const auto &r = rects[i];
    r->trans_ += lab_pos;

    Point2D tl, tr, bl, br;
    r->calcCorners(tl, tr, br, bl, 0.025 * bond_len);
    std::unique_ptr<Point2D> ip(new Point2D);

    // if it's a wide label, such as C:7, the bond can intersect
    // more than 1 side of the rectangle, so check them all.
    if (MolDraw2D_detail::doLinesIntersect(end2, end1, tl, tr, ip.get())) {
      end2 = *ip;
    }
    if (MolDraw2D_detail::doLinesIntersect(end2, end1, tr, br, ip.get())) {
      end2 = *ip;
    }
    if (MolDraw2D_detail::doLinesIntersect(end2, end1, br, bl, ip.get())) {
      end2 = *ip;
    }
    if (MolDraw2D_detail::doLinesIntersect(end2, end1, bl, tl, ip.get())) {
      end2 = *ip;
    }
  }
}

// ****************************************************************************
void DrawText::drawStringRects(const std::string &label, OrientType orient,
                               TextAlignType talign, const Point2D &cds,
                               MolDraw2D &mol_draw) const {
  std::vector<std::shared_ptr<StringRect>> rects;
  std::vector<TextDrawType> draw_modes;
  std::vector<char> draw_chars;

  size_t i = 0;
  getStringRects(label, orient, rects, draw_modes, draw_chars, false, talign);
  for (auto r : rects) {
    r->trans_.x += cds.x;
    r->trans_.y += cds.y;
    Point2D tl, tr, br, bl;
    r->calcCorners(tl, tr, br, bl, 0.0);

    tl = mol_draw.getAtomCoords(std::make_pair(tl.x, tl.y));
    tr = mol_draw.getAtomCoords(std::make_pair(tr.x, tr.y));
    br = mol_draw.getAtomCoords(std::make_pair(br.x, br.y));
    bl = mol_draw.getAtomCoords(std::make_pair(bl.x, bl.y));

    mol_draw.setColour(DrawColour(1.0, 0.0, 0.0));
    mol_draw.drawLine(tl, tr);
    mol_draw.setColour(DrawColour(0.0, 1.0, 0.0));
    mol_draw.drawLine(tr, br);
    mol_draw.setColour(DrawColour(0.0, 0.0, 1.0));
    mol_draw.drawLine(br, bl);
    mol_draw.setColour(DrawColour(0.0, 0.95, 0.95));
    mol_draw.drawLine(bl, tl);
    ++i;
  }
}

// ****************************************************************************
bool DrawText::doesRectIntersect(const std::string &label, OrientType orient,
                                 const Point2D &cds,
                                 const StringRect &rect) const {
  if (label.empty()) {
    return false;
  }
  std::vector<std::shared_ptr<StringRect>> rects;
  std::vector<TextDrawType> draw_modes;
  std::vector<char> draw_chars;

  getStringRects(label, orient, rects, draw_modes, draw_chars);
  return doesRectIntersect(rects, cds, rect);
}

// ****************************************************************************
bool DrawText::doesRectIntersect(
    const std::vector<std::shared_ptr<StringRect>> &rects, const Point2D &cds,
    const StringRect &rect) const {
  for (auto r : rects) {
    StringRect nr(*r);
    nr.trans_ += cds;
    if (nr.doesItIntersect(rect)) {
      return true;
    }
  }

  return false;
}

// ****************************************************************************
bool DrawText::doesLineIntersect(const std::string &label, OrientType orient,
                                 const Point2D &cds, const Point2D &end1,
                                 const Point2D &end2, double padding) const {
  std::vector<std::shared_ptr<StringRect>> rects;
  std::vector<TextDrawType> draw_modes;
  std::vector<char> draw_chars;

  getStringRects(label, orient, rects, draw_modes, draw_chars);
  return doesLineIntersect(rects, cds, end1, end2, padding);
}

// ****************************************************************************
bool DrawText::doesLineIntersect(
    const std::vector<std::shared_ptr<StringRect>> &rects, const Point2D &cds,
    const Point2D &end1, const Point2D &end2, double padding) const {
  for (auto r : rects) {
    StringRect nr(*r);
    nr.trans_ += cds;

    Point2D tl, tr, bl, br;
    nr.calcCorners(tl, tr, br, bl, padding);
    if (MolDraw2D_detail::doLinesIntersect(end2, end1, tl, tr, nullptr)) {
      return true;
    }
    if (MolDraw2D_detail::doLinesIntersect(end2, end1, tr, br, nullptr)) {
      return true;
    }
    if (MolDraw2D_detail::doLinesIntersect(end2, end1, br, bl, nullptr)) {
      return true;
    }
    if (MolDraw2D_detail::doLinesIntersect(end2, end1, bl, tl, nullptr)) {
      return true;
    }
  }
  return false;
}

// ****************************************************************************
bool DrawText::doesStringIntersect(const std::string &label1,
                                   OrientType orient1, const Point2D &cds1,
                                   const std::string &label2,
                                   OrientType orient2,
                                   const Point2D &cds2) const {
  if (label1.empty() || label2.empty()) {
    return false;
  }
  std::vector<std::shared_ptr<StringRect>> rects1;
  std::vector<TextDrawType> draw_modes1;
  std::vector<char> draw_chars1;

  getStringRects(label1, orient1, rects1, draw_modes1, draw_chars1);

  return doesStringIntersect(rects1, cds1, label2, orient2, cds2);
}

// ****************************************************************************
bool DrawText::doesStringIntersect(
    const std::vector<std::shared_ptr<StringRect>> &rects, const Point2D &cds1,
    const std::string &label2, OrientType orient2, const Point2D &cds2) const {
  if (label2.empty()) {
    return false;
  }
  std::vector<std::shared_ptr<StringRect>> rects2;
  std::vector<TextDrawType> draw_modes2;
  std::vector<char> draw_chars2;
  getStringRects(label2, orient2, rects2, draw_modes2, draw_chars2);

  for (auto r1 : rects) {
    StringRect nr1(*r1);
    nr1.trans_ += cds1;
    for (auto r2 : rects2) {
      StringRect nr2(*r2);
      nr2.trans_ += cds2;
      if (nr1.doesItIntersect(nr2)) {
        return true;
      }
    }
  }
  return false;
}

// ****************************************************************************
void DrawText::getStringExtremes(const std::string &label, OrientType orient,
                                 double &x_min, double &y_min, double &x_max,
                                 double &y_max, bool dontSplit) const {
  if (label.empty()) {
    x_min = x_max = 0.0;
    y_min = y_max = 0.0;
    return;
  }

  x_min = y_min = std::numeric_limits<double>::max();
  x_max = y_max = -std::numeric_limits<double>::max();

  std::vector<std::shared_ptr<StringRect>> rects;
  std::vector<TextDrawType> draw_modes;
  std::vector<char> to_draw;
  getStringRects(label, orient, rects, draw_modes, to_draw, dontSplit);

  int i = 0;
  for (auto r : rects) {
    Point2D tl, tr, br, bl;
    r->calcCorners(tl, tr, br, bl, 0.0);
    // sometimes the rect is in a coordinate frame where +ve y is down,
    // sometimes it's up.  For these purposes, we don't care so long as
    // the y_max is larger than the y_min.  We probably don't need to do
    // all the tests for x_min and x_max;
    x_min = std::min(bl.x, x_min);
    x_min = std::min(tr.x, x_min);
    y_min = std::min(bl.y, y_min);
    y_min = std::min(tr.y, y_min);
    x_max = std::max(bl.x, x_max);
    x_max = std::max(tr.x, x_max);
    y_max = std::max(bl.y, y_max);
    y_max = std::max(tr.y, y_max);
    ++i;
  }
}

// ****************************************************************************
void DrawText::alignString(
    TextAlignType talign, const std::vector<TextDrawType> &draw_modes,
    std::vector<std::shared_ptr<StringRect>> &rects) const {
  // std::string comes in with rects aligned with first char with its
  // left hand and bottom edges at 0 on y and x respectively.
  // Adjust relative to that so that the relative alignment point is at
  // (0,0).
  if (talign == TextAlignType::MIDDLE) {
    size_t num_norm = count(draw_modes.begin(), draw_modes.end(),
                            TextDrawType::TextDrawNormal);
    if (num_norm == 1) {
      talign = TextAlignType::START;
    }
  }

  Point2D align_trans, align_offset;
  if (talign == TextAlignType::START || talign == TextAlignType::END) {
    size_t align_char = 0;
    for (size_t i = 0; i < rects.size(); ++i) {
      if (draw_modes[i] == TextDrawType::TextDrawNormal) {
        align_char = i;
        if (talign == TextAlignType::START) {
          break;
        }
      }
    }
    align_trans = rects[align_char]->trans_;
    align_offset = rects[align_char]->offset_;
  } else {
    // centre on the middle of the Normal text.  The super- or subscripts
    // should be at the ends.
    double x_min = std::numeric_limits<double>::max();
    double x_max = -x_min;
    double y_min = std::numeric_limits<double>::max();
    double y_max = -y_min;
    align_offset.x = align_offset.y = 0.0;
    int num_norm = 0;
    for (size_t i = 0; i < rects.size(); ++i) {
      if (draw_modes[i] == TextDrawType::TextDrawNormal) {
        Point2D tl, tr, br, bl;
        rects[i]->calcCorners(tl, tr, br, bl, 0.0);
        // sometimes the rect is in a coordinate frame where +ve y is down,
        // sometimes it's up.  For these purposes, we don't care so long as
        // the y_max is larger than the y_min.  We probably don't need to do
        // all the tests for x_min and x_max;
        x_min = std::min(bl.x, x_min);
        x_min = std::min(tr.x, x_min);
        y_min = std::min(bl.y, y_min);
        y_min = std::min(tr.y, y_min);
        x_max = std::max(bl.x, x_max);
        x_max = std::max(tr.x, x_max);
        y_max = std::max(bl.y, y_max);
        y_max = std::max(tr.y, y_max);
        align_offset += rects[i]->offset_;
        ++num_norm;
      }
    }
    align_trans.x = (x_max - x_min) / 2.0;
    align_trans.y = 0.0;
    align_offset /= num_norm;
  }

  for (auto r : rects) {
    r->trans_ -= align_trans;
    r->offset_ = align_offset;
  }
}

// ****************************************************************************
void DrawText::adjustStringRectsForSuperSubScript(
    const std::vector<TextDrawType> &draw_modes,
    std::vector<std::shared_ptr<StringRect>> &rects) const {
  double last_char = -1;
  for (size_t i = 0; i < draw_modes.size(); ++i) {
    switch (draw_modes[i]) {
      case TextDrawType::TextDrawSuperscript:
        // superscripts may come before or after a letter.  If before,
        // spin through to first non-superscript for last_height
        if (last_char < 0) {
          for (size_t j = i + 1; j < draw_modes.size(); ++j) {
            if (draw_modes[j] == TextDrawType::TextDrawNormal) {
              last_char = j;
              break;
            }
          }
        }
        // adjust up by last height / 2.
        rects[i]->rect_corr_ = rects[last_char]->height_;
        rects[i]->trans_.y -= rects[i]->rect_corr_ / 2.0;
        // if the last char was a subscript, remove the advance
        if (i && draw_modes[i - 1] == TextDrawType::TextDrawSubscript) {
          double move_by = rects[i]->trans_.x - rects[i - 1]->trans_.x;
          if (move_by > 0.0) {
            for (size_t j = 0; j < i; ++j) {
              rects[j]->trans_.x += move_by;
            }
          } else {
            for (size_t j = i; j < draw_modes.size(); ++j) {
              rects[j]->trans_.x += move_by;
            }
          }
          rects[i]->trans_.x = rects[i - 1]->trans_.x;
        }
        break;
      case TextDrawType::TextDrawSubscript:
        // adjust y down by last height / 2
        rects[i]->rect_corr_ = -rects[last_char]->height_;
        rects[i]->trans_.y -= rects[i]->rect_corr_ / 2.0;
        // if the last char was a superscript, remove the advance
        if (i && draw_modes[i - 1] == TextDrawType::TextDrawSuperscript) {
          double move_by = rects[i]->trans_.x - rects[i - 1]->trans_.x;
          if (move_by > 0.0) {
            for (size_t j = 0; j < i; ++j) {
              rects[j]->trans_.x += move_by;
            }
          } else {
            for (size_t j = i; j < draw_modes.size(); ++j) {
              rects[j]->trans_.x += move_by;
            }
          }
          rects[i]->trans_.x = rects[i - 1]->trans_.x;
        }
        break;
      case TextDrawType::TextDrawNormal:
        last_char = i;
        break;
    }
  }
}

// ****************************************************************************
double DrawText::selectScaleFactor(char c, TextDrawType draw_type) const {
  switch (draw_type) {
    case TextDrawType::TextDrawNormal:
      return 1.0;
    case TextDrawType::TextDrawSubscript:
      return SUBS_SCALE;
    case TextDrawType::TextDrawSuperscript:
      if (c == '-' || c == '+') {
        return SUBS_SCALE;
      } else {
        return SUPER_SCALE;
      }
  }
  return 1.0;
}

// ****************************************************************************
void DrawText::getStringSize(const std::string &label, double &label_width,
                             double &label_height) const {
  double x_min, y_min, x_max, y_max;
  getStringExtremes(label, OrientType::E, x_min, y_min, x_max, y_max);
  label_width = x_max - x_min;
  label_height = y_max - y_min;
}

// ****************************************************************************
bool setStringDrawMode(const std::string &instring, TextDrawType &draw_mode,
                       size_t &i) {
  std::string bit1 = instring.substr(i, 5);
  std::string bit2 = instring.substr(i, 6);

  // could be markup for super- or sub-script
  if (std::string("<sub>") == bit1) {
    draw_mode = TextDrawType::TextDrawSubscript;
    i += 4;
    return true;
  } else if (std::string("<sup>") == bit1) {
    draw_mode = TextDrawType::TextDrawSuperscript;
    i += 4;
    return true;
  } else if (std::string("</sub>") == bit2) {
    draw_mode = TextDrawType::TextDrawNormal;
    i += 5;
    return true;
  } else if (std::string("</sup>") == bit2) {
    draw_mode = TextDrawType::TextDrawNormal;
    i += 5;
    return true;
  }

  return false;
}

// ****************************************************************************
void DrawText::getStringRects(const std::string &text, OrientType orient,
                              std::vector<std::shared_ptr<StringRect>> &rects,
                              std::vector<TextDrawType> &draw_modes,
                              std::vector<char> &draw_chars, bool dontSplit,
                              TextAlignType textAlign) const {
<<<<<<< HEAD
  PRECONDITION(text.size() > 0, "empty string");
=======
>>>>>>> 7f73da78
  std::vector<std::string> text_bits;
  if (!dontSplit) {
    text_bits = atomLabelToPieces(text, orient);
  } else {
    text_bits.push_back(text);
  }

  TextAlignType ta =
      orient == OrientType::C ? textAlign : TextAlignType::MIDDLE;

  if (orient == OrientType::W) {
    // stick the pieces together again backwards and draw as one so there
    // aren't ugly splits in the string.
    std::string new_lab;
    for (auto i = text_bits.rbegin(); i != text_bits.rend(); ++i) {
      new_lab += *i;
    }
    getStringRects(new_lab, rects, draw_modes, draw_chars);
    alignString(TextAlignType::END, draw_modes, rects);
  } else if (orient == OrientType::E) {
    // likewise, but forwards
    std::string new_lab;
    for (auto lab : text_bits) {
      new_lab += lab;
    }
    getStringRects(new_lab, rects, draw_modes, draw_chars);
    alignString(TextAlignType::START, draw_modes, rects);
  } else {
    double running_y = 0;
    for (auto tb : text_bits) {
      std::vector<std::shared_ptr<StringRect>> t_rects;
      std::vector<TextDrawType> t_draw_modes;
      std::vector<char> t_draw_chars;
      getStringRects(tb, t_rects, t_draw_modes, t_draw_chars);
      alignString(ta, t_draw_modes, t_rects);
      double max_height = -std::numeric_limits<double>::max();
      for (auto r : t_rects) {
        max_height = std::max(r->height_, max_height);
        r->y_shift_ = running_y;
      }
      rects.insert(rects.end(), t_rects.begin(), t_rects.end());
      draw_modes.insert(draw_modes.end(), t_draw_modes.begin(),
                        t_draw_modes.end());
      draw_chars.insert(draw_chars.end(), t_draw_chars.begin(),
                        t_draw_chars.end());
      if (orient == OrientType::N) {
        running_y -= 1.1 * max_height;
      } else if (orient == OrientType::S) {
        running_y += 1.1 * max_height;
      }
    }
  }
}

// ****************************************************************************
void DrawText::drawChars(const Point2D &a_cds,
                         const std::vector<std::shared_ptr<StringRect>> &rects,
                         const std::vector<TextDrawType> &draw_modes,
                         const std::vector<char> &draw_chars) {
  double full_scale = fontScale();
  for (size_t i = 0; i < rects.size(); ++i) {
    Point2D draw_cds;
    draw_cds.x = a_cds.x + rects[i]->trans_.x - rects[i]->offset_.x;
    draw_cds.y = a_cds.y - rects[i]->trans_.y +
                 rects[i]->offset_.y;  // opposite sign convention
    draw_cds.y -= rects[i]->rect_corr_ + rects[i]->y_shift_;
    setFontScale(full_scale * selectScaleFactor(draw_chars[i], draw_modes[i]),
                 true);
    drawChar(draw_chars[i], draw_cds);
    setFontScale(full_scale, true);
  }
}

// ****************************************************************************
std::vector<std::string> atomLabelToPieces(const std::string &label,
                                           OrientType orient) {
  // std::cout << "splitting " << label << " : " << orient << std::endl;
  std::vector<std::string> label_pieces;
  if (label.empty()) {
    return label_pieces;
  }

  // if we have the mark-up <lit>XX</lit> the symbol is to be used
  // without modification
  if (label.substr(0, 5) == "<lit>") {
    std::string lit_sym = label.substr(5);
    size_t idx = lit_sym.find("</lit>");
    if (idx != std::string::npos) {
      lit_sym = lit_sym.substr(0, idx);
    }
    label_pieces.emplace_back(lit_sym);
    return label_pieces;
  }

  std::string next_piece;
  size_t i = 0;
  while (true) {
    if (i == label.length()) {
      if (!next_piece.empty()) {
        label_pieces.emplace_back(next_piece);
        break;
      }
    }
    if (label.substr(i, 2) == "<s" || label[i] == ':' || isupper(label[i])) {
      // save the old piece, start a new one
      if (!next_piece.empty()) {
        label_pieces.emplace_back(next_piece);
        next_piece.clear();
      }
    }
    next_piece += label[i++];
  }
  if (label_pieces.size() < 2) {
    return label_pieces;
  }

  // if the orientation is S or E, any charge flag needs to be at the end.
  if (orient == OrientType::E || orient == OrientType::S) {
    for (size_t i = 0; i < label_pieces.size(); ++i) {
      if (label_pieces[i] == "<sup>+</sup>" ||
          label_pieces[i] == "<sup>-</sup>") {
        label_pieces.push_back(label_pieces[i]);
        label_pieces[i].clear();
        break;
      }
    }
  }

  // Now group some together.  This relies on the order that
  // getAtomLabel built them in the first place.  Each atom symbol
  // needs to be flanked by any <sub> and <super> pieces.
  std::vector<std::string> final_pieces;
  std::string curr_piece;
  bool had_symbol = false;
  for (const auto &p : label_pieces) {
    if (p.empty()) {
      continue;
    }
    if (!isupper(p[0])) {
      curr_piece += p;
    } else {
      if (had_symbol) {
        final_pieces.push_back(curr_piece);
        curr_piece = p;
        had_symbol = true;
      } else {
        curr_piece += p;
        had_symbol = true;
      }
    }
  }
  if (!curr_piece.empty()) {
    final_pieces.push_back(curr_piece);
  }

  // cout << "Final pieces : " << endl;
  // for(auto l: final_pieces) {
  //   cout << l << endl;
  // }
  // cout << endl;

  return final_pieces;
}

std::ostream &operator<<(std::ostream &oss, const TextAlignType &tat) {
  switch (tat) {
    case TextAlignType::START:
      oss << "START";
      break;
    case TextAlignType::MIDDLE:
      oss << "MIDDLE";
      break;
    case TextAlignType::END:
      oss << "END";
      break;
  }
  return oss;
}
std::ostream &operator<<(std::ostream &oss, const TextDrawType &tdt) {
  switch (tdt) {
    case TextDrawType::TextDrawNormal:
      oss << "TextDrawNormal";
      break;
    case TextDrawType::TextDrawSuperscript:
      oss << "TextDrawSuperscript";
      break;
    case TextDrawType::TextDrawSubscript:
      oss << "TextDrawSubscript";
      break;
  }
  return oss;
}
std::ostream &operator<<(std::ostream &oss, const OrientType &o) {
  switch (o) {
    case OrientType::C:
      oss << "C";
      break;
    case OrientType::N:
      oss << "N";
      break;
    case OrientType::S:
      oss << "S";
      break;
    case OrientType::E:
      oss << "E";
      break;
    case OrientType::W:
      oss << "W";
      break;
  }
  return oss;
}

}  // namespace RDKit<|MERGE_RESOLUTION|>--- conflicted
+++ resolved
@@ -70,27 +70,17 @@
   if (ignoreExtremes) {
     return true;
   }
-<<<<<<< HEAD
   font_scale_ = new_scale;
   double nfs = fontSize();
   if (max_font_size_ > 0.0 &&
-      nfs * (baseFontSize() / FONT_SIZE) > max_font_size_) {
+      nfs * (baseFontSize() / DEFAULT_FONT_SCALE) > max_font_size_) {
     font_scale_ = max_font_size_ / baseFontSize();
     return false;
   }
   if (min_font_size_ > 0.0 &&
-      nfs * (baseFontSize() / FONT_SIZE) < min_font_size_) {
+      nfs * (baseFontSize() / DEFAULT_FONT_SCALE) < min_font_size_) {
     font_scale_ = min_font_size_ / baseFontSize();
     return false;
-=======
-
-  // fontSize == font_scale_ * base_font_size_
-  if (max_font_size_ > 0 && font_scale_ * base_font_size_ > max_font_size_) {
-    font_scale_ = max_font_size_ / base_font_size_;
-  }
-  if (min_font_size_ > 0 && font_scale_ * base_font_size_ < min_font_size_) {
-    font_scale_ = min_font_size_ / base_font_size_;
->>>>>>> 7f73da78
   }
   return true;
 }
@@ -525,10 +515,7 @@
                               std::vector<TextDrawType> &draw_modes,
                               std::vector<char> &draw_chars, bool dontSplit,
                               TextAlignType textAlign) const {
-<<<<<<< HEAD
   PRECONDITION(text.size() > 0, "empty string");
-=======
->>>>>>> 7f73da78
   std::vector<std::string> text_bits;
   if (!dontSplit) {
     text_bits = atomLabelToPieces(text, orient);
