//
//   @@ All Rights Reserved @@
//  This file is part of the RDKit.
//  The contents are covered by the terms of the BSD license
//  which is included in the file license.txt, found at the root
//  of the RDKit source tree.
//
// Original author: David Cosgrove (AstraZeneca)
// 27th May 2014
//
// This class makes a 2D drawing of an RDKit molecule.
// It draws heavily on $RDBASE/GraphMol/MolDrawing/MolDrawing.h.
// One purpose of this is to make it easier to overlay annotations on top of
// the molecule drawing, which is difficult to do from the output of
// MolDrawing.h
// The class design philosophy echoes a standard one:
// a virtual base class defines the interface and does all
// the heavy lifting and concrete derived classes implement
// library-specific drawing code such as drawing lines, writing strings
// etc.

#include <RDGeneral/export.h>
#ifndef RDKITMOLDRAW2D_H
#define RDKITMOLDRAW2D_H

#include <vector>

#include <Geometry/point.h>
#include <GraphMol/RDKitBase.h>
#include <GraphMol/ChemReactions/Reaction.h>

// ****************************************************************************
using RDGeom::Point2D;

namespace RDKit {

class DrawText;
enum class TextAlignType : unsigned char;
enum class OrientType : unsigned char;

struct DrawColour {
  double r = 0.0, g = 0.0, b = 0.0, a = 1.0;
  DrawColour() = default;
  DrawColour(double r, double g, double b, double a = 1.0)
      : r(r), g(g), b(b), a(a){};
  bool operator==(const DrawColour &other) const {
    return r == other.r && g == other.g && b == other.b && a == other.a;
  }
  bool feq(const DrawColour &other, double tol = 0.001,
           bool ignoreAlpha = true) const {
    return fabs(r - other.r) <= tol && fabs(g - other.g) <= tol &&
           fabs(b - other.b) <= tol &&
           (ignoreAlpha || fabs(a - other.a) <= tol);
  };
  DrawColour operator+(const DrawColour &other) const {
    return {r + other.r, g + other.g, b + other.b, a + other.a};
  }
  DrawColour operator-(const DrawColour &other) const {
    return {r - other.r, g - other.g, b - other.b, a - other.a};
  }
  DrawColour operator/(double v) const {
    PRECONDITION(v != 0.0, "divide by zero");
    return {r / v, g / v, b / v, a / v};
  }
  DrawColour operator*(double v) const { return {r * v, g * v, b * v, a * v}; }
};

// for holding dimensions of the rectangle round a string.
struct StringRect {
  Point2D trans_;     // Where to draw char relative to other chars in string
  Point2D offset_;    // offset for draw coords so char is centred correctly
  Point2D g_centre_;  // glyph centre relative to the origin of the char.
  double y_shift_;  // shift the whole thing in y by this. For multi-line text.
  double width_, height_;  // of the glyph itself, not the character cell
  double rect_corr_;  // because if we move a char one way, we need to move the
                      // rectangle the other.
  int clash_score_;   // rough measure of how badly it clashed with other things
                      // lower is better, 0 is no clash.
  StringRect()
      : trans_(0.0, 0.0),
        offset_(0.0, 0.0),
        g_centre_(offset_),
        y_shift_(0.0),
        width_(0.0),
        height_(0.0),
        rect_corr_(0.0),
        clash_score_(0) {}
  StringRect(const Point2D &offset, const Point2D &g_centre, double w, double h)
      : trans_(0.0, 0.0),
        offset_(offset),
        g_centre_(g_centre),
        y_shift_(0.0),
        width_(w),
        height_(h),
        rect_corr_(0.0),
        clash_score_(0) {}
  // tl is top, left; br is bottom, right of the glyph, relative to the
  // centre. Padding in draw coords.
  void calcCorners(Point2D &tl, Point2D &tr, Point2D &br, Point2D &bl,
                   double padding) const {
    double wb2 = padding + width_ / 2.0;
    double hb2 = padding + height_ / 2.0;
    Point2D c = trans_ + g_centre_ - offset_;
    c.y -= y_shift_;
    tl = Point2D(c.x - wb2, c.y - hb2);
    tr = Point2D(c.x + wb2, c.y - hb2);
    br = Point2D(c.x + wb2, c.y + hb2);
    bl = Point2D(c.x - wb2, c.y + hb2);
  }
  bool doesItIntersect(const StringRect &other) const {
    Point2D ttl, ttr, tbr, tbl;
    calcCorners(ttl, ttr, tbr, tbl, 0.0);
    // is +ve y up or down?
    if (ttl.y < tbl.y) {
      std::swap(ttl, tbl);
      std::swap(ttr, tbr);
    }
    Point2D otl, otr, obr, obl;
    other.calcCorners(otl, otr, obr, obl, 0.0);
    if (otl.y < obl.y) {
      std::swap(otl, obl);
      std::swap(otr, obr);
    }
    if ((otl.x >= ttl.x && otl.x <= ttr.x && otl.y >= tbl.y &&
         otl.y <= ttl.y) ||
        (otr.x >= ttl.x && otr.x <= ttr.x && otr.y >= tbl.y &&
         otr.y <= ttl.y) ||
        (obr.x >= ttl.x && obr.x <= ttr.x && obr.y >= tbl.y &&
         obr.y <= ttl.y) ||
        (obl.x >= ttl.x && obl.x <= ttr.x && obl.y >= tbl.y &&
         obl.y <= ttl.y)) {
      return true;
    }
    if ((ttl.x >= otl.x && ttl.x <= otr.x && ttl.y >= obl.y &&
         ttl.y <= otl.y) ||
        (ttr.x >= otl.x && ttr.x <= otr.x && ttr.y >= obl.y &&
         ttr.y <= otl.y) ||
        (tbr.x >= otl.x && tbr.x <= otr.x && tbr.y >= obl.y &&
         tbr.y <= otl.y) ||
        (tbl.x >= otl.x && tbl.x <= otr.x && tbl.y >= obl.y &&
         tbl.y <= otl.y)) {
      return true;
    }
    return false;
  }
};

typedef std::map<int, DrawColour> ColourPalette;
typedef std::vector<unsigned int> DashPattern;

inline void assignDefaultPalette(ColourPalette &palette) {
  palette.clear();
  palette[-1] = DrawColour(0, 0, 0);
  palette[0] = DrawColour(0.5, 0.5, 0.5);
  palette[1] = palette[6] = DrawColour(0.0, 0.0, 0.0);
  palette[7] = DrawColour(0.0, 0.0, 1.0);
  palette[8] = DrawColour(1.0, 0.0, 0.0);
  palette[9] = DrawColour(0.2, 0.8, 0.8);
  palette[15] = DrawColour(1.0, 0.5, 0.0);
  palette[16] = DrawColour(0.8, 0.8, 0.0);
  palette[17] = DrawColour(0.0, 0.802, 0.0);
  palette[35] = DrawColour(0.5, 0.3, 0.1);
  palette[53] = DrawColour(0.63, 0.12, 0.94);
};

inline void assignBWPalette(ColourPalette &palette) {
  palette.clear();
  palette[-1] = DrawColour(0, 0, 0);
};

struct RDKIT_MOLDRAW2D_EXPORT MolDrawOptions {
  bool atomLabelDeuteriumTritium =
      false;  // toggles replacing 2H with D and 3H with T
  bool dummiesAreAttachments = false;  // draws "breaks" at dummy atoms
  bool circleAtoms = true;             // draws circles under highlighted atoms
  DrawColour highlightColour{1, 0.5, 0.5};  // default highlight color
  bool continuousHighlight = true;          // highlight by drawing an outline
                                            // *underneath* the molecule
  bool fillHighlights = true;     // fill the areas used to highlight atoms and
                                  // atom regions
  double highlightRadius = 0.3;   // default if nothing given for a particular
                                  // atom. units are "Angstrom"
  int flagCloseContactsDist = 3;  // if positive, this will be used as a cutoff
                                  // (in pixels) for highlighting close contacts
  bool includeAtomTags =
      false;  // toggles inclusion of atom tags in the output. does
              // not make sense for all renderers.
  bool clearBackground = true;  // toggles clearing the background before
                                // drawing a molecule
  DrawColour backgroundColour{
      1, 1, 1};             // color to be used while clearing the background
  int legendFontSize = 16;  // font size (in pixels) to be used for the legend
                            // (if present)
  int maxFontSize = 40;  // maximum size in pixels for font in drawn molecule.
                         // -1 means no max.
  int minFontSize = 12;  // likewise for -1.
  double annotationFontScale = 0.5;  // scales font relative to atom labels for
                                     // atom and bond annotation.
  std::string fontFile = "";  // name of font for freetype rendering.  If given,
                              // over-rides default
  DrawColour legendColour{0, 0,
                          0};  // color to be used for the legend (if present)
  double multipleBondOffset = 0.15;  // offset (in Angstrom) for the extra lines
                                     // in a multiple bond
  double padding =
      0.05;  // fraction of empty space to leave around the molecule
  double additionalAtomLabelPadding = 0.0;  // additional padding to leave
                                            // around atom labels. Expressed as
                                            // a fraction of the font size.
  std::map<int, std::string> atomLabels;    // replacement labels for atoms
  std::vector<std::vector<int>> atomRegions;  // regions
  DrawColour symbolColour{
      0, 0, 0};  // color to be used for the symbols and arrows in reactions
  int bondLineWidth = -1;  // if positive, this overrides the default line width
                           // when drawing bonds
  int highlightBondWidthMultiplier = 8;  // what to multiply standard bond width
                                         // by for highlighting.
  bool prepareMolsBeforeDrawing = true;  // call prepareMolForDrawing() on each
                                         // molecule passed to drawMolecules()
  std::vector<DrawColour> highlightColourPalette;  // defining 10 default colors
  // for highlighting atoms and bonds
  // or reactants in a reactions
  ColourPalette atomColourPalette;  // the palette used to assign
                                    // colors to atoms based on
                                    // atomic number.
  double fixedScale =
      -1.0;  // fixes scale to this fraction of draw window width, so
             // an average bond is this fraction of the width.  If
             // scale comes out smaller than this, reduces scale, but
             // won't make it larger.  The default of -1.0 means no fix.
  double fixedBondLength =
      -1.0;             // fixes the bond length (and hence the scale) to
                        // always be this number of pixels.  Assuming a bond
                        // length in coordinates is 1, as is normal.  If
                        // scale comes out smaller than this, reduces scale,
                        // but won't make it larger.  The default -1.0 means no
                        // fix. If both fixedScale and fixedBondLength are >
                        // 0.0, fixedScale wins.
  double rotate = 0.0;  // angle in degrees to rotate coords by about centre
                        // before drawing.
  bool addAtomIndices = false;  // adds atom indices to drawings.
  bool addBondIndices = false;  // adds bond indices to drawings.

  bool addStereoAnnotation = false;       // adds E/Z and R/S to drawings.
  bool atomHighlightsAreCircles = false;  // forces atom highlights always to be
                                          // circles. Default (false) is to put
                                          // ellipses round longer labels.
  bool centreMoleculesBeforeDrawing = false;  // moves the centre of the drawn
                                              // molecule to (0,0)
  bool explicitMethyl = false;  // draw terminal methyl and related as CH3
<<<<<<< HEAD
=======
  bool includeMetadata =
      true;  // when possible include metadata about molecules and reactions in
             // the output to allow them to be reconstructed
>>>>>>> 1a3ce773

  MolDrawOptions() {
    highlightColourPalette.emplace_back(
        DrawColour(1., 1., .67));  // popcorn yellow
    highlightColourPalette.emplace_back(DrawColour(1., .8, .6));  // sand
    highlightColourPalette.emplace_back(
        DrawColour(1., .71, .76));  // light pink
    highlightColourPalette.emplace_back(
        DrawColour(.8, 1., .8));  // offwhitegreen
    highlightColourPalette.emplace_back(DrawColour(.87, .63, .87));  // plum
    highlightColourPalette.emplace_back(
        DrawColour(.76, .94, .96));  // pastel blue
    highlightColourPalette.emplace_back(
        DrawColour(.67, .67, 1.));  // periwinkle
    highlightColourPalette.emplace_back(DrawColour(.64, .76, .34));  // avocado
    highlightColourPalette.emplace_back(
        DrawColour(.56, .93, .56));  // light green
    highlightColourPalette.emplace_back(DrawColour(.20, .63, .79));  // peacock
    assignDefaultPalette(atomColourPalette);
  };
};

//! MolDraw2D is the base class for doing 2D renderings of molecules
class RDKIT_MOLDRAW2D_EXPORT MolDraw2D {
 public:
  //! constructor for a particular size
  /*!
    \param width       : width (in pixels) of the rendering
    \param height      : height (in pixels) of the rendering
    \param panelWidth  : (optional) width (in pixels) of a single panel
    \param panelHeight : (optional) height (in pixels) of a single panel

    The \c panelWidth and \c panelHeight arguments are used to provide the
    sizes of the panels individual molecules are drawn in when
    \c drawMolecules() is called.
  */
  MolDraw2D(int width, int height, int panelWidth, int panelHeight);
  virtual ~MolDraw2D();

  //! \name Methods that must be provided by child classes
  //@{
 private:
  virtual void initDrawing() = 0;
  virtual void initTextDrawer(bool noFreetype) = 0;

 public:
  //! clears the contents of the drawing
  virtual void clearDrawing() = 0;
  //! draws a line from \c cds1 to \c cds2 using the current drawing style
  // in atom coords.
  virtual void drawLine(const Point2D &cds1, const Point2D &cds2) = 0;
  //! draw a polygon.  Note that if fillPolys() returns false, it
  //! doesn't close the path.  If you want it to in that case, you
  //! do it explicitly yourself.
  virtual void drawPolygon(const std::vector<Point2D> &cds) = 0;
  //@}

  //! draw a single molecule
  /*!
    \param mol             : the molecule to draw
    \param legend          : the legend (to be drawn under the molecule)
    \param highlight_atoms : (optional) vector of atom ids to highlight
    \param highlight_atoms : (optional) vector of bond ids to highlight
    \param highlight_atom_map   : (optional) map from atomId -> DrawColour
    providing the highlight colors. If not provided the default highlight colour
    from \c drawOptions() will be used.
    \param highlight_bond_map   : (optional) map from bondId -> DrawColour
    providing the highlight colors. If not provided the default highlight colour
    from \c drawOptions() will be used.
    \param highlight_radii : (optional) map from atomId -> radius (in molecule
    coordinates) for the radii of atomic highlights. If not provided the default
    value from \c drawOptions() will be used.
    \param confId          : (optional) conformer ID to be used for atomic
    coordinates

  */
  virtual void drawMolecule(
      const ROMol &mol, const std::string &legend,
      const std::vector<int> *highlight_atoms,
      const std::vector<int> *highlight_bonds,
      const std::map<int, DrawColour> *highlight_atom_map = nullptr,
      const std::map<int, DrawColour> *highlight_bond_map = nullptr,
      const std::map<int, double> *highlight_radii = nullptr, int confId = -1);

  //! \overload
  virtual void drawMolecule(
      const ROMol &mol, const std::vector<int> *highlight_atoms = nullptr,
      const std::map<int, DrawColour> *highlight_map = nullptr,
      const std::map<int, double> *highlight_radii = nullptr, int confId = -1);

  //! \overload
  virtual void drawMolecule(
      const ROMol &mol, const std::string &legend,
      const std::vector<int> *highlight_atoms = nullptr,
      const std::map<int, DrawColour> *highlight_map = nullptr,
      const std::map<int, double> *highlight_radii = nullptr, int confId = -1);

  //! \overload
  virtual void drawMolecule(
      const ROMol &mol, const std::vector<int> *highlight_atoms,
      const std::vector<int> *highlight_bonds,
      const std::map<int, DrawColour> *highlight_atom_map = nullptr,
      const std::map<int, DrawColour> *highlight_bond_map = nullptr,
      const std::map<int, double> *highlight_radii = nullptr, int confId = -1);

  //! draw molecule with multiple colours allowed per atom.
  /*!
    \param mol             : the molecule to draw
    \param legend          : the legend (to be drawn under the molecule)
    \param highlight_atom_map   : map from atomId -> DrawColours
    providing the highlight colours.
    \param highlight_bond_map   : map from bondId -> DrawColours
    providing the highlight colours.
    \param highlight_radii : map from atomId -> radius (in molecule
    coordinates) for the radii of atomic highlights. If not provided for an
    index, the default value from \c drawOptions() will be used.
    \param confId          : (optional) conformer ID to be used for atomic
    coordinates
  */
  virtual void drawMoleculeWithHighlights(
      const ROMol &mol, const std::string &legend,
      const std::map<int, std::vector<DrawColour>> &highlight_atom_map,
      const std::map<int, std::vector<DrawColour>> &highlight_bond_map,
      const std::map<int, double> &highlight_radii,
      const std::map<int, int> &highlight_linewidth_multipliers,
      int confId = -1);

  //! draw multiple molecules in a grid
  /*!
    \param mols             : the molecules to draw
    \param legends          : (optional) the legends (to be drawn under the
    molecules)
    \param highlight_atoms  : (optional) vectors of atom ids to highlight
    \param highlight_atoms  : (optional) vectors of bond ids to highlight
    \param highlight_atom_map   : (optional) maps from atomId -> DrawColour
    providing the highlight colors. If not provided the default highlight colour
    from \c drawOptions() will be used.
    \param highlight_bond_map   : (optional) maps from bondId -> DrawColour
    providing the highlight colors. If not provided the default highlight colour
    from \c drawOptions() will be used.
    \param highlight_radii  : (optional) maps from atomId -> radius (in molecule
    coordinates) for the radii of atomic highlights. If not provided the default
    value from \c drawOptions() will be used.
    \param confId           : (optional) conformer IDs to be used for atomic
    coordinates

    The \c panelWidth and \c panelHeight values will be used to determine the
    number of rows and columns to be drawn. Theres not a lot of error checking
    here, so if you provide too many molecules for the number of panes things
    are likely to get screwed up.
    If the number of rows or columns ends up being <= 1, molecules will be
    being drawn in a single row/column.
  */
  virtual void drawMolecules(
      const std::vector<ROMol *> &mols,
      const std::vector<std::string> *legends = nullptr,
      const std::vector<std::vector<int>> *highlight_atoms = nullptr,
      const std::vector<std::vector<int>> *highlight_bonds = nullptr,
      const std::vector<std::map<int, DrawColour>> *highlight_atom_maps =
          nullptr,
      const std::vector<std::map<int, DrawColour>> *highlight_bond_maps =
          nullptr,
      const std::vector<std::map<int, double>> *highlight_radii = nullptr,
      const std::vector<int> *confIds = nullptr);

  //! draw a ChemicalReaction
  /*!
    \param rxn                 : the reaction to draw
    \param highlightByReactant : (optional) if this is set, atoms and bonds will
    be highlighted based on which reactant they come from. Atom map numbers
    will not be shown.
    \param highlightColorsReactants : (optional) provide a vector of colors for
    the
    reactant highlighting.
    \param confIds   : (optional) vector of confIds to use for rendering. These
    are numbered by reactants, then agents, then products.
  */
  virtual void drawReaction(
      const ChemicalReaction &rxn, bool highlightByReactant = false,
      const std::vector<DrawColour> *highlightColorsReactants = nullptr,
      const std::vector<int> *confIds = nullptr);

  //! \name Transformations
  //@{
  // transform a set of coords in the molecule's coordinate system
  // to drawing system coordinates and vice versa. Note that the coordinates
  // have
  // the origin in the top left corner, which is how Qt and Cairo have it, no
  // doubt a holdover from X Windows. This means that a higher y value will be
  // nearer the bottom of the screen. This doesn't really matter except when
  // doing text superscripts and subscripts.

  //! transform a point from the molecule coordinate system into the drawing
  //! coordinate system
  virtual Point2D getDrawCoords(const Point2D &mol_cds) const;
  //! returns the drawing coordinates of a particular atom
  virtual Point2D getDrawCoords(int at_num) const;
  virtual Point2D getAtomCoords(const std::pair<int, int> &screen_cds) const;
  //! transform a point from drawing coordinates to the molecule coordinate
  //! system
  virtual Point2D getAtomCoords(
      const std::pair<double, double> &screen_cds) const;
  //! returns the molecular coordinates of a particular atom
  virtual Point2D getAtomCoords(int at_num) const;
  //@}
  //! return the width of the drawing area.
  virtual int width() const { return width_; }
  //! return the height of the drawing area.
  virtual int height() const { return height_; }
  //! return the width of the drawing panels.
  virtual int panelWidth() const { return panel_width_; }
  //! return the height of the drawing panels.
  virtual int panelHeight() const { return panel_height_; }
  virtual int drawHeight() const { return panel_height_ - legend_height_; }

  //! returns the drawing scale (conversion from molecular coords -> drawing
  // coords)
  double scale() const { return scale_; }
  //! calculates the drawing scale (conversion from molecular coords -> drawing
  // coords)
  void calculateScale(int width, int height, const ROMol &mol,
                      const std::vector<int> *highlight_atoms = nullptr,
                      const std::map<int, double> *highlight_radii = nullptr);
  //! overload
  // calculate a single scale that will suit all molecules.  For use by
  // drawMolecules primarily.
  void calculateScale(int width, int height, const std::vector<ROMol *> &mols,
                      const std::vector<std::vector<int>> *highlight_atoms,
                      const std::vector<std::map<int, double>> *highlight_radii,
                      const std::vector<int> *confIds,
                      std::vector<std::unique_ptr<RWMol>> &tmols);
  // set [xy]_trans_ to the middle of the draw area in molecule coords
  void centrePicture(int width, int height);

  //! explicitly sets the scaling factors for the drawing
  void setScale(int width, int height, const Point2D &minv, const Point2D &maxv,
                const ROMol *mol = nullptr);
  //! sets the drawing offset (in drawing coords)
  void setOffset(int x, int y) {
    x_offset_ = x;
    y_offset_ = y;
  }
  //! returns the drawing offset (in drawing coords)
  Point2D offset() const { return Point2D(x_offset_, y_offset_); }

  //! returns the minimum point of the drawing (in molecular coords)
  Point2D minPt() const { return Point2D(x_min_, y_min_); }
  //! returns the width and height of the grid (in molecular coords)
  Point2D range() const { return Point2D(x_range_, y_range_); }

  //! font size in drawing coordinate units. That's probably pixels.
  virtual double fontSize() const;
  virtual void setFontSize(double new_size);

  //! sets the current draw color
  virtual void setColour(const DrawColour &col) { curr_colour_ = col; }
  //! returns the current draw color
  virtual DrawColour colour() const { return curr_colour_; }
  //! sets the current dash pattern
  virtual void setDash(const DashPattern &patt) { curr_dash_ = patt; }
  //! returns the current dash pattern
  virtual const DashPattern &dash() const { return curr_dash_; }

  //! sets the current line width
  virtual void setLineWidth(int width) { curr_width_ = width; }
  //! returns the current line width
  virtual int lineWidth() const { return curr_width_; }

  //! using the current scale, work out the size of the label in molecule
  //! coordinates.
  /*!
     Bear in mind when implementing this, that, for example, NH2 will appear as
     NH<sub>2</sub> to convey that the 2 is a subscript, and this needs to
     accounted for in the width and height.
   */
  virtual void getStringSize(const std::string &label, double &label_width,
                             double &label_height) const;
  // get the overall size of the label, allowing for it being split
  // into pieces according to orientation.
  void getLabelSize(const std::string &label, OrientType orient,
                    double &label_width, double &label_height) const;
  // return extremes for string in molecule coords.
  void getStringExtremes(const std::string &label, OrientType orient,
                         const Point2D &cds, double &x_min, double &y_min,
                         double &x_max, double &y_max) const;

  //! drawString centres the string on cds.
  virtual void drawString(const std::string &str, const Point2D &cds);
  // unless the specific drawer over-rides this overload, it will just call
  // the first one.  SVG for one needs the alignment flag.
  virtual void drawString(const std::string &str, const Point2D &cds,
                          TextAlignType align);
  //! draw a triangle
  virtual void drawTriangle(const Point2D &cds1, const Point2D &cds2,
                            const Point2D &cds3);
  //! draw an ellipse
  virtual void drawEllipse(const Point2D &cds1, const Point2D &cds2);
  // draw the arc of a circle between ang1 and ang2.  Note that 0 is
  // at 3 o-clock and 90 at 12 o'clock as you'd expect from your maths.
  // ang2 must be > ang1 - it won't draw backwards.  This is not enforced.
  // Angles in degrees.
  virtual void drawArc(const Point2D &centre, double radius, double ang1,
                       double ang2);
  // and a general ellipse form
  virtual void drawArc(const Point2D &centre, double xradius, double yradius,
                       double ang1, double ang2);
  //! draw a rectangle
  virtual void drawRect(const Point2D &cds1, const Point2D &cds2);
  //! draw a line indicating the presence of an attachment point (normally a
  //! squiggle line perpendicular to a bond)
  virtual void drawAttachmentLine(const Point2D &cds1, const Point2D &cds2,
                                  const DrawColour &col, double len = 1.0,
                                  unsigned int nSegments = 16);
  //! draw a wavy line like that used to indicate unknown stereochemistry
  virtual void drawWavyLine(const Point2D &cds1, const Point2D &cds2,
                            const DrawColour &col1, const DrawColour &col2,
                            unsigned int nSegments = 16,
                            double vertOffset = 0.05);
  //! adds additional information about the atoms to the output. Does not make
  //! sense for all renderers.
  virtual void tagAtoms(const ROMol &mol) { RDUNUSED_PARAM(mol); };
  //! set whether or not polygons are being filled
  virtual bool fillPolys() const { return fill_polys_; }
  //! returns either or not polygons should be filled
  virtual void setFillPolys(bool val) { fill_polys_ = val; }

  //! returns our current drawing options
  MolDrawOptions &drawOptions() { return options_; }
  //! \overload
  const MolDrawOptions &drawOptions() const { return options_; }

  //! returns the coordinates of the atoms of the current molecule in molecular
  //! coordinates
  const std::vector<Point2D> &atomCoords() const {
    PRECONDITION(activeMolIdx_ >= 0, "no index");
    return at_cds_[activeMolIdx_];
  };
  //! returns the atomic symbols of the current molecule
  const std::vector<std::pair<std::string, OrientType>> &atomSyms() const {
    PRECONDITION(activeMolIdx_ >= 0, "no index");
    return atom_syms_[activeMolIdx_];
  };
  //! Draw an arrow with either lines or a filled head (when asPolygon is true)
  virtual void drawArrow(const Point2D &cds1, const Point2D &cds2,
                         bool asPolygon = false, double frac = 0.05,
                         double angle = M_PI / 6);

  // reset to default values all the things the c'tor sets
  void tabulaRasa();

  virtual bool supportsAnnotations() { return true; }

 protected:
  std::unique_ptr<DrawText> text_drawer_;

 private:
  bool needs_scale_;
  int width_, height_, panel_width_, panel_height_, legend_height_;
  double scale_;
  double x_min_, y_min_, x_range_, y_range_;
  double x_trans_, y_trans_;
  int x_offset_, y_offset_;  // translation in screen coordinates
  int curr_width_;
  bool fill_polys_;
  int activeMolIdx_;

  DrawColour curr_colour_;
  DashPattern curr_dash_;
  MolDrawOptions options_;

  std::vector<std::vector<Point2D>> at_cds_;  // from mol
  std::vector<std::vector<int>> atomic_nums_;
  std::vector<std::vector<std::pair<std::string, OrientType>>> atom_syms_;
  // by the time atom_notes_ and bonds_notes_ are drawn, we're only ever
  // using the trans_ member of the StringRect, but it is convenient to
  // keep the whole thing rather than just a StringPos for the position
  // for calculating the scale of the drawing.  Went a long way down
  // the rabbit hole before realising this, hence this note.
  std::vector<std::vector<std::shared_ptr<StringRect>>> atom_notes_;
  std::vector<std::vector<std::shared_ptr<StringRect>>> bond_notes_;
  std::vector<std::vector<std::pair<std::shared_ptr<StringRect>, OrientType>>>
      radicals_;

  Point2D bbox_[2];

  // return a DrawColour based on the contents of highlight_atoms or
  // highlight_map, falling back to atomic number by default
  DrawColour getColour(
      int atom_idx, const std::vector<int> *highlight_atoms = nullptr,
      const std::map<int, DrawColour> *highlight_map = nullptr);
  DrawColour getColourByAtomicNum(int atomic_num);

  // set the system up to draw the molecule including calculating the scale.
  std::unique_ptr<RWMol> setupDrawMolecule(
      const ROMol &mol, const std::vector<int> *highlight_atoms,
      const std::map<int, double> *highlight_radii, int confId, int width,
      int height);
  // copies of atom coords, atomic symbols etc. are stashed for convenience.
  // these put empty collections onto the stack and pop the off when done.
  void pushDrawDetails();
  void popDrawDetails();

  // do the initial setup bits for drawing a molecule.
  std::unique_ptr<RWMol> setupMoleculeDraw(
      const ROMol &mol, const std::vector<int> *highlight_atoms,
      const std::map<int, double> *highlight_radii, int confId = -1);
  // if bond_colours is given, it must have an entry for every bond, and it
  // trumps everything else.  First in pair is bonds begin atom, second is
  // end atom.
  void drawBonds(const ROMol &draw_mol,
                 const std::vector<int> *highlight_atoms = nullptr,
                 const std::map<int, DrawColour> *highlight_atom_map = nullptr,
                 const std::vector<int> *highlight_bonds = nullptr,
                 const std::map<int, DrawColour> *highlight_bond_map = nullptr,
                 const std::vector<std::pair<DrawColour, DrawColour>>
                     *bond_colours = nullptr);
  // do the finishing touches to the drawing
  void finishMoleculeDraw(const ROMol &draw_mol,
                          const std::vector<DrawColour> &atom_colours);
  void drawLegend(const std::string &legend);
  // draw a circle in the requested colour(s) around the atom.
  void drawHighlightedAtom(int atom_idx, const std::vector<DrawColour> &colours,
                           const std::map<int, double> *highlight_radii);
  // calculate the rectangle that goes round the string, taking its
  // orientation into account.  Centre of StringRect
  // won't be the same as label_coords, necessarily, as the string might
  // be offset according to orient.
  StringRect calcLabelRect(const std::string &label, OrientType orient,
                           const Point2D &label_coords) const;
  // calculate parameters for an ellipse that roughly goes round the label
  // of the given atom.
  void calcLabelEllipse(int atom_idx,
                        const std::map<int, double> *highlight_radii,
                        Point2D &centre, double &xradius,
                        double &yradius) const;
  // these both assume there is a note on the atom or bond.  That should
  // have been checked by the calling function. StringRect will have a
  // width of -1.0 if there's a problem.
  StringRect calcAnnotationPosition(const ROMol &mol, const Atom *atom);
  StringRect calcAnnotationPosition(const ROMol &mol, const Bond *bond);
  // find where to put the given annotation around an atom.  Starting
  // search at angle start_ang, in degrees.
  void calcAtomAnnotationPosition(const ROMol &mol, const Atom *atom,
                                  double start_ang, StringRect &rect);

  // draw 1 or more coloured line along bonds
  void drawHighlightedBonds(
      const ROMol &mol,
      const std::map<int, std::vector<DrawColour>> &highlight_bond_map,
      const std::map<int, int> &highlight_linewidth_multipliers,
      const std::map<int, double> *highlight_radii);
  int getHighlightBondWidth(
      int bond_idx,
      const std::map<int, int> *highlight_linewidth_multipliers) const;
  // move p2 so that the line defined by p1 to p2 touches the ellipse for the
  // atom highlighted.
  void adjustLineEndForHighlight(int at_idx,
                                 const std::map<int, double> *highlight_radii,
                                 Point2D p1, Point2D &p2) const;

  void extractAtomCoords(const ROMol &mol, int confId, bool updateBBox);
  void extractAtomSymbols(const ROMol &mol);
  void extractAtomNotes(const ROMol &mol);
  void extractBondNotes(const ROMol &mol);
  void extractRadicals(const ROMol &mol);

  // coords in atom coords
  virtual void drawLine(const Point2D &cds1, const Point2D &cds2,
                        const DrawColour &col1, const DrawColour &col2);
  void drawWedgedBond(const Point2D &cds1, const Point2D &cds2,
                      bool draw_dashed, const DrawColour &col1,
                      const DrawColour &col2);
  // draw an arrow for a dative bond, with the arrowhead at cds2.
  void drawDativeBond(const Point2D &cds1, const Point2D &cds2,
                      const DrawColour &col1, const DrawColour &col2);
  void drawAtomLabel(int atom_num,
                     const std::vector<int> *highlight_atoms = nullptr,
                     const std::map<int, DrawColour> *highlight_map = nullptr);
  OrientType calcRadicalRect(const ROMol &mol, const Atom *atom,
                             StringRect &rad_rect);
  void drawRadicals(const ROMol &mol);
  // find a good starting point for scanning round the annotation
  // atom.  If we choose well, the first angle should be the one.
  // Returns angle in radians.
  double getNoteStartAngle(const ROMol &mol, const Atom *atom) const;
  // see if the note will clash with anything else drawn on the molecule.
  // note_vec should have unit length.  note_rad is the radius along
  // note_vec that the note will be drawn.
  bool doesAtomNoteClash(StringRect &note_rect,
                         const std::vector<std::shared_ptr<StringRect>> &rects,
                         const ROMol &mol, unsigned int atom_idx);
  bool doesBondNoteClash(StringRect &note_rect,
                         const std::vector<std::shared_ptr<StringRect>> &rects,
                         const ROMol &mol, const Bond *bond);
  // does the note_vec form an unacceptably acute angle with one of the
  // bonds from atom to its neighbours.
  bool doesNoteClashNbourBonds(
      const StringRect &note_rect,
      const std::vector<std::shared_ptr<StringRect>> &rects, const ROMol &mol,
      const Atom *atom) const;
  // does the note intersect with atsym, and if not, any other atom symbol.
  bool doesNoteClashAtomLabels(
      const StringRect &note_rect,
      const std::vector<std::shared_ptr<StringRect>> &rects, const ROMol &mol,
      unsigned int atom_idx) const;
  bool doesNoteClashOtherNotes(
      const StringRect &note_rect,
      const std::vector<std::shared_ptr<StringRect>> &rects) const;

  // cds1 and cds2 are 2 atoms in a ring.  Returns the perpendicular pointing
  // into the ring.
  Point2D bondInsideRing(const ROMol &mol, const Bond *bond,
                         const Point2D &cds1, const Point2D &cds2) const;
  // cds1 and cds2 are 2 atoms in a chain double bond.  Returns the
  // perpendicular pointing into the inside of the bond
  Point2D bondInsideDoubleBond(const ROMol &mol, const Bond *bond) const;
  // calculate normalised perpendicular to vector between two coords, such
  // that
  // it's inside the angle made between (1 and 2) and (2 and 3).
  Point2D calcInnerPerpendicular(const Point2D &cds1, const Point2D &cds2,
                                 const Point2D &cds3) const;

  // take the coords for atnum, with neighbour nbr_cds, and move cds out to
  // accommodate
  // the label associated with it.
  void adjustBondEndForLabel(int atnum, const Point2D &nbr_cds,
                             Point2D &cds) const;

  // adds LaTeX-like annotation for super- and sub-script.
  std::pair<std::string, OrientType> getAtomSymbolAndOrientation(
      const Atom &atom) const;
  std::string getAtomSymbol(const Atom &atom) const;
  OrientType getAtomOrientation(const Atom &atom) const;

  // things used by calculateScale.
  void adjustScaleForAtomLabels(const std::vector<int> *highlight_atoms,
                                const std::map<int, double> *highlight_radii);
  void adjustScaleForRadicals(const ROMol &mol);
  void adjustScaleForAnnotation(
      const std::vector<std::shared_ptr<StringRect>> &notes);

 private:
  virtual void updateMetadata(const ROMol &mol, int confId) {
    RDUNUSED_PARAM(mol);
    RDUNUSED_PARAM(confId);
  };
  virtual void updateMetadata(const ChemicalReaction &rxn) {
    RDUNUSED_PARAM(rxn);
  };

 protected:
  std::vector<std::pair<std::string, std::string>> d_metadata;
  unsigned int d_numMetadataEntries=0;

  virtual void doContinuousHighlighting(
      const ROMol &mol, const std::vector<int> *highlight_atoms,
      const std::vector<int> *highlight_bonds,
      const std::map<int, DrawColour> *highlight_atom_map,
      const std::map<int, DrawColour> *highlight_bond_map,
      const std::map<int, double> *highlight_radii);

  virtual void highlightCloseContacts();
  // if bond_colours is given, it must have an entry for every bond, and it
  // trumps everything else.  First in pair is bonds begin atom, second is
  // end atom.
  virtual void drawBond(
      const ROMol &mol, const Bond *bond, int at1_idx, int at2_idx,
      const std::vector<int> *highlight_atoms = nullptr,
      const std::map<int, DrawColour> *highlight_atom_map = nullptr,
      const std::vector<int> *highlight_bonds = nullptr,
      const std::map<int, DrawColour> *highlight_bond_map = nullptr,
      const std::vector<std::pair<DrawColour, DrawColour>> *bond_colours =
          nullptr);
  virtual void drawAtomLabel(int atom_num, const DrawColour &draw_colour);
  virtual void drawAnnotation(const std::string &note,
                              const std::shared_ptr<StringRect> &note_rect);

  // calculate normalised perpendicular to vector between two coords
  Point2D calcPerpendicular(const Point2D &cds1, const Point2D &cds2) const;
  // assuming there's a double bond between atom1 and atom2, calculate
  // the ends of the 2 lines that should be used to draw it, distance
  // offset apart.  Includes bonds of type AROMATIC.
  void calcDoubleBondLines(const ROMol &mol, double offset, const Bond *bond,
                           const Point2D &at1_cds, const Point2D &at2_cds,
                           Point2D &l1s, Point2D &l1f, Point2D &l2s,
                           Point2D &l2f) const;
  // returns true if atom has degree 2 and both bonds are close to
  // linear.
  bool isLinearAtom(const Atom &atom) const;
  // and the same for triple bonds.  One line is from atom to atom,
  // so it doesn't need a separate return.
  void calcTripleBondLines(double offset, const Bond *bond,
                           const Point2D &at1_cds, const Point2D &at2_cds,
                           Point2D &l1s, Point2D &l1f, Point2D &l2s,
                           Point2D &l2f) const;

  // calculate the width to draw a line in draw coords.
  virtual unsigned int getDrawLineWidth() const;

  // sort out coords and scale for drawing reactions.
  void get2DCoordsForReaction(ChemicalReaction &rxn, Point2D &arrowBegin,
                              Point2D &arrowEnd, std::vector<double> &plusLocs,
                              double spacing, const std::vector<int> *confIds);
  // despite the name, this is only ever used for molecules in a reaction.
  void get2DCoordsMol(RWMol &mol, double &offset, double spacing, double &maxY,
                      double &minY, int confId, bool shiftAgents,
                      double coordScale);
};

// return true if the line l1s->l1f intersects line l2s->l2f.  If ip is not
// nullptr, the intersection point is stored in it.
RDKIT_MOLDRAW2D_EXPORT bool doLinesIntersect(const Point2D &l1s,
                                             const Point2D &l1f,
                                             const Point2D &l2s,
                                             const Point2D &l2f,
                                             Point2D *ip = nullptr);
// return true if line ls->lf intersects (or is fully inside) the
// rectangle of the string.
RDKIT_MOLDRAW2D_EXPORT bool doesLineIntersectLabel(const Point2D &ls,
                                                   const Point2D &lf,
                                                   const StringRect &lab_rect,
                                                   double padding = 0.0);

}  // namespace RDKit

#endif  // RDKITMOLDRAW2D_H<|MERGE_RESOLUTION|>--- conflicted
+++ resolved
@@ -248,12 +248,9 @@
   bool centreMoleculesBeforeDrawing = false;  // moves the centre of the drawn
                                               // molecule to (0,0)
   bool explicitMethyl = false;  // draw terminal methyl and related as CH3
-<<<<<<< HEAD
-=======
   bool includeMetadata =
       true;  // when possible include metadata about molecules and reactions in
              // the output to allow them to be reconstructed
->>>>>>> 1a3ce773
 
   MolDrawOptions() {
     highlightColourPalette.emplace_back(
@@ -806,7 +803,7 @@
 
  protected:
   std::vector<std::pair<std::string, std::string>> d_metadata;
-  unsigned int d_numMetadataEntries=0;
+  unsigned int d_numMetadataEntries = 0;
 
   virtual void doContinuousHighlighting(
       const ROMol &mol, const std::vector<int> *highlight_atoms,
