//
//  Copyright (C) 2015-2019 Greg Landrum
//
//   @@ All Rights Reserved @@
//  This file is part of the RDKit.
//  The contents are covered by the terms of the BSD license
//  which is included in the file license.txt, found at the root
//  of the RDKit source tree.
//
// derived from Dave Cosgrove's MolDraw2D
//

#include <GraphMol/MolDraw2D/MolDraw2DSVG.h>
#include <GraphMol/MolDraw2D/DrawText.h>
#include <GraphMol/SmilesParse/SmilesWrite.h>
#include <Geometry/point.h>
#ifdef RDK_BUILD_FREETYPE_SUPPORT
#include <GraphMol/MolDraw2D/DrawTextFTSVG.h>
#else
#include <GraphMol/MolDraw2D/DrawTextSVG.h>
#endif

#include <boost/format.hpp>
#include <sstream>

namespace RDKit {
std::string DrawColourToSVG(const DrawColour &col) {
  const char *convert = "0123456789ABCDEF";
  std::string res(7, ' ');
  res[0] = '#';
  unsigned int v;
  unsigned int i = 1;
  v = int(255 * col.r);
  if (v > 255) {
    throw ValueErrorException(
        "elements of the color should be between 0 and 1");
  }
  res[i++] = convert[v / 16];
  res[i++] = convert[v % 16];
  v = int(255 * col.g);
  if (v > 255) {
    throw ValueErrorException(
        "elements of the color should be between 0 and 1");
  }
  res[i++] = convert[v / 16];
  res[i++] = convert[v % 16];
  v = int(255 * col.b);
  if (v > 255) {
    throw ValueErrorException(
        "elements of the color should be between 0 and 1");
  }
  res[i++] = convert[v / 16];
  res[i++] = convert[v % 16];
  return res;
}

// ****************************************************************************
void MolDraw2DSVG::initDrawing() {
  d_os << "<?xml version='1.0' encoding='iso-8859-1'?>\n";
  d_os << "<svg version='1.1' baseProfile='full'\n      \
        xmlns='http://www.w3.org/2000/svg'\n              \
        xmlns:rdkit='http://www.rdkit.org/xml'\n              \
        xmlns:xlink='http://www.w3.org/1999/xlink'\n          \
        xml:space='preserve'\n";
  d_os << boost::format{"width='%1%px' height='%2%px' viewBox='0 0 %1% %2%'>\n"}
      % width() % height();
  d_os << "<!-- END OF HEADER -->\n";

  // d_os<<"<g transform='translate("<<width()*.05<<","<<height()*.05<<")
  // scale(.85,.85)'>";
}

// ****************************************************************************
void MolDraw2DSVG::initTextDrawer(bool noFreetype) {
  double max_fnt_sz = drawOptions().maxFontSize;
  double min_fnt_sz = drawOptions().minFontSize;

  if (noFreetype) {
    text_drawer_.reset(
        new DrawTextSVG(max_fnt_sz, min_fnt_sz, d_os, d_activeClass));
  } else {
#ifdef RDK_BUILD_FREETYPE_SUPPORT
    try {
      text_drawer_.reset(new DrawTextFTSVG(
          max_fnt_sz, min_fnt_sz, drawOptions().fontFile, d_os, d_activeClass));
    } catch (std::runtime_error &e) {
      BOOST_LOG(rdWarningLog)
          << e.what() << std::endl
          << "Falling back to native SVG text handling." << std::endl;
      text_drawer_.reset(
          new DrawTextSVG(max_fnt_sz, min_fnt_sz, d_os, d_activeClass));
    }
#else
    text_drawer_.reset(
        new DrawTextSVG(max_fnt_sz, min_fnt_sz, d_os, d_activeClass));
#endif
  }
}

// ****************************************************************************
void MolDraw2DSVG::finishDrawing() {
  // d_os << "</g>";
  d_os << "</svg>\n";
}

// ****************************************************************************
void MolDraw2DSVG::setColour(const DrawColour &col) {
  MolDraw2D::setColour(col);
}

// ****************************************************************************
void MolDraw2DSVG::drawWavyLine(const Point2D &cds1, const Point2D &cds2,
                                const DrawColour &col1, const DrawColour &col2,
                                unsigned int nSegments, double vertOffset) {
  PRECONDITION(nSegments > 1, "too few segments");
  RDUNUSED_PARAM(col2);

  if (nSegments % 2) {
    ++nSegments;  // we're going to assume an even number of segments
  }
  setColour(col1);

  Point2D delta = (cds2 - cds1);
  Point2D perp(delta.y, -delta.x);
  perp.normalize();
  perp *= vertOffset;
  delta /= nSegments;

  Point2D c1 = getDrawCoords(cds1);

  std::string col = DrawColourToSVG(colour());
  double width = getDrawLineWidth();
  d_os << "<path ";
  outputClasses();
  d_os << "d='M" << c1.x << "," << c1.y;
  for (unsigned int i = 0; i < nSegments; ++i) {
    Point2D startpt = cds1 + delta * i;
    Point2D segpt = getDrawCoords(startpt + delta);
    Point2D cpt1 =
        getDrawCoords(startpt + delta / 3. + perp * (i % 2 ? -1 : 1));
    Point2D cpt2 =
        getDrawCoords(startpt + delta * 2. / 3. + perp * (i % 2 ? -1 : 1));
    d_os << " C" << cpt1.x << "," << cpt1.y << " " << cpt2.x << "," << cpt2.y
         << " " << segpt.x << "," << segpt.y;
  }
  d_os << "' ";

  d_os << "style='fill:none;stroke:" << col
       << ";stroke-width:" << boost::format("%.1f") % width
       << "px;stroke-linecap:butt;stroke-linejoin:miter;stroke-opacity:1"
       << "'";
  d_os << " />\n";
}

// ****************************************************************************
void MolDraw2DSVG::drawBond(
    const ROMol &mol, const Bond *bond, int at1_idx, int at2_idx,
    const std::vector<int> *highlight_atoms,
    const std::map<int, DrawColour> *highlight_atom_map,
    const std::vector<int> *highlight_bonds,
    const std::map<int, DrawColour> *highlight_bond_map,
    const std::vector<std::pair<DrawColour, DrawColour>> *bond_colours) {
  PRECONDITION(bond, "bad bond");
  std::string o_class = d_activeClass;
  if (!d_activeClass.empty()) {
    d_activeClass += " ";
  }
  d_activeClass += boost::str(boost::format("bond-%d") % bond->getIdx());
  MolDraw2D::drawBond(mol, bond, at1_idx, at2_idx, highlight_atoms,
                      highlight_atom_map, highlight_bonds, highlight_bond_map,
                      bond_colours);
  d_activeClass = o_class;
};

// ****************************************************************************
void MolDraw2DSVG::drawAtomLabel(int atom_num, const DrawColour &draw_colour) {
  std::string o_class = d_activeClass;
  if (!d_activeClass.empty()) {
    d_activeClass += " ";
  }
  d_activeClass += boost::str(boost::format("atom-%d") % atom_num);
  MolDraw2D::drawAtomLabel(atom_num, draw_colour);
  d_activeClass = o_class;
}

// ****************************************************************************
void MolDraw2DSVG::drawAnnotation(const AnnotationType &annot) {
  std::string o_class = d_activeClass;
  if (!d_activeClass.empty()) {
    d_activeClass += " ";
  }
  d_activeClass += "note";
  MolDraw2D::drawAnnotation(annot);
  d_activeClass = o_class;
}

// ****************************************************************************
void MolDraw2DSVG::drawLine(const Point2D &cds1, const Point2D &cds2) {
  Point2D c1 = getDrawCoords(cds1);
  Point2D c2 = getDrawCoords(cds2);
  std::string col = DrawColourToSVG(colour());
  double width = getDrawLineWidth();
  std::string dashString = "";
  const DashPattern &dashes = dash();
  if (dashes.size()) {
    std::stringstream dss;
    dss << ";stroke-dasharray:";
    std::copy(dashes.begin(), dashes.end() - 1,
              std::ostream_iterator<double>(dss, ","));
    dss << dashes.back();
    dashString = dss.str();
  }
  d_os << "<path ";
  outputClasses();
  d_os << "d='M " << c1.x << "," << c1.y << " L " << c2.x << "," << c2.y
       << "' ";
  d_os << "style='fill:none;fill-rule:evenodd;stroke:" << col
       << ";stroke-width:" << boost::format("%.1f") % width
       << "px;stroke-linecap:butt;stroke-linejoin:miter;stroke-opacity:1"
       << dashString << "'";
  d_os << " />\n";
}

// ****************************************************************************
void MolDraw2DSVG::drawPolygon(const std::vector<Point2D> &cds) {
  PRECONDITION(cds.size() >= 3, "must have at least three points");

  std::string col = DrawColourToSVG(colour());
  unsigned int width = getDrawLineWidth();
  std::string dashString = "";
  d_os << "<path ";
  outputClasses();
  d_os << "d='M";
  Point2D c0 = getDrawCoords(cds[0]);
  d_os << " " << c0.x << "," << c0.y;
  for (unsigned int i = 1; i < cds.size(); ++i) {
    Point2D ci = getDrawCoords(cds[i]);
    d_os << " L " << ci.x << "," << ci.y;
  }
  if (fillPolys()) {
    // the Z closes the path which we don't want for unfilled polygons
    d_os << " Z' style='fill:" << col
         << ";fill-rule:evenodd;fill-opacity:" << colour().a << ";";
  } else {
    d_os << "' style='fill:none;";
  }

  d_os << "stroke:" << col << ";stroke-width:" << boost::format("%.1f") % width
       << "px;stroke-linecap:butt;stroke-linejoin:miter;stroke-opacity:"
       << colour().a << ";" << dashString << "'";
  d_os << " />\n";
}

// ****************************************************************************
void MolDraw2DSVG::drawEllipse(const Point2D &cds1, const Point2D &cds2) {
  Point2D c1 = getDrawCoords(cds1);
  Point2D c2 = getDrawCoords(cds2);
  double w = c2.x - c1.x;
  double h = c2.y - c1.y;
  double cx = c1.x + w / 2;
  double cy = c1.y + h / 2;
  w = w > 0 ? w : -1 * w;
  h = h > 0 ? h : -1 * h;

  std::string col = DrawColourToSVG(colour());
  unsigned int width = getDrawLineWidth();
  std::string dashString = "";
  d_os << "<ellipse"
       << " cx='" << cx << "'"
       << " cy='" << cy << "'"
       << " rx='" << w / 2 << "'"
       << " ry='" << h / 2 << "' ";
  outputClasses();
  d_os << " style='";
  if (fillPolys()) {
    d_os << "fill:" << col << ";fill-rule:evenodd;";
  } else {
    d_os << "fill:none;";
  }

  d_os << "stroke:" << col << ";stroke-width:" << boost::format("%.1f") % width
       << "px;stroke-linecap:butt;stroke-linejoin:miter;stroke-opacity:1"
       << dashString << "'";
  d_os << " />\n";
}

// ****************************************************************************
void MolDraw2DSVG::clearDrawing() {
  std::string col = DrawColourToSVG(drawOptions().backgroundColour);
  d_os << "<rect";
  d_os << " style='opacity:1.0;fill:" << col << ";stroke:none'";
  d_os << " width='" << width() << "' height='" << height() << "'";
  d_os << " x='" << offset().x << "' y='" << offset().y << "'";
  d_os << "> </rect>\n";
}

// ****************************************************************************
static const char *RDKIT_SVG_VERSION = "0.9";
void MolDraw2DSVG::addMoleculeMetadata(const ROMol &mol, int confId) const {
  PRECONDITION(d_os, "no output stream");
  d_os << "<metadata>" << std::endl;
  d_os << "<rdkit:mol"
       << " xmlns:rdkit = \"http://www.rdkit.org/xml\""
       << " version=\"" << RDKIT_SVG_VERSION << "\""
       << ">" << std::endl;
  std::string value;
  for (const auto atom : mol.atoms()) {
    d_os << "<rdkit:atom idx=\"" << atom->getIdx() + 1 << "\"";
    bool doKekule = false, allHsExplicit = true, isomericSmiles = true;
    d_os << " atom-smiles=\""
         << SmilesWrite::GetAtomSmiles(atom, doKekule, nullptr, allHsExplicit,
                                       isomericSmiles)
         << "\"";
    auto tag = boost::str(boost::format("_atomdrawpos_%d") % confId);

    const Conformer &conf = mol.getConformer(confId);
    RDGeom::Point3D pos = conf.getAtomPos(atom->getIdx());

    Point2D dpos(pos.x, pos.y);
    if (atom->hasProp(tag)) {
      dpos = atom->getProp<Point2D>(tag);
    } else {
      dpos = getDrawCoords(dpos);
    }
    d_os << " drawing-x=\"" << dpos.x << "\""
         << " drawing-y=\"" << dpos.y << "\"";
    d_os << " x=\"" << pos.x << "\""
         << " y=\"" << pos.y << "\""
         << " z=\"" << pos.z << "\"";

    for (const auto &prop : atom->getPropList()) {
      if (prop.length() < 11 || prop.rfind("_metaData-", 0) != 0) continue;
      atom->getProp(prop, value);
      d_os << " " << prop.substr(10) << "=\"" << value << "\"";
    }

    d_os << " />" << std::endl;
  }
  for (const auto bond : mol.bonds()) {
    d_os << "<rdkit:bond idx=\"" << bond->getIdx() + 1 << "\"";
    d_os << " begin-atom-idx=\"" << bond->getBeginAtomIdx() + 1 << "\"";
    d_os << " end-atom-idx=\"" << bond->getEndAtomIdx() + 1 << "\"";
    bool doKekule = false, allBondsExplicit = true;
    d_os << " bond-smiles=\""
         << SmilesWrite::GetBondSmiles(bond, -1, doKekule, allBondsExplicit)
         << "\"";

    for (const auto &prop : bond->getPropList()) {
      if (prop.length() < 11 || prop.rfind("_metaData-", 0) != 0) continue;
      bond->getProp(prop, value);
      d_os << " " << prop.substr(10) << "=\"" << value << "\"";
    }

    d_os << " />" << std::endl;
  }
  d_os << "</rdkit:mol></metadata>" << std::endl;
}

void MolDraw2DSVG::addMoleculeMetadata(const std::vector<ROMol *> &mols,
                                       const std::vector<int> confIds) const {
  for (unsigned int i = 0; i < mols.size(); ++i) {
    int confId = -1;
    if (confIds.size() == mols.size()) {
      confId = confIds[i];
    }
    addMoleculeMetadata(*(mols[i]), confId);
  }
};

void MolDraw2DSVG::tagAtoms(const ROMol &mol, double radius,
                            const std::map<std::string, std::string> &events) {
  PRECONDITION(d_os, "no output stream");
  // first bonds so that they are under the atoms
  std::string value;
  for (const auto &bond : mol.bonds()) {
    const auto this_idx = bond->getIdx();
    const auto a_idx1 = bond->getBeginAtomIdx();
    const auto a_idx2 = bond->getEndAtomIdx();
    const auto a1pos = getDrawCoords(atomCoords()[bond->getBeginAtomIdx()]);
    const auto a2pos = getDrawCoords(atomCoords()[bond->getEndAtomIdx()]);
    const auto width = 2 + lineWidth();
    if (drawOptions().splitBonds) {
      const auto midp = (a1pos + a2pos) / 2;
	    // from begin to mid
      d_os << "<path "
           << " d='M " << a1pos.x << "," << a1pos.y << " L " << midp.x << ","
           << midp.y << "'";
      d_os << " class='bond-selector bond-" << this_idx << " atom-" << a_idx1;
      if (!d_activeClass.empty()) {
        d_os << " " << d_activeClass;
      }
      d_os << "'";
      d_os << " style='fill:#fff;stroke:#fff;stroke-width:"
           << boost::format("%.1f") % width
           << "px;fill-opacity:0;"
              "stroke-opacity:0' ";
      d_os << "/>\n";
	    // mid to end
      d_os << "<path "
           << " d='M " << midp.x << "," << midp.y << " L " << a2pos.x << ","
           << a2pos.y << "'";
      d_os << " class='bond-selector bond-" << this_idx << " atom-" << a_idx2;
      if (!d_activeClass.empty()) {
        d_os << " " << d_activeClass;
      }
      d_os << "'";
      d_os << " style='fill:#fff;stroke:#fff;stroke-width:"
           << boost::format("%.1f") % width
           << "px;fill-opacity:0;"
              "stroke-opacity:0' ";
      d_os << "/>\n";
    } else {
      d_os << "<path "
           << " d='M " << a1pos.x << "," << a1pos.y << " L " << a2pos.x << ","
           << a2pos.y << "'";
      d_os << " class='bond-selector bond-" << this_idx << " atom-" << a_idx1
           << " atom-" << a_idx2;
      if (!d_activeClass.empty()) {
        d_os << " " << d_activeClass;
      }
      d_os << "'";
      d_os << " style='fill:#fff;stroke:#fff;stroke-width:"
           << boost::format("%.1f") % width
           << "px;fill-opacity:0;"
              "stroke-opacity:0' ";
      d_os << "/>\n";
    }
<<<<<<< HEAD
    if (bond->hasProp("_tagClass")) {
      bond->getProp("_tagClass", value);
      d_os << " " << value;
    }
    d_os << "'";
    d_os << " style='fill:#fff;stroke:#fff;stroke-width:"
         << boost::format("%.1f") % width
         << "px;fill-opacity:0;"
            "stroke-opacity:0' ";
    d_os << "/>\n";
=======
>>>>>>> 47762032
  }
  for (const auto &at : mol.atoms()) {
    auto this_idx = at->getIdx();
    auto pos = getDrawCoords(atomCoords()[this_idx]);
    d_os << "<circle "
         << " cx='" << pos.x << "'"
         << " cy='" << pos.y << "'"
         << " r='" << (scale() * radius) << "'";
    d_os << " class='atom-selector atom-" << this_idx;
    if (d_activeClass != "") {
      d_os << " " << d_activeClass;
    }
    if (at->hasProp("_tagClass")) {
      at->getProp("_tagClass", value);
      d_os << " " << value;
    }
    d_os << "'";
    d_os << " style='fill:#fff;stroke:#fff;stroke-width:1px;fill-opacity:0;"
            "stroke-opacity:0' ";
    for (const auto &event : events) {
      d_os << " " << event.first << "='" << event.second << "(" << this_idx
           << ");"
           << "'";
    }
    d_os << "/>\n";
  }
}

void MolDraw2DSVG::outputClasses() {
  if (d_activeClass.empty() && !hasActiveAtmIdx()) return;

  d_os << "class='";
  if (!d_activeClass.empty()) {
    d_os << d_activeClass;
  }
  if (!hasActiveAtmIdx()) {
    d_os << "' ";
    return;
  }
  d_os << (!d_activeClass.empty() ? " " : "");
  const auto aidx1 = getActiveAtmIdx1();
  if (aidx1 >= 0) {
    d_os << "atom-" <<aidx1;
  }
  const auto aidx2 = getActiveAtmIdx2();
  if (aidx2 >= 0 && aidx2 != aidx1) {
    d_os << " atom-" <<aidx2;
  }
  d_os << "' ";
}
}  // namespace RDKit<|MERGE_RESOLUTION|>--- conflicted
+++ resolved
@@ -425,19 +425,6 @@
               "stroke-opacity:0' ";
       d_os << "/>\n";
     }
-<<<<<<< HEAD
-    if (bond->hasProp("_tagClass")) {
-      bond->getProp("_tagClass", value);
-      d_os << " " << value;
-    }
-    d_os << "'";
-    d_os << " style='fill:#fff;stroke:#fff;stroke-width:"
-         << boost::format("%.1f") % width
-         << "px;fill-opacity:0;"
-            "stroke-opacity:0' ";
-    d_os << "/>\n";
-=======
->>>>>>> 47762032
   }
   for (const auto &at : mol.atoms()) {
     auto this_idx = at->getIdx();
