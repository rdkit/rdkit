//
//  Copyright (C) 2015-2019 Greg Landrum
//
//   @@ All Rights Reserved @@
//  This file is part of the RDKit.
//  The contents are covered by the terms of the BSD license
//  which is included in the file license.txt, found at the root
//  of the RDKit source tree.
//
// derived from Dave Cosgrove's MolDraw2D
//

#include <GraphMol/MolDraw2D/MolDraw2DSVG.h>
#include <GraphMol/MolDraw2D/DrawText.h>
#include <GraphMol/SmilesParse/SmilesWrite.h>
#include <Geometry/point.h>
#ifdef RDK_BUILD_FREETYPE_SUPPORT
#include <GraphMol/MolDraw2D/DrawTextFTSVG.h>
#else
#include <GraphMol/MolDraw2D/DrawTextSVG.h>
#endif

#include <boost/format.hpp>
#include <sstream>

namespace RDKit {
std::string DrawColourToSVG(const DrawColour &col) {
  const char *convert = "0123456789ABCDEF";
  std::string res(7, ' ');
  res[0] = '#';
  unsigned int v;
  unsigned int i = 1;
  v = int(255 * col.r);
  if (v > 255) {
    throw ValueErrorException(
        "elements of the color should be between 0 and 1");
  }
  res[i++] = convert[v / 16];
  res[i++] = convert[v % 16];
  v = int(255 * col.g);
  if (v > 255) {
    throw ValueErrorException(
        "elements of the color should be between 0 and 1");
  }
  res[i++] = convert[v / 16];
  res[i++] = convert[v % 16];
  v = int(255 * col.b);
  if (v > 255) {
    throw ValueErrorException(
        "elements of the color should be between 0 and 1");
  }
  res[i++] = convert[v / 16];
  res[i++] = convert[v % 16];
  return res;
}

// ****************************************************************************
void MolDraw2DSVG::initDrawing() {
  d_os << "<?xml version='1.0' encoding='iso-8859-1'?>\n";
  d_os << "<svg version='1.1' baseProfile='full'\n      \
        xmlns='http://www.w3.org/2000/svg'\n              \
        xmlns:rdkit='http://www.rdkit.org/xml'\n              \
        xmlns:xlink='http://www.w3.org/1999/xlink'\n          \
        xml:space='preserve'\n";
  d_os << boost::format{"width='%1%px' height='%2%px' viewBox='0 0 %1% %2%'>\n"}
      % width() % height();
  d_os << "<!-- END OF HEADER -->\n";

  // d_os<<"<g transform='translate("<<width()*.05<<","<<height()*.05<<")
  // scale(.85,.85)'>";
}

// ****************************************************************************
void MolDraw2DSVG::initTextDrawer(bool noFreetype) {
  double max_fnt_sz = drawOptions().maxFontSize;
  double min_fnt_sz = drawOptions().minFontSize;

  if (noFreetype) {
    text_drawer_.reset(
        new DrawTextSVG(max_fnt_sz, min_fnt_sz, d_os, d_activeClass));
  } else {
#ifdef RDK_BUILD_FREETYPE_SUPPORT
    try {
      text_drawer_.reset(new DrawTextFTSVG(
          max_fnt_sz, min_fnt_sz, drawOptions().fontFile, d_os, d_activeClass));
    } catch (std::runtime_error &e) {
      BOOST_LOG(rdWarningLog)
          << e.what() << std::endl
          << "Falling back to native SVG text handling." << std::endl;
      text_drawer_.reset(
          new DrawTextSVG(max_fnt_sz, min_fnt_sz, d_os, d_activeClass));
    }
#else
    text_drawer_.reset(
        new DrawTextSVG(max_fnt_sz, min_fnt_sz, d_os, d_activeClass));
#endif
  }
}

// ****************************************************************************
void MolDraw2DSVG::finishDrawing() {
  // d_os << "</g>";
  d_os << "</svg>\n";
}

// ****************************************************************************
void MolDraw2DSVG::setColour(const DrawColour &col) {
  MolDraw2D::setColour(col);
}

// ****************************************************************************
void MolDraw2DSVG::drawWavyLine(const Point2D &cds1, const Point2D &cds2,
                                const DrawColour &col1, const DrawColour &col2,
                                unsigned int nSegments, double vertOffset) {
  PRECONDITION(nSegments > 1, "too few segments");
  RDUNUSED_PARAM(col2);

  if (nSegments % 2) {
    ++nSegments;  // we're going to assume an even number of segments
  }
  setColour(col1);

  Point2D delta = (cds2 - cds1);
  Point2D perp(delta.y, -delta.x);
  perp.normalize();
  perp *= vertOffset;
  delta /= nSegments;

  Point2D c1 = getDrawCoords(cds1);

  std::string col = DrawColourToSVG(colour());
  double width = getDrawLineWidth();
  d_os << "<path ";
  outputClasses();
  d_os << "d='M" << c1.x << "," << c1.y;
  for (unsigned int i = 0; i < nSegments; ++i) {
    Point2D startpt = cds1 + delta * i;
    Point2D segpt = getDrawCoords(startpt + delta);
    Point2D cpt1 =
        getDrawCoords(startpt + delta / 3. + perp * (i % 2 ? -1 : 1));
    Point2D cpt2 =
        getDrawCoords(startpt + delta * 2. / 3. + perp * (i % 2 ? -1 : 1));
    d_os << " C" << cpt1.x << "," << cpt1.y << " " << cpt2.x << "," << cpt2.y
         << " " << segpt.x << "," << segpt.y;
  }
  d_os << "' ";

  d_os << "style='fill:none;stroke:" << col
       << ";stroke-width:" << boost::format("%.1f") % width
       << "px;stroke-linecap:butt;stroke-linejoin:miter;stroke-opacity:1"
       << "'";
  d_os << " />\n";
}

// ****************************************************************************
void MolDraw2DSVG::drawBond(
    const ROMol &mol, const Bond *bond, int at1_idx, int at2_idx,
    const std::vector<int> *highlight_atoms,
    const std::map<int, DrawColour> *highlight_atom_map,
    const std::vector<int> *highlight_bonds,
    const std::map<int, DrawColour> *highlight_bond_map,
    const std::vector<std::pair<DrawColour, DrawColour>> *bond_colours) {
  PRECONDITION(bond, "bad bond");
  std::string o_class = d_activeClass;
  if (!d_activeClass.empty()) {
    d_activeClass += " ";
  }
  d_activeClass += boost::str(boost::format("bond-%d") % bond->getIdx());
  MolDraw2D::drawBond(mol, bond, at1_idx, at2_idx, highlight_atoms,
                      highlight_atom_map, highlight_bonds, highlight_bond_map,
                      bond_colours);
  d_activeClass = o_class;
};

// ****************************************************************************
void MolDraw2DSVG::drawAtomLabel(int atom_num, const DrawColour &draw_colour) {
  std::string o_class = d_activeClass;
  if (!d_activeClass.empty()) {
    d_activeClass += " ";
  }
  d_activeClass += boost::str(boost::format("atom-%d") % atom_num);
  MolDraw2D::drawAtomLabel(atom_num, draw_colour);
  d_activeClass = o_class;
}

// ****************************************************************************
void MolDraw2DSVG::drawAnnotation(const AnnotationType &annot) {
  std::string o_class = d_activeClass;
  if (!d_activeClass.empty()) {
    d_activeClass += " ";
  }
  d_activeClass += "note";
  MolDraw2D::drawAnnotation(annot);
  d_activeClass = o_class;
}

// ****************************************************************************
void MolDraw2DSVG::drawLine(const Point2D &cds1, const Point2D &cds2) {
  Point2D c1 = getDrawCoords(cds1);
  Point2D c2 = getDrawCoords(cds2);
  std::string col = DrawColourToSVG(colour());
  double width = getDrawLineWidth();
  std::string dashString = "";
  const DashPattern &dashes = dash();
  if (dashes.size()) {
    std::stringstream dss;
    dss << ";stroke-dasharray:";
    std::copy(dashes.begin(), dashes.end() - 1,
              std::ostream_iterator<double>(dss, ","));
    dss << dashes.back();
    dashString = dss.str();
  }
  d_os << "<path ";
  outputClasses();
  d_os << "d='M " << c1.x << "," << c1.y << " L " << c2.x << "," << c2.y
       << "' ";
  d_os << "style='fill:none;fill-rule:evenodd;stroke:" << col
       << ";stroke-width:" << boost::format("%.1f") % width
       << "px;stroke-linecap:butt;stroke-linejoin:miter;stroke-opacity:1"
       << dashString << "'";
  d_os << " />\n";
}

// ****************************************************************************
void MolDraw2DSVG::drawPolygon(const std::vector<Point2D> &cds) {
  PRECONDITION(cds.size() >= 3, "must have at least three points");

  std::string col = DrawColourToSVG(colour());
  unsigned int width = getDrawLineWidth();
  std::string dashString = "";
  d_os << "<path ";
  outputClasses();
  d_os << "d='M";
  Point2D c0 = getDrawCoords(cds[0]);
  d_os << " " << c0.x << "," << c0.y;
  for (unsigned int i = 1; i < cds.size(); ++i) {
    Point2D ci = getDrawCoords(cds[i]);
    d_os << " L " << ci.x << "," << ci.y;
  }
  if (fillPolys()) {
    // the Z closes the path which we don't want for unfilled polygons
    d_os << " Z' style='fill:" << col
         << ";fill-rule:evenodd;fill-opacity:" << colour().a << ";";
  } else {
    d_os << "' style='fill:none;";
  }

  d_os << "stroke:" << col << ";stroke-width:" << boost::format("%.1f") % width
       << "px;stroke-linecap:butt;stroke-linejoin:miter;stroke-opacity:"
       << colour().a << ";" << dashString << "'";
  d_os << " />\n";
}

// ****************************************************************************
void MolDraw2DSVG::drawEllipse(const Point2D &cds1, const Point2D &cds2) {
  Point2D c1 = getDrawCoords(cds1);
  Point2D c2 = getDrawCoords(cds2);
  double w = c2.x - c1.x;
  double h = c2.y - c1.y;
  double cx = c1.x + w / 2;
  double cy = c1.y + h / 2;
  w = w > 0 ? w : -1 * w;
  h = h > 0 ? h : -1 * h;

  std::string col = DrawColourToSVG(colour());
  unsigned int width = getDrawLineWidth();
  std::string dashString = "";
  d_os << "<ellipse"
       << " cx='" << cx << "'"
       << " cy='" << cy << "'"
       << " rx='" << w / 2 << "'"
<<<<<<< HEAD
       << " ry='" << h / 2 << "'";

=======
       << " ry='" << h / 2 << "' ";
>>>>>>> 0e89b2db
  outputClasses();
  d_os << " style='";
  if (fillPolys()) {
    d_os << "fill:" << col << ";fill-rule:evenodd;";
  } else {
    d_os << "fill:none;";
  }

  d_os << "stroke:" << col << ";stroke-width:" << boost::format("%.1f") % width
       << "px;stroke-linecap:butt;stroke-linejoin:miter;stroke-opacity:1"
       << dashString << "'";
  d_os << " />\n";
}

// ****************************************************************************
void MolDraw2DSVG::clearDrawing() {
  std::string col = DrawColourToSVG(drawOptions().backgroundColour);
  d_os << "<rect";
  d_os << " style='opacity:1.0;fill:" << col << ";stroke:none'";
  d_os << " width='" << width() << "' height='" << height() << "'";
  d_os << " x='" << offset().x << "' y='" << offset().y << "'";
  d_os << "> </rect>\n";
}

// ****************************************************************************
static const char *RDKIT_SVG_VERSION = "0.9";
void MolDraw2DSVG::addMoleculeMetadata(const ROMol &mol, int confId) const {
  PRECONDITION(d_os, "no output stream");
  d_os << "<metadata>" << std::endl;
  d_os << "<rdkit:mol"
       << " xmlns:rdkit = \"http://www.rdkit.org/xml\""
       << " version=\"" << RDKIT_SVG_VERSION << "\""
       << ">" << std::endl;
  for (const auto atom : mol.atoms()) {
    d_os << "<rdkit:atom idx=\"" << atom->getIdx() + 1 << "\"";
    bool doKekule = false, allHsExplicit = true, isomericSmiles = true;
    d_os << " atom-smiles=\""
         << SmilesWrite::GetAtomSmiles(atom, doKekule, nullptr, allHsExplicit,
                                       isomericSmiles)
         << "\"";
    auto tag = boost::str(boost::format("_atomdrawpos_%d") % confId);

    const Conformer &conf = mol.getConformer(confId);
    RDGeom::Point3D pos = conf.getAtomPos(atom->getIdx());

    Point2D dpos(pos.x, pos.y);
    if (atom->hasProp(tag)) {
      dpos = atom->getProp<Point2D>(tag);
    } else {
      dpos = getDrawCoords(dpos);
    }
    d_os << " drawing-x=\"" << dpos.x << "\""
         << " drawing-y=\"" << dpos.y << "\"";
    d_os << " x=\"" << pos.x << "\""
         << " y=\"" << pos.y << "\""
         << " z=\"" << pos.z << "\"";

    d_os << " />" << std::endl;
  }
  for (const auto bond : mol.bonds()) {
    d_os << "<rdkit:bond idx=\"" << bond->getIdx() + 1 << "\"";
    d_os << " begin-atom-idx=\"" << bond->getBeginAtomIdx() + 1 << "\"";
    d_os << " end-atom-idx=\"" << bond->getEndAtomIdx() + 1 << "\"";
    bool doKekule = false, allBondsExplicit = true;
    d_os << " bond-smiles=\""
         << SmilesWrite::GetBondSmiles(bond, -1, doKekule, allBondsExplicit)
         << "\"";
    d_os << " />" << std::endl;
  }
  d_os << "</rdkit:mol></metadata>" << std::endl;
}

void MolDraw2DSVG::addMoleculeMetadata(const std::vector<ROMol *> &mols,
                                       const std::vector<int> confIds) const {
  for (unsigned int i = 0; i < mols.size(); ++i) {
    int confId = -1;
    if (confIds.size() == mols.size()) {
      confId = confIds[i];
    }
    addMoleculeMetadata(*(mols[i]), confId);
  }
};

void MolDraw2DSVG::tagAtoms(const ROMol &mol, double radius,
                            const std::map<std::string, std::string> &events) {
  PRECONDITION(d_os, "no output stream");
  // first bonds so that they are under the atoms
  for (const auto &bond : mol.bonds()) {
    const auto this_idx = bond->getIdx();
    const auto a_idx1 = bond->getBeginAtomIdx();
    const auto a_idx2 = bond->getEndAtomIdx();
    const auto a1pos = getDrawCoords(atomCoords()[bond->getBeginAtomIdx()]);
    const auto a2pos = getDrawCoords(atomCoords()[bond->getEndAtomIdx()]);
    const auto width = 2 + lineWidth();
    if (drawOptions().splitBonds) {
      const auto midp = (a1pos + a2pos) / 2;
	    // from begin to mid
      d_os << "<path "
           << " d='M " << a1pos.x << "," << a1pos.y << " L " << midp.x << ","
           << midp.y << "'";
      d_os << " class='bond-selector bond-" << this_idx << " atom-" << a_idx1;
      if (!d_activeClass.empty()) {
        d_os << " " << d_activeClass;
      }
      d_os << "'";
      d_os << " style='fill:#fff;stroke:#fff;stroke-width:"
           << boost::format("%.1f") % width
           << "px;fill-opacity:0;"
              "stroke-opacity:0' ";
      d_os << "/>\n";
	    // mid to end
      d_os << "<path "
           << " d='M " << midp.x << "," << midp.y << " L " << a2pos.x << ","
           << a2pos.y << "'";
      d_os << " class='bond-selector bond-" << this_idx << " atom-" << a_idx2;
      if (!d_activeClass.empty()) {
        d_os << " " << d_activeClass;
      }
      d_os << "'";
      d_os << " style='fill:#fff;stroke:#fff;stroke-width:"
           << boost::format("%.1f") % width
           << "px;fill-opacity:0;"
              "stroke-opacity:0' ";
      d_os << "/>\n";
    } else {
      d_os << "<path "
           << " d='M " << a1pos.x << "," << a1pos.y << " L " << a2pos.x << ","
           << a2pos.y << "'";
      d_os << " class='bond-selector bond-" << this_idx << " atom-" << a_idx1
           << " atom-" << a_idx2;
      if (!d_activeClass.empty()) {
        d_os << " " << d_activeClass;
      }
      d_os << "'";
      d_os << " style='fill:#fff;stroke:#fff;stroke-width:"
           << boost::format("%.1f") % width
           << "px;fill-opacity:0;"
              "stroke-opacity:0' ";
      d_os << "/>\n";
    }
  }
  for (const auto &at : mol.atoms()) {
    auto this_idx = at->getIdx();
    auto pos = getDrawCoords(atomCoords()[this_idx]);
    d_os << "<circle "
         << " cx='" << pos.x << "'"
         << " cy='" << pos.y << "'"
         << " r='" << (scale() * radius) << "'";
    d_os << " class='atom-selector atom-" << this_idx;
    if (d_activeClass != "") {
      d_os << " " << d_activeClass;
    }
    d_os << "'";
    d_os << " style='fill:#fff;stroke:#fff;stroke-width:1px;fill-opacity:0;"
            "stroke-opacity:0' ";
    for (const auto &event : events) {
      d_os << " " << event.first << "='" << event.second << "(" << this_idx
           << ");"
           << "'";
    }
    d_os << "/>\n";
  }
}

void MolDraw2DSVG::outputClasses() {
  if (d_activeClass.empty() && !hasActiveAtmIdx()) return;

  d_os << "class='";
  if (!d_activeClass.empty()) {
    d_os << d_activeClass;
  }
  if (!hasActiveAtmIdx()) {
    d_os << "' ";
    return;
  }
  d_os << (!d_activeClass.empty() ? " " : "");
  const auto aidx1 = getActiveAtmIdx1();
  if (aidx1 >= 0) {
    d_os << "atom-" <<aidx1;
  }
  const auto aidx2 = getActiveAtmIdx2();
  if (aidx2 >= 0 && aidx2 != aidx1) {
    d_os << " atom-" <<aidx2;
  }
  d_os << "' ";
}
}  // namespace RDKit<|MERGE_RESOLUTION|>--- conflicted
+++ resolved
@@ -269,12 +269,7 @@
        << " cx='" << cx << "'"
        << " cy='" << cy << "'"
        << " rx='" << w / 2 << "'"
-<<<<<<< HEAD
-       << " ry='" << h / 2 << "'";
-
-=======
        << " ry='" << h / 2 << "' ";
->>>>>>> 0e89b2db
   outputClasses();
   d_os << " style='";
   if (fillPolys()) {
@@ -371,7 +366,7 @@
     const auto width = 2 + lineWidth();
     if (drawOptions().splitBonds) {
       const auto midp = (a1pos + a2pos) / 2;
-	    // from begin to mid
+      // from begin to mid
       d_os << "<path "
            << " d='M " << a1pos.x << "," << a1pos.y << " L " << midp.x << ","
            << midp.y << "'";
@@ -385,7 +380,7 @@
            << "px;fill-opacity:0;"
               "stroke-opacity:0' ";
       d_os << "/>\n";
-	    // mid to end
+      // mid to end
       d_os << "<path "
            << " d='M " << midp.x << "," << midp.y << " L " << a2pos.x << ","
            << a2pos.y << "'";
@@ -453,11 +448,11 @@
   d_os << (!d_activeClass.empty() ? " " : "");
   const auto aidx1 = getActiveAtmIdx1();
   if (aidx1 >= 0) {
-    d_os << "atom-" <<aidx1;
+    d_os << "atom-" << aidx1;
   }
   const auto aidx2 = getActiveAtmIdx2();
   if (aidx2 >= 0 && aidx2 != aidx1) {
-    d_os << " atom-" <<aidx2;
+    d_os << " atom-" << aidx2;
   }
   d_os << "' ";
 }
