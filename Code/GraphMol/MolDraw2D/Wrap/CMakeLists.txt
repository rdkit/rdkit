rdkit_python_extension(rdMolDraw2D
                       rdMolDraw2D.cpp
                       DEST Chem/Draw
<<<<<<< HEAD
                       LINK_LIBRARIES MolDraw2D

Depictor FileParsers SubstructMatch MolTransforms GraphMol
=======
                       LINK_LIBRARIES ChemReactions MolDraw2D
Depictor FileParsers SmilesParse SubstructMatch MolTransforms GraphMol
>>>>>>> bbd61549
DataStructs EigenSolvers RDGeometryLib RDGeneral RDBoost)

add_pytest(pyMolDraw2D ${CMAKE_CURRENT_SOURCE_DIR}/testMolDraw2D.py)<|MERGE_RESOLUTION|>--- conflicted
+++ resolved
@@ -1,14 +1,8 @@
 rdkit_python_extension(rdMolDraw2D
                        rdMolDraw2D.cpp
                        DEST Chem/Draw
-<<<<<<< HEAD
-                       LINK_LIBRARIES MolDraw2D
-
-Depictor FileParsers SubstructMatch MolTransforms GraphMol
-=======
                        LINK_LIBRARIES ChemReactions MolDraw2D
 Depictor FileParsers SmilesParse SubstructMatch MolTransforms GraphMol
->>>>>>> bbd61549
 DataStructs EigenSolvers RDGeometryLib RDGeneral RDBoost)
 
 add_pytest(pyMolDraw2D ${CMAKE_CURRENT_SOURCE_DIR}/testMolDraw2D.py)