--- conflicted
+++ resolved
@@ -555,10 +555,7 @@
 
   MolDrawOptions origDrawOptions = drawOptions();
   drawOptions().prepareMolsBeforeDrawing = false;
-<<<<<<< HEAD
-=======
   drawOptions().includeMetadata = false;
->>>>>>> 1a3ce773
 
   ROMol *tmol = ChemicalReactionToRxnMol(nrxn);
   MolOps::findSSSR(*tmol);
